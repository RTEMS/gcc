/* Subroutines shared by all languages that are variants of C.
   Copyright (C) 1992, 1993, 1994, 1995, 1996, 1997, 1998, 1999, 2000,
   2001, 2002, 2003, 2004, 2005, 2006, 2007, 2008 Free Software Foundation, Inc.

This file is part of GCC.

GCC is free software; you can redistribute it and/or modify it under
the terms of the GNU General Public License as published by the Free
Software Foundation; either version 3, or (at your option) any later
version.

GCC is distributed in the hope that it will be useful, but WITHOUT ANY
WARRANTY; without even the implied warranty of MERCHANTABILITY or
FITNESS FOR A PARTICULAR PURPOSE.  See the GNU General Public License
for more details.

You should have received a copy of the GNU General Public License
along with GCC; see the file COPYING3.  If not see
<http://www.gnu.org/licenses/>.  */

#include "config.h"
#include "system.h"
#include "coretypes.h"
#include "tm.h"
#include "intl.h"
#include "tree.h"
#include "flags.h"
#include "output.h"
#include "c-pragma.h"
#include "rtl.h"
#include "ggc.h"
#include "varray.h"
#include "expr.h"
#include "c-common.h"
#include "diagnostic.h"
#include "tm_p.h"
#include "obstack.h"
#include "cpplib.h"
#include "target.h"
#include "langhooks.h"
#include "tree-inline.h"
#include "c-tree.h"
#include "toplev.h"
#include "tree-iterator.h"
#include "hashtab.h"
#include "tree-mudflap.h"
#include "opts.h"
#include "real.h"
#include "cgraph.h"
#include "target-def.h"
#include "gimple.h"
#include "fixed-value.h"
#include "tree-threadsafe-analyze.h"

cpp_reader *parse_in;		/* Declared in c-pragma.h.  */

/* We let tm.h override the types used here, to handle trivial differences
   such as the choice of unsigned int or long unsigned int for size_t.
   When machines start needing nontrivial differences in the size type,
   it would be best to do something here to figure out automatically
   from other information what type to use.  */

#ifndef SIZE_TYPE
#define SIZE_TYPE "long unsigned int"
#endif

#ifndef PID_TYPE
#define PID_TYPE "int"
#endif

#ifndef CHAR16_TYPE
#define CHAR16_TYPE "short unsigned int"
#endif

#ifndef CHAR32_TYPE
#define CHAR32_TYPE "unsigned int"
#endif

#ifndef WCHAR_TYPE
#define WCHAR_TYPE "int"
#endif

/* WCHAR_TYPE gets overridden by -fshort-wchar.  */
#define MODIFIED_WCHAR_TYPE \
	(flag_short_wchar ? "short unsigned int" : WCHAR_TYPE)

#ifndef PTRDIFF_TYPE
#define PTRDIFF_TYPE "long int"
#endif

#ifndef WINT_TYPE
#define WINT_TYPE "unsigned int"
#endif

#ifndef INTMAX_TYPE
#define INTMAX_TYPE ((INT_TYPE_SIZE == LONG_LONG_TYPE_SIZE)	\
		     ? "int"					\
		     : ((LONG_TYPE_SIZE == LONG_LONG_TYPE_SIZE)	\
			? "long int"				\
			: "long long int"))
#endif

#ifndef UINTMAX_TYPE
#define UINTMAX_TYPE ((INT_TYPE_SIZE == LONG_LONG_TYPE_SIZE)	\
		     ? "unsigned int"				\
		     : ((LONG_TYPE_SIZE == LONG_LONG_TYPE_SIZE)	\
			? "long unsigned int"			\
			: "long long unsigned int"))
#endif

/* The following symbols are subsumed in the c_global_trees array, and
   listed here individually for documentation purposes.

   INTEGER_TYPE and REAL_TYPE nodes for the standard data types.

	tree short_integer_type_node;
	tree long_integer_type_node;
	tree long_long_integer_type_node;

	tree short_unsigned_type_node;
	tree long_unsigned_type_node;
	tree long_long_unsigned_type_node;

	tree truthvalue_type_node;
	tree truthvalue_false_node;
	tree truthvalue_true_node;

	tree ptrdiff_type_node;

	tree unsigned_char_type_node;
	tree signed_char_type_node;
	tree wchar_type_node;
	tree signed_wchar_type_node;
	tree unsigned_wchar_type_node;

	tree char16_type_node;
	tree char32_type_node;

	tree float_type_node;
	tree double_type_node;
	tree long_double_type_node;

	tree complex_integer_type_node;
	tree complex_float_type_node;
	tree complex_double_type_node;
	tree complex_long_double_type_node;

	tree dfloat32_type_node;
	tree dfloat64_type_node;
	tree_dfloat128_type_node;

	tree intQI_type_node;
	tree intHI_type_node;
	tree intSI_type_node;
	tree intDI_type_node;
	tree intTI_type_node;

	tree unsigned_intQI_type_node;
	tree unsigned_intHI_type_node;
	tree unsigned_intSI_type_node;
	tree unsigned_intDI_type_node;
	tree unsigned_intTI_type_node;

	tree widest_integer_literal_type_node;
	tree widest_unsigned_literal_type_node;

   Nodes for types `void *' and `const void *'.

	tree ptr_type_node, const_ptr_type_node;

   Nodes for types `char *' and `const char *'.

	tree string_type_node, const_string_type_node;

   Type `char[SOMENUMBER]'.
   Used when an array of char is needed and the size is irrelevant.

	tree char_array_type_node;

   Type `int[SOMENUMBER]' or something like it.
   Used when an array of int needed and the size is irrelevant.

	tree int_array_type_node;

   Type `wchar_t[SOMENUMBER]' or something like it.
   Used when a wide string literal is created.

	tree wchar_array_type_node;

   Type `char16_t[SOMENUMBER]' or something like it.
   Used when a UTF-16 string literal is created.

	tree char16_array_type_node;

   Type `char32_t[SOMENUMBER]' or something like it.
   Used when a UTF-32 string literal is created.

	tree char32_array_type_node;

   Type `int ()' -- used for implicit declaration of functions.

	tree default_function_type;

   A VOID_TYPE node, packaged in a TREE_LIST.

	tree void_list_node;

  The lazily created VAR_DECLs for __FUNCTION__, __PRETTY_FUNCTION__,
  and __func__. (C doesn't generate __FUNCTION__ and__PRETTY_FUNCTION__
  VAR_DECLS, but C++ does.)

	tree function_name_decl_node;
	tree pretty_function_name_decl_node;
	tree c99_function_name_decl_node;

  Stack of nested function name VAR_DECLs.

	tree saved_function_name_decls;

*/

tree c_global_trees[CTI_MAX];

/* Switches common to the C front ends.  */

/* Nonzero if preprocessing only.  */

int flag_preprocess_only;

/* Nonzero means don't output line number information.  */

char flag_no_line_commands;

/* Nonzero causes -E output not to be done, but directives such as
   #define that have side effects are still obeyed.  */

char flag_no_output;

/* Nonzero means dump macros in some fashion.  */

char flag_dump_macros;

/* Nonzero means pass #include lines through to the output.  */

char flag_dump_includes;

/* Nonzero means process PCH files while preprocessing.  */

bool flag_pch_preprocess;

/* The file name to which we should write a precompiled header, or
   NULL if no header will be written in this compile.  */

const char *pch_file;

/* Nonzero if an ISO standard was selected.  It rejects macros in the
   user's namespace.  */
int flag_iso;

/* Nonzero if -undef was given.  It suppresses target built-in macros
   and assertions.  */
int flag_undef;

/* Nonzero means don't recognize the non-ANSI builtin functions.  */

int flag_no_builtin;

/* Nonzero means don't recognize the non-ANSI builtin functions.
   -ansi sets this.  */

int flag_no_nonansi_builtin;

/* Nonzero means give `double' the same size as `float'.  */

int flag_short_double;

/* Nonzero means give `wchar_t' the same size as `short'.  */

int flag_short_wchar;

/* Nonzero means allow implicit conversions between vectors with
   differing numbers of subparts and/or differing element types.  */
int flag_lax_vector_conversions;

/* Nonzero means allow Microsoft extensions without warnings or errors.  */
int flag_ms_extensions;

/* Nonzero means don't recognize the keyword `asm'.  */

int flag_no_asm;

/* Nonzero means to treat bitfields as signed unless they say `unsigned'.  */

int flag_signed_bitfields = 1;

/* Warn about #pragma directives that are not recognized.  */

int warn_unknown_pragmas; /* Tri state variable.  */

/* Warn about format/argument anomalies in calls to formatted I/O functions
   (*printf, *scanf, strftime, strfmon, etc.).  */

int warn_format;

/* Warn about using __null (as NULL in C++) as sentinel.  For code compiled
   with GCC this doesn't matter as __null is guaranteed to have the right
   size.  */

int warn_strict_null_sentinel;

/* Zero means that faster, ...NonNil variants of objc_msgSend...
   calls will be used in ObjC; passing nil receivers to such calls
   will most likely result in crashes.  */
int flag_nil_receivers = 1;

/* Nonzero means that code generation will be altered to support
   "zero-link" execution.  This currently affects ObjC only, but may
   affect other languages in the future.  */
int flag_zero_link = 0;

/* Nonzero means emit an '__OBJC, __image_info' for the current translation
   unit.  It will inform the ObjC runtime that class definition(s) herein
   contained are to replace one(s) previously loaded.  */
int flag_replace_objc_classes = 0;

/* C/ObjC language option variables.  */


/* Nonzero means allow type mismatches in conditional expressions;
   just make their values `void'.  */

int flag_cond_mismatch;

/* Nonzero means enable C89 Amendment 1 features.  */

int flag_isoc94;

/* Nonzero means use the ISO C99 dialect of C.  */

int flag_isoc99;

/* Nonzero means that we have builtin functions, and main is an int.  */

int flag_hosted = 1;


/* ObjC language option variables.  */


/* Open and close the file for outputting class declarations, if
   requested (ObjC).  */

int flag_gen_declaration;

/* Tells the compiler that this is a special run.  Do not perform any
   compiling, instead we are to test some platform dependent features
   and output a C header file with appropriate definitions.  */

int print_struct_values;

/* Tells the compiler what is the constant string class for ObjC.  */

const char *constant_string_class_name;


/* C++ language option variables.  */


/* Nonzero means don't recognize any extension keywords.  */

int flag_no_gnu_keywords;

/* Nonzero means do emit exported implementations of functions even if
   they can be inlined.  */

int flag_implement_inlines = 1;

/* Nonzero means that implicit instantiations will be emitted if needed.  */

int flag_implicit_templates = 1;

/* Nonzero means that implicit instantiations of inline templates will be
   emitted if needed, even if instantiations of non-inline templates
   aren't.  */

int flag_implicit_inline_templates = 1;

/* Nonzero means generate separate instantiation control files and
   juggle them at link time.  */

int flag_use_repository;

/* Nonzero if we want to issue diagnostics that the standard says are not
   required.  */

int flag_optional_diags = 1;

/* Nonzero means we should attempt to elide constructors when possible.  */

int flag_elide_constructors = 1;

/* Nonzero means that member functions defined in class scope are
   inline by default.  */

int flag_default_inline = 1;

/* Controls whether compiler generates 'type descriptor' that give
   run-time type information.  */

int flag_rtti = 1;

/* Nonzero if we want to conserve space in the .o files.  We do this
   by putting uninitialized data and runtime initialized data into
   .common instead of .data at the expense of not flagging multiple
   definitions.  */

int flag_conserve_space;

/* Nonzero if we want to obey access control semantics.  */

int flag_access_control = 1;

/* Nonzero if we want to check the return value of new and avoid calling
   constructors if it is a null pointer.  */

int flag_check_new;

/* The C++ dialect being used. C++98 is the default.  */

enum cxx_dialect cxx_dialect = cxx98;

/* Nonzero if we want the new ISO rules for pushing a new scope for `for'
   initialization variables.
   0: Old rules, set by -fno-for-scope.
   2: New ISO rules, set by -ffor-scope.
   1: Try to implement new ISO rules, but with backup compatibility
   (and warnings).  This is the default, for now.  */

int flag_new_for_scope = 1;

/* Nonzero if we want to emit defined symbols with common-like linkage as
   weak symbols where possible, in order to conform to C++ semantics.
   Otherwise, emit them as local symbols.  */

int flag_weak = 1;

/* 0 means we want the preprocessor to not emit line directives for
   the current working directory.  1 means we want it to do it.  -1
   means we should decide depending on whether debugging information
   is being emitted or not.  */

int flag_working_directory = -1;

/* Nonzero to use __cxa_atexit, rather than atexit, to register
   destructors for local statics and global objects.  '2' means it has been
   set nonzero as a default, not by a command-line flag.  */

int flag_use_cxa_atexit = DEFAULT_USE_CXA_ATEXIT;

/* Nonzero to use __cxa_get_exception_ptr in C++ exception-handling
   code.  '2' means it has not been set explicitly on the command line.  */

int flag_use_cxa_get_exception_ptr = 2;

/* Nonzero means to implement standard semantics for exception
   specifications, calling unexpected if an exception is thrown that
   doesn't match the specification.  Zero means to treat them as
   assertions and optimize accordingly, but not check them.  */

int flag_enforce_eh_specs = 1;

/* Nonzero means to generate thread-safe code for initializing local
   statics.  */

int flag_threadsafe_statics = 1;

/* Nonzero means warn about implicit declarations.  */

int warn_implicit = 1;

/* Maximum template instantiation depth.  This limit is rather
   arbitrary, but it exists to limit the time it takes to notice
   infinite template instantiations.  */

int max_tinst_depth = 500;



/* The elements of `ridpointers' are identifier nodes for the reserved
   type names and storage classes.  It is indexed by a RID_... value.  */
tree *ridpointers;

tree (*make_fname_decl) (tree, int);

/* Nonzero means the expression being parsed will never be evaluated.
   This is a count, since unevaluated expressions can nest.  */
int skip_evaluation;

/* Information about how a function name is generated.  */
struct fname_var_t
{
  tree *const decl;	/* pointer to the VAR_DECL.  */
  const unsigned rid;	/* RID number for the identifier.  */
  const int pretty;	/* How pretty is it? */
};

/* The three ways of getting then name of the current function.  */

const struct fname_var_t fname_vars[] =
{
  /* C99 compliant __func__, must be first.  */
  {&c99_function_name_decl_node, RID_C99_FUNCTION_NAME, 0},
  /* GCC __FUNCTION__ compliant.  */
  {&function_name_decl_node, RID_FUNCTION_NAME, 0},
  /* GCC __PRETTY_FUNCTION__ compliant.  */
  {&pretty_function_name_decl_node, RID_PRETTY_FUNCTION_NAME, 1},
  {NULL, 0, 0},
};

/* When parsing thread safety attributes inside a class definition, instead
   of trying to bind an identifier argument to its decl tree right away,
   we delay the binding (by adding the attribute arguments to the following
   three lists) until after the definition of the class is finished
   parsing. The reason for this delayed binding is because the declaration
   of the identifier could appear later lexically in the class definition.
   For example, in the following code, if we try to bind identifier "mu"
   when we parse the attribute, we will not be able to find its DECL tree.
   We have to wait until the whole class specification is parsed.

     class Foo {
       private:
         int a  __attribute__ ((guarded_by(mu)));
         Mutex mu;
     };

   "unprocessed_acq_after_args" and "unprocessed_acq_before_args" are used
   for the arguments in "acquired_after" and "acquired_before" attributes,
   respectively, while "unbound_attribute_args" is used for the identifier
   arguments in other attributes. We distinguish arguments in "acquired_after"
   and "acquired_before" from others because they need to be processed
   specially (i.e. to populate the acquired_after map).  */
tree unbound_attribute_args = NULL_TREE;
tree unprocessed_acq_after_args = NULL_TREE;
tree unprocessed_acq_before_args = NULL_TREE;

static tree check_case_value (tree);
static bool check_case_bounds (tree, tree, tree *, tree *);

static tree handle_packed_attribute (tree *, tree, tree, int, bool *);
static tree handle_nocommon_attribute (tree *, tree, tree, int, bool *);
static tree handle_common_attribute (tree *, tree, tree, int, bool *);
static tree handle_noreturn_attribute (tree *, tree, tree, int, bool *);
static tree handle_hot_attribute (tree *, tree, tree, int, bool *);
static tree handle_cold_attribute (tree *, tree, tree, int, bool *);
static tree handle_noinline_attribute (tree *, tree, tree, int, bool *);
static tree handle_always_inline_attribute (tree *, tree, tree, int,
					    bool *);
static tree handle_gnu_inline_attribute (tree *, tree, tree, int, bool *);
static tree handle_artificial_attribute (tree *, tree, tree, int, bool *);
static tree handle_flatten_attribute (tree *, tree, tree, int, bool *);
static tree handle_error_attribute (tree *, tree, tree, int, bool *);
static tree handle_used_attribute (tree *, tree, tree, int, bool *);
static tree handle_unused_attribute (tree *, tree, tree, int, bool *);
static tree handle_externally_visible_attribute (tree *, tree, tree, int,
						 bool *);
static tree handle_const_attribute (tree *, tree, tree, int, bool *);
static tree handle_transparent_union_attribute (tree *, tree, tree,
						int, bool *);
static tree handle_constructor_attribute (tree *, tree, tree, int, bool *);
static tree handle_destructor_attribute (tree *, tree, tree, int, bool *);
static tree handle_mode_attribute (tree *, tree, tree, int, bool *);
static tree handle_section_attribute (tree *, tree, tree, int, bool *);
static tree handle_aligned_attribute (tree *, tree, tree, int, bool *);
static tree handle_weak_attribute (tree *, tree, tree, int, bool *) ;
static tree handle_alias_attribute (tree *, tree, tree, int, bool *);
static tree handle_weakref_attribute (tree *, tree, tree, int, bool *) ;
static tree handle_visibility_attribute (tree *, tree, tree, int,
					 bool *);
static tree handle_tls_model_attribute (tree *, tree, tree, int,
					bool *);
static tree handle_no_instrument_function_attribute (tree *, tree,
						     tree, int, bool *);
static tree handle_malloc_attribute (tree *, tree, tree, int, bool *);
static tree handle_returns_twice_attribute (tree *, tree, tree, int, bool *);
static tree handle_no_limit_stack_attribute (tree *, tree, tree, int,
					     bool *);
static tree handle_pure_attribute (tree *, tree, tree, int, bool *);
static tree handle_novops_attribute (tree *, tree, tree, int, bool *);
static tree handle_deprecated_attribute (tree *, tree, tree, int,
					 bool *);
static tree handle_vector_size_attribute (tree *, tree, tree, int,
					  bool *);
static tree handle_nonnull_attribute (tree *, tree, tree, int, bool *);
static tree handle_nothrow_attribute (tree *, tree, tree, int, bool *);
static tree handle_cleanup_attribute (tree *, tree, tree, int, bool *);
static tree handle_warn_unused_result_attribute (tree *, tree, tree, int,
						 bool *);
static tree handle_sentinel_attribute (tree *, tree, tree, int, bool *);
static tree handle_type_generic_attribute (tree *, tree, tree, int, bool *);
static tree handle_alloc_size_attribute (tree *, tree, tree, int, bool *);
<<<<<<< HEAD
static tree handle_lockable_attribute (tree *, tree, tree, int, bool *);
static tree handle_guarded_by_attribute (tree *, tree, tree, int, bool *);
static tree handle_point_to_guarded_by_attribute (tree *, tree, tree, int,
                                                  bool *);
static tree handle_guarded_attribute (tree *, tree, tree, int, bool *);
static tree handle_point_to_guarded_attribute (tree *, tree, tree, int,
                                               bool *);
static tree handle_acquired_order_attribute (tree *, tree, tree, int, bool *);
static tree handle_lock_attribute (tree *, tree, tree, int, bool *);
static tree handle_unlock_attribute (tree *, tree, tree, int, bool *);
static tree handle_locks_required_excluded_attribute (tree *, tree, tree, int,
                                                      bool *);
static tree handle_lock_returned_attribute (tree *, tree, tree, int, bool *);
static tree handle_no_thread_safety_analysis_attribute (tree *, tree, tree,
                                                        int, bool *);
=======
static tree handle_option_attribute (tree *, tree, tree, int, bool *);
static tree handle_optimize_attribute (tree *, tree, tree, int, bool *);
>>>>>>> bf09f0e0

static void check_function_nonnull (tree, int, tree *);
static void check_nonnull_arg (void *, tree, unsigned HOST_WIDE_INT);
static bool nonnull_check_p (tree, unsigned HOST_WIDE_INT);
static bool get_nonnull_operand (tree, unsigned HOST_WIDE_INT *);
static int resort_field_decl_cmp (const void *, const void *);

/* Reserved words.  The third field is a mask: keywords are disabled
   if they match the mask.

   Masks for languages:
   C --std=c89: D_C99 | D_CXXONLY | D_OBJC | D_CXX_OBJC
   C --std=c99: D_CXXONLY | D_OBJC
   ObjC is like C except that D_OBJC and D_CXX_OBJC are not set
   C++ --std=c98: D_CONLY | D_CXXOX | D_OBJC
   C++ --std=c0x: D_CONLY | D_OBJC
   ObjC++ is like C++ except that D_OBJC is not set

   If -fno-asm is used, D_ASM is added to the mask.  If
   -fno-gnu-keywords is used, D_EXT is added.  If -fno-asm and C in
   C89 mode, D_EXT89 is added for both -fno-asm and -fno-gnu-keywords.
   In C with -Wc++-compat, we warn if D_CXXWARN is set.  */

const struct c_common_resword c_common_reswords[] =
{
  { "_Bool",		RID_BOOL,      D_CONLY },
  { "_Complex",		RID_COMPLEX,	0 },
  { "_Decimal32",       RID_DFLOAT32,  D_CONLY | D_EXT },
  { "_Decimal64",       RID_DFLOAT64,  D_CONLY | D_EXT },
  { "_Decimal128",      RID_DFLOAT128, D_CONLY | D_EXT },
  { "_Fract",           RID_FRACT,     D_CONLY | D_EXT },
  { "_Accum",           RID_ACCUM,     D_CONLY | D_EXT },
  { "_Sat",             RID_SAT,       D_CONLY | D_EXT },
  { "__FUNCTION__",	RID_FUNCTION_NAME, 0 },
  { "__PRETTY_FUNCTION__", RID_PRETTY_FUNCTION_NAME, 0 },
  { "__alignof",	RID_ALIGNOF,	0 },
  { "__alignof__",	RID_ALIGNOF,	0 },
  { "__asm",		RID_ASM,	0 },
  { "__asm__",		RID_ASM,	0 },
  { "__attribute",	RID_ATTRIBUTE,	0 },
  { "__attribute__",	RID_ATTRIBUTE,	0 },
  { "__builtin_choose_expr", RID_CHOOSE_EXPR, D_CONLY },
  { "__builtin_offsetof", RID_OFFSETOF, 0 },
  { "__builtin_types_compatible_p", RID_TYPES_COMPATIBLE_P, D_CONLY },
  { "__builtin_va_arg",	RID_VA_ARG,	0 },
  { "__complex",	RID_COMPLEX,	0 },
  { "__complex__",	RID_COMPLEX,	0 },
  { "__const",		RID_CONST,	0 },
  { "__const__",	RID_CONST,	0 },
  { "__decltype",       RID_DECLTYPE,   D_CXXONLY },
  { "__extension__",	RID_EXTENSION,	0 },
  { "__func__",		RID_C99_FUNCTION_NAME, 0 },
  { "__has_nothrow_assign", RID_HAS_NOTHROW_ASSIGN, D_CXXONLY },
  { "__has_nothrow_constructor", RID_HAS_NOTHROW_CONSTRUCTOR, D_CXXONLY },
  { "__has_nothrow_copy", RID_HAS_NOTHROW_COPY, D_CXXONLY },
  { "__has_trivial_assign", RID_HAS_TRIVIAL_ASSIGN, D_CXXONLY },
  { "__has_trivial_constructor", RID_HAS_TRIVIAL_CONSTRUCTOR, D_CXXONLY },
  { "__has_trivial_copy", RID_HAS_TRIVIAL_COPY, D_CXXONLY },
  { "__has_trivial_destructor", RID_HAS_TRIVIAL_DESTRUCTOR, D_CXXONLY },
  { "__has_virtual_destructor", RID_HAS_VIRTUAL_DESTRUCTOR, D_CXXONLY },
  { "__is_abstract",	RID_IS_ABSTRACT, D_CXXONLY },
  { "__is_base_of",	RID_IS_BASE_OF, D_CXXONLY },
  { "__is_class",	RID_IS_CLASS,	D_CXXONLY },
  { "__is_convertible_to", RID_IS_CONVERTIBLE_TO, D_CXXONLY },
  { "__is_empty",	RID_IS_EMPTY,	D_CXXONLY },
  { "__is_enum",	RID_IS_ENUM,	D_CXXONLY },
  { "__is_pod",		RID_IS_POD,	D_CXXONLY },
  { "__is_polymorphic",	RID_IS_POLYMORPHIC, D_CXXONLY },
  { "__is_union",	RID_IS_UNION,	D_CXXONLY },
  { "__imag",		RID_IMAGPART,	0 },
  { "__imag__",		RID_IMAGPART,	0 },
  { "__inline",		RID_INLINE,	0 },
  { "__inline__",	RID_INLINE,	0 },
  { "__label__",	RID_LABEL,	0 },
  { "__null",		RID_NULL,	0 },
  { "__real",		RID_REALPART,	0 },
  { "__real__",		RID_REALPART,	0 },
  { "__restrict",	RID_RESTRICT,	0 },
  { "__restrict__",	RID_RESTRICT,	0 },
  { "__signed",		RID_SIGNED,	0 },
  { "__signed__",	RID_SIGNED,	0 },
  { "__thread",		RID_THREAD,	0 },
  { "__typeof",		RID_TYPEOF,	0 },
  { "__typeof__",	RID_TYPEOF,	0 },
  { "__volatile",	RID_VOLATILE,	0 },
  { "__volatile__",	RID_VOLATILE,	0 },
  { "asm",		RID_ASM,	D_ASM },
  { "auto",		RID_AUTO,	0 },
  { "bool",		RID_BOOL,	D_CXXONLY | D_CXXWARN },
  { "break",		RID_BREAK,	0 },
  { "case",		RID_CASE,	0 },
  { "catch",		RID_CATCH,	D_CXX_OBJC | D_CXXWARN },
  { "char",		RID_CHAR,	0 },
  { "char16_t",		RID_CHAR16,	D_CXXONLY | D_CXX0X | D_CXXWARN },
  { "char32_t",		RID_CHAR32,	D_CXXONLY | D_CXX0X | D_CXXWARN },
  { "class",		RID_CLASS,	D_CXX_OBJC | D_CXXWARN },
  { "const",		RID_CONST,	0 },
  { "const_cast",	RID_CONSTCAST,	D_CXXONLY | D_CXXWARN },
  { "continue",		RID_CONTINUE,	0 },
  { "decltype",         RID_DECLTYPE,   D_CXXONLY | D_CXX0X | D_CXXWARN },
  { "default",		RID_DEFAULT,	0 },
  { "delete",		RID_DELETE,	D_CXXONLY | D_CXXWARN },
  { "do",		RID_DO,		0 },
  { "double",		RID_DOUBLE,	0 },
  { "dynamic_cast",	RID_DYNCAST,	D_CXXONLY | D_CXXWARN },
  { "else",		RID_ELSE,	0 },
  { "enum",		RID_ENUM,	0 },
  { "explicit",		RID_EXPLICIT,	D_CXXONLY | D_CXXWARN },
  { "export",		RID_EXPORT,	D_CXXONLY | D_CXXWARN },
  { "extern",		RID_EXTERN,	0 },
  { "false",		RID_FALSE,	D_CXXONLY | D_CXXWARN },
  { "float",		RID_FLOAT,	0 },
  { "for",		RID_FOR,	0 },
  { "friend",		RID_FRIEND,	D_CXXONLY | D_CXXWARN },
  { "goto",		RID_GOTO,	0 },
  { "if",		RID_IF,		0 },
  { "inline",		RID_INLINE,	D_EXT89 },
  { "int",		RID_INT,	0 },
  { "long",		RID_LONG,	0 },
  { "mutable",		RID_MUTABLE,	D_CXXONLY | D_CXXWARN },
  { "namespace",	RID_NAMESPACE,	D_CXXONLY | D_CXXWARN },
  { "new",		RID_NEW,	D_CXXONLY | D_CXXWARN },
  { "operator",		RID_OPERATOR,	D_CXXONLY | D_CXXWARN },
  { "private",		RID_PRIVATE,	D_CXX_OBJC | D_CXXWARN },
  { "protected",	RID_PROTECTED,	D_CXX_OBJC | D_CXXWARN },
  { "public",		RID_PUBLIC,	D_CXX_OBJC | D_CXXWARN },
  { "register",		RID_REGISTER,	0 },
  { "reinterpret_cast",	RID_REINTCAST,	D_CXXONLY | D_CXXWARN },
  { "restrict",		RID_RESTRICT,	D_CONLY | D_C99 },
  { "return",		RID_RETURN,	0 },
  { "short",		RID_SHORT,	0 },
  { "signed",		RID_SIGNED,	0 },
  { "sizeof",		RID_SIZEOF,	0 },
  { "static",		RID_STATIC,	0 },
  { "static_assert",    RID_STATIC_ASSERT, D_CXXONLY | D_CXX0X | D_CXXWARN },
  { "static_cast",	RID_STATCAST,	D_CXXONLY | D_CXXWARN },
  { "struct",		RID_STRUCT,	0 },
  { "switch",		RID_SWITCH,	0 },
  { "template",		RID_TEMPLATE,	D_CXXONLY | D_CXXWARN },
  { "this",		RID_THIS,	D_CXXONLY | D_CXXWARN },
  { "throw",		RID_THROW,	D_CXX_OBJC | D_CXXWARN },
  { "true",		RID_TRUE,	D_CXXONLY | D_CXXWARN },
  { "try",		RID_TRY,	D_CXX_OBJC | D_CXXWARN },
  { "typedef",		RID_TYPEDEF,	0 },
  { "typename",		RID_TYPENAME,	D_CXXONLY | D_CXXWARN },
  { "typeid",		RID_TYPEID,	D_CXXONLY | D_CXXWARN },
  { "typeof",		RID_TYPEOF,	D_ASM | D_EXT },
  { "union",		RID_UNION,	0 },
  { "unsigned",		RID_UNSIGNED,	0 },
  { "using",		RID_USING,	D_CXXONLY | D_CXXWARN },
  { "virtual",		RID_VIRTUAL,	D_CXXONLY | D_CXXWARN },
  { "void",		RID_VOID,	0 },
  { "volatile",		RID_VOLATILE,	0 },
  { "wchar_t",		RID_WCHAR,	D_CXXONLY },
  { "while",		RID_WHILE,	0 },
  /* These Objective-C keywords are recognized only immediately after
     an '@'.  */
  { "compatibility_alias", RID_AT_ALIAS,	D_OBJC },
  { "defs",		RID_AT_DEFS,		D_OBJC },
  { "encode",		RID_AT_ENCODE,		D_OBJC },
  { "end",		RID_AT_END,		D_OBJC },
  { "implementation",	RID_AT_IMPLEMENTATION,	D_OBJC },
  { "interface",	RID_AT_INTERFACE,	D_OBJC },
  { "protocol",		RID_AT_PROTOCOL,	D_OBJC },
  { "selector",		RID_AT_SELECTOR,	D_OBJC },
  { "finally",		RID_AT_FINALLY,		D_OBJC },
  { "synchronized",	RID_AT_SYNCHRONIZED,	D_OBJC },
  /* These are recognized only in protocol-qualifier context
     (see above) */
  { "bycopy",		RID_BYCOPY,		D_OBJC },
  { "byref",		RID_BYREF,		D_OBJC },
  { "in",		RID_IN,			D_OBJC },
  { "inout",		RID_INOUT,		D_OBJC },
  { "oneway",		RID_ONEWAY,		D_OBJC },
  { "out",		RID_OUT,		D_OBJC },
};

const unsigned int num_c_common_reswords =
  sizeof c_common_reswords / sizeof (struct c_common_resword);

/* Table of machine-independent attributes common to all C-like languages.  */
const struct attribute_spec c_common_attribute_table[] =
{
  /* { name, min_len, max_len, decl_req, type_req, fn_type_req, handler } */
  { "packed",                 0, 0, false, false, false,
			      handle_packed_attribute },
  { "nocommon",               0, 0, true,  false, false,
			      handle_nocommon_attribute },
  { "common",                 0, 0, true,  false, false,
			      handle_common_attribute },
  /* FIXME: logically, noreturn attributes should be listed as
     "false, true, true" and apply to function types.  But implementing this
     would require all the places in the compiler that use TREE_THIS_VOLATILE
     on a decl to identify non-returning functions to be located and fixed
     to check the function type instead.  */
  { "noreturn",               0, 0, true,  false, false,
			      handle_noreturn_attribute },
  { "volatile",               0, 0, true,  false, false,
			      handle_noreturn_attribute },
  { "noinline",               0, 0, true,  false, false,
			      handle_noinline_attribute },
  { "always_inline",          0, 0, true,  false, false,
			      handle_always_inline_attribute },
  { "gnu_inline",             0, 0, true,  false, false,
			      handle_gnu_inline_attribute },
  { "artificial",             0, 0, true,  false, false,
			      handle_artificial_attribute },
  { "flatten",                0, 0, true,  false, false,
			      handle_flatten_attribute },
  { "used",                   0, 0, true,  false, false,
			      handle_used_attribute },
  { "unused",                 0, 0, false, false, false,
			      handle_unused_attribute },
  { "externally_visible",     0, 0, true,  false, false,
			      handle_externally_visible_attribute },
  /* The same comments as for noreturn attributes apply to const ones.  */
  { "const",                  0, 0, true,  false, false,
			      handle_const_attribute },
  { "transparent_union",      0, 0, false, false, false,
			      handle_transparent_union_attribute },
  { "constructor",            0, 1, true,  false, false,
			      handle_constructor_attribute },
  { "destructor",             0, 1, true,  false, false,
			      handle_destructor_attribute },
  { "mode",                   1, 1, false,  true, false,
			      handle_mode_attribute },
  { "section",                1, 1, true,  false, false,
			      handle_section_attribute },
  { "aligned",                0, 1, false, false, false,
			      handle_aligned_attribute },
  { "weak",                   0, 0, true,  false, false,
			      handle_weak_attribute },
  { "alias",                  1, 1, true,  false, false,
			      handle_alias_attribute },
  { "weakref",                0, 1, true,  false, false,
			      handle_weakref_attribute },
  { "no_instrument_function", 0, 0, true,  false, false,
			      handle_no_instrument_function_attribute },
  { "malloc",                 0, 0, true,  false, false,
			      handle_malloc_attribute },
  { "returns_twice",          0, 0, true,  false, false,
			      handle_returns_twice_attribute },
  { "no_stack_limit",         0, 0, true,  false, false,
			      handle_no_limit_stack_attribute },
  { "pure",                   0, 0, true,  false, false,
			      handle_pure_attribute },
  /* For internal use (marking of builtins) only.  The name contains space
     to prevent its usage in source code.  */
  { "no vops",                0, 0, true,  false, false,
			      handle_novops_attribute },
  { "deprecated",             0, 0, false, false, false,
			      handle_deprecated_attribute },
  { "vector_size",	      1, 1, false, true, false,
			      handle_vector_size_attribute },
  { "visibility",	      1, 1, false, false, false,
			      handle_visibility_attribute },
  { "tls_model",	      1, 1, true,  false, false,
			      handle_tls_model_attribute },
  { "nonnull",                0, -1, false, true, true,
			      handle_nonnull_attribute },
  { "nothrow",                0, 0, true,  false, false,
			      handle_nothrow_attribute },
  { "may_alias",	      0, 0, false, true, false, NULL },
  { "cleanup",		      1, 1, true, false, false,
			      handle_cleanup_attribute },
  { "warn_unused_result",     0, 0, false, true, true,
			      handle_warn_unused_result_attribute },
  { "sentinel",               0, 1, false, true, true,
			      handle_sentinel_attribute },
  /* For internal use (marking of builtins) only.  The name contains space
     to prevent its usage in source code.  */
  { "type generic",           0, 0, false, true, true,
			      handle_type_generic_attribute },
  { "alloc_size",	      1, 2, false, true, true,
			      handle_alloc_size_attribute },
  { "cold",                   0, 0, true,  false, false,
			      handle_cold_attribute },
  { "hot",                    0, 0, true,  false, false,
			      handle_hot_attribute },
  { "warning",		      1, 1, true,  false, false,
			      handle_error_attribute },
  { "error",		      1, 1, true,  false, false,
			      handle_error_attribute },
<<<<<<< HEAD
  { "lockable",               0, 0, false,  false, false,
			      handle_lockable_attribute },
  { "scoped_lockable",        0, 0, false,  false, false,
			      handle_lockable_attribute },
  { "guarded_by",             1, 1, true,  false, false,
			      handle_guarded_by_attribute },
  { "point_to_guarded_by",    1, 1, true,  false, false,
			      handle_point_to_guarded_by_attribute },
  { "guarded",                0, 0, true,  false, false,
			      handle_guarded_attribute },
  { "point_to_guarded",       0, 0, true,  false, false,
			      handle_point_to_guarded_attribute },
  { "acquired_after",         1, -1, true,  false, false,
			      handle_acquired_order_attribute },
  { "acquired_before",        1, -1, true,  false, false,
			      handle_acquired_order_attribute },
  { "exclusive_lock",         0, -1, true,  false, false,
			      handle_lock_attribute },
  { "shared_lock",            0, -1, true,  false, false,
			      handle_lock_attribute },
  { "exclusive_trylock",      0, -1, true,  false, false,
			      handle_lock_attribute },
  { "shared_trylock",         0, -1, true,  false, false,
			      handle_lock_attribute },
  { "unlock",                 0, -1, true,  false, false,
			      handle_unlock_attribute },
  { "exclusive_locks_required", 1, -1, true,  false, false,
                              handle_locks_required_excluded_attribute },
  { "shared_locks_required",  1, -1, true,  false, false,
                              handle_locks_required_excluded_attribute },
  { "locks_excluded",         1, -1, true,  false, false,
                              handle_locks_required_excluded_attribute },
  { "lock_returned",          1, 1, true,  false, false,
                              handle_lock_returned_attribute },
  { "no_thread_safety_analysis", 0, 0, true,  false, false,
                              handle_no_thread_safety_analysis_attribute },
=======
  { "option",                 1, -1, true, false, false,
			      handle_option_attribute },
  { "optimize",               1, -1, true, false, false,
			      handle_optimize_attribute },
>>>>>>> bf09f0e0
  { NULL,                     0, 0, false, false, false, NULL }
};

/* Give the specifications for the format attributes, used by C and all
   descendants.  */

const struct attribute_spec c_common_format_attribute_table[] =
{
  /* { name, min_len, max_len, decl_req, type_req, fn_type_req, handler } */
  { "format",                 3, 3, false, true,  true,
			      handle_format_attribute },
  { "format_arg",             1, 1, false, true,  true,
			      handle_format_arg_attribute },
  { NULL,                     0, 0, false, false, false, NULL }
};

/* Push current bindings for the function name VAR_DECLS.  */

void
start_fname_decls (void)
{
  unsigned ix;
  tree saved = NULL_TREE;

  for (ix = 0; fname_vars[ix].decl; ix++)
    {
      tree decl = *fname_vars[ix].decl;

      if (decl)
	{
	  saved = tree_cons (decl, build_int_cst (NULL_TREE, ix), saved);
	  *fname_vars[ix].decl = NULL_TREE;
	}
    }
  if (saved || saved_function_name_decls)
    /* Normally they'll have been NULL, so only push if we've got a
       stack, or they are non-NULL.  */
    saved_function_name_decls = tree_cons (saved, NULL_TREE,
					   saved_function_name_decls);
}

/* Finish up the current bindings, adding them into the current function's
   statement tree.  This must be done _before_ finish_stmt_tree is called.
   If there is no current function, we must be at file scope and no statements
   are involved. Pop the previous bindings.  */

void
finish_fname_decls (void)
{
  unsigned ix;
  tree stmts = NULL_TREE;
  tree stack = saved_function_name_decls;

  for (; stack && TREE_VALUE (stack); stack = TREE_CHAIN (stack))
    append_to_statement_list (TREE_VALUE (stack), &stmts);

  if (stmts)
    {
      tree *bodyp = &DECL_SAVED_TREE (current_function_decl);

      if (TREE_CODE (*bodyp) == BIND_EXPR)
	bodyp = &BIND_EXPR_BODY (*bodyp);

      append_to_statement_list_force (*bodyp, &stmts);
      *bodyp = stmts;
    }

  for (ix = 0; fname_vars[ix].decl; ix++)
    *fname_vars[ix].decl = NULL_TREE;

  if (stack)
    {
      /* We had saved values, restore them.  */
      tree saved;

      for (saved = TREE_PURPOSE (stack); saved; saved = TREE_CHAIN (saved))
	{
	  tree decl = TREE_PURPOSE (saved);
	  unsigned ix = TREE_INT_CST_LOW (TREE_VALUE (saved));

	  *fname_vars[ix].decl = decl;
	}
      stack = TREE_CHAIN (stack);
    }
  saved_function_name_decls = stack;
}

/* Return the text name of the current function, suitably prettified
   by PRETTY_P.  Return string must be freed by caller.  */

const char *
fname_as_string (int pretty_p)
{
  const char *name = "top level";
  char *namep;
  int vrb = 2, len;
  cpp_string cstr = { 0, 0 }, strname;

  if (!pretty_p)
    {
      name = "";
      vrb = 0;
    }

  if (current_function_decl)
    name = lang_hooks.decl_printable_name (current_function_decl, vrb);

  len = strlen (name) + 3; /* Two for '"'s.  One for NULL.  */

  namep = XNEWVEC (char, len);
  snprintf (namep, len, "\"%s\"", name);
  strname.text = (unsigned char *) namep;
  strname.len = len - 1;

  if (cpp_interpret_string (parse_in, &strname, 1, &cstr, CPP_STRING))
    {
      XDELETEVEC (namep);
      return (const char *) cstr.text;
    }

  return namep;
}

/* Expand DECL if it declares an entity not handled by the
   common code.  */

int
c_expand_decl (tree decl)
{
  if (TREE_CODE (decl) == VAR_DECL && !TREE_STATIC (decl))
    {
      /* Let the back-end know about this variable.  */
      if (!anon_aggr_type_p (TREE_TYPE (decl)))
	emit_local_var (decl);
      else
	expand_anon_union_decl (decl, NULL_TREE,
				DECL_ANON_UNION_ELEMS (decl));
    }
  else
    return 0;

  return 1;
}


/* Return the VAR_DECL for a const char array naming the current
   function. If the VAR_DECL has not yet been created, create it
   now. RID indicates how it should be formatted and IDENTIFIER_NODE
   ID is its name (unfortunately C and C++ hold the RID values of
   keywords in different places, so we can't derive RID from ID in
   this language independent code.  */

tree
fname_decl (unsigned int rid, tree id)
{
  unsigned ix;
  tree decl = NULL_TREE;

  for (ix = 0; fname_vars[ix].decl; ix++)
    if (fname_vars[ix].rid == rid)
      break;

  decl = *fname_vars[ix].decl;
  if (!decl)
    {
      /* If a tree is built here, it would normally have the lineno of
	 the current statement.  Later this tree will be moved to the
	 beginning of the function and this line number will be wrong.
	 To avoid this problem set the lineno to 0 here; that prevents
	 it from appearing in the RTL.  */
      tree stmts;
      location_t saved_location = input_location;
      input_location = UNKNOWN_LOCATION;

      stmts = push_stmt_list ();
      decl = (*make_fname_decl) (id, fname_vars[ix].pretty);
      stmts = pop_stmt_list (stmts);
      if (!IS_EMPTY_STMT (stmts))
	saved_function_name_decls
	  = tree_cons (decl, stmts, saved_function_name_decls);
      *fname_vars[ix].decl = decl;
      input_location = saved_location;
    }
  if (!ix && !current_function_decl)
    pedwarn (input_location, 0, "%qD is not defined outside of function scope", decl);

  return decl;
}

/* Given a STRING_CST, give it a suitable array-of-chars data type.  */

tree
fix_string_type (tree value)
{
  int length = TREE_STRING_LENGTH (value);
  int nchars;
  tree e_type, i_type, a_type;

  /* Compute the number of elements, for the array type.  */
  if (TREE_TYPE (value) == char_array_type_node || !TREE_TYPE (value))
    {
      nchars = length;
      e_type = char_type_node;
    }
  else if (TREE_TYPE (value) == char16_array_type_node)
    {
      nchars = length / (TYPE_PRECISION (char16_type_node) / BITS_PER_UNIT);
      e_type = char16_type_node;
    }
  else if (TREE_TYPE (value) == char32_array_type_node)
    {
      nchars = length / (TYPE_PRECISION (char32_type_node) / BITS_PER_UNIT);
      e_type = char32_type_node;
    }
  else
    {
      nchars = length / (TYPE_PRECISION (wchar_type_node) / BITS_PER_UNIT);
      e_type = wchar_type_node;
    }

  /* C89 2.2.4.1, C99 5.2.4.1 (Translation limits).  The analogous
     limit in C++98 Annex B is very large (65536) and is not normative,
     so we do not diagnose it (warn_overlength_strings is forced off
     in c_common_post_options).  */
  if (warn_overlength_strings)
    {
      const int nchars_max = flag_isoc99 ? 4095 : 509;
      const int relevant_std = flag_isoc99 ? 99 : 90;
      if (nchars - 1 > nchars_max)
	/* Translators: The %d after 'ISO C' will be 90 or 99.  Do not
	   separate the %d from the 'C'.  'ISO' should not be
	   translated, but it may be moved after 'C%d' in languages
	   where modifiers follow nouns.  */
	pedwarn (input_location, OPT_Woverlength_strings,
		 "string length %qd is greater than the length %qd "
		 "ISO C%d compilers are required to support",
		 nchars - 1, nchars_max, relevant_std);
    }

  /* Create the array type for the string constant.  The ISO C++
     standard says that a string literal has type `const char[N]' or
     `const wchar_t[N]'.  We use the same logic when invoked as a C
     front-end with -Wwrite-strings.
     ??? We should change the type of an expression depending on the
     state of a warning flag.  We should just be warning -- see how
     this is handled in the C++ front-end for the deprecated implicit
     conversion from string literals to `char*' or `wchar_t*'.

     The C++ front end relies on TYPE_MAIN_VARIANT of a cv-qualified
     array type being the unqualified version of that type.
     Therefore, if we are constructing an array of const char, we must
     construct the matching unqualified array type first.  The C front
     end does not require this, but it does no harm, so we do it
     unconditionally.  */
  i_type = build_index_type (build_int_cst (NULL_TREE, nchars - 1));
  a_type = build_array_type (e_type, i_type);
  if (c_dialect_cxx() || warn_write_strings)
    a_type = c_build_qualified_type (a_type, TYPE_QUAL_CONST);

  TREE_TYPE (value) = a_type;
  TREE_CONSTANT (value) = 1;
  TREE_READONLY (value) = 1;
  TREE_STATIC (value) = 1;
  return value;
}

/* Print a warning if a constant expression had overflow in folding.
   Invoke this function on every expression that the language
   requires to be a constant expression.
   Note the ANSI C standard says it is erroneous for a
   constant expression to overflow.  */

void
constant_expression_warning (tree value)
{
  if (warn_overflow && pedantic 
      && (TREE_CODE (value) == INTEGER_CST || TREE_CODE (value) == REAL_CST
	  || TREE_CODE (value) == FIXED_CST
	  || TREE_CODE (value) == VECTOR_CST
	  || TREE_CODE (value) == COMPLEX_CST)
      && TREE_OVERFLOW (value))
    pedwarn (input_location, OPT_Woverflow, "overflow in constant expression");
}

/* The same as above but print an unconditional error.  */
void
constant_expression_error (tree value)
{
  if ((TREE_CODE (value) == INTEGER_CST || TREE_CODE (value) == REAL_CST
       || TREE_CODE (value) == FIXED_CST
       || TREE_CODE (value) == VECTOR_CST
       || TREE_CODE (value) == COMPLEX_CST)
      && TREE_OVERFLOW (value))
    error ("overflow in constant expression");
}

/* Print a warning if an expression had overflow in folding and its
   operands hadn't.

   Invoke this function on every expression that
   (1) appears in the source code, and
   (2) is a constant expression that overflowed, and
   (3) is not already checked by convert_and_check;
   however, do not invoke this function on operands of explicit casts
   or when the expression is the result of an operator and any operand
   already overflowed.  */

void
overflow_warning (tree value)
{
  if (skip_evaluation) return;

  switch (TREE_CODE (value))
    {
    case INTEGER_CST:
      warning (OPT_Woverflow, "integer overflow in expression");
      break;
      
    case REAL_CST:
      warning (OPT_Woverflow, "floating point overflow in expression");
      break;
      
    case FIXED_CST:
      warning (OPT_Woverflow, "fixed-point overflow in expression");
      break;

    case VECTOR_CST:
      warning (OPT_Woverflow, "vector overflow in expression");
      break;
      
    case COMPLEX_CST:
      if (TREE_CODE (TREE_REALPART (value)) == INTEGER_CST)
	warning (OPT_Woverflow, "complex integer overflow in expression");
      else if (TREE_CODE (TREE_REALPART (value)) == REAL_CST)
	warning (OPT_Woverflow, "complex floating point overflow in expression");
      break;

    default:
      break;
    }
}


/* Warn about use of a logical || / && operator being used in a
   context where it is likely that the bitwise equivalent was intended
   by the programmer. CODE is the TREE_CODE of the operator, ARG1
   and ARG2 the arguments.  */

void
warn_logical_operator (enum tree_code code, tree arg1, tree
    arg2)
{
  switch (code)
    {
      case TRUTH_ANDIF_EXPR:
      case TRUTH_ORIF_EXPR:
      case TRUTH_OR_EXPR:
      case TRUTH_AND_EXPR:
	if (!TREE_NO_WARNING (arg1)
	    && INTEGRAL_TYPE_P (TREE_TYPE (arg1))
	    && !CONSTANT_CLASS_P (arg1)
	    && TREE_CODE (arg2) == INTEGER_CST
	    && !integer_zerop (arg2))
	  {
	    warning (OPT_Wlogical_op,
		     "logical %<%s%> with non-zero constant "
		     "will always evaluate as true",
		     ((code == TRUTH_ANDIF_EXPR)
		      || (code == TRUTH_AND_EXPR)) ? "&&" : "||");
	    TREE_NO_WARNING (arg1) = true;
	  }
	break;
      default:
	break;
    }
}


/* Print a warning about casts that might indicate violation
   of strict aliasing rules if -Wstrict-aliasing is used and
   strict aliasing mode is in effect. OTYPE is the original
   TREE_TYPE of EXPR, and TYPE the type we're casting to. */

bool
strict_aliasing_warning (tree otype, tree type, tree expr)
{
  if (!(flag_strict_aliasing
	&& POINTER_TYPE_P (type)
	&& POINTER_TYPE_P (otype)
	&& !VOID_TYPE_P (TREE_TYPE (type)))
      /* If the type we are casting to is a ref-all pointer
         dereferencing it is always valid.  */
      || TYPE_REF_CAN_ALIAS_ALL (type))
    return false;

  if ((warn_strict_aliasing > 1) && TREE_CODE (expr) == ADDR_EXPR
      && (DECL_P (TREE_OPERAND (expr, 0))
          || handled_component_p (TREE_OPERAND (expr, 0))))
    {
      /* Casting the address of an object to non void pointer. Warn
         if the cast breaks type based aliasing.  */
      if (!COMPLETE_TYPE_P (TREE_TYPE (type)) && warn_strict_aliasing == 2)
	{
	  warning (OPT_Wstrict_aliasing, "type-punning to incomplete type "
		   "might break strict-aliasing rules");
	  return true;
	}
      else
        {
          /* warn_strict_aliasing >= 3.   This includes the default (3).  
             Only warn if the cast is dereferenced immediately.  */
          alias_set_type set1 =
	    get_alias_set (TREE_TYPE (TREE_OPERAND (expr, 0)));
          alias_set_type set2 = get_alias_set (TREE_TYPE (type));

          if (set1 != set2 && set2 != 0
	      && (set1 == 0 || !alias_sets_conflict_p (set1, set2)))
	    {
	      warning (OPT_Wstrict_aliasing, "dereferencing type-punned "
		       "pointer will break strict-aliasing rules");
	      return true;
	    }
          else if (warn_strict_aliasing == 2
		   && !alias_sets_must_conflict_p (set1, set2))
	    {
	      warning (OPT_Wstrict_aliasing, "dereferencing type-punned "
		       "pointer might break strict-aliasing rules");
	      return true;
	    }
        }
    }
  else
    if ((warn_strict_aliasing == 1) && !VOID_TYPE_P (TREE_TYPE (otype)))
      {
        /* At this level, warn for any conversions, even if an address is
           not taken in the same statement.  This will likely produce many
           false positives, but could be useful to pinpoint problems that
           are not revealed at higher levels.  */
        alias_set_type set1 = get_alias_set (TREE_TYPE (otype));
        alias_set_type set2 = get_alias_set (TREE_TYPE (type));
        if (!COMPLETE_TYPE_P (type)
            || !alias_sets_must_conflict_p (set1, set2))
	  {
            warning (OPT_Wstrict_aliasing, "dereferencing type-punned "
                     "pointer might break strict-aliasing rules");
            return true;
          }
      }

  return false;
}

/* Print a warning about if (); or if () .. else; constructs
   via the special empty statement node that we create.  INNER_THEN
   and INNER_ELSE are the statement lists of the if and the else
   block.  */

void
empty_if_body_warning (tree inner_then, tree inner_else)
{
  if (TREE_CODE (inner_then) == STATEMENT_LIST
      && STATEMENT_LIST_TAIL (inner_then))
    inner_then = STATEMENT_LIST_TAIL (inner_then)->stmt;

  if (inner_else && TREE_CODE (inner_else) == STATEMENT_LIST
      && STATEMENT_LIST_TAIL (inner_else))
    inner_else = STATEMENT_LIST_TAIL (inner_else)->stmt;

  if (IS_EMPTY_STMT (inner_then) && !inner_else)
    warning (OPT_Wempty_body, "%Hsuggest braces around empty body "
             "in an %<if%> statement", EXPR_LOCUS (inner_then));

  else if (inner_else && IS_EMPTY_STMT (inner_else))
    warning (OPT_Wempty_body, "%Hsuggest braces around empty body "
             "in an %<else%> statement", EXPR_LOCUS (inner_else));
}

/* Warn for unlikely, improbable, or stupid DECL declarations
   of `main'.  */

void
check_main_parameter_types (tree decl)
{
  tree args;
  int argct = 0;

  for (args = TYPE_ARG_TYPES (TREE_TYPE (decl)); args;
      args = TREE_CHAIN (args))
   {
     tree type = args ? TREE_VALUE (args) : 0;

     if (type == void_type_node || type == error_mark_node )
       break;

     ++argct;
     switch (argct)
       {
       case 1:
         if (TYPE_MAIN_VARIANT (type) != integer_type_node)
           pedwarn (input_location, OPT_Wmain, "first argument of %q+D should be %<int%>", 
		    decl);
         break;

       case 2:
         if (TREE_CODE (type) != POINTER_TYPE
             || TREE_CODE (TREE_TYPE (type)) != POINTER_TYPE
             || (TYPE_MAIN_VARIANT (TREE_TYPE (TREE_TYPE (type)))
                 != char_type_node))
           pedwarn (input_location, OPT_Wmain, "second argument of %q+D should be %<char **%>",
		    decl);
         break;

       case 3:
         if (TREE_CODE (type) != POINTER_TYPE
             || TREE_CODE (TREE_TYPE (type)) != POINTER_TYPE
             || (TYPE_MAIN_VARIANT (TREE_TYPE (TREE_TYPE (type)))
                 != char_type_node))
	   pedwarn (input_location, OPT_Wmain, "third argument of %q+D should probably be "
		    "%<char **%>", decl);
         break;
       }
   }

  /* It is intentional that this message does not mention the third
    argument because it's only mentioned in an appendix of the
    standard.  */
  if (argct > 0 && (argct < 2 || argct > 3))
    pedwarn (input_location, OPT_Wmain, "%q+D takes only zero or two arguments", decl);
}

/* True if pointers to distinct types T1 and T2 can be converted to
   each other without an explicit cast.  Only returns true for opaque
   vector types.  */
bool
vector_targets_convertible_p (const_tree t1, const_tree t2)
{
  if (TREE_CODE (t1) == VECTOR_TYPE && TREE_CODE (t2) == VECTOR_TYPE
      && (targetm.vector_opaque_p (t1) || targetm.vector_opaque_p (t2))
      && tree_int_cst_equal (TYPE_SIZE (t1), TYPE_SIZE (t2)))
    return true;

  return false;
}

/* True if vector types T1 and T2 can be converted to each other
   without an explicit cast.  If EMIT_LAX_NOTE is true, and T1 and T2
   can only be converted with -flax-vector-conversions yet that is not
   in effect, emit a note telling the user about that option if such
   a note has not previously been emitted.  */
bool
vector_types_convertible_p (const_tree t1, const_tree t2, bool emit_lax_note)
{
  static bool emitted_lax_note = false;
  bool convertible_lax;

  if ((targetm.vector_opaque_p (t1) || targetm.vector_opaque_p (t2))
      && tree_int_cst_equal (TYPE_SIZE (t1), TYPE_SIZE (t2)))
    return true;

  convertible_lax =
    (tree_int_cst_equal (TYPE_SIZE (t1), TYPE_SIZE (t2))
     && (TREE_CODE (TREE_TYPE (t1)) != REAL_TYPE ||
	 TYPE_PRECISION (t1) == TYPE_PRECISION (t2))
     && (INTEGRAL_TYPE_P (TREE_TYPE (t1))
	 == INTEGRAL_TYPE_P (TREE_TYPE (t2))));

  if (!convertible_lax || flag_lax_vector_conversions)
    return convertible_lax;

  if (TYPE_VECTOR_SUBPARTS (t1) == TYPE_VECTOR_SUBPARTS (t2)
      && lang_hooks.types_compatible_p (TREE_TYPE (t1), TREE_TYPE (t2)))
    return true;

  if (emit_lax_note && !emitted_lax_note)
    {
      emitted_lax_note = true;
      inform (input_location, "use -flax-vector-conversions to permit "
              "conversions between vectors with differing "
              "element types or numbers of subparts");
    }

  return false;
}

/* This is a helper function of build_binary_op.

   For certain operations if both args were extended from the same
   smaller type, do the arithmetic in that type and then extend.

   BITWISE indicates a bitwise operation.
   For them, this optimization is safe only if
   both args are zero-extended or both are sign-extended.
   Otherwise, we might change the result.
   Eg, (short)-1 | (unsigned short)-1 is (int)-1
   but calculated in (unsigned short) it would be (unsigned short)-1.  
*/
tree shorten_binary_op (tree result_type, tree op0, tree op1, bool bitwise)
{
  int unsigned0, unsigned1;
  tree arg0, arg1;
  int uns;
  tree type;

  /* Cast OP0 and OP1 to RESULT_TYPE.  Doing so prevents
     excessive narrowing when we call get_narrower below.  For
     example, suppose that OP0 is of unsigned int extended
     from signed char and that RESULT_TYPE is long long int.
     If we explicitly cast OP0 to RESULT_TYPE, OP0 would look
     like
     
     (long long int) (unsigned int) signed_char

     which get_narrower would narrow down to
     
     (unsigned int) signed char
     
     If we do not cast OP0 first, get_narrower would return
     signed_char, which is inconsistent with the case of the
     explicit cast.  */
  op0 = convert (result_type, op0);
  op1 = convert (result_type, op1);

  arg0 = get_narrower (op0, &unsigned0);
  arg1 = get_narrower (op1, &unsigned1);

  /* UNS is 1 if the operation to be done is an unsigned one.  */
  uns = TYPE_UNSIGNED (result_type);

  /* Handle the case that OP0 (or OP1) does not *contain* a conversion
     but it *requires* conversion to FINAL_TYPE.  */
  
  if ((TYPE_PRECISION (TREE_TYPE (op0))
       == TYPE_PRECISION (TREE_TYPE (arg0)))
      && TREE_TYPE (op0) != result_type)
    unsigned0 = TYPE_UNSIGNED (TREE_TYPE (op0));
  if ((TYPE_PRECISION (TREE_TYPE (op1))
       == TYPE_PRECISION (TREE_TYPE (arg1)))
      && TREE_TYPE (op1) != result_type)
    unsigned1 = TYPE_UNSIGNED (TREE_TYPE (op1));
  
  /* Now UNSIGNED0 is 1 if ARG0 zero-extends to FINAL_TYPE.  */
  
  /* For bitwise operations, signedness of nominal type
     does not matter.  Consider only how operands were extended.  */
  if (bitwise)
    uns = unsigned0;
  
  /* Note that in all three cases below we refrain from optimizing
     an unsigned operation on sign-extended args.
     That would not be valid.  */
  
  /* Both args variable: if both extended in same way
     from same width, do it in that width.
     Do it unsigned if args were zero-extended.  */
  if ((TYPE_PRECISION (TREE_TYPE (arg0))
       < TYPE_PRECISION (result_type))
      && (TYPE_PRECISION (TREE_TYPE (arg1))
	  == TYPE_PRECISION (TREE_TYPE (arg0)))
      && unsigned0 == unsigned1
      && (unsigned0 || !uns))
    return c_common_signed_or_unsigned_type
      (unsigned0, common_type (TREE_TYPE (arg0), TREE_TYPE (arg1)));

  else if (TREE_CODE (arg0) == INTEGER_CST
	   && (unsigned1 || !uns)
	   && (TYPE_PRECISION (TREE_TYPE (arg1))
	       < TYPE_PRECISION (result_type))
	   && (type
	       = c_common_signed_or_unsigned_type (unsigned1,
						   TREE_TYPE (arg1)))
	   && !POINTER_TYPE_P (type)
	   && int_fits_type_p (arg0, type))
    return type;

  else if (TREE_CODE (arg1) == INTEGER_CST
	   && (unsigned0 || !uns)
	   && (TYPE_PRECISION (TREE_TYPE (arg0))
	       < TYPE_PRECISION (result_type))
	   && (type
	       = c_common_signed_or_unsigned_type (unsigned0,
						   TREE_TYPE (arg0)))
	   && !POINTER_TYPE_P (type)
	   && int_fits_type_p (arg1, type))
    return type;

  return result_type;
}

/* Warns if the conversion of EXPR to TYPE may alter a value.
   This is a helper function for warnings_for_convert_and_check.  */

static void
conversion_warning (tree type, tree expr)
{
  bool give_warning = false;

  int i;
  const int expr_num_operands = TREE_OPERAND_LENGTH (expr);
  tree expr_type = TREE_TYPE (expr);

  if (!warn_conversion && !warn_sign_conversion)
    return;

  /* If any operand is artificial, then this expression was generated
     by the compiler and we do not warn.  */
  for (i = 0; i < expr_num_operands; i++)
    {
      tree op = TREE_OPERAND (expr, i);
      if (op && DECL_P (op) && DECL_ARTIFICIAL (op))
	return;
    }

  switch (TREE_CODE (expr))
    {
    case EQ_EXPR:
    case NE_EXPR:
    case LE_EXPR:
    case GE_EXPR:
    case LT_EXPR:
    case GT_EXPR:
    case TRUTH_ANDIF_EXPR:
    case TRUTH_ORIF_EXPR:
    case TRUTH_AND_EXPR:
    case TRUTH_OR_EXPR:
    case TRUTH_XOR_EXPR:
    case TRUTH_NOT_EXPR:
      /* Conversion from boolean to a signed:1 bit-field (which only
	 can hold the values 0 and -1) doesn't lose information - but
	 it does change the value.  */
      if (TYPE_PRECISION (type) == 1 && !TYPE_UNSIGNED (type)) 
	warning (OPT_Wconversion,
                 "conversion to %qT from boolean expression", type);
      return;

    case REAL_CST:
    case INTEGER_CST:

      /* Warn for real constant that is not an exact integer converted
         to integer type.  */
      if (TREE_CODE (expr_type) == REAL_TYPE
          && TREE_CODE (type) == INTEGER_TYPE)
        {
          if (!real_isinteger (TREE_REAL_CST_PTR (expr), TYPE_MODE (expr_type)))
            give_warning = true;
        }
      /* Warn for an integer constant that does not fit into integer type.  */
      else if (TREE_CODE (expr_type) == INTEGER_TYPE
               && TREE_CODE (type) == INTEGER_TYPE
               && !int_fits_type_p (expr, type))
        {
          if (TYPE_UNSIGNED (type) && !TYPE_UNSIGNED (expr_type) 
	      && tree_int_cst_sgn (expr) < 0)
	    warning (OPT_Wsign_conversion,
		     "negative integer implicitly converted to unsigned type");
          else if (!TYPE_UNSIGNED (type) && TYPE_UNSIGNED (expr_type))
	    warning (OPT_Wsign_conversion,  "conversion of unsigned constant "
		     "value to negative integer");
	  else
	    give_warning = true;
        }
      else if (TREE_CODE (type) == REAL_TYPE)
        {
          /* Warn for an integer constant that does not fit into real type.  */
          if (TREE_CODE (expr_type) == INTEGER_TYPE)
            {
              REAL_VALUE_TYPE a = real_value_from_int_cst (0, expr);
              if (!exact_real_truncate (TYPE_MODE (type), &a))
                give_warning = true;
            }
          /* Warn for a real constant that does not fit into a smaller
             real type.  */
          else if (TREE_CODE (expr_type) == REAL_TYPE
                   && TYPE_PRECISION (type) < TYPE_PRECISION (expr_type))
            {
              REAL_VALUE_TYPE a = TREE_REAL_CST (expr);
              if (!exact_real_truncate (TYPE_MODE (type), &a))
                give_warning = true;
            }
        }

      if (give_warning)
        warning (OPT_Wconversion,
                 "conversion to %qT alters %qT constant value",
                 type, expr_type);

      return;

    case COND_EXPR:
      {
	/* In case of COND_EXPR, if both operands are constants or
	   COND_EXPR, then we do not care about the type of COND_EXPR,
	   only about the conversion of each operand.  */
	tree op1 = TREE_OPERAND (expr, 1);
	tree op2 = TREE_OPERAND (expr, 2);

	if ((TREE_CODE (op1) == REAL_CST || TREE_CODE (op1) == INTEGER_CST 
	     || TREE_CODE (op1) == COND_EXPR)
	    && (TREE_CODE (op2) == REAL_CST || TREE_CODE (op2) == INTEGER_CST
		|| TREE_CODE (op2) == COND_EXPR))
	  {
	    conversion_warning (type, op1);
	    conversion_warning (type, op2);
	    return;
	  }
	/* Fall through.  */
      }

    default: /* 'expr' is not a constant.  */

      /* Warn for real types converted to integer types.  */
      if (TREE_CODE (expr_type) == REAL_TYPE
          && TREE_CODE (type) == INTEGER_TYPE)
        give_warning = true;

      else if (TREE_CODE (expr_type) == INTEGER_TYPE
               && TREE_CODE (type) == INTEGER_TYPE)
        {
	  /* Don't warn about unsigned char y = 0xff, x = (int) y;  */
	  expr = get_unwidened (expr, 0);
	  expr_type = TREE_TYPE (expr);

	  /* Don't warn for short y; short x = ((int)y & 0xff);  */
	  if (TREE_CODE (expr) == BIT_AND_EXPR 
		|| TREE_CODE (expr) == BIT_IOR_EXPR 
	      || TREE_CODE (expr) == BIT_XOR_EXPR)
	    {
	      /* If both args were extended from a shortest type,
		 use that type if that is safe.  */
	      expr_type = shorten_binary_op (expr_type, 
					     TREE_OPERAND (expr, 0), 
					     TREE_OPERAND (expr, 1), 
					     /* bitwise */1);

	      if (TREE_CODE (expr) == BIT_AND_EXPR)
		{
		  tree op0 = TREE_OPERAND (expr, 0);
		  tree op1 = TREE_OPERAND (expr, 1);
		  bool unsigned0 = TYPE_UNSIGNED (TREE_TYPE (op0));
		  bool unsigned1 = TYPE_UNSIGNED (TREE_TYPE (op1));

		  /* If one of the operands is a non-negative constant
		     that fits in the target type, then the type of the
		     other operand does not matter. */
		  if ((TREE_CODE (op0) == INTEGER_CST
		       && int_fits_type_p (op0, c_common_signed_type (type))
		       && int_fits_type_p (op0, c_common_unsigned_type (type)))
		      || (TREE_CODE (op1) == INTEGER_CST
			  && int_fits_type_p (op1, c_common_signed_type (type))
			  && int_fits_type_p (op1, 
					      c_common_unsigned_type (type))))
		    return;
		  /* If constant is unsigned and fits in the target
		     type, then the result will also fit.  */
		  else if ((TREE_CODE (op0) == INTEGER_CST
			    && unsigned0 
			    && int_fits_type_p (op0, type))
			   || (TREE_CODE (op1) == INTEGER_CST
			       && unsigned1
			       && int_fits_type_p (op1, type)))
		    return;
		}
	    }
          /* Warn for integer types converted to smaller integer types.  */
	  if (TYPE_PRECISION (type) < TYPE_PRECISION (expr_type)) 
	    give_warning = true;

	  /* When they are the same width but different signedness,
	     then the value may change.  */
	  else if ((TYPE_PRECISION (type) == TYPE_PRECISION (expr_type)
		    && TYPE_UNSIGNED (expr_type) != TYPE_UNSIGNED (type))
		   /* Even when converted to a bigger type, if the type is
		      unsigned but expr is signed, then negative values
		      will be changed.  */
		   || (TYPE_UNSIGNED (type) && !TYPE_UNSIGNED (expr_type)))
	    warning (OPT_Wsign_conversion, "conversion to %qT from %qT "
		     "may change the sign of the result",
		     type, expr_type);
        }

      /* Warn for integer types converted to real types if and only if
         all the range of values of the integer type cannot be
         represented by the real type.  */
      else if (TREE_CODE (expr_type) == INTEGER_TYPE
               && TREE_CODE (type) == REAL_TYPE)
        {
          tree type_low_bound = TYPE_MIN_VALUE (expr_type);
          tree type_high_bound = TYPE_MAX_VALUE (expr_type);
          REAL_VALUE_TYPE real_low_bound 
	    = real_value_from_int_cst (0, type_low_bound);
          REAL_VALUE_TYPE real_high_bound 
	    = real_value_from_int_cst (0, type_high_bound);

          if (!exact_real_truncate (TYPE_MODE (type), &real_low_bound)
              || !exact_real_truncate (TYPE_MODE (type), &real_high_bound))
            give_warning = true;
        }

      /* Warn for real types converted to smaller real types.  */
      else if (TREE_CODE (expr_type) == REAL_TYPE
               && TREE_CODE (type) == REAL_TYPE
               && TYPE_PRECISION (type) < TYPE_PRECISION (expr_type))
        give_warning = true;


      if (give_warning)
        warning (OPT_Wconversion,
                 "conversion to %qT from %qT may alter its value",
                 type, expr_type);
    }
}

/* Produce warnings after a conversion. RESULT is the result of
   converting EXPR to TYPE.  This is a helper function for
   convert_and_check and cp_convert_and_check.  */

void
warnings_for_convert_and_check (tree type, tree expr, tree result)
{
  if (TREE_CODE (expr) == INTEGER_CST
      && (TREE_CODE (type) == INTEGER_TYPE
          || TREE_CODE (type) == ENUMERAL_TYPE)
      && !int_fits_type_p (expr, type))
    {
      /* Do not diagnose overflow in a constant expression merely
         because a conversion overflowed.  */
      if (TREE_OVERFLOW (result))
        TREE_OVERFLOW (result) = TREE_OVERFLOW (expr);

      if (TYPE_UNSIGNED (type))
        {
          /* This detects cases like converting -129 or 256 to
             unsigned char.  */
          if (!int_fits_type_p (expr, c_common_signed_type (type)))
            warning (OPT_Woverflow,
                     "large integer implicitly truncated to unsigned type");
          else
            conversion_warning (type, expr);
        }
      else if (!int_fits_type_p (expr, c_common_unsigned_type (type))) 
	warning (OPT_Woverflow,
		 "overflow in implicit constant conversion");
      /* No warning for converting 0x80000000 to int.  */
      else if (pedantic
	       && (TREE_CODE (TREE_TYPE (expr)) != INTEGER_TYPE
		   || TYPE_PRECISION (TREE_TYPE (expr))
		   != TYPE_PRECISION (type)))
	warning (OPT_Woverflow,
		 "overflow in implicit constant conversion");

      else
	conversion_warning (type, expr);
    }
  else if ((TREE_CODE (result) == INTEGER_CST
	    || TREE_CODE (result) == FIXED_CST) && TREE_OVERFLOW (result))
    warning (OPT_Woverflow,
             "overflow in implicit constant conversion");
  else
    conversion_warning (type, expr);
}


/* Convert EXPR to TYPE, warning about conversion problems with constants.
   Invoke this function on every expression that is converted implicitly,
   i.e. because of language rules and not because of an explicit cast.  */

tree
convert_and_check (tree type, tree expr)
{
  tree result;

  if (TREE_TYPE (expr) == type)
    return expr;
  
  result = convert (type, expr);

  if (!skip_evaluation && !TREE_OVERFLOW_P (expr) && result != error_mark_node)
    warnings_for_convert_and_check (type, expr, result);

  return result;
}

/* A node in a list that describes references to variables (EXPR), which are
   either read accesses if WRITER is zero, or write accesses, in which case
   WRITER is the parent of EXPR.  */
struct tlist
{
  struct tlist *next;
  tree expr, writer;
};

/* Used to implement a cache the results of a call to verify_tree.  We only
   use this for SAVE_EXPRs.  */
struct tlist_cache
{
  struct tlist_cache *next;
  struct tlist *cache_before_sp;
  struct tlist *cache_after_sp;
  tree expr;
};

/* Obstack to use when allocating tlist structures, and corresponding
   firstobj.  */
static struct obstack tlist_obstack;
static char *tlist_firstobj = 0;

/* Keep track of the identifiers we've warned about, so we can avoid duplicate
   warnings.  */
static struct tlist *warned_ids;
/* SAVE_EXPRs need special treatment.  We process them only once and then
   cache the results.  */
static struct tlist_cache *save_expr_cache;

static void add_tlist (struct tlist **, struct tlist *, tree, int);
static void merge_tlist (struct tlist **, struct tlist *, int);
static void verify_tree (tree, struct tlist **, struct tlist **, tree);
static int warning_candidate_p (tree);
static void warn_for_collisions (struct tlist *);
static void warn_for_collisions_1 (tree, tree, struct tlist *, int);
static struct tlist *new_tlist (struct tlist *, tree, tree);

/* Create a new struct tlist and fill in its fields.  */
static struct tlist *
new_tlist (struct tlist *next, tree t, tree writer)
{
  struct tlist *l;
  l = XOBNEW (&tlist_obstack, struct tlist);
  l->next = next;
  l->expr = t;
  l->writer = writer;
  return l;
}

/* Add duplicates of the nodes found in ADD to the list *TO.  If EXCLUDE_WRITER
   is nonnull, we ignore any node we find which has a writer equal to it.  */

static void
add_tlist (struct tlist **to, struct tlist *add, tree exclude_writer, int copy)
{
  while (add)
    {
      struct tlist *next = add->next;
      if (!copy)
	add->next = *to;
      if (!exclude_writer || add->writer != exclude_writer)
	*to = copy ? new_tlist (*to, add->expr, add->writer) : add;
      add = next;
    }
}

/* Merge the nodes of ADD into TO.  This merging process is done so that for
   each variable that already exists in TO, no new node is added; however if
   there is a write access recorded in ADD, and an occurrence on TO is only
   a read access, then the occurrence in TO will be modified to record the
   write.  */

static void
merge_tlist (struct tlist **to, struct tlist *add, int copy)
{
  struct tlist **end = to;

  while (*end)
    end = &(*end)->next;

  while (add)
    {
      int found = 0;
      struct tlist *tmp2;
      struct tlist *next = add->next;

      for (tmp2 = *to; tmp2; tmp2 = tmp2->next)
	if (tmp2->expr == add->expr)
	  {
	    found = 1;
	    if (!tmp2->writer)
	      tmp2->writer = add->writer;
	  }
      if (!found)
	{
	  *end = copy ? add : new_tlist (NULL, add->expr, add->writer);
	  end = &(*end)->next;
	  *end = 0;
	}
      add = next;
    }
}

/* WRITTEN is a variable, WRITER is its parent.  Warn if any of the variable
   references in list LIST conflict with it, excluding reads if ONLY writers
   is nonzero.  */

static void
warn_for_collisions_1 (tree written, tree writer, struct tlist *list,
		       int only_writes)
{
  struct tlist *tmp;

  /* Avoid duplicate warnings.  */
  for (tmp = warned_ids; tmp; tmp = tmp->next)
    if (tmp->expr == written)
      return;

  while (list)
    {
      if (list->expr == written
	  && list->writer != writer
	  && (!only_writes || list->writer)
	  && DECL_NAME (list->expr))
	{
	  warned_ids = new_tlist (warned_ids, written, NULL_TREE);
	  warning_at (EXPR_HAS_LOCATION (writer)
		      ? EXPR_LOCATION (writer) : input_location,
		      OPT_Wsequence_point, "operation on %qE may be undefined",
		      list->expr);
	}
      list = list->next;
    }
}

/* Given a list LIST of references to variables, find whether any of these
   can cause conflicts due to missing sequence points.  */

static void
warn_for_collisions (struct tlist *list)
{
  struct tlist *tmp;

  for (tmp = list; tmp; tmp = tmp->next)
    {
      if (tmp->writer)
	warn_for_collisions_1 (tmp->expr, tmp->writer, list, 0);
    }
}

/* Return nonzero if X is a tree that can be verified by the sequence point
   warnings.  */
static int
warning_candidate_p (tree x)
{
  return TREE_CODE (x) == VAR_DECL || TREE_CODE (x) == PARM_DECL;
}

/* Walk the tree X, and record accesses to variables.  If X is written by the
   parent tree, WRITER is the parent.
   We store accesses in one of the two lists: PBEFORE_SP, and PNO_SP.  If this
   expression or its only operand forces a sequence point, then everything up
   to the sequence point is stored in PBEFORE_SP.  Everything else gets stored
   in PNO_SP.
   Once we return, we will have emitted warnings if any subexpression before
   such a sequence point could be undefined.  On a higher level, however, the
   sequence point may not be relevant, and we'll merge the two lists.

   Example: (b++, a) + b;
   The call that processes the COMPOUND_EXPR will store the increment of B
   in PBEFORE_SP, and the use of A in PNO_SP.  The higher-level call that
   processes the PLUS_EXPR will need to merge the two lists so that
   eventually, all accesses end up on the same list (and we'll warn about the
   unordered subexpressions b++ and b.

   A note on merging.  If we modify the former example so that our expression
   becomes
     (b++, b) + a
   care must be taken not simply to add all three expressions into the final
   PNO_SP list.  The function merge_tlist takes care of that by merging the
   before-SP list of the COMPOUND_EXPR into its after-SP list in a special
   way, so that no more than one access to B is recorded.  */

static void
verify_tree (tree x, struct tlist **pbefore_sp, struct tlist **pno_sp,
	     tree writer)
{
  struct tlist *tmp_before, *tmp_nosp, *tmp_list2, *tmp_list3;
  enum tree_code code;
  enum tree_code_class cl;

  /* X may be NULL if it is the operand of an empty statement expression
     ({ }).  */
  if (x == NULL)
    return;

 restart:
  code = TREE_CODE (x);
  cl = TREE_CODE_CLASS (code);

  if (warning_candidate_p (x))
    {
      *pno_sp = new_tlist (*pno_sp, x, writer);
      return;
    }

  switch (code)
    {
    case CONSTRUCTOR:
      return;

    case COMPOUND_EXPR:
    case TRUTH_ANDIF_EXPR:
    case TRUTH_ORIF_EXPR:
      tmp_before = tmp_nosp = tmp_list3 = 0;
      verify_tree (TREE_OPERAND (x, 0), &tmp_before, &tmp_nosp, NULL_TREE);
      warn_for_collisions (tmp_nosp);
      merge_tlist (pbefore_sp, tmp_before, 0);
      merge_tlist (pbefore_sp, tmp_nosp, 0);
      verify_tree (TREE_OPERAND (x, 1), &tmp_list3, pno_sp, NULL_TREE);
      merge_tlist (pbefore_sp, tmp_list3, 0);
      return;

    case COND_EXPR:
      tmp_before = tmp_list2 = 0;
      verify_tree (TREE_OPERAND (x, 0), &tmp_before, &tmp_list2, NULL_TREE);
      warn_for_collisions (tmp_list2);
      merge_tlist (pbefore_sp, tmp_before, 0);
      merge_tlist (pbefore_sp, tmp_list2, 1);

      tmp_list3 = tmp_nosp = 0;
      verify_tree (TREE_OPERAND (x, 1), &tmp_list3, &tmp_nosp, NULL_TREE);
      warn_for_collisions (tmp_nosp);
      merge_tlist (pbefore_sp, tmp_list3, 0);

      tmp_list3 = tmp_list2 = 0;
      verify_tree (TREE_OPERAND (x, 2), &tmp_list3, &tmp_list2, NULL_TREE);
      warn_for_collisions (tmp_list2);
      merge_tlist (pbefore_sp, tmp_list3, 0);
      /* Rather than add both tmp_nosp and tmp_list2, we have to merge the
	 two first, to avoid warning for (a ? b++ : b++).  */
      merge_tlist (&tmp_nosp, tmp_list2, 0);
      add_tlist (pno_sp, tmp_nosp, NULL_TREE, 0);
      return;

    case PREDECREMENT_EXPR:
    case PREINCREMENT_EXPR:
    case POSTDECREMENT_EXPR:
    case POSTINCREMENT_EXPR:
      verify_tree (TREE_OPERAND (x, 0), pno_sp, pno_sp, x);
      return;

    case MODIFY_EXPR:
      tmp_before = tmp_nosp = tmp_list3 = 0;
      verify_tree (TREE_OPERAND (x, 1), &tmp_before, &tmp_nosp, NULL_TREE);
      verify_tree (TREE_OPERAND (x, 0), &tmp_list3, &tmp_list3, x);
      /* Expressions inside the LHS are not ordered wrt. the sequence points
	 in the RHS.  Example:
	   *a = (a++, 2)
	 Despite the fact that the modification of "a" is in the before_sp
	 list (tmp_before), it conflicts with the use of "a" in the LHS.
	 We can handle this by adding the contents of tmp_list3
	 to those of tmp_before, and redoing the collision warnings for that
	 list.  */
      add_tlist (&tmp_before, tmp_list3, x, 1);
      warn_for_collisions (tmp_before);
      /* Exclude the LHS itself here; we first have to merge it into the
	 tmp_nosp list.  This is done to avoid warning for "a = a"; if we
	 didn't exclude the LHS, we'd get it twice, once as a read and once
	 as a write.  */
      add_tlist (pno_sp, tmp_list3, x, 0);
      warn_for_collisions_1 (TREE_OPERAND (x, 0), x, tmp_nosp, 1);

      merge_tlist (pbefore_sp, tmp_before, 0);
      if (warning_candidate_p (TREE_OPERAND (x, 0)))
	merge_tlist (&tmp_nosp, new_tlist (NULL, TREE_OPERAND (x, 0), x), 0);
      add_tlist (pno_sp, tmp_nosp, NULL_TREE, 1);
      return;

    case CALL_EXPR:
      /* We need to warn about conflicts among arguments and conflicts between
	 args and the function address.  Side effects of the function address,
	 however, are not ordered by the sequence point of the call.  */
      {
	call_expr_arg_iterator iter;
	tree arg;
	tmp_before = tmp_nosp = 0; 
	verify_tree (CALL_EXPR_FN (x), &tmp_before, &tmp_nosp, NULL_TREE);
	FOR_EACH_CALL_EXPR_ARG (arg, iter, x)
	  {
	    tmp_list2 = tmp_list3 = 0;
	    verify_tree (arg, &tmp_list2, &tmp_list3, NULL_TREE);
	    merge_tlist (&tmp_list3, tmp_list2, 0);
	    add_tlist (&tmp_before, tmp_list3, NULL_TREE, 0);
	  }
	add_tlist (&tmp_before, tmp_nosp, NULL_TREE, 0);
	warn_for_collisions (tmp_before);
	add_tlist (pbefore_sp, tmp_before, NULL_TREE, 0);
	return;
      }

    case TREE_LIST:
      /* Scan all the list, e.g. indices of multi dimensional array.  */
      while (x)
	{
	  tmp_before = tmp_nosp = 0;
	  verify_tree (TREE_VALUE (x), &tmp_before, &tmp_nosp, NULL_TREE);
	  merge_tlist (&tmp_nosp, tmp_before, 0);
	  add_tlist (pno_sp, tmp_nosp, NULL_TREE, 0);
	  x = TREE_CHAIN (x);
	}
      return;

    case SAVE_EXPR:
      {
	struct tlist_cache *t;
	for (t = save_expr_cache; t; t = t->next)
	  if (t->expr == x)
	    break;

	if (!t)
	  {
	    t = XOBNEW (&tlist_obstack, struct tlist_cache);
	    t->next = save_expr_cache;
	    t->expr = x;
	    save_expr_cache = t;

	    tmp_before = tmp_nosp = 0;
	    verify_tree (TREE_OPERAND (x, 0), &tmp_before, &tmp_nosp, NULL_TREE);
	    warn_for_collisions (tmp_nosp);

	    tmp_list3 = 0;
	    while (tmp_nosp)
	      {
		struct tlist *t = tmp_nosp;
		tmp_nosp = t->next;
		merge_tlist (&tmp_list3, t, 0);
	      }
	    t->cache_before_sp = tmp_before;
	    t->cache_after_sp = tmp_list3;
	  }
	merge_tlist (pbefore_sp, t->cache_before_sp, 1);
	add_tlist (pno_sp, t->cache_after_sp, NULL_TREE, 1);
	return;
      }

    case ADDR_EXPR:
      x = TREE_OPERAND (x, 0);
      if (DECL_P (x))
	return;
      writer = 0;
      goto restart;

    default:
      /* For other expressions, simply recurse on their operands.
	 Manual tail recursion for unary expressions.
	 Other non-expressions need not be processed.  */
      if (cl == tcc_unary)
	{
	  x = TREE_OPERAND (x, 0);
	  writer = 0;
	  goto restart;
	}
      else if (IS_EXPR_CODE_CLASS (cl))
	{
	  int lp;
	  int max = TREE_OPERAND_LENGTH (x);
	  for (lp = 0; lp < max; lp++)
	    {
	      tmp_before = tmp_nosp = 0;
	      verify_tree (TREE_OPERAND (x, lp), &tmp_before, &tmp_nosp, 0);
	      merge_tlist (&tmp_nosp, tmp_before, 0);
	      add_tlist (pno_sp, tmp_nosp, NULL_TREE, 0);
	    }
	}
      return;
    }
}

/* Try to warn for undefined behavior in EXPR due to missing sequence
   points.  */

void
verify_sequence_points (tree expr)
{
  struct tlist *before_sp = 0, *after_sp = 0;

  warned_ids = 0;
  save_expr_cache = 0;
  if (tlist_firstobj == 0)
    {
      gcc_obstack_init (&tlist_obstack);
      tlist_firstobj = (char *) obstack_alloc (&tlist_obstack, 0);
    }

  verify_tree (expr, &before_sp, &after_sp, 0);
  warn_for_collisions (after_sp);
  obstack_free (&tlist_obstack, tlist_firstobj);
}

/* Validate the expression after `case' and apply default promotions.  */

static tree
check_case_value (tree value)
{
  if (value == NULL_TREE)
    return value;

  /* ??? Can we ever get nops here for a valid case value?  We
     shouldn't for C.  */
  STRIP_TYPE_NOPS (value);
  /* In C++, the following is allowed:

       const int i = 3;
       switch (...) { case i: ... }

     So, we try to reduce the VALUE to a constant that way.  */
  if (c_dialect_cxx ())
    {
      value = decl_constant_value (value);
      STRIP_TYPE_NOPS (value);
      value = fold (value);
    }

  if (TREE_CODE (value) == INTEGER_CST)
    /* Promote char or short to int.  */
    value = perform_integral_promotions (value);
  else if (value != error_mark_node)
    {
      error ("case label does not reduce to an integer constant");
      value = error_mark_node;
    }

  constant_expression_warning (value);

  return value;
}

/* See if the case values LOW and HIGH are in the range of the original
   type (i.e. before the default conversion to int) of the switch testing
   expression.
   TYPE is the promoted type of the testing expression, and ORIG_TYPE is
   the type before promoting it.  CASE_LOW_P is a pointer to the lower
   bound of the case label, and CASE_HIGH_P is the upper bound or NULL
   if the case is not a case range.
   The caller has to make sure that we are not called with NULL for
   CASE_LOW_P (i.e. the default case).
   Returns true if the case label is in range of ORIG_TYPE (saturated or
   untouched) or false if the label is out of range.  */

static bool
check_case_bounds (tree type, tree orig_type,
		   tree *case_low_p, tree *case_high_p)
{
  tree min_value, max_value;
  tree case_low = *case_low_p;
  tree case_high = case_high_p ? *case_high_p : case_low;

  /* If there was a problem with the original type, do nothing.  */
  if (orig_type == error_mark_node)
    return true;

  min_value = TYPE_MIN_VALUE (orig_type);
  max_value = TYPE_MAX_VALUE (orig_type);

  /* Case label is less than minimum for type.  */
  if (tree_int_cst_compare (case_low, min_value) < 0
      && tree_int_cst_compare (case_high, min_value) < 0)
    {
      warning (0, "case label value is less than minimum value for type");
      return false;
    }

  /* Case value is greater than maximum for type.  */
  if (tree_int_cst_compare (case_low, max_value) > 0
      && tree_int_cst_compare (case_high, max_value) > 0)
    {
      warning (0, "case label value exceeds maximum value for type");
      return false;
    }

  /* Saturate lower case label value to minimum.  */
  if (tree_int_cst_compare (case_high, min_value) >= 0
      && tree_int_cst_compare (case_low, min_value) < 0)
    {
      warning (0, "lower value in case label range"
	       " less than minimum value for type");
      case_low = min_value;
    }

  /* Saturate upper case label value to maximum.  */
  if (tree_int_cst_compare (case_low, max_value) <= 0
      && tree_int_cst_compare (case_high, max_value) > 0)
    {
      warning (0, "upper value in case label range"
	       " exceeds maximum value for type");
      case_high = max_value;
    }

  if (*case_low_p != case_low)
    *case_low_p = convert (type, case_low);
  if (case_high_p && *case_high_p != case_high)
    *case_high_p = convert (type, case_high);

  return true;
}

/* Return an integer type with BITS bits of precision,
   that is unsigned if UNSIGNEDP is nonzero, otherwise signed.  */

tree
c_common_type_for_size (unsigned int bits, int unsignedp)
{
  if (bits == TYPE_PRECISION (integer_type_node))
    return unsignedp ? unsigned_type_node : integer_type_node;

  if (bits == TYPE_PRECISION (signed_char_type_node))
    return unsignedp ? unsigned_char_type_node : signed_char_type_node;

  if (bits == TYPE_PRECISION (short_integer_type_node))
    return unsignedp ? short_unsigned_type_node : short_integer_type_node;

  if (bits == TYPE_PRECISION (long_integer_type_node))
    return unsignedp ? long_unsigned_type_node : long_integer_type_node;

  if (bits == TYPE_PRECISION (long_long_integer_type_node))
    return (unsignedp ? long_long_unsigned_type_node
	    : long_long_integer_type_node);

  if (bits == TYPE_PRECISION (widest_integer_literal_type_node))
    return (unsignedp ? widest_unsigned_literal_type_node
	    : widest_integer_literal_type_node);

  if (bits <= TYPE_PRECISION (intQI_type_node))
    return unsignedp ? unsigned_intQI_type_node : intQI_type_node;

  if (bits <= TYPE_PRECISION (intHI_type_node))
    return unsignedp ? unsigned_intHI_type_node : intHI_type_node;

  if (bits <= TYPE_PRECISION (intSI_type_node))
    return unsignedp ? unsigned_intSI_type_node : intSI_type_node;

  if (bits <= TYPE_PRECISION (intDI_type_node))
    return unsignedp ? unsigned_intDI_type_node : intDI_type_node;

  return 0;
}

/* Return a fixed-point type that has at least IBIT ibits and FBIT fbits
   that is unsigned if UNSIGNEDP is nonzero, otherwise signed;
   and saturating if SATP is nonzero, otherwise not saturating.  */

tree
c_common_fixed_point_type_for_size (unsigned int ibit, unsigned int fbit,
				    int unsignedp, int satp)
{
  enum machine_mode mode;
  if (ibit == 0)
    mode = unsignedp ? UQQmode : QQmode;
  else
    mode = unsignedp ? UHAmode : HAmode;

  for (; mode != VOIDmode; mode = GET_MODE_WIDER_MODE (mode))
    if (GET_MODE_IBIT (mode) >= ibit && GET_MODE_FBIT (mode) >= fbit)
      break;

  if (mode == VOIDmode || !targetm.scalar_mode_supported_p (mode))
    {
      sorry ("GCC cannot support operators with integer types and "
	     "fixed-point types that have too many integral and "
	     "fractional bits together");
      return 0;
    }

  return c_common_type_for_mode (mode, satp);
}

/* Used for communication between c_common_type_for_mode and
   c_register_builtin_type.  */
static GTY(()) tree registered_builtin_types;

/* Return a data type that has machine mode MODE.
   If the mode is an integer,
   then UNSIGNEDP selects between signed and unsigned types.
   If the mode is a fixed-point mode,
   then UNSIGNEDP selects between saturating and nonsaturating types.  */

tree
c_common_type_for_mode (enum machine_mode mode, int unsignedp)
{
  tree t;

  if (mode == TYPE_MODE (integer_type_node))
    return unsignedp ? unsigned_type_node : integer_type_node;

  if (mode == TYPE_MODE (signed_char_type_node))
    return unsignedp ? unsigned_char_type_node : signed_char_type_node;

  if (mode == TYPE_MODE (short_integer_type_node))
    return unsignedp ? short_unsigned_type_node : short_integer_type_node;

  if (mode == TYPE_MODE (long_integer_type_node))
    return unsignedp ? long_unsigned_type_node : long_integer_type_node;

  if (mode == TYPE_MODE (long_long_integer_type_node))
    return unsignedp ? long_long_unsigned_type_node : long_long_integer_type_node;

  if (mode == TYPE_MODE (widest_integer_literal_type_node))
    return unsignedp ? widest_unsigned_literal_type_node
		     : widest_integer_literal_type_node;

  if (mode == QImode)
    return unsignedp ? unsigned_intQI_type_node : intQI_type_node;

  if (mode == HImode)
    return unsignedp ? unsigned_intHI_type_node : intHI_type_node;

  if (mode == SImode)
    return unsignedp ? unsigned_intSI_type_node : intSI_type_node;

  if (mode == DImode)
    return unsignedp ? unsigned_intDI_type_node : intDI_type_node;

#if HOST_BITS_PER_WIDE_INT >= 64
  if (mode == TYPE_MODE (intTI_type_node))
    return unsignedp ? unsigned_intTI_type_node : intTI_type_node;
#endif

  if (mode == TYPE_MODE (float_type_node))
    return float_type_node;

  if (mode == TYPE_MODE (double_type_node))
    return double_type_node;

  if (mode == TYPE_MODE (long_double_type_node))
    return long_double_type_node;

  if (mode == TYPE_MODE (void_type_node))
    return void_type_node;

  if (mode == TYPE_MODE (build_pointer_type (char_type_node)))
    return (unsignedp
	    ? make_unsigned_type (GET_MODE_PRECISION (mode))
	    : make_signed_type (GET_MODE_PRECISION (mode)));

  if (mode == TYPE_MODE (build_pointer_type (integer_type_node)))
    return (unsignedp
	    ? make_unsigned_type (GET_MODE_PRECISION (mode))
	    : make_signed_type (GET_MODE_PRECISION (mode)));

  if (COMPLEX_MODE_P (mode))
    {
      enum machine_mode inner_mode;
      tree inner_type;

      if (mode == TYPE_MODE (complex_float_type_node))
	return complex_float_type_node;
      if (mode == TYPE_MODE (complex_double_type_node))
	return complex_double_type_node;
      if (mode == TYPE_MODE (complex_long_double_type_node))
	return complex_long_double_type_node;

      if (mode == TYPE_MODE (complex_integer_type_node) && !unsignedp)
	return complex_integer_type_node;

      inner_mode = GET_MODE_INNER (mode);
      inner_type = c_common_type_for_mode (inner_mode, unsignedp);
      if (inner_type != NULL_TREE)
	return build_complex_type (inner_type);
    }
  else if (VECTOR_MODE_P (mode))
    {
      enum machine_mode inner_mode = GET_MODE_INNER (mode);
      tree inner_type = c_common_type_for_mode (inner_mode, unsignedp);
      if (inner_type != NULL_TREE)
	return build_vector_type_for_mode (inner_type, mode);
    }

  if (mode == TYPE_MODE (dfloat32_type_node))
    return dfloat32_type_node;
  if (mode == TYPE_MODE (dfloat64_type_node))
    return dfloat64_type_node;
  if (mode == TYPE_MODE (dfloat128_type_node))
    return dfloat128_type_node;

  if (ALL_SCALAR_FIXED_POINT_MODE_P (mode))
    {
      if (mode == TYPE_MODE (short_fract_type_node))
	return unsignedp ? sat_short_fract_type_node : short_fract_type_node;
      if (mode == TYPE_MODE (fract_type_node))
	return unsignedp ? sat_fract_type_node : fract_type_node;
      if (mode == TYPE_MODE (long_fract_type_node))
	return unsignedp ? sat_long_fract_type_node : long_fract_type_node;
      if (mode == TYPE_MODE (long_long_fract_type_node))
	return unsignedp ? sat_long_long_fract_type_node
			 : long_long_fract_type_node;

      if (mode == TYPE_MODE (unsigned_short_fract_type_node))
	return unsignedp ? sat_unsigned_short_fract_type_node
			 : unsigned_short_fract_type_node;
      if (mode == TYPE_MODE (unsigned_fract_type_node))
	return unsignedp ? sat_unsigned_fract_type_node
			 : unsigned_fract_type_node;
      if (mode == TYPE_MODE (unsigned_long_fract_type_node))
	return unsignedp ? sat_unsigned_long_fract_type_node
			 : unsigned_long_fract_type_node;
      if (mode == TYPE_MODE (unsigned_long_long_fract_type_node))
	return unsignedp ? sat_unsigned_long_long_fract_type_node
			 : unsigned_long_long_fract_type_node;

      if (mode == TYPE_MODE (short_accum_type_node))
	return unsignedp ? sat_short_accum_type_node : short_accum_type_node;
      if (mode == TYPE_MODE (accum_type_node))
	return unsignedp ? sat_accum_type_node : accum_type_node;
      if (mode == TYPE_MODE (long_accum_type_node))
	return unsignedp ? sat_long_accum_type_node : long_accum_type_node;
      if (mode == TYPE_MODE (long_long_accum_type_node))
	return unsignedp ? sat_long_long_accum_type_node
			 : long_long_accum_type_node;

      if (mode == TYPE_MODE (unsigned_short_accum_type_node))
	return unsignedp ? sat_unsigned_short_accum_type_node
			 : unsigned_short_accum_type_node;
      if (mode == TYPE_MODE (unsigned_accum_type_node))
	return unsignedp ? sat_unsigned_accum_type_node
			 : unsigned_accum_type_node;
      if (mode == TYPE_MODE (unsigned_long_accum_type_node))
	return unsignedp ? sat_unsigned_long_accum_type_node
			 : unsigned_long_accum_type_node;
      if (mode == TYPE_MODE (unsigned_long_long_accum_type_node))
	return unsignedp ? sat_unsigned_long_long_accum_type_node
			 : unsigned_long_long_accum_type_node;

      if (mode == QQmode)
	return unsignedp ? sat_qq_type_node : qq_type_node;
      if (mode == HQmode)
	return unsignedp ? sat_hq_type_node : hq_type_node;
      if (mode == SQmode)
	return unsignedp ? sat_sq_type_node : sq_type_node;
      if (mode == DQmode)
	return unsignedp ? sat_dq_type_node : dq_type_node;
      if (mode == TQmode)
	return unsignedp ? sat_tq_type_node : tq_type_node;

      if (mode == UQQmode)
	return unsignedp ? sat_uqq_type_node : uqq_type_node;
      if (mode == UHQmode)
	return unsignedp ? sat_uhq_type_node : uhq_type_node;
      if (mode == USQmode)
	return unsignedp ? sat_usq_type_node : usq_type_node;
      if (mode == UDQmode)
	return unsignedp ? sat_udq_type_node : udq_type_node;
      if (mode == UTQmode)
	return unsignedp ? sat_utq_type_node : utq_type_node;

      if (mode == HAmode)
	return unsignedp ? sat_ha_type_node : ha_type_node;
      if (mode == SAmode)
	return unsignedp ? sat_sa_type_node : sa_type_node;
      if (mode == DAmode)
	return unsignedp ? sat_da_type_node : da_type_node;
      if (mode == TAmode)
	return unsignedp ? sat_ta_type_node : ta_type_node;

      if (mode == UHAmode)
	return unsignedp ? sat_uha_type_node : uha_type_node;
      if (mode == USAmode)
	return unsignedp ? sat_usa_type_node : usa_type_node;
      if (mode == UDAmode)
	return unsignedp ? sat_uda_type_node : uda_type_node;
      if (mode == UTAmode)
	return unsignedp ? sat_uta_type_node : uta_type_node;
    }

  for (t = registered_builtin_types; t; t = TREE_CHAIN (t))
    if (TYPE_MODE (TREE_VALUE (t)) == mode)
      return TREE_VALUE (t);

  return 0;
}

tree
c_common_unsigned_type (tree type)
{
  return c_common_signed_or_unsigned_type (1, type);
}

/* Return a signed type the same as TYPE in other respects.  */

tree
c_common_signed_type (tree type)
{
  return c_common_signed_or_unsigned_type (0, type);
}

/* Return a type the same as TYPE except unsigned or
   signed according to UNSIGNEDP.  */

tree
c_common_signed_or_unsigned_type (int unsignedp, tree type)
{
  tree type1;

  /* This block of code emulates the behavior of the old
     c_common_unsigned_type. In particular, it returns
     long_unsigned_type_node if passed a long, even when a int would
     have the same size. This is necessary for warnings to work
     correctly in archs where sizeof(int) == sizeof(long) */

  type1 = TYPE_MAIN_VARIANT (type);
  if (type1 == signed_char_type_node || type1 == char_type_node || type1 == unsigned_char_type_node)
    return unsignedp ? unsigned_char_type_node : signed_char_type_node;
  if (type1 == integer_type_node || type1 == unsigned_type_node)
    return unsignedp ? unsigned_type_node : integer_type_node;
  if (type1 == short_integer_type_node || type1 == short_unsigned_type_node)
    return unsignedp ? short_unsigned_type_node : short_integer_type_node;
  if (type1 == long_integer_type_node || type1 == long_unsigned_type_node)
    return unsignedp ? long_unsigned_type_node : long_integer_type_node;
  if (type1 == long_long_integer_type_node || type1 == long_long_unsigned_type_node)
    return unsignedp ? long_long_unsigned_type_node : long_long_integer_type_node;
  if (type1 == widest_integer_literal_type_node || type1 == widest_unsigned_literal_type_node)
    return unsignedp ? widest_unsigned_literal_type_node : widest_integer_literal_type_node;
#if HOST_BITS_PER_WIDE_INT >= 64
  if (type1 == intTI_type_node || type1 == unsigned_intTI_type_node)
    return unsignedp ? unsigned_intTI_type_node : intTI_type_node;
#endif
  if (type1 == intDI_type_node || type1 == unsigned_intDI_type_node)
    return unsignedp ? unsigned_intDI_type_node : intDI_type_node;
  if (type1 == intSI_type_node || type1 == unsigned_intSI_type_node)
    return unsignedp ? unsigned_intSI_type_node : intSI_type_node;
  if (type1 == intHI_type_node || type1 == unsigned_intHI_type_node)
    return unsignedp ? unsigned_intHI_type_node : intHI_type_node;
  if (type1 == intQI_type_node || type1 == unsigned_intQI_type_node)
    return unsignedp ? unsigned_intQI_type_node : intQI_type_node;

#define C_COMMON_FIXED_TYPES(NAME)	    \
  if (type1 == short_ ## NAME ## _type_node \
      || type1 == unsigned_short_ ## NAME ## _type_node) \
    return unsignedp ? unsigned_short_ ## NAME ## _type_node \
		     : short_ ## NAME ## _type_node; \
  if (type1 == NAME ## _type_node \
      || type1 == unsigned_ ## NAME ## _type_node) \
    return unsignedp ? unsigned_ ## NAME ## _type_node \
		     : NAME ## _type_node; \
  if (type1 == long_ ## NAME ## _type_node \
      || type1 == unsigned_long_ ## NAME ## _type_node) \
    return unsignedp ? unsigned_long_ ## NAME ## _type_node \
		     : long_ ## NAME ## _type_node; \
  if (type1 == long_long_ ## NAME ## _type_node \
      || type1 == unsigned_long_long_ ## NAME ## _type_node) \
    return unsignedp ? unsigned_long_long_ ## NAME ## _type_node \
		     : long_long_ ## NAME ## _type_node;

#define C_COMMON_FIXED_MODE_TYPES(NAME) \
  if (type1 == NAME ## _type_node \
      || type1 == u ## NAME ## _type_node) \
    return unsignedp ? u ## NAME ## _type_node \
		     : NAME ## _type_node;

#define C_COMMON_FIXED_TYPES_SAT(NAME) \
  if (type1 == sat_ ## short_ ## NAME ## _type_node \
      || type1 == sat_ ## unsigned_short_ ## NAME ## _type_node) \
    return unsignedp ? sat_ ## unsigned_short_ ## NAME ## _type_node \
		     : sat_ ## short_ ## NAME ## _type_node; \
  if (type1 == sat_ ## NAME ## _type_node \
      || type1 == sat_ ## unsigned_ ## NAME ## _type_node) \
    return unsignedp ? sat_ ## unsigned_ ## NAME ## _type_node \
		     : sat_ ## NAME ## _type_node; \
  if (type1 == sat_ ## long_ ## NAME ## _type_node \
      || type1 == sat_ ## unsigned_long_ ## NAME ## _type_node) \
    return unsignedp ? sat_ ## unsigned_long_ ## NAME ## _type_node \
		     : sat_ ## long_ ## NAME ## _type_node; \
  if (type1 == sat_ ## long_long_ ## NAME ## _type_node \
      || type1 == sat_ ## unsigned_long_long_ ## NAME ## _type_node) \
    return unsignedp ? sat_ ## unsigned_long_long_ ## NAME ## _type_node \
		     : sat_ ## long_long_ ## NAME ## _type_node;

#define C_COMMON_FIXED_MODE_TYPES_SAT(NAME)	\
  if (type1 == sat_ ## NAME ## _type_node \
      || type1 == sat_ ## u ## NAME ## _type_node) \
    return unsignedp ? sat_ ## u ## NAME ## _type_node \
		     : sat_ ## NAME ## _type_node;

  C_COMMON_FIXED_TYPES (fract);
  C_COMMON_FIXED_TYPES_SAT (fract);
  C_COMMON_FIXED_TYPES (accum);
  C_COMMON_FIXED_TYPES_SAT (accum);

  C_COMMON_FIXED_MODE_TYPES (qq);
  C_COMMON_FIXED_MODE_TYPES (hq);
  C_COMMON_FIXED_MODE_TYPES (sq);
  C_COMMON_FIXED_MODE_TYPES (dq);
  C_COMMON_FIXED_MODE_TYPES (tq);
  C_COMMON_FIXED_MODE_TYPES_SAT (qq);
  C_COMMON_FIXED_MODE_TYPES_SAT (hq);
  C_COMMON_FIXED_MODE_TYPES_SAT (sq);
  C_COMMON_FIXED_MODE_TYPES_SAT (dq);
  C_COMMON_FIXED_MODE_TYPES_SAT (tq);
  C_COMMON_FIXED_MODE_TYPES (ha);
  C_COMMON_FIXED_MODE_TYPES (sa);
  C_COMMON_FIXED_MODE_TYPES (da);
  C_COMMON_FIXED_MODE_TYPES (ta);
  C_COMMON_FIXED_MODE_TYPES_SAT (ha);
  C_COMMON_FIXED_MODE_TYPES_SAT (sa);
  C_COMMON_FIXED_MODE_TYPES_SAT (da);
  C_COMMON_FIXED_MODE_TYPES_SAT (ta);

  /* For ENUMERAL_TYPEs in C++, must check the mode of the types, not
     the precision; they have precision set to match their range, but
     may use a wider mode to match an ABI.  If we change modes, we may
     wind up with bad conversions.  For INTEGER_TYPEs in C, must check
     the precision as well, so as to yield correct results for
     bit-field types.  C++ does not have these separate bit-field
     types, and producing a signed or unsigned variant of an
     ENUMERAL_TYPE may cause other problems as well.  */

  if (!INTEGRAL_TYPE_P (type)
      || TYPE_UNSIGNED (type) == unsignedp)
    return type;

#define TYPE_OK(node)							    \
  (TYPE_MODE (type) == TYPE_MODE (node)					    \
   && (c_dialect_cxx () || TYPE_PRECISION (type) == TYPE_PRECISION (node)))
  if (TYPE_OK (signed_char_type_node))
    return unsignedp ? unsigned_char_type_node : signed_char_type_node;
  if (TYPE_OK (integer_type_node))
    return unsignedp ? unsigned_type_node : integer_type_node;
  if (TYPE_OK (short_integer_type_node))
    return unsignedp ? short_unsigned_type_node : short_integer_type_node;
  if (TYPE_OK (long_integer_type_node))
    return unsignedp ? long_unsigned_type_node : long_integer_type_node;
  if (TYPE_OK (long_long_integer_type_node))
    return (unsignedp ? long_long_unsigned_type_node
	    : long_long_integer_type_node);
  if (TYPE_OK (widest_integer_literal_type_node))
    return (unsignedp ? widest_unsigned_literal_type_node
	    : widest_integer_literal_type_node);

#if HOST_BITS_PER_WIDE_INT >= 64
  if (TYPE_OK (intTI_type_node))
    return unsignedp ? unsigned_intTI_type_node : intTI_type_node;
#endif
  if (TYPE_OK (intDI_type_node))
    return unsignedp ? unsigned_intDI_type_node : intDI_type_node;
  if (TYPE_OK (intSI_type_node))
    return unsignedp ? unsigned_intSI_type_node : intSI_type_node;
  if (TYPE_OK (intHI_type_node))
    return unsignedp ? unsigned_intHI_type_node : intHI_type_node;
  if (TYPE_OK (intQI_type_node))
    return unsignedp ? unsigned_intQI_type_node : intQI_type_node;
#undef TYPE_OK

  if (c_dialect_cxx ())
    return type;
  else
    return build_nonstandard_integer_type (TYPE_PRECISION (type), unsignedp);
}

/* Build a bit-field integer type for the given WIDTH and UNSIGNEDP.  */

tree
c_build_bitfield_integer_type (unsigned HOST_WIDE_INT width, int unsignedp)
{
  /* Extended integer types of the same width as a standard type have
     lesser rank, so those of the same width as int promote to int or
     unsigned int and are valid for printf formats expecting int or
     unsigned int.  To avoid such special cases, avoid creating
     extended integer types for bit-fields if a standard integer type
     is available.  */
  if (width == TYPE_PRECISION (integer_type_node))
    return unsignedp ? unsigned_type_node : integer_type_node;
  if (width == TYPE_PRECISION (signed_char_type_node))
    return unsignedp ? unsigned_char_type_node : signed_char_type_node;
  if (width == TYPE_PRECISION (short_integer_type_node))
    return unsignedp ? short_unsigned_type_node : short_integer_type_node;
  if (width == TYPE_PRECISION (long_integer_type_node))
    return unsignedp ? long_unsigned_type_node : long_integer_type_node;
  if (width == TYPE_PRECISION (long_long_integer_type_node))
    return (unsignedp ? long_long_unsigned_type_node
	    : long_long_integer_type_node);
  return build_nonstandard_integer_type (width, unsignedp);
}

/* The C version of the register_builtin_type langhook.  */

void
c_register_builtin_type (tree type, const char* name)
{
  tree decl;

  decl = build_decl (TYPE_DECL, get_identifier (name), type);
  DECL_ARTIFICIAL (decl) = 1;
  if (!TYPE_NAME (type))
    TYPE_NAME (type) = decl;
  pushdecl (decl);

  registered_builtin_types = tree_cons (0, type, registered_builtin_types);
}


/* Return the minimum number of bits needed to represent VALUE in a
   signed or unsigned type, UNSIGNEDP says which.  */

unsigned int
min_precision (tree value, int unsignedp)
{
  int log;

  /* If the value is negative, compute its negative minus 1.  The latter
     adjustment is because the absolute value of the largest negative value
     is one larger than the largest positive value.  This is equivalent to
     a bit-wise negation, so use that operation instead.  */

  if (tree_int_cst_sgn (value) < 0)
    value = fold_build1 (BIT_NOT_EXPR, TREE_TYPE (value), value);

  /* Return the number of bits needed, taking into account the fact
     that we need one more bit for a signed than unsigned type.  */

  if (integer_zerop (value))
    log = 0;
  else
    log = tree_floor_log2 (value);

  return log + 1 + !unsignedp;
}

/* Print an error message for invalid operands to arith operation
   CODE with TYPE0 for operand 0, and TYPE1 for operand 1.  */

void
binary_op_error (enum tree_code code, tree type0, tree type1)
{
  const char *opname;

  switch (code)
    {
    case PLUS_EXPR:
      opname = "+"; break;
    case MINUS_EXPR:
      opname = "-"; break;
    case MULT_EXPR:
      opname = "*"; break;
    case MAX_EXPR:
      opname = "max"; break;
    case MIN_EXPR:
      opname = "min"; break;
    case EQ_EXPR:
      opname = "=="; break;
    case NE_EXPR:
      opname = "!="; break;
    case LE_EXPR:
      opname = "<="; break;
    case GE_EXPR:
      opname = ">="; break;
    case LT_EXPR:
      opname = "<"; break;
    case GT_EXPR:
      opname = ">"; break;
    case LSHIFT_EXPR:
      opname = "<<"; break;
    case RSHIFT_EXPR:
      opname = ">>"; break;
    case TRUNC_MOD_EXPR:
    case FLOOR_MOD_EXPR:
      opname = "%"; break;
    case TRUNC_DIV_EXPR:
    case FLOOR_DIV_EXPR:
      opname = "/"; break;
    case BIT_AND_EXPR:
      opname = "&"; break;
    case BIT_IOR_EXPR:
      opname = "|"; break;
    case TRUTH_ANDIF_EXPR:
      opname = "&&"; break;
    case TRUTH_ORIF_EXPR:
      opname = "||"; break;
    case BIT_XOR_EXPR:
      opname = "^"; break;
    default:
      gcc_unreachable ();
    }
  error ("invalid operands to binary %s (have %qT and %qT)", opname,
	 type0, type1);
}

/* Subroutine of build_binary_op, used for comparison operations.
   See if the operands have both been converted from subword integer types
   and, if so, perhaps change them both back to their original type.
   This function is also responsible for converting the two operands
   to the proper common type for comparison.

   The arguments of this function are all pointers to local variables
   of build_binary_op: OP0_PTR is &OP0, OP1_PTR is &OP1,
   RESTYPE_PTR is &RESULT_TYPE and RESCODE_PTR is &RESULTCODE.

   If this function returns nonzero, it means that the comparison has
   a constant value.  What this function returns is an expression for
   that value.  */

tree
shorten_compare (tree *op0_ptr, tree *op1_ptr, tree *restype_ptr,
		 enum tree_code *rescode_ptr)
{
  tree type;
  tree op0 = *op0_ptr;
  tree op1 = *op1_ptr;
  int unsignedp0, unsignedp1;
  int real1, real2;
  tree primop0, primop1;
  enum tree_code code = *rescode_ptr;

  /* Throw away any conversions to wider types
     already present in the operands.  */

  primop0 = get_narrower (op0, &unsignedp0);
  primop1 = get_narrower (op1, &unsignedp1);

  /* Handle the case that OP0 does not *contain* a conversion
     but it *requires* conversion to FINAL_TYPE.  */

  if (op0 == primop0 && TREE_TYPE (op0) != *restype_ptr)
    unsignedp0 = TYPE_UNSIGNED (TREE_TYPE (op0));
  if (op1 == primop1 && TREE_TYPE (op1) != *restype_ptr)
    unsignedp1 = TYPE_UNSIGNED (TREE_TYPE (op1));

  /* If one of the operands must be floated, we cannot optimize.  */
  real1 = TREE_CODE (TREE_TYPE (primop0)) == REAL_TYPE;
  real2 = TREE_CODE (TREE_TYPE (primop1)) == REAL_TYPE;

  /* If first arg is constant, swap the args (changing operation
     so value is preserved), for canonicalization.  Don't do this if
     the second arg is 0.  */

  if (TREE_CONSTANT (primop0)
      && !integer_zerop (primop1) && !real_zerop (primop1)
      && !fixed_zerop (primop1))
    {
      tree tem = primop0;
      int temi = unsignedp0;
      primop0 = primop1;
      primop1 = tem;
      tem = op0;
      op0 = op1;
      op1 = tem;
      *op0_ptr = op0;
      *op1_ptr = op1;
      unsignedp0 = unsignedp1;
      unsignedp1 = temi;
      temi = real1;
      real1 = real2;
      real2 = temi;

      switch (code)
	{
	case LT_EXPR:
	  code = GT_EXPR;
	  break;
	case GT_EXPR:
	  code = LT_EXPR;
	  break;
	case LE_EXPR:
	  code = GE_EXPR;
	  break;
	case GE_EXPR:
	  code = LE_EXPR;
	  break;
	default:
	  break;
	}
      *rescode_ptr = code;
    }

  /* If comparing an integer against a constant more bits wide,
     maybe we can deduce a value of 1 or 0 independent of the data.
     Or else truncate the constant now
     rather than extend the variable at run time.

     This is only interesting if the constant is the wider arg.
     Also, it is not safe if the constant is unsigned and the
     variable arg is signed, since in this case the variable
     would be sign-extended and then regarded as unsigned.
     Our technique fails in this case because the lowest/highest
     possible unsigned results don't follow naturally from the
     lowest/highest possible values of the variable operand.
     For just EQ_EXPR and NE_EXPR there is another technique that
     could be used: see if the constant can be faithfully represented
     in the other operand's type, by truncating it and reextending it
     and see if that preserves the constant's value.  */

  if (!real1 && !real2
      && TREE_CODE (TREE_TYPE (primop0)) != FIXED_POINT_TYPE
      && TREE_CODE (primop1) == INTEGER_CST
      && TYPE_PRECISION (TREE_TYPE (primop0)) < TYPE_PRECISION (*restype_ptr))
    {
      int min_gt, max_gt, min_lt, max_lt;
      tree maxval, minval;
      /* 1 if comparison is nominally unsigned.  */
      int unsignedp = TYPE_UNSIGNED (*restype_ptr);
      tree val;

      type = c_common_signed_or_unsigned_type (unsignedp0,
					       TREE_TYPE (primop0));

      maxval = TYPE_MAX_VALUE (type);
      minval = TYPE_MIN_VALUE (type);

      if (unsignedp && !unsignedp0)
	*restype_ptr = c_common_signed_type (*restype_ptr);

      if (TREE_TYPE (primop1) != *restype_ptr)
	{
	  /* Convert primop1 to target type, but do not introduce
	     additional overflow.  We know primop1 is an int_cst.  */
	  primop1 = force_fit_type_double (*restype_ptr,
					   TREE_INT_CST_LOW (primop1),
					   TREE_INT_CST_HIGH (primop1), 0,
					   TREE_OVERFLOW (primop1));
	}
      if (type != *restype_ptr)
	{
	  minval = convert (*restype_ptr, minval);
	  maxval = convert (*restype_ptr, maxval);
	}

      if (unsignedp && unsignedp0)
	{
	  min_gt = INT_CST_LT_UNSIGNED (primop1, minval);
	  max_gt = INT_CST_LT_UNSIGNED (primop1, maxval);
	  min_lt = INT_CST_LT_UNSIGNED (minval, primop1);
	  max_lt = INT_CST_LT_UNSIGNED (maxval, primop1);
	}
      else
	{
	  min_gt = INT_CST_LT (primop1, minval);
	  max_gt = INT_CST_LT (primop1, maxval);
	  min_lt = INT_CST_LT (minval, primop1);
	  max_lt = INT_CST_LT (maxval, primop1);
	}

      val = 0;
      /* This used to be a switch, but Genix compiler can't handle that.  */
      if (code == NE_EXPR)
	{
	  if (max_lt || min_gt)
	    val = truthvalue_true_node;
	}
      else if (code == EQ_EXPR)
	{
	  if (max_lt || min_gt)
	    val = truthvalue_false_node;
	}
      else if (code == LT_EXPR)
	{
	  if (max_lt)
	    val = truthvalue_true_node;
	  if (!min_lt)
	    val = truthvalue_false_node;
	}
      else if (code == GT_EXPR)
	{
	  if (min_gt)
	    val = truthvalue_true_node;
	  if (!max_gt)
	    val = truthvalue_false_node;
	}
      else if (code == LE_EXPR)
	{
	  if (!max_gt)
	    val = truthvalue_true_node;
	  if (min_gt)
	    val = truthvalue_false_node;
	}
      else if (code == GE_EXPR)
	{
	  if (!min_lt)
	    val = truthvalue_true_node;
	  if (max_lt)
	    val = truthvalue_false_node;
	}

      /* If primop0 was sign-extended and unsigned comparison specd,
	 we did a signed comparison above using the signed type bounds.
	 But the comparison we output must be unsigned.

	 Also, for inequalities, VAL is no good; but if the signed
	 comparison had *any* fixed result, it follows that the
	 unsigned comparison just tests the sign in reverse
	 (positive values are LE, negative ones GE).
	 So we can generate an unsigned comparison
	 against an extreme value of the signed type.  */

      if (unsignedp && !unsignedp0)
	{
	  if (val != 0)
	    switch (code)
	      {
	      case LT_EXPR:
	      case GE_EXPR:
		primop1 = TYPE_MIN_VALUE (type);
		val = 0;
		break;

	      case LE_EXPR:
	      case GT_EXPR:
		primop1 = TYPE_MAX_VALUE (type);
		val = 0;
		break;

	      default:
		break;
	      }
	  type = c_common_unsigned_type (type);
	}

      if (TREE_CODE (primop0) != INTEGER_CST)
	{
	  if (val == truthvalue_false_node)
	    warning (OPT_Wtype_limits, "comparison is always false due to limited range of data type");
	  if (val == truthvalue_true_node)
	    warning (OPT_Wtype_limits, "comparison is always true due to limited range of data type");
	}

      if (val != 0)
	{
	  /* Don't forget to evaluate PRIMOP0 if it has side effects.  */
	  if (TREE_SIDE_EFFECTS (primop0))
	    return build2 (COMPOUND_EXPR, TREE_TYPE (val), primop0, val);
	  return val;
	}

      /* Value is not predetermined, but do the comparison
	 in the type of the operand that is not constant.
	 TYPE is already properly set.  */
    }

  /* If either arg is decimal float and the other is float, find the
     proper common type to use for comparison.  */
  else if (real1 && real2
	   && (DECIMAL_FLOAT_MODE_P (TYPE_MODE (TREE_TYPE (primop0)))
	       || DECIMAL_FLOAT_MODE_P (TYPE_MODE (TREE_TYPE (primop1)))))
    type = common_type (TREE_TYPE (primop0), TREE_TYPE (primop1));

  else if (real1 && real2
	   && (TYPE_PRECISION (TREE_TYPE (primop0))
	       == TYPE_PRECISION (TREE_TYPE (primop1))))
    type = TREE_TYPE (primop0);

  /* If args' natural types are both narrower than nominal type
     and both extend in the same manner, compare them
     in the type of the wider arg.
     Otherwise must actually extend both to the nominal
     common type lest different ways of extending
     alter the result.
     (eg, (short)-1 == (unsigned short)-1  should be 0.)  */

  else if (unsignedp0 == unsignedp1 && real1 == real2
	   && TYPE_PRECISION (TREE_TYPE (primop0)) < TYPE_PRECISION (*restype_ptr)
	   && TYPE_PRECISION (TREE_TYPE (primop1)) < TYPE_PRECISION (*restype_ptr))
    {
      type = common_type (TREE_TYPE (primop0), TREE_TYPE (primop1));
      type = c_common_signed_or_unsigned_type (unsignedp0
					       || TYPE_UNSIGNED (*restype_ptr),
					       type);
      /* Make sure shorter operand is extended the right way
	 to match the longer operand.  */
      primop0
	= convert (c_common_signed_or_unsigned_type (unsignedp0,
						     TREE_TYPE (primop0)),
		   primop0);
      primop1
	= convert (c_common_signed_or_unsigned_type (unsignedp1,
						     TREE_TYPE (primop1)),
		   primop1);
    }
  else
    {
      /* Here we must do the comparison on the nominal type
	 using the args exactly as we received them.  */
      type = *restype_ptr;
      primop0 = op0;
      primop1 = op1;

      if (!real1 && !real2 && integer_zerop (primop1)
	  && TYPE_UNSIGNED (*restype_ptr))
	{
	  tree value = 0;
	  switch (code)
	    {
	    case GE_EXPR:
	      /* All unsigned values are >= 0, so we warn.  However,
		 if OP0 is a constant that is >= 0, the signedness of
		 the comparison isn't an issue, so suppress the
		 warning.  */
	      if (warn_type_limits && !in_system_header
		  && !(TREE_CODE (primop0) == INTEGER_CST
		       && !TREE_OVERFLOW (convert (c_common_signed_type (type),
						   primop0))))
		warning (OPT_Wtype_limits, 
			 "comparison of unsigned expression >= 0 is always true");
	      value = truthvalue_true_node;
	      break;

	    case LT_EXPR:
	      if (warn_type_limits && !in_system_header
		  && !(TREE_CODE (primop0) == INTEGER_CST
		       && !TREE_OVERFLOW (convert (c_common_signed_type (type),
						   primop0))))
		warning (OPT_Wtype_limits, 
			 "comparison of unsigned expression < 0 is always false");
	      value = truthvalue_false_node;
	      break;

	    default:
	      break;
	    }

	  if (value != 0)
	    {
	      /* Don't forget to evaluate PRIMOP0 if it has side effects.  */
	      if (TREE_SIDE_EFFECTS (primop0))
		return build2 (COMPOUND_EXPR, TREE_TYPE (value),
			       primop0, value);
	      return value;
	    }
	}
    }

  *op0_ptr = convert (type, primop0);
  *op1_ptr = convert (type, primop1);

  *restype_ptr = truthvalue_type_node;

  return 0;
}

/* Return a tree for the sum or difference (RESULTCODE says which)
   of pointer PTROP and integer INTOP.  */

tree
pointer_int_sum (enum tree_code resultcode, tree ptrop, tree intop)
{
  tree size_exp, ret;

  /* The result is a pointer of the same type that is being added.  */
  tree result_type = TREE_TYPE (ptrop);

  if (TREE_CODE (TREE_TYPE (result_type)) == VOID_TYPE)
    {
      pedwarn (input_location, pedantic ? OPT_pedantic : OPT_Wpointer_arith, 
	       "pointer of type %<void *%> used in arithmetic");
      size_exp = integer_one_node;
    }
  else if (TREE_CODE (TREE_TYPE (result_type)) == FUNCTION_TYPE)
    {
      pedwarn (input_location, pedantic ? OPT_pedantic : OPT_Wpointer_arith, 
	       "pointer to a function used in arithmetic");
      size_exp = integer_one_node;
    }
  else if (TREE_CODE (TREE_TYPE (result_type)) == METHOD_TYPE)
    {
      pedwarn (input_location, pedantic ? OPT_pedantic : OPT_Wpointer_arith, 
	       "pointer to member function used in arithmetic");
      size_exp = integer_one_node;
    }
  else
    size_exp = size_in_bytes (TREE_TYPE (result_type));

  /* We are manipulating pointer values, so we don't need to warn
     about relying on undefined signed overflow.  We disable the
     warning here because we use integer types so fold won't know that
     they are really pointers.  */
  fold_defer_overflow_warnings ();

  /* If what we are about to multiply by the size of the elements
     contains a constant term, apply distributive law
     and multiply that constant term separately.
     This helps produce common subexpressions.  */
  if ((TREE_CODE (intop) == PLUS_EXPR || TREE_CODE (intop) == MINUS_EXPR)
      && !TREE_CONSTANT (intop)
      && TREE_CONSTANT (TREE_OPERAND (intop, 1))
      && TREE_CONSTANT (size_exp)
      /* If the constant comes from pointer subtraction,
	 skip this optimization--it would cause an error.  */
      && TREE_CODE (TREE_TYPE (TREE_OPERAND (intop, 0))) == INTEGER_TYPE
      /* If the constant is unsigned, and smaller than the pointer size,
	 then we must skip this optimization.  This is because it could cause
	 an overflow error if the constant is negative but INTOP is not.  */
      && (!TYPE_UNSIGNED (TREE_TYPE (intop))
	  || (TYPE_PRECISION (TREE_TYPE (intop))
	      == TYPE_PRECISION (TREE_TYPE (ptrop)))))
    {
      enum tree_code subcode = resultcode;
      tree int_type = TREE_TYPE (intop);
      if (TREE_CODE (intop) == MINUS_EXPR)
	subcode = (subcode == PLUS_EXPR ? MINUS_EXPR : PLUS_EXPR);
      /* Convert both subexpression types to the type of intop,
	 because weird cases involving pointer arithmetic
	 can result in a sum or difference with different type args.  */
      ptrop = build_binary_op (subcode, ptrop,
			       convert (int_type, TREE_OPERAND (intop, 1)), 1);
      intop = convert (int_type, TREE_OPERAND (intop, 0));
    }

  /* Convert the integer argument to a type the same size as sizetype
     so the multiply won't overflow spuriously.  */
  if (TYPE_PRECISION (TREE_TYPE (intop)) != TYPE_PRECISION (sizetype)
      || TYPE_UNSIGNED (TREE_TYPE (intop)) != TYPE_UNSIGNED (sizetype))
    intop = convert (c_common_type_for_size (TYPE_PRECISION (sizetype),
					     TYPE_UNSIGNED (sizetype)), intop);

  /* Replace the integer argument with a suitable product by the object size.
     Do this multiplication as signed, then convert to the appropriate
     type for the pointer operation.  */
  intop = convert (sizetype,
		   build_binary_op (MULT_EXPR, intop,
				    convert (TREE_TYPE (intop), size_exp), 1));

  /* Create the sum or difference.  */
  if (resultcode == MINUS_EXPR)
    intop = fold_build1 (NEGATE_EXPR, sizetype, intop);

  ret = fold_build2 (POINTER_PLUS_EXPR, result_type, ptrop, intop);

  fold_undefer_and_ignore_overflow_warnings ();

  return ret;
}

/* Return whether EXPR is a declaration whose address can never be
   NULL.  */

bool
decl_with_nonnull_addr_p (const_tree expr)
{
  return (DECL_P (expr)
	  && (TREE_CODE (expr) == PARM_DECL
	      || TREE_CODE (expr) == LABEL_DECL
	      || !DECL_WEAK (expr)));
}

/* Prepare expr to be an argument of a TRUTH_NOT_EXPR,
   or for an `if' or `while' statement or ?..: exp.  It should already
   have been validated to be of suitable type; otherwise, a bad
   diagnostic may result.

   This preparation consists of taking the ordinary
   representation of an expression expr and producing a valid tree
   boolean expression describing whether expr is nonzero.  We could
   simply always do build_binary_op (NE_EXPR, expr, truthvalue_false_node, 1),
   but we optimize comparisons, &&, ||, and !.

   The resulting type should always be `truthvalue_type_node'.  */

tree
c_common_truthvalue_conversion (tree expr)
{
  switch (TREE_CODE (expr))
    {
    case EQ_EXPR:   case NE_EXPR:   case UNEQ_EXPR: case LTGT_EXPR:
    case LE_EXPR:   case GE_EXPR:   case LT_EXPR:   case GT_EXPR:
    case UNLE_EXPR: case UNGE_EXPR: case UNLT_EXPR: case UNGT_EXPR:
    case ORDERED_EXPR: case UNORDERED_EXPR:
      if (TREE_TYPE (expr) == truthvalue_type_node)
	return expr;
      return build2 (TREE_CODE (expr), truthvalue_type_node,
		     TREE_OPERAND (expr, 0), TREE_OPERAND (expr, 1));

    case TRUTH_ANDIF_EXPR:
    case TRUTH_ORIF_EXPR:
    case TRUTH_AND_EXPR:
    case TRUTH_OR_EXPR:
    case TRUTH_XOR_EXPR:
      if (TREE_TYPE (expr) == truthvalue_type_node)
	return expr;
      return build2 (TREE_CODE (expr), truthvalue_type_node,
		 c_common_truthvalue_conversion (TREE_OPERAND (expr, 0)),
		 c_common_truthvalue_conversion (TREE_OPERAND (expr, 1)));

    case TRUTH_NOT_EXPR:
      if (TREE_TYPE (expr) == truthvalue_type_node)
	return expr;
      return build1 (TREE_CODE (expr), truthvalue_type_node,
		 c_common_truthvalue_conversion (TREE_OPERAND (expr, 0)));

    case ERROR_MARK:
      return expr;

    case INTEGER_CST:
      return integer_zerop (expr) ? truthvalue_false_node
				  : truthvalue_true_node;

    case REAL_CST:
      return real_compare (NE_EXPR, &TREE_REAL_CST (expr), &dconst0)
	     ? truthvalue_true_node
	     : truthvalue_false_node;

    case FIXED_CST:
      return fixed_compare (NE_EXPR, &TREE_FIXED_CST (expr),
			    &FCONST0 (TYPE_MODE (TREE_TYPE (expr))))
	     ? truthvalue_true_node
	     : truthvalue_false_node;

    case FUNCTION_DECL:
      expr = build_unary_op (ADDR_EXPR, expr, 0);
      /* Fall through.  */

    case ADDR_EXPR:
      {
 	tree inner = TREE_OPERAND (expr, 0);
	if (decl_with_nonnull_addr_p (inner))
	  {
	    /* Common Ada/Pascal programmer's mistake.  */
	    warning (OPT_Waddress,
		     "the address of %qD will always evaluate as %<true%>",
		     inner);
	    return truthvalue_true_node;
	  }

	/* If we still have a decl, it is possible for its address to
	   be NULL, so we cannot optimize.  */
	if (DECL_P (inner))
	  {
	    gcc_assert (DECL_WEAK (inner));
	    break;
	  }

	if (TREE_SIDE_EFFECTS (inner))
	  return build2 (COMPOUND_EXPR, truthvalue_type_node,
			 inner, truthvalue_true_node);
	else
	  return truthvalue_true_node;
      }

    case COMPLEX_EXPR:
      return build_binary_op ((TREE_SIDE_EFFECTS (TREE_OPERAND (expr, 1))
			       ? TRUTH_OR_EXPR : TRUTH_ORIF_EXPR),
		c_common_truthvalue_conversion (TREE_OPERAND (expr, 0)),
		c_common_truthvalue_conversion (TREE_OPERAND (expr, 1)),
			      0);

    case NEGATE_EXPR:
    case ABS_EXPR:
    case FLOAT_EXPR:
      /* These don't change whether an object is nonzero or zero.  */
      return c_common_truthvalue_conversion (TREE_OPERAND (expr, 0));

    case LROTATE_EXPR:
    case RROTATE_EXPR:
      /* These don't change whether an object is zero or nonzero, but
	 we can't ignore them if their second arg has side-effects.  */
      if (TREE_SIDE_EFFECTS (TREE_OPERAND (expr, 1)))
	return build2 (COMPOUND_EXPR, truthvalue_type_node,
		       TREE_OPERAND (expr, 1),
		       c_common_truthvalue_conversion (TREE_OPERAND (expr, 0)));
      else
	return c_common_truthvalue_conversion (TREE_OPERAND (expr, 0));

    case COND_EXPR:
      /* Distribute the conversion into the arms of a COND_EXPR.  */
      return fold_build3 (COND_EXPR, truthvalue_type_node,
		TREE_OPERAND (expr, 0),
		c_common_truthvalue_conversion (TREE_OPERAND (expr, 1)),
		c_common_truthvalue_conversion (TREE_OPERAND (expr, 2)));

    CASE_CONVERT:
      /* Don't cancel the effect of a CONVERT_EXPR from a REFERENCE_TYPE,
	 since that affects how `default_conversion' will behave.  */
      if (TREE_CODE (TREE_TYPE (expr)) == REFERENCE_TYPE
	  || TREE_CODE (TREE_TYPE (TREE_OPERAND (expr, 0))) == REFERENCE_TYPE)
	break;
      /* If this is widening the argument, we can ignore it.  */
      if (TYPE_PRECISION (TREE_TYPE (expr))
	  >= TYPE_PRECISION (TREE_TYPE (TREE_OPERAND (expr, 0))))
	return c_common_truthvalue_conversion (TREE_OPERAND (expr, 0));
      break;

    case MODIFY_EXPR:
      if (!TREE_NO_WARNING (expr)
	  && warn_parentheses)
	{
	  warning (OPT_Wparentheses,
		   "suggest parentheses around assignment used as truth value");
	  TREE_NO_WARNING (expr) = 1;
	}
      break;

    default:
      break;
    }

  if (TREE_CODE (TREE_TYPE (expr)) == COMPLEX_TYPE)
    {
      tree t = save_expr (expr);
      return (build_binary_op
	      ((TREE_SIDE_EFFECTS (expr)
		? TRUTH_OR_EXPR : TRUTH_ORIF_EXPR),
	c_common_truthvalue_conversion (build_unary_op (REALPART_EXPR, t, 0)),
	c_common_truthvalue_conversion (build_unary_op (IMAGPART_EXPR, t, 0)),
	       0));
    }

  if (TREE_CODE (TREE_TYPE (expr)) == FIXED_POINT_TYPE)
    {
      tree fixed_zero_node = build_fixed (TREE_TYPE (expr),
					  FCONST0 (TYPE_MODE
						   (TREE_TYPE (expr))));
      return build_binary_op (NE_EXPR, expr, fixed_zero_node, 1);
    }

  return build_binary_op (NE_EXPR, expr, integer_zero_node, 1);
}

static void def_builtin_1  (enum built_in_function fncode,
			    const char *name,
			    enum built_in_class fnclass,
			    tree fntype, tree libtype,
			    bool both_p, bool fallback_p, bool nonansi_p,
			    tree fnattrs, bool implicit_p);


/* Apply the TYPE_QUALS to the new DECL.  */

void
c_apply_type_quals_to_decl (int type_quals, tree decl)
{
  tree type = TREE_TYPE (decl);

  if (type == error_mark_node)
    return;

  if (((type_quals & TYPE_QUAL_CONST)
       || (type && TREE_CODE (type) == REFERENCE_TYPE))
      /* An object declared 'const' is only readonly after it is
	 initialized.  We don't have any way of expressing this currently,
	 so we need to be conservative and unset TREE_READONLY for types
	 with constructors.  Otherwise aliasing code will ignore stores in
	 an inline constructor.  */
      && !(type && TYPE_NEEDS_CONSTRUCTING (type)))
    TREE_READONLY (decl) = 1;
  if (type_quals & TYPE_QUAL_VOLATILE)
    {
      TREE_SIDE_EFFECTS (decl) = 1;
      TREE_THIS_VOLATILE (decl) = 1;
    }
  if (type_quals & TYPE_QUAL_RESTRICT)
    {
      while (type && TREE_CODE (type) == ARRAY_TYPE)
	/* Allow 'restrict' on arrays of pointers.
	   FIXME currently we just ignore it.  */
	type = TREE_TYPE (type);
      if (!type
	  || !POINTER_TYPE_P (type)
	  || !C_TYPE_OBJECT_OR_INCOMPLETE_P (TREE_TYPE (type)))
	error ("invalid use of %<restrict%>");
      else if (flag_strict_aliasing && type == TREE_TYPE (decl))
	/* Indicate we need to make a unique alias set for this pointer.
	   We can't do it here because it might be pointing to an
	   incomplete type.  */
	DECL_POINTER_ALIAS_SET (decl) = -2;
    }
}

/* Hash function for the problem of multiple type definitions in
   different files.  This must hash all types that will compare
   equal via comptypes to the same value.  In practice it hashes
   on some of the simple stuff and leaves the details to comptypes.  */

static hashval_t
c_type_hash (const void *p)
{
  int i = 0;
  int shift, size;
  const_tree const t = (const_tree) p;
  tree t2;
  switch (TREE_CODE (t))
    {
    /* For pointers, hash on pointee type plus some swizzling.  */
    case POINTER_TYPE:
      return c_type_hash (TREE_TYPE (t)) ^ 0x3003003;
    /* Hash on number of elements and total size.  */
    case ENUMERAL_TYPE:
      shift = 3;
      t2 = TYPE_VALUES (t);
      break;
    case RECORD_TYPE:
      shift = 0;
      t2 = TYPE_FIELDS (t);
      break;
    case QUAL_UNION_TYPE:
      shift = 1;
      t2 = TYPE_FIELDS (t);
      break;
    case UNION_TYPE:
      shift = 2;
      t2 = TYPE_FIELDS (t);
      break;
    default:
      gcc_unreachable ();
    }
  for (; t2; t2 = TREE_CHAIN (t2))
    i++;
  /* We might have a VLA here.  */
  if (TREE_CODE (TYPE_SIZE (t)) != INTEGER_CST)
    size = 0;
  else
    size = TREE_INT_CST_LOW (TYPE_SIZE (t));
  return ((size << 24) | (i << shift));
}

static GTY((param_is (union tree_node))) htab_t type_hash_table;

/* Return the typed-based alias set for T, which may be an expression
   or a type.  Return -1 if we don't do anything special.  */

alias_set_type
c_common_get_alias_set (tree t)
{
  tree u;
  PTR *slot;

  /* Permit type-punning when accessing a union, provided the access
     is directly through the union.  For example, this code does not
     permit taking the address of a union member and then storing
     through it.  Even the type-punning allowed here is a GCC
     extension, albeit a common and useful one; the C standard says
     that such accesses have implementation-defined behavior.  */
  for (u = t;
       TREE_CODE (u) == COMPONENT_REF || TREE_CODE (u) == ARRAY_REF;
       u = TREE_OPERAND (u, 0))
    if (TREE_CODE (u) == COMPONENT_REF
	&& TREE_CODE (TREE_TYPE (TREE_OPERAND (u, 0))) == UNION_TYPE)
      return 0;

  /* That's all the expressions we handle specially.  */
  if (!TYPE_P (t))
    return -1;

  /* The C standard guarantees that any object may be accessed via an
     lvalue that has character type.  */
  if (t == char_type_node
      || t == signed_char_type_node
      || t == unsigned_char_type_node)
    return 0;

  /* The C standard specifically allows aliasing between signed and
     unsigned variants of the same type.  We treat the signed
     variant as canonical.  */
  if (TREE_CODE (t) == INTEGER_TYPE && TYPE_UNSIGNED (t))
    {
      tree t1 = c_common_signed_type (t);

      /* t1 == t can happen for boolean nodes which are always unsigned.  */
      if (t1 != t)
	return get_alias_set (t1);
    }
  else if (POINTER_TYPE_P (t))
    {
      tree t1;

      /* Unfortunately, there is no canonical form of a pointer type.
	 In particular, if we have `typedef int I', then `int *', and
	 `I *' are different types.  So, we have to pick a canonical
	 representative.  We do this below.

	 Technically, this approach is actually more conservative that
	 it needs to be.  In particular, `const int *' and `int *'
	 should be in different alias sets, according to the C and C++
	 standard, since their types are not the same, and so,
	 technically, an `int **' and `const int **' cannot point at
	 the same thing.

	 But, the standard is wrong.  In particular, this code is
	 legal C++:

	    int *ip;
	    int **ipp = &ip;
	    const int* const* cipp = ipp;

	 And, it doesn't make sense for that to be legal unless you
	 can dereference IPP and CIPP.  So, we ignore cv-qualifiers on
	 the pointed-to types.  This issue has been reported to the
	 C++ committee.  */
      t1 = build_type_no_quals (t);
      if (t1 != t)
	return get_alias_set (t1);
    }

  /* Handle the case of multiple type nodes referring to "the same" type,
     which occurs with IMA.  These share an alias set.  FIXME:  Currently only
     C90 is handled.  (In C99 type compatibility is not transitive, which
     complicates things mightily. The alias set splay trees can theoretically
     represent this, but insertion is tricky when you consider all the
     different orders things might arrive in.) */

  if (c_language != clk_c || flag_isoc99)
    return -1;

  /* Save time if there's only one input file.  */
  if (num_in_fnames == 1)
    return -1;

  /* Pointers need special handling if they point to any type that
     needs special handling (below).  */
  if (TREE_CODE (t) == POINTER_TYPE)
    {
      tree t2;
      /* Find bottom type under any nested POINTERs.  */
      for (t2 = TREE_TYPE (t);
	   TREE_CODE (t2) == POINTER_TYPE;
	   t2 = TREE_TYPE (t2))
	;
      if (TREE_CODE (t2) != RECORD_TYPE
	  && TREE_CODE (t2) != ENUMERAL_TYPE
	  && TREE_CODE (t2) != QUAL_UNION_TYPE
	  && TREE_CODE (t2) != UNION_TYPE)
	return -1;
      if (TYPE_SIZE (t2) == 0)
	return -1;
    }
  /* These are the only cases that need special handling.  */
  if (TREE_CODE (t) != RECORD_TYPE
      && TREE_CODE (t) != ENUMERAL_TYPE
      && TREE_CODE (t) != QUAL_UNION_TYPE
      && TREE_CODE (t) != UNION_TYPE
      && TREE_CODE (t) != POINTER_TYPE)
    return -1;
  /* Undefined? */
  if (TYPE_SIZE (t) == 0)
    return -1;

  /* Look up t in hash table.  Only one of the compatible types within each
     alias set is recorded in the table.  */
  if (!type_hash_table)
    type_hash_table = htab_create_ggc (1021, c_type_hash,
	    (htab_eq) lang_hooks.types_compatible_p,
	    NULL);
  slot = htab_find_slot (type_hash_table, t, INSERT);
  if (*slot != NULL)
    {
      TYPE_ALIAS_SET (t) = TYPE_ALIAS_SET ((tree)*slot);
      return TYPE_ALIAS_SET ((tree)*slot);
    }
  else
    /* Our caller will assign and record (in t) a new alias set; all we need
       to do is remember t in the hash table.  */
    *slot = t;

  return -1;
}

/* Compute the value of 'sizeof (TYPE)' or '__alignof__ (TYPE)', where the
   second parameter indicates which OPERATOR is being applied.  The COMPLAIN
   flag controls whether we should diagnose possibly ill-formed
   constructs or not.  */

tree
c_sizeof_or_alignof_type (tree type, bool is_sizeof, int complain)
{
  const char *op_name;
  tree value = NULL;
  enum tree_code type_code = TREE_CODE (type);

  op_name = is_sizeof ? "sizeof" : "__alignof__";

  if (type_code == FUNCTION_TYPE)
    {
      if (is_sizeof)
	{
	  if (complain && (pedantic || warn_pointer_arith))
	    pedwarn (input_location, pedantic ? OPT_pedantic : OPT_Wpointer_arith, 
		     "invalid application of %<sizeof%> to a function type");
          else if (!complain)
            return error_mark_node;
	  value = size_one_node;
	}
      else
	value = size_int (FUNCTION_BOUNDARY / BITS_PER_UNIT);
    }
  else if (type_code == VOID_TYPE || type_code == ERROR_MARK)
    {
      if (type_code == VOID_TYPE
	  && complain && (pedantic || warn_pointer_arith))
	pedwarn (input_location, pedantic ? OPT_pedantic : OPT_Wpointer_arith, 
		 "invalid application of %qs to a void type", op_name);
      else if (!complain)
        return error_mark_node;
      value = size_one_node;
    }
  else if (!COMPLETE_TYPE_P (type))
    {
      if (complain)
	error ("invalid application of %qs to incomplete type %qT ",
	       op_name, type);
      value = size_zero_node;
    }
  else
    {
      if (is_sizeof)
	/* Convert in case a char is more than one unit.  */
	value = size_binop (CEIL_DIV_EXPR, TYPE_SIZE_UNIT (type),
			    size_int (TYPE_PRECISION (char_type_node)
				      / BITS_PER_UNIT));
      else
	value = size_int (TYPE_ALIGN_UNIT (type));
    }

  /* VALUE will have an integer type with TYPE_IS_SIZETYPE set.
     TYPE_IS_SIZETYPE means that certain things (like overflow) will
     never happen.  However, this node should really have type
     `size_t', which is just a typedef for an ordinary integer type.  */
  value = fold_convert (size_type_node, value);
  gcc_assert (!TYPE_IS_SIZETYPE (TREE_TYPE (value)));

  return value;
}

/* Implement the __alignof keyword: Return the minimum required
   alignment of EXPR, measured in bytes.  For VAR_DECLs,
   FUNCTION_DECLs and FIELD_DECLs return DECL_ALIGN (which can be set
   from an "aligned" __attribute__ specification).  */

tree
c_alignof_expr (tree expr)
{
  tree t;

  if (VAR_OR_FUNCTION_DECL_P (expr))
    t = size_int (DECL_ALIGN_UNIT (expr));

  else if (TREE_CODE (expr) == COMPONENT_REF
	   && DECL_C_BIT_FIELD (TREE_OPERAND (expr, 1)))
    {
      error ("%<__alignof%> applied to a bit-field");
      t = size_one_node;
    }
  else if (TREE_CODE (expr) == COMPONENT_REF
	   && TREE_CODE (TREE_OPERAND (expr, 1)) == FIELD_DECL)
    t = size_int (DECL_ALIGN_UNIT (TREE_OPERAND (expr, 1)));

  else if (TREE_CODE (expr) == INDIRECT_REF)
    {
      tree t = TREE_OPERAND (expr, 0);
      tree best = t;
      int bestalign = TYPE_ALIGN (TREE_TYPE (TREE_TYPE (t)));

      while (CONVERT_EXPR_P (t)
	     && TREE_CODE (TREE_TYPE (TREE_OPERAND (t, 0))) == POINTER_TYPE)
	{
	  int thisalign;

	  t = TREE_OPERAND (t, 0);
	  thisalign = TYPE_ALIGN (TREE_TYPE (TREE_TYPE (t)));
	  if (thisalign > bestalign)
	    best = t, bestalign = thisalign;
	}
      return c_alignof (TREE_TYPE (TREE_TYPE (best)));
    }
  else
    return c_alignof (TREE_TYPE (expr));

  return fold_convert (size_type_node, t);
}

/* Handle C and C++ default attributes.  */

enum built_in_attribute
{
#define DEF_ATTR_NULL_TREE(ENUM) ENUM,
#define DEF_ATTR_INT(ENUM, VALUE) ENUM,
#define DEF_ATTR_IDENT(ENUM, STRING) ENUM,
#define DEF_ATTR_TREE_LIST(ENUM, PURPOSE, VALUE, CHAIN) ENUM,
#include "builtin-attrs.def"
#undef DEF_ATTR_NULL_TREE
#undef DEF_ATTR_INT
#undef DEF_ATTR_IDENT
#undef DEF_ATTR_TREE_LIST
  ATTR_LAST
};

static GTY(()) tree built_in_attributes[(int) ATTR_LAST];

static void c_init_attributes (void);

enum c_builtin_type
{
#define DEF_PRIMITIVE_TYPE(NAME, VALUE) NAME,
#define DEF_FUNCTION_TYPE_0(NAME, RETURN) NAME,
#define DEF_FUNCTION_TYPE_1(NAME, RETURN, ARG1) NAME,
#define DEF_FUNCTION_TYPE_2(NAME, RETURN, ARG1, ARG2) NAME,
#define DEF_FUNCTION_TYPE_3(NAME, RETURN, ARG1, ARG2, ARG3) NAME,
#define DEF_FUNCTION_TYPE_4(NAME, RETURN, ARG1, ARG2, ARG3, ARG4) NAME,
#define DEF_FUNCTION_TYPE_5(NAME, RETURN, ARG1, ARG2, ARG3, ARG4, ARG5) NAME,
#define DEF_FUNCTION_TYPE_6(NAME, RETURN, ARG1, ARG2, ARG3, ARG4, ARG5, ARG6) NAME,
#define DEF_FUNCTION_TYPE_7(NAME, RETURN, ARG1, ARG2, ARG3, ARG4, ARG5, ARG6, ARG7) NAME,
#define DEF_FUNCTION_TYPE_VAR_0(NAME, RETURN) NAME,
#define DEF_FUNCTION_TYPE_VAR_1(NAME, RETURN, ARG1) NAME,
#define DEF_FUNCTION_TYPE_VAR_2(NAME, RETURN, ARG1, ARG2) NAME,
#define DEF_FUNCTION_TYPE_VAR_3(NAME, RETURN, ARG1, ARG2, ARG3) NAME,
#define DEF_FUNCTION_TYPE_VAR_4(NAME, RETURN, ARG1, ARG2, ARG3, ARG4) NAME,
#define DEF_FUNCTION_TYPE_VAR_5(NAME, RETURN, ARG1, ARG2, ARG3, ARG4, ARG6) \
  NAME,
#define DEF_POINTER_TYPE(NAME, TYPE) NAME,
#include "builtin-types.def"
#undef DEF_PRIMITIVE_TYPE
#undef DEF_FUNCTION_TYPE_0
#undef DEF_FUNCTION_TYPE_1
#undef DEF_FUNCTION_TYPE_2
#undef DEF_FUNCTION_TYPE_3
#undef DEF_FUNCTION_TYPE_4
#undef DEF_FUNCTION_TYPE_5
#undef DEF_FUNCTION_TYPE_6
#undef DEF_FUNCTION_TYPE_7
#undef DEF_FUNCTION_TYPE_VAR_0
#undef DEF_FUNCTION_TYPE_VAR_1
#undef DEF_FUNCTION_TYPE_VAR_2
#undef DEF_FUNCTION_TYPE_VAR_3
#undef DEF_FUNCTION_TYPE_VAR_4
#undef DEF_FUNCTION_TYPE_VAR_5
#undef DEF_POINTER_TYPE
  BT_LAST
};

typedef enum c_builtin_type builtin_type;

/* A temporary array for c_common_nodes_and_builtins.  Used in
   communication with def_fn_type.  */
static tree builtin_types[(int) BT_LAST + 1];

/* A helper function for c_common_nodes_and_builtins.  Build function type
   for DEF with return type RET and N arguments.  If VAR is true, then the
   function should be variadic after those N arguments.

   Takes special care not to ICE if any of the types involved are
   error_mark_node, which indicates that said type is not in fact available
   (see builtin_type_for_size).  In which case the function type as a whole
   should be error_mark_node.  */

static void
def_fn_type (builtin_type def, builtin_type ret, bool var, int n, ...)
{
  tree args = NULL, t;
  va_list list;
  int i;

  va_start (list, n);
  for (i = 0; i < n; ++i)
    {
      builtin_type a = (builtin_type) va_arg (list, int);
      t = builtin_types[a];
      if (t == error_mark_node)
	goto egress;
      args = tree_cons (NULL_TREE, t, args);
    }
  va_end (list);

  args = nreverse (args);
  if (!var)
    args = chainon (args, void_list_node);

  t = builtin_types[ret];
  if (t == error_mark_node)
    goto egress;
  t = build_function_type (t, args);

 egress:
  builtin_types[def] = t;
}

/* Build builtin functions common to both C and C++ language
   frontends.  */

static void
c_define_builtins (tree va_list_ref_type_node, tree va_list_arg_type_node)
{
#define DEF_PRIMITIVE_TYPE(ENUM, VALUE) \
  builtin_types[ENUM] = VALUE;
#define DEF_FUNCTION_TYPE_0(ENUM, RETURN) \
  def_fn_type (ENUM, RETURN, 0, 0);
#define DEF_FUNCTION_TYPE_1(ENUM, RETURN, ARG1) \
  def_fn_type (ENUM, RETURN, 0, 1, ARG1);
#define DEF_FUNCTION_TYPE_2(ENUM, RETURN, ARG1, ARG2) \
  def_fn_type (ENUM, RETURN, 0, 2, ARG1, ARG2);
#define DEF_FUNCTION_TYPE_3(ENUM, RETURN, ARG1, ARG2, ARG3) \
  def_fn_type (ENUM, RETURN, 0, 3, ARG1, ARG2, ARG3);
#define DEF_FUNCTION_TYPE_4(ENUM, RETURN, ARG1, ARG2, ARG3, ARG4) \
  def_fn_type (ENUM, RETURN, 0, 4, ARG1, ARG2, ARG3, ARG4);
#define DEF_FUNCTION_TYPE_5(ENUM, RETURN, ARG1, ARG2, ARG3, ARG4, ARG5)	\
  def_fn_type (ENUM, RETURN, 0, 5, ARG1, ARG2, ARG3, ARG4, ARG5);
#define DEF_FUNCTION_TYPE_6(ENUM, RETURN, ARG1, ARG2, ARG3, ARG4, ARG5, \
			    ARG6)					\
  def_fn_type (ENUM, RETURN, 0, 6, ARG1, ARG2, ARG3, ARG4, ARG5, ARG6);
#define DEF_FUNCTION_TYPE_7(ENUM, RETURN, ARG1, ARG2, ARG3, ARG4, ARG5, \
			    ARG6, ARG7)					\
  def_fn_type (ENUM, RETURN, 0, 7, ARG1, ARG2, ARG3, ARG4, ARG5, ARG6, ARG7);
#define DEF_FUNCTION_TYPE_VAR_0(ENUM, RETURN) \
  def_fn_type (ENUM, RETURN, 1, 0);
#define DEF_FUNCTION_TYPE_VAR_1(ENUM, RETURN, ARG1) \
  def_fn_type (ENUM, RETURN, 1, 1, ARG1);
#define DEF_FUNCTION_TYPE_VAR_2(ENUM, RETURN, ARG1, ARG2) \
  def_fn_type (ENUM, RETURN, 1, 2, ARG1, ARG2);
#define DEF_FUNCTION_TYPE_VAR_3(ENUM, RETURN, ARG1, ARG2, ARG3) \
  def_fn_type (ENUM, RETURN, 1, 3, ARG1, ARG2, ARG3);
#define DEF_FUNCTION_TYPE_VAR_4(ENUM, RETURN, ARG1, ARG2, ARG3, ARG4) \
  def_fn_type (ENUM, RETURN, 1, 4, ARG1, ARG2, ARG3, ARG4);
#define DEF_FUNCTION_TYPE_VAR_5(ENUM, RETURN, ARG1, ARG2, ARG3, ARG4, ARG5) \
  def_fn_type (ENUM, RETURN, 1, 5, ARG1, ARG2, ARG3, ARG4, ARG5);
#define DEF_POINTER_TYPE(ENUM, TYPE) \
  builtin_types[(int) ENUM] = build_pointer_type (builtin_types[(int) TYPE]);

#include "builtin-types.def"

#undef DEF_PRIMITIVE_TYPE
#undef DEF_FUNCTION_TYPE_1
#undef DEF_FUNCTION_TYPE_2
#undef DEF_FUNCTION_TYPE_3
#undef DEF_FUNCTION_TYPE_4
#undef DEF_FUNCTION_TYPE_5
#undef DEF_FUNCTION_TYPE_6
#undef DEF_FUNCTION_TYPE_VAR_0
#undef DEF_FUNCTION_TYPE_VAR_1
#undef DEF_FUNCTION_TYPE_VAR_2
#undef DEF_FUNCTION_TYPE_VAR_3
#undef DEF_FUNCTION_TYPE_VAR_4
#undef DEF_FUNCTION_TYPE_VAR_5
#undef DEF_POINTER_TYPE
  builtin_types[(int) BT_LAST] = NULL_TREE;

  c_init_attributes ();

#define DEF_BUILTIN(ENUM, NAME, CLASS, TYPE, LIBTYPE, BOTH_P, FALLBACK_P, \
		    NONANSI_P, ATTRS, IMPLICIT, COND)			\
  if (NAME && COND)							\
    def_builtin_1 (ENUM, NAME, CLASS,                                   \
		   builtin_types[(int) TYPE],                           \
		   builtin_types[(int) LIBTYPE],                        \
		   BOTH_P, FALLBACK_P, NONANSI_P,                       \
		   built_in_attributes[(int) ATTRS], IMPLICIT);
#include "builtins.def"
#undef DEF_BUILTIN

  targetm.init_builtins ();

  build_common_builtin_nodes ();

  if (flag_mudflap)
    mudflap_init ();
}

/* Build tree nodes and builtin functions common to both C and C++ language
   frontends.  */

void
c_common_nodes_and_builtins (void)
{
  int char16_type_size;
  int char32_type_size;
  int wchar_type_size;
  tree array_domain_type;
  tree va_list_ref_type_node;
  tree va_list_arg_type_node;

  /* Define `int' and `char' first so that dbx will output them first.  */
  record_builtin_type (RID_INT, NULL, integer_type_node);
  record_builtin_type (RID_CHAR, "char", char_type_node);

  /* `signed' is the same as `int'.  FIXME: the declarations of "signed",
     "unsigned long", "long long unsigned" and "unsigned short" were in C++
     but not C.  Are the conditionals here needed?  */
  if (c_dialect_cxx ())
    record_builtin_type (RID_SIGNED, NULL, integer_type_node);
  record_builtin_type (RID_LONG, "long int", long_integer_type_node);
  record_builtin_type (RID_UNSIGNED, "unsigned int", unsigned_type_node);
  record_builtin_type (RID_MAX, "long unsigned int",
		       long_unsigned_type_node);
  if (c_dialect_cxx ())
    record_builtin_type (RID_MAX, "unsigned long", long_unsigned_type_node);
  record_builtin_type (RID_MAX, "long long int",
		       long_long_integer_type_node);
  record_builtin_type (RID_MAX, "long long unsigned int",
		       long_long_unsigned_type_node);
  if (c_dialect_cxx ())
    record_builtin_type (RID_MAX, "long long unsigned",
			 long_long_unsigned_type_node);
  record_builtin_type (RID_SHORT, "short int", short_integer_type_node);
  record_builtin_type (RID_MAX, "short unsigned int",
		       short_unsigned_type_node);
  if (c_dialect_cxx ())
    record_builtin_type (RID_MAX, "unsigned short",
			 short_unsigned_type_node);

  /* Define both `signed char' and `unsigned char'.  */
  record_builtin_type (RID_MAX, "signed char", signed_char_type_node);
  record_builtin_type (RID_MAX, "unsigned char", unsigned_char_type_node);

  /* These are types that c_common_type_for_size and
     c_common_type_for_mode use.  */
  lang_hooks.decls.pushdecl (build_decl (TYPE_DECL, NULL_TREE,
					 intQI_type_node));
  lang_hooks.decls.pushdecl (build_decl (TYPE_DECL, NULL_TREE,
					 intHI_type_node));
  lang_hooks.decls.pushdecl (build_decl (TYPE_DECL, NULL_TREE,
					 intSI_type_node));
  lang_hooks.decls.pushdecl (build_decl (TYPE_DECL, NULL_TREE,
					 intDI_type_node));
#if HOST_BITS_PER_WIDE_INT >= 64
  if (targetm.scalar_mode_supported_p (TImode))
    lang_hooks.decls.pushdecl (build_decl (TYPE_DECL,
					   get_identifier ("__int128_t"),
					   intTI_type_node));
#endif
  lang_hooks.decls.pushdecl (build_decl (TYPE_DECL, NULL_TREE,
					 unsigned_intQI_type_node));
  lang_hooks.decls.pushdecl (build_decl (TYPE_DECL, NULL_TREE,
					 unsigned_intHI_type_node));
  lang_hooks.decls.pushdecl (build_decl (TYPE_DECL, NULL_TREE,
					 unsigned_intSI_type_node));
  lang_hooks.decls.pushdecl (build_decl (TYPE_DECL, NULL_TREE,
					 unsigned_intDI_type_node));
#if HOST_BITS_PER_WIDE_INT >= 64
  if (targetm.scalar_mode_supported_p (TImode))
    lang_hooks.decls.pushdecl (build_decl (TYPE_DECL,
					   get_identifier ("__uint128_t"),
					   unsigned_intTI_type_node));
#endif

  /* Create the widest literal types.  */
  widest_integer_literal_type_node
    = make_signed_type (HOST_BITS_PER_WIDE_INT * 2);
  lang_hooks.decls.pushdecl (build_decl (TYPE_DECL, NULL_TREE,
					 widest_integer_literal_type_node));

  widest_unsigned_literal_type_node
    = make_unsigned_type (HOST_BITS_PER_WIDE_INT * 2);
  lang_hooks.decls.pushdecl (build_decl (TYPE_DECL, NULL_TREE,
					 widest_unsigned_literal_type_node));

  /* `unsigned long' is the standard type for sizeof.
     Note that stddef.h uses `unsigned long',
     and this must agree, even if long and int are the same size.  */
  size_type_node =
    TREE_TYPE (identifier_global_value (get_identifier (SIZE_TYPE)));
  signed_size_type_node = c_common_signed_type (size_type_node);
  set_sizetype (size_type_node);

  pid_type_node =
    TREE_TYPE (identifier_global_value (get_identifier (PID_TYPE)));

  build_common_tree_nodes_2 (flag_short_double);

  record_builtin_type (RID_FLOAT, NULL, float_type_node);
  record_builtin_type (RID_DOUBLE, NULL, double_type_node);
  record_builtin_type (RID_MAX, "long double", long_double_type_node);

  /* Only supported decimal floating point extension if the target
     actually supports underlying modes. */
  if (targetm.scalar_mode_supported_p (SDmode) 
      && targetm.scalar_mode_supported_p (DDmode)
      && targetm.scalar_mode_supported_p (TDmode))
    {
      record_builtin_type (RID_DFLOAT32, NULL, dfloat32_type_node);
      record_builtin_type (RID_DFLOAT64, NULL, dfloat64_type_node);
      record_builtin_type (RID_DFLOAT128, NULL, dfloat128_type_node);
    }

  if (targetm.fixed_point_supported_p ())
    {
      record_builtin_type (RID_MAX, "short _Fract", short_fract_type_node);
      record_builtin_type (RID_FRACT, NULL, fract_type_node);
      record_builtin_type (RID_MAX, "long _Fract", long_fract_type_node);
      record_builtin_type (RID_MAX, "long long _Fract",
			   long_long_fract_type_node);
      record_builtin_type (RID_MAX, "unsigned short _Fract",
			   unsigned_short_fract_type_node);
      record_builtin_type (RID_MAX, "unsigned _Fract",
			   unsigned_fract_type_node);
      record_builtin_type (RID_MAX, "unsigned long _Fract",
			   unsigned_long_fract_type_node);
      record_builtin_type (RID_MAX, "unsigned long long _Fract",
			   unsigned_long_long_fract_type_node);
      record_builtin_type (RID_MAX, "_Sat short _Fract",
			   sat_short_fract_type_node);
      record_builtin_type (RID_MAX, "_Sat _Fract", sat_fract_type_node);
      record_builtin_type (RID_MAX, "_Sat long _Fract",
			   sat_long_fract_type_node);
      record_builtin_type (RID_MAX, "_Sat long long _Fract",
			   sat_long_long_fract_type_node);
      record_builtin_type (RID_MAX, "_Sat unsigned short _Fract",
			   sat_unsigned_short_fract_type_node);
      record_builtin_type (RID_MAX, "_Sat unsigned _Fract",
			   sat_unsigned_fract_type_node);
      record_builtin_type (RID_MAX, "_Sat unsigned long _Fract",
			   sat_unsigned_long_fract_type_node);
      record_builtin_type (RID_MAX, "_Sat unsigned long long _Fract",
			   sat_unsigned_long_long_fract_type_node);
      record_builtin_type (RID_MAX, "short _Accum", short_accum_type_node);
      record_builtin_type (RID_ACCUM, NULL, accum_type_node);
      record_builtin_type (RID_MAX, "long _Accum", long_accum_type_node);
      record_builtin_type (RID_MAX, "long long _Accum",
			   long_long_accum_type_node);
      record_builtin_type (RID_MAX, "unsigned short _Accum",
			   unsigned_short_accum_type_node);
      record_builtin_type (RID_MAX, "unsigned _Accum",
			   unsigned_accum_type_node);
      record_builtin_type (RID_MAX, "unsigned long _Accum",
			   unsigned_long_accum_type_node);
      record_builtin_type (RID_MAX, "unsigned long long _Accum",
			   unsigned_long_long_accum_type_node);
      record_builtin_type (RID_MAX, "_Sat short _Accum",
			   sat_short_accum_type_node);
      record_builtin_type (RID_MAX, "_Sat _Accum", sat_accum_type_node);
      record_builtin_type (RID_MAX, "_Sat long _Accum",
			   sat_long_accum_type_node);
      record_builtin_type (RID_MAX, "_Sat long long _Accum",
			  sat_long_long_accum_type_node);
      record_builtin_type (RID_MAX, "_Sat unsigned short _Accum",
			   sat_unsigned_short_accum_type_node);
      record_builtin_type (RID_MAX, "_Sat unsigned _Accum",
			   sat_unsigned_accum_type_node);
      record_builtin_type (RID_MAX, "_Sat unsigned long _Accum",
			   sat_unsigned_long_accum_type_node);
      record_builtin_type (RID_MAX, "_Sat unsigned long long _Accum",
			   sat_unsigned_long_long_accum_type_node);

    }

  lang_hooks.decls.pushdecl (build_decl (TYPE_DECL,
					 get_identifier ("complex int"),
					 complex_integer_type_node));
  lang_hooks.decls.pushdecl (build_decl (TYPE_DECL,
					 get_identifier ("complex float"),
					 complex_float_type_node));
  lang_hooks.decls.pushdecl (build_decl (TYPE_DECL,
					 get_identifier ("complex double"),
					 complex_double_type_node));
  lang_hooks.decls.pushdecl
    (build_decl (TYPE_DECL, get_identifier ("complex long double"),
		 complex_long_double_type_node));

  if (c_dialect_cxx ())
    /* For C++, make fileptr_type_node a distinct void * type until
       FILE type is defined.  */
    fileptr_type_node = build_variant_type_copy (ptr_type_node);

  record_builtin_type (RID_VOID, NULL, void_type_node);

  /* Set the TYPE_NAME for any variants that were built before
     record_builtin_type gave names to the built-in types. */
  {
    tree void_name = TYPE_NAME (void_type_node);
    TYPE_NAME (void_type_node) = NULL_TREE;
    TYPE_NAME (build_qualified_type (void_type_node, TYPE_QUAL_CONST))
      = void_name;
    TYPE_NAME (void_type_node) = void_name;
  }

  /* This node must not be shared.  */
  void_zero_node = make_node (INTEGER_CST);
  TREE_TYPE (void_zero_node) = void_type_node;

  void_list_node = build_void_list_node ();

  /* Make a type to be the domain of a few array types
     whose domains don't really matter.
     200 is small enough that it always fits in size_t
     and large enough that it can hold most function names for the
     initializations of __FUNCTION__ and __PRETTY_FUNCTION__.  */
  array_domain_type = build_index_type (size_int (200));

  /* Make a type for arrays of characters.
     With luck nothing will ever really depend on the length of this
     array type.  */
  char_array_type_node
    = build_array_type (char_type_node, array_domain_type);

  /* Likewise for arrays of ints.  */
  int_array_type_node
    = build_array_type (integer_type_node, array_domain_type);

  string_type_node = build_pointer_type (char_type_node);
  const_string_type_node
    = build_pointer_type (build_qualified_type
			  (char_type_node, TYPE_QUAL_CONST));

  /* This is special for C++ so functions can be overloaded.  */
  wchar_type_node = get_identifier (MODIFIED_WCHAR_TYPE);
  wchar_type_node = TREE_TYPE (identifier_global_value (wchar_type_node));
  wchar_type_size = TYPE_PRECISION (wchar_type_node);
  if (c_dialect_cxx ())
    {
      if (TYPE_UNSIGNED (wchar_type_node))
	wchar_type_node = make_unsigned_type (wchar_type_size);
      else
	wchar_type_node = make_signed_type (wchar_type_size);
      record_builtin_type (RID_WCHAR, "wchar_t", wchar_type_node);
    }
  else
    {
      signed_wchar_type_node = c_common_signed_type (wchar_type_node);
      unsigned_wchar_type_node = c_common_unsigned_type (wchar_type_node);
    }

  /* This is for wide string constants.  */
  wchar_array_type_node
    = build_array_type (wchar_type_node, array_domain_type);

  /* Define 'char16_t'.  */
  char16_type_node = get_identifier (CHAR16_TYPE);
  char16_type_node = TREE_TYPE (identifier_global_value (char16_type_node));
  char16_type_size = TYPE_PRECISION (char16_type_node);
  if (c_dialect_cxx ())
    {
      char16_type_node = make_unsigned_type (char16_type_size);

      if (cxx_dialect == cxx0x)
	record_builtin_type (RID_CHAR16, "char16_t", char16_type_node);
    }

  /* This is for UTF-16 string constants.  */
  char16_array_type_node
    = build_array_type (char16_type_node, array_domain_type);

  /* Define 'char32_t'.  */
  char32_type_node = get_identifier (CHAR32_TYPE);
  char32_type_node = TREE_TYPE (identifier_global_value (char32_type_node));
  char32_type_size = TYPE_PRECISION (char32_type_node);
  if (c_dialect_cxx ())
    {
      char32_type_node = make_unsigned_type (char32_type_size);

      if (cxx_dialect == cxx0x)
	record_builtin_type (RID_CHAR32, "char32_t", char32_type_node);
    }

  /* This is for UTF-32 string constants.  */
  char32_array_type_node
    = build_array_type (char32_type_node, array_domain_type);

  wint_type_node =
    TREE_TYPE (identifier_global_value (get_identifier (WINT_TYPE)));

  intmax_type_node =
    TREE_TYPE (identifier_global_value (get_identifier (INTMAX_TYPE)));
  uintmax_type_node =
    TREE_TYPE (identifier_global_value (get_identifier (UINTMAX_TYPE)));

  default_function_type = build_function_type (integer_type_node, NULL_TREE);
  ptrdiff_type_node
    = TREE_TYPE (identifier_global_value (get_identifier (PTRDIFF_TYPE)));
  unsigned_ptrdiff_type_node = c_common_unsigned_type (ptrdiff_type_node);

  lang_hooks.decls.pushdecl
    (build_decl (TYPE_DECL, get_identifier ("__builtin_va_list"),
		 va_list_type_node));
#ifdef TARGET_ENUM_VA_LIST
  {
    int l;
    const char *pname;
    tree ptype;
    for (l = 0; TARGET_ENUM_VA_LIST (l, &pname, &ptype); ++l)
      {
	lang_hooks.decls.pushdecl
	  (build_decl (TYPE_DECL, get_identifier (pname),
	  	       ptype));

      }
  }
#endif

  if (TREE_CODE (va_list_type_node) == ARRAY_TYPE)
    {
      va_list_arg_type_node = va_list_ref_type_node =
	build_pointer_type (TREE_TYPE (va_list_type_node));
    }
  else
    {
      va_list_arg_type_node = va_list_type_node;
      va_list_ref_type_node = build_reference_type (va_list_type_node);
    }

  if (!flag_preprocess_only)
    c_define_builtins (va_list_ref_type_node, va_list_arg_type_node);

  main_identifier_node = get_identifier ("main");

  /* Create the built-in __null node.  It is important that this is
     not shared.  */
  null_node = make_node (INTEGER_CST);
  TREE_TYPE (null_node) = c_common_type_for_size (POINTER_SIZE, 0);

  /* Since builtin_types isn't gc'ed, don't export these nodes.  */
  memset (builtin_types, 0, sizeof (builtin_types));
}

/* Look up the function in built_in_decls that corresponds to DECL
   and set ASMSPEC as its user assembler name.  DECL must be a
   function decl that declares a builtin.  */

void
set_builtin_user_assembler_name (tree decl, const char *asmspec)
{
  tree builtin;
  gcc_assert (TREE_CODE (decl) == FUNCTION_DECL
	      && DECL_BUILT_IN_CLASS (decl) == BUILT_IN_NORMAL
	      && asmspec != 0);

  builtin = built_in_decls [DECL_FUNCTION_CODE (decl)];
  set_user_assembler_name (builtin, asmspec);
  if (DECL_FUNCTION_CODE (decl) == BUILT_IN_MEMCPY)
    init_block_move_fn (asmspec);
  else if (DECL_FUNCTION_CODE (decl) == BUILT_IN_MEMSET)
    init_block_clear_fn (asmspec);
}

/* The number of named compound-literals generated thus far.  */
static GTY(()) int compound_literal_number;

/* Set DECL_NAME for DECL, a VAR_DECL for a compound-literal.  */

void
set_compound_literal_name (tree decl)
{
  char *name;
  ASM_FORMAT_PRIVATE_NAME (name, "__compound_literal",
			   compound_literal_number);
  compound_literal_number++;
  DECL_NAME (decl) = get_identifier (name);
}

tree
build_va_arg (tree expr, tree type)
{
  return build1 (VA_ARG_EXPR, type, expr);
}


/* Linked list of disabled built-in functions.  */

typedef struct disabled_builtin
{
  const char *name;
  struct disabled_builtin *next;
} disabled_builtin;
static disabled_builtin *disabled_builtins = NULL;

static bool builtin_function_disabled_p (const char *);

/* Disable a built-in function specified by -fno-builtin-NAME.  If NAME
   begins with "__builtin_", give an error.  */

void
disable_builtin_function (const char *name)
{
  if (strncmp (name, "__builtin_", strlen ("__builtin_")) == 0)
    error ("cannot disable built-in function %qs", name);
  else
    {
      disabled_builtin *new_disabled_builtin = XNEW (disabled_builtin);
      new_disabled_builtin->name = name;
      new_disabled_builtin->next = disabled_builtins;
      disabled_builtins = new_disabled_builtin;
    }
}


/* Return true if the built-in function NAME has been disabled, false
   otherwise.  */

static bool
builtin_function_disabled_p (const char *name)
{
  disabled_builtin *p;
  for (p = disabled_builtins; p != NULL; p = p->next)
    {
      if (strcmp (name, p->name) == 0)
	return true;
    }
  return false;
}


/* Worker for DEF_BUILTIN.
   Possibly define a builtin function with one or two names.
   Does not declare a non-__builtin_ function if flag_no_builtin, or if
   nonansi_p and flag_no_nonansi_builtin.  */

static void
def_builtin_1 (enum built_in_function fncode,
	       const char *name,
	       enum built_in_class fnclass,
	       tree fntype, tree libtype,
	       bool both_p, bool fallback_p, bool nonansi_p,
	       tree fnattrs, bool implicit_p)
{
  tree decl;
  const char *libname;

  if (fntype == error_mark_node)
    return;

  gcc_assert ((!both_p && !fallback_p)
	      || !strncmp (name, "__builtin_",
			   strlen ("__builtin_")));

  libname = name + strlen ("__builtin_");
  decl = add_builtin_function (name, fntype, fncode, fnclass,
			       (fallback_p ? libname : NULL),
			       fnattrs);
  if (both_p
      && !flag_no_builtin && !builtin_function_disabled_p (libname)
      && !(nonansi_p && flag_no_nonansi_builtin))
    add_builtin_function (libname, libtype, fncode, fnclass,
			  NULL, fnattrs);

  built_in_decls[(int) fncode] = decl;
  if (implicit_p)
    implicit_built_in_decls[(int) fncode] = decl;
}

/* Nonzero if the type T promotes to int.  This is (nearly) the
   integral promotions defined in ISO C99 6.3.1.1/2.  */

bool
c_promoting_integer_type_p (const_tree t)
{
  switch (TREE_CODE (t))
    {
    case INTEGER_TYPE:
      return (TYPE_MAIN_VARIANT (t) == char_type_node
	      || TYPE_MAIN_VARIANT (t) == signed_char_type_node
	      || TYPE_MAIN_VARIANT (t) == unsigned_char_type_node
	      || TYPE_MAIN_VARIANT (t) == short_integer_type_node
	      || TYPE_MAIN_VARIANT (t) == short_unsigned_type_node
	      || TYPE_PRECISION (t) < TYPE_PRECISION (integer_type_node));

    case ENUMERAL_TYPE:
      /* ??? Technically all enumerations not larger than an int
	 promote to an int.  But this is used along code paths
	 that only want to notice a size change.  */
      return TYPE_PRECISION (t) < TYPE_PRECISION (integer_type_node);

    case BOOLEAN_TYPE:
      return 1;

    default:
      return 0;
    }
}

/* Return 1 if PARMS specifies a fixed number of parameters
   and none of their types is affected by default promotions.  */

int
self_promoting_args_p (const_tree parms)
{
  const_tree t;
  for (t = parms; t; t = TREE_CHAIN (t))
    {
      tree type = TREE_VALUE (t);

      if (type == error_mark_node)
	continue;

      if (TREE_CHAIN (t) == 0 && type != void_type_node)
	return 0;

      if (type == 0)
	return 0;

      if (TYPE_MAIN_VARIANT (type) == float_type_node)
	return 0;

      if (c_promoting_integer_type_p (type))
	return 0;
    }
  return 1;
}

/* Recursively remove any '*' or '&' operator from TYPE.  */
tree
strip_pointer_operator (tree t)
{
  while (POINTER_TYPE_P (t))
    t = TREE_TYPE (t);
  return t;
}

/* Recursively remove pointer or array type from TYPE. */
tree
strip_pointer_or_array_types (tree t)
{
  while (TREE_CODE (t) == ARRAY_TYPE || POINTER_TYPE_P (t))
    t = TREE_TYPE (t);
  return t;
}

/* Used to compare case labels.  K1 and K2 are actually tree nodes
   representing case labels, or NULL_TREE for a `default' label.
   Returns -1 if K1 is ordered before K2, -1 if K1 is ordered after
   K2, and 0 if K1 and K2 are equal.  */

int
case_compare (splay_tree_key k1, splay_tree_key k2)
{
  /* Consider a NULL key (such as arises with a `default' label) to be
     smaller than anything else.  */
  if (!k1)
    return k2 ? -1 : 0;
  else if (!k2)
    return k1 ? 1 : 0;

  return tree_int_cst_compare ((tree) k1, (tree) k2);
}

/* Process a case label for the range LOW_VALUE ... HIGH_VALUE.  If
   LOW_VALUE and HIGH_VALUE are both NULL_TREE then this case label is
   actually a `default' label.  If only HIGH_VALUE is NULL_TREE, then
   case label was declared using the usual C/C++ syntax, rather than
   the GNU case range extension.  CASES is a tree containing all the
   case ranges processed so far; COND is the condition for the
   switch-statement itself.  Returns the CASE_LABEL_EXPR created, or
   ERROR_MARK_NODE if no CASE_LABEL_EXPR is created.  */

tree
c_add_case_label (splay_tree cases, tree cond, tree orig_type,
		  tree low_value, tree high_value)
{
  tree type;
  tree label;
  tree case_label;
  splay_tree_node node;

  /* Create the LABEL_DECL itself.  */
  label = create_artificial_label ();

  /* If there was an error processing the switch condition, bail now
     before we get more confused.  */
  if (!cond || cond == error_mark_node)
    goto error_out;

  if ((low_value && TREE_TYPE (low_value)
       && POINTER_TYPE_P (TREE_TYPE (low_value)))
      || (high_value && TREE_TYPE (high_value)
	  && POINTER_TYPE_P (TREE_TYPE (high_value))))
    {
      error ("pointers are not permitted as case values");
      goto error_out;
    }

  /* Case ranges are a GNU extension.  */
  if (high_value)
    pedwarn (input_location, OPT_pedantic, 
	     "range expressions in switch statements are non-standard");

  type = TREE_TYPE (cond);
  if (low_value)
    {
      low_value = check_case_value (low_value);
      low_value = convert_and_check (type, low_value);
      if (low_value == error_mark_node)
	goto error_out;
    }
  if (high_value)
    {
      high_value = check_case_value (high_value);
      high_value = convert_and_check (type, high_value);
      if (high_value == error_mark_node)
	goto error_out;
    }

  if (low_value && high_value)
    {
      /* If the LOW_VALUE and HIGH_VALUE are the same, then this isn't
	 really a case range, even though it was written that way.
	 Remove the HIGH_VALUE to simplify later processing.  */
      if (tree_int_cst_equal (low_value, high_value))
	high_value = NULL_TREE;
      else if (!tree_int_cst_lt (low_value, high_value))
	warning (0, "empty range specified");
    }

  /* See if the case is in range of the type of the original testing
     expression.  If both low_value and high_value are out of range,
     don't insert the case label and return NULL_TREE.  */
  if (low_value
      && !check_case_bounds (type, orig_type,
			     &low_value, high_value ? &high_value : NULL))
    return NULL_TREE;

  /* Look up the LOW_VALUE in the table of case labels we already
     have.  */
  node = splay_tree_lookup (cases, (splay_tree_key) low_value);
  /* If there was not an exact match, check for overlapping ranges.
     There's no need to do this if there's no LOW_VALUE or HIGH_VALUE;
     that's a `default' label and the only overlap is an exact match.  */
  if (!node && (low_value || high_value))
    {
      splay_tree_node low_bound;
      splay_tree_node high_bound;

      /* Even though there wasn't an exact match, there might be an
	 overlap between this case range and another case range.
	 Since we've (inductively) not allowed any overlapping case
	 ranges, we simply need to find the greatest low case label
	 that is smaller that LOW_VALUE, and the smallest low case
	 label that is greater than LOW_VALUE.  If there is an overlap
	 it will occur in one of these two ranges.  */
      low_bound = splay_tree_predecessor (cases,
					  (splay_tree_key) low_value);
      high_bound = splay_tree_successor (cases,
					 (splay_tree_key) low_value);

      /* Check to see if the LOW_BOUND overlaps.  It is smaller than
	 the LOW_VALUE, so there is no need to check unless the
	 LOW_BOUND is in fact itself a case range.  */
      if (low_bound
	  && CASE_HIGH ((tree) low_bound->value)
	  && tree_int_cst_compare (CASE_HIGH ((tree) low_bound->value),
				    low_value) >= 0)
	node = low_bound;
      /* Check to see if the HIGH_BOUND overlaps.  The low end of that
	 range is bigger than the low end of the current range, so we
	 are only interested if the current range is a real range, and
	 not an ordinary case label.  */
      else if (high_bound
	       && high_value
	       && (tree_int_cst_compare ((tree) high_bound->key,
					 high_value)
		   <= 0))
	node = high_bound;
    }
  /* If there was an overlap, issue an error.  */
  if (node)
    {
      tree duplicate = CASE_LABEL ((tree) node->value);

      if (high_value)
	{
	  error ("duplicate (or overlapping) case value");
	  error ("%Jthis is the first entry overlapping that value", duplicate);
	}
      else if (low_value)
	{
	  error ("duplicate case value") ;
	  error ("%Jpreviously used here", duplicate);
	}
      else
	{
	  error ("multiple default labels in one switch");
	  error ("%Jthis is the first default label", duplicate);
	}
      goto error_out;
    }

  /* Add a CASE_LABEL to the statement-tree.  */
  case_label = add_stmt (build_case_label (low_value, high_value, label));
  /* Register this case label in the splay tree.  */
  splay_tree_insert (cases,
		     (splay_tree_key) low_value,
		     (splay_tree_value) case_label);

  return case_label;

 error_out:
  /* Add a label so that the back-end doesn't think that the beginning of
     the switch is unreachable.  Note that we do not add a case label, as
     that just leads to duplicates and thence to failure later on.  */
  if (!cases->root)
    {
      tree t = create_artificial_label ();
      add_stmt (build_stmt (LABEL_EXPR, t));
    }
  return error_mark_node;
}

/* Subroutines of c_do_switch_warnings, called via splay_tree_foreach.
   Used to verify that case values match up with enumerator values.  */

static void
match_case_to_enum_1 (tree key, tree type, tree label)
{
  char buf[2 + 2*HOST_BITS_PER_WIDE_INT/4 + 1];

  /* ??? Not working too hard to print the double-word value.
     Should perhaps be done with %lwd in the diagnostic routines?  */
  if (TREE_INT_CST_HIGH (key) == 0)
    snprintf (buf, sizeof (buf), HOST_WIDE_INT_PRINT_UNSIGNED,
	      TREE_INT_CST_LOW (key));
  else if (!TYPE_UNSIGNED (type)
	   && TREE_INT_CST_HIGH (key) == -1
	   && TREE_INT_CST_LOW (key) != 0)
    snprintf (buf, sizeof (buf), "-" HOST_WIDE_INT_PRINT_UNSIGNED,
	      -TREE_INT_CST_LOW (key));
  else
    snprintf (buf, sizeof (buf), HOST_WIDE_INT_PRINT_DOUBLE_HEX,
	      (unsigned HOST_WIDE_INT) TREE_INT_CST_HIGH (key),
	      (unsigned HOST_WIDE_INT) TREE_INT_CST_LOW (key));

  if (TYPE_NAME (type) == 0)
    warning (warn_switch ? OPT_Wswitch : OPT_Wswitch_enum,
	     "%Jcase value %qs not in enumerated type",
	     CASE_LABEL (label), buf);
  else
    warning (warn_switch ? OPT_Wswitch : OPT_Wswitch_enum,
	     "%Jcase value %qs not in enumerated type %qT",
	     CASE_LABEL (label), buf, type);
}

/* Subroutine of c_do_switch_warnings, called via splay_tree_foreach.
   Used to verify that case values match up with enumerator values.  */

static int
match_case_to_enum (splay_tree_node node, void *data)
{
  tree label = (tree) node->value;
  tree type = (tree) data;

  /* Skip default case.  */
  if (!CASE_LOW (label))
    return 0;

  /* If CASE_LOW_SEEN is not set, that means CASE_LOW did not appear
     when we did our enum->case scan.  Reset our scratch bit after.  */
  if (!CASE_LOW_SEEN (label))
    match_case_to_enum_1 (CASE_LOW (label), type, label);
  else
    CASE_LOW_SEEN (label) = 0;

  /* If CASE_HIGH is non-null, we have a range.  If CASE_HIGH_SEEN is
     not set, that means that CASE_HIGH did not appear when we did our
     enum->case scan.  Reset our scratch bit after.  */
  if (CASE_HIGH (label))
    {
      if (!CASE_HIGH_SEEN (label))
	match_case_to_enum_1 (CASE_HIGH (label), type, label);
      else
	CASE_HIGH_SEEN (label) = 0;
    }

  return 0;
}

/* Handle -Wswitch*.  Called from the front end after parsing the
   switch construct.  */
/* ??? Should probably be somewhere generic, since other languages
   besides C and C++ would want this.  At the moment, however, C/C++
   are the only tree-ssa languages that support enumerations at all,
   so the point is moot.  */

void
c_do_switch_warnings (splay_tree cases, location_t switch_location,
		      tree type, tree cond)
{
  splay_tree_node default_node;
  splay_tree_node node;
  tree chain;
  int saved_warn_switch;

  if (!warn_switch && !warn_switch_enum && !warn_switch_default)
    return;

  default_node = splay_tree_lookup (cases, (splay_tree_key) NULL);
  if (!default_node)
    warning (OPT_Wswitch_default, "%Hswitch missing default case",
	     &switch_location);

  /* From here on, we only care about about enumerated types.  */
  if (!type || TREE_CODE (type) != ENUMERAL_TYPE)
    return;

  /* If the switch expression was an enumerated type, check that
     exactly all enumeration literals are covered by the cases.
     The check is made when -Wswitch was specified and there is no
     default case, or when -Wswitch-enum was specified.  */

  if (!warn_switch_enum
      && !(warn_switch && !default_node))
    return;

  /* Clearing COND if it is not an integer constant simplifies
     the tests inside the loop below.  */
  if (TREE_CODE (cond) != INTEGER_CST)
    cond = NULL_TREE;

  /* The time complexity here is O(N*lg(N)) worst case, but for the
      common case of monotonically increasing enumerators, it is
      O(N), since the nature of the splay tree will keep the next
      element adjacent to the root at all times.  */

  for (chain = TYPE_VALUES (type); chain; chain = TREE_CHAIN (chain))
    {
      tree value = TREE_VALUE (chain);
      if (TREE_CODE (value) == CONST_DECL)
        value = DECL_INITIAL (value);
      node = splay_tree_lookup (cases, (splay_tree_key) value);
      if (node)
	{
	  /* Mark the CASE_LOW part of the case entry as seen.  */
	  tree label = (tree) node->value;
	  CASE_LOW_SEEN (label) = 1;
	  continue;
	}

      /* Even though there wasn't an exact match, there might be a
	 case range which includes the enumerator's value.  */
      node = splay_tree_predecessor (cases, (splay_tree_key) value);
      if (node && CASE_HIGH ((tree) node->value))
	{
	  tree label = (tree) node->value;
	  int cmp = tree_int_cst_compare (CASE_HIGH (label), value);
	  if (cmp >= 0)
	    {
	      /* If we match the upper bound exactly, mark the CASE_HIGH
		 part of the case entry as seen.  */
	      if (cmp == 0)
		CASE_HIGH_SEEN (label) = 1;
	      continue;
	    }
	}

      /* We've now determined that this enumerated literal isn't
	 handled by the case labels of the switch statement.  */

      /* If the switch expression is a constant, we only really care
	 about whether that constant is handled by the switch.  */
      if (cond && tree_int_cst_compare (cond, value))
	continue;

      /* If there is a default_node, the only relevant option is
	 Wswitch-enum. Otherwise, if both are enabled then we prefer
	 to warn using -Wswitch because -Wswitch is enabled by -Wall
	 while -Wswitch-enum is explicit.  */
      warning ((default_node || !warn_switch) 
	       ? OPT_Wswitch_enum : OPT_Wswitch,
	       "%Henumeration value %qE not handled in switch",
	       &switch_location, TREE_PURPOSE (chain));
    }

  /* Warn if there are case expressions that don't correspond to
     enumerators.  This can occur since C and C++ don't enforce
     type-checking of assignments to enumeration variables.

     The time complexity here is now always O(N) worst case, since
     we should have marked both the lower bound and upper bound of
     every disjoint case label, with CASE_LOW_SEEN and CASE_HIGH_SEEN
     above.  This scan also resets those fields.  */

  /* If there is a default_node, the only relevant option is
     Wswitch-enum. Otherwise, if both are enabled then we prefer
     to warn using -Wswitch because -Wswitch is enabled by -Wall
     while -Wswitch-enum is explicit.  */
  saved_warn_switch = warn_switch;
  if (default_node)
    warn_switch = 0;
  splay_tree_foreach (cases, match_case_to_enum, type);
  warn_switch = saved_warn_switch;

}

/* Finish an expression taking the address of LABEL (an
   IDENTIFIER_NODE).  Returns an expression for the address.  */

tree
finish_label_address_expr (tree label)
{
  tree result;

  pedwarn (input_location, OPT_pedantic, "taking the address of a label is non-standard");

  if (label == error_mark_node)
    return error_mark_node;

  label = lookup_label (label);
  if (label == NULL_TREE)
    result = null_pointer_node;
  else
    {
      TREE_USED (label) = 1;
      result = build1 (ADDR_EXPR, ptr_type_node, label);
      /* The current function in not necessarily uninlinable.
	 Computed gotos are incompatible with inlining, but the value
	 here could be used only in a diagnostic, for example.  */
    }

  return result;
}

/* Hook used by expand_expr to expand language-specific tree codes.  */
/* The only things that should go here are bits needed to expand
   constant initializers.  Everything else should be handled by the
   gimplification routines.  */

rtx
c_expand_expr (tree exp, rtx target, enum machine_mode tmode,
	       int modifiera /* Actually enum expand_modifier.  */,
	       rtx *alt_rtl)
{
  enum expand_modifier modifier = (enum expand_modifier) modifiera;
  switch (TREE_CODE (exp))
    {
    case COMPOUND_LITERAL_EXPR:
      {
	/* Initialize the anonymous variable declared in the compound
	   literal, then return the variable.  */
	tree decl = COMPOUND_LITERAL_EXPR_DECL (exp);
	emit_local_var (decl);
	return expand_expr_real (decl, target, tmode, modifier, alt_rtl);
      }

    default:
      gcc_unreachable ();
    }
}

/* Hook used by staticp to handle language-specific tree codes.  */

tree
c_staticp (tree exp)
{
  return (TREE_CODE (exp) == COMPOUND_LITERAL_EXPR
	  && TREE_STATIC (COMPOUND_LITERAL_EXPR_DECL (exp))
	  ? exp : NULL);
}


/* Given a boolean expression ARG, return a tree representing an increment
   or decrement (as indicated by CODE) of ARG.  The front end must check for
   invalid cases (e.g., decrement in C++).  */
tree
boolean_increment (enum tree_code code, tree arg)
{
  tree val;
  tree true_res = build_int_cst (TREE_TYPE (arg), 1);

  arg = stabilize_reference (arg);
  switch (code)
    {
    case PREINCREMENT_EXPR:
      val = build2 (MODIFY_EXPR, TREE_TYPE (arg), arg, true_res);
      break;
    case POSTINCREMENT_EXPR:
      val = build2 (MODIFY_EXPR, TREE_TYPE (arg), arg, true_res);
      arg = save_expr (arg);
      val = build2 (COMPOUND_EXPR, TREE_TYPE (arg), val, arg);
      val = build2 (COMPOUND_EXPR, TREE_TYPE (arg), arg, val);
      break;
    case PREDECREMENT_EXPR:
      val = build2 (MODIFY_EXPR, TREE_TYPE (arg), arg,
		    invert_truthvalue (arg));
      break;
    case POSTDECREMENT_EXPR:
      val = build2 (MODIFY_EXPR, TREE_TYPE (arg), arg,
		    invert_truthvalue (arg));
      arg = save_expr (arg);
      val = build2 (COMPOUND_EXPR, TREE_TYPE (arg), val, arg);
      val = build2 (COMPOUND_EXPR, TREE_TYPE (arg), arg, val);
      break;
    default:
      gcc_unreachable ();
    }
  TREE_SIDE_EFFECTS (val) = 1;
  return val;
}

/* Built-in macros for stddef.h, that require macros defined in this
   file.  */
void
c_stddef_cpp_builtins(void)
{
  builtin_define_with_value ("__SIZE_TYPE__", SIZE_TYPE, 0);
  builtin_define_with_value ("__PTRDIFF_TYPE__", PTRDIFF_TYPE, 0);
  builtin_define_with_value ("__WCHAR_TYPE__", MODIFIED_WCHAR_TYPE, 0);
  builtin_define_with_value ("__WINT_TYPE__", WINT_TYPE, 0);
  builtin_define_with_value ("__INTMAX_TYPE__", INTMAX_TYPE, 0);
  builtin_define_with_value ("__UINTMAX_TYPE__", UINTMAX_TYPE, 0);
  builtin_define_with_value ("__CHAR16_TYPE__", CHAR16_TYPE, 0);
  builtin_define_with_value ("__CHAR32_TYPE__", CHAR32_TYPE, 0);
}

static void
c_init_attributes (void)
{
  /* Fill in the built_in_attributes array.  */
#define DEF_ATTR_NULL_TREE(ENUM)				\
  built_in_attributes[(int) ENUM] = NULL_TREE;
#define DEF_ATTR_INT(ENUM, VALUE)				\
  built_in_attributes[(int) ENUM] = build_int_cst (NULL_TREE, VALUE);
#define DEF_ATTR_IDENT(ENUM, STRING)				\
  built_in_attributes[(int) ENUM] = get_identifier (STRING);
#define DEF_ATTR_TREE_LIST(ENUM, PURPOSE, VALUE, CHAIN)	\
  built_in_attributes[(int) ENUM]			\
    = tree_cons (built_in_attributes[(int) PURPOSE],	\
		 built_in_attributes[(int) VALUE],	\
		 built_in_attributes[(int) CHAIN]);
#include "builtin-attrs.def"
#undef DEF_ATTR_NULL_TREE
#undef DEF_ATTR_INT
#undef DEF_ATTR_IDENT
#undef DEF_ATTR_TREE_LIST
}

/* Attribute handlers common to C front ends.  */

/* Handle a "packed" attribute; arguments as in
   struct attribute_spec.handler.  */

static tree
handle_packed_attribute (tree *node, tree name, tree ARG_UNUSED (args),
			 int flags, bool *no_add_attrs)
{
  if (TYPE_P (*node))
    {
      if (!(flags & (int) ATTR_FLAG_TYPE_IN_PLACE))
	*node = build_variant_type_copy (*node);
      TYPE_PACKED (*node) = 1;
    }
  else if (TREE_CODE (*node) == FIELD_DECL)
    {
      if (TYPE_ALIGN (TREE_TYPE (*node)) <= BITS_PER_UNIT)
	warning (OPT_Wattributes,
		 "%qE attribute ignored for field of type %qT",
		 name, TREE_TYPE (*node));
      else
	DECL_PACKED (*node) = 1;
    }
  /* We can't set DECL_PACKED for a VAR_DECL, because the bit is
     used for DECL_REGISTER.  It wouldn't mean anything anyway.
     We can't set DECL_PACKED on the type of a TYPE_DECL, because
     that changes what the typedef is typing.  */
  else
    {
      warning (OPT_Wattributes, "%qE attribute ignored", name);
      *no_add_attrs = true;
    }

  return NULL_TREE;
}

/* Handle a "nocommon" attribute; arguments as in
   struct attribute_spec.handler.  */

static tree
handle_nocommon_attribute (tree *node, tree name,
			   tree ARG_UNUSED (args),
			   int ARG_UNUSED (flags), bool *no_add_attrs)
{
  if (TREE_CODE (*node) == VAR_DECL)
    DECL_COMMON (*node) = 0;
  else
    {
      warning (OPT_Wattributes, "%qE attribute ignored", name);
      *no_add_attrs = true;
    }

  return NULL_TREE;
}

/* Handle a "common" attribute; arguments as in
   struct attribute_spec.handler.  */

static tree
handle_common_attribute (tree *node, tree name, tree ARG_UNUSED (args),
			 int ARG_UNUSED (flags), bool *no_add_attrs)
{
  if (TREE_CODE (*node) == VAR_DECL)
    DECL_COMMON (*node) = 1;
  else
    {
      warning (OPT_Wattributes, "%qE attribute ignored", name);
      *no_add_attrs = true;
    }

  return NULL_TREE;
}

/* Handle a "noreturn" attribute; arguments as in
   struct attribute_spec.handler.  */

static tree
handle_noreturn_attribute (tree *node, tree name, tree ARG_UNUSED (args),
			   int ARG_UNUSED (flags), bool *no_add_attrs)
{
  tree type = TREE_TYPE (*node);

  /* See FIXME comment in c_common_attribute_table.  */
  if (TREE_CODE (*node) == FUNCTION_DECL)
    TREE_THIS_VOLATILE (*node) = 1;
  else if (TREE_CODE (type) == POINTER_TYPE
	   && TREE_CODE (TREE_TYPE (type)) == FUNCTION_TYPE)
    TREE_TYPE (*node)
      = build_pointer_type
	(build_type_variant (TREE_TYPE (type),
			     TYPE_READONLY (TREE_TYPE (type)), 1));
  else
    {
      warning (OPT_Wattributes, "%qE attribute ignored", name);
      *no_add_attrs = true;
    }

  return NULL_TREE;
}

/* Handle a "hot" and attribute; arguments as in
   struct attribute_spec.handler.  */

static tree
handle_hot_attribute (tree *node, tree name, tree ARG_UNUSED (args),
		      int ARG_UNUSED (flags), bool *no_add_attrs)
{
  if (TREE_CODE (*node) == FUNCTION_DECL)
    {
      if (lookup_attribute ("cold", DECL_ATTRIBUTES (*node)) != NULL)
	{
	  warning (OPT_Wattributes, "%qE attribute conflicts with attribute %s",
		   name, "cold");
	  *no_add_attrs = true;
	}
      else
	{
	  tree old_opts = DECL_FUNCTION_SPECIFIC_OPTIMIZATION (*node);

	  /* If we are not at -O3, but are optimizing, turn on -O3
	     optimizations just for this one function.  */
	  if (((optimize > 0 && optimize < 3) || optimize_size)
	      && targetm.target_option.hot_attribute_sets_optimization
	      && (!old_opts || old_opts == optimization_default_node))
	    {
	      /* Create the hot optimization node if needed.  */
	      if (!optimization_hot_node)
		{
		  struct cl_optimization current_options;
		  static const char *os_argv[] = { NULL, "-O3", NULL };

		  cl_optimization_save (&current_options);
		  decode_options (2, os_argv);
		  optimization_hot_node = build_optimization_node ();
		  cl_optimization_restore (&current_options);
		}

	      DECL_FUNCTION_SPECIFIC_OPTIMIZATION (*node)
		= optimization_hot_node;
	    }
	  /* Most of the rest of the hot processing is done later with
	     lookup_attribute.  */
	}
    }
  else
    {
      warning (OPT_Wattributes, "%qE attribute ignored", name);
      *no_add_attrs = true;
    }

  return NULL_TREE;
}
/* Handle a "cold" and attribute; arguments as in
   struct attribute_spec.handler.  */

static tree
handle_cold_attribute (tree *node, tree name, tree ARG_UNUSED (args),
		       int ARG_UNUSED (flags), bool *no_add_attrs)
{
  if (TREE_CODE (*node) == FUNCTION_DECL)
    {
      if (lookup_attribute ("hot", DECL_ATTRIBUTES (*node)) != NULL)
	{
	  warning (OPT_Wattributes, "%qE attribute conflicts with attribute %s",
		   name, "hot");
	  *no_add_attrs = true;
	}
      else
	{
	  tree old_opts = DECL_FUNCTION_SPECIFIC_OPTIMIZATION (*node);

	  /* If we are optimizing, but not optimizing for space, turn on -Os
	     optimizations just for this one function.  */
	  if (optimize && !optimize_size
	      && targetm.target_option.cold_attribute_sets_optimization
	      && (!old_opts || old_opts == optimization_default_node))
	    {
	      /* Create the cold optimization node if needed.  */
	      if (!optimization_cold_node)
		{
		  struct cl_optimization current_options;
		  static const char *os_argv[] = { NULL, "-Os", NULL };

		  cl_optimization_save (&current_options);
		  decode_options (2, os_argv);
		  optimization_cold_node = build_optimization_node ();
		  cl_optimization_restore (&current_options);
		}

	      DECL_FUNCTION_SPECIFIC_OPTIMIZATION (*node)
		= optimization_cold_node;
	    }
	  /* Most of the rest of the cold processing is done later with
	     lookup_attribute.  */
	}
    }
  else
    {
      warning (OPT_Wattributes, "%qE attribute ignored", name);
      *no_add_attrs = true;
    }

  return NULL_TREE;
}

/* Handle a "noinline" attribute; arguments as in
   struct attribute_spec.handler.  */

static tree
handle_noinline_attribute (tree *node, tree name,
			   tree ARG_UNUSED (args),
			   int ARG_UNUSED (flags), bool *no_add_attrs)
{
  if (TREE_CODE (*node) == FUNCTION_DECL)
    DECL_UNINLINABLE (*node) = 1;
  else
    {
      warning (OPT_Wattributes, "%qE attribute ignored", name);
      *no_add_attrs = true;
    }

  return NULL_TREE;
}

/* Handle a "always_inline" attribute; arguments as in
   struct attribute_spec.handler.  */

static tree
handle_always_inline_attribute (tree *node, tree name,
				tree ARG_UNUSED (args),
				int ARG_UNUSED (flags),
				bool *no_add_attrs)
{
  if (TREE_CODE (*node) == FUNCTION_DECL)
    {
      /* Set the attribute and mark it for disregarding inline
	 limits.  */
      DECL_DISREGARD_INLINE_LIMITS (*node) = 1;
    }
  else
    {
      warning (OPT_Wattributes, "%qE attribute ignored", name);
      *no_add_attrs = true;
    }

  return NULL_TREE;
}

/* Handle a "gnu_inline" attribute; arguments as in
   struct attribute_spec.handler.  */

static tree
handle_gnu_inline_attribute (tree *node, tree name,
			     tree ARG_UNUSED (args),
			     int ARG_UNUSED (flags),
			     bool *no_add_attrs)
{
  if (TREE_CODE (*node) == FUNCTION_DECL && DECL_DECLARED_INLINE_P (*node))
    {
      /* Do nothing else, just set the attribute.  We'll get at
	 it later with lookup_attribute.  */
    }
  else
    {
      warning (OPT_Wattributes, "%qE attribute ignored", name);
      *no_add_attrs = true;
    }

  return NULL_TREE;
}

/* Handle an "artificial" attribute; arguments as in
   struct attribute_spec.handler.  */

static tree
handle_artificial_attribute (tree *node, tree name,
			     tree ARG_UNUSED (args),
			     int ARG_UNUSED (flags),
			     bool *no_add_attrs)
{
  if (TREE_CODE (*node) == FUNCTION_DECL && DECL_DECLARED_INLINE_P (*node))
    {
      /* Do nothing else, just set the attribute.  We'll get at
	 it later with lookup_attribute.  */
    }
  else
    {
      warning (OPT_Wattributes, "%qE attribute ignored", name);
      *no_add_attrs = true;
    }

  return NULL_TREE;
}

/* Handle a "flatten" attribute; arguments as in
   struct attribute_spec.handler.  */

static tree
handle_flatten_attribute (tree *node, tree name,
			  tree args ATTRIBUTE_UNUSED,
			  int flags ATTRIBUTE_UNUSED, bool *no_add_attrs)
{
  if (TREE_CODE (*node) == FUNCTION_DECL)
    /* Do nothing else, just set the attribute.  We'll get at
       it later with lookup_attribute.  */
    ;
  else
    {
      warning (OPT_Wattributes, "%qE attribute ignored", name);
      *no_add_attrs = true;
    }

  return NULL_TREE;
}

/* Handle a "warning" or "error" attribute; arguments as in
   struct attribute_spec.handler.  */

static tree
handle_error_attribute (tree *node, tree name, tree args,
			int ARG_UNUSED (flags), bool *no_add_attrs)
{
  if (TREE_CODE (*node) == FUNCTION_DECL
      || TREE_CODE (TREE_VALUE (args)) == STRING_CST)
    /* Do nothing else, just set the attribute.  We'll get at
       it later with lookup_attribute.  */
    ;
  else
    {
      warning (OPT_Wattributes, "%qE attribute ignored", name);
      *no_add_attrs = true;
    }

  return NULL_TREE;
}

/* Handle a "used" attribute; arguments as in
   struct attribute_spec.handler.  */

static tree
handle_used_attribute (tree *pnode, tree name, tree ARG_UNUSED (args),
		       int ARG_UNUSED (flags), bool *no_add_attrs)
{
  tree node = *pnode;

  if (TREE_CODE (node) == FUNCTION_DECL
      || (TREE_CODE (node) == VAR_DECL && TREE_STATIC (node)))
    {
      TREE_USED (node) = 1;
      DECL_PRESERVE_P (node) = 1;
    }
  else
    {
      warning (OPT_Wattributes, "%qE attribute ignored", name);
      *no_add_attrs = true;
    }

  return NULL_TREE;
}

/* Handle a "unused" attribute; arguments as in
   struct attribute_spec.handler.  */

static tree
handle_unused_attribute (tree *node, tree name, tree ARG_UNUSED (args),
			 int flags, bool *no_add_attrs)
{
  if (DECL_P (*node))
    {
      tree decl = *node;

      if (TREE_CODE (decl) == PARM_DECL
	  || TREE_CODE (decl) == VAR_DECL
	  || TREE_CODE (decl) == FUNCTION_DECL
	  || TREE_CODE (decl) == LABEL_DECL
	  || TREE_CODE (decl) == TYPE_DECL)
	TREE_USED (decl) = 1;
      else
	{
	  warning (OPT_Wattributes, "%qE attribute ignored", name);
	  *no_add_attrs = true;
	}
    }
  else
    {
      if (!(flags & (int) ATTR_FLAG_TYPE_IN_PLACE))
	*node = build_variant_type_copy (*node);
      TREE_USED (*node) = 1;
    }

  return NULL_TREE;
}

/* Handle a "externally_visible" attribute; arguments as in
   struct attribute_spec.handler.  */

static tree
handle_externally_visible_attribute (tree *pnode, tree name,
				     tree ARG_UNUSED (args),
				     int ARG_UNUSED (flags),
				     bool *no_add_attrs)
{
  tree node = *pnode;

  if (TREE_CODE (node) == FUNCTION_DECL || TREE_CODE (node) == VAR_DECL)
    {
      if ((!TREE_STATIC (node) && TREE_CODE (node) != FUNCTION_DECL
	   && !DECL_EXTERNAL (node)) || !TREE_PUBLIC (node))
	{
	  warning (OPT_Wattributes,
		   "%qE attribute have effect only on public objects", name);
	  *no_add_attrs = true;
	}
    }
  else
    {
      warning (OPT_Wattributes, "%qE attribute ignored", name);
      *no_add_attrs = true;
    }

  return NULL_TREE;
}

/* Handle a "const" attribute; arguments as in
   struct attribute_spec.handler.  */

static tree
handle_const_attribute (tree *node, tree name, tree ARG_UNUSED (args),
			int ARG_UNUSED (flags), bool *no_add_attrs)
{
  tree type = TREE_TYPE (*node);

  /* See FIXME comment on noreturn in c_common_attribute_table.  */
  if (TREE_CODE (*node) == FUNCTION_DECL)
    TREE_READONLY (*node) = 1;
  else if (TREE_CODE (type) == POINTER_TYPE
	   && TREE_CODE (TREE_TYPE (type)) == FUNCTION_TYPE)
    TREE_TYPE (*node)
      = build_pointer_type
	(build_type_variant (TREE_TYPE (type), 1,
			     TREE_THIS_VOLATILE (TREE_TYPE (type))));
  else
    {
      warning (OPT_Wattributes, "%qE attribute ignored", name);
      *no_add_attrs = true;
    }

  return NULL_TREE;
}

/* Handle a "transparent_union" attribute; arguments as in
   struct attribute_spec.handler.  */

static tree
handle_transparent_union_attribute (tree *node, tree name,
				    tree ARG_UNUSED (args), int flags,
				    bool *no_add_attrs)
{
  tree type;

  *no_add_attrs = true;

  if (TREE_CODE (*node) == TYPE_DECL)
    node = &TREE_TYPE (*node);
  type = *node;

  if (TREE_CODE (type) == UNION_TYPE)
    {
      /* When IN_PLACE is set, leave the check for FIELDS and MODE to
	 the code in finish_struct.  */
      if (!(flags & (int) ATTR_FLAG_TYPE_IN_PLACE))
	{
	  if (TYPE_FIELDS (type) == NULL_TREE
	      || TYPE_MODE (type) != DECL_MODE (TYPE_FIELDS (type)))
	    goto ignored;

	  /* A type variant isn't good enough, since we don't a cast
	     to such a type removed as a no-op.  */
	  *node = type = build_duplicate_type (type);
	}

      TYPE_TRANSPARENT_UNION (type) = 1;
      return NULL_TREE;
    }

 ignored:
  warning (OPT_Wattributes, "%qE attribute ignored", name);
  return NULL_TREE;
}

/* Subroutine of handle_{con,de}structor_attribute.  Evaluate ARGS to
   get the requested priority for a constructor or destructor,
   possibly issuing diagnostics for invalid or reserved
   priorities.  */

static priority_type
get_priority (tree args, bool is_destructor)
{
  HOST_WIDE_INT pri;
  tree arg;

  if (!args)
    return DEFAULT_INIT_PRIORITY;
  
  if (!SUPPORTS_INIT_PRIORITY)
    {
      if (is_destructor)
	error ("destructor priorities are not supported");
      else
	error ("constructor priorities are not supported");
      return DEFAULT_INIT_PRIORITY;
    }

  arg = TREE_VALUE (args);
  if (!host_integerp (arg, /*pos=*/0)
      || !INTEGRAL_TYPE_P (TREE_TYPE (arg)))
    goto invalid;

  pri = tree_low_cst (TREE_VALUE (args), /*pos=*/0);
  if (pri < 0 || pri > MAX_INIT_PRIORITY)
    goto invalid;

  if (pri <= MAX_RESERVED_INIT_PRIORITY)
    {
      if (is_destructor)
	warning (0,
		 "destructor priorities from 0 to %d are reserved "
		 "for the implementation", 
		 MAX_RESERVED_INIT_PRIORITY);
      else
	warning (0,
		 "constructor priorities from 0 to %d are reserved "
		 "for the implementation", 
		 MAX_RESERVED_INIT_PRIORITY);
    }
  return pri;

 invalid:
  if (is_destructor)
    error ("destructor priorities must be integers from 0 to %d inclusive",
	   MAX_INIT_PRIORITY);
  else
    error ("constructor priorities must be integers from 0 to %d inclusive",
	   MAX_INIT_PRIORITY);
  return DEFAULT_INIT_PRIORITY;
}

/* Handle a "constructor" attribute; arguments as in
   struct attribute_spec.handler.  */

static tree
handle_constructor_attribute (tree *node, tree name, tree args,
			      int ARG_UNUSED (flags),
			      bool *no_add_attrs)
{
  tree decl = *node;
  tree type = TREE_TYPE (decl);

  if (TREE_CODE (decl) == FUNCTION_DECL
      && TREE_CODE (type) == FUNCTION_TYPE
      && decl_function_context (decl) == 0)
    {
      priority_type priority;
      DECL_STATIC_CONSTRUCTOR (decl) = 1;
      priority = get_priority (args, /*is_destructor=*/false);
      SET_DECL_INIT_PRIORITY (decl, priority);
      TREE_USED (decl) = 1;
    }
  else
    {
      warning (OPT_Wattributes, "%qE attribute ignored", name);
      *no_add_attrs = true;
    }

  return NULL_TREE;
}

/* Handle a "destructor" attribute; arguments as in
   struct attribute_spec.handler.  */

static tree
handle_destructor_attribute (tree *node, tree name, tree args,
			     int ARG_UNUSED (flags),
			     bool *no_add_attrs)
{
  tree decl = *node;
  tree type = TREE_TYPE (decl);

  if (TREE_CODE (decl) == FUNCTION_DECL
      && TREE_CODE (type) == FUNCTION_TYPE
      && decl_function_context (decl) == 0)
    {
      priority_type priority;
      DECL_STATIC_DESTRUCTOR (decl) = 1;
      priority = get_priority (args, /*is_destructor=*/true);
      SET_DECL_FINI_PRIORITY (decl, priority);
      TREE_USED (decl) = 1;
    }
  else
    {
      warning (OPT_Wattributes, "%qE attribute ignored", name);
      *no_add_attrs = true;
    }

  return NULL_TREE;
}

/* Handle a "mode" attribute; arguments as in
   struct attribute_spec.handler.  */

static tree
handle_mode_attribute (tree *node, tree name, tree args,
		       int ARG_UNUSED (flags), bool *no_add_attrs)
{
  tree type = *node;

  *no_add_attrs = true;

  if (TREE_CODE (TREE_VALUE (args)) != IDENTIFIER_NODE)
    warning (OPT_Wattributes, "%qE attribute ignored", name);
  else
    {
      int j;
      const char *p = IDENTIFIER_POINTER (TREE_VALUE (args));
      int len = strlen (p);
      enum machine_mode mode = VOIDmode;
      tree typefm;
      bool valid_mode;

      if (len > 4 && p[0] == '_' && p[1] == '_'
	  && p[len - 1] == '_' && p[len - 2] == '_')
	{
	  char *newp = (char *) alloca (len - 1);

	  strcpy (newp, &p[2]);
	  newp[len - 4] = '\0';
	  p = newp;
	}

      /* Change this type to have a type with the specified mode.
	 First check for the special modes.  */
      if (!strcmp (p, "byte"))
	mode = byte_mode;
      else if (!strcmp (p, "word"))
	mode = word_mode;
      else if (!strcmp (p, "pointer"))
	mode = ptr_mode;
      else if (!strcmp (p, "libgcc_cmp_return"))
	mode = targetm.libgcc_cmp_return_mode ();
      else if (!strcmp (p, "libgcc_shift_count"))
	mode = targetm.libgcc_shift_count_mode ();
      else if (!strcmp (p, "unwind_word"))
	mode = targetm.unwind_word_mode ();
      else
	for (j = 0; j < NUM_MACHINE_MODES; j++)
	  if (!strcmp (p, GET_MODE_NAME (j)))
	    {
	      mode = (enum machine_mode) j;
	      break;
	    }

      if (mode == VOIDmode)
	{
	  error ("unknown machine mode %qs", p);
	  return NULL_TREE;
	}

      valid_mode = false;
      switch (GET_MODE_CLASS (mode))
	{
	case MODE_INT:
	case MODE_PARTIAL_INT:
	case MODE_FLOAT:
	case MODE_DECIMAL_FLOAT:
	case MODE_FRACT:
	case MODE_UFRACT:
	case MODE_ACCUM:
	case MODE_UACCUM:
	  valid_mode = targetm.scalar_mode_supported_p (mode);
	  break;

	case MODE_COMPLEX_INT:
	case MODE_COMPLEX_FLOAT:
	  valid_mode = targetm.scalar_mode_supported_p (GET_MODE_INNER (mode));
	  break;

	case MODE_VECTOR_INT:
	case MODE_VECTOR_FLOAT:
	case MODE_VECTOR_FRACT:
	case MODE_VECTOR_UFRACT:
	case MODE_VECTOR_ACCUM:
	case MODE_VECTOR_UACCUM:
	  warning (OPT_Wattributes, "specifying vector types with "
		   "__attribute__ ((mode)) is deprecated");
	  warning (OPT_Wattributes,
		   "use __attribute__ ((vector_size)) instead");
	  valid_mode = vector_mode_valid_p (mode);
	  break;

	default:
	  break;
	}
      if (!valid_mode)
	{
	  error ("unable to emulate %qs", p);
	  return NULL_TREE;
	}

      if (POINTER_TYPE_P (type))
	{
	  tree (*fn)(tree, enum machine_mode, bool);

	  if (!targetm.valid_pointer_mode (mode))
	    {
	      error ("invalid pointer mode %qs", p);
	      return NULL_TREE;
	    }

	  if (TREE_CODE (type) == POINTER_TYPE)
	    fn = build_pointer_type_for_mode;
	  else
	    fn = build_reference_type_for_mode;
	  typefm = fn (TREE_TYPE (type), mode, false);
	}
      else
	{
	  /* For fixed-point modes, we need to test if the signness of type
	     and the machine mode are consistent.  */
	  if (ALL_FIXED_POINT_MODE_P (mode)
	      && TYPE_UNSIGNED (type) != UNSIGNED_FIXED_POINT_MODE_P (mode))
	    {
	      error ("signness of type and machine mode %qs don't match", p);
	      return NULL_TREE;
	    }
	  /* For fixed-point modes, we need to pass saturating info.  */
	  typefm = lang_hooks.types.type_for_mode (mode,
			ALL_FIXED_POINT_MODE_P (mode) ? TYPE_SATURATING (type)
						      : TYPE_UNSIGNED (type));
	}

      if (typefm == NULL_TREE)
	{
	  error ("no data type for mode %qs", p);
	  return NULL_TREE;
	}
      else if (TREE_CODE (type) == ENUMERAL_TYPE)
	{
	  /* For enumeral types, copy the precision from the integer
	     type returned above.  If not an INTEGER_TYPE, we can't use
	     this mode for this type.  */
	  if (TREE_CODE (typefm) != INTEGER_TYPE)
	    {
	      error ("cannot use mode %qs for enumeral types", p);
	      return NULL_TREE;
	    }

	  if (flags & ATTR_FLAG_TYPE_IN_PLACE)
	    {
	      TYPE_PRECISION (type) = TYPE_PRECISION (typefm);
	      typefm = type;
	    }
	  else
	    {
	      /* We cannot build a type variant, as there's code that assumes
		 that TYPE_MAIN_VARIANT has the same mode.  This includes the
		 debug generators.  Instead, create a subrange type.  This
		 results in all of the enumeral values being emitted only once
		 in the original, and the subtype gets them by reference.  */
	      if (TYPE_UNSIGNED (type))
		typefm = make_unsigned_type (TYPE_PRECISION (typefm));
	      else
		typefm = make_signed_type (TYPE_PRECISION (typefm));
	      TREE_TYPE (typefm) = type;
	    }
	}
      else if (VECTOR_MODE_P (mode)
	       ? TREE_CODE (type) != TREE_CODE (TREE_TYPE (typefm))
	       : TREE_CODE (type) != TREE_CODE (typefm))
	{
	  error ("mode %qs applied to inappropriate type", p);
	  return NULL_TREE;
	}

      *node = typefm;
    }

  return NULL_TREE;
}

/* Handle a "section" attribute; arguments as in
   struct attribute_spec.handler.  */

static tree
handle_section_attribute (tree *node, tree ARG_UNUSED (name), tree args,
			  int ARG_UNUSED (flags), bool *no_add_attrs)
{
  tree decl = *node;

  if (targetm.have_named_sections)
    {
      user_defined_section_attribute = true;

      if ((TREE_CODE (decl) == FUNCTION_DECL
	   || TREE_CODE (decl) == VAR_DECL)
	  && TREE_CODE (TREE_VALUE (args)) == STRING_CST)
	{
	  if (TREE_CODE (decl) == VAR_DECL
	      && current_function_decl != NULL_TREE
	      && !TREE_STATIC (decl))
	    {
	      error ("%Jsection attribute cannot be specified for "
		     "local variables", decl);
	      *no_add_attrs = true;
	    }

	  /* The decl may have already been given a section attribute
	     from a previous declaration.  Ensure they match.  */
	  else if (DECL_SECTION_NAME (decl) != NULL_TREE
		   && strcmp (TREE_STRING_POINTER (DECL_SECTION_NAME (decl)),
			      TREE_STRING_POINTER (TREE_VALUE (args))) != 0)
	    {
	      error ("section of %q+D conflicts with previous declaration",
		     *node);
	      *no_add_attrs = true;
	    }
	  else if (TREE_CODE (decl) == VAR_DECL
		   && !targetm.have_tls && targetm.emutls.tmpl_section
		   && DECL_THREAD_LOCAL_P (decl))
	    {
	      error ("section of %q+D cannot be overridden", *node);
	      *no_add_attrs = true;
	    }
	  else
	    DECL_SECTION_NAME (decl) = TREE_VALUE (args);
	}
      else
	{
	  error ("section attribute not allowed for %q+D", *node);
	  *no_add_attrs = true;
	}
    }
  else
    {
      error ("%Jsection attributes are not supported for this target", *node);
      *no_add_attrs = true;
    }

  return NULL_TREE;
}

/* Handle a "aligned" attribute; arguments as in
   struct attribute_spec.handler.  */

static tree
handle_aligned_attribute (tree *node, tree ARG_UNUSED (name), tree args,
			  int flags, bool *no_add_attrs)
{
  tree decl = NULL_TREE;
  tree *type = NULL;
  int is_type = 0;
  tree align_expr = (args ? TREE_VALUE (args)
		     : size_int (BIGGEST_ALIGNMENT / BITS_PER_UNIT));
  int i;

  if (DECL_P (*node))
    {
      decl = *node;
      type = &TREE_TYPE (decl);
      is_type = TREE_CODE (*node) == TYPE_DECL;
    }
  else if (TYPE_P (*node))
    type = node, is_type = 1;

  if (TREE_CODE (align_expr) != INTEGER_CST)
    {
      error ("requested alignment is not a constant");
      *no_add_attrs = true;
    }
  else if ((i = tree_log2 (align_expr)) == -1)
    {
      error ("requested alignment is not a power of 2");
      *no_add_attrs = true;
    }
  else if (i > HOST_BITS_PER_INT - 2)
    {
      error ("requested alignment is too large");
      *no_add_attrs = true;
    }
  else if (is_type)
    {
      /* If we have a TYPE_DECL, then copy the type, so that we
	 don't accidentally modify a builtin type.  See pushdecl.  */
      if (decl && TREE_TYPE (decl) != error_mark_node
	  && DECL_ORIGINAL_TYPE (decl) == NULL_TREE)
	{
	  tree tt = TREE_TYPE (decl);
	  *type = build_variant_type_copy (*type);
	  DECL_ORIGINAL_TYPE (decl) = tt;
	  TYPE_NAME (*type) = decl;
	  TREE_USED (*type) = TREE_USED (decl);
	  TREE_TYPE (decl) = *type;
	}
      else if (!(flags & (int) ATTR_FLAG_TYPE_IN_PLACE))
	*type = build_variant_type_copy (*type);

      TYPE_ALIGN (*type) = (1 << i) * BITS_PER_UNIT;
      TYPE_USER_ALIGN (*type) = 1;
    }
  else if (! VAR_OR_FUNCTION_DECL_P (decl)
	   && TREE_CODE (decl) != FIELD_DECL)
    {
      error ("alignment may not be specified for %q+D", decl);
      *no_add_attrs = true;
    }
  else if (TREE_CODE (decl) == FUNCTION_DECL
	   && DECL_ALIGN (decl) > (1 << i) * BITS_PER_UNIT)
    {
      if (DECL_USER_ALIGN (decl))
	error ("alignment for %q+D was previously specified as %d "
	       "and may not be decreased", decl,
	       DECL_ALIGN (decl) / BITS_PER_UNIT);
      else
	error ("alignment for %q+D must be at least %d", decl,
	       DECL_ALIGN (decl) / BITS_PER_UNIT);
      *no_add_attrs = true;
    }
  else
    {
      DECL_ALIGN (decl) = (1 << i) * BITS_PER_UNIT;
      DECL_USER_ALIGN (decl) = 1;
    }

  return NULL_TREE;
}

/* Handle a "weak" attribute; arguments as in
   struct attribute_spec.handler.  */

static tree
handle_weak_attribute (tree *node, tree name,
		       tree ARG_UNUSED (args),
		       int ARG_UNUSED (flags),
		       bool * ARG_UNUSED (no_add_attrs))
{
  if (TREE_CODE (*node) == FUNCTION_DECL
      && DECL_DECLARED_INLINE_P (*node))
    {
      error ("inline function %q+D cannot be declared weak", *node);
      *no_add_attrs = true;
    }
  else if (TREE_CODE (*node) == FUNCTION_DECL
	   || TREE_CODE (*node) == VAR_DECL)
    declare_weak (*node);
  else
    warning (OPT_Wattributes, "%qE attribute ignored", name);

  return NULL_TREE;
}

/* Handle an "alias" attribute; arguments as in
   struct attribute_spec.handler.  */

static tree
handle_alias_attribute (tree *node, tree name, tree args,
			int ARG_UNUSED (flags), bool *no_add_attrs)
{
  tree decl = *node;

  if ((TREE_CODE (decl) == FUNCTION_DECL && DECL_INITIAL (decl))
      || (TREE_CODE (decl) != FUNCTION_DECL 
	  && TREE_PUBLIC (decl) && !DECL_EXTERNAL (decl))
      /* A static variable declaration is always a tentative definition,
	 but the alias is a non-tentative definition which overrides.  */
      || (TREE_CODE (decl) != FUNCTION_DECL 
	  && ! TREE_PUBLIC (decl) && DECL_INITIAL (decl)))
    {
      error ("%q+D defined both normally and as an alias", decl);
      *no_add_attrs = true;
    }

  /* Note that the very first time we process a nested declaration,
     decl_function_context will not be set.  Indeed, *would* never
     be set except for the DECL_INITIAL/DECL_EXTERNAL frobbery that
     we do below.  After such frobbery, pushdecl would set the context.
     In any case, this is never what we want.  */
  else if (decl_function_context (decl) == 0 && current_function_decl == NULL)
    {
      tree id;

      id = TREE_VALUE (args);
      if (TREE_CODE (id) != STRING_CST)
	{
	  error ("alias argument not a string");
	  *no_add_attrs = true;
	  return NULL_TREE;
	}
      id = get_identifier (TREE_STRING_POINTER (id));
      /* This counts as a use of the object pointed to.  */
      TREE_USED (id) = 1;

      if (TREE_CODE (decl) == FUNCTION_DECL)
	DECL_INITIAL (decl) = error_mark_node;
      else
	{
	  if (lookup_attribute ("weakref", DECL_ATTRIBUTES (decl)))
	    DECL_EXTERNAL (decl) = 1;
	  else
	    DECL_EXTERNAL (decl) = 0;
	  TREE_STATIC (decl) = 1;
	}
    }
  else
    {
      warning (OPT_Wattributes, "%qE attribute ignored", name);
      *no_add_attrs = true;
    }

  return NULL_TREE;
}

/* Handle a "weakref" attribute; arguments as in struct
   attribute_spec.handler.  */

static tree
handle_weakref_attribute (tree *node, tree ARG_UNUSED (name), tree args,
			  int flags, bool *no_add_attrs)
{
  tree attr = NULL_TREE;

  /* We must ignore the attribute when it is associated with
     local-scoped decls, since attribute alias is ignored and many
     such symbols do not even have a DECL_WEAK field.  */
  if (decl_function_context (*node) || current_function_decl)
    {
      warning (OPT_Wattributes, "%qE attribute ignored", name);
      *no_add_attrs = true;
      return NULL_TREE;
    }

  /* The idea here is that `weakref("name")' mutates into `weakref,
     alias("name")', and weakref without arguments, in turn,
     implicitly adds weak. */

  if (args)
    {
      attr = tree_cons (get_identifier ("alias"), args, attr);
      attr = tree_cons (get_identifier ("weakref"), NULL_TREE, attr);

      *no_add_attrs = true;

      decl_attributes (node, attr, flags);
    }
  else
    {
      if (lookup_attribute ("alias", DECL_ATTRIBUTES (*node)))
	error ("%Jweakref attribute must appear before alias attribute",
	       *node);

      /* Can't call declare_weak because it wants this to be TREE_PUBLIC,
	 and that isn't supported; and because it wants to add it to
	 the list of weak decls, which isn't helpful.  */
      DECL_WEAK (*node) = 1;
    }

  return NULL_TREE;
}

/* Handle an "visibility" attribute; arguments as in
   struct attribute_spec.handler.  */

static tree
handle_visibility_attribute (tree *node, tree name, tree args,
			     int ARG_UNUSED (flags),
			     bool *ARG_UNUSED (no_add_attrs))
{
  tree decl = *node;
  tree id = TREE_VALUE (args);
  enum symbol_visibility vis;

  if (TYPE_P (*node))
    {
      if (TREE_CODE (*node) == ENUMERAL_TYPE)
	/* OK */;
      else if (TREE_CODE (*node) != RECORD_TYPE && TREE_CODE (*node) != UNION_TYPE)
	{
	  warning (OPT_Wattributes, "%qE attribute ignored on non-class types",
		   name);
	  return NULL_TREE;
	}
      else if (TYPE_FIELDS (*node))
	{
	  error ("%qE attribute ignored because %qT is already defined",
		 name, *node);
	  return NULL_TREE;
	}
    }
  else if (decl_function_context (decl) != 0 || !TREE_PUBLIC (decl))
    {
      warning (OPT_Wattributes, "%qE attribute ignored", name);
      return NULL_TREE;
    }

  if (TREE_CODE (id) != STRING_CST)
    {
      error ("visibility argument not a string");
      return NULL_TREE;
    }

  /*  If this is a type, set the visibility on the type decl.  */
  if (TYPE_P (decl))
    {
      decl = TYPE_NAME (decl);
      if (!decl)
	return NULL_TREE;
      if (TREE_CODE (decl) == IDENTIFIER_NODE)
	{
	   warning (OPT_Wattributes, "%qE attribute ignored on types",
		    name);
	   return NULL_TREE;
	}
    }

  if (strcmp (TREE_STRING_POINTER (id), "default") == 0)
    vis = VISIBILITY_DEFAULT;
  else if (strcmp (TREE_STRING_POINTER (id), "internal") == 0)
    vis = VISIBILITY_INTERNAL;
  else if (strcmp (TREE_STRING_POINTER (id), "hidden") == 0)
    vis = VISIBILITY_HIDDEN;
  else if (strcmp (TREE_STRING_POINTER (id), "protected") == 0)
    vis = VISIBILITY_PROTECTED;
  else
    {
      error ("visibility argument must be one of \"default\", \"hidden\", \"protected\" or \"internal\"");
      vis = VISIBILITY_DEFAULT;
    }

  if (DECL_VISIBILITY_SPECIFIED (decl)
      && vis != DECL_VISIBILITY (decl))
    {
      tree attributes = (TYPE_P (*node)
			 ? TYPE_ATTRIBUTES (*node)
			 : DECL_ATTRIBUTES (decl));
      if (lookup_attribute ("visibility", attributes))
	error ("%qD redeclared with different visibility", decl);
      else if (TARGET_DLLIMPORT_DECL_ATTRIBUTES
	       && lookup_attribute ("dllimport", attributes))
	error ("%qD was declared %qs which implies default visibility",
	       decl, "dllimport");
      else if (TARGET_DLLIMPORT_DECL_ATTRIBUTES
	       && lookup_attribute ("dllexport", attributes))
	error ("%qD was declared %qs which implies default visibility",
	       decl, "dllexport");
    }

  DECL_VISIBILITY (decl) = vis;
  DECL_VISIBILITY_SPECIFIED (decl) = 1;

  /* Go ahead and attach the attribute to the node as well.  This is needed
     so we can determine whether we have VISIBILITY_DEFAULT because the
     visibility was not specified, or because it was explicitly overridden
     from the containing scope.  */

  return NULL_TREE;
}

/* Determine the ELF symbol visibility for DECL, which is either a
   variable or a function.  It is an error to use this function if a
   definition of DECL is not available in this translation unit.
   Returns true if the final visibility has been determined by this
   function; false if the caller is free to make additional
   modifications.  */

bool
c_determine_visibility (tree decl)
{
  gcc_assert (TREE_CODE (decl) == VAR_DECL
	      || TREE_CODE (decl) == FUNCTION_DECL);

  /* If the user explicitly specified the visibility with an
     attribute, honor that.  DECL_VISIBILITY will have been set during
     the processing of the attribute.  We check for an explicit
     attribute, rather than just checking DECL_VISIBILITY_SPECIFIED,
     to distinguish the use of an attribute from the use of a "#pragma
     GCC visibility push(...)"; in the latter case we still want other
     considerations to be able to overrule the #pragma.  */
  if (lookup_attribute ("visibility", DECL_ATTRIBUTES (decl))
      || (TARGET_DLLIMPORT_DECL_ATTRIBUTES
	  && (lookup_attribute ("dllimport", DECL_ATTRIBUTES (decl))
	      || lookup_attribute ("dllexport", DECL_ATTRIBUTES (decl)))))
    return true;

  /* Set default visibility to whatever the user supplied with
     visibility_specified depending on #pragma GCC visibility.  */
  if (!DECL_VISIBILITY_SPECIFIED (decl))
    {
      DECL_VISIBILITY (decl) = default_visibility;
      DECL_VISIBILITY_SPECIFIED (decl) = visibility_options.inpragma;
    }
  return false;
}

/* Handle an "tls_model" attribute; arguments as in
   struct attribute_spec.handler.  */

static tree
handle_tls_model_attribute (tree *node, tree name, tree args,
			    int ARG_UNUSED (flags), bool *no_add_attrs)
{
  tree id;
  tree decl = *node;
  enum tls_model kind;

  *no_add_attrs = true;

  if (!DECL_THREAD_LOCAL_P (decl))
    {
      warning (OPT_Wattributes, "%qE attribute ignored", name);
      return NULL_TREE;
    }

  kind = DECL_TLS_MODEL (decl);
  id = TREE_VALUE (args);
  if (TREE_CODE (id) != STRING_CST)
    {
      error ("tls_model argument not a string");
      return NULL_TREE;
    }

  if (!strcmp (TREE_STRING_POINTER (id), "local-exec"))
    kind = TLS_MODEL_LOCAL_EXEC;
  else if (!strcmp (TREE_STRING_POINTER (id), "initial-exec"))
    kind = TLS_MODEL_INITIAL_EXEC;
  else if (!strcmp (TREE_STRING_POINTER (id), "local-dynamic"))
    kind = optimize ? TLS_MODEL_LOCAL_DYNAMIC : TLS_MODEL_GLOBAL_DYNAMIC;
  else if (!strcmp (TREE_STRING_POINTER (id), "global-dynamic"))
    kind = TLS_MODEL_GLOBAL_DYNAMIC;
  else
    error ("tls_model argument must be one of \"local-exec\", \"initial-exec\", \"local-dynamic\" or \"global-dynamic\"");

  DECL_TLS_MODEL (decl) = kind;
  return NULL_TREE;
}

/* Handle a "no_instrument_function" attribute; arguments as in
   struct attribute_spec.handler.  */

static tree
handle_no_instrument_function_attribute (tree *node, tree name,
					 tree ARG_UNUSED (args),
					 int ARG_UNUSED (flags),
					 bool *no_add_attrs)
{
  tree decl = *node;

  if (TREE_CODE (decl) != FUNCTION_DECL)
    {
      error ("%J%qE attribute applies only to functions", decl, name);
      *no_add_attrs = true;
    }
  else if (DECL_INITIAL (decl))
    {
      error ("%Jcan%'t set %qE attribute after definition", decl, name);
      *no_add_attrs = true;
    }
  else
    DECL_NO_INSTRUMENT_FUNCTION_ENTRY_EXIT (decl) = 1;

  return NULL_TREE;
}

/* Handle a "malloc" attribute; arguments as in
   struct attribute_spec.handler.  */

static tree
handle_malloc_attribute (tree *node, tree name, tree ARG_UNUSED (args),
			 int ARG_UNUSED (flags), bool *no_add_attrs)
{
  if (TREE_CODE (*node) == FUNCTION_DECL
      && POINTER_TYPE_P (TREE_TYPE (TREE_TYPE (*node))))
    DECL_IS_MALLOC (*node) = 1;
  else
    {
      warning (OPT_Wattributes, "%qE attribute ignored", name);
      *no_add_attrs = true;
    }

  return NULL_TREE;
}

/* Handle a "alloc_size" attribute; arguments as in
   struct attribute_spec.handler.  */

static tree
handle_alloc_size_attribute (tree *node, tree ARG_UNUSED (name), tree args,
			     int ARG_UNUSED (flags), bool *no_add_attrs)
{
  unsigned arg_count = type_num_arguments (*node);
  for (; args; args = TREE_CHAIN (args))
    {
      tree position = TREE_VALUE (args);

      if (TREE_CODE (position) != INTEGER_CST
	  || TREE_INT_CST_HIGH (position) 
	  || TREE_INT_CST_LOW (position) < 1
	  || TREE_INT_CST_LOW (position) > arg_count )
	{
	  warning (OPT_Wattributes, 
	           "alloc_size parameter outside range");
	  *no_add_attrs = true;
	  return NULL_TREE;
	}
    }
  return NULL_TREE;
}

/* Handle a "returns_twice" attribute; arguments as in
   struct attribute_spec.handler.  */

static tree
handle_returns_twice_attribute (tree *node, tree name, tree ARG_UNUSED (args),
			 int ARG_UNUSED (flags), bool *no_add_attrs)
{
  if (TREE_CODE (*node) == FUNCTION_DECL)
    DECL_IS_RETURNS_TWICE (*node) = 1;
  else
    {
      warning (OPT_Wattributes, "%qE attribute ignored", name);
      *no_add_attrs = true;
    }

  return NULL_TREE;
}

/* Handle a "no_limit_stack" attribute; arguments as in
   struct attribute_spec.handler.  */

static tree
handle_no_limit_stack_attribute (tree *node, tree name,
				 tree ARG_UNUSED (args),
				 int ARG_UNUSED (flags),
				 bool *no_add_attrs)
{
  tree decl = *node;

  if (TREE_CODE (decl) != FUNCTION_DECL)
    {
      error ("%J%qE attribute applies only to functions", decl, name);
      *no_add_attrs = true;
    }
  else if (DECL_INITIAL (decl))
    {
      error ("%Jcan%'t set %qE attribute after definition", decl, name);
      *no_add_attrs = true;
    }
  else
    DECL_NO_LIMIT_STACK (decl) = 1;

  return NULL_TREE;
}

/* Handle a "pure" attribute; arguments as in
   struct attribute_spec.handler.  */

static tree
handle_pure_attribute (tree *node, tree name, tree ARG_UNUSED (args),
		       int ARG_UNUSED (flags), bool *no_add_attrs)
{
  if (TREE_CODE (*node) == FUNCTION_DECL)
    DECL_PURE_P (*node) = 1;
  /* ??? TODO: Support types.  */
  else
    {
      warning (OPT_Wattributes, "%qE attribute ignored", name);
      *no_add_attrs = true;
    }

  return NULL_TREE;
}

/* Handle a "no vops" attribute; arguments as in
   struct attribute_spec.handler.  */

static tree
handle_novops_attribute (tree *node, tree ARG_UNUSED (name),
			 tree ARG_UNUSED (args), int ARG_UNUSED (flags),
			 bool *ARG_UNUSED (no_add_attrs))
{
  gcc_assert (TREE_CODE (*node) == FUNCTION_DECL);
  DECL_IS_NOVOPS (*node) = 1;
  return NULL_TREE;
}

/* Handle a "deprecated" attribute; arguments as in
   struct attribute_spec.handler.  */

static tree
handle_deprecated_attribute (tree *node, tree name,
			     tree ARG_UNUSED (args), int flags,
			     bool *no_add_attrs)
{
  tree type = NULL_TREE;
  int warn = 0;
  tree what = NULL_TREE;

  if (DECL_P (*node))
    {
      tree decl = *node;
      type = TREE_TYPE (decl);

      if (TREE_CODE (decl) == TYPE_DECL
	  || TREE_CODE (decl) == PARM_DECL
	  || TREE_CODE (decl) == VAR_DECL
	  || TREE_CODE (decl) == FUNCTION_DECL
	  || TREE_CODE (decl) == FIELD_DECL)
	TREE_DEPRECATED (decl) = 1;
      else
	warn = 1;
    }
  else if (TYPE_P (*node))
    {
      if (!(flags & (int) ATTR_FLAG_TYPE_IN_PLACE))
	*node = build_variant_type_copy (*node);
      TREE_DEPRECATED (*node) = 1;
      type = *node;
    }
  else
    warn = 1;

  if (warn)
    {
      *no_add_attrs = true;
      if (type && TYPE_NAME (type))
	{
	  if (TREE_CODE (TYPE_NAME (type)) == IDENTIFIER_NODE)
	    what = TYPE_NAME (*node);
	  else if (TREE_CODE (TYPE_NAME (type)) == TYPE_DECL
		   && DECL_NAME (TYPE_NAME (type)))
	    what = DECL_NAME (TYPE_NAME (type));
	}
      if (what)
	warning (OPT_Wattributes, "%qE attribute ignored for %qE", name, what);
      else
	warning (OPT_Wattributes, "%qE attribute ignored", name);
    }

  return NULL_TREE;
}

/* Handle a "vector_size" attribute; arguments as in
   struct attribute_spec.handler.  */

static tree
handle_vector_size_attribute (tree *node, tree name, tree args,
			      int ARG_UNUSED (flags),
			      bool *no_add_attrs)
{
  unsigned HOST_WIDE_INT vecsize, nunits;
  enum machine_mode orig_mode;
  tree type = *node, new_type, size;

  *no_add_attrs = true;

  size = TREE_VALUE (args);

  if (!host_integerp (size, 1))
    {
      warning (OPT_Wattributes, "%qE attribute ignored", name);
      return NULL_TREE;
    }

  /* Get the vector size (in bytes).  */
  vecsize = tree_low_cst (size, 1);

  /* We need to provide for vector pointers, vector arrays, and
     functions returning vectors.  For example:

       __attribute__((vector_size(16))) short *foo;

     In this case, the mode is SI, but the type being modified is
     HI, so we need to look further.  */

  while (POINTER_TYPE_P (type)
	 || TREE_CODE (type) == FUNCTION_TYPE
	 || TREE_CODE (type) == METHOD_TYPE
	 || TREE_CODE (type) == ARRAY_TYPE
	 || TREE_CODE (type) == OFFSET_TYPE)
    type = TREE_TYPE (type);

  /* Get the mode of the type being modified.  */
  orig_mode = TYPE_MODE (type);

  if ((!INTEGRAL_TYPE_P (type)
       && !SCALAR_FLOAT_TYPE_P (type)
       && !FIXED_POINT_TYPE_P (type))
      || (!SCALAR_FLOAT_MODE_P (orig_mode)
	  && GET_MODE_CLASS (orig_mode) != MODE_INT
	  && !ALL_SCALAR_FIXED_POINT_MODE_P (orig_mode))
      || !host_integerp (TYPE_SIZE_UNIT (type), 1))
    {
      error ("invalid vector type for attribute %qE", name);
      return NULL_TREE;
    }

  if (vecsize % tree_low_cst (TYPE_SIZE_UNIT (type), 1))
    {
      error ("vector size not an integral multiple of component size");
      return NULL;
    }

  if (vecsize == 0)
    {
      error ("zero vector size");
      return NULL;
    }

  /* Calculate how many units fit in the vector.  */
  nunits = vecsize / tree_low_cst (TYPE_SIZE_UNIT (type), 1);
  if (nunits & (nunits - 1))
    {
      error ("number of components of the vector not a power of two");
      return NULL_TREE;
    }

  new_type = build_vector_type (type, nunits);

  /* Build back pointers if needed.  */
  *node = lang_hooks.types.reconstruct_complex_type (*node, new_type);

  return NULL_TREE;
}

/* Handle the "nonnull" attribute.  */
static tree
handle_nonnull_attribute (tree *node, tree ARG_UNUSED (name),
			  tree args, int ARG_UNUSED (flags),
			  bool *no_add_attrs)
{
  tree type = *node;
  unsigned HOST_WIDE_INT attr_arg_num;

  /* If no arguments are specified, all pointer arguments should be
     non-null.  Verify a full prototype is given so that the arguments
     will have the correct types when we actually check them later.  */
  if (!args)
    {
      if (!TYPE_ARG_TYPES (type))
	{
	  error ("nonnull attribute without arguments on a non-prototype");
	  *no_add_attrs = true;
	}
      return NULL_TREE;
    }

  /* Argument list specified.  Verify that each argument number references
     a pointer argument.  */
  for (attr_arg_num = 1; args; args = TREE_CHAIN (args))
    {
      tree argument;
      unsigned HOST_WIDE_INT arg_num = 0, ck_num;

      if (!get_nonnull_operand (TREE_VALUE (args), &arg_num))
	{
	  error ("nonnull argument has invalid operand number (argument %lu)",
		 (unsigned long) attr_arg_num);
	  *no_add_attrs = true;
	  return NULL_TREE;
	}

      argument = TYPE_ARG_TYPES (type);
      if (argument)
	{
	  for (ck_num = 1; ; ck_num++)
	    {
	      if (!argument || ck_num == arg_num)
		break;
	      argument = TREE_CHAIN (argument);
	    }

	  if (!argument
	      || TREE_CODE (TREE_VALUE (argument)) == VOID_TYPE)
	    {
	      error ("nonnull argument with out-of-range operand number (argument %lu, operand %lu)",
		     (unsigned long) attr_arg_num, (unsigned long) arg_num);
	      *no_add_attrs = true;
	      return NULL_TREE;
	    }

	  if (TREE_CODE (TREE_VALUE (argument)) != POINTER_TYPE)
	    {
	      error ("nonnull argument references non-pointer operand (argument %lu, operand %lu)",
		   (unsigned long) attr_arg_num, (unsigned long) arg_num);
	      *no_add_attrs = true;
	      return NULL_TREE;
	    }
	}
    }

  return NULL_TREE;
}

/* Check the argument list of a function call for null in argument slots
   that are marked as requiring a non-null pointer argument.  The NARGS
   arguments are passed in the array ARGARRAY.
*/

static void
check_function_nonnull (tree attrs, int nargs, tree *argarray)
{
  tree a, args;
  int i;

  for (a = attrs; a; a = TREE_CHAIN (a))
    {
      if (is_attribute_p ("nonnull", TREE_PURPOSE (a)))
	{
	  args = TREE_VALUE (a);

	  /* Walk the argument list.  If we encounter an argument number we
	     should check for non-null, do it.  If the attribute has no args,
	     then every pointer argument is checked (in which case the check
	     for pointer type is done in check_nonnull_arg).  */
	  for (i = 0; i < nargs; i++)
	    {
	      if (!args || nonnull_check_p (args, i + 1))
		check_function_arguments_recurse (check_nonnull_arg, NULL,
						  argarray[i],
						  i + 1);
	    }
	}
    }
}

/* Check that the Nth argument of a function call (counting backwards
   from the end) is a (pointer)0.  The NARGS arguments are passed in the
   array ARGARRAY.  */

static void
check_function_sentinel (tree attrs, int nargs, tree *argarray, tree typelist)
{
  tree attr = lookup_attribute ("sentinel", attrs);

  if (attr)
    {
      int len = 0;
      int pos = 0;
      tree sentinel;

      /* Skip over the named arguments.  */
      while (typelist && len < nargs)
	{
	  typelist = TREE_CHAIN (typelist);
	  len++;
	}

      if (TREE_VALUE (attr))
	{
	  tree p = TREE_VALUE (TREE_VALUE (attr));
	  pos = TREE_INT_CST_LOW (p);
	}

      /* The sentinel must be one of the varargs, i.e.
	 in position >= the number of fixed arguments.  */
      if ((nargs - 1 - pos) < len)
	{
	  warning (OPT_Wformat,
		   "not enough variable arguments to fit a sentinel");
	  return;
	}

      /* Validate the sentinel.  */
      sentinel = argarray[nargs - 1 - pos];
      if ((!POINTER_TYPE_P (TREE_TYPE (sentinel))
	   || !integer_zerop (sentinel))
	  /* Although __null (in C++) is only an integer we allow it
	     nevertheless, as we are guaranteed that it's exactly
	     as wide as a pointer, and we don't want to force
	     users to cast the NULL they have written there.
	     We warn with -Wstrict-null-sentinel, though.  */
	  && (warn_strict_null_sentinel || null_node != sentinel))
	warning (OPT_Wformat, "missing sentinel in function call");
    }
}

/* Helper for check_function_nonnull; given a list of operands which
   must be non-null in ARGS, determine if operand PARAM_NUM should be
   checked.  */

static bool
nonnull_check_p (tree args, unsigned HOST_WIDE_INT param_num)
{
  unsigned HOST_WIDE_INT arg_num = 0;

  for (; args; args = TREE_CHAIN (args))
    {
      bool found = get_nonnull_operand (TREE_VALUE (args), &arg_num);

      gcc_assert (found);

      if (arg_num == param_num)
	return true;
    }
  return false;
}

/* Check that the function argument PARAM (which is operand number
   PARAM_NUM) is non-null.  This is called by check_function_nonnull
   via check_function_arguments_recurse.  */

static void
check_nonnull_arg (void * ARG_UNUSED (ctx), tree param,
		   unsigned HOST_WIDE_INT param_num)
{
  /* Just skip checking the argument if it's not a pointer.  This can
     happen if the "nonnull" attribute was given without an operand
     list (which means to check every pointer argument).  */

  if (TREE_CODE (TREE_TYPE (param)) != POINTER_TYPE)
    return;

  if (integer_zerop (param))
    warning (OPT_Wnonnull, "null argument where non-null required "
	     "(argument %lu)", (unsigned long) param_num);
}

/* Helper for nonnull attribute handling; fetch the operand number
   from the attribute argument list.  */

static bool
get_nonnull_operand (tree arg_num_expr, unsigned HOST_WIDE_INT *valp)
{
  /* Verify the arg number is a constant.  */
  if (TREE_CODE (arg_num_expr) != INTEGER_CST
      || TREE_INT_CST_HIGH (arg_num_expr) != 0)
    return false;

  *valp = TREE_INT_CST_LOW (arg_num_expr);
  return true;
}

/* Handle a "nothrow" attribute; arguments as in
   struct attribute_spec.handler.  */

static tree
handle_nothrow_attribute (tree *node, tree name, tree ARG_UNUSED (args),
			  int ARG_UNUSED (flags), bool *no_add_attrs)
{
  if (TREE_CODE (*node) == FUNCTION_DECL)
    TREE_NOTHROW (*node) = 1;
  /* ??? TODO: Support types.  */
  else
    {
      warning (OPT_Wattributes, "%qE attribute ignored", name);
      *no_add_attrs = true;
    }

  return NULL_TREE;
}

/* Handle a "cleanup" attribute; arguments as in
   struct attribute_spec.handler.  */

static tree
handle_cleanup_attribute (tree *node, tree name, tree args,
			  int ARG_UNUSED (flags), bool *no_add_attrs)
{
  tree decl = *node;
  tree cleanup_id, cleanup_decl;

  /* ??? Could perhaps support cleanups on TREE_STATIC, much like we do
     for global destructors in C++.  This requires infrastructure that
     we don't have generically at the moment.  It's also not a feature
     we'd be missing too much, since we do have attribute constructor.  */
  if (TREE_CODE (decl) != VAR_DECL || TREE_STATIC (decl))
    {
      warning (OPT_Wattributes, "%qE attribute ignored", name);
      *no_add_attrs = true;
      return NULL_TREE;
    }

  /* Verify that the argument is a function in scope.  */
  /* ??? We could support pointers to functions here as well, if
     that was considered desirable.  */
  cleanup_id = TREE_VALUE (args);
  if (TREE_CODE (cleanup_id) != IDENTIFIER_NODE)
    {
      error ("cleanup argument not an identifier");
      *no_add_attrs = true;
      return NULL_TREE;
    }
  cleanup_decl = lookup_name (cleanup_id);
  if (!cleanup_decl || TREE_CODE (cleanup_decl) != FUNCTION_DECL)
    {
      error ("cleanup argument not a function");
      *no_add_attrs = true;
      return NULL_TREE;
    }

  /* That the function has proper type is checked with the
     eventual call to build_function_call.  */

  return NULL_TREE;
}

/* Handle a "warn_unused_result" attribute.  No special handling.  */

static tree
handle_warn_unused_result_attribute (tree *node, tree name,
			       tree ARG_UNUSED (args),
			       int ARG_UNUSED (flags), bool *no_add_attrs)
{
  /* Ignore the attribute for functions not returning any value.  */
  if (VOID_TYPE_P (TREE_TYPE (*node)))
    {
      warning (OPT_Wattributes, "%qE attribute ignored", name);
      *no_add_attrs = true;
    }

  return NULL_TREE;
}

/* Handle a "sentinel" attribute.  */

static tree
handle_sentinel_attribute (tree *node, tree name, tree args,
			   int ARG_UNUSED (flags), bool *no_add_attrs)
{
  tree params = TYPE_ARG_TYPES (*node);

  if (!params)
    {
      warning (OPT_Wattributes,
	       "%qE attribute requires prototypes with named arguments", name);
      *no_add_attrs = true;
    }
  else
    {
      while (TREE_CHAIN (params))
	params = TREE_CHAIN (params);

      if (VOID_TYPE_P (TREE_VALUE (params)))
	{
	  warning (OPT_Wattributes,
		   "%qE attribute only applies to variadic functions", name);
	  *no_add_attrs = true;
	}
    }

  if (args)
    {
      tree position = TREE_VALUE (args);

      if (TREE_CODE (position) != INTEGER_CST)
	{
	  warning (OPT_Wattributes, 
		   "requested position is not an integer constant");
	  *no_add_attrs = true;
	}
      else
	{
	  if (tree_int_cst_lt (position, integer_zero_node))
	    {
	      warning (OPT_Wattributes,
		       "requested position is less than zero");
	      *no_add_attrs = true;
	    }
	}
    }

  return NULL_TREE;
}

/* Handle a "type_generic" attribute.  */

static tree
handle_type_generic_attribute (tree *node, tree ARG_UNUSED (name),
			       tree ARG_UNUSED (args), int ARG_UNUSED (flags),
			       bool * ARG_UNUSED (no_add_attrs))
{
  tree params;
  
  /* Ensure we have a function type.  */
  gcc_assert (TREE_CODE (*node) == FUNCTION_TYPE);
  
  params = TYPE_ARG_TYPES (*node);
  while (params && ! VOID_TYPE_P (TREE_VALUE (params)))
    params = TREE_CHAIN (params);

  /* Ensure we have a variadic function.  */
  gcc_assert (!params);

  return NULL_TREE;
}

/* For handling "option" attribute. arguments as in
   struct attribute_spec.handler.  */

static tree
handle_option_attribute (tree *node, tree name, tree args, int flags,
			 bool *no_add_attrs)
{
  /* Ensure we have a function type.  */
  if (TREE_CODE (*node) != FUNCTION_DECL)
    {
      warning (OPT_Wattributes, "%qE attribute ignored", name);
      *no_add_attrs = true;
    }
  else if (targetm.target_option.valid_attribute_p
	   == default_target_option_valid_attribute_p)
    {
      warning (OPT_Wattributes,
	       "%qE attribute is not supported on this machine",
	       name);
      *no_add_attrs = true;
    }
  else if (! targetm.target_option.valid_attribute_p (*node, name, args,
						      flags))
    *no_add_attrs = true;

  return NULL_TREE;
}

/* Arguments being collected for optimization.  */
typedef const char *const_char_p;		/* For DEF_VEC_P.  */
DEF_VEC_P(const_char_p);
DEF_VEC_ALLOC_P(const_char_p, gc);
static GTY(()) VEC(const_char_p, gc) *optimize_args;


/* Inner function to convert a TREE_LIST to argv string to parse the optimize
   options in ARGS.  ATTR_P is true if this is for attribute(optimize), and
   false for #pragma GCC optimize.  */

bool
parse_optimize_options (tree args, bool attr_p)
{
  bool ret = true;
  unsigned opt_argc;
  unsigned i;
  const char **opt_argv;
  tree ap;

  /* Build up argv vector.  Just in case the string is stored away, use garbage
     collected strings.  */
  VEC_truncate (const_char_p, optimize_args, 0);
  VEC_safe_push (const_char_p, gc, optimize_args, NULL);

  for (ap = args; ap != NULL_TREE; ap = TREE_CHAIN (ap))
    {
      tree value = TREE_VALUE (ap);

      if (TREE_CODE (value) == INTEGER_CST)
	{
	  char buffer[20];
	  sprintf (buffer, "-O%ld", (long) TREE_INT_CST_LOW (value));
	  VEC_safe_push (const_char_p, gc, optimize_args, ggc_strdup (buffer));
	}

      else if (TREE_CODE (value) == STRING_CST)
	{
	  /* Split string into multiple substrings.  */
	  size_t len = TREE_STRING_LENGTH (value);
	  char *p = ASTRDUP (TREE_STRING_POINTER (value));
	  char *end = p + len;
	  char *comma;
	  char *next_p = p;

	  while (next_p != NULL)
	    {
	      size_t len2;
	      char *q, *r;

	      p = next_p;
	      comma = strchr (p, ',');
	      if (comma)
		{
		  len2 = comma - p;
		  *comma = '\0';
		  next_p = comma+1;
		}
	      else
		{
		  len2 = end - p;
		  next_p = NULL;
		}

	      r = q = (char *) ggc_alloc (len2 + 3);

	      /* If the user supplied -Oxxx or -fxxx, only allow -Oxxx or -fxxx
		 options.  */
	      if (*p == '-' && p[1] != 'O' && p[1] != 'f')
		{
		  ret = false;
		  if (attr_p)
		    warning (OPT_Wattributes,
			     "Bad option %s to optimize attribute.", p);
		  else
		    warning (OPT_Wpragmas,
			     "Bad option %s to pragma attribute", p);
		  continue;
		}

	      if (*p != '-')
		{
		  *r++ = '-';

		  /* Assume that Ox is -Ox, a numeric value is -Ox, a s by
		     itself is -Os, and any other switch begins with a -f.  */
		  if ((*p >= '0' && *p <= '9')
		      || (p[0] == 's' && p[1] == '\0'))
		    *r++ = 'O';
		  else if (*p != 'O')
		    *r++ = 'f';
		}

	      memcpy (r, p, len2);
	      r[len2] = '\0';
	      VEC_safe_push (const_char_p, gc, optimize_args, q);
	    }

	}
    }

  opt_argc = VEC_length (const_char_p, optimize_args);
  opt_argv = (const char **) alloca (sizeof (char *) * (opt_argc + 1));

  for (i = 1; i < opt_argc; i++)
    opt_argv[i] = VEC_index (const_char_p, optimize_args, i);

  /* Now parse the options.  */
  decode_options (opt_argc, opt_argv);

  VEC_truncate (const_char_p, optimize_args, 0);
  return ret;
}

/* For handling "optimize" attribute. arguments as in
   struct attribute_spec.handler.  */

static tree
handle_optimize_attribute (tree *node, tree name, tree args,
			   int ARG_UNUSED (flags), bool *no_add_attrs)
{
  /* Ensure we have a function type.  */
  if (TREE_CODE (*node) != FUNCTION_DECL)
    {
      warning (OPT_Wattributes, "%qE attribute ignored", name);
      *no_add_attrs = true;
    }
  else
    {
      struct cl_optimization cur_opts;
      tree old_opts = DECL_FUNCTION_SPECIFIC_OPTIMIZATION (*node);

      /* Save current options.  */
      cl_optimization_save (&cur_opts);

      /* If we previously had some optimization options, use them as the
	 default.  */
      if (old_opts)
	cl_optimization_restore (TREE_OPTIMIZATION (old_opts));

      /* Parse options, and update the vector.  */
      parse_optimize_options (args, true);
      DECL_FUNCTION_SPECIFIC_OPTIMIZATION (*node)
	= build_optimization_node ();

      /* Restore current options.  */
      cl_optimization_restore (&cur_opts);
    }

  return NULL_TREE;
}


/* Handle a "lockable" or a "scoped_lockable" attribute.  */

static tree
handle_lockable_attribute (tree *node, tree name, tree ARG_UNUSED (args),
                           int ARG_UNUSED (flags), bool *no_add_attrs)
{
  tree type = *node;

  if (TREE_CODE (type) != RECORD_TYPE && TREE_CODE (type) != UNION_TYPE)
    {
      if (TREE_CODE (type) == TYPE_DECL)
        warning (OPT_Wattributes,
                 "%qE attribute should be applied to a type, not a"
                 " type declaration (i.e. typedef)",
                 name);
      else
        warning (OPT_Wattributes, "%qE attribute ignored", name);
      *no_add_attrs = true;
    }

  return NULL_TREE;
}

/* A helper function that returns a lock decl tree if LOCK is an
   identifier and can be bound to a decl tree. Otherwise, returns LOCK
   itself. If LOCK is an identifier which cannot be bound at this time,
   ADD_UNBOUND_LOCK_TO_MAP controls whether to insert the LOCK to the
   unbound_lock_map.  */

static tree
get_lock_decl (tree lock, bool add_unbound_lock_to_map)
{
  tree lockable_decl = lock;

  if (TREE_CODE (lock) == IDENTIFIER_NODE) 
    {
      lockable_decl = lookup_name (lock);
      if (lockable_decl == NULL)
        {
          if (add_unbound_lock_to_map)
            {
              /* If the identifier is not in the current scope, add it to the
                 unbound lock map so that we will try to bind it later in our
                 analysis.  */
              void **entry;
              if (unbound_lock_map == NULL)
                unbound_lock_map = pointer_map_create();
              entry = pointer_map_contains (unbound_lock_map, lock);
              if (!entry)
                {
                  entry = pointer_map_insert (unbound_lock_map, lock);
                  *entry = NULL;
                }
            }
          lockable_decl = lock;
        }
    }

  return lockable_decl;
}

/* Handle a "guarded_by" attribute.  */

static tree
handle_guarded_by_attribute (tree *node, tree name, tree args,
                             int ARG_UNUSED (flags), bool *no_add_attrs)
{
  tree decl = *node;

  if (TREE_CODE (decl) != VAR_DECL
      && TREE_CODE (decl) != PARM_DECL
      && TREE_CODE (decl) != FIELD_DECL)
    {
      warning (OPT_Wattributes, "%qE attribute ignored", name);
      *no_add_attrs = true;
      return NULL_TREE;
    }

  /* If thread safety analysis is enabled, convert the attr arg from an
     identifier to a decl tree.  */
  if (warn_thread_safety)
    {
      /* If the decl node is a class member, delay the binding until
         after the class specification is parsed as its attribute
         arguments could reference another class member declared later.
         Note that checking if the decl is a FIELD_DECL does not work for
         static data members as they are actually VAR_DECLs. (And checking
         its DECL_CONTEXT doesn't work either as the decl's DECL_CONTEXT
         is not set at this point.) But it's fine if we are not able to bind
         the lock identifier here because the late binding mechanism in
         thread-safety analysis will most likely bind the identifier to
         its correct decl tree later. (See the uses of unbound_lock_map in
         tree-threadsafe-analyze.c.)  */
      if (TREE_CODE (decl) == FIELD_DECL)
        {
          tree new_list_node = build_tree_list (NULL_TREE, args);
          TREE_CHAIN (new_list_node) = unbound_attribute_args;
          unbound_attribute_args = new_list_node;
        }
      else
        TREE_VALUE (args) = get_lock_decl (TREE_VALUE (args), true);
    }

  return NULL_TREE;
}

/* Handle a "point_to_guarded_by" attribute.  */

static tree
handle_point_to_guarded_by_attribute (tree *node, tree name, tree args,
                                      int flags, bool *no_add_attrs)
{
  /* point_to_guarded_by attribute can only annotate a pointer.  */
  if (!POINTER_TYPE_P (TREE_TYPE (*node)))
    {
      warning (OPT_Wattributes,
               "%qE attribute ignored for a non-pointer", name);
      *no_add_attrs = true;
      return NULL_TREE;
    }

  /* The rest of the handler is identical to the handler for
     the guarded_by attr.  */
  return handle_guarded_by_attribute (node, name, args, flags, no_add_attrs);
}

/* Handle a "guarded" attribute.  */

static tree
handle_guarded_attribute (tree *node, tree name, tree ARG_UNUSED (args),
                          int ARG_UNUSED (flags), bool *no_add_attrs)
{
  tree decl = *node;

  if (TREE_CODE (decl) != VAR_DECL
      && TREE_CODE (decl) != PARM_DECL
      && TREE_CODE (decl) != FIELD_DECL)
    {
      warning (OPT_Wattributes, "%qE attribute ignored", name);
      *no_add_attrs = true;
      return NULL_TREE;
    }

  return NULL_TREE;
}

/* Handle a "point_to_guarded" attribute.  */

static tree
handle_point_to_guarded_attribute (tree *node, tree name, tree args,
                                   int flags, bool *no_add_attrs)
{
  /* point_to_guarded attribute can only annotate a pointer.  */
  if (!POINTER_TYPE_P (TREE_TYPE (*node)))
    {
      warning (OPT_Wattributes,
               "%qE attribute ignored for a non-pointer", name);
      *no_add_attrs = true;
      return NULL_TREE;
    }

  /* The rest of the handler is identical to the handler for guarded attr.  */
  return handle_guarded_attribute (node, name, args, flags, no_add_attrs);
}

/* Add entries to the acquired_after_map with the declared lock DECL and
   the locks specified in either the "acquired_after" or "acquired_before"
   attributes arguments ARGS. The entries are mapping from the declared
   lock to the set of locks that should be acquired earlier if they could
   be held simultaneously by a thread.  */

static void
populate_acquired_after_map (tree decl, tree args, bool is_acquired_after_attr)
{
  void **entry;
  struct pointer_set_t *acquired_after_set;

  if (lock_acquired_after_map == NULL)
    lock_acquired_after_map = pointer_map_create();

  /* Now populate the acquired_after_map based on whether the attribute is
     "acquired_after" or "acquired_before". For example, assuming the
     acquired_after_map is empty, with the following declaration,

         Mutex mu1  __attribute__ ((acquired_after(mu2, mu3)));

     we will add an entry, mu1 -> {mu2, mu3}, to the map.

     On the other hand, with the following declaration

         Mutex mu4  __attribute__ ((acquired_before(mu5, mu6)));

     we will add the following two entries to the map:

         mu5 -> { mu4 }
         mu6 -> { mu4 }
  */
  if (is_acquired_after_attr)
    {
      entry = pointer_map_contains (lock_acquired_after_map, decl);
      if (!entry)
        {
          entry = pointer_map_insert (lock_acquired_after_map, decl);
          *entry = pointer_set_create();
        }
      acquired_after_set = (struct pointer_set_t *)*entry;

      /* We don't have to check the case where args is NULL because we have
         specified in the c_common_attribute_table that acquired_after attr
         needs at least one argument.  */
      do
        {
          /* Grab the decl tree of the argument if it is an identifier.  */
          tree lock_decl = get_lock_decl (TREE_VALUE (args), false);

          /* If the lock argument is not declared, skip it.  */
          if (TREE_CODE (lock_decl) == IDENTIFIER_NODE)
            {
              args = TREE_CHAIN (args);
              continue;
            }

          pointer_set_insert (acquired_after_set, lock_decl);

          args = TREE_CHAIN (args);
        }
      while (args != NULL_TREE);
    }
  else
    {
      /* If the control reaches here, the attribute is "acquired_before".
         Again, we don't have to check the case where args is NULL because
         we have specified in the c_common_attribute_table that
         "acquired_before" attr needs at least one argument.  */
      do
        {
          /* Grab the decl tree of the argument if it is an identifier.  */
          tree lock_decl = get_lock_decl (TREE_VALUE (args), false);

          /* If the lock argument is not declared, skip it.  */
          if (TREE_CODE (lock_decl) == IDENTIFIER_NODE)
            {
              args = TREE_CHAIN (args);
              continue;
            }

          entry = pointer_map_contains (lock_acquired_after_map, lock_decl);
          if (!entry)
            {
              entry = pointer_map_insert (lock_acquired_after_map, lock_decl);
              *entry = pointer_set_create();
            }
          acquired_after_set = (struct pointer_set_t *)*entry;

          pointer_set_insert (acquired_after_set, decl);

          args = TREE_CHAIN (args);
        }
      while (args != NULL_TREE);
    }
}

/* Handle either an "acquired_after" or an "acquired_before" attribute.  */

static tree
handle_acquired_order_attribute (tree *node, tree name, tree args,
                                 int ARG_UNUSED (flags), bool *no_add_attrs)
{
  tree decl = *node;
  tree lockable_type;
  tree old_decl;
  bool is_acquired_after_attr;

  if (TREE_CODE (decl) != VAR_DECL
      && TREE_CODE (decl) != PARM_DECL
      && TREE_CODE (decl) != FIELD_DECL)
    {
      warning (OPT_Wattributes, "%qE attribute ignored", name);
      *no_add_attrs = true;
      return NULL_TREE;
    }

  if (POINTER_TYPE_P (TREE_TYPE (decl))
      || TREE_CODE (TREE_TYPE (decl)) == ARRAY_TYPE)
    lockable_type = TREE_TYPE (TREE_TYPE (decl));
  else
    lockable_type = TREE_TYPE (decl);

  /* Make sure this attribute is used only on a lock variable.  */
  if (!lookup_attribute ("lockable", TYPE_ATTRIBUTES(lockable_type)))
    {
      warning (OPT_Wattributes,
               "%qE attribute ignored for a non-lockable", name);
      *no_add_attrs = true;
      return NULL_TREE;
    }

  /* If thread safety warning is not enabled, don't bother to populate
     the acquired_after map.  */
  if (!warn_thread_safety)
    return NULL_TREE;

  if (name == maybe_get_identifier ("acquired_after"))
    is_acquired_after_attr = true;
  else
    {
      gcc_assert (name == maybe_get_identifier ("acquired_before"));
      is_acquired_after_attr = false;
    }

  /* If the decl node is a class member, delay the binding until
     after the class specification is parsed as the attribute
     arguments could reference another class member declared later.  */
  if (TREE_CODE (decl) == FIELD_DECL)
    {
      tree new_list_node = build_tree_list (decl, args);
      if (is_acquired_after_attr)
        {
          TREE_CHAIN (new_list_node) = unprocessed_acq_after_args;
          unprocessed_acq_after_args = new_list_node;
        }
      else
        {
          TREE_CHAIN (new_list_node) = unprocessed_acq_before_args;
          unprocessed_acq_before_args = new_list_node;
        }
      return NULL_TREE;
    }

  /* The decl could be a duplicate. If so, we need to call lookup_name to
     find the final one and use it in the lock_acquired_after_map.  */
  gcc_assert (DECL_NAME (decl));
  old_decl = lookup_name (DECL_NAME (decl));
  if (old_decl)
    decl = old_decl;

  /* Add entries to the acquired_after_map using the attribute.  */
  populate_acquired_after_map (decl, args, is_acquired_after_attr);

  return NULL_TREE;
}

/* This is a helper function that checks if LOCK_ID is a formal parameter
   of FDECL, and if so, sets *POS with the position (1-based) of the
   parameter corresponding to LOCK_ID.  */

static bool
is_lock_formal_parameter (tree fdecl, tree lock_id, int *pos)
{
  tree parm;
  int parm_pos;

  if (TREE_CODE (lock_id) != IDENTIFIER_NODE)
    return false;

  for (parm = DECL_ARGUMENTS (fdecl), parm_pos = 1;
       parm;
       parm = TREE_CHAIN (parm), ++parm_pos)
    {
      if (DECL_NAME (parm) == lock_id)
        {
          *pos = parm_pos;
          return true;
        }
    }
  return false;
}

/* This helper routine is called to check the validity of the arguments of
   a lock or an unlock attribute when we expect the attribute should take
   at least one argument.  */

static tree
check_lock_unlock_attr_args (tree *node, tree name, tree args,
                             bool *no_add_attrs, bool is_scoped_lock,
                             bool is_trylock)
{
  int lock_pos;
  int num_parms = 0;

  if (args == NULL_TREE)
    {
      error ("%qE attribute needs at least a lock argument", name);
      *no_add_attrs = true;
      return NULL_TREE;
    }

  if (is_scoped_lock)
    {
      if (TREE_CHAIN (args) != NULL_TREE)
        {
          error ("%qE attribute takes a single argument for a scoped"
                 " lockable type", name);
          *no_add_attrs = true;
          return NULL_TREE;
        }
    }
  else if (is_trylock)
    {
      if (TREE_CODE (TREE_VALUE (args)) != INTEGER_CST)
        {
          error ("The first argument of the %qE attribute must be either a"
                 " boolean or an integer value", name);
          *no_add_attrs = true;
          return NULL_TREE;
        }
      args = TREE_CHAIN(args);
      if (args == NULL_TREE)
        return NULL_TREE;
    }

  /* Iterate through the attribute's argument list.  */
  do
    {
      if (TREE_CODE (TREE_VALUE (args)) == INTEGER_CST)
        {
          /* Check whether the lock argument position is out of bound.  */
          lock_pos = TREE_INT_CST_LOW (TREE_VALUE (args));

          /* We lazily compute the number of fdecl arguments when we see
             an integer argument of the attribute for the first time.  */
          if (num_parms == 0)
            {
              tree parm;
              for (parm = DECL_ARGUMENTS (*node); parm;
                   parm = TREE_CHAIN (parm))
                ++num_parms;
            }
          if (lock_pos > num_parms || lock_pos < 1)
            {
              error ("Parameter position (%i) specified in %qE attribute is"
                     " not valid", lock_pos, name);
              *no_add_attrs = true;
              return NULL_TREE;
            }
        }
      else if (is_lock_formal_parameter(*node, TREE_VALUE (args), &lock_pos))
        {
          /* While the public documentation for lock/unlock attributes allow
             users to use formal parameters to specify locks, internally we
             convert the identifier nodes (for the formal parameters) to
             integers that represent the parameter positions.  */
          if (warn_thread_safety)
            TREE_VALUE (args) = build_int_cst(NULL_TREE, lock_pos);
        }
      else
        {
          /* If we reach here, the attribute argument could be a global
             variable, a class member, or even an expression, but not a
             parameter of the annotated function. This is an error for
             a scoped lock's constructor (which is usually annotated as
             a locking primitive) as the lock should be a parameter of the
             constructor.  */
          if (is_scoped_lock)
            {
              error ("%qE attribute needs to specified a function parameter"
                     " for a scoped lockable type", name);
              *no_add_attrs = true;
              return NULL_TREE;
            }
          /* If thread safety analysis is enabled, convert the attr arg
             from an identifier to a decl tree.  */
          if (warn_thread_safety)
            {
              /* If the decl node is a class member, delay the binding until
                 after the class specification is parsed as the attribute
                 arguments could reference another class member declared
                 later. Note that checking if the decl type is a METHOD_TYPE
                 is not sufficient to determine if it is a class member as
                 the type of a static member function is a FUNCTION_TYPE.  */
              tree decl_context = DECL_CONTEXT (*node);
              if (decl_context
                  && (TREE_CODE (decl_context) == RECORD_TYPE
                      || TREE_CODE (decl_context) == UNION_TYPE))
                {
                  tree new_list_node = build_tree_list (NULL_TREE, args);
                  TREE_CHAIN (new_list_node) = unbound_attribute_args;
                  unbound_attribute_args = new_list_node;
                }
              else
                TREE_VALUE (args) = get_lock_decl(TREE_VALUE (args), true);
            }
        }
      args = TREE_CHAIN(args);
    }
  while (args != NULL_TREE);

  return NULL_TREE;
}

/* Handle any of the following attribute used for annotating locking
   primitives: "exclusive_lock", "shared_lock", "exclusive_trylock", and
   "shared_trylock".  */

static tree
handle_lock_attribute (tree *node, tree name, tree args,
                       int ARG_UNUSED (flags), bool *no_add_attrs)
{
  tree lockable_type;
  bool is_trylock;

  if (TREE_CODE (*node) != FUNCTION_DECL)
    {
      warning (OPT_Wattributes,
               "%qE attribute ignored for a non-function declaration", name);
      *no_add_attrs = true;
      return NULL_TREE;
    }

  lockable_type = DECL_CONTEXT (*node);

  if (name == maybe_get_identifier ("exclusive_trylock")
      || name == maybe_get_identifier ("shared_trylock"))
    is_trylock = true;
  else
    is_trylock = false;
                     
  if (!is_trylock
      && lockable_type
      && lookup_attribute ("lockable", TYPE_ATTRIBUTES (lockable_type)))
    {
      /* If the annotated locking primitive is a member function of
         a lockable type, the attribute should not take any argument
         (to specify the lock to be acquired), unless the primitive is
         a trylock which requires at least an argument to specify the
         return value on successful lock acquisition.  */
      if (args != NULL_TREE)
        {
          warning (OPT_Wattributes, "Argument of %qE attribute ignored for"
                   " a locking primitive of a lockable type", name);
          *no_add_attrs = true;
        }
      return NULL_TREE;
    }
  else
    {
      /* If the attribute does require arguments, check their validity.  */
      bool is_scoped_lock = (lockable_type
                             && lookup_attribute ("scoped_lockable",
                                                  TYPE_ATTRIBUTES (
                                                      lockable_type)));
      return check_lock_unlock_attr_args (node, name, args, no_add_attrs,
                                          is_scoped_lock, is_trylock);
    }
}

/* Handle an "unlock" attribute.  */

static tree
handle_unlock_attribute (tree *node, tree name, tree ARG_UNUSED (args),
                         int ARG_UNUSED (flags), bool *no_add_attrs)
{
  tree lockable_type;

  if (TREE_CODE (*node) != FUNCTION_DECL)
    {
      warning (OPT_Wattributes,
               "%qE attribute ignored for a non-function declaration", name);
      *no_add_attrs = true;
      return NULL_TREE;
    }

  lockable_type = DECL_CONTEXT (*node);

  if (lockable_type
      && (lookup_attribute ("lockable", TYPE_ATTRIBUTES (lockable_type))
          || lookup_attribute ("scoped_lockable",
                               TYPE_ATTRIBUTES (lockable_type))))
    {
      /* If the annotated unlocking primitive is a member function of
         a lockable type or a destructor of a scoped lock, the attribute
         should not take any argument (to specify the lock to be released).  */
      if (args != NULL_TREE)
        {
          warning (OPT_Wattributes, "Argument of %qE attribute ignored for"
                   " an unlock method of a lockable type", name);
          *no_add_attrs = true;
        }
      return NULL_TREE;
    }
  else
    /* If the attribute does require arguments, check their validity.  */
    return check_lock_unlock_attr_args (node, name, args, no_add_attrs,
                                        false /* is_scoped_lock */,
                                        false /* is_trylock */);
}

/* Handle the following function attributes that specify function's lock
   requirements: "exclusive_locks_required", "shared_locks_required", and
   "locks_excluded".  */

static tree
handle_locks_required_excluded_attribute (tree *node, tree name, tree args,
                                          int ARG_UNUSED (flags),
                                          bool *no_add_attrs)
{
  if (TREE_CODE (*node) != FUNCTION_DECL)
    {
      warning (OPT_Wattributes,
               "%qE attribute ignored for a non-function declaration", name);
      *no_add_attrs = true;
      return NULL_TREE;
    }

  /* If thread safety warning is not enabled, don't bother to convert
     lock identifiers to decls.  */
  if (!warn_thread_safety)
    return NULL_TREE;

  /* The rest of the handler is the same as that of the lock/unlock primitive
     attributes.  */
  return check_lock_unlock_attr_args (node, name, args, no_add_attrs,
                                      false /* is_scoped_lock */,
                                      false /* is_trylock */);
}

/* Handle a "lock_returned" attribute.  */

static tree
handle_lock_returned_attribute (tree *node, tree name, tree args,
                                int ARG_UNUSED (flags), bool *no_add_attrs)
{
  if (TREE_CODE (*node) != FUNCTION_DECL)
    {
      warning (OPT_Wattributes,
               "%qE attribute ignored for a non-function declaration", name);
      *no_add_attrs = true;
      return NULL_TREE;
    }

  /* If thread safety analysis is enabled, convert the attr arg from an
     identifier to a decl tree.  */
  if (warn_thread_safety)
    {
      /* If the decl node is a class member, delay the binding until
         after the class specification is parsed as the attribute
         arguments could reference another class member declared later.
         Note that checking if the decl type is a METHOD_TYPE is not
         sufficient to determine if it is a class member as the type of
         a static member function is a FUNCTION_TYPE.  */
      tree decl_context = DECL_CONTEXT (*node);
      if (decl_context
          && (TREE_CODE (decl_context) == RECORD_TYPE
              || TREE_CODE (decl_context) == UNION_TYPE))
        {
          tree new_list_node = build_tree_list (NULL_TREE, args);
          TREE_CHAIN (new_list_node) = unbound_attribute_args;
          unbound_attribute_args = new_list_node;
        }
      else
        TREE_VALUE (args) = get_lock_decl(TREE_VALUE (args), true);
    }

  return NULL_TREE;
}

/* Handle a "no_thread_safety_analysis" attribute.  */

static tree
handle_no_thread_safety_analysis_attribute (tree *node, tree name,
                                            tree ARG_UNUSED (args),
                                            int ARG_UNUSED (flags),
                                            bool *no_add_attrs)
{
  if (TREE_CODE (*node) != FUNCTION_DECL)
    {
      warning (OPT_Wattributes,
               "%qE attribute ignored for a non-function declaration", name);
      *no_add_attrs = true;
    }

  return NULL_TREE;
}

/* This function is invoked after a class definition is finished parsing
   to try to bind to their decl trees the identifier arguments recorded in
   the unbound_attribute_args, unprocessed_acq_after_args, and
   unprocessed_acq_before_args lists, and also populate the acquired_after
   map.

   When parsing thread safety attributes inside a class definition, instead
   of trying to bind an identifier argument to its decl tree right away,
   we add the arguments to the lists and delay the binding until the whole
   class is parsed so that the identifiers that reference other class members
   declared later can be bound to their decl trees correctly.  */

void
process_unbound_attribute_args (void)
{
  tree list_node;

  /* If thread safety analysis is not enabled, don't bother process these
     attributes arguments.  */
  if (!warn_thread_safety)
    return;

  for (list_node = unbound_attribute_args; list_node;
       list_node = TREE_CHAIN (list_node))
    {
      tree args = TREE_VALUE (list_node);
      gcc_assert (args);
      do
        {
          /* Convert the attr arg to a decl tree if it is an identifier.  */
          TREE_VALUE (args) = get_lock_decl (TREE_VALUE (args), true);
          args = TREE_CHAIN(args);
        }
      while (args != NULL_TREE);
    }

  for (list_node = unprocessed_acq_after_args; list_node;
       list_node = TREE_CHAIN (list_node))
    {
      tree decl = TREE_PURPOSE (list_node);
      tree args = TREE_VALUE (list_node);
      gcc_assert (decl && args);
      populate_acquired_after_map (decl, args, true);
    }

  for (list_node = unprocessed_acq_before_args; list_node;
       list_node = TREE_CHAIN (list_node))
    {
      tree decl = TREE_PURPOSE (list_node);
      tree args = TREE_VALUE (list_node);
      gcc_assert (decl && args);
      populate_acquired_after_map (decl, args, false);
    }

  /* The tree list nodes should be garbage collected.  */
  unbound_attribute_args = NULL_TREE;
  unprocessed_acq_after_args = NULL_TREE;
  unprocessed_acq_before_args = NULL_TREE;
}

/* Check for valid arguments being passed to a function.
   ATTRS is a list of attributes.  There are NARGS arguments in the array
   ARGARRAY.  TYPELIST is the list of argument types for the function.
 */
void
check_function_arguments (tree attrs, int nargs, tree *argarray, tree typelist)
{
  /* Check for null being passed in a pointer argument that must be
     non-null.  We also need to do this if format checking is enabled.  */

  if (warn_nonnull)
    check_function_nonnull (attrs, nargs, argarray);

  /* Check for errors in format strings.  */

  if (warn_format || warn_missing_format_attribute)
    check_function_format (attrs, nargs, argarray);

  if (warn_format)
    check_function_sentinel (attrs, nargs, argarray, typelist);
}

/* Generic argument checking recursion routine.  PARAM is the argument to
   be checked.  PARAM_NUM is the number of the argument.  CALLBACK is invoked
   once the argument is resolved.  CTX is context for the callback.  */
void
check_function_arguments_recurse (void (*callback)
				  (void *, tree, unsigned HOST_WIDE_INT),
				  void *ctx, tree param,
				  unsigned HOST_WIDE_INT param_num)
{
  if (CONVERT_EXPR_P (param)
      && (TYPE_PRECISION (TREE_TYPE (param))
	  == TYPE_PRECISION (TREE_TYPE (TREE_OPERAND (param, 0)))))
    {
      /* Strip coercion.  */
      check_function_arguments_recurse (callback, ctx,
					TREE_OPERAND (param, 0), param_num);
      return;
    }

  if (TREE_CODE (param) == CALL_EXPR)
    {
      tree type = TREE_TYPE (TREE_TYPE (CALL_EXPR_FN (param)));
      tree attrs;
      bool found_format_arg = false;

      /* See if this is a call to a known internationalization function
	 that modifies a format arg.  Such a function may have multiple
	 format_arg attributes (for example, ngettext).  */

      for (attrs = TYPE_ATTRIBUTES (type);
	   attrs;
	   attrs = TREE_CHAIN (attrs))
	if (is_attribute_p ("format_arg", TREE_PURPOSE (attrs)))
	  {
	    tree inner_arg;
	    tree format_num_expr;
	    int format_num;
	    int i;
	    call_expr_arg_iterator iter;

	    /* Extract the argument number, which was previously checked
	       to be valid.  */
	    format_num_expr = TREE_VALUE (TREE_VALUE (attrs));

	    gcc_assert (TREE_CODE (format_num_expr) == INTEGER_CST
			&& !TREE_INT_CST_HIGH (format_num_expr));

	    format_num = TREE_INT_CST_LOW (format_num_expr);

	    for (inner_arg = first_call_expr_arg (param, &iter), i = 1;
		 inner_arg != 0;
		 inner_arg = next_call_expr_arg (&iter), i++)
	      if (i == format_num)
		{
		  check_function_arguments_recurse (callback, ctx,
						    inner_arg, param_num);
		  found_format_arg = true;
		  break;
		}
	  }

      /* If we found a format_arg attribute and did a recursive check,
	 we are done with checking this argument.  Otherwise, we continue
	 and this will be considered a non-literal.  */
      if (found_format_arg)
	return;
    }

  if (TREE_CODE (param) == COND_EXPR)
    {
      /* Check both halves of the conditional expression.  */
      check_function_arguments_recurse (callback, ctx,
					TREE_OPERAND (param, 1), param_num);
      check_function_arguments_recurse (callback, ctx,
					TREE_OPERAND (param, 2), param_num);
      return;
    }

  (*callback) (ctx, param, param_num);
}

/* Checks the number of arguments NARGS against the required number
   REQUIRED and issues an error if there is a mismatch.  Returns true
   if the number of arguments is correct, otherwise false.  */

static bool
validate_nargs (tree fndecl, int nargs, int required)
{
  if (nargs < required)
    {
      error ("not enough arguments to function %qE", fndecl);
      return false;
    }
  else if (nargs > required)
    {
      error ("too many arguments to function %qE", fndecl);
      return false;
    }
  return true;
}

/* Verifies the NARGS arguments ARGS to the builtin function FNDECL.
   Returns false if there was an error, otherwise true.  */

bool
check_builtin_function_arguments (tree fndecl, int nargs, tree *args)
{
  if (!DECL_BUILT_IN (fndecl)
      || DECL_BUILT_IN_CLASS (fndecl) != BUILT_IN_NORMAL)
    return true;

  switch (DECL_FUNCTION_CODE (fndecl))
    {
    case BUILT_IN_CONSTANT_P:
      return validate_nargs (fndecl, nargs, 1);

    case BUILT_IN_ISFINITE:
    case BUILT_IN_ISINF:
    case BUILT_IN_ISINF_SIGN:
    case BUILT_IN_ISNAN:
    case BUILT_IN_ISNORMAL:
      if (validate_nargs (fndecl, nargs, 1))
	{
	  if (TREE_CODE (TREE_TYPE (args[0])) != REAL_TYPE)
	    {
	      error ("non-floating-point argument in call to "
		     "function %qE", fndecl);
	      return false;
	    }
	  return true;
	}
      return false;

    case BUILT_IN_ISGREATER:
    case BUILT_IN_ISGREATEREQUAL:
    case BUILT_IN_ISLESS:
    case BUILT_IN_ISLESSEQUAL:
    case BUILT_IN_ISLESSGREATER:
    case BUILT_IN_ISUNORDERED:
      if (validate_nargs (fndecl, nargs, 2))
	{
	  enum tree_code code0, code1;
	  code0 = TREE_CODE (TREE_TYPE (args[0]));
	  code1 = TREE_CODE (TREE_TYPE (args[1]));
	  if (!((code0 == REAL_TYPE && code1 == REAL_TYPE)
		|| (code0 == REAL_TYPE && code1 == INTEGER_TYPE)
		|| (code0 == INTEGER_TYPE && code1 == REAL_TYPE)))
	    {
	      error ("non-floating-point arguments in call to "
		     "function %qE", fndecl);
	      return false;
	    }
	  return true;
	}
      return false;

    case BUILT_IN_FPCLASSIFY:
      if (validate_nargs (fndecl, nargs, 6))
	{
	  unsigned i;
	  
	  for (i=0; i<5; i++)
	    if (TREE_CODE (args[i]) != INTEGER_CST)
	      {
		error ("non-const integer argument %u in call to function %qE",
		       i+1, fndecl);
		return false;
	      }

	  if (TREE_CODE (TREE_TYPE (args[5])) != REAL_TYPE)
	    {
	      error ("non-floating-point argument in call to function %qE",
		     fndecl);
	      return false;
	    }
	  return true;
	}
      return false;

    default:
      return true;
    }
}

/* Function to help qsort sort FIELD_DECLs by name order.  */

int
field_decl_cmp (const void *x_p, const void *y_p)
{
  const tree *const x = (const tree *const) x_p;
  const tree *const y = (const tree *const) y_p;

  if (DECL_NAME (*x) == DECL_NAME (*y))
    /* A nontype is "greater" than a type.  */
    return (TREE_CODE (*y) == TYPE_DECL) - (TREE_CODE (*x) == TYPE_DECL);
  if (DECL_NAME (*x) == NULL_TREE)
    return -1;
  if (DECL_NAME (*y) == NULL_TREE)
    return 1;
  if (DECL_NAME (*x) < DECL_NAME (*y))
    return -1;
  return 1;
}

static struct {
  gt_pointer_operator new_value;
  void *cookie;
} resort_data;

/* This routine compares two fields like field_decl_cmp but using the
pointer operator in resort_data.  */

static int
resort_field_decl_cmp (const void *x_p, const void *y_p)
{
  const tree *const x = (const tree *const) x_p;
  const tree *const y = (const tree *const) y_p;

  if (DECL_NAME (*x) == DECL_NAME (*y))
    /* A nontype is "greater" than a type.  */
    return (TREE_CODE (*y) == TYPE_DECL) - (TREE_CODE (*x) == TYPE_DECL);
  if (DECL_NAME (*x) == NULL_TREE)
    return -1;
  if (DECL_NAME (*y) == NULL_TREE)
    return 1;
  {
    tree d1 = DECL_NAME (*x);
    tree d2 = DECL_NAME (*y);
    resort_data.new_value (&d1, resort_data.cookie);
    resort_data.new_value (&d2, resort_data.cookie);
    if (d1 < d2)
      return -1;
  }
  return 1;
}

/* Resort DECL_SORTED_FIELDS because pointers have been reordered.  */

void
resort_sorted_fields (void *obj,
		      void * ARG_UNUSED (orig_obj),
		      gt_pointer_operator new_value,
		      void *cookie)
{
  struct sorted_fields_type *sf = (struct sorted_fields_type *) obj;
  resort_data.new_value = new_value;
  resort_data.cookie = cookie;
  qsort (&sf->elts[0], sf->len, sizeof (tree),
	 resort_field_decl_cmp);
}

/* Subroutine of c_parse_error.
   Return the result of concatenating LHS and RHS. RHS is really
   a string literal, its first character is indicated by RHS_START and
   RHS_SIZE is its length (including the terminating NUL character).

   The caller is responsible for deleting the returned pointer.  */

static char *
catenate_strings (const char *lhs, const char *rhs_start, int rhs_size)
{
  const int lhs_size = strlen (lhs);
  char *result = XNEWVEC (char, lhs_size + rhs_size);
  strncpy (result, lhs, lhs_size);
  strncpy (result + lhs_size, rhs_start, rhs_size);
  return result;
}

/* Issue the error given by GMSGID, indicating that it occurred before
   TOKEN, which had the associated VALUE.  */

void
c_parse_error (const char *gmsgid, enum cpp_ttype token, tree value)
{
#define catenate_messages(M1, M2) catenate_strings ((M1), (M2), sizeof (M2))

  char *message = NULL;

  if (token == CPP_EOF)
    message = catenate_messages (gmsgid, " at end of input");
  else if (token == CPP_CHAR || token == CPP_WCHAR || token == CPP_CHAR16
	   || token == CPP_CHAR32)
    {
      unsigned int val = TREE_INT_CST_LOW (value);
      const char *prefix;

      switch (token)
	{
	default:
	  prefix = "";
	  break;
	case CPP_WCHAR:
	  prefix = "L";
	  break;
	case CPP_CHAR16:
	  prefix = "u";
	  break;
	case CPP_CHAR32:
	  prefix = "U";
	  break;
        }

      if (val <= UCHAR_MAX && ISGRAPH (val))
	message = catenate_messages (gmsgid, " before %s'%c'");
      else
	message = catenate_messages (gmsgid, " before %s'\\x%x'");

      error (message, prefix, val);
      free (message);
      message = NULL;
    }
  else if (token == CPP_STRING || token == CPP_WSTRING || token == CPP_STRING16
	   || token == CPP_STRING32)
    message = catenate_messages (gmsgid, " before string constant");
  else if (token == CPP_NUMBER)
    message = catenate_messages (gmsgid, " before numeric constant");
  else if (token == CPP_NAME)
    {
      message = catenate_messages (gmsgid, " before %qE");
      error (message, value);
      free (message);
      message = NULL;
    }
  else if (token == CPP_PRAGMA)
    message = catenate_messages (gmsgid, " before %<#pragma%>");
  else if (token == CPP_PRAGMA_EOL)
    message = catenate_messages (gmsgid, " before end of line");
  else if (token < N_TTYPES)
    {
      message = catenate_messages (gmsgid, " before %qs token");
      error (message, cpp_type2name (token));
      free (message);
      message = NULL;
    }
  else
    error (gmsgid);

  if (message)
    {
      error (message);
      free (message);
    }
#undef catenate_messages
}

/* Walk a gimplified function and warn for functions whose return value is
   ignored and attribute((warn_unused_result)) is set.  This is done before
   inlining, so we don't have to worry about that.  */

void
c_warn_unused_result (gimple_seq seq)
{
  tree fdecl, ftype;
  gimple_stmt_iterator i;

  for (i = gsi_start (seq); !gsi_end_p (i); gsi_next (&i))
    {
      gimple g = gsi_stmt (i);

      switch (gimple_code (g))
	{
	case GIMPLE_BIND:
	  c_warn_unused_result (gimple_bind_body (g));
	  break;
	case GIMPLE_TRY:
	  c_warn_unused_result (gimple_try_eval (g));
	  c_warn_unused_result (gimple_try_cleanup (g));
	  break;
	case GIMPLE_CATCH:
	  c_warn_unused_result (gimple_catch_handler (g));
	  break;
	case GIMPLE_EH_FILTER:
	  c_warn_unused_result (gimple_eh_filter_failure (g));
	  break;

	case GIMPLE_CALL:
	  if (gimple_call_lhs (g))
	    break;

	  /* This is a naked call, as opposed to a GIMPLE_CALL with an
	     LHS.  All calls whose value is ignored should be
	     represented like this.  Look for the attribute.  */
	  fdecl = gimple_call_fndecl (g);
	  ftype = TREE_TYPE (TREE_TYPE (gimple_call_fn (g)));

	  if (lookup_attribute ("warn_unused_result", TYPE_ATTRIBUTES (ftype)))
	    {
	      location_t loc = gimple_location (g);

	      if (fdecl)
		warning (0, "%Hignoring return value of %qD, "
			 "declared with attribute warn_unused_result",
			 &loc, fdecl);
	      else
		warning (0, "%Hignoring return value of function "
			 "declared with attribute warn_unused_result",
			 &loc);
	    }
	  break;

	default:
	  /* Not a container, not a call, or a call whose value is used.  */
	  break;
	}
    }
}

/* Convert a character from the host to the target execution character
   set.  cpplib handles this, mostly.  */

HOST_WIDE_INT
c_common_to_target_charset (HOST_WIDE_INT c)
{
  /* Character constants in GCC proper are sign-extended under -fsigned-char,
     zero-extended under -fno-signed-char.  cpplib insists that characters
     and character constants are always unsigned.  Hence we must convert
     back and forth.  */
  cppchar_t uc = ((cppchar_t)c) & ((((cppchar_t)1) << CHAR_BIT)-1);

  uc = cpp_host_to_exec_charset (parse_in, uc);

  if (flag_signed_char)
    return ((HOST_WIDE_INT)uc) << (HOST_BITS_PER_WIDE_INT - CHAR_TYPE_SIZE)
			       >> (HOST_BITS_PER_WIDE_INT - CHAR_TYPE_SIZE);
  else
    return uc;
}

/* Build the result of __builtin_offsetof.  EXPR is a nested sequence of
   component references, with STOP_REF, or alternatively an INDIRECT_REF of
   NULL, at the bottom; much like the traditional rendering of offsetof as a
   macro.  Returns the folded and properly cast result.  */

static tree
fold_offsetof_1 (tree expr, tree stop_ref)
{
  enum tree_code code = PLUS_EXPR;
  tree base, off, t;

  if (expr == stop_ref && TREE_CODE (expr) != ERROR_MARK)
    return size_zero_node;

  switch (TREE_CODE (expr))
    {
    case ERROR_MARK:
      return expr;

    case VAR_DECL:
      error ("cannot apply %<offsetof%> to static data member %qD", expr);
      return error_mark_node;

    case CALL_EXPR:
    case TARGET_EXPR:
      error ("cannot apply %<offsetof%> when %<operator[]%> is overloaded");
      return error_mark_node;

    case INTEGER_CST:
      gcc_assert (integer_zerop (expr));
      return size_zero_node;

    case NOP_EXPR:
    case INDIRECT_REF:
      base = fold_offsetof_1 (TREE_OPERAND (expr, 0), stop_ref);
      gcc_assert (base == error_mark_node || base == size_zero_node);
      return base;

    case COMPONENT_REF:
      base = fold_offsetof_1 (TREE_OPERAND (expr, 0), stop_ref);
      if (base == error_mark_node)
	return base;

      t = TREE_OPERAND (expr, 1);
      if (DECL_C_BIT_FIELD (t))
	{
	  error ("attempt to take address of bit-field structure "
		 "member %qD", t);
	  return error_mark_node;
	}
      off = size_binop (PLUS_EXPR, DECL_FIELD_OFFSET (t),
			size_int (tree_low_cst (DECL_FIELD_BIT_OFFSET (t), 1)
				  / BITS_PER_UNIT));
      break;

    case ARRAY_REF:
      base = fold_offsetof_1 (TREE_OPERAND (expr, 0), stop_ref);
      if (base == error_mark_node)
	return base;

      t = TREE_OPERAND (expr, 1);
      if (TREE_CODE (t) == INTEGER_CST && tree_int_cst_sgn (t) < 0)
	{
	  code = MINUS_EXPR;
	  t = fold_build1 (NEGATE_EXPR, TREE_TYPE (t), t);
	}
      t = convert (sizetype, t);
      off = size_binop (MULT_EXPR, TYPE_SIZE_UNIT (TREE_TYPE (expr)), t);
      break;

    case COMPOUND_EXPR:
      /* Handle static members of volatile structs.  */
      t = TREE_OPERAND (expr, 1);
      gcc_assert (TREE_CODE (t) == VAR_DECL);
      return fold_offsetof_1 (t, stop_ref);

    default:
      gcc_unreachable ();
    }

  return size_binop (code, base, off);
}

tree
fold_offsetof (tree expr, tree stop_ref)
{
  /* Convert back from the internal sizetype to size_t.  */
  return convert (size_type_node, fold_offsetof_1 (expr, stop_ref));
}

/* Print an error message for an invalid lvalue.  USE says
   how the lvalue is being used and so selects the error message.  */

void
lvalue_error (enum lvalue_use use)
{
  switch (use)
    {
    case lv_assign:
      error ("lvalue required as left operand of assignment");
      break;
    case lv_increment:
      error ("lvalue required as increment operand");
      break;
    case lv_decrement:
      error ("lvalue required as decrement operand");
      break;
    case lv_addressof:
      error ("lvalue required as unary %<&%> operand");
      break;
    case lv_asm:
      error ("lvalue required in asm statement");
      break;
    default:
      gcc_unreachable ();
    }
}

/* *PTYPE is an incomplete array.  Complete it with a domain based on
   INITIAL_VALUE.  If INITIAL_VALUE is not present, use 1 if DO_DEFAULT
   is true.  Return 0 if successful, 1 if INITIAL_VALUE can't be deciphered,
   2 if INITIAL_VALUE was NULL, and 3 if INITIAL_VALUE was empty.  */

int
complete_array_type (tree *ptype, tree initial_value, bool do_default)
{
  tree maxindex, type, main_type, elt, unqual_elt;
  int failure = 0, quals;
  hashval_t hashcode = 0;

  maxindex = size_zero_node;
  if (initial_value)
    {
      if (TREE_CODE (initial_value) == STRING_CST)
	{
	  int eltsize
	    = int_size_in_bytes (TREE_TYPE (TREE_TYPE (initial_value)));
	  maxindex = size_int (TREE_STRING_LENGTH (initial_value)/eltsize - 1);
	}
      else if (TREE_CODE (initial_value) == CONSTRUCTOR)
	{
	  VEC(constructor_elt,gc) *v = CONSTRUCTOR_ELTS (initial_value);

	  if (VEC_empty (constructor_elt, v))
	    {
	      if (pedantic)
		failure = 3;
	      maxindex = integer_minus_one_node;
	    }
	  else
	    {
	      tree curindex;
	      unsigned HOST_WIDE_INT cnt;
	      constructor_elt *ce;

	      if (VEC_index (constructor_elt, v, 0)->index)
		maxindex = fold_convert (sizetype,
					 VEC_index (constructor_elt,
						    v, 0)->index);
	      curindex = maxindex;

	      for (cnt = 1;
		   VEC_iterate (constructor_elt, v, cnt, ce);
		   cnt++)
		{
		  if (ce->index)
		    curindex = fold_convert (sizetype, ce->index);
		  else
		    curindex = size_binop (PLUS_EXPR, curindex, size_one_node);

		  if (tree_int_cst_lt (maxindex, curindex))
		    maxindex = curindex;
		}
	    }
	}
      else
	{
	  /* Make an error message unless that happened already.  */
	  if (initial_value != error_mark_node)
	    failure = 1;
	}
    }
  else
    {
      failure = 2;
      if (!do_default)
	return failure;
    }

  type = *ptype;
  elt = TREE_TYPE (type);
  quals = TYPE_QUALS (strip_array_types (elt));
  if (quals == 0)
    unqual_elt = elt;
  else
    unqual_elt = c_build_qualified_type (elt, TYPE_UNQUALIFIED);

  /* Using build_distinct_type_copy and modifying things afterward instead
     of using build_array_type to create a new type preserves all of the
     TYPE_LANG_FLAG_? bits that the front end may have set.  */
  main_type = build_distinct_type_copy (TYPE_MAIN_VARIANT (type));
  TREE_TYPE (main_type) = unqual_elt;
  TYPE_DOMAIN (main_type) = build_index_type (maxindex);
  layout_type (main_type);

  /* Make sure we have the canonical MAIN_TYPE. */
  hashcode = iterative_hash_object (TYPE_HASH (unqual_elt), hashcode);
  hashcode = iterative_hash_object (TYPE_HASH (TYPE_DOMAIN (main_type)), 
				    hashcode);
  main_type = type_hash_canon (hashcode, main_type);

  /* Fix the canonical type.  */
  if (TYPE_STRUCTURAL_EQUALITY_P (TREE_TYPE (main_type))
      || TYPE_STRUCTURAL_EQUALITY_P (TYPE_DOMAIN (main_type)))
    SET_TYPE_STRUCTURAL_EQUALITY (main_type);
  else if (TYPE_CANONICAL (TREE_TYPE (main_type)) != TREE_TYPE (main_type)
	   || (TYPE_CANONICAL (TYPE_DOMAIN (main_type))
	       != TYPE_DOMAIN (main_type)))
    TYPE_CANONICAL (main_type) 
      = build_array_type (TYPE_CANONICAL (TREE_TYPE (main_type)),
			  TYPE_CANONICAL (TYPE_DOMAIN (main_type)));
  else
    TYPE_CANONICAL (main_type) = main_type;

  if (quals == 0)
    type = main_type;
  else
    type = c_build_qualified_type (main_type, quals);

  if (COMPLETE_TYPE_P (type)
      && TREE_CODE (TYPE_SIZE_UNIT (type)) == INTEGER_CST
      && TREE_OVERFLOW (TYPE_SIZE_UNIT (type)))
    {
      error ("size of array is too large");
      /* If we proceed with the array type as it is, we'll eventually
	 crash in tree_low_cst().  */
      type = error_mark_node;
    }

  *ptype = type;
  return failure;
}


/* Used to help initialize the builtin-types.def table.  When a type of
   the correct size doesn't exist, use error_mark_node instead of NULL.
   The later results in segfaults even when a decl using the type doesn't
   get invoked.  */

tree
builtin_type_for_size (int size, bool unsignedp)
{
  tree type = lang_hooks.types.type_for_size (size, unsignedp);
  return type ? type : error_mark_node;
}

/* A helper function for resolve_overloaded_builtin in resolving the
   overloaded __sync_ builtins.  Returns a positive power of 2 if the
   first operand of PARAMS is a pointer to a supported data type.
   Returns 0 if an error is encountered.  */

static int
sync_resolve_size (tree function, tree params)
{
  tree type;
  int size;

  if (params == NULL)
    {
      error ("too few arguments to function %qE", function);
      return 0;
    }

  type = TREE_TYPE (TREE_VALUE (params));
  if (TREE_CODE (type) != POINTER_TYPE)
    goto incompatible;

  type = TREE_TYPE (type);
  if (!INTEGRAL_TYPE_P (type) && !POINTER_TYPE_P (type))
    goto incompatible;

  size = tree_low_cst (TYPE_SIZE_UNIT (type), 1);
  if (size == 1 || size == 2 || size == 4 || size == 8 || size == 16)
    return size;

 incompatible:
  error ("incompatible type for argument %d of %qE", 1, function);
  return 0;
}

/* A helper function for resolve_overloaded_builtin.  Adds casts to
   PARAMS to make arguments match up with those of FUNCTION.  Drops
   the variadic arguments at the end.  Returns false if some error
   was encountered; true on success.  */

static bool
sync_resolve_params (tree orig_function, tree function, tree params)
{
  tree arg_types = TYPE_ARG_TYPES (TREE_TYPE (function));
  tree ptype;
  int number;

  /* We've declared the implementation functions to use "volatile void *"
     as the pointer parameter, so we shouldn't get any complaints from the
     call to check_function_arguments what ever type the user used.  */
  arg_types = TREE_CHAIN (arg_types);
  ptype = TREE_TYPE (TREE_TYPE (TREE_VALUE (params)));
  number = 2;

  /* For the rest of the values, we need to cast these to FTYPE, so that we
     don't get warnings for passing pointer types, etc.  */
  while (arg_types != void_list_node)
    {
      tree val;

      params = TREE_CHAIN (params);
      if (params == NULL)
	{
	  error ("too few arguments to function %qE", orig_function);
	  return false;
	}

      /* ??? Ideally for the first conversion we'd use convert_for_assignment
	 so that we get warnings for anything that doesn't match the pointer
	 type.  This isn't portable across the C and C++ front ends atm.  */
      val = TREE_VALUE (params);
      val = convert (ptype, val);
      val = convert (TREE_VALUE (arg_types), val);
      TREE_VALUE (params) = val;

      arg_types = TREE_CHAIN (arg_types);
      number++;
    }

  /* The definition of these primitives is variadic, with the remaining
     being "an optional list of variables protected by the memory barrier".
     No clue what that's supposed to mean, precisely, but we consider all
     call-clobbered variables to be protected so we're safe.  */
  TREE_CHAIN (params) = NULL;

  return true;
}

/* A helper function for resolve_overloaded_builtin.  Adds a cast to
   RESULT to make it match the type of the first pointer argument in
   PARAMS.  */

static tree
sync_resolve_return (tree params, tree result)
{
  tree ptype = TREE_TYPE (TREE_TYPE (TREE_VALUE (params)));
  ptype = TYPE_MAIN_VARIANT (ptype);
  return convert (ptype, result);
}

/* Some builtin functions are placeholders for other expressions.  This
   function should be called immediately after parsing the call expression
   before surrounding code has committed to the type of the expression.

   FUNCTION is the DECL that has been invoked; it is known to be a builtin.
   PARAMS is the argument list for the call.  The return value is non-null
   when expansion is complete, and null if normal processing should
   continue.  */

tree
resolve_overloaded_builtin (tree function, tree params)
{
  enum built_in_function orig_code = DECL_FUNCTION_CODE (function);
  switch (DECL_BUILT_IN_CLASS (function))
    {
    case BUILT_IN_NORMAL:
      break;
    case BUILT_IN_MD:
      if (targetm.resolve_overloaded_builtin)
	return targetm.resolve_overloaded_builtin (function, params);
      else
	return NULL_TREE;
    default:
      return NULL_TREE;
    }

  /* Handle BUILT_IN_NORMAL here.  */
  switch (orig_code)
    {
    case BUILT_IN_FETCH_AND_ADD_N:
    case BUILT_IN_FETCH_AND_SUB_N:
    case BUILT_IN_FETCH_AND_OR_N:
    case BUILT_IN_FETCH_AND_AND_N:
    case BUILT_IN_FETCH_AND_XOR_N:
    case BUILT_IN_FETCH_AND_NAND_N:
    case BUILT_IN_ADD_AND_FETCH_N:
    case BUILT_IN_SUB_AND_FETCH_N:
    case BUILT_IN_OR_AND_FETCH_N:
    case BUILT_IN_AND_AND_FETCH_N:
    case BUILT_IN_XOR_AND_FETCH_N:
    case BUILT_IN_NAND_AND_FETCH_N:
    case BUILT_IN_BOOL_COMPARE_AND_SWAP_N:
    case BUILT_IN_VAL_COMPARE_AND_SWAP_N:
    case BUILT_IN_LOCK_TEST_AND_SET_N:
    case BUILT_IN_LOCK_RELEASE_N:
      {
	int n = sync_resolve_size (function, params);
	tree new_function, result;

	if (n == 0)
	  return error_mark_node;

	new_function = built_in_decls[orig_code + exact_log2 (n) + 1];
	if (!sync_resolve_params (function, new_function, params))
	  return error_mark_node;

	result = build_function_call (new_function, params);
	if (orig_code != BUILT_IN_BOOL_COMPARE_AND_SWAP_N
	    && orig_code != BUILT_IN_LOCK_RELEASE_N)
	  result = sync_resolve_return (params, result);

	return result;
      }

    default:
      return NULL_TREE;
    }
}

/* Ignoring their sign, return true if two scalar types are the same.  */
bool
same_scalar_type_ignoring_signedness (tree t1, tree t2)
{
  enum tree_code c1 = TREE_CODE (t1), c2 = TREE_CODE (t2);

  gcc_assert ((c1 == INTEGER_TYPE || c1 == REAL_TYPE || c1 == FIXED_POINT_TYPE)
	      && (c2 == INTEGER_TYPE || c2 == REAL_TYPE
		  || c2 == FIXED_POINT_TYPE));

  /* Equality works here because c_common_signed_type uses
     TYPE_MAIN_VARIANT.  */
  return c_common_signed_type (t1)
    == c_common_signed_type (t2);
}

/* Check for missing format attributes on function pointers.  LTYPE is
   the new type or left-hand side type.  RTYPE is the old type or
   right-hand side type.  Returns TRUE if LTYPE is missing the desired
   attribute.  */

bool
check_missing_format_attribute (tree ltype, tree rtype)
{
  tree const ttr = TREE_TYPE (rtype), ttl = TREE_TYPE (ltype);
  tree ra;

  for (ra = TYPE_ATTRIBUTES (ttr); ra; ra = TREE_CHAIN (ra))
    if (is_attribute_p ("format", TREE_PURPOSE (ra)))
      break;
  if (ra)
    {
      tree la;
      for (la = TYPE_ATTRIBUTES (ttl); la; la = TREE_CHAIN (la))
	if (is_attribute_p ("format", TREE_PURPOSE (la)))
	  break;
      return !la;
    }
  else
    return false;
}

/* Subscripting with type char is likely to lose on a machine where
   chars are signed.  So warn on any machine, but optionally.  Don't
   warn for unsigned char since that type is safe.  Don't warn for
   signed char because anyone who uses that must have done so
   deliberately. Furthermore, we reduce the false positive load by
   warning only for non-constant value of type char.  */

void
warn_array_subscript_with_type_char (tree index)
{
  if (TYPE_MAIN_VARIANT (TREE_TYPE (index)) == char_type_node
      && TREE_CODE (index) != INTEGER_CST)
    warning (OPT_Wchar_subscripts, "array subscript has type %<char%>");
}

/* Implement -Wparentheses for the unexpected C precedence rules, to
   cover cases like x + y << z which readers are likely to
   misinterpret.  We have seen an expression in which CODE is a binary
   operator used to combine expressions headed by CODE_LEFT and
   CODE_RIGHT.  CODE_LEFT and CODE_RIGHT may be ERROR_MARK, which
   means that that side of the expression was not formed using a
   binary operator, or it was enclosed in parentheses.  */

void
warn_about_parentheses (enum tree_code code, enum tree_code code_left,
			enum tree_code code_right)
{
  if (!warn_parentheses)
    return;

  if (code == LSHIFT_EXPR || code == RSHIFT_EXPR)
    {
      if (code_left == PLUS_EXPR || code_left == MINUS_EXPR
	  || code_right == PLUS_EXPR || code_right == MINUS_EXPR)
	warning (OPT_Wparentheses,
		 "suggest parentheses around + or - inside shift");
    }

  if (code == TRUTH_ORIF_EXPR)
    {
      if (code_left == TRUTH_ANDIF_EXPR
	  || code_right == TRUTH_ANDIF_EXPR)
	warning (OPT_Wparentheses,
		 "suggest parentheses around && within ||");
    }

  if (code == BIT_IOR_EXPR)
    {
      if (code_left == BIT_AND_EXPR || code_left == BIT_XOR_EXPR
	  || code_left == PLUS_EXPR || code_left == MINUS_EXPR
	  || code_right == BIT_AND_EXPR || code_right == BIT_XOR_EXPR
	  || code_right == PLUS_EXPR || code_right == MINUS_EXPR)
	warning (OPT_Wparentheses,
		 "suggest parentheses around arithmetic in operand of |");
      /* Check cases like x|y==z */
      if (TREE_CODE_CLASS (code_left) == tcc_comparison
	  || TREE_CODE_CLASS (code_right) == tcc_comparison)
	warning (OPT_Wparentheses,
		 "suggest parentheses around comparison in operand of |");
    }

  if (code == BIT_XOR_EXPR)
    {
      if (code_left == BIT_AND_EXPR
	  || code_left == PLUS_EXPR || code_left == MINUS_EXPR
	  || code_right == BIT_AND_EXPR
	  || code_right == PLUS_EXPR || code_right == MINUS_EXPR)
	warning (OPT_Wparentheses,
		 "suggest parentheses around arithmetic in operand of ^");
      /* Check cases like x^y==z */
      if (TREE_CODE_CLASS (code_left) == tcc_comparison
	  || TREE_CODE_CLASS (code_right) == tcc_comparison)
	warning (OPT_Wparentheses,
		 "suggest parentheses around comparison in operand of ^");
    }

  if (code == BIT_AND_EXPR)
    {
      if (code_left == PLUS_EXPR || code_left == MINUS_EXPR
	  || code_right == PLUS_EXPR || code_right == MINUS_EXPR)
	warning (OPT_Wparentheses,
		 "suggest parentheses around + or - in operand of &");
      /* Check cases like x&y==z */
      if (TREE_CODE_CLASS (code_left) == tcc_comparison
	  || TREE_CODE_CLASS (code_right) == tcc_comparison)
	warning (OPT_Wparentheses,
		 "suggest parentheses around comparison in operand of &");
    }

  if (code == EQ_EXPR || code == NE_EXPR)
    {
      if (TREE_CODE_CLASS (code_left) == tcc_comparison
          || TREE_CODE_CLASS (code_right) == tcc_comparison)
	warning (OPT_Wparentheses,
		 "suggest parentheses around comparison in operand of %s",
                 code == EQ_EXPR ? "==" : "!=");
    }
  else if (TREE_CODE_CLASS (code) == tcc_comparison)
    {
      if ((TREE_CODE_CLASS (code_left) == tcc_comparison
	   && code_left != NE_EXPR && code_left != EQ_EXPR)
	  || (TREE_CODE_CLASS (code_right) == tcc_comparison
	      && code_right != NE_EXPR && code_right != EQ_EXPR))
	warning (OPT_Wparentheses, "comparisons like X<=Y<=Z do not "
		 "have their mathematical meaning");
    }
}

/* If LABEL (a LABEL_DECL) has not been used, issue a warning.  */

void
warn_for_unused_label (tree label)
{
  if (!TREE_USED (label))
    {
      if (DECL_INITIAL (label))
	warning (OPT_Wunused_label, "label %q+D defined but not used", label);
      else
        warning (OPT_Wunused_label, "label %q+D declared but not defined", label);
    }
}

#ifndef TARGET_HAS_TARGETCM
struct gcc_targetcm targetcm = TARGETCM_INITIALIZER;
#endif

/* Warn for division by zero according to the value of DIVISOR.  */

void
warn_for_div_by_zero (tree divisor)
{
  /* If DIVISOR is zero, and has integral or fixed-point type, issue a warning
     about division by zero.  Do not issue a warning if DIVISOR has a
     floating-point type, since we consider 0.0/0.0 a valid way of
     generating a NaN.  */
  if (skip_evaluation == 0
      && (integer_zerop (divisor) || fixed_zerop (divisor)))
    warning (OPT_Wdiv_by_zero, "division by zero");
}

/* Subroutine of build_binary_op. Give warnings for comparisons
   between signed and unsigned quantities that may fail. Do the
   checking based on the original operand trees ORIG_OP0 and ORIG_OP1,
   so that casts will be considered, but default promotions won't
   be. 

   The arguments of this function map directly to local variables
   of build_binary_op.  */

void 
warn_for_sign_compare (tree orig_op0, tree orig_op1, 
		       tree op0, tree op1, 
		       tree result_type, enum tree_code resultcode)
{
  int op0_signed = !TYPE_UNSIGNED (TREE_TYPE (orig_op0));
  int op1_signed = !TYPE_UNSIGNED (TREE_TYPE (orig_op1));
  int unsignedp0, unsignedp1;
  
  /* In C++, check for comparison of different enum types.  */
  if (c_dialect_cxx()
      && TREE_CODE (TREE_TYPE (orig_op0)) == ENUMERAL_TYPE
      && TREE_CODE (TREE_TYPE (orig_op1)) == ENUMERAL_TYPE
      && TYPE_MAIN_VARIANT (TREE_TYPE (orig_op0))
      != TYPE_MAIN_VARIANT (TREE_TYPE (orig_op1)))
    {
      warning (OPT_Wsign_compare, "comparison between types %qT and %qT",
               TREE_TYPE (orig_op0), TREE_TYPE (orig_op1));
    }

  /* Do not warn if the comparison is being done in a signed type,
     since the signed type will only be chosen if it can represent
     all the values of the unsigned type.  */
  if (!TYPE_UNSIGNED (result_type))
    /* OK */;
  /* Do not warn if both operands are unsigned.  */
  else if (op0_signed == op1_signed)
    /* OK */;
  else
    {
      tree sop, uop;
      bool ovf;
      
      if (op0_signed)
        sop = orig_op0, uop = orig_op1;
      else 
        sop = orig_op1, uop = orig_op0;

      STRIP_TYPE_NOPS (sop); 
      STRIP_TYPE_NOPS (uop);

      /* Do not warn if the signed quantity is an unsuffixed integer
         literal (or some static constant expression involving such
         literals or a conditional expression involving such literals)
         and it is non-negative.  */
      if (tree_expr_nonnegative_warnv_p (sop, &ovf))
        /* OK */;
      /* Do not warn if the comparison is an equality operation, the
         unsigned quantity is an integral constant, and it would fit
         in the result if the result were signed.  */
      else if (TREE_CODE (uop) == INTEGER_CST
               && (resultcode == EQ_EXPR || resultcode == NE_EXPR)
               && int_fits_type_p (uop, c_common_signed_type (result_type)))
        /* OK */;
      /* In C, do not warn if the unsigned quantity is an enumeration
         constant and its maximum value would fit in the result if the
         result were signed.  */
      else if (!c_dialect_cxx() && TREE_CODE (uop) == INTEGER_CST
               && TREE_CODE (TREE_TYPE (uop)) == ENUMERAL_TYPE
               && int_fits_type_p (TYPE_MAX_VALUE (TREE_TYPE (uop)),
                                   c_common_signed_type (result_type)))
        /* OK */;
      else 
        warning (OPT_Wsign_compare, 
                 "comparison between signed and unsigned integer expressions");
    }
  
  /* Warn if two unsigned values are being compared in a size larger
     than their original size, and one (and only one) is the result of
     a `~' operator.  This comparison will always fail.
     
     Also warn if one operand is a constant, and the constant does not
     have all bits set that are set in the ~ operand when it is
     extended.  */

  op0 = get_narrower (op0, &unsignedp0);
  op1 = get_narrower (op1, &unsignedp1);
  
  if ((TREE_CODE (op0) == BIT_NOT_EXPR)
      ^ (TREE_CODE (op1) == BIT_NOT_EXPR))
    {
      if (TREE_CODE (op0) == BIT_NOT_EXPR)
	op0 = get_narrower (TREE_OPERAND (op0, 0), &unsignedp0);
      if (TREE_CODE (op1) == BIT_NOT_EXPR)
	op1 = get_narrower (TREE_OPERAND (op1, 0), &unsignedp1);

      if (host_integerp (op0, 0) || host_integerp (op1, 0))
        {
          tree primop;
          HOST_WIDE_INT constant, mask;
          int unsignedp;
          unsigned int bits;
          
          if (host_integerp (op0, 0))
            {
              primop = op1;
              unsignedp = unsignedp1;
              constant = tree_low_cst (op0, 0);
            }
          else
            {
              primop = op0;
              unsignedp = unsignedp0;
              constant = tree_low_cst (op1, 0);
            }
          
          bits = TYPE_PRECISION (TREE_TYPE (primop));
          if (bits < TYPE_PRECISION (result_type)
              && bits < HOST_BITS_PER_LONG && unsignedp)
            {
              mask = (~ (HOST_WIDE_INT) 0) << bits;
              if ((mask & constant) != mask)
		{
		  if (constant == 0)
		    warning (OPT_Wsign_compare, 
			     "promoted ~unsigned is always non-zero");
		  else
		    warning (OPT_Wsign_compare, 
			     "comparison of promoted ~unsigned with constant");
		}
            }
        }
      else if (unsignedp0 && unsignedp1
               && (TYPE_PRECISION (TREE_TYPE (op0))
                   < TYPE_PRECISION (result_type))
               && (TYPE_PRECISION (TREE_TYPE (op1))
                   < TYPE_PRECISION (result_type)))
        warning (OPT_Wsign_compare, 
                 "comparison of promoted ~unsigned with unsigned");
    }
}

#include "gt-c-common.h"<|MERGE_RESOLUTION|>--- conflicted
+++ resolved
@@ -599,7 +599,8 @@
 static tree handle_sentinel_attribute (tree *, tree, tree, int, bool *);
 static tree handle_type_generic_attribute (tree *, tree, tree, int, bool *);
 static tree handle_alloc_size_attribute (tree *, tree, tree, int, bool *);
-<<<<<<< HEAD
+static tree handle_option_attribute (tree *, tree, tree, int, bool *);
+static tree handle_optimize_attribute (tree *, tree, tree, int, bool *);
 static tree handle_lockable_attribute (tree *, tree, tree, int, bool *);
 static tree handle_guarded_by_attribute (tree *, tree, tree, int, bool *);
 static tree handle_point_to_guarded_by_attribute (tree *, tree, tree, int,
@@ -615,10 +616,6 @@
 static tree handle_lock_returned_attribute (tree *, tree, tree, int, bool *);
 static tree handle_no_thread_safety_analysis_attribute (tree *, tree, tree,
                                                         int, bool *);
-=======
-static tree handle_option_attribute (tree *, tree, tree, int, bool *);
-static tree handle_optimize_attribute (tree *, tree, tree, int, bool *);
->>>>>>> bf09f0e0
 
 static void check_function_nonnull (tree, int, tree *);
 static void check_nonnull_arg (void *, tree, unsigned HOST_WIDE_INT);
@@ -902,7 +899,10 @@
 			      handle_error_attribute },
   { "error",		      1, 1, true,  false, false,
 			      handle_error_attribute },
-<<<<<<< HEAD
+  { "option",                 1, -1, true, false, false,
+			      handle_option_attribute },
+  { "optimize",               1, -1, true, false, false,
+			      handle_optimize_attribute },
   { "lockable",               0, 0, false,  false, false,
 			      handle_lockable_attribute },
   { "scoped_lockable",        0, 0, false,  false, false,
@@ -939,12 +939,6 @@
                               handle_lock_returned_attribute },
   { "no_thread_safety_analysis", 0, 0, true,  false, false,
                               handle_no_thread_safety_analysis_attribute },
-=======
-  { "option",                 1, -1, true, false, false,
-			      handle_option_attribute },
-  { "optimize",               1, -1, true, false, false,
-			      handle_optimize_attribute },
->>>>>>> bf09f0e0
   { NULL,                     0, 0, false, false, false, NULL }
 };
 

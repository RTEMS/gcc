/* Tree-dumping functionality for intermediate representation.
   Copyright (C) 1999, 2000, 2002, 2003, 2004, 2005, 2006, 2007, 2008, 2009,
   2010, 2011, 2012 Free Software Foundation, Inc.
   Written by Mark Mitchell <mark@codesourcery.com>

This file is part of GCC.

GCC is free software; you can redistribute it and/or modify it under
the terms of the GNU General Public License as published by the Free
Software Foundation; either version 3, or (at your option) any later
version.

GCC is distributed in the hope that it will be useful, but WITHOUT ANY
WARRANTY; without even the implied warranty of MERCHANTABILITY or
FITNESS FOR A PARTICULAR PURPOSE.  See the GNU General Public License
for more details.

You should have received a copy of the GNU General Public License
along with GCC; see the file COPYING3.  If not see
<http://www.gnu.org/licenses/>.  */

#include "config.h"
#include "system.h"
#include "coretypes.h"
#include "tm.h"
#include "tree.h"
#include "splay-tree.h"
#include "filenames.h"
#include "tree-dump.h"
#include "langhooks.h"
#include "tree-iterator.h"

static unsigned int queue (dump_info_p, const_tree, int);
static void dump_index (dump_info_p, unsigned int);
static void dequeue_and_dump (dump_info_p);
static void dump_new_line (dump_info_p);
static void dump_maybe_newline (dump_info_p);

/* Add T to the end of the queue of nodes to dump.  Returns the index
   assigned to T.  */

static unsigned int
queue (dump_info_p di, const_tree t, int flags)
{
  dump_queue_p dq;
  dump_node_info_p dni;
  unsigned int index;

  /* Assign the next available index to T.  */
  index = ++di->index;

  /* Obtain a new queue node.  */
  if (di->free_list)
    {
      dq = di->free_list;
      di->free_list = dq->next;
    }
  else
    dq = XNEW (struct dump_queue);

  /* Create a new entry in the splay-tree.  */
  dni = XNEW (struct dump_node_info);
  dni->index = index;
  dni->binfo_p = ((flags & DUMP_BINFO) != 0);
  dq->node = splay_tree_insert (di->nodes, (splay_tree_key) t,
				(splay_tree_value) dni);

  /* Add it to the end of the queue.  */
  dq->next = 0;
  if (!di->queue_end)
    di->queue = dq;
  else
    di->queue_end->next = dq;
  di->queue_end = dq;

  /* Return the index.  */
  return index;
}

static void
dump_index (dump_info_p di, unsigned int index)
{
  fprintf (di->stream, "@%-6u ", index);
  di->column += 8;
}

/* If T has not already been output, queue it for subsequent output.
   FIELD is a string to print before printing the index.  Then, the
   index of T is printed.  */

void
queue_and_dump_index (dump_info_p di, const char *field, const_tree t, int flags)
{
  unsigned int index;
  splay_tree_node n;

  /* If there's no node, just return.  This makes for fewer checks in
     our callers.  */
  if (!t)
    return;

  /* See if we've already queued or dumped this node.  */
  n = splay_tree_lookup (di->nodes, (splay_tree_key) t);
  if (n)
    index = ((dump_node_info_p) n->value)->index;
  else
    /* If we haven't, add it to the queue.  */
    index = queue (di, t, flags);

  /* Print the index of the node.  */
  dump_maybe_newline (di);
  fprintf (di->stream, "%-4s: ", field);
  di->column += 6;
  dump_index (di, index);
}

/* Dump the type of T.  */

void
queue_and_dump_type (dump_info_p di, const_tree t)
{
  queue_and_dump_index (di, "type", TREE_TYPE (t), DUMP_NONE);
}

/* Dump column control */
#define SOL_COLUMN 25		/* Start of line column.  */
#define EOL_COLUMN 55		/* End of line column.  */
#define COLUMN_ALIGNMENT 15	/* Alignment.  */

/* Insert a new line in the dump output, and indent to an appropriate
   place to start printing more fields.  */

static void
dump_new_line (dump_info_p di)
{
  fprintf (di->stream, "\n%*s", SOL_COLUMN, "");
  di->column = SOL_COLUMN;
}

/* If necessary, insert a new line.  */

static void
dump_maybe_newline (dump_info_p di)
{
  int extra;

  /* See if we need a new line.  */
  if (di->column > EOL_COLUMN)
    dump_new_line (di);
  /* See if we need any padding.  */
  else if ((extra = (di->column - SOL_COLUMN) % COLUMN_ALIGNMENT) != 0)
    {
      fprintf (di->stream, "%*s", COLUMN_ALIGNMENT - extra, "");
      di->column += COLUMN_ALIGNMENT - extra;
    }
}

/* Dump FUNCTION_DECL FN as tree dump PHASE.  */

void
dump_function (int phase, tree fn)
{
  FILE *stream;
  int flags;

  stream = dump_begin (phase, &flags);
  if (stream)
    {
      dump_function_to_file (fn, stream, flags);
      dump_end (phase, stream);
    }
}

/* Dump pointer PTR using FIELD to identify it.  */

void
dump_pointer (dump_info_p di, const char *field, void *ptr)
{
  dump_maybe_newline (di);
  fprintf (di->stream, "%-4s: %-8lx ", field, (unsigned long) ptr);
  di->column += 15;
}

/* Dump integer I using FIELD to identify it.  */

void
dump_int (dump_info_p di, const char *field, int i)
{
  dump_maybe_newline (di);
  fprintf (di->stream, "%-4s: %-7d ", field, i);
  di->column += 14;
}

/* Dump the floating point value R, using FIELD to identify it.  */

static void
dump_real (dump_info_p di, const char *field, const REAL_VALUE_TYPE *r)
{
  char buf[32];
  real_to_decimal (buf, r, sizeof (buf), 0, true);
  dump_maybe_newline (di);
  fprintf (di->stream, "%-4s: %s ", field, buf);
  di->column += strlen (buf) + 7;
}

/* Dump the fixed-point value F, using FIELD to identify it.  */

static void
dump_fixed (dump_info_p di, const char *field, const FIXED_VALUE_TYPE *f)
{
  char buf[32];
  fixed_to_decimal (buf, f, sizeof (buf));
  dump_maybe_newline (di);
  fprintf (di->stream, "%-4s: %s ", field, buf);
  di->column += strlen (buf) + 7;
}


/* Dump the string S.  */

void
dump_string (dump_info_p di, const char *string)
{
  dump_maybe_newline (di);
  fprintf (di->stream, "%-13s ", string);
  if (strlen (string) > 13)
    di->column += strlen (string) + 1;
  else
    di->column += 14;
}

/* Dump the string field S.  */

void
dump_string_field (dump_info_p di, const char *field, const char *string)
{
  dump_maybe_newline (di);
  fprintf (di->stream, "%-4s: %-7s ", field, string);
  if (strlen (string) > 7)
    di->column += 6 + strlen (string) + 1;
  else
    di->column += 14;
}

/* Dump the next node in the queue.  */

static void
dequeue_and_dump (dump_info_p di)
{
  dump_queue_p dq;
  splay_tree_node stn;
  dump_node_info_p dni;
  tree t;
  unsigned int index;
  enum tree_code code;
  enum tree_code_class code_class;
  const char* code_name;

  /* Get the next node from the queue.  */
  dq = di->queue;
  stn = dq->node;
  t = (tree) stn->key;
  dni = (dump_node_info_p) stn->value;
  index = dni->index;

  /* Remove the node from the queue, and put it on the free list.  */
  di->queue = dq->next;
  if (!di->queue)
    di->queue_end = 0;
  dq->next = di->free_list;
  di->free_list = dq;

  /* Print the node index.  */
  dump_index (di, index);
  /* And the type of node this is.  */
  if (dni->binfo_p)
    code_name = "binfo";
  else
    code_name = tree_code_name[(int) TREE_CODE (t)];
  fprintf (di->stream, "%-16s ", code_name);
  di->column = 25;

  /* Figure out what kind of node this is.  */
  code = TREE_CODE (t);
  code_class = TREE_CODE_CLASS (code);

  /* Although BINFOs are TREE_VECs, we dump them specially so as to be
     more informative.  */
  if (dni->binfo_p)
    {
      unsigned ix;
      tree base;
      VEC(tree,gc) *accesses = BINFO_BASE_ACCESSES (t);

      dump_child ("type", BINFO_TYPE (t));

      if (BINFO_VIRTUAL_P (t))
	dump_string_field (di, "spec", "virt");

      dump_int (di, "bases", BINFO_N_BASE_BINFOS (t));
      for (ix = 0; BINFO_BASE_ITERATE (t, ix, base); ix++)
	{
	  tree access = (accesses ? VEC_index (tree, accesses, ix)
			 : access_public_node);
	  const char *string = NULL;

	  if (access == access_public_node)
	    string = "pub";
	  else if (access == access_protected_node)
	    string = "prot";
	  else if (access == access_private_node)
	    string = "priv";
	  else
	    gcc_unreachable ();

	  dump_string_field (di, "accs", string);
	  queue_and_dump_index (di, "binf", base, DUMP_BINFO);
	}

      goto done;
    }

  /* We can knock off a bunch of expression nodes in exactly the same
     way.  */
  if (IS_EXPR_CODE_CLASS (code_class))
    {
      /* If we're dumping children, dump them now.  */
      queue_and_dump_type (di, t);

      switch (code_class)
	{
	case tcc_unary:
	  dump_child ("op 0", TREE_OPERAND (t, 0));
	  break;

	case tcc_binary:
	case tcc_comparison:
	  dump_child ("op 0", TREE_OPERAND (t, 0));
	  dump_child ("op 1", TREE_OPERAND (t, 1));
	  break;

	case tcc_expression:
	case tcc_reference:
	case tcc_statement:
	case tcc_vl_exp:
	  /* These nodes are handled explicitly below.  */
	  break;

	default:
	  gcc_unreachable ();
	}
    }
  else if (DECL_P (t))
    {
      expanded_location xloc;
      /* All declarations have names.  */
      if (DECL_NAME (t))
	dump_child ("name", DECL_NAME (t));
      if (DECL_ASSEMBLER_NAME_SET_P (t)
	  && DECL_ASSEMBLER_NAME (t) != DECL_NAME (t))
	dump_child ("mngl", DECL_ASSEMBLER_NAME (t));
      if (DECL_ABSTRACT_ORIGIN (t))
        dump_child ("orig", DECL_ABSTRACT_ORIGIN (t));
      /* And types.  */
      queue_and_dump_type (di, t);
      dump_child ("scpe", DECL_CONTEXT (t));
      /* And a source position.  */
      xloc = expand_location (DECL_SOURCE_LOCATION (t));
      if (xloc.file)
	{
	  const char *filename = lbasename (xloc.file);

	  dump_maybe_newline (di);
	  fprintf (di->stream, "srcp: %s:%-6d ", filename,
		   xloc.line);
	  di->column += 6 + strlen (filename) + 8;
	}
      /* And any declaration can be compiler-generated.  */
      if (CODE_CONTAINS_STRUCT (TREE_CODE (t), TS_DECL_COMMON)
	  && DECL_ARTIFICIAL (t))
	dump_string_field (di, "note", "artificial");
      if (DECL_CHAIN (t) && !dump_flag (di, TDF_SLIM, NULL))
	dump_child ("chain", DECL_CHAIN (t));
    }
  else if (code_class == tcc_type)
    {
      /* All types have qualifiers.  */
      int quals = lang_hooks.tree_dump.type_quals (t);

      if (quals != TYPE_UNQUALIFIED)
	{
	  fprintf (di->stream, "qual: %c%c%c     ",
		   (quals & TYPE_QUAL_CONST) ? 'c' : ' ',
		   (quals & TYPE_QUAL_VOLATILE) ? 'v' : ' ',
		   (quals & TYPE_QUAL_RESTRICT) ? 'r' : ' ');
	  di->column += 14;
	}

      /* All types have associated declarations.  */
      dump_child ("name", TYPE_NAME (t));

      /* All types have a main variant.  */
      if (TYPE_MAIN_VARIANT (t) != t)
	dump_child ("unql", TYPE_MAIN_VARIANT (t));

      /* And sizes.  */
      dump_child ("size", TYPE_SIZE (t));

      /* All types have alignments.  */
      dump_int (di, "algn", TYPE_ALIGN (t));
    }
  else if (code_class == tcc_constant)
    /* All constants can have types.  */
    queue_and_dump_type (di, t);

  /* Give the language-specific code a chance to print something.  If
     it's completely taken care of things, don't bother printing
     anything more ourselves.  */
  if (lang_hooks.tree_dump.dump_tree (di, t))
    goto done;

  /* Now handle the various kinds of nodes.  */
  switch (code)
    {
      int i;

    case IDENTIFIER_NODE:
      dump_string_field (di, "strg", IDENTIFIER_POINTER (t));
      dump_int (di, "lngt", IDENTIFIER_LENGTH (t));
      break;

    case TREE_LIST:
      dump_child ("purp", TREE_PURPOSE (t));
      dump_child ("valu", TREE_VALUE (t));
      dump_child ("chan", TREE_CHAIN (t));
      break;

    case STATEMENT_LIST:
      {
	tree_stmt_iterator it;
	for (i = 0, it = tsi_start (t); !tsi_end_p (it); tsi_next (&it), i++)
	  {
	    char buffer[32];
	    sprintf (buffer, "%u", i);
	    dump_child (buffer, tsi_stmt (it));
	  }
      }
      break;

    case TREE_VEC:
      dump_int (di, "lngt", TREE_VEC_LENGTH (t));
      for (i = 0; i < TREE_VEC_LENGTH (t); ++i)
	{
	  char buffer[32];
	  sprintf (buffer, "%u", i);
	  dump_child (buffer, TREE_VEC_ELT (t, i));
	}
      break;

    case INTEGER_TYPE:
    case ENUMERAL_TYPE:
      dump_int (di, "prec", TYPE_PRECISION (t));
      dump_string_field (di, "sign", TYPE_UNSIGNED (t) ? "unsigned": "signed");
      dump_child ("min", TYPE_MIN_VALUE (t));
      dump_child ("max", TYPE_MAX_VALUE (t));

      if (code == ENUMERAL_TYPE)
	dump_child ("csts", TYPE_VALUES (t));
      break;

    case REAL_TYPE:
      dump_int (di, "prec", TYPE_PRECISION (t));
      break;

    case FIXED_POINT_TYPE:
      dump_int (di, "prec", TYPE_PRECISION (t));
      dump_string_field (di, "sign", TYPE_UNSIGNED (t) ? "unsigned": "signed");
      dump_string_field (di, "saturating",
			 TYPE_SATURATING (t) ? "saturating": "non-saturating");
      break;

    case POINTER_TYPE:
      dump_child ("ptd", TREE_TYPE (t));
      break;

    case REFERENCE_TYPE:
      dump_child ("refd", TREE_TYPE (t));
      break;

    case METHOD_TYPE:
      dump_child ("clas", TYPE_METHOD_BASETYPE (t));
      /* Fall through.  */

    case FUNCTION_TYPE:
      dump_child ("retn", TREE_TYPE (t));
      dump_child ("prms", TYPE_ARG_TYPES (t));
      break;

    case ARRAY_TYPE:
      dump_child ("elts", TREE_TYPE (t));
      dump_child ("domn", TYPE_DOMAIN (t));
      break;

    case RECORD_TYPE:
    case UNION_TYPE:
      if (TREE_CODE (t) == RECORD_TYPE)
	dump_string_field (di, "tag", "struct");
      else
	dump_string_field (di, "tag", "union");

      dump_child ("flds", TYPE_FIELDS (t));
      dump_child ("fncs", TYPE_METHODS (t));
      queue_and_dump_index (di, "binf", TYPE_BINFO (t),
			    DUMP_BINFO);
      break;

    case CONST_DECL:
      dump_child ("cnst", DECL_INITIAL (t));
      break;

    case DEBUG_EXPR_DECL:
      dump_int (di, "-uid", DEBUG_TEMP_UID (t));
      /* Fall through.  */

    case VAR_DECL:
    case PARM_DECL:
    case FIELD_DECL:
    case RESULT_DECL:
      if (TREE_CODE (t) == PARM_DECL)
	dump_child ("argt", DECL_ARG_TYPE (t));
      else
	dump_child ("init", DECL_INITIAL (t));
      dump_child ("size", DECL_SIZE (t));
      dump_int (di, "algn", DECL_ALIGN (t));

      if (TREE_CODE (t) == FIELD_DECL)
	{
	  if (DECL_FIELD_OFFSET (t))
	    dump_child ("bpos", bit_position (t));
	}
      else if (TREE_CODE (t) == VAR_DECL
	       || TREE_CODE (t) == PARM_DECL)
	{
	  dump_int (di, "used", TREE_USED (t));
	  if (DECL_REGISTER (t))
	    dump_string_field (di, "spec", "register");
	}
      break;

    case FUNCTION_DECL:
      dump_child ("args", DECL_ARGUMENTS (t));
      if (DECL_EXTERNAL (t))
	dump_string_field (di, "body", "undefined");
      if (TREE_PUBLIC (t))
	dump_string_field (di, "link", "extern");
      else
	dump_string_field (di, "link", "static");
      if (DECL_SAVED_TREE (t) && !dump_flag (di, TDF_SLIM, t))
	dump_child ("body", DECL_SAVED_TREE (t));
      break;

    case INTEGER_CST:
      if (TREE_INT_CST_HIGH (t))
	dump_int (di, "high", TREE_INT_CST_HIGH (t));
      dump_int (di, "low", TREE_INT_CST_LOW (t));
      break;

    case STRING_CST:
      fprintf (di->stream, "strg: %-7s ", TREE_STRING_POINTER (t));
      dump_int (di, "lngt", TREE_STRING_LENGTH (t));
      break;

    case REAL_CST:
      dump_real (di, "valu", TREE_REAL_CST_PTR (t));
      break;

    case FIXED_CST:
      dump_fixed (di, "valu", TREE_FIXED_CST_PTR (t));
      break;

    case TRUTH_NOT_EXPR:
    case ADDR_EXPR:
    case INDIRECT_REF:
    case CLEANUP_POINT_EXPR:
    case SAVE_EXPR:
    case REALPART_EXPR:
    case IMAGPART_EXPR:
      /* These nodes are unary, but do not have code class `1'.  */
      dump_child ("op 0", TREE_OPERAND (t, 0));
      break;

    case TRUTH_ANDIF_EXPR:
    case TRUTH_ORIF_EXPR:
    case INIT_EXPR:
    case MODIFY_EXPR:
    case COMPOUND_EXPR:
    case PREDECREMENT_EXPR:
    case PREINCREMENT_EXPR:
    case POSTDECREMENT_EXPR:
    case POSTINCREMENT_EXPR:
      /* These nodes are binary, but do not have code class `2'.  */
      dump_child ("op 0", TREE_OPERAND (t, 0));
      dump_child ("op 1", TREE_OPERAND (t, 1));
      break;

    case COMPONENT_REF:
    case BIT_FIELD_REF:
      dump_child ("op 0", TREE_OPERAND (t, 0));
      dump_child ("op 1", TREE_OPERAND (t, 1));
      dump_child ("op 2", TREE_OPERAND (t, 2));
      break;

    case ARRAY_REF:
    case ARRAY_RANGE_REF:
      dump_child ("op 0", TREE_OPERAND (t, 0));
      dump_child ("op 1", TREE_OPERAND (t, 1));
      dump_child ("op 2", TREE_OPERAND (t, 2));
      dump_child ("op 3", TREE_OPERAND (t, 3));
      break;

    case COND_EXPR:
      dump_child ("op 0", TREE_OPERAND (t, 0));
      dump_child ("op 1", TREE_OPERAND (t, 1));
      dump_child ("op 2", TREE_OPERAND (t, 2));
      break;

    case TRY_FINALLY_EXPR:
      dump_child ("op 0", TREE_OPERAND (t, 0));
      dump_child ("op 1", TREE_OPERAND (t, 1));
      break;

    case CALL_EXPR:
      {
	int i = 0;
	tree arg;
	call_expr_arg_iterator iter;
	dump_child ("fn", CALL_EXPR_FN (t));
	FOR_EACH_CALL_EXPR_ARG (arg, iter, t)
	  {
	    char buffer[32];
	    sprintf (buffer, "%u", i);
	    dump_child (buffer, arg);
	    i++;
	  }
      }
      break;

    case CONSTRUCTOR:
      {
	unsigned HOST_WIDE_INT cnt;
	tree index, value;
	dump_int (di, "lngt", VEC_length (constructor_elt,
					  CONSTRUCTOR_ELTS (t)));
	FOR_EACH_CONSTRUCTOR_ELT (CONSTRUCTOR_ELTS (t), cnt, index, value)
	  {
	    dump_child ("idx", index);
	    dump_child ("val", value);
	  }
      }
      break;

    case BIND_EXPR:
      dump_child ("vars", TREE_OPERAND (t, 0));
      dump_child ("body", TREE_OPERAND (t, 1));
      break;

    case LOOP_EXPR:
      dump_child ("body", TREE_OPERAND (t, 0));
      break;

    case EXIT_EXPR:
      dump_child ("cond", TREE_OPERAND (t, 0));
      break;

    case RETURN_EXPR:
      dump_child ("expr", TREE_OPERAND (t, 0));
      break;

    case TARGET_EXPR:
      dump_child ("decl", TREE_OPERAND (t, 0));
      dump_child ("init", TREE_OPERAND (t, 1));
      dump_child ("clnp", TREE_OPERAND (t, 2));
      /* There really are two possible places the initializer can be.
	 After RTL expansion, the second operand is moved to the
	 position of the fourth operand, and the second operand
	 becomes NULL.  */
      dump_child ("init", TREE_OPERAND (t, 3));
      break;

    case CASE_LABEL_EXPR:
      dump_child ("name", CASE_LABEL (t));
      if (CASE_LOW (t))
	{
	  dump_child ("low ", CASE_LOW (t));
	  if (CASE_HIGH (t))
	    dump_child ("high", CASE_HIGH (t));
	}
      break;
    case LABEL_EXPR:
      dump_child ("name", TREE_OPERAND (t,0));
      break;
    case GOTO_EXPR:
      dump_child ("labl", TREE_OPERAND (t, 0));
      break;
    case SWITCH_EXPR:
      dump_child ("cond", TREE_OPERAND (t, 0));
      dump_child ("body", TREE_OPERAND (t, 1));
      if (TREE_OPERAND (t, 2))
        {
      	  dump_child ("labl", TREE_OPERAND (t,2));
        }
      break;
    case OMP_CLAUSE:
      {
	int i;
	fprintf (di->stream, "%s\n", omp_clause_code_name[OMP_CLAUSE_CODE (t)]);
	for (i = 0; i < omp_clause_num_ops[OMP_CLAUSE_CODE (t)]; i++)
	  dump_child ("op: ", OMP_CLAUSE_OPERAND (t, i));
      }
      break;
    default:
      /* There are no additional fields to print.  */
      break;
    }

 done:
  if (dump_flag (di, TDF_ADDRESS, NULL))
    dump_pointer (di, "addr", (void *)t);

  /* Terminate the line.  */
  fprintf (di->stream, "\n");
}

/* Return nonzero if FLAG has been specified for the dump, and NODE
   is not the root node of the dump.  */

int dump_flag (dump_info_p di, int flag, const_tree node)
{
  return (di->flags & flag) && (node != di->node);
}

/* Dump T, and all its children, on STREAM.  */

void
dump_node (const_tree t, int flags, FILE *stream)
{
  struct dump_info di;
  dump_queue_p dq;
  dump_queue_p next_dq;

  /* Initialize the dump-information structure.  */
  di.stream = stream;
  di.index = 0;
  di.column = 0;
  di.queue = 0;
  di.queue_end = 0;
  di.free_list = 0;
  di.flags = flags;
  di.node = t;
  di.nodes = splay_tree_new (splay_tree_compare_pointers, 0,
			     (splay_tree_delete_value_fn) &free);

  /* Queue up the first node.  */
  queue (&di, t, DUMP_NONE);

  /* Until the queue is empty, keep dumping nodes.  */
  while (di.queue)
    dequeue_and_dump (&di);

  /* Now, clean up.  */
  for (dq = di.free_list; dq; dq = next_dq)
    {
      next_dq = dq->next;
      free (dq);
    }
  splay_tree_delete (di.nodes);
<<<<<<< HEAD
}


/* Table of tree dump switches. This must be consistent with the
   tree_dump_index enumeration in tree-pass.h.  */
static struct dump_file_info dump_files[TDI_end] =
{
  {NULL, NULL, NULL, 0, 0, 0},
  {".cgraph", "ipa-cgraph", NULL, TDF_IPA, 0,  0},
  {".tu", "translation-unit", NULL, TDF_TREE, 0, 1},
  {".class", "class-hierarchy", NULL, TDF_TREE, 0, 2},
  {".original", "tree-original", NULL, TDF_TREE, 0, 3},
  {".gimple", "tree-gimple", NULL, TDF_TREE, 0, 4},
  {".nested", "tree-nested", NULL, TDF_TREE, 0, 5},
  {".vcg", "tree-vcg", NULL, TDF_TREE, 0, 6},
  {".ads", "ada-spec", NULL, 0, 0, 7},
#define FIRST_AUTO_NUMBERED_DUMP 8

  {NULL, "tree-all", NULL, TDF_TREE, 0, 0},
  {NULL, "rtl-all", NULL, TDF_RTL, 0, 0},
  {NULL, "ipa-all", NULL, TDF_IPA, 0, 0},
};

/* Dynamically registered tree dump files and switches.  */
static struct dump_file_info *extra_dump_files;
static size_t extra_dump_files_in_use;
static size_t extra_dump_files_alloced;

/* Define a name->number mapping for a dump flag value.  */
struct dump_option_value_info
{
  const char *const name;	/* the name of the value */
  const int value;		/* the value of the name */
};

/* Table of dump options. This must be consistent with the TDF_* flags
   in tree.h */
static const struct dump_option_value_info dump_options[] =
{
  {"address", TDF_ADDRESS},
  {"asmname", TDF_ASMNAME},
  {"slim", TDF_SLIM},
  {"raw", TDF_RAW},
  {"graph", TDF_GRAPH},
  {"details", TDF_DETAILS},
  {"cselib", TDF_CSELIB},
  {"stats", TDF_STATS},
  {"blocks", TDF_BLOCKS},
  {"vops", TDF_VOPS},
  {"lineno", TDF_LINENO},
  {"uid", TDF_UID},
  {"stmtaddr", TDF_STMTADDR},
  {"memsyms", TDF_MEMSYMS},
  {"verbose", TDF_VERBOSE},
  {"eh", TDF_EH},
  {"alias", TDF_ALIAS},
  {"nouid", TDF_NOUID},
  {"enumerate_locals", TDF_ENUMERATE_LOCALS},
  {"scev", TDF_SCEV},
  {"all", ~(TDF_RAW | TDF_SLIM | TDF_LINENO | TDF_TREE | TDF_RTL | TDF_IPA
	    | TDF_STMTADDR | TDF_GRAPH | TDF_DIAGNOSTIC | TDF_VERBOSE
	    | TDF_RHS_ONLY | TDF_NOUID | TDF_ENUMERATE_LOCALS | TDF_SCEV)},
  {NULL, 0}
};

unsigned int
dump_register (const char *suffix, const char *swtch, const char *glob,
	       int flags)
{
  static int next_dump = FIRST_AUTO_NUMBERED_DUMP;
  int num = next_dump++;

  size_t count = extra_dump_files_in_use++;

  if (count >= extra_dump_files_alloced)
    {
      if (extra_dump_files_alloced == 0)
	extra_dump_files_alloced = 32;
      else
	extra_dump_files_alloced *= 2;
      extra_dump_files = XRESIZEVEC (struct dump_file_info,
				     extra_dump_files,
				     extra_dump_files_alloced);
    }

  memset (&extra_dump_files[count], 0, sizeof (struct dump_file_info));
  extra_dump_files[count].suffix = suffix;
  extra_dump_files[count].swtch = swtch;
  extra_dump_files[count].glob = glob;
  extra_dump_files[count].flags = flags;
  extra_dump_files[count].num = num;

  return count + TDI_end;
}


/* Return the dump_file_info for the given phase.  */

struct dump_file_info *
get_dump_file_info (int phase)
{
  if (phase < TDI_end)
    return &dump_files[phase];
  else if ((size_t) (phase - TDI_end) >= extra_dump_files_in_use)
    return NULL;
  else
    return extra_dump_files + (phase - TDI_end);
}


/* Return the name of the dump file for the given phase.
   If the dump is not enabled, returns NULL.  */

char *
get_dump_file_name (int phase)
{
  char dump_id[10];
  char uniqid_buf[16];
  static long uniqid;
  struct dump_file_info *dfi;

  if (phase == TDI_none)
    return NULL;

  dfi = get_dump_file_info (phase);
  if (dfi->state == 0)
    return NULL;

  if (dfi->num < 0)
    dump_id[0] = '\0';
  else
    {
      char suffix;
      if (dfi->flags & TDF_TREE)
	suffix = 't';
      else if (dfi->flags & TDF_IPA)
	suffix = 'i';
      else
	suffix = 'r';

      if (snprintf (dump_id, sizeof (dump_id), ".%03d%c", dfi->num, suffix) < 0)
	dump_id[0] = '\0';
    }

  memset (uniqid_buf, 0, sizeof(uniqid_buf));
  uniqid++;
  snprintf (uniqid_buf, sizeof(uniqid_buf)-1, ".%%%04ld", uniqid);

  return concat (dump_base_name, uniqid_buf, dump_id, dfi->suffix, NULL);
}

/* Begin a tree dump for PHASE. Stores any user supplied flag in
   *FLAG_PTR and returns a stream to write to. If the dump is not
   enabled, returns NULL.
   Multiple calls will reopen and append to the dump file.  */

FILE *
dump_begin (int phase, int *flag_ptr)
{
  char *name;
  struct dump_file_info *dfi;
  FILE *stream;

  if (phase == TDI_none || !dump_enabled_p (phase))
    return NULL;

  name = get_dump_file_name (phase);
  dfi = get_dump_file_info (phase);
  stream = fopen (name, dfi->state < 0 ? "w" : "a");
  if (!stream)
    error ("could not open dump file %qs: %m", name);
  else
    dfi->state = 1;
  free (name);

  if (flag_ptr)
    *flag_ptr = dfi->flags;

  return stream;
}

/* Returns nonzero if tree dump PHASE is enabled.  If PHASE is
   TDI_tree_all, return nonzero if any dump is enabled.  */

int
dump_enabled_p (int phase)
{
  if (phase == TDI_tree_all)
    {
      size_t i;
      for (i = TDI_none + 1; i < (size_t) TDI_end; i++)
	if (dump_files[i].state)
	  return 1;
      for (i = 0; i < extra_dump_files_in_use; i++)
	if (extra_dump_files[i].state)
	  return 1;
      return 0;
    }
  else
    {
      struct dump_file_info *dfi = get_dump_file_info (phase);
      return dfi->state;
    }
}

/* Returns nonzero if tree dump PHASE has been initialized.  */

int
dump_initialized_p (int phase)
{
  struct dump_file_info *dfi = get_dump_file_info (phase);
  return dfi->state > 0;
}

/* Returns the switch name of PHASE.  */

const char *
dump_flag_name (int phase)
{
  struct dump_file_info *dfi = get_dump_file_info (phase);
  return dfi->swtch;
}

/* Finish a tree dump for PHASE. STREAM is the stream created by
   dump_begin.  */

void
dump_end (int phase ATTRIBUTE_UNUSED, FILE *stream)
{
  fclose (stream);
}

/* Enable all tree dumps.  Return number of enabled tree dumps.  */

static int
dump_enable_all (int flags)
{
  int ir_dump_type = (flags & (TDF_TREE | TDF_RTL | TDF_IPA));
  int n = 0;
  size_t i;

  for (i = TDI_none + 1; i < (size_t) TDI_end; i++)
    if ((dump_files[i].flags & ir_dump_type))
      {
        dump_files[i].state = -1;
        dump_files[i].flags |= flags;
        n++;
      }

  for (i = 0; i < extra_dump_files_in_use; i++)
    if ((extra_dump_files[i].flags & ir_dump_type))
      {
        extra_dump_files[i].state = -1;
        extra_dump_files[i].flags |= flags;
	n++;
      }

  return n;
}

/* Parse ARG as a dump switch. Return nonzero if it is, and store the
   relevant details in the dump_files array.  */

static int
dump_switch_p_1 (const char *arg, struct dump_file_info *dfi, bool doglob)
{
  const char *option_value;
  const char *ptr;
  int flags;

  if (doglob && !dfi->glob)
    return 0;

  option_value = skip_leading_substring (arg, doglob ? dfi->glob : dfi->swtch);
  if (!option_value)
    return 0;

  if (*option_value && *option_value != '-')
    return 0;

  ptr = option_value;
  flags = 0;

  while (*ptr)
    {
      const struct dump_option_value_info *option_ptr;
      const char *end_ptr;
      unsigned length;

      while (*ptr == '-')
	ptr++;
      end_ptr = strchr (ptr, '-');
      if (!end_ptr)
	end_ptr = ptr + strlen (ptr);
      length = end_ptr - ptr;

      for (option_ptr = dump_options; option_ptr->name; option_ptr++)
	if (strlen (option_ptr->name) == length
	    && !memcmp (option_ptr->name, ptr, length))
	  {
	    flags |= option_ptr->value;
	    goto found;
	  }
      warning (0, "ignoring unknown option %q.*s in %<-fdump-%s%>",
	       length, ptr, dfi->swtch);
    found:;
      ptr = end_ptr;
    }

  dfi->state = -1;
  dfi->flags |= flags;

  /* Process -fdump-tree-all and -fdump-rtl-all, by enabling all the
     known dumps.  */
  if (dfi->suffix == NULL)
    dump_enable_all (dfi->flags);

  return 1;
}

int
dump_switch_p (const char *arg)
{
  size_t i;
  int any = 0;

  for (i = TDI_none + 1; i != TDI_end; i++)
    any |= dump_switch_p_1 (arg, &dump_files[i], false);

  /* Don't glob if we got a hit already */
  if (!any)
    for (i = TDI_none + 1; i != TDI_end; i++)
      any |= dump_switch_p_1 (arg, &dump_files[i], true);

  for (i = 0; i < extra_dump_files_in_use; i++)
    any |= dump_switch_p_1 (arg, &extra_dump_files[i], false);

  if (!any)
    for (i = 0; i < extra_dump_files_in_use; i++)
      any |= dump_switch_p_1 (arg, &extra_dump_files[i], true);


  return any;
}

/* Dump FUNCTION_DECL FN as tree dump PHASE.  */

void
dump_function (int phase, tree fn)
{
  FILE *stream;
  int flags;

  stream = dump_begin (phase, &flags);
  if (stream)
    {
      dump_function_to_file (fn, stream, flags);
      dump_end (phase, stream);
    }
}

bool
enable_rtl_dump_file (void)
{
  return dump_enable_all (TDF_RTL | TDF_DETAILS | TDF_BLOCKS) > 0;
=======
>>>>>>> 59a2dfe8
}<|MERGE_RESOLUTION|>--- conflicted
+++ resolved
@@ -774,373 +774,4 @@
       free (dq);
     }
   splay_tree_delete (di.nodes);
-<<<<<<< HEAD
-}
--
-
-/* Table of tree dump switches. This must be consistent with the
-   tree_dump_index enumeration in tree-pass.h.  */
-static struct dump_file_info dump_files[TDI_end] =
-{
-  {NULL, NULL, NULL, 0, 0, 0},
-  {".cgraph", "ipa-cgraph", NULL, TDF_IPA, 0,  0},
-  {".tu", "translation-unit", NULL, TDF_TREE, 0, 1},
-  {".class", "class-hierarchy", NULL, TDF_TREE, 0, 2},
-  {".original", "tree-original", NULL, TDF_TREE, 0, 3},
-  {".gimple", "tree-gimple", NULL, TDF_TREE, 0, 4},
-  {".nested", "tree-nested", NULL, TDF_TREE, 0, 5},
-  {".vcg", "tree-vcg", NULL, TDF_TREE, 0, 6},
-  {".ads", "ada-spec", NULL, 0, 0, 7},
-#define FIRST_AUTO_NUMBERED_DUMP 8
-
-  {NULL, "tree-all", NULL, TDF_TREE, 0, 0},
-  {NULL, "rtl-all", NULL, TDF_RTL, 0, 0},
-  {NULL, "ipa-all", NULL, TDF_IPA, 0, 0},
-};
-
-/* Dynamically registered tree dump files and switches.  */
-static struct dump_file_info *extra_dump_files;
-static size_t extra_dump_files_in_use;
-static size_t extra_dump_files_alloced;
-
-/* Define a name->number mapping for a dump flag value.  */
-struct dump_option_value_info
-{
-  const char *const name;	/* the name of the value */
-  const int value;		/* the value of the name */
-};
-
-/* Table of dump options. This must be consistent with the TDF_* flags
-   in tree.h */
-static const struct dump_option_value_info dump_options[] =
-{
-  {"address", TDF_ADDRESS},
-  {"asmname", TDF_ASMNAME},
-  {"slim", TDF_SLIM},
-  {"raw", TDF_RAW},
-  {"graph", TDF_GRAPH},
-  {"details", TDF_DETAILS},
-  {"cselib", TDF_CSELIB},
-  {"stats", TDF_STATS},
-  {"blocks", TDF_BLOCKS},
-  {"vops", TDF_VOPS},
-  {"lineno", TDF_LINENO},
-  {"uid", TDF_UID},
-  {"stmtaddr", TDF_STMTADDR},
-  {"memsyms", TDF_MEMSYMS},
-  {"verbose", TDF_VERBOSE},
-  {"eh", TDF_EH},
-  {"alias", TDF_ALIAS},
-  {"nouid", TDF_NOUID},
-  {"enumerate_locals", TDF_ENUMERATE_LOCALS},
-  {"scev", TDF_SCEV},
-  {"all", ~(TDF_RAW | TDF_SLIM | TDF_LINENO | TDF_TREE | TDF_RTL | TDF_IPA
-	    | TDF_STMTADDR | TDF_GRAPH | TDF_DIAGNOSTIC | TDF_VERBOSE
-	    | TDF_RHS_ONLY | TDF_NOUID | TDF_ENUMERATE_LOCALS | TDF_SCEV)},
-  {NULL, 0}
-};
-
-unsigned int
-dump_register (const char *suffix, const char *swtch, const char *glob,
-	       int flags)
-{
-  static int next_dump = FIRST_AUTO_NUMBERED_DUMP;
-  int num = next_dump++;
-
-  size_t count = extra_dump_files_in_use++;
-
-  if (count >= extra_dump_files_alloced)
-    {
-      if (extra_dump_files_alloced == 0)
-	extra_dump_files_alloced = 32;
-      else
-	extra_dump_files_alloced *= 2;
-      extra_dump_files = XRESIZEVEC (struct dump_file_info,
-				     extra_dump_files,
-				     extra_dump_files_alloced);
-    }
-
-  memset (&extra_dump_files[count], 0, sizeof (struct dump_file_info));
-  extra_dump_files[count].suffix = suffix;
-  extra_dump_files[count].swtch = swtch;
-  extra_dump_files[count].glob = glob;
-  extra_dump_files[count].flags = flags;
-  extra_dump_files[count].num = num;
-
-  return count + TDI_end;
-}
-
-
-/* Return the dump_file_info for the given phase.  */
-
-struct dump_file_info *
-get_dump_file_info (int phase)
-{
-  if (phase < TDI_end)
-    return &dump_files[phase];
-  else if ((size_t) (phase - TDI_end) >= extra_dump_files_in_use)
-    return NULL;
-  else
-    return extra_dump_files + (phase - TDI_end);
-}
-
-
-/* Return the name of the dump file for the given phase.
-   If the dump is not enabled, returns NULL.  */
-
-char *
-get_dump_file_name (int phase)
-{
-  char dump_id[10];
-  char uniqid_buf[16];
-  static long uniqid;
-  struct dump_file_info *dfi;
-
-  if (phase == TDI_none)
-    return NULL;
-
-  dfi = get_dump_file_info (phase);
-  if (dfi->state == 0)
-    return NULL;
-
-  if (dfi->num < 0)
-    dump_id[0] = '\0';
-  else
-    {
-      char suffix;
-      if (dfi->flags & TDF_TREE)
-	suffix = 't';
-      else if (dfi->flags & TDF_IPA)
-	suffix = 'i';
-      else
-	suffix = 'r';
-
-      if (snprintf (dump_id, sizeof (dump_id), ".%03d%c", dfi->num, suffix) < 0)
-	dump_id[0] = '\0';
-    }
-
-  memset (uniqid_buf, 0, sizeof(uniqid_buf));
-  uniqid++;
-  snprintf (uniqid_buf, sizeof(uniqid_buf)-1, ".%%%04ld", uniqid);
-
-  return concat (dump_base_name, uniqid_buf, dump_id, dfi->suffix, NULL);
-}
-
-/* Begin a tree dump for PHASE. Stores any user supplied flag in
-   *FLAG_PTR and returns a stream to write to. If the dump is not
-   enabled, returns NULL.
-   Multiple calls will reopen and append to the dump file.  */
-
-FILE *
-dump_begin (int phase, int *flag_ptr)
-{
-  char *name;
-  struct dump_file_info *dfi;
-  FILE *stream;
-
-  if (phase == TDI_none || !dump_enabled_p (phase))
-    return NULL;
-
-  name = get_dump_file_name (phase);
-  dfi = get_dump_file_info (phase);
-  stream = fopen (name, dfi->state < 0 ? "w" : "a");
-  if (!stream)
-    error ("could not open dump file %qs: %m", name);
-  else
-    dfi->state = 1;
-  free (name);
-
-  if (flag_ptr)
-    *flag_ptr = dfi->flags;
-
-  return stream;
-}
-
-/* Returns nonzero if tree dump PHASE is enabled.  If PHASE is
-   TDI_tree_all, return nonzero if any dump is enabled.  */
-
-int
-dump_enabled_p (int phase)
-{
-  if (phase == TDI_tree_all)
-    {
-      size_t i;
-      for (i = TDI_none + 1; i < (size_t) TDI_end; i++)
-	if (dump_files[i].state)
-	  return 1;
-      for (i = 0; i < extra_dump_files_in_use; i++)
-	if (extra_dump_files[i].state)
-	  return 1;
-      return 0;
-    }
-  else
-    {
-      struct dump_file_info *dfi = get_dump_file_info (phase);
-      return dfi->state;
-    }
-}
-
-/* Returns nonzero if tree dump PHASE has been initialized.  */
-
-int
-dump_initialized_p (int phase)
-{
-  struct dump_file_info *dfi = get_dump_file_info (phase);
-  return dfi->state > 0;
-}
-
-/* Returns the switch name of PHASE.  */
-
-const char *
-dump_flag_name (int phase)
-{
-  struct dump_file_info *dfi = get_dump_file_info (phase);
-  return dfi->swtch;
-}
-
-/* Finish a tree dump for PHASE. STREAM is the stream created by
-   dump_begin.  */
-
-void
-dump_end (int phase ATTRIBUTE_UNUSED, FILE *stream)
-{
-  fclose (stream);
-}
-
-/* Enable all tree dumps.  Return number of enabled tree dumps.  */
-
-static int
-dump_enable_all (int flags)
-{
-  int ir_dump_type = (flags & (TDF_TREE | TDF_RTL | TDF_IPA));
-  int n = 0;
-  size_t i;
-
-  for (i = TDI_none + 1; i < (size_t) TDI_end; i++)
-    if ((dump_files[i].flags & ir_dump_type))
-      {
-        dump_files[i].state = -1;
-        dump_files[i].flags |= flags;
-        n++;
-      }
-
-  for (i = 0; i < extra_dump_files_in_use; i++)
-    if ((extra_dump_files[i].flags & ir_dump_type))
-      {
-        extra_dump_files[i].state = -1;
-        extra_dump_files[i].flags |= flags;
-	n++;
-      }
-
-  return n;
-}
-
-/* Parse ARG as a dump switch. Return nonzero if it is, and store the
-   relevant details in the dump_files array.  */
-
-static int
-dump_switch_p_1 (const char *arg, struct dump_file_info *dfi, bool doglob)
-{
-  const char *option_value;
-  const char *ptr;
-  int flags;
-
-  if (doglob && !dfi->glob)
-    return 0;
-
-  option_value = skip_leading_substring (arg, doglob ? dfi->glob : dfi->swtch);
-  if (!option_value)
-    return 0;
-
-  if (*option_value && *option_value != '-')
-    return 0;
-
-  ptr = option_value;
-  flags = 0;
-
-  while (*ptr)
-    {
-      const struct dump_option_value_info *option_ptr;
-      const char *end_ptr;
-      unsigned length;
-
-      while (*ptr == '-')
-	ptr++;
-      end_ptr = strchr (ptr, '-');
-      if (!end_ptr)
-	end_ptr = ptr + strlen (ptr);
-      length = end_ptr - ptr;
-
-      for (option_ptr = dump_options; option_ptr->name; option_ptr++)
-	if (strlen (option_ptr->name) == length
-	    && !memcmp (option_ptr->name, ptr, length))
-	  {
-	    flags |= option_ptr->value;
-	    goto found;
-	  }
-      warning (0, "ignoring unknown option %q.*s in %<-fdump-%s%>",
-	       length, ptr, dfi->swtch);
-    found:;
-      ptr = end_ptr;
-    }
-
-  dfi->state = -1;
-  dfi->flags |= flags;
-
-  /* Process -fdump-tree-all and -fdump-rtl-all, by enabling all the
-     known dumps.  */
-  if (dfi->suffix == NULL)
-    dump_enable_all (dfi->flags);
-
-  return 1;
-}
-
-int
-dump_switch_p (const char *arg)
-{
-  size_t i;
-  int any = 0;
-
-  for (i = TDI_none + 1; i != TDI_end; i++)
-    any |= dump_switch_p_1 (arg, &dump_files[i], false);
-
-  /* Don't glob if we got a hit already */
-  if (!any)
-    for (i = TDI_none + 1; i != TDI_end; i++)
-      any |= dump_switch_p_1 (arg, &dump_files[i], true);
-
-  for (i = 0; i < extra_dump_files_in_use; i++)
-    any |= dump_switch_p_1 (arg, &extra_dump_files[i], false);
-
-  if (!any)
-    for (i = 0; i < extra_dump_files_in_use; i++)
-      any |= dump_switch_p_1 (arg, &extra_dump_files[i], true);
-
-
-  return any;
-}
-
-/* Dump FUNCTION_DECL FN as tree dump PHASE.  */
-
-void
-dump_function (int phase, tree fn)
-{
-  FILE *stream;
-  int flags;
-
-  stream = dump_begin (phase, &flags);
-  if (stream)
-    {
-      dump_function_to_file (fn, stream, flags);
-      dump_end (phase, stream);
-    }
-}
-
-bool
-enable_rtl_dump_file (void)
-{
-  return dump_enable_all (TDF_RTL | TDF_DETAILS | TDF_BLOCKS) > 0;
-=======
->>>>>>> 59a2dfe8
 }
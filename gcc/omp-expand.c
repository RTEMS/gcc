/* Expansion pass for OMP directives.  Outlines regions of certain OMP
   directives to separate functions, converts others into explicit calls to the
   runtime library (libgomp) and so forth

Copyright (C) 2005-2018 Free Software Foundation, Inc.

This file is part of GCC.

GCC is free software; you can redistribute it and/or modify it under
the terms of the GNU General Public License as published by the Free
Software Foundation; either version 3, or (at your option) any later
version.

GCC is distributed in the hope that it will be useful, but WITHOUT ANY
WARRANTY; without even the implied warranty of MERCHANTABILITY or
FITNESS FOR A PARTICULAR PURPOSE.  See the GNU General Public License
for more details.

You should have received a copy of the GNU General Public License
along with GCC; see the file COPYING3.  If not see
<http://www.gnu.org/licenses/>.  */

#include "config.h"
#include "system.h"
#include "coretypes.h"
#include "memmodel.h"
#include "backend.h"
#include "target.h"
#include "rtl.h"
#include "tree.h"
#include "gimple.h"
#include "cfghooks.h"
#include "tree-pass.h"
#include "ssa.h"
#include "optabs.h"
#include "cgraph.h"
#include "pretty-print.h"
#include "diagnostic-core.h"
#include "fold-const.h"
#include "stor-layout.h"
#include "cfganal.h"
#include "internal-fn.h"
#include "gimplify.h"
#include "gimple-iterator.h"
#include "gimplify-me.h"
#include "gimple-walk.h"
#include "tree-cfg.h"
#include "tree-into-ssa.h"
#include "tree-ssa.h"
#include "splay-tree.h"
#include "cfgloop.h"
#include "omp-general.h"
#include "omp-offload.h"
#include "tree-cfgcleanup.h"
#include "symbol-summary.h"
#include "gomp-constants.h"
#include "gimple-pretty-print.h"
#include "hsa-common.h"
#include "debug.h"
#include "stringpool.h"
#include "attribs.h"

/* OMP region information.  Every parallel and workshare
   directive is enclosed between two markers, the OMP_* directive
   and a corresponding GIMPLE_OMP_RETURN statement.  */

struct omp_region
{
  /* The enclosing region.  */
  struct omp_region *outer;

  /* First child region.  */
  struct omp_region *inner;

  /* Next peer region.  */
  struct omp_region *next;

  /* Block containing the omp directive as its last stmt.  */
  basic_block entry;

  /* Block containing the GIMPLE_OMP_RETURN as its last stmt.  */
  basic_block exit;

  /* Block containing the GIMPLE_OMP_CONTINUE as its last stmt.  */
  basic_block cont;

  /* If this is a combined parallel+workshare region, this is a list
     of additional arguments needed by the combined parallel+workshare
     library call.  */
  vec<tree, va_gc> *ws_args;

  /* The code for the omp directive of this region.  */
  enum gimple_code type;

  /* Schedule kind, only used for GIMPLE_OMP_FOR type regions.  */
  enum omp_clause_schedule_kind sched_kind;

  /* Schedule modifiers.  */
  unsigned char sched_modifiers;

  /* True if this is a combined parallel+workshare region.  */
  bool is_combined_parallel;

  /* The ordered stmt if type is GIMPLE_OMP_ORDERED and it has
     a depend clause.  */
  gomp_ordered *ord_stmt;
};

static struct omp_region *root_omp_region;
static bool omp_any_child_fn_dumped;

static void expand_omp_build_assign (gimple_stmt_iterator *, tree, tree,
				     bool = false);
static gphi *find_phi_with_arg_on_edge (tree, edge);
static void expand_omp (struct omp_region *region);

/* Return true if REGION is a combined parallel+workshare region.  */

static inline bool
is_combined_parallel (struct omp_region *region)
{
  return region->is_combined_parallel;
}

/* Given two blocks PAR_ENTRY_BB and WS_ENTRY_BB such that WS_ENTRY_BB
   is the immediate dominator of PAR_ENTRY_BB, return true if there
   are no data dependencies that would prevent expanding the parallel
   directive at PAR_ENTRY_BB as a combined parallel+workshare region.

   When expanding a combined parallel+workshare region, the call to
   the child function may need additional arguments in the case of
   GIMPLE_OMP_FOR regions.  In some cases, these arguments are
   computed out of variables passed in from the parent to the child
   via 'struct .omp_data_s'.  For instance:

	#pragma omp parallel for schedule (guided, i * 4)
	for (j ...)

   Is lowered into:

	# BLOCK 2 (PAR_ENTRY_BB)
	.omp_data_o.i = i;
	#pragma omp parallel [child fn: bar.omp_fn.0 ( ..., D.1598)

	# BLOCK 3 (WS_ENTRY_BB)
	.omp_data_i = &.omp_data_o;
	D.1667 = .omp_data_i->i;
	D.1598 = D.1667 * 4;
	#pragma omp for schedule (guided, D.1598)

   When we outline the parallel region, the call to the child function
   'bar.omp_fn.0' will need the value D.1598 in its argument list, but
   that value is computed *after* the call site.  So, in principle we
   cannot do the transformation.

   To see whether the code in WS_ENTRY_BB blocks the combined
   parallel+workshare call, we collect all the variables used in the
   GIMPLE_OMP_FOR header check whether they appear on the LHS of any
   statement in WS_ENTRY_BB.  If so, then we cannot emit the combined
   call.

   FIXME.  If we had the SSA form built at this point, we could merely
   hoist the code in block 3 into block 2 and be done with it.  But at
   this point we don't have dataflow information and though we could
   hack something up here, it is really not worth the aggravation.  */

static bool
workshare_safe_to_combine_p (basic_block ws_entry_bb)
{
  struct omp_for_data fd;
  gimple *ws_stmt = last_stmt (ws_entry_bb);

  if (gimple_code (ws_stmt) == GIMPLE_OMP_SECTIONS)
    return true;

  gcc_assert (gimple_code (ws_stmt) == GIMPLE_OMP_FOR);

  omp_extract_for_data (as_a <gomp_for *> (ws_stmt), &fd, NULL);

  if (fd.collapse > 1 && TREE_CODE (fd.loop.n2) != INTEGER_CST)
    return false;
  if (fd.iter_type != long_integer_type_node)
    return false;

  /* FIXME.  We give up too easily here.  If any of these arguments
     are not constants, they will likely involve variables that have
     been mapped into fields of .omp_data_s for sharing with the child
     function.  With appropriate data flow, it would be possible to
     see through this.  */
  if (!is_gimple_min_invariant (fd.loop.n1)
      || !is_gimple_min_invariant (fd.loop.n2)
      || !is_gimple_min_invariant (fd.loop.step)
      || (fd.chunk_size && !is_gimple_min_invariant (fd.chunk_size)))
    return false;

  return true;
}

/* Adjust CHUNK_SIZE from SCHEDULE clause, depending on simd modifier
   presence (SIMD_SCHEDULE).  */

static tree
omp_adjust_chunk_size (tree chunk_size, bool simd_schedule)
{
  if (!simd_schedule)
    return chunk_size;

  poly_uint64 vf = omp_max_vf ();
<<<<<<< HEAD
  if (must_eq (vf, 1U))
=======
  if (known_eq (vf, 1U))
>>>>>>> 70783a86
    return chunk_size;

  tree type = TREE_TYPE (chunk_size);
  chunk_size = fold_build2 (PLUS_EXPR, type, chunk_size,
			    build_int_cst (type, vf - 1));
  return fold_build2 (BIT_AND_EXPR, type, chunk_size,
		      build_int_cst (type, -vf));
}

/* Collect additional arguments needed to emit a combined
   parallel+workshare call.  WS_STMT is the workshare directive being
   expanded.  */

static vec<tree, va_gc> *
get_ws_args_for (gimple *par_stmt, gimple *ws_stmt)
{
  tree t;
  location_t loc = gimple_location (ws_stmt);
  vec<tree, va_gc> *ws_args;

  if (gomp_for *for_stmt = dyn_cast <gomp_for *> (ws_stmt))
    {
      struct omp_for_data fd;
      tree n1, n2;

      omp_extract_for_data (for_stmt, &fd, NULL);
      n1 = fd.loop.n1;
      n2 = fd.loop.n2;

      if (gimple_omp_for_combined_into_p (for_stmt))
	{
	  tree innerc
	    = omp_find_clause (gimple_omp_parallel_clauses (par_stmt),
			       OMP_CLAUSE__LOOPTEMP_);
	  gcc_assert (innerc);
	  n1 = OMP_CLAUSE_DECL (innerc);
	  innerc = omp_find_clause (OMP_CLAUSE_CHAIN (innerc),
				    OMP_CLAUSE__LOOPTEMP_);
	  gcc_assert (innerc);
	  n2 = OMP_CLAUSE_DECL (innerc);
	}

      vec_alloc (ws_args, 3 + (fd.chunk_size != 0));

      t = fold_convert_loc (loc, long_integer_type_node, n1);
      ws_args->quick_push (t);

      t = fold_convert_loc (loc, long_integer_type_node, n2);
      ws_args->quick_push (t);

      t = fold_convert_loc (loc, long_integer_type_node, fd.loop.step);
      ws_args->quick_push (t);

      if (fd.chunk_size)
	{
	  t = fold_convert_loc (loc, long_integer_type_node, fd.chunk_size);
	  t = omp_adjust_chunk_size (t, fd.simd_schedule);
	  ws_args->quick_push (t);
	}

      return ws_args;
    }
  else if (gimple_code (ws_stmt) == GIMPLE_OMP_SECTIONS)
    {
      /* Number of sections is equal to the number of edges from the
	 GIMPLE_OMP_SECTIONS_SWITCH statement, except for the one to
	 the exit of the sections region.  */
      basic_block bb = single_succ (gimple_bb (ws_stmt));
      t = build_int_cst (unsigned_type_node, EDGE_COUNT (bb->succs) - 1);
      vec_alloc (ws_args, 1);
      ws_args->quick_push (t);
      return ws_args;
    }

  gcc_unreachable ();
}

/* Discover whether REGION is a combined parallel+workshare region.  */

static void
determine_parallel_type (struct omp_region *region)
{
  basic_block par_entry_bb, par_exit_bb;
  basic_block ws_entry_bb, ws_exit_bb;

  if (region == NULL || region->inner == NULL
      || region->exit == NULL || region->inner->exit == NULL
      || region->inner->cont == NULL)
    return;

  /* We only support parallel+for and parallel+sections.  */
  if (region->type != GIMPLE_OMP_PARALLEL
      || (region->inner->type != GIMPLE_OMP_FOR
	  && region->inner->type != GIMPLE_OMP_SECTIONS))
    return;

  /* Check for perfect nesting PAR_ENTRY_BB -> WS_ENTRY_BB and
     WS_EXIT_BB -> PAR_EXIT_BB.  */
  par_entry_bb = region->entry;
  par_exit_bb = region->exit;
  ws_entry_bb = region->inner->entry;
  ws_exit_bb = region->inner->exit;

  if (single_succ (par_entry_bb) == ws_entry_bb
      && single_succ (ws_exit_bb) == par_exit_bb
      && workshare_safe_to_combine_p (ws_entry_bb)
      && (gimple_omp_parallel_combined_p (last_stmt (par_entry_bb))
	  || (last_and_only_stmt (ws_entry_bb)
	      && last_and_only_stmt (par_exit_bb))))
    {
      gimple *par_stmt = last_stmt (par_entry_bb);
      gimple *ws_stmt = last_stmt (ws_entry_bb);

      if (region->inner->type == GIMPLE_OMP_FOR)
	{
	  /* If this is a combined parallel loop, we need to determine
	     whether or not to use the combined library calls.  There
	     are two cases where we do not apply the transformation:
	     static loops and any kind of ordered loop.  In the first
	     case, we already open code the loop so there is no need
	     to do anything else.  In the latter case, the combined
	     parallel loop call would still need extra synchronization
	     to implement ordered semantics, so there would not be any
	     gain in using the combined call.  */
	  tree clauses = gimple_omp_for_clauses (ws_stmt);
	  tree c = omp_find_clause (clauses, OMP_CLAUSE_SCHEDULE);
	  if (c == NULL
	      || ((OMP_CLAUSE_SCHEDULE_KIND (c) & OMP_CLAUSE_SCHEDULE_MASK)
		  == OMP_CLAUSE_SCHEDULE_STATIC)
	      || omp_find_clause (clauses, OMP_CLAUSE_ORDERED))
	    {
	      region->is_combined_parallel = false;
	      region->inner->is_combined_parallel = false;
	      return;
	    }
	}

      region->is_combined_parallel = true;
      region->inner->is_combined_parallel = true;
      region->ws_args = get_ws_args_for (par_stmt, ws_stmt);
    }
}

/* Debugging dumps for parallel regions.  */
void dump_omp_region (FILE *, struct omp_region *, int);
void debug_omp_region (struct omp_region *);
void debug_all_omp_regions (void);

/* Dump the parallel region tree rooted at REGION.  */

void
dump_omp_region (FILE *file, struct omp_region *region, int indent)
{
  fprintf (file, "%*sbb %d: %s\n", indent, "", region->entry->index,
	   gimple_code_name[region->type]);

  if (region->inner)
    dump_omp_region (file, region->inner, indent + 4);

  if (region->cont)
    {
      fprintf (file, "%*sbb %d: GIMPLE_OMP_CONTINUE\n", indent, "",
	       region->cont->index);
    }

  if (region->exit)
    fprintf (file, "%*sbb %d: GIMPLE_OMP_RETURN\n", indent, "",
	     region->exit->index);
  else
    fprintf (file, "%*s[no exit marker]\n", indent, "");

  if (region->next)
    dump_omp_region (file, region->next, indent);
}

DEBUG_FUNCTION void
debug_omp_region (struct omp_region *region)
{
  dump_omp_region (stderr, region, 0);
}

DEBUG_FUNCTION void
debug_all_omp_regions (void)
{
  dump_omp_region (stderr, root_omp_region, 0);
}

/* Create a new parallel region starting at STMT inside region PARENT.  */

static struct omp_region *
new_omp_region (basic_block bb, enum gimple_code type,
		struct omp_region *parent)
{
  struct omp_region *region = XCNEW (struct omp_region);

  region->outer = parent;
  region->entry = bb;
  region->type = type;

  if (parent)
    {
      /* This is a nested region.  Add it to the list of inner
	 regions in PARENT.  */
      region->next = parent->inner;
      parent->inner = region;
    }
  else
    {
      /* This is a toplevel region.  Add it to the list of toplevel
	 regions in ROOT_OMP_REGION.  */
      region->next = root_omp_region;
      root_omp_region = region;
    }

  return region;
}

/* Release the memory associated with the region tree rooted at REGION.  */

static void
free_omp_region_1 (struct omp_region *region)
{
  struct omp_region *i, *n;

  for (i = region->inner; i ; i = n)
    {
      n = i->next;
      free_omp_region_1 (i);
    }

  free (region);
}

/* Release the memory for the entire omp region tree.  */

void
omp_free_regions (void)
{
  struct omp_region *r, *n;
  for (r = root_omp_region; r ; r = n)
    {
      n = r->next;
      free_omp_region_1 (r);
    }
  root_omp_region = NULL;
}

/* A convenience function to build an empty GIMPLE_COND with just the
   condition.  */

static gcond *
gimple_build_cond_empty (tree cond)
{
  enum tree_code pred_code;
  tree lhs, rhs;

  gimple_cond_get_ops_from_tree (cond, &pred_code, &lhs, &rhs);
  return gimple_build_cond (pred_code, lhs, rhs, NULL_TREE, NULL_TREE);
}

/* Return true if a parallel REGION is within a declare target function or
   within a target region and is not a part of a gridified target.  */

static bool
parallel_needs_hsa_kernel_p (struct omp_region *region)
{
  bool indirect = false;
  for (region = region->outer; region; region = region->outer)
    {
      if (region->type == GIMPLE_OMP_PARALLEL)
	indirect = true;
      else if (region->type == GIMPLE_OMP_TARGET)
	{
	  gomp_target *tgt_stmt
	    = as_a <gomp_target *> (last_stmt (region->entry));

	  if (omp_find_clause (gimple_omp_target_clauses (tgt_stmt),
			       OMP_CLAUSE__GRIDDIM_))
	    return indirect;
	  else
	    return true;
	}
    }

  if (lookup_attribute ("omp declare target",
			DECL_ATTRIBUTES (current_function_decl)))
    return true;

  return false;
}

/* Change DECL_CONTEXT of CHILD_FNDECL to that of the parent function.
   Add CHILD_FNDECL to decl chain of the supercontext of the block
   ENTRY_BLOCK - this is the block which originally contained the
   code from which CHILD_FNDECL was created.
   
   Together, these actions ensure that the debug info for the outlined
   function will be emitted with the correct lexical scope.  */

static void
adjust_context_and_scope (tree entry_block, tree child_fndecl)
{
  if (entry_block != NULL_TREE && TREE_CODE (entry_block) == BLOCK)
    {
      tree b = BLOCK_SUPERCONTEXT (entry_block);

      if (TREE_CODE (b) == BLOCK)
        {
	  tree parent_fndecl;

	  /* Follow supercontext chain until the parent fndecl
	     is found.  */
	  for (parent_fndecl = BLOCK_SUPERCONTEXT (b);
	       TREE_CODE (parent_fndecl) == BLOCK;
	       parent_fndecl = BLOCK_SUPERCONTEXT (parent_fndecl))
	    ;

	  gcc_assert (TREE_CODE (parent_fndecl) == FUNCTION_DECL);

	  DECL_CONTEXT (child_fndecl) = parent_fndecl;

	  DECL_CHAIN (child_fndecl) = BLOCK_VARS (b);
	  BLOCK_VARS (b) = child_fndecl;
	}
    }
}

/* Build the function calls to GOMP_parallel_start etc to actually
   generate the parallel operation.  REGION is the parallel region
   being expanded.  BB is the block where to insert the code.  WS_ARGS
   will be set if this is a call to a combined parallel+workshare
   construct, it contains the list of additional arguments needed by
   the workshare construct.  */

static void
expand_parallel_call (struct omp_region *region, basic_block bb,
		      gomp_parallel *entry_stmt,
		      vec<tree, va_gc> *ws_args)
{
  tree t, t1, t2, val, cond, c, clauses, flags;
  gimple_stmt_iterator gsi;
  gimple *stmt;
  enum built_in_function start_ix;
  int start_ix2;
  location_t clause_loc;
  vec<tree, va_gc> *args;

  clauses = gimple_omp_parallel_clauses (entry_stmt);

  /* Determine what flavor of GOMP_parallel we will be
     emitting.  */
  start_ix = BUILT_IN_GOMP_PARALLEL;
  if (is_combined_parallel (region))
    {
      switch (region->inner->type)
	{
	case GIMPLE_OMP_FOR:
	  gcc_assert (region->inner->sched_kind != OMP_CLAUSE_SCHEDULE_AUTO);
	  switch (region->inner->sched_kind)
	    {
	    case OMP_CLAUSE_SCHEDULE_RUNTIME:
	      start_ix2 = 3;
	      break;
	    case OMP_CLAUSE_SCHEDULE_DYNAMIC:
	    case OMP_CLAUSE_SCHEDULE_GUIDED:
	      if (region->inner->sched_modifiers
		  & OMP_CLAUSE_SCHEDULE_NONMONOTONIC)
		{
		  start_ix2 = 3 + region->inner->sched_kind;
		  break;
		}
	      /* FALLTHRU */
	    default:
	      start_ix2 = region->inner->sched_kind;
	      break;
	    }
	  start_ix2 += (int) BUILT_IN_GOMP_PARALLEL_LOOP_STATIC;
	  start_ix = (enum built_in_function) start_ix2;
	  break;
	case GIMPLE_OMP_SECTIONS:
	  start_ix = BUILT_IN_GOMP_PARALLEL_SECTIONS;
	  break;
	default:
	  gcc_unreachable ();
	}
    }

  /* By default, the value of NUM_THREADS is zero (selected at run time)
     and there is no conditional.  */
  cond = NULL_TREE;
  val = build_int_cst (unsigned_type_node, 0);
  flags = build_int_cst (unsigned_type_node, 0);

  c = omp_find_clause (clauses, OMP_CLAUSE_IF);
  if (c)
    cond = OMP_CLAUSE_IF_EXPR (c);

  c = omp_find_clause (clauses, OMP_CLAUSE_NUM_THREADS);
  if (c)
    {
      val = OMP_CLAUSE_NUM_THREADS_EXPR (c);
      clause_loc = OMP_CLAUSE_LOCATION (c);
    }
  else
    clause_loc = gimple_location (entry_stmt);

  c = omp_find_clause (clauses, OMP_CLAUSE_PROC_BIND);
  if (c)
    flags = build_int_cst (unsigned_type_node, OMP_CLAUSE_PROC_BIND_KIND (c));

  /* Ensure 'val' is of the correct type.  */
  val = fold_convert_loc (clause_loc, unsigned_type_node, val);

  /* If we found the clause 'if (cond)', build either
     (cond != 0) or (cond ? val : 1u).  */
  if (cond)
    {
      cond = gimple_boolify (cond);

      if (integer_zerop (val))
	val = fold_build2_loc (clause_loc,
			   EQ_EXPR, unsigned_type_node, cond,
			   build_int_cst (TREE_TYPE (cond), 0));
      else
	{
	  basic_block cond_bb, then_bb, else_bb;
	  edge e, e_then, e_else;
	  tree tmp_then, tmp_else, tmp_join, tmp_var;

	  tmp_var = create_tmp_var (TREE_TYPE (val));
	  if (gimple_in_ssa_p (cfun))
	    {
	      tmp_then = make_ssa_name (tmp_var);
	      tmp_else = make_ssa_name (tmp_var);
	      tmp_join = make_ssa_name (tmp_var);
	    }
	  else
	    {
	      tmp_then = tmp_var;
	      tmp_else = tmp_var;
	      tmp_join = tmp_var;
	    }

	  e = split_block_after_labels (bb);
	  cond_bb = e->src;
	  bb = e->dest;
	  remove_edge (e);

	  then_bb = create_empty_bb (cond_bb);
	  else_bb = create_empty_bb (then_bb);
	  set_immediate_dominator (CDI_DOMINATORS, then_bb, cond_bb);
	  set_immediate_dominator (CDI_DOMINATORS, else_bb, cond_bb);

	  stmt = gimple_build_cond_empty (cond);
	  gsi = gsi_start_bb (cond_bb);
	  gsi_insert_after (&gsi, stmt, GSI_CONTINUE_LINKING);

	  gsi = gsi_start_bb (then_bb);
	  expand_omp_build_assign (&gsi, tmp_then, val, true);

	  gsi = gsi_start_bb (else_bb);
	  expand_omp_build_assign (&gsi, tmp_else,
				   build_int_cst (unsigned_type_node, 1),
				   true);

	  make_edge (cond_bb, then_bb, EDGE_TRUE_VALUE);
	  make_edge (cond_bb, else_bb, EDGE_FALSE_VALUE);
	  add_bb_to_loop (then_bb, cond_bb->loop_father);
	  add_bb_to_loop (else_bb, cond_bb->loop_father);
	  e_then = make_edge (then_bb, bb, EDGE_FALLTHRU);
	  e_else = make_edge (else_bb, bb, EDGE_FALLTHRU);

	  if (gimple_in_ssa_p (cfun))
	    {
	      gphi *phi = create_phi_node (tmp_join, bb);
	      add_phi_arg (phi, tmp_then, e_then, UNKNOWN_LOCATION);
	      add_phi_arg (phi, tmp_else, e_else, UNKNOWN_LOCATION);
	    }

	  val = tmp_join;
	}

      gsi = gsi_start_bb (bb);
      val = force_gimple_operand_gsi (&gsi, val, true, NULL_TREE,
				      false, GSI_CONTINUE_LINKING);
    }

  gsi = gsi_last_nondebug_bb (bb);
  t = gimple_omp_parallel_data_arg (entry_stmt);
  if (t == NULL)
    t1 = null_pointer_node;
  else
    t1 = build_fold_addr_expr (t);
  tree child_fndecl = gimple_omp_parallel_child_fn (entry_stmt);
  t2 = build_fold_addr_expr (child_fndecl);

  adjust_context_and_scope (gimple_block (entry_stmt), child_fndecl);

  vec_alloc (args, 4 + vec_safe_length (ws_args));
  args->quick_push (t2);
  args->quick_push (t1);
  args->quick_push (val);
  if (ws_args)
    args->splice (*ws_args);
  args->quick_push (flags);

  t = build_call_expr_loc_vec (UNKNOWN_LOCATION,
			       builtin_decl_explicit (start_ix), args);

  force_gimple_operand_gsi (&gsi, t, true, NULL_TREE,
			    false, GSI_CONTINUE_LINKING);

  if (hsa_gen_requested_p ()
      && parallel_needs_hsa_kernel_p (region))
    {
      cgraph_node *child_cnode = cgraph_node::get (child_fndecl);
      hsa_register_kernel (child_cnode);
    }
}

/* Build the function call to GOMP_task to actually
   generate the task operation.  BB is the block where to insert the code.  */

static void
expand_task_call (struct omp_region *region, basic_block bb,
		  gomp_task *entry_stmt)
{
  tree t1, t2, t3;
  gimple_stmt_iterator gsi;
  location_t loc = gimple_location (entry_stmt);

  tree clauses = gimple_omp_task_clauses (entry_stmt);

  tree ifc = omp_find_clause (clauses, OMP_CLAUSE_IF);
  tree untied = omp_find_clause (clauses, OMP_CLAUSE_UNTIED);
  tree mergeable = omp_find_clause (clauses, OMP_CLAUSE_MERGEABLE);
  tree depend = omp_find_clause (clauses, OMP_CLAUSE_DEPEND);
  tree finalc = omp_find_clause (clauses, OMP_CLAUSE_FINAL);
  tree priority = omp_find_clause (clauses, OMP_CLAUSE_PRIORITY);

  unsigned int iflags
    = (untied ? GOMP_TASK_FLAG_UNTIED : 0)
      | (mergeable ? GOMP_TASK_FLAG_MERGEABLE : 0)
      | (depend ? GOMP_TASK_FLAG_DEPEND : 0);

  bool taskloop_p = gimple_omp_task_taskloop_p (entry_stmt);
  tree startvar = NULL_TREE, endvar = NULL_TREE, step = NULL_TREE;
  tree num_tasks = NULL_TREE;
  bool ull = false;
  if (taskloop_p)
    {
      gimple *g = last_stmt (region->outer->entry);
      gcc_assert (gimple_code (g) == GIMPLE_OMP_FOR
		  && gimple_omp_for_kind (g) == GF_OMP_FOR_KIND_TASKLOOP);
      struct omp_for_data fd;
      omp_extract_for_data (as_a <gomp_for *> (g), &fd, NULL);
      startvar = omp_find_clause (clauses, OMP_CLAUSE__LOOPTEMP_);
      endvar = omp_find_clause (OMP_CLAUSE_CHAIN (startvar),
				OMP_CLAUSE__LOOPTEMP_);
      startvar = OMP_CLAUSE_DECL (startvar);
      endvar = OMP_CLAUSE_DECL (endvar);
      step = fold_convert_loc (loc, fd.iter_type, fd.loop.step);
      if (fd.loop.cond_code == LT_EXPR)
	iflags |= GOMP_TASK_FLAG_UP;
      tree tclauses = gimple_omp_for_clauses (g);
      num_tasks = omp_find_clause (tclauses, OMP_CLAUSE_NUM_TASKS);
      if (num_tasks)
	num_tasks = OMP_CLAUSE_NUM_TASKS_EXPR (num_tasks);
      else
	{
	  num_tasks = omp_find_clause (tclauses, OMP_CLAUSE_GRAINSIZE);
	  if (num_tasks)
	    {
	      iflags |= GOMP_TASK_FLAG_GRAINSIZE;
	      num_tasks = OMP_CLAUSE_GRAINSIZE_EXPR (num_tasks);
	    }
	  else
	    num_tasks = integer_zero_node;
	}
      num_tasks = fold_convert_loc (loc, long_integer_type_node, num_tasks);
      if (ifc == NULL_TREE)
	iflags |= GOMP_TASK_FLAG_IF;
      if (omp_find_clause (tclauses, OMP_CLAUSE_NOGROUP))
	iflags |= GOMP_TASK_FLAG_NOGROUP;
      ull = fd.iter_type == long_long_unsigned_type_node;
    }
  else if (priority)
    iflags |= GOMP_TASK_FLAG_PRIORITY;

  tree flags = build_int_cst (unsigned_type_node, iflags);

  tree cond = boolean_true_node;
  if (ifc)
    {
      if (taskloop_p)
	{
	  tree t = gimple_boolify (OMP_CLAUSE_IF_EXPR (ifc));
	  t = fold_build3_loc (loc, COND_EXPR, unsigned_type_node, t,
			       build_int_cst (unsigned_type_node,
					      GOMP_TASK_FLAG_IF),
			       build_int_cst (unsigned_type_node, 0));
	  flags = fold_build2_loc (loc, PLUS_EXPR, unsigned_type_node,
				   flags, t);
	}
      else
	cond = gimple_boolify (OMP_CLAUSE_IF_EXPR (ifc));
    }

  if (finalc)
    {
      tree t = gimple_boolify (OMP_CLAUSE_FINAL_EXPR (finalc));
      t = fold_build3_loc (loc, COND_EXPR, unsigned_type_node, t,
			   build_int_cst (unsigned_type_node,
					  GOMP_TASK_FLAG_FINAL),
			   build_int_cst (unsigned_type_node, 0));
      flags = fold_build2_loc (loc, PLUS_EXPR, unsigned_type_node, flags, t);
    }
  if (depend)
    depend = OMP_CLAUSE_DECL (depend);
  else
    depend = build_int_cst (ptr_type_node, 0);
  if (priority)
    priority = fold_convert (integer_type_node,
			     OMP_CLAUSE_PRIORITY_EXPR (priority));
  else
    priority = integer_zero_node;

  gsi = gsi_last_nondebug_bb (bb);
  tree t = gimple_omp_task_data_arg (entry_stmt);
  if (t == NULL)
    t2 = null_pointer_node;
  else
    t2 = build_fold_addr_expr_loc (loc, t);
  t1 = build_fold_addr_expr_loc (loc, gimple_omp_task_child_fn (entry_stmt));
  t = gimple_omp_task_copy_fn (entry_stmt);
  if (t == NULL)
    t3 = null_pointer_node;
  else
    t3 = build_fold_addr_expr_loc (loc, t);

  if (taskloop_p)
    t = build_call_expr (ull
			 ? builtin_decl_explicit (BUILT_IN_GOMP_TASKLOOP_ULL)
			 : builtin_decl_explicit (BUILT_IN_GOMP_TASKLOOP),
			 11, t1, t2, t3,
			 gimple_omp_task_arg_size (entry_stmt),
			 gimple_omp_task_arg_align (entry_stmt), flags,
			 num_tasks, priority, startvar, endvar, step);
  else
    t = build_call_expr (builtin_decl_explicit (BUILT_IN_GOMP_TASK),
			 9, t1, t2, t3,
			 gimple_omp_task_arg_size (entry_stmt),
			 gimple_omp_task_arg_align (entry_stmt), cond, flags,
			 depend, priority);

  force_gimple_operand_gsi (&gsi, t, true, NULL_TREE,
			    false, GSI_CONTINUE_LINKING);
}

/* Chain all the DECLs in LIST by their TREE_CHAIN fields.  */

static tree
vec2chain (vec<tree, va_gc> *v)
{
  tree chain = NULL_TREE, t;
  unsigned ix;

  FOR_EACH_VEC_SAFE_ELT_REVERSE (v, ix, t)
    {
      DECL_CHAIN (t) = chain;
      chain = t;
    }

  return chain;
}

/* Remove barriers in REGION->EXIT's block.  Note that this is only
   valid for GIMPLE_OMP_PARALLEL regions.  Since the end of a parallel region
   is an implicit barrier, any workshare inside the GIMPLE_OMP_PARALLEL that
   left a barrier at the end of the GIMPLE_OMP_PARALLEL region can now be
   removed.  */

static void
remove_exit_barrier (struct omp_region *region)
{
  gimple_stmt_iterator gsi;
  basic_block exit_bb;
  edge_iterator ei;
  edge e;
  gimple *stmt;
  int any_addressable_vars = -1;

  exit_bb = region->exit;

  /* If the parallel region doesn't return, we don't have REGION->EXIT
     block at all.  */
  if (! exit_bb)
    return;

  /* The last insn in the block will be the parallel's GIMPLE_OMP_RETURN.  The
     workshare's GIMPLE_OMP_RETURN will be in a preceding block.  The kinds of
     statements that can appear in between are extremely limited -- no
     memory operations at all.  Here, we allow nothing at all, so the
     only thing we allow to precede this GIMPLE_OMP_RETURN is a label.  */
  gsi = gsi_last_nondebug_bb (exit_bb);
  gcc_assert (gimple_code (gsi_stmt (gsi)) == GIMPLE_OMP_RETURN);
  gsi_prev_nondebug (&gsi);
  if (!gsi_end_p (gsi) && gimple_code (gsi_stmt (gsi)) != GIMPLE_LABEL)
    return;

  FOR_EACH_EDGE (e, ei, exit_bb->preds)
    {
      gsi = gsi_last_nondebug_bb (e->src);
      if (gsi_end_p (gsi))
	continue;
      stmt = gsi_stmt (gsi);
      if (gimple_code (stmt) == GIMPLE_OMP_RETURN
	  && !gimple_omp_return_nowait_p (stmt))
	{
	  /* OpenMP 3.0 tasks unfortunately prevent this optimization
	     in many cases.  If there could be tasks queued, the barrier
	     might be needed to let the tasks run before some local
	     variable of the parallel that the task uses as shared
	     runs out of scope.  The task can be spawned either
	     from within current function (this would be easy to check)
	     or from some function it calls and gets passed an address
	     of such a variable.  */
	  if (any_addressable_vars < 0)
	    {
	      gomp_parallel *parallel_stmt
		= as_a <gomp_parallel *> (last_stmt (region->entry));
	      tree child_fun = gimple_omp_parallel_child_fn (parallel_stmt);
	      tree local_decls, block, decl;
	      unsigned ix;

	      any_addressable_vars = 0;
	      FOR_EACH_LOCAL_DECL (DECL_STRUCT_FUNCTION (child_fun), ix, decl)
		if (TREE_ADDRESSABLE (decl))
		  {
		    any_addressable_vars = 1;
		    break;
		  }
	      for (block = gimple_block (stmt);
		   !any_addressable_vars
		   && block
		   && TREE_CODE (block) == BLOCK;
		   block = BLOCK_SUPERCONTEXT (block))
		{
		  for (local_decls = BLOCK_VARS (block);
		       local_decls;
		       local_decls = DECL_CHAIN (local_decls))
		    if (TREE_ADDRESSABLE (local_decls))
		      {
			any_addressable_vars = 1;
			break;
		      }
		  if (block == gimple_block (parallel_stmt))
		    break;
		}
	    }
	  if (!any_addressable_vars)
	    gimple_omp_return_set_nowait (stmt);
	}
    }
}

static void
remove_exit_barriers (struct omp_region *region)
{
  if (region->type == GIMPLE_OMP_PARALLEL)
    remove_exit_barrier (region);

  if (region->inner)
    {
      region = region->inner;
      remove_exit_barriers (region);
      while (region->next)
	{
	  region = region->next;
	  remove_exit_barriers (region);
	}
    }
}

/* Optimize omp_get_thread_num () and omp_get_num_threads ()
   calls.  These can't be declared as const functions, but
   within one parallel body they are constant, so they can be
   transformed there into __builtin_omp_get_{thread_num,num_threads} ()
   which are declared const.  Similarly for task body, except
   that in untied task omp_get_thread_num () can change at any task
   scheduling point.  */

static void
optimize_omp_library_calls (gimple *entry_stmt)
{
  basic_block bb;
  gimple_stmt_iterator gsi;
  tree thr_num_tree = builtin_decl_explicit (BUILT_IN_OMP_GET_THREAD_NUM);
  tree thr_num_id = DECL_ASSEMBLER_NAME (thr_num_tree);
  tree num_thr_tree = builtin_decl_explicit (BUILT_IN_OMP_GET_NUM_THREADS);
  tree num_thr_id = DECL_ASSEMBLER_NAME (num_thr_tree);
  bool untied_task = (gimple_code (entry_stmt) == GIMPLE_OMP_TASK
		      && omp_find_clause (gimple_omp_task_clauses (entry_stmt),
					  OMP_CLAUSE_UNTIED) != NULL);

  FOR_EACH_BB_FN (bb, cfun)
    for (gsi = gsi_start_bb (bb); !gsi_end_p (gsi); gsi_next (&gsi))
      {
	gimple *call = gsi_stmt (gsi);
	tree decl;

	if (is_gimple_call (call)
	    && (decl = gimple_call_fndecl (call))
	    && DECL_EXTERNAL (decl)
	    && TREE_PUBLIC (decl)
	    && DECL_INITIAL (decl) == NULL)
	  {
	    tree built_in;

	    if (DECL_NAME (decl) == thr_num_id)
	      {
		/* In #pragma omp task untied omp_get_thread_num () can change
		   during the execution of the task region.  */
		if (untied_task)
		  continue;
		built_in = builtin_decl_explicit (BUILT_IN_OMP_GET_THREAD_NUM);
	      }
	    else if (DECL_NAME (decl) == num_thr_id)
	      built_in = builtin_decl_explicit (BUILT_IN_OMP_GET_NUM_THREADS);
	    else
	      continue;

	    if (DECL_ASSEMBLER_NAME (decl) != DECL_ASSEMBLER_NAME (built_in)
		|| gimple_call_num_args (call) != 0)
	      continue;

	    if (flag_exceptions && !TREE_NOTHROW (decl))
	      continue;

	    if (TREE_CODE (TREE_TYPE (decl)) != FUNCTION_TYPE
		|| !types_compatible_p (TREE_TYPE (TREE_TYPE (decl)),
					TREE_TYPE (TREE_TYPE (built_in))))
	      continue;

	    gimple_call_set_fndecl (call, built_in);
	  }
      }
}

/* Callback for expand_omp_build_assign.  Return non-NULL if *tp needs to be
   regimplified.  */

static tree
expand_omp_regimplify_p (tree *tp, int *walk_subtrees, void *)
{
  tree t = *tp;

  /* Any variable with DECL_VALUE_EXPR needs to be regimplified.  */
  if (VAR_P (t) && DECL_HAS_VALUE_EXPR_P (t))
    return t;

  if (TREE_CODE (t) == ADDR_EXPR)
    recompute_tree_invariant_for_addr_expr (t);

  *walk_subtrees = !TYPE_P (t) && !DECL_P (t);
  return NULL_TREE;
}

/* Prepend or append TO = FROM assignment before or after *GSI_P.  */

static void
expand_omp_build_assign (gimple_stmt_iterator *gsi_p, tree to, tree from,
			 bool after)
{
  bool simple_p = DECL_P (to) && TREE_ADDRESSABLE (to);
  from = force_gimple_operand_gsi (gsi_p, from, simple_p, NULL_TREE,
				   !after, after ? GSI_CONTINUE_LINKING
						 : GSI_SAME_STMT);
  gimple *stmt = gimple_build_assign (to, from);
  if (after)
    gsi_insert_after (gsi_p, stmt, GSI_CONTINUE_LINKING);
  else
    gsi_insert_before (gsi_p, stmt, GSI_SAME_STMT);
  if (walk_tree (&from, expand_omp_regimplify_p, NULL, NULL)
      || walk_tree (&to, expand_omp_regimplify_p, NULL, NULL))
    {
      gimple_stmt_iterator gsi = gsi_for_stmt (stmt);
      gimple_regimplify_operands (stmt, &gsi);
    }
}

/* Expand the OpenMP parallel or task directive starting at REGION.  */

static void
expand_omp_taskreg (struct omp_region *region)
{
  basic_block entry_bb, exit_bb, new_bb;
  struct function *child_cfun;
  tree child_fn, block, t;
  gimple_stmt_iterator gsi;
  gimple *entry_stmt, *stmt;
  edge e;
  vec<tree, va_gc> *ws_args;

  entry_stmt = last_stmt (region->entry);
  child_fn = gimple_omp_taskreg_child_fn (entry_stmt);
  child_cfun = DECL_STRUCT_FUNCTION (child_fn);

  entry_bb = region->entry;
  if (gimple_code (entry_stmt) == GIMPLE_OMP_TASK)
    exit_bb = region->cont;
  else
    exit_bb = region->exit;

  if (is_combined_parallel (region))
    ws_args = region->ws_args;
  else
    ws_args = NULL;

  if (child_cfun->cfg)
    {
      /* Due to inlining, it may happen that we have already outlined
	 the region, in which case all we need to do is make the
	 sub-graph unreachable and emit the parallel call.  */
      edge entry_succ_e, exit_succ_e;

      entry_succ_e = single_succ_edge (entry_bb);

      gsi = gsi_last_nondebug_bb (entry_bb);
      gcc_assert (gimple_code (gsi_stmt (gsi)) == GIMPLE_OMP_PARALLEL
		  || gimple_code (gsi_stmt (gsi)) == GIMPLE_OMP_TASK);
      gsi_remove (&gsi, true);

      new_bb = entry_bb;
      if (exit_bb)
	{
	  exit_succ_e = single_succ_edge (exit_bb);
	  make_edge (new_bb, exit_succ_e->dest, EDGE_FALLTHRU);
	}
      remove_edge_and_dominated_blocks (entry_succ_e);
    }
  else
    {
      unsigned srcidx, dstidx, num;

      /* If the parallel region needs data sent from the parent
	 function, then the very first statement (except possible
	 tree profile counter updates) of the parallel body
	 is a copy assignment .OMP_DATA_I = &.OMP_DATA_O.  Since
	 &.OMP_DATA_O is passed as an argument to the child function,
	 we need to replace it with the argument as seen by the child
	 function.

	 In most cases, this will end up being the identity assignment
	 .OMP_DATA_I = .OMP_DATA_I.  However, if the parallel body had
	 a function call that has been inlined, the original PARM_DECL
	 .OMP_DATA_I may have been converted into a different local
	 variable.  In which case, we need to keep the assignment.  */
      if (gimple_omp_taskreg_data_arg (entry_stmt))
	{
	  basic_block entry_succ_bb
	    = single_succ_p (entry_bb) ? single_succ (entry_bb)
				       : FALLTHRU_EDGE (entry_bb)->dest;
	  tree arg;
	  gimple *parcopy_stmt = NULL;

	  for (gsi = gsi_start_bb (entry_succ_bb); ; gsi_next (&gsi))
	    {
	      gimple *stmt;

	      gcc_assert (!gsi_end_p (gsi));
	      stmt = gsi_stmt (gsi);
	      if (gimple_code (stmt) != GIMPLE_ASSIGN)
		continue;

	      if (gimple_num_ops (stmt) == 2)
		{
		  tree arg = gimple_assign_rhs1 (stmt);

		  /* We're ignore the subcode because we're
		     effectively doing a STRIP_NOPS.  */

		  if (TREE_CODE (arg) == ADDR_EXPR
		      && TREE_OPERAND (arg, 0)
			== gimple_omp_taskreg_data_arg (entry_stmt))
		    {
		      parcopy_stmt = stmt;
		      break;
		    }
		}
	    }

	  gcc_assert (parcopy_stmt != NULL);
	  arg = DECL_ARGUMENTS (child_fn);

	  if (!gimple_in_ssa_p (cfun))
	    {
	      if (gimple_assign_lhs (parcopy_stmt) == arg)
		gsi_remove (&gsi, true);
	      else
		{
		  /* ?? Is setting the subcode really necessary ??  */
		  gimple_omp_set_subcode (parcopy_stmt, TREE_CODE (arg));
		  gimple_assign_set_rhs1 (parcopy_stmt, arg);
		}
	    }
	  else
	    {
	      tree lhs = gimple_assign_lhs (parcopy_stmt);
	      gcc_assert (SSA_NAME_VAR (lhs) == arg);
	      /* We'd like to set the rhs to the default def in the child_fn,
		 but it's too early to create ssa names in the child_fn.
		 Instead, we set the rhs to the parm.  In
		 move_sese_region_to_fn, we introduce a default def for the
		 parm, map the parm to it's default def, and once we encounter
		 this stmt, replace the parm with the default def.  */
	      gimple_assign_set_rhs1 (parcopy_stmt, arg);
	      update_stmt (parcopy_stmt);
	    }
	}

      /* Declare local variables needed in CHILD_CFUN.  */
      block = DECL_INITIAL (child_fn);
      BLOCK_VARS (block) = vec2chain (child_cfun->local_decls);
      /* The gimplifier could record temporaries in parallel/task block
	 rather than in containing function's local_decls chain,
	 which would mean cgraph missed finalizing them.  Do it now.  */
      for (t = BLOCK_VARS (block); t; t = DECL_CHAIN (t))
	if (VAR_P (t) && TREE_STATIC (t) && !DECL_EXTERNAL (t))
	  varpool_node::finalize_decl (t);
      DECL_SAVED_TREE (child_fn) = NULL;
      /* We'll create a CFG for child_fn, so no gimple body is needed.  */
      gimple_set_body (child_fn, NULL);
      TREE_USED (block) = 1;

      /* Reset DECL_CONTEXT on function arguments.  */
      for (t = DECL_ARGUMENTS (child_fn); t; t = DECL_CHAIN (t))
	DECL_CONTEXT (t) = child_fn;

      /* Split ENTRY_BB at GIMPLE_OMP_PARALLEL or GIMPLE_OMP_TASK,
	 so that it can be moved to the child function.  */
      gsi = gsi_last_nondebug_bb (entry_bb);
      stmt = gsi_stmt (gsi);
      gcc_assert (stmt && (gimple_code (stmt) == GIMPLE_OMP_PARALLEL
			   || gimple_code (stmt) == GIMPLE_OMP_TASK));
      e = split_block (entry_bb, stmt);
      gsi_remove (&gsi, true);
      entry_bb = e->dest;
      edge e2 = NULL;
      if (gimple_code (entry_stmt) == GIMPLE_OMP_PARALLEL)
	single_succ_edge (entry_bb)->flags = EDGE_FALLTHRU;
      else
	{
	  e2 = make_edge (e->src, BRANCH_EDGE (entry_bb)->dest, EDGE_ABNORMAL);
	  gcc_assert (e2->dest == region->exit);
	  remove_edge (BRANCH_EDGE (entry_bb));
	  set_immediate_dominator (CDI_DOMINATORS, e2->dest, e->src);
	  gsi = gsi_last_nondebug_bb (region->exit);
	  gcc_assert (!gsi_end_p (gsi)
		      && gimple_code (gsi_stmt (gsi)) == GIMPLE_OMP_RETURN);
	  gsi_remove (&gsi, true);
	}

      /* Convert GIMPLE_OMP_{RETURN,CONTINUE} into a RETURN_EXPR.  */
      if (exit_bb)
	{
	  gsi = gsi_last_nondebug_bb (exit_bb);
	  gcc_assert (!gsi_end_p (gsi)
		      && (gimple_code (gsi_stmt (gsi))
			  == (e2 ? GIMPLE_OMP_CONTINUE : GIMPLE_OMP_RETURN)));
	  stmt = gimple_build_return (NULL);
	  gsi_insert_after (&gsi, stmt, GSI_SAME_STMT);
	  gsi_remove (&gsi, true);
	}

      /* Move the parallel region into CHILD_CFUN.  */

      if (gimple_in_ssa_p (cfun))
	{
	  init_tree_ssa (child_cfun);
	  init_ssa_operands (child_cfun);
	  child_cfun->gimple_df->in_ssa_p = true;
	  block = NULL_TREE;
	}
      else
	block = gimple_block (entry_stmt);

      /* Make sure to generate early debug for the function before
         outlining anything.  */
      if (! gimple_in_ssa_p (cfun))
	(*debug_hooks->early_global_decl) (cfun->decl);

      new_bb = move_sese_region_to_fn (child_cfun, entry_bb, exit_bb, block);
      if (exit_bb)
	single_succ_edge (new_bb)->flags = EDGE_FALLTHRU;
      if (e2)
	{
	  basic_block dest_bb = e2->dest;
	  if (!exit_bb)
	    make_edge (new_bb, dest_bb, EDGE_FALLTHRU);
	  remove_edge (e2);
	  set_immediate_dominator (CDI_DOMINATORS, dest_bb, new_bb);
	}
      /* When the OMP expansion process cannot guarantee an up-to-date
	 loop tree arrange for the child function to fixup loops.  */
      if (loops_state_satisfies_p (LOOPS_NEED_FIXUP))
	child_cfun->x_current_loops->state |= LOOPS_NEED_FIXUP;

      /* Remove non-local VAR_DECLs from child_cfun->local_decls list.  */
      num = vec_safe_length (child_cfun->local_decls);
      for (srcidx = 0, dstidx = 0; srcidx < num; srcidx++)
	{
	  t = (*child_cfun->local_decls)[srcidx];
	  if (DECL_CONTEXT (t) == cfun->decl)
	    continue;
	  if (srcidx != dstidx)
	    (*child_cfun->local_decls)[dstidx] = t;
	  dstidx++;
	}
      if (dstidx != num)
	vec_safe_truncate (child_cfun->local_decls, dstidx);

      /* Inform the callgraph about the new function.  */
      child_cfun->curr_properties = cfun->curr_properties;
      child_cfun->has_simduid_loops |= cfun->has_simduid_loops;
      child_cfun->has_force_vectorize_loops |= cfun->has_force_vectorize_loops;
      cgraph_node *node = cgraph_node::get_create (child_fn);
      node->parallelized_function = 1;
      cgraph_node::add_new_function (child_fn, true);

      bool need_asm = DECL_ASSEMBLER_NAME_SET_P (current_function_decl)
		      && !DECL_ASSEMBLER_NAME_SET_P (child_fn);

      /* Fix the callgraph edges for child_cfun.  Those for cfun will be
	 fixed in a following pass.  */
      push_cfun (child_cfun);
      if (need_asm)
	assign_assembler_name_if_needed (child_fn);

      if (optimize)
	optimize_omp_library_calls (entry_stmt);
      update_max_bb_count ();
      cgraph_edge::rebuild_edges ();

      /* Some EH regions might become dead, see PR34608.  If
	 pass_cleanup_cfg isn't the first pass to happen with the
	 new child, these dead EH edges might cause problems.
	 Clean them up now.  */
      if (flag_exceptions)
	{
	  basic_block bb;
	  bool changed = false;

	  FOR_EACH_BB_FN (bb, cfun)
	    changed |= gimple_purge_dead_eh_edges (bb);
	  if (changed)
	    cleanup_tree_cfg ();
	}
      if (gimple_in_ssa_p (cfun))
	update_ssa (TODO_update_ssa);
      if (flag_checking && !loops_state_satisfies_p (LOOPS_NEED_FIXUP))
	verify_loop_structure ();
      pop_cfun ();

      if (dump_file && !gimple_in_ssa_p (cfun))
	{
	  omp_any_child_fn_dumped = true;
	  dump_function_header (dump_file, child_fn, dump_flags);
	  dump_function_to_file (child_fn, dump_file, dump_flags);
	}
    }

  if (gimple_code (entry_stmt) == GIMPLE_OMP_PARALLEL)
    expand_parallel_call (region, new_bb,
			  as_a <gomp_parallel *> (entry_stmt), ws_args);
  else
    expand_task_call (region, new_bb, as_a <gomp_task *> (entry_stmt));
  if (gimple_in_ssa_p (cfun))
    update_ssa (TODO_update_ssa_only_virtuals);
}

/* Information about members of an OpenACC collapsed loop nest.  */

struct oacc_collapse
{
  tree base;  /* Base value.  */
  tree iters; /* Number of steps.  */
  tree step;  /* Step size.  */
  tree tile;  /* Tile increment (if tiled).  */
  tree outer; /* Tile iterator var. */
};

/* Helper for expand_oacc_for.  Determine collapsed loop information.
   Fill in COUNTS array.  Emit any initialization code before GSI.
   Return the calculated outer loop bound of BOUND_TYPE.  */

static tree
expand_oacc_collapse_init (const struct omp_for_data *fd,
			   gimple_stmt_iterator *gsi,
			   oacc_collapse *counts, tree bound_type,
			   location_t loc)
{
  tree tiling = fd->tiling;
  tree total = build_int_cst (bound_type, 1);
  int ix;

  gcc_assert (integer_onep (fd->loop.step));
  gcc_assert (integer_zerop (fd->loop.n1));

  /* When tiling, the first operand of the tile clause applies to the
     innermost loop, and we work outwards from there.  Seems
     backwards, but whatever.  */
  for (ix = fd->collapse; ix--;)
    {
      const omp_for_data_loop *loop = &fd->loops[ix];

      tree iter_type = TREE_TYPE (loop->v);
      tree diff_type = iter_type;
      tree plus_type = iter_type;

      gcc_assert (loop->cond_code == fd->loop.cond_code);

      if (POINTER_TYPE_P (iter_type))
	plus_type = sizetype;
      if (POINTER_TYPE_P (diff_type) || TYPE_UNSIGNED (diff_type))
	diff_type = signed_type_for (diff_type);
      if (TYPE_PRECISION (diff_type) < TYPE_PRECISION (integer_type_node))
	diff_type = integer_type_node;

      if (tiling)
	{
	  tree num = build_int_cst (integer_type_node, fd->collapse);
	  tree loop_no = build_int_cst (integer_type_node, ix);
	  tree tile = TREE_VALUE (tiling);
	  gcall *call
	    = gimple_build_call_internal (IFN_GOACC_TILE, 5, num, loop_no, tile,
					  /* gwv-outer=*/integer_zero_node,
					  /* gwv-inner=*/integer_zero_node);

	  counts[ix].outer = create_tmp_var (iter_type, ".outer");
	  counts[ix].tile = create_tmp_var (diff_type, ".tile");
	  gimple_call_set_lhs (call, counts[ix].tile);
	  gimple_set_location (call, loc);
	  gsi_insert_before (gsi, call, GSI_SAME_STMT);

	  tiling = TREE_CHAIN (tiling);
	}
      else
	{
	  counts[ix].tile = NULL;
	  counts[ix].outer = loop->v;
	}

      tree b = loop->n1;
      tree e = loop->n2;
      tree s = loop->step;
      bool up = loop->cond_code == LT_EXPR;
      tree dir = build_int_cst (diff_type, up ? +1 : -1);
      bool negating;
      tree expr;

      b = force_gimple_operand_gsi (gsi, b, true, NULL_TREE,
				    true, GSI_SAME_STMT);
      e = force_gimple_operand_gsi (gsi, e, true, NULL_TREE,
				    true, GSI_SAME_STMT);

      /* Convert the step, avoiding possible unsigned->signed overflow.  */
      negating = !up && TYPE_UNSIGNED (TREE_TYPE (s));
      if (negating)
	s = fold_build1 (NEGATE_EXPR, TREE_TYPE (s), s);
      s = fold_convert (diff_type, s);
      if (negating)
	s = fold_build1 (NEGATE_EXPR, diff_type, s);
      s = force_gimple_operand_gsi (gsi, s, true, NULL_TREE,
				    true, GSI_SAME_STMT);

      /* Determine the range, avoiding possible unsigned->signed overflow.  */
      negating = !up && TYPE_UNSIGNED (iter_type);
      expr = fold_build2 (MINUS_EXPR, plus_type,
			  fold_convert (plus_type, negating ? b : e),
			  fold_convert (plus_type, negating ? e : b));
      expr = fold_convert (diff_type, expr);
      if (negating)
	expr = fold_build1 (NEGATE_EXPR, diff_type, expr);
      tree range = force_gimple_operand_gsi
	(gsi, expr, true, NULL_TREE, true, GSI_SAME_STMT);

      /* Determine number of iterations.  */
      expr = fold_build2 (MINUS_EXPR, diff_type, range, dir);
      expr = fold_build2 (PLUS_EXPR, diff_type, expr, s);
      expr = fold_build2 (TRUNC_DIV_EXPR, diff_type, expr, s);

      tree iters = force_gimple_operand_gsi (gsi, expr, true, NULL_TREE,
					     true, GSI_SAME_STMT);

      counts[ix].base = b;
      counts[ix].iters = iters;
      counts[ix].step = s;

      total = fold_build2 (MULT_EXPR, bound_type, total,
			   fold_convert (bound_type, iters));
    }

  return total;
}

/* Emit initializers for collapsed loop members.  INNER is true if
   this is for the element loop of a TILE.  IVAR is the outer
   loop iteration variable, from which collapsed loop iteration values
   are  calculated.  COUNTS array has been initialized by
   expand_oacc_collapse_inits.  */

static void
expand_oacc_collapse_vars (const struct omp_for_data *fd, bool inner,
			   gimple_stmt_iterator *gsi,
			   const oacc_collapse *counts, tree ivar)
{
  tree ivar_type = TREE_TYPE (ivar);

  /*  The most rapidly changing iteration variable is the innermost
      one.  */
  for (int ix = fd->collapse; ix--;)
    {
      const omp_for_data_loop *loop = &fd->loops[ix];
      const oacc_collapse *collapse = &counts[ix];
      tree v = inner ? loop->v : collapse->outer;
      tree iter_type = TREE_TYPE (v);
      tree diff_type = TREE_TYPE (collapse->step);
      tree plus_type = iter_type;
      enum tree_code plus_code = PLUS_EXPR;
      tree expr;

      if (POINTER_TYPE_P (iter_type))
	{
	  plus_code = POINTER_PLUS_EXPR;
	  plus_type = sizetype;
	}

      expr = ivar;
      if (ix)
	{
	  tree mod = fold_convert (ivar_type, collapse->iters);
	  ivar = fold_build2 (TRUNC_DIV_EXPR, ivar_type, expr, mod);
	  expr = fold_build2 (TRUNC_MOD_EXPR, ivar_type, expr, mod);
	  ivar = force_gimple_operand_gsi (gsi, ivar, true, NULL_TREE,
					   true, GSI_SAME_STMT);
	}

      expr = fold_build2 (MULT_EXPR, diff_type, fold_convert (diff_type, expr),
			  collapse->step);
      expr = fold_build2 (plus_code, iter_type,
			  inner ? collapse->outer : collapse->base,
			  fold_convert (plus_type, expr));
      expr = force_gimple_operand_gsi (gsi, expr, false, NULL_TREE,
				       true, GSI_SAME_STMT);
      gassign *ass = gimple_build_assign (v, expr);
      gsi_insert_before (gsi, ass, GSI_SAME_STMT);
    }
}

/* Helper function for expand_omp_{for_*,simd}.  If this is the outermost
   of the combined collapse > 1 loop constructs, generate code like:
	if (__builtin_expect (N32 cond3 N31, 0)) goto ZERO_ITER_BB;
	if (cond3 is <)
	  adj = STEP3 - 1;
	else
	  adj = STEP3 + 1;
	count3 = (adj + N32 - N31) / STEP3;
	if (__builtin_expect (N22 cond2 N21, 0)) goto ZERO_ITER_BB;
	if (cond2 is <)
	  adj = STEP2 - 1;
	else
	  adj = STEP2 + 1;
	count2 = (adj + N22 - N21) / STEP2;
	if (__builtin_expect (N12 cond1 N11, 0)) goto ZERO_ITER_BB;
	if (cond1 is <)
	  adj = STEP1 - 1;
	else
	  adj = STEP1 + 1;
	count1 = (adj + N12 - N11) / STEP1;
	count = count1 * count2 * count3;
   Furthermore, if ZERO_ITER_BB is NULL, create a BB which does:
	count = 0;
   and set ZERO_ITER_BB to that bb.  If this isn't the outermost
   of the combined loop constructs, just initialize COUNTS array
   from the _looptemp_ clauses.  */

/* NOTE: It *could* be better to moosh all of the BBs together,
   creating one larger BB with all the computation and the unexpected
   jump at the end.  I.e.

   bool zero3, zero2, zero1, zero;

   zero3 = N32 c3 N31;
   count3 = (N32 - N31) /[cl] STEP3;
   zero2 = N22 c2 N21;
   count2 = (N22 - N21) /[cl] STEP2;
   zero1 = N12 c1 N11;
   count1 = (N12 - N11) /[cl] STEP1;
   zero = zero3 || zero2 || zero1;
   count = count1 * count2 * count3;
   if (__builtin_expect(zero, false)) goto zero_iter_bb;

   After all, we expect the zero=false, and thus we expect to have to
   evaluate all of the comparison expressions, so short-circuiting
   oughtn't be a win.  Since the condition isn't protecting a
   denominator, we're not concerned about divide-by-zero, so we can
   fully evaluate count even if a numerator turned out to be wrong.

   It seems like putting this all together would create much better
   scheduling opportunities, and less pressure on the chip's branch
   predictor.  */

static void
expand_omp_for_init_counts (struct omp_for_data *fd, gimple_stmt_iterator *gsi,
			    basic_block &entry_bb, tree *counts,
			    basic_block &zero_iter1_bb, int &first_zero_iter1,
			    basic_block &zero_iter2_bb, int &first_zero_iter2,
			    basic_block &l2_dom_bb)
{
  tree t, type = TREE_TYPE (fd->loop.v);
  edge e, ne;
  int i;

  /* Collapsed loops need work for expansion into SSA form.  */
  gcc_assert (!gimple_in_ssa_p (cfun));

  if (gimple_omp_for_combined_into_p (fd->for_stmt)
      && TREE_CODE (fd->loop.n2) != INTEGER_CST)
    {
      gcc_assert (fd->ordered == 0);
      /* First two _looptemp_ clauses are for istart/iend, counts[0]
	 isn't supposed to be handled, as the inner loop doesn't
	 use it.  */
      tree innerc = omp_find_clause (gimple_omp_for_clauses (fd->for_stmt),
				     OMP_CLAUSE__LOOPTEMP_);
      gcc_assert (innerc);
      for (i = 0; i < fd->collapse; i++)
	{
	  innerc = omp_find_clause (OMP_CLAUSE_CHAIN (innerc),
				    OMP_CLAUSE__LOOPTEMP_);
	  gcc_assert (innerc);
	  if (i)
	    counts[i] = OMP_CLAUSE_DECL (innerc);
	  else
	    counts[0] = NULL_TREE;
	}
      return;
    }

  for (i = fd->collapse; i < fd->ordered; i++)
    {
      tree itype = TREE_TYPE (fd->loops[i].v);
      counts[i] = NULL_TREE;
      t = fold_binary (fd->loops[i].cond_code, boolean_type_node,
		       fold_convert (itype, fd->loops[i].n1),
		       fold_convert (itype, fd->loops[i].n2));
      if (t && integer_zerop (t))
	{
	  for (i = fd->collapse; i < fd->ordered; i++)
	    counts[i] = build_int_cst (type, 0);
	  break;
	}
    }
  for (i = 0; i < (fd->ordered ? fd->ordered : fd->collapse); i++)
    {
      tree itype = TREE_TYPE (fd->loops[i].v);

      if (i >= fd->collapse && counts[i])
	continue;
      if ((SSA_VAR_P (fd->loop.n2) || i >= fd->collapse)
	  && ((t = fold_binary (fd->loops[i].cond_code, boolean_type_node,
				fold_convert (itype, fd->loops[i].n1),
				fold_convert (itype, fd->loops[i].n2)))
	      == NULL_TREE || !integer_onep (t)))
	{
	  gcond *cond_stmt;
	  tree n1, n2;
	  n1 = fold_convert (itype, unshare_expr (fd->loops[i].n1));
	  n1 = force_gimple_operand_gsi (gsi, n1, true, NULL_TREE,
					 true, GSI_SAME_STMT);
	  n2 = fold_convert (itype, unshare_expr (fd->loops[i].n2));
	  n2 = force_gimple_operand_gsi (gsi, n2, true, NULL_TREE,
					 true, GSI_SAME_STMT);
	  cond_stmt = gimple_build_cond (fd->loops[i].cond_code, n1, n2,
					 NULL_TREE, NULL_TREE);
	  gsi_insert_before (gsi, cond_stmt, GSI_SAME_STMT);
	  if (walk_tree (gimple_cond_lhs_ptr (cond_stmt),
			 expand_omp_regimplify_p, NULL, NULL)
	      || walk_tree (gimple_cond_rhs_ptr (cond_stmt),
			    expand_omp_regimplify_p, NULL, NULL))
	    {
	      *gsi = gsi_for_stmt (cond_stmt);
	      gimple_regimplify_operands (cond_stmt, gsi);
	    }
	  e = split_block (entry_bb, cond_stmt);
	  basic_block &zero_iter_bb
	    = i < fd->collapse ? zero_iter1_bb : zero_iter2_bb;
	  int &first_zero_iter
	    = i < fd->collapse ? first_zero_iter1 : first_zero_iter2;
	  if (zero_iter_bb == NULL)
	    {
	      gassign *assign_stmt;
	      first_zero_iter = i;
	      zero_iter_bb = create_empty_bb (entry_bb);
	      add_bb_to_loop (zero_iter_bb, entry_bb->loop_father);
	      *gsi = gsi_after_labels (zero_iter_bb);
	      if (i < fd->collapse)
		assign_stmt = gimple_build_assign (fd->loop.n2,
						   build_zero_cst (type));
	      else
		{
		  counts[i] = create_tmp_reg (type, ".count");
		  assign_stmt
		    = gimple_build_assign (counts[i], build_zero_cst (type));
		}
	      gsi_insert_before (gsi, assign_stmt, GSI_SAME_STMT);
	      set_immediate_dominator (CDI_DOMINATORS, zero_iter_bb,
				       entry_bb);
	    }
	  ne = make_edge (entry_bb, zero_iter_bb, EDGE_FALSE_VALUE);
	  ne->probability = profile_probability::very_unlikely ();
	  e->flags = EDGE_TRUE_VALUE;
	  e->probability = ne->probability.invert ();
	  if (l2_dom_bb == NULL)
	    l2_dom_bb = entry_bb;
	  entry_bb = e->dest;
	  *gsi = gsi_last_nondebug_bb (entry_bb);
	}

      if (POINTER_TYPE_P (itype))
	itype = signed_type_for (itype);
      t = build_int_cst (itype, (fd->loops[i].cond_code == LT_EXPR
				 ? -1 : 1));
      t = fold_build2 (PLUS_EXPR, itype,
		       fold_convert (itype, fd->loops[i].step), t);
      t = fold_build2 (PLUS_EXPR, itype, t,
		       fold_convert (itype, fd->loops[i].n2));
      t = fold_build2 (MINUS_EXPR, itype, t,
		       fold_convert (itype, fd->loops[i].n1));
      /* ?? We could probably use CEIL_DIV_EXPR instead of
	 TRUNC_DIV_EXPR and adjusting by hand.  Unless we can't
	 generate the same code in the end because generically we
	 don't know that the values involved must be negative for
	 GT??  */
      if (TYPE_UNSIGNED (itype) && fd->loops[i].cond_code == GT_EXPR)
	t = fold_build2 (TRUNC_DIV_EXPR, itype,
			 fold_build1 (NEGATE_EXPR, itype, t),
			 fold_build1 (NEGATE_EXPR, itype,
				      fold_convert (itype,
						    fd->loops[i].step)));
      else
	t = fold_build2 (TRUNC_DIV_EXPR, itype, t,
			 fold_convert (itype, fd->loops[i].step));
      t = fold_convert (type, t);
      if (TREE_CODE (t) == INTEGER_CST)
	counts[i] = t;
      else
	{
	  if (i < fd->collapse || i != first_zero_iter2)
	    counts[i] = create_tmp_reg (type, ".count");
	  expand_omp_build_assign (gsi, counts[i], t);
	}
      if (SSA_VAR_P (fd->loop.n2) && i < fd->collapse)
	{
	  if (i == 0)
	    t = counts[0];
	  else
	    t = fold_build2 (MULT_EXPR, type, fd->loop.n2, counts[i]);
	  expand_omp_build_assign (gsi, fd->loop.n2, t);
	}
    }
}

/* Helper function for expand_omp_{for_*,simd}.  Generate code like:
	T = V;
	V3 = N31 + (T % count3) * STEP3;
	T = T / count3;
	V2 = N21 + (T % count2) * STEP2;
	T = T / count2;
	V1 = N11 + T * STEP1;
   if this loop doesn't have an inner loop construct combined with it.
   If it does have an inner loop construct combined with it and the
   iteration count isn't known constant, store values from counts array
   into its _looptemp_ temporaries instead.  */

static void
expand_omp_for_init_vars (struct omp_for_data *fd, gimple_stmt_iterator *gsi,
			  tree *counts, gimple *inner_stmt, tree startvar)
{
  int i;
  if (gimple_omp_for_combined_p (fd->for_stmt))
    {
      /* If fd->loop.n2 is constant, then no propagation of the counts
	 is needed, they are constant.  */
      if (TREE_CODE (fd->loop.n2) == INTEGER_CST)
	return;

      tree clauses = gimple_code (inner_stmt) != GIMPLE_OMP_FOR
		     ? gimple_omp_taskreg_clauses (inner_stmt)
		     : gimple_omp_for_clauses (inner_stmt);
      /* First two _looptemp_ clauses are for istart/iend, counts[0]
	 isn't supposed to be handled, as the inner loop doesn't
	 use it.  */
      tree innerc = omp_find_clause (clauses, OMP_CLAUSE__LOOPTEMP_);
      gcc_assert (innerc);
      for (i = 0; i < fd->collapse; i++)
	{
	  innerc = omp_find_clause (OMP_CLAUSE_CHAIN (innerc),
				    OMP_CLAUSE__LOOPTEMP_);
	  gcc_assert (innerc);
	  if (i)
	    {
	      tree tem = OMP_CLAUSE_DECL (innerc);
	      tree t = fold_convert (TREE_TYPE (tem), counts[i]);
	      t = force_gimple_operand_gsi (gsi, t, false, NULL_TREE,
					    false, GSI_CONTINUE_LINKING);
	      gassign *stmt = gimple_build_assign (tem, t);
	      gsi_insert_after (gsi, stmt, GSI_CONTINUE_LINKING);
	    }
	}
      return;
    }

  tree type = TREE_TYPE (fd->loop.v);
  tree tem = create_tmp_reg (type, ".tem");
  gassign *stmt = gimple_build_assign (tem, startvar);
  gsi_insert_after (gsi, stmt, GSI_CONTINUE_LINKING);

  for (i = fd->collapse - 1; i >= 0; i--)
    {
      tree vtype = TREE_TYPE (fd->loops[i].v), itype, t;
      itype = vtype;
      if (POINTER_TYPE_P (vtype))
	itype = signed_type_for (vtype);
      if (i != 0)
	t = fold_build2 (TRUNC_MOD_EXPR, type, tem, counts[i]);
      else
	t = tem;
      t = fold_convert (itype, t);
      t = fold_build2 (MULT_EXPR, itype, t,
		       fold_convert (itype, fd->loops[i].step));
      if (POINTER_TYPE_P (vtype))
	t = fold_build_pointer_plus (fd->loops[i].n1, t);
      else
	t = fold_build2 (PLUS_EXPR, itype, fd->loops[i].n1, t);
      t = force_gimple_operand_gsi (gsi, t,
				    DECL_P (fd->loops[i].v)
				    && TREE_ADDRESSABLE (fd->loops[i].v),
				    NULL_TREE, false,
				    GSI_CONTINUE_LINKING);
      stmt = gimple_build_assign (fd->loops[i].v, t);
      gsi_insert_after (gsi, stmt, GSI_CONTINUE_LINKING);
      if (i != 0)
	{
	  t = fold_build2 (TRUNC_DIV_EXPR, type, tem, counts[i]);
	  t = force_gimple_operand_gsi (gsi, t, false, NULL_TREE,
					false, GSI_CONTINUE_LINKING);
	  stmt = gimple_build_assign (tem, t);
	  gsi_insert_after (gsi, stmt, GSI_CONTINUE_LINKING);
	}
    }
}

/* Helper function for expand_omp_for_*.  Generate code like:
    L10:
	V3 += STEP3;
	if (V3 cond3 N32) goto BODY_BB; else goto L11;
    L11:
	V3 = N31;
	V2 += STEP2;
	if (V2 cond2 N22) goto BODY_BB; else goto L12;
    L12:
	V2 = N21;
	V1 += STEP1;
	goto BODY_BB;  */

static basic_block
extract_omp_for_update_vars (struct omp_for_data *fd, basic_block cont_bb,
			     basic_block body_bb)
{
  basic_block last_bb, bb, collapse_bb = NULL;
  int i;
  gimple_stmt_iterator gsi;
  edge e;
  tree t;
  gimple *stmt;

  last_bb = cont_bb;
  for (i = fd->collapse - 1; i >= 0; i--)
    {
      tree vtype = TREE_TYPE (fd->loops[i].v);

      bb = create_empty_bb (last_bb);
      add_bb_to_loop (bb, last_bb->loop_father);
      gsi = gsi_start_bb (bb);

      if (i < fd->collapse - 1)
	{
	  e = make_edge (last_bb, bb, EDGE_FALSE_VALUE);
	  e->probability = profile_probability::guessed_always ().apply_scale (1, 8);

	  t = fd->loops[i + 1].n1;
	  t = force_gimple_operand_gsi (&gsi, t,
					DECL_P (fd->loops[i + 1].v)
					&& TREE_ADDRESSABLE (fd->loops[i
								       + 1].v),
					NULL_TREE, false,
					GSI_CONTINUE_LINKING);
	  stmt = gimple_build_assign (fd->loops[i + 1].v, t);
	  gsi_insert_after (&gsi, stmt, GSI_CONTINUE_LINKING);
	}
      else
	collapse_bb = bb;

      set_immediate_dominator (CDI_DOMINATORS, bb, last_bb);

      if (POINTER_TYPE_P (vtype))
	t = fold_build_pointer_plus (fd->loops[i].v, fd->loops[i].step);
      else
	t = fold_build2 (PLUS_EXPR, vtype, fd->loops[i].v, fd->loops[i].step);
      t = force_gimple_operand_gsi (&gsi, t,
				    DECL_P (fd->loops[i].v)
				    && TREE_ADDRESSABLE (fd->loops[i].v),
				    NULL_TREE, false, GSI_CONTINUE_LINKING);
      stmt = gimple_build_assign (fd->loops[i].v, t);
      gsi_insert_after (&gsi, stmt, GSI_CONTINUE_LINKING);

      if (i > 0)
	{
	  t = fd->loops[i].n2;
	  t = force_gimple_operand_gsi (&gsi, t, true, NULL_TREE,
					false, GSI_CONTINUE_LINKING);
	  tree v = fd->loops[i].v;
	  if (DECL_P (v) && TREE_ADDRESSABLE (v))
	    v = force_gimple_operand_gsi (&gsi, v, true, NULL_TREE,
					  false, GSI_CONTINUE_LINKING);
	  t = fold_build2 (fd->loops[i].cond_code, boolean_type_node, v, t);
	  stmt = gimple_build_cond_empty (t);
	  gsi_insert_after (&gsi, stmt, GSI_CONTINUE_LINKING);
	  e = make_edge (bb, body_bb, EDGE_TRUE_VALUE);
	  e->probability = profile_probability::guessed_always ().apply_scale (7, 8);
	}
      else
	make_edge (bb, body_bb, EDGE_FALLTHRU);
      last_bb = bb;
    }

  return collapse_bb;
}

/* Expand #pragma omp ordered depend(source).  */

static void
expand_omp_ordered_source (gimple_stmt_iterator *gsi, struct omp_for_data *fd,
			   tree *counts, location_t loc)
{
  enum built_in_function source_ix
    = fd->iter_type == long_integer_type_node
      ? BUILT_IN_GOMP_DOACROSS_POST : BUILT_IN_GOMP_DOACROSS_ULL_POST;
  gimple *g
    = gimple_build_call (builtin_decl_explicit (source_ix), 1,
			 build_fold_addr_expr (counts[fd->ordered]));
  gimple_set_location (g, loc);
  gsi_insert_before (gsi, g, GSI_SAME_STMT);
}

/* Expand a single depend from #pragma omp ordered depend(sink:...).  */

static void
expand_omp_ordered_sink (gimple_stmt_iterator *gsi, struct omp_for_data *fd,
			 tree *counts, tree c, location_t loc)
{
  auto_vec<tree, 10> args;
  enum built_in_function sink_ix
    = fd->iter_type == long_integer_type_node
      ? BUILT_IN_GOMP_DOACROSS_WAIT : BUILT_IN_GOMP_DOACROSS_ULL_WAIT;
  tree t, off, coff = NULL_TREE, deps = OMP_CLAUSE_DECL (c), cond = NULL_TREE;
  int i;
  gimple_stmt_iterator gsi2 = *gsi;
  bool warned_step = false;

  for (i = 0; i < fd->ordered; i++)
    {
      tree step = NULL_TREE;
      off = TREE_PURPOSE (deps);
      if (TREE_CODE (off) == TRUNC_DIV_EXPR)
	{
	  step = TREE_OPERAND (off, 1);
	  off = TREE_OPERAND (off, 0);
	}
      if (!integer_zerop (off))
	{
	  gcc_assert (fd->loops[i].cond_code == LT_EXPR
		      || fd->loops[i].cond_code == GT_EXPR);
	  bool forward = fd->loops[i].cond_code == LT_EXPR;
	  if (step)
	    {
	      /* Non-simple Fortran DO loops.  If step is variable,
		 we don't know at compile even the direction, so can't
		 warn.  */
	      if (TREE_CODE (step) != INTEGER_CST)
		break;
	      forward = tree_int_cst_sgn (step) != -1;
	    }
	  if (forward ^ OMP_CLAUSE_DEPEND_SINK_NEGATIVE (deps))
	    warning_at (loc, 0, "%<depend(sink)%> clause waiting for "
				"lexically later iteration");
	  break;
	}
      deps = TREE_CHAIN (deps);
    }
  /* If all offsets corresponding to the collapsed loops are zero,
     this depend clause can be ignored.  FIXME: but there is still a
     flush needed.  We need to emit one __sync_synchronize () for it
     though (perhaps conditionally)?  Solve this together with the
     conservative dependence folding optimization.
  if (i >= fd->collapse)
    return;  */

  deps = OMP_CLAUSE_DECL (c);
  gsi_prev (&gsi2);
  edge e1 = split_block (gsi_bb (gsi2), gsi_stmt (gsi2));
  edge e2 = split_block_after_labels (e1->dest);

  gsi2 = gsi_after_labels (e1->dest);
  *gsi = gsi_last_bb (e1->src);
  for (i = 0; i < fd->ordered; i++)
    {
      tree itype = TREE_TYPE (fd->loops[i].v);
      tree step = NULL_TREE;
      tree orig_off = NULL_TREE;
      if (POINTER_TYPE_P (itype))
	itype = sizetype;
      if (i)
	deps = TREE_CHAIN (deps);
      off = TREE_PURPOSE (deps);
      if (TREE_CODE (off) == TRUNC_DIV_EXPR)
	{
	  step = TREE_OPERAND (off, 1);
	  off = TREE_OPERAND (off, 0);
	  gcc_assert (fd->loops[i].cond_code == LT_EXPR
		      && integer_onep (fd->loops[i].step)
		      && !POINTER_TYPE_P (TREE_TYPE (fd->loops[i].v)));
	}
      tree s = fold_convert_loc (loc, itype, step ? step : fd->loops[i].step);
      if (step)
	{
	  off = fold_convert_loc (loc, itype, off);
	  orig_off = off;
	  off = fold_build2_loc (loc, TRUNC_DIV_EXPR, itype, off, s);
	}

      if (integer_zerop (off))
	t = boolean_true_node;
      else
	{
	  tree a;
	  tree co = fold_convert_loc (loc, itype, off);
	  if (POINTER_TYPE_P (TREE_TYPE (fd->loops[i].v)))
	    {
	      if (OMP_CLAUSE_DEPEND_SINK_NEGATIVE (deps))
		co = fold_build1_loc (loc, NEGATE_EXPR, itype, co);
	      a = fold_build2_loc (loc, POINTER_PLUS_EXPR,
				   TREE_TYPE (fd->loops[i].v), fd->loops[i].v,
				   co);
	    }
	  else if (OMP_CLAUSE_DEPEND_SINK_NEGATIVE (deps))
	    a = fold_build2_loc (loc, MINUS_EXPR, TREE_TYPE (fd->loops[i].v),
				 fd->loops[i].v, co);
	  else
	    a = fold_build2_loc (loc, PLUS_EXPR, TREE_TYPE (fd->loops[i].v),
				 fd->loops[i].v, co);
	  if (step)
	    {
	      tree t1, t2;
	      if (OMP_CLAUSE_DEPEND_SINK_NEGATIVE (deps))
		t1 = fold_build2_loc (loc, GE_EXPR, boolean_type_node, a,
				      fd->loops[i].n1);
	      else
		t1 = fold_build2_loc (loc, LT_EXPR, boolean_type_node, a,
				      fd->loops[i].n2);
	      if (OMP_CLAUSE_DEPEND_SINK_NEGATIVE (deps))
		t2 = fold_build2_loc (loc, LT_EXPR, boolean_type_node, a,
				      fd->loops[i].n2);
	      else
		t2 = fold_build2_loc (loc, GE_EXPR, boolean_type_node, a,
				      fd->loops[i].n1);
	      t = fold_build2_loc (loc, LT_EXPR, boolean_type_node,
				   step, build_int_cst (TREE_TYPE (step), 0));
	      if (TREE_CODE (step) != INTEGER_CST)
		{
		  t1 = unshare_expr (t1);
		  t1 = force_gimple_operand_gsi (gsi, t1, true, NULL_TREE,
						 false, GSI_CONTINUE_LINKING);
		  t2 = unshare_expr (t2);
		  t2 = force_gimple_operand_gsi (gsi, t2, true, NULL_TREE,
						 false, GSI_CONTINUE_LINKING);
		}
	      t = fold_build3_loc (loc, COND_EXPR, boolean_type_node,
				   t, t2, t1);
	    }
	  else if (fd->loops[i].cond_code == LT_EXPR)
	    {
	      if (OMP_CLAUSE_DEPEND_SINK_NEGATIVE (deps))
		t = fold_build2_loc (loc, GE_EXPR, boolean_type_node, a,
				     fd->loops[i].n1);
	      else
		t = fold_build2_loc (loc, LT_EXPR, boolean_type_node, a,
				     fd->loops[i].n2);
	    }
	  else if (OMP_CLAUSE_DEPEND_SINK_NEGATIVE (deps))
	    t = fold_build2_loc (loc, GT_EXPR, boolean_type_node, a,
				 fd->loops[i].n2);
	  else
	    t = fold_build2_loc (loc, LE_EXPR, boolean_type_node, a,
				 fd->loops[i].n1);
	}
      if (cond)
	cond = fold_build2_loc (loc, BIT_AND_EXPR, boolean_type_node, cond, t);
      else
	cond = t;

      off = fold_convert_loc (loc, itype, off);

      if (step
	  || (fd->loops[i].cond_code == LT_EXPR
	      ? !integer_onep (fd->loops[i].step)
	      : !integer_minus_onep (fd->loops[i].step)))
	{
	  if (step == NULL_TREE
	      && TYPE_UNSIGNED (itype)
	      && fd->loops[i].cond_code == GT_EXPR)
	    t = fold_build2_loc (loc, TRUNC_MOD_EXPR, itype, off,
				 fold_build1_loc (loc, NEGATE_EXPR, itype,
						  s));
	  else
	    t = fold_build2_loc (loc, TRUNC_MOD_EXPR, itype,
				 orig_off ? orig_off : off, s);
	  t = fold_build2_loc (loc, EQ_EXPR, boolean_type_node, t,
			       build_int_cst (itype, 0));
	  if (integer_zerop (t) && !warned_step)
	    {
	      warning_at (loc, 0, "%<depend(sink)%> refers to iteration never "
				  "in the iteration space");
	      warned_step = true;
	    }
	  cond = fold_build2_loc (loc, BIT_AND_EXPR, boolean_type_node,
				  cond, t);
	}

      if (i <= fd->collapse - 1 && fd->collapse > 1)
	t = fd->loop.v;
      else if (counts[i])
	t = counts[i];
      else
	{
	  t = fold_build2_loc (loc, MINUS_EXPR, TREE_TYPE (fd->loops[i].v),
			       fd->loops[i].v, fd->loops[i].n1);
	  t = fold_convert_loc (loc, fd->iter_type, t);
	}
      if (step)
	/* We have divided off by step already earlier.  */;
      else if (TYPE_UNSIGNED (itype) && fd->loops[i].cond_code == GT_EXPR)
	off = fold_build2_loc (loc, TRUNC_DIV_EXPR, itype, off,
			       fold_build1_loc (loc, NEGATE_EXPR, itype,
						s));
      else
	off = fold_build2_loc (loc, TRUNC_DIV_EXPR, itype, off, s);
      if (OMP_CLAUSE_DEPEND_SINK_NEGATIVE (deps))
	off = fold_build1_loc (loc, NEGATE_EXPR, itype, off);
      off = fold_convert_loc (loc, fd->iter_type, off);
      if (i <= fd->collapse - 1 && fd->collapse > 1)
	{
	  if (i)
	    off = fold_build2_loc (loc, PLUS_EXPR, fd->iter_type, coff,
				   off);
	  if (i < fd->collapse - 1)
	    {
	      coff = fold_build2_loc (loc, MULT_EXPR, fd->iter_type, off,
				      counts[i]);
	      continue;
	    }
	}
      off = unshare_expr (off);
      t = fold_build2_loc (loc, PLUS_EXPR, fd->iter_type, t, off);
      t = force_gimple_operand_gsi (&gsi2, t, true, NULL_TREE,
				    true, GSI_SAME_STMT);
      args.safe_push (t);
    }
  gimple *g = gimple_build_call_vec (builtin_decl_explicit (sink_ix), args);
  gimple_set_location (g, loc);
  gsi_insert_before (&gsi2, g, GSI_SAME_STMT);

  cond = unshare_expr (cond);
  cond = force_gimple_operand_gsi (gsi, cond, true, NULL_TREE, false,
				   GSI_CONTINUE_LINKING);
  gsi_insert_after (gsi, gimple_build_cond_empty (cond), GSI_NEW_STMT);
  edge e3 = make_edge (e1->src, e2->dest, EDGE_FALSE_VALUE);
  e3->probability = profile_probability::guessed_always ().apply_scale (1, 8);
  e1->probability = e3->probability.invert ();
  e1->flags = EDGE_TRUE_VALUE;
  set_immediate_dominator (CDI_DOMINATORS, e2->dest, e1->src);

  *gsi = gsi_after_labels (e2->dest);
}

/* Expand all #pragma omp ordered depend(source) and
   #pragma omp ordered depend(sink:...) constructs in the current
   #pragma omp for ordered(n) region.  */

static void
expand_omp_ordered_source_sink (struct omp_region *region,
				struct omp_for_data *fd, tree *counts,
				basic_block cont_bb)
{
  struct omp_region *inner;
  int i;
  for (i = fd->collapse - 1; i < fd->ordered; i++)
    if (i == fd->collapse - 1 && fd->collapse > 1)
      counts[i] = NULL_TREE;
    else if (i >= fd->collapse && !cont_bb)
      counts[i] = build_zero_cst (fd->iter_type);
    else if (!POINTER_TYPE_P (TREE_TYPE (fd->loops[i].v))
	     && integer_onep (fd->loops[i].step))
      counts[i] = NULL_TREE;
    else
      counts[i] = create_tmp_var (fd->iter_type, ".orditer");
  tree atype
    = build_array_type_nelts (fd->iter_type, fd->ordered - fd->collapse + 1);
  counts[fd->ordered] = create_tmp_var (atype, ".orditera");
  TREE_ADDRESSABLE (counts[fd->ordered]) = 1;

  for (inner = region->inner; inner; inner = inner->next)
    if (inner->type == GIMPLE_OMP_ORDERED)
      {
	gomp_ordered *ord_stmt = inner->ord_stmt;
	gimple_stmt_iterator gsi = gsi_for_stmt (ord_stmt);
	location_t loc = gimple_location (ord_stmt);
	tree c;
	for (c = gimple_omp_ordered_clauses (ord_stmt);
	     c; c = OMP_CLAUSE_CHAIN (c))
	  if (OMP_CLAUSE_DEPEND_KIND (c) == OMP_CLAUSE_DEPEND_SOURCE)
	    break;
	if (c)
	  expand_omp_ordered_source (&gsi, fd, counts, loc);
	for (c = gimple_omp_ordered_clauses (ord_stmt);
	     c; c = OMP_CLAUSE_CHAIN (c))
	  if (OMP_CLAUSE_DEPEND_KIND (c) == OMP_CLAUSE_DEPEND_SINK)
	    expand_omp_ordered_sink (&gsi, fd, counts, c, loc);
	gsi_remove (&gsi, true);
      }
}

/* Wrap the body into fd->ordered - fd->collapse loops that aren't
   collapsed.  */

static basic_block
expand_omp_for_ordered_loops (struct omp_for_data *fd, tree *counts,
			      basic_block cont_bb, basic_block body_bb,
			      bool ordered_lastprivate)
{
  if (fd->ordered == fd->collapse)
    return cont_bb;

  if (!cont_bb)
    {
      gimple_stmt_iterator gsi = gsi_after_labels (body_bb);
      for (int i = fd->collapse; i < fd->ordered; i++)
	{
	  tree type = TREE_TYPE (fd->loops[i].v);
	  tree n1 = fold_convert (type, fd->loops[i].n1);
	  expand_omp_build_assign (&gsi, fd->loops[i].v, n1);
	  tree aref = build4 (ARRAY_REF, fd->iter_type, counts[fd->ordered],
			      size_int (i - fd->collapse + 1),
			      NULL_TREE, NULL_TREE);
	  expand_omp_build_assign (&gsi, aref, build_zero_cst (fd->iter_type));
	}
      return NULL;
    }

  for (int i = fd->ordered - 1; i >= fd->collapse; i--)
    {
      tree t, type = TREE_TYPE (fd->loops[i].v);
      gimple_stmt_iterator gsi = gsi_after_labels (body_bb);
      expand_omp_build_assign (&gsi, fd->loops[i].v,
			       fold_convert (type, fd->loops[i].n1));
      if (counts[i])
	expand_omp_build_assign (&gsi, counts[i],
				 build_zero_cst (fd->iter_type));
      tree aref = build4 (ARRAY_REF, fd->iter_type, counts[fd->ordered],
			  size_int (i - fd->collapse + 1),
			  NULL_TREE, NULL_TREE);
      expand_omp_build_assign (&gsi, aref, build_zero_cst (fd->iter_type));
      if (!gsi_end_p (gsi))
	gsi_prev (&gsi);
      else
	gsi = gsi_last_bb (body_bb);
      edge e1 = split_block (body_bb, gsi_stmt (gsi));
      basic_block new_body = e1->dest;
      if (body_bb == cont_bb)
	cont_bb = new_body;
      edge e2 = NULL;
      basic_block new_header;
      if (EDGE_COUNT (cont_bb->preds) > 0)
	{
	  gsi = gsi_last_bb (cont_bb);
	  if (POINTER_TYPE_P (type))
	    t = fold_build_pointer_plus (fd->loops[i].v,
					 fold_convert (sizetype,
						       fd->loops[i].step));
	  else
	    t = fold_build2 (PLUS_EXPR, type, fd->loops[i].v,
			     fold_convert (type, fd->loops[i].step));
	  expand_omp_build_assign (&gsi, fd->loops[i].v, t);
	  if (counts[i])
	    {
	      t = fold_build2 (PLUS_EXPR, fd->iter_type, counts[i],
			       build_int_cst (fd->iter_type, 1));
	      expand_omp_build_assign (&gsi, counts[i], t);
	      t = counts[i];
	    }
	  else
	    {
	      t = fold_build2 (MINUS_EXPR, TREE_TYPE (fd->loops[i].v),
			       fd->loops[i].v, fd->loops[i].n1);
	      t = fold_convert (fd->iter_type, t);
	      t = force_gimple_operand_gsi (&gsi, t, true, NULL_TREE,
					    true, GSI_SAME_STMT);
	    }
	  aref = build4 (ARRAY_REF, fd->iter_type, counts[fd->ordered],
			 size_int (i - fd->collapse + 1),
			 NULL_TREE, NULL_TREE);
	  expand_omp_build_assign (&gsi, aref, t);
	  gsi_prev (&gsi);
	  e2 = split_block (cont_bb, gsi_stmt (gsi));
	  new_header = e2->dest;
	}
      else
	new_header = cont_bb;
      gsi = gsi_after_labels (new_header);
      tree v = force_gimple_operand_gsi (&gsi, fd->loops[i].v, true, NULL_TREE,
					 true, GSI_SAME_STMT);
      tree n2
	= force_gimple_operand_gsi (&gsi, fold_convert (type, fd->loops[i].n2),
				    true, NULL_TREE, true, GSI_SAME_STMT);
      t = build2 (fd->loops[i].cond_code, boolean_type_node, v, n2);
      gsi_insert_before (&gsi, gimple_build_cond_empty (t), GSI_NEW_STMT);
      edge e3 = split_block (new_header, gsi_stmt (gsi));
      cont_bb = e3->dest;
      remove_edge (e1);
      make_edge (body_bb, new_header, EDGE_FALLTHRU);
      e3->flags = EDGE_FALSE_VALUE;
      e3->probability = profile_probability::guessed_always ().apply_scale (1, 8);
      e1 = make_edge (new_header, new_body, EDGE_TRUE_VALUE);
      e1->probability = e3->probability.invert ();

      set_immediate_dominator (CDI_DOMINATORS, new_header, body_bb);
      set_immediate_dominator (CDI_DOMINATORS, new_body, new_header);

      if (e2)
	{
	  struct loop *loop = alloc_loop ();
	  loop->header = new_header;
	  loop->latch = e2->src;
	  add_loop (loop, body_bb->loop_father);
	}
    }

  /* If there are any lastprivate clauses and it is possible some loops
     might have zero iterations, ensure all the decls are initialized,
     otherwise we could crash evaluating C++ class iterators with lastprivate
     clauses.  */
  bool need_inits = false;
  for (int i = fd->collapse; ordered_lastprivate && i < fd->ordered; i++)
    if (need_inits)
      {
	tree type = TREE_TYPE (fd->loops[i].v);
	gimple_stmt_iterator gsi = gsi_after_labels (body_bb);
	expand_omp_build_assign (&gsi, fd->loops[i].v,
				 fold_convert (type, fd->loops[i].n1));
      }
    else
      {
	tree type = TREE_TYPE (fd->loops[i].v);
	tree this_cond = fold_build2 (fd->loops[i].cond_code,
				      boolean_type_node,
				      fold_convert (type, fd->loops[i].n1),
				      fold_convert (type, fd->loops[i].n2));
	if (!integer_onep (this_cond))
	  need_inits = true;
      }

  return cont_bb;
}

/* A subroutine of expand_omp_for.  Generate code for a parallel
   loop with any schedule.  Given parameters:

	for (V = N1; V cond N2; V += STEP) BODY;

   where COND is "<" or ">", we generate pseudocode

	more = GOMP_loop_foo_start (N1, N2, STEP, CHUNK, &istart0, &iend0);
	if (more) goto L0; else goto L3;
    L0:
	V = istart0;
	iend = iend0;
    L1:
	BODY;
	V += STEP;
	if (V cond iend) goto L1; else goto L2;
    L2:
	if (GOMP_loop_foo_next (&istart0, &iend0)) goto L0; else goto L3;
    L3:

    If this is a combined omp parallel loop, instead of the call to
    GOMP_loop_foo_start, we call GOMP_loop_foo_next.
    If this is gimple_omp_for_combined_p loop, then instead of assigning
    V and iend in L0 we assign the first two _looptemp_ clause decls of the
    inner GIMPLE_OMP_FOR and V += STEP; and
    if (V cond iend) goto L1; else goto L2; are removed.

    For collapsed loops, given parameters:
      collapse(3)
      for (V1 = N11; V1 cond1 N12; V1 += STEP1)
	for (V2 = N21; V2 cond2 N22; V2 += STEP2)
	  for (V3 = N31; V3 cond3 N32; V3 += STEP3)
	    BODY;

    we generate pseudocode

	if (__builtin_expect (N32 cond3 N31, 0)) goto Z0;
	if (cond3 is <)
	  adj = STEP3 - 1;
	else
	  adj = STEP3 + 1;
	count3 = (adj + N32 - N31) / STEP3;
	if (__builtin_expect (N22 cond2 N21, 0)) goto Z0;
	if (cond2 is <)
	  adj = STEP2 - 1;
	else
	  adj = STEP2 + 1;
	count2 = (adj + N22 - N21) / STEP2;
	if (__builtin_expect (N12 cond1 N11, 0)) goto Z0;
	if (cond1 is <)
	  adj = STEP1 - 1;
	else
	  adj = STEP1 + 1;
	count1 = (adj + N12 - N11) / STEP1;
	count = count1 * count2 * count3;
	goto Z1;
    Z0:
	count = 0;
    Z1:
	more = GOMP_loop_foo_start (0, count, 1, CHUNK, &istart0, &iend0);
	if (more) goto L0; else goto L3;
    L0:
	V = istart0;
	T = V;
	V3 = N31 + (T % count3) * STEP3;
	T = T / count3;
	V2 = N21 + (T % count2) * STEP2;
	T = T / count2;
	V1 = N11 + T * STEP1;
	iend = iend0;
    L1:
	BODY;
	V += 1;
	if (V < iend) goto L10; else goto L2;
    L10:
	V3 += STEP3;
	if (V3 cond3 N32) goto L1; else goto L11;
    L11:
	V3 = N31;
	V2 += STEP2;
	if (V2 cond2 N22) goto L1; else goto L12;
    L12:
	V2 = N21;
	V1 += STEP1;
	goto L1;
    L2:
	if (GOMP_loop_foo_next (&istart0, &iend0)) goto L0; else goto L3;
    L3:

      */

static void
expand_omp_for_generic (struct omp_region *region,
			struct omp_for_data *fd,
			enum built_in_function start_fn,
			enum built_in_function next_fn,
			gimple *inner_stmt)
{
  tree type, istart0, iend0, iend;
  tree t, vmain, vback, bias = NULL_TREE;
  basic_block entry_bb, cont_bb, exit_bb, l0_bb, l1_bb, collapse_bb;
  basic_block l2_bb = NULL, l3_bb = NULL;
  gimple_stmt_iterator gsi;
  gassign *assign_stmt;
  bool in_combined_parallel = is_combined_parallel (region);
  bool broken_loop = region->cont == NULL;
  edge e, ne;
  tree *counts = NULL;
  int i;
  bool ordered_lastprivate = false;

  gcc_assert (!broken_loop || !in_combined_parallel);
  gcc_assert (fd->iter_type == long_integer_type_node
	      || !in_combined_parallel);

  entry_bb = region->entry;
  cont_bb = region->cont;
  collapse_bb = NULL;
  gcc_assert (EDGE_COUNT (entry_bb->succs) == 2);
  gcc_assert (broken_loop
	      || BRANCH_EDGE (entry_bb)->dest == FALLTHRU_EDGE (cont_bb)->dest);
  l0_bb = split_edge (FALLTHRU_EDGE (entry_bb));
  l1_bb = single_succ (l0_bb);
  if (!broken_loop)
    {
      l2_bb = create_empty_bb (cont_bb);
      gcc_assert (BRANCH_EDGE (cont_bb)->dest == l1_bb
		  || (single_succ_edge (BRANCH_EDGE (cont_bb)->dest)->dest
		      == l1_bb));
      gcc_assert (EDGE_COUNT (cont_bb->succs) == 2);
    }
  else
    l2_bb = NULL;
  l3_bb = BRANCH_EDGE (entry_bb)->dest;
  exit_bb = region->exit;

  gsi = gsi_last_nondebug_bb (entry_bb);

  gcc_assert (gimple_code (gsi_stmt (gsi)) == GIMPLE_OMP_FOR);
  if (fd->ordered
      && omp_find_clause (gimple_omp_for_clauses (gsi_stmt (gsi)),
			  OMP_CLAUSE_LASTPRIVATE))
    ordered_lastprivate = false;
  if (fd->collapse > 1 || fd->ordered)
    {
      int first_zero_iter1 = -1, first_zero_iter2 = -1;
      basic_block zero_iter1_bb = NULL, zero_iter2_bb = NULL, l2_dom_bb = NULL;

      counts = XALLOCAVEC (tree, fd->ordered ? fd->ordered + 1 : fd->collapse);
      expand_omp_for_init_counts (fd, &gsi, entry_bb, counts,
				  zero_iter1_bb, first_zero_iter1,
				  zero_iter2_bb, first_zero_iter2, l2_dom_bb);

      if (zero_iter1_bb)
	{
	  /* Some counts[i] vars might be uninitialized if
	     some loop has zero iterations.  But the body shouldn't
	     be executed in that case, so just avoid uninit warnings.  */
	  for (i = first_zero_iter1;
	       i < (fd->ordered ? fd->ordered : fd->collapse); i++)
	    if (SSA_VAR_P (counts[i]))
	      TREE_NO_WARNING (counts[i]) = 1;
	  gsi_prev (&gsi);
	  e = split_block (entry_bb, gsi_stmt (gsi));
	  entry_bb = e->dest;
	  make_edge (zero_iter1_bb, entry_bb, EDGE_FALLTHRU);
	  gsi = gsi_last_nondebug_bb (entry_bb);
	  set_immediate_dominator (CDI_DOMINATORS, entry_bb,
				   get_immediate_dominator (CDI_DOMINATORS,
							    zero_iter1_bb));
	}
      if (zero_iter2_bb)
	{
	  /* Some counts[i] vars might be uninitialized if
	     some loop has zero iterations.  But the body shouldn't
	     be executed in that case, so just avoid uninit warnings.  */
	  for (i = first_zero_iter2; i < fd->ordered; i++)
	    if (SSA_VAR_P (counts[i]))
	      TREE_NO_WARNING (counts[i]) = 1;
	  if (zero_iter1_bb)
	    make_edge (zero_iter2_bb, entry_bb, EDGE_FALLTHRU);
	  else
	    {
	      gsi_prev (&gsi);
	      e = split_block (entry_bb, gsi_stmt (gsi));
	      entry_bb = e->dest;
	      make_edge (zero_iter2_bb, entry_bb, EDGE_FALLTHRU);
	      gsi = gsi_last_nondebug_bb (entry_bb);
	      set_immediate_dominator (CDI_DOMINATORS, entry_bb,
				       get_immediate_dominator
					 (CDI_DOMINATORS, zero_iter2_bb));
	    }
	}
      if (fd->collapse == 1)
	{
	  counts[0] = fd->loop.n2;
	  fd->loop = fd->loops[0];
	}
    }

  type = TREE_TYPE (fd->loop.v);
  istart0 = create_tmp_var (fd->iter_type, ".istart0");
  iend0 = create_tmp_var (fd->iter_type, ".iend0");
  TREE_ADDRESSABLE (istart0) = 1;
  TREE_ADDRESSABLE (iend0) = 1;

  /* See if we need to bias by LLONG_MIN.  */
  if (fd->iter_type == long_long_unsigned_type_node
      && TREE_CODE (type) == INTEGER_TYPE
      && !TYPE_UNSIGNED (type)
      && fd->ordered == 0)
    {
      tree n1, n2;

      if (fd->loop.cond_code == LT_EXPR)
	{
	  n1 = fd->loop.n1;
	  n2 = fold_build2 (PLUS_EXPR, type, fd->loop.n2, fd->loop.step);
	}
      else
	{
	  n1 = fold_build2 (MINUS_EXPR, type, fd->loop.n2, fd->loop.step);
	  n2 = fd->loop.n1;
	}
      if (TREE_CODE (n1) != INTEGER_CST
	  || TREE_CODE (n2) != INTEGER_CST
	  || ((tree_int_cst_sgn (n1) < 0) ^ (tree_int_cst_sgn (n2) < 0)))
	bias = fold_convert (fd->iter_type, TYPE_MIN_VALUE (type));
    }

  gimple_stmt_iterator gsif = gsi;
  gsi_prev (&gsif);

  tree arr = NULL_TREE;
  if (in_combined_parallel)
    {
      gcc_assert (fd->ordered == 0);
      /* In a combined parallel loop, emit a call to
	 GOMP_loop_foo_next.  */
      t = build_call_expr (builtin_decl_explicit (next_fn), 2,
			   build_fold_addr_expr (istart0),
			   build_fold_addr_expr (iend0));
    }
  else
    {
      tree t0, t1, t2, t3, t4;
      /* If this is not a combined parallel loop, emit a call to
	 GOMP_loop_foo_start in ENTRY_BB.  */
      t4 = build_fold_addr_expr (iend0);
      t3 = build_fold_addr_expr (istart0);
      if (fd->ordered)
	{
	  t0 = build_int_cst (unsigned_type_node,
			      fd->ordered - fd->collapse + 1);
	  arr = create_tmp_var (build_array_type_nelts (fd->iter_type,
							fd->ordered
							- fd->collapse + 1),
				".omp_counts");
	  DECL_NAMELESS (arr) = 1;
	  TREE_ADDRESSABLE (arr) = 1;
	  TREE_STATIC (arr) = 1;
	  vec<constructor_elt, va_gc> *v;
	  vec_alloc (v, fd->ordered - fd->collapse + 1);
	  int idx;

	  for (idx = 0; idx < fd->ordered - fd->collapse + 1; idx++)
	    {
	      tree c;
	      if (idx == 0 && fd->collapse > 1)
		c = fd->loop.n2;
	      else
		c = counts[idx + fd->collapse - 1];
	      tree purpose = size_int (idx);
	      CONSTRUCTOR_APPEND_ELT (v, purpose, c);
	      if (TREE_CODE (c) != INTEGER_CST)
		TREE_STATIC (arr) = 0;
	    }

	  DECL_INITIAL (arr) = build_constructor (TREE_TYPE (arr), v);
	  if (!TREE_STATIC (arr))
	    force_gimple_operand_gsi (&gsi, build1 (DECL_EXPR,
						    void_type_node, arr),
				      true, NULL_TREE, true, GSI_SAME_STMT);
	  t1 = build_fold_addr_expr (arr);
	  t2 = NULL_TREE;
	}
      else
	{
	  t2 = fold_convert (fd->iter_type, fd->loop.step);
	  t1 = fd->loop.n2;
	  t0 = fd->loop.n1;
	  if (gimple_omp_for_combined_into_p (fd->for_stmt))
	    {
	      tree innerc
		= omp_find_clause (gimple_omp_for_clauses (fd->for_stmt),
				   OMP_CLAUSE__LOOPTEMP_);
	      gcc_assert (innerc);
	      t0 = OMP_CLAUSE_DECL (innerc);
	      innerc = omp_find_clause (OMP_CLAUSE_CHAIN (innerc),
					OMP_CLAUSE__LOOPTEMP_);
	      gcc_assert (innerc);
	      t1 = OMP_CLAUSE_DECL (innerc);
	    }
	  if (POINTER_TYPE_P (TREE_TYPE (t0))
	      && TYPE_PRECISION (TREE_TYPE (t0))
		 != TYPE_PRECISION (fd->iter_type))
	    {
	      /* Avoid casting pointers to integer of a different size.  */
	      tree itype = signed_type_for (type);
	      t1 = fold_convert (fd->iter_type, fold_convert (itype, t1));
	      t0 = fold_convert (fd->iter_type, fold_convert (itype, t0));
	    }
	  else
	    {
	      t1 = fold_convert (fd->iter_type, t1);
	      t0 = fold_convert (fd->iter_type, t0);
	    }
	  if (bias)
	    {
	      t1 = fold_build2 (PLUS_EXPR, fd->iter_type, t1, bias);
	      t0 = fold_build2 (PLUS_EXPR, fd->iter_type, t0, bias);
	    }
	}
      if (fd->iter_type == long_integer_type_node || fd->ordered)
	{
	  if (fd->chunk_size)
	    {
	      t = fold_convert (fd->iter_type, fd->chunk_size);
	      t = omp_adjust_chunk_size (t, fd->simd_schedule);
	      if (fd->ordered)
		t = build_call_expr (builtin_decl_explicit (start_fn),
				     5, t0, t1, t, t3, t4);
	      else
		t = build_call_expr (builtin_decl_explicit (start_fn),
				     6, t0, t1, t2, t, t3, t4);
	    }
	  else if (fd->ordered)
	    t = build_call_expr (builtin_decl_explicit (start_fn),
				 4, t0, t1, t3, t4);
	  else
	    t = build_call_expr (builtin_decl_explicit (start_fn),
				 5, t0, t1, t2, t3, t4);
	}
      else
	{
	  tree t5;
	  tree c_bool_type;
	  tree bfn_decl;

	  /* The GOMP_loop_ull_*start functions have additional boolean
	     argument, true for < loops and false for > loops.
	     In Fortran, the C bool type can be different from
	     boolean_type_node.  */
	  bfn_decl = builtin_decl_explicit (start_fn);
	  c_bool_type = TREE_TYPE (TREE_TYPE (bfn_decl));
	  t5 = build_int_cst (c_bool_type,
			      fd->loop.cond_code == LT_EXPR ? 1 : 0);
	  if (fd->chunk_size)
	    {
	      tree bfn_decl = builtin_decl_explicit (start_fn);
	      t = fold_convert (fd->iter_type, fd->chunk_size);
	      t = omp_adjust_chunk_size (t, fd->simd_schedule);
	      t = build_call_expr (bfn_decl, 7, t5, t0, t1, t2, t, t3, t4);
	    }
	  else
	    t = build_call_expr (builtin_decl_explicit (start_fn),
				 6, t5, t0, t1, t2, t3, t4);
	}
    }
  if (TREE_TYPE (t) != boolean_type_node)
    t = fold_build2 (NE_EXPR, boolean_type_node,
		     t, build_int_cst (TREE_TYPE (t), 0));
  t = force_gimple_operand_gsi (&gsi, t, true, NULL_TREE,
				true, GSI_SAME_STMT);
  if (arr && !TREE_STATIC (arr))
    {
      tree clobber = build_constructor (TREE_TYPE (arr), NULL);
      TREE_THIS_VOLATILE (clobber) = 1;
      gsi_insert_before (&gsi, gimple_build_assign (arr, clobber),
			 GSI_SAME_STMT);
    }
  gsi_insert_after (&gsi, gimple_build_cond_empty (t), GSI_SAME_STMT);

  /* Remove the GIMPLE_OMP_FOR statement.  */
  gsi_remove (&gsi, true);

  if (gsi_end_p (gsif))
    gsif = gsi_after_labels (gsi_bb (gsif));
  gsi_next (&gsif);

  /* Iteration setup for sequential loop goes in L0_BB.  */
  tree startvar = fd->loop.v;
  tree endvar = NULL_TREE;

  if (gimple_omp_for_combined_p (fd->for_stmt))
    {
      gcc_assert (gimple_code (inner_stmt) == GIMPLE_OMP_FOR
		  && gimple_omp_for_kind (inner_stmt)
		     == GF_OMP_FOR_KIND_SIMD);
      tree innerc = omp_find_clause (gimple_omp_for_clauses (inner_stmt),
				     OMP_CLAUSE__LOOPTEMP_);
      gcc_assert (innerc);
      startvar = OMP_CLAUSE_DECL (innerc);
      innerc = omp_find_clause (OMP_CLAUSE_CHAIN (innerc),
				OMP_CLAUSE__LOOPTEMP_);
      gcc_assert (innerc);
      endvar = OMP_CLAUSE_DECL (innerc);
    }

  gsi = gsi_start_bb (l0_bb);
  t = istart0;
  if (fd->ordered && fd->collapse == 1)
    t = fold_build2 (MULT_EXPR, fd->iter_type, t,
		     fold_convert (fd->iter_type, fd->loop.step));
  else if (bias)
    t = fold_build2 (MINUS_EXPR, fd->iter_type, t, bias);
  if (fd->ordered && fd->collapse == 1)
    {
      if (POINTER_TYPE_P (TREE_TYPE (startvar)))
	t = fold_build2 (POINTER_PLUS_EXPR, TREE_TYPE (startvar),
			 fd->loop.n1, fold_convert (sizetype, t));
      else
	{
	  t = fold_convert (TREE_TYPE (startvar), t);
	  t = fold_build2 (PLUS_EXPR, TREE_TYPE (startvar),
			   fd->loop.n1, t);
	}
    }
  else
    {
      if (POINTER_TYPE_P (TREE_TYPE (startvar)))
	t = fold_convert (signed_type_for (TREE_TYPE (startvar)), t);
      t = fold_convert (TREE_TYPE (startvar), t);
    }
  t = force_gimple_operand_gsi (&gsi, t,
				DECL_P (startvar)
				&& TREE_ADDRESSABLE (startvar),
				NULL_TREE, false, GSI_CONTINUE_LINKING);
  assign_stmt = gimple_build_assign (startvar, t);
  gsi_insert_after (&gsi, assign_stmt, GSI_CONTINUE_LINKING);

  t = iend0;
  if (fd->ordered && fd->collapse == 1)
    t = fold_build2 (MULT_EXPR, fd->iter_type, t,
		     fold_convert (fd->iter_type, fd->loop.step));
  else if (bias)
    t = fold_build2 (MINUS_EXPR, fd->iter_type, t, bias);
  if (fd->ordered && fd->collapse == 1)
    {
      if (POINTER_TYPE_P (TREE_TYPE (startvar)))
	t = fold_build2 (POINTER_PLUS_EXPR, TREE_TYPE (startvar),
			 fd->loop.n1, fold_convert (sizetype, t));
      else
	{
	  t = fold_convert (TREE_TYPE (startvar), t);
	  t = fold_build2 (PLUS_EXPR, TREE_TYPE (startvar),
			   fd->loop.n1, t);
	}
    }
  else
    {
      if (POINTER_TYPE_P (TREE_TYPE (startvar)))
	t = fold_convert (signed_type_for (TREE_TYPE (startvar)), t);
      t = fold_convert (TREE_TYPE (startvar), t);
    }
  iend = force_gimple_operand_gsi (&gsi, t, true, NULL_TREE,
				   false, GSI_CONTINUE_LINKING);
  if (endvar)
    {
      assign_stmt = gimple_build_assign (endvar, iend);
      gsi_insert_after (&gsi, assign_stmt, GSI_CONTINUE_LINKING);
      if (useless_type_conversion_p (TREE_TYPE (fd->loop.v), TREE_TYPE (iend)))
	assign_stmt = gimple_build_assign (fd->loop.v, iend);
      else
	assign_stmt = gimple_build_assign (fd->loop.v, NOP_EXPR, iend);
      gsi_insert_after (&gsi, assign_stmt, GSI_CONTINUE_LINKING);
    }
  /* Handle linear clause adjustments.  */
  tree itercnt = NULL_TREE;
  if (gimple_omp_for_kind (fd->for_stmt) == GF_OMP_FOR_KIND_FOR)
    for (tree c = gimple_omp_for_clauses (fd->for_stmt);
	 c; c = OMP_CLAUSE_CHAIN (c))
      if (OMP_CLAUSE_CODE (c) == OMP_CLAUSE_LINEAR
	  && !OMP_CLAUSE_LINEAR_NO_COPYIN (c))
	{
	  tree d = OMP_CLAUSE_DECL (c);
	  bool is_ref = omp_is_reference (d);
	  tree t = d, a, dest;
	  if (is_ref)
	    t = build_simple_mem_ref_loc (OMP_CLAUSE_LOCATION (c), t);
	  tree type = TREE_TYPE (t);
	  if (POINTER_TYPE_P (type))
	    type = sizetype;
	  dest = unshare_expr (t);
	  tree v = create_tmp_var (TREE_TYPE (t), NULL);
	  expand_omp_build_assign (&gsif, v, t);
	  if (itercnt == NULL_TREE)
	    {
	      itercnt = startvar;
	      tree n1 = fd->loop.n1;
	      if (POINTER_TYPE_P (TREE_TYPE (itercnt)))
		{
		  itercnt
		    = fold_convert (signed_type_for (TREE_TYPE (itercnt)),
				    itercnt);
		  n1 = fold_convert (TREE_TYPE (itercnt), n1);
		}
	      itercnt = fold_build2 (MINUS_EXPR, TREE_TYPE (itercnt),
				     itercnt, n1);
	      itercnt = fold_build2 (EXACT_DIV_EXPR, TREE_TYPE (itercnt),
				     itercnt, fd->loop.step);
	      itercnt = force_gimple_operand_gsi (&gsi, itercnt, true,
						  NULL_TREE, false,
						  GSI_CONTINUE_LINKING);
	    }
	  a = fold_build2 (MULT_EXPR, type,
			   fold_convert (type, itercnt),
			   fold_convert (type, OMP_CLAUSE_LINEAR_STEP (c)));
	  t = fold_build2 (type == TREE_TYPE (t) ? PLUS_EXPR
			   : POINTER_PLUS_EXPR, TREE_TYPE (t), v, a);
	  t = force_gimple_operand_gsi (&gsi, t, true, NULL_TREE,
					false, GSI_CONTINUE_LINKING);
	  assign_stmt = gimple_build_assign (dest, t);
	  gsi_insert_after (&gsi, assign_stmt, GSI_CONTINUE_LINKING);
	}
  if (fd->collapse > 1)
    expand_omp_for_init_vars (fd, &gsi, counts, inner_stmt, startvar);

  if (fd->ordered)
    {
      /* Until now, counts array contained number of iterations or
	 variable containing it for ith loop.  From now on, we need
	 those counts only for collapsed loops, and only for the 2nd
	 till the last collapsed one.  Move those one element earlier,
	 we'll use counts[fd->collapse - 1] for the first source/sink
	 iteration counter and so on and counts[fd->ordered]
	 as the array holding the current counter values for
	 depend(source).  */
      if (fd->collapse > 1)
	memmove (counts, counts + 1, (fd->collapse - 1) * sizeof (counts[0]));
      if (broken_loop)
	{
	  int i;
	  for (i = fd->collapse; i < fd->ordered; i++)
	    {
	      tree type = TREE_TYPE (fd->loops[i].v);
	      tree this_cond
		= fold_build2 (fd->loops[i].cond_code, boolean_type_node,
			       fold_convert (type, fd->loops[i].n1),
			       fold_convert (type, fd->loops[i].n2));
	      if (!integer_onep (this_cond))
		break;
	    }
	  if (i < fd->ordered)
	    {
	      cont_bb
		= create_empty_bb (EXIT_BLOCK_PTR_FOR_FN (cfun)->prev_bb);
	      add_bb_to_loop (cont_bb, l1_bb->loop_father);
	      gimple_stmt_iterator gsi = gsi_after_labels (cont_bb);
	      gimple *g = gimple_build_omp_continue (fd->loop.v, fd->loop.v);
	      gsi_insert_before (&gsi, g, GSI_SAME_STMT);
	      make_edge (cont_bb, l3_bb, EDGE_FALLTHRU);
	      make_edge (cont_bb, l1_bb, 0);
	      l2_bb = create_empty_bb (cont_bb);
	      broken_loop = false;
	    }
	}
      expand_omp_ordered_source_sink (region, fd, counts, cont_bb);
      cont_bb = expand_omp_for_ordered_loops (fd, counts, cont_bb, l1_bb,
					      ordered_lastprivate);
      if (counts[fd->collapse - 1])
	{
	  gcc_assert (fd->collapse == 1);
	  gsi = gsi_last_bb (l0_bb);
	  expand_omp_build_assign (&gsi, counts[fd->collapse - 1],
				   istart0, true);
	  gsi = gsi_last_bb (cont_bb);
	  t = fold_build2 (PLUS_EXPR, fd->iter_type, counts[fd->collapse - 1],
			   build_int_cst (fd->iter_type, 1));
	  expand_omp_build_assign (&gsi, counts[fd->collapse - 1], t);
	  tree aref = build4 (ARRAY_REF, fd->iter_type, counts[fd->ordered],
			      size_zero_node, NULL_TREE, NULL_TREE);
	  expand_omp_build_assign (&gsi, aref, counts[fd->collapse - 1]);
	  t = counts[fd->collapse - 1];
	}
      else if (fd->collapse > 1)
	t = fd->loop.v;
      else
	{
	  t = fold_build2 (MINUS_EXPR, TREE_TYPE (fd->loops[0].v),
			   fd->loops[0].v, fd->loops[0].n1);
	  t = fold_convert (fd->iter_type, t);
	}
      gsi = gsi_last_bb (l0_bb);
      tree aref = build4 (ARRAY_REF, fd->iter_type, counts[fd->ordered],
			  size_zero_node, NULL_TREE, NULL_TREE);
      t = force_gimple_operand_gsi (&gsi, t, true, NULL_TREE,
				    false, GSI_CONTINUE_LINKING);
      expand_omp_build_assign (&gsi, aref, t, true);
    }

  if (!broken_loop)
    {
      /* Code to control the increment and predicate for the sequential
	 loop goes in the CONT_BB.  */
      gsi = gsi_last_nondebug_bb (cont_bb);
      gomp_continue *cont_stmt = as_a <gomp_continue *> (gsi_stmt (gsi));
      gcc_assert (gimple_code (cont_stmt) == GIMPLE_OMP_CONTINUE);
      vmain = gimple_omp_continue_control_use (cont_stmt);
      vback = gimple_omp_continue_control_def (cont_stmt);

      if (!gimple_omp_for_combined_p (fd->for_stmt))
	{
	  if (POINTER_TYPE_P (type))
	    t = fold_build_pointer_plus (vmain, fd->loop.step);
	  else
	    t = fold_build2 (PLUS_EXPR, type, vmain, fd->loop.step);
	  t = force_gimple_operand_gsi (&gsi, t,
					DECL_P (vback)
					&& TREE_ADDRESSABLE (vback),
					NULL_TREE, true, GSI_SAME_STMT);
	  assign_stmt = gimple_build_assign (vback, t);
	  gsi_insert_before (&gsi, assign_stmt, GSI_SAME_STMT);

	  if (fd->ordered && counts[fd->collapse - 1] == NULL_TREE)
	    {
	      if (fd->collapse > 1)
		t = fd->loop.v;
	      else
		{
		  t = fold_build2 (MINUS_EXPR, TREE_TYPE (fd->loops[0].v),
				   fd->loops[0].v, fd->loops[0].n1);
		  t = fold_convert (fd->iter_type, t);
		}
	      tree aref = build4 (ARRAY_REF, fd->iter_type,
				  counts[fd->ordered], size_zero_node,
				  NULL_TREE, NULL_TREE);
	      t = force_gimple_operand_gsi (&gsi, t, true, NULL_TREE,
					    true, GSI_SAME_STMT);
	      expand_omp_build_assign (&gsi, aref, t);
	    }

	  t = build2 (fd->loop.cond_code, boolean_type_node,
		      DECL_P (vback) && TREE_ADDRESSABLE (vback) ? t : vback,
		      iend);
	  gcond *cond_stmt = gimple_build_cond_empty (t);
	  gsi_insert_before (&gsi, cond_stmt, GSI_SAME_STMT);
	}

      /* Remove GIMPLE_OMP_CONTINUE.  */
      gsi_remove (&gsi, true);

      if (fd->collapse > 1 && !gimple_omp_for_combined_p (fd->for_stmt))
	collapse_bb = extract_omp_for_update_vars (fd, cont_bb, l1_bb);

      /* Emit code to get the next parallel iteration in L2_BB.  */
      gsi = gsi_start_bb (l2_bb);

      t = build_call_expr (builtin_decl_explicit (next_fn), 2,
			   build_fold_addr_expr (istart0),
			   build_fold_addr_expr (iend0));
      t = force_gimple_operand_gsi (&gsi, t, true, NULL_TREE,
				    false, GSI_CONTINUE_LINKING);
      if (TREE_TYPE (t) != boolean_type_node)
	t = fold_build2 (NE_EXPR, boolean_type_node,
			 t, build_int_cst (TREE_TYPE (t), 0));
      gcond *cond_stmt = gimple_build_cond_empty (t);
      gsi_insert_after (&gsi, cond_stmt, GSI_CONTINUE_LINKING);
    }

  /* Add the loop cleanup function.  */
  gsi = gsi_last_nondebug_bb (exit_bb);
  if (gimple_omp_return_nowait_p (gsi_stmt (gsi)))
    t = builtin_decl_explicit (BUILT_IN_GOMP_LOOP_END_NOWAIT);
  else if (gimple_omp_return_lhs (gsi_stmt (gsi)))
    t = builtin_decl_explicit (BUILT_IN_GOMP_LOOP_END_CANCEL);
  else
    t = builtin_decl_explicit (BUILT_IN_GOMP_LOOP_END);
  gcall *call_stmt = gimple_build_call (t, 0);
  if (gimple_omp_return_lhs (gsi_stmt (gsi)))
    gimple_call_set_lhs (call_stmt, gimple_omp_return_lhs (gsi_stmt (gsi)));
  gsi_insert_after (&gsi, call_stmt, GSI_SAME_STMT);
  if (fd->ordered)
    {
      tree arr = counts[fd->ordered];
      tree clobber = build_constructor (TREE_TYPE (arr), NULL);
      TREE_THIS_VOLATILE (clobber) = 1;
      gsi_insert_after (&gsi, gimple_build_assign (arr, clobber),
			GSI_SAME_STMT);
    }
  gsi_remove (&gsi, true);

  /* Connect the new blocks.  */
  find_edge (entry_bb, l0_bb)->flags = EDGE_TRUE_VALUE;
  find_edge (entry_bb, l3_bb)->flags = EDGE_FALSE_VALUE;

  if (!broken_loop)
    {
      gimple_seq phis;

      e = find_edge (cont_bb, l3_bb);
      ne = make_edge (l2_bb, l3_bb, EDGE_FALSE_VALUE);

      phis = phi_nodes (l3_bb);
      for (gsi = gsi_start (phis); !gsi_end_p (gsi); gsi_next (&gsi))
	{
	  gimple *phi = gsi_stmt (gsi);
	  SET_USE (PHI_ARG_DEF_PTR_FROM_EDGE (phi, ne),
		   PHI_ARG_DEF_FROM_EDGE (phi, e));
	}
      remove_edge (e);

      make_edge (cont_bb, l2_bb, EDGE_FALSE_VALUE);
      e = find_edge (cont_bb, l1_bb);
      if (e == NULL)
	{
	  e = BRANCH_EDGE (cont_bb);
	  gcc_assert (single_succ (e->dest) == l1_bb);
	}
      if (gimple_omp_for_combined_p (fd->for_stmt))
	{
	  remove_edge (e);
	  e = NULL;
	}
      else if (fd->collapse > 1)
	{
	  remove_edge (e);
	  e = make_edge (cont_bb, collapse_bb, EDGE_TRUE_VALUE);
	}
      else
	e->flags = EDGE_TRUE_VALUE;
      if (e)
	{
	  e->probability = profile_probability::guessed_always ().apply_scale (7, 8);
	  find_edge (cont_bb, l2_bb)->probability = e->probability.invert ();
	}
      else
	{
	  e = find_edge (cont_bb, l2_bb);
	  e->flags = EDGE_FALLTHRU;
	}
      make_edge (l2_bb, l0_bb, EDGE_TRUE_VALUE);

      if (gimple_in_ssa_p (cfun))
	{
	  /* Add phis to the outer loop that connect to the phis in the inner,
	     original loop, and move the loop entry value of the inner phi to
	     the loop entry value of the outer phi.  */
	  gphi_iterator psi;
	  for (psi = gsi_start_phis (l3_bb); !gsi_end_p (psi); gsi_next (&psi))
	    {
	      source_location locus;
	      gphi *nphi;
	      gphi *exit_phi = psi.phi ();

	      if (virtual_operand_p (gimple_phi_result (exit_phi)))
		continue;

	      edge l2_to_l3 = find_edge (l2_bb, l3_bb);
	      tree exit_res = PHI_ARG_DEF_FROM_EDGE (exit_phi, l2_to_l3);

	      basic_block latch = BRANCH_EDGE (cont_bb)->dest;
	      edge latch_to_l1 = find_edge (latch, l1_bb);
	      gphi *inner_phi
		= find_phi_with_arg_on_edge (exit_res, latch_to_l1);

	      tree t = gimple_phi_result (exit_phi);
	      tree new_res = copy_ssa_name (t, NULL);
	      nphi = create_phi_node (new_res, l0_bb);

	      edge l0_to_l1 = find_edge (l0_bb, l1_bb);
	      t = PHI_ARG_DEF_FROM_EDGE (inner_phi, l0_to_l1);
	      locus = gimple_phi_arg_location_from_edge (inner_phi, l0_to_l1);
	      edge entry_to_l0 = find_edge (entry_bb, l0_bb);
	      add_phi_arg (nphi, t, entry_to_l0, locus);

	      edge l2_to_l0 = find_edge (l2_bb, l0_bb);
	      add_phi_arg (nphi, exit_res, l2_to_l0, UNKNOWN_LOCATION);

	      add_phi_arg (inner_phi, new_res, l0_to_l1, UNKNOWN_LOCATION);
	    }
	}

      set_immediate_dominator (CDI_DOMINATORS, l2_bb,
			       recompute_dominator (CDI_DOMINATORS, l2_bb));
      set_immediate_dominator (CDI_DOMINATORS, l3_bb,
			       recompute_dominator (CDI_DOMINATORS, l3_bb));
      set_immediate_dominator (CDI_DOMINATORS, l0_bb,
			       recompute_dominator (CDI_DOMINATORS, l0_bb));
      set_immediate_dominator (CDI_DOMINATORS, l1_bb,
			       recompute_dominator (CDI_DOMINATORS, l1_bb));

      /* We enter expand_omp_for_generic with a loop.  This original loop may
	 have its own loop struct, or it may be part of an outer loop struct
	 (which may be the fake loop).  */
      struct loop *outer_loop = entry_bb->loop_father;
      bool orig_loop_has_loop_struct = l1_bb->loop_father != outer_loop;

      add_bb_to_loop (l2_bb, outer_loop);

      /* We've added a new loop around the original loop.  Allocate the
	 corresponding loop struct.  */
      struct loop *new_loop = alloc_loop ();
      new_loop->header = l0_bb;
      new_loop->latch = l2_bb;
      add_loop (new_loop, outer_loop);

      /* Allocate a loop structure for the original loop unless we already
	 had one.  */
      if (!orig_loop_has_loop_struct
	  && !gimple_omp_for_combined_p (fd->for_stmt))
	{
	  struct loop *orig_loop = alloc_loop ();
	  orig_loop->header = l1_bb;
	  /* The loop may have multiple latches.  */
	  add_loop (orig_loop, new_loop);
	}
    }
}

/* A subroutine of expand_omp_for.  Generate code for a parallel
   loop with static schedule and no specified chunk size.  Given
   parameters:

	for (V = N1; V cond N2; V += STEP) BODY;

   where COND is "<" or ">", we generate pseudocode

	if ((__typeof (V)) -1 > 0 && N2 cond N1) goto L2;
	if (cond is <)
	  adj = STEP - 1;
	else
	  adj = STEP + 1;
	if ((__typeof (V)) -1 > 0 && cond is >)
	  n = -(adj + N2 - N1) / -STEP;
	else
	  n = (adj + N2 - N1) / STEP;
	q = n / nthreads;
	tt = n % nthreads;
	if (threadid < tt) goto L3; else goto L4;
    L3:
	tt = 0;
	q = q + 1;
    L4:
	s0 = q * threadid + tt;
	e0 = s0 + q;
	V = s0 * STEP + N1;
	if (s0 >= e0) goto L2; else goto L0;
    L0:
	e = e0 * STEP + N1;
    L1:
	BODY;
	V += STEP;
	if (V cond e) goto L1;
    L2:
*/

static void
expand_omp_for_static_nochunk (struct omp_region *region,
			       struct omp_for_data *fd,
			       gimple *inner_stmt)
{
  tree n, q, s0, e0, e, t, tt, nthreads, threadid;
  tree type, itype, vmain, vback;
  basic_block entry_bb, second_bb, third_bb, exit_bb, seq_start_bb;
  basic_block body_bb, cont_bb, collapse_bb = NULL;
  basic_block fin_bb;
  gimple_stmt_iterator gsi;
  edge ep;
  bool broken_loop = region->cont == NULL;
  tree *counts = NULL;
  tree n1, n2, step;

  itype = type = TREE_TYPE (fd->loop.v);
  if (POINTER_TYPE_P (type))
    itype = signed_type_for (type);

  entry_bb = region->entry;
  cont_bb = region->cont;
  gcc_assert (EDGE_COUNT (entry_bb->succs) == 2);
  fin_bb = BRANCH_EDGE (entry_bb)->dest;
  gcc_assert (broken_loop
	      || (fin_bb == FALLTHRU_EDGE (cont_bb)->dest));
  seq_start_bb = split_edge (FALLTHRU_EDGE (entry_bb));
  body_bb = single_succ (seq_start_bb);
  if (!broken_loop)
    {
      gcc_assert (BRANCH_EDGE (cont_bb)->dest == body_bb
		  || single_succ (BRANCH_EDGE (cont_bb)->dest) == body_bb);
      gcc_assert (EDGE_COUNT (cont_bb->succs) == 2);
    }
  exit_bb = region->exit;

  /* Iteration space partitioning goes in ENTRY_BB.  */
  gsi = gsi_last_nondebug_bb (entry_bb);
  gcc_assert (gimple_code (gsi_stmt (gsi)) == GIMPLE_OMP_FOR);

  if (fd->collapse > 1)
    {
      int first_zero_iter = -1, dummy = -1;
      basic_block l2_dom_bb = NULL, dummy_bb = NULL;

      counts = XALLOCAVEC (tree, fd->collapse);
      expand_omp_for_init_counts (fd, &gsi, entry_bb, counts,
				  fin_bb, first_zero_iter,
				  dummy_bb, dummy, l2_dom_bb);
      t = NULL_TREE;
    }
  else if (gimple_omp_for_combined_into_p (fd->for_stmt))
    t = integer_one_node;
  else
    t = fold_binary (fd->loop.cond_code, boolean_type_node,
		     fold_convert (type, fd->loop.n1),
		     fold_convert (type, fd->loop.n2));
  if (fd->collapse == 1
      && TYPE_UNSIGNED (type)
      && (t == NULL_TREE || !integer_onep (t)))
    {
      n1 = fold_convert (type, unshare_expr (fd->loop.n1));
      n1 = force_gimple_operand_gsi (&gsi, n1, true, NULL_TREE,
				     true, GSI_SAME_STMT);
      n2 = fold_convert (type, unshare_expr (fd->loop.n2));
      n2 = force_gimple_operand_gsi (&gsi, n2, true, NULL_TREE,
				     true, GSI_SAME_STMT);
      gcond *cond_stmt = gimple_build_cond (fd->loop.cond_code, n1, n2,
						 NULL_TREE, NULL_TREE);
      gsi_insert_before (&gsi, cond_stmt, GSI_SAME_STMT);
      if (walk_tree (gimple_cond_lhs_ptr (cond_stmt),
		     expand_omp_regimplify_p, NULL, NULL)
	  || walk_tree (gimple_cond_rhs_ptr (cond_stmt),
			expand_omp_regimplify_p, NULL, NULL))
	{
	  gsi = gsi_for_stmt (cond_stmt);
	  gimple_regimplify_operands (cond_stmt, &gsi);
	}
      ep = split_block (entry_bb, cond_stmt);
      ep->flags = EDGE_TRUE_VALUE;
      entry_bb = ep->dest;
      ep->probability = profile_probability::very_likely ();
      ep = make_edge (ep->src, fin_bb, EDGE_FALSE_VALUE);
      ep->probability = profile_probability::very_unlikely ();
      if (gimple_in_ssa_p (cfun))
	{
	  int dest_idx = find_edge (entry_bb, fin_bb)->dest_idx;
	  for (gphi_iterator gpi = gsi_start_phis (fin_bb);
	       !gsi_end_p (gpi); gsi_next (&gpi))
	    {
	      gphi *phi = gpi.phi ();
	      add_phi_arg (phi, gimple_phi_arg_def (phi, dest_idx),
			   ep, UNKNOWN_LOCATION);
	    }
	}
      gsi = gsi_last_bb (entry_bb);
    }

  switch (gimple_omp_for_kind (fd->for_stmt))
    {
    case GF_OMP_FOR_KIND_FOR:
      nthreads = builtin_decl_explicit (BUILT_IN_OMP_GET_NUM_THREADS);
      threadid = builtin_decl_explicit (BUILT_IN_OMP_GET_THREAD_NUM);
      break;
    case GF_OMP_FOR_KIND_DISTRIBUTE:
      nthreads = builtin_decl_explicit (BUILT_IN_OMP_GET_NUM_TEAMS);
      threadid = builtin_decl_explicit (BUILT_IN_OMP_GET_TEAM_NUM);
      break;
    default:
      gcc_unreachable ();
    }
  nthreads = build_call_expr (nthreads, 0);
  nthreads = fold_convert (itype, nthreads);
  nthreads = force_gimple_operand_gsi (&gsi, nthreads, true, NULL_TREE,
				       true, GSI_SAME_STMT);
  threadid = build_call_expr (threadid, 0);
  threadid = fold_convert (itype, threadid);
  threadid = force_gimple_operand_gsi (&gsi, threadid, true, NULL_TREE,
				       true, GSI_SAME_STMT);

  n1 = fd->loop.n1;
  n2 = fd->loop.n2;
  step = fd->loop.step;
  if (gimple_omp_for_combined_into_p (fd->for_stmt))
    {
      tree innerc = omp_find_clause (gimple_omp_for_clauses (fd->for_stmt),
				     OMP_CLAUSE__LOOPTEMP_);
      gcc_assert (innerc);
      n1 = OMP_CLAUSE_DECL (innerc);
      innerc = omp_find_clause (OMP_CLAUSE_CHAIN (innerc),
				OMP_CLAUSE__LOOPTEMP_);
      gcc_assert (innerc);
      n2 = OMP_CLAUSE_DECL (innerc);
    }
  n1 = force_gimple_operand_gsi (&gsi, fold_convert (type, n1),
				 true, NULL_TREE, true, GSI_SAME_STMT);
  n2 = force_gimple_operand_gsi (&gsi, fold_convert (itype, n2),
				 true, NULL_TREE, true, GSI_SAME_STMT);
  step = force_gimple_operand_gsi (&gsi, fold_convert (itype, step),
				   true, NULL_TREE, true, GSI_SAME_STMT);

  t = build_int_cst (itype, (fd->loop.cond_code == LT_EXPR ? -1 : 1));
  t = fold_build2 (PLUS_EXPR, itype, step, t);
  t = fold_build2 (PLUS_EXPR, itype, t, n2);
  t = fold_build2 (MINUS_EXPR, itype, t, fold_convert (itype, n1));
  if (TYPE_UNSIGNED (itype) && fd->loop.cond_code == GT_EXPR)
    t = fold_build2 (TRUNC_DIV_EXPR, itype,
		     fold_build1 (NEGATE_EXPR, itype, t),
		     fold_build1 (NEGATE_EXPR, itype, step));
  else
    t = fold_build2 (TRUNC_DIV_EXPR, itype, t, step);
  t = fold_convert (itype, t);
  n = force_gimple_operand_gsi (&gsi, t, true, NULL_TREE, true, GSI_SAME_STMT);

  q = create_tmp_reg (itype, "q");
  t = fold_build2 (TRUNC_DIV_EXPR, itype, n, nthreads);
  t = force_gimple_operand_gsi (&gsi, t, false, NULL_TREE, true, GSI_SAME_STMT);
  gsi_insert_before (&gsi, gimple_build_assign (q, t), GSI_SAME_STMT);

  tt = create_tmp_reg (itype, "tt");
  t = fold_build2 (TRUNC_MOD_EXPR, itype, n, nthreads);
  t = force_gimple_operand_gsi (&gsi, t, false, NULL_TREE, true, GSI_SAME_STMT);
  gsi_insert_before (&gsi, gimple_build_assign (tt, t), GSI_SAME_STMT);

  t = build2 (LT_EXPR, boolean_type_node, threadid, tt);
  gcond *cond_stmt = gimple_build_cond_empty (t);
  gsi_insert_before (&gsi, cond_stmt, GSI_SAME_STMT);

  second_bb = split_block (entry_bb, cond_stmt)->dest;
  gsi = gsi_last_nondebug_bb (second_bb);
  gcc_assert (gimple_code (gsi_stmt (gsi)) == GIMPLE_OMP_FOR);

  gsi_insert_before (&gsi, gimple_build_assign (tt, build_int_cst (itype, 0)),
		     GSI_SAME_STMT);
  gassign *assign_stmt
    = gimple_build_assign (q, PLUS_EXPR, q, build_int_cst (itype, 1));
  gsi_insert_before (&gsi, assign_stmt, GSI_SAME_STMT);

  third_bb = split_block (second_bb, assign_stmt)->dest;
  gsi = gsi_last_nondebug_bb (third_bb);
  gcc_assert (gimple_code (gsi_stmt (gsi)) == GIMPLE_OMP_FOR);

  t = build2 (MULT_EXPR, itype, q, threadid);
  t = build2 (PLUS_EXPR, itype, t, tt);
  s0 = force_gimple_operand_gsi (&gsi, t, true, NULL_TREE, true, GSI_SAME_STMT);

  t = fold_build2 (PLUS_EXPR, itype, s0, q);
  e0 = force_gimple_operand_gsi (&gsi, t, true, NULL_TREE, true, GSI_SAME_STMT);

  t = build2 (GE_EXPR, boolean_type_node, s0, e0);
  gsi_insert_before (&gsi, gimple_build_cond_empty (t), GSI_SAME_STMT);

  /* Remove the GIMPLE_OMP_FOR statement.  */
  gsi_remove (&gsi, true);

  /* Setup code for sequential iteration goes in SEQ_START_BB.  */
  gsi = gsi_start_bb (seq_start_bb);

  tree startvar = fd->loop.v;
  tree endvar = NULL_TREE;

  if (gimple_omp_for_combined_p (fd->for_stmt))
    {
      tree clauses = gimple_code (inner_stmt) == GIMPLE_OMP_PARALLEL
		     ? gimple_omp_parallel_clauses (inner_stmt)
		     : gimple_omp_for_clauses (inner_stmt);
      tree innerc = omp_find_clause (clauses, OMP_CLAUSE__LOOPTEMP_);
      gcc_assert (innerc);
      startvar = OMP_CLAUSE_DECL (innerc);
      innerc = omp_find_clause (OMP_CLAUSE_CHAIN (innerc),
				OMP_CLAUSE__LOOPTEMP_);
      gcc_assert (innerc);
      endvar = OMP_CLAUSE_DECL (innerc);
      if (fd->collapse > 1 && TREE_CODE (fd->loop.n2) != INTEGER_CST
	  && gimple_omp_for_kind (fd->for_stmt) == GF_OMP_FOR_KIND_DISTRIBUTE)
	{
	  int i;
	  for (i = 1; i < fd->collapse; i++)
	    {
	      innerc = omp_find_clause (OMP_CLAUSE_CHAIN (innerc),
					OMP_CLAUSE__LOOPTEMP_);
	      gcc_assert (innerc);
	    }
	  innerc = omp_find_clause (OMP_CLAUSE_CHAIN (innerc),
				    OMP_CLAUSE__LOOPTEMP_);
	  if (innerc)
	    {
	      /* If needed (distribute parallel for with lastprivate),
		 propagate down the total number of iterations.  */
	      tree t = fold_convert (TREE_TYPE (OMP_CLAUSE_DECL (innerc)),
				     fd->loop.n2);
	      t = force_gimple_operand_gsi (&gsi, t, false, NULL_TREE, false,
					    GSI_CONTINUE_LINKING);
	      assign_stmt = gimple_build_assign (OMP_CLAUSE_DECL (innerc), t);
	      gsi_insert_after (&gsi, assign_stmt, GSI_CONTINUE_LINKING);
	    }
	}
    }
  t = fold_convert (itype, s0);
  t = fold_build2 (MULT_EXPR, itype, t, step);
  if (POINTER_TYPE_P (type))
    {
      t = fold_build_pointer_plus (n1, t);
      if (!POINTER_TYPE_P (TREE_TYPE (startvar))
	  && TYPE_PRECISION (TREE_TYPE (startvar)) > TYPE_PRECISION (type))
	t = fold_convert (signed_type_for (type), t);
    }
  else
    t = fold_build2 (PLUS_EXPR, type, t, n1);
  t = fold_convert (TREE_TYPE (startvar), t);
  t = force_gimple_operand_gsi (&gsi, t,
				DECL_P (startvar)
				&& TREE_ADDRESSABLE (startvar),
				NULL_TREE, false, GSI_CONTINUE_LINKING);
  assign_stmt = gimple_build_assign (startvar, t);
  gsi_insert_after (&gsi, assign_stmt, GSI_CONTINUE_LINKING);

  t = fold_convert (itype, e0);
  t = fold_build2 (MULT_EXPR, itype, t, step);
  if (POINTER_TYPE_P (type))
    {
      t = fold_build_pointer_plus (n1, t);
      if (!POINTER_TYPE_P (TREE_TYPE (startvar))
	  && TYPE_PRECISION (TREE_TYPE (startvar)) > TYPE_PRECISION (type))
	t = fold_convert (signed_type_for (type), t);
    }
  else
    t = fold_build2 (PLUS_EXPR, type, t, n1);
  t = fold_convert (TREE_TYPE (startvar), t);
  e = force_gimple_operand_gsi (&gsi, t, true, NULL_TREE,
				false, GSI_CONTINUE_LINKING);
  if (endvar)
    {
      assign_stmt = gimple_build_assign (endvar, e);
      gsi_insert_after (&gsi, assign_stmt, GSI_CONTINUE_LINKING);
      if (useless_type_conversion_p (TREE_TYPE (fd->loop.v), TREE_TYPE (e)))
	assign_stmt = gimple_build_assign (fd->loop.v, e);
      else
	assign_stmt = gimple_build_assign (fd->loop.v, NOP_EXPR, e);
      gsi_insert_after (&gsi, assign_stmt, GSI_CONTINUE_LINKING);
    }
  /* Handle linear clause adjustments.  */
  tree itercnt = NULL_TREE;
  if (gimple_omp_for_kind (fd->for_stmt) == GF_OMP_FOR_KIND_FOR)
    for (tree c = gimple_omp_for_clauses (fd->for_stmt);
	 c; c = OMP_CLAUSE_CHAIN (c))
      if (OMP_CLAUSE_CODE (c) == OMP_CLAUSE_LINEAR
	  && !OMP_CLAUSE_LINEAR_NO_COPYIN (c))
	{
	  tree d = OMP_CLAUSE_DECL (c);
	  bool is_ref = omp_is_reference (d);
	  tree t = d, a, dest;
	  if (is_ref)
	    t = build_simple_mem_ref_loc (OMP_CLAUSE_LOCATION (c), t);
	  if (itercnt == NULL_TREE)
	    {
	      if (gimple_omp_for_combined_into_p (fd->for_stmt))
		{
		  itercnt = fold_build2 (MINUS_EXPR, itype,
					 fold_convert (itype, n1),
					 fold_convert (itype, fd->loop.n1));
		  itercnt = fold_build2 (EXACT_DIV_EXPR, itype, itercnt, step);
		  itercnt = fold_build2 (PLUS_EXPR, itype, itercnt, s0);
		  itercnt = force_gimple_operand_gsi (&gsi, itercnt, true,
						      NULL_TREE, false,
						      GSI_CONTINUE_LINKING);
		}
	      else
		itercnt = s0;
	    }
	  tree type = TREE_TYPE (t);
	  if (POINTER_TYPE_P (type))
	    type = sizetype;
	  a = fold_build2 (MULT_EXPR, type,
			   fold_convert (type, itercnt),
			   fold_convert (type, OMP_CLAUSE_LINEAR_STEP (c)));
	  dest = unshare_expr (t);
	  t = fold_build2 (type == TREE_TYPE (t) ? PLUS_EXPR
			   : POINTER_PLUS_EXPR, TREE_TYPE (t), t, a);
	  t = force_gimple_operand_gsi (&gsi, t, true, NULL_TREE,
					false, GSI_CONTINUE_LINKING);
	  assign_stmt = gimple_build_assign (dest, t);
	  gsi_insert_after (&gsi, assign_stmt, GSI_CONTINUE_LINKING);
	}
  if (fd->collapse > 1)
    expand_omp_for_init_vars (fd, &gsi, counts, inner_stmt, startvar);

  if (!broken_loop)
    {
      /* The code controlling the sequential loop replaces the
	 GIMPLE_OMP_CONTINUE.  */
      gsi = gsi_last_nondebug_bb (cont_bb);
      gomp_continue *cont_stmt = as_a <gomp_continue *> (gsi_stmt (gsi));
      gcc_assert (gimple_code (cont_stmt) == GIMPLE_OMP_CONTINUE);
      vmain = gimple_omp_continue_control_use (cont_stmt);
      vback = gimple_omp_continue_control_def (cont_stmt);

      if (!gimple_omp_for_combined_p (fd->for_stmt))
	{
	  if (POINTER_TYPE_P (type))
	    t = fold_build_pointer_plus (vmain, step);
	  else
	    t = fold_build2 (PLUS_EXPR, type, vmain, step);
	  t = force_gimple_operand_gsi (&gsi, t,
					DECL_P (vback)
					&& TREE_ADDRESSABLE (vback),
					NULL_TREE, true, GSI_SAME_STMT);
	  assign_stmt = gimple_build_assign (vback, t);
	  gsi_insert_before (&gsi, assign_stmt, GSI_SAME_STMT);

	  t = build2 (fd->loop.cond_code, boolean_type_node,
		      DECL_P (vback) && TREE_ADDRESSABLE (vback)
		      ? t : vback, e);
	  gsi_insert_before (&gsi, gimple_build_cond_empty (t), GSI_SAME_STMT);
	}

      /* Remove the GIMPLE_OMP_CONTINUE statement.  */
      gsi_remove (&gsi, true);

      if (fd->collapse > 1 && !gimple_omp_for_combined_p (fd->for_stmt))
	collapse_bb = extract_omp_for_update_vars (fd, cont_bb, body_bb);
    }

  /* Replace the GIMPLE_OMP_RETURN with a barrier, or nothing.  */
  gsi = gsi_last_nondebug_bb (exit_bb);
  if (!gimple_omp_return_nowait_p (gsi_stmt (gsi)))
    {
      t = gimple_omp_return_lhs (gsi_stmt (gsi));
      gsi_insert_after (&gsi, omp_build_barrier (t), GSI_SAME_STMT);
    }
  gsi_remove (&gsi, true);

  /* Connect all the blocks.  */
  ep = make_edge (entry_bb, third_bb, EDGE_FALSE_VALUE);
  ep->probability = profile_probability::guessed_always ().apply_scale (3, 4);
  ep = find_edge (entry_bb, second_bb);
  ep->flags = EDGE_TRUE_VALUE;
  ep->probability = profile_probability::guessed_always ().apply_scale (1, 4);
  find_edge (third_bb, seq_start_bb)->flags = EDGE_FALSE_VALUE;
  find_edge (third_bb, fin_bb)->flags = EDGE_TRUE_VALUE;

  if (!broken_loop)
    {
      ep = find_edge (cont_bb, body_bb);
      if (ep == NULL)
	{
	  ep = BRANCH_EDGE (cont_bb);
	  gcc_assert (single_succ (ep->dest) == body_bb);
	}
      if (gimple_omp_for_combined_p (fd->for_stmt))
	{
	  remove_edge (ep);
	  ep = NULL;
	}
      else if (fd->collapse > 1)
	{
	  remove_edge (ep);
	  ep = make_edge (cont_bb, collapse_bb, EDGE_TRUE_VALUE);
	}
      else
	ep->flags = EDGE_TRUE_VALUE;
      find_edge (cont_bb, fin_bb)->flags
	= ep ? EDGE_FALSE_VALUE : EDGE_FALLTHRU;
    }

  set_immediate_dominator (CDI_DOMINATORS, second_bb, entry_bb);
  set_immediate_dominator (CDI_DOMINATORS, third_bb, entry_bb);
  set_immediate_dominator (CDI_DOMINATORS, seq_start_bb, third_bb);

  set_immediate_dominator (CDI_DOMINATORS, body_bb,
			   recompute_dominator (CDI_DOMINATORS, body_bb));
  set_immediate_dominator (CDI_DOMINATORS, fin_bb,
			   recompute_dominator (CDI_DOMINATORS, fin_bb));

  struct loop *loop = body_bb->loop_father;
  if (loop != entry_bb->loop_father)
    {
      gcc_assert (broken_loop || loop->header == body_bb);
      gcc_assert (broken_loop
		  || loop->latch == region->cont
		  || single_pred (loop->latch) == region->cont);
      return;
    }

  if (!broken_loop && !gimple_omp_for_combined_p (fd->for_stmt))
    {
      loop = alloc_loop ();
      loop->header = body_bb;
      if (collapse_bb == NULL)
	loop->latch = cont_bb;
      add_loop (loop, body_bb->loop_father);
    }
}

/* Return phi in E->DEST with ARG on edge E.  */

static gphi *
find_phi_with_arg_on_edge (tree arg, edge e)
{
  basic_block bb = e->dest;

  for (gphi_iterator gpi = gsi_start_phis (bb);
       !gsi_end_p (gpi);
       gsi_next (&gpi))
    {
      gphi *phi = gpi.phi ();
      if (PHI_ARG_DEF_FROM_EDGE (phi, e) == arg)
	return phi;
    }

  return NULL;
}

/* A subroutine of expand_omp_for.  Generate code for a parallel
   loop with static schedule and a specified chunk size.  Given
   parameters:

	for (V = N1; V cond N2; V += STEP) BODY;

   where COND is "<" or ">", we generate pseudocode

	if ((__typeof (V)) -1 > 0 && N2 cond N1) goto L2;
	if (cond is <)
	  adj = STEP - 1;
	else
	  adj = STEP + 1;
	if ((__typeof (V)) -1 > 0 && cond is >)
	  n = -(adj + N2 - N1) / -STEP;
	else
	  n = (adj + N2 - N1) / STEP;
	trip = 0;
	V = threadid * CHUNK * STEP + N1;  -- this extra definition of V is
					      here so that V is defined
					      if the loop is not entered
    L0:
	s0 = (trip * nthreads + threadid) * CHUNK;
	e0 = min (s0 + CHUNK, n);
	if (s0 < n) goto L1; else goto L4;
    L1:
	V = s0 * STEP + N1;
	e = e0 * STEP + N1;
    L2:
	BODY;
	V += STEP;
	if (V cond e) goto L2; else goto L3;
    L3:
	trip += 1;
	goto L0;
    L4:
*/

static void
expand_omp_for_static_chunk (struct omp_region *region,
			     struct omp_for_data *fd, gimple *inner_stmt)
{
  tree n, s0, e0, e, t;
  tree trip_var, trip_init, trip_main, trip_back, nthreads, threadid;
  tree type, itype, vmain, vback, vextra;
  basic_block entry_bb, exit_bb, body_bb, seq_start_bb, iter_part_bb;
  basic_block trip_update_bb = NULL, cont_bb, collapse_bb = NULL, fin_bb;
  gimple_stmt_iterator gsi;
  edge se;
  bool broken_loop = region->cont == NULL;
  tree *counts = NULL;
  tree n1, n2, step;

  itype = type = TREE_TYPE (fd->loop.v);
  if (POINTER_TYPE_P (type))
    itype = signed_type_for (type);

  entry_bb = region->entry;
  se = split_block (entry_bb, last_stmt (entry_bb));
  entry_bb = se->src;
  iter_part_bb = se->dest;
  cont_bb = region->cont;
  gcc_assert (EDGE_COUNT (iter_part_bb->succs) == 2);
  fin_bb = BRANCH_EDGE (iter_part_bb)->dest;
  gcc_assert (broken_loop
	      || fin_bb == FALLTHRU_EDGE (cont_bb)->dest);
  seq_start_bb = split_edge (FALLTHRU_EDGE (iter_part_bb));
  body_bb = single_succ (seq_start_bb);
  if (!broken_loop)
    {
      gcc_assert (BRANCH_EDGE (cont_bb)->dest == body_bb
		  || single_succ (BRANCH_EDGE (cont_bb)->dest) == body_bb);
      gcc_assert (EDGE_COUNT (cont_bb->succs) == 2);
      trip_update_bb = split_edge (FALLTHRU_EDGE (cont_bb));
    }
  exit_bb = region->exit;

  /* Trip and adjustment setup goes in ENTRY_BB.  */
  gsi = gsi_last_nondebug_bb (entry_bb);
  gcc_assert (gimple_code (gsi_stmt (gsi)) == GIMPLE_OMP_FOR);

  if (fd->collapse > 1)
    {
      int first_zero_iter = -1, dummy = -1;
      basic_block l2_dom_bb = NULL, dummy_bb = NULL;

      counts = XALLOCAVEC (tree, fd->collapse);
      expand_omp_for_init_counts (fd, &gsi, entry_bb, counts,
				  fin_bb, first_zero_iter,
				  dummy_bb, dummy, l2_dom_bb);
      t = NULL_TREE;
    }
  else if (gimple_omp_for_combined_into_p (fd->for_stmt))
    t = integer_one_node;
  else
    t = fold_binary (fd->loop.cond_code, boolean_type_node,
		     fold_convert (type, fd->loop.n1),
		     fold_convert (type, fd->loop.n2));
  if (fd->collapse == 1
      && TYPE_UNSIGNED (type)
      && (t == NULL_TREE || !integer_onep (t)))
    {
      n1 = fold_convert (type, unshare_expr (fd->loop.n1));
      n1 = force_gimple_operand_gsi (&gsi, n1, true, NULL_TREE,
				     true, GSI_SAME_STMT);
      n2 = fold_convert (type, unshare_expr (fd->loop.n2));
      n2 = force_gimple_operand_gsi (&gsi, n2, true, NULL_TREE,
				     true, GSI_SAME_STMT);
      gcond *cond_stmt = gimple_build_cond (fd->loop.cond_code, n1, n2,
						 NULL_TREE, NULL_TREE);
      gsi_insert_before (&gsi, cond_stmt, GSI_SAME_STMT);
      if (walk_tree (gimple_cond_lhs_ptr (cond_stmt),
		     expand_omp_regimplify_p, NULL, NULL)
	  || walk_tree (gimple_cond_rhs_ptr (cond_stmt),
			expand_omp_regimplify_p, NULL, NULL))
	{
	  gsi = gsi_for_stmt (cond_stmt);
	  gimple_regimplify_operands (cond_stmt, &gsi);
	}
      se = split_block (entry_bb, cond_stmt);
      se->flags = EDGE_TRUE_VALUE;
      entry_bb = se->dest;
      se->probability = profile_probability::very_likely ();
      se = make_edge (se->src, fin_bb, EDGE_FALSE_VALUE);
      se->probability = profile_probability::very_unlikely ();
      if (gimple_in_ssa_p (cfun))
	{
	  int dest_idx = find_edge (iter_part_bb, fin_bb)->dest_idx;
	  for (gphi_iterator gpi = gsi_start_phis (fin_bb);
	       !gsi_end_p (gpi); gsi_next (&gpi))
	    {
	      gphi *phi = gpi.phi ();
	      add_phi_arg (phi, gimple_phi_arg_def (phi, dest_idx),
			   se, UNKNOWN_LOCATION);
	    }
	}
      gsi = gsi_last_bb (entry_bb);
    }

  switch (gimple_omp_for_kind (fd->for_stmt))
    {
    case GF_OMP_FOR_KIND_FOR:
      nthreads = builtin_decl_explicit (BUILT_IN_OMP_GET_NUM_THREADS);
      threadid = builtin_decl_explicit (BUILT_IN_OMP_GET_THREAD_NUM);
      break;
    case GF_OMP_FOR_KIND_DISTRIBUTE:
      nthreads = builtin_decl_explicit (BUILT_IN_OMP_GET_NUM_TEAMS);
      threadid = builtin_decl_explicit (BUILT_IN_OMP_GET_TEAM_NUM);
      break;
    default:
      gcc_unreachable ();
    }
  nthreads = build_call_expr (nthreads, 0);
  nthreads = fold_convert (itype, nthreads);
  nthreads = force_gimple_operand_gsi (&gsi, nthreads, true, NULL_TREE,
				       true, GSI_SAME_STMT);
  threadid = build_call_expr (threadid, 0);
  threadid = fold_convert (itype, threadid);
  threadid = force_gimple_operand_gsi (&gsi, threadid, true, NULL_TREE,
				       true, GSI_SAME_STMT);

  n1 = fd->loop.n1;
  n2 = fd->loop.n2;
  step = fd->loop.step;
  if (gimple_omp_for_combined_into_p (fd->for_stmt))
    {
      tree innerc = omp_find_clause (gimple_omp_for_clauses (fd->for_stmt),
				     OMP_CLAUSE__LOOPTEMP_);
      gcc_assert (innerc);
      n1 = OMP_CLAUSE_DECL (innerc);
      innerc = omp_find_clause (OMP_CLAUSE_CHAIN (innerc),
				OMP_CLAUSE__LOOPTEMP_);
      gcc_assert (innerc);
      n2 = OMP_CLAUSE_DECL (innerc);
    }
  n1 = force_gimple_operand_gsi (&gsi, fold_convert (type, n1),
				 true, NULL_TREE, true, GSI_SAME_STMT);
  n2 = force_gimple_operand_gsi (&gsi, fold_convert (itype, n2),
				 true, NULL_TREE, true, GSI_SAME_STMT);
  step = force_gimple_operand_gsi (&gsi, fold_convert (itype, step),
				   true, NULL_TREE, true, GSI_SAME_STMT);
  tree chunk_size = fold_convert (itype, fd->chunk_size);
  chunk_size = omp_adjust_chunk_size (chunk_size, fd->simd_schedule);
  chunk_size
    = force_gimple_operand_gsi (&gsi, chunk_size, true, NULL_TREE, true,
				GSI_SAME_STMT);

  t = build_int_cst (itype, (fd->loop.cond_code == LT_EXPR ? -1 : 1));
  t = fold_build2 (PLUS_EXPR, itype, step, t);
  t = fold_build2 (PLUS_EXPR, itype, t, n2);
  t = fold_build2 (MINUS_EXPR, itype, t, fold_convert (itype, n1));
  if (TYPE_UNSIGNED (itype) && fd->loop.cond_code == GT_EXPR)
    t = fold_build2 (TRUNC_DIV_EXPR, itype,
		     fold_build1 (NEGATE_EXPR, itype, t),
		     fold_build1 (NEGATE_EXPR, itype, step));
  else
    t = fold_build2 (TRUNC_DIV_EXPR, itype, t, step);
  t = fold_convert (itype, t);
  n = force_gimple_operand_gsi (&gsi, t, true, NULL_TREE,
				true, GSI_SAME_STMT);

  trip_var = create_tmp_reg (itype, ".trip");
  if (gimple_in_ssa_p (cfun))
    {
      trip_init = make_ssa_name (trip_var);
      trip_main = make_ssa_name (trip_var);
      trip_back = make_ssa_name (trip_var);
    }
  else
    {
      trip_init = trip_var;
      trip_main = trip_var;
      trip_back = trip_var;
    }

  gassign *assign_stmt
    = gimple_build_assign (trip_init, build_int_cst (itype, 0));
  gsi_insert_before (&gsi, assign_stmt, GSI_SAME_STMT);

  t = fold_build2 (MULT_EXPR, itype, threadid, chunk_size);
  t = fold_build2 (MULT_EXPR, itype, t, step);
  if (POINTER_TYPE_P (type))
    t = fold_build_pointer_plus (n1, t);
  else
    t = fold_build2 (PLUS_EXPR, type, t, n1);
  vextra = force_gimple_operand_gsi (&gsi, t, true, NULL_TREE,
				     true, GSI_SAME_STMT);

  /* Remove the GIMPLE_OMP_FOR.  */
  gsi_remove (&gsi, true);

  gimple_stmt_iterator gsif = gsi;

  /* Iteration space partitioning goes in ITER_PART_BB.  */
  gsi = gsi_last_bb (iter_part_bb);

  t = fold_build2 (MULT_EXPR, itype, trip_main, nthreads);
  t = fold_build2 (PLUS_EXPR, itype, t, threadid);
  t = fold_build2 (MULT_EXPR, itype, t, chunk_size);
  s0 = force_gimple_operand_gsi (&gsi, t, true, NULL_TREE,
				 false, GSI_CONTINUE_LINKING);

  t = fold_build2 (PLUS_EXPR, itype, s0, chunk_size);
  t = fold_build2 (MIN_EXPR, itype, t, n);
  e0 = force_gimple_operand_gsi (&gsi, t, true, NULL_TREE,
				 false, GSI_CONTINUE_LINKING);

  t = build2 (LT_EXPR, boolean_type_node, s0, n);
  gsi_insert_after (&gsi, gimple_build_cond_empty (t), GSI_CONTINUE_LINKING);

  /* Setup code for sequential iteration goes in SEQ_START_BB.  */
  gsi = gsi_start_bb (seq_start_bb);

  tree startvar = fd->loop.v;
  tree endvar = NULL_TREE;

  if (gimple_omp_for_combined_p (fd->for_stmt))
    {
      tree clauses = gimple_code (inner_stmt) == GIMPLE_OMP_PARALLEL
		     ? gimple_omp_parallel_clauses (inner_stmt)
		     : gimple_omp_for_clauses (inner_stmt);
      tree innerc = omp_find_clause (clauses, OMP_CLAUSE__LOOPTEMP_);
      gcc_assert (innerc);
      startvar = OMP_CLAUSE_DECL (innerc);
      innerc = omp_find_clause (OMP_CLAUSE_CHAIN (innerc),
				OMP_CLAUSE__LOOPTEMP_);
      gcc_assert (innerc);
      endvar = OMP_CLAUSE_DECL (innerc);
      if (fd->collapse > 1 && TREE_CODE (fd->loop.n2) != INTEGER_CST
	  && gimple_omp_for_kind (fd->for_stmt) == GF_OMP_FOR_KIND_DISTRIBUTE)
	{
	  int i;
	  for (i = 1; i < fd->collapse; i++)
	    {
	      innerc = omp_find_clause (OMP_CLAUSE_CHAIN (innerc),
					OMP_CLAUSE__LOOPTEMP_);
	      gcc_assert (innerc);
	    }
	  innerc = omp_find_clause (OMP_CLAUSE_CHAIN (innerc),
				    OMP_CLAUSE__LOOPTEMP_);
	  if (innerc)
	    {
	      /* If needed (distribute parallel for with lastprivate),
		 propagate down the total number of iterations.  */
	      tree t = fold_convert (TREE_TYPE (OMP_CLAUSE_DECL (innerc)),
				     fd->loop.n2);
	      t = force_gimple_operand_gsi (&gsi, t, false, NULL_TREE, false,
					    GSI_CONTINUE_LINKING);
	      assign_stmt = gimple_build_assign (OMP_CLAUSE_DECL (innerc), t);
	      gsi_insert_after (&gsi, assign_stmt, GSI_CONTINUE_LINKING);
	    }
	}
    }

  t = fold_convert (itype, s0);
  t = fold_build2 (MULT_EXPR, itype, t, step);
  if (POINTER_TYPE_P (type))
    {
      t = fold_build_pointer_plus (n1, t);
      if (!POINTER_TYPE_P (TREE_TYPE (startvar))
	  && TYPE_PRECISION (TREE_TYPE (startvar)) > TYPE_PRECISION (type))
	t = fold_convert (signed_type_for (type), t);
    }
  else
    t = fold_build2 (PLUS_EXPR, type, t, n1);
  t = fold_convert (TREE_TYPE (startvar), t);
  t = force_gimple_operand_gsi (&gsi, t,
				DECL_P (startvar)
				&& TREE_ADDRESSABLE (startvar),
				NULL_TREE, false, GSI_CONTINUE_LINKING);
  assign_stmt = gimple_build_assign (startvar, t);
  gsi_insert_after (&gsi, assign_stmt, GSI_CONTINUE_LINKING);

  t = fold_convert (itype, e0);
  t = fold_build2 (MULT_EXPR, itype, t, step);
  if (POINTER_TYPE_P (type))
    {
      t = fold_build_pointer_plus (n1, t);
      if (!POINTER_TYPE_P (TREE_TYPE (startvar))
	  && TYPE_PRECISION (TREE_TYPE (startvar)) > TYPE_PRECISION (type))
	t = fold_convert (signed_type_for (type), t);
    }
  else
    t = fold_build2 (PLUS_EXPR, type, t, n1);
  t = fold_convert (TREE_TYPE (startvar), t);
  e = force_gimple_operand_gsi (&gsi, t, true, NULL_TREE,
				false, GSI_CONTINUE_LINKING);
  if (endvar)
    {
      assign_stmt = gimple_build_assign (endvar, e);
      gsi_insert_after (&gsi, assign_stmt, GSI_CONTINUE_LINKING);
      if (useless_type_conversion_p (TREE_TYPE (fd->loop.v), TREE_TYPE (e)))
	assign_stmt = gimple_build_assign (fd->loop.v, e);
      else
	assign_stmt = gimple_build_assign (fd->loop.v, NOP_EXPR, e);
      gsi_insert_after (&gsi, assign_stmt, GSI_CONTINUE_LINKING);
    }
  /* Handle linear clause adjustments.  */
  tree itercnt = NULL_TREE, itercntbias = NULL_TREE;
  if (gimple_omp_for_kind (fd->for_stmt) == GF_OMP_FOR_KIND_FOR)
    for (tree c = gimple_omp_for_clauses (fd->for_stmt);
	 c; c = OMP_CLAUSE_CHAIN (c))
      if (OMP_CLAUSE_CODE (c) == OMP_CLAUSE_LINEAR
	  && !OMP_CLAUSE_LINEAR_NO_COPYIN (c))
	{
	  tree d = OMP_CLAUSE_DECL (c);
	  bool is_ref = omp_is_reference (d);
	  tree t = d, a, dest;
	  if (is_ref)
	    t = build_simple_mem_ref_loc (OMP_CLAUSE_LOCATION (c), t);
	  tree type = TREE_TYPE (t);
	  if (POINTER_TYPE_P (type))
	    type = sizetype;
	  dest = unshare_expr (t);
	  tree v = create_tmp_var (TREE_TYPE (t), NULL);
	  expand_omp_build_assign (&gsif, v, t);
	  if (itercnt == NULL_TREE)
	    {
	      if (gimple_omp_for_combined_into_p (fd->for_stmt))
		{
		  itercntbias
		    = fold_build2 (MINUS_EXPR, itype, fold_convert (itype, n1),
				   fold_convert (itype, fd->loop.n1));
		  itercntbias = fold_build2 (EXACT_DIV_EXPR, itype,
					     itercntbias, step);
		  itercntbias
		    = force_gimple_operand_gsi (&gsif, itercntbias, true,
						NULL_TREE, true,
						GSI_SAME_STMT);
		  itercnt = fold_build2 (PLUS_EXPR, itype, itercntbias, s0);
		  itercnt = force_gimple_operand_gsi (&gsi, itercnt, true,
						      NULL_TREE, false,
						      GSI_CONTINUE_LINKING);
		}
	      else
		itercnt = s0;
	    }
	  a = fold_build2 (MULT_EXPR, type,
			   fold_convert (type, itercnt),
			   fold_convert (type, OMP_CLAUSE_LINEAR_STEP (c)));
	  t = fold_build2 (type == TREE_TYPE (t) ? PLUS_EXPR
			   : POINTER_PLUS_EXPR, TREE_TYPE (t), v, a);
	  t = force_gimple_operand_gsi (&gsi, t, true, NULL_TREE,
					false, GSI_CONTINUE_LINKING);
	  assign_stmt = gimple_build_assign (dest, t);
	  gsi_insert_after (&gsi, assign_stmt, GSI_CONTINUE_LINKING);
	}
  if (fd->collapse > 1)
    expand_omp_for_init_vars (fd, &gsi, counts, inner_stmt, startvar);

  if (!broken_loop)
    {
      /* The code controlling the sequential loop goes in CONT_BB,
	 replacing the GIMPLE_OMP_CONTINUE.  */
      gsi = gsi_last_nondebug_bb (cont_bb);
      gomp_continue *cont_stmt = as_a <gomp_continue *> (gsi_stmt (gsi));
      vmain = gimple_omp_continue_control_use (cont_stmt);
      vback = gimple_omp_continue_control_def (cont_stmt);

      if (!gimple_omp_for_combined_p (fd->for_stmt))
	{
	  if (POINTER_TYPE_P (type))
	    t = fold_build_pointer_plus (vmain, step);
	  else
	    t = fold_build2 (PLUS_EXPR, type, vmain, step);
	  if (DECL_P (vback) && TREE_ADDRESSABLE (vback))
	    t = force_gimple_operand_gsi (&gsi, t, true, NULL_TREE,
					  true, GSI_SAME_STMT);
	  assign_stmt = gimple_build_assign (vback, t);
	  gsi_insert_before (&gsi, assign_stmt, GSI_SAME_STMT);

	  if (tree_int_cst_equal (fd->chunk_size, integer_one_node))
	    t = build2 (EQ_EXPR, boolean_type_node,
			build_int_cst (itype, 0),
			build_int_cst (itype, 1));
	  else
	    t = build2 (fd->loop.cond_code, boolean_type_node,
			DECL_P (vback) && TREE_ADDRESSABLE (vback)
			? t : vback, e);
	  gsi_insert_before (&gsi, gimple_build_cond_empty (t), GSI_SAME_STMT);
	}

      /* Remove GIMPLE_OMP_CONTINUE.  */
      gsi_remove (&gsi, true);

      if (fd->collapse > 1 && !gimple_omp_for_combined_p (fd->for_stmt))
	collapse_bb = extract_omp_for_update_vars (fd, cont_bb, body_bb);

      /* Trip update code goes into TRIP_UPDATE_BB.  */
      gsi = gsi_start_bb (trip_update_bb);

      t = build_int_cst (itype, 1);
      t = build2 (PLUS_EXPR, itype, trip_main, t);
      assign_stmt = gimple_build_assign (trip_back, t);
      gsi_insert_after (&gsi, assign_stmt, GSI_CONTINUE_LINKING);
    }

  /* Replace the GIMPLE_OMP_RETURN with a barrier, or nothing.  */
  gsi = gsi_last_nondebug_bb (exit_bb);
  if (!gimple_omp_return_nowait_p (gsi_stmt (gsi)))
    {
      t = gimple_omp_return_lhs (gsi_stmt (gsi));
      gsi_insert_after (&gsi, omp_build_barrier (t), GSI_SAME_STMT);
    }
  gsi_remove (&gsi, true);

  /* Connect the new blocks.  */
  find_edge (iter_part_bb, seq_start_bb)->flags = EDGE_TRUE_VALUE;
  find_edge (iter_part_bb, fin_bb)->flags = EDGE_FALSE_VALUE;

  if (!broken_loop)
    {
      se = find_edge (cont_bb, body_bb);
      if (se == NULL)
	{
	  se = BRANCH_EDGE (cont_bb);
	  gcc_assert (single_succ (se->dest) == body_bb);
	}
      if (gimple_omp_for_combined_p (fd->for_stmt))
	{
	  remove_edge (se);
	  se = NULL;
	}
      else if (fd->collapse > 1)
	{
	  remove_edge (se);
	  se = make_edge (cont_bb, collapse_bb, EDGE_TRUE_VALUE);
	}
      else
	se->flags = EDGE_TRUE_VALUE;
      find_edge (cont_bb, trip_update_bb)->flags
	= se ? EDGE_FALSE_VALUE : EDGE_FALLTHRU;

      redirect_edge_and_branch (single_succ_edge (trip_update_bb),
				iter_part_bb);
    }

  if (gimple_in_ssa_p (cfun))
    {
      gphi_iterator psi;
      gphi *phi;
      edge re, ene;
      edge_var_map *vm;
      size_t i;

      gcc_assert (fd->collapse == 1 && !broken_loop);

      /* When we redirect the edge from trip_update_bb to iter_part_bb, we
	 remove arguments of the phi nodes in fin_bb.  We need to create
	 appropriate phi nodes in iter_part_bb instead.  */
      se = find_edge (iter_part_bb, fin_bb);
      re = single_succ_edge (trip_update_bb);
      vec<edge_var_map> *head = redirect_edge_var_map_vector (re);
      ene = single_succ_edge (entry_bb);

      psi = gsi_start_phis (fin_bb);
      for (i = 0; !gsi_end_p (psi) && head->iterate (i, &vm);
	   gsi_next (&psi), ++i)
	{
	  gphi *nphi;
	  source_location locus;

	  phi = psi.phi ();
	  if (operand_equal_p (gimple_phi_arg_def (phi, 0),
			       redirect_edge_var_map_def (vm), 0))
	    continue;

	  t = gimple_phi_result (phi);
	  gcc_assert (t == redirect_edge_var_map_result (vm));

	  if (!single_pred_p (fin_bb))
	    t = copy_ssa_name (t, phi);

	  nphi = create_phi_node (t, iter_part_bb);

	  t = PHI_ARG_DEF_FROM_EDGE (phi, se);
	  locus = gimple_phi_arg_location_from_edge (phi, se);

	  /* A special case -- fd->loop.v is not yet computed in
	     iter_part_bb, we need to use vextra instead.  */
	  if (t == fd->loop.v)
	    t = vextra;
	  add_phi_arg (nphi, t, ene, locus);
	  locus = redirect_edge_var_map_location (vm);
	  tree back_arg = redirect_edge_var_map_def (vm);
	  add_phi_arg (nphi, back_arg, re, locus);
	  edge ce = find_edge (cont_bb, body_bb);
	  if (ce == NULL)
	    {
	      ce = BRANCH_EDGE (cont_bb);
	      gcc_assert (single_succ (ce->dest) == body_bb);
	      ce = single_succ_edge (ce->dest);
	    }
	  gphi *inner_loop_phi = find_phi_with_arg_on_edge (back_arg, ce);
	  gcc_assert (inner_loop_phi != NULL);
	  add_phi_arg (inner_loop_phi, gimple_phi_result (nphi),
		       find_edge (seq_start_bb, body_bb), locus);

	  if (!single_pred_p (fin_bb))
	    add_phi_arg (phi, gimple_phi_result (nphi), se, locus);
	}
      gcc_assert (gsi_end_p (psi) && (head == NULL || i == head->length ()));
      redirect_edge_var_map_clear (re);
      if (single_pred_p (fin_bb))
	while (1)
	  {
	    psi = gsi_start_phis (fin_bb);
	    if (gsi_end_p (psi))
	      break;
	    remove_phi_node (&psi, false);
	  }

      /* Make phi node for trip.  */
      phi = create_phi_node (trip_main, iter_part_bb);
      add_phi_arg (phi, trip_back, single_succ_edge (trip_update_bb),
		   UNKNOWN_LOCATION);
      add_phi_arg (phi, trip_init, single_succ_edge (entry_bb),
		   UNKNOWN_LOCATION);
    }

  if (!broken_loop)
    set_immediate_dominator (CDI_DOMINATORS, trip_update_bb, cont_bb);
  set_immediate_dominator (CDI_DOMINATORS, iter_part_bb,
			   recompute_dominator (CDI_DOMINATORS, iter_part_bb));
  set_immediate_dominator (CDI_DOMINATORS, fin_bb,
			   recompute_dominator (CDI_DOMINATORS, fin_bb));
  set_immediate_dominator (CDI_DOMINATORS, seq_start_bb,
			   recompute_dominator (CDI_DOMINATORS, seq_start_bb));
  set_immediate_dominator (CDI_DOMINATORS, body_bb,
			   recompute_dominator (CDI_DOMINATORS, body_bb));

  if (!broken_loop)
    {
      struct loop *loop = body_bb->loop_father;
      struct loop *trip_loop = alloc_loop ();
      trip_loop->header = iter_part_bb;
      trip_loop->latch = trip_update_bb;
      add_loop (trip_loop, iter_part_bb->loop_father);

      if (loop != entry_bb->loop_father)
	{
	  gcc_assert (loop->header == body_bb);
	  gcc_assert (loop->latch == region->cont
		      || single_pred (loop->latch) == region->cont);
	  trip_loop->inner = loop;
	  return;
	}

      if (!gimple_omp_for_combined_p (fd->for_stmt))
	{
	  loop = alloc_loop ();
	  loop->header = body_bb;
	  if (collapse_bb == NULL)
	    loop->latch = cont_bb;
	  add_loop (loop, trip_loop);
	}
    }
}

/* A subroutine of expand_omp_for.  Generate code for a simd non-worksharing
   loop.  Given parameters:

	for (V = N1; V cond N2; V += STEP) BODY;

   where COND is "<" or ">", we generate pseudocode

	V = N1;
	goto L1;
    L0:
	BODY;
	V += STEP;
    L1:
	if (V cond N2) goto L0; else goto L2;
    L2:

    For collapsed loops, given parameters:
      collapse(3)
      for (V1 = N11; V1 cond1 N12; V1 += STEP1)
	for (V2 = N21; V2 cond2 N22; V2 += STEP2)
	  for (V3 = N31; V3 cond3 N32; V3 += STEP3)
	    BODY;

    we generate pseudocode

	if (cond3 is <)
	  adj = STEP3 - 1;
	else
	  adj = STEP3 + 1;
	count3 = (adj + N32 - N31) / STEP3;
	if (cond2 is <)
	  adj = STEP2 - 1;
	else
	  adj = STEP2 + 1;
	count2 = (adj + N22 - N21) / STEP2;
	if (cond1 is <)
	  adj = STEP1 - 1;
	else
	  adj = STEP1 + 1;
	count1 = (adj + N12 - N11) / STEP1;
	count = count1 * count2 * count3;
	V = 0;
	V1 = N11;
	V2 = N21;
	V3 = N31;
	goto L1;
    L0:
	BODY;
	V += 1;
	V3 += STEP3;
	V2 += (V3 cond3 N32) ? 0 : STEP2;
	V3 = (V3 cond3 N32) ? V3 : N31;
	V1 += (V2 cond2 N22) ? 0 : STEP1;
	V2 = (V2 cond2 N22) ? V2 : N21;
    L1:
	if (V < count) goto L0; else goto L2;
    L2:

      */

static void
expand_omp_simd (struct omp_region *region, struct omp_for_data *fd)
{
  tree type, t;
  basic_block entry_bb, cont_bb, exit_bb, l0_bb, l1_bb, l2_bb, l2_dom_bb;
  gimple_stmt_iterator gsi;
  gimple *stmt;
  gcond *cond_stmt;
  bool broken_loop = region->cont == NULL;
  edge e, ne;
  tree *counts = NULL;
  int i;
  int safelen_int = INT_MAX;
  tree safelen = omp_find_clause (gimple_omp_for_clauses (fd->for_stmt),
				  OMP_CLAUSE_SAFELEN);
  tree simduid = omp_find_clause (gimple_omp_for_clauses (fd->for_stmt),
				  OMP_CLAUSE__SIMDUID_);
  tree n1, n2;

  if (safelen)
    {
      poly_uint64 val;
      safelen = OMP_CLAUSE_SAFELEN_EXPR (safelen);
      if (!poly_int_tree_p (safelen, &val))
	safelen_int = 0;
      else
	safelen_int = MIN (constant_lower_bound (val), INT_MAX);
      if (safelen_int == 1)
	safelen_int = 0;
    }
  type = TREE_TYPE (fd->loop.v);
  entry_bb = region->entry;
  cont_bb = region->cont;
  gcc_assert (EDGE_COUNT (entry_bb->succs) == 2);
  gcc_assert (broken_loop
	      || BRANCH_EDGE (entry_bb)->dest == FALLTHRU_EDGE (cont_bb)->dest);
  l0_bb = FALLTHRU_EDGE (entry_bb)->dest;
  if (!broken_loop)
    {
      gcc_assert (BRANCH_EDGE (cont_bb)->dest == l0_bb);
      gcc_assert (EDGE_COUNT (cont_bb->succs) == 2);
      l1_bb = split_block (cont_bb, last_stmt (cont_bb))->dest;
      l2_bb = BRANCH_EDGE (entry_bb)->dest;
    }
  else
    {
      BRANCH_EDGE (entry_bb)->flags &= ~EDGE_ABNORMAL;
      l1_bb = split_edge (BRANCH_EDGE (entry_bb));
      l2_bb = single_succ (l1_bb);
    }
  exit_bb = region->exit;
  l2_dom_bb = NULL;

  gsi = gsi_last_nondebug_bb (entry_bb);

  gcc_assert (gimple_code (gsi_stmt (gsi)) == GIMPLE_OMP_FOR);
  /* Not needed in SSA form right now.  */
  gcc_assert (!gimple_in_ssa_p (cfun));
  if (fd->collapse > 1)
    {
      int first_zero_iter = -1, dummy = -1;
      basic_block zero_iter_bb = l2_bb, dummy_bb = NULL;

      counts = XALLOCAVEC (tree, fd->collapse);
      expand_omp_for_init_counts (fd, &gsi, entry_bb, counts,
				  zero_iter_bb, first_zero_iter,
				  dummy_bb, dummy, l2_dom_bb);
    }
  if (l2_dom_bb == NULL)
    l2_dom_bb = l1_bb;

  n1 = fd->loop.n1;
  n2 = fd->loop.n2;
  if (gimple_omp_for_combined_into_p (fd->for_stmt))
    {
      tree innerc = omp_find_clause (gimple_omp_for_clauses (fd->for_stmt),
				     OMP_CLAUSE__LOOPTEMP_);
      gcc_assert (innerc);
      n1 = OMP_CLAUSE_DECL (innerc);
      innerc = omp_find_clause (OMP_CLAUSE_CHAIN (innerc),
				OMP_CLAUSE__LOOPTEMP_);
      gcc_assert (innerc);
      n2 = OMP_CLAUSE_DECL (innerc);
    }
  tree step = fd->loop.step;

  bool is_simt = omp_find_clause (gimple_omp_for_clauses (fd->for_stmt),
				  OMP_CLAUSE__SIMT_);
  if (is_simt)
    {
      cfun->curr_properties &= ~PROP_gimple_lomp_dev;
      is_simt = safelen_int > 1;
    }
  tree simt_lane = NULL_TREE, simt_maxlane = NULL_TREE;
  if (is_simt)
    {
      simt_lane = create_tmp_var (unsigned_type_node);
      gimple *g = gimple_build_call_internal (IFN_GOMP_SIMT_LANE, 0);
      gimple_call_set_lhs (g, simt_lane);
      gsi_insert_before (&gsi, g, GSI_SAME_STMT);
      tree offset = fold_build2 (MULT_EXPR, TREE_TYPE (step), step,
				 fold_convert (TREE_TYPE (step), simt_lane));
      n1 = fold_convert (type, n1);
      if (POINTER_TYPE_P (type))
	n1 = fold_build_pointer_plus (n1, offset);
      else
	n1 = fold_build2 (PLUS_EXPR, type, n1, fold_convert (type, offset));

      /* Collapsed loops not handled for SIMT yet: limit to one lane only.  */
      if (fd->collapse > 1)
	simt_maxlane = build_one_cst (unsigned_type_node);
      else if (safelen_int < omp_max_simt_vf ())
	simt_maxlane = build_int_cst (unsigned_type_node, safelen_int);
      tree vf
	= build_call_expr_internal_loc (UNKNOWN_LOCATION, IFN_GOMP_SIMT_VF,
					unsigned_type_node, 0);
      if (simt_maxlane)
	vf = fold_build2 (MIN_EXPR, unsigned_type_node, vf, simt_maxlane);
      vf = fold_convert (TREE_TYPE (step), vf);
      step = fold_build2 (MULT_EXPR, TREE_TYPE (step), step, vf);
    }

  expand_omp_build_assign (&gsi, fd->loop.v, fold_convert (type, n1));
  if (fd->collapse > 1)
    {
      if (gimple_omp_for_combined_into_p (fd->for_stmt))
	{
	  gsi_prev (&gsi);
	  expand_omp_for_init_vars (fd, &gsi, counts, NULL, n1);
	  gsi_next (&gsi);
	}
      else
	for (i = 0; i < fd->collapse; i++)
	  {
	    tree itype = TREE_TYPE (fd->loops[i].v);
	    if (POINTER_TYPE_P (itype))
	      itype = signed_type_for (itype);
	    t = fold_convert (TREE_TYPE (fd->loops[i].v), fd->loops[i].n1);
	    expand_omp_build_assign (&gsi, fd->loops[i].v, t);
	  }
    }

  /* Remove the GIMPLE_OMP_FOR statement.  */
  gsi_remove (&gsi, true);

  if (!broken_loop)
    {
      /* Code to control the increment goes in the CONT_BB.  */
      gsi = gsi_last_nondebug_bb (cont_bb);
      stmt = gsi_stmt (gsi);
      gcc_assert (gimple_code (stmt) == GIMPLE_OMP_CONTINUE);

      if (POINTER_TYPE_P (type))
	t = fold_build_pointer_plus (fd->loop.v, step);
      else
	t = fold_build2 (PLUS_EXPR, type, fd->loop.v, step);
      expand_omp_build_assign (&gsi, fd->loop.v, t);

      if (fd->collapse > 1)
	{
	  i = fd->collapse - 1;
	  if (POINTER_TYPE_P (TREE_TYPE (fd->loops[i].v)))
	    {
	      t = fold_convert (sizetype, fd->loops[i].step);
	      t = fold_build_pointer_plus (fd->loops[i].v, t);
	    }
	  else
	    {
	      t = fold_convert (TREE_TYPE (fd->loops[i].v),
				fd->loops[i].step);
	      t = fold_build2 (PLUS_EXPR, TREE_TYPE (fd->loops[i].v),
			       fd->loops[i].v, t);
	    }
	  expand_omp_build_assign (&gsi, fd->loops[i].v, t);

	  for (i = fd->collapse - 1; i > 0; i--)
	    {
	      tree itype = TREE_TYPE (fd->loops[i].v);
	      tree itype2 = TREE_TYPE (fd->loops[i - 1].v);
	      if (POINTER_TYPE_P (itype2))
		itype2 = signed_type_for (itype2);
	      t = fold_convert (itype2, fd->loops[i - 1].step);
	      t = force_gimple_operand_gsi (&gsi, t, true, NULL_TREE, true,
					    GSI_SAME_STMT);
	      t = build3 (COND_EXPR, itype2,
			  build2 (fd->loops[i].cond_code, boolean_type_node,
				  fd->loops[i].v,
				  fold_convert (itype, fd->loops[i].n2)),
			  build_int_cst (itype2, 0), t);
	      if (POINTER_TYPE_P (TREE_TYPE (fd->loops[i - 1].v)))
		t = fold_build_pointer_plus (fd->loops[i - 1].v, t);
	      else
		t = fold_build2 (PLUS_EXPR, itype2, fd->loops[i - 1].v, t);
	      expand_omp_build_assign (&gsi, fd->loops[i - 1].v, t);

	      t = fold_convert (itype, fd->loops[i].n1);
	      t = force_gimple_operand_gsi (&gsi, t, true, NULL_TREE, true,
					    GSI_SAME_STMT);
	      t = build3 (COND_EXPR, itype,
			  build2 (fd->loops[i].cond_code, boolean_type_node,
				  fd->loops[i].v,
				  fold_convert (itype, fd->loops[i].n2)),
			  fd->loops[i].v, t);
	      expand_omp_build_assign (&gsi, fd->loops[i].v, t);
	    }
	}

      /* Remove GIMPLE_OMP_CONTINUE.  */
      gsi_remove (&gsi, true);
    }

  /* Emit the condition in L1_BB.  */
  gsi = gsi_start_bb (l1_bb);

  t = fold_convert (type, n2);
  t = force_gimple_operand_gsi (&gsi, t, true, NULL_TREE,
				false, GSI_CONTINUE_LINKING);
  tree v = fd->loop.v;
  if (DECL_P (v) && TREE_ADDRESSABLE (v))
    v = force_gimple_operand_gsi (&gsi, v, true, NULL_TREE,
				  false, GSI_CONTINUE_LINKING);
  t = build2 (fd->loop.cond_code, boolean_type_node, v, t);
  cond_stmt = gimple_build_cond_empty (t);
  gsi_insert_after (&gsi, cond_stmt, GSI_CONTINUE_LINKING);
  if (walk_tree (gimple_cond_lhs_ptr (cond_stmt), expand_omp_regimplify_p,
		 NULL, NULL)
      || walk_tree (gimple_cond_rhs_ptr (cond_stmt), expand_omp_regimplify_p,
		    NULL, NULL))
    {
      gsi = gsi_for_stmt (cond_stmt);
      gimple_regimplify_operands (cond_stmt, &gsi);
    }

  /* Add 'V -= STEP * (SIMT_VF - 1)' after the loop.  */
  if (is_simt)
    {
      gsi = gsi_start_bb (l2_bb);
      step = fold_build2 (MINUS_EXPR, TREE_TYPE (step), fd->loop.step, step);
      if (POINTER_TYPE_P (type))
	t = fold_build_pointer_plus (fd->loop.v, step);
      else
	t = fold_build2 (PLUS_EXPR, type, fd->loop.v, step);
      expand_omp_build_assign (&gsi, fd->loop.v, t);
    }

  /* Remove GIMPLE_OMP_RETURN.  */
  gsi = gsi_last_nondebug_bb (exit_bb);
  gsi_remove (&gsi, true);

  /* Connect the new blocks.  */
  remove_edge (FALLTHRU_EDGE (entry_bb));

  if (!broken_loop)
    {
      remove_edge (BRANCH_EDGE (entry_bb));
      make_edge (entry_bb, l1_bb, EDGE_FALLTHRU);

      e = BRANCH_EDGE (l1_bb);
      ne = FALLTHRU_EDGE (l1_bb);
      e->flags = EDGE_TRUE_VALUE;
    }
  else
    {
      single_succ_edge (entry_bb)->flags = EDGE_FALLTHRU;

      ne = single_succ_edge (l1_bb);
      e = make_edge (l1_bb, l0_bb, EDGE_TRUE_VALUE);

    }
  ne->flags = EDGE_FALSE_VALUE;
  e->probability = profile_probability::guessed_always ().apply_scale (7, 8);
  ne->probability = e->probability.invert ();

  set_immediate_dominator (CDI_DOMINATORS, l1_bb, entry_bb);
  set_immediate_dominator (CDI_DOMINATORS, l0_bb, l1_bb);

  if (simt_maxlane)
    {
      cond_stmt = gimple_build_cond (LT_EXPR, simt_lane, simt_maxlane,
				     NULL_TREE, NULL_TREE);
      gsi = gsi_last_bb (entry_bb);
      gsi_insert_after (&gsi, cond_stmt, GSI_NEW_STMT);
      make_edge (entry_bb, l2_bb, EDGE_FALSE_VALUE);
      FALLTHRU_EDGE (entry_bb)->flags = EDGE_TRUE_VALUE;
      FALLTHRU_EDGE (entry_bb)->probability
	 = profile_probability::guessed_always ().apply_scale (7, 8);
      BRANCH_EDGE (entry_bb)->probability 
	 = FALLTHRU_EDGE (entry_bb)->probability.invert ();
      l2_dom_bb = entry_bb;
    }
  set_immediate_dominator (CDI_DOMINATORS, l2_bb, l2_dom_bb);

  if (!broken_loop)
    {
      struct loop *loop = alloc_loop ();
      loop->header = l1_bb;
      loop->latch = cont_bb;
      add_loop (loop, l1_bb->loop_father);
      loop->safelen = safelen_int;
      if (simduid)
	{
	  loop->simduid = OMP_CLAUSE__SIMDUID__DECL (simduid);
	  cfun->has_simduid_loops = true;
	}
      /* If not -fno-tree-loop-vectorize, hint that we want to vectorize
	 the loop.  */
      if ((flag_tree_loop_vectorize
	   || !global_options_set.x_flag_tree_loop_vectorize)
	  && flag_tree_loop_optimize
	  && loop->safelen > 1)
	{
	  loop->force_vectorize = true;
	  cfun->has_force_vectorize_loops = true;
	}
    }
  else if (simduid)
    cfun->has_simduid_loops = true;
}

/* Taskloop construct is represented after gimplification with
   two GIMPLE_OMP_FOR constructs with GIMPLE_OMP_TASK sandwiched
   in between them.  This routine expands the outer GIMPLE_OMP_FOR,
   which should just compute all the needed loop temporaries
   for GIMPLE_OMP_TASK.  */

static void
expand_omp_taskloop_for_outer (struct omp_region *region,
			       struct omp_for_data *fd,
			       gimple *inner_stmt)
{
  tree type, bias = NULL_TREE;
  basic_block entry_bb, cont_bb, exit_bb;
  gimple_stmt_iterator gsi;
  gassign *assign_stmt;
  tree *counts = NULL;
  int i;

  gcc_assert (inner_stmt);
  gcc_assert (region->cont);
  gcc_assert (gimple_code (inner_stmt) == GIMPLE_OMP_TASK
	      && gimple_omp_task_taskloop_p (inner_stmt));
  type = TREE_TYPE (fd->loop.v);

  /* See if we need to bias by LLONG_MIN.  */
  if (fd->iter_type == long_long_unsigned_type_node
      && TREE_CODE (type) == INTEGER_TYPE
      && !TYPE_UNSIGNED (type))
    {
      tree n1, n2;

      if (fd->loop.cond_code == LT_EXPR)
	{
	  n1 = fd->loop.n1;
	  n2 = fold_build2 (PLUS_EXPR, type, fd->loop.n2, fd->loop.step);
	}
      else
	{
	  n1 = fold_build2 (MINUS_EXPR, type, fd->loop.n2, fd->loop.step);
	  n2 = fd->loop.n1;
	}
      if (TREE_CODE (n1) != INTEGER_CST
	  || TREE_CODE (n2) != INTEGER_CST
	  || ((tree_int_cst_sgn (n1) < 0) ^ (tree_int_cst_sgn (n2) < 0)))
	bias = fold_convert (fd->iter_type, TYPE_MIN_VALUE (type));
    }

  entry_bb = region->entry;
  cont_bb = region->cont;
  gcc_assert (EDGE_COUNT (entry_bb->succs) == 2);
  gcc_assert (BRANCH_EDGE (entry_bb)->dest == FALLTHRU_EDGE (cont_bb)->dest);
  exit_bb = region->exit;

  gsi = gsi_last_nondebug_bb (entry_bb);
  gimple *for_stmt = gsi_stmt (gsi);
  gcc_assert (gimple_code (for_stmt) == GIMPLE_OMP_FOR);
  if (fd->collapse > 1)
    {
      int first_zero_iter = -1, dummy = -1;
      basic_block zero_iter_bb = NULL, dummy_bb = NULL, l2_dom_bb = NULL;

      counts = XALLOCAVEC (tree, fd->collapse);
      expand_omp_for_init_counts (fd, &gsi, entry_bb, counts,
				  zero_iter_bb, first_zero_iter,
				  dummy_bb, dummy, l2_dom_bb);

      if (zero_iter_bb)
	{
	  /* Some counts[i] vars might be uninitialized if
	     some loop has zero iterations.  But the body shouldn't
	     be executed in that case, so just avoid uninit warnings.  */
	  for (i = first_zero_iter; i < fd->collapse; i++)
	    if (SSA_VAR_P (counts[i]))
	      TREE_NO_WARNING (counts[i]) = 1;
	  gsi_prev (&gsi);
	  edge e = split_block (entry_bb, gsi_stmt (gsi));
	  entry_bb = e->dest;
	  make_edge (zero_iter_bb, entry_bb, EDGE_FALLTHRU);
	  gsi = gsi_last_bb (entry_bb);
	  set_immediate_dominator (CDI_DOMINATORS, entry_bb,
				   get_immediate_dominator (CDI_DOMINATORS,
							    zero_iter_bb));
	}
    }

  tree t0, t1;
  t1 = fd->loop.n2;
  t0 = fd->loop.n1;
  if (POINTER_TYPE_P (TREE_TYPE (t0))
      && TYPE_PRECISION (TREE_TYPE (t0))
	 != TYPE_PRECISION (fd->iter_type))
    {
      /* Avoid casting pointers to integer of a different size.  */
      tree itype = signed_type_for (type);
      t1 = fold_convert (fd->iter_type, fold_convert (itype, t1));
      t0 = fold_convert (fd->iter_type, fold_convert (itype, t0));
    }
  else
    {
      t1 = fold_convert (fd->iter_type, t1);
      t0 = fold_convert (fd->iter_type, t0);
    }
  if (bias)
    {
      t1 = fold_build2 (PLUS_EXPR, fd->iter_type, t1, bias);
      t0 = fold_build2 (PLUS_EXPR, fd->iter_type, t0, bias);
    }

  tree innerc = omp_find_clause (gimple_omp_task_clauses (inner_stmt),
				 OMP_CLAUSE__LOOPTEMP_);
  gcc_assert (innerc);
  tree startvar = OMP_CLAUSE_DECL (innerc);
  innerc = omp_find_clause (OMP_CLAUSE_CHAIN (innerc), OMP_CLAUSE__LOOPTEMP_);
  gcc_assert (innerc);
  tree endvar = OMP_CLAUSE_DECL (innerc);
  if (fd->collapse > 1 && TREE_CODE (fd->loop.n2) != INTEGER_CST)
    {
      gcc_assert (innerc);
      for (i = 1; i < fd->collapse; i++)
	{
	  innerc = omp_find_clause (OMP_CLAUSE_CHAIN (innerc),
				    OMP_CLAUSE__LOOPTEMP_);
	  gcc_assert (innerc);
	}
      innerc = omp_find_clause (OMP_CLAUSE_CHAIN (innerc),
				OMP_CLAUSE__LOOPTEMP_);
      if (innerc)
	{
	  /* If needed (inner taskloop has lastprivate clause), propagate
	     down the total number of iterations.  */
	  tree t = force_gimple_operand_gsi (&gsi, fd->loop.n2, false,
					     NULL_TREE, false,
					     GSI_CONTINUE_LINKING);
	  assign_stmt = gimple_build_assign (OMP_CLAUSE_DECL (innerc), t);
	  gsi_insert_after (&gsi, assign_stmt, GSI_CONTINUE_LINKING);
	}
    }

  t0 = force_gimple_operand_gsi (&gsi, t0, false, NULL_TREE, false,
				 GSI_CONTINUE_LINKING);
  assign_stmt = gimple_build_assign (startvar, t0);
  gsi_insert_after (&gsi, assign_stmt, GSI_CONTINUE_LINKING);

  t1 = force_gimple_operand_gsi (&gsi, t1, false, NULL_TREE, false,
				 GSI_CONTINUE_LINKING);
  assign_stmt = gimple_build_assign (endvar, t1);
  gsi_insert_after (&gsi, assign_stmt, GSI_CONTINUE_LINKING);
  if (fd->collapse > 1)
    expand_omp_for_init_vars (fd, &gsi, counts, inner_stmt, startvar);

  /* Remove the GIMPLE_OMP_FOR statement.  */
  gsi = gsi_for_stmt (for_stmt);
  gsi_remove (&gsi, true);

  gsi = gsi_last_nondebug_bb (cont_bb);
  gsi_remove (&gsi, true);

  gsi = gsi_last_nondebug_bb (exit_bb);
  gsi_remove (&gsi, true);

  FALLTHRU_EDGE (entry_bb)->probability = profile_probability::always ();
  remove_edge (BRANCH_EDGE (entry_bb));
  FALLTHRU_EDGE (cont_bb)->probability = profile_probability::always ();
  remove_edge (BRANCH_EDGE (cont_bb));
  set_immediate_dominator (CDI_DOMINATORS, exit_bb, cont_bb);
  set_immediate_dominator (CDI_DOMINATORS, region->entry,
			   recompute_dominator (CDI_DOMINATORS, region->entry));
}

/* Taskloop construct is represented after gimplification with
   two GIMPLE_OMP_FOR constructs with GIMPLE_OMP_TASK sandwiched
   in between them.  This routine expands the inner GIMPLE_OMP_FOR.
   GOMP_taskloop{,_ull} function arranges for each task to be given just
   a single range of iterations.  */

static void
expand_omp_taskloop_for_inner (struct omp_region *region,
			       struct omp_for_data *fd,
			       gimple *inner_stmt)
{
  tree e, t, type, itype, vmain, vback, bias = NULL_TREE;
  basic_block entry_bb, exit_bb, body_bb, cont_bb, collapse_bb = NULL;
  basic_block fin_bb;
  gimple_stmt_iterator gsi;
  edge ep;
  bool broken_loop = region->cont == NULL;
  tree *counts = NULL;
  tree n1, n2, step;

  itype = type = TREE_TYPE (fd->loop.v);
  if (POINTER_TYPE_P (type))
    itype = signed_type_for (type);

  /* See if we need to bias by LLONG_MIN.  */
  if (fd->iter_type == long_long_unsigned_type_node
      && TREE_CODE (type) == INTEGER_TYPE
      && !TYPE_UNSIGNED (type))
    {
      tree n1, n2;

      if (fd->loop.cond_code == LT_EXPR)
	{
	  n1 = fd->loop.n1;
	  n2 = fold_build2 (PLUS_EXPR, type, fd->loop.n2, fd->loop.step);
	}
      else
	{
	  n1 = fold_build2 (MINUS_EXPR, type, fd->loop.n2, fd->loop.step);
	  n2 = fd->loop.n1;
	}
      if (TREE_CODE (n1) != INTEGER_CST
	  || TREE_CODE (n2) != INTEGER_CST
	  || ((tree_int_cst_sgn (n1) < 0) ^ (tree_int_cst_sgn (n2) < 0)))
	bias = fold_convert (fd->iter_type, TYPE_MIN_VALUE (type));
    }

  entry_bb = region->entry;
  cont_bb = region->cont;
  gcc_assert (EDGE_COUNT (entry_bb->succs) == 2);
  fin_bb = BRANCH_EDGE (entry_bb)->dest;
  gcc_assert (broken_loop
	      || (fin_bb == FALLTHRU_EDGE (cont_bb)->dest));
  body_bb = FALLTHRU_EDGE (entry_bb)->dest;
  if (!broken_loop)
    {
      gcc_assert (BRANCH_EDGE (cont_bb)->dest == body_bb);
      gcc_assert (EDGE_COUNT (cont_bb->succs) == 2);
    }
  exit_bb = region->exit;

  /* Iteration space partitioning goes in ENTRY_BB.  */
  gsi = gsi_last_nondebug_bb (entry_bb);
  gcc_assert (gimple_code (gsi_stmt (gsi)) == GIMPLE_OMP_FOR);

  if (fd->collapse > 1)
    {
      int first_zero_iter = -1, dummy = -1;
      basic_block l2_dom_bb = NULL, dummy_bb = NULL;

      counts = XALLOCAVEC (tree, fd->collapse);
      expand_omp_for_init_counts (fd, &gsi, entry_bb, counts,
				  fin_bb, first_zero_iter,
				  dummy_bb, dummy, l2_dom_bb);
      t = NULL_TREE;
    }
  else
    t = integer_one_node;

  step = fd->loop.step;
  tree innerc = omp_find_clause (gimple_omp_for_clauses (fd->for_stmt),
				 OMP_CLAUSE__LOOPTEMP_);
  gcc_assert (innerc);
  n1 = OMP_CLAUSE_DECL (innerc);
  innerc = omp_find_clause (OMP_CLAUSE_CHAIN (innerc), OMP_CLAUSE__LOOPTEMP_);
  gcc_assert (innerc);
  n2 = OMP_CLAUSE_DECL (innerc);
  if (bias)
    {
      n1 = fold_build2 (PLUS_EXPR, fd->iter_type, n1, bias);
      n2 = fold_build2 (PLUS_EXPR, fd->iter_type, n2, bias);
    }
  n1 = force_gimple_operand_gsi (&gsi, fold_convert (type, n1),
				 true, NULL_TREE, true, GSI_SAME_STMT);
  n2 = force_gimple_operand_gsi (&gsi, fold_convert (itype, n2),
				 true, NULL_TREE, true, GSI_SAME_STMT);
  step = force_gimple_operand_gsi (&gsi, fold_convert (itype, step),
				   true, NULL_TREE, true, GSI_SAME_STMT);

  tree startvar = fd->loop.v;
  tree endvar = NULL_TREE;

  if (gimple_omp_for_combined_p (fd->for_stmt))
    {
      tree clauses = gimple_omp_for_clauses (inner_stmt);
      tree innerc = omp_find_clause (clauses, OMP_CLAUSE__LOOPTEMP_);
      gcc_assert (innerc);
      startvar = OMP_CLAUSE_DECL (innerc);
      innerc = omp_find_clause (OMP_CLAUSE_CHAIN (innerc),
				OMP_CLAUSE__LOOPTEMP_);
      gcc_assert (innerc);
      endvar = OMP_CLAUSE_DECL (innerc);
    }
  t = fold_convert (TREE_TYPE (startvar), n1);
  t = force_gimple_operand_gsi (&gsi, t,
				DECL_P (startvar)
				&& TREE_ADDRESSABLE (startvar),
				NULL_TREE, false, GSI_CONTINUE_LINKING);
  gimple *assign_stmt = gimple_build_assign (startvar, t);
  gsi_insert_after (&gsi, assign_stmt, GSI_CONTINUE_LINKING);

  t = fold_convert (TREE_TYPE (startvar), n2);
  e = force_gimple_operand_gsi (&gsi, t, true, NULL_TREE,
				false, GSI_CONTINUE_LINKING);
  if (endvar)
    {
      assign_stmt = gimple_build_assign (endvar, e);
      gsi_insert_after (&gsi, assign_stmt, GSI_CONTINUE_LINKING);
      if (useless_type_conversion_p (TREE_TYPE (fd->loop.v), TREE_TYPE (e)))
	assign_stmt = gimple_build_assign (fd->loop.v, e);
      else
	assign_stmt = gimple_build_assign (fd->loop.v, NOP_EXPR, e);
      gsi_insert_after (&gsi, assign_stmt, GSI_CONTINUE_LINKING);
    }
  if (fd->collapse > 1)
    expand_omp_for_init_vars (fd, &gsi, counts, inner_stmt, startvar);

  if (!broken_loop)
    {
      /* The code controlling the sequential loop replaces the
	 GIMPLE_OMP_CONTINUE.  */
      gsi = gsi_last_nondebug_bb (cont_bb);
      gomp_continue *cont_stmt = as_a <gomp_continue *> (gsi_stmt (gsi));
      gcc_assert (gimple_code (cont_stmt) == GIMPLE_OMP_CONTINUE);
      vmain = gimple_omp_continue_control_use (cont_stmt);
      vback = gimple_omp_continue_control_def (cont_stmt);

      if (!gimple_omp_for_combined_p (fd->for_stmt))
	{
	  if (POINTER_TYPE_P (type))
	    t = fold_build_pointer_plus (vmain, step);
	  else
	    t = fold_build2 (PLUS_EXPR, type, vmain, step);
	  t = force_gimple_operand_gsi (&gsi, t,
					DECL_P (vback)
					&& TREE_ADDRESSABLE (vback),
					NULL_TREE, true, GSI_SAME_STMT);
	  assign_stmt = gimple_build_assign (vback, t);
	  gsi_insert_before (&gsi, assign_stmt, GSI_SAME_STMT);

	  t = build2 (fd->loop.cond_code, boolean_type_node,
		      DECL_P (vback) && TREE_ADDRESSABLE (vback)
		      ? t : vback, e);
	  gsi_insert_before (&gsi, gimple_build_cond_empty (t), GSI_SAME_STMT);
	}

      /* Remove the GIMPLE_OMP_CONTINUE statement.  */
      gsi_remove (&gsi, true);

      if (fd->collapse > 1 && !gimple_omp_for_combined_p (fd->for_stmt))
	collapse_bb = extract_omp_for_update_vars (fd, cont_bb, body_bb);
    }

  /* Remove the GIMPLE_OMP_FOR statement.  */
  gsi = gsi_for_stmt (fd->for_stmt);
  gsi_remove (&gsi, true);

  /* Remove the GIMPLE_OMP_RETURN statement.  */
  gsi = gsi_last_nondebug_bb (exit_bb);
  gsi_remove (&gsi, true);

  FALLTHRU_EDGE (entry_bb)->probability = profile_probability::always ();
  if (!broken_loop)
    remove_edge (BRANCH_EDGE (entry_bb));
  else
    {
      remove_edge_and_dominated_blocks (BRANCH_EDGE (entry_bb));
      region->outer->cont = NULL;
    }

  /* Connect all the blocks.  */
  if (!broken_loop)
    {
      ep = find_edge (cont_bb, body_bb);
      if (gimple_omp_for_combined_p (fd->for_stmt))
	{
	  remove_edge (ep);
	  ep = NULL;
	}
      else if (fd->collapse > 1)
	{
	  remove_edge (ep);
	  ep = make_edge (cont_bb, collapse_bb, EDGE_TRUE_VALUE);
	}
      else
	ep->flags = EDGE_TRUE_VALUE;
      find_edge (cont_bb, fin_bb)->flags
	= ep ? EDGE_FALSE_VALUE : EDGE_FALLTHRU;
    }

  set_immediate_dominator (CDI_DOMINATORS, body_bb,
			   recompute_dominator (CDI_DOMINATORS, body_bb));
  if (!broken_loop)
    set_immediate_dominator (CDI_DOMINATORS, fin_bb,
			     recompute_dominator (CDI_DOMINATORS, fin_bb));

  if (!broken_loop && !gimple_omp_for_combined_p (fd->for_stmt))
    {
      struct loop *loop = alloc_loop ();
      loop->header = body_bb;
      if (collapse_bb == NULL)
	loop->latch = cont_bb;
      add_loop (loop, body_bb->loop_father);
    }
}

/* A subroutine of expand_omp_for.  Generate code for an OpenACC
   partitioned loop.  The lowering here is abstracted, in that the
   loop parameters are passed through internal functions, which are
   further lowered by oacc_device_lower, once we get to the target
   compiler.  The loop is of the form:

   for (V = B; V LTGT E; V += S) {BODY}

   where LTGT is < or >.  We may have a specified chunking size, CHUNKING
   (constant 0 for no chunking) and we will have a GWV partitioning
   mask, specifying dimensions over which the loop is to be
   partitioned (see note below).  We generate code that looks like
   (this ignores tiling):

   <entry_bb> [incoming FALL->body, BRANCH->exit]
     typedef signedintify (typeof (V)) T;  // underlying signed integral type
     T range = E - B;
     T chunk_no = 0;
     T DIR = LTGT == '<' ? +1 : -1;
     T chunk_max = GOACC_LOOP_CHUNK (dir, range, S, CHUNK_SIZE, GWV);
     T step = GOACC_LOOP_STEP (dir, range, S, CHUNK_SIZE, GWV);

   <head_bb> [created by splitting end of entry_bb]
     T offset = GOACC_LOOP_OFFSET (dir, range, S, CHUNK_SIZE, GWV, chunk_no);
     T bound = GOACC_LOOP_BOUND (dir, range, S, CHUNK_SIZE, GWV, offset);
     if (!(offset LTGT bound)) goto bottom_bb;

   <body_bb> [incoming]
     V = B + offset;
     {BODY}

   <cont_bb> [incoming, may == body_bb FALL->exit_bb, BRANCH->body_bb]
     offset += step;
     if (offset LTGT bound) goto body_bb; [*]

   <bottom_bb> [created by splitting start of exit_bb] insert BRANCH->head_bb
     chunk_no++;
     if (chunk < chunk_max) goto head_bb;

   <exit_bb> [incoming]
     V = B + ((range -/+ 1) / S +/- 1) * S [*]

   [*] Needed if V live at end of loop.  */

static void
expand_oacc_for (struct omp_region *region, struct omp_for_data *fd)
{
  tree v = fd->loop.v;
  enum tree_code cond_code = fd->loop.cond_code;
  enum tree_code plus_code = PLUS_EXPR;

  tree chunk_size = integer_minus_one_node;
  tree gwv = integer_zero_node;
  tree iter_type = TREE_TYPE (v);
  tree diff_type = iter_type;
  tree plus_type = iter_type;
  struct oacc_collapse *counts = NULL;

  gcc_checking_assert (gimple_omp_for_kind (fd->for_stmt)
		       == GF_OMP_FOR_KIND_OACC_LOOP);
  gcc_assert (!gimple_omp_for_combined_into_p (fd->for_stmt));
  gcc_assert (cond_code == LT_EXPR || cond_code == GT_EXPR);

  if (POINTER_TYPE_P (iter_type))
    {
      plus_code = POINTER_PLUS_EXPR;
      plus_type = sizetype;
    }
  if (POINTER_TYPE_P (diff_type) || TYPE_UNSIGNED (diff_type))
    diff_type = signed_type_for (diff_type);
  if (TYPE_PRECISION (diff_type) < TYPE_PRECISION (integer_type_node))
    diff_type = integer_type_node;

  basic_block entry_bb = region->entry; /* BB ending in OMP_FOR */
  basic_block exit_bb = region->exit; /* BB ending in OMP_RETURN */
  basic_block cont_bb = region->cont; /* BB ending in OMP_CONTINUE  */
  basic_block bottom_bb = NULL;

  /* entry_bb has two sucessors; the branch edge is to the exit
     block,  fallthrough edge to body.  */
  gcc_assert (EDGE_COUNT (entry_bb->succs) == 2
	      && BRANCH_EDGE (entry_bb)->dest == exit_bb);

  /* If cont_bb non-NULL, it has 2 successors.  The branch successor is
     body_bb, or to a block whose only successor is the body_bb.  Its
     fallthrough successor is the final block (same as the branch
     successor of the entry_bb).  */
  if (cont_bb)
    {
      basic_block body_bb = FALLTHRU_EDGE (entry_bb)->dest;
      basic_block bed = BRANCH_EDGE (cont_bb)->dest;

      gcc_assert (FALLTHRU_EDGE (cont_bb)->dest == exit_bb);
      gcc_assert (bed == body_bb || single_succ_edge (bed)->dest == body_bb);
    }
  else
    gcc_assert (!gimple_in_ssa_p (cfun));

  /* The exit block only has entry_bb and cont_bb as predecessors.  */
  gcc_assert (EDGE_COUNT (exit_bb->preds) == 1 + (cont_bb != NULL));

  tree chunk_no;
  tree chunk_max = NULL_TREE;
  tree bound, offset;
  tree step = create_tmp_var (diff_type, ".step");
  bool up = cond_code == LT_EXPR;
  tree dir = build_int_cst (diff_type, up ? +1 : -1);
  bool chunking = !gimple_in_ssa_p (cfun);
  bool negating;

  /* Tiling vars.  */
  tree tile_size = NULL_TREE;
  tree element_s = NULL_TREE;
  tree e_bound = NULL_TREE, e_offset = NULL_TREE, e_step = NULL_TREE;
  basic_block elem_body_bb = NULL;
  basic_block elem_cont_bb = NULL;

  /* SSA instances.  */
  tree offset_incr = NULL_TREE;
  tree offset_init = NULL_TREE;

  gimple_stmt_iterator gsi;
  gassign *ass;
  gcall *call;
  gimple *stmt;
  tree expr;
  location_t loc;
  edge split, be, fte;

  /* Split the end of entry_bb to create head_bb.  */
  split = split_block (entry_bb, last_stmt (entry_bb));
  basic_block head_bb = split->dest;
  entry_bb = split->src;

  /* Chunk setup goes at end of entry_bb, replacing the omp_for.  */
  gsi = gsi_last_nondebug_bb (entry_bb);
  gomp_for *for_stmt = as_a <gomp_for *> (gsi_stmt (gsi));
  loc = gimple_location (for_stmt);

  if (gimple_in_ssa_p (cfun))
    {
      offset_init = gimple_omp_for_index (for_stmt, 0);
      gcc_assert (integer_zerop (fd->loop.n1));
      /* The SSA parallelizer does gang parallelism.  */
      gwv = build_int_cst (integer_type_node, GOMP_DIM_MASK (GOMP_DIM_GANG));
    }

  if (fd->collapse > 1 || fd->tiling)
    {
      gcc_assert (!gimple_in_ssa_p (cfun) && up);
      counts = XALLOCAVEC (struct oacc_collapse, fd->collapse);
      tree total = expand_oacc_collapse_init (fd, &gsi, counts,
					      TREE_TYPE (fd->loop.n2), loc);

      if (SSA_VAR_P (fd->loop.n2))
	{
	  total = force_gimple_operand_gsi (&gsi, total, false, NULL_TREE,
					    true, GSI_SAME_STMT);
	  ass = gimple_build_assign (fd->loop.n2, total);
	  gsi_insert_before (&gsi, ass, GSI_SAME_STMT);
	}
    }

  tree b = fd->loop.n1;
  tree e = fd->loop.n2;
  tree s = fd->loop.step;

  b = force_gimple_operand_gsi (&gsi, b, true, NULL_TREE, true, GSI_SAME_STMT);
  e = force_gimple_operand_gsi (&gsi, e, true, NULL_TREE, true, GSI_SAME_STMT);

  /* Convert the step, avoiding possible unsigned->signed overflow.  */
  negating = !up && TYPE_UNSIGNED (TREE_TYPE (s));
  if (negating)
    s = fold_build1 (NEGATE_EXPR, TREE_TYPE (s), s);
  s = fold_convert (diff_type, s);
  if (negating)
    s = fold_build1 (NEGATE_EXPR, diff_type, s);
  s = force_gimple_operand_gsi (&gsi, s, true, NULL_TREE, true, GSI_SAME_STMT);

  if (!chunking)
    chunk_size = integer_zero_node;
  expr = fold_convert (diff_type, chunk_size);
  chunk_size = force_gimple_operand_gsi (&gsi, expr, true,
					 NULL_TREE, true, GSI_SAME_STMT);

  if (fd->tiling)
    {
      /* Determine the tile size and element step,
	 modify the outer loop step size.  */
      tile_size = create_tmp_var (diff_type, ".tile_size");
      expr = build_int_cst (diff_type, 1);
      for (int ix = 0; ix < fd->collapse; ix++)
	expr = fold_build2 (MULT_EXPR, diff_type, counts[ix].tile, expr);
      expr = force_gimple_operand_gsi (&gsi, expr, true,
				       NULL_TREE, true, GSI_SAME_STMT);
      ass = gimple_build_assign (tile_size, expr);
      gsi_insert_before (&gsi, ass, GSI_SAME_STMT);

      element_s = create_tmp_var (diff_type, ".element_s");
      ass = gimple_build_assign (element_s, s);
      gsi_insert_before (&gsi, ass, GSI_SAME_STMT);

      expr = fold_build2 (MULT_EXPR, diff_type, s, tile_size);
      s = force_gimple_operand_gsi (&gsi, expr, true,
				    NULL_TREE, true, GSI_SAME_STMT);
    }

  /* Determine the range, avoiding possible unsigned->signed overflow.  */
  negating = !up && TYPE_UNSIGNED (iter_type);
  expr = fold_build2 (MINUS_EXPR, plus_type,
		      fold_convert (plus_type, negating ? b : e),
		      fold_convert (plus_type, negating ? e : b));
  expr = fold_convert (diff_type, expr);
  if (negating)
    expr = fold_build1 (NEGATE_EXPR, diff_type, expr);
  tree range = force_gimple_operand_gsi (&gsi, expr, true,
					 NULL_TREE, true, GSI_SAME_STMT);

  chunk_no = build_int_cst (diff_type, 0);
  if (chunking)
    {
      gcc_assert (!gimple_in_ssa_p (cfun));

      expr = chunk_no;
      chunk_max = create_tmp_var (diff_type, ".chunk_max");
      chunk_no = create_tmp_var (diff_type, ".chunk_no");

      ass = gimple_build_assign (chunk_no, expr);
      gsi_insert_before (&gsi, ass, GSI_SAME_STMT);

      call = gimple_build_call_internal (IFN_GOACC_LOOP, 6,
					 build_int_cst (integer_type_node,
							IFN_GOACC_LOOP_CHUNKS),
					 dir, range, s, chunk_size, gwv);
      gimple_call_set_lhs (call, chunk_max);
      gimple_set_location (call, loc);
      gsi_insert_before (&gsi, call, GSI_SAME_STMT);
    }
  else
    chunk_size = chunk_no;

  call = gimple_build_call_internal (IFN_GOACC_LOOP, 6,
				     build_int_cst (integer_type_node,
						    IFN_GOACC_LOOP_STEP),
				     dir, range, s, chunk_size, gwv);
  gimple_call_set_lhs (call, step);
  gimple_set_location (call, loc);
  gsi_insert_before (&gsi, call, GSI_SAME_STMT);

  /* Remove the GIMPLE_OMP_FOR.  */
  gsi_remove (&gsi, true);

  /* Fixup edges from head_bb.  */
  be = BRANCH_EDGE (head_bb);
  fte = FALLTHRU_EDGE (head_bb);
  be->flags |= EDGE_FALSE_VALUE;
  fte->flags ^= EDGE_FALLTHRU | EDGE_TRUE_VALUE;

  basic_block body_bb = fte->dest;

  if (gimple_in_ssa_p (cfun))
    {
      gsi = gsi_last_nondebug_bb (cont_bb);
      gomp_continue *cont_stmt = as_a <gomp_continue *> (gsi_stmt (gsi));

      offset = gimple_omp_continue_control_use (cont_stmt);
      offset_incr = gimple_omp_continue_control_def (cont_stmt);
    }
  else
    {
      offset = create_tmp_var (diff_type, ".offset");
      offset_init = offset_incr = offset;
    }
  bound = create_tmp_var (TREE_TYPE (offset), ".bound");

  /* Loop offset & bound go into head_bb.  */
  gsi = gsi_start_bb (head_bb);

  call = gimple_build_call_internal (IFN_GOACC_LOOP, 7,
				     build_int_cst (integer_type_node,
						    IFN_GOACC_LOOP_OFFSET),
				     dir, range, s,
				     chunk_size, gwv, chunk_no);
  gimple_call_set_lhs (call, offset_init);
  gimple_set_location (call, loc);
  gsi_insert_after (&gsi, call, GSI_CONTINUE_LINKING);

  call = gimple_build_call_internal (IFN_GOACC_LOOP, 7,
				     build_int_cst (integer_type_node,
						    IFN_GOACC_LOOP_BOUND),
				     dir, range, s,
				     chunk_size, gwv, offset_init);
  gimple_call_set_lhs (call, bound);
  gimple_set_location (call, loc);
  gsi_insert_after (&gsi, call, GSI_CONTINUE_LINKING);

  expr = build2 (cond_code, boolean_type_node, offset_init, bound);
  gsi_insert_after (&gsi, gimple_build_cond_empty (expr),
		    GSI_CONTINUE_LINKING);

  /* V assignment goes into body_bb.  */
  if (!gimple_in_ssa_p (cfun))
    {
      gsi = gsi_start_bb (body_bb);

      expr = build2 (plus_code, iter_type, b,
		     fold_convert (plus_type, offset));
      expr = force_gimple_operand_gsi (&gsi, expr, false, NULL_TREE,
				       true, GSI_SAME_STMT);
      ass = gimple_build_assign (v, expr);
      gsi_insert_before (&gsi, ass, GSI_SAME_STMT);

      if (fd->collapse > 1 || fd->tiling)
	expand_oacc_collapse_vars (fd, false, &gsi, counts, v);

      if (fd->tiling)
	{
	  /* Determine the range of the element loop -- usually simply
	     the tile_size, but could be smaller if the final
	     iteration of the outer loop is a partial tile.  */
	  tree e_range = create_tmp_var (diff_type, ".e_range");

	  expr = build2 (MIN_EXPR, diff_type,
			 build2 (MINUS_EXPR, diff_type, bound, offset),
			 build2 (MULT_EXPR, diff_type, tile_size,
				 element_s));
	  expr = force_gimple_operand_gsi (&gsi, expr, false, NULL_TREE,
					   true, GSI_SAME_STMT);
	  ass = gimple_build_assign (e_range, expr);
	  gsi_insert_before (&gsi, ass, GSI_SAME_STMT);

	  /* Determine bound, offset & step of inner loop. */
	  e_bound = create_tmp_var (diff_type, ".e_bound");
	  e_offset = create_tmp_var (diff_type, ".e_offset");
	  e_step = create_tmp_var (diff_type, ".e_step");

	  /* Mark these as element loops.  */
	  tree t, e_gwv = integer_minus_one_node;
	  tree chunk = build_int_cst (diff_type, 0); /* Never chunked.  */

	  t = build_int_cst (integer_type_node, IFN_GOACC_LOOP_OFFSET);
	  call = gimple_build_call_internal (IFN_GOACC_LOOP, 7, t, dir, e_range,
					     element_s, chunk, e_gwv, chunk);
	  gimple_call_set_lhs (call, e_offset);
	  gimple_set_location (call, loc);
	  gsi_insert_before (&gsi, call, GSI_SAME_STMT);

	  t = build_int_cst (integer_type_node, IFN_GOACC_LOOP_BOUND);
	  call = gimple_build_call_internal (IFN_GOACC_LOOP, 7, t, dir, e_range,
					     element_s, chunk, e_gwv, e_offset);
	  gimple_call_set_lhs (call, e_bound);
	  gimple_set_location (call, loc);
	  gsi_insert_before (&gsi, call, GSI_SAME_STMT);

	  t = build_int_cst (integer_type_node, IFN_GOACC_LOOP_STEP);
	  call = gimple_build_call_internal (IFN_GOACC_LOOP, 6, t, dir, e_range,
					     element_s, chunk, e_gwv);
	  gimple_call_set_lhs (call, e_step);
	  gimple_set_location (call, loc);
	  gsi_insert_before (&gsi, call, GSI_SAME_STMT);

	  /* Add test and split block.  */
	  expr = build2 (cond_code, boolean_type_node, e_offset, e_bound);
	  stmt = gimple_build_cond_empty (expr);
	  gsi_insert_before (&gsi, stmt, GSI_SAME_STMT);
	  split = split_block (body_bb, stmt);
	  elem_body_bb = split->dest;
	  if (cont_bb == body_bb)
	    cont_bb = elem_body_bb;
	  body_bb = split->src;

	  split->flags ^= EDGE_FALLTHRU | EDGE_TRUE_VALUE;

	  /* Add a dummy exit for the tiled block when cont_bb is missing.  */
	  if (cont_bb == NULL)
	    {
	      edge e = make_edge (body_bb, exit_bb, EDGE_FALSE_VALUE);
	      e->probability = profile_probability::even ();
	      split->probability = profile_probability::even ();
	    }

	  /* Initialize the user's loop vars.  */
	  gsi = gsi_start_bb (elem_body_bb);
	  expand_oacc_collapse_vars (fd, true, &gsi, counts, e_offset);
	}
    }

  /* Loop increment goes into cont_bb.  If this is not a loop, we
     will have spawned threads as if it was, and each one will
     execute one iteration.  The specification is not explicit about
     whether such constructs are ill-formed or not, and they can
     occur, especially when noreturn routines are involved.  */
  if (cont_bb)
    {
      gsi = gsi_last_nondebug_bb (cont_bb);
      gomp_continue *cont_stmt = as_a <gomp_continue *> (gsi_stmt (gsi));
      loc = gimple_location (cont_stmt);

      if (fd->tiling)
	{
	  /* Insert element loop increment and test.  */
	  expr = build2 (PLUS_EXPR, diff_type, e_offset, e_step);
	  expr = force_gimple_operand_gsi (&gsi, expr, false, NULL_TREE,
					   true, GSI_SAME_STMT);
	  ass = gimple_build_assign (e_offset, expr);
	  gsi_insert_before (&gsi, ass, GSI_SAME_STMT);
	  expr = build2 (cond_code, boolean_type_node, e_offset, e_bound);

	  stmt = gimple_build_cond_empty (expr);
	  gsi_insert_before (&gsi, stmt, GSI_SAME_STMT);
	  split = split_block (cont_bb, stmt);
	  elem_cont_bb = split->src;
	  cont_bb = split->dest;

	  split->flags ^= EDGE_FALLTHRU | EDGE_FALSE_VALUE;
	  split->probability = profile_probability::unlikely ().guessed ();
	  edge latch_edge
	    = make_edge (elem_cont_bb, elem_body_bb, EDGE_TRUE_VALUE);
	  latch_edge->probability = profile_probability::likely ().guessed ();

	  edge skip_edge = make_edge (body_bb, cont_bb, EDGE_FALSE_VALUE);
	  skip_edge->probability = profile_probability::unlikely ().guessed ();
	  edge loop_entry_edge = EDGE_SUCC (body_bb, 1 - skip_edge->dest_idx);
	  loop_entry_edge->probability
	    = profile_probability::likely ().guessed ();

	  gsi = gsi_for_stmt (cont_stmt);
	}

      /* Increment offset.  */
      if (gimple_in_ssa_p (cfun))
	expr = build2 (plus_code, iter_type, offset,
		       fold_convert (plus_type, step));
      else
	expr = build2 (PLUS_EXPR, diff_type, offset, step);
      expr = force_gimple_operand_gsi (&gsi, expr, false, NULL_TREE,
				       true, GSI_SAME_STMT);
      ass = gimple_build_assign (offset_incr, expr);
      gsi_insert_before (&gsi, ass, GSI_SAME_STMT);
      expr = build2 (cond_code, boolean_type_node, offset_incr, bound);
      gsi_insert_before (&gsi, gimple_build_cond_empty (expr), GSI_SAME_STMT);

      /*  Remove the GIMPLE_OMP_CONTINUE.  */
      gsi_remove (&gsi, true);

      /* Fixup edges from cont_bb.  */
      be = BRANCH_EDGE (cont_bb);
      fte = FALLTHRU_EDGE (cont_bb);
      be->flags |= EDGE_TRUE_VALUE;
      fte->flags ^= EDGE_FALLTHRU | EDGE_FALSE_VALUE;

      if (chunking)
	{
	  /* Split the beginning of exit_bb to make bottom_bb.  We
	     need to insert a nop at the start, because splitting is
	     after a stmt, not before.  */
	  gsi = gsi_start_bb (exit_bb);
	  stmt = gimple_build_nop ();
	  gsi_insert_before (&gsi, stmt, GSI_SAME_STMT);
	  split = split_block (exit_bb, stmt);
	  bottom_bb = split->src;
	  exit_bb = split->dest;
	  gsi = gsi_last_bb (bottom_bb);

	  /* Chunk increment and test goes into bottom_bb.  */
	  expr = build2 (PLUS_EXPR, diff_type, chunk_no,
			 build_int_cst (diff_type, 1));
	  ass = gimple_build_assign (chunk_no, expr);
	  gsi_insert_after (&gsi, ass, GSI_CONTINUE_LINKING);

	  /* Chunk test at end of bottom_bb.  */
	  expr = build2 (LT_EXPR, boolean_type_node, chunk_no, chunk_max);
	  gsi_insert_after (&gsi, gimple_build_cond_empty (expr),
			    GSI_CONTINUE_LINKING);

	  /* Fixup edges from bottom_bb.  */
	  split->flags ^= EDGE_FALLTHRU | EDGE_FALSE_VALUE;
	  split->probability = profile_probability::unlikely ().guessed ();
	  edge latch_edge = make_edge (bottom_bb, head_bb, EDGE_TRUE_VALUE);
	  latch_edge->probability = profile_probability::likely ().guessed ();
	}
    }

  gsi = gsi_last_nondebug_bb (exit_bb);
  gcc_assert (gimple_code (gsi_stmt (gsi)) == GIMPLE_OMP_RETURN);
  loc = gimple_location (gsi_stmt (gsi));

  if (!gimple_in_ssa_p (cfun))
    {
      /* Insert the final value of V, in case it is live.  This is the
	 value for the only thread that survives past the join.  */
      expr = fold_build2 (MINUS_EXPR, diff_type, range, dir);
      expr = fold_build2 (PLUS_EXPR, diff_type, expr, s);
      expr = fold_build2 (TRUNC_DIV_EXPR, diff_type, expr, s);
      expr = fold_build2 (MULT_EXPR, diff_type, expr, s);
      expr = build2 (plus_code, iter_type, b, fold_convert (plus_type, expr));
      expr = force_gimple_operand_gsi (&gsi, expr, false, NULL_TREE,
				       true, GSI_SAME_STMT);
      ass = gimple_build_assign (v, expr);
      gsi_insert_before (&gsi, ass, GSI_SAME_STMT);
    }

  /* Remove the OMP_RETURN.  */
  gsi_remove (&gsi, true);

  if (cont_bb)
    {
      /* We now have one, two or three nested loops.  Update the loop
	 structures.  */
      struct loop *parent = entry_bb->loop_father;
      struct loop *body = body_bb->loop_father;

      if (chunking)
	{
	  struct loop *chunk_loop = alloc_loop ();
	  chunk_loop->header = head_bb;
	  chunk_loop->latch = bottom_bb;
	  add_loop (chunk_loop, parent);
	  parent = chunk_loop;
	}
      else if (parent != body)
	{
	  gcc_assert (body->header == body_bb);
	  gcc_assert (body->latch == cont_bb
		      || single_pred (body->latch) == cont_bb);
	  parent = NULL;
	}

      if (parent)
	{
	  struct loop *body_loop = alloc_loop ();
	  body_loop->header = body_bb;
	  body_loop->latch = cont_bb;
	  add_loop (body_loop, parent);

	  if (fd->tiling)
	    {
	      /* Insert tiling's element loop.  */
	      struct loop *inner_loop = alloc_loop ();
	      inner_loop->header = elem_body_bb;
	      inner_loop->latch = elem_cont_bb;
	      add_loop (inner_loop, body_loop);
	    }
	}
    }
}

/* Expand the OMP loop defined by REGION.  */

static void
expand_omp_for (struct omp_region *region, gimple *inner_stmt)
{
  struct omp_for_data fd;
  struct omp_for_data_loop *loops;

  loops
    = (struct omp_for_data_loop *)
      alloca (gimple_omp_for_collapse (last_stmt (region->entry))
	      * sizeof (struct omp_for_data_loop));
  omp_extract_for_data (as_a <gomp_for *> (last_stmt (region->entry)),
			&fd, loops);
  region->sched_kind = fd.sched_kind;
  region->sched_modifiers = fd.sched_modifiers;

  gcc_assert (EDGE_COUNT (region->entry->succs) == 2);
  BRANCH_EDGE (region->entry)->flags &= ~EDGE_ABNORMAL;
  FALLTHRU_EDGE (region->entry)->flags &= ~EDGE_ABNORMAL;
  if (region->cont)
    {
      gcc_assert (EDGE_COUNT (region->cont->succs) == 2);
      BRANCH_EDGE (region->cont)->flags &= ~EDGE_ABNORMAL;
      FALLTHRU_EDGE (region->cont)->flags &= ~EDGE_ABNORMAL;
    }
  else
    /* If there isn't a continue then this is a degerate case where
       the introduction of abnormal edges during lowering will prevent
       original loops from being detected.  Fix that up.  */
    loops_state_set (LOOPS_NEED_FIXUP);

  if (gimple_omp_for_kind (fd.for_stmt) & GF_OMP_FOR_SIMD)
    expand_omp_simd (region, &fd);
  else if (gimple_omp_for_kind (fd.for_stmt) == GF_OMP_FOR_KIND_OACC_LOOP)
    {
      gcc_assert (!inner_stmt);
      expand_oacc_for (region, &fd);
    }
  else if (gimple_omp_for_kind (fd.for_stmt) == GF_OMP_FOR_KIND_TASKLOOP)
    {
      if (gimple_omp_for_combined_into_p (fd.for_stmt))
	expand_omp_taskloop_for_inner (region, &fd, inner_stmt);
      else
	expand_omp_taskloop_for_outer (region, &fd, inner_stmt);
    }
  else if (fd.sched_kind == OMP_CLAUSE_SCHEDULE_STATIC
	   && !fd.have_ordered)
    {
      if (fd.chunk_size == NULL)
	expand_omp_for_static_nochunk (region, &fd, inner_stmt);
      else
	expand_omp_for_static_chunk (region, &fd, inner_stmt);
    }
  else
    {
      int fn_index, start_ix, next_ix;

      gcc_assert (gimple_omp_for_kind (fd.for_stmt)
		  == GF_OMP_FOR_KIND_FOR);
      if (fd.chunk_size == NULL
	  && fd.sched_kind == OMP_CLAUSE_SCHEDULE_STATIC)
	fd.chunk_size = integer_zero_node;
      gcc_assert (fd.sched_kind != OMP_CLAUSE_SCHEDULE_AUTO);
      switch (fd.sched_kind)
	{
	case OMP_CLAUSE_SCHEDULE_RUNTIME:
	  fn_index = 3;
	  break;
	case OMP_CLAUSE_SCHEDULE_DYNAMIC:
	case OMP_CLAUSE_SCHEDULE_GUIDED:
	  if ((fd.sched_modifiers & OMP_CLAUSE_SCHEDULE_NONMONOTONIC)
	      && !fd.ordered
	      && !fd.have_ordered)
	    {
	      fn_index = 3 + fd.sched_kind;
	      break;
	    }
	  /* FALLTHRU */
	default:
	  fn_index = fd.sched_kind;
	  break;
	}
      if (!fd.ordered)
	fn_index += fd.have_ordered * 6;
      if (fd.ordered)
	start_ix = ((int)BUILT_IN_GOMP_LOOP_DOACROSS_STATIC_START) + fn_index;
      else
	start_ix = ((int)BUILT_IN_GOMP_LOOP_STATIC_START) + fn_index;
      next_ix = ((int)BUILT_IN_GOMP_LOOP_STATIC_NEXT) + fn_index;
      if (fd.iter_type == long_long_unsigned_type_node)
	{
	  start_ix += ((int)BUILT_IN_GOMP_LOOP_ULL_STATIC_START
			- (int)BUILT_IN_GOMP_LOOP_STATIC_START);
	  next_ix += ((int)BUILT_IN_GOMP_LOOP_ULL_STATIC_NEXT
		      - (int)BUILT_IN_GOMP_LOOP_STATIC_NEXT);
	}
      expand_omp_for_generic (region, &fd, (enum built_in_function) start_ix,
			      (enum built_in_function) next_ix, inner_stmt);
    }

  if (gimple_in_ssa_p (cfun))
    update_ssa (TODO_update_ssa_only_virtuals);
}

/* Expand code for an OpenMP sections directive.  In pseudo code, we generate

	v = GOMP_sections_start (n);
    L0:
	switch (v)
	  {
	  case 0:
	    goto L2;
	  case 1:
	    section 1;
	    goto L1;
	  case 2:
	    ...
	  case n:
	    ...
	  default:
	    abort ();
	  }
    L1:
	v = GOMP_sections_next ();
	goto L0;
    L2:
	reduction;

    If this is a combined parallel sections, replace the call to
    GOMP_sections_start with call to GOMP_sections_next.  */

static void
expand_omp_sections (struct omp_region *region)
{
  tree t, u, vin = NULL, vmain, vnext, l2;
  unsigned len;
  basic_block entry_bb, l0_bb, l1_bb, l2_bb, default_bb;
  gimple_stmt_iterator si, switch_si;
  gomp_sections *sections_stmt;
  gimple *stmt;
  gomp_continue *cont;
  edge_iterator ei;
  edge e;
  struct omp_region *inner;
  unsigned i, casei;
  bool exit_reachable = region->cont != NULL;

  gcc_assert (region->exit != NULL);
  entry_bb = region->entry;
  l0_bb = single_succ (entry_bb);
  l1_bb = region->cont;
  l2_bb = region->exit;
  if (single_pred_p (l2_bb) && single_pred (l2_bb) == l0_bb)
    l2 = gimple_block_label (l2_bb);
  else
    {
      /* This can happen if there are reductions.  */
      len = EDGE_COUNT (l0_bb->succs);
      gcc_assert (len > 0);
      e = EDGE_SUCC (l0_bb, len - 1);
      si = gsi_last_nondebug_bb (e->dest);
      l2 = NULL_TREE;
      if (gsi_end_p (si)
	  || gimple_code (gsi_stmt (si)) != GIMPLE_OMP_SECTION)
	l2 = gimple_block_label (e->dest);
      else
	FOR_EACH_EDGE (e, ei, l0_bb->succs)
	  {
	    si = gsi_last_nondebug_bb (e->dest);
	    if (gsi_end_p (si)
		|| gimple_code (gsi_stmt (si)) != GIMPLE_OMP_SECTION)
	      {
		l2 = gimple_block_label (e->dest);
		break;
	      }
	  }
    }
  if (exit_reachable)
    default_bb = create_empty_bb (l1_bb->prev_bb);
  else
    default_bb = create_empty_bb (l0_bb);

  /* We will build a switch() with enough cases for all the
     GIMPLE_OMP_SECTION regions, a '0' case to handle the end of more work
     and a default case to abort if something goes wrong.  */
  len = EDGE_COUNT (l0_bb->succs);

  /* Use vec::quick_push on label_vec throughout, since we know the size
     in advance.  */
  auto_vec<tree> label_vec (len);

  /* The call to GOMP_sections_start goes in ENTRY_BB, replacing the
     GIMPLE_OMP_SECTIONS statement.  */
  si = gsi_last_nondebug_bb (entry_bb);
  sections_stmt = as_a <gomp_sections *> (gsi_stmt (si));
  gcc_assert (gimple_code (sections_stmt) == GIMPLE_OMP_SECTIONS);
  vin = gimple_omp_sections_control (sections_stmt);
  if (!is_combined_parallel (region))
    {
      /* If we are not inside a combined parallel+sections region,
	 call GOMP_sections_start.  */
      t = build_int_cst (unsigned_type_node, len - 1);
      u = builtin_decl_explicit (BUILT_IN_GOMP_SECTIONS_START);
      stmt = gimple_build_call (u, 1, t);
    }
  else
    {
      /* Otherwise, call GOMP_sections_next.  */
      u = builtin_decl_explicit (BUILT_IN_GOMP_SECTIONS_NEXT);
      stmt = gimple_build_call (u, 0);
    }
  gimple_call_set_lhs (stmt, vin);
  gsi_insert_after (&si, stmt, GSI_SAME_STMT);
  gsi_remove (&si, true);

  /* The switch() statement replacing GIMPLE_OMP_SECTIONS_SWITCH goes in
     L0_BB.  */
  switch_si = gsi_last_nondebug_bb (l0_bb);
  gcc_assert (gimple_code (gsi_stmt (switch_si)) == GIMPLE_OMP_SECTIONS_SWITCH);
  if (exit_reachable)
    {
      cont = as_a <gomp_continue *> (last_stmt (l1_bb));
      gcc_assert (gimple_code (cont) == GIMPLE_OMP_CONTINUE);
      vmain = gimple_omp_continue_control_use (cont);
      vnext = gimple_omp_continue_control_def (cont);
    }
  else
    {
      vmain = vin;
      vnext = NULL_TREE;
    }

  t = build_case_label (build_int_cst (unsigned_type_node, 0), NULL, l2);
  label_vec.quick_push (t);
  i = 1;

  /* Convert each GIMPLE_OMP_SECTION into a CASE_LABEL_EXPR.  */
  for (inner = region->inner, casei = 1;
       inner;
       inner = inner->next, i++, casei++)
    {
      basic_block s_entry_bb, s_exit_bb;

      /* Skip optional reduction region.  */
      if (inner->type == GIMPLE_OMP_ATOMIC_LOAD)
	{
	  --i;
	  --casei;
	  continue;
	}

      s_entry_bb = inner->entry;
      s_exit_bb = inner->exit;

      t = gimple_block_label (s_entry_bb);
      u = build_int_cst (unsigned_type_node, casei);
      u = build_case_label (u, NULL, t);
      label_vec.quick_push (u);

      si = gsi_last_nondebug_bb (s_entry_bb);
      gcc_assert (gimple_code (gsi_stmt (si)) == GIMPLE_OMP_SECTION);
      gcc_assert (i < len || gimple_omp_section_last_p (gsi_stmt (si)));
      gsi_remove (&si, true);
      single_succ_edge (s_entry_bb)->flags = EDGE_FALLTHRU;

      if (s_exit_bb == NULL)
	continue;

      si = gsi_last_nondebug_bb (s_exit_bb);
      gcc_assert (gimple_code (gsi_stmt (si)) == GIMPLE_OMP_RETURN);
      gsi_remove (&si, true);

      single_succ_edge (s_exit_bb)->flags = EDGE_FALLTHRU;
    }

  /* Error handling code goes in DEFAULT_BB.  */
  t = gimple_block_label (default_bb);
  u = build_case_label (NULL, NULL, t);
  make_edge (l0_bb, default_bb, 0);
  add_bb_to_loop (default_bb, current_loops->tree_root);

  stmt = gimple_build_switch (vmain, u, label_vec);
  gsi_insert_after (&switch_si, stmt, GSI_SAME_STMT);
  gsi_remove (&switch_si, true);

  si = gsi_start_bb (default_bb);
  stmt = gimple_build_call (builtin_decl_explicit (BUILT_IN_TRAP), 0);
  gsi_insert_after (&si, stmt, GSI_CONTINUE_LINKING);

  if (exit_reachable)
    {
      tree bfn_decl;

      /* Code to get the next section goes in L1_BB.  */
      si = gsi_last_nondebug_bb (l1_bb);
      gcc_assert (gimple_code (gsi_stmt (si)) == GIMPLE_OMP_CONTINUE);

      bfn_decl = builtin_decl_explicit (BUILT_IN_GOMP_SECTIONS_NEXT);
      stmt = gimple_build_call (bfn_decl, 0);
      gimple_call_set_lhs (stmt, vnext);
      gsi_insert_after (&si, stmt, GSI_SAME_STMT);
      gsi_remove (&si, true);

      single_succ_edge (l1_bb)->flags = EDGE_FALLTHRU;
    }

  /* Cleanup function replaces GIMPLE_OMP_RETURN in EXIT_BB.  */
  si = gsi_last_nondebug_bb (l2_bb);
  if (gimple_omp_return_nowait_p (gsi_stmt (si)))
    t = builtin_decl_explicit (BUILT_IN_GOMP_SECTIONS_END_NOWAIT);
  else if (gimple_omp_return_lhs (gsi_stmt (si)))
    t = builtin_decl_explicit (BUILT_IN_GOMP_SECTIONS_END_CANCEL);
  else
    t = builtin_decl_explicit (BUILT_IN_GOMP_SECTIONS_END);
  stmt = gimple_build_call (t, 0);
  if (gimple_omp_return_lhs (gsi_stmt (si)))
    gimple_call_set_lhs (stmt, gimple_omp_return_lhs (gsi_stmt (si)));
  gsi_insert_after (&si, stmt, GSI_SAME_STMT);
  gsi_remove (&si, true);

  set_immediate_dominator (CDI_DOMINATORS, default_bb, l0_bb);
}

/* Expand code for an OpenMP single directive.  We've already expanded
   much of the code, here we simply place the GOMP_barrier call.  */

static void
expand_omp_single (struct omp_region *region)
{
  basic_block entry_bb, exit_bb;
  gimple_stmt_iterator si;

  entry_bb = region->entry;
  exit_bb = region->exit;

  si = gsi_last_nondebug_bb (entry_bb);
  gcc_assert (gimple_code (gsi_stmt (si)) == GIMPLE_OMP_SINGLE);
  gsi_remove (&si, true);
  single_succ_edge (entry_bb)->flags = EDGE_FALLTHRU;

  si = gsi_last_nondebug_bb (exit_bb);
  if (!gimple_omp_return_nowait_p (gsi_stmt (si)))
    {
      tree t = gimple_omp_return_lhs (gsi_stmt (si));
      gsi_insert_after (&si, omp_build_barrier (t), GSI_SAME_STMT);
    }
  gsi_remove (&si, true);
  single_succ_edge (exit_bb)->flags = EDGE_FALLTHRU;
}

/* Generic expansion for OpenMP synchronization directives: master,
   ordered and critical.  All we need to do here is remove the entry
   and exit markers for REGION.  */

static void
expand_omp_synch (struct omp_region *region)
{
  basic_block entry_bb, exit_bb;
  gimple_stmt_iterator si;

  entry_bb = region->entry;
  exit_bb = region->exit;

  si = gsi_last_nondebug_bb (entry_bb);
  gcc_assert (gimple_code (gsi_stmt (si)) == GIMPLE_OMP_SINGLE
	      || gimple_code (gsi_stmt (si)) == GIMPLE_OMP_MASTER
	      || gimple_code (gsi_stmt (si)) == GIMPLE_OMP_TASKGROUP
	      || gimple_code (gsi_stmt (si)) == GIMPLE_OMP_ORDERED
	      || gimple_code (gsi_stmt (si)) == GIMPLE_OMP_CRITICAL
	      || gimple_code (gsi_stmt (si)) == GIMPLE_OMP_TEAMS);
  gsi_remove (&si, true);
  single_succ_edge (entry_bb)->flags = EDGE_FALLTHRU;

  if (exit_bb)
    {
      si = gsi_last_nondebug_bb (exit_bb);
      gcc_assert (gimple_code (gsi_stmt (si)) == GIMPLE_OMP_RETURN);
      gsi_remove (&si, true);
      single_succ_edge (exit_bb)->flags = EDGE_FALLTHRU;
    }
}

/* A subroutine of expand_omp_atomic.  Attempt to implement the atomic
   operation as a normal volatile load.  */

static bool
expand_omp_atomic_load (basic_block load_bb, tree addr,
			tree loaded_val, int index)
{
  enum built_in_function tmpbase;
  gimple_stmt_iterator gsi;
  basic_block store_bb;
  location_t loc;
  gimple *stmt;
  tree decl, call, type, itype;

  gsi = gsi_last_nondebug_bb (load_bb);
  stmt = gsi_stmt (gsi);
  gcc_assert (gimple_code (stmt) == GIMPLE_OMP_ATOMIC_LOAD);
  loc = gimple_location (stmt);

  /* ??? If the target does not implement atomic_load_optab[mode], and mode
     is smaller than word size, then expand_atomic_load assumes that the load
     is atomic.  We could avoid the builtin entirely in this case.  */

  tmpbase = (enum built_in_function) (BUILT_IN_ATOMIC_LOAD_N + index + 1);
  decl = builtin_decl_explicit (tmpbase);
  if (decl == NULL_TREE)
    return false;

  type = TREE_TYPE (loaded_val);
  itype = TREE_TYPE (TREE_TYPE (decl));

  call = build_call_expr_loc (loc, decl, 2, addr,
			      build_int_cst (NULL,
					     gimple_omp_atomic_seq_cst_p (stmt)
					     ? MEMMODEL_SEQ_CST
					     : MEMMODEL_RELAXED));
  if (!useless_type_conversion_p (type, itype))
    call = fold_build1_loc (loc, VIEW_CONVERT_EXPR, type, call);
  call = build2_loc (loc, MODIFY_EXPR, void_type_node, loaded_val, call);

  force_gimple_operand_gsi (&gsi, call, true, NULL_TREE, true, GSI_SAME_STMT);
  gsi_remove (&gsi, true);

  store_bb = single_succ (load_bb);
  gsi = gsi_last_nondebug_bb (store_bb);
  gcc_assert (gimple_code (gsi_stmt (gsi)) == GIMPLE_OMP_ATOMIC_STORE);
  gsi_remove (&gsi, true);

  if (gimple_in_ssa_p (cfun))
    update_ssa (TODO_update_ssa_no_phi);

  return true;
}

/* A subroutine of expand_omp_atomic.  Attempt to implement the atomic
   operation as a normal volatile store.  */

static bool
expand_omp_atomic_store (basic_block load_bb, tree addr,
			 tree loaded_val, tree stored_val, int index)
{
  enum built_in_function tmpbase;
  gimple_stmt_iterator gsi;
  basic_block store_bb = single_succ (load_bb);
  location_t loc;
  gimple *stmt;
  tree decl, call, type, itype;
  machine_mode imode;
  bool exchange;

  gsi = gsi_last_nondebug_bb (load_bb);
  stmt = gsi_stmt (gsi);
  gcc_assert (gimple_code (stmt) == GIMPLE_OMP_ATOMIC_LOAD);

  /* If the load value is needed, then this isn't a store but an exchange.  */
  exchange = gimple_omp_atomic_need_value_p (stmt);

  gsi = gsi_last_nondebug_bb (store_bb);
  stmt = gsi_stmt (gsi);
  gcc_assert (gimple_code (stmt) == GIMPLE_OMP_ATOMIC_STORE);
  loc = gimple_location (stmt);

  /* ??? If the target does not implement atomic_store_optab[mode], and mode
     is smaller than word size, then expand_atomic_store assumes that the store
     is atomic.  We could avoid the builtin entirely in this case.  */

  tmpbase = (exchange ? BUILT_IN_ATOMIC_EXCHANGE_N : BUILT_IN_ATOMIC_STORE_N);
  tmpbase = (enum built_in_function) ((int) tmpbase + index + 1);
  decl = builtin_decl_explicit (tmpbase);
  if (decl == NULL_TREE)
    return false;

  type = TREE_TYPE (stored_val);

  /* Dig out the type of the function's second argument.  */
  itype = TREE_TYPE (decl);
  itype = TYPE_ARG_TYPES (itype);
  itype = TREE_CHAIN (itype);
  itype = TREE_VALUE (itype);
  imode = TYPE_MODE (itype);

  if (exchange && !can_atomic_exchange_p (imode, true))
    return false;

  if (!useless_type_conversion_p (itype, type))
    stored_val = fold_build1_loc (loc, VIEW_CONVERT_EXPR, itype, stored_val);
  call = build_call_expr_loc (loc, decl, 3, addr, stored_val,
			      build_int_cst (NULL,
					     gimple_omp_atomic_seq_cst_p (stmt)
					     ? MEMMODEL_SEQ_CST
					     : MEMMODEL_RELAXED));
  if (exchange)
    {
      if (!useless_type_conversion_p (type, itype))
	call = build1_loc (loc, VIEW_CONVERT_EXPR, type, call);
      call = build2_loc (loc, MODIFY_EXPR, void_type_node, loaded_val, call);
    }

  force_gimple_operand_gsi (&gsi, call, true, NULL_TREE, true, GSI_SAME_STMT);
  gsi_remove (&gsi, true);

  /* Remove the GIMPLE_OMP_ATOMIC_LOAD that we verified above.  */
  gsi = gsi_last_nondebug_bb (load_bb);
  gsi_remove (&gsi, true);

  if (gimple_in_ssa_p (cfun))
    update_ssa (TODO_update_ssa_no_phi);

  return true;
}

/* A subroutine of expand_omp_atomic.  Attempt to implement the atomic
   operation as a __atomic_fetch_op builtin.  INDEX is log2 of the
   size of the data type, and thus usable to find the index of the builtin
   decl.  Returns false if the expression is not of the proper form.  */

static bool
expand_omp_atomic_fetch_op (basic_block load_bb,
			    tree addr, tree loaded_val,
			    tree stored_val, int index)
{
  enum built_in_function oldbase, newbase, tmpbase;
  tree decl, itype, call;
  tree lhs, rhs;
  basic_block store_bb = single_succ (load_bb);
  gimple_stmt_iterator gsi;
  gimple *stmt;
  location_t loc;
  enum tree_code code;
  bool need_old, need_new;
  machine_mode imode;
  bool seq_cst;

  /* We expect to find the following sequences:

   load_bb:
       GIMPLE_OMP_ATOMIC_LOAD (tmp, mem)

   store_bb:
       val = tmp OP something; (or: something OP tmp)
       GIMPLE_OMP_STORE (val)

  ???FIXME: Allow a more flexible sequence.
  Perhaps use data flow to pick the statements.

  */

  gsi = gsi_after_labels (store_bb);
  stmt = gsi_stmt (gsi);
  if (is_gimple_debug (stmt))
    {
      gsi_next_nondebug (&gsi);
      if (gsi_end_p (gsi))
	return false;
      stmt = gsi_stmt (gsi);
    }
  loc = gimple_location (stmt);
  if (!is_gimple_assign (stmt))
    return false;
  gsi_next_nondebug (&gsi);
  if (gimple_code (gsi_stmt (gsi)) != GIMPLE_OMP_ATOMIC_STORE)
    return false;
  need_new = gimple_omp_atomic_need_value_p (gsi_stmt (gsi));
  need_old = gimple_omp_atomic_need_value_p (last_stmt (load_bb));
  seq_cst = gimple_omp_atomic_seq_cst_p (last_stmt (load_bb));
  gcc_checking_assert (!need_old || !need_new);

  if (!operand_equal_p (gimple_assign_lhs (stmt), stored_val, 0))
    return false;

  /* Check for one of the supported fetch-op operations.  */
  code = gimple_assign_rhs_code (stmt);
  switch (code)
    {
    case PLUS_EXPR:
    case POINTER_PLUS_EXPR:
      oldbase = BUILT_IN_ATOMIC_FETCH_ADD_N;
      newbase = BUILT_IN_ATOMIC_ADD_FETCH_N;
      break;
    case MINUS_EXPR:
      oldbase = BUILT_IN_ATOMIC_FETCH_SUB_N;
      newbase = BUILT_IN_ATOMIC_SUB_FETCH_N;
      break;
    case BIT_AND_EXPR:
      oldbase = BUILT_IN_ATOMIC_FETCH_AND_N;
      newbase = BUILT_IN_ATOMIC_AND_FETCH_N;
      break;
    case BIT_IOR_EXPR:
      oldbase = BUILT_IN_ATOMIC_FETCH_OR_N;
      newbase = BUILT_IN_ATOMIC_OR_FETCH_N;
      break;
    case BIT_XOR_EXPR:
      oldbase = BUILT_IN_ATOMIC_FETCH_XOR_N;
      newbase = BUILT_IN_ATOMIC_XOR_FETCH_N;
      break;
    default:
      return false;
    }

  /* Make sure the expression is of the proper form.  */
  if (operand_equal_p (gimple_assign_rhs1 (stmt), loaded_val, 0))
    rhs = gimple_assign_rhs2 (stmt);
  else if (commutative_tree_code (gimple_assign_rhs_code (stmt))
	   && operand_equal_p (gimple_assign_rhs2 (stmt), loaded_val, 0))
    rhs = gimple_assign_rhs1 (stmt);
  else
    return false;

  tmpbase = ((enum built_in_function)
	     ((need_new ? newbase : oldbase) + index + 1));
  decl = builtin_decl_explicit (tmpbase);
  if (decl == NULL_TREE)
    return false;
  itype = TREE_TYPE (TREE_TYPE (decl));
  imode = TYPE_MODE (itype);

  /* We could test all of the various optabs involved, but the fact of the
     matter is that (with the exception of i486 vs i586 and xadd) all targets
     that support any atomic operaton optab also implements compare-and-swap.
     Let optabs.c take care of expanding any compare-and-swap loop.  */
  if (!can_compare_and_swap_p (imode, true) || !can_atomic_load_p (imode))
    return false;

  gsi = gsi_last_nondebug_bb (load_bb);
  gcc_assert (gimple_code (gsi_stmt (gsi)) == GIMPLE_OMP_ATOMIC_LOAD);

  /* OpenMP does not imply any barrier-like semantics on its atomic ops.
     It only requires that the operation happen atomically.  Thus we can
     use the RELAXED memory model.  */
  call = build_call_expr_loc (loc, decl, 3, addr,
			      fold_convert_loc (loc, itype, rhs),
			      build_int_cst (NULL,
					     seq_cst ? MEMMODEL_SEQ_CST
						     : MEMMODEL_RELAXED));

  if (need_old || need_new)
    {
      lhs = need_old ? loaded_val : stored_val;
      call = fold_convert_loc (loc, TREE_TYPE (lhs), call);
      call = build2_loc (loc, MODIFY_EXPR, void_type_node, lhs, call);
    }
  else
    call = fold_convert_loc (loc, void_type_node, call);
  force_gimple_operand_gsi (&gsi, call, true, NULL_TREE, true, GSI_SAME_STMT);
  gsi_remove (&gsi, true);

  gsi = gsi_last_nondebug_bb (store_bb);
  gcc_assert (gimple_code (gsi_stmt (gsi)) == GIMPLE_OMP_ATOMIC_STORE);
  gsi_remove (&gsi, true);
  gsi = gsi_last_nondebug_bb (store_bb);
  stmt = gsi_stmt (gsi);
  gsi_remove (&gsi, true);

  if (gimple_in_ssa_p (cfun))
    {
      release_defs (stmt);
      update_ssa (TODO_update_ssa_no_phi);
    }

  return true;
}

/* A subroutine of expand_omp_atomic.  Implement the atomic operation as:

      oldval = *addr;
      repeat:
	newval = rhs;	 // with oldval replacing *addr in rhs
	oldval = __sync_val_compare_and_swap (addr, oldval, newval);
	if (oldval != newval)
	  goto repeat;

   INDEX is log2 of the size of the data type, and thus usable to find the
   index of the builtin decl.  */

static bool
expand_omp_atomic_pipeline (basic_block load_bb, basic_block store_bb,
			    tree addr, tree loaded_val, tree stored_val,
			    int index)
{
  tree loadedi, storedi, initial, new_storedi, old_vali;
  tree type, itype, cmpxchg, iaddr, atype;
  gimple_stmt_iterator si;
  basic_block loop_header = single_succ (load_bb);
  gimple *phi, *stmt;
  edge e;
  enum built_in_function fncode;

  /* ??? We need a non-pointer interface to __atomic_compare_exchange in
     order to use the RELAXED memory model effectively.  */
  fncode = (enum built_in_function)((int)BUILT_IN_SYNC_VAL_COMPARE_AND_SWAP_N
				    + index + 1);
  cmpxchg = builtin_decl_explicit (fncode);
  if (cmpxchg == NULL_TREE)
    return false;
  type = TYPE_MAIN_VARIANT (TREE_TYPE (loaded_val));
  atype = type;
  itype = TREE_TYPE (TREE_TYPE (cmpxchg));

  if (!can_compare_and_swap_p (TYPE_MODE (itype), true)
      || !can_atomic_load_p (TYPE_MODE (itype)))
    return false;

  /* Load the initial value, replacing the GIMPLE_OMP_ATOMIC_LOAD.  */
  si = gsi_last_nondebug_bb (load_bb);
  gcc_assert (gimple_code (gsi_stmt (si)) == GIMPLE_OMP_ATOMIC_LOAD);

  /* For floating-point values, we'll need to view-convert them to integers
     so that we can perform the atomic compare and swap.  Simplify the
     following code by always setting up the "i"ntegral variables.  */
  if (!INTEGRAL_TYPE_P (type) && !POINTER_TYPE_P (type))
    {
      tree iaddr_val;

      iaddr = create_tmp_reg (build_pointer_type_for_mode (itype, ptr_mode,
							   true));
      atype = itype;
      iaddr_val
	= force_gimple_operand_gsi (&si,
				    fold_convert (TREE_TYPE (iaddr), addr),
				    false, NULL_TREE, true, GSI_SAME_STMT);
      stmt = gimple_build_assign (iaddr, iaddr_val);
      gsi_insert_before (&si, stmt, GSI_SAME_STMT);
      loadedi = create_tmp_var (itype);
      if (gimple_in_ssa_p (cfun))
	loadedi = make_ssa_name (loadedi);
    }
  else
    {
      iaddr = addr;
      loadedi = loaded_val;
    }

  fncode = (enum built_in_function) (BUILT_IN_ATOMIC_LOAD_N + index + 1);
  tree loaddecl = builtin_decl_explicit (fncode);
  if (loaddecl)
    initial
      = fold_convert (atype,
		      build_call_expr (loaddecl, 2, iaddr,
				       build_int_cst (NULL_TREE,
						      MEMMODEL_RELAXED)));
  else
    {
      tree off
	= build_int_cst (build_pointer_type_for_mode (atype, ptr_mode,
						      true), 0);
      initial = build2 (MEM_REF, atype, iaddr, off);
    }

  initial
    = force_gimple_operand_gsi (&si, initial, true, NULL_TREE, true,
				GSI_SAME_STMT);

  /* Move the value to the LOADEDI temporary.  */
  if (gimple_in_ssa_p (cfun))
    {
      gcc_assert (gimple_seq_empty_p (phi_nodes (loop_header)));
      phi = create_phi_node (loadedi, loop_header);
      SET_USE (PHI_ARG_DEF_PTR_FROM_EDGE (phi, single_succ_edge (load_bb)),
	       initial);
    }
  else
    gsi_insert_before (&si,
		       gimple_build_assign (loadedi, initial),
		       GSI_SAME_STMT);
  if (loadedi != loaded_val)
    {
      gimple_stmt_iterator gsi2;
      tree x;

      x = build1 (VIEW_CONVERT_EXPR, type, loadedi);
      gsi2 = gsi_start_bb (loop_header);
      if (gimple_in_ssa_p (cfun))
	{
	  gassign *stmt;
	  x = force_gimple_operand_gsi (&gsi2, x, true, NULL_TREE,
					true, GSI_SAME_STMT);
	  stmt = gimple_build_assign (loaded_val, x);
	  gsi_insert_before (&gsi2, stmt, GSI_SAME_STMT);
	}
      else
	{
	  x = build2 (MODIFY_EXPR, TREE_TYPE (loaded_val), loaded_val, x);
	  force_gimple_operand_gsi (&gsi2, x, true, NULL_TREE,
				    true, GSI_SAME_STMT);
	}
    }
  gsi_remove (&si, true);

  si = gsi_last_nondebug_bb (store_bb);
  gcc_assert (gimple_code (gsi_stmt (si)) == GIMPLE_OMP_ATOMIC_STORE);

  if (iaddr == addr)
    storedi = stored_val;
  else
    storedi
      = force_gimple_operand_gsi (&si,
				  build1 (VIEW_CONVERT_EXPR, itype,
					  stored_val), true, NULL_TREE, true,
				  GSI_SAME_STMT);

  /* Build the compare&swap statement.  */
  new_storedi = build_call_expr (cmpxchg, 3, iaddr, loadedi, storedi);
  new_storedi = force_gimple_operand_gsi (&si,
					  fold_convert (TREE_TYPE (loadedi),
							new_storedi),
					  true, NULL_TREE,
					  true, GSI_SAME_STMT);

  if (gimple_in_ssa_p (cfun))
    old_vali = loadedi;
  else
    {
      old_vali = create_tmp_var (TREE_TYPE (loadedi));
      stmt = gimple_build_assign (old_vali, loadedi);
      gsi_insert_before (&si, stmt, GSI_SAME_STMT);

      stmt = gimple_build_assign (loadedi, new_storedi);
      gsi_insert_before (&si, stmt, GSI_SAME_STMT);
    }

  /* Note that we always perform the comparison as an integer, even for
     floating point.  This allows the atomic operation to properly
     succeed even with NaNs and -0.0.  */
  tree ne = build2 (NE_EXPR, boolean_type_node, new_storedi, old_vali);
  stmt = gimple_build_cond_empty (ne);
  gsi_insert_before (&si, stmt, GSI_SAME_STMT);

  /* Update cfg.  */
  e = single_succ_edge (store_bb);
  e->flags &= ~EDGE_FALLTHRU;
  e->flags |= EDGE_FALSE_VALUE;
  /* Expect no looping.  */
  e->probability = profile_probability::guessed_always ();

  e = make_edge (store_bb, loop_header, EDGE_TRUE_VALUE);
  e->probability = profile_probability::guessed_never ();

  /* Copy the new value to loadedi (we already did that before the condition
     if we are not in SSA).  */
  if (gimple_in_ssa_p (cfun))
    {
      phi = gimple_seq_first_stmt (phi_nodes (loop_header));
      SET_USE (PHI_ARG_DEF_PTR_FROM_EDGE (phi, e), new_storedi);
    }

  /* Remove GIMPLE_OMP_ATOMIC_STORE.  */
  gsi_remove (&si, true);

  struct loop *loop = alloc_loop ();
  loop->header = loop_header;
  loop->latch = store_bb;
  add_loop (loop, loop_header->loop_father);

  if (gimple_in_ssa_p (cfun))
    update_ssa (TODO_update_ssa_no_phi);

  return true;
}

/* A subroutine of expand_omp_atomic.  Implement the atomic operation as:

				  GOMP_atomic_start ();
				  *addr = rhs;
				  GOMP_atomic_end ();

   The result is not globally atomic, but works so long as all parallel
   references are within #pragma omp atomic directives.  According to
   responses received from omp@openmp.org, appears to be within spec.
   Which makes sense, since that's how several other compilers handle
   this situation as well.
   LOADED_VAL and ADDR are the operands of GIMPLE_OMP_ATOMIC_LOAD we're
   expanding.  STORED_VAL is the operand of the matching
   GIMPLE_OMP_ATOMIC_STORE.

   We replace
   GIMPLE_OMP_ATOMIC_LOAD (loaded_val, addr) with
   loaded_val = *addr;

   and replace
   GIMPLE_OMP_ATOMIC_STORE (stored_val)  with
   *addr = stored_val;
*/

static bool
expand_omp_atomic_mutex (basic_block load_bb, basic_block store_bb,
			 tree addr, tree loaded_val, tree stored_val)
{
  gimple_stmt_iterator si;
  gassign *stmt;
  tree t;

  si = gsi_last_nondebug_bb (load_bb);
  gcc_assert (gimple_code (gsi_stmt (si)) == GIMPLE_OMP_ATOMIC_LOAD);

  t = builtin_decl_explicit (BUILT_IN_GOMP_ATOMIC_START);
  t = build_call_expr (t, 0);
  force_gimple_operand_gsi (&si, t, true, NULL_TREE, true, GSI_SAME_STMT);

  tree mem = build_simple_mem_ref (addr);
  TREE_TYPE (mem) = TREE_TYPE (loaded_val);
  TREE_OPERAND (mem, 1)
    = fold_convert (build_pointer_type_for_mode (TREE_TYPE (mem), ptr_mode,
						 true),
		    TREE_OPERAND (mem, 1));
  stmt = gimple_build_assign (loaded_val, mem);
  gsi_insert_before (&si, stmt, GSI_SAME_STMT);
  gsi_remove (&si, true);

  si = gsi_last_nondebug_bb (store_bb);
  gcc_assert (gimple_code (gsi_stmt (si)) == GIMPLE_OMP_ATOMIC_STORE);

  stmt = gimple_build_assign (unshare_expr (mem), stored_val);
  gsi_insert_before (&si, stmt, GSI_SAME_STMT);

  t = builtin_decl_explicit (BUILT_IN_GOMP_ATOMIC_END);
  t = build_call_expr (t, 0);
  force_gimple_operand_gsi (&si, t, true, NULL_TREE, true, GSI_SAME_STMT);
  gsi_remove (&si, true);

  if (gimple_in_ssa_p (cfun))
    update_ssa (TODO_update_ssa_no_phi);
  return true;
}

/* Expand an GIMPLE_OMP_ATOMIC statement.  We try to expand
   using expand_omp_atomic_fetch_op.  If it failed, we try to
   call expand_omp_atomic_pipeline, and if it fails too, the
   ultimate fallback is wrapping the operation in a mutex
   (expand_omp_atomic_mutex).  REGION is the atomic region built
   by build_omp_regions_1().  */

static void
expand_omp_atomic (struct omp_region *region)
{
  basic_block load_bb = region->entry, store_bb = region->exit;
  gomp_atomic_load *load = as_a <gomp_atomic_load *> (last_stmt (load_bb));
  gomp_atomic_store *store = as_a <gomp_atomic_store *> (last_stmt (store_bb));
  tree loaded_val = gimple_omp_atomic_load_lhs (load);
  tree addr = gimple_omp_atomic_load_rhs (load);
  tree stored_val = gimple_omp_atomic_store_val (store);
  tree type = TYPE_MAIN_VARIANT (TREE_TYPE (loaded_val));
  HOST_WIDE_INT index;

  /* Make sure the type is one of the supported sizes.  */
  index = tree_to_uhwi (TYPE_SIZE_UNIT (type));
  index = exact_log2 (index);
  if (index >= 0 && index <= 4)
    {
      unsigned int align = TYPE_ALIGN_UNIT (type);

      /* __sync builtins require strict data alignment.  */
      if (exact_log2 (align) >= index)
	{
	  /* Atomic load.  */
	  scalar_mode smode;
	  if (loaded_val == stored_val
	      && (is_int_mode (TYPE_MODE (type), &smode)
		  || is_float_mode (TYPE_MODE (type), &smode))
	      && GET_MODE_BITSIZE (smode) <= BITS_PER_WORD
	      && expand_omp_atomic_load (load_bb, addr, loaded_val, index))
	    return;

	  /* Atomic store.  */
	  if ((is_int_mode (TYPE_MODE (type), &smode)
	       || is_float_mode (TYPE_MODE (type), &smode))
	      && GET_MODE_BITSIZE (smode) <= BITS_PER_WORD
	      && store_bb == single_succ (load_bb)
	      && first_stmt (store_bb) == store
	      && expand_omp_atomic_store (load_bb, addr, loaded_val,
					  stored_val, index))
	    return;

	  /* When possible, use specialized atomic update functions.  */
	  if ((INTEGRAL_TYPE_P (type) || POINTER_TYPE_P (type))
	      && store_bb == single_succ (load_bb)
	      && expand_omp_atomic_fetch_op (load_bb, addr,
					     loaded_val, stored_val, index))
	    return;

	  /* If we don't have specialized __sync builtins, try and implement
	     as a compare and swap loop.  */
	  if (expand_omp_atomic_pipeline (load_bb, store_bb, addr,
					  loaded_val, stored_val, index))
	    return;
	}
    }

  /* The ultimate fallback is wrapping the operation in a mutex.  */
  expand_omp_atomic_mutex (load_bb, store_bb, addr, loaded_val, stored_val);
}

/* Mark the loops inside the kernels region starting at REGION_ENTRY and ending
   at REGION_EXIT.  */

static void
mark_loops_in_oacc_kernels_region (basic_block region_entry,
				   basic_block region_exit)
{
  struct loop *outer = region_entry->loop_father;
  gcc_assert (region_exit == NULL || outer == region_exit->loop_father);

  /* Don't parallelize the kernels region if it contains more than one outer
     loop.  */
  unsigned int nr_outer_loops = 0;
  struct loop *single_outer = NULL;
  for (struct loop *loop = outer->inner; loop != NULL; loop = loop->next)
    {
      gcc_assert (loop_outer (loop) == outer);

      if (!dominated_by_p (CDI_DOMINATORS, loop->header, region_entry))
	continue;

      if (region_exit != NULL
	  && dominated_by_p (CDI_DOMINATORS, loop->header, region_exit))
	continue;

      nr_outer_loops++;
      single_outer = loop;
    }
  if (nr_outer_loops != 1)
    return;

  for (struct loop *loop = single_outer->inner;
       loop != NULL;
       loop = loop->inner)
    if (loop->next)
      return;

  /* Mark the loops in the region.  */
  for (struct loop *loop = single_outer; loop != NULL; loop = loop->inner)
    loop->in_oacc_kernels_region = true;
}

/* Types used to pass grid and wortkgroup sizes to kernel invocation.  */

struct GTY(()) grid_launch_attributes_trees
{
  tree kernel_dim_array_type;
  tree kernel_lattrs_dimnum_decl;
  tree kernel_lattrs_grid_decl;
  tree kernel_lattrs_group_decl;
  tree kernel_launch_attributes_type;
};

static GTY(()) struct grid_launch_attributes_trees *grid_attr_trees;

/* Create types used to pass kernel launch attributes to target.  */

static void
grid_create_kernel_launch_attr_types (void)
{
  if (grid_attr_trees)
    return;
  grid_attr_trees = ggc_alloc <grid_launch_attributes_trees> ();

  tree dim_arr_index_type
    = build_index_type (build_int_cst (integer_type_node, 2));
  grid_attr_trees->kernel_dim_array_type
    = build_array_type (uint32_type_node, dim_arr_index_type);

  grid_attr_trees->kernel_launch_attributes_type = make_node (RECORD_TYPE);
  grid_attr_trees->kernel_lattrs_dimnum_decl
    = build_decl (BUILTINS_LOCATION, FIELD_DECL, get_identifier ("ndim"),
		  uint32_type_node);
  DECL_CHAIN (grid_attr_trees->kernel_lattrs_dimnum_decl) = NULL_TREE;

  grid_attr_trees->kernel_lattrs_grid_decl
    = build_decl (BUILTINS_LOCATION, FIELD_DECL, get_identifier ("grid_size"),
		  grid_attr_trees->kernel_dim_array_type);
  DECL_CHAIN (grid_attr_trees->kernel_lattrs_grid_decl)
    = grid_attr_trees->kernel_lattrs_dimnum_decl;
  grid_attr_trees->kernel_lattrs_group_decl
    = build_decl (BUILTINS_LOCATION, FIELD_DECL, get_identifier ("group_size"),
		  grid_attr_trees->kernel_dim_array_type);
  DECL_CHAIN (grid_attr_trees->kernel_lattrs_group_decl)
    = grid_attr_trees->kernel_lattrs_grid_decl;
  finish_builtin_struct (grid_attr_trees->kernel_launch_attributes_type,
			 "__gomp_kernel_launch_attributes",
			 grid_attr_trees->kernel_lattrs_group_decl, NULL_TREE);
}

/* Insert before the current statement in GSI a store of VALUE to INDEX of
   array (of type kernel_dim_array_type) FLD_DECL of RANGE_VAR.  VALUE must be
   of type uint32_type_node.  */

static void
grid_insert_store_range_dim (gimple_stmt_iterator *gsi, tree range_var,
			     tree fld_decl, int index, tree value)
{
  tree ref = build4 (ARRAY_REF, uint32_type_node,
		     build3 (COMPONENT_REF,
			     grid_attr_trees->kernel_dim_array_type,
			     range_var, fld_decl, NULL_TREE),
		     build_int_cst (integer_type_node, index),
		     NULL_TREE, NULL_TREE);
  gsi_insert_before (gsi, gimple_build_assign (ref, value), GSI_SAME_STMT);
}

/* Return a tree representation of a pointer to a structure with grid and
   work-group size information.  Statements filling that information will be
   inserted before GSI, TGT_STMT is the target statement which has the
   necessary information in it.  */

static tree
grid_get_kernel_launch_attributes (gimple_stmt_iterator *gsi,
				       gomp_target *tgt_stmt)
{
  grid_create_kernel_launch_attr_types ();
  tree lattrs = create_tmp_var (grid_attr_trees->kernel_launch_attributes_type,
				"__kernel_launch_attrs");

  unsigned max_dim = 0;
  for (tree clause = gimple_omp_target_clauses (tgt_stmt);
       clause;
       clause = OMP_CLAUSE_CHAIN (clause))
    {
      if (OMP_CLAUSE_CODE (clause) != OMP_CLAUSE__GRIDDIM_)
	continue;

      unsigned dim = OMP_CLAUSE__GRIDDIM__DIMENSION (clause);
      max_dim = MAX (dim, max_dim);

      grid_insert_store_range_dim (gsi, lattrs,
				   grid_attr_trees->kernel_lattrs_grid_decl,
				   dim, OMP_CLAUSE__GRIDDIM__SIZE (clause));
      grid_insert_store_range_dim (gsi, lattrs,
				   grid_attr_trees->kernel_lattrs_group_decl,
				   dim, OMP_CLAUSE__GRIDDIM__GROUP (clause));
    }

  tree dimref = build3 (COMPONENT_REF, uint32_type_node, lattrs,
			grid_attr_trees->kernel_lattrs_dimnum_decl, NULL_TREE);
  gcc_checking_assert (max_dim <= 2);
  tree dimensions = build_int_cstu (uint32_type_node, max_dim + 1);
  gsi_insert_before (gsi, gimple_build_assign (dimref, dimensions),
		     GSI_SAME_STMT);
  TREE_ADDRESSABLE (lattrs) = 1;
  return build_fold_addr_expr (lattrs);
}

/* Build target argument identifier from the DEVICE identifier, value
   identifier ID and whether the element also has a SUBSEQUENT_PARAM.  */

static tree
get_target_argument_identifier_1 (int device, bool subseqent_param, int id)
{
  tree t = build_int_cst (integer_type_node, device);
  if (subseqent_param)
    t = fold_build2 (BIT_IOR_EXPR, integer_type_node, t,
		     build_int_cst (integer_type_node,
				    GOMP_TARGET_ARG_SUBSEQUENT_PARAM));
  t = fold_build2 (BIT_IOR_EXPR, integer_type_node, t,
		   build_int_cst (integer_type_node, id));
  return t;
}

/* Like above but return it in type that can be directly stored as an element
   of the argument array.  */

static tree
get_target_argument_identifier (int device, bool subseqent_param, int id)
{
  tree t = get_target_argument_identifier_1 (device, subseqent_param, id);
  return fold_convert (ptr_type_node, t);
}

/* Return a target argument consisting of DEVICE identifier, value identifier
   ID, and the actual VALUE.  */

static tree
get_target_argument_value (gimple_stmt_iterator *gsi, int device, int id,
			   tree value)
{
  tree t = fold_build2 (LSHIFT_EXPR, integer_type_node,
			fold_convert (integer_type_node, value),
			build_int_cst (unsigned_type_node,
				       GOMP_TARGET_ARG_VALUE_SHIFT));
  t = fold_build2 (BIT_IOR_EXPR, integer_type_node, t,
		   get_target_argument_identifier_1 (device, false, id));
  t = fold_convert (ptr_type_node, t);
  return force_gimple_operand_gsi (gsi, t, true, NULL, true, GSI_SAME_STMT);
}

/* If VALUE is an integer constant greater than -2^15 and smaller than 2^15,
   push one argument to ARGS with both the DEVICE, ID and VALUE embedded in it,
   otherwise push an identifier (with DEVICE and ID) and the VALUE in two
   arguments.  */

static void
push_target_argument_according_to_value (gimple_stmt_iterator *gsi, int device,
					 int id, tree value, vec <tree> *args)
{
  if (tree_fits_shwi_p (value)
      && tree_to_shwi (value) > -(1 << 15)
      && tree_to_shwi (value) < (1 << 15))
    args->quick_push (get_target_argument_value (gsi, device, id, value));
  else
    {
      args->quick_push (get_target_argument_identifier (device, true, id));
      value = fold_convert (ptr_type_node, value);
      value = force_gimple_operand_gsi (gsi, value, true, NULL, true,
					GSI_SAME_STMT);
      args->quick_push (value);
    }
}

/* Create an array of arguments that is then passed to GOMP_target.  */

static tree
get_target_arguments (gimple_stmt_iterator *gsi, gomp_target *tgt_stmt)
{
  auto_vec <tree, 6> args;
  tree clauses = gimple_omp_target_clauses (tgt_stmt);
  tree t, c = omp_find_clause (clauses, OMP_CLAUSE_NUM_TEAMS);
  if (c)
    t = OMP_CLAUSE_NUM_TEAMS_EXPR (c);
  else
    t = integer_minus_one_node;
  push_target_argument_according_to_value (gsi, GOMP_TARGET_ARG_DEVICE_ALL,
					   GOMP_TARGET_ARG_NUM_TEAMS, t, &args);

  c = omp_find_clause (clauses, OMP_CLAUSE_THREAD_LIMIT);
  if (c)
    t = OMP_CLAUSE_THREAD_LIMIT_EXPR (c);
  else
    t = integer_minus_one_node;
  push_target_argument_according_to_value (gsi, GOMP_TARGET_ARG_DEVICE_ALL,
					   GOMP_TARGET_ARG_THREAD_LIMIT, t,
					   &args);

  /* Add HSA-specific grid sizes, if available.  */
  if (omp_find_clause (gimple_omp_target_clauses (tgt_stmt),
		       OMP_CLAUSE__GRIDDIM_))
    {
      int id = GOMP_TARGET_ARG_HSA_KERNEL_ATTRIBUTES;
      t = get_target_argument_identifier (GOMP_DEVICE_HSA, true, id);
      args.quick_push (t);
      args.quick_push (grid_get_kernel_launch_attributes (gsi, tgt_stmt));
    }

  /* Produce more, perhaps device specific, arguments here.  */

  tree argarray = create_tmp_var (build_array_type_nelts (ptr_type_node,
							  args.length () + 1),
				  ".omp_target_args");
  for (unsigned i = 0; i < args.length (); i++)
    {
      tree ref = build4 (ARRAY_REF, ptr_type_node, argarray,
			 build_int_cst (integer_type_node, i),
			 NULL_TREE, NULL_TREE);
      gsi_insert_before (gsi, gimple_build_assign (ref, args[i]),
			 GSI_SAME_STMT);
    }
  tree ref = build4 (ARRAY_REF, ptr_type_node, argarray,
		     build_int_cst (integer_type_node, args.length ()),
		     NULL_TREE, NULL_TREE);
  gsi_insert_before (gsi, gimple_build_assign (ref, null_pointer_node),
		     GSI_SAME_STMT);
  TREE_ADDRESSABLE (argarray) = 1;
  return build_fold_addr_expr (argarray);
}

/* Expand the GIMPLE_OMP_TARGET starting at REGION.  */

static void
expand_omp_target (struct omp_region *region)
{
  basic_block entry_bb, exit_bb, new_bb;
  struct function *child_cfun;
  tree child_fn, block, t;
  gimple_stmt_iterator gsi;
  gomp_target *entry_stmt;
  gimple *stmt;
  edge e;
  bool offloaded, data_region;

  entry_stmt = as_a <gomp_target *> (last_stmt (region->entry));
  new_bb = region->entry;

  offloaded = is_gimple_omp_offloaded (entry_stmt);
  switch (gimple_omp_target_kind (entry_stmt))
    {
    case GF_OMP_TARGET_KIND_REGION:
    case GF_OMP_TARGET_KIND_UPDATE:
    case GF_OMP_TARGET_KIND_ENTER_DATA:
    case GF_OMP_TARGET_KIND_EXIT_DATA:
    case GF_OMP_TARGET_KIND_OACC_PARALLEL:
    case GF_OMP_TARGET_KIND_OACC_KERNELS:
    case GF_OMP_TARGET_KIND_OACC_UPDATE:
    case GF_OMP_TARGET_KIND_OACC_ENTER_EXIT_DATA:
    case GF_OMP_TARGET_KIND_OACC_DECLARE:
      data_region = false;
      break;
    case GF_OMP_TARGET_KIND_DATA:
    case GF_OMP_TARGET_KIND_OACC_DATA:
    case GF_OMP_TARGET_KIND_OACC_HOST_DATA:
      data_region = true;
      break;
    default:
      gcc_unreachable ();
    }

  child_fn = NULL_TREE;
  child_cfun = NULL;
  if (offloaded)
    {
      child_fn = gimple_omp_target_child_fn (entry_stmt);
      child_cfun = DECL_STRUCT_FUNCTION (child_fn);
    }

  /* Supported by expand_omp_taskreg, but not here.  */
  if (child_cfun != NULL)
    gcc_checking_assert (!child_cfun->cfg);
  gcc_checking_assert (!gimple_in_ssa_p (cfun));

  entry_bb = region->entry;
  exit_bb = region->exit;

  if (gimple_omp_target_kind (entry_stmt) == GF_OMP_TARGET_KIND_OACC_KERNELS)
    {
      mark_loops_in_oacc_kernels_region (region->entry, region->exit);

      /* Further down, both OpenACC kernels and OpenACC parallel constructs
	 will be mappted to BUILT_IN_GOACC_PARALLEL, and to distinguish the
	 two, there is an "oacc kernels" attribute set for OpenACC kernels.  */
      DECL_ATTRIBUTES (child_fn)
	= tree_cons (get_identifier ("oacc kernels"),
		     NULL_TREE, DECL_ATTRIBUTES (child_fn));
    }

  if (offloaded)
    {
      unsigned srcidx, dstidx, num;

      /* If the offloading region needs data sent from the parent
	 function, then the very first statement (except possible
	 tree profile counter updates) of the offloading body
	 is a copy assignment .OMP_DATA_I = &.OMP_DATA_O.  Since
	 &.OMP_DATA_O is passed as an argument to the child function,
	 we need to replace it with the argument as seen by the child
	 function.

	 In most cases, this will end up being the identity assignment
	 .OMP_DATA_I = .OMP_DATA_I.  However, if the offloading body had
	 a function call that has been inlined, the original PARM_DECL
	 .OMP_DATA_I may have been converted into a different local
	 variable.  In which case, we need to keep the assignment.  */
      tree data_arg = gimple_omp_target_data_arg (entry_stmt);
      if (data_arg)
	{
	  basic_block entry_succ_bb = single_succ (entry_bb);
	  gimple_stmt_iterator gsi;
	  tree arg;
	  gimple *tgtcopy_stmt = NULL;
	  tree sender = TREE_VEC_ELT (data_arg, 0);

	  for (gsi = gsi_start_bb (entry_succ_bb); ; gsi_next (&gsi))
	    {
	      gcc_assert (!gsi_end_p (gsi));
	      stmt = gsi_stmt (gsi);
	      if (gimple_code (stmt) != GIMPLE_ASSIGN)
		continue;

	      if (gimple_num_ops (stmt) == 2)
		{
		  tree arg = gimple_assign_rhs1 (stmt);

		  /* We're ignoring the subcode because we're
		     effectively doing a STRIP_NOPS.  */

		  if (TREE_CODE (arg) == ADDR_EXPR
		      && TREE_OPERAND (arg, 0) == sender)
		    {
		      tgtcopy_stmt = stmt;
		      break;
		    }
		}
	    }

	  gcc_assert (tgtcopy_stmt != NULL);
	  arg = DECL_ARGUMENTS (child_fn);

	  gcc_assert (gimple_assign_lhs (tgtcopy_stmt) == arg);
	  gsi_remove (&gsi, true);
	}

      /* Declare local variables needed in CHILD_CFUN.  */
      block = DECL_INITIAL (child_fn);
      BLOCK_VARS (block) = vec2chain (child_cfun->local_decls);
      /* The gimplifier could record temporaries in the offloading block
	 rather than in containing function's local_decls chain,
	 which would mean cgraph missed finalizing them.  Do it now.  */
      for (t = BLOCK_VARS (block); t; t = DECL_CHAIN (t))
	if (VAR_P (t) && TREE_STATIC (t) && !DECL_EXTERNAL (t))
	  varpool_node::finalize_decl (t);
      DECL_SAVED_TREE (child_fn) = NULL;
      /* We'll create a CFG for child_fn, so no gimple body is needed.  */
      gimple_set_body (child_fn, NULL);
      TREE_USED (block) = 1;

      /* Reset DECL_CONTEXT on function arguments.  */
      for (t = DECL_ARGUMENTS (child_fn); t; t = DECL_CHAIN (t))
	DECL_CONTEXT (t) = child_fn;

      /* Split ENTRY_BB at GIMPLE_*,
	 so that it can be moved to the child function.  */
      gsi = gsi_last_nondebug_bb (entry_bb);
      stmt = gsi_stmt (gsi);
      gcc_assert (stmt
		  && gimple_code (stmt) == gimple_code (entry_stmt));
      e = split_block (entry_bb, stmt);
      gsi_remove (&gsi, true);
      entry_bb = e->dest;
      single_succ_edge (entry_bb)->flags = EDGE_FALLTHRU;

      /* Convert GIMPLE_OMP_RETURN into a RETURN_EXPR.  */
      if (exit_bb)
	{
	  gsi = gsi_last_nondebug_bb (exit_bb);
	  gcc_assert (!gsi_end_p (gsi)
		      && gimple_code (gsi_stmt (gsi)) == GIMPLE_OMP_RETURN);
	  stmt = gimple_build_return (NULL);
	  gsi_insert_after (&gsi, stmt, GSI_SAME_STMT);
	  gsi_remove (&gsi, true);
	}

      /* Make sure to generate early debug for the function before
         outlining anything.  */
      if (! gimple_in_ssa_p (cfun))
	(*debug_hooks->early_global_decl) (cfun->decl);

      /* Move the offloading region into CHILD_CFUN.  */

      block = gimple_block (entry_stmt);

      new_bb = move_sese_region_to_fn (child_cfun, entry_bb, exit_bb, block);
      if (exit_bb)
	single_succ_edge (new_bb)->flags = EDGE_FALLTHRU;
      /* When the OMP expansion process cannot guarantee an up-to-date
	 loop tree arrange for the child function to fixup loops.  */
      if (loops_state_satisfies_p (LOOPS_NEED_FIXUP))
	child_cfun->x_current_loops->state |= LOOPS_NEED_FIXUP;

      /* Remove non-local VAR_DECLs from child_cfun->local_decls list.  */
      num = vec_safe_length (child_cfun->local_decls);
      for (srcidx = 0, dstidx = 0; srcidx < num; srcidx++)
	{
	  t = (*child_cfun->local_decls)[srcidx];
	  if (DECL_CONTEXT (t) == cfun->decl)
	    continue;
	  if (srcidx != dstidx)
	    (*child_cfun->local_decls)[dstidx] = t;
	  dstidx++;
	}
      if (dstidx != num)
	vec_safe_truncate (child_cfun->local_decls, dstidx);

      /* Inform the callgraph about the new function.  */
      child_cfun->curr_properties = cfun->curr_properties;
      child_cfun->has_simduid_loops |= cfun->has_simduid_loops;
      child_cfun->has_force_vectorize_loops |= cfun->has_force_vectorize_loops;
      cgraph_node *node = cgraph_node::get_create (child_fn);
      node->parallelized_function = 1;
      cgraph_node::add_new_function (child_fn, true);

      /* Add the new function to the offload table.  */
      if (ENABLE_OFFLOADING)
	{
	  if (in_lto_p)
	    DECL_PRESERVE_P (child_fn) = 1;
	  vec_safe_push (offload_funcs, child_fn);
	}

      bool need_asm = DECL_ASSEMBLER_NAME_SET_P (current_function_decl)
		      && !DECL_ASSEMBLER_NAME_SET_P (child_fn);

      /* Fix the callgraph edges for child_cfun.  Those for cfun will be
	 fixed in a following pass.  */
      push_cfun (child_cfun);
      if (need_asm)
	assign_assembler_name_if_needed (child_fn);
      cgraph_edge::rebuild_edges ();

      /* Some EH regions might become dead, see PR34608.  If
	 pass_cleanup_cfg isn't the first pass to happen with the
	 new child, these dead EH edges might cause problems.
	 Clean them up now.  */
      if (flag_exceptions)
	{
	  basic_block bb;
	  bool changed = false;

	  FOR_EACH_BB_FN (bb, cfun)
	    changed |= gimple_purge_dead_eh_edges (bb);
	  if (changed)
	    cleanup_tree_cfg ();
	}
      if (flag_checking && !loops_state_satisfies_p (LOOPS_NEED_FIXUP))
	verify_loop_structure ();
      pop_cfun ();

      if (dump_file && !gimple_in_ssa_p (cfun))
	{
	  omp_any_child_fn_dumped = true;
	  dump_function_header (dump_file, child_fn, dump_flags);
	  dump_function_to_file (child_fn, dump_file, dump_flags);
	}
    }

  /* Emit a library call to launch the offloading region, or do data
     transfers.  */
  tree t1, t2, t3, t4, device, cond, depend, c, clauses;
  enum built_in_function start_ix;
  location_t clause_loc;
  unsigned int flags_i = 0;

  switch (gimple_omp_target_kind (entry_stmt))
    {
    case GF_OMP_TARGET_KIND_REGION:
      start_ix = BUILT_IN_GOMP_TARGET;
      break;
    case GF_OMP_TARGET_KIND_DATA:
      start_ix = BUILT_IN_GOMP_TARGET_DATA;
      break;
    case GF_OMP_TARGET_KIND_UPDATE:
      start_ix = BUILT_IN_GOMP_TARGET_UPDATE;
      break;
    case GF_OMP_TARGET_KIND_ENTER_DATA:
      start_ix = BUILT_IN_GOMP_TARGET_ENTER_EXIT_DATA;
      break;
    case GF_OMP_TARGET_KIND_EXIT_DATA:
      start_ix = BUILT_IN_GOMP_TARGET_ENTER_EXIT_DATA;
      flags_i |= GOMP_TARGET_FLAG_EXIT_DATA;
      break;
    case GF_OMP_TARGET_KIND_OACC_KERNELS:
    case GF_OMP_TARGET_KIND_OACC_PARALLEL:
      start_ix = BUILT_IN_GOACC_PARALLEL;
      break;
    case GF_OMP_TARGET_KIND_OACC_DATA:
    case GF_OMP_TARGET_KIND_OACC_HOST_DATA:
      start_ix = BUILT_IN_GOACC_DATA_START;
      break;
    case GF_OMP_TARGET_KIND_OACC_UPDATE:
      start_ix = BUILT_IN_GOACC_UPDATE;
      break;
    case GF_OMP_TARGET_KIND_OACC_ENTER_EXIT_DATA:
      start_ix = BUILT_IN_GOACC_ENTER_EXIT_DATA;
      break;
    case GF_OMP_TARGET_KIND_OACC_DECLARE:
      start_ix = BUILT_IN_GOACC_DECLARE;
      break;
    default:
      gcc_unreachable ();
    }

  clauses = gimple_omp_target_clauses (entry_stmt);

  /* By default, the value of DEVICE is GOMP_DEVICE_ICV (let runtime
     library choose) and there is no conditional.  */
  cond = NULL_TREE;
  device = build_int_cst (integer_type_node, GOMP_DEVICE_ICV);

  c = omp_find_clause (clauses, OMP_CLAUSE_IF);
  if (c)
    cond = OMP_CLAUSE_IF_EXPR (c);

  c = omp_find_clause (clauses, OMP_CLAUSE_DEVICE);
  if (c)
    {
      /* Even if we pass it to all library function calls, it is currently only
	 defined/used for the OpenMP target ones.  */
      gcc_checking_assert (start_ix == BUILT_IN_GOMP_TARGET
			   || start_ix == BUILT_IN_GOMP_TARGET_DATA
			   || start_ix == BUILT_IN_GOMP_TARGET_UPDATE
			   || start_ix == BUILT_IN_GOMP_TARGET_ENTER_EXIT_DATA);

      device = OMP_CLAUSE_DEVICE_ID (c);
      clause_loc = OMP_CLAUSE_LOCATION (c);
    }
  else
    clause_loc = gimple_location (entry_stmt);

  c = omp_find_clause (clauses, OMP_CLAUSE_NOWAIT);
  if (c)
    flags_i |= GOMP_TARGET_FLAG_NOWAIT;

  /* Ensure 'device' is of the correct type.  */
  device = fold_convert_loc (clause_loc, integer_type_node, device);

  /* If we found the clause 'if (cond)', build
     (cond ? device : GOMP_DEVICE_HOST_FALLBACK).  */
  if (cond)
    {
      cond = gimple_boolify (cond);

      basic_block cond_bb, then_bb, else_bb;
      edge e;
      tree tmp_var;

      tmp_var = create_tmp_var (TREE_TYPE (device));
      if (offloaded)
	e = split_block_after_labels (new_bb);
      else
	{
	  gsi = gsi_last_nondebug_bb (new_bb);
	  gsi_prev (&gsi);
	  e = split_block (new_bb, gsi_stmt (gsi));
	}
      cond_bb = e->src;
      new_bb = e->dest;
      remove_edge (e);

      then_bb = create_empty_bb (cond_bb);
      else_bb = create_empty_bb (then_bb);
      set_immediate_dominator (CDI_DOMINATORS, then_bb, cond_bb);
      set_immediate_dominator (CDI_DOMINATORS, else_bb, cond_bb);

      stmt = gimple_build_cond_empty (cond);
      gsi = gsi_last_bb (cond_bb);
      gsi_insert_after (&gsi, stmt, GSI_CONTINUE_LINKING);

      gsi = gsi_start_bb (then_bb);
      stmt = gimple_build_assign (tmp_var, device);
      gsi_insert_after (&gsi, stmt, GSI_CONTINUE_LINKING);

      gsi = gsi_start_bb (else_bb);
      stmt = gimple_build_assign (tmp_var,
				  build_int_cst (integer_type_node,
						 GOMP_DEVICE_HOST_FALLBACK));
      gsi_insert_after (&gsi, stmt, GSI_CONTINUE_LINKING);

      make_edge (cond_bb, then_bb, EDGE_TRUE_VALUE);
      make_edge (cond_bb, else_bb, EDGE_FALSE_VALUE);
      add_bb_to_loop (then_bb, cond_bb->loop_father);
      add_bb_to_loop (else_bb, cond_bb->loop_father);
      make_edge (then_bb, new_bb, EDGE_FALLTHRU);
      make_edge (else_bb, new_bb, EDGE_FALLTHRU);

      device = tmp_var;
      gsi = gsi_last_nondebug_bb (new_bb);
    }
  else
    {
      gsi = gsi_last_nondebug_bb (new_bb);
      device = force_gimple_operand_gsi (&gsi, device, true, NULL_TREE,
					 true, GSI_SAME_STMT);
    }

  t = gimple_omp_target_data_arg (entry_stmt);
  if (t == NULL)
    {
      t1 = size_zero_node;
      t2 = build_zero_cst (ptr_type_node);
      t3 = t2;
      t4 = t2;
    }
  else
    {
      t1 = TYPE_MAX_VALUE (TYPE_DOMAIN (TREE_TYPE (TREE_VEC_ELT (t, 1))));
      t1 = size_binop (PLUS_EXPR, t1, size_int (1));
      t2 = build_fold_addr_expr (TREE_VEC_ELT (t, 0));
      t3 = build_fold_addr_expr (TREE_VEC_ELT (t, 1));
      t4 = build_fold_addr_expr (TREE_VEC_ELT (t, 2));
    }

  gimple *g;
  bool tagging = false;
  /* The maximum number used by any start_ix, without varargs.  */
  auto_vec<tree, 11> args;
  args.quick_push (device);
  if (offloaded)
    args.quick_push (build_fold_addr_expr (child_fn));
  args.quick_push (t1);
  args.quick_push (t2);
  args.quick_push (t3);
  args.quick_push (t4);
  switch (start_ix)
    {
    case BUILT_IN_GOACC_DATA_START:
    case BUILT_IN_GOACC_DECLARE:
    case BUILT_IN_GOMP_TARGET_DATA:
      break;
    case BUILT_IN_GOMP_TARGET:
    case BUILT_IN_GOMP_TARGET_UPDATE:
    case BUILT_IN_GOMP_TARGET_ENTER_EXIT_DATA:
      args.quick_push (build_int_cst (unsigned_type_node, flags_i));
      c = omp_find_clause (clauses, OMP_CLAUSE_DEPEND);
      if (c)
	depend = OMP_CLAUSE_DECL (c);
      else
	depend = build_int_cst (ptr_type_node, 0);
      args.quick_push (depend);
      if (start_ix == BUILT_IN_GOMP_TARGET)
	args.quick_push (get_target_arguments (&gsi, entry_stmt));
      break;
    case BUILT_IN_GOACC_PARALLEL:
      oacc_set_fn_attrib (child_fn, clauses, &args);
      tagging = true;
      /* FALLTHRU */
    case BUILT_IN_GOACC_ENTER_EXIT_DATA:
    case BUILT_IN_GOACC_UPDATE:
      {
	tree t_async = NULL_TREE;

	/* If present, use the value specified by the respective
	   clause, making sure that is of the correct type.  */
	c = omp_find_clause (clauses, OMP_CLAUSE_ASYNC);
	if (c)
	  t_async = fold_convert_loc (OMP_CLAUSE_LOCATION (c),
				      integer_type_node,
				      OMP_CLAUSE_ASYNC_EXPR (c));
	else if (!tagging)
	  /* Default values for t_async.  */
	  t_async = fold_convert_loc (gimple_location (entry_stmt),
				      integer_type_node,
				      build_int_cst (integer_type_node,
						     GOMP_ASYNC_SYNC));
	if (tagging && t_async)
	  {
	    unsigned HOST_WIDE_INT i_async = GOMP_LAUNCH_OP_MAX;

	    if (TREE_CODE (t_async) == INTEGER_CST)
	      {
		/* See if we can pack the async arg in to the tag's
		   operand.  */
		i_async = TREE_INT_CST_LOW (t_async);
		if (i_async < GOMP_LAUNCH_OP_MAX)
		  t_async = NULL_TREE;
		else
		  i_async = GOMP_LAUNCH_OP_MAX;
	      }
	    args.safe_push (oacc_launch_pack (GOMP_LAUNCH_ASYNC, NULL_TREE,
					      i_async));
	  }
	if (t_async)
	  args.safe_push (t_async);

	/* Save the argument index, and ... */
	unsigned t_wait_idx = args.length ();
	unsigned num_waits = 0;
	c = omp_find_clause (clauses, OMP_CLAUSE_WAIT);
	if (!tagging || c)
	  /* ... push a placeholder.  */
	  args.safe_push (integer_zero_node);

	for (; c; c = OMP_CLAUSE_CHAIN (c))
	  if (OMP_CLAUSE_CODE (c) == OMP_CLAUSE_WAIT)
	    {
	      args.safe_push (fold_convert_loc (OMP_CLAUSE_LOCATION (c),
						integer_type_node,
						OMP_CLAUSE_WAIT_EXPR (c)));
	      num_waits++;
	    }

	if (!tagging || num_waits)
	  {
	    tree len;

	    /* Now that we know the number, update the placeholder.  */
	    if (tagging)
	      len = oacc_launch_pack (GOMP_LAUNCH_WAIT, NULL_TREE, num_waits);
	    else
	      len = build_int_cst (integer_type_node, num_waits);
	    len = fold_convert_loc (gimple_location (entry_stmt),
				    unsigned_type_node, len);
	    args[t_wait_idx] = len;
	  }
      }
      break;
    default:
      gcc_unreachable ();
    }
  if (tagging)
    /*  Push terminal marker - zero.  */
    args.safe_push (oacc_launch_pack (0, NULL_TREE, 0));

  g = gimple_build_call_vec (builtin_decl_explicit (start_ix), args);
  gimple_set_location (g, gimple_location (entry_stmt));
  gsi_insert_before (&gsi, g, GSI_SAME_STMT);
  if (!offloaded)
    {
      g = gsi_stmt (gsi);
      gcc_assert (g && gimple_code (g) == GIMPLE_OMP_TARGET);
      gsi_remove (&gsi, true);
    }
  if (data_region && region->exit)
    {
      gsi = gsi_last_nondebug_bb (region->exit);
      g = gsi_stmt (gsi);
      gcc_assert (g && gimple_code (g) == GIMPLE_OMP_RETURN);
      gsi_remove (&gsi, true);
    }
}

/* Expand KFOR loop as a HSA grifidied kernel, i.e. as a body only with
   iteration variable derived from the thread number.  INTRA_GROUP means this
   is an expansion of a loop iterating over work-items within a separate
   iteration over groups.  */

static void
grid_expand_omp_for_loop (struct omp_region *kfor, bool intra_group)
{
  gimple_stmt_iterator gsi;
  gomp_for *for_stmt = as_a <gomp_for *> (last_stmt (kfor->entry));
  gcc_checking_assert (gimple_omp_for_kind (for_stmt)
		       == GF_OMP_FOR_KIND_GRID_LOOP);
  size_t collapse = gimple_omp_for_collapse (for_stmt);
  struct omp_for_data_loop *loops
    = XALLOCAVEC (struct omp_for_data_loop,
		  gimple_omp_for_collapse (for_stmt));
  struct omp_for_data fd;

  remove_edge (BRANCH_EDGE (kfor->entry));
  basic_block body_bb = FALLTHRU_EDGE (kfor->entry)->dest;

  gcc_assert (kfor->cont);
  omp_extract_for_data (for_stmt, &fd, loops);

  gsi = gsi_start_bb (body_bb);

  for (size_t dim = 0; dim < collapse; dim++)
    {
      tree type, itype;
      itype = type = TREE_TYPE (fd.loops[dim].v);
      if (POINTER_TYPE_P (type))
	itype = signed_type_for (type);

      tree n1 = fd.loops[dim].n1;
      tree step = fd.loops[dim].step;
      n1 = force_gimple_operand_gsi (&gsi, fold_convert (type, n1),
				     true, NULL_TREE, true, GSI_SAME_STMT);
      step = force_gimple_operand_gsi (&gsi, fold_convert (itype, step),
				       true, NULL_TREE, true, GSI_SAME_STMT);
      tree threadid;
      if (gimple_omp_for_grid_group_iter (for_stmt))
	{
	  gcc_checking_assert (!intra_group);
	  threadid = build_call_expr (builtin_decl_explicit
				      (BUILT_IN_HSA_WORKGROUPID), 1,
				      build_int_cstu (unsigned_type_node, dim));
	}
      else if (intra_group)
	threadid = build_call_expr (builtin_decl_explicit
				    (BUILT_IN_HSA_WORKITEMID), 1,
				    build_int_cstu (unsigned_type_node, dim));
      else
	threadid = build_call_expr (builtin_decl_explicit
				    (BUILT_IN_HSA_WORKITEMABSID), 1,
				    build_int_cstu (unsigned_type_node, dim));
      threadid = fold_convert (itype, threadid);
      threadid = force_gimple_operand_gsi (&gsi, threadid, true, NULL_TREE,
					   true, GSI_SAME_STMT);

      tree startvar = fd.loops[dim].v;
      tree t = fold_build2 (MULT_EXPR, itype, threadid, step);
      if (POINTER_TYPE_P (type))
	t = fold_build_pointer_plus (n1, t);
      else
	t = fold_build2 (PLUS_EXPR, type, t, n1);
      t = fold_convert (type, t);
      t = force_gimple_operand_gsi (&gsi, t,
				    DECL_P (startvar)
				    && TREE_ADDRESSABLE (startvar),
				    NULL_TREE, true, GSI_SAME_STMT);
      gassign *assign_stmt = gimple_build_assign (startvar, t);
      gsi_insert_before (&gsi, assign_stmt, GSI_SAME_STMT);
    }
  /* Remove the omp for statement.  */
  gsi = gsi_last_nondebug_bb (kfor->entry);
  gsi_remove (&gsi, true);

  /* Remove the GIMPLE_OMP_CONTINUE statement.  */
  gsi = gsi_last_nondebug_bb (kfor->cont);
  gcc_assert (!gsi_end_p (gsi)
	      && gimple_code (gsi_stmt (gsi)) == GIMPLE_OMP_CONTINUE);
  gsi_remove (&gsi, true);

  /* Replace the GIMPLE_OMP_RETURN with a barrier, if necessary.  */
  gsi = gsi_last_nondebug_bb (kfor->exit);
  gcc_assert (!gsi_end_p (gsi)
	      && gimple_code (gsi_stmt (gsi)) == GIMPLE_OMP_RETURN);
  if (intra_group)
    gsi_insert_before (&gsi, omp_build_barrier (NULL_TREE), GSI_SAME_STMT);
  gsi_remove (&gsi, true);

  /* Fixup the much simpler CFG.  */
  remove_edge (find_edge (kfor->cont, body_bb));

  if (kfor->cont != body_bb)
    set_immediate_dominator (CDI_DOMINATORS, kfor->cont, body_bb);
  set_immediate_dominator (CDI_DOMINATORS, kfor->exit, kfor->cont);
}

/* Structure passed to grid_remap_kernel_arg_accesses so that it can remap
   argument_decls.  */

struct grid_arg_decl_map
{
  tree old_arg;
  tree new_arg;
};

/* Invoked through walk_gimple_op, will remap all PARM_DECLs to the ones
   pertaining to kernel function.  */

static tree
grid_remap_kernel_arg_accesses (tree *tp, int *walk_subtrees, void *data)
{
  struct walk_stmt_info *wi = (struct walk_stmt_info *) data;
  struct grid_arg_decl_map *adm = (struct grid_arg_decl_map *) wi->info;
  tree t = *tp;

  if (t == adm->old_arg)
    *tp = adm->new_arg;
  *walk_subtrees = !TYPE_P (t) && !DECL_P (t);
  return NULL_TREE;
}

/* If TARGET region contains a kernel body for loop, remove its region from the
   TARGET and expand it in HSA gridified kernel fashion.  */

static void
grid_expand_target_grid_body (struct omp_region *target)
{
  if (!hsa_gen_requested_p ())
    return;

  gomp_target *tgt_stmt = as_a <gomp_target *> (last_stmt (target->entry));
  struct omp_region **pp;

  for (pp = &target->inner; *pp; pp = &(*pp)->next)
    if ((*pp)->type == GIMPLE_OMP_GRID_BODY)
      break;

  struct omp_region *gpukernel = *pp;

  tree orig_child_fndecl = gimple_omp_target_child_fn (tgt_stmt);
  if (!gpukernel)
    {
      /* HSA cannot handle OACC stuff.  */
      if (gimple_omp_target_kind (tgt_stmt) != GF_OMP_TARGET_KIND_REGION)
	return;
      gcc_checking_assert (orig_child_fndecl);
      gcc_assert (!omp_find_clause (gimple_omp_target_clauses (tgt_stmt),
				    OMP_CLAUSE__GRIDDIM_));
      cgraph_node *n = cgraph_node::get (orig_child_fndecl);

      hsa_register_kernel (n);
      return;
    }

  gcc_assert (omp_find_clause (gimple_omp_target_clauses (tgt_stmt),
			       OMP_CLAUSE__GRIDDIM_));
  tree inside_block
    = gimple_block (first_stmt (single_succ (gpukernel->entry)));
  *pp = gpukernel->next;
  for (pp = &gpukernel->inner; *pp; pp = &(*pp)->next)
    if ((*pp)->type == GIMPLE_OMP_FOR)
      break;

  struct omp_region *kfor = *pp;
  gcc_assert (kfor);
  gomp_for *for_stmt = as_a <gomp_for *> (last_stmt (kfor->entry));
  gcc_assert (gimple_omp_for_kind (for_stmt) == GF_OMP_FOR_KIND_GRID_LOOP);
  *pp = kfor->next;
  if (kfor->inner)
    {
      if (gimple_omp_for_grid_group_iter (for_stmt))
	{
	  struct omp_region **next_pp;
	  for (pp = &kfor->inner; *pp; pp = next_pp)
	    {
	      next_pp = &(*pp)->next;
	      if ((*pp)->type != GIMPLE_OMP_FOR)
		continue;
	      gomp_for *inner = as_a <gomp_for *> (last_stmt ((*pp)->entry));
	      gcc_assert (gimple_omp_for_kind (inner)
			  == GF_OMP_FOR_KIND_GRID_LOOP);
	      grid_expand_omp_for_loop (*pp, true);
	      *pp = (*pp)->next;
	      next_pp = pp;
	    }
	}
      expand_omp (kfor->inner);
    }
  if (gpukernel->inner)
    expand_omp (gpukernel->inner);

  tree kern_fndecl = copy_node (orig_child_fndecl);
  DECL_NAME (kern_fndecl) = clone_function_name (kern_fndecl, "kernel");
  SET_DECL_ASSEMBLER_NAME (kern_fndecl, DECL_NAME (kern_fndecl));
  tree tgtblock = gimple_block (tgt_stmt);
  tree fniniblock = make_node (BLOCK);
  BLOCK_ABSTRACT_ORIGIN (fniniblock) = tgtblock;
  BLOCK_SOURCE_LOCATION (fniniblock) = BLOCK_SOURCE_LOCATION (tgtblock);
  BLOCK_SOURCE_END_LOCATION (fniniblock) = BLOCK_SOURCE_END_LOCATION (tgtblock);
  BLOCK_SUPERCONTEXT (fniniblock) = kern_fndecl;
  DECL_INITIAL (kern_fndecl) = fniniblock;
  push_struct_function (kern_fndecl);
  cfun->function_end_locus = gimple_location (tgt_stmt);
  init_tree_ssa (cfun);
  pop_cfun ();

  /* Make sure to generate early debug for the function before
     outlining anything.  */
  if (! gimple_in_ssa_p (cfun))
    (*debug_hooks->early_global_decl) (cfun->decl);

  tree old_parm_decl = DECL_ARGUMENTS (kern_fndecl);
  gcc_assert (!DECL_CHAIN (old_parm_decl));
  tree new_parm_decl = copy_node (DECL_ARGUMENTS (kern_fndecl));
  DECL_CONTEXT (new_parm_decl) = kern_fndecl;
  DECL_ARGUMENTS (kern_fndecl) = new_parm_decl;
  gcc_assert (VOID_TYPE_P (TREE_TYPE (DECL_RESULT (kern_fndecl))));
  DECL_RESULT (kern_fndecl) = copy_node (DECL_RESULT (kern_fndecl));
  DECL_CONTEXT (DECL_RESULT (kern_fndecl)) = kern_fndecl;
  struct function *kern_cfun = DECL_STRUCT_FUNCTION (kern_fndecl);
  kern_cfun->curr_properties = cfun->curr_properties;

  grid_expand_omp_for_loop (kfor, false);

  /* Remove the omp for statement.  */
  gimple_stmt_iterator gsi = gsi_last_nondebug_bb (gpukernel->entry);
  gsi_remove (&gsi, true);
  /* Replace the GIMPLE_OMP_RETURN at the end of the kernel region with a real
     return.  */
  gsi = gsi_last_nondebug_bb (gpukernel->exit);
  gcc_assert (!gsi_end_p (gsi)
	      && gimple_code (gsi_stmt (gsi)) == GIMPLE_OMP_RETURN);
  gimple *ret_stmt = gimple_build_return (NULL);
  gsi_insert_after (&gsi, ret_stmt, GSI_SAME_STMT);
  gsi_remove (&gsi, true);

  /* Statements in the first BB in the target construct have been produced by
     target lowering and must be copied inside the GPUKERNEL, with the two
     exceptions of the first OMP statement and the OMP_DATA assignment
     statement.  */
  gsi = gsi_start_bb (single_succ (gpukernel->entry));
  tree data_arg = gimple_omp_target_data_arg (tgt_stmt);
  tree sender = data_arg ? TREE_VEC_ELT (data_arg, 0) : NULL;
  for (gimple_stmt_iterator tsi = gsi_start_bb (single_succ (target->entry));
       !gsi_end_p (tsi); gsi_next (&tsi))
    {
      gimple *stmt = gsi_stmt (tsi);
      if (is_gimple_omp (stmt))
	break;
      if (sender
	  && is_gimple_assign (stmt)
	  && TREE_CODE (gimple_assign_rhs1 (stmt)) == ADDR_EXPR
	  && TREE_OPERAND (gimple_assign_rhs1 (stmt), 0) == sender)
	continue;
      gimple *copy = gimple_copy (stmt);
      gsi_insert_before (&gsi, copy, GSI_SAME_STMT);
      gimple_set_block (copy, fniniblock);
    }

  move_sese_region_to_fn (kern_cfun, single_succ (gpukernel->entry),
			  gpukernel->exit, inside_block);

  cgraph_node *kcn = cgraph_node::get_create (kern_fndecl);
  kcn->mark_force_output ();
  cgraph_node *orig_child = cgraph_node::get (orig_child_fndecl);

  hsa_register_kernel (kcn, orig_child);

  cgraph_node::add_new_function (kern_fndecl, true);
  push_cfun (kern_cfun);
  cgraph_edge::rebuild_edges ();

  /* Re-map any mention of the PARM_DECL of the original function to the
     PARM_DECL of the new one.

     TODO: It would be great if lowering produced references into the GPU
     kernel decl straight away and we did not have to do this.  */
  struct grid_arg_decl_map adm;
  adm.old_arg = old_parm_decl;
  adm.new_arg = new_parm_decl;
  basic_block bb;
  FOR_EACH_BB_FN (bb, kern_cfun)
    {
      for (gsi = gsi_start_bb (bb); !gsi_end_p (gsi); gsi_next (&gsi))
	{
	  gimple *stmt = gsi_stmt (gsi);
	  struct walk_stmt_info wi;
	  memset (&wi, 0, sizeof (wi));
	  wi.info = &adm;
	  walk_gimple_op (stmt, grid_remap_kernel_arg_accesses, &wi);
	}
    }
  pop_cfun ();

  return;
}

/* Expand the parallel region tree rooted at REGION.  Expansion
   proceeds in depth-first order.  Innermost regions are expanded
   first.  This way, parallel regions that require a new function to
   be created (e.g., GIMPLE_OMP_PARALLEL) can be expanded without having any
   internal dependencies in their body.  */

static void
expand_omp (struct omp_region *region)
{
  omp_any_child_fn_dumped = false;
  while (region)
    {
      location_t saved_location;
      gimple *inner_stmt = NULL;

      /* First, determine whether this is a combined parallel+workshare
	 region.  */
      if (region->type == GIMPLE_OMP_PARALLEL)
	determine_parallel_type (region);
      else if (region->type == GIMPLE_OMP_TARGET)
	grid_expand_target_grid_body (region);

      if (region->type == GIMPLE_OMP_FOR
	  && gimple_omp_for_combined_p (last_stmt (region->entry)))
	inner_stmt = last_stmt (region->inner->entry);

      if (region->inner)
	expand_omp (region->inner);

      saved_location = input_location;
      if (gimple_has_location (last_stmt (region->entry)))
	input_location = gimple_location (last_stmt (region->entry));

      switch (region->type)
	{
	case GIMPLE_OMP_PARALLEL:
	case GIMPLE_OMP_TASK:
	  expand_omp_taskreg (region);
	  break;

	case GIMPLE_OMP_FOR:
	  expand_omp_for (region, inner_stmt);
	  break;

	case GIMPLE_OMP_SECTIONS:
	  expand_omp_sections (region);
	  break;

	case GIMPLE_OMP_SECTION:
	  /* Individual omp sections are handled together with their
	     parent GIMPLE_OMP_SECTIONS region.  */
	  break;

	case GIMPLE_OMP_SINGLE:
	  expand_omp_single (region);
	  break;

	case GIMPLE_OMP_ORDERED:
	  {
	    gomp_ordered *ord_stmt
	      = as_a <gomp_ordered *> (last_stmt (region->entry));
	    if (omp_find_clause (gimple_omp_ordered_clauses (ord_stmt),
				 OMP_CLAUSE_DEPEND))
	      {
		/* We'll expand these when expanding corresponding
		   worksharing region with ordered(n) clause.  */
		gcc_assert (region->outer
			    && region->outer->type == GIMPLE_OMP_FOR);
		region->ord_stmt = ord_stmt;
		break;
	      }
	  }
	  /* FALLTHRU */
	case GIMPLE_OMP_MASTER:
	case GIMPLE_OMP_TASKGROUP:
	case GIMPLE_OMP_CRITICAL:
	case GIMPLE_OMP_TEAMS:
	  expand_omp_synch (region);
	  break;

	case GIMPLE_OMP_ATOMIC_LOAD:
	  expand_omp_atomic (region);
	  break;

	case GIMPLE_OMP_TARGET:
	  expand_omp_target (region);
	  break;

	default:
	  gcc_unreachable ();
	}

      input_location = saved_location;
      region = region->next;
    }
  if (omp_any_child_fn_dumped)
    {
      if (dump_file)
	dump_function_header (dump_file, current_function_decl, dump_flags);
      omp_any_child_fn_dumped = false;
    }
}

/* Helper for build_omp_regions.  Scan the dominator tree starting at
   block BB.  PARENT is the region that contains BB.  If SINGLE_TREE is
   true, the function ends once a single tree is built (otherwise, whole
   forest of OMP constructs may be built).  */

static void
build_omp_regions_1 (basic_block bb, struct omp_region *parent,
		     bool single_tree)
{
  gimple_stmt_iterator gsi;
  gimple *stmt;
  basic_block son;

  gsi = gsi_last_nondebug_bb (bb);
  if (!gsi_end_p (gsi) && is_gimple_omp (gsi_stmt (gsi)))
    {
      struct omp_region *region;
      enum gimple_code code;

      stmt = gsi_stmt (gsi);
      code = gimple_code (stmt);
      if (code == GIMPLE_OMP_RETURN)
	{
	  /* STMT is the return point out of region PARENT.  Mark it
	     as the exit point and make PARENT the immediately
	     enclosing region.  */
	  gcc_assert (parent);
	  region = parent;
	  region->exit = bb;
	  parent = parent->outer;
	}
      else if (code == GIMPLE_OMP_ATOMIC_STORE)
	{
	  /* GIMPLE_OMP_ATOMIC_STORE is analogous to
	     GIMPLE_OMP_RETURN, but matches with
	     GIMPLE_OMP_ATOMIC_LOAD.  */
	  gcc_assert (parent);
	  gcc_assert (parent->type == GIMPLE_OMP_ATOMIC_LOAD);
	  region = parent;
	  region->exit = bb;
	  parent = parent->outer;
	}
      else if (code == GIMPLE_OMP_CONTINUE)
	{
	  gcc_assert (parent);
	  parent->cont = bb;
	}
      else if (code == GIMPLE_OMP_SECTIONS_SWITCH)
	{
	  /* GIMPLE_OMP_SECTIONS_SWITCH is part of
	     GIMPLE_OMP_SECTIONS, and we do nothing for it.  */
	}
      else
	{
	  region = new_omp_region (bb, code, parent);
	  /* Otherwise...  */
	  if (code == GIMPLE_OMP_TARGET)
	    {
	      switch (gimple_omp_target_kind (stmt))
		{
		case GF_OMP_TARGET_KIND_REGION:
		case GF_OMP_TARGET_KIND_DATA:
		case GF_OMP_TARGET_KIND_OACC_PARALLEL:
		case GF_OMP_TARGET_KIND_OACC_KERNELS:
		case GF_OMP_TARGET_KIND_OACC_DATA:
		case GF_OMP_TARGET_KIND_OACC_HOST_DATA:
		  break;
		case GF_OMP_TARGET_KIND_UPDATE:
		case GF_OMP_TARGET_KIND_ENTER_DATA:
		case GF_OMP_TARGET_KIND_EXIT_DATA:
		case GF_OMP_TARGET_KIND_OACC_UPDATE:
		case GF_OMP_TARGET_KIND_OACC_ENTER_EXIT_DATA:
		case GF_OMP_TARGET_KIND_OACC_DECLARE:
		  /* ..., other than for those stand-alone directives...  */
		  region = NULL;
		  break;
		default:
		  gcc_unreachable ();
		}
	    }
	  else if (code == GIMPLE_OMP_ORDERED
		   && omp_find_clause (gimple_omp_ordered_clauses
					 (as_a <gomp_ordered *> (stmt)),
				       OMP_CLAUSE_DEPEND))
	    /* #pragma omp ordered depend is also just a stand-alone
	       directive.  */
	    region = NULL;
	  /* ..., this directive becomes the parent for a new region.  */
	  if (region)
	    parent = region;
	}
    }

  if (single_tree && !parent)
    return;

  for (son = first_dom_son (CDI_DOMINATORS, bb);
       son;
       son = next_dom_son (CDI_DOMINATORS, son))
    build_omp_regions_1 (son, parent, single_tree);
}

/* Builds the tree of OMP regions rooted at ROOT, storing it to
   root_omp_region.  */

static void
build_omp_regions_root (basic_block root)
{
  gcc_assert (root_omp_region == NULL);
  build_omp_regions_1 (root, NULL, true);
  gcc_assert (root_omp_region != NULL);
}

/* Expands omp construct (and its subconstructs) starting in HEAD.  */

void
omp_expand_local (basic_block head)
{
  build_omp_regions_root (head);
  if (dump_file && (dump_flags & TDF_DETAILS))
    {
      fprintf (dump_file, "\nOMP region tree\n\n");
      dump_omp_region (dump_file, root_omp_region, 0);
      fprintf (dump_file, "\n");
    }

  remove_exit_barriers (root_omp_region);
  expand_omp (root_omp_region);

  omp_free_regions ();
}

/* Scan the CFG and build a tree of OMP regions.  Return the root of
   the OMP region tree.  */

static void
build_omp_regions (void)
{
  gcc_assert (root_omp_region == NULL);
  calculate_dominance_info (CDI_DOMINATORS);
  build_omp_regions_1 (ENTRY_BLOCK_PTR_FOR_FN (cfun), NULL, false);
}

/* Main entry point for expanding OMP-GIMPLE into runtime calls.  */

static unsigned int
execute_expand_omp (void)
{
  build_omp_regions ();

  if (!root_omp_region)
    return 0;

  if (dump_file)
    {
      fprintf (dump_file, "\nOMP region tree\n\n");
      dump_omp_region (dump_file, root_omp_region, 0);
      fprintf (dump_file, "\n");
    }

  remove_exit_barriers (root_omp_region);

  expand_omp (root_omp_region);

  if (flag_checking && !loops_state_satisfies_p (LOOPS_NEED_FIXUP))
    verify_loop_structure ();
  cleanup_tree_cfg ();

  omp_free_regions ();

  return 0;
}

/* OMP expansion -- the default pass, run before creation of SSA form.  */

namespace {

const pass_data pass_data_expand_omp =
{
  GIMPLE_PASS, /* type */
  "ompexp", /* name */
  OPTGROUP_OMP, /* optinfo_flags */
  TV_NONE, /* tv_id */
  PROP_gimple_any, /* properties_required */
  PROP_gimple_eomp, /* properties_provided */
  0, /* properties_destroyed */
  0, /* todo_flags_start */
  0, /* todo_flags_finish */
};

class pass_expand_omp : public gimple_opt_pass
{
public:
  pass_expand_omp (gcc::context *ctxt)
    : gimple_opt_pass (pass_data_expand_omp, ctxt)
  {}

  /* opt_pass methods: */
  virtual unsigned int execute (function *)
    {
      bool gate = ((flag_openacc != 0 || flag_openmp != 0
		    || flag_openmp_simd != 0)
		   && !seen_error ());

      /* This pass always runs, to provide PROP_gimple_eomp.
	 But often, there is nothing to do.  */
      if (!gate)
	return 0;

      return execute_expand_omp ();
    }

}; // class pass_expand_omp

} // anon namespace

gimple_opt_pass *
make_pass_expand_omp (gcc::context *ctxt)
{
  return new pass_expand_omp (ctxt);
}

namespace {

const pass_data pass_data_expand_omp_ssa =
{
  GIMPLE_PASS, /* type */
  "ompexpssa", /* name */
  OPTGROUP_OMP, /* optinfo_flags */
  TV_NONE, /* tv_id */
  PROP_cfg | PROP_ssa, /* properties_required */
  PROP_gimple_eomp, /* properties_provided */
  0, /* properties_destroyed */
  0, /* todo_flags_start */
  TODO_cleanup_cfg | TODO_rebuild_alias, /* todo_flags_finish */
};

class pass_expand_omp_ssa : public gimple_opt_pass
{
public:
  pass_expand_omp_ssa (gcc::context *ctxt)
    : gimple_opt_pass (pass_data_expand_omp_ssa, ctxt)
  {}

  /* opt_pass methods: */
  virtual bool gate (function *fun)
    {
      return !(fun->curr_properties & PROP_gimple_eomp);
    }
  virtual unsigned int execute (function *) { return execute_expand_omp (); }
  opt_pass * clone () { return new pass_expand_omp_ssa (m_ctxt); }

}; // class pass_expand_omp_ssa

} // anon namespace

gimple_opt_pass *
make_pass_expand_omp_ssa (gcc::context *ctxt)
{
  return new pass_expand_omp_ssa (ctxt);
}

/* Called from tree-cfg.c::make_edges to create cfg edges for all relevant
   GIMPLE_* codes.  */

bool
omp_make_gimple_edges (basic_block bb, struct omp_region **region,
		       int *region_idx)
{
  gimple *last = last_stmt (bb);
  enum gimple_code code = gimple_code (last);
  struct omp_region *cur_region = *region;
  bool fallthru = false;

  switch (code)
    {
    case GIMPLE_OMP_PARALLEL:
    case GIMPLE_OMP_TASK:
    case GIMPLE_OMP_FOR:
    case GIMPLE_OMP_SINGLE:
    case GIMPLE_OMP_TEAMS:
    case GIMPLE_OMP_MASTER:
    case GIMPLE_OMP_TASKGROUP:
    case GIMPLE_OMP_CRITICAL:
    case GIMPLE_OMP_SECTION:
    case GIMPLE_OMP_GRID_BODY:
      cur_region = new_omp_region (bb, code, cur_region);
      fallthru = true;
      break;

    case GIMPLE_OMP_ORDERED:
      cur_region = new_omp_region (bb, code, cur_region);
      fallthru = true;
      if (omp_find_clause (gimple_omp_ordered_clauses
			     (as_a <gomp_ordered *> (last)),
			   OMP_CLAUSE_DEPEND))
	cur_region = cur_region->outer;
      break;

    case GIMPLE_OMP_TARGET:
      cur_region = new_omp_region (bb, code, cur_region);
      fallthru = true;
      switch (gimple_omp_target_kind (last))
	{
	case GF_OMP_TARGET_KIND_REGION:
	case GF_OMP_TARGET_KIND_DATA:
	case GF_OMP_TARGET_KIND_OACC_PARALLEL:
	case GF_OMP_TARGET_KIND_OACC_KERNELS:
	case GF_OMP_TARGET_KIND_OACC_DATA:
	case GF_OMP_TARGET_KIND_OACC_HOST_DATA:
	  break;
	case GF_OMP_TARGET_KIND_UPDATE:
	case GF_OMP_TARGET_KIND_ENTER_DATA:
	case GF_OMP_TARGET_KIND_EXIT_DATA:
	case GF_OMP_TARGET_KIND_OACC_UPDATE:
	case GF_OMP_TARGET_KIND_OACC_ENTER_EXIT_DATA:
	case GF_OMP_TARGET_KIND_OACC_DECLARE:
	  cur_region = cur_region->outer;
	  break;
	default:
	  gcc_unreachable ();
	}
      break;

    case GIMPLE_OMP_SECTIONS:
      cur_region = new_omp_region (bb, code, cur_region);
      fallthru = true;
      break;

    case GIMPLE_OMP_SECTIONS_SWITCH:
      fallthru = false;
      break;

    case GIMPLE_OMP_ATOMIC_LOAD:
    case GIMPLE_OMP_ATOMIC_STORE:
       fallthru = true;
       break;

    case GIMPLE_OMP_RETURN:
      /* In the case of a GIMPLE_OMP_SECTION, the edge will go
	 somewhere other than the next block.  This will be
	 created later.  */
      cur_region->exit = bb;
      if (cur_region->type == GIMPLE_OMP_TASK)
	/* Add an edge corresponding to not scheduling the task
	   immediately.  */
	make_edge (cur_region->entry, bb, EDGE_ABNORMAL);
      fallthru = cur_region->type != GIMPLE_OMP_SECTION;
      cur_region = cur_region->outer;
      break;

    case GIMPLE_OMP_CONTINUE:
      cur_region->cont = bb;
      switch (cur_region->type)
	{
	case GIMPLE_OMP_FOR:
	  /* Mark all GIMPLE_OMP_FOR and GIMPLE_OMP_CONTINUE
	     succs edges as abnormal to prevent splitting
	     them.  */
	  single_succ_edge (cur_region->entry)->flags |= EDGE_ABNORMAL;
	  /* Make the loopback edge.  */
	  make_edge (bb, single_succ (cur_region->entry),
		     EDGE_ABNORMAL);

	  /* Create an edge from GIMPLE_OMP_FOR to exit, which
	     corresponds to the case that the body of the loop
	     is not executed at all.  */
	  make_edge (cur_region->entry, bb->next_bb, EDGE_ABNORMAL);
	  make_edge (bb, bb->next_bb, EDGE_FALLTHRU | EDGE_ABNORMAL);
	  fallthru = false;
	  break;

	case GIMPLE_OMP_SECTIONS:
	  /* Wire up the edges into and out of the nested sections.  */
	  {
	    basic_block switch_bb = single_succ (cur_region->entry);

	    struct omp_region *i;
	    for (i = cur_region->inner; i ; i = i->next)
	      {
		gcc_assert (i->type == GIMPLE_OMP_SECTION);
		make_edge (switch_bb, i->entry, 0);
		make_edge (i->exit, bb, EDGE_FALLTHRU);
	      }

	    /* Make the loopback edge to the block with
	       GIMPLE_OMP_SECTIONS_SWITCH.  */
	    make_edge (bb, switch_bb, 0);

	    /* Make the edge from the switch to exit.  */
	    make_edge (switch_bb, bb->next_bb, 0);
	    fallthru = false;
	  }
	  break;

	case GIMPLE_OMP_TASK:
	  fallthru = true;
	  break;

	default:
	  gcc_unreachable ();
	}
      break;

    default:
      gcc_unreachable ();
    }

  if (*region != cur_region)
    {
      *region = cur_region;
      if (cur_region)
	*region_idx = cur_region->entry->index;
      else
	*region_idx = 0;
    }

  return fallthru;
}

#include "gt-omp-expand.h"<|MERGE_RESOLUTION|>--- conflicted
+++ resolved
@@ -206,11 +206,7 @@
     return chunk_size;
 
   poly_uint64 vf = omp_max_vf ();
-<<<<<<< HEAD
-  if (must_eq (vf, 1U))
-=======
   if (known_eq (vf, 1U))
->>>>>>> 70783a86
     return chunk_size;
 
   tree type = TREE_TYPE (chunk_size);

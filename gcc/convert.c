/* Utility routines for data type conversion for GCC.
   Copyright (C) 1987, 1988, 1991, 1992, 1993, 1994, 1995, 1997, 1998,
   2000, 2001, 2002, 2003, 2004, 2005, 2006, 2007, 2008, 2009
   Free Software Foundation, Inc.

This file is part of GCC.

GCC is free software; you can redistribute it and/or modify it under
the terms of the GNU General Public License as published by the Free
Software Foundation; either version 3, or (at your option) any later
version.

GCC is distributed in the hope that it will be useful, but WITHOUT ANY
WARRANTY; without even the implied warranty of MERCHANTABILITY or
FITNESS FOR A PARTICULAR PURPOSE.  See the GNU General Public License
for more details.

You should have received a copy of the GNU General Public License
along with GCC; see the file COPYING3.  If not see
<http://www.gnu.org/licenses/>.  */


/* These routines are somewhat language-independent utility function
   intended to be called by the language-specific convert () functions.  */

#include "config.h"
#include "system.h"
#include "coretypes.h"
#include "tm.h"
#include "tree.h"
#include "flags.h"
#include "convert.h"
#include "toplev.h"
#include "langhooks.h"
#include "real.h"
#include "fixed-value.h"
#include "target.h"

/* Convert EXPR to some pointer or reference type TYPE.
   EXPR must be pointer, reference, integer, enumeral, or literal zero;
   in other cases error is called.  */

tree
convert_to_pointer (tree type, tree expr)
{
  location_t loc = EXPR_LOCATION (expr);
  if (TREE_TYPE (expr) == type)
    return expr;

  /* Propagate overflow to the NULL pointer.  */
  if (integer_zerop (expr))
    return force_fit_type_double (type, 0, 0, 0, TREE_OVERFLOW (expr));

  switch (TREE_CODE (TREE_TYPE (expr)))
    {
    case POINTER_TYPE:
    case REFERENCE_TYPE:
      {
        /* If the pointers point to different address spaces, conversion needs
	   to be done via a ADDR_SPACE_CONVERT_EXPR instead of a NOP_EXPR.  */
	addr_space_t to_as = TYPE_ADDR_SPACE (TREE_TYPE (type));
	addr_space_t from_as = TYPE_ADDR_SPACE (TREE_TYPE (TREE_TYPE (expr)));

	if (to_as == from_as)
	  return fold_build1_loc (loc, NOP_EXPR, type, expr);
	else
	  return fold_build1_loc (loc, ADDR_SPACE_CONVERT_EXPR, type, expr);
      }

    case INTEGER_TYPE:
    case ENUMERAL_TYPE:
    case BOOLEAN_TYPE:
      {
	/* If the input precision differs from the target pointer type
	   precision, first convert the input expression to an integer type of
	   the target precision.  Some targets, e.g. VMS, need several pointer
	   sizes to coexist so the latter isn't necessarily POINTER_SIZE.  */
	unsigned int pprec = TYPE_PRECISION (type);
	unsigned int eprec = TYPE_PRECISION (TREE_TYPE (expr));

 	if (eprec != pprec)
	  expr = fold_build1_loc (loc, NOP_EXPR,
			      lang_hooks.types.type_for_size (pprec, 0),
			      expr);
      }

      return fold_build1_loc (loc, CONVERT_EXPR, type, expr);

    default:
      error ("cannot convert to a pointer type");
      return convert_to_pointer (type, integer_zero_node);
    }
}

/* Avoid any floating point extensions from EXP.  */
tree
strip_float_extensions (tree exp)
{
  tree sub, expt, subt;

  /*  For floating point constant look up the narrowest type that can hold
      it properly and handle it like (type)(narrowest_type)constant.
      This way we can optimize for instance a=a*2.0 where "a" is float
      but 2.0 is double constant.  */
  if (TREE_CODE (exp) == REAL_CST && !DECIMAL_FLOAT_TYPE_P (TREE_TYPE (exp)))
    {
      REAL_VALUE_TYPE orig;
      tree type = NULL;

      orig = TREE_REAL_CST (exp);
      if (TYPE_PRECISION (TREE_TYPE (exp)) > TYPE_PRECISION (float_type_node)
	  && exact_real_truncate (TYPE_MODE (float_type_node), &orig))
	type = float_type_node;
      else if (TYPE_PRECISION (TREE_TYPE (exp))
	       > TYPE_PRECISION (double_type_node)
	       && exact_real_truncate (TYPE_MODE (double_type_node), &orig))
	type = double_type_node;
      if (type)
	return build_real (type, real_value_truncate (TYPE_MODE (type), orig));
    }

  if (!CONVERT_EXPR_P (exp))
    return exp;

  sub = TREE_OPERAND (exp, 0);
  subt = TREE_TYPE (sub);
  expt = TREE_TYPE (exp);

  if (!FLOAT_TYPE_P (subt))
    return exp;

  if (DECIMAL_FLOAT_TYPE_P (expt) != DECIMAL_FLOAT_TYPE_P (subt))
    return exp;

  if (TYPE_PRECISION (subt) > TYPE_PRECISION (expt))
    return exp;

  return strip_float_extensions (sub);
}


/* Convert EXPR to some floating-point type TYPE.

   EXPR must be float, fixed-point, integer, or enumeral;
   in other cases error is called.  */

tree
convert_to_real (tree type, tree expr)
{
  enum built_in_function fcode = builtin_mathfn_code (expr);
  tree itype = TREE_TYPE (expr);

  /* Disable until we figure out how to decide whether the functions are
     present in runtime.  */
  /* Convert (float)sqrt((double)x) where x is float into sqrtf(x) */
  if (optimize
      && (TYPE_MODE (type) == TYPE_MODE (double_type_node)
          || TYPE_MODE (type) == TYPE_MODE (float_type_node)))
    {
      switch (fcode)
        {
#define CASE_MATHFN(FN) case BUILT_IN_##FN: case BUILT_IN_##FN##L:
	  CASE_MATHFN (COSH)
	  CASE_MATHFN (EXP)
	  CASE_MATHFN (EXP10)
	  CASE_MATHFN (EXP2)
 	  CASE_MATHFN (EXPM1)
	  CASE_MATHFN (GAMMA)
	  CASE_MATHFN (J0)
	  CASE_MATHFN (J1)
	  CASE_MATHFN (LGAMMA)
	  CASE_MATHFN (POW10)
	  CASE_MATHFN (SINH)
	  CASE_MATHFN (TGAMMA)
	  CASE_MATHFN (Y0)
	  CASE_MATHFN (Y1)
	    /* The above functions may set errno differently with float
	       input or output so this transformation is not safe with
	       -fmath-errno.  */
	    if (flag_errno_math)
	      break;
	  CASE_MATHFN (ACOS)
	  CASE_MATHFN (ACOSH)
	  CASE_MATHFN (ASIN)
 	  CASE_MATHFN (ASINH)
 	  CASE_MATHFN (ATAN)
	  CASE_MATHFN (ATANH)
 	  CASE_MATHFN (CBRT)
 	  CASE_MATHFN (COS)
 	  CASE_MATHFN (ERF)
 	  CASE_MATHFN (ERFC)
 	  CASE_MATHFN (FABS)
	  CASE_MATHFN (LOG)
	  CASE_MATHFN (LOG10)
	  CASE_MATHFN (LOG2)
 	  CASE_MATHFN (LOG1P)
 	  CASE_MATHFN (LOGB)
 	  CASE_MATHFN (SIN)
	  CASE_MATHFN (SQRT)
 	  CASE_MATHFN (TAN)
 	  CASE_MATHFN (TANH)
#undef CASE_MATHFN
	    {
	      tree arg0 = strip_float_extensions (CALL_EXPR_ARG (expr, 0));
	      tree newtype = type;

	      /* We have (outertype)sqrt((innertype)x).  Choose the wider mode from
		 the both as the safe type for operation.  */
	      if (TYPE_PRECISION (TREE_TYPE (arg0)) > TYPE_PRECISION (type))
		newtype = TREE_TYPE (arg0);

	      /* Be careful about integer to fp conversions.
		 These may overflow still.  */
	      if (FLOAT_TYPE_P (TREE_TYPE (arg0))
		  && TYPE_PRECISION (newtype) < TYPE_PRECISION (itype)
		  && (TYPE_MODE (newtype) == TYPE_MODE (double_type_node)
		      || TYPE_MODE (newtype) == TYPE_MODE (float_type_node)))
	        {
		  tree fn = mathfn_built_in (newtype, fcode);

		  if (fn)
		  {
		    tree arg = fold (convert_to_real (newtype, arg0));
		    expr = build_call_expr (fn, 1, arg);
		    if (newtype == type)
		      return expr;
		  }
		}
	    }
	default:
	  break;
	}
    }
  if (optimize
      && (((fcode == BUILT_IN_FLOORL
	   || fcode == BUILT_IN_CEILL
	   || fcode == BUILT_IN_ROUNDL
	   || fcode == BUILT_IN_RINTL
	   || fcode == BUILT_IN_TRUNCL
	   || fcode == BUILT_IN_NEARBYINTL)
	  && (TYPE_MODE (type) == TYPE_MODE (double_type_node)
	      || TYPE_MODE (type) == TYPE_MODE (float_type_node)))
	  || ((fcode == BUILT_IN_FLOOR
	       || fcode == BUILT_IN_CEIL
	       || fcode == BUILT_IN_ROUND
	       || fcode == BUILT_IN_RINT
	       || fcode == BUILT_IN_TRUNC
	       || fcode == BUILT_IN_NEARBYINT)
	      && (TYPE_MODE (type) == TYPE_MODE (float_type_node)))))
    {
      tree fn = mathfn_built_in (type, fcode);

      if (fn)
	{
	  tree arg = strip_float_extensions (CALL_EXPR_ARG (expr, 0));

	  /* Make sure (type)arg0 is an extension, otherwise we could end up
	     changing (float)floor(double d) into floorf((float)d), which is
	     incorrect because (float)d uses round-to-nearest and can round
	     up to the next integer.  */
	  if (TYPE_PRECISION (type) >= TYPE_PRECISION (TREE_TYPE (arg)))
	    return build_call_expr (fn, 1, fold (convert_to_real (type, arg)));
	}
    }

  /* Propagate the cast into the operation.  */
  if (itype != type && FLOAT_TYPE_P (type))
    switch (TREE_CODE (expr))
      {
	/* Convert (float)-x into -(float)x.  This is safe for
	   round-to-nearest rounding mode.  */
	case ABS_EXPR:
	case NEGATE_EXPR:
	  if (!flag_rounding_math
	      && TYPE_PRECISION (type) < TYPE_PRECISION (TREE_TYPE (expr)))
	    return build1 (TREE_CODE (expr), type,
			   fold (convert_to_real (type,
						  TREE_OPERAND (expr, 0))));
	  break;
	/* Convert (outertype)((innertype0)a+(innertype1)b)
	   into ((newtype)a+(newtype)b) where newtype
	   is the widest mode from all of these.  */
	case PLUS_EXPR:
	case MINUS_EXPR:
	case MULT_EXPR:
	case RDIV_EXPR:
	   {
	     tree arg0 = strip_float_extensions (TREE_OPERAND (expr, 0));
	     tree arg1 = strip_float_extensions (TREE_OPERAND (expr, 1));

	     if (FLOAT_TYPE_P (TREE_TYPE (arg0))
		 && FLOAT_TYPE_P (TREE_TYPE (arg1))
		 && DECIMAL_FLOAT_TYPE_P (itype) == DECIMAL_FLOAT_TYPE_P (type))
	       {
		  tree newtype = type;

		  if (TYPE_MODE (TREE_TYPE (arg0)) == SDmode
		      || TYPE_MODE (TREE_TYPE (arg1)) == SDmode
		      || TYPE_MODE (type) == SDmode)
		    newtype = dfloat32_type_node;
		  if (TYPE_MODE (TREE_TYPE (arg0)) == DDmode
		      || TYPE_MODE (TREE_TYPE (arg1)) == DDmode
		      || TYPE_MODE (type) == DDmode)
		    newtype = dfloat64_type_node;
		  if (TYPE_MODE (TREE_TYPE (arg0)) == TDmode
		      || TYPE_MODE (TREE_TYPE (arg1)) == TDmode
		      || TYPE_MODE (type) == TDmode)
                    newtype = dfloat128_type_node;
		  if (newtype == dfloat32_type_node
		      || newtype == dfloat64_type_node
		      || newtype == dfloat128_type_node)
		    {
		      expr = build2 (TREE_CODE (expr), newtype,
				     fold (convert_to_real (newtype, arg0)),
				     fold (convert_to_real (newtype, arg1)));
		      if (newtype == type)
			return expr;
		      break;
		    }

		  if (TYPE_PRECISION (TREE_TYPE (arg0)) > TYPE_PRECISION (newtype))
		    newtype = TREE_TYPE (arg0);
		  if (TYPE_PRECISION (TREE_TYPE (arg1)) > TYPE_PRECISION (newtype))
		    newtype = TREE_TYPE (arg1);
		  /* Sometimes this transformation is safe (cannot
		     change results through affecting double rounding
		     cases) and sometimes it is not.  If NEWTYPE is
		     wider than TYPE, e.g. (float)((long double)double
		     + (long double)double) converted to
		     (float)(double + double), the transformation is
		     unsafe regardless of the details of the types
		     involved; double rounding can arise if the result
		     of NEWTYPE arithmetic is a NEWTYPE value half way
		     between two representable TYPE values but the
		     exact value is sufficiently different (in the
		     right direction) for this difference to be
		     visible in ITYPE arithmetic.  If NEWTYPE is the
		     same as TYPE, however, the transformation may be
		     safe depending on the types involved: it is safe
		     if the ITYPE has strictly more than twice as many
		     mantissa bits as TYPE, can represent infinities
		     and NaNs if the TYPE can, and has sufficient
		     exponent range for the product or ratio of two
		     values representable in the TYPE to be within the
		     range of normal values of ITYPE.  */
		  if (TYPE_PRECISION (newtype) < TYPE_PRECISION (itype)
		      && (flag_unsafe_math_optimizations
			  || (TYPE_PRECISION (newtype) == TYPE_PRECISION (type)
			      && real_can_shorten_arithmetic (TYPE_MODE (itype),
							      TYPE_MODE (type))
			      && !excess_precision_type (newtype))))
		    {
		      expr = build2 (TREE_CODE (expr), newtype,
				     fold (convert_to_real (newtype, arg0)),
				     fold (convert_to_real (newtype, arg1)));
		      if (newtype == type)
			return expr;
		    }
	       }
	   }
	  break;
	default:
	  break;
      }

  switch (TREE_CODE (TREE_TYPE (expr)))
    {
    case REAL_TYPE:
      /* Ignore the conversion if we don't need to store intermediate
	 results and neither type is a decimal float.  */
      return build1 ((flag_float_store
		     || DECIMAL_FLOAT_TYPE_P (type)
		     || DECIMAL_FLOAT_TYPE_P (itype))
		     ? CONVERT_EXPR : NOP_EXPR, type, expr);

    case INTEGER_TYPE:
    case ENUMERAL_TYPE:
    case BOOLEAN_TYPE:
      return build1 (FLOAT_EXPR, type, expr);

    case FIXED_POINT_TYPE:
      return build1 (FIXED_CONVERT_EXPR, type, expr);

    case COMPLEX_TYPE:
      return convert (type,
		      fold_build1 (REALPART_EXPR,
				   TREE_TYPE (TREE_TYPE (expr)), expr));

    case POINTER_TYPE:
    case REFERENCE_TYPE:
      error ("pointer value used where a floating point value was expected");
      return convert_to_real (type, integer_zero_node);

    default:
      error ("aggregate value used where a float was expected");
      return convert_to_real (type, integer_zero_node);
    }
}

/* Convert EXPR to some integer (or enum) type TYPE.

   EXPR must be pointer, integer, discrete (enum, char, or bool), float,
   fixed-point or vector; in other cases error is called.

   The result of this is always supposed to be a newly created tree node
   not in use in any existing structure.  */

tree
convert_to_integer (tree type, tree expr)
{
  enum tree_code ex_form = TREE_CODE (expr);
  tree intype = TREE_TYPE (expr);
  unsigned int inprec = TYPE_PRECISION (intype);
  unsigned int outprec = TYPE_PRECISION (type);

  /* An INTEGER_TYPE cannot be incomplete, but an ENUMERAL_TYPE can
     be.  Consider `enum E = { a, b = (enum E) 3 };'.  */
  if (!COMPLETE_TYPE_P (type))
    {
      error ("conversion to incomplete type");
      return error_mark_node;
    }

  /* Convert e.g. (long)round(d) -> lround(d).  */
  /* If we're converting to char, we may encounter differing behavior
     between converting from double->char vs double->long->char.
     We're in "undefined" territory but we prefer to be conservative,
     so only proceed in "unsafe" math mode.  */
  if (optimize
      && (flag_unsafe_math_optimizations
	  || (long_integer_type_node
	      && outprec >= TYPE_PRECISION (long_integer_type_node))))
    {
      tree s_expr = strip_float_extensions (expr);
      tree s_intype = TREE_TYPE (s_expr);
      const enum built_in_function fcode = builtin_mathfn_code (s_expr);
      tree fn = 0;
      
      switch (fcode)
        {
	CASE_FLT_FN (BUILT_IN_CEIL):
	  /* Only convert in ISO C99 mode.  */
	  if (!TARGET_C99_FUNCTIONS)
	    break;
	  if (outprec < TYPE_PRECISION (long_integer_type_node)
	      || (outprec == TYPE_PRECISION (long_integer_type_node)
		  && !TYPE_UNSIGNED (type)))
	    fn = mathfn_built_in (s_intype, BUILT_IN_LCEIL);
	  else if (outprec == TYPE_PRECISION (long_long_integer_type_node)
		   && !TYPE_UNSIGNED (type))
	    fn = mathfn_built_in (s_intype, BUILT_IN_LLCEIL);
	  break;

	CASE_FLT_FN (BUILT_IN_FLOOR):
	  /* Only convert in ISO C99 mode.  */
	  if (!TARGET_C99_FUNCTIONS)
	    break;
	  if (outprec < TYPE_PRECISION (long_integer_type_node)
	      || (outprec == TYPE_PRECISION (long_integer_type_node)
		  && !TYPE_UNSIGNED (type)))
	    fn = mathfn_built_in (s_intype, BUILT_IN_LFLOOR);
	  else if (outprec == TYPE_PRECISION (long_long_integer_type_node)
		   && !TYPE_UNSIGNED (type))
	    fn = mathfn_built_in (s_intype, BUILT_IN_LLFLOOR);
	  break;

	CASE_FLT_FN (BUILT_IN_ROUND):
	  if (outprec < TYPE_PRECISION (long_integer_type_node)
	      || (outprec == TYPE_PRECISION (long_integer_type_node)
		  && !TYPE_UNSIGNED (type)))
	    fn = mathfn_built_in (s_intype, BUILT_IN_LROUND);
	  else if (outprec == TYPE_PRECISION (long_long_integer_type_node)
		   && !TYPE_UNSIGNED (type))
	    fn = mathfn_built_in (s_intype, BUILT_IN_LLROUND);
	  break;

	CASE_FLT_FN (BUILT_IN_NEARBYINT):
	  /* Only convert nearbyint* if we can ignore math exceptions.  */
	  if (flag_trapping_math)
	    break;
	  /* ... Fall through ...  */
	CASE_FLT_FN (BUILT_IN_RINT):
	  if (outprec < TYPE_PRECISION (long_integer_type_node)
	      || (outprec == TYPE_PRECISION (long_integer_type_node)
		  && !TYPE_UNSIGNED (type)))
	    fn = mathfn_built_in (s_intype, BUILT_IN_LRINT);
	  else if (outprec == TYPE_PRECISION (long_long_integer_type_node)
		   && !TYPE_UNSIGNED (type))
	    fn = mathfn_built_in (s_intype, BUILT_IN_LLRINT);
	  break;

	CASE_FLT_FN (BUILT_IN_TRUNC):
	  return convert_to_integer (type, CALL_EXPR_ARG (s_expr, 0));

	default:
	  break;
	}
      
      if (fn)
        {
	  tree newexpr = build_call_expr (fn, 1, CALL_EXPR_ARG (s_expr, 0));
	  return convert_to_integer (type, newexpr);
	}
    }

  /* Convert (int)logb(d) -> ilogb(d).  */
  if (optimize
      && flag_unsafe_math_optimizations
      && !flag_trapping_math && !flag_errno_math && flag_finite_math_only
      && integer_type_node
      && (outprec > TYPE_PRECISION (integer_type_node)
	  || (outprec == TYPE_PRECISION (integer_type_node)
	      && !TYPE_UNSIGNED (type))))
    {
      tree s_expr = strip_float_extensions (expr);
      tree s_intype = TREE_TYPE (s_expr);
      const enum built_in_function fcode = builtin_mathfn_code (s_expr);
      tree fn = 0;
       
      switch (fcode)
	{
	CASE_FLT_FN (BUILT_IN_LOGB):
	  fn = mathfn_built_in (s_intype, BUILT_IN_ILOGB);
	  break;

	default:
	  break;
	}

      if (fn)
        {
	  tree newexpr = build_call_expr (fn, 1, CALL_EXPR_ARG (s_expr, 0));
	  return convert_to_integer (type, newexpr);
	}
    }

  switch (TREE_CODE (intype))
    {
    case POINTER_TYPE:
    case REFERENCE_TYPE:
<<<<<<< HEAD
      {
	addr_space_t as = TYPE_ADDR_SPACE (TREE_TYPE (intype));
 	int pointer_size
	  = GET_MODE_BITSIZE (targetm.addr_space.pointer_mode (as));

 	if (integer_zerop (expr))
 	  return build_int_cst (type, 0);

 	/* Convert to an unsigned integer of the correct width first,
 	   and from there widen/truncate to the required type.  */
 	expr = fold_build1 (CONVERT_EXPR,
 			    lang_hooks.types.type_for_size (pointer_size, 0),
 			    expr);
 	return fold_convert (type, expr);
      }
=======
      if (integer_zerop (expr))
	return build_int_cst (type, 0);

      /* Convert to an unsigned integer of the correct width first, and from
	 there widen/truncate to the required type.  Some targets support the
	 coexistence of multiple valid pointer sizes, so fetch the one we need
	 from the type.  */
      expr = fold_build1 (CONVERT_EXPR,
			  lang_hooks.types.type_for_size
			    (TYPE_PRECISION (intype), 0),
			  expr);
      return fold_convert (type, expr);
>>>>>>> 6c1c1dfa

    case INTEGER_TYPE:
    case ENUMERAL_TYPE:
    case BOOLEAN_TYPE:
    case OFFSET_TYPE:
      /* If this is a logical operation, which just returns 0 or 1, we can
	 change the type of the expression.  */

      if (TREE_CODE_CLASS (ex_form) == tcc_comparison)
	{
	  expr = copy_node (expr);
	  TREE_TYPE (expr) = type;
	  return expr;
	}

      /* If we are widening the type, put in an explicit conversion.
	 Similarly if we are not changing the width.  After this, we know
	 we are truncating EXPR.  */

      else if (outprec >= inprec)
	{
	  enum tree_code code;
	  tree tem;

	  /* If the precision of the EXPR's type is K bits and the
	     destination mode has more bits, and the sign is changing,
	     it is not safe to use a NOP_EXPR.  For example, suppose
	     that EXPR's type is a 3-bit unsigned integer type, the
	     TYPE is a 3-bit signed integer type, and the machine mode
	     for the types is 8-bit QImode.  In that case, the
	     conversion necessitates an explicit sign-extension.  In
	     the signed-to-unsigned case the high-order bits have to
	     be cleared.  */
	  if (TYPE_UNSIGNED (type) != TYPE_UNSIGNED (TREE_TYPE (expr))
	      && (TYPE_PRECISION (TREE_TYPE (expr))
		  != GET_MODE_BITSIZE (TYPE_MODE (TREE_TYPE (expr)))))
	    code = CONVERT_EXPR;
	  else
	    code = NOP_EXPR;

	  tem = fold_unary (code, type, expr);
	  if (tem)
	    return tem;

	  tem = build1 (code, type, expr);
	  TREE_NO_WARNING (tem) = 1;
	  return tem;
	}

      /* If TYPE is an enumeral type or a type with a precision less
	 than the number of bits in its mode, do the conversion to the
	 type corresponding to its mode, then do a nop conversion
	 to TYPE.  */
      else if (TREE_CODE (type) == ENUMERAL_TYPE
	       || outprec != GET_MODE_BITSIZE (TYPE_MODE (type)))
	return build1 (NOP_EXPR, type,
		       convert (lang_hooks.types.type_for_mode
				(TYPE_MODE (type), TYPE_UNSIGNED (type)),
				expr));

      /* Here detect when we can distribute the truncation down past some
	 arithmetic.  For example, if adding two longs and converting to an
	 int, we can equally well convert both to ints and then add.
	 For the operations handled here, such truncation distribution
	 is always safe.
	 It is desirable in these cases:
	 1) when truncating down to full-word from a larger size
	 2) when truncating takes no work.
	 3) when at least one operand of the arithmetic has been extended
	 (as by C's default conversions).  In this case we need two conversions
	 if we do the arithmetic as already requested, so we might as well
	 truncate both and then combine.  Perhaps that way we need only one.

	 Note that in general we cannot do the arithmetic in a type
	 shorter than the desired result of conversion, even if the operands
	 are both extended from a shorter type, because they might overflow
	 if combined in that type.  The exceptions to this--the times when
	 two narrow values can be combined in their narrow type even to
	 make a wider result--are handled by "shorten" in build_binary_op.  */

      switch (ex_form)
	{
	case RSHIFT_EXPR:
	  /* We can pass truncation down through right shifting
	     when the shift count is a nonpositive constant.  */
	  if (TREE_CODE (TREE_OPERAND (expr, 1)) == INTEGER_CST
	      && tree_int_cst_sgn (TREE_OPERAND (expr, 1)) <= 0)
	    goto trunc1;
	  break;

	case LSHIFT_EXPR:
	  /* We can pass truncation down through left shifting
	     when the shift count is a nonnegative constant and
	     the target type is unsigned.  */
	  if (TREE_CODE (TREE_OPERAND (expr, 1)) == INTEGER_CST
	      && tree_int_cst_sgn (TREE_OPERAND (expr, 1)) >= 0
	      && TYPE_UNSIGNED (type)
	      && TREE_CODE (TYPE_SIZE (type)) == INTEGER_CST)
	    {
	      /* If shift count is less than the width of the truncated type,
		 really shift.  */
	      if (tree_int_cst_lt (TREE_OPERAND (expr, 1), TYPE_SIZE (type)))
		/* In this case, shifting is like multiplication.  */
		goto trunc1;
	      else
		{
		  /* If it is >= that width, result is zero.
		     Handling this with trunc1 would give the wrong result:
		     (int) ((long long) a << 32) is well defined (as 0)
		     but (int) a << 32 is undefined and would get a
		     warning.  */

		  tree t = build_int_cst (type, 0);

		  /* If the original expression had side-effects, we must
		     preserve it.  */
		  if (TREE_SIDE_EFFECTS (expr))
		    return build2 (COMPOUND_EXPR, type, expr, t);
		  else
		    return t;
		}
	    }
	  break;

	case MAX_EXPR:
	case MIN_EXPR:
	case MULT_EXPR:
	  {
	    tree arg0 = get_unwidened (TREE_OPERAND (expr, 0), type);
	    tree arg1 = get_unwidened (TREE_OPERAND (expr, 1), type);

	    /* Don't distribute unless the output precision is at least as big
	       as the actual inputs.  Otherwise, the comparison of the
	       truncated values will be wrong.  */
	    if (outprec >= TYPE_PRECISION (TREE_TYPE (arg0))
		&& outprec >= TYPE_PRECISION (TREE_TYPE (arg1))
		/* If signedness of arg0 and arg1 don't match,
		   we can't necessarily find a type to compare them in.  */
		&& (TYPE_UNSIGNED (TREE_TYPE (arg0))
		    == TYPE_UNSIGNED (TREE_TYPE (arg1))))
	      goto trunc1;
	    break;
	  }

	case PLUS_EXPR:
	case MINUS_EXPR:
	case BIT_AND_EXPR:
	case BIT_IOR_EXPR:
	case BIT_XOR_EXPR:
	trunc1:
	  {
	    tree arg0 = get_unwidened (TREE_OPERAND (expr, 0), type);
	    tree arg1 = get_unwidened (TREE_OPERAND (expr, 1), type);

	    if (outprec >= BITS_PER_WORD
		|| TRULY_NOOP_TRUNCATION (outprec, inprec)
		|| inprec > TYPE_PRECISION (TREE_TYPE (arg0))
		|| inprec > TYPE_PRECISION (TREE_TYPE (arg1)))
	      {
		/* Do the arithmetic in type TYPEX,
		   then convert result to TYPE.  */
		tree typex = type;

		/* Can't do arithmetic in enumeral types
		   so use an integer type that will hold the values.  */
		if (TREE_CODE (typex) == ENUMERAL_TYPE)
		  typex = lang_hooks.types.type_for_size
		    (TYPE_PRECISION (typex), TYPE_UNSIGNED (typex));

		/* But now perhaps TYPEX is as wide as INPREC.
		   In that case, do nothing special here.
		   (Otherwise would recurse infinitely in convert.  */
		if (TYPE_PRECISION (typex) != inprec)
		  {
		    /* Don't do unsigned arithmetic where signed was wanted,
		       or vice versa.
		       Exception: if both of the original operands were
		       unsigned then we can safely do the work as unsigned.
		       Exception: shift operations take their type solely
		       from the first argument.
		       Exception: the LSHIFT_EXPR case above requires that
		       we perform this operation unsigned lest we produce
		       signed-overflow undefinedness.
		       And we may need to do it as unsigned
		       if we truncate to the original size.  */
		    if (TYPE_UNSIGNED (TREE_TYPE (expr))
			|| (TYPE_UNSIGNED (TREE_TYPE (arg0))
			    && (TYPE_UNSIGNED (TREE_TYPE (arg1))
				|| ex_form == LSHIFT_EXPR
				|| ex_form == RSHIFT_EXPR
				|| ex_form == LROTATE_EXPR
				|| ex_form == RROTATE_EXPR))
			|| ex_form == LSHIFT_EXPR
			/* If we have !flag_wrapv, and either ARG0 or
			   ARG1 is of a signed type, we have to do
			   PLUS_EXPR or MINUS_EXPR in an unsigned
			   type.  Otherwise, we would introduce
			   signed-overflow undefinedness.  */
			|| ((!TYPE_OVERFLOW_WRAPS (TREE_TYPE (arg0))
			     || !TYPE_OVERFLOW_WRAPS (TREE_TYPE (arg1)))
			    && (ex_form == PLUS_EXPR
				|| ex_form == MINUS_EXPR)))
		      typex = unsigned_type_for (typex);
		    else
		      typex = signed_type_for (typex);
		    return convert (type,
				    fold_build2 (ex_form, typex,
						 convert (typex, arg0),
						 convert (typex, arg1)));
		  }
	      }
	  }
	  break;

	case NEGATE_EXPR:
	case BIT_NOT_EXPR:
	  /* This is not correct for ABS_EXPR,
	     since we must test the sign before truncation.  */
	  {
	    tree typex;

	    /* Don't do unsigned arithmetic where signed was wanted,
	       or vice versa.  */
	    if (TYPE_UNSIGNED (TREE_TYPE (expr)))
	      typex = unsigned_type_for (type);
	    else
	      typex = signed_type_for (type);
	    return convert (type,
			    fold_build1 (ex_form, typex,
					 convert (typex,
						  TREE_OPERAND (expr, 0))));
	  }

	case NOP_EXPR:
	  /* Don't introduce a
	     "can't convert between vector values of different size" error.  */
	  if (TREE_CODE (TREE_TYPE (TREE_OPERAND (expr, 0))) == VECTOR_TYPE
	      && (GET_MODE_SIZE (TYPE_MODE (TREE_TYPE (TREE_OPERAND (expr, 0))))
		  != GET_MODE_SIZE (TYPE_MODE (type))))
	    break;
	  /* If truncating after truncating, might as well do all at once.
	     If truncating after extending, we may get rid of wasted work.  */
	  return convert (type, get_unwidened (TREE_OPERAND (expr, 0), type));

	case COND_EXPR:
	  /* It is sometimes worthwhile to push the narrowing down through
	     the conditional and never loses.  A COND_EXPR may have a throw
	     as one operand, which then has void type.  Just leave void
	     operands as they are.  */
	  return fold_build3 (COND_EXPR, type, TREE_OPERAND (expr, 0),
			      VOID_TYPE_P (TREE_TYPE (TREE_OPERAND (expr, 1)))
			      ? TREE_OPERAND (expr, 1)
			      : convert (type, TREE_OPERAND (expr, 1)),
			      VOID_TYPE_P (TREE_TYPE (TREE_OPERAND (expr, 2)))
			      ? TREE_OPERAND (expr, 2)
			      : convert (type, TREE_OPERAND (expr, 2)));

	default:
	  break;
	}

      return build1 (CONVERT_EXPR, type, expr);

    case REAL_TYPE:
      return build1 (FIX_TRUNC_EXPR, type, expr);

    case FIXED_POINT_TYPE:
      return build1 (FIXED_CONVERT_EXPR, type, expr);

    case COMPLEX_TYPE:
      return convert (type,
		      fold_build1 (REALPART_EXPR,
				   TREE_TYPE (TREE_TYPE (expr)), expr));

    case VECTOR_TYPE:
      if (!tree_int_cst_equal (TYPE_SIZE (type), TYPE_SIZE (TREE_TYPE (expr))))
	{
	  error ("can't convert between vector values of different size");
	  return error_mark_node;
	}
      return build1 (VIEW_CONVERT_EXPR, type, expr);

    default:
      error ("aggregate value used where an integer was expected");
      return convert (type, integer_zero_node);
    }
}

/* Convert EXPR to the complex type TYPE in the usual ways.  */

tree
convert_to_complex (tree type, tree expr)
{
  tree subtype = TREE_TYPE (type);

  switch (TREE_CODE (TREE_TYPE (expr)))
    {
    case REAL_TYPE:
    case FIXED_POINT_TYPE:
    case INTEGER_TYPE:
    case ENUMERAL_TYPE:
    case BOOLEAN_TYPE:
      return build2 (COMPLEX_EXPR, type, convert (subtype, expr),
		     convert (subtype, integer_zero_node));

    case COMPLEX_TYPE:
      {
	tree elt_type = TREE_TYPE (TREE_TYPE (expr));

	if (TYPE_MAIN_VARIANT (elt_type) == TYPE_MAIN_VARIANT (subtype))
	  return expr;
	else if (TREE_CODE (expr) == COMPLEX_EXPR)
	  return fold_build2 (COMPLEX_EXPR, type,
			      convert (subtype, TREE_OPERAND (expr, 0)),
			      convert (subtype, TREE_OPERAND (expr, 1)));
	else
	  {
	    expr = save_expr (expr);
	    return
	      fold_build2 (COMPLEX_EXPR, type,
			   convert (subtype,
				    fold_build1 (REALPART_EXPR,
						 TREE_TYPE (TREE_TYPE (expr)),
						 expr)),
			   convert (subtype,
				    fold_build1 (IMAGPART_EXPR,
						 TREE_TYPE (TREE_TYPE (expr)),
						 expr)));
	  }
      }

    case POINTER_TYPE:
    case REFERENCE_TYPE:
      error ("pointer value used where a complex was expected");
      return convert_to_complex (type, integer_zero_node);

    default:
      error ("aggregate value used where a complex was expected");
      return convert_to_complex (type, integer_zero_node);
    }
}

/* Convert EXPR to the vector type TYPE in the usual ways.  */

tree
convert_to_vector (tree type, tree expr)
{
  switch (TREE_CODE (TREE_TYPE (expr)))
    {
    case INTEGER_TYPE:
    case VECTOR_TYPE:
      if (!tree_int_cst_equal (TYPE_SIZE (type), TYPE_SIZE (TREE_TYPE (expr))))
	{
	  error ("can't convert between vector values of different size");
	  return error_mark_node;
	}
      return build1 (VIEW_CONVERT_EXPR, type, expr);

    default:
      error ("can't convert value to a vector");
      return error_mark_node;
    }
}

/* Convert EXPR to some fixed-point type TYPE.

   EXPR must be fixed-point, float, integer, or enumeral;
   in other cases error is called.  */

tree
convert_to_fixed (tree type, tree expr)
{
  if (integer_zerop (expr))
    {
      tree fixed_zero_node = build_fixed (type, FCONST0 (TYPE_MODE (type)));
      return fixed_zero_node;
    }
  else if (integer_onep (expr) && ALL_SCALAR_ACCUM_MODE_P (TYPE_MODE (type)))
    {
      tree fixed_one_node = build_fixed (type, FCONST1 (TYPE_MODE (type)));
      return fixed_one_node;
    }

  switch (TREE_CODE (TREE_TYPE (expr)))
    {
    case FIXED_POINT_TYPE:
    case INTEGER_TYPE:
    case ENUMERAL_TYPE:
    case BOOLEAN_TYPE:
    case REAL_TYPE:
      return build1 (FIXED_CONVERT_EXPR, type, expr);

    case COMPLEX_TYPE:
      return convert (type,
		      fold_build1 (REALPART_EXPR,
				   TREE_TYPE (TREE_TYPE (expr)), expr));

    default:
      error ("aggregate value used where a fixed-point was expected");
      return error_mark_node;
    }
}<|MERGE_RESOLUTION|>--- conflicted
+++ resolved
@@ -34,7 +34,6 @@
 #include "langhooks.h"
 #include "real.h"
 #include "fixed-value.h"
-#include "target.h"
 
 /* Convert EXPR to some pointer or reference type TYPE.
    EXPR must be pointer, reference, integer, enumeral, or literal zero;
@@ -538,23 +537,6 @@
     {
     case POINTER_TYPE:
     case REFERENCE_TYPE:
-<<<<<<< HEAD
-      {
-	addr_space_t as = TYPE_ADDR_SPACE (TREE_TYPE (intype));
- 	int pointer_size
-	  = GET_MODE_BITSIZE (targetm.addr_space.pointer_mode (as));
-
- 	if (integer_zerop (expr))
- 	  return build_int_cst (type, 0);
-
- 	/* Convert to an unsigned integer of the correct width first,
- 	   and from there widen/truncate to the required type.  */
- 	expr = fold_build1 (CONVERT_EXPR,
- 			    lang_hooks.types.type_for_size (pointer_size, 0),
- 			    expr);
- 	return fold_convert (type, expr);
-      }
-=======
       if (integer_zerop (expr))
 	return build_int_cst (type, 0);
 
@@ -567,7 +549,6 @@
 			    (TYPE_PRECISION (intype), 0),
 			  expr);
       return fold_convert (type, expr);
->>>>>>> 6c1c1dfa
 
     case INTEGER_TYPE:
     case ENUMERAL_TYPE:

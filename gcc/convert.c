--- conflicted
+++ resolved
@@ -16,14 +16,8 @@
 for more details.
 
 You should have received a copy of the GNU General Public License
-<<<<<<< HEAD
-along with GCC; see the file COPYING.  If not, write to the Free
-Software Foundation, 51 Franklin Street, Fifth Floor, Boston, MA
-02110-1301, USA.  */
-=======
 along with GCC; see the file COPYING3.  If not see
 <http://www.gnu.org/licenses/>.  */
->>>>>>> 751ff693
 
 
 /* These routines are somewhat language-independent utility function
@@ -39,10 +33,7 @@
 #include "toplev.h"
 #include "langhooks.h"
 #include "real.h"
-<<<<<<< HEAD
-=======
 #include "fixed-value.h"
->>>>>>> 751ff693
 
 /* Convert EXPR to some pointer or reference type TYPE.
    EXPR must be pointer, reference, integer, enumeral, or literal zero;
@@ -668,15 +659,9 @@
 			     || !TYPE_OVERFLOW_WRAPS (TREE_TYPE (arg1)))
 			    && (ex_form == PLUS_EXPR
 				|| ex_form == MINUS_EXPR)))
-<<<<<<< HEAD
-		      typex = lang_hooks.types.unsigned_type (typex);
-		    else
-		      typex = lang_hooks.types.signed_type (typex);
-=======
 		      typex = unsigned_type_for (typex);
 		    else
 		      typex = signed_type_for (typex);
->>>>>>> 751ff693
 		    return convert (type,
 				    fold_build2 (ex_form, typex,
 						 convert (typex, arg0),
@@ -696,15 +681,9 @@
 	    /* Don't do unsigned arithmetic where signed was wanted,
 	       or vice versa.  */
 	    if (TYPE_UNSIGNED (TREE_TYPE (expr)))
-<<<<<<< HEAD
-	      typex = lang_hooks.types.unsigned_type (type);
-	    else
-	      typex = lang_hooks.types.signed_type (type);
-=======
 	      typex = unsigned_type_for (type);
 	    else
 	      typex = signed_type_for (type);
->>>>>>> 751ff693
 	    return convert (type,
 			    fold_build1 (ex_form, typex,
 					 convert (typex,
@@ -792,19 +771,11 @@
 	    expr = save_expr (expr);
 	    return
 	      fold_build2 (COMPLEX_EXPR, type,
-<<<<<<< HEAD
 			   convert (subtype,
 				    fold_build1 (REALPART_EXPR,
 						 TREE_TYPE (TREE_TYPE (expr)),
 						 expr)),
 			   convert (subtype,
-=======
-			   convert (subtype,
-				    fold_build1 (REALPART_EXPR,
-						 TREE_TYPE (TREE_TYPE (expr)),
-						 expr)),
-			   convert (subtype,
->>>>>>> 751ff693
 				    fold_build1 (IMAGPART_EXPR,
 						 TREE_TYPE (TREE_TYPE (expr)),
 						 expr)));
@@ -841,8 +812,6 @@
     default:
       error ("can't convert value to a vector");
       return error_mark_node;
-<<<<<<< HEAD
-=======
     }
 }
 
@@ -882,6 +851,5 @@
     default:
       error ("aggregate value used where a fixed-point was expected");
       return error_mark_node;
->>>>>>> 751ff693
     }
 }
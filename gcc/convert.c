/* Utility routines for data type conversion for GCC.
   Copyright (C) 1987-2017 Free Software Foundation, Inc.

This file is part of GCC.

GCC is free software; you can redistribute it and/or modify it under
the terms of the GNU General Public License as published by the Free
Software Foundation; either version 3, or (at your option) any later
version.

GCC is distributed in the hope that it will be useful, but WITHOUT ANY
WARRANTY; without even the implied warranty of MERCHANTABILITY or
FITNESS FOR A PARTICULAR PURPOSE.  See the GNU General Public License
for more details.

You should have received a copy of the GNU General Public License
along with GCC; see the file COPYING3.  If not see
<http://www.gnu.org/licenses/>.  */


/* These routines are somewhat language-independent utility function
   intended to be called by the language-specific convert () functions.  */

#include "config.h"
#include "system.h"
#include "coretypes.h"
#include "target.h"
#include "tree.h"
#include "diagnostic-core.h"
#include "fold-const.h"
#include "stor-layout.h"
#include "convert.h"
#include "langhooks.h"
#include "builtins.h"
#include "ubsan.h"

#define maybe_fold_build1_loc(FOLD_P, LOC, CODE, TYPE, EXPR) \
  ((FOLD_P) ? fold_build1_loc (LOC, CODE, TYPE, EXPR)	     \
   : build1_loc (LOC, CODE, TYPE, EXPR))
#define maybe_fold_build2_loc(FOLD_P, LOC, CODE, TYPE, EXPR1, EXPR2) \
  ((FOLD_P) ? fold_build2_loc (LOC, CODE, TYPE, EXPR1, EXPR2)	     \
   : build2_loc (LOC, CODE, TYPE, EXPR1, EXPR2))

/* Convert EXPR to some pointer or reference type TYPE.
   EXPR must be pointer, reference, integer, enumeral, or literal zero;
   in other cases error is called.  If FOLD_P is true, try to fold the
   expression.  */

static tree
convert_to_pointer_1 (tree type, tree expr, bool fold_p)
{
  location_t loc = EXPR_LOCATION (expr);
  if (TREE_TYPE (expr) == type)
    return expr;

  switch (TREE_CODE (TREE_TYPE (expr)))
    {
    case POINTER_TYPE:
    case REFERENCE_TYPE:
      {
        /* If the pointers point to different address spaces, conversion needs
	   to be done via a ADDR_SPACE_CONVERT_EXPR instead of a NOP_EXPR.  */
	addr_space_t to_as = TYPE_ADDR_SPACE (TREE_TYPE (type));
	addr_space_t from_as = TYPE_ADDR_SPACE (TREE_TYPE (TREE_TYPE (expr)));

	if (to_as == from_as)
	  return maybe_fold_build1_loc (fold_p, loc, NOP_EXPR, type, expr);
	else
	  return maybe_fold_build1_loc (fold_p, loc, ADDR_SPACE_CONVERT_EXPR,
					type, expr);
      }

    case INTEGER_TYPE:
    case ENUMERAL_TYPE:
    case BOOLEAN_TYPE:
      {
	/* If the input precision differs from the target pointer type
	   precision, first convert the input expression to an integer type of
	   the target precision.  Some targets, e.g. VMS, need several pointer
	   sizes to coexist so the latter isn't necessarily POINTER_SIZE.  */
	unsigned int pprec = TYPE_PRECISION (type);
	unsigned int eprec = TYPE_PRECISION (TREE_TYPE (expr));

	if (eprec != pprec)
	  expr
	    = maybe_fold_build1_loc (fold_p, loc, NOP_EXPR,
				     lang_hooks.types.type_for_size (pprec, 0),
				     expr);
      }
      return maybe_fold_build1_loc (fold_p, loc, CONVERT_EXPR, type, expr);

    default:
      error ("cannot convert to a pointer type");
      return convert_to_pointer_1 (type, integer_zero_node, fold_p);
    }
}

/* A wrapper around convert_to_pointer_1 that always folds the
   expression.  */

tree
convert_to_pointer (tree type, tree expr)
{
  return convert_to_pointer_1 (type, expr, true);
}

/* A wrapper around convert_to_pointer_1 that only folds the
   expression if DOFOLD, or if it is CONSTANT_CLASS_P.  */

tree
convert_to_pointer_maybe_fold (tree type, tree expr, bool dofold)
{
  return convert_to_pointer_1 (type, expr, dofold || CONSTANT_CLASS_P (expr));
}

/* Convert EXPR to some floating-point type TYPE.

   EXPR must be float, fixed-point, integer, or enumeral;
   in other cases error is called.  If FOLD_P is true, try to fold
   the expression.  */

static tree
convert_to_real_1 (tree type, tree expr, bool fold_p)
{
  enum built_in_function fcode = builtin_mathfn_code (expr);
  tree itype = TREE_TYPE (expr);
  location_t loc = EXPR_LOCATION (expr);

  if (TREE_CODE (expr) == COMPOUND_EXPR)
    {
      tree t = convert_to_real_1 (type, TREE_OPERAND (expr, 1), fold_p);
      if (t == TREE_OPERAND (expr, 1))
	return expr;
      return build2_loc (EXPR_LOCATION (expr), COMPOUND_EXPR, TREE_TYPE (t),
			 TREE_OPERAND (expr, 0), t);
    }    

  /* Disable until we figure out how to decide whether the functions are
     present in runtime.  */
  /* Convert (float)sqrt((double)x) where x is float into sqrtf(x) */
  if (optimize
      && (TYPE_MODE (type) == TYPE_MODE (double_type_node)
          || TYPE_MODE (type) == TYPE_MODE (float_type_node)))
    {
      switch (fcode)
        {
#define CASE_MATHFN(FN) case BUILT_IN_##FN: case BUILT_IN_##FN##L:
	  CASE_MATHFN (COSH)
	  CASE_MATHFN (EXP)
	  CASE_MATHFN (EXP10)
	  CASE_MATHFN (EXP2)
 	  CASE_MATHFN (EXPM1)
	  CASE_MATHFN (GAMMA)
	  CASE_MATHFN (J0)
	  CASE_MATHFN (J1)
	  CASE_MATHFN (LGAMMA)
	  CASE_MATHFN (POW10)
	  CASE_MATHFN (SINH)
	  CASE_MATHFN (TGAMMA)
	  CASE_MATHFN (Y0)
	  CASE_MATHFN (Y1)
	    /* The above functions may set errno differently with float
	       input or output so this transformation is not safe with
	       -fmath-errno.  */
	    if (flag_errno_math)
	      break;
	    gcc_fallthrough ();
	  CASE_MATHFN (ACOS)
	  CASE_MATHFN (ACOSH)
	  CASE_MATHFN (ASIN)
 	  CASE_MATHFN (ASINH)
 	  CASE_MATHFN (ATAN)
	  CASE_MATHFN (ATANH)
 	  CASE_MATHFN (CBRT)
 	  CASE_MATHFN (COS)
 	  CASE_MATHFN (ERF)
 	  CASE_MATHFN (ERFC)
	  CASE_MATHFN (LOG)
	  CASE_MATHFN (LOG10)
	  CASE_MATHFN (LOG2)
 	  CASE_MATHFN (LOG1P)
 	  CASE_MATHFN (SIN)
 	  CASE_MATHFN (TAN)
 	  CASE_MATHFN (TANH)
	    /* The above functions are not safe to do this conversion.  */
	    if (!flag_unsafe_math_optimizations)
	      break;
	    gcc_fallthrough ();
	  CASE_MATHFN (SQRT)
	  CASE_MATHFN (FABS)
	  CASE_MATHFN (LOGB)
#undef CASE_MATHFN
	    if (call_expr_nargs (expr) != 1
		|| !SCALAR_FLOAT_TYPE_P (TREE_TYPE (CALL_EXPR_ARG (expr, 0))))
	      break;
	    {
	      tree arg0 = strip_float_extensions (CALL_EXPR_ARG (expr, 0));
	      tree newtype = type;

	      /* We have (outertype)sqrt((innertype)x).  Choose the wider mode
		 from the both as the safe type for operation.  */
	      if (TYPE_PRECISION (TREE_TYPE (arg0)) > TYPE_PRECISION (type))
		newtype = TREE_TYPE (arg0);

	      /* We consider to convert

		     (T1) sqrtT2 ((T2) exprT3)
		 to
		     (T1) sqrtT4 ((T4) exprT3)

		  , where T1 is TYPE, T2 is ITYPE, T3 is TREE_TYPE (ARG0),
		 and T4 is NEWTYPE.  All those types are of floating point types.
		 T4 (NEWTYPE) should be narrower than T2 (ITYPE). This conversion
		 is safe only if P1 >= P2*2+2, where P1 and P2 are precisions of
		 T2 and T4.  See the following URL for a reference:
		 http://stackoverflow.com/questions/9235456/determining-
                 floating-point-square-root
		 */
	      if ((fcode == BUILT_IN_SQRT || fcode == BUILT_IN_SQRTL)
		  && !flag_unsafe_math_optimizations)
		{
		  /* The following conversion is unsafe even the precision condition
		     below is satisfied:

		     (float) sqrtl ((long double) double_val) -> (float) sqrt (double_val)
		    */
		  if (TYPE_MODE (type) != TYPE_MODE (newtype))
		    break;

		  int p1 = REAL_MODE_FORMAT (TYPE_MODE (itype))->p;
		  int p2 = REAL_MODE_FORMAT (TYPE_MODE (newtype))->p;
		  if (p1 < p2 * 2 + 2)
		    break;
		}

	      /* Be careful about integer to fp conversions.
		 These may overflow still.  */
	      if (FLOAT_TYPE_P (TREE_TYPE (arg0))
		  && TYPE_PRECISION (newtype) < TYPE_PRECISION (itype)
		  && (TYPE_MODE (newtype) == TYPE_MODE (double_type_node)
		      || TYPE_MODE (newtype) == TYPE_MODE (float_type_node)))
		{
		  tree fn = mathfn_built_in (newtype, fcode);
		  if (fn)
		    {
		      tree arg = convert_to_real_1 (newtype, arg0, fold_p);
		      expr = build_call_expr (fn, 1, arg);
		      if (newtype == type)
			return expr;
		    }
		}
	    }
	default:
	  break;
	}
    }

  /* Propagate the cast into the operation.  */
  if (itype != type && FLOAT_TYPE_P (type))
    switch (TREE_CODE (expr))
      {
	/* Convert (float)-x into -(float)x.  This is safe for
	   round-to-nearest rounding mode when the inner type is float.  */
	case ABS_EXPR:
	case NEGATE_EXPR:
	  if (!flag_rounding_math
	      && FLOAT_TYPE_P (itype)
	      && TYPE_PRECISION (type) < TYPE_PRECISION (itype))
	    {
	      tree arg = convert_to_real_1 (type, TREE_OPERAND (expr, 0),
					    fold_p);
	      return build1 (TREE_CODE (expr), type, arg);
	    }
	  break;
	/* Convert (outertype)((innertype0)a+(innertype1)b)
	   into ((newtype)a+(newtype)b) where newtype
	   is the widest mode from all of these.  */
	case PLUS_EXPR:
	case MINUS_EXPR:
	case MULT_EXPR:
	case RDIV_EXPR:
	   {
	     tree arg0 = strip_float_extensions (TREE_OPERAND (expr, 0));
	     tree arg1 = strip_float_extensions (TREE_OPERAND (expr, 1));

	     if (FLOAT_TYPE_P (TREE_TYPE (arg0))
		 && FLOAT_TYPE_P (TREE_TYPE (arg1))
		 && DECIMAL_FLOAT_TYPE_P (itype) == DECIMAL_FLOAT_TYPE_P (type))
	       {
		  tree newtype = type;

		  if (TYPE_MODE (TREE_TYPE (arg0)) == SDmode
		      || TYPE_MODE (TREE_TYPE (arg1)) == SDmode
		      || TYPE_MODE (type) == SDmode)
		    newtype = dfloat32_type_node;
		  if (TYPE_MODE (TREE_TYPE (arg0)) == DDmode
		      || TYPE_MODE (TREE_TYPE (arg1)) == DDmode
		      || TYPE_MODE (type) == DDmode)
		    newtype = dfloat64_type_node;
		  if (TYPE_MODE (TREE_TYPE (arg0)) == TDmode
		      || TYPE_MODE (TREE_TYPE (arg1)) == TDmode
		      || TYPE_MODE (type) == TDmode)
                    newtype = dfloat128_type_node;
		  if (newtype == dfloat32_type_node
		      || newtype == dfloat64_type_node
		      || newtype == dfloat128_type_node)
		    {
		      expr = build2 (TREE_CODE (expr), newtype,
				     convert_to_real_1 (newtype, arg0,
							fold_p),
				     convert_to_real_1 (newtype, arg1,
							fold_p));
		      if (newtype == type)
			return expr;
		      break;
		    }

		  if (TYPE_PRECISION (TREE_TYPE (arg0)) > TYPE_PRECISION (newtype))
		    newtype = TREE_TYPE (arg0);
		  if (TYPE_PRECISION (TREE_TYPE (arg1)) > TYPE_PRECISION (newtype))
		    newtype = TREE_TYPE (arg1);
		  /* Sometimes this transformation is safe (cannot
		     change results through affecting double rounding
		     cases) and sometimes it is not.  If NEWTYPE is
		     wider than TYPE, e.g. (float)((long double)double
		     + (long double)double) converted to
		     (float)(double + double), the transformation is
		     unsafe regardless of the details of the types
		     involved; double rounding can arise if the result
		     of NEWTYPE arithmetic is a NEWTYPE value half way
		     between two representable TYPE values but the
		     exact value is sufficiently different (in the
		     right direction) for this difference to be
		     visible in ITYPE arithmetic.  If NEWTYPE is the
		     same as TYPE, however, the transformation may be
		     safe depending on the types involved: it is safe
		     if the ITYPE has strictly more than twice as many
		     mantissa bits as TYPE, can represent infinities
		     and NaNs if the TYPE can, and has sufficient
		     exponent range for the product or ratio of two
		     values representable in the TYPE to be within the
		     range of normal values of ITYPE.  */
		  if (TYPE_PRECISION (newtype) < TYPE_PRECISION (itype)
		      && (flag_unsafe_math_optimizations
			  || (TYPE_PRECISION (newtype) == TYPE_PRECISION (type)
			      && real_can_shorten_arithmetic (TYPE_MODE (itype),
							      TYPE_MODE (type))
			      && !excess_precision_type (newtype))))
		    {
		      expr = build2 (TREE_CODE (expr), newtype,
				     convert_to_real_1 (newtype, arg0,
							fold_p),
				     convert_to_real_1 (newtype, arg1,
							fold_p));
		      if (newtype == type)
			return expr;
		    }
	       }
	   }
	  break;
	default:
	  break;
      }

  switch (TREE_CODE (TREE_TYPE (expr)))
    {
    case REAL_TYPE:
      /* Ignore the conversion if we don't need to store intermediate
	 results and neither type is a decimal float.  */
      return build1_loc (loc,
			 (flag_float_store
			  || DECIMAL_FLOAT_TYPE_P (type)
			  || DECIMAL_FLOAT_TYPE_P (itype))
			 ? CONVERT_EXPR : NOP_EXPR, type, expr);

    case INTEGER_TYPE:
    case ENUMERAL_TYPE:
    case BOOLEAN_TYPE:
      return build1 (FLOAT_EXPR, type, expr);

    case FIXED_POINT_TYPE:
      return build1 (FIXED_CONVERT_EXPR, type, expr);

    case COMPLEX_TYPE:
      return convert (type,
		      maybe_fold_build1_loc (fold_p, loc, REALPART_EXPR,
					     TREE_TYPE (TREE_TYPE (expr)),
					     expr));

    case POINTER_TYPE:
    case REFERENCE_TYPE:
      error ("pointer value used where a floating point value was expected");
      return convert_to_real_1 (type, integer_zero_node, fold_p);

    default:
      error ("aggregate value used where a float was expected");
      return convert_to_real_1 (type, integer_zero_node, fold_p);
    }
}

/* A wrapper around convert_to_real_1 that always folds the
   expression.  */

tree
convert_to_real (tree type, tree expr)
{
  return convert_to_real_1 (type, expr, true);
}

/* A wrapper around convert_to_real_1 that only folds the
   expression if DOFOLD, or if it is CONSTANT_CLASS_P.  */

tree
convert_to_real_maybe_fold (tree type, tree expr, bool dofold)
{
  return convert_to_real_1 (type, expr, dofold || CONSTANT_CLASS_P (expr));
}

/* Try to narrow EX_FORM ARG0 ARG1 in narrowed arg types producing a
   result in TYPE.  */

static tree
do_narrow (location_t loc,
	   enum tree_code ex_form, tree type, tree arg0, tree arg1,
	   tree expr, unsigned inprec, unsigned outprec, bool dofold)
{
  /* Do the arithmetic in type TYPEX,
     then convert result to TYPE.  */
  tree typex = type;

  /* Can't do arithmetic in enumeral types
     so use an integer type that will hold the values.  */
  if (TREE_CODE (typex) == ENUMERAL_TYPE)
    typex = lang_hooks.types.type_for_size (TYPE_PRECISION (typex),
					    TYPE_UNSIGNED (typex));

  /* But now perhaps TYPEX is as wide as INPREC.
     In that case, do nothing special here.
     (Otherwise would recurse infinitely in convert.  */
  if (TYPE_PRECISION (typex) != inprec)
    {
      /* Don't do unsigned arithmetic where signed was wanted,
	 or vice versa.
	 Exception: if both of the original operands were
	 unsigned then we can safely do the work as unsigned.
	 Exception: shift operations take their type solely
	 from the first argument.
	 Exception: the LSHIFT_EXPR case above requires that
	 we perform this operation unsigned lest we produce
	 signed-overflow undefinedness.
	 And we may need to do it as unsigned
	 if we truncate to the original size.  */
      if (TYPE_UNSIGNED (TREE_TYPE (expr))
	  || (TYPE_UNSIGNED (TREE_TYPE (arg0))
	      && (TYPE_UNSIGNED (TREE_TYPE (arg1))
		  || ex_form == LSHIFT_EXPR
		  || ex_form == RSHIFT_EXPR
		  || ex_form == LROTATE_EXPR
		  || ex_form == RROTATE_EXPR))
	  || ex_form == LSHIFT_EXPR
	  /* If we have !flag_wrapv, and either ARG0 or
	     ARG1 is of a signed type, we have to do
	     PLUS_EXPR, MINUS_EXPR or MULT_EXPR in an unsigned
	     type in case the operation in outprec precision
	     could overflow.  Otherwise, we would introduce
	     signed-overflow undefinedness.  */
	  || ((!(INTEGRAL_TYPE_P (TREE_TYPE (arg0))
		 && TYPE_OVERFLOW_WRAPS (TREE_TYPE (arg0)))
	       || !(INTEGRAL_TYPE_P (TREE_TYPE (arg1))
		    && TYPE_OVERFLOW_WRAPS (TREE_TYPE (arg1))))
	      && ((TYPE_PRECISION (TREE_TYPE (arg0)) * 2u
		   > outprec)
		  || (TYPE_PRECISION (TREE_TYPE (arg1)) * 2u
		      > outprec))
	      && (ex_form == PLUS_EXPR
		  || ex_form == MINUS_EXPR
		  || ex_form == MULT_EXPR)))
	{
	  if (!TYPE_UNSIGNED (typex))
	    typex = unsigned_type_for (typex);
	}
      else
	{
	  if (TYPE_UNSIGNED (typex))
	    typex = signed_type_for (typex);
	}
      /* We should do away with all this once we have a proper
	 type promotion/demotion pass, see PR45397.  */
      expr = maybe_fold_build2_loc (dofold, loc, ex_form, typex,
				    convert (typex, arg0),
				    convert (typex, arg1));
      return convert (type, expr);
    }
  
  return NULL_TREE;
}

/* Convert EXPR to some integer (or enum) type TYPE.

   EXPR must be pointer, integer, discrete (enum, char, or bool), float,
   fixed-point or vector; in other cases error is called.

   If DOFOLD is TRUE, we try to simplify newly-created patterns by folding.

   The result of this is always supposed to be a newly created tree node
   not in use in any existing structure.  */

static tree
convert_to_integer_1 (tree type, tree expr, bool dofold)
{
  enum tree_code ex_form = TREE_CODE (expr);
  tree intype = TREE_TYPE (expr);
  unsigned int inprec = element_precision (intype);
  unsigned int outprec = element_precision (type);
  location_t loc = EXPR_LOCATION (expr);

  /* An INTEGER_TYPE cannot be incomplete, but an ENUMERAL_TYPE can
     be.  Consider `enum E = { a, b = (enum E) 3 };'.  */
  if (!COMPLETE_TYPE_P (type))
    {
      error ("conversion to incomplete type");
      return error_mark_node;
    }

  if (ex_form == COMPOUND_EXPR)
    {
      tree t = convert_to_integer_1 (type, TREE_OPERAND (expr, 1), dofold);
      if (t == TREE_OPERAND (expr, 1))
	return expr;
      return build2_loc (EXPR_LOCATION (expr), COMPOUND_EXPR, TREE_TYPE (t),
			 TREE_OPERAND (expr, 0), t);
    }    

  /* Convert e.g. (long)round(d) -> lround(d).  */
  /* If we're converting to char, we may encounter differing behavior
     between converting from double->char vs double->long->char.
     We're in "undefined" territory but we prefer to be conservative,
     so only proceed in "unsafe" math mode.  */
  if (optimize
      && (flag_unsafe_math_optimizations
	  || (long_integer_type_node
	      && outprec >= TYPE_PRECISION (long_integer_type_node))))
    {
      tree s_expr = strip_float_extensions (expr);
      tree s_intype = TREE_TYPE (s_expr);
      const enum built_in_function fcode = builtin_mathfn_code (s_expr);
      tree fn = 0;

      switch (fcode)
        {
	CASE_FLT_FN (BUILT_IN_CEIL):
	CASE_FLT_FN_FLOATN_NX (BUILT_IN_CEIL):
	  /* Only convert in ISO C99 mode.  */
	  if (!targetm.libc_has_function (function_c99_misc))
	    break;
	  if (outprec < TYPE_PRECISION (integer_type_node)
	      || (outprec == TYPE_PRECISION (integer_type_node)
		  && !TYPE_UNSIGNED (type)))
	    fn = mathfn_built_in (s_intype, BUILT_IN_ICEIL);
	  else if (outprec == TYPE_PRECISION (long_integer_type_node)
		   && !TYPE_UNSIGNED (type))
	    fn = mathfn_built_in (s_intype, BUILT_IN_LCEIL);
	  else if (outprec == TYPE_PRECISION (long_long_integer_type_node)
		   && !TYPE_UNSIGNED (type))
	    fn = mathfn_built_in (s_intype, BUILT_IN_LLCEIL);
	  break;

	CASE_FLT_FN (BUILT_IN_FLOOR):
	CASE_FLT_FN_FLOATN_NX (BUILT_IN_FLOOR):
	  /* Only convert in ISO C99 mode.  */
	  if (!targetm.libc_has_function (function_c99_misc))
	    break;
	  if (outprec < TYPE_PRECISION (integer_type_node)
	      || (outprec == TYPE_PRECISION (integer_type_node)
		  && !TYPE_UNSIGNED (type)))
	    fn = mathfn_built_in (s_intype, BUILT_IN_IFLOOR);
	  else if (outprec == TYPE_PRECISION (long_integer_type_node)
		   && !TYPE_UNSIGNED (type))
	    fn = mathfn_built_in (s_intype, BUILT_IN_LFLOOR);
	  else if (outprec == TYPE_PRECISION (long_long_integer_type_node)
		   && !TYPE_UNSIGNED (type))
	    fn = mathfn_built_in (s_intype, BUILT_IN_LLFLOOR);
	  break;

	CASE_FLT_FN (BUILT_IN_ROUND):
	CASE_FLT_FN_FLOATN_NX (BUILT_IN_ROUND):
	  /* Only convert in ISO C99 mode and with -fno-math-errno.  */
	  if (!targetm.libc_has_function (function_c99_misc)
	      || flag_errno_math)
	    break;
	  if (outprec < TYPE_PRECISION (integer_type_node)
	      || (outprec == TYPE_PRECISION (integer_type_node)
		  && !TYPE_UNSIGNED (type)))
	    fn = mathfn_built_in (s_intype, BUILT_IN_IROUND);
	  else if (outprec == TYPE_PRECISION (long_integer_type_node)
		   && !TYPE_UNSIGNED (type))
	    fn = mathfn_built_in (s_intype, BUILT_IN_LROUND);
	  else if (outprec == TYPE_PRECISION (long_long_integer_type_node)
		   && !TYPE_UNSIGNED (type))
	    fn = mathfn_built_in (s_intype, BUILT_IN_LLROUND);
	  break;

	CASE_FLT_FN (BUILT_IN_NEARBYINT):
	CASE_FLT_FN_FLOATN_NX (BUILT_IN_NEARBYINT):
	  /* Only convert nearbyint* if we can ignore math exceptions.  */
	  if (flag_trapping_math)
	    break;
	  gcc_fallthrough ();
	CASE_FLT_FN (BUILT_IN_RINT):
	CASE_FLT_FN_FLOATN_NX (BUILT_IN_RINT):
	  /* Only convert in ISO C99 mode and with -fno-math-errno.  */
	  if (!targetm.libc_has_function (function_c99_misc)
	      || flag_errno_math)
	    break;
	  if (outprec < TYPE_PRECISION (integer_type_node)
	      || (outprec == TYPE_PRECISION (integer_type_node)
		  && !TYPE_UNSIGNED (type)))
	    fn = mathfn_built_in (s_intype, BUILT_IN_IRINT);
	  else if (outprec == TYPE_PRECISION (long_integer_type_node)
		   && !TYPE_UNSIGNED (type))
	    fn = mathfn_built_in (s_intype, BUILT_IN_LRINT);
	  else if (outprec == TYPE_PRECISION (long_long_integer_type_node)
		   && !TYPE_UNSIGNED (type))
	    fn = mathfn_built_in (s_intype, BUILT_IN_LLRINT);
	  break;

	CASE_FLT_FN (BUILT_IN_TRUNC):
<<<<<<< HEAD
	CASE_FLT_FN_FLOATN_NX (BUILT_IN_TRUNC):
	  return convert_to_integer_1 (type, CALL_EXPR_ARG (s_expr, 0), dofold);
=======
	  if (call_expr_nargs (s_expr) != 1
	      || !SCALAR_FLOAT_TYPE_P (TREE_TYPE (CALL_EXPR_ARG (s_expr, 0))))
	    break;
	  return convert_to_integer_1 (type, CALL_EXPR_ARG (s_expr, 0),
				       dofold);
>>>>>>> 4b22f6ac

	default:
	  break;
	}

      if (fn
	  && call_expr_nargs (s_expr) == 1
	  && SCALAR_FLOAT_TYPE_P (TREE_TYPE (CALL_EXPR_ARG (s_expr, 0))))
        {
	  tree newexpr = build_call_expr (fn, 1, CALL_EXPR_ARG (s_expr, 0));
	  return convert_to_integer_1 (type, newexpr, dofold);
	}
    }

  /* Convert (int)logb(d) -> ilogb(d).  */
  if (optimize
      && flag_unsafe_math_optimizations
      && !flag_trapping_math && !flag_errno_math && flag_finite_math_only
      && integer_type_node
      && (outprec > TYPE_PRECISION (integer_type_node)
	  || (outprec == TYPE_PRECISION (integer_type_node)
	      && !TYPE_UNSIGNED (type))))
    {
      tree s_expr = strip_float_extensions (expr);
      tree s_intype = TREE_TYPE (s_expr);
      const enum built_in_function fcode = builtin_mathfn_code (s_expr);
      tree fn = 0;

      switch (fcode)
	{
	CASE_FLT_FN (BUILT_IN_LOGB):
	  fn = mathfn_built_in (s_intype, BUILT_IN_ILOGB);
	  break;

	default:
	  break;
	}

      if (fn
	  && call_expr_nargs (s_expr) == 1
	  && SCALAR_FLOAT_TYPE_P (TREE_TYPE (CALL_EXPR_ARG (s_expr, 0))))
        {
	  tree newexpr = build_call_expr (fn, 1, CALL_EXPR_ARG (s_expr, 0));
	  return convert_to_integer_1 (type, newexpr, dofold);
	}
    }

  switch (TREE_CODE (intype))
    {
    case POINTER_TYPE:
    case REFERENCE_TYPE:
      if (integer_zerop (expr))
	return build_int_cst (type, 0);

      /* Convert to an unsigned integer of the correct width first, and from
	 there widen/truncate to the required type.  Some targets support the
	 coexistence of multiple valid pointer sizes, so fetch the one we need
	 from the type.  */
      if (!dofold)
	return build1 (CONVERT_EXPR, type, expr);
      expr = fold_build1 (CONVERT_EXPR,
			  lang_hooks.types.type_for_size
			    (TYPE_PRECISION (intype), 0),
			  expr);
      return fold_convert (type, expr);

    case INTEGER_TYPE:
    case ENUMERAL_TYPE:
    case BOOLEAN_TYPE:
    case OFFSET_TYPE:
      /* If this is a logical operation, which just returns 0 or 1, we can
	 change the type of the expression.  */

      if (TREE_CODE_CLASS (ex_form) == tcc_comparison)
	{
	  expr = copy_node (expr);
	  TREE_TYPE (expr) = type;
	  return expr;
	}

      /* If we are widening the type, put in an explicit conversion.
	 Similarly if we are not changing the width.  After this, we know
	 we are truncating EXPR.  */

      else if (outprec >= inprec)
	{
	  enum tree_code code;

	  /* If the precision of the EXPR's type is K bits and the
	     destination mode has more bits, and the sign is changing,
	     it is not safe to use a NOP_EXPR.  For example, suppose
	     that EXPR's type is a 3-bit unsigned integer type, the
	     TYPE is a 3-bit signed integer type, and the machine mode
	     for the types is 8-bit QImode.  In that case, the
	     conversion necessitates an explicit sign-extension.  In
	     the signed-to-unsigned case the high-order bits have to
	     be cleared.  */
	  if (TYPE_UNSIGNED (type) != TYPE_UNSIGNED (TREE_TYPE (expr))
	      && (TYPE_PRECISION (TREE_TYPE (expr))
		  != GET_MODE_PRECISION (TYPE_MODE (TREE_TYPE (expr)))))
	    code = CONVERT_EXPR;
	  else
	    code = NOP_EXPR;

	  return maybe_fold_build1_loc (dofold, loc, code, type, expr);
	}

      /* If TYPE is an enumeral type or a type with a precision less
	 than the number of bits in its mode, do the conversion to the
	 type corresponding to its mode, then do a nop conversion
	 to TYPE.  */
      else if (TREE_CODE (type) == ENUMERAL_TYPE
	       || outprec != GET_MODE_PRECISION (TYPE_MODE (type)))
	{
	  expr = convert (lang_hooks.types.type_for_mode
			  (TYPE_MODE (type), TYPE_UNSIGNED (type)), expr);
	  return maybe_fold_build1_loc (dofold, loc, NOP_EXPR, type, expr);
	}

      /* Here detect when we can distribute the truncation down past some
	 arithmetic.  For example, if adding two longs and converting to an
	 int, we can equally well convert both to ints and then add.
	 For the operations handled here, such truncation distribution
	 is always safe.
	 It is desirable in these cases:
	 1) when truncating down to full-word from a larger size
	 2) when truncating takes no work.
	 3) when at least one operand of the arithmetic has been extended
	 (as by C's default conversions).  In this case we need two conversions
	 if we do the arithmetic as already requested, so we might as well
	 truncate both and then combine.  Perhaps that way we need only one.

	 Note that in general we cannot do the arithmetic in a type
	 shorter than the desired result of conversion, even if the operands
	 are both extended from a shorter type, because they might overflow
	 if combined in that type.  The exceptions to this--the times when
	 two narrow values can be combined in their narrow type even to
	 make a wider result--are handled by "shorten" in build_binary_op.  */

      if (dofold)
	switch (ex_form)
	  {
	  case RSHIFT_EXPR:
	    /* We can pass truncation down through right shifting
	       when the shift count is a nonpositive constant.  */
	    if (TREE_CODE (TREE_OPERAND (expr, 1)) == INTEGER_CST
		&& tree_int_cst_sgn (TREE_OPERAND (expr, 1)) <= 0)
	      goto trunc1;
	    break;

	  case LSHIFT_EXPR:
	    /* We can pass truncation down through left shifting
	       when the shift count is a nonnegative constant and
	       the target type is unsigned.  */
	    if (TREE_CODE (TREE_OPERAND (expr, 1)) == INTEGER_CST
		&& tree_int_cst_sgn (TREE_OPERAND (expr, 1)) >= 0
		&& TYPE_UNSIGNED (type)
		&& TREE_CODE (TYPE_SIZE (type)) == INTEGER_CST)
	      {
		/* If shift count is less than the width of the truncated type,
		   really shift.  */
		if (tree_int_cst_lt (TREE_OPERAND (expr, 1), TYPE_SIZE (type)))
		  /* In this case, shifting is like multiplication.  */
		  goto trunc1;
		else
		  {
		    /* If it is >= that width, result is zero.
		       Handling this with trunc1 would give the wrong result:
		       (int) ((long long) a << 32) is well defined (as 0)
		       but (int) a << 32 is undefined and would get a
		       warning.  */

		    tree t = build_int_cst (type, 0);

		    /* If the original expression had side-effects, we must
		       preserve it.  */
		    if (TREE_SIDE_EFFECTS (expr))
		      return build2 (COMPOUND_EXPR, type, expr, t);
		    else
		      return t;
		  }
	      }
	    break;

	  case TRUNC_DIV_EXPR:
	    {
	      tree arg0 = get_unwidened (TREE_OPERAND (expr, 0), NULL_TREE);
	      tree arg1 = get_unwidened (TREE_OPERAND (expr, 1), NULL_TREE);

	      /* Don't distribute unless the output precision is at least as
		 big as the actual inputs and it has the same signedness.  */
	      if (outprec >= TYPE_PRECISION (TREE_TYPE (arg0))
		  && outprec >= TYPE_PRECISION (TREE_TYPE (arg1))
		  /* If signedness of arg0 and arg1 don't match,
		     we can't necessarily find a type to compare them in.  */
		  && (TYPE_UNSIGNED (TREE_TYPE (arg0))
		      == TYPE_UNSIGNED (TREE_TYPE (arg1)))
		  /* Do not change the sign of the division.  */
		  && (TYPE_UNSIGNED (TREE_TYPE (expr))
		      == TYPE_UNSIGNED (TREE_TYPE (arg0)))
		  /* Either require unsigned division or a division by
		     a constant that is not -1.  */
		  && (TYPE_UNSIGNED (TREE_TYPE (arg0))
		      || (TREE_CODE (arg1) == INTEGER_CST
			  && !integer_all_onesp (arg1))))
		{
		  tree tem = do_narrow (loc, ex_form, type, arg0, arg1,
					expr, inprec, outprec, dofold);
		  if (tem)
		    return tem;
		}
	      break;
	    }

	  case MAX_EXPR:
	  case MIN_EXPR:
	  case MULT_EXPR:
	    {
	      tree arg0 = get_unwidened (TREE_OPERAND (expr, 0), type);
	      tree arg1 = get_unwidened (TREE_OPERAND (expr, 1), type);

	      /* Don't distribute unless the output precision is at least as
		 big as the actual inputs.  Otherwise, the comparison of the
		 truncated values will be wrong.  */
	      if (outprec >= TYPE_PRECISION (TREE_TYPE (arg0))
		  && outprec >= TYPE_PRECISION (TREE_TYPE (arg1))
		  /* If signedness of arg0 and arg1 don't match,
		     we can't necessarily find a type to compare them in.  */
		  && (TYPE_UNSIGNED (TREE_TYPE (arg0))
		      == TYPE_UNSIGNED (TREE_TYPE (arg1))))
		goto trunc1;
	      break;
	    }

	  case PLUS_EXPR:
	  case MINUS_EXPR:
	  case BIT_AND_EXPR:
	  case BIT_IOR_EXPR:
	  case BIT_XOR_EXPR:
	  trunc1:
	    {
	      tree arg0 = get_unwidened (TREE_OPERAND (expr, 0), type);
	      tree arg1 = get_unwidened (TREE_OPERAND (expr, 1), type);

	      /* Do not try to narrow operands of pointer subtraction;
		 that will interfere with other folding.  */
	      if (ex_form == MINUS_EXPR
		  && CONVERT_EXPR_P (arg0)
		  && CONVERT_EXPR_P (arg1)
		  && POINTER_TYPE_P (TREE_TYPE (TREE_OPERAND (arg0, 0)))
		  && POINTER_TYPE_P (TREE_TYPE (TREE_OPERAND (arg1, 0))))
		break;

	      if (outprec >= BITS_PER_WORD
		  || TRULY_NOOP_TRUNCATION (outprec, inprec)
		  || inprec > TYPE_PRECISION (TREE_TYPE (arg0))
		  || inprec > TYPE_PRECISION (TREE_TYPE (arg1)))
		{
		  tree tem = do_narrow (loc, ex_form, type, arg0, arg1,
					expr, inprec, outprec, dofold);
		  if (tem)
		    return tem;
		}
	    }
	    break;

	  case NEGATE_EXPR:
	  case BIT_NOT_EXPR:
	    /* This is not correct for ABS_EXPR,
	       since we must test the sign before truncation.  */
	    {
	      /* Do the arithmetic in type TYPEX,
		 then convert result to TYPE.  */
	      tree typex = type;

	      /* Can't do arithmetic in enumeral types
		 so use an integer type that will hold the values.  */
	      if (TREE_CODE (typex) == ENUMERAL_TYPE)
		typex
		  = lang_hooks.types.type_for_size (TYPE_PRECISION (typex),
						    TYPE_UNSIGNED (typex));

	      if (!TYPE_UNSIGNED (typex))
		typex = unsigned_type_for (typex);
	      return convert (type,
			      fold_build1 (ex_form, typex,
					   convert (typex,
						    TREE_OPERAND (expr, 0))));
	    }

	  CASE_CONVERT:
	    /* Don't introduce a "can't convert between vector values of
	       different size" error.  */
	    if (TREE_CODE (TREE_TYPE (TREE_OPERAND (expr, 0))) == VECTOR_TYPE
		&& (GET_MODE_SIZE (TYPE_MODE
				   (TREE_TYPE (TREE_OPERAND (expr, 0))))
		    != GET_MODE_SIZE (TYPE_MODE (type))))
	      break;
	    /* If truncating after truncating, might as well do all at once.
	       If truncating after extending, we may get rid of wasted work.  */
	    return convert (type, get_unwidened (TREE_OPERAND (expr, 0), type));

	  case COND_EXPR:
	    /* It is sometimes worthwhile to push the narrowing down through
	       the conditional and never loses.  A COND_EXPR may have a throw
	       as one operand, which then has void type.  Just leave void
	       operands as they are.  */
	    return
	      fold_build3 (COND_EXPR, type, TREE_OPERAND (expr, 0),
			   VOID_TYPE_P (TREE_TYPE (TREE_OPERAND (expr, 1)))
			   ? TREE_OPERAND (expr, 1)
			   : convert (type, TREE_OPERAND (expr, 1)),
			   VOID_TYPE_P (TREE_TYPE (TREE_OPERAND (expr, 2)))
			   ? TREE_OPERAND (expr, 2)
			   : convert (type, TREE_OPERAND (expr, 2)));

	  default:
	    break;
	  }

      /* When parsing long initializers, we might end up with a lot of casts.
	 Shortcut this.  */
      if (TREE_CODE (expr) == INTEGER_CST)
	return fold_convert (type, expr);
      return build1 (CONVERT_EXPR, type, expr);

    case REAL_TYPE:
      if (flag_sanitize & SANITIZE_FLOAT_CAST
	  && do_ubsan_in_current_function ())
	{
	  expr = save_expr (expr);
	  tree check = ubsan_instrument_float_cast (loc, type, expr);
	  expr = build1 (FIX_TRUNC_EXPR, type, expr);
	  if (check == NULL_TREE)
	    return expr;
	  return maybe_fold_build2_loc (dofold, loc, COMPOUND_EXPR,
					TREE_TYPE (expr), check, expr);
	}
      else
	return build1 (FIX_TRUNC_EXPR, type, expr);

    case FIXED_POINT_TYPE:
      return build1 (FIXED_CONVERT_EXPR, type, expr);

    case COMPLEX_TYPE:
      expr = maybe_fold_build1_loc (dofold, loc, REALPART_EXPR,
				    TREE_TYPE (TREE_TYPE (expr)), expr);
      return convert (type, expr);

    case VECTOR_TYPE:
      if (!tree_int_cst_equal (TYPE_SIZE (type), TYPE_SIZE (TREE_TYPE (expr))))
	{
	  error ("can%'t convert a vector of type %qT"
		 " to type %qT which has different size",
		 TREE_TYPE (expr), type);
	  return error_mark_node;
	}
      return build1 (VIEW_CONVERT_EXPR, type, expr);

    default:
      error ("aggregate value used where an integer was expected");
      return convert (type, integer_zero_node);
    }
}

/* Convert EXPR to some integer (or enum) type TYPE.

   EXPR must be pointer, integer, discrete (enum, char, or bool), float,
   fixed-point or vector; in other cases error is called.

   The result of this is always supposed to be a newly created tree node
   not in use in any existing structure.  */

tree
convert_to_integer (tree type, tree expr)
{
  return convert_to_integer_1 (type, expr, true);
}

/* A wrapper around convert_to_complex_1 that only folds the
   expression if DOFOLD, or if it is CONSTANT_CLASS_P.  */

tree
convert_to_integer_maybe_fold (tree type, tree expr, bool dofold)
{
  return convert_to_integer_1 (type, expr, dofold || CONSTANT_CLASS_P (expr));
}

/* Convert EXPR to the complex type TYPE in the usual ways.  If FOLD_P is
   true, try to fold the expression.  */

static tree
convert_to_complex_1 (tree type, tree expr, bool fold_p)
{
  location_t loc = EXPR_LOCATION (expr);
  tree subtype = TREE_TYPE (type);

  switch (TREE_CODE (TREE_TYPE (expr)))
    {
    case REAL_TYPE:
    case FIXED_POINT_TYPE:
    case INTEGER_TYPE:
    case ENUMERAL_TYPE:
    case BOOLEAN_TYPE:
      return build2 (COMPLEX_EXPR, type, convert (subtype, expr),
		     convert (subtype, integer_zero_node));

    case COMPLEX_TYPE:
      {
	tree elt_type = TREE_TYPE (TREE_TYPE (expr));

	if (TYPE_MAIN_VARIANT (elt_type) == TYPE_MAIN_VARIANT (subtype))
	  return expr;
	else if (TREE_CODE (expr) == COMPOUND_EXPR)
	  {
	    tree t = convert_to_complex_1 (type, TREE_OPERAND (expr, 1),
					   fold_p);
	    if (t == TREE_OPERAND (expr, 1))
	      return expr;
	    return build2_loc (EXPR_LOCATION (expr), COMPOUND_EXPR,
			       TREE_TYPE (t), TREE_OPERAND (expr, 0), t);
	  }
	else if (TREE_CODE (expr) == COMPLEX_EXPR)
	  return maybe_fold_build2_loc (fold_p, loc, COMPLEX_EXPR, type,
					convert (subtype,
						 TREE_OPERAND (expr, 0)),
					convert (subtype,
						 TREE_OPERAND (expr, 1)));
	else
	  {
	    expr = save_expr (expr);
	    tree realp = maybe_fold_build1_loc (fold_p, loc, REALPART_EXPR,
						TREE_TYPE (TREE_TYPE (expr)),
						expr);
	    tree imagp = maybe_fold_build1_loc (fold_p, loc, IMAGPART_EXPR,
						TREE_TYPE (TREE_TYPE (expr)),
						expr);
	    return maybe_fold_build2_loc (fold_p, loc, COMPLEX_EXPR, type,
					  convert (subtype, realp),
					  convert (subtype, imagp));
	  }
      }

    case POINTER_TYPE:
    case REFERENCE_TYPE:
      error ("pointer value used where a complex was expected");
      return convert_to_complex_1 (type, integer_zero_node, fold_p);

    default:
      error ("aggregate value used where a complex was expected");
      return convert_to_complex_1 (type, integer_zero_node, fold_p);
    }
}

/* A wrapper around convert_to_complex_1 that always folds the
   expression.  */

tree
convert_to_complex (tree type, tree expr)
{
  return convert_to_complex_1 (type, expr, true);
}

/* A wrapper around convert_to_complex_1 that only folds the
   expression if DOFOLD, or if it is CONSTANT_CLASS_P.  */

tree
convert_to_complex_maybe_fold (tree type, tree expr, bool dofold)
{
  return convert_to_complex_1 (type, expr, dofold || CONSTANT_CLASS_P (expr));
}

/* Convert EXPR to the vector type TYPE in the usual ways.  */

tree
convert_to_vector (tree type, tree expr)
{
  switch (TREE_CODE (TREE_TYPE (expr)))
    {
    case INTEGER_TYPE:
    case VECTOR_TYPE:
      if (!tree_int_cst_equal (TYPE_SIZE (type), TYPE_SIZE (TREE_TYPE (expr))))
	{
	  error ("can%'t convert a value of type %qT"
		 " to vector type %qT which has different size",
		 TREE_TYPE (expr), type);
	  return error_mark_node;
	}
      return build1 (VIEW_CONVERT_EXPR, type, expr);

    default:
      error ("can%'t convert value to a vector");
      return error_mark_node;
    }
}

/* Convert EXPR to some fixed-point type TYPE.

   EXPR must be fixed-point, float, integer, or enumeral;
   in other cases error is called.  */

tree
convert_to_fixed (tree type, tree expr)
{
  if (integer_zerop (expr))
    {
      tree fixed_zero_node = build_fixed (type, FCONST0 (TYPE_MODE (type)));
      return fixed_zero_node;
    }
  else if (integer_onep (expr) && ALL_SCALAR_ACCUM_MODE_P (TYPE_MODE (type)))
    {
      tree fixed_one_node = build_fixed (type, FCONST1 (TYPE_MODE (type)));
      return fixed_one_node;
    }

  switch (TREE_CODE (TREE_TYPE (expr)))
    {
    case FIXED_POINT_TYPE:
    case INTEGER_TYPE:
    case ENUMERAL_TYPE:
    case BOOLEAN_TYPE:
    case REAL_TYPE:
      return build1 (FIXED_CONVERT_EXPR, type, expr);

    case COMPLEX_TYPE:
      return convert (type,
		      fold_build1 (REALPART_EXPR,
				   TREE_TYPE (TREE_TYPE (expr)), expr));

    default:
      error ("aggregate value used where a fixed-point was expected");
      return error_mark_node;
    }
}<|MERGE_RESOLUTION|>--- conflicted
+++ resolved
@@ -625,16 +625,12 @@
 	  break;
 
 	CASE_FLT_FN (BUILT_IN_TRUNC):
-<<<<<<< HEAD
 	CASE_FLT_FN_FLOATN_NX (BUILT_IN_TRUNC):
-	  return convert_to_integer_1 (type, CALL_EXPR_ARG (s_expr, 0), dofold);
-=======
 	  if (call_expr_nargs (s_expr) != 1
 	      || !SCALAR_FLOAT_TYPE_P (TREE_TYPE (CALL_EXPR_ARG (s_expr, 0))))
 	    break;
 	  return convert_to_integer_1 (type, CALL_EXPR_ARG (s_expr, 0),
 				       dofold);
->>>>>>> 4b22f6ac
 
 	default:
 	  break;

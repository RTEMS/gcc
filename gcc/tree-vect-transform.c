--- conflicted
+++ resolved
@@ -2007,11 +2007,7 @@
   tree vec_oprnd0 = NULL_TREE, vec_oprnd1 = NULL_TREE;
   stmt_vec_info stmt_info = vinfo_for_stmt (stmt);
   loop_vec_info loop_vinfo = STMT_VINFO_LOOP_VINFO (stmt_info);
-<<<<<<< HEAD
-  enum tree_code code, code1 = CODE_FOR_nothing, code2 = CODE_FOR_nothing;
-=======
   enum tree_code code, code1 = ERROR_MARK, code2 = ERROR_MARK;
->>>>>>> 0428bbe5
   tree decl1 = NULL_TREE, decl2 = NULL_TREE;
   tree new_temp;
   tree def, def_stmt;
@@ -2698,11 +2694,7 @@
   tree vec_oprnd0=NULL, vec_oprnd1=NULL;
   stmt_vec_info stmt_info = vinfo_for_stmt (stmt);
   loop_vec_info loop_vinfo = STMT_VINFO_LOOP_VINFO (stmt_info);
-<<<<<<< HEAD
-  enum tree_code code, code1 = CODE_FOR_nothing;
-=======
   enum tree_code code, code1 = ERROR_MARK;
->>>>>>> 0428bbe5
   tree new_temp;
   tree def, def_stmt;
   enum vect_def_type dt0;

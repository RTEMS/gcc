--- conflicted
+++ resolved
@@ -1204,22 +1204,9 @@
 	case OMP_CLAUSE_AUTO:
 	  break;
 
-<<<<<<< HEAD
-	case OMP_CLAUSE_DEVICE_TYPE:
-	  /* TODO.  */
-	  gcc_unreachable ();
-
-	case OMP_CLAUSE__CACHE_:
-	  /* These clauses belong to the OpenACC cache directive, which is
-	     discarded during gimplification, so we don't expect to see
-	     anything here.  */
-	  gcc_unreachable ();
-
+	  /* OpenACC bind and nohost clauses are not yet handled here.  */
 	case OMP_CLAUSE_BIND:
 	case OMP_CLAUSE_NOHOST:
-=======
-	  /* OpenACC tile clauses are discarded during gimplification.  */
-	case OMP_CLAUSE_TILE:
 	  /* The following clause belongs to the OpenACC cache directive, which
 	     is discarded during gimplification.  */
 	case OMP_CLAUSE__CACHE_:
@@ -1240,8 +1227,9 @@
 	case OMP_CLAUSE__LOOPTEMP_:
 	case OMP_CLAUSE__SIMDUID_:
 	case OMP_CLAUSE__GRIDDIM_:
+	  /* OpenACC device_type clauses are not yet handled here.  */
+	case OMP_CLAUSE_DEVICE_TYPE:
 	  /* Anything else.  */
->>>>>>> be2a5a8e
 	default:
 	  gcc_unreachable ();
 	}
@@ -1928,22 +1916,9 @@
 	case OMP_CLAUSE_AUTO:
 	  break;
 
-<<<<<<< HEAD
-	case OMP_CLAUSE_DEVICE_TYPE:
-	  /* TODO.  */
-	  gcc_unreachable ();
-
-	case OMP_CLAUSE__CACHE_:
-	  /* These clauses belong to the OpenACC cache directive, which is
-	     discarded during gimplification, so we don't expect to see
-	     anything here.  */
-	  gcc_unreachable ();
-
+	  /* OpenACC bind and nohost clauses are not yet handled here.  */
 	case OMP_CLAUSE_BIND:
 	case OMP_CLAUSE_NOHOST:
-=======
-	  /* OpenACC tile clauses are discarded during gimplification.  */
-	case OMP_CLAUSE_TILE:
 	  /* The following clause belongs to the OpenACC cache directive, which
 	     is discarded during gimplification.  */
 	case OMP_CLAUSE__CACHE_:
@@ -1964,8 +1939,9 @@
 	case OMP_CLAUSE__LOOPTEMP_:
 	case OMP_CLAUSE__SIMDUID_:
 	case OMP_CLAUSE__GRIDDIM_:
+	  /* OpenACC device_type clauses are not yet handled here.  */
+	case OMP_CLAUSE_DEVICE_TYPE:
 	  /* Anything else.  */
->>>>>>> be2a5a8e
 	default:
 	  gcc_unreachable ();
 	}

--- conflicted
+++ resolved
@@ -1439,11 +1439,7 @@
 {
   struct walk_stmt_info *wi = (struct walk_stmt_info *) data;
   struct nesting_info *info = wi->info, *i;
-<<<<<<< HEAD
-  tree t = *tp, label, new_label, target_context, x, arg, field;
-=======
   tree t = *tp, label, new_label, target_context, x, field;
->>>>>>> 29c07800
   void **slot;
 
   *walk_subtrees = 0;
@@ -1633,11 +1629,7 @@
       target_context = decl_function_context (decl);
       if (target_context && !DECL_NO_STATIC_CHAIN (decl))
 	{
-<<<<<<< HEAD
-	  TREE_OPERAND (t, 2)
-=======
 	  CALL_EXPR_STATIC_CHAIN (t)
->>>>>>> 29c07800
 	    = get_static_chain (info, target_context, &wi->tsi);
 	  info->static_chain_added
 	    |= (1 << (info->context != target_context));

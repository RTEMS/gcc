/* RTL dead store elimination.
   Copyright (C) 2005, 2006, 2007, 2008, 2009, 2010
   Free Software Foundation, Inc.

   Contributed by Richard Sandiford <rsandifor@codesourcery.com>
   and Kenneth Zadeck <zadeck@naturalbridge.com>

This file is part of GCC.

GCC is free software; you can redistribute it and/or modify it under
the terms of the GNU General Public License as published by the Free
Software Foundation; either version 3, or (at your option) any later
version.

GCC is distributed in the hope that it will be useful, but WITHOUT ANY
WARRANTY; without even the implied warranty of MERCHANTABILITY or
FITNESS FOR A PARTICULAR PURPOSE.  See the GNU General Public License
for more details.

You should have received a copy of the GNU General Public License
along with GCC; see the file COPYING3.  If not see
<http://www.gnu.org/licenses/>.  */

#undef BASELINE

#include "config.h"
#include "system.h"
#include "coretypes.h"
#include "hashtab.h"
#include "tm.h"
#include "rtl.h"
#include "tree.h"
#include "tm_p.h"
#include "regs.h"
#include "hard-reg-set.h"
#include "flags.h"
#include "df.h"
#include "cselib.h"
#include "timevar.h"
#include "tree-pass.h"
#include "alloc-pool.h"
#include "alias.h"
#include "insn-config.h"
#include "expr.h"
#include "recog.h"
#include "dse.h"
#include "optabs.h"
#include "dbgcnt.h"
#include "target.h"

/* This file contains three techniques for performing Dead Store
   Elimination (dse).

   * The first technique performs dse locally on any base address.  It
   is based on the cselib which is a local value numbering technique.
   This technique is local to a basic block but deals with a fairly
   general addresses.

   * The second technique performs dse globally but is restricted to
   base addresses that are either constant or are relative to the
   frame_pointer.

   * The third technique, (which is only done after register allocation)
   processes the spill spill slots.  This differs from the second
   technique because it takes advantage of the fact that spilling is
   completely free from the effects of aliasing.

   Logically, dse is a backwards dataflow problem.  A store can be
   deleted if it if cannot be reached in the backward direction by any
   use of the value being stored.  However, the local technique uses a
   forwards scan of the basic block because cselib requires that the
   block be processed in that order.

   The pass is logically broken into 7 steps:

   0) Initialization.

   1) The local algorithm, as well as scanning the insns for the two
   global algorithms.

   2) Analysis to see if the global algs are necessary.  In the case
   of stores base on a constant address, there must be at least two
   stores to that address, to make it possible to delete some of the
   stores.  In the case of stores off of the frame or spill related
   stores, only one store to an address is necessary because those
   stores die at the end of the function.

   3) Set up the global dataflow equations based on processing the
   info parsed in the first step.

   4) Solve the dataflow equations.

   5) Delete the insns that the global analysis has indicated are
   unnecessary.

   6) Delete insns that store the same value as preceeding store
   where the earlier store couldn't be eliminated.

   7) Cleanup.

   This step uses cselib and canon_rtx to build the largest expression
   possible for each address.  This pass is a forwards pass through
   each basic block.  From the point of view of the global technique,
   the first pass could examine a block in either direction.  The
   forwards ordering is to accommodate cselib.

   We a simplifying assumption: addresses fall into four broad
   categories:

   1) base has rtx_varies_p == false, offset is constant.
   2) base has rtx_varies_p == false, offset variable.
   3) base has rtx_varies_p == true, offset constant.
   4) base has rtx_varies_p == true, offset variable.

   The local passes are able to process all 4 kinds of addresses.  The
   global pass only handles (1).

   The global problem is formulated as follows:

     A store, S1, to address A, where A is not relative to the stack
     frame, can be eliminated if all paths from S1 to the end of the
     of the function contain another store to A before a read to A.

     If the address A is relative to the stack frame, a store S2 to A
     can be eliminated if there are no paths from S1 that reach the
     end of the function that read A before another store to A.  In
     this case S2 can be deleted if there are paths to from S2 to the
     end of the function that have no reads or writes to A.  This
     second case allows stores to the stack frame to be deleted that
     would otherwise die when the function returns.  This cannot be
     done if stores_off_frame_dead_at_return is not true.  See the doc
     for that variable for when this variable is false.

     The global problem is formulated as a backwards set union
     dataflow problem where the stores are the gens and reads are the
     kills.  Set union problems are rare and require some special
     handling given our representation of bitmaps.  A straightforward
     implementation of requires a lot of bitmaps filled with 1s.
     These are expensive and cumbersome in our bitmap formulation so
     care has been taken to avoid large vectors filled with 1s.  See
     the comments in bb_info and in the dataflow confluence functions
     for details.

   There are two places for further enhancements to this algorithm:

   1) The original dse which was embedded in a pass called flow also
   did local address forwarding.  For example in

   A <- r100
   ... <- A

   flow would replace the right hand side of the second insn with a
   reference to r100.  Most of the information is available to add this
   to this pass.  It has not done it because it is a lot of work in
   the case that either r100 is assigned to between the first and
   second insn and/or the second insn is a load of part of the value
   stored by the first insn.

   insn 5 in gcc.c-torture/compile/990203-1.c simple case.
   insn 15 in gcc.c-torture/execute/20001017-2.c simple case.
   insn 25 in gcc.c-torture/execute/20001026-1.c simple case.
   insn 44 in gcc.c-torture/execute/20010910-1.c simple case.

   2) The cleaning up of spill code is quite profitable.  It currently
   depends on reading tea leaves and chicken entrails left by reload.
   This pass depends on reload creating a singleton alias set for each
   spill slot and telling the next dse pass which of these alias sets
   are the singletons.  Rather than analyze the addresses of the
   spills, dse's spill processing just does analysis of the loads and
   stores that use those alias sets.  There are three cases where this
   falls short:

     a) Reload sometimes creates the slot for one mode of access, and
     then inserts loads and/or stores for a smaller mode.  In this
     case, the current code just punts on the slot.  The proper thing
     to do is to back out and use one bit vector position for each
     byte of the entity associated with the slot.  This depends on
     KNOWING that reload always generates the accesses for each of the
     bytes in some canonical (read that easy to understand several
     passes after reload happens) way.

     b) Reload sometimes decides that spill slot it allocated was not
     large enough for the mode and goes back and allocates more slots
     with the same mode and alias set.  The backout in this case is a
     little more graceful than (a).  In this case the slot is unmarked
     as being a spill slot and if final address comes out to be based
     off the frame pointer, the global algorithm handles this slot.

     c) For any pass that may prespill, there is currently no
     mechanism to tell the dse pass that the slot being used has the
     special properties that reload uses.  It may be that all that is
     required is to have those passes make the same calls that reload
     does, assuming that the alias sets can be manipulated in the same
     way.  */

/* There are limits to the size of constant offsets we model for the
   global problem.  There are certainly test cases, that exceed this
   limit, however, it is unlikely that there are important programs
   that really have constant offsets this size.  */
#define MAX_OFFSET (64 * 1024)


static bitmap scratch = NULL;
struct insn_info;

/* This structure holds information about a candidate store.  */
struct store_info
{

  /* False means this is a clobber.  */
  bool is_set;

  /* False if a single HOST_WIDE_INT bitmap is used for positions_needed.  */
  bool is_large;

  /* The id of the mem group of the base address.  If rtx_varies_p is
     true, this is -1.  Otherwise, it is the index into the group
     table.  */
  int group_id;

  /* This is the cselib value.  */
  cselib_val *cse_base;

  /* This canonized mem.  */
  rtx mem;

  /* Canonized MEM address for use by canon_true_dependence.  */
  rtx mem_addr;

  /* If this is non-zero, it is the alias set of a spill location.  */
  alias_set_type alias_set;

  /* The offset of the first and byte before the last byte associated
     with the operation.  */
  HOST_WIDE_INT begin, end;

  union
    {
      /* A bitmask as wide as the number of bytes in the word that
	 contains a 1 if the byte may be needed.  The store is unused if
	 all of the bits are 0.  This is used if IS_LARGE is false.  */
      unsigned HOST_WIDE_INT small_bitmask;

      struct
	{
	  /* A bitmap with one bit per byte.  Cleared bit means the position
	     is needed.  Used if IS_LARGE is false.  */
	  bitmap bmap;

	  /* Number of set bits (i.e. unneeded bytes) in BITMAP.  If it is
	     equal to END - BEGIN, the whole store is unused.  */
	  int count;
	} large;
    } positions_needed;

  /* The next store info for this insn.  */
  struct store_info *next;

  /* The right hand side of the store.  This is used if there is a
     subsequent reload of the mems address somewhere later in the
     basic block.  */
  rtx rhs;

  /* If rhs is or holds a constant, this contains that constant,
     otherwise NULL.  */
  rtx const_rhs;

  /* Set if this store stores the same constant value as REDUNDANT_REASON
     insn stored.  These aren't eliminated early, because doing that
     might prevent the earlier larger store to be eliminated.  */
  struct insn_info *redundant_reason;
};

/* Return a bitmask with the first N low bits set.  */

static unsigned HOST_WIDE_INT
lowpart_bitmask (int n)
{
  unsigned HOST_WIDE_INT mask = ~(unsigned HOST_WIDE_INT) 0;
  return mask >> (HOST_BITS_PER_WIDE_INT - n);
}

typedef struct store_info *store_info_t;
static alloc_pool cse_store_info_pool;
static alloc_pool rtx_store_info_pool;

/* This structure holds information about a load.  These are only
   built for rtx bases.  */
struct read_info
{
  /* The id of the mem group of the base address.  */
  int group_id;

  /* If this is non-zero, it is the alias set of a spill location.  */
  alias_set_type alias_set;

  /* The offset of the first and byte after the last byte associated
     with the operation.  If begin == end == 0, the read did not have
     a constant offset.  */
  int begin, end;

  /* The mem being read.  */
  rtx mem;

  /* The next read_info for this insn.  */
  struct read_info *next;
};
typedef struct read_info *read_info_t;
static alloc_pool read_info_pool;


/* One of these records is created for each insn.  */

struct insn_info
{
  /* Set true if the insn contains a store but the insn itself cannot
     be deleted.  This is set if the insn is a parallel and there is
     more than one non dead output or if the insn is in some way
     volatile.  */
  bool cannot_delete;

  /* This field is only used by the global algorithm.  It is set true
     if the insn contains any read of mem except for a (1).  This is
     also set if the insn is a call or has a clobber mem.  If the insn
     contains a wild read, the use_rec will be null.  */
  bool wild_read;

  /* This field is only used for the processing of const functions.
     These functions cannot read memory, but they can read the stack
     because that is where they may get their parms.  We need to be
     this conservative because, like the store motion pass, we don't
     consider CALL_INSN_FUNCTION_USAGE when processing call insns.
     Moreover, we need to distinguish two cases:
     1. Before reload (register elimination), the stores related to
	outgoing arguments are stack pointer based and thus deemed
	of non-constant base in this pass.  This requires special
	handling but also means that the frame pointer based stores
	need not be killed upon encountering a const function call.
     2. After reload, the stores related to outgoing arguments can be
	either stack pointer or hard frame pointer based.  This means
	that we have no other choice than also killing all the frame
	pointer based stores upon encountering a const function call.
     This field is set after reload for const function calls.  Having
     this set is less severe than a wild read, it just means that all
     the frame related stores are killed rather than all the stores.  */
  bool frame_read;

  /* This field is only used for the processing of const functions.
     It is set if the insn may contain a stack pointer based store.  */
  bool stack_pointer_based;

  /* This is true if any of the sets within the store contains a
     cselib base.  Such stores can only be deleted by the local
     algorithm.  */
  bool contains_cselib_groups;

  /* The insn. */
  rtx insn;

  /* The list of mem sets or mem clobbers that are contained in this
     insn.  If the insn is deletable, it contains only one mem set.
     But it could also contain clobbers.  Insns that contain more than
     one mem set are not deletable, but each of those mems are here in
     order to provide info to delete other insns.  */
  store_info_t store_rec;

  /* The linked list of mem uses in this insn.  Only the reads from
     rtx bases are listed here.  The reads to cselib bases are
     completely processed during the first scan and so are never
     created.  */
  read_info_t read_rec;

  /* The prev insn in the basic block.  */
  struct insn_info * prev_insn;

  /* The linked list of insns that are in consideration for removal in
     the forwards pass thru the basic block.  This pointer may be
     trash as it is not cleared when a wild read occurs.  The only
     time it is guaranteed to be correct is when the traversal starts
     at active_local_stores.  */
  struct insn_info * next_local_store;
};

typedef struct insn_info *insn_info_t;
static alloc_pool insn_info_pool;

/* The linked list of stores that are under consideration in this
   basic block.  */
static insn_info_t active_local_stores;

struct bb_info
{

  /* Pointer to the insn info for the last insn in the block.  These
     are linked so this is how all of the insns are reached.  During
     scanning this is the current insn being scanned.  */
  insn_info_t last_insn;

  /* The info for the global dataflow problem.  */


  /* This is set if the transfer function should and in the wild_read
     bitmap before applying the kill and gen sets.  That vector knocks
     out most of the bits in the bitmap and thus speeds up the
     operations.  */
  bool apply_wild_read;

  /* The following 4 bitvectors hold information about which positions
     of which stores are live or dead.  They are indexed by
     get_bitmap_index.  */

  /* The set of store positions that exist in this block before a wild read.  */
  bitmap gen;

  /* The set of load positions that exist in this block above the
     same position of a store.  */
  bitmap kill;

  /* The set of stores that reach the top of the block without being
     killed by a read.

     Do not represent the in if it is all ones.  Note that this is
     what the bitvector should logically be initialized to for a set
     intersection problem.  However, like the kill set, this is too
     expensive.  So initially, the in set will only be created for the
     exit block and any block that contains a wild read.  */
  bitmap in;

  /* The set of stores that reach the bottom of the block from it's
     successors.

     Do not represent the in if it is all ones.  Note that this is
     what the bitvector should logically be initialized to for a set
     intersection problem.  However, like the kill and in set, this is
     too expensive.  So what is done is that the confluence operator
     just initializes the vector from one of the out sets of the
     successors of the block.  */
  bitmap out;

  /* The following bitvector is indexed by the reg number.  It
     contains the set of regs that are live at the current instruction
     being processed.  While it contains info for all of the
     registers, only the pseudos are actually examined.  It is used to
     assure that shift sequences that are inserted do not accidently
     clobber live hard regs.  */
  bitmap regs_live;
};

typedef struct bb_info *bb_info_t;
static alloc_pool bb_info_pool;

/* Table to hold all bb_infos.  */
static bb_info_t *bb_table;

/* There is a group_info for each rtx base that is used to reference
   memory.  There are also not many of the rtx bases because they are
   very limited in scope.  */

struct group_info
{
  /* The actual base of the address.  */
  rtx rtx_base;

  /* The sequential id of the base.  This allows us to have a
     canonical ordering of these that is not based on addresses.  */
  int id;

  /* True if there are any positions that are to be processed
     globally.  */
  bool process_globally;

  /* True if the base of this group is either the frame_pointer or
     hard_frame_pointer.  */
  bool frame_related;

<<<<<<< HEAD
  /* A mem wrapped around the base pointer for the group in order to
     do read dependency.  */
=======
  /* A mem wrapped around the base pointer for the group in order to do
     read dependency.  It must be given BLKmode in order to encompass all
     the possible offsets from the base.  */
>>>>>>> 03d20231
  rtx base_mem;

  /* Canonized version of base_mem's address.  */
  rtx canon_base_addr;

  /* These two sets of two bitmaps are used to keep track of how many
     stores are actually referencing that position from this base.  We
     only do this for rtx bases as this will be used to assign
     positions in the bitmaps for the global problem.  Bit N is set in
     store1 on the first store for offset N.  Bit N is set in store2
     for the second store to offset N.  This is all we need since we
     only care about offsets that have two or more stores for them.

     The "_n" suffix is for offsets less than 0 and the "_p" suffix is
     for 0 and greater offsets.

     There is one special case here, for stores into the stack frame,
     we will or store1 into store2 before deciding which stores look
     at globally.  This is because stores to the stack frame that have
     no other reads before the end of the function can also be
     deleted.  */
  bitmap store1_n, store1_p, store2_n, store2_p;

  /* The positions in this bitmap have the same assignments as the in,
     out, gen and kill bitmaps.  This bitmap is all zeros except for
     the positions that are occupied by stores for this group.  */
  bitmap group_kill;

  /* The offset_map is used to map the offsets from this base into
     positions in the global bitmaps.  It is only created after all of
     the all of stores have been scanned and we know which ones we
     care about.  */
  int *offset_map_n, *offset_map_p;
  int offset_map_size_n, offset_map_size_p;
};
typedef struct group_info *group_info_t;
typedef const struct group_info *const_group_info_t;
static alloc_pool rtx_group_info_pool;

/* Tables of group_info structures, hashed by base value.  */
static htab_t rtx_group_table;

/* Index into the rtx_group_vec.  */
static int rtx_group_next_id;

DEF_VEC_P(group_info_t);
DEF_VEC_ALLOC_P(group_info_t,heap);

static VEC(group_info_t,heap) *rtx_group_vec;


/* This structure holds the set of changes that are being deferred
   when removing read operation.  See replace_read.  */
struct deferred_change
{

  /* The mem that is being replaced.  */
  rtx *loc;

  /* The reg it is being replaced with.  */
  rtx reg;

  struct deferred_change *next;
};

typedef struct deferred_change *deferred_change_t;
static alloc_pool deferred_change_pool;

static deferred_change_t deferred_change_list = NULL;

/* This are used to hold the alias sets of spill variables.  Since
   these are never aliased and there may be a lot of them, it makes
   sense to treat them specially.  This bitvector is only allocated in
   calls from dse_record_singleton_alias_set which currently is only
   made during reload1.  So when dse is called before reload this
   mechanism does nothing.  */

static bitmap clear_alias_sets = NULL;

/* The set of clear_alias_sets that have been disqualified because
   there are loads or stores using a different mode than the alias set
   was registered with.  */
static bitmap disqualified_clear_alias_sets = NULL;

/* The group that holds all of the clear_alias_sets.  */
static group_info_t clear_alias_group;

/* The modes of the clear_alias_sets.  */
static htab_t clear_alias_mode_table;

/* Hash table element to look up the mode for an alias set.  */
struct clear_alias_mode_holder
{
  alias_set_type alias_set;
  enum machine_mode mode;
};

static alloc_pool clear_alias_mode_pool;

/* This is true except if cfun->stdarg -- i.e. we cannot do
   this for vararg functions because they play games with the frame.  */
static bool stores_off_frame_dead_at_return;

/* Counter for stats.  */
static int globally_deleted;
static int locally_deleted;
static int spill_deleted;

static bitmap all_blocks;

/* The number of bits used in the global bitmaps.  */
static unsigned int current_position;


static bool gate_dse (void);
static bool gate_dse1 (void);
static bool gate_dse2 (void);


/*----------------------------------------------------------------------------
   Zeroth step.

   Initialization.
----------------------------------------------------------------------------*/

/* Hashtable callbacks for maintaining the "bases" field of
   store_group_info, given that the addresses are function invariants.  */

static int
clear_alias_mode_eq (const void *p1, const void *p2)
{
  const struct clear_alias_mode_holder * h1
    = (const struct clear_alias_mode_holder *) p1;
  const struct clear_alias_mode_holder * h2
    = (const struct clear_alias_mode_holder *) p2;
  return h1->alias_set == h2->alias_set;
}


static hashval_t
clear_alias_mode_hash (const void *p)
{
  const struct clear_alias_mode_holder *holder
    = (const struct clear_alias_mode_holder *) p;
  return holder->alias_set;
}


/* Find the entry associated with ALIAS_SET.  */

static struct clear_alias_mode_holder *
clear_alias_set_lookup (alias_set_type alias_set)
{
  struct clear_alias_mode_holder tmp_holder;
  void **slot;

  tmp_holder.alias_set = alias_set;
  slot = htab_find_slot (clear_alias_mode_table, &tmp_holder, NO_INSERT);
  gcc_assert (*slot);

  return (struct clear_alias_mode_holder *) *slot;
}


/* Hashtable callbacks for maintaining the "bases" field of
   store_group_info, given that the addresses are function invariants.  */

static int
invariant_group_base_eq (const void *p1, const void *p2)
{
  const_group_info_t gi1 = (const_group_info_t) p1;
  const_group_info_t gi2 = (const_group_info_t) p2;
  return rtx_equal_p (gi1->rtx_base, gi2->rtx_base);
}


static hashval_t
invariant_group_base_hash (const void *p)
{
  const_group_info_t gi = (const_group_info_t) p;
  int do_not_record;
  return hash_rtx (gi->rtx_base, Pmode, &do_not_record, NULL, false);
}


/* Get the GROUP for BASE.  Add a new group if it is not there.  */

static group_info_t
get_group_info (rtx base)
{
  struct group_info tmp_gi;
  group_info_t gi;
  void **slot;

  if (base)
    {
      /* Find the store_base_info structure for BASE, creating a new one
	 if necessary.  */
      tmp_gi.rtx_base = base;
      slot = htab_find_slot (rtx_group_table, &tmp_gi, INSERT);
      gi = (group_info_t) *slot;
    }
  else
    {
      if (!clear_alias_group)
	{
	  clear_alias_group = gi =
	    (group_info_t) pool_alloc (rtx_group_info_pool);
	  memset (gi, 0, sizeof (struct group_info));
	  gi->id = rtx_group_next_id++;
	  gi->store1_n = BITMAP_ALLOC (NULL);
	  gi->store1_p = BITMAP_ALLOC (NULL);
	  gi->store2_n = BITMAP_ALLOC (NULL);
	  gi->store2_p = BITMAP_ALLOC (NULL);
	  gi->group_kill = BITMAP_ALLOC (NULL);
	  gi->process_globally = false;
	  gi->offset_map_size_n = 0;
	  gi->offset_map_size_p = 0;
	  gi->offset_map_n = NULL;
	  gi->offset_map_p = NULL;
	  VEC_safe_push (group_info_t, heap, rtx_group_vec, gi);
	}
      return clear_alias_group;
    }

  if (gi == NULL)
    {
      *slot = gi = (group_info_t) pool_alloc (rtx_group_info_pool);
      gi->rtx_base = base;
      gi->id = rtx_group_next_id++;
<<<<<<< HEAD
      gi->base_mem = gen_rtx_MEM (QImode, base);
=======
      gi->base_mem = gen_rtx_MEM (BLKmode, base);
>>>>>>> 03d20231
      gi->canon_base_addr = canon_rtx (base);
      gi->store1_n = BITMAP_ALLOC (NULL);
      gi->store1_p = BITMAP_ALLOC (NULL);
      gi->store2_n = BITMAP_ALLOC (NULL);
      gi->store2_p = BITMAP_ALLOC (NULL);
      gi->group_kill = BITMAP_ALLOC (NULL);
      gi->process_globally = false;
      gi->frame_related =
	(base == frame_pointer_rtx) || (base == hard_frame_pointer_rtx);
      gi->offset_map_size_n = 0;
      gi->offset_map_size_p = 0;
      gi->offset_map_n = NULL;
      gi->offset_map_p = NULL;
      VEC_safe_push (group_info_t, heap, rtx_group_vec, gi);
    }

  return gi;
}


/* Initialization of data structures.  */

static void
dse_step0 (void)
{
  locally_deleted = 0;
  globally_deleted = 0;
  spill_deleted = 0;

  scratch = BITMAP_ALLOC (NULL);

  rtx_store_info_pool
    = create_alloc_pool ("rtx_store_info_pool",
			 sizeof (struct store_info), 100);
  read_info_pool
    = create_alloc_pool ("read_info_pool",
			 sizeof (struct read_info), 100);
  insn_info_pool
    = create_alloc_pool ("insn_info_pool",
			 sizeof (struct insn_info), 100);
  bb_info_pool
    = create_alloc_pool ("bb_info_pool",
			 sizeof (struct bb_info), 100);
  rtx_group_info_pool
    = create_alloc_pool ("rtx_group_info_pool",
			 sizeof (struct group_info), 100);
  deferred_change_pool
    = create_alloc_pool ("deferred_change_pool",
			 sizeof (struct deferred_change), 10);

  rtx_group_table = htab_create (11, invariant_group_base_hash,
				 invariant_group_base_eq, NULL);

  bb_table = XCNEWVEC (bb_info_t, last_basic_block);
  rtx_group_next_id = 0;

  stores_off_frame_dead_at_return = !cfun->stdarg;

  init_alias_analysis ();

  if (clear_alias_sets)
    clear_alias_group = get_group_info (NULL);
  else
    clear_alias_group = NULL;
}



/*----------------------------------------------------------------------------
   First step.

   Scan all of the insns.  Any random ordering of the blocks is fine.
   Each block is scanned in forward order to accommodate cselib which
   is used to remove stores with non-constant bases.
----------------------------------------------------------------------------*/

/* Delete all of the store_info recs from INSN_INFO.  */

static void
free_store_info (insn_info_t insn_info)
{
  store_info_t store_info = insn_info->store_rec;
  while (store_info)
    {
      store_info_t next = store_info->next;
      if (store_info->is_large)
	BITMAP_FREE (store_info->positions_needed.large.bmap);
      if (store_info->cse_base)
	pool_free (cse_store_info_pool, store_info);
      else
	pool_free (rtx_store_info_pool, store_info);
      store_info = next;
    }

  insn_info->cannot_delete = true;
  insn_info->contains_cselib_groups = false;
  insn_info->store_rec = NULL;
}

/* Callback for for_each_inc_dec that emits an INSN that sets DEST to
   SRC + SRCOFF before insn ARG.  */

static int
emit_inc_dec_insn_before (rtx mem ATTRIBUTE_UNUSED,
			  rtx op ATTRIBUTE_UNUSED,
			  rtx dest, rtx src, rtx srcoff, void *arg)
{
<<<<<<< HEAD
  rtx x = *r;
  struct insn_size *data = (struct insn_size *)d;
  switch (GET_CODE (x))
    {
    case PRE_INC:
    case POST_INC:
      {
	rtx r1 = XEXP (x, 0);
	rtx c = gen_int_mode (data->size, GET_MODE (r1));
	emit_insn_before (gen_rtx_SET (VOIDmode, r1,
				       gen_rtx_PLUS (GET_MODE (r1), r1, c)),
			  data->insn);
	return -1;
      }

    case PRE_DEC:
    case POST_DEC:
      {
	rtx r1 = XEXP (x, 0);
	rtx c = gen_int_mode (-data->size, GET_MODE (r1));
	emit_insn_before (gen_rtx_SET (VOIDmode, r1,
				       gen_rtx_PLUS (GET_MODE (r1), r1, c)),
			  data->insn);
	return -1;
      }

    case PRE_MODIFY:
    case POST_MODIFY:
      {
	/* We can reuse the add because we are about to delete the
	   insn that contained it.  */
	rtx add = XEXP (x, 0);
	rtx r1 = XEXP (add, 0);
	emit_insn_before (gen_rtx_SET (VOIDmode, r1, add), data->insn);
	return -1;
      }

    default:
      return 0;
    }
}

=======
  rtx insn = (rtx)arg;

  if (srcoff)
    src = gen_rtx_PLUS (GET_MODE (src), src, srcoff);
>>>>>>> 03d20231

  /* We can reuse all operands without copying, because we are about
     to delete the insn that contained it.  */

  emit_insn_before (gen_rtx_SET (VOIDmode, dest, src), insn);

<<<<<<< HEAD
      for_each_rtx (&XEXP (x, 0), replace_inc_dec, &data);

      return -1;
    }
  return 0;
=======
  return -1;
>>>>>>> 03d20231
}

/* Before we delete INSN, make sure that the auto inc/dec, if it is
   there, is split into a separate insn.  */

void
check_for_inc_dec (rtx insn)
{
  rtx note = find_reg_note (insn, REG_INC, NULL_RTX);
  if (note)
    for_each_inc_dec (&insn, emit_inc_dec_insn_before, insn);
}


/* Delete the insn and free all of the fields inside INSN_INFO.  */

static void
delete_dead_store_insn (insn_info_t insn_info)
{
  read_info_t read_info;

  if (!dbg_cnt (dse))
    return;

  check_for_inc_dec (insn_info->insn);
  if (dump_file)
    {
      fprintf (dump_file, "Locally deleting insn %d ",
	       INSN_UID (insn_info->insn));
      if (insn_info->store_rec->alias_set)
	fprintf (dump_file, "alias set %d\n",
		 (int) insn_info->store_rec->alias_set);
      else
	fprintf (dump_file, "\n");
    }

  free_store_info (insn_info);
  read_info = insn_info->read_rec;

  while (read_info)
    {
      read_info_t next = read_info->next;
      pool_free (read_info_pool, read_info);
      read_info = next;
    }
  insn_info->read_rec = NULL;

  delete_insn (insn_info->insn);
  locally_deleted++;
  insn_info->insn = NULL;

  insn_info->wild_read = false;
}


/* Set the store* bitmaps offset_map_size* fields in GROUP based on
   OFFSET and WIDTH.  */

static void
set_usage_bits (group_info_t group, HOST_WIDE_INT offset, HOST_WIDE_INT width)
{
  HOST_WIDE_INT i;

  if (offset > -MAX_OFFSET && offset + width < MAX_OFFSET)
    for (i=offset; i<offset+width; i++)
      {
	bitmap store1;
	bitmap store2;
	int ai;
	if (i < 0)
	  {
	    store1 = group->store1_n;
	    store2 = group->store2_n;
	    ai = -i;
	  }
	else
	  {
	    store1 = group->store1_p;
	    store2 = group->store2_p;
	    ai = i;
	  }

<<<<<<< HEAD
	if (bitmap_bit_p (store1, ai))
=======
	if (!bitmap_set_bit (store1, ai))
>>>>>>> 03d20231
	  bitmap_set_bit (store2, ai);
	else
	  {
	    if (i < 0)
	      {
		if (group->offset_map_size_n < ai)
		  group->offset_map_size_n = ai;
	      }
	    else
	      {
		if (group->offset_map_size_p < ai)
		  group->offset_map_size_p = ai;
	      }
	  }
      }
}


/* Set the BB_INFO so that the last insn is marked as a wild read.  */

static void
add_wild_read (bb_info_t bb_info)
{
  insn_info_t insn_info = bb_info->last_insn;
  read_info_t *ptr = &insn_info->read_rec;

  while (*ptr)
    {
      read_info_t next = (*ptr)->next;
      if ((*ptr)->alias_set == 0)
        {
          pool_free (read_info_pool, *ptr);
          *ptr = next;
	}
      else
	ptr = &(*ptr)->next;
    }
  insn_info->wild_read = true;
  active_local_stores = NULL;
}


/* Return true if X is a constant or one of the registers that behave
   as a constant over the life of a function.  This is equivalent to
   !rtx_varies_p for memory addresses.  */

static bool
const_or_frame_p (rtx x)
{
  switch (GET_CODE (x))
    {
    case CONST:
    case CONST_INT:
    case CONST_DOUBLE:
    case CONST_VECTOR:
    case SYMBOL_REF:
    case LABEL_REF:
      return true;

    case REG:
      /* Note that we have to test for the actual rtx used for the frame
	 and arg pointers and not just the register number in case we have
	 eliminated the frame and/or arg pointer and are using it
	 for pseudos.  */
      if (x == frame_pointer_rtx || x == hard_frame_pointer_rtx
	  /* The arg pointer varies if it is not a fixed register.  */
	  || (x == arg_pointer_rtx && fixed_regs[ARG_POINTER_REGNUM])
	  || x == pic_offset_table_rtx)
	return true;
      return false;

    default:
      return false;
    }
}

/* Take all reasonable action to put the address of MEM into the form
   that we can do analysis on.

   The gold standard is to get the address into the form: address +
   OFFSET where address is something that rtx_varies_p considers a
   constant.  When we can get the address in this form, we can do
   global analysis on it.  Note that for constant bases, address is
   not actually returned, only the group_id.  The address can be
   obtained from that.

   If that fails, we try cselib to get a value we can at least use
   locally.  If that fails we return false.

   The GROUP_ID is set to -1 for cselib bases and the index of the
   group for non_varying bases.

   FOR_READ is true if this is a mem read and false if not.  */

static bool
canon_address (rtx mem,
	       alias_set_type *alias_set_out,
	       int *group_id,
	       HOST_WIDE_INT *offset,
	       cselib_val **base)
{
  enum machine_mode address_mode
    = targetm.addr_space.address_mode (MEM_ADDR_SPACE (mem));
  rtx mem_address = XEXP (mem, 0);
  rtx expanded_address, address;
  int expanded;

  /* Make sure that cselib is has initialized all of the operands of
     the address before asking it to do the subst.  */

  if (clear_alias_sets)
    {
      /* If this is a spill, do not do any further processing.  */
      alias_set_type alias_set = MEM_ALIAS_SET (mem);
      if (dump_file)
	fprintf (dump_file, "found alias set %d\n", (int) alias_set);
      if (bitmap_bit_p (clear_alias_sets, alias_set))
	{
	  struct clear_alias_mode_holder *entry
	    = clear_alias_set_lookup (alias_set);

	  /* If the modes do not match, we cannot process this set.  */
	  if (entry->mode != GET_MODE (mem))
	    {
	      if (dump_file)
		fprintf (dump_file,
			 "disqualifying alias set %d, (%s) != (%s)\n",
			 (int) alias_set, GET_MODE_NAME (entry->mode),
			 GET_MODE_NAME (GET_MODE (mem)));

	      bitmap_set_bit (disqualified_clear_alias_sets, alias_set);
	      return false;
	    }

	  *alias_set_out = alias_set;
	  *group_id = clear_alias_group->id;
	  return true;
	}
    }

  *alias_set_out = 0;

<<<<<<< HEAD
  cselib_lookup (mem_address, address_mode, 1);
=======
  cselib_lookup (mem_address, address_mode, 1, GET_MODE (mem));
>>>>>>> 03d20231

  if (dump_file)
    {
      fprintf (dump_file, "  mem: ");
      print_inline_rtx (dump_file, mem_address, 0);
      fprintf (dump_file, "\n");
    }

  /* First see if just canon_rtx (mem_address) is const or frame,
     if not, try cselib_expand_value_rtx and call canon_rtx on that.  */
  address = NULL_RTX;
  for (expanded = 0; expanded < 2; expanded++)
    {
      if (expanded)
	{
	  /* Use cselib to replace all of the reg references with the full
	     expression.  This will take care of the case where we have
<<<<<<< HEAD

	     r_x = base + offset;
	     val = *r_x;

	     by making it into

	     val = *(base + offset);  */

	  expanded_address = cselib_expand_value_rtx (mem_address,
						      scratch, 5);

	  /* If this fails, just go with the address from first
	     iteration.  */
	  if (!expanded_address)
	    break;
	}
      else
	expanded_address = mem_address;

      /* Split the address into canonical BASE + OFFSET terms.  */
      address = canon_rtx (expanded_address);

      *offset = 0;

=======

	     r_x = base + offset;
	     val = *r_x;

	     by making it into

	     val = *(base + offset);  */

	  expanded_address = cselib_expand_value_rtx (mem_address,
						      scratch, 5);

	  /* If this fails, just go with the address from first
	     iteration.  */
	  if (!expanded_address)
	    break;
	}
      else
	expanded_address = mem_address;

      /* Split the address into canonical BASE + OFFSET terms.  */
      address = canon_rtx (expanded_address);

      *offset = 0;

>>>>>>> 03d20231
      if (dump_file)
	{
	  if (expanded)
	    {
	      fprintf (dump_file, "\n   after cselib_expand address: ");
	      print_inline_rtx (dump_file, expanded_address, 0);
	      fprintf (dump_file, "\n");
	    }

	  fprintf (dump_file, "\n   after canon_rtx address: ");
	  print_inline_rtx (dump_file, address, 0);
	  fprintf (dump_file, "\n");
	}

      if (GET_CODE (address) == CONST)
	address = XEXP (address, 0);

      if (GET_CODE (address) == PLUS
	  && CONST_INT_P (XEXP (address, 1)))
	{
	  *offset = INTVAL (XEXP (address, 1));
	  address = XEXP (address, 0);
	}

      if (ADDR_SPACE_GENERIC_P (MEM_ADDR_SPACE (mem))
	  && const_or_frame_p (address))
	{
	  group_info_t group = get_group_info (address);

	  if (dump_file)
	    fprintf (dump_file, "  gid=%d offset=%d \n",
		     group->id, (int)*offset);
	  *base = NULL;
	  *group_id = group->id;
	  return true;
	}
    }

<<<<<<< HEAD
  *base = cselib_lookup (address, address_mode, true);
=======
  *base = cselib_lookup (address, address_mode, true, GET_MODE (mem));
>>>>>>> 03d20231
  *group_id = -1;

  if (*base == NULL)
    {
      if (dump_file)
	fprintf (dump_file, " no cselib val - should be a wild read.\n");
      return false;
    }
  if (dump_file)
    fprintf (dump_file, "  varying cselib base=%u:%u offset = %d\n",
	     (*base)->uid, (*base)->hash, (int)*offset);
  return true;
}


/* Clear the rhs field from the active_local_stores array.  */

static void
clear_rhs_from_active_local_stores (void)
{
  insn_info_t ptr = active_local_stores;

  while (ptr)
    {
      store_info_t store_info = ptr->store_rec;
      /* Skip the clobbers.  */
      while (!store_info->is_set)
	store_info = store_info->next;

      store_info->rhs = NULL;
      store_info->const_rhs = NULL;

      ptr = ptr->next_local_store;
    }
}


/* Mark byte POS bytes from the beginning of store S_INFO as unneeded.  */

static inline void
set_position_unneeded (store_info_t s_info, int pos)
{
  if (__builtin_expect (s_info->is_large, false))
    {
<<<<<<< HEAD
      if (!bitmap_bit_p (s_info->positions_needed.large.bmap, pos))
	{
	  s_info->positions_needed.large.count++;
	  bitmap_set_bit (s_info->positions_needed.large.bmap, pos);
	}
=======
      if (bitmap_set_bit (s_info->positions_needed.large.bmap, pos))
	s_info->positions_needed.large.count++;
>>>>>>> 03d20231
    }
  else
    s_info->positions_needed.small_bitmask
      &= ~(((unsigned HOST_WIDE_INT) 1) << pos);
}

/* Mark the whole store S_INFO as unneeded.  */

static inline void
set_all_positions_unneeded (store_info_t s_info)
{
  if (__builtin_expect (s_info->is_large, false))
    {
      int pos, end = s_info->end - s_info->begin;
      for (pos = 0; pos < end; pos++)
	bitmap_set_bit (s_info->positions_needed.large.bmap, pos);
      s_info->positions_needed.large.count = end;
    }
  else
    s_info->positions_needed.small_bitmask = (unsigned HOST_WIDE_INT) 0;
}

/* Return TRUE if any bytes from S_INFO store are needed.  */

static inline bool
any_positions_needed_p (store_info_t s_info)
{
  if (__builtin_expect (s_info->is_large, false))
    return (s_info->positions_needed.large.count
	    < s_info->end - s_info->begin);
  else
    return (s_info->positions_needed.small_bitmask
	    != (unsigned HOST_WIDE_INT) 0);
}

/* Return TRUE if all bytes START through START+WIDTH-1 from S_INFO
   store are needed.  */

static inline bool
all_positions_needed_p (store_info_t s_info, int start, int width)
{
  if (__builtin_expect (s_info->is_large, false))
    {
      int end = start + width;
      while (start < end)
	if (bitmap_bit_p (s_info->positions_needed.large.bmap, start++))
	  return false;
      return true;
    }
  else
    {
      unsigned HOST_WIDE_INT mask = lowpart_bitmask (width) << start;
      return (s_info->positions_needed.small_bitmask & mask) == mask;
    }
}


static rtx get_stored_val (store_info_t, enum machine_mode, HOST_WIDE_INT,
			   HOST_WIDE_INT, basic_block, bool);


/* BODY is an instruction pattern that belongs to INSN.  Return 1 if
   there is a candidate store, after adding it to the appropriate
   local store group if so.  */

static int
record_store (rtx body, bb_info_t bb_info)
{
  rtx mem, rhs, const_rhs, mem_addr;
  HOST_WIDE_INT offset = 0;
  HOST_WIDE_INT width = 0;
  alias_set_type spill_alias_set;
  insn_info_t insn_info = bb_info->last_insn;
  store_info_t store_info = NULL;
  int group_id;
  cselib_val *base = NULL;
  insn_info_t ptr, last, redundant_reason;
  bool store_is_unused;

  if (GET_CODE (body) != SET && GET_CODE (body) != CLOBBER)
    return 0;

  mem = SET_DEST (body);

  /* If this is not used, then this cannot be used to keep the insn
     from being deleted.  On the other hand, it does provide something
     that can be used to prove that another store is dead.  */
  store_is_unused
    = (find_reg_note (insn_info->insn, REG_UNUSED, mem) != NULL);

  /* Check whether that value is a suitable memory location.  */
  if (!MEM_P (mem))
    {
      /* If the set or clobber is unused, then it does not effect our
	 ability to get rid of the entire insn.  */
      if (!store_is_unused)
	insn_info->cannot_delete = true;
      return 0;
    }

  /* At this point we know mem is a mem. */
  if (GET_MODE (mem) == BLKmode)
    {
      if (GET_CODE (XEXP (mem, 0)) == SCRATCH)
	{
	  if (dump_file)
	    fprintf (dump_file, " adding wild read for (clobber (mem:BLK (scratch))\n");
	  add_wild_read (bb_info);
	  insn_info->cannot_delete = true;
	  return 0;
	}
      /* Handle (set (mem:BLK (addr) [... S36 ...]) (const_int 0))
	 as memset (addr, 0, 36);  */
      else if (!MEM_SIZE (mem)
	       || !CONST_INT_P (MEM_SIZE (mem))
	       || GET_CODE (body) != SET
	       || INTVAL (MEM_SIZE (mem)) <= 0
	       || INTVAL (MEM_SIZE (mem)) > MAX_OFFSET
	       || !CONST_INT_P (SET_SRC (body)))
	{
	  if (!store_is_unused)
	    {
	      /* If the set or clobber is unused, then it does not effect our
		 ability to get rid of the entire insn.  */
	      insn_info->cannot_delete = true;
	      clear_rhs_from_active_local_stores ();
	    }
	  return 0;
	}
    }

  /* We can still process a volatile mem, we just cannot delete it.  */
  if (MEM_VOLATILE_P (mem))
    insn_info->cannot_delete = true;

  if (!canon_address (mem, &spill_alias_set, &group_id, &offset, &base))
    {
      clear_rhs_from_active_local_stores ();
      return 0;
    }

  if (GET_MODE (mem) == BLKmode)
    width = INTVAL (MEM_SIZE (mem));
  else
    {
      width = GET_MODE_SIZE (GET_MODE (mem));
      gcc_assert ((unsigned) width <= HOST_BITS_PER_WIDE_INT);
    }

  if (spill_alias_set)
    {
      bitmap store1 = clear_alias_group->store1_p;
      bitmap store2 = clear_alias_group->store2_p;

      gcc_assert (GET_MODE (mem) != BLKmode);

<<<<<<< HEAD
      if (bitmap_bit_p (store1, spill_alias_set))
	bitmap_set_bit (store2, spill_alias_set);
      else
	bitmap_set_bit (store1, spill_alias_set);
=======
      if (!bitmap_set_bit (store1, spill_alias_set))
	bitmap_set_bit (store2, spill_alias_set);
>>>>>>> 03d20231

      if (clear_alias_group->offset_map_size_p < spill_alias_set)
	clear_alias_group->offset_map_size_p = spill_alias_set;

      store_info = (store_info_t) pool_alloc (rtx_store_info_pool);

      if (dump_file)
	fprintf (dump_file, " processing spill store %d(%s)\n",
		 (int) spill_alias_set, GET_MODE_NAME (GET_MODE (mem)));
    }
  else if (group_id >= 0)
    {
      /* In the restrictive case where the base is a constant or the
	 frame pointer we can do global analysis.  */

      group_info_t group
	= VEC_index (group_info_t, rtx_group_vec, group_id);

      store_info = (store_info_t) pool_alloc (rtx_store_info_pool);
      set_usage_bits (group, offset, width);

      if (dump_file)
	fprintf (dump_file, " processing const base store gid=%d[%d..%d)\n",
		 group_id, (int)offset, (int)(offset+width));
    }
  else
    {
      rtx base_term = find_base_term (XEXP (mem, 0));
      if (!base_term
	  || (GET_CODE (base_term) == ADDRESS
	      && GET_MODE (base_term) == Pmode
	      && XEXP (base_term, 0) == stack_pointer_rtx))
	insn_info->stack_pointer_based = true;
      insn_info->contains_cselib_groups = true;

      store_info = (store_info_t) pool_alloc (cse_store_info_pool);
      group_id = -1;

      if (dump_file)
	fprintf (dump_file, " processing cselib store [%d..%d)\n",
		 (int)offset, (int)(offset+width));
    }

  const_rhs = rhs = NULL_RTX;
  if (GET_CODE (body) == SET
      /* No place to keep the value after ra.  */
      && !reload_completed
      && (REG_P (SET_SRC (body))
	  || GET_CODE (SET_SRC (body)) == SUBREG
	  || CONSTANT_P (SET_SRC (body)))
      && !MEM_VOLATILE_P (mem)
      /* Sometimes the store and reload is used for truncation and
	 rounding.  */
      && !(FLOAT_MODE_P (GET_MODE (mem)) && (flag_float_store)))
    {
      rhs = SET_SRC (body);
      if (CONSTANT_P (rhs))
	const_rhs = rhs;
      else if (body == PATTERN (insn_info->insn))
	{
	  rtx tem = find_reg_note (insn_info->insn, REG_EQUAL, NULL_RTX);
	  if (tem && CONSTANT_P (XEXP (tem, 0)))
	    const_rhs = XEXP (tem, 0);
	}
      if (const_rhs == NULL_RTX && REG_P (rhs))
	{
	  rtx tem = cselib_expand_value_rtx (rhs, scratch, 5);

	  if (tem && CONSTANT_P (tem))
	    const_rhs = tem;
	}
    }

  /* Check to see if this stores causes some other stores to be
     dead.  */
  ptr = active_local_stores;
  last = NULL;
  redundant_reason = NULL;
  mem = canon_rtx (mem);
  /* For alias_set != 0 canon_true_dependence should be never called.  */
  if (spill_alias_set)
    mem_addr = NULL_RTX;
  else
    {
      if (group_id < 0)
	mem_addr = base->val_rtx;
      else
	{
	  group_info_t group
	    = VEC_index (group_info_t, rtx_group_vec, group_id);
	  mem_addr = group->canon_base_addr;
	}
      if (offset)
	mem_addr = plus_constant (mem_addr, offset);
    }

  while (ptr)
    {
      insn_info_t next = ptr->next_local_store;
      store_info_t s_info = ptr->store_rec;
      bool del = true;

      /* Skip the clobbers. We delete the active insn if this insn
	 shadows the set.  To have been put on the active list, it
	 has exactly on set. */
      while (!s_info->is_set)
	s_info = s_info->next;

      if (s_info->alias_set != spill_alias_set)
	del = false;
      else if (s_info->alias_set)
	{
	  struct clear_alias_mode_holder *entry
	    = clear_alias_set_lookup (s_info->alias_set);
	  /* Generally, spills cannot be processed if and of the
	     references to the slot have a different mode.  But if
	     we are in the same block and mode is exactly the same
	     between this store and one before in the same block,
	     we can still delete it.  */
	  if ((GET_MODE (mem) == GET_MODE (s_info->mem))
	      && (GET_MODE (mem) == entry->mode))
	    {
	      del = true;
	      set_all_positions_unneeded (s_info);
	    }
	  if (dump_file)
	    fprintf (dump_file, "    trying spill store in insn=%d alias_set=%d\n",
		     INSN_UID (ptr->insn), (int) s_info->alias_set);
	}
      else if ((s_info->group_id == group_id)
	       && (s_info->cse_base == base))
	{
	  HOST_WIDE_INT i;
	  if (dump_file)
	    fprintf (dump_file, "    trying store in insn=%d gid=%d[%d..%d)\n",
		     INSN_UID (ptr->insn), s_info->group_id,
		     (int)s_info->begin, (int)s_info->end);

	  /* Even if PTR won't be eliminated as unneeded, if both
	     PTR and this insn store the same constant value, we might
	     eliminate this insn instead.  */
	  if (s_info->const_rhs
	      && const_rhs
	      && offset >= s_info->begin
	      && offset + width <= s_info->end
	      && all_positions_needed_p (s_info, offset - s_info->begin,
					 width))
	    {
	      if (GET_MODE (mem) == BLKmode)
		{
		  if (GET_MODE (s_info->mem) == BLKmode
		      && s_info->const_rhs == const_rhs)
		    redundant_reason = ptr;
		}
	      else if (s_info->const_rhs == const0_rtx
		       && const_rhs == const0_rtx)
		redundant_reason = ptr;
	      else
		{
		  rtx val;
		  start_sequence ();
		  val = get_stored_val (s_info, GET_MODE (mem),
					offset, offset + width,
					BLOCK_FOR_INSN (insn_info->insn),
					true);
		  if (get_insns () != NULL)
		    val = NULL_RTX;
		  end_sequence ();
		  if (val && rtx_equal_p (val, const_rhs))
		    redundant_reason = ptr;
		}
	    }

	  for (i = MAX (offset, s_info->begin);
	       i < offset + width && i < s_info->end;
	       i++)
	    set_position_unneeded (s_info, i - s_info->begin);
	}
      else if (s_info->rhs)
	/* Need to see if it is possible for this store to overwrite
	   the value of store_info.  If it is, set the rhs to NULL to
	   keep it from being used to remove a load.  */
	{
	  if (canon_true_dependence (s_info->mem,
				     GET_MODE (s_info->mem),
				     s_info->mem_addr,
				     mem, mem_addr, rtx_varies_p))
	    {
	      s_info->rhs = NULL;
	      s_info->const_rhs = NULL;
	    }
	}

      /* An insn can be deleted if every position of every one of
	 its s_infos is zero.  */
      if (any_positions_needed_p (s_info)
	  || ptr->cannot_delete)
	del = false;

      if (del)
	{
	  insn_info_t insn_to_delete = ptr;

	  if (last)
	    last->next_local_store = ptr->next_local_store;
	  else
	    active_local_stores = ptr->next_local_store;

	  delete_dead_store_insn (insn_to_delete);
	}
      else
	last = ptr;

      ptr = next;
    }

  /* Finish filling in the store_info.  */
  store_info->next = insn_info->store_rec;
  insn_info->store_rec = store_info;
  store_info->mem = mem;
  store_info->alias_set = spill_alias_set;
  store_info->mem_addr = mem_addr;
  store_info->cse_base = base;
  if (width > HOST_BITS_PER_WIDE_INT)
    {
      store_info->is_large = true;
      store_info->positions_needed.large.count = 0;
      store_info->positions_needed.large.bmap = BITMAP_ALLOC (NULL);
    }
  else
    {
      store_info->is_large = false;
      store_info->positions_needed.small_bitmask = lowpart_bitmask (width);
    }
  store_info->group_id = group_id;
  store_info->begin = offset;
  store_info->end = offset + width;
  store_info->is_set = GET_CODE (body) == SET;
  store_info->rhs = rhs;
  store_info->const_rhs = const_rhs;
  store_info->redundant_reason = redundant_reason;

  /* If this is a clobber, we return 0.  We will only be able to
     delete this insn if there is only one store USED store, but we
     can use the clobber to delete other stores earlier.  */
  return store_info->is_set ? 1 : 0;
}


static void
dump_insn_info (const char * start, insn_info_t insn_info)
{
  fprintf (dump_file, "%s insn=%d %s\n", start,
	   INSN_UID (insn_info->insn),
	   insn_info->store_rec ? "has store" : "naked");
}


/* If the modes are different and the value's source and target do not
   line up, we need to extract the value from lower part of the rhs of
   the store, shift it, and then put it into a form that can be shoved
   into the read_insn.  This function generates a right SHIFT of a
   value that is at least ACCESS_SIZE bytes wide of READ_MODE.  The
   shift sequence is returned or NULL if we failed to find a
   shift.  */

static rtx
find_shift_sequence (int access_size,
		     store_info_t store_info,
		     enum machine_mode read_mode,
		     int shift, bool speed, bool require_cst)
{
  enum machine_mode store_mode = GET_MODE (store_info->mem);
  enum machine_mode new_mode;
  rtx read_reg = NULL;

  /* Some machines like the x86 have shift insns for each size of
     operand.  Other machines like the ppc or the ia-64 may only have
     shift insns that shift values within 32 or 64 bit registers.
     This loop tries to find the smallest shift insn that will right
     justify the value we want to read but is available in one insn on
     the machine.  */

  for (new_mode = smallest_mode_for_size (access_size * BITS_PER_UNIT,
					  MODE_INT);
       GET_MODE_BITSIZE (new_mode) <= BITS_PER_WORD;
       new_mode = GET_MODE_WIDER_MODE (new_mode))
    {
      rtx target, new_reg, shift_seq, insn, new_lhs;
      int cost;

      /* If a constant was stored into memory, try to simplify it here,
	 otherwise the cost of the shift might preclude this optimization
	 e.g. at -Os, even when no actual shift will be needed.  */
      if (store_info->const_rhs)
	{
	  unsigned int byte = subreg_lowpart_offset (new_mode, store_mode);
	  rtx ret = simplify_subreg (new_mode, store_info->const_rhs,
				     store_mode, byte);
	  if (ret && CONSTANT_P (ret))
	    {
	      ret = simplify_const_binary_operation (LSHIFTRT, new_mode,
						     ret, GEN_INT (shift));
	      if (ret && CONSTANT_P (ret))
		{
		  byte = subreg_lowpart_offset (read_mode, new_mode);
		  ret = simplify_subreg (read_mode, ret, new_mode, byte);
		  if (ret && CONSTANT_P (ret)
		      && rtx_cost (ret, SET, speed) <= COSTS_N_INSNS (1))
		    return ret;
		}
	    }
	}

      if (require_cst)
	return NULL_RTX;

      /* Try a wider mode if truncating the store mode to NEW_MODE
	 requires a real instruction.  */
      if (GET_MODE_BITSIZE (new_mode) < GET_MODE_BITSIZE (store_mode)
	  && !TRULY_NOOP_TRUNCATION (GET_MODE_BITSIZE (new_mode),
				     GET_MODE_BITSIZE (store_mode)))
	continue;

      /* Also try a wider mode if the necessary punning is either not
	 desirable or not possible.  */
      if (!CONSTANT_P (store_info->rhs)
	  && !MODES_TIEABLE_P (new_mode, store_mode))
	continue;

      new_reg = gen_reg_rtx (new_mode);

      start_sequence ();

      /* In theory we could also check for an ashr.  Ian Taylor knows
	 of one dsp where the cost of these two was not the same.  But
	 this really is a rare case anyway.  */
      target = expand_binop (new_mode, lshr_optab, new_reg,
			     GEN_INT (shift), new_reg, 1, OPTAB_DIRECT);

      shift_seq = get_insns ();
      end_sequence ();

      if (target != new_reg || shift_seq == NULL)
	continue;

      cost = 0;
      for (insn = shift_seq; insn != NULL_RTX; insn = NEXT_INSN (insn))
	if (INSN_P (insn))
	  cost += insn_rtx_cost (PATTERN (insn), speed);

      /* The computation up to here is essentially independent
	 of the arguments and could be precomputed.  It may
	 not be worth doing so.  We could precompute if
	 worthwhile or at least cache the results.  The result
	 technically depends on both SHIFT and ACCESS_SIZE,
	 but in practice the answer will depend only on ACCESS_SIZE.  */

      if (cost > COSTS_N_INSNS (1))
	continue;

      new_lhs = extract_low_bits (new_mode, store_mode,
				  copy_rtx (store_info->rhs));
      if (new_lhs == NULL_RTX)
	continue;

      /* We found an acceptable shift.  Generate a move to
	 take the value from the store and put it into the
	 shift pseudo, then shift it, then generate another
	 move to put in into the target of the read.  */
      emit_move_insn (new_reg, new_lhs);
      emit_insn (shift_seq);
      read_reg = extract_low_bits (read_mode, new_mode, new_reg);
      break;
    }

  return read_reg;
}


/* Call back for note_stores to find the hard regs set or clobbered by
   insn.  Data is a bitmap of the hardregs set so far.  */

static void
look_for_hardregs (rtx x, const_rtx pat ATTRIBUTE_UNUSED, void *data)
{
  bitmap regs_set = (bitmap) data;

  if (REG_P (x)
      && REGNO (x) < FIRST_PSEUDO_REGISTER)
    {
      int regno = REGNO (x);
      int n = hard_regno_nregs[regno][GET_MODE (x)];
      while (--n >= 0)
	bitmap_set_bit (regs_set, regno + n);
    }
}

/* Helper function for replace_read and record_store.
   Attempt to return a value stored in STORE_INFO, from READ_BEGIN
   to one before READ_END bytes read in READ_MODE.  Return NULL
   if not successful.  If REQUIRE_CST is true, return always constant.  */

static rtx
get_stored_val (store_info_t store_info, enum machine_mode read_mode,
		HOST_WIDE_INT read_begin, HOST_WIDE_INT read_end,
		basic_block bb, bool require_cst)
{
  enum machine_mode store_mode = GET_MODE (store_info->mem);
  int shift;
  int access_size; /* In bytes.  */
  rtx read_reg;

  /* To get here the read is within the boundaries of the write so
     shift will never be negative.  Start out with the shift being in
     bytes.  */
  if (store_mode == BLKmode)
    shift = 0;
  else if (BYTES_BIG_ENDIAN)
    shift = store_info->end - read_end;
  else
    shift = read_begin - store_info->begin;

  access_size = shift + GET_MODE_SIZE (read_mode);

  /* From now on it is bits.  */
  shift *= BITS_PER_UNIT;

  if (shift)
    read_reg = find_shift_sequence (access_size, store_info, read_mode, shift,
    				    optimize_bb_for_speed_p (bb),
				    require_cst);
  else if (store_mode == BLKmode)
    {
      /* The store is a memset (addr, const_val, const_size).  */
      gcc_assert (CONST_INT_P (store_info->rhs));
      store_mode = int_mode_for_mode (read_mode);
      if (store_mode == BLKmode)
	read_reg = NULL_RTX;
      else if (store_info->rhs == const0_rtx)
	read_reg = extract_low_bits (read_mode, store_mode, const0_rtx);
      else if (GET_MODE_BITSIZE (store_mode) > HOST_BITS_PER_WIDE_INT
	       || BITS_PER_UNIT >= HOST_BITS_PER_WIDE_INT)
	read_reg = NULL_RTX;
      else
	{
	  unsigned HOST_WIDE_INT c
	    = INTVAL (store_info->rhs)
	      & (((HOST_WIDE_INT) 1 << BITS_PER_UNIT) - 1);
	  int shift = BITS_PER_UNIT;
	  while (shift < HOST_BITS_PER_WIDE_INT)
	    {
	      c |= (c << shift);
	      shift <<= 1;
	    }
	  read_reg = GEN_INT (trunc_int_for_mode (c, store_mode));
	  read_reg = extract_low_bits (read_mode, store_mode, read_reg);
	}
    }
  else if (store_info->const_rhs
	   && (require_cst
	       || GET_MODE_CLASS (read_mode) != GET_MODE_CLASS (store_mode)))
    read_reg = extract_low_bits (read_mode, store_mode,
				 copy_rtx (store_info->const_rhs));
  else
    read_reg = extract_low_bits (read_mode, store_mode,
				 copy_rtx (store_info->rhs));
  if (require_cst && read_reg && !CONSTANT_P (read_reg))
    read_reg = NULL_RTX;
  return read_reg;
}

/* Take a sequence of:
     A <- r1
     ...
     ... <- A

   and change it into
   r2 <- r1
   A <- r1
   ...
   ... <- r2

   or

   r3 <- extract (r1)
   r3 <- r3 >> shift
   r2 <- extract (r3)
   ... <- r2

   or

   r2 <- extract (r1)
   ... <- r2

   Depending on the alignment and the mode of the store and
   subsequent load.


   The STORE_INFO and STORE_INSN are for the store and READ_INFO
   and READ_INSN are for the read.  Return true if the replacement
   went ok.  */

static bool
replace_read (store_info_t store_info, insn_info_t store_insn,
	      read_info_t read_info, insn_info_t read_insn, rtx *loc,
	      bitmap regs_live)
{
  enum machine_mode store_mode = GET_MODE (store_info->mem);
  enum machine_mode read_mode = GET_MODE (read_info->mem);
  rtx insns, this_insn, read_reg;
  basic_block bb;

  if (!dbg_cnt (dse))
    return false;

  /* Create a sequence of instructions to set up the read register.
     This sequence goes immediately before the store and its result
     is read by the load.

     We need to keep this in perspective.  We are replacing a read
     with a sequence of insns, but the read will almost certainly be
     in cache, so it is not going to be an expensive one.  Thus, we
     are not willing to do a multi insn shift or worse a subroutine
     call to get rid of the read.  */
  if (dump_file)
    fprintf (dump_file, "trying to replace %smode load in insn %d"
	     " from %smode store in insn %d\n",
	     GET_MODE_NAME (read_mode), INSN_UID (read_insn->insn),
	     GET_MODE_NAME (store_mode), INSN_UID (store_insn->insn));
  start_sequence ();
  bb = BLOCK_FOR_INSN (read_insn->insn);
  read_reg = get_stored_val (store_info,
			     read_mode, read_info->begin, read_info->end,
			     bb, false);
  if (read_reg == NULL_RTX)
    {
      end_sequence ();
      if (dump_file)
	fprintf (dump_file, " -- could not extract bits of stored value\n");
      return false;
    }
  /* Force the value into a new register so that it won't be clobbered
     between the store and the load.  */
  read_reg = copy_to_mode_reg (read_mode, read_reg);
  insns = get_insns ();
  end_sequence ();

  if (insns != NULL_RTX)
    {
      /* Now we have to scan the set of new instructions to see if the
	 sequence contains and sets of hardregs that happened to be
	 live at this point.  For instance, this can happen if one of
	 the insns sets the CC and the CC happened to be live at that
	 point.  This does occasionally happen, see PR 37922.  */
      bitmap regs_set = BITMAP_ALLOC (NULL);

      for (this_insn = insns; this_insn != NULL_RTX; this_insn = NEXT_INSN (this_insn))
	note_stores (PATTERN (this_insn), look_for_hardregs, regs_set);

      bitmap_and_into (regs_set, regs_live);
      if (!bitmap_empty_p (regs_set))
	{
	  if (dump_file)
	    {
	      fprintf (dump_file,
		       "abandoning replacement because sequence clobbers live hardregs:");
	      df_print_regset (dump_file, regs_set);
	    }

	  BITMAP_FREE (regs_set);
	  return false;
	}
      BITMAP_FREE (regs_set);
    }

  if (validate_change (read_insn->insn, loc, read_reg, 0))
    {
      deferred_change_t deferred_change =
	(deferred_change_t) pool_alloc (deferred_change_pool);

      /* Insert this right before the store insn where it will be safe
	 from later insns that might change it before the read.  */
      emit_insn_before (insns, store_insn->insn);

      /* And now for the kludge part: cselib croaks if you just
	 return at this point.  There are two reasons for this:

	 1) Cselib has an idea of how many pseudos there are and
	 that does not include the new ones we just added.

	 2) Cselib does not know about the move insn we added
	 above the store_info, and there is no way to tell it
	 about it, because it has "moved on".

	 Problem (1) is fixable with a certain amount of engineering.
	 Problem (2) is requires starting the bb from scratch.  This
	 could be expensive.

	 So we are just going to have to lie.  The move/extraction
	 insns are not really an issue, cselib did not see them.  But
	 the use of the new pseudo read_insn is a real problem because
	 cselib has not scanned this insn.  The way that we solve this
	 problem is that we are just going to put the mem back for now
	 and when we are finished with the block, we undo this.  We
	 keep a table of mems to get rid of.  At the end of the basic
	 block we can put them back.  */

      *loc = read_info->mem;
      deferred_change->next = deferred_change_list;
      deferred_change_list = deferred_change;
      deferred_change->loc = loc;
      deferred_change->reg = read_reg;

      /* Get rid of the read_info, from the point of view of the
	 rest of dse, play like this read never happened.  */
      read_insn->read_rec = read_info->next;
      pool_free (read_info_pool, read_info);
      if (dump_file)
	{
	  fprintf (dump_file, " -- replaced the loaded MEM with ");
	  print_simple_rtl (dump_file, read_reg);
	  fprintf (dump_file, "\n");
	}
      return true;
    }
  else
    {
      if (dump_file)
	{
	  fprintf (dump_file, " -- replacing the loaded MEM with ");
	  print_simple_rtl (dump_file, read_reg);
	  fprintf (dump_file, " led to an invalid instruction\n");
	}
      return false;
    }
}

/* A for_each_rtx callback in which DATA is the bb_info.  Check to see
   if LOC is a mem and if it is look at the address and kill any
   appropriate stores that may be active.  */

static int
check_mem_read_rtx (rtx *loc, void *data)
{
  rtx mem = *loc, mem_addr;
  bb_info_t bb_info;
  insn_info_t insn_info;
  HOST_WIDE_INT offset = 0;
  HOST_WIDE_INT width = 0;
  alias_set_type spill_alias_set = 0;
  cselib_val *base = NULL;
  int group_id;
  read_info_t read_info;

  if (!mem || !MEM_P (mem))
    return 0;

  bb_info = (bb_info_t) data;
  insn_info = bb_info->last_insn;

  if ((MEM_ALIAS_SET (mem) == ALIAS_SET_MEMORY_BARRIER)
      || (MEM_VOLATILE_P (mem)))
    {
      if (dump_file)
	fprintf (dump_file, " adding wild read, volatile or barrier.\n");
      add_wild_read (bb_info);
      insn_info->cannot_delete = true;
      return 0;
    }

  /* If it is reading readonly mem, then there can be no conflict with
     another write. */
  if (MEM_READONLY_P (mem))
    return 0;

  if (!canon_address (mem, &spill_alias_set, &group_id, &offset, &base))
    {
      if (dump_file)
	fprintf (dump_file, " adding wild read, canon_address failure.\n");
      add_wild_read (bb_info);
      return 0;
    }

  if (GET_MODE (mem) == BLKmode)
    width = -1;
  else
    width = GET_MODE_SIZE (GET_MODE (mem));

  read_info = (read_info_t) pool_alloc (read_info_pool);
  read_info->group_id = group_id;
  read_info->mem = mem;
  read_info->alias_set = spill_alias_set;
  read_info->begin = offset;
  read_info->end = offset + width;
  read_info->next = insn_info->read_rec;
  insn_info->read_rec = read_info;
  /* For alias_set != 0 canon_true_dependence should be never called.  */
  if (spill_alias_set)
    mem_addr = NULL_RTX;
  else
    {
      if (group_id < 0)
	mem_addr = base->val_rtx;
      else
	{
	  group_info_t group
	    = VEC_index (group_info_t, rtx_group_vec, group_id);
	  mem_addr = group->canon_base_addr;
	}
      if (offset)
	mem_addr = plus_constant (mem_addr, offset);
    }

  /* We ignore the clobbers in store_info.  The is mildly aggressive,
     but there really should not be a clobber followed by a read.  */

  if (spill_alias_set)
    {
      insn_info_t i_ptr = active_local_stores;
      insn_info_t last = NULL;

      if (dump_file)
	fprintf (dump_file, " processing spill load %d\n",
		 (int) spill_alias_set);

      while (i_ptr)
	{
	  store_info_t store_info = i_ptr->store_rec;

	  /* Skip the clobbers.  */
	  while (!store_info->is_set)
	    store_info = store_info->next;

	  if (store_info->alias_set == spill_alias_set)
	    {
	      if (dump_file)
		dump_insn_info ("removing from active", i_ptr);

	      if (last)
		last->next_local_store = i_ptr->next_local_store;
	      else
		active_local_stores = i_ptr->next_local_store;
	    }
	  else
	    last = i_ptr;
	  i_ptr = i_ptr->next_local_store;
	}
    }
  else if (group_id >= 0)
    {
      /* This is the restricted case where the base is a constant or
	 the frame pointer and offset is a constant.  */
      insn_info_t i_ptr = active_local_stores;
      insn_info_t last = NULL;

      if (dump_file)
	{
	  if (width == -1)
	    fprintf (dump_file, " processing const load gid=%d[BLK]\n",
		     group_id);
	  else
	    fprintf (dump_file, " processing const load gid=%d[%d..%d)\n",
		     group_id, (int)offset, (int)(offset+width));
	}

      while (i_ptr)
	{
	  bool remove = false;
	  store_info_t store_info = i_ptr->store_rec;

	  /* Skip the clobbers.  */
	  while (!store_info->is_set)
	    store_info = store_info->next;

	  /* There are three cases here.  */
	  if (store_info->group_id < 0)
	    /* We have a cselib store followed by a read from a
	       const base. */
	    remove
	      = canon_true_dependence (store_info->mem,
				       GET_MODE (store_info->mem),
				       store_info->mem_addr,
				       mem, mem_addr, rtx_varies_p);

	  else if (group_id == store_info->group_id)
	    {
	      /* This is a block mode load.  We may get lucky and
		 canon_true_dependence may save the day.  */
	      if (width == -1)
		remove
		  = canon_true_dependence (store_info->mem,
					   GET_MODE (store_info->mem),
					   store_info->mem_addr,
					   mem, mem_addr, rtx_varies_p);

	      /* If this read is just reading back something that we just
		 stored, rewrite the read.  */
	      else
		{
		  if (store_info->rhs
		      && offset >= store_info->begin
		      && offset + width <= store_info->end
		      && all_positions_needed_p (store_info,
						 offset - store_info->begin,
						 width)
		      && replace_read (store_info, i_ptr, read_info,
				       insn_info, loc, bb_info->regs_live))
		    return 0;

		  /* The bases are the same, just see if the offsets
		     overlap.  */
		  if ((offset < store_info->end)
		      && (offset + width > store_info->begin))
		    remove = true;
		}
	    }

	  /* else
	     The else case that is missing here is that the
	     bases are constant but different.  There is nothing
	     to do here because there is no overlap.  */

	  if (remove)
	    {
	      if (dump_file)
		dump_insn_info ("removing from active", i_ptr);

	      if (last)
		last->next_local_store = i_ptr->next_local_store;
	      else
		active_local_stores = i_ptr->next_local_store;
	    }
	  else
	    last = i_ptr;
	  i_ptr = i_ptr->next_local_store;
	}
    }
  else
    {
      insn_info_t i_ptr = active_local_stores;
      insn_info_t last = NULL;
      if (dump_file)
	{
	  fprintf (dump_file, " processing cselib load mem:");
	  print_inline_rtx (dump_file, mem, 0);
	  fprintf (dump_file, "\n");
	}

      while (i_ptr)
	{
	  bool remove = false;
	  store_info_t store_info = i_ptr->store_rec;

	  if (dump_file)
	    fprintf (dump_file, " processing cselib load against insn %d\n",
		     INSN_UID (i_ptr->insn));

	  /* Skip the clobbers.  */
	  while (!store_info->is_set)
	    store_info = store_info->next;

	  /* If this read is just reading back something that we just
	     stored, rewrite the read.  */
	  if (store_info->rhs
	      && store_info->group_id == -1
	      && store_info->cse_base == base
	      && width != -1
	      && offset >= store_info->begin
	      && offset + width <= store_info->end
	      && all_positions_needed_p (store_info,
					 offset - store_info->begin, width)
	      && replace_read (store_info, i_ptr,  read_info, insn_info, loc,
			       bb_info->regs_live))
	    return 0;

	  if (!store_info->alias_set)
	    remove = canon_true_dependence (store_info->mem,
					    GET_MODE (store_info->mem),
					    store_info->mem_addr,
					    mem, mem_addr, rtx_varies_p);

	  if (remove)
	    {
	      if (dump_file)
		dump_insn_info ("removing from active", i_ptr);

	      if (last)
		last->next_local_store = i_ptr->next_local_store;
	      else
		active_local_stores = i_ptr->next_local_store;
	    }
	  else
	    last = i_ptr;
	  i_ptr = i_ptr->next_local_store;
	}
    }
  return 0;
}

/* A for_each_rtx callback in which DATA points the INSN_INFO for
   as check_mem_read_rtx.  Nullify the pointer if i_m_r_m_r returns
   true for any part of *LOC.  */

static void
check_mem_read_use (rtx *loc, void *data)
{
  for_each_rtx (loc, check_mem_read_rtx, data);
}


/* Get arguments passed to CALL_INSN.  Return TRUE if successful.
   So far it only handles arguments passed in registers.  */

static bool
get_call_args (rtx call_insn, tree fn, rtx *args, int nargs)
{
  CUMULATIVE_ARGS args_so_far;
  tree arg;
  int idx;

  INIT_CUMULATIVE_ARGS (args_so_far, TREE_TYPE (fn), NULL_RTX, 0, 3);

  arg = TYPE_ARG_TYPES (TREE_TYPE (fn));
  for (idx = 0;
       arg != void_list_node && idx < nargs;
       arg = TREE_CHAIN (arg), idx++)
    {
      enum machine_mode mode = TYPE_MODE (TREE_VALUE (arg));
      rtx reg, link, tmp;
      reg = targetm.calls.function_arg (&args_so_far, mode, NULL_TREE, true);
      if (!reg || !REG_P (reg) || GET_MODE (reg) != mode
	  || GET_MODE_CLASS (mode) != MODE_INT)
	return false;

      for (link = CALL_INSN_FUNCTION_USAGE (call_insn);
	   link;
	   link = XEXP (link, 1))
	if (GET_CODE (XEXP (link, 0)) == USE)
	  {
	    args[idx] = XEXP (XEXP (link, 0), 0);
	    if (REG_P (args[idx])
		&& REGNO (args[idx]) == REGNO (reg)
		&& (GET_MODE (args[idx]) == mode
		    || (GET_MODE_CLASS (GET_MODE (args[idx])) == MODE_INT
			&& (GET_MODE_SIZE (GET_MODE (args[idx]))
			    <= UNITS_PER_WORD)
			&& (GET_MODE_SIZE (GET_MODE (args[idx]))
			    > GET_MODE_SIZE (mode)))))
	      break;
	  }
      if (!link)
	return false;

      tmp = cselib_expand_value_rtx (args[idx], scratch, 5);
      if (GET_MODE (args[idx]) != mode)
	{
	  if (!tmp || !CONST_INT_P (tmp))
	    return false;
	  tmp = GEN_INT (trunc_int_for_mode (INTVAL (tmp), mode));
	}
      if (tmp)
	args[idx] = tmp;

      targetm.calls.function_arg_advance (&args_so_far, mode, NULL_TREE, true);
    }
  if (arg != void_list_node || idx != nargs)
    return false;
  return true;
}


/* Apply record_store to all candidate stores in INSN.  Mark INSN
   if some part of it is not a candidate store and assigns to a
   non-register target.  */

static void
scan_insn (bb_info_t bb_info, rtx insn)
{
  rtx body;
  insn_info_t insn_info = (insn_info_t) pool_alloc (insn_info_pool);
  int mems_found = 0;
  memset (insn_info, 0, sizeof (struct insn_info));

  if (dump_file)
    fprintf (dump_file, "\n**scanning insn=%d\n",
	     INSN_UID (insn));

  insn_info->prev_insn = bb_info->last_insn;
  insn_info->insn = insn;
  bb_info->last_insn = insn_info;

  if (DEBUG_INSN_P (insn))
    {
      insn_info->cannot_delete = true;
      return;
    }

  /* Cselib clears the table for this case, so we have to essentially
     do the same.  */
  if (NONJUMP_INSN_P (insn)
      && GET_CODE (PATTERN (insn)) == ASM_OPERANDS
      && MEM_VOLATILE_P (PATTERN (insn)))
    {
      add_wild_read (bb_info);
      insn_info->cannot_delete = true;
      return;
    }

  /* Look at all of the uses in the insn.  */
  note_uses (&PATTERN (insn), check_mem_read_use, bb_info);

  if (CALL_P (insn))
    {
      bool const_call;
      tree memset_call = NULL_TREE;

      insn_info->cannot_delete = true;

      /* Const functions cannot do anything bad i.e. read memory,
	 however, they can read their parameters which may have
	 been pushed onto the stack.
	 memset and bzero don't read memory either.  */
      const_call = RTL_CONST_CALL_P (insn);
      if (!const_call)
	{
	  rtx call = PATTERN (insn);
	  if (GET_CODE (call) == PARALLEL)
	    call = XVECEXP (call, 0, 0);
	  if (GET_CODE (call) == SET)
	    call = SET_SRC (call);
	  if (GET_CODE (call) == CALL
	      && MEM_P (XEXP (call, 0))
	      && GET_CODE (XEXP (XEXP (call, 0), 0)) == SYMBOL_REF)
	    {
	      rtx symbol = XEXP (XEXP (call, 0), 0);
	      if (SYMBOL_REF_DECL (symbol)
		  && TREE_CODE (SYMBOL_REF_DECL (symbol)) == FUNCTION_DECL)
		{
		  if ((DECL_BUILT_IN_CLASS (SYMBOL_REF_DECL (symbol))
		       == BUILT_IN_NORMAL
		       && (DECL_FUNCTION_CODE (SYMBOL_REF_DECL (symbol))
			   == BUILT_IN_MEMSET))
		      || SYMBOL_REF_DECL (symbol) == block_clear_fn)
		    memset_call = SYMBOL_REF_DECL (symbol);
		}
	    }
	}
      if (const_call || memset_call)
	{
	  insn_info_t i_ptr = active_local_stores;
	  insn_info_t last = NULL;

	  if (dump_file)
	    fprintf (dump_file, "%s call %d\n",
		     const_call ? "const" : "memset", INSN_UID (insn));

	  /* See the head comment of the frame_read field.  */
	  if (reload_completed)
	    insn_info->frame_read = true;

	  /* Loop over the active stores and remove those which are
	     killed by the const function call.  */
	  while (i_ptr)
	    {
	      bool remove_store = false;

	      /* The stack pointer based stores are always killed.  */
	      if (i_ptr->stack_pointer_based)
	        remove_store = true;

	      /* If the frame is read, the frame related stores are killed.  */
	      else if (insn_info->frame_read)
		{
		  store_info_t store_info = i_ptr->store_rec;

		  /* Skip the clobbers.  */
		  while (!store_info->is_set)
		    store_info = store_info->next;

		  if (store_info->group_id >= 0
		      && VEC_index (group_info_t, rtx_group_vec,
				    store_info->group_id)->frame_related)
		    remove_store = true;
		}

	      if (remove_store)
		{
		  if (dump_file)
		    dump_insn_info ("removing from active", i_ptr);

		  if (last)
		    last->next_local_store = i_ptr->next_local_store;
		  else
		    active_local_stores = i_ptr->next_local_store;
		}
	      else
		last = i_ptr;

	      i_ptr = i_ptr->next_local_store;
	    }

	  if (memset_call)
	    {
	      rtx args[3];
	      if (get_call_args (insn, memset_call, args, 3)
		  && CONST_INT_P (args[1])
		  && CONST_INT_P (args[2])
		  && INTVAL (args[2]) > 0)
		{
		  rtx mem = gen_rtx_MEM (BLKmode, args[0]);
		  set_mem_size (mem, args[2]);
		  body = gen_rtx_SET (VOIDmode, mem, args[1]);
		  mems_found += record_store (body, bb_info);
		  if (dump_file)
		    fprintf (dump_file, "handling memset as BLKmode store\n");
		  if (mems_found == 1)
		    {
		      insn_info->next_local_store = active_local_stores;
		      active_local_stores = insn_info;
		    }
		}
	    }
	}

      else
	/* Every other call, including pure functions, may read memory.  */
	add_wild_read (bb_info);

      return;
    }

  /* Assuming that there are sets in these insns, we cannot delete
     them.  */
  if ((GET_CODE (PATTERN (insn)) == CLOBBER)
      || volatile_refs_p (PATTERN (insn))
      || insn_could_throw_p (insn)
      || (RTX_FRAME_RELATED_P (insn))
      || find_reg_note (insn, REG_FRAME_RELATED_EXPR, NULL_RTX))
    insn_info->cannot_delete = true;

  body = PATTERN (insn);
  if (GET_CODE (body) == PARALLEL)
    {
      int i;
      for (i = 0; i < XVECLEN (body, 0); i++)
	mems_found += record_store (XVECEXP (body, 0, i), bb_info);
    }
  else
    mems_found += record_store (body, bb_info);

  if (dump_file)
    fprintf (dump_file, "mems_found = %d, cannot_delete = %s\n",
	     mems_found, insn_info->cannot_delete ? "true" : "false");

  /* If we found some sets of mems, add it into the active_local_stores so
     that it can be locally deleted if found dead or used for
     replace_read and redundant constant store elimination.  Otherwise mark
     it as cannot delete.  This simplifies the processing later.  */
  if (mems_found == 1)
    {
      insn_info->next_local_store = active_local_stores;
      active_local_stores = insn_info;
    }
  else
    insn_info->cannot_delete = true;
}


/* Remove BASE from the set of active_local_stores.  This is a
   callback from cselib that is used to get rid of the stores in
   active_local_stores.  */

static void
remove_useless_values (cselib_val *base)
{
  insn_info_t insn_info = active_local_stores;
  insn_info_t last = NULL;

  while (insn_info)
    {
      store_info_t store_info = insn_info->store_rec;
      bool del = false;

      /* If ANY of the store_infos match the cselib group that is
	 being deleted, then the insn can not be deleted.  */
      while (store_info)
	{
	  if ((store_info->group_id == -1)
	      && (store_info->cse_base == base))
	    {
	      del = true;
	      break;
	    }
	  store_info = store_info->next;
	}

      if (del)
	{
	  if (last)
	    last->next_local_store = insn_info->next_local_store;
	  else
	    active_local_stores = insn_info->next_local_store;
	  free_store_info (insn_info);
	}
      else
	last = insn_info;

      insn_info = insn_info->next_local_store;
    }
}


/* Do all of step 1.  */

static void
dse_step1 (void)
{
  basic_block bb;
  bitmap regs_live = BITMAP_ALLOC (NULL);

  cselib_init (0);
  all_blocks = BITMAP_ALLOC (NULL);
  bitmap_set_bit (all_blocks, ENTRY_BLOCK);
  bitmap_set_bit (all_blocks, EXIT_BLOCK);

  FOR_ALL_BB (bb)
    {
      insn_info_t ptr;
      bb_info_t bb_info = (bb_info_t) pool_alloc (bb_info_pool);

      memset (bb_info, 0, sizeof (struct bb_info));
      bitmap_set_bit (all_blocks, bb->index);
      bb_info->regs_live = regs_live;

      bitmap_copy (regs_live, DF_LR_IN (bb));
      df_simulate_initialize_forwards (bb, regs_live);

      bb_table[bb->index] = bb_info;
      cselib_discard_hook = remove_useless_values;

      if (bb->index >= NUM_FIXED_BLOCKS)
	{
	  rtx insn;

	  cse_store_info_pool
	    = create_alloc_pool ("cse_store_info_pool",
				 sizeof (struct store_info), 100);
	  active_local_stores = NULL;
	  cselib_clear_table ();

	  /* Scan the insns.  */
	  FOR_BB_INSNS (bb, insn)
	    {
	      if (INSN_P (insn))
		scan_insn (bb_info, insn);
	      cselib_process_insn (insn);
	      if (INSN_P (insn))
		df_simulate_one_insn_forwards (bb, insn, regs_live);
	    }

	  /* This is something of a hack, because the global algorithm
	     is supposed to take care of the case where stores go dead
	     at the end of the function.  However, the global
	     algorithm must take a more conservative view of block
	     mode reads than the local alg does.  So to get the case
	     where you have a store to the frame followed by a non
	     overlapping block more read, we look at the active local
	     stores at the end of the function and delete all of the
	     frame and spill based ones.  */
	  if (stores_off_frame_dead_at_return
	      && (EDGE_COUNT (bb->succs) == 0
		  || (single_succ_p (bb)
		      && single_succ (bb) == EXIT_BLOCK_PTR
		      && ! crtl->calls_eh_return)))
	    {
	      insn_info_t i_ptr = active_local_stores;
	      while (i_ptr)
		{
		  store_info_t store_info = i_ptr->store_rec;

		  /* Skip the clobbers.  */
		  while (!store_info->is_set)
		    store_info = store_info->next;
		  if (store_info->alias_set && !i_ptr->cannot_delete)
		    delete_dead_store_insn (i_ptr);
		  else
		    if (store_info->group_id >= 0)
		      {
			group_info_t group
			  = VEC_index (group_info_t, rtx_group_vec, store_info->group_id);
			if (group->frame_related && !i_ptr->cannot_delete)
			  delete_dead_store_insn (i_ptr);
		      }

		  i_ptr = i_ptr->next_local_store;
		}
	    }

	  /* Get rid of the loads that were discovered in
	     replace_read.  Cselib is finished with this block.  */
	  while (deferred_change_list)
	    {
	      deferred_change_t next = deferred_change_list->next;

	      /* There is no reason to validate this change.  That was
		 done earlier.  */
	      *deferred_change_list->loc = deferred_change_list->reg;
	      pool_free (deferred_change_pool, deferred_change_list);
	      deferred_change_list = next;
	    }

	  /* Get rid of all of the cselib based store_infos in this
	     block and mark the containing insns as not being
	     deletable.  */
	  ptr = bb_info->last_insn;
	  while (ptr)
	    {
	      if (ptr->contains_cselib_groups)
		{
		  store_info_t s_info = ptr->store_rec;
		  while (s_info && !s_info->is_set)
		    s_info = s_info->next;
		  if (s_info
		      && s_info->redundant_reason
		      && s_info->redundant_reason->insn
		      && !ptr->cannot_delete)
		    {
		      if (dump_file)
			fprintf (dump_file, "Locally deleting insn %d "
					    "because insn %d stores the "
					    "same value and couldn't be "
					    "eliminated\n",
				 INSN_UID (ptr->insn),
				 INSN_UID (s_info->redundant_reason->insn));
		      delete_dead_store_insn (ptr);
		    }
		  if (s_info)
		    s_info->redundant_reason = NULL;
		  free_store_info (ptr);
		}
	      else
		{
		  store_info_t s_info;

		  /* Free at least positions_needed bitmaps.  */
		  for (s_info = ptr->store_rec; s_info; s_info = s_info->next)
		    if (s_info->is_large)
		      {
			BITMAP_FREE (s_info->positions_needed.large.bmap);
			s_info->is_large = false;
		      }
		}
	      ptr = ptr->prev_insn;
	    }

	  free_alloc_pool (cse_store_info_pool);
	}
      bb_info->regs_live = NULL;
    }

  BITMAP_FREE (regs_live);
  cselib_finish ();
  htab_empty (rtx_group_table);
}


/*----------------------------------------------------------------------------
   Second step.

   Assign each byte position in the stores that we are going to
   analyze globally to a position in the bitmaps.  Returns true if
   there are any bit positions assigned.
----------------------------------------------------------------------------*/

static void
dse_step2_init (void)
{
  unsigned int i;
  group_info_t group;

  FOR_EACH_VEC_ELT (group_info_t, rtx_group_vec, i, group)
    {
      /* For all non stack related bases, we only consider a store to
	 be deletable if there are two or more stores for that
	 position.  This is because it takes one store to make the
	 other store redundant.  However, for the stores that are
	 stack related, we consider them if there is only one store
	 for the position.  We do this because the stack related
	 stores can be deleted if their is no read between them and
	 the end of the function.

	 To make this work in the current framework, we take the stack
	 related bases add all of the bits from store1 into store2.
	 This has the effect of making the eligible even if there is
	 only one store.   */

      if (stores_off_frame_dead_at_return && group->frame_related)
	{
	  bitmap_ior_into (group->store2_n, group->store1_n);
	  bitmap_ior_into (group->store2_p, group->store1_p);
	  if (dump_file)
	    fprintf (dump_file, "group %d is frame related ", i);
	}

      group->offset_map_size_n++;
      group->offset_map_n = XNEWVEC (int, group->offset_map_size_n);
      group->offset_map_size_p++;
      group->offset_map_p = XNEWVEC (int, group->offset_map_size_p);
      group->process_globally = false;
      if (dump_file)
	{
	  fprintf (dump_file, "group %d(%d+%d): ", i,
		   (int)bitmap_count_bits (group->store2_n),
		   (int)bitmap_count_bits (group->store2_p));
	  bitmap_print (dump_file, group->store2_n, "n ", " ");
	  bitmap_print (dump_file, group->store2_p, "p ", "\n");
	}
    }
}


/* Init the offset tables for the normal case.  */

static bool
dse_step2_nospill (void)
{
  unsigned int i;
  group_info_t group;
  /* Position 0 is unused because 0 is used in the maps to mean
     unused.  */
  current_position = 1;

  FOR_EACH_VEC_ELT (group_info_t, rtx_group_vec, i, group)
    {
      bitmap_iterator bi;
      unsigned int j;

      if (group == clear_alias_group)
	continue;

      memset (group->offset_map_n, 0, sizeof(int) * group->offset_map_size_n);
      memset (group->offset_map_p, 0, sizeof(int) * group->offset_map_size_p);
      bitmap_clear (group->group_kill);

      EXECUTE_IF_SET_IN_BITMAP (group->store2_n, 0, j, bi)
	{
	  bitmap_set_bit (group->group_kill, current_position);
	  group->offset_map_n[j] = current_position++;
	  group->process_globally = true;
	}
      EXECUTE_IF_SET_IN_BITMAP (group->store2_p, 0, j, bi)
	{
	  bitmap_set_bit (group->group_kill, current_position);
	  group->offset_map_p[j] = current_position++;
	  group->process_globally = true;
	}
    }
  return current_position != 1;
}


/* Init the offset tables for the spill case.  */

static bool
dse_step2_spill (void)
{
  unsigned int j;
  group_info_t group = clear_alias_group;
  bitmap_iterator bi;

  /* Position 0 is unused because 0 is used in the maps to mean
     unused.  */
  current_position = 1;

  if (dump_file)
    {
      bitmap_print (dump_file, clear_alias_sets,
		    "clear alias sets              ", "\n");
      bitmap_print (dump_file, disqualified_clear_alias_sets,
		    "disqualified clear alias sets ", "\n");
    }

  memset (group->offset_map_n, 0, sizeof(int) * group->offset_map_size_n);
  memset (group->offset_map_p, 0, sizeof(int) * group->offset_map_size_p);
  bitmap_clear (group->group_kill);

  /* Remove the disqualified positions from the store2_p set.  */
  bitmap_and_compl_into (group->store2_p, disqualified_clear_alias_sets);

  /* We do not need to process the store2_n set because
     alias_sets are always positive.  */
  EXECUTE_IF_SET_IN_BITMAP (group->store2_p, 0, j, bi)
    {
      bitmap_set_bit (group->group_kill, current_position);
      group->offset_map_p[j] = current_position++;
      group->process_globally = true;
    }

  return current_position != 1;
}



/*----------------------------------------------------------------------------
  Third step.

  Build the bit vectors for the transfer functions.
----------------------------------------------------------------------------*/


/* Note that this is NOT a general purpose function.  Any mem that has
   an alias set registered here expected to be COMPLETELY unaliased:
   i.e it's addresses are not and need not be examined.

   It is known that all references to this address will have this
   alias set and there are NO other references to this address in the
   function.

   Currently the only place that is known to be clean enough to use
   this interface is the code that assigns the spill locations.

   All of the mems that have alias_sets registered are subjected to a
   very powerful form of dse where function calls, volatile reads and
   writes, and reads from random location are not taken into account.

   It is also assumed that these locations go dead when the function
   returns.  This assumption could be relaxed if there were found to
   be places that this assumption was not correct.

   The MODE is passed in and saved.  The mode of each load or store to
   a mem with ALIAS_SET is checked against MEM.  If the size of that
   load or store is different from MODE, processing is halted on this
   alias set.  For the vast majority of aliases sets, all of the loads
   and stores will use the same mode.  But vectors are treated
   differently: the alias set is established for the entire vector,
   but reload will insert loads and stores for individual elements and
   we do not necessarily have the information to track those separate
   elements.  So when we see a mode mismatch, we just bail.  */


void
dse_record_singleton_alias_set (alias_set_type alias_set,
				enum machine_mode mode)
{
  struct clear_alias_mode_holder tmp_holder;
  struct clear_alias_mode_holder *entry;
  void **slot;

  /* If we are not going to run dse, we need to return now or there
     will be problems with allocating the bitmaps.  */
  if ((!gate_dse()) || !alias_set)
    return;

  if (!clear_alias_sets)
    {
      clear_alias_sets = BITMAP_ALLOC (NULL);
      disqualified_clear_alias_sets = BITMAP_ALLOC (NULL);
      clear_alias_mode_table = htab_create (11, clear_alias_mode_hash,
					    clear_alias_mode_eq, NULL);
      clear_alias_mode_pool = create_alloc_pool ("clear_alias_mode_pool",
						 sizeof (struct clear_alias_mode_holder), 100);
    }

  bitmap_set_bit (clear_alias_sets, alias_set);

  tmp_holder.alias_set = alias_set;

  slot = htab_find_slot (clear_alias_mode_table, &tmp_holder, INSERT);
  gcc_assert (*slot == NULL);

  *slot = entry =
    (struct clear_alias_mode_holder *) pool_alloc (clear_alias_mode_pool);
  entry->alias_set = alias_set;
  entry->mode = mode;
}


/* Remove ALIAS_SET from the sets of stack slots being considered.  */

void
dse_invalidate_singleton_alias_set (alias_set_type alias_set)
{
  if ((!gate_dse()) || !alias_set)
    return;

  bitmap_clear_bit (clear_alias_sets, alias_set);
}


/* Look up the bitmap index for OFFSET in GROUP_INFO.  If it is not
   there, return 0.  */

static int
get_bitmap_index (group_info_t group_info, HOST_WIDE_INT offset)
{
  if (offset < 0)
    {
      HOST_WIDE_INT offset_p = -offset;
      if (offset_p >= group_info->offset_map_size_n)
	return 0;
      return group_info->offset_map_n[offset_p];
    }
  else
    {
      if (offset >= group_info->offset_map_size_p)
	return 0;
      return group_info->offset_map_p[offset];
    }
}


/* Process the STORE_INFOs into the bitmaps into GEN and KILL.  KILL
   may be NULL. */

static void
scan_stores_nospill (store_info_t store_info, bitmap gen, bitmap kill)
{
  while (store_info)
    {
      HOST_WIDE_INT i;
      group_info_t group_info
	= VEC_index (group_info_t, rtx_group_vec, store_info->group_id);
      if (group_info->process_globally)
	for (i = store_info->begin; i < store_info->end; i++)
	  {
	    int index = get_bitmap_index (group_info, i);
	    if (index != 0)
	      {
		bitmap_set_bit (gen, index);
		if (kill)
		  bitmap_clear_bit (kill, index);
	      }
	  }
      store_info = store_info->next;
    }
}


/* Process the STORE_INFOs into the bitmaps into GEN and KILL.  KILL
   may be NULL. */

static void
scan_stores_spill (store_info_t store_info, bitmap gen, bitmap kill)
{
  while (store_info)
    {
      if (store_info->alias_set)
	{
	  int index = get_bitmap_index (clear_alias_group,
					store_info->alias_set);
	  if (index != 0)
	    {
	      bitmap_set_bit (gen, index);
	      if (kill)
		bitmap_clear_bit (kill, index);
	    }
	}
      store_info = store_info->next;
    }
}


/* Process the READ_INFOs into the bitmaps into GEN and KILL.  KILL
   may be NULL.  */

static void
scan_reads_nospill (insn_info_t insn_info, bitmap gen, bitmap kill)
{
  read_info_t read_info = insn_info->read_rec;
  int i;
  group_info_t group;

  /* If this insn reads the frame, kill all the frame related stores.  */
  if (insn_info->frame_read)
    {
      FOR_EACH_VEC_ELT (group_info_t, rtx_group_vec, i, group)
	if (group->process_globally && group->frame_related)
	  {
	    if (kill)
	      bitmap_ior_into (kill, group->group_kill);
	    bitmap_and_compl_into (gen, group->group_kill);
	  }
    }

  while (read_info)
    {
      FOR_EACH_VEC_ELT (group_info_t, rtx_group_vec, i, group)
	{
	  if (group->process_globally)
	    {
	      if (i == read_info->group_id)
		{
		  if (read_info->begin > read_info->end)
		    {
		      /* Begin > end for block mode reads.  */
		      if (kill)
			bitmap_ior_into (kill, group->group_kill);
		      bitmap_and_compl_into (gen, group->group_kill);
		    }
		  else
		    {
		      /* The groups are the same, just process the
			 offsets.  */
		      HOST_WIDE_INT j;
		      for (j = read_info->begin; j < read_info->end; j++)
			{
			  int index = get_bitmap_index (group, j);
			  if (index != 0)
			    {
			      if (kill)
				bitmap_set_bit (kill, index);
			      bitmap_clear_bit (gen, index);
			    }
			}
		    }
		}
	      else
		{
		  /* The groups are different, if the alias sets
		     conflict, clear the entire group.  We only need
		     to apply this test if the read_info is a cselib
		     read.  Anything with a constant base cannot alias
		     something else with a different constant
		     base.  */
		  if ((read_info->group_id < 0)
		      && canon_true_dependence (group->base_mem,
<<<<<<< HEAD
						QImode,
=======
						GET_MODE (group->base_mem),
>>>>>>> 03d20231
						group->canon_base_addr,
						read_info->mem, NULL_RTX,
						rtx_varies_p))
		    {
		      if (kill)
			bitmap_ior_into (kill, group->group_kill);
		      bitmap_and_compl_into (gen, group->group_kill);
		    }
		}
	    }
	}

      read_info = read_info->next;
    }
}

/* Process the READ_INFOs into the bitmaps into GEN and KILL.  KILL
   may be NULL.  */

static void
scan_reads_spill (read_info_t read_info, bitmap gen, bitmap kill)
{
  while (read_info)
    {
      if (read_info->alias_set)
	{
	  int index = get_bitmap_index (clear_alias_group,
					read_info->alias_set);
	  if (index != 0)
	    {
	      if (kill)
		bitmap_set_bit (kill, index);
	      bitmap_clear_bit (gen, index);
	    }
	}

      read_info = read_info->next;
    }
}


/* Return the insn in BB_INFO before the first wild read or if there
   are no wild reads in the block, return the last insn.  */

static insn_info_t
find_insn_before_first_wild_read (bb_info_t bb_info)
{
  insn_info_t insn_info = bb_info->last_insn;
  insn_info_t last_wild_read = NULL;

  while (insn_info)
    {
      if (insn_info->wild_read)
	{
	  last_wild_read = insn_info->prev_insn;
	  /* Block starts with wild read.  */
	  if (!last_wild_read)
	    return NULL;
	}

      insn_info = insn_info->prev_insn;
    }

  if (last_wild_read)
    return last_wild_read;
  else
    return bb_info->last_insn;
}


/* Scan the insns in BB_INFO starting at PTR and going to the top of
   the block in order to build the gen and kill sets for the block.
   We start at ptr which may be the last insn in the block or may be
   the first insn with a wild read.  In the latter case we are able to
   skip the rest of the block because it just does not matter:
   anything that happens is hidden by the wild read.  */

static void
dse_step3_scan (bool for_spills, basic_block bb)
{
  bb_info_t bb_info = bb_table[bb->index];
  insn_info_t insn_info;

  if (for_spills)
    /* There are no wild reads in the spill case.  */
    insn_info = bb_info->last_insn;
  else
    insn_info = find_insn_before_first_wild_read (bb_info);

  /* In the spill case or in the no_spill case if there is no wild
     read in the block, we will need a kill set.  */
  if (insn_info == bb_info->last_insn)
    {
      if (bb_info->kill)
	bitmap_clear (bb_info->kill);
      else
	bb_info->kill = BITMAP_ALLOC (NULL);
    }
  else
    if (bb_info->kill)
      BITMAP_FREE (bb_info->kill);

  while (insn_info)
    {
      /* There may have been code deleted by the dce pass run before
	 this phase.  */
      if (insn_info->insn && INSN_P (insn_info->insn))
	{
	  /* Process the read(s) last.  */
	  if (for_spills)
	    {
	      scan_stores_spill (insn_info->store_rec, bb_info->gen, bb_info->kill);
	      scan_reads_spill (insn_info->read_rec, bb_info->gen, bb_info->kill);
	    }
	  else
	    {
	      scan_stores_nospill (insn_info->store_rec, bb_info->gen, bb_info->kill);
	      scan_reads_nospill (insn_info, bb_info->gen, bb_info->kill);
	    }
	}

      insn_info = insn_info->prev_insn;
    }
}


/* Set the gen set of the exit block, and also any block with no
   successors that does not have a wild read.  */

static void
dse_step3_exit_block_scan (bb_info_t bb_info)
{
  /* The gen set is all 0's for the exit block except for the
     frame_pointer_group.  */

  if (stores_off_frame_dead_at_return)
    {
      unsigned int i;
      group_info_t group;

<<<<<<< HEAD
      for (i = 0; VEC_iterate (group_info_t, rtx_group_vec, i, group); i++)
=======
      FOR_EACH_VEC_ELT (group_info_t, rtx_group_vec, i, group)
>>>>>>> 03d20231
	{
	  if (group->process_globally && group->frame_related)
	    bitmap_ior_into (bb_info->gen, group->group_kill);
	}
    }
}


/* Find all of the blocks that are not backwards reachable from the
   exit block or any block with no successors (BB).  These are the
   infinite loops or infinite self loops.  These blocks will still
   have their bits set in UNREACHABLE_BLOCKS.  */

static void
mark_reachable_blocks (sbitmap unreachable_blocks, basic_block bb)
{
  edge e;
  edge_iterator ei;

  if (TEST_BIT (unreachable_blocks, bb->index))
    {
      RESET_BIT (unreachable_blocks, bb->index);
      FOR_EACH_EDGE (e, ei, bb->preds)
	{
	  mark_reachable_blocks (unreachable_blocks, e->src);
	}
    }
}

/* Build the transfer functions for the function.  */

static void
dse_step3 (bool for_spills)
{
  basic_block bb;
  sbitmap unreachable_blocks = sbitmap_alloc (last_basic_block);
  sbitmap_iterator sbi;
  bitmap all_ones = NULL;
  unsigned int i;

  sbitmap_ones (unreachable_blocks);

  FOR_ALL_BB (bb)
    {
      bb_info_t bb_info = bb_table[bb->index];
      if (bb_info->gen)
	bitmap_clear (bb_info->gen);
      else
	bb_info->gen = BITMAP_ALLOC (NULL);

      if (bb->index == ENTRY_BLOCK)
	;
      else if (bb->index == EXIT_BLOCK)
	dse_step3_exit_block_scan (bb_info);
      else
	dse_step3_scan (for_spills, bb);
      if (EDGE_COUNT (bb->succs) == 0)
	mark_reachable_blocks (unreachable_blocks, bb);

      /* If this is the second time dataflow is run, delete the old
	 sets.  */
      if (bb_info->in)
	BITMAP_FREE (bb_info->in);
      if (bb_info->out)
	BITMAP_FREE (bb_info->out);
    }

  /* For any block in an infinite loop, we must initialize the out set
     to all ones.  This could be expensive, but almost never occurs in
     practice. However, it is common in regression tests.  */
  EXECUTE_IF_SET_IN_SBITMAP (unreachable_blocks, 0, i, sbi)
    {
      if (bitmap_bit_p (all_blocks, i))
	{
	  bb_info_t bb_info = bb_table[i];
	  if (!all_ones)
	    {
	      unsigned int j;
	      group_info_t group;

	      all_ones = BITMAP_ALLOC (NULL);
	      FOR_EACH_VEC_ELT (group_info_t, rtx_group_vec, j, group)
		bitmap_ior_into (all_ones, group->group_kill);
	    }
	  if (!bb_info->out)
	    {
	      bb_info->out = BITMAP_ALLOC (NULL);
	      bitmap_copy (bb_info->out, all_ones);
	    }
	}
    }

  if (all_ones)
    BITMAP_FREE (all_ones);
  sbitmap_free (unreachable_blocks);
}



/*----------------------------------------------------------------------------
   Fourth step.

   Solve the bitvector equations.
----------------------------------------------------------------------------*/


/* Confluence function for blocks with no successors.  Create an out
   set from the gen set of the exit block.  This block logically has
   the exit block as a successor.  */



static void
dse_confluence_0 (basic_block bb)
{
  bb_info_t bb_info = bb_table[bb->index];

  if (bb->index == EXIT_BLOCK)
    return;

  if (!bb_info->out)
    {
      bb_info->out = BITMAP_ALLOC (NULL);
      bitmap_copy (bb_info->out, bb_table[EXIT_BLOCK]->gen);
    }
}

/* Propagate the information from the in set of the dest of E to the
   out set of the src of E.  If the various in or out sets are not
   there, that means they are all ones.  */

static bool
dse_confluence_n (edge e)
{
  bb_info_t src_info = bb_table[e->src->index];
  bb_info_t dest_info = bb_table[e->dest->index];

  if (dest_info->in)
    {
      if (src_info->out)
	bitmap_and_into (src_info->out, dest_info->in);
      else
	{
	  src_info->out = BITMAP_ALLOC (NULL);
	  bitmap_copy (src_info->out, dest_info->in);
	}
    }
  return true;
}


/* Propagate the info from the out to the in set of BB_INDEX's basic
   block.  There are three cases:

   1) The block has no kill set.  In this case the kill set is all
   ones.  It does not matter what the out set of the block is, none of
   the info can reach the top.  The only thing that reaches the top is
   the gen set and we just copy the set.

   2) There is a kill set but no out set and bb has successors.  In
   this case we just return. Eventually an out set will be created and
   it is better to wait than to create a set of ones.

   3) There is both a kill and out set.  We apply the obvious transfer
   function.
*/

static bool
dse_transfer_function (int bb_index)
{
  bb_info_t bb_info = bb_table[bb_index];

  if (bb_info->kill)
    {
      if (bb_info->out)
	{
	  /* Case 3 above.  */
	  if (bb_info->in)
	    return bitmap_ior_and_compl (bb_info->in, bb_info->gen,
					 bb_info->out, bb_info->kill);
	  else
	    {
	      bb_info->in = BITMAP_ALLOC (NULL);
	      bitmap_ior_and_compl (bb_info->in, bb_info->gen,
				    bb_info->out, bb_info->kill);
	      return true;
	    }
	}
      else
	/* Case 2 above.  */
	return false;
    }
  else
    {
      /* Case 1 above.  If there is already an in set, nothing
	 happens.  */
      if (bb_info->in)
	return false;
      else
	{
	  bb_info->in = BITMAP_ALLOC (NULL);
	  bitmap_copy (bb_info->in, bb_info->gen);
	  return true;
	}
    }
}

/* Solve the dataflow equations.  */

static void
dse_step4 (void)
{
  df_simple_dataflow (DF_BACKWARD, NULL, dse_confluence_0,
		      dse_confluence_n, dse_transfer_function,
	   	      all_blocks, df_get_postorder (DF_BACKWARD),
		      df_get_n_blocks (DF_BACKWARD));
  if (dump_file)
    {
      basic_block bb;

      fprintf (dump_file, "\n\n*** Global dataflow info after analysis.\n");
      FOR_ALL_BB (bb)
	{
	  bb_info_t bb_info = bb_table[bb->index];

	  df_print_bb_index (bb, dump_file);
	  if (bb_info->in)
	    bitmap_print (dump_file, bb_info->in, "  in:   ", "\n");
	  else
	    fprintf (dump_file, "  in:   *MISSING*\n");
	  if (bb_info->gen)
	    bitmap_print (dump_file, bb_info->gen, "  gen:  ", "\n");
	  else
	    fprintf (dump_file, "  gen:  *MISSING*\n");
	  if (bb_info->kill)
	    bitmap_print (dump_file, bb_info->kill, "  kill: ", "\n");
	  else
	    fprintf (dump_file, "  kill: *MISSING*\n");
	  if (bb_info->out)
	    bitmap_print (dump_file, bb_info->out, "  out:  ", "\n");
	  else
	    fprintf (dump_file, "  out:  *MISSING*\n\n");
	}
    }
}



/*----------------------------------------------------------------------------
   Fifth step.

   Delete the stores that can only be deleted using the global information.
----------------------------------------------------------------------------*/


static void
dse_step5_nospill (void)
{
  basic_block bb;
  FOR_EACH_BB (bb)
    {
      bb_info_t bb_info = bb_table[bb->index];
      insn_info_t insn_info = bb_info->last_insn;
      bitmap v = bb_info->out;

      while (insn_info)
	{
	  bool deleted = false;
	  if (dump_file && insn_info->insn)
	    {
	      fprintf (dump_file, "starting to process insn %d\n",
		       INSN_UID (insn_info->insn));
	      bitmap_print (dump_file, v, "  v:  ", "\n");
	    }

	  /* There may have been code deleted by the dce pass run before
	     this phase.  */
	  if (insn_info->insn
	      && INSN_P (insn_info->insn)
	      && (!insn_info->cannot_delete)
	      && (!bitmap_empty_p (v)))
	    {
	      store_info_t store_info = insn_info->store_rec;

	      /* Try to delete the current insn.  */
	      deleted = true;

	      /* Skip the clobbers.  */
	      while (!store_info->is_set)
		store_info = store_info->next;

	      if (store_info->alias_set)
		deleted = false;
	      else
		{
		  HOST_WIDE_INT i;
		  group_info_t group_info
		    = VEC_index (group_info_t, rtx_group_vec, store_info->group_id);

		  for (i = store_info->begin; i < store_info->end; i++)
		    {
		      int index = get_bitmap_index (group_info, i);

		      if (dump_file)
			fprintf (dump_file, "i = %d, index = %d\n", (int)i, index);
		      if (index == 0 || !bitmap_bit_p (v, index))
			{
			  if (dump_file)
			    fprintf (dump_file, "failing at i = %d\n", (int)i);
			  deleted = false;
			  break;
			}
		    }
		}
	      if (deleted)
		{
		  if (dbg_cnt (dse))
		    {
		      check_for_inc_dec (insn_info->insn);
		      delete_insn (insn_info->insn);
		      insn_info->insn = NULL;
		      globally_deleted++;
		    }
		}
	    }
	  /* We do want to process the local info if the insn was
	     deleted.  For instance, if the insn did a wild read, we
	     no longer need to trash the info.  */
	  if (insn_info->insn
	      && INSN_P (insn_info->insn)
	      && (!deleted))
	    {
	      scan_stores_nospill (insn_info->store_rec, v, NULL);
	      if (insn_info->wild_read)
		{
		  if (dump_file)
		    fprintf (dump_file, "wild read\n");
		  bitmap_clear (v);
		}
	      else if (insn_info->read_rec)
		{
		  if (dump_file)
		    fprintf (dump_file, "regular read\n");
		  scan_reads_nospill (insn_info, v, NULL);
		}
	    }

	  insn_info = insn_info->prev_insn;
	}
    }
}


static void
dse_step5_spill (void)
{
  basic_block bb;
  FOR_EACH_BB (bb)
    {
      bb_info_t bb_info = bb_table[bb->index];
      insn_info_t insn_info = bb_info->last_insn;
      bitmap v = bb_info->out;

      while (insn_info)
	{
	  bool deleted = false;
	  /* There may have been code deleted by the dce pass run before
	     this phase.  */
	  if (insn_info->insn
	      && INSN_P (insn_info->insn)
	      && (!insn_info->cannot_delete)
	      && (!bitmap_empty_p (v)))
	    {
	      /* Try to delete the current insn.  */
	      store_info_t store_info = insn_info->store_rec;
	      deleted = true;

	      while (store_info)
		{
		  if (store_info->alias_set)
		    {
		      int index = get_bitmap_index (clear_alias_group,
						    store_info->alias_set);
		      if (index == 0 || !bitmap_bit_p (v, index))
			{
			  deleted = false;
			  break;
			}
		    }
		  else
		    deleted = false;
		  store_info = store_info->next;
		}
	      if (deleted && dbg_cnt (dse))
		{
		  if (dump_file)
		    fprintf (dump_file, "Spill deleting insn %d\n",
			     INSN_UID (insn_info->insn));
		  check_for_inc_dec (insn_info->insn);
		  delete_insn (insn_info->insn);
		  spill_deleted++;
		  insn_info->insn = NULL;
		}
	    }

	  if (insn_info->insn
	      && INSN_P (insn_info->insn)
	      && (!deleted))
	    {
	      scan_stores_spill (insn_info->store_rec, v, NULL);
	      scan_reads_spill (insn_info->read_rec, v, NULL);
	    }

	  insn_info = insn_info->prev_insn;
	}
    }
}



/*----------------------------------------------------------------------------
   Sixth step.

   Delete stores made redundant by earlier stores (which store the same
   value) that couldn't be eliminated.
----------------------------------------------------------------------------*/

static void
dse_step6 (void)
{
  basic_block bb;

  FOR_ALL_BB (bb)
    {
      bb_info_t bb_info = bb_table[bb->index];
      insn_info_t insn_info = bb_info->last_insn;

      while (insn_info)
	{
	  /* There may have been code deleted by the dce pass run before
	     this phase.  */
	  if (insn_info->insn
	      && INSN_P (insn_info->insn)
	      && !insn_info->cannot_delete)
	    {
	      store_info_t s_info = insn_info->store_rec;

	      while (s_info && !s_info->is_set)
		s_info = s_info->next;
	      if (s_info
		  && s_info->redundant_reason
		  && s_info->redundant_reason->insn
		  && INSN_P (s_info->redundant_reason->insn))
		{
		  rtx rinsn = s_info->redundant_reason->insn;
		  if (dump_file)
		    fprintf (dump_file, "Locally deleting insn %d "
					"because insn %d stores the "
					"same value and couldn't be "
					"eliminated\n",
					INSN_UID (insn_info->insn),
					INSN_UID (rinsn));
		  delete_dead_store_insn (insn_info);
		}
	    }
	  insn_info = insn_info->prev_insn;
	}
    }
}

/*----------------------------------------------------------------------------
   Seventh step.

   Destroy everything left standing.
----------------------------------------------------------------------------*/

static void
dse_step7 (bool global_done)
{
  unsigned int i;
  group_info_t group;
  basic_block bb;

<<<<<<< HEAD
  for (i = 0; VEC_iterate (group_info_t, rtx_group_vec, i, group); i++)
=======
  FOR_EACH_VEC_ELT (group_info_t, rtx_group_vec, i, group)
>>>>>>> 03d20231
    {
      free (group->offset_map_n);
      free (group->offset_map_p);
      BITMAP_FREE (group->store1_n);
      BITMAP_FREE (group->store1_p);
      BITMAP_FREE (group->store2_n);
      BITMAP_FREE (group->store2_p);
      BITMAP_FREE (group->group_kill);
    }

  if (global_done)
    FOR_ALL_BB (bb)
      {
	bb_info_t bb_info = bb_table[bb->index];
	BITMAP_FREE (bb_info->gen);
	if (bb_info->kill)
	  BITMAP_FREE (bb_info->kill);
	if (bb_info->in)
	  BITMAP_FREE (bb_info->in);
	if (bb_info->out)
	  BITMAP_FREE (bb_info->out);
      }

  if (clear_alias_sets)
    {
      BITMAP_FREE (clear_alias_sets);
      BITMAP_FREE (disqualified_clear_alias_sets);
      free_alloc_pool (clear_alias_mode_pool);
      htab_delete (clear_alias_mode_table);
    }

  end_alias_analysis ();
  free (bb_table);
  htab_delete (rtx_group_table);
  VEC_free (group_info_t, heap, rtx_group_vec);
  BITMAP_FREE (all_blocks);
  BITMAP_FREE (scratch);

  free_alloc_pool (rtx_store_info_pool);
  free_alloc_pool (read_info_pool);
  free_alloc_pool (insn_info_pool);
  free_alloc_pool (bb_info_pool);
  free_alloc_pool (rtx_group_info_pool);
  free_alloc_pool (deferred_change_pool);
}


/* -------------------------------------------------------------------------
   DSE
   ------------------------------------------------------------------------- */

/* Callback for running pass_rtl_dse.  */

static unsigned int
rest_of_handle_dse (void)
{
  bool did_global = false;

  df_set_flags (DF_DEFER_INSN_RESCAN);

  /* Need the notes since we must track live hardregs in the forwards
     direction.  */
  df_note_add_problem ();
  df_analyze ();

  dse_step0 ();
  dse_step1 ();
  dse_step2_init ();
  if (dse_step2_nospill ())
    {
      df_set_flags (DF_LR_RUN_DCE);
      df_analyze ();
      did_global = true;
      if (dump_file)
	fprintf (dump_file, "doing global processing\n");
      dse_step3 (false);
      dse_step4 ();
      dse_step5_nospill ();
    }

  /* For the instance of dse that runs after reload, we make a special
     pass to process the spills.  These are special in that they are
     totally transparent, i.e, there is no aliasing issues that need
     to be considered.  This means that the wild reads that kill
     everything else do not apply here.  */
  if (clear_alias_sets && dse_step2_spill ())
    {
      if (!did_global)
	{
	  df_set_flags (DF_LR_RUN_DCE);
	  df_analyze ();
	}
      did_global = true;
      if (dump_file)
	fprintf (dump_file, "doing global spill processing\n");
      dse_step3 (true);
      dse_step4 ();
      dse_step5_spill ();
    }

  dse_step6 ();
  dse_step7 (did_global);

  if (dump_file)
    fprintf (dump_file, "dse: local deletions = %d, global deletions = %d, spill deletions = %d\n",
	     locally_deleted, globally_deleted, spill_deleted);
  return 0;
}

static bool
gate_dse (void)
{
  return gate_dse1 () || gate_dse2 ();
}

static bool
gate_dse1 (void)
{
  return optimize > 0 && flag_dse
    && dbg_cnt (dse1);
}

static bool
gate_dse2 (void)
{
  return optimize > 0 && flag_dse
    && dbg_cnt (dse2);
}

struct rtl_opt_pass pass_rtl_dse1 =
{
 {
  RTL_PASS,
  "dse1",                               /* name */
  gate_dse1,                            /* gate */
  rest_of_handle_dse,                   /* execute */
  NULL,                                 /* sub */
  NULL,                                 /* next */
  0,                                    /* static_pass_number */
  TV_DSE1,                              /* tv_id */
  0,                                    /* properties_required */
  0,                                    /* properties_provided */
  0,                                    /* properties_destroyed */
  0,                                    /* todo_flags_start */
  TODO_dump_func |
  TODO_df_finish | TODO_verify_rtl_sharing |
  TODO_ggc_collect                      /* todo_flags_finish */
 }
};

struct rtl_opt_pass pass_rtl_dse2 =
{
 {
  RTL_PASS,
  "dse2",                               /* name */
  gate_dse2,                            /* gate */
  rest_of_handle_dse,                   /* execute */
  NULL,                                 /* sub */
  NULL,                                 /* next */
  0,                                    /* static_pass_number */
  TV_DSE2,                              /* tv_id */
  0,                                    /* properties_required */
  0,                                    /* properties_provided */
  0,                                    /* properties_destroyed */
  0,                                    /* todo_flags_start */
  TODO_dump_func |
  TODO_df_finish | TODO_verify_rtl_sharing |
  TODO_ggc_collect                      /* todo_flags_finish */
 }
};<|MERGE_RESOLUTION|>--- conflicted
+++ resolved
@@ -473,14 +473,9 @@
      hard_frame_pointer.  */
   bool frame_related;
 
-<<<<<<< HEAD
-  /* A mem wrapped around the base pointer for the group in order to
-     do read dependency.  */
-=======
   /* A mem wrapped around the base pointer for the group in order to do
      read dependency.  It must be given BLKmode in order to encompass all
      the possible offsets from the base.  */
->>>>>>> 03d20231
   rtx base_mem;
 
   /* Canonized version of base_mem's address.  */
@@ -712,11 +707,7 @@
       *slot = gi = (group_info_t) pool_alloc (rtx_group_info_pool);
       gi->rtx_base = base;
       gi->id = rtx_group_next_id++;
-<<<<<<< HEAD
-      gi->base_mem = gen_rtx_MEM (QImode, base);
-=======
       gi->base_mem = gen_rtx_MEM (BLKmode, base);
->>>>>>> 03d20231
       gi->canon_base_addr = canon_rtx (base);
       gi->store1_n = BITMAP_ALLOC (NULL);
       gi->store1_p = BITMAP_ALLOC (NULL);
@@ -825,70 +816,17 @@
 			  rtx op ATTRIBUTE_UNUSED,
 			  rtx dest, rtx src, rtx srcoff, void *arg)
 {
-<<<<<<< HEAD
-  rtx x = *r;
-  struct insn_size *data = (struct insn_size *)d;
-  switch (GET_CODE (x))
-    {
-    case PRE_INC:
-    case POST_INC:
-      {
-	rtx r1 = XEXP (x, 0);
-	rtx c = gen_int_mode (data->size, GET_MODE (r1));
-	emit_insn_before (gen_rtx_SET (VOIDmode, r1,
-				       gen_rtx_PLUS (GET_MODE (r1), r1, c)),
-			  data->insn);
-	return -1;
-      }
-
-    case PRE_DEC:
-    case POST_DEC:
-      {
-	rtx r1 = XEXP (x, 0);
-	rtx c = gen_int_mode (-data->size, GET_MODE (r1));
-	emit_insn_before (gen_rtx_SET (VOIDmode, r1,
-				       gen_rtx_PLUS (GET_MODE (r1), r1, c)),
-			  data->insn);
-	return -1;
-      }
-
-    case PRE_MODIFY:
-    case POST_MODIFY:
-      {
-	/* We can reuse the add because we are about to delete the
-	   insn that contained it.  */
-	rtx add = XEXP (x, 0);
-	rtx r1 = XEXP (add, 0);
-	emit_insn_before (gen_rtx_SET (VOIDmode, r1, add), data->insn);
-	return -1;
-      }
-
-    default:
-      return 0;
-    }
-}
-
-=======
   rtx insn = (rtx)arg;
 
   if (srcoff)
     src = gen_rtx_PLUS (GET_MODE (src), src, srcoff);
->>>>>>> 03d20231
 
   /* We can reuse all operands without copying, because we are about
      to delete the insn that contained it.  */
 
   emit_insn_before (gen_rtx_SET (VOIDmode, dest, src), insn);
 
-<<<<<<< HEAD
-      for_each_rtx (&XEXP (x, 0), replace_inc_dec, &data);
-
-      return -1;
-    }
-  return 0;
-=======
   return -1;
->>>>>>> 03d20231
 }
 
 /* Before we delete INSN, make sure that the auto inc/dec, if it is
@@ -971,11 +909,7 @@
 	    ai = i;
 	  }
 
-<<<<<<< HEAD
-	if (bitmap_bit_p (store1, ai))
-=======
 	if (!bitmap_set_bit (store1, ai))
->>>>>>> 03d20231
 	  bitmap_set_bit (store2, ai);
 	else
 	  {
@@ -1118,11 +1052,7 @@
 
   *alias_set_out = 0;
 
-<<<<<<< HEAD
-  cselib_lookup (mem_address, address_mode, 1);
-=======
   cselib_lookup (mem_address, address_mode, 1, GET_MODE (mem));
->>>>>>> 03d20231
 
   if (dump_file)
     {
@@ -1140,7 +1070,6 @@
 	{
 	  /* Use cselib to replace all of the reg references with the full
 	     expression.  This will take care of the case where we have
-<<<<<<< HEAD
 
 	     r_x = base + offset;
 	     val = *r_x;
@@ -1165,32 +1094,6 @@
 
       *offset = 0;
 
-=======
-
-	     r_x = base + offset;
-	     val = *r_x;
-
-	     by making it into
-
-	     val = *(base + offset);  */
-
-	  expanded_address = cselib_expand_value_rtx (mem_address,
-						      scratch, 5);
-
-	  /* If this fails, just go with the address from first
-	     iteration.  */
-	  if (!expanded_address)
-	    break;
-	}
-      else
-	expanded_address = mem_address;
-
-      /* Split the address into canonical BASE + OFFSET terms.  */
-      address = canon_rtx (expanded_address);
-
-      *offset = 0;
-
->>>>>>> 03d20231
       if (dump_file)
 	{
 	  if (expanded)
@@ -1229,11 +1132,7 @@
 	}
     }
 
-<<<<<<< HEAD
-  *base = cselib_lookup (address, address_mode, true);
-=======
   *base = cselib_lookup (address, address_mode, true, GET_MODE (mem));
->>>>>>> 03d20231
   *group_id = -1;
 
   if (*base == NULL)
@@ -1278,16 +1177,8 @@
 {
   if (__builtin_expect (s_info->is_large, false))
     {
-<<<<<<< HEAD
-      if (!bitmap_bit_p (s_info->positions_needed.large.bmap, pos))
-	{
-	  s_info->positions_needed.large.count++;
-	  bitmap_set_bit (s_info->positions_needed.large.bmap, pos);
-	}
-=======
       if (bitmap_set_bit (s_info->positions_needed.large.bmap, pos))
 	s_info->positions_needed.large.count++;
->>>>>>> 03d20231
     }
   else
     s_info->positions_needed.small_bitmask
@@ -1444,15 +1335,8 @@
 
       gcc_assert (GET_MODE (mem) != BLKmode);
 
-<<<<<<< HEAD
-      if (bitmap_bit_p (store1, spill_alias_set))
-	bitmap_set_bit (store2, spill_alias_set);
-      else
-	bitmap_set_bit (store1, spill_alias_set);
-=======
       if (!bitmap_set_bit (store1, spill_alias_set))
 	bitmap_set_bit (store2, spill_alias_set);
->>>>>>> 03d20231
 
       if (clear_alias_group->offset_map_size_p < spill_alias_set)
 	clear_alias_group->offset_map_size_p = spill_alias_set;
@@ -3182,11 +3066,7 @@
 		     base.  */
 		  if ((read_info->group_id < 0)
 		      && canon_true_dependence (group->base_mem,
-<<<<<<< HEAD
-						QImode,
-=======
 						GET_MODE (group->base_mem),
->>>>>>> 03d20231
 						group->canon_base_addr,
 						read_info->mem, NULL_RTX,
 						rtx_varies_p))
@@ -3327,11 +3207,7 @@
       unsigned int i;
       group_info_t group;
 
-<<<<<<< HEAD
-      for (i = 0; VEC_iterate (group_info_t, rtx_group_vec, i, group); i++)
-=======
       FOR_EACH_VEC_ELT (group_info_t, rtx_group_vec, i, group)
->>>>>>> 03d20231
 	{
 	  if (group->process_globally && group->frame_related)
 	    bitmap_ior_into (bb_info->gen, group->group_kill);
@@ -3819,11 +3695,7 @@
   group_info_t group;
   basic_block bb;
 
-<<<<<<< HEAD
-  for (i = 0; VEC_iterate (group_info_t, rtx_group_vec, i, group); i++)
-=======
   FOR_EACH_VEC_ELT (group_info_t, rtx_group_vec, i, group)
->>>>>>> 03d20231
     {
       free (group->offset_map_n);
       free (group->offset_map_p);

<<<<<<< HEAD
#ifdef __cplusplus
extern
#endif
const unsigned char executable_checksum[16] = { 0 };
=======
#include "config.h"
#include "system.h"
EXPORTED_CONST unsigned char executable_checksum[16] = { 0 };
>>>>>>> 9e0667cd
<|MERGE_RESOLUTION|>--- conflicted
+++ resolved
@@ -1,10 +1,3 @@
-<<<<<<< HEAD
-#ifdef __cplusplus
-extern
-#endif
-const unsigned char executable_checksum[16] = { 0 };
-=======
 #include "config.h"
 #include "system.h"
-EXPORTED_CONST unsigned char executable_checksum[16] = { 0 };
->>>>>>> 9e0667cd
+EXPORTED_CONST unsigned char executable_checksum[16] = { 0 };
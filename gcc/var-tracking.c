--- conflicted
+++ resolved
@@ -408,10 +408,6 @@
 static void insn_stack_adjust_offset_pre_post (rtx, HOST_WIDE_INT *,
 					       HOST_WIDE_INT *);
 static bool vt_stack_adjustments (void);
-<<<<<<< HEAD
-static rtx compute_cfa_pointer (HOST_WIDE_INT);
-=======
->>>>>>> 155d23aa
 static hashval_t variable_htab_hash (const void *);
 static int variable_htab_eq (const void *, const void *);
 static void variable_htab_free (void *);
@@ -698,14 +694,6 @@
   return true;
 }
 
-<<<<<<< HEAD
-/* Compute a CFA-based value for the stack pointer.  */
-
-static rtx
-compute_cfa_pointer (HOST_WIDE_INT adjustment)
-{
-  rtx cfa;
-=======
 /* arg_pointer_rtx resp. frame_pointer_rtx if stack_pointer_rtx or
    hard_frame_pointer_rtx is being mapped to it and offset for it.  */
 static rtx cfa_base_rtx;
@@ -791,7 +779,6 @@
       gcc_unreachable ();
     }
 }
->>>>>>> 155d23aa
 
 /* Helper function for adjusting used MEMs.  */
 
@@ -1039,281 +1026,11 @@
 	validate_change (NULL_RTX, &SET_SRC (set), XEXP (note, 0), true);
     }
 
-<<<<<<< HEAD
-  return cfa;
-}
-
-/* Adjustment for hard_frame_pointer_rtx to cfa base reg,
-   or -1 if the replacement shouldn't be done.  */
-static HOST_WIDE_INT hard_frame_pointer_adjustment = -1;
-
-/* Data for adjust_mems callback.  */
-
-struct adjust_mem_data
-{
-  bool store;
-  enum machine_mode mem_mode;
-  HOST_WIDE_INT stack_adjust;
-  rtx side_effects;
-};
-
-/* Helper for adjust_mems.  Return 1 if *loc is unsuitable for
-   transformation of wider mode arithmetics to narrower mode,
-   -1 if it is suitable and subexpressions shouldn't be
-   traversed and 0 if it is suitable and subexpressions should
-   be traversed.  Called through for_each_rtx.  */
-
-static int
-use_narrower_mode_test (rtx *loc, void *data)
-{
-  rtx subreg = (rtx) data;
-
-  if (CONSTANT_P (*loc))
-    return -1;
-  switch (GET_CODE (*loc))
-    {
-    case REG:
-      if (cselib_lookup (*loc, GET_MODE (SUBREG_REG (subreg)), 0))
-	return 1;
-      return -1;
-    case PLUS:
-    case MINUS:
-    case MULT:
-      return 0;
-    case ASHIFT:
-      if (for_each_rtx (&XEXP (*loc, 0), use_narrower_mode_test, data))
-	return 1;
-      else
-	return -1;
-    default:
-      return 1;
-    }
-}
-
-/* Transform X into narrower mode MODE from wider mode WMODE.  */
-
-static rtx
-use_narrower_mode (rtx x, enum machine_mode mode, enum machine_mode wmode)
-{
-  rtx op0, op1;
-  if (CONSTANT_P (x))
-    return lowpart_subreg (mode, x, wmode);
-  switch (GET_CODE (x))
-    {
-    case REG:
-      return lowpart_subreg (mode, x, wmode);
-    case PLUS:
-    case MINUS:
-    case MULT:
-      op0 = use_narrower_mode (XEXP (x, 0), mode, wmode);
-      op1 = use_narrower_mode (XEXP (x, 1), mode, wmode);
-      return simplify_gen_binary (GET_CODE (x), mode, op0, op1);
-    case ASHIFT:
-      op0 = use_narrower_mode (XEXP (x, 0), mode, wmode);
-      return simplify_gen_binary (ASHIFT, mode, op0, XEXP (x, 1));
-    default:
-      gcc_unreachable ();
-    }
-}
-
-/* Helper function for adjusting used MEMs.  */
-
-static rtx
-adjust_mems (rtx loc, const_rtx old_rtx, void *data)
-{
-  struct adjust_mem_data *amd = (struct adjust_mem_data *) data;
-  rtx mem, addr = loc, tem;
-  enum machine_mode mem_mode_save;
-  bool store_save;
-  switch (GET_CODE (loc))
-    {
-    case REG:
-      /* Don't do any sp or fp replacements outside of MEM addresses.  */
-      if (amd->mem_mode == VOIDmode)
-	return loc;
-      if (loc == stack_pointer_rtx
-	  && !frame_pointer_needed)
-	return compute_cfa_pointer (amd->stack_adjust);
-      else if (loc == hard_frame_pointer_rtx
-	       && frame_pointer_needed
-	       && hard_frame_pointer_adjustment != -1)
-	return compute_cfa_pointer (hard_frame_pointer_adjustment);
-      return loc;
-    case MEM:
-      mem = loc;
-      if (!amd->store)
-	{
-	  mem = targetm.delegitimize_address (mem);
-	  if (mem != loc && !MEM_P (mem))
-	    return simplify_replace_fn_rtx (mem, old_rtx, adjust_mems, data);
-	}
-
-      addr = XEXP (mem, 0);
-      mem_mode_save = amd->mem_mode;
-      amd->mem_mode = GET_MODE (mem);
-      store_save = amd->store;
-      amd->store = false;
-      addr = simplify_replace_fn_rtx (addr, old_rtx, adjust_mems, data);
-      amd->store = store_save;
-      amd->mem_mode = mem_mode_save;
-      if (mem == loc)
-	addr = targetm.delegitimize_address (addr);
-      if (addr != XEXP (mem, 0))
-	mem = replace_equiv_address_nv (mem, addr);
-      if (!amd->store)
-	mem = avoid_constant_pool_reference (mem);
-      return mem;
-    case PRE_INC:
-    case PRE_DEC:
-      addr = gen_rtx_PLUS (GET_MODE (loc), XEXP (loc, 0),
-			   GEN_INT (GET_CODE (loc) == PRE_INC
-				    ? GET_MODE_SIZE (amd->mem_mode)
-				    : -GET_MODE_SIZE (amd->mem_mode)));
-    case POST_INC:
-    case POST_DEC:
-      if (addr == loc)
-	addr = XEXP (loc, 0);
-      gcc_assert (amd->mem_mode != VOIDmode && amd->mem_mode != BLKmode);
-      addr = simplify_replace_fn_rtx (addr, old_rtx, adjust_mems, data);
-      tem = gen_rtx_PLUS (GET_MODE (loc), XEXP (loc, 0),
-			   GEN_INT ((GET_CODE (loc) == PRE_INC
-				     || GET_CODE (loc) == POST_INC)
-				    ? GET_MODE_SIZE (amd->mem_mode)
-				    : -GET_MODE_SIZE (amd->mem_mode)));
-      amd->side_effects = alloc_EXPR_LIST (0,
-					   gen_rtx_SET (VOIDmode,
-							XEXP (loc, 0),
-							tem),
-					   amd->side_effects);
-      return addr;
-    case PRE_MODIFY:
-      addr = XEXP (loc, 1);
-    case POST_MODIFY:
-      if (addr == loc)
-	addr = XEXP (loc, 0);
-      gcc_assert (amd->mem_mode != VOIDmode);
-      addr = simplify_replace_fn_rtx (addr, old_rtx, adjust_mems, data);
-      amd->side_effects = alloc_EXPR_LIST (0,
-					   gen_rtx_SET (VOIDmode,
-							XEXP (loc, 0),
-							XEXP (loc, 1)),
-					   amd->side_effects);
-      return addr;
-    case SUBREG:
-      /* First try without delegitimization of whole MEMs and
-	 avoid_constant_pool_reference, which is more likely to succeed.  */
-      store_save = amd->store;
-      amd->store = true;
-      addr = simplify_replace_fn_rtx (SUBREG_REG (loc), old_rtx, adjust_mems,
-				      data);
-      amd->store = store_save;
-      mem = simplify_replace_fn_rtx (addr, old_rtx, adjust_mems, data);
-      if (mem == SUBREG_REG (loc))
-	{
-	  tem = loc;
-	  goto finish_subreg;
-	}
-      tem = simplify_gen_subreg (GET_MODE (loc), mem,
-				 GET_MODE (SUBREG_REG (loc)),
-				 SUBREG_BYTE (loc));
-      if (tem)
-	goto finish_subreg;
-      tem = simplify_gen_subreg (GET_MODE (loc), addr,
-				 GET_MODE (SUBREG_REG (loc)),
-				 SUBREG_BYTE (loc));
-      if (tem == NULL_RTX)
-	tem = gen_rtx_raw_SUBREG (GET_MODE (loc), addr, SUBREG_BYTE (loc));
-    finish_subreg:
-      if (MAY_HAVE_DEBUG_INSNS
-	  && GET_CODE (tem) == SUBREG
-	  && (GET_CODE (SUBREG_REG (tem)) == PLUS
-	      || GET_CODE (SUBREG_REG (tem)) == MINUS
-	      || GET_CODE (SUBREG_REG (tem)) == MULT
-	      || GET_CODE (SUBREG_REG (tem)) == ASHIFT)
-	  && GET_MODE_CLASS (GET_MODE (tem)) == MODE_INT
-	  && GET_MODE_CLASS (GET_MODE (SUBREG_REG (tem))) == MODE_INT
-	  && GET_MODE_SIZE (GET_MODE (tem))
-	     < GET_MODE_SIZE (GET_MODE (SUBREG_REG (tem)))
-	  && subreg_lowpart_p (tem)
-	  && !for_each_rtx (&SUBREG_REG (tem), use_narrower_mode_test, tem))
-	return use_narrower_mode (SUBREG_REG (tem), GET_MODE (tem),
-				  GET_MODE (SUBREG_REG (tem)));
-      return tem;
-    default:
-      break;
-    }
-  return NULL_RTX;
-}
-
-/* Helper function for replacement of uses.  */
-
-static void
-adjust_mem_uses (rtx *x, void *data)
-{
-  rtx new_x = simplify_replace_fn_rtx (*x, NULL_RTX, adjust_mems, data);
-  if (new_x != *x)
-    validate_change (NULL_RTX, x, new_x, true);
-}
-
-/* Helper function for replacement of stores.  */
-
-static void
-adjust_mem_stores (rtx loc, const_rtx expr, void *data)
-{
-  if (MEM_P (loc))
-    {
-      rtx new_dest = simplify_replace_fn_rtx (SET_DEST (expr), NULL_RTX,
-					      adjust_mems, data);
-      if (new_dest != SET_DEST (expr))
-	{
-	  rtx xexpr = CONST_CAST_RTX (expr);
-	  validate_change (NULL_RTX, &SET_DEST (xexpr), new_dest, true);
-	}
-    }
-}
-
-/* Simplify INSN.  Remove all {PRE,POST}_{INC,DEC,MODIFY} rtxes,
-   replace them with their value in the insn and add the side-effects
-   as other sets to the insn.  */
-
-static void
-adjust_insn (basic_block bb, rtx insn)
-{
-  struct adjust_mem_data amd;
-  rtx set;
-  amd.mem_mode = VOIDmode;
-  amd.stack_adjust = -VTI (bb)->out.stack_adjust;
-  amd.side_effects = NULL_RTX;
-
-  amd.store = true;
-  note_stores (PATTERN (insn), adjust_mem_stores, &amd);
-
-  amd.store = false;
-  note_uses (&PATTERN (insn), adjust_mem_uses, &amd);
-
-  /* For read-only MEMs containing some constant, prefer those
-     constants.  */
-  set = single_set (insn);
-  if (set && MEM_P (SET_SRC (set)) && MEM_READONLY_P (SET_SRC (set)))
-    {
-      rtx note = find_reg_equal_equiv_note (insn);
-
-      if (note && CONSTANT_P (XEXP (note, 0)))
-	validate_change (NULL_RTX, &SET_SRC (set), XEXP (note, 0), true);
-    }
-
   if (amd.side_effects)
     {
       rtx *pat, new_pat, s;
       int i, oldn, newn;
 
-=======
-  if (amd.side_effects)
-    {
-      rtx *pat, new_pat, s;
-      int i, oldn, newn;
-
->>>>>>> 155d23aa
       pat = &PATTERN (insn);
       if (GET_CODE (*pat) == COND_EXEC)
 	pat = &COND_EXEC_CODE (*pat);
@@ -2818,26 +2535,13 @@
   if (!var)
     return NULL;
 
-<<<<<<< HEAD
-#ifdef ENABLE_CHECKING
-  gcc_assert (dv_onepart_p (var->dv));
-#endif
-=======
   gcc_checking_assert (dv_onepart_p (var->dv));
->>>>>>> 155d23aa
 
   if (!var->n_var_parts)
     return NULL;
 
-<<<<<<< HEAD
-#ifdef ENABLE_CHECKING
-  gcc_assert (var->var_part[0].offset == 0);
-  gcc_assert (loc != dv_as_opaque (var->dv));
-#endif
-=======
   gcc_checking_assert (var->var_part[0].offset == 0);
   gcc_checking_assert (loc != dv_as_opaque (var->dv));
->>>>>>> 155d23aa
 
   loc_code = GET_CODE (loc);
   for (node = var->var_part[0].loc_chain; node; node = node->next)
@@ -2869,30 +2573,16 @@
 	  while (node->next && GET_CODE (node->next->loc) == VALUE)
 	    {
 	      node = node->next;
-<<<<<<< HEAD
-#ifdef ENABLE_CHECKING
-	      gcc_assert (!canon_value_cmp (node->loc,
-					    dv_as_value (var->dv)));
-#endif
-=======
 	      gcc_checking_assert (!canon_value_cmp (node->loc,
 						     dv_as_value (var->dv)));
->>>>>>> 155d23aa
 	      if (loc == node->loc)
 		return node;
 	    }
 	  continue;
 	}
 
-<<<<<<< HEAD
-#ifdef ENABLE_CHECKING
-      gcc_assert (node == var->var_part[0].loc_chain);
-      gcc_assert (!node->next);
-#endif
-=======
       gcc_checking_assert (node == var->var_part[0].loc_chain);
       gcc_checking_assert (!node->next);
->>>>>>> 155d23aa
 
       dv = dv_from_value (node->loc);
       rvar = (variable) htab_find_with_hash (vars, dv, dv_htab_hash (dv));
@@ -2960,23 +2650,11 @@
     {
       location_chain s2node;
 
-<<<<<<< HEAD
-#ifdef ENABLE_CHECKING
-      gcc_assert (dv_onepart_p (s2var->dv));
-#endif
+      gcc_checking_assert (dv_onepart_p (s2var->dv));
 
       if (s2var->n_var_parts)
 	{
-#ifdef ENABLE_CHECKING
-	  gcc_assert (s2var->var_part[0].offset == 0);
-#endif
-=======
-      gcc_checking_assert (dv_onepart_p (s2var->dv));
-
-      if (s2var->n_var_parts)
-	{
 	  gcc_checking_assert (s2var->var_part[0].offset == 0);
->>>>>>> 155d23aa
 	  s2node = s2var->var_part[0].loc_chain;
 
 	  for (; s1node && s2node;
@@ -3125,15 +2803,8 @@
       if (DEBUG_TEMP_UID (DEBUG_EXPR_TREE_DECL (x))
 	  < DEBUG_TEMP_UID (DEBUG_EXPR_TREE_DECL (y)))
 	return -1;
-<<<<<<< HEAD
-#ifdef ENABLE_CHECKING
-      gcc_assert (DEBUG_TEMP_UID (DEBUG_EXPR_TREE_DECL (x))
-		  > DEBUG_TEMP_UID (DEBUG_EXPR_TREE_DECL (y)));
-#endif
-=======
       gcc_checking_assert (DEBUG_TEMP_UID (DEBUG_EXPR_TREE_DECL (x))
 			   > DEBUG_TEMP_UID (DEBUG_EXPR_TREE_DECL (y)));
->>>>>>> 155d23aa
       return 1;
     }
 
@@ -3673,7 +3344,6 @@
    efficiently as part of canonicalize_values_star, since we may not
    have determined or even seen the canonical value of a set when we
    get to a variable that references another member of the set.  */
-<<<<<<< HEAD
 
 static int
 canonicalize_vars_star (void **slot, void *data)
@@ -3737,71 +3407,6 @@
 static int
 variable_merge_over_cur (variable s1var, struct dfset_merge *dsm)
 {
-=======
-
-static int
-canonicalize_vars_star (void **slot, void *data)
-{
-  dataflow_set *set = (dataflow_set *)data;
-  variable var = (variable) *slot;
-  decl_or_value dv = var->dv;
-  location_chain node;
-  rtx cval;
-  decl_or_value cdv;
-  void **cslot;
-  variable cvar;
-  location_chain cnode;
-
-  if (!dv_onepart_p (dv) || dv_is_value_p (dv))
-    return 1;
-
-  gcc_assert (var->n_var_parts == 1);
-
-  node = var->var_part[0].loc_chain;
-
-  if (GET_CODE (node->loc) != VALUE)
-    return 1;
-
-  gcc_assert (!node->next);
-  cval = node->loc;
-
-  /* Push values to the canonical one.  */
-  cdv = dv_from_value (cval);
-  cslot = shared_hash_find_slot_noinsert (set->vars, cdv);
-  if (!cslot)
-    return 1;
-  cvar = (variable)*cslot;
-  gcc_assert (cvar->n_var_parts == 1);
-
-  cnode = cvar->var_part[0].loc_chain;
-
-  /* CVAL is canonical if its value list contains non-VALUEs or VALUEs
-     that are not “more canonical” than it.  */
-  if (GET_CODE (cnode->loc) != VALUE
-      || !canon_value_cmp (cnode->loc, cval))
-    return 1;
-
-  /* CVAL was found to be non-canonical.  Change the variable to point
-     to the canonical VALUE.  */
-  gcc_assert (!cnode->next);
-  cval = cnode->loc;
-
-  slot = set_slot_part (set, cval, slot, dv, 0,
-			node->init, node->set_src);
-  slot = clobber_slot_part (set, cval, slot, 0, node->set_src);
-
-  return 1;
-}
-
-/* Combine variable or value in *S1SLOT (in DSM->cur) with the
-   corresponding entry in DSM->src.  Multi-part variables are combined
-   with variable_union, whereas onepart dvs are combined with
-   intersection.  */
-
-static int
-variable_merge_over_cur (variable s1var, struct dfset_merge *dsm)
-{
->>>>>>> 155d23aa
   dataflow_set *dst = dsm->dst;
   void **dstslot;
   variable s2var, dvar = NULL;
@@ -5148,10 +4753,6 @@
   return gen_rtx_REG_offset (loc, mode, regno, offset);
 }
 
-/* arg_pointer_rtx resp. frame_pointer_rtx if stack_pointer_rtx or
-   hard_frame_pointer_rtx is being mapped to it.  */
-static rtx cfa_base_rtx;
-
 /* Carry information about uses and stores while walking rtx.  */
 
 struct count_use_info
@@ -5608,10 +5209,6 @@
     case XOR:
     case NOT:
     case NEG:
-<<<<<<< HEAD
-    case SIGN_EXTEND:
-    case ZERO_EXTEND:
-=======
       if (!REG_P (XEXP (src, 0)))
 	return NULL_RTX;
       break;
@@ -5619,17 +5216,12 @@
     case ZERO_EXTEND:
       if (!REG_P (XEXP (src, 0)) && !MEM_P (XEXP (src, 0)))
 	return NULL_RTX;
->>>>>>> 155d23aa
       break;
     default:
       return NULL_RTX;
     }
 
-<<<<<<< HEAD
-  if (!REG_P (XEXP (src, 0)) || !SCALAR_INT_MODE_P (GET_MODE (src)))
-=======
   if (!SCALAR_INT_MODE_P (GET_MODE (src)) || XEXP (src, 0) == cfa_base_rtx)
->>>>>>> 155d23aa
     return NULL_RTX;
 
   v = cselib_lookup (XEXP (src, 0), GET_MODE (XEXP (src, 0)), 0);
@@ -6015,7 +5607,6 @@
   note_stores (PATTERN (insn), add_stores, &cui);
   n2 = VEC_length (micro_operation, VTI (bb)->mos) - 1;
   mos = VEC_address (micro_operation, VTI (bb)->mos);
-<<<<<<< HEAD
 
   /* Order the MO_VAL_USEs first (note_stores does nothing
      on DEBUG_INSNs, so there are no MO_VAL_LOCs from this
@@ -6042,17 +5633,6 @@
       while (n1 < n2 && mos[n1].type == MO_CLOBBER)
 	n1++;
       while (n1 < n2 && mos[n2].type != MO_CLOBBER)
-=======
-
-  /* Order the MO_VAL_USEs first (note_stores does nothing
-     on DEBUG_INSNs, so there are no MO_VAL_LOCs from this
-     insn), then MO_CLOBBERs, then MO_SET/MO_COPY/MO_VAL_SET.  */
-  while (n1 < n2)
-    {
-      while (n1 < n2 && mos[n1].type == MO_VAL_USE)
-	n1++;
-      while (n1 < n2 && mos[n2].type != MO_VAL_USE)
->>>>>>> 155d23aa
 	n2--;
       if (n1 < n2)
 	{
@@ -6061,26 +5641,6 @@
 	  sw = mos[n1];
 	  mos[n1] = mos[n2];
 	  mos[n2] = sw;
-<<<<<<< HEAD
-=======
-	}
-    }
-
-  n2 = VEC_length (micro_operation, VTI (bb)->mos) - 1;
-  while (n1 < n2)
-    {
-      while (n1 < n2 && mos[n1].type == MO_CLOBBER)
-	n1++;
-      while (n1 < n2 && mos[n2].type != MO_CLOBBER)
-	n2--;
-      if (n1 < n2)
-	{
-	  micro_operation sw;
-
-	  sw = mos[n1];
-	  mos[n1] = mos[n2];
-	  mos[n2] = sw;
->>>>>>> 155d23aa
 	}
     }
 }
@@ -6163,11 +5723,7 @@
   dataflow_set_copy (&old_out, out);
   dataflow_set_copy (out, in);
 
-<<<<<<< HEAD
-  for (i = 0; VEC_iterate (micro_operation, VTI (bb)->mos, i, mo); i++)
-=======
   FOR_EACH_VEC_ELT (micro_operation, VTI (bb)->mos, i, mo)
->>>>>>> 155d23aa
     {
       rtx insn = mo->insn;
 
@@ -7512,11 +7068,7 @@
   data.vars = vars;
   data.dummy = false;
   data.cur_loc_changed = false;
-<<<<<<< HEAD
-  loc = cselib_expand_value_rtx_cb (loc, scratch_regs, 5,
-=======
   loc = cselib_expand_value_rtx_cb (loc, scratch_regs, 8,
->>>>>>> 155d23aa
 				    vt_expand_loc_callback, &data);
 
   if (loc && MEM_P (loc))
@@ -7537,11 +7089,7 @@
   data.vars = vars;
   data.dummy = true;
   data.cur_loc_changed = false;
-<<<<<<< HEAD
-  ret = cselib_dummy_expand_value_rtx_cb (loc, scratch_regs, 5,
-=======
   ret = cselib_dummy_expand_value_rtx_cb (loc, scratch_regs, 8,
->>>>>>> 155d23aa
 					  vt_expand_loc_callback, &data);
   *pcur_loc_changed = data.cur_loc_changed;
   return ret;
@@ -7550,8 +7098,6 @@
 #ifdef ENABLE_RTL_CHECKING
 /* Used to verify that cur_loc_changed updating is safe.  */
 static struct pointer_map_t *emitted_notes;
-<<<<<<< HEAD
-=======
 
 /* Strip REG_POINTER from REGs and MEM_POINTER from MEMs in order to
    avoid differences in commutative operand simplification.  */
@@ -7565,7 +7111,6 @@
     return gen_rtx_MEM (GET_MODE (x), XEXP (x, 0));
   return NULL_RTX;
 }
->>>>>>> 155d23aa
 #endif
 
 /* Emit the NOTE_INSN_VAR_LOCATION for variable *VARP.  DATA contains
@@ -7734,21 +7279,12 @@
   else if (n_var_parts == 1)
     {
       rtx expr_list;
-<<<<<<< HEAD
 
       if (offsets[0] || GET_CODE (loc[0]) == PARALLEL)
 	expr_list = gen_rtx_EXPR_LIST (VOIDmode, loc[0], GEN_INT (offsets[0]));
       else
 	expr_list = loc[0];
 
-=======
-
-      if (offsets[0] || GET_CODE (loc[0]) == PARALLEL)
-	expr_list = gen_rtx_EXPR_LIST (VOIDmode, loc[0], GEN_INT (offsets[0]));
-      else
-	expr_list = loc[0];
-
->>>>>>> 155d23aa
       note_vl = gen_rtx_VAR_LOCATION (VOIDmode, decl, expr_list,
 				      (int) initialized);
     }
@@ -7773,11 +7309,6 @@
       rtx pnote = (rtx) *note_slot;
       if (!var->cur_loc_changed && (pnote || PAT_VAR_LOCATION_LOC (note_vl)))
 	{
-<<<<<<< HEAD
-	  gcc_assert (pnote);
-	  gcc_assert (rtx_equal_p (PAT_VAR_LOCATION_LOC (pnote),
-				   PAT_VAR_LOCATION_LOC (note_vl)));
-=======
 	  rtx old_vl, new_vl;
 	  gcc_assert (pnote);
 	  old_vl = PAT_VAR_LOCATION_LOC (pnote);
@@ -7794,7 +7325,6 @@
 	      gcc_assert (rtx_equal_p (old_vl, new_vl));
 	      PAT_VAR_LOCATION_LOC (note_vl) = new_vl;
 	    }
->>>>>>> 155d23aa
 	}
       *note_slot = (void *) note_vl;
     }
@@ -7809,9 +7339,6 @@
 	NOTE_DURING_CALL_P (note) = true;
     }
   else
-<<<<<<< HEAD
-    note = emit_note_before (NOTE_INSN_VAR_LOCATION, insn);
-=======
     {
       /* Make sure that the call related notes come first.  */
       while (NEXT_INSN (insn)
@@ -7823,7 +7350,6 @@
       else
 	note = emit_note_before (NOTE_INSN_VAR_LOCATION, insn);
     }
->>>>>>> 155d23aa
   NOTE_VAR_LOCATION (note) = note_vl;
 
  clear:
@@ -8158,11 +7684,7 @@
   dataflow_set_clear (set);
   dataflow_set_copy (set, &VTI (bb)->in);
 
-<<<<<<< HEAD
-  for (i = 0; VEC_iterate (micro_operation, VTI (bb)->mos, i, mo); i++)
-=======
   FOR_EACH_VEC_ELT (micro_operation, VTI (bb)->mos, i, mo)
->>>>>>> 155d23aa
     {
       rtx insn = mo->insn;
 
@@ -8457,11 +7979,7 @@
       unsigned int i;
       rtx val;
 
-<<<<<<< HEAD
-      for (i = 0; VEC_iterate (rtx, preserved_values, i, val); i++)
-=======
       FOR_EACH_VEC_ELT (rtx, preserved_values, i, val)
->>>>>>> 155d23aa
 	add_cselib_value_chains (dv_from_value (val));
       changed_variables_stack = VEC_alloc (variable, heap, 40);
       changed_values_stack = VEC_alloc (rtx, heap, 40);
@@ -8491,11 +8009,7 @@
       unsigned int i;
       rtx val;
 
-<<<<<<< HEAD
-      for (i = 0; VEC_iterate (rtx, preserved_values, i, val); i++)
-=======
       FOR_EACH_VEC_ELT (rtx, preserved_values, i, val)
->>>>>>> 155d23aa
 	remove_cselib_value_chains (dv_from_value (val));
       gcc_assert (htab_elements (value_chains) == 0);
     }
@@ -8701,15 +8215,10 @@
 
 #ifdef FRAME_POINTER_CFA_OFFSET
   cfa_base_rtx = frame_pointer_rtx;
-<<<<<<< HEAD
-#else
-  cfa_base_rtx = arg_pointer_rtx;
-=======
   cfa_base_offset = -FRAME_POINTER_CFA_OFFSET (current_function_decl);
 #else
   cfa_base_rtx = arg_pointer_rtx;
   cfa_base_offset = -ARG_POINTER_CFA_OFFSET (current_function_decl);
->>>>>>> 155d23aa
 #endif
   if (cfa_base_rtx == hard_frame_pointer_rtx
       || !fixed_regs[REGNO (cfa_base_rtx)])
@@ -8720,12 +8229,6 @@
   if (!MAY_HAVE_DEBUG_INSNS)
     return;
 
-<<<<<<< HEAD
-  val = cselib_lookup_from_insn (cfa_base_rtx, GET_MODE (cfa_base_rtx), 1,
-				 get_insns ());
-  preserve_value (val);
-  cselib_preserve_cfa_base_value (val);
-=======
   /* Tell alias analysis that cfa_base_rtx should share
      find_base_term value with stack pointer or hard frame pointer.  */
   vt_equate_reg_base_value (cfa_base_rtx,
@@ -8735,7 +8238,6 @@
 				 get_insns ());
   preserve_value (val);
   cselib_preserve_cfa_base_value (val, REGNO (cfa_base_rtx));
->>>>>>> 155d23aa
   var_reg_decl_set (&VTI (ENTRY_BLOCK_PTR)->out, cfa_base_rtx,
 		    VAR_INIT_STATUS_INITIALIZED, dv_from_value (val->val_rtx),
 		    0, NULL_RTX, INSERT);

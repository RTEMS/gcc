--- conflicted
+++ resolved
@@ -1030,7 +1030,7 @@
 	return compute_cfa_pointer (amd->stack_adjust);
       else if (loc == hard_frame_pointer_rtx
 	       && frame_pointer_needed
-	       && may_ne (hard_frame_pointer_adjustment, -1)
+	       && maybe_ne (hard_frame_pointer_adjustment, -1)
 	       && cfa_base_rtx)
 	return compute_cfa_pointer (hard_frame_pointer_adjustment);
       gcc_checking_assert (loc != virtual_incoming_args_rtx);
@@ -2192,7 +2192,7 @@
 	    loc = get_addr_from_global_cache (loc);
 
 	  /* Consolidate plus_constants.  */
-	  while (may_ne (ofst, 0)
+	  while (maybe_ne (ofst, 0)
 		 && GET_CODE (loc) == PLUS
 		 && poly_int_rtx_p (XEXP (loc, 1), &term))
 	    {
@@ -2212,13 +2212,13 @@
     }
 
   /* Add OFST back in.  */
-  if (may_ne (ofst, 0))
+  if (maybe_ne (ofst, 0))
     {
       /* Don't build new RTL if we can help it.  */
       if (GET_CODE (oloc) == PLUS
 	  && XEXP (oloc, 0) == loc
 	  && poly_int_rtx_p (XEXP (oloc, 1), &term)
-	  && must_eq (term, ofst))
+	  && known_eq (term, ofst))
 	return oloc;
 
       loc = plus_constant (mode, loc, ofst);
@@ -5262,11 +5262,7 @@
 	  && !tracked_record_parameter_p (realdecl))
 	return 0;
       if (MEM_SIZE_KNOWN_P (decl_rtl)
-<<<<<<< HEAD
-	  && may_gt (MEM_SIZE (decl_rtl), MAX_VAR_PARTS))
-=======
 	  && maybe_gt (MEM_SIZE (decl_rtl), MAX_VAR_PARTS))
->>>>>>> 70783a86
 	return 0;
     }
 
@@ -5306,11 +5302,7 @@
   expr = var_debug_decl (expr);
   expr2 = var_debug_decl (expr2);
 
-<<<<<<< HEAD
-  return (expr == expr2 && must_eq (offset, offset2));
-=======
   return (expr == expr2 && known_eq (offset, offset2));
->>>>>>> 70783a86
 }
 
 /* LOC is a REG or MEM that we would like to track if possible.
@@ -5358,11 +5350,7 @@
        || (store_reg_p
 	   && !COMPLEX_MODE_P (DECL_MODE (expr))
 	   && hard_regno_nregs (REGNO (loc), DECL_MODE (expr)) == 1))
-<<<<<<< HEAD
-      && must_eq (offset + byte_lowpart_offset (DECL_MODE (expr), mode), 0))
-=======
       && known_eq (offset + byte_lowpart_offset (DECL_MODE (expr), mode), 0))
->>>>>>> 70783a86
     {
       mode = DECL_MODE (expr);
       offset = 0;
@@ -6108,7 +6096,7 @@
     }
 
   if (loc == stack_pointer_rtx
-      && may_ne (hard_frame_pointer_adjustment, -1)
+      && maybe_ne (hard_frame_pointer_adjustment, -1)
       && preserve)
     cselib_set_value_sp_based (v);
 
@@ -8810,22 +8798,13 @@
 	      if ((REG_P (XEXP (loc[n_var_parts], 0))
 		   && rtx_equal_p (XEXP (loc[n_var_parts], 0),
 				   XEXP (XEXP (loc2, 0), 0))
-<<<<<<< HEAD
-		   && must_eq (offset, GET_MODE_SIZE (mode)))
-=======
-		   && INTVAL (XEXP (XEXP (loc2, 0), 1)) == size)
->>>>>>> 70783a86
+		   && known_eq (offset, GET_MODE_SIZE (mode)))
 		  || (GET_CODE (XEXP (loc[n_var_parts], 0)) == PLUS
 		      && (poly_int_rtx_p
 			  (XEXP (XEXP (loc[n_var_parts], 0), 1), &offset2))
 		      && rtx_equal_p (XEXP (XEXP (loc[n_var_parts], 0), 0),
 				      XEXP (XEXP (loc2, 0), 0))
-<<<<<<< HEAD
-		      && must_eq (offset2 + GET_MODE_SIZE (mode), offset)))
-=======
-		      && INTVAL (XEXP (XEXP (loc[n_var_parts], 0), 1)) + size
-			 == INTVAL (XEXP (XEXP (loc2, 0), 1))))
->>>>>>> 70783a86
+		      && known_eq (offset2 + GET_MODE_SIZE (mode), offset)))
 		new_loc = adjust_address_nv (loc[n_var_parts],
 					     wider_mode, 0);
 	    }
@@ -8842,7 +8821,7 @@
     }
   poly_uint64 type_size_unit
     = tree_to_poly_uint64 (TYPE_SIZE_UNIT (TREE_TYPE (decl)));
-  if (may_lt (poly_uint64 (last_limit), type_size_unit))
+  if (maybe_lt (poly_uint64 (last_limit), type_size_unit))
     complete = false;
 
   if (! flag_var_tracking_uninit)
@@ -10260,8 +10239,8 @@
 		      VTI (bb)->out.stack_adjust += post;
 		    }
 
-		  if (may_ne (fp_cfa_offset, -1)
-		      && must_eq (hard_frame_pointer_adjustment, -1)
+		  if (maybe_ne (fp_cfa_offset, -1)
+		      && known_eq (hard_frame_pointer_adjustment, -1)
 		      && fp_setter_insn (insn))
 		    {
 		      vt_init_cfa_base ();

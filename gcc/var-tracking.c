--- conflicted
+++ resolved
@@ -5349,13 +5349,8 @@
   if ((paradoxical_subreg_p (mode, DECL_MODE (expr))
        || (store_reg_p
 	   && !COMPLEX_MODE_P (DECL_MODE (expr))
-<<<<<<< HEAD
-	   && hard_regno_nregs[REGNO (loc)][DECL_MODE (expr)] == 1))
+	   && hard_regno_nregs (REGNO (loc), DECL_MODE (expr)) == 1))
       && must_eq (offset + byte_lowpart_offset (DECL_MODE (expr), mode), 0))
-=======
-	   && hard_regno_nregs (REGNO (loc), DECL_MODE (expr)) == 1))
-      && offset + byte_lowpart_offset (DECL_MODE (expr), mode) == 0)
->>>>>>> 4a85c0b1
     {
       mode = DECL_MODE (expr);
       offset = 0;

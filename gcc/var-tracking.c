--- conflicted
+++ resolved
@@ -112,10 +112,7 @@
 #include "toplev.h"
 #include "params.h"
 #include "diagnostic.h"
-<<<<<<< HEAD
-=======
 #include "tree-pretty-print.h"
->>>>>>> 6e7f08ad
 #include "pointer-set.h"
 #include "recog.h"
 
@@ -441,10 +438,6 @@
 static void dataflow_set_clear (dataflow_set *);
 static void dataflow_set_copy (dataflow_set *, dataflow_set *);
 static int variable_union_info_cmp_pos (const void *, const void *);
-<<<<<<< HEAD
-static int variable_union (void **, void *);
-=======
->>>>>>> 6e7f08ad
 static void dataflow_set_union (dataflow_set *, dataflow_set *);
 static location_chain find_loc_in_1pdv (rtx, variable, htab_t);
 static bool canon_value_cmp (rtx, rtx);
@@ -452,10 +445,6 @@
 static bool variable_part_different_p (variable_part *, variable_part *);
 static bool onepart_variable_different_p (variable, variable);
 static bool variable_different_p (variable, variable);
-<<<<<<< HEAD
-static int dataflow_set_different_1 (void **, void *);
-=======
->>>>>>> 6e7f08ad
 static bool dataflow_set_different (dataflow_set *, dataflow_set *);
 static void dataflow_set_destroy (dataflow_set *);
 
@@ -809,14 +798,9 @@
   switch (GET_CODE (loc))
     {
     case REG:
-<<<<<<< HEAD
-      /* Don't do any sp or fp replacements outside of MEM addresses.  */
-      if (amd->mem_mode == VOIDmode)
-=======
       /* Don't do any sp or fp replacements outside of MEM addresses
          on the LHS.  */
       if (amd->mem_mode == VOIDmode && amd->store)
->>>>>>> 6e7f08ad
 	return loc;
       if (loc == stack_pointer_rtx
 	  && !frame_pointer_needed)
@@ -926,8 +910,6 @@
 	return use_narrower_mode (SUBREG_REG (tem), GET_MODE (tem),
 				  GET_MODE (SUBREG_REG (tem)));
       return tem;
-<<<<<<< HEAD
-=======
     case ASM_OPERANDS:
       /* Don't do any replacements in second and following
 	 ASM_OPERANDS of inline-asm with multiple sets.
@@ -938,7 +920,6 @@
       if (ASM_OPERANDS_OUTPUT_IDX (loc) != 0)
 	return loc;
       break;
->>>>>>> 6e7f08ad
     default:
       break;
     }
@@ -989,9 +970,6 @@
   note_stores (PATTERN (insn), adjust_mem_stores, &amd);
 
   amd.store = false;
-<<<<<<< HEAD
-  note_uses (&PATTERN (insn), adjust_mem_uses, &amd);
-=======
   if (GET_CODE (PATTERN (insn)) == PARALLEL
       && asm_noperands (PATTERN (insn)) > 0
       && GET_CODE (XVECEXP (PATTERN (insn), 0, 0)) == SET)
@@ -1040,7 +1018,6 @@
     }
   else
     note_uses (&PATTERN (insn), adjust_mem_uses, &amd);
->>>>>>> 6e7f08ad
 
   /* For read-only MEMs containing some constant, prefer those
      constants.  */
@@ -1179,11 +1156,7 @@
 
 extern void debug_dv (decl_or_value dv);
 
-<<<<<<< HEAD
-void
-=======
 DEBUG_FUNCTION void
->>>>>>> 6e7f08ad
 debug_dv (decl_or_value dv)
 {
   if (dv_is_value_p (dv))
@@ -3750,11 +3723,8 @@
   struct dfset_merge dsm;
   int i;
   size_t src1_elems, src2_elems;
-<<<<<<< HEAD
-=======
   htab_iterator hi;
   variable var;
->>>>>>> 6e7f08ad
 
   src1_elems = htab_elements (shared_hash_htab (src1->vars));
   src2_elems = htab_elements (shared_hash_htab (src2->vars));
@@ -4498,54 +4468,6 @@
   return false;
 }
 
-<<<<<<< HEAD
-/* Compare variable *SLOT with the same variable in hash table DATA
-   and set DATAFLOW_SET_DIFFERENT_VALUE if they are different.  */
-
-static int
-dataflow_set_different_1 (void **slot, void *data)
-{
-  htab_t htab = (htab_t) data;
-  variable var1, var2;
-
-  var1 = (variable) *slot;
-  var2 = (variable) htab_find_with_hash (htab, var1->dv,
-					 dv_htab_hash (var1->dv));
-  if (!var2)
-    {
-      dataflow_set_different_value = true;
-
-      if (dump_file && (dump_flags & TDF_DETAILS))
-	{
-	  fprintf (dump_file, "dataflow difference found: removal of:\n");
-	  dump_var (var1);
-	}
-
-      /* Stop traversing the hash table.  */
-      return 0;
-    }
-
-  if (variable_different_p (var1, var2))
-    {
-      dataflow_set_different_value = true;
-
-      if (dump_file && (dump_flags & TDF_DETAILS))
-	{
-	  fprintf (dump_file, "dataflow difference found: old and new follow:\n");
-	  dump_var (var1);
-	  dump_var (var2);
-	}
-
-      /* Stop traversing the hash table.  */
-      return 0;
-    }
-
-  /* Continue traversing the hash table.  */
-  return 1;
-}
-
-=======
->>>>>>> 6e7f08ad
 /* Return true if dataflow sets OLD_SET and NEW_SET differ.  */
 
 static bool
@@ -5322,10 +5244,6 @@
     case XOR:
     case NOT:
     case NEG:
-<<<<<<< HEAD
-    case SIGN_EXTEND:
-    case ZERO_EXTEND:
-=======
       if (!REG_P (XEXP (src, 0)))
 	return NULL_RTX;
       break;
@@ -5333,17 +5251,12 @@
     case ZERO_EXTEND:
       if (!REG_P (XEXP (src, 0)) && !MEM_P (XEXP (src, 0)))
 	return NULL_RTX;
->>>>>>> 6e7f08ad
       break;
     default:
       return NULL_RTX;
     }
 
-<<<<<<< HEAD
-  if (!REG_P (XEXP (src, 0)) || !SCALAR_INT_MODE_P (GET_MODE (src)))
-=======
   if (!SCALAR_INT_MODE_P (GET_MODE (src)) || XEXP (src, 0) == cfa_base_rtx)
->>>>>>> 6e7f08ad
     return NULL_RTX;
 
   v = cselib_lookup (XEXP (src, 0), GET_MODE (XEXP (src, 0)), 0);
@@ -5845,11 +5758,7 @@
   dataflow_set_copy (&old_out, out);
   dataflow_set_copy (out, in);
 
-<<<<<<< HEAD
-  for (i = 0; VEC_iterate (micro_operation, VTI (bb)->mos, i, mo); i++)
-=======
   FOR_EACH_VEC_ELT (micro_operation, VTI (bb)->mos, i, mo)
->>>>>>> 6e7f08ad
     {
       rtx insn = mo->insn;
 
@@ -6258,22 +6167,6 @@
 	      changed = compute_bb_dataflow (bb);
 	      htabsz += (htab_size (shared_hash_htab (VTI (bb)->in.vars))
 			 + htab_size (shared_hash_htab (VTI (bb)->out.vars)));
-<<<<<<< HEAD
-=======
-
-	      if (htabmax && htabsz > htabmax)
-		{
-		  if (MAY_HAVE_DEBUG_INSNS)
-		    inform (DECL_SOURCE_LOCATION (cfun->decl),
-			    "variable tracking size limit exceeded with "
-			    "-fvar-tracking-assignments, retrying without");
-		  else
-		    inform (DECL_SOURCE_LOCATION (cfun->decl),
-			    "variable tracking size limit exceeded");
-		  success = false;
-		  break;
-		}
->>>>>>> 6e7f08ad
 
 	      if (htabmax && htabsz > htabmax)
 		{
@@ -6348,10 +6241,7 @@
   sbitmap_free (in_worklist);
   sbitmap_free (in_pending);
 
-<<<<<<< HEAD
-=======
   timevar_pop (TV_VAR_TRACKING_DATAFLOW);
->>>>>>> 6e7f08ad
   return success;
 }
 
@@ -7213,11 +7103,7 @@
   data.vars = vars;
   data.dummy = false;
   data.cur_loc_changed = false;
-<<<<<<< HEAD
-  loc = cselib_expand_value_rtx_cb (loc, scratch_regs, 5,
-=======
   loc = cselib_expand_value_rtx_cb (loc, scratch_regs, 8,
->>>>>>> 6e7f08ad
 				    vt_expand_loc_callback, &data);
 
   if (loc && MEM_P (loc))
@@ -7238,11 +7124,7 @@
   data.vars = vars;
   data.dummy = true;
   data.cur_loc_changed = false;
-<<<<<<< HEAD
-  ret = cselib_dummy_expand_value_rtx_cb (loc, scratch_regs, 5,
-=======
   ret = cselib_dummy_expand_value_rtx_cb (loc, scratch_regs, 8,
->>>>>>> 6e7f08ad
 					  vt_expand_loc_callback, &data);
   *pcur_loc_changed = data.cur_loc_changed;
   return ret;
@@ -7440,7 +7322,6 @@
 				   gen_rtvec_v (n_var_parts, loc));
       note_vl = gen_rtx_VAR_LOCATION (VOIDmode, decl,
 				      parallel, (int) initialized);
-<<<<<<< HEAD
     }
 
 #ifdef ENABLE_RTL_CHECKING
@@ -7459,44 +7340,6 @@
   if (!var->cur_loc_changed)
     goto clear;
 #endif
-
-  if (where != EMIT_NOTE_BEFORE_INSN)
-    {
-      note = emit_note_after (NOTE_INSN_VAR_LOCATION, insn);
-      if (where == EMIT_NOTE_AFTER_CALL_INSN)
-	NOTE_DURING_CALL_P (note) = true;
-=======
->>>>>>> 6e7f08ad
-    }
-  else
-    note = emit_note_before (NOTE_INSN_VAR_LOCATION, insn);
-  NOTE_VAR_LOCATION (note) = note_vl;
-
-<<<<<<< HEAD
- clear:
-  set_dv_changed (var->dv, false);
-  var->cur_loc_changed = false;
-  gcc_assert (var->in_changed_variables);
-  var->in_changed_variables = false;
-  htab_clear_slot (changed_variables, varp);
-=======
-#ifdef ENABLE_RTL_CHECKING
-  if (note_vl)
-    {
-      void **note_slot = pointer_map_insert (emitted_notes, decl);
-      rtx pnote = (rtx) *note_slot;
-      if (!var->cur_loc_changed && (pnote || PAT_VAR_LOCATION_LOC (note_vl)))
-	{
-	  gcc_assert (pnote);
-	  gcc_assert (rtx_equal_p (PAT_VAR_LOCATION_LOC (pnote),
-				   PAT_VAR_LOCATION_LOC (note_vl)));
-	}
-      *note_slot = (void *) note_vl;
-    }
-  if (!var->cur_loc_changed)
-    goto clear;
-#endif
->>>>>>> 6e7f08ad
 
   if (where != EMIT_NOTE_BEFORE_INSN)
     {
@@ -7840,11 +7683,7 @@
   dataflow_set_clear (set);
   dataflow_set_copy (set, &VTI (bb)->in);
 
-<<<<<<< HEAD
-  for (i = 0; VEC_iterate (micro_operation, VTI (bb)->mos, i, mo); i++)
-=======
   FOR_EACH_VEC_ELT (micro_operation, VTI (bb)->mos, i, mo)
->>>>>>> 6e7f08ad
     {
       rtx insn = mo->insn;
 
@@ -8139,11 +7978,7 @@
       unsigned int i;
       rtx val;
 
-<<<<<<< HEAD
-      for (i = 0; VEC_iterate (rtx, preserved_values, i, val); i++)
-=======
       FOR_EACH_VEC_ELT (rtx, preserved_values, i, val)
->>>>>>> 6e7f08ad
 	add_cselib_value_chains (dv_from_value (val));
       changed_variables_stack = VEC_alloc (variable, heap, 40);
       changed_values_stack = VEC_alloc (rtx, heap, 40);
@@ -8173,11 +8008,7 @@
       unsigned int i;
       rtx val;
 
-<<<<<<< HEAD
-      for (i = 0; VEC_iterate (rtx, preserved_values, i, val); i++)
-=======
       FOR_EACH_VEC_ELT (rtx, preserved_values, i, val)
->>>>>>> 6e7f08ad
 	remove_cselib_value_chains (dv_from_value (val));
       gcc_assert (htab_elements (value_chains) == 0);
     }
@@ -8367,7 +8198,6 @@
 	if (GET_CODE (XVECEXP (pat, 0, i)) == SET
 	    && SET_DEST (XVECEXP (pat, 0, i)) == hard_frame_pointer_rtx)
 	  return true;
-<<<<<<< HEAD
     }
   return false;
 }
@@ -8399,41 +8229,7 @@
   val = cselib_lookup_from_insn (cfa_base_rtx, GET_MODE (cfa_base_rtx), 1,
 				 get_insns ());
   preserve_value (val);
-  cselib_preserve_cfa_base_value (val);
-=======
-    }
-  return false;
-}
-
-/* Initialize cfa_base_rtx, create a preserved VALUE for it and
-   ensure it isn't flushed during cselib_reset_table.
-   Can be called only if frame_pointer_rtx resp. arg_pointer_rtx
-   has been eliminated.  */
-
-static void
-vt_init_cfa_base (void)
-{
-  cselib_val *val;
-
-#ifdef FRAME_POINTER_CFA_OFFSET
-  cfa_base_rtx = frame_pointer_rtx;
-#else
-  cfa_base_rtx = arg_pointer_rtx;
-#endif
-  if (cfa_base_rtx == hard_frame_pointer_rtx
-      || !fixed_regs[REGNO (cfa_base_rtx)])
-    {
-      cfa_base_rtx = NULL_RTX;
-      return;
-    }
-  if (!MAY_HAVE_DEBUG_INSNS)
-    return;
-
-  val = cselib_lookup_from_insn (cfa_base_rtx, GET_MODE (cfa_base_rtx), 1,
-				 get_insns ());
-  preserve_value (val);
   cselib_preserve_cfa_base_value (val, REGNO (cfa_base_rtx));
->>>>>>> 6e7f08ad
   var_reg_decl_set (&VTI (ENTRY_BLOCK_PTR)->out, cfa_base_rtx,
 		    VAR_INIT_STATUS_INITIALIZED, dv_from_value (val->val_rtx),
 		    0, NULL_RTX, INSERT);

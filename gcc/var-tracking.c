/* Variable tracking routines for the GNU compiler.
   Copyright (C) 2002-2018 Free Software Foundation, Inc.

   This file is part of GCC.

   GCC is free software; you can redistribute it and/or modify it
   under the terms of the GNU General Public License as published by
   the Free Software Foundation; either version 3, or (at your option)
   any later version.

   GCC is distributed in the hope that it will be useful, but WITHOUT
   ANY WARRANTY; without even the implied warranty of MERCHANTABILITY
   or FITNESS FOR A PARTICULAR PURPOSE.  See the GNU General Public
   License for more details.

   You should have received a copy of the GNU General Public License
   along with GCC; see the file COPYING3.  If not see
   <http://www.gnu.org/licenses/>.  */

/* This file contains the variable tracking pass.  It computes where
   variables are located (which registers or where in memory) at each position
   in instruction stream and emits notes describing the locations.
   Debug information (DWARF2 location lists) is finally generated from
   these notes.
   With this debug information, it is possible to show variables
   even when debugging optimized code.

   How does the variable tracking pass work?

   First, it scans RTL code for uses, stores and clobbers (register/memory
   references in instructions), for call insns and for stack adjustments
   separately for each basic block and saves them to an array of micro
   operations.
   The micro operations of one instruction are ordered so that
   pre-modifying stack adjustment < use < use with no var < call insn <
     < clobber < set < post-modifying stack adjustment

   Then, a forward dataflow analysis is performed to find out how locations
   of variables change through code and to propagate the variable locations
   along control flow graph.
   The IN set for basic block BB is computed as a union of OUT sets of BB's
   predecessors, the OUT set for BB is copied from the IN set for BB and
   is changed according to micro operations in BB.

   The IN and OUT sets for basic blocks consist of a current stack adjustment
   (used for adjusting offset of variables addressed using stack pointer),
   the table of structures describing the locations of parts of a variable
   and for each physical register a linked list for each physical register.
   The linked list is a list of variable parts stored in the register,
   i.e. it is a list of triplets (reg, decl, offset) where decl is
   REG_EXPR (reg) and offset is REG_OFFSET (reg).  The linked list is used for
   effective deleting appropriate variable parts when we set or clobber the
   register.

   There may be more than one variable part in a register.  The linked lists
   should be pretty short so it is a good data structure here.
   For example in the following code, register allocator may assign same
   register to variables A and B, and both of them are stored in the same
   register in CODE:

     if (cond)
       set A;
     else
       set B;
     CODE;
     if (cond)
       use A;
     else
       use B;

   Finally, the NOTE_INSN_VAR_LOCATION notes describing the variable locations
   are emitted to appropriate positions in RTL code.  Each such a note describes
   the location of one variable at the point in instruction stream where the
   note is.  There is no need to emit a note for each variable before each
   instruction, we only emit these notes where the location of variable changes
   (this means that we also emit notes for changes between the OUT set of the
   previous block and the IN set of the current block).

   The notes consist of two parts:
   1. the declaration (from REG_EXPR or MEM_EXPR)
   2. the location of a variable - it is either a simple register/memory
      reference (for simple variables, for example int),
      or a parallel of register/memory references (for a large variables
      which consist of several parts, for example long long).

*/

#include "config.h"
#include "system.h"
#include "coretypes.h"
#include "backend.h"
#include "target.h"
#include "rtl.h"
#include "tree.h"
#include "cfghooks.h"
#include "alloc-pool.h"
#include "tree-pass.h"
#include "memmodel.h"
#include "tm_p.h"
#include "insn-config.h"
#include "regs.h"
#include "emit-rtl.h"
#include "recog.h"
#include "diagnostic.h"
#include "varasm.h"
#include "stor-layout.h"
#include "cfgrtl.h"
#include "cfganal.h"
#include "reload.h"
#include "calls.h"
#include "tree-dfa.h"
#include "tree-ssa.h"
#include "cselib.h"
#include "params.h"
#include "tree-pretty-print.h"
#include "rtl-iter.h"
#include "fibonacci_heap.h"

typedef fibonacci_heap <long, basic_block_def> bb_heap_t;
typedef fibonacci_node <long, basic_block_def> bb_heap_node_t;

/* var-tracking.c assumes that tree code with the same value as VALUE rtx code
   has no chance to appear in REG_EXPR/MEM_EXPRs and isn't a decl.
   Currently the value is the same as IDENTIFIER_NODE, which has such
   a property.  If this compile time assertion ever fails, make sure that
   the new tree code that equals (int) VALUE has the same property.  */
extern char check_value_val[(int) VALUE == (int) IDENTIFIER_NODE ? 1 : -1];

/* Type of micro operation.  */
enum micro_operation_type
{
  MO_USE,	/* Use location (REG or MEM).  */
  MO_USE_NO_VAR,/* Use location which is not associated with a variable
		   or the variable is not trackable.  */
  MO_VAL_USE,	/* Use location which is associated with a value.  */
  MO_VAL_LOC,   /* Use location which appears in a debug insn.  */
  MO_VAL_SET,	/* Set location associated with a value.  */
  MO_SET,	/* Set location.  */
  MO_COPY,	/* Copy the same portion of a variable from one
		   location to another.  */
  MO_CLOBBER,	/* Clobber location.  */
  MO_CALL,	/* Call insn.  */
  MO_ADJUST	/* Adjust stack pointer.  */

};

static const char * const ATTRIBUTE_UNUSED
micro_operation_type_name[] = {
  "MO_USE",
  "MO_USE_NO_VAR",
  "MO_VAL_USE",
  "MO_VAL_LOC",
  "MO_VAL_SET",
  "MO_SET",
  "MO_COPY",
  "MO_CLOBBER",
  "MO_CALL",
  "MO_ADJUST"
};

/* Where shall the note be emitted?  BEFORE or AFTER the instruction.
   Notes emitted as AFTER_CALL are to take effect during the call,
   rather than after the call.  */
enum emit_note_where
{
  EMIT_NOTE_BEFORE_INSN,
  EMIT_NOTE_AFTER_INSN,
  EMIT_NOTE_AFTER_CALL_INSN
};

/* Structure holding information about micro operation.  */
struct micro_operation
{
  /* Type of micro operation.  */
  enum micro_operation_type type;

  /* The instruction which the micro operation is in, for MO_USE,
     MO_USE_NO_VAR, MO_CALL and MO_ADJUST, or the subsequent
     instruction or note in the original flow (before any var-tracking
     notes are inserted, to simplify emission of notes), for MO_SET
     and MO_CLOBBER.  */
  rtx_insn *insn;

  union {
    /* Location.  For MO_SET and MO_COPY, this is the SET that
       performs the assignment, if known, otherwise it is the target
       of the assignment.  For MO_VAL_USE and MO_VAL_SET, it is a
       CONCAT of the VALUE and the LOC associated with it.  For
       MO_VAL_LOC, it is a CONCAT of the VALUE and the VAR_LOCATION
       associated with it.  */
    rtx loc;

    /* Stack adjustment.  */
    HOST_WIDE_INT adjust;
  } u;
};


/* A declaration of a variable, or an RTL value being handled like a
   declaration.  */
typedef void *decl_or_value;

/* Return true if a decl_or_value DV is a DECL or NULL.  */
static inline bool
dv_is_decl_p (decl_or_value dv)
{
  return !dv || (int) TREE_CODE ((tree) dv) != (int) VALUE;
}

/* Return true if a decl_or_value is a VALUE rtl.  */
static inline bool
dv_is_value_p (decl_or_value dv)
{
  return dv && !dv_is_decl_p (dv);
}

/* Return the decl in the decl_or_value.  */
static inline tree
dv_as_decl (decl_or_value dv)
{
  gcc_checking_assert (dv_is_decl_p (dv));
  return (tree) dv;
}

/* Return the value in the decl_or_value.  */
static inline rtx
dv_as_value (decl_or_value dv)
{
  gcc_checking_assert (dv_is_value_p (dv));
  return (rtx)dv;
}

/* Return the opaque pointer in the decl_or_value.  */
static inline void *
dv_as_opaque (decl_or_value dv)
{
  return dv;
}


/* Description of location of a part of a variable.  The content of a physical
   register is described by a chain of these structures.
   The chains are pretty short (usually 1 or 2 elements) and thus
   chain is the best data structure.  */
struct attrs
{
  /* Pointer to next member of the list.  */
  attrs *next;

  /* The rtx of register.  */
  rtx loc;

  /* The declaration corresponding to LOC.  */
  decl_or_value dv;

  /* Offset from start of DECL.  */
  HOST_WIDE_INT offset;
};

/* Structure for chaining the locations.  */
struct location_chain
{
  /* Next element in the chain.  */
  location_chain *next;

  /* The location (REG, MEM or VALUE).  */
  rtx loc;

  /* The "value" stored in this location.  */
  rtx set_src;

  /* Initialized? */
  enum var_init_status init;
};

/* A vector of loc_exp_dep holds the active dependencies of a one-part
   DV on VALUEs, i.e., the VALUEs expanded so as to form the current
   location of DV.  Each entry is also part of VALUE' s linked-list of
   backlinks back to DV.  */
struct loc_exp_dep
{
  /* The dependent DV.  */
  decl_or_value dv;
  /* The dependency VALUE or DECL_DEBUG.  */
  rtx value;
  /* The next entry in VALUE's backlinks list.  */
  struct loc_exp_dep *next;
  /* A pointer to the pointer to this entry (head or prev's next) in
     the doubly-linked list.  */
  struct loc_exp_dep **pprev;
};


/* This data structure holds information about the depth of a variable
   expansion.  */
struct expand_depth
{
  /* This measures the complexity of the expanded expression.  It
     grows by one for each level of expansion that adds more than one
     operand.  */
  int complexity;
  /* This counts the number of ENTRY_VALUE expressions in an
     expansion.  We want to minimize their use.  */
  int entryvals;
};

/* This data structure is allocated for one-part variables at the time
   of emitting notes.  */
struct onepart_aux
{
  /* Doubly-linked list of dependent DVs.  These are DVs whose cur_loc
     computation used the expansion of this variable, and that ought
     to be notified should this variable change.  If the DV's cur_loc
     expanded to NULL, all components of the loc list are regarded as
     active, so that any changes in them give us a chance to get a
     location.  Otherwise, only components of the loc that expanded to
     non-NULL are regarded as active dependencies.  */
  loc_exp_dep *backlinks;
  /* This holds the LOC that was expanded into cur_loc.  We need only
     mark a one-part variable as changed if the FROM loc is removed,
     or if it has no known location and a loc is added, or if it gets
     a change notification from any of its active dependencies.  */
  rtx from;
  /* The depth of the cur_loc expression.  */
  expand_depth depth;
  /* Dependencies actively used when expand FROM into cur_loc.  */
  vec<loc_exp_dep, va_heap, vl_embed> deps;
};

/* Structure describing one part of variable.  */
struct variable_part
{
  /* Chain of locations of the part.  */
  location_chain *loc_chain;

  /* Location which was last emitted to location list.  */
  rtx cur_loc;

  union variable_aux
  {
    /* The offset in the variable, if !var->onepart.  */
    HOST_WIDE_INT offset;

    /* Pointer to auxiliary data, if var->onepart and emit_notes.  */
    struct onepart_aux *onepaux;
  } aux;
};

/* Maximum number of location parts.  */
#define MAX_VAR_PARTS 16

/* Enumeration type used to discriminate various types of one-part
   variables.  */
enum onepart_enum
{
  /* Not a one-part variable.  */
  NOT_ONEPART = 0,
  /* A one-part DECL that is not a DEBUG_EXPR_DECL.  */
  ONEPART_VDECL = 1,
  /* A DEBUG_EXPR_DECL.  */
  ONEPART_DEXPR = 2,
  /* A VALUE.  */
  ONEPART_VALUE = 3
};

/* Structure describing where the variable is located.  */
struct variable
{
  /* The declaration of the variable, or an RTL value being handled
     like a declaration.  */
  decl_or_value dv;

  /* Reference count.  */
  int refcount;

  /* Number of variable parts.  */
  char n_var_parts;

  /* What type of DV this is, according to enum onepart_enum.  */
  ENUM_BITFIELD (onepart_enum) onepart : CHAR_BIT;

  /* True if this variable_def struct is currently in the
     changed_variables hash table.  */
  bool in_changed_variables;

  /* The variable parts.  */
  variable_part var_part[1];
};

/* Pointer to the BB's information specific to variable tracking pass.  */
#define VTI(BB) ((variable_tracking_info *) (BB)->aux)

/* Return MEM_OFFSET (MEM) as a HOST_WIDE_INT, or 0 if we can't.  */

static inline HOST_WIDE_INT
int_mem_offset (const_rtx mem)
{
  HOST_WIDE_INT offset;
  if (MEM_OFFSET_KNOWN_P (mem) && MEM_OFFSET (mem).is_constant (&offset))
    return offset;
  return 0;
}

#if CHECKING_P && (GCC_VERSION >= 2007)

/* Access VAR's Ith part's offset, checking that it's not a one-part
   variable.  */
#define VAR_PART_OFFSET(var, i) __extension__			\
(*({  variable *const __v = (var);				\
      gcc_checking_assert (!__v->onepart);			\
      &__v->var_part[(i)].aux.offset; }))

/* Access VAR's one-part auxiliary data, checking that it is a
   one-part variable.  */
#define VAR_LOC_1PAUX(var) __extension__			\
(*({  variable *const __v = (var);				\
      gcc_checking_assert (__v->onepart);			\
      &__v->var_part[0].aux.onepaux; }))

#else
#define VAR_PART_OFFSET(var, i) ((var)->var_part[(i)].aux.offset)
#define VAR_LOC_1PAUX(var) ((var)->var_part[0].aux.onepaux)
#endif

/* These are accessor macros for the one-part auxiliary data.  When
   convenient for users, they're guarded by tests that the data was
   allocated.  */
#define VAR_LOC_DEP_LST(var) (VAR_LOC_1PAUX (var)		  \
			      ? VAR_LOC_1PAUX (var)->backlinks	  \
			      : NULL)
#define VAR_LOC_DEP_LSTP(var) (VAR_LOC_1PAUX (var)		  \
			       ? &VAR_LOC_1PAUX (var)->backlinks  \
			       : NULL)
#define VAR_LOC_FROM(var) (VAR_LOC_1PAUX (var)->from)
#define VAR_LOC_DEPTH(var) (VAR_LOC_1PAUX (var)->depth)
#define VAR_LOC_DEP_VEC(var) (VAR_LOC_1PAUX (var)		  \
			      ? &VAR_LOC_1PAUX (var)->deps	  \
			      : NULL)



typedef unsigned int dvuid;

/* Return the uid of DV.  */

static inline dvuid
dv_uid (decl_or_value dv)
{
  if (dv_is_value_p (dv))
    return CSELIB_VAL_PTR (dv_as_value (dv))->uid;
  else
    return DECL_UID (dv_as_decl (dv));
}

/* Compute the hash from the uid.  */

static inline hashval_t
dv_uid2hash (dvuid uid)
{
  return uid;
}

/* The hash function for a mask table in a shared_htab chain.  */

static inline hashval_t
dv_htab_hash (decl_or_value dv)
{
  return dv_uid2hash (dv_uid (dv));
}

static void variable_htab_free (void *);

/* Variable hashtable helpers.  */

struct variable_hasher : pointer_hash <variable>
{
  typedef void *compare_type;
  static inline hashval_t hash (const variable *);
  static inline bool equal (const variable *, const void *);
  static inline void remove (variable *);
};

/* The hash function for variable_htab, computes the hash value
   from the declaration of variable X.  */

inline hashval_t
variable_hasher::hash (const variable *v)
{
  return dv_htab_hash (v->dv);
}

/* Compare the declaration of variable X with declaration Y.  */

inline bool
variable_hasher::equal (const variable *v, const void *y)
{
  decl_or_value dv = CONST_CAST2 (decl_or_value, const void *, y);

  return (dv_as_opaque (v->dv) == dv_as_opaque (dv));
}

/* Free the element of VARIABLE_HTAB (its type is struct variable_def).  */

inline void
variable_hasher::remove (variable *var)
{
  variable_htab_free (var);
}

typedef hash_table<variable_hasher> variable_table_type;
typedef variable_table_type::iterator variable_iterator_type;

/* Structure for passing some other parameters to function
   emit_note_insn_var_location.  */
struct emit_note_data
{
  /* The instruction which the note will be emitted before/after.  */
  rtx_insn *insn;

  /* Where the note will be emitted (before/after insn)?  */
  enum emit_note_where where;

  /* The variables and values active at this point.  */
  variable_table_type *vars;
};

/* Structure holding a refcounted hash table.  If refcount > 1,
   it must be first unshared before modified.  */
struct shared_hash
{
  /* Reference count.  */
  int refcount;

  /* Actual hash table.  */
  variable_table_type *htab;
};

/* Structure holding the IN or OUT set for a basic block.  */
struct dataflow_set
{
  /* Adjustment of stack offset.  */
  HOST_WIDE_INT stack_adjust;

  /* Attributes for registers (lists of attrs).  */
  attrs *regs[FIRST_PSEUDO_REGISTER];

  /* Variable locations.  */
  shared_hash *vars;

  /* Vars that is being traversed.  */
  shared_hash *traversed_vars;
};

/* The structure (one for each basic block) containing the information
   needed for variable tracking.  */
struct variable_tracking_info
{
  /* The vector of micro operations.  */
  vec<micro_operation> mos;

  /* The IN and OUT set for dataflow analysis.  */
  dataflow_set in;
  dataflow_set out;

  /* The permanent-in dataflow set for this block.  This is used to
     hold values for which we had to compute entry values.  ??? This
     should probably be dynamically allocated, to avoid using more
     memory in non-debug builds.  */
  dataflow_set *permp;

  /* Has the block been visited in DFS?  */
  bool visited;

  /* Has the block been flooded in VTA?  */
  bool flooded;

};

/* Alloc pool for struct attrs_def.  */
object_allocator<attrs> attrs_pool ("attrs pool");

/* Alloc pool for struct variable_def with MAX_VAR_PARTS entries.  */

static pool_allocator var_pool
  ("variable_def pool", sizeof (variable) +
   (MAX_VAR_PARTS - 1) * sizeof (((variable *)NULL)->var_part[0]));

/* Alloc pool for struct variable_def with a single var_part entry.  */
static pool_allocator valvar_pool
  ("small variable_def pool", sizeof (variable));

/* Alloc pool for struct location_chain.  */
static object_allocator<location_chain> location_chain_pool
  ("location_chain pool");

/* Alloc pool for struct shared_hash.  */
static object_allocator<shared_hash> shared_hash_pool ("shared_hash pool");

/* Alloc pool for struct loc_exp_dep_s for NOT_ONEPART variables.  */
object_allocator<loc_exp_dep> loc_exp_dep_pool ("loc_exp_dep pool");

/* Changed variables, notes will be emitted for them.  */
static variable_table_type *changed_variables;

/* Shall notes be emitted?  */
static bool emit_notes;

/* Values whose dynamic location lists have gone empty, but whose
   cselib location lists are still usable.  Use this to hold the
   current location, the backlinks, etc, during emit_notes.  */
static variable_table_type *dropped_values;

/* Empty shared hashtable.  */
static shared_hash *empty_shared_hash;

/* Scratch register bitmap used by cselib_expand_value_rtx.  */
static bitmap scratch_regs = NULL;

#ifdef HAVE_window_save
struct GTY(()) parm_reg {
  rtx outgoing;
  rtx incoming;
};


/* Vector of windowed parameter registers, if any.  */
static vec<parm_reg, va_gc> *windowed_parm_regs = NULL;
#endif

/* Variable used to tell whether cselib_process_insn called our hook.  */
static bool cselib_hook_called;

/* Local function prototypes.  */
static void stack_adjust_offset_pre_post (rtx, HOST_WIDE_INT *,
					  HOST_WIDE_INT *);
static void insn_stack_adjust_offset_pre_post (rtx_insn *, HOST_WIDE_INT *,
					       HOST_WIDE_INT *);
static bool vt_stack_adjustments (void);

static void init_attrs_list_set (attrs **);
static void attrs_list_clear (attrs **);
static attrs *attrs_list_member (attrs *, decl_or_value, HOST_WIDE_INT);
static void attrs_list_insert (attrs **, decl_or_value, HOST_WIDE_INT, rtx);
static void attrs_list_copy (attrs **, attrs *);
static void attrs_list_union (attrs **, attrs *);

static variable **unshare_variable (dataflow_set *set, variable **slot,
					variable *var, enum var_init_status);
static void vars_copy (variable_table_type *, variable_table_type *);
static tree var_debug_decl (tree);
static void var_reg_set (dataflow_set *, rtx, enum var_init_status, rtx);
static void var_reg_delete_and_set (dataflow_set *, rtx, bool,
				    enum var_init_status, rtx);
static void var_reg_delete (dataflow_set *, rtx, bool);
static void var_regno_delete (dataflow_set *, int);
static void var_mem_set (dataflow_set *, rtx, enum var_init_status, rtx);
static void var_mem_delete_and_set (dataflow_set *, rtx, bool,
				    enum var_init_status, rtx);
static void var_mem_delete (dataflow_set *, rtx, bool);

static void dataflow_set_init (dataflow_set *);
static void dataflow_set_clear (dataflow_set *);
static void dataflow_set_copy (dataflow_set *, dataflow_set *);
static int variable_union_info_cmp_pos (const void *, const void *);
static void dataflow_set_union (dataflow_set *, dataflow_set *);
static location_chain *find_loc_in_1pdv (rtx, variable *,
					 variable_table_type *);
static bool canon_value_cmp (rtx, rtx);
static int loc_cmp (rtx, rtx);
static bool variable_part_different_p (variable_part *, variable_part *);
static bool onepart_variable_different_p (variable *, variable *);
static bool variable_different_p (variable *, variable *);
static bool dataflow_set_different (dataflow_set *, dataflow_set *);
static void dataflow_set_destroy (dataflow_set *);

static bool track_expr_p (tree, bool);
static void add_uses_1 (rtx *, void *);
static void add_stores (rtx, const_rtx, void *);
static bool compute_bb_dataflow (basic_block);
static bool vt_find_locations (void);

static void dump_attrs_list (attrs *);
static void dump_var (variable *);
static void dump_vars (variable_table_type *);
static void dump_dataflow_set (dataflow_set *);
static void dump_dataflow_sets (void);

static void set_dv_changed (decl_or_value, bool);
static void variable_was_changed (variable *, dataflow_set *);
static variable **set_slot_part (dataflow_set *, rtx, variable **,
				 decl_or_value, HOST_WIDE_INT,
				 enum var_init_status, rtx);
static void set_variable_part (dataflow_set *, rtx,
			       decl_or_value, HOST_WIDE_INT,
			       enum var_init_status, rtx, enum insert_option);
static variable **clobber_slot_part (dataflow_set *, rtx,
				     variable **, HOST_WIDE_INT, rtx);
static void clobber_variable_part (dataflow_set *, rtx,
				   decl_or_value, HOST_WIDE_INT, rtx);
static variable **delete_slot_part (dataflow_set *, rtx, variable **,
				    HOST_WIDE_INT);
static void delete_variable_part (dataflow_set *, rtx,
				  decl_or_value, HOST_WIDE_INT);
static void emit_notes_in_bb (basic_block, dataflow_set *);
static void vt_emit_notes (void);

static void vt_add_function_parameters (void);
static bool vt_initialize (void);
static void vt_finalize (void);

/* Callback for stack_adjust_offset_pre_post, called via for_each_inc_dec.  */

static int
stack_adjust_offset_pre_post_cb (rtx, rtx op, rtx dest, rtx src, rtx srcoff,
				 void *arg)
{
  if (dest != stack_pointer_rtx)
    return 0;

  switch (GET_CODE (op))
    {
    case PRE_INC:
    case PRE_DEC:
      ((HOST_WIDE_INT *)arg)[0] -= INTVAL (srcoff);
      return 0;
    case POST_INC:
    case POST_DEC:
      ((HOST_WIDE_INT *)arg)[1] -= INTVAL (srcoff);
      return 0;
    case PRE_MODIFY:
    case POST_MODIFY:
      /* We handle only adjustments by constant amount.  */
      gcc_assert (GET_CODE (src) == PLUS
		  && CONST_INT_P (XEXP (src, 1))
		  && XEXP (src, 0) == stack_pointer_rtx);
      ((HOST_WIDE_INT *)arg)[GET_CODE (op) == POST_MODIFY]
	-= INTVAL (XEXP (src, 1));
      return 0;
    default:
      gcc_unreachable ();
    }
}

/* Given a SET, calculate the amount of stack adjustment it contains
   PRE- and POST-modifying stack pointer.
   This function is similar to stack_adjust_offset.  */

static void
stack_adjust_offset_pre_post (rtx pattern, HOST_WIDE_INT *pre,
			      HOST_WIDE_INT *post)
{
  rtx src = SET_SRC (pattern);
  rtx dest = SET_DEST (pattern);
  enum rtx_code code;

  if (dest == stack_pointer_rtx)
    {
      /* (set (reg sp) (plus (reg sp) (const_int))) */
      code = GET_CODE (src);
      if (! (code == PLUS || code == MINUS)
	  || XEXP (src, 0) != stack_pointer_rtx
	  || !CONST_INT_P (XEXP (src, 1)))
	return;

      if (code == MINUS)
	*post += INTVAL (XEXP (src, 1));
      else
	*post -= INTVAL (XEXP (src, 1));
      return;
    }
  HOST_WIDE_INT res[2] = { 0, 0 };
  for_each_inc_dec (pattern, stack_adjust_offset_pre_post_cb, res);
  *pre += res[0];
  *post += res[1];
}

/* Given an INSN, calculate the amount of stack adjustment it contains
   PRE- and POST-modifying stack pointer.  */

static void
insn_stack_adjust_offset_pre_post (rtx_insn *insn, HOST_WIDE_INT *pre,
				   HOST_WIDE_INT *post)
{
  rtx pattern;

  *pre = 0;
  *post = 0;

  pattern = PATTERN (insn);
  if (RTX_FRAME_RELATED_P (insn))
    {
      rtx expr = find_reg_note (insn, REG_FRAME_RELATED_EXPR, NULL_RTX);
      if (expr)
	pattern = XEXP (expr, 0);
    }

  if (GET_CODE (pattern) == SET)
    stack_adjust_offset_pre_post (pattern, pre, post);
  else if (GET_CODE (pattern) == PARALLEL
	   || GET_CODE (pattern) == SEQUENCE)
    {
      int i;

      /* There may be stack adjustments inside compound insns.  Search
	 for them.  */
      for ( i = XVECLEN (pattern, 0) - 1; i >= 0; i--)
	if (GET_CODE (XVECEXP (pattern, 0, i)) == SET)
	  stack_adjust_offset_pre_post (XVECEXP (pattern, 0, i), pre, post);
    }
}

/* Compute stack adjustments for all blocks by traversing DFS tree.
   Return true when the adjustments on all incoming edges are consistent.
   Heavily borrowed from pre_and_rev_post_order_compute.  */

static bool
vt_stack_adjustments (void)
{
  edge_iterator *stack;
  int sp;

  /* Initialize entry block.  */
  VTI (ENTRY_BLOCK_PTR_FOR_FN (cfun))->visited = true;
  VTI (ENTRY_BLOCK_PTR_FOR_FN (cfun))->in.stack_adjust
    = INCOMING_FRAME_SP_OFFSET;
  VTI (ENTRY_BLOCK_PTR_FOR_FN (cfun))->out.stack_adjust
    = INCOMING_FRAME_SP_OFFSET;

  /* Allocate stack for back-tracking up CFG.  */
  stack = XNEWVEC (edge_iterator, n_basic_blocks_for_fn (cfun) + 1);
  sp = 0;

  /* Push the first edge on to the stack.  */
  stack[sp++] = ei_start (ENTRY_BLOCK_PTR_FOR_FN (cfun)->succs);

  while (sp)
    {
      edge_iterator ei;
      basic_block src;
      basic_block dest;

      /* Look at the edge on the top of the stack.  */
      ei = stack[sp - 1];
      src = ei_edge (ei)->src;
      dest = ei_edge (ei)->dest;

      /* Check if the edge destination has been visited yet.  */
      if (!VTI (dest)->visited)
	{
	  rtx_insn *insn;
	  HOST_WIDE_INT pre, post, offset;
	  VTI (dest)->visited = true;
	  VTI (dest)->in.stack_adjust = offset = VTI (src)->out.stack_adjust;

	  if (dest != EXIT_BLOCK_PTR_FOR_FN (cfun))
	    for (insn = BB_HEAD (dest);
		 insn != NEXT_INSN (BB_END (dest));
		 insn = NEXT_INSN (insn))
	      if (INSN_P (insn))
		{
		  insn_stack_adjust_offset_pre_post (insn, &pre, &post);
		  offset += pre + post;
		}

	  VTI (dest)->out.stack_adjust = offset;

	  if (EDGE_COUNT (dest->succs) > 0)
	    /* Since the DEST node has been visited for the first
	       time, check its successors.  */
	    stack[sp++] = ei_start (dest->succs);
	}
      else
	{
	  /* We can end up with different stack adjustments for the exit block
	     of a shrink-wrapped function if stack_adjust_offset_pre_post
	     doesn't understand the rtx pattern used to restore the stack
	     pointer in the epilogue.  For example, on s390(x), the stack
	     pointer is often restored via a load-multiple instruction
	     and so no stack_adjust offset is recorded for it.  This means
	     that the stack offset at the end of the epilogue block is the
	     same as the offset before the epilogue, whereas other paths
	     to the exit block will have the correct stack_adjust.

	     It is safe to ignore these differences because (a) we never
	     use the stack_adjust for the exit block in this pass and
	     (b) dwarf2cfi checks whether the CFA notes in a shrink-wrapped
	     function are correct.

	     We must check whether the adjustments on other edges are
	     the same though.  */
	  if (dest != EXIT_BLOCK_PTR_FOR_FN (cfun)
	      && VTI (dest)->in.stack_adjust != VTI (src)->out.stack_adjust)
	    {
	      free (stack);
	      return false;
	    }

	  if (! ei_one_before_end_p (ei))
	    /* Go to the next edge.  */
	    ei_next (&stack[sp - 1]);
	  else
	    /* Return to previous level if there are no more edges.  */
	    sp--;
	}
    }

  free (stack);
  return true;
}

/* arg_pointer_rtx resp. frame_pointer_rtx if stack_pointer_rtx or
   hard_frame_pointer_rtx is being mapped to it and offset for it.  */
static rtx cfa_base_rtx;
static HOST_WIDE_INT cfa_base_offset;

/* Compute a CFA-based value for an ADJUSTMENT made to stack_pointer_rtx
   or hard_frame_pointer_rtx.  */

static inline rtx
compute_cfa_pointer (HOST_WIDE_INT adjustment)
{
  return plus_constant (Pmode, cfa_base_rtx, adjustment + cfa_base_offset);
}

/* Adjustment for hard_frame_pointer_rtx to cfa base reg,
   or -1 if the replacement shouldn't be done.  */
static HOST_WIDE_INT hard_frame_pointer_adjustment = -1;

/* Data for adjust_mems callback.  */

struct adjust_mem_data
{
  bool store;
  machine_mode mem_mode;
  HOST_WIDE_INT stack_adjust;
  auto_vec<rtx> side_effects;
};

/* Helper for adjust_mems.  Return true if X is suitable for
   transformation of wider mode arithmetics to narrower mode.  */

static bool
use_narrower_mode_test (rtx x, const_rtx subreg)
{
  subrtx_var_iterator::array_type array;
  FOR_EACH_SUBRTX_VAR (iter, array, x, NONCONST)
    {
      rtx x = *iter;
      if (CONSTANT_P (x))
	iter.skip_subrtxes ();
      else
	switch (GET_CODE (x))
	  {
	  case REG:
	    if (cselib_lookup (x, GET_MODE (SUBREG_REG (subreg)), 0, VOIDmode))
	      return false;
	    if (!validate_subreg (GET_MODE (subreg), GET_MODE (x), x,
				  subreg_lowpart_offset (GET_MODE (subreg),
							 GET_MODE (x))))
	      return false;
	    break;
	  case PLUS:
	  case MINUS:
	  case MULT:
	    break;
	  case ASHIFT:
	    iter.substitute (XEXP (x, 0));
	    break;
	  default:
	    return false;
	  }
    }
  return true;
}

/* Transform X into narrower mode MODE from wider mode WMODE.  */

static rtx
use_narrower_mode (rtx x, scalar_int_mode mode, scalar_int_mode wmode)
{
  rtx op0, op1;
  if (CONSTANT_P (x))
    return lowpart_subreg (mode, x, wmode);
  switch (GET_CODE (x))
    {
    case REG:
      return lowpart_subreg (mode, x, wmode);
    case PLUS:
    case MINUS:
    case MULT:
      op0 = use_narrower_mode (XEXP (x, 0), mode, wmode);
      op1 = use_narrower_mode (XEXP (x, 1), mode, wmode);
      return simplify_gen_binary (GET_CODE (x), mode, op0, op1);
    case ASHIFT:
      op0 = use_narrower_mode (XEXP (x, 0), mode, wmode);
      op1 = XEXP (x, 1);
      /* Ensure shift amount is not wider than mode.  */
      if (GET_MODE (op1) == VOIDmode)
	op1 = lowpart_subreg (mode, op1, wmode);
      else if (GET_MODE_PRECISION (mode)
	       < GET_MODE_PRECISION (as_a <scalar_int_mode> (GET_MODE (op1))))
	op1 = lowpart_subreg (mode, op1, GET_MODE (op1));
      return simplify_gen_binary (ASHIFT, mode, op0, op1);
    default:
      gcc_unreachable ();
    }
}

/* Helper function for adjusting used MEMs.  */

static rtx
adjust_mems (rtx loc, const_rtx old_rtx, void *data)
{
  struct adjust_mem_data *amd = (struct adjust_mem_data *) data;
  rtx mem, addr = loc, tem;
  machine_mode mem_mode_save;
  bool store_save;
  scalar_int_mode tem_mode, tem_subreg_mode;
  poly_int64 size;
  switch (GET_CODE (loc))
    {
    case REG:
      /* Don't do any sp or fp replacements outside of MEM addresses
         on the LHS.  */
      if (amd->mem_mode == VOIDmode && amd->store)
	return loc;
      if (loc == stack_pointer_rtx
	  && !frame_pointer_needed
	  && cfa_base_rtx)
	return compute_cfa_pointer (amd->stack_adjust);
      else if (loc == hard_frame_pointer_rtx
	       && frame_pointer_needed
	       && hard_frame_pointer_adjustment != -1
	       && cfa_base_rtx)
	return compute_cfa_pointer (hard_frame_pointer_adjustment);
      gcc_checking_assert (loc != virtual_incoming_args_rtx);
      return loc;
    case MEM:
      mem = loc;
      if (!amd->store)
	{
	  mem = targetm.delegitimize_address (mem);
	  if (mem != loc && !MEM_P (mem))
	    return simplify_replace_fn_rtx (mem, old_rtx, adjust_mems, data);
	}

      addr = XEXP (mem, 0);
      mem_mode_save = amd->mem_mode;
      amd->mem_mode = GET_MODE (mem);
      store_save = amd->store;
      amd->store = false;
      addr = simplify_replace_fn_rtx (addr, old_rtx, adjust_mems, data);
      amd->store = store_save;
      amd->mem_mode = mem_mode_save;
      if (mem == loc)
	addr = targetm.delegitimize_address (addr);
      if (addr != XEXP (mem, 0))
	mem = replace_equiv_address_nv (mem, addr);
      if (!amd->store)
	mem = avoid_constant_pool_reference (mem);
      return mem;
    case PRE_INC:
    case PRE_DEC:
      size = GET_MODE_SIZE (amd->mem_mode);
      addr = plus_constant (GET_MODE (loc), XEXP (loc, 0),
			    GET_CODE (loc) == PRE_INC ? size : -size);
      /* FALLTHRU */
    case POST_INC:
    case POST_DEC:
      if (addr == loc)
	addr = XEXP (loc, 0);
      gcc_assert (amd->mem_mode != VOIDmode && amd->mem_mode != BLKmode);
      addr = simplify_replace_fn_rtx (addr, old_rtx, adjust_mems, data);
      size = GET_MODE_SIZE (amd->mem_mode);
      tem = plus_constant (GET_MODE (loc), XEXP (loc, 0),
			   (GET_CODE (loc) == PRE_INC
			    || GET_CODE (loc) == POST_INC) ? size : -size);
      store_save = amd->store;
      amd->store = false;
      tem = simplify_replace_fn_rtx (tem, old_rtx, adjust_mems, data);
      amd->store = store_save;
      amd->side_effects.safe_push (gen_rtx_SET (XEXP (loc, 0), tem));
      return addr;
    case PRE_MODIFY:
      addr = XEXP (loc, 1);
      /* FALLTHRU */
    case POST_MODIFY:
      if (addr == loc)
	addr = XEXP (loc, 0);
      gcc_assert (amd->mem_mode != VOIDmode);
      addr = simplify_replace_fn_rtx (addr, old_rtx, adjust_mems, data);
      store_save = amd->store;
      amd->store = false;
      tem = simplify_replace_fn_rtx (XEXP (loc, 1), old_rtx,
				     adjust_mems, data);
      amd->store = store_save;
      amd->side_effects.safe_push (gen_rtx_SET (XEXP (loc, 0), tem));
      return addr;
    case SUBREG:
      /* First try without delegitimization of whole MEMs and
	 avoid_constant_pool_reference, which is more likely to succeed.  */
      store_save = amd->store;
      amd->store = true;
      addr = simplify_replace_fn_rtx (SUBREG_REG (loc), old_rtx, adjust_mems,
				      data);
      amd->store = store_save;
      mem = simplify_replace_fn_rtx (addr, old_rtx, adjust_mems, data);
      if (mem == SUBREG_REG (loc))
	{
	  tem = loc;
	  goto finish_subreg;
	}
      tem = simplify_gen_subreg (GET_MODE (loc), mem,
				 GET_MODE (SUBREG_REG (loc)),
				 SUBREG_BYTE (loc));
      if (tem)
	goto finish_subreg;
      tem = simplify_gen_subreg (GET_MODE (loc), addr,
				 GET_MODE (SUBREG_REG (loc)),
				 SUBREG_BYTE (loc));
      if (tem == NULL_RTX)
	tem = gen_rtx_raw_SUBREG (GET_MODE (loc), addr, SUBREG_BYTE (loc));
    finish_subreg:
      if (MAY_HAVE_DEBUG_BIND_INSNS
	  && GET_CODE (tem) == SUBREG
	  && (GET_CODE (SUBREG_REG (tem)) == PLUS
	      || GET_CODE (SUBREG_REG (tem)) == MINUS
	      || GET_CODE (SUBREG_REG (tem)) == MULT
	      || GET_CODE (SUBREG_REG (tem)) == ASHIFT)
	  && is_a <scalar_int_mode> (GET_MODE (tem), &tem_mode)
	  && is_a <scalar_int_mode> (GET_MODE (SUBREG_REG (tem)),
				     &tem_subreg_mode)
	  && (GET_MODE_PRECISION (tem_mode)
	      < GET_MODE_PRECISION (tem_subreg_mode))
	  && subreg_lowpart_p (tem)
	  && use_narrower_mode_test (SUBREG_REG (tem), tem))
	return use_narrower_mode (SUBREG_REG (tem), tem_mode, tem_subreg_mode);
      return tem;
    case ASM_OPERANDS:
      /* Don't do any replacements in second and following
	 ASM_OPERANDS of inline-asm with multiple sets.
	 ASM_OPERANDS_INPUT_VEC, ASM_OPERANDS_INPUT_CONSTRAINT_VEC
	 and ASM_OPERANDS_LABEL_VEC need to be equal between
	 all the ASM_OPERANDs in the insn and adjust_insn will
	 fix this up.  */
      if (ASM_OPERANDS_OUTPUT_IDX (loc) != 0)
	return loc;
      break;
    default:
      break;
    }
  return NULL_RTX;
}

/* Helper function for replacement of uses.  */

static void
adjust_mem_uses (rtx *x, void *data)
{
  rtx new_x = simplify_replace_fn_rtx (*x, NULL_RTX, adjust_mems, data);
  if (new_x != *x)
    validate_change (NULL_RTX, x, new_x, true);
}

/* Helper function for replacement of stores.  */

static void
adjust_mem_stores (rtx loc, const_rtx expr, void *data)
{
  if (MEM_P (loc))
    {
      rtx new_dest = simplify_replace_fn_rtx (SET_DEST (expr), NULL_RTX,
					      adjust_mems, data);
      if (new_dest != SET_DEST (expr))
	{
	  rtx xexpr = CONST_CAST_RTX (expr);
	  validate_change (NULL_RTX, &SET_DEST (xexpr), new_dest, true);
	}
    }
}

/* Simplify INSN.  Remove all {PRE,POST}_{INC,DEC,MODIFY} rtxes,
   replace them with their value in the insn and add the side-effects
   as other sets to the insn.  */

static void
adjust_insn (basic_block bb, rtx_insn *insn)
{
  rtx set;

#ifdef HAVE_window_save
  /* If the target machine has an explicit window save instruction, the
     transformation OUTGOING_REGNO -> INCOMING_REGNO is done there.  */
  if (RTX_FRAME_RELATED_P (insn)
      && find_reg_note (insn, REG_CFA_WINDOW_SAVE, NULL_RTX))
    {
      unsigned int i, nregs = vec_safe_length (windowed_parm_regs);
      rtx rtl = gen_rtx_PARALLEL (VOIDmode, rtvec_alloc (nregs * 2));
      parm_reg *p;

      FOR_EACH_VEC_SAFE_ELT (windowed_parm_regs, i, p)
	{
	  XVECEXP (rtl, 0, i * 2)
	    = gen_rtx_SET (p->incoming, p->outgoing);
	  /* Do not clobber the attached DECL, but only the REG.  */
	  XVECEXP (rtl, 0, i * 2 + 1)
	    = gen_rtx_CLOBBER (GET_MODE (p->outgoing),
			       gen_raw_REG (GET_MODE (p->outgoing),
					    REGNO (p->outgoing)));
	}

      validate_change (NULL_RTX, &PATTERN (insn), rtl, true);
      return;
    }
#endif

  adjust_mem_data amd;
  amd.mem_mode = VOIDmode;
  amd.stack_adjust = -VTI (bb)->out.stack_adjust;

  amd.store = true;
  note_stores (PATTERN (insn), adjust_mem_stores, &amd);

  amd.store = false;
  if (GET_CODE (PATTERN (insn)) == PARALLEL
      && asm_noperands (PATTERN (insn)) > 0
      && GET_CODE (XVECEXP (PATTERN (insn), 0, 0)) == SET)
    {
      rtx body, set0;
      int i;

      /* inline-asm with multiple sets is tiny bit more complicated,
	 because the 3 vectors in ASM_OPERANDS need to be shared between
	 all ASM_OPERANDS in the instruction.  adjust_mems will
	 not touch ASM_OPERANDS other than the first one, asm_noperands
	 test above needs to be called before that (otherwise it would fail)
	 and afterwards this code fixes it up.  */
      note_uses (&PATTERN (insn), adjust_mem_uses, &amd);
      body = PATTERN (insn);
      set0 = XVECEXP (body, 0, 0);
      gcc_checking_assert (GET_CODE (set0) == SET
			   && GET_CODE (SET_SRC (set0)) == ASM_OPERANDS
			   && ASM_OPERANDS_OUTPUT_IDX (SET_SRC (set0)) == 0);
      for (i = 1; i < XVECLEN (body, 0); i++)
	if (GET_CODE (XVECEXP (body, 0, i)) != SET)
	  break;
	else
	  {
	    set = XVECEXP (body, 0, i);
	    gcc_checking_assert (GET_CODE (SET_SRC (set)) == ASM_OPERANDS
				 && ASM_OPERANDS_OUTPUT_IDX (SET_SRC (set))
				    == i);
	    if (ASM_OPERANDS_INPUT_VEC (SET_SRC (set))
		!= ASM_OPERANDS_INPUT_VEC (SET_SRC (set0))
		|| ASM_OPERANDS_INPUT_CONSTRAINT_VEC (SET_SRC (set))
		   != ASM_OPERANDS_INPUT_CONSTRAINT_VEC (SET_SRC (set0))
		|| ASM_OPERANDS_LABEL_VEC (SET_SRC (set))
		   != ASM_OPERANDS_LABEL_VEC (SET_SRC (set0)))
	      {
		rtx newsrc = shallow_copy_rtx (SET_SRC (set));
		ASM_OPERANDS_INPUT_VEC (newsrc)
		  = ASM_OPERANDS_INPUT_VEC (SET_SRC (set0));
		ASM_OPERANDS_INPUT_CONSTRAINT_VEC (newsrc)
		  = ASM_OPERANDS_INPUT_CONSTRAINT_VEC (SET_SRC (set0));
		ASM_OPERANDS_LABEL_VEC (newsrc)
		  = ASM_OPERANDS_LABEL_VEC (SET_SRC (set0));
		validate_change (NULL_RTX, &SET_SRC (set), newsrc, true);
	      }
	  }
    }
  else
    note_uses (&PATTERN (insn), adjust_mem_uses, &amd);

  /* For read-only MEMs containing some constant, prefer those
     constants.  */
  set = single_set (insn);
  if (set && MEM_P (SET_SRC (set)) && MEM_READONLY_P (SET_SRC (set)))
    {
      rtx note = find_reg_equal_equiv_note (insn);

      if (note && CONSTANT_P (XEXP (note, 0)))
	validate_change (NULL_RTX, &SET_SRC (set), XEXP (note, 0), true);
    }

  if (!amd.side_effects.is_empty ())
    {
      rtx *pat, new_pat;
      int i, oldn;

      pat = &PATTERN (insn);
      if (GET_CODE (*pat) == COND_EXEC)
	pat = &COND_EXEC_CODE (*pat);
      if (GET_CODE (*pat) == PARALLEL)
	oldn = XVECLEN (*pat, 0);
      else
	oldn = 1;
      unsigned int newn = amd.side_effects.length ();
      new_pat = gen_rtx_PARALLEL (VOIDmode, rtvec_alloc (oldn + newn));
      if (GET_CODE (*pat) == PARALLEL)
	for (i = 0; i < oldn; i++)
	  XVECEXP (new_pat, 0, i) = XVECEXP (*pat, 0, i);
      else
	XVECEXP (new_pat, 0, 0) = *pat;

      rtx effect;
      unsigned int j;
      FOR_EACH_VEC_ELT_REVERSE (amd.side_effects, j, effect)
	XVECEXP (new_pat, 0, j + oldn) = effect;
      validate_change (NULL_RTX, pat, new_pat, true);
    }
}

/* Return the DEBUG_EXPR of a DEBUG_EXPR_DECL or the VALUE in DV.  */
static inline rtx
dv_as_rtx (decl_or_value dv)
{
  tree decl;

  if (dv_is_value_p (dv))
    return dv_as_value (dv);

  decl = dv_as_decl (dv);

  gcc_checking_assert (TREE_CODE (decl) == DEBUG_EXPR_DECL);
  return DECL_RTL_KNOWN_SET (decl);
}

/* Return nonzero if a decl_or_value must not have more than one
   variable part.  The returned value discriminates among various
   kinds of one-part DVs ccording to enum onepart_enum.  */
static inline onepart_enum
dv_onepart_p (decl_or_value dv)
{
  tree decl;

  if (!MAY_HAVE_DEBUG_BIND_INSNS)
    return NOT_ONEPART;

  if (dv_is_value_p (dv))
    return ONEPART_VALUE;

  decl = dv_as_decl (dv);

  if (TREE_CODE (decl) == DEBUG_EXPR_DECL)
    return ONEPART_DEXPR;

  if (target_for_debug_bind (decl) != NULL_TREE)
    return ONEPART_VDECL;

  return NOT_ONEPART;
}

/* Return the variable pool to be used for a dv of type ONEPART.  */
static inline pool_allocator &
onepart_pool (onepart_enum onepart)
{
  return onepart ? valvar_pool : var_pool;
}

/* Allocate a variable_def from the corresponding variable pool.  */
static inline variable *
onepart_pool_allocate (onepart_enum onepart)
{
  return (variable*) onepart_pool (onepart).allocate ();
}

/* Build a decl_or_value out of a decl.  */
static inline decl_or_value
dv_from_decl (tree decl)
{
  decl_or_value dv;
  dv = decl;
  gcc_checking_assert (dv_is_decl_p (dv));
  return dv;
}

/* Build a decl_or_value out of a value.  */
static inline decl_or_value
dv_from_value (rtx value)
{
  decl_or_value dv;
  dv = value;
  gcc_checking_assert (dv_is_value_p (dv));
  return dv;
}

/* Return a value or the decl of a debug_expr as a decl_or_value.  */
static inline decl_or_value
dv_from_rtx (rtx x)
{
  decl_or_value dv;

  switch (GET_CODE (x))
    {
    case DEBUG_EXPR:
      dv = dv_from_decl (DEBUG_EXPR_TREE_DECL (x));
      gcc_checking_assert (DECL_RTL_KNOWN_SET (DEBUG_EXPR_TREE_DECL (x)) == x);
      break;

    case VALUE:
      dv = dv_from_value (x);
      break;

    default:
      gcc_unreachable ();
    }

  return dv;
}

extern void debug_dv (decl_or_value dv);

DEBUG_FUNCTION void
debug_dv (decl_or_value dv)
{
  if (dv_is_value_p (dv))
    debug_rtx (dv_as_value (dv));
  else
    debug_generic_stmt (dv_as_decl (dv));
}

static void loc_exp_dep_clear (variable *var);

/* Free the element of VARIABLE_HTAB (its type is struct variable_def).  */

static void
variable_htab_free (void *elem)
{
  int i;
  variable *var = (variable *) elem;
  location_chain *node, *next;

  gcc_checking_assert (var->refcount > 0);

  var->refcount--;
  if (var->refcount > 0)
    return;

  for (i = 0; i < var->n_var_parts; i++)
    {
      for (node = var->var_part[i].loc_chain; node; node = next)
	{
	  next = node->next;
	  delete node;
	}
      var->var_part[i].loc_chain = NULL;
    }
  if (var->onepart && VAR_LOC_1PAUX (var))
    {
      loc_exp_dep_clear (var);
      if (VAR_LOC_DEP_LST (var))
	VAR_LOC_DEP_LST (var)->pprev = NULL;
      XDELETE (VAR_LOC_1PAUX (var));
      /* These may be reused across functions, so reset
	 e.g. NO_LOC_P.  */
      if (var->onepart == ONEPART_DEXPR)
	set_dv_changed (var->dv, true);
    }
  onepart_pool (var->onepart).remove (var);
}

/* Initialize the set (array) SET of attrs to empty lists.  */

static void
init_attrs_list_set (attrs **set)
{
  int i;

  for (i = 0; i < FIRST_PSEUDO_REGISTER; i++)
    set[i] = NULL;
}

/* Make the list *LISTP empty.  */

static void
attrs_list_clear (attrs **listp)
{
  attrs *list, *next;

  for (list = *listp; list; list = next)
    {
      next = list->next;
      delete list;
    }
  *listp = NULL;
}

/* Return true if the pair of DECL and OFFSET is the member of the LIST.  */

static attrs *
attrs_list_member (attrs *list, decl_or_value dv, HOST_WIDE_INT offset)
{
  for (; list; list = list->next)
    if (dv_as_opaque (list->dv) == dv_as_opaque (dv) && list->offset == offset)
      return list;
  return NULL;
}

/* Insert the triplet DECL, OFFSET, LOC to the list *LISTP.  */

static void
attrs_list_insert (attrs **listp, decl_or_value dv,
		   HOST_WIDE_INT offset, rtx loc)
{
  attrs *list = new attrs;
  list->loc = loc;
  list->dv = dv;
  list->offset = offset;
  list->next = *listp;
  *listp = list;
}

/* Copy all nodes from SRC and create a list *DSTP of the copies.  */

static void
attrs_list_copy (attrs **dstp, attrs *src)
{
  attrs_list_clear (dstp);
  for (; src; src = src->next)
    {
      attrs *n = new attrs;
      n->loc = src->loc;
      n->dv = src->dv;
      n->offset = src->offset;
      n->next = *dstp;
      *dstp = n;
    }
}

/* Add all nodes from SRC which are not in *DSTP to *DSTP.  */

static void
attrs_list_union (attrs **dstp, attrs *src)
{
  for (; src; src = src->next)
    {
      if (!attrs_list_member (*dstp, src->dv, src->offset))
	attrs_list_insert (dstp, src->dv, src->offset, src->loc);
    }
}

/* Combine nodes that are not onepart nodes from SRC and SRC2 into
   *DSTP.  */

static void
attrs_list_mpdv_union (attrs **dstp, attrs *src, attrs *src2)
{
  gcc_assert (!*dstp);
  for (; src; src = src->next)
    {
      if (!dv_onepart_p (src->dv))
	attrs_list_insert (dstp, src->dv, src->offset, src->loc);
    }
  for (src = src2; src; src = src->next)
    {
      if (!dv_onepart_p (src->dv)
	  && !attrs_list_member (*dstp, src->dv, src->offset))
	attrs_list_insert (dstp, src->dv, src->offset, src->loc);
    }
}

/* Shared hashtable support.  */

/* Return true if VARS is shared.  */

static inline bool
shared_hash_shared (shared_hash *vars)
{
  return vars->refcount > 1;
}

/* Return the hash table for VARS.  */

static inline variable_table_type *
shared_hash_htab (shared_hash *vars)
{
  return vars->htab;
}

/* Return true if VAR is shared, or maybe because VARS is shared.  */

static inline bool
shared_var_p (variable *var, shared_hash *vars)
{
  /* Don't count an entry in the changed_variables table as a duplicate.  */
  return ((var->refcount > 1 + (int) var->in_changed_variables)
	  || shared_hash_shared (vars));
}

/* Copy variables into a new hash table.  */

static shared_hash *
shared_hash_unshare (shared_hash *vars)
{
  shared_hash *new_vars = new shared_hash;
  gcc_assert (vars->refcount > 1);
  new_vars->refcount = 1;
  new_vars->htab = new variable_table_type (vars->htab->elements () + 3);
  vars_copy (new_vars->htab, vars->htab);
  vars->refcount--;
  return new_vars;
}

/* Increment reference counter on VARS and return it.  */

static inline shared_hash *
shared_hash_copy (shared_hash *vars)
{
  vars->refcount++;
  return vars;
}

/* Decrement reference counter and destroy hash table if not shared
   anymore.  */

static void
shared_hash_destroy (shared_hash *vars)
{
  gcc_checking_assert (vars->refcount > 0);
  if (--vars->refcount == 0)
    {
      delete vars->htab;
      delete vars;
    }
}

/* Unshare *PVARS if shared and return slot for DV.  If INS is
   INSERT, insert it if not already present.  */

static inline variable **
shared_hash_find_slot_unshare_1 (shared_hash **pvars, decl_or_value dv,
				 hashval_t dvhash, enum insert_option ins)
{
  if (shared_hash_shared (*pvars))
    *pvars = shared_hash_unshare (*pvars);
  return shared_hash_htab (*pvars)->find_slot_with_hash (dv, dvhash, ins);
}

static inline variable **
shared_hash_find_slot_unshare (shared_hash **pvars, decl_or_value dv,
			       enum insert_option ins)
{
  return shared_hash_find_slot_unshare_1 (pvars, dv, dv_htab_hash (dv), ins);
}

/* Return slot for DV, if it is already present in the hash table.
   If it is not present, insert it only VARS is not shared, otherwise
   return NULL.  */

static inline variable **
shared_hash_find_slot_1 (shared_hash *vars, decl_or_value dv, hashval_t dvhash)
{
  return shared_hash_htab (vars)->find_slot_with_hash (dv, dvhash,
						       shared_hash_shared (vars)
						       ? NO_INSERT : INSERT);
}

static inline variable **
shared_hash_find_slot (shared_hash *vars, decl_or_value dv)
{
  return shared_hash_find_slot_1 (vars, dv, dv_htab_hash (dv));
}

/* Return slot for DV only if it is already present in the hash table.  */

static inline variable **
shared_hash_find_slot_noinsert_1 (shared_hash *vars, decl_or_value dv,
				  hashval_t dvhash)
{
  return shared_hash_htab (vars)->find_slot_with_hash (dv, dvhash, NO_INSERT);
}

static inline variable **
shared_hash_find_slot_noinsert (shared_hash *vars, decl_or_value dv)
{
  return shared_hash_find_slot_noinsert_1 (vars, dv, dv_htab_hash (dv));
}

/* Return variable for DV or NULL if not already present in the hash
   table.  */

static inline variable *
shared_hash_find_1 (shared_hash *vars, decl_or_value dv, hashval_t dvhash)
{
  return shared_hash_htab (vars)->find_with_hash (dv, dvhash);
}

static inline variable *
shared_hash_find (shared_hash *vars, decl_or_value dv)
{
  return shared_hash_find_1 (vars, dv, dv_htab_hash (dv));
}

/* Return true if TVAL is better than CVAL as a canonival value.  We
   choose lowest-numbered VALUEs, using the RTX address as a
   tie-breaker.  The idea is to arrange them into a star topology,
   such that all of them are at most one step away from the canonical
   value, and the canonical value has backlinks to all of them, in
   addition to all the actual locations.  We don't enforce this
   topology throughout the entire dataflow analysis, though.
 */

static inline bool
canon_value_cmp (rtx tval, rtx cval)
{
  return !cval
    || CSELIB_VAL_PTR (tval)->uid < CSELIB_VAL_PTR (cval)->uid;
}

static bool dst_can_be_shared;

/* Return a copy of a variable VAR and insert it to dataflow set SET.  */

static variable **
unshare_variable (dataflow_set *set, variable **slot, variable *var,
		  enum var_init_status initialized)
{
  variable *new_var;
  int i;

  new_var = onepart_pool_allocate (var->onepart);
  new_var->dv = var->dv;
  new_var->refcount = 1;
  var->refcount--;
  new_var->n_var_parts = var->n_var_parts;
  new_var->onepart = var->onepart;
  new_var->in_changed_variables = false;

  if (! flag_var_tracking_uninit)
    initialized = VAR_INIT_STATUS_INITIALIZED;

  for (i = 0; i < var->n_var_parts; i++)
    {
      location_chain *node;
      location_chain **nextp;

      if (i == 0 && var->onepart)
	{
	  /* One-part auxiliary data is only used while emitting
	     notes, so propagate it to the new variable in the active
	     dataflow set.  If we're not emitting notes, this will be
	     a no-op.  */
	  gcc_checking_assert (!VAR_LOC_1PAUX (var) || emit_notes);
	  VAR_LOC_1PAUX (new_var) = VAR_LOC_1PAUX (var);
	  VAR_LOC_1PAUX (var) = NULL;
	}
      else
	VAR_PART_OFFSET (new_var, i) = VAR_PART_OFFSET (var, i);
      nextp = &new_var->var_part[i].loc_chain;
      for (node = var->var_part[i].loc_chain; node; node = node->next)
	{
	  location_chain *new_lc;

	  new_lc = new location_chain;
	  new_lc->next = NULL;
	  if (node->init > initialized)
	    new_lc->init = node->init;
	  else
	    new_lc->init = initialized;
	  if (node->set_src && !(MEM_P (node->set_src)))
	    new_lc->set_src = node->set_src;
	  else
	    new_lc->set_src = NULL;
	  new_lc->loc = node->loc;

	  *nextp = new_lc;
	  nextp = &new_lc->next;
	}

      new_var->var_part[i].cur_loc = var->var_part[i].cur_loc;
    }

  dst_can_be_shared = false;
  if (shared_hash_shared (set->vars))
    slot = shared_hash_find_slot_unshare (&set->vars, var->dv, NO_INSERT);
  else if (set->traversed_vars && set->vars != set->traversed_vars)
    slot = shared_hash_find_slot_noinsert (set->vars, var->dv);
  *slot = new_var;
  if (var->in_changed_variables)
    {
      variable **cslot
	= changed_variables->find_slot_with_hash (var->dv,
						  dv_htab_hash (var->dv),
						  NO_INSERT);
      gcc_assert (*cslot == (void *) var);
      var->in_changed_variables = false;
      variable_htab_free (var);
      *cslot = new_var;
      new_var->in_changed_variables = true;
    }
  return slot;
}

/* Copy all variables from hash table SRC to hash table DST.  */

static void
vars_copy (variable_table_type *dst, variable_table_type *src)
{
  variable_iterator_type hi;
  variable *var;

  FOR_EACH_HASH_TABLE_ELEMENT (*src, var, variable, hi)
    {
      variable **dstp;
      var->refcount++;
      dstp = dst->find_slot_with_hash (var->dv, dv_htab_hash (var->dv),
				       INSERT);
      *dstp = var;
    }
}

/* Map a decl to its main debug decl.  */

static inline tree
var_debug_decl (tree decl)
{
  if (decl && VAR_P (decl) && DECL_HAS_DEBUG_EXPR_P (decl))
    {
      tree debugdecl = DECL_DEBUG_EXPR (decl);
      if (DECL_P (debugdecl))
	decl = debugdecl;
    }

  return decl;
}

/* Set the register LOC to contain DV, OFFSET.  */

static void
var_reg_decl_set (dataflow_set *set, rtx loc, enum var_init_status initialized,
		  decl_or_value dv, HOST_WIDE_INT offset, rtx set_src,
		  enum insert_option iopt)
{
  attrs *node;
  bool decl_p = dv_is_decl_p (dv);

  if (decl_p)
    dv = dv_from_decl (var_debug_decl (dv_as_decl (dv)));

  for (node = set->regs[REGNO (loc)]; node; node = node->next)
    if (dv_as_opaque (node->dv) == dv_as_opaque (dv)
	&& node->offset == offset)
      break;
  if (!node)
    attrs_list_insert (&set->regs[REGNO (loc)], dv, offset, loc);
  set_variable_part (set, loc, dv, offset, initialized, set_src, iopt);
}

/* Return true if we should track a location that is OFFSET bytes from
   a variable.  Store the constant offset in *OFFSET_OUT if so.  */

static bool
track_offset_p (poly_int64 offset, HOST_WIDE_INT *offset_out)
{
  HOST_WIDE_INT const_offset;
  if (!offset.is_constant (&const_offset)
      || !IN_RANGE (const_offset, 0, MAX_VAR_PARTS - 1))
    return false;
  *offset_out = const_offset;
  return true;
}

/* Return the offset of a register that track_offset_p says we
   should track.  */

static HOST_WIDE_INT
get_tracked_reg_offset (rtx loc)
{
  HOST_WIDE_INT offset;
  if (!track_offset_p (REG_OFFSET (loc), &offset))
    gcc_unreachable ();
  return offset;
}

/* Set the register to contain REG_EXPR (LOC), REG_OFFSET (LOC).  */

static void
var_reg_set (dataflow_set *set, rtx loc, enum var_init_status initialized,
	     rtx set_src)
{
  tree decl = REG_EXPR (loc);
  HOST_WIDE_INT offset = get_tracked_reg_offset (loc);

  var_reg_decl_set (set, loc, initialized,
		    dv_from_decl (decl), offset, set_src, INSERT);
}

static enum var_init_status
get_init_value (dataflow_set *set, rtx loc, decl_or_value dv)
{
  variable *var;
  int i;
  enum var_init_status ret_val = VAR_INIT_STATUS_UNKNOWN;

  if (! flag_var_tracking_uninit)
    return VAR_INIT_STATUS_INITIALIZED;

  var = shared_hash_find (set->vars, dv);
  if (var)
    {
      for (i = 0; i < var->n_var_parts && ret_val == VAR_INIT_STATUS_UNKNOWN; i++)
	{
	  location_chain *nextp;
	  for (nextp = var->var_part[i].loc_chain; nextp; nextp = nextp->next)
	    if (rtx_equal_p (nextp->loc, loc))
	      {
		ret_val = nextp->init;
		break;
	      }
	}
    }

  return ret_val;
}

/* Delete current content of register LOC in dataflow set SET and set
   the register to contain REG_EXPR (LOC), REG_OFFSET (LOC).  If
   MODIFY is true, any other live copies of the same variable part are
   also deleted from the dataflow set, otherwise the variable part is
   assumed to be copied from another location holding the same
   part.  */

static void
var_reg_delete_and_set (dataflow_set *set, rtx loc, bool modify,
			enum var_init_status initialized, rtx set_src)
{
  tree decl = REG_EXPR (loc);
  HOST_WIDE_INT offset = get_tracked_reg_offset (loc);
  attrs *node, *next;
  attrs **nextp;

  decl = var_debug_decl (decl);

  if (initialized == VAR_INIT_STATUS_UNKNOWN)
    initialized = get_init_value (set, loc, dv_from_decl (decl));

  nextp = &set->regs[REGNO (loc)];
  for (node = *nextp; node; node = next)
    {
      next = node->next;
      if (dv_as_opaque (node->dv) != decl || node->offset != offset)
	{
	  delete_variable_part (set, node->loc, node->dv, node->offset);
	  delete node;
	  *nextp = next;
	}
      else
	{
	  node->loc = loc;
	  nextp = &node->next;
	}
    }
  if (modify)
    clobber_variable_part (set, loc, dv_from_decl (decl), offset, set_src);
  var_reg_set (set, loc, initialized, set_src);
}

/* Delete the association of register LOC in dataflow set SET with any
   variables that aren't onepart.  If CLOBBER is true, also delete any
   other live copies of the same variable part, and delete the
   association with onepart dvs too.  */

static void
var_reg_delete (dataflow_set *set, rtx loc, bool clobber)
{
  attrs **nextp = &set->regs[REGNO (loc)];
  attrs *node, *next;

  HOST_WIDE_INT offset;
  if (clobber && track_offset_p (REG_OFFSET (loc), &offset))
    {
      tree decl = REG_EXPR (loc);

      decl = var_debug_decl (decl);

      clobber_variable_part (set, NULL, dv_from_decl (decl), offset, NULL);
    }

  for (node = *nextp; node; node = next)
    {
      next = node->next;
      if (clobber || !dv_onepart_p (node->dv))
	{
	  delete_variable_part (set, node->loc, node->dv, node->offset);
	  delete node;
	  *nextp = next;
	}
      else
	nextp = &node->next;
    }
}

/* Delete content of register with number REGNO in dataflow set SET.  */

static void
var_regno_delete (dataflow_set *set, int regno)
{
  attrs **reg = &set->regs[regno];
  attrs *node, *next;

  for (node = *reg; node; node = next)
    {
      next = node->next;
      delete_variable_part (set, node->loc, node->dv, node->offset);
      delete node;
    }
  *reg = NULL;
}

/* Return true if I is the negated value of a power of two.  */
static bool
negative_power_of_two_p (HOST_WIDE_INT i)
{
  unsigned HOST_WIDE_INT x = -(unsigned HOST_WIDE_INT)i;
  return pow2_or_zerop (x);
}

/* Strip constant offsets and alignments off of LOC.  Return the base
   expression.  */

static rtx
vt_get_canonicalize_base (rtx loc)
{
  while ((GET_CODE (loc) == PLUS
	  || GET_CODE (loc) == AND)
	 && GET_CODE (XEXP (loc, 1)) == CONST_INT
	 && (GET_CODE (loc) != AND
	     || negative_power_of_two_p (INTVAL (XEXP (loc, 1)))))
    loc = XEXP (loc, 0);

  return loc;
}

/* This caches canonicalized addresses for VALUEs, computed using
   information in the global cselib table.  */
static hash_map<rtx, rtx> *global_get_addr_cache;

/* This caches canonicalized addresses for VALUEs, computed using
   information from the global cache and information pertaining to a
   basic block being analyzed.  */
static hash_map<rtx, rtx> *local_get_addr_cache;

static rtx vt_canonicalize_addr (dataflow_set *, rtx);

/* Return the canonical address for LOC, that must be a VALUE, using a
   cached global equivalence or computing it and storing it in the
   global cache.  */

static rtx
get_addr_from_global_cache (rtx const loc)
{
  rtx x;

  gcc_checking_assert (GET_CODE (loc) == VALUE);

  bool existed;
  rtx *slot = &global_get_addr_cache->get_or_insert (loc, &existed);
  if (existed)
    return *slot;

  x = canon_rtx (get_addr (loc));

  /* Tentative, avoiding infinite recursion.  */
  *slot = x;

  if (x != loc)
    {
      rtx nx = vt_canonicalize_addr (NULL, x);
      if (nx != x)
	{
	  /* The table may have moved during recursion, recompute
	     SLOT.  */
	  *global_get_addr_cache->get (loc) = x = nx;
	}
    }

  return x;
}

/* Return the canonical address for LOC, that must be a VALUE, using a
   cached local equivalence or computing it and storing it in the
   local cache.  */

static rtx
get_addr_from_local_cache (dataflow_set *set, rtx const loc)
{
  rtx x;
  decl_or_value dv;
  variable *var;
  location_chain *l;

  gcc_checking_assert (GET_CODE (loc) == VALUE);

  bool existed;
  rtx *slot = &local_get_addr_cache->get_or_insert (loc, &existed);
  if (existed)
    return *slot;

  x = get_addr_from_global_cache (loc);

  /* Tentative, avoiding infinite recursion.  */
  *slot = x;

  /* Recurse to cache local expansion of X, or if we need to search
     for a VALUE in the expansion.  */
  if (x != loc)
    {
      rtx nx = vt_canonicalize_addr (set, x);
      if (nx != x)
	{
	  slot = local_get_addr_cache->get (loc);
	  *slot = x = nx;
	}
      return x;
    }

  dv = dv_from_rtx (x);
  var = shared_hash_find (set->vars, dv);
  if (!var)
    return x;

  /* Look for an improved equivalent expression.  */
  for (l = var->var_part[0].loc_chain; l; l = l->next)
    {
      rtx base = vt_get_canonicalize_base (l->loc);
      if (GET_CODE (base) == VALUE
	  && canon_value_cmp (base, loc))
	{
	  rtx nx = vt_canonicalize_addr (set, l->loc);
	  if (x != nx)
	    {
	      slot = local_get_addr_cache->get (loc);
	      *slot = x = nx;
	    }
	  break;
	}
    }

  return x;
}

/* Canonicalize LOC using equivalences from SET in addition to those
   in the cselib static table.  It expects a VALUE-based expression,
   and it will only substitute VALUEs with other VALUEs or
   function-global equivalences, so that, if two addresses have base
   VALUEs that are locally or globally related in ways that
   memrefs_conflict_p cares about, they will both canonicalize to
   expressions that have the same base VALUE.

   The use of VALUEs as canonical base addresses enables the canonical
   RTXs to remain unchanged globally, if they resolve to a constant,
   or throughout a basic block otherwise, so that they can be cached
   and the cache needs not be invalidated when REGs, MEMs or such
   change.  */

static rtx
vt_canonicalize_addr (dataflow_set *set, rtx oloc)
{
  HOST_WIDE_INT ofst = 0;
  machine_mode mode = GET_MODE (oloc);
  rtx loc = oloc;
  rtx x;
  bool retry = true;

  while (retry)
    {
      while (GET_CODE (loc) == PLUS
	     && GET_CODE (XEXP (loc, 1)) == CONST_INT)
	{
	  ofst += INTVAL (XEXP (loc, 1));
	  loc = XEXP (loc, 0);
	}

      /* Alignment operations can't normally be combined, so just
	 canonicalize the base and we're done.  We'll normally have
	 only one stack alignment anyway.  */
      if (GET_CODE (loc) == AND
	  && GET_CODE (XEXP (loc, 1)) == CONST_INT
	  && negative_power_of_two_p (INTVAL (XEXP (loc, 1))))
	{
	  x = vt_canonicalize_addr (set, XEXP (loc, 0));
	  if (x != XEXP (loc, 0))
	    loc = gen_rtx_AND (mode, x, XEXP (loc, 1));
	  retry = false;
	}

      if (GET_CODE (loc) == VALUE)
	{
	  if (set)
	    loc = get_addr_from_local_cache (set, loc);
	  else
	    loc = get_addr_from_global_cache (loc);

	  /* Consolidate plus_constants.  */
	  while (ofst && GET_CODE (loc) == PLUS
		 && GET_CODE (XEXP (loc, 1)) == CONST_INT)
	    {
	      ofst += INTVAL (XEXP (loc, 1));
	      loc = XEXP (loc, 0);
	    }

	  retry = false;
	}
      else
	{
	  x = canon_rtx (loc);
	  if (retry)
	    retry = (x != loc);
	  loc = x;
	}
    }

  /* Add OFST back in.  */
  if (ofst)
    {
      /* Don't build new RTL if we can help it.  */
      if (GET_CODE (oloc) == PLUS
	  && XEXP (oloc, 0) == loc
	  && INTVAL (XEXP (oloc, 1)) == ofst)
	return oloc;

      loc = plus_constant (mode, loc, ofst);
    }

  return loc;
}

/* Return true iff there's a true dependence between MLOC and LOC.
   MADDR must be a canonicalized version of MLOC's address.  */

static inline bool
vt_canon_true_dep (dataflow_set *set, rtx mloc, rtx maddr, rtx loc)
{
  if (GET_CODE (loc) != MEM)
    return false;

  rtx addr = vt_canonicalize_addr (set, XEXP (loc, 0));
  if (!canon_true_dependence (mloc, GET_MODE (mloc), maddr, loc, addr))
    return false;

  return true;
}

/* Hold parameters for the hashtab traversal function
   drop_overlapping_mem_locs, see below.  */

struct overlapping_mems
{
  dataflow_set *set;
  rtx loc, addr;
};

/* Remove all MEMs that overlap with COMS->LOC from the location list
   of a hash table entry for a onepart variable.  COMS->ADDR must be a
   canonicalized form of COMS->LOC's address, and COMS->LOC must be
   canonicalized itself.  */

int
drop_overlapping_mem_locs (variable **slot, overlapping_mems *coms)
{
  dataflow_set *set = coms->set;
  rtx mloc = coms->loc, addr = coms->addr;
  variable *var = *slot;

  if (var->onepart != NOT_ONEPART)
    {
      location_chain *loc, **locp;
      bool changed = false;
      rtx cur_loc;

      gcc_assert (var->n_var_parts == 1);

      if (shared_var_p (var, set->vars))
	{
	  for (loc = var->var_part[0].loc_chain; loc; loc = loc->next)
	    if (vt_canon_true_dep (set, mloc, addr, loc->loc))
	      break;

	  if (!loc)
	    return 1;

	  slot = unshare_variable (set, slot, var, VAR_INIT_STATUS_UNKNOWN);
	  var = *slot;
	  gcc_assert (var->n_var_parts == 1);
	}

      if (VAR_LOC_1PAUX (var))
	cur_loc = VAR_LOC_FROM (var);
      else
	cur_loc = var->var_part[0].cur_loc;

      for (locp = &var->var_part[0].loc_chain, loc = *locp;
	   loc; loc = *locp)
	{
	  if (!vt_canon_true_dep (set, mloc, addr, loc->loc))
	    {
	      locp = &loc->next;
	      continue;
	    }

	  *locp = loc->next;
	  /* If we have deleted the location which was last emitted
	     we have to emit new location so add the variable to set
	     of changed variables.  */
	  if (cur_loc == loc->loc)
	    {
	      changed = true;
	      var->var_part[0].cur_loc = NULL;
	      if (VAR_LOC_1PAUX (var))
		VAR_LOC_FROM (var) = NULL;
	    }
	  delete loc;
	}

      if (!var->var_part[0].loc_chain)
	{
	  var->n_var_parts--;
	  changed = true;
	}
      if (changed)
	variable_was_changed (var, set);
    }

  return 1;
}

/* Remove from SET all VALUE bindings to MEMs that overlap with LOC.  */

static void
clobber_overlapping_mems (dataflow_set *set, rtx loc)
{
  struct overlapping_mems coms;

  gcc_checking_assert (GET_CODE (loc) == MEM);

  coms.set = set;
  coms.loc = canon_rtx (loc);
  coms.addr = vt_canonicalize_addr (set, XEXP (loc, 0));

  set->traversed_vars = set->vars;
  shared_hash_htab (set->vars)
    ->traverse <overlapping_mems*, drop_overlapping_mem_locs> (&coms);
  set->traversed_vars = NULL;
}

/* Set the location of DV, OFFSET as the MEM LOC.  */

static void
var_mem_decl_set (dataflow_set *set, rtx loc, enum var_init_status initialized,
		  decl_or_value dv, HOST_WIDE_INT offset, rtx set_src,
		  enum insert_option iopt)
{
  if (dv_is_decl_p (dv))
    dv = dv_from_decl (var_debug_decl (dv_as_decl (dv)));

  set_variable_part (set, loc, dv, offset, initialized, set_src, iopt);
}

/* Set the location part of variable MEM_EXPR (LOC) in dataflow set
   SET to LOC.
   Adjust the address first if it is stack pointer based.  */

static void
var_mem_set (dataflow_set *set, rtx loc, enum var_init_status initialized,
	     rtx set_src)
{
  tree decl = MEM_EXPR (loc);
  HOST_WIDE_INT offset = int_mem_offset (loc);

  var_mem_decl_set (set, loc, initialized,
		    dv_from_decl (decl), offset, set_src, INSERT);
}

/* Delete and set the location part of variable MEM_EXPR (LOC) in
   dataflow set SET to LOC.  If MODIFY is true, any other live copies
   of the same variable part are also deleted from the dataflow set,
   otherwise the variable part is assumed to be copied from another
   location holding the same part.
   Adjust the address first if it is stack pointer based.  */

static void
var_mem_delete_and_set (dataflow_set *set, rtx loc, bool modify,
			enum var_init_status initialized, rtx set_src)
{
  tree decl = MEM_EXPR (loc);
  HOST_WIDE_INT offset = int_mem_offset (loc);

  clobber_overlapping_mems (set, loc);
  decl = var_debug_decl (decl);

  if (initialized == VAR_INIT_STATUS_UNKNOWN)
    initialized = get_init_value (set, loc, dv_from_decl (decl));

  if (modify)
    clobber_variable_part (set, NULL, dv_from_decl (decl), offset, set_src);
  var_mem_set (set, loc, initialized, set_src);
}

/* Delete the location part LOC from dataflow set SET.  If CLOBBER is
   true, also delete any other live copies of the same variable part.
   Adjust the address first if it is stack pointer based.  */

static void
var_mem_delete (dataflow_set *set, rtx loc, bool clobber)
{
  tree decl = MEM_EXPR (loc);
  HOST_WIDE_INT offset = int_mem_offset (loc);

  clobber_overlapping_mems (set, loc);
  decl = var_debug_decl (decl);
  if (clobber)
    clobber_variable_part (set, NULL, dv_from_decl (decl), offset, NULL);
  delete_variable_part (set, loc, dv_from_decl (decl), offset);
}

/* Return true if LOC should not be expanded for location expressions,
   or used in them.  */

static inline bool
unsuitable_loc (rtx loc)
{
  switch (GET_CODE (loc))
    {
    case PC:
    case SCRATCH:
    case CC0:
    case ASM_INPUT:
    case ASM_OPERANDS:
      return true;

    default:
      return false;
    }
}

/* Bind VAL to LOC in SET.  If MODIFIED, detach LOC from any values
   bound to it.  */

static inline void
val_bind (dataflow_set *set, rtx val, rtx loc, bool modified)
{
  if (REG_P (loc))
    {
      if (modified)
	var_regno_delete (set, REGNO (loc));
      var_reg_decl_set (set, loc, VAR_INIT_STATUS_INITIALIZED,
			dv_from_value (val), 0, NULL_RTX, INSERT);
    }
  else if (MEM_P (loc))
    {
      struct elt_loc_list *l = CSELIB_VAL_PTR (val)->locs;

      if (modified)
	clobber_overlapping_mems (set, loc);

      if (l && GET_CODE (l->loc) == VALUE)
	l = canonical_cselib_val (CSELIB_VAL_PTR (l->loc))->locs;

      /* If this MEM is a global constant, we don't need it in the
	 dynamic tables.  ??? We should test this before emitting the
	 micro-op in the first place.  */
      while (l)
	if (GET_CODE (l->loc) == MEM && XEXP (l->loc, 0) == XEXP (loc, 0))
	  break;
	else
	  l = l->next;

      if (!l)
	var_mem_decl_set (set, loc, VAR_INIT_STATUS_INITIALIZED,
			  dv_from_value (val), 0, NULL_RTX, INSERT);
    }
  else
    {
      /* Other kinds of equivalences are necessarily static, at least
	 so long as we do not perform substitutions while merging
	 expressions.  */
      gcc_unreachable ();
      set_variable_part (set, loc, dv_from_value (val), 0,
			 VAR_INIT_STATUS_INITIALIZED, NULL_RTX, INSERT);
    }
}

/* Bind a value to a location it was just stored in.  If MODIFIED
   holds, assume the location was modified, detaching it from any
   values bound to it.  */

static void
val_store (dataflow_set *set, rtx val, rtx loc, rtx_insn *insn,
	   bool modified)
{
  cselib_val *v = CSELIB_VAL_PTR (val);

  gcc_assert (cselib_preserved_value_p (v));

  if (dump_file)
    {
      fprintf (dump_file, "%i: ", insn ? INSN_UID (insn) : 0);
      print_inline_rtx (dump_file, loc, 0);
      fprintf (dump_file, " evaluates to ");
      print_inline_rtx (dump_file, val, 0);
      if (v->locs)
	{
	  struct elt_loc_list *l;
	  for (l = v->locs; l; l = l->next)
	    {
	      fprintf (dump_file, "\n%i: ", INSN_UID (l->setting_insn));
	      print_inline_rtx (dump_file, l->loc, 0);
	    }
	}
      fprintf (dump_file, "\n");
    }

  gcc_checking_assert (!unsuitable_loc (loc));

  val_bind (set, val, loc, modified);
}

/* Clear (canonical address) slots that reference X.  */

bool
local_get_addr_clear_given_value (rtx const &, rtx *slot, rtx x)
{
  if (vt_get_canonicalize_base (*slot) == x)
    *slot = NULL;
  return true;
}

/* Reset this node, detaching all its equivalences.  Return the slot
   in the variable hash table that holds dv, if there is one.  */

static void
val_reset (dataflow_set *set, decl_or_value dv)
{
  variable *var = shared_hash_find (set->vars, dv) ;
  location_chain *node;
  rtx cval;

  if (!var || !var->n_var_parts)
    return;

  gcc_assert (var->n_var_parts == 1);

  if (var->onepart == ONEPART_VALUE)
    {
      rtx x = dv_as_value (dv);

      /* Relationships in the global cache don't change, so reset the
	 local cache entry only.  */
      rtx *slot = local_get_addr_cache->get (x);
      if (slot)
	{
	  /* If the value resolved back to itself, odds are that other
	     values may have cached it too.  These entries now refer
	     to the old X, so detach them too.  Entries that used the
	     old X but resolved to something else remain ok as long as
	     that something else isn't also reset.  */
	  if (*slot == x)
	    local_get_addr_cache
	      ->traverse<rtx, local_get_addr_clear_given_value> (x);
	  *slot = NULL;
	}
    }

  cval = NULL;
  for (node = var->var_part[0].loc_chain; node; node = node->next)
    if (GET_CODE (node->loc) == VALUE
	&& canon_value_cmp (node->loc, cval))
      cval = node->loc;

  for (node = var->var_part[0].loc_chain; node; node = node->next)
    if (GET_CODE (node->loc) == VALUE && cval != node->loc)
      {
	/* Redirect the equivalence link to the new canonical
	   value, or simply remove it if it would point at
	   itself.  */
	if (cval)
	  set_variable_part (set, cval, dv_from_value (node->loc),
			     0, node->init, node->set_src, NO_INSERT);
	delete_variable_part (set, dv_as_value (dv),
			      dv_from_value (node->loc), 0);
      }

  if (cval)
    {
      decl_or_value cdv = dv_from_value (cval);

      /* Keep the remaining values connected, accumulating links
	 in the canonical value.  */
      for (node = var->var_part[0].loc_chain; node; node = node->next)
	{
	  if (node->loc == cval)
	    continue;
	  else if (GET_CODE (node->loc) == REG)
	    var_reg_decl_set (set, node->loc, node->init, cdv, 0,
			      node->set_src, NO_INSERT);
	  else if (GET_CODE (node->loc) == MEM)
	    var_mem_decl_set (set, node->loc, node->init, cdv, 0,
			      node->set_src, NO_INSERT);
	  else
	    set_variable_part (set, node->loc, cdv, 0,
			       node->init, node->set_src, NO_INSERT);
	}
    }

  /* We remove this last, to make sure that the canonical value is not
     removed to the point of requiring reinsertion.  */
  if (cval)
    delete_variable_part (set, dv_as_value (dv), dv_from_value (cval), 0);

  clobber_variable_part (set, NULL, dv, 0, NULL);
}

/* Find the values in a given location and map the val to another
   value, if it is unique, or add the location as one holding the
   value.  */

static void
val_resolve (dataflow_set *set, rtx val, rtx loc, rtx_insn *insn)
{
  decl_or_value dv = dv_from_value (val);

  if (dump_file && (dump_flags & TDF_DETAILS))
    {
      if (insn)
	fprintf (dump_file, "%i: ", INSN_UID (insn));
      else
	fprintf (dump_file, "head: ");
      print_inline_rtx (dump_file, val, 0);
      fputs (" is at ", dump_file);
      print_inline_rtx (dump_file, loc, 0);
      fputc ('\n', dump_file);
    }

  val_reset (set, dv);

  gcc_checking_assert (!unsuitable_loc (loc));

  if (REG_P (loc))
    {
      attrs *node, *found = NULL;

      for (node = set->regs[REGNO (loc)]; node; node = node->next)
	if (dv_is_value_p (node->dv)
	    && GET_MODE (dv_as_value (node->dv)) == GET_MODE (loc))
	  {
	    found = node;

	    /* Map incoming equivalences.  ??? Wouldn't it be nice if
	     we just started sharing the location lists?  Maybe a
	     circular list ending at the value itself or some
	     such.  */
	    set_variable_part (set, dv_as_value (node->dv),
			       dv_from_value (val), node->offset,
			       VAR_INIT_STATUS_INITIALIZED, NULL_RTX, INSERT);
	    set_variable_part (set, val, node->dv, node->offset,
			       VAR_INIT_STATUS_INITIALIZED, NULL_RTX, INSERT);
	  }

      /* If we didn't find any equivalence, we need to remember that
	 this value is held in the named register.  */
      if (found)
	return;
    }
  /* ??? Attempt to find and merge equivalent MEMs or other
     expressions too.  */

  val_bind (set, val, loc, false);
}

/* Initialize dataflow set SET to be empty.
   VARS_SIZE is the initial size of hash table VARS.  */

static void
dataflow_set_init (dataflow_set *set)
{
  init_attrs_list_set (set->regs);
  set->vars = shared_hash_copy (empty_shared_hash);
  set->stack_adjust = 0;
  set->traversed_vars = NULL;
}

/* Delete the contents of dataflow set SET.  */

static void
dataflow_set_clear (dataflow_set *set)
{
  int i;

  for (i = 0; i < FIRST_PSEUDO_REGISTER; i++)
    attrs_list_clear (&set->regs[i]);

  shared_hash_destroy (set->vars);
  set->vars = shared_hash_copy (empty_shared_hash);
}

/* Copy the contents of dataflow set SRC to DST.  */

static void
dataflow_set_copy (dataflow_set *dst, dataflow_set *src)
{
  int i;

  for (i = 0; i < FIRST_PSEUDO_REGISTER; i++)
    attrs_list_copy (&dst->regs[i], src->regs[i]);

  shared_hash_destroy (dst->vars);
  dst->vars = shared_hash_copy (src->vars);
  dst->stack_adjust = src->stack_adjust;
}

/* Information for merging lists of locations for a given offset of variable.
 */
struct variable_union_info
{
  /* Node of the location chain.  */
  location_chain *lc;

  /* The sum of positions in the input chains.  */
  int pos;

  /* The position in the chain of DST dataflow set.  */
  int pos_dst;
};

/* Buffer for location list sorting and its allocated size.  */
static struct variable_union_info *vui_vec;
static int vui_allocated;

/* Compare function for qsort, order the structures by POS element.  */

static int
variable_union_info_cmp_pos (const void *n1, const void *n2)
{
  const struct variable_union_info *const i1 =
    (const struct variable_union_info *) n1;
  const struct variable_union_info *const i2 =
    ( const struct variable_union_info *) n2;

  if (i1->pos != i2->pos)
    return i1->pos - i2->pos;

  return (i1->pos_dst - i2->pos_dst);
}

/* Compute union of location parts of variable *SLOT and the same variable
   from hash table DATA.  Compute "sorted" union of the location chains
   for common offsets, i.e. the locations of a variable part are sorted by
   a priority where the priority is the sum of the positions in the 2 chains
   (if a location is only in one list the position in the second list is
   defined to be larger than the length of the chains).
   When we are updating the location parts the newest location is in the
   beginning of the chain, so when we do the described "sorted" union
   we keep the newest locations in the beginning.  */

static int
variable_union (variable *src, dataflow_set *set)
{
  variable *dst;
  variable **dstp;
  int i, j, k;

  dstp = shared_hash_find_slot (set->vars, src->dv);
  if (!dstp || !*dstp)
    {
      src->refcount++;

      dst_can_be_shared = false;
      if (!dstp)
	dstp = shared_hash_find_slot_unshare (&set->vars, src->dv, INSERT);

      *dstp = src;

      /* Continue traversing the hash table.  */
      return 1;
    }
  else
    dst = *dstp;

  gcc_assert (src->n_var_parts);
  gcc_checking_assert (src->onepart == dst->onepart);

  /* We can combine one-part variables very efficiently, because their
     entries are in canonical order.  */
  if (src->onepart)
    {
      location_chain **nodep, *dnode, *snode;

      gcc_assert (src->n_var_parts == 1
		  && dst->n_var_parts == 1);

      snode = src->var_part[0].loc_chain;
      gcc_assert (snode);

    restart_onepart_unshared:
      nodep = &dst->var_part[0].loc_chain;
      dnode = *nodep;
      gcc_assert (dnode);

      while (snode)
	{
	  int r = dnode ? loc_cmp (dnode->loc, snode->loc) : 1;

	  if (r > 0)
	    {
	      location_chain *nnode;

	      if (shared_var_p (dst, set->vars))
		{
		  dstp = unshare_variable (set, dstp, dst,
					   VAR_INIT_STATUS_INITIALIZED);
		  dst = *dstp;
		  goto restart_onepart_unshared;
		}

	      *nodep = nnode = new location_chain;
	      nnode->loc = snode->loc;
	      nnode->init = snode->init;
	      if (!snode->set_src || MEM_P (snode->set_src))
		nnode->set_src = NULL;
	      else
		nnode->set_src = snode->set_src;
	      nnode->next = dnode;
	      dnode = nnode;
	    }
	  else if (r == 0)
	    gcc_checking_assert (rtx_equal_p (dnode->loc, snode->loc));

	  if (r >= 0)
	    snode = snode->next;

	  nodep = &dnode->next;
	  dnode = *nodep;
	}

      return 1;
    }

  gcc_checking_assert (!src->onepart);

  /* Count the number of location parts, result is K.  */
  for (i = 0, j = 0, k = 0;
       i < src->n_var_parts && j < dst->n_var_parts; k++)
    {
      if (VAR_PART_OFFSET (src, i) == VAR_PART_OFFSET (dst, j))
	{
	  i++;
	  j++;
	}
      else if (VAR_PART_OFFSET (src, i) < VAR_PART_OFFSET (dst, j))
	i++;
      else
	j++;
    }
  k += src->n_var_parts - i;
  k += dst->n_var_parts - j;

  /* We track only variables whose size is <= MAX_VAR_PARTS bytes
     thus there are at most MAX_VAR_PARTS different offsets.  */
  gcc_checking_assert (dst->onepart ? k == 1 : k <= MAX_VAR_PARTS);

  if (dst->n_var_parts != k && shared_var_p (dst, set->vars))
    {
      dstp = unshare_variable (set, dstp, dst, VAR_INIT_STATUS_UNKNOWN);
      dst = *dstp;
    }

  i = src->n_var_parts - 1;
  j = dst->n_var_parts - 1;
  dst->n_var_parts = k;

  for (k--; k >= 0; k--)
    {
      location_chain *node, *node2;

      if (i >= 0 && j >= 0
	  && VAR_PART_OFFSET (src, i) == VAR_PART_OFFSET (dst, j))
	{
	  /* Compute the "sorted" union of the chains, i.e. the locations which
	     are in both chains go first, they are sorted by the sum of
	     positions in the chains.  */
	  int dst_l, src_l;
	  int ii, jj, n;
	  struct variable_union_info *vui;

	  /* If DST is shared compare the location chains.
	     If they are different we will modify the chain in DST with
	     high probability so make a copy of DST.  */
	  if (shared_var_p (dst, set->vars))
	    {
	      for (node = src->var_part[i].loc_chain,
		   node2 = dst->var_part[j].loc_chain; node && node2;
		   node = node->next, node2 = node2->next)
		{
		  if (!((REG_P (node2->loc)
			 && REG_P (node->loc)
			 && REGNO (node2->loc) == REGNO (node->loc))
			|| rtx_equal_p (node2->loc, node->loc)))
		    {
		      if (node2->init < node->init)
		        node2->init = node->init;
		      break;
		    }
		}
	      if (node || node2)
		{
		  dstp = unshare_variable (set, dstp, dst,
					   VAR_INIT_STATUS_UNKNOWN);
		  dst = (variable *)*dstp;
		}
	    }

	  src_l = 0;
	  for (node = src->var_part[i].loc_chain; node; node = node->next)
	    src_l++;
	  dst_l = 0;
	  for (node = dst->var_part[j].loc_chain; node; node = node->next)
	    dst_l++;

	  if (dst_l == 1)
	    {
	      /* The most common case, much simpler, no qsort is needed.  */
	      location_chain *dstnode = dst->var_part[j].loc_chain;
	      dst->var_part[k].loc_chain = dstnode;
	      VAR_PART_OFFSET (dst, k) = VAR_PART_OFFSET (dst, j);
	      node2 = dstnode;
	      for (node = src->var_part[i].loc_chain; node; node = node->next)
		if (!((REG_P (dstnode->loc)
		       && REG_P (node->loc)
		       && REGNO (dstnode->loc) == REGNO (node->loc))
		      || rtx_equal_p (dstnode->loc, node->loc)))
		  {
		    location_chain *new_node;

		    /* Copy the location from SRC.  */
		    new_node = new location_chain;
		    new_node->loc = node->loc;
		    new_node->init = node->init;
		    if (!node->set_src || MEM_P (node->set_src))
		      new_node->set_src = NULL;
		    else
		      new_node->set_src = node->set_src;
		    node2->next = new_node;
		    node2 = new_node;
		  }
	      node2->next = NULL;
	    }
	  else
	    {
	      if (src_l + dst_l > vui_allocated)
		{
		  vui_allocated = MAX (vui_allocated * 2, src_l + dst_l);
		  vui_vec = XRESIZEVEC (struct variable_union_info, vui_vec,
					vui_allocated);
		}
	      vui = vui_vec;

	      /* Fill in the locations from DST.  */
	      for (node = dst->var_part[j].loc_chain, jj = 0; node;
		   node = node->next, jj++)
		{
		  vui[jj].lc = node;
		  vui[jj].pos_dst = jj;

		  /* Pos plus value larger than a sum of 2 valid positions.  */
		  vui[jj].pos = jj + src_l + dst_l;
		}

	      /* Fill in the locations from SRC.  */
	      n = dst_l;
	      for (node = src->var_part[i].loc_chain, ii = 0; node;
		   node = node->next, ii++)
		{
		  /* Find location from NODE.  */
		  for (jj = 0; jj < dst_l; jj++)
		    {
		      if ((REG_P (vui[jj].lc->loc)
			   && REG_P (node->loc)
			   && REGNO (vui[jj].lc->loc) == REGNO (node->loc))
			  || rtx_equal_p (vui[jj].lc->loc, node->loc))
			{
			  vui[jj].pos = jj + ii;
			  break;
			}
		    }
		  if (jj >= dst_l)	/* The location has not been found.  */
		    {
		      location_chain *new_node;

		      /* Copy the location from SRC.  */
		      new_node = new location_chain;
		      new_node->loc = node->loc;
		      new_node->init = node->init;
		      if (!node->set_src || MEM_P (node->set_src))
			new_node->set_src = NULL;
		      else
			new_node->set_src = node->set_src;
		      vui[n].lc = new_node;
		      vui[n].pos_dst = src_l + dst_l;
		      vui[n].pos = ii + src_l + dst_l;
		      n++;
		    }
		}

	      if (dst_l == 2)
		{
		  /* Special case still very common case.  For dst_l == 2
		     all entries dst_l ... n-1 are sorted, with for i >= dst_l
		     vui[i].pos == i + src_l + dst_l.  */
		  if (vui[0].pos > vui[1].pos)
		    {
		      /* Order should be 1, 0, 2... */
		      dst->var_part[k].loc_chain = vui[1].lc;
		      vui[1].lc->next = vui[0].lc;
		      if (n >= 3)
			{
			  vui[0].lc->next = vui[2].lc;
			  vui[n - 1].lc->next = NULL;
			}
		      else
			vui[0].lc->next = NULL;
		      ii = 3;
		    }
		  else
		    {
		      dst->var_part[k].loc_chain = vui[0].lc;
		      if (n >= 3 && vui[2].pos < vui[1].pos)
			{
			  /* Order should be 0, 2, 1, 3... */
			  vui[0].lc->next = vui[2].lc;
			  vui[2].lc->next = vui[1].lc;
			  if (n >= 4)
			    {
			      vui[1].lc->next = vui[3].lc;
			      vui[n - 1].lc->next = NULL;
			    }
			  else
			    vui[1].lc->next = NULL;
			  ii = 4;
			}
		      else
			{
			  /* Order should be 0, 1, 2... */
			  ii = 1;
			  vui[n - 1].lc->next = NULL;
			}
		    }
		  for (; ii < n; ii++)
		    vui[ii - 1].lc->next = vui[ii].lc;
		}
	      else
		{
		  qsort (vui, n, sizeof (struct variable_union_info),
			 variable_union_info_cmp_pos);

		  /* Reconnect the nodes in sorted order.  */
		  for (ii = 1; ii < n; ii++)
		    vui[ii - 1].lc->next = vui[ii].lc;
		  vui[n - 1].lc->next = NULL;
		  dst->var_part[k].loc_chain = vui[0].lc;
		}

	      VAR_PART_OFFSET (dst, k) = VAR_PART_OFFSET (dst, j);
	    }
	  i--;
	  j--;
	}
      else if ((i >= 0 && j >= 0
		&& VAR_PART_OFFSET (src, i) < VAR_PART_OFFSET (dst, j))
	       || i < 0)
	{
	  dst->var_part[k] = dst->var_part[j];
	  j--;
	}
      else if ((i >= 0 && j >= 0
		&& VAR_PART_OFFSET (src, i) > VAR_PART_OFFSET (dst, j))
	       || j < 0)
	{
	  location_chain **nextp;

	  /* Copy the chain from SRC.  */
	  nextp = &dst->var_part[k].loc_chain;
	  for (node = src->var_part[i].loc_chain; node; node = node->next)
	    {
	      location_chain *new_lc;

	      new_lc = new location_chain;
	      new_lc->next = NULL;
	      new_lc->init = node->init;
	      if (!node->set_src || MEM_P (node->set_src))
		new_lc->set_src = NULL;
	      else
		new_lc->set_src = node->set_src;
	      new_lc->loc = node->loc;

	      *nextp = new_lc;
	      nextp = &new_lc->next;
	    }

	  VAR_PART_OFFSET (dst, k) = VAR_PART_OFFSET (src, i);
	  i--;
	}
      dst->var_part[k].cur_loc = NULL;
    }

  if (flag_var_tracking_uninit)
    for (i = 0; i < src->n_var_parts && i < dst->n_var_parts; i++)
      {
	location_chain *node, *node2;
	for (node = src->var_part[i].loc_chain; node; node = node->next)
	  for (node2 = dst->var_part[i].loc_chain; node2; node2 = node2->next)
	    if (rtx_equal_p (node->loc, node2->loc))
	      {
		if (node->init > node2->init)
		  node2->init = node->init;
	      }
      }

  /* Continue traversing the hash table.  */
  return 1;
}

/* Compute union of dataflow sets SRC and DST and store it to DST.  */

static void
dataflow_set_union (dataflow_set *dst, dataflow_set *src)
{
  int i;

  for (i = 0; i < FIRST_PSEUDO_REGISTER; i++)
    attrs_list_union (&dst->regs[i], src->regs[i]);

  if (dst->vars == empty_shared_hash)
    {
      shared_hash_destroy (dst->vars);
      dst->vars = shared_hash_copy (src->vars);
    }
  else
    {
      variable_iterator_type hi;
      variable *var;

      FOR_EACH_HASH_TABLE_ELEMENT (*shared_hash_htab (src->vars),
				   var, variable, hi)
	variable_union (var, dst);
    }
}

/* Whether the value is currently being expanded.  */
#define VALUE_RECURSED_INTO(x) \
  (RTL_FLAG_CHECK2 ("VALUE_RECURSED_INTO", (x), VALUE, DEBUG_EXPR)->used)

/* Whether no expansion was found, saving useless lookups.
   It must only be set when VALUE_CHANGED is clear.  */
#define NO_LOC_P(x) \
  (RTL_FLAG_CHECK2 ("NO_LOC_P", (x), VALUE, DEBUG_EXPR)->return_val)

/* Whether cur_loc in the value needs to be (re)computed.  */
#define VALUE_CHANGED(x) \
  (RTL_FLAG_CHECK1 ("VALUE_CHANGED", (x), VALUE)->frame_related)
/* Whether cur_loc in the decl needs to be (re)computed.  */
#define DECL_CHANGED(x) TREE_VISITED (x)

/* Record (if NEWV) that DV needs to have its cur_loc recomputed.  For
   user DECLs, this means they're in changed_variables.  Values and
   debug exprs may be left with this flag set if no user variable
   requires them to be evaluated.  */

static inline void
set_dv_changed (decl_or_value dv, bool newv)
{
  switch (dv_onepart_p (dv))
    {
    case ONEPART_VALUE:
      if (newv)
	NO_LOC_P (dv_as_value (dv)) = false;
      VALUE_CHANGED (dv_as_value (dv)) = newv;
      break;

    case ONEPART_DEXPR:
      if (newv)
	NO_LOC_P (DECL_RTL_KNOWN_SET (dv_as_decl (dv))) = false;
      /* Fall through.  */

    default:
      DECL_CHANGED (dv_as_decl (dv)) = newv;
      break;
    }
}

/* Return true if DV needs to have its cur_loc recomputed.  */

static inline bool
dv_changed_p (decl_or_value dv)
{
  return (dv_is_value_p (dv)
	  ? VALUE_CHANGED (dv_as_value (dv))
	  : DECL_CHANGED (dv_as_decl (dv)));
}

/* Return a location list node whose loc is rtx_equal to LOC, in the
   location list of a one-part variable or value VAR, or in that of
   any values recursively mentioned in the location lists.  VARS must
   be in star-canonical form.  */

static location_chain *
find_loc_in_1pdv (rtx loc, variable *var, variable_table_type *vars)
{
  location_chain *node;
  enum rtx_code loc_code;

  if (!var)
    return NULL;

  gcc_checking_assert (var->onepart);

  if (!var->n_var_parts)
    return NULL;

  gcc_checking_assert (loc != dv_as_opaque (var->dv));

  loc_code = GET_CODE (loc);
  for (node = var->var_part[0].loc_chain; node; node = node->next)
    {
      decl_or_value dv;
      variable *rvar;

      if (GET_CODE (node->loc) != loc_code)
	{
	  if (GET_CODE (node->loc) != VALUE)
	    continue;
	}
      else if (loc == node->loc)
	return node;
      else if (loc_code != VALUE)
	{
	  if (rtx_equal_p (loc, node->loc))
	    return node;
	  continue;
	}

      /* Since we're in star-canonical form, we don't need to visit
	 non-canonical nodes: one-part variables and non-canonical
	 values would only point back to the canonical node.  */
      if (dv_is_value_p (var->dv)
	  && !canon_value_cmp (node->loc, dv_as_value (var->dv)))
	{
	  /* Skip all subsequent VALUEs.  */
	  while (node->next && GET_CODE (node->next->loc) == VALUE)
	    {
	      node = node->next;
	      gcc_checking_assert (!canon_value_cmp (node->loc,
						     dv_as_value (var->dv)));
	      if (loc == node->loc)
		return node;
	    }
	  continue;
	}

      gcc_checking_assert (node == var->var_part[0].loc_chain);
      gcc_checking_assert (!node->next);

      dv = dv_from_value (node->loc);
      rvar = vars->find_with_hash (dv, dv_htab_hash (dv));
      return find_loc_in_1pdv (loc, rvar, vars);
    }

  /* ??? Gotta look in cselib_val locations too.  */

  return NULL;
}

/* Hash table iteration argument passed to variable_merge.  */
struct dfset_merge
{
  /* The set in which the merge is to be inserted.  */
  dataflow_set *dst;
  /* The set that we're iterating in.  */
  dataflow_set *cur;
  /* The set that may contain the other dv we are to merge with.  */
  dataflow_set *src;
  /* Number of onepart dvs in src.  */
  int src_onepart_cnt;
};

/* Insert LOC in *DNODE, if it's not there yet.  The list must be in
   loc_cmp order, and it is maintained as such.  */

static void
insert_into_intersection (location_chain **nodep, rtx loc,
			  enum var_init_status status)
{
  location_chain *node;
  int r;

  for (node = *nodep; node; nodep = &node->next, node = *nodep)
    if ((r = loc_cmp (node->loc, loc)) == 0)
      {
	node->init = MIN (node->init, status);
	return;
      }
    else if (r > 0)
      break;

  node = new location_chain;

  node->loc = loc;
  node->set_src = NULL;
  node->init = status;
  node->next = *nodep;
  *nodep = node;
}

/* Insert in DEST the intersection of the locations present in both
   S1NODE and S2VAR, directly or indirectly.  S1NODE is from a
   variable in DSM->cur, whereas S2VAR is from DSM->src.  dvar is in
   DSM->dst.  */

static void
intersect_loc_chains (rtx val, location_chain **dest, struct dfset_merge *dsm,
		      location_chain *s1node, variable *s2var)
{
  dataflow_set *s1set = dsm->cur;
  dataflow_set *s2set = dsm->src;
  location_chain *found;

  if (s2var)
    {
      location_chain *s2node;

      gcc_checking_assert (s2var->onepart);

      if (s2var->n_var_parts)
	{
	  s2node = s2var->var_part[0].loc_chain;

	  for (; s1node && s2node;
	       s1node = s1node->next, s2node = s2node->next)
	    if (s1node->loc != s2node->loc)
	      break;
	    else if (s1node->loc == val)
	      continue;
	    else
	      insert_into_intersection (dest, s1node->loc,
					MIN (s1node->init, s2node->init));
	}
    }

  for (; s1node; s1node = s1node->next)
    {
      if (s1node->loc == val)
	continue;

      if ((found = find_loc_in_1pdv (s1node->loc, s2var,
				     shared_hash_htab (s2set->vars))))
	{
	  insert_into_intersection (dest, s1node->loc,
				    MIN (s1node->init, found->init));
	  continue;
	}

      if (GET_CODE (s1node->loc) == VALUE
	  && !VALUE_RECURSED_INTO (s1node->loc))
	{
	  decl_or_value dv = dv_from_value (s1node->loc);
	  variable *svar = shared_hash_find (s1set->vars, dv);
	  if (svar)
	    {
	      if (svar->n_var_parts == 1)
		{
		  VALUE_RECURSED_INTO (s1node->loc) = true;
		  intersect_loc_chains (val, dest, dsm,
					svar->var_part[0].loc_chain,
					s2var);
		  VALUE_RECURSED_INTO (s1node->loc) = false;
		}
	    }
	}

      /* ??? gotta look in cselib_val locations too.  */

      /* ??? if the location is equivalent to any location in src,
	 searched recursively

	   add to dst the values needed to represent the equivalence

     telling whether locations S is equivalent to another dv's
     location list:

       for each location D in the list

         if S and D satisfy rtx_equal_p, then it is present

	 else if D is a value, recurse without cycles

	 else if S and D have the same CODE and MODE

	   for each operand oS and the corresponding oD

	     if oS and oD are not equivalent, then S an D are not equivalent

	     else if they are RTX vectors

	       if any vector oS element is not equivalent to its respective oD,
	       then S and D are not equivalent

   */


    }
}

/* Return -1 if X should be before Y in a location list for a 1-part
   variable, 1 if Y should be before X, and 0 if they're equivalent
   and should not appear in the list.  */

static int
loc_cmp (rtx x, rtx y)
{
  int i, j, r;
  RTX_CODE code = GET_CODE (x);
  const char *fmt;

  if (x == y)
    return 0;

  if (REG_P (x))
    {
      if (!REG_P (y))
	return -1;
      gcc_assert (GET_MODE (x) == GET_MODE (y));
      if (REGNO (x) == REGNO (y))
	return 0;
      else if (REGNO (x) < REGNO (y))
	return -1;
      else
	return 1;
    }

  if (REG_P (y))
    return 1;

  if (MEM_P (x))
    {
      if (!MEM_P (y))
	return -1;
      gcc_assert (GET_MODE (x) == GET_MODE (y));
      return loc_cmp (XEXP (x, 0), XEXP (y, 0));
    }

  if (MEM_P (y))
    return 1;

  if (GET_CODE (x) == VALUE)
    {
      if (GET_CODE (y) != VALUE)
	return -1;
      /* Don't assert the modes are the same, that is true only
	 when not recursing.  (subreg:QI (value:SI 1:1) 0)
	 and (subreg:QI (value:DI 2:2) 0) can be compared,
	 even when the modes are different.  */
      if (canon_value_cmp (x, y))
	return -1;
      else
	return 1;
    }

  if (GET_CODE (y) == VALUE)
    return 1;

  /* Entry value is the least preferable kind of expression.  */
  if (GET_CODE (x) == ENTRY_VALUE)
    {
      if (GET_CODE (y) != ENTRY_VALUE)
	return 1;
      gcc_assert (GET_MODE (x) == GET_MODE (y));
      return loc_cmp (ENTRY_VALUE_EXP (x), ENTRY_VALUE_EXP (y));
    }

  if (GET_CODE (y) == ENTRY_VALUE)
    return -1;

  if (GET_CODE (x) == GET_CODE (y))
    /* Compare operands below.  */;
  else if (GET_CODE (x) < GET_CODE (y))
    return -1;
  else
    return 1;

  gcc_assert (GET_MODE (x) == GET_MODE (y));

  if (GET_CODE (x) == DEBUG_EXPR)
    {
      if (DEBUG_TEMP_UID (DEBUG_EXPR_TREE_DECL (x))
	  < DEBUG_TEMP_UID (DEBUG_EXPR_TREE_DECL (y)))
	return -1;
      gcc_checking_assert (DEBUG_TEMP_UID (DEBUG_EXPR_TREE_DECL (x))
			   > DEBUG_TEMP_UID (DEBUG_EXPR_TREE_DECL (y)));
      return 1;
    }

  fmt = GET_RTX_FORMAT (code);
  for (i = 0; i < GET_RTX_LENGTH (code); i++)
    switch (fmt[i])
      {
      case 'w':
	if (XWINT (x, i) == XWINT (y, i))
	  break;
	else if (XWINT (x, i) < XWINT (y, i))
	  return -1;
	else
	  return 1;

      case 'n':
      case 'i':
	if (XINT (x, i) == XINT (y, i))
	  break;
	else if (XINT (x, i) < XINT (y, i))
	  return -1;
	else
	  return 1;

      case 'p':
	r = compare_sizes_for_sort (SUBREG_BYTE (x), SUBREG_BYTE (y));
	if (r != 0)
	  return r;
	break;

      case 'V':
      case 'E':
	/* Compare the vector length first.  */
	if (XVECLEN (x, i) == XVECLEN (y, i))
	  /* Compare the vectors elements.  */;
	else if (XVECLEN (x, i) < XVECLEN (y, i))
	  return -1;
	else
	  return 1;

	for (j = 0; j < XVECLEN (x, i); j++)
	  if ((r = loc_cmp (XVECEXP (x, i, j),
			    XVECEXP (y, i, j))))
	    return r;
	break;

      case 'e':
	if ((r = loc_cmp (XEXP (x, i), XEXP (y, i))))
	  return r;
	break;

      case 'S':
      case 's':
	if (XSTR (x, i) == XSTR (y, i))
	  break;
	if (!XSTR (x, i))
	  return -1;
	if (!XSTR (y, i))
	  return 1;
	if ((r = strcmp (XSTR (x, i), XSTR (y, i))) == 0)
	  break;
	else if (r < 0)
	  return -1;
	else
	  return 1;

      case 'u':
	/* These are just backpointers, so they don't matter.  */
	break;

      case '0':
      case 't':
	break;

	/* It is believed that rtx's at this level will never
	   contain anything but integers and other rtx's,
	   except for within LABEL_REFs and SYMBOL_REFs.  */
      default:
	gcc_unreachable ();
      }
  if (CONST_WIDE_INT_P (x))
    {
      /* Compare the vector length first.  */
      if (CONST_WIDE_INT_NUNITS (x) >= CONST_WIDE_INT_NUNITS (y))
	return 1;
      else if (CONST_WIDE_INT_NUNITS (x) < CONST_WIDE_INT_NUNITS (y))
	return -1;

      /* Compare the vectors elements.  */;
      for (j = CONST_WIDE_INT_NUNITS (x) - 1; j >= 0 ; j--)
	{
	  if (CONST_WIDE_INT_ELT (x, j) < CONST_WIDE_INT_ELT (y, j))
	    return -1;
	  if (CONST_WIDE_INT_ELT (x, j) > CONST_WIDE_INT_ELT (y, j))
	    return 1;
	}
    }

  return 0;
}

/* Check the order of entries in one-part variables.   */

int
canonicalize_loc_order_check (variable **slot,
			      dataflow_set *data ATTRIBUTE_UNUSED)
{
  variable *var = *slot;
  location_chain *node, *next;

#ifdef ENABLE_RTL_CHECKING
  int i;
  for (i = 0; i < var->n_var_parts; i++)
    gcc_assert (var->var_part[0].cur_loc == NULL);
  gcc_assert (!var->in_changed_variables);
#endif

  if (!var->onepart)
    return 1;

  gcc_assert (var->n_var_parts == 1);
  node = var->var_part[0].loc_chain;
  gcc_assert (node);

  while ((next = node->next))
    {
      gcc_assert (loc_cmp (node->loc, next->loc) < 0);
      node = next;
    }

  return 1;
}

/* Mark with VALUE_RECURSED_INTO values that have neighbors that are
   more likely to be chosen as canonical for an equivalence set.
   Ensure less likely values can reach more likely neighbors, making
   the connections bidirectional.  */

int
canonicalize_values_mark (variable **slot, dataflow_set *set)
{
  variable *var = *slot;
  decl_or_value dv = var->dv;
  rtx val;
  location_chain *node;

  if (!dv_is_value_p (dv))
    return 1;

  gcc_checking_assert (var->n_var_parts == 1);

  val = dv_as_value (dv);

  for (node = var->var_part[0].loc_chain; node; node = node->next)
    if (GET_CODE (node->loc) == VALUE)
      {
	if (canon_value_cmp (node->loc, val))
	  VALUE_RECURSED_INTO (val) = true;
	else
	  {
	    decl_or_value odv = dv_from_value (node->loc);
	    variable **oslot;
	    oslot = shared_hash_find_slot_noinsert (set->vars, odv);

	    set_slot_part (set, val, oslot, odv, 0,
			   node->init, NULL_RTX);

	    VALUE_RECURSED_INTO (node->loc) = true;
	  }
      }

  return 1;
}

/* Remove redundant entries from equivalence lists in onepart
   variables, canonicalizing equivalence sets into star shapes.  */

int
canonicalize_values_star (variable **slot, dataflow_set *set)
{
  variable *var = *slot;
  decl_or_value dv = var->dv;
  location_chain *node;
  decl_or_value cdv;
  rtx val, cval;
  variable **cslot;
  bool has_value;
  bool has_marks;

  if (!var->onepart)
    return 1;

  gcc_checking_assert (var->n_var_parts == 1);

  if (dv_is_value_p (dv))
    {
      cval = dv_as_value (dv);
      if (!VALUE_RECURSED_INTO (cval))
	return 1;
      VALUE_RECURSED_INTO (cval) = false;
    }
  else
    cval = NULL_RTX;

 restart:
  val = cval;
  has_value = false;
  has_marks = false;

  gcc_assert (var->n_var_parts == 1);

  for (node = var->var_part[0].loc_chain; node; node = node->next)
    if (GET_CODE (node->loc) == VALUE)
      {
	has_value = true;
	if (VALUE_RECURSED_INTO (node->loc))
	  has_marks = true;
	if (canon_value_cmp (node->loc, cval))
	  cval = node->loc;
      }

  if (!has_value)
    return 1;

  if (cval == val)
    {
      if (!has_marks || dv_is_decl_p (dv))
	return 1;

      /* Keep it marked so that we revisit it, either after visiting a
	 child node, or after visiting a new parent that might be
	 found out.  */
      VALUE_RECURSED_INTO (val) = true;

      for (node = var->var_part[0].loc_chain; node; node = node->next)
	if (GET_CODE (node->loc) == VALUE
	    && VALUE_RECURSED_INTO (node->loc))
	  {
	    cval = node->loc;
	  restart_with_cval:
	    VALUE_RECURSED_INTO (cval) = false;
	    dv = dv_from_value (cval);
	    slot = shared_hash_find_slot_noinsert (set->vars, dv);
	    if (!slot)
	      {
		gcc_assert (dv_is_decl_p (var->dv));
		/* The canonical value was reset and dropped.
		   Remove it.  */
		clobber_variable_part (set, NULL, var->dv, 0, NULL);
		return 1;
	      }
	    var = *slot;
	    gcc_assert (dv_is_value_p (var->dv));
	    if (var->n_var_parts == 0)
	      return 1;
	    gcc_assert (var->n_var_parts == 1);
	    goto restart;
	  }

      VALUE_RECURSED_INTO (val) = false;

      return 1;
    }

  /* Push values to the canonical one.  */
  cdv = dv_from_value (cval);
  cslot = shared_hash_find_slot_noinsert (set->vars, cdv);

  for (node = var->var_part[0].loc_chain; node; node = node->next)
    if (node->loc != cval)
      {
	cslot = set_slot_part (set, node->loc, cslot, cdv, 0,
			       node->init, NULL_RTX);
	if (GET_CODE (node->loc) == VALUE)
	  {
	    decl_or_value ndv = dv_from_value (node->loc);

	    set_variable_part (set, cval, ndv, 0, node->init, NULL_RTX,
			       NO_INSERT);

	    if (canon_value_cmp (node->loc, val))
	      {
		/* If it could have been a local minimum, it's not any more,
		   since it's now neighbor to cval, so it may have to push
		   to it.  Conversely, if it wouldn't have prevailed over
		   val, then whatever mark it has is fine: if it was to
		   push, it will now push to a more canonical node, but if
		   it wasn't, then it has already pushed any values it might
		   have to.  */
		VALUE_RECURSED_INTO (node->loc) = true;
		/* Make sure we visit node->loc by ensuring we cval is
		   visited too.  */
		VALUE_RECURSED_INTO (cval) = true;
	      }
	    else if (!VALUE_RECURSED_INTO (node->loc))
	      /* If we have no need to "recurse" into this node, it's
		 already "canonicalized", so drop the link to the old
		 parent.  */
	      clobber_variable_part (set, cval, ndv, 0, NULL);
	  }
	else if (GET_CODE (node->loc) == REG)
	  {
	    attrs *list = set->regs[REGNO (node->loc)], **listp;

	    /* Change an existing attribute referring to dv so that it
	       refers to cdv, removing any duplicate this might
	       introduce, and checking that no previous duplicates
	       existed, all in a single pass.  */

	    while (list)
	      {
		if (list->offset == 0
		    && (dv_as_opaque (list->dv) == dv_as_opaque (dv)
			|| dv_as_opaque (list->dv) == dv_as_opaque (cdv)))
		  break;

		list = list->next;
	      }

	    gcc_assert (list);
	    if (dv_as_opaque (list->dv) == dv_as_opaque (dv))
	      {
		list->dv = cdv;
		for (listp = &list->next; (list = *listp); listp = &list->next)
		  {
		    if (list->offset)
		      continue;

		    if (dv_as_opaque (list->dv) == dv_as_opaque (cdv))
		      {
			*listp = list->next;
			delete list;
			list = *listp;
			break;
		      }

		    gcc_assert (dv_as_opaque (list->dv) != dv_as_opaque (dv));
		  }
	      }
	    else if (dv_as_opaque (list->dv) == dv_as_opaque (cdv))
	      {
		for (listp = &list->next; (list = *listp); listp = &list->next)
		  {
		    if (list->offset)
		      continue;

		    if (dv_as_opaque (list->dv) == dv_as_opaque (dv))
		      {
			*listp = list->next;
			delete list;
			list = *listp;
			break;
		      }

		    gcc_assert (dv_as_opaque (list->dv) != dv_as_opaque (cdv));
		  }
	      }
	    else
	      gcc_unreachable ();

	    if (flag_checking)
	      while (list)
		{
		  if (list->offset == 0
		      && (dv_as_opaque (list->dv) == dv_as_opaque (dv)
			  || dv_as_opaque (list->dv) == dv_as_opaque (cdv)))
		    gcc_unreachable ();

		  list = list->next;
		}
	  }
      }

  if (val)
    set_slot_part (set, val, cslot, cdv, 0,
		   VAR_INIT_STATUS_INITIALIZED, NULL_RTX);

  slot = clobber_slot_part (set, cval, slot, 0, NULL);

  /* Variable may have been unshared.  */
  var = *slot;
  gcc_checking_assert (var->n_var_parts && var->var_part[0].loc_chain->loc == cval
		       && var->var_part[0].loc_chain->next == NULL);

  if (VALUE_RECURSED_INTO (cval))
    goto restart_with_cval;

  return 1;
}

/* Bind one-part variables to the canonical value in an equivalence
   set.  Not doing this causes dataflow convergence failure in rare
   circumstances, see PR42873.  Unfortunately we can't do this
   efficiently as part of canonicalize_values_star, since we may not
   have determined or even seen the canonical value of a set when we
   get to a variable that references another member of the set.  */

int
canonicalize_vars_star (variable **slot, dataflow_set *set)
{
  variable *var = *slot;
  decl_or_value dv = var->dv;
  location_chain *node;
  rtx cval;
  decl_or_value cdv;
  variable **cslot;
  variable *cvar;
  location_chain *cnode;

  if (!var->onepart || var->onepart == ONEPART_VALUE)
    return 1;

  gcc_assert (var->n_var_parts == 1);

  node = var->var_part[0].loc_chain;

  if (GET_CODE (node->loc) != VALUE)
    return 1;

  gcc_assert (!node->next);
  cval = node->loc;

  /* Push values to the canonical one.  */
  cdv = dv_from_value (cval);
  cslot = shared_hash_find_slot_noinsert (set->vars, cdv);
  if (!cslot)
    return 1;
  cvar = *cslot;
  gcc_assert (cvar->n_var_parts == 1);

  cnode = cvar->var_part[0].loc_chain;

  /* CVAL is canonical if its value list contains non-VALUEs or VALUEs
     that are not “more canonical” than it.  */
  if (GET_CODE (cnode->loc) != VALUE
      || !canon_value_cmp (cnode->loc, cval))
    return 1;

  /* CVAL was found to be non-canonical.  Change the variable to point
     to the canonical VALUE.  */
  gcc_assert (!cnode->next);
  cval = cnode->loc;

  slot = set_slot_part (set, cval, slot, dv, 0,
			node->init, node->set_src);
  clobber_slot_part (set, cval, slot, 0, node->set_src);

  return 1;
}

/* Combine variable or value in *S1SLOT (in DSM->cur) with the
   corresponding entry in DSM->src.  Multi-part variables are combined
   with variable_union, whereas onepart dvs are combined with
   intersection.  */

static int
variable_merge_over_cur (variable *s1var, struct dfset_merge *dsm)
{
  dataflow_set *dst = dsm->dst;
  variable **dstslot;
  variable *s2var, *dvar = NULL;
  decl_or_value dv = s1var->dv;
  onepart_enum onepart = s1var->onepart;
  rtx val;
  hashval_t dvhash;
  location_chain *node, **nodep;

  /* If the incoming onepart variable has an empty location list, then
     the intersection will be just as empty.  For other variables,
     it's always union.  */
  gcc_checking_assert (s1var->n_var_parts
		       && s1var->var_part[0].loc_chain);

  if (!onepart)
    return variable_union (s1var, dst);

  gcc_checking_assert (s1var->n_var_parts == 1);

  dvhash = dv_htab_hash (dv);
  if (dv_is_value_p (dv))
    val = dv_as_value (dv);
  else
    val = NULL;

  s2var = shared_hash_find_1 (dsm->src->vars, dv, dvhash);
  if (!s2var)
    {
      dst_can_be_shared = false;
      return 1;
    }

  dsm->src_onepart_cnt--;
  gcc_assert (s2var->var_part[0].loc_chain
	      && s2var->onepart == onepart
	      && s2var->n_var_parts == 1);

  dstslot = shared_hash_find_slot_noinsert_1 (dst->vars, dv, dvhash);
  if (dstslot)
    {
      dvar = *dstslot;
      gcc_assert (dvar->refcount == 1
		  && dvar->onepart == onepart
		  && dvar->n_var_parts == 1);
      nodep = &dvar->var_part[0].loc_chain;
    }
  else
    {
      nodep = &node;
      node = NULL;
    }

  if (!dstslot && !onepart_variable_different_p (s1var, s2var))
    {
      dstslot = shared_hash_find_slot_unshare_1 (&dst->vars, dv,
						 dvhash, INSERT);
      *dstslot = dvar = s2var;
      dvar->refcount++;
    }
  else
    {
      dst_can_be_shared = false;

      intersect_loc_chains (val, nodep, dsm,
			    s1var->var_part[0].loc_chain, s2var);

      if (!dstslot)
	{
	  if (node)
	    {
	      dvar = onepart_pool_allocate (onepart);
	      dvar->dv = dv;
	      dvar->refcount = 1;
	      dvar->n_var_parts = 1;
	      dvar->onepart = onepart;
	      dvar->in_changed_variables = false;
	      dvar->var_part[0].loc_chain = node;
	      dvar->var_part[0].cur_loc = NULL;
	      if (onepart)
		VAR_LOC_1PAUX (dvar) = NULL;
	      else
		VAR_PART_OFFSET (dvar, 0) = 0;

	      dstslot
		= shared_hash_find_slot_unshare_1 (&dst->vars, dv, dvhash,
						   INSERT);
	      gcc_assert (!*dstslot);
	      *dstslot = dvar;
	    }
	  else
	    return 1;
	}
    }

  nodep = &dvar->var_part[0].loc_chain;
  while ((node = *nodep))
    {
      location_chain **nextp = &node->next;

      if (GET_CODE (node->loc) == REG)
	{
	  attrs *list;

	  for (list = dst->regs[REGNO (node->loc)]; list; list = list->next)
	    if (GET_MODE (node->loc) == GET_MODE (list->loc)
		&& dv_is_value_p (list->dv))
	      break;

	  if (!list)
	    attrs_list_insert (&dst->regs[REGNO (node->loc)],
			       dv, 0, node->loc);
	  /* If this value became canonical for another value that had
	     this register, we want to leave it alone.  */
	  else if (dv_as_value (list->dv) != val)
	    {
	      dstslot = set_slot_part (dst, dv_as_value (list->dv),
				       dstslot, dv, 0,
				       node->init, NULL_RTX);
	      dstslot = delete_slot_part (dst, node->loc, dstslot, 0);

	      /* Since nextp points into the removed node, we can't
		 use it.  The pointer to the next node moved to nodep.
		 However, if the variable we're walking is unshared
		 during our walk, we'll keep walking the location list
		 of the previously-shared variable, in which case the
		 node won't have been removed, and we'll want to skip
		 it.  That's why we test *nodep here.  */
	      if (*nodep != node)
		nextp = nodep;
	    }
	}
      else
	/* Canonicalization puts registers first, so we don't have to
	   walk it all.  */
	break;
      nodep = nextp;
    }

  if (dvar != *dstslot)
    dvar = *dstslot;
  nodep = &dvar->var_part[0].loc_chain;

  if (val)
    {
      /* Mark all referenced nodes for canonicalization, and make sure
	 we have mutual equivalence links.  */
      VALUE_RECURSED_INTO (val) = true;
      for (node = *nodep; node; node = node->next)
	if (GET_CODE (node->loc) == VALUE)
	  {
	    VALUE_RECURSED_INTO (node->loc) = true;
	    set_variable_part (dst, val, dv_from_value (node->loc), 0,
			       node->init, NULL, INSERT);
	  }

      dstslot = shared_hash_find_slot_noinsert_1 (dst->vars, dv, dvhash);
      gcc_assert (*dstslot == dvar);
      canonicalize_values_star (dstslot, dst);
      gcc_checking_assert (dstslot
			   == shared_hash_find_slot_noinsert_1 (dst->vars,
								dv, dvhash));
      dvar = *dstslot;
    }
  else
    {
      bool has_value = false, has_other = false;

      /* If we have one value and anything else, we're going to
	 canonicalize this, so make sure all values have an entry in
	 the table and are marked for canonicalization.  */
      for (node = *nodep; node; node = node->next)
	{
	  if (GET_CODE (node->loc) == VALUE)
	    {
	      /* If this was marked during register canonicalization,
		 we know we have to canonicalize values.  */
	      if (has_value)
		has_other = true;
	      has_value = true;
	      if (has_other)
		break;
	    }
	  else
	    {
	      has_other = true;
	      if (has_value)
		break;
	    }
	}

      if (has_value && has_other)
	{
	  for (node = *nodep; node; node = node->next)
	    {
	      if (GET_CODE (node->loc) == VALUE)
		{
		  decl_or_value dv = dv_from_value (node->loc);
		  variable **slot = NULL;

		  if (shared_hash_shared (dst->vars))
		    slot = shared_hash_find_slot_noinsert (dst->vars, dv);
		  if (!slot)
		    slot = shared_hash_find_slot_unshare (&dst->vars, dv,
							  INSERT);
		  if (!*slot)
		    {
		      variable *var = onepart_pool_allocate (ONEPART_VALUE);
		      var->dv = dv;
		      var->refcount = 1;
		      var->n_var_parts = 1;
		      var->onepart = ONEPART_VALUE;
		      var->in_changed_variables = false;
		      var->var_part[0].loc_chain = NULL;
		      var->var_part[0].cur_loc = NULL;
		      VAR_LOC_1PAUX (var) = NULL;
		      *slot = var;
		    }

		  VALUE_RECURSED_INTO (node->loc) = true;
		}
	    }

	  dstslot = shared_hash_find_slot_noinsert_1 (dst->vars, dv, dvhash);
	  gcc_assert (*dstslot == dvar);
	  canonicalize_values_star (dstslot, dst);
	  gcc_checking_assert (dstslot
			       == shared_hash_find_slot_noinsert_1 (dst->vars,
								    dv, dvhash));
	  dvar = *dstslot;
	}
    }

  if (!onepart_variable_different_p (dvar, s2var))
    {
      variable_htab_free (dvar);
      *dstslot = dvar = s2var;
      dvar->refcount++;
    }
  else if (s2var != s1var && !onepart_variable_different_p (dvar, s1var))
    {
      variable_htab_free (dvar);
      *dstslot = dvar = s1var;
      dvar->refcount++;
      dst_can_be_shared = false;
    }
  else
    dst_can_be_shared = false;

  return 1;
}

/* Copy s2slot (in DSM->src) to DSM->dst if the variable is a
   multi-part variable.  Unions of multi-part variables and
   intersections of one-part ones will be handled in
   variable_merge_over_cur().  */

static int
variable_merge_over_src (variable *s2var, struct dfset_merge *dsm)
{
  dataflow_set *dst = dsm->dst;
  decl_or_value dv = s2var->dv;

  if (!s2var->onepart)
    {
      variable **dstp = shared_hash_find_slot (dst->vars, dv);
      *dstp = s2var;
      s2var->refcount++;
      return 1;
    }

  dsm->src_onepart_cnt++;
  return 1;
}

/* Combine dataflow set information from SRC2 into DST, using PDST
   to carry over information across passes.  */

static void
dataflow_set_merge (dataflow_set *dst, dataflow_set *src2)
{
  dataflow_set cur = *dst;
  dataflow_set *src1 = &cur;
  struct dfset_merge dsm;
  int i;
  size_t src1_elems, src2_elems;
  variable_iterator_type hi;
  variable *var;

  src1_elems = shared_hash_htab (src1->vars)->elements ();
  src2_elems = shared_hash_htab (src2->vars)->elements ();
  dataflow_set_init (dst);
  dst->stack_adjust = cur.stack_adjust;
  shared_hash_destroy (dst->vars);
  dst->vars = new shared_hash;
  dst->vars->refcount = 1;
  dst->vars->htab = new variable_table_type (MAX (src1_elems, src2_elems));

  for (i = 0; i < FIRST_PSEUDO_REGISTER; i++)
    attrs_list_mpdv_union (&dst->regs[i], src1->regs[i], src2->regs[i]);

  dsm.dst = dst;
  dsm.src = src2;
  dsm.cur = src1;
  dsm.src_onepart_cnt = 0;

  FOR_EACH_HASH_TABLE_ELEMENT (*shared_hash_htab (dsm.src->vars),
			       var, variable, hi)
    variable_merge_over_src (var, &dsm);
  FOR_EACH_HASH_TABLE_ELEMENT (*shared_hash_htab (dsm.cur->vars),
			       var, variable, hi)
    variable_merge_over_cur (var, &dsm);

  if (dsm.src_onepart_cnt)
    dst_can_be_shared = false;

  dataflow_set_destroy (src1);
}

/* Mark register equivalences.  */

static void
dataflow_set_equiv_regs (dataflow_set *set)
{
  int i;
  attrs *list, **listp;

  for (i = 0; i < FIRST_PSEUDO_REGISTER; i++)
    {
      rtx canon[NUM_MACHINE_MODES];

      /* If the list is empty or one entry, no need to canonicalize
	 anything.  */
      if (set->regs[i] == NULL || set->regs[i]->next == NULL)
	continue;

      memset (canon, 0, sizeof (canon));

      for (list = set->regs[i]; list; list = list->next)
	if (list->offset == 0 && dv_is_value_p (list->dv))
	  {
	    rtx val = dv_as_value (list->dv);
	    rtx *cvalp = &canon[(int)GET_MODE (val)];
	    rtx cval = *cvalp;

	    if (canon_value_cmp (val, cval))
	      *cvalp = val;
	  }

      for (list = set->regs[i]; list; list = list->next)
	if (list->offset == 0 && dv_onepart_p (list->dv))
	  {
	    rtx cval = canon[(int)GET_MODE (list->loc)];

	    if (!cval)
	      continue;

	    if (dv_is_value_p (list->dv))
	      {
		rtx val = dv_as_value (list->dv);

		if (val == cval)
		  continue;

		VALUE_RECURSED_INTO (val) = true;
		set_variable_part (set, val, dv_from_value (cval), 0,
				   VAR_INIT_STATUS_INITIALIZED,
				   NULL, NO_INSERT);
	      }

	    VALUE_RECURSED_INTO (cval) = true;
	    set_variable_part (set, cval, list->dv, 0,
			       VAR_INIT_STATUS_INITIALIZED, NULL, NO_INSERT);
	  }

      for (listp = &set->regs[i]; (list = *listp);
	   listp = list ? &list->next : listp)
	if (list->offset == 0 && dv_onepart_p (list->dv))
	  {
	    rtx cval = canon[(int)GET_MODE (list->loc)];
	    variable **slot;

	    if (!cval)
	      continue;

	    if (dv_is_value_p (list->dv))
	      {
		rtx val = dv_as_value (list->dv);
		if (!VALUE_RECURSED_INTO (val))
		  continue;
	      }

	    slot = shared_hash_find_slot_noinsert (set->vars, list->dv);
	    canonicalize_values_star (slot, set);
	    if (*listp != list)
	      list = NULL;
	  }
    }
}

/* Remove any redundant values in the location list of VAR, which must
   be unshared and 1-part.  */

static void
remove_duplicate_values (variable *var)
{
  location_chain *node, **nodep;

  gcc_assert (var->onepart);
  gcc_assert (var->n_var_parts == 1);
  gcc_assert (var->refcount == 1);

  for (nodep = &var->var_part[0].loc_chain; (node = *nodep); )
    {
      if (GET_CODE (node->loc) == VALUE)
	{
	  if (VALUE_RECURSED_INTO (node->loc))
	    {
	      /* Remove duplicate value node.  */
	      *nodep = node->next;
	      delete node;
	      continue;
	    }
	  else
	    VALUE_RECURSED_INTO (node->loc) = true;
	}
      nodep = &node->next;
    }

  for (node = var->var_part[0].loc_chain; node; node = node->next)
    if (GET_CODE (node->loc) == VALUE)
      {
	gcc_assert (VALUE_RECURSED_INTO (node->loc));
	VALUE_RECURSED_INTO (node->loc) = false;
      }
}


/* Hash table iteration argument passed to variable_post_merge.  */
struct dfset_post_merge
{
  /* The new input set for the current block.  */
  dataflow_set *set;
  /* Pointer to the permanent input set for the current block, or
     NULL.  */
  dataflow_set **permp;
};

/* Create values for incoming expressions associated with one-part
   variables that don't have value numbers for them.  */

int
variable_post_merge_new_vals (variable **slot, dfset_post_merge *dfpm)
{
  dataflow_set *set = dfpm->set;
  variable *var = *slot;
  location_chain *node;

  if (!var->onepart || !var->n_var_parts)
    return 1;

  gcc_assert (var->n_var_parts == 1);

  if (dv_is_decl_p (var->dv))
    {
      bool check_dupes = false;

    restart:
      for (node = var->var_part[0].loc_chain; node; node = node->next)
	{
	  if (GET_CODE (node->loc) == VALUE)
	    gcc_assert (!VALUE_RECURSED_INTO (node->loc));
	  else if (GET_CODE (node->loc) == REG)
	    {
	      attrs *att, **attp, **curp = NULL;

	      if (var->refcount != 1)
		{
		  slot = unshare_variable (set, slot, var,
					   VAR_INIT_STATUS_INITIALIZED);
		  var = *slot;
		  goto restart;
		}

	      for (attp = &set->regs[REGNO (node->loc)]; (att = *attp);
		   attp = &att->next)
		if (att->offset == 0
		    && GET_MODE (att->loc) == GET_MODE (node->loc))
		  {
		    if (dv_is_value_p (att->dv))
		      {
			rtx cval = dv_as_value (att->dv);
			node->loc = cval;
			check_dupes = true;
			break;
		      }
		    else if (dv_as_opaque (att->dv) == dv_as_opaque (var->dv))
		      curp = attp;
		  }

	      if (!curp)
		{
		  curp = attp;
		  while (*curp)
		    if ((*curp)->offset == 0
			&& GET_MODE ((*curp)->loc) == GET_MODE (node->loc)
			&& dv_as_opaque ((*curp)->dv) == dv_as_opaque (var->dv))
		      break;
		    else
		      curp = &(*curp)->next;
		  gcc_assert (*curp);
		}

	      if (!att)
		{
		  decl_or_value cdv;
		  rtx cval;

		  if (!*dfpm->permp)
		    {
		      *dfpm->permp = XNEW (dataflow_set);
		      dataflow_set_init (*dfpm->permp);
		    }

		  for (att = (*dfpm->permp)->regs[REGNO (node->loc)];
		       att; att = att->next)
		    if (GET_MODE (att->loc) == GET_MODE (node->loc))
		      {
			gcc_assert (att->offset == 0
				    && dv_is_value_p (att->dv));
			val_reset (set, att->dv);
			break;
		      }

		  if (att)
		    {
		      cdv = att->dv;
		      cval = dv_as_value (cdv);
		    }
		  else
		    {
		      /* Create a unique value to hold this register,
			 that ought to be found and reused in
			 subsequent rounds.  */
		      cselib_val *v;
		      gcc_assert (!cselib_lookup (node->loc,
						  GET_MODE (node->loc), 0,
						  VOIDmode));
		      v = cselib_lookup (node->loc, GET_MODE (node->loc), 1,
					 VOIDmode);
		      cselib_preserve_value (v);
		      cselib_invalidate_rtx (node->loc);
		      cval = v->val_rtx;
		      cdv = dv_from_value (cval);
		      if (dump_file)
			fprintf (dump_file,
				 "Created new value %u:%u for reg %i\n",
				 v->uid, v->hash, REGNO (node->loc));
		    }

		  var_reg_decl_set (*dfpm->permp, node->loc,
				    VAR_INIT_STATUS_INITIALIZED,
				    cdv, 0, NULL, INSERT);

		  node->loc = cval;
		  check_dupes = true;
		}

	      /* Remove attribute referring to the decl, which now
		 uses the value for the register, already existing or
		 to be added when we bring perm in.  */
	      att = *curp;
	      *curp = att->next;
	      delete att;
	    }
	}

      if (check_dupes)
	remove_duplicate_values (var);
    }

  return 1;
}

/* Reset values in the permanent set that are not associated with the
   chosen expression.  */

int
variable_post_merge_perm_vals (variable **pslot, dfset_post_merge *dfpm)
{
  dataflow_set *set = dfpm->set;
  variable *pvar = *pslot, *var;
  location_chain *pnode;
  decl_or_value dv;
  attrs *att;

  gcc_assert (dv_is_value_p (pvar->dv)
	      && pvar->n_var_parts == 1);
  pnode = pvar->var_part[0].loc_chain;
  gcc_assert (pnode
	      && !pnode->next
	      && REG_P (pnode->loc));

  dv = pvar->dv;

  var = shared_hash_find (set->vars, dv);
  if (var)
    {
      /* Although variable_post_merge_new_vals may have made decls
	 non-star-canonical, values that pre-existed in canonical form
	 remain canonical, and newly-created values reference a single
	 REG, so they are canonical as well.  Since VAR has the
	 location list for a VALUE, using find_loc_in_1pdv for it is
	 fine, since VALUEs don't map back to DECLs.  */
      if (find_loc_in_1pdv (pnode->loc, var, shared_hash_htab (set->vars)))
	return 1;
      val_reset (set, dv);
    }

  for (att = set->regs[REGNO (pnode->loc)]; att; att = att->next)
    if (att->offset == 0
	&& GET_MODE (att->loc) == GET_MODE (pnode->loc)
	&& dv_is_value_p (att->dv))
      break;

  /* If there is a value associated with this register already, create
     an equivalence.  */
  if (att && dv_as_value (att->dv) != dv_as_value (dv))
    {
      rtx cval = dv_as_value (att->dv);
      set_variable_part (set, cval, dv, 0, pnode->init, NULL, INSERT);
      set_variable_part (set, dv_as_value (dv), att->dv, 0, pnode->init,
			 NULL, INSERT);
    }
  else if (!att)
    {
      attrs_list_insert (&set->regs[REGNO (pnode->loc)],
			 dv, 0, pnode->loc);
      variable_union (pvar, set);
    }

  return 1;
}

/* Just checking stuff and registering register attributes for
   now.  */

static void
dataflow_post_merge_adjust (dataflow_set *set, dataflow_set **permp)
{
  struct dfset_post_merge dfpm;

  dfpm.set = set;
  dfpm.permp = permp;

  shared_hash_htab (set->vars)
    ->traverse <dfset_post_merge*, variable_post_merge_new_vals> (&dfpm);
  if (*permp)
    shared_hash_htab ((*permp)->vars)
      ->traverse <dfset_post_merge*, variable_post_merge_perm_vals> (&dfpm);
  shared_hash_htab (set->vars)
    ->traverse <dataflow_set *, canonicalize_values_star> (set);
  shared_hash_htab (set->vars)
    ->traverse <dataflow_set *, canonicalize_vars_star> (set);
}

/* Return a node whose loc is a MEM that refers to EXPR in the
   location list of a one-part variable or value VAR, or in that of
   any values recursively mentioned in the location lists.  */

static location_chain *
find_mem_expr_in_1pdv (tree expr, rtx val, variable_table_type *vars)
{
  location_chain *node;
  decl_or_value dv;
  variable *var;
  location_chain *where = NULL;

  if (!val)
    return NULL;

  gcc_assert (GET_CODE (val) == VALUE
	      && !VALUE_RECURSED_INTO (val));

  dv = dv_from_value (val);
  var = vars->find_with_hash (dv, dv_htab_hash (dv));

  if (!var)
    return NULL;

  gcc_assert (var->onepart);

  if (!var->n_var_parts)
    return NULL;

  VALUE_RECURSED_INTO (val) = true;

  for (node = var->var_part[0].loc_chain; node; node = node->next)
    if (MEM_P (node->loc)
	&& MEM_EXPR (node->loc) == expr
	&& int_mem_offset (node->loc) == 0)
      {
	where = node;
	break;
      }
    else if (GET_CODE (node->loc) == VALUE
	     && !VALUE_RECURSED_INTO (node->loc)
	     && (where = find_mem_expr_in_1pdv (expr, node->loc, vars)))
      break;

  VALUE_RECURSED_INTO (val) = false;

  return where;
}

/* Return TRUE if the value of MEM may vary across a call.  */

static bool
mem_dies_at_call (rtx mem)
{
  tree expr = MEM_EXPR (mem);
  tree decl;

  if (!expr)
    return true;

  decl = get_base_address (expr);

  if (!decl)
    return true;

  if (!DECL_P (decl))
    return true;

  return (may_be_aliased (decl)
	  || (!TREE_READONLY (decl) && is_global_var (decl)));
}

/* Remove all MEMs from the location list of a hash table entry for a
   one-part variable, except those whose MEM attributes map back to
   the variable itself, directly or within a VALUE.  */

int
dataflow_set_preserve_mem_locs (variable **slot, dataflow_set *set)
{
  variable *var = *slot;

  if (var->onepart == ONEPART_VDECL || var->onepart == ONEPART_DEXPR)
    {
      tree decl = dv_as_decl (var->dv);
      location_chain *loc, **locp;
      bool changed = false;

      if (!var->n_var_parts)
	return 1;

      gcc_assert (var->n_var_parts == 1);

      if (shared_var_p (var, set->vars))
	{
	  for (loc = var->var_part[0].loc_chain; loc; loc = loc->next)
	    {
	      /* We want to remove dying MEMs that don't refer to DECL.  */
	      if (GET_CODE (loc->loc) == MEM
		  && (MEM_EXPR (loc->loc) != decl
		      || int_mem_offset (loc->loc) != 0)
		  && mem_dies_at_call (loc->loc))
		break;
	      /* We want to move here MEMs that do refer to DECL.  */
	      else if (GET_CODE (loc->loc) == VALUE
		       && find_mem_expr_in_1pdv (decl, loc->loc,
						 shared_hash_htab (set->vars)))
		break;
	    }

	  if (!loc)
	    return 1;

	  slot = unshare_variable (set, slot, var, VAR_INIT_STATUS_UNKNOWN);
	  var = *slot;
	  gcc_assert (var->n_var_parts == 1);
	}

      for (locp = &var->var_part[0].loc_chain, loc = *locp;
	   loc; loc = *locp)
	{
	  rtx old_loc = loc->loc;
	  if (GET_CODE (old_loc) == VALUE)
	    {
	      location_chain *mem_node
		= find_mem_expr_in_1pdv (decl, loc->loc,
					 shared_hash_htab (set->vars));

	      /* ??? This picks up only one out of multiple MEMs that
		 refer to the same variable.  Do we ever need to be
		 concerned about dealing with more than one, or, given
		 that they should all map to the same variable
		 location, their addresses will have been merged and
		 they will be regarded as equivalent?  */
	      if (mem_node)
		{
		  loc->loc = mem_node->loc;
		  loc->set_src = mem_node->set_src;
		  loc->init = MIN (loc->init, mem_node->init);
		}
	    }

	  if (GET_CODE (loc->loc) != MEM
	      || (MEM_EXPR (loc->loc) == decl
		  && int_mem_offset (loc->loc) == 0)
	      || !mem_dies_at_call (loc->loc))
	    {
	      if (old_loc != loc->loc && emit_notes)
		{
		  if (old_loc == var->var_part[0].cur_loc)
		    {
		      changed = true;
		      var->var_part[0].cur_loc = NULL;
		    }
		}
	      locp = &loc->next;
	      continue;
	    }

	  if (emit_notes)
	    {
	      if (old_loc == var->var_part[0].cur_loc)
		{
		  changed = true;
		  var->var_part[0].cur_loc = NULL;
		}
	    }
	  *locp = loc->next;
	  delete loc;
	}

      if (!var->var_part[0].loc_chain)
	{
	  var->n_var_parts--;
	  changed = true;
	}
      if (changed)
	variable_was_changed (var, set);
    }

  return 1;
}

/* Remove all MEMs from the location list of a hash table entry for a
   onepart variable.  */

int
dataflow_set_remove_mem_locs (variable **slot, dataflow_set *set)
{
  variable *var = *slot;

  if (var->onepart != NOT_ONEPART)
    {
      location_chain *loc, **locp;
      bool changed = false;
      rtx cur_loc;

      gcc_assert (var->n_var_parts == 1);

      if (shared_var_p (var, set->vars))
	{
	  for (loc = var->var_part[0].loc_chain; loc; loc = loc->next)
	    if (GET_CODE (loc->loc) == MEM
		&& mem_dies_at_call (loc->loc))
	      break;

	  if (!loc)
	    return 1;

	  slot = unshare_variable (set, slot, var, VAR_INIT_STATUS_UNKNOWN);
	  var = *slot;
	  gcc_assert (var->n_var_parts == 1);
	}

      if (VAR_LOC_1PAUX (var))
	cur_loc = VAR_LOC_FROM (var);
      else
	cur_loc = var->var_part[0].cur_loc;

      for (locp = &var->var_part[0].loc_chain, loc = *locp;
	   loc; loc = *locp)
	{
	  if (GET_CODE (loc->loc) != MEM
	      || !mem_dies_at_call (loc->loc))
	    {
	      locp = &loc->next;
	      continue;
	    }

	  *locp = loc->next;
	  /* If we have deleted the location which was last emitted
	     we have to emit new location so add the variable to set
	     of changed variables.  */
	  if (cur_loc == loc->loc)
	    {
	      changed = true;
	      var->var_part[0].cur_loc = NULL;
	      if (VAR_LOC_1PAUX (var))
		VAR_LOC_FROM (var) = NULL;
	    }
	  delete loc;
	}

      if (!var->var_part[0].loc_chain)
	{
	  var->n_var_parts--;
	  changed = true;
	}
      if (changed)
	variable_was_changed (var, set);
    }

  return 1;
}

/* Remove all variable-location information about call-clobbered
   registers, as well as associations between MEMs and VALUEs.  */

static void
dataflow_set_clear_at_call (dataflow_set *set, rtx_insn *call_insn)
{
  unsigned int r;
  hard_reg_set_iterator hrsi;
  HARD_REG_SET invalidated_regs;

  get_call_reg_set_usage (call_insn, &invalidated_regs,
			  regs_invalidated_by_call);

  EXECUTE_IF_SET_IN_HARD_REG_SET (invalidated_regs, 0, r, hrsi)
    var_regno_delete (set, r);

  if (MAY_HAVE_DEBUG_BIND_INSNS)
    {
      set->traversed_vars = set->vars;
      shared_hash_htab (set->vars)
	->traverse <dataflow_set *, dataflow_set_preserve_mem_locs> (set);
      set->traversed_vars = set->vars;
      shared_hash_htab (set->vars)
	->traverse <dataflow_set *, dataflow_set_remove_mem_locs> (set);
      set->traversed_vars = NULL;
    }
}

static bool
variable_part_different_p (variable_part *vp1, variable_part *vp2)
{
  location_chain *lc1, *lc2;

  for (lc1 = vp1->loc_chain; lc1; lc1 = lc1->next)
    {
      for (lc2 = vp2->loc_chain; lc2; lc2 = lc2->next)
	{
	  if (REG_P (lc1->loc) && REG_P (lc2->loc))
	    {
	      if (REGNO (lc1->loc) == REGNO (lc2->loc))
		break;
	    }
	  if (rtx_equal_p (lc1->loc, lc2->loc))
	    break;
	}
      if (!lc2)
	return true;
    }
  return false;
}

/* Return true if one-part variables VAR1 and VAR2 are different.
   They must be in canonical order.  */

static bool
onepart_variable_different_p (variable *var1, variable *var2)
{
  location_chain *lc1, *lc2;

  if (var1 == var2)
    return false;

  gcc_assert (var1->n_var_parts == 1
	      && var2->n_var_parts == 1);

  lc1 = var1->var_part[0].loc_chain;
  lc2 = var2->var_part[0].loc_chain;

  gcc_assert (lc1 && lc2);

  while (lc1 && lc2)
    {
      if (loc_cmp (lc1->loc, lc2->loc))
	return true;
      lc1 = lc1->next;
      lc2 = lc2->next;
    }

  return lc1 != lc2;
}

/* Return true if one-part variables VAR1 and VAR2 are different.
   They must be in canonical order.  */

static void
dump_onepart_variable_differences (variable *var1, variable *var2)
{
  location_chain *lc1, *lc2;

  gcc_assert (var1 != var2);
  gcc_assert (dump_file);
  gcc_assert (dv_as_opaque (var1->dv) == dv_as_opaque (var2->dv));
  gcc_assert (var1->n_var_parts == 1
	      && var2->n_var_parts == 1);

  lc1 = var1->var_part[0].loc_chain;
  lc2 = var2->var_part[0].loc_chain;

  gcc_assert (lc1 && lc2);

  while (lc1 && lc2)
    {
      switch (loc_cmp (lc1->loc, lc2->loc))
	{
	case -1:
	  fprintf (dump_file, "removed: ");
	  print_rtl_single (dump_file, lc1->loc);
	  lc1 = lc1->next;
	  continue;
	case 0:
	  break;
	case 1:
	  fprintf (dump_file, "added: ");
	  print_rtl_single (dump_file, lc2->loc);
	  lc2 = lc2->next;
	  continue;
	default:
	  gcc_unreachable ();
	}
      lc1 = lc1->next;
      lc2 = lc2->next;
    }

  while (lc1)
    {
      fprintf (dump_file, "removed: ");
      print_rtl_single (dump_file, lc1->loc);
      lc1 = lc1->next;
    }

  while (lc2)
    {
      fprintf (dump_file, "added: ");
      print_rtl_single (dump_file, lc2->loc);
      lc2 = lc2->next;
    }
}

/* Return true if variables VAR1 and VAR2 are different.  */

static bool
variable_different_p (variable *var1, variable *var2)
{
  int i;

  if (var1 == var2)
    return false;

  if (var1->onepart != var2->onepart)
    return true;

  if (var1->n_var_parts != var2->n_var_parts)
    return true;

  if (var1->onepart && var1->n_var_parts)
    {
      gcc_checking_assert (dv_as_opaque (var1->dv) == dv_as_opaque (var2->dv)
			   && var1->n_var_parts == 1);
      /* One-part values have locations in a canonical order.  */
      return onepart_variable_different_p (var1, var2);
    }

  for (i = 0; i < var1->n_var_parts; i++)
    {
      if (VAR_PART_OFFSET (var1, i) != VAR_PART_OFFSET (var2, i))
	return true;
      if (variable_part_different_p (&var1->var_part[i], &var2->var_part[i]))
	return true;
      if (variable_part_different_p (&var2->var_part[i], &var1->var_part[i]))
	return true;
    }
  return false;
}

/* Return true if dataflow sets OLD_SET and NEW_SET differ.  */

static bool
dataflow_set_different (dataflow_set *old_set, dataflow_set *new_set)
{
  variable_iterator_type hi;
  variable *var1;
  bool diffound = false;
  bool details = (dump_file && (dump_flags & TDF_DETAILS));

#define RETRUE					\
  do						\
    {						\
      if (!details)				\
	return true;				\
      else					\
	diffound = true;			\
    }						\
  while (0)

  if (old_set->vars == new_set->vars)
    return false;

  if (shared_hash_htab (old_set->vars)->elements ()
      != shared_hash_htab (new_set->vars)->elements ())
    RETRUE;

  FOR_EACH_HASH_TABLE_ELEMENT (*shared_hash_htab (old_set->vars),
			       var1, variable, hi)
    {
      variable_table_type *htab = shared_hash_htab (new_set->vars);
      variable *var2 = htab->find_with_hash (var1->dv, dv_htab_hash (var1->dv));

      if (!var2)
	{
	  if (dump_file && (dump_flags & TDF_DETAILS))
	    {
	      fprintf (dump_file, "dataflow difference found: removal of:\n");
	      dump_var (var1);
	    }
	  RETRUE;
	}
      else if (variable_different_p (var1, var2))
	{
	  if (details)
	    {
	      fprintf (dump_file, "dataflow difference found: "
		       "old and new follow:\n");
	      dump_var (var1);
	      if (dv_onepart_p (var1->dv))
		dump_onepart_variable_differences (var1, var2);
	      dump_var (var2);
	    }
	  RETRUE;
	}
    }

  /* There's no need to traverse the second hashtab unless we want to
     print the details.  If both have the same number of elements and
     the second one had all entries found in the first one, then the
     second can't have any extra entries.  */
  if (!details)
    return diffound;

  FOR_EACH_HASH_TABLE_ELEMENT (*shared_hash_htab (new_set->vars),
			       var1, variable, hi)
    {
      variable_table_type *htab = shared_hash_htab (old_set->vars);
      variable *var2 = htab->find_with_hash (var1->dv, dv_htab_hash (var1->dv));
      if (!var2)
	{
	  if (details)
	    {
	      fprintf (dump_file, "dataflow difference found: addition of:\n");
	      dump_var (var1);
	    }
	  RETRUE;
	}
    }

#undef RETRUE

  return diffound;
}

/* Free the contents of dataflow set SET.  */

static void
dataflow_set_destroy (dataflow_set *set)
{
  int i;

  for (i = 0; i < FIRST_PSEUDO_REGISTER; i++)
    attrs_list_clear (&set->regs[i]);

  shared_hash_destroy (set->vars);
  set->vars = NULL;
}

/* Return true if T is a tracked parameter with non-degenerate record type.  */

static bool
tracked_record_parameter_p (tree t)
{
  if (TREE_CODE (t) != PARM_DECL)
    return false;

  if (DECL_MODE (t) == BLKmode)
    return false;

  tree type = TREE_TYPE (t);
  if (TREE_CODE (type) != RECORD_TYPE)
    return false;

  if (TYPE_FIELDS (type) == NULL_TREE
      || DECL_CHAIN (TYPE_FIELDS (type)) == NULL_TREE)
    return false;

  return true;
}

/* Shall EXPR be tracked?  */

static bool
track_expr_p (tree expr, bool need_rtl)
{
  rtx decl_rtl;
  tree realdecl;

  if (TREE_CODE (expr) == DEBUG_EXPR_DECL)
    return DECL_RTL_SET_P (expr);

  /* If EXPR is not a parameter or a variable do not track it.  */
  if (!VAR_P (expr) && TREE_CODE (expr) != PARM_DECL)
    return 0;

  /* It also must have a name...  */
  if (!DECL_NAME (expr) && need_rtl)
    return 0;

  /* ... and a RTL assigned to it.  */
  decl_rtl = DECL_RTL_IF_SET (expr);
  if (!decl_rtl && need_rtl)
    return 0;

  /* If this expression is really a debug alias of some other declaration, we
     don't need to track this expression if the ultimate declaration is
     ignored.  */
  realdecl = expr;
  if (VAR_P (realdecl) && DECL_HAS_DEBUG_EXPR_P (realdecl))
    {
      realdecl = DECL_DEBUG_EXPR (realdecl);
      if (!DECL_P (realdecl))
	{
	  if (handled_component_p (realdecl)
	      || (TREE_CODE (realdecl) == MEM_REF
		  && TREE_CODE (TREE_OPERAND (realdecl, 0)) == ADDR_EXPR))
	    {
	      HOST_WIDE_INT bitsize, bitpos;
	      bool reverse;
	      tree innerdecl
		= get_ref_base_and_extent_hwi (realdecl, &bitpos,
					       &bitsize, &reverse);
	      if (!innerdecl
		  || !DECL_P (innerdecl)
		  || DECL_IGNORED_P (innerdecl)
		  /* Do not track declarations for parts of tracked record
		     parameters since we want to track them as a whole.  */
		  || tracked_record_parameter_p (innerdecl)
		  || TREE_STATIC (innerdecl)
		  || bitsize == 0
		  || bitpos + bitsize > 256)
		return 0;
	      else
		realdecl = expr;
	    }
	  else
	    return 0;
	}
    }

  /* Do not track EXPR if REALDECL it should be ignored for debugging
     purposes.  */
  if (DECL_IGNORED_P (realdecl))
    return 0;

  /* Do not track global variables until we are able to emit correct location
     list for them.  */
  if (TREE_STATIC (realdecl))
    return 0;

  /* When the EXPR is a DECL for alias of some variable (see example)
     the TREE_STATIC flag is not used.  Disable tracking all DECLs whose
     DECL_RTL contains SYMBOL_REF.

     Example:
     extern char **_dl_argv_internal __attribute__ ((alias ("_dl_argv")));
     char **_dl_argv;
  */
  if (decl_rtl && MEM_P (decl_rtl)
      && contains_symbol_ref_p (XEXP (decl_rtl, 0)))
    return 0;

  /* If RTX is a memory it should not be very large (because it would be
     an array or struct).  */
  if (decl_rtl && MEM_P (decl_rtl))
    {
      /* Do not track structures and arrays.  */
      if ((GET_MODE (decl_rtl) == BLKmode
	   || AGGREGATE_TYPE_P (TREE_TYPE (realdecl)))
	  && !tracked_record_parameter_p (realdecl))
	return 0;
      if (MEM_SIZE_KNOWN_P (decl_rtl)
	  && maybe_gt (MEM_SIZE (decl_rtl), MAX_VAR_PARTS))
	return 0;
    }

  DECL_CHANGED (expr) = 0;
  DECL_CHANGED (realdecl) = 0;
  return 1;
}

/* Determine whether a given LOC refers to the same variable part as
   EXPR+OFFSET.  */

static bool
same_variable_part_p (rtx loc, tree expr, poly_int64 offset)
{
  tree expr2;
  poly_int64 offset2;

  if (! DECL_P (expr))
    return false;

  if (REG_P (loc))
    {
      expr2 = REG_EXPR (loc);
      offset2 = REG_OFFSET (loc);
    }
  else if (MEM_P (loc))
    {
      expr2 = MEM_EXPR (loc);
      offset2 = int_mem_offset (loc);
    }
  else
    return false;

  if (! expr2 || ! DECL_P (expr2))
    return false;

  expr = var_debug_decl (expr);
  expr2 = var_debug_decl (expr2);

  return (expr == expr2 && known_eq (offset, offset2));
}

/* LOC is a REG or MEM that we would like to track if possible.
   If EXPR is null, we don't know what expression LOC refers to,
   otherwise it refers to EXPR + OFFSET.  STORE_REG_P is true if
   LOC is an lvalue register.

   Return true if EXPR is nonnull and if LOC, or some lowpart of it,
   is something we can track.  When returning true, store the mode of
   the lowpart we can track in *MODE_OUT (if nonnull) and its offset
   from EXPR in *OFFSET_OUT (if nonnull).  */

static bool
track_loc_p (rtx loc, tree expr, poly_int64 offset, bool store_reg_p,
	     machine_mode *mode_out, HOST_WIDE_INT *offset_out)
{
  machine_mode mode;

  if (expr == NULL || !track_expr_p (expr, true))
    return false;

  /* If REG was a paradoxical subreg, its REG_ATTRS will describe the
     whole subreg, but only the old inner part is really relevant.  */
  mode = GET_MODE (loc);
  if (REG_P (loc) && !HARD_REGISTER_NUM_P (ORIGINAL_REGNO (loc)))
    {
      machine_mode pseudo_mode;

      pseudo_mode = PSEUDO_REGNO_MODE (ORIGINAL_REGNO (loc));
      if (paradoxical_subreg_p (mode, pseudo_mode))
	{
	  offset += byte_lowpart_offset (pseudo_mode, mode);
	  mode = pseudo_mode;
	}
    }

  /* If LOC is a paradoxical lowpart of EXPR, refer to EXPR itself.
     Do the same if we are storing to a register and EXPR occupies
     the whole of register LOC; in that case, the whole of EXPR is
     being changed.  We exclude complex modes from the second case
     because the real and imaginary parts are represented as separate
     pseudo registers, even if the whole complex value fits into one
     hard register.  */
  if ((paradoxical_subreg_p (mode, DECL_MODE (expr))
       || (store_reg_p
	   && !COMPLEX_MODE_P (DECL_MODE (expr))
	   && hard_regno_nregs (REGNO (loc), DECL_MODE (expr)) == 1))
      && known_eq (offset + byte_lowpart_offset (DECL_MODE (expr), mode), 0))
    {
      mode = DECL_MODE (expr);
      offset = 0;
    }

  HOST_WIDE_INT const_offset;
  if (!track_offset_p (offset, &const_offset))
    return false;

  if (mode_out)
    *mode_out = mode;
  if (offset_out)
    *offset_out = const_offset;
  return true;
}

/* Return the MODE lowpart of LOC, or null if LOC is not something we
   want to track.  When returning nonnull, make sure that the attributes
   on the returned value are updated.  */

static rtx
var_lowpart (machine_mode mode, rtx loc)
{
  unsigned int regno;

  if (GET_MODE (loc) == mode)
    return loc;

  if (!REG_P (loc) && !MEM_P (loc))
    return NULL;

  poly_uint64 offset = byte_lowpart_offset (mode, GET_MODE (loc));

  if (MEM_P (loc))
    return adjust_address_nv (loc, mode, offset);

  poly_uint64 reg_offset = subreg_lowpart_offset (mode, GET_MODE (loc));
  regno = REGNO (loc) + subreg_regno_offset (REGNO (loc), GET_MODE (loc),
					     reg_offset, mode);
  return gen_rtx_REG_offset (loc, mode, regno, offset);
}

/* Carry information about uses and stores while walking rtx.  */

struct count_use_info
{
  /* The insn where the RTX is.  */
  rtx_insn *insn;

  /* The basic block where insn is.  */
  basic_block bb;

  /* The array of n_sets sets in the insn, as determined by cselib.  */
  struct cselib_set *sets;
  int n_sets;

  /* True if we're counting stores, false otherwise.  */
  bool store_p;
};

/* Find a VALUE corresponding to X.   */

static inline cselib_val *
find_use_val (rtx x, machine_mode mode, struct count_use_info *cui)
{
  int i;

  if (cui->sets)
    {
      /* This is called after uses are set up and before stores are
	 processed by cselib, so it's safe to look up srcs, but not
	 dsts.  So we look up expressions that appear in srcs or in
	 dest expressions, but we search the sets array for dests of
	 stores.  */
      if (cui->store_p)
	{
	  /* Some targets represent memset and memcpy patterns
	     by (set (mem:BLK ...) (reg:[QHSD]I ...)) or
	     (set (mem:BLK ...) (const_int ...)) or
	     (set (mem:BLK ...) (mem:BLK ...)).  Don't return anything
	     in that case, otherwise we end up with mode mismatches.  */
	  if (mode == BLKmode && MEM_P (x))
	    return NULL;
	  for (i = 0; i < cui->n_sets; i++)
	    if (cui->sets[i].dest == x)
	      return cui->sets[i].src_elt;
	}
      else
	return cselib_lookup (x, mode, 0, VOIDmode);
    }

  return NULL;
}

/* Replace all registers and addresses in an expression with VALUE
   expressions that map back to them, unless the expression is a
   register.  If no mapping is or can be performed, returns NULL.  */

static rtx
replace_expr_with_values (rtx loc)
{
  if (REG_P (loc) || GET_CODE (loc) == ENTRY_VALUE)
    return NULL;
  else if (MEM_P (loc))
    {
      cselib_val *addr = cselib_lookup (XEXP (loc, 0),
					get_address_mode (loc), 0,
					GET_MODE (loc));
      if (addr)
	return replace_equiv_address_nv (loc, addr->val_rtx);
      else
	return NULL;
    }
  else
    return cselib_subst_to_values (loc, VOIDmode);
}

/* Return true if X contains a DEBUG_EXPR.  */

static bool
rtx_debug_expr_p (const_rtx x)
{
  subrtx_iterator::array_type array;
  FOR_EACH_SUBRTX (iter, array, x, ALL)
    if (GET_CODE (*iter) == DEBUG_EXPR)
      return true;
  return false;
}

/* Determine what kind of micro operation to choose for a USE.  Return
   MO_CLOBBER if no micro operation is to be generated.  */

static enum micro_operation_type
use_type (rtx loc, struct count_use_info *cui, machine_mode *modep)
{
  tree expr;

  if (cui && cui->sets)
    {
      if (GET_CODE (loc) == VAR_LOCATION)
	{
	  if (track_expr_p (PAT_VAR_LOCATION_DECL (loc), false))
	    {
	      rtx ploc = PAT_VAR_LOCATION_LOC (loc);
	      if (! VAR_LOC_UNKNOWN_P (ploc))
		{
		  cselib_val *val = cselib_lookup (ploc, GET_MODE (loc), 1,
						   VOIDmode);

		  /* ??? flag_float_store and volatile mems are never
		     given values, but we could in theory use them for
		     locations.  */
		  gcc_assert (val || 1);
		}
	      return MO_VAL_LOC;
	    }
	  else
	    return MO_CLOBBER;
	}

      if (REG_P (loc) || MEM_P (loc))
	{
	  if (modep)
	    *modep = GET_MODE (loc);
	  if (cui->store_p)
	    {
	      if (REG_P (loc)
		  || (find_use_val (loc, GET_MODE (loc), cui)
		      && cselib_lookup (XEXP (loc, 0),
					get_address_mode (loc), 0,
					GET_MODE (loc))))
		return MO_VAL_SET;
	    }
	  else
	    {
	      cselib_val *val = find_use_val (loc, GET_MODE (loc), cui);

	      if (val && !cselib_preserved_value_p (val))
		return MO_VAL_USE;
	    }
	}
    }

  if (REG_P (loc))
    {
      gcc_assert (REGNO (loc) < FIRST_PSEUDO_REGISTER);

      if (loc == cfa_base_rtx)
	return MO_CLOBBER;
      expr = REG_EXPR (loc);

      if (!expr)
	return MO_USE_NO_VAR;
      else if (target_for_debug_bind (var_debug_decl (expr)))
	return MO_CLOBBER;
      else if (track_loc_p (loc, expr, REG_OFFSET (loc),
			    false, modep, NULL))
	return MO_USE;
      else
	return MO_USE_NO_VAR;
    }
  else if (MEM_P (loc))
    {
      expr = MEM_EXPR (loc);

      if (!expr)
	return MO_CLOBBER;
      else if (target_for_debug_bind (var_debug_decl (expr)))
	return MO_CLOBBER;
      else if (track_loc_p (loc, expr, int_mem_offset (loc),
			    false, modep, NULL)
	       /* Multi-part variables shouldn't refer to one-part
		  variable names such as VALUEs (never happens) or
		  DEBUG_EXPRs (only happens in the presence of debug
		  insns).  */
	       && (!MAY_HAVE_DEBUG_BIND_INSNS
		   || !rtx_debug_expr_p (XEXP (loc, 0))))
	return MO_USE;
      else
	return MO_CLOBBER;
    }

  return MO_CLOBBER;
}

/* Log to OUT information about micro-operation MOPT involving X in
   INSN of BB.  */

static inline void
log_op_type (rtx x, basic_block bb, rtx_insn *insn,
	     enum micro_operation_type mopt, FILE *out)
{
  fprintf (out, "bb %i op %i insn %i %s ",
	   bb->index, VTI (bb)->mos.length (),
	   INSN_UID (insn), micro_operation_type_name[mopt]);
  print_inline_rtx (out, x, 2);
  fputc ('\n', out);
}

/* Tell whether the CONCAT used to holds a VALUE and its location
   needs value resolution, i.e., an attempt of mapping the location
   back to other incoming values.  */
#define VAL_NEEDS_RESOLUTION(x) \
  (RTL_FLAG_CHECK1 ("VAL_NEEDS_RESOLUTION", (x), CONCAT)->volatil)
/* Whether the location in the CONCAT is a tracked expression, that
   should also be handled like a MO_USE.  */
#define VAL_HOLDS_TRACK_EXPR(x) \
  (RTL_FLAG_CHECK1 ("VAL_HOLDS_TRACK_EXPR", (x), CONCAT)->used)
/* Whether the location in the CONCAT should be handled like a MO_COPY
   as well.  */
#define VAL_EXPR_IS_COPIED(x) \
  (RTL_FLAG_CHECK1 ("VAL_EXPR_IS_COPIED", (x), CONCAT)->jump)
/* Whether the location in the CONCAT should be handled like a
   MO_CLOBBER as well.  */
#define VAL_EXPR_IS_CLOBBERED(x) \
  (RTL_FLAG_CHECK1 ("VAL_EXPR_IS_CLOBBERED", (x), CONCAT)->unchanging)

/* All preserved VALUEs.  */
static vec<rtx> preserved_values;

/* Ensure VAL is preserved and remember it in a vector for vt_emit_notes.  */

static void
preserve_value (cselib_val *val)
{
  cselib_preserve_value (val);
  preserved_values.safe_push (val->val_rtx);
}

/* Helper function for MO_VAL_LOC handling.  Return non-zero if
   any rtxes not suitable for CONST use not replaced by VALUEs
   are discovered.  */

static bool
non_suitable_const (const_rtx x)
{
  subrtx_iterator::array_type array;
  FOR_EACH_SUBRTX (iter, array, x, ALL)
    {
      const_rtx x = *iter;
      switch (GET_CODE (x))
	{
	case REG:
	case DEBUG_EXPR:
	case PC:
	case SCRATCH:
	case CC0:
	case ASM_INPUT:
	case ASM_OPERANDS:
	  return true;
	case MEM:
	  if (!MEM_READONLY_P (x))
	    return true;
	  break;
	default:
	  break;
	}
    }
  return false;
}

/* Add uses (register and memory references) LOC which will be tracked
   to VTI (bb)->mos.  */

static void
add_uses (rtx loc, struct count_use_info *cui)
{
  machine_mode mode = VOIDmode;
  enum micro_operation_type type = use_type (loc, cui, &mode);

  if (type != MO_CLOBBER)
    {
      basic_block bb = cui->bb;
      micro_operation mo;

      mo.type = type;
      mo.u.loc = type == MO_USE ? var_lowpart (mode, loc) : loc;
      mo.insn = cui->insn;

      if (type == MO_VAL_LOC)
	{
	  rtx oloc = loc;
	  rtx vloc = PAT_VAR_LOCATION_LOC (oloc);
	  cselib_val *val;

	  gcc_assert (cui->sets);

	  if (MEM_P (vloc)
	      && !REG_P (XEXP (vloc, 0))
	      && !MEM_P (XEXP (vloc, 0)))
	    {
	      rtx mloc = vloc;
	      machine_mode address_mode = get_address_mode (mloc);
	      cselib_val *val
		= cselib_lookup (XEXP (mloc, 0), address_mode, 0,
				 GET_MODE (mloc));

	      if (val && !cselib_preserved_value_p (val))
		preserve_value (val);
	    }

	  if (CONSTANT_P (vloc)
	      && (GET_CODE (vloc) != CONST || non_suitable_const (vloc)))
	    /* For constants don't look up any value.  */;
	  else if (!VAR_LOC_UNKNOWN_P (vloc) && !unsuitable_loc (vloc)
		   && (val = find_use_val (vloc, GET_MODE (oloc), cui)))
	    {
	      machine_mode mode2;
	      enum micro_operation_type type2;
	      rtx nloc = NULL;
	      bool resolvable = REG_P (vloc) || MEM_P (vloc);

	      if (resolvable)
		nloc = replace_expr_with_values (vloc);

	      if (nloc)
		{
		  oloc = shallow_copy_rtx (oloc);
		  PAT_VAR_LOCATION_LOC (oloc) = nloc;
		}

	      oloc = gen_rtx_CONCAT (mode, val->val_rtx, oloc);

	      type2 = use_type (vloc, 0, &mode2);

	      gcc_assert (type2 == MO_USE || type2 == MO_USE_NO_VAR
			  || type2 == MO_CLOBBER);

	      if (type2 == MO_CLOBBER
		  && !cselib_preserved_value_p (val))
		{
		  VAL_NEEDS_RESOLUTION (oloc) = resolvable;
		  preserve_value (val);
		}
	    }
	  else if (!VAR_LOC_UNKNOWN_P (vloc))
	    {
	      oloc = shallow_copy_rtx (oloc);
	      PAT_VAR_LOCATION_LOC (oloc) = gen_rtx_UNKNOWN_VAR_LOC ();
	    }

	  mo.u.loc = oloc;
	}
      else if (type == MO_VAL_USE)
	{
	  machine_mode mode2 = VOIDmode;
	  enum micro_operation_type type2;
	  cselib_val *val = find_use_val (loc, GET_MODE (loc), cui);
	  rtx vloc, oloc = loc, nloc;

	  gcc_assert (cui->sets);

	  if (MEM_P (oloc)
	      && !REG_P (XEXP (oloc, 0))
	      && !MEM_P (XEXP (oloc, 0)))
	    {
	      rtx mloc = oloc;
	      machine_mode address_mode = get_address_mode (mloc);
	      cselib_val *val
		= cselib_lookup (XEXP (mloc, 0), address_mode, 0,
				 GET_MODE (mloc));

	      if (val && !cselib_preserved_value_p (val))
		preserve_value (val);
	    }

	  type2 = use_type (loc, 0, &mode2);

	  gcc_assert (type2 == MO_USE || type2 == MO_USE_NO_VAR
		      || type2 == MO_CLOBBER);

	  if (type2 == MO_USE)
	    vloc = var_lowpart (mode2, loc);
	  else
	    vloc = oloc;

	  /* The loc of a MO_VAL_USE may have two forms:

	     (concat val src): val is at src, a value-based
	     representation.

	     (concat (concat val use) src): same as above, with use as
	     the MO_USE tracked value, if it differs from src.

	  */

	  gcc_checking_assert (REG_P (loc) || MEM_P (loc));
	  nloc = replace_expr_with_values (loc);
	  if (!nloc)
	    nloc = oloc;

	  if (vloc != nloc)
	    oloc = gen_rtx_CONCAT (mode2, val->val_rtx, vloc);
	  else
	    oloc = val->val_rtx;

	  mo.u.loc = gen_rtx_CONCAT (mode, oloc, nloc);

	  if (type2 == MO_USE)
	    VAL_HOLDS_TRACK_EXPR (mo.u.loc) = 1;
	  if (!cselib_preserved_value_p (val))
	    {
	      VAL_NEEDS_RESOLUTION (mo.u.loc) = 1;
	      preserve_value (val);
	    }
	}
      else
	gcc_assert (type == MO_USE || type == MO_USE_NO_VAR);

      if (dump_file && (dump_flags & TDF_DETAILS))
	log_op_type (mo.u.loc, cui->bb, cui->insn, mo.type, dump_file);
      VTI (bb)->mos.safe_push (mo);
    }
}

/* Helper function for finding all uses of REG/MEM in X in insn INSN.  */

static void
add_uses_1 (rtx *x, void *cui)
{
  subrtx_var_iterator::array_type array;
  FOR_EACH_SUBRTX_VAR (iter, array, *x, NONCONST)
    add_uses (*iter, (struct count_use_info *) cui);
}

/* This is the value used during expansion of locations.  We want it
   to be unbounded, so that variables expanded deep in a recursion
   nest are fully evaluated, so that their values are cached
   correctly.  We avoid recursion cycles through other means, and we
   don't unshare RTL, so excess complexity is not a problem.  */
#define EXPR_DEPTH (INT_MAX)
/* We use this to keep too-complex expressions from being emitted as
   location notes, and then to debug information.  Users can trade
   compile time for ridiculously complex expressions, although they're
   seldom useful, and they may often have to be discarded as not
   representable anyway.  */
#define EXPR_USE_DEPTH (PARAM_VALUE (PARAM_MAX_VARTRACK_EXPR_DEPTH))

/* Attempt to reverse the EXPR operation in the debug info and record
   it in the cselib table.  Say for reg1 = reg2 + 6 even when reg2 is
   no longer live we can express its value as VAL - 6.  */

static void
reverse_op (rtx val, const_rtx expr, rtx_insn *insn)
{
  rtx src, arg, ret;
  cselib_val *v;
  struct elt_loc_list *l;
  enum rtx_code code;
  int count;

  if (GET_CODE (expr) != SET)
    return;

  if (!REG_P (SET_DEST (expr)) || GET_MODE (val) != GET_MODE (SET_DEST (expr)))
    return;

  src = SET_SRC (expr);
  switch (GET_CODE (src))
    {
    case PLUS:
    case MINUS:
    case XOR:
    case NOT:
    case NEG:
      if (!REG_P (XEXP (src, 0)))
	return;
      break;
    case SIGN_EXTEND:
    case ZERO_EXTEND:
      if (!REG_P (XEXP (src, 0)) && !MEM_P (XEXP (src, 0)))
	return;
      break;
    default:
      return;
    }

  if (!SCALAR_INT_MODE_P (GET_MODE (src)) || XEXP (src, 0) == cfa_base_rtx)
    return;

  v = cselib_lookup (XEXP (src, 0), GET_MODE (XEXP (src, 0)), 0, VOIDmode);
  if (!v || !cselib_preserved_value_p (v))
    return;

  /* Use canonical V to avoid creating multiple redundant expressions
     for different VALUES equivalent to V.  */
  v = canonical_cselib_val (v);

  /* Adding a reverse op isn't useful if V already has an always valid
     location.  Ignore ENTRY_VALUE, while it is always constant, we should
     prefer non-ENTRY_VALUE locations whenever possible.  */
  for (l = v->locs, count = 0; l; l = l->next, count++)
    if (CONSTANT_P (l->loc)
	&& (GET_CODE (l->loc) != CONST || !references_value_p (l->loc, 0)))
      return;
    /* Avoid creating too large locs lists.  */
    else if (count == PARAM_VALUE (PARAM_MAX_VARTRACK_REVERSE_OP_SIZE))
      return;

  switch (GET_CODE (src))
    {
    case NOT:
    case NEG:
      if (GET_MODE (v->val_rtx) != GET_MODE (val))
	return;
      ret = gen_rtx_fmt_e (GET_CODE (src), GET_MODE (val), val);
      break;
    case SIGN_EXTEND:
    case ZERO_EXTEND:
      ret = gen_lowpart_SUBREG (GET_MODE (v->val_rtx), val);
      break;
    case XOR:
      code = XOR;
      goto binary;
    case PLUS:
      code = MINUS;
      goto binary;
    case MINUS:
      code = PLUS;
      goto binary;
    binary:
      if (GET_MODE (v->val_rtx) != GET_MODE (val))
	return;
      arg = XEXP (src, 1);
      if (!CONST_INT_P (arg) && GET_CODE (arg) != SYMBOL_REF)
	{
	  arg = cselib_expand_value_rtx (arg, scratch_regs, 5);
	  if (arg == NULL_RTX)
	    return;
	  if (!CONST_INT_P (arg) && GET_CODE (arg) != SYMBOL_REF)
	    return;
	}
      ret = simplify_gen_binary (code, GET_MODE (val), val, arg);
      break;
    default:
      gcc_unreachable ();
    }

  cselib_add_permanent_equiv (v, ret, insn);
}

/* Add stores (register and memory references) LOC which will be tracked
   to VTI (bb)->mos.  EXPR is the RTL expression containing the store.
   CUIP->insn is instruction which the LOC is part of.  */

static void
add_stores (rtx loc, const_rtx expr, void *cuip)
{
  machine_mode mode = VOIDmode, mode2;
  struct count_use_info *cui = (struct count_use_info *)cuip;
  basic_block bb = cui->bb;
  micro_operation mo;
  rtx oloc = loc, nloc, src = NULL;
  enum micro_operation_type type = use_type (loc, cui, &mode);
  bool track_p = false;
  cselib_val *v;
  bool resolve, preserve;

  if (type == MO_CLOBBER)
    return;

  mode2 = mode;

  if (REG_P (loc))
    {
      gcc_assert (loc != cfa_base_rtx);
      if ((GET_CODE (expr) == CLOBBER && type != MO_VAL_SET)
	  || !(track_p = use_type (loc, NULL, &mode2) == MO_USE)
	  || GET_CODE (expr) == CLOBBER)
	{
	  mo.type = MO_CLOBBER;
	  mo.u.loc = loc;
	  if (GET_CODE (expr) == SET
	      && SET_DEST (expr) == loc
	      && !unsuitable_loc (SET_SRC (expr))
	      && find_use_val (loc, mode, cui))
	    {
	      gcc_checking_assert (type == MO_VAL_SET);
	      mo.u.loc = gen_rtx_SET (loc, SET_SRC (expr));
	    }
	}
      else
	{
	  if (GET_CODE (expr) == SET
	      && SET_DEST (expr) == loc
	      && GET_CODE (SET_SRC (expr)) != ASM_OPERANDS)
	    src = var_lowpart (mode2, SET_SRC (expr));
	  loc = var_lowpart (mode2, loc);

	  if (src == NULL)
	    {
	      mo.type = MO_SET;
	      mo.u.loc = loc;
	    }
	  else
	    {
	      rtx xexpr = gen_rtx_SET (loc, src);
	      if (same_variable_part_p (src, REG_EXPR (loc), REG_OFFSET (loc)))
		{
		  /* If this is an instruction copying (part of) a parameter
		     passed by invisible reference to its register location,
		     pretend it's a SET so that the initial memory location
		     is discarded, as the parameter register can be reused
		     for other purposes and we do not track locations based
		     on generic registers.  */
		  if (MEM_P (src)
		      && REG_EXPR (loc)
		      && TREE_CODE (REG_EXPR (loc)) == PARM_DECL
		      && DECL_MODE (REG_EXPR (loc)) != BLKmode
		      && MEM_P (DECL_INCOMING_RTL (REG_EXPR (loc)))
		      && XEXP (DECL_INCOMING_RTL (REG_EXPR (loc)), 0)
			 != arg_pointer_rtx)
		    mo.type = MO_SET;
		  else
		    mo.type = MO_COPY;
		}
	      else
		mo.type = MO_SET;
	      mo.u.loc = xexpr;
	    }
	}
      mo.insn = cui->insn;
    }
  else if (MEM_P (loc)
	   && ((track_p = use_type (loc, NULL, &mode2) == MO_USE)
	       || cui->sets))
    {
      if (MEM_P (loc) && type == MO_VAL_SET
	  && !REG_P (XEXP (loc, 0))
	  && !MEM_P (XEXP (loc, 0)))
	{
	  rtx mloc = loc;
	  machine_mode address_mode = get_address_mode (mloc);
	  cselib_val *val = cselib_lookup (XEXP (mloc, 0),
					   address_mode, 0,
					   GET_MODE (mloc));

	  if (val && !cselib_preserved_value_p (val))
	    preserve_value (val);
	}

      if (GET_CODE (expr) == CLOBBER || !track_p)
	{
	  mo.type = MO_CLOBBER;
	  mo.u.loc = track_p ? var_lowpart (mode2, loc) : loc;
	}
      else
	{
	  if (GET_CODE (expr) == SET
	      && SET_DEST (expr) == loc
	      && GET_CODE (SET_SRC (expr)) != ASM_OPERANDS)
	    src = var_lowpart (mode2, SET_SRC (expr));
	  loc = var_lowpart (mode2, loc);

	  if (src == NULL)
	    {
	      mo.type = MO_SET;
	      mo.u.loc = loc;
	    }
	  else
	    {
	      rtx xexpr = gen_rtx_SET (loc, src);
	      if (same_variable_part_p (SET_SRC (xexpr),
					MEM_EXPR (loc),
					int_mem_offset (loc)))
		mo.type = MO_COPY;
	      else
		mo.type = MO_SET;
	      mo.u.loc = xexpr;
	    }
	}
      mo.insn = cui->insn;
    }
  else
    return;

  if (type != MO_VAL_SET)
    goto log_and_return;

  v = find_use_val (oloc, mode, cui);

  if (!v)
    goto log_and_return;

  resolve = preserve = !cselib_preserved_value_p (v);

  /* We cannot track values for multiple-part variables, so we track only
     locations for tracked record parameters.  */
  if (track_p
      && REG_P (loc)
      && REG_EXPR (loc)
      && tracked_record_parameter_p (REG_EXPR (loc)))
    {
      /* Although we don't use the value here, it could be used later by the
	 mere virtue of its existence as the operand of the reverse operation
	 that gave rise to it (typically extension/truncation).  Make sure it
	 is preserved as required by vt_expand_var_loc_chain.  */
      if (preserve)
	preserve_value (v);
      goto log_and_return;
    }

  if (loc == stack_pointer_rtx
      && hard_frame_pointer_adjustment != -1
      && preserve)
    cselib_set_value_sp_based (v);

  nloc = replace_expr_with_values (oloc);
  if (nloc)
    oloc = nloc;

  if (GET_CODE (PATTERN (cui->insn)) == COND_EXEC)
    {
      cselib_val *oval = cselib_lookup (oloc, GET_MODE (oloc), 0, VOIDmode);

      if (oval == v)
	return;
      gcc_assert (REG_P (oloc) || MEM_P (oloc));

      if (oval && !cselib_preserved_value_p (oval))
	{
	  micro_operation moa;

	  preserve_value (oval);

	  moa.type = MO_VAL_USE;
	  moa.u.loc = gen_rtx_CONCAT (mode, oval->val_rtx, oloc);
	  VAL_NEEDS_RESOLUTION (moa.u.loc) = 1;
	  moa.insn = cui->insn;

	  if (dump_file && (dump_flags & TDF_DETAILS))
	    log_op_type (moa.u.loc, cui->bb, cui->insn,
			 moa.type, dump_file);
	  VTI (bb)->mos.safe_push (moa);
	}

      resolve = false;
    }
  else if (resolve && GET_CODE (mo.u.loc) == SET)
    {
      if (REG_P (SET_SRC (expr)) || MEM_P (SET_SRC (expr)))
	nloc = replace_expr_with_values (SET_SRC (expr));
      else
	nloc = NULL_RTX;

      /* Avoid the mode mismatch between oexpr and expr.  */
      if (!nloc && mode != mode2)
	{
	  nloc = SET_SRC (expr);
	  gcc_assert (oloc == SET_DEST (expr));
	}

      if (nloc && nloc != SET_SRC (mo.u.loc))
	oloc = gen_rtx_SET (oloc, nloc);
      else
	{
	  if (oloc == SET_DEST (mo.u.loc))
	    /* No point in duplicating.  */
	    oloc = mo.u.loc;
	  if (!REG_P (SET_SRC (mo.u.loc)))
	    resolve = false;
	}
    }
  else if (!resolve)
    {
      if (GET_CODE (mo.u.loc) == SET
	  && oloc == SET_DEST (mo.u.loc))
	/* No point in duplicating.  */
	oloc = mo.u.loc;
    }
  else
    resolve = false;

  loc = gen_rtx_CONCAT (mode, v->val_rtx, oloc);

  if (mo.u.loc != oloc)
    loc = gen_rtx_CONCAT (GET_MODE (mo.u.loc), loc, mo.u.loc);

  /* The loc of a MO_VAL_SET may have various forms:

     (concat val dst): dst now holds val

     (concat val (set dst src)): dst now holds val, copied from src

     (concat (concat val dstv) dst): dst now holds val; dstv is dst
     after replacing mems and non-top-level regs with values.

     (concat (concat val dstv) (set dst src)): dst now holds val,
     copied from src.  dstv is a value-based representation of dst, if
     it differs from dst.  If resolution is needed, src is a REG, and
     its mode is the same as that of val.

     (concat (concat val (set dstv srcv)) (set dst src)): src
     copied to dst, holding val.  dstv and srcv are value-based
     representations of dst and src, respectively.

  */

  if (GET_CODE (PATTERN (cui->insn)) != COND_EXEC)
    reverse_op (v->val_rtx, expr, cui->insn);

  mo.u.loc = loc;

  if (track_p)
    VAL_HOLDS_TRACK_EXPR (loc) = 1;
  if (preserve)
    {
      VAL_NEEDS_RESOLUTION (loc) = resolve;
      preserve_value (v);
    }
  if (mo.type == MO_CLOBBER)
    VAL_EXPR_IS_CLOBBERED (loc) = 1;
  if (mo.type == MO_COPY)
    VAL_EXPR_IS_COPIED (loc) = 1;

  mo.type = MO_VAL_SET;

 log_and_return:
  if (dump_file && (dump_flags & TDF_DETAILS))
    log_op_type (mo.u.loc, cui->bb, cui->insn, mo.type, dump_file);
  VTI (bb)->mos.safe_push (mo);
}

/* Arguments to the call.  */
static rtx call_arguments;

/* Compute call_arguments.  */

static void
prepare_call_arguments (basic_block bb, rtx_insn *insn)
{
  rtx link, x, call;
  rtx prev, cur, next;
  rtx this_arg = NULL_RTX;
  tree type = NULL_TREE, t, fndecl = NULL_TREE;
  tree obj_type_ref = NULL_TREE;
  CUMULATIVE_ARGS args_so_far_v;
  cumulative_args_t args_so_far;

  memset (&args_so_far_v, 0, sizeof (args_so_far_v));
  args_so_far = pack_cumulative_args (&args_so_far_v);
  call = get_call_rtx_from (insn);
  if (call)
    {
      if (GET_CODE (XEXP (XEXP (call, 0), 0)) == SYMBOL_REF)
	{
	  rtx symbol = XEXP (XEXP (call, 0), 0);
	  if (SYMBOL_REF_DECL (symbol))
	    fndecl = SYMBOL_REF_DECL (symbol);
	}
      if (fndecl == NULL_TREE)
	fndecl = MEM_EXPR (XEXP (call, 0));
      if (fndecl
	  && TREE_CODE (TREE_TYPE (fndecl)) != FUNCTION_TYPE
	  && TREE_CODE (TREE_TYPE (fndecl)) != METHOD_TYPE)
	fndecl = NULL_TREE;
      if (fndecl && TYPE_ARG_TYPES (TREE_TYPE (fndecl)))
	type = TREE_TYPE (fndecl);
      if (fndecl && TREE_CODE (fndecl) != FUNCTION_DECL)
	{
	  if (TREE_CODE (fndecl) == INDIRECT_REF
	      && TREE_CODE (TREE_OPERAND (fndecl, 0)) == OBJ_TYPE_REF)
	    obj_type_ref = TREE_OPERAND (fndecl, 0);
	  fndecl = NULL_TREE;
	}
      if (type)
	{
	  for (t = TYPE_ARG_TYPES (type); t && t != void_list_node;
	       t = TREE_CHAIN (t))
	    if (TREE_CODE (TREE_VALUE (t)) == REFERENCE_TYPE
		&& INTEGRAL_TYPE_P (TREE_TYPE (TREE_VALUE (t))))
	      break;
	  if ((t == NULL || t == void_list_node) && obj_type_ref == NULL_TREE)
	    type = NULL;
	  else
	    {
	      int nargs ATTRIBUTE_UNUSED = list_length (TYPE_ARG_TYPES (type));
	      link = CALL_INSN_FUNCTION_USAGE (insn);
#ifndef PCC_STATIC_STRUCT_RETURN
	      if (aggregate_value_p (TREE_TYPE (type), type)
		  && targetm.calls.struct_value_rtx (type, 0) == 0)
		{
		  tree struct_addr = build_pointer_type (TREE_TYPE (type));
		  machine_mode mode = TYPE_MODE (struct_addr);
		  rtx reg;
		  INIT_CUMULATIVE_ARGS (args_so_far_v, type, NULL_RTX, fndecl,
					nargs + 1);
		  reg = targetm.calls.function_arg (args_so_far, mode,
						    struct_addr, true);
		  targetm.calls.function_arg_advance (args_so_far, mode,
						      struct_addr, true);
		  if (reg == NULL_RTX)
		    {
		      for (; link; link = XEXP (link, 1))
			if (GET_CODE (XEXP (link, 0)) == USE
			    && MEM_P (XEXP (XEXP (link, 0), 0)))
			  {
			    link = XEXP (link, 1);
			    break;
			  }
		    }
		}
	      else
#endif
		INIT_CUMULATIVE_ARGS (args_so_far_v, type, NULL_RTX, fndecl,
				      nargs);
	      if (obj_type_ref && TYPE_ARG_TYPES (type) != void_list_node)
		{
		  machine_mode mode;
		  t = TYPE_ARG_TYPES (type);
		  mode = TYPE_MODE (TREE_VALUE (t));
		  this_arg = targetm.calls.function_arg (args_so_far, mode,
							 TREE_VALUE (t), true);
		  if (this_arg && !REG_P (this_arg))
		    this_arg = NULL_RTX;
		  else if (this_arg == NULL_RTX)
		    {
		      for (; link; link = XEXP (link, 1))
			if (GET_CODE (XEXP (link, 0)) == USE
			    && MEM_P (XEXP (XEXP (link, 0), 0)))
			  {
			    this_arg = XEXP (XEXP (link, 0), 0);
			    break;
			  }
		    }
		}
	    }
	}
    }
  t = type ? TYPE_ARG_TYPES (type) : NULL_TREE;

  for (link = CALL_INSN_FUNCTION_USAGE (insn); link; link = XEXP (link, 1))
    if (GET_CODE (XEXP (link, 0)) == USE)
      {
	rtx item = NULL_RTX;
	x = XEXP (XEXP (link, 0), 0);
	if (GET_MODE (link) == VOIDmode
	    || GET_MODE (link) == BLKmode
	    || (GET_MODE (link) != GET_MODE (x)
		&& ((GET_MODE_CLASS (GET_MODE (link)) != MODE_INT
		     && GET_MODE_CLASS (GET_MODE (link)) != MODE_PARTIAL_INT)
		    || (GET_MODE_CLASS (GET_MODE (x)) != MODE_INT
			&& GET_MODE_CLASS (GET_MODE (x)) != MODE_PARTIAL_INT))))
	  /* Can't do anything for these, if the original type mode
	     isn't known or can't be converted.  */;
	else if (REG_P (x))
	  {
	    cselib_val *val = cselib_lookup (x, GET_MODE (x), 0, VOIDmode);
	    scalar_int_mode mode;
	    if (val && cselib_preserved_value_p (val))
	      item = val->val_rtx;
	    else if (is_a <scalar_int_mode> (GET_MODE (x), &mode))
	      {
		opt_scalar_int_mode mode_iter;
		FOR_EACH_WIDER_MODE (mode_iter, mode)
		  {
		    mode = mode_iter.require ();
		    if (GET_MODE_BITSIZE (mode) > BITS_PER_WORD)
		      break;

		    rtx reg = simplify_subreg (mode, x, GET_MODE (x), 0);
		    if (reg == NULL_RTX || !REG_P (reg))
		      continue;
		    val = cselib_lookup (reg, mode, 0, VOIDmode);
		    if (val && cselib_preserved_value_p (val))
		      {
			item = val->val_rtx;
			break;
		      }
		  }
	      }
	  }
	else if (MEM_P (x))
	  {
	    rtx mem = x;
	    cselib_val *val;

	    if (!frame_pointer_needed)
	      {
		struct adjust_mem_data amd;
		amd.mem_mode = VOIDmode;
		amd.stack_adjust = -VTI (bb)->out.stack_adjust;
		amd.store = true;
		mem = simplify_replace_fn_rtx (mem, NULL_RTX, adjust_mems,
					       &amd);
		gcc_assert (amd.side_effects.is_empty ());
	      }
	    val = cselib_lookup (mem, GET_MODE (mem), 0, VOIDmode);
	    if (val && cselib_preserved_value_p (val))
	      item = val->val_rtx;
	    else if (GET_MODE_CLASS (GET_MODE (mem)) != MODE_INT
		     && GET_MODE_CLASS (GET_MODE (mem)) != MODE_PARTIAL_INT)
	      {
		/* For non-integer stack argument see also if they weren't
		   initialized by integers.  */
		scalar_int_mode imode;
		if (int_mode_for_mode (GET_MODE (mem)).exists (&imode)
		    && imode != GET_MODE (mem))
		  {
		    val = cselib_lookup (adjust_address_nv (mem, imode, 0),
					 imode, 0, VOIDmode);
		    if (val && cselib_preserved_value_p (val))
		      item = lowpart_subreg (GET_MODE (x), val->val_rtx,
					     imode);
		  }
	      }
	  }
	if (item)
	  {
	    rtx x2 = x;
	    if (GET_MODE (item) != GET_MODE (link))
	      item = lowpart_subreg (GET_MODE (link), item, GET_MODE (item));
	    if (GET_MODE (x2) != GET_MODE (link))
	      x2 = lowpart_subreg (GET_MODE (link), x2, GET_MODE (x2));
	    item = gen_rtx_CONCAT (GET_MODE (link), x2, item);
	    call_arguments
	      = gen_rtx_EXPR_LIST (VOIDmode, item, call_arguments);
	  }
	if (t && t != void_list_node)
	  {
	    tree argtype = TREE_VALUE (t);
	    machine_mode mode = TYPE_MODE (argtype);
	    rtx reg;
	    if (pass_by_reference (&args_so_far_v, mode, argtype, true))
	      {
		argtype = build_pointer_type (argtype);
		mode = TYPE_MODE (argtype);
	      }
	    reg = targetm.calls.function_arg (args_so_far, mode,
					      argtype, true);
	    if (TREE_CODE (argtype) == REFERENCE_TYPE
		&& INTEGRAL_TYPE_P (TREE_TYPE (argtype))
		&& reg
		&& REG_P (reg)
		&& GET_MODE (reg) == mode
		&& (GET_MODE_CLASS (mode) == MODE_INT
		    || GET_MODE_CLASS (mode) == MODE_PARTIAL_INT)
		&& REG_P (x)
		&& REGNO (x) == REGNO (reg)
		&& GET_MODE (x) == mode
		&& item)
	      {
		machine_mode indmode
		  = TYPE_MODE (TREE_TYPE (argtype));
		rtx mem = gen_rtx_MEM (indmode, x);
		cselib_val *val = cselib_lookup (mem, indmode, 0, VOIDmode);
		if (val && cselib_preserved_value_p (val))
		  {
		    item = gen_rtx_CONCAT (indmode, mem, val->val_rtx);
		    call_arguments = gen_rtx_EXPR_LIST (VOIDmode, item,
							call_arguments);
		  }
		else
		  {
		    struct elt_loc_list *l;
		    tree initial;

		    /* Try harder, when passing address of a constant
		       pool integer it can be easily read back.  */
		    item = XEXP (item, 1);
		    if (GET_CODE (item) == SUBREG)
		      item = SUBREG_REG (item);
		    gcc_assert (GET_CODE (item) == VALUE);
		    val = CSELIB_VAL_PTR (item);
		    for (l = val->locs; l; l = l->next)
		      if (GET_CODE (l->loc) == SYMBOL_REF
			  && TREE_CONSTANT_POOL_ADDRESS_P (l->loc)
			  && SYMBOL_REF_DECL (l->loc)
			  && DECL_INITIAL (SYMBOL_REF_DECL (l->loc)))
			{
			  initial = DECL_INITIAL (SYMBOL_REF_DECL (l->loc));
			  if (tree_fits_shwi_p (initial))
			    {
			      item = GEN_INT (tree_to_shwi (initial));
			      item = gen_rtx_CONCAT (indmode, mem, item);
			      call_arguments
				= gen_rtx_EXPR_LIST (VOIDmode, item,
						     call_arguments);
			    }
			  break;
			}
		  }
	      }
	    targetm.calls.function_arg_advance (args_so_far, mode,
						argtype, true);
	    t = TREE_CHAIN (t);
	  }
      }

  /* Add debug arguments.  */
  if (fndecl
      && TREE_CODE (fndecl) == FUNCTION_DECL
      && DECL_HAS_DEBUG_ARGS_P (fndecl))
    {
      vec<tree, va_gc> **debug_args = decl_debug_args_lookup (fndecl);
      if (debug_args)
	{
	  unsigned int ix;
	  tree param;
	  for (ix = 0; vec_safe_iterate (*debug_args, ix, &param); ix += 2)
	    {
	      rtx item;
	      tree dtemp = (**debug_args)[ix + 1];
	      machine_mode mode = DECL_MODE (dtemp);
	      item = gen_rtx_DEBUG_PARAMETER_REF (mode, param);
	      item = gen_rtx_CONCAT (mode, item, DECL_RTL_KNOWN_SET (dtemp));
	      call_arguments = gen_rtx_EXPR_LIST (VOIDmode, item,
						  call_arguments);
	    }
	}
    }

  /* Reverse call_arguments chain.  */
  prev = NULL_RTX;
  for (cur = call_arguments; cur; cur = next)
    {
      next = XEXP (cur, 1);
      XEXP (cur, 1) = prev;
      prev = cur;
    }
  call_arguments = prev;

  x = get_call_rtx_from (insn);
  if (x)
    {
      x = XEXP (XEXP (x, 0), 0);
      if (GET_CODE (x) == SYMBOL_REF)
	/* Don't record anything.  */;
      else if (CONSTANT_P (x))
	{
	  x = gen_rtx_CONCAT (GET_MODE (x) == VOIDmode ? Pmode : GET_MODE (x),
			      pc_rtx, x);
	  call_arguments
	    = gen_rtx_EXPR_LIST (VOIDmode, x, call_arguments);
	}
      else
	{
	  cselib_val *val = cselib_lookup (x, GET_MODE (x), 0, VOIDmode);
	  if (val && cselib_preserved_value_p (val))
	    {
	      x = gen_rtx_CONCAT (GET_MODE (x), pc_rtx, val->val_rtx);
	      call_arguments
		= gen_rtx_EXPR_LIST (VOIDmode, x, call_arguments);
	    }
	}
    }
  if (this_arg)
    {
      machine_mode mode
	= TYPE_MODE (TREE_TYPE (OBJ_TYPE_REF_EXPR (obj_type_ref)));
      rtx clobbered = gen_rtx_MEM (mode, this_arg);
      HOST_WIDE_INT token
	= tree_to_shwi (OBJ_TYPE_REF_TOKEN (obj_type_ref));
      if (token)
	clobbered = plus_constant (mode, clobbered,
				   token * GET_MODE_SIZE (mode));
      clobbered = gen_rtx_MEM (mode, clobbered);
      x = gen_rtx_CONCAT (mode, gen_rtx_CLOBBER (VOIDmode, pc_rtx), clobbered);
      call_arguments
	= gen_rtx_EXPR_LIST (VOIDmode, x, call_arguments);
    }
}

/* Callback for cselib_record_sets_hook, that records as micro
   operations uses and stores in an insn after cselib_record_sets has
   analyzed the sets in an insn, but before it modifies the stored
   values in the internal tables, unless cselib_record_sets doesn't
   call it directly (perhaps because we're not doing cselib in the
   first place, in which case sets and n_sets will be 0).  */

static void
add_with_sets (rtx_insn *insn, struct cselib_set *sets, int n_sets)
{
  basic_block bb = BLOCK_FOR_INSN (insn);
  int n1, n2;
  struct count_use_info cui;
  micro_operation *mos;

  cselib_hook_called = true;

  cui.insn = insn;
  cui.bb = bb;
  cui.sets = sets;
  cui.n_sets = n_sets;

  n1 = VTI (bb)->mos.length ();
  cui.store_p = false;
  note_uses (&PATTERN (insn), add_uses_1, &cui);
  n2 = VTI (bb)->mos.length () - 1;
  mos = VTI (bb)->mos.address ();

  /* Order the MO_USEs to be before MO_USE_NO_VARs and MO_VAL_USE, and
     MO_VAL_LOC last.  */
  while (n1 < n2)
    {
      while (n1 < n2 && mos[n1].type == MO_USE)
	n1++;
      while (n1 < n2 && mos[n2].type != MO_USE)
	n2--;
      if (n1 < n2)
	std::swap (mos[n1], mos[n2]);
    }

  n2 = VTI (bb)->mos.length () - 1;
  while (n1 < n2)
    {
      while (n1 < n2 && mos[n1].type != MO_VAL_LOC)
	n1++;
      while (n1 < n2 && mos[n2].type == MO_VAL_LOC)
	n2--;
      if (n1 < n2)
	std::swap (mos[n1], mos[n2]);
    }

  if (CALL_P (insn))
    {
      micro_operation mo;

      mo.type = MO_CALL;
      mo.insn = insn;
      mo.u.loc = call_arguments;
      call_arguments = NULL_RTX;

      if (dump_file && (dump_flags & TDF_DETAILS))
	log_op_type (PATTERN (insn), bb, insn, mo.type, dump_file);
      VTI (bb)->mos.safe_push (mo);
    }

  n1 = VTI (bb)->mos.length ();
  /* This will record NEXT_INSN (insn), such that we can
     insert notes before it without worrying about any
     notes that MO_USEs might emit after the insn.  */
  cui.store_p = true;
  note_stores (PATTERN (insn), add_stores, &cui);
  n2 = VTI (bb)->mos.length () - 1;
  mos = VTI (bb)->mos.address ();

  /* Order the MO_VAL_USEs first (note_stores does nothing
     on DEBUG_INSNs, so there are no MO_VAL_LOCs from this
     insn), then MO_CLOBBERs, then MO_SET/MO_COPY/MO_VAL_SET.  */
  while (n1 < n2)
    {
      while (n1 < n2 && mos[n1].type == MO_VAL_USE)
	n1++;
      while (n1 < n2 && mos[n2].type != MO_VAL_USE)
	n2--;
      if (n1 < n2)
	std::swap (mos[n1], mos[n2]);
    }

  n2 = VTI (bb)->mos.length () - 1;
  while (n1 < n2)
    {
      while (n1 < n2 && mos[n1].type == MO_CLOBBER)
	n1++;
      while (n1 < n2 && mos[n2].type != MO_CLOBBER)
	n2--;
      if (n1 < n2)
	std::swap (mos[n1], mos[n2]);
    }
}

static enum var_init_status
find_src_status (dataflow_set *in, rtx src)
{
  tree decl = NULL_TREE;
  enum var_init_status status = VAR_INIT_STATUS_UNINITIALIZED;

  if (! flag_var_tracking_uninit)
    status = VAR_INIT_STATUS_INITIALIZED;

  if (src && REG_P (src))
    decl = var_debug_decl (REG_EXPR (src));
  else if (src && MEM_P (src))
    decl = var_debug_decl (MEM_EXPR (src));

  if (src && decl)
    status = get_init_value (in, src, dv_from_decl (decl));

  return status;
}

/* SRC is the source of an assignment.  Use SET to try to find what
   was ultimately assigned to SRC.  Return that value if known,
   otherwise return SRC itself.  */

static rtx
find_src_set_src (dataflow_set *set, rtx src)
{
  tree decl = NULL_TREE;   /* The variable being copied around.          */
  rtx set_src = NULL_RTX;  /* The value for "decl" stored in "src".      */
  variable *var;
  location_chain *nextp;
  int i;
  bool found;

  if (src && REG_P (src))
    decl = var_debug_decl (REG_EXPR (src));
  else if (src && MEM_P (src))
    decl = var_debug_decl (MEM_EXPR (src));

  if (src && decl)
    {
      decl_or_value dv = dv_from_decl (decl);

      var = shared_hash_find (set->vars, dv);
      if (var)
	{
	  found = false;
	  for (i = 0; i < var->n_var_parts && !found; i++)
	    for (nextp = var->var_part[i].loc_chain; nextp && !found;
		 nextp = nextp->next)
	      if (rtx_equal_p (nextp->loc, src))
		{
		  set_src = nextp->set_src;
		  found = true;
		}

	}
    }

  return set_src;
}

/* Compute the changes of variable locations in the basic block BB.  */

static bool
compute_bb_dataflow (basic_block bb)
{
  unsigned int i;
  micro_operation *mo;
  bool changed;
  dataflow_set old_out;
  dataflow_set *in = &VTI (bb)->in;
  dataflow_set *out = &VTI (bb)->out;

  dataflow_set_init (&old_out);
  dataflow_set_copy (&old_out, out);
  dataflow_set_copy (out, in);

  if (MAY_HAVE_DEBUG_BIND_INSNS)
    local_get_addr_cache = new hash_map<rtx, rtx>;

  FOR_EACH_VEC_ELT (VTI (bb)->mos, i, mo)
    {
      rtx_insn *insn = mo->insn;

      switch (mo->type)
	{
	  case MO_CALL:
	    dataflow_set_clear_at_call (out, insn);
	    break;

	  case MO_USE:
	    {
	      rtx loc = mo->u.loc;

	      if (REG_P (loc))
		var_reg_set (out, loc, VAR_INIT_STATUS_UNINITIALIZED, NULL);
	      else if (MEM_P (loc))
		var_mem_set (out, loc, VAR_INIT_STATUS_UNINITIALIZED, NULL);
	    }
	    break;

	  case MO_VAL_LOC:
	    {
	      rtx loc = mo->u.loc;
	      rtx val, vloc;
	      tree var;

	      if (GET_CODE (loc) == CONCAT)
		{
		  val = XEXP (loc, 0);
		  vloc = XEXP (loc, 1);
		}
	      else
		{
		  val = NULL_RTX;
		  vloc = loc;
		}

	      var = PAT_VAR_LOCATION_DECL (vloc);

	      clobber_variable_part (out, NULL_RTX,
				     dv_from_decl (var), 0, NULL_RTX);
	      if (val)
		{
		  if (VAL_NEEDS_RESOLUTION (loc))
		    val_resolve (out, val, PAT_VAR_LOCATION_LOC (vloc), insn);
		  set_variable_part (out, val, dv_from_decl (var), 0,
				     VAR_INIT_STATUS_INITIALIZED, NULL_RTX,
				     INSERT);
		}
	      else if (!VAR_LOC_UNKNOWN_P (PAT_VAR_LOCATION_LOC (vloc)))
		set_variable_part (out, PAT_VAR_LOCATION_LOC (vloc),
				   dv_from_decl (var), 0,
				   VAR_INIT_STATUS_INITIALIZED, NULL_RTX,
				   INSERT);
	    }
	    break;

	  case MO_VAL_USE:
	    {
	      rtx loc = mo->u.loc;
	      rtx val, vloc, uloc;

	      vloc = uloc = XEXP (loc, 1);
	      val = XEXP (loc, 0);

	      if (GET_CODE (val) == CONCAT)
		{
		  uloc = XEXP (val, 1);
		  val = XEXP (val, 0);
		}

	      if (VAL_NEEDS_RESOLUTION (loc))
		val_resolve (out, val, vloc, insn);
	      else
		val_store (out, val, uloc, insn, false);

	      if (VAL_HOLDS_TRACK_EXPR (loc))
		{
		  if (GET_CODE (uloc) == REG)
		    var_reg_set (out, uloc, VAR_INIT_STATUS_UNINITIALIZED,
				 NULL);
		  else if (GET_CODE (uloc) == MEM)
		    var_mem_set (out, uloc, VAR_INIT_STATUS_UNINITIALIZED,
				 NULL);
		}
	    }
	    break;

	  case MO_VAL_SET:
	    {
	      rtx loc = mo->u.loc;
	      rtx val, vloc, uloc;
	      rtx dstv, srcv;

	      vloc = loc;
	      uloc = XEXP (vloc, 1);
	      val = XEXP (vloc, 0);
	      vloc = uloc;

	      if (GET_CODE (uloc) == SET)
		{
		  dstv = SET_DEST (uloc);
		  srcv = SET_SRC (uloc);
		}
	      else
		{
		  dstv = uloc;
		  srcv = NULL;
		}

	      if (GET_CODE (val) == CONCAT)
		{
		  dstv = vloc = XEXP (val, 1);
		  val = XEXP (val, 0);
		}

	      if (GET_CODE (vloc) == SET)
		{
		  srcv = SET_SRC (vloc);

		  gcc_assert (val != srcv);
		  gcc_assert (vloc == uloc || VAL_NEEDS_RESOLUTION (loc));

		  dstv = vloc = SET_DEST (vloc);

		  if (VAL_NEEDS_RESOLUTION (loc))
		    val_resolve (out, val, srcv, insn);
		}
	      else if (VAL_NEEDS_RESOLUTION (loc))
		{
		  gcc_assert (GET_CODE (uloc) == SET
			      && GET_CODE (SET_SRC (uloc)) == REG);
		  val_resolve (out, val, SET_SRC (uloc), insn);
		}

	      if (VAL_HOLDS_TRACK_EXPR (loc))
		{
		  if (VAL_EXPR_IS_CLOBBERED (loc))
		    {
		      if (REG_P (uloc))
			var_reg_delete (out, uloc, true);
		      else if (MEM_P (uloc))
			{
			  gcc_assert (MEM_P (dstv));
			  gcc_assert (MEM_ATTRS (dstv) == MEM_ATTRS (uloc));
			  var_mem_delete (out, dstv, true);
			}
		    }
		  else
		    {
		      bool copied_p = VAL_EXPR_IS_COPIED (loc);
		      rtx src = NULL, dst = uloc;
		      enum var_init_status status = VAR_INIT_STATUS_INITIALIZED;

		      if (GET_CODE (uloc) == SET)
			{
			  src = SET_SRC (uloc);
			  dst = SET_DEST (uloc);
			}

		      if (copied_p)
			{
			  if (flag_var_tracking_uninit)
			    {
			      status = find_src_status (in, src);

			      if (status == VAR_INIT_STATUS_UNKNOWN)
				status = find_src_status (out, src);
			    }

			  src = find_src_set_src (in, src);
			}

		      if (REG_P (dst))
			var_reg_delete_and_set (out, dst, !copied_p,
						status, srcv);
		      else if (MEM_P (dst))
			{
			  gcc_assert (MEM_P (dstv));
			  gcc_assert (MEM_ATTRS (dstv) == MEM_ATTRS (dst));
			  var_mem_delete_and_set (out, dstv, !copied_p,
						  status, srcv);
			}
		    }
		}
	      else if (REG_P (uloc))
		var_regno_delete (out, REGNO (uloc));
	      else if (MEM_P (uloc))
		{
		  gcc_checking_assert (GET_CODE (vloc) == MEM);
		  gcc_checking_assert (dstv == vloc);
		  if (dstv != vloc)
		    clobber_overlapping_mems (out, vloc);
		}

	      val_store (out, val, dstv, insn, true);
	    }
	    break;

	  case MO_SET:
	    {
	      rtx loc = mo->u.loc;
	      rtx set_src = NULL;

	      if (GET_CODE (loc) == SET)
		{
		  set_src = SET_SRC (loc);
		  loc = SET_DEST (loc);
		}

	      if (REG_P (loc))
		var_reg_delete_and_set (out, loc, true, VAR_INIT_STATUS_INITIALIZED,
					set_src);
	      else if (MEM_P (loc))
		var_mem_delete_and_set (out, loc, true, VAR_INIT_STATUS_INITIALIZED,
					set_src);
	    }
	    break;

	  case MO_COPY:
	    {
	      rtx loc = mo->u.loc;
	      enum var_init_status src_status;
	      rtx set_src = NULL;

	      if (GET_CODE (loc) == SET)
		{
		  set_src = SET_SRC (loc);
		  loc = SET_DEST (loc);
		}

	      if (! flag_var_tracking_uninit)
		src_status = VAR_INIT_STATUS_INITIALIZED;
	      else
		{
		  src_status = find_src_status (in, set_src);

		  if (src_status == VAR_INIT_STATUS_UNKNOWN)
		    src_status = find_src_status (out, set_src);
		}

	      set_src = find_src_set_src (in, set_src);

	      if (REG_P (loc))
		var_reg_delete_and_set (out, loc, false, src_status, set_src);
	      else if (MEM_P (loc))
		var_mem_delete_and_set (out, loc, false, src_status, set_src);
	    }
	    break;

	  case MO_USE_NO_VAR:
	    {
	      rtx loc = mo->u.loc;

	      if (REG_P (loc))
		var_reg_delete (out, loc, false);
	      else if (MEM_P (loc))
		var_mem_delete (out, loc, false);
	    }
	    break;

	  case MO_CLOBBER:
	    {
	      rtx loc = mo->u.loc;

	      if (REG_P (loc))
		var_reg_delete (out, loc, true);
	      else if (MEM_P (loc))
		var_mem_delete (out, loc, true);
	    }
	    break;

	  case MO_ADJUST:
	    out->stack_adjust += mo->u.adjust;
	    break;
	}
    }

  if (MAY_HAVE_DEBUG_BIND_INSNS)
    {
      delete local_get_addr_cache;
      local_get_addr_cache = NULL;

      dataflow_set_equiv_regs (out);
      shared_hash_htab (out->vars)
	->traverse <dataflow_set *, canonicalize_values_mark> (out);
      shared_hash_htab (out->vars)
	->traverse <dataflow_set *, canonicalize_values_star> (out);
      if (flag_checking)
	shared_hash_htab (out->vars)
	  ->traverse <dataflow_set *, canonicalize_loc_order_check> (out);
    }
  changed = dataflow_set_different (&old_out, out);
  dataflow_set_destroy (&old_out);
  return changed;
}

/* Find the locations of variables in the whole function.  */

static bool
vt_find_locations (void)
{
  bb_heap_t *worklist = new bb_heap_t (LONG_MIN);
  bb_heap_t *pending = new bb_heap_t (LONG_MIN);
  sbitmap in_worklist, in_pending;
  basic_block bb;
  edge e;
  int *bb_order;
  int *rc_order;
  int i;
  int htabsz = 0;
  int htabmax = PARAM_VALUE (PARAM_MAX_VARTRACK_SIZE);
  bool success = true;

  timevar_push (TV_VAR_TRACKING_DATAFLOW);
  /* Compute reverse completion order of depth first search of the CFG
     so that the data-flow runs faster.  */
  rc_order = XNEWVEC (int, n_basic_blocks_for_fn (cfun) - NUM_FIXED_BLOCKS);
  bb_order = XNEWVEC (int, last_basic_block_for_fn (cfun));
  pre_and_rev_post_order_compute (NULL, rc_order, false);
  for (i = 0; i < n_basic_blocks_for_fn (cfun) - NUM_FIXED_BLOCKS; i++)
    bb_order[rc_order[i]] = i;
  free (rc_order);

  auto_sbitmap visited (last_basic_block_for_fn (cfun));
  in_worklist = sbitmap_alloc (last_basic_block_for_fn (cfun));
  in_pending = sbitmap_alloc (last_basic_block_for_fn (cfun));
  bitmap_clear (in_worklist);

  FOR_EACH_BB_FN (bb, cfun)
    pending->insert (bb_order[bb->index], bb);
  bitmap_ones (in_pending);

  while (success && !pending->empty ())
    {
      std::swap (worklist, pending);
      std::swap (in_worklist, in_pending);

      bitmap_clear (visited);

      while (!worklist->empty ())
	{
	  bb = worklist->extract_min ();
	  bitmap_clear_bit (in_worklist, bb->index);
	  gcc_assert (!bitmap_bit_p (visited, bb->index));
	  if (!bitmap_bit_p (visited, bb->index))
	    {
	      bool changed;
	      edge_iterator ei;
	      int oldinsz, oldoutsz;

	      bitmap_set_bit (visited, bb->index);

	      if (VTI (bb)->in.vars)
		{
		  htabsz
		    -= shared_hash_htab (VTI (bb)->in.vars)->size ()
			+ shared_hash_htab (VTI (bb)->out.vars)->size ();
		  oldinsz = shared_hash_htab (VTI (bb)->in.vars)->elements ();
		  oldoutsz
		    = shared_hash_htab (VTI (bb)->out.vars)->elements ();
		}
	      else
		oldinsz = oldoutsz = 0;

	      if (MAY_HAVE_DEBUG_BIND_INSNS)
		{
		  dataflow_set *in = &VTI (bb)->in, *first_out = NULL;
		  bool first = true, adjust = false;

		  /* Calculate the IN set as the intersection of
		     predecessor OUT sets.  */

		  dataflow_set_clear (in);
		  dst_can_be_shared = true;

		  FOR_EACH_EDGE (e, ei, bb->preds)
		    if (!VTI (e->src)->flooded)
		      gcc_assert (bb_order[bb->index]
				  <= bb_order[e->src->index]);
		    else if (first)
		      {
			dataflow_set_copy (in, &VTI (e->src)->out);
			first_out = &VTI (e->src)->out;
			first = false;
		      }
		    else
		      {
			dataflow_set_merge (in, &VTI (e->src)->out);
			adjust = true;
		      }

		  if (adjust)
		    {
		      dataflow_post_merge_adjust (in, &VTI (bb)->permp);

		      if (flag_checking)
			/* Merge and merge_adjust should keep entries in
			   canonical order.  */
			shared_hash_htab (in->vars)
			  ->traverse <dataflow_set *,
				      canonicalize_loc_order_check> (in);

		      if (dst_can_be_shared)
			{
			  shared_hash_destroy (in->vars);
			  in->vars = shared_hash_copy (first_out->vars);
			}
		    }

		  VTI (bb)->flooded = true;
		}
	      else
		{
		  /* Calculate the IN set as union of predecessor OUT sets.  */
		  dataflow_set_clear (&VTI (bb)->in);
		  FOR_EACH_EDGE (e, ei, bb->preds)
		    dataflow_set_union (&VTI (bb)->in, &VTI (e->src)->out);
		}

	      changed = compute_bb_dataflow (bb);
	      htabsz += shared_hash_htab (VTI (bb)->in.vars)->size ()
			 + shared_hash_htab (VTI (bb)->out.vars)->size ();

	      if (htabmax && htabsz > htabmax)
		{
		  if (MAY_HAVE_DEBUG_BIND_INSNS)
		    inform (DECL_SOURCE_LOCATION (cfun->decl),
			    "variable tracking size limit exceeded with "
			    "-fvar-tracking-assignments, retrying without");
		  else
		    inform (DECL_SOURCE_LOCATION (cfun->decl),
			    "variable tracking size limit exceeded");
		  success = false;
		  break;
		}

	      if (changed)
		{
		  FOR_EACH_EDGE (e, ei, bb->succs)
		    {
		      if (e->dest == EXIT_BLOCK_PTR_FOR_FN (cfun))
			continue;

		      if (bitmap_bit_p (visited, e->dest->index))
			{
			  if (!bitmap_bit_p (in_pending, e->dest->index))
			    {
			      /* Send E->DEST to next round.  */
			      bitmap_set_bit (in_pending, e->dest->index);
			      pending->insert (bb_order[e->dest->index],
					       e->dest);
			    }
			}
		      else if (!bitmap_bit_p (in_worklist, e->dest->index))
			{
			  /* Add E->DEST to current round.  */
			  bitmap_set_bit (in_worklist, e->dest->index);
			  worklist->insert (bb_order[e->dest->index],
					    e->dest);
			}
		    }
		}

	      if (dump_file)
		fprintf (dump_file,
			 "BB %i: in %i (was %i), out %i (was %i), rem %i + %i, tsz %i\n",
			 bb->index,
			 (int)shared_hash_htab (VTI (bb)->in.vars)->size (),
			 oldinsz,
			 (int)shared_hash_htab (VTI (bb)->out.vars)->size (),
			 oldoutsz,
			 (int)worklist->nodes (), (int)pending->nodes (),
			 htabsz);

	      if (dump_file && (dump_flags & TDF_DETAILS))
		{
		  fprintf (dump_file, "BB %i IN:\n", bb->index);
		  dump_dataflow_set (&VTI (bb)->in);
		  fprintf (dump_file, "BB %i OUT:\n", bb->index);
		  dump_dataflow_set (&VTI (bb)->out);
		}
	    }
	}
    }

  if (success && MAY_HAVE_DEBUG_BIND_INSNS)
    FOR_EACH_BB_FN (bb, cfun)
      gcc_assert (VTI (bb)->flooded);

  free (bb_order);
  delete worklist;
  delete pending;
  sbitmap_free (in_worklist);
  sbitmap_free (in_pending);

  timevar_pop (TV_VAR_TRACKING_DATAFLOW);
  return success;
}

/* Print the content of the LIST to dump file.  */

static void
dump_attrs_list (attrs *list)
{
  for (; list; list = list->next)
    {
      if (dv_is_decl_p (list->dv))
	print_mem_expr (dump_file, dv_as_decl (list->dv));
      else
	print_rtl_single (dump_file, dv_as_value (list->dv));
      fprintf (dump_file, "+" HOST_WIDE_INT_PRINT_DEC, list->offset);
    }
  fprintf (dump_file, "\n");
}

/* Print the information about variable *SLOT to dump file.  */

int
dump_var_tracking_slot (variable **slot, void *data ATTRIBUTE_UNUSED)
{
  variable *var = *slot;

  dump_var (var);

  /* Continue traversing the hash table.  */
  return 1;
}

/* Print the information about variable VAR to dump file.  */

static void
dump_var (variable *var)
{
  int i;
  location_chain *node;

  if (dv_is_decl_p (var->dv))
    {
      const_tree decl = dv_as_decl (var->dv);

      if (DECL_NAME (decl))
	{
	  fprintf (dump_file, "  name: %s",
		   IDENTIFIER_POINTER (DECL_NAME (decl)));
	  if (dump_flags & TDF_UID)
	    fprintf (dump_file, "D.%u", DECL_UID (decl));
	}
      else if (TREE_CODE (decl) == DEBUG_EXPR_DECL)
	fprintf (dump_file, "  name: D#%u", DEBUG_TEMP_UID (decl));
      else
	fprintf (dump_file, "  name: D.%u", DECL_UID (decl));
      fprintf (dump_file, "\n");
    }
  else
    {
      fputc (' ', dump_file);
      print_rtl_single (dump_file, dv_as_value (var->dv));
    }

  for (i = 0; i < var->n_var_parts; i++)
    {
      fprintf (dump_file, "    offset %ld\n",
	       (long)(var->onepart ? 0 : VAR_PART_OFFSET (var, i)));
      for (node = var->var_part[i].loc_chain; node; node = node->next)
	{
	  fprintf (dump_file, "      ");
	  if (node->init == VAR_INIT_STATUS_UNINITIALIZED)
	    fprintf (dump_file, "[uninit]");
	  print_rtl_single (dump_file, node->loc);
	}
    }
}

/* Print the information about variables from hash table VARS to dump file.  */

static void
dump_vars (variable_table_type *vars)
{
  if (vars->elements () > 0)
    {
      fprintf (dump_file, "Variables:\n");
      vars->traverse <void *, dump_var_tracking_slot> (NULL);
    }
}

/* Print the dataflow set SET to dump file.  */

static void
dump_dataflow_set (dataflow_set *set)
{
  int i;

  fprintf (dump_file, "Stack adjustment: " HOST_WIDE_INT_PRINT_DEC "\n",
	   set->stack_adjust);
  for (i = 0; i < FIRST_PSEUDO_REGISTER; i++)
    {
      if (set->regs[i])
	{
	  fprintf (dump_file, "Reg %d:", i);
	  dump_attrs_list (set->regs[i]);
	}
    }
  dump_vars (shared_hash_htab (set->vars));
  fprintf (dump_file, "\n");
}

/* Print the IN and OUT sets for each basic block to dump file.  */

static void
dump_dataflow_sets (void)
{
  basic_block bb;

  FOR_EACH_BB_FN (bb, cfun)
    {
      fprintf (dump_file, "\nBasic block %d:\n", bb->index);
      fprintf (dump_file, "IN:\n");
      dump_dataflow_set (&VTI (bb)->in);
      fprintf (dump_file, "OUT:\n");
      dump_dataflow_set (&VTI (bb)->out);
    }
}

/* Return the variable for DV in dropped_values, inserting one if
   requested with INSERT.  */

static inline variable *
variable_from_dropped (decl_or_value dv, enum insert_option insert)
{
  variable **slot;
  variable *empty_var;
  onepart_enum onepart;

  slot = dropped_values->find_slot_with_hash (dv, dv_htab_hash (dv), insert);

  if (!slot)
    return NULL;

  if (*slot)
    return *slot;

  gcc_checking_assert (insert == INSERT);

  onepart = dv_onepart_p (dv);

  gcc_checking_assert (onepart == ONEPART_VALUE || onepart == ONEPART_DEXPR);

  empty_var = onepart_pool_allocate (onepart);
  empty_var->dv = dv;
  empty_var->refcount = 1;
  empty_var->n_var_parts = 0;
  empty_var->onepart = onepart;
  empty_var->in_changed_variables = false;
  empty_var->var_part[0].loc_chain = NULL;
  empty_var->var_part[0].cur_loc = NULL;
  VAR_LOC_1PAUX (empty_var) = NULL;
  set_dv_changed (dv, true);

  *slot = empty_var;

  return empty_var;
}

/* Recover the one-part aux from dropped_values.  */

static struct onepart_aux *
recover_dropped_1paux (variable *var)
{
  variable *dvar;

  gcc_checking_assert (var->onepart);

  if (VAR_LOC_1PAUX (var))
    return VAR_LOC_1PAUX (var);

  if (var->onepart == ONEPART_VDECL)
    return NULL;

  dvar = variable_from_dropped (var->dv, NO_INSERT);

  if (!dvar)
    return NULL;

  VAR_LOC_1PAUX (var) = VAR_LOC_1PAUX (dvar);
  VAR_LOC_1PAUX (dvar) = NULL;

  return VAR_LOC_1PAUX (var);
}

/* Add variable VAR to the hash table of changed variables and
   if it has no locations delete it from SET's hash table.  */

static void
variable_was_changed (variable *var, dataflow_set *set)
{
  hashval_t hash = dv_htab_hash (var->dv);

  if (emit_notes)
    {
      variable **slot;

      /* Remember this decl or VALUE has been added to changed_variables.  */
      set_dv_changed (var->dv, true);

      slot = changed_variables->find_slot_with_hash (var->dv, hash, INSERT);

      if (*slot)
	{
	  variable *old_var = *slot;
	  gcc_assert (old_var->in_changed_variables);
	  old_var->in_changed_variables = false;
	  if (var != old_var && var->onepart)
	    {
	      /* Restore the auxiliary info from an empty variable
		 previously created for changed_variables, so it is
		 not lost.  */
	      gcc_checking_assert (!VAR_LOC_1PAUX (var));
	      VAR_LOC_1PAUX (var) = VAR_LOC_1PAUX (old_var);
	      VAR_LOC_1PAUX (old_var) = NULL;
	    }
	  variable_htab_free (*slot);
	}

      if (set && var->n_var_parts == 0)
	{
	  onepart_enum onepart = var->onepart;
	  variable *empty_var = NULL;
	  variable **dslot = NULL;

	  if (onepart == ONEPART_VALUE || onepart == ONEPART_DEXPR)
	    {
	      dslot = dropped_values->find_slot_with_hash (var->dv,
							   dv_htab_hash (var->dv),
							   INSERT);
	      empty_var = *dslot;

	      if (empty_var)
		{
		  gcc_checking_assert (!empty_var->in_changed_variables);
		  if (!VAR_LOC_1PAUX (var))
		    {
		      VAR_LOC_1PAUX (var) = VAR_LOC_1PAUX (empty_var);
		      VAR_LOC_1PAUX (empty_var) = NULL;
		    }
		  else
		    gcc_checking_assert (!VAR_LOC_1PAUX (empty_var));
		}
	    }

	  if (!empty_var)
	    {
	      empty_var = onepart_pool_allocate (onepart);
	      empty_var->dv = var->dv;
	      empty_var->refcount = 1;
	      empty_var->n_var_parts = 0;
	      empty_var->onepart = onepart;
	      if (dslot)
		{
		  empty_var->refcount++;
		  *dslot = empty_var;
		}
	    }
	  else
	    empty_var->refcount++;
	  empty_var->in_changed_variables = true;
	  *slot = empty_var;
	  if (onepart)
	    {
	      empty_var->var_part[0].loc_chain = NULL;
	      empty_var->var_part[0].cur_loc = NULL;
	      VAR_LOC_1PAUX (empty_var) = VAR_LOC_1PAUX (var);
	      VAR_LOC_1PAUX (var) = NULL;
	    }
	  goto drop_var;
	}
      else
	{
	  if (var->onepart && !VAR_LOC_1PAUX (var))
	    recover_dropped_1paux (var);
	  var->refcount++;
	  var->in_changed_variables = true;
	  *slot = var;
	}
    }
  else
    {
      gcc_assert (set);
      if (var->n_var_parts == 0)
	{
	  variable **slot;

	drop_var:
	  slot = shared_hash_find_slot_noinsert (set->vars, var->dv);
	  if (slot)
	    {
	      if (shared_hash_shared (set->vars))
		slot = shared_hash_find_slot_unshare (&set->vars, var->dv,
						      NO_INSERT);
	      shared_hash_htab (set->vars)->clear_slot (slot);
	    }
	}
    }
}

/* Look for the index in VAR->var_part corresponding to OFFSET.
   Return -1 if not found.  If INSERTION_POINT is non-NULL, the
   referenced int will be set to the index that the part has or should
   have, if it should be inserted.  */

static inline int
find_variable_location_part (variable *var, HOST_WIDE_INT offset,
			     int *insertion_point)
{
  int pos, low, high;

  if (var->onepart)
    {
      if (offset != 0)
	return -1;

      if (insertion_point)
	*insertion_point = 0;

      return var->n_var_parts - 1;
    }

  /* Find the location part.  */
  low = 0;
  high = var->n_var_parts;
  while (low != high)
    {
      pos = (low + high) / 2;
      if (VAR_PART_OFFSET (var, pos) < offset)
	low = pos + 1;
      else
	high = pos;
    }
  pos = low;

  if (insertion_point)
    *insertion_point = pos;

  if (pos < var->n_var_parts && VAR_PART_OFFSET (var, pos) == offset)
    return pos;

  return -1;
}

static variable **
set_slot_part (dataflow_set *set, rtx loc, variable **slot,
	       decl_or_value dv, HOST_WIDE_INT offset,
	       enum var_init_status initialized, rtx set_src)
{
  int pos;
  location_chain *node, *next;
  location_chain **nextp;
  variable *var;
  onepart_enum onepart;

  var = *slot;

  if (var)
    onepart = var->onepart;
  else
    onepart = dv_onepart_p (dv);

  gcc_checking_assert (offset == 0 || !onepart);
  gcc_checking_assert (loc != dv_as_opaque (dv));

  if (! flag_var_tracking_uninit)
    initialized = VAR_INIT_STATUS_INITIALIZED;

  if (!var)
    {
      /* Create new variable information.  */
      var = onepart_pool_allocate (onepart);
      var->dv = dv;
      var->refcount = 1;
      var->n_var_parts = 1;
      var->onepart = onepart;
      var->in_changed_variables = false;
      if (var->onepart)
	VAR_LOC_1PAUX (var) = NULL;
      else
	VAR_PART_OFFSET (var, 0) = offset;
      var->var_part[0].loc_chain = NULL;
      var->var_part[0].cur_loc = NULL;
      *slot = var;
      pos = 0;
      nextp = &var->var_part[0].loc_chain;
    }
  else if (onepart)
    {
      int r = -1, c = 0;

      gcc_assert (dv_as_opaque (var->dv) == dv_as_opaque (dv));

      pos = 0;

      if (GET_CODE (loc) == VALUE)
	{
	  for (nextp = &var->var_part[0].loc_chain; (node = *nextp);
	       nextp = &node->next)
	    if (GET_CODE (node->loc) == VALUE)
	      {
		if (node->loc == loc)
		  {
		    r = 0;
		    break;
		  }
		if (canon_value_cmp (node->loc, loc))
		  c++;
		else
		  {
		    r = 1;
		    break;
		  }
	      }
	    else if (REG_P (node->loc) || MEM_P (node->loc))
	      c++;
	    else
	      {
		r = 1;
		break;
	      }
	}
      else if (REG_P (loc))
	{
	  for (nextp = &var->var_part[0].loc_chain; (node = *nextp);
	       nextp = &node->next)
	    if (REG_P (node->loc))
	      {
		if (REGNO (node->loc) < REGNO (loc))
		  c++;
		else
		  {
		    if (REGNO (node->loc) == REGNO (loc))
		      r = 0;
		    else
		      r = 1;
		    break;
		  }
	      }
	    else
	      {
		r = 1;
		break;
	      }
	}
      else if (MEM_P (loc))
	{
	  for (nextp = &var->var_part[0].loc_chain; (node = *nextp);
	       nextp = &node->next)
	    if (REG_P (node->loc))
	      c++;
	    else if (MEM_P (node->loc))
	      {
		if ((r = loc_cmp (XEXP (node->loc, 0), XEXP (loc, 0))) >= 0)
		  break;
		else
		  c++;
	      }
	    else
	      {
		r = 1;
		break;
	      }
	}
      else
	for (nextp = &var->var_part[0].loc_chain; (node = *nextp);
	     nextp = &node->next)
	  if ((r = loc_cmp (node->loc, loc)) >= 0)
	    break;
	  else
	    c++;

      if (r == 0)
	return slot;

      if (shared_var_p (var, set->vars))
	{
	  slot = unshare_variable (set, slot, var, initialized);
	  var = *slot;
	  for (nextp = &var->var_part[0].loc_chain; c;
	       nextp = &(*nextp)->next)
	    c--;
	  gcc_assert ((!node && !*nextp) || node->loc == (*nextp)->loc);
	}
    }
  else
    {
      int inspos = 0;

      gcc_assert (dv_as_decl (var->dv) == dv_as_decl (dv));

      pos = find_variable_location_part (var, offset, &inspos);

      if (pos >= 0)
	{
	  node = var->var_part[pos].loc_chain;

	  if (node
	      && ((REG_P (node->loc) && REG_P (loc)
		   && REGNO (node->loc) == REGNO (loc))
		  || rtx_equal_p (node->loc, loc)))
	    {
	      /* LOC is in the beginning of the chain so we have nothing
		 to do.  */
	      if (node->init < initialized)
		node->init = initialized;
	      if (set_src != NULL)
		node->set_src = set_src;

	      return slot;
	    }
	  else
	    {
	      /* We have to make a copy of a shared variable.  */
	      if (shared_var_p (var, set->vars))
		{
		  slot = unshare_variable (set, slot, var, initialized);
		  var = *slot;
		}
	    }
	}
      else
	{
	  /* We have not found the location part, new one will be created.  */

	  /* We have to make a copy of the shared variable.  */
	  if (shared_var_p (var, set->vars))
	    {
	      slot = unshare_variable (set, slot, var, initialized);
	      var = *slot;
	    }

	  /* We track only variables whose size is <= MAX_VAR_PARTS bytes
	     thus there are at most MAX_VAR_PARTS different offsets.  */
	  gcc_assert (var->n_var_parts < MAX_VAR_PARTS
		      && (!var->n_var_parts || !onepart));

	  /* We have to move the elements of array starting at index
	     inspos to the next position.  */
	  for (pos = var->n_var_parts; pos > inspos; pos--)
	    var->var_part[pos] = var->var_part[pos - 1];

	  var->n_var_parts++;
	  gcc_checking_assert (!onepart);
	  VAR_PART_OFFSET (var, pos) = offset;
	  var->var_part[pos].loc_chain = NULL;
	  var->var_part[pos].cur_loc = NULL;
	}

      /* Delete the location from the list.  */
      nextp = &var->var_part[pos].loc_chain;
      for (node = var->var_part[pos].loc_chain; node; node = next)
	{
	  next = node->next;
	  if ((REG_P (node->loc) && REG_P (loc)
	       && REGNO (node->loc) == REGNO (loc))
	      || rtx_equal_p (node->loc, loc))
	    {
	      /* Save these values, to assign to the new node, before
		 deleting this one.  */
	      if (node->init > initialized)
		initialized = node->init;
	      if (node->set_src != NULL && set_src == NULL)
		set_src = node->set_src;
	      if (var->var_part[pos].cur_loc == node->loc)
		var->var_part[pos].cur_loc = NULL;
	      delete node;
	      *nextp = next;
	      break;
	    }
	  else
	    nextp = &node->next;
	}

      nextp = &var->var_part[pos].loc_chain;
    }

  /* Add the location to the beginning.  */
  node = new location_chain;
  node->loc = loc;
  node->init = initialized;
  node->set_src = set_src;
  node->next = *nextp;
  *nextp = node;

  /* If no location was emitted do so.  */
  if (var->var_part[pos].cur_loc == NULL)
    variable_was_changed (var, set);

  return slot;
}

/* Set the part of variable's location in the dataflow set SET.  The
   variable part is specified by variable's declaration in DV and
   offset OFFSET and the part's location by LOC.  IOPT should be
   NO_INSERT if the variable is known to be in SET already and the
   variable hash table must not be resized, and INSERT otherwise.  */

static void
set_variable_part (dataflow_set *set, rtx loc,
		   decl_or_value dv, HOST_WIDE_INT offset,
		   enum var_init_status initialized, rtx set_src,
		   enum insert_option iopt)
{
  variable **slot;

  if (iopt == NO_INSERT)
    slot = shared_hash_find_slot_noinsert (set->vars, dv);
  else
    {
      slot = shared_hash_find_slot (set->vars, dv);
      if (!slot)
	slot = shared_hash_find_slot_unshare (&set->vars, dv, iopt);
    }
  set_slot_part (set, loc, slot, dv, offset, initialized, set_src);
}

/* Remove all recorded register locations for the given variable part
   from dataflow set SET, except for those that are identical to loc.
   The variable part is specified by variable's declaration or value
   DV and offset OFFSET.  */

static variable **
clobber_slot_part (dataflow_set *set, rtx loc, variable **slot,
		   HOST_WIDE_INT offset, rtx set_src)
{
  variable *var = *slot;
  int pos = find_variable_location_part (var, offset, NULL);

  if (pos >= 0)
    {
      location_chain *node, *next;

      /* Remove the register locations from the dataflow set.  */
      next = var->var_part[pos].loc_chain;
      for (node = next; node; node = next)
	{
	  next = node->next;
	  if (node->loc != loc
	      && (!flag_var_tracking_uninit
		  || !set_src
		  || MEM_P (set_src)
		  || !rtx_equal_p (set_src, node->set_src)))
	    {
	      if (REG_P (node->loc))
		{
		  attrs *anode, *anext;
		  attrs **anextp;

		  /* Remove the variable part from the register's
		     list, but preserve any other variable parts
		     that might be regarded as live in that same
		     register.  */
		  anextp = &set->regs[REGNO (node->loc)];
		  for (anode = *anextp; anode; anode = anext)
		    {
		      anext = anode->next;
		      if (dv_as_opaque (anode->dv) == dv_as_opaque (var->dv)
			  && anode->offset == offset)
			{
			  delete anode;
			  *anextp = anext;
			}
		      else
			anextp = &anode->next;
		    }
		}

	      slot = delete_slot_part (set, node->loc, slot, offset);
	    }
	}
    }

  return slot;
}

/* Remove all recorded register locations for the given variable part
   from dataflow set SET, except for those that are identical to loc.
   The variable part is specified by variable's declaration or value
   DV and offset OFFSET.  */

static void
clobber_variable_part (dataflow_set *set, rtx loc, decl_or_value dv,
		       HOST_WIDE_INT offset, rtx set_src)
{
  variable **slot;

  if (!dv_as_opaque (dv)
      || (!dv_is_value_p (dv) && ! DECL_P (dv_as_decl (dv))))
    return;

  slot = shared_hash_find_slot_noinsert (set->vars, dv);
  if (!slot)
    return;

  clobber_slot_part (set, loc, slot, offset, set_src);
}

/* Delete the part of variable's location from dataflow set SET.  The
   variable part is specified by its SET->vars slot SLOT and offset
   OFFSET and the part's location by LOC.  */

static variable **
delete_slot_part (dataflow_set *set, rtx loc, variable **slot,
		  HOST_WIDE_INT offset)
{
  variable *var = *slot;
  int pos = find_variable_location_part (var, offset, NULL);

  if (pos >= 0)
    {
      location_chain *node, *next;
      location_chain **nextp;
      bool changed;
      rtx cur_loc;

      if (shared_var_p (var, set->vars))
	{
	  /* If the variable contains the location part we have to
	     make a copy of the variable.  */
	  for (node = var->var_part[pos].loc_chain; node;
	       node = node->next)
	    {
	      if ((REG_P (node->loc) && REG_P (loc)
		   && REGNO (node->loc) == REGNO (loc))
		  || rtx_equal_p (node->loc, loc))
		{
		  slot = unshare_variable (set, slot, var,
					   VAR_INIT_STATUS_UNKNOWN);
		  var = *slot;
		  break;
		}
	    }
	}

      if (pos == 0 && var->onepart && VAR_LOC_1PAUX (var))
	cur_loc = VAR_LOC_FROM (var);
      else
	cur_loc = var->var_part[pos].cur_loc;

      /* Delete the location part.  */
      changed = false;
      nextp = &var->var_part[pos].loc_chain;
      for (node = *nextp; node; node = next)
	{
	  next = node->next;
	  if ((REG_P (node->loc) && REG_P (loc)
	       && REGNO (node->loc) == REGNO (loc))
	      || rtx_equal_p (node->loc, loc))
	    {
	      /* If we have deleted the location which was last emitted
		 we have to emit new location so add the variable to set
		 of changed variables.  */
	      if (cur_loc == node->loc)
		{
		  changed = true;
		  var->var_part[pos].cur_loc = NULL;
		  if (pos == 0 && var->onepart && VAR_LOC_1PAUX (var))
		    VAR_LOC_FROM (var) = NULL;
		}
	      delete node;
	      *nextp = next;
	      break;
	    }
	  else
	    nextp = &node->next;
	}

      if (var->var_part[pos].loc_chain == NULL)
	{
	  changed = true;
	  var->n_var_parts--;
	  while (pos < var->n_var_parts)
	    {
	      var->var_part[pos] = var->var_part[pos + 1];
	      pos++;
	    }
	}
      if (changed)
	variable_was_changed (var, set);
    }

  return slot;
}

/* Delete the part of variable's location from dataflow set SET.  The
   variable part is specified by variable's declaration or value DV
   and offset OFFSET and the part's location by LOC.  */

static void
delete_variable_part (dataflow_set *set, rtx loc, decl_or_value dv,
		      HOST_WIDE_INT offset)
{
  variable **slot = shared_hash_find_slot_noinsert (set->vars, dv);
  if (!slot)
    return;

  delete_slot_part (set, loc, slot, offset);
}


/* Structure for passing some other parameters to function
   vt_expand_loc_callback.  */
struct expand_loc_callback_data
{
  /* The variables and values active at this point.  */
  variable_table_type *vars;

  /* Stack of values and debug_exprs under expansion, and their
     children.  */
  auto_vec<rtx, 4> expanding;

  /* Stack of values and debug_exprs whose expansion hit recursion
     cycles.  They will have VALUE_RECURSED_INTO marked when added to
     this list.  This flag will be cleared if any of its dependencies
     resolves to a valid location.  So, if the flag remains set at the
     end of the search, we know no valid location for this one can
     possibly exist.  */
  auto_vec<rtx, 4> pending;

  /* The maximum depth among the sub-expressions under expansion.
     Zero indicates no expansion so far.  */
  expand_depth depth;
};

/* Allocate the one-part auxiliary data structure for VAR, with enough
   room for COUNT dependencies.  */

static void
loc_exp_dep_alloc (variable *var, int count)
{
  size_t allocsize;

  gcc_checking_assert (var->onepart);

  /* We can be called with COUNT == 0 to allocate the data structure
     without any dependencies, e.g. for the backlinks only.  However,
     if we are specifying a COUNT, then the dependency list must have
     been emptied before.  It would be possible to adjust pointers or
     force it empty here, but this is better done at an earlier point
     in the algorithm, so we instead leave an assertion to catch
     errors.  */
  gcc_checking_assert (!count
		       || VAR_LOC_DEP_VEC (var) == NULL
		       || VAR_LOC_DEP_VEC (var)->is_empty ());

  if (VAR_LOC_1PAUX (var) && VAR_LOC_DEP_VEC (var)->space (count))
    return;

  allocsize = offsetof (struct onepart_aux, deps)
	      + vec<loc_exp_dep, va_heap, vl_embed>::embedded_size (count);

  if (VAR_LOC_1PAUX (var))
    {
      VAR_LOC_1PAUX (var) = XRESIZEVAR (struct onepart_aux,
					VAR_LOC_1PAUX (var), allocsize);
      /* If the reallocation moves the onepaux structure, the
	 back-pointer to BACKLINKS in the first list member will still
	 point to its old location.  Adjust it.  */
      if (VAR_LOC_DEP_LST (var))
	VAR_LOC_DEP_LST (var)->pprev = VAR_LOC_DEP_LSTP (var);
    }
  else
    {
      VAR_LOC_1PAUX (var) = XNEWVAR (struct onepart_aux, allocsize);
      *VAR_LOC_DEP_LSTP (var) = NULL;
      VAR_LOC_FROM (var) = NULL;
      VAR_LOC_DEPTH (var).complexity = 0;
      VAR_LOC_DEPTH (var).entryvals = 0;
    }
  VAR_LOC_DEP_VEC (var)->embedded_init (count);
}

/* Remove all entries from the vector of active dependencies of VAR,
   removing them from the back-links lists too.  */

static void
loc_exp_dep_clear (variable *var)
{
  while (VAR_LOC_DEP_VEC (var) && !VAR_LOC_DEP_VEC (var)->is_empty ())
    {
      loc_exp_dep *led = &VAR_LOC_DEP_VEC (var)->last ();
      if (led->next)
	led->next->pprev = led->pprev;
      if (led->pprev)
	*led->pprev = led->next;
      VAR_LOC_DEP_VEC (var)->pop ();
    }
}

/* Insert an active dependency from VAR on X to the vector of
   dependencies, and add the corresponding back-link to X's list of
   back-links in VARS.  */

static void
loc_exp_insert_dep (variable *var, rtx x, variable_table_type *vars)
{
  decl_or_value dv;
  variable *xvar;
  loc_exp_dep *led;

  dv = dv_from_rtx (x);

  /* ??? Build a vector of variables parallel to EXPANDING, to avoid
     an additional look up?  */
  xvar = vars->find_with_hash (dv, dv_htab_hash (dv));

  if (!xvar)
    {
      xvar = variable_from_dropped (dv, NO_INSERT);
      gcc_checking_assert (xvar);
    }

  /* No point in adding the same backlink more than once.  This may
     arise if say the same value appears in two complex expressions in
     the same loc_list, or even more than once in a single
     expression.  */
  if (VAR_LOC_DEP_LST (xvar) && VAR_LOC_DEP_LST (xvar)->dv == var->dv)
    return;

  if (var->onepart == NOT_ONEPART)
    led = new loc_exp_dep;
  else
    {
      loc_exp_dep empty;
      memset (&empty, 0, sizeof (empty));
      VAR_LOC_DEP_VEC (var)->quick_push (empty);
      led = &VAR_LOC_DEP_VEC (var)->last ();
    }
  led->dv = var->dv;
  led->value = x;

  loc_exp_dep_alloc (xvar, 0);
  led->pprev = VAR_LOC_DEP_LSTP (xvar);
  led->next = *led->pprev;
  if (led->next)
    led->next->pprev = &led->next;
  *led->pprev = led;
}

/* Create active dependencies of VAR on COUNT values starting at
   VALUE, and corresponding back-links to the entries in VARS.  Return
   true if we found any pending-recursion results.  */

static bool
loc_exp_dep_set (variable *var, rtx result, rtx *value, int count,
		 variable_table_type *vars)
{
  bool pending_recursion = false;

  gcc_checking_assert (VAR_LOC_DEP_VEC (var) == NULL
		       || VAR_LOC_DEP_VEC (var)->is_empty ());

  /* Set up all dependencies from last_child (as set up at the end of
     the loop above) to the end.  */
  loc_exp_dep_alloc (var, count);

  while (count--)
    {
      rtx x = *value++;

      if (!pending_recursion)
	pending_recursion = !result && VALUE_RECURSED_INTO (x);

      loc_exp_insert_dep (var, x, vars);
    }

  return pending_recursion;
}

/* Notify the back-links of IVAR that are pending recursion that we
   have found a non-NIL value for it, so they are cleared for another
   attempt to compute a current location.  */

static void
notify_dependents_of_resolved_value (variable *ivar, variable_table_type *vars)
{
  loc_exp_dep *led, *next;

  for (led = VAR_LOC_DEP_LST (ivar); led; led = next)
    {
      decl_or_value dv = led->dv;
      variable *var;

      next = led->next;

      if (dv_is_value_p (dv))
	{
	  rtx value = dv_as_value (dv);

	  /* If we have already resolved it, leave it alone.  */
	  if (!VALUE_RECURSED_INTO (value))
	    continue;

	  /* Check that VALUE_RECURSED_INTO, true from the test above,
	     implies NO_LOC_P.  */
	  gcc_checking_assert (NO_LOC_P (value));

	  /* We won't notify variables that are being expanded,
	     because their dependency list is cleared before
	     recursing.  */
	  NO_LOC_P (value) = false;
	  VALUE_RECURSED_INTO (value) = false;

	  gcc_checking_assert (dv_changed_p (dv));
	}
      else
	{
	  gcc_checking_assert (dv_onepart_p (dv) != NOT_ONEPART);
	  if (!dv_changed_p (dv))
	    continue;
      }

      var = vars->find_with_hash (dv, dv_htab_hash (dv));

      if (!var)
	var = variable_from_dropped (dv, NO_INSERT);

      if (var)
	notify_dependents_of_resolved_value (var, vars);

      if (next)
	next->pprev = led->pprev;
      if (led->pprev)
	*led->pprev = next;
      led->next = NULL;
      led->pprev = NULL;
    }
}

static rtx vt_expand_loc_callback (rtx x, bitmap regs,
				   int max_depth, void *data);

/* Return the combined depth, when one sub-expression evaluated to
   BEST_DEPTH and the previous known depth was SAVED_DEPTH.  */

static inline expand_depth
update_depth (expand_depth saved_depth, expand_depth best_depth)
{
  /* If we didn't find anything, stick with what we had.  */
  if (!best_depth.complexity)
    return saved_depth;

  /* If we found hadn't found anything, use the depth of the current
     expression.  Do NOT add one extra level, we want to compute the
     maximum depth among sub-expressions.  We'll increment it later,
     if appropriate.  */
  if (!saved_depth.complexity)
    return best_depth;

  /* Combine the entryval count so that regardless of which one we
     return, the entryval count is accurate.  */
  best_depth.entryvals = saved_depth.entryvals
    = best_depth.entryvals + saved_depth.entryvals;

  if (saved_depth.complexity < best_depth.complexity)
    return best_depth;
  else
    return saved_depth;
}

/* Expand VAR to a location RTX, updating its cur_loc.  Use REGS and
   DATA for cselib expand callback.  If PENDRECP is given, indicate in
   it whether any sub-expression couldn't be fully evaluated because
   it is pending recursion resolution.  */

static inline rtx
vt_expand_var_loc_chain (variable *var, bitmap regs, void *data,
			 bool *pendrecp)
{
  struct expand_loc_callback_data *elcd
    = (struct expand_loc_callback_data *) data;
  location_chain *loc, *next;
  rtx result = NULL;
  int first_child, result_first_child, last_child;
  bool pending_recursion;
  rtx loc_from = NULL;
  struct elt_loc_list *cloc = NULL;
  expand_depth depth = { 0, 0 }, saved_depth = elcd->depth;
  int wanted_entryvals, found_entryvals = 0;

  /* Clear all backlinks pointing at this, so that we're not notified
     while we're active.  */
  loc_exp_dep_clear (var);

 retry:
  if (var->onepart == ONEPART_VALUE)
    {
      cselib_val *val = CSELIB_VAL_PTR (dv_as_value (var->dv));

      gcc_checking_assert (cselib_preserved_value_p (val));

      cloc = val->locs;
    }

  first_child = result_first_child = last_child
    = elcd->expanding.length ();

  wanted_entryvals = found_entryvals;

  /* Attempt to expand each available location in turn.  */
  for (next = loc = var->n_var_parts ? var->var_part[0].loc_chain : NULL;
       loc || cloc; loc = next)
    {
      result_first_child = last_child;

      if (!loc)
	{
	  loc_from = cloc->loc;
	  next = loc;
	  cloc = cloc->next;
	  if (unsuitable_loc (loc_from))
	    continue;
	}
      else
	{
	  loc_from = loc->loc;
	  next = loc->next;
	}

      gcc_checking_assert (!unsuitable_loc (loc_from));

      elcd->depth.complexity = elcd->depth.entryvals = 0;
      result = cselib_expand_value_rtx_cb (loc_from, regs, EXPR_DEPTH,
					   vt_expand_loc_callback, data);
      last_child = elcd->expanding.length ();

      if (result)
	{
	  depth = elcd->depth;

	  gcc_checking_assert (depth.complexity
			       || result_first_child == last_child);

	  if (last_child - result_first_child != 1)
	    {
	      if (!depth.complexity && GET_CODE (result) == ENTRY_VALUE)
		depth.entryvals++;
	      depth.complexity++;
	    }

	  if (depth.complexity <= EXPR_USE_DEPTH)
	    {
	      if (depth.entryvals <= wanted_entryvals)
		break;
	      else if (!found_entryvals || depth.entryvals < found_entryvals)
		found_entryvals = depth.entryvals;
	    }

	  result = NULL;
	}

      /* Set it up in case we leave the loop.  */
      depth.complexity = depth.entryvals = 0;
      loc_from = NULL;
      result_first_child = first_child;
    }

  if (!loc_from && wanted_entryvals < found_entryvals)
    {
      /* We found entries with ENTRY_VALUEs and skipped them.  Since
	 we could not find any expansions without ENTRY_VALUEs, but we
	 found at least one with them, go back and get an entry with
	 the minimum number ENTRY_VALUE count that we found.  We could
	 avoid looping, but since each sub-loc is already resolved,
	 the re-expansion should be trivial.  ??? Should we record all
	 attempted locs as dependencies, so that we retry the
	 expansion should any of them change, in the hope it can give
	 us a new entry without an ENTRY_VALUE?  */
      elcd->expanding.truncate (first_child);
      goto retry;
    }

  /* Register all encountered dependencies as active.  */
  pending_recursion = loc_exp_dep_set
    (var, result, elcd->expanding.address () + result_first_child,
     last_child - result_first_child, elcd->vars);

  elcd->expanding.truncate (first_child);

  /* Record where the expansion came from.  */
  gcc_checking_assert (!result || !pending_recursion);
  VAR_LOC_FROM (var) = loc_from;
  VAR_LOC_DEPTH (var) = depth;

  gcc_checking_assert (!depth.complexity == !result);

  elcd->depth = update_depth (saved_depth, depth);

  /* Indicate whether any of the dependencies are pending recursion
     resolution.  */
  if (pendrecp)
    *pendrecp = pending_recursion;

  if (!pendrecp || !pending_recursion)
    var->var_part[0].cur_loc = result;

  return result;
}

/* Callback for cselib_expand_value, that looks for expressions
   holding the value in the var-tracking hash tables.  Return X for
   standard processing, anything else is to be used as-is.  */

static rtx
vt_expand_loc_callback (rtx x, bitmap regs,
			int max_depth ATTRIBUTE_UNUSED,
			void *data)
{
  struct expand_loc_callback_data *elcd
    = (struct expand_loc_callback_data *) data;
  decl_or_value dv;
  variable *var;
  rtx result, subreg;
  bool pending_recursion = false;
  bool from_empty = false;

  switch (GET_CODE (x))
    {
    case SUBREG:
      subreg = cselib_expand_value_rtx_cb (SUBREG_REG (x), regs,
					   EXPR_DEPTH,
					   vt_expand_loc_callback, data);

      if (!subreg)
	return NULL;

      result = simplify_gen_subreg (GET_MODE (x), subreg,
				    GET_MODE (SUBREG_REG (x)),
				    SUBREG_BYTE (x));

      /* Invalid SUBREGs are ok in debug info.  ??? We could try
	 alternate expansions for the VALUE as well.  */
      if (!result)
	result = gen_rtx_raw_SUBREG (GET_MODE (x), subreg, SUBREG_BYTE (x));

      return result;

    case DEBUG_EXPR:
    case VALUE:
      dv = dv_from_rtx (x);
      break;

    default:
      return x;
    }

  elcd->expanding.safe_push (x);

  /* Check that VALUE_RECURSED_INTO implies NO_LOC_P.  */
  gcc_checking_assert (!VALUE_RECURSED_INTO (x) || NO_LOC_P (x));

  if (NO_LOC_P (x))
    {
      gcc_checking_assert (VALUE_RECURSED_INTO (x) || !dv_changed_p (dv));
      return NULL;
    }

  var = elcd->vars->find_with_hash (dv, dv_htab_hash (dv));

  if (!var)
    {
      from_empty = true;
      var = variable_from_dropped (dv, INSERT);
    }

  gcc_checking_assert (var);

  if (!dv_changed_p (dv))
    {
      gcc_checking_assert (!NO_LOC_P (x));
      gcc_checking_assert (var->var_part[0].cur_loc);
      gcc_checking_assert (VAR_LOC_1PAUX (var));
      gcc_checking_assert (VAR_LOC_1PAUX (var)->depth.complexity);

      elcd->depth = update_depth (elcd->depth, VAR_LOC_1PAUX (var)->depth);

      return var->var_part[0].cur_loc;
    }

  VALUE_RECURSED_INTO (x) = true;
  /* This is tentative, but it makes some tests simpler.  */
  NO_LOC_P (x) = true;

  gcc_checking_assert (var->n_var_parts == 1 || from_empty);

  result = vt_expand_var_loc_chain (var, regs, data, &pending_recursion);

  if (pending_recursion)
    {
      gcc_checking_assert (!result);
      elcd->pending.safe_push (x);
    }
  else
    {
      NO_LOC_P (x) = !result;
      VALUE_RECURSED_INTO (x) = false;
      set_dv_changed (dv, false);

      if (result)
	notify_dependents_of_resolved_value (var, elcd->vars);
    }

  return result;
}

/* While expanding variables, we may encounter recursion cycles
   because of mutual (possibly indirect) dependencies between two
   particular variables (or values), say A and B.  If we're trying to
   expand A when we get to B, which in turn attempts to expand A, if
   we can't find any other expansion for B, we'll add B to this
   pending-recursion stack, and tentatively return NULL for its
   location.  This tentative value will be used for any other
   occurrences of B, unless A gets some other location, in which case
   it will notify B that it is worth another try at computing a
   location for it, and it will use the location computed for A then.
   At the end of the expansion, the tentative NULL locations become
   final for all members of PENDING that didn't get a notification.
   This function performs this finalization of NULL locations.  */

static void
resolve_expansions_pending_recursion (vec<rtx, va_heap> *pending)
{
  while (!pending->is_empty ())
    {
      rtx x = pending->pop ();
      decl_or_value dv;

      if (!VALUE_RECURSED_INTO (x))
	continue;

      gcc_checking_assert (NO_LOC_P (x));
      VALUE_RECURSED_INTO (x) = false;
      dv = dv_from_rtx (x);
      gcc_checking_assert (dv_changed_p (dv));
      set_dv_changed (dv, false);
    }
}

/* Initialize expand_loc_callback_data D with variable hash table V.
   It must be a macro because of alloca (vec stack).  */
#define INIT_ELCD(d, v)						\
  do								\
    {								\
      (d).vars = (v);						\
      (d).depth.complexity = (d).depth.entryvals = 0;		\
    }								\
  while (0)
/* Finalize expand_loc_callback_data D, resolved to location L.  */
#define FINI_ELCD(d, l)						\
  do								\
    {								\
      resolve_expansions_pending_recursion (&(d).pending);	\
      (d).pending.release ();					\
      (d).expanding.release ();					\
								\
      if ((l) && MEM_P (l))					\
	(l) = targetm.delegitimize_address (l);			\
    }								\
  while (0)

/* Expand VALUEs and DEBUG_EXPRs in LOC to a location, using the
   equivalences in VARS, updating their CUR_LOCs in the process.  */

static rtx
vt_expand_loc (rtx loc, variable_table_type *vars)
{
  struct expand_loc_callback_data data;
  rtx result;

  if (!MAY_HAVE_DEBUG_BIND_INSNS)
    return loc;

  INIT_ELCD (data, vars);

  result = cselib_expand_value_rtx_cb (loc, scratch_regs, EXPR_DEPTH,
				       vt_expand_loc_callback, &data);

  FINI_ELCD (data, result);

  return result;
}

/* Expand the one-part VARiable to a location, using the equivalences
   in VARS, updating their CUR_LOCs in the process.  */

static rtx
vt_expand_1pvar (variable *var, variable_table_type *vars)
{
  struct expand_loc_callback_data data;
  rtx loc;

  gcc_checking_assert (var->onepart && var->n_var_parts == 1);

  if (!dv_changed_p (var->dv))
    return var->var_part[0].cur_loc;

  INIT_ELCD (data, vars);

  loc = vt_expand_var_loc_chain (var, scratch_regs, &data, NULL);

  gcc_checking_assert (data.expanding.is_empty ());

  FINI_ELCD (data, loc);

  return loc;
}

/* Emit the NOTE_INSN_VAR_LOCATION for variable *VARP.  DATA contains
   additional parameters: WHERE specifies whether the note shall be emitted
   before or after instruction INSN.  */

int
emit_note_insn_var_location (variable **varp, emit_note_data *data)
{
  variable *var = *varp;
  rtx_insn *insn = data->insn;
  enum emit_note_where where = data->where;
  variable_table_type *vars = data->vars;
  rtx_note *note;
  rtx note_vl;
  int i, j, n_var_parts;
  bool complete;
  enum var_init_status initialized = VAR_INIT_STATUS_UNINITIALIZED;
  HOST_WIDE_INT last_limit;
  tree type_size_unit;
  HOST_WIDE_INT offsets[MAX_VAR_PARTS];
  rtx loc[MAX_VAR_PARTS];
  tree decl;
  location_chain *lc;

  gcc_checking_assert (var->onepart == NOT_ONEPART
		       || var->onepart == ONEPART_VDECL);

  decl = dv_as_decl (var->dv);

  complete = true;
  last_limit = 0;
  n_var_parts = 0;
  if (!var->onepart)
    for (i = 0; i < var->n_var_parts; i++)
      if (var->var_part[i].cur_loc == NULL && var->var_part[i].loc_chain)
	var->var_part[i].cur_loc = var->var_part[i].loc_chain->loc;
  for (i = 0; i < var->n_var_parts; i++)
    {
      machine_mode mode, wider_mode;
      rtx loc2;
      HOST_WIDE_INT offset, size, wider_size;

      if (i == 0 && var->onepart)
	{
	  gcc_checking_assert (var->n_var_parts == 1);
	  offset = 0;
	  initialized = VAR_INIT_STATUS_INITIALIZED;
	  loc2 = vt_expand_1pvar (var, vars);
	}
      else
	{
	  if (last_limit < VAR_PART_OFFSET (var, i))
	    {
	      complete = false;
	      break;
	    }
	  else if (last_limit > VAR_PART_OFFSET (var, i))
	    continue;
	  offset = VAR_PART_OFFSET (var, i);
	  loc2 = var->var_part[i].cur_loc;
	  if (loc2 && GET_CODE (loc2) == MEM
	      && GET_CODE (XEXP (loc2, 0)) == VALUE)
	    {
	      rtx depval = XEXP (loc2, 0);

	      loc2 = vt_expand_loc (loc2, vars);

	      if (loc2)
		loc_exp_insert_dep (var, depval, vars);
	    }
	  if (!loc2)
	    {
	      complete = false;
	      continue;
	    }
	  gcc_checking_assert (GET_CODE (loc2) != VALUE);
	  for (lc = var->var_part[i].loc_chain; lc; lc = lc->next)
	    if (var->var_part[i].cur_loc == lc->loc)
	      {
		initialized = lc->init;
		break;
	      }
	  gcc_assert (lc);
	}

      offsets[n_var_parts] = offset;
      if (!loc2)
	{
	  complete = false;
	  continue;
	}
      loc[n_var_parts] = loc2;
      mode = GET_MODE (var->var_part[i].cur_loc);
      if (mode == VOIDmode && var->onepart)
	mode = DECL_MODE (decl);
      /* We ony track subparts of constant-sized objects, since at present
	 there's no representation for polynomial pieces.  */
      if (!GET_MODE_SIZE (mode).is_constant (&size))
	{
	  complete = false;
	  continue;
	}
      last_limit = offsets[n_var_parts] + size;

      /* Attempt to merge adjacent registers or memory.  */
      for (j = i + 1; j < var->n_var_parts; j++)
	if (last_limit <= VAR_PART_OFFSET (var, j))
	  break;
      if (j < var->n_var_parts
	  && GET_MODE_WIDER_MODE (mode).exists (&wider_mode)
	  && GET_MODE_SIZE (wider_mode).is_constant (&wider_size)
	  && var->var_part[j].cur_loc
	  && mode == GET_MODE (var->var_part[j].cur_loc)
	  && (REG_P (loc[n_var_parts]) || MEM_P (loc[n_var_parts]))
	  && last_limit == (var->onepart ? 0 : VAR_PART_OFFSET (var, j))
	  && (loc2 = vt_expand_loc (var->var_part[j].cur_loc, vars))
	  && GET_CODE (loc[n_var_parts]) == GET_CODE (loc2))
	{
	  rtx new_loc = NULL;

	  if (REG_P (loc[n_var_parts])
	      && hard_regno_nregs (REGNO (loc[n_var_parts]), mode) * 2
		 == hard_regno_nregs (REGNO (loc[n_var_parts]), wider_mode)
	      && end_hard_regno (mode, REGNO (loc[n_var_parts]))
		 == REGNO (loc2))
	    {
	      if (! WORDS_BIG_ENDIAN && ! BYTES_BIG_ENDIAN)
		new_loc = simplify_subreg (wider_mode, loc[n_var_parts],
					   mode, 0);
	      else if (WORDS_BIG_ENDIAN && BYTES_BIG_ENDIAN)
		new_loc = simplify_subreg (wider_mode, loc2, mode, 0);
	      if (new_loc)
		{
		  if (!REG_P (new_loc)
		      || REGNO (new_loc) != REGNO (loc[n_var_parts]))
		    new_loc = NULL;
		  else
		    REG_ATTRS (new_loc) = REG_ATTRS (loc[n_var_parts]);
		}
	    }
	  else if (MEM_P (loc[n_var_parts])
		   && GET_CODE (XEXP (loc2, 0)) == PLUS
		   && REG_P (XEXP (XEXP (loc2, 0), 0))
		   && CONST_INT_P (XEXP (XEXP (loc2, 0), 1)))
	    {
	      if ((REG_P (XEXP (loc[n_var_parts], 0))
		   && rtx_equal_p (XEXP (loc[n_var_parts], 0),
				   XEXP (XEXP (loc2, 0), 0))
		   && INTVAL (XEXP (XEXP (loc2, 0), 1)) == size)
		  || (GET_CODE (XEXP (loc[n_var_parts], 0)) == PLUS
		      && CONST_INT_P (XEXP (XEXP (loc[n_var_parts], 0), 1))
		      && rtx_equal_p (XEXP (XEXP (loc[n_var_parts], 0), 0),
				      XEXP (XEXP (loc2, 0), 0))
		      && INTVAL (XEXP (XEXP (loc[n_var_parts], 0), 1)) + size
			 == INTVAL (XEXP (XEXP (loc2, 0), 1))))
		new_loc = adjust_address_nv (loc[n_var_parts],
					     wider_mode, 0);
	    }

	  if (new_loc)
	    {
	      loc[n_var_parts] = new_loc;
	      mode = wider_mode;
	      last_limit = offsets[n_var_parts] + wider_size;
	      i = j;
	    }
	}
      ++n_var_parts;
    }
  type_size_unit = TYPE_SIZE_UNIT (TREE_TYPE (decl));
  if ((unsigned HOST_WIDE_INT) last_limit < TREE_INT_CST_LOW (type_size_unit))
    complete = false;

  if (! flag_var_tracking_uninit)
    initialized = VAR_INIT_STATUS_INITIALIZED;

  note_vl = NULL_RTX;
  if (!complete)
    note_vl = gen_rtx_VAR_LOCATION (VOIDmode, decl, NULL_RTX, initialized);
  else if (n_var_parts == 1)
    {
      rtx expr_list;

      if (offsets[0] || GET_CODE (loc[0]) == PARALLEL)
	expr_list = gen_rtx_EXPR_LIST (VOIDmode, loc[0], GEN_INT (offsets[0]));
      else
	expr_list = loc[0];

      note_vl = gen_rtx_VAR_LOCATION (VOIDmode, decl, expr_list, initialized);
    }
  else if (n_var_parts)
    {
      rtx parallel;

      for (i = 0; i < n_var_parts; i++)
	loc[i]
	  = gen_rtx_EXPR_LIST (VOIDmode, loc[i], GEN_INT (offsets[i]));

      parallel = gen_rtx_PARALLEL (VOIDmode,
				   gen_rtvec_v (n_var_parts, loc));
      note_vl = gen_rtx_VAR_LOCATION (VOIDmode, decl,
				      parallel, initialized);
    }

  if (where != EMIT_NOTE_BEFORE_INSN)
    {
      note = emit_note_after (NOTE_INSN_VAR_LOCATION, insn);
      if (where == EMIT_NOTE_AFTER_CALL_INSN)
	NOTE_DURING_CALL_P (note) = true;
    }
  else
    {
      /* Make sure that the call related notes come first.  */
      while (NEXT_INSN (insn)
	     && NOTE_P (insn)
	     && ((NOTE_KIND (insn) == NOTE_INSN_VAR_LOCATION
		  && NOTE_DURING_CALL_P (insn))
		 || NOTE_KIND (insn) == NOTE_INSN_CALL_ARG_LOCATION))
	insn = NEXT_INSN (insn);
      if (NOTE_P (insn)
	  && ((NOTE_KIND (insn) == NOTE_INSN_VAR_LOCATION
	       && NOTE_DURING_CALL_P (insn))
	      || NOTE_KIND (insn) == NOTE_INSN_CALL_ARG_LOCATION))
	note = emit_note_after (NOTE_INSN_VAR_LOCATION, insn);
      else
	note = emit_note_before (NOTE_INSN_VAR_LOCATION, insn);
    }
  NOTE_VAR_LOCATION (note) = note_vl;

  set_dv_changed (var->dv, false);
  gcc_assert (var->in_changed_variables);
  var->in_changed_variables = false;
  changed_variables->clear_slot (varp);

  /* Continue traversing the hash table.  */
  return 1;
}

/* While traversing changed_variables, push onto DATA (a stack of RTX
   values) entries that aren't user variables.  */

int
var_track_values_to_stack (variable **slot,
			   vec<rtx, va_heap> *changed_values_stack)
{
  variable *var = *slot;

  if (var->onepart == ONEPART_VALUE)
    changed_values_stack->safe_push (dv_as_value (var->dv));
  else if (var->onepart == ONEPART_DEXPR)
    changed_values_stack->safe_push (DECL_RTL_KNOWN_SET (dv_as_decl (var->dv)));

  return 1;
}

/* Remove from changed_variables the entry whose DV corresponds to
   value or debug_expr VAL.  */
static void
remove_value_from_changed_variables (rtx val)
{
  decl_or_value dv = dv_from_rtx (val);
  variable **slot;
  variable *var;

  slot = changed_variables->find_slot_with_hash (dv, dv_htab_hash (dv),
						NO_INSERT);
  var = *slot;
  var->in_changed_variables = false;
  changed_variables->clear_slot (slot);
}

/* If VAL (a value or debug_expr) has backlinks to variables actively
   dependent on it in HTAB or in CHANGED_VARIABLES, mark them as
   changed, adding to CHANGED_VALUES_STACK any dependencies that may
   have dependencies of their own to notify.  */

static void
notify_dependents_of_changed_value (rtx val, variable_table_type *htab,
				    vec<rtx, va_heap> *changed_values_stack)
{
  variable **slot;
  variable *var;
  loc_exp_dep *led;
  decl_or_value dv = dv_from_rtx (val);

  slot = changed_variables->find_slot_with_hash (dv, dv_htab_hash (dv),
						NO_INSERT);
  if (!slot)
    slot = htab->find_slot_with_hash (dv, dv_htab_hash (dv), NO_INSERT);
  if (!slot)
    slot = dropped_values->find_slot_with_hash (dv, dv_htab_hash (dv),
						NO_INSERT);
  var = *slot;

  while ((led = VAR_LOC_DEP_LST (var)))
    {
      decl_or_value ldv = led->dv;
      variable *ivar;

      /* Deactivate and remove the backlink, as it was “used up”.  It
	 makes no sense to attempt to notify the same entity again:
	 either it will be recomputed and re-register an active
	 dependency, or it will still have the changed mark.  */
      if (led->next)
	led->next->pprev = led->pprev;
      if (led->pprev)
	*led->pprev = led->next;
      led->next = NULL;
      led->pprev = NULL;

      if (dv_changed_p (ldv))
	continue;

      switch (dv_onepart_p (ldv))
	{
	case ONEPART_VALUE:
	case ONEPART_DEXPR:
	  set_dv_changed (ldv, true);
	  changed_values_stack->safe_push (dv_as_rtx (ldv));
	  break;

	case ONEPART_VDECL:
	  ivar = htab->find_with_hash (ldv, dv_htab_hash (ldv));
	  gcc_checking_assert (!VAR_LOC_DEP_LST (ivar));
	  variable_was_changed (ivar, NULL);
	  break;

	case NOT_ONEPART:
	  delete led;
	  ivar = htab->find_with_hash (ldv, dv_htab_hash (ldv));
	  if (ivar)
	    {
	      int i = ivar->n_var_parts;
	      while (i--)
		{
		  rtx loc = ivar->var_part[i].cur_loc;

		  if (loc && GET_CODE (loc) == MEM
		      && XEXP (loc, 0) == val)
		    {
		      variable_was_changed (ivar, NULL);
		      break;
		    }
		}
	    }
	  break;

	default:
	  gcc_unreachable ();
	}
    }
}

/* Take out of changed_variables any entries that don't refer to use
   variables.  Back-propagate change notifications from values and
   debug_exprs to their active dependencies in HTAB or in
   CHANGED_VARIABLES.  */

static void
process_changed_values (variable_table_type *htab)
{
  int i, n;
  rtx val;
  auto_vec<rtx, 20> changed_values_stack;

  /* Move values from changed_variables to changed_values_stack.  */
  changed_variables
    ->traverse <vec<rtx, va_heap>*, var_track_values_to_stack>
      (&changed_values_stack);

  /* Back-propagate change notifications in values while popping
     them from the stack.  */
  for (n = i = changed_values_stack.length ();
       i > 0; i = changed_values_stack.length ())
    {
      val = changed_values_stack.pop ();
      notify_dependents_of_changed_value (val, htab, &changed_values_stack);

      /* This condition will hold when visiting each of the entries
	 originally in changed_variables.  We can't remove them
	 earlier because this could drop the backlinks before we got a
	 chance to use them.  */
      if (i == n)
	{
	  remove_value_from_changed_variables (val);
	  n--;
	}
    }
}

/* Emit NOTE_INSN_VAR_LOCATION note for each variable from a chain
   CHANGED_VARIABLES and delete this chain.  WHERE specifies whether
   the notes shall be emitted before of after instruction INSN.  */

static void
emit_notes_for_changes (rtx_insn *insn, enum emit_note_where where,
			shared_hash *vars)
{
  emit_note_data data;
  variable_table_type *htab = shared_hash_htab (vars);

  if (!changed_variables->elements ())
    return;

  if (MAY_HAVE_DEBUG_BIND_INSNS)
    process_changed_values (htab);

  data.insn = insn;
  data.where = where;
  data.vars = htab;

  changed_variables
    ->traverse <emit_note_data*, emit_note_insn_var_location> (&data);
}

/* Add variable *SLOT to the chain CHANGED_VARIABLES if it differs from the
   same variable in hash table DATA or is not there at all.  */

int
emit_notes_for_differences_1 (variable **slot, variable_table_type *new_vars)
{
  variable *old_var, *new_var;

  old_var = *slot;
  new_var = new_vars->find_with_hash (old_var->dv, dv_htab_hash (old_var->dv));

  if (!new_var)
    {
      /* Variable has disappeared.  */
      variable *empty_var = NULL;

      if (old_var->onepart == ONEPART_VALUE
	  || old_var->onepart == ONEPART_DEXPR)
	{
	  empty_var = variable_from_dropped (old_var->dv, NO_INSERT);
	  if (empty_var)
	    {
	      gcc_checking_assert (!empty_var->in_changed_variables);
	      if (!VAR_LOC_1PAUX (old_var))
		{
		  VAR_LOC_1PAUX (old_var) = VAR_LOC_1PAUX (empty_var);
		  VAR_LOC_1PAUX (empty_var) = NULL;
		}
	      else
		gcc_checking_assert (!VAR_LOC_1PAUX (empty_var));
	    }
	}

      if (!empty_var)
	{
	  empty_var = onepart_pool_allocate (old_var->onepart);
	  empty_var->dv = old_var->dv;
	  empty_var->refcount = 0;
	  empty_var->n_var_parts = 0;
	  empty_var->onepart = old_var->onepart;
	  empty_var->in_changed_variables = false;
	}

      if (empty_var->onepart)
	{
	  /* Propagate the auxiliary data to (ultimately)
	     changed_variables.  */
	  empty_var->var_part[0].loc_chain = NULL;
	  empty_var->var_part[0].cur_loc = NULL;
	  VAR_LOC_1PAUX (empty_var) = VAR_LOC_1PAUX (old_var);
	  VAR_LOC_1PAUX (old_var) = NULL;
	}
      variable_was_changed (empty_var, NULL);
      /* Continue traversing the hash table.  */
      return 1;
    }
  /* Update cur_loc and one-part auxiliary data, before new_var goes
     through variable_was_changed.  */
  if (old_var != new_var && new_var->onepart)
    {
      gcc_checking_assert (VAR_LOC_1PAUX (new_var) == NULL);
      VAR_LOC_1PAUX (new_var) = VAR_LOC_1PAUX (old_var);
      VAR_LOC_1PAUX (old_var) = NULL;
      new_var->var_part[0].cur_loc = old_var->var_part[0].cur_loc;
    }
  if (variable_different_p (old_var, new_var))
    variable_was_changed (new_var, NULL);

  /* Continue traversing the hash table.  */
  return 1;
}

/* Add variable *SLOT to the chain CHANGED_VARIABLES if it is not in hash
   table DATA.  */

int
emit_notes_for_differences_2 (variable **slot, variable_table_type *old_vars)
{
  variable *old_var, *new_var;

  new_var = *slot;
  old_var = old_vars->find_with_hash (new_var->dv, dv_htab_hash (new_var->dv));
  if (!old_var)
    {
      int i;
      for (i = 0; i < new_var->n_var_parts; i++)
	new_var->var_part[i].cur_loc = NULL;
      variable_was_changed (new_var, NULL);
    }

  /* Continue traversing the hash table.  */
  return 1;
}

/* Emit notes before INSN for differences between dataflow sets OLD_SET and
   NEW_SET.  */

static void
emit_notes_for_differences (rtx_insn *insn, dataflow_set *old_set,
			    dataflow_set *new_set)
{
  shared_hash_htab (old_set->vars)
    ->traverse <variable_table_type *, emit_notes_for_differences_1>
      (shared_hash_htab (new_set->vars));
  shared_hash_htab (new_set->vars)
    ->traverse <variable_table_type *, emit_notes_for_differences_2>
      (shared_hash_htab (old_set->vars));
  emit_notes_for_changes (insn, EMIT_NOTE_BEFORE_INSN, new_set->vars);
}

/* Return the next insn after INSN that is not a NOTE_INSN_VAR_LOCATION.  */

static rtx_insn *
next_non_note_insn_var_location (rtx_insn *insn)
{
  while (insn)
    {
      insn = NEXT_INSN (insn);
      if (insn == 0
	  || !NOTE_P (insn)
	  || NOTE_KIND (insn) != NOTE_INSN_VAR_LOCATION)
	break;
    }

  return insn;
}

/* Emit the notes for changes of location parts in the basic block BB.  */

static void
emit_notes_in_bb (basic_block bb, dataflow_set *set)
{
  unsigned int i;
  micro_operation *mo;

  dataflow_set_clear (set);
  dataflow_set_copy (set, &VTI (bb)->in);

  FOR_EACH_VEC_ELT (VTI (bb)->mos, i, mo)
    {
      rtx_insn *insn = mo->insn;
      rtx_insn *next_insn = next_non_note_insn_var_location (insn);

      switch (mo->type)
	{
	  case MO_CALL:
	    dataflow_set_clear_at_call (set, insn);
	    emit_notes_for_changes (insn, EMIT_NOTE_AFTER_CALL_INSN, set->vars);
	    {
	      rtx arguments = mo->u.loc, *p = &arguments;
	      rtx_note *note;
	      while (*p)
		{
		  XEXP (XEXP (*p, 0), 1)
		    = vt_expand_loc (XEXP (XEXP (*p, 0), 1),
				     shared_hash_htab (set->vars));
		  /* If expansion is successful, keep it in the list.  */
		  if (XEXP (XEXP (*p, 0), 1))
		    p = &XEXP (*p, 1);
		  /* Otherwise, if the following item is data_value for it,
		     drop it too too.  */
		  else if (XEXP (*p, 1)
			   && REG_P (XEXP (XEXP (*p, 0), 0))
			   && MEM_P (XEXP (XEXP (XEXP (*p, 1), 0), 0))
			   && REG_P (XEXP (XEXP (XEXP (XEXP (*p, 1), 0), 0),
					   0))
			   && REGNO (XEXP (XEXP (*p, 0), 0))
			      == REGNO (XEXP (XEXP (XEXP (XEXP (*p, 1), 0),
						    0), 0)))
		    *p = XEXP (XEXP (*p, 1), 1);
		  /* Just drop this item.  */
		  else
		    *p = XEXP (*p, 1);
		}
	      note = emit_note_after (NOTE_INSN_CALL_ARG_LOCATION, insn);
	      NOTE_VAR_LOCATION (note) = arguments;
	    }
	    break;

	  case MO_USE:
	    {
	      rtx loc = mo->u.loc;

	      if (REG_P (loc))
		var_reg_set (set, loc, VAR_INIT_STATUS_UNINITIALIZED, NULL);
	      else
		var_mem_set (set, loc, VAR_INIT_STATUS_UNINITIALIZED, NULL);

	      emit_notes_for_changes (insn, EMIT_NOTE_BEFORE_INSN, set->vars);
	    }
	    break;

	  case MO_VAL_LOC:
	    {
	      rtx loc = mo->u.loc;
	      rtx val, vloc;
	      tree var;

	      if (GET_CODE (loc) == CONCAT)
		{
		  val = XEXP (loc, 0);
		  vloc = XEXP (loc, 1);
		}
	      else
		{
		  val = NULL_RTX;
		  vloc = loc;
		}

	      var = PAT_VAR_LOCATION_DECL (vloc);

	      clobber_variable_part (set, NULL_RTX,
				     dv_from_decl (var), 0, NULL_RTX);
	      if (val)
		{
		  if (VAL_NEEDS_RESOLUTION (loc))
		    val_resolve (set, val, PAT_VAR_LOCATION_LOC (vloc), insn);
		  set_variable_part (set, val, dv_from_decl (var), 0,
				     VAR_INIT_STATUS_INITIALIZED, NULL_RTX,
				     INSERT);
		}
	      else if (!VAR_LOC_UNKNOWN_P (PAT_VAR_LOCATION_LOC (vloc)))
		set_variable_part (set, PAT_VAR_LOCATION_LOC (vloc),
				   dv_from_decl (var), 0,
				   VAR_INIT_STATUS_INITIALIZED, NULL_RTX,
				   INSERT);

	      emit_notes_for_changes (insn, EMIT_NOTE_AFTER_INSN, set->vars);
	    }
	    break;

	  case MO_VAL_USE:
	    {
	      rtx loc = mo->u.loc;
	      rtx val, vloc, uloc;

	      vloc = uloc = XEXP (loc, 1);
	      val = XEXP (loc, 0);

	      if (GET_CODE (val) == CONCAT)
		{
		  uloc = XEXP (val, 1);
		  val = XEXP (val, 0);
		}

	      if (VAL_NEEDS_RESOLUTION (loc))
		val_resolve (set, val, vloc, insn);
	      else
		val_store (set, val, uloc, insn, false);

	      if (VAL_HOLDS_TRACK_EXPR (loc))
		{
		  if (GET_CODE (uloc) == REG)
		    var_reg_set (set, uloc, VAR_INIT_STATUS_UNINITIALIZED,
				 NULL);
		  else if (GET_CODE (uloc) == MEM)
		    var_mem_set (set, uloc, VAR_INIT_STATUS_UNINITIALIZED,
				 NULL);
		}

	      emit_notes_for_changes (insn, EMIT_NOTE_BEFORE_INSN, set->vars);
	    }
	    break;

	  case MO_VAL_SET:
	    {
	      rtx loc = mo->u.loc;
	      rtx val, vloc, uloc;
	      rtx dstv, srcv;

	      vloc = loc;
	      uloc = XEXP (vloc, 1);
	      val = XEXP (vloc, 0);
	      vloc = uloc;

	      if (GET_CODE (uloc) == SET)
		{
		  dstv = SET_DEST (uloc);
		  srcv = SET_SRC (uloc);
		}
	      else
		{
		  dstv = uloc;
		  srcv = NULL;
		}

	      if (GET_CODE (val) == CONCAT)
		{
		  dstv = vloc = XEXP (val, 1);
		  val = XEXP (val, 0);
		}

	      if (GET_CODE (vloc) == SET)
		{
		  srcv = SET_SRC (vloc);

		  gcc_assert (val != srcv);
		  gcc_assert (vloc == uloc || VAL_NEEDS_RESOLUTION (loc));

		  dstv = vloc = SET_DEST (vloc);

		  if (VAL_NEEDS_RESOLUTION (loc))
		    val_resolve (set, val, srcv, insn);
		}
	      else if (VAL_NEEDS_RESOLUTION (loc))
		{
		  gcc_assert (GET_CODE (uloc) == SET
			      && GET_CODE (SET_SRC (uloc)) == REG);
		  val_resolve (set, val, SET_SRC (uloc), insn);
		}

	      if (VAL_HOLDS_TRACK_EXPR (loc))
		{
		  if (VAL_EXPR_IS_CLOBBERED (loc))
		    {
		      if (REG_P (uloc))
			var_reg_delete (set, uloc, true);
		      else if (MEM_P (uloc))
			{
			  gcc_assert (MEM_P (dstv));
			  gcc_assert (MEM_ATTRS (dstv) == MEM_ATTRS (uloc));
			  var_mem_delete (set, dstv, true);
			}
		    }
		  else
		    {
		      bool copied_p = VAL_EXPR_IS_COPIED (loc);
		      rtx src = NULL, dst = uloc;
		      enum var_init_status status = VAR_INIT_STATUS_INITIALIZED;

		      if (GET_CODE (uloc) == SET)
			{
			  src = SET_SRC (uloc);
			  dst = SET_DEST (uloc);
			}

		      if (copied_p)
			{
			  status = find_src_status (set, src);

			  src = find_src_set_src (set, src);
			}

		      if (REG_P (dst))
			var_reg_delete_and_set (set, dst, !copied_p,
						status, srcv);
		      else if (MEM_P (dst))
			{
			  gcc_assert (MEM_P (dstv));
			  gcc_assert (MEM_ATTRS (dstv) == MEM_ATTRS (dst));
			  var_mem_delete_and_set (set, dstv, !copied_p,
						  status, srcv);
			}
		    }
		}
	      else if (REG_P (uloc))
		var_regno_delete (set, REGNO (uloc));
	      else if (MEM_P (uloc))
		{
		  gcc_checking_assert (GET_CODE (vloc) == MEM);
		  gcc_checking_assert (vloc == dstv);
		  if (vloc != dstv)
		    clobber_overlapping_mems (set, vloc);
		}

	      val_store (set, val, dstv, insn, true);

	      emit_notes_for_changes (next_insn, EMIT_NOTE_BEFORE_INSN,
				      set->vars);
	    }
	    break;

	  case MO_SET:
	    {
	      rtx loc = mo->u.loc;
	      rtx set_src = NULL;

	      if (GET_CODE (loc) == SET)
		{
		  set_src = SET_SRC (loc);
		  loc = SET_DEST (loc);
		}

	      if (REG_P (loc))
		var_reg_delete_and_set (set, loc, true, VAR_INIT_STATUS_INITIALIZED,
					set_src);
	      else
		var_mem_delete_and_set (set, loc, true, VAR_INIT_STATUS_INITIALIZED,
					set_src);

	      emit_notes_for_changes (next_insn, EMIT_NOTE_BEFORE_INSN,
				      set->vars);
	    }
	    break;

	  case MO_COPY:
	    {
	      rtx loc = mo->u.loc;
	      enum var_init_status src_status;
	      rtx set_src = NULL;

	      if (GET_CODE (loc) == SET)
		{
		  set_src = SET_SRC (loc);
		  loc = SET_DEST (loc);
		}

	      src_status = find_src_status (set, set_src);
	      set_src = find_src_set_src (set, set_src);

	      if (REG_P (loc))
		var_reg_delete_and_set (set, loc, false, src_status, set_src);
	      else
		var_mem_delete_and_set (set, loc, false, src_status, set_src);

	      emit_notes_for_changes (next_insn, EMIT_NOTE_BEFORE_INSN,
				      set->vars);
	    }
	    break;

	  case MO_USE_NO_VAR:
	    {
	      rtx loc = mo->u.loc;

	      if (REG_P (loc))
		var_reg_delete (set, loc, false);
	      else
		var_mem_delete (set, loc, false);

	      emit_notes_for_changes (insn, EMIT_NOTE_AFTER_INSN, set->vars);
	    }
	    break;

	  case MO_CLOBBER:
	    {
	      rtx loc = mo->u.loc;

	      if (REG_P (loc))
		var_reg_delete (set, loc, true);
	      else
		var_mem_delete (set, loc, true);

	      emit_notes_for_changes (next_insn, EMIT_NOTE_BEFORE_INSN,
				      set->vars);
	    }
	    break;

	  case MO_ADJUST:
	    set->stack_adjust += mo->u.adjust;
	    break;
	}
    }
}

/* Return BB's head, unless BB is the block that succeeds ENTRY_BLOCK,
   in which case it searches back from BB's head for the very first
   insn.  Use [get_first_insn (bb), BB_HEAD (bb->next_bb)[ as a range
   to iterate over all insns of a function while iterating over its
   BBs.  */

static rtx_insn *
get_first_insn (basic_block bb)
{
  rtx_insn *insn = BB_HEAD (bb);

  if (bb->prev_bb == ENTRY_BLOCK_PTR_FOR_FN (cfun))
    while (rtx_insn *prev = PREV_INSN (insn))
      insn = prev;

  return insn;
}

/* Emit notes for the whole function.  */

static void
vt_emit_notes (void)
{
  basic_block bb;
  dataflow_set cur;

  gcc_assert (!changed_variables->elements ());

  /* Free memory occupied by the out hash tables, as they aren't used
     anymore.  */
  FOR_EACH_BB_FN (bb, cfun)
    dataflow_set_clear (&VTI (bb)->out);

  /* Enable emitting notes by functions (mainly by set_variable_part and
     delete_variable_part).  */
  emit_notes = true;

  if (MAY_HAVE_DEBUG_BIND_INSNS)
    dropped_values = new variable_table_type (cselib_get_next_uid () * 2);

  dataflow_set_init (&cur);

  FOR_EACH_BB_FN (bb, cfun)
    {
      /* Emit the notes for changes of variable locations between two
	 subsequent basic blocks.  */
      emit_notes_for_differences (get_first_insn (bb),
				  &cur, &VTI (bb)->in);

      if (MAY_HAVE_DEBUG_BIND_INSNS)
	local_get_addr_cache = new hash_map<rtx, rtx>;

      /* Emit the notes for the changes in the basic block itself.  */
      emit_notes_in_bb (bb, &cur);

      if (MAY_HAVE_DEBUG_BIND_INSNS)
	delete local_get_addr_cache;
      local_get_addr_cache = NULL;

      /* Free memory occupied by the in hash table, we won't need it
	 again.  */
      dataflow_set_clear (&VTI (bb)->in);
    }

  if (flag_checking)
    shared_hash_htab (cur.vars)
      ->traverse <variable_table_type *, emit_notes_for_differences_1>
	(shared_hash_htab (empty_shared_hash));

  dataflow_set_destroy (&cur);

  if (MAY_HAVE_DEBUG_BIND_INSNS)
    delete dropped_values;
  dropped_values = NULL;

  emit_notes = false;
}

/* If there is a declaration and offset associated with register/memory RTL
   assign declaration to *DECLP and offset to *OFFSETP, and return true.  */

static bool
vt_get_decl_and_offset (rtx rtl, tree *declp, poly_int64 *offsetp)
{
  if (REG_P (rtl))
    {
      if (REG_ATTRS (rtl))
	{
	  *declp = REG_EXPR (rtl);
	  *offsetp = REG_OFFSET (rtl);
	  return true;
	}
    }
  else if (GET_CODE (rtl) == PARALLEL)
    {
      tree decl = NULL_TREE;
      HOST_WIDE_INT offset = MAX_VAR_PARTS;
      int len = XVECLEN (rtl, 0), i;

      for (i = 0; i < len; i++)
	{
	  rtx reg = XEXP (XVECEXP (rtl, 0, i), 0);
	  if (!REG_P (reg) || !REG_ATTRS (reg))
	    break;
	  if (!decl)
	    decl = REG_EXPR (reg);
	  if (REG_EXPR (reg) != decl)
	    break;
	  HOST_WIDE_INT this_offset;
	  if (!track_offset_p (REG_OFFSET (reg), &this_offset))
	    break;
	  offset = MIN (offset, this_offset);
	}

      if (i == len)
	{
	  *declp = decl;
	  *offsetp = offset;
	  return true;
	}
    }
  else if (MEM_P (rtl))
    {
      if (MEM_ATTRS (rtl))
	{
	  *declp = MEM_EXPR (rtl);
	  *offsetp = int_mem_offset (rtl);
	  return true;
	}
    }
  return false;
}

/* Record the value for the ENTRY_VALUE of RTL as a global equivalence
   of VAL.  */

static void
record_entry_value (cselib_val *val, rtx rtl)
{
  rtx ev = gen_rtx_ENTRY_VALUE (GET_MODE (rtl));

  ENTRY_VALUE_EXP (ev) = rtl;

  cselib_add_permanent_equiv (val, ev, get_insns ());
}

/* Insert function parameter PARM in IN and OUT sets of ENTRY_BLOCK.  */

static void
vt_add_function_parameter (tree parm)
{
  rtx decl_rtl = DECL_RTL_IF_SET (parm);
  rtx incoming = DECL_INCOMING_RTL (parm);
  tree decl;
  machine_mode mode;
  poly_int64 offset;
  dataflow_set *out;
  decl_or_value dv;

  if (TREE_CODE (parm) != PARM_DECL)
    return;

  if (!decl_rtl || !incoming)
    return;

  if (GET_MODE (decl_rtl) == BLKmode || GET_MODE (incoming) == BLKmode)
    return;

  /* If there is a DRAP register or a pseudo in internal_arg_pointer,
     rewrite the incoming location of parameters passed on the stack
     into MEMs based on the argument pointer, so that incoming doesn't
     depend on a pseudo.  */
  if (MEM_P (incoming)
      && (XEXP (incoming, 0) == crtl->args.internal_arg_pointer
	  || (GET_CODE (XEXP (incoming, 0)) == PLUS
	      && XEXP (XEXP (incoming, 0), 0)
		 == crtl->args.internal_arg_pointer
	      && CONST_INT_P (XEXP (XEXP (incoming, 0), 1)))))
    {
      HOST_WIDE_INT off = -FIRST_PARM_OFFSET (current_function_decl);
      if (GET_CODE (XEXP (incoming, 0)) == PLUS)
	off += INTVAL (XEXP (XEXP (incoming, 0), 1));
      incoming
	= replace_equiv_address_nv (incoming,
				    plus_constant (Pmode,
						   arg_pointer_rtx, off));
    }

#ifdef HAVE_window_save
  /* DECL_INCOMING_RTL uses the INCOMING_REGNO of parameter registers.
     If the target machine has an explicit window save instruction, the
     actual entry value is the corresponding OUTGOING_REGNO instead.  */
  if (HAVE_window_save && !crtl->uses_only_leaf_regs)
    {
      if (REG_P (incoming)
	  && HARD_REGISTER_P (incoming)
	  && OUTGOING_REGNO (REGNO (incoming)) != REGNO (incoming))
	{
	  parm_reg p;
	  p.incoming = incoming;
	  incoming
	    = gen_rtx_REG_offset (incoming, GET_MODE (incoming),
				  OUTGOING_REGNO (REGNO (incoming)), 0);
	  p.outgoing = incoming;
	  vec_safe_push (windowed_parm_regs, p);
	}
      else if (GET_CODE (incoming) == PARALLEL)
	{
	  rtx outgoing
	    = gen_rtx_PARALLEL (VOIDmode, rtvec_alloc (XVECLEN (incoming, 0)));
	  int i;

	  for (i = 0; i < XVECLEN (incoming, 0); i++)
	    {
	      rtx reg = XEXP (XVECEXP (incoming, 0, i), 0);
	      parm_reg p;
	      p.incoming = reg;
	      reg = gen_rtx_REG_offset (reg, GET_MODE (reg),
					OUTGOING_REGNO (REGNO (reg)), 0);
	      p.outgoing = reg;
	      XVECEXP (outgoing, 0, i)
		= gen_rtx_EXPR_LIST (VOIDmode, reg,
				     XEXP (XVECEXP (incoming, 0, i), 1));
	      vec_safe_push (windowed_parm_regs, p);
	    }

	  incoming = outgoing;
	}
      else if (MEM_P (incoming)
	       && REG_P (XEXP (incoming, 0))
	       && HARD_REGISTER_P (XEXP (incoming, 0)))
	{
	  rtx reg = XEXP (incoming, 0);
	  if (OUTGOING_REGNO (REGNO (reg)) != REGNO (reg))
	    {
	      parm_reg p;
	      p.incoming = reg;
	      reg = gen_raw_REG (GET_MODE (reg), OUTGOING_REGNO (REGNO (reg)));
	      p.outgoing = reg;
	      vec_safe_push (windowed_parm_regs, p);
	      incoming = replace_equiv_address_nv (incoming, reg);
	    }
	}
    }
#endif

  if (!vt_get_decl_and_offset (incoming, &decl, &offset))
    {
      if (MEM_P (incoming))
	{
	  /* This means argument is passed by invisible reference.  */
	  offset = 0;
	  decl = parm;
	}
      else
	{
	  if (!vt_get_decl_and_offset (decl_rtl, &decl, &offset))
	    return;
	  offset += byte_lowpart_offset (GET_MODE (incoming),
					 GET_MODE (decl_rtl));
	}
    }

  if (!decl)
    return;

  if (parm != decl)
    {
      /* If that DECL_RTL wasn't a pseudo that got spilled to
	 memory, bail out.  Otherwise, the spill slot sharing code
	 will force the memory to reference spill_slot_decl (%sfp),
	 so we don't match above.  That's ok, the pseudo must have
	 referenced the entire parameter, so just reset OFFSET.  */
      if (decl != get_spill_slot_decl (false))
        return;
      offset = 0;
    }

  HOST_WIDE_INT const_offset;
  if (!track_loc_p (incoming, parm, offset, false, &mode, &const_offset))
    return;

  out = &VTI (ENTRY_BLOCK_PTR_FOR_FN (cfun))->out;

  dv = dv_from_decl (parm);

  if (target_for_debug_bind (parm)
      /* We can't deal with these right now, because this kind of
	 variable is single-part.  ??? We could handle parallels
	 that describe multiple locations for the same single
	 value, but ATM we don't.  */
      && GET_CODE (incoming) != PARALLEL)
    {
      cselib_val *val;
      rtx lowpart;

      /* ??? We shouldn't ever hit this, but it may happen because
	 arguments passed by invisible reference aren't dealt with
	 above: incoming-rtl will have Pmode rather than the
	 expected mode for the type.  */
      if (const_offset)
	return;

      lowpart = var_lowpart (mode, incoming);
      if (!lowpart)
	return;

      val = cselib_lookup_from_insn (lowpart, mode, true,
				     VOIDmode, get_insns ());

      /* ??? Float-typed values in memory are not handled by
	 cselib.  */
      if (val)
	{
	  preserve_value (val);
	  set_variable_part (out, val->val_rtx, dv, const_offset,
			     VAR_INIT_STATUS_INITIALIZED, NULL, INSERT);
	  dv = dv_from_value (val->val_rtx);
	}

      if (MEM_P (incoming))
	{
	  val = cselib_lookup_from_insn (XEXP (incoming, 0), mode, true,
					 VOIDmode, get_insns ());
	  if (val)
	    {
	      preserve_value (val);
	      incoming = replace_equiv_address_nv (incoming, val->val_rtx);
	    }
	}
    }

  if (REG_P (incoming))
    {
      incoming = var_lowpart (mode, incoming);
      gcc_assert (REGNO (incoming) < FIRST_PSEUDO_REGISTER);
      attrs_list_insert (&out->regs[REGNO (incoming)], dv, const_offset,
			 incoming);
      set_variable_part (out, incoming, dv, const_offset,
			 VAR_INIT_STATUS_INITIALIZED, NULL, INSERT);
      if (dv_is_value_p (dv))
	{
	  record_entry_value (CSELIB_VAL_PTR (dv_as_value (dv)), incoming);
	  if (TREE_CODE (TREE_TYPE (parm)) == REFERENCE_TYPE
	      && INTEGRAL_TYPE_P (TREE_TYPE (TREE_TYPE (parm))))
	    {
	      machine_mode indmode
		= TYPE_MODE (TREE_TYPE (TREE_TYPE (parm)));
	      rtx mem = gen_rtx_MEM (indmode, incoming);
	      cselib_val *val = cselib_lookup_from_insn (mem, indmode, true,
							 VOIDmode,
							 get_insns ());
	      if (val)
		{
		  preserve_value (val);
		  record_entry_value (val, mem);
		  set_variable_part (out, mem, dv_from_value (val->val_rtx), 0,
				     VAR_INIT_STATUS_INITIALIZED, NULL, INSERT);
		}
	    }
	}
    }
  else if (GET_CODE (incoming) == PARALLEL && !dv_onepart_p (dv))
    {
      int i;

      for (i = 0; i < XVECLEN (incoming, 0); i++)
	{
	  rtx reg = XEXP (XVECEXP (incoming, 0, i), 0);
	  /* vt_get_decl_and_offset has already checked that the offset
	     is a valid variable part.  */
	  const_offset = get_tracked_reg_offset (reg);
	  gcc_assert (REGNO (reg) < FIRST_PSEUDO_REGISTER);
	  attrs_list_insert (&out->regs[REGNO (reg)], dv, const_offset, reg);
	  set_variable_part (out, reg, dv, const_offset,
			     VAR_INIT_STATUS_INITIALIZED, NULL, INSERT);
	}
    }
  else if (MEM_P (incoming))
    {
      incoming = var_lowpart (mode, incoming);
      set_variable_part (out, incoming, dv, const_offset,
			 VAR_INIT_STATUS_INITIALIZED, NULL, INSERT);
    }
}

/* Insert function parameters to IN and OUT sets of ENTRY_BLOCK.  */

static void
vt_add_function_parameters (void)
{
  tree parm;

  for (parm = DECL_ARGUMENTS (current_function_decl);
       parm; parm = DECL_CHAIN (parm))
    if (!POINTER_BOUNDS_P (parm))
      vt_add_function_parameter (parm);

  if (DECL_HAS_VALUE_EXPR_P (DECL_RESULT (current_function_decl)))
    {
      tree vexpr = DECL_VALUE_EXPR (DECL_RESULT (current_function_decl));

      if (TREE_CODE (vexpr) == INDIRECT_REF)
	vexpr = TREE_OPERAND (vexpr, 0);

      if (TREE_CODE (vexpr) == PARM_DECL
	  && DECL_ARTIFICIAL (vexpr)
	  && !DECL_IGNORED_P (vexpr)
	  && DECL_NAMELESS (vexpr))
	vt_add_function_parameter (vexpr);
    }
}

/* Initialize cfa_base_rtx, create a preserved VALUE for it and
   ensure it isn't flushed during cselib_reset_table.
   Can be called only if frame_pointer_rtx resp. arg_pointer_rtx
   has been eliminated.  */

static void
vt_init_cfa_base (void)
{
  cselib_val *val;

#ifdef FRAME_POINTER_CFA_OFFSET
  cfa_base_rtx = frame_pointer_rtx;
  cfa_base_offset = -FRAME_POINTER_CFA_OFFSET (current_function_decl);
#else
  cfa_base_rtx = arg_pointer_rtx;
  cfa_base_offset = -ARG_POINTER_CFA_OFFSET (current_function_decl);
#endif
  if (cfa_base_rtx == hard_frame_pointer_rtx
      || !fixed_regs[REGNO (cfa_base_rtx)])
    {
      cfa_base_rtx = NULL_RTX;
      return;
    }
  if (!MAY_HAVE_DEBUG_BIND_INSNS)
    return;

  /* Tell alias analysis that cfa_base_rtx should share
     find_base_term value with stack pointer or hard frame pointer.  */
  if (!frame_pointer_needed)
    vt_equate_reg_base_value (cfa_base_rtx, stack_pointer_rtx);
  else if (!crtl->stack_realign_tried)
    vt_equate_reg_base_value (cfa_base_rtx, hard_frame_pointer_rtx);

  val = cselib_lookup_from_insn (cfa_base_rtx, GET_MODE (cfa_base_rtx), 1,
				 VOIDmode, get_insns ());
  preserve_value (val);
  cselib_preserve_cfa_base_value (val, REGNO (cfa_base_rtx));
}

/* Reemit INSN, a MARKER_DEBUG_INSN, as a note.  */

static rtx_insn *
<<<<<<< HEAD
reemit_marker_as_note (rtx_insn *insn, basic_block *bb)
=======
reemit_marker_as_note (rtx_insn *insn)
>>>>>>> 8f6f3638
{
  gcc_checking_assert (DEBUG_MARKER_INSN_P (insn));

  enum insn_note kind = INSN_DEBUG_MARKER_KIND (insn);

  switch (kind)
    {
    case NOTE_INSN_BEGIN_STMT:
    case NOTE_INSN_INLINE_ENTRY:
      {
	rtx_insn *note = NULL;
	if (cfun->debug_nonbind_markers)
	  {
	    note = emit_note_before (kind, insn);
	    NOTE_MARKER_LOCATION (note) = INSN_LOCATION (insn);
<<<<<<< HEAD
	    if (bb)
	      BLOCK_FOR_INSN (note) = *bb;
=======
>>>>>>> 8f6f3638
	  }
	delete_insn (insn);
	return note;
      }

    default:
      gcc_unreachable ();
    }
}

/* Allocate and initialize the data structures for variable tracking
   and parse the RTL to get the micro operations.  */

static bool
vt_initialize (void)
{
  basic_block bb;
  HOST_WIDE_INT fp_cfa_offset = -1;

  alloc_aux_for_blocks (sizeof (variable_tracking_info));

  empty_shared_hash = shared_hash_pool.allocate ();
  empty_shared_hash->refcount = 1;
  empty_shared_hash->htab = new variable_table_type (1);
  changed_variables = new variable_table_type (10);

  /* Init the IN and OUT sets.  */
  FOR_ALL_BB_FN (bb, cfun)
    {
      VTI (bb)->visited = false;
      VTI (bb)->flooded = false;
      dataflow_set_init (&VTI (bb)->in);
      dataflow_set_init (&VTI (bb)->out);
      VTI (bb)->permp = NULL;
    }

  if (MAY_HAVE_DEBUG_BIND_INSNS)
    {
      cselib_init (CSELIB_RECORD_MEMORY | CSELIB_PRESERVE_CONSTANTS);
      scratch_regs = BITMAP_ALLOC (NULL);
      preserved_values.create (256);
      global_get_addr_cache = new hash_map<rtx, rtx>;
    }
  else
    {
      scratch_regs = NULL;
      global_get_addr_cache = NULL;
    }

  if (MAY_HAVE_DEBUG_BIND_INSNS)
    {
      rtx reg, expr;
      int ofst;
      cselib_val *val;

#ifdef FRAME_POINTER_CFA_OFFSET
      reg = frame_pointer_rtx;
      ofst = FRAME_POINTER_CFA_OFFSET (current_function_decl);
#else
      reg = arg_pointer_rtx;
      ofst = ARG_POINTER_CFA_OFFSET (current_function_decl);
#endif

      ofst -= INCOMING_FRAME_SP_OFFSET;

      val = cselib_lookup_from_insn (reg, GET_MODE (reg), 1,
				     VOIDmode, get_insns ());
      preserve_value (val);
      if (reg != hard_frame_pointer_rtx && fixed_regs[REGNO (reg)])
	cselib_preserve_cfa_base_value (val, REGNO (reg));
      expr = plus_constant (GET_MODE (stack_pointer_rtx),
			    stack_pointer_rtx, -ofst);
      cselib_add_permanent_equiv (val, expr, get_insns ());

      if (ofst)
	{
	  val = cselib_lookup_from_insn (stack_pointer_rtx,
					 GET_MODE (stack_pointer_rtx), 1,
					 VOIDmode, get_insns ());
	  preserve_value (val);
	  expr = plus_constant (GET_MODE (reg), reg, ofst);
	  cselib_add_permanent_equiv (val, expr, get_insns ());
	}
    }

  /* In order to factor out the adjustments made to the stack pointer or to
     the hard frame pointer and thus be able to use DW_OP_fbreg operations
     instead of individual location lists, we're going to rewrite MEMs based
     on them into MEMs based on the CFA by de-eliminating stack_pointer_rtx
     or hard_frame_pointer_rtx to the virtual CFA pointer frame_pointer_rtx
     resp. arg_pointer_rtx.  We can do this either when there is no frame
     pointer in the function and stack adjustments are consistent for all
     basic blocks or when there is a frame pointer and no stack realignment.
     But we first have to check that frame_pointer_rtx resp. arg_pointer_rtx
     has been eliminated.  */
  if (!frame_pointer_needed)
    {
      rtx reg, elim;

      if (!vt_stack_adjustments ())
	return false;

#ifdef FRAME_POINTER_CFA_OFFSET
      reg = frame_pointer_rtx;
#else
      reg = arg_pointer_rtx;
#endif
      elim = eliminate_regs (reg, VOIDmode, NULL_RTX);
      if (elim != reg)
	{
	  if (GET_CODE (elim) == PLUS)
	    elim = XEXP (elim, 0);
	  if (elim == stack_pointer_rtx)
	    vt_init_cfa_base ();
	}
    }
  else if (!crtl->stack_realign_tried)
    {
      rtx reg, elim;

#ifdef FRAME_POINTER_CFA_OFFSET
      reg = frame_pointer_rtx;
      fp_cfa_offset = FRAME_POINTER_CFA_OFFSET (current_function_decl);
#else
      reg = arg_pointer_rtx;
      fp_cfa_offset = ARG_POINTER_CFA_OFFSET (current_function_decl);
#endif
      elim = eliminate_regs (reg, VOIDmode, NULL_RTX);
      if (elim != reg)
	{
	  if (GET_CODE (elim) == PLUS)
	    {
	      fp_cfa_offset -= INTVAL (XEXP (elim, 1));
	      elim = XEXP (elim, 0);
	    }
	  if (elim != hard_frame_pointer_rtx)
	    fp_cfa_offset = -1;
	}
      else
	fp_cfa_offset = -1;
    }

  /* If the stack is realigned and a DRAP register is used, we're going to
     rewrite MEMs based on it representing incoming locations of parameters
     passed on the stack into MEMs based on the argument pointer.  Although
     we aren't going to rewrite other MEMs, we still need to initialize the
     virtual CFA pointer in order to ensure that the argument pointer will
     be seen as a constant throughout the function.

     ??? This doesn't work if FRAME_POINTER_CFA_OFFSET is defined.  */
  else if (stack_realign_drap)
    {
      rtx reg, elim;

#ifdef FRAME_POINTER_CFA_OFFSET
      reg = frame_pointer_rtx;
#else
      reg = arg_pointer_rtx;
#endif
      elim = eliminate_regs (reg, VOIDmode, NULL_RTX);
      if (elim != reg)
	{
	  if (GET_CODE (elim) == PLUS)
	    elim = XEXP (elim, 0);
	  if (elim == hard_frame_pointer_rtx)
	    vt_init_cfa_base ();
	}
    }

  hard_frame_pointer_adjustment = -1;

  vt_add_function_parameters ();

  FOR_EACH_BB_FN (bb, cfun)
    {
      rtx_insn *insn;
      HOST_WIDE_INT pre, post = 0;
      basic_block first_bb, last_bb;

      if (MAY_HAVE_DEBUG_BIND_INSNS)
	{
	  cselib_record_sets_hook = add_with_sets;
	  if (dump_file && (dump_flags & TDF_DETAILS))
	    fprintf (dump_file, "first value: %i\n",
		     cselib_get_next_uid ());
	}

      first_bb = bb;
      for (;;)
	{
	  edge e;
	  if (bb->next_bb == EXIT_BLOCK_PTR_FOR_FN (cfun)
	      || ! single_pred_p (bb->next_bb))
	    break;
	  e = find_edge (bb, bb->next_bb);
	  if (! e || (e->flags & EDGE_FALLTHRU) == 0)
	    break;
	  bb = bb->next_bb;
	}
      last_bb = bb;

      /* Add the micro-operations to the vector.  */
      FOR_BB_BETWEEN (bb, first_bb, last_bb->next_bb, next_bb)
	{
	  HOST_WIDE_INT offset = VTI (bb)->out.stack_adjust;
	  VTI (bb)->out.stack_adjust = VTI (bb)->in.stack_adjust;

<<<<<<< HEAD
	  /* If we are walking the first basic block, walk any HEADER
	     insns that might be before it too.  Unfortunately,
	     BB_HEADER and BB_FOOTER are not set while we run this
	     pass.  */
	  insn = get_first_insn (bb);
	  for (rtx_insn *next;
	       insn != BB_HEAD (bb->next_bb)
		 ? next = NEXT_INSN (insn), true : false;
	       insn = next)
=======
	  rtx_insn *next;
	  FOR_BB_INSNS_SAFE (bb, insn, next)
>>>>>>> 8f6f3638
	    {
	      if (INSN_P (insn))
		{
		  basic_block save_bb = BLOCK_FOR_INSN (insn);
		  if (!BLOCK_FOR_INSN (insn))
		    {
		      BLOCK_FOR_INSN (insn) = bb;
		      gcc_assert (DEBUG_INSN_P (insn));
		      /* Reset debug insns between basic blocks.
			 Their location is not reliable, because they
			 were probably not maintained up to date.  */
		      if (DEBUG_BIND_INSN_P (insn))
			INSN_VAR_LOCATION_LOC (insn)
			  = gen_rtx_UNKNOWN_VAR_LOC ();
		    }
		  else
		    gcc_assert (BLOCK_FOR_INSN (insn) == bb);

		  if (!frame_pointer_needed)
		    {
		      insn_stack_adjust_offset_pre_post (insn, &pre, &post);
		      if (pre)
			{
			  micro_operation mo;
			  mo.type = MO_ADJUST;
			  mo.u.adjust = pre;
			  mo.insn = insn;
			  if (dump_file && (dump_flags & TDF_DETAILS))
			    log_op_type (PATTERN (insn), bb, insn,
					 MO_ADJUST, dump_file);
			  VTI (bb)->mos.safe_push (mo);
			  VTI (bb)->out.stack_adjust += pre;
			}
		    }

		  cselib_hook_called = false;
		  adjust_insn (bb, insn);
		  if (DEBUG_MARKER_INSN_P (insn))
		    {
<<<<<<< HEAD
		      insn = reemit_marker_as_note (insn, &save_bb);
=======
		      reemit_marker_as_note (insn);
>>>>>>> 8f6f3638
		      continue;
		    }

		  if (MAY_HAVE_DEBUG_BIND_INSNS)
		    {
		      if (CALL_P (insn))
			prepare_call_arguments (bb, insn);
		      cselib_process_insn (insn);
		      if (dump_file && (dump_flags & TDF_DETAILS))
			{
			  print_rtl_single (dump_file, insn);
			  dump_cselib_table (dump_file);
			}
		    }
		  if (!cselib_hook_called)
		    add_with_sets (insn, 0, 0);
		  cancel_changes (0);

		  if (!frame_pointer_needed && post)
		    {
		      micro_operation mo;
		      mo.type = MO_ADJUST;
		      mo.u.adjust = post;
		      mo.insn = insn;
		      if (dump_file && (dump_flags & TDF_DETAILS))
			log_op_type (PATTERN (insn), bb, insn,
				     MO_ADJUST, dump_file);
		      VTI (bb)->mos.safe_push (mo);
		      VTI (bb)->out.stack_adjust += post;
		    }

		  if (fp_cfa_offset != -1
		      && hard_frame_pointer_adjustment == -1
		      && fp_setter_insn (insn))
		    {
		      vt_init_cfa_base ();
		      hard_frame_pointer_adjustment = fp_cfa_offset;
		      /* Disassociate sp from fp now.  */
		      if (MAY_HAVE_DEBUG_BIND_INSNS)
			{
			  cselib_val *v;
			  cselib_invalidate_rtx (stack_pointer_rtx);
			  v = cselib_lookup (stack_pointer_rtx, Pmode, 1,
					     VOIDmode);
			  if (v && !cselib_preserved_value_p (v))
			    {
			      cselib_set_value_sp_based (v);
			      preserve_value (v);
			    }
			}
		    }
		  BLOCK_FOR_INSN (insn) = save_bb;
		}
	    }
	  gcc_assert (offset == VTI (bb)->out.stack_adjust);
	}

      bb = last_bb;

      if (MAY_HAVE_DEBUG_BIND_INSNS)
	{
	  cselib_preserve_only_values ();
	  cselib_reset_table (cselib_get_next_uid ());
	  cselib_record_sets_hook = NULL;
	}
    }

  hard_frame_pointer_adjustment = -1;
  VTI (ENTRY_BLOCK_PTR_FOR_FN (cfun))->flooded = true;
  cfa_base_rtx = NULL_RTX;
  return true;
}

/* This is *not* reset after each function.  It gives each
   NOTE_INSN_DELETED_DEBUG_LABEL in the entire compilation
   a unique label number.  */

static int debug_label_num = 1;

<<<<<<< HEAD
/* Remove from the insn stream all debug insns used for variable
   tracking at assignments.  */

static void
delete_vta_debug_insns (void)
=======
/* Remove from the insn stream a single debug insn used for
   variable tracking at assignments.  */

static inline void
delete_vta_debug_insn (rtx_insn *insn)
{
  if (DEBUG_MARKER_INSN_P (insn))
    {
      reemit_marker_as_note (insn);
      return;
    }

  tree decl = INSN_VAR_LOCATION_DECL (insn);
  if (TREE_CODE (decl) == LABEL_DECL
      && DECL_NAME (decl)
      && !DECL_RTL_SET_P (decl))
    {
      PUT_CODE (insn, NOTE);
      NOTE_KIND (insn) = NOTE_INSN_DELETED_DEBUG_LABEL;
      NOTE_DELETED_LABEL_NAME (insn)
	= IDENTIFIER_POINTER (DECL_NAME (decl));
      SET_DECL_RTL (decl, insn);
      CODE_LABEL_NUMBER (insn) = debug_label_num++;
    }
  else
    delete_insn (insn);
}

/* Remove from the insn stream all debug insns used for variable
   tracking at assignments.  USE_CFG should be false if the cfg is no
   longer usable.  */

void
delete_vta_debug_insns (bool use_cfg)
>>>>>>> 8f6f3638
{
  basic_block bb;
  rtx_insn *insn, *next;

  if (!MAY_HAVE_DEBUG_INSNS)
    return;

<<<<<<< HEAD
  FOR_EACH_BB_FN (bb, cfun)
    {
      for (insn = get_first_insn (bb);
	   insn != BB_HEAD (bb->next_bb)
	     ? next = NEXT_INSN (insn), true : false;
	   insn = next)
	if (DEBUG_INSN_P (insn))
	  {
	    if (DEBUG_MARKER_INSN_P (insn))
	      {
		insn = reemit_marker_as_note (insn, NULL);
		continue;
	      }

	    tree decl = INSN_VAR_LOCATION_DECL (insn);
	    if (TREE_CODE (decl) == LABEL_DECL
		&& DECL_NAME (decl)
		&& !DECL_RTL_SET_P (decl))
	      {
		PUT_CODE (insn, NOTE);
		NOTE_KIND (insn) = NOTE_INSN_DELETED_DEBUG_LABEL;
		NOTE_DELETED_LABEL_NAME (insn)
		  = IDENTIFIER_POINTER (DECL_NAME (decl));
		SET_DECL_RTL (decl, insn);
		CODE_LABEL_NUMBER (insn) = debug_label_num++;
	      }
	    else
	      delete_insn (insn);
	  }
    }
=======
  if (use_cfg)
    FOR_EACH_BB_FN (bb, cfun)
      {
	FOR_BB_INSNS_SAFE (bb, insn, next)
	  if (DEBUG_INSN_P (insn))
	    delete_vta_debug_insn (insn);
      }
  else
    for (insn = get_insns (); insn; insn = next)
      {
	next = NEXT_INSN (insn);
	if (DEBUG_INSN_P (insn))
	  delete_vta_debug_insn (insn);
      }
>>>>>>> 8f6f3638
}

/* Run a fast, BB-local only version of var tracking, to take care of
   information that we don't do global analysis on, such that not all
   information is lost.  If SKIPPED holds, we're skipping the global
   pass entirely, so we should try to use information it would have
   handled as well..  */

static void
vt_debug_insns_local (bool skipped)
{
<<<<<<< HEAD
  /* ??? Just skip it all for now.  If we skipped the global pass,
     arrange for stmt markers to be dropped as well.  */
  if (skipped)
    cfun->debug_nonbind_markers = 0;
  delete_vta_debug_insns ();
=======
  /* ??? Just skip it all for now.  */
  delete_vta_debug_insns (true);
>>>>>>> 8f6f3638
}

/* Free the data structures needed for variable tracking.  */

static void
vt_finalize (void)
{
  basic_block bb;

  FOR_EACH_BB_FN (bb, cfun)
    {
      VTI (bb)->mos.release ();
    }

  FOR_ALL_BB_FN (bb, cfun)
    {
      dataflow_set_destroy (&VTI (bb)->in);
      dataflow_set_destroy (&VTI (bb)->out);
      if (VTI (bb)->permp)
	{
	  dataflow_set_destroy (VTI (bb)->permp);
	  XDELETE (VTI (bb)->permp);
	}
    }
  free_aux_for_blocks ();
  delete empty_shared_hash->htab;
  empty_shared_hash->htab = NULL;
  delete changed_variables;
  changed_variables = NULL;
  attrs_pool.release ();
  var_pool.release ();
  location_chain_pool.release ();
  shared_hash_pool.release ();

  if (MAY_HAVE_DEBUG_BIND_INSNS)
    {
      if (global_get_addr_cache)
	delete global_get_addr_cache;
      global_get_addr_cache = NULL;
      loc_exp_dep_pool.release ();
      valvar_pool.release ();
      preserved_values.release ();
      cselib_finish ();
      BITMAP_FREE (scratch_regs);
      scratch_regs = NULL;
    }

#ifdef HAVE_window_save
  vec_free (windowed_parm_regs);
#endif

  if (vui_vec)
    XDELETEVEC (vui_vec);
  vui_vec = NULL;
  vui_allocated = 0;
}

/* The entry point to variable tracking pass.  */

static inline unsigned int
variable_tracking_main_1 (void)
{
  bool success;

  /* We won't be called as a separate pass if flag_var_tracking is not
     set, but final may call us to turn debug markers into notes.  */
  if ((!flag_var_tracking && MAY_HAVE_DEBUG_INSNS)
      || flag_var_tracking_assignments < 0
      /* Var-tracking right now assumes the IR doesn't contain
	 any pseudos at this point.  */
      || targetm.no_register_allocation)
    {
<<<<<<< HEAD
      delete_vta_debug_insns ();
=======
      delete_vta_debug_insns (true);
>>>>>>> 8f6f3638
      return 0;
    }

  if (!flag_var_tracking)
    return 0;

<<<<<<< HEAD
  if (n_basic_blocks_for_fn (cfun) > 500 &&
      n_edges_for_fn (cfun) / n_basic_blocks_for_fn (cfun) >= 20)
=======
  if (n_basic_blocks_for_fn (cfun) > 500
      && n_edges_for_fn (cfun) / n_basic_blocks_for_fn (cfun) >= 20)
>>>>>>> 8f6f3638
    {
      vt_debug_insns_local (true);
      return 0;
    }

  mark_dfs_back_edges ();
  if (!vt_initialize ())
    {
      vt_finalize ();
      vt_debug_insns_local (true);
      return 0;
    }

  success = vt_find_locations ();

  if (!success && flag_var_tracking_assignments > 0)
    {
      vt_finalize ();

<<<<<<< HEAD
      cfun->debug_nonbind_markers = 0;

      delete_vta_debug_insns ();
=======
      delete_vta_debug_insns (true);
>>>>>>> 8f6f3638

      /* This is later restored by our caller.  */
      flag_var_tracking_assignments = 0;

      success = vt_initialize ();
      gcc_assert (success);

      success = vt_find_locations ();
    }

  if (!success)
    {
      vt_finalize ();
      vt_debug_insns_local (false);
      return 0;
    }

  if (dump_file && (dump_flags & TDF_DETAILS))
    {
      dump_dataflow_sets ();
      dump_reg_info (dump_file);
      dump_flow_info (dump_file, dump_flags);
    }

  timevar_push (TV_VAR_TRACKING_EMIT);
  vt_emit_notes ();
  timevar_pop (TV_VAR_TRACKING_EMIT);

  vt_finalize ();
  vt_debug_insns_local (false);
  return 0;
}

unsigned int
variable_tracking_main (void)
{
  unsigned int ret;
  int save = flag_var_tracking_assignments;

  ret = variable_tracking_main_1 ();

  flag_var_tracking_assignments = save;

  return ret;
}

namespace {

const pass_data pass_data_variable_tracking =
{
  RTL_PASS, /* type */
  "vartrack", /* name */
  OPTGROUP_NONE, /* optinfo_flags */
  TV_VAR_TRACKING, /* tv_id */
  0, /* properties_required */
  0, /* properties_provided */
  0, /* properties_destroyed */
  0, /* todo_flags_start */
  0, /* todo_flags_finish */
};

class pass_variable_tracking : public rtl_opt_pass
{
public:
  pass_variable_tracking (gcc::context *ctxt)
    : rtl_opt_pass (pass_data_variable_tracking, ctxt)
  {}

  /* opt_pass methods: */
  virtual bool gate (function *)
    {
      return (flag_var_tracking && !targetm.delay_vartrack);
    }

  virtual unsigned int execute (function *)
    {
      return variable_tracking_main ();
    }

}; // class pass_variable_tracking

} // anon namespace

rtl_opt_pass *
make_pass_variable_tracking (gcc::context *ctxt)
{
  return new pass_variable_tracking (ctxt);
}<|MERGE_RESOLUTION|>--- conflicted
+++ resolved
@@ -9514,24 +9514,6 @@
     }
 }
 
-/* Return BB's head, unless BB is the block that succeeds ENTRY_BLOCK,
-   in which case it searches back from BB's head for the very first
-   insn.  Use [get_first_insn (bb), BB_HEAD (bb->next_bb)[ as a range
-   to iterate over all insns of a function while iterating over its
-   BBs.  */
-
-static rtx_insn *
-get_first_insn (basic_block bb)
-{
-  rtx_insn *insn = BB_HEAD (bb);
-
-  if (bb->prev_bb == ENTRY_BLOCK_PTR_FOR_FN (cfun))
-    while (rtx_insn *prev = PREV_INSN (insn))
-      insn = prev;
-
-  return insn;
-}
-
 /* Emit notes for the whole function.  */
 
 static void
@@ -9560,8 +9542,7 @@
     {
       /* Emit the notes for changes of variable locations between two
 	 subsequent basic blocks.  */
-      emit_notes_for_differences (get_first_insn (bb),
-				  &cur, &VTI (bb)->in);
+      emit_notes_for_differences (BB_HEAD (bb), &cur, &VTI (bb)->in);
 
       if (MAY_HAVE_DEBUG_BIND_INSNS)
 	local_get_addr_cache = new hash_map<rtx, rtx>;
@@ -9969,11 +9950,7 @@
 /* Reemit INSN, a MARKER_DEBUG_INSN, as a note.  */
 
 static rtx_insn *
-<<<<<<< HEAD
-reemit_marker_as_note (rtx_insn *insn, basic_block *bb)
-=======
 reemit_marker_as_note (rtx_insn *insn)
->>>>>>> 8f6f3638
 {
   gcc_checking_assert (DEBUG_MARKER_INSN_P (insn));
 
@@ -9989,11 +9966,6 @@
 	  {
 	    note = emit_note_before (kind, insn);
 	    NOTE_MARKER_LOCATION (note) = INSN_LOCATION (insn);
-<<<<<<< HEAD
-	    if (bb)
-	      BLOCK_FOR_INSN (note) = *bb;
-=======
->>>>>>> 8f6f3638
 	  }
 	delete_insn (insn);
 	return note;
@@ -10201,38 +10173,11 @@
 	  HOST_WIDE_INT offset = VTI (bb)->out.stack_adjust;
 	  VTI (bb)->out.stack_adjust = VTI (bb)->in.stack_adjust;
 
-<<<<<<< HEAD
-	  /* If we are walking the first basic block, walk any HEADER
-	     insns that might be before it too.  Unfortunately,
-	     BB_HEADER and BB_FOOTER are not set while we run this
-	     pass.  */
-	  insn = get_first_insn (bb);
-	  for (rtx_insn *next;
-	       insn != BB_HEAD (bb->next_bb)
-		 ? next = NEXT_INSN (insn), true : false;
-	       insn = next)
-=======
 	  rtx_insn *next;
 	  FOR_BB_INSNS_SAFE (bb, insn, next)
->>>>>>> 8f6f3638
 	    {
 	      if (INSN_P (insn))
 		{
-		  basic_block save_bb = BLOCK_FOR_INSN (insn);
-		  if (!BLOCK_FOR_INSN (insn))
-		    {
-		      BLOCK_FOR_INSN (insn) = bb;
-		      gcc_assert (DEBUG_INSN_P (insn));
-		      /* Reset debug insns between basic blocks.
-			 Their location is not reliable, because they
-			 were probably not maintained up to date.  */
-		      if (DEBUG_BIND_INSN_P (insn))
-			INSN_VAR_LOCATION_LOC (insn)
-			  = gen_rtx_UNKNOWN_VAR_LOC ();
-		    }
-		  else
-		    gcc_assert (BLOCK_FOR_INSN (insn) == bb);
-
 		  if (!frame_pointer_needed)
 		    {
 		      insn_stack_adjust_offset_pre_post (insn, &pre, &post);
@@ -10254,11 +10199,7 @@
 		  adjust_insn (bb, insn);
 		  if (DEBUG_MARKER_INSN_P (insn))
 		    {
-<<<<<<< HEAD
-		      insn = reemit_marker_as_note (insn, &save_bb);
-=======
 		      reemit_marker_as_note (insn);
->>>>>>> 8f6f3638
 		      continue;
 		    }
 
@@ -10310,7 +10251,6 @@
 			    }
 			}
 		    }
-		  BLOCK_FOR_INSN (insn) = save_bb;
 		}
 	    }
 	  gcc_assert (offset == VTI (bb)->out.stack_adjust);
@@ -10338,13 +10278,6 @@
 
 static int debug_label_num = 1;
 
-<<<<<<< HEAD
-/* Remove from the insn stream all debug insns used for variable
-   tracking at assignments.  */
-
-static void
-delete_vta_debug_insns (void)
-=======
 /* Remove from the insn stream a single debug insn used for
    variable tracking at assignments.  */
 
@@ -10379,7 +10312,6 @@
 
 void
 delete_vta_debug_insns (bool use_cfg)
->>>>>>> 8f6f3638
 {
   basic_block bb;
   rtx_insn *insn, *next;
@@ -10387,38 +10319,6 @@
   if (!MAY_HAVE_DEBUG_INSNS)
     return;
 
-<<<<<<< HEAD
-  FOR_EACH_BB_FN (bb, cfun)
-    {
-      for (insn = get_first_insn (bb);
-	   insn != BB_HEAD (bb->next_bb)
-	     ? next = NEXT_INSN (insn), true : false;
-	   insn = next)
-	if (DEBUG_INSN_P (insn))
-	  {
-	    if (DEBUG_MARKER_INSN_P (insn))
-	      {
-		insn = reemit_marker_as_note (insn, NULL);
-		continue;
-	      }
-
-	    tree decl = INSN_VAR_LOCATION_DECL (insn);
-	    if (TREE_CODE (decl) == LABEL_DECL
-		&& DECL_NAME (decl)
-		&& !DECL_RTL_SET_P (decl))
-	      {
-		PUT_CODE (insn, NOTE);
-		NOTE_KIND (insn) = NOTE_INSN_DELETED_DEBUG_LABEL;
-		NOTE_DELETED_LABEL_NAME (insn)
-		  = IDENTIFIER_POINTER (DECL_NAME (decl));
-		SET_DECL_RTL (decl, insn);
-		CODE_LABEL_NUMBER (insn) = debug_label_num++;
-	      }
-	    else
-	      delete_insn (insn);
-	  }
-    }
-=======
   if (use_cfg)
     FOR_EACH_BB_FN (bb, cfun)
       {
@@ -10433,7 +10333,6 @@
 	if (DEBUG_INSN_P (insn))
 	  delete_vta_debug_insn (insn);
       }
->>>>>>> 8f6f3638
 }
 
 /* Run a fast, BB-local only version of var tracking, to take care of
@@ -10443,18 +10342,10 @@
    handled as well..  */
 
 static void
-vt_debug_insns_local (bool skipped)
-{
-<<<<<<< HEAD
-  /* ??? Just skip it all for now.  If we skipped the global pass,
-     arrange for stmt markers to be dropped as well.  */
-  if (skipped)
-    cfun->debug_nonbind_markers = 0;
-  delete_vta_debug_insns ();
-=======
+vt_debug_insns_local (bool skipped ATTRIBUTE_UNUSED)
+{
   /* ??? Just skip it all for now.  */
   delete_vta_debug_insns (true);
->>>>>>> 8f6f3638
 }
 
 /* Free the data structures needed for variable tracking.  */
@@ -10527,24 +10418,15 @@
 	 any pseudos at this point.  */
       || targetm.no_register_allocation)
     {
-<<<<<<< HEAD
-      delete_vta_debug_insns ();
-=======
       delete_vta_debug_insns (true);
->>>>>>> 8f6f3638
       return 0;
     }
 
   if (!flag_var_tracking)
     return 0;
 
-<<<<<<< HEAD
-  if (n_basic_blocks_for_fn (cfun) > 500 &&
-      n_edges_for_fn (cfun) / n_basic_blocks_for_fn (cfun) >= 20)
-=======
   if (n_basic_blocks_for_fn (cfun) > 500
       && n_edges_for_fn (cfun) / n_basic_blocks_for_fn (cfun) >= 20)
->>>>>>> 8f6f3638
     {
       vt_debug_insns_local (true);
       return 0;
@@ -10564,13 +10446,7 @@
     {
       vt_finalize ();
 
-<<<<<<< HEAD
-      cfun->debug_nonbind_markers = 0;
-
-      delete_vta_debug_insns ();
-=======
       delete_vta_debug_insns (true);
->>>>>>> 8f6f3638
 
       /* This is later restored by our caller.  */
       flag_var_tracking_assignments = 0;

/* Fold a constant sub-tree into a single node for C-compiler
   Copyright (C) 1987-2015 Free Software Foundation, Inc.

This file is part of GCC.

GCC is free software; you can redistribute it and/or modify it under
the terms of the GNU General Public License as published by the Free
Software Foundation; either version 3, or (at your option) any later
version.

GCC is distributed in the hope that it will be useful, but WITHOUT ANY
WARRANTY; without even the implied warranty of MERCHANTABILITY or
FITNESS FOR A PARTICULAR PURPOSE.  See the GNU General Public License
for more details.

You should have received a copy of the GNU General Public License
along with GCC; see the file COPYING3.  If not see
<http://www.gnu.org/licenses/>.  */

/*@@ This file should be rewritten to use an arbitrary precision
  @@ representation for "struct tree_int_cst" and "struct tree_real_cst".
  @@ Perhaps the routines could also be used for bc/dc, and made a lib.
  @@ The routines that translate from the ap rep should
  @@ warn if precision et. al. is lost.
  @@ This would also make life easier when this technology is used
  @@ for cross-compilers.  */

/* The entry points in this file are fold, size_int_wide and size_binop.

   fold takes a tree as argument and returns a simplified tree.

   size_binop takes a tree code for an arithmetic operation
   and two operands that are trees, and produces a tree for the
   result, assuming the type comes from `sizetype'.

   size_int takes an integer value, and creates a tree constant
   with type from `sizetype'.

   Note: Since the folders get called on non-gimple code as well as
   gimple code, we need to handle GIMPLE tuples as well as their
   corresponding tree equivalents.  */

#include "config.h"
#include "system.h"
#include "coretypes.h"
#include "backend.h"
#include "predict.h"
#include "tree.h"
#include "gimple.h"
#include "rtl.h"
#include "flags.h"
#include "alias.h"
#include "fold-const.h"
#include "stor-layout.h"
#include "calls.h"
#include "tree-iterator.h"
#include "realmpfr.h"
#include "insn-config.h"
#include "expmed.h"
#include "dojump.h"
#include "explow.h"
#include "emit-rtl.h"
#include "varasm.h"
#include "stmt.h"
#include "expr.h"
#include "tm_p.h"
#include "target.h"
#include "diagnostic-core.h"
#include "intl.h"
#include "langhooks.h"
#include "md5.h"
#include "internal-fn.h"
#include "tree-eh.h"
#include "gimplify.h"
#include "tree-dfa.h"
#include "builtins.h"
#include "cgraph.h"
#include "generic-match.h"
#include "optabs-query.h"
#include "gimple-fold.h"
#include "params.h"
#include "tree-ssa-operands.h"
#include "tree-into-ssa.h"

#ifndef LOAD_EXTEND_OP
#define LOAD_EXTEND_OP(M) UNKNOWN
#endif

/* Nonzero if we are folding constants inside an initializer; zero
   otherwise.  */
int folding_initializer = 0;

/* The following constants represent a bit based encoding of GCC's
   comparison operators.  This encoding simplifies transformations
   on relational comparison operators, such as AND and OR.  */
enum comparison_code {
  COMPCODE_FALSE = 0,
  COMPCODE_LT = 1,
  COMPCODE_EQ = 2,
  COMPCODE_LE = 3,
  COMPCODE_GT = 4,
  COMPCODE_LTGT = 5,
  COMPCODE_GE = 6,
  COMPCODE_ORD = 7,
  COMPCODE_UNORD = 8,
  COMPCODE_UNLT = 9,
  COMPCODE_UNEQ = 10,
  COMPCODE_UNLE = 11,
  COMPCODE_UNGT = 12,
  COMPCODE_NE = 13,
  COMPCODE_UNGE = 14,
  COMPCODE_TRUE = 15
};

static bool negate_expr_p (tree);
static tree negate_expr (tree);
static tree split_tree (tree, enum tree_code, tree *, tree *, tree *, int);
static tree associate_trees (location_t, tree, tree, enum tree_code, tree);
static enum comparison_code comparison_to_compcode (enum tree_code);
static enum tree_code compcode_to_comparison (enum comparison_code);
static int operand_equal_for_comparison_p (tree, tree, tree);
static int twoval_comparison_p (tree, tree *, tree *, int *);
static tree eval_subst (location_t, tree, tree, tree, tree, tree);
static tree make_bit_field_ref (location_t, tree, tree,
				HOST_WIDE_INT, HOST_WIDE_INT, int);
static tree optimize_bit_field_compare (location_t, enum tree_code,
					tree, tree, tree);
static tree decode_field_reference (location_t, tree, HOST_WIDE_INT *,
				    HOST_WIDE_INT *,
				    machine_mode *, int *, int *,
				    tree *, tree *);
static int simple_operand_p (const_tree);
static bool simple_operand_p_2 (tree);
static tree range_binop (enum tree_code, tree, tree, int, tree, int);
static tree range_predecessor (tree);
static tree range_successor (tree);
static tree fold_range_test (location_t, enum tree_code, tree, tree, tree);
static tree fold_cond_expr_with_comparison (location_t, tree, tree, tree, tree);
static tree unextend (tree, int, int, tree);
static tree optimize_minmax_comparison (location_t, enum tree_code,
					tree, tree, tree);
static tree extract_muldiv (tree, tree, enum tree_code, tree, bool *);
static tree extract_muldiv_1 (tree, tree, enum tree_code, tree, bool *);
static tree fold_binary_op_with_conditional_arg (location_t,
						 enum tree_code, tree,
						 tree, tree,
						 tree, tree, int);
static tree fold_div_compare (location_t, enum tree_code, tree, tree, tree);
static bool reorder_operands_p (const_tree, const_tree);
static tree fold_negate_const (tree, tree);
static tree fold_not_const (const_tree, tree);
static tree fold_relational_const (enum tree_code, tree, tree, tree);
static tree fold_convert_const (enum tree_code, tree, tree);
static tree fold_view_convert_expr (tree, tree);
static bool vec_cst_ctor_to_array (tree, tree *);


/* Return EXPR_LOCATION of T if it is not UNKNOWN_LOCATION.
   Otherwise, return LOC.  */

static location_t
expr_location_or (tree t, location_t loc)
{
  location_t tloc = EXPR_LOCATION (t);
  return tloc == UNKNOWN_LOCATION ? loc : tloc;
}

/* Similar to protected_set_expr_location, but never modify x in place,
   if location can and needs to be set, unshare it.  */

static inline tree
protected_set_expr_location_unshare (tree x, location_t loc)
{
  if (CAN_HAVE_LOCATION_P (x)
      && EXPR_LOCATION (x) != loc
      && !(TREE_CODE (x) == SAVE_EXPR
	   || TREE_CODE (x) == TARGET_EXPR
	   || TREE_CODE (x) == BIND_EXPR))
    {
      x = copy_node (x);
      SET_EXPR_LOCATION (x, loc);
    }
  return x;
}

/* If ARG2 divides ARG1 with zero remainder, carries out the exact
   division and returns the quotient.  Otherwise returns
   NULL_TREE.  */

tree
div_if_zero_remainder (const_tree arg1, const_tree arg2)
{
  widest_int quo;

  if (wi::multiple_of_p (wi::to_widest (arg1), wi::to_widest (arg2),
			 SIGNED, &quo))
    return wide_int_to_tree (TREE_TYPE (arg1), quo);

  return NULL_TREE; 
}

/* This is nonzero if we should defer warnings about undefined
   overflow.  This facility exists because these warnings are a
   special case.  The code to estimate loop iterations does not want
   to issue any warnings, since it works with expressions which do not
   occur in user code.  Various bits of cleanup code call fold(), but
   only use the result if it has certain characteristics (e.g., is a
   constant); that code only wants to issue a warning if the result is
   used.  */

static int fold_deferring_overflow_warnings;

/* If a warning about undefined overflow is deferred, this is the
   warning.  Note that this may cause us to turn two warnings into
   one, but that is fine since it is sufficient to only give one
   warning per expression.  */

static const char* fold_deferred_overflow_warning;

/* If a warning about undefined overflow is deferred, this is the
   level at which the warning should be emitted.  */

static enum warn_strict_overflow_code fold_deferred_overflow_code;

/* Start deferring overflow warnings.  We could use a stack here to
   permit nested calls, but at present it is not necessary.  */

void
fold_defer_overflow_warnings (void)
{
  ++fold_deferring_overflow_warnings;
}

/* Stop deferring overflow warnings.  If there is a pending warning,
   and ISSUE is true, then issue the warning if appropriate.  STMT is
   the statement with which the warning should be associated (used for
   location information); STMT may be NULL.  CODE is the level of the
   warning--a warn_strict_overflow_code value.  This function will use
   the smaller of CODE and the deferred code when deciding whether to
   issue the warning.  CODE may be zero to mean to always use the
   deferred code.  */

void
fold_undefer_overflow_warnings (bool issue, const gimple *stmt, int code)
{
  const char *warnmsg;
  location_t locus;

  gcc_assert (fold_deferring_overflow_warnings > 0);
  --fold_deferring_overflow_warnings;
  if (fold_deferring_overflow_warnings > 0)
    {
      if (fold_deferred_overflow_warning != NULL
	  && code != 0
	  && code < (int) fold_deferred_overflow_code)
	fold_deferred_overflow_code = (enum warn_strict_overflow_code) code;
      return;
    }

  warnmsg = fold_deferred_overflow_warning;
  fold_deferred_overflow_warning = NULL;

  if (!issue || warnmsg == NULL)
    return;

  if (gimple_no_warning_p (stmt))
    return;

  /* Use the smallest code level when deciding to issue the
     warning.  */
  if (code == 0 || code > (int) fold_deferred_overflow_code)
    code = fold_deferred_overflow_code;

  if (!issue_strict_overflow_warning (code))
    return;

  if (stmt == NULL)
    locus = input_location;
  else
    locus = gimple_location (stmt);
  warning_at (locus, OPT_Wstrict_overflow, "%s", warnmsg);
}

/* Stop deferring overflow warnings, ignoring any deferred
   warnings.  */

void
fold_undefer_and_ignore_overflow_warnings (void)
{
  fold_undefer_overflow_warnings (false, NULL, 0);
}

/* Whether we are deferring overflow warnings.  */

bool
fold_deferring_overflow_warnings_p (void)
{
  return fold_deferring_overflow_warnings > 0;
}

/* This is called when we fold something based on the fact that signed
   overflow is undefined.  */

static void
fold_overflow_warning (const char* gmsgid, enum warn_strict_overflow_code wc)
{
  if (fold_deferring_overflow_warnings > 0)
    {
      if (fold_deferred_overflow_warning == NULL
	  || wc < fold_deferred_overflow_code)
	{
	  fold_deferred_overflow_warning = gmsgid;
	  fold_deferred_overflow_code = wc;
	}
    }
  else if (issue_strict_overflow_warning (wc))
    warning (OPT_Wstrict_overflow, gmsgid);
}

/* Return true if the built-in mathematical function specified by CODE
   is odd, i.e. -f(x) == f(-x).  */

bool
negate_mathfn_p (enum built_in_function code)
{
  switch (code)
    {
    CASE_FLT_FN (BUILT_IN_ASIN):
    CASE_FLT_FN (BUILT_IN_ASINH):
    CASE_FLT_FN (BUILT_IN_ATAN):
    CASE_FLT_FN (BUILT_IN_ATANH):
    CASE_FLT_FN (BUILT_IN_CASIN):
    CASE_FLT_FN (BUILT_IN_CASINH):
    CASE_FLT_FN (BUILT_IN_CATAN):
    CASE_FLT_FN (BUILT_IN_CATANH):
    CASE_FLT_FN (BUILT_IN_CBRT):
    CASE_FLT_FN (BUILT_IN_CPROJ):
    CASE_FLT_FN (BUILT_IN_CSIN):
    CASE_FLT_FN (BUILT_IN_CSINH):
    CASE_FLT_FN (BUILT_IN_CTAN):
    CASE_FLT_FN (BUILT_IN_CTANH):
    CASE_FLT_FN (BUILT_IN_ERF):
    CASE_FLT_FN (BUILT_IN_LLROUND):
    CASE_FLT_FN (BUILT_IN_LROUND):
    CASE_FLT_FN (BUILT_IN_ROUND):
    CASE_FLT_FN (BUILT_IN_SIN):
    CASE_FLT_FN (BUILT_IN_SINH):
    CASE_FLT_FN (BUILT_IN_TAN):
    CASE_FLT_FN (BUILT_IN_TANH):
    CASE_FLT_FN (BUILT_IN_TRUNC):
      return true;

    CASE_FLT_FN (BUILT_IN_LLRINT):
    CASE_FLT_FN (BUILT_IN_LRINT):
    CASE_FLT_FN (BUILT_IN_NEARBYINT):
    CASE_FLT_FN (BUILT_IN_RINT):
      return !flag_rounding_math;

    default:
      break;
    }
  return false;
}

/* Check whether we may negate an integer constant T without causing
   overflow.  */

bool
may_negate_without_overflow_p (const_tree t)
{
  tree type;

  gcc_assert (TREE_CODE (t) == INTEGER_CST);

  type = TREE_TYPE (t);
  if (TYPE_UNSIGNED (type))
    return false;

  return !wi::only_sign_bit_p (t);
}

/* Determine whether an expression T can be cheaply negated using
   the function negate_expr without introducing undefined overflow.  */

static bool
negate_expr_p (tree t)
{
  tree type;

  if (t == 0)
    return false;

  type = TREE_TYPE (t);

  STRIP_SIGN_NOPS (t);
  switch (TREE_CODE (t))
    {
    case INTEGER_CST:
      if (INTEGRAL_TYPE_P (type) && TYPE_OVERFLOW_WRAPS (type))
	return true;

      /* Check that -CST will not overflow type.  */
      return may_negate_without_overflow_p (t);
    case BIT_NOT_EXPR:
      return (INTEGRAL_TYPE_P (type)
	      && TYPE_OVERFLOW_WRAPS (type));

    case FIXED_CST:
      return true;

    case NEGATE_EXPR:
      return !TYPE_OVERFLOW_SANITIZED (type);

    case REAL_CST:
      /* We want to canonicalize to positive real constants.  Pretend
         that only negative ones can be easily negated.  */
      return REAL_VALUE_NEGATIVE (TREE_REAL_CST (t));

    case COMPLEX_CST:
      return negate_expr_p (TREE_REALPART (t))
	     && negate_expr_p (TREE_IMAGPART (t));

    case VECTOR_CST:
      {
	if (FLOAT_TYPE_P (TREE_TYPE (type)) || TYPE_OVERFLOW_WRAPS (type))
	  return true;

	int count = TYPE_VECTOR_SUBPARTS (type), i;

	for (i = 0; i < count; i++)
	  if (!negate_expr_p (VECTOR_CST_ELT (t, i)))
	    return false;

	return true;
      }

    case COMPLEX_EXPR:
      return negate_expr_p (TREE_OPERAND (t, 0))
	     && negate_expr_p (TREE_OPERAND (t, 1));

    case CONJ_EXPR:
      return negate_expr_p (TREE_OPERAND (t, 0));

    case PLUS_EXPR:
      if (HONOR_SIGN_DEPENDENT_ROUNDING (element_mode (type))
	  || HONOR_SIGNED_ZEROS (element_mode (type)))
	return false;
      /* -(A + B) -> (-B) - A.  */
      if (negate_expr_p (TREE_OPERAND (t, 1))
	  && reorder_operands_p (TREE_OPERAND (t, 0),
				 TREE_OPERAND (t, 1)))
	return true;
      /* -(A + B) -> (-A) - B.  */
      return negate_expr_p (TREE_OPERAND (t, 0));

    case MINUS_EXPR:
      /* We can't turn -(A-B) into B-A when we honor signed zeros.  */
      return !HONOR_SIGN_DEPENDENT_ROUNDING (element_mode (type))
	     && !HONOR_SIGNED_ZEROS (element_mode (type))
	     && reorder_operands_p (TREE_OPERAND (t, 0),
				    TREE_OPERAND (t, 1));

    case MULT_EXPR:
      if (TYPE_UNSIGNED (TREE_TYPE (t)))
        break;

      /* Fall through.  */

    case RDIV_EXPR:
      if (! HONOR_SIGN_DEPENDENT_ROUNDING (element_mode (TREE_TYPE (t))))
	return negate_expr_p (TREE_OPERAND (t, 1))
	       || negate_expr_p (TREE_OPERAND (t, 0));
      break;

    case TRUNC_DIV_EXPR:
    case ROUND_DIV_EXPR:
    case EXACT_DIV_EXPR:
      /* In general we can't negate A / B, because if A is INT_MIN and
	 B is 1, we may turn this into INT_MIN / -1 which is undefined
	 and actually traps on some architectures.  But if overflow is
	 undefined, we can negate, because - (INT_MIN / 1) is an
	 overflow.  */
      if (INTEGRAL_TYPE_P (TREE_TYPE (t)))
	{
	  if (!TYPE_OVERFLOW_UNDEFINED (TREE_TYPE (t)))
	    break;
	  /* If overflow is undefined then we have to be careful because
	     we ask whether it's ok to associate the negate with the
	     division which is not ok for example for
	     -((a - b) / c) where (-(a - b)) / c may invoke undefined
	     overflow because of negating INT_MIN.  So do not use
	     negate_expr_p here but open-code the two important cases.  */
	  if (TREE_CODE (TREE_OPERAND (t, 0)) == NEGATE_EXPR
	      || (TREE_CODE (TREE_OPERAND (t, 0)) == INTEGER_CST
		  && may_negate_without_overflow_p (TREE_OPERAND (t, 0))))
	    return true;
	}
      else if (negate_expr_p (TREE_OPERAND (t, 0)))
	return true;
      return negate_expr_p (TREE_OPERAND (t, 1));

    case NOP_EXPR:
      /* Negate -((double)float) as (double)(-float).  */
      if (TREE_CODE (type) == REAL_TYPE)
	{
	  tree tem = strip_float_extensions (t);
	  if (tem != t)
	    return negate_expr_p (tem);
	}
      break;

    case CALL_EXPR:
      /* Negate -f(x) as f(-x).  */
      if (negate_mathfn_p (builtin_mathfn_code (t)))
	return negate_expr_p (CALL_EXPR_ARG (t, 0));
      break;

    case RSHIFT_EXPR:
      /* Optimize -((int)x >> 31) into (unsigned)x >> 31 for int.  */
      if (TREE_CODE (TREE_OPERAND (t, 1)) == INTEGER_CST)
	{
	  tree op1 = TREE_OPERAND (t, 1);
	  if (wi::eq_p (op1, TYPE_PRECISION (type) - 1))
	    return true;
	}
      break;

    default:
      break;
    }
  return false;
}

/* Given T, an expression, return a folded tree for -T or NULL_TREE, if no
   simplification is possible.
   If negate_expr_p would return true for T, NULL_TREE will never be
   returned.  */

static tree
fold_negate_expr (location_t loc, tree t)
{
  tree type = TREE_TYPE (t);
  tree tem;

  switch (TREE_CODE (t))
    {
    /* Convert - (~A) to A + 1.  */
    case BIT_NOT_EXPR:
      if (INTEGRAL_TYPE_P (type))
        return fold_build2_loc (loc, PLUS_EXPR, type, TREE_OPERAND (t, 0),
                            build_one_cst (type));
      break;

    case INTEGER_CST:
      tem = fold_negate_const (t, type);
      if (TREE_OVERFLOW (tem) == TREE_OVERFLOW (t)
	  || (ANY_INTEGRAL_TYPE_P (type)
	      && !TYPE_OVERFLOW_TRAPS (type)
	      && TYPE_OVERFLOW_WRAPS (type))
	  || (flag_sanitize & SANITIZE_SI_OVERFLOW) == 0)
	return tem;
      break;

    case REAL_CST:
      tem = fold_negate_const (t, type);
      return tem;

    case FIXED_CST:
      tem = fold_negate_const (t, type);
      return tem;

    case COMPLEX_CST:
      {
	tree rpart = fold_negate_expr (loc, TREE_REALPART (t));
	tree ipart = fold_negate_expr (loc, TREE_IMAGPART (t));
	if (rpart && ipart)
	  return build_complex (type, rpart, ipart);
      }
      break;

    case VECTOR_CST:
      {
	int count = TYPE_VECTOR_SUBPARTS (type), i;
	tree *elts = XALLOCAVEC (tree, count);

	for (i = 0; i < count; i++)
	  {
	    elts[i] = fold_negate_expr (loc, VECTOR_CST_ELT (t, i));
	    if (elts[i] == NULL_TREE)
	      return NULL_TREE;
	  }

	return build_vector (type, elts);
      }

    case COMPLEX_EXPR:
      if (negate_expr_p (t))
	return fold_build2_loc (loc, COMPLEX_EXPR, type,
			    fold_negate_expr (loc, TREE_OPERAND (t, 0)),
			    fold_negate_expr (loc, TREE_OPERAND (t, 1)));
      break;

    case CONJ_EXPR:
      if (negate_expr_p (t))
	return fold_build1_loc (loc, CONJ_EXPR, type,
			    fold_negate_expr (loc, TREE_OPERAND (t, 0)));
      break;

    case NEGATE_EXPR:
      if (!TYPE_OVERFLOW_SANITIZED (type))
	return TREE_OPERAND (t, 0);
      break;

    case PLUS_EXPR:
      if (!HONOR_SIGN_DEPENDENT_ROUNDING (element_mode (type))
	  && !HONOR_SIGNED_ZEROS (element_mode (type)))
	{
	  /* -(A + B) -> (-B) - A.  */
	  if (negate_expr_p (TREE_OPERAND (t, 1))
	      && reorder_operands_p (TREE_OPERAND (t, 0),
				     TREE_OPERAND (t, 1)))
	    {
	      tem = negate_expr (TREE_OPERAND (t, 1));
	      return fold_build2_loc (loc, MINUS_EXPR, type,
				  tem, TREE_OPERAND (t, 0));
	    }

	  /* -(A + B) -> (-A) - B.  */
	  if (negate_expr_p (TREE_OPERAND (t, 0)))
	    {
	      tem = negate_expr (TREE_OPERAND (t, 0));
	      return fold_build2_loc (loc, MINUS_EXPR, type,
				  tem, TREE_OPERAND (t, 1));
	    }
	}
      break;

    case MINUS_EXPR:
      /* - (A - B) -> B - A  */
      if (!HONOR_SIGN_DEPENDENT_ROUNDING (element_mode (type))
	  && !HONOR_SIGNED_ZEROS (element_mode (type))
	  && reorder_operands_p (TREE_OPERAND (t, 0), TREE_OPERAND (t, 1)))
	return fold_build2_loc (loc, MINUS_EXPR, type,
			    TREE_OPERAND (t, 1), TREE_OPERAND (t, 0));
      break;

    case MULT_EXPR:
      if (TYPE_UNSIGNED (type))
        break;

      /* Fall through.  */

    case RDIV_EXPR:
      if (! HONOR_SIGN_DEPENDENT_ROUNDING (element_mode (type)))
	{
	  tem = TREE_OPERAND (t, 1);
	  if (negate_expr_p (tem))
	    return fold_build2_loc (loc, TREE_CODE (t), type,
				TREE_OPERAND (t, 0), negate_expr (tem));
	  tem = TREE_OPERAND (t, 0);
	  if (negate_expr_p (tem))
	    return fold_build2_loc (loc, TREE_CODE (t), type,
				negate_expr (tem), TREE_OPERAND (t, 1));
	}
      break;

    case TRUNC_DIV_EXPR:
    case ROUND_DIV_EXPR:
    case EXACT_DIV_EXPR:
      /* In general we can't negate A / B, because if A is INT_MIN and
	 B is 1, we may turn this into INT_MIN / -1 which is undefined
	 and actually traps on some architectures.  But if overflow is
	 undefined, we can negate, because - (INT_MIN / 1) is an
	 overflow.  */
      if (!INTEGRAL_TYPE_P (type) || TYPE_OVERFLOW_UNDEFINED (type))
        {
	  const char * const warnmsg = G_("assuming signed overflow does not "
					  "occur when negating a division");
          tem = TREE_OPERAND (t, 1);
          if (negate_expr_p (tem))
	    {
	      if (INTEGRAL_TYPE_P (type)
		  && (TREE_CODE (tem) != INTEGER_CST
		      || integer_onep (tem)))
		fold_overflow_warning (warnmsg, WARN_STRICT_OVERFLOW_MISC);
	      return fold_build2_loc (loc, TREE_CODE (t), type,
				  TREE_OPERAND (t, 0), negate_expr (tem));
	    }
	  /* If overflow is undefined then we have to be careful because
	     we ask whether it's ok to associate the negate with the
	     division which is not ok for example for
	     -((a - b) / c) where (-(a - b)) / c may invoke undefined
	     overflow because of negating INT_MIN.  So do not use
	     negate_expr_p here but open-code the two important cases.  */
          tem = TREE_OPERAND (t, 0);
	  if ((INTEGRAL_TYPE_P (type)
	       && (TREE_CODE (tem) == NEGATE_EXPR
		   || (TREE_CODE (tem) == INTEGER_CST
		       && may_negate_without_overflow_p (tem))))
	      || !INTEGRAL_TYPE_P (type))
	    return fold_build2_loc (loc, TREE_CODE (t), type,
				    negate_expr (tem), TREE_OPERAND (t, 1));
        }
      break;

    case NOP_EXPR:
      /* Convert -((double)float) into (double)(-float).  */
      if (TREE_CODE (type) == REAL_TYPE)
	{
	  tem = strip_float_extensions (t);
	  if (tem != t && negate_expr_p (tem))
	    return fold_convert_loc (loc, type, negate_expr (tem));
	}
      break;

    case CALL_EXPR:
      /* Negate -f(x) as f(-x).  */
      if (negate_mathfn_p (builtin_mathfn_code (t))
	  && negate_expr_p (CALL_EXPR_ARG (t, 0)))
	{
	  tree fndecl, arg;

	  fndecl = get_callee_fndecl (t);
	  arg = negate_expr (CALL_EXPR_ARG (t, 0));
	  return build_call_expr_loc (loc, fndecl, 1, arg);
	}
      break;

    case RSHIFT_EXPR:
      /* Optimize -((int)x >> 31) into (unsigned)x >> 31 for int.  */
      if (TREE_CODE (TREE_OPERAND (t, 1)) == INTEGER_CST)
	{
	  tree op1 = TREE_OPERAND (t, 1);
	  if (wi::eq_p (op1, TYPE_PRECISION (type) - 1))
	    {
	      tree ntype = TYPE_UNSIGNED (type)
			   ? signed_type_for (type)
			   : unsigned_type_for (type);
	      tree temp = fold_convert_loc (loc, ntype, TREE_OPERAND (t, 0));
	      temp = fold_build2_loc (loc, RSHIFT_EXPR, ntype, temp, op1);
	      return fold_convert_loc (loc, type, temp);
	    }
	}
      break;

    default:
      break;
    }

  return NULL_TREE;
}

/* Like fold_negate_expr, but return a NEGATE_EXPR tree, if T can not be
   negated in a simpler way.  Also allow for T to be NULL_TREE, in which case
   return NULL_TREE. */

static tree
negate_expr (tree t)
{
  tree type, tem;
  location_t loc;

  if (t == NULL_TREE)
    return NULL_TREE;

  loc = EXPR_LOCATION (t);
  type = TREE_TYPE (t);
  STRIP_SIGN_NOPS (t);

  tem = fold_negate_expr (loc, t);
  if (!tem)
    tem = build1_loc (loc, NEGATE_EXPR, TREE_TYPE (t), t);
  return fold_convert_loc (loc, type, tem);
}

/* Split a tree IN into a constant, literal and variable parts that could be
   combined with CODE to make IN.  "constant" means an expression with
   TREE_CONSTANT but that isn't an actual constant.  CODE must be a
   commutative arithmetic operation.  Store the constant part into *CONP,
   the literal in *LITP and return the variable part.  If a part isn't
   present, set it to null.  If the tree does not decompose in this way,
   return the entire tree as the variable part and the other parts as null.

   If CODE is PLUS_EXPR we also split trees that use MINUS_EXPR.  In that
   case, we negate an operand that was subtracted.  Except if it is a
   literal for which we use *MINUS_LITP instead.

   If NEGATE_P is true, we are negating all of IN, again except a literal
   for which we use *MINUS_LITP instead.

   If IN is itself a literal or constant, return it as appropriate.

   Note that we do not guarantee that any of the three values will be the
   same type as IN, but they will have the same signedness and mode.  */

static tree
split_tree (tree in, enum tree_code code, tree *conp, tree *litp,
	    tree *minus_litp, int negate_p)
{
  tree var = 0;

  *conp = 0;
  *litp = 0;
  *minus_litp = 0;

  /* Strip any conversions that don't change the machine mode or signedness.  */
  STRIP_SIGN_NOPS (in);

  if (TREE_CODE (in) == INTEGER_CST || TREE_CODE (in) == REAL_CST
      || TREE_CODE (in) == FIXED_CST)
    *litp = in;
  else if (TREE_CODE (in) == code
	   || ((! FLOAT_TYPE_P (TREE_TYPE (in)) || flag_associative_math)
	       && ! SAT_FIXED_POINT_TYPE_P (TREE_TYPE (in))
	       /* We can associate addition and subtraction together (even
		  though the C standard doesn't say so) for integers because
		  the value is not affected.  For reals, the value might be
		  affected, so we can't.  */
	       && ((code == PLUS_EXPR && TREE_CODE (in) == MINUS_EXPR)
		   || (code == MINUS_EXPR && TREE_CODE (in) == PLUS_EXPR))))
    {
      tree op0 = TREE_OPERAND (in, 0);
      tree op1 = TREE_OPERAND (in, 1);
      int neg1_p = TREE_CODE (in) == MINUS_EXPR;
      int neg_litp_p = 0, neg_conp_p = 0, neg_var_p = 0;

      /* First see if either of the operands is a literal, then a constant.  */
      if (TREE_CODE (op0) == INTEGER_CST || TREE_CODE (op0) == REAL_CST
	  || TREE_CODE (op0) == FIXED_CST)
	*litp = op0, op0 = 0;
      else if (TREE_CODE (op1) == INTEGER_CST || TREE_CODE (op1) == REAL_CST
	       || TREE_CODE (op1) == FIXED_CST)
	*litp = op1, neg_litp_p = neg1_p, op1 = 0;

      if (op0 != 0 && TREE_CONSTANT (op0))
	*conp = op0, op0 = 0;
      else if (op1 != 0 && TREE_CONSTANT (op1))
	*conp = op1, neg_conp_p = neg1_p, op1 = 0;

      /* If we haven't dealt with either operand, this is not a case we can
	 decompose.  Otherwise, VAR is either of the ones remaining, if any.  */
      if (op0 != 0 && op1 != 0)
	var = in;
      else if (op0 != 0)
	var = op0;
      else
	var = op1, neg_var_p = neg1_p;

      /* Now do any needed negations.  */
      if (neg_litp_p)
	*minus_litp = *litp, *litp = 0;
      if (neg_conp_p)
	*conp = negate_expr (*conp);
      if (neg_var_p)
	var = negate_expr (var);
    }
  else if (TREE_CODE (in) == BIT_NOT_EXPR
	   && code == PLUS_EXPR)
    {
      /* -X - 1 is folded to ~X, undo that here.  */
      *minus_litp = build_one_cst (TREE_TYPE (in));
      var = negate_expr (TREE_OPERAND (in, 0));
    }
  else if (TREE_CONSTANT (in))
    *conp = in;
  else
    var = in;

  if (negate_p)
    {
      if (*litp)
	*minus_litp = *litp, *litp = 0;
      else if (*minus_litp)
	*litp = *minus_litp, *minus_litp = 0;
      *conp = negate_expr (*conp);
      var = negate_expr (var);
    }

  return var;
}

/* Re-associate trees split by the above function.  T1 and T2 are
   either expressions to associate or null.  Return the new
   expression, if any.  LOC is the location of the new expression.  If
   we build an operation, do it in TYPE and with CODE.  */

static tree
associate_trees (location_t loc, tree t1, tree t2, enum tree_code code, tree type)
{
  if (t1 == 0)
    return t2;
  else if (t2 == 0)
    return t1;

  /* If either input is CODE, a PLUS_EXPR, or a MINUS_EXPR, don't
     try to fold this since we will have infinite recursion.  But do
     deal with any NEGATE_EXPRs.  */
  if (TREE_CODE (t1) == code || TREE_CODE (t2) == code
      || TREE_CODE (t1) == MINUS_EXPR || TREE_CODE (t2) == MINUS_EXPR)
    {
      if (code == PLUS_EXPR)
	{
	  if (TREE_CODE (t1) == NEGATE_EXPR)
	    return build2_loc (loc, MINUS_EXPR, type,
			       fold_convert_loc (loc, type, t2),
			       fold_convert_loc (loc, type,
						 TREE_OPERAND (t1, 0)));
	  else if (TREE_CODE (t2) == NEGATE_EXPR)
	    return build2_loc (loc, MINUS_EXPR, type,
			       fold_convert_loc (loc, type, t1),
			       fold_convert_loc (loc, type,
						 TREE_OPERAND (t2, 0)));
	  else if (integer_zerop (t2))
	    return fold_convert_loc (loc, type, t1);
	}
      else if (code == MINUS_EXPR)
	{
	  if (integer_zerop (t2))
	    return fold_convert_loc (loc, type, t1);
	}

      return build2_loc (loc, code, type, fold_convert_loc (loc, type, t1),
			 fold_convert_loc (loc, type, t2));
    }

  return fold_build2_loc (loc, code, type, fold_convert_loc (loc, type, t1),
			  fold_convert_loc (loc, type, t2));
}

/* Check whether TYPE1 and TYPE2 are equivalent integer types, suitable
   for use in int_const_binop, size_binop and size_diffop.  */

static bool
int_binop_types_match_p (enum tree_code code, const_tree type1, const_tree type2)
{
  if (!INTEGRAL_TYPE_P (type1) && !POINTER_TYPE_P (type1))
    return false;
  if (!INTEGRAL_TYPE_P (type2) && !POINTER_TYPE_P (type2))
    return false;

  switch (code)
    {
    case LSHIFT_EXPR:
    case RSHIFT_EXPR:
    case LROTATE_EXPR:
    case RROTATE_EXPR:
      return true;

    default:
      break;
    }

  return TYPE_UNSIGNED (type1) == TYPE_UNSIGNED (type2)
	 && TYPE_PRECISION (type1) == TYPE_PRECISION (type2)
	 && TYPE_MODE (type1) == TYPE_MODE (type2);
}


/* Combine two integer constants ARG1 and ARG2 under operation CODE
   to produce a new constant.  Return NULL_TREE if we don't know how
   to evaluate CODE at compile-time.  */

static tree
int_const_binop_1 (enum tree_code code, const_tree arg1, const_tree parg2,
		   int overflowable)
{
  wide_int res;
  tree t;
  tree type = TREE_TYPE (arg1);
  signop sign = TYPE_SIGN (type);
  bool overflow = false;

  wide_int arg2 = wide_int::from (parg2, TYPE_PRECISION (type),
				  TYPE_SIGN (TREE_TYPE (parg2)));

  switch (code)
    {
    case BIT_IOR_EXPR:
      res = wi::bit_or (arg1, arg2);
      break;

    case BIT_XOR_EXPR:
      res = wi::bit_xor (arg1, arg2);
      break;

    case BIT_AND_EXPR:
      res = wi::bit_and (arg1, arg2);
      break;

    case RSHIFT_EXPR:
    case LSHIFT_EXPR:
      if (wi::neg_p (arg2))
	{
	  arg2 = -arg2;
	  if (code == RSHIFT_EXPR)
	    code = LSHIFT_EXPR;
	  else
	    code = RSHIFT_EXPR;
	}

      if (code == RSHIFT_EXPR)
	/* It's unclear from the C standard whether shifts can overflow.
	   The following code ignores overflow; perhaps a C standard
	   interpretation ruling is needed.  */
	res = wi::rshift (arg1, arg2, sign);
      else
	res = wi::lshift (arg1, arg2);
      break;

    case RROTATE_EXPR:
    case LROTATE_EXPR:
      if (wi::neg_p (arg2))
	{
	  arg2 = -arg2;
	  if (code == RROTATE_EXPR)
	    code = LROTATE_EXPR;
	  else
	    code = RROTATE_EXPR;
	}

      if (code == RROTATE_EXPR)
	res = wi::rrotate (arg1, arg2);
      else
	res = wi::lrotate (arg1, arg2);
      break;

    case PLUS_EXPR:
      res = wi::add (arg1, arg2, sign, &overflow);
      break;

    case MINUS_EXPR:
      res = wi::sub (arg1, arg2, sign, &overflow);
      break;

    case MULT_EXPR:
      res = wi::mul (arg1, arg2, sign, &overflow);
      break;

    case MULT_HIGHPART_EXPR:
      res = wi::mul_high (arg1, arg2, sign);
      break;

    case TRUNC_DIV_EXPR:
    case EXACT_DIV_EXPR:
      if (arg2 == 0)
	return NULL_TREE;
      res = wi::div_trunc (arg1, arg2, sign, &overflow);
      break;

    case FLOOR_DIV_EXPR:
      if (arg2 == 0)
	return NULL_TREE;
      res = wi::div_floor (arg1, arg2, sign, &overflow);
      break;

    case CEIL_DIV_EXPR:
      if (arg2 == 0)
	return NULL_TREE;
      res = wi::div_ceil (arg1, arg2, sign, &overflow);
      break;

    case ROUND_DIV_EXPR:
      if (arg2 == 0)
	return NULL_TREE;
      res = wi::div_round (arg1, arg2, sign, &overflow);
      break;

    case TRUNC_MOD_EXPR:
      if (arg2 == 0)
	return NULL_TREE;
      res = wi::mod_trunc (arg1, arg2, sign, &overflow);
      break;

    case FLOOR_MOD_EXPR:
      if (arg2 == 0)
	return NULL_TREE;
      res = wi::mod_floor (arg1, arg2, sign, &overflow);
      break;

    case CEIL_MOD_EXPR:
      if (arg2 == 0)
	return NULL_TREE;
      res = wi::mod_ceil (arg1, arg2, sign, &overflow);
      break;

    case ROUND_MOD_EXPR:
      if (arg2 == 0)
	return NULL_TREE;
      res = wi::mod_round (arg1, arg2, sign, &overflow);
      break;

    case MIN_EXPR:
      res = wi::min (arg1, arg2, sign);
      break;

    case MAX_EXPR:
      res = wi::max (arg1, arg2, sign);
      break;

    default:
      return NULL_TREE;
    }

  t = force_fit_type (type, res, overflowable,
		      (((sign == SIGNED || overflowable == -1)
			&& overflow)
		       | TREE_OVERFLOW (arg1) | TREE_OVERFLOW (parg2)));

  return t;
}

tree
int_const_binop (enum tree_code code, const_tree arg1, const_tree arg2)
{
  return int_const_binop_1 (code, arg1, arg2, 1);
}

/* Combine two constants ARG1 and ARG2 under operation CODE to produce a new
   constant.  We assume ARG1 and ARG2 have the same data type, or at least
   are the same kind of constant and the same machine mode.  Return zero if
   combining the constants is not allowed in the current operating mode.  */

static tree
const_binop (enum tree_code code, tree arg1, tree arg2)
{
  /* Sanity check for the recursive cases.  */
  if (!arg1 || !arg2)
    return NULL_TREE;

  STRIP_NOPS (arg1);
  STRIP_NOPS (arg2);

  if (TREE_CODE (arg1) == INTEGER_CST && TREE_CODE (arg2) == INTEGER_CST)
    {
      if (code == POINTER_PLUS_EXPR)
	return int_const_binop (PLUS_EXPR,
				arg1, fold_convert (TREE_TYPE (arg1), arg2));

      return int_const_binop (code, arg1, arg2);
    }

  if (TREE_CODE (arg1) == REAL_CST && TREE_CODE (arg2) == REAL_CST)
    {
      machine_mode mode;
      REAL_VALUE_TYPE d1;
      REAL_VALUE_TYPE d2;
      REAL_VALUE_TYPE value;
      REAL_VALUE_TYPE result;
      bool inexact;
      tree t, type;

      /* The following codes are handled by real_arithmetic.  */
      switch (code)
	{
	case PLUS_EXPR:
	case MINUS_EXPR:
	case MULT_EXPR:
	case RDIV_EXPR:
	case MIN_EXPR:
	case MAX_EXPR:
	  break;

	default:
	  return NULL_TREE;
	}

      d1 = TREE_REAL_CST (arg1);
      d2 = TREE_REAL_CST (arg2);

      type = TREE_TYPE (arg1);
      mode = TYPE_MODE (type);

      /* Don't perform operation if we honor signaling NaNs and
	 either operand is a NaN.  */
      if (HONOR_SNANS (mode)
	  && (REAL_VALUE_ISNAN (d1) || REAL_VALUE_ISNAN (d2)))
	return NULL_TREE;

      /* Don't perform operation if it would raise a division
	 by zero exception.  */
      if (code == RDIV_EXPR
	  && real_equal (&d2, &dconst0)
	  && (flag_trapping_math || ! MODE_HAS_INFINITIES (mode)))
	return NULL_TREE;

      /* If either operand is a NaN, just return it.  Otherwise, set up
	 for floating-point trap; we return an overflow.  */
      if (REAL_VALUE_ISNAN (d1))
	return arg1;
      else if (REAL_VALUE_ISNAN (d2))
	return arg2;

      inexact = real_arithmetic (&value, code, &d1, &d2);
      real_convert (&result, mode, &value);

      /* Don't constant fold this floating point operation if
	 the result has overflowed and flag_trapping_math.  */
      if (flag_trapping_math
	  && MODE_HAS_INFINITIES (mode)
	  && REAL_VALUE_ISINF (result)
	  && !REAL_VALUE_ISINF (d1)
	  && !REAL_VALUE_ISINF (d2))
	return NULL_TREE;

      /* Don't constant fold this floating point operation if the
	 result may dependent upon the run-time rounding mode and
	 flag_rounding_math is set, or if GCC's software emulation
	 is unable to accurately represent the result.  */
      if ((flag_rounding_math
	   || (MODE_COMPOSITE_P (mode) && !flag_unsafe_math_optimizations))
	  && (inexact || !real_identical (&result, &value)))
	return NULL_TREE;

      t = build_real (type, result);

      TREE_OVERFLOW (t) = TREE_OVERFLOW (arg1) | TREE_OVERFLOW (arg2);
      return t;
    }

  if (TREE_CODE (arg1) == FIXED_CST)
    {
      FIXED_VALUE_TYPE f1;
      FIXED_VALUE_TYPE f2;
      FIXED_VALUE_TYPE result;
      tree t, type;
      int sat_p;
      bool overflow_p;

      /* The following codes are handled by fixed_arithmetic.  */
      switch (code)
        {
	case PLUS_EXPR:
	case MINUS_EXPR:
	case MULT_EXPR:
	case TRUNC_DIV_EXPR:
	  if (TREE_CODE (arg2) != FIXED_CST)
	    return NULL_TREE;
	  f2 = TREE_FIXED_CST (arg2);
	  break;

	case LSHIFT_EXPR:
	case RSHIFT_EXPR:
	  {
	    if (TREE_CODE (arg2) != INTEGER_CST)
	      return NULL_TREE;
	    wide_int w2 = arg2;
	    f2.data.high = w2.elt (1);
	    f2.data.low = w2.elt (0);
	    f2.mode = SImode;
	  }
	  break;

        default:
	  return NULL_TREE;
        }

      f1 = TREE_FIXED_CST (arg1);
      type = TREE_TYPE (arg1);
      sat_p = TYPE_SATURATING (type);
      overflow_p = fixed_arithmetic (&result, code, &f1, &f2, sat_p);
      t = build_fixed (type, result);
      /* Propagate overflow flags.  */
      if (overflow_p | TREE_OVERFLOW (arg1) | TREE_OVERFLOW (arg2))
	TREE_OVERFLOW (t) = 1;
      return t;
    }

  if (TREE_CODE (arg1) == COMPLEX_CST && TREE_CODE (arg2) == COMPLEX_CST)
    {
      tree type = TREE_TYPE (arg1);
      tree r1 = TREE_REALPART (arg1);
      tree i1 = TREE_IMAGPART (arg1);
      tree r2 = TREE_REALPART (arg2);
      tree i2 = TREE_IMAGPART (arg2);
      tree real, imag;

      switch (code)
	{
	case PLUS_EXPR:
	case MINUS_EXPR:
	  real = const_binop (code, r1, r2);
	  imag = const_binop (code, i1, i2);
	  break;

	case MULT_EXPR:
	  if (COMPLEX_FLOAT_TYPE_P (type))
	    return do_mpc_arg2 (arg1, arg2, type,
				/* do_nonfinite= */ folding_initializer,
				mpc_mul);

	  real = const_binop (MINUS_EXPR,
			      const_binop (MULT_EXPR, r1, r2),
			      const_binop (MULT_EXPR, i1, i2));
	  imag = const_binop (PLUS_EXPR,
			      const_binop (MULT_EXPR, r1, i2),
			      const_binop (MULT_EXPR, i1, r2));
	  break;

	case RDIV_EXPR:
	  if (COMPLEX_FLOAT_TYPE_P (type))
	    return do_mpc_arg2 (arg1, arg2, type,
                                /* do_nonfinite= */ folding_initializer,
				mpc_div);
	  /* Fallthru ... */
	case TRUNC_DIV_EXPR:
	case CEIL_DIV_EXPR:
	case FLOOR_DIV_EXPR:
	case ROUND_DIV_EXPR:
	  if (flag_complex_method == 0)
	  {
	    /* Keep this algorithm in sync with
	       tree-complex.c:expand_complex_div_straight().

	       Expand complex division to scalars, straightforward algorithm.
	       a / b = ((ar*br + ai*bi)/t) + i((ai*br - ar*bi)/t)
	       t = br*br + bi*bi
	    */
	    tree magsquared
	      = const_binop (PLUS_EXPR,
			     const_binop (MULT_EXPR, r2, r2),
			     const_binop (MULT_EXPR, i2, i2));
	    tree t1
	      = const_binop (PLUS_EXPR,
			     const_binop (MULT_EXPR, r1, r2),
			     const_binop (MULT_EXPR, i1, i2));
	    tree t2
	      = const_binop (MINUS_EXPR,
			     const_binop (MULT_EXPR, i1, r2),
			     const_binop (MULT_EXPR, r1, i2));

	    real = const_binop (code, t1, magsquared);
	    imag = const_binop (code, t2, magsquared);
	  }
	  else
	  {
	    /* Keep this algorithm in sync with
               tree-complex.c:expand_complex_div_wide().

	       Expand complex division to scalars, modified algorithm to minimize
	       overflow with wide input ranges.  */
	    tree compare = fold_build2 (LT_EXPR, boolean_type_node,
					fold_abs_const (r2, TREE_TYPE (type)),
					fold_abs_const (i2, TREE_TYPE (type)));

	    if (integer_nonzerop (compare))
	      {
		/* In the TRUE branch, we compute
		   ratio = br/bi;
		   div = (br * ratio) + bi;
		   tr = (ar * ratio) + ai;
		   ti = (ai * ratio) - ar;
		   tr = tr / div;
		   ti = ti / div;  */
		tree ratio = const_binop (code, r2, i2);
		tree div = const_binop (PLUS_EXPR, i2,
					const_binop (MULT_EXPR, r2, ratio));
		real = const_binop (MULT_EXPR, r1, ratio);
		real = const_binop (PLUS_EXPR, real, i1);
		real = const_binop (code, real, div);

		imag = const_binop (MULT_EXPR, i1, ratio);
		imag = const_binop (MINUS_EXPR, imag, r1);
		imag = const_binop (code, imag, div);
	      }
	    else
	      {
		/* In the FALSE branch, we compute
		   ratio = d/c;
		   divisor = (d * ratio) + c;
		   tr = (b * ratio) + a;
		   ti = b - (a * ratio);
		   tr = tr / div;
		   ti = ti / div;  */
		tree ratio = const_binop (code, i2, r2);
		tree div = const_binop (PLUS_EXPR, r2,
                                        const_binop (MULT_EXPR, i2, ratio));

		real = const_binop (MULT_EXPR, i1, ratio);
		real = const_binop (PLUS_EXPR, real, r1);
		real = const_binop (code, real, div);

		imag = const_binop (MULT_EXPR, r1, ratio);
		imag = const_binop (MINUS_EXPR, i1, imag);
		imag = const_binop (code, imag, div);
	      }
	  }
	  break;

	default:
	  return NULL_TREE;
	}

      if (real && imag)
	return build_complex (type, real, imag);
    }

  if (TREE_CODE (arg1) == VECTOR_CST
      && TREE_CODE (arg2) == VECTOR_CST)
    {
      tree type = TREE_TYPE (arg1);
      int count = TYPE_VECTOR_SUBPARTS (type), i;
      tree *elts = XALLOCAVEC (tree, count);

      for (i = 0; i < count; i++)
	{
	  tree elem1 = VECTOR_CST_ELT (arg1, i);
	  tree elem2 = VECTOR_CST_ELT (arg2, i);

	  elts[i] = const_binop (code, elem1, elem2);

	  /* It is possible that const_binop cannot handle the given
	     code and return NULL_TREE */
	  if (elts[i] == NULL_TREE)
	    return NULL_TREE;
	}

      return build_vector (type, elts);
    }

  /* Shifts allow a scalar offset for a vector.  */
  if (TREE_CODE (arg1) == VECTOR_CST
      && TREE_CODE (arg2) == INTEGER_CST)
    {
      tree type = TREE_TYPE (arg1);
      int count = TYPE_VECTOR_SUBPARTS (type), i;
      tree *elts = XALLOCAVEC (tree, count);

      for (i = 0; i < count; i++)
	{
	  tree elem1 = VECTOR_CST_ELT (arg1, i);

	  elts[i] = const_binop (code, elem1, arg2);

	  /* It is possible that const_binop cannot handle the given
	     code and return NULL_TREE.  */
	  if (elts[i] == NULL_TREE)
	    return NULL_TREE;
	}

      return build_vector (type, elts);
    }
  return NULL_TREE;
}

/* Overload that adds a TYPE parameter to be able to dispatch
   to fold_relational_const.  */

tree
const_binop (enum tree_code code, tree type, tree arg1, tree arg2)
{
  if (TREE_CODE_CLASS (code) == tcc_comparison)
    return fold_relational_const (code, type, arg1, arg2);

  /* ???  Until we make the const_binop worker take the type of the
     result as argument put those cases that need it here.  */
  switch (code)
    {
    case COMPLEX_EXPR:
      if ((TREE_CODE (arg1) == REAL_CST
	   && TREE_CODE (arg2) == REAL_CST)
	  || (TREE_CODE (arg1) == INTEGER_CST
	      && TREE_CODE (arg2) == INTEGER_CST))
	return build_complex (type, arg1, arg2);
      return NULL_TREE;

    case VEC_PACK_TRUNC_EXPR:
    case VEC_PACK_FIX_TRUNC_EXPR:
      {
	unsigned int nelts = TYPE_VECTOR_SUBPARTS (type), i;
	tree *elts;

	gcc_assert (TYPE_VECTOR_SUBPARTS (TREE_TYPE (arg1)) == nelts / 2
		    && TYPE_VECTOR_SUBPARTS (TREE_TYPE (arg2)) == nelts / 2);
	if (TREE_CODE (arg1) != VECTOR_CST
	    || TREE_CODE (arg2) != VECTOR_CST)
	  return NULL_TREE;

	elts = XALLOCAVEC (tree, nelts);
	if (!vec_cst_ctor_to_array (arg1, elts)
	    || !vec_cst_ctor_to_array (arg2, elts + nelts / 2))
	  return NULL_TREE;

	for (i = 0; i < nelts; i++)
	  {
	    elts[i] = fold_convert_const (code == VEC_PACK_TRUNC_EXPR
					  ? NOP_EXPR : FIX_TRUNC_EXPR,
					  TREE_TYPE (type), elts[i]);
	    if (elts[i] == NULL_TREE || !CONSTANT_CLASS_P (elts[i]))
	      return NULL_TREE;
	  }

	return build_vector (type, elts);
      }

    case VEC_WIDEN_MULT_LO_EXPR:
    case VEC_WIDEN_MULT_HI_EXPR:
    case VEC_WIDEN_MULT_EVEN_EXPR:
    case VEC_WIDEN_MULT_ODD_EXPR:
      {
	unsigned int nelts = TYPE_VECTOR_SUBPARTS (type);
	unsigned int out, ofs, scale;
	tree *elts;

	gcc_assert (TYPE_VECTOR_SUBPARTS (TREE_TYPE (arg1)) == nelts * 2
		    && TYPE_VECTOR_SUBPARTS (TREE_TYPE (arg2)) == nelts * 2);
	if (TREE_CODE (arg1) != VECTOR_CST || TREE_CODE (arg2) != VECTOR_CST)
	  return NULL_TREE;

	elts = XALLOCAVEC (tree, nelts * 4);
	if (!vec_cst_ctor_to_array (arg1, elts)
	    || !vec_cst_ctor_to_array (arg2, elts + nelts * 2))
	  return NULL_TREE;

	if (code == VEC_WIDEN_MULT_LO_EXPR)
	  scale = 0, ofs = BYTES_BIG_ENDIAN ? nelts : 0;
	else if (code == VEC_WIDEN_MULT_HI_EXPR)
	  scale = 0, ofs = BYTES_BIG_ENDIAN ? 0 : nelts;
	else if (code == VEC_WIDEN_MULT_EVEN_EXPR)
	  scale = 1, ofs = 0;
	else /* if (code == VEC_WIDEN_MULT_ODD_EXPR) */
	  scale = 1, ofs = 1;

	for (out = 0; out < nelts; out++)
	  {
	    unsigned int in1 = (out << scale) + ofs;
	    unsigned int in2 = in1 + nelts * 2;
	    tree t1, t2;

	    t1 = fold_convert_const (NOP_EXPR, TREE_TYPE (type), elts[in1]);
	    t2 = fold_convert_const (NOP_EXPR, TREE_TYPE (type), elts[in2]);

	    if (t1 == NULL_TREE || t2 == NULL_TREE)
	      return NULL_TREE;
	    elts[out] = const_binop (MULT_EXPR, t1, t2);
	    if (elts[out] == NULL_TREE || !CONSTANT_CLASS_P (elts[out]))
	      return NULL_TREE;
	  }

	return build_vector (type, elts);
      }

    default:;
    }

  if (TREE_CODE_CLASS (code) != tcc_binary)
    return NULL_TREE;

  /* Make sure type and arg0 have the same saturating flag.  */
  gcc_checking_assert (TYPE_SATURATING (type)
		       == TYPE_SATURATING (TREE_TYPE (arg1)));

  return const_binop (code, arg1, arg2);
}

/* Compute CODE ARG1 with resulting type TYPE with ARG1 being constant.
   Return zero if computing the constants is not possible.  */

tree
const_unop (enum tree_code code, tree type, tree arg0)
{
  switch (code)
    {
    CASE_CONVERT:
    case FLOAT_EXPR:
    case FIX_TRUNC_EXPR:
    case FIXED_CONVERT_EXPR:
      return fold_convert_const (code, type, arg0);

    case ADDR_SPACE_CONVERT_EXPR:
      if (integer_zerop (arg0))
	return fold_convert_const (code, type, arg0);
      break;

    case VIEW_CONVERT_EXPR:
      return fold_view_convert_expr (type, arg0);

    case NEGATE_EXPR:
      {
	/* Can't call fold_negate_const directly here as that doesn't
	   handle all cases and we might not be able to negate some
	   constants.  */
	tree tem = fold_negate_expr (UNKNOWN_LOCATION, arg0);
	if (tem && CONSTANT_CLASS_P (tem))
	  return tem;
	break;
      }

    case ABS_EXPR:
      if (TREE_CODE (arg0) == INTEGER_CST || TREE_CODE (arg0) == REAL_CST)
	return fold_abs_const (arg0, type);
      break;

    case CONJ_EXPR:
      if (TREE_CODE (arg0) == COMPLEX_CST)
	{
	  tree ipart = fold_negate_const (TREE_IMAGPART (arg0),
					  TREE_TYPE (type));
	  return build_complex (type, TREE_REALPART (arg0), ipart);
	}
      break;

    case BIT_NOT_EXPR:
      if (TREE_CODE (arg0) == INTEGER_CST)
	return fold_not_const (arg0, type);
      /* Perform BIT_NOT_EXPR on each element individually.  */
      else if (TREE_CODE (arg0) == VECTOR_CST)
	{
	  tree *elements;
	  tree elem;
	  unsigned count = VECTOR_CST_NELTS (arg0), i;

	  elements = XALLOCAVEC (tree, count);
	  for (i = 0; i < count; i++)
	    {
	      elem = VECTOR_CST_ELT (arg0, i);
	      elem = const_unop (BIT_NOT_EXPR, TREE_TYPE (type), elem);
	      if (elem == NULL_TREE)
		break;
	      elements[i] = elem;
	    }
	  if (i == count)
	    return build_vector (type, elements);
	}
      break;

    case TRUTH_NOT_EXPR:
      if (TREE_CODE (arg0) == INTEGER_CST)
	return constant_boolean_node (integer_zerop (arg0), type);
      break;

    case REALPART_EXPR:
      if (TREE_CODE (arg0) == COMPLEX_CST)
	return fold_convert (type, TREE_REALPART (arg0));
      break;

    case IMAGPART_EXPR:
      if (TREE_CODE (arg0) == COMPLEX_CST)
	return fold_convert (type, TREE_IMAGPART (arg0));
      break;

    case VEC_UNPACK_LO_EXPR:
    case VEC_UNPACK_HI_EXPR:
    case VEC_UNPACK_FLOAT_LO_EXPR:
    case VEC_UNPACK_FLOAT_HI_EXPR:
      {
	unsigned int nelts = TYPE_VECTOR_SUBPARTS (type), i;
	tree *elts;
	enum tree_code subcode;

	gcc_assert (TYPE_VECTOR_SUBPARTS (TREE_TYPE (arg0)) == nelts * 2);
	if (TREE_CODE (arg0) != VECTOR_CST)
	  return NULL_TREE;

	elts = XALLOCAVEC (tree, nelts * 2);
	if (!vec_cst_ctor_to_array (arg0, elts))
	  return NULL_TREE;

	if ((!BYTES_BIG_ENDIAN) ^ (code == VEC_UNPACK_LO_EXPR
				   || code == VEC_UNPACK_FLOAT_LO_EXPR))
	  elts += nelts;

	if (code == VEC_UNPACK_LO_EXPR || code == VEC_UNPACK_HI_EXPR)
	  subcode = NOP_EXPR;
	else
	  subcode = FLOAT_EXPR;

	for (i = 0; i < nelts; i++)
	  {
	    elts[i] = fold_convert_const (subcode, TREE_TYPE (type), elts[i]);
	    if (elts[i] == NULL_TREE || !CONSTANT_CLASS_P (elts[i]))
	      return NULL_TREE;
	  }

	return build_vector (type, elts);
      }

    case REDUC_MIN_EXPR:
    case REDUC_MAX_EXPR:
    case REDUC_PLUS_EXPR:
      {
	unsigned int nelts, i;
	tree *elts;
	enum tree_code subcode;

	if (TREE_CODE (arg0) != VECTOR_CST)
	  return NULL_TREE;
        nelts = TYPE_VECTOR_SUBPARTS (TREE_TYPE (arg0));

	elts = XALLOCAVEC (tree, nelts);
	if (!vec_cst_ctor_to_array (arg0, elts))
	  return NULL_TREE;

	switch (code)
	  {
	  case REDUC_MIN_EXPR: subcode = MIN_EXPR; break;
	  case REDUC_MAX_EXPR: subcode = MAX_EXPR; break;
	  case REDUC_PLUS_EXPR: subcode = PLUS_EXPR; break;
	  default: gcc_unreachable ();
	  }

	for (i = 1; i < nelts; i++)
	  {
	    elts[0] = const_binop (subcode, elts[0], elts[i]);
	    if (elts[0] == NULL_TREE || !CONSTANT_CLASS_P (elts[0]))
	      return NULL_TREE;
	  }

	return elts[0];
      }

    default:
      break;
    }

  return NULL_TREE;
}

/* Create a sizetype INT_CST node with NUMBER sign extended.  KIND
   indicates which particular sizetype to create.  */

tree
size_int_kind (HOST_WIDE_INT number, enum size_type_kind kind)
{
  return build_int_cst (sizetype_tab[(int) kind], number);
}

/* Combine operands OP1 and OP2 with arithmetic operation CODE.  CODE
   is a tree code.  The type of the result is taken from the operands.
   Both must be equivalent integer types, ala int_binop_types_match_p.
   If the operands are constant, so is the result.  */

tree
size_binop_loc (location_t loc, enum tree_code code, tree arg0, tree arg1)
{
  tree type = TREE_TYPE (arg0);

  if (arg0 == error_mark_node || arg1 == error_mark_node)
    return error_mark_node;

  gcc_assert (int_binop_types_match_p (code, TREE_TYPE (arg0),
                                       TREE_TYPE (arg1)));

  /* Handle the special case of two integer constants faster.  */
  if (TREE_CODE (arg0) == INTEGER_CST && TREE_CODE (arg1) == INTEGER_CST)
    {
      /* And some specific cases even faster than that.  */
      if (code == PLUS_EXPR)
	{
	  if (integer_zerop (arg0) && !TREE_OVERFLOW (arg0))
	    return arg1;
	  if (integer_zerop (arg1) && !TREE_OVERFLOW (arg1))
	    return arg0;
	}
      else if (code == MINUS_EXPR)
	{
	  if (integer_zerop (arg1) && !TREE_OVERFLOW (arg1))
	    return arg0;
	}
      else if (code == MULT_EXPR)
	{
	  if (integer_onep (arg0) && !TREE_OVERFLOW (arg0))
	    return arg1;
	}

      /* Handle general case of two integer constants.  For sizetype
         constant calculations we always want to know about overflow,
	 even in the unsigned case.  */
      return int_const_binop_1 (code, arg0, arg1, -1);
    }

  return fold_build2_loc (loc, code, type, arg0, arg1);
}

/* Given two values, either both of sizetype or both of bitsizetype,
   compute the difference between the two values.  Return the value
   in signed type corresponding to the type of the operands.  */

tree
size_diffop_loc (location_t loc, tree arg0, tree arg1)
{
  tree type = TREE_TYPE (arg0);
  tree ctype;

  gcc_assert (int_binop_types_match_p (MINUS_EXPR, TREE_TYPE (arg0),
				       TREE_TYPE (arg1)));

  /* If the type is already signed, just do the simple thing.  */
  if (!TYPE_UNSIGNED (type))
    return size_binop_loc (loc, MINUS_EXPR, arg0, arg1);

  if (type == sizetype)
    ctype = ssizetype;
  else if (type == bitsizetype)
    ctype = sbitsizetype;
  else
    ctype = signed_type_for (type);

  /* If either operand is not a constant, do the conversions to the signed
     type and subtract.  The hardware will do the right thing with any
     overflow in the subtraction.  */
  if (TREE_CODE (arg0) != INTEGER_CST || TREE_CODE (arg1) != INTEGER_CST)
    return size_binop_loc (loc, MINUS_EXPR,
			   fold_convert_loc (loc, ctype, arg0),
			   fold_convert_loc (loc, ctype, arg1));

  /* If ARG0 is larger than ARG1, subtract and return the result in CTYPE.
     Otherwise, subtract the other way, convert to CTYPE (we know that can't
     overflow) and negate (which can't either).  Special-case a result
     of zero while we're here.  */
  if (tree_int_cst_equal (arg0, arg1))
    return build_int_cst (ctype, 0);
  else if (tree_int_cst_lt (arg1, arg0))
    return fold_convert_loc (loc, ctype,
			     size_binop_loc (loc, MINUS_EXPR, arg0, arg1));
  else
    return size_binop_loc (loc, MINUS_EXPR, build_int_cst (ctype, 0),
			   fold_convert_loc (loc, ctype,
					     size_binop_loc (loc,
							     MINUS_EXPR,
							     arg1, arg0)));
}

/* A subroutine of fold_convert_const handling conversions of an
   INTEGER_CST to another integer type.  */

static tree
fold_convert_const_int_from_int (tree type, const_tree arg1)
{
  /* Given an integer constant, make new constant with new type,
     appropriately sign-extended or truncated.  Use widest_int
     so that any extension is done according ARG1's type.  */
  return force_fit_type (type, wi::to_widest (arg1),
			 !POINTER_TYPE_P (TREE_TYPE (arg1)),
			 TREE_OVERFLOW (arg1));
}

/* A subroutine of fold_convert_const handling conversions a REAL_CST
   to an integer type.  */

static tree
fold_convert_const_int_from_real (enum tree_code code, tree type, const_tree arg1)
{
  bool overflow = false;
  tree t;

  /* The following code implements the floating point to integer
     conversion rules required by the Java Language Specification,
     that IEEE NaNs are mapped to zero and values that overflow
     the target precision saturate, i.e. values greater than
     INT_MAX are mapped to INT_MAX, and values less than INT_MIN
     are mapped to INT_MIN.  These semantics are allowed by the
     C and C++ standards that simply state that the behavior of
     FP-to-integer conversion is unspecified upon overflow.  */

  wide_int val;
  REAL_VALUE_TYPE r;
  REAL_VALUE_TYPE x = TREE_REAL_CST (arg1);

  switch (code)
    {
    case FIX_TRUNC_EXPR:
      real_trunc (&r, VOIDmode, &x);
      break;

    default:
      gcc_unreachable ();
    }

  /* If R is NaN, return zero and show we have an overflow.  */
  if (REAL_VALUE_ISNAN (r))
    {
      overflow = true;
      val = wi::zero (TYPE_PRECISION (type));
    }

  /* See if R is less than the lower bound or greater than the
     upper bound.  */

  if (! overflow)
    {
      tree lt = TYPE_MIN_VALUE (type);
      REAL_VALUE_TYPE l = real_value_from_int_cst (NULL_TREE, lt);
      if (real_less (&r, &l))
	{
	  overflow = true;
	  val = lt;
	}
    }

  if (! overflow)
    {
      tree ut = TYPE_MAX_VALUE (type);
      if (ut)
	{
	  REAL_VALUE_TYPE u = real_value_from_int_cst (NULL_TREE, ut);
	  if (real_less (&u, &r))
	    {
	      overflow = true;
	      val = ut;
	    }
	}
    }

  if (! overflow)
    val = real_to_integer (&r, &overflow, TYPE_PRECISION (type));

  t = force_fit_type (type, val, -1, overflow | TREE_OVERFLOW (arg1));
  return t;
}

/* A subroutine of fold_convert_const handling conversions of a
   FIXED_CST to an integer type.  */

static tree
fold_convert_const_int_from_fixed (tree type, const_tree arg1)
{
  tree t;
  double_int temp, temp_trunc;
  unsigned int mode;

  /* Right shift FIXED_CST to temp by fbit.  */
  temp = TREE_FIXED_CST (arg1).data;
  mode = TREE_FIXED_CST (arg1).mode;
  if (GET_MODE_FBIT (mode) < HOST_BITS_PER_DOUBLE_INT)
    {
      temp = temp.rshift (GET_MODE_FBIT (mode),
			  HOST_BITS_PER_DOUBLE_INT,
			  SIGNED_FIXED_POINT_MODE_P (mode));

      /* Left shift temp to temp_trunc by fbit.  */
      temp_trunc = temp.lshift (GET_MODE_FBIT (mode),
				HOST_BITS_PER_DOUBLE_INT,
				SIGNED_FIXED_POINT_MODE_P (mode));
    }
  else
    {
      temp = double_int_zero;
      temp_trunc = double_int_zero;
    }

  /* If FIXED_CST is negative, we need to round the value toward 0.
     By checking if the fractional bits are not zero to add 1 to temp.  */
  if (SIGNED_FIXED_POINT_MODE_P (mode)
      && temp_trunc.is_negative ()
      && TREE_FIXED_CST (arg1).data != temp_trunc)
    temp += double_int_one;

  /* Given a fixed-point constant, make new constant with new type,
     appropriately sign-extended or truncated.  */
  t = force_fit_type (type, temp, -1,
		      (temp.is_negative ()
		       && (TYPE_UNSIGNED (type)
			   < TYPE_UNSIGNED (TREE_TYPE (arg1))))
		      | TREE_OVERFLOW (arg1));

  return t;
}

/* A subroutine of fold_convert_const handling conversions a REAL_CST
   to another floating point type.  */

static tree
fold_convert_const_real_from_real (tree type, const_tree arg1)
{
  REAL_VALUE_TYPE value;
  tree t;

  real_convert (&value, TYPE_MODE (type), &TREE_REAL_CST (arg1));
  t = build_real (type, value);

  /* If converting an infinity or NAN to a representation that doesn't
     have one, set the overflow bit so that we can produce some kind of
     error message at the appropriate point if necessary.  It's not the
     most user-friendly message, but it's better than nothing.  */
  if (REAL_VALUE_ISINF (TREE_REAL_CST (arg1))
      && !MODE_HAS_INFINITIES (TYPE_MODE (type)))
    TREE_OVERFLOW (t) = 1;
  else if (REAL_VALUE_ISNAN (TREE_REAL_CST (arg1))
	   && !MODE_HAS_NANS (TYPE_MODE (type)))
    TREE_OVERFLOW (t) = 1;
  /* Regular overflow, conversion produced an infinity in a mode that
     can't represent them.  */
  else if (!MODE_HAS_INFINITIES (TYPE_MODE (type))
	   && REAL_VALUE_ISINF (value)
	   && !REAL_VALUE_ISINF (TREE_REAL_CST (arg1)))
    TREE_OVERFLOW (t) = 1;
  else
    TREE_OVERFLOW (t) = TREE_OVERFLOW (arg1);
  return t;
}

/* A subroutine of fold_convert_const handling conversions a FIXED_CST
   to a floating point type.  */

static tree
fold_convert_const_real_from_fixed (tree type, const_tree arg1)
{
  REAL_VALUE_TYPE value;
  tree t;

  real_convert_from_fixed (&value, TYPE_MODE (type), &TREE_FIXED_CST (arg1));
  t = build_real (type, value);

  TREE_OVERFLOW (t) = TREE_OVERFLOW (arg1);
  return t;
}

/* A subroutine of fold_convert_const handling conversions a FIXED_CST
   to another fixed-point type.  */

static tree
fold_convert_const_fixed_from_fixed (tree type, const_tree arg1)
{
  FIXED_VALUE_TYPE value;
  tree t;
  bool overflow_p;

  overflow_p = fixed_convert (&value, TYPE_MODE (type), &TREE_FIXED_CST (arg1),
			      TYPE_SATURATING (type));
  t = build_fixed (type, value);

  /* Propagate overflow flags.  */
  if (overflow_p | TREE_OVERFLOW (arg1))
    TREE_OVERFLOW (t) = 1;
  return t;
}

/* A subroutine of fold_convert_const handling conversions an INTEGER_CST
   to a fixed-point type.  */

static tree
fold_convert_const_fixed_from_int (tree type, const_tree arg1)
{
  FIXED_VALUE_TYPE value;
  tree t;
  bool overflow_p;
  double_int di;

  gcc_assert (TREE_INT_CST_NUNITS (arg1) <= 2);

  di.low = TREE_INT_CST_ELT (arg1, 0);
  if (TREE_INT_CST_NUNITS (arg1) == 1)
    di.high = (HOST_WIDE_INT) di.low < 0 ? (HOST_WIDE_INT) -1 : 0;
  else
    di.high = TREE_INT_CST_ELT (arg1, 1);

  overflow_p = fixed_convert_from_int (&value, TYPE_MODE (type), di,
				       TYPE_UNSIGNED (TREE_TYPE (arg1)),
				       TYPE_SATURATING (type));
  t = build_fixed (type, value);

  /* Propagate overflow flags.  */
  if (overflow_p | TREE_OVERFLOW (arg1))
    TREE_OVERFLOW (t) = 1;
  return t;
}

/* A subroutine of fold_convert_const handling conversions a REAL_CST
   to a fixed-point type.  */

static tree
fold_convert_const_fixed_from_real (tree type, const_tree arg1)
{
  FIXED_VALUE_TYPE value;
  tree t;
  bool overflow_p;

  overflow_p = fixed_convert_from_real (&value, TYPE_MODE (type),
					&TREE_REAL_CST (arg1),
					TYPE_SATURATING (type));
  t = build_fixed (type, value);

  /* Propagate overflow flags.  */
  if (overflow_p | TREE_OVERFLOW (arg1))
    TREE_OVERFLOW (t) = 1;
  return t;
}

/* Attempt to fold type conversion operation CODE of expression ARG1 to
   type TYPE.  If no simplification can be done return NULL_TREE.  */

static tree
fold_convert_const (enum tree_code code, tree type, tree arg1)
{
  if (TREE_TYPE (arg1) == type)
    return arg1;

  if (POINTER_TYPE_P (type) || INTEGRAL_TYPE_P (type)
      || TREE_CODE (type) == OFFSET_TYPE)
    {
      if (TREE_CODE (arg1) == INTEGER_CST)
	return fold_convert_const_int_from_int (type, arg1);
      else if (TREE_CODE (arg1) == REAL_CST)
	return fold_convert_const_int_from_real (code, type, arg1);
      else if (TREE_CODE (arg1) == FIXED_CST)
	return fold_convert_const_int_from_fixed (type, arg1);
    }
  else if (TREE_CODE (type) == REAL_TYPE)
    {
      if (TREE_CODE (arg1) == INTEGER_CST)
	return build_real_from_int_cst (type, arg1);
      else if (TREE_CODE (arg1) == REAL_CST)
	return fold_convert_const_real_from_real (type, arg1);
      else if (TREE_CODE (arg1) == FIXED_CST)
	return fold_convert_const_real_from_fixed (type, arg1);
    }
  else if (TREE_CODE (type) == FIXED_POINT_TYPE)
    {
      if (TREE_CODE (arg1) == FIXED_CST)
	return fold_convert_const_fixed_from_fixed (type, arg1);
      else if (TREE_CODE (arg1) == INTEGER_CST)
	return fold_convert_const_fixed_from_int (type, arg1);
      else if (TREE_CODE (arg1) == REAL_CST)
	return fold_convert_const_fixed_from_real (type, arg1);
    }
  return NULL_TREE;
}

/* Construct a vector of zero elements of vector type TYPE.  */

static tree
build_zero_vector (tree type)
{
  tree t;

  t = fold_convert_const (NOP_EXPR, TREE_TYPE (type), integer_zero_node);
  return build_vector_from_val (type, t);
}

/* Returns true, if ARG is convertible to TYPE using a NOP_EXPR.  */

bool
fold_convertible_p (const_tree type, const_tree arg)
{
  tree orig = TREE_TYPE (arg);

  if (type == orig)
    return true;

  if (TREE_CODE (arg) == ERROR_MARK
      || TREE_CODE (type) == ERROR_MARK
      || TREE_CODE (orig) == ERROR_MARK)
    return false;

  if (TYPE_MAIN_VARIANT (type) == TYPE_MAIN_VARIANT (orig))
    return true;

  switch (TREE_CODE (type))
    {
    case INTEGER_TYPE: case ENUMERAL_TYPE: case BOOLEAN_TYPE:
    case POINTER_TYPE: case REFERENCE_TYPE:
    case OFFSET_TYPE:
      if (INTEGRAL_TYPE_P (orig) || POINTER_TYPE_P (orig)
	  || TREE_CODE (orig) == OFFSET_TYPE)
        return true;
      return (TREE_CODE (orig) == VECTOR_TYPE
	      && tree_int_cst_equal (TYPE_SIZE (type), TYPE_SIZE (orig)));

    case REAL_TYPE:
    case FIXED_POINT_TYPE:
    case COMPLEX_TYPE:
    case VECTOR_TYPE:
    case VOID_TYPE:
      return TREE_CODE (type) == TREE_CODE (orig);

    default:
      return false;
    }
}

/* Convert expression ARG to type TYPE.  Used by the middle-end for
   simple conversions in preference to calling the front-end's convert.  */

tree
fold_convert_loc (location_t loc, tree type, tree arg)
{
  tree orig = TREE_TYPE (arg);
  tree tem;

  if (type == orig)
    return arg;

  if (TREE_CODE (arg) == ERROR_MARK
      || TREE_CODE (type) == ERROR_MARK
      || TREE_CODE (orig) == ERROR_MARK)
    return error_mark_node;

  switch (TREE_CODE (type))
    {
    case POINTER_TYPE:
    case REFERENCE_TYPE:
      /* Handle conversions between pointers to different address spaces.  */
      if (POINTER_TYPE_P (orig)
	  && (TYPE_ADDR_SPACE (TREE_TYPE (type))
	      != TYPE_ADDR_SPACE (TREE_TYPE (orig))))
	return fold_build1_loc (loc, ADDR_SPACE_CONVERT_EXPR, type, arg);
      /* fall through */

    case INTEGER_TYPE: case ENUMERAL_TYPE: case BOOLEAN_TYPE:
    case OFFSET_TYPE:
      if (TREE_CODE (arg) == INTEGER_CST)
	{
	  tem = fold_convert_const (NOP_EXPR, type, arg);
	  if (tem != NULL_TREE)
	    return tem;
	}
      if (INTEGRAL_TYPE_P (orig) || POINTER_TYPE_P (orig)
	  || TREE_CODE (orig) == OFFSET_TYPE)
	return fold_build1_loc (loc, NOP_EXPR, type, arg);
      if (TREE_CODE (orig) == COMPLEX_TYPE)
	return fold_convert_loc (loc, type,
			     fold_build1_loc (loc, REALPART_EXPR,
					  TREE_TYPE (orig), arg));
      gcc_assert (TREE_CODE (orig) == VECTOR_TYPE
		  && tree_int_cst_equal (TYPE_SIZE (type), TYPE_SIZE (orig)));
      return fold_build1_loc (loc, NOP_EXPR, type, arg);

    case REAL_TYPE:
      if (TREE_CODE (arg) == INTEGER_CST)
	{
	  tem = fold_convert_const (FLOAT_EXPR, type, arg);
	  if (tem != NULL_TREE)
	    return tem;
	}
      else if (TREE_CODE (arg) == REAL_CST)
	{
	  tem = fold_convert_const (NOP_EXPR, type, arg);
	  if (tem != NULL_TREE)
	    return tem;
	}
      else if (TREE_CODE (arg) == FIXED_CST)
	{
	  tem = fold_convert_const (FIXED_CONVERT_EXPR, type, arg);
	  if (tem != NULL_TREE)
	    return tem;
	}

      switch (TREE_CODE (orig))
	{
	case INTEGER_TYPE:
	case BOOLEAN_TYPE: case ENUMERAL_TYPE:
	case POINTER_TYPE: case REFERENCE_TYPE:
	  return fold_build1_loc (loc, FLOAT_EXPR, type, arg);

	case REAL_TYPE:
	  return fold_build1_loc (loc, NOP_EXPR, type, arg);

	case FIXED_POINT_TYPE:
	  return fold_build1_loc (loc, FIXED_CONVERT_EXPR, type, arg);

	case COMPLEX_TYPE:
	  tem = fold_build1_loc (loc, REALPART_EXPR, TREE_TYPE (orig), arg);
	  return fold_convert_loc (loc, type, tem);

	default:
	  gcc_unreachable ();
	}

    case FIXED_POINT_TYPE:
      if (TREE_CODE (arg) == FIXED_CST || TREE_CODE (arg) == INTEGER_CST
	  || TREE_CODE (arg) == REAL_CST)
	{
	  tem = fold_convert_const (FIXED_CONVERT_EXPR, type, arg);
	  if (tem != NULL_TREE)
	    goto fold_convert_exit;
	}

      switch (TREE_CODE (orig))
	{
	case FIXED_POINT_TYPE:
	case INTEGER_TYPE:
	case ENUMERAL_TYPE:
	case BOOLEAN_TYPE:
	case REAL_TYPE:
	  return fold_build1_loc (loc, FIXED_CONVERT_EXPR, type, arg);

	case COMPLEX_TYPE:
	  tem = fold_build1_loc (loc, REALPART_EXPR, TREE_TYPE (orig), arg);
	  return fold_convert_loc (loc, type, tem);

	default:
	  gcc_unreachable ();
	}

    case COMPLEX_TYPE:
      switch (TREE_CODE (orig))
	{
	case INTEGER_TYPE:
	case BOOLEAN_TYPE: case ENUMERAL_TYPE:
	case POINTER_TYPE: case REFERENCE_TYPE:
	case REAL_TYPE:
	case FIXED_POINT_TYPE:
	  return fold_build2_loc (loc, COMPLEX_EXPR, type,
			      fold_convert_loc (loc, TREE_TYPE (type), arg),
			      fold_convert_loc (loc, TREE_TYPE (type),
					    integer_zero_node));
	case COMPLEX_TYPE:
	  {
	    tree rpart, ipart;

	    if (TREE_CODE (arg) == COMPLEX_EXPR)
	      {
		rpart = fold_convert_loc (loc, TREE_TYPE (type),
				      TREE_OPERAND (arg, 0));
		ipart = fold_convert_loc (loc, TREE_TYPE (type),
				      TREE_OPERAND (arg, 1));
		return fold_build2_loc (loc, COMPLEX_EXPR, type, rpart, ipart);
	      }

	    arg = save_expr (arg);
	    rpart = fold_build1_loc (loc, REALPART_EXPR, TREE_TYPE (orig), arg);
	    ipart = fold_build1_loc (loc, IMAGPART_EXPR, TREE_TYPE (orig), arg);
	    rpart = fold_convert_loc (loc, TREE_TYPE (type), rpart);
	    ipart = fold_convert_loc (loc, TREE_TYPE (type), ipart);
	    return fold_build2_loc (loc, COMPLEX_EXPR, type, rpart, ipart);
	  }

	default:
	  gcc_unreachable ();
	}

    case VECTOR_TYPE:
      if (integer_zerop (arg))
	return build_zero_vector (type);
      gcc_assert (tree_int_cst_equal (TYPE_SIZE (type), TYPE_SIZE (orig)));
      gcc_assert (INTEGRAL_TYPE_P (orig) || POINTER_TYPE_P (orig)
		  || TREE_CODE (orig) == VECTOR_TYPE);
      return fold_build1_loc (loc, VIEW_CONVERT_EXPR, type, arg);

    case VOID_TYPE:
      tem = fold_ignored_result (arg);
      return fold_build1_loc (loc, NOP_EXPR, type, tem);

    default:
      if (TYPE_MAIN_VARIANT (type) == TYPE_MAIN_VARIANT (orig))
	return fold_build1_loc (loc, NOP_EXPR, type, arg);
      gcc_unreachable ();
    }
 fold_convert_exit:
  protected_set_expr_location_unshare (tem, loc);
  return tem;
}

/* Return false if expr can be assumed not to be an lvalue, true
   otherwise.  */

static bool
maybe_lvalue_p (const_tree x)
{
  /* We only need to wrap lvalue tree codes.  */
  switch (TREE_CODE (x))
  {
  case VAR_DECL:
  case PARM_DECL:
  case RESULT_DECL:
  case LABEL_DECL:
  case FUNCTION_DECL:
  case SSA_NAME:

  case COMPONENT_REF:
  case MEM_REF:
  case INDIRECT_REF:
  case ARRAY_REF:
  case ARRAY_RANGE_REF:
  case BIT_FIELD_REF:
  case OBJ_TYPE_REF:

  case REALPART_EXPR:
  case IMAGPART_EXPR:
  case PREINCREMENT_EXPR:
  case PREDECREMENT_EXPR:
  case SAVE_EXPR:
  case TRY_CATCH_EXPR:
  case WITH_CLEANUP_EXPR:
  case COMPOUND_EXPR:
  case MODIFY_EXPR:
  case TARGET_EXPR:
  case COND_EXPR:
  case BIND_EXPR:
    break;

  default:
    /* Assume the worst for front-end tree codes.  */
    if ((int)TREE_CODE (x) >= NUM_TREE_CODES)
      break;
    return false;
  }

  return true;
}

/* Return an expr equal to X but certainly not valid as an lvalue.  */

tree
non_lvalue_loc (location_t loc, tree x)
{
  /* While we are in GIMPLE, NON_LVALUE_EXPR doesn't mean anything to
     us.  */
  if (in_gimple_form)
    return x;

  if (! maybe_lvalue_p (x))
    return x;
  return build1_loc (loc, NON_LVALUE_EXPR, TREE_TYPE (x), x);
}

/* When pedantic, return an expr equal to X but certainly not valid as a
   pedantic lvalue.  Otherwise, return X.  */

static tree
pedantic_non_lvalue_loc (location_t loc, tree x)
{
  return protected_set_expr_location_unshare (x, loc);
}

/* Given a tree comparison code, return the code that is the logical inverse.
   It is generally not safe to do this for floating-point comparisons, except
   for EQ_EXPR, NE_EXPR, ORDERED_EXPR and UNORDERED_EXPR, so we return
   ERROR_MARK in this case.  */

enum tree_code
invert_tree_comparison (enum tree_code code, bool honor_nans)
{
  if (honor_nans && flag_trapping_math && code != EQ_EXPR && code != NE_EXPR
      && code != ORDERED_EXPR && code != UNORDERED_EXPR)
    return ERROR_MARK;

  switch (code)
    {
    case EQ_EXPR:
      return NE_EXPR;
    case NE_EXPR:
      return EQ_EXPR;
    case GT_EXPR:
      return honor_nans ? UNLE_EXPR : LE_EXPR;
    case GE_EXPR:
      return honor_nans ? UNLT_EXPR : LT_EXPR;
    case LT_EXPR:
      return honor_nans ? UNGE_EXPR : GE_EXPR;
    case LE_EXPR:
      return honor_nans ? UNGT_EXPR : GT_EXPR;
    case LTGT_EXPR:
      return UNEQ_EXPR;
    case UNEQ_EXPR:
      return LTGT_EXPR;
    case UNGT_EXPR:
      return LE_EXPR;
    case UNGE_EXPR:
      return LT_EXPR;
    case UNLT_EXPR:
      return GE_EXPR;
    case UNLE_EXPR:
      return GT_EXPR;
    case ORDERED_EXPR:
      return UNORDERED_EXPR;
    case UNORDERED_EXPR:
      return ORDERED_EXPR;
    default:
      gcc_unreachable ();
    }
}

/* Similar, but return the comparison that results if the operands are
   swapped.  This is safe for floating-point.  */

enum tree_code
swap_tree_comparison (enum tree_code code)
{
  switch (code)
    {
    case EQ_EXPR:
    case NE_EXPR:
    case ORDERED_EXPR:
    case UNORDERED_EXPR:
    case LTGT_EXPR:
    case UNEQ_EXPR:
      return code;
    case GT_EXPR:
      return LT_EXPR;
    case GE_EXPR:
      return LE_EXPR;
    case LT_EXPR:
      return GT_EXPR;
    case LE_EXPR:
      return GE_EXPR;
    case UNGT_EXPR:
      return UNLT_EXPR;
    case UNGE_EXPR:
      return UNLE_EXPR;
    case UNLT_EXPR:
      return UNGT_EXPR;
    case UNLE_EXPR:
      return UNGE_EXPR;
    default:
      gcc_unreachable ();
    }
}


/* Convert a comparison tree code from an enum tree_code representation
   into a compcode bit-based encoding.  This function is the inverse of
   compcode_to_comparison.  */

static enum comparison_code
comparison_to_compcode (enum tree_code code)
{
  switch (code)
    {
    case LT_EXPR:
      return COMPCODE_LT;
    case EQ_EXPR:
      return COMPCODE_EQ;
    case LE_EXPR:
      return COMPCODE_LE;
    case GT_EXPR:
      return COMPCODE_GT;
    case NE_EXPR:
      return COMPCODE_NE;
    case GE_EXPR:
      return COMPCODE_GE;
    case ORDERED_EXPR:
      return COMPCODE_ORD;
    case UNORDERED_EXPR:
      return COMPCODE_UNORD;
    case UNLT_EXPR:
      return COMPCODE_UNLT;
    case UNEQ_EXPR:
      return COMPCODE_UNEQ;
    case UNLE_EXPR:
      return COMPCODE_UNLE;
    case UNGT_EXPR:
      return COMPCODE_UNGT;
    case LTGT_EXPR:
      return COMPCODE_LTGT;
    case UNGE_EXPR:
      return COMPCODE_UNGE;
    default:
      gcc_unreachable ();
    }
}

/* Convert a compcode bit-based encoding of a comparison operator back
   to GCC's enum tree_code representation.  This function is the
   inverse of comparison_to_compcode.  */

static enum tree_code
compcode_to_comparison (enum comparison_code code)
{
  switch (code)
    {
    case COMPCODE_LT:
      return LT_EXPR;
    case COMPCODE_EQ:
      return EQ_EXPR;
    case COMPCODE_LE:
      return LE_EXPR;
    case COMPCODE_GT:
      return GT_EXPR;
    case COMPCODE_NE:
      return NE_EXPR;
    case COMPCODE_GE:
      return GE_EXPR;
    case COMPCODE_ORD:
      return ORDERED_EXPR;
    case COMPCODE_UNORD:
      return UNORDERED_EXPR;
    case COMPCODE_UNLT:
      return UNLT_EXPR;
    case COMPCODE_UNEQ:
      return UNEQ_EXPR;
    case COMPCODE_UNLE:
      return UNLE_EXPR;
    case COMPCODE_UNGT:
      return UNGT_EXPR;
    case COMPCODE_LTGT:
      return LTGT_EXPR;
    case COMPCODE_UNGE:
      return UNGE_EXPR;
    default:
      gcc_unreachable ();
    }
}

/* Return a tree for the comparison which is the combination of
   doing the AND or OR (depending on CODE) of the two operations LCODE
   and RCODE on the identical operands LL_ARG and LR_ARG.  Take into account
   the possibility of trapping if the mode has NaNs, and return NULL_TREE
   if this makes the transformation invalid.  */

tree
combine_comparisons (location_t loc,
		     enum tree_code code, enum tree_code lcode,
		     enum tree_code rcode, tree truth_type,
		     tree ll_arg, tree lr_arg)
{
  bool honor_nans = HONOR_NANS (ll_arg);
  enum comparison_code lcompcode = comparison_to_compcode (lcode);
  enum comparison_code rcompcode = comparison_to_compcode (rcode);
  int compcode;

  switch (code)
    {
    case TRUTH_AND_EXPR: case TRUTH_ANDIF_EXPR:
      compcode = lcompcode & rcompcode;
      break;

    case TRUTH_OR_EXPR: case TRUTH_ORIF_EXPR:
      compcode = lcompcode | rcompcode;
      break;

    default:
      return NULL_TREE;
    }

  if (!honor_nans)
    {
      /* Eliminate unordered comparisons, as well as LTGT and ORD
	 which are not used unless the mode has NaNs.  */
      compcode &= ~COMPCODE_UNORD;
      if (compcode == COMPCODE_LTGT)
	compcode = COMPCODE_NE;
      else if (compcode == COMPCODE_ORD)
	compcode = COMPCODE_TRUE;
    }
   else if (flag_trapping_math)
     {
	/* Check that the original operation and the optimized ones will trap
	   under the same condition.  */
	bool ltrap = (lcompcode & COMPCODE_UNORD) == 0
		     && (lcompcode != COMPCODE_EQ)
		     && (lcompcode != COMPCODE_ORD);
	bool rtrap = (rcompcode & COMPCODE_UNORD) == 0
		     && (rcompcode != COMPCODE_EQ)
		     && (rcompcode != COMPCODE_ORD);
	bool trap = (compcode & COMPCODE_UNORD) == 0
		    && (compcode != COMPCODE_EQ)
		    && (compcode != COMPCODE_ORD);

        /* In a short-circuited boolean expression the LHS might be
	   such that the RHS, if evaluated, will never trap.  For
	   example, in ORD (x, y) && (x < y), we evaluate the RHS only
	   if neither x nor y is NaN.  (This is a mixed blessing: for
	   example, the expression above will never trap, hence
	   optimizing it to x < y would be invalid).  */
        if ((code == TRUTH_ORIF_EXPR && (lcompcode & COMPCODE_UNORD))
            || (code == TRUTH_ANDIF_EXPR && !(lcompcode & COMPCODE_UNORD)))
          rtrap = false;

        /* If the comparison was short-circuited, and only the RHS
	   trapped, we may now generate a spurious trap.  */
	if (rtrap && !ltrap
	    && (code == TRUTH_ANDIF_EXPR || code == TRUTH_ORIF_EXPR))
	  return NULL_TREE;

	/* If we changed the conditions that cause a trap, we lose.  */
	if ((ltrap || rtrap) != trap)
	  return NULL_TREE;
      }

  if (compcode == COMPCODE_TRUE)
    return constant_boolean_node (true, truth_type);
  else if (compcode == COMPCODE_FALSE)
    return constant_boolean_node (false, truth_type);
  else
    {
      enum tree_code tcode;

      tcode = compcode_to_comparison ((enum comparison_code) compcode);
      return fold_build2_loc (loc, tcode, truth_type, ll_arg, lr_arg);
    }
}

/* Return nonzero if two operands (typically of the same tree node)
   are necessarily equal.  If either argument has side-effects this
   function returns zero.  FLAGS modifies behavior as follows:

   If OEP_ONLY_CONST is set, only return nonzero for constants.
   This function tests whether the operands are indistinguishable;
   it does not test whether they are equal using C's == operation.
   The distinction is important for IEEE floating point, because
   (1) -0.0 and 0.0 are distinguishable, but -0.0==0.0, and
   (2) two NaNs may be indistinguishable, but NaN!=NaN.

   If OEP_ONLY_CONST is unset, a VAR_DECL is considered equal to itself
   even though it may hold multiple values during a function.
   This is because a GCC tree node guarantees that nothing else is
   executed between the evaluation of its "operands" (which may often
   be evaluated in arbitrary order).  Hence if the operands themselves
   don't side-effect, the VAR_DECLs, PARM_DECLs etc... must hold the
   same value in each operand/subexpression.  Hence leaving OEP_ONLY_CONST
   unset means assuming isochronic (or instantaneous) tree equivalence.
   Unless comparing arbitrary expression trees, such as from different
   statements, this flag can usually be left unset.

   If OEP_PURE_SAME is set, then pure functions with identical arguments
   are considered the same.  It is used when the caller has other ways
   to ensure that global memory is unchanged in between.

   If OEP_ADDRESS_OF is set, we are actually comparing addresses of objects,
   not values of expressions.  OEP_CONSTANT_ADDRESS_OF in addition to
   OEP_ADDRESS_OF is used for ADDR_EXPR with TREE_CONSTANT flag set and we
   further ignore any side effects on SAVE_EXPRs then.  */

int
operand_equal_p (const_tree arg0, const_tree arg1, unsigned int flags)
{
  /* If either is ERROR_MARK, they aren't equal.  */
  if (TREE_CODE (arg0) == ERROR_MARK || TREE_CODE (arg1) == ERROR_MARK
      || TREE_TYPE (arg0) == error_mark_node
      || TREE_TYPE (arg1) == error_mark_node)
    return 0;

  /* Similar, if either does not have a type (like a released SSA name), 
     they aren't equal.  */
  if (!TREE_TYPE (arg0) || !TREE_TYPE (arg1))
    return 0;

  /* Check equality of integer constants before bailing out due to
     precision differences.  */
  if (TREE_CODE (arg0) == INTEGER_CST && TREE_CODE (arg1) == INTEGER_CST)
    {
      /* Address of INTEGER_CST is not defined; check that we did not forget
	 to drop the OEP_ADDRESS_OF/OEP_CONSTANT_ADDRESS_OF flags.  */
      gcc_checking_assert (!(flags
			     & (OEP_ADDRESS_OF | OEP_CONSTANT_ADDRESS_OF)));
      return tree_int_cst_equal (arg0, arg1);
    }

  if (!(flags & OEP_ADDRESS_OF))
    {
      /* If both types don't have the same signedness, then we can't consider
	 them equal.  We must check this before the STRIP_NOPS calls
	 because they may change the signedness of the arguments.  As pointers
	 strictly don't have a signedness, require either two pointers or
	 two non-pointers as well.  */
      if (TYPE_UNSIGNED (TREE_TYPE (arg0)) != TYPE_UNSIGNED (TREE_TYPE (arg1))
	  || POINTER_TYPE_P (TREE_TYPE (arg0))
			     != POINTER_TYPE_P (TREE_TYPE (arg1)))
	return 0;

      /* We cannot consider pointers to different address space equal.  */
      if (POINTER_TYPE_P (TREE_TYPE (arg0))
			  && POINTER_TYPE_P (TREE_TYPE (arg1))
	  && (TYPE_ADDR_SPACE (TREE_TYPE (TREE_TYPE (arg0)))
	      != TYPE_ADDR_SPACE (TREE_TYPE (TREE_TYPE (arg1)))))
	return 0;

      /* If both types don't have the same precision, then it is not safe
	 to strip NOPs.  */
      if (element_precision (TREE_TYPE (arg0))
	  != element_precision (TREE_TYPE (arg1)))
	return 0;

      STRIP_NOPS (arg0);
      STRIP_NOPS (arg1);
    }
#if 0
  /* FIXME: Fortran FE currently produce ADDR_EXPR of NOP_EXPR. Enable the
     sanity check once the issue is solved.  */
  else
    /* Addresses of conversions and SSA_NAMEs (and many other things)
       are not defined.  Check that we did not forget to drop the
       OEP_ADDRESS_OF/OEP_CONSTANT_ADDRESS_OF flags.  */
    gcc_checking_assert (!CONVERT_EXPR_P (arg0) && !CONVERT_EXPR_P (arg1)
			 && TREE_CODE (arg0) != SSA_NAME);
#endif

  /* In case both args are comparisons but with different comparison
     code, try to swap the comparison operands of one arg to produce
     a match and compare that variant.  */
  if (TREE_CODE (arg0) != TREE_CODE (arg1)
      && COMPARISON_CLASS_P (arg0)
      && COMPARISON_CLASS_P (arg1))
    {
      enum tree_code swap_code = swap_tree_comparison (TREE_CODE (arg1));

      if (TREE_CODE (arg0) == swap_code)
	return operand_equal_p (TREE_OPERAND (arg0, 0),
			        TREE_OPERAND (arg1, 1), flags)
	       && operand_equal_p (TREE_OPERAND (arg0, 1),
				   TREE_OPERAND (arg1, 0), flags);
    }

  if (TREE_CODE (arg0) != TREE_CODE (arg1))
    {
      /* NOP_EXPR and CONVERT_EXPR are considered equal.  */
      if (CONVERT_EXPR_P (arg0) && CONVERT_EXPR_P (arg1))
	;
      else if (flags & OEP_ADDRESS_OF)
	{
	  /* If we are interested in comparing addresses ignore
	     MEM_REF wrappings of the base that can appear just for
	     TBAA reasons.  */
	  if (TREE_CODE (arg0) == MEM_REF
	      && DECL_P (arg1)
	      && TREE_CODE (TREE_OPERAND (arg0, 0)) == ADDR_EXPR
	      && TREE_OPERAND (TREE_OPERAND (arg0, 0), 0) == arg1
	      && integer_zerop (TREE_OPERAND (arg0, 1)))
	    return 1;
	  else if (TREE_CODE (arg1) == MEM_REF
		   && DECL_P (arg0)
		   && TREE_CODE (TREE_OPERAND (arg1, 0)) == ADDR_EXPR
		   && TREE_OPERAND (TREE_OPERAND (arg1, 0), 0) == arg0
		   && integer_zerop (TREE_OPERAND (arg1, 1)))
	    return 1;
	  return 0;
	}
      else
	return 0;
    }

  /* When not checking adddresses, this is needed for conversions and for
     COMPONENT_REF.  Might as well play it safe and always test this.  */
  if (TREE_CODE (TREE_TYPE (arg0)) == ERROR_MARK
      || TREE_CODE (TREE_TYPE (arg1)) == ERROR_MARK
      || (TYPE_MODE (TREE_TYPE (arg0)) != TYPE_MODE (TREE_TYPE (arg1))
	  && !(flags & OEP_ADDRESS_OF)))
    return 0;

  /* If ARG0 and ARG1 are the same SAVE_EXPR, they are necessarily equal.
     We don't care about side effects in that case because the SAVE_EXPR
     takes care of that for us. In all other cases, two expressions are
     equal if they have no side effects.  If we have two identical
     expressions with side effects that should be treated the same due
     to the only side effects being identical SAVE_EXPR's, that will
     be detected in the recursive calls below.
     If we are taking an invariant address of two identical objects
     they are necessarily equal as well.  */
  if (arg0 == arg1 && ! (flags & OEP_ONLY_CONST)
      && (TREE_CODE (arg0) == SAVE_EXPR
	  || (flags & OEP_CONSTANT_ADDRESS_OF)
	  || (! TREE_SIDE_EFFECTS (arg0) && ! TREE_SIDE_EFFECTS (arg1))))
    return 1;

  /* Next handle constant cases, those for which we can return 1 even
     if ONLY_CONST is set.  */
  if (TREE_CONSTANT (arg0) && TREE_CONSTANT (arg1))
    switch (TREE_CODE (arg0))
      {
      case INTEGER_CST:
	return tree_int_cst_equal (arg0, arg1);

      case FIXED_CST:
	return FIXED_VALUES_IDENTICAL (TREE_FIXED_CST (arg0),
				       TREE_FIXED_CST (arg1));

      case REAL_CST:
	if (real_identical (&TREE_REAL_CST (arg0), &TREE_REAL_CST (arg1)))
	  return 1;


	if (!HONOR_SIGNED_ZEROS (arg0))
	  {
	    /* If we do not distinguish between signed and unsigned zero,
	       consider them equal.  */
	    if (real_zerop (arg0) && real_zerop (arg1))
	      return 1;
	  }
	return 0;

      case VECTOR_CST:
	{
	  unsigned i;

	  if (VECTOR_CST_NELTS (arg0) != VECTOR_CST_NELTS (arg1))
	    return 0;

	  for (i = 0; i < VECTOR_CST_NELTS (arg0); ++i)
	    {
	      if (!operand_equal_p (VECTOR_CST_ELT (arg0, i),
				    VECTOR_CST_ELT (arg1, i), flags))
		return 0;
	    }
	  return 1;
	}

      case COMPLEX_CST:
	return (operand_equal_p (TREE_REALPART (arg0), TREE_REALPART (arg1),
				 flags)
		&& operand_equal_p (TREE_IMAGPART (arg0), TREE_IMAGPART (arg1),
				    flags));

      case STRING_CST:
	return (TREE_STRING_LENGTH (arg0) == TREE_STRING_LENGTH (arg1)
		&& ! memcmp (TREE_STRING_POINTER (arg0),
			      TREE_STRING_POINTER (arg1),
			      TREE_STRING_LENGTH (arg0)));

      case ADDR_EXPR:
	gcc_checking_assert (!(flags
			       & (OEP_ADDRESS_OF | OEP_CONSTANT_ADDRESS_OF)));
	return operand_equal_p (TREE_OPERAND (arg0, 0), TREE_OPERAND (arg1, 0),
				flags | OEP_ADDRESS_OF
				| OEP_CONSTANT_ADDRESS_OF);
      case CONSTRUCTOR:
	/* In GIMPLE empty constructors are allowed in initializers of
	   aggregates.  */
	return (!vec_safe_length (CONSTRUCTOR_ELTS (arg0))
		&& !vec_safe_length (CONSTRUCTOR_ELTS (arg1)));
      default:
	break;
      }

  if (flags & OEP_ONLY_CONST)
    return 0;

/* Define macros to test an operand from arg0 and arg1 for equality and a
   variant that allows null and views null as being different from any
   non-null value.  In the latter case, if either is null, the both
   must be; otherwise, do the normal comparison.  */
#define OP_SAME(N) operand_equal_p (TREE_OPERAND (arg0, N),	\
				    TREE_OPERAND (arg1, N), flags)

#define OP_SAME_WITH_NULL(N)				\
  ((!TREE_OPERAND (arg0, N) || !TREE_OPERAND (arg1, N))	\
   ? TREE_OPERAND (arg0, N) == TREE_OPERAND (arg1, N) : OP_SAME (N))

  switch (TREE_CODE_CLASS (TREE_CODE (arg0)))
    {
    case tcc_unary:
      /* Two conversions are equal only if signedness and modes match.  */
      switch (TREE_CODE (arg0))
        {
	CASE_CONVERT:
        case FIX_TRUNC_EXPR:
	  if (TYPE_UNSIGNED (TREE_TYPE (arg0))
	      != TYPE_UNSIGNED (TREE_TYPE (arg1)))
	    return 0;
	  break;
	default:
	  break;
	}

      return OP_SAME (0);


    case tcc_comparison:
    case tcc_binary:
      if (OP_SAME (0) && OP_SAME (1))
	return 1;

      /* For commutative ops, allow the other order.  */
      return (commutative_tree_code (TREE_CODE (arg0))
	      && operand_equal_p (TREE_OPERAND (arg0, 0),
				  TREE_OPERAND (arg1, 1), flags)
	      && operand_equal_p (TREE_OPERAND (arg0, 1),
				  TREE_OPERAND (arg1, 0), flags));

    case tcc_reference:
      /* If either of the pointer (or reference) expressions we are
	 dereferencing contain a side effect, these cannot be equal,
	 but their addresses can be.  */
      if ((flags & OEP_CONSTANT_ADDRESS_OF) == 0
	  && (TREE_SIDE_EFFECTS (arg0)
	      || TREE_SIDE_EFFECTS (arg1)))
	return 0;

      switch (TREE_CODE (arg0))
	{
	case INDIRECT_REF:
	  if (!(flags & (OEP_ADDRESS_OF | OEP_CONSTANT_ADDRESS_OF))
	      && (TYPE_ALIGN (TREE_TYPE (arg0))
		  != TYPE_ALIGN (TREE_TYPE (arg1))))
	    return 0;
	  flags &= ~(OEP_CONSTANT_ADDRESS_OF|OEP_ADDRESS_OF);
	  return OP_SAME (0);

	case REALPART_EXPR:
	case IMAGPART_EXPR:
	case VIEW_CONVERT_EXPR:
	  return OP_SAME (0);

	case TARGET_MEM_REF:
	case MEM_REF:
	  if (!(flags & (OEP_ADDRESS_OF | OEP_CONSTANT_ADDRESS_OF)))
	    {
	      /* Require equal access sizes */
	      if (TYPE_SIZE (TREE_TYPE (arg0)) != TYPE_SIZE (TREE_TYPE (arg1))
		  && (!TYPE_SIZE (TREE_TYPE (arg0))
		      || !TYPE_SIZE (TREE_TYPE (arg1))
		      || !operand_equal_p (TYPE_SIZE (TREE_TYPE (arg0)),
					   TYPE_SIZE (TREE_TYPE (arg1)),
					   flags)))
		return 0;
	      /* Verify that access happens in similar types.  */
	      if (!types_compatible_p (TREE_TYPE (arg0), TREE_TYPE (arg1)))
		return 0;
	      /* Verify that accesses are TBAA compatible.  */
	      if (flag_strict_aliasing
		  && (!alias_ptr_types_compatible_p
		        (TREE_TYPE (TREE_OPERAND (arg0, 1)),
		         TREE_TYPE (TREE_OPERAND (arg1, 1)))
		      || (MR_DEPENDENCE_CLIQUE (arg0)
			  != MR_DEPENDENCE_CLIQUE (arg1))
		      || (MR_DEPENDENCE_BASE (arg0)
			  != MR_DEPENDENCE_BASE (arg1))))
		return 0;
	     /* Verify that alignment is compatible.  */
	     if (TYPE_ALIGN (TREE_TYPE (arg0))
		 != TYPE_ALIGN (TREE_TYPE (arg1)))
		return 0;
	    }
	  flags &= ~(OEP_CONSTANT_ADDRESS_OF|OEP_ADDRESS_OF);
	  return (OP_SAME (0) && OP_SAME (1)
		  /* TARGET_MEM_REF require equal extra operands.  */
		  && (TREE_CODE (arg0) != TARGET_MEM_REF
		      || (OP_SAME_WITH_NULL (2)
			  && OP_SAME_WITH_NULL (3)
			  && OP_SAME_WITH_NULL (4))));

	case ARRAY_REF:
	case ARRAY_RANGE_REF:
	  /* Operands 2 and 3 may be null.
	     Compare the array index by value if it is constant first as we
	     may have different types but same value here.  */
	  if (!OP_SAME (0))
	    return 0;
	  flags &= ~(OEP_CONSTANT_ADDRESS_OF|OEP_ADDRESS_OF);
	  return ((tree_int_cst_equal (TREE_OPERAND (arg0, 1),
				       TREE_OPERAND (arg1, 1))
		   || OP_SAME (1))
		  && OP_SAME_WITH_NULL (2)
		  && OP_SAME_WITH_NULL (3));

	case COMPONENT_REF:
	  /* Handle operand 2 the same as for ARRAY_REF.  Operand 0
	     may be NULL when we're called to compare MEM_EXPRs.  */
	  if (!OP_SAME_WITH_NULL (0)
	      || !OP_SAME (1))
	    return 0;
	  flags &= ~(OEP_CONSTANT_ADDRESS_OF|OEP_ADDRESS_OF);
	  return OP_SAME_WITH_NULL (2);

	case BIT_FIELD_REF:
	  if (!OP_SAME (0))
	    return 0;
	  flags &= ~(OEP_CONSTANT_ADDRESS_OF|OEP_ADDRESS_OF);
	  return OP_SAME (1) && OP_SAME (2);

	default:
	  return 0;
	}

    case tcc_expression:
      switch (TREE_CODE (arg0))
	{
	case ADDR_EXPR:
	  /* Be sure we pass right ADDRESS_OF flag.  */
	  gcc_checking_assert (!(flags
				 & (OEP_ADDRESS_OF
				    | OEP_CONSTANT_ADDRESS_OF)));
	  return operand_equal_p (TREE_OPERAND (arg0, 0),
				  TREE_OPERAND (arg1, 0),
				  flags | OEP_ADDRESS_OF);

	case TRUTH_NOT_EXPR:
	  return OP_SAME (0);

	case TRUTH_ANDIF_EXPR:
	case TRUTH_ORIF_EXPR:
	  return OP_SAME (0) && OP_SAME (1);

	case FMA_EXPR:
	case WIDEN_MULT_PLUS_EXPR:
	case WIDEN_MULT_MINUS_EXPR:
	  if (!OP_SAME (2))
	    return 0;
	  /* The multiplcation operands are commutative.  */
	  /* FALLTHRU */

	case TRUTH_AND_EXPR:
	case TRUTH_OR_EXPR:
	case TRUTH_XOR_EXPR:
	  if (OP_SAME (0) && OP_SAME (1))
	    return 1;

	  /* Otherwise take into account this is a commutative operation.  */
	  return (operand_equal_p (TREE_OPERAND (arg0, 0),
				   TREE_OPERAND (arg1, 1), flags)
		  && operand_equal_p (TREE_OPERAND (arg0, 1),
				      TREE_OPERAND (arg1, 0), flags));

	case COND_EXPR:
	case VEC_COND_EXPR:
	case DOT_PROD_EXPR:
	  return OP_SAME (0) && OP_SAME (1) && OP_SAME (2);

	default:
	  return 0;
	}

    case tcc_vl_exp:
      switch (TREE_CODE (arg0))
	{
	case CALL_EXPR:
	  if ((CALL_EXPR_FN (arg0) == NULL_TREE)
	      != (CALL_EXPR_FN (arg1) == NULL_TREE))
	    /* If not both CALL_EXPRs are either internal or normal function
	       functions, then they are not equal.  */
	    return 0;
	  else if (CALL_EXPR_FN (arg0) == NULL_TREE)
	    {
	      /* If the CALL_EXPRs call different internal functions, then they
		 are not equal.  */
	      if (CALL_EXPR_IFN (arg0) != CALL_EXPR_IFN (arg1))
		return 0;
	    }
	  else
	    {
	      /* If the CALL_EXPRs call different functions, then they are not
		 equal.  */
	      if (! operand_equal_p (CALL_EXPR_FN (arg0), CALL_EXPR_FN (arg1),
				     flags))
		return 0;
	    }

	  {
	    unsigned int cef = call_expr_flags (arg0);
	    if (flags & OEP_PURE_SAME)
	      cef &= ECF_CONST | ECF_PURE;
	    else
	      cef &= ECF_CONST;
	    if (!cef)
	      return 0;
	  }

	  /* Now see if all the arguments are the same.  */
	  {
	    const_call_expr_arg_iterator iter0, iter1;
	    const_tree a0, a1;
	    for (a0 = first_const_call_expr_arg (arg0, &iter0),
		   a1 = first_const_call_expr_arg (arg1, &iter1);
		 a0 && a1;
		 a0 = next_const_call_expr_arg (&iter0),
		   a1 = next_const_call_expr_arg (&iter1))
	      if (! operand_equal_p (a0, a1, flags))
		return 0;

	    /* If we get here and both argument lists are exhausted
	       then the CALL_EXPRs are equal.  */
	    return ! (a0 || a1);
	  }
	default:
	  return 0;
	}

    case tcc_declaration:
      /* Consider __builtin_sqrt equal to sqrt.  */
      return (TREE_CODE (arg0) == FUNCTION_DECL
	      && DECL_BUILT_IN (arg0) && DECL_BUILT_IN (arg1)
	      && DECL_BUILT_IN_CLASS (arg0) == DECL_BUILT_IN_CLASS (arg1)
	      && DECL_FUNCTION_CODE (arg0) == DECL_FUNCTION_CODE (arg1));

    case tcc_exceptional:
      if (TREE_CODE (arg0) == CONSTRUCTOR)
	{
	  /* In GIMPLE constructors are used only to build vectors from
	     elements.  Individual elements in the constructor must be
	     indexed in increasing order and form an initial sequence.

	     We make no effort to compare constructors in generic.
	     (see sem_variable::equals in ipa-icf which can do so for
	      constants).  */
	  if (!VECTOR_TYPE_P (TREE_TYPE (arg0))
	      || !VECTOR_TYPE_P (TREE_TYPE (arg1)))
	    return 0;

	  /* Be sure that vectors constructed have the same representation.
	     We only tested element precision and modes to match.
	     Vectors may be BLKmode and thus also check that the number of
	     parts match.  */
	  if (TYPE_VECTOR_SUBPARTS (TREE_TYPE (arg0))
	      != TYPE_VECTOR_SUBPARTS (TREE_TYPE (arg1)))
	    return 0;

	  vec<constructor_elt, va_gc> *v0 = CONSTRUCTOR_ELTS (arg0);
	  vec<constructor_elt, va_gc> *v1 = CONSTRUCTOR_ELTS (arg1);
	  unsigned int len = vec_safe_length (v0);

	  if (len != vec_safe_length (v1))
	    return 0;

	  for (unsigned int i = 0; i < len; i++)
	    {
	      constructor_elt *c0 = &(*v0)[i];
	      constructor_elt *c1 = &(*v1)[i];

	      if (!operand_equal_p (c0->value, c1->value, flags)
		  /* In GIMPLE the indexes can be either NULL or matching i.
		     Double check this so we won't get false
		     positives for GENERIC.  */
		  || (c0->index
		      && (TREE_CODE (c0->index) != INTEGER_CST 
			  || !compare_tree_int (c0->index, i)))
		  || (c1->index
		      && (TREE_CODE (c1->index) != INTEGER_CST 
			  || !compare_tree_int (c1->index, i))))
		return 0;
	    }
	  return 1;
	}
      return 0;

    default:
      return 0;
    }

#undef OP_SAME
#undef OP_SAME_WITH_NULL
}

/* Similar to operand_equal_p, but see if ARG0 might have been made by
   shorten_compare from ARG1 when ARG1 was being compared with OTHER.

   When in doubt, return 0.  */

static int
operand_equal_for_comparison_p (tree arg0, tree arg1, tree other)
{
  int unsignedp1, unsignedpo;
  tree primarg0, primarg1, primother;
  unsigned int correct_width;

  if (operand_equal_p (arg0, arg1, 0))
    return 1;

  if (! INTEGRAL_TYPE_P (TREE_TYPE (arg0))
      || ! INTEGRAL_TYPE_P (TREE_TYPE (arg1)))
    return 0;

  /* Discard any conversions that don't change the modes of ARG0 and ARG1
     and see if the inner values are the same.  This removes any
     signedness comparison, which doesn't matter here.  */
  primarg0 = arg0, primarg1 = arg1;
  STRIP_NOPS (primarg0);
  STRIP_NOPS (primarg1);
  if (operand_equal_p (primarg0, primarg1, 0))
    return 1;

  /* Duplicate what shorten_compare does to ARG1 and see if that gives the
     actual comparison operand, ARG0.

     First throw away any conversions to wider types
     already present in the operands.  */

  primarg1 = get_narrower (arg1, &unsignedp1);
  primother = get_narrower (other, &unsignedpo);

  correct_width = TYPE_PRECISION (TREE_TYPE (arg1));
  if (unsignedp1 == unsignedpo
      && TYPE_PRECISION (TREE_TYPE (primarg1)) < correct_width
      && TYPE_PRECISION (TREE_TYPE (primother)) < correct_width)
    {
      tree type = TREE_TYPE (arg0);

      /* Make sure shorter operand is extended the right way
	 to match the longer operand.  */
      primarg1 = fold_convert (signed_or_unsigned_type_for
			       (unsignedp1, TREE_TYPE (primarg1)), primarg1);

      if (operand_equal_p (arg0, fold_convert (type, primarg1), 0))
	return 1;
    }

  return 0;
}

/* See if ARG is an expression that is either a comparison or is performing
   arithmetic on comparisons.  The comparisons must only be comparing
   two different values, which will be stored in *CVAL1 and *CVAL2; if
   they are nonzero it means that some operands have already been found.
   No variables may be used anywhere else in the expression except in the
   comparisons.  If SAVE_P is true it means we removed a SAVE_EXPR around
   the expression and save_expr needs to be called with CVAL1 and CVAL2.

   If this is true, return 1.  Otherwise, return zero.  */

static int
twoval_comparison_p (tree arg, tree *cval1, tree *cval2, int *save_p)
{
  enum tree_code code = TREE_CODE (arg);
  enum tree_code_class tclass = TREE_CODE_CLASS (code);

  /* We can handle some of the tcc_expression cases here.  */
  if (tclass == tcc_expression && code == TRUTH_NOT_EXPR)
    tclass = tcc_unary;
  else if (tclass == tcc_expression
	   && (code == TRUTH_ANDIF_EXPR || code == TRUTH_ORIF_EXPR
	       || code == COMPOUND_EXPR))
    tclass = tcc_binary;

  else if (tclass == tcc_expression && code == SAVE_EXPR
	   && ! TREE_SIDE_EFFECTS (TREE_OPERAND (arg, 0)))
    {
      /* If we've already found a CVAL1 or CVAL2, this expression is
	 two complex to handle.  */
      if (*cval1 || *cval2)
	return 0;

      tclass = tcc_unary;
      *save_p = 1;
    }

  switch (tclass)
    {
    case tcc_unary:
      return twoval_comparison_p (TREE_OPERAND (arg, 0), cval1, cval2, save_p);

    case tcc_binary:
      return (twoval_comparison_p (TREE_OPERAND (arg, 0), cval1, cval2, save_p)
	      && twoval_comparison_p (TREE_OPERAND (arg, 1),
				      cval1, cval2, save_p));

    case tcc_constant:
      return 1;

    case tcc_expression:
      if (code == COND_EXPR)
	return (twoval_comparison_p (TREE_OPERAND (arg, 0),
				     cval1, cval2, save_p)
		&& twoval_comparison_p (TREE_OPERAND (arg, 1),
					cval1, cval2, save_p)
		&& twoval_comparison_p (TREE_OPERAND (arg, 2),
					cval1, cval2, save_p));
      return 0;

    case tcc_comparison:
      /* First see if we can handle the first operand, then the second.  For
	 the second operand, we know *CVAL1 can't be zero.  It must be that
	 one side of the comparison is each of the values; test for the
	 case where this isn't true by failing if the two operands
	 are the same.  */

      if (operand_equal_p (TREE_OPERAND (arg, 0),
			   TREE_OPERAND (arg, 1), 0))
	return 0;

      if (*cval1 == 0)
	*cval1 = TREE_OPERAND (arg, 0);
      else if (operand_equal_p (*cval1, TREE_OPERAND (arg, 0), 0))
	;
      else if (*cval2 == 0)
	*cval2 = TREE_OPERAND (arg, 0);
      else if (operand_equal_p (*cval2, TREE_OPERAND (arg, 0), 0))
	;
      else
	return 0;

      if (operand_equal_p (*cval1, TREE_OPERAND (arg, 1), 0))
	;
      else if (*cval2 == 0)
	*cval2 = TREE_OPERAND (arg, 1);
      else if (operand_equal_p (*cval2, TREE_OPERAND (arg, 1), 0))
	;
      else
	return 0;

      return 1;

    default:
      return 0;
    }
}

/* ARG is a tree that is known to contain just arithmetic operations and
   comparisons.  Evaluate the operations in the tree substituting NEW0 for
   any occurrence of OLD0 as an operand of a comparison and likewise for
   NEW1 and OLD1.  */

static tree
eval_subst (location_t loc, tree arg, tree old0, tree new0,
	    tree old1, tree new1)
{
  tree type = TREE_TYPE (arg);
  enum tree_code code = TREE_CODE (arg);
  enum tree_code_class tclass = TREE_CODE_CLASS (code);

  /* We can handle some of the tcc_expression cases here.  */
  if (tclass == tcc_expression && code == TRUTH_NOT_EXPR)
    tclass = tcc_unary;
  else if (tclass == tcc_expression
	   && (code == TRUTH_ANDIF_EXPR || code == TRUTH_ORIF_EXPR))
    tclass = tcc_binary;

  switch (tclass)
    {
    case tcc_unary:
      return fold_build1_loc (loc, code, type,
			  eval_subst (loc, TREE_OPERAND (arg, 0),
				      old0, new0, old1, new1));

    case tcc_binary:
      return fold_build2_loc (loc, code, type,
			  eval_subst (loc, TREE_OPERAND (arg, 0),
				      old0, new0, old1, new1),
			  eval_subst (loc, TREE_OPERAND (arg, 1),
				      old0, new0, old1, new1));

    case tcc_expression:
      switch (code)
	{
	case SAVE_EXPR:
	  return eval_subst (loc, TREE_OPERAND (arg, 0), old0, new0,
			     old1, new1);

	case COMPOUND_EXPR:
	  return eval_subst (loc, TREE_OPERAND (arg, 1), old0, new0,
			     old1, new1);

	case COND_EXPR:
	  return fold_build3_loc (loc, code, type,
			      eval_subst (loc, TREE_OPERAND (arg, 0),
					  old0, new0, old1, new1),
			      eval_subst (loc, TREE_OPERAND (arg, 1),
					  old0, new0, old1, new1),
			      eval_subst (loc, TREE_OPERAND (arg, 2),
					  old0, new0, old1, new1));
	default:
	  break;
	}
      /* Fall through - ???  */

    case tcc_comparison:
      {
	tree arg0 = TREE_OPERAND (arg, 0);
	tree arg1 = TREE_OPERAND (arg, 1);

	/* We need to check both for exact equality and tree equality.  The
	   former will be true if the operand has a side-effect.  In that
	   case, we know the operand occurred exactly once.  */

	if (arg0 == old0 || operand_equal_p (arg0, old0, 0))
	  arg0 = new0;
	else if (arg0 == old1 || operand_equal_p (arg0, old1, 0))
	  arg0 = new1;

	if (arg1 == old0 || operand_equal_p (arg1, old0, 0))
	  arg1 = new0;
	else if (arg1 == old1 || operand_equal_p (arg1, old1, 0))
	  arg1 = new1;

	return fold_build2_loc (loc, code, type, arg0, arg1);
      }

    default:
      return arg;
    }
}

/* Return a tree for the case when the result of an expression is RESULT
   converted to TYPE and OMITTED was previously an operand of the expression
   but is now not needed (e.g., we folded OMITTED * 0).

   If OMITTED has side effects, we must evaluate it.  Otherwise, just do
   the conversion of RESULT to TYPE.  */

tree
omit_one_operand_loc (location_t loc, tree type, tree result, tree omitted)
{
  tree t = fold_convert_loc (loc, type, result);

  /* If the resulting operand is an empty statement, just return the omitted
     statement casted to void. */
  if (IS_EMPTY_STMT (t) && TREE_SIDE_EFFECTS (omitted))
    return build1_loc (loc, NOP_EXPR, void_type_node,
		       fold_ignored_result (omitted));

  if (TREE_SIDE_EFFECTS (omitted))
    return build2_loc (loc, COMPOUND_EXPR, type,
		       fold_ignored_result (omitted), t);

  return non_lvalue_loc (loc, t);
}

/* Return a tree for the case when the result of an expression is RESULT
   converted to TYPE and OMITTED1 and OMITTED2 were previously operands
   of the expression but are now not needed.

   If OMITTED1 or OMITTED2 has side effects, they must be evaluated.
   If both OMITTED1 and OMITTED2 have side effects, OMITTED1 is
   evaluated before OMITTED2.  Otherwise, if neither has side effects,
   just do the conversion of RESULT to TYPE.  */

tree
omit_two_operands_loc (location_t loc, tree type, tree result,
		       tree omitted1, tree omitted2)
{
  tree t = fold_convert_loc (loc, type, result);

  if (TREE_SIDE_EFFECTS (omitted2))
    t = build2_loc (loc, COMPOUND_EXPR, type, omitted2, t);
  if (TREE_SIDE_EFFECTS (omitted1))
    t = build2_loc (loc, COMPOUND_EXPR, type, omitted1, t);

  return TREE_CODE (t) != COMPOUND_EXPR ? non_lvalue_loc (loc, t) : t;
}


/* Return a simplified tree node for the truth-negation of ARG.  This
   never alters ARG itself.  We assume that ARG is an operation that
   returns a truth value (0 or 1).

   FIXME: one would think we would fold the result, but it causes
   problems with the dominator optimizer.  */

static tree
fold_truth_not_expr (location_t loc, tree arg)
{
  tree type = TREE_TYPE (arg);
  enum tree_code code = TREE_CODE (arg);
  location_t loc1, loc2;

  /* If this is a comparison, we can simply invert it, except for
     floating-point non-equality comparisons, in which case we just
     enclose a TRUTH_NOT_EXPR around what we have.  */

  if (TREE_CODE_CLASS (code) == tcc_comparison)
    {
      tree op_type = TREE_TYPE (TREE_OPERAND (arg, 0));
      if (FLOAT_TYPE_P (op_type)
	  && flag_trapping_math
	  && code != ORDERED_EXPR && code != UNORDERED_EXPR
	  && code != NE_EXPR && code != EQ_EXPR)
	return NULL_TREE;

      code = invert_tree_comparison (code, HONOR_NANS (op_type));
      if (code == ERROR_MARK)
	return NULL_TREE;

      return build2_loc (loc, code, type, TREE_OPERAND (arg, 0),
			 TREE_OPERAND (arg, 1));
    }

  switch (code)
    {
    case INTEGER_CST:
      return constant_boolean_node (integer_zerop (arg), type);

    case TRUTH_AND_EXPR:
      loc1 = expr_location_or (TREE_OPERAND (arg, 0), loc);
      loc2 = expr_location_or (TREE_OPERAND (arg, 1), loc);
      return build2_loc (loc, TRUTH_OR_EXPR, type,
			 invert_truthvalue_loc (loc1, TREE_OPERAND (arg, 0)),
			 invert_truthvalue_loc (loc2, TREE_OPERAND (arg, 1)));

    case TRUTH_OR_EXPR:
      loc1 = expr_location_or (TREE_OPERAND (arg, 0), loc);
      loc2 = expr_location_or (TREE_OPERAND (arg, 1), loc);
      return build2_loc (loc, TRUTH_AND_EXPR, type,
			 invert_truthvalue_loc (loc1, TREE_OPERAND (arg, 0)),
			 invert_truthvalue_loc (loc2, TREE_OPERAND (arg, 1)));

    case TRUTH_XOR_EXPR:
      /* Here we can invert either operand.  We invert the first operand
	 unless the second operand is a TRUTH_NOT_EXPR in which case our
	 result is the XOR of the first operand with the inside of the
	 negation of the second operand.  */

      if (TREE_CODE (TREE_OPERAND (arg, 1)) == TRUTH_NOT_EXPR)
	return build2_loc (loc, TRUTH_XOR_EXPR, type, TREE_OPERAND (arg, 0),
			   TREE_OPERAND (TREE_OPERAND (arg, 1), 0));
      else
	return build2_loc (loc, TRUTH_XOR_EXPR, type,
			   invert_truthvalue_loc (loc, TREE_OPERAND (arg, 0)),
			   TREE_OPERAND (arg, 1));

    case TRUTH_ANDIF_EXPR:
      loc1 = expr_location_or (TREE_OPERAND (arg, 0), loc);
      loc2 = expr_location_or (TREE_OPERAND (arg, 1), loc);
      return build2_loc (loc, TRUTH_ORIF_EXPR, type,
			 invert_truthvalue_loc (loc1, TREE_OPERAND (arg, 0)),
			 invert_truthvalue_loc (loc2, TREE_OPERAND (arg, 1)));

    case TRUTH_ORIF_EXPR:
      loc1 = expr_location_or (TREE_OPERAND (arg, 0), loc);
      loc2 = expr_location_or (TREE_OPERAND (arg, 1), loc);
      return build2_loc (loc, TRUTH_ANDIF_EXPR, type,
			 invert_truthvalue_loc (loc1, TREE_OPERAND (arg, 0)),
			 invert_truthvalue_loc (loc2, TREE_OPERAND (arg, 1)));

    case TRUTH_NOT_EXPR:
      return TREE_OPERAND (arg, 0);

    case COND_EXPR:
      {
	tree arg1 = TREE_OPERAND (arg, 1);
	tree arg2 = TREE_OPERAND (arg, 2);

	loc1 = expr_location_or (TREE_OPERAND (arg, 1), loc);
	loc2 = expr_location_or (TREE_OPERAND (arg, 2), loc);

	/* A COND_EXPR may have a throw as one operand, which
	   then has void type.  Just leave void operands
	   as they are.  */
	return build3_loc (loc, COND_EXPR, type, TREE_OPERAND (arg, 0),
			   VOID_TYPE_P (TREE_TYPE (arg1))
			   ? arg1 : invert_truthvalue_loc (loc1, arg1),
			   VOID_TYPE_P (TREE_TYPE (arg2))
			   ? arg2 : invert_truthvalue_loc (loc2, arg2));
      }

    case COMPOUND_EXPR:
      loc1 = expr_location_or (TREE_OPERAND (arg, 1), loc);
      return build2_loc (loc, COMPOUND_EXPR, type,
			 TREE_OPERAND (arg, 0),
			 invert_truthvalue_loc (loc1, TREE_OPERAND (arg, 1)));

    case NON_LVALUE_EXPR:
      loc1 = expr_location_or (TREE_OPERAND (arg, 0), loc);
      return invert_truthvalue_loc (loc1, TREE_OPERAND (arg, 0));

    CASE_CONVERT:
      if (TREE_CODE (TREE_TYPE (arg)) == BOOLEAN_TYPE)
	return build1_loc (loc, TRUTH_NOT_EXPR, type, arg);

      /* ... fall through ...  */

    case FLOAT_EXPR:
      loc1 = expr_location_or (TREE_OPERAND (arg, 0), loc);
      return build1_loc (loc, TREE_CODE (arg), type,
			 invert_truthvalue_loc (loc1, TREE_OPERAND (arg, 0)));

    case BIT_AND_EXPR:
      if (!integer_onep (TREE_OPERAND (arg, 1)))
	return NULL_TREE;
      return build2_loc (loc, EQ_EXPR, type, arg, build_int_cst (type, 0));

    case SAVE_EXPR:
      return build1_loc (loc, TRUTH_NOT_EXPR, type, arg);

    case CLEANUP_POINT_EXPR:
      loc1 = expr_location_or (TREE_OPERAND (arg, 0), loc);
      return build1_loc (loc, CLEANUP_POINT_EXPR, type,
			 invert_truthvalue_loc (loc1, TREE_OPERAND (arg, 0)));

    default:
      return NULL_TREE;
    }
}

/* Fold the truth-negation of ARG.  This never alters ARG itself.  We
   assume that ARG is an operation that returns a truth value (0 or 1
   for scalars, 0 or -1 for vectors).  Return the folded expression if
   folding is successful.  Otherwise, return NULL_TREE.  */

static tree
fold_invert_truthvalue (location_t loc, tree arg)
{
  tree type = TREE_TYPE (arg);
  return fold_unary_loc (loc, VECTOR_TYPE_P (type)
			      ? BIT_NOT_EXPR
			      : TRUTH_NOT_EXPR,
			 type, arg);
}

/* Return a simplified tree node for the truth-negation of ARG.  This
   never alters ARG itself.  We assume that ARG is an operation that
   returns a truth value (0 or 1 for scalars, 0 or -1 for vectors).  */

tree
invert_truthvalue_loc (location_t loc, tree arg)
{
  if (TREE_CODE (arg) == ERROR_MARK)
    return arg;

  tree type = TREE_TYPE (arg);
  return fold_build1_loc (loc, VECTOR_TYPE_P (type)
			       ? BIT_NOT_EXPR
			       : TRUTH_NOT_EXPR,
			  type, arg);
}

/* Knowing that ARG0 and ARG1 are both RDIV_EXPRs, simplify a binary operation
   with code CODE.  This optimization is unsafe.  */
static tree
distribute_real_division (location_t loc, enum tree_code code, tree type,
			  tree arg0, tree arg1)
{
  bool mul0 = TREE_CODE (arg0) == MULT_EXPR;
  bool mul1 = TREE_CODE (arg1) == MULT_EXPR;

  /* (A / C) +- (B / C) -> (A +- B) / C.  */
  if (mul0 == mul1
      && operand_equal_p (TREE_OPERAND (arg0, 1),
		       TREE_OPERAND (arg1, 1), 0))
    return fold_build2_loc (loc, mul0 ? MULT_EXPR : RDIV_EXPR, type,
			fold_build2_loc (loc, code, type,
				     TREE_OPERAND (arg0, 0),
				     TREE_OPERAND (arg1, 0)),
			TREE_OPERAND (arg0, 1));

  /* (A / C1) +- (A / C2) -> A * (1 / C1 +- 1 / C2).  */
  if (operand_equal_p (TREE_OPERAND (arg0, 0),
		       TREE_OPERAND (arg1, 0), 0)
      && TREE_CODE (TREE_OPERAND (arg0, 1)) == REAL_CST
      && TREE_CODE (TREE_OPERAND (arg1, 1)) == REAL_CST)
    {
      REAL_VALUE_TYPE r0, r1;
      r0 = TREE_REAL_CST (TREE_OPERAND (arg0, 1));
      r1 = TREE_REAL_CST (TREE_OPERAND (arg1, 1));
      if (!mul0)
	real_arithmetic (&r0, RDIV_EXPR, &dconst1, &r0);
      if (!mul1)
        real_arithmetic (&r1, RDIV_EXPR, &dconst1, &r1);
      real_arithmetic (&r0, code, &r0, &r1);
      return fold_build2_loc (loc, MULT_EXPR, type,
			  TREE_OPERAND (arg0, 0),
			  build_real (type, r0));
    }

  return NULL_TREE;
}

/* Return a BIT_FIELD_REF of type TYPE to refer to BITSIZE bits of INNER
   starting at BITPOS.  The field is unsigned if UNSIGNEDP is nonzero.  */

static tree
make_bit_field_ref (location_t loc, tree inner, tree type,
		    HOST_WIDE_INT bitsize, HOST_WIDE_INT bitpos, int unsignedp)
{
  tree result, bftype;

  if (bitpos == 0)
    {
      tree size = TYPE_SIZE (TREE_TYPE (inner));
      if ((INTEGRAL_TYPE_P (TREE_TYPE (inner))
	   || POINTER_TYPE_P (TREE_TYPE (inner)))
	  && tree_fits_shwi_p (size)
	  && tree_to_shwi (size) == bitsize)
	return fold_convert_loc (loc, type, inner);
    }

  bftype = type;
  if (TYPE_PRECISION (bftype) != bitsize
      || TYPE_UNSIGNED (bftype) == !unsignedp)
    bftype = build_nonstandard_integer_type (bitsize, 0);

  result = build3_loc (loc, BIT_FIELD_REF, bftype, inner,
		       size_int (bitsize), bitsize_int (bitpos));

  if (bftype != type)
    result = fold_convert_loc (loc, type, result);

  return result;
}

/* Optimize a bit-field compare.

   There are two cases:  First is a compare against a constant and the
   second is a comparison of two items where the fields are at the same
   bit position relative to the start of a chunk (byte, halfword, word)
   large enough to contain it.  In these cases we can avoid the shift
   implicit in bitfield extractions.

   For constants, we emit a compare of the shifted constant with the
   BIT_AND_EXPR of a mask and a byte, halfword, or word of the operand being
   compared.  For two fields at the same position, we do the ANDs with the
   similar mask and compare the result of the ANDs.

   CODE is the comparison code, known to be either NE_EXPR or EQ_EXPR.
   COMPARE_TYPE is the type of the comparison, and LHS and RHS
   are the left and right operands of the comparison, respectively.

   If the optimization described above can be done, we return the resulting
   tree.  Otherwise we return zero.  */

static tree
optimize_bit_field_compare (location_t loc, enum tree_code code,
			    tree compare_type, tree lhs, tree rhs)
{
  HOST_WIDE_INT lbitpos, lbitsize, rbitpos, rbitsize, nbitpos, nbitsize;
  tree type = TREE_TYPE (lhs);
  tree unsigned_type;
  int const_p = TREE_CODE (rhs) == INTEGER_CST;
  machine_mode lmode, rmode, nmode;
  int lunsignedp, runsignedp;
  int lvolatilep = 0, rvolatilep = 0;
  tree linner, rinner = NULL_TREE;
  tree mask;
  tree offset;

  /* Get all the information about the extractions being done.  If the bit size
     if the same as the size of the underlying object, we aren't doing an
     extraction at all and so can do nothing.  We also don't want to
     do anything if the inner expression is a PLACEHOLDER_EXPR since we
     then will no longer be able to replace it.  */
  linner = get_inner_reference (lhs, &lbitsize, &lbitpos, &offset, &lmode,
				&lunsignedp, &lvolatilep, false);
  if (linner == lhs || lbitsize == GET_MODE_BITSIZE (lmode) || lbitsize < 0
      || offset != 0 || TREE_CODE (linner) == PLACEHOLDER_EXPR || lvolatilep)
    return 0;

 if (!const_p)
   {
     /* If this is not a constant, we can only do something if bit positions,
	sizes, and signedness are the same.  */
     rinner = get_inner_reference (rhs, &rbitsize, &rbitpos, &offset, &rmode,
				   &runsignedp, &rvolatilep, false);

     if (rinner == rhs || lbitpos != rbitpos || lbitsize != rbitsize
	 || lunsignedp != runsignedp || offset != 0
	 || TREE_CODE (rinner) == PLACEHOLDER_EXPR || rvolatilep)
       return 0;
   }

  /* See if we can find a mode to refer to this field.  We should be able to,
     but fail if we can't.  */
  nmode = get_best_mode (lbitsize, lbitpos, 0, 0,
			 const_p ? TYPE_ALIGN (TREE_TYPE (linner))
			 : MIN (TYPE_ALIGN (TREE_TYPE (linner)),
				TYPE_ALIGN (TREE_TYPE (rinner))),
			 word_mode, false);
  if (nmode == VOIDmode)
    return 0;

  /* Set signed and unsigned types of the precision of this mode for the
     shifts below.  */
  unsigned_type = lang_hooks.types.type_for_mode (nmode, 1);

  /* Compute the bit position and size for the new reference and our offset
     within it. If the new reference is the same size as the original, we
     won't optimize anything, so return zero.  */
  nbitsize = GET_MODE_BITSIZE (nmode);
  nbitpos = lbitpos & ~ (nbitsize - 1);
  lbitpos -= nbitpos;
  if (nbitsize == lbitsize)
    return 0;

  if (BYTES_BIG_ENDIAN)
    lbitpos = nbitsize - lbitsize - lbitpos;

  /* Make the mask to be used against the extracted field.  */
  mask = build_int_cst_type (unsigned_type, -1);
  mask = const_binop (LSHIFT_EXPR, mask, size_int (nbitsize - lbitsize));
  mask = const_binop (RSHIFT_EXPR, mask,
		      size_int (nbitsize - lbitsize - lbitpos));

  if (! const_p)
    /* If not comparing with constant, just rework the comparison
       and return.  */
    return fold_build2_loc (loc, code, compare_type,
			fold_build2_loc (loc, BIT_AND_EXPR, unsigned_type,
				     make_bit_field_ref (loc, linner,
							 unsigned_type,
							 nbitsize, nbitpos,
							 1),
				     mask),
			fold_build2_loc (loc, BIT_AND_EXPR, unsigned_type,
				     make_bit_field_ref (loc, rinner,
							 unsigned_type,
							 nbitsize, nbitpos,
							 1),
				     mask));

  /* Otherwise, we are handling the constant case. See if the constant is too
     big for the field.  Warn and return a tree of for 0 (false) if so.  We do
     this not only for its own sake, but to avoid having to test for this
     error case below.  If we didn't, we might generate wrong code.

     For unsigned fields, the constant shifted right by the field length should
     be all zero.  For signed fields, the high-order bits should agree with
     the sign bit.  */

  if (lunsignedp)
    {
      if (wi::lrshift (rhs, lbitsize) != 0)
	{
	  warning (0, "comparison is always %d due to width of bit-field",
		   code == NE_EXPR);
	  return constant_boolean_node (code == NE_EXPR, compare_type);
	}
    }
  else
    {
      wide_int tem = wi::arshift (rhs, lbitsize - 1);
      if (tem != 0 && tem != -1)
	{
	  warning (0, "comparison is always %d due to width of bit-field",
		   code == NE_EXPR);
	  return constant_boolean_node (code == NE_EXPR, compare_type);
	}
    }

  /* Single-bit compares should always be against zero.  */
  if (lbitsize == 1 && ! integer_zerop (rhs))
    {
      code = code == EQ_EXPR ? NE_EXPR : EQ_EXPR;
      rhs = build_int_cst (type, 0);
    }

  /* Make a new bitfield reference, shift the constant over the
     appropriate number of bits and mask it with the computed mask
     (in case this was a signed field).  If we changed it, make a new one.  */
  lhs = make_bit_field_ref (loc, linner, unsigned_type, nbitsize, nbitpos, 1);

  rhs = const_binop (BIT_AND_EXPR,
		     const_binop (LSHIFT_EXPR,
				  fold_convert_loc (loc, unsigned_type, rhs),
				  size_int (lbitpos)),
		     mask);

  lhs = build2_loc (loc, code, compare_type,
		    build2 (BIT_AND_EXPR, unsigned_type, lhs, mask), rhs);
  return lhs;
}

/* Subroutine for fold_truth_andor_1: decode a field reference.

   If EXP is a comparison reference, we return the innermost reference.

   *PBITSIZE is set to the number of bits in the reference, *PBITPOS is
   set to the starting bit number.

   If the innermost field can be completely contained in a mode-sized
   unit, *PMODE is set to that mode.  Otherwise, it is set to VOIDmode.

   *PVOLATILEP is set to 1 if the any expression encountered is volatile;
   otherwise it is not changed.

   *PUNSIGNEDP is set to the signedness of the field.

   *PMASK is set to the mask used.  This is either contained in a
   BIT_AND_EXPR or derived from the width of the field.

   *PAND_MASK is set to the mask found in a BIT_AND_EXPR, if any.

   Return 0 if this is not a component reference or is one that we can't
   do anything with.  */

static tree
decode_field_reference (location_t loc, tree exp, HOST_WIDE_INT *pbitsize,
			HOST_WIDE_INT *pbitpos, machine_mode *pmode,
			int *punsignedp, int *pvolatilep,
			tree *pmask, tree *pand_mask)
{
  tree outer_type = 0;
  tree and_mask = 0;
  tree mask, inner, offset;
  tree unsigned_type;
  unsigned int precision;

  /* All the optimizations using this function assume integer fields.
     There are problems with FP fields since the type_for_size call
     below can fail for, e.g., XFmode.  */
  if (! INTEGRAL_TYPE_P (TREE_TYPE (exp)))
    return 0;

  /* We are interested in the bare arrangement of bits, so strip everything
     that doesn't affect the machine mode.  However, record the type of the
     outermost expression if it may matter below.  */
  if (CONVERT_EXPR_P (exp)
      || TREE_CODE (exp) == NON_LVALUE_EXPR)
    outer_type = TREE_TYPE (exp);
  STRIP_NOPS (exp);

  if (TREE_CODE (exp) == BIT_AND_EXPR)
    {
      and_mask = TREE_OPERAND (exp, 1);
      exp = TREE_OPERAND (exp, 0);
      STRIP_NOPS (exp); STRIP_NOPS (and_mask);
      if (TREE_CODE (and_mask) != INTEGER_CST)
	return 0;
    }

  inner = get_inner_reference (exp, pbitsize, pbitpos, &offset, pmode,
			       punsignedp, pvolatilep, false);
  if ((inner == exp && and_mask == 0)
      || *pbitsize < 0 || offset != 0
      || TREE_CODE (inner) == PLACEHOLDER_EXPR)
    return 0;

  /* If the number of bits in the reference is the same as the bitsize of
     the outer type, then the outer type gives the signedness. Otherwise
     (in case of a small bitfield) the signedness is unchanged.  */
  if (outer_type && *pbitsize == TYPE_PRECISION (outer_type))
    *punsignedp = TYPE_UNSIGNED (outer_type);

  /* Compute the mask to access the bitfield.  */
  unsigned_type = lang_hooks.types.type_for_size (*pbitsize, 1);
  precision = TYPE_PRECISION (unsigned_type);

  mask = build_int_cst_type (unsigned_type, -1);

  mask = const_binop (LSHIFT_EXPR, mask, size_int (precision - *pbitsize));
  mask = const_binop (RSHIFT_EXPR, mask, size_int (precision - *pbitsize));

  /* Merge it with the mask we found in the BIT_AND_EXPR, if any.  */
  if (and_mask != 0)
    mask = fold_build2_loc (loc, BIT_AND_EXPR, unsigned_type,
			fold_convert_loc (loc, unsigned_type, and_mask), mask);

  *pmask = mask;
  *pand_mask = and_mask;
  return inner;
}

/* Return nonzero if MASK represents a mask of SIZE ones in the low-order
   bit positions and MASK is SIGNED.  */

static int
all_ones_mask_p (const_tree mask, unsigned int size)
{
  tree type = TREE_TYPE (mask);
  unsigned int precision = TYPE_PRECISION (type);

  /* If this function returns true when the type of the mask is
     UNSIGNED, then there will be errors.  In particular see
     gcc.c-torture/execute/990326-1.c.  There does not appear to be
     any documentation paper trail as to why this is so.  But the pre
     wide-int worked with that restriction and it has been preserved
     here.  */
  if (size > precision || TYPE_SIGN (type) == UNSIGNED)
    return false;

  return wi::mask (size, false, precision) == mask;
}

/* Subroutine for fold: determine if VAL is the INTEGER_CONST that
   represents the sign bit of EXP's type.  If EXP represents a sign
   or zero extension, also test VAL against the unextended type.
   The return value is the (sub)expression whose sign bit is VAL,
   or NULL_TREE otherwise.  */

tree
sign_bit_p (tree exp, const_tree val)
{
  int width;
  tree t;

  /* Tree EXP must have an integral type.  */
  t = TREE_TYPE (exp);
  if (! INTEGRAL_TYPE_P (t))
    return NULL_TREE;

  /* Tree VAL must be an integer constant.  */
  if (TREE_CODE (val) != INTEGER_CST
      || TREE_OVERFLOW (val))
    return NULL_TREE;

  width = TYPE_PRECISION (t);
  if (wi::only_sign_bit_p (val, width))
    return exp;

  /* Handle extension from a narrower type.  */
  if (TREE_CODE (exp) == NOP_EXPR
      && TYPE_PRECISION (TREE_TYPE (TREE_OPERAND (exp, 0))) < width)
    return sign_bit_p (TREE_OPERAND (exp, 0), val);

  return NULL_TREE;
}

/* Subroutine for fold_truth_andor_1: determine if an operand is simple enough
   to be evaluated unconditionally.  */

static int
simple_operand_p (const_tree exp)
{
  /* Strip any conversions that don't change the machine mode.  */
  STRIP_NOPS (exp);

  return (CONSTANT_CLASS_P (exp)
  	  || TREE_CODE (exp) == SSA_NAME
	  || (DECL_P (exp)
	      && ! TREE_ADDRESSABLE (exp)
	      && ! TREE_THIS_VOLATILE (exp)
	      && ! DECL_NONLOCAL (exp)
	      /* Don't regard global variables as simple.  They may be
		 allocated in ways unknown to the compiler (shared memory,
		 #pragma weak, etc).  */
	      && ! TREE_PUBLIC (exp)
	      && ! DECL_EXTERNAL (exp)
	      /* Weakrefs are not safe to be read, since they can be NULL.
 		 They are !TREE_PUBLIC && !DECL_EXTERNAL but still
		 have DECL_WEAK flag set.  */
	      && (! VAR_OR_FUNCTION_DECL_P (exp) || ! DECL_WEAK (exp))
	      /* Loading a static variable is unduly expensive, but global
		 registers aren't expensive.  */
	      && (! TREE_STATIC (exp) || DECL_REGISTER (exp))));
}

/* Subroutine for fold_truth_andor: determine if an operand is simple enough
   to be evaluated unconditionally.
   I addition to simple_operand_p, we assume that comparisons, conversions,
   and logic-not operations are simple, if their operands are simple, too.  */

static bool
simple_operand_p_2 (tree exp)
{
  enum tree_code code;

  if (TREE_SIDE_EFFECTS (exp)
      || tree_could_trap_p (exp))
    return false;

  while (CONVERT_EXPR_P (exp))
    exp = TREE_OPERAND (exp, 0);

  code = TREE_CODE (exp);

  if (TREE_CODE_CLASS (code) == tcc_comparison)
    return (simple_operand_p (TREE_OPERAND (exp, 0))
	    && simple_operand_p (TREE_OPERAND (exp, 1)));

  if (code == TRUTH_NOT_EXPR)
      return simple_operand_p_2 (TREE_OPERAND (exp, 0));

  return simple_operand_p (exp);
}


/* The following functions are subroutines to fold_range_test and allow it to
   try to change a logical combination of comparisons into a range test.

   For example, both
	X == 2 || X == 3 || X == 4 || X == 5
   and
	X >= 2 && X <= 5
   are converted to
	(unsigned) (X - 2) <= 3

   We describe each set of comparisons as being either inside or outside
   a range, using a variable named like IN_P, and then describe the
   range with a lower and upper bound.  If one of the bounds is omitted,
   it represents either the highest or lowest value of the type.

   In the comments below, we represent a range by two numbers in brackets
   preceded by a "+" to designate being inside that range, or a "-" to
   designate being outside that range, so the condition can be inverted by
   flipping the prefix.  An omitted bound is represented by a "-".  For
   example, "- [-, 10]" means being outside the range starting at the lowest
   possible value and ending at 10, in other words, being greater than 10.
   The range "+ [-, -]" is always true and hence the range "- [-, -]" is
   always false.

   We set up things so that the missing bounds are handled in a consistent
   manner so neither a missing bound nor "true" and "false" need to be
   handled using a special case.  */

/* Return the result of applying CODE to ARG0 and ARG1, but handle the case
   of ARG0 and/or ARG1 being omitted, meaning an unlimited range. UPPER0_P
   and UPPER1_P are nonzero if the respective argument is an upper bound
   and zero for a lower.  TYPE, if nonzero, is the type of the result; it
   must be specified for a comparison.  ARG1 will be converted to ARG0's
   type if both are specified.  */

static tree
range_binop (enum tree_code code, tree type, tree arg0, int upper0_p,
	     tree arg1, int upper1_p)
{
  tree tem;
  int result;
  int sgn0, sgn1;

  /* If neither arg represents infinity, do the normal operation.
     Else, if not a comparison, return infinity.  Else handle the special
     comparison rules. Note that most of the cases below won't occur, but
     are handled for consistency.  */

  if (arg0 != 0 && arg1 != 0)
    {
      tem = fold_build2 (code, type != 0 ? type : TREE_TYPE (arg0),
			 arg0, fold_convert (TREE_TYPE (arg0), arg1));
      STRIP_NOPS (tem);
      return TREE_CODE (tem) == INTEGER_CST ? tem : 0;
    }

  if (TREE_CODE_CLASS (code) != tcc_comparison)
    return 0;

  /* Set SGN[01] to -1 if ARG[01] is a lower bound, 1 for upper, and 0
     for neither.  In real maths, we cannot assume open ended ranges are
     the same. But, this is computer arithmetic, where numbers are finite.
     We can therefore make the transformation of any unbounded range with
     the value Z, Z being greater than any representable number. This permits
     us to treat unbounded ranges as equal.  */
  sgn0 = arg0 != 0 ? 0 : (upper0_p ? 1 : -1);
  sgn1 = arg1 != 0 ? 0 : (upper1_p ? 1 : -1);
  switch (code)
    {
    case EQ_EXPR:
      result = sgn0 == sgn1;
      break;
    case NE_EXPR:
      result = sgn0 != sgn1;
      break;
    case LT_EXPR:
      result = sgn0 < sgn1;
      break;
    case LE_EXPR:
      result = sgn0 <= sgn1;
      break;
    case GT_EXPR:
      result = sgn0 > sgn1;
      break;
    case GE_EXPR:
      result = sgn0 >= sgn1;
      break;
    default:
      gcc_unreachable ();
    }

  return constant_boolean_node (result, type);
}

/* Helper routine for make_range.  Perform one step for it, return
   new expression if the loop should continue or NULL_TREE if it should
   stop.  */

tree
make_range_step (location_t loc, enum tree_code code, tree arg0, tree arg1,
		 tree exp_type, tree *p_low, tree *p_high, int *p_in_p,
		 bool *strict_overflow_p)
{
  tree arg0_type = TREE_TYPE (arg0);
  tree n_low, n_high, low = *p_low, high = *p_high;
  int in_p = *p_in_p, n_in_p;

  switch (code)
    {
    case TRUTH_NOT_EXPR:
      /* We can only do something if the range is testing for zero.  */
      if (low == NULL_TREE || high == NULL_TREE
	  || ! integer_zerop (low) || ! integer_zerop (high))
	return NULL_TREE;
      *p_in_p = ! in_p;
      return arg0;

    case EQ_EXPR: case NE_EXPR:
    case LT_EXPR: case LE_EXPR: case GE_EXPR: case GT_EXPR:
      /* We can only do something if the range is testing for zero
	 and if the second operand is an integer constant.  Note that
	 saying something is "in" the range we make is done by
	 complementing IN_P since it will set in the initial case of
	 being not equal to zero; "out" is leaving it alone.  */
      if (low == NULL_TREE || high == NULL_TREE
	  || ! integer_zerop (low) || ! integer_zerop (high)
	  || TREE_CODE (arg1) != INTEGER_CST)
	return NULL_TREE;

      switch (code)
	{
	case NE_EXPR:  /* - [c, c]  */
	  low = high = arg1;
	  break;
	case EQ_EXPR:  /* + [c, c]  */
	  in_p = ! in_p, low = high = arg1;
	  break;
	case GT_EXPR:  /* - [-, c] */
	  low = 0, high = arg1;
	  break;
	case GE_EXPR:  /* + [c, -] */
	  in_p = ! in_p, low = arg1, high = 0;
	  break;
	case LT_EXPR:  /* - [c, -] */
	  low = arg1, high = 0;
	  break;
	case LE_EXPR:  /* + [-, c] */
	  in_p = ! in_p, low = 0, high = arg1;
	  break;
	default:
	  gcc_unreachable ();
	}

      /* If this is an unsigned comparison, we also know that EXP is
	 greater than or equal to zero.  We base the range tests we make
	 on that fact, so we record it here so we can parse existing
	 range tests.  We test arg0_type since often the return type
	 of, e.g. EQ_EXPR, is boolean.  */
      if (TYPE_UNSIGNED (arg0_type) && (low == 0 || high == 0))
	{
	  if (! merge_ranges (&n_in_p, &n_low, &n_high,
			      in_p, low, high, 1,
			      build_int_cst (arg0_type, 0),
			      NULL_TREE))
	    return NULL_TREE;

	  in_p = n_in_p, low = n_low, high = n_high;

	  /* If the high bound is missing, but we have a nonzero low
	     bound, reverse the range so it goes from zero to the low bound
	     minus 1.  */
	  if (high == 0 && low && ! integer_zerop (low))
	    {
	      in_p = ! in_p;
	      high = range_binop (MINUS_EXPR, NULL_TREE, low, 0,
				  build_int_cst (TREE_TYPE (low), 1), 0);
	      low = build_int_cst (arg0_type, 0);
	    }
	}

      *p_low = low;
      *p_high = high;
      *p_in_p = in_p;
      return arg0;

    case NEGATE_EXPR:
      /* If flag_wrapv and ARG0_TYPE is signed, make sure
	 low and high are non-NULL, then normalize will DTRT.  */
      if (!TYPE_UNSIGNED (arg0_type)
	  && !TYPE_OVERFLOW_UNDEFINED (arg0_type))
	{
	  if (low == NULL_TREE)
	    low = TYPE_MIN_VALUE (arg0_type);
	  if (high == NULL_TREE)
	    high = TYPE_MAX_VALUE (arg0_type);
	}

      /* (-x) IN [a,b] -> x in [-b, -a]  */
      n_low = range_binop (MINUS_EXPR, exp_type,
			   build_int_cst (exp_type, 0),
			   0, high, 1);
      n_high = range_binop (MINUS_EXPR, exp_type,
			    build_int_cst (exp_type, 0),
			    0, low, 0);
      if (n_high != 0 && TREE_OVERFLOW (n_high))
	return NULL_TREE;
      goto normalize;

    case BIT_NOT_EXPR:
      /* ~ X -> -X - 1  */
      return build2_loc (loc, MINUS_EXPR, exp_type, negate_expr (arg0),
			 build_int_cst (exp_type, 1));

    case PLUS_EXPR:
    case MINUS_EXPR:
      if (TREE_CODE (arg1) != INTEGER_CST)
	return NULL_TREE;

      /* If flag_wrapv and ARG0_TYPE is signed, then we cannot
	 move a constant to the other side.  */
      if (!TYPE_UNSIGNED (arg0_type)
	  && !TYPE_OVERFLOW_UNDEFINED (arg0_type))
	return NULL_TREE;

      /* If EXP is signed, any overflow in the computation is undefined,
	 so we don't worry about it so long as our computations on
	 the bounds don't overflow.  For unsigned, overflow is defined
	 and this is exactly the right thing.  */
      n_low = range_binop (code == MINUS_EXPR ? PLUS_EXPR : MINUS_EXPR,
			   arg0_type, low, 0, arg1, 0);
      n_high = range_binop (code == MINUS_EXPR ? PLUS_EXPR : MINUS_EXPR,
			    arg0_type, high, 1, arg1, 0);
      if ((n_low != 0 && TREE_OVERFLOW (n_low))
	  || (n_high != 0 && TREE_OVERFLOW (n_high)))
	return NULL_TREE;

      if (TYPE_OVERFLOW_UNDEFINED (arg0_type))
	*strict_overflow_p = true;

      normalize:
	/* Check for an unsigned range which has wrapped around the maximum
	   value thus making n_high < n_low, and normalize it.  */
	if (n_low && n_high && tree_int_cst_lt (n_high, n_low))
	  {
	    low = range_binop (PLUS_EXPR, arg0_type, n_high, 0,
			       build_int_cst (TREE_TYPE (n_high), 1), 0);
	    high = range_binop (MINUS_EXPR, arg0_type, n_low, 0,
				build_int_cst (TREE_TYPE (n_low), 1), 0);

	    /* If the range is of the form +/- [ x+1, x ], we won't
	       be able to normalize it.  But then, it represents the
	       whole range or the empty set, so make it
	       +/- [ -, - ].  */
	    if (tree_int_cst_equal (n_low, low)
		&& tree_int_cst_equal (n_high, high))
	      low = high = 0;
	    else
	      in_p = ! in_p;
	  }
	else
	  low = n_low, high = n_high;

	*p_low = low;
	*p_high = high;
	*p_in_p = in_p;
	return arg0;

    CASE_CONVERT:
    case NON_LVALUE_EXPR:
      if (TYPE_PRECISION (arg0_type) > TYPE_PRECISION (exp_type))
	return NULL_TREE;

      if (! INTEGRAL_TYPE_P (arg0_type)
	  || (low != 0 && ! int_fits_type_p (low, arg0_type))
	  || (high != 0 && ! int_fits_type_p (high, arg0_type)))
	return NULL_TREE;

      n_low = low, n_high = high;

      if (n_low != 0)
	n_low = fold_convert_loc (loc, arg0_type, n_low);

      if (n_high != 0)
	n_high = fold_convert_loc (loc, arg0_type, n_high);

      /* If we're converting arg0 from an unsigned type, to exp,
	 a signed type,  we will be doing the comparison as unsigned.
	 The tests above have already verified that LOW and HIGH
	 are both positive.

	 So we have to ensure that we will handle large unsigned
	 values the same way that the current signed bounds treat
	 negative values.  */

      if (!TYPE_UNSIGNED (exp_type) && TYPE_UNSIGNED (arg0_type))
	{
	  tree high_positive;
	  tree equiv_type;
	  /* For fixed-point modes, we need to pass the saturating flag
	     as the 2nd parameter.  */
	  if (ALL_FIXED_POINT_MODE_P (TYPE_MODE (arg0_type)))
	    equiv_type
	      = lang_hooks.types.type_for_mode (TYPE_MODE (arg0_type),
						TYPE_SATURATING (arg0_type));
	  else
	    equiv_type
	      = lang_hooks.types.type_for_mode (TYPE_MODE (arg0_type), 1);

	  /* A range without an upper bound is, naturally, unbounded.
	     Since convert would have cropped a very large value, use
	     the max value for the destination type.  */
	  high_positive
	    = TYPE_MAX_VALUE (equiv_type) ? TYPE_MAX_VALUE (equiv_type)
	      : TYPE_MAX_VALUE (arg0_type);

	  if (TYPE_PRECISION (exp_type) == TYPE_PRECISION (arg0_type))
	    high_positive = fold_build2_loc (loc, RSHIFT_EXPR, arg0_type,
					     fold_convert_loc (loc, arg0_type,
							       high_positive),
					     build_int_cst (arg0_type, 1));

	  /* If the low bound is specified, "and" the range with the
	     range for which the original unsigned value will be
	     positive.  */
	  if (low != 0)
	    {
	      if (! merge_ranges (&n_in_p, &n_low, &n_high, 1, n_low, n_high,
				  1, fold_convert_loc (loc, arg0_type,
						       integer_zero_node),
				  high_positive))
		return NULL_TREE;

	      in_p = (n_in_p == in_p);
	    }
	  else
	    {
	      /* Otherwise, "or" the range with the range of the input
		 that will be interpreted as negative.  */
	      if (! merge_ranges (&n_in_p, &n_low, &n_high, 0, n_low, n_high,
				  1, fold_convert_loc (loc, arg0_type,
						       integer_zero_node),
				  high_positive))
		return NULL_TREE;

	      in_p = (in_p != n_in_p);
	    }
	}

      *p_low = n_low;
      *p_high = n_high;
      *p_in_p = in_p;
      return arg0;

    default:
      return NULL_TREE;
    }
}

/* Given EXP, a logical expression, set the range it is testing into
   variables denoted by PIN_P, PLOW, and PHIGH.  Return the expression
   actually being tested.  *PLOW and *PHIGH will be made of the same
   type as the returned expression.  If EXP is not a comparison, we
   will most likely not be returning a useful value and range.  Set
   *STRICT_OVERFLOW_P to true if the return value is only valid
   because signed overflow is undefined; otherwise, do not change
   *STRICT_OVERFLOW_P.  */

tree
make_range (tree exp, int *pin_p, tree *plow, tree *phigh,
	    bool *strict_overflow_p)
{
  enum tree_code code;
  tree arg0, arg1 = NULL_TREE;
  tree exp_type, nexp;
  int in_p;
  tree low, high;
  location_t loc = EXPR_LOCATION (exp);

  /* Start with simply saying "EXP != 0" and then look at the code of EXP
     and see if we can refine the range.  Some of the cases below may not
     happen, but it doesn't seem worth worrying about this.  We "continue"
     the outer loop when we've changed something; otherwise we "break"
     the switch, which will "break" the while.  */

  in_p = 0;
  low = high = build_int_cst (TREE_TYPE (exp), 0);

  while (1)
    {
      code = TREE_CODE (exp);
      exp_type = TREE_TYPE (exp);
      arg0 = NULL_TREE;

      if (IS_EXPR_CODE_CLASS (TREE_CODE_CLASS (code)))
	{
	  if (TREE_OPERAND_LENGTH (exp) > 0)
	    arg0 = TREE_OPERAND (exp, 0);
	  if (TREE_CODE_CLASS (code) == tcc_binary
	      || TREE_CODE_CLASS (code) == tcc_comparison
	      || (TREE_CODE_CLASS (code) == tcc_expression
		  && TREE_OPERAND_LENGTH (exp) > 1))
	    arg1 = TREE_OPERAND (exp, 1);
	}
      if (arg0 == NULL_TREE)
	break;

      nexp = make_range_step (loc, code, arg0, arg1, exp_type, &low,
			      &high, &in_p, strict_overflow_p);
      if (nexp == NULL_TREE)
	break;
      exp = nexp;
    }

  /* If EXP is a constant, we can evaluate whether this is true or false.  */
  if (TREE_CODE (exp) == INTEGER_CST)
    {
      in_p = in_p == (integer_onep (range_binop (GE_EXPR, integer_type_node,
						 exp, 0, low, 0))
		      && integer_onep (range_binop (LE_EXPR, integer_type_node,
						    exp, 1, high, 1)));
      low = high = 0;
      exp = 0;
    }

  *pin_p = in_p, *plow = low, *phigh = high;
  return exp;
}

/* Given a range, LOW, HIGH, and IN_P, an expression, EXP, and a result
   type, TYPE, return an expression to test if EXP is in (or out of, depending
   on IN_P) the range.  Return 0 if the test couldn't be created.  */

tree
build_range_check (location_t loc, tree type, tree exp, int in_p,
		   tree low, tree high)
{
  tree etype = TREE_TYPE (exp), value;

  /* Disable this optimization for function pointer expressions
     on targets that require function pointer canonicalization.  */
  if (targetm.have_canonicalize_funcptr_for_compare ()
      && TREE_CODE (etype) == POINTER_TYPE
      && TREE_CODE (TREE_TYPE (etype)) == FUNCTION_TYPE)
    return NULL_TREE;

  if (! in_p)
    {
      value = build_range_check (loc, type, exp, 1, low, high);
      if (value != 0)
        return invert_truthvalue_loc (loc, value);

      return 0;
    }

  if (low == 0 && high == 0)
    return omit_one_operand_loc (loc, type, build_int_cst (type, 1), exp);

  if (low == 0)
    return fold_build2_loc (loc, LE_EXPR, type, exp,
			fold_convert_loc (loc, etype, high));

  if (high == 0)
    return fold_build2_loc (loc, GE_EXPR, type, exp,
			fold_convert_loc (loc, etype, low));

  if (operand_equal_p (low, high, 0))
    return fold_build2_loc (loc, EQ_EXPR, type, exp,
			fold_convert_loc (loc, etype, low));

  if (integer_zerop (low))
    {
      if (! TYPE_UNSIGNED (etype))
	{
	  etype = unsigned_type_for (etype);
	  high = fold_convert_loc (loc, etype, high);
	  exp = fold_convert_loc (loc, etype, exp);
	}
      return build_range_check (loc, type, exp, 1, 0, high);
    }

  /* Optimize (c>=1) && (c<=127) into (signed char)c > 0.  */
  if (integer_onep (low) && TREE_CODE (high) == INTEGER_CST)
    {
      int prec = TYPE_PRECISION (etype);

      if (wi::mask (prec - 1, false, prec) == high)
	{
	  if (TYPE_UNSIGNED (etype))
	    {
	      tree signed_etype = signed_type_for (etype);
	      if (TYPE_PRECISION (signed_etype) != TYPE_PRECISION (etype))
		etype
		  = build_nonstandard_integer_type (TYPE_PRECISION (etype), 0);
	      else
		etype = signed_etype;
	      exp = fold_convert_loc (loc, etype, exp);
	    }
	  return fold_build2_loc (loc, GT_EXPR, type, exp,
			      build_int_cst (etype, 0));
	}
    }

  /* Optimize (c>=low) && (c<=high) into (c-low>=0) && (c-low<=high-low).
     This requires wrap-around arithmetics for the type of the expression.
     First make sure that arithmetics in this type is valid, then make sure
     that it wraps around.  */
  if (TREE_CODE (etype) == ENUMERAL_TYPE || TREE_CODE (etype) == BOOLEAN_TYPE)
    etype = lang_hooks.types.type_for_size (TYPE_PRECISION (etype),
					    TYPE_UNSIGNED (etype));

  if (TREE_CODE (etype) == INTEGER_TYPE && !TYPE_OVERFLOW_WRAPS (etype))
    {
      tree utype, minv, maxv;

      /* Check if (unsigned) INT_MAX + 1 == (unsigned) INT_MIN
	 for the type in question, as we rely on this here.  */
      utype = unsigned_type_for (etype);
      maxv = fold_convert_loc (loc, utype, TYPE_MAX_VALUE (etype));
      maxv = range_binop (PLUS_EXPR, NULL_TREE, maxv, 1,
			  build_int_cst (TREE_TYPE (maxv), 1), 1);
      minv = fold_convert_loc (loc, utype, TYPE_MIN_VALUE (etype));

      if (integer_zerop (range_binop (NE_EXPR, integer_type_node,
				      minv, 1, maxv, 1)))
	etype = utype;
      else
	return 0;
    }

  high = fold_convert_loc (loc, etype, high);
  low = fold_convert_loc (loc, etype, low);
  exp = fold_convert_loc (loc, etype, exp);

  value = const_binop (MINUS_EXPR, high, low);


  if (POINTER_TYPE_P (etype))
    {
      if (value != 0 && !TREE_OVERFLOW (value))
	{
	  low = fold_build1_loc (loc, NEGATE_EXPR, TREE_TYPE (low), low);
          return build_range_check (loc, type,
			     	    fold_build_pointer_plus_loc (loc, exp, low),
			            1, build_int_cst (etype, 0), value);
	}
      return 0;
    }

  if (value != 0 && !TREE_OVERFLOW (value))
    return build_range_check (loc, type,
			      fold_build2_loc (loc, MINUS_EXPR, etype, exp, low),
			      1, build_int_cst (etype, 0), value);

  return 0;
}

/* Return the predecessor of VAL in its type, handling the infinite case.  */

static tree
range_predecessor (tree val)
{
  tree type = TREE_TYPE (val);

  if (INTEGRAL_TYPE_P (type)
      && operand_equal_p (val, TYPE_MIN_VALUE (type), 0))
    return 0;
  else
    return range_binop (MINUS_EXPR, NULL_TREE, val, 0,
			build_int_cst (TREE_TYPE (val), 1), 0);
}

/* Return the successor of VAL in its type, handling the infinite case.  */

static tree
range_successor (tree val)
{
  tree type = TREE_TYPE (val);

  if (INTEGRAL_TYPE_P (type)
      && operand_equal_p (val, TYPE_MAX_VALUE (type), 0))
    return 0;
  else
    return range_binop (PLUS_EXPR, NULL_TREE, val, 0,
			build_int_cst (TREE_TYPE (val), 1), 0);
}

/* Given two ranges, see if we can merge them into one.  Return 1 if we
   can, 0 if we can't.  Set the output range into the specified parameters.  */

bool
merge_ranges (int *pin_p, tree *plow, tree *phigh, int in0_p, tree low0,
	      tree high0, int in1_p, tree low1, tree high1)
{
  int no_overlap;
  int subset;
  int temp;
  tree tem;
  int in_p;
  tree low, high;
  int lowequal = ((low0 == 0 && low1 == 0)
		  || integer_onep (range_binop (EQ_EXPR, integer_type_node,
						low0, 0, low1, 0)));
  int highequal = ((high0 == 0 && high1 == 0)
		   || integer_onep (range_binop (EQ_EXPR, integer_type_node,
						 high0, 1, high1, 1)));

  /* Make range 0 be the range that starts first, or ends last if they
     start at the same value.  Swap them if it isn't.  */
  if (integer_onep (range_binop (GT_EXPR, integer_type_node,
				 low0, 0, low1, 0))
      || (lowequal
	  && integer_onep (range_binop (GT_EXPR, integer_type_node,
					high1, 1, high0, 1))))
    {
      temp = in0_p, in0_p = in1_p, in1_p = temp;
      tem = low0, low0 = low1, low1 = tem;
      tem = high0, high0 = high1, high1 = tem;
    }

  /* Now flag two cases, whether the ranges are disjoint or whether the
     second range is totally subsumed in the first.  Note that the tests
     below are simplified by the ones above.  */
  no_overlap = integer_onep (range_binop (LT_EXPR, integer_type_node,
					  high0, 1, low1, 0));
  subset = integer_onep (range_binop (LE_EXPR, integer_type_node,
				      high1, 1, high0, 1));

  /* We now have four cases, depending on whether we are including or
     excluding the two ranges.  */
  if (in0_p && in1_p)
    {
      /* If they don't overlap, the result is false.  If the second range
	 is a subset it is the result.  Otherwise, the range is from the start
	 of the second to the end of the first.  */
      if (no_overlap)
	in_p = 0, low = high = 0;
      else if (subset)
	in_p = 1, low = low1, high = high1;
      else
	in_p = 1, low = low1, high = high0;
    }

  else if (in0_p && ! in1_p)
    {
      /* If they don't overlap, the result is the first range.  If they are
	 equal, the result is false.  If the second range is a subset of the
	 first, and the ranges begin at the same place, we go from just after
	 the end of the second range to the end of the first.  If the second
	 range is not a subset of the first, or if it is a subset and both
	 ranges end at the same place, the range starts at the start of the
	 first range and ends just before the second range.
	 Otherwise, we can't describe this as a single range.  */
      if (no_overlap)
	in_p = 1, low = low0, high = high0;
      else if (lowequal && highequal)
	in_p = 0, low = high = 0;
      else if (subset && lowequal)
	{
	  low = range_successor (high1);
	  high = high0;
	  in_p = 1;
	  if (low == 0)
	    {
	      /* We are in the weird situation where high0 > high1 but
		 high1 has no successor.  Punt.  */
	      return 0;
	    }
	}
      else if (! subset || highequal)
	{
	  low = low0;
	  high = range_predecessor (low1);
	  in_p = 1;
	  if (high == 0)
	    {
	      /* low0 < low1 but low1 has no predecessor.  Punt.  */
	      return 0;
	    }
	}
      else
	return 0;
    }

  else if (! in0_p && in1_p)
    {
      /* If they don't overlap, the result is the second range.  If the second
	 is a subset of the first, the result is false.  Otherwise,
	 the range starts just after the first range and ends at the
	 end of the second.  */
      if (no_overlap)
	in_p = 1, low = low1, high = high1;
      else if (subset || highequal)
	in_p = 0, low = high = 0;
      else
	{
	  low = range_successor (high0);
	  high = high1;
	  in_p = 1;
	  if (low == 0)
	    {
	      /* high1 > high0 but high0 has no successor.  Punt.  */
	      return 0;
	    }
	}
    }

  else
    {
      /* The case where we are excluding both ranges.  Here the complex case
	 is if they don't overlap.  In that case, the only time we have a
	 range is if they are adjacent.  If the second is a subset of the
	 first, the result is the first.  Otherwise, the range to exclude
	 starts at the beginning of the first range and ends at the end of the
	 second.  */
      if (no_overlap)
	{
	  if (integer_onep (range_binop (EQ_EXPR, integer_type_node,
					 range_successor (high0),
					 1, low1, 0)))
	    in_p = 0, low = low0, high = high1;
	  else
	    {
	      /* Canonicalize - [min, x] into - [-, x].  */
	      if (low0 && TREE_CODE (low0) == INTEGER_CST)
		switch (TREE_CODE (TREE_TYPE (low0)))
		  {
		  case ENUMERAL_TYPE:
		    if (TYPE_PRECISION (TREE_TYPE (low0))
			!= GET_MODE_BITSIZE (TYPE_MODE (TREE_TYPE (low0))))
		      break;
		    /* FALLTHROUGH */
		  case INTEGER_TYPE:
		    if (tree_int_cst_equal (low0,
					    TYPE_MIN_VALUE (TREE_TYPE (low0))))
		      low0 = 0;
		    break;
		  case POINTER_TYPE:
		    if (TYPE_UNSIGNED (TREE_TYPE (low0))
			&& integer_zerop (low0))
		      low0 = 0;
		    break;
		  default:
		    break;
		  }

	      /* Canonicalize - [x, max] into - [x, -].  */
	      if (high1 && TREE_CODE (high1) == INTEGER_CST)
		switch (TREE_CODE (TREE_TYPE (high1)))
		  {
		  case ENUMERAL_TYPE:
		    if (TYPE_PRECISION (TREE_TYPE (high1))
			!= GET_MODE_BITSIZE (TYPE_MODE (TREE_TYPE (high1))))
		      break;
		    /* FALLTHROUGH */
		  case INTEGER_TYPE:
		    if (tree_int_cst_equal (high1,
					    TYPE_MAX_VALUE (TREE_TYPE (high1))))
		      high1 = 0;
		    break;
		  case POINTER_TYPE:
		    if (TYPE_UNSIGNED (TREE_TYPE (high1))
			&& integer_zerop (range_binop (PLUS_EXPR, NULL_TREE,
						       high1, 1,
						       build_int_cst (TREE_TYPE (high1), 1),
						       1)))
		      high1 = 0;
		    break;
		  default:
		    break;
		  }

	      /* The ranges might be also adjacent between the maximum and
	         minimum values of the given type.  For
	         - [{min,-}, x] and - [y, {max,-}] ranges where x + 1 < y
	         return + [x + 1, y - 1].  */
	      if (low0 == 0 && high1 == 0)
	        {
		  low = range_successor (high0);
		  high = range_predecessor (low1);
		  if (low == 0 || high == 0)
		    return 0;

		  in_p = 1;
		}
	      else
		return 0;
	    }
	}
      else if (subset)
	in_p = 0, low = low0, high = high0;
      else
	in_p = 0, low = low0, high = high1;
    }

  *pin_p = in_p, *plow = low, *phigh = high;
  return 1;
}


/* Subroutine of fold, looking inside expressions of the form
   A op B ? A : C, where ARG0, ARG1 and ARG2 are the three operands
   of the COND_EXPR.  This function is being used also to optimize
   A op B ? C : A, by reversing the comparison first.

   Return a folded expression whose code is not a COND_EXPR
   anymore, or NULL_TREE if no folding opportunity is found.  */

static tree
fold_cond_expr_with_comparison (location_t loc, tree type,
				tree arg0, tree arg1, tree arg2)
{
  enum tree_code comp_code = TREE_CODE (arg0);
  tree arg00 = TREE_OPERAND (arg0, 0);
  tree arg01 = TREE_OPERAND (arg0, 1);
  tree arg1_type = TREE_TYPE (arg1);
  tree tem;

  STRIP_NOPS (arg1);
  STRIP_NOPS (arg2);

  /* If we have A op 0 ? A : -A, consider applying the following
     transformations:

     A == 0? A : -A    same as -A
     A != 0? A : -A    same as A
     A >= 0? A : -A    same as abs (A)
     A > 0?  A : -A    same as abs (A)
     A <= 0? A : -A    same as -abs (A)
     A < 0?  A : -A    same as -abs (A)

     None of these transformations work for modes with signed
     zeros.  If A is +/-0, the first two transformations will
     change the sign of the result (from +0 to -0, or vice
     versa).  The last four will fix the sign of the result,
     even though the original expressions could be positive or
     negative, depending on the sign of A.

     Note that all these transformations are correct if A is
     NaN, since the two alternatives (A and -A) are also NaNs.  */
  if (!HONOR_SIGNED_ZEROS (element_mode (type))
      && (FLOAT_TYPE_P (TREE_TYPE (arg01))
	  ? real_zerop (arg01)
	  : integer_zerop (arg01))
      && ((TREE_CODE (arg2) == NEGATE_EXPR
	   && operand_equal_p (TREE_OPERAND (arg2, 0), arg1, 0))
	     /* In the case that A is of the form X-Y, '-A' (arg2) may
	        have already been folded to Y-X, check for that. */
	  || (TREE_CODE (arg1) == MINUS_EXPR
	      && TREE_CODE (arg2) == MINUS_EXPR
	      && operand_equal_p (TREE_OPERAND (arg1, 0),
				  TREE_OPERAND (arg2, 1), 0)
	      && operand_equal_p (TREE_OPERAND (arg1, 1),
				  TREE_OPERAND (arg2, 0), 0))))
    switch (comp_code)
      {
      case EQ_EXPR:
      case UNEQ_EXPR:
	tem = fold_convert_loc (loc, arg1_type, arg1);
	return pedantic_non_lvalue_loc (loc,
				    fold_convert_loc (loc, type,
						  negate_expr (tem)));
      case NE_EXPR:
      case LTGT_EXPR:
	return pedantic_non_lvalue_loc (loc, fold_convert_loc (loc, type, arg1));
      case UNGE_EXPR:
      case UNGT_EXPR:
	if (flag_trapping_math)
	  break;
	/* Fall through.  */
      case GE_EXPR:
      case GT_EXPR:
	if (TYPE_UNSIGNED (TREE_TYPE (arg1)))
	  arg1 = fold_convert_loc (loc, signed_type_for
			       (TREE_TYPE (arg1)), arg1);
	tem = fold_build1_loc (loc, ABS_EXPR, TREE_TYPE (arg1), arg1);
	return pedantic_non_lvalue_loc (loc, fold_convert_loc (loc, type, tem));
      case UNLE_EXPR:
      case UNLT_EXPR:
	if (flag_trapping_math)
	  break;
      case LE_EXPR:
      case LT_EXPR:
	if (TYPE_UNSIGNED (TREE_TYPE (arg1)))
	  arg1 = fold_convert_loc (loc, signed_type_for
			       (TREE_TYPE (arg1)), arg1);
	tem = fold_build1_loc (loc, ABS_EXPR, TREE_TYPE (arg1), arg1);
	return negate_expr (fold_convert_loc (loc, type, tem));
      default:
	gcc_assert (TREE_CODE_CLASS (comp_code) == tcc_comparison);
	break;
      }

  /* A != 0 ? A : 0 is simply A, unless A is -0.  Likewise
     A == 0 ? A : 0 is always 0 unless A is -0.  Note that
     both transformations are correct when A is NaN: A != 0
     is then true, and A == 0 is false.  */

  if (!HONOR_SIGNED_ZEROS (element_mode (type))
      && integer_zerop (arg01) && integer_zerop (arg2))
    {
      if (comp_code == NE_EXPR)
	return pedantic_non_lvalue_loc (loc, fold_convert_loc (loc, type, arg1));
      else if (comp_code == EQ_EXPR)
	return build_zero_cst (type);
    }

  /* Try some transformations of A op B ? A : B.

     A == B? A : B    same as B
     A != B? A : B    same as A
     A >= B? A : B    same as max (A, B)
     A > B?  A : B    same as max (B, A)
     A <= B? A : B    same as min (A, B)
     A < B?  A : B    same as min (B, A)

     As above, these transformations don't work in the presence
     of signed zeros.  For example, if A and B are zeros of
     opposite sign, the first two transformations will change
     the sign of the result.  In the last four, the original
     expressions give different results for (A=+0, B=-0) and
     (A=-0, B=+0), but the transformed expressions do not.

     The first two transformations are correct if either A or B
     is a NaN.  In the first transformation, the condition will
     be false, and B will indeed be chosen.  In the case of the
     second transformation, the condition A != B will be true,
     and A will be chosen.

     The conversions to max() and min() are not correct if B is
     a number and A is not.  The conditions in the original
     expressions will be false, so all four give B.  The min()
     and max() versions would give a NaN instead.  */
  if (!HONOR_SIGNED_ZEROS (element_mode (type))
      && operand_equal_for_comparison_p (arg01, arg2, arg00)
      /* Avoid these transformations if the COND_EXPR may be used
	 as an lvalue in the C++ front-end.  PR c++/19199.  */
      && (in_gimple_form
	  || VECTOR_TYPE_P (type)
	  || (! lang_GNU_CXX ()
	      && strcmp (lang_hooks.name, "GNU Objective-C++") != 0)
	  || ! maybe_lvalue_p (arg1)
	  || ! maybe_lvalue_p (arg2)))
    {
      tree comp_op0 = arg00;
      tree comp_op1 = arg01;
      tree comp_type = TREE_TYPE (comp_op0);

      /* Avoid adding NOP_EXPRs in case this is an lvalue.  */
      if (TYPE_MAIN_VARIANT (comp_type) == TYPE_MAIN_VARIANT (type))
	{
	  comp_type = type;
	  comp_op0 = arg1;
	  comp_op1 = arg2;
	}

      switch (comp_code)
	{
	case EQ_EXPR:
	  return pedantic_non_lvalue_loc (loc, fold_convert_loc (loc, type, arg2));
	case NE_EXPR:
	  return pedantic_non_lvalue_loc (loc, fold_convert_loc (loc, type, arg1));
	case LE_EXPR:
	case LT_EXPR:
	case UNLE_EXPR:
	case UNLT_EXPR:
	  /* In C++ a ?: expression can be an lvalue, so put the
	     operand which will be used if they are equal first
	     so that we can convert this back to the
	     corresponding COND_EXPR.  */
	  if (!HONOR_NANS (arg1))
	    {
	      comp_op0 = fold_convert_loc (loc, comp_type, comp_op0);
	      comp_op1 = fold_convert_loc (loc, comp_type, comp_op1);
	      tem = (comp_code == LE_EXPR || comp_code == UNLE_EXPR)
		    ? fold_build2_loc (loc, MIN_EXPR, comp_type, comp_op0, comp_op1)
		    : fold_build2_loc (loc, MIN_EXPR, comp_type,
				   comp_op1, comp_op0);
	      return pedantic_non_lvalue_loc (loc,
					  fold_convert_loc (loc, type, tem));
	    }
	  break;
	case GE_EXPR:
	case GT_EXPR:
	case UNGE_EXPR:
	case UNGT_EXPR:
	  if (!HONOR_NANS (arg1))
	    {
	      comp_op0 = fold_convert_loc (loc, comp_type, comp_op0);
	      comp_op1 = fold_convert_loc (loc, comp_type, comp_op1);
	      tem = (comp_code == GE_EXPR || comp_code == UNGE_EXPR)
		    ? fold_build2_loc (loc, MAX_EXPR, comp_type, comp_op0, comp_op1)
		    : fold_build2_loc (loc, MAX_EXPR, comp_type,
				   comp_op1, comp_op0);
	      return pedantic_non_lvalue_loc (loc,
					  fold_convert_loc (loc, type, tem));
	    }
	  break;
	case UNEQ_EXPR:
	  if (!HONOR_NANS (arg1))
	    return pedantic_non_lvalue_loc (loc,
					fold_convert_loc (loc, type, arg2));
	  break;
	case LTGT_EXPR:
	  if (!HONOR_NANS (arg1))
	    return pedantic_non_lvalue_loc (loc,
					fold_convert_loc (loc, type, arg1));
	  break;
	default:
	  gcc_assert (TREE_CODE_CLASS (comp_code) == tcc_comparison);
	  break;
	}
    }

  /* If this is A op C1 ? A : C2 with C1 and C2 constant integers,
     we might still be able to simplify this.  For example,
     if C1 is one less or one more than C2, this might have started
     out as a MIN or MAX and been transformed by this function.
     Only good for INTEGER_TYPEs, because we need TYPE_MAX_VALUE.  */

  if (INTEGRAL_TYPE_P (type)
      && TREE_CODE (arg01) == INTEGER_CST
      && TREE_CODE (arg2) == INTEGER_CST)
    switch (comp_code)
      {
      case EQ_EXPR:
	if (TREE_CODE (arg1) == INTEGER_CST)
	  break;
	/* We can replace A with C1 in this case.  */
	arg1 = fold_convert_loc (loc, type, arg01);
	return fold_build3_loc (loc, COND_EXPR, type, arg0, arg1, arg2);

      case LT_EXPR:
	/* If C1 is C2 + 1, this is min(A, C2), but use ARG00's type for
	   MIN_EXPR, to preserve the signedness of the comparison.  */
	if (! operand_equal_p (arg2, TYPE_MAX_VALUE (type),
			       OEP_ONLY_CONST)
	    && operand_equal_p (arg01,
				const_binop (PLUS_EXPR, arg2,
					     build_int_cst (type, 1)),
				OEP_ONLY_CONST))
	  {
	    tem = fold_build2_loc (loc, MIN_EXPR, TREE_TYPE (arg00), arg00,
				   fold_convert_loc (loc, TREE_TYPE (arg00),
						     arg2));
	    return pedantic_non_lvalue_loc (loc,
					    fold_convert_loc (loc, type, tem));
	  }
	break;

      case LE_EXPR:
	/* If C1 is C2 - 1, this is min(A, C2), with the same care
	   as above.  */
	if (! operand_equal_p (arg2, TYPE_MIN_VALUE (type),
			       OEP_ONLY_CONST)
	    && operand_equal_p (arg01,
				const_binop (MINUS_EXPR, arg2,
					     build_int_cst (type, 1)),
				OEP_ONLY_CONST))
	  {
	    tem = fold_build2_loc (loc, MIN_EXPR, TREE_TYPE (arg00), arg00,
				   fold_convert_loc (loc, TREE_TYPE (arg00),
						     arg2));
	    return pedantic_non_lvalue_loc (loc,
					    fold_convert_loc (loc, type, tem));
	  }
	break;

      case GT_EXPR:
	/* If C1 is C2 - 1, this is max(A, C2), but use ARG00's type for
	   MAX_EXPR, to preserve the signedness of the comparison.  */
	if (! operand_equal_p (arg2, TYPE_MIN_VALUE (type),
			       OEP_ONLY_CONST)
	    && operand_equal_p (arg01,
				const_binop (MINUS_EXPR, arg2,
					     build_int_cst (type, 1)),
				OEP_ONLY_CONST))
	  {
	    tem = fold_build2_loc (loc, MAX_EXPR, TREE_TYPE (arg00), arg00,
				   fold_convert_loc (loc, TREE_TYPE (arg00),
						     arg2));
	    return pedantic_non_lvalue_loc (loc, fold_convert_loc (loc, type, tem));
	  }
	break;

      case GE_EXPR:
	/* If C1 is C2 + 1, this is max(A, C2), with the same care as above.  */
	if (! operand_equal_p (arg2, TYPE_MAX_VALUE (type),
			       OEP_ONLY_CONST)
	    && operand_equal_p (arg01,
				const_binop (PLUS_EXPR, arg2,
					     build_int_cst (type, 1)),
				OEP_ONLY_CONST))
	  {
	    tem = fold_build2_loc (loc, MAX_EXPR, TREE_TYPE (arg00), arg00,
				   fold_convert_loc (loc, TREE_TYPE (arg00),
						     arg2));
	    return pedantic_non_lvalue_loc (loc, fold_convert_loc (loc, type, tem));
	  }
	break;
      case NE_EXPR:
	break;
      default:
	gcc_unreachable ();
      }

  return NULL_TREE;
}



#ifndef LOGICAL_OP_NON_SHORT_CIRCUIT
#define LOGICAL_OP_NON_SHORT_CIRCUIT \
  (BRANCH_COST (optimize_function_for_speed_p (cfun), \
		false) >= 2)
#endif

/* EXP is some logical combination of boolean tests.  See if we can
   merge it into some range test.  Return the new tree if so.  */

static tree
fold_range_test (location_t loc, enum tree_code code, tree type,
		 tree op0, tree op1)
{
  int or_op = (code == TRUTH_ORIF_EXPR
	       || code == TRUTH_OR_EXPR);
  int in0_p, in1_p, in_p;
  tree low0, low1, low, high0, high1, high;
  bool strict_overflow_p = false;
  tree tem, lhs, rhs;
  const char * const warnmsg = G_("assuming signed overflow does not occur "
				  "when simplifying range test");

  if (!INTEGRAL_TYPE_P (type))
    return 0;

  lhs = make_range (op0, &in0_p, &low0, &high0, &strict_overflow_p);
  rhs = make_range (op1, &in1_p, &low1, &high1, &strict_overflow_p);

  /* If this is an OR operation, invert both sides; we will invert
     again at the end.  */
  if (or_op)
    in0_p = ! in0_p, in1_p = ! in1_p;

  /* If both expressions are the same, if we can merge the ranges, and we
     can build the range test, return it or it inverted.  If one of the
     ranges is always true or always false, consider it to be the same
     expression as the other.  */
  if ((lhs == 0 || rhs == 0 || operand_equal_p (lhs, rhs, 0))
      && merge_ranges (&in_p, &low, &high, in0_p, low0, high0,
		       in1_p, low1, high1)
      && 0 != (tem = (build_range_check (loc, type,
					 lhs != 0 ? lhs
					 : rhs != 0 ? rhs : integer_zero_node,
					 in_p, low, high))))
    {
      if (strict_overflow_p)
	fold_overflow_warning (warnmsg, WARN_STRICT_OVERFLOW_COMPARISON);
      return or_op ? invert_truthvalue_loc (loc, tem) : tem;
    }

  /* On machines where the branch cost is expensive, if this is a
     short-circuited branch and the underlying object on both sides
     is the same, make a non-short-circuit operation.  */
  else if (LOGICAL_OP_NON_SHORT_CIRCUIT
	   && lhs != 0 && rhs != 0
	   && (code == TRUTH_ANDIF_EXPR
	       || code == TRUTH_ORIF_EXPR)
	   && operand_equal_p (lhs, rhs, 0))
    {
      /* If simple enough, just rewrite.  Otherwise, make a SAVE_EXPR
	 unless we are at top level or LHS contains a PLACEHOLDER_EXPR, in
	 which cases we can't do this.  */
      if (simple_operand_p (lhs))
	return build2_loc (loc, code == TRUTH_ANDIF_EXPR
			   ? TRUTH_AND_EXPR : TRUTH_OR_EXPR,
			   type, op0, op1);

      else if (!lang_hooks.decls.global_bindings_p ()
	       && !CONTAINS_PLACEHOLDER_P (lhs))
	{
	  tree common = save_expr (lhs);

	  if (0 != (lhs = build_range_check (loc, type, common,
					     or_op ? ! in0_p : in0_p,
					     low0, high0))
	      && (0 != (rhs = build_range_check (loc, type, common,
						 or_op ? ! in1_p : in1_p,
						 low1, high1))))
	    {
	      if (strict_overflow_p)
		fold_overflow_warning (warnmsg,
				       WARN_STRICT_OVERFLOW_COMPARISON);
	      return build2_loc (loc, code == TRUTH_ANDIF_EXPR
				 ? TRUTH_AND_EXPR : TRUTH_OR_EXPR,
				 type, lhs, rhs);
	    }
	}
    }

  return 0;
}

/* Subroutine for fold_truth_andor_1: C is an INTEGER_CST interpreted as a P
   bit value.  Arrange things so the extra bits will be set to zero if and
   only if C is signed-extended to its full width.  If MASK is nonzero,
   it is an INTEGER_CST that should be AND'ed with the extra bits.  */

static tree
unextend (tree c, int p, int unsignedp, tree mask)
{
  tree type = TREE_TYPE (c);
  int modesize = GET_MODE_BITSIZE (TYPE_MODE (type));
  tree temp;

  if (p == modesize || unsignedp)
    return c;

  /* We work by getting just the sign bit into the low-order bit, then
     into the high-order bit, then sign-extend.  We then XOR that value
     with C.  */
  temp = build_int_cst (TREE_TYPE (c), wi::extract_uhwi (c, p - 1, 1));

  /* We must use a signed type in order to get an arithmetic right shift.
     However, we must also avoid introducing accidental overflows, so that
     a subsequent call to integer_zerop will work.  Hence we must
     do the type conversion here.  At this point, the constant is either
     zero or one, and the conversion to a signed type can never overflow.
     We could get an overflow if this conversion is done anywhere else.  */
  if (TYPE_UNSIGNED (type))
    temp = fold_convert (signed_type_for (type), temp);

  temp = const_binop (LSHIFT_EXPR, temp, size_int (modesize - 1));
  temp = const_binop (RSHIFT_EXPR, temp, size_int (modesize - p - 1));
  if (mask != 0)
    temp = const_binop (BIT_AND_EXPR, temp,
			fold_convert (TREE_TYPE (c), mask));
  /* If necessary, convert the type back to match the type of C.  */
  if (TYPE_UNSIGNED (type))
    temp = fold_convert (type, temp);

  return fold_convert (type, const_binop (BIT_XOR_EXPR, c, temp));
}

/* For an expression that has the form
     (A && B) || ~B
   or
     (A || B) && ~B,
   we can drop one of the inner expressions and simplify to
     A || ~B
   or
     A && ~B
   LOC is the location of the resulting expression.  OP is the inner 
   logical operation; the left-hand side in the examples above, while CMPOP
   is the right-hand side.  RHS_ONLY is used to prevent us from accidentally
   removing a condition that guards another, as in
     (A != NULL && A->...) || A == NULL
   which we must not transform.  If RHS_ONLY is true, only eliminate the
   right-most operand of the inner logical operation.  */

static tree
merge_truthop_with_opposite_arm (location_t loc, tree op, tree cmpop,
				 bool rhs_only)
{
  tree type = TREE_TYPE (cmpop);
  enum tree_code code = TREE_CODE (cmpop);
  enum tree_code truthop_code = TREE_CODE (op);
  tree lhs = TREE_OPERAND (op, 0);
  tree rhs = TREE_OPERAND (op, 1);
  tree orig_lhs = lhs, orig_rhs = rhs;
  enum tree_code rhs_code = TREE_CODE (rhs);
  enum tree_code lhs_code = TREE_CODE (lhs);
  enum tree_code inv_code;

  if (TREE_SIDE_EFFECTS (op) || TREE_SIDE_EFFECTS (cmpop))
    return NULL_TREE;

  if (TREE_CODE_CLASS (code) != tcc_comparison)
    return NULL_TREE;

  if (rhs_code == truthop_code)
    {
      tree newrhs = merge_truthop_with_opposite_arm (loc, rhs, cmpop, rhs_only);
      if (newrhs != NULL_TREE)
	{
	  rhs = newrhs;
	  rhs_code = TREE_CODE (rhs);
	}
    }
  if (lhs_code == truthop_code && !rhs_only)
    {
      tree newlhs = merge_truthop_with_opposite_arm (loc, lhs, cmpop, false);
      if (newlhs != NULL_TREE)
	{
	  lhs = newlhs;
	  lhs_code = TREE_CODE (lhs);
	}
    }

  inv_code = invert_tree_comparison (code, HONOR_NANS (type));
  if (inv_code == rhs_code
      && operand_equal_p (TREE_OPERAND (rhs, 0), TREE_OPERAND (cmpop, 0), 0)
      && operand_equal_p (TREE_OPERAND (rhs, 1), TREE_OPERAND (cmpop, 1), 0))
    return lhs;
  if (!rhs_only && inv_code == lhs_code
      && operand_equal_p (TREE_OPERAND (lhs, 0), TREE_OPERAND (cmpop, 0), 0)
      && operand_equal_p (TREE_OPERAND (lhs, 1), TREE_OPERAND (cmpop, 1), 0))
    return rhs;
  if (rhs != orig_rhs || lhs != orig_lhs)
    return fold_build2_loc (loc, truthop_code, TREE_TYPE (cmpop),
			    lhs, rhs);
  return NULL_TREE;
}

/* Find ways of folding logical expressions of LHS and RHS:
   Try to merge two comparisons to the same innermost item.
   Look for range tests like "ch >= '0' && ch <= '9'".
   Look for combinations of simple terms on machines with expensive branches
   and evaluate the RHS unconditionally.

   For example, if we have p->a == 2 && p->b == 4 and we can make an
   object large enough to span both A and B, we can do this with a comparison
   against the object ANDed with the a mask.

   If we have p->a == q->a && p->b == q->b, we may be able to use bit masking
   operations to do this with one comparison.

   We check for both normal comparisons and the BIT_AND_EXPRs made this by
   function and the one above.

   CODE is the logical operation being done.  It can be TRUTH_ANDIF_EXPR,
   TRUTH_AND_EXPR, TRUTH_ORIF_EXPR, or TRUTH_OR_EXPR.

   TRUTH_TYPE is the type of the logical operand and LHS and RHS are its
   two operands.

   We return the simplified tree or 0 if no optimization is possible.  */

static tree
fold_truth_andor_1 (location_t loc, enum tree_code code, tree truth_type,
		    tree lhs, tree rhs)
{
  /* If this is the "or" of two comparisons, we can do something if
     the comparisons are NE_EXPR.  If this is the "and", we can do something
     if the comparisons are EQ_EXPR.  I.e.,
	(a->b == 2 && a->c == 4) can become (a->new == NEW).

     WANTED_CODE is this operation code.  For single bit fields, we can
     convert EQ_EXPR to NE_EXPR so we need not reject the "wrong"
     comparison for one-bit fields.  */

  enum tree_code wanted_code;
  enum tree_code lcode, rcode;
  tree ll_arg, lr_arg, rl_arg, rr_arg;
  tree ll_inner, lr_inner, rl_inner, rr_inner;
  HOST_WIDE_INT ll_bitsize, ll_bitpos, lr_bitsize, lr_bitpos;
  HOST_WIDE_INT rl_bitsize, rl_bitpos, rr_bitsize, rr_bitpos;
  HOST_WIDE_INT xll_bitpos, xlr_bitpos, xrl_bitpos, xrr_bitpos;
  HOST_WIDE_INT lnbitsize, lnbitpos, rnbitsize, rnbitpos;
  int ll_unsignedp, lr_unsignedp, rl_unsignedp, rr_unsignedp;
  machine_mode ll_mode, lr_mode, rl_mode, rr_mode;
  machine_mode lnmode, rnmode;
  tree ll_mask, lr_mask, rl_mask, rr_mask;
  tree ll_and_mask, lr_and_mask, rl_and_mask, rr_and_mask;
  tree l_const, r_const;
  tree lntype, rntype, result;
  HOST_WIDE_INT first_bit, end_bit;
  int volatilep;

  /* Start by getting the comparison codes.  Fail if anything is volatile.
     If one operand is a BIT_AND_EXPR with the constant one, treat it as if
     it were surrounded with a NE_EXPR.  */

  if (TREE_SIDE_EFFECTS (lhs) || TREE_SIDE_EFFECTS (rhs))
    return 0;

  lcode = TREE_CODE (lhs);
  rcode = TREE_CODE (rhs);

  if (lcode == BIT_AND_EXPR && integer_onep (TREE_OPERAND (lhs, 1)))
    {
      lhs = build2 (NE_EXPR, truth_type, lhs,
		    build_int_cst (TREE_TYPE (lhs), 0));
      lcode = NE_EXPR;
    }

  if (rcode == BIT_AND_EXPR && integer_onep (TREE_OPERAND (rhs, 1)))
    {
      rhs = build2 (NE_EXPR, truth_type, rhs,
		    build_int_cst (TREE_TYPE (rhs), 0));
      rcode = NE_EXPR;
    }

  if (TREE_CODE_CLASS (lcode) != tcc_comparison
      || TREE_CODE_CLASS (rcode) != tcc_comparison)
    return 0;

  ll_arg = TREE_OPERAND (lhs, 0);
  lr_arg = TREE_OPERAND (lhs, 1);
  rl_arg = TREE_OPERAND (rhs, 0);
  rr_arg = TREE_OPERAND (rhs, 1);

  /* Simplify (x<y) && (x==y) into (x<=y) and related optimizations.  */
  if (simple_operand_p (ll_arg)
      && simple_operand_p (lr_arg))
    {
      if (operand_equal_p (ll_arg, rl_arg, 0)
          && operand_equal_p (lr_arg, rr_arg, 0))
	{
          result = combine_comparisons (loc, code, lcode, rcode,
					truth_type, ll_arg, lr_arg);
	  if (result)
	    return result;
	}
      else if (operand_equal_p (ll_arg, rr_arg, 0)
               && operand_equal_p (lr_arg, rl_arg, 0))
	{
          result = combine_comparisons (loc, code, lcode,
					swap_tree_comparison (rcode),
					truth_type, ll_arg, lr_arg);
	  if (result)
	    return result;
	}
    }

  code = ((code == TRUTH_AND_EXPR || code == TRUTH_ANDIF_EXPR)
	  ? TRUTH_AND_EXPR : TRUTH_OR_EXPR);

  /* If the RHS can be evaluated unconditionally and its operands are
     simple, it wins to evaluate the RHS unconditionally on machines
     with expensive branches.  In this case, this isn't a comparison
     that can be merged.  */

  if (BRANCH_COST (optimize_function_for_speed_p (cfun),
		   false) >= 2
      && ! FLOAT_TYPE_P (TREE_TYPE (rl_arg))
      && simple_operand_p (rl_arg)
      && simple_operand_p (rr_arg))
    {
      /* Convert (a != 0) || (b != 0) into (a | b) != 0.  */
      if (code == TRUTH_OR_EXPR
	  && lcode == NE_EXPR && integer_zerop (lr_arg)
	  && rcode == NE_EXPR && integer_zerop (rr_arg)
	  && TREE_TYPE (ll_arg) == TREE_TYPE (rl_arg)
	  && INTEGRAL_TYPE_P (TREE_TYPE (ll_arg)))
	return build2_loc (loc, NE_EXPR, truth_type,
			   build2 (BIT_IOR_EXPR, TREE_TYPE (ll_arg),
				   ll_arg, rl_arg),
			   build_int_cst (TREE_TYPE (ll_arg), 0));

      /* Convert (a == 0) && (b == 0) into (a | b) == 0.  */
      if (code == TRUTH_AND_EXPR
	  && lcode == EQ_EXPR && integer_zerop (lr_arg)
	  && rcode == EQ_EXPR && integer_zerop (rr_arg)
	  && TREE_TYPE (ll_arg) == TREE_TYPE (rl_arg)
	  && INTEGRAL_TYPE_P (TREE_TYPE (ll_arg)))
	return build2_loc (loc, EQ_EXPR, truth_type,
			   build2 (BIT_IOR_EXPR, TREE_TYPE (ll_arg),
				   ll_arg, rl_arg),
			   build_int_cst (TREE_TYPE (ll_arg), 0));
    }

  /* See if the comparisons can be merged.  Then get all the parameters for
     each side.  */

  if ((lcode != EQ_EXPR && lcode != NE_EXPR)
      || (rcode != EQ_EXPR && rcode != NE_EXPR))
    return 0;

  volatilep = 0;
  ll_inner = decode_field_reference (loc, ll_arg,
				     &ll_bitsize, &ll_bitpos, &ll_mode,
				     &ll_unsignedp, &volatilep, &ll_mask,
				     &ll_and_mask);
  lr_inner = decode_field_reference (loc, lr_arg,
				     &lr_bitsize, &lr_bitpos, &lr_mode,
				     &lr_unsignedp, &volatilep, &lr_mask,
				     &lr_and_mask);
  rl_inner = decode_field_reference (loc, rl_arg,
				     &rl_bitsize, &rl_bitpos, &rl_mode,
				     &rl_unsignedp, &volatilep, &rl_mask,
				     &rl_and_mask);
  rr_inner = decode_field_reference (loc, rr_arg,
				     &rr_bitsize, &rr_bitpos, &rr_mode,
				     &rr_unsignedp, &volatilep, &rr_mask,
				     &rr_and_mask);

  /* It must be true that the inner operation on the lhs of each
     comparison must be the same if we are to be able to do anything.
     Then see if we have constants.  If not, the same must be true for
     the rhs's.  */
  if (volatilep || ll_inner == 0 || rl_inner == 0
      || ! operand_equal_p (ll_inner, rl_inner, 0))
    return 0;

  if (TREE_CODE (lr_arg) == INTEGER_CST
      && TREE_CODE (rr_arg) == INTEGER_CST)
    l_const = lr_arg, r_const = rr_arg;
  else if (lr_inner == 0 || rr_inner == 0
	   || ! operand_equal_p (lr_inner, rr_inner, 0))
    return 0;
  else
    l_const = r_const = 0;

  /* If either comparison code is not correct for our logical operation,
     fail.  However, we can convert a one-bit comparison against zero into
     the opposite comparison against that bit being set in the field.  */

  wanted_code = (code == TRUTH_AND_EXPR ? EQ_EXPR : NE_EXPR);
  if (lcode != wanted_code)
    {
      if (l_const && integer_zerop (l_const) && integer_pow2p (ll_mask))
	{
	  /* Make the left operand unsigned, since we are only interested
	     in the value of one bit.  Otherwise we are doing the wrong
	     thing below.  */
	  ll_unsignedp = 1;
	  l_const = ll_mask;
	}
      else
	return 0;
    }

  /* This is analogous to the code for l_const above.  */
  if (rcode != wanted_code)
    {
      if (r_const && integer_zerop (r_const) && integer_pow2p (rl_mask))
	{
	  rl_unsignedp = 1;
	  r_const = rl_mask;
	}
      else
	return 0;
    }

  /* See if we can find a mode that contains both fields being compared on
     the left.  If we can't, fail.  Otherwise, update all constants and masks
     to be relative to a field of that size.  */
  first_bit = MIN (ll_bitpos, rl_bitpos);
  end_bit = MAX (ll_bitpos + ll_bitsize, rl_bitpos + rl_bitsize);
  lnmode = get_best_mode (end_bit - first_bit, first_bit, 0, 0,
			  TYPE_ALIGN (TREE_TYPE (ll_inner)), word_mode,
			  volatilep);
  if (lnmode == VOIDmode)
    return 0;

  lnbitsize = GET_MODE_BITSIZE (lnmode);
  lnbitpos = first_bit & ~ (lnbitsize - 1);
  lntype = lang_hooks.types.type_for_size (lnbitsize, 1);
  xll_bitpos = ll_bitpos - lnbitpos, xrl_bitpos = rl_bitpos - lnbitpos;

  if (BYTES_BIG_ENDIAN)
    {
      xll_bitpos = lnbitsize - xll_bitpos - ll_bitsize;
      xrl_bitpos = lnbitsize - xrl_bitpos - rl_bitsize;
    }

  ll_mask = const_binop (LSHIFT_EXPR, fold_convert_loc (loc, lntype, ll_mask),
			 size_int (xll_bitpos));
  rl_mask = const_binop (LSHIFT_EXPR, fold_convert_loc (loc, lntype, rl_mask),
			 size_int (xrl_bitpos));

  if (l_const)
    {
      l_const = fold_convert_loc (loc, lntype, l_const);
      l_const = unextend (l_const, ll_bitsize, ll_unsignedp, ll_and_mask);
      l_const = const_binop (LSHIFT_EXPR, l_const, size_int (xll_bitpos));
      if (! integer_zerop (const_binop (BIT_AND_EXPR, l_const,
					fold_build1_loc (loc, BIT_NOT_EXPR,
						     lntype, ll_mask))))
	{
	  warning (0, "comparison is always %d", wanted_code == NE_EXPR);

	  return constant_boolean_node (wanted_code == NE_EXPR, truth_type);
	}
    }
  if (r_const)
    {
      r_const = fold_convert_loc (loc, lntype, r_const);
      r_const = unextend (r_const, rl_bitsize, rl_unsignedp, rl_and_mask);
      r_const = const_binop (LSHIFT_EXPR, r_const, size_int (xrl_bitpos));
      if (! integer_zerop (const_binop (BIT_AND_EXPR, r_const,
					fold_build1_loc (loc, BIT_NOT_EXPR,
						     lntype, rl_mask))))
	{
	  warning (0, "comparison is always %d", wanted_code == NE_EXPR);

	  return constant_boolean_node (wanted_code == NE_EXPR, truth_type);
	}
    }

  /* If the right sides are not constant, do the same for it.  Also,
     disallow this optimization if a size or signedness mismatch occurs
     between the left and right sides.  */
  if (l_const == 0)
    {
      if (ll_bitsize != lr_bitsize || rl_bitsize != rr_bitsize
	  || ll_unsignedp != lr_unsignedp || rl_unsignedp != rr_unsignedp
	  /* Make sure the two fields on the right
	     correspond to the left without being swapped.  */
	  || ll_bitpos - rl_bitpos != lr_bitpos - rr_bitpos)
	return 0;

      first_bit = MIN (lr_bitpos, rr_bitpos);
      end_bit = MAX (lr_bitpos + lr_bitsize, rr_bitpos + rr_bitsize);
      rnmode = get_best_mode (end_bit - first_bit, first_bit, 0, 0,
			      TYPE_ALIGN (TREE_TYPE (lr_inner)), word_mode,
			      volatilep);
      if (rnmode == VOIDmode)
	return 0;

      rnbitsize = GET_MODE_BITSIZE (rnmode);
      rnbitpos = first_bit & ~ (rnbitsize - 1);
      rntype = lang_hooks.types.type_for_size (rnbitsize, 1);
      xlr_bitpos = lr_bitpos - rnbitpos, xrr_bitpos = rr_bitpos - rnbitpos;

      if (BYTES_BIG_ENDIAN)
	{
	  xlr_bitpos = rnbitsize - xlr_bitpos - lr_bitsize;
	  xrr_bitpos = rnbitsize - xrr_bitpos - rr_bitsize;
	}

      lr_mask = const_binop (LSHIFT_EXPR, fold_convert_loc (loc,
							    rntype, lr_mask),
			     size_int (xlr_bitpos));
      rr_mask = const_binop (LSHIFT_EXPR, fold_convert_loc (loc,
							    rntype, rr_mask),
			     size_int (xrr_bitpos));

      /* Make a mask that corresponds to both fields being compared.
	 Do this for both items being compared.  If the operands are the
	 same size and the bits being compared are in the same position
	 then we can do this by masking both and comparing the masked
	 results.  */
      ll_mask = const_binop (BIT_IOR_EXPR, ll_mask, rl_mask);
      lr_mask = const_binop (BIT_IOR_EXPR, lr_mask, rr_mask);
      if (lnbitsize == rnbitsize && xll_bitpos == xlr_bitpos)
	{
	  lhs = make_bit_field_ref (loc, ll_inner, lntype, lnbitsize, lnbitpos,
				    ll_unsignedp || rl_unsignedp);
	  if (! all_ones_mask_p (ll_mask, lnbitsize))
	    lhs = build2 (BIT_AND_EXPR, lntype, lhs, ll_mask);

	  rhs = make_bit_field_ref (loc, lr_inner, rntype, rnbitsize, rnbitpos,
				    lr_unsignedp || rr_unsignedp);
	  if (! all_ones_mask_p (lr_mask, rnbitsize))
	    rhs = build2 (BIT_AND_EXPR, rntype, rhs, lr_mask);

	  return build2_loc (loc, wanted_code, truth_type, lhs, rhs);
	}

      /* There is still another way we can do something:  If both pairs of
	 fields being compared are adjacent, we may be able to make a wider
	 field containing them both.

	 Note that we still must mask the lhs/rhs expressions.  Furthermore,
	 the mask must be shifted to account for the shift done by
	 make_bit_field_ref.  */
      if ((ll_bitsize + ll_bitpos == rl_bitpos
	   && lr_bitsize + lr_bitpos == rr_bitpos)
	  || (ll_bitpos == rl_bitpos + rl_bitsize
	      && lr_bitpos == rr_bitpos + rr_bitsize))
	{
	  tree type;

	  lhs = make_bit_field_ref (loc, ll_inner, lntype,
				    ll_bitsize + rl_bitsize,
				    MIN (ll_bitpos, rl_bitpos), ll_unsignedp);
	  rhs = make_bit_field_ref (loc, lr_inner, rntype,
				    lr_bitsize + rr_bitsize,
				    MIN (lr_bitpos, rr_bitpos), lr_unsignedp);

	  ll_mask = const_binop (RSHIFT_EXPR, ll_mask,
				 size_int (MIN (xll_bitpos, xrl_bitpos)));
	  lr_mask = const_binop (RSHIFT_EXPR, lr_mask,
				 size_int (MIN (xlr_bitpos, xrr_bitpos)));

	  /* Convert to the smaller type before masking out unwanted bits.  */
	  type = lntype;
	  if (lntype != rntype)
	    {
	      if (lnbitsize > rnbitsize)
		{
		  lhs = fold_convert_loc (loc, rntype, lhs);
		  ll_mask = fold_convert_loc (loc, rntype, ll_mask);
		  type = rntype;
		}
	      else if (lnbitsize < rnbitsize)
		{
		  rhs = fold_convert_loc (loc, lntype, rhs);
		  lr_mask = fold_convert_loc (loc, lntype, lr_mask);
		  type = lntype;
		}
	    }

	  if (! all_ones_mask_p (ll_mask, ll_bitsize + rl_bitsize))
	    lhs = build2 (BIT_AND_EXPR, type, lhs, ll_mask);

	  if (! all_ones_mask_p (lr_mask, lr_bitsize + rr_bitsize))
	    rhs = build2 (BIT_AND_EXPR, type, rhs, lr_mask);

	  return build2_loc (loc, wanted_code, truth_type, lhs, rhs);
	}

      return 0;
    }

  /* Handle the case of comparisons with constants.  If there is something in
     common between the masks, those bits of the constants must be the same.
     If not, the condition is always false.  Test for this to avoid generating
     incorrect code below.  */
  result = const_binop (BIT_AND_EXPR, ll_mask, rl_mask);
  if (! integer_zerop (result)
      && simple_cst_equal (const_binop (BIT_AND_EXPR, result, l_const),
			   const_binop (BIT_AND_EXPR, result, r_const)) != 1)
    {
      if (wanted_code == NE_EXPR)
	{
	  warning (0, "%<or%> of unmatched not-equal tests is always 1");
	  return constant_boolean_node (true, truth_type);
	}
      else
	{
	  warning (0, "%<and%> of mutually exclusive equal-tests is always 0");
	  return constant_boolean_node (false, truth_type);
	}
    }

  /* Construct the expression we will return.  First get the component
     reference we will make.  Unless the mask is all ones the width of
     that field, perform the mask operation.  Then compare with the
     merged constant.  */
  result = make_bit_field_ref (loc, ll_inner, lntype, lnbitsize, lnbitpos,
			       ll_unsignedp || rl_unsignedp);

  ll_mask = const_binop (BIT_IOR_EXPR, ll_mask, rl_mask);
  if (! all_ones_mask_p (ll_mask, lnbitsize))
    result = build2_loc (loc, BIT_AND_EXPR, lntype, result, ll_mask);

  return build2_loc (loc, wanted_code, truth_type, result,
		     const_binop (BIT_IOR_EXPR, l_const, r_const));
}

/* Optimize T, which is a comparison of a MIN_EXPR or MAX_EXPR with a
   constant.  */

static tree
optimize_minmax_comparison (location_t loc, enum tree_code code, tree type,
			    tree op0, tree op1)
{
  tree arg0 = op0;
  enum tree_code op_code;
  tree comp_const;
  tree minmax_const;
  int consts_equal, consts_lt;
  tree inner;

  STRIP_SIGN_NOPS (arg0);

  op_code = TREE_CODE (arg0);
  minmax_const = TREE_OPERAND (arg0, 1);
  comp_const = fold_convert_loc (loc, TREE_TYPE (arg0), op1);
  consts_equal = tree_int_cst_equal (minmax_const, comp_const);
  consts_lt = tree_int_cst_lt (minmax_const, comp_const);
  inner = TREE_OPERAND (arg0, 0);

  /* If something does not permit us to optimize, return the original tree.  */
  if ((op_code != MIN_EXPR && op_code != MAX_EXPR)
      || TREE_CODE (comp_const) != INTEGER_CST
      || TREE_OVERFLOW (comp_const)
      || TREE_CODE (minmax_const) != INTEGER_CST
      || TREE_OVERFLOW (minmax_const))
    return NULL_TREE;

  /* Now handle all the various comparison codes.  We only handle EQ_EXPR
     and GT_EXPR, doing the rest with recursive calls using logical
     simplifications.  */
  switch (code)
    {
    case NE_EXPR:  case LT_EXPR:  case LE_EXPR:
      {
	tree tem
	  = optimize_minmax_comparison (loc,
					invert_tree_comparison (code, false),
					type, op0, op1);
	if (tem)
	  return invert_truthvalue_loc (loc, tem);
	return NULL_TREE;
      }

    case GE_EXPR:
      return
	fold_build2_loc (loc, TRUTH_ORIF_EXPR, type,
		     optimize_minmax_comparison
		     (loc, EQ_EXPR, type, arg0, comp_const),
		     optimize_minmax_comparison
		     (loc, GT_EXPR, type, arg0, comp_const));

    case EQ_EXPR:
      if (op_code == MAX_EXPR && consts_equal)
	/* MAX (X, 0) == 0  ->  X <= 0  */
	return fold_build2_loc (loc, LE_EXPR, type, inner, comp_const);

      else if (op_code == MAX_EXPR && consts_lt)
	/* MAX (X, 0) == 5  ->  X == 5   */
	return fold_build2_loc (loc, EQ_EXPR, type, inner, comp_const);

      else if (op_code == MAX_EXPR)
	/* MAX (X, 0) == -1  ->  false  */
	return omit_one_operand_loc (loc, type, integer_zero_node, inner);

      else if (consts_equal)
	/* MIN (X, 0) == 0  ->  X >= 0  */
	return fold_build2_loc (loc, GE_EXPR, type, inner, comp_const);

      else if (consts_lt)
	/* MIN (X, 0) == 5  ->  false  */
	return omit_one_operand_loc (loc, type, integer_zero_node, inner);

      else
	/* MIN (X, 0) == -1  ->  X == -1  */
	return fold_build2_loc (loc, EQ_EXPR, type, inner, comp_const);

    case GT_EXPR:
      if (op_code == MAX_EXPR && (consts_equal || consts_lt))
	/* MAX (X, 0) > 0  ->  X > 0
	   MAX (X, 0) > 5  ->  X > 5  */
	return fold_build2_loc (loc, GT_EXPR, type, inner, comp_const);

      else if (op_code == MAX_EXPR)
	/* MAX (X, 0) > -1  ->  true  */
	return omit_one_operand_loc (loc, type, integer_one_node, inner);

      else if (op_code == MIN_EXPR && (consts_equal || consts_lt))
	/* MIN (X, 0) > 0  ->  false
	   MIN (X, 0) > 5  ->  false  */
	return omit_one_operand_loc (loc, type, integer_zero_node, inner);

      else
	/* MIN (X, 0) > -1  ->  X > -1  */
	return fold_build2_loc (loc, GT_EXPR, type, inner, comp_const);

    default:
      return NULL_TREE;
    }
}

/* T is an integer expression that is being multiplied, divided, or taken a
   modulus (CODE says which and what kind of divide or modulus) by a
   constant C.  See if we can eliminate that operation by folding it with
   other operations already in T.  WIDE_TYPE, if non-null, is a type that
   should be used for the computation if wider than our type.

   For example, if we are dividing (X * 8) + (Y * 16) by 4, we can return
   (X * 2) + (Y * 4).  We must, however, be assured that either the original
   expression would not overflow or that overflow is undefined for the type
   in the language in question.

   If we return a non-null expression, it is an equivalent form of the
   original computation, but need not be in the original type.

   We set *STRICT_OVERFLOW_P to true if the return values depends on
   signed overflow being undefined.  Otherwise we do not change
   *STRICT_OVERFLOW_P.  */

static tree
extract_muldiv (tree t, tree c, enum tree_code code, tree wide_type,
		bool *strict_overflow_p)
{
  /* To avoid exponential search depth, refuse to allow recursion past
     three levels.  Beyond that (1) it's highly unlikely that we'll find
     something interesting and (2) we've probably processed it before
     when we built the inner expression.  */

  static int depth;
  tree ret;

  if (depth > 3)
    return NULL;

  depth++;
  ret = extract_muldiv_1 (t, c, code, wide_type, strict_overflow_p);
  depth--;

  return ret;
}

static tree
extract_muldiv_1 (tree t, tree c, enum tree_code code, tree wide_type,
		  bool *strict_overflow_p)
{
  tree type = TREE_TYPE (t);
  enum tree_code tcode = TREE_CODE (t);
  tree ctype = (wide_type != 0 && (GET_MODE_SIZE (TYPE_MODE (wide_type))
				   > GET_MODE_SIZE (TYPE_MODE (type)))
		? wide_type : type);
  tree t1, t2;
  int same_p = tcode == code;
  tree op0 = NULL_TREE, op1 = NULL_TREE;
  bool sub_strict_overflow_p;

  /* Don't deal with constants of zero here; they confuse the code below.  */
  if (integer_zerop (c))
    return NULL_TREE;

  if (TREE_CODE_CLASS (tcode) == tcc_unary)
    op0 = TREE_OPERAND (t, 0);

  if (TREE_CODE_CLASS (tcode) == tcc_binary)
    op0 = TREE_OPERAND (t, 0), op1 = TREE_OPERAND (t, 1);

  /* Note that we need not handle conditional operations here since fold
     already handles those cases.  So just do arithmetic here.  */
  switch (tcode)
    {
    case INTEGER_CST:
      /* For a constant, we can always simplify if we are a multiply
	 or (for divide and modulus) if it is a multiple of our constant.  */
      if (code == MULT_EXPR
	  || wi::multiple_of_p (t, c, TYPE_SIGN (type)))
	return const_binop (code, fold_convert (ctype, t),
			    fold_convert (ctype, c));
      break;

    CASE_CONVERT: case NON_LVALUE_EXPR:
      /* If op0 is an expression ...  */
      if ((COMPARISON_CLASS_P (op0)
	   || UNARY_CLASS_P (op0)
	   || BINARY_CLASS_P (op0)
	   || VL_EXP_CLASS_P (op0)
	   || EXPRESSION_CLASS_P (op0))
	  /* ... and has wrapping overflow, and its type is smaller
	     than ctype, then we cannot pass through as widening.  */
	  && (((ANY_INTEGRAL_TYPE_P (TREE_TYPE (op0))
		&& TYPE_OVERFLOW_WRAPS (TREE_TYPE (op0)))
	       && (TYPE_PRECISION (ctype)
	           > TYPE_PRECISION (TREE_TYPE (op0))))
	      /* ... or this is a truncation (t is narrower than op0),
		 then we cannot pass through this narrowing.  */
	      || (TYPE_PRECISION (type)
		  < TYPE_PRECISION (TREE_TYPE (op0)))
	      /* ... or signedness changes for division or modulus,
		 then we cannot pass through this conversion.  */
	      || (code != MULT_EXPR
		  && (TYPE_UNSIGNED (ctype)
		      != TYPE_UNSIGNED (TREE_TYPE (op0))))
	      /* ... or has undefined overflow while the converted to
		 type has not, we cannot do the operation in the inner type
		 as that would introduce undefined overflow.  */
	      || ((ANY_INTEGRAL_TYPE_P (TREE_TYPE (op0))
		   && TYPE_OVERFLOW_UNDEFINED (TREE_TYPE (op0)))
		  && !TYPE_OVERFLOW_UNDEFINED (type))))
	break;

      /* Pass the constant down and see if we can make a simplification.  If
	 we can, replace this expression with the inner simplification for
	 possible later conversion to our or some other type.  */
      if ((t2 = fold_convert (TREE_TYPE (op0), c)) != 0
	  && TREE_CODE (t2) == INTEGER_CST
	  && !TREE_OVERFLOW (t2)
	  && (0 != (t1 = extract_muldiv (op0, t2, code,
					 code == MULT_EXPR
					 ? ctype : NULL_TREE,
					 strict_overflow_p))))
	return t1;
      break;

    case ABS_EXPR:
      /* If widening the type changes it from signed to unsigned, then we
         must avoid building ABS_EXPR itself as unsigned.  */
      if (TYPE_UNSIGNED (ctype) && !TYPE_UNSIGNED (type))
        {
          tree cstype = (*signed_type_for) (ctype);
          if ((t1 = extract_muldiv (op0, c, code, cstype, strict_overflow_p))
	      != 0)
            {
              t1 = fold_build1 (tcode, cstype, fold_convert (cstype, t1));
              return fold_convert (ctype, t1);
            }
          break;
        }
      /* If the constant is negative, we cannot simplify this.  */
      if (tree_int_cst_sgn (c) == -1)
        break;
      /* FALLTHROUGH */
    case NEGATE_EXPR:
      /* For division and modulus, type can't be unsigned, as e.g.
	 (-(x / 2U)) / 2U isn't equal to -((x / 2U) / 2U) for x >= 2.
	 For signed types, even with wrapping overflow, this is fine.  */
      if (code != MULT_EXPR && TYPE_UNSIGNED (type))
	break;
      if ((t1 = extract_muldiv (op0, c, code, wide_type, strict_overflow_p))
	  != 0)
	return fold_build1 (tcode, ctype, fold_convert (ctype, t1));
      break;

    case MIN_EXPR:  case MAX_EXPR:
      /* If widening the type changes the signedness, then we can't perform
	 this optimization as that changes the result.  */
      if (TYPE_UNSIGNED (ctype) != TYPE_UNSIGNED (type))
	break;

      /* MIN (a, b) / 5 -> MIN (a / 5, b / 5)  */
      sub_strict_overflow_p = false;
      if ((t1 = extract_muldiv (op0, c, code, wide_type,
				&sub_strict_overflow_p)) != 0
	  && (t2 = extract_muldiv (op1, c, code, wide_type,
				   &sub_strict_overflow_p)) != 0)
	{
	  if (tree_int_cst_sgn (c) < 0)
	    tcode = (tcode == MIN_EXPR ? MAX_EXPR : MIN_EXPR);
	  if (sub_strict_overflow_p)
	    *strict_overflow_p = true;
	  return fold_build2 (tcode, ctype, fold_convert (ctype, t1),
			      fold_convert (ctype, t2));
	}
      break;

    case LSHIFT_EXPR:  case RSHIFT_EXPR:
      /* If the second operand is constant, this is a multiplication
	 or floor division, by a power of two, so we can treat it that
	 way unless the multiplier or divisor overflows.  Signed
	 left-shift overflow is implementation-defined rather than
	 undefined in C90, so do not convert signed left shift into
	 multiplication.  */
      if (TREE_CODE (op1) == INTEGER_CST
	  && (tcode == RSHIFT_EXPR || TYPE_UNSIGNED (TREE_TYPE (op0)))
	  /* const_binop may not detect overflow correctly,
	     so check for it explicitly here.  */
	  && wi::gtu_p (TYPE_PRECISION (TREE_TYPE (size_one_node)), op1)
	  && 0 != (t1 = fold_convert (ctype,
				      const_binop (LSHIFT_EXPR,
						   size_one_node,
						   op1)))
	  && !TREE_OVERFLOW (t1))
	return extract_muldiv (build2 (tcode == LSHIFT_EXPR
				       ? MULT_EXPR : FLOOR_DIV_EXPR,
				       ctype,
				       fold_convert (ctype, op0),
				       t1),
			       c, code, wide_type, strict_overflow_p);
      break;

    case PLUS_EXPR:  case MINUS_EXPR:
      /* See if we can eliminate the operation on both sides.  If we can, we
	 can return a new PLUS or MINUS.  If we can't, the only remaining
	 cases where we can do anything are if the second operand is a
	 constant.  */
      sub_strict_overflow_p = false;
      t1 = extract_muldiv (op0, c, code, wide_type, &sub_strict_overflow_p);
      t2 = extract_muldiv (op1, c, code, wide_type, &sub_strict_overflow_p);
      if (t1 != 0 && t2 != 0
	  && (code == MULT_EXPR
	      /* If not multiplication, we can only do this if both operands
		 are divisible by c.  */
	      || (multiple_of_p (ctype, op0, c)
	          && multiple_of_p (ctype, op1, c))))
	{
	  if (sub_strict_overflow_p)
	    *strict_overflow_p = true;
	  return fold_build2 (tcode, ctype, fold_convert (ctype, t1),
			      fold_convert (ctype, t2));
	}

      /* If this was a subtraction, negate OP1 and set it to be an addition.
	 This simplifies the logic below.  */
      if (tcode == MINUS_EXPR)
	{
	  tcode = PLUS_EXPR, op1 = negate_expr (op1);
	  /* If OP1 was not easily negatable, the constant may be OP0.  */
	  if (TREE_CODE (op0) == INTEGER_CST)
	    {
	      std::swap (op0, op1);
	      std::swap (t1, t2);
	    }
	}

      if (TREE_CODE (op1) != INTEGER_CST)
	break;

      /* If either OP1 or C are negative, this optimization is not safe for
	 some of the division and remainder types while for others we need
	 to change the code.  */
      if (tree_int_cst_sgn (op1) < 0 || tree_int_cst_sgn (c) < 0)
	{
	  if (code == CEIL_DIV_EXPR)
	    code = FLOOR_DIV_EXPR;
	  else if (code == FLOOR_DIV_EXPR)
	    code = CEIL_DIV_EXPR;
	  else if (code != MULT_EXPR
		   && code != CEIL_MOD_EXPR && code != FLOOR_MOD_EXPR)
	    break;
	}

      /* If it's a multiply or a division/modulus operation of a multiple
         of our constant, do the operation and verify it doesn't overflow.  */
      if (code == MULT_EXPR
	  || wi::multiple_of_p (op1, c, TYPE_SIGN (type)))
	{
	  op1 = const_binop (code, fold_convert (ctype, op1),
			     fold_convert (ctype, c));
	  /* We allow the constant to overflow with wrapping semantics.  */
	  if (op1 == 0
	      || (TREE_OVERFLOW (op1) && !TYPE_OVERFLOW_WRAPS (ctype)))
	    break;
	}
      else
	break;

      /* If we have an unsigned type, we cannot widen the operation since it
	 will change the result if the original computation overflowed.  */
      if (TYPE_UNSIGNED (ctype) && ctype != type)
	break;

      /* If we were able to eliminate our operation from the first side,
	 apply our operation to the second side and reform the PLUS.  */
      if (t1 != 0 && (TREE_CODE (t1) != code || code == MULT_EXPR))
	return fold_build2 (tcode, ctype, fold_convert (ctype, t1), op1);

      /* The last case is if we are a multiply.  In that case, we can
	 apply the distributive law to commute the multiply and addition
	 if the multiplication of the constants doesn't overflow
	 and overflow is defined.  With undefined overflow
	 op0 * c might overflow, while (op0 + orig_op1) * c doesn't.  */
      if (code == MULT_EXPR && TYPE_OVERFLOW_WRAPS (ctype))
	return fold_build2 (tcode, ctype,
			    fold_build2 (code, ctype,
					 fold_convert (ctype, op0),
					 fold_convert (ctype, c)),
			    op1);

      break;

    case MULT_EXPR:
      /* We have a special case here if we are doing something like
	 (C * 8) % 4 since we know that's zero.  */
      if ((code == TRUNC_MOD_EXPR || code == CEIL_MOD_EXPR
	   || code == FLOOR_MOD_EXPR || code == ROUND_MOD_EXPR)
	  /* If the multiplication can overflow we cannot optimize this.  */
	  && TYPE_OVERFLOW_UNDEFINED (TREE_TYPE (t))
	  && TREE_CODE (TREE_OPERAND (t, 1)) == INTEGER_CST
	  && wi::multiple_of_p (op1, c, TYPE_SIGN (type)))
	{
	  *strict_overflow_p = true;
	  return omit_one_operand (type, integer_zero_node, op0);
	}

      /* ... fall through ...  */

    case TRUNC_DIV_EXPR:  case CEIL_DIV_EXPR:  case FLOOR_DIV_EXPR:
    case ROUND_DIV_EXPR:  case EXACT_DIV_EXPR:
      /* If we can extract our operation from the LHS, do so and return a
	 new operation.  Likewise for the RHS from a MULT_EXPR.  Otherwise,
	 do something only if the second operand is a constant.  */
      if (same_p
	  && (t1 = extract_muldiv (op0, c, code, wide_type,
				   strict_overflow_p)) != 0)
	return fold_build2 (tcode, ctype, fold_convert (ctype, t1),
			    fold_convert (ctype, op1));
      else if (tcode == MULT_EXPR && code == MULT_EXPR
	       && (t1 = extract_muldiv (op1, c, code, wide_type,
					strict_overflow_p)) != 0)
	return fold_build2 (tcode, ctype, fold_convert (ctype, op0),
			    fold_convert (ctype, t1));
      else if (TREE_CODE (op1) != INTEGER_CST)
	return 0;

      /* If these are the same operation types, we can associate them
	 assuming no overflow.  */
      if (tcode == code)
	{
	  bool overflow_p = false;
	  bool overflow_mul_p;
	  signop sign = TYPE_SIGN (ctype);
	  wide_int mul = wi::mul (op1, c, sign, &overflow_mul_p);
	  overflow_p = TREE_OVERFLOW (c) | TREE_OVERFLOW (op1);
	  if (overflow_mul_p
	      && ((sign == UNSIGNED && tcode != MULT_EXPR) || sign == SIGNED))
	    overflow_p = true;
	  if (!overflow_p)
	    {
	      mul = wide_int::from (mul, TYPE_PRECISION (ctype),
				    TYPE_SIGN (TREE_TYPE (op1)));
	      return fold_build2 (tcode, ctype, fold_convert (ctype, op0),
				  wide_int_to_tree (ctype, mul));
	    }
	}

      /* If these operations "cancel" each other, we have the main
	 optimizations of this pass, which occur when either constant is a
	 multiple of the other, in which case we replace this with either an
	 operation or CODE or TCODE.

	 If we have an unsigned type, we cannot do this since it will change
	 the result if the original computation overflowed.  */
      if (TYPE_OVERFLOW_UNDEFINED (ctype)
	  && ((code == MULT_EXPR && tcode == EXACT_DIV_EXPR)
	      || (tcode == MULT_EXPR
		  && code != TRUNC_MOD_EXPR && code != CEIL_MOD_EXPR
		  && code != FLOOR_MOD_EXPR && code != ROUND_MOD_EXPR
		  && code != MULT_EXPR)))
	{
	  if (wi::multiple_of_p (op1, c, TYPE_SIGN (type)))
	    {
	      if (TYPE_OVERFLOW_UNDEFINED (ctype))
		*strict_overflow_p = true;
	      return fold_build2 (tcode, ctype, fold_convert (ctype, op0),
				  fold_convert (ctype,
						const_binop (TRUNC_DIV_EXPR,
							     op1, c)));
	    }
	  else if (wi::multiple_of_p (c, op1, TYPE_SIGN (type)))
	    {
	      if (TYPE_OVERFLOW_UNDEFINED (ctype))
		*strict_overflow_p = true;
	      return fold_build2 (code, ctype, fold_convert (ctype, op0),
				  fold_convert (ctype,
						const_binop (TRUNC_DIV_EXPR,
							     c, op1)));
	    }
	}
      break;

    default:
      break;
    }

  return 0;
}

/* Return a node which has the indicated constant VALUE (either 0 or
   1 for scalars or {-1,-1,..} or {0,0,...} for vectors),
   and is of the indicated TYPE.  */

tree
constant_boolean_node (bool value, tree type)
{
  if (type == integer_type_node)
    return value ? integer_one_node : integer_zero_node;
  else if (type == boolean_type_node)
    return value ? boolean_true_node : boolean_false_node;
  else if (TREE_CODE (type) == VECTOR_TYPE)
    return build_vector_from_val (type,
				  build_int_cst (TREE_TYPE (type),
						 value ? -1 : 0));
  else
    return fold_convert (type, value ? integer_one_node : integer_zero_node);
}


/* Transform `a + (b ? x : y)' into `b ? (a + x) : (a + y)'.
   Transform, `a + (x < y)' into `(x < y) ? (a + 1) : (a + 0)'.  Here
   CODE corresponds to the `+', COND to the `(b ? x : y)' or `(x < y)'
   expression, and ARG to `a'.  If COND_FIRST_P is nonzero, then the
   COND is the first argument to CODE; otherwise (as in the example
   given here), it is the second argument.  TYPE is the type of the
   original expression.  Return NULL_TREE if no simplification is
   possible.  */

static tree
fold_binary_op_with_conditional_arg (location_t loc,
				     enum tree_code code,
				     tree type, tree op0, tree op1,
				     tree cond, tree arg, int cond_first_p)
{
  tree cond_type = cond_first_p ? TREE_TYPE (op0) : TREE_TYPE (op1);
  tree arg_type = cond_first_p ? TREE_TYPE (op1) : TREE_TYPE (op0);
  tree test, true_value, false_value;
  tree lhs = NULL_TREE;
  tree rhs = NULL_TREE;
  enum tree_code cond_code = COND_EXPR;

  if (TREE_CODE (cond) == COND_EXPR
      || TREE_CODE (cond) == VEC_COND_EXPR)
    {
      test = TREE_OPERAND (cond, 0);
      true_value = TREE_OPERAND (cond, 1);
      false_value = TREE_OPERAND (cond, 2);
      /* If this operand throws an expression, then it does not make
	 sense to try to perform a logical or arithmetic operation
	 involving it.  */
      if (VOID_TYPE_P (TREE_TYPE (true_value)))
	lhs = true_value;
      if (VOID_TYPE_P (TREE_TYPE (false_value)))
	rhs = false_value;
    }
  else
    {
      tree testtype = TREE_TYPE (cond);
      test = cond;
      true_value = constant_boolean_node (true, testtype);
      false_value = constant_boolean_node (false, testtype);
    }

  if (TREE_CODE (TREE_TYPE (test)) == VECTOR_TYPE)
    cond_code = VEC_COND_EXPR;

  /* This transformation is only worthwhile if we don't have to wrap ARG
     in a SAVE_EXPR and the operation can be simplified without recursing
     on at least one of the branches once its pushed inside the COND_EXPR.  */
  if (!TREE_CONSTANT (arg)
      && (TREE_SIDE_EFFECTS (arg)
	  || TREE_CODE (arg) == COND_EXPR || TREE_CODE (arg) == VEC_COND_EXPR
	  || TREE_CONSTANT (true_value) || TREE_CONSTANT (false_value)))
    return NULL_TREE;

  arg = fold_convert_loc (loc, arg_type, arg);
  if (lhs == 0)
    {
      true_value = fold_convert_loc (loc, cond_type, true_value);
      if (cond_first_p)
	lhs = fold_build2_loc (loc, code, type, true_value, arg);
      else
	lhs = fold_build2_loc (loc, code, type, arg, true_value);
    }
  if (rhs == 0)
    {
      false_value = fold_convert_loc (loc, cond_type, false_value);
      if (cond_first_p)
	rhs = fold_build2_loc (loc, code, type, false_value, arg);
      else
	rhs = fold_build2_loc (loc, code, type, arg, false_value);
    }

  /* Check that we have simplified at least one of the branches.  */
  if (!TREE_CONSTANT (arg) && !TREE_CONSTANT (lhs) && !TREE_CONSTANT (rhs))
    return NULL_TREE;

  return fold_build3_loc (loc, cond_code, type, test, lhs, rhs);
}


/* Subroutine of fold() that checks for the addition of +/- 0.0.

   If !NEGATE, return true if ADDEND is +/-0.0 and, for all X of type
   TYPE, X + ADDEND is the same as X.  If NEGATE, return true if X -
   ADDEND is the same as X.

   X + 0 and X - 0 both give X when X is NaN, infinite, or nonzero
   and finite.  The problematic cases are when X is zero, and its mode
   has signed zeros.  In the case of rounding towards -infinity,
   X - 0 is not the same as X because 0 - 0 is -0.  In other rounding
   modes, X + 0 is not the same as X because -0 + 0 is 0.  */

bool
fold_real_zero_addition_p (const_tree type, const_tree addend, int negate)
{
  if (!real_zerop (addend))
    return false;

  /* Don't allow the fold with -fsignaling-nans.  */
  if (HONOR_SNANS (element_mode (type)))
    return false;

  /* Allow the fold if zeros aren't signed, or their sign isn't important.  */
  if (!HONOR_SIGNED_ZEROS (element_mode (type)))
    return true;

  /* In a vector or complex, we would need to check the sign of all zeros.  */
  if (TREE_CODE (addend) != REAL_CST)
    return false;

  /* Treat x + -0 as x - 0 and x - -0 as x + 0.  */
  if (REAL_VALUE_MINUS_ZERO (TREE_REAL_CST (addend)))
    negate = !negate;

  /* The mode has signed zeros, and we have to honor their sign.
     In this situation, there is only one case we can return true for.
     X - 0 is the same as X unless rounding towards -infinity is
     supported.  */
  return negate && !HONOR_SIGN_DEPENDENT_ROUNDING (element_mode (type));
}

/* Subroutine of fold() that optimizes comparisons of a division by
   a nonzero integer constant against an integer constant, i.e.
   X/C1 op C2.

   CODE is the comparison operator: EQ_EXPR, NE_EXPR, GT_EXPR, LT_EXPR,
   GE_EXPR or LE_EXPR.  TYPE is the type of the result and ARG0 and ARG1
   are the operands of the comparison.  ARG1 must be a TREE_REAL_CST.

   The function returns the constant folded tree if a simplification
   can be made, and NULL_TREE otherwise.  */

static tree
fold_div_compare (location_t loc,
		  enum tree_code code, tree type, tree arg0, tree arg1)
{
  tree prod, tmp, hi, lo;
  tree arg00 = TREE_OPERAND (arg0, 0);
  tree arg01 = TREE_OPERAND (arg0, 1);
  signop sign = TYPE_SIGN (TREE_TYPE (arg0));
  bool neg_overflow = false;
  bool overflow;

  /* We have to do this the hard way to detect unsigned overflow.
     prod = int_const_binop (MULT_EXPR, arg01, arg1);  */
  wide_int val = wi::mul (arg01, arg1, sign, &overflow);
  prod = force_fit_type (TREE_TYPE (arg00), val, -1, overflow);
  neg_overflow = false;

  if (sign == UNSIGNED)
    {
      tmp = int_const_binop (MINUS_EXPR, arg01,
                             build_int_cst (TREE_TYPE (arg01), 1));
      lo = prod;

      /* Likewise hi = int_const_binop (PLUS_EXPR, prod, tmp).  */
      val = wi::add (prod, tmp, sign, &overflow);
      hi = force_fit_type (TREE_TYPE (arg00), val,
			   -1, overflow | TREE_OVERFLOW (prod));
    }
  else if (tree_int_cst_sgn (arg01) >= 0)
    {
      tmp = int_const_binop (MINUS_EXPR, arg01,
			     build_int_cst (TREE_TYPE (arg01), 1));
      switch (tree_int_cst_sgn (arg1))
	{
	case -1:
	  neg_overflow = true;
	  lo = int_const_binop (MINUS_EXPR, prod, tmp);
	  hi = prod;
	  break;

	case  0:
	  lo = fold_negate_const (tmp, TREE_TYPE (arg0));
	  hi = tmp;
	  break;

	case  1:
          hi = int_const_binop (PLUS_EXPR, prod, tmp);
	  lo = prod;
	  break;

	default:
	  gcc_unreachable ();
	}
    }
  else
    {
      /* A negative divisor reverses the relational operators.  */
      code = swap_tree_comparison (code);

      tmp = int_const_binop (PLUS_EXPR, arg01,
			     build_int_cst (TREE_TYPE (arg01), 1));
      switch (tree_int_cst_sgn (arg1))
	{
	case -1:
	  hi = int_const_binop (MINUS_EXPR, prod, tmp);
	  lo = prod;
	  break;

	case  0:
	  hi = fold_negate_const (tmp, TREE_TYPE (arg0));
	  lo = tmp;
	  break;

	case  1:
	  neg_overflow = true;
	  lo = int_const_binop (PLUS_EXPR, prod, tmp);
	  hi = prod;
	  break;

	default:
	  gcc_unreachable ();
	}
    }

  switch (code)
    {
    case EQ_EXPR:
      if (TREE_OVERFLOW (lo) && TREE_OVERFLOW (hi))
	return omit_one_operand_loc (loc, type, integer_zero_node, arg00);
      if (TREE_OVERFLOW (hi))
	return fold_build2_loc (loc, GE_EXPR, type, arg00, lo);
      if (TREE_OVERFLOW (lo))
	return fold_build2_loc (loc, LE_EXPR, type, arg00, hi);
      return build_range_check (loc, type, arg00, 1, lo, hi);

    case NE_EXPR:
      if (TREE_OVERFLOW (lo) && TREE_OVERFLOW (hi))
	return omit_one_operand_loc (loc, type, integer_one_node, arg00);
      if (TREE_OVERFLOW (hi))
	return fold_build2_loc (loc, LT_EXPR, type, arg00, lo);
      if (TREE_OVERFLOW (lo))
	return fold_build2_loc (loc, GT_EXPR, type, arg00, hi);
      return build_range_check (loc, type, arg00, 0, lo, hi);

    case LT_EXPR:
      if (TREE_OVERFLOW (lo))
	{
	  tmp = neg_overflow ? integer_zero_node : integer_one_node;
	  return omit_one_operand_loc (loc, type, tmp, arg00);
	}
      return fold_build2_loc (loc, LT_EXPR, type, arg00, lo);

    case LE_EXPR:
      if (TREE_OVERFLOW (hi))
	{
	  tmp = neg_overflow ? integer_zero_node : integer_one_node;
	  return omit_one_operand_loc (loc, type, tmp, arg00);
	}
      return fold_build2_loc (loc, LE_EXPR, type, arg00, hi);

    case GT_EXPR:
      if (TREE_OVERFLOW (hi))
	{
	  tmp = neg_overflow ? integer_one_node : integer_zero_node;
	  return omit_one_operand_loc (loc, type, tmp, arg00);
	}
      return fold_build2_loc (loc, GT_EXPR, type, arg00, hi);

    case GE_EXPR:
      if (TREE_OVERFLOW (lo))
	{
	  tmp = neg_overflow ? integer_one_node : integer_zero_node;
	  return omit_one_operand_loc (loc, type, tmp, arg00);
	}
      return fold_build2_loc (loc, GE_EXPR, type, arg00, lo);

    default:
      break;
    }

  return NULL_TREE;
}


/* If CODE with arguments ARG0 and ARG1 represents a single bit
   equality/inequality test, then return a simplified form of the test
   using a sign testing.  Otherwise return NULL.  TYPE is the desired
   result type.  */

static tree
fold_single_bit_test_into_sign_test (location_t loc,
				     enum tree_code code, tree arg0, tree arg1,
				     tree result_type)
{
  /* If this is testing a single bit, we can optimize the test.  */
  if ((code == NE_EXPR || code == EQ_EXPR)
      && TREE_CODE (arg0) == BIT_AND_EXPR && integer_zerop (arg1)
      && integer_pow2p (TREE_OPERAND (arg0, 1)))
    {
      /* If we have (A & C) != 0 where C is the sign bit of A, convert
	 this into A < 0.  Similarly for (A & C) == 0 into A >= 0.  */
      tree arg00 = sign_bit_p (TREE_OPERAND (arg0, 0), TREE_OPERAND (arg0, 1));

      if (arg00 != NULL_TREE
	  /* This is only a win if casting to a signed type is cheap,
	     i.e. when arg00's type is not a partial mode.  */
	  && TYPE_PRECISION (TREE_TYPE (arg00))
	     == GET_MODE_PRECISION (TYPE_MODE (TREE_TYPE (arg00))))
	{
	  tree stype = signed_type_for (TREE_TYPE (arg00));
	  return fold_build2_loc (loc, code == EQ_EXPR ? GE_EXPR : LT_EXPR,
			      result_type,
			      fold_convert_loc (loc, stype, arg00),
			      build_int_cst (stype, 0));
	}
    }

  return NULL_TREE;
}

/* If CODE with arguments ARG0 and ARG1 represents a single bit
   equality/inequality test, then return a simplified form of
   the test using shifts and logical operations.  Otherwise return
   NULL.  TYPE is the desired result type.  */

tree
fold_single_bit_test (location_t loc, enum tree_code code,
		      tree arg0, tree arg1, tree result_type)
{
  /* If this is testing a single bit, we can optimize the test.  */
  if ((code == NE_EXPR || code == EQ_EXPR)
      && TREE_CODE (arg0) == BIT_AND_EXPR && integer_zerop (arg1)
      && integer_pow2p (TREE_OPERAND (arg0, 1)))
    {
      tree inner = TREE_OPERAND (arg0, 0);
      tree type = TREE_TYPE (arg0);
      int bitnum = tree_log2 (TREE_OPERAND (arg0, 1));
      machine_mode operand_mode = TYPE_MODE (type);
      int ops_unsigned;
      tree signed_type, unsigned_type, intermediate_type;
      tree tem, one;

      /* First, see if we can fold the single bit test into a sign-bit
	 test.  */
      tem = fold_single_bit_test_into_sign_test (loc, code, arg0, arg1,
						 result_type);
      if (tem)
	return tem;

      /* Otherwise we have (A & C) != 0 where C is a single bit,
	 convert that into ((A >> C2) & 1).  Where C2 = log2(C).
	 Similarly for (A & C) == 0.  */

      /* If INNER is a right shift of a constant and it plus BITNUM does
	 not overflow, adjust BITNUM and INNER.  */
      if (TREE_CODE (inner) == RSHIFT_EXPR
	  && TREE_CODE (TREE_OPERAND (inner, 1)) == INTEGER_CST
	  && bitnum < TYPE_PRECISION (type)
	  && wi::ltu_p (TREE_OPERAND (inner, 1),
			TYPE_PRECISION (type) - bitnum))
	{
	  bitnum += tree_to_uhwi (TREE_OPERAND (inner, 1));
	  inner = TREE_OPERAND (inner, 0);
	}

      /* If we are going to be able to omit the AND below, we must do our
	 operations as unsigned.  If we must use the AND, we have a choice.
	 Normally unsigned is faster, but for some machines signed is.  */
      ops_unsigned = (LOAD_EXTEND_OP (operand_mode) == SIGN_EXTEND
		      && !flag_syntax_only) ? 0 : 1;

      signed_type = lang_hooks.types.type_for_mode (operand_mode, 0);
      unsigned_type = lang_hooks.types.type_for_mode (operand_mode, 1);
      intermediate_type = ops_unsigned ? unsigned_type : signed_type;
      inner = fold_convert_loc (loc, intermediate_type, inner);

      if (bitnum != 0)
	inner = build2 (RSHIFT_EXPR, intermediate_type,
			inner, size_int (bitnum));

      one = build_int_cst (intermediate_type, 1);

      if (code == EQ_EXPR)
	inner = fold_build2_loc (loc, BIT_XOR_EXPR, intermediate_type, inner, one);

      /* Put the AND last so it can combine with more things.  */
      inner = build2 (BIT_AND_EXPR, intermediate_type, inner, one);

      /* Make sure to return the proper type.  */
      inner = fold_convert_loc (loc, result_type, inner);

      return inner;
    }
  return NULL_TREE;
}

/* Check whether we are allowed to reorder operands arg0 and arg1,
   such that the evaluation of arg1 occurs before arg0.  */

static bool
reorder_operands_p (const_tree arg0, const_tree arg1)
{
  if (! flag_evaluation_order)
      return true;
  if (TREE_CONSTANT (arg0) || TREE_CONSTANT (arg1))
    return true;
  return ! TREE_SIDE_EFFECTS (arg0)
	 && ! TREE_SIDE_EFFECTS (arg1);
}

/* Test whether it is preferable two swap two operands, ARG0 and
   ARG1, for example because ARG0 is an integer constant and ARG1
   isn't.  If REORDER is true, only recommend swapping if we can
   evaluate the operands in reverse order.  */

bool
tree_swap_operands_p (const_tree arg0, const_tree arg1, bool reorder)
{
  if (CONSTANT_CLASS_P (arg1))
    return 0;
  if (CONSTANT_CLASS_P (arg0))
    return 1;

  STRIP_NOPS (arg0);
  STRIP_NOPS (arg1);

  if (TREE_CONSTANT (arg1))
    return 0;
  if (TREE_CONSTANT (arg0))
    return 1;

  if (reorder && flag_evaluation_order
      && (TREE_SIDE_EFFECTS (arg0) || TREE_SIDE_EFFECTS (arg1)))
    return 0;

  /* It is preferable to swap two SSA_NAME to ensure a canonical form
     for commutative and comparison operators.  Ensuring a canonical
     form allows the optimizers to find additional redundancies without
     having to explicitly check for both orderings.  */
  if (TREE_CODE (arg0) == SSA_NAME
      && TREE_CODE (arg1) == SSA_NAME
      && SSA_NAME_VERSION (arg0) > SSA_NAME_VERSION (arg1))
    return 1;

  /* Put SSA_NAMEs last.  */
  if (TREE_CODE (arg1) == SSA_NAME)
    return 0;
  if (TREE_CODE (arg0) == SSA_NAME)
    return 1;

  /* Put variables last.  */
  if (DECL_P (arg1))
    return 0;
  if (DECL_P (arg0))
    return 1;

  return 0;
}


/* Fold A < X && A + 1 > Y to A < X && A >= Y.  Normally A + 1 > Y
   means A >= Y && A != MAX, but in this case we know that
   A < X <= MAX.  INEQ is A + 1 > Y, BOUND is A < X.  */

static tree
fold_to_nonsharp_ineq_using_bound (location_t loc, tree ineq, tree bound)
{
  tree a, typea, type = TREE_TYPE (ineq), a1, diff, y;

  if (TREE_CODE (bound) == LT_EXPR)
    a = TREE_OPERAND (bound, 0);
  else if (TREE_CODE (bound) == GT_EXPR)
    a = TREE_OPERAND (bound, 1);
  else
    return NULL_TREE;

  typea = TREE_TYPE (a);
  if (!INTEGRAL_TYPE_P (typea)
      && !POINTER_TYPE_P (typea))
    return NULL_TREE;

  if (TREE_CODE (ineq) == LT_EXPR)
    {
      a1 = TREE_OPERAND (ineq, 1);
      y = TREE_OPERAND (ineq, 0);
    }
  else if (TREE_CODE (ineq) == GT_EXPR)
    {
      a1 = TREE_OPERAND (ineq, 0);
      y = TREE_OPERAND (ineq, 1);
    }
  else
    return NULL_TREE;

  if (TREE_TYPE (a1) != typea)
    return NULL_TREE;

  if (POINTER_TYPE_P (typea))
    {
      /* Convert the pointer types into integer before taking the difference.  */
      tree ta = fold_convert_loc (loc, ssizetype, a);
      tree ta1 = fold_convert_loc (loc, ssizetype, a1);
      diff = fold_binary_loc (loc, MINUS_EXPR, ssizetype, ta1, ta);
    }
  else
    diff = fold_binary_loc (loc, MINUS_EXPR, typea, a1, a);

  if (!diff || !integer_onep (diff))
   return NULL_TREE;

  return fold_build2_loc (loc, GE_EXPR, type, a, y);
}

/* Fold a sum or difference of at least one multiplication.
   Returns the folded tree or NULL if no simplification could be made.  */

static tree
fold_plusminus_mult_expr (location_t loc, enum tree_code code, tree type,
			  tree arg0, tree arg1)
{
  tree arg00, arg01, arg10, arg11;
  tree alt0 = NULL_TREE, alt1 = NULL_TREE, same;

  /* (A * C) +- (B * C) -> (A+-B) * C.
     (A * C) +- A -> A * (C+-1).
     We are most concerned about the case where C is a constant,
     but other combinations show up during loop reduction.  Since
     it is not difficult, try all four possibilities.  */

  if (TREE_CODE (arg0) == MULT_EXPR)
    {
      arg00 = TREE_OPERAND (arg0, 0);
      arg01 = TREE_OPERAND (arg0, 1);
    }
  else if (TREE_CODE (arg0) == INTEGER_CST)
    {
      arg00 = build_one_cst (type);
      arg01 = arg0;
    }
  else
    {
      /* We cannot generate constant 1 for fract.  */
      if (ALL_FRACT_MODE_P (TYPE_MODE (type)))
	return NULL_TREE;
      arg00 = arg0;
      arg01 = build_one_cst (type);
    }
  if (TREE_CODE (arg1) == MULT_EXPR)
    {
      arg10 = TREE_OPERAND (arg1, 0);
      arg11 = TREE_OPERAND (arg1, 1);
    }
  else if (TREE_CODE (arg1) == INTEGER_CST)
    {
      arg10 = build_one_cst (type);
      /* As we canonicalize A - 2 to A + -2 get rid of that sign for
	 the purpose of this canonicalization.  */
      if (wi::neg_p (arg1, TYPE_SIGN (TREE_TYPE (arg1)))
	  && negate_expr_p (arg1)
	  && code == PLUS_EXPR)
	{
	  arg11 = negate_expr (arg1);
	  code = MINUS_EXPR;
	}
      else
	arg11 = arg1;
    }
  else
    {
      /* We cannot generate constant 1 for fract.  */
      if (ALL_FRACT_MODE_P (TYPE_MODE (type)))
	return NULL_TREE;
      arg10 = arg1;
      arg11 = build_one_cst (type);
    }
  same = NULL_TREE;

  if (operand_equal_p (arg01, arg11, 0))
    same = arg01, alt0 = arg00, alt1 = arg10;
  else if (operand_equal_p (arg00, arg10, 0))
    same = arg00, alt0 = arg01, alt1 = arg11;
  else if (operand_equal_p (arg00, arg11, 0))
    same = arg00, alt0 = arg01, alt1 = arg10;
  else if (operand_equal_p (arg01, arg10, 0))
    same = arg01, alt0 = arg00, alt1 = arg11;

  /* No identical multiplicands; see if we can find a common
     power-of-two factor in non-power-of-two multiplies.  This
     can help in multi-dimensional array access.  */
  else if (tree_fits_shwi_p (arg01)
	   && tree_fits_shwi_p (arg11))
    {
      HOST_WIDE_INT int01, int11, tmp;
      bool swap = false;
      tree maybe_same;
      int01 = tree_to_shwi (arg01);
      int11 = tree_to_shwi (arg11);

      /* Move min of absolute values to int11.  */
      if (absu_hwi (int01) < absu_hwi (int11))
        {
	  tmp = int01, int01 = int11, int11 = tmp;
	  alt0 = arg00, arg00 = arg10, arg10 = alt0;
	  maybe_same = arg01;
	  swap = true;
	}
      else
	maybe_same = arg11;

      if (exact_log2 (absu_hwi (int11)) > 0 && int01 % int11 == 0
	  /* The remainder should not be a constant, otherwise we
	     end up folding i * 4 + 2 to (i * 2 + 1) * 2 which has
	     increased the number of multiplications necessary.  */
	  && TREE_CODE (arg10) != INTEGER_CST)
        {
	  alt0 = fold_build2_loc (loc, MULT_EXPR, TREE_TYPE (arg00), arg00,
			      build_int_cst (TREE_TYPE (arg00),
					     int01 / int11));
	  alt1 = arg10;
	  same = maybe_same;
	  if (swap)
	    maybe_same = alt0, alt0 = alt1, alt1 = maybe_same;
	}
    }

  if (same)
    return fold_build2_loc (loc, MULT_EXPR, type,
			fold_build2_loc (loc, code, type,
				     fold_convert_loc (loc, type, alt0),
				     fold_convert_loc (loc, type, alt1)),
			fold_convert_loc (loc, type, same));

  return NULL_TREE;
}

/* Subroutine of native_encode_expr.  Encode the INTEGER_CST
   specified by EXPR into the buffer PTR of length LEN bytes.
   Return the number of bytes placed in the buffer, or zero
   upon failure.  */

static int
native_encode_int (const_tree expr, unsigned char *ptr, int len, int off)
{
  tree type = TREE_TYPE (expr);
  int total_bytes = GET_MODE_SIZE (TYPE_MODE (type));
  int byte, offset, word, words;
  unsigned char value;

  if ((off == -1 && total_bytes > len)
      || off >= total_bytes)
    return 0;
  if (off == -1)
    off = 0;
  words = total_bytes / UNITS_PER_WORD;

  for (byte = 0; byte < total_bytes; byte++)
    {
      int bitpos = byte * BITS_PER_UNIT;
      /* Extend EXPR according to TYPE_SIGN if the precision isn't a whole
	 number of bytes.  */
      value = wi::extract_uhwi (wi::to_widest (expr), bitpos, BITS_PER_UNIT);

      if (total_bytes > UNITS_PER_WORD)
	{
	  word = byte / UNITS_PER_WORD;
	  if (WORDS_BIG_ENDIAN)
	    word = (words - 1) - word;
	  offset = word * UNITS_PER_WORD;
	  if (BYTES_BIG_ENDIAN)
	    offset += (UNITS_PER_WORD - 1) - (byte % UNITS_PER_WORD);
	  else
	    offset += byte % UNITS_PER_WORD;
	}
      else
	offset = BYTES_BIG_ENDIAN ? (total_bytes - 1) - byte : byte;
      if (offset >= off
	  && offset - off < len)
	ptr[offset - off] = value;
    }
  return MIN (len, total_bytes - off);
}


/* Subroutine of native_encode_expr.  Encode the FIXED_CST
   specified by EXPR into the buffer PTR of length LEN bytes.
   Return the number of bytes placed in the buffer, or zero
   upon failure.  */

static int
native_encode_fixed (const_tree expr, unsigned char *ptr, int len, int off)
{
  tree type = TREE_TYPE (expr);
  machine_mode mode = TYPE_MODE (type);
  int total_bytes = GET_MODE_SIZE (mode);
  FIXED_VALUE_TYPE value;
  tree i_value, i_type;

  if (total_bytes * BITS_PER_UNIT > HOST_BITS_PER_DOUBLE_INT)
    return 0;

  i_type = lang_hooks.types.type_for_size (GET_MODE_BITSIZE (mode), 1);

  if (NULL_TREE == i_type
      || TYPE_PRECISION (i_type) != total_bytes)
    return 0;
  
  value = TREE_FIXED_CST (expr);
  i_value = double_int_to_tree (i_type, value.data);

  return native_encode_int (i_value, ptr, len, off);
}


/* Subroutine of native_encode_expr.  Encode the REAL_CST
   specified by EXPR into the buffer PTR of length LEN bytes.
   Return the number of bytes placed in the buffer, or zero
   upon failure.  */

static int
native_encode_real (const_tree expr, unsigned char *ptr, int len, int off)
{
  tree type = TREE_TYPE (expr);
  int total_bytes = GET_MODE_SIZE (TYPE_MODE (type));
  int byte, offset, word, words, bitpos;
  unsigned char value;

  /* There are always 32 bits in each long, no matter the size of
     the hosts long.  We handle floating point representations with
     up to 192 bits.  */
  long tmp[6];

  if ((off == -1 && total_bytes > len)
      || off >= total_bytes)
    return 0;
  if (off == -1)
    off = 0;
  words = (32 / BITS_PER_UNIT) / UNITS_PER_WORD;

  real_to_target (tmp, TREE_REAL_CST_PTR (expr), TYPE_MODE (type));

  for (bitpos = 0; bitpos < total_bytes * BITS_PER_UNIT;
       bitpos += BITS_PER_UNIT)
    {
      byte = (bitpos / BITS_PER_UNIT) & 3;
      value = (unsigned char) (tmp[bitpos / 32] >> (bitpos & 31));

      if (UNITS_PER_WORD < 4)
	{
	  word = byte / UNITS_PER_WORD;
	  if (WORDS_BIG_ENDIAN)
	    word = (words - 1) - word;
	  offset = word * UNITS_PER_WORD;
	  if (BYTES_BIG_ENDIAN)
	    offset += (UNITS_PER_WORD - 1) - (byte % UNITS_PER_WORD);
	  else
	    offset += byte % UNITS_PER_WORD;
	}
      else
	offset = BYTES_BIG_ENDIAN ? 3 - byte : byte;
      offset = offset + ((bitpos / BITS_PER_UNIT) & ~3);
      if (offset >= off
	  && offset - off < len)
	ptr[offset - off] = value;
    }
  return MIN (len, total_bytes - off);
}

/* Subroutine of native_encode_expr.  Encode the COMPLEX_CST
   specified by EXPR into the buffer PTR of length LEN bytes.
   Return the number of bytes placed in the buffer, or zero
   upon failure.  */

static int
native_encode_complex (const_tree expr, unsigned char *ptr, int len, int off)
{
  int rsize, isize;
  tree part;

  part = TREE_REALPART (expr);
  rsize = native_encode_expr (part, ptr, len, off);
  if (off == -1
      && rsize == 0)
    return 0;
  part = TREE_IMAGPART (expr);
  if (off != -1)
    off = MAX (0, off - GET_MODE_SIZE (TYPE_MODE (TREE_TYPE (part))));
  isize = native_encode_expr (part, ptr+rsize, len-rsize, off);
  if (off == -1
      && isize != rsize)
    return 0;
  return rsize + isize;
}


/* Subroutine of native_encode_expr.  Encode the VECTOR_CST
   specified by EXPR into the buffer PTR of length LEN bytes.
   Return the number of bytes placed in the buffer, or zero
   upon failure.  */

static int
native_encode_vector (const_tree expr, unsigned char *ptr, int len, int off)
{
  unsigned i, count;
  int size, offset;
  tree itype, elem;

  offset = 0;
  count = VECTOR_CST_NELTS (expr);
  itype = TREE_TYPE (TREE_TYPE (expr));
  size = GET_MODE_SIZE (TYPE_MODE (itype));
  for (i = 0; i < count; i++)
    {
      if (off >= size)
	{
	  off -= size;
	  continue;
	}
      elem = VECTOR_CST_ELT (expr, i);
      int res = native_encode_expr (elem, ptr+offset, len-offset, off);
      if ((off == -1 && res != size)
	  || res == 0)
	return 0;
      offset += res;
      if (offset >= len)
	return offset;
      if (off != -1)
	off = 0;
    }
  return offset;
}


/* Subroutine of native_encode_expr.  Encode the STRING_CST
   specified by EXPR into the buffer PTR of length LEN bytes.
   Return the number of bytes placed in the buffer, or zero
   upon failure.  */

static int
native_encode_string (const_tree expr, unsigned char *ptr, int len, int off)
{
  tree type = TREE_TYPE (expr);
  HOST_WIDE_INT total_bytes;

  if (TREE_CODE (type) != ARRAY_TYPE
      || TREE_CODE (TREE_TYPE (type)) != INTEGER_TYPE
      || GET_MODE_BITSIZE (TYPE_MODE (TREE_TYPE (type))) != BITS_PER_UNIT
      || !tree_fits_shwi_p (TYPE_SIZE_UNIT (type)))
    return 0;
  total_bytes = tree_to_shwi (TYPE_SIZE_UNIT (type));
  if ((off == -1 && total_bytes > len)
      || off >= total_bytes)
    return 0;
  if (off == -1)
    off = 0;
  if (TREE_STRING_LENGTH (expr) - off < MIN (total_bytes, len))
    {
      int written = 0;
      if (off < TREE_STRING_LENGTH (expr))
	{
	  written = MIN (len, TREE_STRING_LENGTH (expr) - off);
	  memcpy (ptr, TREE_STRING_POINTER (expr) + off, written);
	}
      memset (ptr + written, 0,
	      MIN (total_bytes - written, len - written));
    }
  else
    memcpy (ptr, TREE_STRING_POINTER (expr) + off, MIN (total_bytes, len));
  return MIN (total_bytes - off, len);
}


/* Subroutine of fold_view_convert_expr.  Encode the INTEGER_CST,
   REAL_CST, COMPLEX_CST or VECTOR_CST specified by EXPR into the
   buffer PTR of length LEN bytes.  If OFF is not -1 then start
   the encoding at byte offset OFF and encode at most LEN bytes.
   Return the number of bytes placed in the buffer, or zero upon failure.  */

int
native_encode_expr (const_tree expr, unsigned char *ptr, int len, int off)
{
  /* We don't support starting at negative offset and -1 is special.  */
  if (off < -1)
    return 0;

  switch (TREE_CODE (expr))
    {
    case INTEGER_CST:
      return native_encode_int (expr, ptr, len, off);

    case REAL_CST:
      return native_encode_real (expr, ptr, len, off);

    case FIXED_CST:
      return native_encode_fixed (expr, ptr, len, off);

    case COMPLEX_CST:
      return native_encode_complex (expr, ptr, len, off);

    case VECTOR_CST:
      return native_encode_vector (expr, ptr, len, off);

    case STRING_CST:
      return native_encode_string (expr, ptr, len, off);

    default:
      return 0;
    }
}


/* Subroutine of native_interpret_expr.  Interpret the contents of
   the buffer PTR of length LEN as an INTEGER_CST of type TYPE.
   If the buffer cannot be interpreted, return NULL_TREE.  */

static tree
native_interpret_int (tree type, const unsigned char *ptr, int len)
{
  int total_bytes = GET_MODE_SIZE (TYPE_MODE (type));

  if (total_bytes > len
      || total_bytes * BITS_PER_UNIT > HOST_BITS_PER_DOUBLE_INT)
    return NULL_TREE;

  wide_int result = wi::from_buffer (ptr, total_bytes);

  return wide_int_to_tree (type, result);
}


/* Subroutine of native_interpret_expr.  Interpret the contents of
   the buffer PTR of length LEN as a FIXED_CST of type TYPE.
   If the buffer cannot be interpreted, return NULL_TREE.  */

static tree
native_interpret_fixed (tree type, const unsigned char *ptr, int len)
{
  int total_bytes = GET_MODE_SIZE (TYPE_MODE (type));
  double_int result;
  FIXED_VALUE_TYPE fixed_value;

  if (total_bytes > len
      || total_bytes * BITS_PER_UNIT > HOST_BITS_PER_DOUBLE_INT)
    return NULL_TREE;

  result = double_int::from_buffer (ptr, total_bytes);
  fixed_value = fixed_from_double_int (result, TYPE_MODE (type));

  return build_fixed (type, fixed_value);
}


/* Subroutine of native_interpret_expr.  Interpret the contents of
   the buffer PTR of length LEN as a REAL_CST of type TYPE.
   If the buffer cannot be interpreted, return NULL_TREE.  */

static tree
native_interpret_real (tree type, const unsigned char *ptr, int len)
{
  machine_mode mode = TYPE_MODE (type);
  int total_bytes = GET_MODE_SIZE (mode);
  unsigned char value;
  /* There are always 32 bits in each long, no matter the size of
     the hosts long.  We handle floating point representations with
     up to 192 bits.  */
  REAL_VALUE_TYPE r;
  long tmp[6];

  total_bytes = GET_MODE_SIZE (TYPE_MODE (type));
  if (total_bytes > len || total_bytes > 24)
    return NULL_TREE;
  int words = (32 / BITS_PER_UNIT) / UNITS_PER_WORD;

  memset (tmp, 0, sizeof (tmp));
  for (int bitpos = 0; bitpos < total_bytes * BITS_PER_UNIT;
       bitpos += BITS_PER_UNIT)
    {
      /* Both OFFSET and BYTE index within a long;
	 bitpos indexes the whole float.  */
      int offset, byte = (bitpos / BITS_PER_UNIT) & 3;
      if (UNITS_PER_WORD < 4)
	{
	  int word = byte / UNITS_PER_WORD;
	  if (WORDS_BIG_ENDIAN)
	    word = (words - 1) - word;
	  offset = word * UNITS_PER_WORD;
	  if (BYTES_BIG_ENDIAN)
	    offset += (UNITS_PER_WORD - 1) - (byte % UNITS_PER_WORD);
	  else
	    offset += byte % UNITS_PER_WORD;
	}
      else
	{
	  offset = byte;
	  if (BYTES_BIG_ENDIAN)
	    {
	      /* Reverse bytes within each long, or within the entire float
		 if it's smaller than a long (for HFmode).  */
	      offset = MIN (3, total_bytes - 1) - offset;
	      gcc_assert (offset >= 0);
	    }
	}
      value = ptr[offset + ((bitpos / BITS_PER_UNIT) & ~3)];

      tmp[bitpos / 32] |= (unsigned long)value << (bitpos & 31);
    }

  real_from_target (&r, tmp, mode);
  return build_real (type, r);
}


/* Subroutine of native_interpret_expr.  Interpret the contents of
   the buffer PTR of length LEN as a COMPLEX_CST of type TYPE.
   If the buffer cannot be interpreted, return NULL_TREE.  */

static tree
native_interpret_complex (tree type, const unsigned char *ptr, int len)
{
  tree etype, rpart, ipart;
  int size;

  etype = TREE_TYPE (type);
  size = GET_MODE_SIZE (TYPE_MODE (etype));
  if (size * 2 > len)
    return NULL_TREE;
  rpart = native_interpret_expr (etype, ptr, size);
  if (!rpart)
    return NULL_TREE;
  ipart = native_interpret_expr (etype, ptr+size, size);
  if (!ipart)
    return NULL_TREE;
  return build_complex (type, rpart, ipart);
}


/* Subroutine of native_interpret_expr.  Interpret the contents of
   the buffer PTR of length LEN as a VECTOR_CST of type TYPE.
   If the buffer cannot be interpreted, return NULL_TREE.  */

static tree
native_interpret_vector (tree type, const unsigned char *ptr, int len)
{
  tree etype, elem;
  int i, size, count;
  tree *elements;

  etype = TREE_TYPE (type);
  size = GET_MODE_SIZE (TYPE_MODE (etype));
  count = TYPE_VECTOR_SUBPARTS (type);
  if (size * count > len)
    return NULL_TREE;

  elements = XALLOCAVEC (tree, count);
  for (i = count - 1; i >= 0; i--)
    {
      elem = native_interpret_expr (etype, ptr+(i*size), size);
      if (!elem)
	return NULL_TREE;
      elements[i] = elem;
    }
  return build_vector (type, elements);
}


/* Subroutine of fold_view_convert_expr.  Interpret the contents of
   the buffer PTR of length LEN as a constant of type TYPE.  For
   INTEGRAL_TYPE_P we return an INTEGER_CST, for SCALAR_FLOAT_TYPE_P
   we return a REAL_CST, etc...  If the buffer cannot be interpreted,
   return NULL_TREE.  */

tree
native_interpret_expr (tree type, const unsigned char *ptr, int len)
{
  switch (TREE_CODE (type))
    {
    case INTEGER_TYPE:
    case ENUMERAL_TYPE:
    case BOOLEAN_TYPE:
    case POINTER_TYPE:
    case REFERENCE_TYPE:
      return native_interpret_int (type, ptr, len);

    case REAL_TYPE:
      return native_interpret_real (type, ptr, len);

    case FIXED_POINT_TYPE:
      return native_interpret_fixed (type, ptr, len);

    case COMPLEX_TYPE:
      return native_interpret_complex (type, ptr, len);

    case VECTOR_TYPE:
      return native_interpret_vector (type, ptr, len);

    default:
      return NULL_TREE;
    }
}

/* Returns true if we can interpret the contents of a native encoding
   as TYPE.  */

static bool
can_native_interpret_type_p (tree type)
{
  switch (TREE_CODE (type))
    {
    case INTEGER_TYPE:
    case ENUMERAL_TYPE:
    case BOOLEAN_TYPE:
    case POINTER_TYPE:
    case REFERENCE_TYPE:
    case FIXED_POINT_TYPE:
    case REAL_TYPE:
    case COMPLEX_TYPE:
    case VECTOR_TYPE:
      return true;
    default:
      return false;
    }
}

/* Fold a VIEW_CONVERT_EXPR of a constant expression EXPR to type
   TYPE at compile-time.  If we're unable to perform the conversion
   return NULL_TREE.  */

static tree
fold_view_convert_expr (tree type, tree expr)
{
  /* We support up to 512-bit values (for V8DFmode).  */
  unsigned char buffer[64];
  int len;

  /* Check that the host and target are sane.  */
  if (CHAR_BIT != 8 || BITS_PER_UNIT != 8)
    return NULL_TREE;

  len = native_encode_expr (expr, buffer, sizeof (buffer));
  if (len == 0)
    return NULL_TREE;

  return native_interpret_expr (type, buffer, len);
}

/* Build an expression for the address of T.  Folds away INDIRECT_REF
   to avoid confusing the gimplify process.  */

tree
build_fold_addr_expr_with_type_loc (location_t loc, tree t, tree ptrtype)
{
  /* The size of the object is not relevant when talking about its address.  */
  if (TREE_CODE (t) == WITH_SIZE_EXPR)
    t = TREE_OPERAND (t, 0);

  if (TREE_CODE (t) == INDIRECT_REF)
    {
      t = TREE_OPERAND (t, 0);

      if (TREE_TYPE (t) != ptrtype)
	t = build1_loc (loc, NOP_EXPR, ptrtype, t);
    }
  else if (TREE_CODE (t) == MEM_REF
	   && integer_zerop (TREE_OPERAND (t, 1)))
    return TREE_OPERAND (t, 0);
  else if (TREE_CODE (t) == MEM_REF
	   && TREE_CODE (TREE_OPERAND (t, 0)) == INTEGER_CST)
    return fold_binary (POINTER_PLUS_EXPR, ptrtype,
			TREE_OPERAND (t, 0),
			convert_to_ptrofftype (TREE_OPERAND (t, 1)));
  else if (TREE_CODE (t) == VIEW_CONVERT_EXPR)
    {
      t = build_fold_addr_expr_loc (loc, TREE_OPERAND (t, 0));

      if (TREE_TYPE (t) != ptrtype)
	t = fold_convert_loc (loc, ptrtype, t);
    }
  else
    t = build1_loc (loc, ADDR_EXPR, ptrtype, t);

  return t;
}

/* Build an expression for the address of T.  */

tree
build_fold_addr_expr_loc (location_t loc, tree t)
{
  tree ptrtype = build_pointer_type (TREE_TYPE (t));

  return build_fold_addr_expr_with_type_loc (loc, t, ptrtype);
}

/* Fold a unary expression of code CODE and type TYPE with operand
   OP0.  Return the folded expression if folding is successful.
   Otherwise, return NULL_TREE.  */

tree
fold_unary_loc (location_t loc, enum tree_code code, tree type, tree op0)
{
  tree tem;
  tree arg0;
  enum tree_code_class kind = TREE_CODE_CLASS (code);

  gcc_assert (IS_EXPR_CODE_CLASS (kind)
	      && TREE_CODE_LENGTH (code) == 1);

  arg0 = op0;
  if (arg0)
    {
      if (CONVERT_EXPR_CODE_P (code)
	  || code == FLOAT_EXPR || code == ABS_EXPR || code == NEGATE_EXPR)
	{
	  /* Don't use STRIP_NOPS, because signedness of argument type
	     matters.  */
	  STRIP_SIGN_NOPS (arg0);
	}
      else
	{
	  /* Strip any conversions that don't change the mode.  This
	     is safe for every expression, except for a comparison
	     expression because its signedness is derived from its
	     operands.

	     Note that this is done as an internal manipulation within
	     the constant folder, in order to find the simplest
	     representation of the arguments so that their form can be
	     studied.  In any cases, the appropriate type conversions
	     should be put back in the tree that will get out of the
	     constant folder.  */
	  STRIP_NOPS (arg0);
	}

      if (CONSTANT_CLASS_P (arg0))
	{
	  tree tem = const_unop (code, type, arg0);
	  if (tem)
	    {
	      if (TREE_TYPE (tem) != type)
		tem = fold_convert_loc (loc, type, tem);
	      return tem;
	    }
	}
    }

  tem = generic_simplify (loc, code, type, op0);
  if (tem)
    return tem;

  if (TREE_CODE_CLASS (code) == tcc_unary)
    {
      if (TREE_CODE (arg0) == COMPOUND_EXPR)
	return build2 (COMPOUND_EXPR, type, TREE_OPERAND (arg0, 0),
		       fold_build1_loc (loc, code, type,
				    fold_convert_loc (loc, TREE_TYPE (op0),
						      TREE_OPERAND (arg0, 1))));
      else if (TREE_CODE (arg0) == COND_EXPR)
	{
	  tree arg01 = TREE_OPERAND (arg0, 1);
	  tree arg02 = TREE_OPERAND (arg0, 2);
	  if (! VOID_TYPE_P (TREE_TYPE (arg01)))
	    arg01 = fold_build1_loc (loc, code, type,
				 fold_convert_loc (loc,
						   TREE_TYPE (op0), arg01));
	  if (! VOID_TYPE_P (TREE_TYPE (arg02)))
	    arg02 = fold_build1_loc (loc, code, type,
				 fold_convert_loc (loc,
						   TREE_TYPE (op0), arg02));
	  tem = fold_build3_loc (loc, COND_EXPR, type, TREE_OPERAND (arg0, 0),
			     arg01, arg02);

	  /* If this was a conversion, and all we did was to move into
	     inside the COND_EXPR, bring it back out.  But leave it if
	     it is a conversion from integer to integer and the
	     result precision is no wider than a word since such a
	     conversion is cheap and may be optimized away by combine,
	     while it couldn't if it were outside the COND_EXPR.  Then return
	     so we don't get into an infinite recursion loop taking the
	     conversion out and then back in.  */

	  if ((CONVERT_EXPR_CODE_P (code)
	       || code == NON_LVALUE_EXPR)
	      && TREE_CODE (tem) == COND_EXPR
	      && TREE_CODE (TREE_OPERAND (tem, 1)) == code
	      && TREE_CODE (TREE_OPERAND (tem, 2)) == code
	      && ! VOID_TYPE_P (TREE_OPERAND (tem, 1))
	      && ! VOID_TYPE_P (TREE_OPERAND (tem, 2))
	      && (TREE_TYPE (TREE_OPERAND (TREE_OPERAND (tem, 1), 0))
		  == TREE_TYPE (TREE_OPERAND (TREE_OPERAND (tem, 2), 0)))
	      && (! (INTEGRAL_TYPE_P (TREE_TYPE (tem))
		     && (INTEGRAL_TYPE_P
			 (TREE_TYPE (TREE_OPERAND (TREE_OPERAND (tem, 1), 0))))
		     && TYPE_PRECISION (TREE_TYPE (tem)) <= BITS_PER_WORD)
		  || flag_syntax_only))
	    tem = build1_loc (loc, code, type,
			      build3 (COND_EXPR,
				      TREE_TYPE (TREE_OPERAND
						 (TREE_OPERAND (tem, 1), 0)),
				      TREE_OPERAND (tem, 0),
				      TREE_OPERAND (TREE_OPERAND (tem, 1), 0),
				      TREE_OPERAND (TREE_OPERAND (tem, 2),
						    0)));
	  return tem;
	}
   }

  switch (code)
    {
    case NON_LVALUE_EXPR:
      if (!maybe_lvalue_p (op0))
	return fold_convert_loc (loc, type, op0);
      return NULL_TREE;

    CASE_CONVERT:
    case FLOAT_EXPR:
    case FIX_TRUNC_EXPR:
      if (COMPARISON_CLASS_P (op0))
	{
	  /* If we have (type) (a CMP b) and type is an integral type, return
	     new expression involving the new type.  Canonicalize
	     (type) (a CMP b) to (a CMP b) ? (type) true : (type) false for
	     non-integral type.
	     Do not fold the result as that would not simplify further, also
	     folding again results in recursions.  */
	  if (TREE_CODE (type) == BOOLEAN_TYPE)
	    return build2_loc (loc, TREE_CODE (op0), type,
			       TREE_OPERAND (op0, 0),
			       TREE_OPERAND (op0, 1));
	  else if (!INTEGRAL_TYPE_P (type) && !VOID_TYPE_P (type)
		   && TREE_CODE (type) != VECTOR_TYPE)
	    return build3_loc (loc, COND_EXPR, type, op0,
			       constant_boolean_node (true, type),
			       constant_boolean_node (false, type));
	}

      /* Handle (T *)&A.B.C for A being of type T and B and C
	 living at offset zero.  This occurs frequently in
	 C++ upcasting and then accessing the base.  */
      if (TREE_CODE (op0) == ADDR_EXPR
	  && POINTER_TYPE_P (type)
	  && handled_component_p (TREE_OPERAND (op0, 0)))
        {
	  HOST_WIDE_INT bitsize, bitpos;
	  tree offset;
	  machine_mode mode;
	  int unsignedp, volatilep;
          tree base = TREE_OPERAND (op0, 0);
	  base = get_inner_reference (base, &bitsize, &bitpos, &offset,
				      &mode, &unsignedp, &volatilep, false);
	  /* If the reference was to a (constant) zero offset, we can use
	     the address of the base if it has the same base type
	     as the result type and the pointer type is unqualified.  */
	  if (! offset && bitpos == 0
	      && (TYPE_MAIN_VARIANT (TREE_TYPE (type))
		  == TYPE_MAIN_VARIANT (TREE_TYPE (base)))
	      && TYPE_QUALS (type) == TYPE_UNQUALIFIED)
	    return fold_convert_loc (loc, type,
				     build_fold_addr_expr_loc (loc, base));
        }

      if (TREE_CODE (op0) == MODIFY_EXPR
	  && TREE_CONSTANT (TREE_OPERAND (op0, 1))
	  /* Detect assigning a bitfield.  */
	  && !(TREE_CODE (TREE_OPERAND (op0, 0)) == COMPONENT_REF
	       && DECL_BIT_FIELD
	       (TREE_OPERAND (TREE_OPERAND (op0, 0), 1))))
	{
	  /* Don't leave an assignment inside a conversion
	     unless assigning a bitfield.  */
	  tem = fold_build1_loc (loc, code, type, TREE_OPERAND (op0, 1));
	  /* First do the assignment, then return converted constant.  */
	  tem = build2_loc (loc, COMPOUND_EXPR, TREE_TYPE (tem), op0, tem);
	  TREE_NO_WARNING (tem) = 1;
	  TREE_USED (tem) = 1;
	  return tem;
	}

      /* Convert (T)(x & c) into (T)x & (T)c, if c is an integer
	 constants (if x has signed type, the sign bit cannot be set
	 in c).  This folds extension into the BIT_AND_EXPR.
	 ??? We don't do it for BOOLEAN_TYPE or ENUMERAL_TYPE because they
	 very likely don't have maximal range for their precision and this
	 transformation effectively doesn't preserve non-maximal ranges.  */
      if (TREE_CODE (type) == INTEGER_TYPE
	  && TREE_CODE (op0) == BIT_AND_EXPR
	  && TREE_CODE (TREE_OPERAND (op0, 1)) == INTEGER_CST)
	{
	  tree and_expr = op0;
	  tree and0 = TREE_OPERAND (and_expr, 0);
	  tree and1 = TREE_OPERAND (and_expr, 1);
	  int change = 0;

	  if (TYPE_UNSIGNED (TREE_TYPE (and_expr))
	      || (TYPE_PRECISION (type)
		  <= TYPE_PRECISION (TREE_TYPE (and_expr))))
	    change = 1;
	  else if (TYPE_PRECISION (TREE_TYPE (and1))
		   <= HOST_BITS_PER_WIDE_INT
		   && tree_fits_uhwi_p (and1))
	    {
	      unsigned HOST_WIDE_INT cst;

	      cst = tree_to_uhwi (and1);
	      cst &= HOST_WIDE_INT_M1U
		     << (TYPE_PRECISION (TREE_TYPE (and1)) - 1);
	      change = (cst == 0);
	      if (change
		  && !flag_syntax_only
		  && (LOAD_EXTEND_OP (TYPE_MODE (TREE_TYPE (and0)))
		      == ZERO_EXTEND))
		{
		  tree uns = unsigned_type_for (TREE_TYPE (and0));
		  and0 = fold_convert_loc (loc, uns, and0);
		  and1 = fold_convert_loc (loc, uns, and1);
		}
	    }
	  if (change)
	    {
	      tem = force_fit_type (type, wi::to_widest (and1), 0,
				    TREE_OVERFLOW (and1));
	      return fold_build2_loc (loc, BIT_AND_EXPR, type,
				      fold_convert_loc (loc, type, and0), tem);
	    }
	}

      /* Convert (T1)(X p+ Y) into ((T1)X p+ Y), for pointer type,
         when one of the new casts will fold away. Conservatively we assume
	 that this happens when X or Y is NOP_EXPR or Y is INTEGER_CST. */
      if (POINTER_TYPE_P (type)
	  && TREE_CODE (arg0) == POINTER_PLUS_EXPR
	  && (!TYPE_RESTRICT (type) || TYPE_RESTRICT (TREE_TYPE (arg0)))
	  && !SHARED_TYPE_P (TREE_TYPE (type))
	  && !SHARED_TYPE_P (TREE_TYPE (
	                           TREE_TYPE (TREE_OPERAND (arg0, 0))))
	  && (TREE_CODE (TREE_OPERAND (arg0, 1)) == INTEGER_CST
	      || TREE_CODE (TREE_OPERAND (arg0, 0)) == NOP_EXPR
	      || TREE_CODE (TREE_OPERAND (arg0, 1)) == NOP_EXPR))
	{
	  tree arg00 = TREE_OPERAND (arg0, 0);
	  tree arg01 = TREE_OPERAND (arg0, 1);

	  return fold_build_pointer_plus_loc
		   (loc, fold_convert_loc (loc, type, arg00), arg01);
	}

      /* Convert (T1)(~(T2)X) into ~(T1)X if T1 and T2 are integral types
	 of the same precision, and X is an integer type not narrower than
	 types T1 or T2, i.e. the cast (T2)X isn't an extension.  */
      if (INTEGRAL_TYPE_P (type)
	  && TREE_CODE (op0) == BIT_NOT_EXPR
	  && INTEGRAL_TYPE_P (TREE_TYPE (op0))
	  && CONVERT_EXPR_P (TREE_OPERAND (op0, 0))
	  && TYPE_PRECISION (type) == TYPE_PRECISION (TREE_TYPE (op0)))
	{
	  tem = TREE_OPERAND (TREE_OPERAND (op0, 0), 0);
	  if (INTEGRAL_TYPE_P (TREE_TYPE (tem))
	      && TYPE_PRECISION (type) <= TYPE_PRECISION (TREE_TYPE (tem)))
	    return fold_build1_loc (loc, BIT_NOT_EXPR, type,
				fold_convert_loc (loc, type, tem));
	}

      /* Convert (T1)(X * Y) into (T1)X * (T1)Y if T1 is narrower than the
	 type of X and Y (integer types only).  */
      if (INTEGRAL_TYPE_P (type)
	  && TREE_CODE (op0) == MULT_EXPR
	  && INTEGRAL_TYPE_P (TREE_TYPE (op0))
	  && TYPE_PRECISION (type) < TYPE_PRECISION (TREE_TYPE (op0)))
	{
	  /* Be careful not to introduce new overflows.  */
	  tree mult_type;
          if (TYPE_OVERFLOW_WRAPS (type))
	    mult_type = type;
	  else
	    mult_type = unsigned_type_for (type);

	  if (TYPE_PRECISION (mult_type) < TYPE_PRECISION (TREE_TYPE (op0)))
	    {
	      tem = fold_build2_loc (loc, MULT_EXPR, mult_type,
				 fold_convert_loc (loc, mult_type,
						   TREE_OPERAND (op0, 0)),
				 fold_convert_loc (loc, mult_type,
						   TREE_OPERAND (op0, 1)));
	      return fold_convert_loc (loc, type, tem);
	    }
	}

      return NULL_TREE;

    case VIEW_CONVERT_EXPR:
      if (TREE_CODE (op0) == MEM_REF)
	return fold_build2_loc (loc, MEM_REF, type,
				TREE_OPERAND (op0, 0), TREE_OPERAND (op0, 1));

      return NULL_TREE;

    case NEGATE_EXPR:
      tem = fold_negate_expr (loc, arg0);
      if (tem)
	return fold_convert_loc (loc, type, tem);
      return NULL_TREE;

    case ABS_EXPR:
      /* Convert fabs((double)float) into (double)fabsf(float).  */
      if (TREE_CODE (arg0) == NOP_EXPR
	  && TREE_CODE (type) == REAL_TYPE)
	{
	  tree targ0 = strip_float_extensions (arg0);
	  if (targ0 != arg0)
	    return fold_convert_loc (loc, type,
				     fold_build1_loc (loc, ABS_EXPR,
						  TREE_TYPE (targ0),
						  targ0));
	}
      return NULL_TREE;

    case BIT_NOT_EXPR:
      /* Convert ~(X ^ Y) to ~X ^ Y or X ^ ~Y if ~X or ~Y simplify.  */
      if (TREE_CODE (arg0) == BIT_XOR_EXPR
	  && (tem = fold_unary_loc (loc, BIT_NOT_EXPR, type,
				    fold_convert_loc (loc, type,
						      TREE_OPERAND (arg0, 0)))))
	return fold_build2_loc (loc, BIT_XOR_EXPR, type, tem,
				fold_convert_loc (loc, type,
						  TREE_OPERAND (arg0, 1)));
      else if (TREE_CODE (arg0) == BIT_XOR_EXPR
	       && (tem = fold_unary_loc (loc, BIT_NOT_EXPR, type,
			       	     fold_convert_loc (loc, type,
						       TREE_OPERAND (arg0, 1)))))
	return fold_build2_loc (loc, BIT_XOR_EXPR, type,
			    fold_convert_loc (loc, type,
					      TREE_OPERAND (arg0, 0)), tem);

      return NULL_TREE;

    case TRUTH_NOT_EXPR:
      /* Note that the operand of this must be an int
	 and its values must be 0 or 1.
	 ("true" is a fixed value perhaps depending on the language,
	 but we don't handle values other than 1 correctly yet.)  */
      tem = fold_truth_not_expr (loc, arg0);
      if (!tem)
	return NULL_TREE;
      return fold_convert_loc (loc, type, tem);

    case INDIRECT_REF:
      /* Fold *&X to X if X is an lvalue.  */
      if (TREE_CODE (op0) == ADDR_EXPR)
	{
	  tree op00 = TREE_OPERAND (op0, 0);
	  if ((TREE_CODE (op00) == VAR_DECL
	       || TREE_CODE (op00) == PARM_DECL
	       || TREE_CODE (op00) == RESULT_DECL)
	      && !TREE_READONLY (op00))
	    return op00;
	}
      return NULL_TREE;

    default:
      return NULL_TREE;
    } /* switch (code) */
}


/* If the operation was a conversion do _not_ mark a resulting constant
   with TREE_OVERFLOW if the original constant was not.  These conversions
   have implementation defined behavior and retaining the TREE_OVERFLOW
   flag here would confuse later passes such as VRP.  */
tree
fold_unary_ignore_overflow_loc (location_t loc, enum tree_code code,
				tree type, tree op0)
{
  tree res = fold_unary_loc (loc, code, type, op0);
  if (res
      && TREE_CODE (res) == INTEGER_CST
      && TREE_CODE (op0) == INTEGER_CST
      && CONVERT_EXPR_CODE_P (code))
    TREE_OVERFLOW (res) = TREE_OVERFLOW (op0);

  return res;
}

/* Fold a binary bitwise/truth expression of code CODE and type TYPE with
   operands OP0 and OP1.  LOC is the location of the resulting expression.
   ARG0 and ARG1 are the NOP_STRIPed results of OP0 and OP1.
   Return the folded expression if folding is successful.  Otherwise,
   return NULL_TREE.  */
static tree
fold_truth_andor (location_t loc, enum tree_code code, tree type,
		  tree arg0, tree arg1, tree op0, tree op1)
{
  tree tem;

  /* We only do these simplifications if we are optimizing.  */
  if (!optimize)
    return NULL_TREE;

  /* Check for things like (A || B) && (A || C).  We can convert this
     to A || (B && C).  Note that either operator can be any of the four
     truth and/or operations and the transformation will still be
     valid.   Also note that we only care about order for the
     ANDIF and ORIF operators.  If B contains side effects, this
     might change the truth-value of A.  */
  if (TREE_CODE (arg0) == TREE_CODE (arg1)
      && (TREE_CODE (arg0) == TRUTH_ANDIF_EXPR
	  || TREE_CODE (arg0) == TRUTH_ORIF_EXPR
	  || TREE_CODE (arg0) == TRUTH_AND_EXPR
	  || TREE_CODE (arg0) == TRUTH_OR_EXPR)
      && ! TREE_SIDE_EFFECTS (TREE_OPERAND (arg0, 1)))
    {
      tree a00 = TREE_OPERAND (arg0, 0);
      tree a01 = TREE_OPERAND (arg0, 1);
      tree a10 = TREE_OPERAND (arg1, 0);
      tree a11 = TREE_OPERAND (arg1, 1);
      int commutative = ((TREE_CODE (arg0) == TRUTH_OR_EXPR
			  || TREE_CODE (arg0) == TRUTH_AND_EXPR)
			 && (code == TRUTH_AND_EXPR
			     || code == TRUTH_OR_EXPR));

      if (operand_equal_p (a00, a10, 0))
	return fold_build2_loc (loc, TREE_CODE (arg0), type, a00,
			    fold_build2_loc (loc, code, type, a01, a11));
      else if (commutative && operand_equal_p (a00, a11, 0))
	return fold_build2_loc (loc, TREE_CODE (arg0), type, a00,
			    fold_build2_loc (loc, code, type, a01, a10));
      else if (commutative && operand_equal_p (a01, a10, 0))
	return fold_build2_loc (loc, TREE_CODE (arg0), type, a01,
			    fold_build2_loc (loc, code, type, a00, a11));

      /* This case if tricky because we must either have commutative
	 operators or else A10 must not have side-effects.  */

      else if ((commutative || ! TREE_SIDE_EFFECTS (a10))
	       && operand_equal_p (a01, a11, 0))
	return fold_build2_loc (loc, TREE_CODE (arg0), type,
			    fold_build2_loc (loc, code, type, a00, a10),
			    a01);
    }

  /* See if we can build a range comparison.  */
  if (0 != (tem = fold_range_test (loc, code, type, op0, op1)))
    return tem;

  if ((code == TRUTH_ANDIF_EXPR && TREE_CODE (arg0) == TRUTH_ORIF_EXPR)
      || (code == TRUTH_ORIF_EXPR && TREE_CODE (arg0) == TRUTH_ANDIF_EXPR))
    {
      tem = merge_truthop_with_opposite_arm (loc, arg0, arg1, true);
      if (tem)
	return fold_build2_loc (loc, code, type, tem, arg1);
    }

  if ((code == TRUTH_ANDIF_EXPR && TREE_CODE (arg1) == TRUTH_ORIF_EXPR)
      || (code == TRUTH_ORIF_EXPR && TREE_CODE (arg1) == TRUTH_ANDIF_EXPR))
    {
      tem = merge_truthop_with_opposite_arm (loc, arg1, arg0, false);
      if (tem)
	return fold_build2_loc (loc, code, type, arg0, tem);
    }

  /* Check for the possibility of merging component references.  If our
     lhs is another similar operation, try to merge its rhs with our
     rhs.  Then try to merge our lhs and rhs.  */
  if (TREE_CODE (arg0) == code
      && 0 != (tem = fold_truth_andor_1 (loc, code, type,
					 TREE_OPERAND (arg0, 1), arg1)))
    return fold_build2_loc (loc, code, type, TREE_OPERAND (arg0, 0), tem);

  if ((tem = fold_truth_andor_1 (loc, code, type, arg0, arg1)) != 0)
    return tem;

  if (LOGICAL_OP_NON_SHORT_CIRCUIT
      && (code == TRUTH_AND_EXPR
          || code == TRUTH_ANDIF_EXPR
          || code == TRUTH_OR_EXPR
          || code == TRUTH_ORIF_EXPR))
    {
      enum tree_code ncode, icode;

      ncode = (code == TRUTH_ANDIF_EXPR || code == TRUTH_AND_EXPR)
	      ? TRUTH_AND_EXPR : TRUTH_OR_EXPR;
      icode = ncode == TRUTH_AND_EXPR ? TRUTH_ANDIF_EXPR : TRUTH_ORIF_EXPR;

      /* Transform ((A AND-IF B) AND[-IF] C) into (A AND-IF (B AND C)),
	 or ((A OR-IF B) OR[-IF] C) into (A OR-IF (B OR C))
	 We don't want to pack more than two leafs to a non-IF AND/OR
	 expression.
	 If tree-code of left-hand operand isn't an AND/OR-IF code and not
	 equal to IF-CODE, then we don't want to add right-hand operand.
	 If the inner right-hand side of left-hand operand has
	 side-effects, or isn't simple, then we can't add to it,
	 as otherwise we might destroy if-sequence.  */
      if (TREE_CODE (arg0) == icode
	  && simple_operand_p_2 (arg1)
	  /* Needed for sequence points to handle trappings, and
	     side-effects.  */
	  && simple_operand_p_2 (TREE_OPERAND (arg0, 1)))
	{
	  tem = fold_build2_loc (loc, ncode, type, TREE_OPERAND (arg0, 1),
				 arg1);
	  return fold_build2_loc (loc, icode, type, TREE_OPERAND (arg0, 0),
				  tem);
	}
	/* Same as abouve but for (A AND[-IF] (B AND-IF C)) -> ((A AND B) AND-IF C),
	   or (A OR[-IF] (B OR-IF C) -> ((A OR B) OR-IF C).  */
      else if (TREE_CODE (arg1) == icode
	  && simple_operand_p_2 (arg0)
	  /* Needed for sequence points to handle trappings, and
	     side-effects.  */
	  && simple_operand_p_2 (TREE_OPERAND (arg1, 0)))
	{
	  tem = fold_build2_loc (loc, ncode, type, 
				 arg0, TREE_OPERAND (arg1, 0));
	  return fold_build2_loc (loc, icode, type, tem,
				  TREE_OPERAND (arg1, 1));
	}
      /* Transform (A AND-IF B) into (A AND B), or (A OR-IF B)
	 into (A OR B).
	 For sequence point consistancy, we need to check for trapping,
	 and side-effects.  */
      else if (code == icode && simple_operand_p_2 (arg0)
               && simple_operand_p_2 (arg1))
	return fold_build2_loc (loc, ncode, type, arg0, arg1);
    }

  return NULL_TREE;
}

/* Fold a binary expression of code CODE and type TYPE with operands
   OP0 and OP1, containing either a MIN-MAX or a MAX-MIN combination.
   Return the folded expression if folding is successful.  Otherwise,
   return NULL_TREE.  */

static tree
fold_minmax (location_t loc, enum tree_code code, tree type, tree op0, tree op1)
{
  enum tree_code compl_code;

  if (code == MIN_EXPR)
    compl_code = MAX_EXPR;
  else if (code == MAX_EXPR)
    compl_code = MIN_EXPR;
  else
    gcc_unreachable ();

  /* MIN (MAX (a, b), b) == b.  */
  if (TREE_CODE (op0) == compl_code
      && operand_equal_p (TREE_OPERAND (op0, 1), op1, 0))
    return omit_one_operand_loc (loc, type, op1, TREE_OPERAND (op0, 0));

  /* MIN (MAX (b, a), b) == b.  */
  if (TREE_CODE (op0) == compl_code
      && operand_equal_p (TREE_OPERAND (op0, 0), op1, 0)
      && reorder_operands_p (TREE_OPERAND (op0, 1), op1))
    return omit_one_operand_loc (loc, type, op1, TREE_OPERAND (op0, 1));

  /* MIN (a, MAX (a, b)) == a.  */
  if (TREE_CODE (op1) == compl_code
      && operand_equal_p (op0, TREE_OPERAND (op1, 0), 0)
      && reorder_operands_p (op0, TREE_OPERAND (op1, 1)))
    return omit_one_operand_loc (loc, type, op0, TREE_OPERAND (op1, 1));

  /* MIN (a, MAX (b, a)) == a.  */
  if (TREE_CODE (op1) == compl_code
      && operand_equal_p (op0, TREE_OPERAND (op1, 1), 0)
      && reorder_operands_p (op0, TREE_OPERAND (op1, 0)))
    return omit_one_operand_loc (loc, type, op0, TREE_OPERAND (op1, 0));

  return NULL_TREE;
}

/* Helper that tries to canonicalize the comparison ARG0 CODE ARG1
   by changing CODE to reduce the magnitude of constants involved in
   ARG0 of the comparison.
   Returns a canonicalized comparison tree if a simplification was
   possible, otherwise returns NULL_TREE.
   Set *STRICT_OVERFLOW_P to true if the canonicalization is only
   valid if signed overflow is undefined.  */

static tree
maybe_canonicalize_comparison_1 (location_t loc, enum tree_code code, tree type,
				 tree arg0, tree arg1,
				 bool *strict_overflow_p)
{
  enum tree_code code0 = TREE_CODE (arg0);
  tree t, cst0 = NULL_TREE;
  int sgn0;

  /* Match A +- CST code arg1.  We can change this only if overflow
     is undefined.  */
  if (!((ANY_INTEGRAL_TYPE_P (TREE_TYPE (arg0))
	 && TYPE_OVERFLOW_UNDEFINED (TREE_TYPE (arg0)))
	/* In principle pointers also have undefined overflow behavior,
	   but that causes problems elsewhere.  */
	&& !POINTER_TYPE_P (TREE_TYPE (arg0))
	&& (code0 == MINUS_EXPR
	    || code0 == PLUS_EXPR)
	&& TREE_CODE (TREE_OPERAND (arg0, 1)) == INTEGER_CST))
    return NULL_TREE;

  /* Identify the constant in arg0 and its sign.  */
  cst0 = TREE_OPERAND (arg0, 1);
  sgn0 = tree_int_cst_sgn (cst0);

  /* Overflowed constants and zero will cause problems.  */
  if (integer_zerop (cst0)
      || TREE_OVERFLOW (cst0))
    return NULL_TREE;

  /* See if we can reduce the magnitude of the constant in
     arg0 by changing the comparison code.  */
  /* A - CST < arg1  ->  A - CST-1 <= arg1.  */
  if (code == LT_EXPR
      && code0 == ((sgn0 == -1) ? PLUS_EXPR : MINUS_EXPR))
    code = LE_EXPR;
  /* A + CST > arg1  ->  A + CST-1 >= arg1.  */
  else if (code == GT_EXPR
	   && code0 == ((sgn0 == -1) ? MINUS_EXPR : PLUS_EXPR))
    code = GE_EXPR;
  /* A + CST <= arg1  ->  A + CST-1 < arg1.  */
  else if (code == LE_EXPR
	   && code0 == ((sgn0 == -1) ? MINUS_EXPR : PLUS_EXPR))
    code = LT_EXPR;
  /* A - CST >= arg1  ->  A - CST-1 > arg1.  */
  else if (code == GE_EXPR
	   && code0 == ((sgn0 == -1) ? PLUS_EXPR : MINUS_EXPR))
    code = GT_EXPR;
  else
    return NULL_TREE;
  *strict_overflow_p = true;

  /* Now build the constant reduced in magnitude.  But not if that
     would produce one outside of its types range.  */
  if (INTEGRAL_TYPE_P (TREE_TYPE (cst0))
      && ((sgn0 == 1
	   && TYPE_MIN_VALUE (TREE_TYPE (cst0))
	   && tree_int_cst_equal (cst0, TYPE_MIN_VALUE (TREE_TYPE (cst0))))
	  || (sgn0 == -1
	      && TYPE_MAX_VALUE (TREE_TYPE (cst0))
	      && tree_int_cst_equal (cst0, TYPE_MAX_VALUE (TREE_TYPE (cst0))))))
    return NULL_TREE;

  t = int_const_binop (sgn0 == -1 ? PLUS_EXPR : MINUS_EXPR,
		       cst0, build_int_cst (TREE_TYPE (cst0), 1));
  t = fold_build2_loc (loc, code0, TREE_TYPE (arg0), TREE_OPERAND (arg0, 0), t);
  t = fold_convert (TREE_TYPE (arg1), t);

  return fold_build2_loc (loc, code, type, t, arg1);
}

/* Canonicalize the comparison ARG0 CODE ARG1 with type TYPE with undefined
   overflow further.  Try to decrease the magnitude of constants involved
   by changing LE_EXPR and GE_EXPR to LT_EXPR and GT_EXPR or vice versa
   and put sole constants at the second argument position.
   Returns the canonicalized tree if changed, otherwise NULL_TREE.  */

static tree
maybe_canonicalize_comparison (location_t loc, enum tree_code code, tree type,
			       tree arg0, tree arg1)
{
  tree t;
  bool strict_overflow_p;
  const char * const warnmsg = G_("assuming signed overflow does not occur "
				  "when reducing constant in comparison");

  /* Try canonicalization by simplifying arg0.  */
  strict_overflow_p = false;
  t = maybe_canonicalize_comparison_1 (loc, code, type, arg0, arg1,
				       &strict_overflow_p);
  if (t)
    {
      if (strict_overflow_p)
	fold_overflow_warning (warnmsg, WARN_STRICT_OVERFLOW_MAGNITUDE);
      return t;
    }

  /* Try canonicalization by simplifying arg1 using the swapped
     comparison.  */
  code = swap_tree_comparison (code);
  strict_overflow_p = false;
  t = maybe_canonicalize_comparison_1 (loc, code, type, arg1, arg0,
				       &strict_overflow_p);
  if (t && strict_overflow_p)
    fold_overflow_warning (warnmsg, WARN_STRICT_OVERFLOW_MAGNITUDE);
  return t;
}

/* Return whether BASE + OFFSET + BITPOS may wrap around the address
   space.  This is used to avoid issuing overflow warnings for
   expressions like &p->x which can not wrap.  */

static bool
pointer_may_wrap_p (tree base, tree offset, HOST_WIDE_INT bitpos)
{
  if (!POINTER_TYPE_P (TREE_TYPE (base)))
    return true;

  if (bitpos < 0)
    return true;

  wide_int wi_offset;
  int precision = TYPE_PRECISION (TREE_TYPE (base));
  if (offset == NULL_TREE)
    wi_offset = wi::zero (precision);
  else if (TREE_CODE (offset) != INTEGER_CST || TREE_OVERFLOW (offset))
    return true;
  else
    wi_offset = offset;

  bool overflow;
  wide_int units = wi::shwi (bitpos / BITS_PER_UNIT, precision);
  wide_int total = wi::add (wi_offset, units, UNSIGNED, &overflow);
  if (overflow)
    return true;

  if (!wi::fits_uhwi_p (total))
    return true;

  HOST_WIDE_INT size = int_size_in_bytes (TREE_TYPE (TREE_TYPE (base)));
  if (size <= 0)
    return true;

  /* We can do slightly better for SIZE if we have an ADDR_EXPR of an
     array.  */
  if (TREE_CODE (base) == ADDR_EXPR)
    {
      HOST_WIDE_INT base_size;

      base_size = int_size_in_bytes (TREE_TYPE (TREE_OPERAND (base, 0)));
      if (base_size > 0 && size < base_size)
	size = base_size;
    }

  return total.to_uhwi () > (unsigned HOST_WIDE_INT) size;
}

/* Return the HOST_WIDE_INT least significant bits of T, a sizetype
   kind INTEGER_CST.  This makes sure to properly sign-extend the
   constant.  */

static HOST_WIDE_INT
size_low_cst (const_tree t)
{
  HOST_WIDE_INT w = TREE_INT_CST_ELT (t, 0);
  int prec = TYPE_PRECISION (TREE_TYPE (t));
  if (prec < HOST_BITS_PER_WIDE_INT)
    return sext_hwi (w, prec);
  return w;
}

/* Subroutine of fold_binary.  This routine performs all of the
   transformations that are common to the equality/inequality
   operators (EQ_EXPR and NE_EXPR) and the ordering operators
   (LT_EXPR, LE_EXPR, GE_EXPR and GT_EXPR).  Callers other than
   fold_binary should call fold_binary.  Fold a comparison with
   tree code CODE and type TYPE with operands OP0 and OP1.  Return
   the folded comparison or NULL_TREE.  */

static tree
fold_comparison (location_t loc, enum tree_code code, tree type,
		 tree op0, tree op1)
{
  const bool equality_code = (code == EQ_EXPR || code == NE_EXPR);
  tree arg0, arg1, tem;

  arg0 = op0;
  arg1 = op1;

  STRIP_SIGN_NOPS (arg0);
  STRIP_SIGN_NOPS (arg1);

  /* Transform comparisons of the form X +- C1 CMP C2 to X CMP C2 -+ C1.  */
  if ((TREE_CODE (arg0) == PLUS_EXPR || TREE_CODE (arg0) == MINUS_EXPR)
      && (equality_code
	  || (ANY_INTEGRAL_TYPE_P (TREE_TYPE (arg0))
	      && TYPE_OVERFLOW_UNDEFINED (TREE_TYPE (arg0))))
      && TREE_CODE (TREE_OPERAND (arg0, 1)) == INTEGER_CST
      && !TREE_OVERFLOW (TREE_OPERAND (arg0, 1))
      && TREE_CODE (arg1) == INTEGER_CST
      && !TREE_OVERFLOW (arg1))
    {
      const enum tree_code
	reverse_op = TREE_CODE (arg0) == PLUS_EXPR ? MINUS_EXPR : PLUS_EXPR;
      tree const1 = TREE_OPERAND (arg0, 1);
      tree const2 = fold_convert_loc (loc, TREE_TYPE (const1), arg1);
      tree variable = TREE_OPERAND (arg0, 0);
      tree new_const = int_const_binop (reverse_op, const2, const1);

      /* If the constant operation overflowed this can be
	 simplified as a comparison against INT_MAX/INT_MIN.  */
      if (TREE_OVERFLOW (new_const)
	  && !TYPE_OVERFLOW_WRAPS (TREE_TYPE (arg0)))
	{
	  int const1_sgn = tree_int_cst_sgn (const1);
	  enum tree_code code2 = code;

	  /* Get the sign of the constant on the lhs if the
	     operation were VARIABLE + CONST1.  */
	  if (TREE_CODE (arg0) == MINUS_EXPR)
	    const1_sgn = -const1_sgn;

	  /* The sign of the constant determines if we overflowed
	     INT_MAX (const1_sgn == -1) or INT_MIN (const1_sgn == 1).
	     Canonicalize to the INT_MIN overflow by swapping the comparison
	     if necessary.  */
	  if (const1_sgn == -1)
	    code2 = swap_tree_comparison (code);

	  /* We now can look at the canonicalized case
	       VARIABLE + 1  CODE2  INT_MIN
	     and decide on the result.  */
	  switch (code2)
	    {
	    case EQ_EXPR:
	    case LT_EXPR:
	    case LE_EXPR:
	      return
		omit_one_operand_loc (loc, type, boolean_false_node, variable);

	    case NE_EXPR:
	    case GE_EXPR:
	    case GT_EXPR:
	      return
		omit_one_operand_loc (loc, type, boolean_true_node, variable);

	    default:
	      gcc_unreachable ();
	    }
	}
      else
	{
	  if (!equality_code)
	    fold_overflow_warning ("assuming signed overflow does not occur "
				   "when changing X +- C1 cmp C2 to "
				   "X cmp C2 -+ C1",
				   WARN_STRICT_OVERFLOW_COMPARISON);
	  return fold_build2_loc (loc, code, type, variable, new_const);
	}
    }

  /* For comparisons of pointers we can decompose it to a compile time
     comparison of the base objects and the offsets into the object.
     This requires at least one operand being an ADDR_EXPR or a
     POINTER_PLUS_EXPR to do more than the operand_equal_p test below.  */
  if (POINTER_TYPE_P (TREE_TYPE (arg0))
      && (TREE_CODE (arg0) == ADDR_EXPR
	  || TREE_CODE (arg1) == ADDR_EXPR
	  || TREE_CODE (arg0) == POINTER_PLUS_EXPR
	  || TREE_CODE (arg1) == POINTER_PLUS_EXPR))
    {
      tree base0, base1, offset0 = NULL_TREE, offset1 = NULL_TREE;
      HOST_WIDE_INT bitsize, bitpos0 = 0, bitpos1 = 0;
      machine_mode mode;
      int volatilep, unsignedp;
      bool indirect_base0 = false, indirect_base1 = false;

      /* Get base and offset for the access.  Strip ADDR_EXPR for
	 get_inner_reference, but put it back by stripping INDIRECT_REF
	 off the base object if possible.  indirect_baseN will be true
	 if baseN is not an address but refers to the object itself.  */
      base0 = arg0;
      if (TREE_CODE (arg0) == ADDR_EXPR)
	{
	  base0 = get_inner_reference (TREE_OPERAND (arg0, 0),
				       &bitsize, &bitpos0, &offset0, &mode,
				       &unsignedp, &volatilep, false);
	  if (TREE_CODE (base0) == INDIRECT_REF)
	    base0 = TREE_OPERAND (base0, 0);
	  else
	    indirect_base0 = true;
	}
      else if (TREE_CODE (arg0) == POINTER_PLUS_EXPR)
	{
	  base0 = TREE_OPERAND (arg0, 0);
	  STRIP_SIGN_NOPS (base0);
	  if (TREE_CODE (base0) == ADDR_EXPR)
	    {
	      base0 = TREE_OPERAND (base0, 0);
	      indirect_base0 = true;
	    }
	  offset0 = TREE_OPERAND (arg0, 1);
	  if (tree_fits_shwi_p (offset0))
	    {
	      HOST_WIDE_INT off = size_low_cst (offset0);
	      if ((HOST_WIDE_INT) (((unsigned HOST_WIDE_INT) off)
				   * BITS_PER_UNIT)
		  / BITS_PER_UNIT == (HOST_WIDE_INT) off)
		{
		  bitpos0 = off * BITS_PER_UNIT;
		  offset0 = NULL_TREE;
		}
	    }
	}

      base1 = arg1;
      if (TREE_CODE (arg1) == ADDR_EXPR)
	{
	  base1 = get_inner_reference (TREE_OPERAND (arg1, 0),
				       &bitsize, &bitpos1, &offset1, &mode,
				       &unsignedp, &volatilep, false);
	  if (TREE_CODE (base1) == INDIRECT_REF)
	    base1 = TREE_OPERAND (base1, 0);
	  else
	    indirect_base1 = true;
	}
      else if (TREE_CODE (arg1) == POINTER_PLUS_EXPR)
	{
	  base1 = TREE_OPERAND (arg1, 0);
	  STRIP_SIGN_NOPS (base1);
	  if (TREE_CODE (base1) == ADDR_EXPR)
	    {
	      base1 = TREE_OPERAND (base1, 0);
	      indirect_base1 = true;
	    }
	  offset1 = TREE_OPERAND (arg1, 1);
	  if (tree_fits_shwi_p (offset1))
	    {
	      HOST_WIDE_INT off = size_low_cst (offset1);
	      if ((HOST_WIDE_INT) (((unsigned HOST_WIDE_INT) off)
				   * BITS_PER_UNIT)
		  / BITS_PER_UNIT == (HOST_WIDE_INT) off)
		{
		  bitpos1 = off * BITS_PER_UNIT;
		  offset1 = NULL_TREE;
		}
	    }
	}

      /* If we have equivalent bases we might be able to simplify.  */
      if (indirect_base0 == indirect_base1
	  && operand_equal_p (base0, base1,
			      indirect_base0 ? OEP_ADDRESS_OF : 0))
	{
	  /* We can fold this expression to a constant if the non-constant
	     offset parts are equal.  */
	  if ((offset0 == offset1
	       || (offset0 && offset1
		   && operand_equal_p (offset0, offset1, 0)))
	      && (code == EQ_EXPR
		  || code == NE_EXPR
		  || (indirect_base0 && DECL_P (base0))
		  || POINTER_TYPE_OVERFLOW_UNDEFINED))

	    {
	      if (!equality_code
		  && bitpos0 != bitpos1
		  && (pointer_may_wrap_p (base0, offset0, bitpos0)
		      || pointer_may_wrap_p (base1, offset1, bitpos1)))
		fold_overflow_warning (("assuming pointer wraparound does not "
					"occur when comparing P +- C1 with "
					"P +- C2"),
				       WARN_STRICT_OVERFLOW_CONDITIONAL);

	      switch (code)
		{
		case EQ_EXPR:
		  return constant_boolean_node (bitpos0 == bitpos1, type);
		case NE_EXPR:
		  return constant_boolean_node (bitpos0 != bitpos1, type);
		case LT_EXPR:
		  return constant_boolean_node (bitpos0 < bitpos1, type);
		case LE_EXPR:
		  return constant_boolean_node (bitpos0 <= bitpos1, type);
		case GE_EXPR:
		  return constant_boolean_node (bitpos0 >= bitpos1, type);
		case GT_EXPR:
		  return constant_boolean_node (bitpos0 > bitpos1, type);
		default:;
		}
	    }
	  /* We can simplify the comparison to a comparison of the variable
	     offset parts if the constant offset parts are equal.
	     Be careful to use signed sizetype here because otherwise we
	     mess with array offsets in the wrong way.  This is possible
	     because pointer arithmetic is restricted to retain within an
	     object and overflow on pointer differences is undefined as of
	     6.5.6/8 and /9 with respect to the signed ptrdiff_t.  */
	  else if (bitpos0 == bitpos1
		   && (equality_code
		       || (indirect_base0 && DECL_P (base0))
		       || POINTER_TYPE_OVERFLOW_UNDEFINED))
	    {
	      /* By converting to signed sizetype we cover middle-end pointer
	         arithmetic which operates on unsigned pointer types of size
	         type size and ARRAY_REF offsets which are properly sign or
	         zero extended from their type in case it is narrower than
	         sizetype.  */
	      if (offset0 == NULL_TREE)
		offset0 = build_int_cst (ssizetype, 0);
	      else
		offset0 = fold_convert_loc (loc, ssizetype, offset0);
	      if (offset1 == NULL_TREE)
		offset1 = build_int_cst (ssizetype, 0);
	      else
		offset1 = fold_convert_loc (loc, ssizetype, offset1);

	      if (!equality_code
		  && (pointer_may_wrap_p (base0, offset0, bitpos0)
		      || pointer_may_wrap_p (base1, offset1, bitpos1)))
		fold_overflow_warning (("assuming pointer wraparound does not "
					"occur when comparing P +- C1 with "
					"P +- C2"),
				       WARN_STRICT_OVERFLOW_COMPARISON);

	      return fold_build2_loc (loc, code, type, offset0, offset1);
	    }
	}
      /* For equal offsets we can simplify to a comparison of the
	 base addresses.  */
      else if (bitpos0 == bitpos1
	       && (indirect_base0
		   ? base0 != TREE_OPERAND (arg0, 0) : base0 != arg0)
	       && (indirect_base1
		   ? base1 != TREE_OPERAND (arg1, 0) : base1 != arg1)
	       && ((offset0 == offset1)
		   || (offset0 && offset1
		       && operand_equal_p (offset0, offset1, 0))))
	{
	  if (indirect_base0)
	    base0 = build_fold_addr_expr_loc (loc, base0);
	  if (indirect_base1)
	    base1 = build_fold_addr_expr_loc (loc, base1);
	  return fold_build2_loc (loc, code, type, base0, base1);
	}
    }

  /* Transform comparisons of the form X +- C1 CMP Y +- C2 to
     X CMP Y +- C2 +- C1 for signed X, Y.  This is valid if
     the resulting offset is smaller in absolute value than the
     original one and has the same sign.  */
  if (ANY_INTEGRAL_TYPE_P (TREE_TYPE (arg0))
      && TYPE_OVERFLOW_UNDEFINED (TREE_TYPE (arg0))
      && (TREE_CODE (arg0) == PLUS_EXPR || TREE_CODE (arg0) == MINUS_EXPR)
      && (TREE_CODE (TREE_OPERAND (arg0, 1)) == INTEGER_CST
	  && !TREE_OVERFLOW (TREE_OPERAND (arg0, 1)))
      && (TREE_CODE (arg1) == PLUS_EXPR || TREE_CODE (arg1) == MINUS_EXPR)
      && (TREE_CODE (TREE_OPERAND (arg1, 1)) == INTEGER_CST
	  && !TREE_OVERFLOW (TREE_OPERAND (arg1, 1))))
    {
      tree const1 = TREE_OPERAND (arg0, 1);
      tree const2 = TREE_OPERAND (arg1, 1);
      tree variable1 = TREE_OPERAND (arg0, 0);
      tree variable2 = TREE_OPERAND (arg1, 0);
      tree cst;
      const char * const warnmsg = G_("assuming signed overflow does not "
				      "occur when combining constants around "
				      "a comparison");

      /* Put the constant on the side where it doesn't overflow and is
	 of lower absolute value and of same sign than before.  */
      cst = int_const_binop (TREE_CODE (arg0) == TREE_CODE (arg1)
			     ? MINUS_EXPR : PLUS_EXPR,
			     const2, const1);
      if (!TREE_OVERFLOW (cst)
	  && tree_int_cst_compare (const2, cst) == tree_int_cst_sgn (const2)
	  && tree_int_cst_sgn (cst) == tree_int_cst_sgn (const2))
	{
	  fold_overflow_warning (warnmsg, WARN_STRICT_OVERFLOW_COMPARISON);
	  return fold_build2_loc (loc, code, type,
				  variable1,
				  fold_build2_loc (loc, TREE_CODE (arg1),
						   TREE_TYPE (arg1),
						   variable2, cst));
	}

      cst = int_const_binop (TREE_CODE (arg0) == TREE_CODE (arg1)
			     ? MINUS_EXPR : PLUS_EXPR,
			     const1, const2);
      if (!TREE_OVERFLOW (cst)
	  && tree_int_cst_compare (const1, cst) == tree_int_cst_sgn (const1)
	  && tree_int_cst_sgn (cst) == tree_int_cst_sgn (const1))
	{
	  fold_overflow_warning (warnmsg, WARN_STRICT_OVERFLOW_COMPARISON);
	  return fold_build2_loc (loc, code, type,
				  fold_build2_loc (loc, TREE_CODE (arg0),
						   TREE_TYPE (arg0),
						   variable1, cst),
				  variable2);
	}
    }

  tem = maybe_canonicalize_comparison (loc, code, type, arg0, arg1);
  if (tem)
    return tem;

  /* If this is comparing a constant with a MIN_EXPR or a MAX_EXPR of a
     constant, we can simplify it.  */
  if (TREE_CODE (arg1) == INTEGER_CST
      && (TREE_CODE (arg0) == MIN_EXPR
	  || TREE_CODE (arg0) == MAX_EXPR)
      && TREE_CODE (TREE_OPERAND (arg0, 1)) == INTEGER_CST)
    {
      tem = optimize_minmax_comparison (loc, code, type, op0, op1);
      if (tem)
	return tem;
    }

  /* If we are comparing an expression that just has comparisons
     of two integer values, arithmetic expressions of those comparisons,
     and constants, we can simplify it.  There are only three cases
     to check: the two values can either be equal, the first can be
     greater, or the second can be greater.  Fold the expression for
     those three values.  Since each value must be 0 or 1, we have
     eight possibilities, each of which corresponds to the constant 0
     or 1 or one of the six possible comparisons.

     This handles common cases like (a > b) == 0 but also handles
     expressions like  ((x > y) - (y > x)) > 0, which supposedly
     occur in macroized code.  */

  if (TREE_CODE (arg1) == INTEGER_CST && TREE_CODE (arg0) != INTEGER_CST)
    {
      tree cval1 = 0, cval2 = 0;
      int save_p = 0;

      if (twoval_comparison_p (arg0, &cval1, &cval2, &save_p)
	  /* Don't handle degenerate cases here; they should already
	     have been handled anyway.  */
	  && cval1 != 0 && cval2 != 0
	  && ! (TREE_CONSTANT (cval1) && TREE_CONSTANT (cval2))
	  && TREE_TYPE (cval1) == TREE_TYPE (cval2)
	  && INTEGRAL_TYPE_P (TREE_TYPE (cval1))
	  && TYPE_MAX_VALUE (TREE_TYPE (cval1))
	  && TYPE_MAX_VALUE (TREE_TYPE (cval2))
	  && ! operand_equal_p (TYPE_MIN_VALUE (TREE_TYPE (cval1)),
				TYPE_MAX_VALUE (TREE_TYPE (cval2)), 0))
	{
	  tree maxval = TYPE_MAX_VALUE (TREE_TYPE (cval1));
	  tree minval = TYPE_MIN_VALUE (TREE_TYPE (cval1));

	  /* We can't just pass T to eval_subst in case cval1 or cval2
	     was the same as ARG1.  */

	  tree high_result
		= fold_build2_loc (loc, code, type,
			       eval_subst (loc, arg0, cval1, maxval,
					   cval2, minval),
			       arg1);
	  tree equal_result
		= fold_build2_loc (loc, code, type,
			       eval_subst (loc, arg0, cval1, maxval,
					   cval2, maxval),
			       arg1);
	  tree low_result
		= fold_build2_loc (loc, code, type,
			       eval_subst (loc, arg0, cval1, minval,
					   cval2, maxval),
			       arg1);

	  /* All three of these results should be 0 or 1.  Confirm they are.
	     Then use those values to select the proper code to use.  */

	  if (TREE_CODE (high_result) == INTEGER_CST
	      && TREE_CODE (equal_result) == INTEGER_CST
	      && TREE_CODE (low_result) == INTEGER_CST)
	    {
	      /* Make a 3-bit mask with the high-order bit being the
		 value for `>', the next for '=', and the low for '<'.  */
	      switch ((integer_onep (high_result) * 4)
		      + (integer_onep (equal_result) * 2)
		      + integer_onep (low_result))
		{
		case 0:
		  /* Always false.  */
		  return omit_one_operand_loc (loc, type, integer_zero_node, arg0);
		case 1:
		  code = LT_EXPR;
		  break;
		case 2:
		  code = EQ_EXPR;
		  break;
		case 3:
		  code = LE_EXPR;
		  break;
		case 4:
		  code = GT_EXPR;
		  break;
		case 5:
		  code = NE_EXPR;
		  break;
		case 6:
		  code = GE_EXPR;
		  break;
		case 7:
		  /* Always true.  */
		  return omit_one_operand_loc (loc, type, integer_one_node, arg0);
		}

	      if (save_p)
		{
		  tem = save_expr (build2 (code, type, cval1, cval2));
		  SET_EXPR_LOCATION (tem, loc);
		  return tem;
		}
	      return fold_build2_loc (loc, code, type, cval1, cval2);
	    }
	}
    }

  /* We can fold X/C1 op C2 where C1 and C2 are integer constants
     into a single range test.  */
  if ((TREE_CODE (arg0) == TRUNC_DIV_EXPR
       || TREE_CODE (arg0) == EXACT_DIV_EXPR)
      && TREE_CODE (arg1) == INTEGER_CST
      && TREE_CODE (TREE_OPERAND (arg0, 1)) == INTEGER_CST
      && !integer_zerop (TREE_OPERAND (arg0, 1))
      && !TREE_OVERFLOW (TREE_OPERAND (arg0, 1))
      && !TREE_OVERFLOW (arg1))
    {
      tem = fold_div_compare (loc, code, type, arg0, arg1);
      if (tem != NULL_TREE)
	return tem;
    }

  return NULL_TREE;
}


/* Subroutine of fold_binary.  Optimize complex multiplications of the
   form z * conj(z), as pow(realpart(z),2) + pow(imagpart(z),2).  The
   argument EXPR represents the expression "z" of type TYPE.  */

static tree
fold_mult_zconjz (location_t loc, tree type, tree expr)
{
  tree itype = TREE_TYPE (type);
  tree rpart, ipart, tem;

  if (TREE_CODE (expr) == COMPLEX_EXPR)
    {
      rpart = TREE_OPERAND (expr, 0);
      ipart = TREE_OPERAND (expr, 1);
    }
  else if (TREE_CODE (expr) == COMPLEX_CST)
    {
      rpart = TREE_REALPART (expr);
      ipart = TREE_IMAGPART (expr);
    }
  else
    {
      expr = save_expr (expr);
      rpart = fold_build1_loc (loc, REALPART_EXPR, itype, expr);
      ipart = fold_build1_loc (loc, IMAGPART_EXPR, itype, expr);
    }

  rpart = save_expr (rpart);
  ipart = save_expr (ipart);
  tem = fold_build2_loc (loc, PLUS_EXPR, itype,
		     fold_build2_loc (loc, MULT_EXPR, itype, rpart, rpart),
		     fold_build2_loc (loc, MULT_EXPR, itype, ipart, ipart));
  return fold_build2_loc (loc, COMPLEX_EXPR, type, tem,
			  build_zero_cst (itype));
}


/* Helper function for fold_vec_perm.  Store elements of VECTOR_CST or
   CONSTRUCTOR ARG into array ELTS and return true if successful.  */

static bool
vec_cst_ctor_to_array (tree arg, tree *elts)
{
  unsigned int nelts = TYPE_VECTOR_SUBPARTS (TREE_TYPE (arg)), i;

  if (TREE_CODE (arg) == VECTOR_CST)
    {
      for (i = 0; i < VECTOR_CST_NELTS (arg); ++i)
	elts[i] = VECTOR_CST_ELT (arg, i);
    }
  else if (TREE_CODE (arg) == CONSTRUCTOR)
    {
      constructor_elt *elt;

      FOR_EACH_VEC_SAFE_ELT (CONSTRUCTOR_ELTS (arg), i, elt)
	if (i >= nelts || TREE_CODE (TREE_TYPE (elt->value)) == VECTOR_TYPE)
	  return false;
	else
	  elts[i] = elt->value;
    }
  else
    return false;
  for (; i < nelts; i++)
    elts[i]
      = fold_convert (TREE_TYPE (TREE_TYPE (arg)), integer_zero_node);
  return true;
}

/* Attempt to fold vector permutation of ARG0 and ARG1 vectors using SEL
   selector.  Return the folded VECTOR_CST or CONSTRUCTOR if successful,
   NULL_TREE otherwise.  */

static tree
fold_vec_perm (tree type, tree arg0, tree arg1, const unsigned char *sel)
{
  unsigned int nelts = TYPE_VECTOR_SUBPARTS (type), i;
  tree *elts;
  bool need_ctor = false;

  gcc_assert (TYPE_VECTOR_SUBPARTS (TREE_TYPE (arg0)) == nelts
	      && TYPE_VECTOR_SUBPARTS (TREE_TYPE (arg1)) == nelts);
  if (TREE_TYPE (TREE_TYPE (arg0)) != TREE_TYPE (type)
      || TREE_TYPE (TREE_TYPE (arg1)) != TREE_TYPE (type))
    return NULL_TREE;

  elts = XALLOCAVEC (tree, nelts * 3);
  if (!vec_cst_ctor_to_array (arg0, elts)
      || !vec_cst_ctor_to_array (arg1, elts + nelts))
    return NULL_TREE;

  for (i = 0; i < nelts; i++)
    {
      if (!CONSTANT_CLASS_P (elts[sel[i]]))
	need_ctor = true;
      elts[i + 2 * nelts] = unshare_expr (elts[sel[i]]);
    }

  if (need_ctor)
    {
      vec<constructor_elt, va_gc> *v;
      vec_alloc (v, nelts);
      for (i = 0; i < nelts; i++)
	CONSTRUCTOR_APPEND_ELT (v, NULL_TREE, elts[2 * nelts + i]);
      return build_constructor (type, v);
    }
  else
    return build_vector (type, &elts[2 * nelts]);
}

/* Try to fold a pointer difference of type TYPE two address expressions of
   array references AREF0 and AREF1 using location LOC.  Return a
   simplified expression for the difference or NULL_TREE.  */

static tree
fold_addr_of_array_ref_difference (location_t loc, tree type,
				   tree aref0, tree aref1)
{
  tree base0 = TREE_OPERAND (aref0, 0);
  tree base1 = TREE_OPERAND (aref1, 0);
  tree base_offset = build_int_cst (type, 0);

  /* If the bases are array references as well, recurse.  If the bases
     are pointer indirections compute the difference of the pointers.
     If the bases are equal, we are set.  */
  if ((TREE_CODE (base0) == ARRAY_REF
       && TREE_CODE (base1) == ARRAY_REF
       && (base_offset
	   = fold_addr_of_array_ref_difference (loc, type, base0, base1)))
      || (INDIRECT_REF_P (base0)
	  && INDIRECT_REF_P (base1)
	  && (base_offset
	        = fold_binary_loc (loc, MINUS_EXPR, type,
				   fold_convert (type, TREE_OPERAND (base0, 0)),
				   fold_convert (type,
						 TREE_OPERAND (base1, 0)))))
      || operand_equal_p (base0, base1, OEP_ADDRESS_OF))
    {
      tree op0 = fold_convert_loc (loc, type, TREE_OPERAND (aref0, 1));
      tree op1 = fold_convert_loc (loc, type, TREE_OPERAND (aref1, 1));
      tree esz = fold_convert_loc (loc, type, array_ref_element_size (aref0));
      tree diff = build2 (MINUS_EXPR, type, op0, op1);
      return fold_build2_loc (loc, PLUS_EXPR, type,
			      base_offset,
			      fold_build2_loc (loc, MULT_EXPR, type,
					       diff, esz));
    }
  return NULL_TREE;
}

/* If the real or vector real constant CST of type TYPE has an exact
   inverse, return it, else return NULL.  */

tree
exact_inverse (tree type, tree cst)
{
  REAL_VALUE_TYPE r;
  tree unit_type, *elts;
  machine_mode mode;
  unsigned vec_nelts, i;

  switch (TREE_CODE (cst))
    {
    case REAL_CST:
      r = TREE_REAL_CST (cst);

      if (exact_real_inverse (TYPE_MODE (type), &r))
	return build_real (type, r);

      return NULL_TREE;

    case VECTOR_CST:
      vec_nelts = VECTOR_CST_NELTS (cst);
      elts = XALLOCAVEC (tree, vec_nelts);
      unit_type = TREE_TYPE (type);
      mode = TYPE_MODE (unit_type);

      for (i = 0; i < vec_nelts; i++)
	{
	  r = TREE_REAL_CST (VECTOR_CST_ELT (cst, i));
	  if (!exact_real_inverse (mode, &r))
	    return NULL_TREE;
	  elts[i] = build_real (unit_type, r);
	}

      return build_vector (type, elts);

    default:
      return NULL_TREE;
    }
}

/*  Mask out the tz least significant bits of X of type TYPE where
    tz is the number of trailing zeroes in Y.  */
static wide_int
mask_with_tz (tree type, const wide_int &x, const wide_int &y)
{
  int tz = wi::ctz (y);
  if (tz > 0)
    return wi::mask (tz, true, TYPE_PRECISION (type)) & x;
  return x;
}

/* Return true when T is an address and is known to be nonzero.
   For floating point we further ensure that T is not denormal.
   Similar logic is present in nonzero_address in rtlanal.h.

   If the return value is based on the assumption that signed overflow
   is undefined, set *STRICT_OVERFLOW_P to true; otherwise, don't
   change *STRICT_OVERFLOW_P.  */

static bool
tree_expr_nonzero_warnv_p (tree t, bool *strict_overflow_p)
{
  tree type = TREE_TYPE (t);
  enum tree_code code;

  /* Doing something useful for floating point would need more work.  */
  if (!INTEGRAL_TYPE_P (type) && !POINTER_TYPE_P (type))
    return false;

  code = TREE_CODE (t);
  switch (TREE_CODE_CLASS (code))
    {
    case tcc_unary:
      return tree_unary_nonzero_warnv_p (code, type, TREE_OPERAND (t, 0),
					      strict_overflow_p);
    case tcc_binary:
    case tcc_comparison:
      return tree_binary_nonzero_warnv_p (code, type,
					       TREE_OPERAND (t, 0),
					       TREE_OPERAND (t, 1),
					       strict_overflow_p);
    case tcc_constant:
    case tcc_declaration:
    case tcc_reference:
      return tree_single_nonzero_warnv_p (t, strict_overflow_p);

    default:
      break;
    }

  switch (code)
    {
    case TRUTH_NOT_EXPR:
      return tree_unary_nonzero_warnv_p (code, type, TREE_OPERAND (t, 0),
					      strict_overflow_p);

    case TRUTH_AND_EXPR:
    case TRUTH_OR_EXPR:
    case TRUTH_XOR_EXPR:
      return tree_binary_nonzero_warnv_p (code, type,
					       TREE_OPERAND (t, 0),
					       TREE_OPERAND (t, 1),
					       strict_overflow_p);

    case COND_EXPR:
    case CONSTRUCTOR:
    case OBJ_TYPE_REF:
    case ASSERT_EXPR:
    case ADDR_EXPR:
    case WITH_SIZE_EXPR:
    case SSA_NAME:
      return tree_single_nonzero_warnv_p (t, strict_overflow_p);

    case COMPOUND_EXPR:
    case MODIFY_EXPR:
    case BIND_EXPR:
      return tree_expr_nonzero_warnv_p (TREE_OPERAND (t, 1),
					strict_overflow_p);

    case SAVE_EXPR:
      return tree_expr_nonzero_warnv_p (TREE_OPERAND (t, 0),
					strict_overflow_p);

    case CALL_EXPR:
      {
	tree fndecl = get_callee_fndecl (t);
	if (!fndecl) return false;
	if (flag_delete_null_pointer_checks && !flag_check_new
	    && DECL_IS_OPERATOR_NEW (fndecl)
	    && !TREE_NOTHROW (fndecl))
	  return true;
	if (flag_delete_null_pointer_checks
	    && lookup_attribute ("returns_nonnull",
		 TYPE_ATTRIBUTES (TREE_TYPE (fndecl))))
	  return true;
	return alloca_call_p (t);
      }

    default:
      break;
    }
  return false;
}

/* Return true when T is an address and is known to be nonzero.
   Handle warnings about undefined signed overflow.  */

static bool
tree_expr_nonzero_p (tree t)
{
  bool ret, strict_overflow_p;

  strict_overflow_p = false;
  ret = tree_expr_nonzero_warnv_p (t, &strict_overflow_p);
  if (strict_overflow_p)
    fold_overflow_warning (("assuming signed overflow does not occur when "
			    "determining that expression is always "
			    "non-zero"),
			   WARN_STRICT_OVERFLOW_MISC);
  return ret;
}

/* Fold a binary expression of code CODE and type TYPE with operands
   OP0 and OP1.  LOC is the location of the resulting expression.
   Return the folded expression if folding is successful.  Otherwise,
   return NULL_TREE.  */

tree
fold_binary_loc (location_t loc,
	     enum tree_code code, tree type, tree op0, tree op1)
{
  enum tree_code_class kind = TREE_CODE_CLASS (code);
  tree arg0, arg1, tem;
  tree t1 = NULL_TREE;
  bool strict_overflow_p;
  unsigned int prec;

  gcc_assert (IS_EXPR_CODE_CLASS (kind)
	      && TREE_CODE_LENGTH (code) == 2
	      && op0 != NULL_TREE
	      && op1 != NULL_TREE);

  arg0 = op0;
  arg1 = op1;

  /* Strip any conversions that don't change the mode.  This is
     safe for every expression, except for a comparison expression
     because its signedness is derived from its operands.  So, in
     the latter case, only strip conversions that don't change the
     signedness.  MIN_EXPR/MAX_EXPR also need signedness of arguments
     preserved.

     Note that this is done as an internal manipulation within the
     constant folder, in order to find the simplest representation
     of the arguments so that their form can be studied.  In any
     cases, the appropriate type conversions should be put back in
     the tree that will get out of the constant folder.  */

  if (kind == tcc_comparison || code == MIN_EXPR || code == MAX_EXPR)
    {
      STRIP_SIGN_NOPS (arg0);
      STRIP_SIGN_NOPS (arg1);
    }
  else
    {
      STRIP_NOPS (arg0);
      STRIP_NOPS (arg1);
    }

  /* Note that TREE_CONSTANT isn't enough: static var addresses are
     constant but we can't do arithmetic on them.  */
  if (CONSTANT_CLASS_P (arg0) && CONSTANT_CLASS_P (arg1))
    {
      tem = const_binop (code, type, arg0, arg1);
      if (tem != NULL_TREE)
	{
	  if (TREE_TYPE (tem) != type)
	    tem = fold_convert_loc (loc, type, tem);
	  return tem;
	}
    }

  /* If this is a commutative operation, and ARG0 is a constant, move it
     to ARG1 to reduce the number of tests below.  */
  if (commutative_tree_code (code)
      && tree_swap_operands_p (arg0, arg1, true))
    return fold_build2_loc (loc, code, type, op1, op0);

  /* Likewise if this is a comparison, and ARG0 is a constant, move it
     to ARG1 to reduce the number of tests below.  */
  if (kind == tcc_comparison
      && tree_swap_operands_p (arg0, arg1, true))
    return fold_build2_loc (loc, swap_tree_comparison (code), type, op1, op0);

  tem = generic_simplify (loc, code, type, op0, op1);
  if (tem)
    return tem;

  /* ARG0 is the first operand of EXPR, and ARG1 is the second operand.

     First check for cases where an arithmetic operation is applied to a
     compound, conditional, or comparison operation.  Push the arithmetic
     operation inside the compound or conditional to see if any folding
     can then be done.  Convert comparison to conditional for this purpose.
     The also optimizes non-constant cases that used to be done in
     expand_expr.

     Before we do that, see if this is a BIT_AND_EXPR or a BIT_IOR_EXPR,
     one of the operands is a comparison and the other is a comparison, a
     BIT_AND_EXPR with the constant 1, or a truth value.  In that case, the
     code below would make the expression more complex.  Change it to a
     TRUTH_{AND,OR}_EXPR.  Likewise, convert a similar NE_EXPR to
     TRUTH_XOR_EXPR and an EQ_EXPR to the inversion of a TRUTH_XOR_EXPR.  */

  if ((code == BIT_AND_EXPR || code == BIT_IOR_EXPR
       || code == EQ_EXPR || code == NE_EXPR)
      && TREE_CODE (type) != VECTOR_TYPE
      && ((truth_value_p (TREE_CODE (arg0))
	   && (truth_value_p (TREE_CODE (arg1))
	       || (TREE_CODE (arg1) == BIT_AND_EXPR
		   && integer_onep (TREE_OPERAND (arg1, 1)))))
	  || (truth_value_p (TREE_CODE (arg1))
	      && (truth_value_p (TREE_CODE (arg0))
		  || (TREE_CODE (arg0) == BIT_AND_EXPR
		      && integer_onep (TREE_OPERAND (arg0, 1)))))))
    {
      tem = fold_build2_loc (loc, code == BIT_AND_EXPR ? TRUTH_AND_EXPR
			 : code == BIT_IOR_EXPR ? TRUTH_OR_EXPR
			 : TRUTH_XOR_EXPR,
			 boolean_type_node,
			 fold_convert_loc (loc, boolean_type_node, arg0),
			 fold_convert_loc (loc, boolean_type_node, arg1));

      if (code == EQ_EXPR)
	tem = invert_truthvalue_loc (loc, tem);

      return fold_convert_loc (loc, type, tem);
    }

  if (TREE_CODE_CLASS (code) == tcc_binary
      || TREE_CODE_CLASS (code) == tcc_comparison)
    {
      if (TREE_CODE (arg0) == COMPOUND_EXPR)
	{
	  tem = fold_build2_loc (loc, code, type,
			     fold_convert_loc (loc, TREE_TYPE (op0),
					       TREE_OPERAND (arg0, 1)), op1);
	  return build2_loc (loc, COMPOUND_EXPR, type, TREE_OPERAND (arg0, 0),
			     tem);
	}
      if (TREE_CODE (arg1) == COMPOUND_EXPR
	  && reorder_operands_p (arg0, TREE_OPERAND (arg1, 0)))
	{
	  tem = fold_build2_loc (loc, code, type, op0,
			     fold_convert_loc (loc, TREE_TYPE (op1),
					       TREE_OPERAND (arg1, 1)));
	  return build2_loc (loc, COMPOUND_EXPR, type, TREE_OPERAND (arg1, 0),
			     tem);
	}

      if (TREE_CODE (arg0) == COND_EXPR
	  || TREE_CODE (arg0) == VEC_COND_EXPR
	  || COMPARISON_CLASS_P (arg0))
	{
	  tem = fold_binary_op_with_conditional_arg (loc, code, type, op0, op1,
						     arg0, arg1,
						     /*cond_first_p=*/1);
	  if (tem != NULL_TREE)
	    return tem;
	}

      if (TREE_CODE (arg1) == COND_EXPR
	  || TREE_CODE (arg1) == VEC_COND_EXPR
	  || COMPARISON_CLASS_P (arg1))
	{
	  tem = fold_binary_op_with_conditional_arg (loc, code, type, op0, op1,
						     arg1, arg0,
					             /*cond_first_p=*/0);
	  if (tem != NULL_TREE)
	    return tem;
	}
    }

  switch (code)
    {
    case MEM_REF:
      /* MEM[&MEM[p, CST1], CST2] -> MEM[p, CST1 + CST2].  */
      if (TREE_CODE (arg0) == ADDR_EXPR
	  && TREE_CODE (TREE_OPERAND (arg0, 0)) == MEM_REF)
	{
	  tree iref = TREE_OPERAND (arg0, 0);
	  return fold_build2 (MEM_REF, type,
			      TREE_OPERAND (iref, 0),
			      int_const_binop (PLUS_EXPR, arg1,
					       TREE_OPERAND (iref, 1)));
	}

      /* MEM[&a.b, CST2] -> MEM[&a, offsetof (a, b) + CST2].  */
      if (TREE_CODE (arg0) == ADDR_EXPR
	  && handled_component_p (TREE_OPERAND (arg0, 0)))
	{
	  tree base;
	  HOST_WIDE_INT coffset;
	  base = get_addr_base_and_unit_offset (TREE_OPERAND (arg0, 0),
						&coffset);
	  if (!base)
	    return NULL_TREE;
	  return fold_build2 (MEM_REF, type,
			      build_fold_addr_expr (base),
			      int_const_binop (PLUS_EXPR, arg1,
					       size_int (coffset)));
	}

      return NULL_TREE;

    case POINTER_PLUS_EXPR:
      /* INT +p INT -> (PTR)(INT + INT).  Stripping types allows for this. */
      if (INTEGRAL_TYPE_P (TREE_TYPE (arg1))
	   && INTEGRAL_TYPE_P (TREE_TYPE (arg0)))
        return fold_convert_loc (loc, type,
				 fold_build2_loc (loc, PLUS_EXPR, sizetype,
					      fold_convert_loc (loc, sizetype,
								arg1),
					      fold_convert_loc (loc, sizetype,
								arg0)));

      return NULL_TREE;

    case PLUS_EXPR:
      /* Disable further optimizations involving UPC shared pointers,
         because integers are not interoperable with shared pointers.  */
      if ((TREE_TYPE (arg0) && POINTER_TYPE_P (TREE_TYPE (arg0))
          && SHARED_TYPE_P (TREE_TYPE (TREE_TYPE (arg0))))
         || (TREE_TYPE (arg1) && POINTER_TYPE_P (TREE_TYPE (arg1))
             && SHARED_TYPE_P (TREE_TYPE (TREE_TYPE (arg1)))))
        return NULL_TREE;

      if (INTEGRAL_TYPE_P (type) || VECTOR_INTEGER_TYPE_P (type))
	{
	  /* X + (X / CST) * -CST is X % CST.  */
	  if (TREE_CODE (arg1) == MULT_EXPR
	      && TREE_CODE (TREE_OPERAND (arg1, 0)) == TRUNC_DIV_EXPR
	      && operand_equal_p (arg0,
				  TREE_OPERAND (TREE_OPERAND (arg1, 0), 0), 0))
	    {
	      tree cst0 = TREE_OPERAND (TREE_OPERAND (arg1, 0), 1);
	      tree cst1 = TREE_OPERAND (arg1, 1);
	      tree sum = fold_binary_loc (loc, PLUS_EXPR, TREE_TYPE (cst1),
				      cst1, cst0);
	      if (sum && integer_zerop (sum))
		return fold_convert_loc (loc, type,
					 fold_build2_loc (loc, TRUNC_MOD_EXPR,
						      TREE_TYPE (arg0), arg0,
						      cst0));
	    }
	}

      /* Handle (A1 * C1) + (A2 * C2) with A1, A2 or C1, C2 being the same or
	 one.  Make sure the type is not saturating and has the signedness of
	 the stripped operands, as fold_plusminus_mult_expr will re-associate.
	 ??? The latter condition should use TYPE_OVERFLOW_* flags instead.  */
      if ((TREE_CODE (arg0) == MULT_EXPR
	   || TREE_CODE (arg1) == MULT_EXPR)
	  && !TYPE_SATURATING (type)
	  && TYPE_UNSIGNED (type) == TYPE_UNSIGNED (TREE_TYPE (arg0))
	  && TYPE_UNSIGNED (type) == TYPE_UNSIGNED (TREE_TYPE (arg1))
	  && (!FLOAT_TYPE_P (type) || flag_associative_math))
        {
	  tree tem = fold_plusminus_mult_expr (loc, code, type, arg0, arg1);
	  if (tem)
	    return tem;
	}

      if (! FLOAT_TYPE_P (type))
	{
	  /* Reassociate (plus (plus (mult) (foo)) (mult)) as
	     (plus (plus (mult) (mult)) (foo)) so that we can
	     take advantage of the factoring cases below.  */
	  if (ANY_INTEGRAL_TYPE_P (type)
	      && TYPE_OVERFLOW_WRAPS (type)
	      && (((TREE_CODE (arg0) == PLUS_EXPR
		    || TREE_CODE (arg0) == MINUS_EXPR)
		   && TREE_CODE (arg1) == MULT_EXPR)
		  || ((TREE_CODE (arg1) == PLUS_EXPR
		       || TREE_CODE (arg1) == MINUS_EXPR)
		      && TREE_CODE (arg0) == MULT_EXPR)))
	    {
	      tree parg0, parg1, parg, marg;
	      enum tree_code pcode;

	      if (TREE_CODE (arg1) == MULT_EXPR)
		parg = arg0, marg = arg1;
	      else
		parg = arg1, marg = arg0;
	      pcode = TREE_CODE (parg);
	      parg0 = TREE_OPERAND (parg, 0);
	      parg1 = TREE_OPERAND (parg, 1);
	      STRIP_NOPS (parg0);
	      STRIP_NOPS (parg1);

	      if (TREE_CODE (parg0) == MULT_EXPR
		  && TREE_CODE (parg1) != MULT_EXPR)
		return fold_build2_loc (loc, pcode, type,
				    fold_build2_loc (loc, PLUS_EXPR, type,
						 fold_convert_loc (loc, type,
								   parg0),
						 fold_convert_loc (loc, type,
								   marg)),
				    fold_convert_loc (loc, type, parg1));
	      if (TREE_CODE (parg0) != MULT_EXPR
		  && TREE_CODE (parg1) == MULT_EXPR)
		return
		  fold_build2_loc (loc, PLUS_EXPR, type,
			       fold_convert_loc (loc, type, parg0),
			       fold_build2_loc (loc, pcode, type,
					    fold_convert_loc (loc, type, marg),
					    fold_convert_loc (loc, type,
							      parg1)));
	    }
	}
      else
	{
	  /* Fold __complex__ ( x, 0 ) + __complex__ ( 0, y )
	     to __complex__ ( x, y ).  This is not the same for SNaNs or
	     if signed zeros are involved.  */
	  if (!HONOR_SNANS (element_mode (arg0))
              && !HONOR_SIGNED_ZEROS (element_mode (arg0))
	      && COMPLEX_FLOAT_TYPE_P (TREE_TYPE (arg0)))
	    {
	      tree rtype = TREE_TYPE (TREE_TYPE (arg0));
	      tree arg0r = fold_unary_loc (loc, REALPART_EXPR, rtype, arg0);
	      tree arg0i = fold_unary_loc (loc, IMAGPART_EXPR, rtype, arg0);
	      bool arg0rz = false, arg0iz = false;
	      if ((arg0r && (arg0rz = real_zerop (arg0r)))
		  || (arg0i && (arg0iz = real_zerop (arg0i))))
		{
		  tree arg1r = fold_unary_loc (loc, REALPART_EXPR, rtype, arg1);
		  tree arg1i = fold_unary_loc (loc, IMAGPART_EXPR, rtype, arg1);
		  if (arg0rz && arg1i && real_zerop (arg1i))
		    {
		      tree rp = arg1r ? arg1r
				  : build1 (REALPART_EXPR, rtype, arg1);
		      tree ip = arg0i ? arg0i
				  : build1 (IMAGPART_EXPR, rtype, arg0);
		      return fold_build2_loc (loc, COMPLEX_EXPR, type, rp, ip);
		    }
		  else if (arg0iz && arg1r && real_zerop (arg1r))
		    {
		      tree rp = arg0r ? arg0r
				  : build1 (REALPART_EXPR, rtype, arg0);
		      tree ip = arg1i ? arg1i
				  : build1 (IMAGPART_EXPR, rtype, arg1);
		      return fold_build2_loc (loc, COMPLEX_EXPR, type, rp, ip);
		    }
		}
	    }

	  if (flag_unsafe_math_optimizations
	      && (TREE_CODE (arg0) == RDIV_EXPR || TREE_CODE (arg0) == MULT_EXPR)
	      && (TREE_CODE (arg1) == RDIV_EXPR || TREE_CODE (arg1) == MULT_EXPR)
	      && (tem = distribute_real_division (loc, code, type, arg0, arg1)))
	    return tem;

          /* Convert a + (b*c + d*e) into (a + b*c) + d*e.
             We associate floats only if the user has specified
             -fassociative-math.  */
          if (flag_associative_math
              && TREE_CODE (arg1) == PLUS_EXPR
              && TREE_CODE (arg0) != MULT_EXPR)
            {
              tree tree10 = TREE_OPERAND (arg1, 0);
              tree tree11 = TREE_OPERAND (arg1, 1);
              if (TREE_CODE (tree11) == MULT_EXPR
		  && TREE_CODE (tree10) == MULT_EXPR)
                {
                  tree tree0;
                  tree0 = fold_build2_loc (loc, PLUS_EXPR, type, arg0, tree10);
                  return fold_build2_loc (loc, PLUS_EXPR, type, tree0, tree11);
                }
            }
          /* Convert (b*c + d*e) + a into b*c + (d*e +a).
             We associate floats only if the user has specified
             -fassociative-math.  */
          if (flag_associative_math
              && TREE_CODE (arg0) == PLUS_EXPR
              && TREE_CODE (arg1) != MULT_EXPR)
            {
              tree tree00 = TREE_OPERAND (arg0, 0);
              tree tree01 = TREE_OPERAND (arg0, 1);
              if (TREE_CODE (tree01) == MULT_EXPR
		  && TREE_CODE (tree00) == MULT_EXPR)
                {
                  tree tree0;
                  tree0 = fold_build2_loc (loc, PLUS_EXPR, type, tree01, arg1);
                  return fold_build2_loc (loc, PLUS_EXPR, type, tree00, tree0);
                }
            }
	}

     bit_rotate:
      /* (A << C1) + (A >> C2) if A is unsigned and C1+C2 is the size of A
	 is a rotate of A by C1 bits.  */
      /* (A << B) + (A >> (Z - B)) if A is unsigned and Z is the size of A
	 is a rotate of A by B bits.  */
      {
	enum tree_code code0, code1;
	tree rtype;
	code0 = TREE_CODE (arg0);
	code1 = TREE_CODE (arg1);
	if (((code0 == RSHIFT_EXPR && code1 == LSHIFT_EXPR)
	     || (code1 == RSHIFT_EXPR && code0 == LSHIFT_EXPR))
	    && operand_equal_p (TREE_OPERAND (arg0, 0),
			        TREE_OPERAND (arg1, 0), 0)
	    && (rtype = TREE_TYPE (TREE_OPERAND (arg0, 0)),
	        TYPE_UNSIGNED (rtype))
	    /* Only create rotates in complete modes.  Other cases are not
	       expanded properly.  */
	    && (element_precision (rtype)
		== GET_MODE_UNIT_PRECISION (TYPE_MODE (rtype))))
	  {
	    tree tree01, tree11;
	    enum tree_code code01, code11;

	    tree01 = TREE_OPERAND (arg0, 1);
	    tree11 = TREE_OPERAND (arg1, 1);
	    STRIP_NOPS (tree01);
	    STRIP_NOPS (tree11);
	    code01 = TREE_CODE (tree01);
	    code11 = TREE_CODE (tree11);
	    if (code01 == INTEGER_CST
		&& code11 == INTEGER_CST
		&& (wi::to_widest (tree01) + wi::to_widest (tree11)
		    == element_precision (TREE_TYPE (TREE_OPERAND (arg0, 0)))))
	      {
		tem = build2_loc (loc, LROTATE_EXPR,
				  TREE_TYPE (TREE_OPERAND (arg0, 0)),
				  TREE_OPERAND (arg0, 0),
				  code0 == LSHIFT_EXPR
				  ? TREE_OPERAND (arg0, 1)
				  : TREE_OPERAND (arg1, 1));
		return fold_convert_loc (loc, type, tem);
	      }
	    else if (code11 == MINUS_EXPR)
	      {
		tree tree110, tree111;
		tree110 = TREE_OPERAND (tree11, 0);
		tree111 = TREE_OPERAND (tree11, 1);
		STRIP_NOPS (tree110);
		STRIP_NOPS (tree111);
		if (TREE_CODE (tree110) == INTEGER_CST
		    && 0 == compare_tree_int (tree110,
					      element_precision
					      (TREE_TYPE (TREE_OPERAND
							  (arg0, 0))))
		    && operand_equal_p (tree01, tree111, 0))
		  return
		    fold_convert_loc (loc, type,
				      build2 ((code0 == LSHIFT_EXPR
					       ? LROTATE_EXPR
					       : RROTATE_EXPR),
					      TREE_TYPE (TREE_OPERAND (arg0, 0)),
					      TREE_OPERAND (arg0, 0),
					      TREE_OPERAND (arg0, 1)));
	      }
	    else if (code01 == MINUS_EXPR)
	      {
		tree tree010, tree011;
		tree010 = TREE_OPERAND (tree01, 0);
		tree011 = TREE_OPERAND (tree01, 1);
		STRIP_NOPS (tree010);
		STRIP_NOPS (tree011);
		if (TREE_CODE (tree010) == INTEGER_CST
		    && 0 == compare_tree_int (tree010,
					      element_precision
					      (TREE_TYPE (TREE_OPERAND
							  (arg0, 0))))
		    && operand_equal_p (tree11, tree011, 0))
		    return fold_convert_loc
		      (loc, type,
		       build2 ((code0 != LSHIFT_EXPR
				? LROTATE_EXPR
				: RROTATE_EXPR),
			       TREE_TYPE (TREE_OPERAND (arg0, 0)),
			       TREE_OPERAND (arg0, 0), TREE_OPERAND (arg1, 1)));
	      }
	  }
      }

    associate:
      /* In most languages, can't associate operations on floats through
	 parentheses.  Rather than remember where the parentheses were, we
	 don't associate floats at all, unless the user has specified
	 -fassociative-math.
	 And, we need to make sure type is not saturating.  */

      if ((! FLOAT_TYPE_P (type) || flag_associative_math)
	  && !TYPE_SATURATING (type))
	{
	  tree var0, con0, lit0, minus_lit0;
	  tree var1, con1, lit1, minus_lit1;
	  tree atype = type;
	  bool ok = true;

	  /* Split both trees into variables, constants, and literals.  Then
	     associate each group together, the constants with literals,
	     then the result with variables.  This increases the chances of
	     literals being recombined later and of generating relocatable
	     expressions for the sum of a constant and literal.  */
	  var0 = split_tree (arg0, code, &con0, &lit0, &minus_lit0, 0);
	  var1 = split_tree (arg1, code, &con1, &lit1, &minus_lit1,
			     code == MINUS_EXPR);

	  /* Recombine MINUS_EXPR operands by using PLUS_EXPR.  */
	  if (code == MINUS_EXPR)
	    code = PLUS_EXPR;

	  /* With undefined overflow prefer doing association in a type
	     which wraps on overflow, if that is one of the operand types.  */
	  if ((POINTER_TYPE_P (type) && POINTER_TYPE_OVERFLOW_UNDEFINED)
	      || (INTEGRAL_TYPE_P (type) && !TYPE_OVERFLOW_WRAPS (type)))
	    {
	      if (INTEGRAL_TYPE_P (TREE_TYPE (arg0))
		  && TYPE_OVERFLOW_WRAPS (TREE_TYPE (arg0)))
		atype = TREE_TYPE (arg0);
	      else if (INTEGRAL_TYPE_P (TREE_TYPE (arg1))
		       && TYPE_OVERFLOW_WRAPS (TREE_TYPE (arg1)))
		atype = TREE_TYPE (arg1);
	      gcc_assert (TYPE_PRECISION (atype) == TYPE_PRECISION (type));
	    }

	  /* With undefined overflow we can only associate constants with one
	     variable, and constants whose association doesn't overflow.  */
	  if ((POINTER_TYPE_P (atype) && POINTER_TYPE_OVERFLOW_UNDEFINED)
	      || (INTEGRAL_TYPE_P (atype) && !TYPE_OVERFLOW_WRAPS (atype)))
	    {
	      if (var0 && var1)
		{
		  tree tmp0 = var0;
		  tree tmp1 = var1;
		  bool one_neg = false;

		  if (TREE_CODE (tmp0) == NEGATE_EXPR)
		    {
		      tmp0 = TREE_OPERAND (tmp0, 0);
		      one_neg = !one_neg;
		    }
		  if (CONVERT_EXPR_P (tmp0)
		      && INTEGRAL_TYPE_P (TREE_TYPE (TREE_OPERAND (tmp0, 0)))
		      && (TYPE_PRECISION (TREE_TYPE (TREE_OPERAND (tmp0, 0)))
			  <= TYPE_PRECISION (atype)))
		    tmp0 = TREE_OPERAND (tmp0, 0);
		  if (TREE_CODE (tmp1) == NEGATE_EXPR)
		    {
		      tmp1 = TREE_OPERAND (tmp1, 0);
		      one_neg = !one_neg;
		    }
		  if (CONVERT_EXPR_P (tmp1)
		      && INTEGRAL_TYPE_P (TREE_TYPE (TREE_OPERAND (tmp1, 0)))
		      && (TYPE_PRECISION (TREE_TYPE (TREE_OPERAND (tmp1, 0)))
			  <= TYPE_PRECISION (atype)))
		    tmp1 = TREE_OPERAND (tmp1, 0);
		  /* The only case we can still associate with two variables
		     is if they cancel out.  */
		  if (!one_neg
		      || !operand_equal_p (tmp0, tmp1, 0))
		    ok = false;
		}
	    }

	  /* Only do something if we found more than two objects.  Otherwise,
	     nothing has changed and we risk infinite recursion.  */
	  if (ok
	      && (2 < ((var0 != 0) + (var1 != 0)
		       + (con0 != 0) + (con1 != 0)
		       + (lit0 != 0) + (lit1 != 0)
		       + (minus_lit0 != 0) + (minus_lit1 != 0))))
	    {
	      bool any_overflows = false;
	      if (lit0) any_overflows |= TREE_OVERFLOW (lit0);
	      if (lit1) any_overflows |= TREE_OVERFLOW (lit1);
	      if (minus_lit0) any_overflows |= TREE_OVERFLOW (minus_lit0);
	      if (minus_lit1) any_overflows |= TREE_OVERFLOW (minus_lit1);
	      var0 = associate_trees (loc, var0, var1, code, atype);
	      con0 = associate_trees (loc, con0, con1, code, atype);
	      lit0 = associate_trees (loc, lit0, lit1, code, atype);
	      minus_lit0 = associate_trees (loc, minus_lit0, minus_lit1,
					    code, atype);

	      /* Preserve the MINUS_EXPR if the negative part of the literal is
		 greater than the positive part.  Otherwise, the multiplicative
		 folding code (i.e extract_muldiv) may be fooled in case
		 unsigned constants are subtracted, like in the following
		 example: ((X*2 + 4) - 8U)/2.  */
	      if (minus_lit0 && lit0)
		{
		  if (TREE_CODE (lit0) == INTEGER_CST
		      && TREE_CODE (minus_lit0) == INTEGER_CST
		      && tree_int_cst_lt (lit0, minus_lit0))
		    {
		      minus_lit0 = associate_trees (loc, minus_lit0, lit0,
						    MINUS_EXPR, atype);
		      lit0 = 0;
		    }
		  else
		    {
		      lit0 = associate_trees (loc, lit0, minus_lit0,
					      MINUS_EXPR, atype);
		      minus_lit0 = 0;
		    }
		}

	      /* Don't introduce overflows through reassociation.  */
	      if (!any_overflows
		  && ((lit0 && TREE_OVERFLOW_P (lit0))
		      || (minus_lit0 && TREE_OVERFLOW_P (minus_lit0))))
		return NULL_TREE;

	      if (minus_lit0)
		{
		  if (con0 == 0)
		    return
		      fold_convert_loc (loc, type,
					associate_trees (loc, var0, minus_lit0,
							 MINUS_EXPR, atype));
		  else
		    {
		      con0 = associate_trees (loc, con0, minus_lit0,
					      MINUS_EXPR, atype);
		      return
			fold_convert_loc (loc, type,
					  associate_trees (loc, var0, con0,
							   PLUS_EXPR, atype));
		    }
		}

	      con0 = associate_trees (loc, con0, lit0, code, atype);
	      return
		fold_convert_loc (loc, type, associate_trees (loc, var0, con0,
							      code, atype));
	    }
	}

      return NULL_TREE;

    case MINUS_EXPR:
<<<<<<< HEAD
      /* Pointer simplifications for subtraction, simple reassociations. */
      if (POINTER_TYPE_P (TREE_TYPE (arg1)) && POINTER_TYPE_P (TREE_TYPE (arg0)))
	{
	  /* (PTR0 p+ A) - (PTR1 p+ B) -> (PTR0 - PTR1) + (A - B) */
	  if (TREE_CODE (arg0) == POINTER_PLUS_EXPR
	      && TREE_CODE (arg1) == POINTER_PLUS_EXPR)
	    {
	      tree arg00 = fold_convert_loc (loc, type, TREE_OPERAND (arg0, 0));
	      tree arg01 = fold_convert_loc (loc, type, TREE_OPERAND (arg0, 1));
	      tree arg10 = fold_convert_loc (loc, type, TREE_OPERAND (arg1, 0));
	      tree arg11 = fold_convert_loc (loc, type, TREE_OPERAND (arg1, 1));
	      return fold_build2_loc (loc, PLUS_EXPR, type,
				  fold_build2_loc (loc, MINUS_EXPR, type,
					       arg00, arg10),
				  fold_build2_loc (loc, MINUS_EXPR, type,
					       arg01, arg11));
	    }
	  /* (PTR0 p+ A) - PTR1 -> (PTR0 - PTR1) + A, assuming PTR0 - PTR1 simplifies. */
	  else if (TREE_CODE (arg0) == POINTER_PLUS_EXPR)
	    {
	      tree arg00 = fold_convert_loc (loc, type, TREE_OPERAND (arg0, 0));
	      tree arg01 = fold_convert_loc (loc, type, TREE_OPERAND (arg0, 1));
	      tree tmp = fold_binary_loc (loc, MINUS_EXPR, type, arg00,
				      fold_convert_loc (loc, type, arg1));
	      if (tmp)
	        return fold_build2_loc (loc, PLUS_EXPR, type, tmp, arg01);
	    }
	  /* PTR0 - (PTR1 p+ A) -> (PTR0 - PTR1) - A, assuming PTR0 - PTR1
	     simplifies. */
	  else if (TREE_CODE (arg1) == POINTER_PLUS_EXPR)
	    {
	      tree arg10 = fold_convert_loc (loc, type,
					     TREE_OPERAND (arg1, 0));
	      tree arg11 = fold_convert_loc (loc, type,
					     TREE_OPERAND (arg1, 1));
	      tree tmp = fold_binary_loc (loc, MINUS_EXPR, type,
					  fold_convert_loc (loc, type, arg0),
					  arg10);
	      if (tmp)
		return fold_build2_loc (loc, MINUS_EXPR, type, tmp, arg11);
	    }
	}

      /* Disable further optimizations involving UPC shared pointers,
         because integers are not interoperable with shared pointers.
	 (The test below also detects pointer difference between
	 shared pointers, which cannot be folded.  */

      if (TREE_TYPE (arg0) && POINTER_TYPE_P (TREE_TYPE (arg0))
          && SHARED_TYPE_P (TREE_TYPE (TREE_TYPE (arg0))))
        return NULL_TREE;

=======
>>>>>>> d97142b0
      /* (-A) - B -> (-B) - A  where B is easily negated and we can swap.  */
      if (TREE_CODE (arg0) == NEGATE_EXPR
	  && negate_expr_p (arg1)
	  && reorder_operands_p (arg0, arg1))
	return fold_build2_loc (loc, MINUS_EXPR, type,
			    fold_convert_loc (loc, type,
					      negate_expr (arg1)),
			    fold_convert_loc (loc, type,
					      TREE_OPERAND (arg0, 0)));

      /* Fold __complex__ ( x, 0 ) - __complex__ ( 0, y ) to
	 __complex__ ( x, -y ).  This is not the same for SNaNs or if
	 signed zeros are involved.  */
      if (!HONOR_SNANS (element_mode (arg0))
	  && !HONOR_SIGNED_ZEROS (element_mode (arg0))
	  && COMPLEX_FLOAT_TYPE_P (TREE_TYPE (arg0)))
        {
	  tree rtype = TREE_TYPE (TREE_TYPE (arg0));
	  tree arg0r = fold_unary_loc (loc, REALPART_EXPR, rtype, arg0);
	  tree arg0i = fold_unary_loc (loc, IMAGPART_EXPR, rtype, arg0);
	  bool arg0rz = false, arg0iz = false;
	  if ((arg0r && (arg0rz = real_zerop (arg0r)))
	      || (arg0i && (arg0iz = real_zerop (arg0i))))
	    {
	      tree arg1r = fold_unary_loc (loc, REALPART_EXPR, rtype, arg1);
	      tree arg1i = fold_unary_loc (loc, IMAGPART_EXPR, rtype, arg1);
	      if (arg0rz && arg1i && real_zerop (arg1i))
	        {
		  tree rp = fold_build1_loc (loc, NEGATE_EXPR, rtype,
					 arg1r ? arg1r
					 : build1 (REALPART_EXPR, rtype, arg1));
		  tree ip = arg0i ? arg0i
		    : build1 (IMAGPART_EXPR, rtype, arg0);
		  return fold_build2_loc (loc, COMPLEX_EXPR, type, rp, ip);
		}
	      else if (arg0iz && arg1r && real_zerop (arg1r))
	        {
		  tree rp = arg0r ? arg0r
		    : build1 (REALPART_EXPR, rtype, arg0);
		  tree ip = fold_build1_loc (loc, NEGATE_EXPR, rtype,
					 arg1i ? arg1i
					 : build1 (IMAGPART_EXPR, rtype, arg1));
		  return fold_build2_loc (loc, COMPLEX_EXPR, type, rp, ip);
		}
	    }
	}

      /* A - B -> A + (-B) if B is easily negatable.  */
      if (negate_expr_p (arg1)
	  && !TYPE_OVERFLOW_SANITIZED (type)
	  && ((FLOAT_TYPE_P (type)
               /* Avoid this transformation if B is a positive REAL_CST.  */
	       && (TREE_CODE (arg1) != REAL_CST
		   ||  REAL_VALUE_NEGATIVE (TREE_REAL_CST (arg1))))
	      || INTEGRAL_TYPE_P (type)))
	return fold_build2_loc (loc, PLUS_EXPR, type,
			    fold_convert_loc (loc, type, arg0),
			    fold_convert_loc (loc, type,
					      negate_expr (arg1)));

      /* Fold &a[i] - &a[j] to i-j.  */
      if (TREE_CODE (arg0) == ADDR_EXPR
	  && TREE_CODE (TREE_OPERAND (arg0, 0)) == ARRAY_REF
	  && TREE_CODE (arg1) == ADDR_EXPR
	  && TREE_CODE (TREE_OPERAND (arg1, 0)) == ARRAY_REF)
        {
	  tree tem = fold_addr_of_array_ref_difference (loc, type,
							TREE_OPERAND (arg0, 0),
							TREE_OPERAND (arg1, 0));
	  if (tem)
	    return tem;
	}

      if (FLOAT_TYPE_P (type)
	  && flag_unsafe_math_optimizations
	  && (TREE_CODE (arg0) == RDIV_EXPR || TREE_CODE (arg0) == MULT_EXPR)
	  && (TREE_CODE (arg1) == RDIV_EXPR || TREE_CODE (arg1) == MULT_EXPR)
	  && (tem = distribute_real_division (loc, code, type, arg0, arg1)))
	return tem;

      /* Handle (A1 * C1) - (A2 * C2) with A1, A2 or C1, C2 being the same or
	 one.  Make sure the type is not saturating and has the signedness of
	 the stripped operands, as fold_plusminus_mult_expr will re-associate.
	 ??? The latter condition should use TYPE_OVERFLOW_* flags instead.  */
      if ((TREE_CODE (arg0) == MULT_EXPR
	   || TREE_CODE (arg1) == MULT_EXPR)
	  && !TYPE_SATURATING (type)
	  && TYPE_UNSIGNED (type) == TYPE_UNSIGNED (TREE_TYPE (arg0))
	  && TYPE_UNSIGNED (type) == TYPE_UNSIGNED (TREE_TYPE (arg1))
	  && (!FLOAT_TYPE_P (type) || flag_associative_math))
        {
	  tree tem = fold_plusminus_mult_expr (loc, code, type, arg0, arg1);
	  if (tem)
	    return tem;
	}

      goto associate;

    case MULT_EXPR:
      if (! FLOAT_TYPE_P (type))
	{
	  /* Transform x * -C into -x * C if x is easily negatable.  */
	  if (TREE_CODE (arg1) == INTEGER_CST
	      && tree_int_cst_sgn (arg1) == -1
	      && negate_expr_p (arg0)
	      && (tem = negate_expr (arg1)) != arg1
	      && !TREE_OVERFLOW (tem))
	    return fold_build2_loc (loc, MULT_EXPR, type,
	    			fold_convert_loc (loc, type,
						  negate_expr (arg0)),
				tem);

	  /* (A + A) * C -> A * 2 * C  */
	  if (TREE_CODE (arg0) == PLUS_EXPR
	      && TREE_CODE (arg1) == INTEGER_CST
	      && operand_equal_p (TREE_OPERAND (arg0, 0),
			          TREE_OPERAND (arg0, 1), 0))
	    return fold_build2_loc (loc, MULT_EXPR, type,
				omit_one_operand_loc (loc, type,
						  TREE_OPERAND (arg0, 0),
						  TREE_OPERAND (arg0, 1)),
				fold_build2_loc (loc, MULT_EXPR, type,
					     build_int_cst (type, 2) , arg1));

	  /* ((T) (X /[ex] C)) * C cancels out if the conversion is
	     sign-changing only.  */
	  if (TREE_CODE (arg1) == INTEGER_CST
	      && TREE_CODE (arg0) == EXACT_DIV_EXPR
	      && operand_equal_p (arg1, TREE_OPERAND (arg0, 1), 0))
	    return fold_convert_loc (loc, type, TREE_OPERAND (arg0, 0));

	  strict_overflow_p = false;
	  if (TREE_CODE (arg1) == INTEGER_CST
	      && 0 != (tem = extract_muldiv (op0, arg1, code, NULL_TREE,
					     &strict_overflow_p)))
	    {
	      if (strict_overflow_p)
		fold_overflow_warning (("assuming signed overflow does not "
					"occur when simplifying "
					"multiplication"),
				       WARN_STRICT_OVERFLOW_MISC);
	      return fold_convert_loc (loc, type, tem);
	    }

	  /* Optimize z * conj(z) for integer complex numbers.  */
	  if (TREE_CODE (arg0) == CONJ_EXPR
	      && operand_equal_p (TREE_OPERAND (arg0, 0), arg1, 0))
	    return fold_mult_zconjz (loc, type, arg1);
	  if (TREE_CODE (arg1) == CONJ_EXPR
	      && operand_equal_p (arg0, TREE_OPERAND (arg1, 0), 0))
	    return fold_mult_zconjz (loc, type, arg0);
	}
      else
	{
	  /* Fold z * +-I to __complex__ (-+__imag z, +-__real z).
	     This is not the same for NaNs or if signed zeros are
	     involved.  */
	  if (!HONOR_NANS (arg0)
              && !HONOR_SIGNED_ZEROS (element_mode (arg0))
	      && COMPLEX_FLOAT_TYPE_P (TREE_TYPE (arg0))
	      && TREE_CODE (arg1) == COMPLEX_CST
	      && real_zerop (TREE_REALPART (arg1)))
	    {
	      tree rtype = TREE_TYPE (TREE_TYPE (arg0));
	      if (real_onep (TREE_IMAGPART (arg1)))
		return
		  fold_build2_loc (loc, COMPLEX_EXPR, type,
			       negate_expr (fold_build1_loc (loc, IMAGPART_EXPR,
							     rtype, arg0)),
			       fold_build1_loc (loc, REALPART_EXPR, rtype, arg0));
	      else if (real_minus_onep (TREE_IMAGPART (arg1)))
		return
		  fold_build2_loc (loc, COMPLEX_EXPR, type,
			       fold_build1_loc (loc, IMAGPART_EXPR, rtype, arg0),
			       negate_expr (fold_build1_loc (loc, REALPART_EXPR,
							     rtype, arg0)));
	    }

	  /* Optimize z * conj(z) for floating point complex numbers.
	     Guarded by flag_unsafe_math_optimizations as non-finite
	     imaginary components don't produce scalar results.  */
	  if (flag_unsafe_math_optimizations
	      && TREE_CODE (arg0) == CONJ_EXPR
	      && operand_equal_p (TREE_OPERAND (arg0, 0), arg1, 0))
	    return fold_mult_zconjz (loc, type, arg1);
	  if (flag_unsafe_math_optimizations
	      && TREE_CODE (arg1) == CONJ_EXPR
	      && operand_equal_p (arg0, TREE_OPERAND (arg1, 0), 0))
	    return fold_mult_zconjz (loc, type, arg0);

	  if (flag_unsafe_math_optimizations)
	    {

	      /* Canonicalize x*x as pow(x,2.0), which is expanded as x*x.  */
	      if (!in_gimple_form
		  && optimize
		  && operand_equal_p (arg0, arg1, 0))
		{
		  tree powfn = mathfn_built_in (type, BUILT_IN_POW);

		  if (powfn)
		    {
		      tree arg = build_real (type, dconst2);
		      return build_call_expr_loc (loc, powfn, 2, arg0, arg);
		    }
		}
	    }
	}
      goto associate;

    case BIT_IOR_EXPR:
      /* Canonicalize (X & C1) | C2.  */
      if (TREE_CODE (arg0) == BIT_AND_EXPR
	  && TREE_CODE (arg1) == INTEGER_CST
	  && TREE_CODE (TREE_OPERAND (arg0, 1)) == INTEGER_CST)
	{
	  int width = TYPE_PRECISION (type), w;
	  wide_int c1 = TREE_OPERAND (arg0, 1);
	  wide_int c2 = arg1;

	  /* If (C1&C2) == C1, then (X&C1)|C2 becomes (X,C2).  */
	  if ((c1 & c2) == c1)
	    return omit_one_operand_loc (loc, type, arg1,
					 TREE_OPERAND (arg0, 0));

	  wide_int msk = wi::mask (width, false,
				   TYPE_PRECISION (TREE_TYPE (arg1)));

	  /* If (C1|C2) == ~0 then (X&C1)|C2 becomes X|C2.  */
	  if (msk.and_not (c1 | c2) == 0)
	    return fold_build2_loc (loc, BIT_IOR_EXPR, type,
				    TREE_OPERAND (arg0, 0), arg1);

	  /* Minimize the number of bits set in C1, i.e. C1 := C1 & ~C2,
	     unless (C1 & ~C2) | (C2 & C3) for some C3 is a mask of some
	     mode which allows further optimizations.  */
	  c1 &= msk;
	  c2 &= msk;
	  wide_int c3 = c1.and_not (c2);
	  for (w = BITS_PER_UNIT; w <= width; w <<= 1)
	    {
	      wide_int mask = wi::mask (w, false,
					TYPE_PRECISION (type));
	      if (((c1 | c2) & mask) == mask && c1.and_not (mask) == 0)
		{
		  c3 = mask;
		  break;
		}
	    }

	  if (c3 != c1)
	    return fold_build2_loc (loc, BIT_IOR_EXPR, type,
				    fold_build2_loc (loc, BIT_AND_EXPR, type,
						     TREE_OPERAND (arg0, 0),
						     wide_int_to_tree (type,
								       c3)),
				    arg1);
	}

      /* See if this can be simplified into a rotate first.  If that
	 is unsuccessful continue in the association code.  */
      goto bit_rotate;

    case BIT_XOR_EXPR:
      /* Fold (X & 1) ^ 1 as (X & 1) == 0.  */
      if (TREE_CODE (arg0) == BIT_AND_EXPR
	  && INTEGRAL_TYPE_P (type)
	  && integer_onep (TREE_OPERAND (arg0, 1))
	  && integer_onep (arg1))
	return fold_build2_loc (loc, EQ_EXPR, type, arg0,
				build_zero_cst (TREE_TYPE (arg0)));

      /* See if this can be simplified into a rotate first.  If that
	 is unsuccessful continue in the association code.  */
      goto bit_rotate;

    case BIT_AND_EXPR:
      /* Fold (X ^ 1) & 1 as (X & 1) == 0.  */
      if (TREE_CODE (arg0) == BIT_XOR_EXPR
	  && INTEGRAL_TYPE_P (type)
	  && integer_onep (TREE_OPERAND (arg0, 1))
	  && integer_onep (arg1))
	{
	  tree tem2;
	  tem = TREE_OPERAND (arg0, 0);
	  tem2 = fold_convert_loc (loc, TREE_TYPE (tem), arg1);
	  tem2 = fold_build2_loc (loc, BIT_AND_EXPR, TREE_TYPE (tem),
				  tem, tem2);
	  return fold_build2_loc (loc, EQ_EXPR, type, tem2,
				  build_zero_cst (TREE_TYPE (tem)));
	}
      /* Fold ~X & 1 as (X & 1) == 0.  */
      if (TREE_CODE (arg0) == BIT_NOT_EXPR
	  && INTEGRAL_TYPE_P (type)
	  && integer_onep (arg1))
	{
	  tree tem2;
	  tem = TREE_OPERAND (arg0, 0);
	  tem2 = fold_convert_loc (loc, TREE_TYPE (tem), arg1);
	  tem2 = fold_build2_loc (loc, BIT_AND_EXPR, TREE_TYPE (tem),
				  tem, tem2);
	  return fold_build2_loc (loc, EQ_EXPR, type, tem2,
				  build_zero_cst (TREE_TYPE (tem)));
	}
      /* Fold !X & 1 as X == 0.  */
      if (TREE_CODE (arg0) == TRUTH_NOT_EXPR
	  && integer_onep (arg1))
	{
	  tem = TREE_OPERAND (arg0, 0);
	  return fold_build2_loc (loc, EQ_EXPR, type, tem,
				  build_zero_cst (TREE_TYPE (tem)));
	}

      /* Fold (X ^ Y) & Y as ~X & Y.  */
      if (TREE_CODE (arg0) == BIT_XOR_EXPR
	  && operand_equal_p (TREE_OPERAND (arg0, 1), arg1, 0))
	{
	  tem = fold_convert_loc (loc, type, TREE_OPERAND (arg0, 0));
	  return fold_build2_loc (loc, BIT_AND_EXPR, type,
			      fold_build1_loc (loc, BIT_NOT_EXPR, type, tem),
			      fold_convert_loc (loc, type, arg1));
	}
      /* Fold (X ^ Y) & X as ~Y & X.  */
      if (TREE_CODE (arg0) == BIT_XOR_EXPR
	  && operand_equal_p (TREE_OPERAND (arg0, 0), arg1, 0)
	  && reorder_operands_p (TREE_OPERAND (arg0, 1), arg1))
	{
	  tem = fold_convert_loc (loc, type, TREE_OPERAND (arg0, 1));
	  return fold_build2_loc (loc, BIT_AND_EXPR, type,
			      fold_build1_loc (loc, BIT_NOT_EXPR, type, tem),
			      fold_convert_loc (loc, type, arg1));
	}
      /* Fold X & (X ^ Y) as X & ~Y.  */
      if (TREE_CODE (arg1) == BIT_XOR_EXPR
	  && operand_equal_p (arg0, TREE_OPERAND (arg1, 0), 0))
	{
	  tem = fold_convert_loc (loc, type, TREE_OPERAND (arg1, 1));
	  return fold_build2_loc (loc, BIT_AND_EXPR, type,
			      fold_convert_loc (loc, type, arg0),
			      fold_build1_loc (loc, BIT_NOT_EXPR, type, tem));
	}
      /* Fold X & (Y ^ X) as ~Y & X.  */
      if (TREE_CODE (arg1) == BIT_XOR_EXPR
	  && operand_equal_p (arg0, TREE_OPERAND (arg1, 1), 0)
	  && reorder_operands_p (arg0, TREE_OPERAND (arg1, 0)))
	{
	  tem = fold_convert_loc (loc, type, TREE_OPERAND (arg1, 0));
	  return fold_build2_loc (loc, BIT_AND_EXPR, type,
			      fold_build1_loc (loc, BIT_NOT_EXPR, type, tem),
			      fold_convert_loc (loc, type, arg0));
	}

      /* Fold (X * Y) & -(1 << CST) to X * Y if Y is a constant
         multiple of 1 << CST.  */
      if (TREE_CODE (arg1) == INTEGER_CST)
	{
	  wide_int cst1 = arg1;
	  wide_int ncst1 = -cst1;
	  if ((cst1 & ncst1) == ncst1
	      && multiple_of_p (type, arg0,
				wide_int_to_tree (TREE_TYPE (arg1), ncst1)))
	    return fold_convert_loc (loc, type, arg0);
	}

      /* Fold (X * CST1) & CST2 to zero if we can, or drop known zero
         bits from CST2.  */
      if (TREE_CODE (arg1) == INTEGER_CST
	  && TREE_CODE (arg0) == MULT_EXPR
	  && TREE_CODE (TREE_OPERAND (arg0, 1)) == INTEGER_CST)
	{
	  wide_int warg1 = arg1;
	  wide_int masked = mask_with_tz (type, warg1, TREE_OPERAND (arg0, 1));

	  if (masked == 0)
	    return omit_two_operands_loc (loc, type, build_zero_cst (type),
	                                  arg0, arg1);
	  else if (masked != warg1)
	    {
	      /* Avoid the transform if arg1 is a mask of some
	         mode which allows further optimizations.  */
	      int pop = wi::popcount (warg1);
	      if (!(pop >= BITS_PER_UNIT
		    && exact_log2 (pop) != -1
		    && wi::mask (pop, false, warg1.get_precision ()) == warg1))
		return fold_build2_loc (loc, code, type, op0,
					wide_int_to_tree (type, masked));
	    }
	}

      /* For constants M and N, if M == (1LL << cst) - 1 && (N & M) == M,
	 ((A & N) + B) & M -> (A + B) & M
	 Similarly if (N & M) == 0,
	 ((A | N) + B) & M -> (A + B) & M
	 and for - instead of + (or unary - instead of +)
	 and/or ^ instead of |.
	 If B is constant and (B & M) == 0, fold into A & M.  */
      if (TREE_CODE (arg1) == INTEGER_CST)
	{
	  wide_int cst1 = arg1;
	  if ((~cst1 != 0) && (cst1 & (cst1 + 1)) == 0
	      && INTEGRAL_TYPE_P (TREE_TYPE (arg0))
	      && (TREE_CODE (arg0) == PLUS_EXPR
		  || TREE_CODE (arg0) == MINUS_EXPR
		  || TREE_CODE (arg0) == NEGATE_EXPR)
	      && (TYPE_OVERFLOW_WRAPS (TREE_TYPE (arg0))
		  || TREE_CODE (TREE_TYPE (arg0)) == INTEGER_TYPE))
	    {
	      tree pmop[2];
	      int which = 0;
	      wide_int cst0;

	      /* Now we know that arg0 is (C + D) or (C - D) or
		 -C and arg1 (M) is == (1LL << cst) - 1.
		 Store C into PMOP[0] and D into PMOP[1].  */
	      pmop[0] = TREE_OPERAND (arg0, 0);
	      pmop[1] = NULL;
	      if (TREE_CODE (arg0) != NEGATE_EXPR)
		{
		  pmop[1] = TREE_OPERAND (arg0, 1);
		  which = 1;
		}

	      if ((wi::max_value (TREE_TYPE (arg0)) & cst1) != cst1)
		which = -1;

	      for (; which >= 0; which--)
		switch (TREE_CODE (pmop[which]))
		  {
		  case BIT_AND_EXPR:
		  case BIT_IOR_EXPR:
		  case BIT_XOR_EXPR:
		    if (TREE_CODE (TREE_OPERAND (pmop[which], 1))
			!= INTEGER_CST)
		      break;
		    cst0 = TREE_OPERAND (pmop[which], 1);
		    cst0 &= cst1;
		    if (TREE_CODE (pmop[which]) == BIT_AND_EXPR)
		      {
			if (cst0 != cst1)
			  break;
		      }
		    else if (cst0 != 0)
		      break;
		    /* If C or D is of the form (A & N) where
		       (N & M) == M, or of the form (A | N) or
		       (A ^ N) where (N & M) == 0, replace it with A.  */
		    pmop[which] = TREE_OPERAND (pmop[which], 0);
		    break;
		  case INTEGER_CST:
		    /* If C or D is a N where (N & M) == 0, it can be
		       omitted (assumed 0).  */
		    if ((TREE_CODE (arg0) == PLUS_EXPR
			 || (TREE_CODE (arg0) == MINUS_EXPR && which == 0))
			&& (cst1 & pmop[which]) == 0)
		      pmop[which] = NULL;
		    break;
		  default:
		    break;
		  }

	      /* Only build anything new if we optimized one or both arguments
		 above.  */
	      if (pmop[0] != TREE_OPERAND (arg0, 0)
		  || (TREE_CODE (arg0) != NEGATE_EXPR
		      && pmop[1] != TREE_OPERAND (arg0, 1)))
		{
		  tree utype = TREE_TYPE (arg0);
		  if (! TYPE_OVERFLOW_WRAPS (TREE_TYPE (arg0)))
		    {
		      /* Perform the operations in a type that has defined
			 overflow behavior.  */
		      utype = unsigned_type_for (TREE_TYPE (arg0));
		      if (pmop[0] != NULL)
			pmop[0] = fold_convert_loc (loc, utype, pmop[0]);
		      if (pmop[1] != NULL)
			pmop[1] = fold_convert_loc (loc, utype, pmop[1]);
		    }

		  if (TREE_CODE (arg0) == NEGATE_EXPR)
		    tem = fold_build1_loc (loc, NEGATE_EXPR, utype, pmop[0]);
		  else if (TREE_CODE (arg0) == PLUS_EXPR)
		    {
		      if (pmop[0] != NULL && pmop[1] != NULL)
			tem = fold_build2_loc (loc, PLUS_EXPR, utype,
					       pmop[0], pmop[1]);
		      else if (pmop[0] != NULL)
			tem = pmop[0];
		      else if (pmop[1] != NULL)
			tem = pmop[1];
		      else
			return build_int_cst (type, 0);
		    }
		  else if (pmop[0] == NULL)
		    tem = fold_build1_loc (loc, NEGATE_EXPR, utype, pmop[1]);
		  else
		    tem = fold_build2_loc (loc, MINUS_EXPR, utype,
					   pmop[0], pmop[1]);
		  /* TEM is now the new binary +, - or unary - replacement.  */
		  tem = fold_build2_loc (loc, BIT_AND_EXPR, utype, tem,
					 fold_convert_loc (loc, utype, arg1));
		  return fold_convert_loc (loc, type, tem);
		}
	    }
	}

      /* Simplify ((int)c & 0377) into (int)c, if c is unsigned char.  */
      if (TREE_CODE (arg1) == INTEGER_CST && TREE_CODE (arg0) == NOP_EXPR
	  && TYPE_UNSIGNED (TREE_TYPE (TREE_OPERAND (arg0, 0))))
	{
	  prec = element_precision (TREE_TYPE (TREE_OPERAND (arg0, 0)));

	  wide_int mask = wide_int::from (arg1, prec, UNSIGNED);
	  if (mask == -1)
	    return
	      fold_convert_loc (loc, type, TREE_OPERAND (arg0, 0));
	}

      goto associate;

    case RDIV_EXPR:
      /* Don't touch a floating-point divide by zero unless the mode
	 of the constant can represent infinity.  */
      if (TREE_CODE (arg1) == REAL_CST
	  && !MODE_HAS_INFINITIES (TYPE_MODE (TREE_TYPE (arg1)))
	  && real_zerop (arg1))
	return NULL_TREE;

      /* (-A) / (-B) -> A / B  */
      if (TREE_CODE (arg0) == NEGATE_EXPR && negate_expr_p (arg1))
	return fold_build2_loc (loc, RDIV_EXPR, type,
			    TREE_OPERAND (arg0, 0),
			    negate_expr (arg1));
      if (TREE_CODE (arg1) == NEGATE_EXPR && negate_expr_p (arg0))
	return fold_build2_loc (loc, RDIV_EXPR, type,
			    negate_expr (arg0),
			    TREE_OPERAND (arg1, 0));

      /* Convert A/B/C to A/(B*C).  */
      if (flag_reciprocal_math
	  && TREE_CODE (arg0) == RDIV_EXPR)
	return fold_build2_loc (loc, RDIV_EXPR, type, TREE_OPERAND (arg0, 0),
			    fold_build2_loc (loc, MULT_EXPR, type,
					 TREE_OPERAND (arg0, 1), arg1));

      /* Convert A/(B/C) to (A/B)*C.  */
      if (flag_reciprocal_math
	  && TREE_CODE (arg1) == RDIV_EXPR)
	return fold_build2_loc (loc, MULT_EXPR, type,
			    fold_build2_loc (loc, RDIV_EXPR, type, arg0,
					 TREE_OPERAND (arg1, 0)),
			    TREE_OPERAND (arg1, 1));

      /* Convert C1/(X*C2) into (C1/C2)/X.  */
      if (flag_reciprocal_math
	  && TREE_CODE (arg1) == MULT_EXPR
	  && TREE_CODE (arg0) == REAL_CST
	  && TREE_CODE (TREE_OPERAND (arg1, 1)) == REAL_CST)
	{
	  tree tem = const_binop (RDIV_EXPR, arg0,
				  TREE_OPERAND (arg1, 1));
	  if (tem)
	    return fold_build2_loc (loc, RDIV_EXPR, type, tem,
				TREE_OPERAND (arg1, 0));
	}

      return NULL_TREE;

    case TRUNC_DIV_EXPR:
      /* Optimize (X & (-A)) / A where A is a power of 2,
	 to X >> log2(A) */
      if (TREE_CODE (arg0) == BIT_AND_EXPR
	  && !TYPE_UNSIGNED (type) && TREE_CODE (arg1) == INTEGER_CST
	  && integer_pow2p (arg1) && tree_int_cst_sgn (arg1) > 0)
	{
	  tree sum = fold_binary_loc (loc, PLUS_EXPR, TREE_TYPE (arg1),
				      arg1, TREE_OPERAND (arg0, 1));
	  if (sum && integer_zerop (sum)) {
	    tree pow2 = build_int_cst (integer_type_node,
				       wi::exact_log2 (arg1));
	    return fold_build2_loc (loc, RSHIFT_EXPR, type,
				    TREE_OPERAND (arg0, 0), pow2);
	  }
	}

      /* Fall through */
      
    case FLOOR_DIV_EXPR:
      /* Simplify A / (B << N) where A and B are positive and B is
	 a power of 2, to A >> (N + log2(B)).  */
      strict_overflow_p = false;
      if (TREE_CODE (arg1) == LSHIFT_EXPR
	  && (TYPE_UNSIGNED (type)
	      || tree_expr_nonnegative_warnv_p (op0, &strict_overflow_p)))
	{
	  tree sval = TREE_OPERAND (arg1, 0);
	  if (integer_pow2p (sval) && tree_int_cst_sgn (sval) > 0)
	    {
	      tree sh_cnt = TREE_OPERAND (arg1, 1);
	      tree pow2 = build_int_cst (TREE_TYPE (sh_cnt),
					 wi::exact_log2 (sval));

	      if (strict_overflow_p)
		fold_overflow_warning (("assuming signed overflow does not "
					"occur when simplifying A / (B << N)"),
				       WARN_STRICT_OVERFLOW_MISC);

	      sh_cnt = fold_build2_loc (loc, PLUS_EXPR, TREE_TYPE (sh_cnt),
					sh_cnt, pow2);
	      return fold_build2_loc (loc, RSHIFT_EXPR, type,
				      fold_convert_loc (loc, type, arg0), sh_cnt);
	    }
	}

      /* Fall through */

    case ROUND_DIV_EXPR:
    case CEIL_DIV_EXPR:
    case EXACT_DIV_EXPR:
      if (integer_zerop (arg1))
	return NULL_TREE;

      /* Convert -A / -B to A / B when the type is signed and overflow is
	 undefined.  */
      if ((!INTEGRAL_TYPE_P (type) || TYPE_OVERFLOW_UNDEFINED (type))
	  && TREE_CODE (arg0) == NEGATE_EXPR
	  && negate_expr_p (arg1))
	{
	  if (INTEGRAL_TYPE_P (type))
	    fold_overflow_warning (("assuming signed overflow does not occur "
				    "when distributing negation across "
				    "division"),
				   WARN_STRICT_OVERFLOW_MISC);
	  return fold_build2_loc (loc, code, type,
			      fold_convert_loc (loc, type,
						TREE_OPERAND (arg0, 0)),
			      fold_convert_loc (loc, type,
						negate_expr (arg1)));
	}
      if ((!INTEGRAL_TYPE_P (type) || TYPE_OVERFLOW_UNDEFINED (type))
	  && TREE_CODE (arg1) == NEGATE_EXPR
	  && negate_expr_p (arg0))
	{
	  if (INTEGRAL_TYPE_P (type))
	    fold_overflow_warning (("assuming signed overflow does not occur "
				    "when distributing negation across "
				    "division"),
				   WARN_STRICT_OVERFLOW_MISC);
	  return fold_build2_loc (loc, code, type,
			      fold_convert_loc (loc, type,
						negate_expr (arg0)),
			      fold_convert_loc (loc, type,
						TREE_OPERAND (arg1, 0)));
	}

      /* If arg0 is a multiple of arg1, then rewrite to the fastest div
	 operation, EXACT_DIV_EXPR.

	 Note that only CEIL_DIV_EXPR and FLOOR_DIV_EXPR are rewritten now.
	 At one time others generated faster code, it's not clear if they do
	 after the last round to changes to the DIV code in expmed.c.  */
      if ((code == CEIL_DIV_EXPR || code == FLOOR_DIV_EXPR)
	  && multiple_of_p (type, arg0, arg1))
	return fold_build2_loc (loc, EXACT_DIV_EXPR, type,
				fold_convert (type, arg0),
				fold_convert (type, arg1));

      strict_overflow_p = false;
      if (TREE_CODE (arg1) == INTEGER_CST
	  && 0 != (tem = extract_muldiv (op0, arg1, code, NULL_TREE,
					 &strict_overflow_p)))
	{
	  if (strict_overflow_p)
	    fold_overflow_warning (("assuming signed overflow does not occur "
				    "when simplifying division"),
				   WARN_STRICT_OVERFLOW_MISC);
	  return fold_convert_loc (loc, type, tem);
	}

      return NULL_TREE;

    case CEIL_MOD_EXPR:
    case FLOOR_MOD_EXPR:
    case ROUND_MOD_EXPR:
    case TRUNC_MOD_EXPR:
      strict_overflow_p = false;
      if (TREE_CODE (arg1) == INTEGER_CST
	  && 0 != (tem = extract_muldiv (op0, arg1, code, NULL_TREE,
					 &strict_overflow_p)))
	{
	  if (strict_overflow_p)
	    fold_overflow_warning (("assuming signed overflow does not occur "
				    "when simplifying modulus"),
				   WARN_STRICT_OVERFLOW_MISC);
	  return fold_convert_loc (loc, type, tem);
	}

      return NULL_TREE;

    case LROTATE_EXPR:
    case RROTATE_EXPR:
    case RSHIFT_EXPR:
    case LSHIFT_EXPR:
      /* Since negative shift count is not well-defined,
	 don't try to compute it in the compiler.  */
      if (TREE_CODE (arg1) == INTEGER_CST && tree_int_cst_sgn (arg1) < 0)
	return NULL_TREE;

      prec = element_precision (type);

      /* If we have a rotate of a bit operation with the rotate count and
	 the second operand of the bit operation both constant,
	 permute the two operations.  */
      if (code == RROTATE_EXPR && TREE_CODE (arg1) == INTEGER_CST
	  && (TREE_CODE (arg0) == BIT_AND_EXPR
	      || TREE_CODE (arg0) == BIT_IOR_EXPR
	      || TREE_CODE (arg0) == BIT_XOR_EXPR)
	  && TREE_CODE (TREE_OPERAND (arg0, 1)) == INTEGER_CST)
	return fold_build2_loc (loc, TREE_CODE (arg0), type,
			    fold_build2_loc (loc, code, type,
					 TREE_OPERAND (arg0, 0), arg1),
			    fold_build2_loc (loc, code, type,
					 TREE_OPERAND (arg0, 1), arg1));

      /* Two consecutive rotates adding up to the some integer
	 multiple of the precision of the type can be ignored.  */
      if (code == RROTATE_EXPR && TREE_CODE (arg1) == INTEGER_CST
	  && TREE_CODE (arg0) == RROTATE_EXPR
	  && TREE_CODE (TREE_OPERAND (arg0, 1)) == INTEGER_CST
	  && wi::umod_trunc (wi::add (arg1, TREE_OPERAND (arg0, 1)),
			     prec) == 0)
	return TREE_OPERAND (arg0, 0);

      return NULL_TREE;

    case MIN_EXPR:
      tem = fold_minmax (loc, MIN_EXPR, type, arg0, arg1);
      if (tem)
	return tem;
      goto associate;

    case MAX_EXPR:
      tem = fold_minmax (loc, MAX_EXPR, type, arg0, arg1);
      if (tem)
	return tem;
      goto associate;

    case TRUTH_ANDIF_EXPR:
      /* Note that the operands of this must be ints
	 and their values must be 0 or 1.
	 ("true" is a fixed value perhaps depending on the language.)  */
      /* If first arg is constant zero, return it.  */
      if (integer_zerop (arg0))
	return fold_convert_loc (loc, type, arg0);
    case TRUTH_AND_EXPR:
      /* If either arg is constant true, drop it.  */
      if (TREE_CODE (arg0) == INTEGER_CST && ! integer_zerop (arg0))
	return non_lvalue_loc (loc, fold_convert_loc (loc, type, arg1));
      if (TREE_CODE (arg1) == INTEGER_CST && ! integer_zerop (arg1)
	  /* Preserve sequence points.  */
	  && (code != TRUTH_ANDIF_EXPR || ! TREE_SIDE_EFFECTS (arg0)))
	return non_lvalue_loc (loc, fold_convert_loc (loc, type, arg0));
      /* If second arg is constant zero, result is zero, but first arg
	 must be evaluated.  */
      if (integer_zerop (arg1))
	return omit_one_operand_loc (loc, type, arg1, arg0);
      /* Likewise for first arg, but note that only the TRUTH_AND_EXPR
	 case will be handled here.  */
      if (integer_zerop (arg0))
	return omit_one_operand_loc (loc, type, arg0, arg1);

      /* !X && X is always false.  */
      if (TREE_CODE (arg0) == TRUTH_NOT_EXPR
	  && operand_equal_p (TREE_OPERAND (arg0, 0), arg1, 0))
	return omit_one_operand_loc (loc, type, integer_zero_node, arg1);
      /* X && !X is always false.  */
      if (TREE_CODE (arg1) == TRUTH_NOT_EXPR
	  && operand_equal_p (arg0, TREE_OPERAND (arg1, 0), 0))
	return omit_one_operand_loc (loc, type, integer_zero_node, arg0);

      /* A < X && A + 1 > Y ==> A < X && A >= Y.  Normally A + 1 > Y
	 means A >= Y && A != MAX, but in this case we know that
	 A < X <= MAX.  */

      if (!TREE_SIDE_EFFECTS (arg0)
	  && !TREE_SIDE_EFFECTS (arg1))
	{
	  tem = fold_to_nonsharp_ineq_using_bound (loc, arg0, arg1);
	  if (tem && !operand_equal_p (tem, arg0, 0))
	    return fold_build2_loc (loc, code, type, tem, arg1);

	  tem = fold_to_nonsharp_ineq_using_bound (loc, arg1, arg0);
	  if (tem && !operand_equal_p (tem, arg1, 0))
	    return fold_build2_loc (loc, code, type, arg0, tem);
	}

      if ((tem = fold_truth_andor (loc, code, type, arg0, arg1, op0, op1))
          != NULL_TREE)
        return tem;

      return NULL_TREE;

    case TRUTH_ORIF_EXPR:
      /* Note that the operands of this must be ints
	 and their values must be 0 or true.
	 ("true" is a fixed value perhaps depending on the language.)  */
      /* If first arg is constant true, return it.  */
      if (TREE_CODE (arg0) == INTEGER_CST && ! integer_zerop (arg0))
	return fold_convert_loc (loc, type, arg0);
    case TRUTH_OR_EXPR:
      /* If either arg is constant zero, drop it.  */
      if (TREE_CODE (arg0) == INTEGER_CST && integer_zerop (arg0))
	return non_lvalue_loc (loc, fold_convert_loc (loc, type, arg1));
      if (TREE_CODE (arg1) == INTEGER_CST && integer_zerop (arg1)
	  /* Preserve sequence points.  */
	  && (code != TRUTH_ORIF_EXPR || ! TREE_SIDE_EFFECTS (arg0)))
	return non_lvalue_loc (loc, fold_convert_loc (loc, type, arg0));
      /* If second arg is constant true, result is true, but we must
	 evaluate first arg.  */
      if (TREE_CODE (arg1) == INTEGER_CST && ! integer_zerop (arg1))
	return omit_one_operand_loc (loc, type, arg1, arg0);
      /* Likewise for first arg, but note this only occurs here for
	 TRUTH_OR_EXPR.  */
      if (TREE_CODE (arg0) == INTEGER_CST && ! integer_zerop (arg0))
	return omit_one_operand_loc (loc, type, arg0, arg1);

      /* !X || X is always true.  */
      if (TREE_CODE (arg0) == TRUTH_NOT_EXPR
	  && operand_equal_p (TREE_OPERAND (arg0, 0), arg1, 0))
	return omit_one_operand_loc (loc, type, integer_one_node, arg1);
      /* X || !X is always true.  */
      if (TREE_CODE (arg1) == TRUTH_NOT_EXPR
	  && operand_equal_p (arg0, TREE_OPERAND (arg1, 0), 0))
	return omit_one_operand_loc (loc, type, integer_one_node, arg0);

      /* (X && !Y) || (!X && Y) is X ^ Y */
      if (TREE_CODE (arg0) == TRUTH_AND_EXPR
	  && TREE_CODE (arg1) == TRUTH_AND_EXPR)
        {
	  tree a0, a1, l0, l1, n0, n1;

	  a0 = fold_convert_loc (loc, type, TREE_OPERAND (arg1, 0));
	  a1 = fold_convert_loc (loc, type, TREE_OPERAND (arg1, 1));

	  l0 = fold_convert_loc (loc, type, TREE_OPERAND (arg0, 0));
	  l1 = fold_convert_loc (loc, type, TREE_OPERAND (arg0, 1));
	  
	  n0 = fold_build1_loc (loc, TRUTH_NOT_EXPR, type, l0);
	  n1 = fold_build1_loc (loc, TRUTH_NOT_EXPR, type, l1);
	  
	  if ((operand_equal_p (n0, a0, 0)
	       && operand_equal_p (n1, a1, 0))
	      || (operand_equal_p (n0, a1, 0)
		  && operand_equal_p (n1, a0, 0)))
	    return fold_build2_loc (loc, TRUTH_XOR_EXPR, type, l0, n1);
	}

      if ((tem = fold_truth_andor (loc, code, type, arg0, arg1, op0, op1))
          != NULL_TREE)
        return tem;

      return NULL_TREE;

    case TRUTH_XOR_EXPR:
      /* If the second arg is constant zero, drop it.  */
      if (integer_zerop (arg1))
	return non_lvalue_loc (loc, fold_convert_loc (loc, type, arg0));
      /* If the second arg is constant true, this is a logical inversion.  */
      if (integer_onep (arg1))
	{
	  tem = invert_truthvalue_loc (loc, arg0);
	  return non_lvalue_loc (loc, fold_convert_loc (loc, type, tem));
	}
      /* Identical arguments cancel to zero.  */
      if (operand_equal_p (arg0, arg1, 0))
	return omit_one_operand_loc (loc, type, integer_zero_node, arg0);

      /* !X ^ X is always true.  */
      if (TREE_CODE (arg0) == TRUTH_NOT_EXPR
	  && operand_equal_p (TREE_OPERAND (arg0, 0), arg1, 0))
	return omit_one_operand_loc (loc, type, integer_one_node, arg1);

      /* X ^ !X is always true.  */
      if (TREE_CODE (arg1) == TRUTH_NOT_EXPR
	  && operand_equal_p (arg0, TREE_OPERAND (arg1, 0), 0))
	return omit_one_operand_loc (loc, type, integer_one_node, arg0);

      return NULL_TREE;

    case EQ_EXPR:
    case NE_EXPR:
      STRIP_NOPS (arg0);
      STRIP_NOPS (arg1);

      tem = fold_comparison (loc, code, type, op0, op1);
      if (tem != NULL_TREE)
	return tem;

      /* bool_var != 1 becomes !bool_var. */
      if (TREE_CODE (TREE_TYPE (arg0)) == BOOLEAN_TYPE && integer_onep (arg1)
          && code == NE_EXPR)
        return fold_convert_loc (loc, type,
				 fold_build1_loc (loc, TRUTH_NOT_EXPR,
						  TREE_TYPE (arg0), arg0));

      /* bool_var == 0 becomes !bool_var. */
      if (TREE_CODE (TREE_TYPE (arg0)) == BOOLEAN_TYPE && integer_zerop (arg1)
          && code == EQ_EXPR)
        return fold_convert_loc (loc, type,
				 fold_build1_loc (loc, TRUTH_NOT_EXPR,
						  TREE_TYPE (arg0), arg0));

      /* !exp != 0 becomes !exp */
      if (TREE_CODE (arg0) == TRUTH_NOT_EXPR && integer_zerop (arg1)
	  && code == NE_EXPR)
        return non_lvalue_loc (loc, fold_convert_loc (loc, type, arg0));

      /* Transform comparisons of the form X +- Y CMP X to Y CMP 0.  */
      if ((TREE_CODE (arg0) == PLUS_EXPR
	   || TREE_CODE (arg0) == POINTER_PLUS_EXPR
	   || TREE_CODE (arg0) == MINUS_EXPR)
	  && operand_equal_p (tree_strip_nop_conversions (TREE_OPERAND (arg0,
									0)),
			      arg1, 0)
	  && (INTEGRAL_TYPE_P (TREE_TYPE (arg0))
	      || POINTER_TYPE_P (TREE_TYPE (arg0))))
	{
	  tree val = TREE_OPERAND (arg0, 1);
	  return omit_two_operands_loc (loc, type,
				    fold_build2_loc (loc, code, type,
						 val,
						 build_int_cst (TREE_TYPE (val),
								0)),
				    TREE_OPERAND (arg0, 0), arg1);
	}

      /* Transform comparisons of the form C - X CMP X if C % 2 == 1.  */
      if (TREE_CODE (arg0) == MINUS_EXPR
	  && TREE_CODE (TREE_OPERAND (arg0, 0)) == INTEGER_CST
	  && operand_equal_p (tree_strip_nop_conversions (TREE_OPERAND (arg0,
									1)),
			      arg1, 0)
	  && wi::extract_uhwi (TREE_OPERAND (arg0, 0), 0, 1) == 1)
	{
	  return omit_two_operands_loc (loc, type,
				    code == NE_EXPR
				    ? boolean_true_node : boolean_false_node,
				    TREE_OPERAND (arg0, 1), arg1);
	}

      /* If this is an EQ or NE comparison with zero and ARG0 is
	 (1 << foo) & bar, convert it to (bar >> foo) & 1.  Both require
	 two operations, but the latter can be done in one less insn
	 on machines that have only two-operand insns or on which a
	 constant cannot be the first operand.  */
      if (TREE_CODE (arg0) == BIT_AND_EXPR
	  && integer_zerop (arg1))
	{
	  tree arg00 = TREE_OPERAND (arg0, 0);
	  tree arg01 = TREE_OPERAND (arg0, 1);
	  if (TREE_CODE (arg00) == LSHIFT_EXPR
	      && integer_onep (TREE_OPERAND (arg00, 0)))
	    {
	      tree tem = fold_build2_loc (loc, RSHIFT_EXPR, TREE_TYPE (arg00),
				      arg01, TREE_OPERAND (arg00, 1));
	      tem = fold_build2_loc (loc, BIT_AND_EXPR, TREE_TYPE (arg0), tem,
				 build_int_cst (TREE_TYPE (arg0), 1));
	      return fold_build2_loc (loc, code, type,
				  fold_convert_loc (loc, TREE_TYPE (arg1), tem),
				  arg1);
	    }
	  else if (TREE_CODE (arg01) == LSHIFT_EXPR
		   && integer_onep (TREE_OPERAND (arg01, 0)))
	    {
	      tree tem = fold_build2_loc (loc, RSHIFT_EXPR, TREE_TYPE (arg01),
				      arg00, TREE_OPERAND (arg01, 1));
	      tem = fold_build2_loc (loc, BIT_AND_EXPR, TREE_TYPE (arg0), tem,
				 build_int_cst (TREE_TYPE (arg0), 1));
	      return fold_build2_loc (loc, code, type,
				  fold_convert_loc (loc, TREE_TYPE (arg1), tem),
				  arg1);
	    }
	}

      /* If this is an NE or EQ comparison of zero against the result of a
	 signed MOD operation whose second operand is a power of 2, make
	 the MOD operation unsigned since it is simpler and equivalent.  */
      if (integer_zerop (arg1)
	  && !TYPE_UNSIGNED (TREE_TYPE (arg0))
	  && (TREE_CODE (arg0) == TRUNC_MOD_EXPR
	      || TREE_CODE (arg0) == CEIL_MOD_EXPR
	      || TREE_CODE (arg0) == FLOOR_MOD_EXPR
	      || TREE_CODE (arg0) == ROUND_MOD_EXPR)
	  && integer_pow2p (TREE_OPERAND (arg0, 1)))
	{
	  tree newtype = unsigned_type_for (TREE_TYPE (arg0));
	  tree newmod = fold_build2_loc (loc, TREE_CODE (arg0), newtype,
				     fold_convert_loc (loc, newtype,
						       TREE_OPERAND (arg0, 0)),
				     fold_convert_loc (loc, newtype,
						       TREE_OPERAND (arg0, 1)));

	  return fold_build2_loc (loc, code, type, newmod,
			      fold_convert_loc (loc, newtype, arg1));
	}

      /* Fold ((X >> C1) & C2) == 0 and ((X >> C1) & C2) != 0 where
	 C1 is a valid shift constant, and C2 is a power of two, i.e.
	 a single bit.  */
      if (TREE_CODE (arg0) == BIT_AND_EXPR
	  && TREE_CODE (TREE_OPERAND (arg0, 0)) == RSHIFT_EXPR
	  && TREE_CODE (TREE_OPERAND (TREE_OPERAND (arg0, 0), 1))
	     == INTEGER_CST
	  && integer_pow2p (TREE_OPERAND (arg0, 1))
	  && integer_zerop (arg1))
	{
	  tree itype = TREE_TYPE (arg0);
	  tree arg001 = TREE_OPERAND (TREE_OPERAND (arg0, 0), 1);
	  prec = TYPE_PRECISION (itype);

	  /* Check for a valid shift count.  */
	  if (wi::ltu_p (arg001, prec))
	    {
	      tree arg01 = TREE_OPERAND (arg0, 1);
	      tree arg000 = TREE_OPERAND (TREE_OPERAND (arg0, 0), 0);
	      unsigned HOST_WIDE_INT log2 = tree_log2 (arg01);
	      /* If (C2 << C1) doesn't overflow, then ((X >> C1) & C2) != 0
		 can be rewritten as (X & (C2 << C1)) != 0.  */
	      if ((log2 + TREE_INT_CST_LOW (arg001)) < prec)
		{
		  tem = fold_build2_loc (loc, LSHIFT_EXPR, itype, arg01, arg001);
		  tem = fold_build2_loc (loc, BIT_AND_EXPR, itype, arg000, tem);
		  return fold_build2_loc (loc, code, type, tem,
					  fold_convert_loc (loc, itype, arg1));
		}
	      /* Otherwise, for signed (arithmetic) shifts,
		 ((X >> C1) & C2) != 0 is rewritten as X < 0, and
		 ((X >> C1) & C2) == 0 is rewritten as X >= 0.  */
	      else if (!TYPE_UNSIGNED (itype))
		return fold_build2_loc (loc, code == EQ_EXPR ? GE_EXPR : LT_EXPR, type,
				    arg000, build_int_cst (itype, 0));
	      /* Otherwise, of unsigned (logical) shifts,
		 ((X >> C1) & C2) != 0 is rewritten as (X,false), and
		 ((X >> C1) & C2) == 0 is rewritten as (X,true).  */
	      else
		return omit_one_operand_loc (loc, type,
					 code == EQ_EXPR ? integer_one_node
							 : integer_zero_node,
					 arg000);
	    }
	}

      /* If we have (A & C) == D where D & ~C != 0, convert this into 0.
	 Similarly for NE_EXPR.  */
      if (TREE_CODE (arg0) == BIT_AND_EXPR
	  && TREE_CODE (arg1) == INTEGER_CST
	  && TREE_CODE (TREE_OPERAND (arg0, 1)) == INTEGER_CST)
	{
	  tree notc = fold_build1_loc (loc, BIT_NOT_EXPR,
				   TREE_TYPE (TREE_OPERAND (arg0, 1)),
				   TREE_OPERAND (arg0, 1));
	  tree dandnotc
	    = fold_build2_loc (loc, BIT_AND_EXPR, TREE_TYPE (arg0),
			       fold_convert_loc (loc, TREE_TYPE (arg0), arg1),
			       notc);
	  tree rslt = code == EQ_EXPR ? integer_zero_node : integer_one_node;
	  if (integer_nonzerop (dandnotc))
	    return omit_one_operand_loc (loc, type, rslt, arg0);
	}

      /* If this is a comparison of a field, we may be able to simplify it.  */
      if ((TREE_CODE (arg0) == COMPONENT_REF
	   || TREE_CODE (arg0) == BIT_FIELD_REF)
	  /* Handle the constant case even without -O
	     to make sure the warnings are given.  */
	  && (optimize || TREE_CODE (arg1) == INTEGER_CST))
	{
	  t1 = optimize_bit_field_compare (loc, code, type, arg0, arg1);
	  if (t1)
	    return t1;
	}

      /* Optimize comparisons of strlen vs zero to a compare of the
	 first character of the string vs zero.  To wit,
		strlen(ptr) == 0   =>  *ptr == 0
		strlen(ptr) != 0   =>  *ptr != 0
	 Other cases should reduce to one of these two (or a constant)
	 due to the return value of strlen being unsigned.  */
      if (TREE_CODE (arg0) == CALL_EXPR
	  && integer_zerop (arg1))
	{
	  tree fndecl = get_callee_fndecl (arg0);

	  if (fndecl
	      && DECL_BUILT_IN_CLASS (fndecl) == BUILT_IN_NORMAL
	      && DECL_FUNCTION_CODE (fndecl) == BUILT_IN_STRLEN
	      && call_expr_nargs (arg0) == 1
	      && TREE_CODE (TREE_TYPE (CALL_EXPR_ARG (arg0, 0))) == POINTER_TYPE)
	    {
	      tree iref = build_fold_indirect_ref_loc (loc,
						   CALL_EXPR_ARG (arg0, 0));
	      return fold_build2_loc (loc, code, type, iref,
				  build_int_cst (TREE_TYPE (iref), 0));
	    }
	}

      /* Fold (X >> C) != 0 into X < 0 if C is one less than the width
	 of X.  Similarly fold (X >> C) == 0 into X >= 0.  */
      if (TREE_CODE (arg0) == RSHIFT_EXPR
	  && integer_zerop (arg1)
	  && TREE_CODE (TREE_OPERAND (arg0, 1)) == INTEGER_CST)
	{
	  tree arg00 = TREE_OPERAND (arg0, 0);
	  tree arg01 = TREE_OPERAND (arg0, 1);
	  tree itype = TREE_TYPE (arg00);
	  if (wi::eq_p (arg01, element_precision (itype) - 1))
	    {
	      if (TYPE_UNSIGNED (itype))
		{
		  itype = signed_type_for (itype);
		  arg00 = fold_convert_loc (loc, itype, arg00);
		}
	      return fold_build2_loc (loc, code == EQ_EXPR ? GE_EXPR : LT_EXPR,
				  type, arg00, build_zero_cst (itype));
	    }
	}

      /* Fold (~X & C) == 0 into (X & C) != 0 and (~X & C) != 0 into
	 (X & C) == 0 when C is a single bit.  */
      if (TREE_CODE (arg0) == BIT_AND_EXPR
	  && TREE_CODE (TREE_OPERAND (arg0, 0)) == BIT_NOT_EXPR
	  && integer_zerop (arg1)
	  && integer_pow2p (TREE_OPERAND (arg0, 1)))
	{
	  tem = fold_build2_loc (loc, BIT_AND_EXPR, TREE_TYPE (arg0),
				 TREE_OPERAND (TREE_OPERAND (arg0, 0), 0),
				 TREE_OPERAND (arg0, 1));
	  return fold_build2_loc (loc, code == EQ_EXPR ? NE_EXPR : EQ_EXPR,
				  type, tem,
				  fold_convert_loc (loc, TREE_TYPE (arg0),
						    arg1));
	}

      /* Fold ((X & C) ^ C) eq/ne 0 into (X & C) ne/eq 0, when the
	 constant C is a power of two, i.e. a single bit.  */
      if (TREE_CODE (arg0) == BIT_XOR_EXPR
	  && TREE_CODE (TREE_OPERAND (arg0, 0)) == BIT_AND_EXPR
	  && integer_zerop (arg1)
	  && integer_pow2p (TREE_OPERAND (arg0, 1))
	  && operand_equal_p (TREE_OPERAND (TREE_OPERAND (arg0, 0), 1),
			      TREE_OPERAND (arg0, 1), OEP_ONLY_CONST))
	{
	  tree arg00 = TREE_OPERAND (arg0, 0);
	  return fold_build2_loc (loc, code == EQ_EXPR ? NE_EXPR : EQ_EXPR, type,
			      arg00, build_int_cst (TREE_TYPE (arg00), 0));
	}

      /* Likewise, fold ((X ^ C) & C) eq/ne 0 into (X & C) ne/eq 0,
	 when is C is a power of two, i.e. a single bit.  */
      if (TREE_CODE (arg0) == BIT_AND_EXPR
	  && TREE_CODE (TREE_OPERAND (arg0, 0)) == BIT_XOR_EXPR
	  && integer_zerop (arg1)
	  && integer_pow2p (TREE_OPERAND (arg0, 1))
	  && operand_equal_p (TREE_OPERAND (TREE_OPERAND (arg0, 0), 1),
			      TREE_OPERAND (arg0, 1), OEP_ONLY_CONST))
	{
	  tree arg000 = TREE_OPERAND (TREE_OPERAND (arg0, 0), 0);
	  tem = fold_build2_loc (loc, BIT_AND_EXPR, TREE_TYPE (arg000),
			     arg000, TREE_OPERAND (arg0, 1));
	  return fold_build2_loc (loc, code == EQ_EXPR ? NE_EXPR : EQ_EXPR, type,
			      tem, build_int_cst (TREE_TYPE (tem), 0));
	}

      if (integer_zerop (arg1)
	  && tree_expr_nonzero_p (arg0))
        {
	  tree res = constant_boolean_node (code==NE_EXPR, type);
	  return omit_one_operand_loc (loc, type, res, arg0);
	}

      /* Fold (X & C) op (Y & C) as (X ^ Y) & C op 0", and symmetries.  */
      if (TREE_CODE (arg0) == BIT_AND_EXPR
	  && TREE_CODE (arg1) == BIT_AND_EXPR)
	{
	  tree arg00 = TREE_OPERAND (arg0, 0);
	  tree arg01 = TREE_OPERAND (arg0, 1);
	  tree arg10 = TREE_OPERAND (arg1, 0);
	  tree arg11 = TREE_OPERAND (arg1, 1);
	  tree itype = TREE_TYPE (arg0);

	  if (operand_equal_p (arg01, arg11, 0))
	    return fold_build2_loc (loc, code, type,
				fold_build2_loc (loc, BIT_AND_EXPR, itype,
					     fold_build2_loc (loc,
							  BIT_XOR_EXPR, itype,
							  arg00, arg10),
					     arg01),
				build_zero_cst (itype));

	  if (operand_equal_p (arg01, arg10, 0))
	    return fold_build2_loc (loc, code, type,
				fold_build2_loc (loc, BIT_AND_EXPR, itype,
					     fold_build2_loc (loc,
							  BIT_XOR_EXPR, itype,
							  arg00, arg11),
					     arg01),
				build_zero_cst (itype));

	  if (operand_equal_p (arg00, arg11, 0))
	    return fold_build2_loc (loc, code, type,
				fold_build2_loc (loc, BIT_AND_EXPR, itype,
					     fold_build2_loc (loc,
							  BIT_XOR_EXPR, itype,
							  arg01, arg10),
					     arg00),
				build_zero_cst (itype));

	  if (operand_equal_p (arg00, arg10, 0))
	    return fold_build2_loc (loc, code, type,
				fold_build2_loc (loc, BIT_AND_EXPR, itype,
					     fold_build2_loc (loc,
							  BIT_XOR_EXPR, itype,
							  arg01, arg11),
					     arg00),
				build_zero_cst (itype));
	}

      if (TREE_CODE (arg0) == BIT_XOR_EXPR
	  && TREE_CODE (arg1) == BIT_XOR_EXPR)
	{
	  tree arg00 = TREE_OPERAND (arg0, 0);
	  tree arg01 = TREE_OPERAND (arg0, 1);
	  tree arg10 = TREE_OPERAND (arg1, 0);
	  tree arg11 = TREE_OPERAND (arg1, 1);
	  tree itype = TREE_TYPE (arg0);

	  /* Optimize (X ^ Z) op (Y ^ Z) as X op Y, and symmetries.
	     operand_equal_p guarantees no side-effects so we don't need
	     to use omit_one_operand on Z.  */
	  if (operand_equal_p (arg01, arg11, 0))
	    return fold_build2_loc (loc, code, type, arg00,
				    fold_convert_loc (loc, TREE_TYPE (arg00),
						      arg10));
	  if (operand_equal_p (arg01, arg10, 0))
	    return fold_build2_loc (loc, code, type, arg00,
				    fold_convert_loc (loc, TREE_TYPE (arg00),
						      arg11));
	  if (operand_equal_p (arg00, arg11, 0))
	    return fold_build2_loc (loc, code, type, arg01,
				    fold_convert_loc (loc, TREE_TYPE (arg01),
						      arg10));
	  if (operand_equal_p (arg00, arg10, 0))
	    return fold_build2_loc (loc, code, type, arg01,
				    fold_convert_loc (loc, TREE_TYPE (arg01),
						      arg11));

	  /* Optimize (X ^ C1) op (Y ^ C2) as (X ^ (C1 ^ C2)) op Y.  */
	  if (TREE_CODE (arg01) == INTEGER_CST
	      && TREE_CODE (arg11) == INTEGER_CST)
	    {
	      tem = fold_build2_loc (loc, BIT_XOR_EXPR, itype, arg01,
				     fold_convert_loc (loc, itype, arg11));
	      tem = fold_build2_loc (loc, BIT_XOR_EXPR, itype, arg00, tem);
	      return fold_build2_loc (loc, code, type, tem,
				      fold_convert_loc (loc, itype, arg10));
	    }
	}

      /* Attempt to simplify equality/inequality comparisons of complex
	 values.  Only lower the comparison if the result is known or
	 can be simplified to a single scalar comparison.  */
      if ((TREE_CODE (arg0) == COMPLEX_EXPR
	   || TREE_CODE (arg0) == COMPLEX_CST)
	  && (TREE_CODE (arg1) == COMPLEX_EXPR
	      || TREE_CODE (arg1) == COMPLEX_CST))
	{
	  tree real0, imag0, real1, imag1;
	  tree rcond, icond;

	  if (TREE_CODE (arg0) == COMPLEX_EXPR)
	    {
	      real0 = TREE_OPERAND (arg0, 0);
	      imag0 = TREE_OPERAND (arg0, 1);
	    }
	  else
	    {
	      real0 = TREE_REALPART (arg0);
	      imag0 = TREE_IMAGPART (arg0);
	    }

	  if (TREE_CODE (arg1) == COMPLEX_EXPR)
	    {
	      real1 = TREE_OPERAND (arg1, 0);
	      imag1 = TREE_OPERAND (arg1, 1);
	    }
	  else
	    {
	      real1 = TREE_REALPART (arg1);
	      imag1 = TREE_IMAGPART (arg1);
	    }

	  rcond = fold_binary_loc (loc, code, type, real0, real1);
	  if (rcond && TREE_CODE (rcond) == INTEGER_CST)
	    {
	      if (integer_zerop (rcond))
		{
		  if (code == EQ_EXPR)
		    return omit_two_operands_loc (loc, type, boolean_false_node,
					      imag0, imag1);
		  return fold_build2_loc (loc, NE_EXPR, type, imag0, imag1);
		}
	      else
		{
		  if (code == NE_EXPR)
		    return omit_two_operands_loc (loc, type, boolean_true_node,
					      imag0, imag1);
		  return fold_build2_loc (loc, EQ_EXPR, type, imag0, imag1);
		}
	    }

	  icond = fold_binary_loc (loc, code, type, imag0, imag1);
	  if (icond && TREE_CODE (icond) == INTEGER_CST)
	    {
	      if (integer_zerop (icond))
		{
		  if (code == EQ_EXPR)
		    return omit_two_operands_loc (loc, type, boolean_false_node,
					      real0, real1);
		  return fold_build2_loc (loc, NE_EXPR, type, real0, real1);
		}
	      else
		{
		  if (code == NE_EXPR)
		    return omit_two_operands_loc (loc, type, boolean_true_node,
					      real0, real1);
		  return fold_build2_loc (loc, EQ_EXPR, type, real0, real1);
		}
	    }
	}

      return NULL_TREE;

    case LT_EXPR:
    case GT_EXPR:
    case LE_EXPR:
    case GE_EXPR:
      tem = fold_comparison (loc, code, type, op0, op1);
      if (tem != NULL_TREE)
	return tem;

      /* Transform comparisons of the form X +- C CMP X.  */
      if ((TREE_CODE (arg0) == PLUS_EXPR || TREE_CODE (arg0) == MINUS_EXPR)
	  && operand_equal_p (TREE_OPERAND (arg0, 0), arg1, 0)
	  && ((TREE_CODE (TREE_OPERAND (arg0, 1)) == REAL_CST
	       && !HONOR_SNANS (arg0))
	      || (TREE_CODE (TREE_OPERAND (arg0, 1)) == INTEGER_CST
		  && TYPE_OVERFLOW_UNDEFINED (TREE_TYPE (arg1)))))
	{
	  tree arg01 = TREE_OPERAND (arg0, 1);
	  enum tree_code code0 = TREE_CODE (arg0);
	  int is_positive;

	  if (TREE_CODE (arg01) == REAL_CST)
	    is_positive = REAL_VALUE_NEGATIVE (TREE_REAL_CST (arg01)) ? -1 : 1;
	  else
	    is_positive = tree_int_cst_sgn (arg01);

	  /* (X - c) > X becomes false.  */
	  if (code == GT_EXPR
	      && ((code0 == MINUS_EXPR && is_positive >= 0)
		  || (code0 == PLUS_EXPR && is_positive <= 0)))
	    {
	      if (TREE_CODE (arg01) == INTEGER_CST
		  && TYPE_OVERFLOW_UNDEFINED (TREE_TYPE (arg1)))
		fold_overflow_warning (("assuming signed overflow does not "
					"occur when assuming that (X - c) > X "
					"is always false"),
				       WARN_STRICT_OVERFLOW_ALL);
	      return constant_boolean_node (0, type);
	    }

	  /* Likewise (X + c) < X becomes false.  */
	  if (code == LT_EXPR
	      && ((code0 == PLUS_EXPR && is_positive >= 0)
		  || (code0 == MINUS_EXPR && is_positive <= 0)))
	    {
	      if (TREE_CODE (arg01) == INTEGER_CST
		  && TYPE_OVERFLOW_UNDEFINED (TREE_TYPE (arg1)))
		fold_overflow_warning (("assuming signed overflow does not "
					"occur when assuming that "
					"(X + c) < X is always false"),
				       WARN_STRICT_OVERFLOW_ALL);
	      return constant_boolean_node (0, type);
	    }

	  /* Convert (X - c) <= X to true.  */
	  if (!HONOR_NANS (arg1)
	      && code == LE_EXPR
	      && ((code0 == MINUS_EXPR && is_positive >= 0)
		  || (code0 == PLUS_EXPR && is_positive <= 0)))
	    {
	      if (TREE_CODE (arg01) == INTEGER_CST
		  && TYPE_OVERFLOW_UNDEFINED (TREE_TYPE (arg1)))
		fold_overflow_warning (("assuming signed overflow does not "
					"occur when assuming that "
					"(X - c) <= X is always true"),
				       WARN_STRICT_OVERFLOW_ALL);
	      return constant_boolean_node (1, type);
	    }

	  /* Convert (X + c) >= X to true.  */
	  if (!HONOR_NANS (arg1)
	      && code == GE_EXPR
	      && ((code0 == PLUS_EXPR && is_positive >= 0)
		  || (code0 == MINUS_EXPR && is_positive <= 0)))
	    {
	      if (TREE_CODE (arg01) == INTEGER_CST
		  && TYPE_OVERFLOW_UNDEFINED (TREE_TYPE (arg1)))
		fold_overflow_warning (("assuming signed overflow does not "
					"occur when assuming that "
					"(X + c) >= X is always true"),
				       WARN_STRICT_OVERFLOW_ALL);
	      return constant_boolean_node (1, type);
	    }

	  if (TREE_CODE (arg01) == INTEGER_CST)
	    {
	      /* Convert X + c > X and X - c < X to true for integers.  */
	      if (code == GT_EXPR
	          && ((code0 == PLUS_EXPR && is_positive > 0)
		      || (code0 == MINUS_EXPR && is_positive < 0)))
		{
		  if (TYPE_OVERFLOW_UNDEFINED (TREE_TYPE (arg1)))
		    fold_overflow_warning (("assuming signed overflow does "
					    "not occur when assuming that "
					    "(X + c) > X is always true"),
					   WARN_STRICT_OVERFLOW_ALL);
		  return constant_boolean_node (1, type);
		}

	      if (code == LT_EXPR
	          && ((code0 == MINUS_EXPR && is_positive > 0)
		      || (code0 == PLUS_EXPR && is_positive < 0)))
		{
		  if (TYPE_OVERFLOW_UNDEFINED (TREE_TYPE (arg1)))
		    fold_overflow_warning (("assuming signed overflow does "
					    "not occur when assuming that "
					    "(X - c) < X is always true"),
					   WARN_STRICT_OVERFLOW_ALL);
		  return constant_boolean_node (1, type);
		}

	      /* Convert X + c <= X and X - c >= X to false for integers.  */
	      if (code == LE_EXPR
	          && ((code0 == PLUS_EXPR && is_positive > 0)
		      || (code0 == MINUS_EXPR && is_positive < 0)))
		{
		  if (TYPE_OVERFLOW_UNDEFINED (TREE_TYPE (arg1)))
		    fold_overflow_warning (("assuming signed overflow does "
					    "not occur when assuming that "
					    "(X + c) <= X is always false"),
					   WARN_STRICT_OVERFLOW_ALL);
		  return constant_boolean_node (0, type);
		}

	      if (code == GE_EXPR
	          && ((code0 == MINUS_EXPR && is_positive > 0)
		      || (code0 == PLUS_EXPR && is_positive < 0)))
		{
		  if (TYPE_OVERFLOW_UNDEFINED (TREE_TYPE (arg1)))
		    fold_overflow_warning (("assuming signed overflow does "
					    "not occur when assuming that "
					    "(X - c) >= X is always false"),
					   WARN_STRICT_OVERFLOW_ALL);
		  return constant_boolean_node (0, type);
		}
	    }
	}

      /* If we are comparing an ABS_EXPR with a constant, we can
	 convert all the cases into explicit comparisons, but they may
	 well not be faster than doing the ABS and one comparison.
	 But ABS (X) <= C is a range comparison, which becomes a subtraction
	 and a comparison, and is probably faster.  */
      if (code == LE_EXPR
	  && TREE_CODE (arg1) == INTEGER_CST
	  && TREE_CODE (arg0) == ABS_EXPR
	  && ! TREE_SIDE_EFFECTS (arg0)
	  && (0 != (tem = negate_expr (arg1)))
	  && TREE_CODE (tem) == INTEGER_CST
	  && !TREE_OVERFLOW (tem))
	return fold_build2_loc (loc, TRUTH_ANDIF_EXPR, type,
			    build2 (GE_EXPR, type,
				    TREE_OPERAND (arg0, 0), tem),
			    build2 (LE_EXPR, type,
				    TREE_OPERAND (arg0, 0), arg1));

      /* Convert ABS_EXPR<x> >= 0 to true.  */
      strict_overflow_p = false;
      if (code == GE_EXPR
	  && (integer_zerop (arg1)
	      || (! HONOR_NANS (arg0)
		  && real_zerop (arg1)))
	  && tree_expr_nonnegative_warnv_p (arg0, &strict_overflow_p))
	{
	  if (strict_overflow_p)
	    fold_overflow_warning (("assuming signed overflow does not occur "
				    "when simplifying comparison of "
				    "absolute value and zero"),
				   WARN_STRICT_OVERFLOW_CONDITIONAL);
	  return omit_one_operand_loc (loc, type,
				       constant_boolean_node (true, type),
				       arg0);
	}

      /* Convert ABS_EXPR<x> < 0 to false.  */
      strict_overflow_p = false;
      if (code == LT_EXPR
	  && (integer_zerop (arg1) || real_zerop (arg1))
	  && tree_expr_nonnegative_warnv_p (arg0, &strict_overflow_p))
	{
	  if (strict_overflow_p)
	    fold_overflow_warning (("assuming signed overflow does not occur "
				    "when simplifying comparison of "
				    "absolute value and zero"),
				   WARN_STRICT_OVERFLOW_CONDITIONAL);
	  return omit_one_operand_loc (loc, type,
				       constant_boolean_node (false, type),
				       arg0);
	}

      /* If X is unsigned, convert X < (1 << Y) into X >> Y == 0
	 and similarly for >= into !=.  */
      if ((code == LT_EXPR || code == GE_EXPR)
	  && TYPE_UNSIGNED (TREE_TYPE (arg0))
	  && TREE_CODE (arg1) == LSHIFT_EXPR
	  && integer_onep (TREE_OPERAND (arg1, 0)))
	return build2_loc (loc, code == LT_EXPR ? EQ_EXPR : NE_EXPR, type,
			   build2 (RSHIFT_EXPR, TREE_TYPE (arg0), arg0,
				   TREE_OPERAND (arg1, 1)),
			   build_zero_cst (TREE_TYPE (arg0)));

      /* Similarly for X < (cast) (1 << Y).  But cast can't be narrowing,
	 otherwise Y might be >= # of bits in X's type and thus e.g.
	 (unsigned char) (1 << Y) for Y 15 might be 0.
	 If the cast is widening, then 1 << Y should have unsigned type,
	 otherwise if Y is number of bits in the signed shift type minus 1,
	 we can't optimize this.  E.g. (unsigned long long) (1 << Y) for Y
	 31 might be 0xffffffff80000000.  */
      if ((code == LT_EXPR || code == GE_EXPR)
	  && TYPE_UNSIGNED (TREE_TYPE (arg0))
	  && CONVERT_EXPR_P (arg1)
	  && TREE_CODE (TREE_OPERAND (arg1, 0)) == LSHIFT_EXPR
	  && (element_precision (TREE_TYPE (arg1))
	      >= element_precision (TREE_TYPE (TREE_OPERAND (arg1, 0))))
	  && (TYPE_UNSIGNED (TREE_TYPE (TREE_OPERAND (arg1, 0)))
	      || (element_precision (TREE_TYPE (arg1))
		  == element_precision (TREE_TYPE (TREE_OPERAND (arg1, 0)))))
	  && integer_onep (TREE_OPERAND (TREE_OPERAND (arg1, 0), 0)))
	{
	  tem = build2 (RSHIFT_EXPR, TREE_TYPE (arg0), arg0,
			TREE_OPERAND (TREE_OPERAND (arg1, 0), 1));
	  return build2_loc (loc, code == LT_EXPR ? EQ_EXPR : NE_EXPR, type,
			     fold_convert_loc (loc, TREE_TYPE (arg0), tem),
			     build_zero_cst (TREE_TYPE (arg0)));
	}

      return NULL_TREE;

    case UNORDERED_EXPR:
    case ORDERED_EXPR:
    case UNLT_EXPR:
    case UNLE_EXPR:
    case UNGT_EXPR:
    case UNGE_EXPR:
    case UNEQ_EXPR:
    case LTGT_EXPR:
      /* Fold (double)float1 CMP (double)float2 into float1 CMP float2.  */
      {
	tree targ0 = strip_float_extensions (arg0);
	tree targ1 = strip_float_extensions (arg1);
	tree newtype = TREE_TYPE (targ0);

	if (TYPE_PRECISION (TREE_TYPE (targ1)) > TYPE_PRECISION (newtype))
	  newtype = TREE_TYPE (targ1);

	if (TYPE_PRECISION (newtype) < TYPE_PRECISION (TREE_TYPE (arg0)))
	  return fold_build2_loc (loc, code, type,
			      fold_convert_loc (loc, newtype, targ0),
			      fold_convert_loc (loc, newtype, targ1));
      }

      return NULL_TREE;

    case COMPOUND_EXPR:
      /* When pedantic, a compound expression can be neither an lvalue
	 nor an integer constant expression.  */
      if (TREE_SIDE_EFFECTS (arg0) || TREE_CONSTANT (arg1))
	return NULL_TREE;
      /* Don't let (0, 0) be null pointer constant.  */
      tem = integer_zerop (arg1) ? build1 (NOP_EXPR, type, arg1)
				 : fold_convert_loc (loc, type, arg1);
      return pedantic_non_lvalue_loc (loc, tem);

    case ASSERT_EXPR:
      /* An ASSERT_EXPR should never be passed to fold_binary.  */
      gcc_unreachable ();

    default:
      return NULL_TREE;
    } /* switch (code) */
}

/* Callback for walk_tree, looking for LABEL_EXPR.  Return *TP if it is
   a LABEL_EXPR; otherwise return NULL_TREE.  Do not check the subtrees
   of GOTO_EXPR.  */

static tree
contains_label_1 (tree *tp, int *walk_subtrees, void *data ATTRIBUTE_UNUSED)
{
  switch (TREE_CODE (*tp))
    {
    case LABEL_EXPR:
      return *tp;

    case GOTO_EXPR:
      *walk_subtrees = 0;

      /* ... fall through ...  */

    default:
      return NULL_TREE;
    }
}

/* Return whether the sub-tree ST contains a label which is accessible from
   outside the sub-tree.  */

static bool
contains_label_p (tree st)
{
  return
   (walk_tree_without_duplicates (&st, contains_label_1 , NULL) != NULL_TREE);
}

/* Fold a ternary expression of code CODE and type TYPE with operands
   OP0, OP1, and OP2.  Return the folded expression if folding is
   successful.  Otherwise, return NULL_TREE.  */

tree
fold_ternary_loc (location_t loc, enum tree_code code, tree type,
		  tree op0, tree op1, tree op2)
{
  tree tem;
  tree arg0 = NULL_TREE, arg1 = NULL_TREE, arg2 = NULL_TREE;
  enum tree_code_class kind = TREE_CODE_CLASS (code);

  gcc_assert (IS_EXPR_CODE_CLASS (kind)
	      && TREE_CODE_LENGTH (code) == 3);

  /* If this is a commutative operation, and OP0 is a constant, move it
     to OP1 to reduce the number of tests below.  */
  if (commutative_ternary_tree_code (code)
      && tree_swap_operands_p (op0, op1, true))
    return fold_build3_loc (loc, code, type, op1, op0, op2);

  tem = generic_simplify (loc, code, type, op0, op1, op2);
  if (tem)
    return tem;

  /* Strip any conversions that don't change the mode.  This is safe
     for every expression, except for a comparison expression because
     its signedness is derived from its operands.  So, in the latter
     case, only strip conversions that don't change the signedness.

     Note that this is done as an internal manipulation within the
     constant folder, in order to find the simplest representation of
     the arguments so that their form can be studied.  In any cases,
     the appropriate type conversions should be put back in the tree
     that will get out of the constant folder.  */
  if (op0)
    {
      arg0 = op0;
      STRIP_NOPS (arg0);
    }

  if (op1)
    {
      arg1 = op1;
      STRIP_NOPS (arg1);
    }

  if (op2)
    {
      arg2 = op2;
      STRIP_NOPS (arg2);
    }

  switch (code)
    {
    case COMPONENT_REF:
      if (TREE_CODE (arg0) == CONSTRUCTOR
	  && ! type_contains_placeholder_p (TREE_TYPE (arg0)))
	{
	  unsigned HOST_WIDE_INT idx;
	  tree field, value;
	  FOR_EACH_CONSTRUCTOR_ELT (CONSTRUCTOR_ELTS (arg0), idx, field, value)
	    if (field == arg1)
	      return value;
	}
      return NULL_TREE;

    case COND_EXPR:
    case VEC_COND_EXPR:
      /* Pedantic ANSI C says that a conditional expression is never an lvalue,
	 so all simple results must be passed through pedantic_non_lvalue.  */
      if (TREE_CODE (arg0) == INTEGER_CST)
	{
	  tree unused_op = integer_zerop (arg0) ? op1 : op2;
	  tem = integer_zerop (arg0) ? op2 : op1;
	  /* Only optimize constant conditions when the selected branch
	     has the same type as the COND_EXPR.  This avoids optimizing
             away "c ? x : throw", where the throw has a void type.
             Avoid throwing away that operand which contains label.  */
          if ((!TREE_SIDE_EFFECTS (unused_op)
               || !contains_label_p (unused_op))
              && (! VOID_TYPE_P (TREE_TYPE (tem))
                  || VOID_TYPE_P (type)))
	    return pedantic_non_lvalue_loc (loc, tem);
	  return NULL_TREE;
	}
      else if (TREE_CODE (arg0) == VECTOR_CST)
	{
	  if ((TREE_CODE (arg1) == VECTOR_CST
	       || TREE_CODE (arg1) == CONSTRUCTOR)
	      && (TREE_CODE (arg2) == VECTOR_CST
		  || TREE_CODE (arg2) == CONSTRUCTOR))
	    {
	      unsigned int nelts = TYPE_VECTOR_SUBPARTS (type), i;
	      unsigned char *sel = XALLOCAVEC (unsigned char, nelts);
	      gcc_assert (nelts == VECTOR_CST_NELTS (arg0));
	      for (i = 0; i < nelts; i++)
		{
		  tree val = VECTOR_CST_ELT (arg0, i);
		  if (integer_all_onesp (val))
		    sel[i] = i;
		  else if (integer_zerop (val))
		    sel[i] = nelts + i;
		  else /* Currently unreachable.  */
		    return NULL_TREE;
		}
	      tree t = fold_vec_perm (type, arg1, arg2, sel);
	      if (t != NULL_TREE)
		return t;
	    }
	}

      /* If we have A op B ? A : C, we may be able to convert this to a
	 simpler expression, depending on the operation and the values
	 of B and C.  Signed zeros prevent all of these transformations,
	 for reasons given above each one.

         Also try swapping the arguments and inverting the conditional.  */
      if (COMPARISON_CLASS_P (arg0)
	  && operand_equal_for_comparison_p (TREE_OPERAND (arg0, 0),
					     arg1, TREE_OPERAND (arg0, 1))
	  && !HONOR_SIGNED_ZEROS (element_mode (arg1)))
	{
	  tem = fold_cond_expr_with_comparison (loc, type, arg0, op1, op2);
	  if (tem)
	    return tem;
	}

      if (COMPARISON_CLASS_P (arg0)
	  && operand_equal_for_comparison_p (TREE_OPERAND (arg0, 0),
					     op2,
					     TREE_OPERAND (arg0, 1))
	  && !HONOR_SIGNED_ZEROS (element_mode (op2)))
	{
	  location_t loc0 = expr_location_or (arg0, loc);
	  tem = fold_invert_truthvalue (loc0, arg0);
	  if (tem && COMPARISON_CLASS_P (tem))
	    {
	      tem = fold_cond_expr_with_comparison (loc, type, tem, op2, op1);
	      if (tem)
		return tem;
	    }
	}

      /* If the second operand is simpler than the third, swap them
	 since that produces better jump optimization results.  */
      if (truth_value_p (TREE_CODE (arg0))
	  && tree_swap_operands_p (op1, op2, false))
	{
	  location_t loc0 = expr_location_or (arg0, loc);
	  /* See if this can be inverted.  If it can't, possibly because
	     it was a floating-point inequality comparison, don't do
	     anything.  */
	  tem = fold_invert_truthvalue (loc0, arg0);
	  if (tem)
	    return fold_build3_loc (loc, code, type, tem, op2, op1);
	}

      /* Convert A ? 1 : 0 to simply A.  */
      if ((code == VEC_COND_EXPR ? integer_all_onesp (op1)
				 : (integer_onep (op1)
				    && !VECTOR_TYPE_P (type)))
	  && integer_zerop (op2)
	  /* If we try to convert OP0 to our type, the
	     call to fold will try to move the conversion inside
	     a COND, which will recurse.  In that case, the COND_EXPR
	     is probably the best choice, so leave it alone.  */
	  && type == TREE_TYPE (arg0))
	return pedantic_non_lvalue_loc (loc, arg0);

      /* Convert A ? 0 : 1 to !A.  This prefers the use of NOT_EXPR
	 over COND_EXPR in cases such as floating point comparisons.  */
      if (integer_zerop (op1)
	  && (code == VEC_COND_EXPR ? integer_all_onesp (op2)
				    : (integer_onep (op2)
				       && !VECTOR_TYPE_P (type)))
	  && truth_value_p (TREE_CODE (arg0)))
	return pedantic_non_lvalue_loc (loc,
				    fold_convert_loc (loc, type,
					      invert_truthvalue_loc (loc,
								     arg0)));

      /* A < 0 ? <sign bit of A> : 0 is simply (A & <sign bit of A>).  */
      if (TREE_CODE (arg0) == LT_EXPR
	  && integer_zerop (TREE_OPERAND (arg0, 1))
	  && integer_zerop (op2)
	  && (tem = sign_bit_p (TREE_OPERAND (arg0, 0), arg1)))
	{
	  /* sign_bit_p looks through both zero and sign extensions,
	     but for this optimization only sign extensions are
	     usable.  */
	  tree tem2 = TREE_OPERAND (arg0, 0);
	  while (tem != tem2)
	    {
	      if (TREE_CODE (tem2) != NOP_EXPR
		  || TYPE_UNSIGNED (TREE_TYPE (TREE_OPERAND (tem2, 0))))
		{
		  tem = NULL_TREE;
		  break;
		}
	      tem2 = TREE_OPERAND (tem2, 0);
	    }
	  /* sign_bit_p only checks ARG1 bits within A's precision.
	     If <sign bit of A> has wider type than A, bits outside
	     of A's precision in <sign bit of A> need to be checked.
	     If they are all 0, this optimization needs to be done
	     in unsigned A's type, if they are all 1 in signed A's type,
	     otherwise this can't be done.  */
	  if (tem
	      && TYPE_PRECISION (TREE_TYPE (tem))
		 < TYPE_PRECISION (TREE_TYPE (arg1))
	      && TYPE_PRECISION (TREE_TYPE (tem))
		 < TYPE_PRECISION (type))
	    {
	      int inner_width, outer_width;
	      tree tem_type;

	      inner_width = TYPE_PRECISION (TREE_TYPE (tem));
	      outer_width = TYPE_PRECISION (TREE_TYPE (arg1));
	      if (outer_width > TYPE_PRECISION (type))
		outer_width = TYPE_PRECISION (type);

	      wide_int mask = wi::shifted_mask
		(inner_width, outer_width - inner_width, false,
		 TYPE_PRECISION (TREE_TYPE (arg1)));

	      wide_int common = mask & arg1;
	      if (common == mask)
		{
		  tem_type = signed_type_for (TREE_TYPE (tem));
		  tem = fold_convert_loc (loc, tem_type, tem);
		}
	      else if (common == 0)
		{
		  tem_type = unsigned_type_for (TREE_TYPE (tem));
		  tem = fold_convert_loc (loc, tem_type, tem);
		}
	      else
		tem = NULL;
	    }

	  if (tem)
	    return
	      fold_convert_loc (loc, type,
				fold_build2_loc (loc, BIT_AND_EXPR,
					     TREE_TYPE (tem), tem,
					     fold_convert_loc (loc,
							       TREE_TYPE (tem),
							       arg1)));
	}

      /* (A >> N) & 1 ? (1 << N) : 0 is simply A & (1 << N).  A & 1 was
	 already handled above.  */
      if (TREE_CODE (arg0) == BIT_AND_EXPR
	  && integer_onep (TREE_OPERAND (arg0, 1))
	  && integer_zerop (op2)
	  && integer_pow2p (arg1))
	{
	  tree tem = TREE_OPERAND (arg0, 0);
	  STRIP_NOPS (tem);
	  if (TREE_CODE (tem) == RSHIFT_EXPR
	      && tree_fits_uhwi_p (TREE_OPERAND (tem, 1))
              && (unsigned HOST_WIDE_INT) tree_log2 (arg1) ==
	         tree_to_uhwi (TREE_OPERAND (tem, 1)))
	    return fold_build2_loc (loc, BIT_AND_EXPR, type,
				TREE_OPERAND (tem, 0), arg1);
	}

      /* A & N ? N : 0 is simply A & N if N is a power of two.  This
	 is probably obsolete because the first operand should be a
	 truth value (that's why we have the two cases above), but let's
	 leave it in until we can confirm this for all front-ends.  */
      if (integer_zerop (op2)
	  && TREE_CODE (arg0) == NE_EXPR
	  && integer_zerop (TREE_OPERAND (arg0, 1))
	  && integer_pow2p (arg1)
	  && TREE_CODE (TREE_OPERAND (arg0, 0)) == BIT_AND_EXPR
	  && operand_equal_p (TREE_OPERAND (TREE_OPERAND (arg0, 0), 1),
			      arg1, OEP_ONLY_CONST))
	return pedantic_non_lvalue_loc (loc,
				    fold_convert_loc (loc, type,
						      TREE_OPERAND (arg0, 0)));

      /* Disable the transformations below for vectors, since
	 fold_binary_op_with_conditional_arg may undo them immediately,
	 yielding an infinite loop.  */
      if (code == VEC_COND_EXPR)
	return NULL_TREE;

      /* Convert A ? B : 0 into A && B if A and B are truth values.  */
      if (integer_zerop (op2)
	  && truth_value_p (TREE_CODE (arg0))
	  && truth_value_p (TREE_CODE (arg1))
	  && (code == VEC_COND_EXPR || !VECTOR_TYPE_P (type)))
	return fold_build2_loc (loc, code == VEC_COND_EXPR ? BIT_AND_EXPR
							   : TRUTH_ANDIF_EXPR,
				type, fold_convert_loc (loc, type, arg0), arg1);

      /* Convert A ? B : 1 into !A || B if A and B are truth values.  */
      if (code == VEC_COND_EXPR ? integer_all_onesp (op2) : integer_onep (op2)
	  && truth_value_p (TREE_CODE (arg0))
	  && truth_value_p (TREE_CODE (arg1))
	  && (code == VEC_COND_EXPR || !VECTOR_TYPE_P (type)))
	{
	  location_t loc0 = expr_location_or (arg0, loc);
	  /* Only perform transformation if ARG0 is easily inverted.  */
	  tem = fold_invert_truthvalue (loc0, arg0);
	  if (tem)
	    return fold_build2_loc (loc, code == VEC_COND_EXPR
					 ? BIT_IOR_EXPR
					 : TRUTH_ORIF_EXPR,
				    type, fold_convert_loc (loc, type, tem),
				    arg1);
	}

      /* Convert A ? 0 : B into !A && B if A and B are truth values.  */
      if (integer_zerop (arg1)
	  && truth_value_p (TREE_CODE (arg0))
	  && truth_value_p (TREE_CODE (op2))
	  && (code == VEC_COND_EXPR || !VECTOR_TYPE_P (type)))
	{
	  location_t loc0 = expr_location_or (arg0, loc);
	  /* Only perform transformation if ARG0 is easily inverted.  */
	  tem = fold_invert_truthvalue (loc0, arg0);
	  if (tem)
	    return fold_build2_loc (loc, code == VEC_COND_EXPR
					 ? BIT_AND_EXPR : TRUTH_ANDIF_EXPR,
				    type, fold_convert_loc (loc, type, tem),
				    op2);
	}

      /* Convert A ? 1 : B into A || B if A and B are truth values.  */
      if (code == VEC_COND_EXPR ? integer_all_onesp (arg1) : integer_onep (arg1)
	  && truth_value_p (TREE_CODE (arg0))
	  && truth_value_p (TREE_CODE (op2))
	  && (code == VEC_COND_EXPR || !VECTOR_TYPE_P (type)))
	return fold_build2_loc (loc, code == VEC_COND_EXPR
				     ? BIT_IOR_EXPR : TRUTH_ORIF_EXPR,
				type, fold_convert_loc (loc, type, arg0), op2);

      return NULL_TREE;

    case CALL_EXPR:
      /* CALL_EXPRs used to be ternary exprs.  Catch any mistaken uses
	 of fold_ternary on them.  */
      gcc_unreachable ();

    case BIT_FIELD_REF:
      if ((TREE_CODE (arg0) == VECTOR_CST
	   || (TREE_CODE (arg0) == CONSTRUCTOR
	       && TREE_CODE (TREE_TYPE (arg0)) == VECTOR_TYPE))
	  && (type == TREE_TYPE (TREE_TYPE (arg0))
	      || (TREE_CODE (type) == VECTOR_TYPE
		  && TREE_TYPE (type) == TREE_TYPE (TREE_TYPE (arg0)))))
	{
	  tree eltype = TREE_TYPE (TREE_TYPE (arg0));
	  unsigned HOST_WIDE_INT width = tree_to_uhwi (TYPE_SIZE (eltype));
	  unsigned HOST_WIDE_INT n = tree_to_uhwi (arg1);
	  unsigned HOST_WIDE_INT idx = tree_to_uhwi (op2);

	  if (n != 0
	      && (idx % width) == 0
	      && (n % width) == 0
	      && ((idx + n) / width) <= TYPE_VECTOR_SUBPARTS (TREE_TYPE (arg0)))
	    {
	      idx = idx / width;
	      n = n / width;

	      if (TREE_CODE (arg0) == VECTOR_CST)
		{
		  if (n == 1)
		    return VECTOR_CST_ELT (arg0, idx);

		  tree *vals = XALLOCAVEC (tree, n);
		  for (unsigned i = 0; i < n; ++i)
		    vals[i] = VECTOR_CST_ELT (arg0, idx + i);
		  return build_vector (type, vals);
		}

	      /* Constructor elements can be subvectors.  */
	      unsigned HOST_WIDE_INT k = 1;
	      if (CONSTRUCTOR_NELTS (arg0) != 0)
		{
		  tree cons_elem = TREE_TYPE (CONSTRUCTOR_ELT (arg0, 0)->value);
		  if (TREE_CODE (cons_elem) == VECTOR_TYPE)
		    k = TYPE_VECTOR_SUBPARTS (cons_elem);
		}

	      /* We keep an exact subset of the constructor elements.  */
	      if ((idx % k) == 0 && (n % k) == 0)
		{
		  if (CONSTRUCTOR_NELTS (arg0) == 0)
		    return build_constructor (type, NULL);
		  idx /= k;
		  n /= k;
		  if (n == 1)
		    {
		      if (idx < CONSTRUCTOR_NELTS (arg0))
			return CONSTRUCTOR_ELT (arg0, idx)->value;
		      return build_zero_cst (type);
		    }

		  vec<constructor_elt, va_gc> *vals;
		  vec_alloc (vals, n);
		  for (unsigned i = 0;
		       i < n && idx + i < CONSTRUCTOR_NELTS (arg0);
		       ++i)
		    CONSTRUCTOR_APPEND_ELT (vals, NULL_TREE,
					    CONSTRUCTOR_ELT
					      (arg0, idx + i)->value);
		  return build_constructor (type, vals);
		}
	      /* The bitfield references a single constructor element.  */
	      else if (idx + n <= (idx / k + 1) * k)
		{
		  if (CONSTRUCTOR_NELTS (arg0) <= idx / k)
		    return build_zero_cst (type);
		  else if (n == k)
		    return CONSTRUCTOR_ELT (arg0, idx / k)->value;
		  else
		    return fold_build3_loc (loc, code, type,
		      CONSTRUCTOR_ELT (arg0, idx / k)->value, op1,
		      build_int_cst (TREE_TYPE (op2), (idx % k) * width));
		}
	    }
	}

      /* A bit-field-ref that referenced the full argument can be stripped.  */
      if (INTEGRAL_TYPE_P (TREE_TYPE (arg0))
	  && TYPE_PRECISION (TREE_TYPE (arg0)) == tree_to_uhwi (arg1)
	  && integer_zerop (op2))
	return fold_convert_loc (loc, type, arg0);

      /* On constants we can use native encode/interpret to constant
         fold (nearly) all BIT_FIELD_REFs.  */
      if (CONSTANT_CLASS_P (arg0)
	  && can_native_interpret_type_p (type)
	  && tree_fits_uhwi_p (TYPE_SIZE_UNIT (TREE_TYPE (arg0)))
	  /* This limitation should not be necessary, we just need to
	     round this up to mode size.  */
	  && tree_to_uhwi (op1) % BITS_PER_UNIT == 0
	  /* Need bit-shifting of the buffer to relax the following.  */
	  && tree_to_uhwi (op2) % BITS_PER_UNIT == 0)
	{
	  unsigned HOST_WIDE_INT bitpos = tree_to_uhwi (op2);
	  unsigned HOST_WIDE_INT bitsize = tree_to_uhwi (op1);
	  unsigned HOST_WIDE_INT clen;
	  clen = tree_to_uhwi (TYPE_SIZE_UNIT (TREE_TYPE (arg0)));
	  /* ???  We cannot tell native_encode_expr to start at
	     some random byte only.  So limit us to a reasonable amount
	     of work.  */
	  if (clen <= 4096)
	    {
	      unsigned char *b = XALLOCAVEC (unsigned char, clen);
	      unsigned HOST_WIDE_INT len = native_encode_expr (arg0, b, clen);
	      if (len > 0
		  && len * BITS_PER_UNIT >= bitpos + bitsize)
		{
		  tree v = native_interpret_expr (type,
						  b + bitpos / BITS_PER_UNIT,
						  bitsize / BITS_PER_UNIT);
		  if (v)
		    return v;
		}
	    }
	}

      return NULL_TREE;

    case FMA_EXPR:
      /* For integers we can decompose the FMA if possible.  */
      if (TREE_CODE (arg0) == INTEGER_CST
	  && TREE_CODE (arg1) == INTEGER_CST)
	return fold_build2_loc (loc, PLUS_EXPR, type,
				const_binop (MULT_EXPR, arg0, arg1), arg2);
      if (integer_zerop (arg2))
	return fold_build2_loc (loc, MULT_EXPR, type, arg0, arg1);

      return fold_fma (loc, type, arg0, arg1, arg2);

    case VEC_PERM_EXPR:
      if (TREE_CODE (arg2) == VECTOR_CST)
	{
	  unsigned int nelts = TYPE_VECTOR_SUBPARTS (type), i, mask, mask2;
	  unsigned char *sel = XALLOCAVEC (unsigned char, 2 * nelts);
	  unsigned char *sel2 = sel + nelts;
	  bool need_mask_canon = false;
	  bool need_mask_canon2 = false;
	  bool all_in_vec0 = true;
	  bool all_in_vec1 = true;
	  bool maybe_identity = true;
	  bool single_arg = (op0 == op1);
	  bool changed = false;

	  mask2 = 2 * nelts - 1;
	  mask = single_arg ? (nelts - 1) : mask2;
	  gcc_assert (nelts == VECTOR_CST_NELTS (arg2));
	  for (i = 0; i < nelts; i++)
	    {
	      tree val = VECTOR_CST_ELT (arg2, i);
	      if (TREE_CODE (val) != INTEGER_CST)
		return NULL_TREE;

	      /* Make sure that the perm value is in an acceptable
		 range.  */
	      wide_int t = val;
	      need_mask_canon |= wi::gtu_p (t, mask);
	      need_mask_canon2 |= wi::gtu_p (t, mask2);
	      sel[i] = t.to_uhwi () & mask;
	      sel2[i] = t.to_uhwi () & mask2;

	      if (sel[i] < nelts)
		all_in_vec1 = false;
	      else
		all_in_vec0 = false;

	      if ((sel[i] & (nelts-1)) != i)
		maybe_identity = false;
	    }

	  if (maybe_identity)
	    {
	      if (all_in_vec0)
		return op0;
	      if (all_in_vec1)
		return op1;
	    }

	  if (all_in_vec0)
	    op1 = op0;
	  else if (all_in_vec1)
	    {
	      op0 = op1;
	      for (i = 0; i < nelts; i++)
		sel[i] -= nelts;
	      need_mask_canon = true;
	    }

	  if ((TREE_CODE (op0) == VECTOR_CST
	       || TREE_CODE (op0) == CONSTRUCTOR)
	      && (TREE_CODE (op1) == VECTOR_CST
		  || TREE_CODE (op1) == CONSTRUCTOR))
	    {
	      tree t = fold_vec_perm (type, op0, op1, sel);
	      if (t != NULL_TREE)
		return t;
	    }

	  if (op0 == op1 && !single_arg)
	    changed = true;

	  /* Some targets are deficient and fail to expand a single
	     argument permutation while still allowing an equivalent
	     2-argument version.  */
	  if (need_mask_canon && arg2 == op2
	      && !can_vec_perm_p (TYPE_MODE (type), false, sel)
	      && can_vec_perm_p (TYPE_MODE (type), false, sel2))
	    {
	      need_mask_canon = need_mask_canon2;
	      sel = sel2;
	    }

	  if (need_mask_canon && arg2 == op2)
	    {
	      tree *tsel = XALLOCAVEC (tree, nelts);
	      tree eltype = TREE_TYPE (TREE_TYPE (arg2));
	      for (i = 0; i < nelts; i++)
		tsel[i] = build_int_cst (eltype, sel[i]);
	      op2 = build_vector (TREE_TYPE (arg2), tsel);
	      changed = true;
	    }

	  if (changed)
	    return build3_loc (loc, VEC_PERM_EXPR, type, op0, op1, op2);
	}
      return NULL_TREE;

    default:
      return NULL_TREE;
    } /* switch (code) */
}

/* Perform constant folding and related simplification of EXPR.
   The related simplifications include x*1 => x, x*0 => 0, etc.,
   and application of the associative law.
   NOP_EXPR conversions may be removed freely (as long as we
   are careful not to change the type of the overall expression).
   We cannot simplify through a CONVERT_EXPR, FIX_EXPR or FLOAT_EXPR,
   but we can constant-fold them if they have constant operands.  */

#ifdef ENABLE_FOLD_CHECKING
# define fold(x) fold_1 (x)
static tree fold_1 (tree);
static
#endif
tree
fold (tree expr)
{
  const tree t = expr;
  enum tree_code code = TREE_CODE (t);
  enum tree_code_class kind = TREE_CODE_CLASS (code);
  tree tem;
  location_t loc = EXPR_LOCATION (expr);

  /* Return right away if a constant.  */
  if (kind == tcc_constant)
    return t;

  /* CALL_EXPR-like objects with variable numbers of operands are
     treated specially.  */
  if (kind == tcc_vl_exp)
    {
      if (code == CALL_EXPR)
	{
	  tem = fold_call_expr (loc, expr, false);
	  return tem ? tem : expr;
	}
      return expr;
    }

  if (IS_EXPR_CODE_CLASS (kind))
    {
      tree type = TREE_TYPE (t);
      tree op0, op1, op2;

      switch (TREE_CODE_LENGTH (code))
	{
	case 1:
	  op0 = TREE_OPERAND (t, 0);
	  tem = fold_unary_loc (loc, code, type, op0);
	  return tem ? tem : expr;
	case 2:
	  op0 = TREE_OPERAND (t, 0);
	  op1 = TREE_OPERAND (t, 1);
	  tem = fold_binary_loc (loc, code, type, op0, op1);
	  return tem ? tem : expr;
	case 3:
	  op0 = TREE_OPERAND (t, 0);
	  op1 = TREE_OPERAND (t, 1);
	  op2 = TREE_OPERAND (t, 2);
	  tem = fold_ternary_loc (loc, code, type, op0, op1, op2);
	  return tem ? tem : expr;
	default:
	  break;
	}
    }

  switch (code)
    {
    case ARRAY_REF:
      {
	tree op0 = TREE_OPERAND (t, 0);
	tree op1 = TREE_OPERAND (t, 1);

	if (TREE_CODE (op1) == INTEGER_CST
	    && TREE_CODE (op0) == CONSTRUCTOR
	    && ! type_contains_placeholder_p (TREE_TYPE (op0)))
	  {
	    vec<constructor_elt, va_gc> *elts = CONSTRUCTOR_ELTS (op0);
	    unsigned HOST_WIDE_INT end = vec_safe_length (elts);
	    unsigned HOST_WIDE_INT begin = 0;

	    /* Find a matching index by means of a binary search.  */
	    while (begin != end)
	      {
		unsigned HOST_WIDE_INT middle = (begin + end) / 2;
		tree index = (*elts)[middle].index;

		if (TREE_CODE (index) == INTEGER_CST
		    && tree_int_cst_lt (index, op1))
		  begin = middle + 1;
		else if (TREE_CODE (index) == INTEGER_CST
			 && tree_int_cst_lt (op1, index))
		  end = middle;
		else if (TREE_CODE (index) == RANGE_EXPR
			 && tree_int_cst_lt (TREE_OPERAND (index, 1), op1))
		  begin = middle + 1;
		else if (TREE_CODE (index) == RANGE_EXPR
			 && tree_int_cst_lt (op1, TREE_OPERAND (index, 0)))
		  end = middle;
		else
		  return (*elts)[middle].value;
	      }
	  }

	return t;
      }

      /* Return a VECTOR_CST if possible.  */
    case CONSTRUCTOR:
      {
	tree type = TREE_TYPE (t);
	if (TREE_CODE (type) != VECTOR_TYPE)
	  return t;

	tree *vec = XALLOCAVEC (tree, TYPE_VECTOR_SUBPARTS (type));
	unsigned HOST_WIDE_INT idx, pos = 0;
	tree value;

	FOR_EACH_CONSTRUCTOR_VALUE (CONSTRUCTOR_ELTS (t), idx, value)
	  {
	    if (!CONSTANT_CLASS_P (value))
	      return t;
	    if (TREE_CODE (value) == VECTOR_CST)
	      {
		for (unsigned i = 0; i < VECTOR_CST_NELTS (value); ++i)
		  vec[pos++] = VECTOR_CST_ELT (value, i);
	      }
	    else
	      vec[pos++] = value;
	  }
	for (; pos < TYPE_VECTOR_SUBPARTS (type); ++pos)
	  vec[pos] = build_zero_cst (TREE_TYPE (type));

	return build_vector (type, vec);
      }

    case CONST_DECL:
      return fold (DECL_INITIAL (t));

    default:
      return t;
    } /* switch (code) */
}

#ifdef ENABLE_FOLD_CHECKING
#undef fold

static void fold_checksum_tree (const_tree, struct md5_ctx *,
				hash_table<nofree_ptr_hash<const tree_node> > *);
static void fold_check_failed (const_tree, const_tree);
void print_fold_checksum (const_tree);

/* When --enable-checking=fold, compute a digest of expr before
   and after actual fold call to see if fold did not accidentally
   change original expr.  */

tree
fold (tree expr)
{
  tree ret;
  struct md5_ctx ctx;
  unsigned char checksum_before[16], checksum_after[16];
  hash_table<nofree_ptr_hash<const tree_node> > ht (32);

  md5_init_ctx (&ctx);
  fold_checksum_tree (expr, &ctx, &ht);
  md5_finish_ctx (&ctx, checksum_before);
  ht.empty ();

  ret = fold_1 (expr);

  md5_init_ctx (&ctx);
  fold_checksum_tree (expr, &ctx, &ht);
  md5_finish_ctx (&ctx, checksum_after);

  if (memcmp (checksum_before, checksum_after, 16))
    fold_check_failed (expr, ret);

  return ret;
}

void
print_fold_checksum (const_tree expr)
{
  struct md5_ctx ctx;
  unsigned char checksum[16], cnt;
  hash_table<nofree_ptr_hash<const tree_node> > ht (32);

  md5_init_ctx (&ctx);
  fold_checksum_tree (expr, &ctx, &ht);
  md5_finish_ctx (&ctx, checksum);
  for (cnt = 0; cnt < 16; ++cnt)
    fprintf (stderr, "%02x", checksum[cnt]);
  putc ('\n', stderr);
}

static void
fold_check_failed (const_tree expr ATTRIBUTE_UNUSED, const_tree ret ATTRIBUTE_UNUSED)
{
  internal_error ("fold check: original tree changed by fold");
}

static void
fold_checksum_tree (const_tree expr, struct md5_ctx *ctx,
		    hash_table<nofree_ptr_hash <const tree_node> > *ht)
{
  const tree_node **slot;
  enum tree_code code;
  union tree_node buf;
  int i, len;

 recursive_label:
  if (expr == NULL)
    return;
  slot = ht->find_slot (expr, INSERT);
  if (*slot != NULL)
    return;
  *slot = expr;
  code = TREE_CODE (expr);
  if (TREE_CODE_CLASS (code) == tcc_declaration
      && HAS_DECL_ASSEMBLER_NAME_P (expr))
    {
      /* Allow DECL_ASSEMBLER_NAME and symtab_node to be modified.  */
      memcpy ((char *) &buf, expr, tree_size (expr));
      SET_DECL_ASSEMBLER_NAME ((tree)&buf, NULL);
      buf.decl_with_vis.symtab_node = NULL;
      expr = (tree) &buf;
    }
  else if (TREE_CODE_CLASS (code) == tcc_type
	   && (TYPE_POINTER_TO (expr)
	       || TYPE_REFERENCE_TO (expr)
	       || TYPE_CACHED_VALUES_P (expr)
	       || TYPE_CONTAINS_PLACEHOLDER_INTERNAL (expr)
	       || TYPE_NEXT_VARIANT (expr)))
    {
      /* Allow these fields to be modified.  */
      tree tmp;
      memcpy ((char *) &buf, expr, tree_size (expr));
      expr = tmp = (tree) &buf;
      TYPE_CONTAINS_PLACEHOLDER_INTERNAL (tmp) = 0;
      TYPE_POINTER_TO (tmp) = NULL;
      TYPE_REFERENCE_TO (tmp) = NULL;
      TYPE_NEXT_VARIANT (tmp) = NULL;
      if (TYPE_CACHED_VALUES_P (tmp))
	{
	  TYPE_CACHED_VALUES_P (tmp) = 0;
	  TYPE_CACHED_VALUES (tmp) = NULL;
	}
    }
  md5_process_bytes (expr, tree_size (expr), ctx);
  if (CODE_CONTAINS_STRUCT (code, TS_TYPED))
    fold_checksum_tree (TREE_TYPE (expr), ctx, ht);
  if (TREE_CODE_CLASS (code) != tcc_type
      && TREE_CODE_CLASS (code) != tcc_declaration
      && code != TREE_LIST
      && code != SSA_NAME
      && CODE_CONTAINS_STRUCT (code, TS_COMMON))
    fold_checksum_tree (TREE_CHAIN (expr), ctx, ht);
  switch (TREE_CODE_CLASS (code))
    {
    case tcc_constant:
      switch (code)
	{
	case STRING_CST:
	  md5_process_bytes (TREE_STRING_POINTER (expr),
			     TREE_STRING_LENGTH (expr), ctx);
	  break;
	case COMPLEX_CST:
	  fold_checksum_tree (TREE_REALPART (expr), ctx, ht);
	  fold_checksum_tree (TREE_IMAGPART (expr), ctx, ht);
	  break;
	case VECTOR_CST:
	  for (i = 0; i < (int) VECTOR_CST_NELTS (expr); ++i)
	    fold_checksum_tree (VECTOR_CST_ELT (expr, i), ctx, ht);
	  break;
	default:
	  break;
	}
      break;
    case tcc_exceptional:
      switch (code)
	{
	case TREE_LIST:
	  fold_checksum_tree (TREE_PURPOSE (expr), ctx, ht);
	  fold_checksum_tree (TREE_VALUE (expr), ctx, ht);
	  expr = TREE_CHAIN (expr);
	  goto recursive_label;
	  break;
	case TREE_VEC:
	  for (i = 0; i < TREE_VEC_LENGTH (expr); ++i)
	    fold_checksum_tree (TREE_VEC_ELT (expr, i), ctx, ht);
	  break;
	default:
	  break;
	}
      break;
    case tcc_expression:
    case tcc_reference:
    case tcc_comparison:
    case tcc_unary:
    case tcc_binary:
    case tcc_statement:
    case tcc_vl_exp:
      len = TREE_OPERAND_LENGTH (expr);
      for (i = 0; i < len; ++i)
	fold_checksum_tree (TREE_OPERAND (expr, i), ctx, ht);
      break;
    case tcc_declaration:
      fold_checksum_tree (DECL_NAME (expr), ctx, ht);
      fold_checksum_tree (DECL_CONTEXT (expr), ctx, ht);
      if (CODE_CONTAINS_STRUCT (TREE_CODE (expr), TS_DECL_COMMON))
	{
	  fold_checksum_tree (DECL_SIZE (expr), ctx, ht);
	  fold_checksum_tree (DECL_SIZE_UNIT (expr), ctx, ht);
	  fold_checksum_tree (DECL_INITIAL (expr), ctx, ht);
	  fold_checksum_tree (DECL_ABSTRACT_ORIGIN (expr), ctx, ht);
	  fold_checksum_tree (DECL_ATTRIBUTES (expr), ctx, ht);
	}

      if (CODE_CONTAINS_STRUCT (TREE_CODE (expr), TS_DECL_NON_COMMON))
	{
	  if (TREE_CODE (expr) == FUNCTION_DECL)
	    {
	      fold_checksum_tree (DECL_VINDEX (expr), ctx, ht);
	      fold_checksum_tree (DECL_ARGUMENTS (expr), ctx, ht);
	    }
	  fold_checksum_tree (DECL_RESULT_FLD (expr), ctx, ht);
	}
      break;
    case tcc_type:
      if (TREE_CODE (expr) == ENUMERAL_TYPE)
        fold_checksum_tree (TYPE_VALUES (expr), ctx, ht);
      fold_checksum_tree (TYPE_SIZE (expr), ctx, ht);
      fold_checksum_tree (TYPE_SIZE_UNIT (expr), ctx, ht);
      fold_checksum_tree (TYPE_ATTRIBUTES (expr), ctx, ht);
      fold_checksum_tree (TYPE_NAME (expr), ctx, ht);
      if (INTEGRAL_TYPE_P (expr)
          || SCALAR_FLOAT_TYPE_P (expr))
	{
	  fold_checksum_tree (TYPE_MIN_VALUE (expr), ctx, ht);
	  fold_checksum_tree (TYPE_MAX_VALUE (expr), ctx, ht);
	}
      fold_checksum_tree (TYPE_MAIN_VARIANT (expr), ctx, ht);
      if (TREE_CODE (expr) == RECORD_TYPE
	  || TREE_CODE (expr) == UNION_TYPE
	  || TREE_CODE (expr) == QUAL_UNION_TYPE)
	fold_checksum_tree (TYPE_BINFO (expr), ctx, ht);
      fold_checksum_tree (TYPE_CONTEXT (expr), ctx, ht);
      break;
    default:
      break;
    }
}

/* Helper function for outputting the checksum of a tree T.  When
   debugging with gdb, you can "define mynext" to be "next" followed
   by "call debug_fold_checksum (op0)", then just trace down till the
   outputs differ.  */

DEBUG_FUNCTION void
debug_fold_checksum (const_tree t)
{
  int i;
  unsigned char checksum[16];
  struct md5_ctx ctx;
  hash_table<nofree_ptr_hash<const tree_node> > ht (32);

  md5_init_ctx (&ctx);
  fold_checksum_tree (t, &ctx, &ht);
  md5_finish_ctx (&ctx, checksum);
  ht.empty ();

  for (i = 0; i < 16; i++)
    fprintf (stderr, "%d ", checksum[i]);

  fprintf (stderr, "\n");
}

#endif

/* Fold a unary tree expression with code CODE of type TYPE with an
   operand OP0.  LOC is the location of the resulting expression.
   Return a folded expression if successful.  Otherwise, return a tree
   expression with code CODE of type TYPE with an operand OP0.  */

tree
fold_build1_stat_loc (location_t loc,
		      enum tree_code code, tree type, tree op0 MEM_STAT_DECL)
{
  tree tem;
#ifdef ENABLE_FOLD_CHECKING
  unsigned char checksum_before[16], checksum_after[16];
  struct md5_ctx ctx;
  hash_table<nofree_ptr_hash<const tree_node> > ht (32);

  md5_init_ctx (&ctx);
  fold_checksum_tree (op0, &ctx, &ht);
  md5_finish_ctx (&ctx, checksum_before);
  ht.empty ();
#endif

  tem = fold_unary_loc (loc, code, type, op0);
  if (!tem)
    tem = build1_stat_loc (loc, code, type, op0 PASS_MEM_STAT);

#ifdef ENABLE_FOLD_CHECKING
  md5_init_ctx (&ctx);
  fold_checksum_tree (op0, &ctx, &ht);
  md5_finish_ctx (&ctx, checksum_after);

  if (memcmp (checksum_before, checksum_after, 16))
    fold_check_failed (op0, tem);
#endif
  return tem;
}

/* Fold a binary tree expression with code CODE of type TYPE with
   operands OP0 and OP1.  LOC is the location of the resulting
   expression.  Return a folded expression if successful.  Otherwise,
   return a tree expression with code CODE of type TYPE with operands
   OP0 and OP1.  */

tree
fold_build2_stat_loc (location_t loc,
		      enum tree_code code, tree type, tree op0, tree op1
		      MEM_STAT_DECL)
{
  tree tem;
#ifdef ENABLE_FOLD_CHECKING
  unsigned char checksum_before_op0[16],
                checksum_before_op1[16],
		checksum_after_op0[16],
		checksum_after_op1[16];
  struct md5_ctx ctx;
  hash_table<nofree_ptr_hash<const tree_node> > ht (32);

  md5_init_ctx (&ctx);
  fold_checksum_tree (op0, &ctx, &ht);
  md5_finish_ctx (&ctx, checksum_before_op0);
  ht.empty ();

  md5_init_ctx (&ctx);
  fold_checksum_tree (op1, &ctx, &ht);
  md5_finish_ctx (&ctx, checksum_before_op1);
  ht.empty ();
#endif

  tem = fold_binary_loc (loc, code, type, op0, op1);
  if (!tem)
    tem = build2_stat_loc (loc, code, type, op0, op1 PASS_MEM_STAT);

#ifdef ENABLE_FOLD_CHECKING
  md5_init_ctx (&ctx);
  fold_checksum_tree (op0, &ctx, &ht);
  md5_finish_ctx (&ctx, checksum_after_op0);
  ht.empty ();

  if (memcmp (checksum_before_op0, checksum_after_op0, 16))
    fold_check_failed (op0, tem);

  md5_init_ctx (&ctx);
  fold_checksum_tree (op1, &ctx, &ht);
  md5_finish_ctx (&ctx, checksum_after_op1);

  if (memcmp (checksum_before_op1, checksum_after_op1, 16))
    fold_check_failed (op1, tem);
#endif
  return tem;
}

/* Fold a ternary tree expression with code CODE of type TYPE with
   operands OP0, OP1, and OP2.  Return a folded expression if
   successful.  Otherwise, return a tree expression with code CODE of
   type TYPE with operands OP0, OP1, and OP2.  */

tree
fold_build3_stat_loc (location_t loc, enum tree_code code, tree type,
		      tree op0, tree op1, tree op2 MEM_STAT_DECL)
{
  tree tem;
#ifdef ENABLE_FOLD_CHECKING
  unsigned char checksum_before_op0[16],
                checksum_before_op1[16],
                checksum_before_op2[16],
		checksum_after_op0[16],
		checksum_after_op1[16],
		checksum_after_op2[16];
  struct md5_ctx ctx;
  hash_table<nofree_ptr_hash<const tree_node> > ht (32);

  md5_init_ctx (&ctx);
  fold_checksum_tree (op0, &ctx, &ht);
  md5_finish_ctx (&ctx, checksum_before_op0);
  ht.empty ();

  md5_init_ctx (&ctx);
  fold_checksum_tree (op1, &ctx, &ht);
  md5_finish_ctx (&ctx, checksum_before_op1);
  ht.empty ();

  md5_init_ctx (&ctx);
  fold_checksum_tree (op2, &ctx, &ht);
  md5_finish_ctx (&ctx, checksum_before_op2);
  ht.empty ();
#endif

  gcc_assert (TREE_CODE_CLASS (code) != tcc_vl_exp);
  tem = fold_ternary_loc (loc, code, type, op0, op1, op2);
  if (!tem)
    tem = build3_stat_loc (loc, code, type, op0, op1, op2 PASS_MEM_STAT);

#ifdef ENABLE_FOLD_CHECKING
  md5_init_ctx (&ctx);
  fold_checksum_tree (op0, &ctx, &ht);
  md5_finish_ctx (&ctx, checksum_after_op0);
  ht.empty ();

  if (memcmp (checksum_before_op0, checksum_after_op0, 16))
    fold_check_failed (op0, tem);

  md5_init_ctx (&ctx);
  fold_checksum_tree (op1, &ctx, &ht);
  md5_finish_ctx (&ctx, checksum_after_op1);
  ht.empty ();

  if (memcmp (checksum_before_op1, checksum_after_op1, 16))
    fold_check_failed (op1, tem);

  md5_init_ctx (&ctx);
  fold_checksum_tree (op2, &ctx, &ht);
  md5_finish_ctx (&ctx, checksum_after_op2);

  if (memcmp (checksum_before_op2, checksum_after_op2, 16))
    fold_check_failed (op2, tem);
#endif
  return tem;
}

/* Fold a CALL_EXPR expression of type TYPE with operands FN and NARGS
   arguments in ARGARRAY, and a null static chain.
   Return a folded expression if successful.  Otherwise, return a CALL_EXPR
   of type TYPE from the given operands as constructed by build_call_array.  */

tree
fold_build_call_array_loc (location_t loc, tree type, tree fn,
			   int nargs, tree *argarray)
{
  tree tem;
#ifdef ENABLE_FOLD_CHECKING
  unsigned char checksum_before_fn[16],
                checksum_before_arglist[16],
		checksum_after_fn[16],
		checksum_after_arglist[16];
  struct md5_ctx ctx;
  hash_table<nofree_ptr_hash<const tree_node> > ht (32);
  int i;

  md5_init_ctx (&ctx);
  fold_checksum_tree (fn, &ctx, &ht);
  md5_finish_ctx (&ctx, checksum_before_fn);
  ht.empty ();

  md5_init_ctx (&ctx);
  for (i = 0; i < nargs; i++)
    fold_checksum_tree (argarray[i], &ctx, &ht);
  md5_finish_ctx (&ctx, checksum_before_arglist);
  ht.empty ();
#endif

  tem = fold_builtin_call_array (loc, type, fn, nargs, argarray);
  if (!tem)
    tem = build_call_array_loc (loc, type, fn, nargs, argarray);

#ifdef ENABLE_FOLD_CHECKING
  md5_init_ctx (&ctx);
  fold_checksum_tree (fn, &ctx, &ht);
  md5_finish_ctx (&ctx, checksum_after_fn);
  ht.empty ();

  if (memcmp (checksum_before_fn, checksum_after_fn, 16))
    fold_check_failed (fn, tem);

  md5_init_ctx (&ctx);
  for (i = 0; i < nargs; i++)
    fold_checksum_tree (argarray[i], &ctx, &ht);
  md5_finish_ctx (&ctx, checksum_after_arglist);

  if (memcmp (checksum_before_arglist, checksum_after_arglist, 16))
    fold_check_failed (NULL_TREE, tem);
#endif
  return tem;
}

/* Perform constant folding and related simplification of initializer
   expression EXPR.  These behave identically to "fold_buildN" but ignore
   potential run-time traps and exceptions that fold must preserve.  */

#define START_FOLD_INIT \
  int saved_signaling_nans = flag_signaling_nans;\
  int saved_trapping_math = flag_trapping_math;\
  int saved_rounding_math = flag_rounding_math;\
  int saved_trapv = flag_trapv;\
  int saved_folding_initializer = folding_initializer;\
  flag_signaling_nans = 0;\
  flag_trapping_math = 0;\
  flag_rounding_math = 0;\
  flag_trapv = 0;\
  folding_initializer = 1;

#define END_FOLD_INIT \
  flag_signaling_nans = saved_signaling_nans;\
  flag_trapping_math = saved_trapping_math;\
  flag_rounding_math = saved_rounding_math;\
  flag_trapv = saved_trapv;\
  folding_initializer = saved_folding_initializer;

tree
fold_build1_initializer_loc (location_t loc, enum tree_code code,
			     tree type, tree op)
{
  tree result;
  START_FOLD_INIT;

  result = fold_build1_loc (loc, code, type, op);

  END_FOLD_INIT;
  return result;
}

tree
fold_build2_initializer_loc (location_t loc, enum tree_code code,
			     tree type, tree op0, tree op1)
{
  tree result;
  START_FOLD_INIT;

  result = fold_build2_loc (loc, code, type, op0, op1);

  END_FOLD_INIT;
  return result;
}

tree
fold_build_call_array_initializer_loc (location_t loc, tree type, tree fn,
				       int nargs, tree *argarray)
{
  tree result;
  START_FOLD_INIT;

  result = fold_build_call_array_loc (loc, type, fn, nargs, argarray);

  END_FOLD_INIT;
  return result;
}

#undef START_FOLD_INIT
#undef END_FOLD_INIT

/* Determine if first argument is a multiple of second argument.  Return 0 if
   it is not, or we cannot easily determined it to be.

   An example of the sort of thing we care about (at this point; this routine
   could surely be made more general, and expanded to do what the *_DIV_EXPR's
   fold cases do now) is discovering that

     SAVE_EXPR (I) * SAVE_EXPR (J * 8)

   is a multiple of

     SAVE_EXPR (J * 8)

   when we know that the two SAVE_EXPR (J * 8) nodes are the same node.

   This code also handles discovering that

     SAVE_EXPR (I) * SAVE_EXPR (J * 8)

   is a multiple of 8 so we don't have to worry about dealing with a
   possible remainder.

   Note that we *look* inside a SAVE_EXPR only to determine how it was
   calculated; it is not safe for fold to do much of anything else with the
   internals of a SAVE_EXPR, since it cannot know when it will be evaluated
   at run time.  For example, the latter example above *cannot* be implemented
   as SAVE_EXPR (I) * J or any variant thereof, since the value of J at
   evaluation time of the original SAVE_EXPR is not necessarily the same at
   the time the new expression is evaluated.  The only optimization of this
   sort that would be valid is changing

     SAVE_EXPR (I) * SAVE_EXPR (SAVE_EXPR (J) * 8)

   divided by 8 to

     SAVE_EXPR (I) * SAVE_EXPR (J)

   (where the same SAVE_EXPR (J) is used in the original and the
   transformed version).  */

int
multiple_of_p (tree type, const_tree top, const_tree bottom)
{
  if (operand_equal_p (top, bottom, 0))
    return 1;

  if (TREE_CODE (type) != INTEGER_TYPE)
    return 0;

  switch (TREE_CODE (top))
    {
    case BIT_AND_EXPR:
      /* Bitwise and provides a power of two multiple.  If the mask is
	 a multiple of BOTTOM then TOP is a multiple of BOTTOM.  */
      if (!integer_pow2p (bottom))
	return 0;
      /* FALLTHRU */

    case MULT_EXPR:
      return (multiple_of_p (type, TREE_OPERAND (top, 0), bottom)
	      || multiple_of_p (type, TREE_OPERAND (top, 1), bottom));

    case PLUS_EXPR:
    case MINUS_EXPR:
      return (multiple_of_p (type, TREE_OPERAND (top, 0), bottom)
	      && multiple_of_p (type, TREE_OPERAND (top, 1), bottom));

    case LSHIFT_EXPR:
      if (TREE_CODE (TREE_OPERAND (top, 1)) == INTEGER_CST)
	{
	  tree op1, t1;

	  op1 = TREE_OPERAND (top, 1);
	  /* const_binop may not detect overflow correctly,
	     so check for it explicitly here.  */
	  if (wi::gtu_p (TYPE_PRECISION (TREE_TYPE (size_one_node)), op1)
	      && 0 != (t1 = fold_convert (type,
					  const_binop (LSHIFT_EXPR,
						       size_one_node,
						       op1)))
	      && !TREE_OVERFLOW (t1))
	    return multiple_of_p (type, t1, bottom);
	}
      return 0;

    case NOP_EXPR:
      /* Can't handle conversions from non-integral or wider integral type.  */
      if ((TREE_CODE (TREE_TYPE (TREE_OPERAND (top, 0))) != INTEGER_TYPE)
	  || (TYPE_PRECISION (type)
	      < TYPE_PRECISION (TREE_TYPE (TREE_OPERAND (top, 0)))))
	return 0;

      /* .. fall through ...  */

    case SAVE_EXPR:
      return multiple_of_p (type, TREE_OPERAND (top, 0), bottom);

    case COND_EXPR:
      return (multiple_of_p (type, TREE_OPERAND (top, 1), bottom)
	      && multiple_of_p (type, TREE_OPERAND (top, 2), bottom));

    case INTEGER_CST:
      if (TREE_CODE (bottom) != INTEGER_CST
	  || integer_zerop (bottom)
	  || (TYPE_UNSIGNED (type)
	      && (tree_int_cst_sgn (top) < 0
		  || tree_int_cst_sgn (bottom) < 0)))
	return 0;
      return wi::multiple_of_p (wi::to_widest (top), wi::to_widest (bottom),
				SIGNED);

    default:
      return 0;
    }
}

#define tree_expr_nonnegative_warnv_p(X, Y) \
  _Pragma ("GCC error \"Use RECURSE for recursive calls\"") 0

#define RECURSE(X) \
  ((tree_expr_nonnegative_warnv_p) (X, strict_overflow_p, depth + 1))

/* Return true if CODE or TYPE is known to be non-negative. */

static bool
tree_simple_nonnegative_warnv_p (enum tree_code code, tree type)
{
  if ((TYPE_PRECISION (type) != 1 || TYPE_UNSIGNED (type))
      && truth_value_p (code))
    /* Truth values evaluate to 0 or 1, which is nonnegative unless we
       have a signed:1 type (where the value is -1 and 0).  */
    return true;
  return false;
}

/* Return true if (CODE OP0) is known to be non-negative.  If the return
   value is based on the assumption that signed overflow is undefined,
   set *STRICT_OVERFLOW_P to true; otherwise, don't change
   *STRICT_OVERFLOW_P.  DEPTH is the current nesting depth of the query.  */

bool
tree_unary_nonnegative_warnv_p (enum tree_code code, tree type, tree op0,
				bool *strict_overflow_p, int depth)
{
  if (TYPE_UNSIGNED (type))
    return true;

  switch (code)
    {
    case ABS_EXPR:
      /* We can't return 1 if flag_wrapv is set because
	 ABS_EXPR<INT_MIN> = INT_MIN.  */
      if (!ANY_INTEGRAL_TYPE_P (type))
	return true;
      if (TYPE_OVERFLOW_UNDEFINED (type))
	{
	  *strict_overflow_p = true;
	  return true;
	}
      break;

    case NON_LVALUE_EXPR:
    case FLOAT_EXPR:
    case FIX_TRUNC_EXPR:
      return RECURSE (op0);

    CASE_CONVERT:
      {
	tree inner_type = TREE_TYPE (op0);
	tree outer_type = type;

	if (TREE_CODE (outer_type) == REAL_TYPE)
	  {
	    if (TREE_CODE (inner_type) == REAL_TYPE)
	      return RECURSE (op0);
	    if (INTEGRAL_TYPE_P (inner_type))
	      {
		if (TYPE_UNSIGNED (inner_type))
		  return true;
		return RECURSE (op0);
	      }
	  }
	else if (INTEGRAL_TYPE_P (outer_type))
	  {
	    if (TREE_CODE (inner_type) == REAL_TYPE)
	      return RECURSE (op0);
	    if (INTEGRAL_TYPE_P (inner_type))
	      return TYPE_PRECISION (inner_type) < TYPE_PRECISION (outer_type)
		      && TYPE_UNSIGNED (inner_type);
	  }
      }
      break;

    default:
      return tree_simple_nonnegative_warnv_p (code, type);
    }

  /* We don't know sign of `t', so be conservative and return false.  */
  return false;
}

/* Return true if (CODE OP0 OP1) is known to be non-negative.  If the return
   value is based on the assumption that signed overflow is undefined,
   set *STRICT_OVERFLOW_P to true; otherwise, don't change
   *STRICT_OVERFLOW_P.  DEPTH is the current nesting depth of the query.  */

bool
tree_binary_nonnegative_warnv_p (enum tree_code code, tree type, tree op0,
				 tree op1, bool *strict_overflow_p,
				 int depth)
{
  if (TYPE_UNSIGNED (type))
    return true;

  switch (code)
    {
    case POINTER_PLUS_EXPR:
    case PLUS_EXPR:
      if (FLOAT_TYPE_P (type))
	return RECURSE (op0) && RECURSE (op1);

      /* zero_extend(x) + zero_extend(y) is non-negative if x and y are
	 both unsigned and at least 2 bits shorter than the result.  */
      if (TREE_CODE (type) == INTEGER_TYPE
	  && TREE_CODE (op0) == NOP_EXPR
	  && TREE_CODE (op1) == NOP_EXPR)
	{
	  tree inner1 = TREE_TYPE (TREE_OPERAND (op0, 0));
	  tree inner2 = TREE_TYPE (TREE_OPERAND (op1, 0));
	  if (TREE_CODE (inner1) == INTEGER_TYPE && TYPE_UNSIGNED (inner1)
	      && TREE_CODE (inner2) == INTEGER_TYPE && TYPE_UNSIGNED (inner2))
	    {
	      unsigned int prec = MAX (TYPE_PRECISION (inner1),
				       TYPE_PRECISION (inner2)) + 1;
	      return prec < TYPE_PRECISION (type);
	    }
	}
      break;

    case MULT_EXPR:
      if (FLOAT_TYPE_P (type) || TYPE_OVERFLOW_UNDEFINED (type))
	{
	  /* x * x is always non-negative for floating point x
	     or without overflow.  */
	  if (operand_equal_p (op0, op1, 0)
	      || (RECURSE (op0) && RECURSE (op1)))
	    {
	      if (ANY_INTEGRAL_TYPE_P (type)
		  && TYPE_OVERFLOW_UNDEFINED (type))
		*strict_overflow_p = true;
	      return true;
	    }
	}

      /* zero_extend(x) * zero_extend(y) is non-negative if x and y are
	 both unsigned and their total bits is shorter than the result.  */
      if (TREE_CODE (type) == INTEGER_TYPE
	  && (TREE_CODE (op0) == NOP_EXPR || TREE_CODE (op0) == INTEGER_CST)
	  && (TREE_CODE (op1) == NOP_EXPR || TREE_CODE (op1) == INTEGER_CST))
	{
	  tree inner0 = (TREE_CODE (op0) == NOP_EXPR)
	    ? TREE_TYPE (TREE_OPERAND (op0, 0))
	    : TREE_TYPE (op0);
	  tree inner1 = (TREE_CODE (op1) == NOP_EXPR)
	    ? TREE_TYPE (TREE_OPERAND (op1, 0))
	    : TREE_TYPE (op1);

	  bool unsigned0 = TYPE_UNSIGNED (inner0);
	  bool unsigned1 = TYPE_UNSIGNED (inner1);

	  if (TREE_CODE (op0) == INTEGER_CST)
	    unsigned0 = unsigned0 || tree_int_cst_sgn (op0) >= 0;

	  if (TREE_CODE (op1) == INTEGER_CST)
	    unsigned1 = unsigned1 || tree_int_cst_sgn (op1) >= 0;

	  if (TREE_CODE (inner0) == INTEGER_TYPE && unsigned0
	      && TREE_CODE (inner1) == INTEGER_TYPE && unsigned1)
	    {
	      unsigned int precision0 = (TREE_CODE (op0) == INTEGER_CST)
		? tree_int_cst_min_precision (op0, UNSIGNED)
		: TYPE_PRECISION (inner0);

	      unsigned int precision1 = (TREE_CODE (op1) == INTEGER_CST)
		? tree_int_cst_min_precision (op1, UNSIGNED)
		: TYPE_PRECISION (inner1);

	      return precision0 + precision1 < TYPE_PRECISION (type);
	    }
	}
      return false;

    case BIT_AND_EXPR:
    case MAX_EXPR:
      return RECURSE (op0) || RECURSE (op1);

    case BIT_IOR_EXPR:
    case BIT_XOR_EXPR:
    case MIN_EXPR:
    case RDIV_EXPR:
    case TRUNC_DIV_EXPR:
    case CEIL_DIV_EXPR:
    case FLOOR_DIV_EXPR:
    case ROUND_DIV_EXPR:
      return RECURSE (op0) && RECURSE (op1);

    case TRUNC_MOD_EXPR:
      return RECURSE (op0);

    case FLOOR_MOD_EXPR:
      return RECURSE (op1);

    case CEIL_MOD_EXPR:
    case ROUND_MOD_EXPR:
    default:
      return tree_simple_nonnegative_warnv_p (code, type);
    }

  /* We don't know sign of `t', so be conservative and return false.  */
  return false;
}

/* Return true if T is known to be non-negative.  If the return
   value is based on the assumption that signed overflow is undefined,
   set *STRICT_OVERFLOW_P to true; otherwise, don't change
   *STRICT_OVERFLOW_P.  DEPTH is the current nesting depth of the query.  */

bool
tree_single_nonnegative_warnv_p (tree t, bool *strict_overflow_p, int depth)
{
  if (TYPE_UNSIGNED (TREE_TYPE (t)))
    return true;

  switch (TREE_CODE (t))
    {
    case INTEGER_CST:
      return tree_int_cst_sgn (t) >= 0;

    case REAL_CST:
      return ! REAL_VALUE_NEGATIVE (TREE_REAL_CST (t));

    case FIXED_CST:
      return ! FIXED_VALUE_NEGATIVE (TREE_FIXED_CST (t));

    case COND_EXPR:
      return RECURSE (TREE_OPERAND (t, 1)) && RECURSE (TREE_OPERAND (t, 2));

    case SSA_NAME:
      /* Limit the depth of recursion to avoid quadratic behavior.
	 This is expected to catch almost all occurrences in practice.
	 If this code misses important cases that unbounded recursion
	 would not, passes that need this information could be revised
	 to provide it through dataflow propagation.  */
      return (!name_registered_for_update_p (t)
	      && depth < PARAM_VALUE (PARAM_MAX_SSA_NAME_QUERY_DEPTH)
	      && gimple_stmt_nonnegative_warnv_p (SSA_NAME_DEF_STMT (t),
						  strict_overflow_p, depth));

    default:
      return tree_simple_nonnegative_warnv_p (TREE_CODE (t), TREE_TYPE (t));
    }
}

/* Return true if T is known to be non-negative.  If the return
   value is based on the assumption that signed overflow is undefined,
   set *STRICT_OVERFLOW_P to true; otherwise, don't change
   *STRICT_OVERFLOW_P.  DEPTH is the current nesting depth of the query.  */

bool
tree_call_nonnegative_warnv_p (tree type, tree fndecl, tree arg0, tree arg1,
			       bool *strict_overflow_p, int depth)
{
  if (fndecl && DECL_BUILT_IN_CLASS (fndecl) == BUILT_IN_NORMAL)
    switch (DECL_FUNCTION_CODE (fndecl))
      {
	CASE_FLT_FN (BUILT_IN_ACOS):
	CASE_FLT_FN (BUILT_IN_ACOSH):
	CASE_FLT_FN (BUILT_IN_CABS):
	CASE_FLT_FN (BUILT_IN_COSH):
	CASE_FLT_FN (BUILT_IN_ERFC):
	CASE_FLT_FN (BUILT_IN_EXP):
	CASE_FLT_FN (BUILT_IN_EXP10):
	CASE_FLT_FN (BUILT_IN_EXP2):
	CASE_FLT_FN (BUILT_IN_FABS):
	CASE_FLT_FN (BUILT_IN_FDIM):
	CASE_FLT_FN (BUILT_IN_HYPOT):
	CASE_FLT_FN (BUILT_IN_POW10):
	CASE_INT_FN (BUILT_IN_FFS):
	CASE_INT_FN (BUILT_IN_PARITY):
	CASE_INT_FN (BUILT_IN_POPCOUNT):
	CASE_INT_FN (BUILT_IN_CLZ):
	CASE_INT_FN (BUILT_IN_CLRSB):
      case BUILT_IN_BSWAP32:
      case BUILT_IN_BSWAP64:
	/* Always true.  */
	return true;

	CASE_FLT_FN (BUILT_IN_SQRT):
	/* sqrt(-0.0) is -0.0.  */
	if (!HONOR_SIGNED_ZEROS (element_mode (type)))
	  return true;
	return RECURSE (arg0);

	CASE_FLT_FN (BUILT_IN_ASINH):
	CASE_FLT_FN (BUILT_IN_ATAN):
	CASE_FLT_FN (BUILT_IN_ATANH):
	CASE_FLT_FN (BUILT_IN_CBRT):
	CASE_FLT_FN (BUILT_IN_CEIL):
	CASE_FLT_FN (BUILT_IN_ERF):
	CASE_FLT_FN (BUILT_IN_EXPM1):
	CASE_FLT_FN (BUILT_IN_FLOOR):
	CASE_FLT_FN (BUILT_IN_FMOD):
	CASE_FLT_FN (BUILT_IN_FREXP):
	CASE_FLT_FN (BUILT_IN_ICEIL):
	CASE_FLT_FN (BUILT_IN_IFLOOR):
	CASE_FLT_FN (BUILT_IN_IRINT):
	CASE_FLT_FN (BUILT_IN_IROUND):
	CASE_FLT_FN (BUILT_IN_LCEIL):
	CASE_FLT_FN (BUILT_IN_LDEXP):
	CASE_FLT_FN (BUILT_IN_LFLOOR):
	CASE_FLT_FN (BUILT_IN_LLCEIL):
	CASE_FLT_FN (BUILT_IN_LLFLOOR):
	CASE_FLT_FN (BUILT_IN_LLRINT):
	CASE_FLT_FN (BUILT_IN_LLROUND):
	CASE_FLT_FN (BUILT_IN_LRINT):
	CASE_FLT_FN (BUILT_IN_LROUND):
	CASE_FLT_FN (BUILT_IN_MODF):
	CASE_FLT_FN (BUILT_IN_NEARBYINT):
	CASE_FLT_FN (BUILT_IN_RINT):
	CASE_FLT_FN (BUILT_IN_ROUND):
	CASE_FLT_FN (BUILT_IN_SCALB):
	CASE_FLT_FN (BUILT_IN_SCALBLN):
	CASE_FLT_FN (BUILT_IN_SCALBN):
	CASE_FLT_FN (BUILT_IN_SIGNBIT):
	CASE_FLT_FN (BUILT_IN_SIGNIFICAND):
	CASE_FLT_FN (BUILT_IN_SINH):
	CASE_FLT_FN (BUILT_IN_TANH):
	CASE_FLT_FN (BUILT_IN_TRUNC):
	/* True if the 1st argument is nonnegative.  */
	return RECURSE (arg0);

	CASE_FLT_FN (BUILT_IN_FMAX):
	/* True if the 1st OR 2nd arguments are nonnegative.  */
	return RECURSE (arg0) || RECURSE (arg1);

	CASE_FLT_FN (BUILT_IN_FMIN):
	/* True if the 1st AND 2nd arguments are nonnegative.  */
	return RECURSE (arg0) && RECURSE (arg1);

	CASE_FLT_FN (BUILT_IN_COPYSIGN):
	/* True if the 2nd argument is nonnegative.  */
	return RECURSE (arg1);

	CASE_FLT_FN (BUILT_IN_POWI):
	/* True if the 1st argument is nonnegative or the second
	   argument is an even integer.  */
	if (TREE_CODE (arg1) == INTEGER_CST
	    && (TREE_INT_CST_LOW (arg1) & 1) == 0)
	  return true;
	return RECURSE (arg0);

	CASE_FLT_FN (BUILT_IN_POW):
	/* True if the 1st argument is nonnegative or the second
	   argument is an even integer valued real.  */
	if (TREE_CODE (arg1) == REAL_CST)
	  {
	    REAL_VALUE_TYPE c;
	    HOST_WIDE_INT n;

	    c = TREE_REAL_CST (arg1);
	    n = real_to_integer (&c);
	    if ((n & 1) == 0)
	      {
		REAL_VALUE_TYPE cint;
		real_from_integer (&cint, VOIDmode, n, SIGNED);
		if (real_identical (&c, &cint))
		  return true;
	      }
	  }
	return RECURSE (arg0);

      default:
	break;
      }
  return tree_simple_nonnegative_warnv_p (CALL_EXPR, type);
}

/* Return true if T is known to be non-negative.  If the return
   value is based on the assumption that signed overflow is undefined,
   set *STRICT_OVERFLOW_P to true; otherwise, don't change
   *STRICT_OVERFLOW_P.  DEPTH is the current nesting depth of the query.  */

static bool
tree_invalid_nonnegative_warnv_p (tree t, bool *strict_overflow_p, int depth)
{
  enum tree_code code = TREE_CODE (t);
  if (TYPE_UNSIGNED (TREE_TYPE (t)))
    return true;

  switch (code)
    {
    case TARGET_EXPR:
      {
	tree temp = TARGET_EXPR_SLOT (t);
	t = TARGET_EXPR_INITIAL (t);

	/* If the initializer is non-void, then it's a normal expression
	   that will be assigned to the slot.  */
	if (!VOID_TYPE_P (t))
	  return RECURSE (t);

	/* Otherwise, the initializer sets the slot in some way.  One common
	   way is an assignment statement at the end of the initializer.  */
	while (1)
	  {
	    if (TREE_CODE (t) == BIND_EXPR)
	      t = expr_last (BIND_EXPR_BODY (t));
	    else if (TREE_CODE (t) == TRY_FINALLY_EXPR
		     || TREE_CODE (t) == TRY_CATCH_EXPR)
	      t = expr_last (TREE_OPERAND (t, 0));
	    else if (TREE_CODE (t) == STATEMENT_LIST)
	      t = expr_last (t);
	    else
	      break;
	  }
	if (TREE_CODE (t) == MODIFY_EXPR
	    && TREE_OPERAND (t, 0) == temp)
	  return RECURSE (TREE_OPERAND (t, 1));

	return false;
      }

    case CALL_EXPR:
      {
	tree arg0 = call_expr_nargs (t) > 0 ?  CALL_EXPR_ARG (t, 0) : NULL_TREE;
	tree arg1 = call_expr_nargs (t) > 1 ?  CALL_EXPR_ARG (t, 1) : NULL_TREE;

	return tree_call_nonnegative_warnv_p (TREE_TYPE (t),
					      get_callee_fndecl (t),
					      arg0,
					      arg1,
					      strict_overflow_p, depth);
      }
    case COMPOUND_EXPR:
    case MODIFY_EXPR:
      return RECURSE (TREE_OPERAND (t, 1));

    case BIND_EXPR:
      return RECURSE (expr_last (TREE_OPERAND (t, 1)));

    case SAVE_EXPR:
      return RECURSE (TREE_OPERAND (t, 0));

    default:
      return tree_simple_nonnegative_warnv_p (TREE_CODE (t), TREE_TYPE (t));
    }
}

#undef RECURSE
#undef tree_expr_nonnegative_warnv_p

/* Return true if T is known to be non-negative.  If the return
   value is based on the assumption that signed overflow is undefined,
   set *STRICT_OVERFLOW_P to true; otherwise, don't change
   *STRICT_OVERFLOW_P.  DEPTH is the current nesting depth of the query.  */

bool
tree_expr_nonnegative_warnv_p (tree t, bool *strict_overflow_p, int depth)
{
  enum tree_code code;
  if (t == error_mark_node)
    return false;

  code = TREE_CODE (t);
  switch (TREE_CODE_CLASS (code))
    {
    case tcc_binary:
    case tcc_comparison:
      return tree_binary_nonnegative_warnv_p (TREE_CODE (t),
					      TREE_TYPE (t),
					      TREE_OPERAND (t, 0),
					      TREE_OPERAND (t, 1),
					      strict_overflow_p, depth);

    case tcc_unary:
      return tree_unary_nonnegative_warnv_p (TREE_CODE (t),
					     TREE_TYPE (t),
					     TREE_OPERAND (t, 0),
					     strict_overflow_p, depth);

    case tcc_constant:
    case tcc_declaration:
    case tcc_reference:
      return tree_single_nonnegative_warnv_p (t, strict_overflow_p, depth);

    default:
      break;
    }

  switch (code)
    {
    case TRUTH_AND_EXPR:
    case TRUTH_OR_EXPR:
    case TRUTH_XOR_EXPR:
      return tree_binary_nonnegative_warnv_p (TREE_CODE (t),
					      TREE_TYPE (t),
					      TREE_OPERAND (t, 0),
					      TREE_OPERAND (t, 1),
					      strict_overflow_p, depth);
    case TRUTH_NOT_EXPR:
      return tree_unary_nonnegative_warnv_p (TREE_CODE (t),
					     TREE_TYPE (t),
					     TREE_OPERAND (t, 0),
					     strict_overflow_p, depth);

    case COND_EXPR:
    case CONSTRUCTOR:
    case OBJ_TYPE_REF:
    case ASSERT_EXPR:
    case ADDR_EXPR:
    case WITH_SIZE_EXPR:
    case SSA_NAME:
      return tree_single_nonnegative_warnv_p (t, strict_overflow_p, depth);

    default:
      return tree_invalid_nonnegative_warnv_p (t, strict_overflow_p, depth);
    }
}

/* Return true if `t' is known to be non-negative.  Handle warnings
   about undefined signed overflow.  */

bool
tree_expr_nonnegative_p (tree t)
{
  bool ret, strict_overflow_p;

  strict_overflow_p = false;
  ret = tree_expr_nonnegative_warnv_p (t, &strict_overflow_p);
  if (strict_overflow_p)
    fold_overflow_warning (("assuming signed overflow does not occur when "
			    "determining that expression is always "
			    "non-negative"),
			   WARN_STRICT_OVERFLOW_MISC);
  return ret;
}


/* Return true when (CODE OP0) is an address and is known to be nonzero.
   For floating point we further ensure that T is not denormal.
   Similar logic is present in nonzero_address in rtlanal.h.

   If the return value is based on the assumption that signed overflow
   is undefined, set *STRICT_OVERFLOW_P to true; otherwise, don't
   change *STRICT_OVERFLOW_P.  */

bool
tree_unary_nonzero_warnv_p (enum tree_code code, tree type, tree op0,
				 bool *strict_overflow_p)
{
  switch (code)
    {
    case ABS_EXPR:
      return tree_expr_nonzero_warnv_p (op0,
					strict_overflow_p);

    case NOP_EXPR:
      {
	tree inner_type = TREE_TYPE (op0);
	tree outer_type = type;

	return (TYPE_PRECISION (outer_type) >= TYPE_PRECISION (inner_type)
		&& tree_expr_nonzero_warnv_p (op0,
					      strict_overflow_p));
      }
      break;

    case NON_LVALUE_EXPR:
      return tree_expr_nonzero_warnv_p (op0,
					strict_overflow_p);

    default:
      break;
  }

  return false;
}

/* Return true when (CODE OP0 OP1) is an address and is known to be nonzero.
   For floating point we further ensure that T is not denormal.
   Similar logic is present in nonzero_address in rtlanal.h.

   If the return value is based on the assumption that signed overflow
   is undefined, set *STRICT_OVERFLOW_P to true; otherwise, don't
   change *STRICT_OVERFLOW_P.  */

bool
tree_binary_nonzero_warnv_p (enum tree_code code,
			     tree type,
			     tree op0,
			     tree op1, bool *strict_overflow_p)
{
  bool sub_strict_overflow_p;
  switch (code)
    {
    case POINTER_PLUS_EXPR:
    case PLUS_EXPR:
      if (ANY_INTEGRAL_TYPE_P (type) && TYPE_OVERFLOW_UNDEFINED (type))
	{
	  /* With the presence of negative values it is hard
	     to say something.  */
	  sub_strict_overflow_p = false;
	  if (!tree_expr_nonnegative_warnv_p (op0,
					      &sub_strict_overflow_p)
	      || !tree_expr_nonnegative_warnv_p (op1,
						 &sub_strict_overflow_p))
	    return false;
	  /* One of operands must be positive and the other non-negative.  */
	  /* We don't set *STRICT_OVERFLOW_P here: even if this value
	     overflows, on a twos-complement machine the sum of two
	     nonnegative numbers can never be zero.  */
	  return (tree_expr_nonzero_warnv_p (op0,
					     strict_overflow_p)
		  || tree_expr_nonzero_warnv_p (op1,
						strict_overflow_p));
	}
      break;

    case MULT_EXPR:
      if (TYPE_OVERFLOW_UNDEFINED (type))
	{
	  if (tree_expr_nonzero_warnv_p (op0,
					 strict_overflow_p)
	      && tree_expr_nonzero_warnv_p (op1,
					    strict_overflow_p))
	    {
	      *strict_overflow_p = true;
	      return true;
	    }
	}
      break;

    case MIN_EXPR:
      sub_strict_overflow_p = false;
      if (tree_expr_nonzero_warnv_p (op0,
				     &sub_strict_overflow_p)
	  && tree_expr_nonzero_warnv_p (op1,
					&sub_strict_overflow_p))
	{
	  if (sub_strict_overflow_p)
	    *strict_overflow_p = true;
	}
      break;

    case MAX_EXPR:
      sub_strict_overflow_p = false;
      if (tree_expr_nonzero_warnv_p (op0,
				     &sub_strict_overflow_p))
	{
	  if (sub_strict_overflow_p)
	    *strict_overflow_p = true;

	  /* When both operands are nonzero, then MAX must be too.  */
	  if (tree_expr_nonzero_warnv_p (op1,
					 strict_overflow_p))
	    return true;

	  /* MAX where operand 0 is positive is positive.  */
	  return tree_expr_nonnegative_warnv_p (op0,
					       strict_overflow_p);
	}
      /* MAX where operand 1 is positive is positive.  */
      else if (tree_expr_nonzero_warnv_p (op1,
					  &sub_strict_overflow_p)
	       && tree_expr_nonnegative_warnv_p (op1,
						 &sub_strict_overflow_p))
	{
	  if (sub_strict_overflow_p)
	    *strict_overflow_p = true;
	  return true;
	}
      break;

    case BIT_IOR_EXPR:
      return (tree_expr_nonzero_warnv_p (op1,
					 strict_overflow_p)
	      || tree_expr_nonzero_warnv_p (op0,
					    strict_overflow_p));

    default:
      break;
  }

  return false;
}

/* Return true when T is an address and is known to be nonzero.
   For floating point we further ensure that T is not denormal.
   Similar logic is present in nonzero_address in rtlanal.h.

   If the return value is based on the assumption that signed overflow
   is undefined, set *STRICT_OVERFLOW_P to true; otherwise, don't
   change *STRICT_OVERFLOW_P.  */

bool
tree_single_nonzero_warnv_p (tree t, bool *strict_overflow_p)
{
  bool sub_strict_overflow_p;
  switch (TREE_CODE (t))
    {
    case INTEGER_CST:
      return !integer_zerop (t);

    case ADDR_EXPR:
      {
	tree base = TREE_OPERAND (t, 0);

	if (!DECL_P (base))
	  base = get_base_address (base);

	if (!base)
	  return false;

	/* For objects in symbol table check if we know they are non-zero.
	   Don't do anything for variables and functions before symtab is built;
	   it is quite possible that they will be declared weak later.  */
	if (DECL_P (base) && decl_in_symtab_p (base))
	  {
	    struct symtab_node *symbol;

	    symbol = symtab_node::get_create (base);
	    if (symbol)
	      return symbol->nonzero_address ();
	    else
	      return false;
	  }

	/* Function local objects are never NULL.  */
	if (DECL_P (base)
	    && (DECL_CONTEXT (base)
		&& TREE_CODE (DECL_CONTEXT (base)) == FUNCTION_DECL
		&& auto_var_in_fn_p (base, DECL_CONTEXT (base))))
	  return true;

	/* Constants are never weak.  */
	if (CONSTANT_CLASS_P (base))
	  return true;

	return false;
      }

    case COND_EXPR:
      sub_strict_overflow_p = false;
      if (tree_expr_nonzero_warnv_p (TREE_OPERAND (t, 1),
				     &sub_strict_overflow_p)
	  && tree_expr_nonzero_warnv_p (TREE_OPERAND (t, 2),
					&sub_strict_overflow_p))
	{
	  if (sub_strict_overflow_p)
	    *strict_overflow_p = true;
	  return true;
	}
      break;

    default:
      break;
    }
  return false;
}

#define integer_valued_real_p(X) \
  _Pragma ("GCC error \"Use RECURSE for recursive calls\"") 0

#define RECURSE(X) \
  ((integer_valued_real_p) (X, depth + 1))

/* Return true if the floating point result of (CODE OP0) has an
   integer value.  We also allow +Inf, -Inf and NaN to be considered
   integer values.

   DEPTH is the current nesting depth of the query.  */

bool
integer_valued_real_unary_p (tree_code code, tree op0, int depth)
{
  switch (code)
    {
    case FLOAT_EXPR:
      return true;

    case ABS_EXPR:
      return RECURSE (op0);

    CASE_CONVERT:
      {
	tree type = TREE_TYPE (op0);
	if (TREE_CODE (type) == INTEGER_TYPE)
	  return true;
	if (TREE_CODE (type) == REAL_TYPE)
	  return RECURSE (op0);
	break;
      }

    default:
      break;
    }
  return false;
}

/* Return true if the floating point result of (CODE OP0 OP1) has an
   integer value.  We also allow +Inf, -Inf and NaN to be considered
   integer values.

   DEPTH is the current nesting depth of the query.  */

bool
integer_valued_real_binary_p (tree_code code, tree op0, tree op1, int depth)
{
  switch (code)
    {
    case PLUS_EXPR:
    case MINUS_EXPR:
    case MULT_EXPR:
    case MIN_EXPR:
    case MAX_EXPR:
      return RECURSE (op0) && RECURSE (op1);

    default:
      break;
    }
  return false;
}

/* Return true if the floating point result of calling FNDECL with arguments
   ARG0 and ARG1 has an integer value.  We also allow +Inf, -Inf and NaN to be
   considered integer values.  If FNDECL takes fewer than 2 arguments,
   the remaining ARGn are null.

   DEPTH is the current nesting depth of the query.  */

bool
integer_valued_real_call_p (tree fndecl, tree arg0, tree arg1, int depth)
{
  if (fndecl && DECL_BUILT_IN_CLASS (fndecl) == BUILT_IN_NORMAL)
    switch (DECL_FUNCTION_CODE (fndecl))
      {
      CASE_FLT_FN (BUILT_IN_CEIL):
      CASE_FLT_FN (BUILT_IN_FLOOR):
      CASE_FLT_FN (BUILT_IN_NEARBYINT):
      CASE_FLT_FN (BUILT_IN_RINT):
      CASE_FLT_FN (BUILT_IN_ROUND):
      CASE_FLT_FN (BUILT_IN_TRUNC):
	return true;

      CASE_FLT_FN (BUILT_IN_FMIN):
      CASE_FLT_FN (BUILT_IN_FMAX):
	return RECURSE (arg0) && RECURSE (arg1);

      default:
	break;
      }
  return false;
}

/* Return true if the floating point expression T (a GIMPLE_SINGLE_RHS)
   has an integer value.  We also allow +Inf, -Inf and NaN to be
   considered integer values.

   DEPTH is the current nesting depth of the query.  */

bool
integer_valued_real_single_p (tree t, int depth)
{
  switch (TREE_CODE (t))
    {
    case REAL_CST:
      return real_isinteger (TREE_REAL_CST_PTR (t), TYPE_MODE (TREE_TYPE (t)));

    case COND_EXPR:
      return RECURSE (TREE_OPERAND (t, 1)) && RECURSE (TREE_OPERAND (t, 2));

    case SSA_NAME:
      /* Limit the depth of recursion to avoid quadratic behavior.
	 This is expected to catch almost all occurrences in practice.
	 If this code misses important cases that unbounded recursion
	 would not, passes that need this information could be revised
	 to provide it through dataflow propagation.  */
      return (!name_registered_for_update_p (t)
	      && depth < PARAM_VALUE (PARAM_MAX_SSA_NAME_QUERY_DEPTH)
	      && gimple_stmt_integer_valued_real_p (SSA_NAME_DEF_STMT (t),
						    depth));

    default:
      break;
    }
  return false;
}

/* Return true if the floating point expression T (a GIMPLE_INVALID_RHS)
   has an integer value.  We also allow +Inf, -Inf and NaN to be
   considered integer values.

   DEPTH is the current nesting depth of the query.  */

static bool
integer_valued_real_invalid_p (tree t, int depth)
{
  switch (TREE_CODE (t))
    {
    case COMPOUND_EXPR:
    case MODIFY_EXPR:
    case BIND_EXPR:
      return RECURSE (TREE_OPERAND (t, 1));

    case SAVE_EXPR:
      return RECURSE (TREE_OPERAND (t, 0));

    default:
      break;
    }
  return false;
}

#undef RECURSE
#undef integer_valued_real_p

/* Return true if the floating point expression T has an integer value.
   We also allow +Inf, -Inf and NaN to be considered integer values.

   DEPTH is the current nesting depth of the query.  */

bool
integer_valued_real_p (tree t, int depth)
{
  if (t == error_mark_node)
    return false;

  tree_code code = TREE_CODE (t);
  switch (TREE_CODE_CLASS (code))
    {
    case tcc_binary:
    case tcc_comparison:
      return integer_valued_real_binary_p (code, TREE_OPERAND (t, 0),
					   TREE_OPERAND (t, 1), depth);

    case tcc_unary:
      return integer_valued_real_unary_p (code, TREE_OPERAND (t, 0), depth);

    case tcc_constant:
    case tcc_declaration:
    case tcc_reference:
      return integer_valued_real_single_p (t, depth);

    default:
      break;
    }

  switch (code)
    {
    case COND_EXPR:
    case SSA_NAME:
      return integer_valued_real_single_p (t, depth);

    case CALL_EXPR:
      {
	tree arg0 = (call_expr_nargs (t) > 0
		     ? CALL_EXPR_ARG (t, 0)
		     : NULL_TREE);
	tree arg1 = (call_expr_nargs (t) > 1
		     ? CALL_EXPR_ARG (t, 1)
		     : NULL_TREE);
	return integer_valued_real_call_p (get_callee_fndecl (t),
					   arg0, arg1, depth);
      }

    default:
      return integer_valued_real_invalid_p (t, depth);
    }
}

/* Given the components of a binary expression CODE, TYPE, OP0 and OP1,
   attempt to fold the expression to a constant without modifying TYPE,
   OP0 or OP1.

   If the expression could be simplified to a constant, then return
   the constant.  If the expression would not be simplified to a
   constant, then return NULL_TREE.  */

tree
fold_binary_to_constant (enum tree_code code, tree type, tree op0, tree op1)
{
  tree tem = fold_binary (code, type, op0, op1);
  return (tem && TREE_CONSTANT (tem)) ? tem : NULL_TREE;
}

/* Given the components of a unary expression CODE, TYPE and OP0,
   attempt to fold the expression to a constant without modifying
   TYPE or OP0.

   If the expression could be simplified to a constant, then return
   the constant.  If the expression would not be simplified to a
   constant, then return NULL_TREE.  */

tree
fold_unary_to_constant (enum tree_code code, tree type, tree op0)
{
  tree tem = fold_unary (code, type, op0);
  return (tem && TREE_CONSTANT (tem)) ? tem : NULL_TREE;
}

/* If EXP represents referencing an element in a constant string
   (either via pointer arithmetic or array indexing), return the
   tree representing the value accessed, otherwise return NULL.  */

tree
fold_read_from_constant_string (tree exp)
{
  if ((TREE_CODE (exp) == INDIRECT_REF
       || TREE_CODE (exp) == ARRAY_REF)
      && TREE_CODE (TREE_TYPE (exp)) == INTEGER_TYPE)
    {
      tree exp1 = TREE_OPERAND (exp, 0);
      tree index;
      tree string;
      location_t loc = EXPR_LOCATION (exp);

      if (TREE_CODE (exp) == INDIRECT_REF)
	string = string_constant (exp1, &index);
      else
	{
	  tree low_bound = array_ref_low_bound (exp);
	  index = fold_convert_loc (loc, sizetype, TREE_OPERAND (exp, 1));

	  /* Optimize the special-case of a zero lower bound.

	     We convert the low_bound to sizetype to avoid some problems
	     with constant folding.  (E.g. suppose the lower bound is 1,
	     and its mode is QI.  Without the conversion,l (ARRAY
	     +(INDEX-(unsigned char)1)) becomes ((ARRAY+(-(unsigned char)1))
	     +INDEX), which becomes (ARRAY+255+INDEX).  Oops!)  */
	  if (! integer_zerop (low_bound))
	    index = size_diffop_loc (loc, index,
				 fold_convert_loc (loc, sizetype, low_bound));

	  string = exp1;
	}

      if (string
	  && TYPE_MODE (TREE_TYPE (exp)) == TYPE_MODE (TREE_TYPE (TREE_TYPE (string)))
	  && TREE_CODE (string) == STRING_CST
	  && TREE_CODE (index) == INTEGER_CST
	  && compare_tree_int (index, TREE_STRING_LENGTH (string)) < 0
	  && (GET_MODE_CLASS (TYPE_MODE (TREE_TYPE (TREE_TYPE (string))))
	      == MODE_INT)
	  && (GET_MODE_SIZE (TYPE_MODE (TREE_TYPE (TREE_TYPE (string)))) == 1))
	return build_int_cst_type (TREE_TYPE (exp),
				   (TREE_STRING_POINTER (string)
				    [TREE_INT_CST_LOW (index)]));
    }
  return NULL;
}

/* Return the tree for neg (ARG0) when ARG0 is known to be either
   an integer constant, real, or fixed-point constant.

   TYPE is the type of the result.  */

static tree
fold_negate_const (tree arg0, tree type)
{
  tree t = NULL_TREE;

  switch (TREE_CODE (arg0))
    {
    case INTEGER_CST:
      {
	bool overflow;
	wide_int val = wi::neg (arg0, &overflow);
	t = force_fit_type (type, val, 1,
			    (overflow | TREE_OVERFLOW (arg0))
			    && !TYPE_UNSIGNED (type));
	break;
      }

    case REAL_CST:
      t = build_real (type, real_value_negate (&TREE_REAL_CST (arg0)));
      break;

    case FIXED_CST:
      {
        FIXED_VALUE_TYPE f;
        bool overflow_p = fixed_arithmetic (&f, NEGATE_EXPR,
					    &(TREE_FIXED_CST (arg0)), NULL,
					    TYPE_SATURATING (type));
	t = build_fixed (type, f);
	/* Propagate overflow flags.  */
	if (overflow_p | TREE_OVERFLOW (arg0))
	  TREE_OVERFLOW (t) = 1;
	break;
      }

    default:
      gcc_unreachable ();
    }

  return t;
}

/* Return the tree for abs (ARG0) when ARG0 is known to be either
   an integer constant or real constant.

   TYPE is the type of the result.  */

tree
fold_abs_const (tree arg0, tree type)
{
  tree t = NULL_TREE;

  switch (TREE_CODE (arg0))
    {
    case INTEGER_CST:
      {
        /* If the value is unsigned or non-negative, then the absolute value
	   is the same as the ordinary value.  */
	if (!wi::neg_p (arg0, TYPE_SIGN (type)))
	  t = arg0;

	/* If the value is negative, then the absolute value is
	   its negation.  */
	else
	  {
	    bool overflow;
	    wide_int val = wi::neg (arg0, &overflow);
	    t = force_fit_type (type, val, -1,
				overflow | TREE_OVERFLOW (arg0));
	  }
      }
      break;

    case REAL_CST:
      if (REAL_VALUE_NEGATIVE (TREE_REAL_CST (arg0)))
	t = build_real (type, real_value_negate (&TREE_REAL_CST (arg0)));
      else
	t =  arg0;
      break;

    default:
      gcc_unreachable ();
    }

  return t;
}

/* Return the tree for not (ARG0) when ARG0 is known to be an integer
   constant.  TYPE is the type of the result.  */

static tree
fold_not_const (const_tree arg0, tree type)
{
  gcc_assert (TREE_CODE (arg0) == INTEGER_CST);

  return force_fit_type (type, wi::bit_not (arg0), 0, TREE_OVERFLOW (arg0));
}

/* Given CODE, a relational operator, the target type, TYPE and two
   constant operands OP0 and OP1, return the result of the
   relational operation.  If the result is not a compile time
   constant, then return NULL_TREE.  */

static tree
fold_relational_const (enum tree_code code, tree type, tree op0, tree op1)
{
  int result, invert;

  /* From here on, the only cases we handle are when the result is
     known to be a constant.  */

  if (TREE_CODE (op0) == REAL_CST && TREE_CODE (op1) == REAL_CST)
    {
      const REAL_VALUE_TYPE *c0 = TREE_REAL_CST_PTR (op0);
      const REAL_VALUE_TYPE *c1 = TREE_REAL_CST_PTR (op1);

      /* Handle the cases where either operand is a NaN.  */
      if (real_isnan (c0) || real_isnan (c1))
	{
	  switch (code)
	    {
	    case EQ_EXPR:
	    case ORDERED_EXPR:
	      result = 0;
	      break;

	    case NE_EXPR:
	    case UNORDERED_EXPR:
	    case UNLT_EXPR:
	    case UNLE_EXPR:
	    case UNGT_EXPR:
	    case UNGE_EXPR:
	    case UNEQ_EXPR:
              result = 1;
	      break;

	    case LT_EXPR:
	    case LE_EXPR:
	    case GT_EXPR:
	    case GE_EXPR:
	    case LTGT_EXPR:
	      if (flag_trapping_math)
		return NULL_TREE;
	      result = 0;
	      break;

	    default:
	      gcc_unreachable ();
	    }

	  return constant_boolean_node (result, type);
	}

      return constant_boolean_node (real_compare (code, c0, c1), type);
    }

  if (TREE_CODE (op0) == FIXED_CST && TREE_CODE (op1) == FIXED_CST)
    {
      const FIXED_VALUE_TYPE *c0 = TREE_FIXED_CST_PTR (op0);
      const FIXED_VALUE_TYPE *c1 = TREE_FIXED_CST_PTR (op1);
      return constant_boolean_node (fixed_compare (code, c0, c1), type);
    }

  /* Handle equality/inequality of complex constants.  */
  if (TREE_CODE (op0) == COMPLEX_CST && TREE_CODE (op1) == COMPLEX_CST)
    {
      tree rcond = fold_relational_const (code, type,
					  TREE_REALPART (op0),
					  TREE_REALPART (op1));
      tree icond = fold_relational_const (code, type,
					  TREE_IMAGPART (op0),
					  TREE_IMAGPART (op1));
      if (code == EQ_EXPR)
	return fold_build2 (TRUTH_ANDIF_EXPR, type, rcond, icond);
      else if (code == NE_EXPR)
	return fold_build2 (TRUTH_ORIF_EXPR, type, rcond, icond);
      else
	return NULL_TREE;
    }

  if (TREE_CODE (op0) == VECTOR_CST && TREE_CODE (op1) == VECTOR_CST)
    {
      unsigned count = VECTOR_CST_NELTS (op0);
      tree *elts =  XALLOCAVEC (tree, count);
      gcc_assert (VECTOR_CST_NELTS (op1) == count
		  && TYPE_VECTOR_SUBPARTS (type) == count);

      for (unsigned i = 0; i < count; i++)
	{
	  tree elem_type = TREE_TYPE (type);
	  tree elem0 = VECTOR_CST_ELT (op0, i);
	  tree elem1 = VECTOR_CST_ELT (op1, i);

	  tree tem = fold_relational_const (code, elem_type,
					    elem0, elem1);

	  if (tem == NULL_TREE)
	    return NULL_TREE;

	  elts[i] = build_int_cst (elem_type, integer_zerop (tem) ? 0 : -1);
	}

      return build_vector (type, elts);
    }

  /* From here on we only handle LT, LE, GT, GE, EQ and NE.

     To compute GT, swap the arguments and do LT.
     To compute GE, do LT and invert the result.
     To compute LE, swap the arguments, do LT and invert the result.
     To compute NE, do EQ and invert the result.

     Therefore, the code below must handle only EQ and LT.  */

  if (code == LE_EXPR || code == GT_EXPR)
    {
      std::swap (op0, op1);
      code = swap_tree_comparison (code);
    }

  /* Note that it is safe to invert for real values here because we
     have already handled the one case that it matters.  */

  invert = 0;
  if (code == NE_EXPR || code == GE_EXPR)
    {
      invert = 1;
      code = invert_tree_comparison (code, false);
    }

  /* Compute a result for LT or EQ if args permit;
     Otherwise return T.  */
  if (TREE_CODE (op0) == INTEGER_CST && TREE_CODE (op1) == INTEGER_CST)
    {
      if (code == EQ_EXPR)
	result = tree_int_cst_equal (op0, op1);
      else
	result = tree_int_cst_lt (op0, op1);
    }
  else
    return NULL_TREE;

  if (invert)
    result ^= 1;
  return constant_boolean_node (result, type);
}

/* If necessary, return a CLEANUP_POINT_EXPR for EXPR with the
   indicated TYPE.  If no CLEANUP_POINT_EXPR is necessary, return EXPR
   itself.  */

tree
fold_build_cleanup_point_expr (tree type, tree expr)
{
  /* If the expression does not have side effects then we don't have to wrap
     it with a cleanup point expression.  */
  if (!TREE_SIDE_EFFECTS (expr))
    return expr;

  /* If the expression is a return, check to see if the expression inside the
     return has no side effects or the right hand side of the modify expression
     inside the return. If either don't have side effects set we don't need to
     wrap the expression in a cleanup point expression.  Note we don't check the
     left hand side of the modify because it should always be a return decl.  */
  if (TREE_CODE (expr) == RETURN_EXPR)
    {
      tree op = TREE_OPERAND (expr, 0);
      if (!op || !TREE_SIDE_EFFECTS (op))
        return expr;
      op = TREE_OPERAND (op, 1);
      if (!TREE_SIDE_EFFECTS (op))
        return expr;
    }

  return build1 (CLEANUP_POINT_EXPR, type, expr);
}

/* Given a pointer value OP0 and a type TYPE, return a simplified version
   of an indirection through OP0, or NULL_TREE if no simplification is
   possible.  */

tree
fold_indirect_ref_1 (location_t loc, tree type, tree op0)
{
  tree sub = op0;
  tree subtype;

  STRIP_NOPS (sub);
  subtype = TREE_TYPE (sub);
  if (!POINTER_TYPE_P (subtype))
    return NULL_TREE;

  if (TREE_CODE (sub) == ADDR_EXPR)
    {
      tree op = TREE_OPERAND (sub, 0);
      tree optype = TREE_TYPE (op);
      /* *&CONST_DECL -> to the value of the const decl.  */
      if (TREE_CODE (op) == CONST_DECL)
	return DECL_INITIAL (op);
      /* *&p => p;  make sure to handle *&"str"[cst] here.  */
      if (type == optype)
	{
	  tree fop = fold_read_from_constant_string (op);
	  if (fop)
	    return fop;
	  else
	    return op;
	}
      /* *(foo *)&fooarray => fooarray[0] */
      else if (TREE_CODE (optype) == ARRAY_TYPE
	       && type == TREE_TYPE (optype)
	       && (!in_gimple_form
		   || TREE_CODE (TYPE_SIZE (type)) == INTEGER_CST))
	{
	  tree type_domain = TYPE_DOMAIN (optype);
	  tree min_val = size_zero_node;
	  if (type_domain && TYPE_MIN_VALUE (type_domain))
	    min_val = TYPE_MIN_VALUE (type_domain);
	  if (in_gimple_form
	      && TREE_CODE (min_val) != INTEGER_CST)
	    return NULL_TREE;
	  return build4_loc (loc, ARRAY_REF, type, op, min_val,
			     NULL_TREE, NULL_TREE);
	}
      /* *(foo *)&complexfoo => __real__ complexfoo */
      else if (TREE_CODE (optype) == COMPLEX_TYPE
	       && type == TREE_TYPE (optype))
	return fold_build1_loc (loc, REALPART_EXPR, type, op);
      /* *(foo *)&vectorfoo => BIT_FIELD_REF<vectorfoo,...> */
      else if (TREE_CODE (optype) == VECTOR_TYPE
	       && type == TREE_TYPE (optype))
	{
	  tree part_width = TYPE_SIZE (type);
	  tree index = bitsize_int (0);
	  return fold_build3_loc (loc, BIT_FIELD_REF, type, op, part_width, index);
	}
    }

  if (TREE_CODE (sub) == POINTER_PLUS_EXPR
      && TREE_CODE (TREE_OPERAND (sub, 1)) == INTEGER_CST)
    {
      tree op00 = TREE_OPERAND (sub, 0);
      tree op01 = TREE_OPERAND (sub, 1);

      STRIP_NOPS (op00);
      if (TREE_CODE (op00) == ADDR_EXPR)
	{
	  tree op00type;
	  op00 = TREE_OPERAND (op00, 0);
	  op00type = TREE_TYPE (op00);

	  /* ((foo*)&vectorfoo)[1] => BIT_FIELD_REF<vectorfoo,...> */
	  if (TREE_CODE (op00type) == VECTOR_TYPE
	      && type == TREE_TYPE (op00type))
	    {
	      HOST_WIDE_INT offset = tree_to_shwi (op01);
	      tree part_width = TYPE_SIZE (type);
	      unsigned HOST_WIDE_INT part_widthi = tree_to_shwi (part_width)/BITS_PER_UNIT;
	      unsigned HOST_WIDE_INT indexi = offset * BITS_PER_UNIT;
	      tree index = bitsize_int (indexi);

	      if (offset / part_widthi < TYPE_VECTOR_SUBPARTS (op00type))
		return fold_build3_loc (loc,
					BIT_FIELD_REF, type, op00,
					part_width, index);

	    }
	  /* ((foo*)&complexfoo)[1] => __imag__ complexfoo */
	  else if (TREE_CODE (op00type) == COMPLEX_TYPE
		   && type == TREE_TYPE (op00type))
	    {
	      tree size = TYPE_SIZE_UNIT (type);
	      if (tree_int_cst_equal (size, op01))
		return fold_build1_loc (loc, IMAGPART_EXPR, type, op00);
	    }
	  /* ((foo *)&fooarray)[1] => fooarray[1] */
	  else if (TREE_CODE (op00type) == ARRAY_TYPE
		   && type == TREE_TYPE (op00type))
	    {
	      tree type_domain = TYPE_DOMAIN (op00type);
	      tree min_val = size_zero_node;
	      if (type_domain && TYPE_MIN_VALUE (type_domain))
		min_val = TYPE_MIN_VALUE (type_domain);
	      op01 = size_binop_loc (loc, EXACT_DIV_EXPR, op01,
				     TYPE_SIZE_UNIT (type));
	      op01 = size_binop_loc (loc, PLUS_EXPR, op01, min_val);
	      return build4_loc (loc, ARRAY_REF, type, op00, op01,
				 NULL_TREE, NULL_TREE);
	    }
	}
    }

  /* *(foo *)fooarrptr => (*fooarrptr)[0] */
  if (TREE_CODE (TREE_TYPE (subtype)) == ARRAY_TYPE
      && type == TREE_TYPE (TREE_TYPE (subtype))
      && (!in_gimple_form
	  || TREE_CODE (TYPE_SIZE (type)) == INTEGER_CST))
    {
      tree type_domain;
      tree min_val = size_zero_node;
      sub = build_fold_indirect_ref_loc (loc, sub);
      type_domain = TYPE_DOMAIN (TREE_TYPE (sub));
      if (type_domain && TYPE_MIN_VALUE (type_domain))
	min_val = TYPE_MIN_VALUE (type_domain);
      if (in_gimple_form
	  && TREE_CODE (min_val) != INTEGER_CST)
	return NULL_TREE;
      return build4_loc (loc, ARRAY_REF, type, sub, min_val, NULL_TREE,
			 NULL_TREE);
    }

  return NULL_TREE;
}

/* Builds an expression for an indirection through T, simplifying some
   cases.  */

tree
build_fold_indirect_ref_loc (location_t loc, tree t)
{
  tree type = TREE_TYPE (TREE_TYPE (t));
  tree sub = fold_indirect_ref_1 (loc, type, t);

  if (sub)
    return sub;

  return build1_loc (loc, INDIRECT_REF, type, t);
}

/* Given an INDIRECT_REF T, return either T or a simplified version.  */

tree
fold_indirect_ref_loc (location_t loc, tree t)
{
  tree sub = fold_indirect_ref_1 (loc, TREE_TYPE (t), TREE_OPERAND (t, 0));

  if (sub)
    return sub;
  else
    return t;
}

/* Strip non-trapping, non-side-effecting tree nodes from an expression
   whose result is ignored.  The type of the returned tree need not be
   the same as the original expression.  */

tree
fold_ignored_result (tree t)
{
  if (!TREE_SIDE_EFFECTS (t))
    return integer_zero_node;

  for (;;)
    switch (TREE_CODE_CLASS (TREE_CODE (t)))
      {
      case tcc_unary:
	t = TREE_OPERAND (t, 0);
	break;

      case tcc_binary:
      case tcc_comparison:
	if (!TREE_SIDE_EFFECTS (TREE_OPERAND (t, 1)))
	  t = TREE_OPERAND (t, 0);
	else if (!TREE_SIDE_EFFECTS (TREE_OPERAND (t, 0)))
	  t = TREE_OPERAND (t, 1);
	else
	  return t;
	break;

      case tcc_expression:
	switch (TREE_CODE (t))
	  {
	  case COMPOUND_EXPR:
	    if (TREE_SIDE_EFFECTS (TREE_OPERAND (t, 1)))
	      return t;
	    t = TREE_OPERAND (t, 0);
	    break;

	  case COND_EXPR:
	    if (TREE_SIDE_EFFECTS (TREE_OPERAND (t, 1))
		|| TREE_SIDE_EFFECTS (TREE_OPERAND (t, 2)))
	      return t;
	    t = TREE_OPERAND (t, 0);
	    break;

	  default:
	    return t;
	  }
	break;

      default:
	return t;
      }
}

/* Return the value of VALUE, rounded up to a multiple of DIVISOR. */

tree
round_up_loc (location_t loc, tree value, unsigned int divisor)
{
  tree div = NULL_TREE;

  if (divisor == 1)
    return value;

  /* See if VALUE is already a multiple of DIVISOR.  If so, we don't
     have to do anything.  Only do this when we are not given a const,
     because in that case, this check is more expensive than just
     doing it.  */
  if (TREE_CODE (value) != INTEGER_CST)
    {
      div = build_int_cst (TREE_TYPE (value), divisor);

      if (multiple_of_p (TREE_TYPE (value), value, div))
	return value;
    }

  /* If divisor is a power of two, simplify this to bit manipulation.  */
  if (divisor == (divisor & -divisor))
    {
      if (TREE_CODE (value) == INTEGER_CST)
	{
	  wide_int val = value;
	  bool overflow_p;

	  if ((val & (divisor - 1)) == 0)
	    return value;

	  overflow_p = TREE_OVERFLOW (value);
	  val += divisor - 1;
	  val &= - (int) divisor;
	  if (val == 0)
	    overflow_p = true;

	  return force_fit_type (TREE_TYPE (value), val, -1, overflow_p);
	}
      else
	{
	  tree t;

	  t = build_int_cst (TREE_TYPE (value), divisor - 1);
	  value = size_binop_loc (loc, PLUS_EXPR, value, t);
	  t = build_int_cst (TREE_TYPE (value), - (int) divisor);
	  value = size_binop_loc (loc, BIT_AND_EXPR, value, t);
	}
    }
  else
    {
      if (!div)
	div = build_int_cst (TREE_TYPE (value), divisor);
      value = size_binop_loc (loc, CEIL_DIV_EXPR, value, div);
      value = size_binop_loc (loc, MULT_EXPR, value, div);
    }

  return value;
}

/* Likewise, but round down.  */

tree
round_down_loc (location_t loc, tree value, int divisor)
{
  tree div = NULL_TREE;

  gcc_assert (divisor > 0);
  if (divisor == 1)
    return value;

  /* See if VALUE is already a multiple of DIVISOR.  If so, we don't
     have to do anything.  Only do this when we are not given a const,
     because in that case, this check is more expensive than just
     doing it.  */
  if (TREE_CODE (value) != INTEGER_CST)
    {
      div = build_int_cst (TREE_TYPE (value), divisor);

      if (multiple_of_p (TREE_TYPE (value), value, div))
	return value;
    }

  /* If divisor is a power of two, simplify this to bit manipulation.  */
  if (divisor == (divisor & -divisor))
    {
      tree t;

      t = build_int_cst (TREE_TYPE (value), -divisor);
      value = size_binop_loc (loc, BIT_AND_EXPR, value, t);
    }
  else
    {
      if (!div)
	div = build_int_cst (TREE_TYPE (value), divisor);
      value = size_binop_loc (loc, FLOOR_DIV_EXPR, value, div);
      value = size_binop_loc (loc, MULT_EXPR, value, div);
    }

  return value;
}

/* Returns the pointer to the base of the object addressed by EXP and
   extracts the information about the offset of the access, storing it
   to PBITPOS and POFFSET.  */

static tree
split_address_to_core_and_offset (tree exp,
				  HOST_WIDE_INT *pbitpos, tree *poffset)
{
  tree core;
  machine_mode mode;
  int unsignedp, volatilep;
  HOST_WIDE_INT bitsize;
  location_t loc = EXPR_LOCATION (exp);

  if (TREE_CODE (exp) == ADDR_EXPR)
    {
      core = get_inner_reference (TREE_OPERAND (exp, 0), &bitsize, pbitpos,
				  poffset, &mode, &unsignedp, &volatilep,
				  false);
      core = build_fold_addr_expr_loc (loc, core);
    }
  else
    {
      core = exp;
      *pbitpos = 0;
      *poffset = NULL_TREE;
    }

  return core;
}

/* Returns true if addresses of E1 and E2 differ by a constant, false
   otherwise.  If they do, E1 - E2 is stored in *DIFF.  */

bool
ptr_difference_const (tree e1, tree e2, HOST_WIDE_INT *diff)
{
  tree core1, core2;
  HOST_WIDE_INT bitpos1, bitpos2;
  tree toffset1, toffset2, tdiff, type;

  core1 = split_address_to_core_and_offset (e1, &bitpos1, &toffset1);
  core2 = split_address_to_core_and_offset (e2, &bitpos2, &toffset2);

  if (bitpos1 % BITS_PER_UNIT != 0
      || bitpos2 % BITS_PER_UNIT != 0
      || !operand_equal_p (core1, core2, 0))
    return false;

  if (toffset1 && toffset2)
    {
      type = TREE_TYPE (toffset1);
      if (type != TREE_TYPE (toffset2))
	toffset2 = fold_convert (type, toffset2);

      tdiff = fold_build2 (MINUS_EXPR, type, toffset1, toffset2);
      if (!cst_and_fits_in_hwi (tdiff))
	return false;

      *diff = int_cst_value (tdiff);
    }
  else if (toffset1 || toffset2)
    {
      /* If only one of the offsets is non-constant, the difference cannot
	 be a constant.  */
      return false;
    }
  else
    *diff = 0;

  *diff += (bitpos1 - bitpos2) / BITS_PER_UNIT;
  return true;
}

/* Return OFF converted to a pointer offset type suitable as offset for
   POINTER_PLUS_EXPR.  Use location LOC for this conversion.  */
tree
convert_to_ptrofftype_loc (location_t loc, tree off)
{
  return fold_convert_loc (loc, sizetype, off);
}

/* Build and fold a POINTER_PLUS_EXPR at LOC offsetting PTR by OFF.  */
tree
fold_build_pointer_plus_loc (location_t loc, tree ptr, tree off)
{
  return fold_build2_loc (loc, POINTER_PLUS_EXPR, TREE_TYPE (ptr),
			  ptr, convert_to_ptrofftype_loc (loc, off));
}

/* Build and fold a POINTER_PLUS_EXPR at LOC offsetting PTR by OFF.  */
tree
fold_build_pointer_plus_hwi_loc (location_t loc, tree ptr, HOST_WIDE_INT off)
{
  return fold_build2_loc (loc, POINTER_PLUS_EXPR, TREE_TYPE (ptr),
			  ptr, size_int (off));
}<|MERGE_RESOLUTION|>--- conflicted
+++ resolved
@@ -9731,49 +9731,6 @@
       return NULL_TREE;
 
     case MINUS_EXPR:
-<<<<<<< HEAD
-      /* Pointer simplifications for subtraction, simple reassociations. */
-      if (POINTER_TYPE_P (TREE_TYPE (arg1)) && POINTER_TYPE_P (TREE_TYPE (arg0)))
-	{
-	  /* (PTR0 p+ A) - (PTR1 p+ B) -> (PTR0 - PTR1) + (A - B) */
-	  if (TREE_CODE (arg0) == POINTER_PLUS_EXPR
-	      && TREE_CODE (arg1) == POINTER_PLUS_EXPR)
-	    {
-	      tree arg00 = fold_convert_loc (loc, type, TREE_OPERAND (arg0, 0));
-	      tree arg01 = fold_convert_loc (loc, type, TREE_OPERAND (arg0, 1));
-	      tree arg10 = fold_convert_loc (loc, type, TREE_OPERAND (arg1, 0));
-	      tree arg11 = fold_convert_loc (loc, type, TREE_OPERAND (arg1, 1));
-	      return fold_build2_loc (loc, PLUS_EXPR, type,
-				  fold_build2_loc (loc, MINUS_EXPR, type,
-					       arg00, arg10),
-				  fold_build2_loc (loc, MINUS_EXPR, type,
-					       arg01, arg11));
-	    }
-	  /* (PTR0 p+ A) - PTR1 -> (PTR0 - PTR1) + A, assuming PTR0 - PTR1 simplifies. */
-	  else if (TREE_CODE (arg0) == POINTER_PLUS_EXPR)
-	    {
-	      tree arg00 = fold_convert_loc (loc, type, TREE_OPERAND (arg0, 0));
-	      tree arg01 = fold_convert_loc (loc, type, TREE_OPERAND (arg0, 1));
-	      tree tmp = fold_binary_loc (loc, MINUS_EXPR, type, arg00,
-				      fold_convert_loc (loc, type, arg1));
-	      if (tmp)
-	        return fold_build2_loc (loc, PLUS_EXPR, type, tmp, arg01);
-	    }
-	  /* PTR0 - (PTR1 p+ A) -> (PTR0 - PTR1) - A, assuming PTR0 - PTR1
-	     simplifies. */
-	  else if (TREE_CODE (arg1) == POINTER_PLUS_EXPR)
-	    {
-	      tree arg10 = fold_convert_loc (loc, type,
-					     TREE_OPERAND (arg1, 0));
-	      tree arg11 = fold_convert_loc (loc, type,
-					     TREE_OPERAND (arg1, 1));
-	      tree tmp = fold_binary_loc (loc, MINUS_EXPR, type,
-					  fold_convert_loc (loc, type, arg0),
-					  arg10);
-	      if (tmp)
-		return fold_build2_loc (loc, MINUS_EXPR, type, tmp, arg11);
-	    }
-	}
 
       /* Disable further optimizations involving UPC shared pointers,
          because integers are not interoperable with shared pointers.
@@ -9784,8 +9741,6 @@
           && SHARED_TYPE_P (TREE_TYPE (TREE_TYPE (arg0))))
         return NULL_TREE;
 
-=======
->>>>>>> d97142b0
       /* (-A) - B -> (-B) - A  where B is easily negated and we can swap.  */
       if (TREE_CODE (arg0) == NEGATE_EXPR
 	  && negate_expr_p (arg1)

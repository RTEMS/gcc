/* Fold a constant sub-tree into a single node for C-compiler
   Copyright (C) 1987-2017 Free Software Foundation, Inc.

This file is part of GCC.

GCC is free software; you can redistribute it and/or modify it under
the terms of the GNU General Public License as published by the Free
Software Foundation; either version 3, or (at your option) any later
version.

GCC is distributed in the hope that it will be useful, but WITHOUT ANY
WARRANTY; without even the implied warranty of MERCHANTABILITY or
FITNESS FOR A PARTICULAR PURPOSE.  See the GNU General Public License
for more details.

You should have received a copy of the GNU General Public License
along with GCC; see the file COPYING3.  If not see
<http://www.gnu.org/licenses/>.  */

/*@@ This file should be rewritten to use an arbitrary precision
  @@ representation for "struct tree_int_cst" and "struct tree_real_cst".
  @@ Perhaps the routines could also be used for bc/dc, and made a lib.
  @@ The routines that translate from the ap rep should
  @@ warn if precision et. al. is lost.
  @@ This would also make life easier when this technology is used
  @@ for cross-compilers.  */

/* The entry points in this file are fold, size_int_wide and size_binop.

   fold takes a tree as argument and returns a simplified tree.

   size_binop takes a tree code for an arithmetic operation
   and two operands that are trees, and produces a tree for the
   result, assuming the type comes from `sizetype'.

   size_int takes an integer value, and creates a tree constant
   with type from `sizetype'.

   Note: Since the folders get called on non-gimple code as well as
   gimple code, we need to handle GIMPLE tuples as well as their
   corresponding tree equivalents.  */

#include "config.h"
#include "system.h"
#include "coretypes.h"
#include "backend.h"
#include "target.h"
#include "rtl.h"
#include "tree.h"
#include "gimple.h"
#include "predict.h"
#include "memmodel.h"
#include "tm_p.h"
#include "tree-ssa-operands.h"
#include "optabs-query.h"
#include "cgraph.h"
#include "diagnostic-core.h"
#include "flags.h"
#include "alias.h"
#include "fold-const.h"
#include "fold-const-call.h"
#include "stor-layout.h"
#include "calls.h"
#include "tree-iterator.h"
#include "expr.h"
#include "intl.h"
#include "langhooks.h"
#include "tree-eh.h"
#include "gimplify.h"
#include "tree-dfa.h"
#include "builtins.h"
#include "generic-match.h"
#include "gimple-fold.h"
#include "params.h"
#include "tree-into-ssa.h"
#include "md5.h"
#include "case-cfn-macros.h"
#include "stringpool.h"
#include "tree-vrp.h"
#include "tree-ssanames.h"
#include "selftest.h"
#include "stringpool.h"
#include "attribs.h"

/* Nonzero if we are folding constants inside an initializer; zero
   otherwise.  */
int folding_initializer = 0;

/* The following constants represent a bit based encoding of GCC's
   comparison operators.  This encoding simplifies transformations
   on relational comparison operators, such as AND and OR.  */
enum comparison_code {
  COMPCODE_FALSE = 0,
  COMPCODE_LT = 1,
  COMPCODE_EQ = 2,
  COMPCODE_LE = 3,
  COMPCODE_GT = 4,
  COMPCODE_LTGT = 5,
  COMPCODE_GE = 6,
  COMPCODE_ORD = 7,
  COMPCODE_UNORD = 8,
  COMPCODE_UNLT = 9,
  COMPCODE_UNEQ = 10,
  COMPCODE_UNLE = 11,
  COMPCODE_UNGT = 12,
  COMPCODE_NE = 13,
  COMPCODE_UNGE = 14,
  COMPCODE_TRUE = 15
};

static bool negate_expr_p (tree);
static tree negate_expr (tree);
static tree associate_trees (location_t, tree, tree, enum tree_code, tree);
static enum comparison_code comparison_to_compcode (enum tree_code);
static enum tree_code compcode_to_comparison (enum comparison_code);
static int twoval_comparison_p (tree, tree *, tree *, int *);
static tree eval_subst (location_t, tree, tree, tree, tree, tree);
static tree optimize_bit_field_compare (location_t, enum tree_code,
					tree, tree, tree);
static int simple_operand_p (const_tree);
static bool simple_operand_p_2 (tree);
static tree range_binop (enum tree_code, tree, tree, int, tree, int);
static tree range_predecessor (tree);
static tree range_successor (tree);
static tree fold_range_test (location_t, enum tree_code, tree, tree, tree);
static tree fold_cond_expr_with_comparison (location_t, tree, tree, tree, tree);
static tree unextend (tree, int, int, tree);
static tree extract_muldiv (tree, tree, enum tree_code, tree, bool *);
static tree extract_muldiv_1 (tree, tree, enum tree_code, tree, bool *);
static tree fold_binary_op_with_conditional_arg (location_t,
						 enum tree_code, tree,
						 tree, tree,
						 tree, tree, int);
static tree fold_negate_const (tree, tree);
static tree fold_not_const (const_tree, tree);
static tree fold_relational_const (enum tree_code, tree, tree, tree);
static tree fold_convert_const (enum tree_code, tree, tree);
static tree fold_view_convert_expr (tree, tree);
static bool vec_cst_ctor_to_array (tree, unsigned int, tree *);
static tree fold_negate_expr (location_t, tree);


/* Return EXPR_LOCATION of T if it is not UNKNOWN_LOCATION.
   Otherwise, return LOC.  */

static location_t
expr_location_or (tree t, location_t loc)
{
  location_t tloc = EXPR_LOCATION (t);
  return tloc == UNKNOWN_LOCATION ? loc : tloc;
}

/* Similar to protected_set_expr_location, but never modify x in place,
   if location can and needs to be set, unshare it.  */

static inline tree
protected_set_expr_location_unshare (tree x, location_t loc)
{
  if (CAN_HAVE_LOCATION_P (x)
      && EXPR_LOCATION (x) != loc
      && !(TREE_CODE (x) == SAVE_EXPR
	   || TREE_CODE (x) == TARGET_EXPR
	   || TREE_CODE (x) == BIND_EXPR))
    {
      x = copy_node (x);
      SET_EXPR_LOCATION (x, loc);
    }
  return x;
}

/* If ARG2 divides ARG1 with zero remainder, carries out the exact
   division and returns the quotient.  Otherwise returns
   NULL_TREE.  */

tree
div_if_zero_remainder (const_tree arg1, const_tree arg2)
{
  widest_int quo;

  if (wi::multiple_of_p (wi::to_widest (arg1), wi::to_widest (arg2),
			 SIGNED, &quo))
    return wide_int_to_tree (TREE_TYPE (arg1), quo);

  return NULL_TREE; 
}

/* This is nonzero if we should defer warnings about undefined
   overflow.  This facility exists because these warnings are a
   special case.  The code to estimate loop iterations does not want
   to issue any warnings, since it works with expressions which do not
   occur in user code.  Various bits of cleanup code call fold(), but
   only use the result if it has certain characteristics (e.g., is a
   constant); that code only wants to issue a warning if the result is
   used.  */

static int fold_deferring_overflow_warnings;

/* If a warning about undefined overflow is deferred, this is the
   warning.  Note that this may cause us to turn two warnings into
   one, but that is fine since it is sufficient to only give one
   warning per expression.  */

static const char* fold_deferred_overflow_warning;

/* If a warning about undefined overflow is deferred, this is the
   level at which the warning should be emitted.  */

static enum warn_strict_overflow_code fold_deferred_overflow_code;

/* Start deferring overflow warnings.  We could use a stack here to
   permit nested calls, but at present it is not necessary.  */

void
fold_defer_overflow_warnings (void)
{
  ++fold_deferring_overflow_warnings;
}

/* Stop deferring overflow warnings.  If there is a pending warning,
   and ISSUE is true, then issue the warning if appropriate.  STMT is
   the statement with which the warning should be associated (used for
   location information); STMT may be NULL.  CODE is the level of the
   warning--a warn_strict_overflow_code value.  This function will use
   the smaller of CODE and the deferred code when deciding whether to
   issue the warning.  CODE may be zero to mean to always use the
   deferred code.  */

void
fold_undefer_overflow_warnings (bool issue, const gimple *stmt, int code)
{
  const char *warnmsg;
  location_t locus;

  gcc_assert (fold_deferring_overflow_warnings > 0);
  --fold_deferring_overflow_warnings;
  if (fold_deferring_overflow_warnings > 0)
    {
      if (fold_deferred_overflow_warning != NULL
	  && code != 0
	  && code < (int) fold_deferred_overflow_code)
	fold_deferred_overflow_code = (enum warn_strict_overflow_code) code;
      return;
    }

  warnmsg = fold_deferred_overflow_warning;
  fold_deferred_overflow_warning = NULL;

  if (!issue || warnmsg == NULL)
    return;

  if (gimple_no_warning_p (stmt))
    return;

  /* Use the smallest code level when deciding to issue the
     warning.  */
  if (code == 0 || code > (int) fold_deferred_overflow_code)
    code = fold_deferred_overflow_code;

  if (!issue_strict_overflow_warning (code))
    return;

  if (stmt == NULL)
    locus = input_location;
  else
    locus = gimple_location (stmt);
  warning_at (locus, OPT_Wstrict_overflow, "%s", warnmsg);
}

/* Stop deferring overflow warnings, ignoring any deferred
   warnings.  */

void
fold_undefer_and_ignore_overflow_warnings (void)
{
  fold_undefer_overflow_warnings (false, NULL, 0);
}

/* Whether we are deferring overflow warnings.  */

bool
fold_deferring_overflow_warnings_p (void)
{
  return fold_deferring_overflow_warnings > 0;
}

/* This is called when we fold something based on the fact that signed
   overflow is undefined.  */

void
fold_overflow_warning (const char* gmsgid, enum warn_strict_overflow_code wc)
{
  if (fold_deferring_overflow_warnings > 0)
    {
      if (fold_deferred_overflow_warning == NULL
	  || wc < fold_deferred_overflow_code)
	{
	  fold_deferred_overflow_warning = gmsgid;
	  fold_deferred_overflow_code = wc;
	}
    }
  else if (issue_strict_overflow_warning (wc))
    warning (OPT_Wstrict_overflow, gmsgid);
}

/* Return true if the built-in mathematical function specified by CODE
   is odd, i.e. -f(x) == f(-x).  */

bool
negate_mathfn_p (combined_fn fn)
{
  switch (fn)
    {
    CASE_CFN_ASIN:
    CASE_CFN_ASINH:
    CASE_CFN_ATAN:
    CASE_CFN_ATANH:
    CASE_CFN_CASIN:
    CASE_CFN_CASINH:
    CASE_CFN_CATAN:
    CASE_CFN_CATANH:
    CASE_CFN_CBRT:
    CASE_CFN_CPROJ:
    CASE_CFN_CSIN:
    CASE_CFN_CSINH:
    CASE_CFN_CTAN:
    CASE_CFN_CTANH:
    CASE_CFN_ERF:
    CASE_CFN_LLROUND:
    CASE_CFN_LROUND:
    CASE_CFN_ROUND:
    CASE_CFN_SIN:
    CASE_CFN_SINH:
    CASE_CFN_TAN:
    CASE_CFN_TANH:
    CASE_CFN_TRUNC:
      return true;

    CASE_CFN_LLRINT:
    CASE_CFN_LRINT:
    CASE_CFN_NEARBYINT:
    CASE_CFN_RINT:
      return !flag_rounding_math;

    default:
      break;
    }
  return false;
}

/* Check whether we may negate an integer constant T without causing
   overflow.  */

bool
may_negate_without_overflow_p (const_tree t)
{
  tree type;

  gcc_assert (TREE_CODE (t) == INTEGER_CST);

  type = TREE_TYPE (t);
  if (TYPE_UNSIGNED (type))
    return false;

  return !wi::only_sign_bit_p (t);
}

/* Determine whether an expression T can be cheaply negated using
   the function negate_expr without introducing undefined overflow.  */

static bool
negate_expr_p (tree t)
{
  tree type;

  if (t == 0)
    return false;

  type = TREE_TYPE (t);

  STRIP_SIGN_NOPS (t);
  switch (TREE_CODE (t))
    {
    case INTEGER_CST:
      if (INTEGRAL_TYPE_P (type) && TYPE_UNSIGNED (type))
	return true;

      /* Check that -CST will not overflow type.  */
      return may_negate_without_overflow_p (t);
    case BIT_NOT_EXPR:
      return (INTEGRAL_TYPE_P (type)
	      && TYPE_OVERFLOW_WRAPS (type));

    case FIXED_CST:
      return true;

    case NEGATE_EXPR:
      return !TYPE_OVERFLOW_SANITIZED (type);

    case REAL_CST:
      /* We want to canonicalize to positive real constants.  Pretend
         that only negative ones can be easily negated.  */
      return REAL_VALUE_NEGATIVE (TREE_REAL_CST (t));

    case COMPLEX_CST:
      return negate_expr_p (TREE_REALPART (t))
	     && negate_expr_p (TREE_IMAGPART (t));

    case VECTOR_CST:
      {
	if (FLOAT_TYPE_P (TREE_TYPE (type)) || TYPE_OVERFLOW_WRAPS (type))
	  return true;

	int count = VECTOR_CST_NELTS (t), i;

	for (i = 0; i < count; i++)
	  if (!negate_expr_p (VECTOR_CST_ELT (t, i)))
	    return false;

	return true;
      }

    case COMPLEX_EXPR:
      return negate_expr_p (TREE_OPERAND (t, 0))
	     && negate_expr_p (TREE_OPERAND (t, 1));

    case VEC_DUPLICATE_EXPR:
    case CONJ_EXPR:
      return negate_expr_p (TREE_OPERAND (t, 0));

    case PLUS_EXPR:
      if (HONOR_SIGN_DEPENDENT_ROUNDING (element_mode (type))
	  || HONOR_SIGNED_ZEROS (element_mode (type))
	  || (INTEGRAL_TYPE_P (type)
	      && ! TYPE_OVERFLOW_WRAPS (type)))
	return false;
      /* -(A + B) -> (-B) - A.  */
      if (negate_expr_p (TREE_OPERAND (t, 1)))
	return true;
      /* -(A + B) -> (-A) - B.  */
      return negate_expr_p (TREE_OPERAND (t, 0));

    case MINUS_EXPR:
      /* We can't turn -(A-B) into B-A when we honor signed zeros.  */
      return !HONOR_SIGN_DEPENDENT_ROUNDING (element_mode (type))
	     && !HONOR_SIGNED_ZEROS (element_mode (type))
	     && (! INTEGRAL_TYPE_P (type)
		 || TYPE_OVERFLOW_WRAPS (type));

    case MULT_EXPR:
      if (TYPE_UNSIGNED (type))
	break;
      /* INT_MIN/n * n doesn't overflow while negating one operand it does
         if n is a (negative) power of two.  */
      if (INTEGRAL_TYPE_P (TREE_TYPE (t))
	  && ! TYPE_OVERFLOW_WRAPS (TREE_TYPE (t))
	  && ! ((TREE_CODE (TREE_OPERAND (t, 0)) == INTEGER_CST
		 && wi::popcount (wi::abs (TREE_OPERAND (t, 0))) != 1)
		|| (TREE_CODE (TREE_OPERAND (t, 1)) == INTEGER_CST
		    && wi::popcount (wi::abs (TREE_OPERAND (t, 1))) != 1)))
	break;

      /* Fall through.  */

    case RDIV_EXPR:
      if (! HONOR_SIGN_DEPENDENT_ROUNDING (element_mode (TREE_TYPE (t))))
	return negate_expr_p (TREE_OPERAND (t, 1))
	       || negate_expr_p (TREE_OPERAND (t, 0));
      break;

    case TRUNC_DIV_EXPR:
    case ROUND_DIV_EXPR:
    case EXACT_DIV_EXPR:
      if (TYPE_UNSIGNED (type))
	break;
      if (negate_expr_p (TREE_OPERAND (t, 0)))
	return true;
      /* In general we can't negate B in A / B, because if A is INT_MIN and
	 B is 1, we may turn this into INT_MIN / -1 which is undefined
	 and actually traps on some architectures.  */
      if (! INTEGRAL_TYPE_P (TREE_TYPE (t))
	  || TYPE_OVERFLOW_WRAPS (TREE_TYPE (t))
	  || (TREE_CODE (TREE_OPERAND (t, 1)) == INTEGER_CST
	      && ! integer_onep (TREE_OPERAND (t, 1))))
	return negate_expr_p (TREE_OPERAND (t, 1));
      break;

    case NOP_EXPR:
      /* Negate -((double)float) as (double)(-float).  */
      if (TREE_CODE (type) == REAL_TYPE)
	{
	  tree tem = strip_float_extensions (t);
	  if (tem != t)
	    return negate_expr_p (tem);
	}
      break;

    case CALL_EXPR:
      /* Negate -f(x) as f(-x).  */
      if (negate_mathfn_p (get_call_combined_fn (t)))
	return negate_expr_p (CALL_EXPR_ARG (t, 0));
      break;

    case RSHIFT_EXPR:
      /* Optimize -((int)x >> 31) into (unsigned)x >> 31 for int.  */
      if (TREE_CODE (TREE_OPERAND (t, 1)) == INTEGER_CST)
	{
	  tree op1 = TREE_OPERAND (t, 1);
	  if (wi::eq_p (op1, TYPE_PRECISION (type) - 1))
	    return true;
	}
      break;

    default:
      break;
    }
  return false;
}

/* Given T, an expression, return a folded tree for -T or NULL_TREE, if no
   simplification is possible.
   If negate_expr_p would return true for T, NULL_TREE will never be
   returned.  */

static tree
fold_negate_expr_1 (location_t loc, tree t)
{
  tree type = TREE_TYPE (t);
  tree tem;

  switch (TREE_CODE (t))
    {
    /* Convert - (~A) to A + 1.  */
    case BIT_NOT_EXPR:
      if (INTEGRAL_TYPE_P (type))
        return fold_build2_loc (loc, PLUS_EXPR, type, TREE_OPERAND (t, 0),
				build_one_cst (type));
      break;

    case INTEGER_CST:
      tem = fold_negate_const (t, type);
      if (TREE_OVERFLOW (tem) == TREE_OVERFLOW (t)
	  || (ANY_INTEGRAL_TYPE_P (type)
	      && !TYPE_OVERFLOW_TRAPS (type)
	      && TYPE_OVERFLOW_WRAPS (type))
	  || (flag_sanitize & SANITIZE_SI_OVERFLOW) == 0)
	return tem;
      break;

    case POLY_CST:
    case REAL_CST:
    case FIXED_CST:
      tem = fold_negate_const (t, type);
      return tem;

    case COMPLEX_CST:
      {
	tree rpart = fold_negate_expr (loc, TREE_REALPART (t));
	tree ipart = fold_negate_expr (loc, TREE_IMAGPART (t));
	if (rpart && ipart)
	  return build_complex (type, rpart, ipart);
      }
      break;

    case VECTOR_CST:
      {
	int count = VECTOR_CST_NELTS (t), i;
	tree *elts = XALLOCAVEC (tree, count);

	for (i = 0; i < count; i++)
	  {
	    elts[i] = fold_negate_expr (loc, VECTOR_CST_ELT (t, i));
	    if (elts[i] == NULL_TREE)
	      return NULL_TREE;
	  }

	return build_vector (type, count, elts);
      }

    case VEC_DUPLICATE_EXPR:
      {
	tree sub = fold_negate_expr (loc, TREE_OPERAND (t, 0));
	if (!sub)
	  return NULL_TREE;
	return build1_loc (loc, VEC_DUPLICATE_EXPR, type, sub);
      }

    case COMPLEX_EXPR:
      if (negate_expr_p (t))
	return fold_build2_loc (loc, COMPLEX_EXPR, type,
				fold_negate_expr (loc, TREE_OPERAND (t, 0)),
				fold_negate_expr (loc, TREE_OPERAND (t, 1)));
      break;

    case CONJ_EXPR:
      if (negate_expr_p (t))
	return fold_build1_loc (loc, CONJ_EXPR, type,
				fold_negate_expr (loc, TREE_OPERAND (t, 0)));
      break;

    case NEGATE_EXPR:
      if (!TYPE_OVERFLOW_SANITIZED (type))
	return TREE_OPERAND (t, 0);
      break;

    case PLUS_EXPR:
      if (!HONOR_SIGN_DEPENDENT_ROUNDING (element_mode (type))
	  && !HONOR_SIGNED_ZEROS (element_mode (type)))
	{
	  /* -(A + B) -> (-B) - A.  */
	  if (negate_expr_p (TREE_OPERAND (t, 1)))
	    {
	      tem = negate_expr (TREE_OPERAND (t, 1));
	      return fold_build2_loc (loc, MINUS_EXPR, type,
				      tem, TREE_OPERAND (t, 0));
	    }

	  /* -(A + B) -> (-A) - B.  */
	  if (negate_expr_p (TREE_OPERAND (t, 0)))
	    {
	      tem = negate_expr (TREE_OPERAND (t, 0));
	      return fold_build2_loc (loc, MINUS_EXPR, type,
				      tem, TREE_OPERAND (t, 1));
	    }
	}
      break;

    case MINUS_EXPR:
      /* - (A - B) -> B - A  */
      if (!HONOR_SIGN_DEPENDENT_ROUNDING (element_mode (type))
	  && !HONOR_SIGNED_ZEROS (element_mode (type)))
	return fold_build2_loc (loc, MINUS_EXPR, type,
				TREE_OPERAND (t, 1), TREE_OPERAND (t, 0));
      break;

    case MULT_EXPR:
      if (TYPE_UNSIGNED (type))
        break;

      /* Fall through.  */

    case RDIV_EXPR:
      if (! HONOR_SIGN_DEPENDENT_ROUNDING (element_mode (type)))
	{
	  tem = TREE_OPERAND (t, 1);
	  if (negate_expr_p (tem))
	    return fold_build2_loc (loc, TREE_CODE (t), type,
				    TREE_OPERAND (t, 0), negate_expr (tem));
	  tem = TREE_OPERAND (t, 0);
	  if (negate_expr_p (tem))
	    return fold_build2_loc (loc, TREE_CODE (t), type,
				    negate_expr (tem), TREE_OPERAND (t, 1));
	}
      break;

    case TRUNC_DIV_EXPR:
    case ROUND_DIV_EXPR:
    case EXACT_DIV_EXPR:
      if (TYPE_UNSIGNED (type))
	break;
      if (negate_expr_p (TREE_OPERAND (t, 0)))
	return fold_build2_loc (loc, TREE_CODE (t), type,
				negate_expr (TREE_OPERAND (t, 0)),
				TREE_OPERAND (t, 1));
      /* In general we can't negate B in A / B, because if A is INT_MIN and
	 B is 1, we may turn this into INT_MIN / -1 which is undefined
	 and actually traps on some architectures.  */
      if ((! INTEGRAL_TYPE_P (TREE_TYPE (t))
	   || TYPE_OVERFLOW_WRAPS (TREE_TYPE (t))
	   || (TREE_CODE (TREE_OPERAND (t, 1)) == INTEGER_CST
	       && ! integer_onep (TREE_OPERAND (t, 1))))
	  && negate_expr_p (TREE_OPERAND (t, 1)))
	return fold_build2_loc (loc, TREE_CODE (t), type,
				TREE_OPERAND (t, 0),
				negate_expr (TREE_OPERAND (t, 1)));
      break;

    case NOP_EXPR:
      /* Convert -((double)float) into (double)(-float).  */
      if (TREE_CODE (type) == REAL_TYPE)
	{
	  tem = strip_float_extensions (t);
	  if (tem != t && negate_expr_p (tem))
	    return fold_convert_loc (loc, type, negate_expr (tem));
	}
      break;

    case CALL_EXPR:
      /* Negate -f(x) as f(-x).  */
      if (negate_mathfn_p (get_call_combined_fn (t))
	  && negate_expr_p (CALL_EXPR_ARG (t, 0)))
	{
	  tree fndecl, arg;

	  fndecl = get_callee_fndecl (t);
	  arg = negate_expr (CALL_EXPR_ARG (t, 0));
	  return build_call_expr_loc (loc, fndecl, 1, arg);
	}
      break;

    case RSHIFT_EXPR:
      /* Optimize -((int)x >> 31) into (unsigned)x >> 31 for int.  */
      if (TREE_CODE (TREE_OPERAND (t, 1)) == INTEGER_CST)
	{
	  tree op1 = TREE_OPERAND (t, 1);
	  if (wi::eq_p (op1, TYPE_PRECISION (type) - 1))
	    {
	      tree ntype = TYPE_UNSIGNED (type)
			   ? signed_type_for (type)
			   : unsigned_type_for (type);
	      tree temp = fold_convert_loc (loc, ntype, TREE_OPERAND (t, 0));
	      temp = fold_build2_loc (loc, RSHIFT_EXPR, ntype, temp, op1);
	      return fold_convert_loc (loc, type, temp);
	    }
	}
      break;

    default:
      break;
    }

  return NULL_TREE;
}

/* A wrapper for fold_negate_expr_1.  */

static tree
fold_negate_expr (location_t loc, tree t)
{
  tree type = TREE_TYPE (t);
  STRIP_SIGN_NOPS (t);
  tree tem = fold_negate_expr_1 (loc, t);
  if (tem == NULL_TREE)
    return NULL_TREE;
  return fold_convert_loc (loc, type, tem);
}

/* Like fold_negate_expr, but return a NEGATE_EXPR tree, if T can not be
   negated in a simpler way.  Also allow for T to be NULL_TREE, in which case
   return NULL_TREE. */

static tree
negate_expr (tree t)
{
  tree type, tem;
  location_t loc;

  if (t == NULL_TREE)
    return NULL_TREE;

  loc = EXPR_LOCATION (t);
  type = TREE_TYPE (t);
  STRIP_SIGN_NOPS (t);

  tem = fold_negate_expr (loc, t);
  if (!tem)
    tem = build1_loc (loc, NEGATE_EXPR, TREE_TYPE (t), t);
  return fold_convert_loc (loc, type, tem);
}

/* Split a tree IN into a constant, literal and variable parts that could be
   combined with CODE to make IN.  "constant" means an expression with
   TREE_CONSTANT but that isn't an actual constant.  CODE must be a
   commutative arithmetic operation.  Store the constant part into *CONP,
   the literal in *LITP and return the variable part.  If a part isn't
   present, set it to null.  If the tree does not decompose in this way,
   return the entire tree as the variable part and the other parts as null.

   If CODE is PLUS_EXPR we also split trees that use MINUS_EXPR.  In that
   case, we negate an operand that was subtracted.  Except if it is a
   literal for which we use *MINUS_LITP instead.

   If NEGATE_P is true, we are negating all of IN, again except a literal
   for which we use *MINUS_LITP instead.  If a variable part is of pointer
   type, it is negated after converting to TYPE.  This prevents us from
   generating illegal MINUS pointer expression.  LOC is the location of
   the converted variable part.

   If IN is itself a literal or constant, return it as appropriate.

   Note that we do not guarantee that any of the three values will be the
   same type as IN, but they will have the same signedness and mode.  */

static tree
split_tree (tree in, tree type, enum tree_code code,
	    tree *minus_varp, tree *conp, tree *minus_conp,
	    tree *litp, tree *minus_litp, int negate_p)
{
  tree var = 0;
  *minus_varp = 0;
  *conp = 0;
  *minus_conp = 0;
  *litp = 0;
  *minus_litp = 0;

  /* Strip any conversions that don't change the machine mode or signedness.  */
  STRIP_SIGN_NOPS (in);

  if (TREE_CODE (in) == INTEGER_CST || TREE_CODE (in) == REAL_CST
      || TREE_CODE (in) == FIXED_CST)
    *litp = in;
  else if (TREE_CODE (in) == code
	   || ((! FLOAT_TYPE_P (TREE_TYPE (in)) || flag_associative_math)
	       && ! SAT_FIXED_POINT_TYPE_P (TREE_TYPE (in))
	       /* We can associate addition and subtraction together (even
		  though the C standard doesn't say so) for integers because
		  the value is not affected.  For reals, the value might be
		  affected, so we can't.  */
	       && ((code == PLUS_EXPR && TREE_CODE (in) == POINTER_PLUS_EXPR)
		   || (code == PLUS_EXPR && TREE_CODE (in) == MINUS_EXPR)
		   || (code == MINUS_EXPR
		       && (TREE_CODE (in) == PLUS_EXPR
			   || TREE_CODE (in) == POINTER_PLUS_EXPR)))))
    {
      tree op0 = TREE_OPERAND (in, 0);
      tree op1 = TREE_OPERAND (in, 1);
      int neg1_p = TREE_CODE (in) == MINUS_EXPR;
      int neg_litp_p = 0, neg_conp_p = 0, neg_var_p = 0;

      /* First see if either of the operands is a literal, then a constant.  */
      if (TREE_CODE (op0) == INTEGER_CST || TREE_CODE (op0) == REAL_CST
	  || TREE_CODE (op0) == FIXED_CST)
	*litp = op0, op0 = 0;
      else if (TREE_CODE (op1) == INTEGER_CST || TREE_CODE (op1) == REAL_CST
	       || TREE_CODE (op1) == FIXED_CST)
	*litp = op1, neg_litp_p = neg1_p, op1 = 0;

      if (op0 != 0 && TREE_CONSTANT (op0))
	*conp = op0, op0 = 0;
      else if (op1 != 0 && TREE_CONSTANT (op1))
	*conp = op1, neg_conp_p = neg1_p, op1 = 0;

      /* If we haven't dealt with either operand, this is not a case we can
	 decompose.  Otherwise, VAR is either of the ones remaining, if any.  */
      if (op0 != 0 && op1 != 0)
	var = in;
      else if (op0 != 0)
	var = op0;
      else
	var = op1, neg_var_p = neg1_p;

      /* Now do any needed negations.  */
      if (neg_litp_p)
	*minus_litp = *litp, *litp = 0;
      if (neg_conp_p && *conp)
	*minus_conp = *conp, *conp = 0;
      if (neg_var_p && var)
	*minus_varp = var, var = 0;
    }
  else if (TREE_CONSTANT (in))
    *conp = in;
  else if (TREE_CODE (in) == BIT_NOT_EXPR
	   && code == PLUS_EXPR)
    {
      /* -1 - X is folded to ~X, undo that here.  Do _not_ do this
         when IN is constant.  */
      *litp = build_minus_one_cst (type);
      *minus_varp = TREE_OPERAND (in, 0);
    }
  else
    var = in;

  if (negate_p)
    {
      if (*litp)
	*minus_litp = *litp, *litp = 0;
      else if (*minus_litp)
	*litp = *minus_litp, *minus_litp = 0;
      if (*conp)
	*minus_conp = *conp, *conp = 0;
      else if (*minus_conp)
	*conp = *minus_conp, *minus_conp = 0;
      if (var)
	*minus_varp = var, var = 0;
      else if (*minus_varp)
	var = *minus_varp, *minus_varp = 0;
    }

  if (*litp
      && TREE_OVERFLOW_P (*litp))
    *litp = drop_tree_overflow (*litp);
  if (*minus_litp
      && TREE_OVERFLOW_P (*minus_litp))
    *minus_litp = drop_tree_overflow (*minus_litp);

  return var;
}

/* Re-associate trees split by the above function.  T1 and T2 are
   either expressions to associate or null.  Return the new
   expression, if any.  LOC is the location of the new expression.  If
   we build an operation, do it in TYPE and with CODE.  */

static tree
associate_trees (location_t loc, tree t1, tree t2, enum tree_code code, tree type)
{
  if (t1 == 0)
    {
      gcc_assert (t2 == 0 || code != MINUS_EXPR);
      return t2;
    }
  else if (t2 == 0)
    return t1;

  /* If either input is CODE, a PLUS_EXPR, or a MINUS_EXPR, don't
     try to fold this since we will have infinite recursion.  But do
     deal with any NEGATE_EXPRs.  */
  if (TREE_CODE (t1) == code || TREE_CODE (t2) == code
      || TREE_CODE (t1) == PLUS_EXPR || TREE_CODE (t2) == PLUS_EXPR
      || TREE_CODE (t1) == MINUS_EXPR || TREE_CODE (t2) == MINUS_EXPR)
    {
      if (code == PLUS_EXPR)
	{
	  if (TREE_CODE (t1) == NEGATE_EXPR)
	    return build2_loc (loc, MINUS_EXPR, type,
			       fold_convert_loc (loc, type, t2),
			       fold_convert_loc (loc, type,
						 TREE_OPERAND (t1, 0)));
	  else if (TREE_CODE (t2) == NEGATE_EXPR)
	    return build2_loc (loc, MINUS_EXPR, type,
			       fold_convert_loc (loc, type, t1),
			       fold_convert_loc (loc, type,
						 TREE_OPERAND (t2, 0)));
	  else if (integer_zerop (t2))
	    return fold_convert_loc (loc, type, t1);
	}
      else if (code == MINUS_EXPR)
	{
	  if (integer_zerop (t2))
	    return fold_convert_loc (loc, type, t1);
	}

      return build2_loc (loc, code, type, fold_convert_loc (loc, type, t1),
			 fold_convert_loc (loc, type, t2));
    }

  return fold_build2_loc (loc, code, type, fold_convert_loc (loc, type, t1),
			  fold_convert_loc (loc, type, t2));
}

/* Check whether TYPE1 and TYPE2 are equivalent integer types, suitable
   for use in int_const_binop, size_binop and size_diffop.  */

static bool
int_binop_types_match_p (enum tree_code code, const_tree type1, const_tree type2)
{
  if (!INTEGRAL_TYPE_P (type1) && !POINTER_TYPE_P (type1))
    return false;
  if (!INTEGRAL_TYPE_P (type2) && !POINTER_TYPE_P (type2))
    return false;

  switch (code)
    {
    case LSHIFT_EXPR:
    case RSHIFT_EXPR:
    case LROTATE_EXPR:
    case RROTATE_EXPR:
      return true;

    default:
      break;
    }

  return TYPE_UNSIGNED (type1) == TYPE_UNSIGNED (type2)
	 && TYPE_PRECISION (type1) == TYPE_PRECISION (type2)
	 && TYPE_MODE (type1) == TYPE_MODE (type2);
}


/* Combine two integer constants ARG1 and ARG2 under operation CODE
   to produce a new constant.  Return NULL_TREE if we don't know how
   to evaluate CODE at compile-time.  */

static tree
int_const_binop_1 (enum tree_code code, const_tree arg1, const_tree parg2,
		   int overflowable)
{
  wide_int res;
  tree t;
  tree type = TREE_TYPE (arg1);
  signop sign = TYPE_SIGN (type);
  bool overflow = false;

  wide_int arg2 = wi::to_wide (parg2, TYPE_PRECISION (type));

  switch (code)
    {
    case BIT_IOR_EXPR:
      res = wi::bit_or (arg1, arg2);
      break;

    case BIT_XOR_EXPR:
      res = wi::bit_xor (arg1, arg2);
      break;

    case BIT_AND_EXPR:
      res = wi::bit_and (arg1, arg2);
      break;

    case RSHIFT_EXPR:
    case LSHIFT_EXPR:
      if (wi::neg_p (arg2))
	{
	  arg2 = -arg2;
	  if (code == RSHIFT_EXPR)
	    code = LSHIFT_EXPR;
	  else
	    code = RSHIFT_EXPR;
	}

      if (code == RSHIFT_EXPR)
	/* It's unclear from the C standard whether shifts can overflow.
	   The following code ignores overflow; perhaps a C standard
	   interpretation ruling is needed.  */
	res = wi::rshift (arg1, arg2, sign);
      else
	res = wi::lshift (arg1, arg2);
      break;

    case RROTATE_EXPR:
    case LROTATE_EXPR:
      if (wi::neg_p (arg2))
	{
	  arg2 = -arg2;
	  if (code == RROTATE_EXPR)
	    code = LROTATE_EXPR;
	  else
	    code = RROTATE_EXPR;
	}

      if (code == RROTATE_EXPR)
	res = wi::rrotate (arg1, arg2);
      else
	res = wi::lrotate (arg1, arg2);
      break;

    case PLUS_EXPR:
      res = wi::add (arg1, arg2, sign, &overflow);
      break;

    case MINUS_EXPR:
      res = wi::sub (arg1, arg2, sign, &overflow);
      break;

    case MULT_EXPR:
      res = wi::mul (arg1, arg2, sign, &overflow);
      break;

    case MULT_HIGHPART_EXPR:
      res = wi::mul_high (arg1, arg2, sign);
      break;

    case TRUNC_DIV_EXPR:
    case EXACT_DIV_EXPR:
      if (arg2 == 0)
	return NULL_TREE;
      res = wi::div_trunc (arg1, arg2, sign, &overflow);
      break;

    case FLOOR_DIV_EXPR:
      if (arg2 == 0)
	return NULL_TREE;
      res = wi::div_floor (arg1, arg2, sign, &overflow);
      break;

    case CEIL_DIV_EXPR:
      if (arg2 == 0)
	return NULL_TREE;
      res = wi::div_ceil (arg1, arg2, sign, &overflow);
      break;

    case ROUND_DIV_EXPR:
      if (arg2 == 0)
	return NULL_TREE;
      res = wi::div_round (arg1, arg2, sign, &overflow);
      break;

    case TRUNC_MOD_EXPR:
      if (arg2 == 0)
	return NULL_TREE;
      res = wi::mod_trunc (arg1, arg2, sign, &overflow);
      break;

    case FLOOR_MOD_EXPR:
      if (arg2 == 0)
	return NULL_TREE;
      res = wi::mod_floor (arg1, arg2, sign, &overflow);
      break;

    case CEIL_MOD_EXPR:
      if (arg2 == 0)
	return NULL_TREE;
      res = wi::mod_ceil (arg1, arg2, sign, &overflow);
      break;

    case ROUND_MOD_EXPR:
      if (arg2 == 0)
	return NULL_TREE;
      res = wi::mod_round (arg1, arg2, sign, &overflow);
      break;

    case MIN_EXPR:
      res = wi::min (arg1, arg2, sign);
      break;

    case MAX_EXPR:
      res = wi::max (arg1, arg2, sign);
      break;

    default:
      return NULL_TREE;
    }

  t = force_fit_type (type, res, overflowable,
		      (((sign == SIGNED || overflowable == -1)
			&& overflow)
		       | TREE_OVERFLOW (arg1) | TREE_OVERFLOW (parg2)));

  return t;
}

tree
int_const_binop (enum tree_code code, const_tree arg1, const_tree arg2)
{
  if (TREE_CODE (arg1) == INTEGER_CST && TREE_CODE (arg2) == INTEGER_CST)
    return int_const_binop_1 (code, arg1, arg2, 1);

  gcc_assert (NUM_POLY_INT_COEFFS != 1);

  poly_wide_int x1, x2;
  if (poly_tree_p (arg1, &x1) && poly_tree_p (arg2, &x2))
    {
      poly_wide_int res;
      bool overflow;
      tree type = TREE_TYPE (arg1);
      switch (code)
	{
	case PLUS_EXPR:
	  res = wi::add (x1, x2, TYPE_SIGN (type), &overflow);
	  if (!overflow)
	    return poly_wide_int_to_tree (type, res);
	  break;

	case MINUS_EXPR:
	  res = wi::sub (x1, x2, TYPE_SIGN (type), &overflow);
	  if (!overflow)
	    return poly_wide_int_to_tree (type, res);
	  break;

	case MULT_EXPR:
	  if (x2.is_constant ())
	    res = wi::mul (x1, x2.coeffs[0], TYPE_SIGN (type), &overflow);
	  else if (x1.is_constant ())
	    res = wi::mul (x2, x1.coeffs[0], TYPE_SIGN (type), &overflow);
	  else
	    break;
	  if (!overflow)
	    return poly_wide_int_to_tree (type, res);
	  break;

	default:
	  break;
	}
    }

  return NULL_TREE;
}

/* Combine two constants ARG1 and ARG2 under operation CODE to produce a new
   constant.  We assume ARG1 and ARG2 have the same data type, or at least
   are the same kind of constant and the same machine mode.  Return zero if
   combining the constants is not allowed in the current operating mode.  */

static tree
const_binop (enum tree_code code, tree arg1, tree arg2)
{
  /* Sanity check for the recursive cases.  */
  if (!arg1 || !arg2)
    return NULL_TREE;

  STRIP_NOPS (arg1);
  STRIP_NOPS (arg2);

  if ((TREE_CODE (arg1) == INTEGER_CST || TREE_CODE (arg1) == POLY_CST)
      && (TREE_CODE (arg2) == INTEGER_CST || TREE_CODE (arg2) == POLY_CST))
    {
      if (code == POINTER_PLUS_EXPR)
	return int_const_binop (PLUS_EXPR,
				arg1, fold_convert (TREE_TYPE (arg1), arg2));

      return int_const_binop (code, arg1, arg2);
    }

  if (TREE_CODE (arg1) == REAL_CST && TREE_CODE (arg2) == REAL_CST)
    {
      machine_mode mode;
      REAL_VALUE_TYPE d1;
      REAL_VALUE_TYPE d2;
      REAL_VALUE_TYPE value;
      REAL_VALUE_TYPE result;
      bool inexact;
      tree t, type;

      /* The following codes are handled by real_arithmetic.  */
      switch (code)
	{
	case PLUS_EXPR:
	case MINUS_EXPR:
	case MULT_EXPR:
	case RDIV_EXPR:
	case MIN_EXPR:
	case MAX_EXPR:
	  break;

	default:
	  return NULL_TREE;
	}

      d1 = TREE_REAL_CST (arg1);
      d2 = TREE_REAL_CST (arg2);

      type = TREE_TYPE (arg1);
      mode = TYPE_MODE (type);

      /* Don't perform operation if we honor signaling NaNs and
	 either operand is a signaling NaN.  */
      if (HONOR_SNANS (mode)
	  && (REAL_VALUE_ISSIGNALING_NAN (d1)
	      || REAL_VALUE_ISSIGNALING_NAN (d2)))
	return NULL_TREE;

      /* Don't perform operation if it would raise a division
	 by zero exception.  */
      if (code == RDIV_EXPR
	  && real_equal (&d2, &dconst0)
	  && (flag_trapping_math || ! MODE_HAS_INFINITIES (mode)))
	return NULL_TREE;

      /* If either operand is a NaN, just return it.  Otherwise, set up
	 for floating-point trap; we return an overflow.  */
      if (REAL_VALUE_ISNAN (d1))
      {
	/* Make resulting NaN value to be qNaN when flag_signaling_nans
	   is off.  */
	d1.signalling = 0;
	t = build_real (type, d1);
	return t;
      }
      else if (REAL_VALUE_ISNAN (d2))
      {
	/* Make resulting NaN value to be qNaN when flag_signaling_nans
	   is off.  */
	d2.signalling = 0;
	t = build_real (type, d2);
	return t;
      }

      inexact = real_arithmetic (&value, code, &d1, &d2);
      real_convert (&result, mode, &value);

      /* Don't constant fold this floating point operation if
	 the result has overflowed and flag_trapping_math.  */
      if (flag_trapping_math
	  && MODE_HAS_INFINITIES (mode)
	  && REAL_VALUE_ISINF (result)
	  && !REAL_VALUE_ISINF (d1)
	  && !REAL_VALUE_ISINF (d2))
	return NULL_TREE;

      /* Don't constant fold this floating point operation if the
	 result may dependent upon the run-time rounding mode and
	 flag_rounding_math is set, or if GCC's software emulation
	 is unable to accurately represent the result.  */
      if ((flag_rounding_math
	   || (MODE_COMPOSITE_P (mode) && !flag_unsafe_math_optimizations))
	  && (inexact || !real_identical (&result, &value)))
	return NULL_TREE;

      t = build_real (type, result);

      TREE_OVERFLOW (t) = TREE_OVERFLOW (arg1) | TREE_OVERFLOW (arg2);
      return t;
    }

  if (TREE_CODE (arg1) == FIXED_CST)
    {
      FIXED_VALUE_TYPE f1;
      FIXED_VALUE_TYPE f2;
      FIXED_VALUE_TYPE result;
      tree t, type;
      int sat_p;
      bool overflow_p;

      /* The following codes are handled by fixed_arithmetic.  */
      switch (code)
        {
	case PLUS_EXPR:
	case MINUS_EXPR:
	case MULT_EXPR:
	case TRUNC_DIV_EXPR:
	  if (TREE_CODE (arg2) != FIXED_CST)
	    return NULL_TREE;
	  f2 = TREE_FIXED_CST (arg2);
	  break;

	case LSHIFT_EXPR:
	case RSHIFT_EXPR:
	  {
	    if (TREE_CODE (arg2) != INTEGER_CST)
	      return NULL_TREE;
	    wide_int w2 = arg2;
	    f2.data.high = w2.elt (1);
	    f2.data.low = w2.ulow ();
	    f2.mode = SImode;
	  }
	  break;

        default:
	  return NULL_TREE;
        }

      f1 = TREE_FIXED_CST (arg1);
      type = TREE_TYPE (arg1);
      sat_p = TYPE_SATURATING (type);
      overflow_p = fixed_arithmetic (&result, code, &f1, &f2, sat_p);
      t = build_fixed (type, result);
      /* Propagate overflow flags.  */
      if (overflow_p | TREE_OVERFLOW (arg1) | TREE_OVERFLOW (arg2))
	TREE_OVERFLOW (t) = 1;
      return t;
    }

  if (TREE_CODE (arg1) == COMPLEX_CST && TREE_CODE (arg2) == COMPLEX_CST)
    {
      tree type = TREE_TYPE (arg1);
      tree r1 = TREE_REALPART (arg1);
      tree i1 = TREE_IMAGPART (arg1);
      tree r2 = TREE_REALPART (arg2);
      tree i2 = TREE_IMAGPART (arg2);
      tree real, imag;

      switch (code)
	{
	case PLUS_EXPR:
	case MINUS_EXPR:
	  real = const_binop (code, r1, r2);
	  imag = const_binop (code, i1, i2);
	  break;

	case MULT_EXPR:
	  if (COMPLEX_FLOAT_TYPE_P (type))
	    return do_mpc_arg2 (arg1, arg2, type,
				/* do_nonfinite= */ folding_initializer,
				mpc_mul);

	  real = const_binop (MINUS_EXPR,
			      const_binop (MULT_EXPR, r1, r2),
			      const_binop (MULT_EXPR, i1, i2));
	  imag = const_binop (PLUS_EXPR,
			      const_binop (MULT_EXPR, r1, i2),
			      const_binop (MULT_EXPR, i1, r2));
	  break;

	case RDIV_EXPR:
	  if (COMPLEX_FLOAT_TYPE_P (type))
	    return do_mpc_arg2 (arg1, arg2, type,
                                /* do_nonfinite= */ folding_initializer,
				mpc_div);
	  /* Fallthru. */
	case TRUNC_DIV_EXPR:
	case CEIL_DIV_EXPR:
	case FLOOR_DIV_EXPR:
	case ROUND_DIV_EXPR:
	  if (flag_complex_method == 0)
	  {
	    /* Keep this algorithm in sync with
	       tree-complex.c:expand_complex_div_straight().

	       Expand complex division to scalars, straightforward algorithm.
	       a / b = ((ar*br + ai*bi)/t) + i((ai*br - ar*bi)/t)
	       t = br*br + bi*bi
	    */
	    tree magsquared
	      = const_binop (PLUS_EXPR,
			     const_binop (MULT_EXPR, r2, r2),
			     const_binop (MULT_EXPR, i2, i2));
	    tree t1
	      = const_binop (PLUS_EXPR,
			     const_binop (MULT_EXPR, r1, r2),
			     const_binop (MULT_EXPR, i1, i2));
	    tree t2
	      = const_binop (MINUS_EXPR,
			     const_binop (MULT_EXPR, i1, r2),
			     const_binop (MULT_EXPR, r1, i2));

	    real = const_binop (code, t1, magsquared);
	    imag = const_binop (code, t2, magsquared);
	  }
	  else
	  {
	    /* Keep this algorithm in sync with
               tree-complex.c:expand_complex_div_wide().

	       Expand complex division to scalars, modified algorithm to minimize
	       overflow with wide input ranges.  */
	    tree compare = fold_build2 (LT_EXPR, boolean_type_node,
					fold_abs_const (r2, TREE_TYPE (type)),
					fold_abs_const (i2, TREE_TYPE (type)));

	    if (integer_nonzerop (compare))
	      {
		/* In the TRUE branch, we compute
		   ratio = br/bi;
		   div = (br * ratio) + bi;
		   tr = (ar * ratio) + ai;
		   ti = (ai * ratio) - ar;
		   tr = tr / div;
		   ti = ti / div;  */
		tree ratio = const_binop (code, r2, i2);
		tree div = const_binop (PLUS_EXPR, i2,
					const_binop (MULT_EXPR, r2, ratio));
		real = const_binop (MULT_EXPR, r1, ratio);
		real = const_binop (PLUS_EXPR, real, i1);
		real = const_binop (code, real, div);

		imag = const_binop (MULT_EXPR, i1, ratio);
		imag = const_binop (MINUS_EXPR, imag, r1);
		imag = const_binop (code, imag, div);
	      }
	    else
	      {
		/* In the FALSE branch, we compute
		   ratio = d/c;
		   divisor = (d * ratio) + c;
		   tr = (b * ratio) + a;
		   ti = b - (a * ratio);
		   tr = tr / div;
		   ti = ti / div;  */
		tree ratio = const_binop (code, i2, r2);
		tree div = const_binop (PLUS_EXPR, r2,
                                        const_binop (MULT_EXPR, i2, ratio));

		real = const_binop (MULT_EXPR, i1, ratio);
		real = const_binop (PLUS_EXPR, real, r1);
		real = const_binop (code, real, div);

		imag = const_binop (MULT_EXPR, r1, ratio);
		imag = const_binop (MINUS_EXPR, i1, imag);
		imag = const_binop (code, imag, div);
	      }
	  }
	  break;

	default:
	  return NULL_TREE;
	}

      if (real && imag)
	return build_complex (type, real, imag);
    }

  if (TREE_CODE (arg1) == VECTOR_CST
      && TREE_CODE (arg2) == VECTOR_CST)
    {
      tree type = TREE_TYPE (arg1);
      int count = VECTOR_CST_NELTS (arg1), i;
      tree *elts = XALLOCAVEC (tree, count);

      for (i = 0; i < count; i++)
	{
	  tree elem1 = VECTOR_CST_ELT (arg1, i);
	  tree elem2 = VECTOR_CST_ELT (arg2, i);

	  elts[i] = const_binop (code, elem1, elem2);

	  /* It is possible that const_binop cannot handle the given
	     code and return NULL_TREE */
	  if (elts[i] == NULL_TREE)
	    return NULL_TREE;
	}

      return build_vector (type, count, elts);
    }

  if (TREE_CODE (arg1) == VEC_DUPLICATE_EXPR
      && TREE_CODE (arg2) == VEC_DUPLICATE_EXPR)
    {
      tree sub = const_binop (code, TREE_OPERAND (arg1, 0),
			      TREE_OPERAND (arg2, 0));
      if (!sub)
	return NULL_TREE;
      return build1 (VEC_DUPLICATE_EXPR, TREE_TYPE (arg1), sub);
    }

  /* Shifts allow a scalar offset for a vector.  */
  if (TREE_CODE (arg1) == VECTOR_CST
      && TREE_CODE (arg2) == INTEGER_CST)
    {
      tree type = TREE_TYPE (arg1);
      int count = VECTOR_CST_NELTS (arg1), i;
      tree *elts = XALLOCAVEC (tree, count);

      for (i = 0; i < count; i++)
	{
	  tree elem1 = VECTOR_CST_ELT (arg1, i);

	  elts[i] = const_binop (code, elem1, arg2);

	  /* It is possible that const_binop cannot handle the given
	     code and return NULL_TREE.  */
	  if (elts[i] == NULL_TREE)
	    return NULL_TREE;
	}

      return build_vector (type, count, elts);
    }

  if (TREE_CODE (arg1) == VEC_DUPLICATE_EXPR
      && TREE_CODE (arg2) == INTEGER_CST)
    {
      tree sub = const_binop (code, TREE_OPERAND (arg1, 0), arg2);
      if (!sub)
	return NULL_TREE;
      return build1 (VEC_DUPLICATE_EXPR, TREE_TYPE (arg1), sub);
    }

  if ((TREE_CODE (arg1) == INTEGER_CST || TREE_CODE (arg1) == REAL_CST)
      && TREE_CODE (arg2) == VECTOR_CST)
    {
      tree_code subcode;

      switch (code)
	{
	case STRICT_REDUC_PLUS_EXPR:
	  subcode = PLUS_EXPR;
	  break;
	default:
	  return NULL_TREE;
	}

      int nelts = VECTOR_CST_NELTS (arg2);
      tree *elts = XALLOCAVEC (tree, nelts);
      if (!vec_cst_ctor_to_array (arg2, nelts, elts))
	return NULL_TREE;

      tree accum = arg1;

      for (int i = 0; i < nelts; i++)
	{
	  accum = const_binop (subcode, accum, elts[i]);
	  if (accum == NULL_TREE || !constant_tree_p (accum))
	    return NULL_TREE;
	}

      return accum;
    }
  return NULL_TREE;
}

/* Overload that adds a TYPE parameter to be able to dispatch
   to fold_relational_const.  */

tree
const_binop (enum tree_code code, tree type, tree arg1, tree arg2)
{
  if (TREE_CODE_CLASS (code) == tcc_comparison)
    return fold_relational_const (code, type, arg1, arg2);

  /* ???  Until we make the const_binop worker take the type of the
     result as argument put those cases that need it here.  */
  switch (code)
    {
    case VEC_SERIES_EXPR:
      return NULL_TREE;

    case COMPLEX_EXPR:
      if ((TREE_CODE (arg1) == REAL_CST
	   && TREE_CODE (arg2) == REAL_CST)
	  || (TREE_CODE (arg1) == INTEGER_CST
	      && TREE_CODE (arg2) == INTEGER_CST))
	return build_complex (type, arg1, arg2);
      return NULL_TREE;

    case VEC_PACK_TRUNC_EXPR:
    case VEC_PACK_FIX_TRUNC_EXPR:
      {
	tree *elts;
	unsigned int out_nelts, in_nelts, i;

	if (TREE_CODE (arg1) != VECTOR_CST
	    || TREE_CODE (arg2) != VECTOR_CST)
	  return NULL_TREE;

	in_nelts = VECTOR_CST_NELTS (arg1);
	out_nelts = in_nelts * 2;
	gcc_assert (in_nelts == VECTOR_CST_NELTS (arg2)
		    && must_eq (out_nelts, TYPE_VECTOR_SUBPARTS (type)));

	elts = XALLOCAVEC (tree, out_nelts);
	if (!vec_cst_ctor_to_array (arg1, in_nelts, elts)
	    || !vec_cst_ctor_to_array (arg2, in_nelts, elts + in_nelts))
	  return NULL_TREE;

	for (i = 0; i < out_nelts; i++)
	  {
	    elts[i] = fold_convert_const (code == VEC_PACK_TRUNC_EXPR
					  ? NOP_EXPR : FIX_TRUNC_EXPR,
					  TREE_TYPE (type), elts[i]);
	    if (elts[i] == NULL_TREE || !CONSTANT_CLASS_P (elts[i]))
	      return NULL_TREE;
	  }

	return build_vector (type, out_nelts, elts);
      }

    case VEC_WIDEN_MULT_LO_EXPR:
    case VEC_WIDEN_MULT_HI_EXPR:
    case VEC_WIDEN_MULT_EVEN_EXPR:
    case VEC_WIDEN_MULT_ODD_EXPR:
      {
	unsigned int out_nelts, in_nelts, out, ofs, scale;
	tree *elts;

	if (TREE_CODE (arg1) != VECTOR_CST || TREE_CODE (arg2) != VECTOR_CST)
	  return NULL_TREE;

	in_nelts = VECTOR_CST_NELTS (arg1);
	out_nelts = in_nelts / 2;
	gcc_assert (in_nelts == VECTOR_CST_NELTS (arg2)
		    && must_eq (out_nelts, TYPE_VECTOR_SUBPARTS (type)));

	elts = XALLOCAVEC (tree, in_nelts * 2);
	if (!vec_cst_ctor_to_array (arg1, in_nelts, elts)
	    || !vec_cst_ctor_to_array (arg2, in_nelts, elts + in_nelts))
	  return NULL_TREE;

	if (code == VEC_WIDEN_MULT_LO_EXPR)
	  scale = 0, ofs = BYTES_BIG_ENDIAN ? out_nelts : 0;
	else if (code == VEC_WIDEN_MULT_HI_EXPR)
	  scale = 0, ofs = BYTES_BIG_ENDIAN ? 0 : out_nelts;
	else if (code == VEC_WIDEN_MULT_EVEN_EXPR)
	  scale = 1, ofs = 0;
	else /* if (code == VEC_WIDEN_MULT_ODD_EXPR) */
	  scale = 1, ofs = 1;

	for (out = 0; out < out_nelts; out++)
	  {
	    unsigned int in1 = (out << scale) + ofs;
	    unsigned int in2 = in1 + in_nelts;
	    tree t1, t2;

	    t1 = fold_convert_const (NOP_EXPR, TREE_TYPE (type), elts[in1]);
	    t2 = fold_convert_const (NOP_EXPR, TREE_TYPE (type), elts[in2]);

	    if (t1 == NULL_TREE || t2 == NULL_TREE)
	      return NULL_TREE;
	    elts[out] = const_binop (MULT_EXPR, t1, t2);
	    if (elts[out] == NULL_TREE || !CONSTANT_CLASS_P (elts[out]))
	      return NULL_TREE;
	  }

	return build_vector (type, out_nelts, elts);
      }

    default:;
    }

  if (TREE_CODE_CLASS (code) != tcc_binary)
    return NULL_TREE;

  /* Make sure type and arg0 have the same saturating flag.  */
  gcc_checking_assert (TYPE_SATURATING (type)
		       == TYPE_SATURATING (TREE_TYPE (arg1)));

  return const_binop (code, arg1, arg2);
}

/* Compute CODE ARG1 with resulting type TYPE with ARG1 being constant.
   Return zero if computing the constants is not possible.  */

tree
const_unop (enum tree_code code, tree type, tree arg0)
{
  /* Don't perform the operation, other than NEGATE and ABS, if
     flag_signaling_nans is on and the operand is a signaling NaN.  */
  if (TREE_CODE (arg0) == REAL_CST
      && HONOR_SNANS (TYPE_MODE (TREE_TYPE (arg0)))
      && REAL_VALUE_ISSIGNALING_NAN (TREE_REAL_CST (arg0))
      && code != NEGATE_EXPR
      && code != ABS_EXPR)
    return NULL_TREE;

  switch (code)
    {
    CASE_CONVERT:
    case FLOAT_EXPR:
    case FIX_TRUNC_EXPR:
    case FIXED_CONVERT_EXPR:
      return fold_convert_const (code, type, arg0);

    case ADDR_SPACE_CONVERT_EXPR:
      /* If the source address is 0, and the source address space
	 cannot have a valid object at 0, fold to dest type null.  */
      if (integer_zerop (arg0)
	  && !(targetm.addr_space.zero_address_valid
	       (TYPE_ADDR_SPACE (TREE_TYPE (TREE_TYPE (arg0))))))
	return fold_convert_const (code, type, arg0);
      break;

    case VIEW_CONVERT_EXPR:
      return fold_view_convert_expr (type, arg0);

    case NEGATE_EXPR:
      {
	/* Can't call fold_negate_const directly here as that doesn't
	   handle all cases and we might not be able to negate some
	   constants.  */
	tree tem = fold_negate_expr (UNKNOWN_LOCATION, arg0);
	if (tem && CONSTANT_CLASS_P (tem))
	  return tem;
	break;
      }

    case ABS_EXPR:
      if (TREE_CODE (arg0) == INTEGER_CST || TREE_CODE (arg0) == REAL_CST)
	return fold_abs_const (arg0, type);
      break;

    case CONJ_EXPR:
      if (TREE_CODE (arg0) == COMPLEX_CST)
	{
	  tree ipart = fold_negate_const (TREE_IMAGPART (arg0),
					  TREE_TYPE (type));
	  return build_complex (type, TREE_REALPART (arg0), ipart);
	}
      break;

    case BIT_NOT_EXPR:
      if (TREE_CODE (arg0) == INTEGER_CST)
	return fold_not_const (arg0, type);
      else if (TREE_CODE (arg0) == POLY_CST)
	{
	  poly_wide_int res = -tree_to_poly_wide_int (arg0) - 1;
	  return poly_wide_int_to_tree (type, res);
	}
      /* Perform BIT_NOT_EXPR on each element individually.  */
      else if (TREE_CODE (arg0) == VECTOR_CST)
	{
	  tree *elements;
	  tree elem;
	  unsigned count = VECTOR_CST_NELTS (arg0), i;

	  elements = XALLOCAVEC (tree, count);
	  for (i = 0; i < count; i++)
	    {
	      elem = VECTOR_CST_ELT (arg0, i);
	      elem = const_unop (BIT_NOT_EXPR, TREE_TYPE (type), elem);
	      if (elem == NULL_TREE)
		break;
	      elements[i] = elem;
	    }
	  if (i == count)
	    return build_vector (type, count, elements);
	}
      else if (TREE_CODE (arg0) == VEC_DUPLICATE_EXPR)
	{
	  tree sub = const_unop (BIT_NOT_EXPR, TREE_TYPE (type),
				 TREE_OPERAND (arg0, 0));
	  if (sub)
	    return build1 (VEC_DUPLICATE_EXPR, type, sub);
	}
      break;

    case TRUTH_NOT_EXPR:
      if (TREE_CODE (arg0) == INTEGER_CST)
	return constant_boolean_node (integer_zerop (arg0), type);
      break;

    case REALPART_EXPR:
      if (TREE_CODE (arg0) == COMPLEX_CST)
	return fold_convert (type, TREE_REALPART (arg0));
      break;

    case IMAGPART_EXPR:
      if (TREE_CODE (arg0) == COMPLEX_CST)
	return fold_convert (type, TREE_IMAGPART (arg0));
      break;

    case VEC_UNPACK_LO_EXPR:
    case VEC_UNPACK_HI_EXPR:
    case VEC_UNPACK_FLOAT_LO_EXPR:
    case VEC_UNPACK_FLOAT_HI_EXPR:
      {
	unsigned int out_nelts, in_nelts, i;
	tree *elts;
	enum tree_code subcode;

	if (TREE_CODE (arg0) != VECTOR_CST)
	  return NULL_TREE;

	in_nelts = VECTOR_CST_NELTS (arg0);
	out_nelts = in_nelts / 2;
	gcc_assert (must_eq (out_nelts, TYPE_VECTOR_SUBPARTS (type)));

	elts = XALLOCAVEC (tree, in_nelts);
	if (!vec_cst_ctor_to_array (arg0, in_nelts, elts))
	  return NULL_TREE;

	if ((!BYTES_BIG_ENDIAN) ^ (code == VEC_UNPACK_LO_EXPR
				   || code == VEC_UNPACK_FLOAT_LO_EXPR))
	  elts += out_nelts;

	if (code == VEC_UNPACK_LO_EXPR || code == VEC_UNPACK_HI_EXPR)
	  subcode = NOP_EXPR;
	else
	  subcode = FLOAT_EXPR;

	for (i = 0; i < out_nelts; i++)
	  {
	    elts[i] = fold_convert_const (subcode, TREE_TYPE (type), elts[i]);
	    if (elts[i] == NULL_TREE || !CONSTANT_CLASS_P (elts[i]))
	      return NULL_TREE;
	  }

	return build_vector (type, out_nelts, elts);
      }

    case REDUC_MIN_EXPR:
    case REDUC_MAX_EXPR:
    case REDUC_PLUS_EXPR:
    case REDUC_AND_EXPR:
    case REDUC_IOR_EXPR:
    case REDUC_XOR_EXPR:
      {
	unsigned int nelts, i;
	tree *elts;
	enum tree_code subcode;

	if (TREE_CODE (arg0) != VECTOR_CST)
	  return NULL_TREE;
	nelts = VECTOR_CST_NELTS (arg0);

	elts = XALLOCAVEC (tree, nelts);
	if (!vec_cst_ctor_to_array (arg0, nelts, elts))
	  return NULL_TREE;

	switch (code)
	  {
	  case REDUC_MIN_EXPR: subcode = MIN_EXPR; break;
	  case REDUC_MAX_EXPR: subcode = MAX_EXPR; break;
	  case REDUC_PLUS_EXPR: subcode = PLUS_EXPR; break;
	  case REDUC_AND_EXPR: subcode = BIT_AND_EXPR; break;
	  case REDUC_IOR_EXPR: subcode = BIT_IOR_EXPR; break;
	  case REDUC_XOR_EXPR: subcode = BIT_XOR_EXPR; break;
	  default: gcc_unreachable ();
	  }

	for (i = 1; i < nelts; i++)
	  {
	    elts[0] = const_binop (subcode, elts[0], elts[i]);
	    if (elts[0] == NULL_TREE || !CONSTANT_CLASS_P (elts[0]))
	      return NULL_TREE;
	  }

	return elts[0];
      }

    default:
      break;
    }

  return NULL_TREE;
}

/* Create a sizetype INT_CST node with NUMBER sign extended.  KIND
   indicates which particular sizetype to create.  */

tree
size_int_kind (poly_int64 number, enum size_type_kind kind)
{
  return build_int_cst (sizetype_tab[(int) kind], number);
}

/* Combine operands OP1 and OP2 with arithmetic operation CODE.  CODE
   is a tree code.  The type of the result is taken from the operands.
   Both must be equivalent integer types, ala int_binop_types_match_p.
   If the operands are constant, so is the result.  */

tree
size_binop_loc (location_t loc, enum tree_code code, tree arg0, tree arg1)
{
  tree type = TREE_TYPE (arg0);

  if (arg0 == error_mark_node || arg1 == error_mark_node)
    return error_mark_node;

  gcc_assert (int_binop_types_match_p (code, TREE_TYPE (arg0),
                                       TREE_TYPE (arg1)));

  /* Handle the special case of two integer constants faster.  */
  if (TREE_CODE (arg0) == INTEGER_CST && TREE_CODE (arg1) == INTEGER_CST)
    {
      /* And some specific cases even faster than that.  */
      if (code == PLUS_EXPR)
	{
	  if (integer_zerop (arg0) && !TREE_OVERFLOW (arg0))
	    return arg1;
	  if (integer_zerop (arg1) && !TREE_OVERFLOW (arg1))
	    return arg0;
	}
      else if (code == MINUS_EXPR)
	{
	  if (integer_zerop (arg1) && !TREE_OVERFLOW (arg1))
	    return arg0;
	}
      else if (code == MULT_EXPR)
	{
	  if (integer_onep (arg0) && !TREE_OVERFLOW (arg0))
	    return arg1;
	}

      /* Handle general case of two integer constants.  For sizetype
         constant calculations we always want to know about overflow,
	 even in the unsigned case.  */
      return int_const_binop_1 (code, arg0, arg1, -1);
    }

  return fold_build2_loc (loc, code, type, arg0, arg1);
}

/* Given two values, either both of sizetype or both of bitsizetype,
   compute the difference between the two values.  Return the value
   in signed type corresponding to the type of the operands.  */

tree
size_diffop_loc (location_t loc, tree arg0, tree arg1)
{
  tree type = TREE_TYPE (arg0);
  tree ctype;

  gcc_assert (int_binop_types_match_p (MINUS_EXPR, TREE_TYPE (arg0),
				       TREE_TYPE (arg1)));

  /* If the type is already signed, just do the simple thing.  */
  if (!TYPE_UNSIGNED (type))
    return size_binop_loc (loc, MINUS_EXPR, arg0, arg1);

  if (type == sizetype)
    ctype = ssizetype;
  else if (type == bitsizetype)
    ctype = sbitsizetype;
  else
    ctype = signed_type_for (type);

  /* If either operand is not a constant, do the conversions to the signed
     type and subtract.  The hardware will do the right thing with any
     overflow in the subtraction.  */
  if (TREE_CODE (arg0) != INTEGER_CST || TREE_CODE (arg1) != INTEGER_CST)
    return size_binop_loc (loc, MINUS_EXPR,
			   fold_convert_loc (loc, ctype, arg0),
			   fold_convert_loc (loc, ctype, arg1));

  /* If ARG0 is larger than ARG1, subtract and return the result in CTYPE.
     Otherwise, subtract the other way, convert to CTYPE (we know that can't
     overflow) and negate (which can't either).  Special-case a result
     of zero while we're here.  */
  if (tree_int_cst_equal (arg0, arg1))
    return build_int_cst (ctype, 0);
  else if (tree_int_cst_lt (arg1, arg0))
    return fold_convert_loc (loc, ctype,
			     size_binop_loc (loc, MINUS_EXPR, arg0, arg1));
  else
    return size_binop_loc (loc, MINUS_EXPR, build_int_cst (ctype, 0),
			   fold_convert_loc (loc, ctype,
					     size_binop_loc (loc,
							     MINUS_EXPR,
							     arg1, arg0)));
}

/* A subroutine of fold_convert_const handling conversions of an
   INTEGER_CST to another integer type.  */

static tree
fold_convert_const_int_from_int (tree type, const_tree arg1)
{
  /* Given an integer constant, make new constant with new type,
     appropriately sign-extended or truncated.  Use widest_int
     so that any extension is done according ARG1's type.  */
  return force_fit_type (type, wi::to_widest (arg1),
			 !POINTER_TYPE_P (TREE_TYPE (arg1)),
			 TREE_OVERFLOW (arg1));
}

/* A subroutine of fold_convert_const handling conversions a REAL_CST
   to an integer type.  */

static tree
fold_convert_const_int_from_real (enum tree_code code, tree type, const_tree arg1)
{
  bool overflow = false;
  tree t;

  /* The following code implements the floating point to integer
     conversion rules required by the Java Language Specification,
     that IEEE NaNs are mapped to zero and values that overflow
     the target precision saturate, i.e. values greater than
     INT_MAX are mapped to INT_MAX, and values less than INT_MIN
     are mapped to INT_MIN.  These semantics are allowed by the
     C and C++ standards that simply state that the behavior of
     FP-to-integer conversion is unspecified upon overflow.  */

  wide_int val;
  REAL_VALUE_TYPE r;
  REAL_VALUE_TYPE x = TREE_REAL_CST (arg1);

  switch (code)
    {
    case FIX_TRUNC_EXPR:
      real_trunc (&r, VOIDmode, &x);
      break;

    default:
      gcc_unreachable ();
    }

  /* If R is NaN, return zero and show we have an overflow.  */
  if (REAL_VALUE_ISNAN (r))
    {
      overflow = true;
      val = wi::zero (TYPE_PRECISION (type));
    }

  /* See if R is less than the lower bound or greater than the
     upper bound.  */

  if (! overflow)
    {
      tree lt = TYPE_MIN_VALUE (type);
      REAL_VALUE_TYPE l = real_value_from_int_cst (NULL_TREE, lt);
      if (real_less (&r, &l))
	{
	  overflow = true;
	  val = lt;
	}
    }

  if (! overflow)
    {
      tree ut = TYPE_MAX_VALUE (type);
      if (ut)
	{
	  REAL_VALUE_TYPE u = real_value_from_int_cst (NULL_TREE, ut);
	  if (real_less (&u, &r))
	    {
	      overflow = true;
	      val = ut;
	    }
	}
    }

  if (! overflow)
    val = real_to_integer (&r, &overflow, TYPE_PRECISION (type));

  t = force_fit_type (type, val, -1, overflow | TREE_OVERFLOW (arg1));
  return t;
}

/* A subroutine of fold_convert_const handling conversions of a
   FIXED_CST to an integer type.  */

static tree
fold_convert_const_int_from_fixed (tree type, const_tree arg1)
{
  tree t;
  double_int temp, temp_trunc;
  scalar_mode mode;

  /* Right shift FIXED_CST to temp by fbit.  */
  temp = TREE_FIXED_CST (arg1).data;
  mode = TREE_FIXED_CST (arg1).mode;
  if (GET_MODE_FBIT (mode) < HOST_BITS_PER_DOUBLE_INT)
    {
      temp = temp.rshift (GET_MODE_FBIT (mode),
			  HOST_BITS_PER_DOUBLE_INT,
			  SIGNED_FIXED_POINT_MODE_P (mode));

      /* Left shift temp to temp_trunc by fbit.  */
      temp_trunc = temp.lshift (GET_MODE_FBIT (mode),
				HOST_BITS_PER_DOUBLE_INT,
				SIGNED_FIXED_POINT_MODE_P (mode));
    }
  else
    {
      temp = double_int_zero;
      temp_trunc = double_int_zero;
    }

  /* If FIXED_CST is negative, we need to round the value toward 0.
     By checking if the fractional bits are not zero to add 1 to temp.  */
  if (SIGNED_FIXED_POINT_MODE_P (mode)
      && temp_trunc.is_negative ()
      && TREE_FIXED_CST (arg1).data != temp_trunc)
    temp += double_int_one;

  /* Given a fixed-point constant, make new constant with new type,
     appropriately sign-extended or truncated.  */
  t = force_fit_type (type, temp, -1,
		      (temp.is_negative ()
		       && (TYPE_UNSIGNED (type)
			   < TYPE_UNSIGNED (TREE_TYPE (arg1))))
		      | TREE_OVERFLOW (arg1));

  return t;
}

/* A subroutine of fold_convert_const handling conversions a REAL_CST
   to another floating point type.  */

static tree
fold_convert_const_real_from_real (tree type, const_tree arg1)
{
  REAL_VALUE_TYPE value;
  tree t;

  /* Don't perform the operation if flag_signaling_nans is on
     and the operand is a signaling NaN.  */
  if (HONOR_SNANS (TYPE_MODE (TREE_TYPE (arg1)))
      && REAL_VALUE_ISSIGNALING_NAN (TREE_REAL_CST (arg1)))
    return NULL_TREE; 

  real_convert (&value, TYPE_MODE (type), &TREE_REAL_CST (arg1));
  t = build_real (type, value);

  /* If converting an infinity or NAN to a representation that doesn't
     have one, set the overflow bit so that we can produce some kind of
     error message at the appropriate point if necessary.  It's not the
     most user-friendly message, but it's better than nothing.  */
  if (REAL_VALUE_ISINF (TREE_REAL_CST (arg1))
      && !MODE_HAS_INFINITIES (TYPE_MODE (type)))
    TREE_OVERFLOW (t) = 1;
  else if (REAL_VALUE_ISNAN (TREE_REAL_CST (arg1))
	   && !MODE_HAS_NANS (TYPE_MODE (type)))
    TREE_OVERFLOW (t) = 1;
  /* Regular overflow, conversion produced an infinity in a mode that
     can't represent them.  */
  else if (!MODE_HAS_INFINITIES (TYPE_MODE (type))
	   && REAL_VALUE_ISINF (value)
	   && !REAL_VALUE_ISINF (TREE_REAL_CST (arg1)))
    TREE_OVERFLOW (t) = 1;
  else
    TREE_OVERFLOW (t) = TREE_OVERFLOW (arg1);
  return t;
}

/* A subroutine of fold_convert_const handling conversions a FIXED_CST
   to a floating point type.  */

static tree
fold_convert_const_real_from_fixed (tree type, const_tree arg1)
{
  REAL_VALUE_TYPE value;
  tree t;

  real_convert_from_fixed (&value, SCALAR_FLOAT_TYPE_MODE (type),
			   &TREE_FIXED_CST (arg1));
  t = build_real (type, value);

  TREE_OVERFLOW (t) = TREE_OVERFLOW (arg1);
  return t;
}

/* A subroutine of fold_convert_const handling conversions a FIXED_CST
   to another fixed-point type.  */

static tree
fold_convert_const_fixed_from_fixed (tree type, const_tree arg1)
{
  FIXED_VALUE_TYPE value;
  tree t;
  bool overflow_p;

  overflow_p = fixed_convert (&value, SCALAR_TYPE_MODE (type),
			      &TREE_FIXED_CST (arg1), TYPE_SATURATING (type));
  t = build_fixed (type, value);

  /* Propagate overflow flags.  */
  if (overflow_p | TREE_OVERFLOW (arg1))
    TREE_OVERFLOW (t) = 1;
  return t;
}

/* A subroutine of fold_convert_const handling conversions an INTEGER_CST
   to a fixed-point type.  */

static tree
fold_convert_const_fixed_from_int (tree type, const_tree arg1)
{
  FIXED_VALUE_TYPE value;
  tree t;
  bool overflow_p;
  double_int di;

  gcc_assert (TREE_INT_CST_NUNITS (arg1) <= 2);

  di.low = TREE_INT_CST_ELT (arg1, 0);
  if (TREE_INT_CST_NUNITS (arg1) == 1)
    di.high = (HOST_WIDE_INT) di.low < 0 ? HOST_WIDE_INT_M1 : 0;
  else
    di.high = TREE_INT_CST_ELT (arg1, 1);

  overflow_p = fixed_convert_from_int (&value, SCALAR_TYPE_MODE (type), di,
				       TYPE_UNSIGNED (TREE_TYPE (arg1)),
				       TYPE_SATURATING (type));
  t = build_fixed (type, value);

  /* Propagate overflow flags.  */
  if (overflow_p | TREE_OVERFLOW (arg1))
    TREE_OVERFLOW (t) = 1;
  return t;
}

/* A subroutine of fold_convert_const handling conversions a REAL_CST
   to a fixed-point type.  */

static tree
fold_convert_const_fixed_from_real (tree type, const_tree arg1)
{
  FIXED_VALUE_TYPE value;
  tree t;
  bool overflow_p;

  overflow_p = fixed_convert_from_real (&value, SCALAR_TYPE_MODE (type),
					&TREE_REAL_CST (arg1),
					TYPE_SATURATING (type));
  t = build_fixed (type, value);

  /* Propagate overflow flags.  */
  if (overflow_p | TREE_OVERFLOW (arg1))
    TREE_OVERFLOW (t) = 1;
  return t;
}

/* Attempt to fold type conversion operation CODE of expression ARG1 to
   type TYPE.  If no simplification can be done return NULL_TREE.  */

static tree
fold_convert_const (enum tree_code code, tree type, tree arg1)
{
  if (TREE_TYPE (arg1) == type)
    return arg1;

  /* We can't widen types, since the runtime value could overflow the
     original type before being extended to the new type.  */
  if (TREE_CODE (arg1) == POLY_CST
      && (POINTER_TYPE_P (type) || INTEGRAL_TYPE_P (type))
      && TYPE_PRECISION (type) <= TYPE_PRECISION (TREE_TYPE (arg1)))
    {
      tree res[NUM_POLY_INT_COEFFS];
      for (unsigned int i = 0; i < NUM_POLY_INT_COEFFS; ++i)
	{
	  res[i] = fold_convert_const (code, type, POLY_CST_ELT (arg1, i));
	  if (!res[i] || TREE_CODE (res[i]) != INTEGER_CST)
	    return NULL_TREE;
	}
      return build_poly_cst (type, res);
    }

  if (POINTER_TYPE_P (type) || INTEGRAL_TYPE_P (type)
      || TREE_CODE (type) == OFFSET_TYPE)
    {
      if (TREE_CODE (arg1) == INTEGER_CST)
	return fold_convert_const_int_from_int (type, arg1);
      else if (TREE_CODE (arg1) == REAL_CST)
	return fold_convert_const_int_from_real (code, type, arg1);
      else if (TREE_CODE (arg1) == FIXED_CST)
	return fold_convert_const_int_from_fixed (type, arg1);
    }
  else if (TREE_CODE (type) == REAL_TYPE)
    {
      if (TREE_CODE (arg1) == INTEGER_CST)
	return build_real_from_int_cst (type, arg1);
      else if (TREE_CODE (arg1) == REAL_CST)
	return fold_convert_const_real_from_real (type, arg1);
      else if (TREE_CODE (arg1) == FIXED_CST)
	return fold_convert_const_real_from_fixed (type, arg1);
    }
  else if (TREE_CODE (type) == FIXED_POINT_TYPE)
    {
      if (TREE_CODE (arg1) == FIXED_CST)
	return fold_convert_const_fixed_from_fixed (type, arg1);
      else if (TREE_CODE (arg1) == INTEGER_CST)
	return fold_convert_const_fixed_from_int (type, arg1);
      else if (TREE_CODE (arg1) == REAL_CST)
	return fold_convert_const_fixed_from_real (type, arg1);
    }
  else if (TREE_CODE (type) == VECTOR_TYPE)
    {
      if (TREE_CODE (arg1) == VECTOR_CST
	  && must_eq (TYPE_VECTOR_SUBPARTS (type), VECTOR_CST_NELTS (arg1)))
	{
	  int len = VECTOR_CST_NELTS (arg1);
	  tree elttype = TREE_TYPE (type);
	  tree *v = XALLOCAVEC (tree, len);
	  for (int i = 0; i < len; ++i)
	    {
	      tree elt = VECTOR_CST_ELT (arg1, i);
	      tree cvt = fold_convert_const (code, elttype, elt);
	      if (cvt == NULL_TREE)
		return NULL_TREE;
	      v[i] = cvt;
	    }
	  return build_vector (type, len, v);
	}
      if (TREE_CODE (arg1) == VEC_DUPLICATE_EXPR
	  && must_eq (TYPE_VECTOR_SUBPARTS (type),
		      TYPE_VECTOR_SUBPARTS (TREE_TYPE (arg1))))
	{
	  tree sub = fold_convert_const (code, TREE_TYPE (type),
					 TREE_OPERAND (arg1, 0));
	  if (sub)
	    return build1 (VEC_DUPLICATE_EXPR, type, sub);
	}
    }
  return NULL_TREE;
}

/* Construct a vector of zero elements of vector type TYPE.  */

static tree
build_zero_vector (tree type)
{
  tree t;

  t = fold_convert_const (NOP_EXPR, TREE_TYPE (type), integer_zero_node);
  return build_vector_from_val (type, t);
}

/* Returns true, if ARG is convertible to TYPE using a NOP_EXPR.  */

bool
fold_convertible_p (const_tree type, const_tree arg)
{
  tree orig = TREE_TYPE (arg);

  if (type == orig)
    return true;

  if (TREE_CODE (arg) == ERROR_MARK
      || TREE_CODE (type) == ERROR_MARK
      || TREE_CODE (orig) == ERROR_MARK)
    return false;

  if (TYPE_MAIN_VARIANT (type) == TYPE_MAIN_VARIANT (orig))
    return true;

  switch (TREE_CODE (type))
    {
    case INTEGER_TYPE: case ENUMERAL_TYPE: case BOOLEAN_TYPE:
    case POINTER_TYPE: case REFERENCE_TYPE:
    case OFFSET_TYPE:
      return (INTEGRAL_TYPE_P (orig) || POINTER_TYPE_P (orig)
	      || TREE_CODE (orig) == OFFSET_TYPE);

    case REAL_TYPE:
    case FIXED_POINT_TYPE:
    case VECTOR_TYPE:
    case VOID_TYPE:
      return TREE_CODE (type) == TREE_CODE (orig);

    default:
      return false;
    }
}

/* Convert expression ARG to type TYPE.  Used by the middle-end for
   simple conversions in preference to calling the front-end's convert.  */

tree
fold_convert_loc (location_t loc, tree type, tree arg)
{
  tree orig = TREE_TYPE (arg);
  tree tem;

  if (type == orig)
    return arg;

  if (TREE_CODE (arg) == ERROR_MARK
      || TREE_CODE (type) == ERROR_MARK
      || TREE_CODE (orig) == ERROR_MARK)
    return error_mark_node;

  switch (TREE_CODE (type))
    {
    case POINTER_TYPE:
    case REFERENCE_TYPE:
      /* Handle conversions between pointers to different address spaces.  */
      if (POINTER_TYPE_P (orig)
	  && (TYPE_ADDR_SPACE (TREE_TYPE (type))
	      != TYPE_ADDR_SPACE (TREE_TYPE (orig))))
	return fold_build1_loc (loc, ADDR_SPACE_CONVERT_EXPR, type, arg);
      /* fall through */

    case INTEGER_TYPE: case ENUMERAL_TYPE: case BOOLEAN_TYPE:
    case OFFSET_TYPE:
      if (TREE_CODE (arg) == INTEGER_CST)
	{
	  tem = fold_convert_const (NOP_EXPR, type, arg);
	  if (tem != NULL_TREE)
	    return tem;
	}
      if (INTEGRAL_TYPE_P (orig) || POINTER_TYPE_P (orig)
	  || TREE_CODE (orig) == OFFSET_TYPE)
	return fold_build1_loc (loc, NOP_EXPR, type, arg);
      if (TREE_CODE (orig) == COMPLEX_TYPE)
	return fold_convert_loc (loc, type,
				 fold_build1_loc (loc, REALPART_EXPR,
						  TREE_TYPE (orig), arg));
      gcc_assert (TREE_CODE (orig) == VECTOR_TYPE
		  && tree_int_cst_equal (TYPE_SIZE (type), TYPE_SIZE (orig)));
      return fold_build1_loc (loc, VIEW_CONVERT_EXPR, type, arg);

    case REAL_TYPE:
      if (TREE_CODE (arg) == INTEGER_CST)
	{
	  tem = fold_convert_const (FLOAT_EXPR, type, arg);
	  if (tem != NULL_TREE)
	    return tem;
	}
      else if (TREE_CODE (arg) == REAL_CST)
	{
	  tem = fold_convert_const (NOP_EXPR, type, arg);
	  if (tem != NULL_TREE)
	    return tem;
	}
      else if (TREE_CODE (arg) == FIXED_CST)
	{
	  tem = fold_convert_const (FIXED_CONVERT_EXPR, type, arg);
	  if (tem != NULL_TREE)
	    return tem;
	}

      switch (TREE_CODE (orig))
	{
	case INTEGER_TYPE:
	case BOOLEAN_TYPE: case ENUMERAL_TYPE:
	case POINTER_TYPE: case REFERENCE_TYPE:
	  return fold_build1_loc (loc, FLOAT_EXPR, type, arg);

	case REAL_TYPE:
	  return fold_build1_loc (loc, NOP_EXPR, type, arg);

	case FIXED_POINT_TYPE:
	  return fold_build1_loc (loc, FIXED_CONVERT_EXPR, type, arg);

	case COMPLEX_TYPE:
	  tem = fold_build1_loc (loc, REALPART_EXPR, TREE_TYPE (orig), arg);
	  return fold_convert_loc (loc, type, tem);

	default:
	  gcc_unreachable ();
	}

    case FIXED_POINT_TYPE:
      if (TREE_CODE (arg) == FIXED_CST || TREE_CODE (arg) == INTEGER_CST
	  || TREE_CODE (arg) == REAL_CST)
	{
	  tem = fold_convert_const (FIXED_CONVERT_EXPR, type, arg);
	  if (tem != NULL_TREE)
	    goto fold_convert_exit;
	}

      switch (TREE_CODE (orig))
	{
	case FIXED_POINT_TYPE:
	case INTEGER_TYPE:
	case ENUMERAL_TYPE:
	case BOOLEAN_TYPE:
	case REAL_TYPE:
	  return fold_build1_loc (loc, FIXED_CONVERT_EXPR, type, arg);

	case COMPLEX_TYPE:
	  tem = fold_build1_loc (loc, REALPART_EXPR, TREE_TYPE (orig), arg);
	  return fold_convert_loc (loc, type, tem);

	default:
	  gcc_unreachable ();
	}

    case COMPLEX_TYPE:
      switch (TREE_CODE (orig))
	{
	case INTEGER_TYPE:
	case BOOLEAN_TYPE: case ENUMERAL_TYPE:
	case POINTER_TYPE: case REFERENCE_TYPE:
	case REAL_TYPE:
	case FIXED_POINT_TYPE:
	  return fold_build2_loc (loc, COMPLEX_EXPR, type,
			      fold_convert_loc (loc, TREE_TYPE (type), arg),
			      fold_convert_loc (loc, TREE_TYPE (type),
					    integer_zero_node));
	case COMPLEX_TYPE:
	  {
	    tree rpart, ipart;

	    if (TREE_CODE (arg) == COMPLEX_EXPR)
	      {
		rpart = fold_convert_loc (loc, TREE_TYPE (type),
				      TREE_OPERAND (arg, 0));
		ipart = fold_convert_loc (loc, TREE_TYPE (type),
				      TREE_OPERAND (arg, 1));
		return fold_build2_loc (loc, COMPLEX_EXPR, type, rpart, ipart);
	      }

	    arg = save_expr (arg);
	    rpart = fold_build1_loc (loc, REALPART_EXPR, TREE_TYPE (orig), arg);
	    ipart = fold_build1_loc (loc, IMAGPART_EXPR, TREE_TYPE (orig), arg);
	    rpart = fold_convert_loc (loc, TREE_TYPE (type), rpart);
	    ipart = fold_convert_loc (loc, TREE_TYPE (type), ipart);
	    return fold_build2_loc (loc, COMPLEX_EXPR, type, rpart, ipart);
	  }

	default:
	  gcc_unreachable ();
	}

    case VECTOR_TYPE:
      if (integer_zerop (arg))
	return build_zero_vector (type);
      gcc_assert (tree_int_cst_equal (TYPE_SIZE (type), TYPE_SIZE (orig)));
      gcc_assert (INTEGRAL_TYPE_P (orig) || POINTER_TYPE_P (orig)
		  || TREE_CODE (orig) == VECTOR_TYPE);
      return fold_build1_loc (loc, VIEW_CONVERT_EXPR, type, arg);

    case VOID_TYPE:
      tem = fold_ignored_result (arg);
      return fold_build1_loc (loc, NOP_EXPR, type, tem);

    default:
      if (TYPE_MAIN_VARIANT (type) == TYPE_MAIN_VARIANT (orig))
	return fold_build1_loc (loc, NOP_EXPR, type, arg);
      gcc_unreachable ();
    }
 fold_convert_exit:
  protected_set_expr_location_unshare (tem, loc);
  return tem;
}

/* Return false if expr can be assumed not to be an lvalue, true
   otherwise.  */

static bool
maybe_lvalue_p (const_tree x)
{
  /* We only need to wrap lvalue tree codes.  */
  switch (TREE_CODE (x))
  {
  case VAR_DECL:
  case PARM_DECL:
  case RESULT_DECL:
  case LABEL_DECL:
  case FUNCTION_DECL:
  case SSA_NAME:

  case COMPONENT_REF:
  case MEM_REF:
  case INDIRECT_REF:
  case ARRAY_REF:
  case ARRAY_RANGE_REF:
  case BIT_FIELD_REF:
  case OBJ_TYPE_REF:

  case REALPART_EXPR:
  case IMAGPART_EXPR:
  case PREINCREMENT_EXPR:
  case PREDECREMENT_EXPR:
  case SAVE_EXPR:
  case TRY_CATCH_EXPR:
  case WITH_CLEANUP_EXPR:
  case COMPOUND_EXPR:
  case MODIFY_EXPR:
  case TARGET_EXPR:
  case COND_EXPR:
  case BIND_EXPR:
    break;

  default:
    /* Assume the worst for front-end tree codes.  */
    if ((int)TREE_CODE (x) >= NUM_TREE_CODES)
      break;
    return false;
  }

  return true;
}

/* Return an expr equal to X but certainly not valid as an lvalue.  */

tree
non_lvalue_loc (location_t loc, tree x)
{
  /* While we are in GIMPLE, NON_LVALUE_EXPR doesn't mean anything to
     us.  */
  if (in_gimple_form)
    return x;

  if (! maybe_lvalue_p (x))
    return x;
  return build1_loc (loc, NON_LVALUE_EXPR, TREE_TYPE (x), x);
}

/* When pedantic, return an expr equal to X but certainly not valid as a
   pedantic lvalue.  Otherwise, return X.  */

static tree
pedantic_non_lvalue_loc (location_t loc, tree x)
{
  return protected_set_expr_location_unshare (x, loc);
}

/* Given a tree comparison code, return the code that is the logical inverse.
   It is generally not safe to do this for floating-point comparisons, except
   for EQ_EXPR, NE_EXPR, ORDERED_EXPR and UNORDERED_EXPR, so we return
   ERROR_MARK in this case.  */

enum tree_code
invert_tree_comparison (enum tree_code code, bool honor_nans)
{
  if (honor_nans && flag_trapping_math && code != EQ_EXPR && code != NE_EXPR
      && code != ORDERED_EXPR && code != UNORDERED_EXPR)
    return ERROR_MARK;

  switch (code)
    {
    case EQ_EXPR:
      return NE_EXPR;
    case NE_EXPR:
      return EQ_EXPR;
    case GT_EXPR:
      return honor_nans ? UNLE_EXPR : LE_EXPR;
    case GE_EXPR:
      return honor_nans ? UNLT_EXPR : LT_EXPR;
    case LT_EXPR:
      return honor_nans ? UNGE_EXPR : GE_EXPR;
    case LE_EXPR:
      return honor_nans ? UNGT_EXPR : GT_EXPR;
    case LTGT_EXPR:
      return UNEQ_EXPR;
    case UNEQ_EXPR:
      return LTGT_EXPR;
    case UNGT_EXPR:
      return LE_EXPR;
    case UNGE_EXPR:
      return LT_EXPR;
    case UNLT_EXPR:
      return GE_EXPR;
    case UNLE_EXPR:
      return GT_EXPR;
    case ORDERED_EXPR:
      return UNORDERED_EXPR;
    case UNORDERED_EXPR:
      return ORDERED_EXPR;
    default:
      gcc_unreachable ();
    }
}

/* Similar, but return the comparison that results if the operands are
   swapped.  This is safe for floating-point.  */

enum tree_code
swap_tree_comparison (enum tree_code code)
{
  switch (code)
    {
    case EQ_EXPR:
    case NE_EXPR:
    case ORDERED_EXPR:
    case UNORDERED_EXPR:
    case LTGT_EXPR:
    case UNEQ_EXPR:
      return code;
    case GT_EXPR:
      return LT_EXPR;
    case GE_EXPR:
      return LE_EXPR;
    case LT_EXPR:
      return GT_EXPR;
    case LE_EXPR:
      return GE_EXPR;
    case UNGT_EXPR:
      return UNLT_EXPR;
    case UNGE_EXPR:
      return UNLE_EXPR;
    case UNLT_EXPR:
      return UNGT_EXPR;
    case UNLE_EXPR:
      return UNGE_EXPR;
    default:
      gcc_unreachable ();
    }
}


/* Convert a comparison tree code from an enum tree_code representation
   into a compcode bit-based encoding.  This function is the inverse of
   compcode_to_comparison.  */

static enum comparison_code
comparison_to_compcode (enum tree_code code)
{
  switch (code)
    {
    case LT_EXPR:
      return COMPCODE_LT;
    case EQ_EXPR:
      return COMPCODE_EQ;
    case LE_EXPR:
      return COMPCODE_LE;
    case GT_EXPR:
      return COMPCODE_GT;
    case NE_EXPR:
      return COMPCODE_NE;
    case GE_EXPR:
      return COMPCODE_GE;
    case ORDERED_EXPR:
      return COMPCODE_ORD;
    case UNORDERED_EXPR:
      return COMPCODE_UNORD;
    case UNLT_EXPR:
      return COMPCODE_UNLT;
    case UNEQ_EXPR:
      return COMPCODE_UNEQ;
    case UNLE_EXPR:
      return COMPCODE_UNLE;
    case UNGT_EXPR:
      return COMPCODE_UNGT;
    case LTGT_EXPR:
      return COMPCODE_LTGT;
    case UNGE_EXPR:
      return COMPCODE_UNGE;
    default:
      gcc_unreachable ();
    }
}

/* Convert a compcode bit-based encoding of a comparison operator back
   to GCC's enum tree_code representation.  This function is the
   inverse of comparison_to_compcode.  */

static enum tree_code
compcode_to_comparison (enum comparison_code code)
{
  switch (code)
    {
    case COMPCODE_LT:
      return LT_EXPR;
    case COMPCODE_EQ:
      return EQ_EXPR;
    case COMPCODE_LE:
      return LE_EXPR;
    case COMPCODE_GT:
      return GT_EXPR;
    case COMPCODE_NE:
      return NE_EXPR;
    case COMPCODE_GE:
      return GE_EXPR;
    case COMPCODE_ORD:
      return ORDERED_EXPR;
    case COMPCODE_UNORD:
      return UNORDERED_EXPR;
    case COMPCODE_UNLT:
      return UNLT_EXPR;
    case COMPCODE_UNEQ:
      return UNEQ_EXPR;
    case COMPCODE_UNLE:
      return UNLE_EXPR;
    case COMPCODE_UNGT:
      return UNGT_EXPR;
    case COMPCODE_LTGT:
      return LTGT_EXPR;
    case COMPCODE_UNGE:
      return UNGE_EXPR;
    default:
      gcc_unreachable ();
    }
}

/* Return a tree for the comparison which is the combination of
   doing the AND or OR (depending on CODE) of the two operations LCODE
   and RCODE on the identical operands LL_ARG and LR_ARG.  Take into account
   the possibility of trapping if the mode has NaNs, and return NULL_TREE
   if this makes the transformation invalid.  */

tree
combine_comparisons (location_t loc,
		     enum tree_code code, enum tree_code lcode,
		     enum tree_code rcode, tree truth_type,
		     tree ll_arg, tree lr_arg)
{
  bool honor_nans = HONOR_NANS (ll_arg);
  enum comparison_code lcompcode = comparison_to_compcode (lcode);
  enum comparison_code rcompcode = comparison_to_compcode (rcode);
  int compcode;

  switch (code)
    {
    case TRUTH_AND_EXPR: case TRUTH_ANDIF_EXPR:
      compcode = lcompcode & rcompcode;
      break;

    case TRUTH_OR_EXPR: case TRUTH_ORIF_EXPR:
      compcode = lcompcode | rcompcode;
      break;

    default:
      return NULL_TREE;
    }

  if (!honor_nans)
    {
      /* Eliminate unordered comparisons, as well as LTGT and ORD
	 which are not used unless the mode has NaNs.  */
      compcode &= ~COMPCODE_UNORD;
      if (compcode == COMPCODE_LTGT)
	compcode = COMPCODE_NE;
      else if (compcode == COMPCODE_ORD)
	compcode = COMPCODE_TRUE;
    }
   else if (flag_trapping_math)
     {
	/* Check that the original operation and the optimized ones will trap
	   under the same condition.  */
	bool ltrap = (lcompcode & COMPCODE_UNORD) == 0
		     && (lcompcode != COMPCODE_EQ)
		     && (lcompcode != COMPCODE_ORD);
	bool rtrap = (rcompcode & COMPCODE_UNORD) == 0
		     && (rcompcode != COMPCODE_EQ)
		     && (rcompcode != COMPCODE_ORD);
	bool trap = (compcode & COMPCODE_UNORD) == 0
		    && (compcode != COMPCODE_EQ)
		    && (compcode != COMPCODE_ORD);

        /* In a short-circuited boolean expression the LHS might be
	   such that the RHS, if evaluated, will never trap.  For
	   example, in ORD (x, y) && (x < y), we evaluate the RHS only
	   if neither x nor y is NaN.  (This is a mixed blessing: for
	   example, the expression above will never trap, hence
	   optimizing it to x < y would be invalid).  */
        if ((code == TRUTH_ORIF_EXPR && (lcompcode & COMPCODE_UNORD))
            || (code == TRUTH_ANDIF_EXPR && !(lcompcode & COMPCODE_UNORD)))
          rtrap = false;

        /* If the comparison was short-circuited, and only the RHS
	   trapped, we may now generate a spurious trap.  */
	if (rtrap && !ltrap
	    && (code == TRUTH_ANDIF_EXPR || code == TRUTH_ORIF_EXPR))
	  return NULL_TREE;

	/* If we changed the conditions that cause a trap, we lose.  */
	if ((ltrap || rtrap) != trap)
	  return NULL_TREE;
      }

  if (compcode == COMPCODE_TRUE)
    return constant_boolean_node (true, truth_type);
  else if (compcode == COMPCODE_FALSE)
    return constant_boolean_node (false, truth_type);
  else
    {
      enum tree_code tcode;

      tcode = compcode_to_comparison ((enum comparison_code) compcode);
      return fold_build2_loc (loc, tcode, truth_type, ll_arg, lr_arg);
    }
}

/* Return nonzero if two operands (typically of the same tree node)
   are necessarily equal. FLAGS modifies behavior as follows:

   If OEP_ONLY_CONST is set, only return nonzero for constants.
   This function tests whether the operands are indistinguishable;
   it does not test whether they are equal using C's == operation.
   The distinction is important for IEEE floating point, because
   (1) -0.0 and 0.0 are distinguishable, but -0.0==0.0, and
   (2) two NaNs may be indistinguishable, but NaN!=NaN.

   If OEP_ONLY_CONST is unset, a VAR_DECL is considered equal to itself
   even though it may hold multiple values during a function.
   This is because a GCC tree node guarantees that nothing else is
   executed between the evaluation of its "operands" (which may often
   be evaluated in arbitrary order).  Hence if the operands themselves
   don't side-effect, the VAR_DECLs, PARM_DECLs etc... must hold the
   same value in each operand/subexpression.  Hence leaving OEP_ONLY_CONST
   unset means assuming isochronic (or instantaneous) tree equivalence.
   Unless comparing arbitrary expression trees, such as from different
   statements, this flag can usually be left unset.

   If OEP_PURE_SAME is set, then pure functions with identical arguments
   are considered the same.  It is used when the caller has other ways
   to ensure that global memory is unchanged in between.

   If OEP_ADDRESS_OF is set, we are actually comparing addresses of objects,
   not values of expressions.

   If OEP_LEXICOGRAPHIC is set, then also handle expressions with side-effects
   such as MODIFY_EXPR, RETURN_EXPR, as well as STATEMENT_LISTs.

   Unless OEP_MATCH_SIDE_EFFECTS is set, the function returns false on
   any operand with side effect.  This is unnecesarily conservative in the
   case we know that arg0 and arg1 are in disjoint code paths (such as in
   ?: operator).  In addition OEP_MATCH_SIDE_EFFECTS is used when comparing
   addresses with TREE_CONSTANT flag set so we know that &var == &var
   even if var is volatile.  */

int
operand_equal_p (const_tree arg0, const_tree arg1, unsigned int flags)
{
  /* When checking, verify at the outermost operand_equal_p call that
     if operand_equal_p returns non-zero then ARG0 and ARG1 has the same
     hash value.  */
  if (flag_checking && !(flags & OEP_NO_HASH_CHECK))
    {
      if (operand_equal_p (arg0, arg1, flags | OEP_NO_HASH_CHECK))
	{
	  if (arg0 != arg1)
	    {
	      inchash::hash hstate0 (0), hstate1 (0);
	      inchash::add_expr (arg0, hstate0, flags | OEP_HASH_CHECK);
	      inchash::add_expr (arg1, hstate1, flags | OEP_HASH_CHECK);
	      hashval_t h0 = hstate0.end ();
	      hashval_t h1 = hstate1.end ();
	      gcc_assert (h0 == h1);
	    }
	  return 1;
	}
      else
	return 0;
    }

  /* If either is ERROR_MARK, they aren't equal.  */
  if (TREE_CODE (arg0) == ERROR_MARK || TREE_CODE (arg1) == ERROR_MARK
      || TREE_TYPE (arg0) == error_mark_node
      || TREE_TYPE (arg1) == error_mark_node)
    return 0;

  /* Similar, if either does not have a type (like a released SSA name), 
     they aren't equal.  */
  if (!TREE_TYPE (arg0) || !TREE_TYPE (arg1))
    return 0;

  /* We cannot consider pointers to different address space equal.  */
  if (POINTER_TYPE_P (TREE_TYPE (arg0))
      && POINTER_TYPE_P (TREE_TYPE (arg1))
      && (TYPE_ADDR_SPACE (TREE_TYPE (TREE_TYPE (arg0)))
	  != TYPE_ADDR_SPACE (TREE_TYPE (TREE_TYPE (arg1)))))
    return 0;

  /* Check equality of integer constants before bailing out due to
     precision differences.  */
  if (TREE_CODE (arg0) == INTEGER_CST && TREE_CODE (arg1) == INTEGER_CST)
    {
      /* Address of INTEGER_CST is not defined; check that we did not forget
	 to drop the OEP_ADDRESS_OF flags.  */
      gcc_checking_assert (!(flags & OEP_ADDRESS_OF));
      return tree_int_cst_equal (arg0, arg1);
    }

  if (!(flags & OEP_ADDRESS_OF))
    {
      /* If both types don't have the same signedness, then we can't consider
	 them equal.  We must check this before the STRIP_NOPS calls
	 because they may change the signedness of the arguments.  As pointers
	 strictly don't have a signedness, require either two pointers or
	 two non-pointers as well.  */
      if (TYPE_UNSIGNED (TREE_TYPE (arg0)) != TYPE_UNSIGNED (TREE_TYPE (arg1))
	  || POINTER_TYPE_P (TREE_TYPE (arg0))
			     != POINTER_TYPE_P (TREE_TYPE (arg1)))
	return 0;

      /* If both types don't have the same precision, then it is not safe
	 to strip NOPs.  */
      if (element_precision (TREE_TYPE (arg0))
	  != element_precision (TREE_TYPE (arg1)))
	return 0;

      STRIP_NOPS (arg0);
      STRIP_NOPS (arg1);
    }
#if 0
  /* FIXME: Fortran FE currently produce ADDR_EXPR of NOP_EXPR. Enable the
     sanity check once the issue is solved.  */
  else
    /* Addresses of conversions and SSA_NAMEs (and many other things)
       are not defined.  Check that we did not forget to drop the
       OEP_ADDRESS_OF/OEP_CONSTANT_ADDRESS_OF flags.  */
    gcc_checking_assert (!CONVERT_EXPR_P (arg0) && !CONVERT_EXPR_P (arg1)
			 && TREE_CODE (arg0) != SSA_NAME);
#endif

  /* In case both args are comparisons but with different comparison
     code, try to swap the comparison operands of one arg to produce
     a match and compare that variant.  */
  if (TREE_CODE (arg0) != TREE_CODE (arg1)
      && COMPARISON_CLASS_P (arg0)
      && COMPARISON_CLASS_P (arg1))
    {
      enum tree_code swap_code = swap_tree_comparison (TREE_CODE (arg1));

      if (TREE_CODE (arg0) == swap_code)
	return operand_equal_p (TREE_OPERAND (arg0, 0),
			        TREE_OPERAND (arg1, 1), flags)
	       && operand_equal_p (TREE_OPERAND (arg0, 1),
				   TREE_OPERAND (arg1, 0), flags);
    }

  if (TREE_CODE (arg0) != TREE_CODE (arg1))
    {
      /* NOP_EXPR and CONVERT_EXPR are considered equal.  */
      if (CONVERT_EXPR_P (arg0) && CONVERT_EXPR_P (arg1))
	;
      else if (flags & OEP_ADDRESS_OF)
	{
	  /* If we are interested in comparing addresses ignore
	     MEM_REF wrappings of the base that can appear just for
	     TBAA reasons.  */
	  if (TREE_CODE (arg0) == MEM_REF
	      && DECL_P (arg1)
	      && TREE_CODE (TREE_OPERAND (arg0, 0)) == ADDR_EXPR
	      && TREE_OPERAND (TREE_OPERAND (arg0, 0), 0) == arg1
	      && integer_zerop (TREE_OPERAND (arg0, 1)))
	    return 1;
	  else if (TREE_CODE (arg1) == MEM_REF
		   && DECL_P (arg0)
		   && TREE_CODE (TREE_OPERAND (arg1, 0)) == ADDR_EXPR
		   && TREE_OPERAND (TREE_OPERAND (arg1, 0), 0) == arg0
		   && integer_zerop (TREE_OPERAND (arg1, 1)))
	    return 1;
	  return 0;
	}
      else
	return 0;
    }

  /* When not checking adddresses, this is needed for conversions and for
     COMPONENT_REF.  Might as well play it safe and always test this.  */
  if (TREE_CODE (TREE_TYPE (arg0)) == ERROR_MARK
      || TREE_CODE (TREE_TYPE (arg1)) == ERROR_MARK
      || (TYPE_MODE (TREE_TYPE (arg0)) != TYPE_MODE (TREE_TYPE (arg1))
	  && !(flags & OEP_ADDRESS_OF)))
    return 0;

  /* If ARG0 and ARG1 are the same SAVE_EXPR, they are necessarily equal.
     We don't care about side effects in that case because the SAVE_EXPR
     takes care of that for us. In all other cases, two expressions are
     equal if they have no side effects.  If we have two identical
     expressions with side effects that should be treated the same due
     to the only side effects being identical SAVE_EXPR's, that will
     be detected in the recursive calls below.
     If we are taking an invariant address of two identical objects
     they are necessarily equal as well.  */
  if (arg0 == arg1 && ! (flags & OEP_ONLY_CONST)
      && (TREE_CODE (arg0) == SAVE_EXPR
	  || (flags & OEP_MATCH_SIDE_EFFECTS)
	  || (! TREE_SIDE_EFFECTS (arg0) && ! TREE_SIDE_EFFECTS (arg1))))
    return 1;

  /* Next handle constant cases, those for which we can return 1 even
     if ONLY_CONST is set.  */
  if (TREE_CONSTANT (arg0) && TREE_CONSTANT (arg1))
    switch (TREE_CODE (arg0))
      {
      case INTEGER_CST:
	return tree_int_cst_equal (arg0, arg1);

      case FIXED_CST:
	return FIXED_VALUES_IDENTICAL (TREE_FIXED_CST (arg0),
				       TREE_FIXED_CST (arg1));

      case REAL_CST:
	if (real_identical (&TREE_REAL_CST (arg0), &TREE_REAL_CST (arg1)))
	  return 1;


	if (!HONOR_SIGNED_ZEROS (arg0))
	  {
	    /* If we do not distinguish between signed and unsigned zero,
	       consider them equal.  */
	    if (real_zerop (arg0) && real_zerop (arg1))
	      return 1;
	  }
	return 0;

      case VECTOR_CST:
	{
	  unsigned i;

	  if (VECTOR_CST_NELTS (arg0) != VECTOR_CST_NELTS (arg1))
	    return 0;

	  for (i = 0; i < VECTOR_CST_NELTS (arg0); ++i)
	    {
	      if (!operand_equal_p (VECTOR_CST_ELT (arg0, i),
				    VECTOR_CST_ELT (arg1, i), flags))
		return 0;
	    }
	  return 1;
	}

      case COMPLEX_CST:
	return (operand_equal_p (TREE_REALPART (arg0), TREE_REALPART (arg1),
				 flags)
		&& operand_equal_p (TREE_IMAGPART (arg0), TREE_IMAGPART (arg1),
				    flags));

      case STRING_CST:
	return (TREE_STRING_LENGTH (arg0) == TREE_STRING_LENGTH (arg1)
		&& ! memcmp (TREE_STRING_POINTER (arg0),
			      TREE_STRING_POINTER (arg1),
			      TREE_STRING_LENGTH (arg0)));

      case ADDR_EXPR:
	gcc_checking_assert (!(flags & OEP_ADDRESS_OF));
	return operand_equal_p (TREE_OPERAND (arg0, 0), TREE_OPERAND (arg1, 0),
				flags | OEP_ADDRESS_OF
				| OEP_MATCH_SIDE_EFFECTS);
      case CONSTRUCTOR:
	/* In GIMPLE empty constructors are allowed in initializers of
	   aggregates.  */
	return !CONSTRUCTOR_NELTS (arg0) && !CONSTRUCTOR_NELTS (arg1);
      default:
	break;
      }

  if (flags & OEP_ONLY_CONST)
    return 0;

/* Define macros to test an operand from arg0 and arg1 for equality and a
   variant that allows null and views null as being different from any
   non-null value.  In the latter case, if either is null, the both
   must be; otherwise, do the normal comparison.  */
#define OP_SAME(N) operand_equal_p (TREE_OPERAND (arg0, N),	\
				    TREE_OPERAND (arg1, N), flags)

#define OP_SAME_WITH_NULL(N)				\
  ((!TREE_OPERAND (arg0, N) || !TREE_OPERAND (arg1, N))	\
   ? TREE_OPERAND (arg0, N) == TREE_OPERAND (arg1, N) : OP_SAME (N))

  switch (TREE_CODE_CLASS (TREE_CODE (arg0)))
    {
    case tcc_unary:
      /* Two conversions are equal only if signedness and modes match.  */
      switch (TREE_CODE (arg0))
        {
	CASE_CONVERT:
        case FIX_TRUNC_EXPR:
	  if (TYPE_UNSIGNED (TREE_TYPE (arg0))
	      != TYPE_UNSIGNED (TREE_TYPE (arg1)))
	    return 0;
	  break;
	default:
	  break;
	}

      return OP_SAME (0);


    case tcc_comparison:
    case tcc_binary:
      if (OP_SAME (0) && OP_SAME (1))
	return 1;

      /* For commutative ops, allow the other order.  */
      return (commutative_tree_code (TREE_CODE (arg0))
	      && operand_equal_p (TREE_OPERAND (arg0, 0),
				  TREE_OPERAND (arg1, 1), flags)
	      && operand_equal_p (TREE_OPERAND (arg0, 1),
				  TREE_OPERAND (arg1, 0), flags));

    case tcc_reference:
      /* If either of the pointer (or reference) expressions we are
	 dereferencing contain a side effect, these cannot be equal,
	 but their addresses can be.  */
      if ((flags & OEP_MATCH_SIDE_EFFECTS) == 0
	  && (TREE_SIDE_EFFECTS (arg0)
	      || TREE_SIDE_EFFECTS (arg1)))
	return 0;

      switch (TREE_CODE (arg0))
	{
	case INDIRECT_REF:
	  if (!(flags & OEP_ADDRESS_OF)
	      && (TYPE_ALIGN (TREE_TYPE (arg0))
		  != TYPE_ALIGN (TREE_TYPE (arg1))))
	    return 0;
	  flags &= ~OEP_ADDRESS_OF;
	  return OP_SAME (0);

	case IMAGPART_EXPR:
	  /* Require the same offset.  */
	  if (!operand_equal_p (TYPE_SIZE (TREE_TYPE (arg0)),
				TYPE_SIZE (TREE_TYPE (arg1)),
				flags & ~OEP_ADDRESS_OF))
	    return 0;

	/* Fallthru.  */
	case REALPART_EXPR:
	case VIEW_CONVERT_EXPR:
	  return OP_SAME (0);

	case TARGET_MEM_REF:
	case MEM_REF:
	  if (!(flags & OEP_ADDRESS_OF))
	    {
	      /* Require equal access sizes */
	      if (TYPE_SIZE (TREE_TYPE (arg0)) != TYPE_SIZE (TREE_TYPE (arg1))
		  && (!TYPE_SIZE (TREE_TYPE (arg0))
		      || !TYPE_SIZE (TREE_TYPE (arg1))
		      || !operand_equal_p (TYPE_SIZE (TREE_TYPE (arg0)),
					   TYPE_SIZE (TREE_TYPE (arg1)),
					   flags)))
		return 0;
	      /* Verify that access happens in similar types.  */
	      if (!types_compatible_p (TREE_TYPE (arg0), TREE_TYPE (arg1)))
		return 0;
	      /* Verify that accesses are TBAA compatible.  */
	      if (!alias_ptr_types_compatible_p
		    (TREE_TYPE (TREE_OPERAND (arg0, 1)),
		     TREE_TYPE (TREE_OPERAND (arg1, 1)))
		  || (MR_DEPENDENCE_CLIQUE (arg0)
		      != MR_DEPENDENCE_CLIQUE (arg1))
		  || (MR_DEPENDENCE_BASE (arg0)
		      != MR_DEPENDENCE_BASE (arg1)))
		return 0;
	     /* Verify that alignment is compatible.  */
	     if (TYPE_ALIGN (TREE_TYPE (arg0))
		 != TYPE_ALIGN (TREE_TYPE (arg1)))
		return 0;
	    }
	  flags &= ~OEP_ADDRESS_OF;
	  return (OP_SAME (0) && OP_SAME (1)
		  /* TARGET_MEM_REF require equal extra operands.  */
		  && (TREE_CODE (arg0) != TARGET_MEM_REF
		      || (OP_SAME_WITH_NULL (2)
			  && OP_SAME_WITH_NULL (3)
			  && OP_SAME_WITH_NULL (4))));

	case ARRAY_REF:
	case ARRAY_RANGE_REF:
	  if (!OP_SAME (0))
	    return 0;
	  flags &= ~OEP_ADDRESS_OF;
	  /* Compare the array index by value if it is constant first as we
	     may have different types but same value here.  */
	  return ((tree_int_cst_equal (TREE_OPERAND (arg0, 1),
				       TREE_OPERAND (arg1, 1))
		   || OP_SAME (1))
		  && OP_SAME_WITH_NULL (2)
		  && OP_SAME_WITH_NULL (3)
		  /* Compare low bound and element size as with OEP_ADDRESS_OF
		     we have to account for the offset of the ref.  */
		  && (TREE_TYPE (TREE_OPERAND (arg0, 0))
		      == TREE_TYPE (TREE_OPERAND (arg1, 0))
		      || (operand_equal_p (array_ref_low_bound
					     (CONST_CAST_TREE (arg0)),
					   array_ref_low_bound
					     (CONST_CAST_TREE (arg1)), flags)
			  && operand_equal_p (array_ref_element_size
					        (CONST_CAST_TREE (arg0)),
					      array_ref_element_size
					        (CONST_CAST_TREE (arg1)),
					      flags))));

	case COMPONENT_REF:
	  /* Handle operand 2 the same as for ARRAY_REF.  Operand 0
	     may be NULL when we're called to compare MEM_EXPRs.  */
	  if (!OP_SAME_WITH_NULL (0)
	      || !OP_SAME (1))
	    return 0;
	  flags &= ~OEP_ADDRESS_OF;
	  return OP_SAME_WITH_NULL (2);

	case BIT_FIELD_REF:
	  if (!OP_SAME (0))
	    return 0;
	  flags &= ~OEP_ADDRESS_OF;
	  return OP_SAME (1) && OP_SAME (2);

	default:
	  return 0;
	}

    case tcc_expression:
      switch (TREE_CODE (arg0))
	{
	case ADDR_EXPR:
	  /* Be sure we pass right ADDRESS_OF flag.  */
	  gcc_checking_assert (!(flags & OEP_ADDRESS_OF));
	  return operand_equal_p (TREE_OPERAND (arg0, 0),
				  TREE_OPERAND (arg1, 0),
				  flags | OEP_ADDRESS_OF);

	case TRUTH_NOT_EXPR:
	case VEC_DUPLICATE_EXPR:
	  return OP_SAME (0);

	case TRUTH_ANDIF_EXPR:
	case TRUTH_ORIF_EXPR:
	case VEC_SERIES_EXPR:
	  return OP_SAME (0) && OP_SAME (1);

	case WIDEN_MULT_PLUS_EXPR:
	case WIDEN_MULT_MINUS_EXPR:
	  if (!OP_SAME (2))
	    return 0;
	  /* The multiplcation operands are commutative.  */
	  /* FALLTHRU */

	case TRUTH_AND_EXPR:
	case TRUTH_OR_EXPR:
	case TRUTH_XOR_EXPR:
	  if (OP_SAME (0) && OP_SAME (1))
	    return 1;

	  /* Otherwise take into account this is a commutative operation.  */
	  return (operand_equal_p (TREE_OPERAND (arg0, 0),
				   TREE_OPERAND (arg1, 1), flags)
		  && operand_equal_p (TREE_OPERAND (arg0, 1),
				      TREE_OPERAND (arg1, 0), flags));

	case COND_EXPR:
	  if (! OP_SAME (1) || ! OP_SAME_WITH_NULL (2))
	    return 0;
	  flags &= ~OEP_ADDRESS_OF;
	  return OP_SAME (0);

	case BIT_INSERT_EXPR:
	  /* BIT_INSERT_EXPR has an implict operand as the type precision
	     of op1.  Need to check to make sure they are the same.  */
	  if (TREE_CODE (TREE_OPERAND (arg0, 1)) == INTEGER_CST
	      && TREE_CODE (TREE_OPERAND (arg1, 1)) == INTEGER_CST
	      && TYPE_PRECISION (TREE_TYPE (TREE_OPERAND (arg0, 1)))
		 != TYPE_PRECISION (TREE_TYPE (TREE_OPERAND (arg1, 1))))
	    return false;
	  /* FALLTHRU */

	case VEC_COND_EXPR:
	case DOT_PROD_EXPR:
	  return OP_SAME (0) && OP_SAME (1) && OP_SAME (2);

	case MODIFY_EXPR:
	case INIT_EXPR:
	case COMPOUND_EXPR:
	case PREDECREMENT_EXPR:
	case PREINCREMENT_EXPR:
	case POSTDECREMENT_EXPR:
	case POSTINCREMENT_EXPR:
	  if (flags & OEP_LEXICOGRAPHIC)
	    return OP_SAME (0) && OP_SAME (1);
	  return 0;

	case CLEANUP_POINT_EXPR:
	case EXPR_STMT:
	  if (flags & OEP_LEXICOGRAPHIC)
	    return OP_SAME (0);
	  return 0;

	default:
	  return 0;
	}

    case tcc_vl_exp:
      switch (TREE_CODE (arg0))
	{
	case CALL_EXPR:
	  if ((CALL_EXPR_FN (arg0) == NULL_TREE)
	      != (CALL_EXPR_FN (arg1) == NULL_TREE))
	    /* If not both CALL_EXPRs are either internal or normal function
	       functions, then they are not equal.  */
	    return 0;
	  else if (CALL_EXPR_FN (arg0) == NULL_TREE)
	    {
	      /* If the CALL_EXPRs call different internal functions, then they
		 are not equal.  */
	      if (CALL_EXPR_IFN (arg0) != CALL_EXPR_IFN (arg1))
		return 0;
	    }
	  else
	    {
	      /* If the CALL_EXPRs call different functions, then they are not
		 equal.  */
	      if (! operand_equal_p (CALL_EXPR_FN (arg0), CALL_EXPR_FN (arg1),
				     flags))
		return 0;
	    }

	  /* FIXME: We could skip this test for OEP_MATCH_SIDE_EFFECTS.  */
	  {
	    unsigned int cef = call_expr_flags (arg0);
	    if (flags & OEP_PURE_SAME)
	      cef &= ECF_CONST | ECF_PURE;
	    else
	      cef &= ECF_CONST;
	    if (!cef && !(flags & OEP_LEXICOGRAPHIC))
	      return 0;
	  }

	  /* Now see if all the arguments are the same.  */
	  {
	    const_call_expr_arg_iterator iter0, iter1;
	    const_tree a0, a1;
	    for (a0 = first_const_call_expr_arg (arg0, &iter0),
		   a1 = first_const_call_expr_arg (arg1, &iter1);
		 a0 && a1;
		 a0 = next_const_call_expr_arg (&iter0),
		   a1 = next_const_call_expr_arg (&iter1))
	      if (! operand_equal_p (a0, a1, flags))
		return 0;

	    /* If we get here and both argument lists are exhausted
	       then the CALL_EXPRs are equal.  */
	    return ! (a0 || a1);
	  }
	default:
	  return 0;
	}

    case tcc_declaration:
      /* Consider __builtin_sqrt equal to sqrt.  */
      return (TREE_CODE (arg0) == FUNCTION_DECL
	      && DECL_BUILT_IN (arg0) && DECL_BUILT_IN (arg1)
	      && DECL_BUILT_IN_CLASS (arg0) == DECL_BUILT_IN_CLASS (arg1)
	      && DECL_FUNCTION_CODE (arg0) == DECL_FUNCTION_CODE (arg1));

    case tcc_exceptional:
      if (TREE_CODE (arg0) == CONSTRUCTOR)
	{
	  /* In GIMPLE constructors are used only to build vectors from
	     elements.  Individual elements in the constructor must be
	     indexed in increasing order and form an initial sequence.

	     We make no effort to compare constructors in generic.
	     (see sem_variable::equals in ipa-icf which can do so for
	      constants).  */
	  if (!VECTOR_TYPE_P (TREE_TYPE (arg0))
	      || !VECTOR_TYPE_P (TREE_TYPE (arg1)))
	    return 0;

	  /* Be sure that vectors constructed have the same representation.
	     We only tested element precision and modes to match.
	     Vectors may be BLKmode and thus also check that the number of
	     parts match.  */
	  if (may_ne (TYPE_VECTOR_SUBPARTS (TREE_TYPE (arg0)),
		      TYPE_VECTOR_SUBPARTS (TREE_TYPE (arg1))))
	    return 0;

	  vec<constructor_elt, va_gc> *v0 = CONSTRUCTOR_ELTS (arg0);
	  vec<constructor_elt, va_gc> *v1 = CONSTRUCTOR_ELTS (arg1);
	  unsigned int len = vec_safe_length (v0);

	  if (len != vec_safe_length (v1))
	    return 0;

	  for (unsigned int i = 0; i < len; i++)
	    {
	      constructor_elt *c0 = &(*v0)[i];
	      constructor_elt *c1 = &(*v1)[i];

	      if (!operand_equal_p (c0->value, c1->value, flags)
		  /* In GIMPLE the indexes can be either NULL or matching i.
		     Double check this so we won't get false
		     positives for GENERIC.  */
		  || (c0->index
		      && (TREE_CODE (c0->index) != INTEGER_CST 
			  || !compare_tree_int (c0->index, i)))
		  || (c1->index
		      && (TREE_CODE (c1->index) != INTEGER_CST 
			  || !compare_tree_int (c1->index, i))))
		return 0;
	    }
	  return 1;
	}
      else if (TREE_CODE (arg0) == STATEMENT_LIST
	       && (flags & OEP_LEXICOGRAPHIC))
	{
	  /* Compare the STATEMENT_LISTs.  */
	  tree_stmt_iterator tsi1, tsi2;
	  tree body1 = CONST_CAST_TREE (arg0);
	  tree body2 = CONST_CAST_TREE (arg1);
	  for (tsi1 = tsi_start (body1), tsi2 = tsi_start (body2); ;
	       tsi_next (&tsi1), tsi_next (&tsi2))
	    {
	      /* The lists don't have the same number of statements.  */
	      if (tsi_end_p (tsi1) ^ tsi_end_p (tsi2))
		return 0;
	      if (tsi_end_p (tsi1) && tsi_end_p (tsi2))
		return 1;
	      if (!operand_equal_p (tsi_stmt (tsi1), tsi_stmt (tsi2),
				    OEP_LEXICOGRAPHIC))
		return 0;
	    }
	}
      return 0;

    case tcc_statement:
      switch (TREE_CODE (arg0))
	{
	case RETURN_EXPR:
	  if (flags & OEP_LEXICOGRAPHIC)
	    return OP_SAME_WITH_NULL (0);
	  return 0;
	default:
	  return 0;
	 }

    default:
      return 0;
    }

#undef OP_SAME
#undef OP_SAME_WITH_NULL
}

/* Similar to operand_equal_p, but strip nops first.  */

static bool
operand_equal_for_comparison_p (tree arg0, tree arg1)
{
  if (operand_equal_p (arg0, arg1, 0))
    return true;

  if (! INTEGRAL_TYPE_P (TREE_TYPE (arg0))
      || ! INTEGRAL_TYPE_P (TREE_TYPE (arg1)))
    return false;

  /* Discard any conversions that don't change the modes of ARG0 and ARG1
     and see if the inner values are the same.  This removes any
     signedness comparison, which doesn't matter here.  */
  STRIP_NOPS (arg0);
  STRIP_NOPS (arg1);
  if (operand_equal_p (arg0, arg1, 0))
    return true;

  return false;
}

/* See if ARG is an expression that is either a comparison or is performing
   arithmetic on comparisons.  The comparisons must only be comparing
   two different values, which will be stored in *CVAL1 and *CVAL2; if
   they are nonzero it means that some operands have already been found.
   No variables may be used anywhere else in the expression except in the
   comparisons.  If SAVE_P is true it means we removed a SAVE_EXPR around
   the expression and save_expr needs to be called with CVAL1 and CVAL2.

   If this is true, return 1.  Otherwise, return zero.  */

static int
twoval_comparison_p (tree arg, tree *cval1, tree *cval2, int *save_p)
{
  enum tree_code code = TREE_CODE (arg);
  enum tree_code_class tclass = TREE_CODE_CLASS (code);

  /* We can handle some of the tcc_expression cases here.  */
  if (tclass == tcc_expression && code == TRUTH_NOT_EXPR)
    tclass = tcc_unary;
  else if (tclass == tcc_expression
	   && (code == TRUTH_ANDIF_EXPR || code == TRUTH_ORIF_EXPR
	       || code == COMPOUND_EXPR))
    tclass = tcc_binary;

  else if (tclass == tcc_expression && code == SAVE_EXPR
	   && ! TREE_SIDE_EFFECTS (TREE_OPERAND (arg, 0)))
    {
      /* If we've already found a CVAL1 or CVAL2, this expression is
	 two complex to handle.  */
      if (*cval1 || *cval2)
	return 0;

      tclass = tcc_unary;
      *save_p = 1;
    }

  switch (tclass)
    {
    case tcc_unary:
      return twoval_comparison_p (TREE_OPERAND (arg, 0), cval1, cval2, save_p);

    case tcc_binary:
      return (twoval_comparison_p (TREE_OPERAND (arg, 0), cval1, cval2, save_p)
	      && twoval_comparison_p (TREE_OPERAND (arg, 1),
				      cval1, cval2, save_p));

    case tcc_constant:
      return 1;

    case tcc_expression:
      if (code == COND_EXPR)
	return (twoval_comparison_p (TREE_OPERAND (arg, 0),
				     cval1, cval2, save_p)
		&& twoval_comparison_p (TREE_OPERAND (arg, 1),
					cval1, cval2, save_p)
		&& twoval_comparison_p (TREE_OPERAND (arg, 2),
					cval1, cval2, save_p));
      return 0;

    case tcc_comparison:
      /* First see if we can handle the first operand, then the second.  For
	 the second operand, we know *CVAL1 can't be zero.  It must be that
	 one side of the comparison is each of the values; test for the
	 case where this isn't true by failing if the two operands
	 are the same.  */

      if (operand_equal_p (TREE_OPERAND (arg, 0),
			   TREE_OPERAND (arg, 1), 0))
	return 0;

      if (*cval1 == 0)
	*cval1 = TREE_OPERAND (arg, 0);
      else if (operand_equal_p (*cval1, TREE_OPERAND (arg, 0), 0))
	;
      else if (*cval2 == 0)
	*cval2 = TREE_OPERAND (arg, 0);
      else if (operand_equal_p (*cval2, TREE_OPERAND (arg, 0), 0))
	;
      else
	return 0;

      if (operand_equal_p (*cval1, TREE_OPERAND (arg, 1), 0))
	;
      else if (*cval2 == 0)
	*cval2 = TREE_OPERAND (arg, 1);
      else if (operand_equal_p (*cval2, TREE_OPERAND (arg, 1), 0))
	;
      else
	return 0;

      return 1;

    default:
      return 0;
    }
}

/* ARG is a tree that is known to contain just arithmetic operations and
   comparisons.  Evaluate the operations in the tree substituting NEW0 for
   any occurrence of OLD0 as an operand of a comparison and likewise for
   NEW1 and OLD1.  */

static tree
eval_subst (location_t loc, tree arg, tree old0, tree new0,
	    tree old1, tree new1)
{
  tree type = TREE_TYPE (arg);
  enum tree_code code = TREE_CODE (arg);
  enum tree_code_class tclass = TREE_CODE_CLASS (code);

  /* We can handle some of the tcc_expression cases here.  */
  if (tclass == tcc_expression && code == TRUTH_NOT_EXPR)
    tclass = tcc_unary;
  else if (tclass == tcc_expression
	   && (code == TRUTH_ANDIF_EXPR || code == TRUTH_ORIF_EXPR))
    tclass = tcc_binary;

  switch (tclass)
    {
    case tcc_unary:
      return fold_build1_loc (loc, code, type,
			  eval_subst (loc, TREE_OPERAND (arg, 0),
				      old0, new0, old1, new1));

    case tcc_binary:
      return fold_build2_loc (loc, code, type,
			  eval_subst (loc, TREE_OPERAND (arg, 0),
				      old0, new0, old1, new1),
			  eval_subst (loc, TREE_OPERAND (arg, 1),
				      old0, new0, old1, new1));

    case tcc_expression:
      switch (code)
	{
	case SAVE_EXPR:
	  return eval_subst (loc, TREE_OPERAND (arg, 0), old0, new0,
			     old1, new1);

	case COMPOUND_EXPR:
	  return eval_subst (loc, TREE_OPERAND (arg, 1), old0, new0,
			     old1, new1);

	case COND_EXPR:
	  return fold_build3_loc (loc, code, type,
			      eval_subst (loc, TREE_OPERAND (arg, 0),
					  old0, new0, old1, new1),
			      eval_subst (loc, TREE_OPERAND (arg, 1),
					  old0, new0, old1, new1),
			      eval_subst (loc, TREE_OPERAND (arg, 2),
					  old0, new0, old1, new1));
	default:
	  break;
	}
      /* Fall through - ???  */

    case tcc_comparison:
      {
	tree arg0 = TREE_OPERAND (arg, 0);
	tree arg1 = TREE_OPERAND (arg, 1);

	/* We need to check both for exact equality and tree equality.  The
	   former will be true if the operand has a side-effect.  In that
	   case, we know the operand occurred exactly once.  */

	if (arg0 == old0 || operand_equal_p (arg0, old0, 0))
	  arg0 = new0;
	else if (arg0 == old1 || operand_equal_p (arg0, old1, 0))
	  arg0 = new1;

	if (arg1 == old0 || operand_equal_p (arg1, old0, 0))
	  arg1 = new0;
	else if (arg1 == old1 || operand_equal_p (arg1, old1, 0))
	  arg1 = new1;

	return fold_build2_loc (loc, code, type, arg0, arg1);
      }

    default:
      return arg;
    }
}

/* Return a tree for the case when the result of an expression is RESULT
   converted to TYPE and OMITTED was previously an operand of the expression
   but is now not needed (e.g., we folded OMITTED * 0).

   If OMITTED has side effects, we must evaluate it.  Otherwise, just do
   the conversion of RESULT to TYPE.  */

tree
omit_one_operand_loc (location_t loc, tree type, tree result, tree omitted)
{
  tree t = fold_convert_loc (loc, type, result);

  /* If the resulting operand is an empty statement, just return the omitted
     statement casted to void. */
  if (IS_EMPTY_STMT (t) && TREE_SIDE_EFFECTS (omitted))
    return build1_loc (loc, NOP_EXPR, void_type_node,
		       fold_ignored_result (omitted));

  if (TREE_SIDE_EFFECTS (omitted))
    return build2_loc (loc, COMPOUND_EXPR, type,
		       fold_ignored_result (omitted), t);

  return non_lvalue_loc (loc, t);
}

/* Return a tree for the case when the result of an expression is RESULT
   converted to TYPE and OMITTED1 and OMITTED2 were previously operands
   of the expression but are now not needed.

   If OMITTED1 or OMITTED2 has side effects, they must be evaluated.
   If both OMITTED1 and OMITTED2 have side effects, OMITTED1 is
   evaluated before OMITTED2.  Otherwise, if neither has side effects,
   just do the conversion of RESULT to TYPE.  */

tree
omit_two_operands_loc (location_t loc, tree type, tree result,
		       tree omitted1, tree omitted2)
{
  tree t = fold_convert_loc (loc, type, result);

  if (TREE_SIDE_EFFECTS (omitted2))
    t = build2_loc (loc, COMPOUND_EXPR, type, omitted2, t);
  if (TREE_SIDE_EFFECTS (omitted1))
    t = build2_loc (loc, COMPOUND_EXPR, type, omitted1, t);

  return TREE_CODE (t) != COMPOUND_EXPR ? non_lvalue_loc (loc, t) : t;
}


/* Return a simplified tree node for the truth-negation of ARG.  This
   never alters ARG itself.  We assume that ARG is an operation that
   returns a truth value (0 or 1).

   FIXME: one would think we would fold the result, but it causes
   problems with the dominator optimizer.  */

static tree
fold_truth_not_expr (location_t loc, tree arg)
{
  tree type = TREE_TYPE (arg);
  enum tree_code code = TREE_CODE (arg);
  location_t loc1, loc2;

  /* If this is a comparison, we can simply invert it, except for
     floating-point non-equality comparisons, in which case we just
     enclose a TRUTH_NOT_EXPR around what we have.  */

  if (TREE_CODE_CLASS (code) == tcc_comparison)
    {
      tree op_type = TREE_TYPE (TREE_OPERAND (arg, 0));
      if (FLOAT_TYPE_P (op_type)
	  && flag_trapping_math
	  && code != ORDERED_EXPR && code != UNORDERED_EXPR
	  && code != NE_EXPR && code != EQ_EXPR)
	return NULL_TREE;

      code = invert_tree_comparison (code, HONOR_NANS (op_type));
      if (code == ERROR_MARK)
	return NULL_TREE;

      tree ret = build2_loc (loc, code, type, TREE_OPERAND (arg, 0),
			     TREE_OPERAND (arg, 1));
      if (TREE_NO_WARNING (arg))
	TREE_NO_WARNING (ret) = 1;
      return ret;
    }

  switch (code)
    {
    case INTEGER_CST:
      return constant_boolean_node (integer_zerop (arg), type);

    case TRUTH_AND_EXPR:
      loc1 = expr_location_or (TREE_OPERAND (arg, 0), loc);
      loc2 = expr_location_or (TREE_OPERAND (arg, 1), loc);
      return build2_loc (loc, TRUTH_OR_EXPR, type,
			 invert_truthvalue_loc (loc1, TREE_OPERAND (arg, 0)),
			 invert_truthvalue_loc (loc2, TREE_OPERAND (arg, 1)));

    case TRUTH_OR_EXPR:
      loc1 = expr_location_or (TREE_OPERAND (arg, 0), loc);
      loc2 = expr_location_or (TREE_OPERAND (arg, 1), loc);
      return build2_loc (loc, TRUTH_AND_EXPR, type,
			 invert_truthvalue_loc (loc1, TREE_OPERAND (arg, 0)),
			 invert_truthvalue_loc (loc2, TREE_OPERAND (arg, 1)));

    case TRUTH_XOR_EXPR:
      /* Here we can invert either operand.  We invert the first operand
	 unless the second operand is a TRUTH_NOT_EXPR in which case our
	 result is the XOR of the first operand with the inside of the
	 negation of the second operand.  */

      if (TREE_CODE (TREE_OPERAND (arg, 1)) == TRUTH_NOT_EXPR)
	return build2_loc (loc, TRUTH_XOR_EXPR, type, TREE_OPERAND (arg, 0),
			   TREE_OPERAND (TREE_OPERAND (arg, 1), 0));
      else
	return build2_loc (loc, TRUTH_XOR_EXPR, type,
			   invert_truthvalue_loc (loc, TREE_OPERAND (arg, 0)),
			   TREE_OPERAND (arg, 1));

    case TRUTH_ANDIF_EXPR:
      loc1 = expr_location_or (TREE_OPERAND (arg, 0), loc);
      loc2 = expr_location_or (TREE_OPERAND (arg, 1), loc);
      return build2_loc (loc, TRUTH_ORIF_EXPR, type,
			 invert_truthvalue_loc (loc1, TREE_OPERAND (arg, 0)),
			 invert_truthvalue_loc (loc2, TREE_OPERAND (arg, 1)));

    case TRUTH_ORIF_EXPR:
      loc1 = expr_location_or (TREE_OPERAND (arg, 0), loc);
      loc2 = expr_location_or (TREE_OPERAND (arg, 1), loc);
      return build2_loc (loc, TRUTH_ANDIF_EXPR, type,
			 invert_truthvalue_loc (loc1, TREE_OPERAND (arg, 0)),
			 invert_truthvalue_loc (loc2, TREE_OPERAND (arg, 1)));

    case TRUTH_NOT_EXPR:
      return TREE_OPERAND (arg, 0);

    case COND_EXPR:
      {
	tree arg1 = TREE_OPERAND (arg, 1);
	tree arg2 = TREE_OPERAND (arg, 2);

	loc1 = expr_location_or (TREE_OPERAND (arg, 1), loc);
	loc2 = expr_location_or (TREE_OPERAND (arg, 2), loc);

	/* A COND_EXPR may have a throw as one operand, which
	   then has void type.  Just leave void operands
	   as they are.  */
	return build3_loc (loc, COND_EXPR, type, TREE_OPERAND (arg, 0),
			   VOID_TYPE_P (TREE_TYPE (arg1))
			   ? arg1 : invert_truthvalue_loc (loc1, arg1),
			   VOID_TYPE_P (TREE_TYPE (arg2))
			   ? arg2 : invert_truthvalue_loc (loc2, arg2));
      }

    case COMPOUND_EXPR:
      loc1 = expr_location_or (TREE_OPERAND (arg, 1), loc);
      return build2_loc (loc, COMPOUND_EXPR, type,
			 TREE_OPERAND (arg, 0),
			 invert_truthvalue_loc (loc1, TREE_OPERAND (arg, 1)));

    case NON_LVALUE_EXPR:
      loc1 = expr_location_or (TREE_OPERAND (arg, 0), loc);
      return invert_truthvalue_loc (loc1, TREE_OPERAND (arg, 0));

    CASE_CONVERT:
      if (TREE_CODE (TREE_TYPE (arg)) == BOOLEAN_TYPE)
	return build1_loc (loc, TRUTH_NOT_EXPR, type, arg);

      /* fall through */

    case FLOAT_EXPR:
      loc1 = expr_location_or (TREE_OPERAND (arg, 0), loc);
      return build1_loc (loc, TREE_CODE (arg), type,
			 invert_truthvalue_loc (loc1, TREE_OPERAND (arg, 0)));

    case BIT_AND_EXPR:
      if (!integer_onep (TREE_OPERAND (arg, 1)))
	return NULL_TREE;
      return build2_loc (loc, EQ_EXPR, type, arg, build_int_cst (type, 0));

    case SAVE_EXPR:
      return build1_loc (loc, TRUTH_NOT_EXPR, type, arg);

    case CLEANUP_POINT_EXPR:
      loc1 = expr_location_or (TREE_OPERAND (arg, 0), loc);
      return build1_loc (loc, CLEANUP_POINT_EXPR, type,
			 invert_truthvalue_loc (loc1, TREE_OPERAND (arg, 0)));

    default:
      return NULL_TREE;
    }
}

/* Fold the truth-negation of ARG.  This never alters ARG itself.  We
   assume that ARG is an operation that returns a truth value (0 or 1
   for scalars, 0 or -1 for vectors).  Return the folded expression if
   folding is successful.  Otherwise, return NULL_TREE.  */

static tree
fold_invert_truthvalue (location_t loc, tree arg)
{
  tree type = TREE_TYPE (arg);
  return fold_unary_loc (loc, VECTOR_TYPE_P (type)
			      ? BIT_NOT_EXPR
			      : TRUTH_NOT_EXPR,
			 type, arg);
}

/* Return a simplified tree node for the truth-negation of ARG.  This
   never alters ARG itself.  We assume that ARG is an operation that
   returns a truth value (0 or 1 for scalars, 0 or -1 for vectors).  */

tree
invert_truthvalue_loc (location_t loc, tree arg)
{
  if (TREE_CODE (arg) == ERROR_MARK)
    return arg;

  tree type = TREE_TYPE (arg);
  return fold_build1_loc (loc, VECTOR_TYPE_P (type)
			       ? BIT_NOT_EXPR
			       : TRUTH_NOT_EXPR,
			  type, arg);
}

/* Knowing that ARG0 and ARG1 are both RDIV_EXPRs, simplify a binary operation
   with code CODE.  This optimization is unsafe.  */
static tree
distribute_real_division (location_t loc, enum tree_code code, tree type,
			  tree arg0, tree arg1)
{
  bool mul0 = TREE_CODE (arg0) == MULT_EXPR;
  bool mul1 = TREE_CODE (arg1) == MULT_EXPR;

  /* (A / C) +- (B / C) -> (A +- B) / C.  */
  if (mul0 == mul1
      && operand_equal_p (TREE_OPERAND (arg0, 1),
		       TREE_OPERAND (arg1, 1), 0))
    return fold_build2_loc (loc, mul0 ? MULT_EXPR : RDIV_EXPR, type,
			fold_build2_loc (loc, code, type,
				     TREE_OPERAND (arg0, 0),
				     TREE_OPERAND (arg1, 0)),
			TREE_OPERAND (arg0, 1));

  /* (A / C1) +- (A / C2) -> A * (1 / C1 +- 1 / C2).  */
  if (operand_equal_p (TREE_OPERAND (arg0, 0),
		       TREE_OPERAND (arg1, 0), 0)
      && TREE_CODE (TREE_OPERAND (arg0, 1)) == REAL_CST
      && TREE_CODE (TREE_OPERAND (arg1, 1)) == REAL_CST)
    {
      REAL_VALUE_TYPE r0, r1;
      r0 = TREE_REAL_CST (TREE_OPERAND (arg0, 1));
      r1 = TREE_REAL_CST (TREE_OPERAND (arg1, 1));
      if (!mul0)
	real_arithmetic (&r0, RDIV_EXPR, &dconst1, &r0);
      if (!mul1)
        real_arithmetic (&r1, RDIV_EXPR, &dconst1, &r1);
      real_arithmetic (&r0, code, &r0, &r1);
      return fold_build2_loc (loc, MULT_EXPR, type,
			  TREE_OPERAND (arg0, 0),
			  build_real (type, r0));
    }

  return NULL_TREE;
}

/* Return a BIT_FIELD_REF of type TYPE to refer to BITSIZE bits of INNER
   starting at BITPOS.  The field is unsigned if UNSIGNEDP is nonzero
   and uses reverse storage order if REVERSEP is nonzero.  ORIG_INNER
   is the original memory reference used to preserve the alias set of
   the access.  */

static tree
make_bit_field_ref (location_t loc, tree inner, tree orig_inner, tree type,
		    HOST_WIDE_INT bitsize, poly_int64 bitpos,
		    int unsignedp, int reversep)
{
  tree result, bftype;

  /* Attempt not to lose the access path if possible.  */
  if (TREE_CODE (orig_inner) == COMPONENT_REF)
    {
      tree ninner = TREE_OPERAND (orig_inner, 0);
      machine_mode nmode;
      poly_int64 nbitsize, nbitpos;
      tree noffset;
      int nunsignedp, nreversep, nvolatilep = 0;
      tree base = get_inner_reference (ninner, &nbitsize, &nbitpos,
				       &noffset, &nmode, &nunsignedp,
				       &nreversep, &nvolatilep);
      if (base == inner
	  && noffset == NULL_TREE
	  && known_subrange_p (bitpos, bitsize, nbitpos, nbitsize)
	  && !reversep
	  && !nreversep
	  && !nvolatilep)
	{
	  inner = ninner;
	  bitpos -= nbitpos;
	}
    }

  alias_set_type iset = get_alias_set (orig_inner);
  if (iset == 0 && get_alias_set (inner) != iset)
    inner = fold_build2 (MEM_REF, TREE_TYPE (inner),
			 build_fold_addr_expr (inner),
			 build_int_cst (ptr_type_node, 0));

  if (must_eq (bitpos, 0) && !reversep)
    {
      tree size = TYPE_SIZE (TREE_TYPE (inner));
      if ((INTEGRAL_TYPE_P (TREE_TYPE (inner))
	   || POINTER_TYPE_P (TREE_TYPE (inner)))
	  && tree_fits_shwi_p (size)
	  && tree_to_shwi (size) == bitsize)
	return fold_convert_loc (loc, type, inner);
    }

  bftype = type;
  if (TYPE_PRECISION (bftype) != bitsize
      || TYPE_UNSIGNED (bftype) == !unsignedp)
    bftype = build_nonstandard_integer_type (bitsize, 0);

  result = build3_loc (loc, BIT_FIELD_REF, bftype, inner,
		       bitsize_int (bitsize), bitsize_int (bitpos));
  REF_REVERSE_STORAGE_ORDER (result) = reversep;

  if (bftype != type)
    result = fold_convert_loc (loc, type, result);

  return result;
}

/* Optimize a bit-field compare.

   There are two cases:  First is a compare against a constant and the
   second is a comparison of two items where the fields are at the same
   bit position relative to the start of a chunk (byte, halfword, word)
   large enough to contain it.  In these cases we can avoid the shift
   implicit in bitfield extractions.

   For constants, we emit a compare of the shifted constant with the
   BIT_AND_EXPR of a mask and a byte, halfword, or word of the operand being
   compared.  For two fields at the same position, we do the ANDs with the
   similar mask and compare the result of the ANDs.

   CODE is the comparison code, known to be either NE_EXPR or EQ_EXPR.
   COMPARE_TYPE is the type of the comparison, and LHS and RHS
   are the left and right operands of the comparison, respectively.

   If the optimization described above can be done, we return the resulting
   tree.  Otherwise we return zero.  */

static tree
optimize_bit_field_compare (location_t loc, enum tree_code code,
			    tree compare_type, tree lhs, tree rhs)
{
  poly_int64 plbitpos, plbitsize, rbitpos, rbitsize;
  HOST_WIDE_INT lbitpos, lbitsize, nbitpos, nbitsize;
  tree type = TREE_TYPE (lhs);
  tree unsigned_type;
  int const_p = TREE_CODE (rhs) == INTEGER_CST;
  machine_mode lmode, rmode;
  scalar_int_mode nmode;
  int lunsignedp, runsignedp;
  int lreversep, rreversep;
  int lvolatilep = 0, rvolatilep = 0;
  tree linner, rinner = NULL_TREE;
  tree mask;
  tree offset;

  /* Get all the information about the extractions being done.  If the bit size
     is the same as the size of the underlying object, we aren't doing an
     extraction at all and so can do nothing.  We also don't want to
     do anything if the inner expression is a PLACEHOLDER_EXPR since we
     then will no longer be able to replace it.  */
  linner = get_inner_reference (lhs, &plbitsize, &plbitpos, &offset, &lmode,
				&lunsignedp, &lreversep, &lvolatilep);
  if (linner == lhs
      || !plbitsize.is_constant (&lbitsize)
      || !plbitpos.is_constant (&lbitpos)
      || must_eq (lbitsize, GET_MODE_BITSIZE (lmode))
      || lbitsize < 0
      || offset != 0
      || TREE_CODE (linner) == PLACEHOLDER_EXPR
      || lvolatilep)
    return 0;

  if (const_p)
    rreversep = lreversep;
  else
   {
     /* If this is not a constant, we can only do something if bit positions,
	sizes, signedness and storage order are the same.  */
     rinner
       = get_inner_reference (rhs, &rbitsize, &rbitpos, &offset, &rmode,
			      &runsignedp, &rreversep, &rvolatilep);

     if (rinner == rhs
	 || may_ne (lbitpos, rbitpos)
	 || may_ne (lbitsize, rbitsize)
	 || lunsignedp != runsignedp
	 || lreversep != rreversep
	 || offset != 0
	 || TREE_CODE (rinner) == PLACEHOLDER_EXPR
	 || rvolatilep)
       return 0;
   }

  /* Honor the C++ memory model and mimic what RTL expansion does.  */
  poly_uint64 bitstart = 0;
  poly_uint64 bitend = 0;
  if (TREE_CODE (lhs) == COMPONENT_REF)
    {
      get_bit_range (&bitstart, &bitend, lhs, &plbitpos, &offset);
      if (!plbitpos.is_constant (&lbitpos) || offset != NULL_TREE)
	return 0;
    }

  /* See if we can find a mode to refer to this field.  We should be able to,
     but fail if we can't.  */
  if (!get_best_mode (lbitsize, lbitpos, bitstart, bitend,
		      const_p ? TYPE_ALIGN (TREE_TYPE (linner))
		      : MIN (TYPE_ALIGN (TREE_TYPE (linner)),
			     TYPE_ALIGN (TREE_TYPE (rinner))),
		      BITS_PER_WORD, false, &nmode))
    return 0;

  /* Set signed and unsigned types of the precision of this mode for the
     shifts below.  */
  unsigned_type = lang_hooks.types.type_for_mode (nmode, 1);

  /* Compute the bit position and size for the new reference and our offset
     within it. If the new reference is the same size as the original, we
     won't optimize anything, so return zero.  */
  nbitsize = GET_MODE_BITSIZE (nmode);
  nbitpos = lbitpos & ~ (nbitsize - 1);
  lbitpos -= nbitpos;
  if (nbitsize == lbitsize)
    return 0;

  if (lreversep ? !BYTES_BIG_ENDIAN : BYTES_BIG_ENDIAN)
    lbitpos = nbitsize - lbitsize - lbitpos;

  /* Make the mask to be used against the extracted field.  */
  mask = build_int_cst_type (unsigned_type, -1);
  mask = const_binop (LSHIFT_EXPR, mask, size_int (nbitsize - lbitsize));
  mask = const_binop (RSHIFT_EXPR, mask,
		      size_int (nbitsize - lbitsize - lbitpos));

  if (! const_p)
    /* If not comparing with constant, just rework the comparison
       and return.  */
    return fold_build2_loc (loc, code, compare_type,
			fold_build2_loc (loc, BIT_AND_EXPR, unsigned_type,
				     make_bit_field_ref (loc, linner, lhs,
							 unsigned_type,
							 nbitsize, nbitpos,
							 1, lreversep),
				     mask),
			fold_build2_loc (loc, BIT_AND_EXPR, unsigned_type,
				     make_bit_field_ref (loc, rinner, rhs,
							 unsigned_type,
							 nbitsize, nbitpos,
							 1, rreversep),
				     mask));

  /* Otherwise, we are handling the constant case.  See if the constant is too
     big for the field.  Warn and return a tree for 0 (false) if so.  We do
     this not only for its own sake, but to avoid having to test for this
     error case below.  If we didn't, we might generate wrong code.

     For unsigned fields, the constant shifted right by the field length should
     be all zero.  For signed fields, the high-order bits should agree with
     the sign bit.  */

  if (lunsignedp)
    {
      if (wi::lrshift (rhs, lbitsize) != 0)
	{
	  warning (0, "comparison is always %d due to width of bit-field",
		   code == NE_EXPR);
	  return constant_boolean_node (code == NE_EXPR, compare_type);
	}
    }
  else
    {
      wide_int tem = wi::arshift (rhs, lbitsize - 1);
      if (tem != 0 && tem != -1)
	{
	  warning (0, "comparison is always %d due to width of bit-field",
		   code == NE_EXPR);
	  return constant_boolean_node (code == NE_EXPR, compare_type);
	}
    }

  /* Single-bit compares should always be against zero.  */
  if (lbitsize == 1 && ! integer_zerop (rhs))
    {
      code = code == EQ_EXPR ? NE_EXPR : EQ_EXPR;
      rhs = build_int_cst (type, 0);
    }

  /* Make a new bitfield reference, shift the constant over the
     appropriate number of bits and mask it with the computed mask
     (in case this was a signed field).  If we changed it, make a new one.  */
  lhs = make_bit_field_ref (loc, linner, lhs, unsigned_type,
			    nbitsize, nbitpos, 1, lreversep);

  rhs = const_binop (BIT_AND_EXPR,
		     const_binop (LSHIFT_EXPR,
				  fold_convert_loc (loc, unsigned_type, rhs),
				  size_int (lbitpos)),
		     mask);

  lhs = build2_loc (loc, code, compare_type,
		    build2 (BIT_AND_EXPR, unsigned_type, lhs, mask), rhs);
  return lhs;
}

/* Subroutine for fold_truth_andor_1: decode a field reference.

   If EXP is a comparison reference, we return the innermost reference.

   *PBITSIZE is set to the number of bits in the reference, *PBITPOS is
   set to the starting bit number.

   If the innermost field can be completely contained in a mode-sized
   unit, *PMODE is set to that mode.  Otherwise, it is set to VOIDmode.

   *PVOLATILEP is set to 1 if the any expression encountered is volatile;
   otherwise it is not changed.

   *PUNSIGNEDP is set to the signedness of the field.

   *PREVERSEP is set to the storage order of the field.

   *PMASK is set to the mask used.  This is either contained in a
   BIT_AND_EXPR or derived from the width of the field.

   *PAND_MASK is set to the mask found in a BIT_AND_EXPR, if any.

   Return 0 if this is not a component reference or is one that we can't
   do anything with.  */

static tree
decode_field_reference (location_t loc, tree *exp_, HOST_WIDE_INT *pbitsize,
			HOST_WIDE_INT *pbitpos, machine_mode *pmode,
			int *punsignedp, int *preversep, int *pvolatilep,
			tree *pmask, tree *pand_mask)
{
  tree exp = *exp_;
  tree outer_type = 0;
  tree and_mask = 0;
  tree mask, inner, offset;
  tree unsigned_type;
  unsigned int precision;

  /* All the optimizations using this function assume integer fields.
     There are problems with FP fields since the type_for_size call
     below can fail for, e.g., XFmode.  */
  if (! INTEGRAL_TYPE_P (TREE_TYPE (exp)))
    return 0;

  /* We are interested in the bare arrangement of bits, so strip everything
     that doesn't affect the machine mode.  However, record the type of the
     outermost expression if it may matter below.  */
  if (CONVERT_EXPR_P (exp)
      || TREE_CODE (exp) == NON_LVALUE_EXPR)
    outer_type = TREE_TYPE (exp);
  STRIP_NOPS (exp);

  if (TREE_CODE (exp) == BIT_AND_EXPR)
    {
      and_mask = TREE_OPERAND (exp, 1);
      exp = TREE_OPERAND (exp, 0);
      STRIP_NOPS (exp); STRIP_NOPS (and_mask);
      if (TREE_CODE (and_mask) != INTEGER_CST)
	return 0;
    }

  poly_int64 poly_bitsize, poly_bitpos;
  inner = get_inner_reference (exp, &poly_bitsize, &poly_bitpos, &offset,
			       pmode, punsignedp, preversep, pvolatilep);
  if ((inner == exp && and_mask == 0)
      || !poly_bitsize.is_constant (pbitsize)
      || !poly_bitpos.is_constant (pbitpos)
      || *pbitsize < 0
      || offset != 0
      || TREE_CODE (inner) == PLACEHOLDER_EXPR
      /* Reject out-of-bound accesses (PR79731).  */
      || (! AGGREGATE_TYPE_P (TREE_TYPE (inner))
	  && compare_tree_int (TYPE_SIZE (TREE_TYPE (inner)),
			       *pbitpos + *pbitsize) < 0))
    return 0;

  *exp_ = exp;

  /* If the number of bits in the reference is the same as the bitsize of
     the outer type, then the outer type gives the signedness. Otherwise
     (in case of a small bitfield) the signedness is unchanged.  */
  if (outer_type && *pbitsize == TYPE_PRECISION (outer_type))
    *punsignedp = TYPE_UNSIGNED (outer_type);

  /* Compute the mask to access the bitfield.  */
  unsigned_type = lang_hooks.types.type_for_size (*pbitsize, 1);
  precision = TYPE_PRECISION (unsigned_type);

  mask = build_int_cst_type (unsigned_type, -1);

  mask = const_binop (LSHIFT_EXPR, mask, size_int (precision - *pbitsize));
  mask = const_binop (RSHIFT_EXPR, mask, size_int (precision - *pbitsize));

  /* Merge it with the mask we found in the BIT_AND_EXPR, if any.  */
  if (and_mask != 0)
    mask = fold_build2_loc (loc, BIT_AND_EXPR, unsigned_type,
			fold_convert_loc (loc, unsigned_type, and_mask), mask);

  *pmask = mask;
  *pand_mask = and_mask;
  return inner;
}

/* Return nonzero if MASK represents a mask of SIZE ones in the low-order
   bit positions and MASK is SIGNED.  */

static int
all_ones_mask_p (const_tree mask, unsigned int size)
{
  tree type = TREE_TYPE (mask);
  unsigned int precision = TYPE_PRECISION (type);

  /* If this function returns true when the type of the mask is
     UNSIGNED, then there will be errors.  In particular see
     gcc.c-torture/execute/990326-1.c.  There does not appear to be
     any documentation paper trail as to why this is so.  But the pre
     wide-int worked with that restriction and it has been preserved
     here.  */
  if (size > precision || TYPE_SIGN (type) == UNSIGNED)
    return false;

  return wi::mask (size, false, precision) == mask;
}

/* Subroutine for fold: determine if VAL is the INTEGER_CONST that
   represents the sign bit of EXP's type.  If EXP represents a sign
   or zero extension, also test VAL against the unextended type.
   The return value is the (sub)expression whose sign bit is VAL,
   or NULL_TREE otherwise.  */

tree
sign_bit_p (tree exp, const_tree val)
{
  int width;
  tree t;

  /* Tree EXP must have an integral type.  */
  t = TREE_TYPE (exp);
  if (! INTEGRAL_TYPE_P (t))
    return NULL_TREE;

  /* Tree VAL must be an integer constant.  */
  if (TREE_CODE (val) != INTEGER_CST
      || TREE_OVERFLOW (val))
    return NULL_TREE;

  width = TYPE_PRECISION (t);
  if (wi::only_sign_bit_p (val, width))
    return exp;

  /* Handle extension from a narrower type.  */
  if (TREE_CODE (exp) == NOP_EXPR
      && TYPE_PRECISION (TREE_TYPE (TREE_OPERAND (exp, 0))) < width)
    return sign_bit_p (TREE_OPERAND (exp, 0), val);

  return NULL_TREE;
}

/* Subroutine for fold_truth_andor_1: determine if an operand is simple enough
   to be evaluated unconditionally.  */

static int
simple_operand_p (const_tree exp)
{
  /* Strip any conversions that don't change the machine mode.  */
  STRIP_NOPS (exp);

  return (CONSTANT_CLASS_P (exp)
  	  || TREE_CODE (exp) == SSA_NAME
	  || (DECL_P (exp)
	      && ! TREE_ADDRESSABLE (exp)
	      && ! TREE_THIS_VOLATILE (exp)
	      && ! DECL_NONLOCAL (exp)
	      /* Don't regard global variables as simple.  They may be
		 allocated in ways unknown to the compiler (shared memory,
		 #pragma weak, etc).  */
	      && ! TREE_PUBLIC (exp)
	      && ! DECL_EXTERNAL (exp)
	      /* Weakrefs are not safe to be read, since they can be NULL.
 		 They are !TREE_PUBLIC && !DECL_EXTERNAL but still
		 have DECL_WEAK flag set.  */
	      && (! VAR_OR_FUNCTION_DECL_P (exp) || ! DECL_WEAK (exp))
	      /* Loading a static variable is unduly expensive, but global
		 registers aren't expensive.  */
	      && (! TREE_STATIC (exp) || DECL_REGISTER (exp))));
}

/* Subroutine for fold_truth_andor: determine if an operand is simple enough
   to be evaluated unconditionally.
   I addition to simple_operand_p, we assume that comparisons, conversions,
   and logic-not operations are simple, if their operands are simple, too.  */

static bool
simple_operand_p_2 (tree exp)
{
  enum tree_code code;

  if (TREE_SIDE_EFFECTS (exp)
      || tree_could_trap_p (exp))
    return false;

  while (CONVERT_EXPR_P (exp))
    exp = TREE_OPERAND (exp, 0);

  code = TREE_CODE (exp);

  if (TREE_CODE_CLASS (code) == tcc_comparison)
    return (simple_operand_p (TREE_OPERAND (exp, 0))
	    && simple_operand_p (TREE_OPERAND (exp, 1)));

  if (code == TRUTH_NOT_EXPR)
      return simple_operand_p_2 (TREE_OPERAND (exp, 0));

  return simple_operand_p (exp);
}


/* The following functions are subroutines to fold_range_test and allow it to
   try to change a logical combination of comparisons into a range test.

   For example, both
	X == 2 || X == 3 || X == 4 || X == 5
   and
	X >= 2 && X <= 5
   are converted to
	(unsigned) (X - 2) <= 3

   We describe each set of comparisons as being either inside or outside
   a range, using a variable named like IN_P, and then describe the
   range with a lower and upper bound.  If one of the bounds is omitted,
   it represents either the highest or lowest value of the type.

   In the comments below, we represent a range by two numbers in brackets
   preceded by a "+" to designate being inside that range, or a "-" to
   designate being outside that range, so the condition can be inverted by
   flipping the prefix.  An omitted bound is represented by a "-".  For
   example, "- [-, 10]" means being outside the range starting at the lowest
   possible value and ending at 10, in other words, being greater than 10.
   The range "+ [-, -]" is always true and hence the range "- [-, -]" is
   always false.

   We set up things so that the missing bounds are handled in a consistent
   manner so neither a missing bound nor "true" and "false" need to be
   handled using a special case.  */

/* Return the result of applying CODE to ARG0 and ARG1, but handle the case
   of ARG0 and/or ARG1 being omitted, meaning an unlimited range. UPPER0_P
   and UPPER1_P are nonzero if the respective argument is an upper bound
   and zero for a lower.  TYPE, if nonzero, is the type of the result; it
   must be specified for a comparison.  ARG1 will be converted to ARG0's
   type if both are specified.  */

static tree
range_binop (enum tree_code code, tree type, tree arg0, int upper0_p,
	     tree arg1, int upper1_p)
{
  tree tem;
  int result;
  int sgn0, sgn1;

  /* If neither arg represents infinity, do the normal operation.
     Else, if not a comparison, return infinity.  Else handle the special
     comparison rules. Note that most of the cases below won't occur, but
     are handled for consistency.  */

  if (arg0 != 0 && arg1 != 0)
    {
      tem = fold_build2 (code, type != 0 ? type : TREE_TYPE (arg0),
			 arg0, fold_convert (TREE_TYPE (arg0), arg1));
      STRIP_NOPS (tem);
      return TREE_CODE (tem) == INTEGER_CST ? tem : 0;
    }

  if (TREE_CODE_CLASS (code) != tcc_comparison)
    return 0;

  /* Set SGN[01] to -1 if ARG[01] is a lower bound, 1 for upper, and 0
     for neither.  In real maths, we cannot assume open ended ranges are
     the same. But, this is computer arithmetic, where numbers are finite.
     We can therefore make the transformation of any unbounded range with
     the value Z, Z being greater than any representable number. This permits
     us to treat unbounded ranges as equal.  */
  sgn0 = arg0 != 0 ? 0 : (upper0_p ? 1 : -1);
  sgn1 = arg1 != 0 ? 0 : (upper1_p ? 1 : -1);
  switch (code)
    {
    case EQ_EXPR:
      result = sgn0 == sgn1;
      break;
    case NE_EXPR:
      result = sgn0 != sgn1;
      break;
    case LT_EXPR:
      result = sgn0 < sgn1;
      break;
    case LE_EXPR:
      result = sgn0 <= sgn1;
      break;
    case GT_EXPR:
      result = sgn0 > sgn1;
      break;
    case GE_EXPR:
      result = sgn0 >= sgn1;
      break;
    default:
      gcc_unreachable ();
    }

  return constant_boolean_node (result, type);
}

/* Helper routine for make_range.  Perform one step for it, return
   new expression if the loop should continue or NULL_TREE if it should
   stop.  */

tree
make_range_step (location_t loc, enum tree_code code, tree arg0, tree arg1,
		 tree exp_type, tree *p_low, tree *p_high, int *p_in_p,
		 bool *strict_overflow_p)
{
  tree arg0_type = TREE_TYPE (arg0);
  tree n_low, n_high, low = *p_low, high = *p_high;
  int in_p = *p_in_p, n_in_p;

  switch (code)
    {
    case TRUTH_NOT_EXPR:
      /* We can only do something if the range is testing for zero.  */
      if (low == NULL_TREE || high == NULL_TREE
	  || ! integer_zerop (low) || ! integer_zerop (high))
	return NULL_TREE;
      *p_in_p = ! in_p;
      return arg0;

    case EQ_EXPR: case NE_EXPR:
    case LT_EXPR: case LE_EXPR: case GE_EXPR: case GT_EXPR:
      /* We can only do something if the range is testing for zero
	 and if the second operand is an integer constant.  Note that
	 saying something is "in" the range we make is done by
	 complementing IN_P since it will set in the initial case of
	 being not equal to zero; "out" is leaving it alone.  */
      if (low == NULL_TREE || high == NULL_TREE
	  || ! integer_zerop (low) || ! integer_zerop (high)
	  || TREE_CODE (arg1) != INTEGER_CST)
	return NULL_TREE;

      switch (code)
	{
	case NE_EXPR:  /* - [c, c]  */
	  low = high = arg1;
	  break;
	case EQ_EXPR:  /* + [c, c]  */
	  in_p = ! in_p, low = high = arg1;
	  break;
	case GT_EXPR:  /* - [-, c] */
	  low = 0, high = arg1;
	  break;
	case GE_EXPR:  /* + [c, -] */
	  in_p = ! in_p, low = arg1, high = 0;
	  break;
	case LT_EXPR:  /* - [c, -] */
	  low = arg1, high = 0;
	  break;
	case LE_EXPR:  /* + [-, c] */
	  in_p = ! in_p, low = 0, high = arg1;
	  break;
	default:
	  gcc_unreachable ();
	}

      /* If this is an unsigned comparison, we also know that EXP is
	 greater than or equal to zero.  We base the range tests we make
	 on that fact, so we record it here so we can parse existing
	 range tests.  We test arg0_type since often the return type
	 of, e.g. EQ_EXPR, is boolean.  */
      if (TYPE_UNSIGNED (arg0_type) && (low == 0 || high == 0))
	{
	  if (! merge_ranges (&n_in_p, &n_low, &n_high,
			      in_p, low, high, 1,
			      build_int_cst (arg0_type, 0),
			      NULL_TREE))
	    return NULL_TREE;

	  in_p = n_in_p, low = n_low, high = n_high;

	  /* If the high bound is missing, but we have a nonzero low
	     bound, reverse the range so it goes from zero to the low bound
	     minus 1.  */
	  if (high == 0 && low && ! integer_zerop (low))
	    {
	      in_p = ! in_p;
	      high = range_binop (MINUS_EXPR, NULL_TREE, low, 0,
				  build_int_cst (TREE_TYPE (low), 1), 0);
	      low = build_int_cst (arg0_type, 0);
	    }
	}

      *p_low = low;
      *p_high = high;
      *p_in_p = in_p;
      return arg0;

    case NEGATE_EXPR:
      /* If flag_wrapv and ARG0_TYPE is signed, make sure
	 low and high are non-NULL, then normalize will DTRT.  */
      if (!TYPE_UNSIGNED (arg0_type)
	  && !TYPE_OVERFLOW_UNDEFINED (arg0_type))
	{
	  if (low == NULL_TREE)
	    low = TYPE_MIN_VALUE (arg0_type);
	  if (high == NULL_TREE)
	    high = TYPE_MAX_VALUE (arg0_type);
	}

      /* (-x) IN [a,b] -> x in [-b, -a]  */
      n_low = range_binop (MINUS_EXPR, exp_type,
			   build_int_cst (exp_type, 0),
			   0, high, 1);
      n_high = range_binop (MINUS_EXPR, exp_type,
			    build_int_cst (exp_type, 0),
			    0, low, 0);
      if (n_high != 0 && TREE_OVERFLOW (n_high))
	return NULL_TREE;
      goto normalize;

    case BIT_NOT_EXPR:
      /* ~ X -> -X - 1  */
      return build2_loc (loc, MINUS_EXPR, exp_type, negate_expr (arg0),
			 build_int_cst (exp_type, 1));

    case PLUS_EXPR:
    case MINUS_EXPR:
      if (TREE_CODE (arg1) != INTEGER_CST)
	return NULL_TREE;

      /* If flag_wrapv and ARG0_TYPE is signed, then we cannot
	 move a constant to the other side.  */
      if (!TYPE_UNSIGNED (arg0_type)
	  && !TYPE_OVERFLOW_UNDEFINED (arg0_type))
	return NULL_TREE;

      /* If EXP is signed, any overflow in the computation is undefined,
	 so we don't worry about it so long as our computations on
	 the bounds don't overflow.  For unsigned, overflow is defined
	 and this is exactly the right thing.  */
      n_low = range_binop (code == MINUS_EXPR ? PLUS_EXPR : MINUS_EXPR,
			   arg0_type, low, 0, arg1, 0);
      n_high = range_binop (code == MINUS_EXPR ? PLUS_EXPR : MINUS_EXPR,
			    arg0_type, high, 1, arg1, 0);
      if ((n_low != 0 && TREE_OVERFLOW (n_low))
	  || (n_high != 0 && TREE_OVERFLOW (n_high)))
	return NULL_TREE;

      if (TYPE_OVERFLOW_UNDEFINED (arg0_type))
	*strict_overflow_p = true;

      normalize:
	/* Check for an unsigned range which has wrapped around the maximum
	   value thus making n_high < n_low, and normalize it.  */
	if (n_low && n_high && tree_int_cst_lt (n_high, n_low))
	  {
	    low = range_binop (PLUS_EXPR, arg0_type, n_high, 0,
			       build_int_cst (TREE_TYPE (n_high), 1), 0);
	    high = range_binop (MINUS_EXPR, arg0_type, n_low, 0,
				build_int_cst (TREE_TYPE (n_low), 1), 0);

	    /* If the range is of the form +/- [ x+1, x ], we won't
	       be able to normalize it.  But then, it represents the
	       whole range or the empty set, so make it
	       +/- [ -, - ].  */
	    if (tree_int_cst_equal (n_low, low)
		&& tree_int_cst_equal (n_high, high))
	      low = high = 0;
	    else
	      in_p = ! in_p;
	  }
	else
	  low = n_low, high = n_high;

	*p_low = low;
	*p_high = high;
	*p_in_p = in_p;
	return arg0;

    CASE_CONVERT:
    case NON_LVALUE_EXPR:
      if (TYPE_PRECISION (arg0_type) > TYPE_PRECISION (exp_type))
	return NULL_TREE;

      if (! INTEGRAL_TYPE_P (arg0_type)
	  || (low != 0 && ! int_fits_type_p (low, arg0_type))
	  || (high != 0 && ! int_fits_type_p (high, arg0_type)))
	return NULL_TREE;

      n_low = low, n_high = high;

      if (n_low != 0)
	n_low = fold_convert_loc (loc, arg0_type, n_low);

      if (n_high != 0)
	n_high = fold_convert_loc (loc, arg0_type, n_high);

      /* If we're converting arg0 from an unsigned type, to exp,
	 a signed type,  we will be doing the comparison as unsigned.
	 The tests above have already verified that LOW and HIGH
	 are both positive.

	 So we have to ensure that we will handle large unsigned
	 values the same way that the current signed bounds treat
	 negative values.  */

      if (!TYPE_UNSIGNED (exp_type) && TYPE_UNSIGNED (arg0_type))
	{
	  tree high_positive;
	  tree equiv_type;
	  /* For fixed-point modes, we need to pass the saturating flag
	     as the 2nd parameter.  */
	  if (ALL_FIXED_POINT_MODE_P (TYPE_MODE (arg0_type)))
	    equiv_type
	      = lang_hooks.types.type_for_mode (TYPE_MODE (arg0_type),
						TYPE_SATURATING (arg0_type));
	  else
	    equiv_type
	      = lang_hooks.types.type_for_mode (TYPE_MODE (arg0_type), 1);

	  /* A range without an upper bound is, naturally, unbounded.
	     Since convert would have cropped a very large value, use
	     the max value for the destination type.  */
	  high_positive
	    = TYPE_MAX_VALUE (equiv_type) ? TYPE_MAX_VALUE (equiv_type)
	      : TYPE_MAX_VALUE (arg0_type);

	  if (TYPE_PRECISION (exp_type) == TYPE_PRECISION (arg0_type))
	    high_positive = fold_build2_loc (loc, RSHIFT_EXPR, arg0_type,
					     fold_convert_loc (loc, arg0_type,
							       high_positive),
					     build_int_cst (arg0_type, 1));

	  /* If the low bound is specified, "and" the range with the
	     range for which the original unsigned value will be
	     positive.  */
	  if (low != 0)
	    {
	      if (! merge_ranges (&n_in_p, &n_low, &n_high, 1, n_low, n_high,
				  1, fold_convert_loc (loc, arg0_type,
						       integer_zero_node),
				  high_positive))
		return NULL_TREE;

	      in_p = (n_in_p == in_p);
	    }
	  else
	    {
	      /* Otherwise, "or" the range with the range of the input
		 that will be interpreted as negative.  */
	      if (! merge_ranges (&n_in_p, &n_low, &n_high, 0, n_low, n_high,
				  1, fold_convert_loc (loc, arg0_type,
						       integer_zero_node),
				  high_positive))
		return NULL_TREE;

	      in_p = (in_p != n_in_p);
	    }
	}

      *p_low = n_low;
      *p_high = n_high;
      *p_in_p = in_p;
      return arg0;

    default:
      return NULL_TREE;
    }
}

/* Given EXP, a logical expression, set the range it is testing into
   variables denoted by PIN_P, PLOW, and PHIGH.  Return the expression
   actually being tested.  *PLOW and *PHIGH will be made of the same
   type as the returned expression.  If EXP is not a comparison, we
   will most likely not be returning a useful value and range.  Set
   *STRICT_OVERFLOW_P to true if the return value is only valid
   because signed overflow is undefined; otherwise, do not change
   *STRICT_OVERFLOW_P.  */

tree
make_range (tree exp, int *pin_p, tree *plow, tree *phigh,
	    bool *strict_overflow_p)
{
  enum tree_code code;
  tree arg0, arg1 = NULL_TREE;
  tree exp_type, nexp;
  int in_p;
  tree low, high;
  location_t loc = EXPR_LOCATION (exp);

  /* Start with simply saying "EXP != 0" and then look at the code of EXP
     and see if we can refine the range.  Some of the cases below may not
     happen, but it doesn't seem worth worrying about this.  We "continue"
     the outer loop when we've changed something; otherwise we "break"
     the switch, which will "break" the while.  */

  in_p = 0;
  low = high = build_int_cst (TREE_TYPE (exp), 0);

  while (1)
    {
      code = TREE_CODE (exp);
      exp_type = TREE_TYPE (exp);
      arg0 = NULL_TREE;

      if (IS_EXPR_CODE_CLASS (TREE_CODE_CLASS (code)))
	{
	  if (TREE_OPERAND_LENGTH (exp) > 0)
	    arg0 = TREE_OPERAND (exp, 0);
	  if (TREE_CODE_CLASS (code) == tcc_binary
	      || TREE_CODE_CLASS (code) == tcc_comparison
	      || (TREE_CODE_CLASS (code) == tcc_expression
		  && TREE_OPERAND_LENGTH (exp) > 1))
	    arg1 = TREE_OPERAND (exp, 1);
	}
      if (arg0 == NULL_TREE)
	break;

      nexp = make_range_step (loc, code, arg0, arg1, exp_type, &low,
			      &high, &in_p, strict_overflow_p);
      if (nexp == NULL_TREE)
	break;
      exp = nexp;
    }

  /* If EXP is a constant, we can evaluate whether this is true or false.  */
  if (TREE_CODE (exp) == INTEGER_CST)
    {
      in_p = in_p == (integer_onep (range_binop (GE_EXPR, integer_type_node,
						 exp, 0, low, 0))
		      && integer_onep (range_binop (LE_EXPR, integer_type_node,
						    exp, 1, high, 1)));
      low = high = 0;
      exp = 0;
    }

  *pin_p = in_p, *plow = low, *phigh = high;
  return exp;
}

/* Returns TRUE if [LOW, HIGH] range check can be optimized to
   a bitwise check i.e. when
     LOW  == 0xXX...X00...0
     HIGH == 0xXX...X11...1
   Return corresponding mask in MASK and stem in VALUE.  */

static bool
maskable_range_p (const_tree low, const_tree high, tree type, tree *mask,
		  tree *value)
{
  if (TREE_CODE (low) != INTEGER_CST
      || TREE_CODE (high) != INTEGER_CST)
    return false;

  unsigned prec = TYPE_PRECISION (type);
  wide_int lo = wi::to_wide (low, prec);
  wide_int hi = wi::to_wide (high, prec);

  wide_int end_mask = lo ^ hi;
  if ((end_mask & (end_mask + 1)) != 0
      || (lo & end_mask) != 0)
    return false;

  wide_int stem_mask = ~end_mask;
  wide_int stem = lo & stem_mask;
  if (stem != (hi & stem_mask))
    return false;

  *mask = wide_int_to_tree (type, stem_mask);
  *value = wide_int_to_tree (type, stem);

  return true;
}

/* Helper routine for build_range_check and match.pd.  Return the type to
   perform the check or NULL if it shouldn't be optimized.  */

tree
range_check_type (tree etype)
{
  /* First make sure that arithmetics in this type is valid, then make sure
     that it wraps around.  */
  if (TREE_CODE (etype) == ENUMERAL_TYPE || TREE_CODE (etype) == BOOLEAN_TYPE)
    etype = lang_hooks.types.type_for_size (TYPE_PRECISION (etype),
					    TYPE_UNSIGNED (etype));

  if (TREE_CODE (etype) == INTEGER_TYPE && !TYPE_OVERFLOW_WRAPS (etype))
    {
      tree utype, minv, maxv;

      /* Check if (unsigned) INT_MAX + 1 == (unsigned) INT_MIN
	 for the type in question, as we rely on this here.  */
      utype = unsigned_type_for (etype);
      maxv = fold_convert (utype, TYPE_MAX_VALUE (etype));
      maxv = range_binop (PLUS_EXPR, NULL_TREE, maxv, 1,
			  build_int_cst (TREE_TYPE (maxv), 1), 1);
      minv = fold_convert (utype, TYPE_MIN_VALUE (etype));

      if (integer_zerop (range_binop (NE_EXPR, integer_type_node,
				      minv, 1, maxv, 1)))
	etype = utype;
      else
	return NULL_TREE;
    }
  return etype;
}

/* Given a range, LOW, HIGH, and IN_P, an expression, EXP, and a result
   type, TYPE, return an expression to test if EXP is in (or out of, depending
   on IN_P) the range.  Return 0 if the test couldn't be created.  */

tree
build_range_check (location_t loc, tree type, tree exp, int in_p,
		   tree low, tree high)
{
  tree etype = TREE_TYPE (exp), mask, value;

  /* Disable this optimization for function pointer expressions
     on targets that require function pointer canonicalization.  */
  if (targetm.have_canonicalize_funcptr_for_compare ()
      && TREE_CODE (etype) == POINTER_TYPE
      && TREE_CODE (TREE_TYPE (etype)) == FUNCTION_TYPE)
    return NULL_TREE;

  if (! in_p)
    {
      value = build_range_check (loc, type, exp, 1, low, high);
      if (value != 0)
        return invert_truthvalue_loc (loc, value);

      return 0;
    }

  if (low == 0 && high == 0)
    return omit_one_operand_loc (loc, type, build_int_cst (type, 1), exp);

  if (low == 0)
    return fold_build2_loc (loc, LE_EXPR, type, exp,
			    fold_convert_loc (loc, etype, high));

  if (high == 0)
    return fold_build2_loc (loc, GE_EXPR, type, exp,
			    fold_convert_loc (loc, etype, low));

  if (operand_equal_p (low, high, 0))
    return fold_build2_loc (loc, EQ_EXPR, type, exp,
			    fold_convert_loc (loc, etype, low));

  if (TREE_CODE (exp) == BIT_AND_EXPR
      && maskable_range_p (low, high, etype, &mask, &value))
    return fold_build2_loc (loc, EQ_EXPR, type,
			    fold_build2_loc (loc, BIT_AND_EXPR, etype,
					     exp, mask),
			    value);

  if (integer_zerop (low))
    {
      if (! TYPE_UNSIGNED (etype))
	{
	  etype = unsigned_type_for (etype);
	  high = fold_convert_loc (loc, etype, high);
	  exp = fold_convert_loc (loc, etype, exp);
	}
      return build_range_check (loc, type, exp, 1, 0, high);
    }

  /* Optimize (c>=1) && (c<=127) into (signed char)c > 0.  */
  if (integer_onep (low) && TREE_CODE (high) == INTEGER_CST)
    {
      int prec = TYPE_PRECISION (etype);

      if (wi::mask (prec - 1, false, prec) == high)
	{
	  if (TYPE_UNSIGNED (etype))
	    {
	      tree signed_etype = signed_type_for (etype);
	      if (TYPE_PRECISION (signed_etype) != TYPE_PRECISION (etype))
		etype
		  = build_nonstandard_integer_type (TYPE_PRECISION (etype), 0);
	      else
		etype = signed_etype;
	      exp = fold_convert_loc (loc, etype, exp);
	    }
	  return fold_build2_loc (loc, GT_EXPR, type, exp,
				  build_int_cst (etype, 0));
	}
    }

  /* Optimize (c>=low) && (c<=high) into (c-low>=0) && (c-low<=high-low).
     This requires wrap-around arithmetics for the type of the expression.  */
  etype = range_check_type (etype);
  if (etype == NULL_TREE)
    return NULL_TREE;

  if (POINTER_TYPE_P (etype))
    etype = unsigned_type_for (etype);

  high = fold_convert_loc (loc, etype, high);
  low = fold_convert_loc (loc, etype, low);
  exp = fold_convert_loc (loc, etype, exp);

  value = const_binop (MINUS_EXPR, high, low);

  if (value != 0 && !TREE_OVERFLOW (value))
    return build_range_check (loc, type,
			      fold_build2_loc (loc, MINUS_EXPR, etype, exp, low),
			      1, build_int_cst (etype, 0), value);

  return 0;
}

/* Return the predecessor of VAL in its type, handling the infinite case.  */

static tree
range_predecessor (tree val)
{
  tree type = TREE_TYPE (val);

  if (INTEGRAL_TYPE_P (type)
      && operand_equal_p (val, TYPE_MIN_VALUE (type), 0))
    return 0;
  else
    return range_binop (MINUS_EXPR, NULL_TREE, val, 0,
			build_int_cst (TREE_TYPE (val), 1), 0);
}

/* Return the successor of VAL in its type, handling the infinite case.  */

static tree
range_successor (tree val)
{
  tree type = TREE_TYPE (val);

  if (INTEGRAL_TYPE_P (type)
      && operand_equal_p (val, TYPE_MAX_VALUE (type), 0))
    return 0;
  else
    return range_binop (PLUS_EXPR, NULL_TREE, val, 0,
			build_int_cst (TREE_TYPE (val), 1), 0);
}

/* Given two ranges, see if we can merge them into one.  Return 1 if we
   can, 0 if we can't.  Set the output range into the specified parameters.  */

bool
merge_ranges (int *pin_p, tree *plow, tree *phigh, int in0_p, tree low0,
	      tree high0, int in1_p, tree low1, tree high1)
{
  int no_overlap;
  int subset;
  int temp;
  tree tem;
  int in_p;
  tree low, high;
  int lowequal = ((low0 == 0 && low1 == 0)
		  || integer_onep (range_binop (EQ_EXPR, integer_type_node,
						low0, 0, low1, 0)));
  int highequal = ((high0 == 0 && high1 == 0)
		   || integer_onep (range_binop (EQ_EXPR, integer_type_node,
						 high0, 1, high1, 1)));

  /* Make range 0 be the range that starts first, or ends last if they
     start at the same value.  Swap them if it isn't.  */
  if (integer_onep (range_binop (GT_EXPR, integer_type_node,
				 low0, 0, low1, 0))
      || (lowequal
	  && integer_onep (range_binop (GT_EXPR, integer_type_node,
					high1, 1, high0, 1))))
    {
      temp = in0_p, in0_p = in1_p, in1_p = temp;
      tem = low0, low0 = low1, low1 = tem;
      tem = high0, high0 = high1, high1 = tem;
    }

  /* Now flag two cases, whether the ranges are disjoint or whether the
     second range is totally subsumed in the first.  Note that the tests
     below are simplified by the ones above.  */
  no_overlap = integer_onep (range_binop (LT_EXPR, integer_type_node,
					  high0, 1, low1, 0));
  subset = integer_onep (range_binop (LE_EXPR, integer_type_node,
				      high1, 1, high0, 1));

  /* We now have four cases, depending on whether we are including or
     excluding the two ranges.  */
  if (in0_p && in1_p)
    {
      /* If they don't overlap, the result is false.  If the second range
	 is a subset it is the result.  Otherwise, the range is from the start
	 of the second to the end of the first.  */
      if (no_overlap)
	in_p = 0, low = high = 0;
      else if (subset)
	in_p = 1, low = low1, high = high1;
      else
	in_p = 1, low = low1, high = high0;
    }

  else if (in0_p && ! in1_p)
    {
      /* If they don't overlap, the result is the first range.  If they are
	 equal, the result is false.  If the second range is a subset of the
	 first, and the ranges begin at the same place, we go from just after
	 the end of the second range to the end of the first.  If the second
	 range is not a subset of the first, or if it is a subset and both
	 ranges end at the same place, the range starts at the start of the
	 first range and ends just before the second range.
	 Otherwise, we can't describe this as a single range.  */
      if (no_overlap)
	in_p = 1, low = low0, high = high0;
      else if (lowequal && highequal)
	in_p = 0, low = high = 0;
      else if (subset && lowequal)
	{
	  low = range_successor (high1);
	  high = high0;
	  in_p = 1;
	  if (low == 0)
	    {
	      /* We are in the weird situation where high0 > high1 but
		 high1 has no successor.  Punt.  */
	      return 0;
	    }
	}
      else if (! subset || highequal)
	{
	  low = low0;
	  high = range_predecessor (low1);
	  in_p = 1;
	  if (high == 0)
	    {
	      /* low0 < low1 but low1 has no predecessor.  Punt.  */
	      return 0;
	    }
	}
      else
	return 0;
    }

  else if (! in0_p && in1_p)
    {
      /* If they don't overlap, the result is the second range.  If the second
	 is a subset of the first, the result is false.  Otherwise,
	 the range starts just after the first range and ends at the
	 end of the second.  */
      if (no_overlap)
	in_p = 1, low = low1, high = high1;
      else if (subset || highequal)
	in_p = 0, low = high = 0;
      else
	{
	  low = range_successor (high0);
	  high = high1;
	  in_p = 1;
	  if (low == 0)
	    {
	      /* high1 > high0 but high0 has no successor.  Punt.  */
	      return 0;
	    }
	}
    }

  else
    {
      /* The case where we are excluding both ranges.  Here the complex case
	 is if they don't overlap.  In that case, the only time we have a
	 range is if they are adjacent.  If the second is a subset of the
	 first, the result is the first.  Otherwise, the range to exclude
	 starts at the beginning of the first range and ends at the end of the
	 second.  */
      if (no_overlap)
	{
	  if (integer_onep (range_binop (EQ_EXPR, integer_type_node,
					 range_successor (high0),
					 1, low1, 0)))
	    in_p = 0, low = low0, high = high1;
	  else
	    {
	      /* Canonicalize - [min, x] into - [-, x].  */
	      if (low0 && TREE_CODE (low0) == INTEGER_CST)
		switch (TREE_CODE (TREE_TYPE (low0)))
		  {
		  case ENUMERAL_TYPE:
		    if (partial_integral_type_p (TREE_TYPE (low0)))
		      break;
		    /* FALLTHROUGH */
		  case INTEGER_TYPE:
		    if (tree_int_cst_equal (low0,
					    TYPE_MIN_VALUE (TREE_TYPE (low0))))
		      low0 = 0;
		    break;
		  case POINTER_TYPE:
		    if (TYPE_UNSIGNED (TREE_TYPE (low0))
			&& integer_zerop (low0))
		      low0 = 0;
		    break;
		  default:
		    break;
		  }

	      /* Canonicalize - [x, max] into - [x, -].  */
	      if (high1 && TREE_CODE (high1) == INTEGER_CST)
		switch (TREE_CODE (TREE_TYPE (high1)))
		  {
		  case ENUMERAL_TYPE:
		    if (partial_integral_type_p (TREE_TYPE (high1)))
		      break;
		    /* FALLTHROUGH */
		  case INTEGER_TYPE:
		    if (tree_int_cst_equal (high1,
					    TYPE_MAX_VALUE (TREE_TYPE (high1))))
		      high1 = 0;
		    break;
		  case POINTER_TYPE:
		    if (TYPE_UNSIGNED (TREE_TYPE (high1))
			&& integer_zerop (range_binop (PLUS_EXPR, NULL_TREE,
						       high1, 1,
						       build_int_cst (TREE_TYPE (high1), 1),
						       1)))
		      high1 = 0;
		    break;
		  default:
		    break;
		  }

	      /* The ranges might be also adjacent between the maximum and
	         minimum values of the given type.  For
	         - [{min,-}, x] and - [y, {max,-}] ranges where x + 1 < y
	         return + [x + 1, y - 1].  */
	      if (low0 == 0 && high1 == 0)
	        {
		  low = range_successor (high0);
		  high = range_predecessor (low1);
		  if (low == 0 || high == 0)
		    return 0;

		  in_p = 1;
		}
	      else
		return 0;
	    }
	}
      else if (subset)
	in_p = 0, low = low0, high = high0;
      else
	in_p = 0, low = low0, high = high1;
    }

  *pin_p = in_p, *plow = low, *phigh = high;
  return 1;
}


/* Subroutine of fold, looking inside expressions of the form
   A op B ? A : C, where ARG0, ARG1 and ARG2 are the three operands
   of the COND_EXPR.  This function is being used also to optimize
   A op B ? C : A, by reversing the comparison first.

   Return a folded expression whose code is not a COND_EXPR
   anymore, or NULL_TREE if no folding opportunity is found.  */

static tree
fold_cond_expr_with_comparison (location_t loc, tree type,
				tree arg0, tree arg1, tree arg2)
{
  enum tree_code comp_code = TREE_CODE (arg0);
  tree arg00 = TREE_OPERAND (arg0, 0);
  tree arg01 = TREE_OPERAND (arg0, 1);
  tree arg1_type = TREE_TYPE (arg1);
  tree tem;

  STRIP_NOPS (arg1);
  STRIP_NOPS (arg2);

  /* If we have A op 0 ? A : -A, consider applying the following
     transformations:

     A == 0? A : -A    same as -A
     A != 0? A : -A    same as A
     A >= 0? A : -A    same as abs (A)
     A > 0?  A : -A    same as abs (A)
     A <= 0? A : -A    same as -abs (A)
     A < 0?  A : -A    same as -abs (A)

     None of these transformations work for modes with signed
     zeros.  If A is +/-0, the first two transformations will
     change the sign of the result (from +0 to -0, or vice
     versa).  The last four will fix the sign of the result,
     even though the original expressions could be positive or
     negative, depending on the sign of A.

     Note that all these transformations are correct if A is
     NaN, since the two alternatives (A and -A) are also NaNs.  */
  if (!HONOR_SIGNED_ZEROS (element_mode (type))
      && (FLOAT_TYPE_P (TREE_TYPE (arg01))
	  ? real_zerop (arg01)
	  : integer_zerop (arg01))
      && ((TREE_CODE (arg2) == NEGATE_EXPR
	   && operand_equal_p (TREE_OPERAND (arg2, 0), arg1, 0))
	     /* In the case that A is of the form X-Y, '-A' (arg2) may
	        have already been folded to Y-X, check for that. */
	  || (TREE_CODE (arg1) == MINUS_EXPR
	      && TREE_CODE (arg2) == MINUS_EXPR
	      && operand_equal_p (TREE_OPERAND (arg1, 0),
				  TREE_OPERAND (arg2, 1), 0)
	      && operand_equal_p (TREE_OPERAND (arg1, 1),
				  TREE_OPERAND (arg2, 0), 0))))
    switch (comp_code)
      {
      case EQ_EXPR:
      case UNEQ_EXPR:
	tem = fold_convert_loc (loc, arg1_type, arg1);
	return fold_convert_loc (loc, type, negate_expr (tem));
      case NE_EXPR:
      case LTGT_EXPR:
	return fold_convert_loc (loc, type, arg1);
      case UNGE_EXPR:
      case UNGT_EXPR:
	if (flag_trapping_math)
	  break;
	/* Fall through.  */
      case GE_EXPR:
      case GT_EXPR:
	if (TYPE_UNSIGNED (TREE_TYPE (arg1)))
	  break;
	tem = fold_build1_loc (loc, ABS_EXPR, TREE_TYPE (arg1), arg1);
	return fold_convert_loc (loc, type, tem);
      case UNLE_EXPR:
      case UNLT_EXPR:
	if (flag_trapping_math)
	  break;
	/* FALLTHRU */
      case LE_EXPR:
      case LT_EXPR:
	if (TYPE_UNSIGNED (TREE_TYPE (arg1)))
	  break;
	tem = fold_build1_loc (loc, ABS_EXPR, TREE_TYPE (arg1), arg1);
	return negate_expr (fold_convert_loc (loc, type, tem));
      default:
	gcc_assert (TREE_CODE_CLASS (comp_code) == tcc_comparison);
	break;
      }

  /* A != 0 ? A : 0 is simply A, unless A is -0.  Likewise
     A == 0 ? A : 0 is always 0 unless A is -0.  Note that
     both transformations are correct when A is NaN: A != 0
     is then true, and A == 0 is false.  */

  if (!HONOR_SIGNED_ZEROS (element_mode (type))
      && integer_zerop (arg01) && integer_zerop (arg2))
    {
      if (comp_code == NE_EXPR)
	return fold_convert_loc (loc, type, arg1);
      else if (comp_code == EQ_EXPR)
	return build_zero_cst (type);
    }

  /* Try some transformations of A op B ? A : B.

     A == B? A : B    same as B
     A != B? A : B    same as A
     A >= B? A : B    same as max (A, B)
     A > B?  A : B    same as max (B, A)
     A <= B? A : B    same as min (A, B)
     A < B?  A : B    same as min (B, A)

     As above, these transformations don't work in the presence
     of signed zeros.  For example, if A and B are zeros of
     opposite sign, the first two transformations will change
     the sign of the result.  In the last four, the original
     expressions give different results for (A=+0, B=-0) and
     (A=-0, B=+0), but the transformed expressions do not.

     The first two transformations are correct if either A or B
     is a NaN.  In the first transformation, the condition will
     be false, and B will indeed be chosen.  In the case of the
     second transformation, the condition A != B will be true,
     and A will be chosen.

     The conversions to max() and min() are not correct if B is
     a number and A is not.  The conditions in the original
     expressions will be false, so all four give B.  The min()
     and max() versions would give a NaN instead.  */
  if (!HONOR_SIGNED_ZEROS (element_mode (type))
      && operand_equal_for_comparison_p (arg01, arg2)
      /* Avoid these transformations if the COND_EXPR may be used
	 as an lvalue in the C++ front-end.  PR c++/19199.  */
      && (in_gimple_form
	  || VECTOR_TYPE_P (type)
	  || (! lang_GNU_CXX ()
	      && strcmp (lang_hooks.name, "GNU Objective-C++") != 0)
	  || ! maybe_lvalue_p (arg1)
	  || ! maybe_lvalue_p (arg2)))
    {
      tree comp_op0 = arg00;
      tree comp_op1 = arg01;
      tree comp_type = TREE_TYPE (comp_op0);

      switch (comp_code)
	{
	case EQ_EXPR:
	  return fold_convert_loc (loc, type, arg2);
	case NE_EXPR:
	  return fold_convert_loc (loc, type, arg1);
	case LE_EXPR:
	case LT_EXPR:
	case UNLE_EXPR:
	case UNLT_EXPR:
	  /* In C++ a ?: expression can be an lvalue, so put the
	     operand which will be used if they are equal first
	     so that we can convert this back to the
	     corresponding COND_EXPR.  */
	  if (!HONOR_NANS (arg1))
	    {
	      comp_op0 = fold_convert_loc (loc, comp_type, comp_op0);
	      comp_op1 = fold_convert_loc (loc, comp_type, comp_op1);
	      tem = (comp_code == LE_EXPR || comp_code == UNLE_EXPR)
		    ? fold_build2_loc (loc, MIN_EXPR, comp_type, comp_op0, comp_op1)
		    : fold_build2_loc (loc, MIN_EXPR, comp_type,
				   comp_op1, comp_op0);
	      return fold_convert_loc (loc, type, tem);
	    }
	  break;
	case GE_EXPR:
	case GT_EXPR:
	case UNGE_EXPR:
	case UNGT_EXPR:
	  if (!HONOR_NANS (arg1))
	    {
	      comp_op0 = fold_convert_loc (loc, comp_type, comp_op0);
	      comp_op1 = fold_convert_loc (loc, comp_type, comp_op1);
	      tem = (comp_code == GE_EXPR || comp_code == UNGE_EXPR)
		    ? fold_build2_loc (loc, MAX_EXPR, comp_type, comp_op0, comp_op1)
		    : fold_build2_loc (loc, MAX_EXPR, comp_type,
				   comp_op1, comp_op0);
	      return fold_convert_loc (loc, type, tem);
	    }
	  break;
	case UNEQ_EXPR:
	  if (!HONOR_NANS (arg1))
	    return fold_convert_loc (loc, type, arg2);
	  break;
	case LTGT_EXPR:
	  if (!HONOR_NANS (arg1))
	    return fold_convert_loc (loc, type, arg1);
	  break;
	default:
	  gcc_assert (TREE_CODE_CLASS (comp_code) == tcc_comparison);
	  break;
	}
    }

  return NULL_TREE;
}



#ifndef LOGICAL_OP_NON_SHORT_CIRCUIT
#define LOGICAL_OP_NON_SHORT_CIRCUIT \
  (BRANCH_COST (optimize_function_for_speed_p (cfun), \
		false) >= 2)
#endif

/* EXP is some logical combination of boolean tests.  See if we can
   merge it into some range test.  Return the new tree if so.  */

static tree
fold_range_test (location_t loc, enum tree_code code, tree type,
		 tree op0, tree op1)
{
  int or_op = (code == TRUTH_ORIF_EXPR
	       || code == TRUTH_OR_EXPR);
  int in0_p, in1_p, in_p;
  tree low0, low1, low, high0, high1, high;
  bool strict_overflow_p = false;
  tree tem, lhs, rhs;
  const char * const warnmsg = G_("assuming signed overflow does not occur "
				  "when simplifying range test");

  if (!INTEGRAL_TYPE_P (type))
    return 0;

  lhs = make_range (op0, &in0_p, &low0, &high0, &strict_overflow_p);
  rhs = make_range (op1, &in1_p, &low1, &high1, &strict_overflow_p);

  /* If this is an OR operation, invert both sides; we will invert
     again at the end.  */
  if (or_op)
    in0_p = ! in0_p, in1_p = ! in1_p;

  /* If both expressions are the same, if we can merge the ranges, and we
     can build the range test, return it or it inverted.  If one of the
     ranges is always true or always false, consider it to be the same
     expression as the other.  */
  if ((lhs == 0 || rhs == 0 || operand_equal_p (lhs, rhs, 0))
      && merge_ranges (&in_p, &low, &high, in0_p, low0, high0,
		       in1_p, low1, high1)
      && 0 != (tem = (build_range_check (loc, type,
					 lhs != 0 ? lhs
					 : rhs != 0 ? rhs : integer_zero_node,
					 in_p, low, high))))
    {
      if (strict_overflow_p)
	fold_overflow_warning (warnmsg, WARN_STRICT_OVERFLOW_COMPARISON);
      return or_op ? invert_truthvalue_loc (loc, tem) : tem;
    }

  /* On machines where the branch cost is expensive, if this is a
     short-circuited branch and the underlying object on both sides
     is the same, make a non-short-circuit operation.  */
  else if (LOGICAL_OP_NON_SHORT_CIRCUIT
	   && lhs != 0 && rhs != 0
	   && (code == TRUTH_ANDIF_EXPR
	       || code == TRUTH_ORIF_EXPR)
	   && operand_equal_p (lhs, rhs, 0))
    {
      /* If simple enough, just rewrite.  Otherwise, make a SAVE_EXPR
	 unless we are at top level or LHS contains a PLACEHOLDER_EXPR, in
	 which cases we can't do this.  */
      if (simple_operand_p (lhs))
	return build2_loc (loc, code == TRUTH_ANDIF_EXPR
			   ? TRUTH_AND_EXPR : TRUTH_OR_EXPR,
			   type, op0, op1);

      else if (!lang_hooks.decls.global_bindings_p ()
	       && !CONTAINS_PLACEHOLDER_P (lhs))
	{
	  tree common = save_expr (lhs);

	  if (0 != (lhs = build_range_check (loc, type, common,
					     or_op ? ! in0_p : in0_p,
					     low0, high0))
	      && (0 != (rhs = build_range_check (loc, type, common,
						 or_op ? ! in1_p : in1_p,
						 low1, high1))))
	    {
	      if (strict_overflow_p)
		fold_overflow_warning (warnmsg,
				       WARN_STRICT_OVERFLOW_COMPARISON);
	      return build2_loc (loc, code == TRUTH_ANDIF_EXPR
				 ? TRUTH_AND_EXPR : TRUTH_OR_EXPR,
				 type, lhs, rhs);
	    }
	}
    }

  return 0;
}

/* Subroutine for fold_truth_andor_1: C is an INTEGER_CST interpreted as a P
   bit value.  Arrange things so the extra bits will be set to zero if and
   only if C is signed-extended to its full width.  If MASK is nonzero,
   it is an INTEGER_CST that should be AND'ed with the extra bits.  */

static tree
unextend (tree c, int p, int unsignedp, tree mask)
{
  tree type = TREE_TYPE (c);
  int modesize = GET_MODE_BITSIZE (SCALAR_INT_TYPE_MODE (type));
  tree temp;

  if (p == modesize || unsignedp)
    return c;

  /* We work by getting just the sign bit into the low-order bit, then
     into the high-order bit, then sign-extend.  We then XOR that value
     with C.  */
  temp = build_int_cst (TREE_TYPE (c), wi::extract_uhwi (c, p - 1, 1));

  /* We must use a signed type in order to get an arithmetic right shift.
     However, we must also avoid introducing accidental overflows, so that
     a subsequent call to integer_zerop will work.  Hence we must
     do the type conversion here.  At this point, the constant is either
     zero or one, and the conversion to a signed type can never overflow.
     We could get an overflow if this conversion is done anywhere else.  */
  if (TYPE_UNSIGNED (type))
    temp = fold_convert (signed_type_for (type), temp);

  temp = const_binop (LSHIFT_EXPR, temp, size_int (modesize - 1));
  temp = const_binop (RSHIFT_EXPR, temp, size_int (modesize - p - 1));
  if (mask != 0)
    temp = const_binop (BIT_AND_EXPR, temp,
			fold_convert (TREE_TYPE (c), mask));
  /* If necessary, convert the type back to match the type of C.  */
  if (TYPE_UNSIGNED (type))
    temp = fold_convert (type, temp);

  return fold_convert (type, const_binop (BIT_XOR_EXPR, c, temp));
}

/* For an expression that has the form
     (A && B) || ~B
   or
     (A || B) && ~B,
   we can drop one of the inner expressions and simplify to
     A || ~B
   or
     A && ~B
   LOC is the location of the resulting expression.  OP is the inner 
   logical operation; the left-hand side in the examples above, while CMPOP
   is the right-hand side.  RHS_ONLY is used to prevent us from accidentally
   removing a condition that guards another, as in
     (A != NULL && A->...) || A == NULL
   which we must not transform.  If RHS_ONLY is true, only eliminate the
   right-most operand of the inner logical operation.  */

static tree
merge_truthop_with_opposite_arm (location_t loc, tree op, tree cmpop,
				 bool rhs_only)
{
  tree type = TREE_TYPE (cmpop);
  enum tree_code code = TREE_CODE (cmpop);
  enum tree_code truthop_code = TREE_CODE (op);
  tree lhs = TREE_OPERAND (op, 0);
  tree rhs = TREE_OPERAND (op, 1);
  tree orig_lhs = lhs, orig_rhs = rhs;
  enum tree_code rhs_code = TREE_CODE (rhs);
  enum tree_code lhs_code = TREE_CODE (lhs);
  enum tree_code inv_code;

  if (TREE_SIDE_EFFECTS (op) || TREE_SIDE_EFFECTS (cmpop))
    return NULL_TREE;

  if (TREE_CODE_CLASS (code) != tcc_comparison)
    return NULL_TREE;

  if (rhs_code == truthop_code)
    {
      tree newrhs = merge_truthop_with_opposite_arm (loc, rhs, cmpop, rhs_only);
      if (newrhs != NULL_TREE)
	{
	  rhs = newrhs;
	  rhs_code = TREE_CODE (rhs);
	}
    }
  if (lhs_code == truthop_code && !rhs_only)
    {
      tree newlhs = merge_truthop_with_opposite_arm (loc, lhs, cmpop, false);
      if (newlhs != NULL_TREE)
	{
	  lhs = newlhs;
	  lhs_code = TREE_CODE (lhs);
	}
    }

  inv_code = invert_tree_comparison (code, HONOR_NANS (type));
  if (inv_code == rhs_code
      && operand_equal_p (TREE_OPERAND (rhs, 0), TREE_OPERAND (cmpop, 0), 0)
      && operand_equal_p (TREE_OPERAND (rhs, 1), TREE_OPERAND (cmpop, 1), 0))
    return lhs;
  if (!rhs_only && inv_code == lhs_code
      && operand_equal_p (TREE_OPERAND (lhs, 0), TREE_OPERAND (cmpop, 0), 0)
      && operand_equal_p (TREE_OPERAND (lhs, 1), TREE_OPERAND (cmpop, 1), 0))
    return rhs;
  if (rhs != orig_rhs || lhs != orig_lhs)
    return fold_build2_loc (loc, truthop_code, TREE_TYPE (cmpop),
			    lhs, rhs);
  return NULL_TREE;
}

/* Find ways of folding logical expressions of LHS and RHS:
   Try to merge two comparisons to the same innermost item.
   Look for range tests like "ch >= '0' && ch <= '9'".
   Look for combinations of simple terms on machines with expensive branches
   and evaluate the RHS unconditionally.

   For example, if we have p->a == 2 && p->b == 4 and we can make an
   object large enough to span both A and B, we can do this with a comparison
   against the object ANDed with the a mask.

   If we have p->a == q->a && p->b == q->b, we may be able to use bit masking
   operations to do this with one comparison.

   We check for both normal comparisons and the BIT_AND_EXPRs made this by
   function and the one above.

   CODE is the logical operation being done.  It can be TRUTH_ANDIF_EXPR,
   TRUTH_AND_EXPR, TRUTH_ORIF_EXPR, or TRUTH_OR_EXPR.

   TRUTH_TYPE is the type of the logical operand and LHS and RHS are its
   two operands.

   We return the simplified tree or 0 if no optimization is possible.  */

static tree
fold_truth_andor_1 (location_t loc, enum tree_code code, tree truth_type,
		    tree lhs, tree rhs)
{
  /* If this is the "or" of two comparisons, we can do something if
     the comparisons are NE_EXPR.  If this is the "and", we can do something
     if the comparisons are EQ_EXPR.  I.e.,
	(a->b == 2 && a->c == 4) can become (a->new == NEW).

     WANTED_CODE is this operation code.  For single bit fields, we can
     convert EQ_EXPR to NE_EXPR so we need not reject the "wrong"
     comparison for one-bit fields.  */

  enum tree_code wanted_code;
  enum tree_code lcode, rcode;
  tree ll_arg, lr_arg, rl_arg, rr_arg;
  tree ll_inner, lr_inner, rl_inner, rr_inner;
  HOST_WIDE_INT ll_bitsize, ll_bitpos, lr_bitsize, lr_bitpos;
  HOST_WIDE_INT rl_bitsize, rl_bitpos, rr_bitsize, rr_bitpos;
  HOST_WIDE_INT xll_bitpos, xlr_bitpos, xrl_bitpos, xrr_bitpos;
  HOST_WIDE_INT lnbitsize, lnbitpos, rnbitsize, rnbitpos;
  int ll_unsignedp, lr_unsignedp, rl_unsignedp, rr_unsignedp;
  int ll_reversep, lr_reversep, rl_reversep, rr_reversep;
  machine_mode ll_mode, lr_mode, rl_mode, rr_mode;
  scalar_int_mode lnmode, rnmode;
  tree ll_mask, lr_mask, rl_mask, rr_mask;
  tree ll_and_mask, lr_and_mask, rl_and_mask, rr_and_mask;
  tree l_const, r_const;
  tree lntype, rntype, result;
  HOST_WIDE_INT first_bit, end_bit;
  int volatilep;

  /* Start by getting the comparison codes.  Fail if anything is volatile.
     If one operand is a BIT_AND_EXPR with the constant one, treat it as if
     it were surrounded with a NE_EXPR.  */

  if (TREE_SIDE_EFFECTS (lhs) || TREE_SIDE_EFFECTS (rhs))
    return 0;

  lcode = TREE_CODE (lhs);
  rcode = TREE_CODE (rhs);

  if (lcode == BIT_AND_EXPR && integer_onep (TREE_OPERAND (lhs, 1)))
    {
      lhs = build2 (NE_EXPR, truth_type, lhs,
		    build_int_cst (TREE_TYPE (lhs), 0));
      lcode = NE_EXPR;
    }

  if (rcode == BIT_AND_EXPR && integer_onep (TREE_OPERAND (rhs, 1)))
    {
      rhs = build2 (NE_EXPR, truth_type, rhs,
		    build_int_cst (TREE_TYPE (rhs), 0));
      rcode = NE_EXPR;
    }

  if (TREE_CODE_CLASS (lcode) != tcc_comparison
      || TREE_CODE_CLASS (rcode) != tcc_comparison)
    return 0;

  ll_arg = TREE_OPERAND (lhs, 0);
  lr_arg = TREE_OPERAND (lhs, 1);
  rl_arg = TREE_OPERAND (rhs, 0);
  rr_arg = TREE_OPERAND (rhs, 1);

  /* Simplify (x<y) && (x==y) into (x<=y) and related optimizations.  */
  if (simple_operand_p (ll_arg)
      && simple_operand_p (lr_arg))
    {
      if (operand_equal_p (ll_arg, rl_arg, 0)
          && operand_equal_p (lr_arg, rr_arg, 0))
	{
          result = combine_comparisons (loc, code, lcode, rcode,
					truth_type, ll_arg, lr_arg);
	  if (result)
	    return result;
	}
      else if (operand_equal_p (ll_arg, rr_arg, 0)
               && operand_equal_p (lr_arg, rl_arg, 0))
	{
          result = combine_comparisons (loc, code, lcode,
					swap_tree_comparison (rcode),
					truth_type, ll_arg, lr_arg);
	  if (result)
	    return result;
	}
    }

  code = ((code == TRUTH_AND_EXPR || code == TRUTH_ANDIF_EXPR)
	  ? TRUTH_AND_EXPR : TRUTH_OR_EXPR);

  /* If the RHS can be evaluated unconditionally and its operands are
     simple, it wins to evaluate the RHS unconditionally on machines
     with expensive branches.  In this case, this isn't a comparison
     that can be merged.  */

  if (BRANCH_COST (optimize_function_for_speed_p (cfun),
		   false) >= 2
      && ! FLOAT_TYPE_P (TREE_TYPE (rl_arg))
      && simple_operand_p (rl_arg)
      && simple_operand_p (rr_arg))
    {
      /* Convert (a != 0) || (b != 0) into (a | b) != 0.  */
      if (code == TRUTH_OR_EXPR
	  && lcode == NE_EXPR && integer_zerop (lr_arg)
	  && rcode == NE_EXPR && integer_zerop (rr_arg)
	  && TREE_TYPE (ll_arg) == TREE_TYPE (rl_arg)
	  && INTEGRAL_TYPE_P (TREE_TYPE (ll_arg)))
	return build2_loc (loc, NE_EXPR, truth_type,
			   build2 (BIT_IOR_EXPR, TREE_TYPE (ll_arg),
				   ll_arg, rl_arg),
			   build_int_cst (TREE_TYPE (ll_arg), 0));

      /* Convert (a == 0) && (b == 0) into (a | b) == 0.  */
      if (code == TRUTH_AND_EXPR
	  && lcode == EQ_EXPR && integer_zerop (lr_arg)
	  && rcode == EQ_EXPR && integer_zerop (rr_arg)
	  && TREE_TYPE (ll_arg) == TREE_TYPE (rl_arg)
	  && INTEGRAL_TYPE_P (TREE_TYPE (ll_arg)))
	return build2_loc (loc, EQ_EXPR, truth_type,
			   build2 (BIT_IOR_EXPR, TREE_TYPE (ll_arg),
				   ll_arg, rl_arg),
			   build_int_cst (TREE_TYPE (ll_arg), 0));
    }

  /* See if the comparisons can be merged.  Then get all the parameters for
     each side.  */

  if ((lcode != EQ_EXPR && lcode != NE_EXPR)
      || (rcode != EQ_EXPR && rcode != NE_EXPR))
    return 0;

  ll_reversep = lr_reversep = rl_reversep = rr_reversep = 0;
  volatilep = 0;
  ll_inner = decode_field_reference (loc, &ll_arg,
				     &ll_bitsize, &ll_bitpos, &ll_mode,
				     &ll_unsignedp, &ll_reversep, &volatilep,
				     &ll_mask, &ll_and_mask);
  lr_inner = decode_field_reference (loc, &lr_arg,
				     &lr_bitsize, &lr_bitpos, &lr_mode,
				     &lr_unsignedp, &lr_reversep, &volatilep,
				     &lr_mask, &lr_and_mask);
  rl_inner = decode_field_reference (loc, &rl_arg,
				     &rl_bitsize, &rl_bitpos, &rl_mode,
				     &rl_unsignedp, &rl_reversep, &volatilep,
				     &rl_mask, &rl_and_mask);
  rr_inner = decode_field_reference (loc, &rr_arg,
				     &rr_bitsize, &rr_bitpos, &rr_mode,
				     &rr_unsignedp, &rr_reversep, &volatilep,
				     &rr_mask, &rr_and_mask);

  /* It must be true that the inner operation on the lhs of each
     comparison must be the same if we are to be able to do anything.
     Then see if we have constants.  If not, the same must be true for
     the rhs's.  */
  if (volatilep
      || ll_reversep != rl_reversep
      || ll_inner == 0 || rl_inner == 0
      || ! operand_equal_p (ll_inner, rl_inner, 0))
    return 0;

  if (TREE_CODE (lr_arg) == INTEGER_CST
      && TREE_CODE (rr_arg) == INTEGER_CST)
    {
      l_const = lr_arg, r_const = rr_arg;
      lr_reversep = ll_reversep;
    }
  else if (lr_reversep != rr_reversep
	   || lr_inner == 0 || rr_inner == 0
	   || ! operand_equal_p (lr_inner, rr_inner, 0))
    return 0;
  else
    l_const = r_const = 0;

  /* If either comparison code is not correct for our logical operation,
     fail.  However, we can convert a one-bit comparison against zero into
     the opposite comparison against that bit being set in the field.  */

  wanted_code = (code == TRUTH_AND_EXPR ? EQ_EXPR : NE_EXPR);
  if (lcode != wanted_code)
    {
      if (l_const && integer_zerop (l_const) && integer_pow2p (ll_mask))
	{
	  /* Make the left operand unsigned, since we are only interested
	     in the value of one bit.  Otherwise we are doing the wrong
	     thing below.  */
	  ll_unsignedp = 1;
	  l_const = ll_mask;
	}
      else
	return 0;
    }

  /* This is analogous to the code for l_const above.  */
  if (rcode != wanted_code)
    {
      if (r_const && integer_zerop (r_const) && integer_pow2p (rl_mask))
	{
	  rl_unsignedp = 1;
	  r_const = rl_mask;
	}
      else
	return 0;
    }

  /* See if we can find a mode that contains both fields being compared on
     the left.  If we can't, fail.  Otherwise, update all constants and masks
     to be relative to a field of that size.  */
  first_bit = MIN (ll_bitpos, rl_bitpos);
  end_bit = MAX (ll_bitpos + ll_bitsize, rl_bitpos + rl_bitsize);
  if (!get_best_mode (end_bit - first_bit, first_bit, 0, 0,
		      TYPE_ALIGN (TREE_TYPE (ll_inner)), BITS_PER_WORD,
		      volatilep, &lnmode))
    return 0;

  lnbitsize = GET_MODE_BITSIZE (lnmode);
  lnbitpos = first_bit & ~ (lnbitsize - 1);
  lntype = lang_hooks.types.type_for_size (lnbitsize, 1);
  xll_bitpos = ll_bitpos - lnbitpos, xrl_bitpos = rl_bitpos - lnbitpos;

  if (ll_reversep ? !BYTES_BIG_ENDIAN : BYTES_BIG_ENDIAN)
    {
      xll_bitpos = lnbitsize - xll_bitpos - ll_bitsize;
      xrl_bitpos = lnbitsize - xrl_bitpos - rl_bitsize;
    }

  ll_mask = const_binop (LSHIFT_EXPR, fold_convert_loc (loc, lntype, ll_mask),
			 size_int (xll_bitpos));
  rl_mask = const_binop (LSHIFT_EXPR, fold_convert_loc (loc, lntype, rl_mask),
			 size_int (xrl_bitpos));

  if (l_const)
    {
      l_const = fold_convert_loc (loc, lntype, l_const);
      l_const = unextend (l_const, ll_bitsize, ll_unsignedp, ll_and_mask);
      l_const = const_binop (LSHIFT_EXPR, l_const, size_int (xll_bitpos));
      if (! integer_zerop (const_binop (BIT_AND_EXPR, l_const,
					fold_build1_loc (loc, BIT_NOT_EXPR,
						     lntype, ll_mask))))
	{
	  warning (0, "comparison is always %d", wanted_code == NE_EXPR);

	  return constant_boolean_node (wanted_code == NE_EXPR, truth_type);
	}
    }
  if (r_const)
    {
      r_const = fold_convert_loc (loc, lntype, r_const);
      r_const = unextend (r_const, rl_bitsize, rl_unsignedp, rl_and_mask);
      r_const = const_binop (LSHIFT_EXPR, r_const, size_int (xrl_bitpos));
      if (! integer_zerop (const_binop (BIT_AND_EXPR, r_const,
					fold_build1_loc (loc, BIT_NOT_EXPR,
						     lntype, rl_mask))))
	{
	  warning (0, "comparison is always %d", wanted_code == NE_EXPR);

	  return constant_boolean_node (wanted_code == NE_EXPR, truth_type);
	}
    }

  /* If the right sides are not constant, do the same for it.  Also,
     disallow this optimization if a size or signedness mismatch occurs
     between the left and right sides.  */
  if (l_const == 0)
    {
      if (ll_bitsize != lr_bitsize || rl_bitsize != rr_bitsize
	  || ll_unsignedp != lr_unsignedp || rl_unsignedp != rr_unsignedp
	  /* Make sure the two fields on the right
	     correspond to the left without being swapped.  */
	  || ll_bitpos - rl_bitpos != lr_bitpos - rr_bitpos)
	return 0;

      first_bit = MIN (lr_bitpos, rr_bitpos);
      end_bit = MAX (lr_bitpos + lr_bitsize, rr_bitpos + rr_bitsize);
      if (!get_best_mode (end_bit - first_bit, first_bit, 0, 0,
			  TYPE_ALIGN (TREE_TYPE (lr_inner)), BITS_PER_WORD,
			  volatilep, &rnmode))
	return 0;

      rnbitsize = GET_MODE_BITSIZE (rnmode);
      rnbitpos = first_bit & ~ (rnbitsize - 1);
      rntype = lang_hooks.types.type_for_size (rnbitsize, 1);
      xlr_bitpos = lr_bitpos - rnbitpos, xrr_bitpos = rr_bitpos - rnbitpos;

      if (lr_reversep ? !BYTES_BIG_ENDIAN : BYTES_BIG_ENDIAN)
	{
	  xlr_bitpos = rnbitsize - xlr_bitpos - lr_bitsize;
	  xrr_bitpos = rnbitsize - xrr_bitpos - rr_bitsize;
	}

      lr_mask = const_binop (LSHIFT_EXPR, fold_convert_loc (loc,
							    rntype, lr_mask),
			     size_int (xlr_bitpos));
      rr_mask = const_binop (LSHIFT_EXPR, fold_convert_loc (loc,
							    rntype, rr_mask),
			     size_int (xrr_bitpos));

      /* Make a mask that corresponds to both fields being compared.
	 Do this for both items being compared.  If the operands are the
	 same size and the bits being compared are in the same position
	 then we can do this by masking both and comparing the masked
	 results.  */
      ll_mask = const_binop (BIT_IOR_EXPR, ll_mask, rl_mask);
      lr_mask = const_binop (BIT_IOR_EXPR, lr_mask, rr_mask);
      if (lnbitsize == rnbitsize && xll_bitpos == xlr_bitpos)
	{
	  lhs = make_bit_field_ref (loc, ll_inner, ll_arg,
				    lntype, lnbitsize, lnbitpos,
				    ll_unsignedp || rl_unsignedp, ll_reversep);
	  if (! all_ones_mask_p (ll_mask, lnbitsize))
	    lhs = build2 (BIT_AND_EXPR, lntype, lhs, ll_mask);

	  rhs = make_bit_field_ref (loc, lr_inner, lr_arg,
				    rntype, rnbitsize, rnbitpos,
				    lr_unsignedp || rr_unsignedp, lr_reversep);
	  if (! all_ones_mask_p (lr_mask, rnbitsize))
	    rhs = build2 (BIT_AND_EXPR, rntype, rhs, lr_mask);

	  return build2_loc (loc, wanted_code, truth_type, lhs, rhs);
	}

      /* There is still another way we can do something:  If both pairs of
	 fields being compared are adjacent, we may be able to make a wider
	 field containing them both.

	 Note that we still must mask the lhs/rhs expressions.  Furthermore,
	 the mask must be shifted to account for the shift done by
	 make_bit_field_ref.  */
      if ((ll_bitsize + ll_bitpos == rl_bitpos
	   && lr_bitsize + lr_bitpos == rr_bitpos)
	  || (ll_bitpos == rl_bitpos + rl_bitsize
	      && lr_bitpos == rr_bitpos + rr_bitsize))
	{
	  tree type;

	  lhs = make_bit_field_ref (loc, ll_inner, ll_arg, lntype,
				    ll_bitsize + rl_bitsize,
				    MIN (ll_bitpos, rl_bitpos),
				    ll_unsignedp, ll_reversep);
	  rhs = make_bit_field_ref (loc, lr_inner, lr_arg, rntype,
				    lr_bitsize + rr_bitsize,
				    MIN (lr_bitpos, rr_bitpos),
				    lr_unsignedp, lr_reversep);

	  ll_mask = const_binop (RSHIFT_EXPR, ll_mask,
				 size_int (MIN (xll_bitpos, xrl_bitpos)));
	  lr_mask = const_binop (RSHIFT_EXPR, lr_mask,
				 size_int (MIN (xlr_bitpos, xrr_bitpos)));

	  /* Convert to the smaller type before masking out unwanted bits.  */
	  type = lntype;
	  if (lntype != rntype)
	    {
	      if (lnbitsize > rnbitsize)
		{
		  lhs = fold_convert_loc (loc, rntype, lhs);
		  ll_mask = fold_convert_loc (loc, rntype, ll_mask);
		  type = rntype;
		}
	      else if (lnbitsize < rnbitsize)
		{
		  rhs = fold_convert_loc (loc, lntype, rhs);
		  lr_mask = fold_convert_loc (loc, lntype, lr_mask);
		  type = lntype;
		}
	    }

	  if (! all_ones_mask_p (ll_mask, ll_bitsize + rl_bitsize))
	    lhs = build2 (BIT_AND_EXPR, type, lhs, ll_mask);

	  if (! all_ones_mask_p (lr_mask, lr_bitsize + rr_bitsize))
	    rhs = build2 (BIT_AND_EXPR, type, rhs, lr_mask);

	  return build2_loc (loc, wanted_code, truth_type, lhs, rhs);
	}

      return 0;
    }

  /* Handle the case of comparisons with constants.  If there is something in
     common between the masks, those bits of the constants must be the same.
     If not, the condition is always false.  Test for this to avoid generating
     incorrect code below.  */
  result = const_binop (BIT_AND_EXPR, ll_mask, rl_mask);
  if (! integer_zerop (result)
      && simple_cst_equal (const_binop (BIT_AND_EXPR, result, l_const),
			   const_binop (BIT_AND_EXPR, result, r_const)) != 1)
    {
      if (wanted_code == NE_EXPR)
	{
	  warning (0, "%<or%> of unmatched not-equal tests is always 1");
	  return constant_boolean_node (true, truth_type);
	}
      else
	{
	  warning (0, "%<and%> of mutually exclusive equal-tests is always 0");
	  return constant_boolean_node (false, truth_type);
	}
    }

  /* Construct the expression we will return.  First get the component
     reference we will make.  Unless the mask is all ones the width of
     that field, perform the mask operation.  Then compare with the
     merged constant.  */
  result = make_bit_field_ref (loc, ll_inner, ll_arg,
			       lntype, lnbitsize, lnbitpos,
			       ll_unsignedp || rl_unsignedp, ll_reversep);

  ll_mask = const_binop (BIT_IOR_EXPR, ll_mask, rl_mask);
  if (! all_ones_mask_p (ll_mask, lnbitsize))
    result = build2_loc (loc, BIT_AND_EXPR, lntype, result, ll_mask);

  return build2_loc (loc, wanted_code, truth_type, result,
		     const_binop (BIT_IOR_EXPR, l_const, r_const));
}

/* T is an integer expression that is being multiplied, divided, or taken a
   modulus (CODE says which and what kind of divide or modulus) by a
   constant C.  See if we can eliminate that operation by folding it with
   other operations already in T.  WIDE_TYPE, if non-null, is a type that
   should be used for the computation if wider than our type.

   For example, if we are dividing (X * 8) + (Y * 16) by 4, we can return
   (X * 2) + (Y * 4).  We must, however, be assured that either the original
   expression would not overflow or that overflow is undefined for the type
   in the language in question.

   If we return a non-null expression, it is an equivalent form of the
   original computation, but need not be in the original type.

   We set *STRICT_OVERFLOW_P to true if the return values depends on
   signed overflow being undefined.  Otherwise we do not change
   *STRICT_OVERFLOW_P.  */

static tree
extract_muldiv (tree t, tree c, enum tree_code code, tree wide_type,
		bool *strict_overflow_p)
{
  /* To avoid exponential search depth, refuse to allow recursion past
     three levels.  Beyond that (1) it's highly unlikely that we'll find
     something interesting and (2) we've probably processed it before
     when we built the inner expression.  */

  static int depth;
  tree ret;

  if (depth > 3)
    return NULL;

  depth++;
  ret = extract_muldiv_1 (t, c, code, wide_type, strict_overflow_p);
  depth--;

  return ret;
}

static tree
extract_muldiv_1 (tree t, tree c, enum tree_code code, tree wide_type,
		  bool *strict_overflow_p)
{
  tree type = TREE_TYPE (t);
  enum tree_code tcode = TREE_CODE (t);
  tree ctype = (wide_type != 0
		&& (GET_MODE_SIZE (SCALAR_INT_TYPE_MODE (wide_type))
		    > GET_MODE_SIZE (SCALAR_INT_TYPE_MODE (type)))
		? wide_type : type);
  tree t1, t2;
  int same_p = tcode == code;
  tree op0 = NULL_TREE, op1 = NULL_TREE;
  bool sub_strict_overflow_p;

  /* Don't deal with constants of zero here; they confuse the code below.  */
  if (integer_zerop (c))
    return NULL_TREE;

  if (TREE_CODE_CLASS (tcode) == tcc_unary)
    op0 = TREE_OPERAND (t, 0);

  if (TREE_CODE_CLASS (tcode) == tcc_binary)
    op0 = TREE_OPERAND (t, 0), op1 = TREE_OPERAND (t, 1);

  /* Note that we need not handle conditional operations here since fold
     already handles those cases.  So just do arithmetic here.  */
  switch (tcode)
    {
    case INTEGER_CST:
      /* For a constant, we can always simplify if we are a multiply
	 or (for divide and modulus) if it is a multiple of our constant.  */
      if (code == MULT_EXPR
	  || wi::multiple_of_p (t, c, TYPE_SIGN (type)))
	{
	  tree tem = const_binop (code, fold_convert (ctype, t),
				  fold_convert (ctype, c));
	  /* If the multiplication overflowed, we lost information on it.
	     See PR68142 and PR69845.  */
	  if (TREE_OVERFLOW (tem))
	    return NULL_TREE;
	  return tem;
	}
      break;

    CASE_CONVERT: case NON_LVALUE_EXPR:
      /* If op0 is an expression ...  */
      if ((COMPARISON_CLASS_P (op0)
	   || UNARY_CLASS_P (op0)
	   || BINARY_CLASS_P (op0)
	   || VL_EXP_CLASS_P (op0)
	   || EXPRESSION_CLASS_P (op0))
	  /* ... and has wrapping overflow, and its type is smaller
	     than ctype, then we cannot pass through as widening.  */
	  && (((ANY_INTEGRAL_TYPE_P (TREE_TYPE (op0))
		&& TYPE_OVERFLOW_WRAPS (TREE_TYPE (op0)))
	       && (TYPE_PRECISION (ctype)
	           > TYPE_PRECISION (TREE_TYPE (op0))))
	      /* ... or this is a truncation (t is narrower than op0),
		 then we cannot pass through this narrowing.  */
	      || (TYPE_PRECISION (type)
		  < TYPE_PRECISION (TREE_TYPE (op0)))
	      /* ... or signedness changes for division or modulus,
		 then we cannot pass through this conversion.  */
	      || (code != MULT_EXPR
		  && (TYPE_UNSIGNED (ctype)
		      != TYPE_UNSIGNED (TREE_TYPE (op0))))
	      /* ... or has undefined overflow while the converted to
		 type has not, we cannot do the operation in the inner type
		 as that would introduce undefined overflow.  */
	      || ((ANY_INTEGRAL_TYPE_P (TREE_TYPE (op0))
		   && TYPE_OVERFLOW_UNDEFINED (TREE_TYPE (op0)))
		  && !TYPE_OVERFLOW_UNDEFINED (type))))
	break;

      /* Pass the constant down and see if we can make a simplification.  If
	 we can, replace this expression with the inner simplification for
	 possible later conversion to our or some other type.  */
      if ((t2 = fold_convert (TREE_TYPE (op0), c)) != 0
	  && TREE_CODE (t2) == INTEGER_CST
	  && !TREE_OVERFLOW (t2)
	  && (0 != (t1 = extract_muldiv (op0, t2, code,
					 code == MULT_EXPR
					 ? ctype : NULL_TREE,
					 strict_overflow_p))))
	return t1;
      break;

    case ABS_EXPR:
      /* If widening the type changes it from signed to unsigned, then we
         must avoid building ABS_EXPR itself as unsigned.  */
      if (TYPE_UNSIGNED (ctype) && !TYPE_UNSIGNED (type))
        {
          tree cstype = (*signed_type_for) (ctype);
          if ((t1 = extract_muldiv (op0, c, code, cstype, strict_overflow_p))
	      != 0)
            {
              t1 = fold_build1 (tcode, cstype, fold_convert (cstype, t1));
              return fold_convert (ctype, t1);
            }
          break;
        }
      /* If the constant is negative, we cannot simplify this.  */
      if (tree_int_cst_sgn (c) == -1)
        break;
      /* FALLTHROUGH */
    case NEGATE_EXPR:
      /* For division and modulus, type can't be unsigned, as e.g.
	 (-(x / 2U)) / 2U isn't equal to -((x / 2U) / 2U) for x >= 2.
	 For signed types, even with wrapping overflow, this is fine.  */
      if (code != MULT_EXPR && TYPE_UNSIGNED (type))
	break;
      if ((t1 = extract_muldiv (op0, c, code, wide_type, strict_overflow_p))
	  != 0)
	return fold_build1 (tcode, ctype, fold_convert (ctype, t1));
      break;

    case MIN_EXPR:  case MAX_EXPR:
      /* If widening the type changes the signedness, then we can't perform
	 this optimization as that changes the result.  */
      if (TYPE_UNSIGNED (ctype) != TYPE_UNSIGNED (type))
	break;

      /* MIN (a, b) / 5 -> MIN (a / 5, b / 5)  */
      sub_strict_overflow_p = false;
      if ((t1 = extract_muldiv (op0, c, code, wide_type,
				&sub_strict_overflow_p)) != 0
	  && (t2 = extract_muldiv (op1, c, code, wide_type,
				   &sub_strict_overflow_p)) != 0)
	{
	  if (tree_int_cst_sgn (c) < 0)
	    tcode = (tcode == MIN_EXPR ? MAX_EXPR : MIN_EXPR);
	  if (sub_strict_overflow_p)
	    *strict_overflow_p = true;
	  return fold_build2 (tcode, ctype, fold_convert (ctype, t1),
			      fold_convert (ctype, t2));
	}
      break;

    case LSHIFT_EXPR:  case RSHIFT_EXPR:
      /* If the second operand is constant, this is a multiplication
	 or floor division, by a power of two, so we can treat it that
	 way unless the multiplier or divisor overflows.  Signed
	 left-shift overflow is implementation-defined rather than
	 undefined in C90, so do not convert signed left shift into
	 multiplication.  */
      if (TREE_CODE (op1) == INTEGER_CST
	  && (tcode == RSHIFT_EXPR || TYPE_UNSIGNED (TREE_TYPE (op0)))
	  /* const_binop may not detect overflow correctly,
	     so check for it explicitly here.  */
	  && wi::gtu_p (TYPE_PRECISION (TREE_TYPE (size_one_node)), op1)
	  && 0 != (t1 = fold_convert (ctype,
				      const_binop (LSHIFT_EXPR,
						   size_one_node,
						   op1)))
	  && !TREE_OVERFLOW (t1))
	return extract_muldiv (build2 (tcode == LSHIFT_EXPR
				       ? MULT_EXPR : FLOOR_DIV_EXPR,
				       ctype,
				       fold_convert (ctype, op0),
				       t1),
			       c, code, wide_type, strict_overflow_p);
      break;

    case PLUS_EXPR:  case MINUS_EXPR:
      /* See if we can eliminate the operation on both sides.  If we can, we
	 can return a new PLUS or MINUS.  If we can't, the only remaining
	 cases where we can do anything are if the second operand is a
	 constant.  */
      sub_strict_overflow_p = false;
      t1 = extract_muldiv (op0, c, code, wide_type, &sub_strict_overflow_p);
      t2 = extract_muldiv (op1, c, code, wide_type, &sub_strict_overflow_p);
      if (t1 != 0 && t2 != 0
	  && TYPE_OVERFLOW_WRAPS (ctype)
	  && (code == MULT_EXPR
	      /* If not multiplication, we can only do this if both operands
		 are divisible by c.  */
	      || (multiple_of_p (ctype, op0, c)
	          && multiple_of_p (ctype, op1, c))))
	{
	  if (sub_strict_overflow_p)
	    *strict_overflow_p = true;
	  return fold_build2 (tcode, ctype, fold_convert (ctype, t1),
			      fold_convert (ctype, t2));
	}

      /* If this was a subtraction, negate OP1 and set it to be an addition.
	 This simplifies the logic below.  */
      if (tcode == MINUS_EXPR)
	{
	  tcode = PLUS_EXPR, op1 = negate_expr (op1);
	  /* If OP1 was not easily negatable, the constant may be OP0.  */
	  if (TREE_CODE (op0) == INTEGER_CST)
	    {
	      std::swap (op0, op1);
	      std::swap (t1, t2);
	    }
	}

      if (TREE_CODE (op1) != INTEGER_CST)
	break;

      /* If either OP1 or C are negative, this optimization is not safe for
	 some of the division and remainder types while for others we need
	 to change the code.  */
      if (tree_int_cst_sgn (op1) < 0 || tree_int_cst_sgn (c) < 0)
	{
	  if (code == CEIL_DIV_EXPR)
	    code = FLOOR_DIV_EXPR;
	  else if (code == FLOOR_DIV_EXPR)
	    code = CEIL_DIV_EXPR;
	  else if (code != MULT_EXPR
		   && code != CEIL_MOD_EXPR && code != FLOOR_MOD_EXPR)
	    break;
	}

      /* If it's a multiply or a division/modulus operation of a multiple
         of our constant, do the operation and verify it doesn't overflow.  */
      if (code == MULT_EXPR
	  || wi::multiple_of_p (op1, c, TYPE_SIGN (type)))
	{
	  op1 = const_binop (code, fold_convert (ctype, op1),
			     fold_convert (ctype, c));
	  /* We allow the constant to overflow with wrapping semantics.  */
	  if (op1 == 0
	      || (TREE_OVERFLOW (op1) && !TYPE_OVERFLOW_WRAPS (ctype)))
	    break;
	}
      else
	break;

      /* If we have an unsigned type, we cannot widen the operation since it
	 will change the result if the original computation overflowed.  */
      if (TYPE_UNSIGNED (ctype) && ctype != type)
	break;

      /* The last case is if we are a multiply.  In that case, we can
	 apply the distributive law to commute the multiply and addition
	 if the multiplication of the constants doesn't overflow
	 and overflow is defined.  With undefined overflow
	 op0 * c might overflow, while (op0 + orig_op1) * c doesn't.  */
      if (code == MULT_EXPR && TYPE_OVERFLOW_WRAPS (ctype))
	return fold_build2 (tcode, ctype,
			    fold_build2 (code, ctype,
					 fold_convert (ctype, op0),
					 fold_convert (ctype, c)),
			    op1);

      break;

    case MULT_EXPR:
      /* We have a special case here if we are doing something like
	 (C * 8) % 4 since we know that's zero.  */
      if ((code == TRUNC_MOD_EXPR || code == CEIL_MOD_EXPR
	   || code == FLOOR_MOD_EXPR || code == ROUND_MOD_EXPR)
	  /* If the multiplication can overflow we cannot optimize this.  */
	  && TYPE_OVERFLOW_UNDEFINED (TREE_TYPE (t))
	  && TREE_CODE (TREE_OPERAND (t, 1)) == INTEGER_CST
	  && wi::multiple_of_p (op1, c, TYPE_SIGN (type)))
	{
	  *strict_overflow_p = true;
	  return omit_one_operand (type, integer_zero_node, op0);
	}

      /* ... fall through ...  */

    case TRUNC_DIV_EXPR:  case CEIL_DIV_EXPR:  case FLOOR_DIV_EXPR:
    case ROUND_DIV_EXPR:  case EXACT_DIV_EXPR:
      /* If we can extract our operation from the LHS, do so and return a
	 new operation.  Likewise for the RHS from a MULT_EXPR.  Otherwise,
	 do something only if the second operand is a constant.  */
      if (same_p
	  && TYPE_OVERFLOW_WRAPS (ctype)
	  && (t1 = extract_muldiv (op0, c, code, wide_type,
				   strict_overflow_p)) != 0)
	return fold_build2 (tcode, ctype, fold_convert (ctype, t1),
			    fold_convert (ctype, op1));
      else if (tcode == MULT_EXPR && code == MULT_EXPR
	       && TYPE_OVERFLOW_WRAPS (ctype)
	       && (t1 = extract_muldiv (op1, c, code, wide_type,
					strict_overflow_p)) != 0)
	return fold_build2 (tcode, ctype, fold_convert (ctype, op0),
			    fold_convert (ctype, t1));
      else if (TREE_CODE (op1) != INTEGER_CST)
	return 0;

      /* If these are the same operation types, we can associate them
	 assuming no overflow.  */
      if (tcode == code)
	{
	  bool overflow_p = false;
	  bool overflow_mul_p;
	  signop sign = TYPE_SIGN (ctype);
	  unsigned prec = TYPE_PRECISION (ctype);
	  wide_int mul = wi::mul (wi::to_wide (op1, prec),
				  wi::to_wide (c, prec),
				  sign, &overflow_mul_p);
	  overflow_p = TREE_OVERFLOW (c) | TREE_OVERFLOW (op1);
	  if (overflow_mul_p
	      && ((sign == UNSIGNED && tcode != MULT_EXPR) || sign == SIGNED))
	    overflow_p = true;
	  if (!overflow_p)
	    return fold_build2 (tcode, ctype, fold_convert (ctype, op0),
				wide_int_to_tree (ctype, mul));
	}

      /* If these operations "cancel" each other, we have the main
	 optimizations of this pass, which occur when either constant is a
	 multiple of the other, in which case we replace this with either an
	 operation or CODE or TCODE.

	 If we have an unsigned type, we cannot do this since it will change
	 the result if the original computation overflowed.  */
      if (TYPE_OVERFLOW_UNDEFINED (ctype)
	  && ((code == MULT_EXPR && tcode == EXACT_DIV_EXPR)
	      || (tcode == MULT_EXPR
		  && code != TRUNC_MOD_EXPR && code != CEIL_MOD_EXPR
		  && code != FLOOR_MOD_EXPR && code != ROUND_MOD_EXPR
		  && code != MULT_EXPR)))
	{
	  if (wi::multiple_of_p (op1, c, TYPE_SIGN (type)))
	    {
	      if (TYPE_OVERFLOW_UNDEFINED (ctype))
		*strict_overflow_p = true;
	      return fold_build2 (tcode, ctype, fold_convert (ctype, op0),
				  fold_convert (ctype,
						const_binop (TRUNC_DIV_EXPR,
							     op1, c)));
	    }
	  else if (wi::multiple_of_p (c, op1, TYPE_SIGN (type)))
	    {
	      if (TYPE_OVERFLOW_UNDEFINED (ctype))
		*strict_overflow_p = true;
	      return fold_build2 (code, ctype, fold_convert (ctype, op0),
				  fold_convert (ctype,
						const_binop (TRUNC_DIV_EXPR,
							     c, op1)));
	    }
	}
      break;

    default:
      break;
    }

  return 0;
}

/* Return a node which has the indicated constant VALUE (either 0 or
   1 for scalars or {-1,-1,..} or {0,0,...} for vectors),
   and is of the indicated TYPE.  */

tree
constant_boolean_node (bool value, tree type)
{
  if (type == integer_type_node)
    return value ? integer_one_node : integer_zero_node;
  else if (type == boolean_type_node)
    return value ? boolean_true_node : boolean_false_node;
  else if (TREE_CODE (type) == VECTOR_TYPE)
    return build_vector_from_val (type,
				  build_int_cst (TREE_TYPE (type),
						 value ? -1 : 0));
  else
    return fold_convert (type, value ? integer_one_node : integer_zero_node);
}


/* Transform `a + (b ? x : y)' into `b ? (a + x) : (a + y)'.
   Transform, `a + (x < y)' into `(x < y) ? (a + 1) : (a + 0)'.  Here
   CODE corresponds to the `+', COND to the `(b ? x : y)' or `(x < y)'
   expression, and ARG to `a'.  If COND_FIRST_P is nonzero, then the
   COND is the first argument to CODE; otherwise (as in the example
   given here), it is the second argument.  TYPE is the type of the
   original expression.  Return NULL_TREE if no simplification is
   possible.  */

static tree
fold_binary_op_with_conditional_arg (location_t loc,
				     enum tree_code code,
				     tree type, tree op0, tree op1,
				     tree cond, tree arg, int cond_first_p)
{
  tree cond_type = cond_first_p ? TREE_TYPE (op0) : TREE_TYPE (op1);
  tree arg_type = cond_first_p ? TREE_TYPE (op1) : TREE_TYPE (op0);
  tree test, true_value, false_value;
  tree lhs = NULL_TREE;
  tree rhs = NULL_TREE;
  enum tree_code cond_code = COND_EXPR;

  if (TREE_CODE (cond) == COND_EXPR
      || TREE_CODE (cond) == VEC_COND_EXPR)
    {
      test = TREE_OPERAND (cond, 0);
      true_value = TREE_OPERAND (cond, 1);
      false_value = TREE_OPERAND (cond, 2);
      /* If this operand throws an expression, then it does not make
	 sense to try to perform a logical or arithmetic operation
	 involving it.  */
      if (VOID_TYPE_P (TREE_TYPE (true_value)))
	lhs = true_value;
      if (VOID_TYPE_P (TREE_TYPE (false_value)))
	rhs = false_value;
    }
  else if (!(TREE_CODE (type) != VECTOR_TYPE
	     && TREE_CODE (TREE_TYPE (cond)) == VECTOR_TYPE))
    {
      tree testtype = TREE_TYPE (cond);
      test = cond;
      true_value = constant_boolean_node (true, testtype);
      false_value = constant_boolean_node (false, testtype);
    }
  else
    /* Detect the case of mixing vector and scalar types - bail out.  */
    return NULL_TREE;

  if (TREE_CODE (TREE_TYPE (test)) == VECTOR_TYPE)
    cond_code = VEC_COND_EXPR;

  /* This transformation is only worthwhile if we don't have to wrap ARG
     in a SAVE_EXPR and the operation can be simplified without recursing
     on at least one of the branches once its pushed inside the COND_EXPR.  */
  if (!TREE_CONSTANT (arg)
      && (TREE_SIDE_EFFECTS (arg)
	  || TREE_CODE (arg) == COND_EXPR || TREE_CODE (arg) == VEC_COND_EXPR
	  || TREE_CONSTANT (true_value) || TREE_CONSTANT (false_value)))
    return NULL_TREE;

  arg = fold_convert_loc (loc, arg_type, arg);
  if (lhs == 0)
    {
      true_value = fold_convert_loc (loc, cond_type, true_value);
      if (cond_first_p)
	lhs = fold_build2_loc (loc, code, type, true_value, arg);
      else
	lhs = fold_build2_loc (loc, code, type, arg, true_value);
    }
  if (rhs == 0)
    {
      false_value = fold_convert_loc (loc, cond_type, false_value);
      if (cond_first_p)
	rhs = fold_build2_loc (loc, code, type, false_value, arg);
      else
	rhs = fold_build2_loc (loc, code, type, arg, false_value);
    }

  /* Check that we have simplified at least one of the branches.  */
  if (!TREE_CONSTANT (arg) && !TREE_CONSTANT (lhs) && !TREE_CONSTANT (rhs))
    return NULL_TREE;

  return fold_build3_loc (loc, cond_code, type, test, lhs, rhs);
}


/* Subroutine of fold() that checks for the addition of +/- 0.0.

   If !NEGATE, return true if ADDEND is +/-0.0 and, for all X of type
   TYPE, X + ADDEND is the same as X.  If NEGATE, return true if X -
   ADDEND is the same as X.

   X + 0 and X - 0 both give X when X is NaN, infinite, or nonzero
   and finite.  The problematic cases are when X is zero, and its mode
   has signed zeros.  In the case of rounding towards -infinity,
   X - 0 is not the same as X because 0 - 0 is -0.  In other rounding
   modes, X + 0 is not the same as X because -0 + 0 is 0.  */

bool
fold_real_zero_addition_p (const_tree type, const_tree addend, int negate)
{
  if (!real_zerop (addend))
    return false;

  /* Don't allow the fold with -fsignaling-nans.  */
  if (HONOR_SNANS (element_mode (type)))
    return false;

  /* Allow the fold if zeros aren't signed, or their sign isn't important.  */
  if (!HONOR_SIGNED_ZEROS (element_mode (type)))
    return true;

  /* In a vector or complex, we would need to check the sign of all zeros.  */
  if (TREE_CODE (addend) != REAL_CST)
    return false;

  /* Treat x + -0 as x - 0 and x - -0 as x + 0.  */
  if (REAL_VALUE_MINUS_ZERO (TREE_REAL_CST (addend)))
    negate = !negate;

  /* The mode has signed zeros, and we have to honor their sign.
     In this situation, there is only one case we can return true for.
     X - 0 is the same as X unless rounding towards -infinity is
     supported.  */
  return negate && !HONOR_SIGN_DEPENDENT_ROUNDING (element_mode (type));
}

/* Subroutine of match.pd that optimizes comparisons of a division by
   a nonzero integer constant against an integer constant, i.e.
   X/C1 op C2.

   CODE is the comparison operator: EQ_EXPR, NE_EXPR, GT_EXPR, LT_EXPR,
   GE_EXPR or LE_EXPR.  ARG01 and ARG1 must be a INTEGER_CST.  */

enum tree_code
fold_div_compare (enum tree_code code, tree c1, tree c2, tree *lo,
		  tree *hi, bool *neg_overflow)
{
  tree prod, tmp, type = TREE_TYPE (c1);
  signop sign = TYPE_SIGN (type);
  bool overflow;

  /* We have to do this the hard way to detect unsigned overflow.
     prod = int_const_binop (MULT_EXPR, c1, c2);  */
  wide_int val = wi::mul (c1, c2, sign, &overflow);
  prod = force_fit_type (type, val, -1, overflow);
  *neg_overflow = false;

  if (sign == UNSIGNED)
    {
      tmp = int_const_binop (MINUS_EXPR, c1, build_int_cst (type, 1));
      *lo = prod;

      /* Likewise *hi = int_const_binop (PLUS_EXPR, prod, tmp).  */
      val = wi::add (prod, tmp, sign, &overflow);
      *hi = force_fit_type (type, val, -1, overflow | TREE_OVERFLOW (prod));
    }
  else if (tree_int_cst_sgn (c1) >= 0)
    {
      tmp = int_const_binop (MINUS_EXPR, c1, build_int_cst (type, 1));
      switch (tree_int_cst_sgn (c2))
	{
	case -1:
	  *neg_overflow = true;
	  *lo = int_const_binop (MINUS_EXPR, prod, tmp);
	  *hi = prod;
	  break;

	case 0:
	  *lo = fold_negate_const (tmp, type);
	  *hi = tmp;
	  break;

	case 1:
	  *hi = int_const_binop (PLUS_EXPR, prod, tmp);
	  *lo = prod;
	  break;

	default:
	  gcc_unreachable ();
	}
    }
  else
    {
      /* A negative divisor reverses the relational operators.  */
      code = swap_tree_comparison (code);

      tmp = int_const_binop (PLUS_EXPR, c1, build_int_cst (type, 1));
      switch (tree_int_cst_sgn (c2))
	{
	case -1:
	  *hi = int_const_binop (MINUS_EXPR, prod, tmp);
	  *lo = prod;
	  break;

	case 0:
	  *hi = fold_negate_const (tmp, type);
	  *lo = tmp;
	  break;

	case 1:
	  *neg_overflow = true;
	  *lo = int_const_binop (PLUS_EXPR, prod, tmp);
	  *hi = prod;
	  break;

	default:
	  gcc_unreachable ();
	}
    }

  if (code != EQ_EXPR && code != NE_EXPR)
    return code;

  if (TREE_OVERFLOW (*lo)
      || operand_equal_p (*lo, TYPE_MIN_VALUE (type), 0))
    *lo = NULL_TREE;
  if (TREE_OVERFLOW (*hi)
      || operand_equal_p (*hi, TYPE_MAX_VALUE (type), 0))
    *hi = NULL_TREE;

  return code;
}


/* If CODE with arguments ARG0 and ARG1 represents a single bit
   equality/inequality test, then return a simplified form of the test
   using a sign testing.  Otherwise return NULL.  TYPE is the desired
   result type.  */

static tree
fold_single_bit_test_into_sign_test (location_t loc,
				     enum tree_code code, tree arg0, tree arg1,
				     tree result_type)
{
  /* If this is testing a single bit, we can optimize the test.  */
  if ((code == NE_EXPR || code == EQ_EXPR)
      && TREE_CODE (arg0) == BIT_AND_EXPR && integer_zerop (arg1)
      && integer_pow2p (TREE_OPERAND (arg0, 1)))
    {
      /* If we have (A & C) != 0 where C is the sign bit of A, convert
	 this into A < 0.  Similarly for (A & C) == 0 into A >= 0.  */
      tree arg00 = sign_bit_p (TREE_OPERAND (arg0, 0), TREE_OPERAND (arg0, 1));

      if (arg00 != NULL_TREE
	  /* This is only a win if casting to a signed type is cheap,
	     i.e. when arg00's type is not a partial mode.  */
<<<<<<< HEAD
	  && full_integral_type_p (TREE_TYPE (arg00)))
=======
	  && type_has_mode_precision_p (TREE_TYPE (arg00)))
>>>>>>> 5865bc94
	{
	  tree stype = signed_type_for (TREE_TYPE (arg00));
	  return fold_build2_loc (loc, code == EQ_EXPR ? GE_EXPR : LT_EXPR,
			      result_type,
			      fold_convert_loc (loc, stype, arg00),
			      build_int_cst (stype, 0));
	}
    }

  return NULL_TREE;
}

/* If CODE with arguments ARG0 and ARG1 represents a single bit
   equality/inequality test, then return a simplified form of
   the test using shifts and logical operations.  Otherwise return
   NULL.  TYPE is the desired result type.  */

tree
fold_single_bit_test (location_t loc, enum tree_code code,
		      tree arg0, tree arg1, tree result_type)
{
  /* If this is testing a single bit, we can optimize the test.  */
  if ((code == NE_EXPR || code == EQ_EXPR)
      && TREE_CODE (arg0) == BIT_AND_EXPR && integer_zerop (arg1)
      && integer_pow2p (TREE_OPERAND (arg0, 1)))
    {
      tree inner = TREE_OPERAND (arg0, 0);
      tree type = TREE_TYPE (arg0);
      int bitnum = tree_log2 (TREE_OPERAND (arg0, 1));
      scalar_int_mode operand_mode = SCALAR_INT_TYPE_MODE (type);
      int ops_unsigned;
      tree signed_type, unsigned_type, intermediate_type;
      tree tem, one;

      /* First, see if we can fold the single bit test into a sign-bit
	 test.  */
      tem = fold_single_bit_test_into_sign_test (loc, code, arg0, arg1,
						 result_type);
      if (tem)
	return tem;

      /* Otherwise we have (A & C) != 0 where C is a single bit,
	 convert that into ((A >> C2) & 1).  Where C2 = log2(C).
	 Similarly for (A & C) == 0.  */

      /* If INNER is a right shift of a constant and it plus BITNUM does
	 not overflow, adjust BITNUM and INNER.  */
      if (TREE_CODE (inner) == RSHIFT_EXPR
	  && TREE_CODE (TREE_OPERAND (inner, 1)) == INTEGER_CST
	  && bitnum < TYPE_PRECISION (type)
	  && wi::ltu_p (TREE_OPERAND (inner, 1),
			TYPE_PRECISION (type) - bitnum))
	{
	  bitnum += tree_to_uhwi (TREE_OPERAND (inner, 1));
	  inner = TREE_OPERAND (inner, 0);
	}

      /* If we are going to be able to omit the AND below, we must do our
	 operations as unsigned.  If we must use the AND, we have a choice.
	 Normally unsigned is faster, but for some machines signed is.  */
      ops_unsigned = (load_extend_op (operand_mode) == SIGN_EXTEND
		      && !flag_syntax_only) ? 0 : 1;

      signed_type = lang_hooks.types.type_for_mode (operand_mode, 0);
      unsigned_type = lang_hooks.types.type_for_mode (operand_mode, 1);
      intermediate_type = ops_unsigned ? unsigned_type : signed_type;
      inner = fold_convert_loc (loc, intermediate_type, inner);

      if (bitnum != 0)
	inner = build2 (RSHIFT_EXPR, intermediate_type,
			inner, size_int (bitnum));

      one = build_int_cst (intermediate_type, 1);

      if (code == EQ_EXPR)
	inner = fold_build2_loc (loc, BIT_XOR_EXPR, intermediate_type, inner, one);

      /* Put the AND last so it can combine with more things.  */
      inner = build2 (BIT_AND_EXPR, intermediate_type, inner, one);

      /* Make sure to return the proper type.  */
      inner = fold_convert_loc (loc, result_type, inner);

      return inner;
    }
  return NULL_TREE;
}

/* Test whether it is preferable two swap two operands, ARG0 and
   ARG1, for example because ARG0 is an integer constant and ARG1
   isn't.  */

bool
tree_swap_operands_p (const_tree arg0, const_tree arg1)
{
  if (CONSTANT_CLASS_P (arg1))
    return 0;
  if (CONSTANT_CLASS_P (arg0))
    return 1;

  STRIP_NOPS (arg0);
  STRIP_NOPS (arg1);

  if (TREE_CONSTANT (arg1))
    return 0;
  if (TREE_CONSTANT (arg0))
    return 1;

  /* It is preferable to swap two SSA_NAME to ensure a canonical form
     for commutative and comparison operators.  Ensuring a canonical
     form allows the optimizers to find additional redundancies without
     having to explicitly check for both orderings.  */
  if (TREE_CODE (arg0) == SSA_NAME
      && TREE_CODE (arg1) == SSA_NAME
      && SSA_NAME_VERSION (arg0) > SSA_NAME_VERSION (arg1))
    return 1;

  /* Put SSA_NAMEs last.  */
  if (TREE_CODE (arg1) == SSA_NAME)
    return 0;
  if (TREE_CODE (arg0) == SSA_NAME)
    return 1;

  /* Put variables last.  */
  if (DECL_P (arg1))
    return 0;
  if (DECL_P (arg0))
    return 1;

  return 0;
}


/* Fold A < X && A + 1 > Y to A < X && A >= Y.  Normally A + 1 > Y
   means A >= Y && A != MAX, but in this case we know that
   A < X <= MAX.  INEQ is A + 1 > Y, BOUND is A < X.  */

static tree
fold_to_nonsharp_ineq_using_bound (location_t loc, tree ineq, tree bound)
{
  tree a, typea, type = TREE_TYPE (ineq), a1, diff, y;

  if (TREE_CODE (bound) == LT_EXPR)
    a = TREE_OPERAND (bound, 0);
  else if (TREE_CODE (bound) == GT_EXPR)
    a = TREE_OPERAND (bound, 1);
  else
    return NULL_TREE;

  typea = TREE_TYPE (a);
  if (!INTEGRAL_TYPE_P (typea)
      && !POINTER_TYPE_P (typea))
    return NULL_TREE;

  if (TREE_CODE (ineq) == LT_EXPR)
    {
      a1 = TREE_OPERAND (ineq, 1);
      y = TREE_OPERAND (ineq, 0);
    }
  else if (TREE_CODE (ineq) == GT_EXPR)
    {
      a1 = TREE_OPERAND (ineq, 0);
      y = TREE_OPERAND (ineq, 1);
    }
  else
    return NULL_TREE;

  if (TREE_TYPE (a1) != typea)
    return NULL_TREE;

  if (POINTER_TYPE_P (typea))
    {
      /* Convert the pointer types into integer before taking the difference.  */
      tree ta = fold_convert_loc (loc, ssizetype, a);
      tree ta1 = fold_convert_loc (loc, ssizetype, a1);
      diff = fold_binary_loc (loc, MINUS_EXPR, ssizetype, ta1, ta);
    }
  else
    diff = fold_binary_loc (loc, MINUS_EXPR, typea, a1, a);

  if (!diff || !integer_onep (diff))
   return NULL_TREE;

  return fold_build2_loc (loc, GE_EXPR, type, a, y);
}

/* Fold a sum or difference of at least one multiplication.
   Returns the folded tree or NULL if no simplification could be made.  */

static tree
fold_plusminus_mult_expr (location_t loc, enum tree_code code, tree type,
			  tree arg0, tree arg1)
{
  tree arg00, arg01, arg10, arg11;
  tree alt0 = NULL_TREE, alt1 = NULL_TREE, same;

  /* (A * C) +- (B * C) -> (A+-B) * C.
     (A * C) +- A -> A * (C+-1).
     We are most concerned about the case where C is a constant,
     but other combinations show up during loop reduction.  Since
     it is not difficult, try all four possibilities.  */

  if (TREE_CODE (arg0) == MULT_EXPR)
    {
      arg00 = TREE_OPERAND (arg0, 0);
      arg01 = TREE_OPERAND (arg0, 1);
    }
  else if (TREE_CODE (arg0) == INTEGER_CST)
    {
      arg00 = build_one_cst (type);
      arg01 = arg0;
    }
  else
    {
      /* We cannot generate constant 1 for fract.  */
      if (ALL_FRACT_MODE_P (TYPE_MODE (type)))
	return NULL_TREE;
      arg00 = arg0;
      arg01 = build_one_cst (type);
    }
  if (TREE_CODE (arg1) == MULT_EXPR)
    {
      arg10 = TREE_OPERAND (arg1, 0);
      arg11 = TREE_OPERAND (arg1, 1);
    }
  else if (TREE_CODE (arg1) == INTEGER_CST)
    {
      arg10 = build_one_cst (type);
      /* As we canonicalize A - 2 to A + -2 get rid of that sign for
	 the purpose of this canonicalization.  */
      if (wi::neg_p (arg1, TYPE_SIGN (TREE_TYPE (arg1)))
	  && negate_expr_p (arg1)
	  && code == PLUS_EXPR)
	{
	  arg11 = negate_expr (arg1);
	  code = MINUS_EXPR;
	}
      else
	arg11 = arg1;
    }
  else
    {
      /* We cannot generate constant 1 for fract.  */
      if (ALL_FRACT_MODE_P (TYPE_MODE (type)))
	return NULL_TREE;
      arg10 = arg1;
      arg11 = build_one_cst (type);
    }
  same = NULL_TREE;

  /* Prefer factoring a common non-constant.  */
  if (operand_equal_p (arg00, arg10, 0))
    same = arg00, alt0 = arg01, alt1 = arg11;
  else if (operand_equal_p (arg01, arg11, 0))
    same = arg01, alt0 = arg00, alt1 = arg10;
  else if (operand_equal_p (arg00, arg11, 0))
    same = arg00, alt0 = arg01, alt1 = arg10;
  else if (operand_equal_p (arg01, arg10, 0))
    same = arg01, alt0 = arg00, alt1 = arg11;

  /* No identical multiplicands; see if we can find a common
     power-of-two factor in non-power-of-two multiplies.  This
     can help in multi-dimensional array access.  */
  else if (tree_fits_shwi_p (arg01)
	   && tree_fits_shwi_p (arg11))
    {
      HOST_WIDE_INT int01, int11, tmp;
      bool swap = false;
      tree maybe_same;
      int01 = tree_to_shwi (arg01);
      int11 = tree_to_shwi (arg11);

      /* Move min of absolute values to int11.  */
      if (absu_hwi (int01) < absu_hwi (int11))
        {
	  tmp = int01, int01 = int11, int11 = tmp;
	  alt0 = arg00, arg00 = arg10, arg10 = alt0;
	  maybe_same = arg01;
	  swap = true;
	}
      else
	maybe_same = arg11;

      if (exact_log2 (absu_hwi (int11)) > 0 && int01 % int11 == 0
	  /* The remainder should not be a constant, otherwise we
	     end up folding i * 4 + 2 to (i * 2 + 1) * 2 which has
	     increased the number of multiplications necessary.  */
	  && TREE_CODE (arg10) != INTEGER_CST)
        {
	  alt0 = fold_build2_loc (loc, MULT_EXPR, TREE_TYPE (arg00), arg00,
			      build_int_cst (TREE_TYPE (arg00),
					     int01 / int11));
	  alt1 = arg10;
	  same = maybe_same;
	  if (swap)
	    maybe_same = alt0, alt0 = alt1, alt1 = maybe_same;
	}
    }

  if (!same)
    return NULL_TREE;

  if (! INTEGRAL_TYPE_P (type)
      || TYPE_OVERFLOW_WRAPS (type)
      /* We are neither factoring zero nor minus one.  */
      || TREE_CODE (same) == INTEGER_CST)
    return fold_build2_loc (loc, MULT_EXPR, type,
			fold_build2_loc (loc, code, type,
				     fold_convert_loc (loc, type, alt0),
				     fold_convert_loc (loc, type, alt1)),
			fold_convert_loc (loc, type, same));

  return NULL_TREE;

  /* Same may be zero and thus the operation 'code' may overflow.  Likewise
     same may be minus one and thus the multiplication may overflow.  Perform
     the operations in an unsigned type.  */
  tree utype = unsigned_type_for (type);
  tree tem = fold_build2_loc (loc, code, utype,
			      fold_convert_loc (loc, utype, alt0),
			      fold_convert_loc (loc, utype, alt1));
  /* If the sum evaluated to a constant that is not -INF the multiplication
     cannot overflow.  */
  if (TREE_CODE (tem) == INTEGER_CST
      && ! wi::eq_p (tem, wi::min_value (TYPE_PRECISION (utype), SIGNED)))
    return fold_build2_loc (loc, MULT_EXPR, type,
			    fold_convert (type, tem), same);

  return fold_convert_loc (loc, type,
			   fold_build2_loc (loc, MULT_EXPR, utype, tem,
					    fold_convert_loc (loc, utype, same)));
}

/* Subroutine of native_encode_expr.  Encode the INTEGER_CST
   specified by EXPR into the buffer PTR of length LEN bytes.
   Return the number of bytes placed in the buffer, or zero
   upon failure.  */

static int
native_encode_int (const_tree expr, unsigned char *ptr, int len, int off)
{
  tree type = TREE_TYPE (expr);
  int total_bytes = GET_MODE_SIZE (SCALAR_INT_TYPE_MODE (type));
  int byte, offset, word, words;
  unsigned char value;

  if ((off == -1 && total_bytes > len)
      || off >= total_bytes)
    return 0;
  if (off == -1)
    off = 0;
  words = total_bytes / UNITS_PER_WORD;

  for (byte = 0; byte < total_bytes; byte++)
    {
      int bitpos = byte * BITS_PER_UNIT;
      /* Extend EXPR according to TYPE_SIGN if the precision isn't a whole
	 number of bytes.  */
      value = wi::extract_uhwi (wi::to_widest (expr), bitpos, BITS_PER_UNIT);

      if (total_bytes > UNITS_PER_WORD)
	{
	  word = byte / UNITS_PER_WORD;
	  if (WORDS_BIG_ENDIAN)
	    word = (words - 1) - word;
	  offset = word * UNITS_PER_WORD;
	  if (BYTES_BIG_ENDIAN)
	    offset += (UNITS_PER_WORD - 1) - (byte % UNITS_PER_WORD);
	  else
	    offset += byte % UNITS_PER_WORD;
	}
      else
	offset = BYTES_BIG_ENDIAN ? (total_bytes - 1) - byte : byte;
      if (offset >= off
	  && offset - off < len)
	ptr[offset - off] = value;
    }
  return MIN (len, total_bytes - off);
}


/* Subroutine of native_encode_expr.  Encode the FIXED_CST
   specified by EXPR into the buffer PTR of length LEN bytes.
   Return the number of bytes placed in the buffer, or zero
   upon failure.  */

static int
native_encode_fixed (const_tree expr, unsigned char *ptr, int len, int off)
{
  tree type = TREE_TYPE (expr);
  scalar_mode mode = SCALAR_TYPE_MODE (type);
  int total_bytes = GET_MODE_SIZE (mode);
  FIXED_VALUE_TYPE value;
  tree i_value, i_type;

  if (total_bytes * BITS_PER_UNIT > HOST_BITS_PER_DOUBLE_INT)
    return 0;

  i_type = lang_hooks.types.type_for_size (GET_MODE_BITSIZE (mode), 1);

  if (NULL_TREE == i_type
      || TYPE_PRECISION (i_type) != total_bytes)
    return 0;
  
  value = TREE_FIXED_CST (expr);
  i_value = double_int_to_tree (i_type, value.data);

  return native_encode_int (i_value, ptr, len, off);
}


/* Subroutine of native_encode_expr.  Encode the REAL_CST
   specified by EXPR into the buffer PTR of length LEN bytes.
   Return the number of bytes placed in the buffer, or zero
   upon failure.  */

static int
native_encode_real (const_tree expr, unsigned char *ptr, int len, int off)
{
  tree type = TREE_TYPE (expr);
  int total_bytes = GET_MODE_SIZE (SCALAR_FLOAT_TYPE_MODE (type));
  int byte, offset, word, words, bitpos;
  unsigned char value;

  /* There are always 32 bits in each long, no matter the size of
     the hosts long.  We handle floating point representations with
     up to 192 bits.  */
  long tmp[6];

  if ((off == -1 && total_bytes > len)
      || off >= total_bytes)
    return 0;
  if (off == -1)
    off = 0;
  words = (32 / BITS_PER_UNIT) / UNITS_PER_WORD;

  real_to_target (tmp, TREE_REAL_CST_PTR (expr), TYPE_MODE (type));

  for (bitpos = 0; bitpos < total_bytes * BITS_PER_UNIT;
       bitpos += BITS_PER_UNIT)
    {
      byte = (bitpos / BITS_PER_UNIT) & 3;
      value = (unsigned char) (tmp[bitpos / 32] >> (bitpos & 31));

      if (UNITS_PER_WORD < 4)
	{
	  word = byte / UNITS_PER_WORD;
	  if (WORDS_BIG_ENDIAN)
	    word = (words - 1) - word;
	  offset = word * UNITS_PER_WORD;
	  if (BYTES_BIG_ENDIAN)
	    offset += (UNITS_PER_WORD - 1) - (byte % UNITS_PER_WORD);
	  else
	    offset += byte % UNITS_PER_WORD;
	}
      else
	{
	  offset = byte;
	  if (BYTES_BIG_ENDIAN)
	    {
	      /* Reverse bytes within each long, or within the entire float
		 if it's smaller than a long (for HFmode).  */
	      offset = MIN (3, total_bytes - 1) - offset;
	      gcc_assert (offset >= 0);
	    }
	}
      offset = offset + ((bitpos / BITS_PER_UNIT) & ~3);
      if (offset >= off
	  && offset - off < len)
	ptr[offset - off] = value;
    }
  return MIN (len, total_bytes - off);
}

/* Subroutine of native_encode_expr.  Encode the COMPLEX_CST
   specified by EXPR into the buffer PTR of length LEN bytes.
   Return the number of bytes placed in the buffer, or zero
   upon failure.  */

static int
native_encode_complex (const_tree expr, unsigned char *ptr, int len, int off)
{
  int rsize, isize;
  tree part;

  part = TREE_REALPART (expr);
  rsize = native_encode_expr (part, ptr, len, off);
  if (off == -1
      && rsize == 0)
    return 0;
  part = TREE_IMAGPART (expr);
  if (off != -1)
    off = MAX (0, off - GET_MODE_SIZE (SCALAR_TYPE_MODE (TREE_TYPE (part))));
  isize = native_encode_expr (part, ptr+rsize, len-rsize, off);
  if (off == -1
      && isize != rsize)
    return 0;
  return rsize + isize;
}


/* Subroutine of native_encode_expr.  Encode the VECTOR_CST
   specified by EXPR into the buffer PTR of length LEN bytes.
   Return the number of bytes placed in the buffer, or zero
   upon failure.  */

static int
native_encode_vector (const_tree expr, unsigned char *ptr, int len, int off)
{
  unsigned i, count;
  int size, offset;
  tree itype, elem;

  offset = 0;
  count = VECTOR_CST_NELTS (expr);
  itype = TREE_TYPE (TREE_TYPE (expr));
  size = GET_MODE_SIZE (SCALAR_TYPE_MODE (itype));
  for (i = 0; i < count; i++)
    {
      if (off >= size)
	{
	  off -= size;
	  continue;
	}
      elem = VECTOR_CST_ELT (expr, i);
      int res = native_encode_expr (elem, ptr+offset, len-offset, off);
      if ((off == -1 && res != size)
	  || res == 0)
	return 0;
      offset += res;
      if (offset >= len)
	return offset;
      if (off != -1)
	off = 0;
    }
  return offset;
}


/* Subroutine of native_encode_expr.  Encode the STRING_CST
   specified by EXPR into the buffer PTR of length LEN bytes.
   Return the number of bytes placed in the buffer, or zero
   upon failure.  */

static int
native_encode_string (const_tree expr, unsigned char *ptr, int len, int off)
{
  tree type = TREE_TYPE (expr);
  HOST_WIDE_INT total_bytes;

  if (TREE_CODE (type) != ARRAY_TYPE
      || TREE_CODE (TREE_TYPE (type)) != INTEGER_TYPE
      || (GET_MODE_BITSIZE (SCALAR_INT_TYPE_MODE (TREE_TYPE (type)))
	  != BITS_PER_UNIT)
      || !tree_fits_shwi_p (TYPE_SIZE_UNIT (type)))
    return 0;
  total_bytes = tree_to_shwi (TYPE_SIZE_UNIT (type));
  if ((off == -1 && total_bytes > len)
      || off >= total_bytes)
    return 0;
  if (off == -1)
    off = 0;
  if (TREE_STRING_LENGTH (expr) - off < MIN (total_bytes, len))
    {
      int written = 0;
      if (off < TREE_STRING_LENGTH (expr))
	{
	  written = MIN (len, TREE_STRING_LENGTH (expr) - off);
	  memcpy (ptr, TREE_STRING_POINTER (expr) + off, written);
	}
      memset (ptr + written, 0,
	      MIN (total_bytes - written, len - written));
    }
  else
    memcpy (ptr, TREE_STRING_POINTER (expr) + off, MIN (total_bytes, len));
  return MIN (total_bytes - off, len);
}


/* Subroutine of fold_view_convert_expr.  Encode the INTEGER_CST,
   REAL_CST, COMPLEX_CST or VECTOR_CST specified by EXPR into the
   buffer PTR of length LEN bytes.  If OFF is not -1 then start
   the encoding at byte offset OFF and encode at most LEN bytes.
   Return the number of bytes placed in the buffer, or zero upon failure.  */

int
native_encode_expr (const_tree expr, unsigned char *ptr, int len, int off)
{
  /* We don't support starting at negative offset and -1 is special.  */
  if (off < -1)
    return 0;

  switch (TREE_CODE (expr))
    {
    case INTEGER_CST:
      return native_encode_int (expr, ptr, len, off);

    case REAL_CST:
      return native_encode_real (expr, ptr, len, off);

    case FIXED_CST:
      return native_encode_fixed (expr, ptr, len, off);

    case COMPLEX_CST:
      return native_encode_complex (expr, ptr, len, off);

    case VECTOR_CST:
      return native_encode_vector (expr, ptr, len, off);

    case STRING_CST:
      return native_encode_string (expr, ptr, len, off);

    default:
      return 0;
    }
}


/* Subroutine of native_interpret_expr.  Interpret the contents of
   the buffer PTR of length LEN as an INTEGER_CST of type TYPE.
   If the buffer cannot be interpreted, return NULL_TREE.  */

static tree
native_interpret_int (tree type, const unsigned char *ptr, int len)
{
  int total_bytes = GET_MODE_SIZE (SCALAR_INT_TYPE_MODE (type));

  if (total_bytes > len
      || total_bytes * BITS_PER_UNIT > HOST_BITS_PER_DOUBLE_INT)
    return NULL_TREE;

  wide_int result = wi::from_buffer (ptr, total_bytes);

  return wide_int_to_tree (type, result);
}


/* Subroutine of native_interpret_expr.  Interpret the contents of
   the buffer PTR of length LEN as a FIXED_CST of type TYPE.
   If the buffer cannot be interpreted, return NULL_TREE.  */

static tree
native_interpret_fixed (tree type, const unsigned char *ptr, int len)
{
  scalar_mode mode = SCALAR_TYPE_MODE (type);
  int total_bytes = GET_MODE_SIZE (mode);
  double_int result;
  FIXED_VALUE_TYPE fixed_value;

  if (total_bytes > len
      || total_bytes * BITS_PER_UNIT > HOST_BITS_PER_DOUBLE_INT)
    return NULL_TREE;

  result = double_int::from_buffer (ptr, total_bytes);
  fixed_value = fixed_from_double_int (result, mode);

  return build_fixed (type, fixed_value);
}


/* Subroutine of native_interpret_expr.  Interpret the contents of
   the buffer PTR of length LEN as a REAL_CST of type TYPE.
   If the buffer cannot be interpreted, return NULL_TREE.  */

static tree
native_interpret_real (tree type, const unsigned char *ptr, int len)
{
  scalar_float_mode mode = SCALAR_FLOAT_TYPE_MODE (type);
  int total_bytes = GET_MODE_SIZE (mode);
  unsigned char value;
  /* There are always 32 bits in each long, no matter the size of
     the hosts long.  We handle floating point representations with
     up to 192 bits.  */
  REAL_VALUE_TYPE r;
  long tmp[6];

  if (total_bytes > len || total_bytes > 24)
    return NULL_TREE;
  int words = (32 / BITS_PER_UNIT) / UNITS_PER_WORD;

  memset (tmp, 0, sizeof (tmp));
  for (int bitpos = 0; bitpos < total_bytes * BITS_PER_UNIT;
       bitpos += BITS_PER_UNIT)
    {
      /* Both OFFSET and BYTE index within a long;
	 bitpos indexes the whole float.  */
      int offset, byte = (bitpos / BITS_PER_UNIT) & 3;
      if (UNITS_PER_WORD < 4)
	{
	  int word = byte / UNITS_PER_WORD;
	  if (WORDS_BIG_ENDIAN)
	    word = (words - 1) - word;
	  offset = word * UNITS_PER_WORD;
	  if (BYTES_BIG_ENDIAN)
	    offset += (UNITS_PER_WORD - 1) - (byte % UNITS_PER_WORD);
	  else
	    offset += byte % UNITS_PER_WORD;
	}
      else
	{
	  offset = byte;
	  if (BYTES_BIG_ENDIAN)
	    {
	      /* Reverse bytes within each long, or within the entire float
		 if it's smaller than a long (for HFmode).  */
	      offset = MIN (3, total_bytes - 1) - offset;
	      gcc_assert (offset >= 0);
	    }
	}
      value = ptr[offset + ((bitpos / BITS_PER_UNIT) & ~3)];

      tmp[bitpos / 32] |= (unsigned long)value << (bitpos & 31);
    }

  real_from_target (&r, tmp, mode);
  return build_real (type, r);
}


/* Subroutine of native_interpret_expr.  Interpret the contents of
   the buffer PTR of length LEN as a COMPLEX_CST of type TYPE.
   If the buffer cannot be interpreted, return NULL_TREE.  */

static tree
native_interpret_complex (tree type, const unsigned char *ptr, int len)
{
  tree etype, rpart, ipart;
  int size;

  etype = TREE_TYPE (type);
  size = GET_MODE_SIZE (SCALAR_TYPE_MODE (etype));
  if (size * 2 > len)
    return NULL_TREE;
  rpart = native_interpret_expr (etype, ptr, size);
  if (!rpart)
    return NULL_TREE;
  ipart = native_interpret_expr (etype, ptr+size, size);
  if (!ipart)
    return NULL_TREE;
  return build_complex (type, rpart, ipart);
}


/* Subroutine of native_interpret_expr.  Interpret the contents of
   the buffer PTR of length LEN as a VECTOR_CST of type TYPE.
   If the buffer cannot be interpreted, return NULL_TREE.  */

static tree
native_interpret_vector (tree type, const unsigned char *ptr, unsigned int len)
{
  tree etype, elem;
  unsigned int i, size;
  unsigned HOST_WIDE_INT count;
  tree *elements;

  etype = TREE_TYPE (type);
  size = GET_MODE_SIZE (SCALAR_TYPE_MODE (etype));
  if (!TYPE_VECTOR_SUBPARTS (type).is_constant (&count)
      || size * count > len)
    return NULL_TREE;

  elements = XALLOCAVEC (tree, count);
  for (i = count; i-- > 0; )
    {
      elem = native_interpret_expr (etype, ptr+(i*size), size);
      if (!elem)
	return NULL_TREE;
      elements[i] = elem;
    }
  return build_vector (type, count, elements);
}


/* Subroutine of fold_view_convert_expr.  Interpret the contents of
   the buffer PTR of length LEN as a constant of type TYPE.  For
   INTEGRAL_TYPE_P we return an INTEGER_CST, for SCALAR_FLOAT_TYPE_P
   we return a REAL_CST, etc...  If the buffer cannot be interpreted,
   return NULL_TREE.  */

tree
native_interpret_expr (tree type, const unsigned char *ptr, int len)
{
  switch (TREE_CODE (type))
    {
    case INTEGER_TYPE:
    case ENUMERAL_TYPE:
    case BOOLEAN_TYPE:
    case POINTER_TYPE:
    case REFERENCE_TYPE:
      return native_interpret_int (type, ptr, len);

    case REAL_TYPE:
      return native_interpret_real (type, ptr, len);

    case FIXED_POINT_TYPE:
      return native_interpret_fixed (type, ptr, len);

    case COMPLEX_TYPE:
      return native_interpret_complex (type, ptr, len);

    case VECTOR_TYPE:
      return native_interpret_vector (type, ptr, len);

    default:
      return NULL_TREE;
    }
}

/* Returns true if we can interpret the contents of a native encoding
   as TYPE.  */

static bool
can_native_interpret_type_p (tree type)
{
  switch (TREE_CODE (type))
    {
    case INTEGER_TYPE:
    case ENUMERAL_TYPE:
    case BOOLEAN_TYPE:
    case POINTER_TYPE:
    case REFERENCE_TYPE:
    case FIXED_POINT_TYPE:
    case REAL_TYPE:
    case COMPLEX_TYPE:
    case VECTOR_TYPE:
      return true;
    default:
      return false;
    }
}

/* Return true iff a constant of type TYPE is accepted by
   native_encode_expr.  */

bool
can_native_encode_type_p (tree type)
{
  switch (TREE_CODE (type))
    {
    case INTEGER_TYPE:
    case REAL_TYPE:
    case FIXED_POINT_TYPE:
    case COMPLEX_TYPE:
    case VECTOR_TYPE:
    case POINTER_TYPE:
      return true;
    default:
      return false;
    }
}

/* Fold a VIEW_CONVERT_EXPR of a constant expression EXPR to type
   TYPE at compile-time.  If we're unable to perform the conversion
   return NULL_TREE.  */

static tree
fold_view_convert_expr (tree type, tree expr)
{
  /* We support up to 512-bit values (for V8DFmode).  */
  unsigned char buffer[64];
  int len;

  /* Check that the host and target are sane.  */
  if (CHAR_BIT != 8 || BITS_PER_UNIT != 8)
    return NULL_TREE;

  len = native_encode_expr (expr, buffer, sizeof (buffer));
  if (len == 0)
    return NULL_TREE;

  return native_interpret_expr (type, buffer, len);
}

/* Build an expression for the address of T.  Folds away INDIRECT_REF
   to avoid confusing the gimplify process.  */

tree
build_fold_addr_expr_with_type_loc (location_t loc, tree t, tree ptrtype)
{
  /* The size of the object is not relevant when talking about its address.  */
  if (TREE_CODE (t) == WITH_SIZE_EXPR)
    t = TREE_OPERAND (t, 0);

  if (TREE_CODE (t) == INDIRECT_REF)
    {
      t = TREE_OPERAND (t, 0);

      if (TREE_TYPE (t) != ptrtype)
	t = build1_loc (loc, NOP_EXPR, ptrtype, t);
    }
  else if (TREE_CODE (t) == MEM_REF
	   && integer_zerop (TREE_OPERAND (t, 1)))
    return TREE_OPERAND (t, 0);
  else if (TREE_CODE (t) == MEM_REF
	   && TREE_CODE (TREE_OPERAND (t, 0)) == INTEGER_CST)
    return fold_binary (POINTER_PLUS_EXPR, ptrtype,
			TREE_OPERAND (t, 0),
			convert_to_ptrofftype (TREE_OPERAND (t, 1)));
  else if (TREE_CODE (t) == VIEW_CONVERT_EXPR)
    {
      t = build_fold_addr_expr_loc (loc, TREE_OPERAND (t, 0));

      if (TREE_TYPE (t) != ptrtype)
	t = fold_convert_loc (loc, ptrtype, t);
    }
  else
    t = build1_loc (loc, ADDR_EXPR, ptrtype, t);

  return t;
}

/* Build an expression for the address of T.  */

tree
build_fold_addr_expr_loc (location_t loc, tree t)
{
  tree ptrtype = build_pointer_type (TREE_TYPE (t));

  return build_fold_addr_expr_with_type_loc (loc, t, ptrtype);
}

/* Fold a unary expression of code CODE and type TYPE with operand
   OP0.  Return the folded expression if folding is successful.
   Otherwise, return NULL_TREE.  */

tree
fold_unary_loc (location_t loc, enum tree_code code, tree type, tree op0)
{
  tree tem;
  tree arg0;
  enum tree_code_class kind = TREE_CODE_CLASS (code);

  gcc_assert (IS_EXPR_CODE_CLASS (kind)
	      && TREE_CODE_LENGTH (code) == 1);

  arg0 = op0;
  if (arg0)
    {
      if (CONVERT_EXPR_CODE_P (code)
	  || code == FLOAT_EXPR || code == ABS_EXPR || code == NEGATE_EXPR)
	{
	  /* Don't use STRIP_NOPS, because signedness of argument type
	     matters.  */
	  STRIP_SIGN_NOPS (arg0);
	}
      else
	{
	  /* Strip any conversions that don't change the mode.  This
	     is safe for every expression, except for a comparison
	     expression because its signedness is derived from its
	     operands.

	     Note that this is done as an internal manipulation within
	     the constant folder, in order to find the simplest
	     representation of the arguments so that their form can be
	     studied.  In any cases, the appropriate type conversions
	     should be put back in the tree that will get out of the
	     constant folder.  */
	  STRIP_NOPS (arg0);
	}

      if (CONSTANT_CLASS_P (arg0))
	{
	  tree tem = const_unop (code, type, arg0);
	  if (tem)
	    {
	      if (TREE_TYPE (tem) != type)
		tem = fold_convert_loc (loc, type, tem);
	      return tem;
	    }
	}
    }

  tem = generic_simplify (loc, code, type, op0);
  if (tem)
    return tem;

  if (TREE_CODE_CLASS (code) == tcc_unary)
    {
      if (TREE_CODE (arg0) == COMPOUND_EXPR)
	return build2 (COMPOUND_EXPR, type, TREE_OPERAND (arg0, 0),
		       fold_build1_loc (loc, code, type,
				    fold_convert_loc (loc, TREE_TYPE (op0),
						      TREE_OPERAND (arg0, 1))));
      else if (TREE_CODE (arg0) == COND_EXPR)
	{
	  tree arg01 = TREE_OPERAND (arg0, 1);
	  tree arg02 = TREE_OPERAND (arg0, 2);
	  if (! VOID_TYPE_P (TREE_TYPE (arg01)))
	    arg01 = fold_build1_loc (loc, code, type,
				 fold_convert_loc (loc,
						   TREE_TYPE (op0), arg01));
	  if (! VOID_TYPE_P (TREE_TYPE (arg02)))
	    arg02 = fold_build1_loc (loc, code, type,
				 fold_convert_loc (loc,
						   TREE_TYPE (op0), arg02));
	  tem = fold_build3_loc (loc, COND_EXPR, type, TREE_OPERAND (arg0, 0),
			     arg01, arg02);

	  /* If this was a conversion, and all we did was to move into
	     inside the COND_EXPR, bring it back out.  But leave it if
	     it is a conversion from integer to integer and the
	     result precision is no wider than a word since such a
	     conversion is cheap and may be optimized away by combine,
	     while it couldn't if it were outside the COND_EXPR.  Then return
	     so we don't get into an infinite recursion loop taking the
	     conversion out and then back in.  */

	  if ((CONVERT_EXPR_CODE_P (code)
	       || code == NON_LVALUE_EXPR)
	      && TREE_CODE (tem) == COND_EXPR
	      && TREE_CODE (TREE_OPERAND (tem, 1)) == code
	      && TREE_CODE (TREE_OPERAND (tem, 2)) == code
	      && ! VOID_TYPE_P (TREE_OPERAND (tem, 1))
	      && ! VOID_TYPE_P (TREE_OPERAND (tem, 2))
	      && (TREE_TYPE (TREE_OPERAND (TREE_OPERAND (tem, 1), 0))
		  == TREE_TYPE (TREE_OPERAND (TREE_OPERAND (tem, 2), 0)))
	      && (! (INTEGRAL_TYPE_P (TREE_TYPE (tem))
		     && (INTEGRAL_TYPE_P
			 (TREE_TYPE (TREE_OPERAND (TREE_OPERAND (tem, 1), 0))))
		     && TYPE_PRECISION (TREE_TYPE (tem)) <= BITS_PER_WORD)
		  || flag_syntax_only))
	    tem = build1_loc (loc, code, type,
			      build3 (COND_EXPR,
				      TREE_TYPE (TREE_OPERAND
						 (TREE_OPERAND (tem, 1), 0)),
				      TREE_OPERAND (tem, 0),
				      TREE_OPERAND (TREE_OPERAND (tem, 1), 0),
				      TREE_OPERAND (TREE_OPERAND (tem, 2),
						    0)));
	  return tem;
	}
   }

  switch (code)
    {
    case NON_LVALUE_EXPR:
      if (!maybe_lvalue_p (op0))
	return fold_convert_loc (loc, type, op0);
      return NULL_TREE;

    CASE_CONVERT:
    case FLOAT_EXPR:
    case FIX_TRUNC_EXPR:
      if (COMPARISON_CLASS_P (op0))
	{
	  /* If we have (type) (a CMP b) and type is an integral type, return
	     new expression involving the new type.  Canonicalize
	     (type) (a CMP b) to (a CMP b) ? (type) true : (type) false for
	     non-integral type.
	     Do not fold the result as that would not simplify further, also
	     folding again results in recursions.  */
	  if (TREE_CODE (type) == BOOLEAN_TYPE)
	    return build2_loc (loc, TREE_CODE (op0), type,
			       TREE_OPERAND (op0, 0),
			       TREE_OPERAND (op0, 1));
	  else if (!INTEGRAL_TYPE_P (type) && !VOID_TYPE_P (type)
		   && TREE_CODE (type) != VECTOR_TYPE)
	    return build3_loc (loc, COND_EXPR, type, op0,
			       constant_boolean_node (true, type),
			       constant_boolean_node (false, type));
	}

      /* Handle (T *)&A.B.C for A being of type T and B and C
	 living at offset zero.  This occurs frequently in
	 C++ upcasting and then accessing the base.  */
      if (TREE_CODE (op0) == ADDR_EXPR
	  && POINTER_TYPE_P (type)
	  && handled_component_p (TREE_OPERAND (op0, 0)))
        {
	  poly_int64 bitsize, bitpos;
	  tree offset;
	  machine_mode mode;
	  int unsignedp, reversep, volatilep;
	  tree base
	    = get_inner_reference (TREE_OPERAND (op0, 0), &bitsize, &bitpos,
				   &offset, &mode, &unsignedp, &reversep,
				   &volatilep);
	  /* If the reference was to a (constant) zero offset, we can use
	     the address of the base if it has the same base type
	     as the result type and the pointer type is unqualified.  */
	  if (!offset
	      && must_eq (bitpos, 0)
	      && (TYPE_MAIN_VARIANT (TREE_TYPE (type))
		  == TYPE_MAIN_VARIANT (TREE_TYPE (base)))
	      && TYPE_QUALS (type) == TYPE_UNQUALIFIED)
	    return fold_convert_loc (loc, type,
				     build_fold_addr_expr_loc (loc, base));
        }

      if (TREE_CODE (op0) == MODIFY_EXPR
	  && TREE_CONSTANT (TREE_OPERAND (op0, 1))
	  /* Detect assigning a bitfield.  */
	  && !(TREE_CODE (TREE_OPERAND (op0, 0)) == COMPONENT_REF
	       && DECL_BIT_FIELD
	       (TREE_OPERAND (TREE_OPERAND (op0, 0), 1))))
	{
	  /* Don't leave an assignment inside a conversion
	     unless assigning a bitfield.  */
	  tem = fold_build1_loc (loc, code, type, TREE_OPERAND (op0, 1));
	  /* First do the assignment, then return converted constant.  */
	  tem = build2_loc (loc, COMPOUND_EXPR, TREE_TYPE (tem), op0, tem);
	  TREE_NO_WARNING (tem) = 1;
	  TREE_USED (tem) = 1;
	  return tem;
	}

      /* Convert (T)(x & c) into (T)x & (T)c, if c is an integer
	 constants (if x has signed type, the sign bit cannot be set
	 in c).  This folds extension into the BIT_AND_EXPR.
	 ??? We don't do it for BOOLEAN_TYPE or ENUMERAL_TYPE because they
	 very likely don't have maximal range for their precision and this
	 transformation effectively doesn't preserve non-maximal ranges.  */
      if (TREE_CODE (type) == INTEGER_TYPE
	  && TREE_CODE (op0) == BIT_AND_EXPR
	  && TREE_CODE (TREE_OPERAND (op0, 1)) == INTEGER_CST)
	{
	  tree and_expr = op0;
	  tree and0 = TREE_OPERAND (and_expr, 0);
	  tree and1 = TREE_OPERAND (and_expr, 1);
	  int change = 0;

	  if (TYPE_UNSIGNED (TREE_TYPE (and_expr))
	      || (TYPE_PRECISION (type)
		  <= TYPE_PRECISION (TREE_TYPE (and_expr))))
	    change = 1;
	  else if (TYPE_PRECISION (TREE_TYPE (and1))
		   <= HOST_BITS_PER_WIDE_INT
		   && tree_fits_uhwi_p (and1))
	    {
	      unsigned HOST_WIDE_INT cst;

	      cst = tree_to_uhwi (and1);
	      cst &= HOST_WIDE_INT_M1U
		     << (TYPE_PRECISION (TREE_TYPE (and1)) - 1);
	      change = (cst == 0);
	      if (change
		  && !flag_syntax_only
		  && (load_extend_op (TYPE_MODE (TREE_TYPE (and0)))
		      == ZERO_EXTEND))
		{
		  tree uns = unsigned_type_for (TREE_TYPE (and0));
		  and0 = fold_convert_loc (loc, uns, and0);
		  and1 = fold_convert_loc (loc, uns, and1);
		}
	    }
	  if (change)
	    {
	      tem = force_fit_type (type, wi::to_widest (and1), 0,
				    TREE_OVERFLOW (and1));
	      return fold_build2_loc (loc, BIT_AND_EXPR, type,
				      fold_convert_loc (loc, type, and0), tem);
	    }
	}

      /* Convert (T1)(X p+ Y) into ((T1)X p+ Y), for pointer type, when the new
	 cast (T1)X will fold away.  We assume that this happens when X itself
	 is a cast.  */
      if (POINTER_TYPE_P (type)
	  && TREE_CODE (arg0) == POINTER_PLUS_EXPR
	  && CONVERT_EXPR_P (TREE_OPERAND (arg0, 0)))
	{
	  tree arg00 = TREE_OPERAND (arg0, 0);
	  tree arg01 = TREE_OPERAND (arg0, 1);

	  return fold_build_pointer_plus_loc
		   (loc, fold_convert_loc (loc, type, arg00), arg01);
	}

      /* Convert (T1)(~(T2)X) into ~(T1)X if T1 and T2 are integral types
	 of the same precision, and X is an integer type not narrower than
	 types T1 or T2, i.e. the cast (T2)X isn't an extension.  */
      if (INTEGRAL_TYPE_P (type)
	  && TREE_CODE (op0) == BIT_NOT_EXPR
	  && INTEGRAL_TYPE_P (TREE_TYPE (op0))
	  && CONVERT_EXPR_P (TREE_OPERAND (op0, 0))
	  && TYPE_PRECISION (type) == TYPE_PRECISION (TREE_TYPE (op0)))
	{
	  tem = TREE_OPERAND (TREE_OPERAND (op0, 0), 0);
	  if (INTEGRAL_TYPE_P (TREE_TYPE (tem))
	      && TYPE_PRECISION (type) <= TYPE_PRECISION (TREE_TYPE (tem)))
	    return fold_build1_loc (loc, BIT_NOT_EXPR, type,
				fold_convert_loc (loc, type, tem));
	}

      /* Convert (T1)(X * Y) into (T1)X * (T1)Y if T1 is narrower than the
	 type of X and Y (integer types only).  */
      if (INTEGRAL_TYPE_P (type)
	  && TREE_CODE (op0) == MULT_EXPR
	  && INTEGRAL_TYPE_P (TREE_TYPE (op0))
	  && TYPE_PRECISION (type) < TYPE_PRECISION (TREE_TYPE (op0)))
	{
	  /* Be careful not to introduce new overflows.  */
	  tree mult_type;
          if (TYPE_OVERFLOW_WRAPS (type))
	    mult_type = type;
	  else
	    mult_type = unsigned_type_for (type);

	  if (TYPE_PRECISION (mult_type) < TYPE_PRECISION (TREE_TYPE (op0)))
	    {
	      tem = fold_build2_loc (loc, MULT_EXPR, mult_type,
				 fold_convert_loc (loc, mult_type,
						   TREE_OPERAND (op0, 0)),
				 fold_convert_loc (loc, mult_type,
						   TREE_OPERAND (op0, 1)));
	      return fold_convert_loc (loc, type, tem);
	    }
	}

      return NULL_TREE;

    case VIEW_CONVERT_EXPR:
      if (TREE_CODE (op0) == MEM_REF)
        {
	  if (TYPE_ALIGN (TREE_TYPE (op0)) != TYPE_ALIGN (type))
	    type = build_aligned_type (type, TYPE_ALIGN (TREE_TYPE (op0)));
	  tem = fold_build2_loc (loc, MEM_REF, type,
				 TREE_OPERAND (op0, 0), TREE_OPERAND (op0, 1));
	  REF_REVERSE_STORAGE_ORDER (tem) = REF_REVERSE_STORAGE_ORDER (op0);
	  return tem;
	}

      return NULL_TREE;

    case NEGATE_EXPR:
      tem = fold_negate_expr (loc, arg0);
      if (tem)
	return fold_convert_loc (loc, type, tem);
      return NULL_TREE;

    case ABS_EXPR:
      /* Convert fabs((double)float) into (double)fabsf(float).  */
      if (TREE_CODE (arg0) == NOP_EXPR
	  && TREE_CODE (type) == REAL_TYPE)
	{
	  tree targ0 = strip_float_extensions (arg0);
	  if (targ0 != arg0)
	    return fold_convert_loc (loc, type,
				     fold_build1_loc (loc, ABS_EXPR,
						  TREE_TYPE (targ0),
						  targ0));
	}
      return NULL_TREE;

    case BIT_NOT_EXPR:
      /* Convert ~(X ^ Y) to ~X ^ Y or X ^ ~Y if ~X or ~Y simplify.  */
      if (TREE_CODE (arg0) == BIT_XOR_EXPR
	  && (tem = fold_unary_loc (loc, BIT_NOT_EXPR, type,
				    fold_convert_loc (loc, type,
						      TREE_OPERAND (arg0, 0)))))
	return fold_build2_loc (loc, BIT_XOR_EXPR, type, tem,
				fold_convert_loc (loc, type,
						  TREE_OPERAND (arg0, 1)));
      else if (TREE_CODE (arg0) == BIT_XOR_EXPR
	       && (tem = fold_unary_loc (loc, BIT_NOT_EXPR, type,
			       	     fold_convert_loc (loc, type,
						       TREE_OPERAND (arg0, 1)))))
	return fold_build2_loc (loc, BIT_XOR_EXPR, type,
			    fold_convert_loc (loc, type,
					      TREE_OPERAND (arg0, 0)), tem);

      return NULL_TREE;

    case TRUTH_NOT_EXPR:
      /* Note that the operand of this must be an int
	 and its values must be 0 or 1.
	 ("true" is a fixed value perhaps depending on the language,
	 but we don't handle values other than 1 correctly yet.)  */
      tem = fold_truth_not_expr (loc, arg0);
      if (!tem)
	return NULL_TREE;
      return fold_convert_loc (loc, type, tem);

    case INDIRECT_REF:
      /* Fold *&X to X if X is an lvalue.  */
      if (TREE_CODE (op0) == ADDR_EXPR)
	{
	  tree op00 = TREE_OPERAND (op0, 0);
	  if ((VAR_P (op00)
	       || TREE_CODE (op00) == PARM_DECL
	       || TREE_CODE (op00) == RESULT_DECL)
	      && !TREE_READONLY (op00))
	    return op00;
	}
      return NULL_TREE;

    default:
      return NULL_TREE;
    } /* switch (code) */
}


/* If the operation was a conversion do _not_ mark a resulting constant
   with TREE_OVERFLOW if the original constant was not.  These conversions
   have implementation defined behavior and retaining the TREE_OVERFLOW
   flag here would confuse later passes such as VRP.  */
tree
fold_unary_ignore_overflow_loc (location_t loc, enum tree_code code,
				tree type, tree op0)
{
  tree res = fold_unary_loc (loc, code, type, op0);
  if (res
      && TREE_CODE (res) == INTEGER_CST
      && TREE_CODE (op0) == INTEGER_CST
      && CONVERT_EXPR_CODE_P (code))
    TREE_OVERFLOW (res) = TREE_OVERFLOW (op0);

  return res;
}

/* Fold a binary bitwise/truth expression of code CODE and type TYPE with
   operands OP0 and OP1.  LOC is the location of the resulting expression.
   ARG0 and ARG1 are the NOP_STRIPed results of OP0 and OP1.
   Return the folded expression if folding is successful.  Otherwise,
   return NULL_TREE.  */
static tree
fold_truth_andor (location_t loc, enum tree_code code, tree type,
		  tree arg0, tree arg1, tree op0, tree op1)
{
  tree tem;

  /* We only do these simplifications if we are optimizing.  */
  if (!optimize)
    return NULL_TREE;

  /* Check for things like (A || B) && (A || C).  We can convert this
     to A || (B && C).  Note that either operator can be any of the four
     truth and/or operations and the transformation will still be
     valid.   Also note that we only care about order for the
     ANDIF and ORIF operators.  If B contains side effects, this
     might change the truth-value of A.  */
  if (TREE_CODE (arg0) == TREE_CODE (arg1)
      && (TREE_CODE (arg0) == TRUTH_ANDIF_EXPR
	  || TREE_CODE (arg0) == TRUTH_ORIF_EXPR
	  || TREE_CODE (arg0) == TRUTH_AND_EXPR
	  || TREE_CODE (arg0) == TRUTH_OR_EXPR)
      && ! TREE_SIDE_EFFECTS (TREE_OPERAND (arg0, 1)))
    {
      tree a00 = TREE_OPERAND (arg0, 0);
      tree a01 = TREE_OPERAND (arg0, 1);
      tree a10 = TREE_OPERAND (arg1, 0);
      tree a11 = TREE_OPERAND (arg1, 1);
      int commutative = ((TREE_CODE (arg0) == TRUTH_OR_EXPR
			  || TREE_CODE (arg0) == TRUTH_AND_EXPR)
			 && (code == TRUTH_AND_EXPR
			     || code == TRUTH_OR_EXPR));

      if (operand_equal_p (a00, a10, 0))
	return fold_build2_loc (loc, TREE_CODE (arg0), type, a00,
			    fold_build2_loc (loc, code, type, a01, a11));
      else if (commutative && operand_equal_p (a00, a11, 0))
	return fold_build2_loc (loc, TREE_CODE (arg0), type, a00,
			    fold_build2_loc (loc, code, type, a01, a10));
      else if (commutative && operand_equal_p (a01, a10, 0))
	return fold_build2_loc (loc, TREE_CODE (arg0), type, a01,
			    fold_build2_loc (loc, code, type, a00, a11));

      /* This case if tricky because we must either have commutative
	 operators or else A10 must not have side-effects.  */

      else if ((commutative || ! TREE_SIDE_EFFECTS (a10))
	       && operand_equal_p (a01, a11, 0))
	return fold_build2_loc (loc, TREE_CODE (arg0), type,
			    fold_build2_loc (loc, code, type, a00, a10),
			    a01);
    }

  /* See if we can build a range comparison.  */
  if (0 != (tem = fold_range_test (loc, code, type, op0, op1)))
    return tem;

  if ((code == TRUTH_ANDIF_EXPR && TREE_CODE (arg0) == TRUTH_ORIF_EXPR)
      || (code == TRUTH_ORIF_EXPR && TREE_CODE (arg0) == TRUTH_ANDIF_EXPR))
    {
      tem = merge_truthop_with_opposite_arm (loc, arg0, arg1, true);
      if (tem)
	return fold_build2_loc (loc, code, type, tem, arg1);
    }

  if ((code == TRUTH_ANDIF_EXPR && TREE_CODE (arg1) == TRUTH_ORIF_EXPR)
      || (code == TRUTH_ORIF_EXPR && TREE_CODE (arg1) == TRUTH_ANDIF_EXPR))
    {
      tem = merge_truthop_with_opposite_arm (loc, arg1, arg0, false);
      if (tem)
	return fold_build2_loc (loc, code, type, arg0, tem);
    }

  /* Check for the possibility of merging component references.  If our
     lhs is another similar operation, try to merge its rhs with our
     rhs.  Then try to merge our lhs and rhs.  */
  if (TREE_CODE (arg0) == code
      && 0 != (tem = fold_truth_andor_1 (loc, code, type,
					 TREE_OPERAND (arg0, 1), arg1)))
    return fold_build2_loc (loc, code, type, TREE_OPERAND (arg0, 0), tem);

  if ((tem = fold_truth_andor_1 (loc, code, type, arg0, arg1)) != 0)
    return tem;

  if (LOGICAL_OP_NON_SHORT_CIRCUIT
      && (code == TRUTH_AND_EXPR
          || code == TRUTH_ANDIF_EXPR
          || code == TRUTH_OR_EXPR
          || code == TRUTH_ORIF_EXPR))
    {
      enum tree_code ncode, icode;

      ncode = (code == TRUTH_ANDIF_EXPR || code == TRUTH_AND_EXPR)
	      ? TRUTH_AND_EXPR : TRUTH_OR_EXPR;
      icode = ncode == TRUTH_AND_EXPR ? TRUTH_ANDIF_EXPR : TRUTH_ORIF_EXPR;

      /* Transform ((A AND-IF B) AND[-IF] C) into (A AND-IF (B AND C)),
	 or ((A OR-IF B) OR[-IF] C) into (A OR-IF (B OR C))
	 We don't want to pack more than two leafs to a non-IF AND/OR
	 expression.
	 If tree-code of left-hand operand isn't an AND/OR-IF code and not
	 equal to IF-CODE, then we don't want to add right-hand operand.
	 If the inner right-hand side of left-hand operand has
	 side-effects, or isn't simple, then we can't add to it,
	 as otherwise we might destroy if-sequence.  */
      if (TREE_CODE (arg0) == icode
	  && simple_operand_p_2 (arg1)
	  /* Needed for sequence points to handle trappings, and
	     side-effects.  */
	  && simple_operand_p_2 (TREE_OPERAND (arg0, 1)))
	{
	  tem = fold_build2_loc (loc, ncode, type, TREE_OPERAND (arg0, 1),
				 arg1);
	  return fold_build2_loc (loc, icode, type, TREE_OPERAND (arg0, 0),
				  tem);
	}
	/* Same as above but for (A AND[-IF] (B AND-IF C)) -> ((A AND B) AND-IF C),
	   or (A OR[-IF] (B OR-IF C) -> ((A OR B) OR-IF C).  */
      else if (TREE_CODE (arg1) == icode
	  && simple_operand_p_2 (arg0)
	  /* Needed for sequence points to handle trappings, and
	     side-effects.  */
	  && simple_operand_p_2 (TREE_OPERAND (arg1, 0)))
	{
	  tem = fold_build2_loc (loc, ncode, type, 
				 arg0, TREE_OPERAND (arg1, 0));
	  return fold_build2_loc (loc, icode, type, tem,
				  TREE_OPERAND (arg1, 1));
	}
      /* Transform (A AND-IF B) into (A AND B), or (A OR-IF B)
	 into (A OR B).
	 For sequence point consistancy, we need to check for trapping,
	 and side-effects.  */
      else if (code == icode && simple_operand_p_2 (arg0)
               && simple_operand_p_2 (arg1))
	return fold_build2_loc (loc, ncode, type, arg0, arg1);
    }

  return NULL_TREE;
}

/* Helper that tries to canonicalize the comparison ARG0 CODE ARG1
   by changing CODE to reduce the magnitude of constants involved in
   ARG0 of the comparison.
   Returns a canonicalized comparison tree if a simplification was
   possible, otherwise returns NULL_TREE.
   Set *STRICT_OVERFLOW_P to true if the canonicalization is only
   valid if signed overflow is undefined.  */

static tree
maybe_canonicalize_comparison_1 (location_t loc, enum tree_code code, tree type,
				 tree arg0, tree arg1,
				 bool *strict_overflow_p)
{
  enum tree_code code0 = TREE_CODE (arg0);
  tree t, cst0 = NULL_TREE;
  int sgn0;

  /* Match A +- CST code arg1.  We can change this only if overflow
     is undefined.  */
  if (!((ANY_INTEGRAL_TYPE_P (TREE_TYPE (arg0))
	 && TYPE_OVERFLOW_UNDEFINED (TREE_TYPE (arg0)))
	/* In principle pointers also have undefined overflow behavior,
	   but that causes problems elsewhere.  */
	&& !POINTER_TYPE_P (TREE_TYPE (arg0))
	&& (code0 == MINUS_EXPR
	    || code0 == PLUS_EXPR)
	&& TREE_CODE (TREE_OPERAND (arg0, 1)) == INTEGER_CST))
    return NULL_TREE;

  /* Identify the constant in arg0 and its sign.  */
  cst0 = TREE_OPERAND (arg0, 1);
  sgn0 = tree_int_cst_sgn (cst0);

  /* Overflowed constants and zero will cause problems.  */
  if (integer_zerop (cst0)
      || TREE_OVERFLOW (cst0))
    return NULL_TREE;

  /* See if we can reduce the magnitude of the constant in
     arg0 by changing the comparison code.  */
  /* A - CST < arg1  ->  A - CST-1 <= arg1.  */
  if (code == LT_EXPR
      && code0 == ((sgn0 == -1) ? PLUS_EXPR : MINUS_EXPR))
    code = LE_EXPR;
  /* A + CST > arg1  ->  A + CST-1 >= arg1.  */
  else if (code == GT_EXPR
	   && code0 == ((sgn0 == -1) ? MINUS_EXPR : PLUS_EXPR))
    code = GE_EXPR;
  /* A + CST <= arg1  ->  A + CST-1 < arg1.  */
  else if (code == LE_EXPR
	   && code0 == ((sgn0 == -1) ? MINUS_EXPR : PLUS_EXPR))
    code = LT_EXPR;
  /* A - CST >= arg1  ->  A - CST-1 > arg1.  */
  else if (code == GE_EXPR
	   && code0 == ((sgn0 == -1) ? PLUS_EXPR : MINUS_EXPR))
    code = GT_EXPR;
  else
    return NULL_TREE;
  *strict_overflow_p = true;

  /* Now build the constant reduced in magnitude.  But not if that
     would produce one outside of its types range.  */
  if (INTEGRAL_TYPE_P (TREE_TYPE (cst0))
      && ((sgn0 == 1
	   && TYPE_MIN_VALUE (TREE_TYPE (cst0))
	   && tree_int_cst_equal (cst0, TYPE_MIN_VALUE (TREE_TYPE (cst0))))
	  || (sgn0 == -1
	      && TYPE_MAX_VALUE (TREE_TYPE (cst0))
	      && tree_int_cst_equal (cst0, TYPE_MAX_VALUE (TREE_TYPE (cst0))))))
    return NULL_TREE;

  t = int_const_binop (sgn0 == -1 ? PLUS_EXPR : MINUS_EXPR,
		       cst0, build_int_cst (TREE_TYPE (cst0), 1));
  t = fold_build2_loc (loc, code0, TREE_TYPE (arg0), TREE_OPERAND (arg0, 0), t);
  t = fold_convert (TREE_TYPE (arg1), t);

  return fold_build2_loc (loc, code, type, t, arg1);
}

/* Canonicalize the comparison ARG0 CODE ARG1 with type TYPE with undefined
   overflow further.  Try to decrease the magnitude of constants involved
   by changing LE_EXPR and GE_EXPR to LT_EXPR and GT_EXPR or vice versa
   and put sole constants at the second argument position.
   Returns the canonicalized tree if changed, otherwise NULL_TREE.  */

static tree
maybe_canonicalize_comparison (location_t loc, enum tree_code code, tree type,
			       tree arg0, tree arg1)
{
  tree t;
  bool strict_overflow_p;
  const char * const warnmsg = G_("assuming signed overflow does not occur "
				  "when reducing constant in comparison");

  /* Try canonicalization by simplifying arg0.  */
  strict_overflow_p = false;
  t = maybe_canonicalize_comparison_1 (loc, code, type, arg0, arg1,
				       &strict_overflow_p);
  if (t)
    {
      if (strict_overflow_p)
	fold_overflow_warning (warnmsg, WARN_STRICT_OVERFLOW_MAGNITUDE);
      return t;
    }

  /* Try canonicalization by simplifying arg1 using the swapped
     comparison.  */
  code = swap_tree_comparison (code);
  strict_overflow_p = false;
  t = maybe_canonicalize_comparison_1 (loc, code, type, arg1, arg0,
				       &strict_overflow_p);
  if (t && strict_overflow_p)
    fold_overflow_warning (warnmsg, WARN_STRICT_OVERFLOW_MAGNITUDE);
  return t;
}

/* Return whether BASE + OFFSET + BITPOS may wrap around the address
   space.  This is used to avoid issuing overflow warnings for
   expressions like &p->x which can not wrap.  */

static bool
pointer_may_wrap_p (tree base, tree offset, poly_int64 bitpos)
{
  if (!POINTER_TYPE_P (TREE_TYPE (base)))
    return true;

  if (may_lt (bitpos, 0))
    return true;

  poly_wide_int wi_offset;
  int precision = TYPE_PRECISION (TREE_TYPE (base));
  if (offset == NULL_TREE)
    wi_offset = wi::zero (precision);
  else if (TREE_CODE (offset) != INTEGER_CST || TREE_OVERFLOW (offset))
    return true;
  else
    wi_offset = offset;

  bool overflow;
  poly_wide_int units = wi::shwi (0, precision);
  units += bits_to_bytes_round_down (bitpos);
  poly_wide_int total = wi::add (wi_offset, units, UNSIGNED, &overflow);
  if (overflow)
    return true;

  poly_uint64 total_hwi;
  if (!total.to_uhwi (&total_hwi))
    return true;

  poly_int64 size = int_size_in_bytes (TREE_TYPE (TREE_TYPE (base)));
  if (must_le (size, 0))
    return true;

  /* We can do slightly better for SIZE if we have an ADDR_EXPR of an
     array.  */
  if (TREE_CODE (base) == ADDR_EXPR)
    {
      poly_int64 base_size;

      base_size = int_size_in_bytes (TREE_TYPE (TREE_OPERAND (base, 0)));
      if (may_ge (base_size, 0) && may_lt (size, base_size))
	size = base_size;
    }

  return may_gt (total_hwi, poly_uint64 (size));
}

/* Return a positive integer when the symbol DECL is known to have
   a nonzero address, zero when it's known not to (e.g., it's a weak
   symbol), and a negative integer when the symbol is not yet in the
   symbol table and so whether or not its address is zero is unknown.
   For function local objects always return positive integer.  */
static int
maybe_nonzero_address (tree decl)
{
  if (DECL_P (decl) && decl_in_symtab_p (decl))
    if (struct symtab_node *symbol = symtab_node::get_create (decl))
      return symbol->nonzero_address ();

  /* Function local objects are never NULL.  */
  if (DECL_P (decl)
      && (DECL_CONTEXT (decl)
      && TREE_CODE (DECL_CONTEXT (decl)) == FUNCTION_DECL
      && auto_var_in_fn_p (decl, DECL_CONTEXT (decl))))
    return 1;

  return -1;
}

/* Subroutine of fold_binary.  This routine performs all of the
   transformations that are common to the equality/inequality
   operators (EQ_EXPR and NE_EXPR) and the ordering operators
   (LT_EXPR, LE_EXPR, GE_EXPR and GT_EXPR).  Callers other than
   fold_binary should call fold_binary.  Fold a comparison with
   tree code CODE and type TYPE with operands OP0 and OP1.  Return
   the folded comparison or NULL_TREE.  */

static tree
fold_comparison (location_t loc, enum tree_code code, tree type,
		 tree op0, tree op1)
{
  const bool equality_code = (code == EQ_EXPR || code == NE_EXPR);
  tree arg0, arg1, tem;

  arg0 = op0;
  arg1 = op1;

  STRIP_SIGN_NOPS (arg0);
  STRIP_SIGN_NOPS (arg1);

  /* For comparisons of pointers we can decompose it to a compile time
     comparison of the base objects and the offsets into the object.
     This requires at least one operand being an ADDR_EXPR or a
     POINTER_PLUS_EXPR to do more than the operand_equal_p test below.  */
  if (POINTER_TYPE_P (TREE_TYPE (arg0))
      && (TREE_CODE (arg0) == ADDR_EXPR
	  || TREE_CODE (arg1) == ADDR_EXPR
	  || TREE_CODE (arg0) == POINTER_PLUS_EXPR
	  || TREE_CODE (arg1) == POINTER_PLUS_EXPR))
    {
      tree base0, base1, offset0 = NULL_TREE, offset1 = NULL_TREE;
      poly_int64 bitsize, bitpos0 = 0, bitpos1 = 0;
      machine_mode mode;
      int volatilep, reversep, unsignedp;
      bool indirect_base0 = false, indirect_base1 = false;

      /* Get base and offset for the access.  Strip ADDR_EXPR for
	 get_inner_reference, but put it back by stripping INDIRECT_REF
	 off the base object if possible.  indirect_baseN will be true
	 if baseN is not an address but refers to the object itself.  */
      base0 = arg0;
      if (TREE_CODE (arg0) == ADDR_EXPR)
	{
	  base0
	    = get_inner_reference (TREE_OPERAND (arg0, 0),
				   &bitsize, &bitpos0, &offset0, &mode,
				   &unsignedp, &reversep, &volatilep);
	  if (TREE_CODE (base0) == INDIRECT_REF)
	    base0 = TREE_OPERAND (base0, 0);
	  else
	    indirect_base0 = true;
	}
      else if (TREE_CODE (arg0) == POINTER_PLUS_EXPR)
	{
	  base0 = TREE_OPERAND (arg0, 0);
	  STRIP_SIGN_NOPS (base0);
	  if (TREE_CODE (base0) == ADDR_EXPR)
	    {
	      base0
		= get_inner_reference (TREE_OPERAND (base0, 0),
				       &bitsize, &bitpos0, &offset0, &mode,
				       &unsignedp, &reversep, &volatilep);
	      if (TREE_CODE (base0) == INDIRECT_REF)
		base0 = TREE_OPERAND (base0, 0);
	      else
		indirect_base0 = true;
	    }
	  if (offset0 == NULL_TREE || integer_zerop (offset0))
	    offset0 = TREE_OPERAND (arg0, 1);
	  else
	    offset0 = size_binop (PLUS_EXPR, offset0,
				  TREE_OPERAND (arg0, 1));
	  poly_offset_int offset0_val;
	  if (poly_tree_p (offset0, &offset0_val))
	    {
	      poly_offset_int tem = wi::sext (offset0_val,
					      TYPE_PRECISION (sizetype));
	      tem <<= LOG2_BITS_PER_UNIT;
	      tem += bitpos0;
	      if (tem.to_shwi (&bitpos0))
		offset0 = NULL_TREE;
	    }
	}

      base1 = arg1;
      if (TREE_CODE (arg1) == ADDR_EXPR)
	{
	  base1
	    = get_inner_reference (TREE_OPERAND (arg1, 0),
				   &bitsize, &bitpos1, &offset1, &mode,
				   &unsignedp, &reversep, &volatilep);
	  if (TREE_CODE (base1) == INDIRECT_REF)
	    base1 = TREE_OPERAND (base1, 0);
	  else
	    indirect_base1 = true;
	}
      else if (TREE_CODE (arg1) == POINTER_PLUS_EXPR)
	{
	  base1 = TREE_OPERAND (arg1, 0);
	  STRIP_SIGN_NOPS (base1);
	  if (TREE_CODE (base1) == ADDR_EXPR)
	    {
	      base1
		= get_inner_reference (TREE_OPERAND (base1, 0),
				       &bitsize, &bitpos1, &offset1, &mode,
				       &unsignedp, &reversep, &volatilep);
	      if (TREE_CODE (base1) == INDIRECT_REF)
		base1 = TREE_OPERAND (base1, 0);
	      else
		indirect_base1 = true;
	    }
	  if (offset1 == NULL_TREE || integer_zerop (offset1))
	    offset1 = TREE_OPERAND (arg1, 1);
	  else
	    offset1 = size_binop (PLUS_EXPR, offset1,
				  TREE_OPERAND (arg1, 1));
	  poly_offset_int offset1_val;
	  if (poly_tree_p (offset1, &offset1_val))
	    {
	      poly_offset_int tem = wi::sext (offset1_val,
					      TYPE_PRECISION (sizetype));
	      tem <<= LOG2_BITS_PER_UNIT;
	      tem += bitpos1;
	      if (tem.to_shwi (&bitpos1))
		offset1 = NULL_TREE;
	    }
	}

      /* If we have equivalent bases we might be able to simplify.  */
      if (indirect_base0 == indirect_base1
	  && operand_equal_p (base0, base1,
			      indirect_base0 ? OEP_ADDRESS_OF : 0))
	{
	  /* We can fold this expression to a constant if the non-constant
	     offset parts are equal.  */
	  if (offset0 == offset1
	      || (offset0 && offset1
		  && operand_equal_p (offset0, offset1, 0)))
	    {
	      if (!equality_code
		  && may_ne (bitpos0, bitpos1)
		  && (pointer_may_wrap_p (base0, offset0, bitpos0)
		      || pointer_may_wrap_p (base1, offset1, bitpos1)))
		fold_overflow_warning (("assuming pointer wraparound does not "
					"occur when comparing P +- C1 with "
					"P +- C2"),
				       WARN_STRICT_OVERFLOW_CONDITIONAL);

	      switch (code)
		{
		case EQ_EXPR:
		  if (must_eq (bitpos0, bitpos1))
		    return boolean_true_node;
		  if (must_ne (bitpos0, bitpos1))
		    return boolean_false_node;
		  break;
		case NE_EXPR:
		  if (must_ne (bitpos0, bitpos1))
		    return boolean_true_node;
		  if (must_eq (bitpos0, bitpos1))
		    return boolean_false_node;
		  break;
		case LT_EXPR:
		  if (must_lt (bitpos0, bitpos1))
		    return boolean_true_node;
		  if (must_ge (bitpos0, bitpos1))
		    return boolean_false_node;
		  break;
		case LE_EXPR:
		  if (must_le (bitpos0, bitpos1))
		    return boolean_true_node;
		  if (must_gt (bitpos0, bitpos1))
		    return boolean_false_node;
		  break;
		case GE_EXPR:
		  if (must_ge (bitpos0, bitpos1))
		    return boolean_true_node;
		  if (must_lt (bitpos0, bitpos1))
		    return boolean_false_node;
		  break;
		case GT_EXPR:
		  if (must_gt (bitpos0, bitpos1))
		    return boolean_true_node;
		  if (must_le (bitpos0, bitpos1))
		    return boolean_false_node;
		  break;
		default:;
		}
	    }
	  /* We can simplify the comparison to a comparison of the variable
	     offset parts if the constant offset parts are equal.
	     Be careful to use signed sizetype here because otherwise we
	     mess with array offsets in the wrong way.  This is possible
	     because pointer arithmetic is restricted to retain within an
	     object and overflow on pointer differences is undefined as of
	     6.5.6/8 and /9 with respect to the signed ptrdiff_t.  */
	  else if (must_eq (bitpos0, bitpos1))
	    {
	      /* By converting to signed sizetype we cover middle-end pointer
	         arithmetic which operates on unsigned pointer types of size
	         type size and ARRAY_REF offsets which are properly sign or
	         zero extended from their type in case it is narrower than
	         sizetype.  */
	      if (offset0 == NULL_TREE)
		offset0 = build_int_cst (ssizetype, 0);
	      else
		offset0 = fold_convert_loc (loc, ssizetype, offset0);
	      if (offset1 == NULL_TREE)
		offset1 = build_int_cst (ssizetype, 0);
	      else
		offset1 = fold_convert_loc (loc, ssizetype, offset1);

	      if (!equality_code
		  && (pointer_may_wrap_p (base0, offset0, bitpos0)
		      || pointer_may_wrap_p (base1, offset1, bitpos1)))
		fold_overflow_warning (("assuming pointer wraparound does not "
					"occur when comparing P +- C1 with "
					"P +- C2"),
				       WARN_STRICT_OVERFLOW_COMPARISON);

	      return fold_build2_loc (loc, code, type, offset0, offset1);
	    }
	}
      /* For equal offsets we can simplify to a comparison of the
	 base addresses.  */
      else if (must_eq (bitpos0, bitpos1)
	       && (indirect_base0
		   ? base0 != TREE_OPERAND (arg0, 0) : base0 != arg0)
	       && (indirect_base1
		   ? base1 != TREE_OPERAND (arg1, 0) : base1 != arg1)
	       && ((offset0 == offset1)
		   || (offset0 && offset1
		       && operand_equal_p (offset0, offset1, 0))))
	{
	  if (indirect_base0)
	    base0 = build_fold_addr_expr_loc (loc, base0);
	  if (indirect_base1)
	    base1 = build_fold_addr_expr_loc (loc, base1);
	  return fold_build2_loc (loc, code, type, base0, base1);
	}
      /* Comparison between an ordinary (non-weak) symbol and a null
	 pointer can be eliminated since such symbols must have a non
	 null address.  In C, relational expressions between pointers
	 to objects and null pointers are undefined.  The results
	 below follow the C++ rules with the additional property that
	 every object pointer compares greater than a null pointer.
      */
      else if (((DECL_P (base0)
		 && maybe_nonzero_address (base0) > 0
		 /* Avoid folding references to struct members at offset 0 to
		    prevent tests like '&ptr->firstmember == 0' from getting
		    eliminated.  When ptr is null, although the -> expression
		    is strictly speaking invalid, GCC retains it as a matter
		    of QoI.  See PR c/44555. */
		 && (offset0 == NULL_TREE && may_ne (bitpos0, 0)))
		|| CONSTANT_CLASS_P (base0))
	       && indirect_base0
	       /* The caller guarantees that when one of the arguments is
		  constant (i.e., null in this case) it is second.  */
	       && integer_zerop (arg1))
	{
	  switch (code)
	    {
	    case EQ_EXPR:
	    case LE_EXPR:
	    case LT_EXPR:
	      return constant_boolean_node (false, type);
	    case GE_EXPR:
	    case GT_EXPR:
	    case NE_EXPR:
	      return constant_boolean_node (true, type);
	    default:
	      gcc_unreachable ();
	    }
	}
    }

  /* Transform comparisons of the form X +- C1 CMP Y +- C2 to
     X CMP Y +- C2 +- C1 for signed X, Y.  This is valid if
     the resulting offset is smaller in absolute value than the
     original one and has the same sign.  */
  if (ANY_INTEGRAL_TYPE_P (TREE_TYPE (arg0))
      && TYPE_OVERFLOW_UNDEFINED (TREE_TYPE (arg0))
      && (TREE_CODE (arg0) == PLUS_EXPR || TREE_CODE (arg0) == MINUS_EXPR)
      && (TREE_CODE (TREE_OPERAND (arg0, 1)) == INTEGER_CST
	  && !TREE_OVERFLOW (TREE_OPERAND (arg0, 1)))
      && (TREE_CODE (arg1) == PLUS_EXPR || TREE_CODE (arg1) == MINUS_EXPR)
      && (TREE_CODE (TREE_OPERAND (arg1, 1)) == INTEGER_CST
	  && !TREE_OVERFLOW (TREE_OPERAND (arg1, 1))))
    {
      tree const1 = TREE_OPERAND (arg0, 1);
      tree const2 = TREE_OPERAND (arg1, 1);
      tree variable1 = TREE_OPERAND (arg0, 0);
      tree variable2 = TREE_OPERAND (arg1, 0);
      tree cst;
      const char * const warnmsg = G_("assuming signed overflow does not "
				      "occur when combining constants around "
				      "a comparison");

      /* Put the constant on the side where it doesn't overflow and is
	 of lower absolute value and of same sign than before.  */
      cst = int_const_binop (TREE_CODE (arg0) == TREE_CODE (arg1)
			     ? MINUS_EXPR : PLUS_EXPR,
			     const2, const1);
      if (!TREE_OVERFLOW (cst)
	  && tree_int_cst_compare (const2, cst) == tree_int_cst_sgn (const2)
	  && tree_int_cst_sgn (cst) == tree_int_cst_sgn (const2))
	{
	  fold_overflow_warning (warnmsg, WARN_STRICT_OVERFLOW_COMPARISON);
	  return fold_build2_loc (loc, code, type,
				  variable1,
				  fold_build2_loc (loc, TREE_CODE (arg1),
						   TREE_TYPE (arg1),
						   variable2, cst));
	}

      cst = int_const_binop (TREE_CODE (arg0) == TREE_CODE (arg1)
			     ? MINUS_EXPR : PLUS_EXPR,
			     const1, const2);
      if (!TREE_OVERFLOW (cst)
	  && tree_int_cst_compare (const1, cst) == tree_int_cst_sgn (const1)
	  && tree_int_cst_sgn (cst) == tree_int_cst_sgn (const1))
	{
	  fold_overflow_warning (warnmsg, WARN_STRICT_OVERFLOW_COMPARISON);
	  return fold_build2_loc (loc, code, type,
				  fold_build2_loc (loc, TREE_CODE (arg0),
						   TREE_TYPE (arg0),
						   variable1, cst),
				  variable2);
	}
    }

  tem = maybe_canonicalize_comparison (loc, code, type, arg0, arg1);
  if (tem)
    return tem;

  /* If we are comparing an expression that just has comparisons
     of two integer values, arithmetic expressions of those comparisons,
     and constants, we can simplify it.  There are only three cases
     to check: the two values can either be equal, the first can be
     greater, or the second can be greater.  Fold the expression for
     those three values.  Since each value must be 0 or 1, we have
     eight possibilities, each of which corresponds to the constant 0
     or 1 or one of the six possible comparisons.

     This handles common cases like (a > b) == 0 but also handles
     expressions like  ((x > y) - (y > x)) > 0, which supposedly
     occur in macroized code.  */

  if (TREE_CODE (arg1) == INTEGER_CST && TREE_CODE (arg0) != INTEGER_CST)
    {
      tree cval1 = 0, cval2 = 0;
      int save_p = 0;

      if (twoval_comparison_p (arg0, &cval1, &cval2, &save_p)
	  /* Don't handle degenerate cases here; they should already
	     have been handled anyway.  */
	  && cval1 != 0 && cval2 != 0
	  && ! (TREE_CONSTANT (cval1) && TREE_CONSTANT (cval2))
	  && TREE_TYPE (cval1) == TREE_TYPE (cval2)
	  && INTEGRAL_TYPE_P (TREE_TYPE (cval1))
	  && TYPE_MAX_VALUE (TREE_TYPE (cval1))
	  && TYPE_MAX_VALUE (TREE_TYPE (cval2))
	  && ! operand_equal_p (TYPE_MIN_VALUE (TREE_TYPE (cval1)),
				TYPE_MAX_VALUE (TREE_TYPE (cval2)), 0))
	{
	  tree maxval = TYPE_MAX_VALUE (TREE_TYPE (cval1));
	  tree minval = TYPE_MIN_VALUE (TREE_TYPE (cval1));

	  /* We can't just pass T to eval_subst in case cval1 or cval2
	     was the same as ARG1.  */

	  tree high_result
		= fold_build2_loc (loc, code, type,
			       eval_subst (loc, arg0, cval1, maxval,
					   cval2, minval),
			       arg1);
	  tree equal_result
		= fold_build2_loc (loc, code, type,
			       eval_subst (loc, arg0, cval1, maxval,
					   cval2, maxval),
			       arg1);
	  tree low_result
		= fold_build2_loc (loc, code, type,
			       eval_subst (loc, arg0, cval1, minval,
					   cval2, maxval),
			       arg1);

	  /* All three of these results should be 0 or 1.  Confirm they are.
	     Then use those values to select the proper code to use.  */

	  if (TREE_CODE (high_result) == INTEGER_CST
	      && TREE_CODE (equal_result) == INTEGER_CST
	      && TREE_CODE (low_result) == INTEGER_CST)
	    {
	      /* Make a 3-bit mask with the high-order bit being the
		 value for `>', the next for '=', and the low for '<'.  */
	      switch ((integer_onep (high_result) * 4)
		      + (integer_onep (equal_result) * 2)
		      + integer_onep (low_result))
		{
		case 0:
		  /* Always false.  */
		  return omit_one_operand_loc (loc, type, integer_zero_node, arg0);
		case 1:
		  code = LT_EXPR;
		  break;
		case 2:
		  code = EQ_EXPR;
		  break;
		case 3:
		  code = LE_EXPR;
		  break;
		case 4:
		  code = GT_EXPR;
		  break;
		case 5:
		  code = NE_EXPR;
		  break;
		case 6:
		  code = GE_EXPR;
		  break;
		case 7:
		  /* Always true.  */
		  return omit_one_operand_loc (loc, type, integer_one_node, arg0);
		}

	      if (save_p)
		{
		  tem = save_expr (build2 (code, type, cval1, cval2));
		  protected_set_expr_location (tem, loc);
		  return tem;
		}
	      return fold_build2_loc (loc, code, type, cval1, cval2);
	    }
	}
    }

  return NULL_TREE;
}


/* Subroutine of fold_binary.  Optimize complex multiplications of the
   form z * conj(z), as pow(realpart(z),2) + pow(imagpart(z),2).  The
   argument EXPR represents the expression "z" of type TYPE.  */

static tree
fold_mult_zconjz (location_t loc, tree type, tree expr)
{
  tree itype = TREE_TYPE (type);
  tree rpart, ipart, tem;

  if (TREE_CODE (expr) == COMPLEX_EXPR)
    {
      rpart = TREE_OPERAND (expr, 0);
      ipart = TREE_OPERAND (expr, 1);
    }
  else if (TREE_CODE (expr) == COMPLEX_CST)
    {
      rpart = TREE_REALPART (expr);
      ipart = TREE_IMAGPART (expr);
    }
  else
    {
      expr = save_expr (expr);
      rpart = fold_build1_loc (loc, REALPART_EXPR, itype, expr);
      ipart = fold_build1_loc (loc, IMAGPART_EXPR, itype, expr);
    }

  rpart = save_expr (rpart);
  ipart = save_expr (ipart);
  tem = fold_build2_loc (loc, PLUS_EXPR, itype,
		     fold_build2_loc (loc, MULT_EXPR, itype, rpart, rpart),
		     fold_build2_loc (loc, MULT_EXPR, itype, ipart, ipart));
  return fold_build2_loc (loc, COMPLEX_EXPR, type, tem,
			  build_zero_cst (itype));
}


/* Helper function for fold_vec_perm.  Store elements of VECTOR_CST or
   CONSTRUCTOR ARG into array ELTS, which has NELTS elements, and return
   true if successful.  */

static bool
vec_cst_ctor_to_array (tree arg, unsigned int nelts, tree *elts)
{
  unsigned int i;

  if (TREE_CODE (arg) == VECTOR_CST)
    {
      for (i = 0; i < VECTOR_CST_NELTS (arg); ++i)
	elts[i] = VECTOR_CST_ELT (arg, i);
    }
  else if (TREE_CODE (arg) == CONSTRUCTOR)
    {
      constructor_elt *elt;

      FOR_EACH_VEC_SAFE_ELT (CONSTRUCTOR_ELTS (arg), i, elt)
	if (i >= nelts || TREE_CODE (TREE_TYPE (elt->value)) == VECTOR_TYPE)
	  return false;
	else
	  elts[i] = elt->value;
    }
  else
    return false;
  for (; i < nelts; i++)
    elts[i]
      = fold_convert (TREE_TYPE (TREE_TYPE (arg)), integer_zero_node);
  return true;
}

/* Attempt to fold vector permutation of ARG0 and ARG1 vectors using SEL
   selector.  NELTS is the number of elements in the selector and result.
   Return the folded VECTOR_CST or CONSTRUCTOR if successful, NULL_TREE
   otherwise.  */

static tree
fold_vec_perm (tree type, tree arg0, tree arg1, unsigned int nelts,
	       const unsigned char *sel)
{
  unsigned int i;
  tree *elts;
  bool need_ctor = false;

  gcc_assert (must_eq (TYPE_VECTOR_SUBPARTS (type), nelts)
	      && must_eq (TYPE_VECTOR_SUBPARTS (TREE_TYPE (arg0)), nelts)
	      && must_eq (TYPE_VECTOR_SUBPARTS (TREE_TYPE (arg1)), nelts));
  if (TREE_TYPE (TREE_TYPE (arg0)) != TREE_TYPE (type)
      || TREE_TYPE (TREE_TYPE (arg1)) != TREE_TYPE (type))
    return NULL_TREE;

  elts = XALLOCAVEC (tree, nelts * 3);
  if (!vec_cst_ctor_to_array (arg0, nelts, elts)
      || !vec_cst_ctor_to_array (arg1, nelts, elts + nelts))
    return NULL_TREE;

  for (i = 0; i < nelts; i++)
    {
      if (!CONSTANT_CLASS_P (elts[sel[i]]))
	need_ctor = true;
      elts[i + 2 * nelts] = unshare_expr (elts[sel[i]]);
    }

  if (need_ctor)
    {
      vec<constructor_elt, va_gc> *v;
      vec_alloc (v, nelts);
      for (i = 0; i < nelts; i++)
	CONSTRUCTOR_APPEND_ELT (v, NULL_TREE, elts[2 * nelts + i]);
      return build_constructor (type, v);
    }
  else
    return build_vector (type, nelts, &elts[2 * nelts]);
}

/* Try to fold a pointer difference of type TYPE two address expressions of
   array references AREF0 and AREF1 using location LOC.  Return a
   simplified expression for the difference or NULL_TREE.  */

static tree
fold_addr_of_array_ref_difference (location_t loc, tree type,
				   tree aref0, tree aref1)
{
  tree base0 = TREE_OPERAND (aref0, 0);
  tree base1 = TREE_OPERAND (aref1, 0);
  tree base_offset = build_int_cst (type, 0);

  /* If the bases are array references as well, recurse.  If the bases
     are pointer indirections compute the difference of the pointers.
     If the bases are equal, we are set.  */
  if ((TREE_CODE (base0) == ARRAY_REF
       && TREE_CODE (base1) == ARRAY_REF
       && (base_offset
	   = fold_addr_of_array_ref_difference (loc, type, base0, base1)))
      || (INDIRECT_REF_P (base0)
	  && INDIRECT_REF_P (base1)
	  && (base_offset
	        = fold_binary_loc (loc, MINUS_EXPR, type,
				   fold_convert (type, TREE_OPERAND (base0, 0)),
				   fold_convert (type,
						 TREE_OPERAND (base1, 0)))))
      || operand_equal_p (base0, base1, OEP_ADDRESS_OF))
    {
      tree op0 = fold_convert_loc (loc, type, TREE_OPERAND (aref0, 1));
      tree op1 = fold_convert_loc (loc, type, TREE_OPERAND (aref1, 1));
      tree esz = fold_convert_loc (loc, type, array_ref_element_size (aref0));
      tree diff = fold_build2_loc (loc, MINUS_EXPR, type, op0, op1);
      return fold_build2_loc (loc, PLUS_EXPR, type,
			      base_offset,
			      fold_build2_loc (loc, MULT_EXPR, type,
					       diff, esz));
    }
  return NULL_TREE;
}

/* If the real or vector real constant CST of type TYPE has an exact
   inverse, return it, else return NULL.  */

tree
exact_inverse (tree type, tree cst)
{
  REAL_VALUE_TYPE r;
  tree unit_type, *elts;
  machine_mode mode;
  unsigned vec_nelts, i;

  switch (TREE_CODE (cst))
    {
    case REAL_CST:
      r = TREE_REAL_CST (cst);

      if (exact_real_inverse (TYPE_MODE (type), &r))
	return build_real (type, r);

      return NULL_TREE;

    case VECTOR_CST:
      vec_nelts = VECTOR_CST_NELTS (cst);
      elts = XALLOCAVEC (tree, vec_nelts);
      unit_type = TREE_TYPE (type);
      mode = TYPE_MODE (unit_type);

      for (i = 0; i < vec_nelts; i++)
	{
	  r = TREE_REAL_CST (VECTOR_CST_ELT (cst, i));
	  if (!exact_real_inverse (mode, &r))
	    return NULL_TREE;
	  elts[i] = build_real (unit_type, r);
	}

      return build_vector (type, vec_nelts, elts);

    case VEC_DUPLICATE_EXPR:
      {
	tree sub = exact_inverse (TREE_TYPE (type), TREE_OPERAND (cst, 0));
	if (!sub)
	  return NULL_TREE;
	return build1 (VEC_DUPLICATE_EXPR, type, sub);
      }

    default:
      return NULL_TREE;
    }
}

/*  Mask out the tz least significant bits of X of type TYPE where
    tz is the number of trailing zeroes in Y.  */
static wide_int
mask_with_tz (tree type, const wide_int &x, const wide_int &y)
{
  int tz = wi::ctz (y);
  if (tz > 0)
    return wi::mask (tz, true, TYPE_PRECISION (type)) & x;
  return x;
}

/* Return true when T is an address and is known to be nonzero.
   For floating point we further ensure that T is not denormal.
   Similar logic is present in nonzero_address in rtlanal.h.

   If the return value is based on the assumption that signed overflow
   is undefined, set *STRICT_OVERFLOW_P to true; otherwise, don't
   change *STRICT_OVERFLOW_P.  */

static bool
tree_expr_nonzero_warnv_p (tree t, bool *strict_overflow_p)
{
  tree type = TREE_TYPE (t);
  enum tree_code code;

  /* Doing something useful for floating point would need more work.  */
  if (!INTEGRAL_TYPE_P (type) && !POINTER_TYPE_P (type))
    return false;

  code = TREE_CODE (t);
  switch (TREE_CODE_CLASS (code))
    {
    case tcc_unary:
      return tree_unary_nonzero_warnv_p (code, type, TREE_OPERAND (t, 0),
					      strict_overflow_p);
    case tcc_binary:
    case tcc_comparison:
      return tree_binary_nonzero_warnv_p (code, type,
					       TREE_OPERAND (t, 0),
					       TREE_OPERAND (t, 1),
					       strict_overflow_p);
    case tcc_constant:
    case tcc_declaration:
    case tcc_reference:
      return tree_single_nonzero_warnv_p (t, strict_overflow_p);

    default:
      break;
    }

  switch (code)
    {
    case TRUTH_NOT_EXPR:
      return tree_unary_nonzero_warnv_p (code, type, TREE_OPERAND (t, 0),
					      strict_overflow_p);

    case TRUTH_AND_EXPR:
    case TRUTH_OR_EXPR:
    case TRUTH_XOR_EXPR:
      return tree_binary_nonzero_warnv_p (code, type,
					       TREE_OPERAND (t, 0),
					       TREE_OPERAND (t, 1),
					       strict_overflow_p);

    case COND_EXPR:
    case CONSTRUCTOR:
    case OBJ_TYPE_REF:
    case ASSERT_EXPR:
    case ADDR_EXPR:
    case WITH_SIZE_EXPR:
    case SSA_NAME:
      return tree_single_nonzero_warnv_p (t, strict_overflow_p);

    case COMPOUND_EXPR:
    case MODIFY_EXPR:
    case BIND_EXPR:
      return tree_expr_nonzero_warnv_p (TREE_OPERAND (t, 1),
					strict_overflow_p);

    case SAVE_EXPR:
      return tree_expr_nonzero_warnv_p (TREE_OPERAND (t, 0),
					strict_overflow_p);

    case CALL_EXPR:
      {
	tree fndecl = get_callee_fndecl (t);
	if (!fndecl) return false;
	if (flag_delete_null_pointer_checks && !flag_check_new
	    && DECL_IS_OPERATOR_NEW (fndecl)
	    && !TREE_NOTHROW (fndecl))
	  return true;
	if (flag_delete_null_pointer_checks
	    && lookup_attribute ("returns_nonnull",
		 TYPE_ATTRIBUTES (TREE_TYPE (fndecl))))
	  return true;
	return alloca_call_p (t);
      }

    default:
      break;
    }
  return false;
}

/* Return true when T is an address and is known to be nonzero.
   Handle warnings about undefined signed overflow.  */

bool
tree_expr_nonzero_p (tree t)
{
  bool ret, strict_overflow_p;

  strict_overflow_p = false;
  ret = tree_expr_nonzero_warnv_p (t, &strict_overflow_p);
  if (strict_overflow_p)
    fold_overflow_warning (("assuming signed overflow does not occur when "
			    "determining that expression is always "
			    "non-zero"),
			   WARN_STRICT_OVERFLOW_MISC);
  return ret;
}

/* Return true if T is known not to be equal to an integer W.  */

bool
expr_not_equal_to (tree t, const wide_int &w)
{
  wide_int min, max, nz;
  value_range_type rtype;
  switch (TREE_CODE (t))
    {
    case INTEGER_CST:
      return wi::ne_p (t, w);

    case SSA_NAME:
      if (!INTEGRAL_TYPE_P (TREE_TYPE (t)))
	return false;
      rtype = get_range_info (t, &min, &max);
      if (rtype == VR_RANGE)
	{
	  if (wi::lt_p (max, w, TYPE_SIGN (TREE_TYPE (t))))
	    return true;
	  if (wi::lt_p (w, min, TYPE_SIGN (TREE_TYPE (t))))
	    return true;
	}
      else if (rtype == VR_ANTI_RANGE
	       && wi::le_p (min, w, TYPE_SIGN (TREE_TYPE (t)))
	       && wi::le_p (w, max, TYPE_SIGN (TREE_TYPE (t))))
	return true;
      /* If T has some known zero bits and W has any of those bits set,
	 then T is known not to be equal to W.  */
      if (wi::ne_p (wi::zext (wi::bit_and_not (w, get_nonzero_bits (t)),
			      TYPE_PRECISION (TREE_TYPE (t))), 0))
	return true;
      return false;

    default:
      return false;
    }
}

/* Fold a binary expression of code CODE and type TYPE with operands
   OP0 and OP1.  LOC is the location of the resulting expression.
   Return the folded expression if folding is successful.  Otherwise,
   return NULL_TREE.  */

tree
fold_binary_loc (location_t loc,
	     enum tree_code code, tree type, tree op0, tree op1)
{
  enum tree_code_class kind = TREE_CODE_CLASS (code);
  tree arg0, arg1, tem;
  tree t1 = NULL_TREE;
  bool strict_overflow_p;
  unsigned int prec;

  gcc_assert (IS_EXPR_CODE_CLASS (kind)
	      && TREE_CODE_LENGTH (code) == 2
	      && op0 != NULL_TREE
	      && op1 != NULL_TREE);

  arg0 = op0;
  arg1 = op1;

  /* Strip any conversions that don't change the mode.  This is
     safe for every expression, except for a comparison expression
     because its signedness is derived from its operands.  So, in
     the latter case, only strip conversions that don't change the
     signedness.  MIN_EXPR/MAX_EXPR also need signedness of arguments
     preserved.

     Note that this is done as an internal manipulation within the
     constant folder, in order to find the simplest representation
     of the arguments so that their form can be studied.  In any
     cases, the appropriate type conversions should be put back in
     the tree that will get out of the constant folder.  */

  if (kind == tcc_comparison || code == MIN_EXPR || code == MAX_EXPR)
    {
      STRIP_SIGN_NOPS (arg0);
      STRIP_SIGN_NOPS (arg1);
    }
  else
    {
      STRIP_NOPS (arg0);
      STRIP_NOPS (arg1);
    }

  /* Note that TREE_CONSTANT isn't enough: static var addresses are
     constant but we can't do arithmetic on them.  */
  if (CONSTANT_CLASS_P (arg0) && CONSTANT_CLASS_P (arg1))
    {
      tem = const_binop (code, type, arg0, arg1);
      if (tem != NULL_TREE)
	{
	  if (TREE_TYPE (tem) != type)
	    tem = fold_convert_loc (loc, type, tem);
	  return tem;
	}
    }

  /* If this is a commutative operation, and ARG0 is a constant, move it
     to ARG1 to reduce the number of tests below.  */
  if (commutative_tree_code (code)
      && tree_swap_operands_p (arg0, arg1))
    return fold_build2_loc (loc, code, type, op1, op0);

  /* Likewise if this is a comparison, and ARG0 is a constant, move it
     to ARG1 to reduce the number of tests below.  */
  if (kind == tcc_comparison
      && tree_swap_operands_p (arg0, arg1))
    return fold_build2_loc (loc, swap_tree_comparison (code), type, op1, op0);

  tem = generic_simplify (loc, code, type, op0, op1);
  if (tem)
    return tem;

  /* ARG0 is the first operand of EXPR, and ARG1 is the second operand.

     First check for cases where an arithmetic operation is applied to a
     compound, conditional, or comparison operation.  Push the arithmetic
     operation inside the compound or conditional to see if any folding
     can then be done.  Convert comparison to conditional for this purpose.
     The also optimizes non-constant cases that used to be done in
     expand_expr.

     Before we do that, see if this is a BIT_AND_EXPR or a BIT_IOR_EXPR,
     one of the operands is a comparison and the other is a comparison, a
     BIT_AND_EXPR with the constant 1, or a truth value.  In that case, the
     code below would make the expression more complex.  Change it to a
     TRUTH_{AND,OR}_EXPR.  Likewise, convert a similar NE_EXPR to
     TRUTH_XOR_EXPR and an EQ_EXPR to the inversion of a TRUTH_XOR_EXPR.  */

  if ((code == BIT_AND_EXPR || code == BIT_IOR_EXPR
       || code == EQ_EXPR || code == NE_EXPR)
      && TREE_CODE (TREE_TYPE (arg0)) != VECTOR_TYPE
      && ((truth_value_p (TREE_CODE (arg0))
	   && (truth_value_p (TREE_CODE (arg1))
	       || (TREE_CODE (arg1) == BIT_AND_EXPR
		   && integer_onep (TREE_OPERAND (arg1, 1)))))
	  || (truth_value_p (TREE_CODE (arg1))
	      && (truth_value_p (TREE_CODE (arg0))
		  || (TREE_CODE (arg0) == BIT_AND_EXPR
		      && integer_onep (TREE_OPERAND (arg0, 1)))))))
    {
      tem = fold_build2_loc (loc, code == BIT_AND_EXPR ? TRUTH_AND_EXPR
			 : code == BIT_IOR_EXPR ? TRUTH_OR_EXPR
			 : TRUTH_XOR_EXPR,
			 boolean_type_node,
			 fold_convert_loc (loc, boolean_type_node, arg0),
			 fold_convert_loc (loc, boolean_type_node, arg1));

      if (code == EQ_EXPR)
	tem = invert_truthvalue_loc (loc, tem);

      return fold_convert_loc (loc, type, tem);
    }

  if (TREE_CODE_CLASS (code) == tcc_binary
      || TREE_CODE_CLASS (code) == tcc_comparison)
    {
      if (TREE_CODE (arg0) == COMPOUND_EXPR)
	{
	  tem = fold_build2_loc (loc, code, type,
			     fold_convert_loc (loc, TREE_TYPE (op0),
					       TREE_OPERAND (arg0, 1)), op1);
	  return build2_loc (loc, COMPOUND_EXPR, type, TREE_OPERAND (arg0, 0),
			     tem);
	}
      if (TREE_CODE (arg1) == COMPOUND_EXPR)
	{
	  tem = fold_build2_loc (loc, code, type, op0,
			     fold_convert_loc (loc, TREE_TYPE (op1),
					       TREE_OPERAND (arg1, 1)));
	  return build2_loc (loc, COMPOUND_EXPR, type, TREE_OPERAND (arg1, 0),
			     tem);
	}

      if (TREE_CODE (arg0) == COND_EXPR
	  || TREE_CODE (arg0) == VEC_COND_EXPR
	  || COMPARISON_CLASS_P (arg0))
	{
	  tem = fold_binary_op_with_conditional_arg (loc, code, type, op0, op1,
						     arg0, arg1,
						     /*cond_first_p=*/1);
	  if (tem != NULL_TREE)
	    return tem;
	}

      if (TREE_CODE (arg1) == COND_EXPR
	  || TREE_CODE (arg1) == VEC_COND_EXPR
	  || COMPARISON_CLASS_P (arg1))
	{
	  tem = fold_binary_op_with_conditional_arg (loc, code, type, op0, op1,
						     arg1, arg0,
					             /*cond_first_p=*/0);
	  if (tem != NULL_TREE)
	    return tem;
	}
    }

  switch (code)
    {
    case MEM_REF:
      /* MEM[&MEM[p, CST1], CST2] -> MEM[p, CST1 + CST2].  */
      if (TREE_CODE (arg0) == ADDR_EXPR
	  && TREE_CODE (TREE_OPERAND (arg0, 0)) == MEM_REF)
	{
	  tree iref = TREE_OPERAND (arg0, 0);
	  return fold_build2 (MEM_REF, type,
			      TREE_OPERAND (iref, 0),
			      int_const_binop (PLUS_EXPR, arg1,
					       TREE_OPERAND (iref, 1)));
	}

      /* MEM[&a.b, CST2] -> MEM[&a, offsetof (a, b) + CST2].  */
      if (TREE_CODE (arg0) == ADDR_EXPR
	  && handled_component_p (TREE_OPERAND (arg0, 0)))
	{
	  tree base;
	  poly_int64 coffset;
	  base = get_addr_base_and_unit_offset (TREE_OPERAND (arg0, 0),
						&coffset);
	  if (!base)
	    return NULL_TREE;
	  return fold_build2 (MEM_REF, type,
			      build_fold_addr_expr (base),
			      int_const_binop (PLUS_EXPR, arg1,
					       size_int (coffset)));
	}

      return NULL_TREE;

    case POINTER_PLUS_EXPR:
      /* INT +p INT -> (PTR)(INT + INT).  Stripping types allows for this. */
      if (INTEGRAL_TYPE_P (TREE_TYPE (arg1))
	   && INTEGRAL_TYPE_P (TREE_TYPE (arg0)))
        return fold_convert_loc (loc, type,
				 fold_build2_loc (loc, PLUS_EXPR, sizetype,
					      fold_convert_loc (loc, sizetype,
								arg1),
					      fold_convert_loc (loc, sizetype,
								arg0)));

      return NULL_TREE;

    case PLUS_EXPR:
      if (INTEGRAL_TYPE_P (type) || VECTOR_INTEGER_TYPE_P (type))
	{
	  /* X + (X / CST) * -CST is X % CST.  */
	  if (TREE_CODE (arg1) == MULT_EXPR
	      && TREE_CODE (TREE_OPERAND (arg1, 0)) == TRUNC_DIV_EXPR
	      && operand_equal_p (arg0,
				  TREE_OPERAND (TREE_OPERAND (arg1, 0), 0), 0))
	    {
	      tree cst0 = TREE_OPERAND (TREE_OPERAND (arg1, 0), 1);
	      tree cst1 = TREE_OPERAND (arg1, 1);
	      tree sum = fold_binary_loc (loc, PLUS_EXPR, TREE_TYPE (cst1),
				      cst1, cst0);
	      if (sum && integer_zerop (sum))
		return fold_convert_loc (loc, type,
					 fold_build2_loc (loc, TRUNC_MOD_EXPR,
						      TREE_TYPE (arg0), arg0,
						      cst0));
	    }
	}

      /* Handle (A1 * C1) + (A2 * C2) with A1, A2 or C1, C2 being the same or
	 one.  Make sure the type is not saturating and has the signedness of
	 the stripped operands, as fold_plusminus_mult_expr will re-associate.
	 ??? The latter condition should use TYPE_OVERFLOW_* flags instead.  */
      if ((TREE_CODE (arg0) == MULT_EXPR
	   || TREE_CODE (arg1) == MULT_EXPR)
	  && !TYPE_SATURATING (type)
	  && TYPE_UNSIGNED (type) == TYPE_UNSIGNED (TREE_TYPE (arg0))
	  && TYPE_UNSIGNED (type) == TYPE_UNSIGNED (TREE_TYPE (arg1))
	  && (!FLOAT_TYPE_P (type) || flag_associative_math))
        {
	  tree tem = fold_plusminus_mult_expr (loc, code, type, arg0, arg1);
	  if (tem)
	    return tem;
	}

      if (! FLOAT_TYPE_P (type))
	{
	  /* Reassociate (plus (plus (mult) (foo)) (mult)) as
	     (plus (plus (mult) (mult)) (foo)) so that we can
	     take advantage of the factoring cases below.  */
	  if (ANY_INTEGRAL_TYPE_P (type)
	      && TYPE_OVERFLOW_WRAPS (type)
	      && (((TREE_CODE (arg0) == PLUS_EXPR
		    || TREE_CODE (arg0) == MINUS_EXPR)
		   && TREE_CODE (arg1) == MULT_EXPR)
		  || ((TREE_CODE (arg1) == PLUS_EXPR
		       || TREE_CODE (arg1) == MINUS_EXPR)
		      && TREE_CODE (arg0) == MULT_EXPR)))
	    {
	      tree parg0, parg1, parg, marg;
	      enum tree_code pcode;

	      if (TREE_CODE (arg1) == MULT_EXPR)
		parg = arg0, marg = arg1;
	      else
		parg = arg1, marg = arg0;
	      pcode = TREE_CODE (parg);
	      parg0 = TREE_OPERAND (parg, 0);
	      parg1 = TREE_OPERAND (parg, 1);
	      STRIP_NOPS (parg0);
	      STRIP_NOPS (parg1);

	      if (TREE_CODE (parg0) == MULT_EXPR
		  && TREE_CODE (parg1) != MULT_EXPR)
		return fold_build2_loc (loc, pcode, type,
				    fold_build2_loc (loc, PLUS_EXPR, type,
						 fold_convert_loc (loc, type,
								   parg0),
						 fold_convert_loc (loc, type,
								   marg)),
				    fold_convert_loc (loc, type, parg1));
	      if (TREE_CODE (parg0) != MULT_EXPR
		  && TREE_CODE (parg1) == MULT_EXPR)
		return
		  fold_build2_loc (loc, PLUS_EXPR, type,
			       fold_convert_loc (loc, type, parg0),
			       fold_build2_loc (loc, pcode, type,
					    fold_convert_loc (loc, type, marg),
					    fold_convert_loc (loc, type,
							      parg1)));
	    }
	}
      else
	{
	  /* Fold __complex__ ( x, 0 ) + __complex__ ( 0, y )
	     to __complex__ ( x, y ).  This is not the same for SNaNs or
	     if signed zeros are involved.  */
	  if (!HONOR_SNANS (element_mode (arg0))
              && !HONOR_SIGNED_ZEROS (element_mode (arg0))
	      && COMPLEX_FLOAT_TYPE_P (TREE_TYPE (arg0)))
	    {
	      tree rtype = TREE_TYPE (TREE_TYPE (arg0));
	      tree arg0r = fold_unary_loc (loc, REALPART_EXPR, rtype, arg0);
	      tree arg0i = fold_unary_loc (loc, IMAGPART_EXPR, rtype, arg0);
	      bool arg0rz = false, arg0iz = false;
	      if ((arg0r && (arg0rz = real_zerop (arg0r)))
		  || (arg0i && (arg0iz = real_zerop (arg0i))))
		{
		  tree arg1r = fold_unary_loc (loc, REALPART_EXPR, rtype, arg1);
		  tree arg1i = fold_unary_loc (loc, IMAGPART_EXPR, rtype, arg1);
		  if (arg0rz && arg1i && real_zerop (arg1i))
		    {
		      tree rp = arg1r ? arg1r
				  : build1 (REALPART_EXPR, rtype, arg1);
		      tree ip = arg0i ? arg0i
				  : build1 (IMAGPART_EXPR, rtype, arg0);
		      return fold_build2_loc (loc, COMPLEX_EXPR, type, rp, ip);
		    }
		  else if (arg0iz && arg1r && real_zerop (arg1r))
		    {
		      tree rp = arg0r ? arg0r
				  : build1 (REALPART_EXPR, rtype, arg0);
		      tree ip = arg1i ? arg1i
				  : build1 (IMAGPART_EXPR, rtype, arg1);
		      return fold_build2_loc (loc, COMPLEX_EXPR, type, rp, ip);
		    }
		}
	    }

	  if (flag_unsafe_math_optimizations
	      && (TREE_CODE (arg0) == RDIV_EXPR || TREE_CODE (arg0) == MULT_EXPR)
	      && (TREE_CODE (arg1) == RDIV_EXPR || TREE_CODE (arg1) == MULT_EXPR)
	      && (tem = distribute_real_division (loc, code, type, arg0, arg1)))
	    return tem;

          /* Convert a + (b*c + d*e) into (a + b*c) + d*e.
             We associate floats only if the user has specified
             -fassociative-math.  */
          if (flag_associative_math
              && TREE_CODE (arg1) == PLUS_EXPR
              && TREE_CODE (arg0) != MULT_EXPR)
            {
              tree tree10 = TREE_OPERAND (arg1, 0);
              tree tree11 = TREE_OPERAND (arg1, 1);
              if (TREE_CODE (tree11) == MULT_EXPR
		  && TREE_CODE (tree10) == MULT_EXPR)
                {
                  tree tree0;
                  tree0 = fold_build2_loc (loc, PLUS_EXPR, type, arg0, tree10);
                  return fold_build2_loc (loc, PLUS_EXPR, type, tree0, tree11);
                }
            }
          /* Convert (b*c + d*e) + a into b*c + (d*e +a).
             We associate floats only if the user has specified
             -fassociative-math.  */
          if (flag_associative_math
              && TREE_CODE (arg0) == PLUS_EXPR
              && TREE_CODE (arg1) != MULT_EXPR)
            {
              tree tree00 = TREE_OPERAND (arg0, 0);
              tree tree01 = TREE_OPERAND (arg0, 1);
              if (TREE_CODE (tree01) == MULT_EXPR
		  && TREE_CODE (tree00) == MULT_EXPR)
                {
                  tree tree0;
                  tree0 = fold_build2_loc (loc, PLUS_EXPR, type, tree01, arg1);
                  return fold_build2_loc (loc, PLUS_EXPR, type, tree00, tree0);
                }
            }
	}

     bit_rotate:
      /* (A << C1) + (A >> C2) if A is unsigned and C1+C2 is the size of A
	 is a rotate of A by C1 bits.  */
      /* (A << B) + (A >> (Z - B)) if A is unsigned and Z is the size of A
	 is a rotate of A by B bits.  */
      {
	enum tree_code code0, code1;
	tree rtype;
	code0 = TREE_CODE (arg0);
	code1 = TREE_CODE (arg1);
	if (((code0 == RSHIFT_EXPR && code1 == LSHIFT_EXPR)
	     || (code1 == RSHIFT_EXPR && code0 == LSHIFT_EXPR))
	    && operand_equal_p (TREE_OPERAND (arg0, 0),
			        TREE_OPERAND (arg1, 0), 0)
	    && (rtype = TREE_TYPE (TREE_OPERAND (arg0, 0)),
	        TYPE_UNSIGNED (rtype))
	    /* Only create rotates in complete modes.  Other cases are not
	       expanded properly.  */
	    && (element_precision (rtype)
		== GET_MODE_UNIT_PRECISION (TYPE_MODE (rtype))))
	  {
	    tree tree01, tree11;
	    enum tree_code code01, code11;

	    tree01 = TREE_OPERAND (arg0, 1);
	    tree11 = TREE_OPERAND (arg1, 1);
	    STRIP_NOPS (tree01);
	    STRIP_NOPS (tree11);
	    code01 = TREE_CODE (tree01);
	    code11 = TREE_CODE (tree11);
	    if (code01 == INTEGER_CST
		&& code11 == INTEGER_CST
		&& (wi::to_widest (tree01) + wi::to_widest (tree11)
		    == element_precision (TREE_TYPE (TREE_OPERAND (arg0, 0)))))
	      {
		tem = build2_loc (loc, LROTATE_EXPR,
				  TREE_TYPE (TREE_OPERAND (arg0, 0)),
				  TREE_OPERAND (arg0, 0),
				  code0 == LSHIFT_EXPR
				  ? TREE_OPERAND (arg0, 1)
				  : TREE_OPERAND (arg1, 1));
		return fold_convert_loc (loc, type, tem);
	      }
	    else if (code11 == MINUS_EXPR)
	      {
		tree tree110, tree111;
		tree110 = TREE_OPERAND (tree11, 0);
		tree111 = TREE_OPERAND (tree11, 1);
		STRIP_NOPS (tree110);
		STRIP_NOPS (tree111);
		if (TREE_CODE (tree110) == INTEGER_CST
		    && 0 == compare_tree_int (tree110,
					      element_precision
					      (TREE_TYPE (TREE_OPERAND
							  (arg0, 0))))
		    && operand_equal_p (tree01, tree111, 0))
		  return
		    fold_convert_loc (loc, type,
				      build2 ((code0 == LSHIFT_EXPR
					       ? LROTATE_EXPR
					       : RROTATE_EXPR),
					      TREE_TYPE (TREE_OPERAND (arg0, 0)),
					      TREE_OPERAND (arg0, 0),
					      TREE_OPERAND (arg0, 1)));
	      }
	    else if (code01 == MINUS_EXPR)
	      {
		tree tree010, tree011;
		tree010 = TREE_OPERAND (tree01, 0);
		tree011 = TREE_OPERAND (tree01, 1);
		STRIP_NOPS (tree010);
		STRIP_NOPS (tree011);
		if (TREE_CODE (tree010) == INTEGER_CST
		    && 0 == compare_tree_int (tree010,
					      element_precision
					      (TREE_TYPE (TREE_OPERAND
							  (arg0, 0))))
		    && operand_equal_p (tree11, tree011, 0))
		    return fold_convert_loc
		      (loc, type,
		       build2 ((code0 != LSHIFT_EXPR
				? LROTATE_EXPR
				: RROTATE_EXPR),
			       TREE_TYPE (TREE_OPERAND (arg0, 0)),
			       TREE_OPERAND (arg0, 0), TREE_OPERAND (arg1, 1)));
	      }
	  }
      }

    associate:
      /* In most languages, can't associate operations on floats through
	 parentheses.  Rather than remember where the parentheses were, we
	 don't associate floats at all, unless the user has specified
	 -fassociative-math.
	 And, we need to make sure type is not saturating.  */

      if ((! FLOAT_TYPE_P (type) || flag_associative_math)
	  && !TYPE_SATURATING (type))
	{
	  tree var0, minus_var0, con0, minus_con0, lit0, minus_lit0;
	  tree var1, minus_var1, con1, minus_con1, lit1, minus_lit1;
	  tree atype = type;
	  bool ok = true;

	  /* Split both trees into variables, constants, and literals.  Then
	     associate each group together, the constants with literals,
	     then the result with variables.  This increases the chances of
	     literals being recombined later and of generating relocatable
	     expressions for the sum of a constant and literal.  */
	  var0 = split_tree (arg0, type, code,
			     &minus_var0, &con0, &minus_con0,
			     &lit0, &minus_lit0, 0);
	  var1 = split_tree (arg1, type, code,
			     &minus_var1, &con1, &minus_con1,
			     &lit1, &minus_lit1, code == MINUS_EXPR);

	  /* Recombine MINUS_EXPR operands by using PLUS_EXPR.  */
	  if (code == MINUS_EXPR)
	    code = PLUS_EXPR;

	  /* With undefined overflow prefer doing association in a type
	     which wraps on overflow, if that is one of the operand types.  */
	  if (POINTER_TYPE_P (type)
	      || (INTEGRAL_TYPE_P (type) && !TYPE_OVERFLOW_WRAPS (type)))
	    {
	      if (INTEGRAL_TYPE_P (TREE_TYPE (arg0))
		  && TYPE_OVERFLOW_WRAPS (TREE_TYPE (arg0)))
		atype = TREE_TYPE (arg0);
	      else if (INTEGRAL_TYPE_P (TREE_TYPE (arg1))
		       && TYPE_OVERFLOW_WRAPS (TREE_TYPE (arg1)))
		atype = TREE_TYPE (arg1);
	      gcc_assert (TYPE_PRECISION (atype) == TYPE_PRECISION (type));
	    }

	  /* With undefined overflow we can only associate constants with one
	     variable, and constants whose association doesn't overflow.  */
	  if (POINTER_TYPE_P (atype)
	      || (INTEGRAL_TYPE_P (atype) && !TYPE_OVERFLOW_WRAPS (atype)))
	    {
	      if ((var0 && var1) || (minus_var0 && minus_var1))
		{
		  /* ???  If split_tree would handle NEGATE_EXPR we could
		     simply reject these cases and the allowed cases would
		     be the var0/minus_var1 ones.  */
		  tree tmp0 = var0 ? var0 : minus_var0;
		  tree tmp1 = var1 ? var1 : minus_var1;
		  bool one_neg = false;

		  if (TREE_CODE (tmp0) == NEGATE_EXPR)
		    {
		      tmp0 = TREE_OPERAND (tmp0, 0);
		      one_neg = !one_neg;
		    }
		  if (CONVERT_EXPR_P (tmp0)
		      && INTEGRAL_TYPE_P (TREE_TYPE (TREE_OPERAND (tmp0, 0)))
		      && (TYPE_PRECISION (TREE_TYPE (TREE_OPERAND (tmp0, 0)))
			  <= TYPE_PRECISION (atype)))
		    tmp0 = TREE_OPERAND (tmp0, 0);
		  if (TREE_CODE (tmp1) == NEGATE_EXPR)
		    {
		      tmp1 = TREE_OPERAND (tmp1, 0);
		      one_neg = !one_neg;
		    }
		  if (CONVERT_EXPR_P (tmp1)
		      && INTEGRAL_TYPE_P (TREE_TYPE (TREE_OPERAND (tmp1, 0)))
		      && (TYPE_PRECISION (TREE_TYPE (TREE_OPERAND (tmp1, 0)))
			  <= TYPE_PRECISION (atype)))
		    tmp1 = TREE_OPERAND (tmp1, 0);
		  /* The only case we can still associate with two variables
		     is if they cancel out.  */
		  if (!one_neg
		      || !operand_equal_p (tmp0, tmp1, 0))
		    ok = false;
		}
	      else if ((var0 && minus_var1
			&& ! operand_equal_p (var0, minus_var1, 0))
		       || (minus_var0 && var1
			   && ! operand_equal_p (minus_var0, var1, 0)))
		ok = false;
	    }

	  /* Only do something if we found more than two objects.  Otherwise,
	     nothing has changed and we risk infinite recursion.  */
	  if (ok
	      && (2 < ((var0 != 0) + (var1 != 0)
		       + (minus_var0 != 0) + (minus_var1 != 0)
		       + (con0 != 0) + (con1 != 0)
		       + (minus_con0 != 0) + (minus_con1 != 0)
		       + (lit0 != 0) + (lit1 != 0)
		       + (minus_lit0 != 0) + (minus_lit1 != 0))))
	    {
	      var0 = associate_trees (loc, var0, var1, code, atype);
	      minus_var0 = associate_trees (loc, minus_var0, minus_var1,
					    code, atype);
	      con0 = associate_trees (loc, con0, con1, code, atype);
	      minus_con0 = associate_trees (loc, minus_con0, minus_con1,
					    code, atype);
	      lit0 = associate_trees (loc, lit0, lit1, code, atype);
	      minus_lit0 = associate_trees (loc, minus_lit0, minus_lit1,
					    code, atype);

	      if (minus_var0 && var0)
		{
		  var0 = associate_trees (loc, var0, minus_var0,
					  MINUS_EXPR, atype);
		  minus_var0 = 0;
		}
	      if (minus_con0 && con0)
		{
		  con0 = associate_trees (loc, con0, minus_con0,
					  MINUS_EXPR, atype);
		  minus_con0 = 0;
		}

	      /* Preserve the MINUS_EXPR if the negative part of the literal is
		 greater than the positive part.  Otherwise, the multiplicative
		 folding code (i.e extract_muldiv) may be fooled in case
		 unsigned constants are subtracted, like in the following
		 example: ((X*2 + 4) - 8U)/2.  */
	      if (minus_lit0 && lit0)
		{
		  if (TREE_CODE (lit0) == INTEGER_CST
		      && TREE_CODE (minus_lit0) == INTEGER_CST
		      && tree_int_cst_lt (lit0, minus_lit0)
		      /* But avoid ending up with only negated parts.  */
		      && (var0 || con0))
		    {
		      minus_lit0 = associate_trees (loc, minus_lit0, lit0,
						    MINUS_EXPR, atype);
		      lit0 = 0;
		    }
		  else
		    {
		      lit0 = associate_trees (loc, lit0, minus_lit0,
					      MINUS_EXPR, atype);
		      minus_lit0 = 0;
		    }
		}

	      /* Don't introduce overflows through reassociation.  */
	      if ((lit0 && TREE_OVERFLOW_P (lit0))
		  || (minus_lit0 && TREE_OVERFLOW_P (minus_lit0)))
		return NULL_TREE;

	      /* Eliminate lit0 and minus_lit0 to con0 and minus_con0. */
	      con0 = associate_trees (loc, con0, lit0, code, atype);
	      lit0 = 0;
	      minus_con0 = associate_trees (loc, minus_con0, minus_lit0,
					    code, atype);
	      minus_lit0 = 0;

	      /* Eliminate minus_con0.  */
	      if (minus_con0)
		{
		  if (con0)
		    con0 = associate_trees (loc, con0, minus_con0,
					    MINUS_EXPR, atype);
		  else if (var0)
		    var0 = associate_trees (loc, var0, minus_con0,
					    MINUS_EXPR, atype);
		  else
		    gcc_unreachable ();
		  minus_con0 = 0;
		}

	      /* Eliminate minus_var0.  */
	      if (minus_var0)
		{
		  if (con0)
		    con0 = associate_trees (loc, con0, minus_var0,
					    MINUS_EXPR, atype);
		  else
		    gcc_unreachable ();
		  minus_var0 = 0;
		}

	      return
		fold_convert_loc (loc, type, associate_trees (loc, var0, con0,
							      code, atype));
	    }
	}

      return NULL_TREE;

    case MINUS_EXPR:
      /* (-A) - B -> (-B) - A  where B is easily negated and we can swap.  */
      if (TREE_CODE (arg0) == NEGATE_EXPR
	  && negate_expr_p (op1))
	return fold_build2_loc (loc, MINUS_EXPR, type,
				negate_expr (op1),
				fold_convert_loc (loc, type,
						  TREE_OPERAND (arg0, 0)));

      /* Fold __complex__ ( x, 0 ) - __complex__ ( 0, y ) to
	 __complex__ ( x, -y ).  This is not the same for SNaNs or if
	 signed zeros are involved.  */
      if (!HONOR_SNANS (element_mode (arg0))
	  && !HONOR_SIGNED_ZEROS (element_mode (arg0))
	  && COMPLEX_FLOAT_TYPE_P (TREE_TYPE (arg0)))
        {
	  tree rtype = TREE_TYPE (TREE_TYPE (arg0));
	  tree arg0r = fold_unary_loc (loc, REALPART_EXPR, rtype, arg0);
	  tree arg0i = fold_unary_loc (loc, IMAGPART_EXPR, rtype, arg0);
	  bool arg0rz = false, arg0iz = false;
	  if ((arg0r && (arg0rz = real_zerop (arg0r)))
	      || (arg0i && (arg0iz = real_zerop (arg0i))))
	    {
	      tree arg1r = fold_unary_loc (loc, REALPART_EXPR, rtype, arg1);
	      tree arg1i = fold_unary_loc (loc, IMAGPART_EXPR, rtype, arg1);
	      if (arg0rz && arg1i && real_zerop (arg1i))
	        {
		  tree rp = fold_build1_loc (loc, NEGATE_EXPR, rtype,
					 arg1r ? arg1r
					 : build1 (REALPART_EXPR, rtype, arg1));
		  tree ip = arg0i ? arg0i
		    : build1 (IMAGPART_EXPR, rtype, arg0);
		  return fold_build2_loc (loc, COMPLEX_EXPR, type, rp, ip);
		}
	      else if (arg0iz && arg1r && real_zerop (arg1r))
	        {
		  tree rp = arg0r ? arg0r
		    : build1 (REALPART_EXPR, rtype, arg0);
		  tree ip = fold_build1_loc (loc, NEGATE_EXPR, rtype,
					 arg1i ? arg1i
					 : build1 (IMAGPART_EXPR, rtype, arg1));
		  return fold_build2_loc (loc, COMPLEX_EXPR, type, rp, ip);
		}
	    }
	}

      /* A - B -> A + (-B) if B is easily negatable.  */
      if (negate_expr_p (op1)
	  && ! TYPE_OVERFLOW_SANITIZED (type)
	  && ((FLOAT_TYPE_P (type)
               /* Avoid this transformation if B is a positive REAL_CST.  */
	       && (TREE_CODE (op1) != REAL_CST
		   || REAL_VALUE_NEGATIVE (TREE_REAL_CST (op1))))
	      || INTEGRAL_TYPE_P (type)))
	return fold_build2_loc (loc, PLUS_EXPR, type,
				fold_convert_loc (loc, type, arg0),
				negate_expr (op1));

      /* Fold &a[i] - &a[j] to i-j.  */
      if (TREE_CODE (arg0) == ADDR_EXPR
	  && TREE_CODE (TREE_OPERAND (arg0, 0)) == ARRAY_REF
	  && TREE_CODE (arg1) == ADDR_EXPR
	  && TREE_CODE (TREE_OPERAND (arg1, 0)) == ARRAY_REF)
        {
	  tree tem = fold_addr_of_array_ref_difference (loc, type,
							TREE_OPERAND (arg0, 0),
							TREE_OPERAND (arg1, 0));
	  if (tem)
	    return tem;
	}

      if (FLOAT_TYPE_P (type)
	  && flag_unsafe_math_optimizations
	  && (TREE_CODE (arg0) == RDIV_EXPR || TREE_CODE (arg0) == MULT_EXPR)
	  && (TREE_CODE (arg1) == RDIV_EXPR || TREE_CODE (arg1) == MULT_EXPR)
	  && (tem = distribute_real_division (loc, code, type, arg0, arg1)))
	return tem;

      /* Handle (A1 * C1) - (A2 * C2) with A1, A2 or C1, C2 being the same or
	 one.  Make sure the type is not saturating and has the signedness of
	 the stripped operands, as fold_plusminus_mult_expr will re-associate.
	 ??? The latter condition should use TYPE_OVERFLOW_* flags instead.  */
      if ((TREE_CODE (arg0) == MULT_EXPR
	   || TREE_CODE (arg1) == MULT_EXPR)
	  && !TYPE_SATURATING (type)
	  && TYPE_UNSIGNED (type) == TYPE_UNSIGNED (TREE_TYPE (arg0))
	  && TYPE_UNSIGNED (type) == TYPE_UNSIGNED (TREE_TYPE (arg1))
	  && (!FLOAT_TYPE_P (type) || flag_associative_math))
        {
	  tree tem = fold_plusminus_mult_expr (loc, code, type, arg0, arg1);
	  if (tem)
	    return tem;
	}

      goto associate;

    case MULT_EXPR:
      if (! FLOAT_TYPE_P (type))
	{
	  /* Transform x * -C into -x * C if x is easily negatable.  */
	  if (TREE_CODE (op1) == INTEGER_CST
	      && tree_int_cst_sgn (op1) == -1
	      && negate_expr_p (op0)
	      && negate_expr_p (op1)
	      && (tem = negate_expr (op1)) != op1
	      && ! TREE_OVERFLOW (tem))
	    return fold_build2_loc (loc, MULT_EXPR, type,
				    fold_convert_loc (loc, type,
						      negate_expr (op0)), tem);

	  strict_overflow_p = false;
	  if (TREE_CODE (arg1) == INTEGER_CST
	      && 0 != (tem = extract_muldiv (op0, arg1, code, NULL_TREE,
					     &strict_overflow_p)))
	    {
	      if (strict_overflow_p)
		fold_overflow_warning (("assuming signed overflow does not "
					"occur when simplifying "
					"multiplication"),
				       WARN_STRICT_OVERFLOW_MISC);
	      return fold_convert_loc (loc, type, tem);
	    }

	  /* Optimize z * conj(z) for integer complex numbers.  */
	  if (TREE_CODE (arg0) == CONJ_EXPR
	      && operand_equal_p (TREE_OPERAND (arg0, 0), arg1, 0))
	    return fold_mult_zconjz (loc, type, arg1);
	  if (TREE_CODE (arg1) == CONJ_EXPR
	      && operand_equal_p (arg0, TREE_OPERAND (arg1, 0), 0))
	    return fold_mult_zconjz (loc, type, arg0);
	}
      else
	{
	  /* Fold z * +-I to __complex__ (-+__imag z, +-__real z).
	     This is not the same for NaNs or if signed zeros are
	     involved.  */
	  if (!HONOR_NANS (arg0)
              && !HONOR_SIGNED_ZEROS (element_mode (arg0))
	      && COMPLEX_FLOAT_TYPE_P (TREE_TYPE (arg0))
	      && TREE_CODE (arg1) == COMPLEX_CST
	      && real_zerop (TREE_REALPART (arg1)))
	    {
	      tree rtype = TREE_TYPE (TREE_TYPE (arg0));
	      if (real_onep (TREE_IMAGPART (arg1)))
		return
		  fold_build2_loc (loc, COMPLEX_EXPR, type,
			       negate_expr (fold_build1_loc (loc, IMAGPART_EXPR,
							     rtype, arg0)),
			       fold_build1_loc (loc, REALPART_EXPR, rtype, arg0));
	      else if (real_minus_onep (TREE_IMAGPART (arg1)))
		return
		  fold_build2_loc (loc, COMPLEX_EXPR, type,
			       fold_build1_loc (loc, IMAGPART_EXPR, rtype, arg0),
			       negate_expr (fold_build1_loc (loc, REALPART_EXPR,
							     rtype, arg0)));
	    }

	  /* Optimize z * conj(z) for floating point complex numbers.
	     Guarded by flag_unsafe_math_optimizations as non-finite
	     imaginary components don't produce scalar results.  */
	  if (flag_unsafe_math_optimizations
	      && TREE_CODE (arg0) == CONJ_EXPR
	      && operand_equal_p (TREE_OPERAND (arg0, 0), arg1, 0))
	    return fold_mult_zconjz (loc, type, arg1);
	  if (flag_unsafe_math_optimizations
	      && TREE_CODE (arg1) == CONJ_EXPR
	      && operand_equal_p (arg0, TREE_OPERAND (arg1, 0), 0))
	    return fold_mult_zconjz (loc, type, arg0);
	}
      goto associate;

    case BIT_IOR_EXPR:
      /* Canonicalize (X & C1) | C2.  */
      if (TREE_CODE (arg0) == BIT_AND_EXPR
	  && TREE_CODE (arg1) == INTEGER_CST
	  && TREE_CODE (TREE_OPERAND (arg0, 1)) == INTEGER_CST)
	{
	  int width = TYPE_PRECISION (type), w;
	  wide_int c1 = TREE_OPERAND (arg0, 1);
	  wide_int c2 = arg1;

	  /* If (C1&C2) == C1, then (X&C1)|C2 becomes (X,C2).  */
	  if ((c1 & c2) == c1)
	    return omit_one_operand_loc (loc, type, arg1,
					 TREE_OPERAND (arg0, 0));

	  wide_int msk = wi::mask (width, false,
				   TYPE_PRECISION (TREE_TYPE (arg1)));

	  /* If (C1|C2) == ~0 then (X&C1)|C2 becomes X|C2.  */
	  if (msk.and_not (c1 | c2) == 0)
	    {
	      tem = fold_convert_loc (loc, type, TREE_OPERAND (arg0, 0));
	      return fold_build2_loc (loc, BIT_IOR_EXPR, type, tem, arg1);
	    }

	  /* Minimize the number of bits set in C1, i.e. C1 := C1 & ~C2,
	     unless (C1 & ~C2) | (C2 & C3) for some C3 is a mask of some
	     mode which allows further optimizations.  */
	  c1 &= msk;
	  c2 &= msk;
	  wide_int c3 = c1.and_not (c2);
	  for (w = BITS_PER_UNIT; w <= width; w <<= 1)
	    {
	      wide_int mask = wi::mask (w, false,
					TYPE_PRECISION (type));
	      if (((c1 | c2) & mask) == mask && c1.and_not (mask) == 0)
		{
		  c3 = mask;
		  break;
		}
	    }

	  if (c3 != c1)
	    {
	      tem = fold_convert_loc (loc, type, TREE_OPERAND (arg0, 0));
	      tem = fold_build2_loc (loc, BIT_AND_EXPR, type, tem,
				     wide_int_to_tree (type, c3));
	      return fold_build2_loc (loc, BIT_IOR_EXPR, type, tem, arg1);
	    }
	}

      /* See if this can be simplified into a rotate first.  If that
	 is unsuccessful continue in the association code.  */
      goto bit_rotate;

    case BIT_XOR_EXPR:
      /* Fold (X & 1) ^ 1 as (X & 1) == 0.  */
      if (TREE_CODE (arg0) == BIT_AND_EXPR
	  && INTEGRAL_TYPE_P (type)
	  && integer_onep (TREE_OPERAND (arg0, 1))
	  && integer_onep (arg1))
	return fold_build2_loc (loc, EQ_EXPR, type, arg0,
				build_zero_cst (TREE_TYPE (arg0)));

      /* See if this can be simplified into a rotate first.  If that
	 is unsuccessful continue in the association code.  */
      goto bit_rotate;

    case BIT_AND_EXPR:
      /* Fold (X ^ 1) & 1 as (X & 1) == 0.  */
      if (TREE_CODE (arg0) == BIT_XOR_EXPR
	  && INTEGRAL_TYPE_P (type)
	  && integer_onep (TREE_OPERAND (arg0, 1))
	  && integer_onep (arg1))
	{
	  tree tem2;
	  tem = TREE_OPERAND (arg0, 0);
	  tem2 = fold_convert_loc (loc, TREE_TYPE (tem), arg1);
	  tem2 = fold_build2_loc (loc, BIT_AND_EXPR, TREE_TYPE (tem),
				  tem, tem2);
	  return fold_build2_loc (loc, EQ_EXPR, type, tem2,
				  build_zero_cst (TREE_TYPE (tem)));
	}
      /* Fold ~X & 1 as (X & 1) == 0.  */
      if (TREE_CODE (arg0) == BIT_NOT_EXPR
	  && INTEGRAL_TYPE_P (type)
	  && integer_onep (arg1))
	{
	  tree tem2;
	  tem = TREE_OPERAND (arg0, 0);
	  tem2 = fold_convert_loc (loc, TREE_TYPE (tem), arg1);
	  tem2 = fold_build2_loc (loc, BIT_AND_EXPR, TREE_TYPE (tem),
				  tem, tem2);
	  return fold_build2_loc (loc, EQ_EXPR, type, tem2,
				  build_zero_cst (TREE_TYPE (tem)));
	}
      /* Fold !X & 1 as X == 0.  */
      if (TREE_CODE (arg0) == TRUTH_NOT_EXPR
	  && integer_onep (arg1))
	{
	  tem = TREE_OPERAND (arg0, 0);
	  return fold_build2_loc (loc, EQ_EXPR, type, tem,
				  build_zero_cst (TREE_TYPE (tem)));
	}

      /* Fold (X * Y) & -(1 << CST) to X * Y if Y is a constant
         multiple of 1 << CST.  */
      if (TREE_CODE (arg1) == INTEGER_CST)
	{
	  wide_int cst1 = arg1;
	  wide_int ncst1 = -cst1;
	  if ((cst1 & ncst1) == ncst1
	      && multiple_of_p (type, arg0,
				wide_int_to_tree (TREE_TYPE (arg1), ncst1)))
	    return fold_convert_loc (loc, type, arg0);
	}

      /* Fold (X * CST1) & CST2 to zero if we can, or drop known zero
         bits from CST2.  */
      if (TREE_CODE (arg1) == INTEGER_CST
	  && TREE_CODE (arg0) == MULT_EXPR
	  && TREE_CODE (TREE_OPERAND (arg0, 1)) == INTEGER_CST)
	{
	  wide_int warg1 = arg1;
	  wide_int masked = mask_with_tz (type, warg1, TREE_OPERAND (arg0, 1));

	  if (masked == 0)
	    return omit_two_operands_loc (loc, type, build_zero_cst (type),
	                                  arg0, arg1);
	  else if (masked != warg1)
	    {
	      /* Avoid the transform if arg1 is a mask of some
	         mode which allows further optimizations.  */
	      int pop = wi::popcount (warg1);
	      if (!(pop >= BITS_PER_UNIT
		    && pow2p_hwi (pop)
		    && wi::mask (pop, false, warg1.get_precision ()) == warg1))
		return fold_build2_loc (loc, code, type, op0,
					wide_int_to_tree (type, masked));
	    }
	}

      /* For constants M and N, if M == (1LL << cst) - 1 && (N & M) == M,
	 ((A & N) + B) & M -> (A + B) & M
	 Similarly if (N & M) == 0,
	 ((A | N) + B) & M -> (A + B) & M
	 and for - instead of + (or unary - instead of +)
	 and/or ^ instead of |.
	 If B is constant and (B & M) == 0, fold into A & M.  */
      if (TREE_CODE (arg1) == INTEGER_CST)
	{
	  wide_int cst1 = arg1;
	  if ((~cst1 != 0) && (cst1 & (cst1 + 1)) == 0
	      && INTEGRAL_TYPE_P (TREE_TYPE (arg0))
	      && (TREE_CODE (arg0) == PLUS_EXPR
		  || TREE_CODE (arg0) == MINUS_EXPR
		  || TREE_CODE (arg0) == NEGATE_EXPR)
	      && (TYPE_OVERFLOW_WRAPS (TREE_TYPE (arg0))
		  || TREE_CODE (TREE_TYPE (arg0)) == INTEGER_TYPE))
	    {
	      tree pmop[2];
	      int which = 0;
	      wide_int cst0;

	      /* Now we know that arg0 is (C + D) or (C - D) or
		 -C and arg1 (M) is == (1LL << cst) - 1.
		 Store C into PMOP[0] and D into PMOP[1].  */
	      pmop[0] = TREE_OPERAND (arg0, 0);
	      pmop[1] = NULL;
	      if (TREE_CODE (arg0) != NEGATE_EXPR)
		{
		  pmop[1] = TREE_OPERAND (arg0, 1);
		  which = 1;
		}

	      if ((wi::max_value (TREE_TYPE (arg0)) & cst1) != cst1)
		which = -1;

	      for (; which >= 0; which--)
		switch (TREE_CODE (pmop[which]))
		  {
		  case BIT_AND_EXPR:
		  case BIT_IOR_EXPR:
		  case BIT_XOR_EXPR:
		    if (TREE_CODE (TREE_OPERAND (pmop[which], 1))
			!= INTEGER_CST)
		      break;
		    cst0 = TREE_OPERAND (pmop[which], 1);
		    cst0 &= cst1;
		    if (TREE_CODE (pmop[which]) == BIT_AND_EXPR)
		      {
			if (cst0 != cst1)
			  break;
		      }
		    else if (cst0 != 0)
		      break;
		    /* If C or D is of the form (A & N) where
		       (N & M) == M, or of the form (A | N) or
		       (A ^ N) where (N & M) == 0, replace it with A.  */
		    pmop[which] = TREE_OPERAND (pmop[which], 0);
		    break;
		  case INTEGER_CST:
		    /* If C or D is a N where (N & M) == 0, it can be
		       omitted (assumed 0).  */
		    if ((TREE_CODE (arg0) == PLUS_EXPR
			 || (TREE_CODE (arg0) == MINUS_EXPR && which == 0))
			&& (cst1 & pmop[which]) == 0)
		      pmop[which] = NULL;
		    break;
		  default:
		    break;
		  }

	      /* Only build anything new if we optimized one or both arguments
		 above.  */
	      if (pmop[0] != TREE_OPERAND (arg0, 0)
		  || (TREE_CODE (arg0) != NEGATE_EXPR
		      && pmop[1] != TREE_OPERAND (arg0, 1)))
		{
		  tree utype = TREE_TYPE (arg0);
		  if (! TYPE_OVERFLOW_WRAPS (TREE_TYPE (arg0)))
		    {
		      /* Perform the operations in a type that has defined
			 overflow behavior.  */
		      utype = unsigned_type_for (TREE_TYPE (arg0));
		      if (pmop[0] != NULL)
			pmop[0] = fold_convert_loc (loc, utype, pmop[0]);
		      if (pmop[1] != NULL)
			pmop[1] = fold_convert_loc (loc, utype, pmop[1]);
		    }

		  if (TREE_CODE (arg0) == NEGATE_EXPR)
		    tem = fold_build1_loc (loc, NEGATE_EXPR, utype, pmop[0]);
		  else if (TREE_CODE (arg0) == PLUS_EXPR)
		    {
		      if (pmop[0] != NULL && pmop[1] != NULL)
			tem = fold_build2_loc (loc, PLUS_EXPR, utype,
					       pmop[0], pmop[1]);
		      else if (pmop[0] != NULL)
			tem = pmop[0];
		      else if (pmop[1] != NULL)
			tem = pmop[1];
		      else
			return build_int_cst (type, 0);
		    }
		  else if (pmop[0] == NULL)
		    tem = fold_build1_loc (loc, NEGATE_EXPR, utype, pmop[1]);
		  else
		    tem = fold_build2_loc (loc, MINUS_EXPR, utype,
					   pmop[0], pmop[1]);
		  /* TEM is now the new binary +, - or unary - replacement.  */
		  tem = fold_build2_loc (loc, BIT_AND_EXPR, utype, tem,
					 fold_convert_loc (loc, utype, arg1));
		  return fold_convert_loc (loc, type, tem);
		}
	    }
	}

      /* Simplify ((int)c & 0377) into (int)c, if c is unsigned char.  */
      if (TREE_CODE (arg1) == INTEGER_CST && TREE_CODE (arg0) == NOP_EXPR
	  && TYPE_UNSIGNED (TREE_TYPE (TREE_OPERAND (arg0, 0))))
	{
	  prec = element_precision (TREE_TYPE (TREE_OPERAND (arg0, 0)));

	  wide_int mask = wide_int::from (arg1, prec, UNSIGNED);
	  if (mask == -1)
	    return
	      fold_convert_loc (loc, type, TREE_OPERAND (arg0, 0));
	}

      goto associate;

    case RDIV_EXPR:
      /* Don't touch a floating-point divide by zero unless the mode
	 of the constant can represent infinity.  */
      if (TREE_CODE (arg1) == REAL_CST
	  && !MODE_HAS_INFINITIES (TYPE_MODE (TREE_TYPE (arg1)))
	  && real_zerop (arg1))
	return NULL_TREE;

      /* (-A) / (-B) -> A / B  */
      if (TREE_CODE (arg0) == NEGATE_EXPR && negate_expr_p (arg1))
	return fold_build2_loc (loc, RDIV_EXPR, type,
			    TREE_OPERAND (arg0, 0),
			    negate_expr (arg1));
      if (TREE_CODE (arg1) == NEGATE_EXPR && negate_expr_p (arg0))
	return fold_build2_loc (loc, RDIV_EXPR, type,
			    negate_expr (arg0),
			    TREE_OPERAND (arg1, 0));
      return NULL_TREE;

    case TRUNC_DIV_EXPR:
      /* Fall through */
      
    case FLOOR_DIV_EXPR:
      /* Simplify A / (B << N) where A and B are positive and B is
	 a power of 2, to A >> (N + log2(B)).  */
      strict_overflow_p = false;
      if (TREE_CODE (arg1) == LSHIFT_EXPR
	  && (TYPE_UNSIGNED (type)
	      || tree_expr_nonnegative_warnv_p (op0, &strict_overflow_p)))
	{
	  tree sval = TREE_OPERAND (arg1, 0);
	  if (integer_pow2p (sval) && tree_int_cst_sgn (sval) > 0)
	    {
	      tree sh_cnt = TREE_OPERAND (arg1, 1);
	      tree pow2 = build_int_cst (TREE_TYPE (sh_cnt),
					 wi::exact_log2 (sval));

	      if (strict_overflow_p)
		fold_overflow_warning (("assuming signed overflow does not "
					"occur when simplifying A / (B << N)"),
				       WARN_STRICT_OVERFLOW_MISC);

	      sh_cnt = fold_build2_loc (loc, PLUS_EXPR, TREE_TYPE (sh_cnt),
					sh_cnt, pow2);
	      return fold_build2_loc (loc, RSHIFT_EXPR, type,
				      fold_convert_loc (loc, type, arg0), sh_cnt);
	    }
	}

      /* Fall through */

    case ROUND_DIV_EXPR:
    case CEIL_DIV_EXPR:
    case EXACT_DIV_EXPR:
      if (integer_zerop (arg1))
	return NULL_TREE;

      /* Convert -A / -B to A / B when the type is signed and overflow is
	 undefined.  */
      if ((!INTEGRAL_TYPE_P (type) || TYPE_OVERFLOW_UNDEFINED (type))
	  && TREE_CODE (op0) == NEGATE_EXPR
	  && negate_expr_p (op1))
	{
	  if (INTEGRAL_TYPE_P (type))
	    fold_overflow_warning (("assuming signed overflow does not occur "
				    "when distributing negation across "
				    "division"),
				   WARN_STRICT_OVERFLOW_MISC);
	  return fold_build2_loc (loc, code, type,
				  fold_convert_loc (loc, type,
						    TREE_OPERAND (arg0, 0)),
				  negate_expr (op1));
	}
      if ((!INTEGRAL_TYPE_P (type) || TYPE_OVERFLOW_UNDEFINED (type))
	  && TREE_CODE (arg1) == NEGATE_EXPR
	  && negate_expr_p (op0))
	{
	  if (INTEGRAL_TYPE_P (type))
	    fold_overflow_warning (("assuming signed overflow does not occur "
				    "when distributing negation across "
				    "division"),
				   WARN_STRICT_OVERFLOW_MISC);
	  return fold_build2_loc (loc, code, type,
				  negate_expr (op0),
				  fold_convert_loc (loc, type,
						    TREE_OPERAND (arg1, 0)));
	}

      /* If arg0 is a multiple of arg1, then rewrite to the fastest div
	 operation, EXACT_DIV_EXPR.

	 Note that only CEIL_DIV_EXPR and FLOOR_DIV_EXPR are rewritten now.
	 At one time others generated faster code, it's not clear if they do
	 after the last round to changes to the DIV code in expmed.c.  */
      if ((code == CEIL_DIV_EXPR || code == FLOOR_DIV_EXPR)
	  && multiple_of_p (type, arg0, arg1))
	return fold_build2_loc (loc, EXACT_DIV_EXPR, type,
				fold_convert (type, arg0),
				fold_convert (type, arg1));

      strict_overflow_p = false;
      if (TREE_CODE (arg1) == INTEGER_CST
	  && 0 != (tem = extract_muldiv (op0, arg1, code, NULL_TREE,
					 &strict_overflow_p)))
	{
	  if (strict_overflow_p)
	    fold_overflow_warning (("assuming signed overflow does not occur "
				    "when simplifying division"),
				   WARN_STRICT_OVERFLOW_MISC);
	  return fold_convert_loc (loc, type, tem);
	}

      return NULL_TREE;

    case CEIL_MOD_EXPR:
    case FLOOR_MOD_EXPR:
    case ROUND_MOD_EXPR:
    case TRUNC_MOD_EXPR:
      strict_overflow_p = false;
      if (TREE_CODE (arg1) == INTEGER_CST
	  && 0 != (tem = extract_muldiv (op0, arg1, code, NULL_TREE,
					 &strict_overflow_p)))
	{
	  if (strict_overflow_p)
	    fold_overflow_warning (("assuming signed overflow does not occur "
				    "when simplifying modulus"),
				   WARN_STRICT_OVERFLOW_MISC);
	  return fold_convert_loc (loc, type, tem);
	}

      return NULL_TREE;

    case LROTATE_EXPR:
    case RROTATE_EXPR:
    case RSHIFT_EXPR:
    case LSHIFT_EXPR:
      /* Since negative shift count is not well-defined,
	 don't try to compute it in the compiler.  */
      if (TREE_CODE (arg1) == INTEGER_CST && tree_int_cst_sgn (arg1) < 0)
	return NULL_TREE;

      prec = element_precision (type);

      /* If we have a rotate of a bit operation with the rotate count and
	 the second operand of the bit operation both constant,
	 permute the two operations.  */
      if (code == RROTATE_EXPR && TREE_CODE (arg1) == INTEGER_CST
	  && (TREE_CODE (arg0) == BIT_AND_EXPR
	      || TREE_CODE (arg0) == BIT_IOR_EXPR
	      || TREE_CODE (arg0) == BIT_XOR_EXPR)
	  && TREE_CODE (TREE_OPERAND (arg0, 1)) == INTEGER_CST)
	{
	  tree arg00 = fold_convert_loc (loc, type, TREE_OPERAND (arg0, 0));
	  tree arg01 = fold_convert_loc (loc, type, TREE_OPERAND (arg0, 1));
	  return fold_build2_loc (loc, TREE_CODE (arg0), type,
				  fold_build2_loc (loc, code, type,
						   arg00, arg1),
				  fold_build2_loc (loc, code, type,
						   arg01, arg1));
	}

      /* Two consecutive rotates adding up to the some integer
	 multiple of the precision of the type can be ignored.  */
      if (code == RROTATE_EXPR && TREE_CODE (arg1) == INTEGER_CST
	  && TREE_CODE (arg0) == RROTATE_EXPR
	  && TREE_CODE (TREE_OPERAND (arg0, 1)) == INTEGER_CST
	  && wi::umod_trunc (wi::add (arg1, TREE_OPERAND (arg0, 1)),
			     prec) == 0)
	return fold_convert_loc (loc, type, TREE_OPERAND (arg0, 0));

      return NULL_TREE;

    case MIN_EXPR:
    case MAX_EXPR:
      goto associate;

    case TRUTH_ANDIF_EXPR:
      /* Note that the operands of this must be ints
	 and their values must be 0 or 1.
	 ("true" is a fixed value perhaps depending on the language.)  */
      /* If first arg is constant zero, return it.  */
      if (integer_zerop (arg0))
	return fold_convert_loc (loc, type, arg0);
      /* FALLTHRU */
    case TRUTH_AND_EXPR:
      /* If either arg is constant true, drop it.  */
      if (TREE_CODE (arg0) == INTEGER_CST && ! integer_zerop (arg0))
	return non_lvalue_loc (loc, fold_convert_loc (loc, type, arg1));
      if (TREE_CODE (arg1) == INTEGER_CST && ! integer_zerop (arg1)
	  /* Preserve sequence points.  */
	  && (code != TRUTH_ANDIF_EXPR || ! TREE_SIDE_EFFECTS (arg0)))
	return non_lvalue_loc (loc, fold_convert_loc (loc, type, arg0));
      /* If second arg is constant zero, result is zero, but first arg
	 must be evaluated.  */
      if (integer_zerop (arg1))
	return omit_one_operand_loc (loc, type, arg1, arg0);
      /* Likewise for first arg, but note that only the TRUTH_AND_EXPR
	 case will be handled here.  */
      if (integer_zerop (arg0))
	return omit_one_operand_loc (loc, type, arg0, arg1);

      /* !X && X is always false.  */
      if (TREE_CODE (arg0) == TRUTH_NOT_EXPR
	  && operand_equal_p (TREE_OPERAND (arg0, 0), arg1, 0))
	return omit_one_operand_loc (loc, type, integer_zero_node, arg1);
      /* X && !X is always false.  */
      if (TREE_CODE (arg1) == TRUTH_NOT_EXPR
	  && operand_equal_p (arg0, TREE_OPERAND (arg1, 0), 0))
	return omit_one_operand_loc (loc, type, integer_zero_node, arg0);

      /* A < X && A + 1 > Y ==> A < X && A >= Y.  Normally A + 1 > Y
	 means A >= Y && A != MAX, but in this case we know that
	 A < X <= MAX.  */

      if (!TREE_SIDE_EFFECTS (arg0)
	  && !TREE_SIDE_EFFECTS (arg1))
	{
	  tem = fold_to_nonsharp_ineq_using_bound (loc, arg0, arg1);
	  if (tem && !operand_equal_p (tem, arg0, 0))
	    return fold_build2_loc (loc, code, type, tem, arg1);

	  tem = fold_to_nonsharp_ineq_using_bound (loc, arg1, arg0);
	  if (tem && !operand_equal_p (tem, arg1, 0))
	    return fold_build2_loc (loc, code, type, arg0, tem);
	}

      if ((tem = fold_truth_andor (loc, code, type, arg0, arg1, op0, op1))
          != NULL_TREE)
        return tem;

      return NULL_TREE;

    case TRUTH_ORIF_EXPR:
      /* Note that the operands of this must be ints
	 and their values must be 0 or true.
	 ("true" is a fixed value perhaps depending on the language.)  */
      /* If first arg is constant true, return it.  */
      if (TREE_CODE (arg0) == INTEGER_CST && ! integer_zerop (arg0))
	return fold_convert_loc (loc, type, arg0);
      /* FALLTHRU */
    case TRUTH_OR_EXPR:
      /* If either arg is constant zero, drop it.  */
      if (TREE_CODE (arg0) == INTEGER_CST && integer_zerop (arg0))
	return non_lvalue_loc (loc, fold_convert_loc (loc, type, arg1));
      if (TREE_CODE (arg1) == INTEGER_CST && integer_zerop (arg1)
	  /* Preserve sequence points.  */
	  && (code != TRUTH_ORIF_EXPR || ! TREE_SIDE_EFFECTS (arg0)))
	return non_lvalue_loc (loc, fold_convert_loc (loc, type, arg0));
      /* If second arg is constant true, result is true, but we must
	 evaluate first arg.  */
      if (TREE_CODE (arg1) == INTEGER_CST && ! integer_zerop (arg1))
	return omit_one_operand_loc (loc, type, arg1, arg0);
      /* Likewise for first arg, but note this only occurs here for
	 TRUTH_OR_EXPR.  */
      if (TREE_CODE (arg0) == INTEGER_CST && ! integer_zerop (arg0))
	return omit_one_operand_loc (loc, type, arg0, arg1);

      /* !X || X is always true.  */
      if (TREE_CODE (arg0) == TRUTH_NOT_EXPR
	  && operand_equal_p (TREE_OPERAND (arg0, 0), arg1, 0))
	return omit_one_operand_loc (loc, type, integer_one_node, arg1);
      /* X || !X is always true.  */
      if (TREE_CODE (arg1) == TRUTH_NOT_EXPR
	  && operand_equal_p (arg0, TREE_OPERAND (arg1, 0), 0))
	return omit_one_operand_loc (loc, type, integer_one_node, arg0);

      /* (X && !Y) || (!X && Y) is X ^ Y */
      if (TREE_CODE (arg0) == TRUTH_AND_EXPR
	  && TREE_CODE (arg1) == TRUTH_AND_EXPR)
        {
	  tree a0, a1, l0, l1, n0, n1;

	  a0 = fold_convert_loc (loc, type, TREE_OPERAND (arg1, 0));
	  a1 = fold_convert_loc (loc, type, TREE_OPERAND (arg1, 1));

	  l0 = fold_convert_loc (loc, type, TREE_OPERAND (arg0, 0));
	  l1 = fold_convert_loc (loc, type, TREE_OPERAND (arg0, 1));
	  
	  n0 = fold_build1_loc (loc, TRUTH_NOT_EXPR, type, l0);
	  n1 = fold_build1_loc (loc, TRUTH_NOT_EXPR, type, l1);
	  
	  if ((operand_equal_p (n0, a0, 0)
	       && operand_equal_p (n1, a1, 0))
	      || (operand_equal_p (n0, a1, 0)
		  && operand_equal_p (n1, a0, 0)))
	    return fold_build2_loc (loc, TRUTH_XOR_EXPR, type, l0, n1);
	}

      if ((tem = fold_truth_andor (loc, code, type, arg0, arg1, op0, op1))
          != NULL_TREE)
        return tem;

      return NULL_TREE;

    case TRUTH_XOR_EXPR:
      /* If the second arg is constant zero, drop it.  */
      if (integer_zerop (arg1))
	return non_lvalue_loc (loc, fold_convert_loc (loc, type, arg0));
      /* If the second arg is constant true, this is a logical inversion.  */
      if (integer_onep (arg1))
	{
	  tem = invert_truthvalue_loc (loc, arg0);
	  return non_lvalue_loc (loc, fold_convert_loc (loc, type, tem));
	}
      /* Identical arguments cancel to zero.  */
      if (operand_equal_p (arg0, arg1, 0))
	return omit_one_operand_loc (loc, type, integer_zero_node, arg0);

      /* !X ^ X is always true.  */
      if (TREE_CODE (arg0) == TRUTH_NOT_EXPR
	  && operand_equal_p (TREE_OPERAND (arg0, 0), arg1, 0))
	return omit_one_operand_loc (loc, type, integer_one_node, arg1);

      /* X ^ !X is always true.  */
      if (TREE_CODE (arg1) == TRUTH_NOT_EXPR
	  && operand_equal_p (arg0, TREE_OPERAND (arg1, 0), 0))
	return omit_one_operand_loc (loc, type, integer_one_node, arg0);

      return NULL_TREE;

    case EQ_EXPR:
    case NE_EXPR:
      STRIP_NOPS (arg0);
      STRIP_NOPS (arg1);

      tem = fold_comparison (loc, code, type, op0, op1);
      if (tem != NULL_TREE)
	return tem;

      /* bool_var != 1 becomes !bool_var. */
      if (TREE_CODE (TREE_TYPE (arg0)) == BOOLEAN_TYPE && integer_onep (arg1)
          && code == NE_EXPR)
        return fold_convert_loc (loc, type,
				 fold_build1_loc (loc, TRUTH_NOT_EXPR,
						  TREE_TYPE (arg0), arg0));

      /* bool_var == 0 becomes !bool_var. */
      if (TREE_CODE (TREE_TYPE (arg0)) == BOOLEAN_TYPE && integer_zerop (arg1)
          && code == EQ_EXPR)
        return fold_convert_loc (loc, type,
				 fold_build1_loc (loc, TRUTH_NOT_EXPR,
						  TREE_TYPE (arg0), arg0));

      /* !exp != 0 becomes !exp */
      if (TREE_CODE (arg0) == TRUTH_NOT_EXPR && integer_zerop (arg1)
	  && code == NE_EXPR)
        return non_lvalue_loc (loc, fold_convert_loc (loc, type, arg0));

      /* Transform comparisons of the form X +- Y CMP X to Y CMP 0.  */
      if ((TREE_CODE (arg0) == PLUS_EXPR
	   || TREE_CODE (arg0) == POINTER_PLUS_EXPR
	   || TREE_CODE (arg0) == MINUS_EXPR)
	  && operand_equal_p (tree_strip_nop_conversions (TREE_OPERAND (arg0,
									0)),
			      arg1, 0)
	  && (INTEGRAL_TYPE_P (TREE_TYPE (arg0))
	      || POINTER_TYPE_P (TREE_TYPE (arg0))))
	{
	  tree val = TREE_OPERAND (arg0, 1);
	  val = fold_build2_loc (loc, code, type, val,
				 build_int_cst (TREE_TYPE (val), 0));
	  return omit_two_operands_loc (loc, type, val,
					TREE_OPERAND (arg0, 0), arg1);
	}

      /* Transform comparisons of the form X CMP X +- Y to Y CMP 0.  */
      if ((TREE_CODE (arg1) == PLUS_EXPR
	   || TREE_CODE (arg1) == POINTER_PLUS_EXPR
	   || TREE_CODE (arg1) == MINUS_EXPR)
	  && operand_equal_p (tree_strip_nop_conversions (TREE_OPERAND (arg1,
									0)),
			      arg0, 0)
	  && (INTEGRAL_TYPE_P (TREE_TYPE (arg1))
	      || POINTER_TYPE_P (TREE_TYPE (arg1))))
	{
	  tree val = TREE_OPERAND (arg1, 1);
	  val = fold_build2_loc (loc, code, type, val,
				 build_int_cst (TREE_TYPE (val), 0));
	  return omit_two_operands_loc (loc, type, val,
					TREE_OPERAND (arg1, 0), arg0);
	}

      /* If this is an EQ or NE comparison with zero and ARG0 is
	 (1 << foo) & bar, convert it to (bar >> foo) & 1.  Both require
	 two operations, but the latter can be done in one less insn
	 on machines that have only two-operand insns or on which a
	 constant cannot be the first operand.  */
      if (TREE_CODE (arg0) == BIT_AND_EXPR
	  && integer_zerop (arg1))
	{
	  tree arg00 = TREE_OPERAND (arg0, 0);
	  tree arg01 = TREE_OPERAND (arg0, 1);
	  if (TREE_CODE (arg00) == LSHIFT_EXPR
	      && integer_onep (TREE_OPERAND (arg00, 0)))
	    {
	      tree tem = fold_build2_loc (loc, RSHIFT_EXPR, TREE_TYPE (arg00),
				      arg01, TREE_OPERAND (arg00, 1));
	      tem = fold_build2_loc (loc, BIT_AND_EXPR, TREE_TYPE (arg0), tem,
				 build_int_cst (TREE_TYPE (arg0), 1));
	      return fold_build2_loc (loc, code, type,
				  fold_convert_loc (loc, TREE_TYPE (arg1), tem),
				  arg1);
	    }
	  else if (TREE_CODE (arg01) == LSHIFT_EXPR
		   && integer_onep (TREE_OPERAND (arg01, 0)))
	    {
	      tree tem = fold_build2_loc (loc, RSHIFT_EXPR, TREE_TYPE (arg01),
				      arg00, TREE_OPERAND (arg01, 1));
	      tem = fold_build2_loc (loc, BIT_AND_EXPR, TREE_TYPE (arg0), tem,
				 build_int_cst (TREE_TYPE (arg0), 1));
	      return fold_build2_loc (loc, code, type,
				  fold_convert_loc (loc, TREE_TYPE (arg1), tem),
				  arg1);
	    }
	}

      /* If this is an NE or EQ comparison of zero against the result of a
	 signed MOD operation whose second operand is a power of 2, make
	 the MOD operation unsigned since it is simpler and equivalent.  */
      if (integer_zerop (arg1)
	  && !TYPE_UNSIGNED (TREE_TYPE (arg0))
	  && (TREE_CODE (arg0) == TRUNC_MOD_EXPR
	      || TREE_CODE (arg0) == CEIL_MOD_EXPR
	      || TREE_CODE (arg0) == FLOOR_MOD_EXPR
	      || TREE_CODE (arg0) == ROUND_MOD_EXPR)
	  && integer_pow2p (TREE_OPERAND (arg0, 1)))
	{
	  tree newtype = unsigned_type_for (TREE_TYPE (arg0));
	  tree newmod = fold_build2_loc (loc, TREE_CODE (arg0), newtype,
				     fold_convert_loc (loc, newtype,
						       TREE_OPERAND (arg0, 0)),
				     fold_convert_loc (loc, newtype,
						       TREE_OPERAND (arg0, 1)));

	  return fold_build2_loc (loc, code, type, newmod,
			      fold_convert_loc (loc, newtype, arg1));
	}

      /* Fold ((X >> C1) & C2) == 0 and ((X >> C1) & C2) != 0 where
	 C1 is a valid shift constant, and C2 is a power of two, i.e.
	 a single bit.  */
      if (TREE_CODE (arg0) == BIT_AND_EXPR
	  && TREE_CODE (TREE_OPERAND (arg0, 0)) == RSHIFT_EXPR
	  && TREE_CODE (TREE_OPERAND (TREE_OPERAND (arg0, 0), 1))
	     == INTEGER_CST
	  && integer_pow2p (TREE_OPERAND (arg0, 1))
	  && integer_zerop (arg1))
	{
	  tree itype = TREE_TYPE (arg0);
	  tree arg001 = TREE_OPERAND (TREE_OPERAND (arg0, 0), 1);
	  prec = TYPE_PRECISION (itype);

	  /* Check for a valid shift count.  */
	  if (wi::ltu_p (arg001, prec))
	    {
	      tree arg01 = TREE_OPERAND (arg0, 1);
	      tree arg000 = TREE_OPERAND (TREE_OPERAND (arg0, 0), 0);
	      unsigned HOST_WIDE_INT log2 = tree_log2 (arg01);
	      /* If (C2 << C1) doesn't overflow, then ((X >> C1) & C2) != 0
		 can be rewritten as (X & (C2 << C1)) != 0.  */
	      if ((log2 + TREE_INT_CST_LOW (arg001)) < prec)
		{
		  tem = fold_build2_loc (loc, LSHIFT_EXPR, itype, arg01, arg001);
		  tem = fold_build2_loc (loc, BIT_AND_EXPR, itype, arg000, tem);
		  return fold_build2_loc (loc, code, type, tem,
					  fold_convert_loc (loc, itype, arg1));
		}
	      /* Otherwise, for signed (arithmetic) shifts,
		 ((X >> C1) & C2) != 0 is rewritten as X < 0, and
		 ((X >> C1) & C2) == 0 is rewritten as X >= 0.  */
	      else if (!TYPE_UNSIGNED (itype))
		return fold_build2_loc (loc, code == EQ_EXPR ? GE_EXPR : LT_EXPR, type,
				    arg000, build_int_cst (itype, 0));
	      /* Otherwise, of unsigned (logical) shifts,
		 ((X >> C1) & C2) != 0 is rewritten as (X,false), and
		 ((X >> C1) & C2) == 0 is rewritten as (X,true).  */
	      else
		return omit_one_operand_loc (loc, type,
					 code == EQ_EXPR ? integer_one_node
							 : integer_zero_node,
					 arg000);
	    }
	}

      /* If this is a comparison of a field, we may be able to simplify it.  */
      if ((TREE_CODE (arg0) == COMPONENT_REF
	   || TREE_CODE (arg0) == BIT_FIELD_REF)
	  /* Handle the constant case even without -O
	     to make sure the warnings are given.  */
	  && (optimize || TREE_CODE (arg1) == INTEGER_CST))
	{
	  t1 = optimize_bit_field_compare (loc, code, type, arg0, arg1);
	  if (t1)
	    return t1;
	}

      /* Optimize comparisons of strlen vs zero to a compare of the
	 first character of the string vs zero.  To wit,
		strlen(ptr) == 0   =>  *ptr == 0
		strlen(ptr) != 0   =>  *ptr != 0
	 Other cases should reduce to one of these two (or a constant)
	 due to the return value of strlen being unsigned.  */
      if (TREE_CODE (arg0) == CALL_EXPR
	  && integer_zerop (arg1))
	{
	  tree fndecl = get_callee_fndecl (arg0);

	  if (fndecl
	      && DECL_BUILT_IN_CLASS (fndecl) == BUILT_IN_NORMAL
	      && DECL_FUNCTION_CODE (fndecl) == BUILT_IN_STRLEN
	      && call_expr_nargs (arg0) == 1
	      && TREE_CODE (TREE_TYPE (CALL_EXPR_ARG (arg0, 0))) == POINTER_TYPE)
	    {
	      tree iref = build_fold_indirect_ref_loc (loc,
						   CALL_EXPR_ARG (arg0, 0));
	      return fold_build2_loc (loc, code, type, iref,
				  build_int_cst (TREE_TYPE (iref), 0));
	    }
	}

      /* Fold (X >> C) != 0 into X < 0 if C is one less than the width
	 of X.  Similarly fold (X >> C) == 0 into X >= 0.  */
      if (TREE_CODE (arg0) == RSHIFT_EXPR
	  && integer_zerop (arg1)
	  && TREE_CODE (TREE_OPERAND (arg0, 1)) == INTEGER_CST)
	{
	  tree arg00 = TREE_OPERAND (arg0, 0);
	  tree arg01 = TREE_OPERAND (arg0, 1);
	  tree itype = TREE_TYPE (arg00);
	  if (wi::eq_p (arg01, element_precision (itype) - 1))
	    {
	      if (TYPE_UNSIGNED (itype))
		{
		  itype = signed_type_for (itype);
		  arg00 = fold_convert_loc (loc, itype, arg00);
		}
	      return fold_build2_loc (loc, code == EQ_EXPR ? GE_EXPR : LT_EXPR,
				  type, arg00, build_zero_cst (itype));
	    }
	}

      /* Fold (~X & C) == 0 into (X & C) != 0 and (~X & C) != 0 into
	 (X & C) == 0 when C is a single bit.  */
      if (TREE_CODE (arg0) == BIT_AND_EXPR
	  && TREE_CODE (TREE_OPERAND (arg0, 0)) == BIT_NOT_EXPR
	  && integer_zerop (arg1)
	  && integer_pow2p (TREE_OPERAND (arg0, 1)))
	{
	  tem = fold_build2_loc (loc, BIT_AND_EXPR, TREE_TYPE (arg0),
				 TREE_OPERAND (TREE_OPERAND (arg0, 0), 0),
				 TREE_OPERAND (arg0, 1));
	  return fold_build2_loc (loc, code == EQ_EXPR ? NE_EXPR : EQ_EXPR,
				  type, tem,
				  fold_convert_loc (loc, TREE_TYPE (arg0),
						    arg1));
	}

      /* Fold ((X & C) ^ C) eq/ne 0 into (X & C) ne/eq 0, when the
	 constant C is a power of two, i.e. a single bit.  */
      if (TREE_CODE (arg0) == BIT_XOR_EXPR
	  && TREE_CODE (TREE_OPERAND (arg0, 0)) == BIT_AND_EXPR
	  && integer_zerop (arg1)
	  && integer_pow2p (TREE_OPERAND (arg0, 1))
	  && operand_equal_p (TREE_OPERAND (TREE_OPERAND (arg0, 0), 1),
			      TREE_OPERAND (arg0, 1), OEP_ONLY_CONST))
	{
	  tree arg00 = TREE_OPERAND (arg0, 0);
	  return fold_build2_loc (loc, code == EQ_EXPR ? NE_EXPR : EQ_EXPR, type,
			      arg00, build_int_cst (TREE_TYPE (arg00), 0));
	}

      /* Likewise, fold ((X ^ C) & C) eq/ne 0 into (X & C) ne/eq 0,
	 when is C is a power of two, i.e. a single bit.  */
      if (TREE_CODE (arg0) == BIT_AND_EXPR
	  && TREE_CODE (TREE_OPERAND (arg0, 0)) == BIT_XOR_EXPR
	  && integer_zerop (arg1)
	  && integer_pow2p (TREE_OPERAND (arg0, 1))
	  && operand_equal_p (TREE_OPERAND (TREE_OPERAND (arg0, 0), 1),
			      TREE_OPERAND (arg0, 1), OEP_ONLY_CONST))
	{
	  tree arg000 = TREE_OPERAND (TREE_OPERAND (arg0, 0), 0);
	  tem = fold_build2_loc (loc, BIT_AND_EXPR, TREE_TYPE (arg000),
			     arg000, TREE_OPERAND (arg0, 1));
	  return fold_build2_loc (loc, code == EQ_EXPR ? NE_EXPR : EQ_EXPR, type,
			      tem, build_int_cst (TREE_TYPE (tem), 0));
	}

      if (integer_zerop (arg1)
	  && tree_expr_nonzero_p (arg0))
        {
	  tree res = constant_boolean_node (code==NE_EXPR, type);
	  return omit_one_operand_loc (loc, type, res, arg0);
	}

      /* Fold (X & C) op (Y & C) as (X ^ Y) & C op 0", and symmetries.  */
      if (TREE_CODE (arg0) == BIT_AND_EXPR
	  && TREE_CODE (arg1) == BIT_AND_EXPR)
	{
	  tree arg00 = TREE_OPERAND (arg0, 0);
	  tree arg01 = TREE_OPERAND (arg0, 1);
	  tree arg10 = TREE_OPERAND (arg1, 0);
	  tree arg11 = TREE_OPERAND (arg1, 1);
	  tree itype = TREE_TYPE (arg0);

	  if (operand_equal_p (arg01, arg11, 0))
	    {
	      tem = fold_convert_loc (loc, itype, arg10);
	      tem = fold_build2_loc (loc, BIT_XOR_EXPR, itype, arg00, tem);
	      tem = fold_build2_loc (loc, BIT_AND_EXPR, itype, tem, arg01);
	      return fold_build2_loc (loc, code, type, tem,
				      build_zero_cst (itype));
	    }
	  if (operand_equal_p (arg01, arg10, 0))
	    {
	      tem = fold_convert_loc (loc, itype, arg11);
	      tem = fold_build2_loc (loc, BIT_XOR_EXPR, itype, arg00, tem);
	      tem = fold_build2_loc (loc, BIT_AND_EXPR, itype, tem, arg01);
	      return fold_build2_loc (loc, code, type, tem,
				      build_zero_cst (itype));
	    }
	  if (operand_equal_p (arg00, arg11, 0))
	    {
	      tem = fold_convert_loc (loc, itype, arg10);
	      tem = fold_build2_loc (loc, BIT_XOR_EXPR, itype, arg01, tem);
	      tem = fold_build2_loc (loc, BIT_AND_EXPR, itype, tem, arg00);
	      return fold_build2_loc (loc, code, type, tem,
				      build_zero_cst (itype));
	    }
	  if (operand_equal_p (arg00, arg10, 0))
	    {
	      tem = fold_convert_loc (loc, itype, arg11);
	      tem = fold_build2_loc (loc, BIT_XOR_EXPR, itype, arg01, tem);
	      tem = fold_build2_loc (loc, BIT_AND_EXPR, itype, tem, arg00);
	      return fold_build2_loc (loc, code, type, tem,
				      build_zero_cst (itype));
	    }
	}

      if (TREE_CODE (arg0) == BIT_XOR_EXPR
	  && TREE_CODE (arg1) == BIT_XOR_EXPR)
	{
	  tree arg00 = TREE_OPERAND (arg0, 0);
	  tree arg01 = TREE_OPERAND (arg0, 1);
	  tree arg10 = TREE_OPERAND (arg1, 0);
	  tree arg11 = TREE_OPERAND (arg1, 1);
	  tree itype = TREE_TYPE (arg0);

	  /* Optimize (X ^ Z) op (Y ^ Z) as X op Y, and symmetries.
	     operand_equal_p guarantees no side-effects so we don't need
	     to use omit_one_operand on Z.  */
	  if (operand_equal_p (arg01, arg11, 0))
	    return fold_build2_loc (loc, code, type, arg00,
				    fold_convert_loc (loc, TREE_TYPE (arg00),
						      arg10));
	  if (operand_equal_p (arg01, arg10, 0))
	    return fold_build2_loc (loc, code, type, arg00,
				    fold_convert_loc (loc, TREE_TYPE (arg00),
						      arg11));
	  if (operand_equal_p (arg00, arg11, 0))
	    return fold_build2_loc (loc, code, type, arg01,
				    fold_convert_loc (loc, TREE_TYPE (arg01),
						      arg10));
	  if (operand_equal_p (arg00, arg10, 0))
	    return fold_build2_loc (loc, code, type, arg01,
				    fold_convert_loc (loc, TREE_TYPE (arg01),
						      arg11));

	  /* Optimize (X ^ C1) op (Y ^ C2) as (X ^ (C1 ^ C2)) op Y.  */
	  if (TREE_CODE (arg01) == INTEGER_CST
	      && TREE_CODE (arg11) == INTEGER_CST)
	    {
	      tem = fold_build2_loc (loc, BIT_XOR_EXPR, itype, arg01,
				     fold_convert_loc (loc, itype, arg11));
	      tem = fold_build2_loc (loc, BIT_XOR_EXPR, itype, arg00, tem);
	      return fold_build2_loc (loc, code, type, tem,
				      fold_convert_loc (loc, itype, arg10));
	    }
	}

      /* Attempt to simplify equality/inequality comparisons of complex
	 values.  Only lower the comparison if the result is known or
	 can be simplified to a single scalar comparison.  */
      if ((TREE_CODE (arg0) == COMPLEX_EXPR
	   || TREE_CODE (arg0) == COMPLEX_CST)
	  && (TREE_CODE (arg1) == COMPLEX_EXPR
	      || TREE_CODE (arg1) == COMPLEX_CST))
	{
	  tree real0, imag0, real1, imag1;
	  tree rcond, icond;

	  if (TREE_CODE (arg0) == COMPLEX_EXPR)
	    {
	      real0 = TREE_OPERAND (arg0, 0);
	      imag0 = TREE_OPERAND (arg0, 1);
	    }
	  else
	    {
	      real0 = TREE_REALPART (arg0);
	      imag0 = TREE_IMAGPART (arg0);
	    }

	  if (TREE_CODE (arg1) == COMPLEX_EXPR)
	    {
	      real1 = TREE_OPERAND (arg1, 0);
	      imag1 = TREE_OPERAND (arg1, 1);
	    }
	  else
	    {
	      real1 = TREE_REALPART (arg1);
	      imag1 = TREE_IMAGPART (arg1);
	    }

	  rcond = fold_binary_loc (loc, code, type, real0, real1);
	  if (rcond && TREE_CODE (rcond) == INTEGER_CST)
	    {
	      if (integer_zerop (rcond))
		{
		  if (code == EQ_EXPR)
		    return omit_two_operands_loc (loc, type, boolean_false_node,
					      imag0, imag1);
		  return fold_build2_loc (loc, NE_EXPR, type, imag0, imag1);
		}
	      else
		{
		  if (code == NE_EXPR)
		    return omit_two_operands_loc (loc, type, boolean_true_node,
					      imag0, imag1);
		  return fold_build2_loc (loc, EQ_EXPR, type, imag0, imag1);
		}
	    }

	  icond = fold_binary_loc (loc, code, type, imag0, imag1);
	  if (icond && TREE_CODE (icond) == INTEGER_CST)
	    {
	      if (integer_zerop (icond))
		{
		  if (code == EQ_EXPR)
		    return omit_two_operands_loc (loc, type, boolean_false_node,
					      real0, real1);
		  return fold_build2_loc (loc, NE_EXPR, type, real0, real1);
		}
	      else
		{
		  if (code == NE_EXPR)
		    return omit_two_operands_loc (loc, type, boolean_true_node,
					      real0, real1);
		  return fold_build2_loc (loc, EQ_EXPR, type, real0, real1);
		}
	    }
	}

      return NULL_TREE;

    case LT_EXPR:
    case GT_EXPR:
    case LE_EXPR:
    case GE_EXPR:
      tem = fold_comparison (loc, code, type, op0, op1);
      if (tem != NULL_TREE)
	return tem;

      /* Transform comparisons of the form X +- C CMP X.  */
      if ((TREE_CODE (arg0) == PLUS_EXPR || TREE_CODE (arg0) == MINUS_EXPR)
	  && operand_equal_p (TREE_OPERAND (arg0, 0), arg1, 0)
	  && ((TREE_CODE (TREE_OPERAND (arg0, 1)) == REAL_CST
	       && !HONOR_SNANS (arg0))
	      || (TREE_CODE (TREE_OPERAND (arg0, 1)) == INTEGER_CST
		  && TYPE_OVERFLOW_UNDEFINED (TREE_TYPE (arg1)))))
	{
	  tree arg01 = TREE_OPERAND (arg0, 1);
	  enum tree_code code0 = TREE_CODE (arg0);
	  int is_positive;

	  if (TREE_CODE (arg01) == REAL_CST)
	    is_positive = REAL_VALUE_NEGATIVE (TREE_REAL_CST (arg01)) ? -1 : 1;
	  else
	    is_positive = tree_int_cst_sgn (arg01);

	  /* (X - c) > X becomes false.  */
	  if (code == GT_EXPR
	      && ((code0 == MINUS_EXPR && is_positive >= 0)
		  || (code0 == PLUS_EXPR && is_positive <= 0)))
	    {
	      if (TREE_CODE (arg01) == INTEGER_CST
		  && TYPE_OVERFLOW_UNDEFINED (TREE_TYPE (arg1)))
		fold_overflow_warning (("assuming signed overflow does not "
					"occur when assuming that (X - c) > X "
					"is always false"),
				       WARN_STRICT_OVERFLOW_ALL);
	      return constant_boolean_node (0, type);
	    }

	  /* Likewise (X + c) < X becomes false.  */
	  if (code == LT_EXPR
	      && ((code0 == PLUS_EXPR && is_positive >= 0)
		  || (code0 == MINUS_EXPR && is_positive <= 0)))
	    {
	      if (TREE_CODE (arg01) == INTEGER_CST
		  && TYPE_OVERFLOW_UNDEFINED (TREE_TYPE (arg1)))
		fold_overflow_warning (("assuming signed overflow does not "
					"occur when assuming that "
					"(X + c) < X is always false"),
				       WARN_STRICT_OVERFLOW_ALL);
	      return constant_boolean_node (0, type);
	    }

	  /* Convert (X - c) <= X to true.  */
	  if (!HONOR_NANS (arg1)
	      && code == LE_EXPR
	      && ((code0 == MINUS_EXPR && is_positive >= 0)
		  || (code0 == PLUS_EXPR && is_positive <= 0)))
	    {
	      if (TREE_CODE (arg01) == INTEGER_CST
		  && TYPE_OVERFLOW_UNDEFINED (TREE_TYPE (arg1)))
		fold_overflow_warning (("assuming signed overflow does not "
					"occur when assuming that "
					"(X - c) <= X is always true"),
				       WARN_STRICT_OVERFLOW_ALL);
	      return constant_boolean_node (1, type);
	    }

	  /* Convert (X + c) >= X to true.  */
	  if (!HONOR_NANS (arg1)
	      && code == GE_EXPR
	      && ((code0 == PLUS_EXPR && is_positive >= 0)
		  || (code0 == MINUS_EXPR && is_positive <= 0)))
	    {
	      if (TREE_CODE (arg01) == INTEGER_CST
		  && TYPE_OVERFLOW_UNDEFINED (TREE_TYPE (arg1)))
		fold_overflow_warning (("assuming signed overflow does not "
					"occur when assuming that "
					"(X + c) >= X is always true"),
				       WARN_STRICT_OVERFLOW_ALL);
	      return constant_boolean_node (1, type);
	    }

	  if (TREE_CODE (arg01) == INTEGER_CST)
	    {
	      /* Convert X + c > X and X - c < X to true for integers.  */
	      if (code == GT_EXPR
	          && ((code0 == PLUS_EXPR && is_positive > 0)
		      || (code0 == MINUS_EXPR && is_positive < 0)))
		{
		  if (TYPE_OVERFLOW_UNDEFINED (TREE_TYPE (arg1)))
		    fold_overflow_warning (("assuming signed overflow does "
					    "not occur when assuming that "
					    "(X + c) > X is always true"),
					   WARN_STRICT_OVERFLOW_ALL);
		  return constant_boolean_node (1, type);
		}

	      if (code == LT_EXPR
	          && ((code0 == MINUS_EXPR && is_positive > 0)
		      || (code0 == PLUS_EXPR && is_positive < 0)))
		{
		  if (TYPE_OVERFLOW_UNDEFINED (TREE_TYPE (arg1)))
		    fold_overflow_warning (("assuming signed overflow does "
					    "not occur when assuming that "
					    "(X - c) < X is always true"),
					   WARN_STRICT_OVERFLOW_ALL);
		  return constant_boolean_node (1, type);
		}

	      /* Convert X + c <= X and X - c >= X to false for integers.  */
	      if (code == LE_EXPR
	          && ((code0 == PLUS_EXPR && is_positive > 0)
		      || (code0 == MINUS_EXPR && is_positive < 0)))
		{
		  if (TYPE_OVERFLOW_UNDEFINED (TREE_TYPE (arg1)))
		    fold_overflow_warning (("assuming signed overflow does "
					    "not occur when assuming that "
					    "(X + c) <= X is always false"),
					   WARN_STRICT_OVERFLOW_ALL);
		  return constant_boolean_node (0, type);
		}

	      if (code == GE_EXPR
	          && ((code0 == MINUS_EXPR && is_positive > 0)
		      || (code0 == PLUS_EXPR && is_positive < 0)))
		{
		  if (TYPE_OVERFLOW_UNDEFINED (TREE_TYPE (arg1)))
		    fold_overflow_warning (("assuming signed overflow does "
					    "not occur when assuming that "
					    "(X - c) >= X is always false"),
					   WARN_STRICT_OVERFLOW_ALL);
		  return constant_boolean_node (0, type);
		}
	    }
	}

      /* If we are comparing an ABS_EXPR with a constant, we can
	 convert all the cases into explicit comparisons, but they may
	 well not be faster than doing the ABS and one comparison.
	 But ABS (X) <= C is a range comparison, which becomes a subtraction
	 and a comparison, and is probably faster.  */
      if (code == LE_EXPR
	  && TREE_CODE (arg1) == INTEGER_CST
	  && TREE_CODE (arg0) == ABS_EXPR
	  && ! TREE_SIDE_EFFECTS (arg0)
	  && (0 != (tem = negate_expr (arg1)))
	  && TREE_CODE (tem) == INTEGER_CST
	  && !TREE_OVERFLOW (tem))
	return fold_build2_loc (loc, TRUTH_ANDIF_EXPR, type,
			    build2 (GE_EXPR, type,
				    TREE_OPERAND (arg0, 0), tem),
			    build2 (LE_EXPR, type,
				    TREE_OPERAND (arg0, 0), arg1));

      /* Convert ABS_EXPR<x> >= 0 to true.  */
      strict_overflow_p = false;
      if (code == GE_EXPR
	  && (integer_zerop (arg1)
	      || (! HONOR_NANS (arg0)
		  && real_zerop (arg1)))
	  && tree_expr_nonnegative_warnv_p (arg0, &strict_overflow_p))
	{
	  if (strict_overflow_p)
	    fold_overflow_warning (("assuming signed overflow does not occur "
				    "when simplifying comparison of "
				    "absolute value and zero"),
				   WARN_STRICT_OVERFLOW_CONDITIONAL);
	  return omit_one_operand_loc (loc, type,
				       constant_boolean_node (true, type),
				       arg0);
	}

      /* Convert ABS_EXPR<x> < 0 to false.  */
      strict_overflow_p = false;
      if (code == LT_EXPR
	  && (integer_zerop (arg1) || real_zerop (arg1))
	  && tree_expr_nonnegative_warnv_p (arg0, &strict_overflow_p))
	{
	  if (strict_overflow_p)
	    fold_overflow_warning (("assuming signed overflow does not occur "
				    "when simplifying comparison of "
				    "absolute value and zero"),
				   WARN_STRICT_OVERFLOW_CONDITIONAL);
	  return omit_one_operand_loc (loc, type,
				       constant_boolean_node (false, type),
				       arg0);
	}

      /* If X is unsigned, convert X < (1 << Y) into X >> Y == 0
	 and similarly for >= into !=.  */
      if ((code == LT_EXPR || code == GE_EXPR)
	  && TYPE_UNSIGNED (TREE_TYPE (arg0))
	  && TREE_CODE (arg1) == LSHIFT_EXPR
	  && integer_onep (TREE_OPERAND (arg1, 0)))
	return build2_loc (loc, code == LT_EXPR ? EQ_EXPR : NE_EXPR, type,
			   build2 (RSHIFT_EXPR, TREE_TYPE (arg0), arg0,
				   TREE_OPERAND (arg1, 1)),
			   build_zero_cst (TREE_TYPE (arg0)));

      /* Similarly for X < (cast) (1 << Y).  But cast can't be narrowing,
	 otherwise Y might be >= # of bits in X's type and thus e.g.
	 (unsigned char) (1 << Y) for Y 15 might be 0.
	 If the cast is widening, then 1 << Y should have unsigned type,
	 otherwise if Y is number of bits in the signed shift type minus 1,
	 we can't optimize this.  E.g. (unsigned long long) (1 << Y) for Y
	 31 might be 0xffffffff80000000.  */
      if ((code == LT_EXPR || code == GE_EXPR)
	  && TYPE_UNSIGNED (TREE_TYPE (arg0))
	  && CONVERT_EXPR_P (arg1)
	  && TREE_CODE (TREE_OPERAND (arg1, 0)) == LSHIFT_EXPR
	  && (element_precision (TREE_TYPE (arg1))
	      >= element_precision (TREE_TYPE (TREE_OPERAND (arg1, 0))))
	  && (TYPE_UNSIGNED (TREE_TYPE (TREE_OPERAND (arg1, 0)))
	      || (element_precision (TREE_TYPE (arg1))
		  == element_precision (TREE_TYPE (TREE_OPERAND (arg1, 0)))))
	  && integer_onep (TREE_OPERAND (TREE_OPERAND (arg1, 0), 0)))
	{
	  tem = build2 (RSHIFT_EXPR, TREE_TYPE (arg0), arg0,
			TREE_OPERAND (TREE_OPERAND (arg1, 0), 1));
	  return build2_loc (loc, code == LT_EXPR ? EQ_EXPR : NE_EXPR, type,
			     fold_convert_loc (loc, TREE_TYPE (arg0), tem),
			     build_zero_cst (TREE_TYPE (arg0)));
	}

      return NULL_TREE;

    case UNORDERED_EXPR:
    case ORDERED_EXPR:
    case UNLT_EXPR:
    case UNLE_EXPR:
    case UNGT_EXPR:
    case UNGE_EXPR:
    case UNEQ_EXPR:
    case LTGT_EXPR:
      /* Fold (double)float1 CMP (double)float2 into float1 CMP float2.  */
      {
	tree targ0 = strip_float_extensions (arg0);
	tree targ1 = strip_float_extensions (arg1);
	tree newtype = TREE_TYPE (targ0);

	if (TYPE_PRECISION (TREE_TYPE (targ1)) > TYPE_PRECISION (newtype))
	  newtype = TREE_TYPE (targ1);

	if (TYPE_PRECISION (newtype) < TYPE_PRECISION (TREE_TYPE (arg0)))
	  return fold_build2_loc (loc, code, type,
			      fold_convert_loc (loc, newtype, targ0),
			      fold_convert_loc (loc, newtype, targ1));
      }

      return NULL_TREE;

    case COMPOUND_EXPR:
      /* When pedantic, a compound expression can be neither an lvalue
	 nor an integer constant expression.  */
      if (TREE_SIDE_EFFECTS (arg0) || TREE_CONSTANT (arg1))
	return NULL_TREE;
      /* Don't let (0, 0) be null pointer constant.  */
      tem = integer_zerop (arg1) ? build1 (NOP_EXPR, type, arg1)
				 : fold_convert_loc (loc, type, arg1);
      return pedantic_non_lvalue_loc (loc, tem);

    case ASSERT_EXPR:
      /* An ASSERT_EXPR should never be passed to fold_binary.  */
      gcc_unreachable ();

    default:
      return NULL_TREE;
    } /* switch (code) */
}

/* Callback for walk_tree, looking for LABEL_EXPR.  Return *TP if it is
   a LABEL_EXPR; otherwise return NULL_TREE.  Do not check the subtrees
   of GOTO_EXPR.  */

static tree
contains_label_1 (tree *tp, int *walk_subtrees, void *data ATTRIBUTE_UNUSED)
{
  switch (TREE_CODE (*tp))
    {
    case LABEL_EXPR:
      return *tp;

    case GOTO_EXPR:
      *walk_subtrees = 0;

      /* fall through */

    default:
      return NULL_TREE;
    }
}

/* Return whether the sub-tree ST contains a label which is accessible from
   outside the sub-tree.  */

static bool
contains_label_p (tree st)
{
  return
   (walk_tree_without_duplicates (&st, contains_label_1 , NULL) != NULL_TREE);
}

/* Fold a ternary expression of code CODE and type TYPE with operands
   OP0, OP1, and OP2.  Return the folded expression if folding is
   successful.  Otherwise, return NULL_TREE.  */

tree
fold_ternary_loc (location_t loc, enum tree_code code, tree type,
		  tree op0, tree op1, tree op2)
{
  tree tem;
  tree arg0 = NULL_TREE, arg1 = NULL_TREE, arg2 = NULL_TREE;
  enum tree_code_class kind = TREE_CODE_CLASS (code);

  gcc_assert (IS_EXPR_CODE_CLASS (kind)
	      && TREE_CODE_LENGTH (code) == 3);

  /* If this is a commutative operation, and OP0 is a constant, move it
     to OP1 to reduce the number of tests below.  */
  if (commutative_ternary_tree_code (code)
      && tree_swap_operands_p (op0, op1))
    return fold_build3_loc (loc, code, type, op1, op0, op2);

  tem = generic_simplify (loc, code, type, op0, op1, op2);
  if (tem)
    return tem;

  /* Strip any conversions that don't change the mode.  This is safe
     for every expression, except for a comparison expression because
     its signedness is derived from its operands.  So, in the latter
     case, only strip conversions that don't change the signedness.

     Note that this is done as an internal manipulation within the
     constant folder, in order to find the simplest representation of
     the arguments so that their form can be studied.  In any cases,
     the appropriate type conversions should be put back in the tree
     that will get out of the constant folder.  */
  if (op0)
    {
      arg0 = op0;
      STRIP_NOPS (arg0);
    }

  if (op1)
    {
      arg1 = op1;
      STRIP_NOPS (arg1);
    }

  if (op2)
    {
      arg2 = op2;
      STRIP_NOPS (arg2);
    }

  switch (code)
    {
    case COMPONENT_REF:
      if (TREE_CODE (arg0) == CONSTRUCTOR
	  && ! type_contains_placeholder_p (TREE_TYPE (arg0)))
	{
	  unsigned HOST_WIDE_INT idx;
	  tree field, value;
	  FOR_EACH_CONSTRUCTOR_ELT (CONSTRUCTOR_ELTS (arg0), idx, field, value)
	    if (field == arg1)
	      return value;
	}
      return NULL_TREE;

    case COND_EXPR:
    case VEC_COND_EXPR:
      /* Pedantic ANSI C says that a conditional expression is never an lvalue,
	 so all simple results must be passed through pedantic_non_lvalue.  */
      if (TREE_CODE (arg0) == INTEGER_CST)
	{
	  tree unused_op = integer_zerop (arg0) ? op1 : op2;
	  tem = integer_zerop (arg0) ? op2 : op1;
	  /* Only optimize constant conditions when the selected branch
	     has the same type as the COND_EXPR.  This avoids optimizing
             away "c ? x : throw", where the throw has a void type.
             Avoid throwing away that operand which contains label.  */
          if ((!TREE_SIDE_EFFECTS (unused_op)
               || !contains_label_p (unused_op))
              && (! VOID_TYPE_P (TREE_TYPE (tem))
                  || VOID_TYPE_P (type)))
	    return pedantic_non_lvalue_loc (loc, tem);
	  return NULL_TREE;
	}
      else if (TREE_CODE (arg0) == VECTOR_CST)
	{
	  if ((TREE_CODE (arg1) == VECTOR_CST
	       || TREE_CODE (arg1) == CONSTRUCTOR)
	      && (TREE_CODE (arg2) == VECTOR_CST
		  || TREE_CODE (arg2) == CONSTRUCTOR))
	    {
	      unsigned int nelts = VECTOR_CST_NELTS (arg0), i;
	      unsigned char *sel = XALLOCAVEC (unsigned char, nelts);
	      gcc_assert (must_eq (nelts, TYPE_VECTOR_SUBPARTS (type)));
	      for (i = 0; i < nelts; i++)
		{
		  tree val = VECTOR_CST_ELT (arg0, i);
		  if (integer_all_onesp (val))
		    sel[i] = i;
		  else if (integer_zerop (val))
		    sel[i] = nelts + i;
		  else /* Currently unreachable.  */
		    return NULL_TREE;
		}
	      tree t = fold_vec_perm (type, arg1, arg2, nelts, sel);
	      if (t != NULL_TREE)
		return t;
	    }
	}

      /* If we have A op B ? A : C, we may be able to convert this to a
	 simpler expression, depending on the operation and the values
	 of B and C.  Signed zeros prevent all of these transformations,
	 for reasons given above each one.

         Also try swapping the arguments and inverting the conditional.  */
      if (COMPARISON_CLASS_P (arg0)
	  && operand_equal_for_comparison_p (TREE_OPERAND (arg0, 0), arg1)
	  && !HONOR_SIGNED_ZEROS (element_mode (arg1)))
	{
	  tem = fold_cond_expr_with_comparison (loc, type, arg0, op1, op2);
	  if (tem)
	    return tem;
	}

      if (COMPARISON_CLASS_P (arg0)
	  && operand_equal_for_comparison_p (TREE_OPERAND (arg0, 0), op2)
	  && !HONOR_SIGNED_ZEROS (element_mode (op2)))
	{
	  location_t loc0 = expr_location_or (arg0, loc);
	  tem = fold_invert_truthvalue (loc0, arg0);
	  if (tem && COMPARISON_CLASS_P (tem))
	    {
	      tem = fold_cond_expr_with_comparison (loc, type, tem, op2, op1);
	      if (tem)
		return tem;
	    }
	}

      /* If the second operand is simpler than the third, swap them
	 since that produces better jump optimization results.  */
      if (truth_value_p (TREE_CODE (arg0))
	  && tree_swap_operands_p (op1, op2))
	{
	  location_t loc0 = expr_location_or (arg0, loc);
	  /* See if this can be inverted.  If it can't, possibly because
	     it was a floating-point inequality comparison, don't do
	     anything.  */
	  tem = fold_invert_truthvalue (loc0, arg0);
	  if (tem)
	    return fold_build3_loc (loc, code, type, tem, op2, op1);
	}

      /* Convert A ? 1 : 0 to simply A.  */
      if ((code == VEC_COND_EXPR ? integer_all_onesp (op1)
				 : (integer_onep (op1)
				    && !VECTOR_TYPE_P (type)))
	  && integer_zerop (op2)
	  /* If we try to convert OP0 to our type, the
	     call to fold will try to move the conversion inside
	     a COND, which will recurse.  In that case, the COND_EXPR
	     is probably the best choice, so leave it alone.  */
	  && type == TREE_TYPE (arg0))
	return pedantic_non_lvalue_loc (loc, arg0);

      /* Convert A ? 0 : 1 to !A.  This prefers the use of NOT_EXPR
	 over COND_EXPR in cases such as floating point comparisons.  */
      if (integer_zerop (op1)
	  && code == COND_EXPR
	  && integer_onep (op2)
	  && !VECTOR_TYPE_P (type)
	  && truth_value_p (TREE_CODE (arg0)))
	return pedantic_non_lvalue_loc (loc,
				    fold_convert_loc (loc, type,
					      invert_truthvalue_loc (loc,
								     arg0)));

      /* A < 0 ? <sign bit of A> : 0 is simply (A & <sign bit of A>).  */
      if (TREE_CODE (arg0) == LT_EXPR
	  && integer_zerop (TREE_OPERAND (arg0, 1))
	  && integer_zerop (op2)
	  && (tem = sign_bit_p (TREE_OPERAND (arg0, 0), arg1)))
	{
	  /* sign_bit_p looks through both zero and sign extensions,
	     but for this optimization only sign extensions are
	     usable.  */
	  tree tem2 = TREE_OPERAND (arg0, 0);
	  while (tem != tem2)
	    {
	      if (TREE_CODE (tem2) != NOP_EXPR
		  || TYPE_UNSIGNED (TREE_TYPE (TREE_OPERAND (tem2, 0))))
		{
		  tem = NULL_TREE;
		  break;
		}
	      tem2 = TREE_OPERAND (tem2, 0);
	    }
	  /* sign_bit_p only checks ARG1 bits within A's precision.
	     If <sign bit of A> has wider type than A, bits outside
	     of A's precision in <sign bit of A> need to be checked.
	     If they are all 0, this optimization needs to be done
	     in unsigned A's type, if they are all 1 in signed A's type,
	     otherwise this can't be done.  */
	  if (tem
	      && TYPE_PRECISION (TREE_TYPE (tem))
		 < TYPE_PRECISION (TREE_TYPE (arg1))
	      && TYPE_PRECISION (TREE_TYPE (tem))
		 < TYPE_PRECISION (type))
	    {
	      int inner_width, outer_width;
	      tree tem_type;

	      inner_width = TYPE_PRECISION (TREE_TYPE (tem));
	      outer_width = TYPE_PRECISION (TREE_TYPE (arg1));
	      if (outer_width > TYPE_PRECISION (type))
		outer_width = TYPE_PRECISION (type);

	      wide_int mask = wi::shifted_mask
		(inner_width, outer_width - inner_width, false,
		 TYPE_PRECISION (TREE_TYPE (arg1)));

	      wide_int common = mask & arg1;
	      if (common == mask)
		{
		  tem_type = signed_type_for (TREE_TYPE (tem));
		  tem = fold_convert_loc (loc, tem_type, tem);
		}
	      else if (common == 0)
		{
		  tem_type = unsigned_type_for (TREE_TYPE (tem));
		  tem = fold_convert_loc (loc, tem_type, tem);
		}
	      else
		tem = NULL;
	    }

	  if (tem)
	    return
	      fold_convert_loc (loc, type,
				fold_build2_loc (loc, BIT_AND_EXPR,
					     TREE_TYPE (tem), tem,
					     fold_convert_loc (loc,
							       TREE_TYPE (tem),
							       arg1)));
	}

      /* (A >> N) & 1 ? (1 << N) : 0 is simply A & (1 << N).  A & 1 was
	 already handled above.  */
      if (TREE_CODE (arg0) == BIT_AND_EXPR
	  && integer_onep (TREE_OPERAND (arg0, 1))
	  && integer_zerop (op2)
	  && integer_pow2p (arg1))
	{
	  tree tem = TREE_OPERAND (arg0, 0);
	  STRIP_NOPS (tem);
	  if (TREE_CODE (tem) == RSHIFT_EXPR
	      && tree_fits_uhwi_p (TREE_OPERAND (tem, 1))
              && (unsigned HOST_WIDE_INT) tree_log2 (arg1)
		 == tree_to_uhwi (TREE_OPERAND (tem, 1)))
	    return fold_build2_loc (loc, BIT_AND_EXPR, type,
				    fold_convert_loc (loc, type,
						      TREE_OPERAND (tem, 0)),
				    op1);
	}

      /* A & N ? N : 0 is simply A & N if N is a power of two.  This
	 is probably obsolete because the first operand should be a
	 truth value (that's why we have the two cases above), but let's
	 leave it in until we can confirm this for all front-ends.  */
      if (integer_zerop (op2)
	  && TREE_CODE (arg0) == NE_EXPR
	  && integer_zerop (TREE_OPERAND (arg0, 1))
	  && integer_pow2p (arg1)
	  && TREE_CODE (TREE_OPERAND (arg0, 0)) == BIT_AND_EXPR
	  && operand_equal_p (TREE_OPERAND (TREE_OPERAND (arg0, 0), 1),
			      arg1, OEP_ONLY_CONST))
	return pedantic_non_lvalue_loc (loc,
				    fold_convert_loc (loc, type,
						      TREE_OPERAND (arg0, 0)));

      /* Disable the transformations below for vectors, since
	 fold_binary_op_with_conditional_arg may undo them immediately,
	 yielding an infinite loop.  */
      if (code == VEC_COND_EXPR)
	return NULL_TREE;

      /* Convert A ? B : 0 into A && B if A and B are truth values.  */
      if (integer_zerop (op2)
	  && truth_value_p (TREE_CODE (arg0))
	  && truth_value_p (TREE_CODE (arg1))
	  && (code == VEC_COND_EXPR || !VECTOR_TYPE_P (type)))
	return fold_build2_loc (loc, code == VEC_COND_EXPR ? BIT_AND_EXPR
							   : TRUTH_ANDIF_EXPR,
				type, fold_convert_loc (loc, type, arg0), op1);

      /* Convert A ? B : 1 into !A || B if A and B are truth values.  */
      if (code == VEC_COND_EXPR ? integer_all_onesp (op2) : integer_onep (op2)
	  && truth_value_p (TREE_CODE (arg0))
	  && truth_value_p (TREE_CODE (arg1))
	  && (code == VEC_COND_EXPR || !VECTOR_TYPE_P (type)))
	{
	  location_t loc0 = expr_location_or (arg0, loc);
	  /* Only perform transformation if ARG0 is easily inverted.  */
	  tem = fold_invert_truthvalue (loc0, arg0);
	  if (tem)
	    return fold_build2_loc (loc, code == VEC_COND_EXPR
					 ? BIT_IOR_EXPR
					 : TRUTH_ORIF_EXPR,
				    type, fold_convert_loc (loc, type, tem),
				    op1);
	}

      /* Convert A ? 0 : B into !A && B if A and B are truth values.  */
      if (integer_zerop (arg1)
	  && truth_value_p (TREE_CODE (arg0))
	  && truth_value_p (TREE_CODE (op2))
	  && (code == VEC_COND_EXPR || !VECTOR_TYPE_P (type)))
	{
	  location_t loc0 = expr_location_or (arg0, loc);
	  /* Only perform transformation if ARG0 is easily inverted.  */
	  tem = fold_invert_truthvalue (loc0, arg0);
	  if (tem)
	    return fold_build2_loc (loc, code == VEC_COND_EXPR
					 ? BIT_AND_EXPR : TRUTH_ANDIF_EXPR,
				    type, fold_convert_loc (loc, type, tem),
				    op2);
	}

      /* Convert A ? 1 : B into A || B if A and B are truth values.  */
      if (code == VEC_COND_EXPR ? integer_all_onesp (arg1) : integer_onep (arg1)
	  && truth_value_p (TREE_CODE (arg0))
	  && truth_value_p (TREE_CODE (op2))
	  && (code == VEC_COND_EXPR || !VECTOR_TYPE_P (type)))
	return fold_build2_loc (loc, code == VEC_COND_EXPR
				     ? BIT_IOR_EXPR : TRUTH_ORIF_EXPR,
				type, fold_convert_loc (loc, type, arg0), op2);

      return NULL_TREE;

    case CALL_EXPR:
      /* CALL_EXPRs used to be ternary exprs.  Catch any mistaken uses
	 of fold_ternary on them.  */
      gcc_unreachable ();

    case BIT_FIELD_REF:
      if (TREE_CODE (arg0) == VECTOR_CST
	  && (type == TREE_TYPE (TREE_TYPE (arg0))
	      || (TREE_CODE (type) == VECTOR_TYPE
		  && TREE_TYPE (type) == TREE_TYPE (TREE_TYPE (arg0)))))
	{
	  tree eltype = TREE_TYPE (TREE_TYPE (arg0));
	  unsigned HOST_WIDE_INT width = tree_to_uhwi (TYPE_SIZE (eltype));
	  unsigned HOST_WIDE_INT n = tree_to_uhwi (arg1);
	  unsigned HOST_WIDE_INT idx = tree_to_uhwi (op2);

	  if (n != 0
	      && (idx % width) == 0
	      && (n % width) == 0
	      && must_le ((idx + n) / width,
			  TYPE_VECTOR_SUBPARTS (TREE_TYPE (arg0))))
	    {
	      idx = idx / width;
	      n = n / width;

	      if (TREE_CODE (arg0) == VECTOR_CST)
		{
		  if (n == 1)
		    return VECTOR_CST_ELT (arg0, idx);

		  tree *vals = XALLOCAVEC (tree, n);
		  for (unsigned i = 0; i < n; ++i)
		    vals[i] = VECTOR_CST_ELT (arg0, idx + i);
		  return build_vector (type, n, vals);
		}
	    }
	}

      /* On constants we can use native encode/interpret to constant
         fold (nearly) all BIT_FIELD_REFs.  */
      if (CONSTANT_CLASS_P (arg0)
	  && can_native_interpret_type_p (type)
	  && BITS_PER_UNIT == 8)
	{
	  unsigned HOST_WIDE_INT bitpos = tree_to_uhwi (op2);
	  unsigned HOST_WIDE_INT bitsize = tree_to_uhwi (op1);
	  /* Limit us to a reasonable amount of work.  To relax the
	     other limitations we need bit-shifting of the buffer
	     and rounding up the size.  */
	  if (bitpos % BITS_PER_UNIT == 0
	      && bitsize % BITS_PER_UNIT == 0
	      && bitsize <= MAX_BITSIZE_MODE_ANY_MODE)
	    {
	      unsigned char b[MAX_BITSIZE_MODE_ANY_MODE / BITS_PER_UNIT];
	      unsigned HOST_WIDE_INT len
		= native_encode_expr (arg0, b, bitsize / BITS_PER_UNIT,
				      bitpos / BITS_PER_UNIT);
	      if (len > 0
		  && len * BITS_PER_UNIT >= bitsize)
		{
		  tree v = native_interpret_expr (type, b,
						  bitsize / BITS_PER_UNIT);
		  if (v)
		    return v;
		}
	    }
	}

      return NULL_TREE;

    case VEC_PERM_EXPR:
      if (TREE_CODE (arg2) == VECTOR_CST)
	{
	  unsigned int nelts = VECTOR_CST_NELTS (arg2), i, mask, mask2;
	  unsigned char *sel = XALLOCAVEC (unsigned char, 2 * nelts);
	  unsigned char *sel2 = sel + nelts;
	  bool need_mask_canon = false;
	  bool need_mask_canon2 = false;
	  bool all_in_vec0 = true;
	  bool all_in_vec1 = true;
	  bool maybe_identity = true;
	  bool single_arg = (op0 == op1);
	  bool changed = false;

	  mask2 = 2 * nelts - 1;
	  mask = single_arg ? (nelts - 1) : mask2;
	  gcc_assert (must_eq (nelts, TYPE_VECTOR_SUBPARTS (type)));
	  for (i = 0; i < nelts; i++)
	    {
	      tree val = VECTOR_CST_ELT (arg2, i);
	      if (TREE_CODE (val) != INTEGER_CST)
		return NULL_TREE;

	      /* Make sure that the perm value is in an acceptable
		 range.  */
	      wide_int t = val;
	      need_mask_canon |= wi::gtu_p (t, mask);
	      need_mask_canon2 |= wi::gtu_p (t, mask2);
	      sel[i] = t.to_uhwi () & mask;
	      sel2[i] = t.to_uhwi () & mask2;

	      if (sel[i] < nelts)
		all_in_vec1 = false;
	      else
		all_in_vec0 = false;

	      if ((sel[i] & (nelts-1)) != i)
		maybe_identity = false;
	    }

	  if (maybe_identity)
	    {
	      if (all_in_vec0)
		return op0;
	      if (all_in_vec1)
		return op1;
	    }

	  if (all_in_vec0)
	    op1 = op0;
	  else if (all_in_vec1)
	    {
	      op0 = op1;
	      for (i = 0; i < nelts; i++)
		sel[i] -= nelts;
	      need_mask_canon = true;
	    }

	  if ((TREE_CODE (op0) == VECTOR_CST
	       || TREE_CODE (op0) == CONSTRUCTOR)
	      && (TREE_CODE (op1) == VECTOR_CST
		  || TREE_CODE (op1) == CONSTRUCTOR))
	    {
	      tree t = fold_vec_perm (type, op0, op1, nelts, sel);
	      if (t != NULL_TREE)
		return t;
	    }

	  if (op0 == op1 && !single_arg)
	    changed = true;

	  /* Some targets are deficient and fail to expand a single
	     argument permutation while still allowing an equivalent
	     2-argument version.  */
	  if (need_mask_canon && arg2 == op2
	      && !can_vec_perm_p (TYPE_MODE (type), false, nelts, sel)
	      && can_vec_perm_p (TYPE_MODE (type), false, nelts, sel2))
	    {
	      need_mask_canon = need_mask_canon2;
	      sel = sel2;
	    }

	  if (need_mask_canon && arg2 == op2)
	    {
	      tree *tsel = XALLOCAVEC (tree, nelts);
	      tree eltype = TREE_TYPE (TREE_TYPE (arg2));
	      for (i = 0; i < nelts; i++)
		tsel[i] = build_int_cst (eltype, sel[i]);
	      op2 = build_vector (TREE_TYPE (arg2), nelts, tsel);
	      changed = true;
	    }

	  if (changed)
	    return build3_loc (loc, VEC_PERM_EXPR, type, op0, op1, op2);
	}
      return NULL_TREE;

    case BIT_INSERT_EXPR:
      /* Perform (partial) constant folding of BIT_INSERT_EXPR.  */
      if (TREE_CODE (arg0) == INTEGER_CST
	  && TREE_CODE (arg1) == INTEGER_CST)
	{
	  unsigned HOST_WIDE_INT bitpos = tree_to_uhwi (op2);
	  unsigned bitsize = TYPE_PRECISION (TREE_TYPE (arg1));
	  wide_int tem = wi::bit_and (arg0,
				      wi::shifted_mask (bitpos, bitsize, true,
							TYPE_PRECISION (type)));
	  wide_int tem2
	    = wi::lshift (wi::zext (wi::to_wide (arg1, TYPE_PRECISION (type)),
				    bitsize), bitpos);
	  return wide_int_to_tree (type, wi::bit_or (tem, tem2));
	}
      else if (TREE_CODE (arg0) == VECTOR_CST
	       && CONSTANT_CLASS_P (arg1)
	       && types_compatible_p (TREE_TYPE (TREE_TYPE (arg0)),
				      TREE_TYPE (arg1)))
	{
	  unsigned HOST_WIDE_INT bitpos = tree_to_uhwi (op2);
	  unsigned HOST_WIDE_INT elsize
	    = tree_to_uhwi (TYPE_SIZE (TREE_TYPE (arg1)));
	  if (bitpos % elsize == 0)
	    {
	      unsigned k = bitpos / elsize;
	      if (operand_equal_p (VECTOR_CST_ELT (arg0, k), arg1, 0))
		return arg0;
	      else
		{
		  unsigned int nelts = VECTOR_CST_NELTS (arg0);
		  tree *elts = XALLOCAVEC (tree, nelts);
		  memcpy (elts, VECTOR_CST_ELTS (arg0), sizeof (tree) * nelts);
		  elts[k] = arg1;
		  return build_vector (type, nelts, elts);
		}
	    }
	}
      return NULL_TREE;

    default:
      return NULL_TREE;
    } /* switch (code) */
}

/* Gets the element ACCESS_INDEX from CTOR, which must be a CONSTRUCTOR
   of an array (or vector).  */

tree
get_array_ctor_element_at_index (tree ctor, offset_int access_index)
{
  tree index_type = NULL_TREE;
  offset_int low_bound = 0;

  if (TREE_CODE (TREE_TYPE (ctor)) == ARRAY_TYPE)
    {
      tree domain_type = TYPE_DOMAIN (TREE_TYPE (ctor));
      if (domain_type && TYPE_MIN_VALUE (domain_type))
	{
	  /* Static constructors for variably sized objects makes no sense.  */
	  gcc_assert (TREE_CODE (TYPE_MIN_VALUE (domain_type)) == INTEGER_CST);
	  index_type = TREE_TYPE (TYPE_MIN_VALUE (domain_type));
	  low_bound = wi::to_offset (TYPE_MIN_VALUE (domain_type));
	}
    }

  if (index_type)
    access_index = wi::ext (access_index, TYPE_PRECISION (index_type),
			    TYPE_SIGN (index_type));

  offset_int index = low_bound - 1;
  if (index_type)
    index = wi::ext (index, TYPE_PRECISION (index_type),
		     TYPE_SIGN (index_type));

  offset_int max_index;
  unsigned HOST_WIDE_INT cnt;
  tree cfield, cval;

  FOR_EACH_CONSTRUCTOR_ELT (CONSTRUCTOR_ELTS (ctor), cnt, cfield, cval)
    {
      /* Array constructor might explicitly set index, or specify a range,
	 or leave index NULL meaning that it is next index after previous
	 one.  */
      if (cfield)
	{
	  if (TREE_CODE (cfield) == INTEGER_CST)
	    max_index = index = wi::to_offset (cfield);
	  else
	    {
	      gcc_assert (TREE_CODE (cfield) == RANGE_EXPR);
	      index = wi::to_offset (TREE_OPERAND (cfield, 0));
	      max_index = wi::to_offset (TREE_OPERAND (cfield, 1));
	    }
	}
      else
	{
	  index += 1;
	  if (index_type)
	    index = wi::ext (index, TYPE_PRECISION (index_type),
			     TYPE_SIGN (index_type));
	  max_index = index;
	}

    /* Do we have match?  */
    if (wi::cmpu (access_index, index) >= 0
	&& wi::cmpu (access_index, max_index) <= 0)
      return cval;
  }
  return NULL_TREE;
}

/* Perform constant folding and related simplification of EXPR.
   The related simplifications include x*1 => x, x*0 => 0, etc.,
   and application of the associative law.
   NOP_EXPR conversions may be removed freely (as long as we
   are careful not to change the type of the overall expression).
   We cannot simplify through a CONVERT_EXPR, FIX_EXPR or FLOAT_EXPR,
   but we can constant-fold them if they have constant operands.  */

#ifdef ENABLE_FOLD_CHECKING
# define fold(x) fold_1 (x)
static tree fold_1 (tree);
static
#endif
tree
fold (tree expr)
{
  const tree t = expr;
  enum tree_code code = TREE_CODE (t);
  enum tree_code_class kind = TREE_CODE_CLASS (code);
  tree tem;
  location_t loc = EXPR_LOCATION (expr);

  /* Return right away if a constant.  */
  if (kind == tcc_constant)
    return t;

  /* CALL_EXPR-like objects with variable numbers of operands are
     treated specially.  */
  if (kind == tcc_vl_exp)
    {
      if (code == CALL_EXPR)
	{
	  tem = fold_call_expr (loc, expr, false);
	  return tem ? tem : expr;
	}
      return expr;
    }

  if (IS_EXPR_CODE_CLASS (kind))
    {
      tree type = TREE_TYPE (t);
      tree op0, op1, op2;

      switch (TREE_CODE_LENGTH (code))
	{
	case 1:
	  op0 = TREE_OPERAND (t, 0);
	  tem = fold_unary_loc (loc, code, type, op0);
	  return tem ? tem : expr;
	case 2:
	  op0 = TREE_OPERAND (t, 0);
	  op1 = TREE_OPERAND (t, 1);
	  tem = fold_binary_loc (loc, code, type, op0, op1);
	  return tem ? tem : expr;
	case 3:
	  op0 = TREE_OPERAND (t, 0);
	  op1 = TREE_OPERAND (t, 1);
	  op2 = TREE_OPERAND (t, 2);
	  tem = fold_ternary_loc (loc, code, type, op0, op1, op2);
	  return tem ? tem : expr;
	default:
	  break;
	}
    }

  switch (code)
    {
    case ARRAY_REF:
      {
	tree op0 = TREE_OPERAND (t, 0);
	tree op1 = TREE_OPERAND (t, 1);

	if (TREE_CODE (op1) == INTEGER_CST
	    && TREE_CODE (op0) == CONSTRUCTOR
	    && ! type_contains_placeholder_p (TREE_TYPE (op0)))
	  {
	    tree val = get_array_ctor_element_at_index (op0,
							wi::to_offset (op1));
	    if (val)
	      return val;
	  }

	return t;
      }

      /* Return a VECTOR_CST if possible.  */
    case CONSTRUCTOR:
      {
	tree type = TREE_TYPE (t);
	if (TREE_CODE (type) != VECTOR_TYPE)
	  return t;

	unsigned i;
	tree val;
	FOR_EACH_CONSTRUCTOR_VALUE (CONSTRUCTOR_ELTS (t), i, val)
	  if (! CONSTANT_CLASS_P (val))
	    return t;

	return build_vector_from_ctor (type, CONSTRUCTOR_ELTS (t));
      }

    case CONST_DECL:
      return fold (DECL_INITIAL (t));

    default:
      return t;
    } /* switch (code) */
}

#ifdef ENABLE_FOLD_CHECKING
#undef fold

static void fold_checksum_tree (const_tree, struct md5_ctx *,
				hash_table<nofree_ptr_hash<const tree_node> > *);
static void fold_check_failed (const_tree, const_tree);
void print_fold_checksum (const_tree);

/* When --enable-checking=fold, compute a digest of expr before
   and after actual fold call to see if fold did not accidentally
   change original expr.  */

tree
fold (tree expr)
{
  tree ret;
  struct md5_ctx ctx;
  unsigned char checksum_before[16], checksum_after[16];
  hash_table<nofree_ptr_hash<const tree_node> > ht (32);

  md5_init_ctx (&ctx);
  fold_checksum_tree (expr, &ctx, &ht);
  md5_finish_ctx (&ctx, checksum_before);
  ht.empty ();

  ret = fold_1 (expr);

  md5_init_ctx (&ctx);
  fold_checksum_tree (expr, &ctx, &ht);
  md5_finish_ctx (&ctx, checksum_after);

  if (memcmp (checksum_before, checksum_after, 16))
    fold_check_failed (expr, ret);

  return ret;
}

void
print_fold_checksum (const_tree expr)
{
  struct md5_ctx ctx;
  unsigned char checksum[16], cnt;
  hash_table<nofree_ptr_hash<const tree_node> > ht (32);

  md5_init_ctx (&ctx);
  fold_checksum_tree (expr, &ctx, &ht);
  md5_finish_ctx (&ctx, checksum);
  for (cnt = 0; cnt < 16; ++cnt)
    fprintf (stderr, "%02x", checksum[cnt]);
  putc ('\n', stderr);
}

static void
fold_check_failed (const_tree expr ATTRIBUTE_UNUSED, const_tree ret ATTRIBUTE_UNUSED)
{
  internal_error ("fold check: original tree changed by fold");
}

static void
fold_checksum_tree (const_tree expr, struct md5_ctx *ctx,
		    hash_table<nofree_ptr_hash <const tree_node> > *ht)
{
  const tree_node **slot;
  enum tree_code code;
  union tree_node buf;
  int i, len;

 recursive_label:
  if (expr == NULL)
    return;
  slot = ht->find_slot (expr, INSERT);
  if (*slot != NULL)
    return;
  *slot = expr;
  code = TREE_CODE (expr);
  if (TREE_CODE_CLASS (code) == tcc_declaration
      && HAS_DECL_ASSEMBLER_NAME_P (expr))
    {
      /* Allow DECL_ASSEMBLER_NAME and symtab_node to be modified.  */
      memcpy ((char *) &buf, expr, tree_size (expr));
      SET_DECL_ASSEMBLER_NAME ((tree)&buf, NULL);
      buf.decl_with_vis.symtab_node = NULL;
      expr = (tree) &buf;
    }
  else if (TREE_CODE_CLASS (code) == tcc_type
	   && (TYPE_POINTER_TO (expr)
	       || TYPE_REFERENCE_TO (expr)
	       || TYPE_CACHED_VALUES_P (expr)
	       || TYPE_CONTAINS_PLACEHOLDER_INTERNAL (expr)
	       || TYPE_NEXT_VARIANT (expr)
	       || TYPE_ALIAS_SET_KNOWN_P (expr)))
    {
      /* Allow these fields to be modified.  */
      tree tmp;
      memcpy ((char *) &buf, expr, tree_size (expr));
      expr = tmp = (tree) &buf;
      TYPE_CONTAINS_PLACEHOLDER_INTERNAL (tmp) = 0;
      TYPE_POINTER_TO (tmp) = NULL;
      TYPE_REFERENCE_TO (tmp) = NULL;
      TYPE_NEXT_VARIANT (tmp) = NULL;
      TYPE_ALIAS_SET (tmp) = -1;
      if (TYPE_CACHED_VALUES_P (tmp))
	{
	  TYPE_CACHED_VALUES_P (tmp) = 0;
	  TYPE_CACHED_VALUES (tmp) = NULL;
	}
    }
  md5_process_bytes (expr, tree_size (expr), ctx);
  if (CODE_CONTAINS_STRUCT (code, TS_TYPED))
    fold_checksum_tree (TREE_TYPE (expr), ctx, ht);
  if (TREE_CODE_CLASS (code) != tcc_type
      && TREE_CODE_CLASS (code) != tcc_declaration
      && code != TREE_LIST
      && code != SSA_NAME
      && CODE_CONTAINS_STRUCT (code, TS_COMMON))
    fold_checksum_tree (TREE_CHAIN (expr), ctx, ht);
  switch (TREE_CODE_CLASS (code))
    {
    case tcc_constant:
      switch (code)
	{
	case STRING_CST:
	  md5_process_bytes (TREE_STRING_POINTER (expr),
			     TREE_STRING_LENGTH (expr), ctx);
	  break;
	case COMPLEX_CST:
	  fold_checksum_tree (TREE_REALPART (expr), ctx, ht);
	  fold_checksum_tree (TREE_IMAGPART (expr), ctx, ht);
	  break;
	case VECTOR_CST:
	  for (i = 0; i < (int) VECTOR_CST_NELTS (expr); ++i)
	    fold_checksum_tree (VECTOR_CST_ELT (expr, i), ctx, ht);
	  break;
	default:
	  break;
	}
      break;
    case tcc_exceptional:
      switch (code)
	{
	case TREE_LIST:
	  fold_checksum_tree (TREE_PURPOSE (expr), ctx, ht);
	  fold_checksum_tree (TREE_VALUE (expr), ctx, ht);
	  expr = TREE_CHAIN (expr);
	  goto recursive_label;
	  break;
	case TREE_VEC:
	  for (i = 0; i < TREE_VEC_LENGTH (expr); ++i)
	    fold_checksum_tree (TREE_VEC_ELT (expr, i), ctx, ht);
	  break;
	default:
	  break;
	}
      break;
    case tcc_expression:
    case tcc_reference:
    case tcc_comparison:
    case tcc_unary:
    case tcc_binary:
    case tcc_statement:
    case tcc_vl_exp:
      len = TREE_OPERAND_LENGTH (expr);
      for (i = 0; i < len; ++i)
	fold_checksum_tree (TREE_OPERAND (expr, i), ctx, ht);
      break;
    case tcc_declaration:
      fold_checksum_tree (DECL_NAME (expr), ctx, ht);
      fold_checksum_tree (DECL_CONTEXT (expr), ctx, ht);
      if (CODE_CONTAINS_STRUCT (TREE_CODE (expr), TS_DECL_COMMON))
	{
	  fold_checksum_tree (DECL_SIZE (expr), ctx, ht);
	  fold_checksum_tree (DECL_SIZE_UNIT (expr), ctx, ht);
	  fold_checksum_tree (DECL_INITIAL (expr), ctx, ht);
	  fold_checksum_tree (DECL_ABSTRACT_ORIGIN (expr), ctx, ht);
	  fold_checksum_tree (DECL_ATTRIBUTES (expr), ctx, ht);
	}

      if (CODE_CONTAINS_STRUCT (TREE_CODE (expr), TS_DECL_NON_COMMON))
	{
	  if (TREE_CODE (expr) == FUNCTION_DECL)
	    {
	      fold_checksum_tree (DECL_VINDEX (expr), ctx, ht);
	      fold_checksum_tree (DECL_ARGUMENTS (expr), ctx, ht);
	    }
	  fold_checksum_tree (DECL_RESULT_FLD (expr), ctx, ht);
	}
      break;
    case tcc_type:
      if (TREE_CODE (expr) == ENUMERAL_TYPE)
        fold_checksum_tree (TYPE_VALUES (expr), ctx, ht);
      fold_checksum_tree (TYPE_SIZE (expr), ctx, ht);
      fold_checksum_tree (TYPE_SIZE_UNIT (expr), ctx, ht);
      fold_checksum_tree (TYPE_ATTRIBUTES (expr), ctx, ht);
      fold_checksum_tree (TYPE_NAME (expr), ctx, ht);
      if (INTEGRAL_TYPE_P (expr)
          || SCALAR_FLOAT_TYPE_P (expr))
	{
	  fold_checksum_tree (TYPE_MIN_VALUE (expr), ctx, ht);
	  fold_checksum_tree (TYPE_MAX_VALUE (expr), ctx, ht);
	}
      fold_checksum_tree (TYPE_MAIN_VARIANT (expr), ctx, ht);
      if (TREE_CODE (expr) == RECORD_TYPE
	  || TREE_CODE (expr) == UNION_TYPE
	  || TREE_CODE (expr) == QUAL_UNION_TYPE)
	fold_checksum_tree (TYPE_BINFO (expr), ctx, ht);
      fold_checksum_tree (TYPE_CONTEXT (expr), ctx, ht);
      break;
    default:
      break;
    }
}

/* Helper function for outputting the checksum of a tree T.  When
   debugging with gdb, you can "define mynext" to be "next" followed
   by "call debug_fold_checksum (op0)", then just trace down till the
   outputs differ.  */

DEBUG_FUNCTION void
debug_fold_checksum (const_tree t)
{
  int i;
  unsigned char checksum[16];
  struct md5_ctx ctx;
  hash_table<nofree_ptr_hash<const tree_node> > ht (32);

  md5_init_ctx (&ctx);
  fold_checksum_tree (t, &ctx, &ht);
  md5_finish_ctx (&ctx, checksum);
  ht.empty ();

  for (i = 0; i < 16; i++)
    fprintf (stderr, "%d ", checksum[i]);

  fprintf (stderr, "\n");
}

#endif

/* Fold a unary tree expression with code CODE of type TYPE with an
   operand OP0.  LOC is the location of the resulting expression.
   Return a folded expression if successful.  Otherwise, return a tree
   expression with code CODE of type TYPE with an operand OP0.  */

tree
fold_build1_loc (location_t loc,
		 enum tree_code code, tree type, tree op0 MEM_STAT_DECL)
{
  tree tem;
#ifdef ENABLE_FOLD_CHECKING
  unsigned char checksum_before[16], checksum_after[16];
  struct md5_ctx ctx;
  hash_table<nofree_ptr_hash<const tree_node> > ht (32);

  md5_init_ctx (&ctx);
  fold_checksum_tree (op0, &ctx, &ht);
  md5_finish_ctx (&ctx, checksum_before);
  ht.empty ();
#endif

  tem = fold_unary_loc (loc, code, type, op0);
  if (!tem)
    tem = build1_loc (loc, code, type, op0 PASS_MEM_STAT);

#ifdef ENABLE_FOLD_CHECKING
  md5_init_ctx (&ctx);
  fold_checksum_tree (op0, &ctx, &ht);
  md5_finish_ctx (&ctx, checksum_after);

  if (memcmp (checksum_before, checksum_after, 16))
    fold_check_failed (op0, tem);
#endif
  return tem;
}

/* Fold a binary tree expression with code CODE of type TYPE with
   operands OP0 and OP1.  LOC is the location of the resulting
   expression.  Return a folded expression if successful.  Otherwise,
   return a tree expression with code CODE of type TYPE with operands
   OP0 and OP1.  */

tree
fold_build2_loc (location_t loc,
		      enum tree_code code, tree type, tree op0, tree op1
		      MEM_STAT_DECL)
{
  tree tem;
#ifdef ENABLE_FOLD_CHECKING
  unsigned char checksum_before_op0[16],
                checksum_before_op1[16],
		checksum_after_op0[16],
		checksum_after_op1[16];
  struct md5_ctx ctx;
  hash_table<nofree_ptr_hash<const tree_node> > ht (32);

  md5_init_ctx (&ctx);
  fold_checksum_tree (op0, &ctx, &ht);
  md5_finish_ctx (&ctx, checksum_before_op0);
  ht.empty ();

  md5_init_ctx (&ctx);
  fold_checksum_tree (op1, &ctx, &ht);
  md5_finish_ctx (&ctx, checksum_before_op1);
  ht.empty ();
#endif

  tem = fold_binary_loc (loc, code, type, op0, op1);
  if (!tem)
    tem = build2_loc (loc, code, type, op0, op1 PASS_MEM_STAT);

#ifdef ENABLE_FOLD_CHECKING
  md5_init_ctx (&ctx);
  fold_checksum_tree (op0, &ctx, &ht);
  md5_finish_ctx (&ctx, checksum_after_op0);
  ht.empty ();

  if (memcmp (checksum_before_op0, checksum_after_op0, 16))
    fold_check_failed (op0, tem);

  md5_init_ctx (&ctx);
  fold_checksum_tree (op1, &ctx, &ht);
  md5_finish_ctx (&ctx, checksum_after_op1);

  if (memcmp (checksum_before_op1, checksum_after_op1, 16))
    fold_check_failed (op1, tem);
#endif
  return tem;
}

/* Fold a ternary tree expression with code CODE of type TYPE with
   operands OP0, OP1, and OP2.  Return a folded expression if
   successful.  Otherwise, return a tree expression with code CODE of
   type TYPE with operands OP0, OP1, and OP2.  */

tree
fold_build3_loc (location_t loc, enum tree_code code, tree type,
		      tree op0, tree op1, tree op2 MEM_STAT_DECL)
{
  tree tem;
#ifdef ENABLE_FOLD_CHECKING
  unsigned char checksum_before_op0[16],
                checksum_before_op1[16],
                checksum_before_op2[16],
		checksum_after_op0[16],
		checksum_after_op1[16],
		checksum_after_op2[16];
  struct md5_ctx ctx;
  hash_table<nofree_ptr_hash<const tree_node> > ht (32);

  md5_init_ctx (&ctx);
  fold_checksum_tree (op0, &ctx, &ht);
  md5_finish_ctx (&ctx, checksum_before_op0);
  ht.empty ();

  md5_init_ctx (&ctx);
  fold_checksum_tree (op1, &ctx, &ht);
  md5_finish_ctx (&ctx, checksum_before_op1);
  ht.empty ();

  md5_init_ctx (&ctx);
  fold_checksum_tree (op2, &ctx, &ht);
  md5_finish_ctx (&ctx, checksum_before_op2);
  ht.empty ();
#endif

  gcc_assert (TREE_CODE_CLASS (code) != tcc_vl_exp);
  tem = fold_ternary_loc (loc, code, type, op0, op1, op2);
  if (!tem)
    tem = build3_loc (loc, code, type, op0, op1, op2 PASS_MEM_STAT);

#ifdef ENABLE_FOLD_CHECKING
  md5_init_ctx (&ctx);
  fold_checksum_tree (op0, &ctx, &ht);
  md5_finish_ctx (&ctx, checksum_after_op0);
  ht.empty ();

  if (memcmp (checksum_before_op0, checksum_after_op0, 16))
    fold_check_failed (op0, tem);

  md5_init_ctx (&ctx);
  fold_checksum_tree (op1, &ctx, &ht);
  md5_finish_ctx (&ctx, checksum_after_op1);
  ht.empty ();

  if (memcmp (checksum_before_op1, checksum_after_op1, 16))
    fold_check_failed (op1, tem);

  md5_init_ctx (&ctx);
  fold_checksum_tree (op2, &ctx, &ht);
  md5_finish_ctx (&ctx, checksum_after_op2);

  if (memcmp (checksum_before_op2, checksum_after_op2, 16))
    fold_check_failed (op2, tem);
#endif
  return tem;
}

/* Fold a CALL_EXPR expression of type TYPE with operands FN and NARGS
   arguments in ARGARRAY, and a null static chain.
   Return a folded expression if successful.  Otherwise, return a CALL_EXPR
   of type TYPE from the given operands as constructed by build_call_array.  */

tree
fold_build_call_array_loc (location_t loc, tree type, tree fn,
			   int nargs, tree *argarray)
{
  tree tem;
#ifdef ENABLE_FOLD_CHECKING
  unsigned char checksum_before_fn[16],
                checksum_before_arglist[16],
		checksum_after_fn[16],
		checksum_after_arglist[16];
  struct md5_ctx ctx;
  hash_table<nofree_ptr_hash<const tree_node> > ht (32);
  int i;

  md5_init_ctx (&ctx);
  fold_checksum_tree (fn, &ctx, &ht);
  md5_finish_ctx (&ctx, checksum_before_fn);
  ht.empty ();

  md5_init_ctx (&ctx);
  for (i = 0; i < nargs; i++)
    fold_checksum_tree (argarray[i], &ctx, &ht);
  md5_finish_ctx (&ctx, checksum_before_arglist);
  ht.empty ();
#endif

  tem = fold_builtin_call_array (loc, type, fn, nargs, argarray);
  if (!tem)
    tem = build_call_array_loc (loc, type, fn, nargs, argarray);

#ifdef ENABLE_FOLD_CHECKING
  md5_init_ctx (&ctx);
  fold_checksum_tree (fn, &ctx, &ht);
  md5_finish_ctx (&ctx, checksum_after_fn);
  ht.empty ();

  if (memcmp (checksum_before_fn, checksum_after_fn, 16))
    fold_check_failed (fn, tem);

  md5_init_ctx (&ctx);
  for (i = 0; i < nargs; i++)
    fold_checksum_tree (argarray[i], &ctx, &ht);
  md5_finish_ctx (&ctx, checksum_after_arglist);

  if (memcmp (checksum_before_arglist, checksum_after_arglist, 16))
    fold_check_failed (NULL_TREE, tem);
#endif
  return tem;
}

/* Perform constant folding and related simplification of initializer
   expression EXPR.  These behave identically to "fold_buildN" but ignore
   potential run-time traps and exceptions that fold must preserve.  */

#define START_FOLD_INIT \
  int saved_signaling_nans = flag_signaling_nans;\
  int saved_trapping_math = flag_trapping_math;\
  int saved_rounding_math = flag_rounding_math;\
  int saved_trapv = flag_trapv;\
  int saved_folding_initializer = folding_initializer;\
  flag_signaling_nans = 0;\
  flag_trapping_math = 0;\
  flag_rounding_math = 0;\
  flag_trapv = 0;\
  folding_initializer = 1;

#define END_FOLD_INIT \
  flag_signaling_nans = saved_signaling_nans;\
  flag_trapping_math = saved_trapping_math;\
  flag_rounding_math = saved_rounding_math;\
  flag_trapv = saved_trapv;\
  folding_initializer = saved_folding_initializer;

tree
fold_build1_initializer_loc (location_t loc, enum tree_code code,
			     tree type, tree op)
{
  tree result;
  START_FOLD_INIT;

  result = fold_build1_loc (loc, code, type, op);

  END_FOLD_INIT;
  return result;
}

tree
fold_build2_initializer_loc (location_t loc, enum tree_code code,
			     tree type, tree op0, tree op1)
{
  tree result;
  START_FOLD_INIT;

  result = fold_build2_loc (loc, code, type, op0, op1);

  END_FOLD_INIT;
  return result;
}

tree
fold_build_call_array_initializer_loc (location_t loc, tree type, tree fn,
				       int nargs, tree *argarray)
{
  tree result;
  START_FOLD_INIT;

  result = fold_build_call_array_loc (loc, type, fn, nargs, argarray);

  END_FOLD_INIT;
  return result;
}

#undef START_FOLD_INIT
#undef END_FOLD_INIT

/* Determine if first argument is a multiple of second argument.  Return 0 if
   it is not, or we cannot easily determined it to be.

   An example of the sort of thing we care about (at this point; this routine
   could surely be made more general, and expanded to do what the *_DIV_EXPR's
   fold cases do now) is discovering that

     SAVE_EXPR (I) * SAVE_EXPR (J * 8)

   is a multiple of

     SAVE_EXPR (J * 8)

   when we know that the two SAVE_EXPR (J * 8) nodes are the same node.

   This code also handles discovering that

     SAVE_EXPR (I) * SAVE_EXPR (J * 8)

   is a multiple of 8 so we don't have to worry about dealing with a
   possible remainder.

   Note that we *look* inside a SAVE_EXPR only to determine how it was
   calculated; it is not safe for fold to do much of anything else with the
   internals of a SAVE_EXPR, since it cannot know when it will be evaluated
   at run time.  For example, the latter example above *cannot* be implemented
   as SAVE_EXPR (I) * J or any variant thereof, since the value of J at
   evaluation time of the original SAVE_EXPR is not necessarily the same at
   the time the new expression is evaluated.  The only optimization of this
   sort that would be valid is changing

     SAVE_EXPR (I) * SAVE_EXPR (SAVE_EXPR (J) * 8)

   divided by 8 to

     SAVE_EXPR (I) * SAVE_EXPR (J)

   (where the same SAVE_EXPR (J) is used in the original and the
   transformed version).  */

int
multiple_of_p (tree type, const_tree top, const_tree bottom)
{
  gimple *stmt;
  tree t1, op1, op2;

  if (operand_equal_p (top, bottom, 0))
    return 1;

  if (TREE_CODE (type) != INTEGER_TYPE)
    return 0;

  switch (TREE_CODE (top))
    {
    case BIT_AND_EXPR:
      /* Bitwise and provides a power of two multiple.  If the mask is
	 a multiple of BOTTOM then TOP is a multiple of BOTTOM.  */
      if (!integer_pow2p (bottom))
	return 0;
      /* FALLTHRU */

    case MULT_EXPR:
      return (multiple_of_p (type, TREE_OPERAND (top, 1), bottom)
	      || multiple_of_p (type, TREE_OPERAND (top, 0), bottom));

    case MINUS_EXPR:
      /* It is impossible to prove if op0 - op1 is multiple of bottom
	 precisely, so be conservative here checking if both op0 and op1
	 are multiple of bottom.  Note we check the second operand first
	 since it's usually simpler.  */
      return (multiple_of_p (type, TREE_OPERAND (top, 1), bottom)
	      && multiple_of_p (type, TREE_OPERAND (top, 0), bottom));

    case PLUS_EXPR:
      /* The same as MINUS_EXPR, but handle cases like op0 + 0xfffffffd
	 as op0 - 3 if the expression has unsigned type.  For example,
	 (X / 3) + 0xfffffffd is multiple of 3, but 0xfffffffd is not.  */
      op1 = TREE_OPERAND (top, 1);
      if (TYPE_UNSIGNED (type)
	  && TREE_CODE (op1) == INTEGER_CST && tree_int_cst_sign_bit (op1))
	op1 = fold_build1 (NEGATE_EXPR, type, op1);
      return (multiple_of_p (type, op1, bottom)
	      && multiple_of_p (type, TREE_OPERAND (top, 0), bottom));

    case LSHIFT_EXPR:
      if (TREE_CODE (TREE_OPERAND (top, 1)) == INTEGER_CST)
	{
	  op1 = TREE_OPERAND (top, 1);
	  /* const_binop may not detect overflow correctly,
	     so check for it explicitly here.  */
	  if (wi::gtu_p (TYPE_PRECISION (TREE_TYPE (size_one_node)), op1)
	      && 0 != (t1 = fold_convert (type,
					  const_binop (LSHIFT_EXPR,
						       size_one_node,
						       op1)))
	      && !TREE_OVERFLOW (t1))
	    return multiple_of_p (type, t1, bottom);
	}
      return 0;

    case NOP_EXPR:
      /* Can't handle conversions from non-integral or wider integral type.  */
      if ((TREE_CODE (TREE_TYPE (TREE_OPERAND (top, 0))) != INTEGER_TYPE)
	  || (TYPE_PRECISION (type)
	      < TYPE_PRECISION (TREE_TYPE (TREE_OPERAND (top, 0)))))
	return 0;

      /* fall through */

    case SAVE_EXPR:
      return multiple_of_p (type, TREE_OPERAND (top, 0), bottom);

    case COND_EXPR:
      return (multiple_of_p (type, TREE_OPERAND (top, 1), bottom)
	      && multiple_of_p (type, TREE_OPERAND (top, 2), bottom));

    case INTEGER_CST:
      if (TREE_CODE (bottom) != INTEGER_CST
	  || integer_zerop (bottom)
	  || (TYPE_UNSIGNED (type)
	      && (tree_int_cst_sgn (top) < 0
		  || tree_int_cst_sgn (bottom) < 0)))
	return 0;
      return wi::multiple_of_p (wi::to_widest (top), wi::to_widest (bottom),
				SIGNED);

    case POLY_CST:
      {
	poly_widest_int cbottom;
	if (!poly_tree_p (bottom, &cbottom))
	  return false;
	return multiple_p (tree_to_poly_widest_int (top), cbottom);
      }

    case SSA_NAME:
      if (TREE_CODE (bottom) == INTEGER_CST
	  && (stmt = SSA_NAME_DEF_STMT (top)) != NULL
	  && gimple_code (stmt) == GIMPLE_ASSIGN)
	{
	  enum tree_code code = gimple_assign_rhs_code (stmt);

	  /* Check for special cases to see if top is defined as multiple
	     of bottom:

	       top = (X & ~(bottom - 1) ; bottom is power of 2

	     or

	       Y = X % bottom
	       top = X - Y.  */
	  if (code == BIT_AND_EXPR
	      && (op2 = gimple_assign_rhs2 (stmt)) != NULL_TREE
	      && TREE_CODE (op2) == INTEGER_CST
	      && integer_pow2p (bottom)
	      && wi::multiple_of_p (wi::to_widest (op2),
				    wi::to_widest (bottom), UNSIGNED))
	    return 1;

	  op1 = gimple_assign_rhs1 (stmt);
	  if (code == MINUS_EXPR
	      && (op2 = gimple_assign_rhs2 (stmt)) != NULL_TREE
	      && TREE_CODE (op2) == SSA_NAME
	      && (stmt = SSA_NAME_DEF_STMT (op2)) != NULL
	      && gimple_code (stmt) == GIMPLE_ASSIGN
	      && (code = gimple_assign_rhs_code (stmt)) == TRUNC_MOD_EXPR
	      && operand_equal_p (op1, gimple_assign_rhs1 (stmt), 0)
	      && operand_equal_p (bottom, gimple_assign_rhs2 (stmt), 0))
	    return 1;
	}

      /* fall through */

    default:
      return 0;
    }
}

#define tree_expr_nonnegative_warnv_p(X, Y) \
  _Pragma ("GCC error \"Use RECURSE for recursive calls\"") 0

#define RECURSE(X) \
  ((tree_expr_nonnegative_warnv_p) (X, strict_overflow_p, depth + 1))

/* Return true if CODE or TYPE is known to be non-negative. */

static bool
tree_simple_nonnegative_warnv_p (enum tree_code code, tree type)
{
  if ((TYPE_PRECISION (type) != 1 || TYPE_UNSIGNED (type))
      && truth_value_p (code))
    /* Truth values evaluate to 0 or 1, which is nonnegative unless we
       have a signed:1 type (where the value is -1 and 0).  */
    return true;
  return false;
}

/* Return true if (CODE OP0) is known to be non-negative.  If the return
   value is based on the assumption that signed overflow is undefined,
   set *STRICT_OVERFLOW_P to true; otherwise, don't change
   *STRICT_OVERFLOW_P.  DEPTH is the current nesting depth of the query.  */

bool
tree_unary_nonnegative_warnv_p (enum tree_code code, tree type, tree op0,
				bool *strict_overflow_p, int depth)
{
  if (TYPE_UNSIGNED (type))
    return true;

  switch (code)
    {
    case ABS_EXPR:
      /* We can't return 1 if flag_wrapv is set because
	 ABS_EXPR<INT_MIN> = INT_MIN.  */
      if (!ANY_INTEGRAL_TYPE_P (type))
	return true;
      if (TYPE_OVERFLOW_UNDEFINED (type))
	{
	  *strict_overflow_p = true;
	  return true;
	}
      break;

    case NON_LVALUE_EXPR:
    case FLOAT_EXPR:
    case FIX_TRUNC_EXPR:
      return RECURSE (op0);

    CASE_CONVERT:
      {
	tree inner_type = TREE_TYPE (op0);
	tree outer_type = type;

	if (TREE_CODE (outer_type) == REAL_TYPE)
	  {
	    if (TREE_CODE (inner_type) == REAL_TYPE)
	      return RECURSE (op0);
	    if (INTEGRAL_TYPE_P (inner_type))
	      {
		if (TYPE_UNSIGNED (inner_type))
		  return true;
		return RECURSE (op0);
	      }
	  }
	else if (INTEGRAL_TYPE_P (outer_type))
	  {
	    if (TREE_CODE (inner_type) == REAL_TYPE)
	      return RECURSE (op0);
	    if (INTEGRAL_TYPE_P (inner_type))
	      return TYPE_PRECISION (inner_type) < TYPE_PRECISION (outer_type)
		      && TYPE_UNSIGNED (inner_type);
	  }
      }
      break;

    default:
      return tree_simple_nonnegative_warnv_p (code, type);
    }

  /* We don't know sign of `t', so be conservative and return false.  */
  return false;
}

/* Return true if (CODE OP0 OP1) is known to be non-negative.  If the return
   value is based on the assumption that signed overflow is undefined,
   set *STRICT_OVERFLOW_P to true; otherwise, don't change
   *STRICT_OVERFLOW_P.  DEPTH is the current nesting depth of the query.  */

bool
tree_binary_nonnegative_warnv_p (enum tree_code code, tree type, tree op0,
				 tree op1, bool *strict_overflow_p,
				 int depth)
{
  if (TYPE_UNSIGNED (type))
    return true;

  switch (code)
    {
    case POINTER_PLUS_EXPR:
    case PLUS_EXPR:
      if (FLOAT_TYPE_P (type))
	return RECURSE (op0) && RECURSE (op1);

      /* zero_extend(x) + zero_extend(y) is non-negative if x and y are
	 both unsigned and at least 2 bits shorter than the result.  */
      if (TREE_CODE (type) == INTEGER_TYPE
	  && TREE_CODE (op0) == NOP_EXPR
	  && TREE_CODE (op1) == NOP_EXPR)
	{
	  tree inner1 = TREE_TYPE (TREE_OPERAND (op0, 0));
	  tree inner2 = TREE_TYPE (TREE_OPERAND (op1, 0));
	  if (TREE_CODE (inner1) == INTEGER_TYPE && TYPE_UNSIGNED (inner1)
	      && TREE_CODE (inner2) == INTEGER_TYPE && TYPE_UNSIGNED (inner2))
	    {
	      unsigned int prec = MAX (TYPE_PRECISION (inner1),
				       TYPE_PRECISION (inner2)) + 1;
	      return prec < TYPE_PRECISION (type);
	    }
	}
      break;

    case MULT_EXPR:
      if (FLOAT_TYPE_P (type) || TYPE_OVERFLOW_UNDEFINED (type))
	{
	  /* x * x is always non-negative for floating point x
	     or without overflow.  */
	  if (operand_equal_p (op0, op1, 0)
	      || (RECURSE (op0) && RECURSE (op1)))
	    {
	      if (ANY_INTEGRAL_TYPE_P (type)
		  && TYPE_OVERFLOW_UNDEFINED (type))
		*strict_overflow_p = true;
	      return true;
	    }
	}

      /* zero_extend(x) * zero_extend(y) is non-negative if x and y are
	 both unsigned and their total bits is shorter than the result.  */
      if (TREE_CODE (type) == INTEGER_TYPE
	  && (TREE_CODE (op0) == NOP_EXPR || TREE_CODE (op0) == INTEGER_CST)
	  && (TREE_CODE (op1) == NOP_EXPR || TREE_CODE (op1) == INTEGER_CST))
	{
	  tree inner0 = (TREE_CODE (op0) == NOP_EXPR)
	    ? TREE_TYPE (TREE_OPERAND (op0, 0))
	    : TREE_TYPE (op0);
	  tree inner1 = (TREE_CODE (op1) == NOP_EXPR)
	    ? TREE_TYPE (TREE_OPERAND (op1, 0))
	    : TREE_TYPE (op1);

	  bool unsigned0 = TYPE_UNSIGNED (inner0);
	  bool unsigned1 = TYPE_UNSIGNED (inner1);

	  if (TREE_CODE (op0) == INTEGER_CST)
	    unsigned0 = unsigned0 || tree_int_cst_sgn (op0) >= 0;

	  if (TREE_CODE (op1) == INTEGER_CST)
	    unsigned1 = unsigned1 || tree_int_cst_sgn (op1) >= 0;

	  if (TREE_CODE (inner0) == INTEGER_TYPE && unsigned0
	      && TREE_CODE (inner1) == INTEGER_TYPE && unsigned1)
	    {
	      unsigned int precision0 = (TREE_CODE (op0) == INTEGER_CST)
		? tree_int_cst_min_precision (op0, UNSIGNED)
		: TYPE_PRECISION (inner0);

	      unsigned int precision1 = (TREE_CODE (op1) == INTEGER_CST)
		? tree_int_cst_min_precision (op1, UNSIGNED)
		: TYPE_PRECISION (inner1);

	      return precision0 + precision1 < TYPE_PRECISION (type);
	    }
	}
      return false;

    case BIT_AND_EXPR:
    case MAX_EXPR:
      return RECURSE (op0) || RECURSE (op1);

    case BIT_IOR_EXPR:
    case BIT_XOR_EXPR:
    case MIN_EXPR:
    case RDIV_EXPR:
    case TRUNC_DIV_EXPR:
    case CEIL_DIV_EXPR:
    case FLOOR_DIV_EXPR:
    case ROUND_DIV_EXPR:
      return RECURSE (op0) && RECURSE (op1);

    case TRUNC_MOD_EXPR:
      return RECURSE (op0);

    case FLOOR_MOD_EXPR:
      return RECURSE (op1);

    case CEIL_MOD_EXPR:
    case ROUND_MOD_EXPR:
    default:
      return tree_simple_nonnegative_warnv_p (code, type);
    }

  /* We don't know sign of `t', so be conservative and return false.  */
  return false;
}

/* Return true if T is known to be non-negative.  If the return
   value is based on the assumption that signed overflow is undefined,
   set *STRICT_OVERFLOW_P to true; otherwise, don't change
   *STRICT_OVERFLOW_P.  DEPTH is the current nesting depth of the query.  */

bool
tree_single_nonnegative_warnv_p (tree t, bool *strict_overflow_p, int depth)
{
  if (TYPE_UNSIGNED (TREE_TYPE (t)))
    return true;

  switch (TREE_CODE (t))
    {
    case INTEGER_CST:
      return tree_int_cst_sgn (t) >= 0;

    case REAL_CST:
      return ! REAL_VALUE_NEGATIVE (TREE_REAL_CST (t));

    case FIXED_CST:
      return ! FIXED_VALUE_NEGATIVE (TREE_FIXED_CST (t));

    case COND_EXPR:
      return RECURSE (TREE_OPERAND (t, 1)) && RECURSE (TREE_OPERAND (t, 2));

    case SSA_NAME:
      /* Limit the depth of recursion to avoid quadratic behavior.
	 This is expected to catch almost all occurrences in practice.
	 If this code misses important cases that unbounded recursion
	 would not, passes that need this information could be revised
	 to provide it through dataflow propagation.  */
      return (!name_registered_for_update_p (t)
	      && depth < PARAM_VALUE (PARAM_MAX_SSA_NAME_QUERY_DEPTH)
	      && gimple_stmt_nonnegative_warnv_p (SSA_NAME_DEF_STMT (t),
						  strict_overflow_p, depth));

    default:
      return tree_simple_nonnegative_warnv_p (TREE_CODE (t), TREE_TYPE (t));
    }
}

/* Return true if T is known to be non-negative.  If the return
   value is based on the assumption that signed overflow is undefined,
   set *STRICT_OVERFLOW_P to true; otherwise, don't change
   *STRICT_OVERFLOW_P.  DEPTH is the current nesting depth of the query.  */

bool
tree_call_nonnegative_warnv_p (tree type, combined_fn fn, tree arg0, tree arg1,
			       bool *strict_overflow_p, int depth)
{
  switch (fn)
    {
    CASE_CFN_ACOS:
    CASE_CFN_ACOSH:
    CASE_CFN_CABS:
    CASE_CFN_COSH:
    CASE_CFN_ERFC:
    CASE_CFN_EXP:
    CASE_CFN_EXP10:
    CASE_CFN_EXP2:
    CASE_CFN_FABS:
    CASE_CFN_FDIM:
    CASE_CFN_HYPOT:
    CASE_CFN_POW10:
    CASE_CFN_FFS:
    CASE_CFN_PARITY:
    CASE_CFN_POPCOUNT:
    CASE_CFN_CLZ:
    CASE_CFN_CLRSB:
    case CFN_BUILT_IN_BSWAP32:
    case CFN_BUILT_IN_BSWAP64:
      /* Always true.  */
      return true;

    CASE_CFN_SQRT:
      /* sqrt(-0.0) is -0.0.  */
      if (!HONOR_SIGNED_ZEROS (element_mode (type)))
	return true;
      return RECURSE (arg0);

    CASE_CFN_ASINH:
    CASE_CFN_ATAN:
    CASE_CFN_ATANH:
    CASE_CFN_CBRT:
    CASE_CFN_CEIL:
    CASE_CFN_ERF:
    CASE_CFN_EXPM1:
    CASE_CFN_FLOOR:
    CASE_CFN_FMOD:
    CASE_CFN_FREXP:
    CASE_CFN_ICEIL:
    CASE_CFN_IFLOOR:
    CASE_CFN_IRINT:
    CASE_CFN_IROUND:
    CASE_CFN_LCEIL:
    CASE_CFN_LDEXP:
    CASE_CFN_LFLOOR:
    CASE_CFN_LLCEIL:
    CASE_CFN_LLFLOOR:
    CASE_CFN_LLRINT:
    CASE_CFN_LLROUND:
    CASE_CFN_LRINT:
    CASE_CFN_LROUND:
    CASE_CFN_MODF:
    CASE_CFN_NEARBYINT:
    CASE_CFN_RINT:
    CASE_CFN_ROUND:
    CASE_CFN_SCALB:
    CASE_CFN_SCALBLN:
    CASE_CFN_SCALBN:
    CASE_CFN_SIGNBIT:
    CASE_CFN_SIGNIFICAND:
    CASE_CFN_SINH:
    CASE_CFN_TANH:
    CASE_CFN_TRUNC:
      /* True if the 1st argument is nonnegative.  */
      return RECURSE (arg0);

    CASE_CFN_FMAX:
      /* True if the 1st OR 2nd arguments are nonnegative.  */
      return RECURSE (arg0) || RECURSE (arg1);

    CASE_CFN_FMIN:
      /* True if the 1st AND 2nd arguments are nonnegative.  */
      return RECURSE (arg0) && RECURSE (arg1);

    CASE_CFN_COPYSIGN:
      /* True if the 2nd argument is nonnegative.  */
      return RECURSE (arg1);

    CASE_CFN_POWI:
      /* True if the 1st argument is nonnegative or the second
	 argument is an even integer.  */
      if (TREE_CODE (arg1) == INTEGER_CST
	  && (TREE_INT_CST_LOW (arg1) & 1) == 0)
	return true;
      return RECURSE (arg0);

    CASE_CFN_POW:
      /* True if the 1st argument is nonnegative or the second
	 argument is an even integer valued real.  */
      if (TREE_CODE (arg1) == REAL_CST)
	{
	  REAL_VALUE_TYPE c;
	  HOST_WIDE_INT n;

	  c = TREE_REAL_CST (arg1);
	  n = real_to_integer (&c);
	  if ((n & 1) == 0)
	    {
	      REAL_VALUE_TYPE cint;
	      real_from_integer (&cint, VOIDmode, n, SIGNED);
	      if (real_identical (&c, &cint))
		return true;
	    }
	}
      return RECURSE (arg0);

    default:
      break;
    }
  return tree_simple_nonnegative_warnv_p (CALL_EXPR, type);
}

/* Return true if T is known to be non-negative.  If the return
   value is based on the assumption that signed overflow is undefined,
   set *STRICT_OVERFLOW_P to true; otherwise, don't change
   *STRICT_OVERFLOW_P.  DEPTH is the current nesting depth of the query.  */

static bool
tree_invalid_nonnegative_warnv_p (tree t, bool *strict_overflow_p, int depth)
{
  enum tree_code code = TREE_CODE (t);
  if (TYPE_UNSIGNED (TREE_TYPE (t)))
    return true;

  switch (code)
    {
    case TARGET_EXPR:
      {
	tree temp = TARGET_EXPR_SLOT (t);
	t = TARGET_EXPR_INITIAL (t);

	/* If the initializer is non-void, then it's a normal expression
	   that will be assigned to the slot.  */
	if (!VOID_TYPE_P (t))
	  return RECURSE (t);

	/* Otherwise, the initializer sets the slot in some way.  One common
	   way is an assignment statement at the end of the initializer.  */
	while (1)
	  {
	    if (TREE_CODE (t) == BIND_EXPR)
	      t = expr_last (BIND_EXPR_BODY (t));
	    else if (TREE_CODE (t) == TRY_FINALLY_EXPR
		     || TREE_CODE (t) == TRY_CATCH_EXPR)
	      t = expr_last (TREE_OPERAND (t, 0));
	    else if (TREE_CODE (t) == STATEMENT_LIST)
	      t = expr_last (t);
	    else
	      break;
	  }
	if (TREE_CODE (t) == MODIFY_EXPR
	    && TREE_OPERAND (t, 0) == temp)
	  return RECURSE (TREE_OPERAND (t, 1));

	return false;
      }

    case CALL_EXPR:
      {
	tree arg0 = call_expr_nargs (t) > 0 ?  CALL_EXPR_ARG (t, 0) : NULL_TREE;
	tree arg1 = call_expr_nargs (t) > 1 ?  CALL_EXPR_ARG (t, 1) : NULL_TREE;

	return tree_call_nonnegative_warnv_p (TREE_TYPE (t),
					      get_call_combined_fn (t),
					      arg0,
					      arg1,
					      strict_overflow_p, depth);
      }
    case COMPOUND_EXPR:
    case MODIFY_EXPR:
      return RECURSE (TREE_OPERAND (t, 1));

    case BIND_EXPR:
      return RECURSE (expr_last (TREE_OPERAND (t, 1)));

    case SAVE_EXPR:
      return RECURSE (TREE_OPERAND (t, 0));

    default:
      return tree_simple_nonnegative_warnv_p (TREE_CODE (t), TREE_TYPE (t));
    }
}

#undef RECURSE
#undef tree_expr_nonnegative_warnv_p

/* Return true if T is known to be non-negative.  If the return
   value is based on the assumption that signed overflow is undefined,
   set *STRICT_OVERFLOW_P to true; otherwise, don't change
   *STRICT_OVERFLOW_P.  DEPTH is the current nesting depth of the query.  */

bool
tree_expr_nonnegative_warnv_p (tree t, bool *strict_overflow_p, int depth)
{
  enum tree_code code;
  if (t == error_mark_node)
    return false;

  code = TREE_CODE (t);
  switch (TREE_CODE_CLASS (code))
    {
    case tcc_binary:
    case tcc_comparison:
      return tree_binary_nonnegative_warnv_p (TREE_CODE (t),
					      TREE_TYPE (t),
					      TREE_OPERAND (t, 0),
					      TREE_OPERAND (t, 1),
					      strict_overflow_p, depth);

    case tcc_unary:
      return tree_unary_nonnegative_warnv_p (TREE_CODE (t),
					     TREE_TYPE (t),
					     TREE_OPERAND (t, 0),
					     strict_overflow_p, depth);

    case tcc_constant:
    case tcc_declaration:
    case tcc_reference:
      return tree_single_nonnegative_warnv_p (t, strict_overflow_p, depth);

    default:
      break;
    }

  switch (code)
    {
    case TRUTH_AND_EXPR:
    case TRUTH_OR_EXPR:
    case TRUTH_XOR_EXPR:
      return tree_binary_nonnegative_warnv_p (TREE_CODE (t),
					      TREE_TYPE (t),
					      TREE_OPERAND (t, 0),
					      TREE_OPERAND (t, 1),
					      strict_overflow_p, depth);
    case TRUTH_NOT_EXPR:
      return tree_unary_nonnegative_warnv_p (TREE_CODE (t),
					     TREE_TYPE (t),
					     TREE_OPERAND (t, 0),
					     strict_overflow_p, depth);

    case COND_EXPR:
    case CONSTRUCTOR:
    case OBJ_TYPE_REF:
    case ASSERT_EXPR:
    case ADDR_EXPR:
    case WITH_SIZE_EXPR:
    case SSA_NAME:
      return tree_single_nonnegative_warnv_p (t, strict_overflow_p, depth);

    default:
      return tree_invalid_nonnegative_warnv_p (t, strict_overflow_p, depth);
    }
}

/* Return true if `t' is known to be non-negative.  Handle warnings
   about undefined signed overflow.  */

bool
tree_expr_nonnegative_p (tree t)
{
  bool ret, strict_overflow_p;

  strict_overflow_p = false;
  ret = tree_expr_nonnegative_warnv_p (t, &strict_overflow_p);
  if (strict_overflow_p)
    fold_overflow_warning (("assuming signed overflow does not occur when "
			    "determining that expression is always "
			    "non-negative"),
			   WARN_STRICT_OVERFLOW_MISC);
  return ret;
}


/* Return true when (CODE OP0) is an address and is known to be nonzero.
   For floating point we further ensure that T is not denormal.
   Similar logic is present in nonzero_address in rtlanal.h.

   If the return value is based on the assumption that signed overflow
   is undefined, set *STRICT_OVERFLOW_P to true; otherwise, don't
   change *STRICT_OVERFLOW_P.  */

bool
tree_unary_nonzero_warnv_p (enum tree_code code, tree type, tree op0,
				 bool *strict_overflow_p)
{
  switch (code)
    {
    case ABS_EXPR:
      return tree_expr_nonzero_warnv_p (op0,
					strict_overflow_p);

    case NOP_EXPR:
      {
	tree inner_type = TREE_TYPE (op0);
	tree outer_type = type;

	return (TYPE_PRECISION (outer_type) >= TYPE_PRECISION (inner_type)
		&& tree_expr_nonzero_warnv_p (op0,
					      strict_overflow_p));
      }
      break;

    case NON_LVALUE_EXPR:
      return tree_expr_nonzero_warnv_p (op0,
					strict_overflow_p);

    default:
      break;
  }

  return false;
}

/* Return true when (CODE OP0 OP1) is an address and is known to be nonzero.
   For floating point we further ensure that T is not denormal.
   Similar logic is present in nonzero_address in rtlanal.h.

   If the return value is based on the assumption that signed overflow
   is undefined, set *STRICT_OVERFLOW_P to true; otherwise, don't
   change *STRICT_OVERFLOW_P.  */

bool
tree_binary_nonzero_warnv_p (enum tree_code code,
			     tree type,
			     tree op0,
			     tree op1, bool *strict_overflow_p)
{
  bool sub_strict_overflow_p;
  switch (code)
    {
    case POINTER_PLUS_EXPR:
    case PLUS_EXPR:
      if (ANY_INTEGRAL_TYPE_P (type) && TYPE_OVERFLOW_UNDEFINED (type))
	{
	  /* With the presence of negative values it is hard
	     to say something.  */
	  sub_strict_overflow_p = false;
	  if (!tree_expr_nonnegative_warnv_p (op0,
					      &sub_strict_overflow_p)
	      || !tree_expr_nonnegative_warnv_p (op1,
						 &sub_strict_overflow_p))
	    return false;
	  /* One of operands must be positive and the other non-negative.  */
	  /* We don't set *STRICT_OVERFLOW_P here: even if this value
	     overflows, on a twos-complement machine the sum of two
	     nonnegative numbers can never be zero.  */
	  return (tree_expr_nonzero_warnv_p (op0,
					     strict_overflow_p)
		  || tree_expr_nonzero_warnv_p (op1,
						strict_overflow_p));
	}
      break;

    case MULT_EXPR:
      if (TYPE_OVERFLOW_UNDEFINED (type))
	{
	  if (tree_expr_nonzero_warnv_p (op0,
					 strict_overflow_p)
	      && tree_expr_nonzero_warnv_p (op1,
					    strict_overflow_p))
	    {
	      *strict_overflow_p = true;
	      return true;
	    }
	}
      break;

    case MIN_EXPR:
      sub_strict_overflow_p = false;
      if (tree_expr_nonzero_warnv_p (op0,
				     &sub_strict_overflow_p)
	  && tree_expr_nonzero_warnv_p (op1,
					&sub_strict_overflow_p))
	{
	  if (sub_strict_overflow_p)
	    *strict_overflow_p = true;
	}
      break;

    case MAX_EXPR:
      sub_strict_overflow_p = false;
      if (tree_expr_nonzero_warnv_p (op0,
				     &sub_strict_overflow_p))
	{
	  if (sub_strict_overflow_p)
	    *strict_overflow_p = true;

	  /* When both operands are nonzero, then MAX must be too.  */
	  if (tree_expr_nonzero_warnv_p (op1,
					 strict_overflow_p))
	    return true;

	  /* MAX where operand 0 is positive is positive.  */
	  return tree_expr_nonnegative_warnv_p (op0,
					       strict_overflow_p);
	}
      /* MAX where operand 1 is positive is positive.  */
      else if (tree_expr_nonzero_warnv_p (op1,
					  &sub_strict_overflow_p)
	       && tree_expr_nonnegative_warnv_p (op1,
						 &sub_strict_overflow_p))
	{
	  if (sub_strict_overflow_p)
	    *strict_overflow_p = true;
	  return true;
	}
      break;

    case BIT_IOR_EXPR:
      return (tree_expr_nonzero_warnv_p (op1,
					 strict_overflow_p)
	      || tree_expr_nonzero_warnv_p (op0,
					    strict_overflow_p));

    default:
      break;
  }

  return false;
}

/* Return true when T is an address and is known to be nonzero.
   For floating point we further ensure that T is not denormal.
   Similar logic is present in nonzero_address in rtlanal.h.

   If the return value is based on the assumption that signed overflow
   is undefined, set *STRICT_OVERFLOW_P to true; otherwise, don't
   change *STRICT_OVERFLOW_P.  */

bool
tree_single_nonzero_warnv_p (tree t, bool *strict_overflow_p)
{
  bool sub_strict_overflow_p;
  switch (TREE_CODE (t))
    {
    case INTEGER_CST:
      return !integer_zerop (t);

    case ADDR_EXPR:
      {
	tree base = TREE_OPERAND (t, 0);

	if (!DECL_P (base))
	  base = get_base_address (base);

	if (base && TREE_CODE (base) == TARGET_EXPR)
	  base = TARGET_EXPR_SLOT (base);

	if (!base)
	  return false;

	/* For objects in symbol table check if we know they are non-zero.
	   Don't do anything for variables and functions before symtab is built;
	   it is quite possible that they will be declared weak later.  */
	int nonzero_addr = maybe_nonzero_address (base);
	if (nonzero_addr >= 0)
	  return nonzero_addr;

	/* Constants are never weak.  */
	if (CONSTANT_CLASS_P (base))
	  return true;

	return false;
      }

    case COND_EXPR:
      sub_strict_overflow_p = false;
      if (tree_expr_nonzero_warnv_p (TREE_OPERAND (t, 1),
				     &sub_strict_overflow_p)
	  && tree_expr_nonzero_warnv_p (TREE_OPERAND (t, 2),
					&sub_strict_overflow_p))
	{
	  if (sub_strict_overflow_p)
	    *strict_overflow_p = true;
	  return true;
	}
      break;

    case SSA_NAME:
      if (!INTEGRAL_TYPE_P (TREE_TYPE (t)))
	break;
      return expr_not_equal_to (t, wi::zero (TYPE_PRECISION (TREE_TYPE (t))));

    default:
      break;
    }
  return false;
}

#define integer_valued_real_p(X) \
  _Pragma ("GCC error \"Use RECURSE for recursive calls\"") 0

#define RECURSE(X) \
  ((integer_valued_real_p) (X, depth + 1))

/* Return true if the floating point result of (CODE OP0) has an
   integer value.  We also allow +Inf, -Inf and NaN to be considered
   integer values. Return false for signaling NaN.

   DEPTH is the current nesting depth of the query.  */

bool
integer_valued_real_unary_p (tree_code code, tree op0, int depth)
{
  switch (code)
    {
    case FLOAT_EXPR:
      return true;

    case ABS_EXPR:
      return RECURSE (op0);

    CASE_CONVERT:
      {
	tree type = TREE_TYPE (op0);
	if (TREE_CODE (type) == INTEGER_TYPE)
	  return true;
	if (TREE_CODE (type) == REAL_TYPE)
	  return RECURSE (op0);
	break;
      }

    default:
      break;
    }
  return false;
}

/* Return true if the floating point result of (CODE OP0 OP1) has an
   integer value.  We also allow +Inf, -Inf and NaN to be considered
   integer values. Return false for signaling NaN.

   DEPTH is the current nesting depth of the query.  */

bool
integer_valued_real_binary_p (tree_code code, tree op0, tree op1, int depth)
{
  switch (code)
    {
    case PLUS_EXPR:
    case MINUS_EXPR:
    case MULT_EXPR:
    case MIN_EXPR:
    case MAX_EXPR:
      return RECURSE (op0) && RECURSE (op1);

    default:
      break;
    }
  return false;
}

/* Return true if the floating point result of calling FNDECL with arguments
   ARG0 and ARG1 has an integer value.  We also allow +Inf, -Inf and NaN to be
   considered integer values. Return false for signaling NaN.  If FNDECL
   takes fewer than 2 arguments, the remaining ARGn are null.

   DEPTH is the current nesting depth of the query.  */

bool
integer_valued_real_call_p (combined_fn fn, tree arg0, tree arg1, int depth)
{
  switch (fn)
    {
    CASE_CFN_CEIL:
    CASE_CFN_FLOOR:
    CASE_CFN_NEARBYINT:
    CASE_CFN_RINT:
    CASE_CFN_ROUND:
    CASE_CFN_TRUNC:
      return true;

    CASE_CFN_FMIN:
    CASE_CFN_FMAX:
      return RECURSE (arg0) && RECURSE (arg1);

    default:
      break;
    }
  return false;
}

/* Return true if the floating point expression T (a GIMPLE_SINGLE_RHS)
   has an integer value.  We also allow +Inf, -Inf and NaN to be
   considered integer values. Return false for signaling NaN.

   DEPTH is the current nesting depth of the query.  */

bool
integer_valued_real_single_p (tree t, int depth)
{
  switch (TREE_CODE (t))
    {
    case REAL_CST:
      return real_isinteger (TREE_REAL_CST_PTR (t), TYPE_MODE (TREE_TYPE (t)));

    case COND_EXPR:
      return RECURSE (TREE_OPERAND (t, 1)) && RECURSE (TREE_OPERAND (t, 2));

    case SSA_NAME:
      /* Limit the depth of recursion to avoid quadratic behavior.
	 This is expected to catch almost all occurrences in practice.
	 If this code misses important cases that unbounded recursion
	 would not, passes that need this information could be revised
	 to provide it through dataflow propagation.  */
      return (!name_registered_for_update_p (t)
	      && depth < PARAM_VALUE (PARAM_MAX_SSA_NAME_QUERY_DEPTH)
	      && gimple_stmt_integer_valued_real_p (SSA_NAME_DEF_STMT (t),
						    depth));

    default:
      break;
    }
  return false;
}

/* Return true if the floating point expression T (a GIMPLE_INVALID_RHS)
   has an integer value.  We also allow +Inf, -Inf and NaN to be
   considered integer values. Return false for signaling NaN.

   DEPTH is the current nesting depth of the query.  */

static bool
integer_valued_real_invalid_p (tree t, int depth)
{
  switch (TREE_CODE (t))
    {
    case COMPOUND_EXPR:
    case MODIFY_EXPR:
    case BIND_EXPR:
      return RECURSE (TREE_OPERAND (t, 1));

    case SAVE_EXPR:
      return RECURSE (TREE_OPERAND (t, 0));

    default:
      break;
    }
  return false;
}

#undef RECURSE
#undef integer_valued_real_p

/* Return true if the floating point expression T has an integer value.
   We also allow +Inf, -Inf and NaN to be considered integer values.
   Return false for signaling NaN.

   DEPTH is the current nesting depth of the query.  */

bool
integer_valued_real_p (tree t, int depth)
{
  if (t == error_mark_node)
    return false;

  tree_code code = TREE_CODE (t);
  switch (TREE_CODE_CLASS (code))
    {
    case tcc_binary:
    case tcc_comparison:
      return integer_valued_real_binary_p (code, TREE_OPERAND (t, 0),
					   TREE_OPERAND (t, 1), depth);

    case tcc_unary:
      return integer_valued_real_unary_p (code, TREE_OPERAND (t, 0), depth);

    case tcc_constant:
    case tcc_declaration:
    case tcc_reference:
      return integer_valued_real_single_p (t, depth);

    default:
      break;
    }

  switch (code)
    {
    case COND_EXPR:
    case SSA_NAME:
      return integer_valued_real_single_p (t, depth);

    case CALL_EXPR:
      {
	tree arg0 = (call_expr_nargs (t) > 0
		     ? CALL_EXPR_ARG (t, 0)
		     : NULL_TREE);
	tree arg1 = (call_expr_nargs (t) > 1
		     ? CALL_EXPR_ARG (t, 1)
		     : NULL_TREE);
	return integer_valued_real_call_p (get_call_combined_fn (t),
					   arg0, arg1, depth);
      }

    default:
      return integer_valued_real_invalid_p (t, depth);
    }
}

/* Given the components of a binary expression CODE, TYPE, OP0 and OP1,
   attempt to fold the expression to a constant without modifying TYPE,
   OP0 or OP1.

   If the expression could be simplified to a constant, then return
   the constant.  If the expression would not be simplified to a
   constant, then return NULL_TREE.  */

tree
fold_binary_to_constant (enum tree_code code, tree type, tree op0, tree op1)
{
  tree tem = fold_binary (code, type, op0, op1);
  return (tem && TREE_CONSTANT (tem)) ? tem : NULL_TREE;
}

/* Given the components of a unary expression CODE, TYPE and OP0,
   attempt to fold the expression to a constant without modifying
   TYPE or OP0.

   If the expression could be simplified to a constant, then return
   the constant.  If the expression would not be simplified to a
   constant, then return NULL_TREE.  */

tree
fold_unary_to_constant (enum tree_code code, tree type, tree op0)
{
  tree tem = fold_unary (code, type, op0);
  return (tem && TREE_CONSTANT (tem)) ? tem : NULL_TREE;
}

/* If EXP represents referencing an element in a constant string
   (either via pointer arithmetic or array indexing), return the
   tree representing the value accessed, otherwise return NULL.  */

tree
fold_read_from_constant_string (tree exp)
{
  if ((TREE_CODE (exp) == INDIRECT_REF
       || TREE_CODE (exp) == ARRAY_REF)
      && TREE_CODE (TREE_TYPE (exp)) == INTEGER_TYPE)
    {
      tree exp1 = TREE_OPERAND (exp, 0);
      tree index;
      tree string;
      location_t loc = EXPR_LOCATION (exp);

      if (TREE_CODE (exp) == INDIRECT_REF)
	string = string_constant (exp1, &index);
      else
	{
	  tree low_bound = array_ref_low_bound (exp);
	  index = fold_convert_loc (loc, sizetype, TREE_OPERAND (exp, 1));

	  /* Optimize the special-case of a zero lower bound.

	     We convert the low_bound to sizetype to avoid some problems
	     with constant folding.  (E.g. suppose the lower bound is 1,
	     and its mode is QI.  Without the conversion,l (ARRAY
	     +(INDEX-(unsigned char)1)) becomes ((ARRAY+(-(unsigned char)1))
	     +INDEX), which becomes (ARRAY+255+INDEX).  Oops!)  */
	  if (! integer_zerop (low_bound))
	    index = size_diffop_loc (loc, index,
				 fold_convert_loc (loc, sizetype, low_bound));

	  string = exp1;
	}

      scalar_int_mode char_mode;
      if (string
	  && TYPE_MODE (TREE_TYPE (exp)) == TYPE_MODE (TREE_TYPE (TREE_TYPE (string)))
	  && TREE_CODE (string) == STRING_CST
	  && TREE_CODE (index) == INTEGER_CST
	  && compare_tree_int (index, TREE_STRING_LENGTH (string)) < 0
	  && is_int_mode (TYPE_MODE (TREE_TYPE (TREE_TYPE (string))),
			  &char_mode)
	  && GET_MODE_SIZE (char_mode) == 1)
	return build_int_cst_type (TREE_TYPE (exp),
				   (TREE_STRING_POINTER (string)
				    [TREE_INT_CST_LOW (index)]));
    }
  return NULL;
}

/* Return the tree for neg (ARG0) when ARG0 is known to be either
   an integer constant, real, or fixed-point constant.

   TYPE is the type of the result.  */

static tree
fold_negate_const (tree arg0, tree type)
{
  tree t = NULL_TREE;

  switch (TREE_CODE (arg0))
    {
    case INTEGER_CST:
      {
	bool overflow;
	wide_int val = wi::neg (arg0, &overflow);
	t = force_fit_type (type, val, 1,
			    (overflow && ! TYPE_UNSIGNED (type))
			    || TREE_OVERFLOW (arg0));
	break;
      }

    case REAL_CST:
      t = build_real (type, real_value_negate (&TREE_REAL_CST (arg0)));
      break;

    case FIXED_CST:
      {
        FIXED_VALUE_TYPE f;
        bool overflow_p = fixed_arithmetic (&f, NEGATE_EXPR,
					    &(TREE_FIXED_CST (arg0)), NULL,
					    TYPE_SATURATING (type));
	t = build_fixed (type, f);
	/* Propagate overflow flags.  */
	if (overflow_p | TREE_OVERFLOW (arg0))
	  TREE_OVERFLOW (t) = 1;
	break;
      }

    case POLY_CST:
      {
	bool overflow;
	poly_wide_int res = wi::neg (tree_to_poly_wide_int (arg0), &overflow);
	if (!TYPE_UNSIGNED (type) && overflow)
	  return NULL_TREE;
	return poly_wide_int_to_tree (type, res);
      }

    default:
      gcc_unreachable ();
    }

  return t;
}

/* Return the tree for abs (ARG0) when ARG0 is known to be either
   an integer constant or real constant.

   TYPE is the type of the result.  */

tree
fold_abs_const (tree arg0, tree type)
{
  tree t = NULL_TREE;

  switch (TREE_CODE (arg0))
    {
    case INTEGER_CST:
      {
        /* If the value is unsigned or non-negative, then the absolute value
	   is the same as the ordinary value.  */
	if (!wi::neg_p (arg0, TYPE_SIGN (type)))
	  t = arg0;

	/* If the value is negative, then the absolute value is
	   its negation.  */
	else
	  {
	    bool overflow;
	    wide_int val = wi::neg (arg0, &overflow);
	    t = force_fit_type (type, val, -1,
				overflow | TREE_OVERFLOW (arg0));
	  }
      }
      break;

    case REAL_CST:
      if (REAL_VALUE_NEGATIVE (TREE_REAL_CST (arg0)))
	t = build_real (type, real_value_negate (&TREE_REAL_CST (arg0)));
      else
	t =  arg0;
      break;

    default:
      gcc_unreachable ();
    }

  return t;
}

/* Return the tree for not (ARG0) when ARG0 is known to be an integer
   constant.  TYPE is the type of the result.  */

static tree
fold_not_const (const_tree arg0, tree type)
{
  gcc_assert (TREE_CODE (arg0) == INTEGER_CST);

  return force_fit_type (type, wi::bit_not (arg0), 0, TREE_OVERFLOW (arg0));
}

/* Given CODE, a relational operator, the target type, TYPE and two
   constant operands OP0 and OP1, return the result of the
   relational operation.  If the result is not a compile time
   constant, then return NULL_TREE.  */

static tree
fold_relational_const (enum tree_code code, tree type, tree op0, tree op1)
{
  int result, invert;

  /* From here on, the only cases we handle are when the result is
     known to be a constant.  */

  if (TREE_CODE (op0) == REAL_CST && TREE_CODE (op1) == REAL_CST)
    {
      const REAL_VALUE_TYPE *c0 = TREE_REAL_CST_PTR (op0);
      const REAL_VALUE_TYPE *c1 = TREE_REAL_CST_PTR (op1);

      /* Handle the cases where either operand is a NaN.  */
      if (real_isnan (c0) || real_isnan (c1))
	{
	  switch (code)
	    {
	    case EQ_EXPR:
	    case ORDERED_EXPR:
	      result = 0;
	      break;

	    case NE_EXPR:
	    case UNORDERED_EXPR:
	    case UNLT_EXPR:
	    case UNLE_EXPR:
	    case UNGT_EXPR:
	    case UNGE_EXPR:
	    case UNEQ_EXPR:
              result = 1;
	      break;

	    case LT_EXPR:
	    case LE_EXPR:
	    case GT_EXPR:
	    case GE_EXPR:
	    case LTGT_EXPR:
	      if (flag_trapping_math)
		return NULL_TREE;
	      result = 0;
	      break;

	    default:
	      gcc_unreachable ();
	    }

	  return constant_boolean_node (result, type);
	}

      return constant_boolean_node (real_compare (code, c0, c1), type);
    }

  if (TREE_CODE (op0) == FIXED_CST && TREE_CODE (op1) == FIXED_CST)
    {
      const FIXED_VALUE_TYPE *c0 = TREE_FIXED_CST_PTR (op0);
      const FIXED_VALUE_TYPE *c1 = TREE_FIXED_CST_PTR (op1);
      return constant_boolean_node (fixed_compare (code, c0, c1), type);
    }

  /* Handle equality/inequality of complex constants.  */
  if (TREE_CODE (op0) == COMPLEX_CST && TREE_CODE (op1) == COMPLEX_CST)
    {
      tree rcond = fold_relational_const (code, type,
					  TREE_REALPART (op0),
					  TREE_REALPART (op1));
      tree icond = fold_relational_const (code, type,
					  TREE_IMAGPART (op0),
					  TREE_IMAGPART (op1));
      if (code == EQ_EXPR)
	return fold_build2 (TRUTH_ANDIF_EXPR, type, rcond, icond);
      else if (code == NE_EXPR)
	return fold_build2 (TRUTH_ORIF_EXPR, type, rcond, icond);
      else
	return NULL_TREE;
    }

  if (TREE_CODE (op0) == VECTOR_CST && TREE_CODE (op1) == VECTOR_CST)
    {
      if (!VECTOR_TYPE_P (type))
	{
	  /* Have vector comparison with scalar boolean result.  */
	  gcc_assert ((code == EQ_EXPR || code == NE_EXPR)
		      && VECTOR_CST_NELTS (op0) == VECTOR_CST_NELTS (op1));
	  for (unsigned i = 0; i < VECTOR_CST_NELTS (op0); i++)
	    {
	      tree elem0 = VECTOR_CST_ELT (op0, i);
	      tree elem1 = VECTOR_CST_ELT (op1, i);
	      tree tmp = fold_relational_const (code, type, elem0, elem1);
	      if (tmp == NULL_TREE)
		return NULL_TREE;
	      if (integer_zerop (tmp))
		return constant_boolean_node (false, type);
	    }
	  return constant_boolean_node (true, type);
	}
      unsigned count = VECTOR_CST_NELTS (op0);
      tree *elts =  XALLOCAVEC (tree, count);
      gcc_assert (VECTOR_CST_NELTS (op1) == count
		  && must_eq (TYPE_VECTOR_SUBPARTS (type), count));

      for (unsigned i = 0; i < count; i++)
	{
	  tree elem_type = TREE_TYPE (type);
	  tree elem0 = VECTOR_CST_ELT (op0, i);
	  tree elem1 = VECTOR_CST_ELT (op1, i);

	  tree tem = fold_relational_const (code, elem_type,
					    elem0, elem1);

	  if (tem == NULL_TREE)
	    return NULL_TREE;

	  elts[i] = build_int_cst (elem_type, integer_zerop (tem) ? 0 : -1);
	}

      return build_vector (type, count, elts);
    }

  /* From here on we only handle LT, LE, GT, GE, EQ and NE.

     To compute GT, swap the arguments and do LT.
     To compute GE, do LT and invert the result.
     To compute LE, swap the arguments, do LT and invert the result.
     To compute NE, do EQ and invert the result.

     Therefore, the code below must handle only EQ and LT.  */

  if (code == LE_EXPR || code == GT_EXPR)
    {
      std::swap (op0, op1);
      code = swap_tree_comparison (code);
    }

  /* Note that it is safe to invert for real values here because we
     have already handled the one case that it matters.  */

  invert = 0;
  if (code == NE_EXPR || code == GE_EXPR)
    {
      invert = 1;
      code = invert_tree_comparison (code, false);
    }

  /* Compute a result for LT or EQ if args permit;
     Otherwise return T.  */
  if (TREE_CODE (op0) == INTEGER_CST && TREE_CODE (op1) == INTEGER_CST)
    {
      if (code == EQ_EXPR)
	result = tree_int_cst_equal (op0, op1);
      else
	result = tree_int_cst_lt (op0, op1);
    }
  else
    return NULL_TREE;

  if (invert)
    result ^= 1;
  return constant_boolean_node (result, type);
}

/* If necessary, return a CLEANUP_POINT_EXPR for EXPR with the
   indicated TYPE.  If no CLEANUP_POINT_EXPR is necessary, return EXPR
   itself.  */

tree
fold_build_cleanup_point_expr (tree type, tree expr)
{
  /* If the expression does not have side effects then we don't have to wrap
     it with a cleanup point expression.  */
  if (!TREE_SIDE_EFFECTS (expr))
    return expr;

  /* If the expression is a return, check to see if the expression inside the
     return has no side effects or the right hand side of the modify expression
     inside the return. If either don't have side effects set we don't need to
     wrap the expression in a cleanup point expression.  Note we don't check the
     left hand side of the modify because it should always be a return decl.  */
  if (TREE_CODE (expr) == RETURN_EXPR)
    {
      tree op = TREE_OPERAND (expr, 0);
      if (!op || !TREE_SIDE_EFFECTS (op))
        return expr;
      op = TREE_OPERAND (op, 1);
      if (!TREE_SIDE_EFFECTS (op))
        return expr;
    }

  return build1_loc (EXPR_LOCATION (expr), CLEANUP_POINT_EXPR, type, expr);
}

/* Given a pointer value OP0 and a type TYPE, return a simplified version
   of an indirection through OP0, or NULL_TREE if no simplification is
   possible.  */

tree
fold_indirect_ref_1 (location_t loc, tree type, tree op0)
{
  tree sub = op0;
  tree subtype;
  poly_uint64 const_op01;

  STRIP_NOPS (sub);
  subtype = TREE_TYPE (sub);
  if (!POINTER_TYPE_P (subtype)
      || TYPE_REF_CAN_ALIAS_ALL (TREE_TYPE (op0)))
    return NULL_TREE;

  if (TREE_CODE (sub) == ADDR_EXPR)
    {
      tree op = TREE_OPERAND (sub, 0);
      tree optype = TREE_TYPE (op);
      /* *&CONST_DECL -> to the value of the const decl.  */
      if (TREE_CODE (op) == CONST_DECL)
	return DECL_INITIAL (op);
      /* *&p => p;  make sure to handle *&"str"[cst] here.  */
      if (type == optype)
	{
	  tree fop = fold_read_from_constant_string (op);
	  if (fop)
	    return fop;
	  else
	    return op;
	}
      /* *(foo *)&fooarray => fooarray[0] */
      else if (TREE_CODE (optype) == ARRAY_TYPE
	       && type == TREE_TYPE (optype)
	       && (!in_gimple_form
		   || TREE_CODE (TYPE_SIZE (type)) == INTEGER_CST))
	{
	  tree type_domain = TYPE_DOMAIN (optype);
	  tree min_val = size_zero_node;
	  if (type_domain && TYPE_MIN_VALUE (type_domain))
	    min_val = TYPE_MIN_VALUE (type_domain);
	  if (in_gimple_form
	      && TREE_CODE (min_val) != INTEGER_CST)
	    return NULL_TREE;
	  return build4_loc (loc, ARRAY_REF, type, op, min_val,
			     NULL_TREE, NULL_TREE);
	}
      /* *(foo *)&complexfoo => __real__ complexfoo */
      else if (TREE_CODE (optype) == COMPLEX_TYPE
	       && type == TREE_TYPE (optype))
	return fold_build1_loc (loc, REALPART_EXPR, type, op);
      /* *(foo *)&vectorfoo => BIT_FIELD_REF<vectorfoo,...> */
      else if (TREE_CODE (optype) == VECTOR_TYPE
	       && type == TREE_TYPE (optype))
	{
	  tree part_width = TYPE_SIZE (type);
	  tree index = bitsize_int (0);
	  return fold_build3_loc (loc, BIT_FIELD_REF, type, op, part_width, index);
	}
    }

  if (TREE_CODE (sub) == POINTER_PLUS_EXPR
      && poly_tree_p (TREE_OPERAND (sub, 1), &const_op01))
    {
      tree op00 = TREE_OPERAND (sub, 0);
      tree op01 = TREE_OPERAND (sub, 1);

      STRIP_NOPS (op00);
      if (TREE_CODE (op00) == ADDR_EXPR)
	{
	  tree op00type;
	  op00 = TREE_OPERAND (op00, 0);
	  op00type = TREE_TYPE (op00);

	  /* ((foo*)&vectorfoo)[1] => BIT_FIELD_REF<vectorfoo,...> */
	  if (TREE_CODE (op00type) == VECTOR_TYPE
	      && type == TREE_TYPE (op00type))
	    {
	      tree part_width = TYPE_SIZE (type);
	      poly_uint64 max_offset
		= (tree_to_uhwi (part_width) / BITS_PER_UNIT
		   * TYPE_VECTOR_SUBPARTS (op00type));
	      if (must_lt (const_op01, max_offset))
		{
		  tree index = bitsize_int (const_op01 * BITS_PER_UNIT);
		  return fold_build3_loc (loc,
					  BIT_FIELD_REF, type, op00,
					  part_width, index);
		}
	    }
	  /* ((foo*)&complexfoo)[1] => __imag__ complexfoo */
	  else if (TREE_CODE (op00type) == COMPLEX_TYPE
		   && type == TREE_TYPE (op00type))
	    {
	      if (equal_tree_size (TYPE_SIZE_UNIT (type), const_op01))
		return fold_build1_loc (loc, IMAGPART_EXPR, type, op00);
	    }
	  /* ((foo *)&fooarray)[1] => fooarray[1] */
	  else if (TREE_CODE (op00type) == ARRAY_TYPE
		   && type == TREE_TYPE (op00type))
	    {
	      tree type_domain = TYPE_DOMAIN (op00type);
<<<<<<< HEAD
	      tree min;
	      if (type_domain != NULL_TREE
		  && (min = TYPE_MIN_VALUE (type_domain))
		  && TREE_CODE (min) == INTEGER_CST)
=======
	      tree min = size_zero_node;
	      if (type_domain && TYPE_MIN_VALUE (type_domain))
		min = TYPE_MIN_VALUE (type_domain);
	      offset_int off = wi::to_offset (op01);
	      offset_int el_sz = wi::to_offset (TYPE_SIZE_UNIT (type));
	      offset_int remainder;
	      off = wi::divmod_trunc (off, el_sz, SIGNED, &remainder);
	      if (remainder == 0 && TREE_CODE (min) == INTEGER_CST)
>>>>>>> 5865bc94
		{
		  off = off + wi::to_offset (min);
		  op01 = wide_int_to_tree (sizetype, off);
		  return build4_loc (loc, ARRAY_REF, type, op00, op01,
				     NULL_TREE, NULL_TREE);
		}
	    }
	}
    }

  /* *(foo *)fooarrptr => (*fooarrptr)[0] */
  if (TREE_CODE (TREE_TYPE (subtype)) == ARRAY_TYPE
      && type == TREE_TYPE (TREE_TYPE (subtype))
      && (!in_gimple_form
	  || TREE_CODE (TYPE_SIZE (type)) == INTEGER_CST))
    {
      tree type_domain;
      tree min_val = size_zero_node;
      sub = build_fold_indirect_ref_loc (loc, sub);
      type_domain = TYPE_DOMAIN (TREE_TYPE (sub));
      if (type_domain && TYPE_MIN_VALUE (type_domain))
	min_val = TYPE_MIN_VALUE (type_domain);
      if (in_gimple_form
	  && TREE_CODE (min_val) != INTEGER_CST)
	return NULL_TREE;
      return build4_loc (loc, ARRAY_REF, type, sub, min_val, NULL_TREE,
			 NULL_TREE);
    }

  return NULL_TREE;
}

/* Builds an expression for an indirection through T, simplifying some
   cases.  */

tree
build_fold_indirect_ref_loc (location_t loc, tree t)
{
  tree type = TREE_TYPE (TREE_TYPE (t));
  tree sub = fold_indirect_ref_1 (loc, type, t);

  if (sub)
    return sub;

  return build1_loc (loc, INDIRECT_REF, type, t);
}

/* Given an INDIRECT_REF T, return either T or a simplified version.  */

tree
fold_indirect_ref_loc (location_t loc, tree t)
{
  tree sub = fold_indirect_ref_1 (loc, TREE_TYPE (t), TREE_OPERAND (t, 0));

  if (sub)
    return sub;
  else
    return t;
}

/* Strip non-trapping, non-side-effecting tree nodes from an expression
   whose result is ignored.  The type of the returned tree need not be
   the same as the original expression.  */

tree
fold_ignored_result (tree t)
{
  if (!TREE_SIDE_EFFECTS (t))
    return integer_zero_node;

  for (;;)
    switch (TREE_CODE_CLASS (TREE_CODE (t)))
      {
      case tcc_unary:
	t = TREE_OPERAND (t, 0);
	break;

      case tcc_binary:
      case tcc_comparison:
	if (!TREE_SIDE_EFFECTS (TREE_OPERAND (t, 1)))
	  t = TREE_OPERAND (t, 0);
	else if (!TREE_SIDE_EFFECTS (TREE_OPERAND (t, 0)))
	  t = TREE_OPERAND (t, 1);
	else
	  return t;
	break;

      case tcc_expression:
	switch (TREE_CODE (t))
	  {
	  case COMPOUND_EXPR:
	    if (TREE_SIDE_EFFECTS (TREE_OPERAND (t, 1)))
	      return t;
	    t = TREE_OPERAND (t, 0);
	    break;

	  case COND_EXPR:
	    if (TREE_SIDE_EFFECTS (TREE_OPERAND (t, 1))
		|| TREE_SIDE_EFFECTS (TREE_OPERAND (t, 2)))
	      return t;
	    t = TREE_OPERAND (t, 0);
	    break;

	  default:
	    return t;
	  }
	break;

      default:
	return t;
      }
}

/* Return the value of VALUE, rounded up to a multiple of DIVISOR. */

tree
round_up_loc (location_t loc, tree value, unsigned int divisor)
{
  tree div = NULL_TREE;

  if (divisor == 1)
    return value;

  /* See if VALUE is already a multiple of DIVISOR.  If so, we don't
     have to do anything.  Only do this when we are not given a const,
     because in that case, this check is more expensive than just
     doing it.  */
  if (TREE_CODE (value) != INTEGER_CST)
    {
      div = build_int_cst (TREE_TYPE (value), divisor);

      if (multiple_of_p (TREE_TYPE (value), value, div))
	return value;
    }

  /* If divisor is a power of two, simplify this to bit manipulation.  */
  if (pow2_or_zerop (divisor))
    {
      if (TREE_CODE (value) == INTEGER_CST)
	{
	  wide_int val = value;
	  bool overflow_p;

	  if ((val & (divisor - 1)) == 0)
	    return value;

	  overflow_p = TREE_OVERFLOW (value);
	  val += divisor - 1;
	  val &= (int) -divisor;
	  if (val == 0)
	    overflow_p = true;

	  return force_fit_type (TREE_TYPE (value), val, -1, overflow_p);
	}
      else
	{
	  tree t;

	  t = build_int_cst (TREE_TYPE (value), divisor - 1);
	  value = size_binop_loc (loc, PLUS_EXPR, value, t);
	  t = build_int_cst (TREE_TYPE (value), - (int) divisor);
	  value = size_binop_loc (loc, BIT_AND_EXPR, value, t);
	}
    }
  else
    {
      if (!div)
	div = build_int_cst (TREE_TYPE (value), divisor);
      value = size_binop_loc (loc, CEIL_DIV_EXPR, value, div);
      value = size_binop_loc (loc, MULT_EXPR, value, div);
    }

  return value;
}

/* Likewise, but round down.  */

tree
round_down_loc (location_t loc, tree value, int divisor)
{
  tree div = NULL_TREE;

  gcc_assert (divisor > 0);
  if (divisor == 1)
    return value;

  /* See if VALUE is already a multiple of DIVISOR.  If so, we don't
     have to do anything.  Only do this when we are not given a const,
     because in that case, this check is more expensive than just
     doing it.  */
  if (TREE_CODE (value) != INTEGER_CST)
    {
      div = build_int_cst (TREE_TYPE (value), divisor);

      if (multiple_of_p (TREE_TYPE (value), value, div))
	return value;
    }

  /* If divisor is a power of two, simplify this to bit manipulation.  */
  if (pow2_or_zerop (divisor))
    {
      tree t;

      t = build_int_cst (TREE_TYPE (value), -divisor);
      value = size_binop_loc (loc, BIT_AND_EXPR, value, t);
    }
  else
    {
      if (!div)
	div = build_int_cst (TREE_TYPE (value), divisor);
      value = size_binop_loc (loc, FLOOR_DIV_EXPR, value, div);
      value = size_binop_loc (loc, MULT_EXPR, value, div);
    }

  return value;
}

/* Returns the pointer to the base of the object addressed by EXP and
   extracts the information about the offset of the access, storing it
   to PBITPOS and POFFSET.  */

static tree
split_address_to_core_and_offset (tree exp,
				  poly_int64 *pbitpos, tree *poffset)
{
  tree core;
  machine_mode mode;
  int unsignedp, reversep, volatilep;
  poly_int64 bitsize;
  location_t loc = EXPR_LOCATION (exp);

  if (TREE_CODE (exp) == ADDR_EXPR)
    {
      core = get_inner_reference (TREE_OPERAND (exp, 0), &bitsize, pbitpos,
				  poffset, &mode, &unsignedp, &reversep,
				  &volatilep);
      core = build_fold_addr_expr_loc (loc, core);
    }
  else if (TREE_CODE (exp) == POINTER_PLUS_EXPR)
    {
      core = TREE_OPERAND (exp, 0);
      STRIP_NOPS (core);
      *pbitpos = 0;
      *poffset = TREE_OPERAND (exp, 1);
      if (TREE_CODE (*poffset) == INTEGER_CST)
	{
	  offset_int tem = wi::sext (wi::to_offset (*poffset),
				     TYPE_PRECISION (TREE_TYPE (*poffset)));
	  tem <<= LOG2_BITS_PER_UNIT;
	  if (wi::fits_shwi_p (tem))
	    {
	      *pbitpos = tem.to_shwi ();
	      *poffset = NULL_TREE;
	    }
	}
    }
  else
    {
      core = exp;
      *pbitpos = 0;
      *poffset = NULL_TREE;
    }

  return core;
}

/* Returns true if addresses of E1 and E2 differ by a constant, false
   otherwise.  If they do, E1 - E2 is stored in *DIFF.  */

bool
ptr_difference_const (tree e1, tree e2, poly_int64 *diff)
{
  tree core1, core2;
  poly_int64 bitpos1, bitpos2;
  tree toffset1, toffset2, tdiff, type;

  core1 = split_address_to_core_and_offset (e1, &bitpos1, &toffset1);
  core2 = split_address_to_core_and_offset (e2, &bitpos2, &toffset2);

  poly_int64 bytepos1, bytepos2;
  if (!multiple_p (bitpos1, BITS_PER_UNIT, &bytepos1)
      || !multiple_p (bitpos2, BITS_PER_UNIT, &bytepos2)
      || !operand_equal_p (core1, core2, 0))
    return false;

  if (toffset1 && toffset2)
    {
      type = TREE_TYPE (toffset1);
      if (type != TREE_TYPE (toffset2))
	toffset2 = fold_convert (type, toffset2);

      tdiff = fold_build2 (MINUS_EXPR, type, toffset1, toffset2);
      if (!cst_and_fits_in_hwi (tdiff))
	return false;

      *diff = int_cst_value (tdiff);
    }
  else if (toffset1 || toffset2)
    {
      /* If only one of the offsets is non-constant, the difference cannot
	 be a constant.  */
      return false;
    }
  else
    *diff = 0;

  *diff += bytepos1 - bytepos2;
  return true;
}

/* Return OFF converted to a pointer offset type suitable as offset for
   POINTER_PLUS_EXPR.  Use location LOC for this conversion.  */
tree
convert_to_ptrofftype_loc (location_t loc, tree off)
{
  return fold_convert_loc (loc, sizetype, off);
}

/* Build and fold a POINTER_PLUS_EXPR at LOC offsetting PTR by OFF.  */
tree
fold_build_pointer_plus_loc (location_t loc, tree ptr, tree off)
{
  return fold_build2_loc (loc, POINTER_PLUS_EXPR, TREE_TYPE (ptr),
			  ptr, convert_to_ptrofftype_loc (loc, off));
}

/* Build and fold a POINTER_PLUS_EXPR at LOC offsetting PTR by OFF.  */
tree
fold_build_pointer_plus_hwi_loc (location_t loc, tree ptr, HOST_WIDE_INT off)
{
  return fold_build2_loc (loc, POINTER_PLUS_EXPR, TREE_TYPE (ptr),
			  ptr, size_int (off));
}

/* Return a char pointer for a C string if it is a string constant
   or sum of string constant and integer constant.  We only support
   string constants properly terminated with '\0' character.
   If STRLEN is a valid pointer, length (including terminating character)
   of returned string is stored to the argument.  */

const char *
c_getstr (tree src, unsigned HOST_WIDE_INT *strlen)
{
  tree offset_node;

  if (strlen)
    *strlen = 0;

  src = string_constant (src, &offset_node);
  if (src == 0)
    return NULL;

  unsigned HOST_WIDE_INT offset = 0;
  if (offset_node != NULL_TREE)
    {
      if (!tree_fits_uhwi_p (offset_node))
	return NULL;
      else
	offset = tree_to_uhwi (offset_node);
    }

  unsigned HOST_WIDE_INT string_length = TREE_STRING_LENGTH (src);
  const char *string = TREE_STRING_POINTER (src);

  /* Support only properly null-terminated strings.  */
  if (string_length == 0
      || string[string_length - 1] != '\0'
      || offset >= string_length)
    return NULL;

  if (strlen)
    *strlen = string_length - offset;
  return string + offset;
}

#if CHECKING_P

namespace selftest {

/* Helper functions for writing tests of folding trees.  */

/* Verify that the binary op (LHS CODE RHS) folds to CONSTANT.  */

static void
assert_binop_folds_to_const (tree lhs, enum tree_code code, tree rhs,
			     tree constant)
{
  ASSERT_EQ (constant, fold_build2 (code, TREE_TYPE (lhs), lhs, rhs));
}

/* Verify that the binary op (LHS CODE RHS) folds to an NON_LVALUE_EXPR
   wrapping WRAPPED_EXPR.  */

static void
assert_binop_folds_to_nonlvalue (tree lhs, enum tree_code code, tree rhs,
				 tree wrapped_expr)
{
  tree result = fold_build2 (code, TREE_TYPE (lhs), lhs, rhs);
  ASSERT_NE (wrapped_expr, result);
  ASSERT_EQ (NON_LVALUE_EXPR, TREE_CODE (result));
  ASSERT_EQ (wrapped_expr, TREE_OPERAND (result, 0));
}

/* Verify that various arithmetic binary operations are folded
   correctly.  */

static void
test_arithmetic_folding ()
{
  tree type = integer_type_node;
  tree x = create_tmp_var_raw (type, "x");
  tree zero = build_zero_cst (type);
  tree one = build_int_cst (type, 1);

  /* Addition.  */
  /* 1 <-- (0 + 1) */
  assert_binop_folds_to_const (zero, PLUS_EXPR, one,
			       one);
  assert_binop_folds_to_const (one, PLUS_EXPR, zero,
			       one);

  /* (nonlvalue)x <-- (x + 0) */
  assert_binop_folds_to_nonlvalue (x, PLUS_EXPR, zero,
				   x);

  /* Subtraction.  */
  /* 0 <-- (x - x) */
  assert_binop_folds_to_const (x, MINUS_EXPR, x,
			       zero);
  assert_binop_folds_to_nonlvalue (x, MINUS_EXPR, zero,
				   x);

  /* Multiplication.  */
  /* 0 <-- (x * 0) */
  assert_binop_folds_to_const (x, MULT_EXPR, zero,
			       zero);

  /* (nonlvalue)x <-- (x * 1) */
  assert_binop_folds_to_nonlvalue (x, MULT_EXPR, one,
				   x);
}

/* Verify that various binary operations on vectors are folded
   correctly.  */

static void
test_vector_folding ()
{
  tree inner_type = integer_type_node;
  tree type = build_vector_type (inner_type, 4);
  tree zero = build_zero_cst (type);
  tree one = build_one_cst (type);

  /* Verify equality tests that return a scalar boolean result.  */
  tree res_type = boolean_type_node;
  ASSERT_FALSE (integer_nonzerop (fold_build2 (EQ_EXPR, res_type, zero, one)));
  ASSERT_TRUE (integer_nonzerop (fold_build2 (EQ_EXPR, res_type, zero, zero)));
  ASSERT_TRUE (integer_nonzerop (fold_build2 (NE_EXPR, res_type, zero, one)));
  ASSERT_FALSE (integer_nonzerop (fold_build2 (NE_EXPR, res_type, one, one)));
}

/* Run all of the selftests within this file.  */

void
fold_const_c_tests ()
{
  test_arithmetic_folding ();
  test_vector_folding ();
}

} // namespace selftest

#endif /* CHECKING_P */<|MERGE_RESOLUTION|>--- conflicted
+++ resolved
@@ -5253,7 +5253,9 @@
 		switch (TREE_CODE (TREE_TYPE (low0)))
 		  {
 		  case ENUMERAL_TYPE:
-		    if (partial_integral_type_p (TREE_TYPE (low0)))
+		    if (may_ne (TYPE_PRECISION (TREE_TYPE (low0)),
+				GET_MODE_BITSIZE
+				  (TYPE_MODE (TREE_TYPE (low0)))))
 		      break;
 		    /* FALLTHROUGH */
 		  case INTEGER_TYPE:
@@ -5275,7 +5277,9 @@
 		switch (TREE_CODE (TREE_TYPE (high1)))
 		  {
 		  case ENUMERAL_TYPE:
-		    if (partial_integral_type_p (TREE_TYPE (high1)))
+		    if (may_ne (TYPE_PRECISION (TREE_TYPE (high1)),
+				GET_MODE_BITSIZE
+				  (TYPE_MODE (TREE_TYPE (high1)))))
 		      break;
 		    /* FALLTHROUGH */
 		  case INTEGER_TYPE:
@@ -6832,11 +6836,7 @@
       if (arg00 != NULL_TREE
 	  /* This is only a win if casting to a signed type is cheap,
 	     i.e. when arg00's type is not a partial mode.  */
-<<<<<<< HEAD
-	  && full_integral_type_p (TREE_TYPE (arg00)))
-=======
 	  && type_has_mode_precision_p (TREE_TYPE (arg00)))
->>>>>>> 5865bc94
 	{
 	  tree stype = signed_type_for (TREE_TYPE (arg00));
 	  return fold_build2_loc (loc, code == EQ_EXPR ? GE_EXPR : LT_EXPR,
@@ -14313,12 +14313,6 @@
 		   && type == TREE_TYPE (op00type))
 	    {
 	      tree type_domain = TYPE_DOMAIN (op00type);
-<<<<<<< HEAD
-	      tree min;
-	      if (type_domain != NULL_TREE
-		  && (min = TYPE_MIN_VALUE (type_domain))
-		  && TREE_CODE (min) == INTEGER_CST)
-=======
 	      tree min = size_zero_node;
 	      if (type_domain && TYPE_MIN_VALUE (type_domain))
 		min = TYPE_MIN_VALUE (type_domain);
@@ -14327,7 +14321,6 @@
 	      offset_int remainder;
 	      off = wi::divmod_trunc (off, el_sz, SIGNED, &remainder);
 	      if (remainder == 0 && TREE_CODE (min) == INTEGER_CST)
->>>>>>> 5865bc94
 		{
 		  off = off + wi::to_offset (min);
 		  op01 = wide_int_to_tree (sizetype, off);

--- conflicted
+++ resolved
@@ -7787,20 +7787,16 @@
 
       /* Convert (T1)(X p+ Y) into ((T1)X p+ Y), for pointer type, when the new
 	 cast (T1)X will fold away.  We assume that this happens when X itself
-	 is a cast.  */
+	 is a cast.
+	 
+	 Do not perform this simplification if either of the types 
+	 are UPC pointer-to-shared types.  */
       if (POINTER_TYPE_P (type)
 	  && TREE_CODE (arg0) == POINTER_PLUS_EXPR
-<<<<<<< HEAD
-	  && (!TYPE_RESTRICT (type) || TYPE_RESTRICT (TREE_TYPE (arg0)))
+	  && CONVERT_EXPR_P (TREE_OPERAND (arg0, 0))
 	  && !SHARED_TYPE_P (TREE_TYPE (type))
 	  && !SHARED_TYPE_P (TREE_TYPE (
-	                           TREE_TYPE (TREE_OPERAND (arg0, 0))))
-	  && (TREE_CODE (TREE_OPERAND (arg0, 1)) == INTEGER_CST
-	      || TREE_CODE (TREE_OPERAND (arg0, 0)) == NOP_EXPR
-	      || TREE_CODE (TREE_OPERAND (arg0, 1)) == NOP_EXPR))
-=======
-	  && CONVERT_EXPR_P (TREE_OPERAND (arg0, 0)))
->>>>>>> f5ce5ca1
+	                           TREE_TYPE (TREE_OPERAND (arg0, 0)))))
 	{
 	  tree arg00 = TREE_OPERAND (arg0, 0);
 	  tree arg01 = TREE_OPERAND (arg0, 1);

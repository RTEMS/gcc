--- conflicted
+++ resolved
@@ -83,16 +83,12 @@
   TREE_PUBLIC (ic_void_ptr_var) = 0;
   DECL_ARTIFICIAL (ic_void_ptr_var) = 1;
   DECL_INITIAL (ic_void_ptr_var) = NULL;
-<<<<<<< HEAD
-  varpool_finalize_decl (ic_void_ptr_var);
-=======
   if (targetm.have_tls)
     DECL_TLS_MODEL (ic_void_ptr_var) =
       decl_default_tls_model (ic_void_ptr_var);
 
   varpool_finalize_decl (ic_void_ptr_var);
   varpool_mark_needed_node (varpool_node (ic_void_ptr_var));
->>>>>>> 3082eeb7
 
   gcov_type_ptr = build_pointer_type (get_gcov_type ());
   ic_gcov_type_ptr_var
@@ -103,16 +99,12 @@
   TREE_PUBLIC (ic_gcov_type_ptr_var) = 0;
   DECL_ARTIFICIAL (ic_gcov_type_ptr_var) = 1;
   DECL_INITIAL (ic_gcov_type_ptr_var) = NULL;
-<<<<<<< HEAD
-  varpool_finalize_decl (ic_gcov_type_ptr_var);
-=======
   if (targetm.have_tls)
     DECL_TLS_MODEL (ic_gcov_type_ptr_var) =
       decl_default_tls_model (ic_gcov_type_ptr_var);
 
   varpool_finalize_decl (ic_gcov_type_ptr_var);
   varpool_mark_needed_node (varpool_node (ic_gcov_type_ptr_var));
->>>>>>> 3082eeb7
 }
 
 void
@@ -171,11 +163,6 @@
 
       init_ic_make_global_vars ();
 
-<<<<<<< HEAD
-      tree_init_ic_make_global_vars ();
-
-=======
->>>>>>> 3082eeb7
       /* void (*) (gcov_type *, gcov_type, void *, void *)  */
       ic_profiler_fn_type
 	       = build_function_type_list (void_type_node,
@@ -204,14 +191,11 @@
       tree_ior_profiler_fn
 	      = build_fn_decl ("__gcov_ior_profiler",
 				     average_profiler_fn_type);
-<<<<<<< HEAD
-=======
       TREE_NOTHROW (tree_ior_profiler_fn) = 1;
       DECL_ATTRIBUTES (tree_ior_profiler_fn)
 	= tree_cons (get_identifier ("leaf"), NULL,
 		     DECL_ATTRIBUTES (tree_ior_profiler_fn));
 
->>>>>>> 3082eeb7
       /* LTO streamer needs assembler names.  Because we create these decls
          late, we need to initialize them by hand.  */
       DECL_ASSEMBLER_NAME (tree_interval_profiler_fn);
@@ -223,23 +207,6 @@
     }
 }
 
-<<<<<<< HEAD
-/* New call was added, make goto call edges if neccesary.  */
-
-static void
-add_abnormal_goto_call_edges (gimple_stmt_iterator gsi)
-{
-  gimple stmt = gsi_stmt (gsi);
-
-  if (!stmt_can_make_abnormal_goto (stmt))
-    return;
-  if (!gsi_end_p (gsi))
-    split_block (gimple_bb (stmt), stmt);
-  make_abnormal_goto_edges (gimple_bb (stmt), true);
-}
-
-=======
->>>>>>> 3082eeb7
 /* Output instructions as GIMPLE trees to increment the edge
    execution count, and insert them on E.  We rely on
    gsi_insert_on_edge to preserve the order.  */
@@ -275,12 +242,8 @@
 {
   tree val = value->hvalue.value;
   if (POINTER_TYPE_P (TREE_TYPE (val)))
-<<<<<<< HEAD
-    val = fold_convert (sizetype, val);
-=======
     val = fold_convert (build_nonstandard_integer_type
 			  (TYPE_PRECISION (TREE_TYPE (val)), 1), val);
->>>>>>> 3082eeb7
   return force_gimple_operand_gsi (gsi, fold_convert (gcov_type_node, val),
 				   true, NULL_TREE, true, GSI_SAME_STMT);
 }
@@ -404,41 +367,6 @@
   if (cgraph_only_called_directly_p (c_node))
     return;
 
-<<<<<<< HEAD
-  tree_init_edge_profiler ();
-
-  FOR_EACH_EDGE (e, ei, ENTRY_BLOCK_PTR->succs)
-    {
-      tree void0;
-
-      bb = split_edge (e);
-      gsi = gsi_start_bb (bb);
-
-      cur_func = force_gimple_operand_gsi (&gsi,
-					   build_addr (current_function_decl,
-						       current_function_decl),
-					   true, NULL_TREE,
-					   true, GSI_SAME_STMT);
-      tree_uid = build_int_cst (gcov_type_node, c_node->pid);
-      stmt1 = gimple_build_call (tree_indirect_call_profiler_fn, 4,
-				 ic_gcov_type_ptr_var,
-				 tree_uid,
-				 cur_func,
-				 ic_void_ptr_var);
-      gsi_insert_after (&gsi, stmt1, GSI_NEW_STMT);
-      gcc_assert (EDGE_COUNT (bb->succs) == 1);
-      bb = split_edge (EDGE_I (bb->succs, 0));
-      add_abnormal_goto_call_edges (gsi);
-
-      gsi = gsi_start_bb (bb);
-      /* Set __gcov_indirect_call_callee to 0,
-         so that calls from other modules won't get misattributed
-	 to the last caller of the current callee. */
-      void0 = build_int_cst (build_pointer_type (void_type_node), 0);
-      stmt2 = gimple_build_assign (ic_void_ptr_var, void0);
-      gsi_insert_after (&gsi, stmt2, GSI_NEW_STMT);
-    }
-=======
   gimple_init_edge_profiler ();
 
   gsi = gsi_after_labels (single_succ (ENTRY_BLOCK_PTR));
@@ -465,7 +393,6 @@
   void0 = build_int_cst (build_pointer_type (void_type_node), 0);
   stmt2 = gimple_build_assign (ic_void_ptr_var, void0);
   gsi_insert_before (&gsi, stmt2, GSI_SAME_STMT);
->>>>>>> 3082eeb7
 }
 
 /* Output instructions as GIMPLE trees for code to find the most common value
@@ -540,48 +467,6 @@
   if (cgraph_state == CGRAPH_STATE_FINISHED)
     return 0;
 
-<<<<<<< HEAD
-  /* Re-set global shared temporary variable for edge-counters.  */
-  gcov_type_tmp_var = NULL_TREE;
-
-  branch_prob ();
-
-  if (! flag_branch_probabilities
-      && flag_profile_values)
-    tree_gen_ic_func_profiler ();
-
-  if (flag_branch_probabilities
-      && flag_profile_values
-      && flag_value_profile_transformations)
-    value_profile_transformations ();
-  /* The above could hose dominator info.  Currently there is
-     none coming in, this is a safety valve.  It should be
-     easy to adjust it, if and when there is some.  */
-  free_dominance_info (CDI_DOMINATORS);
-  free_dominance_info (CDI_POST_DOMINATORS);
-  cfun->after_tree_profile = 1;
-  return 0;
-}
-
-struct gimple_opt_pass pass_tree_profile =
-{
- {
-  GIMPLE_PASS,
-  "tree_profile",			/* name */
-  do_tree_profiling,			/* gate */
-  tree_profiling,			/* execute */
-  NULL,					/* sub */
-  NULL,					/* next */
-  0,					/* static_pass_number */
-  TV_BRANCH_PROB,			/* tv_id */
-  PROP_gimple_leh | PROP_cfg,		/* properties_required */
-  0,					/* properties_provided */
-  0,					/* properties_destroyed */
-  0,					/* todo_flags_start */
-  TODO_verify_stmts | TODO_dump_func	/* todo_flags_finish */
- }
-};
-=======
   init_node_map();
 
   for (node = cgraph_nodes; node; node = node->next)
@@ -692,7 +577,6 @@
 	  && (flag_branch_probabilities || flag_test_coverage
 	      || profile_arc_flag));
 }
->>>>>>> 3082eeb7
 
 struct simple_ipa_opt_pass pass_ipa_tree_profile =
 {

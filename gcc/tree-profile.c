--- conflicted
+++ resolved
@@ -314,11 +314,7 @@
   edge e;
   basic_block bb;
   edge_iterator ei;
-<<<<<<< HEAD
-  gimple stmt1;
-=======
-  tree stmt1, stmt2;
->>>>>>> c4fe74e0
+  gimple stmt1, stmt2;
   tree tree_uid, cur_func;
 
   if (flag_unit_at_a_time)
@@ -334,44 +330,30 @@
       tree void0;
 
       bb = split_edge (e);
-<<<<<<< HEAD
       gsi = gsi_start_bb (bb);
+
       cur_func = force_gimple_operand_gsi (&gsi,
-=======
-      bsi = bsi_start (bb);
-
-      cur_func = force_gimple_operand_bsi (&bsi,
->>>>>>> c4fe74e0
 					   build_addr (current_function_decl, 
 						       current_function_decl),
 					   true, NULL_TREE,
 					   true, GSI_SAME_STMT);
       tree_uid = build_int_cst (gcov_type_node, c_node->pid);
-<<<<<<< HEAD
       stmt1 = gimple_build_call (tree_indirect_call_profiler_fn, 4,
 				 ic_gcov_type_ptr_var,
 				 tree_uid,
 				 cur_func,
 				 ic_void_ptr_var);
       gsi_insert_after (&gsi, stmt1, GSI_NEW_STMT);
-=======
-      stmt1 = build_call_expr (tree_indirect_call_profiler_fn, 4,
-			       ic_gcov_type_ptr_var,
-			       tree_uid,
-			       cur_func,
-			       ic_void_ptr_var);
-      bsi_insert_after (&bsi, stmt1, BSI_NEW_STMT);
 
       gcc_assert (EDGE_COUNT (bb->succs) == 1);
       bb = split_edge (EDGE_I (bb->succs, 0));
-      bsi = bsi_start (bb);
+      gsi = gsi_start_bb (bb);
       /* Set __gcov_indirect_call_callee to 0,
          so that calls from other modules won't get misattributed
 	 to the last caller of the current callee. */
       void0 = build_int_cst (build_pointer_type (void_type_node), 0);
-      stmt2 = build_gimple_modify_stmt (ic_void_ptr_var, void0);
-      bsi_insert_after (&bsi, stmt2, BSI_NEW_STMT);
->>>>>>> c4fe74e0
+      stmt2 = gimple_build_assign (ic_void_ptr_var, void0);
+      gsi_insert_after (&gsi, stmt2, GSI_NEW_STMT);
     }
 }
 

/* Calculate branch probabilities, and basic block execution counts.
   Copyright (C) 1990-2013 Free Software Foundation, Inc.
   Contributed by James E. Wilson, UC Berkeley/Cygnus Support;
   based on some ideas from Dain Samples of UC Berkeley.
   Further mangling by Bob Manson, Cygnus Support.
   Converted to use trees by Dale Johannesen, Apple Computer.

This file is part of GCC.

GCC is free software; you can redistribute it and/or modify it under
the terms of the GNU General Public License as published by the Free
Software Foundation; either version 3, or (at your option) any later
version.

GCC is distributed in the hope that it will be useful, but WITHOUT ANY
WARRANTY; without even the implied warranty of MERCHANTABILITY or
FITNESS FOR A PARTICULAR PURPOSE.  See the GNU General Public License
for more details.

You should have received a copy of the GNU General Public License
along with GCC; see the file COPYING3.  If not see
<http://www.gnu.org/licenses/>.  */

/* Generate basic block profile instrumentation and auxiliary files.
   Tree-based version.  See profile.c for overview.  */

#include "config.h"
#include "system.h"
#include "coretypes.h"
#include "tm.h"
#include "flags.h"
#include "target.h"
#include "output.h"
#include "regs.h"
#include "function.h"
#include "basic-block.h"
#include "diagnostic-core.h"
#include "coverage.h"
#include "tree.h"
#include "tree-ssa-alias.h"
#include "internal-fn.h"
#include "gimple-expr.h"
#include "is-a.h"
#include "gimple.h"
#include "varasm.h"
#include "tree-nested.h"
#include "gimplify.h"
#include "gimple-iterator.h"
#include "gimplify-me.h"
#include "gimple-ssa.h"
#include "cgraph.h"
#include "tree-cfg.h"
#include "stringpool.h"
#include "tree-ssanames.h"
#include "tree-into-ssa.h"
#include "tree-pass.h"
#include "value-prof.h"
<<<<<<< HEAD
#include "cgraph.h"
#include "output.h"
#include "params.h"
#include "profile.h"
#include "l-ipo.h"
=======
>>>>>>> ca9431f7
#include "profile.h"
#include "target.h"
#include "tree-cfgcleanup.h"
#include "tree-nested.h"

/* Default name for coverage callback function.  */
#define COVERAGE_CALLBACK_FUNC_NAME "__coverage_callback"

/* True if we insert a callback to edge instrumentation code. Avoid this
   for the callback function itself.  */
#define COVERAGE_INSERT_CALL ((PARAM_VALUE (PARAM_COVERAGE_CALLBACK) == 1) \
                              && strcmp (get_name (current_function_decl), \
                                         COVERAGE_CALLBACK_FUNC_NAME))

/* Number of statements inserted for each edge counter increment.  */
#define EDGE_COUNTER_STMT_COUNT 3

static GTY(()) tree gcov_type_node;
static GTY(()) tree tree_interval_profiler_fn;
static GTY(()) tree tree_pow2_profiler_fn;
static GTY(()) tree tree_one_value_profiler_fn;
static GTY(()) tree tree_indirect_call_profiler_fn;
<<<<<<< HEAD
static GTY(()) tree tree_indirect_call_topn_profiler_fn;
static GTY(()) tree tree_direct_call_profiler_fn;
=======
static GTY(()) tree tree_time_profiler_fn;
>>>>>>> ca9431f7
static GTY(()) tree tree_average_profiler_fn;
static GTY(()) tree tree_ior_profiler_fn;


static GTY(()) tree ic_void_ptr_var;
static GTY(()) tree ic_gcov_type_ptr_var;
static GTY(()) tree dc_void_ptr_var;
static GTY(()) tree dc_gcov_type_ptr_var;
static GTY(()) tree ptr_void;
static GTY(()) tree gcov_info_decl;

/* Do initialization work for the edge profiler.  */

/* Add code:
   // if flag_dyn_ipa
   extern gcov*	__gcov_indirect_call_topn_counters; // pointer to actual counter
   extern void*	__gcov_indirect_call_topn_callee; // actual callee address

   // else
   __thread gcov*	__gcov_indirect_call_counters; // pointer to actual counter
   __thread void*	__gcov_indirect_call_callee; // actual callee address
   __thread int __gcov_function_counter; // time profiler function counter
*/
static void
init_ic_make_global_vars (void)
{
  tree  gcov_type_ptr;

  ptr_void = build_pointer_type (void_type_node);

  if (flag_dyn_ipa)
    {
      ic_void_ptr_var 
	= build_decl (UNKNOWN_LOCATION, VAR_DECL, 
		      get_identifier ("__gcov_indirect_call_topn_callee"), 
		      ptr_void);
      TREE_PUBLIC (ic_void_ptr_var) = 1;
      DECL_EXTERNAL (ic_void_ptr_var) = 1;
      if (targetm.have_tls)
        DECL_TLS_MODEL (ic_void_ptr_var) =
          decl_default_tls_model (ic_void_ptr_var);
      gcov_type_ptr = build_pointer_type (get_gcov_type ());
      ic_gcov_type_ptr_var 
	= build_decl (UNKNOWN_LOCATION, VAR_DECL, 
		      get_identifier ("__gcov_indirect_call_topn_counters"), 
		      gcov_type_ptr);
      TREE_PUBLIC (ic_gcov_type_ptr_var) = 1;
      DECL_EXTERNAL (ic_gcov_type_ptr_var) = 1;
      if (targetm.have_tls)
        DECL_TLS_MODEL (ic_gcov_type_ptr_var) =
          decl_default_tls_model (ic_gcov_type_ptr_var);
    }
  else 
    {
  /* Do not fix indentation to avoid merge conflicts.  */
  /* Workaround for binutils bug 14342.  Once it is fixed, remove lto path.  */
  if (flag_lto)
    {
      ic_void_ptr_var
	= build_decl (UNKNOWN_LOCATION, VAR_DECL,
		      get_identifier ("__gcov_indirect_call_callee_ltopriv"),
		      ptr_void);
      TREE_PUBLIC (ic_void_ptr_var) = 1;
      DECL_COMMON (ic_void_ptr_var) = 1;
      DECL_VISIBILITY (ic_void_ptr_var) = VISIBILITY_HIDDEN;
      DECL_VISIBILITY_SPECIFIED (ic_void_ptr_var) = true;
    }
  else
    {
      ic_void_ptr_var
	= build_decl (UNKNOWN_LOCATION, VAR_DECL,
		      get_identifier ("__gcov_indirect_call_callee"),
		      ptr_void);
      TREE_PUBLIC (ic_void_ptr_var) = 1;
      DECL_EXTERNAL (ic_void_ptr_var) = 1;
    }
  TREE_STATIC (ic_void_ptr_var) = 1;
  DECL_ARTIFICIAL (ic_void_ptr_var) = 1;
  DECL_INITIAL (ic_void_ptr_var) = NULL;
  if (targetm.have_tls)
    DECL_TLS_MODEL (ic_void_ptr_var) =
      decl_default_tls_model (ic_void_ptr_var);

  gcov_type_ptr = build_pointer_type (get_gcov_type ());
  /* Workaround for binutils bug 14342.  Once it is fixed, remove lto path.  */
  if (flag_lto)
    {
      ic_gcov_type_ptr_var
	= build_decl (UNKNOWN_LOCATION, VAR_DECL,
		      get_identifier ("__gcov_indirect_call_counters_ltopriv"),
		      gcov_type_ptr);
      TREE_PUBLIC (ic_gcov_type_ptr_var) = 1;
      DECL_COMMON (ic_gcov_type_ptr_var) = 1;
      DECL_VISIBILITY (ic_gcov_type_ptr_var) = VISIBILITY_HIDDEN;
      DECL_VISIBILITY_SPECIFIED (ic_gcov_type_ptr_var) = true;
    }
  else
    {
      ic_gcov_type_ptr_var
	= build_decl (UNKNOWN_LOCATION, VAR_DECL,
		      get_identifier ("__gcov_indirect_call_counters"),
		      gcov_type_ptr);
      TREE_PUBLIC (ic_gcov_type_ptr_var) = 1;
      DECL_EXTERNAL (ic_gcov_type_ptr_var) = 1;
    }
  TREE_STATIC (ic_gcov_type_ptr_var) = 1;
  DECL_ARTIFICIAL (ic_gcov_type_ptr_var) = 1;

   } /* Indentation not fixed intentionally.  */

  if (!flag_dyn_ipa)
    {
      varpool_finalize_decl (ic_void_ptr_var);
      varpool_finalize_decl (ic_gcov_type_ptr_var);
    }
}

/* A pointer-set of the first statement in each block of statements that need to
   be applied a sampling wrapper.  */
static struct pointer_set_t *instrumentation_to_be_sampled = NULL;

/* extern __thread gcov_unsigned_t __gcov_sample_counter  */
static GTY(()) tree gcov_sample_counter_decl = NULL_TREE;

/* extern gcov_unsigned_t __gcov_profile_prefix  */
static tree GTY(()) gcov_profile_prefix_decl = NULL_TREE;

/* extern gcov_unsigned_t __gcov_sampling_period  */
static GTY(()) tree gcov_sampling_period_decl = NULL_TREE;

/* extern gcov_unsigned_t __gcov_has_sampling  */
static tree gcov_has_sampling_decl = NULL_TREE;

/* extern gcov_unsigned_t __gcov_lipo_cutoff  */
static tree GTY(()) gcov_lipo_cutoff_decl = NULL_TREE;

/* extern gcov_unsigned_t __gcov_lipo_random_seed  */
static tree GTY(()) gcov_lipo_random_seed_decl = NULL_TREE;

/* extern gcov_unsigned_t __gcov_lipo_random_group_size  */
static tree GTY(()) gcov_lipo_random_group_size_decl = NULL_TREE;

/* extern gcov_unsigned_t __gcov_lipo_propagate_scale  */
static tree GTY(()) gcov_lipo_propagate_scale_decl = NULL_TREE;

/* extern gcov_unsigned_t __gcov_lipo_dump_cgraph  */
static tree GTY(()) gcov_lipo_dump_cgraph_decl = NULL_TREE;

/* extern gcov_unsigned_t __gcov_lipo_max_mem  */
static tree GTY(()) gcov_lipo_max_mem_decl = NULL_TREE;

/* extern gcov_unsigned_t __gcov_lipo_grouping_algorithm  */
static tree GTY(()) gcov_lipo_grouping_algorithm = NULL_TREE;

/* extern gcov_unsigned_t __gcov_lipo_merge_modu_edges  */
static tree GTY(()) gcov_lipo_merge_modu_edges = NULL_TREE;

/* extern gcov_unsigned_t __gcov_lipo_strict_inclusion  */
static tree GTY(()) gcov_lipo_strict_inclusion = NULL_TREE;

/* Insert STMT_IF around given sequence of consecutive statements in the
   same basic block starting with STMT_START, ending with STMT_END.
   PROB is the probability of the taken branch.  */

static void
insert_if_then (gimple stmt_start, gimple stmt_end, gimple stmt_if, int prob)
{
  gimple_stmt_iterator gsi;
  basic_block bb_original, bb_before_if, bb_after_if;
  edge e_if_taken, e_then_join, e_else;
  int orig_frequency;

  gsi = gsi_for_stmt (stmt_start);
  gsi_insert_before (&gsi, stmt_if, GSI_SAME_STMT);
  bb_original = gsi_bb (gsi);
  e_if_taken = split_block (bb_original, stmt_if);
  e_if_taken->flags &= ~EDGE_FALLTHRU;
  e_if_taken->flags |= EDGE_TRUE_VALUE;
  e_then_join = split_block (e_if_taken->dest, stmt_end);
  bb_before_if = e_if_taken->src;
  bb_after_if = e_then_join->dest;
  e_else = make_edge (bb_before_if, bb_after_if, EDGE_FALSE_VALUE);
  orig_frequency = bb_original->frequency;
  e_if_taken->probability = prob;
  e_else->probability = REG_BR_PROB_BASE - prob;
  e_if_taken->dest->frequency = orig_frequency * (prob / REG_BR_PROB_BASE);
}

/* Transform:

   ORIGINAL CODE

   Into:

   __gcov_sample_counter++;
   if (__gcov_sample_counter >= __gcov_sampling_period)
     {
       __gcov_sample_counter = 0;
       ORIGINAL CODE
     }

   The original code block starts with STMT_START, is made of STMT_COUNT
   consecutive statements in the same basic block.  */

static void
add_sampling_wrapper (gimple stmt_start, gimple stmt_end)
{
  tree zero, one, tmp_var, tmp1, tmp2, tmp3;
  gimple stmt_inc_counter1, stmt_inc_counter2, stmt_inc_counter3;
  gimple stmt_reset_counter, stmt_assign_period, stmt_if;
  gimple_stmt_iterator gsi;

  tmp_var = create_tmp_reg (get_gcov_unsigned_t (), "PROF_sample");
  tmp1 = make_ssa_name (tmp_var, NULL);
  tmp2 = make_ssa_name (tmp_var, NULL);

  /* Create all the new statements needed.  */
  stmt_inc_counter1 = gimple_build_assign (tmp1, gcov_sample_counter_decl);
  one = build_int_cst (get_gcov_unsigned_t (), 1);
  stmt_inc_counter2 = gimple_build_assign_with_ops (
      PLUS_EXPR, tmp2, tmp1, one);
  stmt_inc_counter3 = gimple_build_assign (gcov_sample_counter_decl, tmp2);
  zero = build_int_cst (get_gcov_unsigned_t (), 0);
  stmt_reset_counter = gimple_build_assign (gcov_sample_counter_decl, zero);
  tmp3 = make_ssa_name (tmp_var, NULL);
  stmt_assign_period = gimple_build_assign (tmp3, gcov_sampling_period_decl);
  stmt_if = gimple_build_cond (GE_EXPR, tmp2, tmp3, NULL_TREE, NULL_TREE);

  /* Insert them for now in the original basic block.  */
  gsi = gsi_for_stmt (stmt_start);
  gsi_insert_before (&gsi, stmt_inc_counter1, GSI_SAME_STMT);
  gsi_insert_before (&gsi, stmt_inc_counter2, GSI_SAME_STMT);
  gsi_insert_before (&gsi, stmt_inc_counter3, GSI_SAME_STMT);
  gsi_insert_before (&gsi, stmt_assign_period, GSI_SAME_STMT);
  gsi_insert_before (&gsi, stmt_reset_counter, GSI_SAME_STMT);

  /* Insert IF block.  */
  /* Sampling rate can be changed at runtime: hard to guess the branch prob,
     so make it 1.  */
  insert_if_then (stmt_reset_counter, stmt_end, stmt_if, REG_BR_PROB_BASE);
}

/* Add a conditional stmt so that counter update will only exec one time.  */
 
static void
add_execonce_wrapper (gimple stmt_start, gimple stmt_end)
{
  tree zero, tmp_var, tmp1;
  gimple stmt_if, stmt_assign;
  gimple_stmt_iterator gsi;

  /* Create all the new statements needed.  */
  tmp_var = create_tmp_reg (get_gcov_type (), "PROF_temp");
  tmp1 = make_ssa_name (tmp_var, NULL);
  stmt_assign = gimple_build_assign (tmp1, gimple_assign_lhs (stmt_end));

  zero = build_int_cst (get_gcov_type (), 0);
  stmt_if = gimple_build_cond (EQ_EXPR, tmp1, zero, NULL_TREE, NULL_TREE);

  gsi = gsi_for_stmt (stmt_start);
  gsi_insert_before (&gsi, stmt_assign, GSI_SAME_STMT);

  /* Insert IF block.  */
  insert_if_then (stmt_start, stmt_end, stmt_if, 1);
}

/* Return whether STMT is the beginning of an instrumentation block to be
   applied sampling.  */

static bool
is_instrumentation_to_be_sampled (gimple stmt)
{
  return pointer_set_contains (instrumentation_to_be_sampled, stmt);
}

/* Add sampling wrappers around edge counter code in current function.  */

void
add_sampling_to_edge_counters (void)
{
  gimple_stmt_iterator gsi;
  basic_block bb;

  FOR_EACH_BB_REVERSE (bb)
    for (gsi = gsi_last_bb (bb); !gsi_end_p (gsi); gsi_prev (&gsi))
      {
        gimple stmt_end = gsi_stmt (gsi);
        if (is_instrumentation_to_be_sampled (stmt_end))
          {
            gimple stmt_beg;
            int i;
            int edge_counter_stmt_count = EDGE_COUNTER_STMT_COUNT;

            /* The code for edge counter increment has EDGE_COUNTER_STMT_COUNT
               gimple statements. Advance that many statements to find the
               beginning statement.  */
            if (COVERAGE_INSERT_CALL)
              edge_counter_stmt_count++;

            for (i = 0; i < edge_counter_stmt_count - 1; i++)
              gsi_prev (&gsi);
            stmt_beg = gsi_stmt (gsi);
            gcc_assert (stmt_beg);


            if (flag_profile_generate_sampling)
              add_sampling_wrapper (stmt_beg, stmt_end);
            if (PARAM_VALUE (PARAM_COVERAGE_EXEC_ONCE))
              add_execonce_wrapper (stmt_beg, stmt_end);

            /* reset the iterator and continue.  */
            gsi = gsi_last_bb (bb);
          }
      }
}

/* Helper function to define a variable in comdat with initialization.
   DECL is the variable, PARAM is the parameter to set init value.  */

static void
init_comdat_decl (tree decl, int param)
{
  TREE_PUBLIC (decl) = 1;
  DECL_ARTIFICIAL (decl) = 1;
  DECL_COMDAT_GROUP (decl)
      = DECL_ASSEMBLER_NAME (decl);
  TREE_STATIC (decl) = 1;
  DECL_INITIAL (decl) = build_int_cst (
      get_gcov_unsigned_t (),
      PARAM_VALUE (param));
  varpool_finalize_decl (decl);
}

/* Initialization function for LIPO runtime parameters.  */

void
tree_init_dyn_ipa_parameters (void)
{
  if (!gcov_lipo_cutoff_decl)
    {
      gcov_lipo_cutoff_decl = build_decl (
          UNKNOWN_LOCATION,
          VAR_DECL,
          get_identifier ("__gcov_lipo_cutoff"),
          get_gcov_unsigned_t ());
      init_comdat_decl (gcov_lipo_cutoff_decl, PARAM_LIPO_CUTOFF);
      gcov_lipo_random_seed_decl = build_decl (
          UNKNOWN_LOCATION,
          VAR_DECL,
          get_identifier ("__gcov_lipo_random_seed"),
          get_gcov_unsigned_t ());
      init_comdat_decl (gcov_lipo_random_seed_decl, PARAM_LIPO_RANDOM_SEED);
      gcov_lipo_random_group_size_decl = build_decl (
          UNKNOWN_LOCATION,
          VAR_DECL,
          get_identifier ("__gcov_lipo_random_group_size"),
          get_gcov_unsigned_t ());
      init_comdat_decl (gcov_lipo_random_group_size_decl, PARAM_LIPO_RANDOM_GROUP_SIZE);
      gcov_lipo_propagate_scale_decl = build_decl (
          UNKNOWN_LOCATION,
          VAR_DECL,
          get_identifier ("__gcov_lipo_propagate_scale"),
          get_gcov_unsigned_t ());
      init_comdat_decl (gcov_lipo_propagate_scale_decl, PARAM_LIPO_PROPAGATE_SCALE);
      gcov_lipo_dump_cgraph_decl = build_decl (
          UNKNOWN_LOCATION,
          VAR_DECL,
          get_identifier ("__gcov_lipo_dump_cgraph"),
          get_gcov_unsigned_t ());
      init_comdat_decl (gcov_lipo_dump_cgraph_decl, PARAM_LIPO_DUMP_CGRAPH);
      gcov_lipo_max_mem_decl = build_decl (
          UNKNOWN_LOCATION,
          VAR_DECL,
          get_identifier ("__gcov_lipo_max_mem"),
          get_gcov_unsigned_t ());
      init_comdat_decl (gcov_lipo_max_mem_decl, PARAM_MAX_LIPO_MEMORY);
      gcov_lipo_grouping_algorithm = build_decl (
          UNKNOWN_LOCATION,
          VAR_DECL,
          get_identifier ("__gcov_lipo_grouping_algorithm"),
          get_gcov_unsigned_t ());
      init_comdat_decl (gcov_lipo_grouping_algorithm,
                        PARAM_LIPO_GROUPING_ALGORITHM);
      gcov_lipo_merge_modu_edges = build_decl (
          UNKNOWN_LOCATION,
          VAR_DECL,
          get_identifier ("__gcov_lipo_merge_modu_edges"),
          get_gcov_unsigned_t ());
      init_comdat_decl (gcov_lipo_merge_modu_edges,
                        PARAM_LIPO_MERGE_MODU_EDGES);
      gcov_lipo_strict_inclusion = build_decl (
          UNKNOWN_LOCATION,
          VAR_DECL,
          get_identifier ("__gcov_lipo_weak_inclusion"),
          get_gcov_unsigned_t ());
      init_comdat_decl (gcov_lipo_strict_inclusion,
                        PARAM_LIPO_WEAK_INCLUSION);
    }
}

static void
cleanup_instrumentation_sampling (void)
{
  /* Free the bitmap.  */
  if (flag_profile_generate_sampling && instrumentation_to_be_sampled)
    {
      pointer_set_destroy (instrumentation_to_be_sampled);
      instrumentation_to_be_sampled = NULL;
    }
}

/* Initialization function for FDO instrumentation.  */

void
tree_init_instrumentation (void)
{
  if (!gcov_profile_prefix_decl)
    {
      tree prefix_ptr;
      int prefix_len;
      tree prefix_string;

      /* Construct an initializer for __gcov_profile_prefix.  */
      gcov_profile_prefix_decl =
        build_decl (UNKNOWN_LOCATION, VAR_DECL,
                    get_identifier ("__gcov_profile_prefix"),
                    get_const_string_type ());
      TREE_PUBLIC (gcov_profile_prefix_decl) = 1;
      DECL_ARTIFICIAL (gcov_profile_prefix_decl) = 1;
      make_decl_one_only (gcov_profile_prefix_decl,
                          DECL_ASSEMBLER_NAME (gcov_profile_prefix_decl));
      TREE_STATIC (gcov_profile_prefix_decl) = 1;

      const char null_prefix[] = "\0";
      const char *prefix = null_prefix;
      prefix_len = 0;
      if (profile_data_prefix)
        {
          prefix_len = strlen (profile_data_prefix);
          prefix = profile_data_prefix;
        }
      prefix_string = build_string (prefix_len + 1, prefix);
      TREE_TYPE (prefix_string) = build_array_type
          (char_type_node, build_index_type
           (build_int_cst (NULL_TREE, prefix_len)));
      prefix_ptr = build1 (ADDR_EXPR, get_const_string_type (),
                           prefix_string);

      DECL_INITIAL (gcov_profile_prefix_decl) = prefix_ptr;
      varpool_finalize_decl (gcov_profile_prefix_decl);
    }
}

/* Initialization function for FDO sampling.  */

void
tree_init_instrumentation_sampling (void)
{
  if (!gcov_sampling_period_decl)
    {
      /* Define __gcov_sampling_period regardless of
         -fprofile-generate-sampling. Otherwise the extern reference to
         it from libgcov becomes unmatched.
      */
      gcov_sampling_period_decl = build_decl (
          UNKNOWN_LOCATION,
          VAR_DECL,
          get_identifier ("__gcov_sampling_period"),
          get_gcov_unsigned_t ());
      TREE_PUBLIC (gcov_sampling_period_decl) = 1;
      DECL_ARTIFICIAL (gcov_sampling_period_decl) = 1;
      DECL_COMDAT_GROUP (gcov_sampling_period_decl)
          = DECL_ASSEMBLER_NAME (gcov_sampling_period_decl);
      TREE_STATIC (gcov_sampling_period_decl) = 1;
      DECL_INITIAL (gcov_sampling_period_decl) = build_int_cst (
          get_gcov_unsigned_t (),
          PARAM_VALUE (PARAM_PROFILE_GENERATE_SAMPLING_PERIOD));
      varpool_finalize_decl (gcov_sampling_period_decl);
    }

  if (!gcov_has_sampling_decl)
    {
      /* Initialize __gcov_has_sampling to 1 if -fprofile-generate-sampling
         specified, 0 otherwise. Used by libgcov to determine whether
         a request to set the sampling period makes sense.  */
      gcov_has_sampling_decl = build_decl (
          UNKNOWN_LOCATION,
          VAR_DECL,
          get_identifier ("__gcov_has_sampling"),
          get_gcov_unsigned_t ());
      TREE_PUBLIC (gcov_has_sampling_decl) = 1;
      DECL_ARTIFICIAL (gcov_has_sampling_decl) = 1;
      DECL_COMDAT_GROUP (gcov_has_sampling_decl)
          = DECL_ASSEMBLER_NAME (gcov_has_sampling_decl);
      TREE_STATIC (gcov_has_sampling_decl) = 1;
      DECL_INITIAL (gcov_has_sampling_decl) = build_int_cst (
          get_gcov_unsigned_t (),
          flag_profile_generate_sampling ? 1 : 0);
      varpool_finalize_decl (gcov_has_sampling_decl);
    }

  if (flag_profile_generate_sampling && !instrumentation_to_be_sampled)
    {
      instrumentation_to_be_sampled = pointer_set_create ();
      gcov_sample_counter_decl = build_decl (
          UNKNOWN_LOCATION,
          VAR_DECL,
          get_identifier ("__gcov_sample_counter"),
          get_gcov_unsigned_t ());
      TREE_PUBLIC (gcov_sample_counter_decl) = 1;
      DECL_EXTERNAL (gcov_sample_counter_decl) = 1;
      DECL_ARTIFICIAL (gcov_sample_counter_decl) = 1;
      if (targetm.have_tls)
        DECL_TLS_MODEL (gcov_sample_counter_decl) =
            decl_default_tls_model (gcov_sample_counter_decl);
    }
  if (PARAM_VALUE (PARAM_COVERAGE_EXEC_ONCE)
      && instrumentation_to_be_sampled == 0)
    instrumentation_to_be_sampled = pointer_set_create ();
}

/* Create the type and function decls for the interface with gcov.  */

void
gimple_init_edge_profiler (void)
{
  tree interval_profiler_fn_type;
  tree pow2_profiler_fn_type;
  tree one_value_profiler_fn_type;
  tree gcov_type_ptr;
  tree ic_profiler_fn_type;
  tree ic_topn_profiler_fn_type;
  tree dc_profiler_fn_type;
  tree average_profiler_fn_type;
  tree time_profiler_fn_type;


  if (!gcov_type_node)
    {
      char name_buf[32];
      gcov_type_node = get_gcov_type ();
      gcov_type_ptr = build_pointer_type (gcov_type_node);

      ASM_GENERATE_INTERNAL_LABEL (name_buf, "LPBX", 0);
      gcov_info_decl = build_decl (UNKNOWN_LOCATION, VAR_DECL,
                                   get_identifier (name_buf),
                                   get_gcov_unsigned_t ());
      DECL_EXTERNAL (gcov_info_decl) = 1;
      TREE_ADDRESSABLE (gcov_info_decl) = 1;

      /* void (*) (gcov_type *, gcov_type, int, unsigned)  */
      interval_profiler_fn_type
	      = build_function_type_list (void_type_node,
					  gcov_type_ptr, gcov_type_node,
					  integer_type_node,
					  unsigned_type_node, NULL_TREE);
      tree_interval_profiler_fn
	      = build_fn_decl ("__gcov_interval_profiler",
				     interval_profiler_fn_type);
      TREE_NOTHROW (tree_interval_profiler_fn) = 1;
      DECL_ATTRIBUTES (tree_interval_profiler_fn)
	= tree_cons (get_identifier ("leaf"), NULL,
		     DECL_ATTRIBUTES (tree_interval_profiler_fn));

      /* void (*) (gcov_type *, gcov_type)  */
      pow2_profiler_fn_type
	      = build_function_type_list (void_type_node,
					  gcov_type_ptr, gcov_type_node,
					  NULL_TREE);
      tree_pow2_profiler_fn = build_fn_decl ("__gcov_pow2_profiler",
						   pow2_profiler_fn_type);
      TREE_NOTHROW (tree_pow2_profiler_fn) = 1;
      DECL_ATTRIBUTES (tree_pow2_profiler_fn)
	= tree_cons (get_identifier ("leaf"), NULL,
		     DECL_ATTRIBUTES (tree_pow2_profiler_fn));

      /* void (*) (gcov_type *, gcov_type)  */
      one_value_profiler_fn_type
	      = build_function_type_list (void_type_node,
					  gcov_type_ptr, gcov_type_node,
					  NULL_TREE);
      if (PROFILE_GEN_VALUE_ATOMIC)
        tree_one_value_profiler_fn
	      = build_fn_decl ("__gcov_one_value_profiler_atomic",
				     one_value_profiler_fn_type);
      else
        tree_one_value_profiler_fn
	      = build_fn_decl ("__gcov_one_value_profiler",
				     one_value_profiler_fn_type);
      TREE_NOTHROW (tree_one_value_profiler_fn) = 1;
      DECL_ATTRIBUTES (tree_one_value_profiler_fn)
	= tree_cons (get_identifier ("leaf"), NULL,
		     DECL_ATTRIBUTES (tree_one_value_profiler_fn));

      init_ic_make_global_vars ();

      /* Workaround for binutils bug 14342.  Once it is fixed, remove lto path.  */
      if (flag_lto)
        {
	  /* void (*) (gcov_type, void *)  */
	  ic_profiler_fn_type
		   = build_function_type_list (void_type_node,
					      gcov_type_ptr, gcov_type_node,
					      ptr_void, ptr_void,
					      NULL_TREE);
          // TODO(xur): atomic support
	  tree_indirect_call_profiler_fn
		  = build_fn_decl ("__gcov_indirect_call_profiler",
					 ic_profiler_fn_type);
        }
      else
        {
	  /* void (*) (gcov_type, void *)  */
	  ic_profiler_fn_type
		   = build_function_type_list (void_type_node,
					      gcov_type_node,
					      ptr_void,
					      NULL_TREE);
          if (PROFILE_GEN_VALUE_ATOMIC)
            tree_indirect_call_profiler_fn
              = build_fn_decl ("__gcov_indirect_call_profiler_atomic_v2",
                               ic_profiler_fn_type);
          else
            tree_indirect_call_profiler_fn
	      = build_fn_decl ("__gcov_indirect_call_profiler_v2",
                               ic_profiler_fn_type);
        }
      TREE_NOTHROW (tree_indirect_call_profiler_fn) = 1;
      DECL_ATTRIBUTES (tree_indirect_call_profiler_fn)
	= tree_cons (get_identifier ("leaf"), NULL,
		     DECL_ATTRIBUTES (tree_indirect_call_profiler_fn));

<<<<<<< HEAD
      /* void (*) (void *, void *, gcov_unsigned_t)  */
      ic_topn_profiler_fn_type
	= build_function_type_list (void_type_node, ptr_void, ptr_void,
				    get_gcov_unsigned_t (), NULL_TREE);
      tree_indirect_call_topn_profiler_fn
	      = build_fn_decl ("__gcov_indirect_call_topn_profiler",
                               ic_topn_profiler_fn_type);
      TREE_NOTHROW (tree_indirect_call_topn_profiler_fn) = 1;
      DECL_ATTRIBUTES (tree_indirect_call_topn_profiler_fn)
	= tree_cons (get_identifier ("leaf"), NULL,
		     DECL_ATTRIBUTES (tree_indirect_call_topn_profiler_fn));

      /* void (*) (void *, void *, gcov_unsigned_t)  */
      dc_profiler_fn_type
	= build_function_type_list (void_type_node, ptr_void, ptr_void,
				    get_gcov_unsigned_t (), NULL_TREE);
      tree_direct_call_profiler_fn
	= build_fn_decl ("__gcov_direct_call_profiler",
			 dc_profiler_fn_type);
      TREE_NOTHROW (tree_direct_call_profiler_fn) = 1;
      DECL_ATTRIBUTES (tree_direct_call_profiler_fn)
	= tree_cons (get_identifier ("leaf"), NULL,
		     DECL_ATTRIBUTES (tree_direct_call_profiler_fn));
=======
      /* void (*) (gcov_type *, gcov_type, void *)  */
      time_profiler_fn_type
	       = build_function_type_list (void_type_node,
					  gcov_type_ptr, NULL_TREE);
      tree_time_profiler_fn
	      = build_fn_decl ("__gcov_time_profiler",
				     time_profiler_fn_type);
      TREE_NOTHROW (tree_time_profiler_fn) = 1;
      DECL_ATTRIBUTES (tree_time_profiler_fn)
	= tree_cons (get_identifier ("leaf"), NULL,
		     DECL_ATTRIBUTES (tree_time_profiler_fn));
>>>>>>> ca9431f7

      /* void (*) (gcov_type *, gcov_type)  */
      average_profiler_fn_type
	      = build_function_type_list (void_type_node,
					  gcov_type_ptr, gcov_type_node, NULL_TREE);
      tree_average_profiler_fn
	      = build_fn_decl ("__gcov_average_profiler",
				     average_profiler_fn_type);
      TREE_NOTHROW (tree_average_profiler_fn) = 1;
      DECL_ATTRIBUTES (tree_average_profiler_fn)
	= tree_cons (get_identifier ("leaf"), NULL,
		     DECL_ATTRIBUTES (tree_average_profiler_fn));
      tree_ior_profiler_fn
	      = build_fn_decl ("__gcov_ior_profiler",
				     average_profiler_fn_type);
      TREE_NOTHROW (tree_ior_profiler_fn) = 1;
      DECL_ATTRIBUTES (tree_ior_profiler_fn)
	= tree_cons (get_identifier ("leaf"), NULL,
		     DECL_ATTRIBUTES (tree_ior_profiler_fn));

      /* LTO streamer needs assembler names.  Because we create these decls
         late, we need to initialize them by hand.  */
      DECL_ASSEMBLER_NAME (tree_interval_profiler_fn);
      DECL_ASSEMBLER_NAME (tree_pow2_profiler_fn);
      DECL_ASSEMBLER_NAME (tree_one_value_profiler_fn);
      DECL_ASSEMBLER_NAME (tree_indirect_call_profiler_fn);
      DECL_ASSEMBLER_NAME (tree_time_profiler_fn);
      DECL_ASSEMBLER_NAME (tree_average_profiler_fn);
      DECL_ASSEMBLER_NAME (tree_ior_profiler_fn);
    }
}

/* Output instructions as GIMPLE trees to increment the edge
   execution count, and insert them on E.  We rely on
   gsi_insert_on_edge to preserve the order.  */

void
gimple_gen_edge_profiler (int edgeno, edge e)
{
  tree ref, one, gcov_type_tmp_var;
  gimple stmt1, stmt2, stmt3;
  bool is_atomic = PROFILE_GEN_EDGE_ATOMIC;

  if (is_atomic)
    ref = tree_coverage_counter_addr (GCOV_COUNTER_ARCS, edgeno);
  else
    ref = tree_coverage_counter_ref (GCOV_COUNTER_ARCS, edgeno);

  one = build_int_cst (gcov_type_node, 1);

  /* insert a callback stmt stmt */
  if (COVERAGE_INSERT_CALL)
    {
      gimple call;
      tree tree_edgeno = build_int_cst (gcov_type_node, edgeno);
      tree tree_uid = build_int_cst (gcov_type_node,
                                     current_function_funcdef_no);
      tree callback_fn_type
              = build_function_type_list (void_type_node,
                                          gcov_type_node,
                                          integer_type_node,
                                          NULL_TREE);
      tree tree_callback_fn = build_fn_decl (COVERAGE_CALLBACK_FUNC_NAME,
                                             callback_fn_type);
      TREE_NOTHROW (tree_callback_fn) = 1;
      DECL_ATTRIBUTES (tree_callback_fn)
        = tree_cons (get_identifier ("leaf"), NULL,
                     DECL_ATTRIBUTES (tree_callback_fn));
  
      call = gimple_build_call (tree_callback_fn, 2, tree_uid, tree_edgeno);
      gsi_insert_on_edge(e, call);
    }

  if (is_atomic)
    {
      /* __atomic_fetch_add (&counter, 1, MEMMODEL_RELAXED); */
      stmt3 = gimple_build_call (builtin_decl_explicit (
                                   GCOV_TYPE_ATOMIC_FETCH_ADD),
                                 3, ref, one,
                                 build_int_cst (integer_type_node,
                                   MEMMODEL_RELAXED));
    }
  else
    {
      gcov_type_tmp_var = make_temp_ssa_name (gcov_type_node,
            				  NULL, "PROF_edge_counter");
      stmt1 = gimple_build_assign (gcov_type_tmp_var, ref);
      gcov_type_tmp_var = make_temp_ssa_name (gcov_type_node,
            				  NULL, "PROF_edge_counter");
      stmt2 = gimple_build_assign_with_ops (PLUS_EXPR, gcov_type_tmp_var,
            				gimple_assign_lhs (stmt1), one);
      stmt3 = gimple_build_assign (unshare_expr (ref), gimple_assign_lhs (stmt2));
   }

  if (flag_profile_generate_sampling
      || PARAM_VALUE (PARAM_COVERAGE_EXEC_ONCE))
    pointer_set_insert (instrumentation_to_be_sampled, stmt3);

  if (!is_atomic)
    {
      gsi_insert_on_edge (e, stmt1);
      gsi_insert_on_edge (e, stmt2);
    }
  gsi_insert_on_edge (e, stmt3);

}

/* Emits code to get VALUE to instrument at GSI, and returns the
   variable containing the value.  */

static tree
prepare_instrumented_value (gimple_stmt_iterator *gsi, histogram_value value)
{
  tree val = value->hvalue.value;
  if (POINTER_TYPE_P (TREE_TYPE (val)))
    val = fold_convert (build_nonstandard_integer_type
			  (TYPE_PRECISION (TREE_TYPE (val)), 1), val);
  return force_gimple_operand_gsi (gsi, fold_convert (gcov_type_node, val),
				   true, NULL_TREE, true, GSI_SAME_STMT);
}

/* Output instructions as GIMPLE trees to increment the interval histogram
   counter.  VALUE is the expression whose value is profiled.  TAG is the
   tag of the section for counters, BASE is offset of the counter position.  */

void
gimple_gen_interval_profiler (histogram_value value, unsigned tag, unsigned base)
{
  gimple stmt = value->hvalue.stmt;
  gimple_stmt_iterator gsi = gsi_for_stmt (stmt);
  tree ref = tree_coverage_counter_ref (tag, base), ref_ptr;
  gimple call;
  tree val;
  tree start = build_int_cst_type (integer_type_node,
				   value->hdata.intvl.int_start);
  tree steps = build_int_cst_type (unsigned_type_node,
				   value->hdata.intvl.steps);

  ref_ptr = force_gimple_operand_gsi (&gsi,
				      build_addr (ref, current_function_decl),
				      true, NULL_TREE, true, GSI_SAME_STMT);
  val = prepare_instrumented_value (&gsi, value);
  call = gimple_build_call (tree_interval_profiler_fn, 4,
			    ref_ptr, val, start, steps);
  gsi_insert_before (&gsi, call, GSI_NEW_STMT);
}

/* Output instructions as GIMPLE trees to increment the power of two histogram
   counter.  VALUE is the expression whose value is profiled.  TAG is the tag
   of the section for counters, BASE is offset of the counter position.  */

void
gimple_gen_pow2_profiler (histogram_value value, unsigned tag, unsigned base)
{
  gimple stmt = value->hvalue.stmt;
  gimple_stmt_iterator gsi = gsi_for_stmt (stmt);
  tree ref_ptr = tree_coverage_counter_addr (tag, base);
  gimple call;
  tree val;

  ref_ptr = force_gimple_operand_gsi (&gsi, ref_ptr,
				      true, NULL_TREE, true, GSI_SAME_STMT);
  val = prepare_instrumented_value (&gsi, value);
  call = gimple_build_call (tree_pow2_profiler_fn, 2, ref_ptr, val);
  gsi_insert_before (&gsi, call, GSI_NEW_STMT);
}

/* Output instructions as GIMPLE trees for code to find the most common value.
   VALUE is the expression whose value is profiled.  TAG is the tag of the
   section for counters, BASE is offset of the counter position.  */

void
gimple_gen_one_value_profiler (histogram_value value, unsigned tag, unsigned base)
{
  gimple stmt = value->hvalue.stmt;
  gimple_stmt_iterator gsi = gsi_for_stmt (stmt);
  tree ref_ptr = tree_coverage_counter_addr (tag, base);
  gimple call;
  tree val;

  ref_ptr = force_gimple_operand_gsi (&gsi, ref_ptr,
				      true, NULL_TREE, true, GSI_SAME_STMT);
  val = prepare_instrumented_value (&gsi, value);
  call = gimple_build_call (tree_one_value_profiler_fn, 2, ref_ptr, val);
  gsi_insert_before (&gsi, call, GSI_NEW_STMT);
}


/* Output instructions as GIMPLE trees for code to find the most
   common called function in indirect call.
   VALUE is the call expression whose indirect callee is profiled.
   TAG is the tag of the section for counters, BASE is offset of the
   counter position.  */

void
gimple_gen_ic_profiler (histogram_value value, unsigned tag, unsigned base)
{
  tree tmp1;
  gimple stmt1, stmt2, stmt3;
  gimple stmt;
  gimple_stmt_iterator gsi;
  tree ref_ptr;

  stmt = value->hvalue.stmt;
  gsi = gsi_for_stmt (stmt);
  ref_ptr = tree_coverage_counter_addr (tag, base);
  ref_ptr = force_gimple_operand_gsi (&gsi, ref_ptr,
				      true, NULL_TREE, true, GSI_SAME_STMT);

  /* Insert code:

    stmt1: __gcov_indirect_call_counters = get_relevant_counter_ptr ();
    stmt2: tmp1 = (void *) (indirect call argument value)
    stmt3: __gcov_indirect_call_callee = tmp1;
   */

  stmt1 = gimple_build_assign (ic_gcov_type_ptr_var, ref_ptr);
  tmp1 = make_temp_ssa_name (ptr_void, NULL, "PROF");
  stmt2 = gimple_build_assign (tmp1, unshare_expr (value->hvalue.value));
  stmt3 = gimple_build_assign (ic_void_ptr_var, gimple_assign_lhs (stmt2));

  gsi_insert_before (&gsi, stmt1, GSI_SAME_STMT);
  gsi_insert_before (&gsi, stmt2, GSI_SAME_STMT);
  gsi_insert_before (&gsi, stmt3, GSI_SAME_STMT);
}


/* Output instructions as GIMPLE trees for code to find the most
   common called function in indirect call. Insert instructions at the
   beginning of every possible called function.
  */

void
gimple_gen_ic_func_profiler (void)
{
  struct cgraph_node * c_node = cgraph_get_create_node (current_function_decl);
  gimple_stmt_iterator gsi;
  gimple stmt1, stmt2;
  tree tree_uid, cur_func, void0;

  if (cgraph_only_called_directly_p (c_node))
    return;

  gimple_init_edge_profiler ();

  /* Insert code:

    stmt1: __gcov_indirect_call_profiler_v2 (profile_id,
					     &current_function_decl)
   */
  gsi =
					     gsi_after_labels (split_edge (single_succ_edge (ENTRY_BLOCK_PTR_FOR_FN (cfun))));

  cur_func = force_gimple_operand_gsi (&gsi,
				       build_addr (current_function_decl,
						   current_function_decl),
				       true, NULL_TREE,
				       true, GSI_SAME_STMT);
  tree_uid = build_int_cst
	      (gcov_type_node, cgraph_get_node (current_function_decl)->profile_id);
  /* Workaround for binutils bug 14342.  Once it is fixed, remove lto path.  */
  if (flag_lto)
    {
      tree counter_ptr, ptr_var;
      counter_ptr = force_gimple_operand_gsi (&gsi, ic_gcov_type_ptr_var,
					      true, NULL_TREE, true,
					      GSI_SAME_STMT);
      ptr_var = force_gimple_operand_gsi (&gsi, ic_void_ptr_var,
					  true, NULL_TREE, true,
					  GSI_SAME_STMT);

      stmt1 = gimple_build_call (tree_indirect_call_profiler_fn, 4,
				 counter_ptr, tree_uid, cur_func, ptr_var);
    }
  else
    {
      stmt1 = gimple_build_call (tree_indirect_call_profiler_fn, 2,
				 tree_uid, cur_func);
    }
  gsi_insert_before (&gsi, stmt1, GSI_SAME_STMT);

  /* Set __gcov_indirect_call_callee to 0,
     so that calls from other modules won't get misattributed
     to the last caller of the current callee. */
  void0 = build_int_cst (build_pointer_type (void_type_node), 0);
  stmt2 = gimple_build_assign (ic_void_ptr_var, void0);
  gsi_insert_before (&gsi, stmt2, GSI_SAME_STMT);
}

<<<<<<< HEAD
/* Output instructions as GIMPLE trees for code to find the most
   common called function in indirect call. Insert instructions at the
   beginning of every possible called function.
  */

static void
gimple_gen_ic_func_topn_profiler (void)
{
  gimple_stmt_iterator gsi;
  gimple stmt1;
  tree cur_func, gcov_info, cur_func_id;

  if (DECL_STATIC_CONSTRUCTOR (current_function_decl)
      || DECL_STATIC_CONSTRUCTOR (current_function_decl)
      || DECL_NO_INSTRUMENT_FUNCTION_ENTRY_EXIT (current_function_decl))
    return;

  gimple_init_edge_profiler ();

  gsi = gsi_after_labels (single_succ (ENTRY_BLOCK_PTR));

  cur_func = force_gimple_operand_gsi (&gsi,
				       build_addr (current_function_decl,
						   current_function_decl),
				       true, NULL_TREE,
				       true, GSI_SAME_STMT);
  gcov_info = build_fold_addr_expr (gcov_info_decl);
  cur_func_id = build_int_cst (get_gcov_unsigned_t (),
			       FUNC_DECL_FUNC_ID (cfun));
  stmt1 = gimple_build_call (tree_indirect_call_topn_profiler_fn,
			     3, cur_func, gcov_info, cur_func_id);
  gsi_insert_before (&gsi, stmt1, GSI_SAME_STMT);
}


/* Output instructions as GIMPLE trees for code to find the number of
   calls at each direct call site.
   BASE is offset of the counter position, CALL_STMT is the direct call
   whose call-count is profiled.  */

static void
gimple_gen_dc_profiler (unsigned base, gimple call_stmt)
{
  gimple stmt1, stmt2, stmt3;
  gimple_stmt_iterator gsi = gsi_for_stmt (call_stmt);
  tree tmp1, tmp2, tmp3, callee = gimple_call_fn (call_stmt);

  /* Insert code:
     __gcov_direct_call_counters = get_relevant_counter_ptr ();
     __gcov_callee = (void *) callee;
   */
  tmp1 = tree_coverage_counter_addr (GCOV_COUNTER_DIRECT_CALL, base);
  tmp1 = force_gimple_operand_gsi (&gsi, tmp1, true, NULL_TREE,
				   true, GSI_SAME_STMT);
  stmt1 = gimple_build_assign (dc_gcov_type_ptr_var, tmp1);
  tmp2 = create_tmp_var (ptr_void, "PROF_dc");
  stmt2 = gimple_build_assign (tmp2, unshare_expr (callee));
  tmp3 = make_ssa_name (tmp2, stmt2);
  gimple_assign_set_lhs (stmt2, tmp3);
  stmt3 = gimple_build_assign (dc_void_ptr_var, tmp3);
  gsi_insert_before (&gsi, stmt1, GSI_SAME_STMT);
  gsi_insert_before (&gsi, stmt2, GSI_SAME_STMT);
  gsi_insert_before (&gsi, stmt3, GSI_SAME_STMT);
}


/* Output instructions as GIMPLE trees for code to find the number of
   calls at each direct call site. Insert instructions at the beginning of
   every possible called function.  */

static void
gimple_gen_dc_func_profiler (void)
{
  gimple_stmt_iterator gsi;
  gimple stmt1;
  tree cur_func, gcov_info, cur_func_id;

  if (DECL_STATIC_CONSTRUCTOR (current_function_decl) 
      || DECL_STATIC_CONSTRUCTOR (current_function_decl)
      || DECL_NO_INSTRUMENT_FUNCTION_ENTRY_EXIT (current_function_decl))
    return;

  gimple_init_edge_profiler ();

  gsi = gsi_after_labels (single_succ (ENTRY_BLOCK_PTR));

  cur_func = force_gimple_operand_gsi (&gsi,
				       build_addr (current_function_decl,
						   current_function_decl),
				       true, NULL_TREE,
				       true, GSI_SAME_STMT);
  gcov_info = build_fold_addr_expr (gcov_info_decl);
  cur_func_id = build_int_cst (get_gcov_unsigned_t (),
			       FUNC_DECL_FUNC_ID (cfun));
  stmt1 = gimple_build_call (tree_direct_call_profiler_fn, 3, cur_func,
			     gcov_info, cur_func_id);
  gsi_insert_before (&gsi, stmt1, GSI_SAME_STMT);
=======
/* Output instructions as GIMPLE tree at the beginning for each function.
   TAG is the tag of the section for counters, BASE is offset of the
   counter position and GSI is the iterator we place the counter.  */

void
gimple_gen_time_profiler (unsigned tag, unsigned base,
                          gimple_stmt_iterator &gsi)
{
  tree ref_ptr = tree_coverage_counter_addr (tag, base);
  gimple call;

  ref_ptr = force_gimple_operand_gsi (&gsi, ref_ptr,
				      true, NULL_TREE, true, GSI_SAME_STMT);
  call = gimple_build_call (tree_time_profiler_fn, 1, ref_ptr);
  gsi_insert_before (&gsi, call, GSI_NEW_STMT);
>>>>>>> ca9431f7
}

/* Output instructions as GIMPLE trees for code to find the most common value
   of a difference between two evaluations of an expression.
   VALUE is the expression whose value is profiled.  TAG is the tag of the
   section for counters, BASE is offset of the counter position.  */

void
gimple_gen_const_delta_profiler (histogram_value value ATTRIBUTE_UNUSED,
			       unsigned tag ATTRIBUTE_UNUSED,
			       unsigned base ATTRIBUTE_UNUSED)
{
  /* FIXME implement this.  */
#ifdef ENABLE_CHECKING
  internal_error ("unimplemented functionality");
#endif
  gcc_unreachable ();
}

/* Output instructions as GIMPLE trees to increment the average histogram
   counter.  VALUE is the expression whose value is profiled.  TAG is the
   tag of the section for counters, BASE is offset of the counter position.  */

void
gimple_gen_average_profiler (histogram_value value, unsigned tag, unsigned base)
{
  gimple stmt = value->hvalue.stmt;
  gimple_stmt_iterator gsi = gsi_for_stmt (stmt);
  tree ref_ptr = tree_coverage_counter_addr (tag, base);
  gimple call;
  tree val;

  ref_ptr = force_gimple_operand_gsi (&gsi, ref_ptr,
				      true, NULL_TREE,
				      true, GSI_SAME_STMT);
  val = prepare_instrumented_value (&gsi, value);
  call = gimple_build_call (tree_average_profiler_fn, 2, ref_ptr, val);
  gsi_insert_before (&gsi, call, GSI_NEW_STMT);
}

/* Output instructions as GIMPLE trees to increment the ior histogram
   counter.  VALUE is the expression whose value is profiled.  TAG is the
   tag of the section for counters, BASE is offset of the counter position.  */

void
gimple_gen_ior_profiler (histogram_value value, unsigned tag, unsigned base)
{
  gimple stmt = value->hvalue.stmt;
  gimple_stmt_iterator gsi = gsi_for_stmt (stmt);
  tree ref_ptr = tree_coverage_counter_addr (tag, base);
  gimple call;
  tree val;

  ref_ptr = force_gimple_operand_gsi (&gsi, ref_ptr,
				      true, NULL_TREE, true, GSI_SAME_STMT);
  val = prepare_instrumented_value (&gsi, value);
  call = gimple_build_call (tree_ior_profiler_fn, 2, ref_ptr, val);
  gsi_insert_before (&gsi, call, GSI_NEW_STMT);
}

/* Profile all functions in the callgraph.  */

static unsigned int
tree_profiling (void)
{
  struct cgraph_node *node;

  /* This is a small-ipa pass that gets called only once, from
     cgraphunit.c:ipa_passes().  */
  gcc_assert (cgraph_state == CGRAPH_STATE_IPA_SSA);

  /* After value profile transformation, artificial edges (that keep
     function body from being deleted) won't be needed.  */

  cgraph_pre_profiling_inlining_done = true;
  cgraph_process_module_scope_statics ();
  /* Now perform link to allow cross module inlining.  */
  cgraph_do_link ();
  varpool_do_link ();
  cgraph_unify_type_alias_sets ();

  init_node_map (true);

  FOR_EACH_DEFINED_FUNCTION (node)
    {
      if (!gimple_has_body_p (node->decl))
	continue;

      /* Don't profile functions produced for builtin stuff.  */
      if (DECL_SOURCE_LOCATION (node->decl) == BUILTINS_LOCATION)
	continue;

      push_cfun (DECL_STRUCT_FUNCTION (node->decl));

      if (L_IPO_COMP_MODE)
        {
          basic_block bb;
          FOR_EACH_BB (bb)
            {
              gimple_stmt_iterator gsi;
              for (gsi = gsi_start_bb (bb); !gsi_end_p (gsi); gsi_next (&gsi))
                {
                  gimple stmt = gsi_stmt (gsi);
                  if (is_gimple_call (stmt))
                    lipo_fixup_cgraph_edge_call_target (stmt);
                }
	    }
          update_ssa (TODO_update_ssa);
	}


      /* Local pure-const may imply need to fixup the cfg.  */
      if (execute_fixup_cfg () & TODO_cleanup_cfg)
	cleanup_tree_cfg ();

      branch_prob ();

      if (! flag_branch_probabilities
	  && flag_profile_values
	  && !flag_dyn_ipa)
	gimple_gen_ic_func_profiler ();

      if (flag_branch_probabilities
	  && flag_profile_values
	  && flag_value_profile_transformations)
	gimple_value_profile_transformations ();

      /* The above could hose dominator info.  Currently there is
	 none coming in, this is a safety valve.  It should be
	 easy to adjust it, if and when there is some.  */
      free_dominance_info (CDI_DOMINATORS);
      free_dominance_info (CDI_POST_DOMINATORS);
      pop_cfun ();
    }

  /* Drop pure/const flags from instrumented functions.  */
  FOR_EACH_DEFINED_FUNCTION (node)
    {
      if (!gimple_has_body_p (node->decl)
	  || !(!node->clone_of
	  || node->decl != node->clone_of->decl))
	continue;

      /* Don't profile functions produced for builtin stuff.  */
      if (DECL_SOURCE_LOCATION (node->decl) == BUILTINS_LOCATION)
	continue;

      cgraph_set_const_flag (node, false, false);
      cgraph_set_pure_flag (node, false, false);
    }

  /* Update call statements and rebuild the cgraph.  */
  FOR_EACH_DEFINED_FUNCTION (node)
    {
      basic_block bb;

      if (!gimple_has_body_p (node->decl)
	  || !(!node->clone_of
	  || node->decl != node->clone_of->decl))
	continue;

      /* Don't profile functions produced for builtin stuff.  */
      if (DECL_SOURCE_LOCATION (node->decl) == BUILTINS_LOCATION)
	continue;

      push_cfun (DECL_STRUCT_FUNCTION (node->decl));

      FOR_EACH_BB_FN (bb, cfun)
	{
	  gimple_stmt_iterator gsi;
	  for (gsi = gsi_start_bb (bb); !gsi_end_p (gsi); gsi_next (&gsi))
	    {
	      gimple stmt = gsi_stmt (gsi);
	      if (is_gimple_call (stmt))
                update_stmt (stmt);
	    }
	}

      /* re-merge split blocks.  */
      cleanup_tree_cfg ();
      update_ssa (TODO_update_ssa);

      rebuild_cgraph_edges ();
      pop_cfun ();
    }

  handle_missing_profiles ();

  del_node_map ();
  cleanup_instrumentation_sampling();
  return 0;
}

/* Return true if tree-based direct-call profiling is in effect, else false.  */

static bool
do_direct_call_profiling (void)
{
  return !flag_branch_probabilities
    && (profile_arc_flag || flag_test_coverage)
    && flag_dyn_ipa;
}

/* Instrument current function to collect direct call profile information.  */

static unsigned int
direct_call_profiling (void)
{
  basic_block bb;
  gimple_stmt_iterator gsi;

  /* Add code:
     extern gcov* __gcov_direct_call_counters; // pointer to actual counter
     extern void* __gcov_direct_call_callee;   // actual callee address
  */
  if (!dc_gcov_type_ptr_var)
    {
      dc_gcov_type_ptr_var
	= build_decl (UNKNOWN_LOCATION, VAR_DECL,
		      get_identifier ("__gcov_direct_call_counters"),
		      build_pointer_type (gcov_type_node));
      DECL_ARTIFICIAL (dc_gcov_type_ptr_var) = 1;
      DECL_EXTERNAL (dc_gcov_type_ptr_var) = 1;
      DECL_TLS_MODEL (dc_gcov_type_ptr_var) =
	decl_default_tls_model (dc_gcov_type_ptr_var);

      dc_void_ptr_var =
	build_decl (UNKNOWN_LOCATION, VAR_DECL,
	            get_identifier ("__gcov_direct_call_callee"),
		    ptr_void);
      DECL_ARTIFICIAL (dc_void_ptr_var) = 1;
      DECL_EXTERNAL (dc_void_ptr_var) = 1;
      DECL_TLS_MODEL (dc_void_ptr_var) =
	decl_default_tls_model (dc_void_ptr_var);
    }

  if (!DECL_STATIC_CONSTRUCTOR (current_function_decl))
    {
      FOR_EACH_BB (bb)
	for (gsi = gsi_start_bb (bb); !gsi_end_p (gsi); gsi_next (&gsi))
	  {
	    gimple stmt = gsi_stmt (gsi);
	    /* Check if this is a direct call, and not a builtin call.  */
	    if (gimple_code (stmt) != GIMPLE_CALL
		|| gimple_call_fndecl (stmt) == NULL_TREE
		|| DECL_BUILT_IN (gimple_call_fndecl (stmt))
		|| DECL_IS_BUILTIN (gimple_call_fndecl (stmt)))
	      continue;

            if (PARAM_VALUE (PARAM_LIPO_SKIP_SPECIAL_SECTIONS))
            {
              tree callee = gimple_call_fndecl (stmt);
              if (DECL_IS_MALLOC (callee)
                  || DECL_IS_OPERATOR_NEW (callee)
                  || (DECL_ASSEMBLER_NAME_SET_P (callee)
                      && (!strcmp (IDENTIFIER_POINTER (
                          DECL_ASSEMBLER_NAME (callee)), "_ZdlPv")
                          || !strcmp (IDENTIFIER_POINTER (
                              DECL_ASSEMBLER_NAME (callee)), "_ZdaPv"))))
                continue;
            }

	    if (!coverage_counter_alloc (GCOV_COUNTER_DIRECT_CALL, 2))
	      continue;
	    gimple_gen_dc_profiler (0, stmt);
	  }
      coverage_dc_end_function ();
    }

  if (coverage_function_present (FUNC_DECL_FUNC_ID (cfun)))
    {
      gimple_gen_dc_func_profiler ();
      if (! flag_branch_probabilities
          && flag_profile_values)
        gimple_gen_ic_func_topn_profiler ();
    }

  return 0;
}

/* When profile instrumentation, use or test coverage shall be performed.  */

static bool
gate_tree_profile_ipa (void)
{
  return (!in_lto_p
	  && (flag_branch_probabilities || flag_test_coverage
	      || profile_arc_flag));
}

namespace {

const pass_data pass_data_ipa_tree_profile =
{
  SIMPLE_IPA_PASS, /* type */
  "profile", /* name */
  OPTGROUP_NONE, /* optinfo_flags */
  true, /* has_gate */
  true, /* has_execute */
  TV_IPA_PROFILE, /* tv_id */
  0, /* properties_required */
  0, /* properties_provided */
  0, /* properties_destroyed */
  0, /* todo_flags_start */
  0, /* todo_flags_finish */
};

class pass_ipa_tree_profile : public simple_ipa_opt_pass
{
public:
  pass_ipa_tree_profile (gcc::context *ctxt)
    : simple_ipa_opt_pass (pass_data_ipa_tree_profile, ctxt)
  {}

  /* opt_pass methods: */
  bool gate () { return gate_tree_profile_ipa (); }
  unsigned int execute () { return tree_profiling (); }

}; // class pass_ipa_tree_profile

const pass_data pass_data_direct_call_profile =
{
  GIMPLE_PASS,
  "dc_profile",				/* name */
  OPTGROUP_NONE,                        /* optinfo_flags */
  true, /* has_gate */
  true, /* has_execute */
  TV_BRANCH_PROB,			/* tv_id */
  ( PROP_ssa | PROP_cfg),		/* properties_required */
  0,					/* properties_provided */
  0,					/* properties_destroyed */
  0,					/* todo_flags_start */
  TODO_update_ssa                      	/* todo_flags_finish */
};
class pass_direct_call_profile : public gimple_opt_pass
{
public:
  pass_direct_call_profile (gcc::context *ctxt)
    : gimple_opt_pass (pass_data_direct_call_profile, ctxt)
  {}

  /* opt_pass methods: */
  opt_pass * clone () { return new pass_direct_call_profile (m_ctxt); }
  bool gate () { return do_direct_call_profiling (); }
  unsigned int execute () { return direct_call_profiling (); }

}; // class pass_direct_call_profiling


} // anon namespace

simple_ipa_opt_pass *
make_pass_ipa_tree_profile (gcc::context *ctxt)
{
  return new pass_ipa_tree_profile (ctxt);
}

gimple_opt_pass *
make_pass_direct_call_profile (gcc::context *ctxt)
{
  return new pass_direct_call_profile (ctxt);
}

#include "gt-tree-profile.h"<|MERGE_RESOLUTION|>--- conflicted
+++ resolved
@@ -55,18 +55,15 @@
 #include "tree-into-ssa.h"
 #include "tree-pass.h"
 #include "value-prof.h"
-<<<<<<< HEAD
-#include "cgraph.h"
 #include "output.h"
 #include "params.h"
 #include "profile.h"
 #include "l-ipo.h"
-=======
->>>>>>> ca9431f7
 #include "profile.h"
 #include "target.h"
 #include "tree-cfgcleanup.h"
 #include "tree-nested.h"
+#include "pointer-set.h"
 
 /* Default name for coverage callback function.  */
 #define COVERAGE_CALLBACK_FUNC_NAME "__coverage_callback"
@@ -85,12 +82,9 @@
 static GTY(()) tree tree_pow2_profiler_fn;
 static GTY(()) tree tree_one_value_profiler_fn;
 static GTY(()) tree tree_indirect_call_profiler_fn;
-<<<<<<< HEAD
 static GTY(()) tree tree_indirect_call_topn_profiler_fn;
 static GTY(()) tree tree_direct_call_profiler_fn;
-=======
 static GTY(()) tree tree_time_profiler_fn;
->>>>>>> ca9431f7
 static GTY(()) tree tree_average_profiler_fn;
 static GTY(()) tree tree_ior_profiler_fn;
 
@@ -174,6 +168,8 @@
     DECL_TLS_MODEL (ic_void_ptr_var) =
       decl_default_tls_model (ic_void_ptr_var);
 
+  varpool_finalize_decl (ic_void_ptr_var);
+
   gcov_type_ptr = build_pointer_type (get_gcov_type ());
   /* Workaround for binutils bug 14342.  Once it is fixed, remove lto path.  */
   if (flag_lto)
@@ -198,6 +194,12 @@
     }
   TREE_STATIC (ic_gcov_type_ptr_var) = 1;
   DECL_ARTIFICIAL (ic_gcov_type_ptr_var) = 1;
+  DECL_INITIAL (ic_gcov_type_ptr_var) = NULL;
+  if (targetm.have_tls)
+    DECL_TLS_MODEL (ic_gcov_type_ptr_var) =
+      decl_default_tls_model (ic_gcov_type_ptr_var);
+
+  varpool_finalize_decl (ic_gcov_type_ptr_var);
 
    } /* Indentation not fixed intentionally.  */
 
@@ -374,7 +376,7 @@
   gimple_stmt_iterator gsi;
   basic_block bb;
 
-  FOR_EACH_BB_REVERSE (bb)
+  FOR_EACH_BB_REVERSE_FN (bb, cfun)
     for (gsi = gsi_last_bb (bb); !gsi_end_p (gsi); gsi_prev (&gsi))
       {
         gimple stmt_end = gsi_stmt (gsi);
@@ -723,7 +725,6 @@
 	= tree_cons (get_identifier ("leaf"), NULL,
 		     DECL_ATTRIBUTES (tree_indirect_call_profiler_fn));
 
-<<<<<<< HEAD
       /* void (*) (void *, void *, gcov_unsigned_t)  */
       ic_topn_profiler_fn_type
 	= build_function_type_list (void_type_node, ptr_void, ptr_void,
@@ -747,7 +748,7 @@
       DECL_ATTRIBUTES (tree_direct_call_profiler_fn)
 	= tree_cons (get_identifier ("leaf"), NULL,
 		     DECL_ATTRIBUTES (tree_direct_call_profiler_fn));
-=======
+
       /* void (*) (gcov_type *, gcov_type, void *)  */
       time_profiler_fn_type
 	       = build_function_type_list (void_type_node,
@@ -759,7 +760,6 @@
       DECL_ATTRIBUTES (tree_time_profiler_fn)
 	= tree_cons (get_identifier ("leaf"), NULL,
 		     DECL_ATTRIBUTES (tree_time_profiler_fn));
->>>>>>> ca9431f7
 
       /* void (*) (gcov_type *, gcov_type)  */
       average_profiler_fn_type
@@ -1049,7 +1049,6 @@
   gsi_insert_before (&gsi, stmt2, GSI_SAME_STMT);
 }
 
-<<<<<<< HEAD
 /* Output instructions as GIMPLE trees for code to find the most
    common called function in indirect call. Insert instructions at the
    beginning of every possible called function.
@@ -1069,7 +1068,7 @@
 
   gimple_init_edge_profiler ();
 
-  gsi = gsi_after_labels (single_succ (ENTRY_BLOCK_PTR));
+  gsi = gsi_after_labels (single_succ (ENTRY_BLOCK_PTR_FOR_FN (cfun)));
 
   cur_func = force_gimple_operand_gsi (&gsi,
 				       build_addr (current_function_decl,
@@ -1134,7 +1133,7 @@
 
   gimple_init_edge_profiler ();
 
-  gsi = gsi_after_labels (single_succ (ENTRY_BLOCK_PTR));
+  gsi = gsi_after_labels (single_succ (ENTRY_BLOCK_PTR_FOR_FN (cfun)));
 
   cur_func = force_gimple_operand_gsi (&gsi,
 				       build_addr (current_function_decl,
@@ -1147,7 +1146,8 @@
   stmt1 = gimple_build_call (tree_direct_call_profiler_fn, 3, cur_func,
 			     gcov_info, cur_func_id);
   gsi_insert_before (&gsi, stmt1, GSI_SAME_STMT);
-=======
+}
+
 /* Output instructions as GIMPLE tree at the beginning for each function.
    TAG is the tag of the section for counters, BASE is offset of the
    counter position and GSI is the iterator we place the counter.  */
@@ -1163,7 +1163,6 @@
 				      true, NULL_TREE, true, GSI_SAME_STMT);
   call = gimple_build_call (tree_time_profiler_fn, 1, ref_ptr);
   gsi_insert_before (&gsi, call, GSI_NEW_STMT);
->>>>>>> ca9431f7
 }
 
 /* Output instructions as GIMPLE trees for code to find the most common value
@@ -1261,7 +1260,7 @@
       if (L_IPO_COMP_MODE)
         {
           basic_block bb;
-          FOR_EACH_BB (bb)
+          FOR_EACH_BB_FN (bb, cfun)
             {
               gimple_stmt_iterator gsi;
               for (gsi = gsi_start_bb (bb); !gsi_end_p (gsi); gsi_next (&gsi))
@@ -1402,7 +1401,7 @@
 
   if (!DECL_STATIC_CONSTRUCTOR (current_function_decl))
     {
-      FOR_EACH_BB (bb)
+      FOR_EACH_BB_FN (bb, cfun)
 	for (gsi = gsi_start_bb (bb); !gsi_end_p (gsi); gsi_next (&gsi))
 	  {
 	    gimple stmt = gsi_stmt (gsi);

/* Calculate branch probabilities, and basic block execution counts.
   Copyright (C) 1990, 1991, 1992, 1993, 1994, 1996, 1997, 1998, 1999,
   2000, 2001, 2002, 2003, 2004, 2005, 2006, 2007, 2008, 2010
   Free Software Foundation, Inc.
   Contributed by James E. Wilson, UC Berkeley/Cygnus Support;
   based on some ideas from Dain Samples of UC Berkeley.
   Further mangling by Bob Manson, Cygnus Support.
   Converted to use trees by Dale Johannesen, Apple Computer.

This file is part of GCC.

GCC is free software; you can redistribute it and/or modify it under
the terms of the GNU General Public License as published by the Free
Software Foundation; either version 3, or (at your option) any later
version.

GCC is distributed in the hope that it will be useful, but WITHOUT ANY
WARRANTY; without even the implied warranty of MERCHANTABILITY or
FITNESS FOR A PARTICULAR PURPOSE.  See the GNU General Public License
for more details.

You should have received a copy of the GNU General Public License
along with GCC; see the file COPYING3.  If not see
<http://www.gnu.org/licenses/>.  */

/* Generate basic block profile instrumentation and auxiliary files.
   Tree-based version.  See profile.c for overview.  */

#include "config.h"
#include "system.h"
#include "coretypes.h"
#include "tm.h"
#include "flags.h"
#include "target.h"
#include "output.h"
#include "regs.h"
#include "function.h"
#include "basic-block.h"
#include "diagnostic-core.h"
#include "coverage.h"
#include "tree.h"
#include "tree-flow.h"
#include "tree-dump.h"
#include "tree-pass.h"
#include "timevar.h"
#include "value-prof.h"
#include "cgraph.h"
#include "output.h"
#include "params.h"
#include "profile.h"
#include "l-ipo.h"
#include "params.h"
#include "profile.h"
#include "target.h"
#include "output.h"

/* Number of statements inserted for each edge counter increment.  */
#define EDGE_COUNTER_STMT_COUNT 3

static GTY(()) tree gcov_type_node;
static GTY(()) tree gcov_type_tmp_var;
static GTY(()) tree tree_interval_profiler_fn;
static GTY(()) tree tree_pow2_profiler_fn;
static GTY(()) tree tree_one_value_profiler_fn;
static GTY(()) tree tree_indirect_call_profiler_fn;
static GTY(()) tree tree_indirect_call_topn_profiler_fn;
static GTY(()) tree tree_direct_call_profiler_fn;
static GTY(()) tree tree_average_profiler_fn;
static GTY(()) tree tree_ior_profiler_fn;


static GTY(()) tree ic_void_ptr_var;
static GTY(()) tree ic_gcov_type_ptr_var;
static GTY(()) tree dc_void_ptr_var;
static GTY(()) tree dc_gcov_type_ptr_var;
static GTY(()) tree ptr_void;
static GTY(()) tree gcov_info_decl;
<<<<<<< HEAD
=======

/* When -D__KERNEL__ is in the option list, we assume this is a
   compilation for Linux Kernel.  */ 
bool is_kernel_build;
>>>>>>> 3bc24da1

/* Do initialization work for the edge profiler.  */

/* Add code:
   // if flag_dyn_ipa
   extern gcov*	__gcov_indirect_call_topn_counters; // pointer to actual counter
   extern void*	__gcov_indirect_call_topn_callee; // actual callee address

   // else
   static gcov*	__gcov_indirect_call_counters; // pointer to actual counter
   static void*	__gcov_indirect_call_callee; // actual callee address
*/
static void
init_ic_make_global_vars (void)
{
  tree  gcov_type_ptr;

  ptr_void = build_pointer_type (void_type_node);

  if (flag_dyn_ipa)
    {
      ic_void_ptr_var 
	= build_decl (UNKNOWN_LOCATION, VAR_DECL, 
		      get_identifier ("__gcov_indirect_call_topn_callee"), 
		      ptr_void);
      TREE_PUBLIC (ic_void_ptr_var) = 1;
      DECL_EXTERNAL (ic_void_ptr_var) = 1;
<<<<<<< HEAD
      if (targetm.have_tls)
=======
      if (targetm.have_tls && !is_kernel_build)
>>>>>>> 3bc24da1
        DECL_TLS_MODEL (ic_void_ptr_var) =
          decl_default_tls_model (ic_void_ptr_var);

      gcov_type_ptr = build_pointer_type (get_gcov_type ());
      ic_gcov_type_ptr_var 
	= build_decl (UNKNOWN_LOCATION, VAR_DECL, 
		      get_identifier ("__gcov_indirect_call_topn_counters"), 
		      gcov_type_ptr);
      TREE_PUBLIC (ic_gcov_type_ptr_var) = 1;
      DECL_EXTERNAL (ic_gcov_type_ptr_var) = 1;
<<<<<<< HEAD
      if (targetm.have_tls)
=======
      if (targetm.have_tls && !is_kernel_build)
>>>>>>> 3bc24da1
        DECL_TLS_MODEL (ic_gcov_type_ptr_var) =
          decl_default_tls_model (ic_gcov_type_ptr_var);
    }
  else
    {
      ic_void_ptr_var 
	= build_decl (UNKNOWN_LOCATION, VAR_DECL, 
		      get_identifier ("__gcov_indirect_call_callee"), 
		      ptr_void);
      TREE_STATIC (ic_void_ptr_var) = 1;
      TREE_PUBLIC (ic_void_ptr_var) = 0;
      DECL_INITIAL (ic_void_ptr_var) = NULL;
<<<<<<< HEAD
      if (targetm.have_tls)
=======
      if (targetm.have_tls && !is_kernel_build)
>>>>>>> 3bc24da1
        DECL_TLS_MODEL (ic_void_ptr_var) =
          decl_default_tls_model (ic_void_ptr_var);

      gcov_type_ptr = build_pointer_type (get_gcov_type ());
      ic_gcov_type_ptr_var 
	= build_decl (UNKNOWN_LOCATION, VAR_DECL, 
		      get_identifier ("__gcov_indirect_call_counters"), 
		      gcov_type_ptr);
      TREE_STATIC (ic_gcov_type_ptr_var) = 1;
      TREE_PUBLIC (ic_gcov_type_ptr_var) = 0;
      DECL_INITIAL (ic_gcov_type_ptr_var) = NULL;
<<<<<<< HEAD
      if (targetm.have_tls)
=======
      if (targetm.have_tls && !is_kernel_build)
>>>>>>> 3bc24da1
        DECL_TLS_MODEL (ic_gcov_type_ptr_var) =
          decl_default_tls_model (ic_gcov_type_ptr_var);
    }

  DECL_ARTIFICIAL (ic_void_ptr_var) = 1;
  DECL_ARTIFICIAL (ic_gcov_type_ptr_var) = 1;
  if (!flag_dyn_ipa)
    {
      varpool_finalize_decl (ic_void_ptr_var);
      varpool_mark_needed_node (varpool_node (ic_void_ptr_var));
      varpool_finalize_decl (ic_gcov_type_ptr_var);
      varpool_mark_needed_node (varpool_node (ic_gcov_type_ptr_var));
    }
}

/* A pointer-set of the first statement in each block of statements that need to
   be applied a sampling wrapper.  */
static struct pointer_set_t *instrumentation_to_be_sampled = NULL;

/* extern __thread gcov_unsigned_t __gcov_sample_counter  */
static tree gcov_sample_counter_decl = NULL_TREE;

/* extern gcov_unsigned_t __gcov_sampling_rate  */
static tree gcov_sampling_rate_decl = NULL_TREE;

/* Insert STMT_IF around given sequence of consecutive statements in the
   same basic block starting with STMT_START, ending with STMT_END.  */

static void
insert_if_then (gimple stmt_start, gimple stmt_end, gimple stmt_if)
{
  gimple_stmt_iterator gsi;
  basic_block bb_original, bb_before_if, bb_after_if;
  edge e_if_taken, e_then_join;

  gsi = gsi_for_stmt (stmt_start);
  gsi_insert_before (&gsi, stmt_if, GSI_SAME_STMT);
  bb_original = gsi_bb (gsi);
  e_if_taken = split_block (bb_original, stmt_if);
  e_if_taken->flags &= ~EDGE_FALLTHRU;
  e_if_taken->flags |= EDGE_TRUE_VALUE;
  e_then_join = split_block (e_if_taken->dest, stmt_end);
  bb_before_if = e_if_taken->src;
  bb_after_if = e_then_join->dest;
  make_edge (bb_before_if, bb_after_if, EDGE_FALSE_VALUE);
}

/* Transform:

   ORIGINAL CODE

   Into:

   __gcov_sample_counter++;
   if (__gcov_sample_counter >= __gcov_sampling_rate)
     {
       __gcov_sample_counter = 0;
       ORIGINAL CODE
     }

   The original code block starts with STMT_START, is made of STMT_COUNT
   consecutive statements in the same basic block.  */

static void
add_sampling_wrapper (gimple stmt_start, gimple stmt_end)
{
  tree zero, one, tmp_var, tmp1, tmp2, tmp3;
  gimple stmt_inc_counter1, stmt_inc_counter2, stmt_inc_counter3;
  gimple stmt_reset_counter, stmt_assign_rate, stmt_if;
  gimple_stmt_iterator gsi;

  tmp_var = create_tmp_reg (get_gcov_unsigned_t (), "PROF_sample");
  tmp1 = make_ssa_name (tmp_var, NULL);
  tmp2 = make_ssa_name (tmp_var, NULL);

  /* Create all the new statements needed.  */
  stmt_inc_counter1 = gimple_build_assign (tmp1, gcov_sample_counter_decl);
  one = build_int_cst (get_gcov_unsigned_t (), 1);
  stmt_inc_counter2 = gimple_build_assign_with_ops (
      PLUS_EXPR, tmp2, tmp1, one);
  stmt_inc_counter3 = gimple_build_assign (gcov_sample_counter_decl, tmp2);
  zero = build_int_cst (get_gcov_unsigned_t (), 0);
  stmt_reset_counter = gimple_build_assign (gcov_sample_counter_decl, zero);
  tmp3 = make_ssa_name (tmp_var, NULL);
  stmt_assign_rate = gimple_build_assign (tmp3, gcov_sampling_rate_decl);
  stmt_if = gimple_build_cond (GE_EXPR, tmp2, tmp3, NULL_TREE, NULL_TREE);

  /* Insert them for now in the original basic block.  */
  gsi = gsi_for_stmt (stmt_start);
  gsi_insert_before (&gsi, stmt_inc_counter1, GSI_SAME_STMT);
  gsi_insert_before (&gsi, stmt_inc_counter2, GSI_SAME_STMT);
  gsi_insert_before (&gsi, stmt_inc_counter3, GSI_SAME_STMT);
  gsi_insert_before (&gsi, stmt_assign_rate, GSI_SAME_STMT);
  gsi_insert_before (&gsi, stmt_reset_counter, GSI_SAME_STMT);

  /* Insert IF block.  */
  insert_if_then (stmt_reset_counter, stmt_end, stmt_if);
}

/* Return whether STMT is the beginning of an instrumentation block to be
   applied sampling.  */

static bool
is_instrumentation_to_be_sampled (gimple stmt)
{
  return pointer_set_contains (instrumentation_to_be_sampled, stmt);
}

/* Add sampling wrappers around edge counter code in current function.  */

void
add_sampling_to_edge_counters (void)
{
  gimple_stmt_iterator gsi;
  basic_block bb;

  FOR_EACH_BB_REVERSE (bb)
    for (gsi = gsi_start_bb (bb); !gsi_end_p (gsi); gsi_next (&gsi))
      {
        gimple stmt = gsi_stmt (gsi);
        if (is_instrumentation_to_be_sampled (stmt))
          {
            gimple stmt_end;
            int i;
            /* The code for edge counter increment has EDGE_COUNTER_STMT_COUNT
               gimple statements. Advance that many statements to find the
               last statement.  */
            for (i = 0; i < EDGE_COUNTER_STMT_COUNT - 1; i++)
              gsi_next (&gsi);
            stmt_end = gsi_stmt (gsi);
            gcc_assert (stmt_end);
            add_sampling_wrapper (stmt, stmt_end);
            break;
          }
      }

  /* Free the bitmap.  */
  if (instrumentation_to_be_sampled)
    {
      pointer_set_destroy (instrumentation_to_be_sampled);
      instrumentation_to_be_sampled = NULL;
    }
}

static void
gimple_init_instrumentation_sampling (void)
{
  if (!gcov_sampling_rate_decl)
    {
      /* Define __gcov_sampling_rate regardless of -fprofile-generate-sampling.
         Otherwise the extern reference to it from libgcov becomes unmatched.
      */
      gcov_sampling_rate_decl = build_decl (
          UNKNOWN_LOCATION,
          VAR_DECL,
          get_identifier ("__gcov_sampling_rate"),
          get_gcov_unsigned_t ());
      TREE_PUBLIC (gcov_sampling_rate_decl) = 1;
      DECL_ARTIFICIAL (gcov_sampling_rate_decl) = 1;
      DECL_COMDAT_GROUP (gcov_sampling_rate_decl)
          = DECL_ASSEMBLER_NAME (gcov_sampling_rate_decl);
      TREE_STATIC (gcov_sampling_rate_decl) = 1;
      DECL_INITIAL (gcov_sampling_rate_decl) = build_int_cst (
          get_gcov_unsigned_t (),
          PARAM_VALUE (PARAM_PROFILE_GENERATE_SAMPLING_RATE));
      assemble_variable (gcov_sampling_rate_decl, 0, 0, 0);
    }

  if (flag_profile_generate_sampling && !instrumentation_to_be_sampled)
    {
      instrumentation_to_be_sampled = pointer_set_create ();
      gcov_sample_counter_decl = build_decl (
          UNKNOWN_LOCATION,
          VAR_DECL,
          get_identifier ("__gcov_sample_counter"),
          get_gcov_unsigned_t ());
      TREE_PUBLIC (gcov_sample_counter_decl) = 1;
      DECL_EXTERNAL (gcov_sample_counter_decl) = 1;
      DECL_ARTIFICIAL (gcov_sample_counter_decl) = 1;
<<<<<<< HEAD
      if (targetm.have_tls)
=======
      if (targetm.have_tls && !is_kernel_build)
>>>>>>> 3bc24da1
        DECL_TLS_MODEL (gcov_sample_counter_decl) =
            decl_default_tls_model (gcov_sample_counter_decl);
      assemble_variable (gcov_sample_counter_decl, 0, 0, 0);
    }
}

void
gimple_init_edge_profiler (void)
{
  tree interval_profiler_fn_type;
  tree pow2_profiler_fn_type;
  tree one_value_profiler_fn_type;
  tree gcov_type_ptr;
  tree ic_profiler_fn_type;
  tree ic_topn_profiler_fn_type;
  tree dc_profiler_fn_type;
  tree average_profiler_fn_type;

  gimple_init_instrumentation_sampling ();

  if (!gcov_type_node)
    {
      char name_buf[32];
      gcov_type_node = get_gcov_type ();
      gcov_type_ptr = build_pointer_type (gcov_type_node);

      ASM_GENERATE_INTERNAL_LABEL (name_buf, "LPBX", 0);
      gcov_info_decl = build_decl (UNKNOWN_LOCATION, VAR_DECL,
                                   get_identifier (name_buf),
                                   get_gcov_unsigned_t ());
      DECL_EXTERNAL (gcov_info_decl) = 1;
      TREE_ADDRESSABLE (gcov_info_decl) = 1;

      /* void (*) (gcov_type *, gcov_type, int, unsigned)  */
      interval_profiler_fn_type
	      = build_function_type_list (void_type_node,
					  gcov_type_ptr, gcov_type_node,
					  integer_type_node,
					  unsigned_type_node, NULL_TREE);
      tree_interval_profiler_fn
	      = build_fn_decl ("__gcov_interval_profiler",
				     interval_profiler_fn_type);
      TREE_NOTHROW (tree_interval_profiler_fn) = 1;
      DECL_ATTRIBUTES (tree_interval_profiler_fn)
	= tree_cons (get_identifier ("leaf"), NULL,
		     DECL_ATTRIBUTES (tree_interval_profiler_fn));

      /* void (*) (gcov_type *, gcov_type)  */
      pow2_profiler_fn_type
	      = build_function_type_list (void_type_node,
					  gcov_type_ptr, gcov_type_node,
					  NULL_TREE);
      tree_pow2_profiler_fn = build_fn_decl ("__gcov_pow2_profiler",
						   pow2_profiler_fn_type);
      TREE_NOTHROW (tree_pow2_profiler_fn) = 1;
      DECL_ATTRIBUTES (tree_pow2_profiler_fn)
	= tree_cons (get_identifier ("leaf"), NULL,
		     DECL_ATTRIBUTES (tree_pow2_profiler_fn));

      /* void (*) (gcov_type *, gcov_type)  */
      one_value_profiler_fn_type
	      = build_function_type_list (void_type_node,
					  gcov_type_ptr, gcov_type_node,
					  NULL_TREE);
      tree_one_value_profiler_fn
	      = build_fn_decl ("__gcov_one_value_profiler",
				     one_value_profiler_fn_type);
      TREE_NOTHROW (tree_one_value_profiler_fn) = 1;
      DECL_ATTRIBUTES (tree_one_value_profiler_fn)
	= tree_cons (get_identifier ("leaf"), NULL,
		     DECL_ATTRIBUTES (tree_one_value_profiler_fn));

      init_ic_make_global_vars ();

      /* void (*) (gcov_type *, gcov_type, void *, void *)  */
      ic_profiler_fn_type
          = build_function_type_list (void_type_node,
                                      gcov_type_ptr, gcov_type_node,
                                      ptr_void,
                                      ptr_void, NULL_TREE);
      tree_indirect_call_profiler_fn
	      = build_fn_decl ("__gcov_indirect_call_profiler",
				     ic_profiler_fn_type);
      TREE_NOTHROW (tree_indirect_call_profiler_fn) = 1;
      DECL_ATTRIBUTES (tree_indirect_call_profiler_fn)
	= tree_cons (get_identifier ("leaf"), NULL,
		     DECL_ATTRIBUTES (tree_indirect_call_profiler_fn));

      /* void (*) (void *, void *, gcov_unsigned_t)  */
      ic_topn_profiler_fn_type
	= build_function_type_list (void_type_node, ptr_void, ptr_void,
				    get_gcov_unsigned_t (), NULL_TREE);
      tree_indirect_call_topn_profiler_fn
	      = build_fn_decl ("__gcov_indirect_call_topn_profiler",
                               ic_topn_profiler_fn_type);
      TREE_NOTHROW (tree_indirect_call_topn_profiler_fn) = 1;
      DECL_ATTRIBUTES (tree_indirect_call_topn_profiler_fn)
	= tree_cons (get_identifier ("leaf"), NULL,
		     DECL_ATTRIBUTES (tree_indirect_call_topn_profiler_fn));

      /* void (*) (void *, void *, gcov_unsigned_t)  */
      dc_profiler_fn_type
	= build_function_type_list (void_type_node, ptr_void, ptr_void,
				    get_gcov_unsigned_t (), NULL_TREE);
      tree_direct_call_profiler_fn
	= build_fn_decl ("__gcov_direct_call_profiler",
			 dc_profiler_fn_type);
      TREE_NOTHROW (tree_direct_call_profiler_fn) = 1;
      DECL_ATTRIBUTES (tree_direct_call_profiler_fn)
	= tree_cons (get_identifier ("leaf"), NULL,
		     DECL_ATTRIBUTES (tree_direct_call_profiler_fn));

      /* void (*) (gcov_type *, gcov_type)  */
      average_profiler_fn_type
	      = build_function_type_list (void_type_node,
					  gcov_type_ptr, gcov_type_node, NULL_TREE);
      tree_average_profiler_fn
	      = build_fn_decl ("__gcov_average_profiler",
				     average_profiler_fn_type);
      TREE_NOTHROW (tree_average_profiler_fn) = 1;
      DECL_ATTRIBUTES (tree_average_profiler_fn)
	= tree_cons (get_identifier ("leaf"), NULL,
		     DECL_ATTRIBUTES (tree_average_profiler_fn));
      tree_ior_profiler_fn
	      = build_fn_decl ("__gcov_ior_profiler",
				     average_profiler_fn_type);
      TREE_NOTHROW (tree_ior_profiler_fn) = 1;
      DECL_ATTRIBUTES (tree_ior_profiler_fn)
	= tree_cons (get_identifier ("leaf"), NULL,
		     DECL_ATTRIBUTES (tree_ior_profiler_fn));

      /* LTO streamer needs assembler names.  Because we create these decls
         late, we need to initialize them by hand.  */
      DECL_ASSEMBLER_NAME (tree_interval_profiler_fn);
      DECL_ASSEMBLER_NAME (tree_pow2_profiler_fn);
      DECL_ASSEMBLER_NAME (tree_one_value_profiler_fn);
      DECL_ASSEMBLER_NAME (tree_indirect_call_profiler_fn);
      DECL_ASSEMBLER_NAME (tree_average_profiler_fn);
      DECL_ASSEMBLER_NAME (tree_ior_profiler_fn);
    }
}

/* Output instructions as GIMPLE trees to increment the edge
   execution count, and insert them on E.  We rely on
   gsi_insert_on_edge to preserve the order.  */

void
gimple_gen_edge_profiler (int edgeno, edge e)
{
  tree ref, one;
  gimple stmt1, stmt2, stmt3;

  /* We share one temporary variable declaration per function.  This
     gets re-set in tree_profiling.  */
  if (gcov_type_tmp_var == NULL_TREE)
    gcov_type_tmp_var = create_tmp_reg (gcov_type_node, "PROF_edge_counter");
  ref = tree_coverage_counter_ref (GCOV_COUNTER_ARCS, edgeno);
  one = build_int_cst (gcov_type_node, 1);
  stmt1 = gimple_build_assign (gcov_type_tmp_var, ref);
  gimple_assign_set_lhs (stmt1, make_ssa_name (gcov_type_tmp_var, stmt1));
  stmt2 = gimple_build_assign_with_ops (PLUS_EXPR, gcov_type_tmp_var,
					gimple_assign_lhs (stmt1), one);
  gimple_assign_set_lhs (stmt2, make_ssa_name (gcov_type_tmp_var, stmt2));
  stmt3 = gimple_build_assign (unshare_expr (ref), gimple_assign_lhs (stmt2));

  if (flag_profile_generate_sampling)
    pointer_set_insert (instrumentation_to_be_sampled, stmt1);

  gsi_insert_on_edge (e, stmt1);
  gsi_insert_on_edge (e, stmt2);
  gsi_insert_on_edge (e, stmt3);
}

/* Emits code to get VALUE to instrument at GSI, and returns the
   variable containing the value.  */

static tree
prepare_instrumented_value (gimple_stmt_iterator *gsi, histogram_value value)
{
  tree val = value->hvalue.value;
  if (POINTER_TYPE_P (TREE_TYPE (val)))
    val = fold_convert (sizetype, val);
  return force_gimple_operand_gsi (gsi, fold_convert (gcov_type_node, val),
				   true, NULL_TREE, true, GSI_SAME_STMT);
}

/* Output instructions as GIMPLE trees to increment the interval histogram
   counter.  VALUE is the expression whose value is profiled.  TAG is the
   tag of the section for counters, BASE is offset of the counter position.  */

void
gimple_gen_interval_profiler (histogram_value value, unsigned tag, unsigned base)
{
  gimple stmt = value->hvalue.stmt;
  gimple_stmt_iterator gsi = gsi_for_stmt (stmt);
  tree ref = tree_coverage_counter_ref (tag, base), ref_ptr;
  gimple call;
  tree val;
  tree start = build_int_cst_type (integer_type_node,
				   value->hdata.intvl.int_start);
  tree steps = build_int_cst_type (unsigned_type_node,
				   value->hdata.intvl.steps);

  ref_ptr = force_gimple_operand_gsi (&gsi,
				      build_addr (ref, current_function_decl),
				      true, NULL_TREE, true, GSI_SAME_STMT);
  val = prepare_instrumented_value (&gsi, value);
  call = gimple_build_call (tree_interval_profiler_fn, 4,
			    ref_ptr, val, start, steps);
  gsi_insert_before (&gsi, call, GSI_NEW_STMT);
}

/* Output instructions as GIMPLE trees to increment the power of two histogram
   counter.  VALUE is the expression whose value is profiled.  TAG is the tag
   of the section for counters, BASE is offset of the counter position.  */

void
gimple_gen_pow2_profiler (histogram_value value, unsigned tag, unsigned base)
{
  gimple stmt = value->hvalue.stmt;
  gimple_stmt_iterator gsi = gsi_for_stmt (stmt);
  tree ref_ptr = tree_coverage_counter_addr (tag, base);
  gimple call;
  tree val;

  ref_ptr = force_gimple_operand_gsi (&gsi, ref_ptr,
				      true, NULL_TREE, true, GSI_SAME_STMT);
  val = prepare_instrumented_value (&gsi, value);
  call = gimple_build_call (tree_pow2_profiler_fn, 2, ref_ptr, val);
  gsi_insert_before (&gsi, call, GSI_NEW_STMT);
}

/* Output instructions as GIMPLE trees for code to find the most common value.
   VALUE is the expression whose value is profiled.  TAG is the tag of the
   section for counters, BASE is offset of the counter position.  */

void
gimple_gen_one_value_profiler (histogram_value value, unsigned tag, unsigned base)
{
  gimple stmt = value->hvalue.stmt;
  gimple_stmt_iterator gsi = gsi_for_stmt (stmt);
  tree ref_ptr = tree_coverage_counter_addr (tag, base);
  gimple call;
  tree val;

  ref_ptr = force_gimple_operand_gsi (&gsi, ref_ptr,
				      true, NULL_TREE, true, GSI_SAME_STMT);
  val = prepare_instrumented_value (&gsi, value);
  call = gimple_build_call (tree_one_value_profiler_fn, 2, ref_ptr, val);
  gsi_insert_before (&gsi, call, GSI_NEW_STMT);
}


/* Output instructions as GIMPLE trees for code to find the most
   common called function in indirect call.
   VALUE is the call expression whose indirect callee is profiled.
   TAG is the tag of the section for counters, BASE is offset of the
   counter position.  */

void
gimple_gen_ic_profiler (histogram_value value, unsigned tag, unsigned base)
{
  tree tmp1;
  gimple stmt1, stmt2, stmt3;
  gimple stmt;
  gimple_stmt_iterator gsi;
  tree ref_ptr;

  /* TODO add option -- only disble for topn icall profiling.  */
  if (DECL_STATIC_CONSTRUCTOR (current_function_decl) 
      || DECL_STATIC_CONSTRUCTOR (current_function_decl))
    return;
 
  stmt = value->hvalue.stmt;
  gsi = gsi_for_stmt (stmt);
  ref_ptr = tree_coverage_counter_addr (tag, base);
  ref_ptr = force_gimple_operand_gsi (&gsi, ref_ptr,
				      true, NULL_TREE, true, GSI_SAME_STMT);

  /* Insert code:

    __gcov_indirect_call_counters = get_relevant_counter_ptr ();
    __gcov_indirect_call_callee = (void *) indirect call argument;
   */

  tmp1 = create_tmp_reg (ptr_void, "PROF");
  stmt1 = gimple_build_assign (ic_gcov_type_ptr_var, ref_ptr);
  stmt2 = gimple_build_assign (tmp1, unshare_expr (value->hvalue.value));
  gimple_assign_set_lhs (stmt2, make_ssa_name (tmp1, stmt2));
  stmt3 = gimple_build_assign (ic_void_ptr_var, gimple_assign_lhs (stmt2));

  gsi_insert_before (&gsi, stmt1, GSI_SAME_STMT);
  gsi_insert_before (&gsi, stmt2, GSI_SAME_STMT);
  gsi_insert_before (&gsi, stmt3, GSI_SAME_STMT);
}


/* Output instructions as GIMPLE trees for code to find the most
   common called function in indirect call. Insert instructions at the
   beginning of every possible called function.
  */

void
gimple_gen_ic_func_profiler (void)
{
  struct cgraph_node * c_node = cgraph_node (current_function_decl);
  gimple_stmt_iterator gsi;
  gimple stmt1, stmt2;
  tree tree_uid, cur_func, counter_ptr, ptr_var, void0;

  if (cgraph_only_called_directly_p (c_node))
    return;

  gimple_init_edge_profiler ();

  gsi = gsi_after_labels (single_succ (ENTRY_BLOCK_PTR));

  cur_func = force_gimple_operand_gsi (&gsi,
				       build_addr (current_function_decl,
						   current_function_decl),
				       true, NULL_TREE,
				       true, GSI_SAME_STMT);
  counter_ptr = force_gimple_operand_gsi (&gsi, ic_gcov_type_ptr_var,
					  true, NULL_TREE, true,
					  GSI_SAME_STMT);
  ptr_var = force_gimple_operand_gsi (&gsi, ic_void_ptr_var,
				      true, NULL_TREE, true,
				      GSI_SAME_STMT);
  tree_uid = build_int_cst (gcov_type_node, current_function_funcdef_no);
  stmt1 = gimple_build_call (tree_indirect_call_profiler_fn, 4,
			     counter_ptr, tree_uid, cur_func, ptr_var);
  gsi_insert_before (&gsi, stmt1, GSI_SAME_STMT);

  /* Set __gcov_indirect_call_callee to 0,
     so that calls from other modules won't get misattributed
     to the last caller of the current callee. */
  void0 = build_int_cst (build_pointer_type (void_type_node), 0);
  stmt2 = gimple_build_assign (ic_void_ptr_var, void0);
  gsi_insert_before (&gsi, stmt2, GSI_SAME_STMT);
}

/* Output instructions as GIMPLE trees for code to find the most
   common called function in indirect call. Insert instructions at the
   beginning of every possible called function.
  */

static void
gimple_gen_ic_func_topn_profiler (void)
{
  gimple_stmt_iterator gsi;
  gimple stmt1;
  tree cur_func, gcov_info, cur_func_id;

  if (DECL_STATIC_CONSTRUCTOR (current_function_decl)
      || DECL_STATIC_CONSTRUCTOR (current_function_decl)
      || DECL_NO_INSTRUMENT_FUNCTION_ENTRY_EXIT (current_function_decl))
    return;

  gimple_init_edge_profiler ();

  gsi = gsi_after_labels (single_succ (ENTRY_BLOCK_PTR));

  cur_func = force_gimple_operand_gsi (&gsi,
				       build_addr (current_function_decl,
						   current_function_decl),
				       true, NULL_TREE,
				       true, GSI_SAME_STMT);
  gcov_info = build_fold_addr_expr (gcov_info_decl);
  cur_func_id = build_int_cst (get_gcov_unsigned_t (),
			       FUNC_DECL_FUNC_ID (cfun));
  stmt1 = gimple_build_call (tree_indirect_call_topn_profiler_fn, 
			     3, cur_func, gcov_info, cur_func_id);
  gsi_insert_before (&gsi, stmt1, GSI_SAME_STMT);
}


/* Output instructions as GIMPLE trees for code to find the number of
   calls at each direct call site.
   BASE is offset of the counter position, CALL_STMT is the direct call
   whose call-count is profiled.  */

static void
gimple_gen_dc_profiler (unsigned base, gimple call_stmt)
{
  gimple stmt1, stmt2, stmt3;
  gimple_stmt_iterator gsi = gsi_for_stmt (call_stmt);
  tree tmp1, tmp2, tmp3, callee = gimple_call_fn (call_stmt);
 
  /* Insert code:
     __gcov_direct_call_counters = get_relevant_counter_ptr ();
     __gcov_callee = (void *) callee;
   */
  tmp1 = tree_coverage_counter_addr (GCOV_COUNTER_DIRECT_CALL, base);
  tmp1 = force_gimple_operand_gsi (&gsi, tmp1, true, NULL_TREE,
				   true, GSI_SAME_STMT);
  stmt1 = gimple_build_assign (dc_gcov_type_ptr_var, tmp1);
  tmp2 = create_tmp_var (ptr_void, "PROF_dc");
  add_referenced_var (tmp2);
  stmt2 = gimple_build_assign (tmp2, unshare_expr (callee));
  tmp3 = make_ssa_name (tmp2, stmt2);
  gimple_assign_set_lhs (stmt2, tmp3);
  stmt3 = gimple_build_assign (dc_void_ptr_var, tmp3);
  gsi_insert_before (&gsi, stmt1, GSI_SAME_STMT);
  gsi_insert_before (&gsi, stmt2, GSI_SAME_STMT);
  gsi_insert_before (&gsi, stmt3, GSI_SAME_STMT);
}


/* Output instructions as GIMPLE trees for code to find the number of
   calls at each direct call site. Insert instructions at the beginning of
   every possible called function.  */

static void
gimple_gen_dc_func_profiler (void)
{
  struct cgraph_node * c_node = cgraph_node (current_function_decl);
  gimple_stmt_iterator gsi;
  gimple stmt1;
  tree cur_func, gcov_info, cur_func_id;

  if (DECL_STATIC_CONSTRUCTOR (current_function_decl) 
      || DECL_STATIC_CONSTRUCTOR (current_function_decl)
      || DECL_NO_INSTRUMENT_FUNCTION_ENTRY_EXIT (current_function_decl))
    return;

  if (!c_node->needed && !c_node->reachable)
    return;

  gimple_init_edge_profiler ();

  gsi = gsi_after_labels (single_succ (ENTRY_BLOCK_PTR));

  cur_func = force_gimple_operand_gsi (&gsi,
				       build_addr (current_function_decl,
						   current_function_decl),
				       true, NULL_TREE,
				       true, GSI_SAME_STMT);
  gcov_info = build_fold_addr_expr (gcov_info_decl);
  cur_func_id = build_int_cst (get_gcov_unsigned_t (),
			       FUNC_DECL_FUNC_ID (cfun));
  stmt1 = gimple_build_call (tree_direct_call_profiler_fn, 3, cur_func,
			     gcov_info, cur_func_id);
  gsi_insert_before (&gsi, stmt1, GSI_SAME_STMT);
}

/* Output instructions as GIMPLE trees for code to find the most common value
   of a difference between two evaluations of an expression.
   VALUE is the expression whose value is profiled.  TAG is the tag of the
   section for counters, BASE is offset of the counter position.  */

void
gimple_gen_const_delta_profiler (histogram_value value ATTRIBUTE_UNUSED,
			       unsigned tag ATTRIBUTE_UNUSED,
			       unsigned base ATTRIBUTE_UNUSED)
{
  /* FIXME implement this.  */
#ifdef ENABLE_CHECKING
  internal_error ("unimplemented functionality");
#endif
  gcc_unreachable ();
}

/* Output instructions as GIMPLE trees to increment the average histogram
   counter.  VALUE is the expression whose value is profiled.  TAG is the
   tag of the section for counters, BASE is offset of the counter position.  */

void
gimple_gen_average_profiler (histogram_value value, unsigned tag, unsigned base)
{
  gimple stmt = value->hvalue.stmt;
  gimple_stmt_iterator gsi = gsi_for_stmt (stmt);
  tree ref_ptr = tree_coverage_counter_addr (tag, base);
  gimple call;
  tree val;

  ref_ptr = force_gimple_operand_gsi (&gsi, ref_ptr,
				      true, NULL_TREE,
				      true, GSI_SAME_STMT);
  val = prepare_instrumented_value (&gsi, value);
  call = gimple_build_call (tree_average_profiler_fn, 2, ref_ptr, val);
  gsi_insert_before (&gsi, call, GSI_NEW_STMT);
}

/* Output instructions as GIMPLE trees to increment the ior histogram
   counter.  VALUE is the expression whose value is profiled.  TAG is the
   tag of the section for counters, BASE is offset of the counter position.  */

void
gimple_gen_ior_profiler (histogram_value value, unsigned tag, unsigned base)
{
  gimple stmt = value->hvalue.stmt;
  gimple_stmt_iterator gsi = gsi_for_stmt (stmt);
  tree ref_ptr = tree_coverage_counter_addr (tag, base);
  gimple call;
  tree val;

  ref_ptr = force_gimple_operand_gsi (&gsi, ref_ptr,
				      true, NULL_TREE, true, GSI_SAME_STMT);
  val = prepare_instrumented_value (&gsi, value);
  call = gimple_build_call (tree_ior_profiler_fn, 2, ref_ptr, val);
  gsi_insert_before (&gsi, call, GSI_NEW_STMT);
}

/* String operation substitution record.  For each operation, e.g., memcpy,
   we keep up to four declarations, e.g., libopt__memcpy__{0,1,2,3}.
   They correspond to memcpy versions in which memory access is nontemporal
   in neither, first, second or both arguments (dst, src) respectively.  */

struct stringop_subst
{
  const char* original_name;  /* E.g., "memcpy".  */
  int num_args;               /* Number of args, 3 for memcpy.  */
  int num_ptr_args;           /* Number of pointer args, 2 for memcpy.  */
  tree instr_fun;             /* E.g., declaration of instrument_memcpy.  */
  tree nt_ops[4];             /* E.g., libopt__memcpy__{0,1,2,3}.  */
};
typedef struct stringop_subst* stringop_subst_t;

/* Substitution database.  TODO: switch to hash table.  */

static struct stringop_subst stringop_decl[] =
{
  {"memcpy",      3, 2, NULL, {NULL, NULL, NULL, NULL}},
  {"memset",      3, 1, NULL, {NULL, NULL, NULL, NULL}},
  {"memmove",     3, 2, NULL, {NULL, NULL, NULL, NULL}},
  {"memcmp",      3, 2, NULL, {NULL, NULL, NULL, NULL}},
  {"bcmp",        3, 2, NULL, {NULL, NULL, NULL, NULL}},
  {"strlen",      1, 1, NULL, {NULL, NULL, NULL, NULL}},
  {"strcpy",      2, 2, NULL, {NULL, NULL, NULL, NULL}},
  {"strncpy",     3, 2, NULL, {NULL, NULL, NULL, NULL}},
  {"strcat",      2, 2, NULL, {NULL, NULL, NULL, NULL}},
  {"strncat",     3, 2, NULL, {NULL, NULL, NULL, NULL}},
  {"strdup",      1, 1, NULL, {NULL, NULL, NULL, NULL}},
  {"strndup",     2, 1, NULL, {NULL, NULL, NULL, NULL}},
  {"strcmp",      2, 2, NULL, {NULL, NULL, NULL, NULL}},
  {"strncmp",     3, 2, NULL, {NULL, NULL, NULL, NULL}},
  {"strcasecmp",  2, 2, NULL, {NULL, NULL, NULL, NULL}},
  {"strncasecmp", 3, 2, NULL, {NULL, NULL, NULL, NULL}},
  {NULL,          0, 0, NULL, {NULL, NULL, NULL, NULL}}
};

/* Get the corresponding element in STRINGOP_DECL for NAME.  */

static stringop_subst_t
get_stringop_subst (const char* name)
{
  stringop_subst_t it;
  for (it = stringop_decl; it->original_name; it++)
    if (strcmp (name, it->original_name) == 0)
      return it;
  return 0;
}

/* Return the matching substitution if call site STMT is worth replacing.  */

static stringop_subst_t
reusedist_is_interesting_call (gimple stmt)
{
  tree fndecl, name;

  if (gimple_code (stmt) != GIMPLE_CALL)
    return 0;

  fndecl = gimple_call_fndecl (stmt);

  if (fndecl == NULL_TREE)
    return 0;

  name = DECL_NAME (fndecl);

  if (name == NULL_TREE)
    return 0;

  return get_stringop_subst (IDENTIFIER_POINTER (name));
}

/* Make up an instrumentation function name for string operation OP.  */

static void
reusedist_instr_func_name (const char* op, char result[], int size)
{
  int written;

  written = snprintf (result, size, "reusedist_instr_%s", op);

  gcc_assert (written < size);
}

/* Create a declaration for an instr. function if not already done.
   Use TEMPLATE_STMT to figure out argument types.  */

static tree
reusedist_get_instr_decl (gimple template_stmt, stringop_subst_t subst)
{
  if (!subst->instr_fun)
    {
      tree args;
      char name[64];

      if (!ptr_void)
        ptr_void = build_pointer_type (void_type_node);

      reusedist_instr_func_name (subst->original_name, name, 64);

      switch (subst->num_args)
        {
          case 1:
            args = build_function_type_list (
                void_type_node, ptr_void,
                TREE_TYPE (gimple_call_arg (template_stmt, 0)),
                NULL_TREE);
            break;
          case 2:
            args = build_function_type_list (
                void_type_node, ptr_void,
                TREE_TYPE (gimple_call_arg (template_stmt, 0)),
                TREE_TYPE (gimple_call_arg (template_stmt, 1)),
                NULL_TREE);
            break;
          case 3:
            args = build_function_type_list (
                void_type_node, ptr_void,
                TREE_TYPE (gimple_call_arg (template_stmt, 0)),
                TREE_TYPE (gimple_call_arg (template_stmt, 1)),
                TREE_TYPE (gimple_call_arg (template_stmt, 2)),
                NULL_TREE);
            break;
          default:
            gcc_assert (false);
        }
      subst->instr_fun = build_fn_decl (name, args);
    }

  return subst->instr_fun;
}

/* Return call to instrumentation function for string op call site STMT.
   Given a call to memcpy (dst, src, len), it will return a call to
   reusedist_instrument_memcpy (counters, dst, src, len).  */

static gimple
reusedist_make_instr_call (gimple stmt, stringop_subst_t subst, tree counters)
{
  tree profiler_fn;

  if (!subst)
    return 0;

  profiler_fn = reusedist_get_instr_decl (stmt, subst);

 switch (subst->num_args)
   {
     case 1:
       return gimple_build_call (profiler_fn, 1 + subst->num_args, counters,
                                 gimple_call_arg (stmt, 0));
     case 2:
       return gimple_build_call (profiler_fn, 1 + subst->num_args, counters,
                                 gimple_call_arg (stmt, 0),
                                 gimple_call_arg (stmt, 1));
     case 3:
       return gimple_build_call (profiler_fn, 1 + subst->num_args, counters,
                                 gimple_call_arg (stmt, 0),
                                 gimple_call_arg (stmt, 1),
                                 gimple_call_arg (stmt, 2));
     default:
       gcc_assert (false);
   }
}

/* Reuse distance information for a single memory block at a single site.
   For some operations, such as memcpy, there will be two such descriptors,
   one of the source and one for the destination.
   We're keeping the average reuse distance
   (e.g., distance from a MEMCPY call until the memory written is first used).
   We're also keeping the average operation size (e.g., memcpy size).
   These averages are measured over all dynamic invocations of the same
   static site.  We're also storing the dynamic operation count.

   We're also keeping a measure named dist_x_size, which is the sum of
   products (distance * size) across all dynamic instances.  This is meant
   to account for some information loss through aggregation.  For instance,
   consider two scenarios.
   A: 50% of operations have large reuse distance but are very short.
      50% of operations have short reuse distance but are very long.
   B: 50% of operations have large reuse distance and are large.
      50% of operations have short reuse distance and are short.
   Without the dist_x_size measure, these scenarios can't be told apart
   from the other three measures.  With the dist_x_size measure, scenario B
   will look like a better candidate.  */

struct reusedist_t {
  gcov_type mean_dist;    /* Average reuse distance.  */
  gcov_type mean_size;    /* Average size of memory referenced.  */
  gcov_type count;        /* Operation count.  */
  gcov_type dist_x_size;  /* Sum of (distance * size >> 12) across all ops.  */
};

typedef struct reusedist_t reusedist_t;

/* Number of gcov counters for one reuse distance measurement.  */

const int RD_NUM_COUNTERS = sizeof(reusedist_t) / sizeof(gcov_type);

/* Initialize RD from gcov COUNTERS.  */

static void
reusedist_from_counters (const gcov_type* counters,
                         reusedist_t* rd)
{
  memcpy (rd, counters, RD_NUM_COUNTERS * sizeof (gcov_type));
}

/* Instrument current function to collect reuse distance for string ops.
   The heavy lifting is done by an external library.  The interface
   to this library is functions like this:

   void reusedist_instr_memcpy(gcov_type *counters,
                               void *dst, void *src, size_t len);

   This function will measure the reuse distance for the given operations
   DST with offset LEN, and store values in COUNTERS for one or two pointer
   arguments.  E.g., for memcpy 2 * RD_NUM_COUNTERS counters will be set,
   first RD_NUM_COUNTERS for DST and last RD_NUM_COUNTERS for SRC.
   For strlen, only RD_NUM_COUNTERS counters will be allocated thus the
   runtime is expected to set only RD_NUM_COUNTERS counters.
   The counters will record:
   - mean reuse distance
   - mean operation size
   - call count
   - sum(reuse distance * operation size) across all calls
     To avoid overflow, each product is first scaled down by a factor of 2^12.

   All reuse distance measurements for dynamic executions of the same static
   string operation will be aggregated into a single set of counters.
   The reuse distance library uses the passed COUNTERS pointer as index
   in its internal tables.  */

void
gimple_gen_reusedist (void)
{
  basic_block bb;
  gimple_stmt_iterator gsi;

  if (DECL_STATIC_CONSTRUCTOR (current_function_decl))
    return;

  gimple_init_edge_profiler ();

  FOR_EACH_BB (bb)
    for (gsi = gsi_start_bb (bb); !gsi_end_p (gsi); gsi_next (&gsi))
      {
        gimple stmt = gsi_stmt (gsi);
        stringop_subst_t subst = reusedist_is_interesting_call (stmt);

        if (subst
            && coverage_counter_alloc (
                GCOV_COUNTER_REUSE_DIST,
                subst->num_ptr_args * RD_NUM_COUNTERS))
          {
            location_t locus;
            tree counters = tree_coverage_counter_addr (
                GCOV_COUNTER_REUSE_DIST, 0);

            counters = force_gimple_operand_gsi (
                &gsi, counters, true, NULL_TREE, true, GSI_SAME_STMT);

            gsi_insert_after (
                &gsi,
                reusedist_make_instr_call (stmt, subst, counters),
                GSI_NEW_STMT);

            locus = (stmt != NULL)
                ? gimple_location (stmt)
                : DECL_SOURCE_LOCATION (current_function_decl);
            inform (locus,
                    "inserted reuse distance instrumentation for %qs, using "
                    "%d gcov counters", subst->original_name,
                    subst->num_ptr_args * RD_NUM_COUNTERS);
          }
      }
}

/* Make up a nontemporal substitution name, e.g., "libopt__memcpy__3".  */

static void
nt_op_name (const char* name, int suffix, char result[], int size)
{
  int written;

  written = snprintf (result, size, "libopt__%s__%d", name, suffix);

  gcc_assert (written < size);
}

/* Get size threshold for reusedist substitution decisions.  */

static gcov_type
reusedist_get_size_threshold (const char* name)
{
  if (!strcmp (name, "memcpy"))
    return (gcov_type)PARAM_VALUE (PARAM_REUSEDIST_MEMCPY_SIZE_THRESH);

  if (!strcmp (name, "memset"))
    return (gcov_type)PARAM_VALUE (PARAM_REUSEDIST_MEMSET_SIZE_THRESH);

  /* Use memcpy threshold as default for unspecified operations.  */
  return (gcov_type)PARAM_VALUE (PARAM_REUSEDIST_MEMCPY_SIZE_THRESH);
}

/* Get distance threshold for reusedist substitution decisions.  */

static gcov_type
reusedist_get_distance_large_threshold (void)
{
  return (gcov_type)PARAM_VALUE (PARAM_REUSEDIST_MEAN_DIST_LARGE_THRESH);
}

/* Get distance threshold for reusedist substitution decisions.  */

static gcov_type
reusedist_get_distance_small_threshold (void)
{
  return (gcov_type)PARAM_VALUE (PARAM_REUSEDIST_MEAN_DIST_SMALL_THRESH);
}

/* Get call count threshold for reusedist substitution decisions.  */

static gcov_type
reusedist_get_count_threshold (void)
{
  return (gcov_type)PARAM_VALUE (PARAM_REUSEDIST_CALL_COUNT_THRESH);
}

/* Return whether switching to nontemporal string operation is worth it.
   NAME is the function name, such as "memcpy".
   COUNTERS is a pointer to gcov counters for this operation site.
   Return 1 if worth it, -1 if not worth it and 0 if not sure.  */

static int
reusedist_nt_is_worth_it (const char* name, const gcov_type* counters)
{
  reusedist_t rd;

  reusedist_from_counters (counters, &rd);

  /* TODO: Need to add check for dist_x_size.  */

  if (rd.mean_size < reusedist_get_size_threshold (name)
      || rd.count < reusedist_get_count_threshold ())
    /* If the size of the operation is small, don't substitute.  */
    return 0;

  if (rd.mean_dist >= reusedist_get_distance_large_threshold ())
    /* Enforce non-temporal.  */
    return 1;
  else if (rd.mean_dist <= reusedist_get_distance_small_threshold ())
    /* Enforce temporal.  */
    return -1;
  else
    /* Not conclusive.  */
    return 0;
}

/* Create a declaration for a nontemporal version if not already done.
   INDEX is the index of the version in list [first, second, both].  */

static tree
reusedist_get_nt_decl (tree template_decl, stringop_subst_t subst, int index)
{
  if (!subst->nt_ops[index])
    {
      char nt_name[256];
      nt_op_name (subst->original_name, index, nt_name, 256);
      subst->nt_ops[index] = build_fn_decl (nt_name,
                                            TREE_TYPE (template_decl));
    }

  return subst->nt_ops[index];
}

/* Issue notes with reuse distance values in COUNTERS for given ARG.  */

static void
maybe_issue_profile_use_note (location_t locus, gcov_type* counters, int arg)
{
  reusedist_t rd;

  reusedist_from_counters (counters, &rd);

  if (rd.count)
    inform (locus, "reuse distance counters for arg %d: %lld %lld %lld %lld",
            arg, (long long int)rd.mean_dist, (long long int)rd.mean_size,
            (long long int)rd.count, (long long int)rd.dist_x_size);
}

/* Substitute with nontemporal version when profitable.  */

static void
reusedist_maybe_replace_with_nt_version (gimple stmt,
                                         gcov_type* counters,
                                         stringop_subst_t subst)
{
  int first, second, suffix;
  tree subst_decl;
  const char* name = subst->original_name;
  location_t locus;

  locus = (stmt != NULL)
      ? gimple_location (stmt)
      : DECL_SOURCE_LOCATION (current_function_decl);

  gcc_assert (1 == subst->num_ptr_args || 2 == subst->num_ptr_args);

  maybe_issue_profile_use_note (locus, counters, 1);
  first = reusedist_nt_is_worth_it (name, counters);

  if (2 == subst->num_ptr_args)
    {
      maybe_issue_profile_use_note (locus, counters + RD_NUM_COUNTERS, 2);
      second = reusedist_nt_is_worth_it (name, counters + RD_NUM_COUNTERS);
    }
  else
      second = 0;

  if (first > 0)
    /* Nontemporal in first arg.  */
    {
      /* The operation on the first arg should be nontemporal.  */
      if (second > 0)
        suffix = 3;
      else
        suffix = 1;
    }
  else if (first < 0)
    /* Temporal in first arg.  */
    {
      if (second > 0)
        suffix = 2;
      else if (second < 0)
        suffix = 0;
      else
        suffix = -1;
    }
  else
    /* Don't know about the first arg.  */
    {
      if (second > 0)
        suffix = 2;
      else
        suffix = -1;
    }

  if (suffix == -1)
    return;

  subst_decl = reusedist_get_nt_decl (gimple_call_fndecl (stmt), subst,
                                      suffix);
  gimple_call_set_fndecl (stmt, subst_decl);
  inform (locus, "replaced %qs with non-temporal %qs",
          subst->original_name,
          IDENTIFIER_POINTER (DECL_ASSEMBLER_NAME (subst_decl)));
}

/* Replace string operations with equivalent nontemporal, when profitable.  */

void
optimize_reusedist (void)
{
  basic_block bb;
  gimple_stmt_iterator gsi;
  unsigned n_counters;
  unsigned counter_index = 0;
  gcov_type *counters = get_coverage_counts_no_warn (
      DECL_STRUCT_FUNCTION (current_function_decl),
      GCOV_COUNTER_REUSE_DIST, &n_counters);

  if (!n_counters || DECL_STATIC_CONSTRUCTOR (current_function_decl))
    return;

  gcc_assert (!(n_counters % RD_NUM_COUNTERS));

  FOR_EACH_BB (bb)
    for (gsi = gsi_start_bb (bb); !gsi_end_p (gsi); gsi_next (&gsi))
      {
        gimple stmt = gsi_stmt (gsi);
        stringop_subst_t subst = reusedist_is_interesting_call (stmt);

        if (subst)
          {
            if (counter_index < n_counters)
              reusedist_maybe_replace_with_nt_version (
                  stmt, &counters[counter_index], subst);
            counter_index += subst->num_ptr_args * RD_NUM_COUNTERS;
          }
      }

  if (counter_index != n_counters)
    {
      warning (0, "coverage mismatch for reuse distance counters "
               "in function %qs", IDENTIFIER_POINTER
               (DECL_ASSEMBLER_NAME (current_function_decl)));
      inform (input_location, "number of counters is %u instead of %u",
              n_counters, counter_index);
    }
}

/* Profile all functions in the callgraph.  */

static unsigned int
tree_profiling (void)
{
  struct cgraph_node *node;

  /* Don't profile functions produced at destruction time, particularly
     the gcov datastructure initializer.  Don't profile if it has been
     already instrumented either (when OpenMP expansion creates
     child function from already instrumented body).  */
  if (cgraph_state == CGRAPH_STATE_FINISHED)
    return 0;

  /* After value profile transformation, artificial edges (that keep
     function body from being deleted) won't be needed.  */

  cgraph_pre_profiling_inlining_done = true;
  /* Now perform link to allow cross module inlining.  */
  cgraph_do_link ();
  varpool_do_link ();
  cgraph_unify_type_alias_sets ();

  init_node_map();

  for (node = cgraph_nodes; node; node = node->next)
    {
      if (!node->analyzed
	  || !gimple_has_body_p (node->decl)
	  || !(!node->clone_of || node->decl != node->clone_of->decl))
	continue;

      /* Don't profile functions produced for builtin stuff.  */
      if (DECL_SOURCE_LOCATION (node->decl) == BUILTINS_LOCATION
	  || DECL_STRUCT_FUNCTION (node->decl)->after_tree_profile)
	continue;

      push_cfun (DECL_STRUCT_FUNCTION (node->decl));
      current_function_decl = node->decl;

      /* Re-set global shared temporary variable for edge-counters.  */
      gcov_type_tmp_var = NULL_TREE;

      branch_prob ();

      if (! flag_branch_probabilities
	  && flag_profile_values
	  && !flag_dyn_ipa)
	gimple_gen_ic_func_profiler ();

      if (flag_branch_probabilities
	  && flag_profile_values
	  && flag_value_profile_transformations)
	gimple_value_profile_transformations ();

      /* The above could hose dominator info.  Currently there is
	 none coming in, this is a safety valve.  It should be
	 easy to adjust it, if and when there is some.  */
      free_dominance_info (CDI_DOMINATORS);
      free_dominance_info (CDI_POST_DOMINATORS);

      current_function_decl = NULL;
      pop_cfun ();
    }

  /* Drop pure/const flags from instrumented functions.  */
  for (node = cgraph_nodes; node; node = node->next)
    {
      if (!node->analyzed
	  || !gimple_has_body_p (node->decl)
	  || !(!node->clone_of || node->decl != node->clone_of->decl))
	continue;

      /* Don't profile functions produced for builtin stuff.  */
      if (DECL_SOURCE_LOCATION (node->decl) == BUILTINS_LOCATION
	  || DECL_STRUCT_FUNCTION (node->decl)->after_tree_profile)
	continue;

      cgraph_set_const_flag (node, false, false);
      cgraph_set_pure_flag (node, false, false);
    }

  /* Update call statements and rebuild the cgraph.  */
  for (node = cgraph_nodes; node; node = node->next)
    {
      basic_block bb;

      if (!node->analyzed
	  || !gimple_has_body_p (node->decl)
	  || !(!node->clone_of || node->decl != node->clone_of->decl))
	continue;

      /* Don't profile functions produced for builtin stuff.  */
      if (DECL_SOURCE_LOCATION (node->decl) == BUILTINS_LOCATION
	  || DECL_STRUCT_FUNCTION (node->decl)->after_tree_profile)
	continue;

      push_cfun (DECL_STRUCT_FUNCTION (node->decl));
      current_function_decl = node->decl;

      FOR_EACH_BB (bb)
	{
	  gimple_stmt_iterator gsi;
	  for (gsi = gsi_start_bb (bb); !gsi_end_p (gsi); gsi_next (&gsi))
	    {
	      gimple stmt = gsi_stmt (gsi);
	      if (is_gimple_call (stmt))
		update_stmt (stmt);
	    }
	}

      cfun->after_tree_profile = 1;
      update_ssa (TODO_update_ssa);

      rebuild_cgraph_edges ();

      current_function_decl = NULL;
      pop_cfun ();
    }

  del_node_map();
  return 0;
}

/* Return true if tree-based direct-call profiling is in effect, else false.  */

static bool
do_direct_call_profiling (void)
{
  return !flag_branch_probabilities
    && (profile_arc_flag || flag_test_coverage)
    && flag_dyn_ipa;
}

/* Instrument current function to collect direct call profile information.  */

static unsigned int
direct_call_profiling (void)
{
  basic_block bb;
  gimple_stmt_iterator gsi;

  /* Add code:
     extern gcov* __gcov_direct_call_counters; // pointer to actual counter
     extern void* __gcov_direct_call_callee;   // actual callee address
  */
  if (!dc_gcov_type_ptr_var)
    {
      dc_gcov_type_ptr_var
	= build_decl (UNKNOWN_LOCATION, VAR_DECL,
		      get_identifier ("__gcov_direct_call_counters"),
		      build_pointer_type (gcov_type_node));
      DECL_ARTIFICIAL (dc_gcov_type_ptr_var) = 1;
      DECL_EXTERNAL (dc_gcov_type_ptr_var) = 1;
<<<<<<< HEAD
      DECL_TLS_MODEL (dc_gcov_type_ptr_var) =
	decl_default_tls_model (dc_gcov_type_ptr_var);
=======
      if (!is_kernel_build)
        DECL_TLS_MODEL (dc_gcov_type_ptr_var) =
	  decl_default_tls_model (dc_gcov_type_ptr_var);
>>>>>>> 3bc24da1

      dc_void_ptr_var =
	build_decl (UNKNOWN_LOCATION, VAR_DECL,
	            get_identifier ("__gcov_direct_call_callee"),
		    ptr_void);
      DECL_ARTIFICIAL (dc_void_ptr_var) = 1;
      DECL_EXTERNAL (dc_void_ptr_var) = 1;
<<<<<<< HEAD
      DECL_TLS_MODEL (dc_void_ptr_var) =
	decl_default_tls_model (dc_void_ptr_var);
=======
      if (!is_kernel_build)
        DECL_TLS_MODEL (dc_void_ptr_var) =
	  decl_default_tls_model (dc_void_ptr_var);
>>>>>>> 3bc24da1
    }

  add_referenced_var (gcov_info_decl);
  add_referenced_var (dc_gcov_type_ptr_var);
  add_referenced_var (dc_void_ptr_var);

  if (!DECL_STATIC_CONSTRUCTOR (current_function_decl))
    {
      FOR_EACH_BB (bb)
	for (gsi = gsi_start_bb (bb); !gsi_end_p (gsi); gsi_next (&gsi))
	  {
	    gimple stmt = gsi_stmt (gsi);
	    /* Check if this is a direct call, and not a builtin call.  */
	    if (gimple_code (stmt) != GIMPLE_CALL
		|| gimple_call_fndecl (stmt) == NULL_TREE
		|| DECL_BUILT_IN (gimple_call_fndecl (stmt))
		|| DECL_IS_BUILTIN (gimple_call_fndecl (stmt)))
	      continue;

	    if (!coverage_counter_alloc (GCOV_COUNTER_DIRECT_CALL, 2))
	      continue;
	    gimple_gen_dc_profiler (0, stmt);
	  }
      coverage_dc_end_function ();
    }

  if (coverage_function_present (FUNC_DECL_FUNC_ID (cfun)))
    {
      gimple_gen_dc_func_profiler ();
      if (! flag_branch_probabilities
          && flag_profile_values)
        gimple_gen_ic_func_topn_profiler ();
    }

  return 0;
}

/* When profile instrumentation, use or test coverage shall be performed.  */

static bool
gate_tree_profile_ipa (void)
{
  return (!in_lto_p
	  && (flag_branch_probabilities || flag_test_coverage
	      || profile_arc_flag || flag_profile_reusedist
              || flag_optimize_locality));
}

struct simple_ipa_opt_pass pass_ipa_tree_profile =
{
 {
  SIMPLE_IPA_PASS,
  "tree_profile_ipa",                  /* name */
  gate_tree_profile_ipa,               /* gate */
  tree_profiling,                      /* execute */
  NULL,                                /* sub */
  NULL,                                /* next */
  0,                                   /* static_pass_number */
  TV_IPA_PROFILE,                      /* tv_id */
  0,                                   /* properties_required */
  0,                                   /* properties_provided */
  0,                                   /* properties_destroyed */
  0,                                   /* todo_flags_start */
  TODO_dump_func                       /* todo_flags_finish */
 }
};

struct gimple_opt_pass pass_direct_call_profile =
{
 {
  GIMPLE_PASS,
  "dc_profile",				/* name */
  do_direct_call_profiling,		/* gate */
  direct_call_profiling,		/* execute */
  NULL,					/* sub */
  NULL,					/* next */
  0,					/* static_pass_number */
  TV_BRANCH_PROB,			/* tv_id */
  PROP_ssa | PROP_cfg,			/* properties_required */
  0,					/* properties_provided */
  0,					/* properties_destroyed */
  0,					/* todo_flags_start */
  TODO_update_ssa | TODO_dump_func	/* todo_flags_finish */
 }
};

#include "gt-tree-profile.h"<|MERGE_RESOLUTION|>--- conflicted
+++ resolved
@@ -76,13 +76,10 @@
 static GTY(()) tree dc_gcov_type_ptr_var;
 static GTY(()) tree ptr_void;
 static GTY(()) tree gcov_info_decl;
-<<<<<<< HEAD
-=======
 
 /* When -D__KERNEL__ is in the option list, we assume this is a
    compilation for Linux Kernel.  */ 
 bool is_kernel_build;
->>>>>>> 3bc24da1
 
 /* Do initialization work for the edge profiler.  */
 
@@ -110,11 +107,7 @@
 		      ptr_void);
       TREE_PUBLIC (ic_void_ptr_var) = 1;
       DECL_EXTERNAL (ic_void_ptr_var) = 1;
-<<<<<<< HEAD
-      if (targetm.have_tls)
-=======
       if (targetm.have_tls && !is_kernel_build)
->>>>>>> 3bc24da1
         DECL_TLS_MODEL (ic_void_ptr_var) =
           decl_default_tls_model (ic_void_ptr_var);
 
@@ -125,11 +118,7 @@
 		      gcov_type_ptr);
       TREE_PUBLIC (ic_gcov_type_ptr_var) = 1;
       DECL_EXTERNAL (ic_gcov_type_ptr_var) = 1;
-<<<<<<< HEAD
-      if (targetm.have_tls)
-=======
       if (targetm.have_tls && !is_kernel_build)
->>>>>>> 3bc24da1
         DECL_TLS_MODEL (ic_gcov_type_ptr_var) =
           decl_default_tls_model (ic_gcov_type_ptr_var);
     }
@@ -142,11 +131,7 @@
       TREE_STATIC (ic_void_ptr_var) = 1;
       TREE_PUBLIC (ic_void_ptr_var) = 0;
       DECL_INITIAL (ic_void_ptr_var) = NULL;
-<<<<<<< HEAD
-      if (targetm.have_tls)
-=======
       if (targetm.have_tls && !is_kernel_build)
->>>>>>> 3bc24da1
         DECL_TLS_MODEL (ic_void_ptr_var) =
           decl_default_tls_model (ic_void_ptr_var);
 
@@ -158,11 +143,7 @@
       TREE_STATIC (ic_gcov_type_ptr_var) = 1;
       TREE_PUBLIC (ic_gcov_type_ptr_var) = 0;
       DECL_INITIAL (ic_gcov_type_ptr_var) = NULL;
-<<<<<<< HEAD
-      if (targetm.have_tls)
-=======
       if (targetm.have_tls && !is_kernel_build)
->>>>>>> 3bc24da1
         DECL_TLS_MODEL (ic_gcov_type_ptr_var) =
           decl_default_tls_model (ic_gcov_type_ptr_var);
     }
@@ -342,11 +323,7 @@
       TREE_PUBLIC (gcov_sample_counter_decl) = 1;
       DECL_EXTERNAL (gcov_sample_counter_decl) = 1;
       DECL_ARTIFICIAL (gcov_sample_counter_decl) = 1;
-<<<<<<< HEAD
-      if (targetm.have_tls)
-=======
       if (targetm.have_tls && !is_kernel_build)
->>>>>>> 3bc24da1
         DECL_TLS_MODEL (gcov_sample_counter_decl) =
             decl_default_tls_model (gcov_sample_counter_decl);
       assemble_variable (gcov_sample_counter_decl, 0, 0, 0);
@@ -1507,14 +1484,9 @@
 		      build_pointer_type (gcov_type_node));
       DECL_ARTIFICIAL (dc_gcov_type_ptr_var) = 1;
       DECL_EXTERNAL (dc_gcov_type_ptr_var) = 1;
-<<<<<<< HEAD
-      DECL_TLS_MODEL (dc_gcov_type_ptr_var) =
-	decl_default_tls_model (dc_gcov_type_ptr_var);
-=======
       if (!is_kernel_build)
         DECL_TLS_MODEL (dc_gcov_type_ptr_var) =
 	  decl_default_tls_model (dc_gcov_type_ptr_var);
->>>>>>> 3bc24da1
 
       dc_void_ptr_var =
 	build_decl (UNKNOWN_LOCATION, VAR_DECL,
@@ -1522,14 +1494,9 @@
 		    ptr_void);
       DECL_ARTIFICIAL (dc_void_ptr_var) = 1;
       DECL_EXTERNAL (dc_void_ptr_var) = 1;
-<<<<<<< HEAD
-      DECL_TLS_MODEL (dc_void_ptr_var) =
-	decl_default_tls_model (dc_void_ptr_var);
-=======
       if (!is_kernel_build)
         DECL_TLS_MODEL (dc_void_ptr_var) =
 	  decl_default_tls_model (dc_void_ptr_var);
->>>>>>> 3bc24da1
     }
 
   add_referenced_var (gcov_info_decl);

--- conflicted
+++ resolved
@@ -62,13 +62,10 @@
 #define num_ssa_names (vec_safe_length (cfun->gimple_df->ssa_names))
 #define ssa_name(i) ((*cfun->gimple_df->ssa_names)[(i)])
 
-<<<<<<< HEAD
-=======
 #define FOR_EACH_SSA_NAME(I, VAR, FN)					\
   for (I = 1; SSANAMES (FN)->iterate (I, &VAR); ++I)			\
     if (VAR)
 
->>>>>>> 9833e931
 /* Sets the value range to SSA.  */
 extern void set_range_info (tree, enum value_range_type, const wide_int_ref &,
 			    const wide_int_ref &);

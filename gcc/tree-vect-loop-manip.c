/* Vectorizer Specific Loop Manipulations
   Copyright (C) 2003-2018 Free Software Foundation, Inc.
   Contributed by Dorit Naishlos <dorit@il.ibm.com>
   and Ira Rosen <irar@il.ibm.com>

This file is part of GCC.

GCC is free software; you can redistribute it and/or modify it under
the terms of the GNU General Public License as published by the Free
Software Foundation; either version 3, or (at your option) any later
version.

GCC is distributed in the hope that it will be useful, but WITHOUT ANY
WARRANTY; without even the implied warranty of MERCHANTABILITY or
FITNESS FOR A PARTICULAR PURPOSE.  See the GNU General Public License
for more details.

You should have received a copy of the GNU General Public License
along with GCC; see the file COPYING3.  If not see
<http://www.gnu.org/licenses/>.  */

#include "config.h"
#include "system.h"
#include "coretypes.h"
#include "backend.h"
#include "tree.h"
#include "gimple.h"
#include "cfghooks.h"
#include "tree-pass.h"
#include "ssa.h"
#include "fold-const.h"
#include "cfganal.h"
#include "gimplify.h"
#include "gimple-iterator.h"
#include "gimplify-me.h"
#include "tree-cfg.h"
#include "tree-ssa-loop-manip.h"
#include "tree-into-ssa.h"
#include "tree-ssa.h"
#include "cfgloop.h"
#include "tree-scalar-evolution.h"
#include "tree-vectorizer.h"
#include "tree-ssa-loop-ivopts.h"
#include "gimple-fold.h"
#include "tree-ssa-loop-niter.h"
#include "internal-fn.h"
#include "stor-layout.h"
#include "optabs-query.h"
<<<<<<< HEAD
=======
#include "vec-perm-indices.h"
>>>>>>> 70783a86

/*************************************************************************
  Simple Loop Peeling Utilities

  Utilities to support loop peeling for vectorization purposes.
 *************************************************************************/


/* Renames the use *OP_P.  */

static void
rename_use_op (use_operand_p op_p)
{
  tree new_name;

  if (TREE_CODE (USE_FROM_PTR (op_p)) != SSA_NAME)
    return;

  new_name = get_current_def (USE_FROM_PTR (op_p));

  /* Something defined outside of the loop.  */
  if (!new_name)
    return;

  /* An ordinary ssa name defined in the loop.  */

  SET_USE (op_p, new_name);
}


/* Renames the variables in basic block BB.  Allow renaming  of PHI arguments
   on edges incoming from outer-block header if RENAME_FROM_OUTER_LOOP is
   true.  */

static void
rename_variables_in_bb (basic_block bb, bool rename_from_outer_loop)
{
  gimple *stmt;
  use_operand_p use_p;
  ssa_op_iter iter;
  edge e;
  edge_iterator ei;
  struct loop *loop = bb->loop_father;
  struct loop *outer_loop = NULL;

  if (rename_from_outer_loop)
    {
      gcc_assert (loop);
      outer_loop = loop_outer (loop);
    }

  for (gimple_stmt_iterator gsi = gsi_start_bb (bb); !gsi_end_p (gsi);
       gsi_next (&gsi))
    {
      stmt = gsi_stmt (gsi);
      FOR_EACH_SSA_USE_OPERAND (use_p, stmt, iter, SSA_OP_ALL_USES)
	rename_use_op (use_p);
    }

  FOR_EACH_EDGE (e, ei, bb->preds)
    {
      if (!flow_bb_inside_loop_p (loop, e->src))
	{
	  if (!rename_from_outer_loop)
	    continue;
	  if (e->src != outer_loop->header)
	    {
	      if (outer_loop->inner->next)
		{
		  /* If outer_loop has 2 inner loops, allow there to
		     be an extra basic block which decides which of the
		     two loops to use using LOOP_VECTORIZED.  */
		  if (!single_pred_p (e->src)
		      || single_pred (e->src) != outer_loop->header)
		    continue;
		}
	    }
	}
      for (gphi_iterator gsi = gsi_start_phis (bb); !gsi_end_p (gsi);
	   gsi_next (&gsi))
        rename_use_op (PHI_ARG_DEF_PTR_FROM_EDGE (gsi.phi (), e));
    }
}


struct adjust_info
{
  tree from, to;
  basic_block bb;
};

/* A stack of values to be adjusted in debug stmts.  We have to
   process them LIFO, so that the closest substitution applies.  If we
   processed them FIFO, without the stack, we might substitute uses
   with a PHI DEF that would soon become non-dominant, and when we got
   to the suitable one, it wouldn't have anything to substitute any
   more.  */
static vec<adjust_info, va_heap> adjust_vec;

/* Adjust any debug stmts that referenced AI->from values to use the
   loop-closed AI->to, if the references are dominated by AI->bb and
   not by the definition of AI->from.  */

static void
adjust_debug_stmts_now (adjust_info *ai)
{
  basic_block bbphi = ai->bb;
  tree orig_def = ai->from;
  tree new_def = ai->to;
  imm_use_iterator imm_iter;
  gimple *stmt;
  basic_block bbdef = gimple_bb (SSA_NAME_DEF_STMT (orig_def));

  gcc_assert (dom_info_available_p (CDI_DOMINATORS));

  /* Adjust any debug stmts that held onto non-loop-closed
     references.  */
  FOR_EACH_IMM_USE_STMT (stmt, imm_iter, orig_def)
    {
      use_operand_p use_p;
      basic_block bbuse;

      if (!is_gimple_debug (stmt))
	continue;

      gcc_assert (gimple_debug_bind_p (stmt));

      bbuse = gimple_bb (stmt);

      if ((bbuse == bbphi
	   || dominated_by_p (CDI_DOMINATORS, bbuse, bbphi))
	  && !(bbuse == bbdef
	       || dominated_by_p (CDI_DOMINATORS, bbuse, bbdef)))
	{
	  if (new_def)
	    FOR_EACH_IMM_USE_ON_STMT (use_p, imm_iter)
	      SET_USE (use_p, new_def);
	  else
	    {
	      gimple_debug_bind_reset_value (stmt);
	      update_stmt (stmt);
	    }
	}
    }
}

/* Adjust debug stmts as scheduled before.  */

static void
adjust_vec_debug_stmts (void)
{
  if (!MAY_HAVE_DEBUG_BIND_STMTS)
    return;

  gcc_assert (adjust_vec.exists ());

  while (!adjust_vec.is_empty ())
    {
      adjust_debug_stmts_now (&adjust_vec.last ());
      adjust_vec.pop ();
    }
}

/* Adjust any debug stmts that referenced FROM values to use the
   loop-closed TO, if the references are dominated by BB and not by
   the definition of FROM.  If adjust_vec is non-NULL, adjustments
   will be postponed until adjust_vec_debug_stmts is called.  */

static void
adjust_debug_stmts (tree from, tree to, basic_block bb)
{
  adjust_info ai;

  if (MAY_HAVE_DEBUG_BIND_STMTS
      && TREE_CODE (from) == SSA_NAME
      && ! SSA_NAME_IS_DEFAULT_DEF (from)
      && ! virtual_operand_p (from))
    {
      ai.from = from;
      ai.to = to;
      ai.bb = bb;

      if (adjust_vec.exists ())
	adjust_vec.safe_push (ai);
      else
	adjust_debug_stmts_now (&ai);
    }
}

/* Change E's phi arg in UPDATE_PHI to NEW_DEF, and record information
   to adjust any debug stmts that referenced the old phi arg,
   presumably non-loop-closed references left over from other
   transformations.  */

static void
adjust_phi_and_debug_stmts (gimple *update_phi, edge e, tree new_def)
{
  tree orig_def = PHI_ARG_DEF_FROM_EDGE (update_phi, e);

  SET_PHI_ARG_DEF (update_phi, e->dest_idx, new_def);

  if (MAY_HAVE_DEBUG_BIND_STMTS)
    adjust_debug_stmts (orig_def, PHI_RESULT (update_phi),
			gimple_bb (update_phi));
}

/* Define one loop mask MASK from loop LOOP.  INIT_MASK is the value that
   the mask should have during the first iteration and NEXT_MASK is the
<<<<<<< HEAD
   value that it should have on subsequent iterations.  CAP_MASK, if
   nonnull, is a cap that should be applied to each value of the mask
   before the mask is used; add the statement that does to HEADER_SEQ.  */

static void
vect_set_loop_mask (struct loop *loop, gimple_seq *header_seq, tree mask,
		    tree init_mask, tree next_mask, tree cap_mask)
{
  tree mask_type = TREE_TYPE (mask);
  tree uncapped_mask;
  if (cap_mask)
    uncapped_mask = make_temp_ssa_name (mask_type, NULL, "uncapped_mask");
  else
    uncapped_mask = mask;
  gphi *phi = create_phi_node (uncapped_mask, loop->header);
  add_phi_arg (phi, init_mask, loop_preheader_edge (loop), UNKNOWN_LOCATION);
  add_phi_arg (phi, next_mask, loop_latch_edge (loop), UNKNOWN_LOCATION);

  /* Apply the cap mask, if any.  */
  if (cap_mask)
    {
      gimple *stmt = gimple_build_assign (mask, BIT_AND_EXPR,
					  uncapped_mask, cap_mask);
      gimple_seq_add_stmt (header_seq, stmt);
    }
}

=======
   value that it should have on subsequent iterations.  */

static void
vect_set_loop_mask (struct loop *loop, tree mask, tree init_mask,
		    tree next_mask)
{
  gphi *phi = create_phi_node (mask, loop->header);
  add_phi_arg (phi, init_mask, loop_preheader_edge (loop), UNKNOWN_LOCATION);
  add_phi_arg (phi, next_mask, loop_latch_edge (loop), UNKNOWN_LOCATION);
}

>>>>>>> 70783a86
/* Add SEQ to the end of LOOP's preheader block.  */

static void
add_preheader_seq (struct loop *loop, gimple_seq seq)
{
  if (seq)
    {
      edge pe = loop_preheader_edge (loop);
      basic_block new_bb = gsi_insert_seq_on_edge_immediate (pe, seq);
      gcc_assert (!new_bb);
    }
}

/* Add SEQ to the beginning of LOOP's header block.  */

static void
add_header_seq (struct loop *loop, gimple_seq seq)
{
  if (seq)
    {
      gimple_stmt_iterator gsi = gsi_after_labels (loop->header);
      gsi_insert_seq_before (&gsi, seq, GSI_SAME_STMT);
    }
}

<<<<<<< HEAD
=======
/* Return true if the target can interleave elements of two vectors.
   OFFSET is 0 if the first half of the vectors should be interleaved
   or 1 if the second half should.  When returning true, store the
   associated permutation in INDICES.  */

static bool
interleave_supported_p (vec_perm_indices *indices, tree vectype,
			unsigned int offset)
{
  poly_uint64 nelts = TYPE_VECTOR_SUBPARTS (vectype);
  poly_uint64 base = exact_div (nelts, 2) * offset;
  vec_perm_builder sel (nelts, 2, 3);
  for (unsigned int i = 0; i < 3; ++i)
    {
      sel.quick_push (base + i);
      sel.quick_push (base + i + nelts);
    }
  indices->new_vector (sel, 2, nelts);
  return can_vec_perm_const_p (TYPE_MODE (vectype), *indices);
}

>>>>>>> 70783a86
/* Try to use permutes to define the masks in DEST_RGM using the masks
   in SRC_RGM, given that the former has twice as many masks as the
   latter.  Return true on success, adding any new statements to SEQ.  */

static bool
vect_maybe_permute_loop_masks (gimple_seq *seq, rgroup_masks *dest_rgm,
			       rgroup_masks *src_rgm)
{
  tree src_masktype = src_rgm->mask_type;
  tree dest_masktype = dest_rgm->mask_type;
  machine_mode src_mode = TYPE_MODE (src_masktype);
  if (dest_rgm->max_nscalars_per_iter <= src_rgm->max_nscalars_per_iter
      && optab_handler (vec_unpacku_hi_optab, src_mode) != CODE_FOR_nothing
      && optab_handler (vec_unpacku_lo_optab, src_mode) != CODE_FOR_nothing)
    {
      /* Unpacking the source masks gives at least as many mask bits as
	 we need.  We can then VIEW_CONVERT any excess bits away.  */
      tree unpack_masktype = vect_halve_mask_nunits (src_masktype);
      for (unsigned int i = 0; i < dest_rgm->masks.length (); ++i)
	{
	  tree src = src_rgm->masks[i / 2];
	  tree dest = dest_rgm->masks[i];
<<<<<<< HEAD
	  tree_code code = (i & 1 ? VEC_UNPACK_HI_EXPR
=======
	  tree_code code = ((i & 1) == (BYTES_BIG_ENDIAN ? 0 : 1)
			    ? VEC_UNPACK_HI_EXPR
>>>>>>> 70783a86
			    : VEC_UNPACK_LO_EXPR);
	  gassign *stmt;
	  if (dest_masktype == unpack_masktype)
	    stmt = gimple_build_assign (dest, code, src);
	  else
	    {
	      tree temp = make_ssa_name (unpack_masktype);
	      stmt = gimple_build_assign (temp, code, src);
	      gimple_seq_add_stmt (seq, stmt);
	      stmt = gimple_build_assign (dest, VIEW_CONVERT_EXPR,
					  build1 (VIEW_CONVERT_EXPR,
						  dest_masktype, temp));
	    }
	  gimple_seq_add_stmt (seq, stmt);
	}
      return true;
    }
<<<<<<< HEAD
  if (dest_masktype == src_masktype
      && direct_internal_fn_supported_p (IFN_VEC_INTERLEAVE_LO, src_masktype,
					 OPTIMIZE_FOR_SPEED)
      && direct_internal_fn_supported_p (IFN_VEC_INTERLEAVE_HI, src_masktype,
					 OPTIMIZE_FOR_SPEED))
    {
      /* The destination requires twice as many mask bits as the source, so
	 we can use interleaving permutes to double up the number of bits.  */
=======
  vec_perm_indices indices[2];
  if (dest_masktype == src_masktype
      && interleave_supported_p (&indices[0], src_masktype, 0)
      && interleave_supported_p (&indices[1], src_masktype, 1))
    {
      /* The destination requires twice as many mask bits as the source, so
	 we can use interleaving permutes to double up the number of bits.  */
      tree masks[2];
      for (unsigned int i = 0; i < 2; ++i)
	masks[i] = vect_gen_perm_mask_checked (src_masktype, indices[i]);
>>>>>>> 70783a86
      for (unsigned int i = 0; i < dest_rgm->masks.length (); ++i)
	{
	  tree src = src_rgm->masks[i / 2];
	  tree dest = dest_rgm->masks[i];
<<<<<<< HEAD
	  internal_fn ifn = (i & 1 ? IFN_VEC_INTERLEAVE_HI
			    : IFN_VEC_INTERLEAVE_LO);
	  gcall *stmt = gimple_build_call_internal (ifn, 2, src, src);
	  gimple_call_set_lhs (stmt, dest);
=======
	  gimple *stmt = gimple_build_assign (dest, VEC_PERM_EXPR,
					      src, src, masks[i & 1]);
>>>>>>> 70783a86
	  gimple_seq_add_stmt (seq, stmt);
	}
      return true;
    }
  return false;
}

<<<<<<< HEAD
/* Helper for vect_set_speculative_masks.  Set the masks in RGM directly
   from the corresponding scalar values.  RGM belongs to LOOP, which has
   been vectorized according to LOOP_VINFO.  NSCALARITERS_SKIP is the
   number of scalar iterations that we should skip during the first
   iteration of the vector loop (because the start point has been
   brought forward by that amount to achieve alignment).

   Add any new preheader statements to PREHEADER_SEQ and any new header
   statements to HEADER_SEQ.  */

static void
vect_set_speculative_masks_directly (struct loop *loop,
				     loop_vec_info loop_vinfo,
				     gimple_seq *preheader_seq,
				     gimple_seq *header_seq,
				     rgroup_masks *rgm,
				     tree nscalariters_skip)
{
  /* It doesn't make sense to align for speculation when we have a
     capped VF.  */
  gcc_assert (!use_capped_vf (loop_vinfo));

  tree compare_type = LOOP_VINFO_MASK_COMPARE_TYPE (loop_vinfo);
  tree mask_type = rgm->mask_type;
  poly_uint64 nscalars_per_mask = TYPE_VECTOR_SUBPARTS (mask_type);
  unsigned int nscalars_per_iter = rgm->max_nscalars_per_iter;

  tree nscalars_skip = nscalariters_skip;
  if (nscalars_per_iter != 1)
    {
      tree factor = build_int_cst (compare_type, nscalars_per_iter);
      nscalars_skip = gimple_build (preheader_seq, MULT_EXPR, compare_type,
				    nscalars_skip, factor);
    }

  tree full_mask = build_minus_one_cst (mask_type);
  tree mask;
  unsigned int i;
  FOR_EACH_VEC_ELT (rgm->masks, i, mask)
    {
      /* Previous masks covered START scalars.  This mask covers the
	 next batch.  */
      tree start = build_int_cst (compare_type, nscalars_per_mask * i);
      tree init_mask = vect_gen_while_not (preheader_seq, mask_type,
					   start, nscalars_skip);

      /* Always use a full mask for subsequent iterations of the loop.  */
      vect_set_loop_mask (loop, header_seq, mask, init_mask,
			  full_mask, NULL_TREE);
    }
}

/* Set up the controlling masks for LOOP, which is a speculative loop that
   has been vectorized according to LOOP_VINFO.  */

static void
vect_set_speculative_masks (struct loop *loop, loop_vec_info loop_vinfo)
{
  gimple_seq preheader_seq = NULL;
  gimple_seq header_seq = NULL;

  vec_loop_masks *masks = &LOOP_VINFO_MASKS (loop_vinfo);
  tree nscalariters_skip = LOOP_VINFO_MASK_SKIP_NITERS (loop_vinfo);
  rgroup_masks *rgm;
  unsigned int i;
  FOR_EACH_VEC_ELT (*masks, i, rgm)
    if (!rgm->masks.is_empty ())
      {
	/* We shouldn't be using masks if there are no elements to skip
	   on the first iteration.  */
	gcc_assert (nscalariters_skip != NULL_TREE);

	/* First try using permutes.  */
	unsigned int nmasks = i + 1;
	if ((nmasks & 1) == 0)
	  {
	    rgroup_masks *half_rgm = &(*masks)[nmasks / 2 - 1];
	    if (!half_rgm->masks.is_empty ()
		&& vect_maybe_permute_loop_masks (&header_seq, rgm, half_rgm))
	      continue;
	  }

	vect_set_speculative_masks_directly (loop, loop_vinfo,
					     &preheader_seq, &header_seq,
					     rgm, nscalariters_skip);
      }

  if (LOOP_VINFO_FIRSTFAULTING_EXECUTION (loop_vinfo))
    {
      /* At the start of each iteration, set the no fault detected mask to
	 be full.  */
      tree mask_type = vect_mask_type_for_speculation (loop_vinfo);
      tree initial_ffr = build_int_cst (TREE_TYPE (mask_type), 1);
      initial_ffr = build_vector_from_val (mask_type, initial_ffr);
      gcall *call = gimple_build_call_internal (IFN_WRITE_NF, 1, initial_ffr);
      gimple_seq_add_stmt (&header_seq, call);
    }

  /* Emit all accumulated statements.  */
  add_preheader_seq (loop, preheader_seq);
  add_header_seq (loop, header_seq);
}

/* RGM belongs to the nonspeculative masks of LOOP_VINFO.  Set up the masks
   in RGM so that the active bits corresponding to the first NSCALARITERS
   scalar iterations are true and every other bit is false.  Add any new
   statements before GSI.  */

static void
vect_set_nonspeculative_masks_directly (loop_vec_info loop_vinfo,
					gimple_stmt_iterator *gsi,
					rgroup_masks *rgm, tree nscalariters)
{
  tree compare_type = LOOP_VINFO_MASK_COMPARE_TYPE (loop_vinfo);
  tree mask_type = rgm->mask_type;
  poly_uint64 nscalars_per_mask = TYPE_VECTOR_SUBPARTS (mask_type);
  unsigned int nscalars_per_iter = rgm->max_nscalars_per_iter;

  /* Calculate the number of scalars covered by the rgroup.  */
  gimple_seq seq = NULL;
  tree nscalars = nscalariters;
  if (nscalars_per_iter != 1)
    nscalars = gimple_build (&seq, MULT_EXPR, compare_type, nscalars,
			     build_int_cst (compare_type, nscalars_per_iter));
  if (seq)
    gsi_insert_seq_before (gsi, seq, GSI_SAME_STMT);

  tree mask;
  unsigned int i;
  FOR_EACH_VEC_ELT (rgm->masks, i, mask)
    {
      /* Previous masks covered START scalars.  This mask covers the
	 next batch.  */
      tree start = build_int_cst (compare_type, nscalars_per_mask * i);
      if (LOOP_VINFO_MASK_SKIP_NITERS (loop_vinfo))
	{
	  /* First get a mask that ignores whether bits are active.  */
	  tree temp = make_ssa_name (mask_type);
	  gcall *call = vect_gen_while (temp, start, nscalars);
	  gsi_insert_before (gsi, call, GSI_SAME_STMT);

	  /* Now AND the result with the active lanes.  */
	  tree active
	    = vect_get_loop_mask (gsi, &LOOP_VINFO_MASKS (loop_vinfo),
				  rgm->masks.length (), mask_type, i);
	  gassign *assign = gimple_build_assign (mask, BIT_AND_EXPR,
						 temp, active);
	  gsi_insert_before (gsi, assign, GSI_SAME_STMT);
	}
      else
	{
	  /* All lanes are active.  */
	  gcall *call = vect_gen_while (mask, start, nscalars);
	  gsi_insert_before (gsi, call, GSI_SAME_STMT);
	}
    }
}

/* Set MASK to the mask of active elements up to and including the
   first iteration for which the exit condition of LOOP_VINFO is true.
   Insert any new statements before GSI.  ALL_ACTIVE_P is true if we
   should treat all elements as active, false if we should get the
   mask of active elements from the main loop mask.  */

static void
vect_add_break_after (loop_vec_info loop_vinfo, gimple_stmt_iterator *gsi,
		      tree mask, bool all_active_p)
{
  tree mask_type = TREE_TYPE (mask);

  tree active;
  if (all_active_p)
    active = build_minus_one_cst (mask_type);
  else
    active = vect_get_loop_mask (gsi, &LOOP_VINFO_MASKS (loop_vinfo),
				 1, mask_type, 0);

  /* Break the mask after the first true exit condition.  */
  tree exit_mask = LOOP_VINFO_EXIT_TEST_MASK (loop_vinfo);
  gcall *call = gimple_build_call_internal (IFN_BREAK_AFTER, 2,
					    active, exit_mask);
  gimple_call_set_lhs (call, mask);
  gsi_insert_before (gsi, call, GSI_SAME_STMT);
}

/* Set up the nonspeculative masks in LOOP_VINFO.  Emit any new statements
   before GSI.  */

static void
vect_set_nonspeculative_masks (loop_vec_info loop_vinfo,
			       gimple_stmt_iterator *gsi)
{
  vec_niters_and_mask nim;
  vec_loop_masks *masks = &LOOP_VINFO_NONSPECULATIVE_MASKS (loop_vinfo);
  tree compare_type = LOOP_VINFO_MASK_COMPARE_TYPE (loop_vinfo);
  tree niters = NULL_TREE;
  rgroup_masks *rgm;
  unsigned int i;
  FOR_EACH_VEC_ELT (*masks, i, rgm)
    if (!rgm->masks.is_empty ())
      {
	unsigned int nmasks = i + 1;

	/* Try to set the mask directly with a BREAK_AFTER.  */
	if (nmasks == 1 && rgm->max_nscalars_per_iter == 1)
	  {
	    /* All elements are active unless we're peeling for
	       alignment.  */
	    vect_add_break_after (loop_vinfo, gsi, rgm->masks[0],
				  !LOOP_VINFO_MASK_SKIP_NITERS (loop_vinfo));
	    continue;
	  }

	/* Try using permutes.  */
	if ((nmasks & 1) == 0)
	  {
	    gimple_seq seq = NULL;
	    rgroup_masks *half_rgm = &(*masks)[nmasks / 2 - 1];
	    if (!half_rgm->masks.is_empty ()
		&& vect_maybe_permute_loop_masks (&seq, rgm, half_rgm))
	      {
		gsi_insert_seq_before (gsi, seq, GSI_SAME_STMT);
		continue;
	      }
	  }

	if (niters == NULL_TREE)
	  {
	    /* Get the mask of elements up to and including the first
	       iteration for which the exit condition is true.
	       Include any inactive starting elements at this stage.  */
	    tree mask_type = vect_mask_type_for_speculation (loop_vinfo);
	    nim.mask = make_ssa_name (mask_type);
	    vect_add_break_after (loop_vinfo, gsi, nim.mask, true);

	    /* Convert the mask to a scalar count, then convert the
	       sizetype result to the mask comparison type.  */
	    gimple_seq seq = NULL;
	    niters = vect_get_niters_from_mask (&seq, &nim);
	    niters = gimple_convert (&seq, compare_type, niters);
	    if (seq)
	      gsi_insert_seq_before (gsi, seq, GSI_SAME_STMT);
	  }
	vect_set_nonspeculative_masks_directly (loop_vinfo, gsi, rgm, niters);
      }
}

/* Helper for vect_set_loop_condition_masked.  Generate definitions for
   all the masks in RGM and return a mask that is nonzero when the loop
   needs to iterate.  Add any new preheader statements to PREHEADER_SEQ
   and any new header statements to HEADER_SEQ.  Use LOOP_COND_GSI to
   insert code before the exit gcond.

   RGM belongs to loop LOOP.  The loop originally iterated NITERS
   times and has been vectorized according to LOOP_VINFO.  Each iteration
   of the vectorized loop handles CAPPED_VF iterations of the scalar loop,
   where CAPPED_VF is bounded by the compile-time vectorization factor.
=======
/* Helper for vect_set_loop_condition_masked.  Generate definitions for
   all the masks in RGM and return a mask that is nonzero when the loop
   needs to iterate.  Add any new preheader statements to PREHEADER_SEQ.
   Use LOOP_COND_GSI to insert code before the exit gcond.

   RGM belongs to loop LOOP.  The loop originally iterated NITERS
   times and has been vectorized according to LOOP_VINFO.  Each iteration
   of the vectorized loop handles VF iterations of the scalar loop.
>>>>>>> 70783a86

   If NITERS_SKIP is nonnull, the first iteration of the vectorized loop
   starts with NITERS_SKIP dummy iterations of the scalar loop before
   the real work starts.  The mask elements for these dummy iterations
   must be 0, to ensure that the extra iterations do not have an effect.

   It is known that:

     NITERS * RGM->max_nscalars_per_iter

   does not overflow.  However, MIGHT_WRAP_P says whether an induction
   variable that starts at 0 and has step:

<<<<<<< HEAD
     CAPPED_VF * RGM->max_nscalars_per_iter
=======
     VF * RGM->max_nscalars_per_iter
>>>>>>> 70783a86

   might overflow before hitting a value above:

     (NITERS + NITERS_SKIP) * RGM->max_nscalars_per_iter

   This means that we cannot guarantee that such an induction variable
   would ever hit a value that produces a set of all-false masks for RGM.  */

static tree
vect_set_loop_masks_directly (struct loop *loop, loop_vec_info loop_vinfo,
			      gimple_seq *preheader_seq,
<<<<<<< HEAD
			      gimple_seq *header_seq,
			      gimple_stmt_iterator loop_cond_gsi,
			      rgroup_masks *rgm, tree capped_vf,
=======
			      gimple_stmt_iterator loop_cond_gsi,
			      rgroup_masks *rgm, tree vf,
>>>>>>> 70783a86
			      tree niters, tree niters_skip,
			      bool might_wrap_p)
{
  tree compare_type = LOOP_VINFO_MASK_COMPARE_TYPE (loop_vinfo);
  tree mask_type = rgm->mask_type;
  unsigned int nscalars_per_iter = rgm->max_nscalars_per_iter;
  poly_uint64 nscalars_per_mask = TYPE_VECTOR_SUBPARTS (mask_type);

  /* Calculate the maximum number of scalar values that the rgroup
     handles in total, the number that it handles for each iteration
     of the vector loop, and the number that it should skip during the
     first iteration of the vector loop.  */
  tree nscalars_total = niters;
<<<<<<< HEAD
  tree nscalars_step = capped_vf;
=======
  tree nscalars_step = vf;
>>>>>>> 70783a86
  tree nscalars_skip = niters_skip;
  if (nscalars_per_iter != 1)
    {
      /* We checked before choosing to use a fully-masked loop that these
	 multiplications don't overflow.  */
      tree factor = build_int_cst (compare_type, nscalars_per_iter);
      nscalars_total = gimple_build (preheader_seq, MULT_EXPR, compare_type,
				     nscalars_total, factor);
      nscalars_step = gimple_build (preheader_seq, MULT_EXPR, compare_type,
				    nscalars_step, factor);
      if (nscalars_skip)
	nscalars_skip = gimple_build (preheader_seq, MULT_EXPR, compare_type,
				      nscalars_skip, factor);
    }

  /* Create an induction variable that counts the number of scalars
     processed.  */
  tree index_before_incr, index_after_incr;
  gimple_stmt_iterator incr_gsi;
  bool insert_after;
  tree zero_index = build_int_cst (compare_type, 0);
  standard_iv_increment_position (loop, &incr_gsi, &insert_after);
  create_iv (zero_index, nscalars_step, NULL_TREE, loop, &incr_gsi,
	     insert_after, &index_before_incr, &index_after_incr);

  tree test_index, test_limit, first_limit;
  gimple_stmt_iterator *test_gsi;
  if (might_wrap_p)
    {
      /* In principle the loop should stop iterating once the incremented
	 IV reaches a value greater than or equal to:

	   NSCALARS_TOTAL +[infinite-prec] NSCALARS_SKIP

	 However, there's no guarantee that this addition doesn't overflow
	 the comparison type, or that the IV hits a value above it before
	 wrapping around.  We therefore adjust the limit down by one
	 IV step:

	   (NSCALARS_TOTAL +[infinite-prec] NSCALARS_SKIP)
	   -[infinite-prec] NSCALARS_STEP

	 and compare the IV against this limit _before_ incrementing it.
	 Since the comparison type is unsigned, we actually want the
	 subtraction to saturate at zero:

	   (NSCALARS_TOTAL +[infinite-prec] NSCALARS_SKIP)
	   -[sat] NSCALARS_STEP

	 And since NSCALARS_SKIP < NSCALARS_STEP, we can reassociate this as:

	   NSCALARS_TOTAL -[sat] (NSCALARS_STEP - NSCALARS_SKIP)

	 where the rightmost subtraction can be done directly in
	 COMPARE_TYPE.  */
      test_index = index_before_incr;
      tree adjust = nscalars_step;
      if (nscalars_skip)
	adjust = gimple_build (preheader_seq, MINUS_EXPR, compare_type,
			       adjust, nscalars_skip);
      test_limit = gimple_build (preheader_seq, MAX_EXPR, compare_type,
				 nscalars_total, adjust);
      test_limit = gimple_build (preheader_seq, MINUS_EXPR, compare_type,
				 test_limit, adjust);
      test_gsi = &incr_gsi;

      /* Get a safe limit for the first iteration.  */
      if (nscalars_skip)
	{
	  /* The first vector iteration can handle at most NSCALARS_STEP
	     scalars.  NSCALARS_STEP <= CONST_LIMIT, and adding
	     NSCALARS_SKIP to that cannot overflow.  */
	  tree const_limit = build_int_cst (compare_type,
					    LOOP_VINFO_VECT_FACTOR (loop_vinfo)
					    * nscalars_per_iter);
	  first_limit = gimple_build (preheader_seq, MIN_EXPR, compare_type,
				      nscalars_total, const_limit);
	  first_limit = gimple_build (preheader_seq, PLUS_EXPR, compare_type,
				      first_limit, nscalars_skip);
	}
      else
	/* For the first iteration it doesn't matter whether the IV hits
	   a value above NSCALARS_TOTAL.  That only matters for the latch
	   condition.  */
	first_limit = nscalars_total;
    }
  else
    {
      /* Test the incremented IV, which will always hit a value above
	 the bound before wrapping.  */
      test_index = index_after_incr;
      test_limit = nscalars_total;
      if (nscalars_skip)
	test_limit = gimple_build (preheader_seq, PLUS_EXPR, compare_type,
				   test_limit, nscalars_skip);
      test_gsi = &loop_cond_gsi;

      first_limit = test_limit;
    }

  /* Provide a definition of each mask in the group.  */
  tree next_mask = NULL_TREE;
  tree mask;
  unsigned int i;
  FOR_EACH_VEC_ELT_REVERSE (rgm->masks, i, mask)
    {
      /* Previous masks will cover BIAS scalars.  This mask covers the
	 next batch.  */
      poly_uint64 bias = nscalars_per_mask * i;
      tree bias_tree = build_int_cst (compare_type, bias);
      gimple *tmp_stmt;

      /* See whether the first iteration of the vector loop is known
	 to have a full mask.  */
      poly_uint64 const_limit;
      bool first_iteration_full
	= (poly_int_tree_p (first_limit, &const_limit)
<<<<<<< HEAD
	   && must_ge (const_limit, (i + 1) * nscalars_per_mask));
=======
	   && known_ge (const_limit, (i + 1) * nscalars_per_mask));
>>>>>>> 70783a86

      /* Rather than have a new IV that starts at BIAS and goes up to
	 TEST_LIMIT, prefer to use the same 0-based IV for each mask
	 and adjust the bound down by BIAS.  */
      tree this_test_limit = test_limit;
      if (i != 0)
	{
	  this_test_limit = gimple_build (preheader_seq, MAX_EXPR,
					  compare_type, this_test_limit,
					  bias_tree);
	  this_test_limit = gimple_build (preheader_seq, MINUS_EXPR,
					  compare_type, this_test_limit,
					  bias_tree);
	}

      /* Create the initial mask.  First include all scalars that
	 are within the loop limit.  */
      tree init_mask = NULL_TREE;
      if (!first_iteration_full)
	{
	  tree start, end;
	  if (first_limit == test_limit)
	    {
	      /* Use a natural test between zero (the initial IV value)
		 and the loop limit.  The "else" block would be valid too,
		 but this choice can avoid the need to load BIAS_TREE into
		 a register.  */
	      start = zero_index;
	      end = this_test_limit;
	    }
	  else
	    {
	      /* FIRST_LIMIT is the maximum number of scalars handled by the
<<<<<<< HEAD
		 first iteration of the vector loop (before any cap mask
		 is applied).  Test the portion associated with this mask.  */
=======
		 first iteration of the vector loop.  Test the portion
		 associated with this mask.  */
>>>>>>> 70783a86
	      start = bias_tree;
	      end = first_limit;
	    }

	  init_mask = make_temp_ssa_name (mask_type, NULL, "max_mask");
	  tmp_stmt = vect_gen_while (init_mask, start, end);
	  gimple_seq_add_stmt (preheader_seq, tmp_stmt);
	}

      /* Now AND out the bits that are within the number of skipped
	 scalars.  */
      poly_uint64 const_skip;
      if (nscalars_skip
	  && !(poly_int_tree_p (nscalars_skip, &const_skip)
<<<<<<< HEAD
	       && must_le (const_skip, bias)))
=======
	       && known_le (const_skip, bias)))
>>>>>>> 70783a86
	{
	  tree unskipped_mask = vect_gen_while_not (preheader_seq, mask_type,
						    bias_tree, nscalars_skip);
	  if (init_mask)
	    init_mask = gimple_build (preheader_seq, BIT_AND_EXPR, mask_type,
				      init_mask, unskipped_mask);
	  else
	    init_mask = unskipped_mask;
	}

      if (!init_mask)
	/* First iteration is full.  */
	init_mask = build_minus_one_cst (mask_type);

      /* Get the mask value for the next iteration of the loop.  */
      next_mask = make_temp_ssa_name (mask_type, NULL, "next_mask");
      gcall *call = vect_gen_while (next_mask, test_index, this_test_limit);
      gsi_insert_before (test_gsi, call, GSI_SAME_STMT);

<<<<<<< HEAD
      /* Get the cap that needs to be ANDed with every mask.  */
      tree cap_mask = LOOP_VINFO_CAP (loop_vinfo).mask;
      if (use_capped_vf (loop_vinfo)
	  && (!cap_mask || nscalars_per_iter != 1))
	{
	  cap_mask = make_temp_ssa_name (mask_type, NULL, "cap_mask");
	  call = vect_gen_while (cap_mask, bias_tree, nscalars_step);
	  gimple_seq_add_stmt (preheader_seq, call);
	}

      vect_set_loop_mask (loop, header_seq, mask, init_mask,
			  next_mask, cap_mask);
=======
      vect_set_loop_mask (loop, mask, init_mask, next_mask);
>>>>>>> 70783a86
    }
  return next_mask;
}

/* Make LOOP iterate NITERS times using masking and WHILE_ULT calls.
   LOOP_VINFO describes the vectorization of LOOP.  NITERS is the
   number of iterations of the original scalar loop that should be
   handled by the vector loop.  NITERS_MAYBE_ZERO and FINAL_IV are
   as for vect_set_loop_condition.

   Insert the branch-back condition before LOOP_COND_GSI and return the
   final gcond.  */

static gcond *
vect_set_loop_condition_masked (struct loop *loop, loop_vec_info loop_vinfo,
				tree niters, tree final_iv,
				bool niters_maybe_zero,
				gimple_stmt_iterator loop_cond_gsi)
{
  gimple_seq preheader_seq = NULL;
  gimple_seq header_seq = NULL;

  tree compare_type = LOOP_VINFO_MASK_COMPARE_TYPE (loop_vinfo);
  unsigned int compare_precision = TYPE_PRECISION (compare_type);
  unsigned HOST_WIDE_INT max_vf = vect_max_vf (loop_vinfo);
  tree orig_niters = niters;

  /* Type of the initial value of NITERS.  */
  tree ni_actual_type = TREE_TYPE (niters);
  unsigned int ni_actual_precision = TYPE_PRECISION (ni_actual_type);

  /* Convert NITERS to the same size as the compare.  */
  if (compare_precision > ni_actual_precision
      && niters_maybe_zero)
    {
      /* We know that there is always at least one iteration, so if the
	 count is zero then it must have wrapped.  Cope with this by
	 subtracting 1 before the conversion and adding 1 to the result.  */
      gcc_assert (TYPE_UNSIGNED (ni_actual_type));
      niters = gimple_build (&preheader_seq, PLUS_EXPR, ni_actual_type,
			     niters, build_minus_one_cst (ni_actual_type));
      niters = gimple_convert (&preheader_seq, compare_type, niters);
      niters = gimple_build (&preheader_seq, PLUS_EXPR, compare_type,
			     niters, build_one_cst (compare_type));
    }
  else
    niters = gimple_convert (&preheader_seq, compare_type, niters);

  /* Convert skip_niters to the right type.  */
  tree niters_skip = LOOP_VINFO_MASK_SKIP_NITERS (loop_vinfo);

  /* Now calculate the value that the induction variable must be able
     to hit in order to ensure that we end the loop with an all-false mask.
     This involves adding the maximum number of inactive trailing scalar
     iterations.  */
  widest_int iv_limit;
  bool known_max_iters = max_loop_iterations (loop, &iv_limit);
  if (known_max_iters)
    {
      if (niters_skip)
	{
	  /* Add the maximum number of skipped iterations to the
	     maximum iteration count.  */
	  if (TREE_CODE (niters_skip) == INTEGER_CST)
	    iv_limit += wi::to_widest (niters_skip);
	  else
	    iv_limit += max_vf - 1;
	}
<<<<<<< HEAD
      if (use_capped_vf (loop_vinfo))
	/* In the worst case the final vector iteration will handle a single
	   scalar iteration, so we'll have up to MAX_VF - 1 inactive
	   iterations.  Add 1 to this to get the number of loop iterations
	   instead of the number of latch iterations.  */
	iv_limit += max_vf;
      else
	{
	  /* IV_LIMIT is the maximum number of latch iterations, which
	     is also the maximum in-range IV value.  Round this value
	     down to the previous vector alignment boundary and then add
	     an extra full iteration.  */
	  poly_uint64 vf = LOOP_VINFO_VECT_FACTOR (loop_vinfo);
	  iv_limit = (iv_limit & -(int) known_alignment (vf)) + max_vf;
	}
    }

  /* Convert the runtime vectorization factor to the appropriate type.  */
  tree capped_vf = gimple_convert (&preheader_seq, compare_type,
				   LOOP_VINFO_CAP (loop_vinfo).niters);
=======
      /* IV_LIMIT is the maximum number of latch iterations, which is also
	 the maximum in-range IV value.  Round this value down to the previous
	 vector alignment boundary and then add an extra full iteration.  */
      poly_uint64 vf = LOOP_VINFO_VECT_FACTOR (loop_vinfo);
      iv_limit = (iv_limit & -(int) known_alignment (vf)) + max_vf;
    }

  /* Get the vectorization factor in tree form.  */
  tree vf = build_int_cst (compare_type,
			   LOOP_VINFO_VECT_FACTOR (loop_vinfo));
>>>>>>> 70783a86

  /* Iterate over all the rgroups and fill in their masks.  We could use
     the first mask from any rgroup for the loop condition; here we
     arbitrarily pick the last.  */
  tree test_mask = NULL_TREE;
  rgroup_masks *rgm;
  unsigned int i;
  vec_loop_masks *masks = &LOOP_VINFO_MASKS (loop_vinfo);
  FOR_EACH_VEC_ELT (*masks, i, rgm)
    if (!rgm->masks.is_empty ())
      {
	/* First try using permutes.  This adds a single vector
	   instruction to the loop for each mask, but needs no extra
	   loop invariants or IVs.  */
	unsigned int nmasks = i + 1;
	if ((nmasks & 1) == 0)
	  {
	    rgroup_masks *half_rgm = &(*masks)[nmasks / 2 - 1];
	    if (!half_rgm->masks.is_empty ()
		&& vect_maybe_permute_loop_masks (&header_seq, rgm, half_rgm))
	      continue;
	  }

	/* See whether zero-based IV would ever generate all-false masks
	   before wrapping around.  */
	bool might_wrap_p
	  = (!known_max_iters
	     || (wi::min_precision (iv_limit * rgm->max_nscalars_per_iter,
				    UNSIGNED)
		 > compare_precision));

	/* Set up all masks for this group.  */
	test_mask = vect_set_loop_masks_directly (loop, loop_vinfo,
<<<<<<< HEAD
						  &preheader_seq, &header_seq,
						  loop_cond_gsi, rgm,
						  capped_vf, niters,
						  niters_skip,
=======
						  &preheader_seq,
						  loop_cond_gsi, rgm, vf,
						  niters, niters_skip,
>>>>>>> 70783a86
						  might_wrap_p);
      }

  /* Emit all accumulated statements.  */
  add_preheader_seq (loop, preheader_seq);
  add_header_seq (loop, header_seq);

  /* Get a boolean result that tells us whether to iterate.  */
  edge exit_edge = single_exit (loop);
  tree_code code = (exit_edge->flags & EDGE_TRUE_VALUE) ? EQ_EXPR : NE_EXPR;
  tree zero_mask = build_zero_cst (TREE_TYPE (test_mask));
  gcond *cond_stmt = gimple_build_cond (code, test_mask, zero_mask,
					NULL_TREE, NULL_TREE);
  gsi_insert_before (&loop_cond_gsi, cond_stmt, GSI_SAME_STMT);

  /* The loop iterates (NITERS - 1) / VF + 1 times.
     Subtract one from this to get the latch count.  */
  tree step = build_int_cst (compare_type,
			     LOOP_VINFO_VECT_FACTOR (loop_vinfo));
  tree niters_minus_one = fold_build2 (PLUS_EXPR, compare_type, niters,
				       build_minus_one_cst (compare_type));
  loop->nb_iterations = fold_build2 (TRUNC_DIV_EXPR, compare_type,
				     niters_minus_one, step);

  if (final_iv)
    {
      gassign *assign = gimple_build_assign (final_iv, orig_niters);
      gsi_insert_on_edge_immediate (single_exit (loop), assign);
    }

  return cond_stmt;
}

/* Like vect_set_loop_condition, but handle the case in which there
   are no loop masks.  */

static gcond *
vect_set_loop_condition_unmasked (struct loop *loop, tree niters,
				  tree step, tree final_iv,
				  bool niters_maybe_zero,
				  gimple_stmt_iterator loop_cond_gsi)
{
  tree indx_before_incr, indx_after_incr;
  gcond *cond_stmt;
  gcond *orig_cond;
  edge pe = loop_preheader_edge (loop);
  edge exit_edge = single_exit (loop);
  gimple_stmt_iterator incr_gsi;
  bool insert_after;
  enum tree_code code;
  tree niters_type = TREE_TYPE (niters);

  orig_cond = get_loop_exit_condition (loop);
  gcc_assert (orig_cond);
  loop_cond_gsi = gsi_for_stmt (orig_cond);

  tree init, limit;
  if (!niters_maybe_zero && integer_onep (step))
    {
      /* In this case we can use a simple 0-based IV:

	 A:
	   x = 0;
	   do
	     {
	       ...
	       x += 1;
	     }
	   while (x < NITERS);  */
      code = (exit_edge->flags & EDGE_TRUE_VALUE) ? GE_EXPR : LT_EXPR;
      init = build_zero_cst (niters_type);
      limit = niters;
    }
  else
    {
      /* The following works for all values of NITERS except 0:

	 B:
	   x = 0;
	   do
	     {
	       ...
	       x += STEP;
	     }
	   while (x <= NITERS - STEP);

	 so that the loop continues to iterate if x + STEP - 1 < NITERS
	 but stops if x + STEP - 1 >= NITERS.

	 However, if NITERS is zero, x never hits a value above NITERS - STEP
	 before wrapping around.  There are two obvious ways of dealing with
	 this:

	 - start at STEP - 1 and compare x before incrementing it
	 - start at -1 and compare x after incrementing it

	 The latter is simpler and is what we use.  The loop in this case
	 looks like:

	 C:
	   x = -1;
	   do
	     {
	       ...
	       x += STEP;
	     }
	   while (x < NITERS - STEP);

	 In both cases the loop limit is NITERS - STEP.  */
      gimple_seq seq = NULL;
      limit = force_gimple_operand (niters, &seq, true, NULL_TREE);
      limit = gimple_build (&seq, MINUS_EXPR, TREE_TYPE (limit), limit, step);
      if (seq)
	{
	  basic_block new_bb = gsi_insert_seq_on_edge_immediate (pe, seq);
	  gcc_assert (!new_bb);
	}
      if (niters_maybe_zero)
	{
	  /* Case C.  */
	  code = (exit_edge->flags & EDGE_TRUE_VALUE) ? GE_EXPR : LT_EXPR;
	  init = build_all_ones_cst (niters_type);
	}
      else
	{
	  /* Case B.  */
	  code = (exit_edge->flags & EDGE_TRUE_VALUE) ? GT_EXPR : LE_EXPR;
	  init = build_zero_cst (niters_type);
	}
    }

  standard_iv_increment_position (loop, &incr_gsi, &insert_after);
  create_iv (init, step, NULL_TREE, loop,
             &incr_gsi, insert_after, &indx_before_incr, &indx_after_incr);
  indx_after_incr = force_gimple_operand_gsi (&loop_cond_gsi, indx_after_incr,
					      true, NULL_TREE, true,
					      GSI_SAME_STMT);
  limit = force_gimple_operand_gsi (&loop_cond_gsi, limit, true, NULL_TREE,
				     true, GSI_SAME_STMT);

  cond_stmt = gimple_build_cond (code, indx_after_incr, limit, NULL_TREE,
				 NULL_TREE);

  gsi_insert_before (&loop_cond_gsi, cond_stmt, GSI_SAME_STMT);

  /* Record the number of latch iterations.  */
  if (limit == niters)
    /* Case A: the loop iterates NITERS times.  Subtract one to get the
       latch count.  */
    loop->nb_iterations = fold_build2 (MINUS_EXPR, niters_type, niters,
				       build_int_cst (niters_type, 1));
  else
    /* Case B or C: the loop iterates (NITERS - STEP) / STEP + 1 times.
       Subtract one from this to get the latch count.  */
    loop->nb_iterations = fold_build2 (TRUNC_DIV_EXPR, niters_type,
				       limit, step);
<<<<<<< HEAD

  if (final_iv)
    {
      gassign *assign = gimple_build_assign (final_iv, MINUS_EXPR,
					     indx_after_incr, init);
      gsi_insert_on_edge_immediate (single_exit (loop), assign);
    }

  return cond_stmt;
}

/* If we're using fully-masked loops, make LOOP iterate:

      N == (NITERS - 1) / STEP + 1

   times.  When NITERS is zero, this is equivalent to making the loop
   execute (1 << M) / STEP times, where M is the precision of NITERS.
   NITERS_MAYBE_ZERO is true if this last case might occur.

   If we're not using fully-masked loops, make LOOP iterate:

      N == (NITERS - STEP) / STEP + 1

   times, where NITERS is known to be outside the range [1, STEP - 1].
   This is equivalent to making the loop execute NITERS / STEP times
   when NITERS is nonzero and (1 << M) / STEP times otherwise.
   NITERS_MAYBE_ZERO again indicates whether this last case might occur.

   If FINAL_IV is nonnull, it is an SSA name that should be set to
   N * STEP on exit from the loop.

   Assumption: the exit-condition of LOOP is the last stmt in the loop.  */

void
vect_set_loop_condition (struct loop *loop, loop_vec_info loop_vinfo,
			 tree niters, tree step, tree final_iv,
			 bool niters_maybe_zero)
{
  gcond *cond_stmt = NULL;
  gcond *orig_cond = get_loop_exit_condition (loop);
  gimple_stmt_iterator loop_cond_gsi = gsi_for_stmt (orig_cond);
  bool masked_p = (loop_vinfo && LOOP_VINFO_FULLY_MASKED_P (loop_vinfo));
  bool speculation_p
    = (loop_vinfo && LOOP_VINFO_SPECULATIVE_EXECUTION (loop_vinfo));

  if (speculation_p)
    {
      /* Set the masks that control statements that cannot be speculatively
	 executed.  */
      vect_set_nonspeculative_masks (loop_vinfo, &loop_cond_gsi);

      /* ...then add the statements themselves.  */
      gimple_seq late_seq = LOOP_VINFO_NONSPECULATIVE_SEQ (loop_vinfo);
      if (late_seq)
	gsi_insert_seq_before (&loop_cond_gsi, late_seq, GSI_SAME_STMT);

      /* Set up the masks that control the speculative statements.  */
      if (masked_p)
	vect_set_speculative_masks (loop, loop_vinfo);
    }
  else if (masked_p)
    cond_stmt = vect_set_loop_condition_masked (loop, loop_vinfo, niters,
						final_iv, niters_maybe_zero,
						loop_cond_gsi);
  else
    cond_stmt = vect_set_loop_condition_unmasked (loop, niters, step,
						  final_iv, niters_maybe_zero,
						  loop_cond_gsi);

  if (!speculation_p)
    {
      /* Remove old loop exit test.  */
      gsi_remove (&loop_cond_gsi, true);
      free_stmt_vec_info (orig_cond);
    }

  if (dump_enabled_p () && cond_stmt)
    {
      dump_printf_loc (MSG_NOTE, vect_location, "New loop exit condition: ");
      dump_gimple_stmt (MSG_NOTE, TDF_SLIM, cond_stmt, 0);
    }
=======

  if (final_iv)
    {
      gassign *assign = gimple_build_assign (final_iv, MINUS_EXPR,
					     indx_after_incr, init);
      gsi_insert_on_edge_immediate (single_exit (loop), assign);
    }

  return cond_stmt;
}

/* If we're using fully-masked loops, make LOOP iterate:

      N == (NITERS - 1) / STEP + 1

   times.  When NITERS is zero, this is equivalent to making the loop
   execute (1 << M) / STEP times, where M is the precision of NITERS.
   NITERS_MAYBE_ZERO is true if this last case might occur.

   If we're not using fully-masked loops, make LOOP iterate:

      N == (NITERS - STEP) / STEP + 1

   times, where NITERS is known to be outside the range [1, STEP - 1].
   This is equivalent to making the loop execute NITERS / STEP times
   when NITERS is nonzero and (1 << M) / STEP times otherwise.
   NITERS_MAYBE_ZERO again indicates whether this last case might occur.

   If FINAL_IV is nonnull, it is an SSA name that should be set to
   N * STEP on exit from the loop.

   Assumption: the exit-condition of LOOP is the last stmt in the loop.  */

void
vect_set_loop_condition (struct loop *loop, loop_vec_info loop_vinfo,
			 tree niters, tree step, tree final_iv,
			 bool niters_maybe_zero)
{
  gcond *cond_stmt;
  gcond *orig_cond = get_loop_exit_condition (loop);
  gimple_stmt_iterator loop_cond_gsi = gsi_for_stmt (orig_cond);

  if (loop_vinfo && LOOP_VINFO_FULLY_MASKED_P (loop_vinfo))
    cond_stmt = vect_set_loop_condition_masked (loop, loop_vinfo, niters,
						final_iv, niters_maybe_zero,
						loop_cond_gsi);
  else
    cond_stmt = vect_set_loop_condition_unmasked (loop, niters, step,
						  final_iv, niters_maybe_zero,
						  loop_cond_gsi);

  /* Remove old loop exit test.  */
  gsi_remove (&loop_cond_gsi, true);
  free_stmt_vec_info (orig_cond);

  if (dump_enabled_p ())
    {
      dump_printf_loc (MSG_NOTE, vect_location, "New loop exit condition: ");
      dump_gimple_stmt (MSG_NOTE, TDF_SLIM, cond_stmt, 0);
    }
>>>>>>> 70783a86
}

/* Helper routine of slpeel_tree_duplicate_loop_to_edge_cfg.
   For all PHI arguments in FROM->dest and TO->dest from those
   edges ensure that TO->dest PHI arguments have current_def
   to that in from.  */

static void
slpeel_duplicate_current_defs_from_edges (edge from, edge to)
{
  gimple_stmt_iterator gsi_from, gsi_to;

  for (gsi_from = gsi_start_phis (from->dest),
       gsi_to = gsi_start_phis (to->dest);
       !gsi_end_p (gsi_from) && !gsi_end_p (gsi_to);)
    {
      gimple *from_phi = gsi_stmt (gsi_from);
      gimple *to_phi = gsi_stmt (gsi_to);
      tree from_arg = PHI_ARG_DEF_FROM_EDGE (from_phi, from);
      tree to_arg = PHI_ARG_DEF_FROM_EDGE (to_phi, to);
      if (virtual_operand_p (from_arg))
	{
	  gsi_next (&gsi_from);
	  continue;
	}
      if (virtual_operand_p (to_arg))
	{
	  gsi_next (&gsi_to);
	  continue;
	}
      if (TREE_CODE (from_arg) != SSA_NAME)
	gcc_assert (operand_equal_p (from_arg, to_arg, 0));
      else
	{
	  if (get_current_def (to_arg) == NULL_TREE)
	    set_current_def (to_arg, get_current_def (from_arg));
	}
      gsi_next (&gsi_from);
      gsi_next (&gsi_to);
    }

  gphi *from_phi = get_virtual_phi (from->dest);
  gphi *to_phi = get_virtual_phi (to->dest);
  if (from_phi)
    set_current_def (PHI_ARG_DEF_FROM_EDGE (to_phi, to),
		     get_current_def (PHI_ARG_DEF_FROM_EDGE (from_phi, from)));
}


/* Given LOOP this function generates a new copy of it and puts it
   on E which is either the entry or exit of LOOP.  If SCALAR_LOOP is
   non-NULL, assume LOOP and SCALAR_LOOP are equivalent and copy the
   basic blocks from SCALAR_LOOP instead of LOOP, but to either the
   entry or exit of LOOP.  */

struct loop *
slpeel_tree_duplicate_loop_to_edge_cfg (struct loop *loop,
					struct loop *scalar_loop, edge e)
{
  struct loop *new_loop;
  basic_block *new_bbs, *bbs, *pbbs;
  bool at_exit;
  bool was_imm_dom;
  basic_block exit_dest;
  edge exit, new_exit;
  bool duplicate_outer_loop = false;

  exit = single_exit (loop);
  at_exit = (e == exit);
  if (!at_exit && e != loop_preheader_edge (loop))
    return NULL;

  if (scalar_loop == NULL)
    scalar_loop = loop;

  bbs = XNEWVEC (basic_block, scalar_loop->num_nodes + 1);
  pbbs = bbs + 1;
  get_loop_body_with_size (scalar_loop, pbbs, scalar_loop->num_nodes);
  /* Allow duplication of outer loops.  */
  if (scalar_loop->inner)
    duplicate_outer_loop = true;
  /* Check whether duplication is possible.  */
  if (!can_copy_bbs_p (pbbs, scalar_loop->num_nodes))
    {
      free (bbs);
      return NULL;
    }

  /* Generate new loop structure.  */
  new_loop = duplicate_loop (scalar_loop, loop_outer (scalar_loop));
  duplicate_subloops (scalar_loop, new_loop);

  exit_dest = exit->dest;
  was_imm_dom = (get_immediate_dominator (CDI_DOMINATORS,
					  exit_dest) == loop->header ?
		 true : false);

  /* Also copy the pre-header, this avoids jumping through hoops to
     duplicate the loop entry PHI arguments.  Create an empty
     pre-header unconditionally for this.  */
  basic_block preheader = split_edge (loop_preheader_edge (scalar_loop));
  edge entry_e = single_pred_edge (preheader);
  bbs[0] = preheader;
  new_bbs = XNEWVEC (basic_block, scalar_loop->num_nodes + 1);

  exit = single_exit (scalar_loop);
  copy_bbs (bbs, scalar_loop->num_nodes + 1, new_bbs,
	    &exit, 1, &new_exit, NULL,
	    at_exit ? loop->latch : e->src, true);
  exit = single_exit (loop);
  basic_block new_preheader = new_bbs[0];

  add_phi_args_after_copy (new_bbs, scalar_loop->num_nodes + 1, NULL);

  if (scalar_loop != loop)
    {
      /* If we copied from SCALAR_LOOP rather than LOOP, SSA_NAMEs from
	 SCALAR_LOOP will have current_def set to SSA_NAMEs in the new_loop,
	 but LOOP will not.  slpeel_update_phi_nodes_for_guard{1,2} expects
	 the LOOP SSA_NAMEs (on the exit edge and edge from latch to
	 header) to have current_def set, so copy them over.  */
      slpeel_duplicate_current_defs_from_edges (single_exit (scalar_loop),
						exit);
      slpeel_duplicate_current_defs_from_edges (EDGE_SUCC (scalar_loop->latch,
							   0),
						EDGE_SUCC (loop->latch, 0));
    }

  if (at_exit) /* Add the loop copy at exit.  */
    {
      if (scalar_loop != loop)
	{
	  gphi_iterator gsi;
	  new_exit = redirect_edge_and_branch (new_exit, exit_dest);

	  for (gsi = gsi_start_phis (exit_dest); !gsi_end_p (gsi);
	       gsi_next (&gsi))
	    {
	      gphi *phi = gsi.phi ();
	      tree orig_arg = PHI_ARG_DEF_FROM_EDGE (phi, e);
	      location_t orig_locus
		= gimple_phi_arg_location_from_edge (phi, e);

	      add_phi_arg (phi, orig_arg, new_exit, orig_locus);
	    }
	}
      redirect_edge_and_branch_force (e, new_preheader);
      flush_pending_stmts (e);
      set_immediate_dominator (CDI_DOMINATORS, new_preheader, e->src);
      if (was_imm_dom || duplicate_outer_loop)
	set_immediate_dominator (CDI_DOMINATORS, exit_dest, new_exit->src);

      /* And remove the non-necessary forwarder again.  Keep the other
         one so we have a proper pre-header for the loop at the exit edge.  */
      redirect_edge_pred (single_succ_edge (preheader),
			  single_pred (preheader));
      delete_basic_block (preheader);
      set_immediate_dominator (CDI_DOMINATORS, scalar_loop->header,
			       loop_preheader_edge (scalar_loop)->src);
    }
  else /* Add the copy at entry.  */
    {
      if (scalar_loop != loop)
	{
	  /* Remove the non-necessary forwarder of scalar_loop again.  */
	  redirect_edge_pred (single_succ_edge (preheader),
			      single_pred (preheader));
	  delete_basic_block (preheader);
	  set_immediate_dominator (CDI_DOMINATORS, scalar_loop->header,
				   loop_preheader_edge (scalar_loop)->src);
	  preheader = split_edge (loop_preheader_edge (loop));
	  entry_e = single_pred_edge (preheader);
	}

      redirect_edge_and_branch_force (entry_e, new_preheader);
      flush_pending_stmts (entry_e);
      set_immediate_dominator (CDI_DOMINATORS, new_preheader, entry_e->src);

      redirect_edge_and_branch_force (new_exit, preheader);
      flush_pending_stmts (new_exit);
      set_immediate_dominator (CDI_DOMINATORS, preheader, new_exit->src);

      /* And remove the non-necessary forwarder again.  Keep the other
         one so we have a proper pre-header for the loop at the exit edge.  */
      redirect_edge_pred (single_succ_edge (new_preheader),
			  single_pred (new_preheader));
      delete_basic_block (new_preheader);
      set_immediate_dominator (CDI_DOMINATORS, new_loop->header,
			       loop_preheader_edge (new_loop)->src);
    }

  /* Skip new preheader since it's deleted if copy loop is added at entry.  */
  for (unsigned i = (at_exit ? 0 : 1); i < scalar_loop->num_nodes + 1; i++)
    rename_variables_in_bb (new_bbs[i], duplicate_outer_loop);

  if (scalar_loop != loop)
    {
      /* Update new_loop->header PHIs, so that on the preheader
	 edge they are the ones from loop rather than scalar_loop.  */
      gphi_iterator gsi_orig, gsi_new;
      edge orig_e = loop_preheader_edge (loop);
      edge new_e = loop_preheader_edge (new_loop);

      for (gsi_orig = gsi_start_phis (loop->header),
	   gsi_new = gsi_start_phis (new_loop->header);
	   !gsi_end_p (gsi_orig) && !gsi_end_p (gsi_new);
	   gsi_next (&gsi_orig), gsi_next (&gsi_new))
	{
	  gphi *orig_phi = gsi_orig.phi ();
	  gphi *new_phi = gsi_new.phi ();
	  tree orig_arg = PHI_ARG_DEF_FROM_EDGE (orig_phi, orig_e);
	  location_t orig_locus
	    = gimple_phi_arg_location_from_edge (orig_phi, orig_e);

	  add_phi_arg (new_phi, orig_arg, new_e, orig_locus);
	}
    }

  free (new_bbs);
  free (bbs);

  checking_verify_dominators (CDI_DOMINATORS);

  return new_loop;
}


/* Given the condition expression COND, put it as the last statement of
   GUARD_BB; set both edges' probability; set dominator of GUARD_TO to
   DOM_BB; return the skip edge.  GUARD_TO is the target basic block to
   skip the loop.  PROBABILITY is the skip edge's probability.  Mark the
   new edge as irreducible if IRREDUCIBLE_P is true.  */

static edge
slpeel_add_loop_guard (basic_block guard_bb, tree cond,
		       basic_block guard_to, basic_block dom_bb,
		       profile_probability probability, bool irreducible_p)
{
  gimple_stmt_iterator gsi;
  edge new_e, enter_e;
  gcond *cond_stmt;
  gimple_seq gimplify_stmt_list = NULL;

  enter_e = EDGE_SUCC (guard_bb, 0);
  enter_e->flags &= ~EDGE_FALLTHRU;
  enter_e->flags |= EDGE_FALSE_VALUE;
  gsi = gsi_last_bb (guard_bb);

  cond = force_gimple_operand_1 (cond, &gimplify_stmt_list, is_gimple_condexpr,
				 NULL_TREE);
  if (gimplify_stmt_list)
    gsi_insert_seq_after (&gsi, gimplify_stmt_list, GSI_NEW_STMT);

  cond_stmt = gimple_build_cond_from_tree (cond, NULL_TREE, NULL_TREE);
  gsi = gsi_last_bb (guard_bb);
  gsi_insert_after (&gsi, cond_stmt, GSI_NEW_STMT);

  /* Add new edge to connect guard block to the merge/loop-exit block.  */
  new_e = make_edge (guard_bb, guard_to, EDGE_TRUE_VALUE);

  new_e->probability = probability;
  if (irreducible_p)
    new_e->flags |= EDGE_IRREDUCIBLE_LOOP;

  enter_e->probability = probability.invert ();
  set_immediate_dominator (CDI_DOMINATORS, guard_to, dom_bb);

  /* Split enter_e to preserve LOOPS_HAVE_PREHEADERS.  */
  if (enter_e->dest->loop_father->header == enter_e->dest)
    split_edge (enter_e);

  return new_e;
}


/* This function verifies that the following restrictions apply to LOOP:
   (1) it consists of exactly 2 basic blocks - header, and an empty latch
       for innermost loop and 5 basic blocks for outer-loop.
   (2) it is single entry, single exit
   (3) its exit condition is the last stmt in the header
   (4) E is the entry/exit edge of LOOP.
 */

bool
slpeel_can_duplicate_loop_p (const struct loop *loop, const_edge e)
{
  edge exit_e = single_exit (loop);
  edge entry_e = loop_preheader_edge (loop);
  gcond *orig_cond = get_loop_exit_condition (loop);
  gimple_stmt_iterator loop_exit_gsi = gsi_last_bb (exit_e->src);
  unsigned int num_bb = loop->inner? 5 : 2;

  /* All loops have an outer scope; the only case loop->outer is NULL is for
     the function itself.  */
  if (!loop_outer (loop)
      || loop->num_nodes != num_bb
      || !empty_block_p (loop->latch)
      || !single_exit (loop)
      /* Verify that new loop exit condition can be trivially modified.  */
      || (!orig_cond || orig_cond != gsi_stmt (loop_exit_gsi))
      || (e != exit_e && e != entry_e))
    return false;

  return true;
}

/* If the loop has a virtual PHI, but exit bb doesn't, create a virtual PHI
   in the exit bb and rename all the uses after the loop.  This simplifies
   the *guard[12] routines, which assume loop closed SSA form for all PHIs
   (but normally loop closed SSA form doesn't require virtual PHIs to be
   in the same form).  Doing this early simplifies the checking what
   uses should be renamed.  */

static void
create_lcssa_for_virtual_phi (struct loop *loop)
{
  gphi_iterator gsi;
  edge exit_e = single_exit (loop);

  for (gsi = gsi_start_phis (loop->header); !gsi_end_p (gsi); gsi_next (&gsi))
    if (virtual_operand_p (gimple_phi_result (gsi_stmt (gsi))))
      {
	gphi *phi = gsi.phi ();
	for (gsi = gsi_start_phis (exit_e->dest);
	     !gsi_end_p (gsi); gsi_next (&gsi))
	  if (virtual_operand_p (gimple_phi_result (gsi_stmt (gsi))))
	    break;
	if (gsi_end_p (gsi))
	  {
	    tree new_vop = copy_ssa_name (PHI_RESULT (phi));
	    gphi *new_phi = create_phi_node (new_vop, exit_e->dest);
	    tree vop = PHI_ARG_DEF_FROM_EDGE (phi, EDGE_SUCC (loop->latch, 0));
	    imm_use_iterator imm_iter;
	    gimple *stmt;
	    use_operand_p use_p;

	    SSA_NAME_OCCURS_IN_ABNORMAL_PHI (new_vop)
	      = SSA_NAME_OCCURS_IN_ABNORMAL_PHI (vop);
	    add_phi_arg (new_phi, vop, exit_e, UNKNOWN_LOCATION);
	    gimple_phi_set_result (new_phi, new_vop);
	    FOR_EACH_IMM_USE_STMT (stmt, imm_iter, vop)
	      if (stmt != new_phi
		  && !flow_bb_inside_loop_p (loop, gimple_bb (stmt)))
		FOR_EACH_IMM_USE_ON_STMT (use_p, imm_iter)
		  SET_USE (use_p, new_vop);
	  }
	break;
      }

}

/* Function vect_get_loop_location.

   Extract the location of the loop in the source code.
   If the loop is not well formed for vectorization, an estimated
   location is calculated.
   Return the loop location if succeed and NULL if not.  */

source_location
find_loop_location (struct loop *loop)
{
  gimple *stmt = NULL;
  basic_block bb;
  gimple_stmt_iterator si;

  if (!loop)
    return UNKNOWN_LOCATION;

  stmt = get_loop_exit_condition (loop);

  if (stmt
      && LOCATION_LOCUS (gimple_location (stmt)) > BUILTINS_LOCATION)
    return gimple_location (stmt);

  /* If we got here the loop is probably not "well formed",
     try to estimate the loop location */

  if (!loop->header)
    return UNKNOWN_LOCATION;

  bb = loop->header;

  for (si = gsi_start_bb (bb); !gsi_end_p (si); gsi_next (&si))
    {
      stmt = gsi_stmt (si);
      if (LOCATION_LOCUS (gimple_location (stmt)) > BUILTINS_LOCATION)
        return gimple_location (stmt);
    }

  return UNKNOWN_LOCATION;
}

/* Return true if PHI defines an IV of the loop to be vectorized.  */

static bool
iv_phi_p (gphi *phi)
{
  if (virtual_operand_p (PHI_RESULT (phi)))
    return false;

  stmt_vec_info stmt_info = vinfo_for_stmt (phi);
  gcc_assert (stmt_info != NULL);
  if (STMT_VINFO_DEF_TYPE (stmt_info) == vect_reduction_def
      || STMT_VINFO_DEF_TYPE (stmt_info) == vect_double_reduction_def)
    return false;

  return true;
}

/* Function vect_can_advance_ivs_p

   In case the number of iterations that LOOP iterates is unknown at compile
   time, an epilog loop will be generated, and the loop induction variables
   (IVs) will be "advanced" to the value they are supposed to take just before
   the epilog loop.  Here we check that the access function of the loop IVs
   and the expression that represents the loop bound are simple enough.
   These restrictions will be relaxed in the future.  */

bool
vect_can_advance_ivs_p (loop_vec_info loop_vinfo)
{
  struct loop *loop = LOOP_VINFO_LOOP (loop_vinfo);
  basic_block bb = loop->header;
  gphi_iterator gsi;

  /* Analyze phi functions of the loop header.  */

  if (dump_enabled_p ())
    dump_printf_loc (MSG_NOTE, vect_location, "vect_can_advance_ivs_p:\n");
  for (gsi = gsi_start_phis (bb); !gsi_end_p (gsi); gsi_next (&gsi))
    {
      tree evolution_part;

      gphi *phi = gsi.phi ();
      if (dump_enabled_p ())
	{
          dump_printf_loc (MSG_NOTE, vect_location, "Analyze phi: ");
          dump_gimple_stmt (MSG_NOTE, TDF_SLIM, phi, 0);
	}

      /* Skip virtual phi's. The data dependences that are associated with
	 virtual defs/uses (i.e., memory accesses) are analyzed elsewhere.

	 Skip reduction phis.  */
      if (!iv_phi_p (phi))
	{
	  if (dump_enabled_p ())
	    dump_printf_loc (MSG_NOTE, vect_location,
			     "reduc or virtual phi. skip.\n");
	  continue;
	}

      /* Analyze the evolution function.  */

      evolution_part
	= STMT_VINFO_LOOP_PHI_EVOLUTION_PART (vinfo_for_stmt (phi));
      if (evolution_part == NULL_TREE)
        {
	  if (dump_enabled_p ())
	    dump_printf (MSG_MISSED_OPTIMIZATION,
			 "No access function or evolution.\n");
	  return false;
        }

      /* FORNOW: We do not transform initial conditions of IVs
	 which evolution functions are not invariants in the loop.  */

      if (!expr_invariant_in_loop_p (loop, evolution_part))
	{
	  if (dump_enabled_p ())
	    dump_printf_loc (MSG_MISSED_OPTIMIZATION, vect_location,
			     "evolution not invariant in loop.\n");
	  return false;
	}

      /* FORNOW: We do not transform initial conditions of IVs
	 which evolution functions are a polynomial of degree >= 2.  */

      if (tree_is_chrec (evolution_part))
	{
	  if (dump_enabled_p ())
	    dump_printf_loc (MSG_MISSED_OPTIMIZATION, vect_location,
			     "evolution is chrec.\n");
	  return false;
	}
    }

  return true;
}


/*   Function vect_update_ivs_after_vectorizer.

     "Advance" the induction variables of LOOP to the value they should take
     after the execution of LOOP.  This is currently necessary because the
     vectorizer does not handle induction variables that are used after the
     loop.  Such a situation occurs when the last iterations of LOOP are
     peeled, because:
     1. We introduced new uses after LOOP for IVs that were not originally used
        after LOOP: the IVs of LOOP are now used by an epilog loop.
     2. LOOP is going to be vectorized; this means that it will iterate N/VF
        times, whereas the loop IVs should be bumped N times.

     Input:
     - LOOP - a loop that is going to be vectorized. The last few iterations
              of LOOP were peeled.
     - NITERS - the number of iterations that LOOP executes (before it is
                vectorized). i.e, the number of times the ivs should be bumped.
     - UPDATE_E - a successor edge of LOOP->exit that is on the (only) path
                  coming out from LOOP on which there are uses of the LOOP ivs
		  (this is the path from LOOP->exit to epilog_loop->preheader).

                  The new definitions of the ivs are placed in LOOP->exit.
                  The phi args associated with the edge UPDATE_E in the bb
                  UPDATE_E->dest are updated accordingly.

     Assumption 1: Like the rest of the vectorizer, this function assumes
     a single loop exit that has a single predecessor.

     Assumption 2: The phi nodes in the LOOP header and in update_bb are
     organized in the same order.

     Assumption 3: The access function of the ivs is simple enough (see
     vect_can_advance_ivs_p).  This assumption will be relaxed in the future.

     Assumption 4: Exactly one of the successors of LOOP exit-bb is on a path
     coming out of LOOP on which the ivs of LOOP are used (this is the path
     that leads to the epilog loop; other paths skip the epilog loop).  This
     path starts with the edge UPDATE_E, and its destination (denoted update_bb)
     needs to have its phis updated.
 */

static void
vect_update_ivs_after_vectorizer (loop_vec_info loop_vinfo,
				  tree niters, edge update_e)
{
  gphi_iterator gsi, gsi1;
  struct loop *loop = LOOP_VINFO_LOOP (loop_vinfo);
  basic_block update_bb = update_e->dest;
  basic_block exit_bb = single_exit (loop)->dest;

  /* Make sure there exists a single-predecessor exit bb:  */
  gcc_assert (single_pred_p (exit_bb));
  gcc_assert (single_succ_edge (exit_bb) == update_e);

  for (gsi = gsi_start_phis (loop->header), gsi1 = gsi_start_phis (update_bb);
       !gsi_end_p (gsi) && !gsi_end_p (gsi1);
       gsi_next (&gsi), gsi_next (&gsi1))
    {
      tree init_expr;
      tree step_expr, off;
      tree type;
      tree var, ni, ni_name;
      gimple_stmt_iterator last_gsi;

      gphi *phi = gsi.phi ();
      gphi *phi1 = gsi1.phi ();
      if (dump_enabled_p ())
	{
	  dump_printf_loc (MSG_NOTE, vect_location,
			   "vect_update_ivs_after_vectorizer: phi: ");
	  dump_gimple_stmt (MSG_NOTE, TDF_SLIM, phi, 0);
	}

      /* Skip reduction and virtual phis.  */
      if (!iv_phi_p (phi))
	{
	  if (dump_enabled_p ())
	    dump_printf_loc (MSG_NOTE, vect_location,
			     "reduc or virtual phi. skip.\n");
	  continue;
	}

      type = TREE_TYPE (gimple_phi_result (phi));
      step_expr = STMT_VINFO_LOOP_PHI_EVOLUTION_PART (vinfo_for_stmt (phi));
      step_expr = unshare_expr (step_expr);

      /* FORNOW: We do not support IVs whose evolution function is a polynomial
         of degree >= 2 or exponential.  */
      gcc_assert (!tree_is_chrec (step_expr));

      init_expr = PHI_ARG_DEF_FROM_EDGE (phi, loop_preheader_edge (loop));

      off = fold_build2 (MULT_EXPR, TREE_TYPE (step_expr),
			 fold_convert (TREE_TYPE (step_expr), niters),
			 step_expr);
      if (POINTER_TYPE_P (type))
	ni = fold_build_pointer_plus (init_expr, off);
      else
	ni = fold_build2 (PLUS_EXPR, type,
			  init_expr, fold_convert (type, off));

      var = create_tmp_var (type, "tmp");

      last_gsi = gsi_last_bb (exit_bb);
      gimple_seq new_stmts = NULL;
      ni_name = force_gimple_operand (ni, &new_stmts, false, var);
      /* Exit_bb shouldn't be empty.  */
      if (!gsi_end_p (last_gsi))
	gsi_insert_seq_after (&last_gsi, new_stmts, GSI_SAME_STMT);
      else
	gsi_insert_seq_before (&last_gsi, new_stmts, GSI_SAME_STMT);

      /* Fix phi expressions in the successor bb.  */
      adjust_phi_and_debug_stmts (phi1, update_e, ni_name);
    }
}

/* Return a gimple value containing the misalignment (measured in vector
   elements) for the loop described by LOOP_VINFO, i.e. how many elements
   it is away from a perfectly aligned address.  Add any new statements
   to SEQ.  */

static tree
get_misalign_in_elems (gimple **seq, loop_vec_info loop_vinfo)
{
  struct data_reference *dr = LOOP_VINFO_UNALIGNED_DR (loop_vinfo);
  gimple *dr_stmt = DR_STMT (dr);
  stmt_vec_info stmt_info = vinfo_for_stmt (dr_stmt);
  tree vectype = STMT_VINFO_VECTYPE (stmt_info);

  unsigned int target_align = DR_TARGET_ALIGNMENT (dr);
  gcc_assert (target_align != 0);

  bool negative = tree_int_cst_compare (DR_STEP (dr), size_zero_node) < 0;
  tree offset = (negative
		 ? size_int (-TYPE_VECTOR_SUBPARTS (vectype) + 1)
		 : size_zero_node);
  tree start_addr = vect_create_addr_base_for_vector_ref (dr_stmt, seq,
							  offset);
  tree type = unsigned_type_for (TREE_TYPE (start_addr));
  tree target_align_minus_1 = build_int_cst (type, target_align - 1);
  HOST_WIDE_INT elem_size
    = int_cst_value (TYPE_SIZE_UNIT (TREE_TYPE (vectype)));
  tree elem_size_log = build_int_cst (type, exact_log2 (elem_size));

  /* Create:  misalign_in_bytes = addr & (target_align - 1).  */
  tree int_start_addr = fold_convert (type, start_addr);
  tree misalign_in_bytes = fold_build2 (BIT_AND_EXPR, type, int_start_addr,
					target_align_minus_1);

  /* Create:  misalign_in_elems = misalign_in_bytes / element_size.  */
  tree misalign_in_elems = fold_build2 (RSHIFT_EXPR, type, misalign_in_bytes,
					elem_size_log);

  return misalign_in_elems;
}

/* Function vect_gen_prolog_loop_niters

   Generate the number of iterations which should be peeled as prolog for the
   loop represented by LOOP_VINFO.  It is calculated as the misalignment of
   DR - the data reference recorded in LOOP_VINFO_UNALIGNED_DR (LOOP_VINFO).
   As a result, after the execution of this loop, the data reference DR will
   refer to an aligned location.  The following computation is generated:

   If the misalignment of DR is known at compile time:
     addr_mis = int mis = DR_MISALIGNMENT (dr);
   Else, compute address misalignment in bytes:
     addr_mis = addr & (target_align - 1)

   prolog_niters = ((VF - addr_mis/elem_size)&(VF-1))/step

   (elem_size = element type size; an element is the scalar element whose type
   is the inner type of the vectype)

   The computations will be emitted at the end of BB.  We also compute and
   store upper bound (included) of the result in BOUND.

   When the step of the data-ref in the loop is not 1 (as in interleaved data
   and SLP), the number of iterations of the prolog must be divided by the step
   (which is equal to the size of interleaved group).

   The above formulas assume that VF == number of elements in the vector. This
   may not hold when there are multiple-types in the loop.
   In this case, for some data-references in the loop the VF does not represent
   the number of elements that fit in the vector.  Therefore, instead of VF we
   use TYPE_VECTOR_SUBPARTS.  */

static tree
vect_gen_prolog_loop_niters (loop_vec_info loop_vinfo,
			     basic_block bb, int *bound)
{
  struct data_reference *dr = LOOP_VINFO_UNALIGNED_DR (loop_vinfo);
  tree var;
  gimple_seq stmts = NULL, new_stmts = NULL;
  tree iters, iters_name;
  gimple *dr_stmt = DR_STMT (dr);
  stmt_vec_info stmt_info = vinfo_for_stmt (dr_stmt);
  tree vectype = STMT_VINFO_VECTYPE (stmt_info);
  unsigned int target_align = DR_TARGET_ALIGNMENT (dr);
  tree niters_type = (LOOP_VINFO_SPECULATIVE_EXECUTION (loop_vinfo)
		      ? size_type_node
		      : TREE_TYPE (LOOP_VINFO_NITERS (loop_vinfo)));

  if (LOOP_VINFO_PEELING_FOR_ALIGNMENT (loop_vinfo) > 0)
    {
      int npeel = LOOP_VINFO_PEELING_FOR_ALIGNMENT (loop_vinfo);

      if (dump_enabled_p ())
        dump_printf_loc (MSG_NOTE, vect_location,
                         "known peeling = %d.\n", npeel);

      iters = build_int_cst (niters_type, npeel);
      *bound = LOOP_VINFO_PEELING_FOR_ALIGNMENT (loop_vinfo);
    }
  else
    {
      tree misalign_in_elems = get_misalign_in_elems (&stmts, loop_vinfo);
      tree type = TREE_TYPE (misalign_in_elems);
      HOST_WIDE_INT elem_size
	= int_cst_value (TYPE_SIZE_UNIT (TREE_TYPE (vectype)));
      HOST_WIDE_INT align_in_elems = target_align / elem_size;
      tree align_in_elems_minus_1 = build_int_cst (type, align_in_elems - 1);
      tree align_in_elems_tree = build_int_cst (type, align_in_elems);

      /* Create:  (niters_type) ((align_in_elems - misalign_in_elems)
				 & (align_in_elems - 1)).  */
      bool negative = tree_int_cst_compare (DR_STEP (dr), size_zero_node) < 0;
      if (negative)
	iters = fold_build2 (MINUS_EXPR, type, misalign_in_elems,
			     align_in_elems_tree);
      else
	iters = fold_build2 (MINUS_EXPR, type, align_in_elems_tree,
			     misalign_in_elems);
      iters = fold_build2 (BIT_AND_EXPR, type, iters, align_in_elems_minus_1);
      iters = fold_convert (niters_type, iters);
      *bound = align_in_elems - 1;
    }

  if (dump_enabled_p ())
    {
      dump_printf_loc (MSG_NOTE, vect_location,
                       "niters for prolog loop: ");
      dump_generic_expr (MSG_NOTE, TDF_SLIM, iters);
      dump_printf (MSG_NOTE, "\n");
    }

  var = create_tmp_var (niters_type, "prolog_loop_niters");
  iters_name = force_gimple_operand (iters, &new_stmts, false, var);

  if (new_stmts)
    gimple_seq_add_seq (&stmts, new_stmts);
  if (stmts)
    {
      gcc_assert (single_succ_p (bb));
      gimple_stmt_iterator gsi = gsi_last_bb (bb);
      if (gsi_end_p (gsi))
	gsi_insert_seq_before (&gsi, stmts, GSI_SAME_STMT);
      else
	gsi_insert_seq_after (&gsi, stmts, GSI_SAME_STMT);
    }
  return iters_name;
}


/* Function vect_update_init_of_dr

   If CODE is PLUS, the vector loop starts NITERS iterations after the
   scalar one, otherwise CODE is MINUS and the vector loop starts NITERS
   iterations before the scalar one (using masking to skip inactive
   elements).  This function updates the information recorded in DR to
   account for the difference.  Specifically, it updates the OFFSET
   field of DR.  */

static void
vect_update_init_of_dr (struct data_reference *dr, tree niters, tree_code code)
{
  tree offset = DR_OFFSET (dr);

  niters = fold_build2 (MULT_EXPR, sizetype,
			fold_convert (sizetype, niters),
			fold_convert (sizetype, DR_STEP (dr)));
  offset = fold_build2 (code, sizetype,
			fold_convert (sizetype, offset), niters);
  DR_OFFSET (dr) = offset;
}


/* Function vect_update_inits_of_drs

   Apply vect_update_inits_of_dr to all accesses in LOOP_VINFO.
   CODE and NITERS are as for vect_update_inits_of_dr.  */

static void
vect_update_inits_of_drs (loop_vec_info loop_vinfo, tree niters,
			  tree_code code)
{
  unsigned int i;
  vec<data_reference_p> datarefs = LOOP_VINFO_DATAREFS (loop_vinfo);
  struct data_reference *dr;

  if (dump_enabled_p ())
    dump_printf_loc (MSG_NOTE, vect_location,
		     "=== vect_update_inits_of_dr ===\n");

  /* Adjust niters to sizetype and insert stmts on loop preheader edge.  */
  if (!types_compatible_p (sizetype, TREE_TYPE (niters)))
    {
      gimple_seq seq;
      edge pe = loop_preheader_edge (LOOP_VINFO_LOOP (loop_vinfo));
      tree var = create_tmp_var (sizetype, "prolog_loop_adjusted_niters");

      niters = fold_convert (sizetype, niters);
      niters = force_gimple_operand (niters, &seq, false, var);
      if (seq)
	{
	  basic_block new_bb = gsi_insert_seq_on_edge_immediate (pe, seq);
	  gcc_assert (!new_bb);
	}
    }

  FOR_EACH_VEC_ELT (datarefs, i, dr)
    vect_update_init_of_dr (dr, niters, code);
}

/* For the information recorded in LOOP_VINFO prepare the loop for peeling
   by masking.  This involves calculating the number of iterations to
   be peeled and then aligning all memory references appropriately.  */

void
vect_prepare_for_masked_peels (loop_vec_info loop_vinfo)
{
  tree misalign_in_elems;
  tree type = LOOP_VINFO_MASK_COMPARE_TYPE (loop_vinfo);

  gcc_assert (vect_use_loop_mask_for_alignment_p (loop_vinfo));

  /* From the information recorded in LOOP_VINFO get the number of iterations
     that need to be skipped via masking.  */
  if (LOOP_VINFO_PEELING_FOR_ALIGNMENT (loop_vinfo) > 0)
    {
      poly_int64 misalign = (LOOP_VINFO_VECT_FACTOR (loop_vinfo)
			     - LOOP_VINFO_PEELING_FOR_ALIGNMENT (loop_vinfo));
      misalign_in_elems = build_int_cst (type, misalign);
    }
  else
    {
      gimple_seq seq1 = NULL, seq2 = NULL;
      misalign_in_elems = get_misalign_in_elems (&seq1, loop_vinfo);
      misalign_in_elems = fold_convert (type, misalign_in_elems);
      misalign_in_elems = force_gimple_operand (misalign_in_elems,
						&seq2, true, NULL_TREE);
      gimple_seq_add_seq (&seq1, seq2);
      if (seq1)
	{
	  edge pe = loop_preheader_edge (LOOP_VINFO_LOOP (loop_vinfo));
	  basic_block new_bb = gsi_insert_seq_on_edge_immediate (pe, seq1);
	  gcc_assert (!new_bb);
	}
    }

  if (dump_enabled_p ())
    {
      dump_printf_loc (MSG_NOTE, vect_location,
		       "misalignment for fully-masked loop: ");
      dump_generic_expr (MSG_NOTE, TDF_SLIM, misalign_in_elems);
      dump_printf (MSG_NOTE, "\n");
    }

  LOOP_VINFO_MASK_SKIP_NITERS (loop_vinfo) = misalign_in_elems;

  vect_update_inits_of_drs (loop_vinfo, misalign_in_elems, MINUS_EXPR);
}

/* This function builds ni_name = number of iterations.  Statements
   are emitted on the loop preheader edge.  If NEW_VAR_P is not NULL, set
   it to TRUE if new ssa_var is generated.  */

tree
vect_build_loop_niters (loop_vec_info loop_vinfo, bool *new_var_p)
{
  if (!LOOP_VINFO_NITERS (loop_vinfo))
    {
      gcc_assert (LOOP_VINFO_SPECULATIVE_EXECUTION (loop_vinfo));
      return NULL;
    }

  tree ni = unshare_expr (LOOP_VINFO_NITERS (loop_vinfo));
  if (TREE_CODE (ni) == INTEGER_CST)
    return ni;
  else
    {
      tree ni_name, var;
      gimple_seq stmts = NULL;
      edge pe = loop_preheader_edge (LOOP_VINFO_LOOP (loop_vinfo));

      var = create_tmp_var (TREE_TYPE (ni), "niters");
      ni_name = force_gimple_operand (ni, &stmts, false, var);
      if (stmts)
	{
	  gsi_insert_seq_on_edge_immediate (pe, stmts);
	  if (new_var_p != NULL)
	    *new_var_p = true;
	}

      return ni_name;
    }
}

/* Calculate the number of iterations above which vectorized loop will be
   preferred than scalar loop.  NITERS_PROLOG is the number of iterations
   of prolog loop.  If it's integer const, the integer number is also passed
   in INT_NITERS_PROLOG.  BOUND_PROLOG is the upper bound (inclusive) of the
   number of iterations of the prolog loop.  BOUND_EPILOG is the corresponding
   value for the epilog loop.  If CHECK_PROFITABILITY is true, TH is the
   threshold below which the scalar (rather than vectorized) loop will be
   executed.  This function stores the upper bound (inclusive) of the result
   in BOUND_SCALAR.  */

static tree
vect_gen_scalar_loop_niters (tree niters_prolog, int int_niters_prolog,
			     int bound_prolog, poly_int64 bound_epilog, int th,
			     poly_uint64 *bound_scalar,
			     bool check_profitability)
{
  tree type = TREE_TYPE (niters_prolog);
  tree niters = fold_build2 (PLUS_EXPR, type, niters_prolog,
			     build_int_cst (type, bound_epilog));

  *bound_scalar = bound_prolog + bound_epilog;
  if (check_profitability)
    {
      /* TH indicates the minimum niters of vectorized loop, while we
	 compute the maximum niters of scalar loop.  */
      th--;
      /* Peeling for constant times.  */
      if (int_niters_prolog >= 0)
	{
	  *bound_scalar = upper_bound (int_niters_prolog + bound_epilog, th);
	  return build_int_cst (type, *bound_scalar);
	}
      /* Peeling an unknown number of times.  Note that both BOUND_PROLOG
	 and BOUND_EPILOG are inclusive upper bounds.  */
<<<<<<< HEAD
      if (must_ge (th, bound_prolog + bound_epilog))
=======
      if (known_ge (th, bound_prolog + bound_epilog))
>>>>>>> 70783a86
	{
	  *bound_scalar = th;
	  return build_int_cst (type, th);
	}
      /* Need to do runtime comparison.  */
<<<<<<< HEAD
      else if (may_gt (th, bound_epilog))
=======
      else if (maybe_gt (th, bound_epilog))
>>>>>>> 70783a86
	{
	  *bound_scalar = upper_bound (*bound_scalar, th);
	  return fold_build2 (MAX_EXPR, type,
			      build_int_cst (type, th), niters);
	}
    }
  return niters;
}

/* NITERS is the number of times that the original scalar loop executes
   after peeling.  Work out the maximum number of iterations N that can
   be handled by the vectorized form of the loop and then either:
<<<<<<< HEAD

   a) set *STEP_VECTOR_PTR to the vectorization factor and generate:

	niters_vector = N

=======

   a) set *STEP_VECTOR_PTR to the vectorization factor and generate:

	niters_vector = N

>>>>>>> 70783a86
   b) set *STEP_VECTOR_PTR to one and generate:

        niters_vector = N / vf

   In both cases, store niters_vector in *NITERS_VECTOR_PTR and add
   any new statements on the loop preheader edge.  NITERS_NO_OVERFLOW
   is true if NITERS doesn't overflow (i.e. if NITERS is always nonzero).  */

void
vect_gen_vector_loop_niters (loop_vec_info loop_vinfo, tree niters,
			     tree *niters_vector_ptr, tree *step_vector_ptr,
			     bool niters_no_overflow)
{
  tree ni_minus_gap, var;
  tree niters_vector, step_vector, type = TREE_TYPE (niters);
  poly_uint64 vf = LOOP_VINFO_VECT_FACTOR (loop_vinfo);
  edge pe = loop_preheader_edge (LOOP_VINFO_LOOP (loop_vinfo));
  tree log_vf = NULL_TREE;

  /* If epilogue loop is required because of data accesses with gaps, we
     subtract one iteration from the total number of iterations here for
     correct calculation of RATIO.  */
  if (LOOP_VINFO_PEELING_FOR_GAPS (loop_vinfo))
    {
      ni_minus_gap = fold_build2 (MINUS_EXPR, type, niters,
				  build_one_cst (type));
      if (!is_gimple_val (ni_minus_gap))
	{
	  var = create_tmp_var (type, "ni_gap");
	  gimple *stmts = NULL;
	  ni_minus_gap = force_gimple_operand (ni_minus_gap, &stmts,
					       true, var);
	  gsi_insert_seq_on_edge_immediate (pe, stmts);
	}
    }
  else
    ni_minus_gap = niters;

  unsigned HOST_WIDE_INT const_vf;
  if (vf.is_constant (&const_vf)
      && !LOOP_VINFO_FULLY_MASKED_P (loop_vinfo))
    {
      /* Create: niters >> log2(vf) */
      /* If it's known that niters == number of latch executions + 1 doesn't
	 overflow, we can generate niters >> log2(vf); otherwise we generate
	 (niters - vf) >> log2(vf) + 1 by using the fact that we know ratio
	 will be at least one.  */
      log_vf = build_int_cst (type, exact_log2 (const_vf));
      if (niters_no_overflow)
	niters_vector = fold_build2 (RSHIFT_EXPR, type, ni_minus_gap, log_vf);
      else
	niters_vector
	  = fold_build2 (PLUS_EXPR, type,
			 fold_build2 (RSHIFT_EXPR, type,
				      fold_build2 (MINUS_EXPR, type,
						   ni_minus_gap,
						   build_int_cst (type, vf)),
				      log_vf),
			 build_int_cst (type, 1));
      step_vector = build_one_cst (type);
    }
  else
    {
      niters_vector = ni_minus_gap;
      step_vector = build_int_cst (type, vf);
    }

  if (!is_gimple_val (niters_vector))
    {
      var = create_tmp_var (type, "bnd");
      gimple_seq stmts = NULL;
      niters_vector = force_gimple_operand (niters_vector, &stmts, true, var);
      gsi_insert_seq_on_edge_immediate (pe, stmts);
      /* Peeling algorithm guarantees that vector loop bound is at least ONE,
	 we set range information to make niters analyzer's life easier.  */
      if (stmts != NULL && log_vf)
	set_range_info (niters_vector, VR_RANGE,
			wi::to_wide (build_int_cst (type, 1)),
			wi::to_wide (fold_build2 (RSHIFT_EXPR, type,
						  TYPE_MAX_VALUE (type),
						  log_vf)));
    }
  *niters_vector_ptr = niters_vector;
  *step_vector_ptr = step_vector;

  return;
}

/* Given NITERS_VECTOR which is the number of iterations for vectorized
   loop specified by LOOP_VINFO after vectorization, compute the number
   of iterations before vectorization (niters_vector * vf) and store it
   to NITERS_VECTOR_MULT_VF_PTR.  */

static void
vect_gen_vector_loop_niters_mult_vf (loop_vec_info loop_vinfo,
				     tree niters_vector,
				     tree *niters_vector_mult_vf_ptr)
{
  /* We should be using a step_vector of VF if VF is variable.  */
  int vf = LOOP_VINFO_VECT_FACTOR (loop_vinfo).to_constant ();
  struct loop *loop = LOOP_VINFO_LOOP (loop_vinfo);
  tree type = TREE_TYPE (niters_vector);
  tree log_vf = build_int_cst (type, exact_log2 (vf));
  basic_block exit_bb = single_exit (loop)->dest;

  gcc_assert (niters_vector_mult_vf_ptr != NULL);
  tree niters_vector_mult_vf = fold_build2 (LSHIFT_EXPR, type,
					    niters_vector, log_vf);
  if (!is_gimple_val (niters_vector_mult_vf))
    {
      tree var = create_tmp_var (type, "niters_vector_mult_vf");
      gimple_seq stmts = NULL;
      niters_vector_mult_vf = force_gimple_operand (niters_vector_mult_vf,
						    &stmts, true, var);
      gimple_stmt_iterator gsi = gsi_start_bb (exit_bb);
      gsi_insert_seq_before (&gsi, stmts, GSI_SAME_STMT);
    }
  *niters_vector_mult_vf_ptr = niters_vector_mult_vf;
}

/* Function slpeel_tree_duplicate_loop_to_edge_cfg duplciates FIRST/SECOND
   from SECOND/FIRST and puts it at the original loop's preheader/exit
   edge, the two loops are arranged as below:

       preheader_a:
     first_loop:
       header_a:
	 i_1 = PHI<i_0, i_2>;
	 ...
	 i_2 = i_1 + 1;
	 if (cond_a)
	   goto latch_a;
	 else
	   goto between_bb;
       latch_a:
	 goto header_a;

       between_bb:
	 ;; i_x = PHI<i_2>;   ;; LCSSA phi node to be created for FIRST,

     second_loop:
       header_b:
	 i_3 = PHI<i_0, i_4>; ;; Use of i_0 to be replaced with i_x,
				 or with i_2 if no LCSSA phi is created
				 under condition of CREATE_LCSSA_FOR_IV_PHIS.
	 ...
	 i_4 = i_3 + 1;
	 if (cond_b)
	   goto latch_b;
	 else
	   goto exit_bb;
       latch_b:
	 goto header_b;

       exit_bb:

   This function creates loop closed SSA for the first loop; update the
   second loop's PHI nodes by replacing argument on incoming edge with the
   result of newly created lcssa PHI nodes.  IF CREATE_LCSSA_FOR_IV_PHIS
   is false, Loop closed ssa phis will only be created for non-iv phis for
   the first loop.

   This function assumes exit bb of the first loop is preheader bb of the
   second loop, i.e, between_bb in the example code.  With PHIs updated,
   the second loop will execute rest iterations of the first.  */

static void
slpeel_update_phi_nodes_for_loops (loop_vec_info loop_vinfo,
				   struct loop *first, struct loop *second,
				   bool create_lcssa_for_iv_phis)
{
  gphi_iterator gsi_update, gsi_orig;
  struct loop *loop = LOOP_VINFO_LOOP (loop_vinfo);

  edge first_latch_e = EDGE_SUCC (first->latch, 0);
  edge second_preheader_e = loop_preheader_edge (second);
  basic_block between_bb = single_exit (first)->dest;

  gcc_assert (between_bb == second_preheader_e->src);
  gcc_assert (single_pred_p (between_bb) && single_succ_p (between_bb));
  /* Either the first loop or the second is the loop to be vectorized.  */
  gcc_assert (loop == first || loop == second);

  for (gsi_orig = gsi_start_phis (first->header),
       gsi_update = gsi_start_phis (second->header);
       !gsi_end_p (gsi_orig) && !gsi_end_p (gsi_update);
       gsi_next (&gsi_orig), gsi_next (&gsi_update))
    {
      gphi *orig_phi = gsi_orig.phi ();
      gphi *update_phi = gsi_update.phi ();

      tree arg = PHI_ARG_DEF_FROM_EDGE (orig_phi, first_latch_e);
      /* Generate lcssa PHI node for the first loop.  */
      gphi *vect_phi = (loop == first) ? orig_phi : update_phi;
      if (create_lcssa_for_iv_phis || !iv_phi_p (vect_phi))
	{
	  tree new_res = copy_ssa_name (PHI_RESULT (orig_phi));
	  gphi *lcssa_phi = create_phi_node (new_res, between_bb);
	  add_phi_arg (lcssa_phi, arg, single_exit (first), UNKNOWN_LOCATION);
	  arg = new_res;
	}

      /* Update PHI node in the second loop by replacing arg on the loop's
	 incoming edge.  */
      adjust_phi_and_debug_stmts (update_phi, second_preheader_e, arg);
    }
}

/* Function slpeel_add_loop_guard adds guard skipping from the beginning
   of SKIP_LOOP to the beginning of UPDATE_LOOP.  GUARD_EDGE and MERGE_EDGE
   are two pred edges of the merge point before UPDATE_LOOP.  The two loops
   appear like below:

       guard_bb:
	 if (cond)
	   goto merge_bb;
	 else
	   goto skip_loop;

     skip_loop:
       header_a:
	 i_1 = PHI<i_0, i_2>;
	 ...
	 i_2 = i_1 + 1;
	 if (cond_a)
	   goto latch_a;
	 else
	   goto exit_a;
       latch_a:
	 goto header_a;

       exit_a:
	 i_5 = PHI<i_2>;

       merge_bb:
	 ;; PHI (i_x = PHI<i_0, i_5>) to be created at merge point.

     update_loop:
       header_b:
	 i_3 = PHI<i_5, i_4>;  ;; Use of i_5 to be replaced with i_x.
	 ...
	 i_4 = i_3 + 1;
	 if (cond_b)
	   goto latch_b;
	 else
	   goto exit_bb;
       latch_b:
	 goto header_b;

       exit_bb:

   This function creates PHI nodes at merge_bb and replaces the use of i_5
   in the update_loop's PHI node with the result of new PHI result.  */

static void
slpeel_update_phi_nodes_for_guard1 (struct loop *skip_loop,
				    struct loop *update_loop,
				    edge guard_edge, edge merge_edge)
{
  source_location merge_loc, guard_loc;
  edge orig_e = loop_preheader_edge (skip_loop);
  edge update_e = loop_preheader_edge (update_loop);
  gphi_iterator gsi_orig, gsi_update;

  for ((gsi_orig = gsi_start_phis (skip_loop->header),
	gsi_update = gsi_start_phis (update_loop->header));
       !gsi_end_p (gsi_orig) && !gsi_end_p (gsi_update);
       gsi_next (&gsi_orig), gsi_next (&gsi_update))
    {
      gphi *orig_phi = gsi_orig.phi ();
      gphi *update_phi = gsi_update.phi ();

      /* Generate new phi node at merge bb of the guard.  */
      tree new_res = copy_ssa_name (PHI_RESULT (orig_phi));
      gphi *new_phi = create_phi_node (new_res, guard_edge->dest);

      /* Merge bb has two incoming edges: GUARD_EDGE and MERGE_EDGE.  Set the
	 args in NEW_PHI for these edges.  */
      tree merge_arg = PHI_ARG_DEF_FROM_EDGE (update_phi, update_e);
      tree guard_arg = PHI_ARG_DEF_FROM_EDGE (orig_phi, orig_e);
      merge_loc = gimple_phi_arg_location_from_edge (update_phi, update_e);
      guard_loc = gimple_phi_arg_location_from_edge (orig_phi, orig_e);
      add_phi_arg (new_phi, merge_arg, merge_edge, merge_loc);
      add_phi_arg (new_phi, guard_arg, guard_edge, guard_loc);

      /* Update phi in UPDATE_PHI.  */
      adjust_phi_and_debug_stmts (update_phi, update_e, new_res);
    }
}

/* LCSSA_PHI is a lcssa phi of EPILOG loop which is copied from LOOP,
   this function searches for the corresponding lcssa phi node in exit
   bb of LOOP.  If it is found, return the phi result; otherwise return
   NULL.  */

static tree
find_guard_arg (struct loop *loop, struct loop *epilog ATTRIBUTE_UNUSED,
		gphi *lcssa_phi)
{
  gphi_iterator gsi;
  edge e = single_exit (loop);

  gcc_assert (single_pred_p (e->dest));
  for (gsi = gsi_start_phis (e->dest); !gsi_end_p (gsi); gsi_next (&gsi))
    {
      gphi *phi = gsi.phi ();
      if (operand_equal_p (PHI_ARG_DEF (phi, 0),
			   PHI_ARG_DEF (lcssa_phi, 0), 0))
	return PHI_RESULT (phi);
    }
  return NULL_TREE;
}

/* LOOP and EPILOG are two consecutive loops in CFG and EPILOG is copied
   from LOOP.  Function slpeel_add_loop_guard adds guard skipping from a
   point between the two loops to the end of EPILOG.  Edges GUARD_EDGE
   and MERGE_EDGE are the two pred edges of merge_bb at the end of EPILOG.
   The CFG looks like:

     loop:
       header_a:
	 i_1 = PHI<i_0, i_2>;
	 ...
	 i_2 = i_1 + 1;
	 if (cond_a)
	   goto latch_a;
	 else
	   goto exit_a;
       latch_a:
	 goto header_a;

       exit_a:

       guard_bb:
	 if (cond)
	   goto merge_bb;
	 else
	   goto epilog_loop;

       ;; fall_through_bb

     epilog_loop:
       header_b:
	 i_3 = PHI<i_2, i_4>;
	 ...
	 i_4 = i_3 + 1;
	 if (cond_b)
	   goto latch_b;
	 else
	   goto merge_bb;
       latch_b:
	 goto header_b;

       merge_bb:
	 ; PHI node (i_y = PHI<i_2, i_4>) to be created at merge point.

       exit_bb:
	 i_x = PHI<i_4>;  ;Use of i_4 to be replaced with i_y in merge_bb.

   For each name used out side EPILOG (i.e - for each name that has a lcssa
   phi in exit_bb) we create a new PHI in merge_bb.  The new PHI has two
   args corresponding to GUARD_EDGE and MERGE_EDGE.  Arg for MERGE_EDGE is
   the arg of the original PHI in exit_bb, arg for GUARD_EDGE is defined
   by LOOP and is found in the exit bb of LOOP.  Arg of the original PHI
   in exit_bb will also be updated.  */

static void
slpeel_update_phi_nodes_for_guard2 (struct loop *loop, struct loop *epilog,
				    edge guard_edge, edge merge_edge)
{
  gphi_iterator gsi;
  basic_block merge_bb = guard_edge->dest;

  gcc_assert (single_succ_p (merge_bb));
  edge e = single_succ_edge (merge_bb);
  basic_block exit_bb = e->dest;
  gcc_assert (single_pred_p (exit_bb));
  gcc_assert (single_pred (exit_bb) == single_exit (epilog)->dest);

  for (gsi = gsi_start_phis (exit_bb); !gsi_end_p (gsi); gsi_next (&gsi))
    {
      gphi *update_phi = gsi.phi ();
      tree old_arg = PHI_ARG_DEF (update_phi, 0);
      /* This loop-closed-phi actually doesn't represent a use out of the
	 loop - the phi arg is a constant.  */
      if (TREE_CODE (old_arg) != SSA_NAME)
	continue;

      tree merge_arg = get_current_def (old_arg);
      if (!merge_arg)
	merge_arg = old_arg;

      tree guard_arg = find_guard_arg (loop, epilog, update_phi);
      /* If the var is live after loop but not a reduction, we simply
	 use the old arg.  */
      if (!guard_arg)
	guard_arg = old_arg;

      /* Create new phi node in MERGE_BB:  */
      tree new_res = copy_ssa_name (PHI_RESULT (update_phi));
      gphi *merge_phi = create_phi_node (new_res, merge_bb);

      /* MERGE_BB has two incoming edges: GUARD_EDGE and MERGE_EDGE, Set
	 the two PHI args in merge_phi for these edges.  */
      add_phi_arg (merge_phi, merge_arg, merge_edge, UNKNOWN_LOCATION);
      add_phi_arg (merge_phi, guard_arg, guard_edge, UNKNOWN_LOCATION);

      /* Update the original phi in exit_bb.  */
      adjust_phi_and_debug_stmts (update_phi, e, new_res);
    }
}

/* EPILOG loop is duplicated from the original loop for vectorizing,
   the arg of its loop closed ssa PHI needs to be updated.  */

static void
slpeel_update_phi_nodes_for_lcssa (struct loop *epilog)
{
  gphi_iterator gsi;
  basic_block exit_bb = single_exit (epilog)->dest;

  gcc_assert (single_pred_p (exit_bb));
  edge e = EDGE_PRED (exit_bb, 0);
  for (gsi = gsi_start_phis (exit_bb); !gsi_end_p (gsi); gsi_next (&gsi))
    rename_use_op (PHI_ARG_DEF_PTR_FROM_EDGE (gsi.phi (), e));
}

/* Function vect_do_peeling.

   Input:
   - LOOP_VINFO: Represent a loop to be vectorized, which looks like:

       preheader:
     LOOP:
       header_bb:
	 loop_body
	 if (exit_loop_cond) goto exit_bb
	 else                goto header_bb
       exit_bb:

   - NITERS: The number of iterations of the loop.
   - NITERSM1: The number of iterations of the loop's latch.
   - NITERS_NO_OVERFLOW: No overflow in computing NITERS.
   - TH, CHECK_PROFITABILITY: Threshold of niters to vectorize loop if
			      CHECK_PROFITABILITY is true.
   Output:
   - *NITERS_VECTOR and *STEP_VECTOR describe how the main loop should
     iterate after vectorization; see vect_set_loop_condition for details.
   - *NITERS_VECTOR_MULT_VF_VAR is either null or an SSA name that
     should be set to the number of scalar iterations handled by the
     vector loop.  The SSA name is only used on exit from the loop.

   This function peels prolog and epilog from the loop, adds guards skipping
   PROLOG and EPILOG for various conditions.  As a result, the changed CFG
   would look like:

       guard_bb_1:
	 if (prefer_scalar_loop) goto merge_bb_1
	 else                    goto guard_bb_2

       guard_bb_2:
         if (skip_prolog) goto merge_bb_2
         else             goto prolog_preheader

       prolog_preheader:
     PROLOG:
       prolog_header_bb:
	 prolog_body
	 if (exit_prolog_cond) goto prolog_exit_bb
	 else                  goto prolog_header_bb
       prolog_exit_bb:

       merge_bb_2:

       vector_preheader:
     VECTOR LOOP:
       vector_header_bb:
	 vector_body
	 if (exit_vector_cond) goto vector_exit_bb
	 else                  goto vector_header_bb
       vector_exit_bb:

       guard_bb_3:
	 if (skip_epilog) goto merge_bb_3
	 else             goto epilog_preheader

       merge_bb_1:

       epilog_preheader:
     EPILOG:
       epilog_header_bb:
	 epilog_body
	 if (exit_epilog_cond) goto merge_bb_3
	 else                  goto epilog_header_bb

       merge_bb_3:

   Note this function peels prolog and epilog only if it's necessary,
   as well as guards.
   Returns created epilogue or NULL.

   TODO: Guard for prefer_scalar_loop should be emitted along with
   versioning conditions if loop versioning is needed.  */


struct loop *
vect_do_peeling (loop_vec_info loop_vinfo, tree niters, tree nitersm1,
		 tree *niters_vector, tree *step_vector,
		 tree *niters_vector_mult_vf_var, int th,
		 bool check_profitability, bool niters_no_overflow)
{
  edge e, guard_e;
  tree guard_cond;
  basic_block guard_bb, guard_to;
  profile_probability prob_prolog, prob_vector, prob_epilog;
  int estimated_vf;
<<<<<<< HEAD
  tree vf = LOOP_VINFO_CAP (loop_vinfo).niters;
  poly_uint64 max_vf = LOOP_VINFO_VECT_FACTOR (loop_vinfo);
=======
>>>>>>> 70783a86
  int prolog_peeling = 0;
  if (!vect_use_loop_mask_for_alignment_p (loop_vinfo))
    prolog_peeling = LOOP_VINFO_PEELING_FOR_ALIGNMENT (loop_vinfo);

<<<<<<< HEAD
  poly_uint64 bound_epilog = 0;
  if (!LOOP_VINFO_FULLY_MASKED_P (loop_vinfo)
      && LOOP_VINFO_PEELING_FOR_NITER (loop_vinfo))
    bound_epilog += max_vf - 1;
  if (LOOP_VINFO_PEELING_FOR_GAPS (loop_vinfo))
    bound_epilog += 1;
  bool epilog_peeling = may_ne (bound_epilog, 0U);
=======
  poly_uint64 vf = LOOP_VINFO_VECT_FACTOR (loop_vinfo);
  poly_uint64 bound_epilog = 0;
  if (!LOOP_VINFO_FULLY_MASKED_P (loop_vinfo)
      && LOOP_VINFO_PEELING_FOR_NITER (loop_vinfo))
    bound_epilog += vf - 1;
  if (LOOP_VINFO_PEELING_FOR_GAPS (loop_vinfo))
    bound_epilog += 1;
  bool epilog_peeling = maybe_ne (bound_epilog, 0U);
>>>>>>> 70783a86
  poly_uint64 bound_scalar = bound_epilog;

  if (!prolog_peeling && !epilog_peeling)
    return NULL;

  prob_vector = profile_probability::guessed_always ().apply_scale (9, 10);
  estimated_vf = vect_vf_for_cost (loop_vinfo);
  if (estimated_vf == 2)
    estimated_vf = 3;
  prob_prolog = prob_epilog = profile_probability::guessed_always ()
			.apply_scale (estimated_vf - 1, estimated_vf);

  struct loop *prolog, *epilog = NULL, *loop = LOOP_VINFO_LOOP (loop_vinfo);
  struct loop *first_loop = loop;
  bool irred_flag = loop_preheader_edge (loop)->flags & EDGE_IRREDUCIBLE_LOOP;
  create_lcssa_for_virtual_phi (loop);
  update_ssa (TODO_update_ssa_only_virtuals);

  if (MAY_HAVE_DEBUG_BIND_STMTS)
    {
      gcc_assert (!adjust_vec.exists ());
      adjust_vec.create (32);
    }
  initialize_original_copy_tables ();

  /* Record the anchor bb at which the guard should be placed if the scalar
     loop might be preferred.  */
  basic_block anchor = loop_preheader_edge (loop)->src;

  /* Generate the number of iterations for the prolog loop.  We do this here
     so that we can also get the upper bound on the number of iterations.  */
<<<<<<< HEAD
  tree type = TREE_TYPE (niters);
=======
>>>>>>> 70783a86
  tree niters_prolog;
  int bound_prolog = 0;
  if (prolog_peeling)
    niters_prolog = vect_gen_prolog_loop_niters (loop_vinfo, anchor,
						 &bound_prolog);
  else
    niters_prolog = build_int_cst (type, 0);

  /* Prolog loop may be skipped.  */
  bool skip_prolog = (prolog_peeling != 0);
  /* Skip to epilog if scalar loop may be preferred.  It's only needed
     when we peel for epilog loop and when it hasn't been checked with
     loop versioning.  */
  bool skip_vector = (LOOP_VINFO_NITERS_KNOWN_P (loop_vinfo)
<<<<<<< HEAD
		      ? may_lt (LOOP_VINFO_INT_NITERS (loop_vinfo),
				bound_prolog + bound_epilog)
=======
		      ? maybe_lt (LOOP_VINFO_INT_NITERS (loop_vinfo),
				  bound_prolog + bound_epilog)
>>>>>>> 70783a86
		      : !LOOP_REQUIRES_VERSIONING (loop_vinfo));
  /* Epilog loop must be executed if the number of iterations for epilog
     loop is known at compile time, otherwise we need to add a check at
     the end of vector loop and skip to the end of epilog loop.  */
  bool skip_epilog = (prolog_peeling < 0
		      || !LOOP_VINFO_NITERS_KNOWN_P (loop_vinfo)
<<<<<<< HEAD
		      || TREE_CODE (vf) != INTEGER_CST);
=======
		      || !vf.is_constant ());
>>>>>>> 70783a86
  /* PEELING_FOR_GAPS is special because epilog loop must be executed.  */
  if (LOOP_VINFO_PEELING_FOR_GAPS (loop_vinfo))
    skip_epilog = false;

  if (skip_vector)
    {
      split_edge (loop_preheader_edge (loop));

      /* Due to the order in which we peel prolog and epilog, we first
	 propagate probability to the whole loop.  The purpose is to
	 avoid adjusting probabilities of both prolog and vector loops
	 separately.  Note in this case, the probability of epilog loop
	 needs to be scaled back later.  */
      basic_block bb_before_loop = loop_preheader_edge (loop)->src;
      if (prob_vector.initialized_p ())
	{
	  scale_bbs_frequencies (&bb_before_loop, 1, prob_vector);
	  scale_loop_profile (loop, prob_vector, 0);
	}
    }

  source_location loop_loc = find_loop_location (loop);
  struct loop *scalar_loop = LOOP_VINFO_SCALAR_LOOP (loop_vinfo);
  if (prolog_peeling)
    {
      e = loop_preheader_edge (loop);
      if (!slpeel_can_duplicate_loop_p (loop, e))
	{
	  dump_printf_loc (MSG_MISSED_OPTIMIZATION, loop_loc,
			   "loop can't be duplicated to preheader edge.\n");
	  gcc_unreachable ();
	}
      /* Peel prolog and put it on preheader edge of loop.  */
      prolog = slpeel_tree_duplicate_loop_to_edge_cfg (loop, scalar_loop, e);
      if (!prolog)
	{
	  dump_printf_loc (MSG_MISSED_OPTIMIZATION, loop_loc,
			   "slpeel_tree_duplicate_loop_to_edge_cfg failed.\n");
	  gcc_unreachable ();
	}
      slpeel_update_phi_nodes_for_loops (loop_vinfo, prolog, loop, true);
      first_loop = prolog;
      reset_original_copy_tables ();

      /* Update the number of iterations for prolog loop.  */
      tree step_prolog = build_one_cst (TREE_TYPE (niters_prolog));
      vect_set_loop_condition (prolog, NULL, niters_prolog,
			       step_prolog, NULL_TREE, false);

      /* Skip the prolog loop.  */
      if (skip_prolog)
	{
	  guard_cond = fold_build2 (EQ_EXPR, boolean_type_node,
				    niters_prolog, build_int_cst (type, 0));
	  guard_bb = loop_preheader_edge (prolog)->src;
	  basic_block bb_after_prolog = loop_preheader_edge (loop)->src;
	  guard_to = split_edge (loop_preheader_edge (loop));
	  guard_e = slpeel_add_loop_guard (guard_bb, guard_cond,
					   guard_to, guard_bb,
					   prob_prolog.invert (),
					   irred_flag);
	  e = EDGE_PRED (guard_to, 0);
	  e = (e != guard_e ? e : EDGE_PRED (guard_to, 1));
	  slpeel_update_phi_nodes_for_guard1 (prolog, loop, guard_e, e);

	  scale_bbs_frequencies (&bb_after_prolog, 1, prob_prolog);
	  scale_loop_profile (prolog, prob_prolog, bound_prolog);
	}
      /* Update init address of DRs.  */
      vect_update_inits_of_drs (loop_vinfo, niters_prolog, PLUS_EXPR);
      /* Update niters for vector loop.  */
      LOOP_VINFO_NITERS (loop_vinfo)
	= fold_build2 (MINUS_EXPR, type, niters, niters_prolog);
      LOOP_VINFO_NITERSM1 (loop_vinfo)
	= fold_build2 (MINUS_EXPR, type,
		       LOOP_VINFO_NITERSM1 (loop_vinfo), niters_prolog);
      bool new_var_p = false;
      niters = vect_build_loop_niters (loop_vinfo, &new_var_p);
      /* It's guaranteed that vector loop bound before vectorization is at
	 least VF, so set range information for newly generated var.  */
      poly_uint64 const_vf;
      if (new_var_p && poly_int_tree_p (vf, &const_vf))
	set_range_info (niters, VR_RANGE,
			wi::to_wide (build_int_cstu
				     (type, constant_lower_bound (const_vf))),
			wi::to_wide (TYPE_MAX_VALUE (type)));

      /* Prolog iterates at most bound_prolog times, latch iterates at
	 most bound_prolog - 1 times.  */
      record_niter_bound (prolog, bound_prolog - 1, false, true);
      delete_update_ssa ();
      adjust_vec_debug_stmts ();
      scev_reset ();
    }

  if (epilog_peeling)
    {
      e = single_exit (loop);
      if (!slpeel_can_duplicate_loop_p (loop, e))
	{
	  dump_printf_loc (MSG_MISSED_OPTIMIZATION, loop_loc,
			   "loop can't be duplicated to exit edge.\n");
	  gcc_unreachable ();
	}
      /* Peel epilog and put it on exit edge of loop.  */
      epilog = slpeel_tree_duplicate_loop_to_edge_cfg (loop, scalar_loop, e);
      if (!epilog)
	{
	  dump_printf_loc (MSG_MISSED_OPTIMIZATION, loop_loc,
			   "slpeel_tree_duplicate_loop_to_edge_cfg failed.\n");
	  gcc_unreachable ();
	}
      slpeel_update_phi_nodes_for_loops (loop_vinfo, loop, epilog, false);

      /* Scalar version loop may be preferred.  In this case, add guard
	 and skip to epilog.  Note this only happens when the number of
	 iterations of loop is unknown at compile time, otherwise this
	 won't be vectorized.  */
      if (skip_vector)
	{
	  /* Additional epilogue iteration is peeled if gap exists.  */
	  tree t = vect_gen_scalar_loop_niters (niters_prolog, prolog_peeling,
						bound_prolog, bound_epilog,
						th, &bound_scalar,
						check_profitability);
	  /* Build guard against NITERSM1 since NITERS may overflow.  */
	  guard_cond = fold_build2 (LT_EXPR, boolean_type_node, nitersm1, t);
	  guard_bb = anchor;
	  guard_to = split_edge (loop_preheader_edge (epilog));
	  guard_e = slpeel_add_loop_guard (guard_bb, guard_cond,
					   guard_to, guard_bb,
					   prob_vector.invert (),
					   irred_flag);
	  e = EDGE_PRED (guard_to, 0);
	  e = (e != guard_e ? e : EDGE_PRED (guard_to, 1));
	  slpeel_update_phi_nodes_for_guard1 (first_loop, epilog, guard_e, e);

	  /* Simply propagate profile info from guard_bb to guard_to which is
	     a merge point of control flow.  */
	  guard_to->count = guard_bb->count;

	  /* Scale probability of epilog loop back.
	     FIXME: We should avoid scaling down and back up.  Profile may
	     get lost if we scale down to 0.  */
	  basic_block *bbs = get_loop_body (epilog);
	  for (unsigned int i = 0; i < epilog->num_nodes; i++)
	    bbs[i]->count = bbs[i]->count.apply_scale
				 (bbs[i]->count,
				  bbs[i]->count.apply_probability
				    (prob_vector));
	  free (bbs);
	}

      basic_block bb_before_epilog = loop_preheader_edge (epilog)->src;
      tree niters_vector_mult_vf;
      /* If loop is peeled for non-zero constant times, now niters refers to
	 orig_niters - prolog_peeling, it won't overflow even the orig_niters
	 overflows.  */
      niters_no_overflow |= (prolog_peeling > 0);
      vect_gen_vector_loop_niters (loop_vinfo, niters,
				   niters_vector, step_vector,
				   niters_no_overflow);
      if (!integer_onep (*step_vector))
	{
	  /* On exit from the loop we will have an easy way of calcalating
	     NITERS_VECTOR / STEP * STEP.  Install a dummy definition
	     until then.  */
	  niters_vector_mult_vf = make_ssa_name (TREE_TYPE (*niters_vector));
	  SSA_NAME_DEF_STMT (niters_vector_mult_vf) = gimple_build_nop ();
	  *niters_vector_mult_vf_var = niters_vector_mult_vf;
	}
      else
	vect_gen_vector_loop_niters_mult_vf (loop_vinfo, *niters_vector,
					     &niters_vector_mult_vf);
      /* Update IVs of original loop as if they were advanced by
	 niters_vector_mult_vf steps.  */
      gcc_checking_assert (vect_can_advance_ivs_p (loop_vinfo));
      edge update_e = skip_vector ? e : loop_preheader_edge (epilog);
      vect_update_ivs_after_vectorizer (loop_vinfo, niters_vector_mult_vf,
					update_e);

      if (skip_epilog)
	{
	  guard_cond = fold_build2 (EQ_EXPR, boolean_type_node,
				    niters, niters_vector_mult_vf);
	  guard_bb = single_exit (loop)->dest;
	  guard_to = split_edge (single_exit (epilog));
	  guard_e = slpeel_add_loop_guard (guard_bb, guard_cond, guard_to,
					   skip_vector ? anchor : guard_bb,
					   prob_epilog.invert (),
					   irred_flag);
	  slpeel_update_phi_nodes_for_guard2 (loop, epilog, guard_e,
					      single_exit (epilog));
	  /* Only need to handle basic block before epilog loop if it's not
	     the guard_bb, which is the case when skip_vector is true.  */
	  if (guard_bb != bb_before_epilog)
	    {
	      prob_epilog = prob_vector * prob_epilog + prob_vector.invert ();

	      scale_bbs_frequencies (&bb_before_epilog, 1, prob_epilog);
	    }
	  scale_loop_profile (epilog, prob_epilog, 0);
	}
      else
	slpeel_update_phi_nodes_for_lcssa (epilog);

      unsigned HOST_WIDE_INT bound;
      if (bound_scalar.is_constant (&bound))
	{
	  gcc_assert (bound != 0);
	  /* -1 to convert loop iterations to latch iterations.  */
	  record_niter_bound (epilog, bound - 1, false, true);
	}

      delete_update_ssa ();
      adjust_vec_debug_stmts ();
      scev_reset ();
    }
  adjust_vec.release ();
  free_original_copy_tables ();

  return epilog;
}

/* Function vect_create_cond_for_niters_checks.

   Create a conditional expression that represents the run-time checks for
   loop's niter.  The loop is guaranteed to terminate if the run-time
   checks hold.

   Input:
   COND_EXPR  - input conditional expression.  New conditions will be chained
		with logical AND operation.  If it is NULL, then the function
		is used to return the number of alias checks.
   LOOP_VINFO - field LOOP_VINFO_MAY_ALIAS_STMTS contains the list of ddrs
		to be checked.

   Output:
   COND_EXPR - conditional expression.

   The returned COND_EXPR is the conditional expression to be used in the
   if statement that controls which version of the loop gets executed at
   runtime.  */

static void
vect_create_cond_for_niters_checks (loop_vec_info loop_vinfo, tree *cond_expr)
{
  tree part_cond_expr = LOOP_VINFO_NITERS_ASSUMPTIONS (loop_vinfo);

  if (*cond_expr)
    *cond_expr = fold_build2 (TRUTH_AND_EXPR, boolean_type_node,
			      *cond_expr, part_cond_expr);
  else
    *cond_expr = part_cond_expr;
}

/* Set *COND_EXPR to a tree that is true when both the original *COND_EXPR
   and PART_COND_EXPR are true.  Treat a null *COND_EXPR as "true".  */

static void
chain_cond_expr (tree *cond_expr, tree part_cond_expr)
{
  if (*cond_expr)
    *cond_expr = fold_build2 (TRUTH_AND_EXPR, boolean_type_node,
			      *cond_expr, part_cond_expr);
  else
    *cond_expr = part_cond_expr;
}

/* Function vect_create_cond_for_align_checks.

   Create a conditional expression that represents the alignment checks for
   all of data references (array element references) whose alignment must be
   checked at runtime.

   Input:
   COND_EXPR  - input conditional expression.  New conditions will be chained
                with logical AND operation.
   LOOP_VINFO - two fields of the loop information are used.
                LOOP_VINFO_PTR_MASK is the mask used to check the alignment.
                LOOP_VINFO_MAY_MISALIGN_STMTS contains the refs to be checked.

   Output:
   COND_EXPR_STMT_LIST - statements needed to construct the conditional
                         expression.
   The returned value is the conditional expression to be used in the if
   statement that controls which version of the loop gets executed at runtime.

   The algorithm makes two assumptions:
     1) The number of bytes "n" in a vector is a power of 2.
     2) An address "a" is aligned if a%n is zero and that this
        test can be done as a&(n-1) == 0.  For example, for 16
        byte vectors the test is a&0xf == 0.  */

static void
vect_create_cond_for_align_checks (loop_vec_info loop_vinfo,
                                   tree *cond_expr,
				   gimple_seq *cond_expr_stmt_list)
{
  vec<gimple *> may_misalign_stmts
    = LOOP_VINFO_MAY_MISALIGN_STMTS (loop_vinfo);
  gimple *ref_stmt;
  int mask = LOOP_VINFO_PTR_MASK (loop_vinfo);
  tree mask_cst;
  unsigned int i;
  tree int_ptrsize_type;
  char tmp_name[20];
  tree or_tmp_name = NULL_TREE;
  tree and_tmp_name;
  gimple *and_stmt;
  tree ptrsize_zero;
  tree part_cond_expr;

  /* Check that mask is one less than a power of 2, i.e., mask is
     all zeros followed by all ones.  */
  gcc_assert ((mask != 0) && ((mask & (mask+1)) == 0));

  int_ptrsize_type = signed_type_for (ptr_type_node);

  /* Create expression (mask & (dr_1 || ... || dr_n)) where dr_i is the address
     of the first vector of the i'th data reference. */

  FOR_EACH_VEC_ELT (may_misalign_stmts, i, ref_stmt)
    {
      gimple_seq new_stmt_list = NULL;
      tree addr_base;
      tree addr_tmp_name;
      tree new_or_tmp_name;
      gimple *addr_stmt, *or_stmt;
      stmt_vec_info stmt_vinfo = vinfo_for_stmt (ref_stmt);
      tree vectype = STMT_VINFO_VECTYPE (stmt_vinfo);
      bool negative = tree_int_cst_compare
	(DR_STEP (STMT_VINFO_DATA_REF (stmt_vinfo)), size_zero_node) < 0;
      tree offset = negative
	? size_int (-TYPE_VECTOR_SUBPARTS (vectype) + 1) : size_zero_node;

      /* create: addr_tmp = (int)(address_of_first_vector) */
      addr_base =
	vect_create_addr_base_for_vector_ref (ref_stmt, &new_stmt_list,
					      offset);
      if (new_stmt_list != NULL)
	gimple_seq_add_seq (cond_expr_stmt_list, new_stmt_list);

      sprintf (tmp_name, "addr2int%d", i);
      addr_tmp_name = make_temp_ssa_name (int_ptrsize_type, NULL, tmp_name);
      addr_stmt = gimple_build_assign (addr_tmp_name, NOP_EXPR, addr_base);
      gimple_seq_add_stmt (cond_expr_stmt_list, addr_stmt);

      /* The addresses are OR together.  */

      if (or_tmp_name != NULL_TREE)
        {
          /* create: or_tmp = or_tmp | addr_tmp */
          sprintf (tmp_name, "orptrs%d", i);
	  new_or_tmp_name = make_temp_ssa_name (int_ptrsize_type, NULL, tmp_name);
	  or_stmt = gimple_build_assign (new_or_tmp_name, BIT_IOR_EXPR,
					 or_tmp_name, addr_tmp_name);
	  gimple_seq_add_stmt (cond_expr_stmt_list, or_stmt);
          or_tmp_name = new_or_tmp_name;
        }
      else
        or_tmp_name = addr_tmp_name;

    } /* end for i */

  mask_cst = build_int_cst (int_ptrsize_type, mask);

  /* create: and_tmp = or_tmp & mask  */
  and_tmp_name = make_temp_ssa_name (int_ptrsize_type, NULL, "andmask");

  and_stmt = gimple_build_assign (and_tmp_name, BIT_AND_EXPR,
				  or_tmp_name, mask_cst);
  gimple_seq_add_stmt (cond_expr_stmt_list, and_stmt);

  /* Make and_tmp the left operand of the conditional test against zero.
     if and_tmp has a nonzero bit then some address is unaligned.  */
  ptrsize_zero = build_int_cst (int_ptrsize_type, 0);
  part_cond_expr = fold_build2 (EQ_EXPR, boolean_type_node,
				and_tmp_name, ptrsize_zero);
  chain_cond_expr (cond_expr, part_cond_expr);
}

/* If LOOP_VINFO_CHECK_UNEQUAL_ADDRS contains <A1, B1>, ..., <An, Bn>,
   create a tree representation of: (&A1 != &B1) && ... && (&An != &Bn).
   Set *COND_EXPR to a tree that is true when both the original *COND_EXPR
   and this new condition are true.  Treat a null *COND_EXPR as "true".  */

static void
vect_create_cond_for_unequal_addrs (loop_vec_info loop_vinfo, tree *cond_expr)
{
  vec<vec_object_pair> pairs = LOOP_VINFO_CHECK_UNEQUAL_ADDRS (loop_vinfo);
  unsigned int i;
  vec_object_pair *pair;
  FOR_EACH_VEC_ELT (pairs, i, pair)
    {
      tree addr1 = build_fold_addr_expr (pair->first);
      tree addr2 = build_fold_addr_expr (pair->second);
      tree part_cond_expr = fold_build2 (NE_EXPR, boolean_type_node,
					 addr1, addr2);
      chain_cond_expr (cond_expr, part_cond_expr);
    }
}

/* Create an expression that is true when all lower-bound conditions for
   the vectorized loop are met.  Chain this condition with *COND_EXPR.  */

static void
vect_create_cond_for_lower_bounds (loop_vec_info loop_vinfo, tree *cond_expr)
{
  vec<vec_lower_bound> lower_bounds = LOOP_VINFO_LOWER_BOUNDS (loop_vinfo);
  for (unsigned int i = 0; i < lower_bounds.length (); ++i)
    {
      tree expr = lower_bounds[i].expr;
      tree type = unsigned_type_for (TREE_TYPE (expr));
      expr = fold_convert (type, expr);
      poly_uint64 bound = lower_bounds[i].min_value;
      if (!lower_bounds[i].unsigned_p)
	{
	  expr = fold_build2 (PLUS_EXPR, type, expr,
			      build_int_cstu (type, bound - 1));
	  bound += bound - 1;
	}
      tree part_cond_expr = fold_build2 (GE_EXPR, boolean_type_node, expr,
					 build_int_cstu (type, bound));
      chain_cond_expr (cond_expr, part_cond_expr);
    }
}

/* Function vect_create_cond_for_alias_checks.

   Create a conditional expression that represents the run-time checks for
   overlapping of address ranges represented by a list of data references
   relations passed as input.

   Input:
   COND_EXPR  - input conditional expression.  New conditions will be chained
                with logical AND operation.  If it is NULL, then the function
                is used to return the number of alias checks.
   LOOP_VINFO - field LOOP_VINFO_MAY_ALIAS_STMTS contains the list of ddrs
	        to be checked.

   Output:
   COND_EXPR - conditional expression.

   The returned COND_EXPR is the conditional expression to be used in the if
   statement that controls which version of the loop gets executed at runtime.
*/

void
vect_create_cond_for_alias_checks (loop_vec_info loop_vinfo, tree * cond_expr)
{
  vec<dr_with_seg_len_pair_t> comp_alias_ddrs =
    LOOP_VINFO_COMP_ALIAS_DDRS (loop_vinfo);

  if (comp_alias_ddrs.is_empty ())
    return;

  create_runtime_alias_checks (LOOP_VINFO_LOOP (loop_vinfo),
			       &comp_alias_ddrs, cond_expr);
  if (dump_enabled_p ())
    dump_printf_loc (MSG_NOTE, vect_location,
		     "created %u versioning for alias checks.\n",
		     comp_alias_ddrs.length ());
}


/* Function vect_loop_versioning.

   If the loop has data references that may or may not be aligned or/and
   has data reference relations whose independence was not proven then
   two versions of the loop need to be generated, one which is vectorized
   and one which isn't.  A test is then generated to control which of the
   loops is executed.  The test checks for the alignment of all of the
   data references that may or may not be aligned.  An additional
   sequence of runtime tests is generated for each pairs of DDRs whose
   independence was not proven.  The vectorized version of loop is
   executed only if both alias and alignment tests are passed.

   The test generated to check which version of loop is executed
   is modified to also check for profitability as indicated by the
   cost model threshold TH.

   The versioning precondition(s) are placed in *COND_EXPR and
   *COND_EXPR_STMT_LIST.  */

void
vect_loop_versioning (loop_vec_info loop_vinfo,
		      unsigned int th, bool check_profitability,
		      poly_uint64 versioning_threshold)
{
  struct loop *loop = LOOP_VINFO_LOOP (loop_vinfo), *nloop;
  struct loop *scalar_loop = LOOP_VINFO_SCALAR_LOOP (loop_vinfo);
  basic_block condition_bb;
  gphi_iterator gsi;
  gimple_stmt_iterator cond_exp_gsi;
  basic_block merge_bb;
  basic_block new_exit_bb;
  edge new_exit_e, e;
  gphi *orig_phi, *new_phi;
  tree cond_expr = NULL_TREE;
  gimple_seq cond_expr_stmt_list = NULL;
  tree arg;
  profile_probability prob = profile_probability::likely ();
  gimple_seq gimplify_stmt_list = NULL;
  tree scalar_loop_iters = LOOP_VINFO_NITERSM1 (loop_vinfo);
  bool version_align = LOOP_REQUIRES_VERSIONING_FOR_ALIGNMENT (loop_vinfo);
  bool version_alias = LOOP_REQUIRES_VERSIONING_FOR_ALIAS (loop_vinfo);
  bool version_niter = LOOP_REQUIRES_VERSIONING_FOR_NITERS (loop_vinfo);

  if (check_profitability)
    cond_expr = fold_build2 (GE_EXPR, boolean_type_node, scalar_loop_iters,
			     build_int_cst (TREE_TYPE (scalar_loop_iters),
					    th - 1));
<<<<<<< HEAD
  if (may_ne (versioning_threshold, 0U))
=======
  if (maybe_ne (versioning_threshold, 0U))
>>>>>>> 70783a86
    {
      tree expr = fold_build2 (GE_EXPR, boolean_type_node, scalar_loop_iters,
			       build_int_cst (TREE_TYPE (scalar_loop_iters),
					      versioning_threshold - 1));
      if (cond_expr)
	cond_expr = fold_build2 (BIT_AND_EXPR, boolean_type_node,
				 expr, cond_expr);
      else
	cond_expr = expr;
    }

  if (version_niter)
    vect_create_cond_for_niters_checks (loop_vinfo, &cond_expr);

  if (cond_expr)
    cond_expr = force_gimple_operand_1 (cond_expr, &cond_expr_stmt_list,
					is_gimple_condexpr, NULL_TREE);

  if (version_align)
    vect_create_cond_for_align_checks (loop_vinfo, &cond_expr,
				       &cond_expr_stmt_list);

  if (version_alias)
    {
      vect_create_cond_for_unequal_addrs (loop_vinfo, &cond_expr);
      vect_create_cond_for_lower_bounds (loop_vinfo, &cond_expr);
      vect_create_cond_for_alias_checks (loop_vinfo, &cond_expr);
    }

  cond_expr = force_gimple_operand_1 (unshare_expr (cond_expr),
				      &gimplify_stmt_list,
				      is_gimple_condexpr, NULL_TREE);
  gimple_seq_add_seq (&cond_expr_stmt_list, gimplify_stmt_list);

  initialize_original_copy_tables ();
  if (scalar_loop)
    {
      edge scalar_e;
      basic_block preheader, scalar_preheader;

      /* We don't want to scale SCALAR_LOOP's frequencies, we need to
	 scale LOOP's frequencies instead.  */
      nloop = loop_version (scalar_loop, cond_expr, &condition_bb,
			    prob, prob.invert (), prob, prob.invert (), true);
      scale_loop_frequencies (loop, prob);
      /* CONDITION_BB was created above SCALAR_LOOP's preheader,
	 while we need to move it above LOOP's preheader.  */
      e = loop_preheader_edge (loop);
      scalar_e = loop_preheader_edge (scalar_loop);
      gcc_assert (empty_block_p (e->src)
		  && single_pred_p (e->src));
      gcc_assert (empty_block_p (scalar_e->src)
		  && single_pred_p (scalar_e->src));
      gcc_assert (single_pred_p (condition_bb));
      preheader = e->src;
      scalar_preheader = scalar_e->src;
      scalar_e = find_edge (condition_bb, scalar_preheader);
      e = single_pred_edge (preheader);
      redirect_edge_and_branch_force (single_pred_edge (condition_bb),
				      scalar_preheader);
      redirect_edge_and_branch_force (scalar_e, preheader);
      redirect_edge_and_branch_force (e, condition_bb);
      set_immediate_dominator (CDI_DOMINATORS, condition_bb,
			       single_pred (condition_bb));
      set_immediate_dominator (CDI_DOMINATORS, scalar_preheader,
			       single_pred (scalar_preheader));
      set_immediate_dominator (CDI_DOMINATORS, preheader,
			       condition_bb);
    }
  else
    nloop = loop_version (loop, cond_expr, &condition_bb,
			  prob, prob.invert (), prob, prob.invert (), true);

  if (version_niter)
    {
      /* The versioned loop could be infinite, we need to clear existing
	 niter information which is copied from the original loop.  */
      gcc_assert (loop_constraint_set_p (loop, LOOP_C_FINITE));
      vect_free_loop_info_assumptions (nloop);
      /* And set constraint LOOP_C_INFINITE for niter analyzer.  */
      loop_constraint_set (loop, LOOP_C_INFINITE);
    }

  if (LOCATION_LOCUS (vect_location) != UNKNOWN_LOCATION
      && dump_enabled_p ())
    {
      if (version_alias)
        dump_printf_loc (MSG_OPTIMIZED_LOCATIONS, vect_location,
                         "loop versioned for vectorization because of "
			 "possible aliasing\n");
      if (version_align)
        dump_printf_loc (MSG_OPTIMIZED_LOCATIONS, vect_location,
                         "loop versioned for vectorization to enhance "
			 "alignment\n");

    }
  free_original_copy_tables ();

  /* Loop versioning violates an assumption we try to maintain during
     vectorization - that the loop exit block has a single predecessor.
     After versioning, the exit block of both loop versions is the same
     basic block (i.e. it has two predecessors). Just in order to simplify
     following transformations in the vectorizer, we fix this situation
     here by adding a new (empty) block on the exit-edge of the loop,
     with the proper loop-exit phis to maintain loop-closed-form.
     If loop versioning wasn't done from loop, but scalar_loop instead,
     merge_bb will have already just a single successor.  */

  merge_bb = single_exit (loop)->dest;
  if (scalar_loop == NULL || EDGE_COUNT (merge_bb->preds) >= 2)
    {
      gcc_assert (EDGE_COUNT (merge_bb->preds) >= 2);
      new_exit_bb = split_edge (single_exit (loop));
      new_exit_e = single_exit (loop);
      e = EDGE_SUCC (new_exit_bb, 0);

      for (gsi = gsi_start_phis (merge_bb); !gsi_end_p (gsi); gsi_next (&gsi))
	{
	  tree new_res;
	  orig_phi = gsi.phi ();
	  new_res = copy_ssa_name (PHI_RESULT (orig_phi));
	  new_phi = create_phi_node (new_res, new_exit_bb);
	  arg = PHI_ARG_DEF_FROM_EDGE (orig_phi, e);
	  add_phi_arg (new_phi, arg, new_exit_e,
		       gimple_phi_arg_location_from_edge (orig_phi, e));
	  adjust_phi_and_debug_stmts (orig_phi, e, PHI_RESULT (new_phi));
	}
    }

  /* End loop-exit-fixes after versioning.  */

  if (cond_expr_stmt_list)
    {
      cond_exp_gsi = gsi_last_bb (condition_bb);
      gsi_insert_seq_before (&cond_exp_gsi, cond_expr_stmt_list,
			     GSI_SAME_STMT);
    }
  update_ssa (TODO_update_ssa);
}<|MERGE_RESOLUTION|>--- conflicted
+++ resolved
@@ -46,10 +46,7 @@
 #include "internal-fn.h"
 #include "stor-layout.h"
 #include "optabs-query.h"
-<<<<<<< HEAD
-=======
 #include "vec-perm-indices.h"
->>>>>>> 70783a86
 
 /*************************************************************************
   Simple Loop Peeling Utilities
@@ -258,35 +255,6 @@
 
 /* Define one loop mask MASK from loop LOOP.  INIT_MASK is the value that
    the mask should have during the first iteration and NEXT_MASK is the
-<<<<<<< HEAD
-   value that it should have on subsequent iterations.  CAP_MASK, if
-   nonnull, is a cap that should be applied to each value of the mask
-   before the mask is used; add the statement that does to HEADER_SEQ.  */
-
-static void
-vect_set_loop_mask (struct loop *loop, gimple_seq *header_seq, tree mask,
-		    tree init_mask, tree next_mask, tree cap_mask)
-{
-  tree mask_type = TREE_TYPE (mask);
-  tree uncapped_mask;
-  if (cap_mask)
-    uncapped_mask = make_temp_ssa_name (mask_type, NULL, "uncapped_mask");
-  else
-    uncapped_mask = mask;
-  gphi *phi = create_phi_node (uncapped_mask, loop->header);
-  add_phi_arg (phi, init_mask, loop_preheader_edge (loop), UNKNOWN_LOCATION);
-  add_phi_arg (phi, next_mask, loop_latch_edge (loop), UNKNOWN_LOCATION);
-
-  /* Apply the cap mask, if any.  */
-  if (cap_mask)
-    {
-      gimple *stmt = gimple_build_assign (mask, BIT_AND_EXPR,
-					  uncapped_mask, cap_mask);
-      gimple_seq_add_stmt (header_seq, stmt);
-    }
-}
-
-=======
    value that it should have on subsequent iterations.  */
 
 static void
@@ -298,7 +266,6 @@
   add_phi_arg (phi, next_mask, loop_latch_edge (loop), UNKNOWN_LOCATION);
 }
 
->>>>>>> 70783a86
 /* Add SEQ to the end of LOOP's preheader block.  */
 
 static void
@@ -324,8 +291,6 @@
     }
 }
 
-<<<<<<< HEAD
-=======
 /* Return true if the target can interleave elements of two vectors.
    OFFSET is 0 if the first half of the vectors should be interleaved
    or 1 if the second half should.  When returning true, store the
@@ -347,7 +312,6 @@
   return can_vec_perm_const_p (TYPE_MODE (vectype), *indices);
 }
 
->>>>>>> 70783a86
 /* Try to use permutes to define the masks in DEST_RGM using the masks
    in SRC_RGM, given that the former has twice as many masks as the
    latter.  Return true on success, adding any new statements to SEQ.  */
@@ -370,12 +334,8 @@
 	{
 	  tree src = src_rgm->masks[i / 2];
 	  tree dest = dest_rgm->masks[i];
-<<<<<<< HEAD
-	  tree_code code = (i & 1 ? VEC_UNPACK_HI_EXPR
-=======
 	  tree_code code = ((i & 1) == (BYTES_BIG_ENDIAN ? 0 : 1)
 			    ? VEC_UNPACK_HI_EXPR
->>>>>>> 70783a86
 			    : VEC_UNPACK_LO_EXPR);
 	  gassign *stmt;
 	  if (dest_masktype == unpack_masktype)
@@ -393,16 +353,6 @@
 	}
       return true;
     }
-<<<<<<< HEAD
-  if (dest_masktype == src_masktype
-      && direct_internal_fn_supported_p (IFN_VEC_INTERLEAVE_LO, src_masktype,
-					 OPTIMIZE_FOR_SPEED)
-      && direct_internal_fn_supported_p (IFN_VEC_INTERLEAVE_HI, src_masktype,
-					 OPTIMIZE_FOR_SPEED))
-    {
-      /* The destination requires twice as many mask bits as the source, so
-	 we can use interleaving permutes to double up the number of bits.  */
-=======
   vec_perm_indices indices[2];
   if (dest_masktype == src_masktype
       && interleave_supported_p (&indices[0], src_masktype, 0)
@@ -413,20 +363,12 @@
       tree masks[2];
       for (unsigned int i = 0; i < 2; ++i)
 	masks[i] = vect_gen_perm_mask_checked (src_masktype, indices[i]);
->>>>>>> 70783a86
       for (unsigned int i = 0; i < dest_rgm->masks.length (); ++i)
 	{
 	  tree src = src_rgm->masks[i / 2];
 	  tree dest = dest_rgm->masks[i];
-<<<<<<< HEAD
-	  internal_fn ifn = (i & 1 ? IFN_VEC_INTERLEAVE_HI
-			    : IFN_VEC_INTERLEAVE_LO);
-	  gcall *stmt = gimple_build_call_internal (ifn, 2, src, src);
-	  gimple_call_set_lhs (stmt, dest);
-=======
 	  gimple *stmt = gimple_build_assign (dest, VEC_PERM_EXPR,
 					      src, src, masks[i & 1]);
->>>>>>> 70783a86
 	  gimple_seq_add_stmt (seq, stmt);
 	}
       return true;
@@ -434,265 +376,6 @@
   return false;
 }
 
-<<<<<<< HEAD
-/* Helper for vect_set_speculative_masks.  Set the masks in RGM directly
-   from the corresponding scalar values.  RGM belongs to LOOP, which has
-   been vectorized according to LOOP_VINFO.  NSCALARITERS_SKIP is the
-   number of scalar iterations that we should skip during the first
-   iteration of the vector loop (because the start point has been
-   brought forward by that amount to achieve alignment).
-
-   Add any new preheader statements to PREHEADER_SEQ and any new header
-   statements to HEADER_SEQ.  */
-
-static void
-vect_set_speculative_masks_directly (struct loop *loop,
-				     loop_vec_info loop_vinfo,
-				     gimple_seq *preheader_seq,
-				     gimple_seq *header_seq,
-				     rgroup_masks *rgm,
-				     tree nscalariters_skip)
-{
-  /* It doesn't make sense to align for speculation when we have a
-     capped VF.  */
-  gcc_assert (!use_capped_vf (loop_vinfo));
-
-  tree compare_type = LOOP_VINFO_MASK_COMPARE_TYPE (loop_vinfo);
-  tree mask_type = rgm->mask_type;
-  poly_uint64 nscalars_per_mask = TYPE_VECTOR_SUBPARTS (mask_type);
-  unsigned int nscalars_per_iter = rgm->max_nscalars_per_iter;
-
-  tree nscalars_skip = nscalariters_skip;
-  if (nscalars_per_iter != 1)
-    {
-      tree factor = build_int_cst (compare_type, nscalars_per_iter);
-      nscalars_skip = gimple_build (preheader_seq, MULT_EXPR, compare_type,
-				    nscalars_skip, factor);
-    }
-
-  tree full_mask = build_minus_one_cst (mask_type);
-  tree mask;
-  unsigned int i;
-  FOR_EACH_VEC_ELT (rgm->masks, i, mask)
-    {
-      /* Previous masks covered START scalars.  This mask covers the
-	 next batch.  */
-      tree start = build_int_cst (compare_type, nscalars_per_mask * i);
-      tree init_mask = vect_gen_while_not (preheader_seq, mask_type,
-					   start, nscalars_skip);
-
-      /* Always use a full mask for subsequent iterations of the loop.  */
-      vect_set_loop_mask (loop, header_seq, mask, init_mask,
-			  full_mask, NULL_TREE);
-    }
-}
-
-/* Set up the controlling masks for LOOP, which is a speculative loop that
-   has been vectorized according to LOOP_VINFO.  */
-
-static void
-vect_set_speculative_masks (struct loop *loop, loop_vec_info loop_vinfo)
-{
-  gimple_seq preheader_seq = NULL;
-  gimple_seq header_seq = NULL;
-
-  vec_loop_masks *masks = &LOOP_VINFO_MASKS (loop_vinfo);
-  tree nscalariters_skip = LOOP_VINFO_MASK_SKIP_NITERS (loop_vinfo);
-  rgroup_masks *rgm;
-  unsigned int i;
-  FOR_EACH_VEC_ELT (*masks, i, rgm)
-    if (!rgm->masks.is_empty ())
-      {
-	/* We shouldn't be using masks if there are no elements to skip
-	   on the first iteration.  */
-	gcc_assert (nscalariters_skip != NULL_TREE);
-
-	/* First try using permutes.  */
-	unsigned int nmasks = i + 1;
-	if ((nmasks & 1) == 0)
-	  {
-	    rgroup_masks *half_rgm = &(*masks)[nmasks / 2 - 1];
-	    if (!half_rgm->masks.is_empty ()
-		&& vect_maybe_permute_loop_masks (&header_seq, rgm, half_rgm))
-	      continue;
-	  }
-
-	vect_set_speculative_masks_directly (loop, loop_vinfo,
-					     &preheader_seq, &header_seq,
-					     rgm, nscalariters_skip);
-      }
-
-  if (LOOP_VINFO_FIRSTFAULTING_EXECUTION (loop_vinfo))
-    {
-      /* At the start of each iteration, set the no fault detected mask to
-	 be full.  */
-      tree mask_type = vect_mask_type_for_speculation (loop_vinfo);
-      tree initial_ffr = build_int_cst (TREE_TYPE (mask_type), 1);
-      initial_ffr = build_vector_from_val (mask_type, initial_ffr);
-      gcall *call = gimple_build_call_internal (IFN_WRITE_NF, 1, initial_ffr);
-      gimple_seq_add_stmt (&header_seq, call);
-    }
-
-  /* Emit all accumulated statements.  */
-  add_preheader_seq (loop, preheader_seq);
-  add_header_seq (loop, header_seq);
-}
-
-/* RGM belongs to the nonspeculative masks of LOOP_VINFO.  Set up the masks
-   in RGM so that the active bits corresponding to the first NSCALARITERS
-   scalar iterations are true and every other bit is false.  Add any new
-   statements before GSI.  */
-
-static void
-vect_set_nonspeculative_masks_directly (loop_vec_info loop_vinfo,
-					gimple_stmt_iterator *gsi,
-					rgroup_masks *rgm, tree nscalariters)
-{
-  tree compare_type = LOOP_VINFO_MASK_COMPARE_TYPE (loop_vinfo);
-  tree mask_type = rgm->mask_type;
-  poly_uint64 nscalars_per_mask = TYPE_VECTOR_SUBPARTS (mask_type);
-  unsigned int nscalars_per_iter = rgm->max_nscalars_per_iter;
-
-  /* Calculate the number of scalars covered by the rgroup.  */
-  gimple_seq seq = NULL;
-  tree nscalars = nscalariters;
-  if (nscalars_per_iter != 1)
-    nscalars = gimple_build (&seq, MULT_EXPR, compare_type, nscalars,
-			     build_int_cst (compare_type, nscalars_per_iter));
-  if (seq)
-    gsi_insert_seq_before (gsi, seq, GSI_SAME_STMT);
-
-  tree mask;
-  unsigned int i;
-  FOR_EACH_VEC_ELT (rgm->masks, i, mask)
-    {
-      /* Previous masks covered START scalars.  This mask covers the
-	 next batch.  */
-      tree start = build_int_cst (compare_type, nscalars_per_mask * i);
-      if (LOOP_VINFO_MASK_SKIP_NITERS (loop_vinfo))
-	{
-	  /* First get a mask that ignores whether bits are active.  */
-	  tree temp = make_ssa_name (mask_type);
-	  gcall *call = vect_gen_while (temp, start, nscalars);
-	  gsi_insert_before (gsi, call, GSI_SAME_STMT);
-
-	  /* Now AND the result with the active lanes.  */
-	  tree active
-	    = vect_get_loop_mask (gsi, &LOOP_VINFO_MASKS (loop_vinfo),
-				  rgm->masks.length (), mask_type, i);
-	  gassign *assign = gimple_build_assign (mask, BIT_AND_EXPR,
-						 temp, active);
-	  gsi_insert_before (gsi, assign, GSI_SAME_STMT);
-	}
-      else
-	{
-	  /* All lanes are active.  */
-	  gcall *call = vect_gen_while (mask, start, nscalars);
-	  gsi_insert_before (gsi, call, GSI_SAME_STMT);
-	}
-    }
-}
-
-/* Set MASK to the mask of active elements up to and including the
-   first iteration for which the exit condition of LOOP_VINFO is true.
-   Insert any new statements before GSI.  ALL_ACTIVE_P is true if we
-   should treat all elements as active, false if we should get the
-   mask of active elements from the main loop mask.  */
-
-static void
-vect_add_break_after (loop_vec_info loop_vinfo, gimple_stmt_iterator *gsi,
-		      tree mask, bool all_active_p)
-{
-  tree mask_type = TREE_TYPE (mask);
-
-  tree active;
-  if (all_active_p)
-    active = build_minus_one_cst (mask_type);
-  else
-    active = vect_get_loop_mask (gsi, &LOOP_VINFO_MASKS (loop_vinfo),
-				 1, mask_type, 0);
-
-  /* Break the mask after the first true exit condition.  */
-  tree exit_mask = LOOP_VINFO_EXIT_TEST_MASK (loop_vinfo);
-  gcall *call = gimple_build_call_internal (IFN_BREAK_AFTER, 2,
-					    active, exit_mask);
-  gimple_call_set_lhs (call, mask);
-  gsi_insert_before (gsi, call, GSI_SAME_STMT);
-}
-
-/* Set up the nonspeculative masks in LOOP_VINFO.  Emit any new statements
-   before GSI.  */
-
-static void
-vect_set_nonspeculative_masks (loop_vec_info loop_vinfo,
-			       gimple_stmt_iterator *gsi)
-{
-  vec_niters_and_mask nim;
-  vec_loop_masks *masks = &LOOP_VINFO_NONSPECULATIVE_MASKS (loop_vinfo);
-  tree compare_type = LOOP_VINFO_MASK_COMPARE_TYPE (loop_vinfo);
-  tree niters = NULL_TREE;
-  rgroup_masks *rgm;
-  unsigned int i;
-  FOR_EACH_VEC_ELT (*masks, i, rgm)
-    if (!rgm->masks.is_empty ())
-      {
-	unsigned int nmasks = i + 1;
-
-	/* Try to set the mask directly with a BREAK_AFTER.  */
-	if (nmasks == 1 && rgm->max_nscalars_per_iter == 1)
-	  {
-	    /* All elements are active unless we're peeling for
-	       alignment.  */
-	    vect_add_break_after (loop_vinfo, gsi, rgm->masks[0],
-				  !LOOP_VINFO_MASK_SKIP_NITERS (loop_vinfo));
-	    continue;
-	  }
-
-	/* Try using permutes.  */
-	if ((nmasks & 1) == 0)
-	  {
-	    gimple_seq seq = NULL;
-	    rgroup_masks *half_rgm = &(*masks)[nmasks / 2 - 1];
-	    if (!half_rgm->masks.is_empty ()
-		&& vect_maybe_permute_loop_masks (&seq, rgm, half_rgm))
-	      {
-		gsi_insert_seq_before (gsi, seq, GSI_SAME_STMT);
-		continue;
-	      }
-	  }
-
-	if (niters == NULL_TREE)
-	  {
-	    /* Get the mask of elements up to and including the first
-	       iteration for which the exit condition is true.
-	       Include any inactive starting elements at this stage.  */
-	    tree mask_type = vect_mask_type_for_speculation (loop_vinfo);
-	    nim.mask = make_ssa_name (mask_type);
-	    vect_add_break_after (loop_vinfo, gsi, nim.mask, true);
-
-	    /* Convert the mask to a scalar count, then convert the
-	       sizetype result to the mask comparison type.  */
-	    gimple_seq seq = NULL;
-	    niters = vect_get_niters_from_mask (&seq, &nim);
-	    niters = gimple_convert (&seq, compare_type, niters);
-	    if (seq)
-	      gsi_insert_seq_before (gsi, seq, GSI_SAME_STMT);
-	  }
-	vect_set_nonspeculative_masks_directly (loop_vinfo, gsi, rgm, niters);
-      }
-}
-
-/* Helper for vect_set_loop_condition_masked.  Generate definitions for
-   all the masks in RGM and return a mask that is nonzero when the loop
-   needs to iterate.  Add any new preheader statements to PREHEADER_SEQ
-   and any new header statements to HEADER_SEQ.  Use LOOP_COND_GSI to
-   insert code before the exit gcond.
-
-   RGM belongs to loop LOOP.  The loop originally iterated NITERS
-   times and has been vectorized according to LOOP_VINFO.  Each iteration
-   of the vectorized loop handles CAPPED_VF iterations of the scalar loop,
-   where CAPPED_VF is bounded by the compile-time vectorization factor.
-=======
 /* Helper for vect_set_loop_condition_masked.  Generate definitions for
    all the masks in RGM and return a mask that is nonzero when the loop
    needs to iterate.  Add any new preheader statements to PREHEADER_SEQ.
@@ -701,7 +384,6 @@
    RGM belongs to loop LOOP.  The loop originally iterated NITERS
    times and has been vectorized according to LOOP_VINFO.  Each iteration
    of the vectorized loop handles VF iterations of the scalar loop.
->>>>>>> 70783a86
 
    If NITERS_SKIP is nonnull, the first iteration of the vectorized loop
    starts with NITERS_SKIP dummy iterations of the scalar loop before
@@ -715,11 +397,7 @@
    does not overflow.  However, MIGHT_WRAP_P says whether an induction
    variable that starts at 0 and has step:
 
-<<<<<<< HEAD
-     CAPPED_VF * RGM->max_nscalars_per_iter
-=======
      VF * RGM->max_nscalars_per_iter
->>>>>>> 70783a86
 
    might overflow before hitting a value above:
 
@@ -731,14 +409,8 @@
 static tree
 vect_set_loop_masks_directly (struct loop *loop, loop_vec_info loop_vinfo,
 			      gimple_seq *preheader_seq,
-<<<<<<< HEAD
-			      gimple_seq *header_seq,
-			      gimple_stmt_iterator loop_cond_gsi,
-			      rgroup_masks *rgm, tree capped_vf,
-=======
 			      gimple_stmt_iterator loop_cond_gsi,
 			      rgroup_masks *rgm, tree vf,
->>>>>>> 70783a86
 			      tree niters, tree niters_skip,
 			      bool might_wrap_p)
 {
@@ -752,11 +424,7 @@
      of the vector loop, and the number that it should skip during the
      first iteration of the vector loop.  */
   tree nscalars_total = niters;
-<<<<<<< HEAD
-  tree nscalars_step = capped_vf;
-=======
   tree nscalars_step = vf;
->>>>>>> 70783a86
   tree nscalars_skip = niters_skip;
   if (nscalars_per_iter != 1)
     {
@@ -874,11 +542,7 @@
       poly_uint64 const_limit;
       bool first_iteration_full
 	= (poly_int_tree_p (first_limit, &const_limit)
-<<<<<<< HEAD
-	   && must_ge (const_limit, (i + 1) * nscalars_per_mask));
-=======
 	   && known_ge (const_limit, (i + 1) * nscalars_per_mask));
->>>>>>> 70783a86
 
       /* Rather than have a new IV that starts at BIAS and goes up to
 	 TEST_LIMIT, prefer to use the same 0-based IV for each mask
@@ -912,13 +576,8 @@
 	  else
 	    {
 	      /* FIRST_LIMIT is the maximum number of scalars handled by the
-<<<<<<< HEAD
-		 first iteration of the vector loop (before any cap mask
-		 is applied).  Test the portion associated with this mask.  */
-=======
 		 first iteration of the vector loop.  Test the portion
 		 associated with this mask.  */
->>>>>>> 70783a86
 	      start = bias_tree;
 	      end = first_limit;
 	    }
@@ -933,11 +592,7 @@
       poly_uint64 const_skip;
       if (nscalars_skip
 	  && !(poly_int_tree_p (nscalars_skip, &const_skip)
-<<<<<<< HEAD
-	       && must_le (const_skip, bias)))
-=======
 	       && known_le (const_skip, bias)))
->>>>>>> 70783a86
 	{
 	  tree unskipped_mask = vect_gen_while_not (preheader_seq, mask_type,
 						    bias_tree, nscalars_skip);
@@ -957,22 +612,7 @@
       gcall *call = vect_gen_while (next_mask, test_index, this_test_limit);
       gsi_insert_before (test_gsi, call, GSI_SAME_STMT);
 
-<<<<<<< HEAD
-      /* Get the cap that needs to be ANDed with every mask.  */
-      tree cap_mask = LOOP_VINFO_CAP (loop_vinfo).mask;
-      if (use_capped_vf (loop_vinfo)
-	  && (!cap_mask || nscalars_per_iter != 1))
-	{
-	  cap_mask = make_temp_ssa_name (mask_type, NULL, "cap_mask");
-	  call = vect_gen_while (cap_mask, bias_tree, nscalars_step);
-	  gimple_seq_add_stmt (preheader_seq, call);
-	}
-
-      vect_set_loop_mask (loop, header_seq, mask, init_mask,
-			  next_mask, cap_mask);
-=======
       vect_set_loop_mask (loop, mask, init_mask, next_mask);
->>>>>>> 70783a86
     }
   return next_mask;
 }
@@ -1041,28 +681,6 @@
 	  else
 	    iv_limit += max_vf - 1;
 	}
-<<<<<<< HEAD
-      if (use_capped_vf (loop_vinfo))
-	/* In the worst case the final vector iteration will handle a single
-	   scalar iteration, so we'll have up to MAX_VF - 1 inactive
-	   iterations.  Add 1 to this to get the number of loop iterations
-	   instead of the number of latch iterations.  */
-	iv_limit += max_vf;
-      else
-	{
-	  /* IV_LIMIT is the maximum number of latch iterations, which
-	     is also the maximum in-range IV value.  Round this value
-	     down to the previous vector alignment boundary and then add
-	     an extra full iteration.  */
-	  poly_uint64 vf = LOOP_VINFO_VECT_FACTOR (loop_vinfo);
-	  iv_limit = (iv_limit & -(int) known_alignment (vf)) + max_vf;
-	}
-    }
-
-  /* Convert the runtime vectorization factor to the appropriate type.  */
-  tree capped_vf = gimple_convert (&preheader_seq, compare_type,
-				   LOOP_VINFO_CAP (loop_vinfo).niters);
-=======
       /* IV_LIMIT is the maximum number of latch iterations, which is also
 	 the maximum in-range IV value.  Round this value down to the previous
 	 vector alignment boundary and then add an extra full iteration.  */
@@ -1073,7 +691,6 @@
   /* Get the vectorization factor in tree form.  */
   tree vf = build_int_cst (compare_type,
 			   LOOP_VINFO_VECT_FACTOR (loop_vinfo));
->>>>>>> 70783a86
 
   /* Iterate over all the rgroups and fill in their masks.  We could use
      the first mask from any rgroup for the loop condition; here we
@@ -1107,16 +724,9 @@
 
 	/* Set up all masks for this group.  */
 	test_mask = vect_set_loop_masks_directly (loop, loop_vinfo,
-<<<<<<< HEAD
-						  &preheader_seq, &header_seq,
-						  loop_cond_gsi, rgm,
-						  capped_vf, niters,
-						  niters_skip,
-=======
 						  &preheader_seq,
 						  loop_cond_gsi, rgm, vf,
 						  niters, niters_skip,
->>>>>>> 70783a86
 						  might_wrap_p);
       }
 
@@ -1273,89 +883,6 @@
        Subtract one from this to get the latch count.  */
     loop->nb_iterations = fold_build2 (TRUNC_DIV_EXPR, niters_type,
 				       limit, step);
-<<<<<<< HEAD
-
-  if (final_iv)
-    {
-      gassign *assign = gimple_build_assign (final_iv, MINUS_EXPR,
-					     indx_after_incr, init);
-      gsi_insert_on_edge_immediate (single_exit (loop), assign);
-    }
-
-  return cond_stmt;
-}
-
-/* If we're using fully-masked loops, make LOOP iterate:
-
-      N == (NITERS - 1) / STEP + 1
-
-   times.  When NITERS is zero, this is equivalent to making the loop
-   execute (1 << M) / STEP times, where M is the precision of NITERS.
-   NITERS_MAYBE_ZERO is true if this last case might occur.
-
-   If we're not using fully-masked loops, make LOOP iterate:
-
-      N == (NITERS - STEP) / STEP + 1
-
-   times, where NITERS is known to be outside the range [1, STEP - 1].
-   This is equivalent to making the loop execute NITERS / STEP times
-   when NITERS is nonzero and (1 << M) / STEP times otherwise.
-   NITERS_MAYBE_ZERO again indicates whether this last case might occur.
-
-   If FINAL_IV is nonnull, it is an SSA name that should be set to
-   N * STEP on exit from the loop.
-
-   Assumption: the exit-condition of LOOP is the last stmt in the loop.  */
-
-void
-vect_set_loop_condition (struct loop *loop, loop_vec_info loop_vinfo,
-			 tree niters, tree step, tree final_iv,
-			 bool niters_maybe_zero)
-{
-  gcond *cond_stmt = NULL;
-  gcond *orig_cond = get_loop_exit_condition (loop);
-  gimple_stmt_iterator loop_cond_gsi = gsi_for_stmt (orig_cond);
-  bool masked_p = (loop_vinfo && LOOP_VINFO_FULLY_MASKED_P (loop_vinfo));
-  bool speculation_p
-    = (loop_vinfo && LOOP_VINFO_SPECULATIVE_EXECUTION (loop_vinfo));
-
-  if (speculation_p)
-    {
-      /* Set the masks that control statements that cannot be speculatively
-	 executed.  */
-      vect_set_nonspeculative_masks (loop_vinfo, &loop_cond_gsi);
-
-      /* ...then add the statements themselves.  */
-      gimple_seq late_seq = LOOP_VINFO_NONSPECULATIVE_SEQ (loop_vinfo);
-      if (late_seq)
-	gsi_insert_seq_before (&loop_cond_gsi, late_seq, GSI_SAME_STMT);
-
-      /* Set up the masks that control the speculative statements.  */
-      if (masked_p)
-	vect_set_speculative_masks (loop, loop_vinfo);
-    }
-  else if (masked_p)
-    cond_stmt = vect_set_loop_condition_masked (loop, loop_vinfo, niters,
-						final_iv, niters_maybe_zero,
-						loop_cond_gsi);
-  else
-    cond_stmt = vect_set_loop_condition_unmasked (loop, niters, step,
-						  final_iv, niters_maybe_zero,
-						  loop_cond_gsi);
-
-  if (!speculation_p)
-    {
-      /* Remove old loop exit test.  */
-      gsi_remove (&loop_cond_gsi, true);
-      free_stmt_vec_info (orig_cond);
-    }
-
-  if (dump_enabled_p () && cond_stmt)
-    {
-      dump_printf_loc (MSG_NOTE, vect_location, "New loop exit condition: ");
-      dump_gimple_stmt (MSG_NOTE, TDF_SLIM, cond_stmt, 0);
-    }
-=======
 
   if (final_iv)
     {
@@ -1416,7 +943,6 @@
       dump_printf_loc (MSG_NOTE, vect_location, "New loop exit condition: ");
       dump_gimple_stmt (MSG_NOTE, TDF_SLIM, cond_stmt, 0);
     }
->>>>>>> 70783a86
 }
 
 /* Helper routine of slpeel_tree_duplicate_loop_to_edge_cfg.
@@ -2102,15 +1628,13 @@
 {
   struct data_reference *dr = LOOP_VINFO_UNALIGNED_DR (loop_vinfo);
   tree var;
+  tree niters_type = TREE_TYPE (LOOP_VINFO_NITERS (loop_vinfo));
   gimple_seq stmts = NULL, new_stmts = NULL;
   tree iters, iters_name;
   gimple *dr_stmt = DR_STMT (dr);
   stmt_vec_info stmt_info = vinfo_for_stmt (dr_stmt);
   tree vectype = STMT_VINFO_VECTYPE (stmt_info);
   unsigned int target_align = DR_TARGET_ALIGNMENT (dr);
-  tree niters_type = (LOOP_VINFO_SPECULATIVE_EXECUTION (loop_vinfo)
-		      ? size_type_node
-		      : TREE_TYPE (LOOP_VINFO_NITERS (loop_vinfo)));
 
   if (LOOP_VINFO_PEELING_FOR_ALIGNMENT (loop_vinfo) > 0)
     {
@@ -2289,12 +1813,6 @@
 tree
 vect_build_loop_niters (loop_vec_info loop_vinfo, bool *new_var_p)
 {
-  if (!LOOP_VINFO_NITERS (loop_vinfo))
-    {
-      gcc_assert (LOOP_VINFO_SPECULATIVE_EXECUTION (loop_vinfo));
-      return NULL;
-    }
-
   tree ni = unshare_expr (LOOP_VINFO_NITERS (loop_vinfo));
   if (TREE_CODE (ni) == INTEGER_CST)
     return ni;
@@ -2351,21 +1869,13 @@
 	}
       /* Peeling an unknown number of times.  Note that both BOUND_PROLOG
 	 and BOUND_EPILOG are inclusive upper bounds.  */
-<<<<<<< HEAD
-      if (must_ge (th, bound_prolog + bound_epilog))
-=======
       if (known_ge (th, bound_prolog + bound_epilog))
->>>>>>> 70783a86
 	{
 	  *bound_scalar = th;
 	  return build_int_cst (type, th);
 	}
       /* Need to do runtime comparison.  */
-<<<<<<< HEAD
-      else if (may_gt (th, bound_epilog))
-=======
       else if (maybe_gt (th, bound_epilog))
->>>>>>> 70783a86
 	{
 	  *bound_scalar = upper_bound (*bound_scalar, th);
 	  return fold_build2 (MAX_EXPR, type,
@@ -2378,19 +1888,11 @@
 /* NITERS is the number of times that the original scalar loop executes
    after peeling.  Work out the maximum number of iterations N that can
    be handled by the vectorized form of the loop and then either:
-<<<<<<< HEAD
 
    a) set *STEP_VECTOR_PTR to the vectorization factor and generate:
 
 	niters_vector = N
 
-=======
-
-   a) set *STEP_VECTOR_PTR to the vectorization factor and generate:
-
-	niters_vector = N
-
->>>>>>> 70783a86
    b) set *STEP_VECTOR_PTR to one and generate:
 
         niters_vector = N / vf
@@ -2903,28 +2405,14 @@
 		 bool check_profitability, bool niters_no_overflow)
 {
   edge e, guard_e;
-  tree guard_cond;
+  tree type = TREE_TYPE (niters), guard_cond;
   basic_block guard_bb, guard_to;
   profile_probability prob_prolog, prob_vector, prob_epilog;
   int estimated_vf;
-<<<<<<< HEAD
-  tree vf = LOOP_VINFO_CAP (loop_vinfo).niters;
-  poly_uint64 max_vf = LOOP_VINFO_VECT_FACTOR (loop_vinfo);
-=======
->>>>>>> 70783a86
   int prolog_peeling = 0;
   if (!vect_use_loop_mask_for_alignment_p (loop_vinfo))
     prolog_peeling = LOOP_VINFO_PEELING_FOR_ALIGNMENT (loop_vinfo);
 
-<<<<<<< HEAD
-  poly_uint64 bound_epilog = 0;
-  if (!LOOP_VINFO_FULLY_MASKED_P (loop_vinfo)
-      && LOOP_VINFO_PEELING_FOR_NITER (loop_vinfo))
-    bound_epilog += max_vf - 1;
-  if (LOOP_VINFO_PEELING_FOR_GAPS (loop_vinfo))
-    bound_epilog += 1;
-  bool epilog_peeling = may_ne (bound_epilog, 0U);
-=======
   poly_uint64 vf = LOOP_VINFO_VECT_FACTOR (loop_vinfo);
   poly_uint64 bound_epilog = 0;
   if (!LOOP_VINFO_FULLY_MASKED_P (loop_vinfo)
@@ -2933,7 +2421,6 @@
   if (LOOP_VINFO_PEELING_FOR_GAPS (loop_vinfo))
     bound_epilog += 1;
   bool epilog_peeling = maybe_ne (bound_epilog, 0U);
->>>>>>> 70783a86
   poly_uint64 bound_scalar = bound_epilog;
 
   if (!prolog_peeling && !epilog_peeling)
@@ -2965,10 +2452,6 @@
 
   /* Generate the number of iterations for the prolog loop.  We do this here
      so that we can also get the upper bound on the number of iterations.  */
-<<<<<<< HEAD
-  tree type = TREE_TYPE (niters);
-=======
->>>>>>> 70783a86
   tree niters_prolog;
   int bound_prolog = 0;
   if (prolog_peeling)
@@ -2983,24 +2466,15 @@
      when we peel for epilog loop and when it hasn't been checked with
      loop versioning.  */
   bool skip_vector = (LOOP_VINFO_NITERS_KNOWN_P (loop_vinfo)
-<<<<<<< HEAD
-		      ? may_lt (LOOP_VINFO_INT_NITERS (loop_vinfo),
-				bound_prolog + bound_epilog)
-=======
 		      ? maybe_lt (LOOP_VINFO_INT_NITERS (loop_vinfo),
 				  bound_prolog + bound_epilog)
->>>>>>> 70783a86
 		      : !LOOP_REQUIRES_VERSIONING (loop_vinfo));
   /* Epilog loop must be executed if the number of iterations for epilog
      loop is known at compile time, otherwise we need to add a check at
      the end of vector loop and skip to the end of epilog loop.  */
   bool skip_epilog = (prolog_peeling < 0
 		      || !LOOP_VINFO_NITERS_KNOWN_P (loop_vinfo)
-<<<<<<< HEAD
-		      || TREE_CODE (vf) != INTEGER_CST);
-=======
 		      || !vf.is_constant ());
->>>>>>> 70783a86
   /* PEELING_FOR_GAPS is special because epilog loop must be executed.  */
   if (LOOP_VINFO_PEELING_FOR_GAPS (loop_vinfo))
     skip_epilog = false;
@@ -3081,11 +2555,9 @@
       niters = vect_build_loop_niters (loop_vinfo, &new_var_p);
       /* It's guaranteed that vector loop bound before vectorization is at
 	 least VF, so set range information for newly generated var.  */
-      poly_uint64 const_vf;
-      if (new_var_p && poly_int_tree_p (vf, &const_vf))
+      if (new_var_p)
 	set_range_info (niters, VR_RANGE,
-			wi::to_wide (build_int_cstu
-				     (type, constant_lower_bound (const_vf))),
+			wi::to_wide (build_int_cst (type, vf)),
 			wi::to_wide (TYPE_MAX_VALUE (type)));
 
       /* Prolog iterates at most bound_prolog times, latch iterates at
@@ -3514,11 +2986,7 @@
     cond_expr = fold_build2 (GE_EXPR, boolean_type_node, scalar_loop_iters,
 			     build_int_cst (TREE_TYPE (scalar_loop_iters),
 					    th - 1));
-<<<<<<< HEAD
-  if (may_ne (versioning_threshold, 0U))
-=======
   if (maybe_ne (versioning_threshold, 0U))
->>>>>>> 70783a86
     {
       tree expr = fold_build2 (GE_EXPR, boolean_type_node, scalar_loop_iters,
 			       build_int_cst (TREE_TYPE (scalar_loop_iters),

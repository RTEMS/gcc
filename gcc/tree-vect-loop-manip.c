/* Vectorizer Specific Loop Manipulations
   Copyright (C) 2003-2017 Free Software Foundation, Inc.
   Contributed by Dorit Naishlos <dorit@il.ibm.com>
   and Ira Rosen <irar@il.ibm.com>

This file is part of GCC.

GCC is free software; you can redistribute it and/or modify it under
the terms of the GNU General Public License as published by the Free
Software Foundation; either version 3, or (at your option) any later
version.

GCC is distributed in the hope that it will be useful, but WITHOUT ANY
WARRANTY; without even the implied warranty of MERCHANTABILITY or
FITNESS FOR A PARTICULAR PURPOSE.  See the GNU General Public License
for more details.

You should have received a copy of the GNU General Public License
along with GCC; see the file COPYING3.  If not see
<http://www.gnu.org/licenses/>.  */

#include "config.h"
#include "system.h"
#include "coretypes.h"
#include "backend.h"
#include "tree.h"
#include "gimple.h"
#include "cfghooks.h"
#include "tree-pass.h"
#include "ssa.h"
#include "fold-const.h"
#include "cfganal.h"
#include "gimplify.h"
#include "gimple-iterator.h"
#include "gimplify-me.h"
#include "tree-cfg.h"
#include "tree-ssa-loop-manip.h"
#include "tree-into-ssa.h"
#include "tree-ssa.h"
#include "cfgloop.h"
#include "tree-scalar-evolution.h"
#include "tree-vectorizer.h"
#include "tree-ssa-loop-ivopts.h"
#include "tree-ssa-loop-niter.h"
#include "internal-fn.h"
#include "gimple-fold.h"
#include "stor-layout.h"
#include "optabs-query.h"

/*************************************************************************
  Simple Loop Peeling Utilities

  Utilities to support loop peeling for vectorization purposes.
 *************************************************************************/


/* Renames the use *OP_P.  */

static void
rename_use_op (use_operand_p op_p)
{
  tree new_name;

  if (TREE_CODE (USE_FROM_PTR (op_p)) != SSA_NAME)
    return;

  new_name = get_current_def (USE_FROM_PTR (op_p));

  /* Something defined outside of the loop.  */
  if (!new_name)
    return;

  /* An ordinary ssa name defined in the loop.  */

  SET_USE (op_p, new_name);
}


/* Renames the variables in basic block BB.  Allow renaming  of PHI arguments
   on edges incoming from outer-block header if RENAME_FROM_OUTER_LOOP is
   true.  */

static void
rename_variables_in_bb (basic_block bb, bool rename_from_outer_loop)
{
  gimple *stmt;
  use_operand_p use_p;
  ssa_op_iter iter;
  edge e;
  edge_iterator ei;
  struct loop *loop = bb->loop_father;
  struct loop *outer_loop = NULL;

  if (rename_from_outer_loop)
    {
      gcc_assert (loop);
      outer_loop = loop_outer (loop);
    }

  for (gimple_stmt_iterator gsi = gsi_start_bb (bb); !gsi_end_p (gsi);
       gsi_next (&gsi))
    {
      stmt = gsi_stmt (gsi);
      FOR_EACH_SSA_USE_OPERAND (use_p, stmt, iter, SSA_OP_ALL_USES)
	rename_use_op (use_p);
    }

  FOR_EACH_EDGE (e, ei, bb->preds)
    {
      if (!flow_bb_inside_loop_p (loop, e->src))
	{
	  if (!rename_from_outer_loop)
	    continue;
	  if (e->src != outer_loop->header)
	    {
	      if (outer_loop->inner->next)
		{
		  /* If outer_loop has 2 inner loops, allow there to
		     be an extra basic block which decides which of the
		     two loops to use using LOOP_VECTORIZED.  */
		  if (!single_pred_p (e->src)
		      || single_pred (e->src) != outer_loop->header)
		    continue;
		}
	    }
	}
      for (gphi_iterator gsi = gsi_start_phis (bb); !gsi_end_p (gsi);
	   gsi_next (&gsi))
        rename_use_op (PHI_ARG_DEF_PTR_FROM_EDGE (gsi.phi (), e));
    }
}


struct adjust_info
{
  tree from, to;
  basic_block bb;
};

/* A stack of values to be adjusted in debug stmts.  We have to
   process them LIFO, so that the closest substitution applies.  If we
   processed them FIFO, without the stack, we might substitute uses
   with a PHI DEF that would soon become non-dominant, and when we got
   to the suitable one, it wouldn't have anything to substitute any
   more.  */
static vec<adjust_info, va_heap> adjust_vec;

/* Adjust any debug stmts that referenced AI->from values to use the
   loop-closed AI->to, if the references are dominated by AI->bb and
   not by the definition of AI->from.  */

static void
adjust_debug_stmts_now (adjust_info *ai)
{
  basic_block bbphi = ai->bb;
  tree orig_def = ai->from;
  tree new_def = ai->to;
  imm_use_iterator imm_iter;
  gimple *stmt;
  basic_block bbdef = gimple_bb (SSA_NAME_DEF_STMT (orig_def));

  gcc_assert (dom_info_available_p (CDI_DOMINATORS));

  /* Adjust any debug stmts that held onto non-loop-closed
     references.  */
  FOR_EACH_IMM_USE_STMT (stmt, imm_iter, orig_def)
    {
      use_operand_p use_p;
      basic_block bbuse;

      if (!is_gimple_debug (stmt))
	continue;

      gcc_assert (gimple_debug_bind_p (stmt));

      bbuse = gimple_bb (stmt);

      if ((bbuse == bbphi
	   || dominated_by_p (CDI_DOMINATORS, bbuse, bbphi))
	  && !(bbuse == bbdef
	       || dominated_by_p (CDI_DOMINATORS, bbuse, bbdef)))
	{
	  if (new_def)
	    FOR_EACH_IMM_USE_ON_STMT (use_p, imm_iter)
	      SET_USE (use_p, new_def);
	  else
	    {
	      gimple_debug_bind_reset_value (stmt);
	      update_stmt (stmt);
	    }
	}
    }
}

/* Adjust debug stmts as scheduled before.  */

static void
adjust_vec_debug_stmts (void)
{
  if (!MAY_HAVE_DEBUG_STMTS)
    return;

  gcc_assert (adjust_vec.exists ());

  while (!adjust_vec.is_empty ())
    {
      adjust_debug_stmts_now (&adjust_vec.last ());
      adjust_vec.pop ();
    }
}

/* Adjust any debug stmts that referenced FROM values to use the
   loop-closed TO, if the references are dominated by BB and not by
   the definition of FROM.  If adjust_vec is non-NULL, adjustments
   will be postponed until adjust_vec_debug_stmts is called.  */

static void
adjust_debug_stmts (tree from, tree to, basic_block bb)
{
  adjust_info ai;

  if (MAY_HAVE_DEBUG_STMTS
      && TREE_CODE (from) == SSA_NAME
      && ! SSA_NAME_IS_DEFAULT_DEF (from)
      && ! virtual_operand_p (from))
    {
      ai.from = from;
      ai.to = to;
      ai.bb = bb;

      if (adjust_vec.exists ())
	adjust_vec.safe_push (ai);
      else
	adjust_debug_stmts_now (&ai);
    }
}

/* Change E's phi arg in UPDATE_PHI to NEW_DEF, and record information
   to adjust any debug stmts that referenced the old phi arg,
   presumably non-loop-closed references left over from other
   transformations.  */

static void
adjust_phi_and_debug_stmts (gimple *update_phi, edge e, tree new_def)
{
  tree orig_def = PHI_ARG_DEF_FROM_EDGE (update_phi, e);

  SET_PHI_ARG_DEF (update_phi, e->dest_idx, new_def);

  if (MAY_HAVE_DEBUG_STMTS)
    adjust_debug_stmts (orig_def, PHI_RESULT (update_phi),
			gimple_bb (update_phi));
}

/* Define one loop mask MASK from loop LOOP.  INIT_MASK is the value that
   the mask should have during the first iteration and NEXT_MASK is the
   value that it should have on subsequent iterations.  CAP_MASK, if
   nonnull, is a cap that should be applied to each value of the mask
   before the mask is used; add the statement that does to HEADER_SEQ.  */

static void
vect_set_loop_mask (struct loop *loop, gimple_seq *header_seq, tree mask,
		    tree init_mask, tree next_mask, tree cap_mask)
{
  tree mask_type = TREE_TYPE (mask);
  tree uncapped_mask;
  if (cap_mask)
    uncapped_mask = make_temp_ssa_name (mask_type, NULL, "uncapped_mask");
  else
    uncapped_mask = mask;
  gphi *phi = create_phi_node (uncapped_mask, loop->header);
  add_phi_arg (phi, init_mask, loop_preheader_edge (loop), UNKNOWN_LOCATION);
  add_phi_arg (phi, next_mask, loop_latch_edge (loop), UNKNOWN_LOCATION);

  /* Apply the cap mask, if any.  */
  if (cap_mask)
    {
      gimple *stmt = gimple_build_assign (mask, BIT_AND_EXPR,
					  uncapped_mask, cap_mask);
      gimple_seq_add_stmt (header_seq, stmt);
    }
}

/* Add SEQ to the end of LOOP's preheader block.  */

static void
add_preheader_seq (struct loop *loop, gimple_seq seq)
{
  if (seq)
    {
      edge pe = loop_preheader_edge (loop);
      basic_block new_bb = gsi_insert_seq_on_edge_immediate (pe, seq);
      gcc_assert (!new_bb);
    }
}

/* Add SEQ to the beginning of LOOP's header block.  */

static void
add_header_seq (struct loop *loop, gimple_seq seq)
{
  if (seq)
    {
      gimple_stmt_iterator gsi = gsi_after_labels (loop->header);
      gsi_insert_seq_before (&gsi, seq, GSI_SAME_STMT);
    }
}

/* Try to use permutes to define the masks in DEST_RGM using the masks
   in SRC_RGM, given that the former has twice as many masks as the
   latter.  Return true on success, adding any new statements to SEQ.  */

static bool
vect_maybe_permute_loop_masks (gimple_seq *seq, rgroup_masks *dest_rgm,
			       rgroup_masks *src_rgm)
{
  tree src_masktype = src_rgm->mask_type;
  tree dest_masktype = dest_rgm->mask_type;
  machine_mode src_mode = TYPE_MODE (src_masktype);
  if (dest_rgm->max_nscalars_per_iter <= src_rgm->max_nscalars_per_iter
      && optab_handler (vec_unpacku_hi_optab, src_mode) != CODE_FOR_nothing
      && optab_handler (vec_unpacku_lo_optab, src_mode) != CODE_FOR_nothing)
    {
      /* Unpacking the source masks gives at least as many mask bits as
	 we need.  We can then VIEW_CONVERT any excess bits away.  */
      tree unpack_masktype = vect_halve_mask_nunits (src_masktype);
      for (unsigned int i = 0; i < dest_rgm->masks.length (); ++i)
	{
	  tree src = src_rgm->masks[i / 2];
	  tree dest = dest_rgm->masks[i];
	  tree_code code = (i & 1 ? VEC_UNPACK_HI_EXPR
			    : VEC_UNPACK_LO_EXPR);
	  gassign *stmt;
	  if (dest_masktype == unpack_masktype)
	    stmt = gimple_build_assign (dest, code, src);
	  else
	    {
	      tree temp = make_ssa_name (unpack_masktype);
	      stmt = gimple_build_assign (temp, code, src);
	      gimple_seq_add_stmt (seq, stmt);
	      stmt = gimple_build_assign (dest, VIEW_CONVERT_EXPR,
					  build1 (VIEW_CONVERT_EXPR,
						  dest_masktype, temp));
	    }
	  gimple_seq_add_stmt (seq, stmt);
	}
      return true;
    }
  if (dest_masktype == src_masktype
      && direct_internal_fn_supported_p (IFN_VEC_INTERLEAVE_HI, src_masktype,
					 OPTIMIZE_FOR_SPEED)
      && direct_internal_fn_supported_p (IFN_VEC_INTERLEAVE_LO, src_masktype,
					 OPTIMIZE_FOR_SPEED))
    {
      /* The destination requires twice as many mask bits as the source, so
	 we can use interleaving permutes to double up the number of bits.  */
      for (unsigned int i = 0; i < dest_rgm->masks.length (); ++i)
	{
	  tree src = src_rgm->masks[i / 2];
	  tree dest = dest_rgm->masks[i];
	  internal_fn ifn = (i & 1 ? IFN_VEC_INTERLEAVE_LO
			    : IFN_VEC_INTERLEAVE_HI);
	  gcall *stmt = gimple_build_call_internal (ifn, 2, src, src);
	  gimple_call_set_lhs (stmt, dest);
	  gimple_seq_add_stmt (seq, stmt);
	}
      return true;
    }
  return false;
}

/* Helper for vect_set_speculative_masks.  Set the masks in RGM directly
   from the corresponding scalar values.  RGM belongs to LOOP, which has
   been vectorized according to LOOP_VINFO.  NSCALARITERS_SKIP is the
   number of scalar iterations that we should skip during the first
   iteration of the vector loop (because the start point has been
   brought forward by that amount to achieve alignment).

   Add any new preheader statements to PREHEADER_SEQ and any new header
   statements to HEADER_SEQ.  */

static void
vect_set_speculative_masks_directly (struct loop *loop,
				     loop_vec_info loop_vinfo,
				     gimple_seq *preheader_seq,
				     gimple_seq *header_seq,
				     rgroup_masks *rgm,
				     tree nscalariters_skip)
{
  /* It doesn't make sense to align for speculation when we have a
     capped VF.  */
  gcc_assert (!use_capped_vf (loop_vinfo));

  tree compare_type = LOOP_VINFO_MASK_COMPARE_TYPE (loop_vinfo);
  tree mask_type = rgm->mask_type;
  poly_uint64 nscalars_per_mask = TYPE_VECTOR_SUBPARTS (mask_type);
  unsigned int nscalars_per_iter = rgm->max_nscalars_per_iter;

  tree nscalars_skip = nscalariters_skip;
  if (nscalars_per_iter != 1)
    {
      tree factor = build_int_cst (compare_type, nscalars_per_iter);
      nscalars_skip = gimple_build (preheader_seq, MULT_EXPR, compare_type,
				    nscalars_skip, factor);
    }

  tree full_mask = build_minus_one_cst (mask_type);
  tree mask;
  unsigned int i;
  FOR_EACH_VEC_ELT (rgm->masks, i, mask)
    {
      /* Previous masks covered START scalars.  This mask covers the
	 next batch.  */
      tree start = build_int_cst (compare_type, nscalars_per_mask * i);
      tree init_mask = vect_gen_while_not (preheader_seq, mask_type,
					   start, nscalars_skip);

      /* Always use a full mask for subsequent iterations of the loop.  */
      vect_set_loop_mask (loop, header_seq, mask, init_mask,
			  full_mask, NULL_TREE);
    }
}

/* Set up the controlling masks for LOOP, which is a speculative loop that
   has been vectorized according to LOOP_VINFO.  */

static void
vect_set_speculative_masks (struct loop *loop, loop_vec_info loop_vinfo)
{
  gimple_seq preheader_seq = NULL;
  gimple_seq header_seq = NULL;

  vec_loop_masks *masks = &LOOP_VINFO_MASKS (loop_vinfo);
  tree nscalariters_skip = LOOP_VINFO_MASK_SKIP_NITERS (loop_vinfo);
  rgroup_masks *rgm;
  unsigned int i;
  FOR_EACH_VEC_ELT (*masks, i, rgm)
    if (!rgm->masks.is_empty ())
      {
	/* We shouldn't be using masks if there are no elements to skip
	   on the first iteration.  */
	gcc_assert (nscalariters_skip != NULL_TREE);

	/* First try using permutes.  */
	unsigned int nmasks = i + 1;
	if ((nmasks & 1) == 0)
	  {
	    rgroup_masks *half_rgm = &(*masks)[nmasks / 2 - 1];
	    if (!half_rgm->masks.is_empty ()
		&& vect_maybe_permute_loop_masks (&header_seq, rgm, half_rgm))
	      continue;
	  }

	vect_set_speculative_masks_directly (loop, loop_vinfo,
					     &preheader_seq, &header_seq,
					     rgm, nscalariters_skip);
      }

  if (LOOP_VINFO_FIRSTFAULTING_EXECUTION (loop_vinfo))
    {
      /* At the start of each iteration, set the no fault detected mask to
	 be full.  */
      tree mask_type = vect_mask_type_for_speculation (loop_vinfo);
      tree initial_ffr = build_int_cst (TREE_TYPE (mask_type), 1);
      initial_ffr = build_vector_from_val (mask_type, initial_ffr);
      gcall *call = gimple_build_call_internal (IFN_WRITE_NF, 1, initial_ffr);
      gimple_seq_add_stmt (&header_seq, call);
    }

  /* Emit all accumulated statements.  */
  add_preheader_seq (loop, preheader_seq);
  add_header_seq (loop, header_seq);
}

/* RGM belongs to the nonspeculative masks of LOOP_VINFO.  Set up the masks
   in RGM so that the active bits corresponding to the first NSCALARITERS
   scalar iterations are true and every other bit is false.  Add any new
   statements before GSI.  */

static void
vect_set_nonspeculative_masks_directly (loop_vec_info loop_vinfo,
					gimple_stmt_iterator *gsi,
					rgroup_masks *rgm, tree nscalariters)
{
  tree compare_type = LOOP_VINFO_MASK_COMPARE_TYPE (loop_vinfo);
  tree mask_type = rgm->mask_type;
  poly_uint64 nscalars_per_mask = TYPE_VECTOR_SUBPARTS (mask_type);
  unsigned int nscalars_per_iter = rgm->max_nscalars_per_iter;

  /* Calculate the number of scalars covered by the rgroup.  */
  gimple_seq seq = NULL;
  tree nscalars = nscalariters;
  if (nscalars_per_iter != 1)
    nscalars = gimple_build (&seq, MULT_EXPR, compare_type, nscalars,
			     build_int_cst (compare_type, nscalars_per_iter));
  if (seq)
    gsi_insert_seq_before (gsi, seq, GSI_SAME_STMT);

  tree mask;
  unsigned int i;
  FOR_EACH_VEC_ELT (rgm->masks, i, mask)
    {
      /* Previous masks covered START scalars.  This mask covers the
	 next batch.  */
      tree start = build_int_cst (compare_type, nscalars_per_mask * i);
      if (LOOP_VINFO_MASK_SKIP_NITERS (loop_vinfo))
	{
	  /* First get a mask that ignores whether bits are active.  */
	  tree temp = make_ssa_name (mask_type);
	  gcall *call = vect_gen_while (temp, start, nscalars);
	  gsi_insert_before (gsi, call, GSI_SAME_STMT);

	  /* Now AND the result with the active lanes.  */
	  tree active
	    = vect_get_loop_mask (gsi, &LOOP_VINFO_MASKS (loop_vinfo),
				  rgm->masks.length (), mask_type, i);
	  gassign *assign = gimple_build_assign (mask, BIT_AND_EXPR,
						 temp, active);
	  gsi_insert_before (gsi, assign, GSI_SAME_STMT);
	}
      else
	{
	  /* All lanes are active.  */
	  gcall *call = vect_gen_while (mask, start, nscalars);
	  gsi_insert_before (gsi, call, GSI_SAME_STMT);
	}
    }
}

/* Set MASK to the mask of active elements up to and including the
   first iteration for which the exit condition of LOOP_VINFO is true.
   Insert any new statements before GSI.  ALL_ACTIVE_P is true if we
   should treat all elements as active, false if we should get the
   mask of active elements from the main loop mask.  */

static void
vect_add_break_after (loop_vec_info loop_vinfo, gimple_stmt_iterator *gsi,
		      tree mask, bool all_active_p)
{
  tree mask_type = TREE_TYPE (mask);

  tree active;
  if (all_active_p)
    active = build_minus_one_cst (mask_type);
  else
    active = vect_get_loop_mask (gsi, &LOOP_VINFO_MASKS (loop_vinfo),
				 1, mask_type, 0);

  /* Break the mask after the first true exit condition.  */
  tree exit_mask = LOOP_VINFO_EXIT_TEST_MASK (loop_vinfo);
  gcall *call = gimple_build_call_internal (IFN_BREAK_AFTER, 2,
					    active, exit_mask);
  gimple_call_set_lhs (call, mask);
  gsi_insert_before (gsi, call, GSI_SAME_STMT);
}

/* Set up the nonspeculative masks in LOOP_VINFO.  Emit any new statements
   before GSI.  */

static void
vect_set_nonspeculative_masks (loop_vec_info loop_vinfo,
			       gimple_stmt_iterator *gsi)
{
  vec_niters_and_mask nim;
  vec_loop_masks *masks = &LOOP_VINFO_NONSPECULATIVE_MASKS (loop_vinfo);
  tree compare_type = LOOP_VINFO_MASK_COMPARE_TYPE (loop_vinfo);
  tree niters = NULL_TREE;
  rgroup_masks *rgm;
  unsigned int i;
  FOR_EACH_VEC_ELT (*masks, i, rgm)
    if (!rgm->masks.is_empty ())
      {
	unsigned int nmasks = i + 1;

	/* Try to set the mask directly with a BREAK_AFTER.  */
	if (nmasks == 1 && rgm->max_nscalars_per_iter == 1)
	  {
	    /* All elements are active unless we're peeling for
	       alignment.  */
	    vect_add_break_after (loop_vinfo, gsi, rgm->masks[0],
				  !LOOP_VINFO_MASK_SKIP_NITERS (loop_vinfo));
	    continue;
	  }

	/* Try using permutes.  */
	if ((nmasks & 1) == 0)
	  {
	    gimple_seq seq = NULL;
	    rgroup_masks *half_rgm = &(*masks)[nmasks / 2 - 1];
	    if (!half_rgm->masks.is_empty ()
		&& vect_maybe_permute_loop_masks (&seq, rgm, half_rgm))
	      {
		gsi_insert_seq_before (gsi, seq, GSI_SAME_STMT);
		continue;
	      }
	  }

	if (niters == NULL_TREE)
	  {
	    /* Get the mask of elements up to and including the first
	       iteration for which the exit condition is true.
	       Include any inactive starting elements at this stage.  */
	    tree mask_type = vect_mask_type_for_speculation (loop_vinfo);
	    nim.mask = make_ssa_name (mask_type);
	    vect_add_break_after (loop_vinfo, gsi, nim.mask, true);

	    /* Convert the mask to a scalar count, then convert the
	       sizetype result to the mask comparison type.  */
	    gimple_seq seq = NULL;
	    niters = vect_get_niters_from_mask (&seq, &nim);
	    niters = gimple_convert (&seq, compare_type, niters);
	    if (seq)
	      gsi_insert_seq_before (gsi, seq, GSI_SAME_STMT);
	  }
	vect_set_nonspeculative_masks_directly (loop_vinfo, gsi, rgm, niters);
      }
}

/* Helper for vect_iterate_loop_ntimes_masked.  Generate definitions for
   all the masks in RGM and return a mask that is nonzero when the loop
   needs to iterate.  Add any new preheader statements to PREHEADER_SEQ
   and any new header statements to HEADER_SEQ.  Use LOOP_COND_GSI to
   insert code before the exit gcond.

   RGM belongs to loop LOOP.  The loop originally iterated NSCALARITERS
   times and has been vectorized according to LOOP_VINFO.  Each iteration
   of the vectorized loop handles CAPPED_VF iterations of the scalar loop,
   where CAPPED_VF is bounded by the compile-time vectorization factor.

   If NSCALARITERS_SKIP is nonnull, the first iteration of the
   vectorized loop starts with NSCALARITERS_SKIP dummy iterations of the
   scalar loop before the real work starts.  The mask elements for these
   dummy iterations must be 0, to ensure that the extra iterations do not
   have an effect.

   It is known that:

     NSCALARITERS * RGM->max_nscalars_per_iter

   does not overflow.  However, MIGHT_WRAP_P says whether an induction
   variable that starts at 0 and has step:

     CAPPED_VF * RGM->max_nscalars_per_iter

   might overflow before hitting a value above:

     (NSCALARITERS + NSCALARITERS_SKIP) * RGM->max_nscalars_per_iter

   This means that we cannot guarantee that such an induction variable
   would ever hit a value that produces a set of all-false masks for RGM.  */

static tree
vect_set_loop_masks_directly (struct loop *loop, loop_vec_info loop_vinfo,
			      gimple_seq *preheader_seq,
			      gimple_seq *header_seq,
			      gimple_stmt_iterator loop_cond_gsi,
			      rgroup_masks *rgm, tree capped_vf,
			      tree nscalariters, tree nscalariters_skip,
			      bool might_wrap_p)
{
  tree index_before_incr, index_after_incr;
  gimple_stmt_iterator incr_gsi;
  bool insert_after;

  tree compare_type = LOOP_VINFO_MASK_COMPARE_TYPE (loop_vinfo);
  tree mask_type = rgm->mask_type;
  unsigned int nscalars_per_iter = rgm->max_nscalars_per_iter;
  poly_uint64 nscalars_per_mask = TYPE_VECTOR_SUBPARTS (mask_type);

  /* Calculate the maximum number of scalar values that the rgroup
     handles in total, the number that it handles for each iteration
     of the vector loop, and the number that it should skip during the
     first iteration of the vector loop.  */
  tree nscalars_total = nscalariters;
  tree nscalars_step = capped_vf;
  tree nscalars_skip = nscalariters_skip;
  if (nscalars_per_iter != 1)
    {
      /* We checked before choosing to use a fully-masked loop that these
	 multiplications don't overflow.  */
      tree factor = build_int_cst (compare_type, nscalars_per_iter);
      nscalars_total = gimple_build (preheader_seq, MULT_EXPR, compare_type,
				     nscalars_total, factor);
      nscalars_step = gimple_build (preheader_seq, MULT_EXPR, compare_type,
				    nscalars_step, factor);
      if (nscalars_skip)
	nscalars_skip = gimple_build (preheader_seq, MULT_EXPR, compare_type,
				      nscalars_skip, factor);
    }

  /* Create an induction variable that counts the number of scalars
     processed.  */
  tree zero_index = build_int_cst (compare_type, 0);
  standard_iv_increment_position (loop, &incr_gsi, &insert_after);
  create_iv (zero_index, nscalars_step, NULL_TREE, loop, &incr_gsi,
	     insert_after, &index_before_incr, &index_after_incr);

  tree test_index, test_limit, first_limit;
  gimple_stmt_iterator *test_gsi;
  if (might_wrap_p)
    {
      /* In principle the loop should stop iterating once the incremented
	 IV reaches a value greater than or equal to:

	   NSCALARS_TOTAL +[infinite-prec] NSCALARS_SKIP

	 However, there's no guarantee that this addition doesn't overflow
	 the comparison type, or that the IV hits a value above it before
	 wrapping around.  We therefore adjust the limit down by one
	 IV step:

	   (NSCALARS_TOTAL +[infinite-prec] NSCALARS_SKIP)
	   -[infinite-prec] NSCALARS_STEP

	 and compare the IV against this limit _before_ incrementing it.
	 Since the comparison type is unsigned, we actually want the
	 subtraction to saturate at zero:

	   (NSCALARS_TOTAL +[infinite-prec] NSCALARS_SKIP)
	   -[sat] NSCALARS_STEP

	 And since NSCALARS_SKIP < NSCALARS_STEP, we can reassociate this as:

	   NSCALARS_TOTAL -[sat] (NSCALARS_STEP - NSCALARS_SKIP)

	 where the rightmost subtraction can be done directly in
	 COMPARE_TYPE.  */
      test_index = index_before_incr;
      tree adjust = nscalars_step;
      if (nscalars_skip)
	adjust = gimple_build (preheader_seq, MINUS_EXPR, compare_type,
			       adjust, nscalars_skip);
      test_limit = gimple_build (preheader_seq, MAX_EXPR, compare_type,
				 nscalars_total, adjust);
      test_limit = gimple_build (preheader_seq, MINUS_EXPR, compare_type,
				 test_limit, adjust);
      test_gsi = &incr_gsi;

      /* Get a safe limit for the first iteration.  */
      if (nscalars_skip)
	{
	  /* The first vector iteration can handle at most NSCALARS_STEP
	     scalars.  NSCALARS_STEP <= CONST_LIMIT, and adding
	     NSCALARS_SKIP to that cannot overflow.  */
	  tree const_limit = build_int_cst (compare_type,
					    LOOP_VINFO_VECT_FACTOR (loop_vinfo)
					    * nscalars_per_iter);
	  first_limit = gimple_build (preheader_seq, MIN_EXPR, compare_type,
				      nscalars_total, const_limit);
	  first_limit = gimple_build (preheader_seq, PLUS_EXPR, compare_type,
				      first_limit, nscalars_skip);
	}
      else
	/* For the first iteration it doesn't matter whether the IV hits
	   a value above NSCALARS_TOTAL.  That only matters for the latch
	   condition.  */
	first_limit = nscalars_total;
    }
  else
    {
      /* Test the incremented IV, which will always hit a value above
	 the bound before wrapping.  */
      test_index = index_after_incr;
      test_limit = nscalars_total;
      if (nscalars_skip)
	test_limit = gimple_build (preheader_seq, PLUS_EXPR, compare_type,
				   test_limit, nscalars_skip);
      test_gsi = &loop_cond_gsi;

      first_limit = test_limit;
    }

  /* Provide a definition of each mask in the group.  */
  tree next_mask = NULL_TREE;
  tree mask;
  unsigned int i;
  FOR_EACH_VEC_ELT_REVERSE (rgm->masks, i, mask)
    {
      /* Previous masks will cover BIAS scalars.  This mask covers the
	 next batch.  */
      poly_uint64 bias = nscalars_per_mask * i;
      tree bias_tree = build_int_cst (compare_type, bias);
      gimple *tmp_stmt;

      /* See whether the first iteration of the vector loop is known
	 to have a full mask.  */
      poly_uint64 const_limit;
      bool first_iteration_full
	= (poly_tree_p (first_limit, &const_limit)
	   && must_ge (const_limit, (i + 1) * nscalars_per_mask));

      /* Rather than have a new IV that starts at BIAS and goes up to
	 TEST_LIMIT, prefer to use the same 0-based IV for each mask
	 and adjust the bound down by BIAS.  */
      tree this_test_limit = test_limit;
      if (i != 0)
	{
	  this_test_limit = gimple_build (preheader_seq, MAX_EXPR,
					  compare_type, this_test_limit,
					  bias_tree);
	  this_test_limit = gimple_build (preheader_seq, MINUS_EXPR,
					  compare_type, this_test_limit,
					  bias_tree);
	}

      /* Create the initial mask.  First include all scalars that
	 are within the loop limit.  */
      tree init_mask = NULL_TREE;
      if (!first_iteration_full)
	{
	  tree start, end;
	  if (first_limit == test_limit)
	    {
	      /* Use a natural test between zero (the initial IV value)
		 and the loop limit.  The "else" block would be valid too,
		 but this choice can avoid the need to load BIAS_TREE into
		 a register.  */
	      start = zero_index;
	      end = this_test_limit;
	    }
	  else
	    {
	      /* FIRST_LIMIT is the maximum number of scalars handled by the
		 first iteration of the vector loop (before any cap mask
		 is applied).  Test the portion associated with this mask.  */
	      start = bias_tree;
	      end = first_limit;
	    }

	  init_mask = make_temp_ssa_name (mask_type, NULL, "max_mask");
	  tmp_stmt = vect_gen_while (init_mask, start, end);
	  gimple_seq_add_stmt (preheader_seq, tmp_stmt);
	}

      /* Now AND out the bits that are within the number of skipped
	 scalars.  */
      poly_uint64 const_skip;
      if (nscalars_skip
	  && !(poly_tree_p (nscalars_skip, &const_skip)
	       && must_le (const_skip, bias)))
	{
	  tree unskipped_mask = vect_gen_while_not (preheader_seq, mask_type,
						    bias_tree, nscalars_skip);
	  if (init_mask)
	    init_mask = gimple_build (preheader_seq, BIT_AND_EXPR, mask_type,
				      init_mask, unskipped_mask);
	  else
	    init_mask = unskipped_mask;
	}

      if (!init_mask)
	/* First iteration is full.  */
	init_mask = build_minus_one_cst (mask_type);

      /* Get the mask value for the next iteration of the loop.  */
      next_mask = make_temp_ssa_name (mask_type, NULL, "next_mask");
      gcall *call = vect_gen_while (next_mask, test_index, this_test_limit);
      gsi_insert_before (test_gsi, call, GSI_SAME_STMT);

      /* Get the cap that needs to be ANDed with every mask.  */
      tree cap_mask = LOOP_VINFO_CAP (loop_vinfo).mask;
      if (use_capped_vf (loop_vinfo)
	  && (!cap_mask || nscalars_per_iter != 1))
	{
	  cap_mask = make_temp_ssa_name (mask_type, NULL, "cap_mask");
	  call = vect_gen_while (cap_mask, bias_tree, nscalars_step);
	  gimple_seq_add_stmt (preheader_seq, call);
	}

      vect_set_loop_mask (loop, header_seq, mask, init_mask,
			  next_mask, cap_mask);
    }
  return next_mask;
}

/* Make LOOP iterate NITERS times using masking and WHILE_ULT calls.
   LOOP_VINFO describes the vectorization of LOOP.  NSCALARITERS is the
   number of scalar iterations that should be handled by the vector loop.

   Insert the branch-back condition before LOOP_COND_GSI and return the
   final gcond.  */

static gcond *
vect_iterate_loop_ntimes_masked (struct loop *loop, loop_vec_info loop_vinfo,
				 tree niters, tree nscalariters,
				 gimple_stmt_iterator loop_cond_gsi)
{
  gcc_assert (nscalariters != NULL);
  gcc_assert (TREE_TYPE (niters) == TREE_TYPE (nscalariters));

  gimple_seq preheader_seq = NULL;
  gimple_seq header_seq = NULL;

  tree compare_type = LOOP_VINFO_MASK_COMPARE_TYPE (loop_vinfo);
  unsigned int compare_precision = TYPE_PRECISION (compare_type);
  unsigned HOST_WIDE_INT max_vf = vect_max_vf (loop_vinfo);

  /* Type of the initial value of nscalariters.  */
  tree ni_actual_type = TREE_TYPE (nscalariters);
  unsigned int ni_actual_precision = TYPE_PRECISION (ni_actual_type);

  /* Calculate the maximum number of scalar loop iterations.  */
  widest_int iv_limit;
  bool known_max_iters = max_loop_iterations (loop, &iv_limit);
  if (known_max_iters)
    /* Convert latch executions to loop iterations.  */
    iv_limit += 1;

  /* Convert nscalariters to the same size as the compare.  */
  nscalariters = gimple_convert (&preheader_seq, compare_type, nscalariters);
  if (compare_precision > ni_actual_precision
      && (!known_max_iters
	  || wi::min_precision (iv_limit, UNSIGNED) > ni_actual_precision))
    {
      /* We know that there is always at least one iteration, so if the
	 count is zero then it must have wrapped.  Add a check to guard
	 against this.  If the max possible iterations fits within the
	 original precision then we know this case isn't possible and
	 can be skipped.  */

      tree precision_shift = wide_int_to_tree
	(compare_type, wi::lshift (wi::shwi (1, compare_precision),
				   ni_actual_precision));

      tree zero_index = build_int_cst (compare_type, 0);
      tree check_overflow_eq = build2 (EQ_EXPR, boolean_type_node,
				       nscalariters, zero_index);
      nscalariters = gimple_build (&preheader_seq, COND_EXPR, compare_type,
				   check_overflow_eq, precision_shift,
				   nscalariters);
    }

  /* Convert skip_niters to the right type.  */
  tree nscalariters_skip = LOOP_VINFO_MASK_SKIP_NITERS (loop_vinfo);
  if (nscalariters_skip)
    {
      nscalariters_skip = gimple_convert (&preheader_seq, compare_type,
					  nscalariters_skip);
      if (known_max_iters)
	{
	  /* Add the maximum number of skipped iterations to the
	     maximum iteration count.  */
	  if (TREE_CODE (nscalariters_skip) == INTEGER_CST)
	    iv_limit += wi::to_widest (nscalariters_skip);
	  else
	    iv_limit += max_vf - 1;
	}
    }

  /* Now calculate the value that the induction variable must be able
     to hit in order to ensure that we end the loop with an all-false mask.
     This involves adding the maximum number of inactive trailing scalar
     iterations.  */
  if (known_max_iters)
    {
      if (use_capped_vf (loop_vinfo))
	/* In the worst case the final vector iteration will handle a single
	   scalar iteration, so we'll have up to MAX_VF - 1 inactive
	   iterations.  */
	iv_limit += max_vf - 1;
      else
	{
	  /* Round the maximum in-range IV value down to the previous
	     vector alignment boundary and then add an extra full
	     iteration.  */
	  poly_uint64 vf = LOOP_VINFO_VECT_FACTOR (loop_vinfo);
	  iv_limit = ((iv_limit - 1) & -(int) known_alignment (vf)) + max_vf;
	}
    }

  /* Convert the runtime vectorization factor to the appropriate type.  */
  tree capped_vf = gimple_convert (&preheader_seq, compare_type,
				   LOOP_VINFO_CAP (loop_vinfo).niters);

  /* Iterate over all the rgroups and fill in their masks.  We could use
     the first mask from any rgroup for the loop condition; here we
     arbitrarily pick the last.  */
  tree test_mask = NULL_TREE;
  rgroup_masks *rgm;
  unsigned int i;
  vec_loop_masks *masks = &LOOP_VINFO_MASKS (loop_vinfo);
  FOR_EACH_VEC_ELT (*masks, i, rgm)
    if (!rgm->masks.is_empty ())
      {
	/* First try using permutes.  This adds a single vector
	   instruction to the loop for each mask, but needs no extra
	   loop invariants or IVs.  */
	unsigned int nmasks = i + 1;
	if ((nmasks & 1) == 0)
	  {
	    rgroup_masks *half_rgm = &(*masks)[nmasks / 2 - 1];
	    if (!half_rgm->masks.is_empty ()
		&& vect_maybe_permute_loop_masks (&header_seq, rgm, half_rgm))
	      continue;
	  }

	/* See whether zero-based IV would ever generate all-false masks
	   before wrapping around.  */
	bool might_wrap_p
	  = (!known_max_iters
	     || (wi::min_precision (iv_limit * rgm->max_nscalars_per_iter,
				    UNSIGNED)
		 > compare_precision));

	/* Set up all masks for this group.  */
	test_mask = vect_set_loop_masks_directly (loop, loop_vinfo,
						  &preheader_seq, &header_seq,
						  loop_cond_gsi, rgm,
						  capped_vf, nscalariters,
						  nscalariters_skip,
						  might_wrap_p);
      }

  /* Emit all accumulated statements.  */
  add_preheader_seq (loop, preheader_seq);
  add_header_seq (loop, header_seq);

  /* Get a boolean result that tells us whether to iterate.  */
  edge exit_edge = single_exit (loop);
  tree_code code = (exit_edge->flags & EDGE_TRUE_VALUE) ? EQ_EXPR : NE_EXPR;
  tree zero_mask = build_zero_cst (TREE_TYPE (test_mask));
  gcond *cond_stmt = gimple_build_cond (code, test_mask, zero_mask,
					NULL_TREE, NULL_TREE);
  gsi_insert_before (&loop_cond_gsi, cond_stmt, GSI_SAME_STMT);

  return cond_stmt;
}

/* Make LOOP iterate NITERS times without using a mask.  This is
   done by adding a new IV that starts at zero, increases by one and its
   limit is NITERS.

   Insert the branch-back condition before LOOP_COND_GSI and return the
   final gcond.  */

static gcond *
slpeel_iterate_loop_ntimes_unmasked (struct loop *loop, tree niters,
				     gimple_stmt_iterator loop_cond_gsi)
{
  tree indx_before_incr, indx_after_incr;
  gcond *cond_stmt;
  edge exit_edge = single_exit (loop);
  gimple_stmt_iterator incr_gsi;
  bool insert_after;
  tree init = build_int_cst (TREE_TYPE (niters), 0);
  tree step = build_int_cst (TREE_TYPE (niters), 1);
  enum tree_code code;

  standard_iv_increment_position (loop, &incr_gsi, &insert_after);
  create_iv (init, step, NULL_TREE, loop,
             &incr_gsi, insert_after, &indx_before_incr, &indx_after_incr);
  indx_after_incr = force_gimple_operand_gsi (&loop_cond_gsi, indx_after_incr,
					      true, NULL_TREE, true,
					      GSI_SAME_STMT);
  niters = force_gimple_operand_gsi (&loop_cond_gsi, niters, true, NULL_TREE,
				     true, GSI_SAME_STMT);

  code = (exit_edge->flags & EDGE_TRUE_VALUE) ? GE_EXPR : LT_EXPR;
  cond_stmt = gimple_build_cond (code, indx_after_incr, niters, NULL_TREE,
				 NULL_TREE);

  gsi_insert_before (&loop_cond_gsi, cond_stmt, GSI_SAME_STMT);
  return cond_stmt;
}

/* LOOP is either a new loop created by the vectorizer or an existing
   loop that has been vectorized.  In the former case both LOOP_VINFO
   and NSCALARITEMS are null.  In the latter case LOOP_VINFO describes
   the vectorization.  For a fully-masked vector loop, NSCALARITERS is the
   number of scalar iterations that should be handled by the vector loop.

   If LOOP_VINFO is null or if it describes a normal non-speculative loop,
   LOOP should iterate NTIERS times.

   Assumption: the exit-condition of LOOP is the last stmt in the loop.  */

void
slpeel_finalize_loop_iterations (struct loop *loop, loop_vec_info loop_vinfo,
				 tree niters, tree nscalariters)
{
  gcond *cond_stmt = NULL;
  gcond *orig_cond = get_loop_exit_condition (loop);
  gimple_stmt_iterator loop_cond_gsi = gsi_for_stmt (orig_cond);
  bool masked_p = (loop_vinfo && LOOP_VINFO_FULLY_MASKED_P (loop_vinfo));
  bool speculation_p
    = (loop_vinfo && LOOP_VINFO_SPECULATIVE_EXECUTION (loop_vinfo));

  if (speculation_p)
    {
      /* Set the masks that control statements that cannot be speculatively
	 executed.  */
      vect_set_nonspeculative_masks (loop_vinfo, &loop_cond_gsi);

      /* ...then add the statements themselves.  */
      gimple_seq late_seq = LOOP_VINFO_NONSPECULATIVE_SEQ (loop_vinfo);
      if (late_seq)
	gsi_insert_seq_before (&loop_cond_gsi, late_seq, GSI_SAME_STMT);

      /* Set up the masks that control the speculative statements.  */
      if (masked_p)
	vect_set_speculative_masks (loop, loop_vinfo);
    }
  else if (masked_p)
    cond_stmt = vect_iterate_loop_ntimes_masked (loop, loop_vinfo,
						 niters, nscalariters,
						 loop_cond_gsi);
  else
    cond_stmt = slpeel_iterate_loop_ntimes_unmasked (loop, niters,
						     loop_cond_gsi);

  if (!speculation_p)
    {
      /* Remove old loop exit test.  */
      gsi_remove (&loop_cond_gsi, true);
      free_stmt_vec_info (orig_cond);
    }

  if (dump_enabled_p () && cond_stmt)
    {
      dump_printf_loc (MSG_NOTE, vect_location, "New loop exit condition: ");
      dump_gimple_stmt (MSG_NOTE, TDF_SLIM, cond_stmt, 0);
    }

  /* Record the number of latch iterations.  */
  if (!speculation_p)
    loop->nb_iterations = fold_build2 (MINUS_EXPR, TREE_TYPE (niters), niters,
				       build_int_cst (TREE_TYPE (niters), 1));
}

/* Helper routine of slpeel_tree_duplicate_loop_to_edge_cfg.
   For all PHI arguments in FROM->dest and TO->dest from those
   edges ensure that TO->dest PHI arguments have current_def
   to that in from.  */

static void
slpeel_duplicate_current_defs_from_edges (edge from, edge to)
{
  gimple_stmt_iterator gsi_from, gsi_to;

  for (gsi_from = gsi_start_phis (from->dest),
       gsi_to = gsi_start_phis (to->dest);
       !gsi_end_p (gsi_from) && !gsi_end_p (gsi_to);)
    {
      gimple *from_phi = gsi_stmt (gsi_from);
      gimple *to_phi = gsi_stmt (gsi_to);
      tree from_arg = PHI_ARG_DEF_FROM_EDGE (from_phi, from);
      tree to_arg = PHI_ARG_DEF_FROM_EDGE (to_phi, to);
      if (virtual_operand_p (from_arg))
	{
	  gsi_next (&gsi_from);
	  continue;
	}
      if (virtual_operand_p (to_arg))
	{
	  gsi_next (&gsi_to);
	  continue;
	}
      if (TREE_CODE (from_arg) != SSA_NAME)
	gcc_assert (operand_equal_p (from_arg, to_arg, 0));
      else
	{
	  if (get_current_def (to_arg) == NULL_TREE)
	    set_current_def (to_arg, get_current_def (from_arg));
	}
      gsi_next (&gsi_from);
      gsi_next (&gsi_to);
    }

  gphi *from_phi = get_virtual_phi (from->dest);
  gphi *to_phi = get_virtual_phi (to->dest);
  if (from_phi)
    set_current_def (PHI_ARG_DEF_FROM_EDGE (to_phi, to),
		     get_current_def (PHI_ARG_DEF_FROM_EDGE (from_phi, from)));
}


/* Given LOOP this function generates a new copy of it and puts it
   on E which is either the entry or exit of LOOP.  If SCALAR_LOOP is
   non-NULL, assume LOOP and SCALAR_LOOP are equivalent and copy the
   basic blocks from SCALAR_LOOP instead of LOOP, but to either the
   entry or exit of LOOP.  */

struct loop *
slpeel_tree_duplicate_loop_to_edge_cfg (struct loop *loop,
					struct loop *scalar_loop, edge e)
{
  struct loop *new_loop;
  basic_block *new_bbs, *bbs, *pbbs;
  bool at_exit;
  bool was_imm_dom;
  basic_block exit_dest;
  edge exit, new_exit;
  bool duplicate_outer_loop = false;

  exit = single_exit (loop);
  at_exit = (e == exit);
  if (!at_exit && e != loop_preheader_edge (loop))
    return NULL;

  if (scalar_loop == NULL)
    scalar_loop = loop;

  bbs = XNEWVEC (basic_block, scalar_loop->num_nodes + 1);
  pbbs = bbs + 1;
  get_loop_body_with_size (scalar_loop, pbbs, scalar_loop->num_nodes);
  /* Allow duplication of outer loops.  */
  if (scalar_loop->inner)
    duplicate_outer_loop = true;
  /* Check whether duplication is possible.  */
  if (!can_copy_bbs_p (pbbs, scalar_loop->num_nodes))
    {
      free (bbs);
      return NULL;
    }

  /* Generate new loop structure.  */
  new_loop = duplicate_loop (scalar_loop, loop_outer (scalar_loop));
  duplicate_subloops (scalar_loop, new_loop);

  exit_dest = exit->dest;
  was_imm_dom = (get_immediate_dominator (CDI_DOMINATORS,
					  exit_dest) == loop->header ?
		 true : false);

  /* Also copy the pre-header, this avoids jumping through hoops to
     duplicate the loop entry PHI arguments.  Create an empty
     pre-header unconditionally for this.  */
  basic_block preheader = split_edge (loop_preheader_edge (scalar_loop));
  edge entry_e = single_pred_edge (preheader);
  bbs[0] = preheader;
  new_bbs = XNEWVEC (basic_block, scalar_loop->num_nodes + 1);

  exit = single_exit (scalar_loop);
  copy_bbs (bbs, scalar_loop->num_nodes + 1, new_bbs,
	    &exit, 1, &new_exit, NULL,
	    at_exit ? loop->latch : e->src, true);
  exit = single_exit (loop);
  basic_block new_preheader = new_bbs[0];

  add_phi_args_after_copy (new_bbs, scalar_loop->num_nodes + 1, NULL);

  if (scalar_loop != loop)
    {
      /* If we copied from SCALAR_LOOP rather than LOOP, SSA_NAMEs from
	 SCALAR_LOOP will have current_def set to SSA_NAMEs in the new_loop,
	 but LOOP will not.  slpeel_update_phi_nodes_for_guard{1,2} expects
	 the LOOP SSA_NAMEs (on the exit edge and edge from latch to
	 header) to have current_def set, so copy them over.  */
      slpeel_duplicate_current_defs_from_edges (single_exit (scalar_loop),
						exit);
      slpeel_duplicate_current_defs_from_edges (EDGE_SUCC (scalar_loop->latch,
							   0),
						EDGE_SUCC (loop->latch, 0));
    }

  if (at_exit) /* Add the loop copy at exit.  */
    {
      if (scalar_loop != loop)
	{
	  gphi_iterator gsi;
	  new_exit = redirect_edge_and_branch (new_exit, exit_dest);

	  for (gsi = gsi_start_phis (exit_dest); !gsi_end_p (gsi);
	       gsi_next (&gsi))
	    {
	      gphi *phi = gsi.phi ();
	      tree orig_arg = PHI_ARG_DEF_FROM_EDGE (phi, e);
	      location_t orig_locus
		= gimple_phi_arg_location_from_edge (phi, e);

	      add_phi_arg (phi, orig_arg, new_exit, orig_locus);
	    }
	}
      redirect_edge_and_branch_force (e, new_preheader);
      flush_pending_stmts (e);
      set_immediate_dominator (CDI_DOMINATORS, new_preheader, e->src);
      if (was_imm_dom || duplicate_outer_loop)
	set_immediate_dominator (CDI_DOMINATORS, exit_dest, new_exit->src);

      /* And remove the non-necessary forwarder again.  Keep the other
         one so we have a proper pre-header for the loop at the exit edge.  */
      redirect_edge_pred (single_succ_edge (preheader),
			  single_pred (preheader));
      delete_basic_block (preheader);
      set_immediate_dominator (CDI_DOMINATORS, scalar_loop->header,
			       loop_preheader_edge (scalar_loop)->src);
    }
  else /* Add the copy at entry.  */
    {
      if (scalar_loop != loop)
	{
	  /* Remove the non-necessary forwarder of scalar_loop again.  */
	  redirect_edge_pred (single_succ_edge (preheader),
			      single_pred (preheader));
	  delete_basic_block (preheader);
	  set_immediate_dominator (CDI_DOMINATORS, scalar_loop->header,
				   loop_preheader_edge (scalar_loop)->src);
	  preheader = split_edge (loop_preheader_edge (loop));
	  entry_e = single_pred_edge (preheader);
	}

      redirect_edge_and_branch_force (entry_e, new_preheader);
      flush_pending_stmts (entry_e);
      set_immediate_dominator (CDI_DOMINATORS, new_preheader, entry_e->src);

      redirect_edge_and_branch_force (new_exit, preheader);
      flush_pending_stmts (new_exit);
      set_immediate_dominator (CDI_DOMINATORS, preheader, new_exit->src);

      /* And remove the non-necessary forwarder again.  Keep the other
         one so we have a proper pre-header for the loop at the exit edge.  */
      redirect_edge_pred (single_succ_edge (new_preheader),
			  single_pred (new_preheader));
      delete_basic_block (new_preheader);
      set_immediate_dominator (CDI_DOMINATORS, new_loop->header,
			       loop_preheader_edge (new_loop)->src);
    }

  /* Skip new preheader since it's deleted if copy loop is added at entry.  */
  for (unsigned i = (at_exit ? 0 : 1); i < scalar_loop->num_nodes + 1; i++)
    rename_variables_in_bb (new_bbs[i], duplicate_outer_loop);

  if (scalar_loop != loop)
    {
      /* Update new_loop->header PHIs, so that on the preheader
	 edge they are the ones from loop rather than scalar_loop.  */
      gphi_iterator gsi_orig, gsi_new;
      edge orig_e = loop_preheader_edge (loop);
      edge new_e = loop_preheader_edge (new_loop);

      for (gsi_orig = gsi_start_phis (loop->header),
	   gsi_new = gsi_start_phis (new_loop->header);
	   !gsi_end_p (gsi_orig) && !gsi_end_p (gsi_new);
	   gsi_next (&gsi_orig), gsi_next (&gsi_new))
	{
	  gphi *orig_phi = gsi_orig.phi ();
	  gphi *new_phi = gsi_new.phi ();
	  tree orig_arg = PHI_ARG_DEF_FROM_EDGE (orig_phi, orig_e);
	  location_t orig_locus
	    = gimple_phi_arg_location_from_edge (orig_phi, orig_e);

	  add_phi_arg (new_phi, orig_arg, new_e, orig_locus);
	}
    }

  free (new_bbs);
  free (bbs);

  checking_verify_dominators (CDI_DOMINATORS);

  return new_loop;
}


/* Given the condition expression COND, put it as the last statement of
   GUARD_BB; set both edges' probability; set dominator of GUARD_TO to
   DOM_BB; return the skip edge.  GUARD_TO is the target basic block to
   skip the loop.  PROBABILITY is the skip edge's probability.  Mark the
   new edge as irreducible if IRREDUCIBLE_P is true.  */

static edge
slpeel_add_loop_guard (basic_block guard_bb, tree cond,
		       basic_block guard_to, basic_block dom_bb,
		       profile_probability probability, bool irreducible_p)
{
  gimple_stmt_iterator gsi;
  edge new_e, enter_e;
  gcond *cond_stmt;
  gimple_seq gimplify_stmt_list = NULL;

  enter_e = EDGE_SUCC (guard_bb, 0);
  enter_e->flags &= ~EDGE_FALLTHRU;
  enter_e->flags |= EDGE_FALSE_VALUE;
  gsi = gsi_last_bb (guard_bb);

  cond = force_gimple_operand_1 (cond, &gimplify_stmt_list, is_gimple_condexpr,
				 NULL_TREE);
  if (gimplify_stmt_list)
    gsi_insert_seq_after (&gsi, gimplify_stmt_list, GSI_NEW_STMT);

  cond_stmt = gimple_build_cond_from_tree (cond, NULL_TREE, NULL_TREE);
  gsi = gsi_last_bb (guard_bb);
  gsi_insert_after (&gsi, cond_stmt, GSI_NEW_STMT);

  /* Add new edge to connect guard block to the merge/loop-exit block.  */
  new_e = make_edge (guard_bb, guard_to, EDGE_TRUE_VALUE);

  new_e->count = guard_bb->count;
  new_e->probability = probability;
  new_e->count = enter_e->count.apply_probability (probability);
  if (irreducible_p)
    new_e->flags |= EDGE_IRREDUCIBLE_LOOP;

  enter_e->count -= new_e->count;
  enter_e->probability = probability.invert ();
  set_immediate_dominator (CDI_DOMINATORS, guard_to, dom_bb);

  /* Split enter_e to preserve LOOPS_HAVE_PREHEADERS.  */
  if (enter_e->dest->loop_father->header == enter_e->dest)
    split_edge (enter_e);

  return new_e;
}


/* This function verifies that the following restrictions apply to LOOP:
   (1) it consists of exactly 2 basic blocks - header, and an empty latch
       for innermost loop and 5 basic blocks for outer-loop.
   (2) it is single entry, single exit
   (3) its exit condition is the last stmt in the header
   (4) E is the entry/exit edge of LOOP.
 */

bool
slpeel_can_duplicate_loop_p (const struct loop *loop, const_edge e)
{
  edge exit_e = single_exit (loop);
  edge entry_e = loop_preheader_edge (loop);
  gcond *orig_cond = get_loop_exit_condition (loop);
  gimple_stmt_iterator loop_exit_gsi = gsi_last_bb (exit_e->src);
  unsigned int num_bb = loop->inner? 5 : 2;

  /* All loops have an outer scope; the only case loop->outer is NULL is for
     the function itself.  */
  if (!loop_outer (loop)
      || loop->num_nodes != num_bb
      || !empty_block_p (loop->latch)
      || !single_exit (loop)
      /* Verify that new loop exit condition can be trivially modified.  */
      || (!orig_cond || orig_cond != gsi_stmt (loop_exit_gsi))
      || (e != exit_e && e != entry_e))
    return false;

  return true;
}

/* If the loop has a virtual PHI, but exit bb doesn't, create a virtual PHI
   in the exit bb and rename all the uses after the loop.  This simplifies
   the *guard[12] routines, which assume loop closed SSA form for all PHIs
   (but normally loop closed SSA form doesn't require virtual PHIs to be
   in the same form).  Doing this early simplifies the checking what
   uses should be renamed.  */

static void
create_lcssa_for_virtual_phi (struct loop *loop)
{
  gphi_iterator gsi;
  edge exit_e = single_exit (loop);

  for (gsi = gsi_start_phis (loop->header); !gsi_end_p (gsi); gsi_next (&gsi))
    if (virtual_operand_p (gimple_phi_result (gsi_stmt (gsi))))
      {
	gphi *phi = gsi.phi ();
	for (gsi = gsi_start_phis (exit_e->dest);
	     !gsi_end_p (gsi); gsi_next (&gsi))
	  if (virtual_operand_p (gimple_phi_result (gsi_stmt (gsi))))
	    break;
	if (gsi_end_p (gsi))
	  {
	    tree new_vop = copy_ssa_name (PHI_RESULT (phi));
	    gphi *new_phi = create_phi_node (new_vop, exit_e->dest);
	    tree vop = PHI_ARG_DEF_FROM_EDGE (phi, EDGE_SUCC (loop->latch, 0));
	    imm_use_iterator imm_iter;
	    gimple *stmt;
	    use_operand_p use_p;

	    add_phi_arg (new_phi, vop, exit_e, UNKNOWN_LOCATION);
	    gimple_phi_set_result (new_phi, new_vop);
	    FOR_EACH_IMM_USE_STMT (stmt, imm_iter, vop)
	      if (stmt != new_phi
		  && !flow_bb_inside_loop_p (loop, gimple_bb (stmt)))
		FOR_EACH_IMM_USE_ON_STMT (use_p, imm_iter)
		  SET_USE (use_p, new_vop);
	  }
	break;
      }

}

/* Function vect_get_loop_location.

   Extract the location of the loop in the source code.
   If the loop is not well formed for vectorization, an estimated
   location is calculated.
   Return the loop location if succeed and NULL if not.  */

source_location
find_loop_location (struct loop *loop)
{
  gimple *stmt = NULL;
  basic_block bb;
  gimple_stmt_iterator si;

  if (!loop)
    return UNKNOWN_LOCATION;

  stmt = get_loop_exit_condition (loop);

  if (stmt
      && LOCATION_LOCUS (gimple_location (stmt)) > BUILTINS_LOCATION)
    return gimple_location (stmt);

  /* If we got here the loop is probably not "well formed",
     try to estimate the loop location */

  if (!loop->header)
    return UNKNOWN_LOCATION;

  bb = loop->header;

  for (si = gsi_start_bb (bb); !gsi_end_p (si); gsi_next (&si))
    {
      stmt = gsi_stmt (si);
      if (LOCATION_LOCUS (gimple_location (stmt)) > BUILTINS_LOCATION)
        return gimple_location (stmt);
    }

  return UNKNOWN_LOCATION;
}

/* Return true if PHI defines an IV of the loop to be vectorized.  */

static bool
iv_phi_p (gphi *phi)
{
  if (virtual_operand_p (PHI_RESULT (phi)))
    return false;

  stmt_vec_info stmt_info = vinfo_for_stmt (phi);
  gcc_assert (stmt_info != NULL);
  if (STMT_VINFO_DEF_TYPE (stmt_info) == vect_reduction_def
      || STMT_VINFO_DEF_TYPE (stmt_info) == vect_double_reduction_def)
    return false;

  return true;
}

/* Function vect_can_advance_ivs_p

   In case the number of iterations that LOOP iterates is unknown at compile
   time, an epilog loop will be generated, and the loop induction variables
   (IVs) will be "advanced" to the value they are supposed to take just before
   the epilog loop.  Here we check that the access function of the loop IVs
   and the expression that represents the loop bound are simple enough.
   These restrictions will be relaxed in the future.  */

bool
vect_can_advance_ivs_p (loop_vec_info loop_vinfo)
{
  struct loop *loop = LOOP_VINFO_LOOP (loop_vinfo);
  basic_block bb = loop->header;
  gphi_iterator gsi;

  /* Analyze phi functions of the loop header.  */

  if (dump_enabled_p ())
    dump_printf_loc (MSG_NOTE, vect_location, "vect_can_advance_ivs_p:\n");
  for (gsi = gsi_start_phis (bb); !gsi_end_p (gsi); gsi_next (&gsi))
    {
      tree evolution_part;

      gphi *phi = gsi.phi ();
      if (dump_enabled_p ())
	{
          dump_printf_loc (MSG_NOTE, vect_location, "Analyze phi: ");
          dump_gimple_stmt (MSG_NOTE, TDF_SLIM, phi, 0);
	}

      /* Skip virtual phi's. The data dependences that are associated with
	 virtual defs/uses (i.e., memory accesses) are analyzed elsewhere.

	 Skip reduction phis.  */
      if (!iv_phi_p (phi))
	{
	  if (dump_enabled_p ())
	    dump_printf_loc (MSG_NOTE, vect_location,
			     "reduc or virtual phi. skip.\n");
	  continue;
	}

      /* Analyze the evolution function.  */

      evolution_part
	= STMT_VINFO_LOOP_PHI_EVOLUTION_PART (vinfo_for_stmt (phi));
      if (evolution_part == NULL_TREE)
        {
	  if (dump_enabled_p ())
	    dump_printf (MSG_MISSED_OPTIMIZATION,
			 "No access function or evolution.\n");
	  return false;
        }

      /* FORNOW: We do not transform initial conditions of IVs
	 which evolution functions are not invariants in the loop.  */

      if (!expr_invariant_in_loop_p (loop, evolution_part))
	{
	  if (dump_enabled_p ())
	    dump_printf_loc (MSG_MISSED_OPTIMIZATION, vect_location,
			     "evolution not invariant in loop.\n");
	  return false;
	}

      /* FORNOW: We do not transform initial conditions of IVs
	 which evolution functions are a polynomial of degree >= 2.  */

      if (tree_is_chrec (evolution_part))
	{
	  if (dump_enabled_p ())
	    dump_printf_loc (MSG_MISSED_OPTIMIZATION, vect_location,
			     "evolution is chrec.\n");
	  return false;
	}
    }

  return true;
}


/*   Function vect_update_ivs_after_vectorizer.

     "Advance" the induction variables of LOOP to the value they should take
     after the execution of LOOP.  This is currently necessary because the
     vectorizer does not handle induction variables that are used after the
     loop.  Such a situation occurs when the last iterations of LOOP are
     peeled, because:
     1. We introduced new uses after LOOP for IVs that were not originally used
        after LOOP: the IVs of LOOP are now used by an epilog loop.
     2. LOOP is going to be vectorized; this means that it will iterate N/VF
        times, whereas the loop IVs should be bumped N times.

     Input:
     - LOOP - a loop that is going to be vectorized. The last few iterations
              of LOOP were peeled.
     - NITERS - the number of iterations that LOOP executes (before it is
                vectorized). i.e, the number of times the ivs should be bumped.
     - UPDATE_E - a successor edge of LOOP->exit that is on the (only) path
                  coming out from LOOP on which there are uses of the LOOP ivs
		  (this is the path from LOOP->exit to epilog_loop->preheader).

                  The new definitions of the ivs are placed in LOOP->exit.
                  The phi args associated with the edge UPDATE_E in the bb
                  UPDATE_E->dest are updated accordingly.

     Assumption 1: Like the rest of the vectorizer, this function assumes
     a single loop exit that has a single predecessor.

     Assumption 2: The phi nodes in the LOOP header and in update_bb are
     organized in the same order.

     Assumption 3: The access function of the ivs is simple enough (see
     vect_can_advance_ivs_p).  This assumption will be relaxed in the future.

     Assumption 4: Exactly one of the successors of LOOP exit-bb is on a path
     coming out of LOOP on which the ivs of LOOP are used (this is the path
     that leads to the epilog loop; other paths skip the epilog loop).  This
     path starts with the edge UPDATE_E, and its destination (denoted update_bb)
     needs to have its phis updated.
 */

static void
vect_update_ivs_after_vectorizer (loop_vec_info loop_vinfo,
				  tree niters, edge update_e)
{
  gphi_iterator gsi, gsi1;
  struct loop *loop = LOOP_VINFO_LOOP (loop_vinfo);
  basic_block update_bb = update_e->dest;
  basic_block exit_bb = single_exit (loop)->dest;

  /* Make sure there exists a single-predecessor exit bb:  */
  gcc_assert (single_pred_p (exit_bb));
  gcc_assert (single_succ_edge (exit_bb) == update_e);

  for (gsi = gsi_start_phis (loop->header), gsi1 = gsi_start_phis (update_bb);
       !gsi_end_p (gsi) && !gsi_end_p (gsi1);
       gsi_next (&gsi), gsi_next (&gsi1))
    {
      tree init_expr;
      tree step_expr, off;
      tree type;
      tree var, ni, ni_name;
      gimple_stmt_iterator last_gsi;

      gphi *phi = gsi.phi ();
      gphi *phi1 = gsi1.phi ();
      if (dump_enabled_p ())
	{
	  dump_printf_loc (MSG_NOTE, vect_location,
			   "vect_update_ivs_after_vectorizer: phi: ");
	  dump_gimple_stmt (MSG_NOTE, TDF_SLIM, phi, 0);
	}

      /* Skip reduction and virtual phis.  */
      if (!iv_phi_p (phi))
	{
	  if (dump_enabled_p ())
	    dump_printf_loc (MSG_NOTE, vect_location,
			     "reduc or virtual phi. skip.\n");
	  continue;
	}

      type = TREE_TYPE (gimple_phi_result (phi));
      step_expr = STMT_VINFO_LOOP_PHI_EVOLUTION_PART (vinfo_for_stmt (phi));
      step_expr = unshare_expr (step_expr);

      /* FORNOW: We do not support IVs whose evolution function is a polynomial
         of degree >= 2 or exponential.  */
      gcc_assert (!tree_is_chrec (step_expr));

      init_expr = PHI_ARG_DEF_FROM_EDGE (phi, loop_preheader_edge (loop));

      off = fold_build2 (MULT_EXPR, TREE_TYPE (step_expr),
			 fold_convert (TREE_TYPE (step_expr), niters),
			 step_expr);
      if (POINTER_TYPE_P (type))
	ni = fold_build_pointer_plus (init_expr, off);
      else
	ni = fold_build2 (PLUS_EXPR, type,
			  init_expr, fold_convert (type, off));

      var = create_tmp_var (type, "tmp");

      last_gsi = gsi_last_bb (exit_bb);
      gimple_seq new_stmts = NULL;
      ni_name = force_gimple_operand (ni, &new_stmts, false, var);
      /* Exit_bb shouldn't be empty.  */
      if (!gsi_end_p (last_gsi))
	gsi_insert_seq_after (&last_gsi, new_stmts, GSI_SAME_STMT);
      else
	gsi_insert_seq_before (&last_gsi, new_stmts, GSI_SAME_STMT);

      /* Fix phi expressions in the successor bb.  */
      adjust_phi_and_debug_stmts (phi1, update_e, ni_name);
    }
}


/* Return a gimple value containing the misalignment (measured in vector
   elements) for the loop described by LOOP_VINFO, i.e. how many elements
   it is away from a perfectly aligned address.  Add any new statements
   to SEQ.  */

static tree
get_misalign_in_elems (gimple_seq *seq, loop_vec_info loop_vinfo)
{
  struct data_reference *dr = LOOP_VINFO_UNALIGNED_DR (loop_vinfo);
  gimple *dr_stmt = DR_STMT (dr);
  stmt_vec_info stmt_info = vinfo_for_stmt (dr_stmt);
  tree vectype = STMT_VINFO_VECTYPE (stmt_info);

  /* For speculative loops we need to align to the vector size.  */
  unsigned int target_align = DR_TARGET_ALIGNMENT (dr);
  gcc_assert (target_align != 0);

  bool negative = tree_int_cst_compare (DR_STEP (dr), size_zero_node) < 0;
  tree offset = (negative
		 ? size_int (-TYPE_VECTOR_SUBPARTS (vectype) + 1)
		 : size_zero_node);
  tree start_addr = vect_create_addr_base_for_vector_ref (dr_stmt, seq,
							  offset);
  tree type = unsigned_type_for (TREE_TYPE (start_addr));
  tree target_align_minus_1 = build_int_cst (type, target_align - 1);
  HOST_WIDE_INT elem_size
    = int_cst_value (TYPE_SIZE_UNIT (TREE_TYPE (vectype)));
  tree elem_size_log = build_int_cst (type, exact_log2 (elem_size));

  /* Create:  misalign_in_bytes = addr & (target_align - 1).  */
  tree int_start_addr = gimple_convert (seq, type, start_addr);
  tree misalign_in_bytes = gimple_build (seq, BIT_AND_EXPR, type,
					 int_start_addr,
					 target_align_minus_1);

  /* Create:  misalign_in_elems = misalign_in_bytes / element_size.  */
  tree misalign_in_elems = gimple_build (seq, RSHIFT_EXPR, type,
					 misalign_in_bytes, elem_size_log);

  return misalign_in_elems;
}


/* Function vect_gen_prolog_loop_niters

   Generate the number of iterations which should be peeled as prolog for the
   loop represented by LOOP_VINFO.  It is calculated as the misalignment of
   DR - the data reference recorded in LOOP_VINFO_UNALIGNED_DR (LOOP_VINFO).
   As a result, after the execution of this loop, the data reference DR will
   refer to an aligned location.  The following computation is generated:

   If the misalignment of DR is known at compile time:
     addr_mis = int mis = DR_MISALIGNMENT (dr);
   Else, compute address misalignment in bytes:
     addr_mis = addr & (target_align - 1)

   prolog_niters = ((VF - addr_mis/elem_size)&(VF-1))/step

   (elem_size = element type size; an element is the scalar element whose type
   is the inner type of the vectype)

   The computations will be emitted at the end of BB.  We also compute and
   store upper bound (included) of the result in BOUND.

   When the step of the data-ref in the loop is not 1 (as in interleaved data
   and SLP), the number of iterations of the prolog must be divided by the step
   (which is equal to the size of interleaved group).

   The above formulas assume that VF == number of elements in the vector. This
   may not hold when there are multiple-types in the loop.
   In this case, for some data-references in the loop the VF does not represent
   the number of elements that fit in the vector.  Therefore, instead of VF we
   use TYPE_VECTOR_SUBPARTS.  */

static tree
vect_gen_prolog_loop_niters (loop_vec_info loop_vinfo,
			     basic_block bb, int *bound)
{
  struct data_reference *dr = LOOP_VINFO_UNALIGNED_DR (loop_vinfo);
  tree var;
  gimple_seq stmts = NULL, new_stmts = NULL;
  tree iters, iters_name;
  gimple *dr_stmt = DR_STMT (dr);
  stmt_vec_info stmt_info = vinfo_for_stmt (dr_stmt);
  tree vectype = STMT_VINFO_VECTYPE (stmt_info);
  unsigned int target_align = DR_TARGET_ALIGNMENT (dr);
  tree niters_type = (LOOP_VINFO_SPECULATIVE_EXECUTION (loop_vinfo)
		      ? size_type_node
		      : TREE_TYPE (LOOP_VINFO_NITERS (loop_vinfo)));

  if (LOOP_VINFO_PEELING_FOR_ALIGNMENT (loop_vinfo) > 0)
    {
      int npeel = LOOP_VINFO_PEELING_FOR_ALIGNMENT (loop_vinfo);

      if (dump_enabled_p ())
        dump_printf_loc (MSG_NOTE, vect_location,
                         "known peeling = %d.\n", npeel);

      iters = build_int_cst (niters_type, npeel);
      *bound = LOOP_VINFO_PEELING_FOR_ALIGNMENT (loop_vinfo);
    }
  else
    {
      tree misalign_in_elems = get_misalign_in_elems (&stmts, loop_vinfo);
      tree type = TREE_TYPE (misalign_in_elems);
      HOST_WIDE_INT elem_size
	= int_cst_value (TYPE_SIZE_UNIT (TREE_TYPE (vectype)));
      HOST_WIDE_INT align_in_elems = target_align / elem_size;
      tree align_in_elems_minus_1 = build_int_cst (type, align_in_elems - 1);
      tree align_in_elems_tree = build_int_cst (type, align_in_elems);

      /* Create:  (niters_type) ((align_in_elems - misalign_in_elems)
				 & (align_in_elems - 1)).  */
      bool negative = tree_int_cst_compare (DR_STEP (dr), size_zero_node) < 0;
      if (negative)
	iters = gimple_build (&stmts, MINUS_EXPR, type,
			      misalign_in_elems, align_in_elems_tree);
      else
	iters = gimple_build (&stmts, MINUS_EXPR, type,
			      align_in_elems_tree, misalign_in_elems);
      iters = gimple_build (&stmts, BIT_AND_EXPR, type, iters,
			    align_in_elems_minus_1);
      iters = gimple_convert (&stmts, niters_type, iters);
      *bound = align_in_elems - 1;
    }

  if (dump_enabled_p ())
    {
      dump_printf_loc (MSG_NOTE, vect_location,
                       "niters for prolog loop: ");
      dump_generic_expr (MSG_NOTE, TDF_SLIM, iters);
      dump_printf (MSG_NOTE, "\n");
    }

  var = create_tmp_var (niters_type, "prolog_loop_niters");
  iters_name = force_gimple_operand (iters, &new_stmts, false, var);

  if (new_stmts)
    gimple_seq_add_seq (&stmts, new_stmts);
  if (stmts)
    {
      gcc_assert (single_succ_p (bb));
      gimple_stmt_iterator gsi = gsi_last_bb (bb);
      if (gsi_end_p (gsi))
	gsi_insert_seq_before (&gsi, stmts, GSI_SAME_STMT);
      else
	gsi_insert_seq_after (&gsi, stmts, GSI_SAME_STMT);
    }
  return iters_name;
}


/* Function vect_update_init_of_dr

   If CODE is PLUS, the vector loop starts NITERS iterations after the
   scalar one, otherwise CODE is MINUS and the vector loop starts NITERS
   iterations before the scalar one (using masking to skip inactive
   elements).  This function updates the information recorded in DR to
   account for the difference.  Specifically, it updates the OFFSET
   field of DR.  */

static void
vect_update_init_of_dr (struct data_reference *dr, tree niters, tree_code code)
{
  tree offset = DR_OFFSET (dr);

  niters = fold_build2 (MULT_EXPR, sizetype,
			fold_convert (sizetype, niters),
			fold_convert (sizetype, DR_STEP (dr)));
  offset = fold_build2 (code, sizetype,
			fold_convert (sizetype, offset), niters);
  DR_OFFSET (dr) = offset;
}


/* Function vect_update_inits_of_drs

   Apply vect_update_inits_of_dr to all accesses in LOOP_VINFO.
   CODE and NITERS are as for vect_update_inits_of_dr.  */

static void
vect_update_inits_of_drs (loop_vec_info loop_vinfo, tree niters,
			  tree_code code)
{
  unsigned int i;
  vec<data_reference_p> datarefs = LOOP_VINFO_DATAREFS (loop_vinfo);
  struct data_reference *dr;

  if (dump_enabled_p ())
    dump_printf_loc (MSG_NOTE, vect_location,
		     "=== vect_update_inits_of_dr ===\n");

  /* Adjust niters to sizetype and insert stmts on loop preheader edge.  */
  if (!types_compatible_p (sizetype, TREE_TYPE (niters)))
    {
      gimple_seq seq;
      edge pe = loop_preheader_edge (LOOP_VINFO_LOOP (loop_vinfo));
      tree var = create_tmp_var (sizetype, "prolog_loop_adjusted_niters");

      niters = fold_convert (sizetype, niters);
      niters = force_gimple_operand (niters, &seq, false, var);
      if (seq)
	{
	  basic_block new_bb = gsi_insert_seq_on_edge_immediate (pe, seq);
	  gcc_assert (!new_bb);
	}
    }

  FOR_EACH_VEC_ELT (datarefs, i, dr)
    vect_update_init_of_dr (dr, niters, code);
}


/* Function vect_prepare_for_masked_peels

   For the information recorded in LOOP_VINFO prepare the loop for peeling
   by masking.  This involves calculating the number of iterations to
   be peeled and then aligning all memory references appropriately.  */

void
vect_prepare_for_masked_peels (loop_vec_info loop_vinfo)
{
  tree misalign_in_elems;
  tree type = LOOP_VINFO_MASK_COMPARE_TYPE (loop_vinfo);

  gcc_assert (vect_use_loop_mask_for_alignment_p (loop_vinfo));

  /* From the information recorded in LOOP_VINFO get the number of iterations
     that need peeling from the loop via masking.  */
  if (LOOP_VINFO_PEELING_FOR_ALIGNMENT (loop_vinfo) > 0)
    {
      poly_int64 misalign = (LOOP_VINFO_VECT_FACTOR (loop_vinfo)
			     - LOOP_VINFO_PEELING_FOR_ALIGNMENT (loop_vinfo));
      misalign_in_elems = build_int_cst (type, misalign);
    }
  else
    {
      gimple_seq seq = NULL;
      misalign_in_elems = get_misalign_in_elems (&seq, loop_vinfo);
      misalign_in_elems = gimple_convert (&seq, type, misalign_in_elems);
      if (seq)
	{
	  edge pe = loop_preheader_edge (LOOP_VINFO_LOOP (loop_vinfo));
	  basic_block new_bb = gsi_insert_seq_on_edge_immediate (pe, seq);
	  gcc_assert (!new_bb);
	}
    }

  if (dump_enabled_p ())
    {
      dump_printf_loc (MSG_NOTE, vect_location,
		       "misalignment for fully-masked loop: ");
      dump_generic_expr (MSG_NOTE, TDF_SLIM, misalign_in_elems);
      dump_printf (MSG_NOTE, "\n");
    }

  LOOP_VINFO_MASK_SKIP_NITERS (loop_vinfo) = misalign_in_elems;

  vect_update_inits_of_drs (loop_vinfo, misalign_in_elems, MINUS_EXPR);
}

/* This function builds ni_name = number of iterations.  Statements
   are emitted on the loop preheader edge.  If NEW_VAR_P is not NULL, set
   it to TRUE if new ssa_var is generated.  */

tree
vect_build_loop_niters (loop_vec_info loop_vinfo, bool *new_var_p)
{
  if (!LOOP_VINFO_NITERS (loop_vinfo))
    {
      gcc_assert (LOOP_VINFO_SPECULATIVE_EXECUTION (loop_vinfo));
      return NULL;
    }

  tree ni = unshare_expr (LOOP_VINFO_NITERS (loop_vinfo));
  if (TREE_CODE (ni) == INTEGER_CST)
    return ni;
  else
    {
      tree ni_name, var;
      gimple_seq stmts = NULL;
      edge pe = loop_preheader_edge (LOOP_VINFO_LOOP (loop_vinfo));

      var = create_tmp_var (TREE_TYPE (ni), "niters");
      ni_name = force_gimple_operand (ni, &stmts, false, var);
      if (stmts)
	{
	  gsi_insert_seq_on_edge_immediate (pe, stmts);
	  if (new_var_p != NULL)
	    *new_var_p = true;
	}

      return ni_name;
    }
}

/* Calculate the number of iterations above which vectorized loop will be
   preferred than scalar loop.  NITERS_PROLOG is the number of iterations
   of prolog loop.  If it's integer const, the integer number is also passed
   in INT_NITERS_PROLOG.  BOUND_PROLOG is the upper bound (inclusive) of the
   number of iterations of the prolog loop.  BOUND_EPILOG is the corresponding
   value for the epilog loop.  If CHECK_PROFITABILITY is true, TH is the
   threshold below which the scalar (rather than vectorized) loop will be
   executed.  This function stores the upper bound (inclusive) of the result
   in BOUND_SCALAR.  */

static tree
vect_gen_scalar_loop_niters (tree niters_prolog, int int_niters_prolog,
			     int bound_prolog, poly_int64 bound_epilog, int th,
			     poly_uint64 *bound_scalar,
			     bool check_profitability)
{
  tree type = TREE_TYPE (niters_prolog);
  tree niters = fold_build2 (PLUS_EXPR, type, niters_prolog,
			     build_int_cst (type, bound_epilog));

  *bound_scalar = bound_prolog + bound_epilog;
  if (check_profitability)
    {
      /* TH indicates the minimum niters of vectorized loop, while we
	 compute the maximum niters of scalar loop.  */
      th--;
      /* Peeling a constant number of times in the prolog, so we can
	 compute NITERS at compile time.  */
      if (int_niters_prolog >= 0
	  && ordered_p (int_niters_prolog + bound_epilog, th))
	{
	  *bound_scalar = ordered_max (int_niters_prolog + bound_epilog, th);
	  return build_int_cst (type, *bound_scalar);
	}
      /* Peeling an unknown number of times.  Note that both BOUND_PROLOG
	 and BOUND_EPILOG are inclusive upper bounds.  */
      if (must_ge (th, bound_prolog + bound_epilog))
	{
	  *bound_scalar = th;
	  return build_int_cst (type, th);
	}
      /* Need to do a runtime comparison.  */
      else if (may_gt (th, bound_epilog))
	{
	  *bound_scalar = upper_bound (*bound_scalar, th);
	  return fold_build2 (MAX_EXPR, type,
			      build_int_cst (type, th), niters);
	}
    }
  return niters;
}

/* Given the number of scalar iterations in NITERS, this function
   generates the following statements:

   *NI_MINUS_GAP_PTR = NITERS - number of iterations peeled for gaps;
   *NITERS_VECTOR_PTR = *NI_MINUS_GAP_PTR / vf;

   and places them on the loop preheader edge.  NITERS_NO_OVERFLOW is
   true if computing NITERS didn't overflow (by wrapping around to zero).  */

void
vect_gen_vector_loop_niters (loop_vec_info loop_vinfo, tree niters,
			     tree *ni_minus_gap_ptr, tree *niters_vector_ptr,
			     bool niters_no_overflow)
{
  tree ni_minus_gap, var;
  tree niters_vector;
  tree vf;
  tree type = TREE_TYPE (niters);
  edge pe = loop_preheader_edge (LOOP_VINFO_LOOP (loop_vinfo));
  bool final_iter_may_be_partial = LOOP_VINFO_FULLY_MASKED_P (loop_vinfo);

  vf = fold_convert (TREE_TYPE (niters),
		     LOOP_VINFO_CAP (loop_vinfo).niters);

  /* If epilogue loop is required because of data accesses with gaps, we
     subtract one iteration from the total number of iterations here for
     correct calculation of RATIO.  */
  if (LOOP_VINFO_PEELING_FOR_GAPS (loop_vinfo))
    {
      ni_minus_gap = fold_build2 (MINUS_EXPR, type, niters,
				  build_one_cst (type));
      if (!is_gimple_val (ni_minus_gap))
	{
	  var = create_tmp_var (type, "ni_gap");
	  gimple *stmts = NULL;
	  ni_minus_gap = force_gimple_operand (ni_minus_gap, &stmts,
					       true, var);
	  gsi_insert_seq_on_edge_immediate (pe, stmts);
	}
    }
  else
    ni_minus_gap = niters;
  *ni_minus_gap_ptr = ni_minus_gap;

  /* Create: niters >> log2(vf) */
  /* If it's known that niters == number of latch executions + 1 doesn't
     overflow, we can generate niters >> log2(vf); otherwise we generate
     (niters - vf) >> log2(vf) + 1 by using the fact that we know ratio
     will be at least one.  */
  if (niters_no_overflow && !final_iter_may_be_partial)
    niters_vector = fold_build2 (TRUNC_DIV_EXPR, type, ni_minus_gap, vf);
  else
    {
      tree one = build_int_cst (type, 1);
      tree sub = (final_iter_may_be_partial ? one : vf);
      niters_vector = fold_build2 (PLUS_EXPR, type,
				   fold_build2 (TRUNC_DIV_EXPR, type,
						fold_build2 (MINUS_EXPR, type,
							     ni_minus_gap,
							     sub),
						vf),
				   build_int_cst (type, 1));
    }

  if (!is_gimple_val (niters_vector))
    {
      var = create_tmp_var (type, "bnd");
      gimple_seq stmts = NULL;
      niters_vector = force_gimple_operand (niters_vector, &stmts, true, var);
      gsi_insert_seq_on_edge_immediate (pe, stmts);
      /* Peeling algorithm guarantees that vector loop bound is at least ONE,
	 we set range information to make niters analyzer's life easier.  */
<<<<<<< HEAD
      if (stmts != NULL && TREE_CODE (vf) == INTEGER_CST)
	{
	  wide_int upper = wi::udiv_trunc (TYPE_MAX_VALUE (type), vf);
	  set_range_info (niters_vector, VR_RANGE, build_int_cst (type, 1),
			  wide_int_to_tree (type, upper));
	}
=======
      if (stmts != NULL)
	set_range_info (niters_vector, VR_RANGE,
			wi::to_wide (build_int_cst (type, 1)),
			wi::to_wide (fold_build2 (RSHIFT_EXPR, type,
						  TYPE_MAX_VALUE (type),
						  log_vf)));
>>>>>>> e3d0f65c
    }
  *niters_vector_ptr = niters_vector;

  return;
}

/* Given NITERS_VECTOR which is the number of iterations for vectorized
   loop specified by LOOP_VINFO after vectorization, compute the number
   of iterations before vectorization (niters_vector * vf) and store it
   to NITERS_VECTOR_MULT_VF_PTR.  */

static void
vect_gen_vector_loop_niters_mult_vf (loop_vec_info loop_vinfo,
				     tree niters_vector,
				     tree *niters_vector_mult_vf_ptr)
{
  tree vf;
  struct loop *loop = LOOP_VINFO_LOOP (loop_vinfo);
  tree type = TREE_TYPE (niters_vector);
  basic_block exit_bb = single_exit (loop)->dest;

  vf = fold_convert (type, LOOP_VINFO_CAP (loop_vinfo).niters);

  gcc_assert (niters_vector_mult_vf_ptr != NULL);
  tree niters_vector_mult_vf = fold_build2 (MULT_EXPR, type,
					    niters_vector, vf);
  if (!is_gimple_val (niters_vector_mult_vf))
    {
      tree var = create_tmp_var (type, "niters_vector_mult_vf");
      gimple_seq stmts = NULL;
      niters_vector_mult_vf = force_gimple_operand (niters_vector_mult_vf,
						    &stmts, true, var);
      gimple_stmt_iterator gsi = gsi_start_bb (exit_bb);
      gsi_insert_seq_before (&gsi, stmts, GSI_SAME_STMT);
    }
  *niters_vector_mult_vf_ptr = niters_vector_mult_vf;
}

/* Function slpeel_tree_duplicate_loop_to_edge_cfg duplciates FIRST/SECOND
   from SECOND/FIRST and puts it at the original loop's preheader/exit
   edge, the two loops are arranged as below:

       preheader_a:
     first_loop:
       header_a:
	 i_1 = PHI<i_0, i_2>;
	 ...
	 i_2 = i_1 + 1;
	 if (cond_a)
	   goto latch_a;
	 else
	   goto between_bb;
       latch_a:
	 goto header_a;

       between_bb:
	 ;; i_x = PHI<i_2>;   ;; LCSSA phi node to be created for FIRST,

     second_loop:
       header_b:
	 i_3 = PHI<i_0, i_4>; ;; Use of i_0 to be replaced with i_x,
				 or with i_2 if no LCSSA phi is created
				 under condition of CREATE_LCSSA_FOR_IV_PHIS.
	 ...
	 i_4 = i_3 + 1;
	 if (cond_b)
	   goto latch_b;
	 else
	   goto exit_bb;
       latch_b:
	 goto header_b;

       exit_bb:

   This function creates loop closed SSA for the first loop; update the
   second loop's PHI nodes by replacing argument on incoming edge with the
   result of newly created lcssa PHI nodes.  IF CREATE_LCSSA_FOR_IV_PHIS
   is false, Loop closed ssa phis will only be created for non-iv phis for
   the first loop.

   This function assumes exit bb of the first loop is preheader bb of the
   second loop, i.e, between_bb in the example code.  With PHIs updated,
   the second loop will execute rest iterations of the first.  */

static void
slpeel_update_phi_nodes_for_loops (loop_vec_info loop_vinfo,
				   struct loop *first, struct loop *second,
				   bool create_lcssa_for_iv_phis)
{
  gphi_iterator gsi_update, gsi_orig;
  struct loop *loop = LOOP_VINFO_LOOP (loop_vinfo);

  edge first_latch_e = EDGE_SUCC (first->latch, 0);
  edge second_preheader_e = loop_preheader_edge (second);
  basic_block between_bb = single_exit (first)->dest;

  gcc_assert (between_bb == second_preheader_e->src);
  gcc_assert (single_pred_p (between_bb) && single_succ_p (between_bb));
  /* Either the first loop or the second is the loop to be vectorized.  */
  gcc_assert (loop == first || loop == second);

  for (gsi_orig = gsi_start_phis (first->header),
       gsi_update = gsi_start_phis (second->header);
       !gsi_end_p (gsi_orig) && !gsi_end_p (gsi_update);
       gsi_next (&gsi_orig), gsi_next (&gsi_update))
    {
      gphi *orig_phi = gsi_orig.phi ();
      gphi *update_phi = gsi_update.phi ();

      tree arg = PHI_ARG_DEF_FROM_EDGE (orig_phi, first_latch_e);
      /* Generate lcssa PHI node for the first loop.  */
      gphi *vect_phi = (loop == first) ? orig_phi : update_phi;
      if (create_lcssa_for_iv_phis || !iv_phi_p (vect_phi))
	{
	  tree new_res = copy_ssa_name (PHI_RESULT (orig_phi));
	  gphi *lcssa_phi = create_phi_node (new_res, between_bb);
	  add_phi_arg (lcssa_phi, arg, single_exit (first), UNKNOWN_LOCATION);
	  arg = new_res;
	}

      /* Update PHI node in the second loop by replacing arg on the loop's
	 incoming edge.  */
      adjust_phi_and_debug_stmts (update_phi, second_preheader_e, arg);
    }
}

/* Function slpeel_add_loop_guard adds guard skipping from the beginning
   of SKIP_LOOP to the beginning of UPDATE_LOOP.  GUARD_EDGE and MERGE_EDGE
   are two pred edges of the merge point before UPDATE_LOOP.  The two loops
   appear like below:

       guard_bb:
	 if (cond)
	   goto merge_bb;
	 else
	   goto skip_loop;

     skip_loop:
       header_a:
	 i_1 = PHI<i_0, i_2>;
	 ...
	 i_2 = i_1 + 1;
	 if (cond_a)
	   goto latch_a;
	 else
	   goto exit_a;
       latch_a:
	 goto header_a;

       exit_a:
	 i_5 = PHI<i_2>;

       merge_bb:
	 ;; PHI (i_x = PHI<i_0, i_5>) to be created at merge point.

     update_loop:
       header_b:
	 i_3 = PHI<i_5, i_4>;  ;; Use of i_5 to be replaced with i_x.
	 ...
	 i_4 = i_3 + 1;
	 if (cond_b)
	   goto latch_b;
	 else
	   goto exit_bb;
       latch_b:
	 goto header_b;

       exit_bb:

   This function creates PHI nodes at merge_bb and replaces the use of i_5
   in the update_loop's PHI node with the result of new PHI result.  */

static void
slpeel_update_phi_nodes_for_guard1 (struct loop *skip_loop,
				    struct loop *update_loop,
				    edge guard_edge, edge merge_edge)
{
  source_location merge_loc, guard_loc;
  edge orig_e = loop_preheader_edge (skip_loop);
  edge update_e = loop_preheader_edge (update_loop);
  gphi_iterator gsi_orig, gsi_update;

  for ((gsi_orig = gsi_start_phis (skip_loop->header),
	gsi_update = gsi_start_phis (update_loop->header));
       !gsi_end_p (gsi_orig) && !gsi_end_p (gsi_update);
       gsi_next (&gsi_orig), gsi_next (&gsi_update))
    {
      gphi *orig_phi = gsi_orig.phi ();
      gphi *update_phi = gsi_update.phi ();

      /* Generate new phi node at merge bb of the guard.  */
      tree new_res = copy_ssa_name (PHI_RESULT (orig_phi));
      gphi *new_phi = create_phi_node (new_res, guard_edge->dest);

      /* Merge bb has two incoming edges: GUARD_EDGE and MERGE_EDGE.  Set the
	 args in NEW_PHI for these edges.  */
      tree merge_arg = PHI_ARG_DEF_FROM_EDGE (update_phi, update_e);
      tree guard_arg = PHI_ARG_DEF_FROM_EDGE (orig_phi, orig_e);
      merge_loc = gimple_phi_arg_location_from_edge (update_phi, update_e);
      guard_loc = gimple_phi_arg_location_from_edge (orig_phi, orig_e);
      add_phi_arg (new_phi, merge_arg, merge_edge, merge_loc);
      add_phi_arg (new_phi, guard_arg, guard_edge, guard_loc);

      /* Update phi in UPDATE_PHI.  */
      adjust_phi_and_debug_stmts (update_phi, update_e, new_res);
    }
}

/* LCSSA_PHI is a lcssa phi of EPILOG loop which is copied from LOOP,
   this function searches for the corresponding lcssa phi node in exit
   bb of LOOP.  If it is found, return the phi result; otherwise return
   NULL.  */

static tree
find_guard_arg (struct loop *loop, struct loop *epilog ATTRIBUTE_UNUSED,
		gphi *lcssa_phi)
{
  gphi_iterator gsi;
  edge e = single_exit (loop);

  gcc_assert (single_pred_p (e->dest));
  for (gsi = gsi_start_phis (e->dest); !gsi_end_p (gsi); gsi_next (&gsi))
    {
      gphi *phi = gsi.phi ();
      if (operand_equal_p (PHI_ARG_DEF (phi, 0),
			   PHI_ARG_DEF (lcssa_phi, 0), 0))
	return PHI_RESULT (phi);
    }
  return NULL_TREE;
}

/* LOOP and EPILOG are two consecutive loops in CFG and EPILOG is copied
   from LOOP.  Function slpeel_add_loop_guard adds guard skipping from a
   point between the two loops to the end of EPILOG.  Edges GUARD_EDGE
   and MERGE_EDGE are the two pred edges of merge_bb at the end of EPILOG.
   The CFG looks like:

     loop:
       header_a:
	 i_1 = PHI<i_0, i_2>;
	 ...
	 i_2 = i_1 + 1;
	 if (cond_a)
	   goto latch_a;
	 else
	   goto exit_a;
       latch_a:
	 goto header_a;

       exit_a:

       guard_bb:
	 if (cond)
	   goto merge_bb;
	 else
	   goto epilog_loop;

       ;; fall_through_bb

     epilog_loop:
       header_b:
	 i_3 = PHI<i_2, i_4>;
	 ...
	 i_4 = i_3 + 1;
	 if (cond_b)
	   goto latch_b;
	 else
	   goto merge_bb;
       latch_b:
	 goto header_b;

       merge_bb:
	 ; PHI node (i_y = PHI<i_2, i_4>) to be created at merge point.

       exit_bb:
	 i_x = PHI<i_4>;  ;Use of i_4 to be replaced with i_y in merge_bb.

   For each name used out side EPILOG (i.e - for each name that has a lcssa
   phi in exit_bb) we create a new PHI in merge_bb.  The new PHI has two
   args corresponding to GUARD_EDGE and MERGE_EDGE.  Arg for MERGE_EDGE is
   the arg of the original PHI in exit_bb, arg for GUARD_EDGE is defined
   by LOOP and is found in the exit bb of LOOP.  Arg of the original PHI
   in exit_bb will also be updated.  */

static void
slpeel_update_phi_nodes_for_guard2 (struct loop *loop, struct loop *epilog,
				    edge guard_edge, edge merge_edge)
{
  gphi_iterator gsi;
  basic_block merge_bb = guard_edge->dest;

  gcc_assert (single_succ_p (merge_bb));
  edge e = single_succ_edge (merge_bb);
  basic_block exit_bb = e->dest;
  gcc_assert (single_pred_p (exit_bb));
  gcc_assert (single_pred (exit_bb) == single_exit (epilog)->dest);

  for (gsi = gsi_start_phis (exit_bb); !gsi_end_p (gsi); gsi_next (&gsi))
    {
      gphi *update_phi = gsi.phi ();
      tree old_arg = PHI_ARG_DEF (update_phi, 0);
      /* This loop-closed-phi actually doesn't represent a use out of the
	 loop - the phi arg is a constant.  */
      if (TREE_CODE (old_arg) != SSA_NAME)
	continue;

      tree merge_arg = get_current_def (old_arg);
      if (!merge_arg)
	merge_arg = old_arg;

      tree guard_arg = find_guard_arg (loop, epilog, update_phi);
      /* If the var is live after loop but not a reduction, we simply
	 use the old arg.  */
      if (!guard_arg)
	guard_arg = old_arg;

      /* Create new phi node in MERGE_BB:  */
      tree new_res = copy_ssa_name (PHI_RESULT (update_phi));
      gphi *merge_phi = create_phi_node (new_res, merge_bb);

      /* MERGE_BB has two incoming edges: GUARD_EDGE and MERGE_EDGE, Set
	 the two PHI args in merge_phi for these edges.  */
      add_phi_arg (merge_phi, merge_arg, merge_edge, UNKNOWN_LOCATION);
      add_phi_arg (merge_phi, guard_arg, guard_edge, UNKNOWN_LOCATION);

      /* Update the original phi in exit_bb.  */
      adjust_phi_and_debug_stmts (update_phi, e, new_res);
    }
}

/* EPILOG loop is duplicated from the original loop for vectorizing,
   the arg of its loop closed ssa PHI needs to be updated.  */

static void
slpeel_update_phi_nodes_for_lcssa (struct loop *epilog)
{
  gphi_iterator gsi;
  basic_block exit_bb = single_exit (epilog)->dest;

  gcc_assert (single_pred_p (exit_bb));
  edge e = EDGE_PRED (exit_bb, 0);
  for (gsi = gsi_start_phis (exit_bb); !gsi_end_p (gsi); gsi_next (&gsi))
    rename_use_op (PHI_ARG_DEF_PTR_FROM_EDGE (gsi.phi (), e));
}

/* Function vect_do_peeling.

   Input:
   - LOOP_VINFO: Represent a loop to be vectorized, which looks like:

       preheader:
     LOOP:
       header_bb:
	 loop_body
	 if (exit_loop_cond) goto exit_bb
	 else                goto header_bb
       exit_bb:

   - NITERS: The number of iterations of the loop.
   - NITERSM1: The number of iterations of the loop's latch.
   - NITERS_NO_OVERFLOW: No overflow in computing NITERS.
   - TH, CHECK_PROFITABILITY: Threshold of niters to vectorize loop if
			      CHECK_PROFITABILITY is true.
   Output:
   - NITERS_MINUS_GAP: The maximum number of scalar iterations that can
       be handled by the vector loop, after prolog peeling and peeling
       for gaps have been deducted.
   - NITERS_VECTOR: The number of iterations of loop after vectorization.

   This function peels prolog and epilog from the loop, adds guards skipping
   PROLOG and EPILOG for various conditions.  As a result, the changed CFG
   would look like:

       guard_bb_1:
	 if (prefer_scalar_loop) goto merge_bb_1
	 else                    goto guard_bb_2

       guard_bb_2:
         if (skip_prolog) goto merge_bb_2
         else             goto prolog_preheader

       prolog_preheader:
     PROLOG:
       prolog_header_bb:
	 prolog_body
	 if (exit_prolog_cond) goto prolog_exit_bb
	 else                  goto prolog_header_bb
       prolog_exit_bb:

       merge_bb_2:

       vector_preheader:
     VECTOR LOOP:
       vector_header_bb:
	 vector_body
	 if (exit_vector_cond) goto vector_exit_bb
	 else                  goto vector_header_bb
       vector_exit_bb:

       guard_bb_3:
	 if (skip_epilog) goto merge_bb_3
	 else             goto epilog_preheader

       merge_bb_1:

       epilog_preheader:
     EPILOG:
       epilog_header_bb:
	 epilog_body
	 if (exit_epilog_cond) goto merge_bb_3
	 else                  goto epilog_header_bb

       merge_bb_3:

   Note this function peels prolog and epilog only if it's necessary,
   as well as guards.
   Returns created epilogue or NULL.

   TODO: Guard for prefer_scalar_loop should be emitted along with
   versioning conditions if loop versioning is needed.  */


struct loop *
vect_do_peeling (loop_vec_info loop_vinfo, tree niters, tree nitersm1,
		 tree *niters_minus_gap, tree *niters_vector, int th,
		 bool check_profitability, bool niters_no_overflow)
{
  edge e, guard_e;
  tree type, guard_cond;
  basic_block guard_bb, guard_to;
  profile_probability prob_prolog, prob_vector, prob_epilog;
  poly_uint64 bound_scalar = 0;
  int estimated_vf;
  tree vf = LOOP_VINFO_CAP (loop_vinfo).niters;
  poly_uint64 max_vf = LOOP_VINFO_VECT_FACTOR (loop_vinfo);
  int prolog_peeling = 0;
  if (!vect_use_loop_mask_for_alignment_p (loop_vinfo))
    prolog_peeling = LOOP_VINFO_PEELING_FOR_ALIGNMENT (loop_vinfo);

  poly_uint64 bound_epilog = 0;
  if (!LOOP_VINFO_FULLY_MASKED_P (loop_vinfo)
      && LOOP_VINFO_PEELING_FOR_NITER (loop_vinfo))
    bound_epilog += max_vf - 1;
  if (LOOP_VINFO_PEELING_FOR_GAPS (loop_vinfo))
    bound_epilog += 1;
  bool epilog_peeling = may_ne (bound_epilog, 0U);

  if (!prolog_peeling && !epilog_peeling)
    return NULL;

  type = TREE_TYPE (niters);
  prob_vector = profile_probability::guessed_always ().apply_scale (9, 10);
  estimated_vf = estimated_poly_value (LOOP_VINFO_VECT_FACTOR (loop_vinfo));
  if (estimated_vf == 2)
    estimated_vf = 3;
  prob_prolog = prob_epilog = profile_probability::guessed_always ()
			.apply_scale (estimated_vf - 1, estimated_vf);

  struct loop *prolog, *epilog = NULL, *loop = LOOP_VINFO_LOOP (loop_vinfo);
  struct loop *first_loop = loop;
  bool irred_flag = loop_preheader_edge (loop)->flags & EDGE_IRREDUCIBLE_LOOP;
  create_lcssa_for_virtual_phi (loop);
  update_ssa (TODO_update_ssa_only_virtuals);

  if (MAY_HAVE_DEBUG_STMTS)
    {
      gcc_assert (!adjust_vec.exists ());
      adjust_vec.create (32);
    }
  initialize_original_copy_tables ();

  /* Record the anchor bb at which the guard should be placed if the scalar
     loop might be preferred.  */
  basic_block anchor = loop_preheader_edge (loop)->src;

  /* Generate the number of iterations for the prolog loop.  We do this here
     so that we can also get the upper bound on the number of iterations.  */
  tree niters_prolog;
  int bound_prolog = 0;
  if (prolog_peeling)
    niters_prolog = vect_gen_prolog_loop_niters (loop_vinfo, anchor,
						 &bound_prolog);
  else
    niters_prolog = build_int_cst (type, 0);

  /* Prolog loop may be skipped.  */
  bool skip_prolog = (prolog_peeling != 0);
  /* Skip to epilog if scalar loop may be preferred.  It's only needed
     when we peel for epilog loop and when it hasn't been checked with
     loop versioning.  */
  bool skip_vector = (!LOOP_VINFO_NITERS_KNOWN_P (loop_vinfo)
		      ? !LOOP_REQUIRES_VERSIONING (loop_vinfo)
		      :  may_lt (LOOP_VINFO_INT_NITERS (loop_vinfo),
				 bound_prolog + bound_epilog));
  /* Epilog loop must be executed if the number of iterations for epilog
     loop is known at compile time, otherwise we need to add a check at
     the end of vector loop and skip to the end of epilog loop.  */
  bool skip_epilog = (prolog_peeling < 0
		      || !LOOP_VINFO_NITERS_KNOWN_P (loop_vinfo)
		      || TREE_CODE (vf) != INTEGER_CST);
  /* PEELING_FOR_GAPS is special because epilog loop must be executed.  */
  if (LOOP_VINFO_PEELING_FOR_GAPS (loop_vinfo))
    skip_epilog = false;

  if (skip_vector)
    {
      split_edge (loop_preheader_edge (loop));

      /* Due to the order in which we peel prolog and epilog, we first
	 propagate probability to the whole loop.  The purpose is to
	 avoid adjusting probabilities of both prolog and vector loops
	 separately.  Note in this case, the probability of epilog loop
	 needs to be scaled back later.  */
      basic_block bb_before_loop = loop_preheader_edge (loop)->src;
      if (prob_vector.initialized_p ())
	{
	  scale_bbs_frequencies (&bb_before_loop, 1, prob_vector);
	  scale_loop_profile (loop, prob_vector, 0);
	}
    }

  source_location loop_loc = find_loop_location (loop);
  struct loop *scalar_loop = LOOP_VINFO_SCALAR_LOOP (loop_vinfo);
  if (prolog_peeling)
    {
      e = loop_preheader_edge (loop);
      if (!slpeel_can_duplicate_loop_p (loop, e))
	{
	  dump_printf_loc (MSG_MISSED_OPTIMIZATION, loop_loc,
			   "loop can't be duplicated to preheader edge.\n");
	  gcc_unreachable ();
	}
      /* Peel prolog and put it on preheader edge of loop.  */
      prolog = slpeel_tree_duplicate_loop_to_edge_cfg (loop, scalar_loop, e);
      if (!prolog)
	{
	  dump_printf_loc (MSG_MISSED_OPTIMIZATION, loop_loc,
			   "slpeel_tree_duplicate_loop_to_edge_cfg failed.\n");
	  gcc_unreachable ();
	}
      slpeel_update_phi_nodes_for_loops (loop_vinfo, prolog, loop, true);
      first_loop = prolog;
      reset_original_copy_tables ();

      /* Update the number of iterations for the prolog loop.  */
      slpeel_finalize_loop_iterations (prolog, NULL, niters_prolog, NULL_TREE);

      /* Skip the prolog loop.  */
      if (skip_prolog)
	{
	  guard_cond = fold_build2 (EQ_EXPR, boolean_type_node,
				    niters_prolog, build_int_cst (type, 0));
	  guard_bb = loop_preheader_edge (prolog)->src;
	  basic_block bb_after_prolog = loop_preheader_edge (loop)->src;
	  guard_to = split_edge (loop_preheader_edge (loop));
	  guard_e = slpeel_add_loop_guard (guard_bb, guard_cond,
					   guard_to, guard_bb,
					   prob_prolog.invert (),
					   irred_flag);
	  e = EDGE_PRED (guard_to, 0);
	  e = (e != guard_e ? e : EDGE_PRED (guard_to, 1));
	  slpeel_update_phi_nodes_for_guard1 (prolog, loop, guard_e, e);

	  scale_bbs_frequencies (&bb_after_prolog, 1, prob_prolog);
	  scale_loop_profile (prolog, prob_prolog, bound_prolog);
	}
      /* Update init address of DRs.  */
      vect_update_inits_of_drs (loop_vinfo, niters_prolog, PLUS_EXPR);
      /* Update niters for vector loop.  */
      LOOP_VINFO_NITERS (loop_vinfo)
	= fold_build2 (MINUS_EXPR, type, niters, niters_prolog);
      LOOP_VINFO_NITERSM1 (loop_vinfo)
	= fold_build2 (MINUS_EXPR, type,
		       LOOP_VINFO_NITERSM1 (loop_vinfo), niters_prolog);
      bool new_var_p = false;
      niters = vect_build_loop_niters (loop_vinfo, &new_var_p);
      /* It's guaranteed that vector loop bound before vectorization is at
	 least VF, so set range information for newly generated var.  */
      poly_uint64 const_vf;
      if (new_var_p && poly_tree_p (vf, &const_vf))
	set_range_info (niters, VR_RANGE,
<<<<<<< HEAD
			build_int_cstu (type, constant_lower_bound (const_vf)),
			TYPE_MAX_VALUE (type));
=======
			wi::to_wide (build_int_cst (type, vf)),
			wi::to_wide (TYPE_MAX_VALUE (type)));
>>>>>>> e3d0f65c

      /* Prolog iterates at most bound_prolog times, latch iterates at
	 most bound_prolog - 1 times.  */
      record_niter_bound (prolog, bound_prolog - 1, false, true);
      delete_update_ssa ();
      adjust_vec_debug_stmts ();
      scev_reset ();
    }

  if (epilog_peeling)
    {
      e = single_exit (loop);
      if (!slpeel_can_duplicate_loop_p (loop, e))
	{
	  dump_printf_loc (MSG_MISSED_OPTIMIZATION, loop_loc,
			   "loop can't be duplicated to exit edge.\n");
	  gcc_unreachable ();
	}
      /* Peel epilog and put it on exit edge of loop.  */
      epilog = slpeel_tree_duplicate_loop_to_edge_cfg (loop, scalar_loop, e);
      if (!epilog)
	{
	  dump_printf_loc (MSG_MISSED_OPTIMIZATION, loop_loc,
			   "slpeel_tree_duplicate_loop_to_edge_cfg failed.\n");
	  gcc_unreachable ();
	}
      slpeel_update_phi_nodes_for_loops (loop_vinfo, loop, epilog, false);

      /* Scalar version loop may be preferred.  In this case, add guard
	 and skip to epilog.  Note this only happens when the number of
	 iterations of loop is unknown at compile time, otherwise this
	 won't be vectorized.  */
      if (skip_vector)
	{
	  /* Additional epilogue iteration is peeled if gap exists.  */
	  tree t = vect_gen_scalar_loop_niters (niters_prolog, prolog_peeling,
						bound_prolog, bound_epilog,
						th, &bound_scalar,
						check_profitability);
	  /* Build guard against NITERSM1 since NITERS may overflow.  */
	  guard_cond = fold_build2 (LT_EXPR, boolean_type_node, nitersm1, t);
	  guard_bb = anchor;
	  guard_to = split_edge (loop_preheader_edge (epilog));
	  guard_e = slpeel_add_loop_guard (guard_bb, guard_cond,
					   guard_to, guard_bb,
					   prob_vector.invert (),
					   irred_flag);
	  e = EDGE_PRED (guard_to, 0);
	  e = (e != guard_e ? e : EDGE_PRED (guard_to, 1));
	  slpeel_update_phi_nodes_for_guard1 (first_loop, epilog, guard_e, e);

	  /* Simply propagate profile info from guard_bb to guard_to which is
	     a merge point of control flow.  */
	  guard_to->frequency = guard_bb->frequency;
	  guard_to->count = guard_bb->count;
	  single_succ_edge (guard_to)->count = guard_to->count;
	  /* Scale probability of epilog loop back.
	     FIXME: We should avoid scaling down and back up.  Profile may
	     get lost if we scale down to 0.  */
	  int scale_up = REG_BR_PROB_BASE * REG_BR_PROB_BASE
			 / prob_vector.to_reg_br_prob_base ();
	  basic_block *bbs = get_loop_body (epilog);
	  scale_bbs_frequencies_int (bbs, epilog->num_nodes, scale_up,
				     REG_BR_PROB_BASE);
	  free (bbs);
	}

      basic_block bb_before_epilog = loop_preheader_edge (epilog)->src;
      /* If loop is peeled for non-zero constant times, now niters refers to
	 orig_niters - prolog_peeling, it won't overflow even the orig_niters
	 overflows.  */
      niters_no_overflow |= (prolog_peeling > 0);
      vect_gen_vector_loop_niters (loop_vinfo, niters, niters_minus_gap,
				   niters_vector, niters_no_overflow);
      /* Work out how many scalar iterations are handled by the vector
	 loop.  */
      tree nscalariters;
      if (LOOP_VINFO_FULLY_MASKED_P (loop_vinfo))
	nscalariters = *niters_minus_gap;
      else
	vect_gen_vector_loop_niters_mult_vf (loop_vinfo, *niters_vector,
					     &nscalariters);
      /* Update IVs of original loop as if they were advanced by
	 NSCALARITERS.  */
      gcc_checking_assert (vect_can_advance_ivs_p (loop_vinfo));
      edge update_e = skip_vector ? e : loop_preheader_edge (epilog);
      vect_update_ivs_after_vectorizer (loop_vinfo, nscalariters, update_e);

      if (skip_epilog)
	{
	  guard_cond = fold_build2 (EQ_EXPR, boolean_type_node,
				    niters, nscalariters);
	  guard_bb = single_exit (loop)->dest;
	  guard_to = split_edge (single_exit (epilog));
	  guard_e = slpeel_add_loop_guard (guard_bb, guard_cond, guard_to,
					   skip_vector ? anchor : guard_bb,
					   prob_epilog.invert (),
					   irred_flag);
	  slpeel_update_phi_nodes_for_guard2 (loop, epilog, guard_e,
					      single_exit (epilog));
	  /* Only need to handle basic block before epilog loop if it's not
	     the guard_bb, which is the case when skip_vector is true.  */
	  if (guard_bb != bb_before_epilog)
	    {
	      prob_epilog = prob_vector * prob_epilog + prob_vector.invert ();

	      scale_bbs_frequencies (&bb_before_epilog, 1, prob_epilog);
	    }
	  scale_loop_profile (epilog, prob_epilog, 0);
	}
      else
	slpeel_update_phi_nodes_for_lcssa (epilog);

      unsigned HOST_WIDE_INT bound1, bound2;
      if (bound_epilog.is_constant (&bound1)
	  && bound_scalar.is_constant (&bound2))
	{
	  /* We share the epilog loop with the scalar version loop.  */
	  bound1 = MAX (bound1, bound2);
	  /* -1 to convert the number of iterations to the number of latch
	     executions.  */
	  record_niter_bound (epilog, bound1 - 1, false, true);
	}

      delete_update_ssa ();
      adjust_vec_debug_stmts ();
      scev_reset ();
    }
  adjust_vec.release ();
  free_original_copy_tables ();

  return epilog;
}

/* Function vect_create_cond_for_niters_checks.

   Create a conditional expression that represents the run-time checks for
   loop's niter.  The loop is guaranteed to to terminate if the run-time
   checks hold.

   Input:
   COND_EXPR  - input conditional expression.  New conditions will be chained
		with logical AND operation.  If it is NULL, then the function
		is used to return the number of alias checks.
   LOOP_VINFO - field LOOP_VINFO_MAY_ALIAS_STMTS contains the list of ddrs
		to be checked.

   Output:
   COND_EXPR - conditional expression.

   The returned COND_EXPR is the conditional expression to be used in the
   if statement that controls which version of the loop gets executed at
   runtime.  */

static void
vect_create_cond_for_niters_checks (loop_vec_info loop_vinfo, tree *cond_expr)
{
  tree part_cond_expr = LOOP_VINFO_NITERS_ASSUMPTIONS (loop_vinfo);

  if (*cond_expr)
    *cond_expr = fold_build2 (TRUTH_AND_EXPR, boolean_type_node,
			      *cond_expr, part_cond_expr);
  else
    *cond_expr = part_cond_expr;
}

/* Set *COND_EXPR to a tree that is true when both the original *COND_EXPR
   and PART_COND_EXPR are true.  Treat a null *COND_EXPR as "true".  */

static void
chain_cond_expr (tree *cond_expr, tree part_cond_expr)
{
  if (*cond_expr)
    *cond_expr = fold_build2 (TRUTH_AND_EXPR, boolean_type_node,
			      *cond_expr, part_cond_expr);
  else
    *cond_expr = part_cond_expr;
}

/* Function vect_create_cond_for_align_checks.

   Create a conditional expression that represents the alignment checks for
   all of data references (array element references) whose alignment must be
   checked at runtime.

   Input:
   COND_EXPR  - input conditional expression.  New conditions will be chained
                with logical AND operation.
   LOOP_VINFO - two fields of the loop information are used.
                LOOP_VINFO_PTR_MASK is the mask used to check the alignment.
                LOOP_VINFO_MAY_MISALIGN_STMTS contains the refs to be checked.

   Output:
   COND_EXPR_STMT_LIST - statements needed to construct the conditional
                         expression.
   The returned value is the conditional expression to be used in the if
   statement that controls which version of the loop gets executed at runtime.

   The algorithm makes two assumptions:
     1) The number of bytes "n" in a vector is a power of 2.
     2) An address "a" is aligned if a%n is zero and that this
        test can be done as a&(n-1) == 0.  For example, for 16
        byte vectors the test is a&0xf == 0.  */

static void
vect_create_cond_for_align_checks (loop_vec_info loop_vinfo,
                                   tree *cond_expr,
				   gimple_seq *cond_expr_stmt_list)
{
  vec<gimple *> may_misalign_stmts
    = LOOP_VINFO_MAY_MISALIGN_STMTS (loop_vinfo);
  gimple *ref_stmt;
  int mask = LOOP_VINFO_PTR_MASK (loop_vinfo);
  tree mask_cst;
  unsigned int i;
  tree int_ptrsize_type;
  char tmp_name[20];
  tree or_tmp_name = NULL_TREE;
  tree and_tmp_name;
  gimple *and_stmt;
  tree ptrsize_zero;
  tree part_cond_expr;

  /* Check that mask is one less than a power of 2, i.e., mask is
     all zeros followed by all ones.  */
  gcc_assert ((mask != 0) && ((mask & (mask+1)) == 0));

  int_ptrsize_type = signed_type_for (ptr_type_node);

  /* Create expression (mask & (dr_1 || ... || dr_n)) where dr_i is the address
     of the first vector of the i'th data reference. */

  FOR_EACH_VEC_ELT (may_misalign_stmts, i, ref_stmt)
    {
      gimple_seq new_stmt_list = NULL;
      tree addr_base;
      tree addr_tmp_name;
      tree new_or_tmp_name;
      gimple *addr_stmt, *or_stmt;
      stmt_vec_info stmt_vinfo = vinfo_for_stmt (ref_stmt);
      tree vectype = STMT_VINFO_VECTYPE (stmt_vinfo);
      bool negative = tree_int_cst_compare
	(DR_STEP (STMT_VINFO_DATA_REF (stmt_vinfo)), size_zero_node) < 0;
      tree offset = negative
	? size_int (-TYPE_VECTOR_SUBPARTS (vectype) + 1) : size_zero_node;

      /* create: addr_tmp = (int)(address_of_first_vector) */
      addr_base =
	vect_create_addr_base_for_vector_ref (ref_stmt, &new_stmt_list,
					      offset);
      if (new_stmt_list != NULL)
	gimple_seq_add_seq (cond_expr_stmt_list, new_stmt_list);

      sprintf (tmp_name, "addr2int%d", i);
      addr_tmp_name = make_temp_ssa_name (int_ptrsize_type, NULL, tmp_name);
      addr_stmt = gimple_build_assign (addr_tmp_name, NOP_EXPR, addr_base);
      gimple_seq_add_stmt (cond_expr_stmt_list, addr_stmt);

      /* The addresses are OR together.  */

      if (or_tmp_name != NULL_TREE)
        {
          /* create: or_tmp = or_tmp | addr_tmp */
          sprintf (tmp_name, "orptrs%d", i);
	  new_or_tmp_name = make_temp_ssa_name (int_ptrsize_type, NULL, tmp_name);
	  or_stmt = gimple_build_assign (new_or_tmp_name, BIT_IOR_EXPR,
					 or_tmp_name, addr_tmp_name);
	  gimple_seq_add_stmt (cond_expr_stmt_list, or_stmt);
          or_tmp_name = new_or_tmp_name;
        }
      else
        or_tmp_name = addr_tmp_name;

    } /* end for i */

  mask_cst = build_int_cst (int_ptrsize_type, mask);

  /* create: and_tmp = or_tmp & mask  */
  and_tmp_name = make_temp_ssa_name (int_ptrsize_type, NULL, "andmask");

  and_stmt = gimple_build_assign (and_tmp_name, BIT_AND_EXPR,
				  or_tmp_name, mask_cst);
  gimple_seq_add_stmt (cond_expr_stmt_list, and_stmt);

  /* Make and_tmp the left operand of the conditional test against zero.
     if and_tmp has a nonzero bit then some address is unaligned.  */
  ptrsize_zero = build_int_cst (int_ptrsize_type, 0);
  part_cond_expr = fold_build2 (EQ_EXPR, boolean_type_node,
				and_tmp_name, ptrsize_zero);
  chain_cond_expr (cond_expr, part_cond_expr);
}

/* If LOOP_VINFO_CHECK_UNEQUAL_ADDRS contains <A1, B1>, ..., <An, Bn>,
   create a tree representation of: (&A1 != &B1) && ... && (&An != &Bn).
   Set *COND_EXPR to a tree that is true when both the original *COND_EXPR
   and this new condition are true.  Treat a null *COND_EXPR as "true".  */

static void
vect_create_cond_for_unequal_addrs (loop_vec_info loop_vinfo, tree *cond_expr)
{
  vec<vec_object_pair> pairs = LOOP_VINFO_CHECK_UNEQUAL_ADDRS (loop_vinfo);
  unsigned int i;
  vec_object_pair *pair;
  FOR_EACH_VEC_ELT (pairs, i, pair)
    {
      tree addr1 = build_fold_addr_expr (pair->first);
      tree addr2 = build_fold_addr_expr (pair->second);
      tree part_cond_expr = fold_build2 (NE_EXPR, boolean_type_node,
					 addr1, addr2);
      chain_cond_expr (cond_expr, part_cond_expr);
    }
}
	
/* Create an expression that is true when all lower-bound conditions for
   the vectorized loop are met.  Chain this condition with *COND_EXPR.  */

static void
vect_create_cond_for_lower_bounds (loop_vec_info loop_vinfo, tree *cond_expr)
{
  vec<vec_lower_bound> lower_bounds = LOOP_VINFO_LOWER_BOUNDS (loop_vinfo);
  for (unsigned int i = 0; i < lower_bounds.length (); ++i)
    {
      tree expr = lower_bounds[i].expr;
      tree type = unsigned_type_for (TREE_TYPE (expr));
      expr = fold_convert (type, expr);
      poly_uint64 bound = lower_bounds[i].min_value;
      if (!lower_bounds[i].unsigned_p)
	{
	  expr = fold_build2 (PLUS_EXPR, type, expr,
			      build_int_cstu (type, bound - 1));
	  bound += bound - 1;
	}
      tree part_cond_expr = fold_build2 (GE_EXPR, boolean_type_node, expr,
					 build_int_cstu (type, bound));
      chain_cond_expr (cond_expr, part_cond_expr);
    }
}

/* Function vect_create_cond_for_alias_checks.

   Create a conditional expression that represents the run-time checks for
   overlapping of address ranges represented by a list of data references
   relations passed as input.

   Input:
   COND_EXPR  - input conditional expression.  New conditions will be chained
                with logical AND operation.  If it is NULL, then the function
                is used to return the number of alias checks.
   LOOP_VINFO - field LOOP_VINFO_MAY_ALIAS_STMTS contains the list of ddrs
	        to be checked.

   Output:
   COND_EXPR - conditional expression.

   The returned COND_EXPR is the conditional expression to be used in the if
   statement that controls which version of the loop gets executed at runtime.
*/

void
vect_create_cond_for_alias_checks (loop_vec_info loop_vinfo, tree * cond_expr)
{
  vec<dr_with_seg_len_pair_t> comp_alias_ddrs =
    LOOP_VINFO_COMP_ALIAS_DDRS (loop_vinfo);

  if (comp_alias_ddrs.is_empty ())
    return;

  create_runtime_alias_checks (LOOP_VINFO_LOOP (loop_vinfo),
			       &comp_alias_ddrs, cond_expr);
  if (dump_enabled_p ())
    dump_printf_loc (MSG_NOTE, vect_location,
		     "created %u versioning for alias checks.\n",
		     comp_alias_ddrs.length ());
}


/* Function vect_loop_versioning.

   If the loop has data references that may or may not be aligned or/and
   has data reference relations whose independence was not proven then
   two versions of the loop need to be generated, one which is vectorized
   and one which isn't.  A test is then generated to control which of the
   loops is executed.  The test checks for the alignment of all of the
   data references that may or may not be aligned.  An additional
   sequence of runtime tests is generated for each pairs of DDRs whose
   independence was not proven.  The vectorized version of loop is
   executed only if both alias and alignment tests are passed.

   The test generated to check which version of loop is executed
   is modified to also check for profitability as indicated by the
   cost model threshold TH.

   The versioning precondition(s) are placed in *COND_EXPR and
   *COND_EXPR_STMT_LIST.  */

void
vect_loop_versioning (loop_vec_info loop_vinfo,
		      unsigned int th, bool check_profitability,
		      poly_uint64 versioning_threshold)
{
  struct loop *loop = LOOP_VINFO_LOOP (loop_vinfo), *nloop;
  struct loop *scalar_loop = LOOP_VINFO_SCALAR_LOOP (loop_vinfo);
  basic_block condition_bb;
  gphi_iterator gsi;
  gimple_stmt_iterator cond_exp_gsi;
  basic_block merge_bb;
  basic_block new_exit_bb;
  edge new_exit_e, e;
  gphi *orig_phi, *new_phi;
  tree cond_expr = NULL_TREE;
  gimple_seq cond_expr_stmt_list = NULL;
  tree arg;
  profile_probability prob = profile_probability::likely ();
  gimple_seq gimplify_stmt_list = NULL;
  tree scalar_loop_iters = LOOP_VINFO_NITERSM1 (loop_vinfo);
  bool version_align = LOOP_REQUIRES_VERSIONING_FOR_ALIGNMENT (loop_vinfo);
  bool version_alias = LOOP_REQUIRES_VERSIONING_FOR_ALIAS (loop_vinfo);
  bool version_niter = LOOP_REQUIRES_VERSIONING_FOR_NITERS (loop_vinfo);

  if (check_profitability)
    cond_expr = fold_build2 (GE_EXPR, boolean_type_node, scalar_loop_iters,
			     build_int_cst (TREE_TYPE (scalar_loop_iters),
					    th - 1));
  if (may_ne (versioning_threshold, 0U))
    {
      tree expr = fold_build2 (GE_EXPR, boolean_type_node, scalar_loop_iters,
			       build_int_cst (TREE_TYPE (scalar_loop_iters),
					      versioning_threshold - 1));
      if (cond_expr)
	cond_expr = fold_build2 (BIT_AND_EXPR, boolean_type_node,
				 expr, cond_expr);
      else
	cond_expr = expr;
    }

  if (version_niter)
    vect_create_cond_for_niters_checks (loop_vinfo, &cond_expr);

  if (cond_expr)
    cond_expr = force_gimple_operand_1 (cond_expr, &cond_expr_stmt_list,
					is_gimple_condexpr, NULL_TREE);

  if (version_align)
    vect_create_cond_for_align_checks (loop_vinfo, &cond_expr,
				       &cond_expr_stmt_list);

  if (version_alias)
    {
      vect_create_cond_for_unequal_addrs (loop_vinfo, &cond_expr);
      vect_create_cond_for_lower_bounds (loop_vinfo, &cond_expr);
      vect_create_cond_for_alias_checks (loop_vinfo, &cond_expr);
    }

  cond_expr = force_gimple_operand_1 (cond_expr, &gimplify_stmt_list,
				      is_gimple_condexpr, NULL_TREE);
  gimple_seq_add_seq (&cond_expr_stmt_list, gimplify_stmt_list);

  initialize_original_copy_tables ();
  if (scalar_loop)
    {
      edge scalar_e;
      basic_block preheader, scalar_preheader;

      /* We don't want to scale SCALAR_LOOP's frequencies, we need to
	 scale LOOP's frequencies instead.  */
      nloop = loop_version (scalar_loop, cond_expr, &condition_bb,
			    prob, prob.invert (), prob, prob.invert (), true);
      scale_loop_frequencies (loop, prob);
      /* CONDITION_BB was created above SCALAR_LOOP's preheader,
	 while we need to move it above LOOP's preheader.  */
      e = loop_preheader_edge (loop);
      scalar_e = loop_preheader_edge (scalar_loop);
      gcc_assert (empty_block_p (e->src)
		  && single_pred_p (e->src));
      gcc_assert (empty_block_p (scalar_e->src)
		  && single_pred_p (scalar_e->src));
      gcc_assert (single_pred_p (condition_bb));
      preheader = e->src;
      scalar_preheader = scalar_e->src;
      scalar_e = find_edge (condition_bb, scalar_preheader);
      e = single_pred_edge (preheader);
      redirect_edge_and_branch_force (single_pred_edge (condition_bb),
				      scalar_preheader);
      redirect_edge_and_branch_force (scalar_e, preheader);
      redirect_edge_and_branch_force (e, condition_bb);
      set_immediate_dominator (CDI_DOMINATORS, condition_bb,
			       single_pred (condition_bb));
      set_immediate_dominator (CDI_DOMINATORS, scalar_preheader,
			       single_pred (scalar_preheader));
      set_immediate_dominator (CDI_DOMINATORS, preheader,
			       condition_bb);
    }
  else
    nloop = loop_version (loop, cond_expr, &condition_bb,
			  prob, prob.invert (), prob, prob.invert (), true);

  if (version_niter)
    {
      /* The versioned loop could be infinite, we need to clear existing
	 niter information which is copied from the original loop.  */
      gcc_assert (loop_constraint_set_p (loop, LOOP_C_FINITE));
      vect_free_loop_info_assumptions (nloop);
      /* And set constraint LOOP_C_INFINITE for niter analyzer.  */
      loop_constraint_set (loop, LOOP_C_INFINITE);
    }

  if (LOCATION_LOCUS (vect_location) != UNKNOWN_LOCATION
      && dump_enabled_p ())
    {
      if (version_alias)
        dump_printf_loc (MSG_OPTIMIZED_LOCATIONS, vect_location,
                         "loop versioned for vectorization because of "
			 "possible aliasing\n");
      if (version_align)
        dump_printf_loc (MSG_OPTIMIZED_LOCATIONS, vect_location,
                         "loop versioned for vectorization to enhance "
			 "alignment\n");

    }
  free_original_copy_tables ();

  /* Loop versioning violates an assumption we try to maintain during
     vectorization - that the loop exit block has a single predecessor.
     After versioning, the exit block of both loop versions is the same
     basic block (i.e. it has two predecessors). Just in order to simplify
     following transformations in the vectorizer, we fix this situation
     here by adding a new (empty) block on the exit-edge of the loop,
     with the proper loop-exit phis to maintain loop-closed-form.
     If loop versioning wasn't done from loop, but scalar_loop instead,
     merge_bb will have already just a single successor.  */

  merge_bb = single_exit (loop)->dest;
  if (scalar_loop == NULL || EDGE_COUNT (merge_bb->preds) >= 2)
    {
      gcc_assert (EDGE_COUNT (merge_bb->preds) >= 2);
      new_exit_bb = split_edge (single_exit (loop));
      new_exit_e = single_exit (loop);
      e = EDGE_SUCC (new_exit_bb, 0);

      for (gsi = gsi_start_phis (merge_bb); !gsi_end_p (gsi); gsi_next (&gsi))
	{
	  tree new_res;
	  orig_phi = gsi.phi ();
	  new_res = copy_ssa_name (PHI_RESULT (orig_phi));
	  new_phi = create_phi_node (new_res, new_exit_bb);
	  arg = PHI_ARG_DEF_FROM_EDGE (orig_phi, e);
	  add_phi_arg (new_phi, arg, new_exit_e,
		       gimple_phi_arg_location_from_edge (orig_phi, e));
	  adjust_phi_and_debug_stmts (orig_phi, e, PHI_RESULT (new_phi));
	}
    }

  /* End loop-exit-fixes after versioning.  */

  if (cond_expr_stmt_list)
    {
      cond_exp_gsi = gsi_last_bb (condition_bb);
      gsi_insert_seq_before (&cond_exp_gsi, cond_expr_stmt_list,
			     GSI_SAME_STMT);
    }
  update_ssa (TODO_update_ssa);
}<|MERGE_RESOLUTION|>--- conflicted
+++ resolved
@@ -41,9 +41,9 @@
 #include "tree-scalar-evolution.h"
 #include "tree-vectorizer.h"
 #include "tree-ssa-loop-ivopts.h"
+#include "gimple-fold.h"
 #include "tree-ssa-loop-niter.h"
 #include "internal-fn.h"
-#include "gimple-fold.h"
 #include "stor-layout.h"
 #include "optabs-query.h"
 
@@ -616,13 +616,13 @@
       }
 }
 
-/* Helper for vect_iterate_loop_ntimes_masked.  Generate definitions for
+/* Helper for vect_set_loop_condition_masked.  Generate definitions for
    all the masks in RGM and return a mask that is nonzero when the loop
    needs to iterate.  Add any new preheader statements to PREHEADER_SEQ
    and any new header statements to HEADER_SEQ.  Use LOOP_COND_GSI to
    insert code before the exit gcond.
 
-   RGM belongs to loop LOOP.  The loop originally iterated NSCALARITERS
+   RGM belongs to loop LOOP.  The loop originally iterated NITERS
    times and has been vectorized according to LOOP_VINFO.  Each iteration
    of the vectorized loop handles CAPPED_VF iterations of the scalar loop,
    where CAPPED_VF is bounded by the compile-time vectorization factor.
@@ -635,7 +635,7 @@
 
    It is known that:
 
-     NSCALARITERS * RGM->max_nscalars_per_iter
+     NITERS * RGM->max_nscalars_per_iter
 
    does not overflow.  However, MIGHT_WRAP_P says whether an induction
    variable that starts at 0 and has step:
@@ -644,7 +644,7 @@
 
    might overflow before hitting a value above:
 
-     (NSCALARITERS + NSCALARITERS_SKIP) * RGM->max_nscalars_per_iter
+     (NITERS + NITERS_SKIP) * RGM->max_nscalars_per_iter
 
    This means that we cannot guarantee that such an induction variable
    would ever hit a value that produces a set of all-false masks for RGM.  */
@@ -655,7 +655,7 @@
 			      gimple_seq *header_seq,
 			      gimple_stmt_iterator loop_cond_gsi,
 			      rgroup_masks *rgm, tree capped_vf,
-			      tree nscalariters, tree nscalariters_skip,
+			      tree niters, tree niters_skip,
 			      bool might_wrap_p)
 {
   tree index_before_incr, index_after_incr;
@@ -671,9 +671,9 @@
      handles in total, the number that it handles for each iteration
      of the vector loop, and the number that it should skip during the
      first iteration of the vector loop.  */
-  tree nscalars_total = nscalariters;
+  tree nscalars_total = niters;
   tree nscalars_step = capped_vf;
-  tree nscalars_skip = nscalariters_skip;
+  tree nscalars_skip = niters_skip;
   if (nscalars_per_iter != 1)
     {
       /* We checked before choosing to use a fully-masked loop that these
@@ -874,97 +874,81 @@
 }
 
 /* Make LOOP iterate NITERS times using masking and WHILE_ULT calls.
-   LOOP_VINFO describes the vectorization of LOOP.  NSCALARITERS is the
+   LOOP_VINFO describes the vectorization of LOOP.  NITERS is the
    number of scalar iterations that should be handled by the vector loop.
 
    Insert the branch-back condition before LOOP_COND_GSI and return the
    final gcond.  */
 
 static gcond *
-vect_iterate_loop_ntimes_masked (struct loop *loop, loop_vec_info loop_vinfo,
-				 tree niters, tree nscalariters,
-				 gimple_stmt_iterator loop_cond_gsi)
-{
-  gcc_assert (nscalariters != NULL);
-  gcc_assert (TREE_TYPE (niters) == TREE_TYPE (nscalariters));
-
+vect_set_loop_condition_masked (struct loop *loop, loop_vec_info loop_vinfo,
+				tree niters, tree final_iv,
+				bool niters_maybe_zero,
+				gimple_stmt_iterator loop_cond_gsi)
+{
   gimple_seq preheader_seq = NULL;
   gimple_seq header_seq = NULL;
 
   tree compare_type = LOOP_VINFO_MASK_COMPARE_TYPE (loop_vinfo);
   unsigned int compare_precision = TYPE_PRECISION (compare_type);
   unsigned HOST_WIDE_INT max_vf = vect_max_vf (loop_vinfo);
-
-  /* Type of the initial value of nscalariters.  */
-  tree ni_actual_type = TREE_TYPE (nscalariters);
+  tree orig_niters = niters;
+
+  /* Type of the initial value of niters.  */
+  tree ni_actual_type = TREE_TYPE (niters);
   unsigned int ni_actual_precision = TYPE_PRECISION (ni_actual_type);
 
-  /* Calculate the maximum number of scalar loop iterations.  */
-  widest_int iv_limit;
-  bool known_max_iters = max_loop_iterations (loop, &iv_limit);
-  if (known_max_iters)
-    /* Convert latch executions to loop iterations.  */
-    iv_limit += 1;
-
-  /* Convert nscalariters to the same size as the compare.  */
-  nscalariters = gimple_convert (&preheader_seq, compare_type, nscalariters);
+  /* Convert niters to the same size as the compare.  */
   if (compare_precision > ni_actual_precision
-      && (!known_max_iters
-	  || wi::min_precision (iv_limit, UNSIGNED) > ni_actual_precision))
+      && niters_maybe_zero)
     {
       /* We know that there is always at least one iteration, so if the
-	 count is zero then it must have wrapped.  Add a check to guard
-	 against this.  If the max possible iterations fits within the
-	 original precision then we know this case isn't possible and
-	 can be skipped.  */
-
-      tree precision_shift = wide_int_to_tree
-	(compare_type, wi::lshift (wi::shwi (1, compare_precision),
-				   ni_actual_precision));
-
-      tree zero_index = build_int_cst (compare_type, 0);
-      tree check_overflow_eq = build2 (EQ_EXPR, boolean_type_node,
-				       nscalariters, zero_index);
-      nscalariters = gimple_build (&preheader_seq, COND_EXPR, compare_type,
-				   check_overflow_eq, precision_shift,
-				   nscalariters);
-    }
+	 count is zero then it must have wrapped.  Cope with this by
+	 subtracting 1 before the conversion and adding 1 to the result.  */
+      gcc_assert (TYPE_UNSIGNED (ni_actual_type));
+      niters = gimple_build (&preheader_seq, PLUS_EXPR, ni_actual_type,
+			     niters, build_minus_one_cst (ni_actual_type));
+      niters = gimple_convert (&preheader_seq, compare_type, niters);
+      niters = gimple_build (&preheader_seq, PLUS_EXPR, compare_type,
+			     niters, build_one_cst (compare_type));
+    }
+  else
+    niters = gimple_convert (&preheader_seq, compare_type, niters);
 
   /* Convert skip_niters to the right type.  */
-  tree nscalariters_skip = LOOP_VINFO_MASK_SKIP_NITERS (loop_vinfo);
-  if (nscalariters_skip)
-    {
-      nscalariters_skip = gimple_convert (&preheader_seq, compare_type,
-					  nscalariters_skip);
-      if (known_max_iters)
-	{
-	  /* Add the maximum number of skipped iterations to the
-	     maximum iteration count.  */
-	  if (TREE_CODE (nscalariters_skip) == INTEGER_CST)
-	    iv_limit += wi::to_widest (nscalariters_skip);
-	  else
-	    iv_limit += max_vf - 1;
-	}
-    }
+  tree niters_skip = LOOP_VINFO_MASK_SKIP_NITERS (loop_vinfo);
 
   /* Now calculate the value that the induction variable must be able
      to hit in order to ensure that we end the loop with an all-false mask.
      This involves adding the maximum number of inactive trailing scalar
      iterations.  */
+  widest_int iv_limit;
+  bool known_max_iters = max_loop_iterations (loop, &iv_limit);
   if (known_max_iters)
     {
+      if (niters_skip)
+	{
+	  /* Add the maximum number of skipped iterations to the
+	     maximum iteration count.  */
+	  if (TREE_CODE (niters_skip) == INTEGER_CST)
+	    iv_limit += wi::to_widest (niters_skip);
+	  else
+	    iv_limit += max_vf - 1;
+	}
       if (use_capped_vf (loop_vinfo))
 	/* In the worst case the final vector iteration will handle a single
 	   scalar iteration, so we'll have up to MAX_VF - 1 inactive
-	   iterations.  */
-	iv_limit += max_vf - 1;
+	   iterations.  Add 1 to this to get the number of loop iterations
+	   instead of the number of latch iterations.  */
+	iv_limit += max_vf;
       else
 	{
-	  /* Round the maximum in-range IV value down to the previous
-	     vector alignment boundary and then add an extra full
-	     iteration.  */
+	  /* IV_LIMIT is the maximum number of latch iterations, which
+	     is also the maximum in-range IV value.  Round this value
+	     down to the previous vector alignment boundary and then add
+	     an extra full iteration.  */
 	  poly_uint64 vf = LOOP_VINFO_VECT_FACTOR (loop_vinfo);
-	  iv_limit = ((iv_limit - 1) & -(int) known_alignment (vf)) + max_vf;
+	  iv_limit = (iv_limit & -(int) known_alignment (vf)) + max_vf;
 	}
     }
 
@@ -1006,8 +990,8 @@
 	test_mask = vect_set_loop_masks_directly (loop, loop_vinfo,
 						  &preheader_seq, &header_seq,
 						  loop_cond_gsi, rgm,
-						  capped_vf, nscalariters,
-						  nscalariters_skip,
+						  capped_vf, niters,
+						  niters_skip,
 						  might_wrap_p);
       }
 
@@ -1023,28 +1007,121 @@
 					NULL_TREE, NULL_TREE);
   gsi_insert_before (&loop_cond_gsi, cond_stmt, GSI_SAME_STMT);
 
+  /* The loop iterates (NITERS - 1) / VF + 1 times.
+     Subtract one from this to get the latch count.  */
+  tree step = build_int_cst (compare_type,
+			     LOOP_VINFO_VECT_FACTOR (loop_vinfo));
+  tree niters_minus_one = fold_build2 (MINUS_EXPR, compare_type, niters,
+				       build_one_cst (compare_type));
+  loop->nb_iterations = fold_build2 (TRUNC_DIV_EXPR, compare_type,
+				     niters_minus_one, step);
+
+  if (final_iv)
+    {
+      gassign *assign = gimple_build_assign (final_iv, orig_niters);
+      gsi_insert_on_edge_immediate (single_exit (loop), assign);
+    }
+
   return cond_stmt;
 }
 
-/* Make LOOP iterate NITERS times without using a mask.  This is
-   done by adding a new IV that starts at zero, increases by one and its
-   limit is NITERS.
-
-   Insert the branch-back condition before LOOP_COND_GSI and return the
-   final gcond.  */
+/* Like vect_set_loop_condition, but handle the case in which there
+   are no loop masks.  */
 
 static gcond *
-slpeel_iterate_loop_ntimes_unmasked (struct loop *loop, tree niters,
-				     gimple_stmt_iterator loop_cond_gsi)
+vect_set_loop_condition_unmasked (struct loop *loop, tree niters,
+				  tree step, tree final_iv,
+				  bool niters_maybe_zero,
+				  gimple_stmt_iterator loop_cond_gsi)
 {
   tree indx_before_incr, indx_after_incr;
   gcond *cond_stmt;
+  gcond *orig_cond;
+  edge pe = loop_preheader_edge (loop);
   edge exit_edge = single_exit (loop);
   gimple_stmt_iterator incr_gsi;
   bool insert_after;
-  tree init = build_int_cst (TREE_TYPE (niters), 0);
-  tree step = build_int_cst (TREE_TYPE (niters), 1);
   enum tree_code code;
+  tree niters_type = TREE_TYPE (niters);
+
+  orig_cond = get_loop_exit_condition (loop);
+  gcc_assert (orig_cond);
+  loop_cond_gsi = gsi_for_stmt (orig_cond);
+
+  tree init, limit;
+  if (!niters_maybe_zero && integer_onep (step))
+    {
+      /* In this case we can use a simple 0-based IV:
+
+	 A:
+	   x = 0;
+	   do
+	     {
+	       ...
+	       x += 1;
+	     }
+	   while (x < NITERS);  */
+      code = (exit_edge->flags & EDGE_TRUE_VALUE) ? GE_EXPR : LT_EXPR;
+      init = build_zero_cst (niters_type);
+      limit = niters;
+    }
+  else
+    {
+      /* The following works for all values of NITERS except 0:
+
+	 B:
+	   x = 0;
+	   do
+	     {
+	       ...
+	       x += STEP;
+	     }
+	   while (x <= NITERS - STEP);
+
+	 so that the loop continues to iterate if x + STEP - 1 < NITERS
+	 but stops if x + STEP - 1 >= NITERS.
+
+	 However, if NITERS is zero, x never hits a value above NITERS - STEP
+	 before wrapping around.  There are two obvious ways of dealing with
+	 this:
+
+	 - start at STEP - 1 and compare x before incrementing it
+	 - start at -1 and compare x after incrementing it
+
+	 The latter is simpler and is what we use.  The loop in this case
+	 looks like:
+
+	 C:
+	   x = -1;
+	   do
+	     {
+	       ...
+	       x += STEP;
+	     }
+	   while (x < NITERS - STEP);
+
+	 In both cases the loop limit is NITERS - STEP.  */
+      gimple_seq seq = NULL;
+      limit = force_gimple_operand (niters, &seq, true, NULL_TREE);
+      limit = gimple_build (&seq, MINUS_EXPR, TREE_TYPE (limit), limit, step);
+      if (seq)
+	{
+	  basic_block new_bb = gsi_insert_seq_on_edge_immediate (pe, seq);
+	  gcc_assert (!new_bb);
+	}
+      if (niters_maybe_zero)
+	{
+	  /* Case C.  */
+	  code = (exit_edge->flags & EDGE_TRUE_VALUE) ? GE_EXPR : LT_EXPR;
+	  init = build_all_ones_cst (niters_type);
+	}
+      else
+	{
+	  /* Case B.  */
+	  code = (exit_edge->flags & EDGE_TRUE_VALUE) ? GT_EXPR : LE_EXPR;
+	  init = build_zero_cst (niters_type);
+	}
+    }
 
   standard_iv_increment_position (loop, &incr_gsi, &insert_after);
   create_iv (init, step, NULL_TREE, loop,
@@ -1052,31 +1129,54 @@
   indx_after_incr = force_gimple_operand_gsi (&loop_cond_gsi, indx_after_incr,
 					      true, NULL_TREE, true,
 					      GSI_SAME_STMT);
-  niters = force_gimple_operand_gsi (&loop_cond_gsi, niters, true, NULL_TREE,
+  limit = force_gimple_operand_gsi (&loop_cond_gsi, limit, true, NULL_TREE,
 				     true, GSI_SAME_STMT);
 
-  code = (exit_edge->flags & EDGE_TRUE_VALUE) ? GE_EXPR : LT_EXPR;
-  cond_stmt = gimple_build_cond (code, indx_after_incr, niters, NULL_TREE,
+  cond_stmt = gimple_build_cond (code, indx_after_incr, limit, NULL_TREE,
 				 NULL_TREE);
 
   gsi_insert_before (&loop_cond_gsi, cond_stmt, GSI_SAME_STMT);
+
+  /* Record the number of latch iterations.  */
+  if (limit == niters)
+    /* Case A: the loop iterates NITERS times.  Subtract one to get the
+       latch count.  */
+    loop->nb_iterations = fold_build2 (MINUS_EXPR, niters_type, niters,
+				       build_int_cst (niters_type, 1));
+  else
+    /* Case B or C: the loop iterates (NITERS - STEP) / STEP + 1 times.
+       Subtract one from this to get the latch count.  */
+    loop->nb_iterations = fold_build2 (TRUNC_DIV_EXPR, niters_type,
+				       limit, step);
+
+  if (final_iv)
+    {
+      gassign *assign = gimple_build_assign (final_iv, MINUS_EXPR,
+					     indx_after_incr, init);
+      gsi_insert_on_edge_immediate (single_exit (loop), assign);
+    }
+
   return cond_stmt;
 }
 
-/* LOOP is either a new loop created by the vectorizer or an existing
-   loop that has been vectorized.  In the former case both LOOP_VINFO
-   and NSCALARITEMS are null.  In the latter case LOOP_VINFO describes
-   the vectorization.  For a fully-masked vector loop, NSCALARITERS is the
-   number of scalar iterations that should be handled by the vector loop.
-
-   If LOOP_VINFO is null or if it describes a normal non-speculative loop,
-   LOOP should iterate NTIERS times.
+/* Make LOOP iterate N == (NITERS - STEP) / STEP + 1 times,
+   where NITERS is known to be outside the range [1, STEP - 1].
+   This is equivalent to making the loop execute NITERS / STEP
+   times when NITERS is nonzero and (1 << M) / STEP times otherwise,
+   where M is the precision of NITERS.
+
+   NITERS_MAYBE_ZERO is true if NITERS can be zero, false it is known
+   to be >= STEP.  In the latter case N is always NITERS / STEP.
+
+   If FINAL_IV is nonnull, it is an SSA name that should be set to
+   N * STEP on exit from the loop.
 
    Assumption: the exit-condition of LOOP is the last stmt in the loop.  */
 
 void
-slpeel_finalize_loop_iterations (struct loop *loop, loop_vec_info loop_vinfo,
-				 tree niters, tree nscalariters)
+vect_set_loop_condition (struct loop *loop, loop_vec_info loop_vinfo,
+			 tree niters, tree step, tree final_iv,
+			 bool niters_maybe_zero)
 {
   gcond *cond_stmt = NULL;
   gcond *orig_cond = get_loop_exit_condition (loop);
@@ -1101,12 +1201,13 @@
 	vect_set_speculative_masks (loop, loop_vinfo);
     }
   else if (masked_p)
-    cond_stmt = vect_iterate_loop_ntimes_masked (loop, loop_vinfo,
-						 niters, nscalariters,
-						 loop_cond_gsi);
+    cond_stmt = vect_set_loop_condition_masked (loop, loop_vinfo, niters,
+						final_iv, niters_maybe_zero,
+						loop_cond_gsi);
   else
-    cond_stmt = slpeel_iterate_loop_ntimes_unmasked (loop, niters,
-						     loop_cond_gsi);
+    cond_stmt = vect_set_loop_condition_unmasked (loop, niters, step,
+						  final_iv, niters_maybe_zero,
+						  loop_cond_gsi);
 
   if (!speculation_p)
     {
@@ -1120,11 +1221,6 @@
       dump_printf_loc (MSG_NOTE, vect_location, "New loop exit condition: ");
       dump_gimple_stmt (MSG_NOTE, TDF_SLIM, cond_stmt, 0);
     }
-
-  /* Record the number of latch iterations.  */
-  if (!speculation_p)
-    loop->nb_iterations = fold_build2 (MINUS_EXPR, TREE_TYPE (niters), niters,
-				       build_int_cst (TREE_TYPE (niters), 1));
 }
 
 /* Helper routine of slpeel_tree_duplicate_loop_to_edge_cfg.
@@ -2057,12 +2153,10 @@
       /* TH indicates the minimum niters of vectorized loop, while we
 	 compute the maximum niters of scalar loop.  */
       th--;
-      /* Peeling a constant number of times in the prolog, so we can
-	 compute NITERS at compile time.  */
-      if (int_niters_prolog >= 0
-	  && ordered_p (int_niters_prolog + bound_epilog, th))
-	{
-	  *bound_scalar = ordered_max (int_niters_prolog + bound_epilog, th);
+      /* Peeling for constant times.  */
+      if (int_niters_prolog >= 0)
+	{
+	  *bound_scalar = upper_bound (int_niters_prolog + bound_epilog, th);
 	  return build_int_cst (type, *bound_scalar);
 	}
       /* Peeling an unknown number of times.  Note that both BOUND_PROLOG
@@ -2072,7 +2166,7 @@
 	  *bound_scalar = th;
 	  return build_int_cst (type, th);
 	}
-      /* Need to do a runtime comparison.  */
+      /* Need to do runtime comparison.  */
       else if (may_gt (th, bound_epilog))
 	{
 	  *bound_scalar = upper_bound (*bound_scalar, th);
@@ -2083,29 +2177,33 @@
   return niters;
 }
 
-/* Given the number of scalar iterations in NITERS, this function
-   generates the following statements:
-
-   *NI_MINUS_GAP_PTR = NITERS - number of iterations peeled for gaps;
-   *NITERS_VECTOR_PTR = *NI_MINUS_GAP_PTR / vf;
-
-   and places them on the loop preheader edge.  NITERS_NO_OVERFLOW is
-   true if computing NITERS didn't overflow (by wrapping around to zero).  */
+/* NITERS is the number of times that the original scalar loop executes
+   after peeling.  Work out the maximum number of iterations N that can
+   be handled by the vectorized form of the loop and then either:
+
+   a) set *STEP_VECTOR_PTR to the vectorization factor and generate:
+
+	niters_vector = N
+
+   b) set *STEP_VECTOR_PTR to one and generate:
+
+        niters_vector = N / vf
+
+   In both cases, store niters_vector in *NITERS_VECTOR_PTR and add
+   any new statements on the loop preheader edge.  NITERS_NO_OVERFLOW
+   is true if NITERS doesn't overflow (i.e. if NITERS is always nonzero).  */
 
 void
 vect_gen_vector_loop_niters (loop_vec_info loop_vinfo, tree niters,
-			     tree *ni_minus_gap_ptr, tree *niters_vector_ptr,
+			     tree *niters_vector_ptr, tree *step_vector_ptr,
 			     bool niters_no_overflow)
 {
   tree ni_minus_gap, var;
-  tree niters_vector;
-  tree vf;
-  tree type = TREE_TYPE (niters);
+  tree niters_vector, step_vector, type = TREE_TYPE (niters);
+  poly_uint64 vf = LOOP_VINFO_VECT_FACTOR (loop_vinfo);
   edge pe = loop_preheader_edge (LOOP_VINFO_LOOP (loop_vinfo));
+  tree log_vf = NULL_TREE;
   bool final_iter_may_be_partial = LOOP_VINFO_FULLY_MASKED_P (loop_vinfo);
-
-  vf = fold_convert (TREE_TYPE (niters),
-		     LOOP_VINFO_CAP (loop_vinfo).niters);
 
   /* If epilogue loop is required because of data accesses with gaps, we
      subtract one iteration from the total number of iterations here for
@@ -2125,26 +2223,36 @@
     }
   else
     ni_minus_gap = niters;
-  *ni_minus_gap_ptr = ni_minus_gap;
-
-  /* Create: niters >> log2(vf) */
-  /* If it's known that niters == number of latch executions + 1 doesn't
-     overflow, we can generate niters >> log2(vf); otherwise we generate
-     (niters - vf) >> log2(vf) + 1 by using the fact that we know ratio
-     will be at least one.  */
-  if (niters_no_overflow && !final_iter_may_be_partial)
-    niters_vector = fold_build2 (TRUNC_DIV_EXPR, type, ni_minus_gap, vf);
+
+  unsigned HOST_WIDE_INT const_vf;
+  if (vf.is_constant (&const_vf)
+      && !LOOP_VINFO_FULLY_MASKED_P (loop_vinfo))
+    {
+      /* Create: niters >> log2(vf) */
+      /* If it's known that niters == number of latch executions + 1 doesn't
+	 overflow, we can generate niters >> log2(vf); otherwise we generate
+	 (niters - vf) >> log2(vf) + 1 by using the fact that we know ratio
+	 will be at least one.  */
+      log_vf = build_int_cst (type, exact_log2 (const_vf));
+      if (niters_no_overflow && !final_iter_may_be_partial)
+	niters_vector = fold_build2 (RSHIFT_EXPR, type, ni_minus_gap, log_vf);
+      else
+	{
+	  tree sub = build_int_cst (type, final_iter_may_be_partial ? 1 : vf);
+	  niters_vector
+	    = fold_build2 (PLUS_EXPR, type,
+			   fold_build2 (RSHIFT_EXPR, type,
+					fold_build2 (MINUS_EXPR, type,
+						     ni_minus_gap, sub),
+					log_vf),
+			   build_int_cst (type, 1));
+	}
+      step_vector = build_one_cst (type);
+    }
   else
     {
-      tree one = build_int_cst (type, 1);
-      tree sub = (final_iter_may_be_partial ? one : vf);
-      niters_vector = fold_build2 (PLUS_EXPR, type,
-				   fold_build2 (TRUNC_DIV_EXPR, type,
-						fold_build2 (MINUS_EXPR, type,
-							     ni_minus_gap,
-							     sub),
-						vf),
-				   build_int_cst (type, 1));
+      niters_vector = ni_minus_gap;
+      step_vector = build_int_cst (type, vf);
     }
 
   if (!is_gimple_val (niters_vector))
@@ -2155,23 +2263,15 @@
       gsi_insert_seq_on_edge_immediate (pe, stmts);
       /* Peeling algorithm guarantees that vector loop bound is at least ONE,
 	 we set range information to make niters analyzer's life easier.  */
-<<<<<<< HEAD
-      if (stmts != NULL && TREE_CODE (vf) == INTEGER_CST)
-	{
-	  wide_int upper = wi::udiv_trunc (TYPE_MAX_VALUE (type), vf);
-	  set_range_info (niters_vector, VR_RANGE, build_int_cst (type, 1),
-			  wide_int_to_tree (type, upper));
-	}
-=======
-      if (stmts != NULL)
+      if (stmts != NULL && log_vf)
 	set_range_info (niters_vector, VR_RANGE,
 			wi::to_wide (build_int_cst (type, 1)),
 			wi::to_wide (fold_build2 (RSHIFT_EXPR, type,
 						  TYPE_MAX_VALUE (type),
 						  log_vf)));
->>>>>>> e3d0f65c
     }
   *niters_vector_ptr = niters_vector;
+  *step_vector_ptr = step_vector;
 
   return;
 }
@@ -2186,16 +2286,17 @@
 				     tree niters_vector,
 				     tree *niters_vector_mult_vf_ptr)
 {
-  tree vf;
+  tree type = TREE_TYPE (niters_vector);
+  /* FIXME!!!! */
+  /* We should be using a step_vector of VF if VF is variable.  */
+  int vf = LOOP_VINFO_VECT_FACTOR (loop_vinfo).to_constant ();
   struct loop *loop = LOOP_VINFO_LOOP (loop_vinfo);
-  tree type = TREE_TYPE (niters_vector);
+  tree log_vf = build_int_cst (type, exact_log2 (vf));
   basic_block exit_bb = single_exit (loop)->dest;
 
-  vf = fold_convert (type, LOOP_VINFO_CAP (loop_vinfo).niters);
-
   gcc_assert (niters_vector_mult_vf_ptr != NULL);
-  tree niters_vector_mult_vf = fold_build2 (MULT_EXPR, type,
-					    niters_vector, vf);
+  tree niters_vector_mult_vf = fold_build2 (LSHIFT_EXPR, type,
+					    niters_vector, log_vf);
   if (!is_gimple_val (niters_vector_mult_vf))
     {
       tree var = create_tmp_var (type, "niters_vector_mult_vf");
@@ -2534,10 +2635,11 @@
    - TH, CHECK_PROFITABILITY: Threshold of niters to vectorize loop if
 			      CHECK_PROFITABILITY is true.
    Output:
-   - NITERS_MINUS_GAP: The maximum number of scalar iterations that can
-       be handled by the vector loop, after prolog peeling and peeling
-       for gaps have been deducted.
-   - NITERS_VECTOR: The number of iterations of loop after vectorization.
+   - *NITERS_VECTOR and *STEP_VECTOR describe how the main loop should
+     iterate after vectorization; see vect_set_loop_condition for details.
+   - *NITERS_VECTOR_MULT_VF_VAR is either null or an SSA name that
+     should be set to the number of scalar iterations handled by the
+     vector loop.  The SSA name is only used on exit from the loop.
 
    This function peels prolog and epilog from the loop, adds guards skipping
    PROLOG and EPILOG for various conditions.  As a result, the changed CFG
@@ -2594,14 +2696,14 @@
 
 struct loop *
 vect_do_peeling (loop_vec_info loop_vinfo, tree niters, tree nitersm1,
-		 tree *niters_minus_gap, tree *niters_vector, int th,
+		 tree *niters_vector, tree *step_vector,
+		 tree *niters_vector_mult_vf_var, int th,
 		 bool check_profitability, bool niters_no_overflow)
 {
   edge e, guard_e;
   tree type, guard_cond;
   basic_block guard_bb, guard_to;
   profile_probability prob_prolog, prob_vector, prob_epilog;
-  poly_uint64 bound_scalar = 0;
   int estimated_vf;
   tree vf = LOOP_VINFO_CAP (loop_vinfo).niters;
   poly_uint64 max_vf = LOOP_VINFO_VECT_FACTOR (loop_vinfo);
@@ -2616,6 +2718,7 @@
   if (LOOP_VINFO_PEELING_FOR_GAPS (loop_vinfo))
     bound_epilog += 1;
   bool epilog_peeling = may_ne (bound_epilog, 0U);
+  poly_uint64 bound_scalar = bound_epilog;
 
   if (!prolog_peeling && !epilog_peeling)
     return NULL;
@@ -2660,10 +2763,10 @@
   /* Skip to epilog if scalar loop may be preferred.  It's only needed
      when we peel for epilog loop and when it hasn't been checked with
      loop versioning.  */
-  bool skip_vector = (!LOOP_VINFO_NITERS_KNOWN_P (loop_vinfo)
-		      ? !LOOP_REQUIRES_VERSIONING (loop_vinfo)
-		      :  may_lt (LOOP_VINFO_INT_NITERS (loop_vinfo),
-				 bound_prolog + bound_epilog));
+  bool skip_vector = (LOOP_VINFO_NITERS_KNOWN_P (loop_vinfo)
+		      ? may_lt (LOOP_VINFO_INT_NITERS (loop_vinfo),
+				bound_prolog + bound_epilog)
+		      : !LOOP_REQUIRES_VERSIONING (loop_vinfo));
   /* Epilog loop must be executed if the number of iterations for epilog
      loop is known at compile time, otherwise we need to add a check at
      the end of vector loop and skip to the end of epilog loop.  */
@@ -2714,8 +2817,12 @@
       first_loop = prolog;
       reset_original_copy_tables ();
 
-      /* Update the number of iterations for the prolog loop.  */
-      slpeel_finalize_loop_iterations (prolog, NULL, niters_prolog, NULL_TREE);
+      /* Generate and update the number of iterations for prolog loop.  */
+      niters_prolog = vect_gen_prolog_loop_niters (loop_vinfo, anchor,
+						   &bound_prolog);
+      tree step_prolog = build_one_cst (TREE_TYPE (niters_prolog));
+      vect_set_loop_condition (prolog, NULL, niters_prolog,
+			       step_prolog, NULL_TREE, false);
 
       /* Skip the prolog loop.  */
       if (skip_prolog)
@@ -2751,13 +2858,9 @@
       poly_uint64 const_vf;
       if (new_var_p && poly_tree_p (vf, &const_vf))
 	set_range_info (niters, VR_RANGE,
-<<<<<<< HEAD
-			build_int_cstu (type, constant_lower_bound (const_vf)),
-			TYPE_MAX_VALUE (type));
-=======
-			wi::to_wide (build_int_cst (type, vf)),
+			wi::to_wide (build_int_cstu
+				     (type, constant_lower_bound (const_vf))),
 			wi::to_wide (TYPE_MAX_VALUE (type)));
->>>>>>> e3d0f65c
 
       /* Prolog iterates at most bound_prolog times, latch iterates at
 	 most bound_prolog - 1 times.  */
@@ -2826,30 +2929,37 @@
 	}
 
       basic_block bb_before_epilog = loop_preheader_edge (epilog)->src;
+      tree niters_vector_mult_vf;
       /* If loop is peeled for non-zero constant times, now niters refers to
 	 orig_niters - prolog_peeling, it won't overflow even the orig_niters
 	 overflows.  */
       niters_no_overflow |= (prolog_peeling > 0);
-      vect_gen_vector_loop_niters (loop_vinfo, niters, niters_minus_gap,
-				   niters_vector, niters_no_overflow);
-      /* Work out how many scalar iterations are handled by the vector
-	 loop.  */
-      tree nscalariters;
-      if (LOOP_VINFO_FULLY_MASKED_P (loop_vinfo))
-	nscalariters = *niters_minus_gap;
+      vect_gen_vector_loop_niters (loop_vinfo, niters,
+				   niters_vector, step_vector,
+				   niters_no_overflow);
+      if (!integer_onep (*step_vector))
+	{
+	  /* On exit from the loop we will have an easy way of calcalating
+	     NITERS_VECTOR / STEP * STEP.  Install a dummy definition
+	     until then.  */
+	  niters_vector_mult_vf = make_ssa_name (TREE_TYPE (*niters_vector));
+	  SSA_NAME_DEF_STMT (niters_vector_mult_vf) = gimple_build_nop ();
+	  *niters_vector_mult_vf_var = niters_vector_mult_vf;
+	}
       else
 	vect_gen_vector_loop_niters_mult_vf (loop_vinfo, *niters_vector,
-					     &nscalariters);
+					     &niters_vector_mult_vf);
       /* Update IVs of original loop as if they were advanced by
-	 NSCALARITERS.  */
+	 niters_vector_mult_vf steps.  */
       gcc_checking_assert (vect_can_advance_ivs_p (loop_vinfo));
       edge update_e = skip_vector ? e : loop_preheader_edge (epilog);
-      vect_update_ivs_after_vectorizer (loop_vinfo, nscalariters, update_e);
+      vect_update_ivs_after_vectorizer (loop_vinfo, niters_vector_mult_vf,
+					update_e);
 
       if (skip_epilog)
 	{
 	  guard_cond = fold_build2 (EQ_EXPR, boolean_type_node,
-				    niters, nscalariters);
+				    niters, niters_vector_mult_vf);
 	  guard_bb = single_exit (loop)->dest;
 	  guard_to = split_edge (single_exit (epilog));
 	  guard_e = slpeel_add_loop_guard (guard_bb, guard_cond, guard_to,
@@ -2871,15 +2981,12 @@
       else
 	slpeel_update_phi_nodes_for_lcssa (epilog);
 
-      unsigned HOST_WIDE_INT bound1, bound2;
-      if (bound_epilog.is_constant (&bound1)
-	  && bound_scalar.is_constant (&bound2))
-	{
-	  /* We share the epilog loop with the scalar version loop.  */
-	  bound1 = MAX (bound1, bound2);
-	  /* -1 to convert the number of iterations to the number of latch
-	     executions.  */
-	  record_niter_bound (epilog, bound1 - 1, false, true);
+      unsigned HOST_WIDE_INT bound;
+      if (bound_scalar.is_constant (&bound))
+	{
+	  gcc_assert (bound != 0);
+	  /* -1 to convert loop iterations to latch iterations.  */
+	  record_niter_bound (epilog, bound - 1, false, true);
 	}
 
       delete_update_ssa ();
@@ -3181,7 +3288,7 @@
     cond_expr = fold_build2 (GE_EXPR, boolean_type_node, scalar_loop_iters,
 			     build_int_cst (TREE_TYPE (scalar_loop_iters),
 					    th - 1));
-  if (may_ne (versioning_threshold, 0U))
+  if (maybe_nonzero (versioning_threshold))
     {
       tree expr = fold_build2 (GE_EXPR, boolean_type_node, scalar_loop_iters,
 			       build_int_cst (TREE_TYPE (scalar_loop_iters),

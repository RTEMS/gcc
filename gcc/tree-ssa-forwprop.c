/* Forward propagation of expressions for single use variables.
   Copyright (C) 2004, 2005, 2007, 2008, 2009, 2010
   Free Software Foundation, Inc.

This file is part of GCC.

GCC is free software; you can redistribute it and/or modify
it under the terms of the GNU General Public License as published by
the Free Software Foundation; either version 3, or (at your option)
any later version.

GCC is distributed in the hope that it will be useful,
but WITHOUT ANY WARRANTY; without even the implied warranty of
MERCHANTABILITY or FITNESS FOR A PARTICULAR PURPOSE.  See the
GNU General Public License for more details.

You should have received a copy of the GNU General Public License
along with GCC; see the file COPYING3.  If not see
<http://www.gnu.org/licenses/>.  */

#include "config.h"
#include "system.h"
#include "coretypes.h"
#include "tm.h"
#include "tree.h"
#include "tm_p.h"
#include "basic-block.h"
#include "timevar.h"
#include "tree-pretty-print.h"
#include "tree-flow.h"
#include "tree-pass.h"
#include "tree-dump.h"
#include "langhooks.h"
#include "flags.h"
#include "gimple.h"

/* This pass propagates the RHS of assignment statements into use
   sites of the LHS of the assignment.  It's basically a specialized
   form of tree combination.   It is hoped all of this can disappear
   when we have a generalized tree combiner.

   One class of common cases we handle is forward propagating a single use
   variable into a COND_EXPR.

     bb0:
       x = a COND b;
       if (x) goto ... else goto ...

   Will be transformed into:

     bb0:
       if (a COND b) goto ... else goto ...

   Similarly for the tests (x == 0), (x != 0), (x == 1) and (x != 1).

   Or (assuming c1 and c2 are constants):

     bb0:
       x = a + c1;
       if (x EQ/NEQ c2) goto ... else goto ...

   Will be transformed into:

     bb0:
        if (a EQ/NEQ (c2 - c1)) goto ... else goto ...

   Similarly for x = a - c1.

   Or

     bb0:
       x = !a
       if (x) goto ... else goto ...

   Will be transformed into:

     bb0:
        if (a == 0) goto ... else goto ...

   Similarly for the tests (x == 0), (x != 0), (x == 1) and (x != 1).
   For these cases, we propagate A into all, possibly more than one,
   COND_EXPRs that use X.

   Or

     bb0:
       x = (typecast) a
       if (x) goto ... else goto ...

   Will be transformed into:

     bb0:
        if (a != 0) goto ... else goto ...

   (Assuming a is an integral type and x is a boolean or x is an
    integral and a is a boolean.)

   Similarly for the tests (x == 0), (x != 0), (x == 1) and (x != 1).
   For these cases, we propagate A into all, possibly more than one,
   COND_EXPRs that use X.

   In addition to eliminating the variable and the statement which assigns
   a value to the variable, we may be able to later thread the jump without
   adding insane complexity in the dominator optimizer.

   Also note these transformations can cascade.  We handle this by having
   a worklist of COND_EXPR statements to examine.  As we make a change to
   a statement, we put it back on the worklist to examine on the next
   iteration of the main loop.

   A second class of propagation opportunities arises for ADDR_EXPR
   nodes.

     ptr = &x->y->z;
     res = *ptr;

   Will get turned into

     res = x->y->z;

   Or
     ptr = (type1*)&type2var;
     res = *ptr

   Will get turned into (if type1 and type2 are the same size
   and neither have volatile on them):
     res = VIEW_CONVERT_EXPR<type1>(type2var)

   Or

     ptr = &x[0];
     ptr2 = ptr + <constant>;

   Will get turned into

     ptr2 = &x[constant/elementsize];

  Or

     ptr = &x[0];
     offset = index * element_size;
     offset_p = (pointer) offset;
     ptr2 = ptr + offset_p

  Will get turned into:

     ptr2 = &x[index];

  Or
    ssa = (int) decl
    res = ssa & 1

  Provided that decl has known alignment >= 2, will get turned into

    res = 0

  We also propagate casts into SWITCH_EXPR and COND_EXPR conditions to
  allow us to remove the cast and {NOT_EXPR,NEG_EXPR} into a subsequent
  {NOT_EXPR,NEG_EXPR}.

   This will (of course) be extended as other needs arise.  */

static bool forward_propagate_addr_expr (tree name, tree rhs);

/* Set to true if we delete EH edges during the optimization.  */
static bool cfg_changed;

static tree rhs_to_tree (tree type, gimple stmt);

/* Get the next statement we can propagate NAME's value into skipping
   trivial copies.  Returns the statement that is suitable as a
   propagation destination or NULL_TREE if there is no such one.
   This only returns destinations in a single-use chain.  FINAL_NAME_P
   if non-NULL is written to the ssa name that represents the use.  */

static gimple
get_prop_dest_stmt (tree name, tree *final_name_p)
{
  use_operand_p use;
  gimple use_stmt;

  do {
    /* If name has multiple uses, bail out.  */
    if (!single_imm_use (name, &use, &use_stmt))
      return NULL;

    /* If this is not a trivial copy, we found it.  */
    if (!gimple_assign_ssa_name_copy_p (use_stmt)
	|| gimple_assign_rhs1 (use_stmt) != name)
      break;

    /* Continue searching uses of the copy destination.  */
    name = gimple_assign_lhs (use_stmt);
  } while (1);

  if (final_name_p)
    *final_name_p = name;

  return use_stmt;
}

/* Get the statement we can propagate from into NAME skipping
   trivial copies.  Returns the statement which defines the
   propagation source or NULL_TREE if there is no such one.
   If SINGLE_USE_ONLY is set considers only sources which have
   a single use chain up to NAME.  If SINGLE_USE_P is non-null,
   it is set to whether the chain to NAME is a single use chain
   or not.  SINGLE_USE_P is not written to if SINGLE_USE_ONLY is set.  */

static gimple
get_prop_source_stmt (tree name, bool single_use_only, bool *single_use_p)
{
  bool single_use = true;

  do {
    gimple def_stmt = SSA_NAME_DEF_STMT (name);

    if (!has_single_use (name))
      {
	single_use = false;
	if (single_use_only)
	  return NULL;
      }

    /* If name is defined by a PHI node or is the default def, bail out.  */
    if (!is_gimple_assign (def_stmt))
      return NULL;

    /* If def_stmt is not a simple copy, we possibly found it.  */
    if (!gimple_assign_ssa_name_copy_p (def_stmt))
      {
	tree rhs;

	if (!single_use_only && single_use_p)
	  *single_use_p = single_use;

	/* We can look through pointer conversions in the search
	   for a useful stmt for the comparison folding.  */
	rhs = gimple_assign_rhs1 (def_stmt);
	if (CONVERT_EXPR_CODE_P (gimple_assign_rhs_code (def_stmt))
	    && TREE_CODE (rhs) == SSA_NAME
	    && POINTER_TYPE_P (TREE_TYPE (gimple_assign_lhs (def_stmt)))
	    && POINTER_TYPE_P (TREE_TYPE (rhs)))
	  name = rhs;
	else
	  return def_stmt;
      }
    else
      {
	/* Continue searching the def of the copy source name.  */
	name = gimple_assign_rhs1 (def_stmt);
      }
  } while (1);
}

/* Checks if the destination ssa name in DEF_STMT can be used as
   propagation source.  Returns true if so, otherwise false.  */

static bool
can_propagate_from (gimple def_stmt)
{
  use_operand_p use_p;
  ssa_op_iter iter;

  gcc_assert (is_gimple_assign (def_stmt));

  /* If the rhs has side-effects we cannot propagate from it.  */
  if (gimple_has_volatile_ops (def_stmt))
    return false;

  /* If the rhs is a load we cannot propagate from it.  */
  if (TREE_CODE_CLASS (gimple_assign_rhs_code (def_stmt)) == tcc_reference
      || TREE_CODE_CLASS (gimple_assign_rhs_code (def_stmt)) == tcc_declaration)
    return false;

  /* Constants can be always propagated.  */
  if (gimple_assign_single_p (def_stmt)
      && is_gimple_min_invariant (gimple_assign_rhs1 (def_stmt)))
    return true;

  /* We cannot propagate ssa names that occur in abnormal phi nodes.  */
  FOR_EACH_SSA_USE_OPERAND (use_p, def_stmt, iter, SSA_OP_USE)
    if (SSA_NAME_OCCURS_IN_ABNORMAL_PHI (USE_FROM_PTR (use_p)))
      return false;

  /* If the definition is a conversion of a pointer to a function type,
     then we can not apply optimizations as some targets require
     function pointers to be canonicalized and in this case this
     optimization could eliminate a necessary canonicalization.  */
  if (CONVERT_EXPR_CODE_P (gimple_assign_rhs_code (def_stmt)))
    {
      tree rhs = gimple_assign_rhs1 (def_stmt);
      if (POINTER_TYPE_P (TREE_TYPE (rhs))
          && TREE_CODE (TREE_TYPE (TREE_TYPE (rhs))) == FUNCTION_TYPE)
        return false;
    }

  return true;
}

/* Remove a copy chain ending in NAME along the defs but not
   further or including UP_TO_STMT.  If NAME was replaced in
   its only use then this function can be used to clean up
   dead stmts.  Returns true if UP_TO_STMT can be removed
   as well, otherwise false.  */

static bool
remove_prop_source_from_use (tree name, gimple up_to_stmt)
{
  gimple_stmt_iterator gsi;
  gimple stmt;

  do {
    if (!has_zero_uses (name))
      return false;

    stmt = SSA_NAME_DEF_STMT (name);
    if (stmt == up_to_stmt)
      return true;

    gsi = gsi_for_stmt (stmt);
    release_defs (stmt);
    gsi_remove (&gsi, true);

    name = (gimple_assign_copy_p (stmt)) ? gimple_assign_rhs1 (stmt) : NULL;
  } while (name && TREE_CODE (name) == SSA_NAME);

  return false;
}

/* Return the rhs of a gimple_assign STMT in a form of a single tree,
   converted to type TYPE.

   This should disappear, but is needed so we can combine expressions and use
   the fold() interfaces. Long term, we need to develop folding and combine
   routines that deal with gimple exclusively . */

static tree
rhs_to_tree (tree type, gimple stmt)
{
  location_t loc = gimple_location (stmt);
  enum tree_code code = gimple_assign_rhs_code (stmt);
  if (get_gimple_rhs_class (code) == GIMPLE_BINARY_RHS)
    return fold_build2_loc (loc, code, type, gimple_assign_rhs1 (stmt),
			gimple_assign_rhs2 (stmt));
  else if (get_gimple_rhs_class (code) == GIMPLE_UNARY_RHS)
    return build1 (code, type, gimple_assign_rhs1 (stmt));
  else if (get_gimple_rhs_class (code) == GIMPLE_SINGLE_RHS)
    return gimple_assign_rhs1 (stmt);
  else
    gcc_unreachable ();
}

/* Combine OP0 CODE OP1 in the context of a COND_EXPR.  Returns
   the folded result in a form suitable for COND_EXPR_COND or
   NULL_TREE, if there is no suitable simplified form.  If
   INVARIANT_ONLY is true only gimple_min_invariant results are
   considered simplified.  */

static tree
combine_cond_expr_cond (location_t loc, enum tree_code code, tree type,
			tree op0, tree op1, bool invariant_only)
{
  tree t;

  gcc_assert (TREE_CODE_CLASS (code) == tcc_comparison);

  t = fold_binary_loc (loc, code, type, op0, op1);
  if (!t)
    return NULL_TREE;

  /* Require that we got a boolean type out if we put one in.  */
  gcc_assert (TREE_CODE (TREE_TYPE (t)) == TREE_CODE (type));

  /* Canonicalize the combined condition for use in a COND_EXPR.  */
  t = canonicalize_cond_expr_cond (t);

  /* Bail out if we required an invariant but didn't get one.  */
  if (!t || (invariant_only && !is_gimple_min_invariant (t)))
    return NULL_TREE;

  return t;
}

/* Propagate from the ssa name definition statements of COND_EXPR
   in GIMPLE_COND statement STMT into the conditional if that simplifies it.
   Returns zero if no statement was changed, one if there were
   changes and two if cfg_cleanup needs to run.

   This must be kept in sync with forward_propagate_into_cond.  */

static int
forward_propagate_into_gimple_cond (gimple stmt)
{
  int did_something = 0;
  location_t loc = gimple_location (stmt);

  do {
    tree tmp = NULL_TREE;
    tree name = NULL_TREE, rhs0 = NULL_TREE, rhs1 = NULL_TREE;
    gimple def_stmt;
    bool single_use0_p = false, single_use1_p = false;
    enum tree_code code = gimple_cond_code (stmt);

    /* We can do tree combining on SSA_NAME and comparison expressions.  */
    if (TREE_CODE_CLASS (gimple_cond_code (stmt)) == tcc_comparison)
      {
	/* For comparisons use the first operand, that is likely to
	   simplify comparisons against constants.  */
	if (TREE_CODE (gimple_cond_lhs (stmt)) == SSA_NAME)
	  {
	    name = gimple_cond_lhs (stmt);
	    def_stmt = get_prop_source_stmt (name, false, &single_use0_p);
	    if (def_stmt && can_propagate_from (def_stmt))
	      {
		tree op1 = gimple_cond_rhs (stmt);
		rhs0 = rhs_to_tree (TREE_TYPE (op1), def_stmt);
		tmp = combine_cond_expr_cond (loc, code, boolean_type_node,
					      rhs0, op1, !single_use0_p);
	      }
	  }
	/* If that wasn't successful, try the second operand.  */
	if (tmp == NULL_TREE
	    && TREE_CODE (gimple_cond_rhs (stmt)) == SSA_NAME)
	  {
	    tree op0 = gimple_cond_lhs (stmt);
	    name = gimple_cond_rhs (stmt);
	    def_stmt = get_prop_source_stmt (name, false, &single_use1_p);
	    if (!def_stmt || !can_propagate_from (def_stmt))
	      return did_something;

	    rhs1 = rhs_to_tree (TREE_TYPE (op0), def_stmt);
	    tmp = combine_cond_expr_cond (loc, code, boolean_type_node, op0,
					  rhs1, !single_use1_p);
	  }
	/* If that wasn't successful either, try both operands.  */
	if (tmp == NULL_TREE
	    && rhs0 != NULL_TREE
	    && rhs1 != NULL_TREE)
	  tmp = combine_cond_expr_cond (loc, code, boolean_type_node, rhs0,
					fold_convert_loc (loc,
							  TREE_TYPE (rhs0),
							  rhs1),
					!(single_use0_p && single_use1_p));
      }

    if (tmp)
      {
	if (dump_file && tmp)
	  {
            tree cond = build2 (gimple_cond_code (stmt),
				boolean_type_node,
				gimple_cond_lhs (stmt),
				gimple_cond_rhs (stmt));
	    fprintf (dump_file, "  Replaced '");
	    print_generic_expr (dump_file, cond, 0);
	    fprintf (dump_file, "' with '");
	    print_generic_expr (dump_file, tmp, 0);
	    fprintf (dump_file, "'\n");
	  }

        gimple_cond_set_condition_from_tree (stmt, unshare_expr (tmp));
	update_stmt (stmt);

	/* Remove defining statements.  */
	remove_prop_source_from_use (name, NULL);

	if (is_gimple_min_invariant (tmp))
	  did_something = 2;
	else if (did_something == 0)
	  did_something = 1;

	/* Continue combining.  */
	continue;
      }

    break;
  } while (1);

  return did_something;
}


/* Propagate from the ssa name definition statements of COND_EXPR
   in the rhs of statement STMT into the conditional if that simplifies it.
   Returns zero if no statement was changed, one if there were
   changes and two if cfg_cleanup needs to run.

   This must be kept in sync with forward_propagate_into_gimple_cond.  */

static int
forward_propagate_into_cond (gimple_stmt_iterator *gsi_p)
{
  gimple stmt = gsi_stmt (*gsi_p);
  location_t loc = gimple_location (stmt);
  int did_something = 0;

  do {
    tree tmp = NULL_TREE;
    tree cond = gimple_assign_rhs1 (stmt);
    tree name, rhs0 = NULL_TREE, rhs1 = NULL_TREE;
    gimple def_stmt;
    bool single_use0_p = false, single_use1_p = false;

    /* We can do tree combining on SSA_NAME and comparison expressions.  */
    if (COMPARISON_CLASS_P (cond)
	&& TREE_CODE (TREE_OPERAND (cond, 0)) == SSA_NAME)
      {
	/* For comparisons use the first operand, that is likely to
	   simplify comparisons against constants.  */
	name = TREE_OPERAND (cond, 0);
	def_stmt = get_prop_source_stmt (name, false, &single_use0_p);
	if (def_stmt && can_propagate_from (def_stmt))
	  {
	    tree op1 = TREE_OPERAND (cond, 1);
	    rhs0 = rhs_to_tree (TREE_TYPE (op1), def_stmt);
	    tmp = combine_cond_expr_cond (loc, TREE_CODE (cond),
					  boolean_type_node,
					  rhs0, op1, !single_use0_p);
	  }
	/* If that wasn't successful, try the second operand.  */
	if (tmp == NULL_TREE
	    && TREE_CODE (TREE_OPERAND (cond, 1)) == SSA_NAME)
	  {
	    tree op0 = TREE_OPERAND (cond, 0);
	    name = TREE_OPERAND (cond, 1);
	    def_stmt = get_prop_source_stmt (name, false, &single_use1_p);
	    if (!def_stmt || !can_propagate_from (def_stmt))
	      return did_something;

	    rhs1 = rhs_to_tree (TREE_TYPE (op0), def_stmt);
	    tmp = combine_cond_expr_cond (loc, TREE_CODE (cond),
					  boolean_type_node,
					  op0, rhs1, !single_use1_p);
	  }
	/* If that wasn't successful either, try both operands.  */
	if (tmp == NULL_TREE
	    && rhs0 != NULL_TREE
	    && rhs1 != NULL_TREE)
	  tmp = combine_cond_expr_cond (loc, TREE_CODE (cond),
					boolean_type_node,
					rhs0,
					fold_convert_loc (loc,
							  TREE_TYPE (rhs0),
							  rhs1),
					!(single_use0_p && single_use1_p));
      }
    else if (TREE_CODE (cond) == SSA_NAME)
      {
	name = cond;
	def_stmt = get_prop_source_stmt (name, true, NULL);
	if (def_stmt || !can_propagate_from (def_stmt))
	  return did_something;

	rhs0 = gimple_assign_rhs1 (def_stmt);
	tmp = combine_cond_expr_cond (loc, NE_EXPR, boolean_type_node, rhs0,
				      build_int_cst (TREE_TYPE (rhs0), 0),
				      false);
      }

    if (tmp)
      {
	if (dump_file && tmp)
	  {
	    fprintf (dump_file, "  Replaced '");
	    print_generic_expr (dump_file, cond, 0);
	    fprintf (dump_file, "' with '");
	    print_generic_expr (dump_file, tmp, 0);
	    fprintf (dump_file, "'\n");
	  }

	gimple_assign_set_rhs_from_tree (gsi_p, unshare_expr (tmp));
	stmt = gsi_stmt (*gsi_p);
	update_stmt (stmt);

	/* Remove defining statements.  */
	remove_prop_source_from_use (name, NULL);

	if (is_gimple_min_invariant (tmp))
	  did_something = 2;
	else if (did_something == 0)
	  did_something = 1;

	/* Continue combining.  */
	continue;
      }

    break;
  } while (1);

  return did_something;
}

/* We've just substituted an ADDR_EXPR into stmt.  Update all the
   relevant data structures to match.  */

static void
tidy_after_forward_propagate_addr (gimple stmt)
{
  /* We may have turned a trapping insn into a non-trapping insn.  */
  if (maybe_clean_or_replace_eh_stmt (stmt, stmt)
      && gimple_purge_dead_eh_edges (gimple_bb (stmt)))
    cfg_changed = true;

  if (TREE_CODE (gimple_assign_rhs1 (stmt)) == ADDR_EXPR)
     recompute_tree_invariant_for_addr_expr (gimple_assign_rhs1 (stmt));
}

/* DEF_RHS contains the address of the 0th element in an array.
   USE_STMT uses type of DEF_RHS to compute the address of an
   arbitrary element within the array.  The (variable) byte offset
   of the element is contained in OFFSET.

   We walk back through the use-def chains of OFFSET to verify that
   it is indeed computing the offset of an element within the array
   and extract the index corresponding to the given byte offset.

   We then try to fold the entire address expression into a form
   &array[index].

   If we are successful, we replace the right hand side of USE_STMT
   with the new address computation.  */

static bool
forward_propagate_addr_into_variable_array_index (tree offset,
						  tree def_rhs,
						  gimple_stmt_iterator *use_stmt_gsi)
{
  tree index, tunit;
  gimple offset_def, use_stmt = gsi_stmt (*use_stmt_gsi);
  tree new_rhs, tmp;

  if (TREE_CODE (TREE_OPERAND (def_rhs, 0)) == ARRAY_REF)
    tunit = TYPE_SIZE_UNIT (TREE_TYPE (TREE_TYPE (def_rhs)));
  else if (TREE_CODE (TREE_TYPE (TREE_OPERAND (def_rhs, 0))) == ARRAY_TYPE)
    tunit = TYPE_SIZE_UNIT (TREE_TYPE (TREE_TYPE (TREE_TYPE (def_rhs))));
  else
    return false;
  if (!host_integerp (tunit, 1))
    return false;

  /* Get the offset's defining statement.  */
  offset_def = SSA_NAME_DEF_STMT (offset);

  /* Try to find an expression for a proper index.  This is either a
     multiplication expression by the element size or just the ssa name we came
     along in case the element size is one. In that case, however, we do not
     allow multiplications because they can be computing index to a higher
     level dimension (PR 37861). */
  if (integer_onep (tunit))
    {
      if (is_gimple_assign (offset_def)
	  && gimple_assign_rhs_code (offset_def) == MULT_EXPR)
	return false;

      index = offset;
    }
  else
    {
      /* The statement which defines OFFSET before type conversion
         must be a simple GIMPLE_ASSIGN.  */
      if (!is_gimple_assign (offset_def))
	return false;

      /* The RHS of the statement which defines OFFSET must be a
	 multiplication of an object by the size of the array elements.
	 This implicitly verifies that the size of the array elements
	 is constant.  */
     if (gimple_assign_rhs_code (offset_def) == MULT_EXPR
	 && TREE_CODE (gimple_assign_rhs2 (offset_def)) == INTEGER_CST
	 && tree_int_cst_equal (gimple_assign_rhs2 (offset_def), tunit))
       {
	 /* The first operand to the MULT_EXPR is the desired index.  */
	 index = gimple_assign_rhs1 (offset_def);
       }
     /* If we have idx * tunit + CST * tunit re-associate that.  */
     else if ((gimple_assign_rhs_code (offset_def) == PLUS_EXPR
	       || gimple_assign_rhs_code (offset_def) == MINUS_EXPR)
	      && TREE_CODE (gimple_assign_rhs1 (offset_def)) == SSA_NAME
	      && TREE_CODE (gimple_assign_rhs2 (offset_def)) == INTEGER_CST
	      && (tmp = div_if_zero_remainder (EXACT_DIV_EXPR,
					       gimple_assign_rhs2 (offset_def),
					       tunit)) != NULL_TREE)
       {
	 gimple offset_def2 = SSA_NAME_DEF_STMT (gimple_assign_rhs1 (offset_def));
	 if (is_gimple_assign (offset_def2)
	     && gimple_assign_rhs_code (offset_def2) == MULT_EXPR
	     && TREE_CODE (gimple_assign_rhs2 (offset_def2)) == INTEGER_CST
	     && tree_int_cst_equal (gimple_assign_rhs2 (offset_def2), tunit))
	   {
	     index = fold_build2 (gimple_assign_rhs_code (offset_def),
				  TREE_TYPE (offset),
				  gimple_assign_rhs1 (offset_def2), tmp);
	   }
	 else
	   return false;
       }
     else
	return false;
    }

  /* Replace the pointer addition with array indexing.  */
  index = force_gimple_operand_gsi (use_stmt_gsi, index, true, NULL_TREE,
				    true, GSI_SAME_STMT);
  if (TREE_CODE (TREE_OPERAND (def_rhs, 0)) == ARRAY_REF)
    {
      new_rhs = unshare_expr (def_rhs);
      TREE_OPERAND (TREE_OPERAND (new_rhs, 0), 1) = index;
    }
  else
    {
      new_rhs = build4 (ARRAY_REF, TREE_TYPE (TREE_TYPE (TREE_TYPE (def_rhs))),
			unshare_expr (TREE_OPERAND (def_rhs, 0)),
			index, integer_zero_node, NULL_TREE);
      new_rhs = build_fold_addr_expr (new_rhs);
      if (!useless_type_conversion_p (TREE_TYPE (gimple_assign_lhs (use_stmt)),
				      TREE_TYPE (new_rhs)))
	{
	  new_rhs = force_gimple_operand_gsi (use_stmt_gsi, new_rhs, true,
					      NULL_TREE, true, GSI_SAME_STMT);
	  new_rhs = fold_convert (TREE_TYPE (gimple_assign_lhs (use_stmt)),
				  new_rhs);
	}
    }
  gimple_assign_set_rhs_from_tree (use_stmt_gsi, new_rhs);
  use_stmt = gsi_stmt (*use_stmt_gsi);

  /* That should have created gimple, so there is no need to
     record information to undo the propagation.  */
  fold_stmt_inplace (use_stmt);
  tidy_after_forward_propagate_addr (use_stmt);
  return true;
}

/* NAME is a SSA_NAME representing DEF_RHS which is of the form
   ADDR_EXPR <whatever>.

   Try to forward propagate the ADDR_EXPR into the use USE_STMT.
   Often this will allow for removal of an ADDR_EXPR and INDIRECT_REF
   node or for recovery of array indexing from pointer arithmetic.

   Return true if the propagation was successful (the propagation can
   be not totally successful, yet things may have been changed).  */

static bool
forward_propagate_addr_expr_1 (tree name, tree def_rhs,
			       gimple_stmt_iterator *use_stmt_gsi,
			       bool single_use_p)
{
  tree lhs, rhs, rhs2, array_ref;
  gimple use_stmt = gsi_stmt (*use_stmt_gsi);
  enum tree_code rhs_code;
  bool res = true;

  gcc_assert (TREE_CODE (def_rhs) == ADDR_EXPR);

  lhs = gimple_assign_lhs (use_stmt);
  rhs_code = gimple_assign_rhs_code (use_stmt);
  rhs = gimple_assign_rhs1 (use_stmt);

  /* Trivial cases.  The use statement could be a trivial copy or a
     useless conversion.  Recurse to the uses of the lhs as copyprop does
     not copy through different variant pointers and FRE does not catch
     all useless conversions.  Treat the case of a single-use name and
     a conversion to def_rhs type separate, though.  */
  if (TREE_CODE (lhs) == SSA_NAME
      && ((rhs_code == SSA_NAME && rhs == name)
	  || CONVERT_EXPR_CODE_P (rhs_code)))
    {
      /* Only recurse if we don't deal with a single use or we cannot
	 do the propagation to the current statement.  In particular
	 we can end up with a conversion needed for a non-invariant
	 address which we cannot do in a single statement.  */
      if (!single_use_p
	  || (!useless_type_conversion_p (TREE_TYPE (lhs), TREE_TYPE (def_rhs))
	      && (!is_gimple_min_invariant (def_rhs)
		  || (INTEGRAL_TYPE_P (TREE_TYPE (lhs))
		      && POINTER_TYPE_P (TREE_TYPE (def_rhs))
		      && (TYPE_PRECISION (TREE_TYPE (lhs))
			  > TYPE_PRECISION (TREE_TYPE (def_rhs)))))))
	return forward_propagate_addr_expr (lhs, def_rhs);

      gimple_assign_set_rhs1 (use_stmt, unshare_expr (def_rhs));
      if (useless_type_conversion_p (TREE_TYPE (lhs), TREE_TYPE (def_rhs)))
	gimple_assign_set_rhs_code (use_stmt, TREE_CODE (def_rhs));
      else
	gimple_assign_set_rhs_code (use_stmt, NOP_EXPR);
      return true;
    }

  /* Propagate through constant pointer adjustments.  */
  if (TREE_CODE (lhs) == SSA_NAME
      && rhs_code == POINTER_PLUS_EXPR
      && rhs == name
      && TREE_CODE (gimple_assign_rhs2 (use_stmt)) == INTEGER_CST)
    {
      tree new_def_rhs;
      /* As we come here with non-invariant addresses in def_rhs we need
         to make sure we can build a valid constant offsetted address
	 for further propagation.  Simply rely on fold building that
	 and check after the fact.  */
      new_def_rhs = fold_build2 (MEM_REF, TREE_TYPE (TREE_TYPE (rhs)),
				 def_rhs,
				 fold_convert (ptr_type_node,
					       gimple_assign_rhs2 (use_stmt)));
      if (TREE_CODE (new_def_rhs) == MEM_REF
<<<<<<< HEAD
	  && TREE_CODE (TREE_OPERAND (new_def_rhs, 0)) == ADDR_EXPR
	  && !DECL_P (TREE_OPERAND (TREE_OPERAND (new_def_rhs, 0), 0))
	  && !CONSTANT_CLASS_P (TREE_OPERAND (TREE_OPERAND (new_def_rhs, 0), 0)))
=======
	  && !is_gimple_mem_ref_addr (TREE_OPERAND (new_def_rhs, 0)))
>>>>>>> e8da5f64
	return false;
      new_def_rhs = build_fold_addr_expr_with_type (new_def_rhs,
						    TREE_TYPE (rhs));

      /* Recurse.  If we could propagate into all uses of lhs do not
	 bother to replace into the current use but just pretend we did.  */
      if (TREE_CODE (new_def_rhs) == ADDR_EXPR
	  && forward_propagate_addr_expr (lhs, new_def_rhs))
	return true;

      if (useless_type_conversion_p (TREE_TYPE (lhs), TREE_TYPE (new_def_rhs)))
	gimple_assign_set_rhs_with_ops (use_stmt_gsi, TREE_CODE (new_def_rhs),
					new_def_rhs, NULL_TREE);
      else if (is_gimple_min_invariant (new_def_rhs))
	gimple_assign_set_rhs_with_ops (use_stmt_gsi, NOP_EXPR,
					new_def_rhs, NULL_TREE);
      else
	return false;
      gcc_assert (gsi_stmt (*use_stmt_gsi) == use_stmt);
      update_stmt (use_stmt);
      return true;
    }

  /* Now strip away any outer COMPONENT_REF/ARRAY_REF nodes from the LHS.
     ADDR_EXPR will not appear on the LHS.  */
  lhs = gimple_assign_lhs (use_stmt);
  while (handled_component_p (lhs))
    lhs = TREE_OPERAND (lhs, 0);

  /* Now see if the LHS node is a MEM_REF using NAME.  If so,
     propagate the ADDR_EXPR into the use of NAME and fold the result.  */
  if (TREE_CODE (lhs) == MEM_REF
      && TREE_OPERAND (lhs, 0) == name)
    {
      tree def_rhs_base;
      HOST_WIDE_INT def_rhs_offset;
      /* If the address is invariant we can always fold it.  */
      if ((def_rhs_base = get_addr_base_and_unit_offset (TREE_OPERAND (def_rhs, 0),
							 &def_rhs_offset)))
	{
	  double_int off = mem_ref_offset (lhs);
	  tree new_ptr;
	  off = double_int_add (off,
				shwi_to_double_int (def_rhs_offset));
	  if (TREE_CODE (def_rhs_base) == MEM_REF)
	    {
	      off = double_int_add (off, mem_ref_offset (def_rhs_base));
	      new_ptr = TREE_OPERAND (def_rhs_base, 0);
	    }
	  else
	    new_ptr = build_fold_addr_expr (def_rhs_base);
	  TREE_OPERAND (lhs, 0) = new_ptr;
	  TREE_OPERAND (lhs, 1)
	    = double_int_to_tree (TREE_TYPE (TREE_OPERAND (lhs, 1)), off);
	  tidy_after_forward_propagate_addr (use_stmt);
	  /* Continue propagating into the RHS if this was not the only use.  */
	  if (single_use_p)
	    return true;
	}
      /* If the LHS is a plain dereference and the value type is the same as
         that of the pointed-to type of the address we can put the
	 dereferenced address on the LHS preserving the original alias-type.  */
      else if (gimple_assign_lhs (use_stmt) == lhs
	       && useless_type_conversion_p
	            (TREE_TYPE (TREE_OPERAND (def_rhs, 0)),
		     TREE_TYPE (gimple_assign_rhs1 (use_stmt))))
	{
	  tree *def_rhs_basep = &TREE_OPERAND (def_rhs, 0);
	  tree new_offset, new_base, saved;
	  while (handled_component_p (*def_rhs_basep))
	    def_rhs_basep = &TREE_OPERAND (*def_rhs_basep, 0);
	  saved = *def_rhs_basep;
	  if (TREE_CODE (*def_rhs_basep) == MEM_REF)
	    {
	      new_base = TREE_OPERAND (*def_rhs_basep, 0);
	      new_offset
		= int_const_binop (PLUS_EXPR, TREE_OPERAND (lhs, 1),
				   TREE_OPERAND (*def_rhs_basep, 1), 0);
	    }
	  else
	    {
	      new_base = build_fold_addr_expr (*def_rhs_basep);
	      new_offset = TREE_OPERAND (lhs, 1);
	    }
	  *def_rhs_basep = build2 (MEM_REF, TREE_TYPE (*def_rhs_basep),
				   new_base, new_offset);
	  gimple_assign_set_lhs (use_stmt,
				 unshare_expr (TREE_OPERAND (def_rhs, 0)));
	  *def_rhs_basep = saved;
	  tidy_after_forward_propagate_addr (use_stmt);
	  /* Continue propagating into the RHS if this was not the
	     only use.  */
	  if (single_use_p)
	    return true;
	}
      else
	/* We can have a struct assignment dereferencing our name twice.
	   Note that we didn't propagate into the lhs to not falsely
	   claim we did when propagating into the rhs.  */
	res = false;
    }

  /* Strip away any outer COMPONENT_REF, ARRAY_REF or ADDR_EXPR
     nodes from the RHS.  */
  rhs = gimple_assign_rhs1 (use_stmt);
  if (TREE_CODE (rhs) == ADDR_EXPR)
    rhs = TREE_OPERAND (rhs, 0);
  while (handled_component_p (rhs))
    rhs = TREE_OPERAND (rhs, 0);

  /* Now see if the RHS node is a MEM_REF using NAME.  If so,
     propagate the ADDR_EXPR into the use of NAME and fold the result.  */
  if (TREE_CODE (rhs) == MEM_REF
      && TREE_OPERAND (rhs, 0) == name)
    {
      tree def_rhs_base;
      HOST_WIDE_INT def_rhs_offset;
      if ((def_rhs_base = get_addr_base_and_unit_offset (TREE_OPERAND (def_rhs, 0),
							 &def_rhs_offset)))
	{
	  double_int off = mem_ref_offset (rhs);
	  tree new_ptr;
	  off = double_int_add (off,
				shwi_to_double_int (def_rhs_offset));
	  if (TREE_CODE (def_rhs_base) == MEM_REF)
	    {
	      off = double_int_add (off, mem_ref_offset (def_rhs_base));
	      new_ptr = TREE_OPERAND (def_rhs_base, 0);
	    }
	  else
	    new_ptr = build_fold_addr_expr (def_rhs_base);
	  TREE_OPERAND (rhs, 0) = new_ptr;
	  TREE_OPERAND (rhs, 1)
	    = double_int_to_tree (TREE_TYPE (TREE_OPERAND (rhs, 1)), off);
	  fold_stmt_inplace (use_stmt);
	  tidy_after_forward_propagate_addr (use_stmt);
	  return res;
	}
      /* If the LHS is a plain dereference and the value type is the same as
         that of the pointed-to type of the address we can put the
	 dereferenced address on the LHS preserving the original alias-type.  */
      else if (gimple_assign_rhs1 (use_stmt) == rhs
	       && useless_type_conversion_p
		    (TREE_TYPE (gimple_assign_lhs (use_stmt)),
		     TREE_TYPE (TREE_OPERAND (def_rhs, 0))))
	{
	  tree *def_rhs_basep = &TREE_OPERAND (def_rhs, 0);
	  tree new_offset, new_base, saved;
	  while (handled_component_p (*def_rhs_basep))
	    def_rhs_basep = &TREE_OPERAND (*def_rhs_basep, 0);
	  saved = *def_rhs_basep;
	  if (TREE_CODE (*def_rhs_basep) == MEM_REF)
	    {
	      new_base = TREE_OPERAND (*def_rhs_basep, 0);
	      new_offset
		= int_const_binop (PLUS_EXPR, TREE_OPERAND (rhs, 1),
				   TREE_OPERAND (*def_rhs_basep, 1), 0);
	    }
	  else
	    {
	      new_base = build_fold_addr_expr (*def_rhs_basep);
	      new_offset = TREE_OPERAND (rhs, 1);
	    }
	  *def_rhs_basep = build2 (MEM_REF, TREE_TYPE (*def_rhs_basep),
				   new_base, new_offset);
	  gimple_assign_set_rhs1 (use_stmt,
				  unshare_expr (TREE_OPERAND (def_rhs, 0)));
	  *def_rhs_basep = saved;
	  fold_stmt_inplace (use_stmt);
	  tidy_after_forward_propagate_addr (use_stmt);
	  return res;
	}
    }

  /* If the use of the ADDR_EXPR is not a POINTER_PLUS_EXPR, there
     is nothing to do. */
  if (gimple_assign_rhs_code (use_stmt) != POINTER_PLUS_EXPR
      || gimple_assign_rhs1 (use_stmt) != name)
    return false;

  /* The remaining cases are all for turning pointer arithmetic into
     array indexing.  They only apply when we have the address of
     element zero in an array.  If that is not the case then there
     is nothing to do.  */
  array_ref = TREE_OPERAND (def_rhs, 0);
  if ((TREE_CODE (array_ref) != ARRAY_REF
       || TREE_CODE (TREE_TYPE (TREE_OPERAND (array_ref, 0))) != ARRAY_TYPE
       || TREE_CODE (TREE_OPERAND (array_ref, 1)) != INTEGER_CST)
      && TREE_CODE (TREE_TYPE (array_ref)) != ARRAY_TYPE)
    return false;

  rhs2 = gimple_assign_rhs2 (use_stmt);
  /* Try to optimize &x[C1] p+ C2 where C2 is a multiple of the size
     of the elements in X into &x[C1 + C2/element size].  */
  if (TREE_CODE (rhs2) == INTEGER_CST)
    {
      tree new_rhs = maybe_fold_stmt_addition (gimple_location (use_stmt),
	  				       TREE_TYPE (def_rhs),
					       def_rhs, rhs2);
      if (new_rhs)
	{
	  tree type = TREE_TYPE (gimple_assign_lhs (use_stmt));
	  new_rhs = unshare_expr (new_rhs);
	  if (!useless_type_conversion_p (type, TREE_TYPE (new_rhs)))
	    {
	      if (!is_gimple_min_invariant (new_rhs))
		new_rhs = force_gimple_operand_gsi (use_stmt_gsi, new_rhs,
						    true, NULL_TREE,
						    true, GSI_SAME_STMT);
	      new_rhs = fold_convert (type, new_rhs);
	    }
	  gimple_assign_set_rhs_from_tree (use_stmt_gsi, new_rhs);
	  use_stmt = gsi_stmt (*use_stmt_gsi);
	  update_stmt (use_stmt);
	  tidy_after_forward_propagate_addr (use_stmt);
	  return true;
	}
    }

  /* Try to optimize &x[0] p+ OFFSET where OFFSET is defined by
     converting a multiplication of an index by the size of the
     array elements, then the result is converted into the proper
     type for the arithmetic.  */
  if (TREE_CODE (rhs2) == SSA_NAME
      && (TREE_CODE (array_ref) != ARRAY_REF
	  || integer_zerop (TREE_OPERAND (array_ref, 1)))
      && useless_type_conversion_p (TREE_TYPE (name), TREE_TYPE (def_rhs))
      /* Avoid problems with IVopts creating PLUS_EXPRs with a
	 different type than their operands.  */
      && useless_type_conversion_p (TREE_TYPE (lhs), TREE_TYPE (def_rhs)))
    return forward_propagate_addr_into_variable_array_index (rhs2, def_rhs,
							     use_stmt_gsi);
  return false;
}

/* STMT is a statement of the form SSA_NAME = ADDR_EXPR <whatever>.

   Try to forward propagate the ADDR_EXPR into all uses of the SSA_NAME.
   Often this will allow for removal of an ADDR_EXPR and INDIRECT_REF
   node or for recovery of array indexing from pointer arithmetic.
   Returns true, if all uses have been propagated into.  */

static bool
forward_propagate_addr_expr (tree name, tree rhs)
{
  int stmt_loop_depth = gimple_bb (SSA_NAME_DEF_STMT (name))->loop_depth;
  imm_use_iterator iter;
  gimple use_stmt;
  bool all = true;
  bool single_use_p = has_single_use (name);

  FOR_EACH_IMM_USE_STMT (use_stmt, iter, name)
    {
      bool result;
      tree use_rhs;

      /* If the use is not in a simple assignment statement, then
	 there is nothing we can do.  */
      if (gimple_code (use_stmt) != GIMPLE_ASSIGN)
	{
	  if (!is_gimple_debug (use_stmt))
	    all = false;
	  continue;
	}

      /* If the use is in a deeper loop nest, then we do not want
	 to propagate non-invariant ADDR_EXPRs into the loop as that
	 is likely adding expression evaluations into the loop.  */
      if (gimple_bb (use_stmt)->loop_depth > stmt_loop_depth
	  && !is_gimple_min_invariant (rhs))
	{
	  all = false;
	  continue;
	}

      {
	gimple_stmt_iterator gsi = gsi_for_stmt (use_stmt);
	result = forward_propagate_addr_expr_1 (name, rhs, &gsi,
						single_use_p);
	/* If the use has moved to a different statement adjust
	   the update machinery for the old statement too.  */
	if (use_stmt != gsi_stmt (gsi))
	  {
	    update_stmt (use_stmt);
	    use_stmt = gsi_stmt (gsi);
	  }

	update_stmt (use_stmt);
      }
      all &= result;

      /* Remove intermediate now unused copy and conversion chains.  */
      use_rhs = gimple_assign_rhs1 (use_stmt);
      if (result
	  && TREE_CODE (gimple_assign_lhs (use_stmt)) == SSA_NAME
	  && TREE_CODE (use_rhs) == SSA_NAME
	  && has_zero_uses (gimple_assign_lhs (use_stmt)))
	{
	  gimple_stmt_iterator gsi = gsi_for_stmt (use_stmt);
	  release_defs (use_stmt);
	  gsi_remove (&gsi, true);
	}
    }

  return all;
}

/* Forward propagate the comparison defined in STMT like
   cond_1 = x CMP y to uses of the form
     a_1 = (T')cond_1
     a_1 = !cond_1
     a_1 = cond_1 != 0
   Returns true if stmt is now unused.  */

static bool
forward_propagate_comparison (gimple stmt)
{
  tree name = gimple_assign_lhs (stmt);
  gimple use_stmt;
  tree tmp = NULL_TREE;

  /* Don't propagate ssa names that occur in abnormal phis.  */
  if ((TREE_CODE (gimple_assign_rhs1 (stmt)) == SSA_NAME
       && SSA_NAME_OCCURS_IN_ABNORMAL_PHI (gimple_assign_rhs1 (stmt)))
      || (TREE_CODE (gimple_assign_rhs2 (stmt)) == SSA_NAME
        && SSA_NAME_OCCURS_IN_ABNORMAL_PHI (gimple_assign_rhs2 (stmt))))
    return false;

  /* Do not un-cse comparisons.  But propagate through copies.  */
  use_stmt = get_prop_dest_stmt (name, &name);
  if (!use_stmt)
    return false;

  /* Conversion of the condition result to another integral type.  */
  if (is_gimple_assign (use_stmt)
      && (CONVERT_EXPR_CODE_P (gimple_assign_rhs_code (use_stmt))
	  || TREE_CODE_CLASS (gimple_assign_rhs_code (use_stmt))
	     == tcc_comparison
          || gimple_assign_rhs_code (use_stmt) == TRUTH_NOT_EXPR)
      && INTEGRAL_TYPE_P (TREE_TYPE (gimple_assign_lhs (use_stmt))))
    {
      tree lhs = gimple_assign_lhs (use_stmt);

      /* We can propagate the condition into a conversion.  */
      if (CONVERT_EXPR_CODE_P (gimple_assign_rhs_code (use_stmt)))
	{
	  /* Avoid using fold here as that may create a COND_EXPR with
	     non-boolean condition as canonical form.  */
	  tmp = build2 (gimple_assign_rhs_code (stmt), TREE_TYPE (lhs),
                        gimple_assign_rhs1 (stmt), gimple_assign_rhs2 (stmt));
	}
      /* We can propagate the condition into X op CST where op
	 is EQ_EXPR or NE_EXPR and CST is either one or zero.  */
      else if (TREE_CODE_CLASS (gimple_assign_rhs_code (use_stmt))
              == tcc_comparison
             && TREE_CODE (gimple_assign_rhs1 (use_stmt)) == SSA_NAME
             && TREE_CODE (gimple_assign_rhs2 (use_stmt)) == INTEGER_CST)
      {
        enum tree_code code = gimple_assign_rhs_code (use_stmt);
        tree cst = gimple_assign_rhs2 (use_stmt);
	tree cond;

	cond = build2 (gimple_assign_rhs_code (stmt),
		       TREE_TYPE (cst),
		       gimple_assign_rhs1 (stmt),
		       gimple_assign_rhs2 (stmt));

        tmp = combine_cond_expr_cond (gimple_location (use_stmt),
				      code, TREE_TYPE (lhs),
				      cond, cst, false);
        if (tmp == NULL_TREE)
          return false;
      }
      /* We can propagate the condition into a statement that
	 computes the logical negation of the comparison result.  */
      else if (gimple_assign_rhs_code (use_stmt) == TRUTH_NOT_EXPR)
	{
	  tree type = TREE_TYPE (gimple_assign_rhs1 (stmt));
	  bool nans = HONOR_NANS (TYPE_MODE (type));
	  enum tree_code code;
	  code = invert_tree_comparison (gimple_assign_rhs_code (stmt), nans);
	  if (code == ERROR_MARK)
	    return false;

	  tmp = build2 (code, TREE_TYPE (lhs), gimple_assign_rhs1 (stmt),
                        gimple_assign_rhs2 (stmt));
	}
      else
	return false;

      {
	gimple_stmt_iterator gsi = gsi_for_stmt (use_stmt);
	gimple_assign_set_rhs_from_tree (&gsi, unshare_expr (tmp));
	use_stmt = gsi_stmt (gsi);
	update_stmt (use_stmt);
      }

      /* Remove defining statements.  */
      remove_prop_source_from_use (name, stmt);

      if (dump_file && (dump_flags & TDF_DETAILS))
	{
	  tree old_rhs = rhs_to_tree (TREE_TYPE (gimple_assign_lhs (stmt)),
                                      stmt);
	  fprintf (dump_file, "  Replaced '");
	  print_generic_expr (dump_file, old_rhs, dump_flags);
	  fprintf (dump_file, "' with '");
	  print_generic_expr (dump_file, tmp, dump_flags);
	  fprintf (dump_file, "'\n");
	}

      return true;
    }

  return false;
}

/* If we have lhs = ~x (STMT), look and see if earlier we had x = ~y.
   If so, we can change STMT into lhs = y which can later be copy
   propagated.  Similarly for negation.

   This could trivially be formulated as a forward propagation
   to immediate uses.  However, we already had an implementation
   from DOM which used backward propagation via the use-def links.

   It turns out that backward propagation is actually faster as
   there's less work to do for each NOT/NEG expression we find.
   Backwards propagation needs to look at the statement in a single
   backlink.  Forward propagation needs to look at potentially more
   than one forward link.  */

static void
simplify_not_neg_expr (gimple_stmt_iterator *gsi_p)
{
  gimple stmt = gsi_stmt (*gsi_p);
  tree rhs = gimple_assign_rhs1 (stmt);
  gimple rhs_def_stmt = SSA_NAME_DEF_STMT (rhs);

  /* See if the RHS_DEF_STMT has the same form as our statement.  */
  if (is_gimple_assign (rhs_def_stmt)
      && gimple_assign_rhs_code (rhs_def_stmt) == gimple_assign_rhs_code (stmt))
    {
      tree rhs_def_operand = gimple_assign_rhs1 (rhs_def_stmt);

      /* Verify that RHS_DEF_OPERAND is a suitable SSA_NAME.  */
      if (TREE_CODE (rhs_def_operand) == SSA_NAME
	  && ! SSA_NAME_OCCURS_IN_ABNORMAL_PHI (rhs_def_operand))
	{
	  gimple_assign_set_rhs_from_tree (gsi_p, rhs_def_operand);
	  stmt = gsi_stmt (*gsi_p);
	  update_stmt (stmt);
	}
    }
}

/* STMT is a SWITCH_EXPR for which we attempt to find equivalent forms of
   the condition which we may be able to optimize better.  */

static void
simplify_gimple_switch (gimple stmt)
{
  tree cond = gimple_switch_index (stmt);
  tree def, to, ti;
  gimple def_stmt;

  /* The optimization that we really care about is removing unnecessary
     casts.  That will let us do much better in propagating the inferred
     constant at the switch target.  */
  if (TREE_CODE (cond) == SSA_NAME)
    {
      def_stmt = SSA_NAME_DEF_STMT (cond);
      if (is_gimple_assign (def_stmt))
	{
	  if (gimple_assign_rhs_code (def_stmt) == NOP_EXPR)
	    {
	      int need_precision;
	      bool fail;

	      def = gimple_assign_rhs1 (def_stmt);

#ifdef ENABLE_CHECKING
	      /* ??? Why was Jeff testing this?  We are gimple...  */
	      gcc_assert (is_gimple_val (def));
#endif

	      to = TREE_TYPE (cond);
	      ti = TREE_TYPE (def);

	      /* If we have an extension that preserves value, then we
		 can copy the source value into the switch.  */

	      need_precision = TYPE_PRECISION (ti);
	      fail = false;
	      if (! INTEGRAL_TYPE_P (ti))
		fail = true;
	      else if (TYPE_UNSIGNED (to) && !TYPE_UNSIGNED (ti))
		fail = true;
	      else if (!TYPE_UNSIGNED (to) && TYPE_UNSIGNED (ti))
		need_precision += 1;
	      if (TYPE_PRECISION (to) < need_precision)
		fail = true;

	      if (!fail)
		{
		  gimple_switch_set_index (stmt, def);
		  update_stmt (stmt);
		}
	    }
	}
    }
}

/* Run bitwise and assignments throug the folder.  If the first argument is an
   ssa name that is itself a result of a typecast of an ADDR_EXPR to an
   integer, feed the ADDR_EXPR to the folder rather than the ssa name.
*/

static void
simplify_bitwise_and (gimple_stmt_iterator *gsi, gimple stmt)
{
  tree res;
  tree arg1 = gimple_assign_rhs1 (stmt);
  tree arg2 = gimple_assign_rhs2 (stmt);

  if (TREE_CODE (arg2) != INTEGER_CST)
    return;

  if (TREE_CODE (arg1) == SSA_NAME && !SSA_NAME_IS_DEFAULT_DEF (arg1))
    {
      gimple def = SSA_NAME_DEF_STMT (arg1);

      if (gimple_assign_cast_p (def)
	  && INTEGRAL_TYPE_P (gimple_expr_type (def)))
	{
	  tree op = gimple_assign_rhs1 (def);

	  if (TREE_CODE (op) == ADDR_EXPR)
	    arg1 = op;
	}
    }

  res = fold_binary_loc (gimple_location (stmt),
		     BIT_AND_EXPR, TREE_TYPE (gimple_assign_lhs (stmt)),
		     arg1, arg2);
  if (res && is_gimple_min_invariant (res))
    {
      gimple_assign_set_rhs_from_tree (gsi, res);
      update_stmt (stmt);
    }
  return;
}

/* Main entry point for the forward propagation optimizer.  */

static unsigned int
tree_ssa_forward_propagate_single_use_vars (void)
{
  basic_block bb;
  unsigned int todoflags = 0;

  cfg_changed = false;

  FOR_EACH_BB (bb)
    {
      gimple_stmt_iterator gsi;

      /* Note we update GSI within the loop as necessary.  */
      for (gsi = gsi_start_bb (bb); !gsi_end_p (gsi); )
	{
	  gimple stmt = gsi_stmt (gsi);

	  /* If this statement sets an SSA_NAME to an address,
	     try to propagate the address into the uses of the SSA_NAME.  */
	  if (is_gimple_assign (stmt))
	    {
	      tree lhs = gimple_assign_lhs (stmt);
	      tree rhs = gimple_assign_rhs1 (stmt);

	      if (TREE_CODE (lhs) != SSA_NAME)
		{
		  gsi_next (&gsi);
		  continue;
		}

	      if (gimple_assign_rhs_code (stmt) == ADDR_EXPR
		  /* Handle pointer conversions on invariant addresses
		     as well, as this is valid gimple.  */
		  || (CONVERT_EXPR_CODE_P (gimple_assign_rhs_code (stmt))
		      && TREE_CODE (rhs) == ADDR_EXPR
		      && POINTER_TYPE_P (TREE_TYPE (lhs))))
		{
		  tree base = get_base_address (TREE_OPERAND (rhs, 0));
		  if ((!base
		       || !DECL_P (base)
		       || decl_address_invariant_p (base))
		      && !stmt_references_abnormal_ssa_name (stmt)
		      && forward_propagate_addr_expr (lhs, rhs))
		    {
		      release_defs (stmt);
		      todoflags |= TODO_remove_unused_locals;
		      gsi_remove (&gsi, true);
		    }
		  else
		    gsi_next (&gsi);
		}
	      else if (gimple_assign_rhs_code (stmt) == POINTER_PLUS_EXPR)
		{
		  if (TREE_CODE (gimple_assign_rhs2 (stmt)) == INTEGER_CST
		      /* ???  Better adjust the interface to that function
			 instead of building new trees here.  */
		      && forward_propagate_addr_expr
		           (lhs,
			    build1 (ADDR_EXPR,
				    TREE_TYPE (rhs),
				    fold_build2 (MEM_REF,
						 TREE_TYPE (TREE_TYPE (rhs)),
						 rhs,
						 fold_convert
						   (ptr_type_node,
						    gimple_assign_rhs2 (stmt))))))
		    {
		      release_defs (stmt);
		      todoflags |= TODO_remove_unused_locals;
		      gsi_remove (&gsi, true);
		    }
		  else if (is_gimple_min_invariant (rhs))
		    {
		      /* Make sure to fold &a[0] + off_1 here.  */
		      fold_stmt_inplace (stmt);
		      update_stmt (stmt);
		      if (gimple_assign_rhs_code (stmt) == POINTER_PLUS_EXPR)
			gsi_next (&gsi);
		    }
		  else
		    gsi_next (&gsi);
		}
	      else if ((gimple_assign_rhs_code (stmt) == BIT_NOT_EXPR
		        || gimple_assign_rhs_code (stmt) == NEGATE_EXPR)
		       && TREE_CODE (rhs) == SSA_NAME)
		{
		  simplify_not_neg_expr (&gsi);
		  gsi_next (&gsi);
		}
	      else if (gimple_assign_rhs_code (stmt) == COND_EXPR)
                {
                  /* In this case the entire COND_EXPR is in rhs1. */
		  int did_something;
		  fold_defer_overflow_warnings ();
                  did_something = forward_propagate_into_cond (&gsi);
		  stmt = gsi_stmt (gsi);
		  if (did_something == 2)
		    cfg_changed = true;
		  fold_undefer_overflow_warnings (!TREE_NO_WARNING (rhs)
		    && did_something, stmt, WARN_STRICT_OVERFLOW_CONDITIONAL);
		  gsi_next (&gsi);
                }
	      else if (TREE_CODE_CLASS (gimple_assign_rhs_code (stmt))
					== tcc_comparison)
		{
		  if (forward_propagate_comparison (stmt))
		    {
		      release_defs (stmt);
		      todoflags |= TODO_remove_unused_locals;
		      gsi_remove (&gsi, true);
		    }
		  else
		    gsi_next (&gsi);
		}
	      else if (gimple_assign_rhs_code (stmt) == BIT_AND_EXPR)
		{
		  simplify_bitwise_and (&gsi, stmt);
		  gsi_next (&gsi);
		}
	      else
		gsi_next (&gsi);
	    }
	  else if (gimple_code (stmt) == GIMPLE_SWITCH)
	    {
	      simplify_gimple_switch (stmt);
	      gsi_next (&gsi);
	    }
	  else if (gimple_code (stmt) == GIMPLE_COND)
	    {
	      int did_something;
	      fold_defer_overflow_warnings ();
	      did_something = forward_propagate_into_gimple_cond (stmt);
	      if (did_something == 2)
		cfg_changed = true;
	      fold_undefer_overflow_warnings (did_something, stmt,
					      WARN_STRICT_OVERFLOW_CONDITIONAL);
	      gsi_next (&gsi);
	    }
	  else
	    gsi_next (&gsi);
	}
    }

  if (cfg_changed)
    todoflags |= TODO_cleanup_cfg;
  return todoflags;
}


static bool
gate_forwprop (void)
{
  return flag_tree_forwprop;
}

struct gimple_opt_pass pass_forwprop =
{
 {
  GIMPLE_PASS,
  "forwprop",			/* name */
  gate_forwprop,		/* gate */
  tree_ssa_forward_propagate_single_use_vars,	/* execute */
  NULL,				/* sub */
  NULL,				/* next */
  0,				/* static_pass_number */
  TV_TREE_FORWPROP,		/* tv_id */
  PROP_cfg | PROP_ssa,		/* properties_required */
  0,				/* properties_provided */
  0,				/* properties_destroyed */
  0,				/* todo_flags_start */
  TODO_dump_func
  | TODO_ggc_collect
  | TODO_update_ssa
  | TODO_verify_ssa		/* todo_flags_finish */
 }
};
<|MERGE_RESOLUTION|>--- conflicted
+++ resolved
@@ -804,13 +804,7 @@
 				 fold_convert (ptr_type_node,
 					       gimple_assign_rhs2 (use_stmt)));
       if (TREE_CODE (new_def_rhs) == MEM_REF
-<<<<<<< HEAD
-	  && TREE_CODE (TREE_OPERAND (new_def_rhs, 0)) == ADDR_EXPR
-	  && !DECL_P (TREE_OPERAND (TREE_OPERAND (new_def_rhs, 0), 0))
-	  && !CONSTANT_CLASS_P (TREE_OPERAND (TREE_OPERAND (new_def_rhs, 0), 0)))
-=======
 	  && !is_gimple_mem_ref_addr (TREE_OPERAND (new_def_rhs, 0)))
->>>>>>> e8da5f64
 	return false;
       new_def_rhs = build_fold_addr_expr_with_type (new_def_rhs,
 						    TREE_TYPE (rhs));

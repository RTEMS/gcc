/* Forward propagation of expressions for single use variables.
   Copyright (C) 2004-2013 Free Software Foundation, Inc.

This file is part of GCC.

GCC is free software; you can redistribute it and/or modify
it under the terms of the GNU General Public License as published by
the Free Software Foundation; either version 3, or (at your option)
any later version.

GCC is distributed in the hope that it will be useful,
but WITHOUT ANY WARRANTY; without even the implied warranty of
MERCHANTABILITY or FITNESS FOR A PARTICULAR PURPOSE.  See the
GNU General Public License for more details.

You should have received a copy of the GNU General Public License
along with GCC; see the file COPYING3.  If not see
<http://www.gnu.org/licenses/>.  */

#include "config.h"
#include "system.h"
#include "coretypes.h"
#include "tm.h"
#include "tree.h"
#include "tm_p.h"
#include "basic-block.h"
#include "gimple-pretty-print.h"
#include "gimple.h"
#include "gimple-ssa.h"
#include "tree-cfg.h"
#include "tree-phinodes.h"
#include "ssa-iterators.h"
#include "tree-ssanames.h"
#include "tree-dfa.h"
#include "tree-pass.h"
#include "langhooks.h"
#include "flags.h"
#include "expr.h"
#include "cfgloop.h"
#include "optabs.h"
#include "tree-ssa-propagate.h"
#include "tree-ssa-dom.h"

/* This pass propagates the RHS of assignment statements into use
   sites of the LHS of the assignment.  It's basically a specialized
   form of tree combination.   It is hoped all of this can disappear
   when we have a generalized tree combiner.

   One class of common cases we handle is forward propagating a single use
   variable into a COND_EXPR.

     bb0:
       x = a COND b;
       if (x) goto ... else goto ...

   Will be transformed into:

     bb0:
       if (a COND b) goto ... else goto ...

   Similarly for the tests (x == 0), (x != 0), (x == 1) and (x != 1).

   Or (assuming c1 and c2 are constants):

     bb0:
       x = a + c1;
       if (x EQ/NEQ c2) goto ... else goto ...

   Will be transformed into:

     bb0:
        if (a EQ/NEQ (c2 - c1)) goto ... else goto ...

   Similarly for x = a - c1.

   Or

     bb0:
       x = !a
       if (x) goto ... else goto ...

   Will be transformed into:

     bb0:
        if (a == 0) goto ... else goto ...

   Similarly for the tests (x == 0), (x != 0), (x == 1) and (x != 1).
   For these cases, we propagate A into all, possibly more than one,
   COND_EXPRs that use X.

   Or

     bb0:
       x = (typecast) a
       if (x) goto ... else goto ...

   Will be transformed into:

     bb0:
        if (a != 0) goto ... else goto ...

   (Assuming a is an integral type and x is a boolean or x is an
    integral and a is a boolean.)

   Similarly for the tests (x == 0), (x != 0), (x == 1) and (x != 1).
   For these cases, we propagate A into all, possibly more than one,
   COND_EXPRs that use X.

   In addition to eliminating the variable and the statement which assigns
   a value to the variable, we may be able to later thread the jump without
   adding insane complexity in the dominator optimizer.

   Also note these transformations can cascade.  We handle this by having
   a worklist of COND_EXPR statements to examine.  As we make a change to
   a statement, we put it back on the worklist to examine on the next
   iteration of the main loop.

   A second class of propagation opportunities arises for ADDR_EXPR
   nodes.

     ptr = &x->y->z;
     res = *ptr;

   Will get turned into

     res = x->y->z;

   Or
     ptr = (type1*)&type2var;
     res = *ptr

   Will get turned into (if type1 and type2 are the same size
   and neither have volatile on them):
     res = VIEW_CONVERT_EXPR<type1>(type2var)

   Or

     ptr = &x[0];
     ptr2 = ptr + <constant>;

   Will get turned into

     ptr2 = &x[constant/elementsize];

  Or

     ptr = &x[0];
     offset = index * element_size;
     offset_p = (pointer) offset;
     ptr2 = ptr + offset_p

  Will get turned into:

     ptr2 = &x[index];

  Or
    ssa = (int) decl
    res = ssa & 1

  Provided that decl has known alignment >= 2, will get turned into

    res = 0

  We also propagate casts into SWITCH_EXPR and COND_EXPR conditions to
  allow us to remove the cast and {NOT_EXPR,NEG_EXPR} into a subsequent
  {NOT_EXPR,NEG_EXPR}.

   This will (of course) be extended as other needs arise.  */

static bool forward_propagate_addr_expr (tree, tree, bool);

/* Set to true if we delete dead edges during the optimization.  */
static bool cfg_changed;

static tree rhs_to_tree (tree type, gimple stmt);

/* Get the next statement we can propagate NAME's value into skipping
   trivial copies.  Returns the statement that is suitable as a
   propagation destination or NULL_TREE if there is no such one.
   This only returns destinations in a single-use chain.  FINAL_NAME_P
   if non-NULL is written to the ssa name that represents the use.  */

static gimple
get_prop_dest_stmt (tree name, tree *final_name_p)
{
  use_operand_p use;
  gimple use_stmt;

  do {
    /* If name has multiple uses, bail out.  */
    if (!single_imm_use (name, &use, &use_stmt))
      return NULL;

    /* If this is not a trivial copy, we found it.  */
    if (!gimple_assign_ssa_name_copy_p (use_stmt)
	|| gimple_assign_rhs1 (use_stmt) != name)
      break;

    /* Continue searching uses of the copy destination.  */
    name = gimple_assign_lhs (use_stmt);
  } while (1);

  if (final_name_p)
    *final_name_p = name;

  return use_stmt;
}

/* Get the statement we can propagate from into NAME skipping
   trivial copies.  Returns the statement which defines the
   propagation source or NULL_TREE if there is no such one.
   If SINGLE_USE_ONLY is set considers only sources which have
   a single use chain up to NAME.  If SINGLE_USE_P is non-null,
   it is set to whether the chain to NAME is a single use chain
   or not.  SINGLE_USE_P is not written to if SINGLE_USE_ONLY is set.  */

static gimple
get_prop_source_stmt (tree name, bool single_use_only, bool *single_use_p)
{
  bool single_use = true;

  do {
    gimple def_stmt = SSA_NAME_DEF_STMT (name);

    if (!has_single_use (name))
      {
	single_use = false;
	if (single_use_only)
	  return NULL;
      }

    /* If name is defined by a PHI node or is the default def, bail out.  */
    if (!is_gimple_assign (def_stmt))
      return NULL;

    /* If def_stmt is a simple copy, continue looking.  */
    if (gimple_assign_rhs_code (def_stmt) == SSA_NAME)
      name = gimple_assign_rhs1 (def_stmt);
    else
      {
	if (!single_use_only && single_use_p)
	  *single_use_p = single_use;

	return def_stmt;
      }
  } while (1);
}

/* Checks if the destination ssa name in DEF_STMT can be used as
   propagation source.  Returns true if so, otherwise false.  */

static bool
can_propagate_from (gimple def_stmt)
{
  gcc_assert (is_gimple_assign (def_stmt));

  /* If the rhs has side-effects we cannot propagate from it.  */
  if (gimple_has_volatile_ops (def_stmt))
    return false;

  /* If the rhs is a load we cannot propagate from it.  */
  if (TREE_CODE_CLASS (gimple_assign_rhs_code (def_stmt)) == tcc_reference
      || TREE_CODE_CLASS (gimple_assign_rhs_code (def_stmt)) == tcc_declaration)
    return false;

  /* Constants can be always propagated.  */
  if (gimple_assign_single_p (def_stmt)
      && is_gimple_min_invariant (gimple_assign_rhs1 (def_stmt)))
    return true;

  /* We cannot propagate ssa names that occur in abnormal phi nodes.  */
  if (stmt_references_abnormal_ssa_name (def_stmt))
    return false;

  /* If the definition is a conversion of a pointer to a function type,
     then we can not apply optimizations as some targets require
     function pointers to be canonicalized and in this case this
     optimization could eliminate a necessary canonicalization.  */
  if (CONVERT_EXPR_CODE_P (gimple_assign_rhs_code (def_stmt)))
    {
      tree rhs = gimple_assign_rhs1 (def_stmt);
      if (POINTER_TYPE_P (TREE_TYPE (rhs))
          && TREE_CODE (TREE_TYPE (TREE_TYPE (rhs))) == FUNCTION_TYPE)
        return false;
    }

  return true;
}

/* Remove a chain of dead statements starting at the definition of
   NAME.  The chain is linked via the first operand of the defining statements.
   If NAME was replaced in its only use then this function can be used
   to clean up dead stmts.  The function handles already released SSA
   names gracefully.
   Returns true if cleanup-cfg has to run.  */

static bool
remove_prop_source_from_use (tree name)
{
  gimple_stmt_iterator gsi;
  gimple stmt;
  bool cfg_changed = false;

  do {
    basic_block bb;

    if (SSA_NAME_IN_FREE_LIST (name)
	|| SSA_NAME_IS_DEFAULT_DEF (name)
	|| !has_zero_uses (name))
      return cfg_changed;

    stmt = SSA_NAME_DEF_STMT (name);
    if (gimple_code (stmt) == GIMPLE_PHI
	|| gimple_has_side_effects (stmt))
      return cfg_changed;

    bb = gimple_bb (stmt);
    gsi = gsi_for_stmt (stmt);
    unlink_stmt_vdef (stmt);
    if (gsi_remove (&gsi, true))
      cfg_changed |= gimple_purge_dead_eh_edges (bb);
    release_defs (stmt);

    name = is_gimple_assign (stmt) ? gimple_assign_rhs1 (stmt) : NULL_TREE;
  } while (name && TREE_CODE (name) == SSA_NAME);

  return cfg_changed;
}

/* Return the rhs of a gimple_assign STMT in a form of a single tree,
   converted to type TYPE.

   This should disappear, but is needed so we can combine expressions and use
   the fold() interfaces. Long term, we need to develop folding and combine
   routines that deal with gimple exclusively . */

static tree
rhs_to_tree (tree type, gimple stmt)
{
  location_t loc = gimple_location (stmt);
  enum tree_code code = gimple_assign_rhs_code (stmt);
  if (get_gimple_rhs_class (code) == GIMPLE_TERNARY_RHS)
    return fold_build3_loc (loc, code, type, gimple_assign_rhs1 (stmt),
			    gimple_assign_rhs2 (stmt),
			    gimple_assign_rhs3 (stmt));
  else if (get_gimple_rhs_class (code) == GIMPLE_BINARY_RHS)
    return fold_build2_loc (loc, code, type, gimple_assign_rhs1 (stmt),
			gimple_assign_rhs2 (stmt));
  else if (get_gimple_rhs_class (code) == GIMPLE_UNARY_RHS)
    return build1 (code, type, gimple_assign_rhs1 (stmt));
  else if (get_gimple_rhs_class (code) == GIMPLE_SINGLE_RHS)
    return gimple_assign_rhs1 (stmt);
  else
    gcc_unreachable ();
}

/* Combine OP0 CODE OP1 in the context of a COND_EXPR.  Returns
   the folded result in a form suitable for COND_EXPR_COND or
   NULL_TREE, if there is no suitable simplified form.  If
   INVARIANT_ONLY is true only gimple_min_invariant results are
   considered simplified.  */

static tree
combine_cond_expr_cond (gimple stmt, enum tree_code code, tree type,
			tree op0, tree op1, bool invariant_only)
{
  tree t;

  gcc_assert (TREE_CODE_CLASS (code) == tcc_comparison);

  fold_defer_overflow_warnings ();
  t = fold_binary_loc (gimple_location (stmt), code, type, op0, op1);
  if (!t)
    {
      fold_undefer_overflow_warnings (false, NULL, 0);
      return NULL_TREE;
    }

  /* Require that we got a boolean type out if we put one in.  */
  gcc_assert (TREE_CODE (TREE_TYPE (t)) == TREE_CODE (type));

  /* Canonicalize the combined condition for use in a COND_EXPR.  */
  t = canonicalize_cond_expr_cond (t);

  /* Bail out if we required an invariant but didn't get one.  */
  if (!t || (invariant_only && !is_gimple_min_invariant (t)))
    {
      fold_undefer_overflow_warnings (false, NULL, 0);
      return NULL_TREE;
    }

  fold_undefer_overflow_warnings (!gimple_no_warning_p (stmt), stmt, 0);

  return t;
}

/* Combine the comparison OP0 CODE OP1 at LOC with the defining statements
   of its operand.  Return a new comparison tree or NULL_TREE if there
   were no simplifying combines.  */

static tree
forward_propagate_into_comparison_1 (gimple stmt,
				     enum tree_code code, tree type,
				     tree op0, tree op1)
{
  tree tmp = NULL_TREE;
  tree rhs0 = NULL_TREE, rhs1 = NULL_TREE;
  bool single_use0_p = false, single_use1_p = false;

  /* For comparisons use the first operand, that is likely to
     simplify comparisons against constants.  */
  if (TREE_CODE (op0) == SSA_NAME)
    {
      gimple def_stmt = get_prop_source_stmt (op0, false, &single_use0_p);
      if (def_stmt && can_propagate_from (def_stmt))
	{
	  rhs0 = rhs_to_tree (TREE_TYPE (op1), def_stmt);
	  tmp = combine_cond_expr_cond (stmt, code, type,
					rhs0, op1, !single_use0_p);
	  if (tmp)
	    return tmp;
	}
    }

  /* If that wasn't successful, try the second operand.  */
  if (TREE_CODE (op1) == SSA_NAME)
    {
      gimple def_stmt = get_prop_source_stmt (op1, false, &single_use1_p);
      if (def_stmt && can_propagate_from (def_stmt))
	{
	  rhs1 = rhs_to_tree (TREE_TYPE (op0), def_stmt);
	  tmp = combine_cond_expr_cond (stmt, code, type,
					op0, rhs1, !single_use1_p);
	  if (tmp)
	    return tmp;
	}
    }

  /* If that wasn't successful either, try both operands.  */
  if (rhs0 != NULL_TREE
      && rhs1 != NULL_TREE)
    tmp = combine_cond_expr_cond (stmt, code, type,
				  rhs0, rhs1,
				  !(single_use0_p && single_use1_p));

  return tmp;
}

/* Propagate from the ssa name definition statements of the assignment
   from a comparison at *GSI into the conditional if that simplifies it.
   Returns 1 if the stmt was modified and 2 if the CFG needs cleanup,
   otherwise returns 0.  */

static int 
forward_propagate_into_comparison (gimple_stmt_iterator *gsi)
{
  gimple stmt = gsi_stmt (*gsi);
  tree tmp;
  bool cfg_changed = false;
  tree type = TREE_TYPE (gimple_assign_lhs (stmt));
  tree rhs1 = gimple_assign_rhs1 (stmt);
  tree rhs2 = gimple_assign_rhs2 (stmt);

  /* Combine the comparison with defining statements.  */
  tmp = forward_propagate_into_comparison_1 (stmt,
					     gimple_assign_rhs_code (stmt),
					     type, rhs1, rhs2);
  if (tmp && useless_type_conversion_p (type, TREE_TYPE (tmp)))
    {
      gimple_assign_set_rhs_from_tree (gsi, tmp);
      fold_stmt (gsi);
      update_stmt (gsi_stmt (*gsi));

      if (TREE_CODE (rhs1) == SSA_NAME)
	cfg_changed |= remove_prop_source_from_use (rhs1);
      if (TREE_CODE (rhs2) == SSA_NAME)
	cfg_changed |= remove_prop_source_from_use (rhs2);
      return cfg_changed ? 2 : 1;
    }

  return 0;
}

/* Propagate from the ssa name definition statements of COND_EXPR
   in GIMPLE_COND statement STMT into the conditional if that simplifies it.
   Returns zero if no statement was changed, one if there were
   changes and two if cfg_cleanup needs to run.

   This must be kept in sync with forward_propagate_into_cond.  */

static int
forward_propagate_into_gimple_cond (gimple stmt)
{
  tree tmp;
  enum tree_code code = gimple_cond_code (stmt);
  bool cfg_changed = false;
  tree rhs1 = gimple_cond_lhs (stmt);
  tree rhs2 = gimple_cond_rhs (stmt);

  /* We can do tree combining on SSA_NAME and comparison expressions.  */
  if (TREE_CODE_CLASS (gimple_cond_code (stmt)) != tcc_comparison)
    return 0;

  tmp = forward_propagate_into_comparison_1 (stmt, code,
					     boolean_type_node,
					     rhs1, rhs2);
  if (tmp)
    {
      if (dump_file && tmp)
	{
	  fprintf (dump_file, "  Replaced '");
	  print_gimple_expr (dump_file, stmt, 0, 0);
	  fprintf (dump_file, "' with '");
	  print_generic_expr (dump_file, tmp, 0);
	  fprintf (dump_file, "'\n");
	}

      gimple_cond_set_condition_from_tree (stmt, unshare_expr (tmp));
      update_stmt (stmt);

      if (TREE_CODE (rhs1) == SSA_NAME)
	cfg_changed |= remove_prop_source_from_use (rhs1);
      if (TREE_CODE (rhs2) == SSA_NAME)
	cfg_changed |= remove_prop_source_from_use (rhs2);
      return (cfg_changed || is_gimple_min_invariant (tmp)) ? 2 : 1;
    }

  /* Canonicalize _Bool == 0 and _Bool != 1 to _Bool != 0 by swapping edges.  */
  if ((TREE_CODE (TREE_TYPE (rhs1)) == BOOLEAN_TYPE
       || (INTEGRAL_TYPE_P (TREE_TYPE (rhs1))
	   && TYPE_PRECISION (TREE_TYPE (rhs1)) == 1))
      && ((code == EQ_EXPR
	   && integer_zerop (rhs2))
	  || (code == NE_EXPR
	      && integer_onep (rhs2))))
    {
      basic_block bb = gimple_bb (stmt);
      gimple_cond_set_code (stmt, NE_EXPR);
      gimple_cond_set_rhs (stmt, build_zero_cst (TREE_TYPE (rhs1)));
      EDGE_SUCC (bb, 0)->flags ^= (EDGE_TRUE_VALUE|EDGE_FALSE_VALUE);
      EDGE_SUCC (bb, 1)->flags ^= (EDGE_TRUE_VALUE|EDGE_FALSE_VALUE);
      return 1;
    }

  return 0;
}


/* Propagate from the ssa name definition statements of COND_EXPR
   in the rhs of statement STMT into the conditional if that simplifies it.
   Returns true zero if the stmt was changed.  */

static bool
forward_propagate_into_cond (gimple_stmt_iterator *gsi_p)
{
  gimple stmt = gsi_stmt (*gsi_p);
  tree tmp = NULL_TREE;
  tree cond = gimple_assign_rhs1 (stmt);
  enum tree_code code = gimple_assign_rhs_code (stmt);
  bool swap = false;

  /* We can do tree combining on SSA_NAME and comparison expressions.  */
  if (COMPARISON_CLASS_P (cond))
    tmp = forward_propagate_into_comparison_1 (stmt, TREE_CODE (cond),
					       TREE_TYPE (cond),
					       TREE_OPERAND (cond, 0),
					       TREE_OPERAND (cond, 1));
  else if (TREE_CODE (cond) == SSA_NAME)
    {
      enum tree_code def_code;
      tree name = cond;
      gimple def_stmt = get_prop_source_stmt (name, true, NULL);
      if (!def_stmt || !can_propagate_from (def_stmt))
	return 0;

      def_code = gimple_assign_rhs_code (def_stmt);
      if (TREE_CODE_CLASS (def_code) == tcc_comparison)
	tmp = fold_build2_loc (gimple_location (def_stmt),
			       def_code,
			       TREE_TYPE (cond),
			       gimple_assign_rhs1 (def_stmt),
			       gimple_assign_rhs2 (def_stmt));
      else if (code == COND_EXPR
	       && ((def_code == BIT_NOT_EXPR
		    && TYPE_PRECISION (TREE_TYPE (cond)) == 1)
		   || (def_code == BIT_XOR_EXPR
		       && integer_onep (gimple_assign_rhs2 (def_stmt)))))
	{
	  tmp = gimple_assign_rhs1 (def_stmt);
	  swap = true;
	}
    }

  if (tmp
      && is_gimple_condexpr (tmp))
    {
      if (dump_file && tmp)
	{
	  fprintf (dump_file, "  Replaced '");
	  print_generic_expr (dump_file, cond, 0);
	  fprintf (dump_file, "' with '");
	  print_generic_expr (dump_file, tmp, 0);
	  fprintf (dump_file, "'\n");
	}

      if ((code == VEC_COND_EXPR) ? integer_all_onesp (tmp)
				  : integer_onep (tmp))
	gimple_assign_set_rhs_from_tree (gsi_p, gimple_assign_rhs2 (stmt));
      else if (integer_zerop (tmp))
	gimple_assign_set_rhs_from_tree (gsi_p, gimple_assign_rhs3 (stmt));
      else
	{
	  gimple_assign_set_rhs1 (stmt, unshare_expr (tmp));
	  if (swap)
	    {
	      tree t = gimple_assign_rhs2 (stmt);
	      gimple_assign_set_rhs2 (stmt, gimple_assign_rhs3 (stmt));
	      gimple_assign_set_rhs3 (stmt, t);
	    }
	}
      stmt = gsi_stmt (*gsi_p);
      update_stmt (stmt);

      return true;
    }

  return 0;
}

/* Propagate from the ssa name definition statements of COND_EXPR
   values in the rhs of statement STMT into the conditional arms
   if that simplifies it.
   Returns true if the stmt was changed.  */

static bool
combine_cond_exprs (gimple_stmt_iterator *gsi_p)
{
  gimple stmt = gsi_stmt (*gsi_p);
  tree cond, val1, val2;
  bool changed = false;

  cond = gimple_assign_rhs1 (stmt);
  val1 = gimple_assign_rhs2 (stmt);
  if (TREE_CODE (val1) == SSA_NAME)
    {
      gimple def_stmt = SSA_NAME_DEF_STMT (val1);
      if (is_gimple_assign (def_stmt)
	  && gimple_assign_rhs_code (def_stmt) == gimple_assign_rhs_code (stmt)
	  && operand_equal_p (gimple_assign_rhs1 (def_stmt), cond, 0))
	{
	  val1 = unshare_expr (gimple_assign_rhs2 (def_stmt));
	  gimple_assign_set_rhs2 (stmt, val1);
	  changed = true;
	}
    }
  val2 = gimple_assign_rhs3 (stmt);
  if (TREE_CODE (val2) == SSA_NAME)
    {
      gimple def_stmt = SSA_NAME_DEF_STMT (val2);
      if (is_gimple_assign (def_stmt)
	  && gimple_assign_rhs_code (def_stmt) == gimple_assign_rhs_code (stmt)
	  && operand_equal_p (gimple_assign_rhs1 (def_stmt), cond, 0))
	{
	  val2 = unshare_expr (gimple_assign_rhs3 (def_stmt));
	  gimple_assign_set_rhs3 (stmt, val2);
	  changed = true;
	}
    }
  if (operand_equal_p (val1, val2, 0))
    {
      gimple_assign_set_rhs_from_tree (gsi_p, val1);
      stmt = gsi_stmt (*gsi_p);
      changed = true;
    }

  if (changed)
    update_stmt (stmt);

  return changed;
}

/* We've just substituted an ADDR_EXPR into stmt.  Update all the
   relevant data structures to match.  */

static void
tidy_after_forward_propagate_addr (gimple stmt)
{
  /* We may have turned a trapping insn into a non-trapping insn.  */
  if (maybe_clean_or_replace_eh_stmt (stmt, stmt)
      && gimple_purge_dead_eh_edges (gimple_bb (stmt)))
    cfg_changed = true;

  if (TREE_CODE (gimple_assign_rhs1 (stmt)) == ADDR_EXPR)
     recompute_tree_invariant_for_addr_expr (gimple_assign_rhs1 (stmt));
}

/* NAME is a SSA_NAME representing DEF_RHS which is of the form
   ADDR_EXPR <whatever>.

   Try to forward propagate the ADDR_EXPR into the use USE_STMT.
   Often this will allow for removal of an ADDR_EXPR and INDIRECT_REF
   node or for recovery of array indexing from pointer arithmetic.

   Return true if the propagation was successful (the propagation can
   be not totally successful, yet things may have been changed).  */

static bool
forward_propagate_addr_expr_1 (tree name, tree def_rhs,
			       gimple_stmt_iterator *use_stmt_gsi,
			       bool single_use_p)
{
  tree lhs, rhs, rhs2, array_ref;
  gimple use_stmt = gsi_stmt (*use_stmt_gsi);
  enum tree_code rhs_code;
  bool res = true;

  gcc_assert (TREE_CODE (def_rhs) == ADDR_EXPR);

  lhs = gimple_assign_lhs (use_stmt);
  rhs_code = gimple_assign_rhs_code (use_stmt);
  rhs = gimple_assign_rhs1 (use_stmt);

  /* Do not perform copy-propagation but recurse through copy chains.  */
  if (TREE_CODE (lhs) == SSA_NAME
      && rhs_code == SSA_NAME)
    return forward_propagate_addr_expr (lhs, def_rhs, single_use_p);

  /* The use statement could be a conversion.  Recurse to the uses of the
     lhs as copyprop does not copy through pointer to integer to pointer
     conversions and FRE does not catch all cases either.
     Treat the case of a single-use name and
     a conversion to def_rhs type separate, though.  */
  if (TREE_CODE (lhs) == SSA_NAME
      && CONVERT_EXPR_CODE_P (rhs_code))
    {
      /* If there is a point in a conversion chain where the types match
         so we can remove a conversion re-materialize the address here
	 and stop.  */
      if (single_use_p
	  && useless_type_conversion_p (TREE_TYPE (lhs), TREE_TYPE (def_rhs)))
	{
	  gimple_assign_set_rhs1 (use_stmt, unshare_expr (def_rhs));
	  gimple_assign_set_rhs_code (use_stmt, TREE_CODE (def_rhs));
	  return true;
	}

      /* Else recurse if the conversion preserves the address value.  */
      if ((INTEGRAL_TYPE_P (TREE_TYPE (lhs))
	   || POINTER_TYPE_P (TREE_TYPE (lhs)))
	  && (TYPE_PRECISION (TREE_TYPE (lhs))
	      >= TYPE_PRECISION (TREE_TYPE (def_rhs))))
	return forward_propagate_addr_expr (lhs, def_rhs, single_use_p);

      return false;
    }

  /* If this isn't a conversion chain from this on we only can propagate
     into compatible pointer contexts.  */
  if (!types_compatible_p (TREE_TYPE (name), TREE_TYPE (def_rhs)))
    return false;

  /* Propagate through constant pointer adjustments.  */
  if (TREE_CODE (lhs) == SSA_NAME
      && rhs_code == POINTER_PLUS_EXPR
      && rhs == name
      && TREE_CODE (gimple_assign_rhs2 (use_stmt)) == INTEGER_CST)
    {
      tree new_def_rhs;
      /* As we come here with non-invariant addresses in def_rhs we need
         to make sure we can build a valid constant offsetted address
	 for further propagation.  Simply rely on fold building that
	 and check after the fact.  */
      new_def_rhs = fold_build2 (MEM_REF, TREE_TYPE (TREE_TYPE (rhs)),
				 def_rhs,
				 fold_convert (ptr_type_node,
					       gimple_assign_rhs2 (use_stmt)));
      if (TREE_CODE (new_def_rhs) == MEM_REF
	  && !is_gimple_mem_ref_addr (TREE_OPERAND (new_def_rhs, 0)))
	return false;
      new_def_rhs = build_fold_addr_expr_with_type (new_def_rhs,
						    TREE_TYPE (rhs));

      /* Recurse.  If we could propagate into all uses of lhs do not
	 bother to replace into the current use but just pretend we did.  */
      if (TREE_CODE (new_def_rhs) == ADDR_EXPR
	  && forward_propagate_addr_expr (lhs, new_def_rhs, single_use_p))
	return true;

      if (useless_type_conversion_p (TREE_TYPE (lhs), TREE_TYPE (new_def_rhs)))
	gimple_assign_set_rhs_with_ops (use_stmt_gsi, TREE_CODE (new_def_rhs),
					new_def_rhs, NULL_TREE);
      else if (is_gimple_min_invariant (new_def_rhs))
	gimple_assign_set_rhs_with_ops (use_stmt_gsi, NOP_EXPR,
					new_def_rhs, NULL_TREE);
      else
	return false;
      gcc_assert (gsi_stmt (*use_stmt_gsi) == use_stmt);
      update_stmt (use_stmt);
      return true;
    }

  /* Now strip away any outer COMPONENT_REF/ARRAY_REF nodes from the LHS.
     ADDR_EXPR will not appear on the LHS.  */
  tree *lhsp = gimple_assign_lhs_ptr (use_stmt);
  while (handled_component_p (*lhsp))
    lhsp = &TREE_OPERAND (*lhsp, 0);
  lhs = *lhsp;

  /* Now see if the LHS node is a MEM_REF using NAME.  If so,
     propagate the ADDR_EXPR into the use of NAME and fold the result.  */
  if (TREE_CODE (lhs) == MEM_REF
      && TREE_OPERAND (lhs, 0) == name)
    {
      tree def_rhs_base;
      HOST_WIDE_INT def_rhs_offset;
      /* If the address is invariant we can always fold it.  */
      if ((def_rhs_base = get_addr_base_and_unit_offset (TREE_OPERAND (def_rhs, 0),
							 &def_rhs_offset)))
	{
	  double_int off = mem_ref_offset (lhs);
	  tree new_ptr;
	  off += double_int::from_shwi (def_rhs_offset);
	  if (TREE_CODE (def_rhs_base) == MEM_REF)
	    {
	      off += mem_ref_offset (def_rhs_base);
	      new_ptr = TREE_OPERAND (def_rhs_base, 0);
	    }
	  else
	    new_ptr = build_fold_addr_expr (def_rhs_base);
	  TREE_OPERAND (lhs, 0) = new_ptr;
	  TREE_OPERAND (lhs, 1)
	    = double_int_to_tree (TREE_TYPE (TREE_OPERAND (lhs, 1)), off);
	  tidy_after_forward_propagate_addr (use_stmt);
	  /* Continue propagating into the RHS if this was not the only use.  */
	  if (single_use_p)
	    return true;
	}
      /* If the LHS is a plain dereference and the value type is the same as
         that of the pointed-to type of the address we can put the
	 dereferenced address on the LHS preserving the original alias-type.  */
      else if (integer_zerop (TREE_OPERAND (lhs, 1))
	       && ((gimple_assign_lhs (use_stmt) == lhs
		    && useless_type_conversion_p
		         (TREE_TYPE (TREE_OPERAND (def_rhs, 0)),
		          TREE_TYPE (gimple_assign_rhs1 (use_stmt))))
		   || types_compatible_p (TREE_TYPE (lhs),
					  TREE_TYPE (TREE_OPERAND (def_rhs, 0))))
	       /* Don't forward anything into clobber stmts if it would result
		  in the lhs no longer being a MEM_REF.  */
	       && (!gimple_clobber_p (use_stmt)
		   || TREE_CODE (TREE_OPERAND (def_rhs, 0)) == MEM_REF))
	{
	  tree *def_rhs_basep = &TREE_OPERAND (def_rhs, 0);
	  tree new_offset, new_base, saved, new_lhs;
	  while (handled_component_p (*def_rhs_basep))
	    def_rhs_basep = &TREE_OPERAND (*def_rhs_basep, 0);
	  saved = *def_rhs_basep;
	  if (TREE_CODE (*def_rhs_basep) == MEM_REF)
	    {
	      new_base = TREE_OPERAND (*def_rhs_basep, 0);
	      new_offset = fold_convert (TREE_TYPE (TREE_OPERAND (lhs, 1)),
					 TREE_OPERAND (*def_rhs_basep, 1));
	    }
	  else
	    {
	      new_base = build_fold_addr_expr (*def_rhs_basep);
	      new_offset = TREE_OPERAND (lhs, 1);
	    }
	  *def_rhs_basep = build2 (MEM_REF, TREE_TYPE (*def_rhs_basep),
				   new_base, new_offset);
	  TREE_THIS_VOLATILE (*def_rhs_basep) = TREE_THIS_VOLATILE (lhs);
	  TREE_SIDE_EFFECTS (*def_rhs_basep) = TREE_SIDE_EFFECTS (lhs);
	  TREE_THIS_NOTRAP (*def_rhs_basep) = TREE_THIS_NOTRAP (lhs);
	  new_lhs = unshare_expr (TREE_OPERAND (def_rhs, 0));
	  *lhsp = new_lhs;
	  TREE_THIS_VOLATILE (new_lhs) = TREE_THIS_VOLATILE (lhs);
	  TREE_SIDE_EFFECTS (new_lhs) = TREE_SIDE_EFFECTS (lhs);
	  *def_rhs_basep = saved;
	  tidy_after_forward_propagate_addr (use_stmt);
	  /* Continue propagating into the RHS if this was not the
	     only use.  */
	  if (single_use_p)
	    return true;
	}
      else
	/* We can have a struct assignment dereferencing our name twice.
	   Note that we didn't propagate into the lhs to not falsely
	   claim we did when propagating into the rhs.  */
	res = false;
    }

  /* Strip away any outer COMPONENT_REF, ARRAY_REF or ADDR_EXPR
     nodes from the RHS.  */
  tree *rhsp = gimple_assign_rhs1_ptr (use_stmt);
  if (TREE_CODE (*rhsp) == ADDR_EXPR)
    rhsp = &TREE_OPERAND (*rhsp, 0);
  while (handled_component_p (*rhsp))
    rhsp = &TREE_OPERAND (*rhsp, 0);
  rhs = *rhsp;

  /* Now see if the RHS node is a MEM_REF using NAME.  If so,
     propagate the ADDR_EXPR into the use of NAME and fold the result.  */
  if (TREE_CODE (rhs) == MEM_REF
      && TREE_OPERAND (rhs, 0) == name)
    {
      tree def_rhs_base;
      HOST_WIDE_INT def_rhs_offset;
      if ((def_rhs_base = get_addr_base_and_unit_offset (TREE_OPERAND (def_rhs, 0),
							 &def_rhs_offset)))
	{
	  double_int off = mem_ref_offset (rhs);
	  tree new_ptr;
	  off += double_int::from_shwi (def_rhs_offset);
	  if (TREE_CODE (def_rhs_base) == MEM_REF)
	    {
	      off += mem_ref_offset (def_rhs_base);
	      new_ptr = TREE_OPERAND (def_rhs_base, 0);
	    }
	  else
	    new_ptr = build_fold_addr_expr (def_rhs_base);
	  TREE_OPERAND (rhs, 0) = new_ptr;
	  TREE_OPERAND (rhs, 1)
	    = double_int_to_tree (TREE_TYPE (TREE_OPERAND (rhs, 1)), off);
	  fold_stmt_inplace (use_stmt_gsi);
	  tidy_after_forward_propagate_addr (use_stmt);
	  return res;
	}
      /* If the RHS is a plain dereference and the value type is the same as
         that of the pointed-to type of the address we can put the
	 dereferenced address on the RHS preserving the original alias-type.  */
      else if (integer_zerop (TREE_OPERAND (rhs, 1))
	       && ((gimple_assign_rhs1 (use_stmt) == rhs
		    && useless_type_conversion_p
		         (TREE_TYPE (gimple_assign_lhs (use_stmt)),
		          TREE_TYPE (TREE_OPERAND (def_rhs, 0))))
		   || types_compatible_p (TREE_TYPE (rhs),
					  TREE_TYPE (TREE_OPERAND (def_rhs, 0)))))
	{
	  tree *def_rhs_basep = &TREE_OPERAND (def_rhs, 0);
	  tree new_offset, new_base, saved, new_rhs;
	  while (handled_component_p (*def_rhs_basep))
	    def_rhs_basep = &TREE_OPERAND (*def_rhs_basep, 0);
	  saved = *def_rhs_basep;
	  if (TREE_CODE (*def_rhs_basep) == MEM_REF)
	    {
	      new_base = TREE_OPERAND (*def_rhs_basep, 0);
	      new_offset = fold_convert (TREE_TYPE (TREE_OPERAND (rhs, 1)),
					 TREE_OPERAND (*def_rhs_basep, 1));
	    }
	  else
	    {
	      new_base = build_fold_addr_expr (*def_rhs_basep);
	      new_offset = TREE_OPERAND (rhs, 1);
	    }
	  *def_rhs_basep = build2 (MEM_REF, TREE_TYPE (*def_rhs_basep),
				   new_base, new_offset);
	  TREE_THIS_VOLATILE (*def_rhs_basep) = TREE_THIS_VOLATILE (rhs);
	  TREE_SIDE_EFFECTS (*def_rhs_basep) = TREE_SIDE_EFFECTS (rhs);
	  TREE_THIS_NOTRAP (*def_rhs_basep) = TREE_THIS_NOTRAP (rhs);
	  new_rhs = unshare_expr (TREE_OPERAND (def_rhs, 0));
	  *rhsp = new_rhs;
	  TREE_THIS_VOLATILE (new_rhs) = TREE_THIS_VOLATILE (rhs);
	  TREE_SIDE_EFFECTS (new_rhs) = TREE_SIDE_EFFECTS (rhs);
	  *def_rhs_basep = saved;
	  fold_stmt_inplace (use_stmt_gsi);
	  tidy_after_forward_propagate_addr (use_stmt);
	  return res;
	}
    }

  /* If the use of the ADDR_EXPR is not a POINTER_PLUS_EXPR, there
     is nothing to do. */
  if (gimple_assign_rhs_code (use_stmt) != POINTER_PLUS_EXPR
      || gimple_assign_rhs1 (use_stmt) != name)
    return false;

  /* The remaining cases are all for turning pointer arithmetic into
     array indexing.  They only apply when we have the address of
     element zero in an array.  If that is not the case then there
     is nothing to do.  */
  array_ref = TREE_OPERAND (def_rhs, 0);
  if ((TREE_CODE (array_ref) != ARRAY_REF
       || TREE_CODE (TREE_TYPE (TREE_OPERAND (array_ref, 0))) != ARRAY_TYPE
       || TREE_CODE (TREE_OPERAND (array_ref, 1)) != INTEGER_CST)
      && TREE_CODE (TREE_TYPE (array_ref)) != ARRAY_TYPE)
    return false;

  rhs2 = gimple_assign_rhs2 (use_stmt);
  /* Optimize &x[C1] p+ C2 to  &x p+ C3 with C3 = C1 * element_size + C2.  */
  if (TREE_CODE (rhs2) == INTEGER_CST)
    {
      tree new_rhs = build1_loc (gimple_location (use_stmt),
				 ADDR_EXPR, TREE_TYPE (def_rhs),
				 fold_build2 (MEM_REF,
					      TREE_TYPE (TREE_TYPE (def_rhs)),
					      unshare_expr (def_rhs),
					      fold_convert (ptr_type_node,
							    rhs2)));
      gimple_assign_set_rhs_from_tree (use_stmt_gsi, new_rhs);
      use_stmt = gsi_stmt (*use_stmt_gsi);
      update_stmt (use_stmt);
      tidy_after_forward_propagate_addr (use_stmt);
      return true;
    }

  return false;
}

/* STMT is a statement of the form SSA_NAME = ADDR_EXPR <whatever>.

   Try to forward propagate the ADDR_EXPR into all uses of the SSA_NAME.
   Often this will allow for removal of an ADDR_EXPR and INDIRECT_REF
   node or for recovery of array indexing from pointer arithmetic.

   PARENT_SINGLE_USE_P tells if, when in a recursive invocation, NAME was
   the single use in the previous invocation.  Pass true when calling
   this as toplevel.

   Returns true, if all uses have been propagated into.  */

static bool
forward_propagate_addr_expr (tree name, tree rhs, bool parent_single_use_p)
{
  imm_use_iterator iter;
  gimple use_stmt;
  bool all = true;
  bool single_use_p = parent_single_use_p && has_single_use (name);

  FOR_EACH_IMM_USE_STMT (use_stmt, iter, name)
    {
      bool result;
      tree use_rhs;

      /* If the use is not in a simple assignment statement, then
	 there is nothing we can do.  */
      if (!is_gimple_assign (use_stmt))
	{
	  if (!is_gimple_debug (use_stmt))
	    all = false;
	  continue;
	}

      gimple_stmt_iterator gsi = gsi_for_stmt (use_stmt);
      result = forward_propagate_addr_expr_1 (name, rhs, &gsi,
					      single_use_p);
      /* If the use has moved to a different statement adjust
	 the update machinery for the old statement too.  */
      if (use_stmt != gsi_stmt (gsi))
	{
	  update_stmt (use_stmt);
	  use_stmt = gsi_stmt (gsi);
	}
      update_stmt (use_stmt);
      all &= result;

      /* Remove intermediate now unused copy and conversion chains.  */
      use_rhs = gimple_assign_rhs1 (use_stmt);
      if (result
	  && TREE_CODE (gimple_assign_lhs (use_stmt)) == SSA_NAME
	  && TREE_CODE (use_rhs) == SSA_NAME
	  && has_zero_uses (gimple_assign_lhs (use_stmt)))
	{
	  gimple_stmt_iterator gsi = gsi_for_stmt (use_stmt);
	  release_defs (use_stmt);
	  gsi_remove (&gsi, true);
	}
    }

  return all && has_zero_uses (name);
}


/* Forward propagate the comparison defined in *DEFGSI like
   cond_1 = x CMP y to uses of the form
     a_1 = (T')cond_1
     a_1 = !cond_1
     a_1 = cond_1 != 0
   Returns true if stmt is now unused.  Advance DEFGSI to the next
   statement.  */

static bool
forward_propagate_comparison (gimple_stmt_iterator *defgsi)
{
  gimple stmt = gsi_stmt (*defgsi);
  tree name = gimple_assign_lhs (stmt);
  gimple use_stmt;
  tree tmp = NULL_TREE;
  gimple_stmt_iterator gsi;
  enum tree_code code;
  tree lhs;

  /* Don't propagate ssa names that occur in abnormal phis.  */
  if ((TREE_CODE (gimple_assign_rhs1 (stmt)) == SSA_NAME
       && SSA_NAME_OCCURS_IN_ABNORMAL_PHI (gimple_assign_rhs1 (stmt)))
      || (TREE_CODE (gimple_assign_rhs2 (stmt)) == SSA_NAME
        && SSA_NAME_OCCURS_IN_ABNORMAL_PHI (gimple_assign_rhs2 (stmt))))
    goto bailout;

  /* Do not un-cse comparisons.  But propagate through copies.  */
  use_stmt = get_prop_dest_stmt (name, &name);
  if (!use_stmt
      || !is_gimple_assign (use_stmt))
    goto bailout;

  code = gimple_assign_rhs_code (use_stmt);
  lhs = gimple_assign_lhs (use_stmt);
  if (!INTEGRAL_TYPE_P (TREE_TYPE (lhs)))
    goto bailout;

  /* We can propagate the condition into a statement that
     computes the logical negation of the comparison result.  */
  if ((code == BIT_NOT_EXPR
       && TYPE_PRECISION (TREE_TYPE (lhs)) == 1)
      || (code == BIT_XOR_EXPR
	  && integer_onep (gimple_assign_rhs2 (use_stmt))))
    {
      tree type = TREE_TYPE (gimple_assign_rhs1 (stmt));
      bool nans = HONOR_NANS (TYPE_MODE (type));
      enum tree_code inv_code;
      inv_code = invert_tree_comparison (gimple_assign_rhs_code (stmt), nans);
      if (inv_code == ERROR_MARK)
	goto bailout;

      tmp = build2 (inv_code, TREE_TYPE (lhs), gimple_assign_rhs1 (stmt),
		    gimple_assign_rhs2 (stmt));
    }
  else
    goto bailout;

  gsi = gsi_for_stmt (use_stmt);
  gimple_assign_set_rhs_from_tree (&gsi, unshare_expr (tmp));
  use_stmt = gsi_stmt (gsi);
  update_stmt (use_stmt);

  if (dump_file && (dump_flags & TDF_DETAILS))
    {
      fprintf (dump_file, "  Replaced '");
      print_gimple_expr (dump_file, stmt, 0, dump_flags);
      fprintf (dump_file, "' with '");
      print_gimple_expr (dump_file, use_stmt, 0, dump_flags);
      fprintf (dump_file, "'\n");
    }

  /* When we remove stmt now the iterator defgsi goes off it's current
     sequence, hence advance it now.  */
  gsi_next (defgsi);

  /* Remove defining statements.  */
  return remove_prop_source_from_use (name);

bailout:
  gsi_next (defgsi);
  return false;
}


/* GSI_P points to a statement which performs a narrowing integral
   conversion.

   Look for cases like:

     t = x & c;
     y = (T) t;

   Turn them into:

     t = x & c;
     y = (T) x;

   If T is narrower than X's type and C merely masks off bits outside
   of (T) and nothing else.

   Normally we'd let DCE remove the dead statement.  But no DCE runs
   after the last forwprop/combine pass, so we remove the obviously
   dead code ourselves.

   Return TRUE if a change was made, FALSE otherwise.  */

static bool 
simplify_conversion_from_bitmask (gimple_stmt_iterator *gsi_p)
{
  gimple stmt = gsi_stmt (*gsi_p);
  gimple rhs_def_stmt = SSA_NAME_DEF_STMT (gimple_assign_rhs1 (stmt));

  /* See if the input for the conversion was set via a BIT_AND_EXPR and
     the only use of the BIT_AND_EXPR result is the conversion.  */
  if (is_gimple_assign (rhs_def_stmt)
      && gimple_assign_rhs_code (rhs_def_stmt) == BIT_AND_EXPR
      && has_single_use (gimple_assign_lhs (rhs_def_stmt)))
    {
      tree rhs_def_operand1 = gimple_assign_rhs1 (rhs_def_stmt);
      tree rhs_def_operand2 = gimple_assign_rhs2 (rhs_def_stmt);
      tree lhs_type = TREE_TYPE (gimple_assign_lhs (stmt));

      /* Now verify suitability of the BIT_AND_EXPR's operands.
	 The first must be an SSA_NAME that we can propagate and the
	 second must be an integer constant that masks out all the
	 bits outside the final result's type, but nothing else.  */
      if (TREE_CODE (rhs_def_operand1) == SSA_NAME
	  && ! SSA_NAME_OCCURS_IN_ABNORMAL_PHI (rhs_def_operand1)
	  && TREE_CODE (rhs_def_operand2) == INTEGER_CST
	  && operand_equal_p (rhs_def_operand2,
			      build_low_bits_mask (TREE_TYPE (rhs_def_operand2),
			       			   TYPE_PRECISION (lhs_type)),
						   0))
	{
	  /* This is an optimizable case.  Replace the source operand
	     in the conversion with the first source operand of the
	     BIT_AND_EXPR.  */
	  gimple_assign_set_rhs1 (stmt, rhs_def_operand1);
	  stmt = gsi_stmt (*gsi_p);
	  update_stmt (stmt);

	  /* There is no DCE after the last forwprop pass.  It's
	     easy to clean up the first order effects here.  */
	  gimple_stmt_iterator si;
	  si = gsi_for_stmt (rhs_def_stmt);
	  gsi_remove (&si, true);
	  release_defs (rhs_def_stmt);
	  return true;
	}
    }

  return false;
}


/* If we have lhs = ~x (STMT), look and see if earlier we had x = ~y.
   If so, we can change STMT into lhs = y which can later be copy
   propagated.  Similarly for negation.

   This could trivially be formulated as a forward propagation
   to immediate uses.  However, we already had an implementation
   from DOM which used backward propagation via the use-def links.

   It turns out that backward propagation is actually faster as
   there's less work to do for each NOT/NEG expression we find.
   Backwards propagation needs to look at the statement in a single
   backlink.  Forward propagation needs to look at potentially more
   than one forward link.

   Returns true when the statement was changed.  */

static bool 
simplify_not_neg_expr (gimple_stmt_iterator *gsi_p)
{
  gimple stmt = gsi_stmt (*gsi_p);
  tree rhs = gimple_assign_rhs1 (stmt);
  gimple rhs_def_stmt = SSA_NAME_DEF_STMT (rhs);

  /* See if the RHS_DEF_STMT has the same form as our statement.  */
  if (is_gimple_assign (rhs_def_stmt)
      && gimple_assign_rhs_code (rhs_def_stmt) == gimple_assign_rhs_code (stmt))
    {
      tree rhs_def_operand = gimple_assign_rhs1 (rhs_def_stmt);

      /* Verify that RHS_DEF_OPERAND is a suitable SSA_NAME.  */
      if (TREE_CODE (rhs_def_operand) == SSA_NAME
	  && ! SSA_NAME_OCCURS_IN_ABNORMAL_PHI (rhs_def_operand))
	{
	  gimple_assign_set_rhs_from_tree (gsi_p, rhs_def_operand);
	  stmt = gsi_stmt (*gsi_p);
	  update_stmt (stmt);
	  return true;
	}
    }

  return false;
}

/* Helper function for simplify_gimple_switch.  Remove case labels that
   have values outside the range of the new type.  */

static void
simplify_gimple_switch_label_vec (gimple stmt, tree index_type)
{
  unsigned int branch_num = gimple_switch_num_labels (stmt);
  vec<tree> labels;
  labels.create (branch_num);
  unsigned int i, len;

  /* Collect the existing case labels in a VEC, and preprocess it as if
     we are gimplifying a GENERIC SWITCH_EXPR.  */
  for (i = 1; i < branch_num; i++)
    labels.quick_push (gimple_switch_label (stmt, i));
  preprocess_case_label_vec_for_gimple (labels, index_type, NULL);

  /* If any labels were removed, replace the existing case labels
     in the GIMPLE_SWITCH statement with the correct ones.
     Note that the type updates were done in-place on the case labels,
     so we only have to replace the case labels in the GIMPLE_SWITCH
     if the number of labels changed.  */
  len = labels.length ();
  if (len < branch_num - 1)
    {
      bitmap target_blocks;
      edge_iterator ei;
      edge e;

      /* Corner case: *all* case labels have been removed as being
	 out-of-range for INDEX_TYPE.  Push one label and let the
	 CFG cleanups deal with this further.  */
      if (len == 0)
	{
	  tree label, elt;

	  label = CASE_LABEL (gimple_switch_default_label (stmt));
	  elt = build_case_label (build_int_cst (index_type, 0), NULL, label);
	  labels.quick_push (elt);
	  len = 1;
	}

      for (i = 0; i < labels.length (); i++)
	gimple_switch_set_label (stmt, i + 1, labels[i]);
      for (i++ ; i < branch_num; i++)
	gimple_switch_set_label (stmt, i, NULL_TREE);
      gimple_switch_set_num_labels (stmt, len + 1);

      /* Cleanup any edges that are now dead.  */
      target_blocks = BITMAP_ALLOC (NULL);
      for (i = 0; i < gimple_switch_num_labels (stmt); i++)
	{
	  tree elt = gimple_switch_label (stmt, i);
	  basic_block target = label_to_block (CASE_LABEL (elt));
	  bitmap_set_bit (target_blocks, target->index);
	}
      for (ei = ei_start (gimple_bb (stmt)->succs); (e = ei_safe_edge (ei)); )
	{
	  if (! bitmap_bit_p (target_blocks, e->dest->index))
	    {
	      remove_edge (e);
	      cfg_changed = true;
	      free_dominance_info (CDI_DOMINATORS);
	    }
	  else
	    ei_next (&ei);
	} 
      BITMAP_FREE (target_blocks);
    }

  labels.release ();
}

/* STMT is a SWITCH_EXPR for which we attempt to find equivalent forms of
   the condition which we may be able to optimize better.  */

static bool
simplify_gimple_switch (gimple stmt)
{
  tree cond = gimple_switch_index (stmt);
  tree def, to, ti;
  gimple def_stmt;

  /* The optimization that we really care about is removing unnecessary
     casts.  That will let us do much better in propagating the inferred
     constant at the switch target.  */
  if (TREE_CODE (cond) == SSA_NAME)
    {
      def_stmt = SSA_NAME_DEF_STMT (cond);
      if (is_gimple_assign (def_stmt))
	{
	  if (gimple_assign_rhs_code (def_stmt) == NOP_EXPR)
	    {
	      int need_precision;
	      bool fail;

	      def = gimple_assign_rhs1 (def_stmt);

	      to = TREE_TYPE (cond);
	      ti = TREE_TYPE (def);

	      /* If we have an extension that preserves value, then we
		 can copy the source value into the switch.  */

	      need_precision = TYPE_PRECISION (ti);
	      fail = false;
	      if (! INTEGRAL_TYPE_P (ti))
		fail = true;
	      else if (TYPE_UNSIGNED (to) && !TYPE_UNSIGNED (ti))
		fail = true;
	      else if (!TYPE_UNSIGNED (to) && TYPE_UNSIGNED (ti))
		need_precision += 1;
	      if (TYPE_PRECISION (to) < need_precision)
		fail = true;

	      if (!fail)
		{
		  gimple_switch_set_index (stmt, def);
		  simplify_gimple_switch_label_vec (stmt, ti);
		  update_stmt (stmt);
		  return true;
		}
	    }
	}
    }

  return false;
}

/* For pointers p2 and p1 return p2 - p1 if the
   difference is known and constant, otherwise return NULL.  */

static tree
constant_pointer_difference (tree p1, tree p2)
{
  int i, j;
#define CPD_ITERATIONS 5
  tree exps[2][CPD_ITERATIONS];
  tree offs[2][CPD_ITERATIONS];
  int cnt[2];

  for (i = 0; i < 2; i++)
    {
      tree p = i ? p1 : p2;
      tree off = size_zero_node;
      gimple stmt;
      enum tree_code code;

      /* For each of p1 and p2 we need to iterate at least
	 twice, to handle ADDR_EXPR directly in p1/p2,
	 SSA_NAME with ADDR_EXPR or POINTER_PLUS_EXPR etc.
	 on definition's stmt RHS.  Iterate a few extra times.  */
      j = 0;
      do
	{
	  if (!POINTER_TYPE_P (TREE_TYPE (p)))
	    break;
	  if (TREE_CODE (p) == ADDR_EXPR)
	    {
	      tree q = TREE_OPERAND (p, 0);
	      HOST_WIDE_INT offset;
	      tree base = get_addr_base_and_unit_offset (q, &offset);
	      if (base)
		{
		  q = base;
		  if (offset)
		    off = size_binop (PLUS_EXPR, off, size_int (offset));
		}
	      if (TREE_CODE (q) == MEM_REF
		  && TREE_CODE (TREE_OPERAND (q, 0)) == SSA_NAME)
		{
		  p = TREE_OPERAND (q, 0);
		  off = size_binop (PLUS_EXPR, off,
				    double_int_to_tree (sizetype,
							mem_ref_offset (q)));
		}
	      else
		{
		  exps[i][j] = q;
		  offs[i][j++] = off;
		  break;
		}
	    }
	  if (TREE_CODE (p) != SSA_NAME)
	    break;
	  exps[i][j] = p;
	  offs[i][j++] = off;
	  if (j == CPD_ITERATIONS)
	    break;
	  stmt = SSA_NAME_DEF_STMT (p);
	  if (!is_gimple_assign (stmt) || gimple_assign_lhs (stmt) != p)
	    break;
	  code = gimple_assign_rhs_code (stmt);
	  if (code == POINTER_PLUS_EXPR)
	    {
	      if (TREE_CODE (gimple_assign_rhs2 (stmt)) != INTEGER_CST)
		break;
	      off = size_binop (PLUS_EXPR, off, gimple_assign_rhs2 (stmt));
	      p = gimple_assign_rhs1 (stmt);
	    }
	  else if (code == ADDR_EXPR || code == NOP_EXPR)
	    p = gimple_assign_rhs1 (stmt);
	  else
	    break;
	}
      while (1);
      cnt[i] = j;
    }

  for (i = 0; i < cnt[0]; i++)
    for (j = 0; j < cnt[1]; j++)
      if (exps[0][i] == exps[1][j])
	return size_binop (MINUS_EXPR, offs[0][i], offs[1][j]);

  return NULL_TREE;
}

/* *GSI_P is a GIMPLE_CALL to a builtin function.
   Optimize
   memcpy (p, "abcd", 4);
   memset (p + 4, ' ', 3);
   into
   memcpy (p, "abcd   ", 7);
   call if the latter can be stored by pieces during expansion.  */

static bool
simplify_builtin_call (gimple_stmt_iterator *gsi_p, tree callee2)
{
  gimple stmt1, stmt2 = gsi_stmt (*gsi_p);
  tree vuse = gimple_vuse (stmt2);
  if (vuse == NULL)
    return false;
  stmt1 = SSA_NAME_DEF_STMT (vuse);

  switch (DECL_FUNCTION_CODE (callee2))
    {
    case BUILT_IN_MEMSET:
      if (gimple_call_num_args (stmt2) != 3
	  || gimple_call_lhs (stmt2)
	  || CHAR_BIT != 8
	  || BITS_PER_UNIT != 8)
	break;
      else
	{
	  tree callee1;
	  tree ptr1, src1, str1, off1, len1, lhs1;
	  tree ptr2 = gimple_call_arg (stmt2, 0);
	  tree val2 = gimple_call_arg (stmt2, 1);
	  tree len2 = gimple_call_arg (stmt2, 2);
	  tree diff, vdef, new_str_cst;
	  gimple use_stmt;
	  unsigned int ptr1_align;
	  unsigned HOST_WIDE_INT src_len;
	  char *src_buf;
	  use_operand_p use_p;

	  if (!host_integerp (val2, 0)
	      || !host_integerp (len2, 1))
	    break;
	  if (is_gimple_call (stmt1))
	    {
	      /* If first stmt is a call, it needs to be memcpy
		 or mempcpy, with string literal as second argument and
		 constant length.  */
	      callee1 = gimple_call_fndecl (stmt1);
	      if (callee1 == NULL_TREE
		  || DECL_BUILT_IN_CLASS (callee1) != BUILT_IN_NORMAL
		  || gimple_call_num_args (stmt1) != 3)
		break;
	      if (DECL_FUNCTION_CODE (callee1) != BUILT_IN_MEMCPY
		  && DECL_FUNCTION_CODE (callee1) != BUILT_IN_MEMPCPY)
		break;
	      ptr1 = gimple_call_arg (stmt1, 0);
	      src1 = gimple_call_arg (stmt1, 1);
	      len1 = gimple_call_arg (stmt1, 2);
	      lhs1 = gimple_call_lhs (stmt1);
	      if (!host_integerp (len1, 1))
		break;
	      str1 = string_constant (src1, &off1);
	      if (str1 == NULL_TREE)
		break;
	      if (!host_integerp (off1, 1)
		  || compare_tree_int (off1, TREE_STRING_LENGTH (str1) - 1) > 0
		  || compare_tree_int (len1, TREE_STRING_LENGTH (str1)
					     - tree_low_cst (off1, 1)) > 0
		  || TREE_CODE (TREE_TYPE (str1)) != ARRAY_TYPE
		  || TYPE_MODE (TREE_TYPE (TREE_TYPE (str1)))
		     != TYPE_MODE (char_type_node))
		break;
	    }
	  else if (gimple_assign_single_p (stmt1))
	    {
	      /* Otherwise look for length 1 memcpy optimized into
		 assignment.  */
    	      ptr1 = gimple_assign_lhs (stmt1);
	      src1 = gimple_assign_rhs1 (stmt1);
	      if (TREE_CODE (ptr1) != MEM_REF
		  || TYPE_MODE (TREE_TYPE (ptr1)) != TYPE_MODE (char_type_node)
		  || !host_integerp (src1, 0))
		break;
	      ptr1 = build_fold_addr_expr (ptr1);
	      callee1 = NULL_TREE;
	      len1 = size_one_node;
	      lhs1 = NULL_TREE;
	      off1 = size_zero_node;
	      str1 = NULL_TREE;
	    }
	  else
	    break;

	  diff = constant_pointer_difference (ptr1, ptr2);
	  if (diff == NULL && lhs1 != NULL)
	    {
	      diff = constant_pointer_difference (lhs1, ptr2);
	      if (DECL_FUNCTION_CODE (callee1) == BUILT_IN_MEMPCPY
		  && diff != NULL)
		diff = size_binop (PLUS_EXPR, diff,
				   fold_convert (sizetype, len1));
	    }
	  /* If the difference between the second and first destination pointer
	     is not constant, or is bigger than memcpy length, bail out.  */
	  if (diff == NULL
	      || !host_integerp (diff, 1)
	      || tree_int_cst_lt (len1, diff))
	    break;

	  /* Use maximum of difference plus memset length and memcpy length
	     as the new memcpy length, if it is too big, bail out.  */
	  src_len = tree_low_cst (diff, 1);
	  src_len += tree_low_cst (len2, 1);
	  if (src_len < (unsigned HOST_WIDE_INT) tree_low_cst (len1, 1))
	    src_len = tree_low_cst (len1, 1);
	  if (src_len > 1024)
	    break;

	  /* If mempcpy value is used elsewhere, bail out, as mempcpy
	     with bigger length will return different result.  */
	  if (lhs1 != NULL_TREE
	      && DECL_FUNCTION_CODE (callee1) == BUILT_IN_MEMPCPY
	      && (TREE_CODE (lhs1) != SSA_NAME
		  || !single_imm_use (lhs1, &use_p, &use_stmt)
		  || use_stmt != stmt2))
	    break;

	  /* If anything reads memory in between memcpy and memset
	     call, the modified memcpy call might change it.  */
	  vdef = gimple_vdef (stmt1);
	  if (vdef != NULL
	      && (!single_imm_use (vdef, &use_p, &use_stmt)
		  || use_stmt != stmt2))
	    break;

	  ptr1_align = get_pointer_alignment (ptr1);
	  /* Construct the new source string literal.  */
	  src_buf = XALLOCAVEC (char, src_len + 1);
	  if (callee1)
	    memcpy (src_buf,
		    TREE_STRING_POINTER (str1) + tree_low_cst (off1, 1),
		    tree_low_cst (len1, 1));
	  else
	    src_buf[0] = tree_low_cst (src1, 0);
	  memset (src_buf + tree_low_cst (diff, 1),
		  tree_low_cst (val2, 0), tree_low_cst (len2, 1));
	  src_buf[src_len] = '\0';
	  /* Neither builtin_strncpy_read_str nor builtin_memcpy_read_str
	     handle embedded '\0's.  */
	  if (strlen (src_buf) != src_len)
	    break;
	  rtl_profile_for_bb (gimple_bb (stmt2));
	  /* If the new memcpy wouldn't be emitted by storing the literal
	     by pieces, this optimization might enlarge .rodata too much,
	     as commonly used string literals couldn't be shared any
	     longer.  */
	  if (!can_store_by_pieces (src_len,
				    builtin_strncpy_read_str,
				    src_buf, ptr1_align, false))
	    break;

	  new_str_cst = build_string_literal (src_len, src_buf);
	  if (callee1)
	    {
	      /* If STMT1 is a mem{,p}cpy call, adjust it and remove
		 memset call.  */
	      if (lhs1 && DECL_FUNCTION_CODE (callee1) == BUILT_IN_MEMPCPY)
		gimple_call_set_lhs (stmt1, NULL_TREE);
	      gimple_call_set_arg (stmt1, 1, new_str_cst);
	      gimple_call_set_arg (stmt1, 2,
				   build_int_cst (TREE_TYPE (len1), src_len));
	      update_stmt (stmt1);
	      unlink_stmt_vdef (stmt2);
	      gsi_remove (gsi_p, true);
	      release_defs (stmt2);
	      if (lhs1 && DECL_FUNCTION_CODE (callee1) == BUILT_IN_MEMPCPY)
		release_ssa_name (lhs1);
	      return true;
	    }
	  else
	    {
	      /* Otherwise, if STMT1 is length 1 memcpy optimized into
		 assignment, remove STMT1 and change memset call into
		 memcpy call.  */
	      gimple_stmt_iterator gsi = gsi_for_stmt (stmt1);

	      if (!is_gimple_val (ptr1))
		ptr1 = force_gimple_operand_gsi (gsi_p, ptr1, true, NULL_TREE,
						 true, GSI_SAME_STMT);
	      gimple_call_set_fndecl (stmt2,
				      builtin_decl_explicit (BUILT_IN_MEMCPY));
	      gimple_call_set_arg (stmt2, 0, ptr1);
	      gimple_call_set_arg (stmt2, 1, new_str_cst);
	      gimple_call_set_arg (stmt2, 2,
				   build_int_cst (TREE_TYPE (len2), src_len));
	      unlink_stmt_vdef (stmt1);
	      gsi_remove (&gsi, true);
	      release_defs (stmt1);
	      update_stmt (stmt2);
	      return false;
	    }
	}
      break;
    default:
      break;
    }
  return false;
}

/* Checks if expression has type of one-bit precision, or is a known
   truth-valued expression.  */
static bool
truth_valued_ssa_name (tree name)
{
  gimple def;
  tree type = TREE_TYPE (name);

  if (!INTEGRAL_TYPE_P (type))
    return false;
  /* Don't check here for BOOLEAN_TYPE as the precision isn't
     necessarily one and so ~X is not equal to !X.  */
  if (TYPE_PRECISION (type) == 1)
    return true;
  def = SSA_NAME_DEF_STMT (name);
  if (is_gimple_assign (def))
    return truth_value_p (gimple_assign_rhs_code (def));
  return false;
}

/* Helper routine for simplify_bitwise_binary_1 function.
   Return for the SSA name NAME the expression X if it mets condition
   NAME = !X. Otherwise return NULL_TREE.
   Detected patterns for NAME = !X are:
     !X and X == 0 for X with integral type.
     X ^ 1, X != 1,or ~X for X with integral type with precision of one.  */
static tree
lookup_logical_inverted_value (tree name)
{
  tree op1, op2;
  enum tree_code code;
  gimple def;

  /* If name has none-intergal type, or isn't a SSA_NAME, then
     return.  */
  if (TREE_CODE (name) != SSA_NAME
      || !INTEGRAL_TYPE_P (TREE_TYPE (name)))
    return NULL_TREE;
  def = SSA_NAME_DEF_STMT (name);
  if (!is_gimple_assign (def))
    return NULL_TREE;

  code = gimple_assign_rhs_code (def);
  op1 = gimple_assign_rhs1 (def);
  op2 = NULL_TREE;

  /* Get for EQ_EXPR or BIT_XOR_EXPR operation the second operand.
     If CODE isn't an EQ_EXPR, BIT_XOR_EXPR, or BIT_NOT_EXPR, then return.  */
  if (code == EQ_EXPR || code == NE_EXPR
      || code == BIT_XOR_EXPR)
    op2 = gimple_assign_rhs2 (def);

  switch (code)
    {
    case BIT_NOT_EXPR:
      if (truth_valued_ssa_name (name))
	return op1;
      break;
    case EQ_EXPR:
      /* Check if we have X == 0 and X has an integral type.  */
      if (!INTEGRAL_TYPE_P (TREE_TYPE (op1)))
	break;
      if (integer_zerop (op2))
	return op1;
      break;
    case NE_EXPR:
      /* Check if we have X != 1 and X is a truth-valued.  */
      if (!INTEGRAL_TYPE_P (TREE_TYPE (op1)))
	break;
      if (integer_onep (op2) && truth_valued_ssa_name (op1))
	return op1;
      break;
    case BIT_XOR_EXPR:
      /* Check if we have X ^ 1 and X is truth valued.  */
      if (integer_onep (op2) && truth_valued_ssa_name (op1))
	return op1;
      break;
    default:
      break;
    }

  return NULL_TREE;
}

/* Optimize ARG1 CODE ARG2 to a constant for bitwise binary
   operations CODE, if one operand has the logically inverted
   value of the other.  */
static tree
simplify_bitwise_binary_1 (enum tree_code code, tree type,
			   tree arg1, tree arg2)
{
  tree anot;

  /* If CODE isn't a bitwise binary operation, return NULL_TREE.  */
  if (code != BIT_AND_EXPR && code != BIT_IOR_EXPR
      && code != BIT_XOR_EXPR)
    return NULL_TREE;

  /* First check if operands ARG1 and ARG2 are equal.  If so
     return NULL_TREE as this optimization is handled fold_stmt.  */
  if (arg1 == arg2)
    return NULL_TREE;
  /* See if we have in arguments logical-not patterns.  */
  if (((anot = lookup_logical_inverted_value (arg1)) == NULL_TREE
       || anot != arg2)
      && ((anot = lookup_logical_inverted_value (arg2)) == NULL_TREE
	  || anot != arg1))
    return NULL_TREE;

  /* X & !X -> 0.  */
  if (code == BIT_AND_EXPR)
    return fold_convert (type, integer_zero_node);
  /* X | !X -> 1 and X ^ !X -> 1, if X is truth-valued.  */
  if (truth_valued_ssa_name (anot))
    return fold_convert (type, integer_one_node);

  /* ??? Otherwise result is (X != 0 ? X : 1).  not handled.  */
  return NULL_TREE;
}

/* Given a ssa_name in NAME see if it was defined by an assignment and
   set CODE to be the code and ARG1 to the first operand on the rhs and ARG2
   to the second operand on the rhs. */

static inline void
defcodefor_name (tree name, enum tree_code *code, tree *arg1, tree *arg2)
{
  gimple def;
  enum tree_code code1;
  tree arg11;
  tree arg21;
  tree arg31;
  enum gimple_rhs_class grhs_class;

  code1 = TREE_CODE (name);
  arg11 = name;
  arg21 = NULL_TREE;
  grhs_class = get_gimple_rhs_class (code1);

  if (code1 == SSA_NAME)
    {
      def = SSA_NAME_DEF_STMT (name);
      
      if (def && is_gimple_assign (def)
	  && can_propagate_from (def))
	{
	  code1 = gimple_assign_rhs_code (def);
	  arg11 = gimple_assign_rhs1 (def);
          arg21 = gimple_assign_rhs2 (def);
          arg31 = gimple_assign_rhs2 (def);
	}
    }
  else if (grhs_class == GIMPLE_TERNARY_RHS
	   || GIMPLE_BINARY_RHS
	   || GIMPLE_UNARY_RHS
	   || GIMPLE_SINGLE_RHS)
    extract_ops_from_tree_1 (name, &code1, &arg11, &arg21, &arg31);

  *code = code1;
  *arg1 = arg11;
  if (arg2)
    *arg2 = arg21;
  /* Ignore arg3 currently. */
}

/* Return true if a conversion of an operand from type FROM to type TO
   should be applied after performing the operation instead.  */

static bool
hoist_conversion_for_bitop_p (tree to, tree from)
{
  /* That's a good idea if the conversion widens the operand, thus
     after hoisting the conversion the operation will be narrower.  */
  if (TYPE_PRECISION (from) < TYPE_PRECISION (to))
    return true;

  /* It's also a good idea if the conversion is to a non-integer mode.  */
  if (GET_MODE_CLASS (TYPE_MODE (to)) != MODE_INT)
    return true;

  /* Or if the precision of TO is not the same as the precision
     of its mode.  */
  if (TYPE_PRECISION (to) != GET_MODE_PRECISION (TYPE_MODE (to)))
    return true;

  return false;
}

<<<<<<< HEAD
=======
/* GSI points to a statement of the form

   result = OP0 CODE OP1

   Where OP0 and OP1 are single bit SSA_NAMEs and CODE is either
   BIT_AND_EXPR or BIT_IOR_EXPR.

   If OP0 is fed by a bitwise negation of another single bit SSA_NAME,
   then we can simplify the two statements into a single LT_EXPR or LE_EXPR
   when code is BIT_AND_EXPR and BIT_IOR_EXPR respectively.

   If a simplification is made, return TRUE, else return FALSE.  */
static bool
simplify_bitwise_binary_boolean (gimple_stmt_iterator *gsi,
				 enum tree_code code,
				 tree op0, tree op1)
{
  gimple op0_def_stmt = SSA_NAME_DEF_STMT (op0);

  if (!is_gimple_assign (op0_def_stmt)
      || (gimple_assign_rhs_code (op0_def_stmt) != BIT_NOT_EXPR))
    return false;

  tree x = gimple_assign_rhs1 (op0_def_stmt);
  if (TREE_CODE (x) == SSA_NAME
      && INTEGRAL_TYPE_P (TREE_TYPE (x))
      && TYPE_PRECISION (TREE_TYPE (x)) == 1
      && TYPE_UNSIGNED (TREE_TYPE (x)) == TYPE_UNSIGNED (TREE_TYPE (op1)))
    {
      enum tree_code newcode;

      gimple stmt = gsi_stmt (*gsi);
      gimple_assign_set_rhs1 (stmt, x);
      gimple_assign_set_rhs2 (stmt, op1);
      if (code == BIT_AND_EXPR)
	newcode = TYPE_UNSIGNED (TREE_TYPE (x)) ? LT_EXPR : GT_EXPR;
      else
	newcode = TYPE_UNSIGNED (TREE_TYPE (x)) ? LE_EXPR : GE_EXPR;
      gimple_assign_set_rhs_code (stmt, newcode); 
      update_stmt (stmt);
      return true;
    }
  return false;

}

>>>>>>> 4d0aec87
/* Simplify bitwise binary operations.
   Return true if a transformation applied, otherwise return false.  */

static bool
simplify_bitwise_binary (gimple_stmt_iterator *gsi)
{
  gimple stmt = gsi_stmt (*gsi);
  tree arg1 = gimple_assign_rhs1 (stmt);
  tree arg2 = gimple_assign_rhs2 (stmt);
  enum tree_code code = gimple_assign_rhs_code (stmt);
  tree res;
  tree def1_arg1, def1_arg2, def2_arg1, def2_arg2;
  enum tree_code def1_code, def2_code;

  defcodefor_name (arg1, &def1_code, &def1_arg1, &def1_arg2);
  defcodefor_name (arg2, &def2_code, &def2_arg1, &def2_arg2);

  /* Try to fold (type) X op CST -> (type) (X op ((type-x) CST))
     when profitable.  */
  if (TREE_CODE (arg2) == INTEGER_CST
      && CONVERT_EXPR_CODE_P (def1_code)
      && hoist_conversion_for_bitop_p (TREE_TYPE (arg1), TREE_TYPE (def1_arg1))
      && INTEGRAL_TYPE_P (TREE_TYPE (def1_arg1))
      && int_fits_type_p (arg2, TREE_TYPE (def1_arg1)))
    {
      gimple newop;
      tree tem = make_ssa_name (TREE_TYPE (def1_arg1), NULL);
      newop =
        gimple_build_assign_with_ops (code, tem, def1_arg1,
				      fold_convert_loc (gimple_location (stmt),
							TREE_TYPE (def1_arg1),
							arg2));
      gimple_set_location (newop, gimple_location (stmt));
      gsi_insert_before (gsi, newop, GSI_SAME_STMT);
      gimple_assign_set_rhs_with_ops_1 (gsi, NOP_EXPR,
					tem, NULL_TREE, NULL_TREE);
      update_stmt (gsi_stmt (*gsi));
      return true;
    }

  /* For bitwise binary operations apply operand conversions to the
     binary operation result instead of to the operands.  This allows
     to combine successive conversions and bitwise binary operations.  */
  if (CONVERT_EXPR_CODE_P (def1_code)
      && CONVERT_EXPR_CODE_P (def2_code)
      && types_compatible_p (TREE_TYPE (def1_arg1), TREE_TYPE (def2_arg1))
      && hoist_conversion_for_bitop_p (TREE_TYPE (arg1), TREE_TYPE (def1_arg1)))
    {
      gimple newop;
      tree tem = make_ssa_name (TREE_TYPE (def1_arg1), NULL);
      newop = gimple_build_assign_with_ops (code, tem, def1_arg1, def2_arg1);
      gimple_set_location (newop, gimple_location (stmt));
      gsi_insert_before (gsi, newop, GSI_SAME_STMT);
      gimple_assign_set_rhs_with_ops_1 (gsi, NOP_EXPR,
					tem, NULL_TREE, NULL_TREE);
      update_stmt (gsi_stmt (*gsi));
      return true;
    }


   /* Simplify (A & B) OP0 (C & B) to (A OP0 C) & B. */
   if (def1_code == def2_code
       && def1_code == BIT_AND_EXPR
       && operand_equal_for_phi_arg_p (def1_arg2,
				       def2_arg2))
    {
      tree b = def1_arg2;
      tree a = def1_arg1;
      tree c = def2_arg1;
      tree inner = fold_build2 (code, TREE_TYPE (arg2), a, c);
      /* If A OP0 C (this usually means C is the same as A) is 0
	 then fold it down correctly. */
      if (integer_zerop (inner))
	{
	  gimple_assign_set_rhs_from_tree (gsi, inner);
	  update_stmt (stmt);
	  return true;
	}
      /* If A OP0 C (this usually means C is the same as A) is a ssa_name
	 then fold it down correctly. */
      else if (TREE_CODE (inner) == SSA_NAME)
	{
      	  tree outer = fold_build2 (def1_code, TREE_TYPE (inner),
				    inner, b);
	  gimple_assign_set_rhs_from_tree (gsi, outer);
	  update_stmt (stmt);
	  return true;
	}
      else
	{
	  gimple newop;
	  tree tem;
	  tem = make_ssa_name (TREE_TYPE (arg2), NULL);
	  newop = gimple_build_assign_with_ops (code, tem, a, c);
	  gimple_set_location (newop, gimple_location (stmt));
	  /* Make sure to re-process the new stmt as it's walking upwards.  */
	  gsi_insert_before (gsi, newop, GSI_NEW_STMT);
	  gimple_assign_set_rhs1 (stmt, tem);
	  gimple_assign_set_rhs2 (stmt, b);
	  gimple_assign_set_rhs_code (stmt, def1_code);
	  update_stmt (stmt);
	  return true;
	}
    }

  /* (a | CST1) & CST2  ->  (a & CST2) | (CST1 & CST2).  */
  if (code == BIT_AND_EXPR
      && def1_code == BIT_IOR_EXPR
      && CONSTANT_CLASS_P (arg2)
      && CONSTANT_CLASS_P (def1_arg2))
    {
      tree cst = fold_build2 (BIT_AND_EXPR, TREE_TYPE (arg2),
			      arg2, def1_arg2);
      tree tem;
      gimple newop;
      if (integer_zerop (cst))
	{
	  gimple_assign_set_rhs1 (stmt, def1_arg1);
	  update_stmt (stmt);
	  return true;
	}
      tem = make_ssa_name (TREE_TYPE (arg2), NULL);
      newop = gimple_build_assign_with_ops (BIT_AND_EXPR,
					    tem, def1_arg1, arg2);
      gimple_set_location (newop, gimple_location (stmt));
      /* Make sure to re-process the new stmt as it's walking upwards.  */
      gsi_insert_before (gsi, newop, GSI_NEW_STMT);
      gimple_assign_set_rhs1 (stmt, tem);
      gimple_assign_set_rhs2 (stmt, cst);
      gimple_assign_set_rhs_code (stmt, BIT_IOR_EXPR);
      update_stmt (stmt);
      return true;
    }

  /* Combine successive equal operations with constants.  */
  if ((code == BIT_AND_EXPR
       || code == BIT_IOR_EXPR
       || code == BIT_XOR_EXPR)
      && def1_code == code 
      && CONSTANT_CLASS_P (arg2)
      && CONSTANT_CLASS_P (def1_arg2))
    {
      tree cst = fold_build2 (code, TREE_TYPE (arg2),
			      arg2, def1_arg2);
      gimple_assign_set_rhs1 (stmt, def1_arg1);
      gimple_assign_set_rhs2 (stmt, cst);
      update_stmt (stmt);
      return true;
    }

  /* Canonicalize X ^ ~0 to ~X.  */
  if (code == BIT_XOR_EXPR
      && integer_all_onesp (arg2))
    {
      gimple_assign_set_rhs_with_ops (gsi, BIT_NOT_EXPR, arg1, NULL_TREE);
      gcc_assert (gsi_stmt (*gsi) == stmt);
      update_stmt (stmt);
      return true;
    }

  /* Try simple folding for X op !X, and X op X.  */
  res = simplify_bitwise_binary_1 (code, TREE_TYPE (arg1), arg1, arg2);
  if (res != NULL_TREE)
    {
      gimple_assign_set_rhs_from_tree (gsi, res);
      update_stmt (gsi_stmt (*gsi));
      return true;
    }

  if (code == BIT_AND_EXPR || code == BIT_IOR_EXPR)
    {
      enum tree_code ocode = code == BIT_AND_EXPR ? BIT_IOR_EXPR : BIT_AND_EXPR;
      if (def1_code == ocode)
	{
	  tree x = arg2;
	  enum tree_code coden;
	  tree a1, a2;
	  /* ( X | Y) & X -> X */
	  /* ( X & Y) | X -> X */
	  if (x == def1_arg1
	      || x == def1_arg2)
	    {
	      gimple_assign_set_rhs_from_tree (gsi, x);
	      update_stmt (gsi_stmt (*gsi));
	      return true;
	    }

	  defcodefor_name (def1_arg1, &coden, &a1, &a2);
	  /* (~X | Y) & X -> X & Y */
	  /* (~X & Y) | X -> X | Y */
	  if (coden == BIT_NOT_EXPR && a1 == x)
	    {
	      gimple_assign_set_rhs_with_ops (gsi, code,
					      x, def1_arg2);
	      gcc_assert (gsi_stmt (*gsi) == stmt);
	      update_stmt (stmt);
	      return true;
	    }
	  defcodefor_name (def1_arg2, &coden, &a1, &a2);
	  /* (Y | ~X) & X -> X & Y */
	  /* (Y & ~X) | X -> X | Y */
	  if (coden == BIT_NOT_EXPR && a1 == x)
	    {
	      gimple_assign_set_rhs_with_ops (gsi, code,
					      x, def1_arg1);
	      gcc_assert (gsi_stmt (*gsi) == stmt);
	      update_stmt (stmt);
	      return true;
	    }
	}
      if (def2_code == ocode)
	{
	  enum tree_code coden;
	  tree a1;
	  tree x = arg1;
	  /* X & ( X | Y) -> X */
	  /* X | ( X & Y) -> X */
	  if (x == def2_arg1
	      || x == def2_arg2)
	    {
	      gimple_assign_set_rhs_from_tree (gsi, x);
	      update_stmt (gsi_stmt (*gsi));
	      return true;
	    }
	  defcodefor_name (def2_arg1, &coden, &a1, NULL);
	  /* (~X | Y) & X -> X & Y */
	  /* (~X & Y) | X -> X | Y */
	  if (coden == BIT_NOT_EXPR && a1 == x)
	    {
	      gimple_assign_set_rhs_with_ops (gsi, code,
					      x, def2_arg2);
	      gcc_assert (gsi_stmt (*gsi) == stmt);
	      update_stmt (stmt);
	      return true;
	    }
	  defcodefor_name (def2_arg2, &coden, &a1, NULL);
	  /* (Y | ~X) & X -> X & Y */
	  /* (Y & ~X) | X -> X | Y */
	  if (coden == BIT_NOT_EXPR && a1 == x)
	    {
	      gimple_assign_set_rhs_with_ops (gsi, code,
					      x, def2_arg1);
	      gcc_assert (gsi_stmt (*gsi) == stmt);
	      update_stmt (stmt);
	      return true;
	    }
	}

      /* If arg1 and arg2 are booleans (or any single bit type)
         then try to simplify:

	   (~X & Y) -> X < Y
	   (X & ~Y) -> Y < X
	   (~X | Y) -> X <= Y
	   (X | ~Y) -> Y <= X 

	  But only do this if our result feeds into a comparison as
	  this transformation is not always a win, particularly on
	  targets with and-not instructions.  */
      if (TREE_CODE (arg1) == SSA_NAME
	  && TREE_CODE (arg2) == SSA_NAME
	  && INTEGRAL_TYPE_P (TREE_TYPE (arg1))
	  && TYPE_PRECISION (TREE_TYPE (arg1)) == 1
	  && TYPE_PRECISION (TREE_TYPE (arg2)) == 1
	  && (TYPE_UNSIGNED (TREE_TYPE (arg1))
	      == TYPE_UNSIGNED (TREE_TYPE (arg2))))
	{
	  use_operand_p use_p;
          gimple use_stmt;

	  if (single_imm_use (gimple_assign_lhs (stmt), &use_p, &use_stmt))
	    {
	      if (gimple_code (use_stmt) == GIMPLE_COND
		  && gimple_cond_lhs (use_stmt) == gimple_assign_lhs (stmt)
		  && integer_zerop (gimple_cond_rhs (use_stmt))
		  && gimple_cond_code (use_stmt) == NE_EXPR)
		{
	          if (simplify_bitwise_binary_boolean (gsi, code, arg1, arg2))
		    return true;
	          if (simplify_bitwise_binary_boolean (gsi, code, arg2, arg1))
		    return true;
		}
	    }
	}
    }
  return false;
}


/* Recognize rotation patterns.  Return true if a transformation
   applied, otherwise return false.

   We are looking for X with unsigned type T with bitsize B, OP being
   +, | or ^, some type T2 wider than T and
   (X << CNT1) OP (X >> CNT2)				iff CNT1 + CNT2 == B
   ((T) ((T2) X << CNT1)) OP ((T) ((T2) X >> CNT2))	iff CNT1 + CNT2 == B
   (X << Y) OP (X >> (B - Y))
   (X << (int) Y) OP (X >> (int) (B - Y))
   ((T) ((T2) X << Y)) OP ((T) ((T2) X >> (B - Y)))
   ((T) ((T2) X << (int) Y)) OP ((T) ((T2) X >> (int) (B - Y)))
   (X << Y) | (X >> ((-Y) & (B - 1)))
   (X << (int) Y) | (X >> (int) ((-Y) & (B - 1)))
   ((T) ((T2) X << Y)) | ((T) ((T2) X >> ((-Y) & (B - 1))))
   ((T) ((T2) X << (int) Y)) | ((T) ((T2) X >> (int) ((-Y) & (B - 1))))

   and transform these into:
   X r<< CNT1
   X r<< Y

   Note, in the patterns with T2 type, the type of OP operands
   might be even a signed type, but should have precision B.  */

static bool
simplify_rotate (gimple_stmt_iterator *gsi)
{
  gimple stmt = gsi_stmt (*gsi);
  tree arg[2], rtype, rotcnt = NULL_TREE;
  tree def_arg1[2], def_arg2[2];
  enum tree_code def_code[2];
  tree lhs;
  int i;
  bool swapped_p = false;
  gimple g;

  arg[0] = gimple_assign_rhs1 (stmt);
  arg[1] = gimple_assign_rhs2 (stmt);
  rtype = TREE_TYPE (arg[0]);

  /* Only create rotates in complete modes.  Other cases are not
     expanded properly.  */
  if (!INTEGRAL_TYPE_P (rtype)
      || TYPE_PRECISION (rtype) != GET_MODE_PRECISION (TYPE_MODE (rtype)))
    return false;

  for (i = 0; i < 2; i++)
    defcodefor_name (arg[i], &def_code[i], &def_arg1[i], &def_arg2[i]);

  /* Look through narrowing conversions.  */
  if (CONVERT_EXPR_CODE_P (def_code[0])
      && CONVERT_EXPR_CODE_P (def_code[1])
      && INTEGRAL_TYPE_P (TREE_TYPE (def_arg1[0]))
      && INTEGRAL_TYPE_P (TREE_TYPE (def_arg1[1]))
      && TYPE_PRECISION (TREE_TYPE (def_arg1[0]))
	 == TYPE_PRECISION (TREE_TYPE (def_arg1[1]))
      && TYPE_PRECISION (TREE_TYPE (def_arg1[0])) > TYPE_PRECISION (rtype)
      && has_single_use (arg[0])
      && has_single_use (arg[1]))
    {
      for (i = 0; i < 2; i++)
	{
	  arg[i] = def_arg1[i];
	  defcodefor_name (arg[i], &def_code[i], &def_arg1[i], &def_arg2[i]);
	}
    }

  /* One operand has to be LSHIFT_EXPR and one RSHIFT_EXPR.  */
  for (i = 0; i < 2; i++)
    if (def_code[i] != LSHIFT_EXPR && def_code[i] != RSHIFT_EXPR)
      return false;
    else if (!has_single_use (arg[i]))
      return false;
  if (def_code[0] == def_code[1])
    return false;

  /* If we've looked through narrowing conversions before, look through
     widening conversions from unsigned type with the same precision
     as rtype here.  */
  if (TYPE_PRECISION (TREE_TYPE (def_arg1[0])) != TYPE_PRECISION (rtype))
    for (i = 0; i < 2; i++)
      {
	tree tem;
	enum tree_code code;
	defcodefor_name (def_arg1[i], &code, &tem, NULL);
	if (!CONVERT_EXPR_CODE_P (code)
	    || !INTEGRAL_TYPE_P (TREE_TYPE (tem))
	    || TYPE_PRECISION (TREE_TYPE (tem)) != TYPE_PRECISION (rtype))
	  return false;
	def_arg1[i] = tem;
      }
  /* Both shifts have to use the same first operand.  */
  if (TREE_CODE (def_arg1[0]) != SSA_NAME || def_arg1[0] != def_arg1[1])
    return false;
  if (!TYPE_UNSIGNED (TREE_TYPE (def_arg1[0])))
    return false;

  /* CNT1 + CNT2 == B case above.  */
  if (host_integerp (def_arg2[0], 1)
      && host_integerp (def_arg2[1], 1)
      && (unsigned HOST_WIDE_INT) tree_low_cst (def_arg2[0], 1)
	 + tree_low_cst (def_arg2[1], 1) == TYPE_PRECISION (rtype))
    rotcnt = def_arg2[0];
  else if (TREE_CODE (def_arg2[0]) != SSA_NAME
	   || TREE_CODE (def_arg2[1]) != SSA_NAME)
    return false;
  else
    {
      tree cdef_arg1[2], cdef_arg2[2], def_arg2_alt[2];
      enum tree_code cdef_code[2];
      /* Look through conversion of the shift count argument.
	 The C/C++ FE cast any shift count argument to integer_type_node.
	 The only problem might be if the shift count type maximum value
	 is equal or smaller than number of bits in rtype.  */
      for (i = 0; i < 2; i++)
	{
	  def_arg2_alt[i] = def_arg2[i];
	  defcodefor_name (def_arg2[i], &cdef_code[i],
			   &cdef_arg1[i], &cdef_arg2[i]);
	  if (CONVERT_EXPR_CODE_P (cdef_code[i])
	      && INTEGRAL_TYPE_P (TREE_TYPE (cdef_arg1[i]))
	      && TYPE_PRECISION (TREE_TYPE (cdef_arg1[i]))
		 > floor_log2 (TYPE_PRECISION (rtype))
	      && TYPE_PRECISION (TREE_TYPE (cdef_arg1[i]))
		 == GET_MODE_PRECISION (TYPE_MODE (TREE_TYPE (cdef_arg1[i]))))
	    {
	      def_arg2_alt[i] = cdef_arg1[i];
	      defcodefor_name (def_arg2_alt[i], &cdef_code[i],
			       &cdef_arg1[i], &cdef_arg2[i]);
	    }
	}
      for (i = 0; i < 2; i++)
	/* Check for one shift count being Y and the other B - Y,
	   with optional casts.  */
	if (cdef_code[i] == MINUS_EXPR
	    && host_integerp (cdef_arg1[i], 0)
	    && tree_low_cst (cdef_arg1[i], 0) == TYPE_PRECISION (rtype)
	    && TREE_CODE (cdef_arg2[i]) == SSA_NAME)
	  {
	    tree tem;
	    enum tree_code code;

	    if (cdef_arg2[i] == def_arg2[1 - i]
		|| cdef_arg2[i] == def_arg2_alt[1 - i])
	      {
		rotcnt = cdef_arg2[i];
		break;
	      }
	    defcodefor_name (cdef_arg2[i], &code, &tem, NULL);
	    if (CONVERT_EXPR_CODE_P (code)
		&& INTEGRAL_TYPE_P (TREE_TYPE (tem))
		&& TYPE_PRECISION (TREE_TYPE (tem))
		 > floor_log2 (TYPE_PRECISION (rtype))
		&& TYPE_PRECISION (TREE_TYPE (tem))
		 == GET_MODE_PRECISION (TYPE_MODE (TREE_TYPE (tem)))
		&& (tem == def_arg2[1 - i]
		    || tem == def_arg2_alt[1 - i]))
	      {
		rotcnt = tem;
		break;
	      }
	  }
	/* The above sequence isn't safe for Y being 0,
	   because then one of the shifts triggers undefined behavior.
	   This alternative is safe even for rotation count of 0.
	   One shift count is Y and the other (-Y) & (B - 1).  */
	else if (cdef_code[i] == BIT_AND_EXPR
		 && host_integerp (cdef_arg2[i], 0)
		 && tree_low_cst (cdef_arg2[i], 0)
		    == TYPE_PRECISION (rtype) - 1
		 && TREE_CODE (cdef_arg1[i]) == SSA_NAME
		 && gimple_assign_rhs_code (stmt) == BIT_IOR_EXPR)
	  {
	    tree tem;
	    enum tree_code code;

	    defcodefor_name (cdef_arg1[i], &code, &tem, NULL);
	    if (CONVERT_EXPR_CODE_P (code)
		&& INTEGRAL_TYPE_P (TREE_TYPE (tem))
		&& TYPE_PRECISION (TREE_TYPE (tem))
		 > floor_log2 (TYPE_PRECISION (rtype))
		&& TYPE_PRECISION (TREE_TYPE (tem))
		 == GET_MODE_PRECISION (TYPE_MODE (TREE_TYPE (tem))))
	      defcodefor_name (tem, &code, &tem, NULL);

	    if (code == NEGATE_EXPR)
	      {
		if (tem == def_arg2[1 - i] || tem == def_arg2_alt[1 - i])
		  {
		    rotcnt = tem;
		    break;
		  }
		defcodefor_name (tem, &code, &tem, NULL);
		if (CONVERT_EXPR_CODE_P (code)
		    && INTEGRAL_TYPE_P (TREE_TYPE (tem))
		    && TYPE_PRECISION (TREE_TYPE (tem))
		       > floor_log2 (TYPE_PRECISION (rtype))
		    && TYPE_PRECISION (TREE_TYPE (tem))
		       == GET_MODE_PRECISION (TYPE_MODE (TREE_TYPE (tem)))
		    && (tem == def_arg2[1 - i]
			|| tem == def_arg2_alt[1 - i]))
		  {
		    rotcnt = tem;
		    break;
		  }
	      }
	  }
      if (rotcnt == NULL_TREE)
	return false;
      swapped_p = i != 1;
    }

  if (!useless_type_conversion_p (TREE_TYPE (def_arg2[0]),
				  TREE_TYPE (rotcnt)))
    {
      g = gimple_build_assign_with_ops (NOP_EXPR,
					make_ssa_name (TREE_TYPE (def_arg2[0]),
						       NULL),
					rotcnt, NULL_TREE);
      gsi_insert_before (gsi, g, GSI_SAME_STMT);
      rotcnt = gimple_assign_lhs (g);
    }
  lhs = gimple_assign_lhs (stmt);
  if (!useless_type_conversion_p (rtype, TREE_TYPE (def_arg1[0])))
    lhs = make_ssa_name (TREE_TYPE (def_arg1[0]), NULL);
  g = gimple_build_assign_with_ops (((def_code[0] == LSHIFT_EXPR) ^ swapped_p)
				    ? LROTATE_EXPR : RROTATE_EXPR,
				    lhs, def_arg1[0], rotcnt);
  if (!useless_type_conversion_p (rtype, TREE_TYPE (def_arg1[0])))
    {
      gsi_insert_before (gsi, g, GSI_SAME_STMT);
      g = gimple_build_assign_with_ops (NOP_EXPR, gimple_assign_lhs (stmt),
					lhs, NULL_TREE);
    }
  gsi_replace (gsi, g, false);
  return true;
}

/* Perform re-associations of the plus or minus statement STMT that are
   always permitted.  Returns true if the CFG was changed.  */

static bool
associate_plusminus (gimple_stmt_iterator *gsi)
{
  gimple stmt = gsi_stmt (*gsi);
  tree rhs1 = gimple_assign_rhs1 (stmt);
  tree rhs2 = gimple_assign_rhs2 (stmt);
  enum tree_code code = gimple_assign_rhs_code (stmt);
  bool changed;

  /* We can't reassociate at all for saturating types.  */
  if (TYPE_SATURATING (TREE_TYPE (rhs1)))
    return false;

  /* First contract negates.  */
  do
    {
      changed = false;

      /* A +- (-B) -> A -+ B.  */
      if (TREE_CODE (rhs2) == SSA_NAME)
	{
	  gimple def_stmt = SSA_NAME_DEF_STMT (rhs2);
	  if (is_gimple_assign (def_stmt)
	      && gimple_assign_rhs_code (def_stmt) == NEGATE_EXPR
	      && can_propagate_from (def_stmt))
	    {
	      code = (code == MINUS_EXPR) ? PLUS_EXPR : MINUS_EXPR;
	      gimple_assign_set_rhs_code (stmt, code);
	      rhs2 = gimple_assign_rhs1 (def_stmt);
	      gimple_assign_set_rhs2 (stmt, rhs2);
	      gimple_set_modified (stmt, true);
	      changed = true;
	    }
	}

      /* (-A) + B -> B - A.  */
      if (TREE_CODE (rhs1) == SSA_NAME
	  && code == PLUS_EXPR)
	{
	  gimple def_stmt = SSA_NAME_DEF_STMT (rhs1);
	  if (is_gimple_assign (def_stmt)
	      && gimple_assign_rhs_code (def_stmt) == NEGATE_EXPR
	      && can_propagate_from (def_stmt))
	    {
	      code = MINUS_EXPR;
	      gimple_assign_set_rhs_code (stmt, code);
	      rhs1 = rhs2;
	      gimple_assign_set_rhs1 (stmt, rhs1);
	      rhs2 = gimple_assign_rhs1 (def_stmt);
	      gimple_assign_set_rhs2 (stmt, rhs2);
	      gimple_set_modified (stmt, true);
	      changed = true;
	    }
	}
    }
  while (changed);

  /* We can't reassociate floating-point or fixed-point plus or minus
     because of saturation to +-Inf.  */
  if (FLOAT_TYPE_P (TREE_TYPE (rhs1))
      || FIXED_POINT_TYPE_P (TREE_TYPE (rhs1)))
    goto out;

  /* Second match patterns that allow contracting a plus-minus pair
     irrespective of overflow issues.

	(A +- B) - A       ->  +- B
	(A +- B) -+ B      ->  A
	(CST +- A) +- CST  ->  CST +- A
	(A +- CST) +- CST  ->  A +- CST
	~A + A             ->  -1
	~A + 1             ->  -A 
	A - (A +- B)       ->  -+ B
	A +- (B +- A)      ->  +- B
	CST +- (CST +- A)  ->  CST +- A
	CST +- (A +- CST)  ->  CST +- A
	A + ~A             ->  -1

     via commutating the addition and contracting operations to zero
     by reassociation.  */

  if (TREE_CODE (rhs1) == SSA_NAME)
    {
      gimple def_stmt = SSA_NAME_DEF_STMT (rhs1);
      if (is_gimple_assign (def_stmt) && can_propagate_from (def_stmt))
	{
	  enum tree_code def_code = gimple_assign_rhs_code (def_stmt);
	  if (def_code == PLUS_EXPR
	      || def_code == MINUS_EXPR)
	    {
	      tree def_rhs1 = gimple_assign_rhs1 (def_stmt);
	      tree def_rhs2 = gimple_assign_rhs2 (def_stmt);
	      if (operand_equal_p (def_rhs1, rhs2, 0)
		  && code == MINUS_EXPR)
		{
		  /* (A +- B) - A -> +- B.  */
		  code = ((def_code == PLUS_EXPR)
			  ? TREE_CODE (def_rhs2) : NEGATE_EXPR);
		  rhs1 = def_rhs2;
		  rhs2 = NULL_TREE;
		  gimple_assign_set_rhs_with_ops (gsi, code, rhs1, NULL_TREE);
		  gcc_assert (gsi_stmt (*gsi) == stmt);
		  gimple_set_modified (stmt, true);
		}
	      else if (operand_equal_p (def_rhs2, rhs2, 0)
		       && code != def_code)
		{
		  /* (A +- B) -+ B -> A.  */
		  code = TREE_CODE (def_rhs1);
		  rhs1 = def_rhs1;
		  rhs2 = NULL_TREE;
		  gimple_assign_set_rhs_with_ops (gsi, code, rhs1, NULL_TREE);
		  gcc_assert (gsi_stmt (*gsi) == stmt);
		  gimple_set_modified (stmt, true);
		}
	      else if (CONSTANT_CLASS_P (rhs2)
		       && CONSTANT_CLASS_P (def_rhs1))
		{
		  /* (CST +- A) +- CST -> CST +- A.  */
		  tree cst = fold_binary (code, TREE_TYPE (rhs1),
					  def_rhs1, rhs2);
		  if (cst && !TREE_OVERFLOW (cst))
		    {
		      code = def_code;
		      gimple_assign_set_rhs_code (stmt, code);
		      rhs1 = cst;
		      gimple_assign_set_rhs1 (stmt, rhs1);
		      rhs2 = def_rhs2;
		      gimple_assign_set_rhs2 (stmt, rhs2);
		      gimple_set_modified (stmt, true);
		    }
		}
	      else if (CONSTANT_CLASS_P (rhs2)
		       && CONSTANT_CLASS_P (def_rhs2))
		{
		  /* (A +- CST) +- CST -> A +- CST.  */
		  enum tree_code mix = (code == def_code)
				       ? PLUS_EXPR : MINUS_EXPR;
		  tree cst = fold_binary (mix, TREE_TYPE (rhs1),
					  def_rhs2, rhs2);
		  if (cst && !TREE_OVERFLOW (cst))
		    {
		      code = def_code;
		      gimple_assign_set_rhs_code (stmt, code);
		      rhs1 = def_rhs1;
		      gimple_assign_set_rhs1 (stmt, rhs1);
		      rhs2 = cst;
		      gimple_assign_set_rhs2 (stmt, rhs2);
		      gimple_set_modified (stmt, true);
		    }
		}
	    }
	  else if (def_code == BIT_NOT_EXPR && code == PLUS_EXPR)
	    {
	      tree def_rhs1 = gimple_assign_rhs1 (def_stmt);
	      if (operand_equal_p (def_rhs1, rhs2, 0))
		{
		  /* ~A + A -> -1.  */
		  rhs1 = build_all_ones_cst (TREE_TYPE (rhs2));
		  rhs2 = NULL_TREE;
		  code = TREE_CODE (rhs1);
		  gimple_assign_set_rhs_with_ops (gsi, code, rhs1, NULL_TREE);
		  gcc_assert (gsi_stmt (*gsi) == stmt);
		  gimple_set_modified (stmt, true);
		}
	      else if ((TREE_CODE (TREE_TYPE (rhs2)) != COMPLEX_TYPE
			&& integer_onep (rhs2))
		       || (TREE_CODE (rhs2) == COMPLEX_CST
			   && integer_onep (TREE_REALPART (rhs2))
			   && integer_onep (TREE_IMAGPART (rhs2))))
		{
		  /* ~A + 1 -> -A.  */
		  code = NEGATE_EXPR;
		  rhs1 = def_rhs1;
		  rhs2 = NULL_TREE;
		  gimple_assign_set_rhs_with_ops (gsi, code, rhs1, NULL_TREE);
		  gcc_assert (gsi_stmt (*gsi) == stmt);
		  gimple_set_modified (stmt, true);
		}
	    }
	}
    }

  if (rhs2 && TREE_CODE (rhs2) == SSA_NAME)
    {
      gimple def_stmt = SSA_NAME_DEF_STMT (rhs2);
      if (is_gimple_assign (def_stmt) && can_propagate_from (def_stmt))
	{
	  enum tree_code def_code = gimple_assign_rhs_code (def_stmt);
	  if (def_code == PLUS_EXPR
	      || def_code == MINUS_EXPR)
	    {
	      tree def_rhs1 = gimple_assign_rhs1 (def_stmt);
	      tree def_rhs2 = gimple_assign_rhs2 (def_stmt);
	      if (operand_equal_p (def_rhs1, rhs1, 0)
		  && code == MINUS_EXPR)
		{
		  /* A - (A +- B) -> -+ B.  */
		  code = ((def_code == PLUS_EXPR)
			  ? NEGATE_EXPR : TREE_CODE (def_rhs2));
		  rhs1 = def_rhs2;
		  rhs2 = NULL_TREE;
		  gimple_assign_set_rhs_with_ops (gsi, code, rhs1, NULL_TREE);
		  gcc_assert (gsi_stmt (*gsi) == stmt);
		  gimple_set_modified (stmt, true);
		}
	      else if (operand_equal_p (def_rhs2, rhs1, 0)
		       && code != def_code)
		{
		  /* A +- (B +- A) -> +- B.  */
		  code = ((code == PLUS_EXPR)
			  ? TREE_CODE (def_rhs1) : NEGATE_EXPR);
		  rhs1 = def_rhs1;
		  rhs2 = NULL_TREE;
		  gimple_assign_set_rhs_with_ops (gsi, code, rhs1, NULL_TREE);
		  gcc_assert (gsi_stmt (*gsi) == stmt);
		  gimple_set_modified (stmt, true);
		}
	      else if (CONSTANT_CLASS_P (rhs1)
		       && CONSTANT_CLASS_P (def_rhs1))
		{
		  /* CST +- (CST +- A) -> CST +- A.  */
		  tree cst = fold_binary (code, TREE_TYPE (rhs2),
					  rhs1, def_rhs1);
		  if (cst && !TREE_OVERFLOW (cst))
		    {
		      code = (code == def_code ? PLUS_EXPR : MINUS_EXPR);
		      gimple_assign_set_rhs_code (stmt, code);
		      rhs1 = cst;
		      gimple_assign_set_rhs1 (stmt, rhs1);
		      rhs2 = def_rhs2;
		      gimple_assign_set_rhs2 (stmt, rhs2);
		      gimple_set_modified (stmt, true);
		    }
		}
	      else if (CONSTANT_CLASS_P (rhs1)
		       && CONSTANT_CLASS_P (def_rhs2))
		{
		  /* CST +- (A +- CST) -> CST +- A.  */
		  tree cst = fold_binary (def_code == code
					  ? PLUS_EXPR : MINUS_EXPR,
					  TREE_TYPE (rhs2),
					  rhs1, def_rhs2);
		  if (cst && !TREE_OVERFLOW (cst))
		    {
		      rhs1 = cst;
		      gimple_assign_set_rhs1 (stmt, rhs1);
		      rhs2 = def_rhs1;
		      gimple_assign_set_rhs2 (stmt, rhs2);
		      gimple_set_modified (stmt, true);
		    }
		}
	    }
	  else if (def_code == BIT_NOT_EXPR)
	    {
	      tree def_rhs1 = gimple_assign_rhs1 (def_stmt);
	      if (code == PLUS_EXPR
		  && operand_equal_p (def_rhs1, rhs1, 0))
		{
		  /* A + ~A -> -1.  */
		  rhs1 = build_all_ones_cst (TREE_TYPE (rhs1));
		  rhs2 = NULL_TREE;
		  code = TREE_CODE (rhs1);
		  gimple_assign_set_rhs_with_ops (gsi, code, rhs1, NULL_TREE);
		  gcc_assert (gsi_stmt (*gsi) == stmt);
		  gimple_set_modified (stmt, true);
		}
	    }
	}
    }

out:
  if (gimple_modified_p (stmt))
    {
      fold_stmt_inplace (gsi);
      update_stmt (stmt);
      if (maybe_clean_or_replace_eh_stmt (stmt, stmt)
	  && gimple_purge_dead_eh_edges (gimple_bb (stmt)))
	return true;
    }

  return false;
}

/* Associate operands of a POINTER_PLUS_EXPR assignmen at *GSI.  Returns
   true if anything changed, false otherwise.  */

static bool
associate_pointerplus (gimple_stmt_iterator *gsi)
{
  gimple stmt = gsi_stmt (*gsi);
  gimple def_stmt;
  tree ptr, rhs, algn;

  /* Pattern match
       tem = (sizetype) ptr;
       tem = tem & algn;
       tem = -tem;
       ... = ptr p+ tem;
     and produce the simpler and easier to analyze with respect to alignment
       ... = ptr & ~algn;  */
  ptr = gimple_assign_rhs1 (stmt);
  rhs = gimple_assign_rhs2 (stmt);
  if (TREE_CODE (rhs) != SSA_NAME)
    return false;
  def_stmt = SSA_NAME_DEF_STMT (rhs);
  if (!is_gimple_assign (def_stmt)
      || gimple_assign_rhs_code (def_stmt) != NEGATE_EXPR)
    return false;
  rhs = gimple_assign_rhs1 (def_stmt);
  if (TREE_CODE (rhs) != SSA_NAME)
    return false;
  def_stmt = SSA_NAME_DEF_STMT (rhs);
  if (!is_gimple_assign (def_stmt)
      || gimple_assign_rhs_code (def_stmt) != BIT_AND_EXPR)
    return false;
  rhs = gimple_assign_rhs1 (def_stmt);
  algn = gimple_assign_rhs2 (def_stmt);
  if (TREE_CODE (rhs) != SSA_NAME
      || TREE_CODE (algn) != INTEGER_CST)
    return false;
  def_stmt = SSA_NAME_DEF_STMT (rhs);
  if (!is_gimple_assign (def_stmt)
      || !CONVERT_EXPR_CODE_P (gimple_assign_rhs_code (def_stmt)))
    return false;
  if (gimple_assign_rhs1 (def_stmt) != ptr)
    return false;

  algn = double_int_to_tree (TREE_TYPE (ptr), ~tree_to_double_int (algn));
  gimple_assign_set_rhs_with_ops (gsi, BIT_AND_EXPR, ptr, algn);
  fold_stmt_inplace (gsi);
  update_stmt (stmt);

  return true;
}

/* Combine two conversions in a row for the second conversion at *GSI.
   Returns 1 if there were any changes made, 2 if cfg-cleanup needs to
   run.  Else it returns 0.  */
 
static int
combine_conversions (gimple_stmt_iterator *gsi)
{
  gimple stmt = gsi_stmt (*gsi);
  gimple def_stmt;
  tree op0, lhs;
  enum tree_code code = gimple_assign_rhs_code (stmt);
  enum tree_code code2;

  gcc_checking_assert (CONVERT_EXPR_CODE_P (code)
		       || code == FLOAT_EXPR
		       || code == FIX_TRUNC_EXPR);

  lhs = gimple_assign_lhs (stmt);
  op0 = gimple_assign_rhs1 (stmt);
  if (useless_type_conversion_p (TREE_TYPE (lhs), TREE_TYPE (op0)))
    {
      gimple_assign_set_rhs_code (stmt, TREE_CODE (op0));
      return 1;
    }

  if (TREE_CODE (op0) != SSA_NAME)
    return 0;

  def_stmt = SSA_NAME_DEF_STMT (op0);
  if (!is_gimple_assign (def_stmt))
    return 0;

  code2 = gimple_assign_rhs_code (def_stmt);

  if (CONVERT_EXPR_CODE_P (code2) || code2 == FLOAT_EXPR)
    {
      tree defop0 = gimple_assign_rhs1 (def_stmt);
      tree type = TREE_TYPE (lhs);
      tree inside_type = TREE_TYPE (defop0);
      tree inter_type = TREE_TYPE (op0);
      int inside_int = INTEGRAL_TYPE_P (inside_type);
      int inside_ptr = POINTER_TYPE_P (inside_type);
      int inside_float = FLOAT_TYPE_P (inside_type);
      int inside_vec = TREE_CODE (inside_type) == VECTOR_TYPE;
      unsigned int inside_prec = TYPE_PRECISION (inside_type);
      int inside_unsignedp = TYPE_UNSIGNED (inside_type);
      int inter_int = INTEGRAL_TYPE_P (inter_type);
      int inter_ptr = POINTER_TYPE_P (inter_type);
      int inter_float = FLOAT_TYPE_P (inter_type);
      int inter_vec = TREE_CODE (inter_type) == VECTOR_TYPE;
      unsigned int inter_prec = TYPE_PRECISION (inter_type);
      int inter_unsignedp = TYPE_UNSIGNED (inter_type);
      int final_int = INTEGRAL_TYPE_P (type);
      int final_ptr = POINTER_TYPE_P (type);
      int final_float = FLOAT_TYPE_P (type);
      int final_vec = TREE_CODE (type) == VECTOR_TYPE;
      unsigned int final_prec = TYPE_PRECISION (type);
      int final_unsignedp = TYPE_UNSIGNED (type);

      /* Don't propagate ssa names that occur in abnormal phis.  */
      if (TREE_CODE (defop0) == SSA_NAME
	  && SSA_NAME_OCCURS_IN_ABNORMAL_PHI (defop0))
	return 0;

      /* In addition to the cases of two conversions in a row
	 handled below, if we are converting something to its own
	 type via an object of identical or wider precision, neither
	 conversion is needed.  */
      if (useless_type_conversion_p (type, inside_type)
	  && (((inter_int || inter_ptr) && final_int)
	      || (inter_float && final_float))
	  && inter_prec >= final_prec)
	{
	  gimple_assign_set_rhs1 (stmt, unshare_expr (defop0));
	  gimple_assign_set_rhs_code (stmt, TREE_CODE (defop0));
	  update_stmt (stmt);
	  return remove_prop_source_from_use (op0) ? 2 : 1;
	}

      /* Likewise, if the intermediate and initial types are either both
	 float or both integer, we don't need the middle conversion if the
	 former is wider than the latter and doesn't change the signedness
	 (for integers).  Avoid this if the final type is a pointer since
	 then we sometimes need the middle conversion.  Likewise if the
	 final type has a precision not equal to the size of its mode.  */
      if (((inter_int && inside_int)
	   || (inter_float && inside_float)
	   || (inter_vec && inside_vec))
	  && inter_prec >= inside_prec
	  && (inter_float || inter_vec
	      || inter_unsignedp == inside_unsignedp)
	  && ! (final_prec != GET_MODE_PRECISION (TYPE_MODE (type))
		&& TYPE_MODE (type) == TYPE_MODE (inter_type))
	  && ! final_ptr
	  && (! final_vec || inter_prec == inside_prec))
	{
	  gimple_assign_set_rhs1 (stmt, defop0);
	  update_stmt (stmt);
	  return remove_prop_source_from_use (op0) ? 2 : 1;
	}

      /* If we have a sign-extension of a zero-extended value, we can
	 replace that by a single zero-extension.  Likewise if the
	 final conversion does not change precision we can drop the
	 intermediate conversion.  */
      if (inside_int && inter_int && final_int
	  && ((inside_prec < inter_prec && inter_prec < final_prec
	       && inside_unsignedp && !inter_unsignedp)
	      || final_prec == inter_prec))
	{
	  gimple_assign_set_rhs1 (stmt, defop0);
	  update_stmt (stmt);
	  return remove_prop_source_from_use (op0) ? 2 : 1;
	}

      /* Two conversions in a row are not needed unless:
	 - some conversion is floating-point (overstrict for now), or
	 - some conversion is a vector (overstrict for now), or
	 - the intermediate type is narrower than both initial and
	 final, or
	 - the intermediate type and innermost type differ in signedness,
	 and the outermost type is wider than the intermediate, or
	 - the initial type is a pointer type and the precisions of the
	 intermediate and final types differ, or
	 - the final type is a pointer type and the precisions of the
	 initial and intermediate types differ.  */
      if (! inside_float && ! inter_float && ! final_float
	  && ! inside_vec && ! inter_vec && ! final_vec
	  && (inter_prec >= inside_prec || inter_prec >= final_prec)
	  && ! (inside_int && inter_int
		&& inter_unsignedp != inside_unsignedp
		&& inter_prec < final_prec)
	  && ((inter_unsignedp && inter_prec > inside_prec)
	      == (final_unsignedp && final_prec > inter_prec))
	  && ! (inside_ptr && inter_prec != final_prec)
	  && ! (final_ptr && inside_prec != inter_prec)
	  && ! (final_prec != GET_MODE_PRECISION (TYPE_MODE (type))
		&& TYPE_MODE (type) == TYPE_MODE (inter_type)))
	{
	  gimple_assign_set_rhs1 (stmt, defop0);
	  update_stmt (stmt);
	  return remove_prop_source_from_use (op0) ? 2 : 1;
	}

      /* A truncation to an unsigned type should be canonicalized as
	 bitwise and of a mask.  */
      if (final_int && inter_int && inside_int
	  && final_prec == inside_prec
	  && final_prec > inter_prec
	  && inter_unsignedp)
	{
	  tree tem;
	  tem = fold_build2 (BIT_AND_EXPR, inside_type,
			     defop0,
			     double_int_to_tree
			       (inside_type, double_int::mask (inter_prec)));
	  if (!useless_type_conversion_p (type, inside_type))
	    {
	      tem = force_gimple_operand_gsi (gsi, tem, true, NULL_TREE, true,
					      GSI_SAME_STMT);
	      gimple_assign_set_rhs1 (stmt, tem);
	    }
	  else
	    gimple_assign_set_rhs_from_tree (gsi, tem);
	  update_stmt (gsi_stmt (*gsi));
	  return 1;
	}

      /* If we are converting an integer to a floating-point that can
	 represent it exactly and back to an integer, we can skip the
	 floating-point conversion.  */
      if (inside_int && inter_float && final_int &&
          (unsigned) significand_size (TYPE_MODE (inter_type))
          >= inside_prec - !inside_unsignedp)
        {
	  if (useless_type_conversion_p (type, inside_type))
	    {
	      gimple_assign_set_rhs1 (stmt, unshare_expr (defop0));
	      gimple_assign_set_rhs_code (stmt, TREE_CODE (defop0));
	      update_stmt (stmt);
	      return remove_prop_source_from_use (op0) ? 2 : 1;
	    }
	  else
	    {
	      gimple_assign_set_rhs1 (stmt, defop0);
	      gimple_assign_set_rhs_code (stmt, CONVERT_EXPR);
	      update_stmt (stmt);
	      return remove_prop_source_from_use (op0) ? 2 : 1;
	    }
	}
    }

  return 0;
}

/* Combine an element access with a shuffle.  Returns true if there were
   any changes made, else it returns false.  */
 
static bool
simplify_bitfield_ref (gimple_stmt_iterator *gsi)
{
  gimple stmt = gsi_stmt (*gsi);
  gimple def_stmt;
  tree op, op0, op1, op2;
  tree elem_type;
  unsigned idx, n, size;
  enum tree_code code;

  op = gimple_assign_rhs1 (stmt);
  gcc_checking_assert (TREE_CODE (op) == BIT_FIELD_REF);

  op0 = TREE_OPERAND (op, 0);
  if (TREE_CODE (op0) != SSA_NAME
      || TREE_CODE (TREE_TYPE (op0)) != VECTOR_TYPE)
    return false;

  def_stmt = get_prop_source_stmt (op0, false, NULL);
  if (!def_stmt || !can_propagate_from (def_stmt))
    return false;

  op1 = TREE_OPERAND (op, 1);
  op2 = TREE_OPERAND (op, 2);
  code = gimple_assign_rhs_code (def_stmt);

  if (code == CONSTRUCTOR)
    {
      tree tem = fold_ternary (BIT_FIELD_REF, TREE_TYPE (op),
			       gimple_assign_rhs1 (def_stmt), op1, op2);
      if (!tem || !valid_gimple_rhs_p (tem))
	return false;
      gimple_assign_set_rhs_from_tree (gsi, tem);
      update_stmt (gsi_stmt (*gsi));
      return true;
    }

  elem_type = TREE_TYPE (TREE_TYPE (op0));
  if (TREE_TYPE (op) != elem_type)
    return false;

  size = TREE_INT_CST_LOW (TYPE_SIZE (elem_type));
  n = TREE_INT_CST_LOW (op1) / size;
  if (n != 1)
    return false;
  idx = TREE_INT_CST_LOW (op2) / size;

  if (code == VEC_PERM_EXPR)
    {
      tree p, m, index, tem;
      unsigned nelts;
      m = gimple_assign_rhs3 (def_stmt);
      if (TREE_CODE (m) != VECTOR_CST)
	return false;
      nelts = VECTOR_CST_NELTS (m);
      idx = TREE_INT_CST_LOW (VECTOR_CST_ELT (m, idx));
      idx %= 2 * nelts;
      if (idx < nelts)
	{
	  p = gimple_assign_rhs1 (def_stmt);
	}
      else
	{
	  p = gimple_assign_rhs2 (def_stmt);
	  idx -= nelts;
	}
      index = build_int_cst (TREE_TYPE (TREE_TYPE (m)), idx * size);
      tem = build3 (BIT_FIELD_REF, TREE_TYPE (op),
		    unshare_expr (p), op1, index);
      gimple_assign_set_rhs1 (stmt, tem);
      fold_stmt (gsi);
      update_stmt (gsi_stmt (*gsi));
      return true;
    }

  return false;
}

/* Determine whether applying the 2 permutations (mask1 then mask2)
   gives back one of the input.  */

static int
is_combined_permutation_identity (tree mask1, tree mask2)
{
  tree mask;
  unsigned int nelts, i, j;
  bool maybe_identity1 = true;
  bool maybe_identity2 = true;

  gcc_checking_assert (TREE_CODE (mask1) == VECTOR_CST
		       && TREE_CODE (mask2) == VECTOR_CST);
  mask = fold_ternary (VEC_PERM_EXPR, TREE_TYPE (mask1), mask1, mask1, mask2);
  gcc_assert (TREE_CODE (mask) == VECTOR_CST);

  nelts = VECTOR_CST_NELTS (mask);
  for (i = 0; i < nelts; i++)
    {
      tree val = VECTOR_CST_ELT (mask, i);
      gcc_assert (TREE_CODE (val) == INTEGER_CST);
      j = TREE_INT_CST_LOW (val) & (2 * nelts - 1);
      if (j == i)
	maybe_identity2 = false;
      else if (j == i + nelts)
	maybe_identity1 = false;
      else
	return 0;
    }
  return maybe_identity1 ? 1 : maybe_identity2 ? 2 : 0;
}

/* Combine a shuffle with its arguments.  Returns 1 if there were any
   changes made, 2 if cfg-cleanup needs to run.  Else it returns 0.  */
 
static int
simplify_permutation (gimple_stmt_iterator *gsi)
{
  gimple stmt = gsi_stmt (*gsi);
  gimple def_stmt;
  tree op0, op1, op2, op3, arg0, arg1;
  enum tree_code code;
  bool single_use_op0 = false;

  gcc_checking_assert (gimple_assign_rhs_code (stmt) == VEC_PERM_EXPR);

  op0 = gimple_assign_rhs1 (stmt);
  op1 = gimple_assign_rhs2 (stmt);
  op2 = gimple_assign_rhs3 (stmt);

  if (TREE_CODE (op2) != VECTOR_CST)
    return 0;

  if (TREE_CODE (op0) == VECTOR_CST)
    {
      code = VECTOR_CST;
      arg0 = op0;
    }
  else if (TREE_CODE (op0) == SSA_NAME)
    {
      def_stmt = get_prop_source_stmt (op0, false, &single_use_op0);
      if (!def_stmt || !can_propagate_from (def_stmt))
	return 0;

      code = gimple_assign_rhs_code (def_stmt);
      arg0 = gimple_assign_rhs1 (def_stmt);
    }
  else
    return 0;

  /* Two consecutive shuffles.  */
  if (code == VEC_PERM_EXPR)
    {
      tree orig;
      int ident;

      if (op0 != op1)
	return 0;
      op3 = gimple_assign_rhs3 (def_stmt);
      if (TREE_CODE (op3) != VECTOR_CST)
	return 0;
      ident = is_combined_permutation_identity (op3, op2);
      if (!ident)
	return 0;
      orig = (ident == 1) ? gimple_assign_rhs1 (def_stmt)
			  : gimple_assign_rhs2 (def_stmt);
      gimple_assign_set_rhs1 (stmt, unshare_expr (orig));
      gimple_assign_set_rhs_code (stmt, TREE_CODE (orig));
      gimple_set_num_ops (stmt, 2);
      update_stmt (stmt);
      return remove_prop_source_from_use (op0) ? 2 : 1;
    }

  /* Shuffle of a constructor.  */
  else if (code == CONSTRUCTOR || code == VECTOR_CST)
    {
      tree opt;
      bool ret = false;
      if (op0 != op1)
	{
	  if (TREE_CODE (op0) == SSA_NAME && !single_use_op0)
	    return 0;

	  if (TREE_CODE (op1) == VECTOR_CST)
	    arg1 = op1;
	  else if (TREE_CODE (op1) == SSA_NAME)
	    {
	      enum tree_code code2;

	      gimple def_stmt2 = get_prop_source_stmt (op1, true, NULL);
	      if (!def_stmt2 || !can_propagate_from (def_stmt2))
		return 0;

	      code2 = gimple_assign_rhs_code (def_stmt2);
	      if (code2 != CONSTRUCTOR && code2 != VECTOR_CST)
		return 0;
	      arg1 = gimple_assign_rhs1 (def_stmt2);
	    }
	  else
	    return 0;
	}
      else
	{
	  /* Already used twice in this statement.  */
	  if (TREE_CODE (op0) == SSA_NAME && num_imm_uses (op0) > 2)
	    return 0;
	  arg1 = arg0;
	}
      opt = fold_ternary (VEC_PERM_EXPR, TREE_TYPE (op0), arg0, arg1, op2);
      if (!opt
	  || (TREE_CODE (opt) != CONSTRUCTOR && TREE_CODE (opt) != VECTOR_CST))
	return 0;
      gimple_assign_set_rhs_from_tree (gsi, opt);
      update_stmt (gsi_stmt (*gsi));
      if (TREE_CODE (op0) == SSA_NAME)
	ret = remove_prop_source_from_use (op0);
      if (op0 != op1 && TREE_CODE (op1) == SSA_NAME)
	ret |= remove_prop_source_from_use (op1);
      return ret ? 2 : 1;
    }

  return 0;
}

/* Recognize a VEC_PERM_EXPR.  Returns true if there were any changes.  */

static bool
simplify_vector_constructor (gimple_stmt_iterator *gsi)
{
  gimple stmt = gsi_stmt (*gsi);
  gimple def_stmt;
  tree op, op2, orig, type, elem_type;
  unsigned elem_size, nelts, i;
  enum tree_code code;
  constructor_elt *elt;
  unsigned char *sel;
  bool maybe_ident;

  gcc_checking_assert (gimple_assign_rhs_code (stmt) == CONSTRUCTOR);

  op = gimple_assign_rhs1 (stmt);
  type = TREE_TYPE (op);
  gcc_checking_assert (TREE_CODE (type) == VECTOR_TYPE);

  nelts = TYPE_VECTOR_SUBPARTS (type);
  elem_type = TREE_TYPE (type);
  elem_size = TREE_INT_CST_LOW (TYPE_SIZE (elem_type));

  sel = XALLOCAVEC (unsigned char, nelts);
  orig = NULL;
  maybe_ident = true;
  FOR_EACH_VEC_SAFE_ELT (CONSTRUCTOR_ELTS (op), i, elt)
    {
      tree ref, op1;

      if (i >= nelts)
	return false;

      if (TREE_CODE (elt->value) != SSA_NAME)
	return false;
      def_stmt = get_prop_source_stmt (elt->value, false, NULL);
      if (!def_stmt)
	return false;
      code = gimple_assign_rhs_code (def_stmt);
      if (code != BIT_FIELD_REF)
	return false;
      op1 = gimple_assign_rhs1 (def_stmt);
      ref = TREE_OPERAND (op1, 0);
      if (orig)
	{
	  if (ref != orig)
	    return false;
	}
      else
	{
	  if (TREE_CODE (ref) != SSA_NAME)
	    return false;
	  if (!useless_type_conversion_p (type, TREE_TYPE (ref)))
	    return false;
	  orig = ref;
	}
      if (TREE_INT_CST_LOW (TREE_OPERAND (op1, 1)) != elem_size)
	return false;
      sel[i] = TREE_INT_CST_LOW (TREE_OPERAND (op1, 2)) / elem_size;
      if (sel[i] != i) maybe_ident = false;
    }
  if (i < nelts)
    return false;

  if (maybe_ident)
    gimple_assign_set_rhs_from_tree (gsi, orig);
  else
    {
      tree mask_type, *mask_elts;

      if (!can_vec_perm_p (TYPE_MODE (type), false, sel))
	return false;
      mask_type
	= build_vector_type (build_nonstandard_integer_type (elem_size, 1),
			     nelts);
      if (GET_MODE_CLASS (TYPE_MODE (mask_type)) != MODE_VECTOR_INT
	  || GET_MODE_SIZE (TYPE_MODE (mask_type))
	     != GET_MODE_SIZE (TYPE_MODE (type)))
	return false;
      mask_elts = XALLOCAVEC (tree, nelts);
      for (i = 0; i < nelts; i++)
	mask_elts[i] = build_int_cst (TREE_TYPE (mask_type), sel[i]);
      op2 = build_vector (mask_type, mask_elts);
      gimple_assign_set_rhs_with_ops_1 (gsi, VEC_PERM_EXPR, orig, orig, op2);
    }
  update_stmt (gsi_stmt (*gsi));
  return true;
}

/* Main entry point for the forward propagation and statement combine
   optimizer.  */

static unsigned int
ssa_forward_propagate_and_combine (void)
{
  basic_block bb;
  unsigned int todoflags = 0;

  cfg_changed = false;

  FOR_EACH_BB (bb)
    {
      gimple_stmt_iterator gsi;

      /* Apply forward propagation to all stmts in the basic-block.
	 Note we update GSI within the loop as necessary.  */
      for (gsi = gsi_start_bb (bb); !gsi_end_p (gsi); )
	{
	  gimple stmt = gsi_stmt (gsi);
	  tree lhs, rhs;
	  enum tree_code code;

	  if (!is_gimple_assign (stmt))
	    {
	      gsi_next (&gsi);
	      continue;
	    }

	  lhs = gimple_assign_lhs (stmt);
	  rhs = gimple_assign_rhs1 (stmt);
	  code = gimple_assign_rhs_code (stmt);
	  if (TREE_CODE (lhs) != SSA_NAME
	      || has_zero_uses (lhs))
	    {
	      gsi_next (&gsi);
	      continue;
	    }

	  /* If this statement sets an SSA_NAME to an address,
	     try to propagate the address into the uses of the SSA_NAME.  */
	  if (code == ADDR_EXPR
	      /* Handle pointer conversions on invariant addresses
		 as well, as this is valid gimple.  */
	      || (CONVERT_EXPR_CODE_P (code)
		  && TREE_CODE (rhs) == ADDR_EXPR
		  && POINTER_TYPE_P (TREE_TYPE (lhs))))
	    {
	      tree base = get_base_address (TREE_OPERAND (rhs, 0));
	      if ((!base
		   || !DECL_P (base)
		   || decl_address_invariant_p (base))
		  && !stmt_references_abnormal_ssa_name (stmt)
		  && forward_propagate_addr_expr (lhs, rhs, true))
		{
		  release_defs (stmt);
		  gsi_remove (&gsi, true);
		}
	      else
		gsi_next (&gsi);
	    }
	  else if (code == POINTER_PLUS_EXPR)
	    {
	      tree off = gimple_assign_rhs2 (stmt);
	      if (TREE_CODE (off) == INTEGER_CST
		  && can_propagate_from (stmt)
		  && !simple_iv_increment_p (stmt)
		  /* ???  Better adjust the interface to that function
		     instead of building new trees here.  */
		  && forward_propagate_addr_expr
		       (lhs,
			build1_loc (gimple_location (stmt),
				    ADDR_EXPR, TREE_TYPE (rhs),
				    fold_build2 (MEM_REF,
						 TREE_TYPE (TREE_TYPE (rhs)),
						 rhs,
						 fold_convert (ptr_type_node,
							       off))), true))
		{
		  release_defs (stmt);
		  gsi_remove (&gsi, true);
		}
	      else if (is_gimple_min_invariant (rhs))
		{
		  /* Make sure to fold &a[0] + off_1 here.  */
		  fold_stmt_inplace (&gsi);
		  update_stmt (stmt);
		  if (gimple_assign_rhs_code (stmt) == POINTER_PLUS_EXPR)
		    gsi_next (&gsi);
		}
	      else
		gsi_next (&gsi);
	    }
	  else if (TREE_CODE_CLASS (code) == tcc_comparison)
	    {
	      if (forward_propagate_comparison (&gsi))
	        cfg_changed = true;
	    }
	  else
	    gsi_next (&gsi);
	}

      /* Combine stmts with the stmts defining their operands.
	 Note we update GSI within the loop as necessary.  */
      for (gsi = gsi_start_bb (bb); !gsi_end_p (gsi);)
	{
	  gimple stmt = gsi_stmt (gsi);
	  bool changed = false;

	  /* Mark stmt as potentially needing revisiting.  */
	  gimple_set_plf (stmt, GF_PLF_1, false);

	  switch (gimple_code (stmt))
	    {
	    case GIMPLE_ASSIGN:
	      {
		tree rhs1 = gimple_assign_rhs1 (stmt);
		enum tree_code code = gimple_assign_rhs_code (stmt);

		if ((code == BIT_NOT_EXPR
		     || code == NEGATE_EXPR)
		    && TREE_CODE (rhs1) == SSA_NAME)
		  changed = simplify_not_neg_expr (&gsi);
		else if (code == COND_EXPR
			 || code == VEC_COND_EXPR)
		  {
		    /* In this case the entire COND_EXPR is in rhs1. */
		    if (forward_propagate_into_cond (&gsi)
			|| combine_cond_exprs (&gsi))
		      {
			changed = true;
			stmt = gsi_stmt (gsi);
		      }
		  }
		else if (TREE_CODE_CLASS (code) == tcc_comparison)
		  {
		    int did_something;
		    did_something = forward_propagate_into_comparison (&gsi);
		    if (did_something == 2)
		      cfg_changed = true;
		    changed = did_something != 0;
		  }
		else if ((code == PLUS_EXPR
			  || code == BIT_IOR_EXPR
			  || code == BIT_XOR_EXPR)
			 && simplify_rotate (&gsi))
		  changed = true;
		else if (code == BIT_AND_EXPR
			 || code == BIT_IOR_EXPR
			 || code == BIT_XOR_EXPR)
		  changed = simplify_bitwise_binary (&gsi);
		else if (code == PLUS_EXPR
			 || code == MINUS_EXPR)
		  changed = associate_plusminus (&gsi);
		else if (code == POINTER_PLUS_EXPR)
		  changed = associate_pointerplus (&gsi);
		else if (CONVERT_EXPR_CODE_P (code)
			 || code == FLOAT_EXPR
			 || code == FIX_TRUNC_EXPR)
		  {
		    int did_something = combine_conversions (&gsi);
		    if (did_something == 2)
		      cfg_changed = true;

		    /* If we have a narrowing conversion to an integral
		       type that is fed by a BIT_AND_EXPR, we might be
		       able to remove the BIT_AND_EXPR if it merely
		       masks off bits outside the final type (and nothing
		       else.  */
		    if (! did_something)
		      {
			tree outer_type = TREE_TYPE (gimple_assign_lhs (stmt));
			tree inner_type = TREE_TYPE (gimple_assign_rhs1 (stmt));
			if (INTEGRAL_TYPE_P (outer_type)
			    && INTEGRAL_TYPE_P (inner_type)
			    && (TYPE_PRECISION (outer_type)
				<= TYPE_PRECISION (inner_type)))
			  did_something = simplify_conversion_from_bitmask (&gsi);
		      }
		      
		    changed = did_something != 0;
		  }
		else if (code == VEC_PERM_EXPR)
		  {
		    int did_something = simplify_permutation (&gsi);
		    if (did_something == 2)
		      cfg_changed = true;
		    changed = did_something != 0;
		  }
		else if (code == BIT_FIELD_REF)
		  changed = simplify_bitfield_ref (&gsi);
                else if (code == CONSTRUCTOR
                         && TREE_CODE (TREE_TYPE (rhs1)) == VECTOR_TYPE)
                  changed = simplify_vector_constructor (&gsi);
		break;
	      }

	    case GIMPLE_SWITCH:
	      changed = simplify_gimple_switch (stmt);
	      break;

	    case GIMPLE_COND:
	      {
		int did_something;
		did_something = forward_propagate_into_gimple_cond (stmt);
		if (did_something == 2)
		  cfg_changed = true;
		changed = did_something != 0;
		break;
	      }

	    case GIMPLE_CALL:
	      {
		tree callee = gimple_call_fndecl (stmt);
		if (callee != NULL_TREE
		    && DECL_BUILT_IN_CLASS (callee) == BUILT_IN_NORMAL)
		  changed = simplify_builtin_call (&gsi, callee);
		break;
	      }

	    default:;
	    }

	  if (changed)
	    {
	      /* If the stmt changed then re-visit it and the statements
		 inserted before it.  */
	      for (; !gsi_end_p (gsi); gsi_prev (&gsi))
		if (gimple_plf (gsi_stmt (gsi), GF_PLF_1))
		  break;
	      if (gsi_end_p (gsi))
		gsi = gsi_start_bb (bb);
	      else
		gsi_next (&gsi);
	    }
	  else
	    {
	      /* Stmt no longer needs to be revisited.  */
	      gimple_set_plf (stmt, GF_PLF_1, true);
	      gsi_next (&gsi);
	    }
	}
    }

  if (cfg_changed)
    todoflags |= TODO_cleanup_cfg;

  return todoflags;
}


static bool
gate_forwprop (void)
{
  return flag_tree_forwprop;
}

namespace {

const pass_data pass_data_forwprop =
{
  GIMPLE_PASS, /* type */
  "forwprop", /* name */
  OPTGROUP_NONE, /* optinfo_flags */
  true, /* has_gate */
  true, /* has_execute */
  TV_TREE_FORWPROP, /* tv_id */
  ( PROP_cfg | PROP_ssa ), /* properties_required */
  0, /* properties_provided */
  0, /* properties_destroyed */
  0, /* todo_flags_start */
  ( TODO_update_ssa | TODO_verify_ssa ), /* todo_flags_finish */
};

class pass_forwprop : public gimple_opt_pass
{
public:
  pass_forwprop (gcc::context *ctxt)
    : gimple_opt_pass (pass_data_forwprop, ctxt)
  {}

  /* opt_pass methods: */
  opt_pass * clone () { return new pass_forwprop (m_ctxt); }
  bool gate () { return gate_forwprop (); }
  unsigned int execute () { return ssa_forward_propagate_and_combine (); }

}; // class pass_forwprop

} // anon namespace

gimple_opt_pass *
make_pass_forwprop (gcc::context *ctxt)
{
  return new pass_forwprop (ctxt);
}<|MERGE_RESOLUTION|>--- conflicted
+++ resolved
@@ -1882,8 +1882,6 @@
   return false;
 }
 
-<<<<<<< HEAD
-=======
 /* GSI points to a statement of the form
 
    result = OP0 CODE OP1
@@ -1930,7 +1928,6 @@
 
 }
 
->>>>>>> 4d0aec87
 /* Simplify bitwise binary operations.
    Return true if a transformation applied, otherwise return false.  */
 

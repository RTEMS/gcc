--- conflicted
+++ resolved
@@ -2021,17 +2021,13 @@
 	    return false;
 	  orig = ref;
 	}
+      unsigned int elt;
       if (may_ne (bit_field_size (op1), elem_size)
-	  || !constant_multiple_p (bit_field_offset (op1), elem_size, &sel[i]))
+	  || !constant_multiple_p (bit_field_offset (op1), elem_size, &elt))
 	return false;
-<<<<<<< HEAD
-      if (sel[i] != i) maybe_ident = false;
-=======
-      unsigned int elt = TREE_INT_CST_LOW (TREE_OPERAND (op1, 2)) / elem_size;
       if (elt != i)
 	maybe_ident = false;
       sel.quick_push (elt);
->>>>>>> 4a85c0b1
     }
   if (i < nelts)
     return false;
@@ -2060,11 +2056,7 @@
     {
       tree mask_type;
 
-<<<<<<< HEAD
-      if (!can_vec_perm_p (TYPE_MODE (type), false, nelts, sel))
-=======
       if (!can_vec_perm_p (TYPE_MODE (type), false, &sel))
->>>>>>> 4a85c0b1
 	return false;
       mask_type
 	= build_vector_type (build_nonstandard_integer_type (elem_size, 1),
@@ -2075,13 +2067,8 @@
 	return false;
       auto_vec<tree, 32> mask_elts (nelts);
       for (i = 0; i < nelts; i++)
-<<<<<<< HEAD
-	mask_elts[i] = build_int_cst (TREE_TYPE (mask_type), sel[i]);
-      op2 = build_vector (mask_type, nelts, mask_elts);
-=======
 	mask_elts.quick_push (build_int_cst (TREE_TYPE (mask_type), sel[i]));
       op2 = build_vector (mask_type, mask_elts);
->>>>>>> 4a85c0b1
       if (conv_code == ERROR_MARK)
 	gimple_assign_set_rhs_with_ops (gsi, VEC_PERM_EXPR, orig, orig, op2);
       else

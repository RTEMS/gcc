--- conflicted
+++ resolved
@@ -1176,11 +1176,7 @@
 	      if (base)
 		{
 		  q = base;
-<<<<<<< HEAD
-		  if (may_ne (offset, 0))
-=======
 		  if (maybe_ne (offset, 0))
->>>>>>> 70783a86
 		    off = size_binop (PLUS_EXPR, off, size_int (offset));
 		}
 	      if (TREE_CODE (q) == MEM_REF
@@ -1821,11 +1817,7 @@
     return false;
 
   size = TREE_INT_CST_LOW (TYPE_SIZE (elem_type));
-<<<<<<< HEAD
-  if (may_ne (bit_field_size (op), size))
-=======
   if (maybe_ne (bit_field_size (op), size))
->>>>>>> 70783a86
     return false;
 
   if (code == VEC_PERM_EXPR
@@ -2053,13 +2045,8 @@
 	  op1 = gimple_assign_rhs1 (def_stmt);
 	  if (conv_code == ERROR_MARK)
 	    {
-<<<<<<< HEAD
-	      if (may_ne (GET_MODE_SIZE (TYPE_MODE (TREE_TYPE (elt->value))),
-			  GET_MODE_SIZE (TYPE_MODE (TREE_TYPE (op1)))))
-=======
 	      if (maybe_ne (GET_MODE_SIZE (TYPE_MODE (TREE_TYPE (elt->value))),
 			    GET_MODE_SIZE (TYPE_MODE (TREE_TYPE (op1)))))
->>>>>>> 70783a86
 		return false;
 	      conv_code = code;
 	    }
@@ -2092,11 +2079,7 @@
 	  orig = ref;
 	}
       unsigned int elt;
-<<<<<<< HEAD
-      if (may_ne (bit_field_size (op1), elem_size)
-=======
       if (maybe_ne (bit_field_size (op1), elem_size)
->>>>>>> 70783a86
 	  || !constant_multiple_p (bit_field_offset (op1), elem_size, &elt))
 	return false;
       if (elt != i)
@@ -2107,13 +2090,8 @@
     return false;
 
   if (! VECTOR_TYPE_P (TREE_TYPE (orig))
-<<<<<<< HEAD
-      || may_ne (TYPE_VECTOR_SUBPARTS (type),
-		 TYPE_VECTOR_SUBPARTS (TREE_TYPE (orig))))
-=======
       || maybe_ne (TYPE_VECTOR_SUBPARTS (type),
 		   TYPE_VECTOR_SUBPARTS (TREE_TYPE (orig))))
->>>>>>> 70783a86
     return false;
 
   tree tem;
@@ -2142,13 +2120,8 @@
 	= build_vector_type (build_nonstandard_integer_type (elem_size, 1),
 			     nelts);
       if (GET_MODE_CLASS (TYPE_MODE (mask_type)) != MODE_VECTOR_INT
-<<<<<<< HEAD
-	  || may_ne (GET_MODE_SIZE (TYPE_MODE (mask_type)),
-		     GET_MODE_SIZE (TYPE_MODE (type))))
-=======
 	  || maybe_ne (GET_MODE_SIZE (TYPE_MODE (mask_type)),
 		       GET_MODE_SIZE (TYPE_MODE (type))))
->>>>>>> 70783a86
 	return false;
       op2 = vec_perm_indices_to_tree (mask_type, indices);
       if (conv_code == ERROR_MARK)

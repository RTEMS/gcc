/* Definitions for describing one tree-ssa optimization pass.
   Copyright (C) 2004-2015 Free Software Foundation, Inc.
   Contributed by Richard Henderson <rth@redhat.com>

This file is part of GCC.

GCC is free software; you can redistribute it and/or modify
it under the terms of the GNU General Public License as published by
the Free Software Foundation; either version 3, or (at your option)
any later version.

GCC is distributed in the hope that it will be useful,
but WITHOUT ANY WARRANTY; without even the implied warranty of
MERCHANTABILITY or FITNESS FOR A PARTICULAR PURPOSE.  See the
GNU General Public License for more details.

You should have received a copy of the GNU General Public License
along with GCC; see the file COPYING3.  If not see
<http://www.gnu.org/licenses/>.  */


#ifndef GCC_TREE_PASS_H
#define GCC_TREE_PASS_H 1

#include "timevar.h"
#include "dumpfile.h"

struct function;

/* Optimization pass type.  */
enum opt_pass_type
{
  GIMPLE_PASS,
  RTL_PASS,
  SIMPLE_IPA_PASS,
  IPA_PASS
};

/* Metadata for a pass, non-varying across all instances of a pass.  */
struct pass_data
{
  /* Optimization pass type.  */
  enum opt_pass_type type;

  /* Terse name of the pass used as a fragment of the dump file
     name.  If the name starts with a star, no dump happens. */
  const char *name;

  /* The -fopt-info optimization group flags as defined in dumpfile.h. */
  unsigned int optinfo_flags;

  /* The timevar id associated with this pass.  */
  /* ??? Ideally would be dynamically assigned.  */
  timevar_id_t tv_id;

  /* Sets of properties input and output from this pass.  */
  unsigned int properties_required;
  unsigned int properties_provided;
  unsigned int properties_destroyed;

  /* Flags indicating common sets things to do before and after.  */
  unsigned int todo_flags_start;
  unsigned int todo_flags_finish;
};

namespace gcc
{
  class context;
} // namespace gcc

/* An instance of a pass.  This is also "pass_data" to minimize the
   changes in existing code.  */
class opt_pass : public pass_data
{
public:
  virtual ~opt_pass () { }

  /* Create a copy of this pass.

     Passes that can have multiple instances must provide their own
     implementation of this, to ensure that any sharing of state between
     this instance and the copy is "wired up" correctly.

     The default implementation prints an error message and aborts.  */
  virtual opt_pass *clone ();

  /* This pass and all sub-passes are executed only if the function returns
     true.  The default implementation returns true.  */
  virtual bool gate (function *fun);

  /* This is the code to run.  If this is not overridden, then there should
     be sub-passes otherwise this pass does nothing.
     The return value contains TODOs to execute in addition to those in
     TODO_flags_finish.   */
  virtual unsigned int execute (function *fun);

protected:
  opt_pass (const pass_data&, gcc::context *);

public:
  /* A list of sub-passes to run, dependent on gate predicate.  */
  opt_pass *sub;

  /* Next in the list of passes to run, independent of gate predicate.  */
  opt_pass *next;

  /* Static pass number, used as a fragment of the dump file name.  */
  int static_pass_number;

  /* When a given dump file is being initialized, this flag is set to
     true if the corresponding TDF_graph dump file has also been
     initialized.  */
  bool graph_dump_initialized;

protected:
  gcc::context *m_ctxt;
};

/* Description of GIMPLE pass.  */
class gimple_opt_pass : public opt_pass
{
protected:
  gimple_opt_pass (const pass_data& data, gcc::context *ctxt)
    : opt_pass (data, ctxt)
  {
  }
};

/* Description of RTL pass.  */
class rtl_opt_pass : public opt_pass
{
protected:
  rtl_opt_pass (const pass_data& data, gcc::context *ctxt)
    : opt_pass (data, ctxt)
  {
  }
};

class varpool_node;
struct cgraph_node;
struct lto_symtab_encoder_d;

/* Description of IPA pass with generate summary, write, execute, read and
   transform stages.  */
class ipa_opt_pass_d : public opt_pass
{
public:
  /* IPA passes can analyze function body and variable initializers
      using this hook and produce summary.  */
  void (*generate_summary) (void);

  /* This hook is used to serialize IPA summaries on disk.  */
  void (*write_summary) (void);

  /* This hook is used to deserialize IPA summaries from disk.  */
  void (*read_summary) (void);

  /* This hook is used to serialize IPA optimization summaries on disk.  */
  void (*write_optimization_summary) (void);

  /* This hook is used to deserialize IPA summaries from disk.  */
  void (*read_optimization_summary) (void);

  /* Hook to convert gimple stmt uids into true gimple statements.  The second
     parameter is an array of statements indexed by their uid. */
  void (*stmt_fixup) (struct cgraph_node *, gimple **);

  /* Results of interprocedural propagation of an IPA pass is applied to
     function body via this hook.  */
  unsigned int function_transform_todo_flags_start;
  unsigned int (*function_transform) (struct cgraph_node *);
  void (*variable_transform) (varpool_node *);

protected:
  ipa_opt_pass_d (const pass_data& data, gcc::context *ctxt,
		  void (*generate_summary) (void),
		  void (*write_summary) (void),
		  void (*read_summary) (void),
		  void (*write_optimization_summary) (void),
		  void (*read_optimization_summary) (void),
		  void (*stmt_fixup) (struct cgraph_node *, gimple **),
		  unsigned int function_transform_todo_flags_start,
		  unsigned int (*function_transform) (struct cgraph_node *),
		  void (*variable_transform) (varpool_node *))
    : opt_pass (data, ctxt),
      generate_summary (generate_summary),
      write_summary (write_summary),
      read_summary (read_summary),
      write_optimization_summary (write_optimization_summary),
      read_optimization_summary (read_optimization_summary),
      stmt_fixup (stmt_fixup),
      function_transform_todo_flags_start (function_transform_todo_flags_start),
      function_transform (function_transform),
      variable_transform (variable_transform)
  {
  }
};

/* Description of simple IPA pass.  Simple IPA passes have just one execute
   hook.  */
class simple_ipa_opt_pass : public opt_pass
{
protected:
  simple_ipa_opt_pass (const pass_data& data, gcc::context *ctxt)
    : opt_pass (data, ctxt)
  {
  }
};

/* Pass properties.  */
#define PROP_gimple_any		(1 << 0)	/* entire gimple grammar */
#define PROP_gimple_lcf		(1 << 1)	/* lowered control flow */
#define PROP_gimple_leh		(1 << 2)	/* lowered eh */
#define PROP_cfg		(1 << 3)
#define PROP_ssa		(1 << 5)
#define PROP_no_crit_edges      (1 << 6)
#define PROP_rtl		(1 << 7)
#define PROP_gimple_lomp	(1 << 8)	/* lowered OpenMP directives */
#define PROP_cfglayout	 	(1 << 9)	/* cfglayout mode on RTL */
#define PROP_gimple_lcx		(1 << 10)       /* lowered complex */
#define PROP_loops		(1 << 11)	/* preserve loop structures */
#define PROP_gimple_lvec	(1 << 12)       /* lowered vector */
#define PROP_gimple_eomp	(1 << 13)       /* no OpenMP directives */
#define PROP_gimple_lva		(1 << 14)       /* No va_arg internal function.  */
<<<<<<< HEAD
#define PROP_gimple_lompifn	(1 << 15)       /* No omp internal function.  */
=======
#define PROP_gimple_opt_math	(1 << 15)	/* Disable canonicalization
						   of math functions; the
						   current choices have
						   been optimized.  */
>>>>>>> ecebe44f

#define PROP_trees \
  (PROP_gimple_any | PROP_gimple_lcf | PROP_gimple_leh | PROP_gimple_lomp)

/* To-do flags.  */
#define TODO_do_not_ggc_collect		(1 << 1)
#define TODO_cleanup_cfg        	(1 << 5)
#define TODO_verify_il			(1 << 6)
#define TODO_dump_symtab		(1 << 7)
#define TODO_remove_functions		(1 << 8)
#define TODO_rebuild_frequencies	(1 << 9)

/* To-do flags for calls to update_ssa.  */

/* Update the SSA form inserting PHI nodes for newly exposed symbols
   and virtual names marked for updating.  When updating real names,
   only insert PHI nodes for a real name O_j in blocks reached by all
   the new and old definitions for O_j.  If the iterated dominance
   frontier for O_j is not pruned, we may end up inserting PHI nodes
   in blocks that have one or more edges with no incoming definition
   for O_j.  This would lead to uninitialized warnings for O_j's
   symbol.  */
#define TODO_update_ssa			(1 << 11)

/* Update the SSA form without inserting any new PHI nodes at all.
   This is used by passes that have either inserted all the PHI nodes
   themselves or passes that need only to patch use-def and def-def
   chains for virtuals (e.g., DCE).  */
#define TODO_update_ssa_no_phi		(1 << 12)

/* Insert PHI nodes everywhere they are needed.  No pruning of the
   IDF is done.  This is used by passes that need the PHI nodes for
   O_j even if it means that some arguments will come from the default
   definition of O_j's symbol.

   WARNING: If you need to use this flag, chances are that your pass
   may be doing something wrong.  Inserting PHI nodes for an old name
   where not all edges carry a new replacement may lead to silent
   codegen errors or spurious uninitialized warnings.  */
#define TODO_update_ssa_full_phi	(1 << 13)

/* Passes that update the SSA form on their own may want to delegate
   the updating of virtual names to the generic updater.  Since FUD
   chains are easier to maintain, this simplifies the work they need
   to do.  NOTE: If this flag is used, any OLD->NEW mappings for real
   names are explicitly destroyed and only the symbols marked for
   renaming are processed.  */
#define TODO_update_ssa_only_virtuals	(1 << 14)

/* Some passes leave unused local variables that can be removed from
   cfun->local_decls.  This reduces the size of dump files
   and the memory footprint for VAR_DECLs.  */
#define TODO_remove_unused_locals	(1 << 15)

/* Call df_finish at the end of the pass.  This is done after all of
   the dumpers have been allowed to run so that they have access to
   the instance before it is destroyed.  */
#define TODO_df_finish                  (1 << 17)

/* Call df_verify at the end of the pass if checking is enabled.  */
#define TODO_df_verify                  (1 << 18)

/* Internally used for the first instance of a pass.  */
#define TODO_mark_first_instance	(1 << 19)

/* Rebuild aliasing info.  */
#define TODO_rebuild_alias              (1 << 20)

/* Rebuild the addressable-vars bitmap and do register promotion.  */
#define TODO_update_address_taken	(1 << 21)

/* Rebuild the callgraph edges.  */
#define TODO_rebuild_cgraph_edges       (1 << 22)

/* Internally used in execute_function_todo().  */
#define TODO_update_ssa_any		\
    (TODO_update_ssa			\
     | TODO_update_ssa_no_phi		\
     | TODO_update_ssa_full_phi		\
     | TODO_update_ssa_only_virtuals)

#define TODO_verify_all TODO_verify_il


/* Register pass info. */

enum pass_positioning_ops
{
  PASS_POS_INSERT_AFTER,  /* Insert after the reference pass.  */
  PASS_POS_INSERT_BEFORE, /* Insert before the reference pass.  */
  PASS_POS_REPLACE        /* Replace the reference pass.  */
};

struct register_pass_info
{
  opt_pass *pass;		    /* New pass to register.  */
  const char *reference_pass_name;  /* Name of the reference pass for hooking
                                       up the new pass.  */
  int ref_pass_instance_number;     /* Insert the pass at the specified
                                       instance number of the reference pass.
                                       Do it for every instance if it is 0.  */
  enum pass_positioning_ops pos_op; /* how to insert the new pass.  */
};

/* Registers a new pass.  Either fill out the register_pass_info or specify
   the individual parameters.  The pass object is expected to have been
   allocated using operator new and the pass manager takes the ownership of
   the pass object.  */
extern void register_pass (register_pass_info *);
extern void register_pass (opt_pass* pass, pass_positioning_ops pos,
			   const char* ref_pass_name, int ref_pass_inst_number);

extern simple_ipa_opt_pass *make_pass_ipa_chkp_versioning (gcc::context *ctxt);
extern simple_ipa_opt_pass *make_pass_ipa_chkp_early_produce_thunks (gcc::context *ctxt);
extern simple_ipa_opt_pass *make_pass_ipa_chkp_produce_thunks (gcc::context *ctxt);
extern gimple_opt_pass *make_pass_chkp (gcc::context *ctxt);
extern gimple_opt_pass *make_pass_chkp_opt (gcc::context *ctxt);
extern gimple_opt_pass *make_pass_asan (gcc::context *ctxt);
extern gimple_opt_pass *make_pass_asan_O0 (gcc::context *ctxt);
extern gimple_opt_pass *make_pass_tsan (gcc::context *ctxt);
extern gimple_opt_pass *make_pass_tsan_O0 (gcc::context *ctxt);
extern gimple_opt_pass *make_pass_lower_cf (gcc::context *ctxt);
extern gimple_opt_pass *make_pass_refactor_eh (gcc::context *ctxt);
extern gimple_opt_pass *make_pass_lower_eh (gcc::context *ctxt);
extern gimple_opt_pass *make_pass_lower_eh_dispatch (gcc::context *ctxt);
extern gimple_opt_pass *make_pass_lower_resx (gcc::context *ctxt);
extern gimple_opt_pass *make_pass_build_cfg (gcc::context *ctxt);
extern gimple_opt_pass *make_pass_early_tree_profile (gcc::context *ctxt);
extern gimple_opt_pass *make_pass_cleanup_eh (gcc::context *ctxt);
extern gimple_opt_pass *make_pass_sra (gcc::context *ctxt);
extern gimple_opt_pass *make_pass_sra_early (gcc::context *ctxt);
extern gimple_opt_pass *make_pass_early_ipa_sra (gcc::context *ctxt);
extern gimple_opt_pass *make_pass_tail_recursion (gcc::context *ctxt);
extern gimple_opt_pass *make_pass_tail_calls (gcc::context *ctxt);
extern gimple_opt_pass *make_pass_fix_loops (gcc::context *ctxt);
extern gimple_opt_pass *make_pass_tree_loop (gcc::context *ctxt);
extern gimple_opt_pass *make_pass_tree_no_loop (gcc::context *ctxt);
extern gimple_opt_pass *make_pass_tree_loop_init (gcc::context *ctxt);
extern gimple_opt_pass *make_pass_lim (gcc::context *ctxt);
extern gimple_opt_pass *make_pass_tree_unswitch (gcc::context *ctxt);
extern gimple_opt_pass *make_pass_predcom (gcc::context *ctxt);
extern gimple_opt_pass *make_pass_iv_canon (gcc::context *ctxt);
extern gimple_opt_pass *make_pass_scev_cprop (gcc::context *ctxt);
extern gimple_opt_pass *make_pass_empty_loop (gcc::context *ctxt);
extern gimple_opt_pass *make_pass_record_bounds (gcc::context *ctxt);
extern gimple_opt_pass *make_pass_graphite (gcc::context *ctxt);
extern gimple_opt_pass *make_pass_graphite_transforms (gcc::context *ctxt);
extern gimple_opt_pass *make_pass_if_conversion (gcc::context *ctxt);
extern gimple_opt_pass *make_pass_loop_distribution (gcc::context *ctxt);
extern gimple_opt_pass *make_pass_vectorize (gcc::context *ctxt);
extern gimple_opt_pass *make_pass_simduid_cleanup (gcc::context *ctxt);
extern gimple_opt_pass *make_pass_slp_vectorize (gcc::context *ctxt);
extern gimple_opt_pass *make_pass_complete_unroll (gcc::context *ctxt);
extern gimple_opt_pass *make_pass_complete_unrolli (gcc::context *ctxt);
extern gimple_opt_pass *make_pass_parallelize_loops (gcc::context *ctxt);
extern gimple_opt_pass *
  make_pass_parallelize_loops_oacc_kernels (gcc::context *ctxt);
extern gimple_opt_pass *make_pass_loop_prefetch (gcc::context *ctxt);
extern gimple_opt_pass *make_pass_iv_optimize (gcc::context *ctxt);
extern gimple_opt_pass *make_pass_tree_loop_done (gcc::context *ctxt);
extern gimple_opt_pass *make_pass_ch (gcc::context *ctxt);
extern gimple_opt_pass *make_pass_ch_vect (gcc::context *ctxt);
extern gimple_opt_pass *make_pass_ch_oacc_kernels (gcc::context *ctxt);
extern gimple_opt_pass *make_pass_ccp (gcc::context *ctxt);
extern gimple_opt_pass *make_pass_phi_only_cprop (gcc::context *ctxt);
extern gimple_opt_pass *make_pass_build_ssa (gcc::context *ctxt);
extern gimple_opt_pass *make_pass_build_alias (gcc::context *ctxt);
extern gimple_opt_pass *make_pass_build_ealias (gcc::context *ctxt);
extern gimple_opt_pass *make_pass_dominator (gcc::context *ctxt);
extern gimple_opt_pass *make_pass_dominator_oacc_kernels (gcc::context *ctxt);
extern gimple_opt_pass *make_pass_dce (gcc::context *ctxt);
extern gimple_opt_pass *make_pass_cd_dce (gcc::context *ctxt);
extern gimple_opt_pass *make_pass_call_cdce (gcc::context *ctxt);
extern gimple_opt_pass *make_pass_merge_phi (gcc::context *ctxt);
extern gimple_opt_pass *make_pass_split_crit_edges (gcc::context *ctxt);
extern gimple_opt_pass *make_pass_laddress (gcc::context *ctxt);
extern gimple_opt_pass *make_pass_pre (gcc::context *ctxt);
extern unsigned int tail_merge_optimize (unsigned int);
extern gimple_opt_pass *make_pass_profile (gcc::context *ctxt);
extern gimple_opt_pass *make_pass_strip_predict_hints (gcc::context *ctxt);
extern gimple_opt_pass *make_pass_lower_complex_O0 (gcc::context *ctxt);
extern gimple_opt_pass *make_pass_lower_complex (gcc::context *ctxt);
extern gimple_opt_pass *make_pass_lower_vector (gcc::context *ctxt);
extern gimple_opt_pass *make_pass_lower_vector_ssa (gcc::context *ctxt);
extern gimple_opt_pass *make_pass_lower_omp (gcc::context *ctxt);
extern gimple_opt_pass *make_pass_late_lower_omp (gcc::context *ctxt);
extern gimple_opt_pass *make_pass_diagnose_omp_blocks (gcc::context *ctxt);
extern gimple_opt_pass *make_pass_expand_omp (gcc::context *ctxt);
extern gimple_opt_pass *make_pass_expand_omp_ssa (gcc::context *ctxt);
extern gimple_opt_pass *make_pass_oacc_device_lower (gcc::context *ctxt);
extern gimple_opt_pass *make_pass_object_sizes (gcc::context *ctxt);
extern gimple_opt_pass *make_pass_strlen (gcc::context *ctxt);
extern gimple_opt_pass *make_pass_fold_builtins (gcc::context *ctxt);
extern gimple_opt_pass *make_pass_stdarg (gcc::context *ctxt);
extern gimple_opt_pass *make_pass_early_warn_uninitialized (gcc::context *ctxt);
extern gimple_opt_pass *make_pass_late_warn_uninitialized (gcc::context *ctxt);
extern gimple_opt_pass *make_pass_cse_reciprocals (gcc::context *ctxt);
extern gimple_opt_pass *make_pass_cse_sincos (gcc::context *ctxt);
extern gimple_opt_pass *make_pass_optimize_bswap (gcc::context *ctxt);
extern gimple_opt_pass *make_pass_optimize_widening_mul (gcc::context *ctxt);
extern gimple_opt_pass *make_pass_warn_function_return (gcc::context *ctxt);
extern gimple_opt_pass *make_pass_warn_function_noreturn (gcc::context *ctxt);
extern gimple_opt_pass *make_pass_cselim (gcc::context *ctxt);
extern gimple_opt_pass *make_pass_phiopt (gcc::context *ctxt);
extern gimple_opt_pass *make_pass_forwprop (gcc::context *ctxt);
extern gimple_opt_pass *make_pass_phiprop (gcc::context *ctxt);
extern gimple_opt_pass *make_pass_tree_ifcombine (gcc::context *ctxt);
extern gimple_opt_pass *make_pass_dse (gcc::context *ctxt);
extern gimple_opt_pass *make_pass_nrv (gcc::context *ctxt);
extern gimple_opt_pass *make_pass_rename_ssa_copies (gcc::context *ctxt);
extern gimple_opt_pass *make_pass_sink_code (gcc::context *ctxt);
extern gimple_opt_pass *make_pass_fre (gcc::context *ctxt);
extern gimple_opt_pass *make_pass_check_data_deps (gcc::context *ctxt);
extern gimple_opt_pass *make_pass_copy_prop (gcc::context *ctxt);
extern gimple_opt_pass *make_pass_isolate_erroneous_paths (gcc::context *ctxt);
extern gimple_opt_pass *make_pass_vrp (gcc::context *ctxt);
extern gimple_opt_pass *make_pass_uncprop (gcc::context *ctxt);
extern gimple_opt_pass *make_pass_return_slot (gcc::context *ctxt);
extern gimple_opt_pass *make_pass_reassoc (gcc::context *ctxt);
extern gimple_opt_pass *make_pass_rebuild_cgraph_edges (gcc::context *ctxt);
extern gimple_opt_pass *make_pass_remove_cgraph_callee_edges (gcc::context
							      *ctxt);
extern gimple_opt_pass *make_pass_build_cgraph_edges (gcc::context *ctxt);
extern gimple_opt_pass *make_pass_local_pure_const (gcc::context *ctxt);
extern gimple_opt_pass *make_pass_nothrow (gcc::context *ctxt);
extern gimple_opt_pass *make_pass_tracer (gcc::context *ctxt);
extern gimple_opt_pass *make_pass_warn_unused_result (gcc::context *ctxt);
extern gimple_opt_pass *make_pass_diagnose_tm_blocks (gcc::context *ctxt);
extern gimple_opt_pass *make_pass_lower_tm (gcc::context *ctxt);
extern gimple_opt_pass *make_pass_tm_init (gcc::context *ctxt);
extern gimple_opt_pass *make_pass_tm_mark (gcc::context *ctxt);
extern gimple_opt_pass *make_pass_tm_memopt (gcc::context *ctxt);
extern gimple_opt_pass *make_pass_tm_edges (gcc::context *ctxt);
extern gimple_opt_pass *make_pass_split_functions (gcc::context *ctxt);
extern gimple_opt_pass *make_pass_feedback_split_functions (gcc::context *ctxt);
extern gimple_opt_pass *make_pass_strength_reduction (gcc::context *ctxt);
extern gimple_opt_pass *make_pass_vtable_verify (gcc::context *ctxt);
extern gimple_opt_pass *make_pass_ubsan (gcc::context *ctxt);
extern gimple_opt_pass *make_pass_sanopt (gcc::context *ctxt);
extern gimple_opt_pass *make_pass_oacc_kernels (gcc::context *ctxt);

/* IPA Passes */
extern simple_ipa_opt_pass *make_pass_ipa_lower_emutls (gcc::context *ctxt);
extern simple_ipa_opt_pass
							      *make_pass_ipa_function_and_variable_visibility (gcc::context *ctxt);
extern simple_ipa_opt_pass *make_pass_ipa_tree_profile (gcc::context *ctxt);
extern simple_ipa_opt_pass *make_pass_ipa_auto_profile (gcc::context *ctxt);

extern simple_ipa_opt_pass *make_pass_build_ssa_passes (gcc::context *ctxt);
extern simple_ipa_opt_pass *make_pass_chkp_instrumentation_passes (gcc::context *ctxt);
extern simple_ipa_opt_pass *make_pass_local_optimization_passes (gcc::context *ctxt);

extern ipa_opt_pass_d *make_pass_ipa_whole_program_visibility (gcc::context
							       *ctxt);
extern simple_ipa_opt_pass *make_pass_ipa_increase_alignment (gcc::context
							      *ctxt);
extern ipa_opt_pass_d *make_pass_ipa_inline (gcc::context *ctxt);
extern simple_ipa_opt_pass *make_pass_ipa_free_lang_data (gcc::context *ctxt);
extern simple_ipa_opt_pass *make_pass_ipa_free_inline_summary (gcc::context
							       *ctxt);
extern ipa_opt_pass_d *make_pass_ipa_cp (gcc::context *ctxt);
extern ipa_opt_pass_d *make_pass_ipa_icf (gcc::context *ctxt);
extern ipa_opt_pass_d *make_pass_ipa_devirt (gcc::context *ctxt);
extern ipa_opt_pass_d *make_pass_ipa_reference (gcc::context *ctxt);
extern ipa_opt_pass_d *make_pass_ipa_pure_const (gcc::context *ctxt);
extern simple_ipa_opt_pass *make_pass_ipa_pta (gcc::context *ctxt);
extern simple_ipa_opt_pass *make_pass_ipa_tm (gcc::context *ctxt);
extern simple_ipa_opt_pass *make_pass_omp_simd_clone (gcc::context *ctxt);
extern ipa_opt_pass_d *make_pass_ipa_profile (gcc::context *ctxt);
extern ipa_opt_pass_d *make_pass_ipa_cdtor_merge (gcc::context *ctxt);
extern ipa_opt_pass_d *make_pass_ipa_single_use (gcc::context *ctxt);
extern ipa_opt_pass_d *make_pass_ipa_comdats (gcc::context *ctxt);

extern gimple_opt_pass *make_pass_cleanup_cfg_post_optimizing (gcc::context
							       *ctxt);
extern gimple_opt_pass *make_pass_init_datastructures (gcc::context *ctxt);
extern gimple_opt_pass *make_pass_fixup_cfg (gcc::context *ctxt);
extern gimple_opt_pass *make_pass_backprop (gcc::context *ctxt);

extern rtl_opt_pass *make_pass_expand (gcc::context *ctxt);
extern rtl_opt_pass *make_pass_instantiate_virtual_regs (gcc::context *ctxt);
extern rtl_opt_pass *make_pass_rtl_fwprop (gcc::context *ctxt);
extern rtl_opt_pass *make_pass_rtl_fwprop_addr (gcc::context *ctxt);
extern rtl_opt_pass *make_pass_jump (gcc::context *ctxt);
extern rtl_opt_pass *make_pass_jump2 (gcc::context *ctxt);
extern rtl_opt_pass *make_pass_lower_subreg (gcc::context *ctxt);
extern rtl_opt_pass *make_pass_cse (gcc::context *ctxt);
extern rtl_opt_pass *make_pass_fast_rtl_dce (gcc::context *ctxt);
extern rtl_opt_pass *make_pass_ud_rtl_dce (gcc::context *ctxt);
extern rtl_opt_pass *make_pass_rtl_dce (gcc::context *ctxt);
extern rtl_opt_pass *make_pass_rtl_dse1 (gcc::context *ctxt);
extern rtl_opt_pass *make_pass_rtl_dse2 (gcc::context *ctxt);
extern rtl_opt_pass *make_pass_rtl_dse3 (gcc::context *ctxt);
extern rtl_opt_pass *make_pass_rtl_cprop (gcc::context *ctxt);
extern rtl_opt_pass *make_pass_rtl_pre (gcc::context *ctxt);
extern rtl_opt_pass *make_pass_rtl_hoist (gcc::context *ctxt);
extern rtl_opt_pass *make_pass_rtl_store_motion (gcc::context *ctxt);
extern rtl_opt_pass *make_pass_cse_after_global_opts (gcc::context *ctxt);
extern rtl_opt_pass *make_pass_rtl_ifcvt (gcc::context *ctxt);

extern rtl_opt_pass *make_pass_into_cfg_layout_mode (gcc::context *ctxt);
extern rtl_opt_pass *make_pass_outof_cfg_layout_mode (gcc::context *ctxt);

extern rtl_opt_pass *make_pass_loop2 (gcc::context *ctxt);
extern rtl_opt_pass *make_pass_rtl_loop_init (gcc::context *ctxt);
extern rtl_opt_pass *make_pass_rtl_move_loop_invariants (gcc::context *ctxt);
extern rtl_opt_pass *make_pass_rtl_unroll_loops (gcc::context *ctxt);
extern rtl_opt_pass *make_pass_rtl_doloop (gcc::context *ctxt);
extern rtl_opt_pass *make_pass_rtl_loop_done (gcc::context *ctxt);

extern rtl_opt_pass *make_pass_web (gcc::context *ctxt);
extern rtl_opt_pass *make_pass_cse2 (gcc::context *ctxt);
extern rtl_opt_pass *make_pass_df_initialize_opt (gcc::context *ctxt);
extern rtl_opt_pass *make_pass_df_initialize_no_opt (gcc::context *ctxt);
extern rtl_opt_pass *make_pass_reginfo_init (gcc::context *ctxt);
extern rtl_opt_pass *make_pass_inc_dec (gcc::context *ctxt);
extern rtl_opt_pass *make_pass_stack_ptr_mod (gcc::context *ctxt);
extern rtl_opt_pass *make_pass_initialize_regs (gcc::context *ctxt);
extern rtl_opt_pass *make_pass_combine (gcc::context *ctxt);
extern rtl_opt_pass *make_pass_if_after_combine (gcc::context *ctxt);
extern rtl_opt_pass *make_pass_ree (gcc::context *ctxt);
extern rtl_opt_pass *make_pass_partition_blocks (gcc::context *ctxt);
extern rtl_opt_pass *make_pass_match_asm_constraints (gcc::context *ctxt);
extern rtl_opt_pass *make_pass_split_all_insns (gcc::context *ctxt);
extern rtl_opt_pass *make_pass_fast_rtl_byte_dce (gcc::context *ctxt);
extern rtl_opt_pass *make_pass_lower_subreg2 (gcc::context *ctxt);
extern rtl_opt_pass *make_pass_mode_switching (gcc::context *ctxt);
extern rtl_opt_pass *make_pass_sms (gcc::context *ctxt);
extern rtl_opt_pass *make_pass_sched (gcc::context *ctxt);
extern rtl_opt_pass *make_pass_live_range_shrinkage (gcc::context *ctxt);
extern rtl_opt_pass *make_pass_ira (gcc::context *ctxt);
extern rtl_opt_pass *make_pass_reload (gcc::context *ctxt);
extern rtl_opt_pass *make_pass_clean_state (gcc::context *ctxt);
extern rtl_opt_pass *make_pass_branch_prob (gcc::context *ctxt);
extern rtl_opt_pass *make_pass_value_profile_transformations (gcc::context
							      *ctxt);
extern rtl_opt_pass *make_pass_postreload_cse (gcc::context *ctxt);
extern rtl_opt_pass *make_pass_gcse2 (gcc::context *ctxt);
extern rtl_opt_pass *make_pass_split_after_reload (gcc::context *ctxt);
extern rtl_opt_pass *make_pass_branch_target_load_optimize1 (gcc::context
							     *ctxt);
extern rtl_opt_pass *make_pass_thread_prologue_and_epilogue (gcc::context
							     *ctxt);
extern rtl_opt_pass *make_pass_stack_adjustments (gcc::context *ctxt);
extern rtl_opt_pass *make_pass_sched_fusion (gcc::context *ctxt);
extern rtl_opt_pass *make_pass_peephole2 (gcc::context *ctxt);
extern rtl_opt_pass *make_pass_if_after_reload (gcc::context *ctxt);
extern rtl_opt_pass *make_pass_regrename (gcc::context *ctxt);
extern rtl_opt_pass *make_pass_cprop_hardreg (gcc::context *ctxt);
extern rtl_opt_pass *make_pass_reorder_blocks (gcc::context *ctxt);
extern rtl_opt_pass *make_pass_branch_target_load_optimize2 (gcc::context
							     *ctxt);
extern rtl_opt_pass *make_pass_leaf_regs (gcc::context *ctxt);
extern rtl_opt_pass *make_pass_split_before_sched2 (gcc::context *ctxt);
extern rtl_opt_pass *make_pass_compare_elim_after_reload (gcc::context *ctxt);
extern rtl_opt_pass *make_pass_sched2 (gcc::context *ctxt);
extern rtl_opt_pass *make_pass_stack_regs (gcc::context *ctxt);
extern rtl_opt_pass *make_pass_stack_regs_run (gcc::context *ctxt);
extern rtl_opt_pass *make_pass_df_finish (gcc::context *ctxt);
extern rtl_opt_pass *make_pass_compute_alignments (gcc::context *ctxt);
extern rtl_opt_pass *make_pass_duplicate_computed_gotos (gcc::context *ctxt);
extern rtl_opt_pass *make_pass_variable_tracking (gcc::context *ctxt);
extern rtl_opt_pass *make_pass_free_cfg (gcc::context *ctxt);
extern rtl_opt_pass *make_pass_machine_reorg (gcc::context *ctxt);
extern rtl_opt_pass *make_pass_cleanup_barriers (gcc::context *ctxt);
extern rtl_opt_pass *make_pass_delay_slots (gcc::context *ctxt);
extern rtl_opt_pass *make_pass_split_for_shorten_branches (gcc::context *ctxt);
extern rtl_opt_pass *make_pass_split_before_regstack (gcc::context *ctxt);
extern rtl_opt_pass *make_pass_convert_to_eh_region_ranges (gcc::context *ctxt);
extern rtl_opt_pass *make_pass_shorten_branches (gcc::context *ctxt);
extern rtl_opt_pass *make_pass_set_nothrow_function_flags (gcc::context *ctxt);
extern rtl_opt_pass *make_pass_dwarf2_frame (gcc::context *ctxt);
extern rtl_opt_pass *make_pass_final (gcc::context *ctxt);
extern rtl_opt_pass *make_pass_rtl_seqabstr (gcc::context *ctxt);
extern gimple_opt_pass *make_pass_release_ssa_names (gcc::context *ctxt);
extern gimple_opt_pass *make_pass_early_inline (gcc::context *ctxt);
extern gimple_opt_pass *make_pass_inline_parameters (gcc::context *ctxt);
extern gimple_opt_pass *make_pass_update_address_taken (gcc::context *ctxt);
extern gimple_opt_pass *make_pass_convert_switch (gcc::context *ctxt);
extern gimple_opt_pass *make_pass_lower_vaarg (gcc::context *ctxt);

/* Current optimization pass.  */
extern opt_pass *current_pass;

extern bool execute_one_pass (opt_pass *);
extern void execute_pass_list (function *, opt_pass *);
extern void execute_ipa_pass_list (opt_pass *);
extern void execute_ipa_summary_passes (ipa_opt_pass_d *);
extern void execute_all_ipa_transforms (void);
extern void execute_all_ipa_stmt_fixups (struct cgraph_node *, gimple **);
extern bool pass_init_dump_file (opt_pass *);
extern void pass_fini_dump_file (opt_pass *);

extern void print_current_pass (FILE *);
extern void debug_pass (void);
extern void ipa_write_summaries (void);
extern void ipa_write_optimization_summaries (struct lto_symtab_encoder_d *);
extern void ipa_read_summaries (void);
extern void ipa_read_optimization_summaries (void);
extern void register_one_dump_file (opt_pass *);
extern bool function_called_by_processed_nodes_p (void);

/* Set to true if the pass is called the first time during compilation of the
   current function.  Note that using this information in the optimization
   passes is considered not to be clean, and it should be avoided if possible.
   This flag is currently used to prevent loops from being peeled repeatedly
   in jump threading; it will be removed once we preserve loop structures
   throughout the compilation -- we will be able to mark the affected loops
   directly in jump threading, and avoid peeling them next time.  */
extern bool first_pass_instance;

/* Declare for plugins.  */
extern void do_per_function_toporder (void (*) (function *, void *), void *);

extern void disable_pass (const char *);
extern void enable_pass (const char *);
extern void dump_passes (void);

#endif /* GCC_TREE_PASS_H */<|MERGE_RESOLUTION|>--- conflicted
+++ resolved
@@ -222,14 +222,11 @@
 #define PROP_gimple_lvec	(1 << 12)       /* lowered vector */
 #define PROP_gimple_eomp	(1 << 13)       /* no OpenMP directives */
 #define PROP_gimple_lva		(1 << 14)       /* No va_arg internal function.  */
-<<<<<<< HEAD
-#define PROP_gimple_lompifn	(1 << 15)       /* No omp internal function.  */
-=======
 #define PROP_gimple_opt_math	(1 << 15)	/* Disable canonicalization
 						   of math functions; the
 						   current choices have
 						   been optimized.  */
->>>>>>> ecebe44f
+#define PROP_gimple_lompifn	(1 << 16)       /* No omp internal function.  */
 
 #define PROP_trees \
   (PROP_gimple_any | PROP_gimple_lcf | PROP_gimple_leh | PROP_gimple_lomp)

--- conflicted
+++ resolved
@@ -1,13 +1,9 @@
-<<<<<<< HEAD
-=======
 
 2011-07-11   DeLesley Hutchins  <delesley@google.com>
       * cp/gc.class (cp_get_virtual_function_decl.c handle_call_gs): 
       Changes function to return null if the method cannot be found.
 
->>>>>>> 7e097b4d
 2011-06-30   DeLesley Hutchins  <delesley@google.com>
-
        * tree-threadsafe-analyze.c (handle_call_gs): Fixes case where
        the virtual method callee has unknown type.
 

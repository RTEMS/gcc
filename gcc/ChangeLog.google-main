--- conflicted
+++ resolved
@@ -1,5 +1,3 @@
-<<<<<<< HEAD
-=======
 2011-06-10  Rong Xu  <xur@google.com>
 
 	* gcc/tree-ssa-loop-im.c (maxmimu_lsm): New define.
@@ -89,7 +87,6 @@
 	* params.def (DEFPARAM): New param
         PARAM_NOTE_CGRAPH_SECTION_EDGE_THRESHOLD.
 
->>>>>>> c79231ac
 2011-06-07  Mark Heffernan  <meheff@google.com>
 
 	* cgraph.h (cgraph_global_info): Remove field.
@@ -98,8 +95,6 @@
 	(cgraph_check_inline_limits): Change stack frame computation.
 	(compute_inline_parameters): Remove dead initialization.
 
-<<<<<<< HEAD
-=======
 2011-06-07  David Li  <davidxl@google.com>
 
 	* tree-pretty-print.c	(revision 174779)
@@ -127,7 +122,14 @@
 	* passes.c (pass_init_dump_file): Pass dump_flags on.
 	* tree-cfg.c (gimple_dump_cfg): Pass flags on.
 
->>>>>>> c79231ac
+2011-06-07  Mark Heffernan  <meheff@google.com>
+
+	* cgraph.h (cgraph_global_info): Remove field.
+	* ipa-inline.c (cgraph_clone_inlined_nodes): Change
+	stack frame computation.
+	(cgraph_check_inline_limits): Change stack frame computation.
+	(compute_inline_parameters): Remove dead initialization.
+
 2011-06-06  Diego Novillo  <dnovillo@google.com>
 
 	Merge from google/integration rev 174705.

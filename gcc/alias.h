--- conflicted
+++ resolved
@@ -36,19 +36,13 @@
 extern alias_set_type get_frame_alias_set (void);
 extern bool component_uses_parent_alias_set (const_tree);
 extern bool alias_set_subset_of (alias_set_type, alias_set_type);
-<<<<<<< HEAD
-=======
 extern void record_alias_subset (alias_set_type, alias_set_type);
->>>>>>> a0daa400
 extern void record_component_aliases (tree);
 extern int alias_sets_conflict_p (alias_set_type, alias_set_type);
 extern int alias_sets_must_conflict_p (alias_set_type, alias_set_type);
 extern int objects_must_conflict_p (tree, tree);
 extern int nonoverlapping_memrefs_p (const_rtx, const_rtx);
-<<<<<<< HEAD
-=======
 extern bool insn_alias_sets_conflict_p (rtx, rtx);
->>>>>>> a0daa400
 
 /* This alias set can be used to force a memory to conflict with all
    other memories, creating a barrier across which no memory reference

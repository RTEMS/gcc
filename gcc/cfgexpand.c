--- conflicted
+++ resolved
@@ -4483,11 +4483,7 @@
      the common parent easily.  */
   set_block_levels (DECL_INITIAL (cfun->decl), 0);
   default_rtl_profile ();
-<<<<<<< HEAD
-
-=======
   timevar_pop (TV_POST_EXPAND);
->>>>>>> f61fc398
   return 0;
 }
 

/* A pass for lowering trees to RTL.
   Copyright (C) 2004-2018 Free Software Foundation, Inc.

This file is part of GCC.

GCC is free software; you can redistribute it and/or modify
it under the terms of the GNU General Public License as published by
the Free Software Foundation; either version 3, or (at your option)
any later version.

GCC is distributed in the hope that it will be useful,
but WITHOUT ANY WARRANTY; without even the implied warranty of
MERCHANTABILITY or FITNESS FOR A PARTICULAR PURPOSE.  See the
GNU General Public License for more details.

You should have received a copy of the GNU General Public License
along with GCC; see the file COPYING3.  If not see
<http://www.gnu.org/licenses/>.  */

#include "config.h"
#include "system.h"
#include "coretypes.h"
#include "backend.h"
#include "target.h"
#include "rtl.h"
#include "tree.h"
#include "gimple.h"
#include "cfghooks.h"
#include "tree-pass.h"
#include "memmodel.h"
#include "tm_p.h"
#include "ssa.h"
#include "optabs.h"
#include "regs.h" /* For reg_renumber.  */
#include "emit-rtl.h"
#include "recog.h"
#include "cgraph.h"
#include "diagnostic.h"
#include "fold-const.h"
#include "varasm.h"
#include "stor-layout.h"
#include "stmt.h"
#include "print-tree.h"
#include "cfgrtl.h"
#include "cfganal.h"
#include "cfgbuild.h"
#include "cfgcleanup.h"
#include "dojump.h"
#include "explow.h"
#include "calls.h"
#include "expr.h"
#include "internal-fn.h"
#include "tree-eh.h"
#include "gimple-iterator.h"
#include "gimple-expr.h"
#include "gimple-walk.h"
#include "tree-cfg.h"
#include "tree-dfa.h"
#include "tree-ssa.h"
#include "except.h"
#include "gimple-pretty-print.h"
#include "toplev.h"
#include "debug.h"
#include "params.h"
#include "tree-inline.h"
#include "value-prof.h"
#include "tree-ssa-live.h"
#include "tree-outof-ssa.h"
#include "cfgloop.h"
#include "insn-attr.h" /* For INSN_SCHEDULING.  */
#include "stringpool.h"
#include "attribs.h"
#include "asan.h"
#include "tree-ssa-address.h"
#include "output.h"
#include "builtins.h"
#include "tree-chkp.h"
#include "rtl-chkp.h"

/* Some systems use __main in a way incompatible with its use in gcc, in these
   cases use the macros NAME__MAIN to give a quoted symbol and SYMBOL__MAIN to
   give the same symbol without quotes for an alternative entry point.  You
   must define both, or neither.  */
#ifndef NAME__MAIN
#define NAME__MAIN "__main"
#endif

/* This variable holds information helping the rewriting of SSA trees
   into RTL.  */
struct ssaexpand SA;

/* This variable holds the currently expanded gimple statement for purposes
   of comminucating the profile info to the builtin expanders.  */
gimple *currently_expanding_gimple_stmt;

static rtx expand_debug_expr (tree);

static bool defer_stack_allocation (tree, bool);

static void record_alignment_for_reg_var (unsigned int);

/* Return an expression tree corresponding to the RHS of GIMPLE
   statement STMT.  */

tree
gimple_assign_rhs_to_tree (gimple *stmt)
{
  tree t;
  enum gimple_rhs_class grhs_class;

  grhs_class = get_gimple_rhs_class (gimple_expr_code (stmt));

  if (grhs_class == GIMPLE_TERNARY_RHS)
    t = build3 (gimple_assign_rhs_code (stmt),
		TREE_TYPE (gimple_assign_lhs (stmt)),
		gimple_assign_rhs1 (stmt),
		gimple_assign_rhs2 (stmt),
		gimple_assign_rhs3 (stmt));
  else if (grhs_class == GIMPLE_BINARY_RHS)
    t = build2 (gimple_assign_rhs_code (stmt),
		TREE_TYPE (gimple_assign_lhs (stmt)),
		gimple_assign_rhs1 (stmt),
		gimple_assign_rhs2 (stmt));
  else if (grhs_class == GIMPLE_UNARY_RHS)
    t = build1 (gimple_assign_rhs_code (stmt),
		TREE_TYPE (gimple_assign_lhs (stmt)),
		gimple_assign_rhs1 (stmt));
  else if (grhs_class == GIMPLE_SINGLE_RHS)
    {
      t = gimple_assign_rhs1 (stmt);
      /* Avoid modifying this tree in place below.  */
      if ((gimple_has_location (stmt) && CAN_HAVE_LOCATION_P (t)
	   && gimple_location (stmt) != EXPR_LOCATION (t))
	  || (gimple_block (stmt)
	      && currently_expanding_to_rtl
	      && EXPR_P (t)))
	t = copy_node (t);
    }
  else
    gcc_unreachable ();

  if (gimple_has_location (stmt) && CAN_HAVE_LOCATION_P (t))
    SET_EXPR_LOCATION (t, gimple_location (stmt));

  return t;
}


#ifndef STACK_ALIGNMENT_NEEDED
#define STACK_ALIGNMENT_NEEDED 1
#endif

#define SSAVAR(x) (TREE_CODE (x) == SSA_NAME ? SSA_NAME_VAR (x) : x)

/* Choose either CUR or NEXT as the leader DECL for a partition.
   Prefer ignored decls, to simplify debug dumps and reduce ambiguity
   out of the same user variable being in multiple partitions (this is
   less likely for compiler-introduced temps).  */

static tree
leader_merge (tree cur, tree next)
{
  if (cur == NULL || cur == next)
    return next;

  if (DECL_P (cur) && DECL_IGNORED_P (cur))
    return cur;

  if (DECL_P (next) && DECL_IGNORED_P (next))
    return next;

  return cur;
}

/* Associate declaration T with storage space X.  If T is no
   SSA name this is exactly SET_DECL_RTL, otherwise make the
   partition of T associated with X.  */
static inline void
set_rtl (tree t, rtx x)
{
  gcc_checking_assert (!x
		       || !(TREE_CODE (t) == SSA_NAME || is_gimple_reg (t))
		       || (use_register_for_decl (t)
			   ? (REG_P (x)
			      || (GET_CODE (x) == CONCAT
				  && (REG_P (XEXP (x, 0))
				      || SUBREG_P (XEXP (x, 0)))
				  && (REG_P (XEXP (x, 1))
				      || SUBREG_P (XEXP (x, 1))))
			      /* We need to accept PARALLELs for RESUT_DECLs
				 because of vector types with BLKmode returned
				 in multiple registers, but they are supposed
				 to be uncoalesced.  */
			      || (GET_CODE (x) == PARALLEL
				  && SSAVAR (t)
				  && TREE_CODE (SSAVAR (t)) == RESULT_DECL
				  && (GET_MODE (x) == BLKmode
				      || !flag_tree_coalesce_vars)))
			   : (MEM_P (x) || x == pc_rtx
			      || (GET_CODE (x) == CONCAT
				  && MEM_P (XEXP (x, 0))
				  && MEM_P (XEXP (x, 1))))));
  /* Check that the RTL for SSA_NAMEs and gimple-reg PARM_DECLs and
     RESULT_DECLs has the expected mode.  For memory, we accept
     unpromoted modes, since that's what we're likely to get.  For
     PARM_DECLs and RESULT_DECLs, we'll have been called by
     set_parm_rtl, which will give us the default def, so we don't
     have to compute it ourselves.  For RESULT_DECLs, we accept mode
     mismatches too, as long as we have BLKmode or are not coalescing
     across variables, so that we don't reject BLKmode PARALLELs or
     unpromoted REGs.  */
  gcc_checking_assert (!x || x == pc_rtx || TREE_CODE (t) != SSA_NAME
		       || (SSAVAR (t)
			   && TREE_CODE (SSAVAR (t)) == RESULT_DECL
			   && (promote_ssa_mode (t, NULL) == BLKmode
			       || !flag_tree_coalesce_vars))
		       || !use_register_for_decl (t)
		       || GET_MODE (x) == promote_ssa_mode (t, NULL));

  if (x)
    {
      bool skip = false;
      tree cur = NULL_TREE;
      rtx xm = x;

    retry:
      if (MEM_P (xm))
	cur = MEM_EXPR (xm);
      else if (REG_P (xm))
	cur = REG_EXPR (xm);
      else if (SUBREG_P (xm))
	{
	  gcc_assert (subreg_lowpart_p (xm));
	  xm = SUBREG_REG (xm);
	  goto retry;
	}
      else if (GET_CODE (xm) == CONCAT)
	{
	  xm = XEXP (xm, 0);
	  goto retry;
	}
      else if (GET_CODE (xm) == PARALLEL)
	{
	  xm = XVECEXP (xm, 0, 0);
	  gcc_assert (GET_CODE (xm) == EXPR_LIST);
	  xm = XEXP (xm, 0);
	  goto retry;
	}
      else if (xm == pc_rtx)
	skip = true;
      else
	gcc_unreachable ();

      tree next = skip ? cur : leader_merge (cur, SSAVAR (t) ? SSAVAR (t) : t);

      if (cur != next)
	{
	  if (MEM_P (x))
	    set_mem_attributes (x,
				next && TREE_CODE (next) == SSA_NAME
				? TREE_TYPE (next)
				: next, true);
	  else
	    set_reg_attrs_for_decl_rtl (next, x);
	}
    }

  if (TREE_CODE (t) == SSA_NAME)
    {
      int part = var_to_partition (SA.map, t);
      if (part != NO_PARTITION)
	{
	  if (SA.partition_to_pseudo[part])
	    gcc_assert (SA.partition_to_pseudo[part] == x);
	  else if (x != pc_rtx)
	    SA.partition_to_pseudo[part] = x;
	}
      /* For the benefit of debug information at -O0 (where
         vartracking doesn't run) record the place also in the base
         DECL.  For PARMs and RESULTs, do so only when setting the
         default def.  */
      if (x && x != pc_rtx && SSA_NAME_VAR (t)
	  && (VAR_P (SSA_NAME_VAR (t))
	      || SSA_NAME_IS_DEFAULT_DEF (t)))
	{
	  tree var = SSA_NAME_VAR (t);
	  /* If we don't yet have something recorded, just record it now.  */
	  if (!DECL_RTL_SET_P (var))
	    SET_DECL_RTL (var, x);
	  /* If we have it set already to "multiple places" don't
	     change this.  */
	  else if (DECL_RTL (var) == pc_rtx)
	    ;
	  /* If we have something recorded and it's not the same place
	     as we want to record now, we have multiple partitions for the
	     same base variable, with different places.  We can't just
	     randomly chose one, hence we have to say that we don't know.
	     This only happens with optimization, and there var-tracking
	     will figure out the right thing.  */
	  else if (DECL_RTL (var) != x)
	    SET_DECL_RTL (var, pc_rtx);
	}
    }
  else
    SET_DECL_RTL (t, x);
}

/* This structure holds data relevant to one variable that will be
   placed in a stack slot.  */
struct stack_var
{
  /* The Variable.  */
  tree decl;

  /* Initially, the size of the variable.  Later, the size of the partition,
     if this variable becomes it's partition's representative.  */
  poly_uint64 size;

  /* The *byte* alignment required for this variable.  Or as, with the
     size, the alignment for this partition.  */
  unsigned int alignb;

  /* The partition representative.  */
  size_t representative;

  /* The next stack variable in the partition, or EOC.  */
  size_t next;

  /* The numbers of conflicting stack variables.  */
  bitmap conflicts;
};

#define EOC  ((size_t)-1)

/* We have an array of such objects while deciding allocation.  */
static struct stack_var *stack_vars;
static size_t stack_vars_alloc;
static size_t stack_vars_num;
static hash_map<tree, size_t> *decl_to_stack_part;

/* Conflict bitmaps go on this obstack.  This allows us to destroy
   all of them in one big sweep.  */
static bitmap_obstack stack_var_bitmap_obstack;

/* An array of indices such that stack_vars[stack_vars_sorted[i]].size
   is non-decreasing.  */
static size_t *stack_vars_sorted;

/* The phase of the stack frame.  This is the known misalignment of
   virtual_stack_vars_rtx from PREFERRED_STACK_BOUNDARY.  That is,
   (frame_offset+frame_phase) % PREFERRED_STACK_BOUNDARY == 0.  */
static int frame_phase;

/* Used during expand_used_vars to remember if we saw any decls for
   which we'd like to enable stack smashing protection.  */
static bool has_protected_decls;

/* Used during expand_used_vars.  Remember if we say a character buffer
   smaller than our cutoff threshold.  Used for -Wstack-protector.  */
static bool has_short_buffer;

/* Compute the byte alignment to use for DECL.  Ignore alignment
   we can't do with expected alignment of the stack boundary.  */

static unsigned int
align_local_variable (tree decl)
{
  unsigned int align;

  if (TREE_CODE (decl) == SSA_NAME)
    align = TYPE_ALIGN (TREE_TYPE (decl));
  else
    {
      align = LOCAL_DECL_ALIGNMENT (decl);
      SET_DECL_ALIGN (decl, align);
    }
  return align / BITS_PER_UNIT;
}

/* Align given offset BASE with ALIGN.  Truncate up if ALIGN_UP is true,
   down otherwise.  Return truncated BASE value.  */

static inline unsigned HOST_WIDE_INT
align_base (HOST_WIDE_INT base, unsigned HOST_WIDE_INT align, bool align_up)
{
  return align_up ? (base + align - 1) & -align : base & -align;
}

/* Allocate SIZE bytes at byte alignment ALIGN from the stack frame.
   Return the frame offset.  */

static poly_int64
alloc_stack_frame_space (poly_int64 size, unsigned HOST_WIDE_INT align)
{
  poly_int64 offset, new_frame_offset;

  if (FRAME_GROWS_DOWNWARD)
    {
      new_frame_offset
	= aligned_lower_bound (frame_offset - frame_phase - size,
			       align) + frame_phase;
      offset = new_frame_offset;
    }
  else
    {
      new_frame_offset
	= aligned_upper_bound (frame_offset - frame_phase,
			       align) + frame_phase;
      offset = new_frame_offset;
      new_frame_offset += size;
    }
  frame_offset = new_frame_offset;

  if (frame_offset_overflow (frame_offset, cfun->decl))
    frame_offset = offset = 0;

  return offset;
}

/* Accumulate DECL into STACK_VARS.  */

static void
add_stack_var (tree decl)
{
  struct stack_var *v;

  if (stack_vars_num >= stack_vars_alloc)
    {
      if (stack_vars_alloc)
	stack_vars_alloc = stack_vars_alloc * 3 / 2;
      else
	stack_vars_alloc = 32;
      stack_vars
	= XRESIZEVEC (struct stack_var, stack_vars, stack_vars_alloc);
    }
  if (!decl_to_stack_part)
    decl_to_stack_part = new hash_map<tree, size_t>;

  v = &stack_vars[stack_vars_num];
  decl_to_stack_part->put (decl, stack_vars_num);

  v->decl = decl;
  tree size = TREE_CODE (decl) == SSA_NAME
    ? TYPE_SIZE_UNIT (TREE_TYPE (decl))
    : DECL_SIZE_UNIT (decl);
  v->size = tree_to_poly_uint64 (size);
  /* Ensure that all variables have size, so that &a != &b for any two
     variables that are simultaneously live.  */
  if (known_eq (v->size, 0U))
    v->size = 1;
  v->alignb = align_local_variable (decl);
  /* An alignment of zero can mightily confuse us later.  */
  gcc_assert (v->alignb != 0);

  /* All variables are initially in their own partition.  */
  v->representative = stack_vars_num;
  v->next = EOC;

  /* All variables initially conflict with no other.  */
  v->conflicts = NULL;

  /* Ensure that this decl doesn't get put onto the list twice.  */
  set_rtl (decl, pc_rtx);

  stack_vars_num++;
}

/* Make the decls associated with luid's X and Y conflict.  */

static void
add_stack_var_conflict (size_t x, size_t y)
{
  struct stack_var *a = &stack_vars[x];
  struct stack_var *b = &stack_vars[y];
  if (!a->conflicts)
    a->conflicts = BITMAP_ALLOC (&stack_var_bitmap_obstack);
  if (!b->conflicts)
    b->conflicts = BITMAP_ALLOC (&stack_var_bitmap_obstack);
  bitmap_set_bit (a->conflicts, y);
  bitmap_set_bit (b->conflicts, x);
}

/* Check whether the decls associated with luid's X and Y conflict.  */

static bool
stack_var_conflict_p (size_t x, size_t y)
{
  struct stack_var *a = &stack_vars[x];
  struct stack_var *b = &stack_vars[y];
  if (x == y)
    return false;
  /* Partitions containing an SSA name result from gimple registers
     with things like unsupported modes.  They are top-level and
     hence conflict with everything else.  */
  if (TREE_CODE (a->decl) == SSA_NAME || TREE_CODE (b->decl) == SSA_NAME)
    return true;

  if (!a->conflicts || !b->conflicts)
    return false;
  return bitmap_bit_p (a->conflicts, y);
}

/* Callback for walk_stmt_ops.  If OP is a decl touched by add_stack_var
   enter its partition number into bitmap DATA.  */

static bool
visit_op (gimple *, tree op, tree, void *data)
{
  bitmap active = (bitmap)data;
  op = get_base_address (op);
  if (op
      && DECL_P (op)
      && DECL_RTL_IF_SET (op) == pc_rtx)
    {
      size_t *v = decl_to_stack_part->get (op);
      if (v)
	bitmap_set_bit (active, *v);
    }
  return false;
}

/* Callback for walk_stmt_ops.  If OP is a decl touched by add_stack_var
   record conflicts between it and all currently active other partitions
   from bitmap DATA.  */

static bool
visit_conflict (gimple *, tree op, tree, void *data)
{
  bitmap active = (bitmap)data;
  op = get_base_address (op);
  if (op
      && DECL_P (op)
      && DECL_RTL_IF_SET (op) == pc_rtx)
    {
      size_t *v = decl_to_stack_part->get (op);
      if (v && bitmap_set_bit (active, *v))
	{
	  size_t num = *v;
	  bitmap_iterator bi;
	  unsigned i;
	  gcc_assert (num < stack_vars_num);
	  EXECUTE_IF_SET_IN_BITMAP (active, 0, i, bi)
	    add_stack_var_conflict (num, i);
	}
    }
  return false;
}

/* Helper routine for add_scope_conflicts, calculating the active partitions
   at the end of BB, leaving the result in WORK.  We're called to generate
   conflicts when FOR_CONFLICT is true, otherwise we're just tracking
   liveness.  */

static void
add_scope_conflicts_1 (basic_block bb, bitmap work, bool for_conflict)
{
  edge e;
  edge_iterator ei;
  gimple_stmt_iterator gsi;
  walk_stmt_load_store_addr_fn visit;

  bitmap_clear (work);
  FOR_EACH_EDGE (e, ei, bb->preds)
    bitmap_ior_into (work, (bitmap)e->src->aux);

  visit = visit_op;

  for (gsi = gsi_start_phis (bb); !gsi_end_p (gsi); gsi_next (&gsi))
    {
      gimple *stmt = gsi_stmt (gsi);
      walk_stmt_load_store_addr_ops (stmt, work, NULL, NULL, visit);
    }
  for (gsi = gsi_after_labels (bb); !gsi_end_p (gsi); gsi_next (&gsi))
    {
      gimple *stmt = gsi_stmt (gsi);

      if (gimple_clobber_p (stmt))
	{
	  tree lhs = gimple_assign_lhs (stmt);
	  size_t *v;
	  /* Nested function lowering might introduce LHSs
	     that are COMPONENT_REFs.  */
	  if (!VAR_P (lhs))
	    continue;
	  if (DECL_RTL_IF_SET (lhs) == pc_rtx
	      && (v = decl_to_stack_part->get (lhs)))
	    bitmap_clear_bit (work, *v);
	}
      else if (!is_gimple_debug (stmt))
	{
	  if (for_conflict
	      && visit == visit_op)
	    {
	      /* If this is the first real instruction in this BB we need
	         to add conflicts for everything live at this point now.
		 Unlike classical liveness for named objects we can't
		 rely on seeing a def/use of the names we're interested in.
		 There might merely be indirect loads/stores.  We'd not add any
		 conflicts for such partitions.  */
	      bitmap_iterator bi;
	      unsigned i;
	      EXECUTE_IF_SET_IN_BITMAP (work, 0, i, bi)
		{
		  struct stack_var *a = &stack_vars[i];
		  if (!a->conflicts)
		    a->conflicts = BITMAP_ALLOC (&stack_var_bitmap_obstack);
		  bitmap_ior_into (a->conflicts, work);
		}
	      visit = visit_conflict;
	    }
	  walk_stmt_load_store_addr_ops (stmt, work, visit, visit, visit);
	}
    }
}

/* Generate stack partition conflicts between all partitions that are
   simultaneously live.  */

static void
add_scope_conflicts (void)
{
  basic_block bb;
  bool changed;
  bitmap work = BITMAP_ALLOC (NULL);
  int *rpo;
  int n_bbs;

  /* We approximate the live range of a stack variable by taking the first
     mention of its name as starting point(s), and by the end-of-scope
     death clobber added by gimplify as ending point(s) of the range.
     This overapproximates in the case we for instance moved an address-taken
     operation upward, without also moving a dereference to it upwards.
     But it's conservatively correct as a variable never can hold values
     before its name is mentioned at least once.

     We then do a mostly classical bitmap liveness algorithm.  */

  FOR_ALL_BB_FN (bb, cfun)
    bb->aux = BITMAP_ALLOC (&stack_var_bitmap_obstack);

  rpo = XNEWVEC (int, last_basic_block_for_fn (cfun));
  n_bbs = pre_and_rev_post_order_compute (NULL, rpo, false);

  changed = true;
  while (changed)
    {
      int i;
      changed = false;
      for (i = 0; i < n_bbs; i++)
	{
	  bitmap active;
	  bb = BASIC_BLOCK_FOR_FN (cfun, rpo[i]);
	  active = (bitmap)bb->aux;
	  add_scope_conflicts_1 (bb, work, false);
	  if (bitmap_ior_into (active, work))
	    changed = true;
	}
    }

  FOR_EACH_BB_FN (bb, cfun)
    add_scope_conflicts_1 (bb, work, true);

  free (rpo);
  BITMAP_FREE (work);
  FOR_ALL_BB_FN (bb, cfun)
    BITMAP_FREE (bb->aux);
}

/* A subroutine of partition_stack_vars.  A comparison function for qsort,
   sorting an array of indices by the properties of the object.  */

static int
stack_var_cmp (const void *a, const void *b)
{
  size_t ia = *(const size_t *)a;
  size_t ib = *(const size_t *)b;
  unsigned int aligna = stack_vars[ia].alignb;
  unsigned int alignb = stack_vars[ib].alignb;
  poly_int64 sizea = stack_vars[ia].size;
  poly_int64 sizeb = stack_vars[ib].size;
  tree decla = stack_vars[ia].decl;
  tree declb = stack_vars[ib].decl;
  bool largea, largeb;
  unsigned int uida, uidb;

  /* Primary compare on "large" alignment.  Large comes first.  */
  largea = (aligna * BITS_PER_UNIT > MAX_SUPPORTED_STACK_ALIGNMENT);
  largeb = (alignb * BITS_PER_UNIT > MAX_SUPPORTED_STACK_ALIGNMENT);
  if (largea != largeb)
    return (int)largeb - (int)largea;

  /* Secondary compare on size, decreasing  */
  int diff = compare_sizes_for_sort (sizeb, sizea);
  if (diff != 0)
    return diff;

  /* Tertiary compare on true alignment, decreasing.  */
  if (aligna < alignb)
    return -1;
  if (aligna > alignb)
    return 1;

  /* Final compare on ID for sort stability, increasing.
     Two SSA names are compared by their version, SSA names come before
     non-SSA names, and two normal decls are compared by their DECL_UID.  */
  if (TREE_CODE (decla) == SSA_NAME)
    {
      if (TREE_CODE (declb) == SSA_NAME)
	uida = SSA_NAME_VERSION (decla), uidb = SSA_NAME_VERSION (declb);
      else
	return -1;
    }
  else if (TREE_CODE (declb) == SSA_NAME)
    return 1;
  else
    uida = DECL_UID (decla), uidb = DECL_UID (declb);
  if (uida < uidb)
    return 1;
  if (uida > uidb)
    return -1;
  return 0;
}

struct part_traits : unbounded_int_hashmap_traits <size_t, bitmap> {};
typedef hash_map<size_t, bitmap, part_traits> part_hashmap;

/* If the points-to solution *PI points to variables that are in a partition
   together with other variables add all partition members to the pointed-to
   variables bitmap.  */

static void
add_partitioned_vars_to_ptset (struct pt_solution *pt,
			       part_hashmap *decls_to_partitions,
			       hash_set<bitmap> *visited, bitmap temp)
{
  bitmap_iterator bi;
  unsigned i;
  bitmap *part;

  if (pt->anything
      || pt->vars == NULL
      /* The pointed-to vars bitmap is shared, it is enough to
	 visit it once.  */
      || visited->add (pt->vars))
    return;

  bitmap_clear (temp);

  /* By using a temporary bitmap to store all members of the partitions
     we have to add we make sure to visit each of the partitions only
     once.  */
  EXECUTE_IF_SET_IN_BITMAP (pt->vars, 0, i, bi)
    if ((!temp
	 || !bitmap_bit_p (temp, i))
	&& (part = decls_to_partitions->get (i)))
      bitmap_ior_into (temp, *part);
  if (!bitmap_empty_p (temp))
    bitmap_ior_into (pt->vars, temp);
}

/* Update points-to sets based on partition info, so we can use them on RTL.
   The bitmaps representing stack partitions will be saved until expand,
   where partitioned decls used as bases in memory expressions will be
   rewritten.  */

static void
update_alias_info_with_stack_vars (void)
{
  part_hashmap *decls_to_partitions = NULL;
  size_t i, j;
  tree var = NULL_TREE;

  for (i = 0; i < stack_vars_num; i++)
    {
      bitmap part = NULL;
      tree name;
      struct ptr_info_def *pi;

      /* Not interested in partitions with single variable.  */
      if (stack_vars[i].representative != i
          || stack_vars[i].next == EOC)
        continue;

      if (!decls_to_partitions)
	{
	  decls_to_partitions = new part_hashmap;
	  cfun->gimple_df->decls_to_pointers = new hash_map<tree, tree>;
	}

      /* Create an SSA_NAME that points to the partition for use
         as base during alias-oracle queries on RTL for bases that
	 have been partitioned.  */
      if (var == NULL_TREE)
	var = create_tmp_var (ptr_type_node);
      name = make_ssa_name (var);

      /* Create bitmaps representing partitions.  They will be used for
         points-to sets later, so use GGC alloc.  */
      part = BITMAP_GGC_ALLOC ();
      for (j = i; j != EOC; j = stack_vars[j].next)
	{
	  tree decl = stack_vars[j].decl;
	  unsigned int uid = DECL_PT_UID (decl);
	  bitmap_set_bit (part, uid);
	  decls_to_partitions->put (uid, part);
	  cfun->gimple_df->decls_to_pointers->put (decl, name);
	  if (TREE_ADDRESSABLE (decl))
	    TREE_ADDRESSABLE (name) = 1;
	}

      /* Make the SSA name point to all partition members.  */
      pi = get_ptr_info (name);
      pt_solution_set (&pi->pt, part, false);
    }

  /* Make all points-to sets that contain one member of a partition
     contain all members of the partition.  */
  if (decls_to_partitions)
    {
      unsigned i;
      tree name;
      hash_set<bitmap> visited;
      bitmap temp = BITMAP_ALLOC (&stack_var_bitmap_obstack);

      FOR_EACH_SSA_NAME (i, name, cfun)
	{
	  struct ptr_info_def *pi;

	  if (POINTER_TYPE_P (TREE_TYPE (name))
	      && ((pi = SSA_NAME_PTR_INFO (name)) != NULL))
	    add_partitioned_vars_to_ptset (&pi->pt, decls_to_partitions,
					   &visited, temp);
	}

      add_partitioned_vars_to_ptset (&cfun->gimple_df->escaped,
				     decls_to_partitions, &visited, temp);

      delete decls_to_partitions;
      BITMAP_FREE (temp);
    }
}

/* A subroutine of partition_stack_vars.  The UNION portion of a UNION/FIND
   partitioning algorithm.  Partitions A and B are known to be non-conflicting.
   Merge them into a single partition A.  */

static void
union_stack_vars (size_t a, size_t b)
{
  struct stack_var *vb = &stack_vars[b];
  bitmap_iterator bi;
  unsigned u;

  gcc_assert (stack_vars[b].next == EOC);
   /* Add B to A's partition.  */
  stack_vars[b].next = stack_vars[a].next;
  stack_vars[b].representative = a;
  stack_vars[a].next = b;

  /* Update the required alignment of partition A to account for B.  */
  if (stack_vars[a].alignb < stack_vars[b].alignb)
    stack_vars[a].alignb = stack_vars[b].alignb;

  /* Update the interference graph and merge the conflicts.  */
  if (vb->conflicts)
    {
      EXECUTE_IF_SET_IN_BITMAP (vb->conflicts, 0, u, bi)
	add_stack_var_conflict (a, stack_vars[u].representative);
      BITMAP_FREE (vb->conflicts);
    }
}

/* A subroutine of expand_used_vars.  Binpack the variables into
   partitions constrained by the interference graph.  The overall
   algorithm used is as follows:

	Sort the objects by size in descending order.
	For each object A {
	  S = size(A)
	  O = 0
	  loop {
	    Look for the largest non-conflicting object B with size <= S.
	    UNION (A, B)
	  }
	}
*/

static void
partition_stack_vars (void)
{
  size_t si, sj, n = stack_vars_num;

  stack_vars_sorted = XNEWVEC (size_t, stack_vars_num);
  for (si = 0; si < n; ++si)
    stack_vars_sorted[si] = si;

  if (n == 1)
    return;

  qsort (stack_vars_sorted, n, sizeof (size_t), stack_var_cmp);

  for (si = 0; si < n; ++si)
    {
      size_t i = stack_vars_sorted[si];
      unsigned int ialign = stack_vars[i].alignb;
      poly_int64 isize = stack_vars[i].size;

      /* Ignore objects that aren't partition representatives. If we
         see a var that is not a partition representative, it must
         have been merged earlier.  */
      if (stack_vars[i].representative != i)
        continue;

      for (sj = si + 1; sj < n; ++sj)
	{
	  size_t j = stack_vars_sorted[sj];
	  unsigned int jalign = stack_vars[j].alignb;
	  poly_int64 jsize = stack_vars[j].size;

	  /* Ignore objects that aren't partition representatives.  */
	  if (stack_vars[j].representative != j)
	    continue;

	  /* Do not mix objects of "small" (supported) alignment
	     and "large" (unsupported) alignment.  */
	  if ((ialign * BITS_PER_UNIT <= MAX_SUPPORTED_STACK_ALIGNMENT)
	      != (jalign * BITS_PER_UNIT <= MAX_SUPPORTED_STACK_ALIGNMENT))
	    break;

	  /* For Address Sanitizer do not mix objects with different
	     sizes, as the shorter vars wouldn't be adequately protected.
	     Don't do that for "large" (unsupported) alignment objects,
	     those aren't protected anyway.  */
	  if (asan_sanitize_stack_p ()
	      && maybe_ne (isize, jsize)
	      && ialign * BITS_PER_UNIT <= MAX_SUPPORTED_STACK_ALIGNMENT)
	    break;

	  /* Ignore conflicting objects.  */
	  if (stack_var_conflict_p (i, j))
	    continue;

	  /* UNION the objects, placing J at OFFSET.  */
	  union_stack_vars (i, j);
	}
    }

  update_alias_info_with_stack_vars ();
}

/* A debugging aid for expand_used_vars.  Dump the generated partitions.  */

static void
dump_stack_var_partition (void)
{
  size_t si, i, j, n = stack_vars_num;

  for (si = 0; si < n; ++si)
    {
      i = stack_vars_sorted[si];

      /* Skip variables that aren't partition representatives, for now.  */
      if (stack_vars[i].representative != i)
	continue;

      fprintf (dump_file, "Partition %lu: size ", (unsigned long) i);
      print_dec (stack_vars[i].size, dump_file);
      fprintf (dump_file, " align %u\n", stack_vars[i].alignb);

      for (j = i; j != EOC; j = stack_vars[j].next)
	{
	  fputc ('\t', dump_file);
	  print_generic_expr (dump_file, stack_vars[j].decl, dump_flags);
	}
      fputc ('\n', dump_file);
    }
}

/* Assign rtl to DECL at BASE + OFFSET.  */

static void
expand_one_stack_var_at (tree decl, rtx base, unsigned base_align,
			 poly_int64 offset)
{
  unsigned align;
  rtx x;

  /* If this fails, we've overflowed the stack frame.  Error nicely?  */
  gcc_assert (known_eq (offset, trunc_int_for_mode (offset, Pmode)));

  x = plus_constant (Pmode, base, offset);
  x = gen_rtx_MEM (TREE_CODE (decl) == SSA_NAME
		   ? TYPE_MODE (TREE_TYPE (decl))
		   : DECL_MODE (SSAVAR (decl)), x);

  if (TREE_CODE (decl) != SSA_NAME)
    {
      /* Set alignment we actually gave this decl if it isn't an SSA name.
         If it is we generate stack slots only accidentally so it isn't as
	 important, we'll simply use the alignment that is already set.  */
      if (base == virtual_stack_vars_rtx)
	offset -= frame_phase;
      align = known_alignment (offset);
      align *= BITS_PER_UNIT;
      if (align == 0 || align > base_align)
	align = base_align;

      /* One would think that we could assert that we're not decreasing
	 alignment here, but (at least) the i386 port does exactly this
	 via the MINIMUM_ALIGNMENT hook.  */

      SET_DECL_ALIGN (decl, align);
      DECL_USER_ALIGN (decl) = 0;
    }

  set_rtl (decl, x);
}

struct stack_vars_data
{
  /* Vector of offset pairs, always end of some padding followed
     by start of the padding that needs Address Sanitizer protection.
     The vector is in reversed, highest offset pairs come first.  */
  auto_vec<HOST_WIDE_INT> asan_vec;

  /* Vector of partition representative decls in between the paddings.  */
  auto_vec<tree> asan_decl_vec;

  /* Base pseudo register for Address Sanitizer protected automatic vars.  */
  rtx asan_base;

  /* Alignment needed for the Address Sanitizer protected automatic vars.  */
  unsigned int asan_alignb;
};

/* A subroutine of expand_used_vars.  Give each partition representative
   a unique location within the stack frame.  Update each partition member
   with that location.  */

static void
expand_stack_vars (bool (*pred) (size_t), struct stack_vars_data *data)
{
  size_t si, i, j, n = stack_vars_num;
  poly_uint64 large_size = 0, large_alloc = 0;
  rtx large_base = NULL;
  unsigned large_align = 0;
  bool large_allocation_done = false;
  tree decl;

  /* Determine if there are any variables requiring "large" alignment.
     Since these are dynamically allocated, we only process these if
     no predicate involved.  */
  large_align = stack_vars[stack_vars_sorted[0]].alignb * BITS_PER_UNIT;
  if (pred == NULL && large_align > MAX_SUPPORTED_STACK_ALIGNMENT)
    {
      /* Find the total size of these variables.  */
      for (si = 0; si < n; ++si)
	{
	  unsigned alignb;

	  i = stack_vars_sorted[si];
	  alignb = stack_vars[i].alignb;

	  /* All "large" alignment decls come before all "small" alignment
	     decls, but "large" alignment decls are not sorted based on
	     their alignment.  Increase large_align to track the largest
	     required alignment.  */
	  if ((alignb * BITS_PER_UNIT) > large_align)
	    large_align = alignb * BITS_PER_UNIT;

	  /* Stop when we get to the first decl with "small" alignment.  */
	  if (alignb * BITS_PER_UNIT <= MAX_SUPPORTED_STACK_ALIGNMENT)
	    break;

	  /* Skip variables that aren't partition representatives.  */
	  if (stack_vars[i].representative != i)
	    continue;

	  /* Skip variables that have already had rtl assigned.  See also
	     add_stack_var where we perpetrate this pc_rtx hack.  */
	  decl = stack_vars[i].decl;
	  if (TREE_CODE (decl) == SSA_NAME
	      ? SA.partition_to_pseudo[var_to_partition (SA.map, decl)] != NULL_RTX
	      : DECL_RTL (decl) != pc_rtx)
	    continue;

	  large_size = aligned_upper_bound (large_size, alignb);
	  large_size += stack_vars[i].size;
	}
    }

  for (si = 0; si < n; ++si)
    {
      rtx base;
      unsigned base_align, alignb;
      poly_int64 offset;

      i = stack_vars_sorted[si];

      /* Skip variables that aren't partition representatives, for now.  */
      if (stack_vars[i].representative != i)
	continue;

      /* Skip variables that have already had rtl assigned.  See also
	 add_stack_var where we perpetrate this pc_rtx hack.  */
      decl = stack_vars[i].decl;
      if (TREE_CODE (decl) == SSA_NAME
	  ? SA.partition_to_pseudo[var_to_partition (SA.map, decl)] != NULL_RTX
	  : DECL_RTL (decl) != pc_rtx)
	continue;

      /* Check the predicate to see whether this variable should be
	 allocated in this pass.  */
      if (pred && !pred (i))
	continue;

      alignb = stack_vars[i].alignb;
      if (alignb * BITS_PER_UNIT <= MAX_SUPPORTED_STACK_ALIGNMENT)
	{
	  base = virtual_stack_vars_rtx;
	  /* ASAN description strings don't yet have a syntax for expressing
	     polynomial offsets.  */
	  HOST_WIDE_INT prev_offset;
	  if (asan_sanitize_stack_p ()
	      && pred
	      && frame_offset.is_constant (&prev_offset)
	      && stack_vars[i].size.is_constant ())
	    {
	      prev_offset = align_base (prev_offset,
					MAX (alignb, ASAN_RED_ZONE_SIZE),
					!FRAME_GROWS_DOWNWARD);
	      tree repr_decl = NULL_TREE;
	      offset
		= alloc_stack_frame_space (stack_vars[i].size
					   + ASAN_RED_ZONE_SIZE,
					   MAX (alignb, ASAN_RED_ZONE_SIZE));

	      data->asan_vec.safe_push (prev_offset);
	      /* Allocating a constant amount of space from a constant
		 starting offset must give a constant result.  */
	      data->asan_vec.safe_push ((offset + stack_vars[i].size)
					.to_constant ());
	      /* Find best representative of the partition.
		 Prefer those with DECL_NAME, even better
		 satisfying asan_protect_stack_decl predicate.  */
	      for (j = i; j != EOC; j = stack_vars[j].next)
		if (asan_protect_stack_decl (stack_vars[j].decl)
		    && DECL_NAME (stack_vars[j].decl))
		  {
		    repr_decl = stack_vars[j].decl;
		    break;
		  }
		else if (repr_decl == NULL_TREE
			 && DECL_P (stack_vars[j].decl)
			 && DECL_NAME (stack_vars[j].decl))
		  repr_decl = stack_vars[j].decl;
	      if (repr_decl == NULL_TREE)
		repr_decl = stack_vars[i].decl;
	      data->asan_decl_vec.safe_push (repr_decl);
	      data->asan_alignb = MAX (data->asan_alignb, alignb);
	      if (data->asan_base == NULL)
		data->asan_base = gen_reg_rtx (Pmode);
	      base = data->asan_base;

	      if (!STRICT_ALIGNMENT)
		base_align = crtl->max_used_stack_slot_alignment;
	      else
		base_align = MAX (crtl->max_used_stack_slot_alignment,
				  GET_MODE_ALIGNMENT (SImode)
				  << ASAN_SHADOW_SHIFT);
	    }
	  else
	    {
	      offset = alloc_stack_frame_space (stack_vars[i].size, alignb);
	      base_align = crtl->max_used_stack_slot_alignment;
	    }
	}
      else
	{
	  /* Large alignment is only processed in the last pass.  */
	  if (pred)
	    continue;

	  /* If there were any variables requiring "large" alignment, allocate
	     space.  */
	  if (maybe_ne (large_size, 0U) && ! large_allocation_done)
	    {
	      poly_int64 loffset;
	      rtx large_allocsize;

	      large_allocsize = gen_int_mode (large_size, Pmode);
	      get_dynamic_stack_size (&large_allocsize, 0, large_align, NULL);
	      loffset = alloc_stack_frame_space
		(rtx_to_poly_int64 (large_allocsize),
		 PREFERRED_STACK_BOUNDARY / BITS_PER_UNIT);
	      large_base = get_dynamic_stack_base (loffset, large_align);
	      large_allocation_done = true;
	    }
	  gcc_assert (large_base != NULL);

	  large_alloc = aligned_upper_bound (large_alloc, alignb);
	  offset = large_alloc;
	  large_alloc += stack_vars[i].size;

	  base = large_base;
	  base_align = large_align;
	}

      /* Create rtl for each variable based on their location within the
	 partition.  */
      for (j = i; j != EOC; j = stack_vars[j].next)
	{
	  expand_one_stack_var_at (stack_vars[j].decl,
				   base, base_align,
				   offset);
	}
    }

  gcc_assert (known_eq (large_alloc, large_size));
}

/* Take into account all sizes of partitions and reset DECL_RTLs.  */
static poly_uint64
account_stack_vars (void)
{
  size_t si, j, i, n = stack_vars_num;
  poly_uint64 size = 0;

  for (si = 0; si < n; ++si)
    {
      i = stack_vars_sorted[si];

      /* Skip variables that aren't partition representatives, for now.  */
      if (stack_vars[i].representative != i)
	continue;

      size += stack_vars[i].size;
      for (j = i; j != EOC; j = stack_vars[j].next)
	set_rtl (stack_vars[j].decl, NULL);
    }
  return size;
}

/* Record the RTL assignment X for the default def of PARM.  */

extern void
set_parm_rtl (tree parm, rtx x)
{
  gcc_assert (TREE_CODE (parm) == PARM_DECL
	      || TREE_CODE (parm) == RESULT_DECL);

  if (x && !MEM_P (x))
    {
      unsigned int align = MINIMUM_ALIGNMENT (TREE_TYPE (parm),
					      TYPE_MODE (TREE_TYPE (parm)),
					      TYPE_ALIGN (TREE_TYPE (parm)));

      /* If the variable alignment is very large we'll dynamicaly
	 allocate it, which means that in-frame portion is just a
	 pointer.  ??? We've got a pseudo for sure here, do we
	 actually dynamically allocate its spilling area if needed?
	 ??? Isn't it a problem when POINTER_SIZE also exceeds
	 MAX_SUPPORTED_STACK_ALIGNMENT, as on cris and lm32?  */
      if (align > MAX_SUPPORTED_STACK_ALIGNMENT)
	align = POINTER_SIZE;

      record_alignment_for_reg_var (align);
    }

  tree ssa = ssa_default_def (cfun, parm);
  if (!ssa)
    return set_rtl (parm, x);

  int part = var_to_partition (SA.map, ssa);
  gcc_assert (part != NO_PARTITION);

  bool changed = bitmap_bit_p (SA.partitions_for_parm_default_defs, part);
  gcc_assert (changed);

  set_rtl (ssa, x);
  gcc_assert (DECL_RTL (parm) == x);
}

/* A subroutine of expand_one_var.  Called to immediately assign rtl
   to a variable to be allocated in the stack frame.  */

static void
expand_one_stack_var_1 (tree var)
{
  poly_uint64 size;
  poly_int64 offset;
  unsigned byte_align;

  if (TREE_CODE (var) == SSA_NAME)
    {
      tree type = TREE_TYPE (var);
      size = tree_to_poly_uint64 (TYPE_SIZE_UNIT (type));
      byte_align = TYPE_ALIGN_UNIT (type);
    }
  else
    {
      size = tree_to_poly_uint64 (DECL_SIZE_UNIT (var));
      byte_align = align_local_variable (var);
    }

  /* We handle highly aligned variables in expand_stack_vars.  */
  gcc_assert (byte_align * BITS_PER_UNIT <= MAX_SUPPORTED_STACK_ALIGNMENT);

  offset = alloc_stack_frame_space (size, byte_align);

  expand_one_stack_var_at (var, virtual_stack_vars_rtx,
			   crtl->max_used_stack_slot_alignment, offset);
}

/* Wrapper for expand_one_stack_var_1 that checks SSA_NAMEs are
   already assigned some MEM.  */

static void
expand_one_stack_var (tree var)
{
  if (TREE_CODE (var) == SSA_NAME)
    {
      int part = var_to_partition (SA.map, var);
      if (part != NO_PARTITION)
	{
	  rtx x = SA.partition_to_pseudo[part];
	  gcc_assert (x);
	  gcc_assert (MEM_P (x));
	  return;
	}
    }

  return expand_one_stack_var_1 (var);
}

/* A subroutine of expand_one_var.  Called to assign rtl to a VAR_DECL
   that will reside in a hard register.  */

static void
expand_one_hard_reg_var (tree var)
{
  rest_of_decl_compilation (var, 0, 0);
}

/* Record the alignment requirements of some variable assigned to a
   pseudo.  */

static void
record_alignment_for_reg_var (unsigned int align)
{
  if (SUPPORTS_STACK_ALIGNMENT
      && crtl->stack_alignment_estimated < align)
    {
      /* stack_alignment_estimated shouldn't change after stack
         realign decision made */
      gcc_assert (!crtl->stack_realign_processed);
      crtl->stack_alignment_estimated = align;
    }

  /* stack_alignment_needed > PREFERRED_STACK_BOUNDARY is permitted.
     So here we only make sure stack_alignment_needed >= align.  */
  if (crtl->stack_alignment_needed < align)
    crtl->stack_alignment_needed = align;
  if (crtl->max_used_stack_slot_alignment < align)
    crtl->max_used_stack_slot_alignment = align;
}

/* Create RTL for an SSA partition.  */

static void
expand_one_ssa_partition (tree var)
{
  int part = var_to_partition (SA.map, var);
  gcc_assert (part != NO_PARTITION);

  if (SA.partition_to_pseudo[part])
    return;

  unsigned int align = MINIMUM_ALIGNMENT (TREE_TYPE (var),
					  TYPE_MODE (TREE_TYPE (var)),
					  TYPE_ALIGN (TREE_TYPE (var)));

  /* If the variable alignment is very large we'll dynamicaly allocate
     it, which means that in-frame portion is just a pointer.  */
  if (align > MAX_SUPPORTED_STACK_ALIGNMENT)
    align = POINTER_SIZE;

  record_alignment_for_reg_var (align);

  if (!use_register_for_decl (var))
    {
      if (defer_stack_allocation (var, true))
	add_stack_var (var);
      else
	expand_one_stack_var_1 (var);
      return;
    }

  machine_mode reg_mode = promote_ssa_mode (var, NULL);
  rtx x = gen_reg_rtx (reg_mode);

  set_rtl (var, x);

  /* For a promoted variable, X will not be used directly but wrapped in a
     SUBREG with SUBREG_PROMOTED_VAR_P set, which means that the RTL land
     will assume that its upper bits can be inferred from its lower bits.
     Therefore, if X isn't initialized on every path from the entry, then
     we must do it manually in order to fulfill the above assumption.  */
  if (reg_mode != TYPE_MODE (TREE_TYPE (var))
      && bitmap_bit_p (SA.partitions_for_undefined_values, part))
    emit_move_insn (x, CONST0_RTX (reg_mode));
}

/* Record the association between the RTL generated for partition PART
   and the underlying variable of the SSA_NAME VAR.  */

static void
adjust_one_expanded_partition_var (tree var)
{
  if (!var)
    return;

  tree decl = SSA_NAME_VAR (var);

  int part = var_to_partition (SA.map, var);
  if (part == NO_PARTITION)
    return;

  rtx x = SA.partition_to_pseudo[part];

  gcc_assert (x);

  set_rtl (var, x);

  if (!REG_P (x))
    return;

  /* Note if the object is a user variable.  */
  if (decl && !DECL_ARTIFICIAL (decl))
    mark_user_reg (x);

  if (POINTER_TYPE_P (decl ? TREE_TYPE (decl) : TREE_TYPE (var)))
    mark_reg_pointer (x, get_pointer_alignment (var));
}

/* A subroutine of expand_one_var.  Called to assign rtl to a VAR_DECL
   that will reside in a pseudo register.  */

static void
expand_one_register_var (tree var)
{
  if (TREE_CODE (var) == SSA_NAME)
    {
      int part = var_to_partition (SA.map, var);
      if (part != NO_PARTITION)
	{
	  rtx x = SA.partition_to_pseudo[part];
	  gcc_assert (x);
	  gcc_assert (REG_P (x));
	  return;
	}
      gcc_unreachable ();
    }

  tree decl = var;
  tree type = TREE_TYPE (decl);
  machine_mode reg_mode = promote_decl_mode (decl, NULL);
  rtx x = gen_reg_rtx (reg_mode);

  set_rtl (var, x);

  /* Note if the object is a user variable.  */
  if (!DECL_ARTIFICIAL (decl))
    mark_user_reg (x);

  if (POINTER_TYPE_P (type))
    mark_reg_pointer (x, get_pointer_alignment (var));
}

/* A subroutine of expand_one_var.  Called to assign rtl to a VAR_DECL that
   has some associated error, e.g. its type is error-mark.  We just need
   to pick something that won't crash the rest of the compiler.  */

static void
expand_one_error_var (tree var)
{
  machine_mode mode = DECL_MODE (var);
  rtx x;

  if (mode == BLKmode)
    x = gen_rtx_MEM (BLKmode, const0_rtx);
  else if (mode == VOIDmode)
    x = const0_rtx;
  else
    x = gen_reg_rtx (mode);

  SET_DECL_RTL (var, x);
}

/* A subroutine of expand_one_var.  VAR is a variable that will be
   allocated to the local stack frame.  Return true if we wish to
   add VAR to STACK_VARS so that it will be coalesced with other
   variables.  Return false to allocate VAR immediately.

   This function is used to reduce the number of variables considered
   for coalescing, which reduces the size of the quadratic problem.  */

static bool
defer_stack_allocation (tree var, bool toplevel)
{
  tree size_unit = TREE_CODE (var) == SSA_NAME
    ? TYPE_SIZE_UNIT (TREE_TYPE (var))
    : DECL_SIZE_UNIT (var);
  poly_uint64 size;

  /* Whether the variable is small enough for immediate allocation not to be
     a problem with regard to the frame size.  */
  bool smallish
    = (poly_int_tree_p (size_unit, &size)
       && (estimated_poly_value (size)
	   < PARAM_VALUE (PARAM_MIN_SIZE_FOR_STACK_SHARING)));

  /* If stack protection is enabled, *all* stack variables must be deferred,
     so that we can re-order the strings to the top of the frame.
     Similarly for Address Sanitizer.  */
  if (flag_stack_protect || asan_sanitize_stack_p ())
    return true;

  unsigned int align = TREE_CODE (var) == SSA_NAME
    ? TYPE_ALIGN (TREE_TYPE (var))
    : DECL_ALIGN (var);

  /* We handle "large" alignment via dynamic allocation.  We want to handle
     this extra complication in only one place, so defer them.  */
  if (align > MAX_SUPPORTED_STACK_ALIGNMENT)
    return true;

  bool ignored = TREE_CODE (var) == SSA_NAME
    ? !SSAVAR (var) || DECL_IGNORED_P (SSA_NAME_VAR (var))
    : DECL_IGNORED_P (var);

  /* When optimization is enabled, DECL_IGNORED_P variables originally scoped
     might be detached from their block and appear at toplevel when we reach
     here.  We want to coalesce them with variables from other blocks when
     the immediate contribution to the frame size would be noticeable.  */
  if (toplevel && optimize > 0 && ignored && !smallish)
    return true;

  /* Variables declared in the outermost scope automatically conflict
     with every other variable.  The only reason to want to defer them
     at all is that, after sorting, we can more efficiently pack
     small variables in the stack frame.  Continue to defer at -O2.  */
  if (toplevel && optimize < 2)
    return false;

  /* Without optimization, *most* variables are allocated from the
     stack, which makes the quadratic problem large exactly when we
     want compilation to proceed as quickly as possible.  On the
     other hand, we don't want the function's stack frame size to
     get completely out of hand.  So we avoid adding scalars and
     "small" aggregates to the list at all.  */
  if (optimize == 0 && smallish)
    return false;

  return true;
}

/* A subroutine of expand_used_vars.  Expand one variable according to
   its flavor.  Variables to be placed on the stack are not actually
   expanded yet, merely recorded.
   When REALLY_EXPAND is false, only add stack values to be allocated.
   Return stack usage this variable is supposed to take.
*/

static poly_uint64
expand_one_var (tree var, bool toplevel, bool really_expand)
{
  unsigned int align = BITS_PER_UNIT;
  tree origvar = var;

  var = SSAVAR (var);

  if (TREE_TYPE (var) != error_mark_node && VAR_P (var))
    {
      if (is_global_var (var))
	return 0;

      /* Because we don't know if VAR will be in register or on stack,
	 we conservatively assume it will be on stack even if VAR is
	 eventually put into register after RA pass.  For non-automatic
	 variables, which won't be on stack, we collect alignment of
	 type and ignore user specified alignment.  Similarly for
	 SSA_NAMEs for which use_register_for_decl returns true.  */
      if (TREE_STATIC (var)
	  || DECL_EXTERNAL (var)
	  || (TREE_CODE (origvar) == SSA_NAME && use_register_for_decl (var)))
	align = MINIMUM_ALIGNMENT (TREE_TYPE (var),
				   TYPE_MODE (TREE_TYPE (var)),
				   TYPE_ALIGN (TREE_TYPE (var)));
      else if (DECL_HAS_VALUE_EXPR_P (var)
	       || (DECL_RTL_SET_P (var) && MEM_P (DECL_RTL (var))))
	/* Don't consider debug only variables with DECL_HAS_VALUE_EXPR_P set
	   or variables which were assigned a stack slot already by
	   expand_one_stack_var_at - in the latter case DECL_ALIGN has been
	   changed from the offset chosen to it.  */
	align = crtl->stack_alignment_estimated;
      else
	align = MINIMUM_ALIGNMENT (var, DECL_MODE (var), DECL_ALIGN (var));

      /* If the variable alignment is very large we'll dynamicaly allocate
	 it, which means that in-frame portion is just a pointer.  */
      if (align > MAX_SUPPORTED_STACK_ALIGNMENT)
	align = POINTER_SIZE;
    }

  record_alignment_for_reg_var (align);

  poly_uint64 size;
  if (TREE_CODE (origvar) == SSA_NAME)
    {
      gcc_assert (!VAR_P (var)
		  || (!DECL_EXTERNAL (var)
		      && !DECL_HAS_VALUE_EXPR_P (var)
		      && !TREE_STATIC (var)
		      && TREE_TYPE (var) != error_mark_node
		      && !DECL_HARD_REGISTER (var)
		      && really_expand));
    }
  if (!VAR_P (var) && TREE_CODE (origvar) != SSA_NAME)
    ;
  else if (DECL_EXTERNAL (var))
    ;
  else if (DECL_HAS_VALUE_EXPR_P (var))
    ;
  else if (TREE_STATIC (var))
    ;
  else if (TREE_CODE (origvar) != SSA_NAME && DECL_RTL_SET_P (var))
    ;
  else if (TREE_TYPE (var) == error_mark_node)
    {
      if (really_expand)
        expand_one_error_var (var);
    }
  else if (VAR_P (var) && DECL_HARD_REGISTER (var))
    {
      if (really_expand)
	{
	  expand_one_hard_reg_var (var);
	  if (!DECL_HARD_REGISTER (var))
	    /* Invalid register specification.  */
	    expand_one_error_var (var);
	}
    }
  else if (use_register_for_decl (var))
    {
      if (really_expand)
        expand_one_register_var (origvar);
    }
  else if (!poly_int_tree_p (DECL_SIZE_UNIT (var), &size)
	   || !valid_constant_size_p (DECL_SIZE_UNIT (var)))
    {
      /* Reject variables which cover more than half of the address-space.  */
      if (really_expand)
	{
	  error ("size of variable %q+D is too large", var);
	  expand_one_error_var (var);
	}
    }
  else if (defer_stack_allocation (var, toplevel))
    add_stack_var (origvar);
  else
    {
      if (really_expand)
        {
          if (lookup_attribute ("naked",
                                DECL_ATTRIBUTES (current_function_decl)))
            error ("cannot allocate stack for variable %q+D, naked function.",
                   var);

          expand_one_stack_var (origvar);
        }
      return size;
    }
  return 0;
}

/* A subroutine of expand_used_vars.  Walk down through the BLOCK tree
   expanding variables.  Those variables that can be put into registers
   are allocated pseudos; those that can't are put on the stack.

   TOPLEVEL is true if this is the outermost BLOCK.  */

static void
expand_used_vars_for_block (tree block, bool toplevel)
{
  tree t;

  /* Expand all variables at this level.  */
  for (t = BLOCK_VARS (block); t ; t = DECL_CHAIN (t))
    if (TREE_USED (t)
        && ((!VAR_P (t) && TREE_CODE (t) != RESULT_DECL)
	    || !DECL_NONSHAREABLE (t)))
      expand_one_var (t, toplevel, true);

  /* Expand all variables at containing levels.  */
  for (t = BLOCK_SUBBLOCKS (block); t ; t = BLOCK_CHAIN (t))
    expand_used_vars_for_block (t, false);
}

/* A subroutine of expand_used_vars.  Walk down through the BLOCK tree
   and clear TREE_USED on all local variables.  */

static void
clear_tree_used (tree block)
{
  tree t;

  for (t = BLOCK_VARS (block); t ; t = DECL_CHAIN (t))
    /* if (!TREE_STATIC (t) && !DECL_EXTERNAL (t)) */
    if ((!VAR_P (t) && TREE_CODE (t) != RESULT_DECL)
	|| !DECL_NONSHAREABLE (t))
      TREE_USED (t) = 0;

  for (t = BLOCK_SUBBLOCKS (block); t ; t = BLOCK_CHAIN (t))
    clear_tree_used (t);
}

enum {
  SPCT_FLAG_DEFAULT = 1,
  SPCT_FLAG_ALL = 2,
  SPCT_FLAG_STRONG = 3,
  SPCT_FLAG_EXPLICIT = 4
};

/* Examine TYPE and determine a bit mask of the following features.  */

#define SPCT_HAS_LARGE_CHAR_ARRAY	1
#define SPCT_HAS_SMALL_CHAR_ARRAY	2
#define SPCT_HAS_ARRAY			4
#define SPCT_HAS_AGGREGATE		8

static unsigned int
stack_protect_classify_type (tree type)
{
  unsigned int ret = 0;
  tree t;

  switch (TREE_CODE (type))
    {
    case ARRAY_TYPE:
      t = TYPE_MAIN_VARIANT (TREE_TYPE (type));
      if (t == char_type_node
	  || t == signed_char_type_node
	  || t == unsigned_char_type_node)
	{
	  unsigned HOST_WIDE_INT max = PARAM_VALUE (PARAM_SSP_BUFFER_SIZE);
	  unsigned HOST_WIDE_INT len;

	  if (!TYPE_SIZE_UNIT (type)
	      || !tree_fits_uhwi_p (TYPE_SIZE_UNIT (type)))
	    len = max;
	  else
	    len = tree_to_uhwi (TYPE_SIZE_UNIT (type));

	  if (len < max)
	    ret = SPCT_HAS_SMALL_CHAR_ARRAY | SPCT_HAS_ARRAY;
	  else
	    ret = SPCT_HAS_LARGE_CHAR_ARRAY | SPCT_HAS_ARRAY;
	}
      else
	ret = SPCT_HAS_ARRAY;
      break;

    case UNION_TYPE:
    case QUAL_UNION_TYPE:
    case RECORD_TYPE:
      ret = SPCT_HAS_AGGREGATE;
      for (t = TYPE_FIELDS (type); t ; t = TREE_CHAIN (t))
	if (TREE_CODE (t) == FIELD_DECL)
	  ret |= stack_protect_classify_type (TREE_TYPE (t));
      break;

    default:
      break;
    }

  return ret;
}

/* Return nonzero if DECL should be segregated into the "vulnerable" upper
   part of the local stack frame.  Remember if we ever return nonzero for
   any variable in this function.  The return value is the phase number in
   which the variable should be allocated.  */

static int
stack_protect_decl_phase (tree decl)
{
  unsigned int bits = stack_protect_classify_type (TREE_TYPE (decl));
  int ret = 0;

  if (bits & SPCT_HAS_SMALL_CHAR_ARRAY)
    has_short_buffer = true;

  if (flag_stack_protect == SPCT_FLAG_ALL
      || flag_stack_protect == SPCT_FLAG_STRONG
      || (flag_stack_protect == SPCT_FLAG_EXPLICIT
	  && lookup_attribute ("stack_protect",
			       DECL_ATTRIBUTES (current_function_decl))))
    {
      if ((bits & (SPCT_HAS_SMALL_CHAR_ARRAY | SPCT_HAS_LARGE_CHAR_ARRAY))
	  && !(bits & SPCT_HAS_AGGREGATE))
	ret = 1;
      else if (bits & SPCT_HAS_ARRAY)
	ret = 2;
    }
  else
    ret = (bits & SPCT_HAS_LARGE_CHAR_ARRAY) != 0;

  if (ret)
    has_protected_decls = true;

  return ret;
}

/* Two helper routines that check for phase 1 and phase 2.  These are used
   as callbacks for expand_stack_vars.  */

static bool
stack_protect_decl_phase_1 (size_t i)
{
  return stack_protect_decl_phase (stack_vars[i].decl) == 1;
}

static bool
stack_protect_decl_phase_2 (size_t i)
{
  return stack_protect_decl_phase (stack_vars[i].decl) == 2;
}

/* And helper function that checks for asan phase (with stack protector
   it is phase 3).  This is used as callback for expand_stack_vars.
   Returns true if any of the vars in the partition need to be protected.  */

static bool
asan_decl_phase_3 (size_t i)
{
  while (i != EOC)
    {
      if (asan_protect_stack_decl (stack_vars[i].decl))
	return true;
      i = stack_vars[i].next;
    }
  return false;
}

/* Ensure that variables in different stack protection phases conflict
   so that they are not merged and share the same stack slot.  */

static void
add_stack_protection_conflicts (void)
{
  size_t i, j, n = stack_vars_num;
  unsigned char *phase;

  phase = XNEWVEC (unsigned char, n);
  for (i = 0; i < n; ++i)
    phase[i] = stack_protect_decl_phase (stack_vars[i].decl);

  for (i = 0; i < n; ++i)
    {
      unsigned char ph_i = phase[i];
      for (j = i + 1; j < n; ++j)
	if (ph_i != phase[j])
	  add_stack_var_conflict (i, j);
    }

  XDELETEVEC (phase);
}

/* Create a decl for the guard at the top of the stack frame.  */

static void
create_stack_guard (void)
{
  tree guard = build_decl (DECL_SOURCE_LOCATION (current_function_decl),
			   VAR_DECL, NULL, ptr_type_node);
  TREE_THIS_VOLATILE (guard) = 1;
  TREE_USED (guard) = 1;
  expand_one_stack_var (guard);
  crtl->stack_protect_guard = guard;
}

/* Prepare for expanding variables.  */
static void
init_vars_expansion (void)
{
  /* Conflict bitmaps, and a few related temporary bitmaps, go here.  */
  bitmap_obstack_initialize (&stack_var_bitmap_obstack);

  /* A map from decl to stack partition.  */
  decl_to_stack_part = new hash_map<tree, size_t>;

  /* Initialize local stack smashing state.  */
  has_protected_decls = false;
  has_short_buffer = false;
}

/* Free up stack variable graph data.  */
static void
fini_vars_expansion (void)
{
  bitmap_obstack_release (&stack_var_bitmap_obstack);
  if (stack_vars)
    XDELETEVEC (stack_vars);
  if (stack_vars_sorted)
    XDELETEVEC (stack_vars_sorted);
  stack_vars = NULL;
  stack_vars_sorted = NULL;
  stack_vars_alloc = stack_vars_num = 0;
  delete decl_to_stack_part;
  decl_to_stack_part = NULL;
}

/* Make a fair guess for the size of the stack frame of the function
   in NODE.  This doesn't have to be exact, the result is only used in
   the inline heuristics.  So we don't want to run the full stack var
   packing algorithm (which is quadratic in the number of stack vars).
   Instead, we calculate the total size of all stack vars.  This turns
   out to be a pretty fair estimate -- packing of stack vars doesn't
   happen very often.  */

HOST_WIDE_INT
estimated_stack_frame_size (struct cgraph_node *node)
{
  poly_int64 size = 0;
  size_t i;
  tree var;
  struct function *fn = DECL_STRUCT_FUNCTION (node->decl);

  push_cfun (fn);

  init_vars_expansion ();

  FOR_EACH_LOCAL_DECL (fn, i, var)
    if (auto_var_in_fn_p (var, fn->decl))
      size += expand_one_var (var, true, false);

  if (stack_vars_num > 0)
    {
      /* Fake sorting the stack vars for account_stack_vars ().  */
      stack_vars_sorted = XNEWVEC (size_t, stack_vars_num);
      for (i = 0; i < stack_vars_num; ++i)
	stack_vars_sorted[i] = i;
      size += account_stack_vars ();
    }

  fini_vars_expansion ();
  pop_cfun ();
  return estimated_poly_value (size);
}

/* Helper routine to check if a record or union contains an array field. */

static int
record_or_union_type_has_array_p (const_tree tree_type)
{
  tree fields = TYPE_FIELDS (tree_type);
  tree f;

  for (f = fields; f; f = DECL_CHAIN (f))
    if (TREE_CODE (f) == FIELD_DECL)
      {
	tree field_type = TREE_TYPE (f);
	if (RECORD_OR_UNION_TYPE_P (field_type)
	    && record_or_union_type_has_array_p (field_type))
	  return 1;
	if (TREE_CODE (field_type) == ARRAY_TYPE)
	  return 1;
      }
  return 0;
}

/* Check if the current function has local referenced variables that
   have their addresses taken, contain an array, or are arrays.  */

static bool
stack_protect_decl_p ()
{
  unsigned i;
  tree var;

  FOR_EACH_LOCAL_DECL (cfun, i, var)
    if (!is_global_var (var))
      {
	tree var_type = TREE_TYPE (var);
	if (VAR_P (var)
	    && (TREE_CODE (var_type) == ARRAY_TYPE
		|| TREE_ADDRESSABLE (var)
		|| (RECORD_OR_UNION_TYPE_P (var_type)
		    && record_or_union_type_has_array_p (var_type))))
	  return true;
      }
  return false;
}

/* Check if the current function has calls that use a return slot.  */

static bool
stack_protect_return_slot_p ()
{
  basic_block bb;
  
  FOR_ALL_BB_FN (bb, cfun)
    for (gimple_stmt_iterator gsi = gsi_start_bb (bb);
	 !gsi_end_p (gsi); gsi_next (&gsi))
      {
	gimple *stmt = gsi_stmt (gsi);
	/* This assumes that calls to internal-only functions never
	   use a return slot.  */
	if (is_gimple_call (stmt)
	    && !gimple_call_internal_p (stmt)
	    && aggregate_value_p (TREE_TYPE (gimple_call_fntype (stmt)),
				  gimple_call_fndecl (stmt)))
	  return true;
      }
  return false;
}

/* Expand all variables used in the function.  */

static rtx_insn *
expand_used_vars (void)
{
  tree var, outer_block = DECL_INITIAL (current_function_decl);
  auto_vec<tree> maybe_local_decls;
  rtx_insn *var_end_seq = NULL;
  unsigned i;
  unsigned len;
  bool gen_stack_protect_signal = false;

  /* Compute the phase of the stack frame for this function.  */
  {
    int align = PREFERRED_STACK_BOUNDARY / BITS_PER_UNIT;
    int off = targetm.starting_frame_offset () % align;
    frame_phase = off ? align - off : 0;
  }

  /* Set TREE_USED on all variables in the local_decls.  */
  FOR_EACH_LOCAL_DECL (cfun, i, var)
    TREE_USED (var) = 1;
  /* Clear TREE_USED on all variables associated with a block scope.  */
  clear_tree_used (DECL_INITIAL (current_function_decl));

  init_vars_expansion ();

  if (targetm.use_pseudo_pic_reg ())
    pic_offset_table_rtx = gen_reg_rtx (Pmode);

  for (i = 0; i < SA.map->num_partitions; i++)
    {
      if (bitmap_bit_p (SA.partitions_for_parm_default_defs, i))
	continue;

      tree var = partition_to_var (SA.map, i);

      gcc_assert (!virtual_operand_p (var));

      expand_one_ssa_partition (var);
    }

  if (flag_stack_protect == SPCT_FLAG_STRONG)
      gen_stack_protect_signal
	= stack_protect_decl_p () || stack_protect_return_slot_p ();

  /* At this point all variables on the local_decls with TREE_USED
     set are not associated with any block scope.  Lay them out.  */

  len = vec_safe_length (cfun->local_decls);
  FOR_EACH_LOCAL_DECL (cfun, i, var)
    {
      bool expand_now = false;

      /* Expanded above already.  */
      if (is_gimple_reg (var))
	{
	  TREE_USED (var) = 0;
	  goto next;
	}
      /* We didn't set a block for static or extern because it's hard
	 to tell the difference between a global variable (re)declared
	 in a local scope, and one that's really declared there to
	 begin with.  And it doesn't really matter much, since we're
	 not giving them stack space.  Expand them now.  */
      else if (TREE_STATIC (var) || DECL_EXTERNAL (var))
	expand_now = true;

      /* Expand variables not associated with any block now.  Those created by
	 the optimizers could be live anywhere in the function.  Those that
	 could possibly have been scoped originally and detached from their
	 block will have their allocation deferred so we coalesce them with
	 others when optimization is enabled.  */
      else if (TREE_USED (var))
	expand_now = true;

      /* Finally, mark all variables on the list as used.  We'll use
	 this in a moment when we expand those associated with scopes.  */
      TREE_USED (var) = 1;

      if (expand_now)
	expand_one_var (var, true, true);

    next:
      if (DECL_ARTIFICIAL (var) && !DECL_IGNORED_P (var))
	{
	  rtx rtl = DECL_RTL_IF_SET (var);

	  /* Keep artificial non-ignored vars in cfun->local_decls
	     chain until instantiate_decls.  */
	  if (rtl && (MEM_P (rtl) || GET_CODE (rtl) == CONCAT))
	    add_local_decl (cfun, var);
	  else if (rtl == NULL_RTX)
	    /* If rtl isn't set yet, which can happen e.g. with
	       -fstack-protector, retry before returning from this
	       function.  */
	    maybe_local_decls.safe_push (var);
	}
    }

  /* We duplicated some of the decls in CFUN->LOCAL_DECLS.

     +-----------------+-----------------+
     | ...processed... | ...duplicates...|
     +-----------------+-----------------+
                       ^
		       +-- LEN points here.

     We just want the duplicates, as those are the artificial
     non-ignored vars that we want to keep until instantiate_decls.
     Move them down and truncate the array.  */
  if (!vec_safe_is_empty (cfun->local_decls))
    cfun->local_decls->block_remove (0, len);

  /* At this point, all variables within the block tree with TREE_USED
     set are actually used by the optimized function.  Lay them out.  */
  expand_used_vars_for_block (outer_block, true);

  if (stack_vars_num > 0)
    {
      add_scope_conflicts ();

      /* If stack protection is enabled, we don't share space between
	 vulnerable data and non-vulnerable data.  */
      if (flag_stack_protect != 0
	  && (flag_stack_protect != SPCT_FLAG_EXPLICIT
	      || (flag_stack_protect == SPCT_FLAG_EXPLICIT
		  && lookup_attribute ("stack_protect",
				       DECL_ATTRIBUTES (current_function_decl)))))
	add_stack_protection_conflicts ();

      /* Now that we have collected all stack variables, and have computed a
	 minimal interference graph, attempt to save some stack space.  */
      partition_stack_vars ();
      if (dump_file)
	dump_stack_var_partition ();
    }

  switch (flag_stack_protect)
    {
    case SPCT_FLAG_ALL:
      create_stack_guard ();
      break;

    case SPCT_FLAG_STRONG:
      if (gen_stack_protect_signal
	  || cfun->calls_alloca || has_protected_decls
	  || lookup_attribute ("stack_protect",
			       DECL_ATTRIBUTES (current_function_decl)))
	create_stack_guard ();
      break;

    case SPCT_FLAG_DEFAULT:
      if (cfun->calls_alloca || has_protected_decls
	  || lookup_attribute ("stack_protect",
			       DECL_ATTRIBUTES (current_function_decl)))
	create_stack_guard ();
      break;

    case SPCT_FLAG_EXPLICIT:
      if (lookup_attribute ("stack_protect",
			    DECL_ATTRIBUTES (current_function_decl)))
	create_stack_guard ();
      break;
    default:
      ;
    }

  /* Assign rtl to each variable based on these partitions.  */
  if (stack_vars_num > 0)
    {
      struct stack_vars_data data;

      data.asan_base = NULL_RTX;
      data.asan_alignb = 0;

      /* Reorder decls to be protected by iterating over the variables
	 array multiple times, and allocating out of each phase in turn.  */
      /* ??? We could probably integrate this into the qsort we did
	 earlier, such that we naturally see these variables first,
	 and thus naturally allocate things in the right order.  */
      if (has_protected_decls)
	{
	  /* Phase 1 contains only character arrays.  */
	  expand_stack_vars (stack_protect_decl_phase_1, &data);

	  /* Phase 2 contains other kinds of arrays.  */
	  if (flag_stack_protect == SPCT_FLAG_ALL
	      || flag_stack_protect == SPCT_FLAG_STRONG
	      || (flag_stack_protect == SPCT_FLAG_EXPLICIT
		  && lookup_attribute ("stack_protect",
				       DECL_ATTRIBUTES (current_function_decl))))
	    expand_stack_vars (stack_protect_decl_phase_2, &data);
	}

      if (asan_sanitize_stack_p ())
	/* Phase 3, any partitions that need asan protection
	   in addition to phase 1 and 2.  */
	expand_stack_vars (asan_decl_phase_3, &data);

      /* ASAN description strings don't yet have a syntax for expressing
	 polynomial offsets.  */
      HOST_WIDE_INT prev_offset;
      if (!data.asan_vec.is_empty ()
	  && frame_offset.is_constant (&prev_offset))
	{
	  HOST_WIDE_INT offset, sz, redzonesz;
	  redzonesz = ASAN_RED_ZONE_SIZE;
	  sz = data.asan_vec[0] - prev_offset;
	  if (data.asan_alignb > ASAN_RED_ZONE_SIZE
	      && data.asan_alignb <= 4096
	      && sz + ASAN_RED_ZONE_SIZE >= (int) data.asan_alignb)
	    redzonesz = ((sz + ASAN_RED_ZONE_SIZE + data.asan_alignb - 1)
			 & ~(data.asan_alignb - HOST_WIDE_INT_1)) - sz;
	  /* Allocating a constant amount of space from a constant
	     starting offset must give a constant result.  */
	  offset = (alloc_stack_frame_space (redzonesz, ASAN_RED_ZONE_SIZE)
		    .to_constant ());
	  data.asan_vec.safe_push (prev_offset);
	  data.asan_vec.safe_push (offset);
	  /* Leave space for alignment if STRICT_ALIGNMENT.  */
	  if (STRICT_ALIGNMENT)
	    alloc_stack_frame_space ((GET_MODE_ALIGNMENT (SImode)
				      << ASAN_SHADOW_SHIFT)
				     / BITS_PER_UNIT, 1);

	  var_end_seq
	    = asan_emit_stack_protection (virtual_stack_vars_rtx,
					  data.asan_base,
					  data.asan_alignb,
					  data.asan_vec.address (),
					  data.asan_decl_vec.address (),
					  data.asan_vec.length ());
	}

      expand_stack_vars (NULL, &data);
    }

  if (asan_sanitize_allocas_p () && cfun->calls_alloca)
    var_end_seq = asan_emit_allocas_unpoison (virtual_stack_dynamic_rtx,
					      virtual_stack_vars_rtx,
					      var_end_seq);

  fini_vars_expansion ();

  /* If there were any artificial non-ignored vars without rtl
     found earlier, see if deferred stack allocation hasn't assigned
     rtl to them.  */
  FOR_EACH_VEC_ELT_REVERSE (maybe_local_decls, i, var)
    {
      rtx rtl = DECL_RTL_IF_SET (var);

      /* Keep artificial non-ignored vars in cfun->local_decls
	 chain until instantiate_decls.  */
      if (rtl && (MEM_P (rtl) || GET_CODE (rtl) == CONCAT))
	add_local_decl (cfun, var);
    }

  /* If the target requires that FRAME_OFFSET be aligned, do it.  */
  if (STACK_ALIGNMENT_NEEDED)
    {
      HOST_WIDE_INT align = PREFERRED_STACK_BOUNDARY / BITS_PER_UNIT;
      if (FRAME_GROWS_DOWNWARD)
	frame_offset = aligned_lower_bound (frame_offset, align);
      else
	frame_offset = aligned_upper_bound (frame_offset, align);
    }

  return var_end_seq;
}


/* If we need to produce a detailed dump, print the tree representation
   for STMT to the dump file.  SINCE is the last RTX after which the RTL
   generated for STMT should have been appended.  */

static void
maybe_dump_rtl_for_gimple_stmt (gimple *stmt, rtx_insn *since)
{
  if (dump_file && (dump_flags & TDF_DETAILS))
    {
      fprintf (dump_file, "\n;; ");
      print_gimple_stmt (dump_file, stmt, 0,
			 TDF_SLIM | (dump_flags & TDF_LINENO));
      fprintf (dump_file, "\n");

      print_rtl (dump_file, since ? NEXT_INSN (since) : since);
    }
}

/* Maps the blocks that do not contain tree labels to rtx labels.  */

static hash_map<basic_block, rtx_code_label *> *lab_rtx_for_bb;

/* Returns the label_rtx expression for a label starting basic block BB.  */

static rtx_code_label *
label_rtx_for_bb (basic_block bb ATTRIBUTE_UNUSED)
{
  gimple_stmt_iterator gsi;
  tree lab;

  if (bb->flags & BB_RTL)
    return block_label (bb);

  rtx_code_label **elt = lab_rtx_for_bb->get (bb);
  if (elt)
    return *elt;

  /* Find the tree label if it is present.  */

  for (gsi = gsi_start_bb (bb); !gsi_end_p (gsi); gsi_next (&gsi))
    {
      glabel *lab_stmt;

      if (is_gimple_debug (gsi_stmt (gsi)))
	continue;

      lab_stmt = dyn_cast <glabel *> (gsi_stmt (gsi));
      if (!lab_stmt)
	break;

      lab = gimple_label_label (lab_stmt);
      if (DECL_NONLOCAL (lab))
	break;

      return jump_target_rtx (lab);
    }

  rtx_code_label *l = gen_label_rtx ();
  lab_rtx_for_bb->put (bb, l);
  return l;
}


/* A subroutine of expand_gimple_cond.  Given E, a fallthrough edge
   of a basic block where we just expanded the conditional at the end,
   possibly clean up the CFG and instruction sequence.  LAST is the
   last instruction before the just emitted jump sequence.  */

static void
maybe_cleanup_end_of_block (edge e, rtx_insn *last)
{
  /* Special case: when jumpif decides that the condition is
     trivial it emits an unconditional jump (and the necessary
     barrier).  But we still have two edges, the fallthru one is
     wrong.  purge_dead_edges would clean this up later.  Unfortunately
     we have to insert insns (and split edges) before
     find_many_sub_basic_blocks and hence before purge_dead_edges.
     But splitting edges might create new blocks which depend on the
     fact that if there are two edges there's no barrier.  So the
     barrier would get lost and verify_flow_info would ICE.  Instead
     of auditing all edge splitters to care for the barrier (which
     normally isn't there in a cleaned CFG), fix it here.  */
  if (BARRIER_P (get_last_insn ()))
    {
      rtx_insn *insn;
      remove_edge (e);
      /* Now, we have a single successor block, if we have insns to
	 insert on the remaining edge we potentially will insert
	 it at the end of this block (if the dest block isn't feasible)
	 in order to avoid splitting the edge.  This insertion will take
	 place in front of the last jump.  But we might have emitted
	 multiple jumps (conditional and one unconditional) to the
	 same destination.  Inserting in front of the last one then
	 is a problem.  See PR 40021.  We fix this by deleting all
	 jumps except the last unconditional one.  */
      insn = PREV_INSN (get_last_insn ());
      /* Make sure we have an unconditional jump.  Otherwise we're
	 confused.  */
      gcc_assert (JUMP_P (insn) && !any_condjump_p (insn));
      for (insn = PREV_INSN (insn); insn != last;)
	{
	  insn = PREV_INSN (insn);
	  if (JUMP_P (NEXT_INSN (insn)))
	    {
	      if (!any_condjump_p (NEXT_INSN (insn)))
		{
		  gcc_assert (BARRIER_P (NEXT_INSN (NEXT_INSN (insn))));
		  delete_insn (NEXT_INSN (NEXT_INSN (insn)));
		}
	      delete_insn (NEXT_INSN (insn));
	    }
	}
    }
}

/* A subroutine of expand_gimple_basic_block.  Expand one GIMPLE_COND.
   Returns a new basic block if we've terminated the current basic
   block and created a new one.  */

static basic_block
expand_gimple_cond (basic_block bb, gcond *stmt)
{
  basic_block new_bb, dest;
  edge true_edge;
  edge false_edge;
  rtx_insn *last2, *last;
  enum tree_code code;
  tree op0, op1;

  code = gimple_cond_code (stmt);
  op0 = gimple_cond_lhs (stmt);
  op1 = gimple_cond_rhs (stmt);
  /* We're sometimes presented with such code:
       D.123_1 = x < y;
       if (D.123_1 != 0)
         ...
     This would expand to two comparisons which then later might
     be cleaned up by combine.  But some pattern matchers like if-conversion
     work better when there's only one compare, so make up for this
     here as special exception if TER would have made the same change.  */
  if (SA.values
      && TREE_CODE (op0) == SSA_NAME
      && TREE_CODE (TREE_TYPE (op0)) == BOOLEAN_TYPE
      && TREE_CODE (op1) == INTEGER_CST
      && ((gimple_cond_code (stmt) == NE_EXPR
	   && integer_zerop (op1))
	  || (gimple_cond_code (stmt) == EQ_EXPR
	      && integer_onep (op1)))
      && bitmap_bit_p (SA.values, SSA_NAME_VERSION (op0)))
    {
      gimple *second = SSA_NAME_DEF_STMT (op0);
      if (gimple_code (second) == GIMPLE_ASSIGN)
	{
	  enum tree_code code2 = gimple_assign_rhs_code (second);
	  if (TREE_CODE_CLASS (code2) == tcc_comparison)
	    {
	      code = code2;
	      op0 = gimple_assign_rhs1 (second);
	      op1 = gimple_assign_rhs2 (second);
	    }
	  /* If jumps are cheap and the target does not support conditional
	     compare, turn some more codes into jumpy sequences.  */
	  else if (BRANCH_COST (optimize_insn_for_speed_p (), false) < 4
		   && targetm.gen_ccmp_first == NULL)
	    {
	      if ((code2 == BIT_AND_EXPR
		   && TYPE_PRECISION (TREE_TYPE (op0)) == 1
		   && TREE_CODE (gimple_assign_rhs2 (second)) != INTEGER_CST)
		  || code2 == TRUTH_AND_EXPR)
		{
		  code = TRUTH_ANDIF_EXPR;
		  op0 = gimple_assign_rhs1 (second);
		  op1 = gimple_assign_rhs2 (second);
		}
	      else if (code2 == BIT_IOR_EXPR || code2 == TRUTH_OR_EXPR)
		{
		  code = TRUTH_ORIF_EXPR;
		  op0 = gimple_assign_rhs1 (second);
		  op1 = gimple_assign_rhs2 (second);
		}
	    }
	}
    }

  last2 = last = get_last_insn ();

  extract_true_false_edges_from_block (bb, &true_edge, &false_edge);
  set_curr_insn_location (gimple_location (stmt));

  /* These flags have no purpose in RTL land.  */
  true_edge->flags &= ~EDGE_TRUE_VALUE;
  false_edge->flags &= ~EDGE_FALSE_VALUE;

  /* We can either have a pure conditional jump with one fallthru edge or
     two-way jump that needs to be decomposed into two basic blocks.  */
  if (false_edge->dest == bb->next_bb)
    {
      jumpif_1 (code, op0, op1, label_rtx_for_bb (true_edge->dest),
		true_edge->probability);
      maybe_dump_rtl_for_gimple_stmt (stmt, last);
      if (true_edge->goto_locus != UNKNOWN_LOCATION)
	set_curr_insn_location (true_edge->goto_locus);
      false_edge->flags |= EDGE_FALLTHRU;
      maybe_cleanup_end_of_block (false_edge, last);
      return NULL;
    }
  if (true_edge->dest == bb->next_bb)
    {
      jumpifnot_1 (code, op0, op1, label_rtx_for_bb (false_edge->dest),
		   false_edge->probability);
      maybe_dump_rtl_for_gimple_stmt (stmt, last);
      if (false_edge->goto_locus != UNKNOWN_LOCATION)
	set_curr_insn_location (false_edge->goto_locus);
      true_edge->flags |= EDGE_FALLTHRU;
      maybe_cleanup_end_of_block (true_edge, last);
      return NULL;
    }

  jumpif_1 (code, op0, op1, label_rtx_for_bb (true_edge->dest),
	    true_edge->probability);
  last = get_last_insn ();
  if (false_edge->goto_locus != UNKNOWN_LOCATION)
    set_curr_insn_location (false_edge->goto_locus);
  emit_jump (label_rtx_for_bb (false_edge->dest));

  BB_END (bb) = last;
  if (BARRIER_P (BB_END (bb)))
    BB_END (bb) = PREV_INSN (BB_END (bb));
  update_bb_for_insn (bb);

  new_bb = create_basic_block (NEXT_INSN (last), get_last_insn (), bb);
  dest = false_edge->dest;
  redirect_edge_succ (false_edge, new_bb);
  false_edge->flags |= EDGE_FALLTHRU;
  new_bb->count = false_edge->count ();
  loop_p loop = find_common_loop (bb->loop_father, dest->loop_father);
  add_bb_to_loop (new_bb, loop);
  if (loop->latch == bb
      && loop->header == dest)
    loop->latch = new_bb;
  make_single_succ_edge (new_bb, dest, 0);
  if (BARRIER_P (BB_END (new_bb)))
    BB_END (new_bb) = PREV_INSN (BB_END (new_bb));
  update_bb_for_insn (new_bb);

  maybe_dump_rtl_for_gimple_stmt (stmt, last2);

  if (true_edge->goto_locus != UNKNOWN_LOCATION)
    {
      set_curr_insn_location (true_edge->goto_locus);
      true_edge->goto_locus = curr_insn_location ();
    }

  return new_bb;
}

/* Mark all calls that can have a transaction restart.  */

static void
mark_transaction_restart_calls (gimple *stmt)
{
  struct tm_restart_node dummy;
  tm_restart_node **slot;

  if (!cfun->gimple_df->tm_restart)
    return;

  dummy.stmt = stmt;
  slot = cfun->gimple_df->tm_restart->find_slot (&dummy, NO_INSERT);
  if (slot)
    {
      struct tm_restart_node *n = *slot;
      tree list = n->label_or_list;
      rtx_insn *insn;

      for (insn = next_real_insn (get_last_insn ());
	   !CALL_P (insn);
	   insn = next_real_insn (insn))
	continue;

      if (TREE_CODE (list) == LABEL_DECL)
	add_reg_note (insn, REG_TM, label_rtx (list));
      else
	for (; list ; list = TREE_CHAIN (list))
	  add_reg_note (insn, REG_TM, label_rtx (TREE_VALUE (list)));
    }
}

/* A subroutine of expand_gimple_stmt_1, expanding one GIMPLE_CALL
   statement STMT.  */

static void
expand_call_stmt (gcall *stmt)
{
  tree exp, decl, lhs;
  bool builtin_p;
  size_t i;

  if (gimple_call_internal_p (stmt))
    {
      expand_internal_call (stmt);
      return;
    }

  /* If this is a call to a built-in function and it has no effect other
     than setting the lhs, try to implement it using an internal function
     instead.  */
  decl = gimple_call_fndecl (stmt);
  if (gimple_call_lhs (stmt)
      && !gimple_has_side_effects (stmt)
      && (optimize || (decl && called_as_built_in (decl))))
    {
      internal_fn ifn = replacement_internal_fn (stmt);
      if (ifn != IFN_LAST)
	{
	  expand_internal_call (ifn, stmt);
	  return;
	}
    }

  exp = build_vl_exp (CALL_EXPR, gimple_call_num_args (stmt) + 3);

  CALL_EXPR_FN (exp) = gimple_call_fn (stmt);
  builtin_p = decl && DECL_BUILT_IN (decl);

  /* If this is not a builtin function, the function type through which the
     call is made may be different from the type of the function.  */
  if (!builtin_p)
    CALL_EXPR_FN (exp)
      = fold_convert (build_pointer_type (gimple_call_fntype (stmt)),
		      CALL_EXPR_FN (exp));

  TREE_TYPE (exp) = gimple_call_return_type (stmt);
  CALL_EXPR_STATIC_CHAIN (exp) = gimple_call_chain (stmt);

  for (i = 0; i < gimple_call_num_args (stmt); i++)
    {
      tree arg = gimple_call_arg (stmt, i);
      gimple *def;
      /* TER addresses into arguments of builtin functions so we have a
	 chance to infer more correct alignment information.  See PR39954.  */
      if (builtin_p
	  && TREE_CODE (arg) == SSA_NAME
	  && (def = get_gimple_for_ssa_name (arg))
	  && gimple_assign_rhs_code (def) == ADDR_EXPR)
	arg = gimple_assign_rhs1 (def);
      CALL_EXPR_ARG (exp, i) = arg;
    }

  if (gimple_has_side_effects (stmt))
    TREE_SIDE_EFFECTS (exp) = 1;

  if (gimple_call_nothrow_p (stmt))
    TREE_NOTHROW (exp) = 1;

  if (gimple_no_warning_p (stmt))
    TREE_NO_WARNING (exp) = 1;

  CALL_EXPR_TAILCALL (exp) = gimple_call_tail_p (stmt);
  CALL_EXPR_MUST_TAIL_CALL (exp) = gimple_call_must_tail_p (stmt);
  CALL_EXPR_RETURN_SLOT_OPT (exp) = gimple_call_return_slot_opt_p (stmt);
  if (decl
      && DECL_BUILT_IN_CLASS (decl) == BUILT_IN_NORMAL
      && ALLOCA_FUNCTION_CODE_P (DECL_FUNCTION_CODE (decl)))
    CALL_ALLOCA_FOR_VAR_P (exp) = gimple_call_alloca_for_var_p (stmt);
  else
    CALL_FROM_THUNK_P (exp) = gimple_call_from_thunk_p (stmt);
  CALL_EXPR_VA_ARG_PACK (exp) = gimple_call_va_arg_pack_p (stmt);
  CALL_EXPR_BY_DESCRIPTOR (exp) = gimple_call_by_descriptor_p (stmt);
  SET_EXPR_LOCATION (exp, gimple_location (stmt));
  CALL_WITH_BOUNDS_P (exp) = gimple_call_with_bounds_p (stmt);

  /* Ensure RTL is created for debug args.  */
  if (decl && DECL_HAS_DEBUG_ARGS_P (decl))
    {
      vec<tree, va_gc> **debug_args = decl_debug_args_lookup (decl);
      unsigned int ix;
      tree dtemp;

      if (debug_args)
	for (ix = 1; (*debug_args)->iterate (ix, &dtemp); ix += 2)
	  {
	    gcc_assert (TREE_CODE (dtemp) == DEBUG_EXPR_DECL);
	    expand_debug_expr (dtemp);
	  }
    }

  rtx_insn *before_call = get_last_insn ();
  lhs = gimple_call_lhs (stmt);
  if (lhs)
    expand_assignment (lhs, exp, false);
  else
    expand_expr (exp, const0_rtx, VOIDmode, EXPAND_NORMAL);

  /* If the gimple call is an indirect call and has 'nocf_check'
     attribute find a generated CALL insn to mark it as no
     control-flow verification is needed.  */
  if (gimple_call_nocf_check_p (stmt)
      && !gimple_call_fndecl (stmt))
    {
      rtx_insn *last = get_last_insn ();
      while (!CALL_P (last)
	     && last != before_call)
	last = PREV_INSN (last);

      if (last != before_call)
	add_reg_note (last, REG_CALL_NOCF_CHECK, const0_rtx);
    }

  mark_transaction_restart_calls (stmt);
}


/* Generate RTL for an asm statement (explicit assembler code).
   STRING is a STRING_CST node containing the assembler code text,
   or an ADDR_EXPR containing a STRING_CST.  VOL nonzero means the
   insn is volatile; don't optimize it.  */

static void
expand_asm_loc (tree string, int vol, location_t locus)
{
  rtx body;

  body = gen_rtx_ASM_INPUT_loc (VOIDmode,
				ggc_strdup (TREE_STRING_POINTER (string)),
				locus);

  MEM_VOLATILE_P (body) = vol;

  /* Non-empty basic ASM implicitly clobbers memory.  */
  if (TREE_STRING_LENGTH (string) != 0)
    {
      rtx asm_op, clob;
      unsigned i, nclobbers;
      auto_vec<rtx> input_rvec, output_rvec;
      auto_vec<const char *> constraints;
      auto_vec<rtx> clobber_rvec;
      HARD_REG_SET clobbered_regs;
      CLEAR_HARD_REG_SET (clobbered_regs);

      clob = gen_rtx_MEM (BLKmode, gen_rtx_SCRATCH (VOIDmode));
      clobber_rvec.safe_push (clob);

      if (targetm.md_asm_adjust)
	targetm.md_asm_adjust (output_rvec, input_rvec,
			       constraints, clobber_rvec,
			       clobbered_regs);

      asm_op = body;
      nclobbers = clobber_rvec.length ();
      body = gen_rtx_PARALLEL (VOIDmode, rtvec_alloc (1 + nclobbers));

      XVECEXP (body, 0, 0) = asm_op;
      for (i = 0; i < nclobbers; i++)
	XVECEXP (body, 0, i + 1) = gen_rtx_CLOBBER (VOIDmode, clobber_rvec[i]);
    }

  emit_insn (body);
}

/* Return the number of times character C occurs in string S.  */
static int
n_occurrences (int c, const char *s)
{
  int n = 0;
  while (*s)
    n += (*s++ == c);
  return n;
}

/* A subroutine of expand_asm_operands.  Check that all operands have
   the same number of alternatives.  Return true if so.  */

static bool
check_operand_nalternatives (const vec<const char *> &constraints)
{
  unsigned len = constraints.length();
  if (len > 0)
    {
      int nalternatives = n_occurrences (',', constraints[0]);

      if (nalternatives + 1 > MAX_RECOG_ALTERNATIVES)
	{
	  error ("too many alternatives in %<asm%>");
	  return false;
	}

      for (unsigned i = 1; i < len; ++i)
	if (n_occurrences (',', constraints[i]) != nalternatives)
	  {
	    error ("operand constraints for %<asm%> differ "
		   "in number of alternatives");
	    return false;
	  }
    }
  return true;
}

/* Check for overlap between registers marked in CLOBBERED_REGS and
   anything inappropriate in T.  Emit error and return the register
   variable definition for error, NULL_TREE for ok.  */

static bool
tree_conflicts_with_clobbers_p (tree t, HARD_REG_SET *clobbered_regs)
{
  /* Conflicts between asm-declared register variables and the clobber
     list are not allowed.  */
  tree overlap = tree_overlaps_hard_reg_set (t, clobbered_regs);

  if (overlap)
    {
      error ("asm-specifier for variable %qE conflicts with asm clobber list",
	     DECL_NAME (overlap));

      /* Reset registerness to stop multiple errors emitted for a single
	 variable.  */
      DECL_REGISTER (overlap) = 0;
      return true;
    }

  return false;
}

/* Generate RTL for an asm statement with arguments.
   STRING is the instruction template.
   OUTPUTS is a list of output arguments (lvalues); INPUTS a list of inputs.
   Each output or input has an expression in the TREE_VALUE and
   a tree list in TREE_PURPOSE which in turn contains a constraint
   name in TREE_VALUE (or NULL_TREE) and a constraint string
   in TREE_PURPOSE.
   CLOBBERS is a list of STRING_CST nodes each naming a hard register
   that is clobbered by this insn.

   LABELS is a list of labels, and if LABELS is non-NULL, FALLTHRU_BB
   should be the fallthru basic block of the asm goto.

   Not all kinds of lvalue that may appear in OUTPUTS can be stored directly.
   Some elements of OUTPUTS may be replaced with trees representing temporary
   values.  The caller should copy those temporary values to the originally
   specified lvalues.

   VOL nonzero means the insn is volatile; don't optimize it.  */

static void
expand_asm_stmt (gasm *stmt)
{
  class save_input_location
  {
    location_t old;

  public:
    explicit save_input_location(location_t where)
    {
      old = input_location;
      input_location = where;
    }

    ~save_input_location()
    {
      input_location = old;
    }
  };

  location_t locus = gimple_location (stmt);

  if (gimple_asm_input_p (stmt))
    {
      const char *s = gimple_asm_string (stmt);
      tree string = build_string (strlen (s), s);
      expand_asm_loc (string, gimple_asm_volatile_p (stmt), locus);
      return;
    }

  /* There are some legacy diagnostics in here, and also avoids a
     sixth parameger to targetm.md_asm_adjust.  */
  save_input_location s_i_l(locus);

  unsigned noutputs = gimple_asm_noutputs (stmt);
  unsigned ninputs = gimple_asm_ninputs (stmt);
  unsigned nlabels = gimple_asm_nlabels (stmt);
  unsigned i;

  /* ??? Diagnose during gimplification?  */
  if (ninputs + noutputs + nlabels > MAX_RECOG_OPERANDS)
    {
      error ("more than %d operands in %<asm%>", MAX_RECOG_OPERANDS);
      return;
    }

  auto_vec<tree, MAX_RECOG_OPERANDS> output_tvec;
  auto_vec<tree, MAX_RECOG_OPERANDS> input_tvec;
  auto_vec<const char *, MAX_RECOG_OPERANDS> constraints;

  /* Copy the gimple vectors into new vectors that we can manipulate.  */

  output_tvec.safe_grow (noutputs);
  input_tvec.safe_grow (ninputs);
  constraints.safe_grow (noutputs + ninputs);

  for (i = 0; i < noutputs; ++i)
    {
      tree t = gimple_asm_output_op (stmt, i);
      output_tvec[i] = TREE_VALUE (t);
      constraints[i] = TREE_STRING_POINTER (TREE_VALUE (TREE_PURPOSE (t)));
    }
  for (i = 0; i < ninputs; i++)
    {
      tree t = gimple_asm_input_op (stmt, i);
      input_tvec[i] = TREE_VALUE (t);
      constraints[i + noutputs]
	= TREE_STRING_POINTER (TREE_VALUE (TREE_PURPOSE (t)));
    }

  /* ??? Diagnose during gimplification?  */
  if (! check_operand_nalternatives (constraints))
    return;

  /* Count the number of meaningful clobbered registers, ignoring what
     we would ignore later.  */
  auto_vec<rtx> clobber_rvec;
  HARD_REG_SET clobbered_regs;
  CLEAR_HARD_REG_SET (clobbered_regs);

  if (unsigned n = gimple_asm_nclobbers (stmt))
    {
      clobber_rvec.reserve (n);
      for (i = 0; i < n; i++)
	{
	  tree t = gimple_asm_clobber_op (stmt, i);
          const char *regname = TREE_STRING_POINTER (TREE_VALUE (t));
	  int nregs, j;

	  j = decode_reg_name_and_count (regname, &nregs);
	  if (j < 0)
	    {
	      if (j == -2)
		{
		  /* ??? Diagnose during gimplification?  */
		  error ("unknown register name %qs in %<asm%>", regname);
		}
	      else if (j == -4)
		{
		  rtx x = gen_rtx_MEM (BLKmode, gen_rtx_SCRATCH (VOIDmode));
		  clobber_rvec.safe_push (x);
		}
	      else
		{
		  /* Otherwise we should have -1 == empty string
		     or -3 == cc, which is not a register.  */
		  gcc_assert (j == -1 || j == -3);
		}
	    }
	  else
	    for (int reg = j; reg < j + nregs; reg++)
	      {
		/* Clobbering the PIC register is an error.  */
		if (reg == (int) PIC_OFFSET_TABLE_REGNUM)
		  {
		    /* ??? Diagnose during gimplification?  */
		    error ("PIC register clobbered by %qs in %<asm%>",
			   regname);
		    return;
		  }

	        SET_HARD_REG_BIT (clobbered_regs, reg);
	        rtx x = gen_rtx_REG (reg_raw_mode[reg], reg);
		clobber_rvec.safe_push (x);
	      }
	}
    }
  unsigned nclobbers = clobber_rvec.length();

  /* First pass over inputs and outputs checks validity and sets
     mark_addressable if needed.  */
  /* ??? Diagnose during gimplification?  */

  for (i = 0; i < noutputs; ++i)
    {
      tree val = output_tvec[i];
      tree type = TREE_TYPE (val);
      const char *constraint;
      bool is_inout;
      bool allows_reg;
      bool allows_mem;

      /* Try to parse the output constraint.  If that fails, there's
	 no point in going further.  */
      constraint = constraints[i];
      if (!parse_output_constraint (&constraint, i, ninputs, noutputs,
				    &allows_mem, &allows_reg, &is_inout))
	return;

      if (! allows_reg
	  && (allows_mem
	      || is_inout
	      || (DECL_P (val)
		  && REG_P (DECL_RTL (val))
		  && GET_MODE (DECL_RTL (val)) != TYPE_MODE (type))))
	mark_addressable (val);
    }

  for (i = 0; i < ninputs; ++i)
    {
      bool allows_reg, allows_mem;
      const char *constraint;

      constraint = constraints[i + noutputs];
      if (! parse_input_constraint (&constraint, i, ninputs, noutputs, 0,
				    constraints.address (),
				    &allows_mem, &allows_reg))
	return;

      if (! allows_reg && allows_mem)
	mark_addressable (input_tvec[i]);
    }

  /* Second pass evaluates arguments.  */

  /* Make sure stack is consistent for asm goto.  */
  if (nlabels > 0)
    do_pending_stack_adjust ();
  int old_generating_concat_p = generating_concat_p;

  /* Vector of RTX's of evaluated output operands.  */
  auto_vec<rtx, MAX_RECOG_OPERANDS> output_rvec;
  auto_vec<int, MAX_RECOG_OPERANDS> inout_opnum;
  rtx_insn *after_rtl_seq = NULL, *after_rtl_end = NULL;

  output_rvec.safe_grow (noutputs);

  for (i = 0; i < noutputs; ++i)
    {
      tree val = output_tvec[i];
      tree type = TREE_TYPE (val);
      bool is_inout, allows_reg, allows_mem, ok;
      rtx op;

      ok = parse_output_constraint (&constraints[i], i, ninputs,
				    noutputs, &allows_mem, &allows_reg,
				    &is_inout);
      gcc_assert (ok);

      /* If an output operand is not a decl or indirect ref and our constraint
	 allows a register, make a temporary to act as an intermediate.
	 Make the asm insn write into that, then we will copy it to
	 the real output operand.  Likewise for promoted variables.  */

      generating_concat_p = 0;

      if ((TREE_CODE (val) == INDIRECT_REF
	   && allows_mem)
	  || (DECL_P (val)
	      && (allows_mem || REG_P (DECL_RTL (val)))
	      && ! (REG_P (DECL_RTL (val))
		    && GET_MODE (DECL_RTL (val)) != TYPE_MODE (type)))
	  || ! allows_reg
	  || is_inout)
	{
	  op = expand_expr (val, NULL_RTX, VOIDmode,
			    !allows_reg ? EXPAND_MEMORY : EXPAND_WRITE);
	  if (MEM_P (op))
	    op = validize_mem (op);

	  if (! allows_reg && !MEM_P (op))
	    error ("output number %d not directly addressable", i);
	  if ((! allows_mem && MEM_P (op))
	      || GET_CODE (op) == CONCAT)
	    {
	      rtx old_op = op;
	      op = gen_reg_rtx (GET_MODE (op));

	      generating_concat_p = old_generating_concat_p;

	      if (is_inout)
		emit_move_insn (op, old_op);

	      push_to_sequence2 (after_rtl_seq, after_rtl_end);
	      emit_move_insn (old_op, op);
	      after_rtl_seq = get_insns ();
	      after_rtl_end = get_last_insn ();
	      end_sequence ();
	    }
	}
      else
	{
	  op = assign_temp (type, 0, 1);
	  op = validize_mem (op);
	  if (!MEM_P (op) && TREE_CODE (val) == SSA_NAME)
	    set_reg_attrs_for_decl_rtl (SSA_NAME_VAR (val), op);

	  generating_concat_p = old_generating_concat_p;

	  push_to_sequence2 (after_rtl_seq, after_rtl_end);
	  expand_assignment (val, make_tree (type, op), false);
	  after_rtl_seq = get_insns ();
	  after_rtl_end = get_last_insn ();
	  end_sequence ();
	}
      output_rvec[i] = op;

      if (is_inout)
	inout_opnum.safe_push (i);
    }

  auto_vec<rtx, MAX_RECOG_OPERANDS> input_rvec;
  auto_vec<machine_mode, MAX_RECOG_OPERANDS> input_mode;

  input_rvec.safe_grow (ninputs);
  input_mode.safe_grow (ninputs);

  generating_concat_p = 0;

  for (i = 0; i < ninputs; ++i)
    {
      tree val = input_tvec[i];
      tree type = TREE_TYPE (val);
      bool allows_reg, allows_mem, ok;
      const char *constraint;
      rtx op;

      constraint = constraints[i + noutputs];
      ok = parse_input_constraint (&constraint, i, ninputs, noutputs, 0,
				   constraints.address (),
				   &allows_mem, &allows_reg);
      gcc_assert (ok);

      /* EXPAND_INITIALIZER will not generate code for valid initializer
	 constants, but will still generate code for other types of operand.
	 This is the behavior we want for constant constraints.  */
      op = expand_expr (val, NULL_RTX, VOIDmode,
			allows_reg ? EXPAND_NORMAL
			: allows_mem ? EXPAND_MEMORY
			: EXPAND_INITIALIZER);

      /* Never pass a CONCAT to an ASM.  */
      if (GET_CODE (op) == CONCAT)
	op = force_reg (GET_MODE (op), op);
      else if (MEM_P (op))
	op = validize_mem (op);

      if (asm_operand_ok (op, constraint, NULL) <= 0)
	{
	  if (allows_reg && TYPE_MODE (type) != BLKmode)
	    op = force_reg (TYPE_MODE (type), op);
	  else if (!allows_mem)
	    warning (0, "asm operand %d probably doesn%'t match constraints",
		     i + noutputs);
	  else if (MEM_P (op))
	    {
	      /* We won't recognize either volatile memory or memory
		 with a queued address as available a memory_operand
		 at this point.  Ignore it: clearly this *is* a memory.  */
	    }
	  else
	    gcc_unreachable ();
	}
      input_rvec[i] = op;
      input_mode[i] = TYPE_MODE (type);
    }

  /* For in-out operands, copy output rtx to input rtx.  */
  unsigned ninout = inout_opnum.length();
  for (i = 0; i < ninout; i++)
    {
      int j = inout_opnum[i];
      rtx o = output_rvec[j];

      input_rvec.safe_push (o);
      input_mode.safe_push (GET_MODE (o));

      char buffer[16];
      sprintf (buffer, "%d", j);
      constraints.safe_push (ggc_strdup (buffer));
    }
  ninputs += ninout;

  /* Sometimes we wish to automatically clobber registers across an asm.
     Case in point is when the i386 backend moved from cc0 to a hard reg --
     maintaining source-level compatibility means automatically clobbering
     the flags register.  */
  rtx_insn *after_md_seq = NULL;
  if (targetm.md_asm_adjust)
    after_md_seq = targetm.md_asm_adjust (output_rvec, input_rvec,
					  constraints, clobber_rvec,
					  clobbered_regs);

  /* Do not allow the hook to change the output and input count,
     lest it mess up the operand numbering.  */
  gcc_assert (output_rvec.length() == noutputs);
  gcc_assert (input_rvec.length() == ninputs);
  gcc_assert (constraints.length() == noutputs + ninputs);

  /* But it certainly can adjust the clobbers.  */
  nclobbers = clobber_rvec.length();

  /* Third pass checks for easy conflicts.  */
  /* ??? Why are we doing this on trees instead of rtx.  */

  bool clobber_conflict_found = 0;
  for (i = 0; i < noutputs; ++i)
    if (tree_conflicts_with_clobbers_p (output_tvec[i], &clobbered_regs))
	clobber_conflict_found = 1;
  for (i = 0; i < ninputs - ninout; ++i)
    if (tree_conflicts_with_clobbers_p (input_tvec[i], &clobbered_regs))
	clobber_conflict_found = 1;

  /* Make vectors for the expression-rtx, constraint strings,
     and named operands.  */

  rtvec argvec = rtvec_alloc (ninputs);
  rtvec constraintvec = rtvec_alloc (ninputs);
  rtvec labelvec = rtvec_alloc (nlabels);

  rtx body = gen_rtx_ASM_OPERANDS ((noutputs == 0 ? VOIDmode
				    : GET_MODE (output_rvec[0])),
				   ggc_strdup (gimple_asm_string (stmt)),
				   "", 0, argvec, constraintvec,
				   labelvec, locus);
  MEM_VOLATILE_P (body) = gimple_asm_volatile_p (stmt);

  for (i = 0; i < ninputs; ++i)
    {
      ASM_OPERANDS_INPUT (body, i) = input_rvec[i];
      ASM_OPERANDS_INPUT_CONSTRAINT_EXP (body, i)
	= gen_rtx_ASM_INPUT_loc (input_mode[i],
				 constraints[i + noutputs],
				 locus);
    }

  /* Copy labels to the vector.  */
  rtx_code_label *fallthru_label = NULL;
  if (nlabels > 0)
    {
      basic_block fallthru_bb = NULL;
      edge fallthru = find_fallthru_edge (gimple_bb (stmt)->succs);
      if (fallthru)
	fallthru_bb = fallthru->dest;

      for (i = 0; i < nlabels; ++i)
	{
	  tree label = TREE_VALUE (gimple_asm_label_op (stmt, i));
	  rtx_insn *r;
	  /* If asm goto has any labels in the fallthru basic block, use
	     a label that we emit immediately after the asm goto.  Expansion
	     may insert further instructions into the same basic block after
	     asm goto and if we don't do this, insertion of instructions on
	     the fallthru edge might misbehave.  See PR58670.  */
	  if (fallthru_bb && label_to_block_fn (cfun, label) == fallthru_bb)
	    {
	      if (fallthru_label == NULL_RTX)
	        fallthru_label = gen_label_rtx ();
	      r = fallthru_label;
	    }
	  else
	    r = label_rtx (label);
	  ASM_OPERANDS_LABEL (body, i) = gen_rtx_LABEL_REF (Pmode, r);
	}
    }

  /* Now, for each output, construct an rtx
     (set OUTPUT (asm_operands INSN OUTPUTCONSTRAINT OUTPUTNUMBER
			       ARGVEC CONSTRAINTS OPNAMES))
     If there is more than one, put them inside a PARALLEL.  */

  if (nlabels > 0 && nclobbers == 0)
    {
      gcc_assert (noutputs == 0);
      emit_jump_insn (body);
    }
  else if (noutputs == 0 && nclobbers == 0)
    {
      /* No output operands: put in a raw ASM_OPERANDS rtx.  */
      emit_insn (body);
    }
  else if (noutputs == 1 && nclobbers == 0)
    {
      ASM_OPERANDS_OUTPUT_CONSTRAINT (body) = constraints[0];
      emit_insn (gen_rtx_SET (output_rvec[0], body));
    }
  else
    {
      rtx obody = body;
      int num = noutputs;

      if (num == 0)
	num = 1;

      body = gen_rtx_PARALLEL (VOIDmode, rtvec_alloc (num + nclobbers));

      /* For each output operand, store a SET.  */
      for (i = 0; i < noutputs; ++i)
	{
	  rtx src, o = output_rvec[i];
	  if (i == 0)
	    {
	      ASM_OPERANDS_OUTPUT_CONSTRAINT (obody) = constraints[0];
	      src = obody;
	    }
	  else
	    {
	      src = gen_rtx_ASM_OPERANDS (GET_MODE (o),
					  ASM_OPERANDS_TEMPLATE (obody),
					  constraints[i], i, argvec,
					  constraintvec, labelvec, locus);
	      MEM_VOLATILE_P (src) = gimple_asm_volatile_p (stmt);
	    }
	  XVECEXP (body, 0, i) = gen_rtx_SET (o, src);
	}

      /* If there are no outputs (but there are some clobbers)
	 store the bare ASM_OPERANDS into the PARALLEL.  */
      if (i == 0)
	XVECEXP (body, 0, i++) = obody;

      /* Store (clobber REG) for each clobbered register specified.  */
      for (unsigned j = 0; j < nclobbers; ++j)
	{
	  rtx clobbered_reg = clobber_rvec[j];

	  /* Do sanity check for overlap between clobbers and respectively
	     input and outputs that hasn't been handled.  Such overlap
	     should have been detected and reported above.  */
	  if (!clobber_conflict_found && REG_P (clobbered_reg))
	    {
	      /* We test the old body (obody) contents to avoid
		 tripping over the under-construction body.  */
	      for (unsigned k = 0; k < noutputs; ++k)
		if (reg_overlap_mentioned_p (clobbered_reg, output_rvec[k]))
		  internal_error ("asm clobber conflict with output operand");

	      for (unsigned k = 0; k < ninputs - ninout; ++k)
		if (reg_overlap_mentioned_p (clobbered_reg, input_rvec[k]))
		  internal_error ("asm clobber conflict with input operand");
	    }

	  XVECEXP (body, 0, i++) = gen_rtx_CLOBBER (VOIDmode, clobbered_reg);
	}

      if (nlabels > 0)
	emit_jump_insn (body);
      else
	emit_insn (body);
    }

  generating_concat_p = old_generating_concat_p;

  if (fallthru_label)
    emit_label (fallthru_label);

  if (after_md_seq)
    emit_insn (after_md_seq);
  if (after_rtl_seq)
    emit_insn (after_rtl_seq);

  free_temp_slots ();
  crtl->has_asm_statement = 1;
}

/* Emit code to jump to the address
   specified by the pointer expression EXP.  */

static void
expand_computed_goto (tree exp)
{
  rtx x = expand_normal (exp);

  do_pending_stack_adjust ();
  emit_indirect_jump (x);
}

/* Generate RTL code for a `goto' statement with target label LABEL.
   LABEL should be a LABEL_DECL tree node that was or will later be
   defined with `expand_label'.  */

static void
expand_goto (tree label)
{
  if (flag_checking)
    {
      /* Check for a nonlocal goto to a containing function.  Should have
	 gotten translated to __builtin_nonlocal_goto.  */
      tree context = decl_function_context (label);
      gcc_assert (!context || context == current_function_decl);
    }

  emit_jump (jump_target_rtx (label));
}

/* Output a return with no value.  */

static void
expand_null_return_1 (void)
{
  clear_pending_stack_adjust ();
  do_pending_stack_adjust ();
  emit_jump (return_label);
}

/* Generate RTL to return from the current function, with no value.
   (That is, we do not do anything about returning any value.)  */

void
expand_null_return (void)
{
  /* If this function was declared to return a value, but we
     didn't, clobber the return registers so that they are not
     propagated live to the rest of the function.  */
  clobber_return_register ();

  expand_null_return_1 ();
}

/* Generate RTL to return from the current function, with value VAL.  */

static void
expand_value_return (rtx val)
{
  /* Copy the value to the return location unless it's already there.  */

  tree decl = DECL_RESULT (current_function_decl);
  rtx return_reg = DECL_RTL (decl);
  if (return_reg != val)
    {
      tree funtype = TREE_TYPE (current_function_decl);
      tree type = TREE_TYPE (decl);
      int unsignedp = TYPE_UNSIGNED (type);
      machine_mode old_mode = DECL_MODE (decl);
      machine_mode mode;
      if (DECL_BY_REFERENCE (decl))
        mode = promote_function_mode (type, old_mode, &unsignedp, funtype, 2);
      else
        mode = promote_function_mode (type, old_mode, &unsignedp, funtype, 1);

      if (mode != old_mode)
	val = convert_modes (mode, old_mode, val, unsignedp);

      if (GET_CODE (return_reg) == PARALLEL)
	emit_group_load (return_reg, val, type, int_size_in_bytes (type));
      else
	emit_move_insn (return_reg, val);
    }

  expand_null_return_1 ();
}

/* Generate RTL to evaluate the expression RETVAL and return it
   from the current function.  */

static void
expand_return (tree retval, tree bounds)
{
  rtx result_rtl;
  rtx val = 0;
  tree retval_rhs;
  rtx bounds_rtl;

  /* If function wants no value, give it none.  */
  if (TREE_CODE (TREE_TYPE (TREE_TYPE (current_function_decl))) == VOID_TYPE)
    {
      expand_normal (retval);
      expand_null_return ();
      return;
    }

  if (retval == error_mark_node)
    {
      /* Treat this like a return of no value from a function that
	 returns a value.  */
      expand_null_return ();
      return;
    }
  else if ((TREE_CODE (retval) == MODIFY_EXPR
	    || TREE_CODE (retval) == INIT_EXPR)
	   && TREE_CODE (TREE_OPERAND (retval, 0)) == RESULT_DECL)
    retval_rhs = TREE_OPERAND (retval, 1);
  else
    retval_rhs = retval;

  result_rtl = DECL_RTL (DECL_RESULT (current_function_decl));

  /* Put returned bounds to the right place.  */
  bounds_rtl = DECL_BOUNDS_RTL (DECL_RESULT (current_function_decl));
  if (bounds_rtl)
    {
      rtx addr = NULL;
      rtx bnd = NULL;

      if (bounds && bounds != error_mark_node)
	{
	  bnd = expand_normal (bounds);
	  targetm.calls.store_returned_bounds (bounds_rtl, bnd);
	}
      else if (REG_P (bounds_rtl))
	{
	  if (bounds)
	    bnd = chkp_expand_zero_bounds ();
	  else
	    {
	      addr = expand_normal (build_fold_addr_expr (retval_rhs));
	      addr = gen_rtx_MEM (Pmode, addr);
	      bnd = targetm.calls.load_bounds_for_arg (addr, NULL, NULL);
	    }

	  targetm.calls.store_returned_bounds (bounds_rtl, bnd);
	}
      else
	{
	  int n;

	  gcc_assert (GET_CODE (bounds_rtl) == PARALLEL);

	  if (bounds)
	    bnd = chkp_expand_zero_bounds ();
	  else
	    {
	      addr = expand_normal (build_fold_addr_expr (retval_rhs));
	      addr = gen_rtx_MEM (Pmode, addr);
	    }

	  for (n = 0; n < XVECLEN (bounds_rtl, 0); n++)
	    {
	      rtx slot = XEXP (XVECEXP (bounds_rtl, 0, n), 0);
	      if (!bounds)
		{
		  rtx offs = XEXP (XVECEXP (bounds_rtl, 0, n), 1);
		  rtx from = adjust_address (addr, Pmode, INTVAL (offs));
		  bnd = targetm.calls.load_bounds_for_arg (from, NULL, NULL);
		}
	      targetm.calls.store_returned_bounds (slot, bnd);
	    }
	}
    }
  else if (chkp_function_instrumented_p (current_function_decl)
	   && !BOUNDED_P (retval_rhs)
	   && chkp_type_has_pointer (TREE_TYPE (retval_rhs))
	   && TREE_CODE (retval_rhs) != RESULT_DECL)
    {
      rtx addr = expand_normal (build_fold_addr_expr (retval_rhs));
      addr = gen_rtx_MEM (Pmode, addr);

      gcc_assert (MEM_P (result_rtl));

      chkp_copy_bounds_for_stack_parm (result_rtl, addr, TREE_TYPE (retval_rhs));
    }

  /* If we are returning the RESULT_DECL, then the value has already
     been stored into it, so we don't have to do anything special.  */
  if (TREE_CODE (retval_rhs) == RESULT_DECL)
    expand_value_return (result_rtl);

  /* If the result is an aggregate that is being returned in one (or more)
     registers, load the registers here.  */

  else if (retval_rhs != 0
	   && TYPE_MODE (TREE_TYPE (retval_rhs)) == BLKmode
	   && REG_P (result_rtl))
    {
      val = copy_blkmode_to_reg (GET_MODE (result_rtl), retval_rhs);
      if (val)
	{
	  /* Use the mode of the result value on the return register.  */
	  PUT_MODE (result_rtl, GET_MODE (val));
	  expand_value_return (val);
	}
      else
	expand_null_return ();
    }
  else if (retval_rhs != 0
	   && !VOID_TYPE_P (TREE_TYPE (retval_rhs))
	   && (REG_P (result_rtl)
	       || (GET_CODE (result_rtl) == PARALLEL)))
    {
      /* Compute the return value into a temporary (usually a pseudo reg).  */
      val
	= assign_temp (TREE_TYPE (DECL_RESULT (current_function_decl)), 0, 1);
      val = expand_expr (retval_rhs, val, GET_MODE (val), EXPAND_NORMAL);
      val = force_not_mem (val);
      expand_value_return (val);
    }
  else
    {
      /* No hard reg used; calculate value into hard return reg.  */
      expand_expr (retval, const0_rtx, VOIDmode, EXPAND_NORMAL);
      expand_value_return (result_rtl);
    }
}

/* A subroutine of expand_gimple_stmt, expanding one gimple statement
   STMT that doesn't require special handling for outgoing edges.  That
   is no tailcalls and no GIMPLE_COND.  */

static void
expand_gimple_stmt_1 (gimple *stmt)
{
  tree op0;

  set_curr_insn_location (gimple_location (stmt));

  switch (gimple_code (stmt))
    {
    case GIMPLE_GOTO:
      op0 = gimple_goto_dest (stmt);
      if (TREE_CODE (op0) == LABEL_DECL)
	expand_goto (op0);
      else
	expand_computed_goto (op0);
      break;
    case GIMPLE_LABEL:
      expand_label (gimple_label_label (as_a <glabel *> (stmt)));
      break;
    case GIMPLE_NOP:
    case GIMPLE_PREDICT:
      break;
    case GIMPLE_SWITCH:
      {
	gswitch *swtch = as_a <gswitch *> (stmt);
	if (gimple_switch_num_labels (swtch) == 1)
	  expand_goto (CASE_LABEL (gimple_switch_default_label (swtch)));
	else
	  expand_case (swtch);
      }
      break;
    case GIMPLE_ASM:
      expand_asm_stmt (as_a <gasm *> (stmt));
      break;
    case GIMPLE_CALL:
      expand_call_stmt (as_a <gcall *> (stmt));
      break;

    case GIMPLE_RETURN:
      {
	tree bnd = gimple_return_retbnd (as_a <greturn *> (stmt));
	op0 = gimple_return_retval (as_a <greturn *> (stmt));

	if (op0 && op0 != error_mark_node)
	  {
	    tree result = DECL_RESULT (current_function_decl);

	    /* Mark we have return statement with missing bounds.  */
	    if (!bnd
		&& chkp_function_instrumented_p (cfun->decl)
		&& !DECL_P (op0))
	      bnd = error_mark_node;

	    /* If we are not returning the current function's RESULT_DECL,
	       build an assignment to it.  */
	    if (op0 != result)
	      {
		/* I believe that a function's RESULT_DECL is unique.  */
		gcc_assert (TREE_CODE (op0) != RESULT_DECL);

		/* ??? We'd like to use simply expand_assignment here,
		   but this fails if the value is of BLKmode but the return
		   decl is a register.  expand_return has special handling
		   for this combination, which eventually should move
		   to common code.  See comments there.  Until then, let's
		   build a modify expression :-/  */
		op0 = build2 (MODIFY_EXPR, TREE_TYPE (result),
			      result, op0);
	      }
	  }

	if (!op0)
	  expand_null_return ();
	else
	  expand_return (op0, bnd);
      }
      break;

    case GIMPLE_ASSIGN:
      {
	gassign *assign_stmt = as_a <gassign *> (stmt);
	tree lhs = gimple_assign_lhs (assign_stmt);

	/* Tree expand used to fiddle with |= and &= of two bitfield
	   COMPONENT_REFs here.  This can't happen with gimple, the LHS
	   of binary assigns must be a gimple reg.  */

	if (TREE_CODE (lhs) != SSA_NAME
	    || get_gimple_rhs_class (gimple_expr_code (stmt))
	       == GIMPLE_SINGLE_RHS)
	  {
	    tree rhs = gimple_assign_rhs1 (assign_stmt);
	    gcc_assert (get_gimple_rhs_class (gimple_expr_code (stmt))
			== GIMPLE_SINGLE_RHS);
	    if (gimple_has_location (stmt) && CAN_HAVE_LOCATION_P (rhs)
		/* Do not put locations on possibly shared trees.  */
		&& !is_gimple_min_invariant (rhs))
	      SET_EXPR_LOCATION (rhs, gimple_location (stmt));
	    if (TREE_CLOBBER_P (rhs))
	      /* This is a clobber to mark the going out of scope for
		 this LHS.  */
	      ;
	    else
	      expand_assignment (lhs, rhs,
				 gimple_assign_nontemporal_move_p (
				   assign_stmt));
	  }
	else
	  {
	    rtx target, temp;
	    bool nontemporal = gimple_assign_nontemporal_move_p (assign_stmt);
	    struct separate_ops ops;
	    bool promoted = false;

	    target = expand_expr (lhs, NULL_RTX, VOIDmode, EXPAND_WRITE);
	    if (GET_CODE (target) == SUBREG && SUBREG_PROMOTED_VAR_P (target))
	      promoted = true;

	    ops.code = gimple_assign_rhs_code (assign_stmt);
	    ops.type = TREE_TYPE (lhs);
	    switch (get_gimple_rhs_class (ops.code))
	      {
		case GIMPLE_TERNARY_RHS:
		  ops.op2 = gimple_assign_rhs3 (assign_stmt);
		  /* Fallthru */
		case GIMPLE_BINARY_RHS:
		  ops.op1 = gimple_assign_rhs2 (assign_stmt);
		  /* Fallthru */
		case GIMPLE_UNARY_RHS:
		  ops.op0 = gimple_assign_rhs1 (assign_stmt);
		  break;
		default:
		  gcc_unreachable ();
	      }
	    ops.location = gimple_location (stmt);

	    /* If we want to use a nontemporal store, force the value to
	       register first.  If we store into a promoted register,
	       don't directly expand to target.  */
	    temp = nontemporal || promoted ? NULL_RTX : target;
	    temp = expand_expr_real_2 (&ops, temp, GET_MODE (target),
				       EXPAND_NORMAL);

	    if (temp == target)
	      ;
	    else if (promoted)
	      {
		int unsignedp = SUBREG_PROMOTED_SIGN (target);
		/* If TEMP is a VOIDmode constant, use convert_modes to make
		   sure that we properly convert it.  */
		if (CONSTANT_P (temp) && GET_MODE (temp) == VOIDmode)
		  {
		    temp = convert_modes (GET_MODE (target),
					  TYPE_MODE (ops.type),
					  temp, unsignedp);
		    temp = convert_modes (GET_MODE (SUBREG_REG (target)),
					  GET_MODE (target), temp, unsignedp);
		  }

		convert_move (SUBREG_REG (target), temp, unsignedp);
	      }
	    else if (nontemporal && emit_storent_insn (target, temp))
	      ;
	    else
	      {
		temp = force_operand (temp, target);
		if (temp != target)
		  emit_move_insn (target, temp);
	      }
	  }
      }
      break;

    default:
      gcc_unreachable ();
    }
}

/* Expand one gimple statement STMT and return the last RTL instruction
   before any of the newly generated ones.

   In addition to generating the necessary RTL instructions this also
   sets REG_EH_REGION notes if necessary and sets the current source
   location for diagnostics.  */

static rtx_insn *
expand_gimple_stmt (gimple *stmt)
{
  location_t saved_location = input_location;
  rtx_insn *last = get_last_insn ();
  int lp_nr;

  gcc_assert (cfun);

  /* We need to save and restore the current source location so that errors
     discovered during expansion are emitted with the right location.  But
     it would be better if the diagnostic routines used the source location
     embedded in the tree nodes rather than globals.  */
  if (gimple_has_location (stmt))
    input_location = gimple_location (stmt);

  expand_gimple_stmt_1 (stmt);

  /* Free any temporaries used to evaluate this statement.  */
  free_temp_slots ();

  input_location = saved_location;

  /* Mark all insns that may trap.  */
  lp_nr = lookup_stmt_eh_lp (stmt);
  if (lp_nr)
    {
      rtx_insn *insn;
      for (insn = next_real_insn (last); insn;
	   insn = next_real_insn (insn))
	{
	  if (! find_reg_note (insn, REG_EH_REGION, NULL_RTX)
	      /* If we want exceptions for non-call insns, any
		 may_trap_p instruction may throw.  */
	      && GET_CODE (PATTERN (insn)) != CLOBBER
	      && GET_CODE (PATTERN (insn)) != USE
	      && insn_could_throw_p (insn))
	    make_reg_eh_region_note (insn, 0, lp_nr);
	}
    }

  return last;
}

/* A subroutine of expand_gimple_basic_block.  Expand one GIMPLE_CALL
   that has CALL_EXPR_TAILCALL set.  Returns non-null if we actually
   generated a tail call (something that might be denied by the ABI
   rules governing the call; see calls.c).

   Sets CAN_FALLTHRU if we generated a *conditional* tail call, and
   can still reach the rest of BB.  The case here is __builtin_sqrt,
   where the NaN result goes through the external function (with a
   tailcall) and the normal result happens via a sqrt instruction.  */

static basic_block
expand_gimple_tailcall (basic_block bb, gcall *stmt, bool *can_fallthru)
{
  rtx_insn *last2, *last;
  edge e;
  edge_iterator ei;
  profile_probability probability;

  last2 = last = expand_gimple_stmt (stmt);

  for (last = NEXT_INSN (last); last; last = NEXT_INSN (last))
    if (CALL_P (last) && SIBLING_CALL_P (last))
      goto found;

  maybe_dump_rtl_for_gimple_stmt (stmt, last2);

  *can_fallthru = true;
  return NULL;

 found:
  /* ??? Wouldn't it be better to just reset any pending stack adjust?
     Any instructions emitted here are about to be deleted.  */
  do_pending_stack_adjust ();

  /* Remove any non-eh, non-abnormal edges that don't go to exit.  */
  /* ??? I.e. the fallthrough edge.  HOWEVER!  If there were to be
     EH or abnormal edges, we shouldn't have created a tail call in
     the first place.  So it seems to me we should just be removing
     all edges here, or redirecting the existing fallthru edge to
     the exit block.  */

  probability = profile_probability::never ();

  for (ei = ei_start (bb->succs); (e = ei_safe_edge (ei)); )
    {
      if (!(e->flags & (EDGE_ABNORMAL | EDGE_EH)))
	{
	  if (e->dest != EXIT_BLOCK_PTR_FOR_FN (cfun))
	    e->dest->count -= e->count ();
	  probability += e->probability;
	  remove_edge (e);
	}
      else
	ei_next (&ei);
    }

  /* This is somewhat ugly: the call_expr expander often emits instructions
     after the sibcall (to perform the function return).  These confuse the
     find_many_sub_basic_blocks code, so we need to get rid of these.  */
  last = NEXT_INSN (last);
  gcc_assert (BARRIER_P (last));

  *can_fallthru = false;
  while (NEXT_INSN (last))
    {
      /* For instance an sqrt builtin expander expands if with
	 sibcall in the then and label for `else`.  */
      if (LABEL_P (NEXT_INSN (last)))
	{
	  *can_fallthru = true;
	  break;
	}
      delete_insn (NEXT_INSN (last));
    }

  e = make_edge (bb, EXIT_BLOCK_PTR_FOR_FN (cfun), EDGE_ABNORMAL
		 | EDGE_SIBCALL);
  e->probability = probability;
  BB_END (bb) = last;
  update_bb_for_insn (bb);

  if (NEXT_INSN (last))
    {
      bb = create_basic_block (NEXT_INSN (last), get_last_insn (), bb);

      last = BB_END (bb);
      if (BARRIER_P (last))
	BB_END (bb) = PREV_INSN (last);
    }

  maybe_dump_rtl_for_gimple_stmt (stmt, last2);

  return bb;
}

/* Return the difference between the floor and the truncated result of
   a signed division by OP1 with remainder MOD.  */
static rtx
floor_sdiv_adjust (machine_mode mode, rtx mod, rtx op1)
{
  /* (mod != 0 ? (op1 / mod < 0 ? -1 : 0) : 0) */
  return gen_rtx_IF_THEN_ELSE
    (mode, gen_rtx_NE (BImode, mod, const0_rtx),
     gen_rtx_IF_THEN_ELSE
     (mode, gen_rtx_LT (BImode,
			gen_rtx_DIV (mode, op1, mod),
			const0_rtx),
      constm1_rtx, const0_rtx),
     const0_rtx);
}

/* Return the difference between the ceil and the truncated result of
   a signed division by OP1 with remainder MOD.  */
static rtx
ceil_sdiv_adjust (machine_mode mode, rtx mod, rtx op1)
{
  /* (mod != 0 ? (op1 / mod > 0 ? 1 : 0) : 0) */
  return gen_rtx_IF_THEN_ELSE
    (mode, gen_rtx_NE (BImode, mod, const0_rtx),
     gen_rtx_IF_THEN_ELSE
     (mode, gen_rtx_GT (BImode,
			gen_rtx_DIV (mode, op1, mod),
			const0_rtx),
      const1_rtx, const0_rtx),
     const0_rtx);
}

/* Return the difference between the ceil and the truncated result of
   an unsigned division by OP1 with remainder MOD.  */
static rtx
ceil_udiv_adjust (machine_mode mode, rtx mod, rtx op1 ATTRIBUTE_UNUSED)
{
  /* (mod != 0 ? 1 : 0) */
  return gen_rtx_IF_THEN_ELSE
    (mode, gen_rtx_NE (BImode, mod, const0_rtx),
     const1_rtx, const0_rtx);
}

/* Return the difference between the rounded and the truncated result
   of a signed division by OP1 with remainder MOD.  Halfway cases are
   rounded away from zero, rather than to the nearest even number.  */
static rtx
round_sdiv_adjust (machine_mode mode, rtx mod, rtx op1)
{
  /* (abs (mod) >= abs (op1) - abs (mod)
      ? (op1 / mod > 0 ? 1 : -1)
      : 0) */
  return gen_rtx_IF_THEN_ELSE
    (mode, gen_rtx_GE (BImode, gen_rtx_ABS (mode, mod),
		       gen_rtx_MINUS (mode,
				      gen_rtx_ABS (mode, op1),
				      gen_rtx_ABS (mode, mod))),
     gen_rtx_IF_THEN_ELSE
     (mode, gen_rtx_GT (BImode,
			gen_rtx_DIV (mode, op1, mod),
			const0_rtx),
      const1_rtx, constm1_rtx),
     const0_rtx);
}

/* Return the difference between the rounded and the truncated result
   of a unsigned division by OP1 with remainder MOD.  Halfway cases
   are rounded away from zero, rather than to the nearest even
   number.  */
static rtx
round_udiv_adjust (machine_mode mode, rtx mod, rtx op1)
{
  /* (mod >= op1 - mod ? 1 : 0) */
  return gen_rtx_IF_THEN_ELSE
    (mode, gen_rtx_GE (BImode, mod,
		       gen_rtx_MINUS (mode, op1, mod)),
     const1_rtx, const0_rtx);
}

/* Convert X to MODE, that must be Pmode or ptr_mode, without emitting
   any rtl.  */

static rtx
convert_debug_memory_address (scalar_int_mode mode, rtx x,
			      addr_space_t as)
{
#ifndef POINTERS_EXTEND_UNSIGNED
  gcc_assert (mode == Pmode
	      || mode == targetm.addr_space.address_mode (as));
  gcc_assert (GET_MODE (x) == mode || GET_MODE (x) == VOIDmode);
#else
  rtx temp;

  gcc_assert (targetm.addr_space.valid_pointer_mode (mode, as));

  if (GET_MODE (x) == mode || GET_MODE (x) == VOIDmode)
    return x;

  /* X must have some form of address mode already.  */
  scalar_int_mode xmode = as_a <scalar_int_mode> (GET_MODE (x));
  if (GET_MODE_PRECISION (mode) < GET_MODE_PRECISION (xmode))
    x = lowpart_subreg (mode, x, xmode);
  else if (POINTERS_EXTEND_UNSIGNED > 0)
    x = gen_rtx_ZERO_EXTEND (mode, x);
  else if (!POINTERS_EXTEND_UNSIGNED)
    x = gen_rtx_SIGN_EXTEND (mode, x);
  else
    {
      switch (GET_CODE (x))
	{
	case SUBREG:
	  if ((SUBREG_PROMOTED_VAR_P (x)
	       || (REG_P (SUBREG_REG (x)) && REG_POINTER (SUBREG_REG (x)))
	       || (GET_CODE (SUBREG_REG (x)) == PLUS
		   && REG_P (XEXP (SUBREG_REG (x), 0))
		   && REG_POINTER (XEXP (SUBREG_REG (x), 0))
		   && CONST_INT_P (XEXP (SUBREG_REG (x), 1))))
	      && GET_MODE (SUBREG_REG (x)) == mode)
	    return SUBREG_REG (x);
	  break;
	case LABEL_REF:
	  temp = gen_rtx_LABEL_REF (mode, label_ref_label (x));
	  LABEL_REF_NONLOCAL_P (temp) = LABEL_REF_NONLOCAL_P (x);
	  return temp;
	case SYMBOL_REF:
	  temp = shallow_copy_rtx (x);
	  PUT_MODE (temp, mode);
	  return temp;
	case CONST:
	  temp = convert_debug_memory_address (mode, XEXP (x, 0), as);
	  if (temp)
	    temp = gen_rtx_CONST (mode, temp);
	  return temp;
	case PLUS:
	case MINUS:
	  if (CONST_INT_P (XEXP (x, 1)))
	    {
	      temp = convert_debug_memory_address (mode, XEXP (x, 0), as);
	      if (temp)
		return gen_rtx_fmt_ee (GET_CODE (x), mode, temp, XEXP (x, 1));
	    }
	  break;
	default:
	  break;
	}
      /* Don't know how to express ptr_extend as operation in debug info.  */
      return NULL;
    }
#endif /* POINTERS_EXTEND_UNSIGNED */

  return x;
}

/* Map from SSA_NAMEs to corresponding DEBUG_EXPR_DECLs created
   by avoid_deep_ter_for_debug.  */

static hash_map<tree, tree> *deep_ter_debug_map;

/* Split too deep TER chains for debug stmts using debug temporaries.  */

static void
avoid_deep_ter_for_debug (gimple *stmt, int depth)
{
  use_operand_p use_p;
  ssa_op_iter iter;
  FOR_EACH_SSA_USE_OPERAND (use_p, stmt, iter, SSA_OP_USE)
    {
      tree use = USE_FROM_PTR (use_p);
      if (TREE_CODE (use) != SSA_NAME || SSA_NAME_IS_DEFAULT_DEF (use))
	continue;
      gimple *g = get_gimple_for_ssa_name (use);
      if (g == NULL)
	continue;
      if (depth > 6 && !stmt_ends_bb_p (g))
	{
	  if (deep_ter_debug_map == NULL)
	    deep_ter_debug_map = new hash_map<tree, tree>;

	  tree &vexpr = deep_ter_debug_map->get_or_insert (use);
	  if (vexpr != NULL)
	    continue;
	  vexpr = make_node (DEBUG_EXPR_DECL);
	  gimple *def_temp = gimple_build_debug_bind (vexpr, use, g);
	  DECL_ARTIFICIAL (vexpr) = 1;
	  TREE_TYPE (vexpr) = TREE_TYPE (use);
	  SET_DECL_MODE (vexpr, TYPE_MODE (TREE_TYPE (use)));
	  gimple_stmt_iterator gsi = gsi_for_stmt (g);
	  gsi_insert_after (&gsi, def_temp, GSI_NEW_STMT);
	  avoid_deep_ter_for_debug (def_temp, 0);
	}
      else
	avoid_deep_ter_for_debug (g, depth + 1);
    }
}

/* Return an RTX equivalent to the value of the parameter DECL.  */

static rtx
expand_debug_parm_decl (tree decl)
{
  rtx incoming = DECL_INCOMING_RTL (decl);

  if (incoming
      && GET_MODE (incoming) != BLKmode
      && ((REG_P (incoming) && HARD_REGISTER_P (incoming))
	  || (MEM_P (incoming)
	      && REG_P (XEXP (incoming, 0))
	      && HARD_REGISTER_P (XEXP (incoming, 0)))))
    {
      rtx rtl = gen_rtx_ENTRY_VALUE (GET_MODE (incoming));

#ifdef HAVE_window_save
      /* DECL_INCOMING_RTL uses the INCOMING_REGNO of parameter registers.
	 If the target machine has an explicit window save instruction, the
	 actual entry value is the corresponding OUTGOING_REGNO instead.  */
      if (REG_P (incoming)
	  && OUTGOING_REGNO (REGNO (incoming)) != REGNO (incoming))
	incoming
	  = gen_rtx_REG_offset (incoming, GET_MODE (incoming),
				OUTGOING_REGNO (REGNO (incoming)), 0);
      else if (MEM_P (incoming))
	{
	  rtx reg = XEXP (incoming, 0);
	  if (OUTGOING_REGNO (REGNO (reg)) != REGNO (reg))
	    {
	      reg = gen_raw_REG (GET_MODE (reg), OUTGOING_REGNO (REGNO (reg)));
	      incoming = replace_equiv_address_nv (incoming, reg);
	    }
	  else
	    incoming = copy_rtx (incoming);
	}
#endif

      ENTRY_VALUE_EXP (rtl) = incoming;
      return rtl;
    }

  if (incoming
      && GET_MODE (incoming) != BLKmode
      && !TREE_ADDRESSABLE (decl)
      && MEM_P (incoming)
      && (XEXP (incoming, 0) == virtual_incoming_args_rtx
	  || (GET_CODE (XEXP (incoming, 0)) == PLUS
	      && XEXP (XEXP (incoming, 0), 0) == virtual_incoming_args_rtx
	      && CONST_INT_P (XEXP (XEXP (incoming, 0), 1)))))
    return copy_rtx (incoming);

  return NULL_RTX;
}

/* Return an RTX equivalent to the value of the tree expression EXP.  */

static rtx
expand_debug_expr (tree exp)
{
  rtx op0 = NULL_RTX, op1 = NULL_RTX, op2 = NULL_RTX;
  machine_mode mode = TYPE_MODE (TREE_TYPE (exp));
  machine_mode inner_mode = VOIDmode;
  int unsignedp = TYPE_UNSIGNED (TREE_TYPE (exp));
  addr_space_t as;
  scalar_int_mode op0_mode, op1_mode, addr_mode;

  switch (TREE_CODE_CLASS (TREE_CODE (exp)))
    {
    case tcc_expression:
      switch (TREE_CODE (exp))
	{
	case COND_EXPR:
	case DOT_PROD_EXPR:
	case SAD_EXPR:
	case WIDEN_MULT_PLUS_EXPR:
	case WIDEN_MULT_MINUS_EXPR:
	case FMA_EXPR:
	  goto ternary;

	case TRUTH_ANDIF_EXPR:
	case TRUTH_ORIF_EXPR:
	case TRUTH_AND_EXPR:
	case TRUTH_OR_EXPR:
	case TRUTH_XOR_EXPR:
	  goto binary;

	case TRUTH_NOT_EXPR:
	  goto unary;

	default:
	  break;
	}
      break;

    ternary:
      op2 = expand_debug_expr (TREE_OPERAND (exp, 2));
      if (!op2)
	return NULL_RTX;
      /* Fall through.  */

    binary:
    case tcc_binary:
      if (mode == BLKmode)
	return NULL_RTX;
      op1 = expand_debug_expr (TREE_OPERAND (exp, 1));
      if (!op1)
	return NULL_RTX;
      switch (TREE_CODE (exp))
	{
	case LSHIFT_EXPR:
	case RSHIFT_EXPR:
	case LROTATE_EXPR:
	case RROTATE_EXPR:
	case WIDEN_LSHIFT_EXPR:
	  /* Ensure second operand isn't wider than the first one.  */
	  inner_mode = TYPE_MODE (TREE_TYPE (TREE_OPERAND (exp, 1)));
	  if (is_a <scalar_int_mode> (inner_mode, &op1_mode)
	      && (GET_MODE_UNIT_PRECISION (mode)
		  < GET_MODE_PRECISION (op1_mode)))
	    op1 = lowpart_subreg (GET_MODE_INNER (mode), op1, op1_mode);
	  break;
	default:
	  break;
	}
      /* Fall through.  */

    unary:
    case tcc_unary:
      if (mode == BLKmode)
	return NULL_RTX;
      inner_mode = TYPE_MODE (TREE_TYPE (TREE_OPERAND (exp, 0)));
      op0 = expand_debug_expr (TREE_OPERAND (exp, 0));
      if (!op0)
	return NULL_RTX;
      break;

    case tcc_comparison:
      unsignedp = TYPE_UNSIGNED (TREE_TYPE (TREE_OPERAND (exp, 0)));
      goto binary;

    case tcc_type:
    case tcc_statement:
      gcc_unreachable ();

    case tcc_constant:
    case tcc_exceptional:
    case tcc_declaration:
    case tcc_reference:
    case tcc_vl_exp:
      break;
    }

  switch (TREE_CODE (exp))
    {
    case STRING_CST:
      if (!lookup_constant_def (exp))
	{
	  if (strlen (TREE_STRING_POINTER (exp)) + 1
	      != (size_t) TREE_STRING_LENGTH (exp))
	    return NULL_RTX;
	  op0 = gen_rtx_CONST_STRING (Pmode, TREE_STRING_POINTER (exp));
	  op0 = gen_rtx_MEM (BLKmode, op0);
	  set_mem_attributes (op0, exp, 0);
	  return op0;
	}
      /* Fall through.  */

    case INTEGER_CST:
    case REAL_CST:
    case FIXED_CST:
      op0 = expand_expr (exp, NULL_RTX, mode, EXPAND_INITIALIZER);
      return op0;

    case POLY_INT_CST:
      return immed_wide_int_const (poly_int_cst_value (exp), mode);

    case COMPLEX_CST:
      gcc_assert (COMPLEX_MODE_P (mode));
      op0 = expand_debug_expr (TREE_REALPART (exp));
      op1 = expand_debug_expr (TREE_IMAGPART (exp));
      return gen_rtx_CONCAT (mode, op0, op1);

    case DEBUG_EXPR_DECL:
      op0 = DECL_RTL_IF_SET (exp);

      if (op0)
	return op0;

      op0 = gen_rtx_DEBUG_EXPR (mode);
      DEBUG_EXPR_TREE_DECL (op0) = exp;
      SET_DECL_RTL (exp, op0);

      return op0;

    case VAR_DECL:
    case PARM_DECL:
    case FUNCTION_DECL:
    case LABEL_DECL:
    case CONST_DECL:
    case RESULT_DECL:
      op0 = DECL_RTL_IF_SET (exp);

      /* This decl was probably optimized away.  */
      if (!op0)
	{
	  if (!VAR_P (exp)
	      || DECL_EXTERNAL (exp)
	      || !TREE_STATIC (exp)
	      || !DECL_NAME (exp)
	      || DECL_HARD_REGISTER (exp)
	      || DECL_IN_CONSTANT_POOL (exp)
	      || mode == VOIDmode)
	    return NULL;

	  op0 = make_decl_rtl_for_debug (exp);
	  if (!MEM_P (op0)
	      || GET_CODE (XEXP (op0, 0)) != SYMBOL_REF
	      || SYMBOL_REF_DECL (XEXP (op0, 0)) != exp)
	    return NULL;
	}
      else
	op0 = copy_rtx (op0);

      if (GET_MODE (op0) == BLKmode
	  /* If op0 is not BLKmode, but mode is, adjust_mode
	     below would ICE.  While it is likely a FE bug,
	     try to be robust here.  See PR43166.  */
	  || mode == BLKmode
	  || (mode == VOIDmode && GET_MODE (op0) != VOIDmode))
	{
	  gcc_assert (MEM_P (op0));
	  op0 = adjust_address_nv (op0, mode, 0);
	  return op0;
	}

      /* Fall through.  */

    adjust_mode:
    case PAREN_EXPR:
    CASE_CONVERT:
      {
	inner_mode = GET_MODE (op0);

	if (mode == inner_mode)
	  return op0;

	if (inner_mode == VOIDmode)
	  {
	    if (TREE_CODE (exp) == SSA_NAME)
	      inner_mode = TYPE_MODE (TREE_TYPE (exp));
	    else
	      inner_mode = TYPE_MODE (TREE_TYPE (TREE_OPERAND (exp, 0)));
	    if (mode == inner_mode)
	      return op0;
	  }

	if (FLOAT_MODE_P (mode) && FLOAT_MODE_P (inner_mode))
	  {
	    if (GET_MODE_UNIT_BITSIZE (mode)
		== GET_MODE_UNIT_BITSIZE (inner_mode))
	      op0 = simplify_gen_subreg (mode, op0, inner_mode, 0);
	    else if (GET_MODE_UNIT_BITSIZE (mode)
		     < GET_MODE_UNIT_BITSIZE (inner_mode))
	      op0 = simplify_gen_unary (FLOAT_TRUNCATE, mode, op0, inner_mode);
	    else
	      op0 = simplify_gen_unary (FLOAT_EXTEND, mode, op0, inner_mode);
	  }
	else if (FLOAT_MODE_P (mode))
	  {
	    gcc_assert (TREE_CODE (exp) != SSA_NAME);
	    if (TYPE_UNSIGNED (TREE_TYPE (TREE_OPERAND (exp, 0))))
	      op0 = simplify_gen_unary (UNSIGNED_FLOAT, mode, op0, inner_mode);
	    else
	      op0 = simplify_gen_unary (FLOAT, mode, op0, inner_mode);
	  }
	else if (FLOAT_MODE_P (inner_mode))
	  {
	    if (unsignedp)
	      op0 = simplify_gen_unary (UNSIGNED_FIX, mode, op0, inner_mode);
	    else
	      op0 = simplify_gen_unary (FIX, mode, op0, inner_mode);
	  }
	else if (GET_MODE_UNIT_PRECISION (mode)
		 == GET_MODE_UNIT_PRECISION (inner_mode))
	  op0 = lowpart_subreg (mode, op0, inner_mode);
	else if (GET_MODE_UNIT_PRECISION (mode)
		 < GET_MODE_UNIT_PRECISION (inner_mode))
	  op0 = simplify_gen_unary (TRUNCATE, mode, op0, inner_mode);
	else if (UNARY_CLASS_P (exp)
		 ? TYPE_UNSIGNED (TREE_TYPE (TREE_OPERAND (exp, 0)))
		 : unsignedp)
	  op0 = simplify_gen_unary (ZERO_EXTEND, mode, op0, inner_mode);
	else
	  op0 = simplify_gen_unary (SIGN_EXTEND, mode, op0, inner_mode);

	return op0;
      }

    case MEM_REF:
      if (!is_gimple_mem_ref_addr (TREE_OPERAND (exp, 0)))
	{
	  tree newexp = fold_binary (MEM_REF, TREE_TYPE (exp),
				     TREE_OPERAND (exp, 0),
				     TREE_OPERAND (exp, 1));
	  if (newexp)
	    return expand_debug_expr (newexp);
	}
      /* FALLTHROUGH */
    case INDIRECT_REF:
      inner_mode = TYPE_MODE (TREE_TYPE (TREE_OPERAND (exp, 0)));
      op0 = expand_debug_expr (TREE_OPERAND (exp, 0));
      if (!op0)
	return NULL;

      if (TREE_CODE (exp) == MEM_REF)
	{
	  if (GET_CODE (op0) == DEBUG_IMPLICIT_PTR
	      || (GET_CODE (op0) == PLUS
		  && GET_CODE (XEXP (op0, 0)) == DEBUG_IMPLICIT_PTR))
	    /* (mem (debug_implicit_ptr)) might confuse aliasing.
	       Instead just use get_inner_reference.  */
	    goto component_ref;

	  op1 = expand_debug_expr (TREE_OPERAND (exp, 1));
	  if (!op1 || !CONST_INT_P (op1))
	    return NULL;

	  op0 = plus_constant (inner_mode, op0, INTVAL (op1));
	}

      as = TYPE_ADDR_SPACE (TREE_TYPE (TREE_TYPE (TREE_OPERAND (exp, 0))));

      op0 = convert_debug_memory_address (targetm.addr_space.address_mode (as),
					  op0, as);
      if (op0 == NULL_RTX)
	return NULL;

      op0 = gen_rtx_MEM (mode, op0);
      set_mem_attributes (op0, exp, 0);
      if (TREE_CODE (exp) == MEM_REF
	  && !is_gimple_mem_ref_addr (TREE_OPERAND (exp, 0)))
	set_mem_expr (op0, NULL_TREE);
      set_mem_addr_space (op0, as);

      return op0;

    case TARGET_MEM_REF:
      if (TREE_CODE (TMR_BASE (exp)) == ADDR_EXPR
	  && !DECL_RTL_SET_P (TREE_OPERAND (TMR_BASE (exp), 0)))
	return NULL;

      op0 = expand_debug_expr
	    (tree_mem_ref_addr (build_pointer_type (TREE_TYPE (exp)), exp));
      if (!op0)
	return NULL;

      as = TYPE_ADDR_SPACE (TREE_TYPE (TREE_TYPE (TREE_OPERAND (exp, 0))));
      op0 = convert_debug_memory_address (targetm.addr_space.address_mode (as),
					  op0, as);
      if (op0 == NULL_RTX)
	return NULL;

      op0 = gen_rtx_MEM (mode, op0);

      set_mem_attributes (op0, exp, 0);
      set_mem_addr_space (op0, as);

      return op0;

    component_ref:
    case ARRAY_REF:
    case ARRAY_RANGE_REF:
    case COMPONENT_REF:
    case BIT_FIELD_REF:
    case REALPART_EXPR:
    case IMAGPART_EXPR:
    case VIEW_CONVERT_EXPR:
      {
	machine_mode mode1;
	poly_int64 bitsize, bitpos;
	tree offset;
	int reversep, volatilep = 0;
	tree tem
	  = get_inner_reference (exp, &bitsize, &bitpos, &offset, &mode1,
				 &unsignedp, &reversep, &volatilep);
	rtx orig_op0;

	if (known_eq (bitsize, 0))
	  return NULL;

	orig_op0 = op0 = expand_debug_expr (tem);

	if (!op0)
	  return NULL;

	if (offset)
	  {
	    machine_mode addrmode, offmode;

	    if (!MEM_P (op0))
	      return NULL;

	    op0 = XEXP (op0, 0);
	    addrmode = GET_MODE (op0);
	    if (addrmode == VOIDmode)
	      addrmode = Pmode;

	    op1 = expand_debug_expr (offset);
	    if (!op1)
	      return NULL;

	    offmode = GET_MODE (op1);
	    if (offmode == VOIDmode)
	      offmode = TYPE_MODE (TREE_TYPE (offset));

	    if (addrmode != offmode)
	      op1 = lowpart_subreg (addrmode, op1, offmode);

	    /* Don't use offset_address here, we don't need a
	       recognizable address, and we don't want to generate
	       code.  */
	    op0 = gen_rtx_MEM (mode, simplify_gen_binary (PLUS, addrmode,
							  op0, op1));
	  }

	if (MEM_P (op0))
	  {
	    if (mode1 == VOIDmode)
	      {
		if (maybe_gt (bitsize, MAX_BITSIZE_MODE_ANY_INT))
		  return NULL;
		/* Bitfield.  */
		mode1 = smallest_int_mode_for_size (bitsize);
	      }
	    poly_int64 bytepos = bits_to_bytes_round_down (bitpos);
	    if (maybe_ne (bytepos, 0))
	      {
		op0 = adjust_address_nv (op0, mode1, bytepos);
		bitpos = num_trailing_bits (bitpos);
	      }
	    else if (known_eq (bitpos, 0)
		     && known_eq (bitsize, GET_MODE_BITSIZE (mode)))
	      op0 = adjust_address_nv (op0, mode, 0);
	    else if (GET_MODE (op0) != mode1)
	      op0 = adjust_address_nv (op0, mode1, 0);
	    else
	      op0 = copy_rtx (op0);
	    if (op0 == orig_op0)
	      op0 = shallow_copy_rtx (op0);
	    set_mem_attributes (op0, exp, 0);
	  }

	if (known_eq (bitpos, 0) && mode == GET_MODE (op0))
	  return op0;

	if (maybe_lt (bitpos, 0))
          return NULL;

	if (GET_MODE (op0) == BLKmode || mode == BLKmode)
	  return NULL;

	poly_int64 bytepos;
	if (multiple_p (bitpos, BITS_PER_UNIT, &bytepos)
	    && known_eq (bitsize, GET_MODE_BITSIZE (mode1)))
	  {
	    machine_mode opmode = GET_MODE (op0);

	    if (opmode == VOIDmode)
	      opmode = TYPE_MODE (TREE_TYPE (tem));

	    /* This condition may hold if we're expanding the address
	       right past the end of an array that turned out not to
	       be addressable (i.e., the address was only computed in
	       debug stmts).  The gen_subreg below would rightfully
	       crash, and the address doesn't really exist, so just
	       drop it.  */
	    if (known_ge (bitpos, GET_MODE_BITSIZE (opmode)))
	      return NULL;

	    if (multiple_p (bitpos, GET_MODE_BITSIZE (mode)))
	      return simplify_gen_subreg (mode, op0, opmode, bytepos);
	  }

	return simplify_gen_ternary (SCALAR_INT_MODE_P (GET_MODE (op0))
				     && TYPE_UNSIGNED (TREE_TYPE (exp))
				     ? SIGN_EXTRACT
				     : ZERO_EXTRACT, mode,
				     GET_MODE (op0) != VOIDmode
				     ? GET_MODE (op0)
				     : TYPE_MODE (TREE_TYPE (tem)),
				     op0, gen_int_mode (bitsize, word_mode),
				     gen_int_mode (bitpos, word_mode));
      }

    case ABS_EXPR:
      return simplify_gen_unary (ABS, mode, op0, mode);

    case NEGATE_EXPR:
      return simplify_gen_unary (NEG, mode, op0, mode);

    case BIT_NOT_EXPR:
      return simplify_gen_unary (NOT, mode, op0, mode);

    case FLOAT_EXPR:
      return simplify_gen_unary (TYPE_UNSIGNED (TREE_TYPE (TREE_OPERAND (exp,
									 0)))
				 ? UNSIGNED_FLOAT : FLOAT, mode, op0,
				 inner_mode);

    case FIX_TRUNC_EXPR:
      return simplify_gen_unary (unsignedp ? UNSIGNED_FIX : FIX, mode, op0,
				 inner_mode);

    case POINTER_PLUS_EXPR:
      /* For the rare target where pointers are not the same size as
	 size_t, we need to check for mis-matched modes and correct
	 the addend.  */
      if (op0 && op1
	  && is_a <scalar_int_mode> (GET_MODE (op0), &op0_mode)
	  && is_a <scalar_int_mode> (GET_MODE (op1), &op1_mode)
	  && op0_mode != op1_mode)
	{
	  if (GET_MODE_BITSIZE (op0_mode) < GET_MODE_BITSIZE (op1_mode)
	      /* If OP0 is a partial mode, then we must truncate, even
		 if it has the same bitsize as OP1 as GCC's
		 representation of partial modes is opaque.  */
	      || (GET_MODE_CLASS (op0_mode) == MODE_PARTIAL_INT
		  && (GET_MODE_BITSIZE (op0_mode)
		      == GET_MODE_BITSIZE (op1_mode))))
	    op1 = simplify_gen_unary (TRUNCATE, op0_mode, op1, op1_mode);
	  else
	    /* We always sign-extend, regardless of the signedness of
	       the operand, because the operand is always unsigned
	       here even if the original C expression is signed.  */
	    op1 = simplify_gen_unary (SIGN_EXTEND, op0_mode, op1, op1_mode);
	}
      /* Fall through.  */
    case PLUS_EXPR:
      return simplify_gen_binary (PLUS, mode, op0, op1);

    case MINUS_EXPR:
    case POINTER_DIFF_EXPR:
      return simplify_gen_binary (MINUS, mode, op0, op1);

    case MULT_EXPR:
      return simplify_gen_binary (MULT, mode, op0, op1);

    case RDIV_EXPR:
    case TRUNC_DIV_EXPR:
    case EXACT_DIV_EXPR:
      if (unsignedp)
	return simplify_gen_binary (UDIV, mode, op0, op1);
      else
	return simplify_gen_binary (DIV, mode, op0, op1);

    case TRUNC_MOD_EXPR:
      return simplify_gen_binary (unsignedp ? UMOD : MOD, mode, op0, op1);

    case FLOOR_DIV_EXPR:
      if (unsignedp)
	return simplify_gen_binary (UDIV, mode, op0, op1);
      else
	{
	  rtx div = simplify_gen_binary (DIV, mode, op0, op1);
	  rtx mod = simplify_gen_binary (MOD, mode, op0, op1);
	  rtx adj = floor_sdiv_adjust (mode, mod, op1);
	  return simplify_gen_binary (PLUS, mode, div, adj);
	}

    case FLOOR_MOD_EXPR:
      if (unsignedp)
	return simplify_gen_binary (UMOD, mode, op0, op1);
      else
	{
	  rtx mod = simplify_gen_binary (MOD, mode, op0, op1);
	  rtx adj = floor_sdiv_adjust (mode, mod, op1);
	  adj = simplify_gen_unary (NEG, mode,
				    simplify_gen_binary (MULT, mode, adj, op1),
				    mode);
	  return simplify_gen_binary (PLUS, mode, mod, adj);
	}

    case CEIL_DIV_EXPR:
      if (unsignedp)
	{
	  rtx div = simplify_gen_binary (UDIV, mode, op0, op1);
	  rtx mod = simplify_gen_binary (UMOD, mode, op0, op1);
	  rtx adj = ceil_udiv_adjust (mode, mod, op1);
	  return simplify_gen_binary (PLUS, mode, div, adj);
	}
      else
	{
	  rtx div = simplify_gen_binary (DIV, mode, op0, op1);
	  rtx mod = simplify_gen_binary (MOD, mode, op0, op1);
	  rtx adj = ceil_sdiv_adjust (mode, mod, op1);
	  return simplify_gen_binary (PLUS, mode, div, adj);
	}

    case CEIL_MOD_EXPR:
      if (unsignedp)
	{
	  rtx mod = simplify_gen_binary (UMOD, mode, op0, op1);
	  rtx adj = ceil_udiv_adjust (mode, mod, op1);
	  adj = simplify_gen_unary (NEG, mode,
				    simplify_gen_binary (MULT, mode, adj, op1),
				    mode);
	  return simplify_gen_binary (PLUS, mode, mod, adj);
	}
      else
	{
	  rtx mod = simplify_gen_binary (MOD, mode, op0, op1);
	  rtx adj = ceil_sdiv_adjust (mode, mod, op1);
	  adj = simplify_gen_unary (NEG, mode,
				    simplify_gen_binary (MULT, mode, adj, op1),
				    mode);
	  return simplify_gen_binary (PLUS, mode, mod, adj);
	}

    case ROUND_DIV_EXPR:
      if (unsignedp)
	{
	  rtx div = simplify_gen_binary (UDIV, mode, op0, op1);
	  rtx mod = simplify_gen_binary (UMOD, mode, op0, op1);
	  rtx adj = round_udiv_adjust (mode, mod, op1);
	  return simplify_gen_binary (PLUS, mode, div, adj);
	}
      else
	{
	  rtx div = simplify_gen_binary (DIV, mode, op0, op1);
	  rtx mod = simplify_gen_binary (MOD, mode, op0, op1);
	  rtx adj = round_sdiv_adjust (mode, mod, op1);
	  return simplify_gen_binary (PLUS, mode, div, adj);
	}

    case ROUND_MOD_EXPR:
      if (unsignedp)
	{
	  rtx mod = simplify_gen_binary (UMOD, mode, op0, op1);
	  rtx adj = round_udiv_adjust (mode, mod, op1);
	  adj = simplify_gen_unary (NEG, mode,
				    simplify_gen_binary (MULT, mode, adj, op1),
				    mode);
	  return simplify_gen_binary (PLUS, mode, mod, adj);
	}
      else
	{
	  rtx mod = simplify_gen_binary (MOD, mode, op0, op1);
	  rtx adj = round_sdiv_adjust (mode, mod, op1);
	  adj = simplify_gen_unary (NEG, mode,
				    simplify_gen_binary (MULT, mode, adj, op1),
				    mode);
	  return simplify_gen_binary (PLUS, mode, mod, adj);
	}

    case LSHIFT_EXPR:
      return simplify_gen_binary (ASHIFT, mode, op0, op1);

    case RSHIFT_EXPR:
      if (unsignedp)
	return simplify_gen_binary (LSHIFTRT, mode, op0, op1);
      else
	return simplify_gen_binary (ASHIFTRT, mode, op0, op1);

    case LROTATE_EXPR:
      return simplify_gen_binary (ROTATE, mode, op0, op1);

    case RROTATE_EXPR:
      return simplify_gen_binary (ROTATERT, mode, op0, op1);

    case MIN_EXPR:
      return simplify_gen_binary (unsignedp ? UMIN : SMIN, mode, op0, op1);

    case MAX_EXPR:
      return simplify_gen_binary (unsignedp ? UMAX : SMAX, mode, op0, op1);

    case BIT_AND_EXPR:
    case TRUTH_AND_EXPR:
      return simplify_gen_binary (AND, mode, op0, op1);

    case BIT_IOR_EXPR:
    case TRUTH_OR_EXPR:
      return simplify_gen_binary (IOR, mode, op0, op1);

    case BIT_XOR_EXPR:
    case TRUTH_XOR_EXPR:
      return simplify_gen_binary (XOR, mode, op0, op1);

    case TRUTH_ANDIF_EXPR:
      return gen_rtx_IF_THEN_ELSE (mode, op0, op1, const0_rtx);

    case TRUTH_ORIF_EXPR:
      return gen_rtx_IF_THEN_ELSE (mode, op0, const_true_rtx, op1);

    case TRUTH_NOT_EXPR:
      return simplify_gen_relational (EQ, mode, inner_mode, op0, const0_rtx);

    case LT_EXPR:
      return simplify_gen_relational (unsignedp ? LTU : LT, mode, inner_mode,
				      op0, op1);

    case LE_EXPR:
      return simplify_gen_relational (unsignedp ? LEU : LE, mode, inner_mode,
				      op0, op1);

    case GT_EXPR:
      return simplify_gen_relational (unsignedp ? GTU : GT, mode, inner_mode,
				      op0, op1);

    case GE_EXPR:
      return simplify_gen_relational (unsignedp ? GEU : GE, mode, inner_mode,
				      op0, op1);

    case EQ_EXPR:
      return simplify_gen_relational (EQ, mode, inner_mode, op0, op1);

    case NE_EXPR:
      return simplify_gen_relational (NE, mode, inner_mode, op0, op1);

    case UNORDERED_EXPR:
      return simplify_gen_relational (UNORDERED, mode, inner_mode, op0, op1);

    case ORDERED_EXPR:
      return simplify_gen_relational (ORDERED, mode, inner_mode, op0, op1);

    case UNLT_EXPR:
      return simplify_gen_relational (UNLT, mode, inner_mode, op0, op1);

    case UNLE_EXPR:
      return simplify_gen_relational (UNLE, mode, inner_mode, op0, op1);

    case UNGT_EXPR:
      return simplify_gen_relational (UNGT, mode, inner_mode, op0, op1);

    case UNGE_EXPR:
      return simplify_gen_relational (UNGE, mode, inner_mode, op0, op1);

    case UNEQ_EXPR:
      return simplify_gen_relational (UNEQ, mode, inner_mode, op0, op1);

    case LTGT_EXPR:
      return simplify_gen_relational (LTGT, mode, inner_mode, op0, op1);

    case COND_EXPR:
      return gen_rtx_IF_THEN_ELSE (mode, op0, op1, op2);

    case COMPLEX_EXPR:
      gcc_assert (COMPLEX_MODE_P (mode));
      if (GET_MODE (op0) == VOIDmode)
	op0 = gen_rtx_CONST (GET_MODE_INNER (mode), op0);
      if (GET_MODE (op1) == VOIDmode)
	op1 = gen_rtx_CONST (GET_MODE_INNER (mode), op1);
      return gen_rtx_CONCAT (mode, op0, op1);

    case CONJ_EXPR:
      if (GET_CODE (op0) == CONCAT)
	return gen_rtx_CONCAT (mode, XEXP (op0, 0),
			       simplify_gen_unary (NEG, GET_MODE_INNER (mode),
						   XEXP (op0, 1),
						   GET_MODE_INNER (mode)));
      else
	{
	  scalar_mode imode = GET_MODE_INNER (mode);
	  rtx re, im;

	  if (MEM_P (op0))
	    {
	      re = adjust_address_nv (op0, imode, 0);
	      im = adjust_address_nv (op0, imode, GET_MODE_SIZE (imode));
	    }
	  else
	    {
	      scalar_int_mode ifmode;
	      scalar_int_mode ihmode;
	      rtx halfsize;
	      if (!int_mode_for_mode (mode).exists (&ifmode)
		  || !int_mode_for_mode (imode).exists (&ihmode))
		return NULL;
	      halfsize = GEN_INT (GET_MODE_BITSIZE (ihmode));
	      re = op0;
	      if (mode != ifmode)
		re = gen_rtx_SUBREG (ifmode, re, 0);
	      re = gen_rtx_ZERO_EXTRACT (ihmode, re, halfsize, const0_rtx);
	      if (imode != ihmode)
		re = gen_rtx_SUBREG (imode, re, 0);
	      im = copy_rtx (op0);
	      if (mode != ifmode)
		im = gen_rtx_SUBREG (ifmode, im, 0);
	      im = gen_rtx_ZERO_EXTRACT (ihmode, im, halfsize, halfsize);
	      if (imode != ihmode)
		im = gen_rtx_SUBREG (imode, im, 0);
	    }
	  im = gen_rtx_NEG (imode, im);
	  return gen_rtx_CONCAT (mode, re, im);
	}

    case ADDR_EXPR:
      op0 = expand_debug_expr (TREE_OPERAND (exp, 0));
      if (!op0 || !MEM_P (op0))
	{
	  if ((TREE_CODE (TREE_OPERAND (exp, 0)) == VAR_DECL
	       || TREE_CODE (TREE_OPERAND (exp, 0)) == PARM_DECL
	       || TREE_CODE (TREE_OPERAND (exp, 0)) == RESULT_DECL)
	      && (!TREE_ADDRESSABLE (TREE_OPERAND (exp, 0))
		  || target_for_debug_bind (TREE_OPERAND (exp, 0))))
	    return gen_rtx_DEBUG_IMPLICIT_PTR (mode, TREE_OPERAND (exp, 0));

	  if (handled_component_p (TREE_OPERAND (exp, 0)))
	    {
	      poly_int64 bitoffset, bitsize, maxsize, byteoffset;
	      bool reverse;
	      tree decl
		= get_ref_base_and_extent (TREE_OPERAND (exp, 0), &bitoffset,
					   &bitsize, &maxsize, &reverse);
	      if ((VAR_P (decl)
		   || TREE_CODE (decl) == PARM_DECL
		   || TREE_CODE (decl) == RESULT_DECL)
		  && (!TREE_ADDRESSABLE (decl)
		      || target_for_debug_bind (decl))
		  && multiple_p (bitoffset, BITS_PER_UNIT, &byteoffset)
		  && known_gt (bitsize, 0)
		  && known_eq (bitsize, maxsize))
		{
		  rtx base = gen_rtx_DEBUG_IMPLICIT_PTR (mode, decl);
		  return plus_constant (mode, base, byteoffset);
		}
	    }

	  if (TREE_CODE (TREE_OPERAND (exp, 0)) == MEM_REF
	      && TREE_CODE (TREE_OPERAND (TREE_OPERAND (exp, 0), 0))
		 == ADDR_EXPR)
	    {
	      op0 = expand_debug_expr (TREE_OPERAND (TREE_OPERAND (exp, 0),
						     0));
	      if (op0 != NULL
		  && (GET_CODE (op0) == DEBUG_IMPLICIT_PTR
		      || (GET_CODE (op0) == PLUS
			  && GET_CODE (XEXP (op0, 0)) == DEBUG_IMPLICIT_PTR
			  && CONST_INT_P (XEXP (op0, 1)))))
		{
		  op1 = expand_debug_expr (TREE_OPERAND (TREE_OPERAND (exp, 0),
							 1));
		  if (!op1 || !CONST_INT_P (op1))
		    return NULL;

		  return plus_constant (mode, op0, INTVAL (op1));
		}
	    }

	  return NULL;
	}

      as = TYPE_ADDR_SPACE (TREE_TYPE (TREE_TYPE (exp)));
      addr_mode = SCALAR_INT_TYPE_MODE (TREE_TYPE (exp));
      op0 = convert_debug_memory_address (addr_mode, XEXP (op0, 0), as);

      return op0;

    case VECTOR_CST:
      {
	unsigned HOST_WIDE_INT i, nelts;

	if (!VECTOR_CST_NELTS (exp).is_constant (&nelts))
	  return NULL;

	op0 = gen_rtx_CONCATN (mode, rtvec_alloc (nelts));

	for (i = 0; i < nelts; ++i)
	  {
	    op1 = expand_debug_expr (VECTOR_CST_ELT (exp, i));
	    if (!op1)
	      return NULL;
	    XVECEXP (op0, 0, i) = op1;
	  }

	return op0;
      }

    case CONSTRUCTOR:
      if (TREE_CLOBBER_P (exp))
	return NULL;
      else if (TREE_CODE (TREE_TYPE (exp)) == VECTOR_TYPE)
	{
	  unsigned i;
	  unsigned HOST_WIDE_INT nelts;
	  tree val;

	  if (!TYPE_VECTOR_SUBPARTS (TREE_TYPE (exp)).is_constant (&nelts))
	    goto flag_unsupported;

	  op0 = gen_rtx_CONCATN (mode, rtvec_alloc (nelts));

	  FOR_EACH_CONSTRUCTOR_VALUE (CONSTRUCTOR_ELTS (exp), i, val)
	    {
	      op1 = expand_debug_expr (val);
	      if (!op1)
		return NULL;
	      XVECEXP (op0, 0, i) = op1;
	    }

	  if (i < nelts)
	    {
	      op1 = expand_debug_expr
		(build_zero_cst (TREE_TYPE (TREE_TYPE (exp))));

	      if (!op1)
		return NULL;

	      for (; i < nelts; i++)
		XVECEXP (op0, 0, i) = op1;
	    }

	  return op0;
	}
      else
	goto flag_unsupported;

    case CALL_EXPR:
      /* ??? Maybe handle some builtins?  */
      return NULL;

    case SSA_NAME:
      {
	gimple *g = get_gimple_for_ssa_name (exp);
	if (g)
	  {
	    tree t = NULL_TREE;
	    if (deep_ter_debug_map)
	      {
		tree *slot = deep_ter_debug_map->get (exp);
		if (slot)
		  t = *slot;
	      }
	    if (t == NULL_TREE)
	      t = gimple_assign_rhs_to_tree (g);
	    op0 = expand_debug_expr (t);
	    if (!op0)
	      return NULL;
	  }
	else
	  {
	    /* If this is a reference to an incoming value of
	       parameter that is never used in the code or where the
	       incoming value is never used in the code, use
	       PARM_DECL's DECL_RTL if set.  */
	    if (SSA_NAME_IS_DEFAULT_DEF (exp)
		&& SSA_NAME_VAR (exp)
		&& TREE_CODE (SSA_NAME_VAR (exp)) == PARM_DECL
		&& has_zero_uses (exp))
	      {
		op0 = expand_debug_parm_decl (SSA_NAME_VAR (exp));
		if (op0)
		  goto adjust_mode;
		op0 = expand_debug_expr (SSA_NAME_VAR (exp));
		if (op0)
		  goto adjust_mode;
	      }

	    int part = var_to_partition (SA.map, exp);

	    if (part == NO_PARTITION)
	      return NULL;

	    gcc_assert (part >= 0 && (unsigned)part < SA.map->num_partitions);

	    op0 = copy_rtx (SA.partition_to_pseudo[part]);
	  }
	goto adjust_mode;
      }

    case ERROR_MARK:
      return NULL;

    /* Vector stuff.  For most of the codes we don't have rtl codes.  */
    case REALIGN_LOAD_EXPR:
    case VEC_COND_EXPR:
    case VEC_PACK_FIX_TRUNC_EXPR:
    case VEC_PACK_SAT_EXPR:
    case VEC_PACK_TRUNC_EXPR:
    case VEC_UNPACK_FLOAT_HI_EXPR:
    case VEC_UNPACK_FLOAT_LO_EXPR:
    case VEC_UNPACK_HI_EXPR:
    case VEC_UNPACK_LO_EXPR:
    case VEC_WIDEN_MULT_HI_EXPR:
    case VEC_WIDEN_MULT_LO_EXPR:
    case VEC_WIDEN_MULT_EVEN_EXPR:
    case VEC_WIDEN_MULT_ODD_EXPR:
    case VEC_WIDEN_LSHIFT_HI_EXPR:
    case VEC_WIDEN_LSHIFT_LO_EXPR:
    case VEC_PERM_EXPR:
    case VEC_DUPLICATE_EXPR:
    case VEC_SERIES_EXPR:
      return NULL;

    /* Misc codes.  */
    case ADDR_SPACE_CONVERT_EXPR:
    case FIXED_CONVERT_EXPR:
    case OBJ_TYPE_REF:
    case WITH_SIZE_EXPR:
    case BIT_INSERT_EXPR:
      return NULL;

    case DOT_PROD_EXPR:
      if (SCALAR_INT_MODE_P (GET_MODE (op0))
	  && SCALAR_INT_MODE_P (mode))
	{
	  op0
	    = simplify_gen_unary (TYPE_UNSIGNED (TREE_TYPE (TREE_OPERAND (exp,
									  0)))
				  ? ZERO_EXTEND : SIGN_EXTEND, mode, op0,
				  inner_mode);
	  op1
	    = simplify_gen_unary (TYPE_UNSIGNED (TREE_TYPE (TREE_OPERAND (exp,
									  1)))
				  ? ZERO_EXTEND : SIGN_EXTEND, mode, op1,
				  inner_mode);
	  op0 = simplify_gen_binary (MULT, mode, op0, op1);
	  return simplify_gen_binary (PLUS, mode, op0, op2);
	}
      return NULL;

    case WIDEN_MULT_EXPR:
    case WIDEN_MULT_PLUS_EXPR:
    case WIDEN_MULT_MINUS_EXPR:
      if (SCALAR_INT_MODE_P (GET_MODE (op0))
	  && SCALAR_INT_MODE_P (mode))
	{
	  inner_mode = GET_MODE (op0);
	  if (TYPE_UNSIGNED (TREE_TYPE (TREE_OPERAND (exp, 0))))
	    op0 = simplify_gen_unary (ZERO_EXTEND, mode, op0, inner_mode);
	  else
	    op0 = simplify_gen_unary (SIGN_EXTEND, mode, op0, inner_mode);
	  if (TYPE_UNSIGNED (TREE_TYPE (TREE_OPERAND (exp, 1))))
	    op1 = simplify_gen_unary (ZERO_EXTEND, mode, op1, inner_mode);
	  else
	    op1 = simplify_gen_unary (SIGN_EXTEND, mode, op1, inner_mode);
	  op0 = simplify_gen_binary (MULT, mode, op0, op1);
	  if (TREE_CODE (exp) == WIDEN_MULT_EXPR)
	    return op0;
	  else if (TREE_CODE (exp) == WIDEN_MULT_PLUS_EXPR)
	    return simplify_gen_binary (PLUS, mode, op0, op2);
	  else
	    return simplify_gen_binary (MINUS, mode, op2, op0);
	}
      return NULL;

    case MULT_HIGHPART_EXPR:
      /* ??? Similar to the above.  */
      return NULL;

    case WIDEN_SUM_EXPR:
    case WIDEN_LSHIFT_EXPR:
      if (SCALAR_INT_MODE_P (GET_MODE (op0))
	  && SCALAR_INT_MODE_P (mode))
	{
	  op0
	    = simplify_gen_unary (TYPE_UNSIGNED (TREE_TYPE (TREE_OPERAND (exp,
									  0)))
				  ? ZERO_EXTEND : SIGN_EXTEND, mode, op0,
				  inner_mode);
	  return simplify_gen_binary (TREE_CODE (exp) == WIDEN_LSHIFT_EXPR
				      ? ASHIFT : PLUS, mode, op0, op1);
	}
      return NULL;

    case FMA_EXPR:
      return simplify_gen_ternary (FMA, mode, inner_mode, op0, op1, op2);

    default:
    flag_unsupported:
      if (flag_checking)
	{
	  debug_tree (exp);
	  gcc_unreachable ();
	}
      return NULL;
    }
}

/* Return an RTX equivalent to the source bind value of the tree expression
   EXP.  */

static rtx
expand_debug_source_expr (tree exp)
{
  rtx op0 = NULL_RTX;
  machine_mode mode = VOIDmode, inner_mode;

  switch (TREE_CODE (exp))
    {
    case PARM_DECL:
      {
	mode = DECL_MODE (exp);
	op0 = expand_debug_parm_decl (exp);
	if (op0)
	   break;
	/* See if this isn't an argument that has been completely
	   optimized out.  */
	if (!DECL_RTL_SET_P (exp)
	    && !DECL_INCOMING_RTL (exp)
	    && DECL_ABSTRACT_ORIGIN (current_function_decl))
	  {
	    tree aexp = DECL_ORIGIN (exp);
	    if (DECL_CONTEXT (aexp)
		== DECL_ABSTRACT_ORIGIN (current_function_decl))
	      {
		vec<tree, va_gc> **debug_args;
		unsigned int ix;
		tree ddecl;
		debug_args = decl_debug_args_lookup (current_function_decl);
		if (debug_args != NULL)
		  {
		    for (ix = 0; vec_safe_iterate (*debug_args, ix, &ddecl);
			 ix += 2)
		      if (ddecl == aexp)
			return gen_rtx_DEBUG_PARAMETER_REF (mode, aexp);
		  }
	      }
	  }
	break;
      }
    default:
      break;
    }

  if (op0 == NULL_RTX)
    return NULL_RTX;

  inner_mode = GET_MODE (op0);
  if (mode == inner_mode)
    return op0;

  if (FLOAT_MODE_P (mode) && FLOAT_MODE_P (inner_mode))
    {
      if (GET_MODE_UNIT_BITSIZE (mode)
	  == GET_MODE_UNIT_BITSIZE (inner_mode))
	op0 = simplify_gen_subreg (mode, op0, inner_mode, 0);
      else if (GET_MODE_UNIT_BITSIZE (mode)
	       < GET_MODE_UNIT_BITSIZE (inner_mode))
	op0 = simplify_gen_unary (FLOAT_TRUNCATE, mode, op0, inner_mode);
      else
	op0 = simplify_gen_unary (FLOAT_EXTEND, mode, op0, inner_mode);
    }
  else if (FLOAT_MODE_P (mode))
    gcc_unreachable ();
  else if (FLOAT_MODE_P (inner_mode))
    {
      if (TYPE_UNSIGNED (TREE_TYPE (exp)))
	op0 = simplify_gen_unary (UNSIGNED_FIX, mode, op0, inner_mode);
      else
	op0 = simplify_gen_unary (FIX, mode, op0, inner_mode);
    }
  else if (GET_MODE_UNIT_PRECISION (mode)
	   == GET_MODE_UNIT_PRECISION (inner_mode))
    op0 = lowpart_subreg (mode, op0, inner_mode);
  else if (GET_MODE_UNIT_PRECISION (mode)
	   < GET_MODE_UNIT_PRECISION (inner_mode))
    op0 = simplify_gen_unary (TRUNCATE, mode, op0, inner_mode);
  else if (TYPE_UNSIGNED (TREE_TYPE (exp)))
    op0 = simplify_gen_unary (ZERO_EXTEND, mode, op0, inner_mode);
  else
    op0 = simplify_gen_unary (SIGN_EXTEND, mode, op0, inner_mode);

  return op0;
}

/* Ensure INSN_VAR_LOCATION_LOC (insn) doesn't have unbound complexity.
   Allow 4 levels of rtl nesting for most rtl codes, and if we see anything
   deeper than that, create DEBUG_EXPRs and emit DEBUG_INSNs before INSN.  */

static void
avoid_complex_debug_insns (rtx_insn *insn, rtx *exp_p, int depth)
{
  rtx exp = *exp_p;

  if (exp == NULL_RTX)
    return;

  if ((OBJECT_P (exp) && !MEM_P (exp)) || GET_CODE (exp) == CLOBBER)
    return;

  if (depth == 4)
    {
      /* Create DEBUG_EXPR (and DEBUG_EXPR_DECL).  */
      rtx dval = make_debug_expr_from_rtl (exp);

      /* Emit a debug bind insn before INSN.  */
      rtx bind = gen_rtx_VAR_LOCATION (GET_MODE (exp),
				       DEBUG_EXPR_TREE_DECL (dval), exp,
				       VAR_INIT_STATUS_INITIALIZED);

      emit_debug_insn_before (bind, insn);
      *exp_p = dval;
      return;
    }

  const char *format_ptr = GET_RTX_FORMAT (GET_CODE (exp));
  int i, j;
  for (i = 0; i < GET_RTX_LENGTH (GET_CODE (exp)); i++)
    switch (*format_ptr++)
      {
      case 'e':
	avoid_complex_debug_insns (insn, &XEXP (exp, i), depth + 1);
	break;

      case 'E':
      case 'V':
	for (j = 0; j < XVECLEN (exp, i); j++)
	  avoid_complex_debug_insns (insn, &XVECEXP (exp, i, j), depth + 1);
	break;

      default:
	break;
      }
}

/* Expand the _LOCs in debug insns.  We run this after expanding all
   regular insns, so that any variables referenced in the function
   will have their DECL_RTLs set.  */

static void
expand_debug_locations (void)
{
  rtx_insn *insn;
  rtx_insn *last = get_last_insn ();
  int save_strict_alias = flag_strict_aliasing;

  /* New alias sets while setting up memory attributes cause
     -fcompare-debug failures, even though it doesn't bring about any
     codegen changes.  */
  flag_strict_aliasing = 0;

  for (insn = get_insns (); insn; insn = NEXT_INSN (insn))
    if (DEBUG_BIND_INSN_P (insn))
      {
	tree value = (tree)INSN_VAR_LOCATION_LOC (insn);
	rtx val;
	rtx_insn *prev_insn, *insn2;
	machine_mode mode;

	if (value == NULL_TREE)
	  val = NULL_RTX;
	else
	  {
	    if (INSN_VAR_LOCATION_STATUS (insn)
		== VAR_INIT_STATUS_UNINITIALIZED)
	      val = expand_debug_source_expr (value);
	    /* The avoid_deep_ter_for_debug function inserts
	       debug bind stmts after SSA_NAME definition, with the
	       SSA_NAME as the whole bind location.  Disable temporarily
	       expansion of that SSA_NAME into the DEBUG_EXPR_DECL
	       being defined in this DEBUG_INSN.  */
	    else if (deep_ter_debug_map && TREE_CODE (value) == SSA_NAME)
	      {
		tree *slot = deep_ter_debug_map->get (value);
		if (slot)
		  {
		    if (*slot == INSN_VAR_LOCATION_DECL (insn))
		      *slot = NULL_TREE;
		    else
		      slot = NULL;
		  }
		val = expand_debug_expr (value);
		if (slot)
		  *slot = INSN_VAR_LOCATION_DECL (insn);
	      }
	    else
	      val = expand_debug_expr (value);
	    gcc_assert (last == get_last_insn ());
	  }

	if (!val)
	  val = gen_rtx_UNKNOWN_VAR_LOC ();
	else
	  {
	    mode = GET_MODE (INSN_VAR_LOCATION (insn));

	    gcc_assert (mode == GET_MODE (val)
			|| (GET_MODE (val) == VOIDmode
			    && (CONST_SCALAR_INT_P (val)
				|| GET_CODE (val) == CONST_FIXED
				|| GET_CODE (val) == LABEL_REF)));
	  }

	INSN_VAR_LOCATION_LOC (insn) = val;
	prev_insn = PREV_INSN (insn);
	for (insn2 = insn; insn2 != prev_insn; insn2 = PREV_INSN (insn2))
	  avoid_complex_debug_insns (insn2, &INSN_VAR_LOCATION_LOC (insn2), 0);
      }

  flag_strict_aliasing = save_strict_alias;
}

/* Performs swapping operands of commutative operations to expand
   the expensive one first.  */

static void
reorder_operands (basic_block bb)
{
  unsigned int *lattice;  /* Hold cost of each statement.  */
  unsigned int i = 0, n = 0;
  gimple_stmt_iterator gsi;
  gimple_seq stmts;
  gimple *stmt;
  bool swap;
  tree op0, op1;
  ssa_op_iter iter;
  use_operand_p use_p;
  gimple *def0, *def1;

  /* Compute cost of each statement using estimate_num_insns.  */
  stmts = bb_seq (bb);
  for (gsi = gsi_start (stmts); !gsi_end_p (gsi); gsi_next (&gsi))
    {
      stmt = gsi_stmt (gsi);
      if (!is_gimple_debug (stmt))
        gimple_set_uid (stmt, n++);
    }
  lattice = XNEWVEC (unsigned int, n);
  for (gsi = gsi_start (stmts); !gsi_end_p (gsi); gsi_next (&gsi))
    {
      unsigned cost;
      stmt = gsi_stmt (gsi);
      if (is_gimple_debug (stmt))
	continue;
      cost = estimate_num_insns (stmt, &eni_size_weights);
      lattice[i] = cost;
      FOR_EACH_SSA_USE_OPERAND (use_p, stmt, iter, SSA_OP_USE)
	{
	  tree use = USE_FROM_PTR (use_p);
	  gimple *def_stmt;
	  if (TREE_CODE (use) != SSA_NAME)
	    continue;
	  def_stmt = get_gimple_for_ssa_name (use);
	  if (!def_stmt)
	    continue;
	  lattice[i] += lattice[gimple_uid (def_stmt)];
	}
      i++;
      if (!is_gimple_assign (stmt)
	  || !commutative_tree_code (gimple_assign_rhs_code (stmt)))
	continue;
      op0 = gimple_op (stmt, 1);
      op1 = gimple_op (stmt, 2);
      if (TREE_CODE (op0) != SSA_NAME
	  || TREE_CODE (op1) != SSA_NAME)
	continue;
      /* Swap operands if the second one is more expensive.  */
      def0 = get_gimple_for_ssa_name (op0);
      def1 = get_gimple_for_ssa_name (op1);
      if (!def1)
	continue;
      swap = false;
      if (!def0 || lattice[gimple_uid (def1)] > lattice[gimple_uid (def0)])
	swap = true;
      if (swap)
	{
	  if (dump_file && (dump_flags & TDF_DETAILS))
	    {
	      fprintf (dump_file, "Swap operands in stmt:\n");
	      print_gimple_stmt (dump_file, stmt, 0, TDF_SLIM);
	      fprintf (dump_file, "Cost left opnd=%d, right opnd=%d\n",
		       def0 ? lattice[gimple_uid (def0)] : 0,
		       lattice[gimple_uid (def1)]);
	    }
	  swap_ssa_operands (stmt, gimple_assign_rhs1_ptr (stmt),
			     gimple_assign_rhs2_ptr (stmt));
	}
    }
  XDELETE (lattice);
}

/* Expand basic block BB from GIMPLE trees to RTL.  */

static basic_block
expand_gimple_basic_block (basic_block bb, bool disable_tail_calls)
{
  gimple_stmt_iterator gsi;
  gimple_seq stmts;
  gimple *stmt = NULL;
  rtx_note *note = NULL;
  rtx_insn *last;
  edge e;
  edge_iterator ei;

  if (dump_file)
    fprintf (dump_file, "\n;; Generating RTL for gimple basic block %d\n",
	     bb->index);

  /* Note that since we are now transitioning from GIMPLE to RTL, we
     cannot use the gsi_*_bb() routines because they expect the basic
     block to be in GIMPLE, instead of RTL.  Therefore, we need to
     access the BB sequence directly.  */
  if (optimize)
    reorder_operands (bb);
  stmts = bb_seq (bb);
  bb->il.gimple.seq = NULL;
  bb->il.gimple.phi_nodes = NULL;
  rtl_profile_for_bb (bb);
  init_rtl_bb_info (bb);
  bb->flags |= BB_RTL;

  /* Remove the RETURN_EXPR if we may fall though to the exit
     instead.  */
  gsi = gsi_last (stmts);
  if (!gsi_end_p (gsi)
      && gimple_code (gsi_stmt (gsi)) == GIMPLE_RETURN)
    {
      greturn *ret_stmt = as_a <greturn *> (gsi_stmt (gsi));

      gcc_assert (single_succ_p (bb));
      gcc_assert (single_succ (bb) == EXIT_BLOCK_PTR_FOR_FN (cfun));

      if (bb->next_bb == EXIT_BLOCK_PTR_FOR_FN (cfun)
	  && !gimple_return_retval (ret_stmt))
	{
	  gsi_remove (&gsi, false);
	  single_succ_edge (bb)->flags |= EDGE_FALLTHRU;
	}
    }

  gsi = gsi_start_nondebug (stmts);
  if (!gsi_end_p (gsi))
    {
      stmt = gsi_stmt (gsi);
      if (gimple_code (stmt) != GIMPLE_LABEL)
	stmt = NULL;
    }
  gsi = gsi_start (stmts);

  gimple *label_stmt = stmt;
  rtx_code_label **elt = lab_rtx_for_bb->get (bb);

  if (stmt)
    /* We'll get to it in the loop below, and get back to
       emit_label_and_note then.  */
    ;
  else if (stmt || elt)
    {
<<<<<<< HEAD
    emit_label_and_note:
=======
>>>>>>> 8f6f3638
      gcc_checking_assert (!note);
      last = get_last_insn ();

      if (stmt)
	{
	  expand_gimple_stmt (stmt);
	  gsi_next (&gsi);
	}

      if (elt)
	emit_label (*elt);

      BB_HEAD (bb) = NEXT_INSN (last);
      if (NOTE_P (BB_HEAD (bb)))
	BB_HEAD (bb) = NEXT_INSN (BB_HEAD (bb));
      gcc_assert (LABEL_P (BB_HEAD (bb)));
      note = emit_note_after (NOTE_INSN_BASIC_BLOCK, BB_HEAD (bb));

      maybe_dump_rtl_for_gimple_stmt (stmt, last);
    }
  else
    BB_HEAD (bb) = note = emit_note (NOTE_INSN_BASIC_BLOCK);

  if (note)
    NOTE_BASIC_BLOCK (note) = bb;

  for (; !gsi_end_p (gsi); gsi_next (&gsi))
    {
      basic_block new_bb;

      stmt = gsi_stmt (gsi);

      if (stmt == label_stmt)
	goto emit_label_and_note;

      /* If this statement is a non-debug one, and we generate debug
	 insns, then this one might be the last real use of a TERed
	 SSA_NAME, but where there are still some debug uses further
	 down.  Expanding the current SSA name in such further debug
	 uses by their RHS might lead to wrong debug info, as coalescing
	 might make the operands of such RHS be placed into the same
	 pseudo as something else.  Like so:
	   a_1 = a_0 + 1;   // Assume a_1 is TERed and a_0 is dead
	   use(a_1);
	   a_2 = ...
           #DEBUG ... => a_1
	 As a_0 and a_2 don't overlap in lifetime, assume they are coalesced.
	 If we now would expand a_1 by it's RHS (a_0 + 1) in the debug use,
	 the write to a_2 would actually have clobbered the place which
	 formerly held a_0.

	 So, instead of that, we recognize the situation, and generate
	 debug temporaries at the last real use of TERed SSA names:
	   a_1 = a_0 + 1;
           #DEBUG #D1 => a_1
	   use(a_1);
	   a_2 = ...
           #DEBUG ... => #D1
	 */
      if (MAY_HAVE_DEBUG_BIND_INSNS
	  && SA.values
	  && !is_gimple_debug (stmt))
	{
	  ssa_op_iter iter;
	  tree op;
	  gimple *def;

	  location_t sloc = curr_insn_location ();

	  /* Look for SSA names that have their last use here (TERed
	     names always have only one real use).  */
	  FOR_EACH_SSA_TREE_OPERAND (op, stmt, iter, SSA_OP_USE)
	    if ((def = get_gimple_for_ssa_name (op)))
	      {
		imm_use_iterator imm_iter;
		use_operand_p use_p;
		bool have_debug_uses = false;

		FOR_EACH_IMM_USE_FAST (use_p, imm_iter, op)
		  {
		    if (gimple_debug_bind_p (USE_STMT (use_p)))
		      {
			have_debug_uses = true;
			break;
		      }
		  }

		if (have_debug_uses)
		  {
		    /* OP is a TERed SSA name, with DEF its defining
		       statement, and where OP is used in further debug
		       instructions.  Generate a debug temporary, and
		       replace all uses of OP in debug insns with that
		       temporary.  */
		    gimple *debugstmt;
		    tree value = gimple_assign_rhs_to_tree (def);
		    tree vexpr = make_node (DEBUG_EXPR_DECL);
		    rtx val;
		    machine_mode mode;

		    set_curr_insn_location (gimple_location (def));

		    DECL_ARTIFICIAL (vexpr) = 1;
		    TREE_TYPE (vexpr) = TREE_TYPE (value);
		    if (DECL_P (value))
		      mode = DECL_MODE (value);
		    else
		      mode = TYPE_MODE (TREE_TYPE (value));
		    SET_DECL_MODE (vexpr, mode);

		    val = gen_rtx_VAR_LOCATION
			(mode, vexpr, (rtx)value, VAR_INIT_STATUS_INITIALIZED);

		    emit_debug_insn (val);

		    FOR_EACH_IMM_USE_STMT (debugstmt, imm_iter, op)
		      {
			if (!gimple_debug_bind_p (debugstmt))
			  continue;

			FOR_EACH_IMM_USE_ON_STMT (use_p, imm_iter)
			  SET_USE (use_p, vexpr);

			update_stmt (debugstmt);
		      }
		  }
	      }
	  set_curr_insn_location (sloc);
	}

      currently_expanding_gimple_stmt = stmt;

      /* Expand this statement, then evaluate the resulting RTL and
	 fixup the CFG accordingly.  */
      if (gimple_code (stmt) == GIMPLE_COND)
	{
	  new_bb = expand_gimple_cond (bb, as_a <gcond *> (stmt));
	  if (new_bb)
	    return new_bb;
	}
      else if (is_gimple_debug (stmt))
	{
	  location_t sloc = curr_insn_location ();
	  gimple_stmt_iterator nsi = gsi;

	  for (;;)
	    {
	      tree var;
	      tree value = NULL_TREE;
	      rtx val = NULL_RTX;
	      machine_mode mode;

	      if (!gimple_debug_nonbind_marker_p (stmt))
		{
		  if (gimple_debug_bind_p (stmt))
		    {
		      var = gimple_debug_bind_get_var (stmt);

		      if (TREE_CODE (var) != DEBUG_EXPR_DECL
			  && TREE_CODE (var) != LABEL_DECL
			  && !target_for_debug_bind (var))
			goto delink_debug_stmt;

		      if (DECL_P (var))
			mode = DECL_MODE (var);
		      else
			mode = TYPE_MODE (TREE_TYPE (var));

		      if (gimple_debug_bind_has_value_p (stmt))
			value = gimple_debug_bind_get_value (stmt);

		      val = gen_rtx_VAR_LOCATION
			(mode, var, (rtx)value, VAR_INIT_STATUS_INITIALIZED);
		    }
		  else if (gimple_debug_source_bind_p (stmt))
		    {
		      var = gimple_debug_source_bind_get_var (stmt);

		      value = gimple_debug_source_bind_get_value (stmt);

		      mode = DECL_MODE (var);

		      val = gen_rtx_VAR_LOCATION (mode, var, (rtx)value,
						  VAR_INIT_STATUS_UNINITIALIZED);
		    }
		  else
		    gcc_unreachable ();
		}
	      /* If this function was first compiled with markers
		 enabled, but they're now disable (e.g. LTO), drop
		 them on the floor.  */
	      else if (gimple_debug_nonbind_marker_p (stmt)
		       && !MAY_HAVE_DEBUG_MARKER_INSNS)
		goto delink_debug_stmt;
	      else if (gimple_debug_begin_stmt_p (stmt))
		val = GEN_RTX_DEBUG_MARKER_BEGIN_STMT_PAT ();
	      else if (gimple_debug_inline_entry_p (stmt))
		{
		  tree block = gimple_block (stmt);

		  if (block)
		    val = GEN_RTX_DEBUG_MARKER_INLINE_ENTRY_PAT ();
		  else
		    goto delink_debug_stmt;
		}
	      else
		gcc_unreachable ();

	      last = get_last_insn ();

	      set_curr_insn_location (gimple_location (stmt));

	      emit_debug_insn (val);

	      if (dump_file && (dump_flags & TDF_DETAILS))
		{
		  /* We can't dump the insn with a TREE where an RTX
		     is expected.  */
		  if (GET_CODE (val) == VAR_LOCATION)
		    {
		      gcc_checking_assert (PAT_VAR_LOCATION_LOC (val) == (rtx)value);
		      PAT_VAR_LOCATION_LOC (val) = const0_rtx;
		    }
		  maybe_dump_rtl_for_gimple_stmt (stmt, last);
		  if (GET_CODE (val) == VAR_LOCATION)
		    PAT_VAR_LOCATION_LOC (val) = (rtx)value;
		}

	    delink_debug_stmt:
	      /* In order not to generate too many debug temporaries,
	         we delink all uses of debug statements we already expanded.
		 Therefore debug statements between definition and real
		 use of TERed SSA names will continue to use the SSA name,
		 and not be replaced with debug temps.  */
	      delink_stmt_imm_use (stmt);

	      gsi = nsi;
	      gsi_next (&nsi);
	      if (gsi_end_p (nsi))
		break;
	      stmt = gsi_stmt (nsi);
	      if (!is_gimple_debug (stmt))
		break;
	    }

	  set_curr_insn_location (sloc);
	}
      else
	{
	  gcall *call_stmt = dyn_cast <gcall *> (stmt);
	  if (call_stmt
	      && gimple_call_tail_p (call_stmt)
	      && disable_tail_calls)
	    gimple_call_set_tail (call_stmt, false);

	  if (call_stmt && gimple_call_tail_p (call_stmt))
	    {
	      bool can_fallthru;
	      new_bb = expand_gimple_tailcall (bb, call_stmt, &can_fallthru);
	      if (new_bb)
		{
		  if (can_fallthru)
		    bb = new_bb;
		  else
		    return new_bb;
		}
	    }
	  else
	    {
	      def_operand_p def_p;
	      def_p = SINGLE_SSA_DEF_OPERAND (stmt, SSA_OP_DEF);

	      if (def_p != NULL)
		{
		  /* Ignore this stmt if it is in the list of
		     replaceable expressions.  */
		  if (SA.values
		      && bitmap_bit_p (SA.values,
				       SSA_NAME_VERSION (DEF_FROM_PTR (def_p))))
		    continue;
		}
	      last = expand_gimple_stmt (stmt);
	      maybe_dump_rtl_for_gimple_stmt (stmt, last);
	    }
	}
    }

  currently_expanding_gimple_stmt = NULL;

  /* Expand implicit goto and convert goto_locus.  */
  FOR_EACH_EDGE (e, ei, bb->succs)
    {
      if (e->goto_locus != UNKNOWN_LOCATION)
	set_curr_insn_location (e->goto_locus);
      if ((e->flags & EDGE_FALLTHRU) && e->dest != bb->next_bb)
	{
	  emit_jump (label_rtx_for_bb (e->dest));
	  e->flags &= ~EDGE_FALLTHRU;
	}
    }

  /* Expanded RTL can create a jump in the last instruction of block.
     This later might be assumed to be a jump to successor and break edge insertion.
     We need to insert dummy move to prevent this. PR41440. */
  if (single_succ_p (bb)
      && (single_succ_edge (bb)->flags & EDGE_FALLTHRU)
      && (last = get_last_insn ())
      && (JUMP_P (last)
	  || (DEBUG_INSN_P (last)
	      && JUMP_P (prev_nondebug_insn (last)))))
    {
      rtx dummy = gen_reg_rtx (SImode);
      emit_insn_after_noloc (gen_move_insn (dummy, dummy), last, NULL);
    }

  do_pending_stack_adjust ();

  /* Find the block tail.  The last insn in the block is the insn
     before a barrier and/or table jump insn.  */
  last = get_last_insn ();
  if (BARRIER_P (last))
    last = PREV_INSN (last);
  if (JUMP_TABLE_DATA_P (last))
    last = PREV_INSN (PREV_INSN (last));
  BB_END (bb) = last;

  update_bb_for_insn (bb);

  return bb;
}


/* Create a basic block for initialization code.  */

static basic_block
construct_init_block (void)
{
  basic_block init_block, first_block;
  edge e = NULL;
  int flags;

  /* Multiple entry points not supported yet.  */
  gcc_assert (EDGE_COUNT (ENTRY_BLOCK_PTR_FOR_FN (cfun)->succs) == 1);
  init_rtl_bb_info (ENTRY_BLOCK_PTR_FOR_FN (cfun));
  init_rtl_bb_info (EXIT_BLOCK_PTR_FOR_FN (cfun));
  ENTRY_BLOCK_PTR_FOR_FN (cfun)->flags |= BB_RTL;
  EXIT_BLOCK_PTR_FOR_FN (cfun)->flags |= BB_RTL;

  e = EDGE_SUCC (ENTRY_BLOCK_PTR_FOR_FN (cfun), 0);

  /* When entry edge points to first basic block, we don't need jump,
     otherwise we have to jump into proper target.  */
  if (e && e->dest != ENTRY_BLOCK_PTR_FOR_FN (cfun)->next_bb)
    {
      tree label = gimple_block_label (e->dest);

      emit_jump (jump_target_rtx (label));
      flags = 0;
    }
  else
    flags = EDGE_FALLTHRU;

  init_block = create_basic_block (NEXT_INSN (get_insns ()),
				   get_last_insn (),
				   ENTRY_BLOCK_PTR_FOR_FN (cfun));
  init_block->count = ENTRY_BLOCK_PTR_FOR_FN (cfun)->count;
  add_bb_to_loop (init_block, ENTRY_BLOCK_PTR_FOR_FN (cfun)->loop_father);
  if (e)
    {
      first_block = e->dest;
      redirect_edge_succ (e, init_block);
      e = make_single_succ_edge (init_block, first_block, flags);
    }
  else
    e = make_single_succ_edge (init_block, EXIT_BLOCK_PTR_FOR_FN (cfun),
			       EDGE_FALLTHRU);

  update_bb_for_insn (init_block);
  return init_block;
}

/* For each lexical block, set BLOCK_NUMBER to the depth at which it is
   found in the block tree.  */

static void
set_block_levels (tree block, int level)
{
  while (block)
    {
      BLOCK_NUMBER (block) = level;
      set_block_levels (BLOCK_SUBBLOCKS (block), level + 1);
      block = BLOCK_CHAIN (block);
    }
}

/* Create a block containing landing pads and similar stuff.  */

static void
construct_exit_block (void)
{
  rtx_insn *head = get_last_insn ();
  rtx_insn *end;
  basic_block exit_block;
  edge e, e2;
  unsigned ix;
  edge_iterator ei;
  basic_block prev_bb = EXIT_BLOCK_PTR_FOR_FN (cfun)->prev_bb;
  rtx_insn *orig_end = BB_END (prev_bb);

  rtl_profile_for_bb (EXIT_BLOCK_PTR_FOR_FN (cfun));

  /* Make sure the locus is set to the end of the function, so that
     epilogue line numbers and warnings are set properly.  */
  if (LOCATION_LOCUS (cfun->function_end_locus) != UNKNOWN_LOCATION)
    input_location = cfun->function_end_locus;

  /* Generate rtl for function exit.  */
  expand_function_end ();

  end = get_last_insn ();
  if (head == end)
    return;
  /* While emitting the function end we could move end of the last basic
     block.  */
  BB_END (prev_bb) = orig_end;
  while (NEXT_INSN (head) && NOTE_P (NEXT_INSN (head)))
    head = NEXT_INSN (head);
  /* But make sure exit_block starts with RETURN_LABEL, otherwise the
     bb count counting will be confused.  Any instructions before that
     label are emitted for the case where PREV_BB falls through into the
     exit block, so append those instructions to prev_bb in that case.  */
  if (NEXT_INSN (head) != return_label)
    {
      while (NEXT_INSN (head) != return_label)
	{
	  if (!NOTE_P (NEXT_INSN (head)))
	    BB_END (prev_bb) = NEXT_INSN (head);
	  head = NEXT_INSN (head);
	}
    }
  exit_block = create_basic_block (NEXT_INSN (head), end, prev_bb);
  exit_block->count = EXIT_BLOCK_PTR_FOR_FN (cfun)->count;
  add_bb_to_loop (exit_block, EXIT_BLOCK_PTR_FOR_FN (cfun)->loop_father);

  ix = 0;
  while (ix < EDGE_COUNT (EXIT_BLOCK_PTR_FOR_FN (cfun)->preds))
    {
      e = EDGE_PRED (EXIT_BLOCK_PTR_FOR_FN (cfun), ix);
      if (!(e->flags & EDGE_ABNORMAL))
	redirect_edge_succ (e, exit_block);
      else
	ix++;
    }

  e = make_single_succ_edge (exit_block, EXIT_BLOCK_PTR_FOR_FN (cfun),
			     EDGE_FALLTHRU);
  FOR_EACH_EDGE (e2, ei, EXIT_BLOCK_PTR_FOR_FN (cfun)->preds)
    if (e2 != e)
      {
	exit_block->count -= e2->count ();
      }
  update_bb_for_insn (exit_block);
}

/* Helper function for discover_nonconstant_array_refs.
   Look for ARRAY_REF nodes with non-constant indexes and mark them
   addressable.  */

static tree
discover_nonconstant_array_refs_r (tree * tp, int *walk_subtrees,
				   void *data ATTRIBUTE_UNUSED)
{
  tree t = *tp;

  if (IS_TYPE_OR_DECL_P (t))
    *walk_subtrees = 0;
  else if (TREE_CODE (t) == ARRAY_REF || TREE_CODE (t) == ARRAY_RANGE_REF)
    {
      while (((TREE_CODE (t) == ARRAY_REF || TREE_CODE (t) == ARRAY_RANGE_REF)
	      && is_gimple_min_invariant (TREE_OPERAND (t, 1))
	      && (!TREE_OPERAND (t, 2)
		  || is_gimple_min_invariant (TREE_OPERAND (t, 2))))
	     || (TREE_CODE (t) == COMPONENT_REF
		 && (!TREE_OPERAND (t,2)
		     || is_gimple_min_invariant (TREE_OPERAND (t, 2))))
	     || TREE_CODE (t) == BIT_FIELD_REF
	     || TREE_CODE (t) == REALPART_EXPR
	     || TREE_CODE (t) == IMAGPART_EXPR
	     || TREE_CODE (t) == VIEW_CONVERT_EXPR
	     || CONVERT_EXPR_P (t))
	t = TREE_OPERAND (t, 0);

      if (TREE_CODE (t) == ARRAY_REF || TREE_CODE (t) == ARRAY_RANGE_REF)
	{
	  t = get_base_address (t);
	  if (t && DECL_P (t)
              && DECL_MODE (t) != BLKmode)
	    TREE_ADDRESSABLE (t) = 1;
	}

      *walk_subtrees = 0;
    }

  return NULL_TREE;
}

/* RTL expansion is not able to compile array references with variable
   offsets for arrays stored in single register.  Discover such
   expressions and mark variables as addressable to avoid this
   scenario.  */

static void
discover_nonconstant_array_refs (void)
{
  basic_block bb;
  gimple_stmt_iterator gsi;

  FOR_EACH_BB_FN (bb, cfun)
    for (gsi = gsi_start_bb (bb); !gsi_end_p (gsi); gsi_next (&gsi))
      {
	gimple *stmt = gsi_stmt (gsi);
	if (!is_gimple_debug (stmt))
	  walk_gimple_op (stmt, discover_nonconstant_array_refs_r, NULL);
      }
}

/* This function sets crtl->args.internal_arg_pointer to a virtual
   register if DRAP is needed.  Local register allocator will replace
   virtual_incoming_args_rtx with the virtual register.  */

static void
expand_stack_alignment (void)
{
  rtx drap_rtx;
  unsigned int preferred_stack_boundary;

  if (! SUPPORTS_STACK_ALIGNMENT)
    return;

  if (cfun->calls_alloca
      || cfun->has_nonlocal_label
      || crtl->has_nonlocal_goto)
    crtl->need_drap = true;

  /* Call update_stack_boundary here again to update incoming stack
     boundary.  It may set incoming stack alignment to a different
     value after RTL expansion.  TARGET_FUNCTION_OK_FOR_SIBCALL may
     use the minimum incoming stack alignment to check if it is OK
     to perform sibcall optimization since sibcall optimization will
     only align the outgoing stack to incoming stack boundary.  */
  if (targetm.calls.update_stack_boundary)
    targetm.calls.update_stack_boundary ();

  /* The incoming stack frame has to be aligned at least at
     parm_stack_boundary.  */
  gcc_assert (crtl->parm_stack_boundary <= INCOMING_STACK_BOUNDARY);

  /* Update crtl->stack_alignment_estimated and use it later to align
     stack.  We check PREFERRED_STACK_BOUNDARY if there may be non-call
     exceptions since callgraph doesn't collect incoming stack alignment
     in this case.  */
  if (cfun->can_throw_non_call_exceptions
      && PREFERRED_STACK_BOUNDARY > crtl->preferred_stack_boundary)
    preferred_stack_boundary = PREFERRED_STACK_BOUNDARY;
  else
    preferred_stack_boundary = crtl->preferred_stack_boundary;
  if (preferred_stack_boundary > crtl->stack_alignment_estimated)
    crtl->stack_alignment_estimated = preferred_stack_boundary;
  if (preferred_stack_boundary > crtl->stack_alignment_needed)
    crtl->stack_alignment_needed = preferred_stack_boundary;

  gcc_assert (crtl->stack_alignment_needed
	      <= crtl->stack_alignment_estimated);

  crtl->stack_realign_needed
    = INCOMING_STACK_BOUNDARY < crtl->stack_alignment_estimated;
  crtl->stack_realign_tried = crtl->stack_realign_needed;

  crtl->stack_realign_processed = true;

  /* Target has to redefine TARGET_GET_DRAP_RTX to support stack
     alignment.  */
  gcc_assert (targetm.calls.get_drap_rtx != NULL);
  drap_rtx = targetm.calls.get_drap_rtx ();

  /* stack_realign_drap and drap_rtx must match.  */
  gcc_assert ((stack_realign_drap != 0) == (drap_rtx != NULL));

  /* Do nothing if NULL is returned, which means DRAP is not needed.  */
  if (drap_rtx != NULL)
    {
      crtl->args.internal_arg_pointer = drap_rtx;

      /* Call fixup_tail_calls to clean up REG_EQUIV note if DRAP is
         needed. */
      fixup_tail_calls ();
    }
}


static void
expand_main_function (void)
{
#if (defined(INVOKE__main)				\
     || (!defined(HAS_INIT_SECTION)			\
	 && !defined(INIT_SECTION_ASM_OP)		\
	 && !defined(INIT_ARRAY_SECTION_ASM_OP)))
  emit_library_call (init_one_libfunc (NAME__MAIN), LCT_NORMAL, VOIDmode);
#endif
}


/* Expand code to initialize the stack_protect_guard.  This is invoked at
   the beginning of a function to be protected.  */

static void
stack_protect_prologue (void)
{
  tree guard_decl = targetm.stack_protect_guard ();
  rtx x, y;

  x = expand_normal (crtl->stack_protect_guard);
  if (guard_decl)
    y = expand_normal (guard_decl);
  else
    y = const0_rtx;

  /* Allow the target to copy from Y to X without leaking Y into a
     register.  */
  if (targetm.have_stack_protect_set ())
    if (rtx_insn *insn = targetm.gen_stack_protect_set (x, y))
      {
	emit_insn (insn);
	return;
      }

  /* Otherwise do a straight move.  */
  emit_move_insn (x, y);
}

/* Translate the intermediate representation contained in the CFG
   from GIMPLE trees to RTL.

   We do conversion per basic block and preserve/update the tree CFG.
   This implies we have to do some magic as the CFG can simultaneously
   consist of basic blocks containing RTL and GIMPLE trees.  This can
   confuse the CFG hooks, so be careful to not manipulate CFG during
   the expansion.  */

namespace {

const pass_data pass_data_expand =
{
  RTL_PASS, /* type */
  "expand", /* name */
  OPTGROUP_NONE, /* optinfo_flags */
  TV_EXPAND, /* tv_id */
  ( PROP_ssa | PROP_gimple_leh | PROP_cfg
    | PROP_gimple_lcx
    | PROP_gimple_lvec
    | PROP_gimple_lva), /* properties_required */
  PROP_rtl, /* properties_provided */
  ( PROP_ssa | PROP_trees ), /* properties_destroyed */
  0, /* todo_flags_start */
  0, /* todo_flags_finish */
};

class pass_expand : public rtl_opt_pass
{
public:
  pass_expand (gcc::context *ctxt)
    : rtl_opt_pass (pass_data_expand, ctxt)
  {}

  /* opt_pass methods: */
  virtual unsigned int execute (function *);

}; // class pass_expand

unsigned int
pass_expand::execute (function *fun)
{
  basic_block bb, init_block;
  edge_iterator ei;
  edge e;
  rtx_insn *var_seq, *var_ret_seq;
  unsigned i;

  timevar_push (TV_OUT_OF_SSA);
  rewrite_out_of_ssa (&SA);
  timevar_pop (TV_OUT_OF_SSA);
  SA.partition_to_pseudo = XCNEWVEC (rtx, SA.map->num_partitions);

  if (MAY_HAVE_DEBUG_BIND_STMTS && flag_tree_ter)
    {
      gimple_stmt_iterator gsi;
      FOR_EACH_BB_FN (bb, cfun)
	for (gsi = gsi_start_bb (bb); !gsi_end_p (gsi); gsi_next (&gsi))
	  if (gimple_debug_bind_p (gsi_stmt (gsi)))
	    avoid_deep_ter_for_debug (gsi_stmt (gsi), 0);
    }

  /* Make sure all values used by the optimization passes have sane
     defaults.  */
  reg_renumber = 0;

  /* Some backends want to know that we are expanding to RTL.  */
  currently_expanding_to_rtl = 1;
  /* Dominators are not kept up-to-date as we may create new basic-blocks.  */
  free_dominance_info (CDI_DOMINATORS);

  rtl_profile_for_bb (ENTRY_BLOCK_PTR_FOR_FN (fun));

  if (chkp_function_instrumented_p (current_function_decl))
    chkp_reset_rtl_bounds ();

  insn_locations_init ();
  if (!DECL_IS_BUILTIN (current_function_decl))
    {
      /* Eventually, all FEs should explicitly set function_start_locus.  */
      if (LOCATION_LOCUS (fun->function_start_locus) == UNKNOWN_LOCATION)
	set_curr_insn_location
	  (DECL_SOURCE_LOCATION (current_function_decl));
      else
	set_curr_insn_location (fun->function_start_locus);
    }
  else
    set_curr_insn_location (UNKNOWN_LOCATION);
  prologue_location = curr_insn_location ();

#ifdef INSN_SCHEDULING
  init_sched_attrs ();
#endif

  /* Make sure first insn is a note even if we don't want linenums.
     This makes sure the first insn will never be deleted.
     Also, final expects a note to appear there.  */
  emit_note (NOTE_INSN_DELETED);

  /* Mark arrays indexed with non-constant indices with TREE_ADDRESSABLE.  */
  discover_nonconstant_array_refs ();

  targetm.expand_to_rtl_hook ();
  crtl->init_stack_alignment ();
  fun->cfg->max_jumptable_ents = 0;

  /* Resovle the function section.  Some targets, like ARM EABI rely on knowledge
     of the function section at exapnsion time to predict distance of calls.  */
  resolve_unique_section (current_function_decl, 0, flag_function_sections);

  /* Expand the variables recorded during gimple lowering.  */
  timevar_push (TV_VAR_EXPAND);
  start_sequence ();

  var_ret_seq = expand_used_vars ();

  var_seq = get_insns ();
  end_sequence ();
  timevar_pop (TV_VAR_EXPAND);

  /* Honor stack protection warnings.  */
  if (warn_stack_protect)
    {
      if (fun->calls_alloca)
	warning (OPT_Wstack_protector,
		 "stack protector not protecting local variables: "
		 "variable length buffer");
      if (has_short_buffer && !crtl->stack_protect_guard)
	warning (OPT_Wstack_protector,
		 "stack protector not protecting function: "
		 "all local arrays are less than %d bytes long",
		 (int) PARAM_VALUE (PARAM_SSP_BUFFER_SIZE));
    }

  /* Set up parameters and prepare for return, for the function.  */
  expand_function_start (current_function_decl);

  /* If we emitted any instructions for setting up the variables,
     emit them before the FUNCTION_START note.  */
  if (var_seq)
    {
      emit_insn_before (var_seq, parm_birth_insn);

      /* In expand_function_end we'll insert the alloca save/restore
	 before parm_birth_insn.  We've just insertted an alloca call.
	 Adjust the pointer to match.  */
      parm_birth_insn = var_seq;
    }

  /* Now propagate the RTL assignment of each partition to the
     underlying var of each SSA_NAME.  */
  tree name;

  FOR_EACH_SSA_NAME (i, name, cfun)
    {
      /* We might have generated new SSA names in
	 update_alias_info_with_stack_vars.  They will have a NULL
	 defining statements, and won't be part of the partitioning,
	 so ignore those.  */
      if (!SSA_NAME_DEF_STMT (name))
	continue;

      adjust_one_expanded_partition_var (name);
    }

  /* Clean up RTL of variables that straddle across multiple
     partitions, and check that the rtl of any PARM_DECLs that are not
     cleaned up is that of their default defs.  */
  FOR_EACH_SSA_NAME (i, name, cfun)
    {
      int part;

      /* We might have generated new SSA names in
	 update_alias_info_with_stack_vars.  They will have a NULL
	 defining statements, and won't be part of the partitioning,
	 so ignore those.  */
      if (!SSA_NAME_DEF_STMT (name))
	continue;
      part = var_to_partition (SA.map, name);
      if (part == NO_PARTITION)
	continue;

      /* If this decl was marked as living in multiple places, reset
	 this now to NULL.  */
      tree var = SSA_NAME_VAR (name);
      if (var && DECL_RTL_IF_SET (var) == pc_rtx)
	SET_DECL_RTL (var, NULL);
      /* Check that the pseudos chosen by assign_parms are those of
	 the corresponding default defs.  */
      else if (SSA_NAME_IS_DEFAULT_DEF (name)
	       && (TREE_CODE (var) == PARM_DECL
		   || TREE_CODE (var) == RESULT_DECL))
	{
	  rtx in = DECL_RTL_IF_SET (var);
	  gcc_assert (in);
	  rtx out = SA.partition_to_pseudo[part];
	  gcc_assert (in == out);

	  /* Now reset VAR's RTL to IN, so that the _EXPR attrs match
	     those expected by debug backends for each parm and for
	     the result.  This is particularly important for stabs,
	     whose register elimination from parm's DECL_RTL may cause
	     -fcompare-debug differences as SET_DECL_RTL changes reg's
	     attrs.  So, make sure the RTL already has the parm as the
	     EXPR, so that it won't change.  */
	  SET_DECL_RTL (var, NULL_RTX);
	  if (MEM_P (in))
	    set_mem_attributes (in, var, true);
	  SET_DECL_RTL (var, in);
	}
    }

  /* If this function is `main', emit a call to `__main'
     to run global initializers, etc.  */
  if (DECL_NAME (current_function_decl)
      && MAIN_NAME_P (DECL_NAME (current_function_decl))
      && DECL_FILE_SCOPE_P (current_function_decl))
    expand_main_function ();

  /* Initialize the stack_protect_guard field.  This must happen after the
     call to __main (if any) so that the external decl is initialized.  */
  if (crtl->stack_protect_guard && targetm.stack_protect_runtime_enabled_p ())
    stack_protect_prologue ();

  expand_phi_nodes (&SA);

  /* Release any stale SSA redirection data.  */
  redirect_edge_var_map_empty ();

  /* Register rtl specific functions for cfg.  */
  rtl_register_cfg_hooks ();

  init_block = construct_init_block ();

  /* Clear EDGE_EXECUTABLE on the entry edge(s).  It is cleaned from the
     remaining edges later.  */
  FOR_EACH_EDGE (e, ei, ENTRY_BLOCK_PTR_FOR_FN (fun)->succs)
    e->flags &= ~EDGE_EXECUTABLE;

  /* If the function has too many markers, drop them while expanding.  */
  if (cfun->debug_marker_count
      >= PARAM_VALUE (PARAM_MAX_DEBUG_MARKER_COUNT))
    cfun->debug_nonbind_markers = false;

  lab_rtx_for_bb = new hash_map<basic_block, rtx_code_label *>;
  FOR_BB_BETWEEN (bb, init_block->next_bb, EXIT_BLOCK_PTR_FOR_FN (fun),
		  next_bb)
    bb = expand_gimple_basic_block (bb, var_ret_seq != NULL_RTX);

  if (MAY_HAVE_DEBUG_BIND_INSNS)
    expand_debug_locations ();

  if (deep_ter_debug_map)
    {
      delete deep_ter_debug_map;
      deep_ter_debug_map = NULL;
    }

  /* Free stuff we no longer need after GIMPLE optimizations.  */
  free_dominance_info (CDI_DOMINATORS);
  free_dominance_info (CDI_POST_DOMINATORS);
  delete_tree_cfg_annotations (fun);

  timevar_push (TV_OUT_OF_SSA);
  finish_out_of_ssa (&SA);
  timevar_pop (TV_OUT_OF_SSA);

  timevar_push (TV_POST_EXPAND);
  /* We are no longer in SSA form.  */
  fun->gimple_df->in_ssa_p = false;
  loops_state_clear (LOOP_CLOSED_SSA);

  /* Expansion is used by optimization passes too, set maybe_hot_insn_p
     conservatively to true until they are all profile aware.  */
  delete lab_rtx_for_bb;
  free_histograms (fun);

  construct_exit_block ();
  insn_locations_finalize ();

  if (var_ret_seq)
    {
      rtx_insn *after = return_label;
      rtx_insn *next = NEXT_INSN (after);
      if (next && NOTE_INSN_BASIC_BLOCK_P (next))
	after = next;
      emit_insn_after (var_ret_seq, after);
    }

  /* Zap the tree EH table.  */
  set_eh_throw_stmt_table (fun, NULL);

  /* We need JUMP_LABEL be set in order to redirect jumps, and hence
     split edges which edge insertions might do.  */
  rebuild_jump_labels (get_insns ());

  FOR_BB_BETWEEN (bb, ENTRY_BLOCK_PTR_FOR_FN (fun),
		  EXIT_BLOCK_PTR_FOR_FN (fun), next_bb)
    {
      edge e;
      edge_iterator ei;
      for (ei = ei_start (bb->succs); (e = ei_safe_edge (ei)); )
	{
	  if (e->insns.r)
	    {
	      rebuild_jump_labels_chain (e->insns.r);
	      /* Put insns after parm birth, but before
		 NOTE_INSNS_FUNCTION_BEG.  */
	      if (e->src == ENTRY_BLOCK_PTR_FOR_FN (fun)
		  && single_succ_p (ENTRY_BLOCK_PTR_FOR_FN (fun)))
		{
		  rtx_insn *insns = e->insns.r;
		  e->insns.r = NULL;
		  if (NOTE_P (parm_birth_insn)
		      && NOTE_KIND (parm_birth_insn) == NOTE_INSN_FUNCTION_BEG)
		    emit_insn_before_noloc (insns, parm_birth_insn, e->dest);
		  else
		    emit_insn_after_noloc (insns, parm_birth_insn, e->dest);
		}
	      else
		commit_one_edge_insertion (e);
	    }
	  else
	    ei_next (&ei);
	}
    }

  /* We're done expanding trees to RTL.  */
  currently_expanding_to_rtl = 0;

  flush_mark_addressable_queue ();

  FOR_BB_BETWEEN (bb, ENTRY_BLOCK_PTR_FOR_FN (fun)->next_bb,
		  EXIT_BLOCK_PTR_FOR_FN (fun), next_bb)
    {
      edge e;
      edge_iterator ei;
      for (ei = ei_start (bb->succs); (e = ei_safe_edge (ei)); )
	{
	  /* Clear EDGE_EXECUTABLE.  This flag is never used in the backend.  */
	  e->flags &= ~EDGE_EXECUTABLE;

	  /* At the moment not all abnormal edges match the RTL
	     representation.  It is safe to remove them here as
	     find_many_sub_basic_blocks will rediscover them.
	     In the future we should get this fixed properly.  */
	  if ((e->flags & EDGE_ABNORMAL)
	      && !(e->flags & EDGE_SIBCALL))
	    remove_edge (e);
	  else
	    ei_next (&ei);
	}
    }

  auto_sbitmap blocks (last_basic_block_for_fn (fun));
  bitmap_ones (blocks);
  find_many_sub_basic_blocks (blocks);
  purge_all_dead_edges ();

  expand_stack_alignment ();

  /* Fixup REG_EQUIV notes in the prologue if there are tailcalls in this
     function.  */
  if (crtl->tail_call_emit)
    fixup_tail_calls ();

  /* After initial rtl generation, call back to finish generating
     exception support code.  We need to do this before cleaning up
     the CFG as the code does not expect dead landing pads.  */
  if (fun->eh->region_tree != NULL)
    finish_eh_generation ();

  /* BB subdivision may have created basic blocks that are are only reachable
     from unlikely bbs but not marked as such in the profile.  */
  if (optimize)
    propagate_unlikely_bbs_forward ();

  /* Remove unreachable blocks, otherwise we cannot compute dominators
     which are needed for loop state verification.  As a side-effect
     this also compacts blocks.
     ???  We cannot remove trivially dead insns here as for example
     the DRAP reg on i?86 is not magically live at this point.
     gcc.c-torture/execute/ipa-sra-2.c execution, -Os -m32 fails otherwise.  */
  cleanup_cfg (CLEANUP_NO_INSN_DEL);

  checking_verify_flow_info ();

  /* Initialize pseudos allocated for hard registers.  */
  emit_initial_value_sets ();

  /* And finally unshare all RTL.  */
  unshare_all_rtl ();

  /* There's no need to defer outputting this function any more; we
     know we want to output it.  */
  DECL_DEFER_OUTPUT (current_function_decl) = 0;

  /* Now that we're done expanding trees to RTL, we shouldn't have any
     more CONCATs anywhere.  */
  generating_concat_p = 0;

  if (dump_file)
    {
      fprintf (dump_file,
	       "\n\n;;\n;; Full RTL generated for this function:\n;;\n");
      /* And the pass manager will dump RTL for us.  */
    }

  /* If we're emitting a nested function, make sure its parent gets
     emitted as well.  Doing otherwise confuses debug info.  */
    {
      tree parent;
      for (parent = DECL_CONTEXT (current_function_decl);
	   parent != NULL_TREE;
	   parent = get_containing_scope (parent))
	if (TREE_CODE (parent) == FUNCTION_DECL)
	  TREE_SYMBOL_REFERENCED (DECL_ASSEMBLER_NAME (parent)) = 1;
    }

  TREE_ASM_WRITTEN (current_function_decl) = 1;

  /* After expanding, the return labels are no longer needed. */
  return_label = NULL;
  naked_return_label = NULL;

  /* After expanding, the tm_restart map is no longer needed.  */
  if (fun->gimple_df->tm_restart)
    fun->gimple_df->tm_restart = NULL;

  /* Tag the blocks with a depth number so that change_scope can find
     the common parent easily.  */
  set_block_levels (DECL_INITIAL (fun->decl), 0);
  default_rtl_profile ();

  /* For -dx discard loops now, otherwise IL verify in clean_state will
     ICE.  */
  if (rtl_dump_and_exit)
    {
      cfun->curr_properties &= ~PROP_loops;
      loop_optimizer_finalize ();
    }

  timevar_pop (TV_POST_EXPAND);

  return 0;
}

} // anon namespace

rtl_opt_pass *
make_pass_expand (gcc::context *ctxt)
{
  return new pass_expand (ctxt);
}<|MERGE_RESOLUTION|>--- conflicted
+++ resolved
@@ -2341,9 +2341,6 @@
     {
       glabel *lab_stmt;
 
-      if (is_gimple_debug (gsi_stmt (gsi)))
-	continue;
-
       lab_stmt = dyn_cast <glabel *> (gsi_stmt (gsi));
       if (!lab_stmt)
 	break;
@@ -5529,28 +5526,18 @@
 	}
     }
 
-  gsi = gsi_start_nondebug (stmts);
+  gsi = gsi_start (stmts);
   if (!gsi_end_p (gsi))
     {
       stmt = gsi_stmt (gsi);
       if (gimple_code (stmt) != GIMPLE_LABEL)
 	stmt = NULL;
     }
-  gsi = gsi_start (stmts);
-
-  gimple *label_stmt = stmt;
+
   rtx_code_label **elt = lab_rtx_for_bb->get (bb);
 
-  if (stmt)
-    /* We'll get to it in the loop below, and get back to
-       emit_label_and_note then.  */
-    ;
-  else if (stmt || elt)
-    {
-<<<<<<< HEAD
-    emit_label_and_note:
-=======
->>>>>>> 8f6f3638
+  if (stmt || elt)
+    {
       gcc_checking_assert (!note);
       last = get_last_insn ();
 
@@ -5582,9 +5569,6 @@
       basic_block new_bb;
 
       stmt = gsi_stmt (gsi);
-
-      if (stmt == label_stmt)
-	goto emit_label_and_note;
 
       /* If this statement is a non-debug one, and we generate debug
 	 insns, then this one might be the last real use of a TERed

/* A pass for lowering trees to RTL.
   Copyright (C) 2004, 2005, 2006, 2007 Free Software Foundation, Inc.

This file is part of GCC.

GCC is free software; you can redistribute it and/or modify
it under the terms of the GNU General Public License as published by
the Free Software Foundation; either version 2, or (at your option)
any later version.

GCC is distributed in the hope that it will be useful,
but WITHOUT ANY WARRANTY; without even the implied warranty of
MERCHANTABILITY or FITNESS FOR A PARTICULAR PURPOSE.  See the
GNU General Public License for more details.

You should have received a copy of the GNU General Public License
along with GCC; see the file COPYING.  If not, write to
the Free Software Foundation, 51 Franklin Street, Fifth Floor,
Boston, MA 02110-1301, USA.  */

#include "config.h"
#include "system.h"
#include "coretypes.h"
#include "tm.h"
#include "tree.h"
#include "rtl.h"
#include "tm_p.h"
#include "basic-block.h"
#include "function.h"
#include "expr.h"
#include "langhooks.h"
#include "tree-flow.h"
#include "timevar.h"
#include "tree-dump.h"
#include "tree-pass.h"
#include "except.h"
#include "flags.h"
#include "diagnostic.h"
#include "toplev.h"
#include "debug.h"
#include "params.h"
#include "tree-inline.h"
<<<<<<< HEAD
=======
#include "value-prof.h"
>>>>>>> 1177f497

/* Verify that there is exactly single jump instruction since last and attach
   REG_BR_PROB note specifying probability.
   ??? We really ought to pass the probability down to RTL expanders and let it
   re-distribute it when the conditional expands into multiple conditionals.
   This is however difficult to do.  */
void
add_reg_br_prob_note (rtx last, int probability)
{
  if (profile_status == PROFILE_ABSENT)
    return;
  for (last = NEXT_INSN (last); last && NEXT_INSN (last); last = NEXT_INSN (last))
    if (JUMP_P (last))
      {
	/* It is common to emit condjump-around-jump sequence when we don't know
	   how to reverse the conditional.  Special case this.  */
	if (!any_condjump_p (last)
	    || !JUMP_P (NEXT_INSN (last))
	    || !simplejump_p (NEXT_INSN (last))
	    || !NEXT_INSN (NEXT_INSN (last))
	    || !BARRIER_P (NEXT_INSN (NEXT_INSN (last)))
	    || !NEXT_INSN (NEXT_INSN (NEXT_INSN (last)))
	    || !LABEL_P (NEXT_INSN (NEXT_INSN (NEXT_INSN (last))))
	    || NEXT_INSN (NEXT_INSN (NEXT_INSN (NEXT_INSN (last)))))
	  goto failed;
	gcc_assert (!find_reg_note (last, REG_BR_PROB, 0));
	REG_NOTES (last)
	  = gen_rtx_EXPR_LIST (REG_BR_PROB,
			       GEN_INT (REG_BR_PROB_BASE - probability),
			       REG_NOTES (last));
	return;
      }
  if (!last || !JUMP_P (last) || !any_condjump_p (last))
    goto failed;
  gcc_assert (!find_reg_note (last, REG_BR_PROB, 0));
  REG_NOTES (last)
    = gen_rtx_EXPR_LIST (REG_BR_PROB,
			 GEN_INT (probability), REG_NOTES (last));
  return;
failed:
  if (dump_file)
    fprintf (dump_file, "Failed to add probability note\n");
}


#ifndef LOCAL_ALIGNMENT
#define LOCAL_ALIGNMENT(TYPE, ALIGNMENT) ALIGNMENT
#endif

#ifndef STACK_ALIGNMENT_NEEDED
#define STACK_ALIGNMENT_NEEDED 1
#endif


/* This structure holds data relevant to one variable that will be
   placed in a stack slot.  */
struct stack_var
{
  /* The Variable.  */
  tree decl;

  /* The offset of the variable.  During partitioning, this is the
     offset relative to the partition.  After partitioning, this
     is relative to the stack frame.  */
  HOST_WIDE_INT offset;

  /* Initially, the size of the variable.  Later, the size of the partition,
     if this variable becomes it's partition's representative.  */
  HOST_WIDE_INT size;

  /* The *byte* alignment required for this variable.  Or as, with the
     size, the alignment for this partition.  */
  unsigned int alignb;

  /* The partition representative.  */
  size_t representative;

  /* The next stack variable in the partition, or EOC.  */
  size_t next;
};

#define EOC  ((size_t)-1)

/* We have an array of such objects while deciding allocation.  */
static struct stack_var *stack_vars;
static size_t stack_vars_alloc;
static size_t stack_vars_num;

/* An array of indicies such that stack_vars[stack_vars_sorted[i]].size
   is non-decreasing.  */
static size_t *stack_vars_sorted;

/* We have an interference graph between such objects.  This graph
   is lower triangular.  */
static bool *stack_vars_conflict;
static size_t stack_vars_conflict_alloc;

/* The phase of the stack frame.  This is the known misalignment of
   virtual_stack_vars_rtx from PREFERRED_STACK_BOUNDARY.  That is,
   (frame_offset+frame_phase) % PREFERRED_STACK_BOUNDARY == 0.  */
static int frame_phase;

/* Used during expand_used_vars to remember if we saw any decls for
   which we'd like to enable stack smashing protection.  */
static bool has_protected_decls;

/* Used during expand_used_vars.  Remember if we say a character buffer
   smaller than our cutoff threshold.  Used for -Wstack-protector.  */
static bool has_short_buffer;

/* Discover the byte alignment to use for DECL.  Ignore alignment
   we can't do with expected alignment of the stack boundary.  */

static unsigned int
get_decl_align_unit (tree decl)
{
  unsigned int align;

  align = DECL_ALIGN (decl);
  align = LOCAL_ALIGNMENT (TREE_TYPE (decl), align);
  if (align > PREFERRED_STACK_BOUNDARY)
    align = PREFERRED_STACK_BOUNDARY;
  if (cfun->stack_alignment_needed < align)
    cfun->stack_alignment_needed = align;

  return align / BITS_PER_UNIT;
}

/* Allocate SIZE bytes at byte alignment ALIGN from the stack frame.
   Return the frame offset.  */

static HOST_WIDE_INT
alloc_stack_frame_space (HOST_WIDE_INT size, HOST_WIDE_INT align)
{
  HOST_WIDE_INT offset, new_frame_offset;

  new_frame_offset = frame_offset;
  if (FRAME_GROWS_DOWNWARD)
    {
      new_frame_offset -= size + frame_phase;
      new_frame_offset &= -align;
      new_frame_offset += frame_phase;
      offset = new_frame_offset;
    }
  else
    {
      new_frame_offset -= frame_phase;
      new_frame_offset += align - 1;
      new_frame_offset &= -align;
      new_frame_offset += frame_phase;
      offset = new_frame_offset;
      new_frame_offset += size;
    }
  frame_offset = new_frame_offset;

  if (frame_offset_overflow (frame_offset, cfun->decl))
    frame_offset = offset = 0;

  return offset;
}

/* Accumulate DECL into STACK_VARS.  */

static void
add_stack_var (tree decl)
{
  if (stack_vars_num >= stack_vars_alloc)
    {
      if (stack_vars_alloc)
	stack_vars_alloc = stack_vars_alloc * 3 / 2;
      else
	stack_vars_alloc = 32;
      stack_vars
	= XRESIZEVEC (struct stack_var, stack_vars, stack_vars_alloc);
    }
  stack_vars[stack_vars_num].decl = decl;
  stack_vars[stack_vars_num].offset = 0;
  stack_vars[stack_vars_num].size = tree_low_cst (DECL_SIZE_UNIT (decl), 1);
  stack_vars[stack_vars_num].alignb = get_decl_align_unit (decl);

  /* All variables are initially in their own partition.  */
  stack_vars[stack_vars_num].representative = stack_vars_num;
  stack_vars[stack_vars_num].next = EOC;

  /* Ensure that this decl doesn't get put onto the list twice.  */
  SET_DECL_RTL (decl, pc_rtx);

  stack_vars_num++;
}

/* Compute the linear index of a lower-triangular coordinate (I, J).  */

static size_t
triangular_index (size_t i, size_t j)
{
  if (i < j)
    {
      size_t t;
      t = i, i = j, j = t;
    }
  return (i * (i + 1)) / 2 + j;
}

/* Ensure that STACK_VARS_CONFLICT is large enough for N objects.  */

static void
resize_stack_vars_conflict (size_t n)
{
  size_t size = triangular_index (n-1, n-1) + 1;

  if (size <= stack_vars_conflict_alloc)
    return;

  stack_vars_conflict = XRESIZEVEC (bool, stack_vars_conflict, size);
  memset (stack_vars_conflict + stack_vars_conflict_alloc, 0,
	  (size - stack_vars_conflict_alloc) * sizeof (bool));
  stack_vars_conflict_alloc = size;
}

/* Make the decls associated with luid's X and Y conflict.  */

static void
add_stack_var_conflict (size_t x, size_t y)
{
  size_t index = triangular_index (x, y);
  gcc_assert (index < stack_vars_conflict_alloc);
  stack_vars_conflict[index] = true;
}

/* Check whether the decls associated with luid's X and Y conflict.  */

static bool
stack_var_conflict_p (size_t x, size_t y)
{
  size_t index = triangular_index (x, y);
  gcc_assert (index < stack_vars_conflict_alloc);
  return stack_vars_conflict[index];
}
 
/* Returns true if TYPE is or contains a union type.  */

static bool
aggregate_contains_union_type (tree type)
{
  tree field;

  if (TREE_CODE (type) == UNION_TYPE
      || TREE_CODE (type) == QUAL_UNION_TYPE)
    return true;
  if (TREE_CODE (type) == ARRAY_TYPE)
    return aggregate_contains_union_type (TREE_TYPE (type));
  if (TREE_CODE (type) != RECORD_TYPE)
    return false;

  for (field = TYPE_FIELDS (type); field; field = TREE_CHAIN (field))
    if (TREE_CODE (field) == FIELD_DECL)
      if (aggregate_contains_union_type (TREE_TYPE (field)))
	return true;

  return false;
}

/* A subroutine of expand_used_vars.  If two variables X and Y have alias
   sets that do not conflict, then do add a conflict for these variables
   in the interference graph.  We also need to make sure to add conflicts
   for union containing structures.  Else RTL alias analysis comes along
   and due to type based aliasing rules decides that for two overlapping
   union temporaries { short s; int i; } accesses to the same mem through
   different types may not alias and happily reorders stores across
   life-time boundaries of the temporaries (See PR25654).
   We also have to mind MEM_IN_STRUCT_P and MEM_SCALAR_P.  */

static void
add_alias_set_conflicts (void)
{
  size_t i, j, n = stack_vars_num;

  for (i = 0; i < n; ++i)
    {
      tree type_i = TREE_TYPE (stack_vars[i].decl);
      bool aggr_i = AGGREGATE_TYPE_P (type_i);
      bool contains_union;

      contains_union = aggregate_contains_union_type (type_i);
      for (j = 0; j < i; ++j)
	{
	  tree type_j = TREE_TYPE (stack_vars[j].decl);
	  bool aggr_j = AGGREGATE_TYPE_P (type_j);
	  if (aggr_i != aggr_j
	      /* Either the objects conflict by means of type based
		 aliasing rules, or we need to add a conflict.  */
	      || !objects_must_conflict_p (type_i, type_j)
	      /* In case the types do not conflict ensure that access
		 to elements will conflict.  In case of unions we have
		 to be careful as type based aliasing rules may say
		 access to the same memory does not conflict.  So play
		 safe and add a conflict in this case.  */
	      || contains_union)
	    add_stack_var_conflict (i, j);
	}
    }
}

/* A subroutine of partition_stack_vars.  A comparison function for qsort,
   sorting an array of indicies by the size of the object.  */

static int
stack_var_size_cmp (const void *a, const void *b)
{
  HOST_WIDE_INT sa = stack_vars[*(const size_t *)a].size;
  HOST_WIDE_INT sb = stack_vars[*(const size_t *)b].size;
  unsigned int uida = DECL_UID (stack_vars[*(const size_t *)a].decl);
  unsigned int uidb = DECL_UID (stack_vars[*(const size_t *)b].decl);

  if (sa < sb)
    return -1;
  if (sa > sb)
    return 1;
  /* For stack variables of the same size use the uid of the decl
     to make the sort stable.  */
  if (uida < uidb)
    return -1;
  if (uida > uidb)
    return 1;
  return 0;
}

/* A subroutine of partition_stack_vars.  The UNION portion of a UNION/FIND
   partitioning algorithm.  Partitions A and B are known to be non-conflicting.
   Merge them into a single partition A.

   At the same time, add OFFSET to all variables in partition B.  At the end
   of the partitioning process we've have a nice block easy to lay out within
   the stack frame.  */

static void
union_stack_vars (size_t a, size_t b, HOST_WIDE_INT offset)
{
  size_t i, last;

  /* Update each element of partition B with the given offset,
     and merge them into partition A.  */
  for (last = i = b; i != EOC; last = i, i = stack_vars[i].next)
    {
      stack_vars[i].offset += offset;
      stack_vars[i].representative = a;
    }
  stack_vars[last].next = stack_vars[a].next;
  stack_vars[a].next = b;

  /* Update the required alignment of partition A to account for B.  */
  if (stack_vars[a].alignb < stack_vars[b].alignb)
    stack_vars[a].alignb = stack_vars[b].alignb;

  /* Update the interference graph and merge the conflicts.  */
  for (last = stack_vars_num, i = 0; i < last; ++i)
    if (stack_var_conflict_p (b, i))
      add_stack_var_conflict (a, i);
}

/* A subroutine of expand_used_vars.  Binpack the variables into
   partitions constrained by the interference graph.  The overall
   algorithm used is as follows:

	Sort the objects by size.
	For each object A {
	  S = size(A)
	  O = 0
	  loop {
	    Look for the largest non-conflicting object B with size <= S.
	    UNION (A, B)
	    offset(B) = O
	    O += size(B)
	    S -= size(B)
	  }
	}
*/

static void
partition_stack_vars (void)
{
  size_t si, sj, n = stack_vars_num;

  stack_vars_sorted = XNEWVEC (size_t, stack_vars_num);
  for (si = 0; si < n; ++si)
    stack_vars_sorted[si] = si;

  if (n == 1)
    return;

  qsort (stack_vars_sorted, n, sizeof (size_t), stack_var_size_cmp);

  /* Special case: detect when all variables conflict, and thus we can't
     do anything during the partitioning loop.  It isn't uncommon (with
     C code at least) to declare all variables at the top of the function,
     and if we're not inlining, then all variables will be in the same scope.
     Take advantage of very fast libc routines for this scan.  */
  gcc_assert (sizeof(bool) == sizeof(char));
  if (memchr (stack_vars_conflict, false, stack_vars_conflict_alloc) == NULL)
    return;

  for (si = 0; si < n; ++si)
    {
      size_t i = stack_vars_sorted[si];
      HOST_WIDE_INT isize = stack_vars[i].size;
      HOST_WIDE_INT offset = 0;

      for (sj = si; sj-- > 0; )
	{
	  size_t j = stack_vars_sorted[sj];
	  HOST_WIDE_INT jsize = stack_vars[j].size;
	  unsigned int jalign = stack_vars[j].alignb;

	  /* Ignore objects that aren't partition representatives.  */
	  if (stack_vars[j].representative != j)
	    continue;

	  /* Ignore objects too large for the remaining space.  */
	  if (isize < jsize)
	    continue;

	  /* Ignore conflicting objects.  */
	  if (stack_var_conflict_p (i, j))
	    continue;

	  /* Refine the remaining space check to include alignment.  */
	  if (offset & (jalign - 1))
	    {
	      HOST_WIDE_INT toff = offset;
	      toff += jalign - 1;
	      toff &= -(HOST_WIDE_INT)jalign;
	      if (isize - (toff - offset) < jsize)
		continue;

	      isize -= toff - offset;
	      offset = toff;
	    }

	  /* UNION the objects, placing J at OFFSET.  */
	  union_stack_vars (i, j, offset);

	  isize -= jsize;
	  if (isize == 0)
	    break;
	}
    }
}

/* A debugging aid for expand_used_vars.  Dump the generated partitions.  */

static void
dump_stack_var_partition (void)
{
  size_t si, i, j, n = stack_vars_num;

  for (si = 0; si < n; ++si)
    {
      i = stack_vars_sorted[si];

      /* Skip variables that aren't partition representatives, for now.  */
      if (stack_vars[i].representative != i)
	continue;

      fprintf (dump_file, "Partition %lu: size " HOST_WIDE_INT_PRINT_DEC
	       " align %u\n", (unsigned long) i, stack_vars[i].size,
	       stack_vars[i].alignb);

      for (j = i; j != EOC; j = stack_vars[j].next)
	{
	  fputc ('\t', dump_file);
	  print_generic_expr (dump_file, stack_vars[j].decl, dump_flags);
	  fprintf (dump_file, ", offset " HOST_WIDE_INT_PRINT_DEC "\n",
		   stack_vars[i].offset);
	}
    }
}

/* Assign rtl to DECL at frame offset OFFSET.  */

static void
expand_one_stack_var_at (tree decl, HOST_WIDE_INT offset)
{
  HOST_WIDE_INT align;
  rtx x;

  /* If this fails, we've overflowed the stack frame.  Error nicely?  */
  gcc_assert (offset == trunc_int_for_mode (offset, Pmode));

  x = plus_constant (virtual_stack_vars_rtx, offset);
  x = gen_rtx_MEM (DECL_MODE (decl), x);

  /* Set alignment we actually gave this decl.  */
  offset -= frame_phase;
  align = offset & -offset;
  align *= BITS_PER_UNIT;
  if (align > STACK_BOUNDARY || align == 0)
    align = STACK_BOUNDARY;
  DECL_ALIGN (decl) = align;
  DECL_USER_ALIGN (decl) = 0;

  set_mem_attributes (x, decl, true);
  SET_DECL_RTL (decl, x);
}

/* A subroutine of expand_used_vars.  Give each partition representative
   a unique location within the stack frame.  Update each partition member
   with that location.  */

static void
expand_stack_vars (bool (*pred) (tree))
{
  size_t si, i, j, n = stack_vars_num;

  for (si = 0; si < n; ++si)
    {
      HOST_WIDE_INT offset;

      i = stack_vars_sorted[si];

      /* Skip variables that aren't partition representatives, for now.  */
      if (stack_vars[i].representative != i)
	continue;

      /* Skip variables that have already had rtl assigned.  See also
	 add_stack_var where we perpetrate this pc_rtx hack.  */
      if (DECL_RTL (stack_vars[i].decl) != pc_rtx)
	continue;

      /* Check the predicate to see whether this variable should be
	 allocated in this pass.  */
      if (pred && !pred (stack_vars[i].decl))
	continue;

      offset = alloc_stack_frame_space (stack_vars[i].size,
					stack_vars[i].alignb);

      /* Create rtl for each variable based on their location within the
	 partition.  */
      for (j = i; j != EOC; j = stack_vars[j].next)
	expand_one_stack_var_at (stack_vars[j].decl,
				 stack_vars[j].offset + offset);
    }
}

/* Take into account all sizes of partitions and reset DECL_RTLs.  */
static HOST_WIDE_INT
account_stack_vars (void)
{
  size_t si, j, i, n = stack_vars_num;
  HOST_WIDE_INT size = 0;

  for (si = 0; si < n; ++si)
    {
      i = stack_vars_sorted[si];

      /* Skip variables that aren't partition representatives, for now.  */
      if (stack_vars[i].representative != i)
	continue;

      size += stack_vars[i].size;
      for (j = i; j != EOC; j = stack_vars[j].next)
	SET_DECL_RTL (stack_vars[j].decl, NULL);
    }
  return size;
}

/* A subroutine of expand_one_var.  Called to immediately assign rtl
   to a variable to be allocated in the stack frame.  */

static void
expand_one_stack_var (tree var)
{
  HOST_WIDE_INT size, offset, align;

  size = tree_low_cst (DECL_SIZE_UNIT (var), 1);
  align = get_decl_align_unit (var);
  offset = alloc_stack_frame_space (size, align);

  expand_one_stack_var_at (var, offset);
}

/* A subroutine of expand_one_var.  Called to assign rtl
   to a TREE_STATIC VAR_DECL.  */

static void
expand_one_static_var (tree var)
{
  /* In unit-at-a-time all the static variables are expanded at the end
     of compilation process.  */
  if (flag_unit_at_a_time)
    return;
  /* If this is an inlined copy of a static local variable,
     look up the original.  */
  var = DECL_ORIGIN (var);

  /* If we've already processed this variable because of that, do nothing.  */
  if (TREE_ASM_WRITTEN (var))
    return;

  /* Give the front end a chance to do whatever.  In practice, this is
     resolving duplicate names for IMA in C.  */
  if (lang_hooks.expand_decl (var))
    return;

  /* Otherwise, just emit the variable.  */
  rest_of_decl_compilation (var, 0, 0);
}

/* A subroutine of expand_one_var.  Called to assign rtl to a VAR_DECL
   that will reside in a hard register.  */

static void
expand_one_hard_reg_var (tree var)
{
  rest_of_decl_compilation (var, 0, 0);
}

/* A subroutine of expand_one_var.  Called to assign rtl to a VAR_DECL
   that will reside in a pseudo register.  */

static void
expand_one_register_var (tree var)
{
  tree type = TREE_TYPE (var);
  int unsignedp = TYPE_UNSIGNED (type);
  enum machine_mode reg_mode
    = promote_mode (type, DECL_MODE (var), &unsignedp, 0);
  rtx x = gen_reg_rtx (reg_mode);

  SET_DECL_RTL (var, x);

  /* Note if the object is a user variable.  */
  if (!DECL_ARTIFICIAL (var))
    {
      mark_user_reg (x);

      /* Trust user variables which have a pointer type to really
	 be pointers.  Do not trust compiler generated temporaries
	 as our type system is totally busted as it relates to
	 pointer arithmetic which translates into lots of compiler
	 generated objects with pointer types, but which are not really
	 pointers.  */
      if (POINTER_TYPE_P (type))
	mark_reg_pointer (x, TYPE_ALIGN (TREE_TYPE (TREE_TYPE (var))));
    }
}

/* A subroutine of expand_one_var.  Called to assign rtl to a VAR_DECL that
   has some associated error, e.g. its type is error-mark.  We just need
   to pick something that won't crash the rest of the compiler.  */

static void
expand_one_error_var (tree var)
{
  enum machine_mode mode = DECL_MODE (var);
  rtx x;

  if (mode == BLKmode)
    x = gen_rtx_MEM (BLKmode, const0_rtx);
  else if (mode == VOIDmode)
    x = const0_rtx;
  else
    x = gen_reg_rtx (mode);

  SET_DECL_RTL (var, x);
}

/* A subroutine of expand_one_var.  VAR is a variable that will be
   allocated to the local stack frame.  Return true if we wish to
   add VAR to STACK_VARS so that it will be coalesced with other
   variables.  Return false to allocate VAR immediately.

   This function is used to reduce the number of variables considered
   for coalescing, which reduces the size of the quadratic problem.  */

static bool
defer_stack_allocation (tree var, bool toplevel)
{
  /* If stack protection is enabled, *all* stack variables must be deferred,
     so that we can re-order the strings to the top of the frame.  */
  if (flag_stack_protect)
    return true;

  /* Variables in the outermost scope automatically conflict with
     every other variable.  The only reason to want to defer them
     at all is that, after sorting, we can more efficiently pack
     small variables in the stack frame.  Continue to defer at -O2.  */
  if (toplevel && optimize < 2)
    return false;

  /* Without optimization, *most* variables are allocated from the
     stack, which makes the quadratic problem large exactly when we
     want compilation to proceed as quickly as possible.  On the
     other hand, we don't want the function's stack frame size to
     get completely out of hand.  So we avoid adding scalars and
     "small" aggregates to the list at all.  */
  if (optimize == 0 && tree_low_cst (DECL_SIZE_UNIT (var), 1) < 32)
    return false;

  return true;
}

/* A subroutine of expand_used_vars.  Expand one variable according to
   its flavor.  Variables to be placed on the stack are not actually
   expanded yet, merely recorded.  
   When REALLY_EXPAND is false, only add stack values to be allocated.
   Return stack usage this variable is supposed to take.
*/

static HOST_WIDE_INT
expand_one_var (tree var, bool toplevel, bool really_expand)
{
  if (TREE_CODE (var) != VAR_DECL)
    {
      if (really_expand)
        lang_hooks.expand_decl (var);
    }
  else if (DECL_EXTERNAL (var))
    ;
  else if (DECL_HAS_VALUE_EXPR_P (var))
    ;
  else if (TREE_STATIC (var))
    {
      if (really_expand)
        expand_one_static_var (var);
    }
  else if (DECL_RTL_SET_P (var))
    ;
  else if (TREE_TYPE (var) == error_mark_node)
    {
      if (really_expand)
        expand_one_error_var (var);
    }
  else if (DECL_HARD_REGISTER (var))
    {
      if (really_expand)
        expand_one_hard_reg_var (var);
    }
  else if (use_register_for_decl (var))
    {
      if (really_expand)
        expand_one_register_var (var);
    }
  else if (defer_stack_allocation (var, toplevel))
    add_stack_var (var);
  else
    {
<<<<<<< HEAD
      expand_one_stack_var (var);
=======
      if (really_expand)
        expand_one_stack_var (var);
>>>>>>> 1177f497
      return tree_low_cst (DECL_SIZE_UNIT (var), 1);
    }
  return 0;
}

/* A subroutine of expand_used_vars.  Walk down through the BLOCK tree
   expanding variables.  Those variables that can be put into registers
   are allocated pseudos; those that can't are put on the stack.

   TOPLEVEL is true if this is the outermost BLOCK.  */

static void
expand_used_vars_for_block (tree block, bool toplevel)
{
  size_t i, j, old_sv_num, this_sv_num, new_sv_num;
  tree t;

  old_sv_num = toplevel ? 0 : stack_vars_num;

  /* Expand all variables at this level.  */
  for (t = BLOCK_VARS (block); t ; t = TREE_CHAIN (t))
    if (TREE_USED (t)
	/* Force local static variables to be output when marked by
	   used attribute.  For unit-at-a-time, cgraph code already takes
	   care of this.  */
	|| (!flag_unit_at_a_time && TREE_STATIC (t)
	    && DECL_PRESERVE_P (t)))
      expand_one_var (t, toplevel, true);

  this_sv_num = stack_vars_num;

  /* Expand all variables at containing levels.  */
  for (t = BLOCK_SUBBLOCKS (block); t ; t = BLOCK_CHAIN (t))
    expand_used_vars_for_block (t, false);

  /* Since we do not track exact variable lifetimes (which is not even
     possible for variables whose address escapes), we mirror the block
     tree in the interference graph.  Here we cause all variables at this
     level, and all sublevels, to conflict.  Do make certain that a
     variable conflicts with itself.  */
  if (old_sv_num < this_sv_num)
    {
      new_sv_num = stack_vars_num;
      resize_stack_vars_conflict (new_sv_num);

      for (i = old_sv_num; i < new_sv_num; ++i)
	for (j = i < this_sv_num ? i+1 : this_sv_num; j-- > old_sv_num ;)
	  add_stack_var_conflict (i, j);
    }
}

/* A subroutine of expand_used_vars.  Walk down through the BLOCK tree
   and clear TREE_USED on all local variables.  */

static void
clear_tree_used (tree block)
{
  tree t;

  for (t = BLOCK_VARS (block); t ; t = TREE_CHAIN (t))
    /* if (!TREE_STATIC (t) && !DECL_EXTERNAL (t)) */
      TREE_USED (t) = 0;

  for (t = BLOCK_SUBBLOCKS (block); t ; t = BLOCK_CHAIN (t))
    clear_tree_used (t);
}

/* Examine TYPE and determine a bit mask of the following features.  */

#define SPCT_HAS_LARGE_CHAR_ARRAY	1
#define SPCT_HAS_SMALL_CHAR_ARRAY	2
#define SPCT_HAS_ARRAY			4
#define SPCT_HAS_AGGREGATE		8

static unsigned int
stack_protect_classify_type (tree type)
{
  unsigned int ret = 0;
  tree t;

  switch (TREE_CODE (type))
    {
    case ARRAY_TYPE:
      t = TYPE_MAIN_VARIANT (TREE_TYPE (type));
      if (t == char_type_node
	  || t == signed_char_type_node
	  || t == unsigned_char_type_node)
	{
	  unsigned HOST_WIDE_INT max = PARAM_VALUE (PARAM_SSP_BUFFER_SIZE);
	  unsigned HOST_WIDE_INT len;

	  if (!TYPE_SIZE_UNIT (type)
	      || !host_integerp (TYPE_SIZE_UNIT (type), 1))
	    len = max;
	  else
	    len = tree_low_cst (TYPE_SIZE_UNIT (type), 1);

	  if (len < max)
	    ret = SPCT_HAS_SMALL_CHAR_ARRAY | SPCT_HAS_ARRAY;
	  else
	    ret = SPCT_HAS_LARGE_CHAR_ARRAY | SPCT_HAS_ARRAY;
	}
      else
	ret = SPCT_HAS_ARRAY;
      break;

    case UNION_TYPE:
    case QUAL_UNION_TYPE:
    case RECORD_TYPE:
      ret = SPCT_HAS_AGGREGATE;
      for (t = TYPE_FIELDS (type); t ; t = TREE_CHAIN (t))
	if (TREE_CODE (t) == FIELD_DECL)
	  ret |= stack_protect_classify_type (TREE_TYPE (t));
      break;

    default:
      break;
    }

  return ret;
}

/* Return nonzero if DECL should be segregated into the "vulnerable" upper
   part of the local stack frame.  Remember if we ever return nonzero for
   any variable in this function.  The return value is the phase number in
   which the variable should be allocated.  */

static int
stack_protect_decl_phase (tree decl)
{
  unsigned int bits = stack_protect_classify_type (TREE_TYPE (decl));
  int ret = 0;

  if (bits & SPCT_HAS_SMALL_CHAR_ARRAY)
    has_short_buffer = true;

  if (flag_stack_protect == 2)
    {
      if ((bits & (SPCT_HAS_SMALL_CHAR_ARRAY | SPCT_HAS_LARGE_CHAR_ARRAY))
	  && !(bits & SPCT_HAS_AGGREGATE))
	ret = 1;
      else if (bits & SPCT_HAS_ARRAY)
	ret = 2;
    }
  else
    ret = (bits & SPCT_HAS_LARGE_CHAR_ARRAY) != 0;

  if (ret)
    has_protected_decls = true;

  return ret;
}

/* Two helper routines that check for phase 1 and phase 2.  These are used
   as callbacks for expand_stack_vars.  */

static bool
stack_protect_decl_phase_1 (tree decl)
{
  return stack_protect_decl_phase (decl) == 1;
}

static bool
stack_protect_decl_phase_2 (tree decl)
{
  return stack_protect_decl_phase (decl) == 2;
}

/* Ensure that variables in different stack protection phases conflict
   so that they are not merged and share the same stack slot.  */

static void
add_stack_protection_conflicts (void)
{
  size_t i, j, n = stack_vars_num;
  unsigned char *phase;

  phase = XNEWVEC (unsigned char, n);
  for (i = 0; i < n; ++i)
    phase[i] = stack_protect_decl_phase (stack_vars[i].decl);

  for (i = 0; i < n; ++i)
    {
      unsigned char ph_i = phase[i];
      for (j = 0; j < i; ++j)
	if (ph_i != phase[j])
	  add_stack_var_conflict (i, j);
    }

  XDELETEVEC (phase);
}

/* Create a decl for the guard at the top of the stack frame.  */

static void
create_stack_guard (void)
{
  tree guard = build_decl (VAR_DECL, NULL, ptr_type_node);
  TREE_THIS_VOLATILE (guard) = 1;
  TREE_USED (guard) = 1;
  expand_one_stack_var (guard);
  cfun->stack_protect_guard = guard;
}

/* A subroutine of expand_used_vars.  Walk down through the BLOCK tree
   expanding variables.  Those variables that can be put into registers
   are allocated pseudos; those that can't are put on the stack.

   TOPLEVEL is true if this is the outermost BLOCK.  */

static HOST_WIDE_INT
account_used_vars_for_block (tree block, bool toplevel)
{
  size_t i, j, old_sv_num, this_sv_num, new_sv_num;
  tree t;
  HOST_WIDE_INT size = 0;

  old_sv_num = toplevel ? 0 : stack_vars_num;

  /* Expand all variables at this level.  */
  for (t = BLOCK_VARS (block); t ; t = TREE_CHAIN (t))
    if (TREE_USED (t))
      size += expand_one_var (t, toplevel, false);

  this_sv_num = stack_vars_num;

  /* Expand all variables at containing levels.  */
  for (t = BLOCK_SUBBLOCKS (block); t ; t = BLOCK_CHAIN (t))
    size += account_used_vars_for_block (t, false);

  /* Since we do not track exact variable lifetimes (which is not even
     possible for variables whose address escapes), we mirror the block
     tree in the interference graph.  Here we cause all variables at this
     level, and all sublevels, to conflict.  Do make certain that a
     variable conflicts with itself.  */
  if (old_sv_num < this_sv_num)
    {
      new_sv_num = stack_vars_num;
      resize_stack_vars_conflict (new_sv_num);

      for (i = old_sv_num; i < new_sv_num; ++i)
	for (j = i < this_sv_num ? i+1 : this_sv_num; j-- > old_sv_num ;)
	  add_stack_var_conflict (i, j);
    }
  return size;
}

/* Prepare for expanding variables.  */
static void 
init_vars_expansion (void)
{
  tree t;
  /* Set TREE_USED on all variables in the unexpanded_var_list.  */
  for (t = cfun->unexpanded_var_list; t; t = TREE_CHAIN (t))
    TREE_USED (TREE_VALUE (t)) = 1;

  /* Clear TREE_USED on all variables associated with a block scope.  */
  clear_tree_used (DECL_INITIAL (current_function_decl));

  /* Initialize local stack smashing state.  */
  has_protected_decls = false;
  has_short_buffer = false;
}

/* Free up stack variable graph data.  */
static void
fini_vars_expansion (void)
{
  XDELETEVEC (stack_vars);
  XDELETEVEC (stack_vars_sorted);
  XDELETEVEC (stack_vars_conflict);
  stack_vars = NULL;
  stack_vars_alloc = stack_vars_num = 0;
  stack_vars_conflict = NULL;
  stack_vars_conflict_alloc = 0;
}

HOST_WIDE_INT
estimated_stack_frame_size (void)
{
  HOST_WIDE_INT size = 0;
  tree t, outer_block = DECL_INITIAL (current_function_decl);

  init_vars_expansion ();

  /* At this point all variables on the unexpanded_var_list with TREE_USED
     set are not associated with any block scope.  Lay them out.  */
  for (t = cfun->unexpanded_var_list; t; t = TREE_CHAIN (t))
    {
      tree var = TREE_VALUE (t);

      if (TREE_USED (var))
        size += expand_one_var (var, true, false);
      TREE_USED (var) = 1;
    }
  size += account_used_vars_for_block (outer_block, true);
  if (stack_vars_num > 0)
    {
      /* Due to the way alias sets work, no variables with non-conflicting
	 alias sets may be assigned the same address.  Add conflicts to
	 reflect this.  */
      add_alias_set_conflicts ();

      /* If stack protection is enabled, we don't share space between
	 vulnerable data and non-vulnerable data.  */
      if (flag_stack_protect)
	add_stack_protection_conflicts ();

      /* Now that we have collected all stack variables, and have computed a
	 minimal interference graph, attempt to save some stack space.  */
      partition_stack_vars ();
      if (dump_file)
	dump_stack_var_partition ();

      size += account_stack_vars ();
      fini_vars_expansion ();
    }
  return size;
}

/* Expand all variables used in the function.  */

static void
expand_used_vars (void)
{
  tree t, outer_block = DECL_INITIAL (current_function_decl);

  /* Compute the phase of the stack frame for this function.  */
  {
    int align = PREFERRED_STACK_BOUNDARY / BITS_PER_UNIT;
    int off = STARTING_FRAME_OFFSET % align;
    frame_phase = off ? align - off : 0;
  }

  init_vars_expansion ();

  /* At this point all variables on the unexpanded_var_list with TREE_USED
     set are not associated with any block scope.  Lay them out.  */
  for (t = cfun->unexpanded_var_list; t; t = TREE_CHAIN (t))
    {
      tree var = TREE_VALUE (t);
      bool expand_now = false;

      /* We didn't set a block for static or extern because it's hard
	 to tell the difference between a global variable (re)declared
	 in a local scope, and one that's really declared there to
	 begin with.  And it doesn't really matter much, since we're
	 not giving them stack space.  Expand them now.  */
      if (TREE_STATIC (var) || DECL_EXTERNAL (var))
	expand_now = true;

      /* Any variable that could have been hoisted into an SSA_NAME
	 will have been propagated anywhere the optimizers chose,
	 i.e. not confined to their original block.  Allocate them
	 as if they were defined in the outermost scope.  */
      else if (is_gimple_reg (var))
	expand_now = true;

      /* If the variable is not associated with any block, then it
	 was created by the optimizers, and could be live anywhere
	 in the function.  */
      else if (TREE_USED (var))
	expand_now = true;

      /* Finally, mark all variables on the list as used.  We'll use
	 this in a moment when we expand those associated with scopes.  */
      TREE_USED (var) = 1;

      if (expand_now)
	expand_one_var (var, true, true);
    }
  cfun->unexpanded_var_list = NULL_TREE;

  /* At this point, all variables within the block tree with TREE_USED
     set are actually used by the optimized function.  Lay them out.  */
  expand_used_vars_for_block (outer_block, true);

  if (stack_vars_num > 0)
    {
      /* Due to the way alias sets work, no variables with non-conflicting
	 alias sets may be assigned the same address.  Add conflicts to
	 reflect this.  */
      add_alias_set_conflicts ();

      /* If stack protection is enabled, we don't share space between
	 vulnerable data and non-vulnerable data.  */
      if (flag_stack_protect)
	add_stack_protection_conflicts ();

      /* Now that we have collected all stack variables, and have computed a
	 minimal interference graph, attempt to save some stack space.  */
      partition_stack_vars ();
      if (dump_file)
	dump_stack_var_partition ();
    }

  /* There are several conditions under which we should create a
     stack guard: protect-all, alloca used, protected decls present.  */
  if (flag_stack_protect == 2
      || (flag_stack_protect
	  && (current_function_calls_alloca || has_protected_decls)))
    create_stack_guard ();

  /* Assign rtl to each variable based on these partitions.  */
  if (stack_vars_num > 0)
    {
      /* Reorder decls to be protected by iterating over the variables
	 array multiple times, and allocating out of each phase in turn.  */
      /* ??? We could probably integrate this into the qsort we did
	 earlier, such that we naturally see these variables first,
	 and thus naturally allocate things in the right order.  */
      if (has_protected_decls)
	{
	  /* Phase 1 contains only character arrays.  */
	  expand_stack_vars (stack_protect_decl_phase_1);

	  /* Phase 2 contains other kinds of arrays.  */
	  if (flag_stack_protect == 2)
	    expand_stack_vars (stack_protect_decl_phase_2);
	}

      expand_stack_vars (NULL);

      fini_vars_expansion ();
    }

  /* If the target requires that FRAME_OFFSET be aligned, do it.  */
  if (STACK_ALIGNMENT_NEEDED)
    {
      HOST_WIDE_INT align = PREFERRED_STACK_BOUNDARY / BITS_PER_UNIT;
      if (!FRAME_GROWS_DOWNWARD)
	frame_offset += align - 1;
      frame_offset &= -align;
    }
}


/* If we need to produce a detailed dump, print the tree representation
   for STMT to the dump file.  SINCE is the last RTX after which the RTL
   generated for STMT should have been appended.  */

static void
maybe_dump_rtl_for_tree_stmt (tree stmt, rtx since)
{
  if (dump_file && (dump_flags & TDF_DETAILS))
    {
      fprintf (dump_file, "\n;; ");
      print_generic_expr (dump_file, stmt, TDF_SLIM);
      fprintf (dump_file, "\n");

      print_rtl (dump_file, since ? NEXT_INSN (since) : since);
    }
}

/* A subroutine of expand_gimple_basic_block.  Expand one COND_EXPR.
   Returns a new basic block if we've terminated the current basic
   block and created a new one.  */

static basic_block
expand_gimple_cond_expr (basic_block bb, tree stmt)
{
  basic_block new_bb, dest;
  edge new_edge;
  edge true_edge;
  edge false_edge;
  tree pred = COND_EXPR_COND (stmt);
  tree then_exp = COND_EXPR_THEN (stmt);
  tree else_exp = COND_EXPR_ELSE (stmt);
  rtx last2, last;

  last2 = last = get_last_insn ();

  extract_true_false_edges_from_block (bb, &true_edge, &false_edge);
  if (EXPR_LOCUS (stmt))
    {
      emit_line_note (*(EXPR_LOCUS (stmt)));
      record_block_change (TREE_BLOCK (stmt));
    }

  /* These flags have no purpose in RTL land.  */
  true_edge->flags &= ~EDGE_TRUE_VALUE;
  false_edge->flags &= ~EDGE_FALSE_VALUE;

  /* We can either have a pure conditional jump with one fallthru edge or
     two-way jump that needs to be decomposed into two basic blocks.  */
  if (TREE_CODE (then_exp) == GOTO_EXPR && IS_EMPTY_STMT (else_exp))
    {
      jumpif (pred, label_rtx (GOTO_DESTINATION (then_exp)));
      add_reg_br_prob_note (last, true_edge->probability);
      maybe_dump_rtl_for_tree_stmt (stmt, last);
      if (EXPR_LOCUS (then_exp))
	emit_line_note (*(EXPR_LOCUS (then_exp)));
      return NULL;
    }
  if (TREE_CODE (else_exp) == GOTO_EXPR && IS_EMPTY_STMT (then_exp))
    {
      jumpifnot (pred, label_rtx (GOTO_DESTINATION (else_exp)));
      add_reg_br_prob_note (last, false_edge->probability);
      maybe_dump_rtl_for_tree_stmt (stmt, last);
      if (EXPR_LOCUS (else_exp))
	emit_line_note (*(EXPR_LOCUS (else_exp)));
      return NULL;
    }
  gcc_assert (TREE_CODE (then_exp) == GOTO_EXPR
	      && TREE_CODE (else_exp) == GOTO_EXPR);

  jumpif (pred, label_rtx (GOTO_DESTINATION (then_exp)));
  add_reg_br_prob_note (last, true_edge->probability);
  last = get_last_insn ();
  expand_expr (else_exp, const0_rtx, VOIDmode, 0);

  BB_END (bb) = last;
  if (BARRIER_P (BB_END (bb)))
    BB_END (bb) = PREV_INSN (BB_END (bb));
  update_bb_for_insn (bb);

  new_bb = create_basic_block (NEXT_INSN (last), get_last_insn (), bb);
  dest = false_edge->dest;
  redirect_edge_succ (false_edge, new_bb);
  false_edge->flags |= EDGE_FALLTHRU;
  new_bb->count = false_edge->count;
  new_bb->frequency = EDGE_FREQUENCY (false_edge);
  new_edge = make_edge (new_bb, dest, 0);
  new_edge->probability = REG_BR_PROB_BASE;
  new_edge->count = new_bb->count;
  if (BARRIER_P (BB_END (new_bb)))
    BB_END (new_bb) = PREV_INSN (BB_END (new_bb));
  update_bb_for_insn (new_bb);

  maybe_dump_rtl_for_tree_stmt (stmt, last2);

  if (EXPR_LOCUS (else_exp))
    emit_line_note (*(EXPR_LOCUS (else_exp)));

  return new_bb;
}

/* A subroutine of expand_gimple_basic_block.  Expand one CALL_EXPR
   that has CALL_EXPR_TAILCALL set.  Returns non-null if we actually
   generated a tail call (something that might be denied by the ABI
   rules governing the call; see calls.c).

   Sets CAN_FALLTHRU if we generated a *conditional* tail call, and
   can still reach the rest of BB.  The case here is __builtin_sqrt,
   where the NaN result goes through the external function (with a
   tailcall) and the normal result happens via a sqrt instruction.  */

static basic_block
expand_gimple_tailcall (basic_block bb, tree stmt, bool *can_fallthru)
{
  rtx last2, last;
  edge e;
  edge_iterator ei;
  int probability;
  gcov_type count;

  last2 = last = get_last_insn ();

  expand_expr_stmt (stmt);

  for (last = NEXT_INSN (last); last; last = NEXT_INSN (last))
    if (CALL_P (last) && SIBLING_CALL_P (last))
      goto found;

  maybe_dump_rtl_for_tree_stmt (stmt, last2);

  *can_fallthru = true;
  return NULL;

 found:
  /* ??? Wouldn't it be better to just reset any pending stack adjust?
     Any instructions emitted here are about to be deleted.  */
  do_pending_stack_adjust ();

  /* Remove any non-eh, non-abnormal edges that don't go to exit.  */
  /* ??? I.e. the fallthrough edge.  HOWEVER!  If there were to be
     EH or abnormal edges, we shouldn't have created a tail call in
     the first place.  So it seems to me we should just be removing
     all edges here, or redirecting the existing fallthru edge to
     the exit block.  */

  probability = 0;
  count = 0;

  for (ei = ei_start (bb->succs); (e = ei_safe_edge (ei)); )
    {
      if (!(e->flags & (EDGE_ABNORMAL | EDGE_EH)))
	{
	  if (e->dest != EXIT_BLOCK_PTR)
	    {
	      e->dest->count -= e->count;
	      e->dest->frequency -= EDGE_FREQUENCY (e);
	      if (e->dest->count < 0)
		e->dest->count = 0;
	      if (e->dest->frequency < 0)
		e->dest->frequency = 0;
	    }
	  count += e->count;
	  probability += e->probability;
	  remove_edge (e);
	}
      else
	ei_next (&ei);
    }

  /* This is somewhat ugly: the call_expr expander often emits instructions
     after the sibcall (to perform the function return).  These confuse the
     find_many_sub_basic_blocks code, so we need to get rid of these.  */
  last = NEXT_INSN (last);
  gcc_assert (BARRIER_P (last));

  *can_fallthru = false;
  while (NEXT_INSN (last))
    {
      /* For instance an sqrt builtin expander expands if with
	 sibcall in the then and label for `else`.  */
      if (LABEL_P (NEXT_INSN (last)))
	{
	  *can_fallthru = true;
	  break;
	}
      delete_insn (NEXT_INSN (last));
    }

  e = make_edge (bb, EXIT_BLOCK_PTR, EDGE_ABNORMAL | EDGE_SIBCALL);
  e->probability += probability;
  e->count += count;
  BB_END (bb) = last;
  update_bb_for_insn (bb);

  if (NEXT_INSN (last))
    {
      bb = create_basic_block (NEXT_INSN (last), get_last_insn (), bb);

      last = BB_END (bb);
      if (BARRIER_P (last))
	BB_END (bb) = PREV_INSN (last);
    }

  maybe_dump_rtl_for_tree_stmt (stmt, last2);

  return bb;
}

/* Expand basic block BB from GIMPLE trees to RTL.  */

static basic_block
expand_gimple_basic_block (basic_block bb)
{
  block_stmt_iterator bsi = bsi_start (bb);
  tree stmt = NULL;
  rtx note, last;
  edge e;
  edge_iterator ei;

  if (dump_file)
    {
      fprintf (dump_file,
	       "\n;; Generating RTL for tree basic block %d\n",
	       bb->index);
    }

  init_rtl_bb_info (bb);
  bb->flags |= BB_RTL;

  if (!bsi_end_p (bsi))
    stmt = bsi_stmt (bsi);

  if (stmt && TREE_CODE (stmt) == LABEL_EXPR)
    {
      last = get_last_insn ();

      expand_expr_stmt (stmt);

      /* Java emits line number notes in the top of labels.
	 ??? Make this go away once line number notes are obsoleted.  */
      BB_HEAD (bb) = NEXT_INSN (last);
      if (NOTE_P (BB_HEAD (bb)))
	BB_HEAD (bb) = NEXT_INSN (BB_HEAD (bb));
      bsi_next (&bsi);
      note = emit_note_after (NOTE_INSN_BASIC_BLOCK, BB_HEAD (bb));

      maybe_dump_rtl_for_tree_stmt (stmt, last);
    }
  else
    note = BB_HEAD (bb) = emit_note (NOTE_INSN_BASIC_BLOCK);

  NOTE_BASIC_BLOCK (note) = bb;

  for (ei = ei_start (bb->succs); (e = ei_safe_edge (ei)); )
    {
      /* Clear EDGE_EXECUTABLE.  This flag is never used in the backend.  */
      e->flags &= ~EDGE_EXECUTABLE;

      /* At the moment not all abnormal edges match the RTL representation.
	 It is safe to remove them here as find_many_sub_basic_blocks will
	 rediscover them.  In the future we should get this fixed properly.  */
      if (e->flags & EDGE_ABNORMAL)
	remove_edge (e);
      else
	ei_next (&ei);
    }

  for (; !bsi_end_p (bsi); bsi_next (&bsi))
    {
      tree stmt = bsi_stmt (bsi);
      basic_block new_bb;

      if (!stmt)
	continue;

      /* Expand this statement, then evaluate the resulting RTL and
	 fixup the CFG accordingly.  */
      if (TREE_CODE (stmt) == COND_EXPR)
	{
	  new_bb = expand_gimple_cond_expr (bb, stmt);
	  if (new_bb)
	    return new_bb;
	}
      else
	{
	  tree call = get_call_expr_in (stmt);
	  int region;
	  /* For the benefit of calls.c, converting all this to rtl,
	     we need to record the call expression, not just the outer
	     modify statement.  */
	  if (call && call != stmt)
	    {
	      if ((region = lookup_stmt_eh_region (stmt)) > 0)
	        add_stmt_to_eh_region (call, region);
	      gimple_duplicate_stmt_histograms (cfun, call, cfun, stmt);
	    }
	  if (call && CALL_EXPR_TAILCALL (call))
	    {
	      bool can_fallthru;
	      new_bb = expand_gimple_tailcall (bb, stmt, &can_fallthru);
	      if (new_bb)
		{
		  if (can_fallthru)
		    bb = new_bb;
		  else
		    return new_bb;
		}
	    }
	  else
	    {
	      last = get_last_insn ();
	      expand_expr_stmt (stmt);
	      maybe_dump_rtl_for_tree_stmt (stmt, last);
	    }
	}
    }

  do_pending_stack_adjust ();

  /* Find the block tail.  The last insn in the block is the insn
     before a barrier and/or table jump insn.  */
  last = get_last_insn ();
  if (BARRIER_P (last))
    last = PREV_INSN (last);
  if (JUMP_TABLE_DATA_P (last))
    last = PREV_INSN (PREV_INSN (last));
  BB_END (bb) = last;

  update_bb_for_insn (bb);

  return bb;
}


/* Create a basic block for initialization code.  */

static basic_block
construct_init_block (void)
{
  basic_block init_block, first_block;
  edge e = NULL;
  int flags;

  /* Multiple entry points not supported yet.  */
  gcc_assert (EDGE_COUNT (ENTRY_BLOCK_PTR->succs) == 1);
  init_rtl_bb_info (ENTRY_BLOCK_PTR);
  init_rtl_bb_info (EXIT_BLOCK_PTR);
  ENTRY_BLOCK_PTR->flags |= BB_RTL;
  EXIT_BLOCK_PTR->flags |= BB_RTL;

  e = EDGE_SUCC (ENTRY_BLOCK_PTR, 0);

  /* When entry edge points to first basic block, we don't need jump,
     otherwise we have to jump into proper target.  */
  if (e && e->dest != ENTRY_BLOCK_PTR->next_bb)
    {
      tree label = tree_block_label (e->dest);

      emit_jump (label_rtx (label));
      flags = 0;
    }
  else
    flags = EDGE_FALLTHRU;

  init_block = create_basic_block (NEXT_INSN (get_insns ()),
				   get_last_insn (),
				   ENTRY_BLOCK_PTR);
  init_block->frequency = ENTRY_BLOCK_PTR->frequency;
  init_block->count = ENTRY_BLOCK_PTR->count;
  if (e)
    {
      first_block = e->dest;
      redirect_edge_succ (e, init_block);
      e = make_edge (init_block, first_block, flags);
    }
  else
    e = make_edge (init_block, EXIT_BLOCK_PTR, EDGE_FALLTHRU);
  e->probability = REG_BR_PROB_BASE;
  e->count = ENTRY_BLOCK_PTR->count;

  update_bb_for_insn (init_block);
  return init_block;
}


/* Create a block containing landing pads and similar stuff.  */

static void
construct_exit_block (void)
{
  rtx head = get_last_insn ();
  rtx end;
  basic_block exit_block;
  edge e, e2;
  unsigned ix;
  edge_iterator ei;
  rtx orig_end = BB_END (EXIT_BLOCK_PTR->prev_bb);

  /* Make sure the locus is set to the end of the function, so that
     epilogue line numbers and warnings are set properly.  */
#ifdef USE_MAPPED_LOCATION
  if (cfun->function_end_locus != UNKNOWN_LOCATION)
#else
  if (cfun->function_end_locus.file)
#endif
    input_location = cfun->function_end_locus;

  /* The following insns belong to the top scope.  */
  record_block_change (DECL_INITIAL (current_function_decl));

  /* Generate rtl for function exit.  */
  expand_function_end ();

  end = get_last_insn ();
  if (head == end)
    return;
  /* While emitting the function end we could move end of the last basic block.
   */
  BB_END (EXIT_BLOCK_PTR->prev_bb) = orig_end;
  while (NEXT_INSN (head) && NOTE_P (NEXT_INSN (head)))
    head = NEXT_INSN (head);
  exit_block = create_basic_block (NEXT_INSN (head), end,
				   EXIT_BLOCK_PTR->prev_bb);
  exit_block->frequency = EXIT_BLOCK_PTR->frequency;
  exit_block->count = EXIT_BLOCK_PTR->count;

  ix = 0;
  while (ix < EDGE_COUNT (EXIT_BLOCK_PTR->preds))
    {
      e = EDGE_PRED (EXIT_BLOCK_PTR, ix);
      if (!(e->flags & EDGE_ABNORMAL))
	redirect_edge_succ (e, exit_block);
      else
	ix++;
    }

  e = make_edge (exit_block, EXIT_BLOCK_PTR, EDGE_FALLTHRU);
  e->probability = REG_BR_PROB_BASE;
  e->count = EXIT_BLOCK_PTR->count;
  FOR_EACH_EDGE (e2, ei, EXIT_BLOCK_PTR->preds)
    if (e2 != e)
      {
	e->count -= e2->count;
	exit_block->count -= e2->count;
	exit_block->frequency -= EDGE_FREQUENCY (e2);
      }
  if (e->count < 0)
    e->count = 0;
  if (exit_block->count < 0)
    exit_block->count = 0;
  if (exit_block->frequency < 0)
    exit_block->frequency = 0;
  update_bb_for_insn (exit_block);
}

/* Helper function for discover_nonconstant_array_refs.
   Look for ARRAY_REF nodes with non-constant indexes and mark them
   addressable.  */

static tree
discover_nonconstant_array_refs_r (tree * tp, int *walk_subtrees,
				   void *data ATTRIBUTE_UNUSED)
{
  tree t = *tp;

  if (IS_TYPE_OR_DECL_P (t))
    *walk_subtrees = 0;
  else if (TREE_CODE (t) == ARRAY_REF || TREE_CODE (t) == ARRAY_RANGE_REF)
    {
      while (((TREE_CODE (t) == ARRAY_REF || TREE_CODE (t) == ARRAY_RANGE_REF)
	      && is_gimple_min_invariant (TREE_OPERAND (t, 1))
	      && (!TREE_OPERAND (t, 2)
		  || is_gimple_min_invariant (TREE_OPERAND (t, 2))))
	     || (TREE_CODE (t) == COMPONENT_REF
		 && (!TREE_OPERAND (t,2)
		     || is_gimple_min_invariant (TREE_OPERAND (t, 2))))
	     || TREE_CODE (t) == BIT_FIELD_REF
	     || TREE_CODE (t) == REALPART_EXPR
	     || TREE_CODE (t) == IMAGPART_EXPR
	     || TREE_CODE (t) == VIEW_CONVERT_EXPR
	     || TREE_CODE (t) == NOP_EXPR
	     || TREE_CODE (t) == CONVERT_EXPR)
	t = TREE_OPERAND (t, 0);

      if (TREE_CODE (t) == ARRAY_REF || TREE_CODE (t) == ARRAY_RANGE_REF)
	{
	  t = get_base_address (t);
	  if (t && DECL_P (t))
	    TREE_ADDRESSABLE (t) = 1;
	}

      *walk_subtrees = 0;
    }

  return NULL_TREE;
}

/* RTL expansion is not able to compile array references with variable
   offsets for arrays stored in single register.  Discover such
   expressions and mark variables as addressable to avoid this
   scenario.  */

static void
discover_nonconstant_array_refs (void)
{
  basic_block bb;
  block_stmt_iterator bsi;

  FOR_EACH_BB (bb)
    {
      for (bsi = bsi_start (bb); !bsi_end_p (bsi); bsi_next (&bsi))
	walk_tree (bsi_stmt_ptr (bsi), discover_nonconstant_array_refs_r,
		   NULL , NULL);
    }
}

/* Translate the intermediate representation contained in the CFG
   from GIMPLE trees to RTL.

   We do conversion per basic block and preserve/update the tree CFG.
   This implies we have to do some magic as the CFG can simultaneously
   consist of basic blocks containing RTL and GIMPLE trees.  This can
   confuse the CFG hooks, so be careful to not manipulate CFG during
   the expansion.  */

static unsigned int
tree_expand_cfg (void)
{
  basic_block bb, init_block;
  sbitmap blocks;
  edge_iterator ei;
  edge e;

  /* Some backends want to know that we are expanding to RTL.  */
  currently_expanding_to_rtl = 1;

  /* Prepare the rtl middle end to start recording block changes.  */
  reset_block_changes ();

  /* Mark arrays indexed with non-constant indices with TREE_ADDRESSABLE.  */
  discover_nonconstant_array_refs ();

  /* Expand the variables recorded during gimple lowering.  */
  expand_used_vars ();

  /* Honor stack protection warnings.  */
  if (warn_stack_protect)
    {
      if (current_function_calls_alloca)
	warning (0, "not protecting local variables: variable length buffer");
      if (has_short_buffer && !cfun->stack_protect_guard)
	warning (0, "not protecting function: no buffer at least %d bytes long",
		 (int) PARAM_VALUE (PARAM_SSP_BUFFER_SIZE));
    }

  /* Set up parameters and prepare for return, for the function.  */
  expand_function_start (current_function_decl);

  /* If this function is `main', emit a call to `__main'
     to run global initializers, etc.  */
  if (DECL_NAME (current_function_decl)
      && MAIN_NAME_P (DECL_NAME (current_function_decl))
      && DECL_FILE_SCOPE_P (current_function_decl))
    expand_main_function ();

  /* Initialize the stack_protect_guard field.  This must happen after the
     call to __main (if any) so that the external decl is initialized.  */
  if (cfun->stack_protect_guard)
    stack_protect_prologue ();

  /* Register rtl specific functions for cfg.  */
  rtl_register_cfg_hooks ();

  init_block = construct_init_block ();

  /* Clear EDGE_EXECUTABLE on the entry edge(s).  It is cleaned from the
     remaining edges in expand_gimple_basic_block.  */
  FOR_EACH_EDGE (e, ei, ENTRY_BLOCK_PTR->succs)
    e->flags &= ~EDGE_EXECUTABLE;

  FOR_BB_BETWEEN (bb, init_block->next_bb, EXIT_BLOCK_PTR, next_bb)
    bb = expand_gimple_basic_block (bb);

  construct_exit_block ();

  /* We're done expanding trees to RTL.  */
  currently_expanding_to_rtl = 0;

  /* Convert tree EH labels to RTL EH labels, and clean out any unreachable
     EH regions.  */
  convert_from_eh_region_ranges ();

  rebuild_jump_labels (get_insns ());
  find_exception_handler_labels ();

  blocks = sbitmap_alloc (last_basic_block);
  sbitmap_ones (blocks);
  find_many_sub_basic_blocks (blocks);
  purge_all_dead_edges ();
  sbitmap_free (blocks);

  compact_blocks ();
#ifdef ENABLE_CHECKING
  verify_flow_info ();
#endif

  /* There's no need to defer outputting this function any more; we
     know we want to output it.  */
  DECL_DEFER_OUTPUT (current_function_decl) = 0;

  /* Now that we're done expanding trees to RTL, we shouldn't have any
     more CONCATs anywhere.  */
  generating_concat_p = 0;

  finalize_block_changes ();

  if (dump_file)
    {
      fprintf (dump_file,
	       "\n\n;;\n;; Full RTL generated for this function:\n;;\n");
      /* And the pass manager will dump RTL for us.  */
    }

  /* If we're emitting a nested function, make sure its parent gets
     emitted as well.  Doing otherwise confuses debug info.  */
  {
    tree parent;
    for (parent = DECL_CONTEXT (current_function_decl);
	 parent != NULL_TREE;
	 parent = get_containing_scope (parent))
      if (TREE_CODE (parent) == FUNCTION_DECL)
	TREE_SYMBOL_REFERENCED (DECL_ASSEMBLER_NAME (parent)) = 1;
  }

  /* We are now committed to emitting code for this function.  Do any
     preparation, such as emitting abstract debug info for the inline
     before it gets mangled by optimization.  */
  if (cgraph_function_possibly_inlined_p (current_function_decl))
    (*debug_hooks->outlining_inline_function) (current_function_decl);

  TREE_ASM_WRITTEN (current_function_decl) = 1;

  /* After expanding, the return labels are no longer needed. */
  return_label = NULL;
  naked_return_label = NULL;
  free_histograms ();
  return 0;
}

struct tree_opt_pass pass_expand =
{
  "expand",				/* name */
  NULL,                                 /* gate */
  tree_expand_cfg,			/* execute */
  NULL,                                 /* sub */
  NULL,                                 /* next */
  0,                                    /* static_pass_number */
  TV_EXPAND,				/* tv_id */
  /* ??? If TER is enabled, we actually receive GENERIC.  */
  PROP_gimple_leh | PROP_cfg,           /* properties_required */
  PROP_rtl,                             /* properties_provided */
  PROP_trees,				/* properties_destroyed */
  0,                                    /* todo_flags_start */
  TODO_dump_func,                       /* todo_flags_finish */
  'r'					/* letter */
};<|MERGE_RESOLUTION|>--- conflicted
+++ resolved
@@ -40,10 +40,7 @@
 #include "debug.h"
 #include "params.h"
 #include "tree-inline.h"
-<<<<<<< HEAD
-=======
 #include "value-prof.h"
->>>>>>> 1177f497
 
 /* Verify that there is exactly single jump instruction since last and attach
    REG_BR_PROB note specifying probability.
@@ -791,12 +788,8 @@
     add_stack_var (var);
   else
     {
-<<<<<<< HEAD
-      expand_one_stack_var (var);
-=======
       if (really_expand)
         expand_one_stack_var (var);
->>>>>>> 1177f497
       return tree_low_cst (DECL_SIZE_UNIT (var), 1);
     }
   return 0;

/* A pass for lowering trees to RTL.
   Copyright (C) 2004, 2005, 2006, 2007, 2008, 2009, 2010
   Free Software Foundation, Inc.

This file is part of GCC.

GCC is free software; you can redistribute it and/or modify
it under the terms of the GNU General Public License as published by
the Free Software Foundation; either version 3, or (at your option)
any later version.

GCC is distributed in the hope that it will be useful,
but WITHOUT ANY WARRANTY; without even the implied warranty of
MERCHANTABILITY or FITNESS FOR A PARTICULAR PURPOSE.  See the
GNU General Public License for more details.

You should have received a copy of the GNU General Public License
along with GCC; see the file COPYING3.  If not see
<http://www.gnu.org/licenses/>.  */

#include "config.h"
#include "system.h"
#include "coretypes.h"
#include "tm.h"
#include "tree.h"
#include "rtl.h"
#include "tm_p.h"
#include "basic-block.h"
#include "function.h"
#include "expr.h"
#include "langhooks.h"
#include "tree-flow.h"
#include "timevar.h"
#include "tree-dump.h"
#include "tree-pass.h"
#include "except.h"
#include "flags.h"
#include "diagnostic.h"
#include "tree-pretty-print.h"
#include "gimple-pretty-print.h"
#include "toplev.h"
#include "debug.h"
#include "params.h"
#include "tree-inline.h"
#include "value-prof.h"
#include "target.h"
#include "ssaexpand.h"
#include "bitmap.h"
#include "sbitmap.h"
<<<<<<< HEAD
#include "insn-attr.h" /* For INSN_SCHEDULING.  */
=======
#include "multi-target.h"
>>>>>>> a52a02eb

START_TARGET_SPECIFIC

#ifndef EXTRA_TARGET
/* This variable holds information helping the rewriting of SSA trees
   into RTL.  */
struct ssaexpand SA;
#endif /* !EXTRA_TARGET */

/* This variable holds the currently expanded gimple statement for purposes
   of comminucating the profile info to the builtin expanders.  */
gimple currently_expanding_gimple_stmt;

/* Return an expression tree corresponding to the RHS of GIMPLE
   statement STMT.  */

tree
gimple_assign_rhs_to_tree (gimple stmt)
{
  tree t;
  enum gimple_rhs_class grhs_class;

  grhs_class = get_gimple_rhs_class (gimple_expr_code (stmt));

  if (grhs_class == GIMPLE_BINARY_RHS)
    t = build2 (gimple_assign_rhs_code (stmt),
		TREE_TYPE (gimple_assign_lhs (stmt)),
		gimple_assign_rhs1 (stmt),
		gimple_assign_rhs2 (stmt));
  else if (grhs_class == GIMPLE_UNARY_RHS)
    t = build1 (gimple_assign_rhs_code (stmt),
		TREE_TYPE (gimple_assign_lhs (stmt)),
		gimple_assign_rhs1 (stmt));
  else if (grhs_class == GIMPLE_SINGLE_RHS)
    {
      t = gimple_assign_rhs1 (stmt);
      /* Avoid modifying this tree in place below.  */
      if ((gimple_has_location (stmt) && CAN_HAVE_LOCATION_P (t)
	   && gimple_location (stmt) != EXPR_LOCATION (t))
	  || (gimple_block (stmt)
	      && currently_expanding_to_rtl
	      && EXPR_P (t)
	      && gimple_block (stmt) != TREE_BLOCK (t)))
	t = copy_node (t);
    }
  else
    gcc_unreachable ();

  if (gimple_has_location (stmt) && CAN_HAVE_LOCATION_P (t))
    SET_EXPR_LOCATION (t, gimple_location (stmt));
  if (gimple_block (stmt) && currently_expanding_to_rtl && EXPR_P (t))
    TREE_BLOCK (t) = gimple_block (stmt);

  return t;
}


#ifndef STACK_ALIGNMENT_NEEDED
#define STACK_ALIGNMENT_NEEDED 1
#endif

#define SSAVAR(x) (TREE_CODE (x) == SSA_NAME ? SSA_NAME_VAR (x) : x)

/* Associate declaration T with storage space X.  If T is no
   SSA name this is exactly SET_DECL_RTL, otherwise make the
   partition of T associated with X.  */
static inline void
set_rtl (tree t, rtx x)
{
  if (TREE_CODE (t) == SSA_NAME)
    {
      SA.partition_to_pseudo[var_to_partition (SA.map, t)] = x;
      if (x && !MEM_P (x))
	set_reg_attrs_for_decl_rtl (SSA_NAME_VAR (t), x);
      /* For the benefit of debug information at -O0 (where vartracking
         doesn't run) record the place also in the base DECL if it's
	 a normal variable (not a parameter).  */
      if (x && x != pc_rtx && TREE_CODE (SSA_NAME_VAR (t)) == VAR_DECL)
	{
	  tree var = SSA_NAME_VAR (t);
	  /* If we don't yet have something recorded, just record it now.  */
	  if (!DECL_RTL_SET_P (var))
	    SET_DECL_RTL (var, x);
	  /* If we have it set alrady to "multiple places" don't
	     change this.  */
	  else if (DECL_RTL (var) == pc_rtx)
	    ;
	  /* If we have something recorded and it's not the same place
	     as we want to record now, we have multiple partitions for the
	     same base variable, with different places.  We can't just
	     randomly chose one, hence we have to say that we don't know.
	     This only happens with optimization, and there var-tracking
	     will figure out the right thing.  */
	  else if (DECL_RTL (var) != x)
	    SET_DECL_RTL (var, pc_rtx);
	}
    }
  else
    SET_DECL_RTL (t, x);
}

/* This structure holds data relevant to one variable that will be
   placed in a stack slot.  */
struct stack_var
{
  /* The Variable.  */
  tree decl;

  /* The offset of the variable.  During partitioning, this is the
     offset relative to the partition.  After partitioning, this
     is relative to the stack frame.  */
  HOST_WIDE_INT offset;

  /* Initially, the size of the variable.  Later, the size of the partition,
     if this variable becomes it's partition's representative.  */
  HOST_WIDE_INT size;

  /* The *byte* alignment required for this variable.  Or as, with the
     size, the alignment for this partition.  */
  unsigned int alignb;

  /* The partition representative.  */
  size_t representative;

  /* The next stack variable in the partition, or EOC.  */
  size_t next;

  /* The numbers of conflicting stack variables.  */
  bitmap conflicts;
};

#define EOC  ((size_t)-1)

/* We have an array of such objects while deciding allocation.  */
static struct stack_var *stack_vars;
static size_t stack_vars_alloc;
static size_t stack_vars_num;

/* An array of indices such that stack_vars[stack_vars_sorted[i]].size
   is non-decreasing.  */
static size_t *stack_vars_sorted;

/* The phase of the stack frame.  This is the known misalignment of
   virtual_stack_vars_rtx from PREFERRED_STACK_BOUNDARY.  That is,
   (frame_offset+frame_phase) % PREFERRED_STACK_BOUNDARY == 0.  */
static int frame_phase;

/* Used during expand_used_vars to remember if we saw any decls for
   which we'd like to enable stack smashing protection.  */
static bool has_protected_decls;

/* Used during expand_used_vars.  Remember if we say a character buffer
   smaller than our cutoff threshold.  Used for -Wstack-protector.  */
static bool has_short_buffer;

/* Discover the byte alignment to use for DECL.  Ignore alignment
   we can't do with expected alignment of the stack boundary.  */

static unsigned int
get_decl_align_unit (tree decl)
{
  unsigned int align;

  align = LOCAL_DECL_ALIGNMENT (decl);

  if (align > MAX_SUPPORTED_STACK_ALIGNMENT)
    align = MAX_SUPPORTED_STACK_ALIGNMENT;

  if (SUPPORTS_STACK_ALIGNMENT)
    {
      if (crtl->stack_alignment_estimated < align)
	{
	  gcc_assert(!crtl->stack_realign_processed);
          crtl->stack_alignment_estimated = align;
	}
    }

  /* stack_alignment_needed > PREFERRED_STACK_BOUNDARY is permitted.
     So here we only make sure stack_alignment_needed >= align.  */
  if (crtl->stack_alignment_needed < align)
    crtl->stack_alignment_needed = align;
  if (crtl->max_used_stack_slot_alignment < align)
    crtl->max_used_stack_slot_alignment = align;

  return align / BITS_PER_UNIT;
}

/* Allocate SIZE bytes at byte alignment ALIGN from the stack frame.
   Return the frame offset.  */

static HOST_WIDE_INT
alloc_stack_frame_space (HOST_WIDE_INT size, HOST_WIDE_INT align)
{
  HOST_WIDE_INT offset, new_frame_offset;

  new_frame_offset = frame_offset;
  if (FRAME_GROWS_DOWNWARD)
    {
      new_frame_offset -= size + frame_phase;
      new_frame_offset &= -align;
      new_frame_offset += frame_phase;
      offset = new_frame_offset;
    }
  else
    {
      new_frame_offset -= frame_phase;
      new_frame_offset += align - 1;
      new_frame_offset &= -align;
      new_frame_offset += frame_phase;
      offset = new_frame_offset;
      new_frame_offset += size;
    }
  frame_offset = new_frame_offset;

  if (frame_offset_overflow (frame_offset, cfun->decl))
    frame_offset = offset = 0;

  return offset;
}

/* Accumulate DECL into STACK_VARS.  */

static void
add_stack_var (tree decl)
{
  if (stack_vars_num >= stack_vars_alloc)
    {
      if (stack_vars_alloc)
	stack_vars_alloc = stack_vars_alloc * 3 / 2;
      else
	stack_vars_alloc = 32;
      stack_vars
	= XRESIZEVEC (struct stack_var, stack_vars, stack_vars_alloc);
    }
  stack_vars[stack_vars_num].decl = decl;
  stack_vars[stack_vars_num].offset = 0;
  stack_vars[stack_vars_num].size = tree_low_cst (DECL_SIZE_UNIT (SSAVAR (decl)), 1);
  stack_vars[stack_vars_num].alignb = get_decl_align_unit (SSAVAR (decl));

  /* All variables are initially in their own partition.  */
  stack_vars[stack_vars_num].representative = stack_vars_num;
  stack_vars[stack_vars_num].next = EOC;

  /* All variables initially conflict with no other.  */
  stack_vars[stack_vars_num].conflicts = NULL;

  /* Ensure that this decl doesn't get put onto the list twice.  */
  set_rtl (decl, pc_rtx);

  stack_vars_num++;
}

/* Make the decls associated with luid's X and Y conflict.  */

static void
add_stack_var_conflict (size_t x, size_t y)
{
  struct stack_var *a = &stack_vars[x];
  struct stack_var *b = &stack_vars[y];
  if (!a->conflicts)
    a->conflicts = BITMAP_ALLOC (NULL);
  if (!b->conflicts)
    b->conflicts = BITMAP_ALLOC (NULL);
  bitmap_set_bit (a->conflicts, y);
  bitmap_set_bit (b->conflicts, x);
}

/* Check whether the decls associated with luid's X and Y conflict.  */

static bool
stack_var_conflict_p (size_t x, size_t y)
{
  struct stack_var *a = &stack_vars[x];
  struct stack_var *b = &stack_vars[y];
  if (!a->conflicts || !b->conflicts)
    return false;
  return bitmap_bit_p (a->conflicts, y);
}

/* Returns true if TYPE is or contains a union type.  */

static bool
aggregate_contains_union_type (tree type)
{
  tree field;

  if (TREE_CODE (type) == UNION_TYPE
      || TREE_CODE (type) == QUAL_UNION_TYPE)
    return true;
  if (TREE_CODE (type) == ARRAY_TYPE)
    return aggregate_contains_union_type (TREE_TYPE (type));
  if (TREE_CODE (type) != RECORD_TYPE)
    return false;

  for (field = TYPE_FIELDS (type); field; field = TREE_CHAIN (field))
    if (TREE_CODE (field) == FIELD_DECL)
      if (aggregate_contains_union_type (TREE_TYPE (field)))
	return true;

  return false;
}

/* A subroutine of expand_used_vars.  If two variables X and Y have alias
   sets that do not conflict, then do add a conflict for these variables
   in the interference graph.  We also need to make sure to add conflicts
   for union containing structures.  Else RTL alias analysis comes along
   and due to type based aliasing rules decides that for two overlapping
   union temporaries { short s; int i; } accesses to the same mem through
   different types may not alias and happily reorders stores across
   life-time boundaries of the temporaries (See PR25654).
   We also have to mind MEM_IN_STRUCT_P and MEM_SCALAR_P.  */

static void
add_alias_set_conflicts (void)
{
  size_t i, j, n = stack_vars_num;

  for (i = 0; i < n; ++i)
    {
      tree type_i = TREE_TYPE (stack_vars[i].decl);
      bool aggr_i = AGGREGATE_TYPE_P (type_i);
      bool contains_union;

      contains_union = aggregate_contains_union_type (type_i);
      for (j = 0; j < i; ++j)
	{
	  tree type_j = TREE_TYPE (stack_vars[j].decl);
	  bool aggr_j = AGGREGATE_TYPE_P (type_j);
	  if (aggr_i != aggr_j
	      /* Either the objects conflict by means of type based
		 aliasing rules, or we need to add a conflict.  */
	      || !objects_must_conflict_p (type_i, type_j)
	      /* In case the types do not conflict ensure that access
		 to elements will conflict.  In case of unions we have
		 to be careful as type based aliasing rules may say
		 access to the same memory does not conflict.  So play
		 safe and add a conflict in this case.  */
	      || contains_union)
	    add_stack_var_conflict (i, j);
	}
    }
}

/* A subroutine of partition_stack_vars.  A comparison function for qsort,
   sorting an array of indices by the size and type of the object.  */

static int
stack_var_size_cmp (const void *a, const void *b)
{
  HOST_WIDE_INT sa = stack_vars[*(const size_t *)a].size;
  HOST_WIDE_INT sb = stack_vars[*(const size_t *)b].size;
  tree decla, declb;
  unsigned int uida, uidb;

  if (sa < sb)
    return -1;
  if (sa > sb)
    return 1;
  decla = stack_vars[*(const size_t *)a].decl;
  declb = stack_vars[*(const size_t *)b].decl;
  /* For stack variables of the same size use and id of the decls
     to make the sort stable.  Two SSA names are compared by their
     version, SSA names come before non-SSA names, and two normal
     decls are compared by their DECL_UID.  */
  if (TREE_CODE (decla) == SSA_NAME)
    {
      if (TREE_CODE (declb) == SSA_NAME)
	uida = SSA_NAME_VERSION (decla), uidb = SSA_NAME_VERSION (declb);
      else
	return -1;
    }
  else if (TREE_CODE (declb) == SSA_NAME)
    return 1;
  else
    uida = DECL_UID (decla), uidb = DECL_UID (declb);
  if (uida < uidb)
    return -1;
  if (uida > uidb)
    return 1;
  return 0;
}


/* If the points-to solution *PI points to variables that are in a partition
   together with other variables add all partition members to the pointed-to
   variables bitmap.  */

static void
add_partitioned_vars_to_ptset (struct pt_solution *pt,
			       struct pointer_map_t *decls_to_partitions,
			       struct pointer_set_t *visited, bitmap temp)
{
  bitmap_iterator bi;
  unsigned i;
  bitmap *part;

  if (pt->anything
      || pt->vars == NULL
      /* The pointed-to vars bitmap is shared, it is enough to
	 visit it once.  */
      || pointer_set_insert(visited, pt->vars))
    return;

  bitmap_clear (temp);

  /* By using a temporary bitmap to store all members of the partitions
     we have to add we make sure to visit each of the partitions only
     once.  */
  EXECUTE_IF_SET_IN_BITMAP (pt->vars, 0, i, bi)
    if ((!temp
	 || !bitmap_bit_p (temp, i))
	&& (part = (bitmap *) pointer_map_contains (decls_to_partitions,
						    (void *)(size_t) i)))
      bitmap_ior_into (temp, *part);
  if (!bitmap_empty_p (temp))
    bitmap_ior_into (pt->vars, temp);
}

/* Update points-to sets based on partition info, so we can use them on RTL.
   The bitmaps representing stack partitions will be saved until expand,
   where partitioned decls used as bases in memory expressions will be
   rewritten.  */

static void
update_alias_info_with_stack_vars (void)
{
  struct pointer_map_t *decls_to_partitions = NULL;
  size_t i, j;
  tree var = NULL_TREE;

  for (i = 0; i < stack_vars_num; i++)
    {
      bitmap part = NULL;
      tree name;
      struct ptr_info_def *pi;

      /* Not interested in partitions with single variable.  */
      if (stack_vars[i].representative != i
          || stack_vars[i].next == EOC)
        continue;

      if (!decls_to_partitions)
	{
	  decls_to_partitions = pointer_map_create ();
	  cfun->gimple_df->decls_to_pointers = pointer_map_create ();
	}

      /* Create an SSA_NAME that points to the partition for use
         as base during alias-oracle queries on RTL for bases that
	 have been partitioned.  */
      if (var == NULL_TREE)
	var = create_tmp_var (ptr_type_node, NULL);
      name = make_ssa_name (var, NULL);

      /* Create bitmaps representing partitions.  They will be used for
         points-to sets later, so use GGC alloc.  */
      part = BITMAP_GGC_ALLOC ();
      for (j = i; j != EOC; j = stack_vars[j].next)
	{
	  tree decl = stack_vars[j].decl;
	  unsigned int uid = DECL_PT_UID (decl);
	  /* We should never end up partitioning SSA names (though they
	     may end up on the stack).  Neither should we allocate stack
	     space to something that is unused and thus unreferenced.  */
	  gcc_assert (DECL_P (decl)
		      && referenced_var_lookup (DECL_UID (decl)));
	  bitmap_set_bit (part, uid);
	  *((bitmap *) pointer_map_insert (decls_to_partitions,
					   (void *)(size_t) uid)) = part;
	  *((tree *) pointer_map_insert (cfun->gimple_df->decls_to_pointers,
					 decl)) = name;
	}

      /* Make the SSA name point to all partition members.  */
      pi = get_ptr_info (name);
      pt_solution_set (&pi->pt, part, false, false);
    }

  /* Make all points-to sets that contain one member of a partition
     contain all members of the partition.  */
  if (decls_to_partitions)
    {
      unsigned i;
      struct pointer_set_t *visited = pointer_set_create ();
      bitmap temp = BITMAP_ALLOC (NULL);

      for (i = 1; i < num_ssa_names; i++)
	{
	  tree name = ssa_name (i);
	  struct ptr_info_def *pi;

	  if (name
	      && POINTER_TYPE_P (TREE_TYPE (name))
	      && ((pi = SSA_NAME_PTR_INFO (name)) != NULL))
	    add_partitioned_vars_to_ptset (&pi->pt, decls_to_partitions,
					   visited, temp);
	}

      add_partitioned_vars_to_ptset (&cfun->gimple_df->escaped,
				     decls_to_partitions, visited, temp);

      pointer_set_destroy (visited);
      pointer_map_destroy (decls_to_partitions);
      BITMAP_FREE (temp);
    }
}

/* A subroutine of partition_stack_vars.  The UNION portion of a UNION/FIND
   partitioning algorithm.  Partitions A and B are known to be non-conflicting.
   Merge them into a single partition A.

   At the same time, add OFFSET to all variables in partition B.  At the end
   of the partitioning process we've have a nice block easy to lay out within
   the stack frame.  */

static void
union_stack_vars (size_t a, size_t b, HOST_WIDE_INT offset)
{
  size_t i, last;
  struct stack_var *vb = &stack_vars[b];
  bitmap_iterator bi;
  unsigned u;

  /* Update each element of partition B with the given offset,
     and merge them into partition A.  */
  for (last = i = b; i != EOC; last = i, i = stack_vars[i].next)
    {
      stack_vars[i].offset += offset;
      stack_vars[i].representative = a;
    }
  stack_vars[last].next = stack_vars[a].next;
  stack_vars[a].next = b;

  /* Update the required alignment of partition A to account for B.  */
  if (stack_vars[a].alignb < stack_vars[b].alignb)
    stack_vars[a].alignb = stack_vars[b].alignb;

  /* Update the interference graph and merge the conflicts.  */
  if (vb->conflicts)
    {
      EXECUTE_IF_SET_IN_BITMAP (vb->conflicts, 0, u, bi)
	add_stack_var_conflict (a, stack_vars[u].representative);
      BITMAP_FREE (vb->conflicts);
    }
}

/* A subroutine of expand_used_vars.  Binpack the variables into
   partitions constrained by the interference graph.  The overall
   algorithm used is as follows:

	Sort the objects by size.
	For each object A {
	  S = size(A)
	  O = 0
	  loop {
	    Look for the largest non-conflicting object B with size <= S.
	    UNION (A, B)
	    offset(B) = O
	    O += size(B)
	    S -= size(B)
	  }
	}
*/

static void
partition_stack_vars (void)
{
  size_t si, sj, n = stack_vars_num;

  stack_vars_sorted = XNEWVEC (size_t, stack_vars_num);
  for (si = 0; si < n; ++si)
    stack_vars_sorted[si] = si;

  if (n == 1)
    return;

  qsort (stack_vars_sorted, n, sizeof (size_t), stack_var_size_cmp);

  for (si = 0; si < n; ++si)
    {
      size_t i = stack_vars_sorted[si];
      HOST_WIDE_INT isize = stack_vars[i].size;
      HOST_WIDE_INT offset = 0;

      for (sj = si; sj-- > 0; )
	{
	  size_t j = stack_vars_sorted[sj];
	  HOST_WIDE_INT jsize = stack_vars[j].size;
	  unsigned int jalign = stack_vars[j].alignb;

	  /* Ignore objects that aren't partition representatives.  */
	  if (stack_vars[j].representative != j)
	    continue;

	  /* Ignore objects too large for the remaining space.  */
	  if (isize < jsize)
	    continue;

	  /* Ignore conflicting objects.  */
	  if (stack_var_conflict_p (i, j))
	    continue;

	  /* Refine the remaining space check to include alignment.  */
	  if (offset & (jalign - 1))
	    {
	      HOST_WIDE_INT toff = offset;
	      toff += jalign - 1;
	      toff &= -(HOST_WIDE_INT)jalign;
	      if (isize - (toff - offset) < jsize)
		continue;

	      isize -= toff - offset;
	      offset = toff;
	    }

	  /* UNION the objects, placing J at OFFSET.  */
	  union_stack_vars (i, j, offset);

	  isize -= jsize;
	  if (isize == 0)
	    break;
	}
    }

  if (optimize)
    update_alias_info_with_stack_vars ();
}

/* A debugging aid for expand_used_vars.  Dump the generated partitions.  */

static void
dump_stack_var_partition (void)
{
  size_t si, i, j, n = stack_vars_num;

  for (si = 0; si < n; ++si)
    {
      i = stack_vars_sorted[si];

      /* Skip variables that aren't partition representatives, for now.  */
      if (stack_vars[i].representative != i)
	continue;

      fprintf (dump_file, "Partition %lu: size " HOST_WIDE_INT_PRINT_DEC
	       " align %u\n", (unsigned long) i, stack_vars[i].size,
	       stack_vars[i].alignb);

      for (j = i; j != EOC; j = stack_vars[j].next)
	{
	  fputc ('\t', dump_file);
	  print_generic_expr (dump_file, stack_vars[j].decl, dump_flags);
	  fprintf (dump_file, ", offset " HOST_WIDE_INT_PRINT_DEC "\n",
		   stack_vars[j].offset);
	}
    }
}

/* Assign rtl to DECL at frame offset OFFSET.  */

static void
expand_one_stack_var_at (tree decl, HOST_WIDE_INT offset)
{
  /* Alignment is unsigned.   */
  unsigned HOST_WIDE_INT align;
  rtx x;

  /* If this fails, we've overflowed the stack frame.  Error nicely?  */
  gcc_assert (offset == trunc_int_for_mode (offset, Pmode));

  x = plus_constant (virtual_stack_vars_rtx, offset);
  x = gen_rtx_MEM (DECL_MODE (SSAVAR (decl)), x);

  if (TREE_CODE (decl) != SSA_NAME)
    {
      /* Set alignment we actually gave this decl if it isn't an SSA name.
         If it is we generate stack slots only accidentally so it isn't as
	 important, we'll simply use the alignment that is already set.  */
      offset -= frame_phase;
      align = offset & -offset;
      align *= BITS_PER_UNIT;
      if (align == 0)
	align = STACK_BOUNDARY;
      else if (align > MAX_SUPPORTED_STACK_ALIGNMENT)
	align = MAX_SUPPORTED_STACK_ALIGNMENT;

      DECL_ALIGN (decl) = align;
      DECL_USER_ALIGN (decl) = 0;
    }

  set_mem_attributes (x, SSAVAR (decl), true);
  set_rtl (decl, x);
}

/* A subroutine of expand_used_vars.  Give each partition representative
   a unique location within the stack frame.  Update each partition member
   with that location.  */

static void
expand_stack_vars (bool (*pred) (tree))
{
  size_t si, i, j, n = stack_vars_num;

  for (si = 0; si < n; ++si)
    {
      HOST_WIDE_INT offset;

      i = stack_vars_sorted[si];

      /* Skip variables that aren't partition representatives, for now.  */
      if (stack_vars[i].representative != i)
	continue;

      /* Skip variables that have already had rtl assigned.  See also
	 add_stack_var where we perpetrate this pc_rtx hack.  */
      if ((TREE_CODE (stack_vars[i].decl) == SSA_NAME
	   ? SA.partition_to_pseudo[var_to_partition (SA.map, stack_vars[i].decl)]
	   : DECL_RTL (stack_vars[i].decl)) != pc_rtx)
	continue;

      /* Check the predicate to see whether this variable should be
	 allocated in this pass.  */
      if (pred && !pred (stack_vars[i].decl))
	continue;

      offset = alloc_stack_frame_space (stack_vars[i].size,
					stack_vars[i].alignb);

      /* Create rtl for each variable based on their location within the
	 partition.  */
      for (j = i; j != EOC; j = stack_vars[j].next)
	{
	  gcc_assert (stack_vars[j].offset <= stack_vars[i].size);
	  expand_one_stack_var_at (stack_vars[j].decl,
				   stack_vars[j].offset + offset);
	}
    }
}

/* Take into account all sizes of partitions and reset DECL_RTLs.  */
static HOST_WIDE_INT
account_stack_vars (void)
{
  size_t si, j, i, n = stack_vars_num;
  HOST_WIDE_INT size = 0;

  for (si = 0; si < n; ++si)
    {
      i = stack_vars_sorted[si];

      /* Skip variables that aren't partition representatives, for now.  */
      if (stack_vars[i].representative != i)
	continue;

      size += stack_vars[i].size;
      for (j = i; j != EOC; j = stack_vars[j].next)
	set_rtl (stack_vars[j].decl, NULL);
    }
  return size;
}

/* A subroutine of expand_one_var.  Called to immediately assign rtl
   to a variable to be allocated in the stack frame.  */

static void
expand_one_stack_var (tree var)
{
  HOST_WIDE_INT size, offset, align;

  size = tree_low_cst (DECL_SIZE_UNIT (SSAVAR (var)), 1);
  align = get_decl_align_unit (SSAVAR (var));
  offset = alloc_stack_frame_space (size, align);

  expand_one_stack_var_at (var, offset);
}

/* A subroutine of expand_one_var.  Called to assign rtl to a VAR_DECL
   that will reside in a hard register.  */

static void
expand_one_hard_reg_var (tree var)
{
  rest_of_decl_compilation (var, 0, 0);
}

/* A subroutine of expand_one_var.  Called to assign rtl to a VAR_DECL
   that will reside in a pseudo register.  */

static void
expand_one_register_var (tree var)
{
  tree decl = SSAVAR (var);
  tree type = TREE_TYPE (decl);
  enum machine_mode reg_mode = promote_decl_mode (decl, NULL);
  rtx x = gen_reg_rtx (reg_mode);

  set_rtl (var, x);

  /* Note if the object is a user variable.  */
  if (!DECL_ARTIFICIAL (decl))
    mark_user_reg (x);

  if (POINTER_TYPE_P (type))
    mark_reg_pointer (x, TYPE_ALIGN (TREE_TYPE (type)));
}

/* A subroutine of expand_one_var.  Called to assign rtl to a VAR_DECL that
   has some associated error, e.g. its type is error-mark.  We just need
   to pick something that won't crash the rest of the compiler.  */

static void
expand_one_error_var (tree var)
{
  enum machine_mode mode = DECL_MODE (var);
  rtx x;

  if (mode == BLKmode)
    x = gen_rtx_MEM (BLKmode, const0_rtx);
  else if (mode == VOIDmode)
    x = const0_rtx;
  else
    x = gen_reg_rtx (mode);

  SET_DECL_RTL (var, x);
}

/* A subroutine of expand_one_var.  VAR is a variable that will be
   allocated to the local stack frame.  Return true if we wish to
   add VAR to STACK_VARS so that it will be coalesced with other
   variables.  Return false to allocate VAR immediately.

   This function is used to reduce the number of variables considered
   for coalescing, which reduces the size of the quadratic problem.  */

static bool
defer_stack_allocation (tree var, bool toplevel)
{
  /* If stack protection is enabled, *all* stack variables must be deferred,
     so that we can re-order the strings to the top of the frame.  */
  if (flag_stack_protect)
    return true;

  /* Variables in the outermost scope automatically conflict with
     every other variable.  The only reason to want to defer them
     at all is that, after sorting, we can more efficiently pack
     small variables in the stack frame.  Continue to defer at -O2.  */
  if (toplevel && optimize < 2)
    return false;

  /* Without optimization, *most* variables are allocated from the
     stack, which makes the quadratic problem large exactly when we
     want compilation to proceed as quickly as possible.  On the
     other hand, we don't want the function's stack frame size to
     get completely out of hand.  So we avoid adding scalars and
     "small" aggregates to the list at all.  */
  if (optimize == 0 && tree_low_cst (DECL_SIZE_UNIT (var), 1) < 32)
    return false;

  return true;
}

/* A subroutine of expand_used_vars.  Expand one variable according to
   its flavor.  Variables to be placed on the stack are not actually
   expanded yet, merely recorded.
   When REALLY_EXPAND is false, only add stack values to be allocated.
   Return stack usage this variable is supposed to take.
*/

static HOST_WIDE_INT
expand_one_var (tree var, bool toplevel, bool really_expand)
{
  tree origvar = var;
  var = SSAVAR (var);

  if (SUPPORTS_STACK_ALIGNMENT
      && TREE_TYPE (var) != error_mark_node
      && TREE_CODE (var) == VAR_DECL)
    {
      unsigned int align;

      /* Because we don't know if VAR will be in register or on stack,
	 we conservatively assume it will be on stack even if VAR is
	 eventually put into register after RA pass.  For non-automatic
	 variables, which won't be on stack, we collect alignment of
	 type and ignore user specified alignment.  */
      if (TREE_STATIC (var) || DECL_EXTERNAL (var))
	align = MINIMUM_ALIGNMENT (TREE_TYPE (var),
				   TYPE_MODE (TREE_TYPE (var)),
				   TYPE_ALIGN (TREE_TYPE (var)));
      else
	align = MINIMUM_ALIGNMENT (var, DECL_MODE (var), DECL_ALIGN (var));

      if (crtl->stack_alignment_estimated < align)
        {
          /* stack_alignment_estimated shouldn't change after stack
             realign decision made */
          gcc_assert(!crtl->stack_realign_processed);
	  crtl->stack_alignment_estimated = align;
	}
    }

  if (TREE_CODE (origvar) == SSA_NAME)
    {
      gcc_assert (TREE_CODE (var) != VAR_DECL
		  || (!DECL_EXTERNAL (var)
		      && !DECL_HAS_VALUE_EXPR_P (var)
		      && !TREE_STATIC (var)
		      && TREE_TYPE (var) != error_mark_node
		      && !DECL_HARD_REGISTER (var)
		      && really_expand));
    }
  if (TREE_CODE (var) != VAR_DECL && TREE_CODE (origvar) != SSA_NAME)
    ;
  else if (DECL_EXTERNAL (var))
    ;
  else if (DECL_HAS_VALUE_EXPR_P (var))
    ;
  else if (TREE_STATIC (var))
    ;
  else if (TREE_CODE (origvar) != SSA_NAME && DECL_RTL_SET_P (var))
    ;
  else if (TREE_TYPE (var) == error_mark_node)
    {
      if (really_expand)
        expand_one_error_var (var);
    }
  else if (TREE_CODE (var) == VAR_DECL && DECL_HARD_REGISTER (var))
    {
      if (really_expand)
        expand_one_hard_reg_var (var);
    }
  else if (use_register_for_decl (var))
    {
      if (really_expand)
        expand_one_register_var (origvar);
    }
  else if (!host_integerp (DECL_SIZE_UNIT (var), 1))
    {
      if (really_expand)
	{
	  error ("size of variable %q+D is too large", var);
	  expand_one_error_var (var);
	}
    }
  else if (defer_stack_allocation (var, toplevel))
    add_stack_var (origvar);
  else
    {
      if (really_expand)
        expand_one_stack_var (origvar);
      return tree_low_cst (DECL_SIZE_UNIT (var), 1);
    }
  return 0;
}

/* A subroutine of expand_used_vars.  Walk down through the BLOCK tree
   expanding variables.  Those variables that can be put into registers
   are allocated pseudos; those that can't are put on the stack.

   TOPLEVEL is true if this is the outermost BLOCK.  */

static void
expand_used_vars_for_block (tree block, bool toplevel)
{
  size_t i, j, old_sv_num, this_sv_num, new_sv_num;
  tree t;

  old_sv_num = toplevel ? 0 : stack_vars_num;

  /* Expand all variables at this level.  */
  for (t = BLOCK_VARS (block); t ; t = TREE_CHAIN (t))
    if (TREE_USED (t))
      expand_one_var (t, toplevel, true);

  this_sv_num = stack_vars_num;

  /* Expand all variables at containing levels.  */
  for (t = BLOCK_SUBBLOCKS (block); t ; t = BLOCK_CHAIN (t))
    expand_used_vars_for_block (t, false);

  /* Since we do not track exact variable lifetimes (which is not even
     possible for variables whose address escapes), we mirror the block
     tree in the interference graph.  Here we cause all variables at this
     level, and all sublevels, to conflict.  */
  if (old_sv_num < this_sv_num)
    {
      new_sv_num = stack_vars_num;

      for (i = old_sv_num; i < new_sv_num; ++i)
	for (j = i < this_sv_num ? i : this_sv_num; j-- > old_sv_num ;)
	  add_stack_var_conflict (i, j);
    }
}

/* A subroutine of expand_used_vars.  Walk down through the BLOCK tree
   and clear TREE_USED on all local variables.  */

static void
clear_tree_used (tree block)
{
  tree t;

  for (t = BLOCK_VARS (block); t ; t = TREE_CHAIN (t))
    /* if (!TREE_STATIC (t) && !DECL_EXTERNAL (t)) */
      TREE_USED (t) = 0;

  for (t = BLOCK_SUBBLOCKS (block); t ; t = BLOCK_CHAIN (t))
    clear_tree_used (t);
}

/* Examine TYPE and determine a bit mask of the following features.  */

#define SPCT_HAS_LARGE_CHAR_ARRAY	1
#define SPCT_HAS_SMALL_CHAR_ARRAY	2
#define SPCT_HAS_ARRAY			4
#define SPCT_HAS_AGGREGATE		8

static unsigned int
stack_protect_classify_type (tree type)
{
  unsigned int ret = 0;
  tree t;

  switch (TREE_CODE (type))
    {
    case ARRAY_TYPE:
      t = TYPE_MAIN_VARIANT (TREE_TYPE (type));
      if (t == char_type_node
	  || t == signed_char_type_node
	  || t == unsigned_char_type_node)
	{
	  unsigned HOST_WIDE_INT max = PARAM_VALUE (PARAM_SSP_BUFFER_SIZE);
	  unsigned HOST_WIDE_INT len;

	  if (!TYPE_SIZE_UNIT (type)
	      || !host_integerp (TYPE_SIZE_UNIT (type), 1))
	    len = max;
	  else
	    len = tree_low_cst (TYPE_SIZE_UNIT (type), 1);

	  if (len < max)
	    ret = SPCT_HAS_SMALL_CHAR_ARRAY | SPCT_HAS_ARRAY;
	  else
	    ret = SPCT_HAS_LARGE_CHAR_ARRAY | SPCT_HAS_ARRAY;
	}
      else
	ret = SPCT_HAS_ARRAY;
      break;

    case UNION_TYPE:
    case QUAL_UNION_TYPE:
    case RECORD_TYPE:
      ret = SPCT_HAS_AGGREGATE;
      for (t = TYPE_FIELDS (type); t ; t = TREE_CHAIN (t))
	if (TREE_CODE (t) == FIELD_DECL)
	  ret |= stack_protect_classify_type (TREE_TYPE (t));
      break;

    default:
      break;
    }

  return ret;
}

/* Return nonzero if DECL should be segregated into the "vulnerable" upper
   part of the local stack frame.  Remember if we ever return nonzero for
   any variable in this function.  The return value is the phase number in
   which the variable should be allocated.  */

static int
stack_protect_decl_phase (tree decl)
{
  unsigned int bits = stack_protect_classify_type (TREE_TYPE (decl));
  int ret = 0;

  if (bits & SPCT_HAS_SMALL_CHAR_ARRAY)
    has_short_buffer = true;

  if (flag_stack_protect == 2)
    {
      if ((bits & (SPCT_HAS_SMALL_CHAR_ARRAY | SPCT_HAS_LARGE_CHAR_ARRAY))
	  && !(bits & SPCT_HAS_AGGREGATE))
	ret = 1;
      else if (bits & SPCT_HAS_ARRAY)
	ret = 2;
    }
  else
    ret = (bits & SPCT_HAS_LARGE_CHAR_ARRAY) != 0;

  if (ret)
    has_protected_decls = true;

  return ret;
}

/* Two helper routines that check for phase 1 and phase 2.  These are used
   as callbacks for expand_stack_vars.  */

static bool
stack_protect_decl_phase_1 (tree decl)
{
  return stack_protect_decl_phase (decl) == 1;
}

static bool
stack_protect_decl_phase_2 (tree decl)
{
  return stack_protect_decl_phase (decl) == 2;
}

/* Ensure that variables in different stack protection phases conflict
   so that they are not merged and share the same stack slot.  */

static void
add_stack_protection_conflicts (void)
{
  size_t i, j, n = stack_vars_num;
  unsigned char *phase;

  phase = XNEWVEC (unsigned char, n);
  for (i = 0; i < n; ++i)
    phase[i] = stack_protect_decl_phase (stack_vars[i].decl);

  for (i = 0; i < n; ++i)
    {
      unsigned char ph_i = phase[i];
      for (j = 0; j < i; ++j)
	if (ph_i != phase[j])
	  add_stack_var_conflict (i, j);
    }

  XDELETEVEC (phase);
}

/* Create a decl for the guard at the top of the stack frame.  */

static void
create_stack_guard (void)
{
  tree guard = build_decl (DECL_SOURCE_LOCATION (current_function_decl),
			   VAR_DECL, NULL, ptr_type_node);
  TREE_THIS_VOLATILE (guard) = 1;
  TREE_USED (guard) = 1;
  expand_one_stack_var (guard);
  crtl->stack_protect_guard = guard;
}

/* A subroutine of expand_used_vars.  Walk down through the BLOCK tree
   expanding variables.  Those variables that can be put into registers
   are allocated pseudos; those that can't are put on the stack.

   TOPLEVEL is true if this is the outermost BLOCK.  */

static HOST_WIDE_INT
account_used_vars_for_block (tree block, bool toplevel)
{
  tree t;
  HOST_WIDE_INT size = 0;

  /* Expand all variables at this level.  */
  for (t = BLOCK_VARS (block); t ; t = TREE_CHAIN (t))
    if (TREE_USED (t))
      size += expand_one_var (t, toplevel, false);

  /* Expand all variables at containing levels.  */
  for (t = BLOCK_SUBBLOCKS (block); t ; t = BLOCK_CHAIN (t))
    size += account_used_vars_for_block (t, false);

  return size;
}

/* Prepare for expanding variables.  */
static void
init_vars_expansion (void)
{
  tree t;
  /* Set TREE_USED on all variables in the local_decls.  */
  for (t = cfun->local_decls; t; t = TREE_CHAIN (t))
    TREE_USED (TREE_VALUE (t)) = 1;

  /* Clear TREE_USED on all variables associated with a block scope.  */
  clear_tree_used (DECL_INITIAL (current_function_decl));

  /* Initialize local stack smashing state.  */
  has_protected_decls = false;
  has_short_buffer = false;
}

/* Free up stack variable graph data.  */
static void
fini_vars_expansion (void)
{
  size_t i, n = stack_vars_num;
  for (i = 0; i < n; i++)
    BITMAP_FREE (stack_vars[i].conflicts);
  XDELETEVEC (stack_vars);
  XDELETEVEC (stack_vars_sorted);
  stack_vars = NULL;
  stack_vars_alloc = stack_vars_num = 0;
}

/* Make a fair guess for the size of the stack frame of the current
   function.  This doesn't have to be exact, the result is only used
   in the inline heuristics.  So we don't want to run the full stack
   var packing algorithm (which is quadratic in the number of stack
   vars).  Instead, we calculate the total size of all stack vars.
   This turns out to be a pretty fair estimate -- packing of stack
   vars doesn't happen very often.  */

HOST_WIDE_INT
estimated_stack_frame_size (void)
{
  HOST_WIDE_INT size = 0;
  size_t i;
  tree t, outer_block = DECL_INITIAL (current_function_decl);

  init_vars_expansion ();

  for (t = cfun->local_decls; t; t = TREE_CHAIN (t))
    {
      tree var = TREE_VALUE (t);

      if (TREE_USED (var))
        size += expand_one_var (var, true, false);
      TREE_USED (var) = 1;
    }
  size += account_used_vars_for_block (outer_block, true);

  if (stack_vars_num > 0)
    {
      /* Fake sorting the stack vars for account_stack_vars ().  */
      stack_vars_sorted = XNEWVEC (size_t, stack_vars_num);
      for (i = 0; i < stack_vars_num; ++i)
	stack_vars_sorted[i] = i;
      size += account_stack_vars ();
      fini_vars_expansion ();
    }

  return size;
}

/* Expand all variables used in the function.  */

static void
expand_used_vars (void)
{
  tree t, next, outer_block = DECL_INITIAL (current_function_decl);
  tree maybe_local_decls = NULL_TREE;
  unsigned i;

  /* Compute the phase of the stack frame for this function.  */
  {
    int align = PREFERRED_STACK_BOUNDARY / BITS_PER_UNIT;
    int off = STARTING_FRAME_OFFSET % align;
    frame_phase = off ? align - off : 0;
  }

  init_vars_expansion ();

  for (i = 0; i < SA.map->num_partitions; i++)
    {
      tree var = partition_to_var (SA.map, i);

      gcc_assert (is_gimple_reg (var));
      if (TREE_CODE (SSA_NAME_VAR (var)) == VAR_DECL)
	expand_one_var (var, true, true);
      else
	{
	  /* This is a PARM_DECL or RESULT_DECL.  For those partitions that
	     contain the default def (representing the parm or result itself)
	     we don't do anything here.  But those which don't contain the
	     default def (representing a temporary based on the parm/result)
	     we need to allocate space just like for normal VAR_DECLs.  */
	  if (!bitmap_bit_p (SA.partition_has_default_def, i))
	    {
	      expand_one_var (var, true, true);
	      gcc_assert (SA.partition_to_pseudo[i]);
	    }
	}
    }

  /* At this point all variables on the local_decls with TREE_USED
     set are not associated with any block scope.  Lay them out.  */
  t = cfun->local_decls;
  cfun->local_decls = NULL_TREE;
  for (; t; t = next)
    {
      tree var = TREE_VALUE (t);
      bool expand_now = false;

      next = TREE_CHAIN (t);

      /* Expanded above already.  */
      if (is_gimple_reg (var))
	{
	  TREE_USED (var) = 0;
	  goto next;
	}
      /* We didn't set a block for static or extern because it's hard
	 to tell the difference between a global variable (re)declared
	 in a local scope, and one that's really declared there to
	 begin with.  And it doesn't really matter much, since we're
	 not giving them stack space.  Expand them now.  */
      else if (TREE_STATIC (var) || DECL_EXTERNAL (var))
	expand_now = true;

      /* If the variable is not associated with any block, then it
	 was created by the optimizers, and could be live anywhere
	 in the function.  */
      else if (TREE_USED (var))
	expand_now = true;

      /* Finally, mark all variables on the list as used.  We'll use
	 this in a moment when we expand those associated with scopes.  */
      TREE_USED (var) = 1;

      if (expand_now)
	expand_one_var (var, true, true);

    next:
      if (DECL_ARTIFICIAL (var) && !DECL_IGNORED_P (var))
	{
	  rtx rtl = DECL_RTL_IF_SET (var);

	  /* Keep artificial non-ignored vars in cfun->local_decls
	     chain until instantiate_decls.  */
	  if (rtl && (MEM_P (rtl) || GET_CODE (rtl) == CONCAT))
	    {
	      TREE_CHAIN (t) = cfun->local_decls;
	      cfun->local_decls = t;
	      continue;
	    }
	  else if (rtl == NULL_RTX)
	    {
	      /* If rtl isn't set yet, which can happen e.g. with
		 -fstack-protector, retry before returning from this
		 function.  */
	      TREE_CHAIN (t) = maybe_local_decls;
	      maybe_local_decls = t;
	      continue;
	    }
	}

      ggc_free (t);
    }

  /* At this point, all variables within the block tree with TREE_USED
     set are actually used by the optimized function.  Lay them out.  */
  expand_used_vars_for_block (outer_block, true);

  if (stack_vars_num > 0)
    {
      /* Due to the way alias sets work, no variables with non-conflicting
	 alias sets may be assigned the same address.  Add conflicts to
	 reflect this.  */
      add_alias_set_conflicts ();

      /* If stack protection is enabled, we don't share space between
	 vulnerable data and non-vulnerable data.  */
      if (flag_stack_protect)
	add_stack_protection_conflicts ();

      /* Now that we have collected all stack variables, and have computed a
	 minimal interference graph, attempt to save some stack space.  */
      partition_stack_vars ();
      if (dump_file)
	dump_stack_var_partition ();
    }

  /* There are several conditions under which we should create a
     stack guard: protect-all, alloca used, protected decls present.  */
  if (flag_stack_protect == 2
      || (flag_stack_protect
	  && (cfun->calls_alloca || has_protected_decls)))
    create_stack_guard ();

  /* Assign rtl to each variable based on these partitions.  */
  if (stack_vars_num > 0)
    {
      /* Reorder decls to be protected by iterating over the variables
	 array multiple times, and allocating out of each phase in turn.  */
      /* ??? We could probably integrate this into the qsort we did
	 earlier, such that we naturally see these variables first,
	 and thus naturally allocate things in the right order.  */
      if (has_protected_decls)
	{
	  /* Phase 1 contains only character arrays.  */
	  expand_stack_vars (stack_protect_decl_phase_1);

	  /* Phase 2 contains other kinds of arrays.  */
	  if (flag_stack_protect == 2)
	    expand_stack_vars (stack_protect_decl_phase_2);
	}

      expand_stack_vars (NULL);

      fini_vars_expansion ();
    }

  /* If there were any artificial non-ignored vars without rtl
     found earlier, see if deferred stack allocation hasn't assigned
     rtl to them.  */
  for (t = maybe_local_decls; t; t = next)
    {
      tree var = TREE_VALUE (t);
      rtx rtl = DECL_RTL_IF_SET (var);

      next = TREE_CHAIN (t);

      /* Keep artificial non-ignored vars in cfun->local_decls
	 chain until instantiate_decls.  */
      if (rtl && (MEM_P (rtl) || GET_CODE (rtl) == CONCAT))
	{
	  TREE_CHAIN (t) = cfun->local_decls;
	  cfun->local_decls = t;
	  continue;
	}

      ggc_free (t);
    }

  /* If the target requires that FRAME_OFFSET be aligned, do it.  */
  if (STACK_ALIGNMENT_NEEDED)
    {
      HOST_WIDE_INT align = PREFERRED_STACK_BOUNDARY / BITS_PER_UNIT;
      if (!FRAME_GROWS_DOWNWARD)
	frame_offset += align - 1;
      frame_offset &= -align;
    }
}


/* If we need to produce a detailed dump, print the tree representation
   for STMT to the dump file.  SINCE is the last RTX after which the RTL
   generated for STMT should have been appended.  */

static void
maybe_dump_rtl_for_gimple_stmt (gimple stmt, rtx since)
{
  if (dump_file && (dump_flags & TDF_DETAILS))
    {
      fprintf (dump_file, "\n;; ");
      print_gimple_stmt (dump_file, stmt, 0,
			 TDF_SLIM | (dump_flags & TDF_LINENO));
      fprintf (dump_file, "\n");

      print_rtl (dump_file, since ? NEXT_INSN (since) : since);
    }
}

/* Maps the blocks that do not contain tree labels to rtx labels.  */

static struct pointer_map_t *lab_rtx_for_bb;

/* Returns the label_rtx expression for a label starting basic block BB.  */

static rtx
label_rtx_for_bb (basic_block bb ATTRIBUTE_UNUSED)
{
  gimple_stmt_iterator gsi;
  tree lab;
  gimple lab_stmt;
  void **elt;

  if (bb->flags & BB_RTL)
    return block_label (bb);

  elt = pointer_map_contains (lab_rtx_for_bb, bb);
  if (elt)
    return (rtx) *elt;

  /* Find the tree label if it is present.  */

  for (gsi = gsi_start_bb (bb); !gsi_end_p (gsi); gsi_next (&gsi))
    {
      lab_stmt = gsi_stmt (gsi);
      if (gimple_code (lab_stmt) != GIMPLE_LABEL)
	break;

      lab = gimple_label_label (lab_stmt);
      if (DECL_NONLOCAL (lab))
	break;

      return label_rtx (lab);
    }

  elt = pointer_map_insert (lab_rtx_for_bb, bb);
  *elt = gen_label_rtx ();
  return (rtx) *elt;
}


/* A subroutine of expand_gimple_cond.  Given E, a fallthrough edge
   of a basic block where we just expanded the conditional at the end,
   possibly clean up the CFG and instruction sequence.  LAST is the
   last instruction before the just emitted jump sequence.  */

static void
maybe_cleanup_end_of_block (edge e, rtx last)
{
  /* Special case: when jumpif decides that the condition is
     trivial it emits an unconditional jump (and the necessary
     barrier).  But we still have two edges, the fallthru one is
     wrong.  purge_dead_edges would clean this up later.  Unfortunately
     we have to insert insns (and split edges) before
     find_many_sub_basic_blocks and hence before purge_dead_edges.
     But splitting edges might create new blocks which depend on the
     fact that if there are two edges there's no barrier.  So the
     barrier would get lost and verify_flow_info would ICE.  Instead
     of auditing all edge splitters to care for the barrier (which
     normally isn't there in a cleaned CFG), fix it here.  */
  if (BARRIER_P (get_last_insn ()))
    {
      rtx insn;
      remove_edge (e);
      /* Now, we have a single successor block, if we have insns to
	 insert on the remaining edge we potentially will insert
	 it at the end of this block (if the dest block isn't feasible)
	 in order to avoid splitting the edge.  This insertion will take
	 place in front of the last jump.  But we might have emitted
	 multiple jumps (conditional and one unconditional) to the
	 same destination.  Inserting in front of the last one then
	 is a problem.  See PR 40021.  We fix this by deleting all
	 jumps except the last unconditional one.  */
      insn = PREV_INSN (get_last_insn ());
      /* Make sure we have an unconditional jump.  Otherwise we're
	 confused.  */
      gcc_assert (JUMP_P (insn) && !any_condjump_p (insn));
      for (insn = PREV_INSN (insn); insn != last;)
	{
	  insn = PREV_INSN (insn);
	  if (JUMP_P (NEXT_INSN (insn)))
	    delete_insn (NEXT_INSN (insn));
	}
    }
}

/* A subroutine of expand_gimple_basic_block.  Expand one GIMPLE_COND.
   Returns a new basic block if we've terminated the current basic
   block and created a new one.  */

static basic_block
expand_gimple_cond (basic_block bb, gimple stmt)
{
  basic_block new_bb, dest;
  edge new_edge;
  edge true_edge;
  edge false_edge;
  rtx last2, last;
  enum tree_code code;
  tree op0, op1;

  code = gimple_cond_code (stmt);
  op0 = gimple_cond_lhs (stmt);
  op1 = gimple_cond_rhs (stmt);
  /* We're sometimes presented with such code:
       D.123_1 = x < y;
       if (D.123_1 != 0)
         ...
     This would expand to two comparisons which then later might
     be cleaned up by combine.  But some pattern matchers like if-conversion
     work better when there's only one compare, so make up for this
     here as special exception if TER would have made the same change.  */
  if (gimple_cond_single_var_p (stmt)
      && SA.values
      && TREE_CODE (op0) == SSA_NAME
      && bitmap_bit_p (SA.values, SSA_NAME_VERSION (op0)))
    {
      gimple second = SSA_NAME_DEF_STMT (op0);
      if (gimple_code (second) == GIMPLE_ASSIGN)
	{
	  enum tree_code code2 = gimple_assign_rhs_code (second);
	  if (TREE_CODE_CLASS (code2) == tcc_comparison)
	    {
	      code = code2;
	      op0 = gimple_assign_rhs1 (second);
	      op1 = gimple_assign_rhs2 (second);
	    }
	  /* If jumps are cheap turn some more codes into
	     jumpy sequences.  */
	  else if (BRANCH_COST (optimize_insn_for_speed_p (), false) < 4)
	    {
	      if ((code2 == BIT_AND_EXPR
		   && TYPE_PRECISION (TREE_TYPE (op0)) == 1
		   && TREE_CODE (gimple_assign_rhs2 (second)) != INTEGER_CST)
		  || code2 == TRUTH_AND_EXPR)
		{
		  code = TRUTH_ANDIF_EXPR;
		  op0 = gimple_assign_rhs1 (second);
		  op1 = gimple_assign_rhs2 (second);
		}
	      else if (code2 == BIT_IOR_EXPR || code2 == TRUTH_OR_EXPR)
		{
		  code = TRUTH_ORIF_EXPR;
		  op0 = gimple_assign_rhs1 (second);
		  op1 = gimple_assign_rhs2 (second);
		}
	    }
	}
    }

  last2 = last = get_last_insn ();

  extract_true_false_edges_from_block (bb, &true_edge, &false_edge);
  if (gimple_has_location (stmt))
    {
      set_curr_insn_source_location (gimple_location (stmt));
      set_curr_insn_block (gimple_block (stmt));
    }

  /* These flags have no purpose in RTL land.  */
  true_edge->flags &= ~EDGE_TRUE_VALUE;
  false_edge->flags &= ~EDGE_FALSE_VALUE;

  /* We can either have a pure conditional jump with one fallthru edge or
     two-way jump that needs to be decomposed into two basic blocks.  */
  if (false_edge->dest == bb->next_bb)
    {
      jumpif_1 (code, op0, op1, label_rtx_for_bb (true_edge->dest),
		true_edge->probability);
      maybe_dump_rtl_for_gimple_stmt (stmt, last);
      if (true_edge->goto_locus)
	{
	  set_curr_insn_source_location (true_edge->goto_locus);
	  set_curr_insn_block (true_edge->goto_block);
	  true_edge->goto_locus = curr_insn_locator ();
	}
      true_edge->goto_block = NULL;
      false_edge->flags |= EDGE_FALLTHRU;
      maybe_cleanup_end_of_block (false_edge, last);
      return NULL;
    }
  if (true_edge->dest == bb->next_bb)
    {
      jumpifnot_1 (code, op0, op1, label_rtx_for_bb (false_edge->dest),
		   false_edge->probability);
      maybe_dump_rtl_for_gimple_stmt (stmt, last);
      if (false_edge->goto_locus)
	{
	  set_curr_insn_source_location (false_edge->goto_locus);
	  set_curr_insn_block (false_edge->goto_block);
	  false_edge->goto_locus = curr_insn_locator ();
	}
      false_edge->goto_block = NULL;
      true_edge->flags |= EDGE_FALLTHRU;
      maybe_cleanup_end_of_block (true_edge, last);
      return NULL;
    }

  jumpif_1 (code, op0, op1, label_rtx_for_bb (true_edge->dest),
	    true_edge->probability);
  last = get_last_insn ();
  if (false_edge->goto_locus)
    {
      set_curr_insn_source_location (false_edge->goto_locus);
      set_curr_insn_block (false_edge->goto_block);
      false_edge->goto_locus = curr_insn_locator ();
    }
  false_edge->goto_block = NULL;
  emit_jump (label_rtx_for_bb (false_edge->dest));

  BB_END (bb) = last;
  if (BARRIER_P (BB_END (bb)))
    BB_END (bb) = PREV_INSN (BB_END (bb));
  update_bb_for_insn (bb);

  new_bb = create_basic_block (NEXT_INSN (last), get_last_insn (), bb);
  dest = false_edge->dest;
  redirect_edge_succ (false_edge, new_bb);
  false_edge->flags |= EDGE_FALLTHRU;
  new_bb->count = false_edge->count;
  new_bb->frequency = EDGE_FREQUENCY (false_edge);
  new_edge = make_edge (new_bb, dest, 0);
  new_edge->probability = REG_BR_PROB_BASE;
  new_edge->count = new_bb->count;
  if (BARRIER_P (BB_END (new_bb)))
    BB_END (new_bb) = PREV_INSN (BB_END (new_bb));
  update_bb_for_insn (new_bb);

  maybe_dump_rtl_for_gimple_stmt (stmt, last2);

  if (true_edge->goto_locus)
    {
      set_curr_insn_source_location (true_edge->goto_locus);
      set_curr_insn_block (true_edge->goto_block);
      true_edge->goto_locus = curr_insn_locator ();
    }
  true_edge->goto_block = NULL;

  return new_bb;
}

/* A subroutine of expand_gimple_stmt_1, expanding one GIMPLE_CALL
   statement STMT.  */

static void
expand_call_stmt (gimple stmt)
{
  tree exp;
  tree lhs = gimple_call_lhs (stmt);
  size_t i;
  bool builtin_p;
  tree decl;

  exp = build_vl_exp (CALL_EXPR, gimple_call_num_args (stmt) + 3);

  CALL_EXPR_FN (exp) = gimple_call_fn (stmt);
  decl = gimple_call_fndecl (stmt);
  builtin_p = decl && DECL_BUILT_IN (decl);

  TREE_TYPE (exp) = gimple_call_return_type (stmt);
  CALL_EXPR_STATIC_CHAIN (exp) = gimple_call_chain (stmt);

  for (i = 0; i < gimple_call_num_args (stmt); i++)
    {
      tree arg = gimple_call_arg (stmt, i);
      gimple def;
      /* TER addresses into arguments of builtin functions so we have a
	 chance to infer more correct alignment information.  See PR39954.  */
      if (builtin_p
	  && TREE_CODE (arg) == SSA_NAME
	  && (def = get_gimple_for_ssa_name (arg))
	  && gimple_assign_rhs_code (def) == ADDR_EXPR)
	arg = gimple_assign_rhs1 (def);
      CALL_EXPR_ARG (exp, i) = arg;
    }

  if (gimple_has_side_effects (stmt))
    TREE_SIDE_EFFECTS (exp) = 1;

  if (gimple_call_nothrow_p (stmt))
    TREE_NOTHROW (exp) = 1;

  CALL_EXPR_TAILCALL (exp) = gimple_call_tail_p (stmt);
  CALL_EXPR_RETURN_SLOT_OPT (exp) = gimple_call_return_slot_opt_p (stmt);
  CALL_FROM_THUNK_P (exp) = gimple_call_from_thunk_p (stmt);
  CALL_CANNOT_INLINE_P (exp) = gimple_call_cannot_inline_p (stmt);
  CALL_EXPR_VA_ARG_PACK (exp) = gimple_call_va_arg_pack_p (stmt);
  SET_EXPR_LOCATION (exp, gimple_location (stmt));
  TREE_BLOCK (exp) = gimple_block (stmt);

  if (lhs)
    expand_assignment (lhs, exp, false);
  else
    expand_expr_real_1 (exp, const0_rtx, VOIDmode, EXPAND_NORMAL, NULL);
}

/* A subroutine of expand_gimple_stmt, expanding one gimple statement
   STMT that doesn't require special handling for outgoing edges.  That
   is no tailcalls and no GIMPLE_COND.  */

static void
expand_gimple_stmt_1 (gimple stmt)
{
  tree op0;
  switch (gimple_code (stmt))
    {
    case GIMPLE_GOTO:
      op0 = gimple_goto_dest (stmt);
      if (TREE_CODE (op0) == LABEL_DECL)
	expand_goto (op0);
      else
	expand_computed_goto (op0);
      break;
    case GIMPLE_LABEL:
      expand_label (gimple_label_label (stmt));
      break;
    case GIMPLE_NOP:
    case GIMPLE_PREDICT:
      break;
    case GIMPLE_SWITCH:
      expand_case (stmt);
      break;
    case GIMPLE_ASM:
      expand_asm_stmt (stmt);
      break;
    case GIMPLE_CALL:
      expand_call_stmt (stmt);
      break;

    case GIMPLE_RETURN:
      op0 = gimple_return_retval (stmt);

      if (op0 && op0 != error_mark_node)
	{
	  tree result = DECL_RESULT (current_function_decl);

	  /* If we are not returning the current function's RESULT_DECL,
	     build an assignment to it.  */
	  if (op0 != result)
	    {
	      /* I believe that a function's RESULT_DECL is unique.  */
	      gcc_assert (TREE_CODE (op0) != RESULT_DECL);

	      /* ??? We'd like to use simply expand_assignment here,
	         but this fails if the value is of BLKmode but the return
		 decl is a register.  expand_return has special handling
		 for this combination, which eventually should move
		 to common code.  See comments there.  Until then, let's
		 build a modify expression :-/  */
	      op0 = build2 (MODIFY_EXPR, TREE_TYPE (result),
			    result, op0);
	    }
	}
      if (!op0)
	expand_null_return ();
      else
	expand_return (op0);
      break;

    case GIMPLE_ASSIGN:
      {
	tree lhs = gimple_assign_lhs (stmt);

	/* Tree expand used to fiddle with |= and &= of two bitfield
	   COMPONENT_REFs here.  This can't happen with gimple, the LHS
	   of binary assigns must be a gimple reg.  */

	if (TREE_CODE (lhs) != SSA_NAME
	    || get_gimple_rhs_class (gimple_expr_code (stmt))
	       == GIMPLE_SINGLE_RHS)
	  {
	    tree rhs = gimple_assign_rhs1 (stmt);
	    gcc_assert (get_gimple_rhs_class (gimple_expr_code (stmt))
			== GIMPLE_SINGLE_RHS);
	    if (gimple_has_location (stmt) && CAN_HAVE_LOCATION_P (rhs))
	      SET_EXPR_LOCATION (rhs, gimple_location (stmt));
	    expand_assignment (lhs, rhs,
			       gimple_assign_nontemporal_move_p (stmt));
	  }
	else
	  {
	    rtx target, temp;
	    bool nontemporal = gimple_assign_nontemporal_move_p (stmt);
	    struct separate_ops ops;
	    bool promoted = false;

	    target = expand_expr (lhs, NULL_RTX, VOIDmode, EXPAND_WRITE);
	    if (GET_CODE (target) == SUBREG && SUBREG_PROMOTED_VAR_P (target))
	      promoted = true;

	    ops.code = gimple_assign_rhs_code (stmt);
	    ops.type = TREE_TYPE (lhs);
	    switch (get_gimple_rhs_class (gimple_expr_code (stmt)))
	      {
		case GIMPLE_BINARY_RHS:
		  ops.op1 = gimple_assign_rhs2 (stmt);
		  /* Fallthru */
		case GIMPLE_UNARY_RHS:
		  ops.op0 = gimple_assign_rhs1 (stmt);
		  break;
		default:
		  gcc_unreachable ();
	      }
	    ops.location = gimple_location (stmt);

	    /* If we want to use a nontemporal store, force the value to
	       register first.  If we store into a promoted register,
	       don't directly expand to target.  */
	    temp = nontemporal || promoted ? NULL_RTX : target;
	    temp = expand_expr_real_2 (&ops, temp, GET_MODE (target),
				       EXPAND_NORMAL);

	    if (temp == target)
	      ;
	    else if (promoted)
	      {
		int unsignedp = SUBREG_PROMOTED_UNSIGNED_P (target);
		/* If TEMP is a VOIDmode constant, use convert_modes to make
		   sure that we properly convert it.  */
		if (CONSTANT_P (temp) && GET_MODE (temp) == VOIDmode)
		  {
		    temp = convert_modes (GET_MODE (target),
					  TYPE_MODE (ops.type),
					  temp, unsignedp);
		    temp = convert_modes (GET_MODE (SUBREG_REG (target)),
					  GET_MODE (target), temp, unsignedp);
		  }

		convert_move (SUBREG_REG (target), temp, unsignedp);
	      }
	    else if (nontemporal && emit_storent_insn (target, temp))
	      ;
	    else
	      {
		temp = force_operand (temp, target);
		if (temp != target)
		  emit_move_insn (target, temp);
	      }
	  }
      }
      break;

    default:
      gcc_unreachable ();
    }
}

/* Expand one gimple statement STMT and return the last RTL instruction
   before any of the newly generated ones.

   In addition to generating the necessary RTL instructions this also
   sets REG_EH_REGION notes if necessary and sets the current source
   location for diagnostics.  */

static rtx
expand_gimple_stmt (gimple stmt)
{
  int lp_nr = 0;
  rtx last = NULL;
  location_t saved_location = input_location;

  last = get_last_insn ();

  /* If this is an expression of some kind and it has an associated line
     number, then emit the line number before expanding the expression.

     We need to save and restore the file and line information so that
     errors discovered during expansion are emitted with the right
     information.  It would be better of the diagnostic routines
     used the file/line information embedded in the tree nodes rather
     than globals.  */
  gcc_assert (cfun);

  if (gimple_has_location (stmt))
    {
      input_location = gimple_location (stmt);
      set_curr_insn_source_location (input_location);

      /* Record where the insns produced belong.  */
      set_curr_insn_block (gimple_block (stmt));
    }

  expand_gimple_stmt_1 (stmt);
  /* Free any temporaries used to evaluate this statement.  */
  free_temp_slots ();

  input_location = saved_location;

  /* Mark all insns that may trap.  */
  lp_nr = lookup_stmt_eh_lp (stmt);
  if (lp_nr)
    {
      rtx insn;
      for (insn = next_real_insn (last); insn;
	   insn = next_real_insn (insn))
	{
	  if (! find_reg_note (insn, REG_EH_REGION, NULL_RTX)
	      /* If we want exceptions for non-call insns, any
		 may_trap_p instruction may throw.  */
	      && GET_CODE (PATTERN (insn)) != CLOBBER
	      && GET_CODE (PATTERN (insn)) != USE
	      && insn_could_throw_p (insn))
	    make_reg_eh_region_note (insn, 0, lp_nr);
	}
    }

  return last;
}

/* A subroutine of expand_gimple_basic_block.  Expand one GIMPLE_CALL
   that has CALL_EXPR_TAILCALL set.  Returns non-null if we actually
   generated a tail call (something that might be denied by the ABI
   rules governing the call; see calls.c).

   Sets CAN_FALLTHRU if we generated a *conditional* tail call, and
   can still reach the rest of BB.  The case here is __builtin_sqrt,
   where the NaN result goes through the external function (with a
   tailcall) and the normal result happens via a sqrt instruction.  */

static basic_block
expand_gimple_tailcall (basic_block bb, gimple stmt, bool *can_fallthru)
{
  rtx last2, last;
  edge e;
  edge_iterator ei;
  int probability;
  gcov_type count;

  last2 = last = expand_gimple_stmt (stmt);

  for (last = NEXT_INSN (last); last; last = NEXT_INSN (last))
    if (CALL_P (last) && SIBLING_CALL_P (last))
      goto found;

  maybe_dump_rtl_for_gimple_stmt (stmt, last2);

  *can_fallthru = true;
  return NULL;

 found:
  /* ??? Wouldn't it be better to just reset any pending stack adjust?
     Any instructions emitted here are about to be deleted.  */
  do_pending_stack_adjust ();

  /* Remove any non-eh, non-abnormal edges that don't go to exit.  */
  /* ??? I.e. the fallthrough edge.  HOWEVER!  If there were to be
     EH or abnormal edges, we shouldn't have created a tail call in
     the first place.  So it seems to me we should just be removing
     all edges here, or redirecting the existing fallthru edge to
     the exit block.  */

  probability = 0;
  count = 0;

  for (ei = ei_start (bb->succs); (e = ei_safe_edge (ei)); )
    {
      if (!(e->flags & (EDGE_ABNORMAL | EDGE_EH)))
	{
	  if (e->dest != EXIT_BLOCK_PTR)
	    {
	      e->dest->count -= e->count;
	      e->dest->frequency -= EDGE_FREQUENCY (e);
	      if (e->dest->count < 0)
		e->dest->count = 0;
	      if (e->dest->frequency < 0)
		e->dest->frequency = 0;
	    }
	  count += e->count;
	  probability += e->probability;
	  remove_edge (e);
	}
      else
	ei_next (&ei);
    }

  /* This is somewhat ugly: the call_expr expander often emits instructions
     after the sibcall (to perform the function return).  These confuse the
     find_many_sub_basic_blocks code, so we need to get rid of these.  */
  last = NEXT_INSN (last);
  gcc_assert (BARRIER_P (last));

  *can_fallthru = false;
  while (NEXT_INSN (last))
    {
      /* For instance an sqrt builtin expander expands if with
	 sibcall in the then and label for `else`.  */
      if (LABEL_P (NEXT_INSN (last)))
	{
	  *can_fallthru = true;
	  break;
	}
      delete_insn (NEXT_INSN (last));
    }

  e = make_edge (bb, EXIT_BLOCK_PTR, EDGE_ABNORMAL | EDGE_SIBCALL);
  e->probability += probability;
  e->count += count;
  BB_END (bb) = last;
  update_bb_for_insn (bb);

  if (NEXT_INSN (last))
    {
      bb = create_basic_block (NEXT_INSN (last), get_last_insn (), bb);

      last = BB_END (bb);
      if (BARRIER_P (last))
	BB_END (bb) = PREV_INSN (last);
    }

  maybe_dump_rtl_for_gimple_stmt (stmt, last2);

  return bb;
}

/* Return the difference between the floor and the truncated result of
   a signed division by OP1 with remainder MOD.  */
static rtx
floor_sdiv_adjust (enum machine_mode mode, rtx mod, rtx op1)
{
  /* (mod != 0 ? (op1 / mod < 0 ? -1 : 0) : 0) */
  return gen_rtx_IF_THEN_ELSE
    (mode, gen_rtx_NE (BImode, mod, const0_rtx),
     gen_rtx_IF_THEN_ELSE
     (mode, gen_rtx_LT (BImode,
			gen_rtx_DIV (mode, op1, mod),
			const0_rtx),
      constm1_rtx, const0_rtx),
     const0_rtx);
}

/* Return the difference between the ceil and the truncated result of
   a signed division by OP1 with remainder MOD.  */
static rtx
ceil_sdiv_adjust (enum machine_mode mode, rtx mod, rtx op1)
{
  /* (mod != 0 ? (op1 / mod > 0 ? 1 : 0) : 0) */
  return gen_rtx_IF_THEN_ELSE
    (mode, gen_rtx_NE (BImode, mod, const0_rtx),
     gen_rtx_IF_THEN_ELSE
     (mode, gen_rtx_GT (BImode,
			gen_rtx_DIV (mode, op1, mod),
			const0_rtx),
      const1_rtx, const0_rtx),
     const0_rtx);
}

/* Return the difference between the ceil and the truncated result of
   an unsigned division by OP1 with remainder MOD.  */
static rtx
ceil_udiv_adjust (enum machine_mode mode, rtx mod, rtx op1 ATTRIBUTE_UNUSED)
{
  /* (mod != 0 ? 1 : 0) */
  return gen_rtx_IF_THEN_ELSE
    (mode, gen_rtx_NE (BImode, mod, const0_rtx),
     const1_rtx, const0_rtx);
}

/* Return the difference between the rounded and the truncated result
   of a signed division by OP1 with remainder MOD.  Halfway cases are
   rounded away from zero, rather than to the nearest even number.  */
static rtx
round_sdiv_adjust (enum machine_mode mode, rtx mod, rtx op1)
{
  /* (abs (mod) >= abs (op1) - abs (mod)
      ? (op1 / mod > 0 ? 1 : -1)
      : 0) */
  return gen_rtx_IF_THEN_ELSE
    (mode, gen_rtx_GE (BImode, gen_rtx_ABS (mode, mod),
		       gen_rtx_MINUS (mode,
				      gen_rtx_ABS (mode, op1),
				      gen_rtx_ABS (mode, mod))),
     gen_rtx_IF_THEN_ELSE
     (mode, gen_rtx_GT (BImode,
			gen_rtx_DIV (mode, op1, mod),
			const0_rtx),
      const1_rtx, constm1_rtx),
     const0_rtx);
}

/* Return the difference between the rounded and the truncated result
   of a unsigned division by OP1 with remainder MOD.  Halfway cases
   are rounded away from zero, rather than to the nearest even
   number.  */
static rtx
round_udiv_adjust (enum machine_mode mode, rtx mod, rtx op1)
{
  /* (mod >= op1 - mod ? 1 : 0) */
  return gen_rtx_IF_THEN_ELSE
    (mode, gen_rtx_GE (BImode, mod,
		       gen_rtx_MINUS (mode, op1, mod)),
     const1_rtx, const0_rtx);
}

/* Convert X to MODE, that must be Pmode or ptr_mode, without emitting
   any rtl.  */

static rtx
convert_debug_memory_address (enum machine_mode mode, rtx x)
{
  enum machine_mode xmode = GET_MODE (x);

#ifndef POINTERS_EXTEND_UNSIGNED
  gcc_assert (mode == Pmode);
  gcc_assert (xmode == mode || xmode == VOIDmode);
#else
  gcc_assert (mode == Pmode || mode == ptr_mode);

  if (GET_MODE (x) == mode || GET_MODE (x) == VOIDmode)
    return x;

  if (GET_MODE_BITSIZE (mode) < GET_MODE_BITSIZE (xmode))
    x = simplify_gen_subreg (mode, x, xmode,
			     subreg_lowpart_offset
			     (mode, xmode));
  else if (POINTERS_EXTEND_UNSIGNED > 0)
    x = gen_rtx_ZERO_EXTEND (mode, x);
  else if (!POINTERS_EXTEND_UNSIGNED)
    x = gen_rtx_SIGN_EXTEND (mode, x);
  else
    gcc_unreachable ();
#endif /* POINTERS_EXTEND_UNSIGNED */

  return x;
}

/* Return an RTX equivalent to the value of the tree expression
   EXP.  */

static rtx
expand_debug_expr (tree exp)
{
  rtx op0 = NULL_RTX, op1 = NULL_RTX, op2 = NULL_RTX;
  enum machine_mode mode = TYPE_MODE (TREE_TYPE (exp));
  int unsignedp = TYPE_UNSIGNED (TREE_TYPE (exp));
  addr_space_t as;
  enum machine_mode address_mode;

  switch (TREE_CODE_CLASS (TREE_CODE (exp)))
    {
    case tcc_expression:
      switch (TREE_CODE (exp))
	{
	case COND_EXPR:
	case DOT_PROD_EXPR:
	  goto ternary;

	case TRUTH_ANDIF_EXPR:
	case TRUTH_ORIF_EXPR:
	case TRUTH_AND_EXPR:
	case TRUTH_OR_EXPR:
	case TRUTH_XOR_EXPR:
	  goto binary;

	case TRUTH_NOT_EXPR:
	  goto unary;

	default:
	  break;
	}
      break;

    ternary:
      op2 = expand_debug_expr (TREE_OPERAND (exp, 2));
      if (!op2)
	return NULL_RTX;
      /* Fall through.  */

    binary:
    case tcc_binary:
    case tcc_comparison:
      op1 = expand_debug_expr (TREE_OPERAND (exp, 1));
      if (!op1)
	return NULL_RTX;
      /* Fall through.  */

    unary:
    case tcc_unary:
      op0 = expand_debug_expr (TREE_OPERAND (exp, 0));
      if (!op0)
	return NULL_RTX;
      break;

    case tcc_type:
    case tcc_statement:
      gcc_unreachable ();

    case tcc_constant:
    case tcc_exceptional:
    case tcc_declaration:
    case tcc_reference:
    case tcc_vl_exp:
      break;
    }

  switch (TREE_CODE (exp))
    {
    case STRING_CST:
      if (!lookup_constant_def (exp))
	{
	  if (strlen (TREE_STRING_POINTER (exp)) + 1
	      != (size_t) TREE_STRING_LENGTH (exp))
	    return NULL_RTX;
	  op0 = gen_rtx_CONST_STRING (Pmode, TREE_STRING_POINTER (exp));
	  op0 = gen_rtx_MEM (BLKmode, op0);
	  set_mem_attributes (op0, exp, 0);
	  return op0;
	}
      /* Fall through...  */

    case INTEGER_CST:
    case REAL_CST:
    case FIXED_CST:
      op0 = expand_expr (exp, NULL_RTX, mode, EXPAND_INITIALIZER);
      return op0;

    case COMPLEX_CST:
      gcc_assert (COMPLEX_MODE_P (mode));
      op0 = expand_debug_expr (TREE_REALPART (exp));
      op1 = expand_debug_expr (TREE_IMAGPART (exp));
      return gen_rtx_CONCAT (mode, op0, op1);

    case DEBUG_EXPR_DECL:
      op0 = DECL_RTL_IF_SET (exp);

      if (op0)
	return op0;

      op0 = gen_rtx_DEBUG_EXPR (mode);
      DEBUG_EXPR_TREE_DECL (op0) = exp;
      SET_DECL_RTL (exp, op0);

      return op0;

    case VAR_DECL:
    case PARM_DECL:
    case FUNCTION_DECL:
    case LABEL_DECL:
    case CONST_DECL:
    case RESULT_DECL:
      op0 = DECL_RTL_IF_SET (exp);

      /* This decl was probably optimized away.  */
      if (!op0)
	{
	  if (TREE_CODE (exp) != VAR_DECL
	      || DECL_EXTERNAL (exp)
	      || !TREE_STATIC (exp)
	      || !DECL_NAME (exp)
	      || DECL_HARD_REGISTER (exp)
	      || mode == VOIDmode)
	    return NULL;

	  op0 = make_decl_rtl_for_debug (exp);
	  if (!MEM_P (op0)
	      || GET_CODE (XEXP (op0, 0)) != SYMBOL_REF
	      || SYMBOL_REF_DECL (XEXP (op0, 0)) != exp)
	    return NULL;
	}
      else
	op0 = copy_rtx (op0);

      if (GET_MODE (op0) == BLKmode
	  /* If op0 is not BLKmode, but BLKmode is, adjust_mode
	     below would ICE.  While it is likely a FE bug,
	     try to be robust here.  See PR43166.  */
	  || mode == BLKmode
	  || (mode == VOIDmode && GET_MODE (op0) != VOIDmode))
	{
	  gcc_assert (MEM_P (op0));
	  op0 = adjust_address_nv (op0, mode, 0);
	  return op0;
	}

      /* Fall through.  */

    adjust_mode:
    case PAREN_EXPR:
    case NOP_EXPR:
    case CONVERT_EXPR:
      {
	enum machine_mode inner_mode = GET_MODE (op0);

	if (mode == inner_mode)
	  return op0;

	if (inner_mode == VOIDmode)
	  {
	    if (TREE_CODE (exp) == SSA_NAME)
	      inner_mode = TYPE_MODE (TREE_TYPE (exp));
	    else
	      inner_mode = TYPE_MODE (TREE_TYPE (TREE_OPERAND (exp, 0)));
	    if (mode == inner_mode)
	      return op0;
	  }

	if (FLOAT_MODE_P (mode) && FLOAT_MODE_P (inner_mode))
	  {
	    if (GET_MODE_BITSIZE (mode) == GET_MODE_BITSIZE (inner_mode))
	      op0 = simplify_gen_subreg (mode, op0, inner_mode, 0);
	    else if (GET_MODE_BITSIZE (mode) < GET_MODE_BITSIZE (inner_mode))
	      op0 = simplify_gen_unary (FLOAT_TRUNCATE, mode, op0, inner_mode);
	    else
	      op0 = simplify_gen_unary (FLOAT_EXTEND, mode, op0, inner_mode);
	  }
	else if (FLOAT_MODE_P (mode))
	  {
	    gcc_assert (TREE_CODE (exp) != SSA_NAME);
	    if (TYPE_UNSIGNED (TREE_TYPE (TREE_OPERAND (exp, 0))))
	      op0 = simplify_gen_unary (UNSIGNED_FLOAT, mode, op0, inner_mode);
	    else
	      op0 = simplify_gen_unary (FLOAT, mode, op0, inner_mode);
	  }
	else if (FLOAT_MODE_P (inner_mode))
	  {
	    if (unsignedp)
	      op0 = simplify_gen_unary (UNSIGNED_FIX, mode, op0, inner_mode);
	    else
	      op0 = simplify_gen_unary (FIX, mode, op0, inner_mode);
	  }
	else if (CONSTANT_P (op0)
		 || GET_MODE_BITSIZE (mode) <= GET_MODE_BITSIZE (inner_mode))
	  op0 = simplify_gen_subreg (mode, op0, inner_mode,
				     subreg_lowpart_offset (mode,
							    inner_mode));
	else if (unsignedp)
	  op0 = gen_rtx_ZERO_EXTEND (mode, op0);
	else
	  op0 = gen_rtx_SIGN_EXTEND (mode, op0);

	return op0;
      }

    case INDIRECT_REF:
    case ALIGN_INDIRECT_REF:
    case MISALIGNED_INDIRECT_REF:
      op0 = expand_debug_expr (TREE_OPERAND (exp, 0));
      if (!op0)
	return NULL;

      if (POINTER_TYPE_P (TREE_TYPE (exp)))
	{
	  as = TYPE_ADDR_SPACE (TREE_TYPE (TREE_TYPE (exp)));
	  address_mode = targetm.addr_space.address_mode (as);
	}
      else
	{
	  as = ADDR_SPACE_GENERIC;
	  address_mode = Pmode;
	}

      if (TREE_CODE (exp) == ALIGN_INDIRECT_REF)
	{
	  int align = TYPE_ALIGN_UNIT (TREE_TYPE (exp));
	  op0 = gen_rtx_AND (address_mode, op0, GEN_INT (-align));
	}

      op0 = gen_rtx_MEM (mode, op0);

      set_mem_attributes (op0, exp, 0);
      set_mem_addr_space (op0, as);

      return op0;

    case TARGET_MEM_REF:
      if (TMR_SYMBOL (exp) && !DECL_RTL_SET_P (TMR_SYMBOL (exp)))
	return NULL;

      op0 = expand_debug_expr
	    (tree_mem_ref_addr (build_pointer_type (TREE_TYPE (exp)), exp));
      if (!op0)
	return NULL;

      as = TYPE_ADDR_SPACE (TREE_TYPE (exp));

      op0 = gen_rtx_MEM (mode, op0);

      set_mem_attributes (op0, exp, 0);
      set_mem_addr_space (op0, as);

      return op0;

    case ARRAY_REF:
    case ARRAY_RANGE_REF:
    case COMPONENT_REF:
    case BIT_FIELD_REF:
    case REALPART_EXPR:
    case IMAGPART_EXPR:
    case VIEW_CONVERT_EXPR:
      {
	enum machine_mode mode1;
	HOST_WIDE_INT bitsize, bitpos;
	tree offset;
	int volatilep = 0;
	tree tem = get_inner_reference (exp, &bitsize, &bitpos, &offset,
					&mode1, &unsignedp, &volatilep, false);
	rtx orig_op0;

	if (bitsize == 0)
	  return NULL;

	orig_op0 = op0 = expand_debug_expr (tem);

	if (!op0)
	  return NULL;

	if (offset)
	  {
	    enum machine_mode addrmode, offmode;

	    if (!MEM_P (op0))
	      return NULL;

	    op0 = XEXP (op0, 0);
	    addrmode = GET_MODE (op0);
	    if (addrmode == VOIDmode)
	      addrmode = Pmode;

	    op1 = expand_debug_expr (offset);
	    if (!op1)
	      return NULL;

	    offmode = GET_MODE (op1);
	    if (offmode == VOIDmode)
	      offmode = TYPE_MODE (TREE_TYPE (offset));

	    if (addrmode != offmode)
	      op1 = simplify_gen_subreg (addrmode, op1, offmode,
					 subreg_lowpart_offset (addrmode,
								offmode));

	    /* Don't use offset_address here, we don't need a
	       recognizable address, and we don't want to generate
	       code.  */
	    op0 = gen_rtx_MEM (mode, gen_rtx_PLUS (addrmode, op0, op1));
	  }

	if (MEM_P (op0))
	  {
	    if (mode1 == VOIDmode)
	      /* Bitfield.  */
	      mode1 = smallest_mode_for_size (bitsize, MODE_INT);
	    if (bitpos >= BITS_PER_UNIT)
	      {
		op0 = adjust_address_nv (op0, mode1, bitpos / BITS_PER_UNIT);
		bitpos %= BITS_PER_UNIT;
	      }
	    else if (bitpos < 0)
	      {
		HOST_WIDE_INT units
		  = (-bitpos + BITS_PER_UNIT - 1) / BITS_PER_UNIT;
		op0 = adjust_address_nv (op0, mode1, units);
		bitpos += units * BITS_PER_UNIT;
	      }
	    else if (bitpos == 0 && bitsize == GET_MODE_BITSIZE (mode))
	      op0 = adjust_address_nv (op0, mode, 0);
	    else if (GET_MODE (op0) != mode1)
	      op0 = adjust_address_nv (op0, mode1, 0);
	    else
	      op0 = copy_rtx (op0);
	    if (op0 == orig_op0)
	      op0 = shallow_copy_rtx (op0);
	    set_mem_attributes (op0, exp, 0);
	  }

	if (bitpos == 0 && mode == GET_MODE (op0))
	  return op0;

        if (bitpos < 0)
          return NULL;

	if (GET_MODE (op0) == BLKmode)
	  return NULL;

	if ((bitpos % BITS_PER_UNIT) == 0
	    && bitsize == GET_MODE_BITSIZE (mode1))
	  {
	    enum machine_mode opmode = GET_MODE (op0);

	    if (opmode == VOIDmode)
	      opmode = mode1;

	    /* This condition may hold if we're expanding the address
	       right past the end of an array that turned out not to
	       be addressable (i.e., the address was only computed in
	       debug stmts).  The gen_subreg below would rightfully
	       crash, and the address doesn't really exist, so just
	       drop it.  */
	    if (bitpos >= GET_MODE_BITSIZE (opmode))
	      return NULL;

	    if ((bitpos % GET_MODE_BITSIZE (mode)) == 0)
	      return simplify_gen_subreg (mode, op0, opmode,
					  bitpos / BITS_PER_UNIT);
	  }

	return simplify_gen_ternary (SCALAR_INT_MODE_P (GET_MODE (op0))
				     && TYPE_UNSIGNED (TREE_TYPE (exp))
				     ? SIGN_EXTRACT
				     : ZERO_EXTRACT, mode,
				     GET_MODE (op0) != VOIDmode
				     ? GET_MODE (op0) : mode1,
				     op0, GEN_INT (bitsize), GEN_INT (bitpos));
      }

    case ABS_EXPR:
      return gen_rtx_ABS (mode, op0);

    case NEGATE_EXPR:
      return gen_rtx_NEG (mode, op0);

    case BIT_NOT_EXPR:
      return gen_rtx_NOT (mode, op0);

    case FLOAT_EXPR:
      if (unsignedp)
	return gen_rtx_UNSIGNED_FLOAT (mode, op0);
      else
	return gen_rtx_FLOAT (mode, op0);

    case FIX_TRUNC_EXPR:
      if (unsignedp)
	return gen_rtx_UNSIGNED_FIX (mode, op0);
      else
	return gen_rtx_FIX (mode, op0);

    case POINTER_PLUS_EXPR:
      /* For the rare target where pointers are not the same size as
	 size_t, we need to check for mis-matched modes and correct
	 the addend.  */
      if (op0 && op1
	  && GET_MODE (op0) != VOIDmode && GET_MODE (op1) != VOIDmode
	  && GET_MODE (op0) != GET_MODE (op1))
	{
	  if (GET_MODE_BITSIZE (GET_MODE (op0)) < GET_MODE_BITSIZE (GET_MODE (op1)))
	    op1 = gen_rtx_TRUNCATE (GET_MODE (op0), op1);
	  else
	    /* We always sign-extend, regardless of the signedness of
	       the operand, because the operand is always unsigned
	       here even if the original C expression is signed.  */
	    op1 = gen_rtx_SIGN_EXTEND (GET_MODE (op0), op1);
	}
      /* Fall through.  */
    case PLUS_EXPR:
      return gen_rtx_PLUS (mode, op0, op1);

    case MINUS_EXPR:
      return gen_rtx_MINUS (mode, op0, op1);

    case MULT_EXPR:
      return gen_rtx_MULT (mode, op0, op1);

    case RDIV_EXPR:
    case TRUNC_DIV_EXPR:
    case EXACT_DIV_EXPR:
      if (unsignedp)
	return gen_rtx_UDIV (mode, op0, op1);
      else
	return gen_rtx_DIV (mode, op0, op1);

    case TRUNC_MOD_EXPR:
      if (unsignedp)
	return gen_rtx_UMOD (mode, op0, op1);
      else
	return gen_rtx_MOD (mode, op0, op1);

    case FLOOR_DIV_EXPR:
      if (unsignedp)
	return gen_rtx_UDIV (mode, op0, op1);
      else
	{
	  rtx div = gen_rtx_DIV (mode, op0, op1);
	  rtx mod = gen_rtx_MOD (mode, op0, op1);
	  rtx adj = floor_sdiv_adjust (mode, mod, op1);
	  return gen_rtx_PLUS (mode, div, adj);
	}

    case FLOOR_MOD_EXPR:
      if (unsignedp)
	return gen_rtx_UMOD (mode, op0, op1);
      else
	{
	  rtx mod = gen_rtx_MOD (mode, op0, op1);
	  rtx adj = floor_sdiv_adjust (mode, mod, op1);
	  adj = gen_rtx_NEG (mode, gen_rtx_MULT (mode, adj, op1));
	  return gen_rtx_PLUS (mode, mod, adj);
	}

    case CEIL_DIV_EXPR:
      if (unsignedp)
	{
	  rtx div = gen_rtx_UDIV (mode, op0, op1);
	  rtx mod = gen_rtx_UMOD (mode, op0, op1);
	  rtx adj = ceil_udiv_adjust (mode, mod, op1);
	  return gen_rtx_PLUS (mode, div, adj);
	}
      else
	{
	  rtx div = gen_rtx_DIV (mode, op0, op1);
	  rtx mod = gen_rtx_MOD (mode, op0, op1);
	  rtx adj = ceil_sdiv_adjust (mode, mod, op1);
	  return gen_rtx_PLUS (mode, div, adj);
	}

    case CEIL_MOD_EXPR:
      if (unsignedp)
	{
	  rtx mod = gen_rtx_UMOD (mode, op0, op1);
	  rtx adj = ceil_udiv_adjust (mode, mod, op1);
	  adj = gen_rtx_NEG (mode, gen_rtx_MULT (mode, adj, op1));
	  return gen_rtx_PLUS (mode, mod, adj);
	}
      else
	{
	  rtx mod = gen_rtx_MOD (mode, op0, op1);
	  rtx adj = ceil_sdiv_adjust (mode, mod, op1);
	  adj = gen_rtx_NEG (mode, gen_rtx_MULT (mode, adj, op1));
	  return gen_rtx_PLUS (mode, mod, adj);
	}

    case ROUND_DIV_EXPR:
      if (unsignedp)
	{
	  rtx div = gen_rtx_UDIV (mode, op0, op1);
	  rtx mod = gen_rtx_UMOD (mode, op0, op1);
	  rtx adj = round_udiv_adjust (mode, mod, op1);
	  return gen_rtx_PLUS (mode, div, adj);
	}
      else
	{
	  rtx div = gen_rtx_DIV (mode, op0, op1);
	  rtx mod = gen_rtx_MOD (mode, op0, op1);
	  rtx adj = round_sdiv_adjust (mode, mod, op1);
	  return gen_rtx_PLUS (mode, div, adj);
	}

    case ROUND_MOD_EXPR:
      if (unsignedp)
	{
	  rtx mod = gen_rtx_UMOD (mode, op0, op1);
	  rtx adj = round_udiv_adjust (mode, mod, op1);
	  adj = gen_rtx_NEG (mode, gen_rtx_MULT (mode, adj, op1));
	  return gen_rtx_PLUS (mode, mod, adj);
	}
      else
	{
	  rtx mod = gen_rtx_MOD (mode, op0, op1);
	  rtx adj = round_sdiv_adjust (mode, mod, op1);
	  adj = gen_rtx_NEG (mode, gen_rtx_MULT (mode, adj, op1));
	  return gen_rtx_PLUS (mode, mod, adj);
	}

    case LSHIFT_EXPR:
      return gen_rtx_ASHIFT (mode, op0, op1);

    case RSHIFT_EXPR:
      if (unsignedp)
	return gen_rtx_LSHIFTRT (mode, op0, op1);
      else
	return gen_rtx_ASHIFTRT (mode, op0, op1);

    case LROTATE_EXPR:
      return gen_rtx_ROTATE (mode, op0, op1);

    case RROTATE_EXPR:
      return gen_rtx_ROTATERT (mode, op0, op1);

    case MIN_EXPR:
      if (unsignedp)
	return gen_rtx_UMIN (mode, op0, op1);
      else
	return gen_rtx_SMIN (mode, op0, op1);

    case MAX_EXPR:
      if (unsignedp)
	return gen_rtx_UMAX (mode, op0, op1);
      else
	return gen_rtx_SMAX (mode, op0, op1);

    case BIT_AND_EXPR:
    case TRUTH_AND_EXPR:
      return gen_rtx_AND (mode, op0, op1);

    case BIT_IOR_EXPR:
    case TRUTH_OR_EXPR:
      return gen_rtx_IOR (mode, op0, op1);

    case BIT_XOR_EXPR:
    case TRUTH_XOR_EXPR:
      return gen_rtx_XOR (mode, op0, op1);

    case TRUTH_ANDIF_EXPR:
      return gen_rtx_IF_THEN_ELSE (mode, op0, op1, const0_rtx);

    case TRUTH_ORIF_EXPR:
      return gen_rtx_IF_THEN_ELSE (mode, op0, const_true_rtx, op1);

    case TRUTH_NOT_EXPR:
      return gen_rtx_EQ (mode, op0, const0_rtx);

    case LT_EXPR:
      if (unsignedp)
	return gen_rtx_LTU (mode, op0, op1);
      else
	return gen_rtx_LT (mode, op0, op1);

    case LE_EXPR:
      if (unsignedp)
	return gen_rtx_LEU (mode, op0, op1);
      else
	return gen_rtx_LE (mode, op0, op1);

    case GT_EXPR:
      if (unsignedp)
	return gen_rtx_GTU (mode, op0, op1);
      else
	return gen_rtx_GT (mode, op0, op1);

    case GE_EXPR:
      if (unsignedp)
	return gen_rtx_GEU (mode, op0, op1);
      else
	return gen_rtx_GE (mode, op0, op1);

    case EQ_EXPR:
      return gen_rtx_EQ (mode, op0, op1);

    case NE_EXPR:
      return gen_rtx_NE (mode, op0, op1);

    case UNORDERED_EXPR:
      return gen_rtx_UNORDERED (mode, op0, op1);

    case ORDERED_EXPR:
      return gen_rtx_ORDERED (mode, op0, op1);

    case UNLT_EXPR:
      return gen_rtx_UNLT (mode, op0, op1);

    case UNLE_EXPR:
      return gen_rtx_UNLE (mode, op0, op1);

    case UNGT_EXPR:
      return gen_rtx_UNGT (mode, op0, op1);

    case UNGE_EXPR:
      return gen_rtx_UNGE (mode, op0, op1);

    case UNEQ_EXPR:
      return gen_rtx_UNEQ (mode, op0, op1);

    case LTGT_EXPR:
      return gen_rtx_LTGT (mode, op0, op1);

    case COND_EXPR:
      return gen_rtx_IF_THEN_ELSE (mode, op0, op1, op2);

    case COMPLEX_EXPR:
      gcc_assert (COMPLEX_MODE_P (mode));
      if (GET_MODE (op0) == VOIDmode)
	op0 = gen_rtx_CONST (GET_MODE_INNER (mode), op0);
      if (GET_MODE (op1) == VOIDmode)
	op1 = gen_rtx_CONST (GET_MODE_INNER (mode), op1);
      return gen_rtx_CONCAT (mode, op0, op1);

    case CONJ_EXPR:
      if (GET_CODE (op0) == CONCAT)
	return gen_rtx_CONCAT (mode, XEXP (op0, 0),
			       gen_rtx_NEG (GET_MODE_INNER (mode),
					    XEXP (op0, 1)));
      else
	{
	  enum machine_mode imode = GET_MODE_INNER (mode);
	  rtx re, im;

	  if (MEM_P (op0))
	    {
	      re = adjust_address_nv (op0, imode, 0);
	      im = adjust_address_nv (op0, imode, GET_MODE_SIZE (imode));
	    }
	  else
	    {
	      enum machine_mode ifmode = int_mode_for_mode (mode);
	      enum machine_mode ihmode = int_mode_for_mode (imode);
	      rtx halfsize;
	      if (ifmode == BLKmode || ihmode == BLKmode)
		return NULL;
	      halfsize = GEN_INT (GET_MODE_BITSIZE (ihmode));
	      re = op0;
	      if (mode != ifmode)
		re = gen_rtx_SUBREG (ifmode, re, 0);
	      re = gen_rtx_ZERO_EXTRACT (ihmode, re, halfsize, const0_rtx);
	      if (imode != ihmode)
		re = gen_rtx_SUBREG (imode, re, 0);
	      im = copy_rtx (op0);
	      if (mode != ifmode)
		im = gen_rtx_SUBREG (ifmode, im, 0);
	      im = gen_rtx_ZERO_EXTRACT (ihmode, im, halfsize, halfsize);
	      if (imode != ihmode)
		im = gen_rtx_SUBREG (imode, im, 0);
	    }
	  im = gen_rtx_NEG (imode, im);
	  return gen_rtx_CONCAT (mode, re, im);
	}

    case ADDR_EXPR:
      op0 = expand_debug_expr (TREE_OPERAND (exp, 0));
      if (!op0 || !MEM_P (op0))
	return NULL;

      op0 = convert_debug_memory_address (mode, XEXP (op0, 0));

      return op0;

    case VECTOR_CST:
      exp = build_constructor_from_list (TREE_TYPE (exp),
					 TREE_VECTOR_CST_ELTS (exp));
      /* Fall through.  */

    case CONSTRUCTOR:
      if (TREE_CODE (TREE_TYPE (exp)) == VECTOR_TYPE)
	{
	  unsigned i;
	  tree val;

	  op0 = gen_rtx_CONCATN
	    (mode, rtvec_alloc (TYPE_VECTOR_SUBPARTS (TREE_TYPE (exp))));

	  FOR_EACH_CONSTRUCTOR_VALUE (CONSTRUCTOR_ELTS (exp), i, val)
	    {
	      op1 = expand_debug_expr (val);
	      if (!op1)
		return NULL;
	      XVECEXP (op0, 0, i) = op1;
	    }

	  if (i < TYPE_VECTOR_SUBPARTS (TREE_TYPE (exp)))
	    {
	      op1 = expand_debug_expr
		(fold_convert (TREE_TYPE (TREE_TYPE (exp)), integer_zero_node));

	      if (!op1)
		return NULL;

	      for (; i < TYPE_VECTOR_SUBPARTS (TREE_TYPE (exp)); i++)
		XVECEXP (op0, 0, i) = op1;
	    }

	  return op0;
	}
      else
	goto flag_unsupported;

    case CALL_EXPR:
      /* ??? Maybe handle some builtins?  */
      return NULL;

    case SSA_NAME:
      {
	gimple g = get_gimple_for_ssa_name (exp);
	if (g)
	  {
	    op0 = expand_debug_expr (gimple_assign_rhs_to_tree (g));
	    if (!op0)
	      return NULL;
	  }
	else
	  {
	    int part = var_to_partition (SA.map, exp);

	    if (part == NO_PARTITION)
	      return NULL;

	    gcc_assert (part >= 0 && (unsigned)part < SA.map->num_partitions);

	    op0 = SA.partition_to_pseudo[part];
	  }
	goto adjust_mode;
      }

    case ERROR_MARK:
      return NULL;

    /* Vector stuff.  For most of the codes we don't have rtl codes.  */
    case REALIGN_LOAD_EXPR:
    case REDUC_MAX_EXPR:
    case REDUC_MIN_EXPR:
    case REDUC_PLUS_EXPR:
    case VEC_COND_EXPR:
    case VEC_EXTRACT_EVEN_EXPR:
    case VEC_EXTRACT_ODD_EXPR:
    case VEC_INTERLEAVE_HIGH_EXPR:
    case VEC_INTERLEAVE_LOW_EXPR:
    case VEC_LSHIFT_EXPR:
    case VEC_PACK_FIX_TRUNC_EXPR:
    case VEC_PACK_SAT_EXPR:
    case VEC_PACK_TRUNC_EXPR:
    case VEC_RSHIFT_EXPR:
    case VEC_UNPACK_FLOAT_HI_EXPR:
    case VEC_UNPACK_FLOAT_LO_EXPR:
    case VEC_UNPACK_HI_EXPR:
    case VEC_UNPACK_LO_EXPR:
    case VEC_WIDEN_MULT_HI_EXPR:
    case VEC_WIDEN_MULT_LO_EXPR:
      return NULL;

   /* Misc codes.  */
    case ADDR_SPACE_CONVERT_EXPR:
    case FIXED_CONVERT_EXPR:
    case OBJ_TYPE_REF:
    case WITH_SIZE_EXPR:
      return NULL;

    case DOT_PROD_EXPR:
      if (SCALAR_INT_MODE_P (GET_MODE (op0))
	  && SCALAR_INT_MODE_P (mode))
	{
	  if (TYPE_UNSIGNED (TREE_TYPE (TREE_OPERAND (exp, 0))))
	    op0 = gen_rtx_ZERO_EXTEND (mode, op0);
	  else
	    op0 = gen_rtx_SIGN_EXTEND (mode, op0);
	  if (TYPE_UNSIGNED (TREE_TYPE (TREE_OPERAND (exp, 1))))
	    op1 = gen_rtx_ZERO_EXTEND (mode, op1);
	  else
	    op1 = gen_rtx_SIGN_EXTEND (mode, op1);
	  op0 = gen_rtx_MULT (mode, op0, op1);
	  return gen_rtx_PLUS (mode, op0, op2);
	}
      return NULL;

    case WIDEN_MULT_EXPR:
      if (SCALAR_INT_MODE_P (GET_MODE (op0))
	  && SCALAR_INT_MODE_P (mode))
	{
	  enum machine_mode inner_mode = GET_MODE (op0);
	  if (TYPE_UNSIGNED (TREE_TYPE (TREE_OPERAND (exp, 0))))
	    op0 = simplify_gen_unary (ZERO_EXTEND, mode, op0, inner_mode);
	  else
	    op0 = simplify_gen_unary (SIGN_EXTEND, mode, op0, inner_mode);
	  if (TYPE_UNSIGNED (TREE_TYPE (TREE_OPERAND (exp, 1))))
	    op1 = simplify_gen_unary (ZERO_EXTEND, mode, op1, inner_mode);
	  else
	    op1 = simplify_gen_unary (SIGN_EXTEND, mode, op1, inner_mode);
	  return gen_rtx_MULT (mode, op0, op1);
	}
      return NULL;

    case WIDEN_SUM_EXPR:
      if (SCALAR_INT_MODE_P (GET_MODE (op0))
	  && SCALAR_INT_MODE_P (mode))
	{
	  if (TYPE_UNSIGNED (TREE_TYPE (TREE_OPERAND (exp, 0))))
	    op0 = gen_rtx_ZERO_EXTEND (mode, op0);
	  else
	    op0 = gen_rtx_SIGN_EXTEND (mode, op0);
	  return gen_rtx_PLUS (mode, op0, op1);
	}
      return NULL;

    default:
    flag_unsupported:
#ifdef ENABLE_CHECKING
      debug_tree (exp);
      gcc_unreachable ();
#else
      return NULL;
#endif
    }
}

/* Expand the _LOCs in debug insns.  We run this after expanding all
   regular insns, so that any variables referenced in the function
   will have their DECL_RTLs set.  */

static void
expand_debug_locations (void)
{
  rtx insn;
  rtx last = get_last_insn ();
  int save_strict_alias = flag_strict_aliasing;

  /* New alias sets while setting up memory attributes cause
     -fcompare-debug failures, even though it doesn't bring about any
     codegen changes.  */
  flag_strict_aliasing = 0;

  for (insn = get_insns (); insn; insn = NEXT_INSN (insn))
    if (DEBUG_INSN_P (insn))
      {
	tree value = (tree)INSN_VAR_LOCATION_LOC (insn);
	rtx val;
	enum machine_mode mode;

	if (value == NULL_TREE)
	  val = NULL_RTX;
	else
	  {
	    val = expand_debug_expr (value);
	    gcc_assert (last == get_last_insn ());
	  }

	if (!val)
	  val = gen_rtx_UNKNOWN_VAR_LOC ();
	else
	  {
	    mode = GET_MODE (INSN_VAR_LOCATION (insn));

	    gcc_assert (mode == GET_MODE (val)
			|| (GET_MODE (val) == VOIDmode
			    && (CONST_INT_P (val)
				|| GET_CODE (val) == CONST_FIXED
				|| GET_CODE (val) == CONST_DOUBLE
				|| GET_CODE (val) == LABEL_REF)));
	  }

	INSN_VAR_LOCATION_LOC (insn) = val;
      }

  flag_strict_aliasing = save_strict_alias;
}

/* Expand basic block BB from GIMPLE trees to RTL.  */

static basic_block
expand_gimple_basic_block (basic_block bb)
{
  gimple_stmt_iterator gsi;
  gimple_seq stmts;
  gimple stmt = NULL;
  rtx note, last;
  edge e;
  edge_iterator ei;
  void **elt;

  if (dump_file)
    fprintf (dump_file, "\n;; Generating RTL for gimple basic block %d\n",
	     bb->index);

  /* Note that since we are now transitioning from GIMPLE to RTL, we
     cannot use the gsi_*_bb() routines because they expect the basic
     block to be in GIMPLE, instead of RTL.  Therefore, we need to
     access the BB sequence directly.  */
  stmts = bb_seq (bb);
  bb->il.gimple = NULL;
  rtl_profile_for_bb (bb);
  init_rtl_bb_info (bb);
  bb->flags |= BB_RTL;

  /* Remove the RETURN_EXPR if we may fall though to the exit
     instead.  */
  gsi = gsi_last (stmts);
  if (!gsi_end_p (gsi)
      && gimple_code (gsi_stmt (gsi)) == GIMPLE_RETURN)
    {
      gimple ret_stmt = gsi_stmt (gsi);

      gcc_assert (single_succ_p (bb));
      gcc_assert (single_succ (bb) == EXIT_BLOCK_PTR);

      if (bb->next_bb == EXIT_BLOCK_PTR
	  && !gimple_return_retval (ret_stmt))
	{
	  gsi_remove (&gsi, false);
	  single_succ_edge (bb)->flags |= EDGE_FALLTHRU;
	}
    }

  gsi = gsi_start (stmts);
  if (!gsi_end_p (gsi))
    {
      stmt = gsi_stmt (gsi);
      if (gimple_code (stmt) != GIMPLE_LABEL)
	stmt = NULL;
    }

  elt = pointer_map_contains (lab_rtx_for_bb, bb);

  if (stmt || elt)
    {
      last = get_last_insn ();

      if (stmt)
	{
	  expand_gimple_stmt (stmt);
	  gsi_next (&gsi);
	}

      if (elt)
	emit_label ((rtx) *elt);

      /* Java emits line number notes in the top of labels.
	 ??? Make this go away once line number notes are obsoleted.  */
      BB_HEAD (bb) = NEXT_INSN (last);
      if (NOTE_P (BB_HEAD (bb)))
	BB_HEAD (bb) = NEXT_INSN (BB_HEAD (bb));
      note = emit_note_after (NOTE_INSN_BASIC_BLOCK, BB_HEAD (bb));

      maybe_dump_rtl_for_gimple_stmt (stmt, last);
    }
  else
    note = BB_HEAD (bb) = emit_note (NOTE_INSN_BASIC_BLOCK);

  NOTE_BASIC_BLOCK (note) = bb;

  for (; !gsi_end_p (gsi); gsi_next (&gsi))
    {
      basic_block new_bb;

      stmt = gsi_stmt (gsi);

      /* If this statement is a non-debug one, and we generate debug
	 insns, then this one might be the last real use of a TERed
	 SSA_NAME, but where there are still some debug uses further
	 down.  Expanding the current SSA name in such further debug
	 uses by their RHS might lead to wrong debug info, as coalescing
	 might make the operands of such RHS be placed into the same
	 pseudo as something else.  Like so:
	   a_1 = a_0 + 1;   // Assume a_1 is TERed and a_0 is dead
	   use(a_1);
	   a_2 = ...
           #DEBUG ... => a_1
	 As a_0 and a_2 don't overlap in lifetime, assume they are coalesced.
	 If we now would expand a_1 by it's RHS (a_0 + 1) in the debug use,
	 the write to a_2 would actually have clobbered the place which
	 formerly held a_0.

	 So, instead of that, we recognize the situation, and generate
	 debug temporaries at the last real use of TERed SSA names:
	   a_1 = a_0 + 1;
           #DEBUG #D1 => a_1
	   use(a_1);
	   a_2 = ...
           #DEBUG ... => #D1
	 */
      if (MAY_HAVE_DEBUG_INSNS
	  && SA.values
	  && !is_gimple_debug (stmt))
	{
	  ssa_op_iter iter;
	  tree op;
	  gimple def;

	  location_t sloc = get_curr_insn_source_location ();
	  tree sblock = get_curr_insn_block ();

	  /* Look for SSA names that have their last use here (TERed
	     names always have only one real use).  */
	  FOR_EACH_SSA_TREE_OPERAND (op, stmt, iter, SSA_OP_USE)
	    if ((def = get_gimple_for_ssa_name (op)))
	      {
		imm_use_iterator imm_iter;
		use_operand_p use_p;
		bool have_debug_uses = false;

		FOR_EACH_IMM_USE_FAST (use_p, imm_iter, op)
		  {
		    if (gimple_debug_bind_p (USE_STMT (use_p)))
		      {
			have_debug_uses = true;
			break;
		      }
		  }

		if (have_debug_uses)
		  {
		    /* OP is a TERed SSA name, with DEF it's defining
		       statement, and where OP is used in further debug
		       instructions.  Generate a debug temporary, and
		       replace all uses of OP in debug insns with that
		       temporary.  */
		    gimple debugstmt;
		    tree value = gimple_assign_rhs_to_tree (def);
		    tree vexpr = make_node (DEBUG_EXPR_DECL);
		    rtx val;
		    enum machine_mode mode;

		    set_curr_insn_source_location (gimple_location (def));
		    set_curr_insn_block (gimple_block (def));

		    DECL_ARTIFICIAL (vexpr) = 1;
		    TREE_TYPE (vexpr) = TREE_TYPE (value);
		    if (DECL_P (value))
		      mode = DECL_MODE (value);
		    else
		      mode = TYPE_MODE (TREE_TYPE (value));
		    DECL_MODE (vexpr) = mode;

		    val = gen_rtx_VAR_LOCATION
			(mode, vexpr, (rtx)value, VAR_INIT_STATUS_INITIALIZED);

		    val = emit_debug_insn (val);

		    FOR_EACH_IMM_USE_STMT (debugstmt, imm_iter, op)
		      {
			if (!gimple_debug_bind_p (debugstmt))
			  continue;

			FOR_EACH_IMM_USE_ON_STMT (use_p, imm_iter)
			  SET_USE (use_p, vexpr);

			update_stmt (debugstmt);
		      }
		  }
	      }
	  set_curr_insn_source_location (sloc);
	  set_curr_insn_block (sblock);
	}

      currently_expanding_gimple_stmt = stmt;

      /* Expand this statement, then evaluate the resulting RTL and
	 fixup the CFG accordingly.  */
      if (gimple_code (stmt) == GIMPLE_COND)
	{
	  new_bb = expand_gimple_cond (bb, stmt);
	  if (new_bb)
	    return new_bb;
	}
      else if (gimple_debug_bind_p (stmt))
	{
	  location_t sloc = get_curr_insn_source_location ();
	  tree sblock = get_curr_insn_block ();
	  gimple_stmt_iterator nsi = gsi;

	  for (;;)
	    {
	      tree var = gimple_debug_bind_get_var (stmt);
	      tree value;
	      rtx val;
	      enum machine_mode mode;

	      if (gimple_debug_bind_has_value_p (stmt))
		value = gimple_debug_bind_get_value (stmt);
	      else
		value = NULL_TREE;

	      last = get_last_insn ();

	      set_curr_insn_source_location (gimple_location (stmt));
	      set_curr_insn_block (gimple_block (stmt));

	      if (DECL_P (var))
		mode = DECL_MODE (var);
	      else
		mode = TYPE_MODE (TREE_TYPE (var));

	      val = gen_rtx_VAR_LOCATION
		(mode, var, (rtx)value, VAR_INIT_STATUS_INITIALIZED);

	      val = emit_debug_insn (val);

	      if (dump_file && (dump_flags & TDF_DETAILS))
		{
		  /* We can't dump the insn with a TREE where an RTX
		     is expected.  */
		  INSN_VAR_LOCATION_LOC (val) = const0_rtx;
		  maybe_dump_rtl_for_gimple_stmt (stmt, last);
		  INSN_VAR_LOCATION_LOC (val) = (rtx)value;
		}

	      /* In order not to generate too many debug temporaries,
	         we delink all uses of debug statements we already expanded.
		 Therefore debug statements between definition and real
		 use of TERed SSA names will continue to use the SSA name,
		 and not be replaced with debug temps.  */
	      delink_stmt_imm_use (stmt);

	      gsi = nsi;
	      gsi_next (&nsi);
	      if (gsi_end_p (nsi))
		break;
	      stmt = gsi_stmt (nsi);
	      if (!gimple_debug_bind_p (stmt))
		break;
	    }

	  set_curr_insn_source_location (sloc);
	  set_curr_insn_block (sblock);
	}
      else
	{
	  if (is_gimple_call (stmt) && gimple_call_tail_p (stmt))
	    {
	      bool can_fallthru;
	      new_bb = expand_gimple_tailcall (bb, stmt, &can_fallthru);
	      if (new_bb)
		{
		  if (can_fallthru)
		    bb = new_bb;
		  else
		    return new_bb;
		}
	    }
	  else
	    {
	      def_operand_p def_p;
	      def_p = SINGLE_SSA_DEF_OPERAND (stmt, SSA_OP_DEF);

	      if (def_p != NULL)
		{
		  /* Ignore this stmt if it is in the list of
		     replaceable expressions.  */
		  if (SA.values
		      && bitmap_bit_p (SA.values,
				       SSA_NAME_VERSION (DEF_FROM_PTR (def_p))))
		    continue;
		}
	      last = expand_gimple_stmt (stmt);
	      maybe_dump_rtl_for_gimple_stmt (stmt, last);
	    }
	}
    }

  currently_expanding_gimple_stmt = NULL;

  /* Expand implicit goto and convert goto_locus.  */
  FOR_EACH_EDGE (e, ei, bb->succs)
    {
      if (e->goto_locus && e->goto_block)
	{
	  set_curr_insn_source_location (e->goto_locus);
	  set_curr_insn_block (e->goto_block);
	  e->goto_locus = curr_insn_locator ();
	}
      e->goto_block = NULL;
      if ((e->flags & EDGE_FALLTHRU) && e->dest != bb->next_bb)
	{
	  emit_jump (label_rtx_for_bb (e->dest));
	  e->flags &= ~EDGE_FALLTHRU;
	}
    }

  /* Expanded RTL can create a jump in the last instruction of block.
     This later might be assumed to be a jump to successor and break edge insertion.
     We need to insert dummy move to prevent this. PR41440. */
  if (single_succ_p (bb)
      && (single_succ_edge (bb)->flags & EDGE_FALLTHRU)
      && (last = get_last_insn ())
      && JUMP_P (last))
    {
      rtx dummy = gen_reg_rtx (SImode);
      emit_insn_after_noloc (gen_move_insn (dummy, dummy), last, NULL);
    }

  do_pending_stack_adjust ();

  /* Find the block tail.  The last insn in the block is the insn
     before a barrier and/or table jump insn.  */
  last = get_last_insn ();
  if (BARRIER_P (last))
    last = PREV_INSN (last);
  if (JUMP_TABLE_DATA_P (last))
    last = PREV_INSN (PREV_INSN (last));
  BB_END (bb) = last;

  update_bb_for_insn (bb);

  return bb;
}


/* Create a basic block for initialization code.  */

static basic_block
construct_init_block (void)
{
  basic_block init_block, first_block;
  edge e = NULL;
  int flags;

  /* Multiple entry points not supported yet.  */
  gcc_assert (EDGE_COUNT (ENTRY_BLOCK_PTR->succs) == 1);
  init_rtl_bb_info (ENTRY_BLOCK_PTR);
  init_rtl_bb_info (EXIT_BLOCK_PTR);
  ENTRY_BLOCK_PTR->flags |= BB_RTL;
  EXIT_BLOCK_PTR->flags |= BB_RTL;

  e = EDGE_SUCC (ENTRY_BLOCK_PTR, 0);

  /* When entry edge points to first basic block, we don't need jump,
     otherwise we have to jump into proper target.  */
  if (e && e->dest != ENTRY_BLOCK_PTR->next_bb)
    {
      tree label = gimple_block_label (e->dest);

      emit_jump (label_rtx (label));
      flags = 0;
    }
  else
    flags = EDGE_FALLTHRU;

  init_block = create_basic_block (NEXT_INSN (get_insns ()),
				   get_last_insn (),
				   ENTRY_BLOCK_PTR);
  init_block->frequency = ENTRY_BLOCK_PTR->frequency;
  init_block->count = ENTRY_BLOCK_PTR->count;
  if (e)
    {
      first_block = e->dest;
      redirect_edge_succ (e, init_block);
      e = make_edge (init_block, first_block, flags);
    }
  else
    e = make_edge (init_block, EXIT_BLOCK_PTR, EDGE_FALLTHRU);
  e->probability = REG_BR_PROB_BASE;
  e->count = ENTRY_BLOCK_PTR->count;

  update_bb_for_insn (init_block);
  return init_block;
}

/* For each lexical block, set BLOCK_NUMBER to the depth at which it is
   found in the block tree.  */

static void
set_block_levels (tree block, int level)
{
  while (block)
    {
      BLOCK_NUMBER (block) = level;
      set_block_levels (BLOCK_SUBBLOCKS (block), level + 1);
      block = BLOCK_CHAIN (block);
    }
}

/* Create a block containing landing pads and similar stuff.  */

static void
construct_exit_block (void)
{
  rtx head = get_last_insn ();
  rtx end;
  basic_block exit_block;
  edge e, e2;
  unsigned ix;
  edge_iterator ei;
  rtx orig_end = BB_END (EXIT_BLOCK_PTR->prev_bb);

  rtl_profile_for_bb (EXIT_BLOCK_PTR);

  /* Make sure the locus is set to the end of the function, so that
     epilogue line numbers and warnings are set properly.  */
  if (cfun->function_end_locus != UNKNOWN_LOCATION)
    input_location = cfun->function_end_locus;

  /* The following insns belong to the top scope.  */
  set_curr_insn_block (DECL_INITIAL (current_function_decl));

  /* Generate rtl for function exit.  */
  expand_function_end ();

  end = get_last_insn ();
  if (head == end)
    return;
  /* While emitting the function end we could move end of the last basic block.
   */
  BB_END (EXIT_BLOCK_PTR->prev_bb) = orig_end;
  while (NEXT_INSN (head) && NOTE_P (NEXT_INSN (head)))
    head = NEXT_INSN (head);
  exit_block = create_basic_block (NEXT_INSN (head), end,
				   EXIT_BLOCK_PTR->prev_bb);
  exit_block->frequency = EXIT_BLOCK_PTR->frequency;
  exit_block->count = EXIT_BLOCK_PTR->count;

  ix = 0;
  while (ix < EDGE_COUNT (EXIT_BLOCK_PTR->preds))
    {
      e = EDGE_PRED (EXIT_BLOCK_PTR, ix);
      if (!(e->flags & EDGE_ABNORMAL))
	redirect_edge_succ (e, exit_block);
      else
	ix++;
    }

  e = make_edge (exit_block, EXIT_BLOCK_PTR, EDGE_FALLTHRU);
  e->probability = REG_BR_PROB_BASE;
  e->count = EXIT_BLOCK_PTR->count;
  FOR_EACH_EDGE (e2, ei, EXIT_BLOCK_PTR->preds)
    if (e2 != e)
      {
	e->count -= e2->count;
	exit_block->count -= e2->count;
	exit_block->frequency -= EDGE_FREQUENCY (e2);
      }
  if (e->count < 0)
    e->count = 0;
  if (exit_block->count < 0)
    exit_block->count = 0;
  if (exit_block->frequency < 0)
    exit_block->frequency = 0;
  update_bb_for_insn (exit_block);
}

/* Helper function for discover_nonconstant_array_refs.
   Look for ARRAY_REF nodes with non-constant indexes and mark them
   addressable.  */

static tree
discover_nonconstant_array_refs_r (tree * tp, int *walk_subtrees,
				   void *data ATTRIBUTE_UNUSED)
{
  tree t = *tp;

  if (IS_TYPE_OR_DECL_P (t))
    *walk_subtrees = 0;
  else if (TREE_CODE (t) == ARRAY_REF || TREE_CODE (t) == ARRAY_RANGE_REF)
    {
      while (((TREE_CODE (t) == ARRAY_REF || TREE_CODE (t) == ARRAY_RANGE_REF)
	      && is_gimple_min_invariant (TREE_OPERAND (t, 1))
	      && (!TREE_OPERAND (t, 2)
		  || is_gimple_min_invariant (TREE_OPERAND (t, 2))))
	     || (TREE_CODE (t) == COMPONENT_REF
		 && (!TREE_OPERAND (t,2)
		     || is_gimple_min_invariant (TREE_OPERAND (t, 2))))
	     || TREE_CODE (t) == BIT_FIELD_REF
	     || TREE_CODE (t) == REALPART_EXPR
	     || TREE_CODE (t) == IMAGPART_EXPR
	     || TREE_CODE (t) == VIEW_CONVERT_EXPR
	     || CONVERT_EXPR_P (t))
	t = TREE_OPERAND (t, 0);

      if (TREE_CODE (t) == ARRAY_REF || TREE_CODE (t) == ARRAY_RANGE_REF)
	{
	  t = get_base_address (t);
	  if (t && DECL_P (t)
              && DECL_MODE (t) != BLKmode)
	    TREE_ADDRESSABLE (t) = 1;
	}

      *walk_subtrees = 0;
    }

  return NULL_TREE;
}

/* RTL expansion is not able to compile array references with variable
   offsets for arrays stored in single register.  Discover such
   expressions and mark variables as addressable to avoid this
   scenario.  */

static void
discover_nonconstant_array_refs (void)
{
  basic_block bb;
  gimple_stmt_iterator gsi;

  FOR_EACH_BB (bb)
    for (gsi = gsi_start_bb (bb); !gsi_end_p (gsi); gsi_next (&gsi))
      {
	gimple stmt = gsi_stmt (gsi);
	if (!is_gimple_debug (stmt))
	  walk_gimple_op (stmt, discover_nonconstant_array_refs_r, NULL);
      }
}

/* This function sets crtl->args.internal_arg_pointer to a virtual
   register if DRAP is needed.  Local register allocator will replace
   virtual_incoming_args_rtx with the virtual register.  */

static void
expand_stack_alignment (void)
{
  rtx drap_rtx;
  unsigned int preferred_stack_boundary;

  if (! SUPPORTS_STACK_ALIGNMENT)
    return;

  if (cfun->calls_alloca
      || cfun->has_nonlocal_label
      || crtl->has_nonlocal_goto)
    crtl->need_drap = true;

  /* Call update_stack_boundary here again to update incoming stack
     boundary.  It may set incoming stack alignment to a different
     value after RTL expansion.  TARGET_FUNCTION_OK_FOR_SIBCALL may
     use the minimum incoming stack alignment to check if it is OK
     to perform sibcall optimization since sibcall optimization will
     only align the outgoing stack to incoming stack boundary.  */
  if (targetm.calls.update_stack_boundary)
    targetm.calls.update_stack_boundary ();

  /* The incoming stack frame has to be aligned at least at
     parm_stack_boundary.  */
  gcc_assert (crtl->parm_stack_boundary <= INCOMING_STACK_BOUNDARY);

  /* Update crtl->stack_alignment_estimated and use it later to align
     stack.  We check PREFERRED_STACK_BOUNDARY if there may be non-call
     exceptions since callgraph doesn't collect incoming stack alignment
     in this case.  */
  if (cfun->can_throw_non_call_exceptions
      && PREFERRED_STACK_BOUNDARY > crtl->preferred_stack_boundary)
    preferred_stack_boundary = PREFERRED_STACK_BOUNDARY;
  else
    preferred_stack_boundary = crtl->preferred_stack_boundary;
  if (preferred_stack_boundary > crtl->stack_alignment_estimated)
    crtl->stack_alignment_estimated = preferred_stack_boundary;
  if (preferred_stack_boundary > crtl->stack_alignment_needed)
    crtl->stack_alignment_needed = preferred_stack_boundary;

  gcc_assert (crtl->stack_alignment_needed
	      <= crtl->stack_alignment_estimated);

  crtl->stack_realign_needed
    = INCOMING_STACK_BOUNDARY < crtl->stack_alignment_estimated;
  crtl->stack_realign_tried = crtl->stack_realign_needed;

  crtl->stack_realign_processed = true;

  /* Target has to redefine TARGET_GET_DRAP_RTX to support stack
     alignment.  */
  gcc_assert (targetm.calls.get_drap_rtx != NULL);
  drap_rtx = targetm.calls.get_drap_rtx ();

  /* stack_realign_drap and drap_rtx must match.  */
  gcc_assert ((stack_realign_drap != 0) == (drap_rtx != NULL));

  /* Do nothing if NULL is returned, which means DRAP is not needed.  */
  if (NULL != drap_rtx)
    {
      crtl->args.internal_arg_pointer = drap_rtx;

      /* Call fixup_tail_calls to clean up REG_EQUIV note if DRAP is
         needed. */
      fixup_tail_calls ();
    }
}

/* Translate the intermediate representation contained in the CFG
   from GIMPLE trees to RTL.

   We do conversion per basic block and preserve/update the tree CFG.
   This implies we have to do some magic as the CFG can simultaneously
   consist of basic blocks containing RTL and GIMPLE trees.  This can
   confuse the CFG hooks, so be careful to not manipulate CFG during
   the expansion.  */

static unsigned int
gimple_expand_cfg (void)
{
  basic_block bb, init_block;
  sbitmap blocks;
  edge_iterator ei;
  edge e;
  unsigned i;

  rewrite_out_of_ssa (&SA);
  SA.partition_to_pseudo = (rtx *)xcalloc (SA.map->num_partitions,
					   sizeof (rtx));

  /* Some backends want to know that we are expanding to RTL.  */
  currently_expanding_to_rtl = 1;

  rtl_profile_for_bb (ENTRY_BLOCK_PTR);

  insn_locators_alloc ();
  if (!DECL_IS_BUILTIN (current_function_decl))
    {
      /* Eventually, all FEs should explicitly set function_start_locus.  */
      if (cfun->function_start_locus == UNKNOWN_LOCATION)
       set_curr_insn_source_location
         (DECL_SOURCE_LOCATION (current_function_decl));
      else
       set_curr_insn_source_location (cfun->function_start_locus);
    }
  set_curr_insn_block (DECL_INITIAL (current_function_decl));
  prologue_locator = curr_insn_locator ();

#ifdef INSN_SCHEDULING
  init_sched_attrs ();
#endif

  /* Make sure first insn is a note even if we don't want linenums.
     This makes sure the first insn will never be deleted.
     Also, final expects a note to appear there.  */
  emit_note (NOTE_INSN_DELETED);

  /* Mark arrays indexed with non-constant indices with TREE_ADDRESSABLE.  */
  discover_nonconstant_array_refs ();

  targetm.expand_to_rtl_hook ();
  crtl->stack_alignment_needed = STACK_BOUNDARY;
  crtl->max_used_stack_slot_alignment = STACK_BOUNDARY;
  crtl->stack_alignment_estimated = 0;
  crtl->preferred_stack_boundary = STACK_BOUNDARY;
  cfun->cfg->max_jumptable_ents = 0;


  /* Expand the variables recorded during gimple lowering.  */
  expand_used_vars ();

  /* Honor stack protection warnings.  */
  if (warn_stack_protect)
    {
      if (cfun->calls_alloca)
	warning (OPT_Wstack_protector,
		 "stack protector not protecting local variables: "
                 "variable length buffer");
      if (has_short_buffer && !crtl->stack_protect_guard)
	warning (OPT_Wstack_protector,
		 "stack protector not protecting function: "
                 "all local arrays are less than %d bytes long",
		 (int) PARAM_VALUE (PARAM_SSP_BUFFER_SIZE));
    }

  /* Set up parameters and prepare for return, for the function.  */
  expand_function_start (current_function_decl);

  /* Now that we also have the parameter RTXs, copy them over to our
     partitions.  */
  for (i = 0; i < SA.map->num_partitions; i++)
    {
      tree var = SSA_NAME_VAR (partition_to_var (SA.map, i));

      if (TREE_CODE (var) != VAR_DECL
	  && !SA.partition_to_pseudo[i])
	SA.partition_to_pseudo[i] = DECL_RTL_IF_SET (var);
      gcc_assert (SA.partition_to_pseudo[i]);

      /* If this decl was marked as living in multiple places, reset
         this now to NULL.  */
      if (DECL_RTL_IF_SET (var) == pc_rtx)
	SET_DECL_RTL (var, NULL);

      /* Some RTL parts really want to look at DECL_RTL(x) when x
         was a decl marked in REG_ATTR or MEM_ATTR.  We could use
	 SET_DECL_RTL here making this available, but that would mean
	 to select one of the potentially many RTLs for one DECL.  Instead
	 of doing that we simply reset the MEM_EXPR of the RTL in question,
	 then nobody can get at it and hence nobody can call DECL_RTL on it.  */
      if (!DECL_RTL_SET_P (var))
	{
	  if (MEM_P (SA.partition_to_pseudo[i]))
	    set_mem_expr (SA.partition_to_pseudo[i], NULL);
	}
    }

  /* If this function is `main', emit a call to `__main'
     to run global initializers, etc.  */
  if (DECL_NAME (current_function_decl)
      && MAIN_NAME_P (DECL_NAME (current_function_decl))
      && DECL_FILE_SCOPE_P (current_function_decl))
    expand_main_function ();

  /* Initialize the stack_protect_guard field.  This must happen after the
     call to __main (if any) so that the external decl is initialized.  */
  if (crtl->stack_protect_guard)
    stack_protect_prologue ();

  expand_phi_nodes (&SA);

  /* Register rtl specific functions for cfg.  */
  rtl_register_cfg_hooks ();

  init_block = construct_init_block ();

  /* Clear EDGE_EXECUTABLE on the entry edge(s).  It is cleaned from the
     remaining edges later.  */
  FOR_EACH_EDGE (e, ei, ENTRY_BLOCK_PTR->succs)
    e->flags &= ~EDGE_EXECUTABLE;

  lab_rtx_for_bb = pointer_map_create ();
  FOR_BB_BETWEEN (bb, init_block->next_bb, EXIT_BLOCK_PTR, next_bb)
    bb = expand_gimple_basic_block (bb);

  if (MAY_HAVE_DEBUG_INSNS)
    expand_debug_locations ();

  execute_free_datastructures ();
  finish_out_of_ssa (&SA);

  /* We are no longer in SSA form.  */
  cfun->gimple_df->in_ssa_p = false;

  /* Expansion is used by optimization passes too, set maybe_hot_insn_p
     conservatively to true until they are all profile aware.  */
  pointer_map_destroy (lab_rtx_for_bb);
  free_histograms ();

  construct_exit_block ();
  set_curr_insn_block (DECL_INITIAL (current_function_decl));
  insn_locators_finalize ();

  /* Zap the tree EH table.  */
  set_eh_throw_stmt_table (cfun, NULL);

  rebuild_jump_labels (get_insns ());

  FOR_BB_BETWEEN (bb, ENTRY_BLOCK_PTR, EXIT_BLOCK_PTR, next_bb)
    {
      edge e;
      edge_iterator ei;
      for (ei = ei_start (bb->succs); (e = ei_safe_edge (ei)); )
	{
	  if (e->insns.r)
	    commit_one_edge_insertion (e);
	  else
	    ei_next (&ei);
	}
    }

  /* We're done expanding trees to RTL.  */
  currently_expanding_to_rtl = 0;

  FOR_BB_BETWEEN (bb, ENTRY_BLOCK_PTR->next_bb, EXIT_BLOCK_PTR, next_bb)
    {
      edge e;
      edge_iterator ei;
      for (ei = ei_start (bb->succs); (e = ei_safe_edge (ei)); )
	{
	  /* Clear EDGE_EXECUTABLE.  This flag is never used in the backend.  */
	  e->flags &= ~EDGE_EXECUTABLE;

	  /* At the moment not all abnormal edges match the RTL
	     representation.  It is safe to remove them here as
	     find_many_sub_basic_blocks will rediscover them.
	     In the future we should get this fixed properly.  */
	  if ((e->flags & EDGE_ABNORMAL)
	      && !(e->flags & EDGE_SIBCALL))
	    remove_edge (e);
	  else
	    ei_next (&ei);
	}
    }

  blocks = sbitmap_alloc (last_basic_block);
  sbitmap_ones (blocks);
  find_many_sub_basic_blocks (blocks);
  sbitmap_free (blocks);
  purge_all_dead_edges ();

  compact_blocks ();

  expand_stack_alignment ();

#ifdef ENABLE_CHECKING
  verify_flow_info ();
#endif

  /* There's no need to defer outputting this function any more; we
     know we want to output it.  */
  DECL_DEFER_OUTPUT (current_function_decl) = 0;

  /* Now that we're done expanding trees to RTL, we shouldn't have any
     more CONCATs anywhere.  */
  generating_concat_p = 0;

  if (dump_file)
    {
      fprintf (dump_file,
	       "\n\n;;\n;; Full RTL generated for this function:\n;;\n");
      /* And the pass manager will dump RTL for us.  */
    }

  /* If we're emitting a nested function, make sure its parent gets
     emitted as well.  Doing otherwise confuses debug info.  */
  {
    tree parent;
    for (parent = DECL_CONTEXT (current_function_decl);
	 parent != NULL_TREE;
	 parent = get_containing_scope (parent))
      if (TREE_CODE (parent) == FUNCTION_DECL)
	TREE_SYMBOL_REFERENCED (DECL_ASSEMBLER_NAME (parent)) = 1;
  }

  /* We are now committed to emitting code for this function.  Do any
     preparation, such as emitting abstract debug info for the inline
     before it gets mangled by optimization.  */
  if (cgraph_function_possibly_inlined_p (current_function_decl))
    (*debug_hooks->outlining_inline_function) (current_function_decl);

  TREE_ASM_WRITTEN (current_function_decl) = 1;

  /* After expanding, the return labels are no longer needed. */
  return_label = NULL;
  naked_return_label = NULL;
  /* Tag the blocks with a depth number so that change_scope can find
     the common parent easily.  */
  set_block_levels (DECL_INITIAL (cfun->decl), 0);
  default_rtl_profile ();
  return 0;
}

EXTRA_TARGETS_DECL (struct rtl_dispatch_pass pass_expand)

struct rtl_dispatch_pass pass_expand =
{
 {
  RTL_PASS,
  "expand",				/* name */
  NULL,                                 /* gate */
  gimple_expand_cfg,			/* execute */
  NULL,                                 /* sub */
  NULL,                                 /* next */
  0,                                    /* static_pass_number */
  TV_EXPAND,				/* tv_id */
  PROP_ssa | PROP_gimple_leh | PROP_cfg
    | PROP_gimple_lcx,			/* properties_required */
  PROP_rtl,                             /* properties_provided */
  PROP_ssa | PROP_trees,		/* properties_destroyed */
  TODO_verify_ssa | TODO_verify_flow
    | TODO_verify_stmts
    | TODO_arch_dispatch,		/* todo_flags_start */
  TODO_dump_func
  | TODO_ggc_collect			/* todo_flags_finish */
 },
#if NUM_TARGETS > 1 && !defined(EXTRA_TARGET)
 { EXTRA_TARGETS_EXPAND_COMMA (&,pass_expand.pass) }
#endif /* !EXTRA_TARGET */
};

END_TARGET_SPECIFIC<|MERGE_RESOLUTION|>--- conflicted
+++ resolved
@@ -47,11 +47,8 @@
 #include "ssaexpand.h"
 #include "bitmap.h"
 #include "sbitmap.h"
-<<<<<<< HEAD
 #include "insn-attr.h" /* For INSN_SCHEDULING.  */
-=======
 #include "multi-target.h"
->>>>>>> a52a02eb
 
 START_TARGET_SPECIFIC
 

--- conflicted
+++ resolved
@@ -1,11 +1,6 @@
 /* File format for coverage information
-<<<<<<< HEAD
-   Copyright (C) 1996, 1997, 1998, 2000, 2002, 2003, 2004, 2005, 2007
-   Free Software Foundation, Inc.
-=======
    Copyright (C) 1996, 1997, 1998, 2000, 2002, 2003, 2004, 2005, 2007,
    2008  Free Software Foundation, Inc.
->>>>>>> 42bae686
    Contributed by Bob Manson <manson@cygnus.com>.
    Completely remangled by Nathan Sidwell <nathan@codesourcery.com>.
 

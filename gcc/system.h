/* Get common system includes and various definitions and declarations based
   on autoconf macros.
   Copyright (C) 1998-2015 Free Software Foundation, Inc.

This file is part of GCC.

GCC is free software; you can redistribute it and/or modify it under
the terms of the GNU General Public License as published by the Free
Software Foundation; either version 3, or (at your option) any later
version.

GCC is distributed in the hope that it will be useful, but WITHOUT ANY
WARRANTY; without even the implied warranty of MERCHANTABILITY or
FITNESS FOR A PARTICULAR PURPOSE.  See the GNU General Public License
for more details.

You should have received a copy of the GNU General Public License
along with GCC; see the file COPYING3.  If not see
<http://www.gnu.org/licenses/>.  */


#ifndef GCC_SYSTEM_H
#define GCC_SYSTEM_H

/* Define this so that inttypes.h defines the PRI?64 macros even
   when compiling with a C++ compiler.  Define it here so in the
   event inttypes.h gets pulled in by another header it is already
   defined.  */
#define __STDC_FORMAT_MACROS

/* We must include stdarg.h before stdio.h.  */
#include <stdarg.h>

#ifndef va_copy
# ifdef __va_copy
#   define va_copy(d,s)  __va_copy (d, s)
# else
#   define va_copy(d,s)  ((d) = (s))
# endif
#endif

#ifdef HAVE_STDDEF_H
# include <stddef.h>
#endif

#include <stdio.h>

/* Define a generic NULL if one hasn't already been defined.  */
#ifndef NULL
#define NULL 0
#endif

/* Use the unlocked open routines from libiberty.  */

/* Some of these are #define on some systems, e.g. on AIX to redirect
   the names to 64bit capable functions for LARGE_FILES support. These
   redefs are pointless here so we can override them.  */

#undef fopen 
#undef freopen 

#define fopen(PATH, MODE) fopen_unlocked (PATH, MODE)
#define fdopen(FILDES, MODE) fdopen_unlocked (FILDES, MODE)
#define freopen(PATH, MODE, STREAM) freopen_unlocked (PATH, MODE, STREAM)

/* The compiler is not a multi-threaded application and therefore we
   do not have to use the locking functions.  In fact, using the locking
   functions can cause the compiler to be significantly slower under
   I/O bound conditions (such as -g -O0 on very large source files).

   HAVE_DECL_PUTC_UNLOCKED actually indicates whether or not the stdio
   code is multi-thread safe by default.  If it is set to 0, then do
   not worry about using the _unlocked functions.

   fputs_unlocked, fwrite_unlocked, and fprintf_unlocked are
   extensions and need to be prototyped by hand (since we do not
   define _GNU_SOURCE).  */

#if defined HAVE_DECL_PUTC_UNLOCKED && HAVE_DECL_PUTC_UNLOCKED

# ifdef HAVE_PUTC_UNLOCKED
#  undef putc
#  define putc(C, Stream) putc_unlocked (C, Stream)
# endif
# ifdef HAVE_PUTCHAR_UNLOCKED
#  undef putchar
#  define putchar(C) putchar_unlocked (C)
# endif
# ifdef HAVE_GETC_UNLOCKED
#  undef getc
#  define getc(Stream) getc_unlocked (Stream)
# endif
# ifdef HAVE_GETCHAR_UNLOCKED
#  undef getchar
#  define getchar() getchar_unlocked ()
# endif
# ifdef HAVE_FPUTC_UNLOCKED
#  undef fputc
#  define fputc(C, Stream) fputc_unlocked (C, Stream)
# endif

#ifdef __cplusplus
extern "C" {
#endif

# ifdef HAVE_CLEARERR_UNLOCKED
#  undef clearerr
#  define clearerr(Stream) clearerr_unlocked (Stream)
#  if defined (HAVE_DECL_CLEARERR_UNLOCKED) && !HAVE_DECL_CLEARERR_UNLOCKED
extern void clearerr_unlocked (FILE *);
#  endif
# endif
# ifdef HAVE_FEOF_UNLOCKED
#  undef feof
#  define feof(Stream) feof_unlocked (Stream)
#  if defined (HAVE_DECL_FEOF_UNLOCKED) && !HAVE_DECL_FEOF_UNLOCKED
extern int feof_unlocked (FILE *);
#  endif
# endif
# ifdef HAVE_FILENO_UNLOCKED
#  undef fileno
#  define fileno(Stream) fileno_unlocked (Stream)
#  if defined (HAVE_DECL_FILENO_UNLOCKED) && !HAVE_DECL_FILENO_UNLOCKED
extern int fileno_unlocked (FILE *);
#  endif
# endif
# ifdef HAVE_FFLUSH_UNLOCKED
#  undef fflush
#  define fflush(Stream) fflush_unlocked (Stream)
#  if defined (HAVE_DECL_FFLUSH_UNLOCKED) && !HAVE_DECL_FFLUSH_UNLOCKED
extern int fflush_unlocked (FILE *);
#  endif
# endif
# ifdef HAVE_FGETC_UNLOCKED
#  undef fgetc
#  define fgetc(Stream) fgetc_unlocked (Stream)
#  if defined (HAVE_DECL_FGETC_UNLOCKED) && !HAVE_DECL_FGETC_UNLOCKED
extern int fgetc_unlocked (FILE *);
#  endif
# endif
# ifdef HAVE_FGETS_UNLOCKED
#  undef fgets
#  define fgets(S, n, Stream) fgets_unlocked (S, n, Stream)
#  if defined (HAVE_DECL_FGETS_UNLOCKED) && !HAVE_DECL_FGETS_UNLOCKED
extern char *fgets_unlocked (char *, int, FILE *);
#  endif
# endif
# ifdef HAVE_FPUTS_UNLOCKED
#  undef fputs
#  define fputs(String, Stream) fputs_unlocked (String, Stream)
#  if defined (HAVE_DECL_FPUTS_UNLOCKED) && !HAVE_DECL_FPUTS_UNLOCKED
extern int fputs_unlocked (const char *, FILE *);
#  endif
# endif
# ifdef HAVE_FERROR_UNLOCKED
#  undef ferror
#  define ferror(Stream) ferror_unlocked (Stream)
#  if defined (HAVE_DECL_FERROR_UNLOCKED) && !HAVE_DECL_FERROR_UNLOCKED
extern int ferror_unlocked (FILE *);
#  endif
# endif
# ifdef HAVE_FREAD_UNLOCKED
#  undef fread
#  define fread(Ptr, Size, N, Stream) fread_unlocked (Ptr, Size, N, Stream)
#  if defined (HAVE_DECL_FREAD_UNLOCKED) && !HAVE_DECL_FREAD_UNLOCKED
extern size_t fread_unlocked (void *, size_t, size_t, FILE *);
#  endif
# endif
# ifdef HAVE_FWRITE_UNLOCKED
#  undef fwrite
#  define fwrite(Ptr, Size, N, Stream) fwrite_unlocked (Ptr, Size, N, Stream)
#  if defined (HAVE_DECL_FWRITE_UNLOCKED) && !HAVE_DECL_FWRITE_UNLOCKED
extern size_t fwrite_unlocked (const void *, size_t, size_t, FILE *);
#  endif
# endif
# ifdef HAVE_FPRINTF_UNLOCKED
#  undef fprintf
/* We can't use a function-like macro here because we don't know if
   we have varargs macros.  */
#  define fprintf fprintf_unlocked
#  if defined (HAVE_DECL_FPRINTF_UNLOCKED) && !HAVE_DECL_FPRINTF_UNLOCKED
extern int fprintf_unlocked (FILE *, const char *, ...);
#  endif
# endif

#ifdef __cplusplus
}
#endif

#endif

/* ??? Glibc's fwrite/fread_unlocked macros cause
   "warning: signed and unsigned type in conditional expression".  */
#undef fread_unlocked
#undef fwrite_unlocked

/* Include <string> before "safe-ctype.h" to avoid GCC poisoning
   the ctype macros through safe-ctype.h */

#ifdef __cplusplus
# include <string>
#endif

/* There are an extraordinary number of issues with <ctype.h>.
   The last straw is that it varies with the locale.  Use libiberty's
   replacement instead.  */
#include "safe-ctype.h"

#include <sys/types.h>

#include <errno.h>

#if !defined (errno) && defined (HAVE_DECL_ERRNO) && !HAVE_DECL_ERRNO
extern int errno;
#endif

#ifdef __cplusplus
# include <algorithm>
# include <cstring>
# include <utility>
#endif

/* Some of glibc's string inlines cause warnings.  Plus we'd rather
   rely on (and therefore test) GCC's string builtins.  */
#define __NO_STRING_INLINES

#ifdef STRING_WITH_STRINGS
# include <string.h>
# include <strings.h>
#else
# ifdef HAVE_STRING_H
#  include <string.h>
# else
#  ifdef HAVE_STRINGS_H
#   include <strings.h>
#  endif
# endif
#endif

#ifdef HAVE_STDLIB_H
# include <stdlib.h>
#endif

/* When compiling C++ we need to include <cstdlib> as well as <stdlib.h> so
   that it is processed before we poison "malloc"; otherwise, if a source
   file uses a standard library header that includes <cstdlib>, we will get
   an error about 'using std::malloc'.  */
#ifdef __cplusplus
#include <cstdlib>
#endif

/* Undef vec_free from AIX stdlib.h header which conflicts with vec.h.  */
#undef vec_free

/* If we don't have an overriding definition, set SUCCESS_EXIT_CODE and
   FATAL_EXIT_CODE to EXIT_SUCCESS and EXIT_FAILURE respectively,
   or 0 and 1 if those macros are not defined.  */
#ifndef SUCCESS_EXIT_CODE
# ifdef EXIT_SUCCESS
#  define SUCCESS_EXIT_CODE EXIT_SUCCESS
# else
#  define SUCCESS_EXIT_CODE 0
# endif
#endif

#ifndef FATAL_EXIT_CODE
# ifdef EXIT_FAILURE
#  define FATAL_EXIT_CODE EXIT_FAILURE
# else
#  define FATAL_EXIT_CODE 1
# endif
#endif

#define ICE_EXIT_CODE 4

#ifdef HAVE_UNISTD_H
# include <unistd.h>
#endif

#ifdef HAVE_SYS_PARAM_H
# include <sys/param.h>
/* We use these identifiers later and they appear in some vendor param.h's.  */
# undef PREFETCH
# undef m_slot
#endif

#if HAVE_LIMITS_H
# include <limits.h>
#endif

/* A macro to determine whether a VALUE lies inclusively within a
   certain range without evaluating the VALUE more than once.  This
   macro won't warn if the VALUE is unsigned and the LOWER bound is
   zero, as it would e.g. with "VALUE >= 0 && ...".  Note the LOWER
   bound *is* evaluated twice, and LOWER must not be greater than
   UPPER.  However the bounds themselves can be either positive or
   negative.  */
#define IN_RANGE(VALUE, LOWER, UPPER) \
  ((unsigned HOST_WIDE_INT) (VALUE) - (unsigned HOST_WIDE_INT) (LOWER) \
   <= (unsigned HOST_WIDE_INT) (UPPER) - (unsigned HOST_WIDE_INT) (LOWER))

/* Infrastructure for defining missing _MAX and _MIN macros.  Note that
   macros defined with these cannot be used in #if.  */

/* The extra casts work around common compiler bugs.  */
#define INTTYPE_SIGNED(t) (! ((t) 0 < (t) -1))
/* The outer cast is needed to work around a bug in Cray C 5.0.3.0.
   It is necessary at least when t == time_t.  */
#define INTTYPE_MINIMUM(t) ((t) (INTTYPE_SIGNED (t) \
                             ? ~ (t) 0 << (sizeof (t) * CHAR_BIT - 1) : (t) 0))
#define INTTYPE_MAXIMUM(t) ((t) (~ (t) 0 - INTTYPE_MINIMUM (t)))

/* Use that infrastructure to provide a few constants.  */
#ifndef UCHAR_MAX
# define UCHAR_MAX INTTYPE_MAXIMUM (unsigned char)
#endif

#ifdef TIME_WITH_SYS_TIME
# include <sys/time.h>
# include <time.h>
#else
# if HAVE_SYS_TIME_H
#  include <sys/time.h>
# else
#  ifdef HAVE_TIME_H
#   include <time.h>
#  endif
# endif
#endif

#ifdef HAVE_FCNTL_H
# include <fcntl.h>
#else
# ifdef HAVE_SYS_FILE_H
#  include <sys/file.h>
# endif
#endif

#ifndef SEEK_SET
# define SEEK_SET 0
# define SEEK_CUR 1
# define SEEK_END 2
#endif
#ifndef F_OK
# define F_OK 0
# define X_OK 1
# define W_OK 2
# define R_OK 4
#endif
#ifndef O_RDONLY
# define O_RDONLY 0
#endif
#ifndef O_WRONLY
# define O_WRONLY 1
#endif
#ifndef O_BINARY
# define O_BINARY 0
#endif

/* Some systems define these in, e.g., param.h.  We undefine these names
   here to avoid the warnings.  We prefer to use our definitions since we
   know they are correct.  */

#undef MIN
#undef MAX
#define MIN(X,Y) ((X) < (Y) ? (X) : (Y))
#define MAX(X,Y) ((X) > (Y) ? (X) : (Y))

/* Returns the least number N such that N * Y >= X.  */
#define CEIL(x,y) (((x) + (y) - 1) / (y))

#ifdef HAVE_SYS_WAIT_H
#include <sys/wait.h>
#endif

#ifndef WIFSIGNALED
#define WIFSIGNALED(S) (((S) & 0xff) != 0 && ((S) & 0xff) != 0x7f)
#endif
#ifndef WTERMSIG
#define WTERMSIG(S) ((S) & 0x7f)
#endif
#ifndef WIFEXITED
#define WIFEXITED(S) (((S) & 0xff) == 0)
#endif
#ifndef WEXITSTATUS
#define WEXITSTATUS(S) (((S) & 0xff00) >> 8)
#endif
#ifndef WSTOPSIG
#define WSTOPSIG WEXITSTATUS
#endif
#ifndef WCOREDUMP
#define WCOREDUMP(S) ((S) & WCOREFLG)
#endif
#ifndef WCOREFLG
#define WCOREFLG 0200
#endif

#include <signal.h>
#if !defined (SIGCHLD) && defined (SIGCLD)
# define SIGCHLD SIGCLD
#endif

#ifdef HAVE_SYS_MMAN_H
# include <sys/mman.h>
#endif

#ifndef MAP_FAILED
# define MAP_FAILED ((void *)-1)
#endif

#if !defined (MAP_ANONYMOUS) && defined (MAP_ANON)
# define MAP_ANONYMOUS MAP_ANON
#endif

#ifdef HAVE_SYS_RESOURCE_H
# include <sys/resource.h>
#endif

#ifdef HAVE_SYS_TIMES_H
# include <sys/times.h>
#endif

/* The HAVE_DECL_* macros are three-state, undefined, 0 or 1.  If they
   are defined to 0 then we must provide the relevant declaration
   here.  These checks will be in the undefined state while configure
   is running so be careful to test "defined (HAVE_DECL_*)".  */

#ifdef __cplusplus
extern "C" {
#endif

#if defined (HAVE_DECL_ATOF) && !HAVE_DECL_ATOF
extern double atof (const char *);
#endif

#if defined (HAVE_DECL_ATOL) && !HAVE_DECL_ATOL
extern long atol (const char *);
#endif

#if defined (HAVE_DECL_FREE) && !HAVE_DECL_FREE
extern void free (void *);
#endif

#if defined (HAVE_DECL_GETCWD) && !HAVE_DECL_GETCWD
extern char *getcwd (char *, size_t);
#endif

#if defined (HAVE_DECL_GETENV) && !HAVE_DECL_GETENV
extern char *getenv (const char *);
#endif

#if defined (HAVE_DECL_GETOPT) && !HAVE_DECL_GETOPT
extern int getopt (int, char * const *, const char *);
#endif

#if defined (HAVE_DECL_GETPAGESIZE) && !HAVE_DECL_GETPAGESIZE
extern int getpagesize (void);
#endif

#if defined (HAVE_DECL_GETWD) && !HAVE_DECL_GETWD
extern char *getwd (char *);
#endif

#if defined (HAVE_DECL_SBRK) && !HAVE_DECL_SBRK
extern void *sbrk (int);
#endif

#if defined (HAVE_DECL_STRSTR) && !HAVE_DECL_STRSTR
extern char *strstr (const char *, const char *);
#endif

#if defined (HAVE_DECL_STPCPY) && !HAVE_DECL_STPCPY
extern char *stpcpy (char *, const char *);
#endif

#ifdef __cplusplus
}
#endif

#ifdef HAVE_MALLOC_H
#include <malloc.h>
#endif

#ifdef __cplusplus
extern "C" {
#endif

#if defined (HAVE_DECL_MALLOC) && !HAVE_DECL_MALLOC
extern void *malloc (size_t);
#endif

#if defined (HAVE_DECL_CALLOC) && !HAVE_DECL_CALLOC
extern void *calloc (size_t, size_t);
#endif

#if defined (HAVE_DECL_REALLOC) && !HAVE_DECL_REALLOC
extern void *realloc (void *, size_t);
#endif

#ifdef __cplusplus
}
#endif

#ifdef HAVE_STDINT_H
#include <stdint.h>
#endif

#ifdef HAVE_INTTYPES_H
#include <inttypes.h>
#endif

#ifdef __cplusplus
extern "C" {
#endif

/* If the system doesn't provide strsignal, we get it defined in
   libiberty but no declaration is supplied.  */
#if !defined (HAVE_STRSIGNAL) \
    || (defined (HAVE_DECL_STRSIGNAL) && !HAVE_DECL_STRSIGNAL)
# ifndef strsignal
extern const char *strsignal (int);
# endif
#endif

#ifdef HAVE_GETRLIMIT
# if defined (HAVE_DECL_GETRLIMIT) && !HAVE_DECL_GETRLIMIT
#  ifndef getrlimit
struct rlimit;
extern int getrlimit (int, struct rlimit *);
#  endif
# endif
#endif

#ifdef HAVE_SETRLIMIT
# if defined (HAVE_DECL_SETRLIMIT) && !HAVE_DECL_SETRLIMIT
#  ifndef setrlimit
struct rlimit;
extern int setrlimit (int, const struct rlimit *);
#  endif
# endif
#endif

#if defined (HAVE_DECL_ABORT) && !HAVE_DECL_ABORT
extern void abort (void);
#endif

#if defined (HAVE_DECL_SNPRINTF) && !HAVE_DECL_SNPRINTF
extern int snprintf (char *, size_t, const char *, ...);
#endif

#if defined (HAVE_DECL_VSNPRINTF) && !HAVE_DECL_VSNPRINTF
extern int vsnprintf (char *, size_t, const char *, va_list);
#endif

#ifdef __cplusplus
}
#endif

/* 1 if we have C99 designated initializers.  */
#if !defined(HAVE_DESIGNATED_INITIALIZERS)
#define HAVE_DESIGNATED_INITIALIZERS \
  (((GCC_VERSION >= 2007) || (__STDC_VERSION__ >= 199901L)) \
   && !defined(__cplusplus))
#endif

#if !defined(HAVE_DESIGNATED_UNION_INITIALIZERS)
#define HAVE_DESIGNATED_UNION_INITIALIZERS \
  (((GCC_VERSION >= 2007) || (__STDC_VERSION__ >= 199901L)) \
   && (!defined(__cplusplus) || (GCC_VERSION >= 4007)))
#endif

#if HAVE_SYS_STAT_H
# include <sys/stat.h>
#endif

/* Test if something is a normal file.  */
#ifndef S_ISREG
#define S_ISREG(m) (((m) & S_IFMT) == S_IFREG)
#endif

/* Test if something is a directory.  */
#ifndef S_ISDIR
#define S_ISDIR(m) (((m) & S_IFMT) == S_IFDIR)
#endif

/* Test if something is a character special file.  */
#ifndef S_ISCHR
#define S_ISCHR(m) (((m) & S_IFMT) == S_IFCHR)
#endif

/* Test if something is a block special file.  */
#ifndef S_ISBLK
#define S_ISBLK(m) (((m) & S_IFMT) == S_IFBLK)
#endif

/* Test if something is a socket.  */
#ifndef S_ISSOCK
# ifdef S_IFSOCK
#   define S_ISSOCK(m) (((m) & S_IFMT) == S_IFSOCK)
# else
#   define S_ISSOCK(m) 0
# endif
#endif

/* Test if something is a FIFO.  */
#ifndef S_ISFIFO
# ifdef S_IFIFO
#  define S_ISFIFO(m) (((m) & S_IFMT) == S_IFIFO)
# else
#  define S_ISFIFO(m) 0
# endif
#endif

/* Define well known filenos if the system does not define them.  */
#ifndef STDIN_FILENO
# define STDIN_FILENO   0
#endif
#ifndef STDOUT_FILENO
# define STDOUT_FILENO  1
#endif
#ifndef STDERR_FILENO
# define STDERR_FILENO  2
#endif

/* Some systems have mkdir that takes a single argument.  */
#ifdef MKDIR_TAKES_ONE_ARG
# define mkdir(a,b) mkdir (a)
#endif

#ifndef HAVE_KILL
# define kill(p,s) raise (s)
#endif

/* Provide a way to print an address via printf.  */
#ifndef HOST_PTR_PRINTF
#define HOST_PTR_PRINTF "%p"
#endif /* ! HOST_PTR_PRINTF */

/* By default, colon separates directories in a path.  */
#ifndef PATH_SEPARATOR
#define PATH_SEPARATOR ':'
#endif

/* Filename handling macros.  */
#include "filenames.h"

/* These should be phased out in favor of IS_DIR_SEPARATOR, where possible.  */
#ifndef DIR_SEPARATOR
# define DIR_SEPARATOR '/'
# ifdef HAVE_DOS_BASED_FILE_SYSTEM
#  define DIR_SEPARATOR_2 '\\'
# endif
#endif

#if defined (ENABLE_PLUGIN) && defined (HAVE_DLFCN_H)
/* If plugin support is enabled, we could use libdl.  */
#include <dlfcn.h>
#endif

/* Do not introduce a gmp.h dependency on the build system.  */
#ifndef GENERATOR_FILE
#include <gmp.h>
#endif

/* Get libiberty declarations.  */
#include "libiberty.h"

#undef FFS  /* Some systems predefine this symbol; don't let it interfere.  */
#undef FLOAT /* Likewise.  */
#undef ABS /* Likewise.  */
#undef PC /* Likewise.  */

/* Provide a default for the HOST_BIT_BUCKET.
   This suffices for POSIX-like hosts.  */

#ifndef HOST_BIT_BUCKET
#define HOST_BIT_BUCKET "/dev/null"
#endif

#ifndef offsetof
#define offsetof(TYPE, MEMBER)	((size_t) &((TYPE *) 0)->MEMBER)
#endif

/* Various error reporting routines want to use __FUNCTION__.  */
#if (GCC_VERSION < 2007)
#ifndef __FUNCTION__
#define __FUNCTION__ "?"
#endif /* ! __FUNCTION__ */
#endif

/* __builtin_expect(A, B) evaluates to A, but notifies the compiler that
   the most likely value of A is B.  This feature was added at some point
   between 2.95 and 3.0.  Let's use 3.0 as the lower bound for now.  */
#if (GCC_VERSION < 3000)
#define __builtin_expect(a, b) (a)
#endif

/* Redefine abort to report an internal error w/o coredump, and
   reporting the location of the error in the source file.  */
extern void fancy_abort (const char *, int, const char *) ATTRIBUTE_NORETURN;
#define abort() fancy_abort (__FILE__, __LINE__, __FUNCTION__)

/* Use gcc_assert(EXPR) to test invariants.  */
#if ENABLE_ASSERT_CHECKING
#define gcc_assert(EXPR) 						\
   ((void)(!(EXPR) ? fancy_abort (__FILE__, __LINE__, __FUNCTION__), 0 : 0))
#elif (GCC_VERSION >= 4005)
#define gcc_assert(EXPR) 						\
  ((void)(__builtin_expect (!(EXPR), 0) ? __builtin_unreachable (), 0 : 0))
#else
/* Include EXPR, so that unused variable warnings do not occur.  */
#define gcc_assert(EXPR) ((void)(0 && (EXPR)))
#endif

#ifdef ENABLE_CHECKING
#define gcc_checking_assert(EXPR) gcc_assert (EXPR)
#else
#define gcc_checking_assert(EXPR) ((void)(0 && (EXPR)))
#endif

/* Use gcc_unreachable() to mark unreachable locations (like an
   unreachable default case of a switch.  Do not use gcc_assert(0).  */
#if (GCC_VERSION >= 4005) && !ENABLE_ASSERT_CHECKING
#define gcc_unreachable() __builtin_unreachable ()
#else
#define gcc_unreachable() (fancy_abort (__FILE__, __LINE__, __FUNCTION__))
#endif

#if GCC_VERSION >= 3001
#define STATIC_CONSTANT_P(X) (__builtin_constant_p (X) && (X))
#else
#define STATIC_CONSTANT_P(X) (false && (X))
#endif

/* Until we can use C++11's static_assert.  */
#define STATIC_ASSERT(X) \
  typedef int assertion1[(X) ? 1 : -1] ATTRIBUTE_UNUSED

/* Provide a fake boolean type.  We make no attempt to use the
   C99 _Bool, as it may not be available in the bootstrap compiler,
   and even if it is, it is liable to be buggy.
   This must be after all inclusion of system headers, as some of
   them will mess us up.  */

#undef TRUE
#undef FALSE

#ifdef __cplusplus
  /* Obsolete.  */
# define TRUE true
# define FALSE false
#else /* !__cplusplus */
# undef bool
# undef true
# undef false

# define bool unsigned char
# define true 1
# define false 0

  /* Obsolete.  */
# define TRUE true
# define FALSE false
#endif /* !__cplusplus */

/* Some compilers do not allow the use of unsigned char in bitfields.  */
#define BOOL_BITFIELD unsigned int

/* As the last action in this file, we poison the identifiers that
   shouldn't be used.  Note, luckily gcc-3.0's token-based integrated
   preprocessor won't trip on poisoned identifiers that arrive from
   the expansion of macros.  E.g. #define strrchr rindex, won't error
   if rindex is poisoned after this directive is issued and later on
   strrchr is called.

   Note: We define bypass macros for the few cases where we really
   want to use the libc memory allocation routines.  Otherwise we
   insist you use the "x" versions from libiberty.  */

#define really_call_malloc malloc
#define really_call_calloc calloc
#define really_call_realloc realloc

#if defined(FLEX_SCANNER) || defined(YYBISON) || defined(YYBYACC)
/* Flex and bison use malloc and realloc.  Yuk.  Note that this means
   really_call_* cannot be used in a .l or .y file.  */
#define malloc xmalloc
#define realloc xrealloc
#endif

#if (GCC_VERSION >= 3000)

/* Note autoconf checks for prototype declarations and includes
   system.h while doing so.  Only poison these tokens if actually
   compiling gcc, so that the autoconf declaration tests for malloc
   etc don't spuriously fail.  */
#ifdef IN_GCC
#undef calloc
#undef strdup
 #pragma GCC poison calloc strdup

#if !defined(FLEX_SCANNER) && !defined(YYBISON)
#undef malloc
#undef realloc
 #pragma GCC poison malloc realloc
#endif

/* The %m format should be used when GCC's main diagnostic functions
   supporting %m are available, and xstrerror from libiberty
   otherwise.  */
#undef strerror
 #pragma GCC poison strerror

/* loc_t is defined on some systems and too inviting for some
   programmers to avoid.  */
#undef loc_t
 #pragma GCC poison loc_t

/* Old target macros that have moved to the target hooks structure.  */
 #pragma GCC poison ASM_OPEN_PAREN ASM_CLOSE_PAREN			\
	FUNCTION_PROLOGUE FUNCTION_EPILOGUE				\
	FUNCTION_END_PROLOGUE FUNCTION_BEGIN_EPILOGUE			\
	DECL_MACHINE_ATTRIBUTES COMP_TYPE_ATTRIBUTES INSERT_ATTRIBUTES	\
	VALID_MACHINE_DECL_ATTRIBUTE VALID_MACHINE_TYPE_ATTRIBUTE	\
	SET_DEFAULT_TYPE_ATTRIBUTES SET_DEFAULT_DECL_ATTRIBUTES		\
	MERGE_MACHINE_TYPE_ATTRIBUTES MERGE_MACHINE_DECL_ATTRIBUTES	\
	MD_INIT_BUILTINS MD_EXPAND_BUILTIN ASM_OUTPUT_CONSTRUCTOR	\
	ASM_OUTPUT_DESTRUCTOR SIGNED_CHAR_SPEC MAX_CHAR_TYPE_SIZE	\
	WCHAR_UNSIGNED UNIQUE_SECTION SELECT_SECTION SELECT_RTX_SECTION	\
	ENCODE_SECTION_INFO STRIP_NAME_ENCODING ASM_GLOBALIZE_LABEL	\
	ASM_OUTPUT_MI_THUNK CONST_COSTS RTX_COSTS DEFAULT_RTX_COSTS	\
	ADDRESS_COST MACHINE_DEPENDENT_REORG ASM_FILE_START ASM_FILE_END \
	ASM_SIMPLIFY_DWARF_ADDR INIT_TARGET_OPTABS INIT_SUBTARGET_OPTABS \
	INIT_GOFAST_OPTABS MULSI3_LIBCALL MULDI3_LIBCALL DIVSI3_LIBCALL \
	DIVDI3_LIBCALL UDIVSI3_LIBCALL UDIVDI3_LIBCALL MODSI3_LIBCALL	\
	MODDI3_LIBCALL UMODSI3_LIBCALL UMODDI3_LIBCALL BUILD_VA_LIST_TYPE \
	PRETEND_OUTGOING_VARARGS_NAMED STRUCT_VALUE_INCOMING_REGNUM	\
	ASM_OUTPUT_SECTION_NAME PROMOTE_FUNCTION_ARGS PROMOTE_FUNCTION_MODE \
	STRUCT_VALUE_INCOMING STRICT_ARGUMENT_NAMING			\
	PROMOTE_FUNCTION_RETURN PROMOTE_PROTOTYPES STRUCT_VALUE_REGNUM	\
	SETUP_INCOMING_VARARGS EXPAND_BUILTIN_SAVEREGS			\
	DEFAULT_SHORT_ENUMS SPLIT_COMPLEX_ARGS MD_ASM_CLOBBERS		\
	HANDLE_PRAGMA_REDEFINE_EXTNAME HANDLE_PRAGMA_EXTERN_PREFIX	\
	MUST_PASS_IN_STACK FUNCTION_ARG_PASS_BY_REFERENCE               \
        VECTOR_MODE_SUPPORTED_P TARGET_SUPPORTS_HIDDEN 			\
	FUNCTION_ARG_PARTIAL_NREGS ASM_OUTPUT_DWARF_DTPREL		\
	ALLOCATE_INITIAL_VALUE LEGITIMIZE_ADDRESS FRAME_POINTER_REQUIRED \
	CAN_ELIMINATE TRAMPOLINE_TEMPLATE INITIALIZE_TRAMPOLINE		\
	TRAMPOLINE_ADJUST_ADDRESS STATIC_CHAIN STATIC_CHAIN_INCOMING	\
	RETURN_POPS_ARGS UNITS_PER_SIMD_WORD OVERRIDE_OPTIONS		\
	OPTIMIZATION_OPTIONS CLASS_LIKELY_SPILLED_P			\
	USING_SJLJ_EXCEPTIONS TARGET_UNWIND_INFO			\
	LABEL_ALIGN_MAX_SKIP LOOP_ALIGN_MAX_SKIP			\
	LABEL_ALIGN_AFTER_BARRIER_MAX_SKIP JUMP_ALIGN_MAX_SKIP 		\
	CAN_DEBUG_WITHOUT_FP UNLIKELY_EXECUTED_TEXT_SECTION_NAME	\
	HOT_TEXT_SECTION_NAME LEGITIMATE_CONSTANT_P ALWAYS_STRIP_DOTDOT	\
	OUTPUT_ADDR_CONST_EXTRA SMALL_REGISTER_CLASSES ASM_OUTPUT_IDENT	\
	ASM_BYTE_OP MEMBER_TYPE_FORCES_BLK LIBGCC2_HAS_SF_MODE		\
	LIBGCC2_HAS_DF_MODE LIBGCC2_HAS_XF_MODE LIBGCC2_HAS_TF_MODE	\
	CLEAR_BY_PIECES_P MOVE_BY_PIECES_P SET_BY_PIECES_P		\
	STORE_BY_PIECES_P

/* Target macros only used for code built for the target, that have
   moved to libgcc-tm.h or have never been present elsewhere.  */
 #pragma GCC poison DECLARE_LIBRARY_RENAMES LIBGCC2_GNU_PREFIX		\
	MD_UNWIND_SUPPORT MD_FROB_UPDATE_CONTEXT ENABLE_EXECUTE_STACK	\
	REG_VALUE_IN_UNWIND_CONTEXT ASSUME_EXTENDED_UNWIND_CONTEXT

/* Other obsolete target macros, or macros that used to be in target
   headers and were not used, and may be obsolete or may never have
   been used.  */
 #pragma GCC poison INT_ASM_OP ASM_OUTPUT_EH_REGION_BEG CPP_PREDEFINES	   \
	ASM_OUTPUT_EH_REGION_END ASM_OUTPUT_LABELREF_AS_INT SMALL_STACK    \
	DOESNT_NEED_UNWINDER EH_TABLE_LOOKUP OBJC_SELECTORS_WITHOUT_LABELS \
	OMIT_EH_TABLE EASY_DIV_EXPR IMPLICIT_FIX_EXPR			   \
	LONGJMP_RESTORE_FROM_STACK MAX_INT_TYPE_SIZE ASM_IDENTIFY_GCC	   \
	STDC_VALUE TRAMPOLINE_ALIGN ASM_IDENTIFY_GCC_AFTER_SOURCE	   \
	SLOW_ZERO_EXTEND SUBREG_REGNO_OFFSET DWARF_LINE_MIN_INSTR_LENGTH   \
	TRADITIONAL_RETURN_FLOAT NO_BUILTIN_SIZE_TYPE			   \
	NO_BUILTIN_PTRDIFF_TYPE NO_BUILTIN_WCHAR_TYPE NO_BUILTIN_WINT_TYPE \
	BLOCK_PROFILER BLOCK_PROFILER_CODE FUNCTION_BLOCK_PROFILER	   \
	FUNCTION_BLOCK_PROFILER_EXIT MACHINE_STATE_SAVE			   \
	MACHINE_STATE_RESTORE SCCS_DIRECTIVE SECTION_ASM_OP BYTEORDER	   \
	ASM_OUTPUT_DEFINE_LABEL_DIFFERENCE_SYMBOL HOST_WORDS_BIG_ENDIAN	   \
	OBJC_PROLOGUE ALLOCATE_TRAMPOLINE HANDLE_PRAGMA ROUND_TYPE_SIZE	   \
	ROUND_TYPE_SIZE_UNIT CONST_SECTION_ASM_OP CRT_GET_RFIB_TEXT	   \
	DBX_LBRAC_FIRST DBX_OUTPUT_ENUM DBX_OUTPUT_SOURCE_FILENAME	   \
	DBX_WORKING_DIRECTORY INSN_CACHE_DEPTH INSN_CACHE_SIZE		   \
	INSN_CACHE_LINE_WIDTH INIT_SECTION_PREAMBLE NEED_ATEXIT ON_EXIT	   \
	EXIT_BODY OBJECT_FORMAT_ROSE MULTIBYTE_CHARS MAP_CHARACTER	   \
	LIBGCC_NEEDS_DOUBLE FINAL_PRESCAN_LABEL DEFAULT_CALLER_SAVES	   \
	LOAD_ARGS_REVERSED MAX_INTEGER_COMPUTATION_MODE			   \
	CONVERT_HARD_REGISTER_TO_SSA_P ASM_OUTPUT_MAIN_SOURCE_FILENAME	   \
	FIRST_INSN_ADDRESS TEXT_SECTION SHARED_BSS_SECTION_ASM_OP	   \
	PROMOTED_MODE EXPAND_BUILTIN_VA_END				   \
	LINKER_DOES_NOT_WORK_WITH_DWARF2 FUNCTION_ARG_KEEP_AS_REFERENCE	   \
	GIV_SORT_CRITERION MAX_LONG_TYPE_SIZE MAX_LONG_DOUBLE_TYPE_SIZE	   \
	MAX_WCHAR_TYPE_SIZE SHARED_SECTION_ASM_OP INTEGRATE_THRESHOLD      \
	FINAL_REG_PARM_STACK_SPACE MAYBE_REG_PARM_STACK_SPACE		   \
	TRADITIONAL_PIPELINE_INTERFACE DFA_PIPELINE_INTERFACE		   \
	DBX_OUTPUT_STANDARD_TYPES BUILTIN_SETJMP_FRAME_VALUE		   \
	SUNOS4_SHARED_LIBRARIES PROMOTE_FOR_CALL_ONLY			   \
	SPACE_AFTER_L_OPTION NO_RECURSIVE_FUNCTION_CSE			   \
	DEFAULT_MAIN_RETURN TARGET_MEM_FUNCTIONS EXPAND_BUILTIN_VA_ARG	   \
	COLLECT_PARSE_FLAG DWARF2_GENERATE_TEXT_SECTION_LABEL WINNING_GDB  \
	ASM_OUTPUT_FILENAME ASM_OUTPUT_SOURCE_LINE FILE_NAME_JOINER	   \
	GDB_INV_REF_REGPARM_STABS_LETTER DBX_MEMPARM_STABS_LETTER	   \
	PUT_SDB_SRC_FILE STABS_GCC_MARKER DBX_OUTPUT_FUNCTION_END	   \
	DBX_OUTPUT_GCC_MARKER DBX_FINISH_SYMBOL SDB_GENERATE_FAKE	   \
	NON_SAVING_SETJMP TARGET_LATE_RTL_PROLOGUE_EPILOGUE		   \
	CASE_DROPS_THROUGH TARGET_BELL TARGET_BS TARGET_CR TARGET_DIGIT0   \
        TARGET_ESC TARGET_FF TARGET_NEWLINE TARGET_TAB TARGET_VT	   \
        LINK_LIBGCC_SPECIAL DONT_ACCESS_GBLS_AFTER_EPILOGUE		   \
	TARGET_OPTIONS TARGET_SWITCHES EXTRA_CC_MODES FINALIZE_PIC	   \
	PREDICATE_CODES SPECIAL_MODE_PREDICATES	UNALIGNED_WORD_ASM_OP	   \
	EXTRA_SECTIONS EXTRA_SECTION_FUNCTIONS READONLY_DATA_SECTION	   \
	TARGET_ASM_EXCEPTION_SECTION TARGET_ASM_EH_FRAME_SECTION	   \
	SMALL_ARG_MAX ASM_OUTPUT_SHARED_BSS ASM_OUTPUT_SHARED_COMMON	   \
	ASM_OUTPUT_SHARED_LOCAL ASM_MAKE_LABEL_LINKONCE			   \
	STACK_CHECK_PROBE_INTERVAL STACK_CHECK_PROBE_LOAD		   \
	ORDER_REGS_FOR_LOCAL_ALLOC FUNCTION_OUTGOING_VALUE		   \
	ASM_DECLARE_CONSTANT_NAME MODIFY_TARGET_NAME SWITCHES_NEED_SPACES  \
	SWITCH_CURTAILS_COMPILATION SWITCH_TAKES_ARG WORD_SWITCH_TAKES_ARG \
	TARGET_OPTION_TRANSLATE_TABLE HANDLE_PRAGMA_PACK_PUSH_POP	   \
	HANDLE_SYSV_PRAGMA HANDLE_PRAGMA_WEAK CONDITIONAL_REGISTER_USAGE   \
	FUNCTION_ARG_BOUNDARY MUST_USE_SJLJ_EXCEPTIONS US_SOFTWARE_GOFAST  \
	USING_SVR4_H SVR4_ASM_SPEC FUNCTION_ARG FUNCTION_ARG_ADVANCE	   \
	FUNCTION_INCOMING_ARG IRA_COVER_CLASSES TARGET_VERSION		   \
	MACHINE_TYPE TARGET_HAS_TARGETCM ASM_OUTPUT_BSS			   \
	SETJMP_VIA_SAVE_AREA FORBIDDEN_INC_DEC_CLASSES			   \
	PREFERRED_OUTPUT_RELOAD_CLASS SYSTEM_INCLUDE_DIR		   \
	STANDARD_INCLUDE_DIR STANDARD_INCLUDE_COMPONENT			   \
	LINK_ELIMINATE_DUPLICATE_LDIRECTORIES MIPS_DEBUGGING_INFO	   \
	IDENT_ASM_OP ALL_COP_ADDITIONAL_REGISTER_NAMES DBX_OUTPUT_LBRAC	   \
	DBX_OUTPUT_NFUN DBX_OUTPUT_RBRAC RANGE_TEST_NON_SHORT_CIRCUIT	   \
	REAL_VALUE_TRUNCATE REVERSE_CONDEXEC_PREDICATES_P		   \
	TARGET_ALIGN_ANON_BITFIELDS TARGET_NARROW_VOLATILE_BITFIELDS	   \
	IDENT_ASM_OP UNALIGNED_SHORT_ASM_OP UNALIGNED_INT_ASM_OP	   \
	UNALIGNED_LONG_ASM_OP UNALIGNED_DOUBLE_INT_ASM_OP		   \
	USE_COMMON_FOR_ONE_ONLY IFCVT_EXTRA_FIELDS IFCVT_INIT_EXTRA_FIELDS \
	CASE_USE_BIT_TESTS FIXUNS_TRUNC_LIKE_FIX_TRUNC                     \
        GO_IF_MODE_DEPENDENT_ADDRESS DELAY_SLOTS_FOR_EPILOGUE              \
        ELIGIBLE_FOR_EPILOGUE_DELAY TARGET_C99_FUNCTIONS TARGET_HAS_SINCOS \
	REG_CLASS_FROM_LETTER CONST_OK_FOR_LETTER_P			   \
	CONST_DOUBLE_OK_FOR_LETTER_P EXTRA_CONSTRAINT			   \
	REG_CLASS_FROM_CONSTRAINT REG_CLASS_FOR_CONSTRAINT		   \
	EXTRA_CONSTRAINT_STR EXTRA_MEMORY_CONSTRAINT			   \
	EXTRA_ADDRESS_CONSTRAINT CONST_DOUBLE_OK_FOR_CONSTRAINT_P	   \
	CALLER_SAVE_PROFITABLE LARGEST_EXPONENT_IS_NORMAL		   \
	ROUND_TOWARDS_ZERO SF_SIZE DF_SIZE XF_SIZE TF_SIZE LIBGCC2_TF_CEXT \
	LIBGCC2_LONG_DOUBLE_TYPE_SIZE

/* Hooks that are no longer used.  */
 #pragma GCC poison LANG_HOOKS_FUNCTION_MARK LANG_HOOKS_FUNCTION_FREE	\
	LANG_HOOKS_MARK_TREE LANG_HOOKS_INSERT_DEFAULT_ATTRIBUTES \
	LANG_HOOKS_TREE_INLINING_ESTIMATE_NUM_INSNS \
	LANG_HOOKS_PUSHLEVEL LANG_HOOKS_SET_BLOCK \
	LANG_HOOKS_MAYBE_BUILD_CLEANUP LANG_HOOKS_UPDATE_DECL_AFTER_SAVING \
	LANG_HOOKS_POPLEVEL LANG_HOOKS_TRUTHVALUE_CONVERSION \
	TARGET_PROMOTE_FUNCTION_ARGS TARGET_PROMOTE_FUNCTION_RETURN \
	LANG_HOOKS_MISSING_ARGUMENT LANG_HOOKS_HASH_TYPES \
	TARGET_HANDLE_OFAST TARGET_OPTION_OPTIMIZATION \
	TARGET_IRA_COVER_CLASSES TARGET_HELP \
	TARGET_HANDLE_PRAGMA_EXTERN_PREFIX \
	TARGET_VECTORIZE_BUILTIN_MUL_WIDEN_EVEN \
	TARGET_VECTORIZE_BUILTIN_MUL_WIDEN_ODD \
<<<<<<< HEAD
	TARGET_MD_ASM_CLOBBERS
=======
	TARGET_MD_ASM_CLOBBERS TARGET_RELAXED_ORDERING
>>>>>>> ad42dbbe

/* Arrays that were deleted in favor of a functional interface.  */
 #pragma GCC poison built_in_decls implicit_built_in_decls

/* Hooks into libgcc2.  */
 #pragma GCC poison LIBGCC2_DOUBLE_TYPE_SIZE LIBGCC2_WORDS_BIG_ENDIAN \
   LIBGCC2_FLOAT_WORDS_BIG_ENDIAN

/* Miscellaneous macros that are no longer used.  */
 #pragma GCC poison USE_MAPPED_LOCATION GET_ENVIRONMENT

/* Libiberty macros that are no longer used in GCC.  */
#undef ANSI_PROTOTYPES
#undef PTR_CONST
#undef LONG_DOUBLE
#undef VPARAMS
#undef VA_OPEN
#undef VA_FIXEDARG
#undef VA_CLOSE
#undef VA_START
 #pragma GCC poison ANSI_PROTOTYPES PTR_CONST LONG_DOUBLE VPARAMS VA_OPEN \
  VA_FIXEDARG VA_CLOSE VA_START
#endif /* IN_GCC */

/* Front ends should never have to include middle-end headers.  Enforce
   this by poisoning the header double-include protection defines.  */
#ifdef IN_GCC_FRONTEND
#pragma GCC poison GCC_RTL_H GCC_EXCEPT_H GCC_EXPR_H
#endif

/* Note: not all uses of the `index' token (e.g. variable names and
   structure members) have been eliminated.  */
#undef bcopy
#undef bzero
#undef bcmp
#undef rindex
 #pragma GCC poison bcopy bzero bcmp rindex

#endif /* GCC >= 3.0 */

/* This macro allows casting away const-ness to pass -Wcast-qual
   warnings.  DO NOT USE THIS UNLESS YOU REALLY HAVE TO!  It should
   only be used in certain specific cases.  One valid case is where
   the C standard definitions or prototypes force you to.  E.g. if you
   need to free a const object, or if you pass a const string to
   execv, et al.  Another valid use would be in an allocation function
   that creates const objects that need to be initialized.  In some
   cases we have non-const functions that return the argument
   (e.g. next_nonnote_insn).  Rather than create const shadow
   functions, we can cast away const-ness in calling these interfaces
   if we're careful to verify that the called function does indeed not
   modify its argument and the return value is only used in a const
   context.  (This can be somewhat dangerous as these assumptions can
   change after the fact).  Beyond these uses, most other cases of
   using this macro should be viewed with extreme caution.  */

#ifdef __cplusplus
#define CONST_CAST2(TOTYPE,FROMTYPE,X) (const_cast<TOTYPE> (X))
#else
#if defined(__GNUC__) && GCC_VERSION > 4000
/* GCC 4.0.x has a bug where it may ICE on this expression,
   so does GCC 3.4.x (PR17436).  */
#define CONST_CAST2(TOTYPE,FROMTYPE,X) ((__extension__(union {FROMTYPE _q; TOTYPE _nq;})(X))._nq)
#elif defined(__GNUC__)
static inline char *
helper_const_non_const_cast (const char *p)
{
  union {
    const char *const_c;
    char *c;
  } val;
  val.const_c = p;
  return val.c;
}

#define CONST_CAST2(TOTYPE,FROMTYPE,X) \
	((TOTYPE) helper_const_non_const_cast ((const char *) (FROMTYPE) (X)))
#else
#define CONST_CAST2(TOTYPE,FROMTYPE,X) ((TOTYPE)(FROMTYPE)(X))
#endif
#endif
#define CONST_CAST(TYPE,X) CONST_CAST2 (TYPE, const TYPE, (X))
#define CONST_CAST_TREE(X) CONST_CAST (union tree_node *, (X))
#define CONST_CAST_RTX(X) CONST_CAST (struct rtx_def *, (X))
#define CONST_CAST_RTX_INSN(X) CONST_CAST (struct rtx_insn *, (X))
#define CONST_CAST_BB(X) CONST_CAST (struct basic_block_def *, (X))
#define CONST_CAST_GIMPLE(X) CONST_CAST (struct gimple_statement_base *, (X))

/* Activate certain diagnostics as warnings (not errors via the
   -Werror flag).  */
#if GCC_VERSION >= 4003
/* If asserts are disabled, activate -Wuninitialized as a warning (not
   an error/-Werror).  */
#ifndef ENABLE_ASSERT_CHECKING
#pragma GCC diagnostic warning "-Wuninitialized"
#endif
#endif

#ifdef ENABLE_VALGRIND_ANNOTATIONS
# ifdef HAVE_VALGRIND_MEMCHECK_H
#  include <valgrind/memcheck.h>
# elif defined HAVE_MEMCHECK_H
#  include <memcheck.h>
# else
#  include <valgrind.h>
# endif
/* Compatibility macros to let valgrind 3.1 work.  */
# ifndef VALGRIND_MAKE_MEM_NOACCESS
#  define VALGRIND_MAKE_MEM_NOACCESS VALGRIND_MAKE_NOACCESS
# endif
# ifndef VALGRIND_MAKE_MEM_DEFINED
#  define VALGRIND_MAKE_MEM_DEFINED VALGRIND_MAKE_READABLE
# endif
# ifndef VALGRIND_MAKE_MEM_UNDEFINED
#  define VALGRIND_MAKE_MEM_UNDEFINED VALGRIND_MAKE_WRITABLE
# endif
#else
/* Avoid #ifdef:s when we can help it.  */
#define VALGRIND_DISCARD(x)
#define VALGRIND_MALLOCLIKE_BLOCK(w,x,y,z)
#define VALGRIND_FREELIKE_BLOCK(x,y)
#endif

/* In LTO -fwhole-program build we still want to keep the debug functions available
   for debugger.  Mark them as used to prevent removal.  */
#if (GCC_VERSION > 4000)
#define DEBUG_FUNCTION __attribute__ ((__used__))
#define DEBUG_VARIABLE __attribute__ ((__used__))
#else
#define DEBUG_FUNCTION
#define DEBUG_VARIABLE
#endif

/* General macro to extract bit Y of X.  */
#define TEST_BIT(X, Y) (((X) >> (Y)) & 1)

/* Get definitions of HOST_WIDE_INT.  */
#include "hwint.h"

#endif /* ! GCC_SYSTEM_H */<|MERGE_RESOLUTION|>--- conflicted
+++ resolved
@@ -964,11 +964,7 @@
 	TARGET_HANDLE_PRAGMA_EXTERN_PREFIX \
 	TARGET_VECTORIZE_BUILTIN_MUL_WIDEN_EVEN \
 	TARGET_VECTORIZE_BUILTIN_MUL_WIDEN_ODD \
-<<<<<<< HEAD
-	TARGET_MD_ASM_CLOBBERS
-=======
 	TARGET_MD_ASM_CLOBBERS TARGET_RELAXED_ORDERING
->>>>>>> ad42dbbe
 
 /* Arrays that were deleted in favor of a functional interface.  */
  #pragma GCC poison built_in_decls implicit_built_in_decls

--- conflicted
+++ resolved
@@ -1013,11 +1013,7 @@
 #define CONST_CAST_TREE(X) CONST_CAST (union tree_node *, (X))
 #define CONST_CAST_RTX(X) CONST_CAST (struct rtx_def *, (X))
 #define CONST_CAST_BB(X) CONST_CAST (struct basic_block_def *, (X))
-<<<<<<< HEAD
-#define CONST_CAST_GIMPLE(X) CONST_CAST (union gimple_statement_d *, (X))
-=======
 #define CONST_CAST_GIMPLE(X) CONST_CAST (struct gimple_statement_base *, (X))
->>>>>>> fb4256c6
 
 /* Activate certain diagnostics as warnings (not errors via the
    -Werror flag).  */

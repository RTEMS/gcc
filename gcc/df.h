/* Form lists of pseudo register references for autoinc optimization
   for GNU compiler.  This is part of flow optimization.
   Copyright (C) 1999, 2000, 2001, 2003, 2004, 2005, 2006, 2007, 2008,
   2009, 2010  Free Software Foundation, Inc.
   Originally contributed by Michael P. Hayes
             (m.hayes@elec.canterbury.ac.nz, mhayes@redhat.com)
   Major rewrite contributed by Danny Berlin (dberlin@dberlin.org)
             and Kenneth Zadeck (zadeck@naturalbridge.com).

This file is part of GCC.

GCC is free software; you can redistribute it and/or modify it under
the terms of the GNU General Public License as published by the Free
Software Foundation; either version 3, or (at your option) any later
version.

GCC is distributed in the hope that it will be useful, but WITHOUT ANY
WARRANTY; without even the implied warranty of MERCHANTABILITY or
FITNESS FOR A PARTICULAR PURPOSE.  See the GNU General Public License
for more details.

You should have received a copy of the GNU General Public License
along with GCC; see the file COPYING3.  If not see
<http://www.gnu.org/licenses/>.  */

#ifndef GCC_DF_H
#define GCC_DF_H

#include "bitmap.h"
#include "regset.h"
#include "sbitmap.h"
#include "basic-block.h"
#include "alloc-pool.h"
#include "timevar.h"

struct dataflow;
struct df_d;
struct df_problem;
struct df_link;
struct df_insn_info;
union df_ref_d;

/* Data flow problems.  All problems must have a unique id here.  */

/* Scanning is not really a dataflow problem, but it is useful to have
   the basic block functions in the vector so that things get done in
   a uniform manner.  The last four problems can be added or deleted
   at any time are always defined (though LIVE is always there at -O2
   or higher); the others are always there.  */
#define DF_SCAN    0
#define DF_LR      1      /* Live Registers backward. */
#define DF_LIVE    2      /* Live Registers & Uninitialized Registers */
#define DF_RD      3      /* Reaching Defs. */
#define DF_CHAIN   4      /* Def-Use and/or Use-Def Chains. */
#define DF_WORD_LR 5      /* Subreg tracking lr.  */
#define DF_NOTE    6      /* REG_DEF and REG_UNUSED notes. */
#define DF_MD      7      /* Multiple Definitions. */

#define DF_LAST_PROBLEM_PLUS1 (DF_MD + 1)

/* Dataflow direction.  */
enum df_flow_dir
  {
    DF_NONE,
    DF_FORWARD,
    DF_BACKWARD
  };

/* Descriminator for the various df_ref types.  */
enum df_ref_class {DF_REF_BASE, DF_REF_ARTIFICIAL, DF_REF_REGULAR};

/* The first of these us a set of a registers.  The remaining three
   are all uses of a register (the mem_load and mem_store relate to
   how the register as an addressing operand).  */
enum df_ref_type {DF_REF_REG_DEF, DF_REF_REG_USE,
		  DF_REF_REG_MEM_LOAD, DF_REF_REG_MEM_STORE};

enum df_ref_flags
  {
    /* This flag is set if this ref occurs inside of a conditional
       execution instruction.  */
    DF_REF_CONDITIONAL = 1 << 0,

    /* If this flag is set for an artificial use or def, that ref
       logically happens at the top of the block.  If it is not set
       for an artificial use or def, that ref logically happens at the
       bottom of the block.  This is never set for regular refs.  */
    DF_REF_AT_TOP = 1 << 1,

    /* This flag is set if the use is inside a REG_EQUAL or REG_EQUIV
       note.  */
    DF_REF_IN_NOTE = 1 << 2,

    /* This bit is true if this ref can make regs_ever_live true for
       this regno.  */
    DF_HARD_REG_LIVE = 1 << 3,


    /* This flag is set if this ref is a partial use or def of the
       associated register.  */
    DF_REF_PARTIAL = 1 << 4,

    /* Read-modify-write refs generate both a use and a def and
       these are marked with this flag to show that they are not
       independent.  */
    DF_REF_READ_WRITE = 1 << 5,

    /* This flag is set if this ref, generally a def, may clobber the
       referenced register.  This is generally only set for hard
       registers that cross a call site.  With better information
       about calls, some of these could be changed in the future to
       DF_REF_MUST_CLOBBER.  */
    DF_REF_MAY_CLOBBER = 1 << 6,

    /* This flag is set if this ref, generally a def, is a real
       clobber. This is not currently set for registers live across a
       call because that clobbering may or may not happen.

       Most of the uses of this are with sets that have a
       GET_CODE(..)==CLOBBER.  Note that this is set even if the
       clobber is to a subreg.  So in order to tell if the clobber
       wipes out the entire register, it is necessary to also check
       the DF_REF_PARTIAL flag.  */
    DF_REF_MUST_CLOBBER = 1 << 7,


    /* If the ref has one of the following two flags set, then the
       struct df_ref can be cast to struct df_ref_extract to access
       the width and offset fields.  */

    /* This flag is set if the ref contains a SIGN_EXTRACT.  */
    DF_REF_SIGN_EXTRACT = 1 << 8,

    /* This flag is set if the ref contains a ZERO_EXTRACT.  */
    DF_REF_ZERO_EXTRACT = 1 << 9,

    /* This flag is set if the ref contains a STRICT_LOW_PART.  */
    DF_REF_STRICT_LOW_PART = 1 << 10,

    /* This flag is set if the ref contains a SUBREG.  */
    DF_REF_SUBREG = 1 << 11,


    /* This bit is true if this ref is part of a multiword hardreg.  */
    DF_REF_MW_HARDREG = 1 << 12,

    /* This flag is set if this ref is a usage of the stack pointer by
       a function call.  */
    DF_REF_CALL_STACK_USAGE = 1 << 13,

    /* This flag is used for verification of existing refs. */
    DF_REF_REG_MARKER = 1 << 14,

    /* This flag is set if this ref is inside a pre/post modify.  */
    DF_REF_PRE_POST_MODIFY = 1 << 15

  };

/* The possible ordering of refs within the df_ref_info.  */
enum df_ref_order
  {
    /* There is not table.  */
    DF_REF_ORDER_NO_TABLE,

    /* There is a table of refs but it is not (or no longer) organized
       by one of the following methods.  */
    DF_REF_ORDER_UNORDERED,
    DF_REF_ORDER_UNORDERED_WITH_NOTES,

    /* Organize the table by reg order, all of the refs with regno 0
       followed by all of the refs with regno 1 ... .  Within all of
       the regs for a particular regno, the refs are unordered.  */
    DF_REF_ORDER_BY_REG,

    /* For uses, the refs within eq notes may be added for
       DF_REF_ORDER_BY_REG.  */
    DF_REF_ORDER_BY_REG_WITH_NOTES,

    /* Organize the refs in insn order.  The insns are ordered within a
       block, and the blocks are ordered by FOR_ALL_BB.  */
    DF_REF_ORDER_BY_INSN,

    /* For uses, the refs within eq notes may be added for
       DF_REF_ORDER_BY_INSN.  */
    DF_REF_ORDER_BY_INSN_WITH_NOTES
  };

/* Function prototypes added to df_problem instance.  */

/* Allocate the problem specific data.  */
typedef void (*df_alloc_function) (bitmap);

/* This function is called if the problem has global data that needs
   to be cleared when ever the set of blocks changes.  The bitmap
   contains the set of blocks that may require special attention.
   This call is only made if some of the blocks are going to change.
   If everything is to be deleted, the wholesale deletion mechanisms
   apply. */
typedef void (*df_reset_function) (bitmap);

/* Free the basic block info.  Called from the block reordering code
   to get rid of the blocks that have been squished down.   */
typedef void (*df_free_bb_function) (basic_block, void *);

/* Local compute function.  */
typedef void (*df_local_compute_function) (bitmap);

/* Init the solution specific data.  */
typedef void (*df_init_function) (bitmap);

/* Iterative dataflow function.  */
typedef void (*df_dataflow_function) (struct dataflow *, bitmap, int *, int);

/* Confluence operator for blocks with 0 out (or in) edges.  */
typedef void (*df_confluence_function_0) (basic_block);

/* Confluence operator for blocks with 1 or more out (or in) edges.
   Return true if BB input data has changed.  */
typedef bool (*df_confluence_function_n) (edge);

/* Transfer function for blocks. 
   Return true if BB output data has changed.  */
typedef bool (*df_transfer_function) (int);

/* Function to massage the information after the problem solving.  */
typedef void (*df_finalizer_function) (bitmap);

/* Function to free all of the problem specific datastructures.  */
typedef void (*df_free_function) (void);

/* Function to remove this problem from the stack of dataflow problems
   without effecting the other problems in the stack except for those
   that depend on this problem.  */
typedef void (*df_remove_problem_function) (void);

/* Function to dump basic block independent results to FILE.  */
typedef void (*df_dump_problem_function) (FILE *);

/* Function to dump top or bottom of basic block results to FILE.  */
typedef void (*df_dump_bb_problem_function) (basic_block, FILE *);

/* Function to dump top or bottom of basic block results to FILE.  */
typedef void (*df_verify_solution_start) (void);

/* Function to dump top or bottom of basic block results to FILE.  */
typedef void (*df_verify_solution_end) (void);

/* The static description of a dataflow problem to solve.  See above
   typedefs for doc for the function fields.  */

struct df_problem {
  /* The unique id of the problem.  This is used it index into
     df->defined_problems to make accessing the problem data easy.  */
  unsigned int id;
  enum df_flow_dir dir;			/* Dataflow direction.  */
  df_alloc_function alloc_fun;
  df_reset_function reset_fun;
  df_free_bb_function free_bb_fun;
  df_local_compute_function local_compute_fun;
  df_init_function init_fun;
  df_dataflow_function dataflow_fun;
  df_confluence_function_0 con_fun_0;
  df_confluence_function_n con_fun_n;
  df_transfer_function trans_fun;
  df_finalizer_function finalize_fun;
  df_free_function free_fun;
  df_remove_problem_function remove_problem_fun;
  df_dump_problem_function dump_start_fun;
  df_dump_bb_problem_function dump_top_fun;
  df_dump_bb_problem_function dump_bottom_fun;
  df_verify_solution_start verify_start_fun;
  df_verify_solution_end verify_end_fun;
  struct df_problem *dependent_problem;
  unsigned int block_info_elt_size;

  /* The timevar id associated with this pass.  */
  timevar_id_t tv_id;

  /* True if the df_set_blocks should null out the basic block info if
     this block drops out of df->blocks_to_analyze.  */
  bool free_blocks_on_set_blocks;
};


/* The specific instance of the problem to solve.  */
struct dataflow
{
  struct df_problem *problem;           /* The problem to be solved.  */

  /* Array indexed by bb->index, that contains basic block problem and
     solution specific information.  */
  void *block_info;
  unsigned int block_info_size;

  /* The pool to allocate the block_info from. */
  alloc_pool block_pool;

  /* The lr and live problems have their transfer functions recomputed
     only if necessary.  This is possible for them because, the
     problems are kept active for the entire backend and their
     transfer functions are indexed by the REGNO.  These are not
     defined for any other problem.  */
  bitmap out_of_date_transfer_functions;

  /* Other problem specific data that is not on a per basic block
     basis.  The structure is generally defined privately for the
     problem.  The exception being the scanning problem where it is
     fully public.  */
  void *problem_data;

  /* Local flags for some of the problems. */
  unsigned int local_flags;

  /* True if this problem of this instance has been initialized.  This
     is used by the dumpers to keep garbage out of the dumps if, for
     debugging a dump is produced before the first call to
     df_analyze after a new problem is added.  */
  bool computed;

  /* True if the something has changed which invalidates the dataflow
     solutions.  Note that this bit is always true for all problems except
     lr and live.  */
  bool solutions_dirty;

  /* If true, this pass is deleted by df_finish_pass.  This is never
     true for DF_SCAN and DF_LR.  It is true for DF_LIVE if optimize >
     1.  It is always true for the other problems.  */
  bool optional_p;
};


/* The set of multiword hardregs used as operands to this
   instruction. These are factored into individual uses and defs but
   the aggregate is still needed to service the REG_DEAD and
   REG_UNUSED notes.  */
struct df_mw_hardreg
{
  rtx mw_reg;                   /* The multiword hardreg.  */
  /* These two bitfields are intentionally oversized, in the hope that
     accesses to 16-bit fields will usually be quicker.  */
  ENUM_BITFIELD(df_ref_type) type : 16;
				/* Used to see if the ref is read or write.  */
  int flags : 16;		/* Various df_ref_flags.  */
  unsigned int start_regno;     /* First word of the multi word subreg.  */
  unsigned int end_regno;       /* Last word of the multi word subreg.  */
  unsigned int mw_order;        /* Same as df_ref.ref_order.  */
};


/* Define a register reference structure.  One of these is allocated
    for every register reference (use or def).  Note some register
    references (e.g., post_inc, subreg) generate both a def and a use.  */
struct df_base_ref
{
  /* These three bitfields are intentionally oversized, in the hope that
     accesses to 8 and 16-bit fields will usually be quicker.  */
  ENUM_BITFIELD(df_ref_class) cl : 8;

  ENUM_BITFIELD(df_ref_type) type : 8;
				/* Type of ref.  */
  int flags : 16;		/* Various df_ref_flags.  */
  unsigned int regno;		/* The register number referenced.  */
  rtx reg;			/* The register referenced.  */
  struct df_link *chain;	/* Head of def-use, use-def.  */
  /* Pointer to the insn info of the containing instruction.  FIXME!
     Currently this is NULL for artificial refs but this will be used
     when FUDs are added.  */
  struct df_insn_info *insn_info;
  /* For each regno, there are three chains of refs, one for the uses,
     the eq_uses and the defs.  These chains go thru the refs
     themselves rather than using an external structure.  */
  union df_ref_d *next_reg;     /* Next ref with same regno and type.  */
  union df_ref_d *prev_reg;     /* Prev ref with same regno and type.  */
  /* Location in the ref table.  This is only valid after a call to
     df_maybe_reorganize_[use,def]_refs which is an expensive operation.  */
  int id;
  /* The index at which the operand was scanned in the insn.  This is
     used to totally order the refs in an insn.  */
  unsigned int ref_order;
};


/* The three types of df_refs.  Note that the df_ref_extract is an
   extension of the df_regular_ref, not the df_base_ref.  */
struct df_artificial_ref
{
  struct df_base_ref base;

  /* Artificial refs do not have an insn, so to get the basic block,
     it must be explicitly here.  */
  basic_block bb;
};


struct df_regular_ref
{
  struct df_base_ref base;
  /* The loc is the address in the insn of the reg.  This is not
     defined for special registers, such as clobbers and stack
     pointers that are also associated with call insns and so those
     just use the base.  */
  rtx *loc;
};

/* Union of the different kinds of defs/uses placeholders.  */
union df_ref_d
{
  struct df_base_ref base;
  struct df_regular_ref regular_ref;
  struct df_artificial_ref artificial_ref;
};
typedef union df_ref_d *df_ref;


/* One of these structures is allocated for every insn.  */
struct df_insn_info
{
  rtx insn;                     /* The insn this info comes from.  */
  df_ref *defs;	                /* Head of insn-def chain.  */
  df_ref *uses;	                /* Head of insn-use chain.  */
  /* Head of insn-use chain for uses in REG_EQUAL/EQUIV notes.  */
  df_ref *eq_uses;
  struct df_mw_hardreg **mw_hardregs;
  /* The logical uid of the insn in the basic block.  This is valid
     after any call to df_analyze but may rot after insns are added,
     deleted or moved. */
  int luid;
};

/* These links are used for ref-ref chains.  Currently only DEF-USE and
   USE-DEF chains can be built by DF.  */
struct df_link
{
  df_ref ref;
  struct df_link *next;
};


enum df_chain_flags
{
  /* Flags that control the building of chains.  */
  DF_DU_CHAIN      =  1, /* Build DU chains.  */
  DF_UD_CHAIN      =  2  /* Build UD chains.  */
};

enum df_changeable_flags
{
  /* Scanning flags.  */
  /* Flag to control the running of dce as a side effect of building LR.  */
  DF_LR_RUN_DCE           = 1 << 0, /* Run DCE.  */
  DF_NO_HARD_REGS         = 1 << 1, /* Skip hard registers in RD and CHAIN Building.  */

  DF_EQ_NOTES             = 1 << 2, /* Build chains with uses present in EQUIV/EQUAL notes. */
  DF_NO_REGS_EVER_LIVE    = 1 << 3, /* Do not compute the regs_ever_live.  */

  /* Cause df_insn_rescan df_notes_rescan and df_insn_delete, to
  return immediately.  This is used by passes that know how to update
  the scanning them selves.  */
  DF_NO_INSN_RESCAN       = 1 << 4,

  /* Cause df_insn_rescan df_notes_rescan and df_insn_delete, to
  return after marking the insn for later processing.  This allows all
  rescans to be batched.  */
  DF_DEFER_INSN_RESCAN    = 1 << 5,

  DF_VERIFY_SCHEDULED     = 1 << 6
};

/* Two of these structures are inline in df, one for the uses and one
   for the defs.  This structure is only contains the refs within the
   boundary of the df_set_blocks if that has been defined.  */
struct df_ref_info
{
  df_ref *refs;                 /* Ref table, indexed by id.  */
  unsigned int *begin;          /* First ref_index for this pseudo.  */
  unsigned int *count;          /* Count of refs for this pseudo.  */
  unsigned int refs_size;       /* Size of currently allocated refs table.  */

  /* Table_size is the number of elements in the refs table.  This
     will also be the width of the bitvectors in the rd and ru
     problems.  Total_size is the number of refs.  These will be the
     same if the focus has not been reduced by df_set_blocks.  If the
     focus has been reduced, table_size will be smaller since it only
     contains the refs in the set blocks.  */
  unsigned int table_size;
  unsigned int total_size;

  enum df_ref_order ref_order;
};

/* Three of these structures are allocated for every pseudo reg. One
   for the uses, one for the eq_uses and one for the defs.  */
struct df_reg_info
{
  /* Head of chain for refs of that type and regno.  */
  df_ref reg_chain;
  /* Number of refs in the chain.  */
  unsigned int n_refs;
};


/*----------------------------------------------------------------------------
   Problem data for the scanning dataflow problem.  Unlike the other
   dataflow problems, the problem data for scanning is fully exposed and
   used by owners of the problem.
----------------------------------------------------------------------------*/

struct df_d
{

  /* The set of problems to be solved is stored in two arrays.  In
     PROBLEMS_IN_ORDER, the problems are stored in the order that they
     are solved.  This is an internally dense array that may have
     nulls at the end of it.  In PROBLEMS_BY_INDEX, the problem is
     stored by the value in df_problem.id.  These are used to access
     the problem local data without having to search the first
     array.  */

  struct dataflow *problems_in_order[DF_LAST_PROBLEM_PLUS1];
  struct dataflow *problems_by_index[DF_LAST_PROBLEM_PLUS1];

  /* If not NULL, this subset of blocks of the program to be
     considered for analysis.  At certain times, this will contain all
     the blocks in the function so it cannot be used as an indicator
     of if we are analyzing a subset.  See analyze_subset.  */
  bitmap blocks_to_analyze;

  /* The following information is really the problem data for the
     scanning instance but it is used too often by the other problems
     to keep getting it from there.  */
  struct df_ref_info def_info;   /* Def info.  */
  struct df_ref_info use_info;   /* Use info.  */

  /* The following three arrays are allocated in parallel.   They contain
     the sets of refs of each type for each reg.  */
  struct df_reg_info **def_regs;       /* Def reg info.  */
  struct df_reg_info **use_regs;       /* Eq_use reg info.  */
  struct df_reg_info **eq_use_regs;    /* Eq_use info.  */
  unsigned int regs_size;       /* Size of currently allocated regs table.  */
  unsigned int regs_inited;     /* Number of regs with reg_infos allocated.  */


  struct df_insn_info **insns;   /* Insn table, indexed by insn UID.  */
  unsigned int insns_size;       /* Size of insn table.  */

  int num_problems_defined;

  bitmap_head hardware_regs_used;     /* The set of hardware registers used.  */
  /* The set of hard regs that are in the artificial uses at the end
     of a regular basic block.  */
  bitmap_head regular_block_artificial_uses;
  /* The set of hard regs that are in the artificial uses at the end
     of a basic block that has an EH pred.  */
  bitmap_head eh_block_artificial_uses;
  /* The set of hardware registers live on entry to the function.  */
  bitmap entry_block_defs;
  bitmap exit_block_uses;        /* The set of hardware registers used in exit block.  */

  /* Insns to delete, rescan or reprocess the notes at next
     df_rescan_all or df_process_deferred_rescans. */
  bitmap_head insns_to_delete;
  bitmap_head insns_to_rescan;
  bitmap_head insns_to_notes_rescan;
  int *postorder;                /* The current set of basic blocks
                                    in reverse postorder.  */
  int *postorder_inverted;       /* The current set of basic blocks
                                    in reverse postorder of inverted CFG.  */
  int n_blocks;                  /* The number of blocks in reverse postorder.  */
  int n_blocks_inverted;         /* The number of blocks
                                    in reverse postorder of inverted CFG.  */

  /* An array [FIRST_PSEUDO_REGISTER], indexed by regno, of the number
     of refs that qualify as being real hard regs uses.  Artificial
     uses and defs as well as refs in eq notes are ignored.  If the
     ref is a def, it cannot be a MAY_CLOBBER def.  If the ref is a
     use, it cannot be the emim_reg_set or be the frame or arg pointer
     register.

     IT IS NOT ACCEPTABLE TO MANUALLY CHANGE THIS ARRAY.  This array
     always reflects the actual number of refs in the insn stream that
     satisfy the above criteria.  */
  unsigned int *hard_regs_live_count;

  /* This counter provides a way to totally order refs without using
     addresses.  It is incremented whenever a ref is created.  */
  unsigned int ref_order;

  /* Problem specific control information.  This is a combination of
     enum df_changeable_flags values.  */
  int changeable_flags : 8;

  /* If this is true, then only a subset of the blocks of the program
     is considered to compute the solutions of dataflow problems.  */
  bool analyze_subset;

  /* True if someone added or deleted something from regs_ever_live so
     that the entry and exit blocks need be reprocessed.  */
  bool redo_entry_and_exit;
};

#define DF_SCAN_BB_INFO(BB) (df_scan_get_bb_info((BB)->index))
#define DF_RD_BB_INFO(BB) (df_rd_get_bb_info((BB)->index))
#define DF_LR_BB_INFO(BB) (df_lr_get_bb_info((BB)->index))
#define DF_LIVE_BB_INFO(BB) (df_live_get_bb_info((BB)->index))
<<<<<<< HEAD
#define DF_BYTE_LR_BB_INFO(BB) (df_byte_lr_get_bb_info((BB)->index))
=======
#define DF_WORD_LR_BB_INFO(BB) (df_word_lr_get_bb_info((BB)->index))
>>>>>>> 03d20231
#define DF_MD_BB_INFO(BB) (df_md_get_bb_info((BB)->index))

/* Most transformations that wish to use live register analysis will
   use these macros.  This info is the and of the lr and live sets.  */
#define DF_LIVE_IN(BB) (&DF_LIVE_BB_INFO(BB)->in)
#define DF_LIVE_OUT(BB) (&DF_LIVE_BB_INFO(BB)->out)

/* These macros are used by passes that are not tolerant of
   uninitialized variables.  This intolerance should eventually
   be fixed.  */
#define DF_LR_IN(BB) (&DF_LR_BB_INFO(BB)->in)
#define DF_LR_OUT(BB) (&DF_LR_BB_INFO(BB)->out)

/* These macros are used by passes that are not tolerant of
   uninitialized variables.  This intolerance should eventually
   be fixed.  */
<<<<<<< HEAD
#define DF_BYTE_LR_IN(BB) (&DF_BYTE_LR_BB_INFO(BB)->in)
#define DF_BYTE_LR_OUT(BB) (&DF_BYTE_LR_BB_INFO(BB)->out)
=======
#define DF_WORD_LR_IN(BB) (&DF_WORD_LR_BB_INFO(BB)->in)
#define DF_WORD_LR_OUT(BB) (&DF_WORD_LR_BB_INFO(BB)->out)
>>>>>>> 03d20231

/* Macros to access the elements within the ref structure.  */


#define DF_REF_REAL_REG(REF) (GET_CODE ((REF)->base.reg) == SUBREG \
				? SUBREG_REG ((REF)->base.reg) : ((REF)->base.reg))
#define DF_REF_REGNO(REF) ((REF)->base.regno)
#define DF_REF_REAL_LOC(REF) (GET_CODE (*((REF)->regular_ref.loc)) == SUBREG \
                               ? &SUBREG_REG (*((REF)->regular_ref.loc)) : ((REF)->regular_ref.loc))
#define DF_REF_REG(REF) ((REF)->base.reg)
#define DF_REF_LOC(REF) (DF_REF_CLASS(REF) == DF_REF_REGULAR ? \
			 (REF)->regular_ref.loc : NULL)
#define DF_REF_BB(REF) (DF_REF_IS_ARTIFICIAL(REF) ? \
                        (REF)->artificial_ref.bb : BLOCK_FOR_INSN (DF_REF_INSN(REF)))
#define DF_REF_BBNO(REF) (DF_REF_BB (REF)->index)
#define DF_REF_INSN_INFO(REF) ((REF)->base.insn_info)
#define DF_REF_INSN(REF) ((REF)->base.insn_info->insn)
#define DF_REF_INSN_UID(REF) (INSN_UID (DF_REF_INSN(REF)))
#define DF_REF_CLASS(REF) ((REF)->base.cl)
#define DF_REF_TYPE(REF) ((REF)->base.type)
#define DF_REF_CHAIN(REF) ((REF)->base.chain)
#define DF_REF_ID(REF) ((REF)->base.id)
#define DF_REF_FLAGS(REF) ((REF)->base.flags)
#define DF_REF_FLAGS_IS_SET(REF, v) ((DF_REF_FLAGS (REF) & (v)) != 0)
#define DF_REF_FLAGS_SET(REF, v) (DF_REF_FLAGS (REF) |= (v))
#define DF_REF_FLAGS_CLEAR(REF, v) (DF_REF_FLAGS (REF) &= ~(v))
#define DF_REF_ORDER(REF) ((REF)->base.ref_order)
/* If DF_REF_IS_ARTIFICIAL () is true, this is not a real
   definition/use, but an artificial one created to model always live
   registers, eh uses, etc.  */
#define DF_REF_IS_ARTIFICIAL(REF) (DF_REF_CLASS(REF) == DF_REF_ARTIFICIAL)
#define DF_REF_REG_MARK(REF) (DF_REF_FLAGS_SET ((REF),DF_REF_REG_MARKER))
#define DF_REF_REG_UNMARK(REF) (DF_REF_FLAGS_CLEAR ((REF),DF_REF_REG_MARKER))
#define DF_REF_IS_REG_MARKED(REF) (DF_REF_FLAGS_IS_SET ((REF),DF_REF_REG_MARKER))
#define DF_REF_NEXT_REG(REF) ((REF)->base.next_reg)
#define DF_REF_PREV_REG(REF) ((REF)->base.prev_reg)
/* The following two macros may only be applied if one of
   DF_REF_SIGN_EXTRACT | DF_REF_ZERO_EXTRACT is true. */
#define DF_REF_EXTRACT_WIDTH(REF) ((REF)->extract_ref.width)
#define DF_REF_EXTRACT_OFFSET(REF) ((REF)->extract_ref.offset)
#define DF_REF_EXTRACT_MODE(REF) ((REF)->extract_ref.mode)

/* Macros to determine the reference type.  */
#define DF_REF_REG_DEF_P(REF) (DF_REF_TYPE (REF) == DF_REF_REG_DEF)
#define DF_REF_REG_USE_P(REF) ((REF) && !DF_REF_REG_DEF_P (REF))
#define DF_REF_REG_MEM_STORE_P(REF) (DF_REF_TYPE (REF) == DF_REF_REG_MEM_STORE)
#define DF_REF_REG_MEM_LOAD_P(REF) (DF_REF_TYPE (REF) == DF_REF_REG_MEM_LOAD)
#define DF_REF_REG_MEM_P(REF) (DF_REF_REG_MEM_STORE_P (REF) \
                               || DF_REF_REG_MEM_LOAD_P (REF))

#define DF_MWS_REG_DEF_P(MREF) (DF_MWS_TYPE (MREF) == DF_REF_REG_DEF)
#define DF_MWS_REG_USE_P(MREF) ((MREF) && !DF_MWS_REG_DEF_P (MREF))
#define DF_MWS_TYPE(MREF) ((MREF)->type)

/* Macros to get the refs out of def_info or use_info refs table.  If
   the focus of the dataflow has been set to some subset of blocks
   with df_set_blocks, these macros will only find the uses and defs
   in that subset of blocks.

   These macros should be used with care.  The def macros are only
   usable after a call to df_maybe_reorganize_def_refs and the use
   macros are only usable after a call to
   df_maybe_reorganize_use_refs.  HOWEVER, BUILDING AND USING THESE
   ARRAYS ARE A CACHE LOCALITY KILLER.  */

#define DF_DEFS_TABLE_SIZE() (df->def_info.table_size)
#define DF_DEFS_GET(ID) (df->def_info.refs[(ID)])
#define DF_DEFS_SET(ID,VAL) (df->def_info.refs[(ID)]=(VAL))
#define DF_DEFS_COUNT(ID) (df->def_info.count[(ID)])
#define DF_DEFS_BEGIN(ID) (df->def_info.begin[(ID)])
#define DF_USES_TABLE_SIZE() (df->use_info.table_size)
#define DF_USES_GET(ID) (df->use_info.refs[(ID)])
#define DF_USES_SET(ID,VAL) (df->use_info.refs[(ID)]=(VAL))
#define DF_USES_COUNT(ID) (df->use_info.count[(ID)])
#define DF_USES_BEGIN(ID) (df->use_info.begin[(ID)])

/* Macros to access the register information from scan dataflow record.  */

#define DF_REG_SIZE(DF) (df->regs_inited)
#define DF_REG_DEF_GET(REG) (df->def_regs[(REG)])
#define DF_REG_DEF_CHAIN(REG) (df->def_regs[(REG)]->reg_chain)
#define DF_REG_DEF_COUNT(REG) (df->def_regs[(REG)]->n_refs)
#define DF_REG_USE_GET(REG) (df->use_regs[(REG)])
#define DF_REG_USE_CHAIN(REG) (df->use_regs[(REG)]->reg_chain)
#define DF_REG_USE_COUNT(REG) (df->use_regs[(REG)]->n_refs)
#define DF_REG_EQ_USE_GET(REG) (df->eq_use_regs[(REG)])
#define DF_REG_EQ_USE_CHAIN(REG) (df->eq_use_regs[(REG)]->reg_chain)
#define DF_REG_EQ_USE_COUNT(REG) (df->eq_use_regs[(REG)]->n_refs)

/* Macros to access the elements within the reg_info structure table.  */

#define DF_REGNO_FIRST_DEF(REGNUM) \
(DF_REG_DEF_GET(REGNUM) ? DF_REG_DEF_GET(REGNUM) : 0)
#define DF_REGNO_LAST_USE(REGNUM) \
(DF_REG_USE_GET(REGNUM) ? DF_REG_USE_GET(REGNUM) : 0)

/* Macros to access the elements within the insn_info structure table.  */

#define DF_INSN_SIZE() ((df)->insns_size)
#define DF_INSN_INFO_GET(INSN) (df->insns[(INSN_UID(INSN))])
#define DF_INSN_INFO_SET(INSN,VAL) (df->insns[(INSN_UID (INSN))]=(VAL))
#define DF_INSN_INFO_LUID(II) ((II)->luid)
#define DF_INSN_INFO_DEFS(II) ((II)->defs)
#define DF_INSN_INFO_USES(II) ((II)->uses)
#define DF_INSN_INFO_EQ_USES(II) ((II)->eq_uses)

#define DF_INSN_LUID(INSN) (DF_INSN_INFO_LUID (DF_INSN_INFO_GET(INSN)))
#define DF_INSN_DEFS(INSN) (DF_INSN_INFO_DEFS (DF_INSN_INFO_GET(INSN)))
#define DF_INSN_USES(INSN) (DF_INSN_INFO_USES (DF_INSN_INFO_GET(INSN)))
#define DF_INSN_EQ_USES(INSN) (DF_INSN_INFO_EQ_USES (DF_INSN_INFO_GET(INSN)))

#define DF_INSN_UID_GET(UID) (df->insns[(UID)])
#define DF_INSN_UID_SET(UID,VAL) (df->insns[(UID)]=(VAL))
#define DF_INSN_UID_SAFE_GET(UID) (((unsigned)(UID) < DF_INSN_SIZE())	\
                                     ? DF_INSN_UID_GET (UID) \
                                     : NULL)
#define DF_INSN_UID_LUID(INSN) (DF_INSN_UID_GET(INSN)->luid)
#define DF_INSN_UID_DEFS(INSN) (DF_INSN_UID_GET(INSN)->defs)
#define DF_INSN_UID_USES(INSN) (DF_INSN_UID_GET(INSN)->uses)
#define DF_INSN_UID_EQ_USES(INSN) (DF_INSN_UID_GET(INSN)->eq_uses)
#define DF_INSN_UID_MWS(INSN) (DF_INSN_UID_GET(INSN)->mw_hardregs)

/* An obstack for bitmap not related to specific dataflow problems.
   This obstack should e.g. be used for bitmaps with a short life time
   such as temporary bitmaps.  This obstack is declared in df-core.c.  */

extern bitmap_obstack df_bitmap_obstack;


/* One of these structures is allocated for every basic block.  */
struct df_scan_bb_info
{
  /* The entry block has many artificial defs and these are at the
     bottom of the block.

     Blocks that are targets of exception edges may have some
     artificial defs.  These are logically located at the top of the
     block.

     Blocks that are the targets of non-local goto's have the hard
     frame pointer defined at the top of the block.  */
  df_ref *artificial_defs;

  /* Blocks that are targets of exception edges may have some
     artificial uses.  These are logically at the top of the block.

     Most blocks have artificial uses at the bottom of the block.  */
  df_ref *artificial_uses;
};


/* Reaching definitions.  All bitmaps are indexed by the id field of
   the ref except sparse_kill which is indexed by regno.  */
struct df_rd_bb_info
{
  /* Local sets to describe the basic blocks.   */
  bitmap_head kill;
  bitmap_head sparse_kill;
  bitmap_head gen;   /* The set of defs generated in this block.  */
<<<<<<< HEAD

  /* The results of the dataflow problem.  */
  bitmap_head in;    /* At the top of the block.  */
  bitmap_head out;   /* At the bottom of the block.  */
};


/* Multiple reaching definitions.  All bitmaps are referenced by the
   register number.  */

struct df_md_bb_info
{
  /* Local sets to describe the basic blocks.  */
  bitmap_head gen;    /* Partial/conditional definitions live at BB out.  */
  bitmap_head kill;   /* Other definitions that are live at BB out.  */
  bitmap_head init;   /* Definitions coming from dominance frontier edges. */

  /* The results of the dataflow problem.  */
=======

  /* The results of the dataflow problem.  */
  bitmap_head in;    /* At the top of the block.  */
  bitmap_head out;   /* At the bottom of the block.  */
};


/* Multiple reaching definitions.  All bitmaps are referenced by the
   register number.  */

struct df_md_bb_info
{
  /* Local sets to describe the basic blocks.  */
  bitmap_head gen;    /* Partial/conditional definitions live at BB out.  */
  bitmap_head kill;   /* Other definitions that are live at BB out.  */
  bitmap_head init;   /* Definitions coming from dominance frontier edges. */

  /* The results of the dataflow problem.  */
>>>>>>> 03d20231
  bitmap_head in;    /* Just before the block itself. */
  bitmap_head out;   /* At the bottom of the block.  */
};


/* Live registers, a backwards dataflow problem.  All bitmaps are
   referenced by the register number.  */

struct df_lr_bb_info
{
  /* Local sets to describe the basic blocks.  */
  bitmap_head def;   /* The set of registers set in this block
                        - except artificial defs at the top.  */
  bitmap_head use;   /* The set of registers used in this block.  */

  /* The results of the dataflow problem.  */
  bitmap_head in;    /* Just before the block itself. */
  bitmap_head out;   /* At the bottom of the block.  */
};


/* Uninitialized registers.  All bitmaps are referenced by the
   register number.  Anded results of the forwards and backward live
   info.  Note that the forwards live information is not available
   separately.  */
struct df_live_bb_info
{
  /* Local sets to describe the basic blocks.  */
  bitmap_head kill;  /* The set of registers unset in this block.  Calls,
		        for instance, unset registers.  */
  bitmap_head gen;   /* The set of registers set in this block.  */

  /* The results of the dataflow problem.  */
  bitmap_head in;    /* At the top of the block.  */
  bitmap_head out;   /* At the bottom of the block.  */
};


/* Live registers, a backwards dataflow problem.  These bitmaps are
   indexed by 2 * regno for each pseudo and have two entries for each
   pseudo.  Only pseudos that have a size of 2 * UNITS_PER_WORD are
   meaningfully tracked.  */

<<<<<<< HEAD
struct df_byte_lr_bb_info
=======
struct df_word_lr_bb_info
>>>>>>> 03d20231
{
  /* Local sets to describe the basic blocks.  */
  bitmap_head def;   /* The set of registers set in this block
                        - except artificial defs at the top.  */
  bitmap_head use;   /* The set of registers used in this block.  */

  /* The results of the dataflow problem.  */
  bitmap_head in;    /* Just before the block itself. */
  bitmap_head out;   /* At the bottom of the block.  */
};


/* This is used for debugging and for the dumpers to find the latest
   instance so that the df info can be added to the dumps.  This
   should not be used by regular code.  */
extern struct df_d *df;
#define df_scan    (df->problems_by_index[DF_SCAN])
#define df_rd      (df->problems_by_index[DF_RD])
#define df_lr      (df->problems_by_index[DF_LR])
#define df_live    (df->problems_by_index[DF_LIVE])
#define df_chain   (df->problems_by_index[DF_CHAIN])
#define df_word_lr (df->problems_by_index[DF_WORD_LR])
#define df_note    (df->problems_by_index[DF_NOTE])
#define df_md      (df->problems_by_index[DF_MD])

/* This symbol turns on checking that each modification of the cfg has
  been identified to the appropriate df routines.  It is not part of
  verification per se because the check that the final solution has
  not changed covers this.  However, if the solution is not being
  properly recomputed because the cfg is being modified, adding in
  calls to df_check_cfg_clean can be used to find the source of that
  kind of problem.  */
#if 0
#define DF_DEBUG_CFG
#endif


/* Functions defined in df-core.c.  */

extern void df_add_problem (struct df_problem *);
extern int df_set_flags (int);
extern int df_clear_flags (int);
extern void df_set_blocks (bitmap);
extern void df_remove_problem (struct dataflow *);
extern void df_finish_pass (bool);
extern void df_analyze_problem (struct dataflow *, bitmap, int *, int);
extern void df_analyze (void);
extern int df_get_n_blocks (enum df_flow_dir);
extern int *df_get_postorder (enum df_flow_dir);
extern void df_simple_dataflow (enum df_flow_dir, df_init_function,
				df_confluence_function_0, df_confluence_function_n,
				df_transfer_function, bitmap, int *, int);
extern void df_mark_solutions_dirty (void);
extern bool df_get_bb_dirty (basic_block);
extern void df_set_bb_dirty (basic_block);
extern void df_set_bb_dirty_nonlr (basic_block);
extern void df_compact_blocks (void);
extern void df_bb_replace (int, basic_block);
extern void df_bb_delete (int);
extern void df_verify (void);
#ifdef DF_DEBUG_CFG
extern void df_check_cfg_clean (void);
#endif
extern df_ref df_bb_regno_first_def_find (basic_block, unsigned int);
extern df_ref df_bb_regno_last_def_find (basic_block, unsigned int);
extern df_ref df_find_def (rtx, rtx);
extern bool df_reg_defined (rtx, rtx);
extern df_ref df_find_use (rtx, rtx);
extern bool df_reg_used (rtx, rtx);
extern void df_worklist_dataflow (struct dataflow *,bitmap, int *, int);
extern void df_print_regset (FILE *file, bitmap r);
extern void df_print_word_regset (FILE *file, bitmap r);
extern void df_dump (FILE *);
extern void df_dump_region (FILE *);
extern void df_dump_start (FILE *);
extern void df_dump_top (basic_block, FILE *);
extern void df_dump_bottom (basic_block, FILE *);
extern void df_refs_chain_dump (df_ref *, bool, FILE *);
extern void df_regs_chain_dump (df_ref,  FILE *);
extern void df_insn_debug (rtx, bool, FILE *);
extern void df_insn_debug_regno (rtx, FILE *);
extern void df_regno_debug (unsigned int, FILE *);
extern void df_ref_debug (df_ref, FILE *);
extern void debug_df_insn (rtx);
extern void debug_df_regno (unsigned int);
extern void debug_df_reg (rtx);
extern void debug_df_defno (unsigned int);
extern void debug_df_useno (unsigned int);
extern void debug_df_ref (df_ref);
extern void debug_df_chain (struct df_link *);

/* Functions defined in df-problems.c. */

extern struct df_link *df_chain_create (df_ref, df_ref);
extern void df_chain_unlink (df_ref);
extern void df_chain_copy (df_ref, struct df_link *);
extern bitmap df_get_live_in (basic_block);
extern bitmap df_get_live_out (basic_block);
extern void df_grow_bb_info (struct dataflow *);
extern void df_chain_dump (struct df_link *, FILE *);
extern void df_print_bb_index (basic_block bb, FILE *file);
extern void df_rd_add_problem (void);
extern void df_rd_simulate_artificial_defs_at_top (basic_block, bitmap);
extern void df_rd_simulate_one_insn (basic_block, rtx, bitmap);
extern void df_lr_add_problem (void);
extern void df_lr_verify_transfer_functions (void);
extern void df_live_verify_transfer_functions (void);
extern void df_live_add_problem (void);
extern void df_live_set_all_dirty (void);
extern void df_chain_add_problem (unsigned int);
<<<<<<< HEAD
extern void df_byte_lr_add_problem (void);
extern int df_byte_lr_get_regno_start (unsigned int);
extern int df_byte_lr_get_regno_len (unsigned int);
extern void df_byte_lr_simulate_defs (rtx, bitmap);
extern void df_byte_lr_simulate_uses (rtx, bitmap);
extern void df_byte_lr_simulate_artificial_refs_at_top (basic_block, bitmap);
extern void df_byte_lr_simulate_artificial_refs_at_end (basic_block, bitmap);
=======
extern void df_word_lr_add_problem (void);
extern bool df_word_lr_mark_ref (df_ref, bool, bitmap);
extern bool df_word_lr_simulate_defs (rtx, bitmap);
extern void df_word_lr_simulate_uses (rtx, bitmap);
extern void df_word_lr_simulate_artificial_refs_at_top (basic_block, bitmap);
extern void df_word_lr_simulate_artificial_refs_at_end (basic_block, bitmap);
>>>>>>> 03d20231
extern void df_note_add_problem (void);
extern void df_md_add_problem (void);
extern void df_md_simulate_artificial_defs_at_top (basic_block, bitmap);
extern void df_md_simulate_one_insn (basic_block, rtx, bitmap);
extern void df_simulate_find_noclobber_defs (rtx, bitmap);
extern void df_simulate_find_defs (rtx, bitmap);
extern void df_simulate_defs (rtx, bitmap);
extern void df_simulate_uses (rtx, bitmap);
extern void df_simulate_initialize_backwards (basic_block, bitmap);
extern void df_simulate_one_insn_backwards (basic_block, rtx, bitmap);
extern void df_simulate_finalize_backwards (basic_block, bitmap);
extern void df_simulate_initialize_forwards (basic_block, bitmap);
extern void df_simulate_one_insn_forwards (basic_block, rtx, bitmap);
<<<<<<< HEAD

=======
extern void simulate_backwards_to_point (basic_block, regset, rtx);
extern bool can_move_insns_across (rtx, rtx, rtx, rtx, basic_block, regset,
				   regset, rtx *);
>>>>>>> 03d20231
/* Functions defined in df-scan.c.  */

extern void df_scan_alloc (bitmap);
extern void df_scan_add_problem (void);
extern void df_grow_reg_info (void);
extern void df_grow_insn_info (void);
extern void df_scan_blocks (void);
extern df_ref df_ref_create (rtx, rtx *, rtx,basic_block,
<<<<<<< HEAD
				     enum df_ref_type, int ref_flags,
				     int, int, enum machine_mode);
=======
			     enum df_ref_type, int ref_flags);
extern void df_uses_create (rtx *, rtx, int);
>>>>>>> 03d20231
extern void df_ref_remove (df_ref);
extern struct df_insn_info * df_insn_create_insn_record (rtx);
extern void df_insn_delete (basic_block, unsigned int);
extern void df_bb_refs_record (int, bool);
extern bool df_insn_rescan (rtx);
extern bool df_insn_rescan_debug_internal (rtx);
extern void df_insn_rescan_all (void);
extern void df_process_deferred_rescans (void);
extern void df_recompute_luids (basic_block);
extern void df_insn_change_bb (rtx, basic_block);
extern void df_maybe_reorganize_use_refs (enum df_ref_order);
extern void df_maybe_reorganize_def_refs (enum df_ref_order);
extern void df_ref_change_reg_with_loc (int, int, rtx);
extern void df_notes_rescan (rtx);
extern void df_hard_reg_init (void);
extern void df_update_entry_block_defs (void);
extern void df_update_exit_block_uses (void);
extern void df_update_entry_exit_and_calls (void);
extern bool df_hard_reg_used_p (unsigned int);
extern unsigned int df_hard_reg_used_count (unsigned int);
extern bool df_regs_ever_live_p (unsigned int);
extern void df_set_regs_ever_live (unsigned int, bool);
extern void df_compute_regs_ever_live (bool);
extern bool df_read_modify_subreg_p (rtx);
extern void df_scan_verify (void);

<<<<<<< HEAD
/* Functions defined in df-byte-scan.c.  */
extern bool df_compute_accessed_bytes (df_ref, enum df_mm,
				       unsigned int *, unsigned int *);


=======
>>>>>>> 03d20231
/* Get basic block info.  */

static inline struct df_scan_bb_info *
df_scan_get_bb_info (unsigned int index)
{
  if (index < df_scan->block_info_size)
    return &((struct df_scan_bb_info *) df_scan->block_info)[index];
  else
    return NULL;
}

static inline struct df_rd_bb_info *
df_rd_get_bb_info (unsigned int index)
{
  if (index < df_rd->block_info_size)
    return &((struct df_rd_bb_info *) df_rd->block_info)[index];
  else
    return NULL;
}

static inline struct df_lr_bb_info *
df_lr_get_bb_info (unsigned int index)
{
  if (index < df_lr->block_info_size)
    return &((struct df_lr_bb_info *) df_lr->block_info)[index];
  else
    return NULL;
}

static inline struct df_md_bb_info *
df_md_get_bb_info (unsigned int index)
{
  if (index < df_md->block_info_size)
    return &((struct df_md_bb_info *) df_md->block_info)[index];
  else
    return NULL;
}

static inline struct df_live_bb_info *
df_live_get_bb_info (unsigned int index)
{
  if (index < df_live->block_info_size)
    return &((struct df_live_bb_info *) df_live->block_info)[index];
  else
    return NULL;
}

static inline struct df_word_lr_bb_info *
df_word_lr_get_bb_info (unsigned int index)
{
<<<<<<< HEAD
  if (index < df_byte_lr->block_info_size)
    return &((struct df_byte_lr_bb_info *) df_byte_lr->block_info)[index];
=======
  if (index < df_word_lr->block_info_size)
    return &((struct df_word_lr_bb_info *) df_word_lr->block_info)[index];
>>>>>>> 03d20231
  else
    return NULL;
}

/* Get the artificial defs for a basic block.  */

static inline df_ref *
df_get_artificial_defs (unsigned int bb_index)
{
  return df_scan_get_bb_info (bb_index)->artificial_defs;
}


/* Get the artificial uses for a basic block.  */

static inline df_ref *
df_get_artificial_uses (unsigned int bb_index)
{
  return df_scan_get_bb_info (bb_index)->artificial_uses;
}


/* web */

/* This entry is allocated for each reference in the insn stream.  */
struct web_entry
{
  /* Pointer to the parent in the union/find tree.  */
  struct web_entry *pred;
  /* Newly assigned register to the entry.  Set only for roots.  */
  rtx reg;
  void* extra_info;
};

extern struct web_entry *unionfind_root (struct web_entry *);
extern bool unionfind_union (struct web_entry *, struct web_entry *);
extern void union_defs (df_ref, struct web_entry *,
			unsigned int *used, struct web_entry *,
			bool (*fun) (struct web_entry *, struct web_entry *));

#endif /* GCC_DF_H */<|MERGE_RESOLUTION|>--- conflicted
+++ resolved
@@ -603,11 +603,7 @@
 #define DF_RD_BB_INFO(BB) (df_rd_get_bb_info((BB)->index))
 #define DF_LR_BB_INFO(BB) (df_lr_get_bb_info((BB)->index))
 #define DF_LIVE_BB_INFO(BB) (df_live_get_bb_info((BB)->index))
-<<<<<<< HEAD
-#define DF_BYTE_LR_BB_INFO(BB) (df_byte_lr_get_bb_info((BB)->index))
-=======
 #define DF_WORD_LR_BB_INFO(BB) (df_word_lr_get_bb_info((BB)->index))
->>>>>>> 03d20231
 #define DF_MD_BB_INFO(BB) (df_md_get_bb_info((BB)->index))
 
 /* Most transformations that wish to use live register analysis will
@@ -624,13 +620,8 @@
 /* These macros are used by passes that are not tolerant of
    uninitialized variables.  This intolerance should eventually
    be fixed.  */
-<<<<<<< HEAD
-#define DF_BYTE_LR_IN(BB) (&DF_BYTE_LR_BB_INFO(BB)->in)
-#define DF_BYTE_LR_OUT(BB) (&DF_BYTE_LR_BB_INFO(BB)->out)
-=======
 #define DF_WORD_LR_IN(BB) (&DF_WORD_LR_BB_INFO(BB)->in)
 #define DF_WORD_LR_OUT(BB) (&DF_WORD_LR_BB_INFO(BB)->out)
->>>>>>> 03d20231
 
 /* Macros to access the elements within the ref structure.  */
 
@@ -790,7 +781,6 @@
   bitmap_head kill;
   bitmap_head sparse_kill;
   bitmap_head gen;   /* The set of defs generated in this block.  */
-<<<<<<< HEAD
 
   /* The results of the dataflow problem.  */
   bitmap_head in;    /* At the top of the block.  */
@@ -809,26 +799,6 @@
   bitmap_head init;   /* Definitions coming from dominance frontier edges. */
 
   /* The results of the dataflow problem.  */
-=======
-
-  /* The results of the dataflow problem.  */
-  bitmap_head in;    /* At the top of the block.  */
-  bitmap_head out;   /* At the bottom of the block.  */
-};
-
-
-/* Multiple reaching definitions.  All bitmaps are referenced by the
-   register number.  */
-
-struct df_md_bb_info
-{
-  /* Local sets to describe the basic blocks.  */
-  bitmap_head gen;    /* Partial/conditional definitions live at BB out.  */
-  bitmap_head kill;   /* Other definitions that are live at BB out.  */
-  bitmap_head init;   /* Definitions coming from dominance frontier edges. */
-
-  /* The results of the dataflow problem.  */
->>>>>>> 03d20231
   bitmap_head in;    /* Just before the block itself. */
   bitmap_head out;   /* At the bottom of the block.  */
 };
@@ -872,11 +842,7 @@
    pseudo.  Only pseudos that have a size of 2 * UNITS_PER_WORD are
    meaningfully tracked.  */
 
-<<<<<<< HEAD
-struct df_byte_lr_bb_info
-=======
 struct df_word_lr_bb_info
->>>>>>> 03d20231
 {
   /* Local sets to describe the basic blocks.  */
   bitmap_head def;   /* The set of registers set in this block
@@ -932,7 +898,6 @@
 extern void df_mark_solutions_dirty (void);
 extern bool df_get_bb_dirty (basic_block);
 extern void df_set_bb_dirty (basic_block);
-extern void df_set_bb_dirty_nonlr (basic_block);
 extern void df_compact_blocks (void);
 extern void df_bb_replace (int, basic_block);
 extern void df_bb_delete (int);
@@ -987,22 +952,12 @@
 extern void df_live_add_problem (void);
 extern void df_live_set_all_dirty (void);
 extern void df_chain_add_problem (unsigned int);
-<<<<<<< HEAD
-extern void df_byte_lr_add_problem (void);
-extern int df_byte_lr_get_regno_start (unsigned int);
-extern int df_byte_lr_get_regno_len (unsigned int);
-extern void df_byte_lr_simulate_defs (rtx, bitmap);
-extern void df_byte_lr_simulate_uses (rtx, bitmap);
-extern void df_byte_lr_simulate_artificial_refs_at_top (basic_block, bitmap);
-extern void df_byte_lr_simulate_artificial_refs_at_end (basic_block, bitmap);
-=======
 extern void df_word_lr_add_problem (void);
 extern bool df_word_lr_mark_ref (df_ref, bool, bitmap);
 extern bool df_word_lr_simulate_defs (rtx, bitmap);
 extern void df_word_lr_simulate_uses (rtx, bitmap);
 extern void df_word_lr_simulate_artificial_refs_at_top (basic_block, bitmap);
 extern void df_word_lr_simulate_artificial_refs_at_end (basic_block, bitmap);
->>>>>>> 03d20231
 extern void df_note_add_problem (void);
 extern void df_md_add_problem (void);
 extern void df_md_simulate_artificial_defs_at_top (basic_block, bitmap);
@@ -1016,13 +971,9 @@
 extern void df_simulate_finalize_backwards (basic_block, bitmap);
 extern void df_simulate_initialize_forwards (basic_block, bitmap);
 extern void df_simulate_one_insn_forwards (basic_block, rtx, bitmap);
-<<<<<<< HEAD
-
-=======
 extern void simulate_backwards_to_point (basic_block, regset, rtx);
 extern bool can_move_insns_across (rtx, rtx, rtx, rtx, basic_block, regset,
 				   regset, rtx *);
->>>>>>> 03d20231
 /* Functions defined in df-scan.c.  */
 
 extern void df_scan_alloc (bitmap);
@@ -1031,13 +982,8 @@
 extern void df_grow_insn_info (void);
 extern void df_scan_blocks (void);
 extern df_ref df_ref_create (rtx, rtx *, rtx,basic_block,
-<<<<<<< HEAD
-				     enum df_ref_type, int ref_flags,
-				     int, int, enum machine_mode);
-=======
 			     enum df_ref_type, int ref_flags);
 extern void df_uses_create (rtx *, rtx, int);
->>>>>>> 03d20231
 extern void df_ref_remove (df_ref);
 extern struct df_insn_info * df_insn_create_insn_record (rtx);
 extern void df_insn_delete (basic_block, unsigned int);
@@ -1064,14 +1010,6 @@
 extern bool df_read_modify_subreg_p (rtx);
 extern void df_scan_verify (void);
 
-<<<<<<< HEAD
-/* Functions defined in df-byte-scan.c.  */
-extern bool df_compute_accessed_bytes (df_ref, enum df_mm,
-				       unsigned int *, unsigned int *);
-
-
-=======
->>>>>>> 03d20231
 /* Get basic block info.  */
 
 static inline struct df_scan_bb_info *
@@ -1122,13 +1060,8 @@
 static inline struct df_word_lr_bb_info *
 df_word_lr_get_bb_info (unsigned int index)
 {
-<<<<<<< HEAD
-  if (index < df_byte_lr->block_info_size)
-    return &((struct df_byte_lr_bb_info *) df_byte_lr->block_info)[index];
-=======
   if (index < df_word_lr->block_info_size)
     return &((struct df_word_lr_bb_info *) df_word_lr->block_info)[index];
->>>>>>> 03d20231
   else
     return NULL;
 }

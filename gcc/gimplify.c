--- conflicted
+++ resolved
@@ -702,12 +702,7 @@
   /* Later processing assumes that the object size is constant, which might
      not be true at this point.  Force the use of a constant upper bound in
      this case.  */
-<<<<<<< HEAD
-  poly_uint64 size;
-  if (!poly_int_tree_p (DECL_SIZE_UNIT (tmp), &size))
-=======
   if (!tree_fits_poly_uint64_p (DECL_SIZE_UNIT (tmp)))
->>>>>>> 70783a86
     force_constant_size (tmp);
 
   DECL_CONTEXT (tmp) = fn->decl;
@@ -726,12 +721,7 @@
   /* Later processing assumes that the object size is constant, which might
      not be true at this point.  Force the use of a constant upper bound in
      this case.  */
-<<<<<<< HEAD
-  poly_uint64 size;
-  if (!poly_int_tree_p (DECL_SIZE_UNIT (tmp), &size))
-=======
   if (!tree_fits_poly_uint64_p (DECL_SIZE_UNIT (tmp)))
->>>>>>> 70783a86
     force_constant_size (tmp);
 
   DECL_CONTEXT (tmp) = current_function_decl;
@@ -8095,11 +8085,7 @@
 			o1 = wi::to_poly_offset (offset);
 		      else
 			o1 = 0;
-<<<<<<< HEAD
-		      if (may_ne (bitpos, 0))
-=======
 		      if (maybe_ne (bitpos, 0))
->>>>>>> 70783a86
 			o1 += bits_to_bytes_round_down (bitpos);
 		      sc = &OMP_CLAUSE_CHAIN (*osc);
 		      if (*sc != c
@@ -8189,15 +8175,9 @@
 			    else
 			      o2 = 0;
 			    o2 += bits_to_bytes_round_down (bitpos2);
-<<<<<<< HEAD
-			    if (may_lt (o1, o2)
-				|| (must_eq (o1, 2)
-				    && may_lt (bitpos, bitpos2)))
-=======
 			    if (maybe_lt (o1, o2)
 				|| (known_eq (o1, 2)
 				    && maybe_lt (bitpos, bitpos2)))
->>>>>>> 70783a86
 			      {
 				if (ptr)
 				  scp = sc;
@@ -11634,8 +11614,6 @@
 	case STRING_CST:
 	case COMPLEX_CST:
 	case VECTOR_CST:
-	case VEC_DUPLICATE_CST:
-	case VEC_SERIES_CST:
 	  /* Drop the overflow flag on constants, we do not want
 	     that in the GIMPLE IL.  */
 	  if (TREE_OVERFLOW_P (*expr_p))

/* Tree lowering pass.  This pass converts the GENERIC functions-as-trees
   tree representation into the GIMPLE form.
   Copyright (C) 2002, 2003, 2004, 2005, 2006, 2007, 2008, 2009, 2010
   Free Software Foundation, Inc.
   Major work done by Sebastian Pop <s.pop@laposte.net>,
   Diego Novillo <dnovillo@redhat.com> and Jason Merrill <jason@redhat.com>.

This file is part of GCC.

GCC is free software; you can redistribute it and/or modify it under
the terms of the GNU General Public License as published by the Free
Software Foundation; either version 3, or (at your option) any later
version.

GCC is distributed in the hope that it will be useful, but WITHOUT ANY
WARRANTY; without even the implied warranty of MERCHANTABILITY or
FITNESS FOR A PARTICULAR PURPOSE.  See the GNU General Public License
for more details.

You should have received a copy of the GNU General Public License
along with GCC; see the file COPYING3.  If not see
<http://www.gnu.org/licenses/>.  */

#include "config.h"
#include "system.h"
#include "coretypes.h"
#include "tm.h"
#include "tree.h"
#include "gimple.h"
#include "tree-iterator.h"
#include "tree-inline.h"
#include "tree-pretty-print.h"
#include "langhooks.h"
#include "tree-flow.h"
#include "cgraph.h"
#include "timevar.h"
#include "hashtab.h"
#include "flags.h"
#include "function.h"
#include "output.h"
#include "ggc.h"
#include "diagnostic-core.h"
#include "toplev.h"
#include "target.h"
#include "pointer-set.h"
#include "splay-tree.h"
#include "vec.h"
#include "gimple.h"
#include "tree-pass.h"

#include "langhooks-def.h"	/* FIXME: for lhd_set_decl_assembler_name.  */
#include "expr.h"		/* FIXME: for can_move_by_pieces
				   and STACK_CHECK_MAX_VAR_SIZE.  */

enum gimplify_omp_var_data
{
  GOVD_SEEN = 1,
  GOVD_EXPLICIT = 2,
  GOVD_SHARED = 4,
  GOVD_PRIVATE = 8,
  GOVD_FIRSTPRIVATE = 16,
  GOVD_LASTPRIVATE = 32,
  GOVD_REDUCTION = 64,
  GOVD_LOCAL = 128,
  GOVD_DEBUG_PRIVATE = 256,
  GOVD_PRIVATE_OUTER_REF = 512,
  GOVD_DATA_SHARE_CLASS = (GOVD_SHARED | GOVD_PRIVATE | GOVD_FIRSTPRIVATE
			   | GOVD_LASTPRIVATE | GOVD_REDUCTION | GOVD_LOCAL)
};


enum omp_region_type
{
  ORT_WORKSHARE = 0,
  ORT_PARALLEL = 2,
  ORT_COMBINED_PARALLEL = 3,
  ORT_TASK = 4,
  ORT_UNTIED_TASK = 5
};

struct gimplify_omp_ctx
{
  struct gimplify_omp_ctx *outer_context;
  splay_tree variables;
  struct pointer_set_t *privatized_types;
  location_t location;
  enum omp_clause_default_kind default_kind;
  enum omp_region_type region_type;
};

static struct gimplify_ctx *gimplify_ctxp;
static struct gimplify_omp_ctx *gimplify_omp_ctxp;


/* Formal (expression) temporary table handling: Multiple occurrences of
   the same scalar expression are evaluated into the same temporary.  */

typedef struct gimple_temp_hash_elt
{
  tree val;   /* Key */
  tree temp;  /* Value */
} elt_t;

/* Forward declarations.  */
static enum gimplify_status gimplify_compound_expr (tree *, gimple_seq *, bool);

/* Mark X addressable.  Unlike the langhook we expect X to be in gimple
   form and we don't do any syntax checking.  */
void
mark_addressable (tree x)
{
  while (handled_component_p (x))
    x = TREE_OPERAND (x, 0);
  if (TREE_CODE (x) == MEM_REF
      && TREE_CODE (TREE_OPERAND (x, 0)) == ADDR_EXPR)
    x = TREE_OPERAND (TREE_OPERAND (x, 0), 0);
  if (TREE_CODE (x) != VAR_DECL
      && TREE_CODE (x) != PARM_DECL
      && TREE_CODE (x) != RESULT_DECL)
    return;
  TREE_ADDRESSABLE (x) = 1;
}

/* Return a hash value for a formal temporary table entry.  */

static hashval_t
gimple_tree_hash (const void *p)
{
  tree t = ((const elt_t *) p)->val;
  return iterative_hash_expr (t, 0);
}

/* Compare two formal temporary table entries.  */

static int
gimple_tree_eq (const void *p1, const void *p2)
{
  tree t1 = ((const elt_t *) p1)->val;
  tree t2 = ((const elt_t *) p2)->val;
  enum tree_code code = TREE_CODE (t1);

  if (TREE_CODE (t2) != code
      || TREE_TYPE (t1) != TREE_TYPE (t2))
    return 0;

  if (!operand_equal_p (t1, t2, 0))
    return 0;

  /* Only allow them to compare equal if they also hash equal; otherwise
     results are nondeterminate, and we fail bootstrap comparison.  */
  gcc_assert (gimple_tree_hash (p1) == gimple_tree_hash (p2));

  return 1;
}

/* Link gimple statement GS to the end of the sequence *SEQ_P.  If
   *SEQ_P is NULL, a new sequence is allocated.  This function is
   similar to gimple_seq_add_stmt, but does not scan the operands.
   During gimplification, we need to manipulate statement sequences
   before the def/use vectors have been constructed.  */

void
gimplify_seq_add_stmt (gimple_seq *seq_p, gimple gs)
{
  gimple_stmt_iterator si;

  if (gs == NULL)
    return;

  if (*seq_p == NULL)
    *seq_p = gimple_seq_alloc ();

  si = gsi_last (*seq_p);

  gsi_insert_after_without_update (&si, gs, GSI_NEW_STMT);
}

/* Append sequence SRC to the end of sequence *DST_P.  If *DST_P is
   NULL, a new sequence is allocated.   This function is
   similar to gimple_seq_add_seq, but does not scan the operands.
   During gimplification, we need to manipulate statement sequences
   before the def/use vectors have been constructed.  */

static void
gimplify_seq_add_seq (gimple_seq *dst_p, gimple_seq src)
{
  gimple_stmt_iterator si;

  if (src == NULL)
    return;

  if (*dst_p == NULL)
    *dst_p = gimple_seq_alloc ();

  si = gsi_last (*dst_p);
  gsi_insert_seq_after_without_update (&si, src, GSI_NEW_STMT);
}

/* Set up a context for the gimplifier.  */

void
push_gimplify_context (struct gimplify_ctx *c)
{
  memset (c, '\0', sizeof (*c));
  c->prev_context = gimplify_ctxp;
  gimplify_ctxp = c;
}

/* Tear down a context for the gimplifier.  If BODY is non-null, then
   put the temporaries into the outer BIND_EXPR.  Otherwise, put them
   in the local_decls.

   BODY is not a sequence, but the first tuple in a sequence.  */

void
pop_gimplify_context (gimple body)
{
  struct gimplify_ctx *c = gimplify_ctxp;

  gcc_assert (c && (c->bind_expr_stack == NULL
		    || VEC_empty (gimple, c->bind_expr_stack)));
  VEC_free (gimple, heap, c->bind_expr_stack);
  gimplify_ctxp = c->prev_context;

  if (body)
    declare_vars (c->temps, body, false);
  else
    record_vars (c->temps);

  if (c->temp_htab)
    htab_delete (c->temp_htab);
}

static void
gimple_push_bind_expr (gimple gimple_bind)
{
  if (gimplify_ctxp->bind_expr_stack == NULL)
    gimplify_ctxp->bind_expr_stack = VEC_alloc (gimple, heap, 8);
  VEC_safe_push (gimple, heap, gimplify_ctxp->bind_expr_stack, gimple_bind);
}

static void
gimple_pop_bind_expr (void)
{
  VEC_pop (gimple, gimplify_ctxp->bind_expr_stack);
}

gimple
gimple_current_bind_expr (void)
{
  return VEC_last (gimple, gimplify_ctxp->bind_expr_stack);
}

/* Return the stack GIMPLE_BINDs created during gimplification.  */

VEC(gimple, heap) *
gimple_bind_expr_stack (void)
{
  return gimplify_ctxp->bind_expr_stack;
}

/* Returns true iff there is a COND_EXPR between us and the innermost
   CLEANUP_POINT_EXPR.  This info is used by gimple_push_cleanup.  */

static bool
gimple_conditional_context (void)
{
  return gimplify_ctxp->conditions > 0;
}

/* Note that we've entered a COND_EXPR.  */

static void
gimple_push_condition (void)
{
#ifdef ENABLE_GIMPLE_CHECKING
  if (gimplify_ctxp->conditions == 0)
    gcc_assert (gimple_seq_empty_p (gimplify_ctxp->conditional_cleanups));
#endif
  ++(gimplify_ctxp->conditions);
}

/* Note that we've left a COND_EXPR.  If we're back at unconditional scope
   now, add any conditional cleanups we've seen to the prequeue.  */

static void
gimple_pop_condition (gimple_seq *pre_p)
{
  int conds = --(gimplify_ctxp->conditions);

  gcc_assert (conds >= 0);
  if (conds == 0)
    {
      gimplify_seq_add_seq (pre_p, gimplify_ctxp->conditional_cleanups);
      gimplify_ctxp->conditional_cleanups = NULL;
    }
}

/* A stable comparison routine for use with splay trees and DECLs.  */

static int
splay_tree_compare_decl_uid (splay_tree_key xa, splay_tree_key xb)
{
  tree a = (tree) xa;
  tree b = (tree) xb;

  return DECL_UID (a) - DECL_UID (b);
}

/* Create a new omp construct that deals with variable remapping.  */

static struct gimplify_omp_ctx *
new_omp_context (enum omp_region_type region_type)
{
  struct gimplify_omp_ctx *c;

  c = XCNEW (struct gimplify_omp_ctx);
  c->outer_context = gimplify_omp_ctxp;
  c->variables = splay_tree_new (splay_tree_compare_decl_uid, 0, 0);
  c->privatized_types = pointer_set_create ();
  c->location = input_location;
  c->region_type = region_type;
  if ((region_type & ORT_TASK) == 0)
    c->default_kind = OMP_CLAUSE_DEFAULT_SHARED;
  else
    c->default_kind = OMP_CLAUSE_DEFAULT_UNSPECIFIED;

  return c;
}

/* Destroy an omp construct that deals with variable remapping.  */

static void
delete_omp_context (struct gimplify_omp_ctx *c)
{
  splay_tree_delete (c->variables);
  pointer_set_destroy (c->privatized_types);
  XDELETE (c);
}

static void omp_add_variable (struct gimplify_omp_ctx *, tree, unsigned int);
static bool omp_notice_variable (struct gimplify_omp_ctx *, tree, bool);

/* Both gimplify the statement T and append it to *SEQ_P.  This function
   behaves exactly as gimplify_stmt, but you don't have to pass T as a
   reference.  */

void
gimplify_and_add (tree t, gimple_seq *seq_p)
{
  gimplify_stmt (&t, seq_p);
}

/* Gimplify statement T into sequence *SEQ_P, and return the first
   tuple in the sequence of generated tuples for this statement.
   Return NULL if gimplifying T produced no tuples.  */

static gimple
gimplify_and_return_first (tree t, gimple_seq *seq_p)
{
  gimple_stmt_iterator last = gsi_last (*seq_p);

  gimplify_and_add (t, seq_p);

  if (!gsi_end_p (last))
    {
      gsi_next (&last);
      return gsi_stmt (last);
    }
  else
    return gimple_seq_first_stmt (*seq_p);
}

/* Strip off a legitimate source ending from the input string NAME of
   length LEN.  Rather than having to know the names used by all of
   our front ends, we strip off an ending of a period followed by
   up to five characters.  (Java uses ".class".)  */

static inline void
remove_suffix (char *name, int len)
{
  int i;

  for (i = 2;  i < 8 && len > i;  i++)
    {
      if (name[len - i] == '.')
	{
	  name[len - i] = '\0';
	  break;
	}
    }
}

/* Create a new temporary name with PREFIX.  Returns an identifier.  */

static GTY(()) unsigned int tmp_var_id_num;

tree
create_tmp_var_name (const char *prefix)
{
  char *tmp_name;

  if (prefix)
    {
      char *preftmp = ASTRDUP (prefix);

      remove_suffix (preftmp, strlen (preftmp));
      prefix = preftmp;
    }

  ASM_FORMAT_PRIVATE_NAME (tmp_name, prefix ? prefix : "T", tmp_var_id_num++);
  return get_identifier (tmp_name);
}


/* Create a new temporary variable declaration of type TYPE.
   Does NOT push it into the current binding.  */

tree
create_tmp_var_raw (tree type, const char *prefix)
{
  tree tmp_var;
  tree new_type;

  /* Make the type of the variable writable.  */
  new_type = build_type_variant (type, 0, 0);
  TYPE_ATTRIBUTES (new_type) = TYPE_ATTRIBUTES (type);

  tmp_var = build_decl (input_location,
			VAR_DECL, prefix ? create_tmp_var_name (prefix) : NULL,
			type);

  /* The variable was declared by the compiler.  */
  DECL_ARTIFICIAL (tmp_var) = 1;
  /* And we don't want debug info for it.  */
  DECL_IGNORED_P (tmp_var) = 1;

  /* Make the variable writable.  */
  TREE_READONLY (tmp_var) = 0;

  DECL_EXTERNAL (tmp_var) = 0;
  TREE_STATIC (tmp_var) = 0;
  TREE_USED (tmp_var) = 1;

  return tmp_var;
}

/* Create a new temporary variable declaration of type TYPE.  DOES push the
   variable into the current binding.  Further, assume that this is called
   only from gimplification or optimization, at which point the creation of
   certain types are bugs.  */

tree
create_tmp_var (tree type, const char *prefix)
{
  tree tmp_var;

  /* We don't allow types that are addressable (meaning we can't make copies),
     or incomplete.  We also used to reject every variable size objects here,
     but now support those for which a constant upper bound can be obtained.
     The processing for variable sizes is performed in gimple_add_tmp_var,
     point at which it really matters and possibly reached via paths not going
     through this function, e.g. after direct calls to create_tmp_var_raw.  */
  gcc_assert (!TREE_ADDRESSABLE (type) && COMPLETE_TYPE_P (type));

  tmp_var = create_tmp_var_raw (type, prefix);
  gimple_add_tmp_var (tmp_var);
  return tmp_var;
}

/* Create a new temporary variable declaration of type TYPE by calling
   create_tmp_var and if TYPE is a vector or a complex number, mark the new
   temporary as gimple register.  */

tree
create_tmp_reg (tree type, const char *prefix)
{
  tree tmp;

  tmp = create_tmp_var (type, prefix);
  if (TREE_CODE (type) == COMPLEX_TYPE
      || TREE_CODE (type) == VECTOR_TYPE)
    DECL_GIMPLE_REG_P (tmp) = 1;

  return tmp;
}

/* Create a temporary with a name derived from VAL.  Subroutine of
   lookup_tmp_var; nobody else should call this function.  */

static inline tree
create_tmp_from_val (tree val)
{
  return create_tmp_var (TREE_TYPE (val), get_name (val));
}

/* Create a temporary to hold the value of VAL.  If IS_FORMAL, try to reuse
   an existing expression temporary.  */

static tree
lookup_tmp_var (tree val, bool is_formal)
{
  tree ret;

  /* If not optimizing, never really reuse a temporary.  local-alloc
     won't allocate any variable that is used in more than one basic
     block, which means it will go into memory, causing much extra
     work in reload and final and poorer code generation, outweighing
     the extra memory allocation here.  */
  if (!optimize || !is_formal || TREE_SIDE_EFFECTS (val))
    ret = create_tmp_from_val (val);
  else
    {
      elt_t elt, *elt_p;
      void **slot;

      elt.val = val;
      if (gimplify_ctxp->temp_htab == NULL)
        gimplify_ctxp->temp_htab
	  = htab_create (1000, gimple_tree_hash, gimple_tree_eq, free);
      slot = htab_find_slot (gimplify_ctxp->temp_htab, (void *)&elt, INSERT);
      if (*slot == NULL)
	{
	  elt_p = XNEW (elt_t);
	  elt_p->val = val;
	  elt_p->temp = ret = create_tmp_from_val (val);
	  *slot = (void *) elt_p;
	}
      else
	{
	  elt_p = (elt_t *) *slot;
          ret = elt_p->temp;
	}
    }

  return ret;
}


/* Return true if T is a CALL_EXPR or an expression that can be
   assigned to a temporary.  Note that this predicate should only be
   used during gimplification.  See the rationale for this in
   gimplify_modify_expr.  */

static bool
is_gimple_reg_rhs_or_call (tree t)
{
  return (get_gimple_rhs_class (TREE_CODE (t)) != GIMPLE_INVALID_RHS
	  || TREE_CODE (t) == CALL_EXPR);
}

/* Return true if T is a valid memory RHS or a CALL_EXPR.  Note that
   this predicate should only be used during gimplification.  See the
   rationale for this in gimplify_modify_expr.  */

static bool
is_gimple_mem_rhs_or_call (tree t)
{
  /* If we're dealing with a renamable type, either source or dest must be
     a renamed variable.  */
  if (is_gimple_reg_type (TREE_TYPE (t)))
    return is_gimple_val (t);
  else
    return (is_gimple_val (t) || is_gimple_lvalue (t)
	    || TREE_CODE (t) == CALL_EXPR);
}

/* Helper for get_formal_tmp_var and get_initialized_tmp_var.  */

static tree
internal_get_tmp_var (tree val, gimple_seq *pre_p, gimple_seq *post_p,
                      bool is_formal)
{
  tree t, mod;

  /* Notice that we explicitly allow VAL to be a CALL_EXPR so that we
     can create an INIT_EXPR and convert it into a GIMPLE_CALL below.  */
  gimplify_expr (&val, pre_p, post_p, is_gimple_reg_rhs_or_call,
		 fb_rvalue);

  t = lookup_tmp_var (val, is_formal);

  if (is_formal
      && (TREE_CODE (TREE_TYPE (t)) == COMPLEX_TYPE
	  || TREE_CODE (TREE_TYPE (t)) == VECTOR_TYPE))
    DECL_GIMPLE_REG_P (t) = 1;

  mod = build2 (INIT_EXPR, TREE_TYPE (t), t, unshare_expr (val));

  if (EXPR_HAS_LOCATION (val))
    SET_EXPR_LOCATION (mod, EXPR_LOCATION (val));
  else
    SET_EXPR_LOCATION (mod, input_location);

  /* gimplify_modify_expr might want to reduce this further.  */
  gimplify_and_add (mod, pre_p);
  ggc_free (mod);

  /* If we're gimplifying into ssa, gimplify_modify_expr will have
     given our temporary an SSA name.  Find and return it.  */
  if (gimplify_ctxp->into_ssa)
    {
      gimple last = gimple_seq_last_stmt (*pre_p);
      t = gimple_get_lhs (last);
    }

  return t;
}

/* Returns a formal temporary variable initialized with VAL.  PRE_P is as
   in gimplify_expr.  Only use this function if:

   1) The value of the unfactored expression represented by VAL will not
      change between the initialization and use of the temporary, and
   2) The temporary will not be otherwise modified.

   For instance, #1 means that this is inappropriate for SAVE_EXPR temps,
   and #2 means it is inappropriate for && temps.

   For other cases, use get_initialized_tmp_var instead.  */

tree
get_formal_tmp_var (tree val, gimple_seq *pre_p)
{
  return internal_get_tmp_var (val, pre_p, NULL, true);
}

/* Returns a temporary variable initialized with VAL.  PRE_P and POST_P
   are as in gimplify_expr.  */

tree
get_initialized_tmp_var (tree val, gimple_seq *pre_p, gimple_seq *post_p)
{
  return internal_get_tmp_var (val, pre_p, post_p, false);
}

/* Declares all the variables in VARS in SCOPE.  If DEBUG_INFO is
   true, generate debug info for them; otherwise don't.  */

void
declare_vars (tree vars, gimple scope, bool debug_info)
{
  tree last = vars;
  if (last)
    {
      tree temps, block;

      gcc_assert (gimple_code (scope) == GIMPLE_BIND);

      temps = nreverse (last);

      block = gimple_bind_block (scope);
      gcc_assert (!block || TREE_CODE (block) == BLOCK);
      if (!block || !debug_info)
	{
	  DECL_CHAIN (last) = gimple_bind_vars (scope);
	  gimple_bind_set_vars (scope, temps);
	}
      else
	{
	  /* We need to attach the nodes both to the BIND_EXPR and to its
	     associated BLOCK for debugging purposes.  The key point here
	     is that the BLOCK_VARS of the BIND_EXPR_BLOCK of a BIND_EXPR
	     is a subchain of the BIND_EXPR_VARS of the BIND_EXPR.  */
	  if (BLOCK_VARS (block))
	    BLOCK_VARS (block) = chainon (BLOCK_VARS (block), temps);
	  else
	    {
	      gimple_bind_set_vars (scope,
	      			    chainon (gimple_bind_vars (scope), temps));
	      BLOCK_VARS (block) = temps;
	    }
	}
    }
}

/* For VAR a VAR_DECL of variable size, try to find a constant upper bound
   for the size and adjust DECL_SIZE/DECL_SIZE_UNIT accordingly.  Abort if
   no such upper bound can be obtained.  */

static void
force_constant_size (tree var)
{
  /* The only attempt we make is by querying the maximum size of objects
     of the variable's type.  */

  HOST_WIDE_INT max_size;

  gcc_assert (TREE_CODE (var) == VAR_DECL);

  max_size = max_int_size_in_bytes (TREE_TYPE (var));

  gcc_assert (max_size >= 0);

  DECL_SIZE_UNIT (var)
    = build_int_cst (TREE_TYPE (DECL_SIZE_UNIT (var)), max_size);
  DECL_SIZE (var)
    = build_int_cst (TREE_TYPE (DECL_SIZE (var)), max_size * BITS_PER_UNIT);
}

void
gimple_add_tmp_var (tree tmp)
{
  gcc_assert (!DECL_CHAIN (tmp) && !DECL_SEEN_IN_BIND_EXPR_P (tmp));

  /* Later processing assumes that the object size is constant, which might
     not be true at this point.  Force the use of a constant upper bound in
     this case.  */
  if (!host_integerp (DECL_SIZE_UNIT (tmp), 1))
    force_constant_size (tmp);

  DECL_CONTEXT (tmp) = current_function_decl;
  DECL_SEEN_IN_BIND_EXPR_P (tmp) = 1;

  if (gimplify_ctxp)
    {
      DECL_CHAIN (tmp) = gimplify_ctxp->temps;
      gimplify_ctxp->temps = tmp;

      /* Mark temporaries local within the nearest enclosing parallel.  */
      if (gimplify_omp_ctxp)
	{
	  struct gimplify_omp_ctx *ctx = gimplify_omp_ctxp;
	  while (ctx && ctx->region_type == ORT_WORKSHARE)
	    ctx = ctx->outer_context;
	  if (ctx)
	    omp_add_variable (ctx, tmp, GOVD_LOCAL | GOVD_SEEN);
	}
    }
  else if (cfun)
    record_vars (tmp);
  else
    {
      gimple_seq body_seq;

      /* This case is for nested functions.  We need to expose the locals
	 they create.  */
      body_seq = gimple_body (current_function_decl);
      declare_vars (tmp, gimple_seq_first_stmt (body_seq), false);
    }
}

/* Determines whether to assign a location to the statement GS.  */

static bool
should_carry_location_p (gimple gs)
{
  /* Don't emit a line note for a label.  We particularly don't want to
     emit one for the break label, since it doesn't actually correspond
     to the beginning of the loop/switch.  */
  if (gimple_code (gs) == GIMPLE_LABEL)
    return false;

  return true;
}


/* Return true if a location should not be emitted for this statement
   by annotate_one_with_location.  */

static inline bool
gimple_do_not_emit_location_p (gimple g)
{
  return gimple_plf (g, GF_PLF_1);
}

/* Mark statement G so a location will not be emitted by
   annotate_one_with_location.  */

static inline void
gimple_set_do_not_emit_location (gimple g)
{
  /* The PLF flags are initialized to 0 when a new tuple is created,
     so no need to initialize it anywhere.  */
  gimple_set_plf (g, GF_PLF_1, true);
}

/* Set the location for gimple statement GS to LOCATION.  */

static void
annotate_one_with_location (gimple gs, location_t location)
{
  if (!gimple_has_location (gs)
      && !gimple_do_not_emit_location_p (gs)
      && should_carry_location_p (gs))
    gimple_set_location (gs, location);
}


/* Set LOCATION for all the statements after iterator GSI in sequence
   SEQ.  If GSI is pointing to the end of the sequence, start with the
   first statement in SEQ.  */

static void
annotate_all_with_location_after (gimple_seq seq, gimple_stmt_iterator gsi,
				  location_t location)
{
  if (gsi_end_p (gsi))
    gsi = gsi_start (seq);
  else
    gsi_next (&gsi);

  for (; !gsi_end_p (gsi); gsi_next (&gsi))
    annotate_one_with_location (gsi_stmt (gsi), location);
}


/* Set the location for all the statements in a sequence STMT_P to LOCATION.  */

void
annotate_all_with_location (gimple_seq stmt_p, location_t location)
{
  gimple_stmt_iterator i;

  if (gimple_seq_empty_p (stmt_p))
    return;

  for (i = gsi_start (stmt_p); !gsi_end_p (i); gsi_next (&i))
    {
      gimple gs = gsi_stmt (i);
      annotate_one_with_location (gs, location);
    }
}

/* This page contains routines to unshare tree nodes, i.e. to duplicate tree
   nodes that are referenced more than once in GENERIC functions.  This is
   necessary because gimplification (translation into GIMPLE) is performed
   by modifying tree nodes in-place, so gimplication of a shared node in a
   first context could generate an invalid GIMPLE form in a second context.

   This is achieved with a simple mark/copy/unmark algorithm that walks the
   GENERIC representation top-down, marks nodes with TREE_VISITED the first
   time it encounters them, duplicates them if they already have TREE_VISITED
   set, and finally removes the TREE_VISITED marks it has set.

   The algorithm works only at the function level, i.e. it generates a GENERIC
   representation of a function with no nodes shared within the function when
   passed a GENERIC function (except for nodes that are allowed to be shared).

   At the global level, it is also necessary to unshare tree nodes that are
   referenced in more than one function, for the same aforementioned reason.
   This requires some cooperation from the front-end.  There are 2 strategies:

     1. Manual unsharing.  The front-end needs to call unshare_expr on every
        expression that might end up being shared across functions.

     2. Deep unsharing.  This is an extension of regular unsharing.  Instead
        of calling unshare_expr on expressions that might be shared across
        functions, the front-end pre-marks them with TREE_VISITED.  This will
        ensure that they are unshared on the first reference within functions
        when the regular unsharing algorithm runs.  The counterpart is that
        this algorithm must look deeper than for manual unsharing, which is
        specified by LANG_HOOKS_DEEP_UNSHARING.

  If there are only few specific cases of node sharing across functions, it is
  probably easier for a front-end to unshare the expressions manually.  On the
  contrary, if the expressions generated at the global level are as widespread
  as expressions generated within functions, deep unsharing is very likely the
  way to go.  */

/* Similar to copy_tree_r but do not copy SAVE_EXPR or TARGET_EXPR nodes.
   These nodes model computations that should only be done once.  If we
   were to unshare something like SAVE_EXPR(i++), the gimplification
   process would create wrong code.  */

static tree
mostly_copy_tree_r (tree *tp, int *walk_subtrees, void *data)
{
  tree t = *tp;
  enum tree_code code = TREE_CODE (t);

  /* Do not copy SAVE_EXPR, TARGET_EXPR or BIND_EXPR nodes themselves, but
     copy their subtrees if we can make sure to do it only once.  */
  if (code == SAVE_EXPR || code == TARGET_EXPR || code == BIND_EXPR)
    {
      if (data && !pointer_set_insert ((struct pointer_set_t *)data, t))
	;
      else
	*walk_subtrees = 0;
    }

  /* Stop at types, decls, constants like copy_tree_r.  */
  else if (TREE_CODE_CLASS (code) == tcc_type
	   || TREE_CODE_CLASS (code) == tcc_declaration
	   || TREE_CODE_CLASS (code) == tcc_constant
	   /* We can't do anything sensible with a BLOCK used as an
	      expression, but we also can't just die when we see it
	      because of non-expression uses.  So we avert our eyes
	      and cross our fingers.  Silly Java.  */
	   || code == BLOCK)
    *walk_subtrees = 0;

  /* Cope with the statement expression extension.  */
  else if (code == STATEMENT_LIST)
    ;

  /* Leave the bulk of the work to copy_tree_r itself.  */
  else
    copy_tree_r (tp, walk_subtrees, NULL);

  return NULL_TREE;
}

/* Callback for walk_tree to unshare most of the shared trees rooted at
   *TP.  If *TP has been visited already (i.e., TREE_VISITED (*TP) == 1),
   then *TP is deep copied by calling mostly_copy_tree_r.  */

static tree
copy_if_shared_r (tree *tp, int *walk_subtrees, void *data)
{
  tree t = *tp;
  enum tree_code code = TREE_CODE (t);

  /* Skip types, decls, and constants.  But we do want to look at their
     types and the bounds of types.  Mark them as visited so we properly
     unmark their subtrees on the unmark pass.  If we've already seen them,
     don't look down further.  */
  if (TREE_CODE_CLASS (code) == tcc_type
      || TREE_CODE_CLASS (code) == tcc_declaration
      || TREE_CODE_CLASS (code) == tcc_constant)
    {
      if (TREE_VISITED (t))
	*walk_subtrees = 0;
      else
	TREE_VISITED (t) = 1;
    }

  /* If this node has been visited already, unshare it and don't look
     any deeper.  */
  else if (TREE_VISITED (t))
    {
      walk_tree (tp, mostly_copy_tree_r, data, NULL);
      *walk_subtrees = 0;
    }

  /* Otherwise, mark the node as visited and keep looking.  */
  else
    TREE_VISITED (t) = 1;

  return NULL_TREE;
}

/* Unshare most of the shared trees rooted at *TP. */

static inline void
copy_if_shared (tree *tp)
{
  /* If the language requires deep unsharing, we need a pointer set to make
     sure we don't repeatedly unshare subtrees of unshareable nodes.  */
  struct pointer_set_t *visited
    = lang_hooks.deep_unsharing ? pointer_set_create () : NULL;
  walk_tree (tp, copy_if_shared_r, visited, NULL);
  if (visited)
    pointer_set_destroy (visited);
}

/* Unshare all the trees in BODY_P, a pointer into the body of FNDECL, and the
   bodies of any nested functions if we are unsharing the entire body of
   FNDECL.  */

static void
unshare_body (tree *body_p, tree fndecl)
{
  struct cgraph_node *cgn = cgraph_node (fndecl);

  copy_if_shared (body_p);

  if (body_p == &DECL_SAVED_TREE (fndecl))
    for (cgn = cgn->nested; cgn; cgn = cgn->next_nested)
      unshare_body (&DECL_SAVED_TREE (cgn->decl), cgn->decl);
}

/* Callback for walk_tree to unmark the visited trees rooted at *TP.
   Subtrees are walked until the first unvisited node is encountered.  */

static tree
unmark_visited_r (tree *tp, int *walk_subtrees, void *data ATTRIBUTE_UNUSED)
{
  tree t = *tp;

  /* If this node has been visited, unmark it and keep looking.  */
  if (TREE_VISITED (t))
    TREE_VISITED (t) = 0;

  /* Otherwise, don't look any deeper.  */
  else
    *walk_subtrees = 0;

  return NULL_TREE;
}

/* Unmark the visited trees rooted at *TP.  */

static inline void
unmark_visited (tree *tp)
{
  walk_tree (tp, unmark_visited_r, NULL, NULL);
}

/* Likewise, but mark all trees as not visited.  */

static void
unvisit_body (tree *body_p, tree fndecl)
{
  struct cgraph_node *cgn = cgraph_node (fndecl);

  unmark_visited (body_p);

  if (body_p == &DECL_SAVED_TREE (fndecl))
    for (cgn = cgn->nested; cgn; cgn = cgn->next_nested)
      unvisit_body (&DECL_SAVED_TREE (cgn->decl), cgn->decl);
}

/* Unconditionally make an unshared copy of EXPR.  This is used when using
   stored expressions which span multiple functions, such as BINFO_VTABLE,
   as the normal unsharing process can't tell that they're shared.  */

tree
unshare_expr (tree expr)
{
  walk_tree (&expr, mostly_copy_tree_r, NULL, NULL);
  return expr;
}

/* WRAPPER is a code such as BIND_EXPR or CLEANUP_POINT_EXPR which can both
   contain statements and have a value.  Assign its value to a temporary
   and give it void_type_node.  Returns the temporary, or NULL_TREE if
   WRAPPER was already void.  */

tree
voidify_wrapper_expr (tree wrapper, tree temp)
{
  tree type = TREE_TYPE (wrapper);
  if (type && !VOID_TYPE_P (type))
    {
      tree *p;

      /* Set p to point to the body of the wrapper.  Loop until we find
	 something that isn't a wrapper.  */
      for (p = &wrapper; p && *p; )
	{
	  switch (TREE_CODE (*p))
	    {
	    case BIND_EXPR:
	      TREE_SIDE_EFFECTS (*p) = 1;
	      TREE_TYPE (*p) = void_type_node;
	      /* For a BIND_EXPR, the body is operand 1.  */
	      p = &BIND_EXPR_BODY (*p);
	      break;

	    case CLEANUP_POINT_EXPR:
	    case TRY_FINALLY_EXPR:
	    case TRY_CATCH_EXPR:
	      TREE_SIDE_EFFECTS (*p) = 1;
	      TREE_TYPE (*p) = void_type_node;
	      p = &TREE_OPERAND (*p, 0);
	      break;

	    case STATEMENT_LIST:
	      {
		tree_stmt_iterator i = tsi_last (*p);
		TREE_SIDE_EFFECTS (*p) = 1;
		TREE_TYPE (*p) = void_type_node;
		p = tsi_end_p (i) ? NULL : tsi_stmt_ptr (i);
	      }
	      break;

	    case COMPOUND_EXPR:
	      /* Advance to the last statement.  Set all container types to void.  */
	      for (; TREE_CODE (*p) == COMPOUND_EXPR; p = &TREE_OPERAND (*p, 1))
		{
		  TREE_SIDE_EFFECTS (*p) = 1;
		  TREE_TYPE (*p) = void_type_node;
		}
	      break;

	    default:
	      goto out;
	    }
	}

    out:
      if (p == NULL || IS_EMPTY_STMT (*p))
	temp = NULL_TREE;
      else if (temp)
	{
	  /* The wrapper is on the RHS of an assignment that we're pushing
	     down.  */
	  gcc_assert (TREE_CODE (temp) == INIT_EXPR
		      || TREE_CODE (temp) == MODIFY_EXPR);
	  TREE_OPERAND (temp, 1) = *p;
	  *p = temp;
	}
      else
	{
	  temp = create_tmp_var (type, "retval");
	  *p = build2 (INIT_EXPR, type, temp, *p);
	}

      return temp;
    }

  return NULL_TREE;
}

/* Prepare calls to builtins to SAVE and RESTORE the stack as well as
   a temporary through which they communicate.  */

static void
build_stack_save_restore (gimple *save, gimple *restore)
{
  tree tmp_var;

  *save = gimple_build_call (implicit_built_in_decls[BUILT_IN_STACK_SAVE], 0);
  tmp_var = create_tmp_var (ptr_type_node, "saved_stack");
  gimple_call_set_lhs (*save, tmp_var);

  *restore = gimple_build_call (implicit_built_in_decls[BUILT_IN_STACK_RESTORE],
			    1, tmp_var);
}

/* Gimplify a BIND_EXPR.  Just voidify and recurse.  */

static enum gimplify_status
gimplify_bind_expr (tree *expr_p, gimple_seq *pre_p)
{
  tree bind_expr = *expr_p;
  bool old_save_stack = gimplify_ctxp->save_stack;
  tree t;
  gimple gimple_bind;
  gimple_seq body;

  tree temp = voidify_wrapper_expr (bind_expr, NULL);

  /* Mark variables seen in this bind expr.  */
  for (t = BIND_EXPR_VARS (bind_expr); t ; t = DECL_CHAIN (t))
    {
      if (TREE_CODE (t) == VAR_DECL)
	{
	  struct gimplify_omp_ctx *ctx = gimplify_omp_ctxp;

	  /* Mark variable as local.  */
	  if (ctx && !is_global_var (t)
	      && (! DECL_SEEN_IN_BIND_EXPR_P (t)
		  || splay_tree_lookup (ctx->variables,
					(splay_tree_key) t) == NULL))
	    omp_add_variable (gimplify_omp_ctxp, t, GOVD_LOCAL | GOVD_SEEN);

	  DECL_SEEN_IN_BIND_EXPR_P (t) = 1;

	  if (DECL_HARD_REGISTER (t) && !is_global_var (t) && cfun)
	    cfun->has_local_explicit_reg_vars = true;
	}

      /* Preliminarily mark non-addressed complex variables as eligible
	 for promotion to gimple registers.  We'll transform their uses
	 as we find them.  */
      if ((TREE_CODE (TREE_TYPE (t)) == COMPLEX_TYPE
	   || TREE_CODE (TREE_TYPE (t)) == VECTOR_TYPE)
	  && !TREE_THIS_VOLATILE (t)
	  && (TREE_CODE (t) == VAR_DECL && !DECL_HARD_REGISTER (t))
	  && !needs_to_live_in_memory (t))
	DECL_GIMPLE_REG_P (t) = 1;
    }

  gimple_bind = gimple_build_bind (BIND_EXPR_VARS (bind_expr), NULL,
                                   BIND_EXPR_BLOCK (bind_expr));
  gimple_push_bind_expr (gimple_bind);

  gimplify_ctxp->save_stack = false;

  /* Gimplify the body into the GIMPLE_BIND tuple's body.  */
  body = NULL;
  gimplify_stmt (&BIND_EXPR_BODY (bind_expr), &body);
  gimple_bind_set_body (gimple_bind, body);

  if (gimplify_ctxp->save_stack)
    {
      gimple stack_save, stack_restore, gs;
      gimple_seq cleanup, new_body;

      /* Save stack on entry and restore it on exit.  Add a try_finally
	 block to achieve this.  Note that mudflap depends on the
	 format of the emitted code: see mx_register_decls().  */
      build_stack_save_restore (&stack_save, &stack_restore);

      cleanup = new_body = NULL;
      gimplify_seq_add_stmt (&cleanup, stack_restore);
      gs = gimple_build_try (gimple_bind_body (gimple_bind), cleanup,
	  		     GIMPLE_TRY_FINALLY);

      gimplify_seq_add_stmt (&new_body, stack_save);
      gimplify_seq_add_stmt (&new_body, gs);
      gimple_bind_set_body (gimple_bind, new_body);
    }

  gimplify_ctxp->save_stack = old_save_stack;
  gimple_pop_bind_expr ();

  gimplify_seq_add_stmt (pre_p, gimple_bind);

  if (temp)
    {
      *expr_p = temp;
      return GS_OK;
    }

  *expr_p = NULL_TREE;
  return GS_ALL_DONE;
}

/* Gimplify a RETURN_EXPR.  If the expression to be returned is not a
   GIMPLE value, it is assigned to a new temporary and the statement is
   re-written to return the temporary.

   PRE_P points to the sequence where side effects that must happen before
   STMT should be stored.  */

static enum gimplify_status
gimplify_return_expr (tree stmt, gimple_seq *pre_p)
{
  gimple ret;
  tree ret_expr = TREE_OPERAND (stmt, 0);
  tree result_decl, result;

  if (ret_expr == error_mark_node)
    return GS_ERROR;

  if (!ret_expr
      || TREE_CODE (ret_expr) == RESULT_DECL
      || ret_expr == error_mark_node)
    {
      gimple ret = gimple_build_return (ret_expr);
      gimple_set_no_warning (ret, TREE_NO_WARNING (stmt));
      gimplify_seq_add_stmt (pre_p, ret);
      return GS_ALL_DONE;
    }

  if (VOID_TYPE_P (TREE_TYPE (TREE_TYPE (current_function_decl))))
    result_decl = NULL_TREE;
  else
    {
      result_decl = TREE_OPERAND (ret_expr, 0);

      /* See through a return by reference.  */
      if (TREE_CODE (result_decl) == INDIRECT_REF)
	result_decl = TREE_OPERAND (result_decl, 0);

      gcc_assert ((TREE_CODE (ret_expr) == MODIFY_EXPR
		   || TREE_CODE (ret_expr) == INIT_EXPR)
		  && TREE_CODE (result_decl) == RESULT_DECL);
    }

  /* If aggregate_value_p is true, then we can return the bare RESULT_DECL.
     Recall that aggregate_value_p is FALSE for any aggregate type that is
     returned in registers.  If we're returning values in registers, then
     we don't want to extend the lifetime of the RESULT_DECL, particularly
     across another call.  In addition, for those aggregates for which
     hard_function_value generates a PARALLEL, we'll die during normal
     expansion of structure assignments; there's special code in expand_return
     to handle this case that does not exist in expand_expr.  */
  if (!result_decl)
    result = NULL_TREE;
  else if (aggregate_value_p (result_decl, TREE_TYPE (current_function_decl)))
    {
      if (TREE_CODE (DECL_SIZE (result_decl)) != INTEGER_CST)
	{
	  if (!TYPE_SIZES_GIMPLIFIED (TREE_TYPE (result_decl)))
	    gimplify_type_sizes (TREE_TYPE (result_decl), pre_p);
	  /* Note that we don't use gimplify_vla_decl because the RESULT_DECL
	     should be effectively allocated by the caller, i.e. all calls to
	     this function must be subject to the Return Slot Optimization.  */
	  gimplify_one_sizepos (&DECL_SIZE (result_decl), pre_p);
	  gimplify_one_sizepos (&DECL_SIZE_UNIT (result_decl), pre_p);
	}
      result = result_decl;
    }
  else if (gimplify_ctxp->return_temp)
    result = gimplify_ctxp->return_temp;
  else
    {
      result = create_tmp_reg (TREE_TYPE (result_decl), NULL);

      /* ??? With complex control flow (usually involving abnormal edges),
	 we can wind up warning about an uninitialized value for this.  Due
	 to how this variable is constructed and initialized, this is never
	 true.  Give up and never warn.  */
      TREE_NO_WARNING (result) = 1;

      gimplify_ctxp->return_temp = result;
    }

  /* Smash the lhs of the MODIFY_EXPR to the temporary we plan to use.
     Then gimplify the whole thing.  */
  if (result != result_decl)
    TREE_OPERAND (ret_expr, 0) = result;

  gimplify_and_add (TREE_OPERAND (stmt, 0), pre_p);

  ret = gimple_build_return (result);
  gimple_set_no_warning (ret, TREE_NO_WARNING (stmt));
  gimplify_seq_add_stmt (pre_p, ret);

  return GS_ALL_DONE;
}

static void
gimplify_vla_decl (tree decl, gimple_seq *seq_p)
{
  /* This is a variable-sized decl.  Simplify its size and mark it
     for deferred expansion.  Note that mudflap depends on the format
     of the emitted code: see mx_register_decls().  */
  tree t, addr, ptr_type;

  gimplify_one_sizepos (&DECL_SIZE (decl), seq_p);
  gimplify_one_sizepos (&DECL_SIZE_UNIT (decl), seq_p);

  /* All occurrences of this decl in final gimplified code will be
     replaced by indirection.  Setting DECL_VALUE_EXPR does two
     things: First, it lets the rest of the gimplifier know what
     replacement to use.  Second, it lets the debug info know
     where to find the value.  */
  ptr_type = build_pointer_type (TREE_TYPE (decl));
  addr = create_tmp_var (ptr_type, get_name (decl));
  DECL_IGNORED_P (addr) = 0;
  t = build_fold_indirect_ref (addr);
  SET_DECL_VALUE_EXPR (decl, t);
  DECL_HAS_VALUE_EXPR_P (decl) = 1;

  t = built_in_decls[BUILT_IN_ALLOCA];
  t = build_call_expr (t, 1, DECL_SIZE_UNIT (decl));
  /* The call has been built for a variable-sized object.  */
  ALLOCA_FOR_VAR_P (t) = 1;
  t = fold_convert (ptr_type, t);
  t = build2 (MODIFY_EXPR, TREE_TYPE (addr), addr, t);

  gimplify_and_add (t, seq_p);

  /* Indicate that we need to restore the stack level when the
     enclosing BIND_EXPR is exited.  */
  gimplify_ctxp->save_stack = true;
}


/* Gimplifies a DECL_EXPR node *STMT_P by making any necessary allocation
   and initialization explicit.  */

static enum gimplify_status
gimplify_decl_expr (tree *stmt_p, gimple_seq *seq_p)
{
  tree stmt = *stmt_p;
  tree decl = DECL_EXPR_DECL (stmt);

  *stmt_p = NULL_TREE;

  if (TREE_TYPE (decl) == error_mark_node)
    return GS_ERROR;

  if ((TREE_CODE (decl) == TYPE_DECL
       || TREE_CODE (decl) == VAR_DECL)
      && !TYPE_SIZES_GIMPLIFIED (TREE_TYPE (decl)))
    gimplify_type_sizes (TREE_TYPE (decl), seq_p);

  if (TREE_CODE (decl) == VAR_DECL && !DECL_EXTERNAL (decl))
    {
      tree init = DECL_INITIAL (decl);

      if (TREE_CODE (DECL_SIZE_UNIT (decl)) != INTEGER_CST
	  || (!TREE_STATIC (decl)
	      && flag_stack_check == GENERIC_STACK_CHECK
	      && compare_tree_int (DECL_SIZE_UNIT (decl),
				   STACK_CHECK_MAX_VAR_SIZE) > 0))
	gimplify_vla_decl (decl, seq_p);

      if (init && init != error_mark_node)
	{
	  if (!TREE_STATIC (decl))
	    {
	      DECL_INITIAL (decl) = NULL_TREE;
	      init = build2 (INIT_EXPR, void_type_node, decl, init);
	      gimplify_and_add (init, seq_p);
	      ggc_free (init);
	    }
	  else
	    /* We must still examine initializers for static variables
	       as they may contain a label address.  */
	    walk_tree (&init, force_labels_r, NULL, NULL);
	}

      /* Some front ends do not explicitly declare all anonymous
	 artificial variables.  We compensate here by declaring the
	 variables, though it would be better if the front ends would
	 explicitly declare them.  */
      if (!DECL_SEEN_IN_BIND_EXPR_P (decl)
	  && DECL_ARTIFICIAL (decl) && DECL_NAME (decl) == NULL_TREE)
	gimple_add_tmp_var (decl);
    }

  return GS_ALL_DONE;
}

/* Gimplify a LOOP_EXPR.  Normally this just involves gimplifying the body
   and replacing the LOOP_EXPR with goto, but if the loop contains an
   EXIT_EXPR, we need to append a label for it to jump to.  */

static enum gimplify_status
gimplify_loop_expr (tree *expr_p, gimple_seq *pre_p)
{
  tree saved_label = gimplify_ctxp->exit_label;
  tree start_label = create_artificial_label (UNKNOWN_LOCATION);

  gimplify_seq_add_stmt (pre_p, gimple_build_label (start_label));

  gimplify_ctxp->exit_label = NULL_TREE;

  gimplify_and_add (LOOP_EXPR_BODY (*expr_p), pre_p);

  gimplify_seq_add_stmt (pre_p, gimple_build_goto (start_label));

  if (gimplify_ctxp->exit_label)
    gimplify_seq_add_stmt (pre_p, gimple_build_label (gimplify_ctxp->exit_label));

  gimplify_ctxp->exit_label = saved_label;

  *expr_p = NULL;
  return GS_ALL_DONE;
}

/* Gimplifies a statement list onto a sequence.  These may be created either
   by an enlightened front-end, or by shortcut_cond_expr.  */

static enum gimplify_status
gimplify_statement_list (tree *expr_p, gimple_seq *pre_p)
{
  tree temp = voidify_wrapper_expr (*expr_p, NULL);

  tree_stmt_iterator i = tsi_start (*expr_p);

  while (!tsi_end_p (i))
    {
      gimplify_stmt (tsi_stmt_ptr (i), pre_p);
      tsi_delink (&i);
    }

  if (temp)
    {
      *expr_p = temp;
      return GS_OK;
    }

  return GS_ALL_DONE;
}

/* Compare two case labels.  Because the front end should already have
   made sure that case ranges do not overlap, it is enough to only compare
   the CASE_LOW values of each case label.  */

static int
compare_case_labels (const void *p1, const void *p2)
{
  const_tree const case1 = *(const_tree const*)p1;
  const_tree const case2 = *(const_tree const*)p2;

  /* The 'default' case label always goes first.  */
  if (!CASE_LOW (case1))
    return -1;
  else if (!CASE_LOW (case2))
    return 1;
  else
    return tree_int_cst_compare (CASE_LOW (case1), CASE_LOW (case2));
}


/* Sort the case labels in LABEL_VEC in place in ascending order.  */

void
sort_case_labels (VEC(tree,heap)* label_vec)
{
  size_t len = VEC_length (tree, label_vec);
  qsort (VEC_address (tree, label_vec), len, sizeof (tree),
         compare_case_labels);
}


/* Gimplify a SWITCH_EXPR, and collect a TREE_VEC of the labels it can
   branch to.  */

static enum gimplify_status
gimplify_switch_expr (tree *expr_p, gimple_seq *pre_p)
{
  tree switch_expr = *expr_p;
  gimple_seq switch_body_seq = NULL;
  enum gimplify_status ret;

  ret = gimplify_expr (&SWITCH_COND (switch_expr), pre_p, NULL, is_gimple_val,
                       fb_rvalue);
  if (ret == GS_ERROR || ret == GS_UNHANDLED)
    return ret;

  if (SWITCH_BODY (switch_expr))
    {
      VEC (tree,heap) *labels;
      VEC (tree,heap) *saved_labels;
      tree default_case = NULL_TREE;
      size_t i, len;
      gimple gimple_switch;

      /* If someone can be bothered to fill in the labels, they can
	 be bothered to null out the body too.  */
      gcc_assert (!SWITCH_LABELS (switch_expr));

      /* save old labels, get new ones from body, then restore the old
         labels.  Save all the things from the switch body to append after.  */
      saved_labels = gimplify_ctxp->case_labels;
      gimplify_ctxp->case_labels = VEC_alloc (tree, heap, 8);

      gimplify_stmt (&SWITCH_BODY (switch_expr), &switch_body_seq);
      labels = gimplify_ctxp->case_labels;
      gimplify_ctxp->case_labels = saved_labels;

      i = 0;
      while (i < VEC_length (tree, labels))
	{
	  tree elt = VEC_index (tree, labels, i);
	  tree low = CASE_LOW (elt);
	  bool remove_element = FALSE;

	  if (low)
	    {
	      /* Discard empty ranges.  */
	      tree high = CASE_HIGH (elt);
	      if (high && tree_int_cst_lt (high, low))
	        remove_element = TRUE;
	    }
	  else
	    {
	      /* The default case must be the last label in the list.  */
	      gcc_assert (!default_case);
	      default_case = elt;
	      remove_element = TRUE;
	    }

	  if (remove_element)
	    VEC_ordered_remove (tree, labels, i);
	  else
	    i++;
	}
      len = i;

      if (!VEC_empty (tree, labels))
	sort_case_labels (labels);

      if (!default_case)
	{
	  tree type = TREE_TYPE (switch_expr);

	  /* If the switch has no default label, add one, so that we jump
	     around the switch body.  If the labels already cover the whole
	     range of type, add the default label pointing to one of the
	     existing labels.  */
	  if (type == void_type_node)
	    type = TREE_TYPE (SWITCH_COND (switch_expr));
	  if (len
	      && INTEGRAL_TYPE_P (type)
	      && TYPE_MIN_VALUE (type)
	      && TYPE_MAX_VALUE (type)
	      && tree_int_cst_equal (CASE_LOW (VEC_index (tree, labels, 0)),
				     TYPE_MIN_VALUE (type)))
	    {
	      tree low, high = CASE_HIGH (VEC_index (tree, labels, len - 1));
	      if (!high)
		high = CASE_LOW (VEC_index (tree, labels, len - 1));
	      if (tree_int_cst_equal (high, TYPE_MAX_VALUE (type)))
		{
		  for (i = 1; i < len; i++)
		    {
		      high = CASE_LOW (VEC_index (tree, labels, i));
		      low = CASE_HIGH (VEC_index (tree, labels, i - 1));
		      if (!low)
			low = CASE_LOW (VEC_index (tree, labels, i - 1));
		      if ((TREE_INT_CST_LOW (low) + 1
			   != TREE_INT_CST_LOW (high))
			  || (TREE_INT_CST_HIGH (low)
			      + (TREE_INT_CST_LOW (high) == 0)
			      != TREE_INT_CST_HIGH (high)))
			break;
		    }
		  if (i == len)
		    default_case = build3 (CASE_LABEL_EXPR, void_type_node,
					   NULL_TREE, NULL_TREE,
					   CASE_LABEL (VEC_index (tree,
								  labels, 0)));
		}
	    }

	  if (!default_case)
	    {
	      gimple new_default;

	      default_case
		= build3 (CASE_LABEL_EXPR, void_type_node,
			  NULL_TREE, NULL_TREE,
			  create_artificial_label (UNKNOWN_LOCATION));
	      new_default = gimple_build_label (CASE_LABEL (default_case));
	      gimplify_seq_add_stmt (&switch_body_seq, new_default);
	    }
	}

      gimple_switch = gimple_build_switch_vec (SWITCH_COND (switch_expr),
                                               default_case, labels);
      gimplify_seq_add_stmt (pre_p, gimple_switch);
      gimplify_seq_add_seq (pre_p, switch_body_seq);
      VEC_free(tree, heap, labels);
    }
  else
    gcc_assert (SWITCH_LABELS (switch_expr));

  return GS_ALL_DONE;
}


static enum gimplify_status
gimplify_case_label_expr (tree *expr_p, gimple_seq *pre_p)
{
  struct gimplify_ctx *ctxp;
  gimple gimple_label;

  /* Invalid OpenMP programs can play Duff's Device type games with
     #pragma omp parallel.  At least in the C front end, we don't
     detect such invalid branches until after gimplification.  */
  for (ctxp = gimplify_ctxp; ; ctxp = ctxp->prev_context)
    if (ctxp->case_labels)
      break;

  gimple_label = gimple_build_label (CASE_LABEL (*expr_p));
  VEC_safe_push (tree, heap, ctxp->case_labels, *expr_p);
  gimplify_seq_add_stmt (pre_p, gimple_label);

  return GS_ALL_DONE;
}

/* Build a GOTO to the LABEL_DECL pointed to by LABEL_P, building it first
   if necessary.  */

tree
build_and_jump (tree *label_p)
{
  if (label_p == NULL)
    /* If there's nowhere to jump, just fall through.  */
    return NULL_TREE;

  if (*label_p == NULL_TREE)
    {
      tree label = create_artificial_label (UNKNOWN_LOCATION);
      *label_p = label;
    }

  return build1 (GOTO_EXPR, void_type_node, *label_p);
}

/* Gimplify an EXIT_EXPR by converting to a GOTO_EXPR inside a COND_EXPR.
   This also involves building a label to jump to and communicating it to
   gimplify_loop_expr through gimplify_ctxp->exit_label.  */

static enum gimplify_status
gimplify_exit_expr (tree *expr_p)
{
  tree cond = TREE_OPERAND (*expr_p, 0);
  tree expr;

  expr = build_and_jump (&gimplify_ctxp->exit_label);
  expr = build3 (COND_EXPR, void_type_node, cond, expr, NULL_TREE);
  *expr_p = expr;

  return GS_OK;
}

/* A helper function to be called via walk_tree.  Mark all labels under *TP
   as being forced.  To be called for DECL_INITIAL of static variables.  */

tree
force_labels_r (tree *tp, int *walk_subtrees, void *data ATTRIBUTE_UNUSED)
{
  if (TYPE_P (*tp))
    *walk_subtrees = 0;
  if (TREE_CODE (*tp) == LABEL_DECL)
    FORCED_LABEL (*tp) = 1;

  return NULL_TREE;
}

/* *EXPR_P is a COMPONENT_REF being used as an rvalue.  If its type is
   different from its canonical type, wrap the whole thing inside a
   NOP_EXPR and force the type of the COMPONENT_REF to be the canonical
   type.

   The canonical type of a COMPONENT_REF is the type of the field being
   referenced--unless the field is a bit-field which can be read directly
   in a smaller mode, in which case the canonical type is the
   sign-appropriate type corresponding to that mode.  */

static void
canonicalize_component_ref (tree *expr_p)
{
  tree expr = *expr_p;
  tree type;

  gcc_assert (TREE_CODE (expr) == COMPONENT_REF);

  if (INTEGRAL_TYPE_P (TREE_TYPE (expr)))
    type = TREE_TYPE (get_unwidened (expr, NULL_TREE));
  else
    type = TREE_TYPE (TREE_OPERAND (expr, 1));

  /* One could argue that all the stuff below is not necessary for
     the non-bitfield case and declare it a FE error if type
     adjustment would be needed.  */
  if (TREE_TYPE (expr) != type)
    {
#ifdef ENABLE_TYPES_CHECKING
      tree old_type = TREE_TYPE (expr);
#endif
      int type_quals;

      /* We need to preserve qualifiers and propagate them from
	 operand 0.  */
      type_quals = TYPE_QUALS (type)
	| TYPE_QUALS (TREE_TYPE (TREE_OPERAND (expr, 0)));
      if (TYPE_QUALS (type) != type_quals)
	type = build_qualified_type (TYPE_MAIN_VARIANT (type), type_quals);

      /* Set the type of the COMPONENT_REF to the underlying type.  */
      TREE_TYPE (expr) = type;

#ifdef ENABLE_TYPES_CHECKING
      /* It is now a FE error, if the conversion from the canonical
	 type to the original expression type is not useless.  */
      gcc_assert (useless_type_conversion_p (old_type, type));
#endif
    }
}

/* If a NOP conversion is changing a pointer to array of foo to a pointer
   to foo, embed that change in the ADDR_EXPR by converting
      T array[U];
      (T *)&array
   ==>
      &array[L]
   where L is the lower bound.  For simplicity, only do this for constant
   lower bound.
   The constraint is that the type of &array[L] is trivially convertible
   to T *.  */

static void
canonicalize_addr_expr (tree *expr_p)
{
  tree expr = *expr_p;
  tree addr_expr = TREE_OPERAND (expr, 0);
  tree datype, ddatype, pddatype;

  /* We simplify only conversions from an ADDR_EXPR to a pointer type.  */
  if (!POINTER_TYPE_P (TREE_TYPE (expr))
      || TREE_CODE (addr_expr) != ADDR_EXPR)
    return;

  /* The addr_expr type should be a pointer to an array.  */
  datype = TREE_TYPE (TREE_TYPE (addr_expr));
  if (TREE_CODE (datype) != ARRAY_TYPE)
    return;

  /* The pointer to element type shall be trivially convertible to
     the expression pointer type.  */
  ddatype = TREE_TYPE (datype);
  pddatype = build_pointer_type (ddatype);
  if (!useless_type_conversion_p (TYPE_MAIN_VARIANT (TREE_TYPE (expr)),
				  pddatype))
    return;

  /* The lower bound and element sizes must be constant.  */
  if (!TYPE_SIZE_UNIT (ddatype)
      || TREE_CODE (TYPE_SIZE_UNIT (ddatype)) != INTEGER_CST
      || !TYPE_DOMAIN (datype) || !TYPE_MIN_VALUE (TYPE_DOMAIN (datype))
      || TREE_CODE (TYPE_MIN_VALUE (TYPE_DOMAIN (datype))) != INTEGER_CST)
    return;

  /* All checks succeeded.  Build a new node to merge the cast.  */
  *expr_p = build4 (ARRAY_REF, ddatype, TREE_OPERAND (addr_expr, 0),
		    TYPE_MIN_VALUE (TYPE_DOMAIN (datype)),
		    NULL_TREE, NULL_TREE);
  *expr_p = build1 (ADDR_EXPR, pddatype, *expr_p);

  /* We can have stripped a required restrict qualifier above.  */
  if (!useless_type_conversion_p (TREE_TYPE (expr), TREE_TYPE (*expr_p)))
    *expr_p = fold_convert (TREE_TYPE (expr), *expr_p);
}

/* *EXPR_P is a NOP_EXPR or CONVERT_EXPR.  Remove it and/or other conversions
   underneath as appropriate.  */

static enum gimplify_status
gimplify_conversion (tree *expr_p)
{
  tree tem;
  location_t loc = EXPR_LOCATION (*expr_p);
  gcc_assert (CONVERT_EXPR_P (*expr_p));

  /* Then strip away all but the outermost conversion.  */
  STRIP_SIGN_NOPS (TREE_OPERAND (*expr_p, 0));

  /* And remove the outermost conversion if it's useless.  */
  if (tree_ssa_useless_type_conversion (*expr_p))
    *expr_p = TREE_OPERAND (*expr_p, 0);

  /* Attempt to avoid NOP_EXPR by producing reference to a subtype.
     For example this fold (subclass *)&A into &A->subclass avoiding
     a need for statement.  */
  if (CONVERT_EXPR_P (*expr_p)
      && POINTER_TYPE_P (TREE_TYPE (*expr_p))
      && POINTER_TYPE_P (TREE_TYPE (TREE_OPERAND (*expr_p, 0)))
      && (tem = maybe_fold_offset_to_address
	  (EXPR_LOCATION (*expr_p), TREE_OPERAND (*expr_p, 0),
	   integer_zero_node, TREE_TYPE (*expr_p))) != NULL_TREE)
    *expr_p = tem;

  /* If we still have a conversion at the toplevel,
     then canonicalize some constructs.  */
  if (CONVERT_EXPR_P (*expr_p))
    {
      tree sub = TREE_OPERAND (*expr_p, 0);

      /* If a NOP conversion is changing the type of a COMPONENT_REF
	 expression, then canonicalize its type now in order to expose more
	 redundant conversions.  */
      if (TREE_CODE (sub) == COMPONENT_REF)
	canonicalize_component_ref (&TREE_OPERAND (*expr_p, 0));

      /* If a NOP conversion is changing a pointer to array of foo
	 to a pointer to foo, embed that change in the ADDR_EXPR.  */
      else if (TREE_CODE (sub) == ADDR_EXPR)
	canonicalize_addr_expr (expr_p);
    }

  /* If we have a conversion to a non-register type force the
     use of a VIEW_CONVERT_EXPR instead.  */
  if (CONVERT_EXPR_P (*expr_p) && !is_gimple_reg_type (TREE_TYPE (*expr_p)))
    *expr_p = fold_build1_loc (loc, VIEW_CONVERT_EXPR, TREE_TYPE (*expr_p),
			       TREE_OPERAND (*expr_p, 0));

  return GS_OK;
}

/* Nonlocal VLAs seen in the current function.  */
static struct pointer_set_t *nonlocal_vlas;

/* Gimplify a VAR_DECL or PARM_DECL.  Returns GS_OK if we expanded a
   DECL_VALUE_EXPR, and it's worth re-examining things.  */

static enum gimplify_status
gimplify_var_or_parm_decl (tree *expr_p)
{
  tree decl = *expr_p;

  /* ??? If this is a local variable, and it has not been seen in any
     outer BIND_EXPR, then it's probably the result of a duplicate
     declaration, for which we've already issued an error.  It would
     be really nice if the front end wouldn't leak these at all.
     Currently the only known culprit is C++ destructors, as seen
     in g++.old-deja/g++.jason/binding.C.  */
  if (TREE_CODE (decl) == VAR_DECL
      && !DECL_SEEN_IN_BIND_EXPR_P (decl)
      && !TREE_STATIC (decl) && !DECL_EXTERNAL (decl)
      && decl_function_context (decl) == current_function_decl)
    {
      gcc_assert (seen_error ());
      return GS_ERROR;
    }

  /* When within an OpenMP context, notice uses of variables.  */
  if (gimplify_omp_ctxp && omp_notice_variable (gimplify_omp_ctxp, decl, true))
    return GS_ALL_DONE;

  /* If the decl is an alias for another expression, substitute it now.  */
  if (DECL_HAS_VALUE_EXPR_P (decl))
    {
      tree value_expr = DECL_VALUE_EXPR (decl);

      /* For referenced nonlocal VLAs add a decl for debugging purposes
	 to the current function.  */
      if (TREE_CODE (decl) == VAR_DECL
	  && TREE_CODE (DECL_SIZE_UNIT (decl)) != INTEGER_CST
	  && nonlocal_vlas != NULL
	  && TREE_CODE (value_expr) == INDIRECT_REF
	  && TREE_CODE (TREE_OPERAND (value_expr, 0)) == VAR_DECL
	  && decl_function_context (decl) != current_function_decl)
	{
	  struct gimplify_omp_ctx *ctx = gimplify_omp_ctxp;
	  while (ctx && ctx->region_type == ORT_WORKSHARE)
	    ctx = ctx->outer_context;
	  if (!ctx && !pointer_set_insert (nonlocal_vlas, decl))
	    {
	      tree copy = copy_node (decl), block;

	      lang_hooks.dup_lang_specific_decl (copy);
	      SET_DECL_RTL (copy, 0);
	      TREE_USED (copy) = 1;
	      block = DECL_INITIAL (current_function_decl);
	      DECL_CHAIN (copy) = BLOCK_VARS (block);
	      BLOCK_VARS (block) = copy;
	      SET_DECL_VALUE_EXPR (copy, unshare_expr (value_expr));
	      DECL_HAS_VALUE_EXPR_P (copy) = 1;
	    }
	}

      *expr_p = unshare_expr (value_expr);
      return GS_OK;
    }

  return GS_ALL_DONE;
}


/* Gimplify the COMPONENT_REF, ARRAY_REF, REALPART_EXPR or IMAGPART_EXPR
   node *EXPR_P.

      compound_lval
	      : min_lval '[' val ']'
	      | min_lval '.' ID
	      | compound_lval '[' val ']'
	      | compound_lval '.' ID

   This is not part of the original SIMPLE definition, which separates
   array and member references, but it seems reasonable to handle them
   together.  Also, this way we don't run into problems with union
   aliasing; gcc requires that for accesses through a union to alias, the
   union reference must be explicit, which was not always the case when we
   were splitting up array and member refs.

   PRE_P points to the sequence where side effects that must happen before
     *EXPR_P should be stored.

   POST_P points to the sequence where side effects that must happen after
     *EXPR_P should be stored.  */

static enum gimplify_status
gimplify_compound_lval (tree *expr_p, gimple_seq *pre_p, gimple_seq *post_p,
			fallback_t fallback)
{
  tree *p;
  VEC(tree,heap) *stack;
  enum gimplify_status ret = GS_ALL_DONE, tret;
  int i;
  location_t loc = EXPR_LOCATION (*expr_p);
  tree expr = *expr_p;

  /* Create a stack of the subexpressions so later we can walk them in
     order from inner to outer.  */
  stack = VEC_alloc (tree, heap, 10);

  /* We can handle anything that get_inner_reference can deal with.  */
  for (p = expr_p; ; p = &TREE_OPERAND (*p, 0))
    {
    restart:
      /* Fold INDIRECT_REFs now to turn them into ARRAY_REFs.  */
      if (TREE_CODE (*p) == INDIRECT_REF)
	*p = fold_indirect_ref_loc (loc, *p);

      if (handled_component_p (*p))
	;
      /* Expand DECL_VALUE_EXPR now.  In some cases that may expose
	 additional COMPONENT_REFs.  */
      else if ((TREE_CODE (*p) == VAR_DECL || TREE_CODE (*p) == PARM_DECL)
	       && gimplify_var_or_parm_decl (p) == GS_OK)
	goto restart;
      else
	break;

      VEC_safe_push (tree, heap, stack, *p);
    }

  gcc_assert (VEC_length (tree, stack));

  /* Now STACK is a stack of pointers to all the refs we've walked through
     and P points to the innermost expression.

     Java requires that we elaborated nodes in source order.  That
     means we must gimplify the inner expression followed by each of
     the indices, in order.  But we can't gimplify the inner
     expression until we deal with any variable bounds, sizes, or
     positions in order to deal with PLACEHOLDER_EXPRs.

     So we do this in three steps.  First we deal with the annotations
     for any variables in the components, then we gimplify the base,
     then we gimplify any indices, from left to right.  */
  for (i = VEC_length (tree, stack) - 1; i >= 0; i--)
    {
      tree t = VEC_index (tree, stack, i);

      if (TREE_CODE (t) == ARRAY_REF || TREE_CODE (t) == ARRAY_RANGE_REF)
	{
	  /* Gimplify the low bound and element type size and put them into
	     the ARRAY_REF.  If these values are set, they have already been
	     gimplified.  */
	  if (TREE_OPERAND (t, 2) == NULL_TREE)
	    {
	      tree low = unshare_expr (array_ref_low_bound (t));
	      if (!is_gimple_min_invariant (low))
		{
		  TREE_OPERAND (t, 2) = low;
		  tret = gimplify_expr (&TREE_OPERAND (t, 2), pre_p,
					post_p, is_gimple_reg,
					fb_rvalue);
		  ret = MIN (ret, tret);
		}
	    }

	  if (!TREE_OPERAND (t, 3))
	    {
	      tree elmt_type = TREE_TYPE (TREE_TYPE (TREE_OPERAND (t, 0)));
	      tree elmt_size = unshare_expr (array_ref_element_size (t));
	      tree factor = size_int (TYPE_ALIGN_UNIT (elmt_type));

	      /* Divide the element size by the alignment of the element
		 type (above).  */
	      elmt_size = size_binop_loc (loc, EXACT_DIV_EXPR, elmt_size, factor);

	      if (!is_gimple_min_invariant (elmt_size))
		{
		  TREE_OPERAND (t, 3) = elmt_size;
		  tret = gimplify_expr (&TREE_OPERAND (t, 3), pre_p,
					post_p, is_gimple_reg,
					fb_rvalue);
		  ret = MIN (ret, tret);
		}
	    }
	}
      else if (TREE_CODE (t) == COMPONENT_REF)
	{
	  /* Set the field offset into T and gimplify it.  */
	  if (!TREE_OPERAND (t, 2))
	    {
	      tree offset = unshare_expr (component_ref_field_offset (t));
	      tree field = TREE_OPERAND (t, 1);
	      tree factor
		= size_int (DECL_OFFSET_ALIGN (field) / BITS_PER_UNIT);

	      /* Divide the offset by its alignment.  */
	      offset = size_binop_loc (loc, EXACT_DIV_EXPR, offset, factor);

	      if (!is_gimple_min_invariant (offset))
		{
		  TREE_OPERAND (t, 2) = offset;
		  tret = gimplify_expr (&TREE_OPERAND (t, 2), pre_p,
					post_p, is_gimple_reg,
					fb_rvalue);
		  ret = MIN (ret, tret);
		}
	    }
	}
    }

  /* Step 2 is to gimplify the base expression.  Make sure lvalue is set
     so as to match the min_lval predicate.  Failure to do so may result
     in the creation of large aggregate temporaries.  */
  tret = gimplify_expr (p, pre_p, post_p, is_gimple_min_lval,
			fallback | fb_lvalue);
  ret = MIN (ret, tret);

  /* And finally, the indices and operands to BIT_FIELD_REF.  During this
     loop we also remove any useless conversions.  */
  for (; VEC_length (tree, stack) > 0; )
    {
      tree t = VEC_pop (tree, stack);

      if (TREE_CODE (t) == ARRAY_REF || TREE_CODE (t) == ARRAY_RANGE_REF)
	{
	  /* Gimplify the dimension.  */
	  if (!is_gimple_min_invariant (TREE_OPERAND (t, 1)))
	    {
	      tret = gimplify_expr (&TREE_OPERAND (t, 1), pre_p, post_p,
				    is_gimple_val, fb_rvalue);
	      ret = MIN (ret, tret);
	    }
	}
      else if (TREE_CODE (t) == BIT_FIELD_REF)
	{
	  tret = gimplify_expr (&TREE_OPERAND (t, 1), pre_p, post_p,
				is_gimple_val, fb_rvalue);
	  ret = MIN (ret, tret);
	  tret = gimplify_expr (&TREE_OPERAND (t, 2), pre_p, post_p,
				is_gimple_val, fb_rvalue);
	  ret = MIN (ret, tret);
	}

      STRIP_USELESS_TYPE_CONVERSION (TREE_OPERAND (t, 0));

      /* The innermost expression P may have originally had
	 TREE_SIDE_EFFECTS set which would have caused all the outer
	 expressions in *EXPR_P leading to P to also have had
	 TREE_SIDE_EFFECTS set.  */
      recalculate_side_effects (t);
    }

  /* If the outermost expression is a COMPONENT_REF, canonicalize its type.  */
  if ((fallback & fb_rvalue) && TREE_CODE (*expr_p) == COMPONENT_REF)
    {
      canonicalize_component_ref (expr_p);
    }

  VEC_free (tree, heap, stack);

  gcc_assert (*expr_p == expr || ret != GS_ALL_DONE);

  return ret;
}

/*  Gimplify the self modifying expression pointed to by EXPR_P
    (++, --, +=, -=).

    PRE_P points to the list where side effects that must happen before
	*EXPR_P should be stored.

    POST_P points to the list where side effects that must happen after
	*EXPR_P should be stored.

    WANT_VALUE is nonzero iff we want to use the value of this expression
	in another expression.  */

static enum gimplify_status
gimplify_self_mod_expr (tree *expr_p, gimple_seq *pre_p, gimple_seq *post_p,
			bool want_value)
{
  enum tree_code code;
  tree lhs, lvalue, rhs, t1;
  gimple_seq post = NULL, *orig_post_p = post_p;
  bool postfix;
  enum tree_code arith_code;
  enum gimplify_status ret;
  location_t loc = EXPR_LOCATION (*expr_p);

  code = TREE_CODE (*expr_p);

  gcc_assert (code == POSTINCREMENT_EXPR || code == POSTDECREMENT_EXPR
	      || code == PREINCREMENT_EXPR || code == PREDECREMENT_EXPR);

  /* Prefix or postfix?  */
  if (code == POSTINCREMENT_EXPR || code == POSTDECREMENT_EXPR)
    /* Faster to treat as prefix if result is not used.  */
    postfix = want_value;
  else
    postfix = false;

  /* For postfix, make sure the inner expression's post side effects
     are executed after side effects from this expression.  */
  if (postfix)
    post_p = &post;

  /* Add or subtract?  */
  if (code == PREINCREMENT_EXPR || code == POSTINCREMENT_EXPR)
    arith_code = PLUS_EXPR;
  else
    arith_code = MINUS_EXPR;

  /* Gimplify the LHS into a GIMPLE lvalue.  */
  lvalue = TREE_OPERAND (*expr_p, 0);
  ret = gimplify_expr (&lvalue, pre_p, post_p, is_gimple_lvalue, fb_lvalue);
  if (ret == GS_ERROR)
    return ret;

  /* Extract the operands to the arithmetic operation.  */
  lhs = lvalue;
  rhs = TREE_OPERAND (*expr_p, 1);

  /* For postfix operator, we evaluate the LHS to an rvalue and then use
     that as the result value and in the postqueue operation.  We also
     make sure to make lvalue a minimal lval, see
     gcc.c-torture/execute/20040313-1.c for an example where this matters.  */
  if (postfix)
    {
      if (!is_gimple_min_lval (lvalue))
	{
	  mark_addressable (lvalue);
	  lvalue = build_fold_addr_expr_loc (input_location, lvalue);
	  gimplify_expr (&lvalue, pre_p, post_p, is_gimple_val, fb_rvalue);
	  lvalue = build_fold_indirect_ref_loc (input_location, lvalue);
	}
      ret = gimplify_expr (&lhs, pre_p, post_p, is_gimple_val, fb_rvalue);
      if (ret == GS_ERROR)
	return ret;
    }

  /* For POINTERs increment, use POINTER_PLUS_EXPR.  */
  if (POINTER_TYPE_P (TREE_TYPE (lhs)))
    {
      rhs = fold_convert_loc (loc, sizetype, rhs);
      if (arith_code == MINUS_EXPR)
	rhs = fold_build1_loc (loc, NEGATE_EXPR, TREE_TYPE (rhs), rhs);
      arith_code = POINTER_PLUS_EXPR;
    }

  t1 = build2 (arith_code, TREE_TYPE (*expr_p), lhs, rhs);

  if (postfix)
    {
      gimplify_assign (lvalue, t1, orig_post_p);
      gimplify_seq_add_seq (orig_post_p, post);
      *expr_p = lhs;
      return GS_ALL_DONE;
    }
  else
    {
      *expr_p = build2 (MODIFY_EXPR, TREE_TYPE (lvalue), lvalue, t1);
      return GS_OK;
    }
}


/* If *EXPR_P has a variable sized type, wrap it in a WITH_SIZE_EXPR.  */

static void
maybe_with_size_expr (tree *expr_p)
{
  tree expr = *expr_p;
  tree type = TREE_TYPE (expr);
  tree size;

  /* If we've already wrapped this or the type is error_mark_node, we can't do
     anything.  */
  if (TREE_CODE (expr) == WITH_SIZE_EXPR
      || type == error_mark_node)
    return;

  /* If the size isn't known or is a constant, we have nothing to do.  */
  size = TYPE_SIZE_UNIT (type);
  if (!size || TREE_CODE (size) == INTEGER_CST)
    return;

  /* Otherwise, make a WITH_SIZE_EXPR.  */
  size = unshare_expr (size);
  size = SUBSTITUTE_PLACEHOLDER_IN_EXPR (size, expr);
  *expr_p = build2 (WITH_SIZE_EXPR, type, expr, size);
}


/* Helper for gimplify_call_expr.  Gimplify a single argument *ARG_P
   Store any side-effects in PRE_P.  CALL_LOCATION is the location of
   the CALL_EXPR.  */

static enum gimplify_status
gimplify_arg (tree *arg_p, gimple_seq *pre_p, location_t call_location)
{
  bool (*test) (tree);
  fallback_t fb;

  /* In general, we allow lvalues for function arguments to avoid
     extra overhead of copying large aggregates out of even larger
     aggregates into temporaries only to copy the temporaries to
     the argument list.  Make optimizers happy by pulling out to
     temporaries those types that fit in registers.  */
  if (is_gimple_reg_type (TREE_TYPE (*arg_p)))
    test = is_gimple_val, fb = fb_rvalue;
  else
    test = is_gimple_lvalue, fb = fb_either;

  /* If this is a variable sized type, we must remember the size.  */
  maybe_with_size_expr (arg_p);

  /* FIXME diagnostics: This will mess up gcc.dg/Warray-bounds.c.  */
  /* Make sure arguments have the same location as the function call
     itself.  */
  protected_set_expr_location (*arg_p, call_location);

  /* There is a sequence point before a function call.  Side effects in
     the argument list must occur before the actual call. So, when
     gimplifying arguments, force gimplify_expr to use an internal
     post queue which is then appended to the end of PRE_P.  */
  return gimplify_expr (arg_p, pre_p, NULL, test, fb);
}


/* Gimplify the CALL_EXPR node *EXPR_P into the GIMPLE sequence PRE_P.
   WANT_VALUE is true if the result of the call is desired.  */

static enum gimplify_status
gimplify_call_expr (tree *expr_p, gimple_seq *pre_p, bool want_value)
{
  tree fndecl, parms, p;
  enum gimplify_status ret;
  int i, nargs;
  gimple call;
  bool builtin_va_start_p = FALSE;
  location_t loc = EXPR_LOCATION (*expr_p);

  gcc_assert (TREE_CODE (*expr_p) == CALL_EXPR);

  /* For reliable diagnostics during inlining, it is necessary that
     every call_expr be annotated with file and line.  */
  if (! EXPR_HAS_LOCATION (*expr_p))
    SET_EXPR_LOCATION (*expr_p, input_location);

  /* This may be a call to a builtin function.

     Builtin function calls may be transformed into different
     (and more efficient) builtin function calls under certain
     circumstances.  Unfortunately, gimplification can muck things
     up enough that the builtin expanders are not aware that certain
     transformations are still valid.

     So we attempt transformation/gimplification of the call before
     we gimplify the CALL_EXPR.  At this time we do not manage to
     transform all calls in the same manner as the expanders do, but
     we do transform most of them.  */
  fndecl = get_callee_fndecl (*expr_p);
  if (fndecl && DECL_BUILT_IN (fndecl))
    {
      tree new_tree = fold_call_expr (input_location, *expr_p, !want_value);

      if (new_tree && new_tree != *expr_p)
	{
	  /* There was a transformation of this call which computes the
	     same value, but in a more efficient way.  Return and try
	     again.  */
	  *expr_p = new_tree;
	  return GS_OK;
	}

      if (DECL_BUILT_IN_CLASS (fndecl) == BUILT_IN_NORMAL
	  && DECL_FUNCTION_CODE (fndecl) == BUILT_IN_VA_START)
        {
	  builtin_va_start_p = TRUE;
	  if (call_expr_nargs (*expr_p) < 2)
	    {
	      error ("too few arguments to function %<va_start%>");
	      *expr_p = build_empty_stmt (EXPR_LOCATION (*expr_p));
	      return GS_OK;
	    }

	  if (fold_builtin_next_arg (*expr_p, true))
	    {
	      *expr_p = build_empty_stmt (EXPR_LOCATION (*expr_p));
	      return GS_OK;
	    }
	}
    }

  /* There is a sequence point before the call, so any side effects in
     the calling expression must occur before the actual call.  Force
     gimplify_expr to use an internal post queue.  */
  ret = gimplify_expr (&CALL_EXPR_FN (*expr_p), pre_p, NULL,
		       is_gimple_call_addr, fb_rvalue);

  nargs = call_expr_nargs (*expr_p);

  /* Get argument types for verification.  */
  fndecl = get_callee_fndecl (*expr_p);
  parms = NULL_TREE;
  if (fndecl)
    parms = TYPE_ARG_TYPES (TREE_TYPE (fndecl));
  else if (POINTER_TYPE_P (TREE_TYPE (CALL_EXPR_FN (*expr_p))))
    parms = TYPE_ARG_TYPES (TREE_TYPE (TREE_TYPE (CALL_EXPR_FN (*expr_p))));

  if (fndecl && DECL_ARGUMENTS (fndecl))
    p = DECL_ARGUMENTS (fndecl);
  else if (parms)
    p = parms;
  else
    p = NULL_TREE;
  for (i = 0; i < nargs && p; i++, p = TREE_CHAIN (p))
    ;

  /* If the last argument is __builtin_va_arg_pack () and it is not
     passed as a named argument, decrease the number of CALL_EXPR
     arguments and set instead the CALL_EXPR_VA_ARG_PACK flag.  */
  if (!p
      && i < nargs
      && TREE_CODE (CALL_EXPR_ARG (*expr_p, nargs - 1)) == CALL_EXPR)
    {
      tree last_arg = CALL_EXPR_ARG (*expr_p, nargs - 1);
      tree last_arg_fndecl = get_callee_fndecl (last_arg);

      if (last_arg_fndecl
	  && TREE_CODE (last_arg_fndecl) == FUNCTION_DECL
	  && DECL_BUILT_IN_CLASS (last_arg_fndecl) == BUILT_IN_NORMAL
	  && DECL_FUNCTION_CODE (last_arg_fndecl) == BUILT_IN_VA_ARG_PACK)
	{
	  tree call = *expr_p;

	  --nargs;
	  *expr_p = build_call_array_loc (loc, TREE_TYPE (call),
					  CALL_EXPR_FN (call),
					  nargs, CALL_EXPR_ARGP (call));

	  /* Copy all CALL_EXPR flags, location and block, except
	     CALL_EXPR_VA_ARG_PACK flag.  */
	  CALL_EXPR_STATIC_CHAIN (*expr_p) = CALL_EXPR_STATIC_CHAIN (call);
	  CALL_EXPR_TAILCALL (*expr_p) = CALL_EXPR_TAILCALL (call);
	  CALL_EXPR_RETURN_SLOT_OPT (*expr_p)
	    = CALL_EXPR_RETURN_SLOT_OPT (call);
	  CALL_FROM_THUNK_P (*expr_p) = CALL_FROM_THUNK_P (call);
	  CALL_CANNOT_INLINE_P (*expr_p) = CALL_CANNOT_INLINE_P (call);
	  SET_EXPR_LOCATION (*expr_p, EXPR_LOCATION (call));
	  TREE_BLOCK (*expr_p) = TREE_BLOCK (call);

	  /* Set CALL_EXPR_VA_ARG_PACK.  */
	  CALL_EXPR_VA_ARG_PACK (*expr_p) = 1;
	}
    }

  /* Finally, gimplify the function arguments.  */
  if (nargs > 0)
    {
      for (i = (PUSH_ARGS_REVERSED ? nargs - 1 : 0);
           PUSH_ARGS_REVERSED ? i >= 0 : i < nargs;
           PUSH_ARGS_REVERSED ? i-- : i++)
        {
          enum gimplify_status t;

          /* Avoid gimplifying the second argument to va_start, which needs to
             be the plain PARM_DECL.  */
          if ((i != 1) || !builtin_va_start_p)
            {
              t = gimplify_arg (&CALL_EXPR_ARG (*expr_p, i), pre_p,
				EXPR_LOCATION (*expr_p));

              if (t == GS_ERROR)
                ret = GS_ERROR;
            }
        }
    }

  /* Verify the function result.  */
  if (want_value && fndecl
      && VOID_TYPE_P (TREE_TYPE (TREE_TYPE (fndecl))))
    {
      error_at (loc, "using result of function returning %<void%>");
      ret = GS_ERROR;
    }

  /* Try this again in case gimplification exposed something.  */
  if (ret != GS_ERROR)
    {
      tree new_tree = fold_call_expr (input_location, *expr_p, !want_value);

      if (new_tree && new_tree != *expr_p)
	{
	  /* There was a transformation of this call which computes the
	     same value, but in a more efficient way.  Return and try
	     again.  */
	  *expr_p = new_tree;
	  return GS_OK;
	}
    }
  else
    {
      *expr_p = error_mark_node;
      return GS_ERROR;
    }

  /* If the function is "const" or "pure", then clear TREE_SIDE_EFFECTS on its
     decl.  This allows us to eliminate redundant or useless
     calls to "const" functions.  */
  if (TREE_CODE (*expr_p) == CALL_EXPR)
    {
      int flags = call_expr_flags (*expr_p);
      if (flags & (ECF_CONST | ECF_PURE)
	  /* An infinite loop is considered a side effect.  */
	  && !(flags & (ECF_LOOPING_CONST_OR_PURE)))
	TREE_SIDE_EFFECTS (*expr_p) = 0;
    }

  /* If the value is not needed by the caller, emit a new GIMPLE_CALL
     and clear *EXPR_P.  Otherwise, leave *EXPR_P in its gimplified
     form and delegate the creation of a GIMPLE_CALL to
     gimplify_modify_expr.  This is always possible because when
     WANT_VALUE is true, the caller wants the result of this call into
     a temporary, which means that we will emit an INIT_EXPR in
     internal_get_tmp_var which will then be handled by
     gimplify_modify_expr.  */
  if (!want_value)
    {
      /* The CALL_EXPR in *EXPR_P is already in GIMPLE form, so all we
	 have to do is replicate it as a GIMPLE_CALL tuple.  */
      gimple_stmt_iterator gsi;
      call = gimple_build_call_from_tree (*expr_p);
      gimplify_seq_add_stmt (pre_p, call);
      gsi = gsi_last (*pre_p);
      fold_stmt (&gsi);
      *expr_p = NULL_TREE;
    }

  return ret;
}

/* Handle shortcut semantics in the predicate operand of a COND_EXPR by
   rewriting it into multiple COND_EXPRs, and possibly GOTO_EXPRs.

   TRUE_LABEL_P and FALSE_LABEL_P point to the labels to jump to if the
   condition is true or false, respectively.  If null, we should generate
   our own to skip over the evaluation of this specific expression.

   LOCUS is the source location of the COND_EXPR.

   This function is the tree equivalent of do_jump.

   shortcut_cond_r should only be called by shortcut_cond_expr.  */

static tree
shortcut_cond_r (tree pred, tree *true_label_p, tree *false_label_p,
		 location_t locus)
{
  tree local_label = NULL_TREE;
  tree t, expr = NULL;

  /* OK, it's not a simple case; we need to pull apart the COND_EXPR to
     retain the shortcut semantics.  Just insert the gotos here;
     shortcut_cond_expr will append the real blocks later.  */
  if (TREE_CODE (pred) == TRUTH_ANDIF_EXPR)
    {
      location_t new_locus;

      /* Turn if (a && b) into

	 if (a); else goto no;
	 if (b) goto yes; else goto no;
	 (no:) */

      if (false_label_p == NULL)
	false_label_p = &local_label;

      /* Keep the original source location on the first 'if'.  */
      t = shortcut_cond_r (TREE_OPERAND (pred, 0), NULL, false_label_p, locus);
      append_to_statement_list (t, &expr);

      /* Set the source location of the && on the second 'if'.  */
      new_locus = EXPR_HAS_LOCATION (pred) ? EXPR_LOCATION (pred) : locus;
      t = shortcut_cond_r (TREE_OPERAND (pred, 1), true_label_p, false_label_p,
			   new_locus);
      append_to_statement_list (t, &expr);
    }
  else if (TREE_CODE (pred) == TRUTH_ORIF_EXPR)
    {
      location_t new_locus;

      /* Turn if (a || b) into

	 if (a) goto yes;
	 if (b) goto yes; else goto no;
	 (yes:) */

      if (true_label_p == NULL)
	true_label_p = &local_label;

      /* Keep the original source location on the first 'if'.  */
      t = shortcut_cond_r (TREE_OPERAND (pred, 0), true_label_p, NULL, locus);
      append_to_statement_list (t, &expr);

      /* Set the source location of the || on the second 'if'.  */
      new_locus = EXPR_HAS_LOCATION (pred) ? EXPR_LOCATION (pred) : locus;
      t = shortcut_cond_r (TREE_OPERAND (pred, 1), true_label_p, false_label_p,
			   new_locus);
      append_to_statement_list (t, &expr);
    }
  else if (TREE_CODE (pred) == COND_EXPR)
    {
      location_t new_locus;

      /* As long as we're messing with gotos, turn if (a ? b : c) into
	 if (a)
	   if (b) goto yes; else goto no;
	 else
	   if (c) goto yes; else goto no;  */

      /* Keep the original source location on the first 'if'.  Set the source
	 location of the ? on the second 'if'.  */
      new_locus = EXPR_HAS_LOCATION (pred) ? EXPR_LOCATION (pred) : locus;
      expr = build3 (COND_EXPR, void_type_node, TREE_OPERAND (pred, 0),
		     shortcut_cond_r (TREE_OPERAND (pred, 1), true_label_p,
				      false_label_p, locus),
		     shortcut_cond_r (TREE_OPERAND (pred, 2), true_label_p,
				      false_label_p, new_locus));
    }
  else
    {
      expr = build3 (COND_EXPR, void_type_node, pred,
		     build_and_jump (true_label_p),
		     build_and_jump (false_label_p));
      SET_EXPR_LOCATION (expr, locus);
    }

  if (local_label)
    {
      t = build1 (LABEL_EXPR, void_type_node, local_label);
      append_to_statement_list (t, &expr);
    }

  return expr;
}

/* Given a conditional expression EXPR with short-circuit boolean
   predicates using TRUTH_ANDIF_EXPR or TRUTH_ORIF_EXPR, break the
   predicate appart into the equivalent sequence of conditionals.  */

static tree
shortcut_cond_expr (tree expr)
{
  tree pred = TREE_OPERAND (expr, 0);
  tree then_ = TREE_OPERAND (expr, 1);
  tree else_ = TREE_OPERAND (expr, 2);
  tree true_label, false_label, end_label, t;
  tree *true_label_p;
  tree *false_label_p;
  bool emit_end, emit_false, jump_over_else;
  bool then_se = then_ && TREE_SIDE_EFFECTS (then_);
  bool else_se = else_ && TREE_SIDE_EFFECTS (else_);

  /* First do simple transformations.  */
  if (!else_se)
    {
      /* If there is no 'else', turn
	   if (a && b) then c
	 into
	   if (a) if (b) then c.  */
      while (TREE_CODE (pred) == TRUTH_ANDIF_EXPR)
	{
	  /* Keep the original source location on the first 'if'.  */
	  location_t locus = EXPR_HAS_LOCATION (expr)
			     ? EXPR_LOCATION (expr) : input_location;
	  TREE_OPERAND (expr, 0) = TREE_OPERAND (pred, 1);
	  /* Set the source location of the && on the second 'if'.  */
	  if (EXPR_HAS_LOCATION (pred))
	    SET_EXPR_LOCATION (expr, EXPR_LOCATION (pred));
	  then_ = shortcut_cond_expr (expr);
	  then_se = then_ && TREE_SIDE_EFFECTS (then_);
	  pred = TREE_OPERAND (pred, 0);
	  expr = build3 (COND_EXPR, void_type_node, pred, then_, NULL_TREE);
	  SET_EXPR_LOCATION (expr, locus);
	}
    }

  if (!then_se)
    {
      /* If there is no 'then', turn
	   if (a || b); else d
	 into
	   if (a); else if (b); else d.  */
      while (TREE_CODE (pred) == TRUTH_ORIF_EXPR)
	{
	  /* Keep the original source location on the first 'if'.  */
	  location_t locus = EXPR_HAS_LOCATION (expr)
			     ? EXPR_LOCATION (expr) : input_location;
	  TREE_OPERAND (expr, 0) = TREE_OPERAND (pred, 1);
	  /* Set the source location of the || on the second 'if'.  */
	  if (EXPR_HAS_LOCATION (pred))
	    SET_EXPR_LOCATION (expr, EXPR_LOCATION (pred));
	  else_ = shortcut_cond_expr (expr);
	  else_se = else_ && TREE_SIDE_EFFECTS (else_);
	  pred = TREE_OPERAND (pred, 0);
	  expr = build3 (COND_EXPR, void_type_node, pred, NULL_TREE, else_);
	  SET_EXPR_LOCATION (expr, locus);
	}
    }

  /* If we're done, great.  */
  if (TREE_CODE (pred) != TRUTH_ANDIF_EXPR
      && TREE_CODE (pred) != TRUTH_ORIF_EXPR)
    return expr;

  /* Otherwise we need to mess with gotos.  Change
       if (a) c; else d;
     to
       if (a); else goto no;
       c; goto end;
       no: d; end:
     and recursively gimplify the condition.  */

  true_label = false_label = end_label = NULL_TREE;

  /* If our arms just jump somewhere, hijack those labels so we don't
     generate jumps to jumps.  */

  if (then_
      && TREE_CODE (then_) == GOTO_EXPR
      && TREE_CODE (GOTO_DESTINATION (then_)) == LABEL_DECL)
    {
      true_label = GOTO_DESTINATION (then_);
      then_ = NULL;
      then_se = false;
    }

  if (else_
      && TREE_CODE (else_) == GOTO_EXPR
      && TREE_CODE (GOTO_DESTINATION (else_)) == LABEL_DECL)
    {
      false_label = GOTO_DESTINATION (else_);
      else_ = NULL;
      else_se = false;
    }

  /* If we aren't hijacking a label for the 'then' branch, it falls through.  */
  if (true_label)
    true_label_p = &true_label;
  else
    true_label_p = NULL;

  /* The 'else' branch also needs a label if it contains interesting code.  */
  if (false_label || else_se)
    false_label_p = &false_label;
  else
    false_label_p = NULL;

  /* If there was nothing else in our arms, just forward the label(s).  */
  if (!then_se && !else_se)
    return shortcut_cond_r (pred, true_label_p, false_label_p,
			    EXPR_HAS_LOCATION (expr)
			    ? EXPR_LOCATION (expr) : input_location);

  /* If our last subexpression already has a terminal label, reuse it.  */
  if (else_se)
    t = expr_last (else_);
  else if (then_se)
    t = expr_last (then_);
  else
    t = NULL;
  if (t && TREE_CODE (t) == LABEL_EXPR)
    end_label = LABEL_EXPR_LABEL (t);

  /* If we don't care about jumping to the 'else' branch, jump to the end
     if the condition is false.  */
  if (!false_label_p)
    false_label_p = &end_label;

  /* We only want to emit these labels if we aren't hijacking them.  */
  emit_end = (end_label == NULL_TREE);
  emit_false = (false_label == NULL_TREE);

  /* We only emit the jump over the else clause if we have to--if the
     then clause may fall through.  Otherwise we can wind up with a
     useless jump and a useless label at the end of gimplified code,
     which will cause us to think that this conditional as a whole
     falls through even if it doesn't.  If we then inline a function
     which ends with such a condition, that can cause us to issue an
     inappropriate warning about control reaching the end of a
     non-void function.  */
  jump_over_else = block_may_fallthru (then_);

  pred = shortcut_cond_r (pred, true_label_p, false_label_p,
			  EXPR_HAS_LOCATION (expr)
			  ? EXPR_LOCATION (expr) : input_location);

  expr = NULL;
  append_to_statement_list (pred, &expr);

  append_to_statement_list (then_, &expr);
  if (else_se)
    {
      if (jump_over_else)
	{
	  tree last = expr_last (expr);
	  t = build_and_jump (&end_label);
	  if (EXPR_HAS_LOCATION (last))
	    SET_EXPR_LOCATION (t, EXPR_LOCATION (last));
	  append_to_statement_list (t, &expr);
	}
      if (emit_false)
	{
	  t = build1 (LABEL_EXPR, void_type_node, false_label);
	  append_to_statement_list (t, &expr);
	}
      append_to_statement_list (else_, &expr);
    }
  if (emit_end && end_label)
    {
      t = build1 (LABEL_EXPR, void_type_node, end_label);
      append_to_statement_list (t, &expr);
    }

  return expr;
}

/* EXPR is used in a boolean context; make sure it has BOOLEAN_TYPE.  */

tree
gimple_boolify (tree expr)
{
  tree type = TREE_TYPE (expr);
  location_t loc = EXPR_LOCATION (expr);

  if (TREE_CODE (expr) == NE_EXPR
      && TREE_CODE (TREE_OPERAND (expr, 0)) == CALL_EXPR
      && integer_zerop (TREE_OPERAND (expr, 1)))
    {
      tree call = TREE_OPERAND (expr, 0);
      tree fn = get_callee_fndecl (call);

      /* For __builtin_expect ((long) (x), y) recurse into x as well
	 if x is truth_value_p.  */
      if (fn
	  && DECL_BUILT_IN_CLASS (fn) == BUILT_IN_NORMAL
	  && DECL_FUNCTION_CODE (fn) == BUILT_IN_EXPECT
	  && call_expr_nargs (call) == 2)
	{
	  tree arg = CALL_EXPR_ARG (call, 0);
	  if (arg)
	    {
	      if (TREE_CODE (arg) == NOP_EXPR
		  && TREE_TYPE (arg) == TREE_TYPE (call))
		arg = TREE_OPERAND (arg, 0);
	      if (truth_value_p (TREE_CODE (arg)))
		{
		  arg = gimple_boolify (arg);
		  CALL_EXPR_ARG (call, 0)
		    = fold_convert_loc (loc, TREE_TYPE (call), arg);
		}
	    }
	}
    }

  if (TREE_CODE (type) == BOOLEAN_TYPE)
    return expr;

  switch (TREE_CODE (expr))
    {
    case TRUTH_AND_EXPR:
    case TRUTH_OR_EXPR:
    case TRUTH_XOR_EXPR:
    case TRUTH_ANDIF_EXPR:
    case TRUTH_ORIF_EXPR:
      /* Also boolify the arguments of truth exprs.  */
      TREE_OPERAND (expr, 1) = gimple_boolify (TREE_OPERAND (expr, 1));
      /* FALLTHRU */

    case TRUTH_NOT_EXPR:
      TREE_OPERAND (expr, 0) = gimple_boolify (TREE_OPERAND (expr, 0));
      /* FALLTHRU */

    case EQ_EXPR: case NE_EXPR:
    case LE_EXPR: case GE_EXPR: case LT_EXPR: case GT_EXPR:
      /* These expressions always produce boolean results.  */
      TREE_TYPE (expr) = boolean_type_node;
      return expr;

    default:
      /* Other expressions that get here must have boolean values, but
	 might need to be converted to the appropriate mode.  */
      return fold_convert_loc (loc, boolean_type_node, expr);
    }
}

/* Given a conditional expression *EXPR_P without side effects, gimplify
   its operands.  New statements are inserted to PRE_P.  */

static enum gimplify_status
gimplify_pure_cond_expr (tree *expr_p, gimple_seq *pre_p)
{
  tree expr = *expr_p, cond;
  enum gimplify_status ret, tret;
  enum tree_code code;

  cond = gimple_boolify (COND_EXPR_COND (expr));

  /* We need to handle && and || specially, as their gimplification
     creates pure cond_expr, thus leading to an infinite cycle otherwise.  */
  code = TREE_CODE (cond);
  if (code == TRUTH_ANDIF_EXPR)
    TREE_SET_CODE (cond, TRUTH_AND_EXPR);
  else if (code == TRUTH_ORIF_EXPR)
    TREE_SET_CODE (cond, TRUTH_OR_EXPR);
  ret = gimplify_expr (&cond, pre_p, NULL, is_gimple_condexpr, fb_rvalue);
  COND_EXPR_COND (*expr_p) = cond;

  tret = gimplify_expr (&COND_EXPR_THEN (expr), pre_p, NULL,
				   is_gimple_val, fb_rvalue);
  ret = MIN (ret, tret);
  tret = gimplify_expr (&COND_EXPR_ELSE (expr), pre_p, NULL,
				   is_gimple_val, fb_rvalue);

  return MIN (ret, tret);
}

/* Returns true if evaluating EXPR could trap.
   EXPR is GENERIC, while tree_could_trap_p can be called
   only on GIMPLE.  */

static bool
generic_expr_could_trap_p (tree expr)
{
  unsigned i, n;

  if (!expr || is_gimple_val (expr))
    return false;

  if (!EXPR_P (expr) || tree_could_trap_p (expr))
    return true;

  n = TREE_OPERAND_LENGTH (expr);
  for (i = 0; i < n; i++)
    if (generic_expr_could_trap_p (TREE_OPERAND (expr, i)))
      return true;

  return false;
}

/*  Convert the conditional expression pointed to by EXPR_P '(p) ? a : b;'
    into

    if (p)			if (p)
      t1 = a;			  a;
    else		or	else
      t1 = b;			  b;
    t1;

    The second form is used when *EXPR_P is of type void.

    PRE_P points to the list where side effects that must happen before
      *EXPR_P should be stored.  */

static enum gimplify_status
gimplify_cond_expr (tree *expr_p, gimple_seq *pre_p, fallback_t fallback)
{
  tree expr = *expr_p;
  tree type = TREE_TYPE (expr);
  location_t loc = EXPR_LOCATION (expr);
  tree tmp, arm1, arm2;
  enum gimplify_status ret;
  tree label_true, label_false, label_cont;
  bool have_then_clause_p, have_else_clause_p;
  gimple gimple_cond;
  enum tree_code pred_code;
  gimple_seq seq = NULL;

  /* If this COND_EXPR has a value, copy the values into a temporary within
     the arms.  */
  if (!VOID_TYPE_P (type))
    {
      tree then_ = TREE_OPERAND (expr, 1), else_ = TREE_OPERAND (expr, 2);
      tree result;

      /* If either an rvalue is ok or we do not require an lvalue, create the
	 temporary.  But we cannot do that if the type is addressable.  */
      if (((fallback & fb_rvalue) || !(fallback & fb_lvalue))
	  && !TREE_ADDRESSABLE (type))
	{
	  if (gimplify_ctxp->allow_rhs_cond_expr
	      /* If either branch has side effects or could trap, it can't be
		 evaluated unconditionally.  */
	      && !TREE_SIDE_EFFECTS (then_)
	      && !generic_expr_could_trap_p (then_)
	      && !TREE_SIDE_EFFECTS (else_)
	      && !generic_expr_could_trap_p (else_))
	    return gimplify_pure_cond_expr (expr_p, pre_p);

	  tmp = create_tmp_var (type, "iftmp");
	  result = tmp;
	}

      /* Otherwise, only create and copy references to the values.  */
      else
	{
	  type = build_pointer_type (type);

	  if (!VOID_TYPE_P (TREE_TYPE (then_)))
	    then_ = build_fold_addr_expr_loc (loc, then_);

	  if (!VOID_TYPE_P (TREE_TYPE (else_)))
	    else_ = build_fold_addr_expr_loc (loc, else_);
 
	  expr
	    = build3 (COND_EXPR, type, TREE_OPERAND (expr, 0), then_, else_);

	  tmp = create_tmp_var (type, "iftmp");
	  result = build_simple_mem_ref_loc (loc, tmp);
	}

      /* Build the new then clause, `tmp = then_;'.  But don't build the
	 assignment if the value is void; in C++ it can be if it's a throw.  */
      if (!VOID_TYPE_P (TREE_TYPE (then_)))
	TREE_OPERAND (expr, 1) = build2 (MODIFY_EXPR, type, tmp, then_);

      /* Similarly, build the new else clause, `tmp = else_;'.  */
      if (!VOID_TYPE_P (TREE_TYPE (else_)))
	TREE_OPERAND (expr, 2) = build2 (MODIFY_EXPR, type, tmp, else_);

      TREE_TYPE (expr) = void_type_node;
      recalculate_side_effects (expr);

      /* Move the COND_EXPR to the prequeue.  */
      gimplify_stmt (&expr, pre_p);

      *expr_p = result;
      return GS_ALL_DONE;
    }

  /* Make sure the condition has BOOLEAN_TYPE.  */
  TREE_OPERAND (expr, 0) = gimple_boolify (TREE_OPERAND (expr, 0));

  /* Break apart && and || conditions.  */
  if (TREE_CODE (TREE_OPERAND (expr, 0)) == TRUTH_ANDIF_EXPR
      || TREE_CODE (TREE_OPERAND (expr, 0)) == TRUTH_ORIF_EXPR)
    {
      expr = shortcut_cond_expr (expr);

      if (expr != *expr_p)
	{
	  *expr_p = expr;

	  /* We can't rely on gimplify_expr to re-gimplify the expanded
	     form properly, as cleanups might cause the target labels to be
	     wrapped in a TRY_FINALLY_EXPR.  To prevent that, we need to
	     set up a conditional context.  */
	  gimple_push_condition ();
	  gimplify_stmt (expr_p, &seq);
	  gimple_pop_condition (pre_p);
	  gimple_seq_add_seq (pre_p, seq);

	  return GS_ALL_DONE;
	}
    }

  /* Now do the normal gimplification.  */

  /* Gimplify condition.  */
  ret = gimplify_expr (&TREE_OPERAND (expr, 0), pre_p, NULL, is_gimple_condexpr,
		       fb_rvalue);
  if (ret == GS_ERROR)
    return GS_ERROR;
  gcc_assert (TREE_OPERAND (expr, 0) != NULL_TREE);

  gimple_push_condition ();

  have_then_clause_p = have_else_clause_p = false;
  if (TREE_OPERAND (expr, 1) != NULL
      && TREE_CODE (TREE_OPERAND (expr, 1)) == GOTO_EXPR
      && TREE_CODE (GOTO_DESTINATION (TREE_OPERAND (expr, 1))) == LABEL_DECL
      && (DECL_CONTEXT (GOTO_DESTINATION (TREE_OPERAND (expr, 1)))
	  == current_function_decl)
      /* For -O0 avoid this optimization if the COND_EXPR and GOTO_EXPR
	 have different locations, otherwise we end up with incorrect
	 location information on the branches.  */
      && (optimize
	  || !EXPR_HAS_LOCATION (expr)
	  || !EXPR_HAS_LOCATION (TREE_OPERAND (expr, 1))
	  || EXPR_LOCATION (expr) == EXPR_LOCATION (TREE_OPERAND (expr, 1))))
    {
      label_true = GOTO_DESTINATION (TREE_OPERAND (expr, 1));
      have_then_clause_p = true;
    }
  else
    label_true = create_artificial_label (UNKNOWN_LOCATION);
  if (TREE_OPERAND (expr, 2) != NULL
      && TREE_CODE (TREE_OPERAND (expr, 2)) == GOTO_EXPR
      && TREE_CODE (GOTO_DESTINATION (TREE_OPERAND (expr, 2))) == LABEL_DECL
      && (DECL_CONTEXT (GOTO_DESTINATION (TREE_OPERAND (expr, 2)))
	  == current_function_decl)
      /* For -O0 avoid this optimization if the COND_EXPR and GOTO_EXPR
	 have different locations, otherwise we end up with incorrect
	 location information on the branches.  */
      && (optimize
	  || !EXPR_HAS_LOCATION (expr)
	  || !EXPR_HAS_LOCATION (TREE_OPERAND (expr, 2))
	  || EXPR_LOCATION (expr) == EXPR_LOCATION (TREE_OPERAND (expr, 2))))
    {
      label_false = GOTO_DESTINATION (TREE_OPERAND (expr, 2));
      have_else_clause_p = true;
    }
  else
    label_false = create_artificial_label (UNKNOWN_LOCATION);

  gimple_cond_get_ops_from_tree (COND_EXPR_COND (expr), &pred_code, &arm1,
				 &arm2);

  gimple_cond = gimple_build_cond (pred_code, arm1, arm2, label_true,
                                   label_false);

  gimplify_seq_add_stmt (&seq, gimple_cond);
  label_cont = NULL_TREE;
  if (!have_then_clause_p)
    {
      /* For if (...) {} else { code; } put label_true after
	 the else block.  */
      if (TREE_OPERAND (expr, 1) == NULL_TREE
	  && !have_else_clause_p
	  && TREE_OPERAND (expr, 2) != NULL_TREE)
	label_cont = label_true;
      else
	{
	  gimplify_seq_add_stmt (&seq, gimple_build_label (label_true));
	  have_then_clause_p = gimplify_stmt (&TREE_OPERAND (expr, 1), &seq);
	  /* For if (...) { code; } else {} or
	     if (...) { code; } else goto label; or
	     if (...) { code; return; } else { ... }
	     label_cont isn't needed.  */
	  if (!have_else_clause_p
	      && TREE_OPERAND (expr, 2) != NULL_TREE
	      && gimple_seq_may_fallthru (seq))
	    {
	      gimple g;
	      label_cont = create_artificial_label (UNKNOWN_LOCATION);

	      g = gimple_build_goto (label_cont);

	      /* GIMPLE_COND's are very low level; they have embedded
		 gotos.  This particular embedded goto should not be marked
		 with the location of the original COND_EXPR, as it would
		 correspond to the COND_EXPR's condition, not the ELSE or the
		 THEN arms.  To avoid marking it with the wrong location, flag
		 it as "no location".  */
	      gimple_set_do_not_emit_location (g);

	      gimplify_seq_add_stmt (&seq, g);
	    }
	}
    }
  if (!have_else_clause_p)
    {
      gimplify_seq_add_stmt (&seq, gimple_build_label (label_false));
      have_else_clause_p = gimplify_stmt (&TREE_OPERAND (expr, 2), &seq);
    }
  if (label_cont)
    gimplify_seq_add_stmt (&seq, gimple_build_label (label_cont));

  gimple_pop_condition (pre_p);
  gimple_seq_add_seq (pre_p, seq);

  if (ret == GS_ERROR)
    ; /* Do nothing.  */
  else if (have_then_clause_p || have_else_clause_p)
    ret = GS_ALL_DONE;
  else
    {
      /* Both arms are empty; replace the COND_EXPR with its predicate.  */
      expr = TREE_OPERAND (expr, 0);
      gimplify_stmt (&expr, pre_p);
    }

  *expr_p = NULL;
  return ret;
}

/* Prepare the node pointed to by EXPR_P, an is_gimple_addressable expression,
   to be marked addressable.

   We cannot rely on such an expression being directly markable if a temporary
   has been created by the gimplification.  In this case, we create another
   temporary and initialize it with a copy, which will become a store after we
   mark it addressable.  This can happen if the front-end passed us something
   that it could not mark addressable yet, like a Fortran pass-by-reference
   parameter (int) floatvar.  */

static void
prepare_gimple_addressable (tree *expr_p, gimple_seq *seq_p)
{
  while (handled_component_p (*expr_p))
    expr_p = &TREE_OPERAND (*expr_p, 0);
  if (is_gimple_reg (*expr_p))
    *expr_p = get_initialized_tmp_var (*expr_p, seq_p, NULL);
}

/* A subroutine of gimplify_modify_expr.  Replace a MODIFY_EXPR with
   a call to __builtin_memcpy.  */

static enum gimplify_status
gimplify_modify_expr_to_memcpy (tree *expr_p, tree size, bool want_value,
    				gimple_seq *seq_p)
{
  tree t, to, to_ptr, from, from_ptr;
  gimple gs;
  location_t loc = EXPR_LOCATION (*expr_p);

  to = TREE_OPERAND (*expr_p, 0);
  from = TREE_OPERAND (*expr_p, 1);

  /* Mark the RHS addressable.  Beware that it may not be possible to do so
     directly if a temporary has been created by the gimplification.  */
  prepare_gimple_addressable (&from, seq_p);

  mark_addressable (from);
  from_ptr = build_fold_addr_expr_loc (loc, from);
  gimplify_arg (&from_ptr, seq_p, loc);

  mark_addressable (to);
  to_ptr = build_fold_addr_expr_loc (loc, to);
  gimplify_arg (&to_ptr, seq_p, loc);

  t = implicit_built_in_decls[BUILT_IN_MEMCPY];

  gs = gimple_build_call (t, 3, to_ptr, from_ptr, size);

  if (want_value)
    {
      /* tmp = memcpy() */
      t = create_tmp_var (TREE_TYPE (to_ptr), NULL);
      gimple_call_set_lhs (gs, t);
      gimplify_seq_add_stmt (seq_p, gs);

      *expr_p = build_simple_mem_ref (t);
      return GS_ALL_DONE;
    }

  gimplify_seq_add_stmt (seq_p, gs);
  *expr_p = NULL;
  return GS_ALL_DONE;
}

/* A subroutine of gimplify_modify_expr.  Replace a MODIFY_EXPR with
   a call to __builtin_memset.  In this case we know that the RHS is
   a CONSTRUCTOR with an empty element list.  */

static enum gimplify_status
gimplify_modify_expr_to_memset (tree *expr_p, tree size, bool want_value,
    				gimple_seq *seq_p)
{
  tree t, from, to, to_ptr;
  gimple gs;
  location_t loc = EXPR_LOCATION (*expr_p);

  /* Assert our assumptions, to abort instead of producing wrong code
     silently if they are not met.  Beware that the RHS CONSTRUCTOR might
     not be immediately exposed.  */
  from = TREE_OPERAND (*expr_p, 1);
  if (TREE_CODE (from) == WITH_SIZE_EXPR)
    from = TREE_OPERAND (from, 0);

  gcc_assert (TREE_CODE (from) == CONSTRUCTOR
	      && VEC_empty (constructor_elt, CONSTRUCTOR_ELTS (from)));

  /* Now proceed.  */
  to = TREE_OPERAND (*expr_p, 0);

  to_ptr = build_fold_addr_expr_loc (loc, to);
  gimplify_arg (&to_ptr, seq_p, loc);
  t = implicit_built_in_decls[BUILT_IN_MEMSET];

  gs = gimple_build_call (t, 3, to_ptr, integer_zero_node, size);

  if (want_value)
    {
      /* tmp = memset() */
      t = create_tmp_var (TREE_TYPE (to_ptr), NULL);
      gimple_call_set_lhs (gs, t);
      gimplify_seq_add_stmt (seq_p, gs);

      *expr_p = build1 (INDIRECT_REF, TREE_TYPE (to), t);
      return GS_ALL_DONE;
    }

  gimplify_seq_add_stmt (seq_p, gs);
  *expr_p = NULL;
  return GS_ALL_DONE;
}

/* A subroutine of gimplify_init_ctor_preeval.  Called via walk_tree,
   determine, cautiously, if a CONSTRUCTOR overlaps the lhs of an
   assignment.  Returns non-null if we detect a potential overlap.  */

struct gimplify_init_ctor_preeval_data
{
  /* The base decl of the lhs object.  May be NULL, in which case we
     have to assume the lhs is indirect.  */
  tree lhs_base_decl;

  /* The alias set of the lhs object.  */
  alias_set_type lhs_alias_set;
};

static tree
gimplify_init_ctor_preeval_1 (tree *tp, int *walk_subtrees, void *xdata)
{
  struct gimplify_init_ctor_preeval_data *data
    = (struct gimplify_init_ctor_preeval_data *) xdata;
  tree t = *tp;

  /* If we find the base object, obviously we have overlap.  */
  if (data->lhs_base_decl == t)
    return t;

  /* If the constructor component is indirect, determine if we have a
     potential overlap with the lhs.  The only bits of information we
     have to go on at this point are addressability and alias sets.  */
  if ((INDIRECT_REF_P (t)
       || TREE_CODE (t) == MEM_REF)
      && (!data->lhs_base_decl || TREE_ADDRESSABLE (data->lhs_base_decl))
      && alias_sets_conflict_p (data->lhs_alias_set, get_alias_set (t)))
    return t;

  /* If the constructor component is a call, determine if it can hide a
     potential overlap with the lhs through an INDIRECT_REF like above.
     ??? Ugh - this is completely broken.  In fact this whole analysis
     doesn't look conservative.  */
  if (TREE_CODE (t) == CALL_EXPR)
    {
      tree type, fntype = TREE_TYPE (TREE_TYPE (CALL_EXPR_FN (t)));

      for (type = TYPE_ARG_TYPES (fntype); type; type = TREE_CHAIN (type))
	if (POINTER_TYPE_P (TREE_VALUE (type))
	    && (!data->lhs_base_decl || TREE_ADDRESSABLE (data->lhs_base_decl))
	    && alias_sets_conflict_p (data->lhs_alias_set,
				      get_alias_set
				        (TREE_TYPE (TREE_VALUE (type)))))
	  return t;
    }

  if (IS_TYPE_OR_DECL_P (t))
    *walk_subtrees = 0;
  return NULL;
}

/* A subroutine of gimplify_init_constructor.  Pre-evaluate EXPR,
   force values that overlap with the lhs (as described by *DATA)
   into temporaries.  */

static void
gimplify_init_ctor_preeval (tree *expr_p, gimple_seq *pre_p, gimple_seq *post_p,
			    struct gimplify_init_ctor_preeval_data *data)
{
  enum gimplify_status one;

  /* If the value is constant, then there's nothing to pre-evaluate.  */
  if (TREE_CONSTANT (*expr_p))
    {
      /* Ensure it does not have side effects, it might contain a reference to
	 the object we're initializing.  */
      gcc_assert (!TREE_SIDE_EFFECTS (*expr_p));
      return;
    }

  /* If the type has non-trivial constructors, we can't pre-evaluate.  */
  if (TREE_ADDRESSABLE (TREE_TYPE (*expr_p)))
    return;

  /* Recurse for nested constructors.  */
  if (TREE_CODE (*expr_p) == CONSTRUCTOR)
    {
      unsigned HOST_WIDE_INT ix;
      constructor_elt *ce;
      VEC(constructor_elt,gc) *v = CONSTRUCTOR_ELTS (*expr_p);

      FOR_EACH_VEC_ELT (constructor_elt, v, ix, ce)
	gimplify_init_ctor_preeval (&ce->value, pre_p, post_p, data);

      return;
    }

  /* If this is a variable sized type, we must remember the size.  */
  maybe_with_size_expr (expr_p);

  /* Gimplify the constructor element to something appropriate for the rhs
     of a MODIFY_EXPR.  Given that we know the LHS is an aggregate, we know
     the gimplifier will consider this a store to memory.  Doing this
     gimplification now means that we won't have to deal with complicated
     language-specific trees, nor trees like SAVE_EXPR that can induce
     exponential search behavior.  */
  one = gimplify_expr (expr_p, pre_p, post_p, is_gimple_mem_rhs, fb_rvalue);
  if (one == GS_ERROR)
    {
      *expr_p = NULL;
      return;
    }

  /* If we gimplified to a bare decl, we can be sure that it doesn't overlap
     with the lhs, since "a = { .x=a }" doesn't make sense.  This will
     always be true for all scalars, since is_gimple_mem_rhs insists on a
     temporary variable for them.  */
  if (DECL_P (*expr_p))
    return;

  /* If this is of variable size, we have no choice but to assume it doesn't
     overlap since we can't make a temporary for it.  */
  if (TREE_CODE (TYPE_SIZE (TREE_TYPE (*expr_p))) != INTEGER_CST)
    return;

  /* Otherwise, we must search for overlap ...  */
  if (!walk_tree (expr_p, gimplify_init_ctor_preeval_1, data, NULL))
    return;

  /* ... and if found, force the value into a temporary.  */
  *expr_p = get_formal_tmp_var (*expr_p, pre_p);
}

/* A subroutine of gimplify_init_ctor_eval.  Create a loop for
   a RANGE_EXPR in a CONSTRUCTOR for an array.

      var = lower;
    loop_entry:
      object[var] = value;
      if (var == upper)
	goto loop_exit;
      var = var + 1;
      goto loop_entry;
    loop_exit:

   We increment var _after_ the loop exit check because we might otherwise
   fail if upper == TYPE_MAX_VALUE (type for upper).

   Note that we never have to deal with SAVE_EXPRs here, because this has
   already been taken care of for us, in gimplify_init_ctor_preeval().  */

static void gimplify_init_ctor_eval (tree, VEC(constructor_elt,gc) *,
				     gimple_seq *, bool);

static void
gimplify_init_ctor_eval_range (tree object, tree lower, tree upper,
			       tree value, tree array_elt_type,
			       gimple_seq *pre_p, bool cleared)
{
  tree loop_entry_label, loop_exit_label, fall_thru_label;
  tree var, var_type, cref, tmp;

  loop_entry_label = create_artificial_label (UNKNOWN_LOCATION);
  loop_exit_label = create_artificial_label (UNKNOWN_LOCATION);
  fall_thru_label = create_artificial_label (UNKNOWN_LOCATION);

  /* Create and initialize the index variable.  */
  var_type = TREE_TYPE (upper);
  var = create_tmp_var (var_type, NULL);
  gimplify_seq_add_stmt (pre_p, gimple_build_assign (var, lower));

  /* Add the loop entry label.  */
  gimplify_seq_add_stmt (pre_p, gimple_build_label (loop_entry_label));

  /* Build the reference.  */
  cref = build4 (ARRAY_REF, array_elt_type, unshare_expr (object),
		 var, NULL_TREE, NULL_TREE);

  /* If we are a constructor, just call gimplify_init_ctor_eval to do
     the store.  Otherwise just assign value to the reference.  */

  if (TREE_CODE (value) == CONSTRUCTOR)
    /* NB we might have to call ourself recursively through
       gimplify_init_ctor_eval if the value is a constructor.  */
    gimplify_init_ctor_eval (cref, CONSTRUCTOR_ELTS (value),
			     pre_p, cleared);
  else
    gimplify_seq_add_stmt (pre_p, gimple_build_assign (cref, value));

  /* We exit the loop when the index var is equal to the upper bound.  */
  gimplify_seq_add_stmt (pre_p,
			 gimple_build_cond (EQ_EXPR, var, upper,
					    loop_exit_label, fall_thru_label));

  gimplify_seq_add_stmt (pre_p, gimple_build_label (fall_thru_label));

  /* Otherwise, increment the index var...  */
  tmp = build2 (PLUS_EXPR, var_type, var,
		fold_convert (var_type, integer_one_node));
  gimplify_seq_add_stmt (pre_p, gimple_build_assign (var, tmp));

  /* ...and jump back to the loop entry.  */
  gimplify_seq_add_stmt (pre_p, gimple_build_goto (loop_entry_label));

  /* Add the loop exit label.  */
  gimplify_seq_add_stmt (pre_p, gimple_build_label (loop_exit_label));
}

/* Return true if FDECL is accessing a field that is zero sized.  */

static bool
zero_sized_field_decl (const_tree fdecl)
{
  if (TREE_CODE (fdecl) == FIELD_DECL && DECL_SIZE (fdecl)
      && integer_zerop (DECL_SIZE (fdecl)))
    return true;
  return false;
}

/* Return true if TYPE is zero sized.  */

static bool
zero_sized_type (const_tree type)
{
  if (AGGREGATE_TYPE_P (type) && TYPE_SIZE (type)
      && integer_zerop (TYPE_SIZE (type)))
    return true;
  return false;
}

/* A subroutine of gimplify_init_constructor.  Generate individual
   MODIFY_EXPRs for a CONSTRUCTOR.  OBJECT is the LHS against which the
   assignments should happen.  ELTS is the CONSTRUCTOR_ELTS of the
   CONSTRUCTOR.  CLEARED is true if the entire LHS object has been
   zeroed first.  */

static void
gimplify_init_ctor_eval (tree object, VEC(constructor_elt,gc) *elts,
			 gimple_seq *pre_p, bool cleared)
{
  tree array_elt_type = NULL;
  unsigned HOST_WIDE_INT ix;
  tree purpose, value;

  if (TREE_CODE (TREE_TYPE (object)) == ARRAY_TYPE)
    array_elt_type = TYPE_MAIN_VARIANT (TREE_TYPE (TREE_TYPE (object)));

  FOR_EACH_CONSTRUCTOR_ELT (elts, ix, purpose, value)
    {
      tree cref;

      /* NULL values are created above for gimplification errors.  */
      if (value == NULL)
	continue;

      if (cleared && initializer_zerop (value))
	continue;

      /* ??? Here's to hoping the front end fills in all of the indices,
	 so we don't have to figure out what's missing ourselves.  */
      gcc_assert (purpose);

      /* Skip zero-sized fields, unless value has side-effects.  This can
	 happen with calls to functions returning a zero-sized type, which
	 we shouldn't discard.  As a number of downstream passes don't
	 expect sets of zero-sized fields, we rely on the gimplification of
	 the MODIFY_EXPR we make below to drop the assignment statement.  */
      if (! TREE_SIDE_EFFECTS (value) && zero_sized_field_decl (purpose))
	continue;

      /* If we have a RANGE_EXPR, we have to build a loop to assign the
	 whole range.  */
      if (TREE_CODE (purpose) == RANGE_EXPR)
	{
	  tree lower = TREE_OPERAND (purpose, 0);
	  tree upper = TREE_OPERAND (purpose, 1);

	  /* If the lower bound is equal to upper, just treat it as if
	     upper was the index.  */
	  if (simple_cst_equal (lower, upper))
	    purpose = upper;
	  else
	    {
	      gimplify_init_ctor_eval_range (object, lower, upper, value,
					     array_elt_type, pre_p, cleared);
	      continue;
	    }
	}

      if (array_elt_type)
	{
	  /* Do not use bitsizetype for ARRAY_REF indices.  */
	  if (TYPE_DOMAIN (TREE_TYPE (object)))
	    purpose = fold_convert (TREE_TYPE (TYPE_DOMAIN (TREE_TYPE (object))),
				    purpose);
	  cref = build4 (ARRAY_REF, array_elt_type, unshare_expr (object),
			 purpose, NULL_TREE, NULL_TREE);
	}
      else
	{
	  gcc_assert (TREE_CODE (purpose) == FIELD_DECL);
	  cref = build3 (COMPONENT_REF, TREE_TYPE (purpose),
			 unshare_expr (object), purpose, NULL_TREE);
	}

      if (TREE_CODE (value) == CONSTRUCTOR
	  && TREE_CODE (TREE_TYPE (value)) != VECTOR_TYPE)
	gimplify_init_ctor_eval (cref, CONSTRUCTOR_ELTS (value),
				 pre_p, cleared);
      else
	{
	  tree init = build2 (INIT_EXPR, TREE_TYPE (cref), cref, value);
	  gimplify_and_add (init, pre_p);
	  ggc_free (init);
	}
    }
}


/* Returns the appropriate RHS predicate for this LHS.  */

gimple_predicate
rhs_predicate_for (tree lhs)
{
  if (is_gimple_reg (lhs))
    return is_gimple_reg_rhs_or_call;
  else
    return is_gimple_mem_rhs_or_call;
}

/* Gimplify a C99 compound literal expression.  This just means adding
   the DECL_EXPR before the current statement and using its anonymous
   decl instead.  */

static enum gimplify_status
gimplify_compound_literal_expr (tree *expr_p, gimple_seq *pre_p)
{
  tree decl_s = COMPOUND_LITERAL_EXPR_DECL_EXPR (*expr_p);
  tree decl = DECL_EXPR_DECL (decl_s);
  /* Mark the decl as addressable if the compound literal
     expression is addressable now, otherwise it is marked too late
     after we gimplify the initialization expression.  */
  if (TREE_ADDRESSABLE (*expr_p))
    TREE_ADDRESSABLE (decl) = 1;

  /* Preliminarily mark non-addressed complex variables as eligible
     for promotion to gimple registers.  We'll transform their uses
     as we find them.  */
  if ((TREE_CODE (TREE_TYPE (decl)) == COMPLEX_TYPE
       || TREE_CODE (TREE_TYPE (decl)) == VECTOR_TYPE)
      && !TREE_THIS_VOLATILE (decl)
      && !needs_to_live_in_memory (decl))
    DECL_GIMPLE_REG_P (decl) = 1;

  /* This decl isn't mentioned in the enclosing block, so add it to the
     list of temps.  FIXME it seems a bit of a kludge to say that
     anonymous artificial vars aren't pushed, but everything else is.  */
  if (DECL_NAME (decl) == NULL_TREE && !DECL_SEEN_IN_BIND_EXPR_P (decl))
    gimple_add_tmp_var (decl);

  gimplify_and_add (decl_s, pre_p);
  *expr_p = decl;
  return GS_OK;
}

/* Optimize embedded COMPOUND_LITERAL_EXPRs within a CONSTRUCTOR,
   return a new CONSTRUCTOR if something changed.  */

static tree
optimize_compound_literals_in_ctor (tree orig_ctor)
{
  tree ctor = orig_ctor;
  VEC(constructor_elt,gc) *elts = CONSTRUCTOR_ELTS (ctor);
  unsigned int idx, num = VEC_length (constructor_elt, elts);

  for (idx = 0; idx < num; idx++)
    {
      tree value = VEC_index (constructor_elt, elts, idx)->value;
      tree newval = value;
      if (TREE_CODE (value) == CONSTRUCTOR)
	newval = optimize_compound_literals_in_ctor (value);
      else if (TREE_CODE (value) == COMPOUND_LITERAL_EXPR)
	{
	  tree decl_s = COMPOUND_LITERAL_EXPR_DECL_EXPR (value);
	  tree decl = DECL_EXPR_DECL (decl_s);
	  tree init = DECL_INITIAL (decl);

	  if (!TREE_ADDRESSABLE (value)
	      && !TREE_ADDRESSABLE (decl)
	      && init)
	    newval = optimize_compound_literals_in_ctor (init);
	}
      if (newval == value)
	continue;

      if (ctor == orig_ctor)
	{
	  ctor = copy_node (orig_ctor);
	  CONSTRUCTOR_ELTS (ctor) = VEC_copy (constructor_elt, gc, elts);
	  elts = CONSTRUCTOR_ELTS (ctor);
	}
      VEC_index (constructor_elt, elts, idx)->value = newval;
    }
  return ctor;
}



/* A subroutine of gimplify_modify_expr.  Break out elements of a
   CONSTRUCTOR used as an initializer into separate MODIFY_EXPRs.

   Note that we still need to clear any elements that don't have explicit
   initializers, so if not all elements are initialized we keep the
   original MODIFY_EXPR, we just remove all of the constructor elements.

   If NOTIFY_TEMP_CREATION is true, do not gimplify, just return
   GS_ERROR if we would have to create a temporary when gimplifying
   this constructor.  Otherwise, return GS_OK.

   If NOTIFY_TEMP_CREATION is false, just do the gimplification.  */

static enum gimplify_status
gimplify_init_constructor (tree *expr_p, gimple_seq *pre_p, gimple_seq *post_p,
			   bool want_value, bool notify_temp_creation)
{
  tree object, ctor, type;
  enum gimplify_status ret;
  VEC(constructor_elt,gc) *elts;

  gcc_assert (TREE_CODE (TREE_OPERAND (*expr_p, 1)) == CONSTRUCTOR);

  if (!notify_temp_creation)
    {
      ret = gimplify_expr (&TREE_OPERAND (*expr_p, 0), pre_p, post_p,
			   is_gimple_lvalue, fb_lvalue);
      if (ret == GS_ERROR)
	return ret;
    }

  object = TREE_OPERAND (*expr_p, 0);
  ctor = TREE_OPERAND (*expr_p, 1) =
    optimize_compound_literals_in_ctor (TREE_OPERAND (*expr_p, 1));
  type = TREE_TYPE (ctor);
  elts = CONSTRUCTOR_ELTS (ctor);
  ret = GS_ALL_DONE;

  switch (TREE_CODE (type))
    {
    case RECORD_TYPE:
    case UNION_TYPE:
    case QUAL_UNION_TYPE:
    case ARRAY_TYPE:
      {
	struct gimplify_init_ctor_preeval_data preeval_data;
	HOST_WIDE_INT num_type_elements, num_ctor_elements;
	HOST_WIDE_INT num_nonzero_elements;
	bool cleared, valid_const_initializer;

	/* Aggregate types must lower constructors to initialization of
	   individual elements.  The exception is that a CONSTRUCTOR node
	   with no elements indicates zero-initialization of the whole.  */
	if (VEC_empty (constructor_elt, elts))
	  {
	    if (notify_temp_creation)
	      return GS_OK;
	    break;
	  }

	/* Fetch information about the constructor to direct later processing.
	   We might want to make static versions of it in various cases, and
	   can only do so if it known to be a valid constant initializer.  */
	valid_const_initializer
	  = categorize_ctor_elements (ctor, &num_nonzero_elements,
				      &num_ctor_elements, &cleared);

	/* If a const aggregate variable is being initialized, then it
	   should never be a lose to promote the variable to be static.  */
	if (valid_const_initializer
	    && num_nonzero_elements > 1
	    && TREE_READONLY (object)
	    && TREE_CODE (object) == VAR_DECL
	    && (flag_merge_constants >= 2 || !TREE_ADDRESSABLE (object)))
	  {
	    if (notify_temp_creation)
	      return GS_ERROR;
	    DECL_INITIAL (object) = ctor;
	    TREE_STATIC (object) = 1;
	    if (!DECL_NAME (object))
	      DECL_NAME (object) = create_tmp_var_name ("C");
	    walk_tree (&DECL_INITIAL (object), force_labels_r, NULL, NULL);

	    /* ??? C++ doesn't automatically append a .<number> to the
	       assembler name, and even when it does, it looks a FE private
	       data structures to figure out what that number should be,
	       which are not set for this variable.  I suppose this is
	       important for local statics for inline functions, which aren't
	       "local" in the object file sense.  So in order to get a unique
	       TU-local symbol, we must invoke the lhd version now.  */
	    lhd_set_decl_assembler_name (object);

	    *expr_p = NULL_TREE;
	    break;
	  }

	/* If there are "lots" of initialized elements, even discounting
	   those that are not address constants (and thus *must* be
	   computed at runtime), then partition the constructor into
	   constant and non-constant parts.  Block copy the constant
	   parts in, then generate code for the non-constant parts.  */
	/* TODO.  There's code in cp/typeck.c to do this.  */

	num_type_elements = count_type_elements (type, true);

	/* If count_type_elements could not determine number of type elements
	   for a constant-sized object, assume clearing is needed.
	   Don't do this for variable-sized objects, as store_constructor
	   will ignore the clearing of variable-sized objects.  */
	if (num_type_elements < 0 && int_size_in_bytes (type) >= 0)
	  cleared = true;
	/* If there are "lots" of zeros, then block clear the object first.  */
	else if (num_type_elements - num_nonzero_elements
		 > CLEAR_RATIO (optimize_function_for_speed_p (cfun))
		 && num_nonzero_elements < num_type_elements/4)
	  cleared = true;
	/* ??? This bit ought not be needed.  For any element not present
	   in the initializer, we should simply set them to zero.  Except
	   we'd need to *find* the elements that are not present, and that
	   requires trickery to avoid quadratic compile-time behavior in
	   large cases or excessive memory use in small cases.  */
	else if (num_ctor_elements < num_type_elements)
	  cleared = true;

	/* If there are "lots" of initialized elements, and all of them
	   are valid address constants, then the entire initializer can
	   be dropped to memory, and then memcpy'd out.  Don't do this
	   for sparse arrays, though, as it's more efficient to follow
	   the standard CONSTRUCTOR behavior of memset followed by
	   individual element initialization.  Also don't do this for small
	   all-zero initializers (which aren't big enough to merit
	   clearing), and don't try to make bitwise copies of
	   TREE_ADDRESSABLE types.  */
	if (valid_const_initializer
	    && !(cleared || num_nonzero_elements == 0)
	    && !TREE_ADDRESSABLE (type))
	  {
	    HOST_WIDE_INT size = int_size_in_bytes (type);
	    unsigned int align;

	    /* ??? We can still get unbounded array types, at least
	       from the C++ front end.  This seems wrong, but attempt
	       to work around it for now.  */
	    if (size < 0)
	      {
		size = int_size_in_bytes (TREE_TYPE (object));
		if (size >= 0)
		  TREE_TYPE (ctor) = type = TREE_TYPE (object);
	      }

	    /* Find the maximum alignment we can assume for the object.  */
	    /* ??? Make use of DECL_OFFSET_ALIGN.  */
	    if (DECL_P (object))
	      align = DECL_ALIGN (object);
	    else
	      align = TYPE_ALIGN (type);

	    if (size > 0
		&& num_nonzero_elements > 1
		&& !can_move_by_pieces (size, align))
	      {
		if (notify_temp_creation)
		  return GS_ERROR;

		walk_tree (&ctor, force_labels_r, NULL, NULL);
		ctor = tree_output_constant_def (ctor);
		if (!useless_type_conversion_p (type, TREE_TYPE (ctor)))
		  ctor = build1 (VIEW_CONVERT_EXPR, type, ctor);
		TREE_OPERAND (*expr_p, 1) = ctor;

		/* This is no longer an assignment of a CONSTRUCTOR, but
		   we still may have processing to do on the LHS.  So
		   pretend we didn't do anything here to let that happen.  */
		return GS_UNHANDLED;
	      }
	  }

<<<<<<< HEAD
	/* If the target is volatile and we have non-zero elements
	   initialize the target from a temporary.  */
	if (TREE_THIS_VOLATILE (object)
	    && !TREE_ADDRESSABLE (type)
	    && num_nonzero_elements > 0)
=======
	/* If the target is volatile, we have non-zero elements and more than
	   one field to assign, initialize the target from a temporary.  */
	if (TREE_THIS_VOLATILE (object)
	    && !TREE_ADDRESSABLE (type)
	    && num_nonzero_elements > 0
	    && VEC_length (constructor_elt, elts) > 1)
>>>>>>> 6e7f08ad
	  {
	    tree temp = create_tmp_var (TYPE_MAIN_VARIANT (type), NULL);
	    TREE_OPERAND (*expr_p, 0) = temp;
	    *expr_p = build2 (COMPOUND_EXPR, TREE_TYPE (*expr_p),
			      *expr_p,
			      build2 (MODIFY_EXPR, void_type_node,
				      object, temp));
	    return GS_OK;
	  }

	if (notify_temp_creation)
	  return GS_OK;

	/* If there are nonzero elements and if needed, pre-evaluate to capture
	   elements overlapping with the lhs into temporaries.  We must do this
	   before clearing to fetch the values before they are zeroed-out.  */
	if (num_nonzero_elements > 0 && TREE_CODE (*expr_p) != INIT_EXPR)
	  {
	    preeval_data.lhs_base_decl = get_base_address (object);
	    if (!DECL_P (preeval_data.lhs_base_decl))
	      preeval_data.lhs_base_decl = NULL;
	    preeval_data.lhs_alias_set = get_alias_set (object);

	    gimplify_init_ctor_preeval (&TREE_OPERAND (*expr_p, 1),
					pre_p, post_p, &preeval_data);
	  }

	if (cleared)
	  {
	    /* Zap the CONSTRUCTOR element list, which simplifies this case.
	       Note that we still have to gimplify, in order to handle the
	       case of variable sized types.  Avoid shared tree structures.  */
	    CONSTRUCTOR_ELTS (ctor) = NULL;
	    TREE_SIDE_EFFECTS (ctor) = 0;
	    object = unshare_expr (object);
	    gimplify_stmt (expr_p, pre_p);
	  }

	/* If we have not block cleared the object, or if there are nonzero
	   elements in the constructor, add assignments to the individual
	   scalar fields of the object.  */
	if (!cleared || num_nonzero_elements > 0)
	  gimplify_init_ctor_eval (object, elts, pre_p, cleared);

	*expr_p = NULL_TREE;
      }
      break;

    case COMPLEX_TYPE:
      {
	tree r, i;

	if (notify_temp_creation)
	  return GS_OK;

	/* Extract the real and imaginary parts out of the ctor.  */
	gcc_assert (VEC_length (constructor_elt, elts) == 2);
	r = VEC_index (constructor_elt, elts, 0)->value;
	i = VEC_index (constructor_elt, elts, 1)->value;
	if (r == NULL || i == NULL)
	  {
	    tree zero = fold_convert (TREE_TYPE (type), integer_zero_node);
	    if (r == NULL)
	      r = zero;
	    if (i == NULL)
	      i = zero;
	  }

	/* Complex types have either COMPLEX_CST or COMPLEX_EXPR to
	   represent creation of a complex value.  */
	if (TREE_CONSTANT (r) && TREE_CONSTANT (i))
	  {
	    ctor = build_complex (type, r, i);
	    TREE_OPERAND (*expr_p, 1) = ctor;
	  }
	else
	  {
	    ctor = build2 (COMPLEX_EXPR, type, r, i);
	    TREE_OPERAND (*expr_p, 1) = ctor;
	    ret = gimplify_expr (&TREE_OPERAND (*expr_p, 1),
				 pre_p,
				 post_p,
				 rhs_predicate_for (TREE_OPERAND (*expr_p, 0)),
				 fb_rvalue);
	  }
      }
      break;

    case VECTOR_TYPE:
      {
	unsigned HOST_WIDE_INT ix;
	constructor_elt *ce;

	if (notify_temp_creation)
	  return GS_OK;

	/* Go ahead and simplify constant constructors to VECTOR_CST.  */
	if (TREE_CONSTANT (ctor))
	  {
	    bool constant_p = true;
	    tree value;

	    /* Even when ctor is constant, it might contain non-*_CST
	       elements, such as addresses or trapping values like
	       1.0/0.0 - 1.0/0.0.  Such expressions don't belong
	       in VECTOR_CST nodes.  */
	    FOR_EACH_CONSTRUCTOR_VALUE (elts, ix, value)
	      if (!CONSTANT_CLASS_P (value))
		{
		  constant_p = false;
		  break;
		}

	    if (constant_p)
	      {
		TREE_OPERAND (*expr_p, 1) = build_vector_from_ctor (type, elts);
		break;
	      }

	    /* Don't reduce an initializer constant even if we can't
	       make a VECTOR_CST.  It won't do anything for us, and it'll
	       prevent us from representing it as a single constant.  */
	    if (initializer_constant_valid_p (ctor, type))
	      break;

	    TREE_CONSTANT (ctor) = 0;
	  }

	/* Vector types use CONSTRUCTOR all the way through gimple
	  compilation as a general initializer.  */
	FOR_EACH_VEC_ELT (constructor_elt, elts, ix, ce)
	  {
	    enum gimplify_status tret;
	    tret = gimplify_expr (&ce->value, pre_p, post_p, is_gimple_val,
				  fb_rvalue);
	    if (tret == GS_ERROR)
	      ret = GS_ERROR;
	  }
	if (!is_gimple_reg (TREE_OPERAND (*expr_p, 0)))
	  TREE_OPERAND (*expr_p, 1) = get_formal_tmp_var (ctor, pre_p);
      }
      break;

    default:
      /* So how did we get a CONSTRUCTOR for a scalar type?  */
      gcc_unreachable ();
    }

  if (ret == GS_ERROR)
    return GS_ERROR;
  else if (want_value)
    {
      *expr_p = object;
      return GS_OK;
    }
  else
    {
      /* If we have gimplified both sides of the initializer but have
	 not emitted an assignment, do so now.  */
      if (*expr_p)
	{
	  tree lhs = TREE_OPERAND (*expr_p, 0);
	  tree rhs = TREE_OPERAND (*expr_p, 1);
	  gimple init = gimple_build_assign (lhs, rhs);
	  gimplify_seq_add_stmt (pre_p, init);
	  *expr_p = NULL;
	}

      return GS_ALL_DONE;
    }
}

/* Given a pointer value OP0, return a simplified version of an
   indirection through OP0, or NULL_TREE if no simplification is
   possible.  Note that the resulting type may be different from
   the type pointed to in the sense that it is still compatible
   from the langhooks point of view. */

tree
gimple_fold_indirect_ref (tree t)
{
  tree ptype = TREE_TYPE (t), type = TREE_TYPE (ptype);
  tree sub = t;
  tree subtype;

  STRIP_NOPS (sub);
  subtype = TREE_TYPE (sub);
  if (!POINTER_TYPE_P (subtype))
    return NULL_TREE;

  if (TREE_CODE (sub) == ADDR_EXPR)
    {
      tree op = TREE_OPERAND (sub, 0);
      tree optype = TREE_TYPE (op);
      /* *&p => p */
      if (useless_type_conversion_p (type, optype))
        return op;

      /* *(foo *)&fooarray => fooarray[0] */
      if (TREE_CODE (optype) == ARRAY_TYPE
	  && TREE_CODE (TYPE_SIZE (TREE_TYPE (optype))) == INTEGER_CST
	  && useless_type_conversion_p (type, TREE_TYPE (optype)))
       {
         tree type_domain = TYPE_DOMAIN (optype);
         tree min_val = size_zero_node;
         if (type_domain && TYPE_MIN_VALUE (type_domain))
           min_val = TYPE_MIN_VALUE (type_domain);
	 if (TREE_CODE (min_val) == INTEGER_CST)
	   return build4 (ARRAY_REF, type, op, min_val, NULL_TREE, NULL_TREE);
       }
      /* *(foo *)&complexfoo => __real__ complexfoo */
      else if (TREE_CODE (optype) == COMPLEX_TYPE
               && useless_type_conversion_p (type, TREE_TYPE (optype)))
        return fold_build1 (REALPART_EXPR, type, op);
      /* *(foo *)&vectorfoo => BIT_FIELD_REF<vectorfoo,...> */
      else if (TREE_CODE (optype) == VECTOR_TYPE
               && useless_type_conversion_p (type, TREE_TYPE (optype)))
        {
          tree part_width = TYPE_SIZE (type);
          tree index = bitsize_int (0);
          return fold_build3 (BIT_FIELD_REF, type, op, part_width, index);
        }
    }

<<<<<<< HEAD
  /* ((foo*)&vectorfoo)[1] => BIT_FIELD_REF<vectorfoo,...> */
  if (TREE_CODE (sub) == POINTER_PLUS_EXPR
      && TREE_CODE (TREE_OPERAND (sub, 1)) == INTEGER_CST)
    {
      tree op00 = TREE_OPERAND (sub, 0);
      tree op01 = TREE_OPERAND (sub, 1);
      tree op00type;

      STRIP_NOPS (op00);
      op00type = TREE_TYPE (op00);
      if (TREE_CODE (op00) == ADDR_EXPR
	  && TREE_CODE (TREE_TYPE (op00type)) == VECTOR_TYPE
	  && useless_type_conversion_p (type, TREE_TYPE (TREE_TYPE (op00type))))
	{
	  HOST_WIDE_INT offset = tree_low_cst (op01, 0);
	  tree part_width = TYPE_SIZE (type);
	  unsigned HOST_WIDE_INT part_widthi
	    = tree_low_cst (part_width, 0) / BITS_PER_UNIT;
	  unsigned HOST_WIDE_INT indexi = offset * BITS_PER_UNIT;
	  tree index = bitsize_int (indexi);
	  if (offset / part_widthi
	      <= TYPE_VECTOR_SUBPARTS (TREE_TYPE (op00type)))
	    return fold_build3 (BIT_FIELD_REF, type, TREE_OPERAND (op00, 0),
				part_width, index);
	}
    }

  /* ((foo*)&complexfoo)[1] => __imag__ complexfoo */
  if (TREE_CODE (sub) == POINTER_PLUS_EXPR
      && TREE_CODE (TREE_OPERAND (sub, 1)) == INTEGER_CST)
    {
      tree op00 = TREE_OPERAND (sub, 0);
      tree op01 = TREE_OPERAND (sub, 1);
      tree op00type;

      STRIP_NOPS (op00);
      op00type = TREE_TYPE (op00);
      if (TREE_CODE (op00) == ADDR_EXPR
	  && TREE_CODE (TREE_TYPE (op00type)) == COMPLEX_TYPE
	  && useless_type_conversion_p (type, TREE_TYPE (TREE_TYPE (op00type))))
	{
	  tree size = TYPE_SIZE_UNIT (type);
	  if (tree_int_cst_equal (size, op01))
	    return fold_build1 (IMAGPART_EXPR, type, TREE_OPERAND (op00, 0));
	}
=======
  /* *(p + CST) -> ...  */
  if (TREE_CODE (sub) == POINTER_PLUS_EXPR
      && TREE_CODE (TREE_OPERAND (sub, 1)) == INTEGER_CST)
    {
      tree addr = TREE_OPERAND (sub, 0);
      tree off = TREE_OPERAND (sub, 1);
      tree addrtype;

      STRIP_NOPS (addr);
      addrtype = TREE_TYPE (addr);

      /* ((foo*)&vectorfoo)[1] -> BIT_FIELD_REF<vectorfoo,...> */
      if (TREE_CODE (addr) == ADDR_EXPR
	  && TREE_CODE (TREE_TYPE (addrtype)) == VECTOR_TYPE
	  && useless_type_conversion_p (type, TREE_TYPE (TREE_TYPE (addrtype))))
	{
          HOST_WIDE_INT offset = tree_low_cst (off, 0);
          tree part_width = TYPE_SIZE (type);
          unsigned HOST_WIDE_INT part_widthi
            = tree_low_cst (part_width, 0) / BITS_PER_UNIT;
          unsigned HOST_WIDE_INT indexi = offset * BITS_PER_UNIT;
          tree index = bitsize_int (indexi);
          if (offset / part_widthi
              <= TYPE_VECTOR_SUBPARTS (TREE_TYPE (addrtype)))
            return fold_build3 (BIT_FIELD_REF, type, TREE_OPERAND (addr, 0),
                                part_width, index);
	}

      /* ((foo*)&complexfoo)[1] -> __imag__ complexfoo */
      if (TREE_CODE (addr) == ADDR_EXPR
	  && TREE_CODE (TREE_TYPE (addrtype)) == COMPLEX_TYPE
	  && useless_type_conversion_p (type, TREE_TYPE (TREE_TYPE (addrtype))))
        {
          tree size = TYPE_SIZE_UNIT (type);
          if (tree_int_cst_equal (size, off))
            return fold_build1 (IMAGPART_EXPR, type, TREE_OPERAND (addr, 0));
        }

      /* *(p + CST) -> MEM_REF <p, CST>.  */
      if (TREE_CODE (addr) != ADDR_EXPR
	  || DECL_P (TREE_OPERAND (addr, 0)))
	return fold_build2 (MEM_REF, type,
			    addr,
			    build_int_cst_wide (ptype,
						TREE_INT_CST_LOW (off),
						TREE_INT_CST_HIGH (off)));
>>>>>>> 6e7f08ad
    }

  /* *(foo *)fooarrptr => (*fooarrptr)[0] */
  if (TREE_CODE (TREE_TYPE (subtype)) == ARRAY_TYPE
      && TREE_CODE (TYPE_SIZE (TREE_TYPE (TREE_TYPE (subtype)))) == INTEGER_CST
      && useless_type_conversion_p (type, TREE_TYPE (TREE_TYPE (subtype))))
    {
      tree type_domain;
      tree min_val = size_zero_node;
      tree osub = sub;
      sub = gimple_fold_indirect_ref (sub);
      if (! sub)
	sub = build1 (INDIRECT_REF, TREE_TYPE (subtype), osub);
      type_domain = TYPE_DOMAIN (TREE_TYPE (sub));
      if (type_domain && TYPE_MIN_VALUE (type_domain))
        min_val = TYPE_MIN_VALUE (type_domain);
      if (TREE_CODE (min_val) == INTEGER_CST)
	return build4 (ARRAY_REF, type, sub, min_val, NULL_TREE, NULL_TREE);
    }

  return NULL_TREE;
}

/* Given a pointer value OP0, return a simplified version of an
   indirection through OP0, or NULL_TREE if no simplification is
   possible.  This may only be applied to a rhs of an expression.
   Note that the resulting type may be different from the type pointed
   to in the sense that it is still compatible from the langhooks
   point of view. */

static tree
gimple_fold_indirect_ref_rhs (tree t)
{
  return gimple_fold_indirect_ref (t);
}

/* Subroutine of gimplify_modify_expr to do simplifications of
   MODIFY_EXPRs based on the code of the RHS.  We loop for as long as
   something changes.  */

static enum gimplify_status
gimplify_modify_expr_rhs (tree *expr_p, tree *from_p, tree *to_p,
			  gimple_seq *pre_p, gimple_seq *post_p,
			  bool want_value)
{
  enum gimplify_status ret = GS_UNHANDLED;
  bool changed;

  do
    {
      changed = false;
      switch (TREE_CODE (*from_p))
	{
	case VAR_DECL:
	  /* If we're assigning from a read-only variable initialized with
	     a constructor, do the direct assignment from the constructor,
	     but only if neither source nor target are volatile since this
	     latter assignment might end up being done on a per-field basis.  */
	  if (DECL_INITIAL (*from_p)
	      && TREE_READONLY (*from_p)
	      && !TREE_THIS_VOLATILE (*from_p)
	      && !TREE_THIS_VOLATILE (*to_p)
	      && TREE_CODE (DECL_INITIAL (*from_p)) == CONSTRUCTOR)
	    {
	      tree old_from = *from_p;
	      enum gimplify_status subret;

	      /* Move the constructor into the RHS.  */
	      *from_p = unshare_expr (DECL_INITIAL (*from_p));

	      /* Let's see if gimplify_init_constructor will need to put
		 it in memory.  */
	      subret = gimplify_init_constructor (expr_p, NULL, NULL,
						  false, true);
	      if (subret == GS_ERROR)
		{
		  /* If so, revert the change.  */
		  *from_p = old_from;
		}
	      else
		{
		  ret = GS_OK;
		  changed = true;
		}
	    }
	  break;
	case INDIRECT_REF:
	  {
	    /* If we have code like

	     *(const A*)(A*)&x

	     where the type of "x" is a (possibly cv-qualified variant
	     of "A"), treat the entire expression as identical to "x".
	     This kind of code arises in C++ when an object is bound
	     to a const reference, and if "x" is a TARGET_EXPR we want
	     to take advantage of the optimization below.  */
	    bool volatile_p = TREE_THIS_VOLATILE (*from_p);
	    tree t = gimple_fold_indirect_ref_rhs (TREE_OPERAND (*from_p, 0));
	    if (t)
	      {
		if (TREE_THIS_VOLATILE (t) != volatile_p)
		  {
		    if (TREE_CODE_CLASS (TREE_CODE (t)) == tcc_declaration)
		      t = build_simple_mem_ref_loc (EXPR_LOCATION (*from_p),
						    build_fold_addr_expr (t));
		    if (REFERENCE_CLASS_P (t))
		      TREE_THIS_VOLATILE (t) = volatile_p;
		  }
		*from_p = t;
		ret = GS_OK;
		changed = true;
	      }
	    break;
	  }

	case TARGET_EXPR:
	  {
	    /* If we are initializing something from a TARGET_EXPR, strip the
	       TARGET_EXPR and initialize it directly, if possible.  This can't
	       be done if the initializer is void, since that implies that the
	       temporary is set in some non-trivial way.

	       ??? What about code that pulls out the temp and uses it
	       elsewhere? I think that such code never uses the TARGET_EXPR as
	       an initializer.  If I'm wrong, we'll die because the temp won't
	       have any RTL.  In that case, I guess we'll need to replace
	       references somehow.  */
	    tree init = TARGET_EXPR_INITIAL (*from_p);

	    if (init
		&& !VOID_TYPE_P (TREE_TYPE (init)))
	      {
		*from_p = init;
		ret = GS_OK;
		changed = true;
	      }
	  }
	  break;

	case COMPOUND_EXPR:
	  /* Remove any COMPOUND_EXPR in the RHS so the following cases will be
	     caught.  */
	  gimplify_compound_expr (from_p, pre_p, true);
	  ret = GS_OK;
	  changed = true;
	  break;

	case CONSTRUCTOR:
	  /* If we already made some changes, let the front end have a
	     crack at this before we break it down.  */
	  if (ret != GS_UNHANDLED)
	    break;
	  /* If we're initializing from a CONSTRUCTOR, break this into
	     individual MODIFY_EXPRs.  */
	  return gimplify_init_constructor (expr_p, pre_p, post_p, want_value,
					    false);

	case COND_EXPR:
	  /* If we're assigning to a non-register type, push the assignment
	     down into the branches.  This is mandatory for ADDRESSABLE types,
	     since we cannot generate temporaries for such, but it saves a
	     copy in other cases as well.  */
	  if (!is_gimple_reg_type (TREE_TYPE (*from_p)))
	    {
	      /* This code should mirror the code in gimplify_cond_expr. */
	      enum tree_code code = TREE_CODE (*expr_p);
	      tree cond = *from_p;
	      tree result = *to_p;

	      ret = gimplify_expr (&result, pre_p, post_p,
				   is_gimple_lvalue, fb_lvalue);
	      if (ret != GS_ERROR)
		ret = GS_OK;

	      if (TREE_TYPE (TREE_OPERAND (cond, 1)) != void_type_node)
		TREE_OPERAND (cond, 1)
		  = build2 (code, void_type_node, result,
			    TREE_OPERAND (cond, 1));
	      if (TREE_TYPE (TREE_OPERAND (cond, 2)) != void_type_node)
		TREE_OPERAND (cond, 2)
		  = build2 (code, void_type_node, unshare_expr (result),
			    TREE_OPERAND (cond, 2));

	      TREE_TYPE (cond) = void_type_node;
	      recalculate_side_effects (cond);

	      if (want_value)
		{
		  gimplify_and_add (cond, pre_p);
		  *expr_p = unshare_expr (result);
		}
	      else
		*expr_p = cond;
	      return ret;
	    }
	  break;

	case CALL_EXPR:
	  /* For calls that return in memory, give *to_p as the CALL_EXPR's
	     return slot so that we don't generate a temporary.  */
	  if (!CALL_EXPR_RETURN_SLOT_OPT (*from_p)
	      && aggregate_value_p (*from_p, *from_p))
	    {
	      bool use_target;

	      if (!(rhs_predicate_for (*to_p))(*from_p))
		/* If we need a temporary, *to_p isn't accurate.  */
		use_target = false;
	      else if (TREE_CODE (*to_p) == RESULT_DECL
		       && DECL_NAME (*to_p) == NULL_TREE
		       && needs_to_live_in_memory (*to_p))
		/* It's OK to use the return slot directly unless it's an NRV. */
		use_target = true;
	      else if (is_gimple_reg_type (TREE_TYPE (*to_p))
		       || (DECL_P (*to_p) && DECL_REGISTER (*to_p)))
		/* Don't force regs into memory.  */
		use_target = false;
	      else if (TREE_CODE (*expr_p) == INIT_EXPR)
		/* It's OK to use the target directly if it's being
		   initialized. */
		use_target = true;
	      else if (!is_gimple_non_addressable (*to_p))
		/* Don't use the original target if it's already addressable;
		   if its address escapes, and the called function uses the
		   NRV optimization, a conforming program could see *to_p
		   change before the called function returns; see c++/19317.
		   When optimizing, the return_slot pass marks more functions
		   as safe after we have escape info.  */
		use_target = false;
	      else
		use_target = true;

	      if (use_target)
		{
		  CALL_EXPR_RETURN_SLOT_OPT (*from_p) = 1;
		  mark_addressable (*to_p);
		}
	    }
	  break;

	case WITH_SIZE_EXPR:
	  /* Likewise for calls that return an aggregate of non-constant size,
	     since we would not be able to generate a temporary at all.  */
	  if (TREE_CODE (TREE_OPERAND (*from_p, 0)) == CALL_EXPR)
	    {
	      *from_p = TREE_OPERAND (*from_p, 0);
	      /* We don't change ret in this case because the
		 WITH_SIZE_EXPR might have been added in
		 gimplify_modify_expr, so returning GS_OK would lead to an
		 infinite loop.  */
	      changed = true;
	    }
	  break;

	  /* If we're initializing from a container, push the initialization
	     inside it.  */
	case CLEANUP_POINT_EXPR:
	case BIND_EXPR:
	case STATEMENT_LIST:
	  {
	    tree wrap = *from_p;
	    tree t;

	    ret = gimplify_expr (to_p, pre_p, post_p, is_gimple_min_lval,
				 fb_lvalue);
	    if (ret != GS_ERROR)
	      ret = GS_OK;

	    t = voidify_wrapper_expr (wrap, *expr_p);
	    gcc_assert (t == *expr_p);

	    if (want_value)
	      {
		gimplify_and_add (wrap, pre_p);
		*expr_p = unshare_expr (*to_p);
	      }
	    else
	      *expr_p = wrap;
	    return GS_OK;
	  }

	case COMPOUND_LITERAL_EXPR:
	  {
	    tree complit = TREE_OPERAND (*expr_p, 1);
	    tree decl_s = COMPOUND_LITERAL_EXPR_DECL_EXPR (complit);
	    tree decl = DECL_EXPR_DECL (decl_s);
	    tree init = DECL_INITIAL (decl);

	    /* struct T x = (struct T) { 0, 1, 2 } can be optimized
	       into struct T x = { 0, 1, 2 } if the address of the
	       compound literal has never been taken.  */
	    if (!TREE_ADDRESSABLE (complit)
		&& !TREE_ADDRESSABLE (decl)
		&& init)
	      {
		*expr_p = copy_node (*expr_p);
		TREE_OPERAND (*expr_p, 1) = init;
		return GS_OK;
	      }
	  }

<<<<<<< HEAD
	ret = GS_UNHANDLED;
	break;

      case WITH_SIZE_EXPR:
	/* Likewise for calls that return an aggregate of non-constant size,
	   since we would not be able to generate a temporary at all.  */
	if (TREE_CODE (TREE_OPERAND (*from_p, 0)) == CALL_EXPR)
	  {
	    *from_p = TREE_OPERAND (*from_p, 0);
	    ret = GS_OK;
	  }
	else
	  ret = GS_UNHANDLED;
	break;

	/* If we're initializing from a container, push the initialization
	   inside it.  */
      case CLEANUP_POINT_EXPR:
      case BIND_EXPR:
      case STATEMENT_LIST:
	{
	  tree wrap = *from_p;
	  tree t;

	  ret = gimplify_expr (to_p, pre_p, post_p, is_gimple_min_lval,
			       fb_lvalue);
	  if (ret != GS_ERROR)
	    ret = GS_OK;

	  t = voidify_wrapper_expr (wrap, *expr_p);
	  gcc_assert (t == *expr_p);

	  if (want_value)
	    {
	      gimplify_and_add (wrap, pre_p);
	      *expr_p = unshare_expr (*to_p);
	    }
	  else
	    *expr_p = wrap;
	  return GS_OK;
	}

      case COMPOUND_LITERAL_EXPR:
	{
	  tree complit = TREE_OPERAND (*expr_p, 1);
	  tree decl_s = COMPOUND_LITERAL_EXPR_DECL_EXPR (complit);
	  tree decl = DECL_EXPR_DECL (decl_s);
	  tree init = DECL_INITIAL (decl);

	  /* struct T x = (struct T) { 0, 1, 2 } can be optimized
	     into struct T x = { 0, 1, 2 } if the address of the
	     compound literal has never been taken.  */
	  if (!TREE_ADDRESSABLE (complit)
	      && !TREE_ADDRESSABLE (decl)
	      && init)
	    {
	      *expr_p = copy_node (*expr_p);
	      TREE_OPERAND (*expr_p, 1) = init;
	      return GS_OK;
	    }
=======
	default:
	  break;
>>>>>>> 6e7f08ad
	}
    }
  while (changed);

  return ret;
}


/* Promote partial stores to COMPLEX variables to total stores.  *EXPR_P is
   a MODIFY_EXPR with a lhs of a REAL/IMAGPART_EXPR of a variable with
   DECL_GIMPLE_REG_P set.

   IMPORTANT NOTE: This promotion is performed by introducing a load of the
   other, unmodified part of the complex object just before the total store.
   As a consequence, if the object is still uninitialized, an undefined value
   will be loaded into a register, which may result in a spurious exception
   if the register is floating-point and the value happens to be a signaling
   NaN for example.  Then the fully-fledged complex operations lowering pass
   followed by a DCE pass are necessary in order to fix things up.  */

static enum gimplify_status
gimplify_modify_expr_complex_part (tree *expr_p, gimple_seq *pre_p,
                                   bool want_value)
{
  enum tree_code code, ocode;
  tree lhs, rhs, new_rhs, other, realpart, imagpart;

  lhs = TREE_OPERAND (*expr_p, 0);
  rhs = TREE_OPERAND (*expr_p, 1);
  code = TREE_CODE (lhs);
  lhs = TREE_OPERAND (lhs, 0);

  ocode = code == REALPART_EXPR ? IMAGPART_EXPR : REALPART_EXPR;
  other = build1 (ocode, TREE_TYPE (rhs), lhs);
  other = get_formal_tmp_var (other, pre_p);

  realpart = code == REALPART_EXPR ? rhs : other;
  imagpart = code == REALPART_EXPR ? other : rhs;

  if (TREE_CONSTANT (realpart) && TREE_CONSTANT (imagpart))
    new_rhs = build_complex (TREE_TYPE (lhs), realpart, imagpart);
  else
    new_rhs = build2 (COMPLEX_EXPR, TREE_TYPE (lhs), realpart, imagpart);

  gimplify_seq_add_stmt (pre_p, gimple_build_assign (lhs, new_rhs));
  *expr_p = (want_value) ? rhs : NULL_TREE;

  return GS_ALL_DONE;
}


/* Gimplify the MODIFY_EXPR node pointed to by EXPR_P.

      modify_expr
	      : varname '=' rhs
	      | '*' ID '=' rhs

    PRE_P points to the list where side effects that must happen before
	*EXPR_P should be stored.

    POST_P points to the list where side effects that must happen after
	*EXPR_P should be stored.

    WANT_VALUE is nonzero iff we want to use the value of this expression
	in another expression.  */

static enum gimplify_status
gimplify_modify_expr (tree *expr_p, gimple_seq *pre_p, gimple_seq *post_p,
		      bool want_value)
{
  tree *from_p = &TREE_OPERAND (*expr_p, 1);
  tree *to_p = &TREE_OPERAND (*expr_p, 0);
  enum gimplify_status ret = GS_UNHANDLED;
  gimple assign;
  location_t loc = EXPR_LOCATION (*expr_p);

  gcc_assert (TREE_CODE (*expr_p) == MODIFY_EXPR
	      || TREE_CODE (*expr_p) == INIT_EXPR);

  /* Insert pointer conversions required by the middle-end that are not
     required by the frontend.  This fixes middle-end type checking for
     for example gcc.dg/redecl-6.c.  */
  if (POINTER_TYPE_P (TREE_TYPE (*to_p)))
    {
      STRIP_USELESS_TYPE_CONVERSION (*from_p);
      if (!useless_type_conversion_p (TREE_TYPE (*to_p), TREE_TYPE (*from_p)))
	*from_p = fold_convert_loc (loc, TREE_TYPE (*to_p), *from_p);
    }

  /* See if any simplifications can be done based on what the RHS is.  */
  ret = gimplify_modify_expr_rhs (expr_p, from_p, to_p, pre_p, post_p,
				  want_value);
  if (ret != GS_UNHANDLED)
    return ret;

  /* For zero sized types only gimplify the left hand side and right hand
     side as statements and throw away the assignment.  Do this after
     gimplify_modify_expr_rhs so we handle TARGET_EXPRs of addressable
     types properly.  */
  if (zero_sized_type (TREE_TYPE (*from_p)) && !want_value)
    {
      gimplify_stmt (from_p, pre_p);
      gimplify_stmt (to_p, pre_p);
      *expr_p = NULL_TREE;
      return GS_ALL_DONE;
    }

  /* If the value being copied is of variable width, compute the length
     of the copy into a WITH_SIZE_EXPR.   Note that we need to do this
     before gimplifying any of the operands so that we can resolve any
     PLACEHOLDER_EXPRs in the size.  Also note that the RTL expander uses
     the size of the expression to be copied, not of the destination, so
     that is what we must do here.  */
  maybe_with_size_expr (from_p);

  ret = gimplify_expr (to_p, pre_p, post_p, is_gimple_lvalue, fb_lvalue);
  if (ret == GS_ERROR)
    return ret;

  /* As a special case, we have to temporarily allow for assignments
     with a CALL_EXPR on the RHS.  Since in GIMPLE a function call is
     a toplevel statement, when gimplifying the GENERIC expression
     MODIFY_EXPR <a, CALL_EXPR <foo>>, we cannot create the tuple
     GIMPLE_ASSIGN <a, GIMPLE_CALL <foo>>.

     Instead, we need to create the tuple GIMPLE_CALL <a, foo>.  To
     prevent gimplify_expr from trying to create a new temporary for
     foo's LHS, we tell it that it should only gimplify until it
     reaches the CALL_EXPR.  On return from gimplify_expr, the newly
     created GIMPLE_CALL <foo> will be the last statement in *PRE_P
     and all we need to do here is set 'a' to be its LHS.  */
  ret = gimplify_expr (from_p, pre_p, post_p, rhs_predicate_for (*to_p),
		       fb_rvalue);
  if (ret == GS_ERROR)
    return ret;

  /* Now see if the above changed *from_p to something we handle specially.  */
  ret = gimplify_modify_expr_rhs (expr_p, from_p, to_p, pre_p, post_p,
				  want_value);
  if (ret != GS_UNHANDLED)
    return ret;

  /* If we've got a variable sized assignment between two lvalues (i.e. does
     not involve a call), then we can make things a bit more straightforward
     by converting the assignment to memcpy or memset.  */
  if (TREE_CODE (*from_p) == WITH_SIZE_EXPR)
    {
      tree from = TREE_OPERAND (*from_p, 0);
      tree size = TREE_OPERAND (*from_p, 1);

      if (TREE_CODE (from) == CONSTRUCTOR)
	return gimplify_modify_expr_to_memset (expr_p, size, want_value, pre_p);

      if (is_gimple_addressable (from))
	{
	  *from_p = from;
	  return gimplify_modify_expr_to_memcpy (expr_p, size, want_value,
	      					 pre_p);
	}
    }

  /* Transform partial stores to non-addressable complex variables into
     total stores.  This allows us to use real instead of virtual operands
     for these variables, which improves optimization.  */
  if ((TREE_CODE (*to_p) == REALPART_EXPR
       || TREE_CODE (*to_p) == IMAGPART_EXPR)
      && is_gimple_reg (TREE_OPERAND (*to_p, 0)))
    return gimplify_modify_expr_complex_part (expr_p, pre_p, want_value);

  /* Try to alleviate the effects of the gimplification creating artificial
     temporaries (see for example is_gimple_reg_rhs) on the debug info.  */
  if (!gimplify_ctxp->into_ssa
      && TREE_CODE (*from_p) == VAR_DECL
      && DECL_IGNORED_P (*from_p)
      && DECL_P (*to_p)
      && !DECL_IGNORED_P (*to_p))
    {
      if (!DECL_NAME (*from_p) && DECL_NAME (*to_p))
	DECL_NAME (*from_p)
	  = create_tmp_var_name (IDENTIFIER_POINTER (DECL_NAME (*to_p)));
      DECL_DEBUG_EXPR_IS_FROM (*from_p) = 1;
      SET_DECL_DEBUG_EXPR (*from_p, *to_p);
   }

  if (want_value && TREE_THIS_VOLATILE (*to_p))
    *from_p = get_initialized_tmp_var (*from_p, pre_p, post_p);

  if (TREE_CODE (*from_p) == CALL_EXPR)
    {
      /* Since the RHS is a CALL_EXPR, we need to create a GIMPLE_CALL
	 instead of a GIMPLE_ASSIGN.  */
      assign = gimple_build_call_from_tree (*from_p);
      if (!gimple_call_noreturn_p (assign))
	gimple_call_set_lhs (assign, *to_p);
    }
  else
    {
      assign = gimple_build_assign (*to_p, *from_p);
      gimple_set_location (assign, EXPR_LOCATION (*expr_p));
    }

  gimplify_seq_add_stmt (pre_p, assign);

  if (gimplify_ctxp->into_ssa && is_gimple_reg (*to_p))
    {
      /* If we've somehow already got an SSA_NAME on the LHS, then
	 we've probably modified it twice.  Not good.  */
      gcc_assert (TREE_CODE (*to_p) != SSA_NAME);
      *to_p = make_ssa_name (*to_p, assign);
      gimple_set_lhs (assign, *to_p);
    }

  if (want_value)
    {
      *expr_p = TREE_THIS_VOLATILE (*to_p) ? *from_p : unshare_expr (*to_p);
      return GS_OK;
    }
  else
    *expr_p = NULL;

  return GS_ALL_DONE;
}

/*  Gimplify a comparison between two variable-sized objects.  Do this
    with a call to BUILT_IN_MEMCMP.  */

static enum gimplify_status
gimplify_variable_sized_compare (tree *expr_p)
{
  tree op0 = TREE_OPERAND (*expr_p, 0);
  tree op1 = TREE_OPERAND (*expr_p, 1);
  tree t, arg, dest, src;
  location_t loc = EXPR_LOCATION (*expr_p);

  arg = TYPE_SIZE_UNIT (TREE_TYPE (op0));
  arg = unshare_expr (arg);
  arg = SUBSTITUTE_PLACEHOLDER_IN_EXPR (arg, op0);
  src = build_fold_addr_expr_loc (loc, op1);
  dest = build_fold_addr_expr_loc (loc, op0);
  t = implicit_built_in_decls[BUILT_IN_MEMCMP];
  t = build_call_expr_loc (loc, t, 3, dest, src, arg);
  *expr_p
    = build2 (TREE_CODE (*expr_p), TREE_TYPE (*expr_p), t, integer_zero_node);

  return GS_OK;
}

/*  Gimplify a comparison between two aggregate objects of integral scalar
    mode as a comparison between the bitwise equivalent scalar values.  */

static enum gimplify_status
gimplify_scalar_mode_aggregate_compare (tree *expr_p)
{
  location_t loc = EXPR_LOCATION (*expr_p);
  tree op0 = TREE_OPERAND (*expr_p, 0);
  tree op1 = TREE_OPERAND (*expr_p, 1);

  tree type = TREE_TYPE (op0);
  tree scalar_type = lang_hooks.types.type_for_mode (TYPE_MODE (type), 1);

  op0 = fold_build1_loc (loc, VIEW_CONVERT_EXPR, scalar_type, op0);
  op1 = fold_build1_loc (loc, VIEW_CONVERT_EXPR, scalar_type, op1);

  *expr_p
    = fold_build2_loc (loc, TREE_CODE (*expr_p), TREE_TYPE (*expr_p), op0, op1);

  return GS_OK;
}

/*  Gimplify TRUTH_ANDIF_EXPR and TRUTH_ORIF_EXPR expressions.  EXPR_P
    points to the expression to gimplify.

    Expressions of the form 'a && b' are gimplified to:

	a && b ? true : false

    LOCUS is the source location to be put on the generated COND_EXPR.
    gimplify_cond_expr will do the rest.  */

static enum gimplify_status
gimplify_boolean_expr (tree *expr_p, location_t locus)
{
  /* Preserve the original type of the expression.  */
  tree type = TREE_TYPE (*expr_p);

  *expr_p = build3 (COND_EXPR, type, *expr_p,
		    fold_convert_loc (locus, type, boolean_true_node),
		    fold_convert_loc (locus, type, boolean_false_node));

  SET_EXPR_LOCATION (*expr_p, locus);

  return GS_OK;
}

/* Gimplifies an expression sequence.  This function gimplifies each
   expression and re-writes the original expression with the last
   expression of the sequence in GIMPLE form.

   PRE_P points to the list where the side effects for all the
       expressions in the sequence will be emitted.

   WANT_VALUE is true when the result of the last COMPOUND_EXPR is used.  */

static enum gimplify_status
gimplify_compound_expr (tree *expr_p, gimple_seq *pre_p, bool want_value)
{
  tree t = *expr_p;

  do
    {
      tree *sub_p = &TREE_OPERAND (t, 0);

      if (TREE_CODE (*sub_p) == COMPOUND_EXPR)
	gimplify_compound_expr (sub_p, pre_p, false);
      else
	gimplify_stmt (sub_p, pre_p);

      t = TREE_OPERAND (t, 1);
    }
  while (TREE_CODE (t) == COMPOUND_EXPR);

  *expr_p = t;
  if (want_value)
    return GS_OK;
  else
    {
      gimplify_stmt (expr_p, pre_p);
      return GS_ALL_DONE;
    }
}


/* Gimplify a SAVE_EXPR node.  EXPR_P points to the expression to
   gimplify.  After gimplification, EXPR_P will point to a new temporary
   that holds the original value of the SAVE_EXPR node.

   PRE_P points to the list where side effects that must happen before
      *EXPR_P should be stored.  */

static enum gimplify_status
gimplify_save_expr (tree *expr_p, gimple_seq *pre_p, gimple_seq *post_p)
{
  enum gimplify_status ret = GS_ALL_DONE;
  tree val;

  gcc_assert (TREE_CODE (*expr_p) == SAVE_EXPR);
  val = TREE_OPERAND (*expr_p, 0);

  /* If the SAVE_EXPR has not been resolved, then evaluate it once.  */
  if (!SAVE_EXPR_RESOLVED_P (*expr_p))
    {
      /* The operand may be a void-valued expression such as SAVE_EXPRs
	 generated by the Java frontend for class initialization.  It is
	 being executed only for its side-effects.  */
      if (TREE_TYPE (val) == void_type_node)
	{
	  ret = gimplify_expr (&TREE_OPERAND (*expr_p, 0), pre_p, post_p,
			       is_gimple_stmt, fb_none);
	  val = NULL;
	}
      else
	val = get_initialized_tmp_var (val, pre_p, post_p);

      TREE_OPERAND (*expr_p, 0) = val;
      SAVE_EXPR_RESOLVED_P (*expr_p) = 1;
    }

  *expr_p = val;

  return ret;
}

/*  Re-write the ADDR_EXPR node pointed to by EXPR_P

      unary_expr
	      : ...
	      | '&' varname
	      ...

    PRE_P points to the list where side effects that must happen before
	*EXPR_P should be stored.

    POST_P points to the list where side effects that must happen after
	*EXPR_P should be stored.  */

static enum gimplify_status
gimplify_addr_expr (tree *expr_p, gimple_seq *pre_p, gimple_seq *post_p)
{
  tree expr = *expr_p;
  tree op0 = TREE_OPERAND (expr, 0);
  enum gimplify_status ret;
  location_t loc = EXPR_LOCATION (*expr_p);

  switch (TREE_CODE (op0))
    {
    case INDIRECT_REF:
    do_indirect_ref:
      /* Check if we are dealing with an expression of the form '&*ptr'.
	 While the front end folds away '&*ptr' into 'ptr', these
	 expressions may be generated internally by the compiler (e.g.,
	 builtins like __builtin_va_end).  */
      /* Caution: the silent array decomposition semantics we allow for
	 ADDR_EXPR means we can't always discard the pair.  */
      /* Gimplification of the ADDR_EXPR operand may drop
	 cv-qualification conversions, so make sure we add them if
	 needed.  */
      {
	tree op00 = TREE_OPERAND (op0, 0);
	tree t_expr = TREE_TYPE (expr);
	tree t_op00 = TREE_TYPE (op00);

        if (!useless_type_conversion_p (t_expr, t_op00))
	  op00 = fold_convert_loc (loc, TREE_TYPE (expr), op00);
        *expr_p = op00;
        ret = GS_OK;
      }
      break;

    case VIEW_CONVERT_EXPR:
      /* Take the address of our operand and then convert it to the type of
	 this ADDR_EXPR.

	 ??? The interactions of VIEW_CONVERT_EXPR and aliasing is not at
	 all clear.  The impact of this transformation is even less clear.  */

      /* If the operand is a useless conversion, look through it.  Doing so
	 guarantees that the ADDR_EXPR and its operand will remain of the
	 same type.  */
      if (tree_ssa_useless_type_conversion (TREE_OPERAND (op0, 0)))
	op0 = TREE_OPERAND (op0, 0);

      *expr_p = fold_convert_loc (loc, TREE_TYPE (expr),
				  build_fold_addr_expr_loc (loc,
							TREE_OPERAND (op0, 0)));
      ret = GS_OK;
      break;

    default:
      /* We use fb_either here because the C frontend sometimes takes
	 the address of a call that returns a struct; see
	 gcc.dg/c99-array-lval-1.c.  The gimplifier will correctly make
	 the implied temporary explicit.  */

      /* Make the operand addressable.  */
      ret = gimplify_expr (&TREE_OPERAND (expr, 0), pre_p, post_p,
			   is_gimple_addressable, fb_either);
      if (ret == GS_ERROR)
	break;

      /* Then mark it.  Beware that it may not be possible to do so directly
	 if a temporary has been created by the gimplification.  */
      prepare_gimple_addressable (&TREE_OPERAND (expr, 0), pre_p);

      op0 = TREE_OPERAND (expr, 0);

      /* For various reasons, the gimplification of the expression
	 may have made a new INDIRECT_REF.  */
      if (TREE_CODE (op0) == INDIRECT_REF)
	goto do_indirect_ref;

      mark_addressable (TREE_OPERAND (expr, 0));

      /* The FEs may end up building ADDR_EXPRs early on a decl with
	 an incomplete type.  Re-build ADDR_EXPRs in canonical form
	 here.  */
      if (!types_compatible_p (TREE_TYPE (op0), TREE_TYPE (TREE_TYPE (expr))))
	*expr_p = build_fold_addr_expr (op0);

      /* Make sure TREE_CONSTANT and TREE_SIDE_EFFECTS are set properly.  */
      recompute_tree_invariant_for_addr_expr (*expr_p);

      /* If we re-built the ADDR_EXPR add a conversion to the original type
         if required.  */
      if (!useless_type_conversion_p (TREE_TYPE (expr), TREE_TYPE (*expr_p)))
	*expr_p = fold_convert (TREE_TYPE (expr), *expr_p);

      break;
    }

  return ret;
}

/* Gimplify the operands of an ASM_EXPR.  Input operands should be a gimple
   value; output operands should be a gimple lvalue.  */

static enum gimplify_status
gimplify_asm_expr (tree *expr_p, gimple_seq *pre_p, gimple_seq *post_p)
{
  tree expr;
  int noutputs;
  const char **oconstraints;
  int i;
  tree link;
  const char *constraint;
  bool allows_mem, allows_reg, is_inout;
  enum gimplify_status ret, tret;
  gimple stmt;
  VEC(tree, gc) *inputs;
  VEC(tree, gc) *outputs;
  VEC(tree, gc) *clobbers;
  VEC(tree, gc) *labels;
  tree link_next;

  expr = *expr_p;
  noutputs = list_length (ASM_OUTPUTS (expr));
  oconstraints = (const char **) alloca ((noutputs) * sizeof (const char *));

  inputs = outputs = clobbers = labels = NULL;

  ret = GS_ALL_DONE;
  link_next = NULL_TREE;
  for (i = 0, link = ASM_OUTPUTS (expr); link; ++i, link = link_next)
    {
      bool ok;
      size_t constraint_len;

      link_next = TREE_CHAIN (link);

      oconstraints[i]
	= constraint
	= TREE_STRING_POINTER (TREE_VALUE (TREE_PURPOSE (link)));
      constraint_len = strlen (constraint);
      if (constraint_len == 0)
        continue;

      ok = parse_output_constraint (&constraint, i, 0, 0,
				    &allows_mem, &allows_reg, &is_inout);
      if (!ok)
	{
	  ret = GS_ERROR;
	  is_inout = false;
	}

      if (!allows_reg && allows_mem)
	mark_addressable (TREE_VALUE (link));

      tret = gimplify_expr (&TREE_VALUE (link), pre_p, post_p,
			    is_inout ? is_gimple_min_lval : is_gimple_lvalue,
			    fb_lvalue | fb_mayfail);
      if (tret == GS_ERROR)
	{
	  error ("invalid lvalue in asm output %d", i);
	  ret = tret;
	}

      VEC_safe_push (tree, gc, outputs, link);
      TREE_CHAIN (link) = NULL_TREE;

      if (is_inout)
	{
	  /* An input/output operand.  To give the optimizers more
	     flexibility, split it into separate input and output
 	     operands.  */
	  tree input;
	  char buf[10];

	  /* Turn the in/out constraint into an output constraint.  */
	  char *p = xstrdup (constraint);
	  p[0] = '=';
	  TREE_VALUE (TREE_PURPOSE (link)) = build_string (constraint_len, p);

	  /* And add a matching input constraint.  */
	  if (allows_reg)
	    {
	      sprintf (buf, "%d", i);

	      /* If there are multiple alternatives in the constraint,
		 handle each of them individually.  Those that allow register
		 will be replaced with operand number, the others will stay
		 unchanged.  */
	      if (strchr (p, ',') != NULL)
		{
		  size_t len = 0, buflen = strlen (buf);
		  char *beg, *end, *str, *dst;

		  for (beg = p + 1;;)
		    {
		      end = strchr (beg, ',');
		      if (end == NULL)
			end = strchr (beg, '\0');
		      if ((size_t) (end - beg) < buflen)
			len += buflen + 1;
		      else
			len += end - beg + 1;
		      if (*end)
			beg = end + 1;
		      else
			break;
		    }

		  str = (char *) alloca (len);
		  for (beg = p + 1, dst = str;;)
		    {
		      const char *tem;
		      bool mem_p, reg_p, inout_p;

		      end = strchr (beg, ',');
		      if (end)
			*end = '\0';
		      beg[-1] = '=';
		      tem = beg - 1;
		      parse_output_constraint (&tem, i, 0, 0,
					       &mem_p, &reg_p, &inout_p);
		      if (dst != str)
			*dst++ = ',';
		      if (reg_p)
			{
			  memcpy (dst, buf, buflen);
			  dst += buflen;
			}
		      else
			{
			  if (end)
			    len = end - beg;
			  else
			    len = strlen (beg);
			  memcpy (dst, beg, len);
			  dst += len;
			}
		      if (end)
			beg = end + 1;
		      else
			break;
		    }
		  *dst = '\0';
		  input = build_string (dst - str, str);
		}
	      else
		input = build_string (strlen (buf), buf);
	    }
	  else
	    input = build_string (constraint_len - 1, constraint + 1);

	  free (p);

	  input = build_tree_list (build_tree_list (NULL_TREE, input),
				   unshare_expr (TREE_VALUE (link)));
	  ASM_INPUTS (expr) = chainon (ASM_INPUTS (expr), input);
	}
    }

  link_next = NULL_TREE;
  for (link = ASM_INPUTS (expr); link; ++i, link = link_next)
    {
      link_next = TREE_CHAIN (link);
      constraint = TREE_STRING_POINTER (TREE_VALUE (TREE_PURPOSE (link)));
      parse_input_constraint (&constraint, 0, 0, noutputs, 0,
			      oconstraints, &allows_mem, &allows_reg);

      /* If we can't make copies, we can only accept memory.  */
      if (TREE_ADDRESSABLE (TREE_TYPE (TREE_VALUE (link))))
	{
	  if (allows_mem)
	    allows_reg = 0;
	  else
	    {
	      error ("impossible constraint in %<asm%>");
	      error ("non-memory input %d must stay in memory", i);
	      return GS_ERROR;
	    }
	}

      /* If the operand is a memory input, it should be an lvalue.  */
      if (!allows_reg && allows_mem)
	{
	  tret = gimplify_expr (&TREE_VALUE (link), pre_p, post_p,
				is_gimple_lvalue, fb_lvalue | fb_mayfail);
	  mark_addressable (TREE_VALUE (link));
	  if (tret == GS_ERROR)
	    {
	      if (EXPR_HAS_LOCATION (TREE_VALUE (link)))
	        input_location = EXPR_LOCATION (TREE_VALUE (link));
	      error ("memory input %d is not directly addressable", i);
	      ret = tret;
	    }
	}
      else
	{
	  tret = gimplify_expr (&TREE_VALUE (link), pre_p, post_p,
				is_gimple_asm_val, fb_rvalue);
	  if (tret == GS_ERROR)
	    ret = tret;
	}

      TREE_CHAIN (link) = NULL_TREE;
      VEC_safe_push (tree, gc, inputs, link);
    }

  for (link = ASM_CLOBBERS (expr); link; ++i, link = TREE_CHAIN (link))
    VEC_safe_push (tree, gc, clobbers, link);

  for (link = ASM_LABELS (expr); link; ++i, link = TREE_CHAIN (link))
    VEC_safe_push (tree, gc, labels, link);

  /* Do not add ASMs with errors to the gimple IL stream.  */
  if (ret != GS_ERROR)
    {
      stmt = gimple_build_asm_vec (TREE_STRING_POINTER (ASM_STRING (expr)),
				   inputs, outputs, clobbers, labels);

      gimple_asm_set_volatile (stmt, ASM_VOLATILE_P (expr));
      gimple_asm_set_input (stmt, ASM_INPUT_P (expr));

      gimplify_seq_add_stmt (pre_p, stmt);
    }

  return ret;
}

/* Gimplify a CLEANUP_POINT_EXPR.  Currently this works by adding
   GIMPLE_WITH_CLEANUP_EXPRs to the prequeue as we encounter cleanups while
   gimplifying the body, and converting them to TRY_FINALLY_EXPRs when we
   return to this function.

   FIXME should we complexify the prequeue handling instead?  Or use flags
   for all the cleanups and let the optimizer tighten them up?  The current
   code seems pretty fragile; it will break on a cleanup within any
   non-conditional nesting.  But any such nesting would be broken, anyway;
   we can't write a TRY_FINALLY_EXPR that starts inside a nesting construct
   and continues out of it.  We can do that at the RTL level, though, so
   having an optimizer to tighten up try/finally regions would be a Good
   Thing.  */

static enum gimplify_status
gimplify_cleanup_point_expr (tree *expr_p, gimple_seq *pre_p)
{
  gimple_stmt_iterator iter;
  gimple_seq body_sequence = NULL;

  tree temp = voidify_wrapper_expr (*expr_p, NULL);

  /* We only care about the number of conditions between the innermost
     CLEANUP_POINT_EXPR and the cleanup.  So save and reset the count and
     any cleanups collected outside the CLEANUP_POINT_EXPR.  */
  int old_conds = gimplify_ctxp->conditions;
  gimple_seq old_cleanups = gimplify_ctxp->conditional_cleanups;
  gimplify_ctxp->conditions = 0;
  gimplify_ctxp->conditional_cleanups = NULL;

  gimplify_stmt (&TREE_OPERAND (*expr_p, 0), &body_sequence);

  gimplify_ctxp->conditions = old_conds;
  gimplify_ctxp->conditional_cleanups = old_cleanups;

  for (iter = gsi_start (body_sequence); !gsi_end_p (iter); )
    {
      gimple wce = gsi_stmt (iter);

      if (gimple_code (wce) == GIMPLE_WITH_CLEANUP_EXPR)
	{
	  if (gsi_one_before_end_p (iter))
	    {
              /* Note that gsi_insert_seq_before and gsi_remove do not
                 scan operands, unlike some other sequence mutators.  */
	      if (!gimple_wce_cleanup_eh_only (wce))
		gsi_insert_seq_before_without_update (&iter,
						      gimple_wce_cleanup (wce),
						      GSI_SAME_STMT);
	      gsi_remove (&iter, true);
	      break;
	    }
	  else
	    {
	      gimple gtry;
	      gimple_seq seq;
	      enum gimple_try_flags kind;

	      if (gimple_wce_cleanup_eh_only (wce))
		kind = GIMPLE_TRY_CATCH;
	      else
		kind = GIMPLE_TRY_FINALLY;
	      seq = gsi_split_seq_after (iter);

	      gtry = gimple_build_try (seq, gimple_wce_cleanup (wce), kind);
              /* Do not use gsi_replace here, as it may scan operands.
                 We want to do a simple structural modification only.  */
              *gsi_stmt_ptr (&iter) = gtry;
	      iter = gsi_start (seq);
	    }
	}
      else
	gsi_next (&iter);
    }

  gimplify_seq_add_seq (pre_p, body_sequence);
  if (temp)
    {
      *expr_p = temp;
      return GS_OK;
    }
  else
    {
      *expr_p = NULL;
      return GS_ALL_DONE;
    }
}

/* Insert a cleanup marker for gimplify_cleanup_point_expr.  CLEANUP
   is the cleanup action required.  EH_ONLY is true if the cleanup should
   only be executed if an exception is thrown, not on normal exit.  */

static void
gimple_push_cleanup (tree var, tree cleanup, bool eh_only, gimple_seq *pre_p)
{
  gimple wce;
  gimple_seq cleanup_stmts = NULL;

  /* Errors can result in improperly nested cleanups.  Which results in
     confusion when trying to resolve the GIMPLE_WITH_CLEANUP_EXPR.  */
  if (seen_error ())
    return;

  if (gimple_conditional_context ())
    {
      /* If we're in a conditional context, this is more complex.  We only
	 want to run the cleanup if we actually ran the initialization that
	 necessitates it, but we want to run it after the end of the
	 conditional context.  So we wrap the try/finally around the
	 condition and use a flag to determine whether or not to actually
	 run the destructor.  Thus

	   test ? f(A()) : 0

	 becomes (approximately)

	   flag = 0;
	   try {
	     if (test) { A::A(temp); flag = 1; val = f(temp); }
	     else { val = 0; }
	   } finally {
	     if (flag) A::~A(temp);
	   }
	   val
      */
      tree flag = create_tmp_var (boolean_type_node, "cleanup");
      gimple ffalse = gimple_build_assign (flag, boolean_false_node);
      gimple ftrue = gimple_build_assign (flag, boolean_true_node);

      cleanup = build3 (COND_EXPR, void_type_node, flag, cleanup, NULL);
      gimplify_stmt (&cleanup, &cleanup_stmts);
      wce = gimple_build_wce (cleanup_stmts);

      gimplify_seq_add_stmt (&gimplify_ctxp->conditional_cleanups, ffalse);
      gimplify_seq_add_stmt (&gimplify_ctxp->conditional_cleanups, wce);
      gimplify_seq_add_stmt (pre_p, ftrue);

      /* Because of this manipulation, and the EH edges that jump
	 threading cannot redirect, the temporary (VAR) will appear
	 to be used uninitialized.  Don't warn.  */
      TREE_NO_WARNING (var) = 1;
    }
  else
    {
      gimplify_stmt (&cleanup, &cleanup_stmts);
      wce = gimple_build_wce (cleanup_stmts);
      gimple_wce_set_cleanup_eh_only (wce, eh_only);
      gimplify_seq_add_stmt (pre_p, wce);
    }
}

/* Gimplify a TARGET_EXPR which doesn't appear on the rhs of an INIT_EXPR.  */

static enum gimplify_status
gimplify_target_expr (tree *expr_p, gimple_seq *pre_p, gimple_seq *post_p)
{
  tree targ = *expr_p;
  tree temp = TARGET_EXPR_SLOT (targ);
  tree init = TARGET_EXPR_INITIAL (targ);
  enum gimplify_status ret;

  if (init)
    {
      /* TARGET_EXPR temps aren't part of the enclosing block, so add it
	 to the temps list.  Handle also variable length TARGET_EXPRs.  */
      if (TREE_CODE (DECL_SIZE (temp)) != INTEGER_CST)
	{
	  if (!TYPE_SIZES_GIMPLIFIED (TREE_TYPE (temp)))
	    gimplify_type_sizes (TREE_TYPE (temp), pre_p);
	  gimplify_vla_decl (temp, pre_p);
	}
      else
	gimple_add_tmp_var (temp);

      /* If TARGET_EXPR_INITIAL is void, then the mere evaluation of the
	 expression is supposed to initialize the slot.  */
      if (VOID_TYPE_P (TREE_TYPE (init)))
	ret = gimplify_expr (&init, pre_p, post_p, is_gimple_stmt, fb_none);
      else
	{
	  tree init_expr = build2 (INIT_EXPR, void_type_node, temp, init);
	  init = init_expr;
	  ret = gimplify_expr (&init, pre_p, post_p, is_gimple_stmt, fb_none);
	  init = NULL;
	  ggc_free (init_expr);
	}
      if (ret == GS_ERROR)
	{
	  /* PR c++/28266 Make sure this is expanded only once. */
	  TARGET_EXPR_INITIAL (targ) = NULL_TREE;
	  return GS_ERROR;
	}
      if (init)
	gimplify_and_add (init, pre_p);

      /* If needed, push the cleanup for the temp.  */
      if (TARGET_EXPR_CLEANUP (targ))
	gimple_push_cleanup (temp, TARGET_EXPR_CLEANUP (targ),
			     CLEANUP_EH_ONLY (targ), pre_p);

      /* Only expand this once.  */
      TREE_OPERAND (targ, 3) = init;
      TARGET_EXPR_INITIAL (targ) = NULL_TREE;
    }
  else
    /* We should have expanded this before.  */
    gcc_assert (DECL_SEEN_IN_BIND_EXPR_P (temp));

  *expr_p = temp;
  return GS_OK;
}

/* Gimplification of expression trees.  */

/* Gimplify an expression which appears at statement context.  The
   corresponding GIMPLE statements are added to *SEQ_P.  If *SEQ_P is
   NULL, a new sequence is allocated.

   Return true if we actually added a statement to the queue.  */

bool
gimplify_stmt (tree *stmt_p, gimple_seq *seq_p)
{
  gimple_seq_node last;

  if (!*seq_p)
    *seq_p = gimple_seq_alloc ();

  last = gimple_seq_last (*seq_p);
  gimplify_expr (stmt_p, seq_p, NULL, is_gimple_stmt, fb_none);
  return last != gimple_seq_last (*seq_p);
}


/* Add FIRSTPRIVATE entries for DECL in the OpenMP the surrounding parallels
   to CTX.  If entries already exist, force them to be some flavor of private.
   If there is no enclosing parallel, do nothing.  */

void
omp_firstprivatize_variable (struct gimplify_omp_ctx *ctx, tree decl)
{
  splay_tree_node n;

  if (decl == NULL || !DECL_P (decl))
    return;

  do
    {
      n = splay_tree_lookup (ctx->variables, (splay_tree_key)decl);
      if (n != NULL)
	{
	  if (n->value & GOVD_SHARED)
	    n->value = GOVD_FIRSTPRIVATE | (n->value & GOVD_SEEN);
	  else
	    return;
	}
      else if (ctx->region_type != ORT_WORKSHARE)
	omp_add_variable (ctx, decl, GOVD_FIRSTPRIVATE);

      ctx = ctx->outer_context;
    }
  while (ctx);
}

/* Similarly for each of the type sizes of TYPE.  */

static void
omp_firstprivatize_type_sizes (struct gimplify_omp_ctx *ctx, tree type)
{
  if (type == NULL || type == error_mark_node)
    return;
  type = TYPE_MAIN_VARIANT (type);

  if (pointer_set_insert (ctx->privatized_types, type))
    return;

  switch (TREE_CODE (type))
    {
    case INTEGER_TYPE:
    case ENUMERAL_TYPE:
    case BOOLEAN_TYPE:
    case REAL_TYPE:
    case FIXED_POINT_TYPE:
      omp_firstprivatize_variable (ctx, TYPE_MIN_VALUE (type));
      omp_firstprivatize_variable (ctx, TYPE_MAX_VALUE (type));
      break;

    case ARRAY_TYPE:
      omp_firstprivatize_type_sizes (ctx, TREE_TYPE (type));
      omp_firstprivatize_type_sizes (ctx, TYPE_DOMAIN (type));
      break;

    case RECORD_TYPE:
    case UNION_TYPE:
    case QUAL_UNION_TYPE:
      {
	tree field;
	for (field = TYPE_FIELDS (type); field; field = DECL_CHAIN (field))
	  if (TREE_CODE (field) == FIELD_DECL)
	    {
	      omp_firstprivatize_variable (ctx, DECL_FIELD_OFFSET (field));
	      omp_firstprivatize_type_sizes (ctx, TREE_TYPE (field));
	    }
      }
      break;

    case POINTER_TYPE:
    case REFERENCE_TYPE:
      omp_firstprivatize_type_sizes (ctx, TREE_TYPE (type));
      break;

    default:
      break;
    }

  omp_firstprivatize_variable (ctx, TYPE_SIZE (type));
  omp_firstprivatize_variable (ctx, TYPE_SIZE_UNIT (type));
  lang_hooks.types.omp_firstprivatize_type_sizes (ctx, type);
}

/* Add an entry for DECL in the OpenMP context CTX with FLAGS.  */

static void
omp_add_variable (struct gimplify_omp_ctx *ctx, tree decl, unsigned int flags)
{
  splay_tree_node n;
  unsigned int nflags;
  tree t;

  if (decl == error_mark_node || TREE_TYPE (decl) == error_mark_node)
    return;

  /* Never elide decls whose type has TREE_ADDRESSABLE set.  This means
     there are constructors involved somewhere.  */
  if (TREE_ADDRESSABLE (TREE_TYPE (decl))
      || TYPE_NEEDS_CONSTRUCTING (TREE_TYPE (decl)))
    flags |= GOVD_SEEN;

  n = splay_tree_lookup (ctx->variables, (splay_tree_key)decl);
  if (n != NULL)
    {
      /* We shouldn't be re-adding the decl with the same data
	 sharing class.  */
      gcc_assert ((n->value & GOVD_DATA_SHARE_CLASS & flags) == 0);
      /* The only combination of data sharing classes we should see is
	 FIRSTPRIVATE and LASTPRIVATE.  */
      nflags = n->value | flags;
      gcc_assert ((nflags & GOVD_DATA_SHARE_CLASS)
		  == (GOVD_FIRSTPRIVATE | GOVD_LASTPRIVATE));
      n->value = nflags;
      return;
    }

  /* When adding a variable-sized variable, we have to handle all sorts
     of additional bits of data: the pointer replacement variable, and
     the parameters of the type.  */
  if (DECL_SIZE (decl) && TREE_CODE (DECL_SIZE (decl)) != INTEGER_CST)
    {
      /* Add the pointer replacement variable as PRIVATE if the variable
	 replacement is private, else FIRSTPRIVATE since we'll need the
	 address of the original variable either for SHARED, or for the
	 copy into or out of the context.  */
      if (!(flags & GOVD_LOCAL))
	{
	  nflags = flags & GOVD_PRIVATE ? GOVD_PRIVATE : GOVD_FIRSTPRIVATE;
	  nflags |= flags & GOVD_SEEN;
	  t = DECL_VALUE_EXPR (decl);
	  gcc_assert (TREE_CODE (t) == INDIRECT_REF);
	  t = TREE_OPERAND (t, 0);
	  gcc_assert (DECL_P (t));
	  omp_add_variable (ctx, t, nflags);
	}

      /* Add all of the variable and type parameters (which should have
	 been gimplified to a formal temporary) as FIRSTPRIVATE.  */
      omp_firstprivatize_variable (ctx, DECL_SIZE_UNIT (decl));
      omp_firstprivatize_variable (ctx, DECL_SIZE (decl));
      omp_firstprivatize_type_sizes (ctx, TREE_TYPE (decl));

      /* The variable-sized variable itself is never SHARED, only some form
	 of PRIVATE.  The sharing would take place via the pointer variable
	 which we remapped above.  */
      if (flags & GOVD_SHARED)
	flags = GOVD_PRIVATE | GOVD_DEBUG_PRIVATE
		| (flags & (GOVD_SEEN | GOVD_EXPLICIT));

      /* We're going to make use of the TYPE_SIZE_UNIT at least in the
	 alloca statement we generate for the variable, so make sure it
	 is available.  This isn't automatically needed for the SHARED
	 case, since we won't be allocating local storage then.
	 For local variables TYPE_SIZE_UNIT might not be gimplified yet,
	 in this case omp_notice_variable will be called later
	 on when it is gimplified.  */
      else if (! (flags & GOVD_LOCAL))
	omp_notice_variable (ctx, TYPE_SIZE_UNIT (TREE_TYPE (decl)), true);
    }
  else if (lang_hooks.decls.omp_privatize_by_reference (decl))
    {
      gcc_assert ((flags & GOVD_LOCAL) == 0);
      omp_firstprivatize_type_sizes (ctx, TREE_TYPE (decl));

      /* Similar to the direct variable sized case above, we'll need the
	 size of references being privatized.  */
      if ((flags & GOVD_SHARED) == 0)
	{
	  t = TYPE_SIZE_UNIT (TREE_TYPE (TREE_TYPE (decl)));
	  if (TREE_CODE (t) != INTEGER_CST)
	    omp_notice_variable (ctx, t, true);
	}
    }

  splay_tree_insert (ctx->variables, (splay_tree_key)decl, flags);
}

/* Notice a threadprivate variable DECL used in OpenMP context CTX.
   This just prints out diagnostics about threadprivate variable uses
   in untied tasks.  If DECL2 is non-NULL, prevent this warning
   on that variable.  */

static bool
omp_notice_threadprivate_variable (struct gimplify_omp_ctx *ctx, tree decl,
				   tree decl2)
{
  splay_tree_node n;

  if (ctx->region_type != ORT_UNTIED_TASK)
    return false;
  n = splay_tree_lookup (ctx->variables, (splay_tree_key)decl);
  if (n == NULL)
    {
      error ("threadprivate variable %qE used in untied task", DECL_NAME (decl));
      error_at (ctx->location, "enclosing task");
      splay_tree_insert (ctx->variables, (splay_tree_key)decl, 0);
    }
  if (decl2)
    splay_tree_insert (ctx->variables, (splay_tree_key)decl2, 0);
  return false;
}

/* Record the fact that DECL was used within the OpenMP context CTX.
   IN_CODE is true when real code uses DECL, and false when we should
   merely emit default(none) errors.  Return true if DECL is going to
   be remapped and thus DECL shouldn't be gimplified into its
   DECL_VALUE_EXPR (if any).  */

static bool
omp_notice_variable (struct gimplify_omp_ctx *ctx, tree decl, bool in_code)
{
  splay_tree_node n;
  unsigned flags = in_code ? GOVD_SEEN : 0;
  bool ret = false, shared;

  if (decl == error_mark_node || TREE_TYPE (decl) == error_mark_node)
    return false;

  /* Threadprivate variables are predetermined.  */
  if (is_global_var (decl))
    {
      if (DECL_THREAD_LOCAL_P (decl))
	return omp_notice_threadprivate_variable (ctx, decl, NULL_TREE);

      if (DECL_HAS_VALUE_EXPR_P (decl))
	{
	  tree value = get_base_address (DECL_VALUE_EXPR (decl));

	  if (value && DECL_P (value) && DECL_THREAD_LOCAL_P (value))
	    return omp_notice_threadprivate_variable (ctx, decl, value);
	}
    }

  n = splay_tree_lookup (ctx->variables, (splay_tree_key)decl);
  if (n == NULL)
    {
      enum omp_clause_default_kind default_kind, kind;
      struct gimplify_omp_ctx *octx;

      if (ctx->region_type == ORT_WORKSHARE)
	goto do_outer;

      /* ??? Some compiler-generated variables (like SAVE_EXPRs) could be
	 remapped firstprivate instead of shared.  To some extent this is
	 addressed in omp_firstprivatize_type_sizes, but not effectively.  */
      default_kind = ctx->default_kind;
      kind = lang_hooks.decls.omp_predetermined_sharing (decl);
      if (kind != OMP_CLAUSE_DEFAULT_UNSPECIFIED)
	default_kind = kind;

      switch (default_kind)
	{
	case OMP_CLAUSE_DEFAULT_NONE:
	  error ("%qE not specified in enclosing parallel",
		 DECL_NAME (lang_hooks.decls.omp_report_decl (decl)));
	  if ((ctx->region_type & ORT_TASK) != 0)
	    error_at (ctx->location, "enclosing task");
	  else
	    error_at (ctx->location, "enclosing parallel");
	  /* FALLTHRU */
	case OMP_CLAUSE_DEFAULT_SHARED:
	  flags |= GOVD_SHARED;
	  break;
	case OMP_CLAUSE_DEFAULT_PRIVATE:
	  flags |= GOVD_PRIVATE;
	  break;
	case OMP_CLAUSE_DEFAULT_FIRSTPRIVATE:
	  flags |= GOVD_FIRSTPRIVATE;
	  break;
	case OMP_CLAUSE_DEFAULT_UNSPECIFIED:
	  /* decl will be either GOVD_FIRSTPRIVATE or GOVD_SHARED.  */
	  gcc_assert ((ctx->region_type & ORT_TASK) != 0);
	  if (ctx->outer_context)
	    omp_notice_variable (ctx->outer_context, decl, in_code);
	  for (octx = ctx->outer_context; octx; octx = octx->outer_context)
	    {
	      splay_tree_node n2;

	      n2 = splay_tree_lookup (octx->variables, (splay_tree_key) decl);
	      if (n2 && (n2->value & GOVD_DATA_SHARE_CLASS) != GOVD_SHARED)
		{
		  flags |= GOVD_FIRSTPRIVATE;
		  break;
		}
	      if ((octx->region_type & ORT_PARALLEL) != 0)
		break;
	    }
	  if (flags & GOVD_FIRSTPRIVATE)
	    break;
	  if (octx == NULL
	      && (TREE_CODE (decl) == PARM_DECL
		  || (!is_global_var (decl)
		      && DECL_CONTEXT (decl) == current_function_decl)))
	    {
	      flags |= GOVD_FIRSTPRIVATE;
	      break;
	    }
	  flags |= GOVD_SHARED;
	  break;
	default:
	  gcc_unreachable ();
	}

      if ((flags & GOVD_PRIVATE)
	  && lang_hooks.decls.omp_private_outer_ref (decl))
	flags |= GOVD_PRIVATE_OUTER_REF;

      omp_add_variable (ctx, decl, flags);

      shared = (flags & GOVD_SHARED) != 0;
      ret = lang_hooks.decls.omp_disregard_value_expr (decl, shared);
      goto do_outer;
    }

  if ((n->value & (GOVD_SEEN | GOVD_LOCAL)) == 0
      && (flags & (GOVD_SEEN | GOVD_LOCAL)) == GOVD_SEEN
      && DECL_SIZE (decl)
      && TREE_CODE (DECL_SIZE (decl)) != INTEGER_CST)
    {
      splay_tree_node n2;
      tree t = DECL_VALUE_EXPR (decl);
      gcc_assert (TREE_CODE (t) == INDIRECT_REF);
      t = TREE_OPERAND (t, 0);
      gcc_assert (DECL_P (t));
      n2 = splay_tree_lookup (ctx->variables, (splay_tree_key) t);
      n2->value |= GOVD_SEEN;
    }

  shared = ((flags | n->value) & GOVD_SHARED) != 0;
  ret = lang_hooks.decls.omp_disregard_value_expr (decl, shared);

  /* If nothing changed, there's nothing left to do.  */
  if ((n->value & flags) == flags)
    return ret;
  flags |= n->value;
  n->value = flags;

 do_outer:
  /* If the variable is private in the current context, then we don't
     need to propagate anything to an outer context.  */
  if ((flags & GOVD_PRIVATE) && !(flags & GOVD_PRIVATE_OUTER_REF))
    return ret;
  if (ctx->outer_context
      && omp_notice_variable (ctx->outer_context, decl, in_code))
    return true;
  return ret;
}

/* Verify that DECL is private within CTX.  If there's specific information
   to the contrary in the innermost scope, generate an error.  */

static bool
omp_is_private (struct gimplify_omp_ctx *ctx, tree decl)
{
  splay_tree_node n;

  n = splay_tree_lookup (ctx->variables, (splay_tree_key)decl);
  if (n != NULL)
    {
      if (n->value & GOVD_SHARED)
	{
	  if (ctx == gimplify_omp_ctxp)
	    {
	      error ("iteration variable %qE should be private",
		     DECL_NAME (decl));
	      n->value = GOVD_PRIVATE;
	      return true;
	    }
	  else
	    return false;
	}
      else if ((n->value & GOVD_EXPLICIT) != 0
	       && (ctx == gimplify_omp_ctxp
		   || (ctx->region_type == ORT_COMBINED_PARALLEL
		       && gimplify_omp_ctxp->outer_context == ctx)))
	{
	  if ((n->value & GOVD_FIRSTPRIVATE) != 0)
	    error ("iteration variable %qE should not be firstprivate",
		   DECL_NAME (decl));
	  else if ((n->value & GOVD_REDUCTION) != 0)
	    error ("iteration variable %qE should not be reduction",
		   DECL_NAME (decl));
	}
      return (ctx == gimplify_omp_ctxp
	      || (ctx->region_type == ORT_COMBINED_PARALLEL
		  && gimplify_omp_ctxp->outer_context == ctx));
    }

  if (ctx->region_type != ORT_WORKSHARE)
    return false;
  else if (ctx->outer_context)
    return omp_is_private (ctx->outer_context, decl);
  return false;
}

/* Return true if DECL is private within a parallel region
   that binds to the current construct's context or in parallel
   region's REDUCTION clause.  */

static bool
omp_check_private (struct gimplify_omp_ctx *ctx, tree decl)
{
  splay_tree_node n;

  do
    {
      ctx = ctx->outer_context;
      if (ctx == NULL)
	return !(is_global_var (decl)
		 /* References might be private, but might be shared too.  */
		 || lang_hooks.decls.omp_privatize_by_reference (decl));

      n = splay_tree_lookup (ctx->variables, (splay_tree_key) decl);
      if (n != NULL)
	return (n->value & GOVD_SHARED) == 0;
    }
  while (ctx->region_type == ORT_WORKSHARE);
  return false;
}

/* Scan the OpenMP clauses in *LIST_P, installing mappings into a new
   and previous omp contexts.  */

static void
gimplify_scan_omp_clauses (tree *list_p, gimple_seq *pre_p,
			   enum omp_region_type region_type)
{
  struct gimplify_omp_ctx *ctx, *outer_ctx;
  struct gimplify_ctx gctx;
  tree c;

  ctx = new_omp_context (region_type);
  outer_ctx = ctx->outer_context;

  while ((c = *list_p) != NULL)
    {
      bool remove = false;
      bool notice_outer = true;
      const char *check_non_private = NULL;
      unsigned int flags;
      tree decl;

      switch (OMP_CLAUSE_CODE (c))
	{
	case OMP_CLAUSE_PRIVATE:
	  flags = GOVD_PRIVATE | GOVD_EXPLICIT;
	  if (lang_hooks.decls.omp_private_outer_ref (OMP_CLAUSE_DECL (c)))
	    {
	      flags |= GOVD_PRIVATE_OUTER_REF;
	      OMP_CLAUSE_PRIVATE_OUTER_REF (c) = 1;
	    }
	  else
	    notice_outer = false;
	  goto do_add;
	case OMP_CLAUSE_SHARED:
	  flags = GOVD_SHARED | GOVD_EXPLICIT;
	  goto do_add;
	case OMP_CLAUSE_FIRSTPRIVATE:
	  flags = GOVD_FIRSTPRIVATE | GOVD_EXPLICIT;
	  check_non_private = "firstprivate";
	  goto do_add;
	case OMP_CLAUSE_LASTPRIVATE:
	  flags = GOVD_LASTPRIVATE | GOVD_SEEN | GOVD_EXPLICIT;
	  check_non_private = "lastprivate";
	  goto do_add;
	case OMP_CLAUSE_REDUCTION:
	  flags = GOVD_REDUCTION | GOVD_SEEN | GOVD_EXPLICIT;
	  check_non_private = "reduction";
	  goto do_add;

	do_add:
	  decl = OMP_CLAUSE_DECL (c);
	  if (decl == error_mark_node || TREE_TYPE (decl) == error_mark_node)
	    {
	      remove = true;
	      break;
	    }
	  omp_add_variable (ctx, decl, flags);
	  if (OMP_CLAUSE_CODE (c) == OMP_CLAUSE_REDUCTION
	      && OMP_CLAUSE_REDUCTION_PLACEHOLDER (c))
	    {
	      omp_add_variable (ctx, OMP_CLAUSE_REDUCTION_PLACEHOLDER (c),
				GOVD_LOCAL | GOVD_SEEN);
	      gimplify_omp_ctxp = ctx;
	      push_gimplify_context (&gctx);

	      OMP_CLAUSE_REDUCTION_GIMPLE_INIT (c) = gimple_seq_alloc ();
	      OMP_CLAUSE_REDUCTION_GIMPLE_MERGE (c) = gimple_seq_alloc ();

	      gimplify_and_add (OMP_CLAUSE_REDUCTION_INIT (c),
		  		&OMP_CLAUSE_REDUCTION_GIMPLE_INIT (c));
	      pop_gimplify_context
		(gimple_seq_first_stmt (OMP_CLAUSE_REDUCTION_GIMPLE_INIT (c)));
	      push_gimplify_context (&gctx);
	      gimplify_and_add (OMP_CLAUSE_REDUCTION_MERGE (c),
		  		&OMP_CLAUSE_REDUCTION_GIMPLE_MERGE (c));
	      pop_gimplify_context
		(gimple_seq_first_stmt (OMP_CLAUSE_REDUCTION_GIMPLE_MERGE (c)));
	      OMP_CLAUSE_REDUCTION_INIT (c) = NULL_TREE;
	      OMP_CLAUSE_REDUCTION_MERGE (c) = NULL_TREE;

	      gimplify_omp_ctxp = outer_ctx;
	    }
	  else if (OMP_CLAUSE_CODE (c) == OMP_CLAUSE_LASTPRIVATE
		   && OMP_CLAUSE_LASTPRIVATE_STMT (c))
	    {
	      gimplify_omp_ctxp = ctx;
	      push_gimplify_context (&gctx);
	      if (TREE_CODE (OMP_CLAUSE_LASTPRIVATE_STMT (c)) != BIND_EXPR)
		{
		  tree bind = build3 (BIND_EXPR, void_type_node, NULL,
				      NULL, NULL);
		  TREE_SIDE_EFFECTS (bind) = 1;
		  BIND_EXPR_BODY (bind) = OMP_CLAUSE_LASTPRIVATE_STMT (c);
		  OMP_CLAUSE_LASTPRIVATE_STMT (c) = bind;
		}
	      gimplify_and_add (OMP_CLAUSE_LASTPRIVATE_STMT (c),
				&OMP_CLAUSE_LASTPRIVATE_GIMPLE_SEQ (c));
	      pop_gimplify_context
		(gimple_seq_first_stmt (OMP_CLAUSE_LASTPRIVATE_GIMPLE_SEQ (c)));
	      OMP_CLAUSE_LASTPRIVATE_STMT (c) = NULL_TREE;

	      gimplify_omp_ctxp = outer_ctx;
	    }
	  if (notice_outer)
	    goto do_notice;
	  break;

	case OMP_CLAUSE_COPYIN:
	case OMP_CLAUSE_COPYPRIVATE:
	  decl = OMP_CLAUSE_DECL (c);
	  if (decl == error_mark_node || TREE_TYPE (decl) == error_mark_node)
	    {
	      remove = true;
	      break;
	    }
	do_notice:
	  if (outer_ctx)
	    omp_notice_variable (outer_ctx, decl, true);
	  if (check_non_private
	      && region_type == ORT_WORKSHARE
	      && omp_check_private (ctx, decl))
	    {
	      error ("%s variable %qE is private in outer context",
		     check_non_private, DECL_NAME (decl));
	      remove = true;
	    }
	  break;

	case OMP_CLAUSE_IF:
	  OMP_CLAUSE_OPERAND (c, 0)
	    = gimple_boolify (OMP_CLAUSE_OPERAND (c, 0));
	  /* Fall through.  */

	case OMP_CLAUSE_SCHEDULE:
	case OMP_CLAUSE_NUM_THREADS:
	  if (gimplify_expr (&OMP_CLAUSE_OPERAND (c, 0), pre_p, NULL,
			     is_gimple_val, fb_rvalue) == GS_ERROR)
	      remove = true;
	  break;

	case OMP_CLAUSE_NOWAIT:
	case OMP_CLAUSE_ORDERED:
	case OMP_CLAUSE_UNTIED:
	case OMP_CLAUSE_COLLAPSE:
	  break;

	case OMP_CLAUSE_DEFAULT:
	  ctx->default_kind = OMP_CLAUSE_DEFAULT_KIND (c);
	  break;

	default:
	  gcc_unreachable ();
	}

      if (remove)
	*list_p = OMP_CLAUSE_CHAIN (c);
      else
	list_p = &OMP_CLAUSE_CHAIN (c);
    }

  gimplify_omp_ctxp = ctx;
}

/* For all variables that were not actually used within the context,
   remove PRIVATE, SHARED, and FIRSTPRIVATE clauses.  */

static int
gimplify_adjust_omp_clauses_1 (splay_tree_node n, void *data)
{
  tree *list_p = (tree *) data;
  tree decl = (tree) n->key;
  unsigned flags = n->value;
  enum omp_clause_code code;
  tree clause;
  bool private_debug;

  if (flags & (GOVD_EXPLICIT | GOVD_LOCAL))
    return 0;
  if ((flags & GOVD_SEEN) == 0)
    return 0;
  if (flags & GOVD_DEBUG_PRIVATE)
    {
      gcc_assert ((flags & GOVD_DATA_SHARE_CLASS) == GOVD_PRIVATE);
      private_debug = true;
    }
  else
    private_debug
      = lang_hooks.decls.omp_private_debug_clause (decl,
						   !!(flags & GOVD_SHARED));
  if (private_debug)
    code = OMP_CLAUSE_PRIVATE;
  else if (flags & GOVD_SHARED)
    {
      if (is_global_var (decl))
	{
	  struct gimplify_omp_ctx *ctx = gimplify_omp_ctxp->outer_context;
	  while (ctx != NULL)
	    {
	      splay_tree_node on
		= splay_tree_lookup (ctx->variables, (splay_tree_key) decl);
	      if (on && (on->value & (GOVD_FIRSTPRIVATE | GOVD_LASTPRIVATE
				      | GOVD_PRIVATE | GOVD_REDUCTION)) != 0)
		break;
	      ctx = ctx->outer_context;
	    }
	  if (ctx == NULL)
	    return 0;
	}
      code = OMP_CLAUSE_SHARED;
    }
  else if (flags & GOVD_PRIVATE)
    code = OMP_CLAUSE_PRIVATE;
  else if (flags & GOVD_FIRSTPRIVATE)
    code = OMP_CLAUSE_FIRSTPRIVATE;
  else
    gcc_unreachable ();

  clause = build_omp_clause (input_location, code);
  OMP_CLAUSE_DECL (clause) = decl;
  OMP_CLAUSE_CHAIN (clause) = *list_p;
  if (private_debug)
    OMP_CLAUSE_PRIVATE_DEBUG (clause) = 1;
  else if (code == OMP_CLAUSE_PRIVATE && (flags & GOVD_PRIVATE_OUTER_REF))
    OMP_CLAUSE_PRIVATE_OUTER_REF (clause) = 1;
  *list_p = clause;
  lang_hooks.decls.omp_finish_clause (clause);

  return 0;
}

static void
gimplify_adjust_omp_clauses (tree *list_p)
{
  struct gimplify_omp_ctx *ctx = gimplify_omp_ctxp;
  tree c, decl;

  while ((c = *list_p) != NULL)
    {
      splay_tree_node n;
      bool remove = false;

      switch (OMP_CLAUSE_CODE (c))
	{
	case OMP_CLAUSE_PRIVATE:
	case OMP_CLAUSE_SHARED:
	case OMP_CLAUSE_FIRSTPRIVATE:
	  decl = OMP_CLAUSE_DECL (c);
	  n = splay_tree_lookup (ctx->variables, (splay_tree_key) decl);
	  remove = !(n->value & GOVD_SEEN);
	  if (! remove)
	    {
	      bool shared = OMP_CLAUSE_CODE (c) == OMP_CLAUSE_SHARED;
	      if ((n->value & GOVD_DEBUG_PRIVATE)
		  || lang_hooks.decls.omp_private_debug_clause (decl, shared))
		{
		  gcc_assert ((n->value & GOVD_DEBUG_PRIVATE) == 0
			      || ((n->value & GOVD_DATA_SHARE_CLASS)
				  == GOVD_PRIVATE));
		  OMP_CLAUSE_SET_CODE (c, OMP_CLAUSE_PRIVATE);
		  OMP_CLAUSE_PRIVATE_DEBUG (c) = 1;
		}
	    }
	  break;

	case OMP_CLAUSE_LASTPRIVATE:
	  /* Make sure OMP_CLAUSE_LASTPRIVATE_FIRSTPRIVATE is set to
	     accurately reflect the presence of a FIRSTPRIVATE clause.  */
	  decl = OMP_CLAUSE_DECL (c);
	  n = splay_tree_lookup (ctx->variables, (splay_tree_key) decl);
	  OMP_CLAUSE_LASTPRIVATE_FIRSTPRIVATE (c)
	    = (n->value & GOVD_FIRSTPRIVATE) != 0;
	  break;

	case OMP_CLAUSE_REDUCTION:
	case OMP_CLAUSE_COPYIN:
	case OMP_CLAUSE_COPYPRIVATE:
	case OMP_CLAUSE_IF:
	case OMP_CLAUSE_NUM_THREADS:
	case OMP_CLAUSE_SCHEDULE:
	case OMP_CLAUSE_NOWAIT:
	case OMP_CLAUSE_ORDERED:
	case OMP_CLAUSE_DEFAULT:
	case OMP_CLAUSE_UNTIED:
	case OMP_CLAUSE_COLLAPSE:
	  break;

	default:
	  gcc_unreachable ();
	}

      if (remove)
	*list_p = OMP_CLAUSE_CHAIN (c);
      else
	list_p = &OMP_CLAUSE_CHAIN (c);
    }

  /* Add in any implicit data sharing.  */
  splay_tree_foreach (ctx->variables, gimplify_adjust_omp_clauses_1, list_p);

  gimplify_omp_ctxp = ctx->outer_context;
  delete_omp_context (ctx);
}

/* Gimplify the contents of an OMP_PARALLEL statement.  This involves
   gimplification of the body, as well as scanning the body for used
   variables.  We need to do this scan now, because variable-sized
   decls will be decomposed during gimplification.  */

static void
gimplify_omp_parallel (tree *expr_p, gimple_seq *pre_p)
{
  tree expr = *expr_p;
  gimple g;
  gimple_seq body = NULL;
  struct gimplify_ctx gctx;

  gimplify_scan_omp_clauses (&OMP_PARALLEL_CLAUSES (expr), pre_p,
			     OMP_PARALLEL_COMBINED (expr)
			     ? ORT_COMBINED_PARALLEL
			     : ORT_PARALLEL);

  push_gimplify_context (&gctx);

  g = gimplify_and_return_first (OMP_PARALLEL_BODY (expr), &body);
  if (gimple_code (g) == GIMPLE_BIND)
    pop_gimplify_context (g);
  else
    pop_gimplify_context (NULL);

  gimplify_adjust_omp_clauses (&OMP_PARALLEL_CLAUSES (expr));

  g = gimple_build_omp_parallel (body,
				 OMP_PARALLEL_CLAUSES (expr),
				 NULL_TREE, NULL_TREE);
  if (OMP_PARALLEL_COMBINED (expr))
    gimple_omp_set_subcode (g, GF_OMP_PARALLEL_COMBINED);
  gimplify_seq_add_stmt (pre_p, g);
  *expr_p = NULL_TREE;
}

/* Gimplify the contents of an OMP_TASK statement.  This involves
   gimplification of the body, as well as scanning the body for used
   variables.  We need to do this scan now, because variable-sized
   decls will be decomposed during gimplification.  */

static void
gimplify_omp_task (tree *expr_p, gimple_seq *pre_p)
{
  tree expr = *expr_p;
  gimple g;
  gimple_seq body = NULL;
  struct gimplify_ctx gctx;

  gimplify_scan_omp_clauses (&OMP_TASK_CLAUSES (expr), pre_p,
			     find_omp_clause (OMP_TASK_CLAUSES (expr),
					      OMP_CLAUSE_UNTIED)
			     ? ORT_UNTIED_TASK : ORT_TASK);

  push_gimplify_context (&gctx);

  g = gimplify_and_return_first (OMP_TASK_BODY (expr), &body);
  if (gimple_code (g) == GIMPLE_BIND)
    pop_gimplify_context (g);
  else
    pop_gimplify_context (NULL);

  gimplify_adjust_omp_clauses (&OMP_TASK_CLAUSES (expr));

  g = gimple_build_omp_task (body,
			     OMP_TASK_CLAUSES (expr),
			     NULL_TREE, NULL_TREE,
			     NULL_TREE, NULL_TREE, NULL_TREE);
  gimplify_seq_add_stmt (pre_p, g);
  *expr_p = NULL_TREE;
}

/* Gimplify the gross structure of an OMP_FOR statement.  */

static enum gimplify_status
gimplify_omp_for (tree *expr_p, gimple_seq *pre_p)
{
  tree for_stmt, decl, var, t;
  enum gimplify_status ret = GS_ALL_DONE;
  enum gimplify_status tret;
  gimple gfor;
  gimple_seq for_body, for_pre_body;
  int i;

  for_stmt = *expr_p;

  gimplify_scan_omp_clauses (&OMP_FOR_CLAUSES (for_stmt), pre_p,
			     ORT_WORKSHARE);

  /* Handle OMP_FOR_INIT.  */
  for_pre_body = NULL;
  gimplify_and_add (OMP_FOR_PRE_BODY (for_stmt), &for_pre_body);
  OMP_FOR_PRE_BODY (for_stmt) = NULL_TREE;

  for_body = gimple_seq_alloc ();
  gcc_assert (TREE_VEC_LENGTH (OMP_FOR_INIT (for_stmt))
	      == TREE_VEC_LENGTH (OMP_FOR_COND (for_stmt)));
  gcc_assert (TREE_VEC_LENGTH (OMP_FOR_INIT (for_stmt))
	      == TREE_VEC_LENGTH (OMP_FOR_INCR (for_stmt)));
  for (i = 0; i < TREE_VEC_LENGTH (OMP_FOR_INIT (for_stmt)); i++)
    {
      t = TREE_VEC_ELT (OMP_FOR_INIT (for_stmt), i);
      gcc_assert (TREE_CODE (t) == MODIFY_EXPR);
      decl = TREE_OPERAND (t, 0);
      gcc_assert (DECL_P (decl));
      gcc_assert (INTEGRAL_TYPE_P (TREE_TYPE (decl))
		  || POINTER_TYPE_P (TREE_TYPE (decl)));

      /* Make sure the iteration variable is private.  */
      if (omp_is_private (gimplify_omp_ctxp, decl))
	omp_notice_variable (gimplify_omp_ctxp, decl, true);
      else
	omp_add_variable (gimplify_omp_ctxp, decl, GOVD_PRIVATE | GOVD_SEEN);

      /* If DECL is not a gimple register, create a temporary variable to act
	 as an iteration counter.  This is valid, since DECL cannot be
	 modified in the body of the loop.  */
      if (!is_gimple_reg (decl))
	{
	  var = create_tmp_var (TREE_TYPE (decl), get_name (decl));
	  TREE_OPERAND (t, 0) = var;

	  gimplify_seq_add_stmt (&for_body, gimple_build_assign (decl, var));

	  omp_add_variable (gimplify_omp_ctxp, var, GOVD_PRIVATE | GOVD_SEEN);
	}
      else
	var = decl;

      tret = gimplify_expr (&TREE_OPERAND (t, 1), &for_pre_body, NULL,
			    is_gimple_val, fb_rvalue);
      ret = MIN (ret, tret);
      if (ret == GS_ERROR)
	return ret;

      /* Handle OMP_FOR_COND.  */
      t = TREE_VEC_ELT (OMP_FOR_COND (for_stmt), i);
      gcc_assert (COMPARISON_CLASS_P (t));
      gcc_assert (TREE_OPERAND (t, 0) == decl);

      tret = gimplify_expr (&TREE_OPERAND (t, 1), &for_pre_body, NULL,
			    is_gimple_val, fb_rvalue);
      ret = MIN (ret, tret);

      /* Handle OMP_FOR_INCR.  */
      t = TREE_VEC_ELT (OMP_FOR_INCR (for_stmt), i);
      switch (TREE_CODE (t))
	{
	case PREINCREMENT_EXPR:
	case POSTINCREMENT_EXPR:
	  t = build_int_cst (TREE_TYPE (decl), 1);
	  t = build2 (PLUS_EXPR, TREE_TYPE (decl), var, t);
	  t = build2 (MODIFY_EXPR, TREE_TYPE (var), var, t);
	  TREE_VEC_ELT (OMP_FOR_INCR (for_stmt), i) = t;
	  break;

	case PREDECREMENT_EXPR:
	case POSTDECREMENT_EXPR:
	  t = build_int_cst (TREE_TYPE (decl), -1);
	  t = build2 (PLUS_EXPR, TREE_TYPE (decl), var, t);
	  t = build2 (MODIFY_EXPR, TREE_TYPE (var), var, t);
	  TREE_VEC_ELT (OMP_FOR_INCR (for_stmt), i) = t;
	  break;

	case MODIFY_EXPR:
	  gcc_assert (TREE_OPERAND (t, 0) == decl);
	  TREE_OPERAND (t, 0) = var;

	  t = TREE_OPERAND (t, 1);
	  switch (TREE_CODE (t))
	    {
	    case PLUS_EXPR:
	      if (TREE_OPERAND (t, 1) == decl)
		{
		  TREE_OPERAND (t, 1) = TREE_OPERAND (t, 0);
		  TREE_OPERAND (t, 0) = var;
		  break;
		}

	      /* Fallthru.  */
	    case MINUS_EXPR:
	    case POINTER_PLUS_EXPR:
	      gcc_assert (TREE_OPERAND (t, 0) == decl);
	      TREE_OPERAND (t, 0) = var;
	      break;
	    default:
	      gcc_unreachable ();
	    }

	  tret = gimplify_expr (&TREE_OPERAND (t, 1), &for_pre_body, NULL,
				is_gimple_val, fb_rvalue);
	  ret = MIN (ret, tret);
	  break;

	default:
	  gcc_unreachable ();
	}

      if (var != decl || TREE_VEC_LENGTH (OMP_FOR_INIT (for_stmt)) > 1)
	{
	  tree c;
	  for (c = OMP_FOR_CLAUSES (for_stmt); c ; c = OMP_CLAUSE_CHAIN (c))
	    if (OMP_CLAUSE_CODE (c) == OMP_CLAUSE_LASTPRIVATE
		&& OMP_CLAUSE_DECL (c) == decl
		&& OMP_CLAUSE_LASTPRIVATE_GIMPLE_SEQ (c) == NULL)
	      {
		t = TREE_VEC_ELT (OMP_FOR_INCR (for_stmt), i);
		gcc_assert (TREE_CODE (t) == MODIFY_EXPR);
		gcc_assert (TREE_OPERAND (t, 0) == var);
		t = TREE_OPERAND (t, 1);
		gcc_assert (TREE_CODE (t) == PLUS_EXPR
			    || TREE_CODE (t) == MINUS_EXPR
			    || TREE_CODE (t) == POINTER_PLUS_EXPR);
		gcc_assert (TREE_OPERAND (t, 0) == var);
		t = build2 (TREE_CODE (t), TREE_TYPE (decl), decl,
			    TREE_OPERAND (t, 1));
		gimplify_assign (decl, t,
				 &OMP_CLAUSE_LASTPRIVATE_GIMPLE_SEQ (c));
	    }
	}
    }

  gimplify_and_add (OMP_FOR_BODY (for_stmt), &for_body);

  gimplify_adjust_omp_clauses (&OMP_FOR_CLAUSES (for_stmt));

  gfor = gimple_build_omp_for (for_body, OMP_FOR_CLAUSES (for_stmt),
			       TREE_VEC_LENGTH (OMP_FOR_INIT (for_stmt)),
			       for_pre_body);

  for (i = 0; i < TREE_VEC_LENGTH (OMP_FOR_INIT (for_stmt)); i++)
    {
      t = TREE_VEC_ELT (OMP_FOR_INIT (for_stmt), i);
      gimple_omp_for_set_index (gfor, i, TREE_OPERAND (t, 0));
      gimple_omp_for_set_initial (gfor, i, TREE_OPERAND (t, 1));
      t = TREE_VEC_ELT (OMP_FOR_COND (for_stmt), i);
      gimple_omp_for_set_cond (gfor, i, TREE_CODE (t));
      gimple_omp_for_set_final (gfor, i, TREE_OPERAND (t, 1));
      t = TREE_VEC_ELT (OMP_FOR_INCR (for_stmt), i);
      gimple_omp_for_set_incr (gfor, i, TREE_OPERAND (t, 1));
    }

  gimplify_seq_add_stmt (pre_p, gfor);
  return ret == GS_ALL_DONE ? GS_ALL_DONE : GS_ERROR;
}

/* Gimplify the gross structure of other OpenMP worksharing constructs.
   In particular, OMP_SECTIONS and OMP_SINGLE.  */

static void
gimplify_omp_workshare (tree *expr_p, gimple_seq *pre_p)
{
  tree expr = *expr_p;
  gimple stmt;
  gimple_seq body = NULL;

  gimplify_scan_omp_clauses (&OMP_CLAUSES (expr), pre_p, ORT_WORKSHARE);
  gimplify_and_add (OMP_BODY (expr), &body);
  gimplify_adjust_omp_clauses (&OMP_CLAUSES (expr));

  if (TREE_CODE (expr) == OMP_SECTIONS)
    stmt = gimple_build_omp_sections (body, OMP_CLAUSES (expr));
  else if (TREE_CODE (expr) == OMP_SINGLE)
    stmt = gimple_build_omp_single (body, OMP_CLAUSES (expr));
  else
    gcc_unreachable ();

  gimplify_seq_add_stmt (pre_p, stmt);
}

/* A subroutine of gimplify_omp_atomic.  The front end is supposed to have
   stabilized the lhs of the atomic operation as *ADDR.  Return true if
   EXPR is this stabilized form.  */

static bool
goa_lhs_expr_p (tree expr, tree addr)
{
  /* Also include casts to other type variants.  The C front end is fond
     of adding these for e.g. volatile variables.  This is like
     STRIP_TYPE_NOPS but includes the main variant lookup.  */
  STRIP_USELESS_TYPE_CONVERSION (expr);

  if (TREE_CODE (expr) == INDIRECT_REF)
    {
      expr = TREE_OPERAND (expr, 0);
      while (expr != addr
	     && (CONVERT_EXPR_P (expr)
		 || TREE_CODE (expr) == NON_LVALUE_EXPR)
	     && TREE_CODE (expr) == TREE_CODE (addr)
	     && types_compatible_p (TREE_TYPE (expr), TREE_TYPE (addr)))
	{
	  expr = TREE_OPERAND (expr, 0);
	  addr = TREE_OPERAND (addr, 0);
	}
      if (expr == addr)
	return true;
      return (TREE_CODE (addr) == ADDR_EXPR
	      && TREE_CODE (expr) == ADDR_EXPR
	      && TREE_OPERAND (addr, 0) == TREE_OPERAND (expr, 0));
    }
  if (TREE_CODE (addr) == ADDR_EXPR && expr == TREE_OPERAND (addr, 0))
    return true;
  return false;
}

/* Walk *EXPR_P and replace
   appearances of *LHS_ADDR with LHS_VAR.  If an expression does not involve
   the lhs, evaluate it into a temporary.  Return 1 if the lhs appeared as
   a subexpression, 0 if it did not, or -1 if an error was encountered.  */

static int
goa_stabilize_expr (tree *expr_p, gimple_seq *pre_p, tree lhs_addr,
		    tree lhs_var)
{
  tree expr = *expr_p;
  int saw_lhs;

  if (goa_lhs_expr_p (expr, lhs_addr))
    {
      *expr_p = lhs_var;
      return 1;
    }
  if (is_gimple_val (expr))
    return 0;

  saw_lhs = 0;
  switch (TREE_CODE_CLASS (TREE_CODE (expr)))
    {
    case tcc_binary:
    case tcc_comparison:
      saw_lhs |= goa_stabilize_expr (&TREE_OPERAND (expr, 1), pre_p, lhs_addr,
				     lhs_var);
    case tcc_unary:
      saw_lhs |= goa_stabilize_expr (&TREE_OPERAND (expr, 0), pre_p, lhs_addr,
				     lhs_var);
      break;
    case tcc_expression:
      switch (TREE_CODE (expr))
	{
	case TRUTH_ANDIF_EXPR:
	case TRUTH_ORIF_EXPR:
	case TRUTH_AND_EXPR:
	case TRUTH_OR_EXPR:
	case TRUTH_XOR_EXPR:
	  saw_lhs |= goa_stabilize_expr (&TREE_OPERAND (expr, 1), pre_p,
					 lhs_addr, lhs_var);
	case TRUTH_NOT_EXPR:
	  saw_lhs |= goa_stabilize_expr (&TREE_OPERAND (expr, 0), pre_p,
					 lhs_addr, lhs_var);
	  break;
	default:
	  break;
	}
      break;
    default:
      break;
    }

  if (saw_lhs == 0)
    {
      enum gimplify_status gs;
      gs = gimplify_expr (expr_p, pre_p, NULL, is_gimple_val, fb_rvalue);
      if (gs != GS_ALL_DONE)
	saw_lhs = -1;
    }

  return saw_lhs;
}


/* Gimplify an OMP_ATOMIC statement.  */

static enum gimplify_status
gimplify_omp_atomic (tree *expr_p, gimple_seq *pre_p)
{
  tree addr = TREE_OPERAND (*expr_p, 0);
  tree rhs = TREE_OPERAND (*expr_p, 1);
  tree type = TYPE_MAIN_VARIANT (TREE_TYPE (TREE_TYPE (addr)));
  tree tmp_load;

   tmp_load = create_tmp_reg (type, NULL);
   if (goa_stabilize_expr (&rhs, pre_p, addr, tmp_load) < 0)
     return GS_ERROR;

   if (gimplify_expr (&addr, pre_p, NULL, is_gimple_val, fb_rvalue)
       != GS_ALL_DONE)
     return GS_ERROR;

   gimplify_seq_add_stmt (pre_p, gimple_build_omp_atomic_load (tmp_load, addr));
   if (gimplify_expr (&rhs, pre_p, NULL, is_gimple_val, fb_rvalue)
       != GS_ALL_DONE)
     return GS_ERROR;
   gimplify_seq_add_stmt (pre_p, gimple_build_omp_atomic_store (rhs));
   *expr_p = NULL;

   return GS_ALL_DONE;
}


/* Converts the GENERIC expression tree *EXPR_P to GIMPLE.  If the
   expression produces a value to be used as an operand inside a GIMPLE
   statement, the value will be stored back in *EXPR_P.  This value will
   be a tree of class tcc_declaration, tcc_constant, tcc_reference or
   an SSA_NAME.  The corresponding sequence of GIMPLE statements is
   emitted in PRE_P and POST_P.

   Additionally, this process may overwrite parts of the input
   expression during gimplification.  Ideally, it should be
   possible to do non-destructive gimplification.

   EXPR_P points to the GENERIC expression to convert to GIMPLE.  If
      the expression needs to evaluate to a value to be used as
      an operand in a GIMPLE statement, this value will be stored in
      *EXPR_P on exit.  This happens when the caller specifies one
      of fb_lvalue or fb_rvalue fallback flags.

   PRE_P will contain the sequence of GIMPLE statements corresponding
       to the evaluation of EXPR and all the side-effects that must
       be executed before the main expression.  On exit, the last
       statement of PRE_P is the core statement being gimplified.  For
       instance, when gimplifying 'if (++a)' the last statement in
       PRE_P will be 'if (t.1)' where t.1 is the result of
       pre-incrementing 'a'.

   POST_P will contain the sequence of GIMPLE statements corresponding
       to the evaluation of all the side-effects that must be executed
       after the main expression.  If this is NULL, the post
       side-effects are stored at the end of PRE_P.

       The reason why the output is split in two is to handle post
       side-effects explicitly.  In some cases, an expression may have
       inner and outer post side-effects which need to be emitted in
       an order different from the one given by the recursive
       traversal.  For instance, for the expression (*p--)++ the post
       side-effects of '--' must actually occur *after* the post
       side-effects of '++'.  However, gimplification will first visit
       the inner expression, so if a separate POST sequence was not
       used, the resulting sequence would be:

       	    1	t.1 = *p
       	    2	p = p - 1
       	    3	t.2 = t.1 + 1
       	    4	*p = t.2

       However, the post-decrement operation in line #2 must not be
       evaluated until after the store to *p at line #4, so the
       correct sequence should be:

       	    1	t.1 = *p
       	    2	t.2 = t.1 + 1
       	    3	*p = t.2
       	    4	p = p - 1

       So, by specifying a separate post queue, it is possible
       to emit the post side-effects in the correct order.
       If POST_P is NULL, an internal queue will be used.  Before
       returning to the caller, the sequence POST_P is appended to
       the main output sequence PRE_P.

   GIMPLE_TEST_F points to a function that takes a tree T and
       returns nonzero if T is in the GIMPLE form requested by the
       caller.  The GIMPLE predicates are in gimple.c.

   FALLBACK tells the function what sort of a temporary we want if
       gimplification cannot produce an expression that complies with
       GIMPLE_TEST_F.

       fb_none means that no temporary should be generated
       fb_rvalue means that an rvalue is OK to generate
       fb_lvalue means that an lvalue is OK to generate
       fb_either means that either is OK, but an lvalue is preferable.
       fb_mayfail means that gimplification may fail (in which case
       GS_ERROR will be returned)

   The return value is either GS_ERROR or GS_ALL_DONE, since this
   function iterates until EXPR is completely gimplified or an error
   occurs.  */

enum gimplify_status
gimplify_expr (tree *expr_p, gimple_seq *pre_p, gimple_seq *post_p,
	       bool (*gimple_test_f) (tree), fallback_t fallback)
{
  tree tmp;
  gimple_seq internal_pre = NULL;
  gimple_seq internal_post = NULL;
  tree save_expr;
  bool is_statement;
  location_t saved_location;
  enum gimplify_status ret;
  gimple_stmt_iterator pre_last_gsi, post_last_gsi;

  save_expr = *expr_p;
  if (save_expr == NULL_TREE)
    return GS_ALL_DONE;

  /* If we are gimplifying a top-level statement, PRE_P must be valid.  */
  is_statement = gimple_test_f == is_gimple_stmt;
  if (is_statement)
    gcc_assert (pre_p);

  /* Consistency checks.  */
  if (gimple_test_f == is_gimple_reg)
    gcc_assert (fallback & (fb_rvalue | fb_lvalue));
  else if (gimple_test_f == is_gimple_val
           || gimple_test_f == is_gimple_call_addr
           || gimple_test_f == is_gimple_condexpr
           || gimple_test_f == is_gimple_mem_rhs
           || gimple_test_f == is_gimple_mem_rhs_or_call
           || gimple_test_f == is_gimple_reg_rhs
           || gimple_test_f == is_gimple_reg_rhs_or_call
           || gimple_test_f == is_gimple_asm_val
	   || gimple_test_f == is_gimple_mem_ref_addr)
    gcc_assert (fallback & fb_rvalue);
  else if (gimple_test_f == is_gimple_min_lval
	   || gimple_test_f == is_gimple_lvalue)
    gcc_assert (fallback & fb_lvalue);
  else if (gimple_test_f == is_gimple_addressable)
    gcc_assert (fallback & fb_either);
  else if (gimple_test_f == is_gimple_stmt)
    gcc_assert (fallback == fb_none);
  else
    {
      /* We should have recognized the GIMPLE_TEST_F predicate to
	 know what kind of fallback to use in case a temporary is
	 needed to hold the value or address of *EXPR_P.  */
      gcc_unreachable ();
    }

  /* We used to check the predicate here and return immediately if it
     succeeds.  This is wrong; the design is for gimplification to be
     idempotent, and for the predicates to only test for valid forms, not
     whether they are fully simplified.  */
  if (pre_p == NULL)
    pre_p = &internal_pre;

  if (post_p == NULL)
    post_p = &internal_post;

  /* Remember the last statements added to PRE_P and POST_P.  Every
     new statement added by the gimplification helpers needs to be
     annotated with location information.  To centralize the
     responsibility, we remember the last statement that had been
     added to both queues before gimplifying *EXPR_P.  If
     gimplification produces new statements in PRE_P and POST_P, those
     statements will be annotated with the same location information
     as *EXPR_P.  */
  pre_last_gsi = gsi_last (*pre_p);
  post_last_gsi = gsi_last (*post_p);

  saved_location = input_location;
  if (save_expr != error_mark_node
      && EXPR_HAS_LOCATION (*expr_p))
    input_location = EXPR_LOCATION (*expr_p);

  /* Loop over the specific gimplifiers until the toplevel node
     remains the same.  */
  do
    {
      /* Strip away as many useless type conversions as possible
	 at the toplevel.  */
      STRIP_USELESS_TYPE_CONVERSION (*expr_p);

      /* Remember the expr.  */
      save_expr = *expr_p;

      /* Die, die, die, my darling.  */
      if (save_expr == error_mark_node
	  || (TREE_TYPE (save_expr)
	      && TREE_TYPE (save_expr) == error_mark_node))
	{
	  ret = GS_ERROR;
	  break;
	}

      /* Do any language-specific gimplification.  */
      ret = ((enum gimplify_status)
	     lang_hooks.gimplify_expr (expr_p, pre_p, post_p));
      if (ret == GS_OK)
	{
	  if (*expr_p == NULL_TREE)
	    break;
	  if (*expr_p != save_expr)
	    continue;
	}
      else if (ret != GS_UNHANDLED)
	break;

      /* Make sure that all the cases set 'ret' appropriately.  */
      ret = GS_UNHANDLED;
      switch (TREE_CODE (*expr_p))
	{
	  /* First deal with the special cases.  */

	case POSTINCREMENT_EXPR:
	case POSTDECREMENT_EXPR:
	case PREINCREMENT_EXPR:
	case PREDECREMENT_EXPR:
	  ret = gimplify_self_mod_expr (expr_p, pre_p, post_p,
					fallback != fb_none);
	  break;

	case ARRAY_REF:
	case ARRAY_RANGE_REF:
	case REALPART_EXPR:
	case IMAGPART_EXPR:
	case COMPONENT_REF:
	case VIEW_CONVERT_EXPR:
	  ret = gimplify_compound_lval (expr_p, pre_p, post_p,
					fallback ? fallback : fb_rvalue);
	  break;

	case COND_EXPR:
	  ret = gimplify_cond_expr (expr_p, pre_p, fallback);

	  /* C99 code may assign to an array in a structure value of a
	     conditional expression, and this has undefined behavior
	     only on execution, so create a temporary if an lvalue is
	     required.  */
	  if (fallback == fb_lvalue)
	    {
	      *expr_p = get_initialized_tmp_var (*expr_p, pre_p, post_p);
	      mark_addressable (*expr_p);
	      ret = GS_OK;
	    }
	  break;

	case CALL_EXPR:
	  ret = gimplify_call_expr (expr_p, pre_p, fallback != fb_none);

	  /* C99 code may assign to an array in a structure returned
	     from a function, and this has undefined behavior only on
	     execution, so create a temporary if an lvalue is
	     required.  */
	  if (fallback == fb_lvalue)
	    {
	      *expr_p = get_initialized_tmp_var (*expr_p, pre_p, post_p);
	      mark_addressable (*expr_p);
	      ret = GS_OK;
	    }
	  break;

	case TREE_LIST:
	  gcc_unreachable ();

	case COMPOUND_EXPR:
	  ret = gimplify_compound_expr (expr_p, pre_p, fallback != fb_none);
	  break;

	case COMPOUND_LITERAL_EXPR:
	  ret = gimplify_compound_literal_expr (expr_p, pre_p);
	  break;

	case MODIFY_EXPR:
	case INIT_EXPR:
	  ret = gimplify_modify_expr (expr_p, pre_p, post_p,
				      fallback != fb_none);
	  break;

	case TRUTH_ANDIF_EXPR:
	case TRUTH_ORIF_EXPR:
	  /* Pass the source location of the outer expression.  */
	  ret = gimplify_boolean_expr (expr_p, saved_location);
	  break;

	case TRUTH_NOT_EXPR:
	  if (TREE_CODE (TREE_TYPE (*expr_p)) != BOOLEAN_TYPE)
	    {
	      tree type = TREE_TYPE (*expr_p);
	      *expr_p = fold_convert (type, gimple_boolify (*expr_p));
	      ret = GS_OK;
	      break;
	    }

	  ret = gimplify_expr (&TREE_OPERAND (*expr_p, 0), pre_p, post_p,
			       is_gimple_val, fb_rvalue);
	  recalculate_side_effects (*expr_p);
	  break;

	case ADDR_EXPR:
	  ret = gimplify_addr_expr (expr_p, pre_p, post_p);
	  break;

	case VA_ARG_EXPR:
	  ret = gimplify_va_arg_expr (expr_p, pre_p, post_p);
	  break;

	CASE_CONVERT:
	  if (IS_EMPTY_STMT (*expr_p))
	    {
	      ret = GS_ALL_DONE;
	      break;
	    }

	  if (VOID_TYPE_P (TREE_TYPE (*expr_p))
	      || fallback == fb_none)
	    {
	      /* Just strip a conversion to void (or in void context) and
		 try again.  */
	      *expr_p = TREE_OPERAND (*expr_p, 0);
	      ret = GS_OK;
	      break;
	    }

	  ret = gimplify_conversion (expr_p);
	  if (ret == GS_ERROR)
	    break;
	  if (*expr_p != save_expr)
	    break;
	  /* FALLTHRU */

	case FIX_TRUNC_EXPR:
	  /* unary_expr: ... | '(' cast ')' val | ...  */
	  ret = gimplify_expr (&TREE_OPERAND (*expr_p, 0), pre_p, post_p,
			       is_gimple_val, fb_rvalue);
	  recalculate_side_effects (*expr_p);
	  break;

	case INDIRECT_REF:
	  {
	    bool volatilep = TREE_THIS_VOLATILE (*expr_p);
	    tree saved_ptr_type = TREE_TYPE (TREE_OPERAND (*expr_p, 0));

	    *expr_p = fold_indirect_ref_loc (input_location, *expr_p);
	    if (*expr_p != save_expr)
	      {
		ret = GS_OK;
		break;
	      }

	    ret = gimplify_expr (&TREE_OPERAND (*expr_p, 0), pre_p, post_p,
				 is_gimple_reg, fb_rvalue);
	    if (ret == GS_ERROR)
	      break;

	    recalculate_side_effects (*expr_p);
	    *expr_p = fold_build2_loc (input_location, MEM_REF,
				       TREE_TYPE (*expr_p),
				       TREE_OPERAND (*expr_p, 0),
				       build_int_cst (saved_ptr_type, 0));
	    TREE_THIS_VOLATILE (*expr_p) = volatilep;
	    ret = GS_OK;
	    break;
	  }

	/* We arrive here through the various re-gimplifcation paths.  */
	case MEM_REF:
	  /* First try re-folding the whole thing.  */
	  tmp = fold_binary (MEM_REF, TREE_TYPE (*expr_p),
			     TREE_OPERAND (*expr_p, 0),
			     TREE_OPERAND (*expr_p, 1));
	  if (tmp)
	    {
	      *expr_p = tmp;
	      recalculate_side_effects (*expr_p);
	      ret = GS_OK;
	      break;
	    }
	  ret = gimplify_expr (&TREE_OPERAND (*expr_p, 0), pre_p, post_p,
			       is_gimple_mem_ref_addr, fb_rvalue);
	  if (ret == GS_ERROR)
	    break;
	  recalculate_side_effects (*expr_p);
	  ret = GS_ALL_DONE;
	  break;

	  /* Constants need not be gimplified.  */
	case INTEGER_CST:
	case REAL_CST:
	case FIXED_CST:
	case STRING_CST:
	case COMPLEX_CST:
	case VECTOR_CST:
	  ret = GS_ALL_DONE;
	  break;

	case CONST_DECL:
	  /* If we require an lvalue, such as for ADDR_EXPR, retain the
	     CONST_DECL node.  Otherwise the decl is replaceable by its
	     value.  */
	  /* ??? Should be == fb_lvalue, but ADDR_EXPR passes fb_either.  */
	  if (fallback & fb_lvalue)
	    ret = GS_ALL_DONE;
	  else
	    {
	      *expr_p = DECL_INITIAL (*expr_p);
	      ret = GS_OK;
	    }
	  break;

	case DECL_EXPR:
	  ret = gimplify_decl_expr (expr_p, pre_p);
	  break;

	case BIND_EXPR:
	  ret = gimplify_bind_expr (expr_p, pre_p);
	  break;

	case LOOP_EXPR:
	  ret = gimplify_loop_expr (expr_p, pre_p);
	  break;

	case SWITCH_EXPR:
	  ret = gimplify_switch_expr (expr_p, pre_p);
	  break;

	case EXIT_EXPR:
	  ret = gimplify_exit_expr (expr_p);
	  break;

	case GOTO_EXPR:
	  /* If the target is not LABEL, then it is a computed jump
	     and the target needs to be gimplified.  */
	  if (TREE_CODE (GOTO_DESTINATION (*expr_p)) != LABEL_DECL)
	    {
	      ret = gimplify_expr (&GOTO_DESTINATION (*expr_p), pre_p,
				   NULL, is_gimple_val, fb_rvalue);
	      if (ret == GS_ERROR)
		break;
	    }
	  gimplify_seq_add_stmt (pre_p,
			  gimple_build_goto (GOTO_DESTINATION (*expr_p)));
	  ret = GS_ALL_DONE;
	  break;

	case PREDICT_EXPR:
	  gimplify_seq_add_stmt (pre_p,
			gimple_build_predict (PREDICT_EXPR_PREDICTOR (*expr_p),
					      PREDICT_EXPR_OUTCOME (*expr_p)));
	  ret = GS_ALL_DONE;
	  break;

	case LABEL_EXPR:
	  ret = GS_ALL_DONE;
	  gcc_assert (decl_function_context (LABEL_EXPR_LABEL (*expr_p))
		      == current_function_decl);
	  gimplify_seq_add_stmt (pre_p,
			  gimple_build_label (LABEL_EXPR_LABEL (*expr_p)));
	  break;

	case CASE_LABEL_EXPR:
	  ret = gimplify_case_label_expr (expr_p, pre_p);
	  break;

	case RETURN_EXPR:
	  ret = gimplify_return_expr (*expr_p, pre_p);
	  break;

	case CONSTRUCTOR:
	  /* Don't reduce this in place; let gimplify_init_constructor work its
	     magic.  Buf if we're just elaborating this for side effects, just
	     gimplify any element that has side-effects.  */
	  if (fallback == fb_none)
	    {
	      unsigned HOST_WIDE_INT ix;
	      tree val;
	      tree temp = NULL_TREE;
	      FOR_EACH_CONSTRUCTOR_VALUE (CONSTRUCTOR_ELTS (*expr_p), ix, val)
		if (TREE_SIDE_EFFECTS (val))
		  append_to_statement_list (val, &temp);

	      *expr_p = temp;
	      ret = temp ? GS_OK : GS_ALL_DONE;
	    }
	  /* C99 code may assign to an array in a constructed
	     structure or union, and this has undefined behavior only
	     on execution, so create a temporary if an lvalue is
	     required.  */
	  else if (fallback == fb_lvalue)
	    {
	      *expr_p = get_initialized_tmp_var (*expr_p, pre_p, post_p);
	      mark_addressable (*expr_p);
	      ret = GS_OK;
	    }
	  else
	    ret = GS_ALL_DONE;
	  break;

	  /* The following are special cases that are not handled by the
	     original GIMPLE grammar.  */

	  /* SAVE_EXPR nodes are converted into a GIMPLE identifier and
	     eliminated.  */
	case SAVE_EXPR:
	  ret = gimplify_save_expr (expr_p, pre_p, post_p);
	  break;

	case BIT_FIELD_REF:
	  {
	    enum gimplify_status r0, r1, r2;

	    r0 = gimplify_expr (&TREE_OPERAND (*expr_p, 0), pre_p,
				post_p, is_gimple_lvalue, fb_either);
	    r1 = gimplify_expr (&TREE_OPERAND (*expr_p, 1), pre_p,
				post_p, is_gimple_val, fb_rvalue);
	    r2 = gimplify_expr (&TREE_OPERAND (*expr_p, 2), pre_p,
				post_p, is_gimple_val, fb_rvalue);
	    recalculate_side_effects (*expr_p);

	    ret = MIN (r0, MIN (r1, r2));
	  }
	  break;

	case TARGET_MEM_REF:
	  {
	    enum gimplify_status r0 = GS_ALL_DONE, r1 = GS_ALL_DONE;

	    if (TMR_BASE (*expr_p))
	      r0 = gimplify_expr (&TMR_BASE (*expr_p), pre_p,
				  post_p, is_gimple_mem_ref_addr, fb_either);
	    if (TMR_INDEX (*expr_p))
	      r1 = gimplify_expr (&TMR_INDEX (*expr_p), pre_p,
				  post_p, is_gimple_val, fb_rvalue);
	    if (TMR_INDEX2 (*expr_p))
	      r1 = gimplify_expr (&TMR_INDEX2 (*expr_p), pre_p,
				  post_p, is_gimple_val, fb_rvalue);
	    /* TMR_STEP and TMR_OFFSET are always integer constants.  */
	    ret = MIN (r0, r1);
	  }
	  break;

	case NON_LVALUE_EXPR:
	  /* This should have been stripped above.  */
	  gcc_unreachable ();

	case ASM_EXPR:
	  ret = gimplify_asm_expr (expr_p, pre_p, post_p);
	  break;

	case TRY_FINALLY_EXPR:
	case TRY_CATCH_EXPR:
	  {
	    gimple_seq eval, cleanup;
	    gimple try_;

	    eval = cleanup = NULL;
	    gimplify_and_add (TREE_OPERAND (*expr_p, 0), &eval);
	    gimplify_and_add (TREE_OPERAND (*expr_p, 1), &cleanup);
	    /* Don't create bogus GIMPLE_TRY with empty cleanup.  */
	    if (gimple_seq_empty_p (cleanup))
	      {
		gimple_seq_add_seq (pre_p, eval);
		ret = GS_ALL_DONE;
		break;
	      }
	    try_ = gimple_build_try (eval, cleanup,
				     TREE_CODE (*expr_p) == TRY_FINALLY_EXPR
				     ? GIMPLE_TRY_FINALLY
				     : GIMPLE_TRY_CATCH);
	    if (TREE_CODE (*expr_p) == TRY_CATCH_EXPR)
	      gimple_try_set_catch_is_cleanup (try_,
					       TRY_CATCH_IS_CLEANUP (*expr_p));
	    gimplify_seq_add_stmt (pre_p, try_);
	    ret = GS_ALL_DONE;
	    break;
	  }

	case CLEANUP_POINT_EXPR:
	  ret = gimplify_cleanup_point_expr (expr_p, pre_p);
	  break;

	case TARGET_EXPR:
	  ret = gimplify_target_expr (expr_p, pre_p, post_p);
	  break;

	case CATCH_EXPR:
	  {
	    gimple c;
	    gimple_seq handler = NULL;
	    gimplify_and_add (CATCH_BODY (*expr_p), &handler);
	    c = gimple_build_catch (CATCH_TYPES (*expr_p), handler);
	    gimplify_seq_add_stmt (pre_p, c);
	    ret = GS_ALL_DONE;
	    break;
	  }

	case EH_FILTER_EXPR:
	  {
	    gimple ehf;
	    gimple_seq failure = NULL;

	    gimplify_and_add (EH_FILTER_FAILURE (*expr_p), &failure);
	    ehf = gimple_build_eh_filter (EH_FILTER_TYPES (*expr_p), failure);
	    gimple_set_no_warning (ehf, TREE_NO_WARNING (*expr_p));
	    gimplify_seq_add_stmt (pre_p, ehf);
	    ret = GS_ALL_DONE;
	    break;
	  }

	case OBJ_TYPE_REF:
	  {
	    enum gimplify_status r0, r1;
	    r0 = gimplify_expr (&OBJ_TYPE_REF_OBJECT (*expr_p), pre_p,
				post_p, is_gimple_val, fb_rvalue);
	    r1 = gimplify_expr (&OBJ_TYPE_REF_EXPR (*expr_p), pre_p,
				post_p, is_gimple_val, fb_rvalue);
	    TREE_SIDE_EFFECTS (*expr_p) = 0;
	    ret = MIN (r0, r1);
	  }
	  break;

	case LABEL_DECL:
	  /* We get here when taking the address of a label.  We mark
	     the label as "forced"; meaning it can never be removed and
	     it is a potential target for any computed goto.  */
	  FORCED_LABEL (*expr_p) = 1;
	  ret = GS_ALL_DONE;
	  break;

	case STATEMENT_LIST:
	  ret = gimplify_statement_list (expr_p, pre_p);
	  break;

	case WITH_SIZE_EXPR:
	  {
	    gimplify_expr (&TREE_OPERAND (*expr_p, 0), pre_p,
			   post_p == &internal_post ? NULL : post_p,
			   gimple_test_f, fallback);
	    gimplify_expr (&TREE_OPERAND (*expr_p, 1), pre_p, post_p,
			   is_gimple_val, fb_rvalue);
	    ret = GS_ALL_DONE;
	  }
	  break;

	case VAR_DECL:
	case PARM_DECL:
	  ret = gimplify_var_or_parm_decl (expr_p);
	  break;

	case RESULT_DECL:
	  /* When within an OpenMP context, notice uses of variables.  */
	  if (gimplify_omp_ctxp)
	    omp_notice_variable (gimplify_omp_ctxp, *expr_p, true);
	  ret = GS_ALL_DONE;
	  break;

	case SSA_NAME:
	  /* Allow callbacks into the gimplifier during optimization.  */
	  ret = GS_ALL_DONE;
	  break;

	case OMP_PARALLEL:
	  gimplify_omp_parallel (expr_p, pre_p);
	  ret = GS_ALL_DONE;
	  break;

	case OMP_TASK:
	  gimplify_omp_task (expr_p, pre_p);
	  ret = GS_ALL_DONE;
	  break;

	case OMP_FOR:
	  ret = gimplify_omp_for (expr_p, pre_p);
	  break;

	case OMP_SECTIONS:
	case OMP_SINGLE:
	  gimplify_omp_workshare (expr_p, pre_p);
	  ret = GS_ALL_DONE;
	  break;

	case OMP_SECTION:
	case OMP_MASTER:
	case OMP_ORDERED:
	case OMP_CRITICAL:
	  {
	    gimple_seq body = NULL;
	    gimple g;

	    gimplify_and_add (OMP_BODY (*expr_p), &body);
	    switch (TREE_CODE (*expr_p))
	      {
	      case OMP_SECTION:
	        g = gimple_build_omp_section (body);
	        break;
	      case OMP_MASTER:
	        g = gimple_build_omp_master (body);
		break;
	      case OMP_ORDERED:
		g = gimple_build_omp_ordered (body);
		break;
	      case OMP_CRITICAL:
		g = gimple_build_omp_critical (body,
		    			       OMP_CRITICAL_NAME (*expr_p));
		break;
	      default:
		gcc_unreachable ();
	      }
	    gimplify_seq_add_stmt (pre_p, g);
	    ret = GS_ALL_DONE;
	    break;
	  }

	case OMP_ATOMIC:
	  ret = gimplify_omp_atomic (expr_p, pre_p);
	  break;

	case POINTER_PLUS_EXPR:
          /* Convert ((type *)A)+offset into &A->field_of_type_and_offset.
	     The second is gimple immediate saving a need for extra statement.
	   */
	  if (TREE_CODE (TREE_OPERAND (*expr_p, 1)) == INTEGER_CST
	      && (tmp = maybe_fold_offset_to_address
		  (EXPR_LOCATION (*expr_p),
		   TREE_OPERAND (*expr_p, 0), TREE_OPERAND (*expr_p, 1),
		   TREE_TYPE (*expr_p))))
	    {
	      *expr_p = tmp;
	      ret = GS_OK;
	      break;
	    }
	  /* Convert (void *)&a + 4 into (void *)&a[1].  */
	  if (TREE_CODE (TREE_OPERAND (*expr_p, 0)) == NOP_EXPR
	      && TREE_CODE (TREE_OPERAND (*expr_p, 1)) == INTEGER_CST
	      && POINTER_TYPE_P (TREE_TYPE (TREE_OPERAND (TREE_OPERAND (*expr_p,
									0),0)))
	      && (tmp = maybe_fold_offset_to_address
		  (EXPR_LOCATION (*expr_p),
		   TREE_OPERAND (TREE_OPERAND (*expr_p, 0), 0),
		   TREE_OPERAND (*expr_p, 1),
		   TREE_TYPE (TREE_OPERAND (TREE_OPERAND (*expr_p, 0),
					    0)))))
	     {
               *expr_p = fold_convert (TREE_TYPE (*expr_p), tmp);
	       ret = GS_OK;
	       break;
	     }
          /* FALLTHRU */

	default:
	  switch (TREE_CODE_CLASS (TREE_CODE (*expr_p)))
	    {
	    case tcc_comparison:
	      /* Handle comparison of objects of non scalar mode aggregates
	     	 with a call to memcmp.  It would be nice to only have to do
	     	 this for variable-sized objects, but then we'd have to allow
	     	 the same nest of reference nodes we allow for MODIFY_EXPR and
	     	 that's too complex.

		 Compare scalar mode aggregates as scalar mode values.  Using
		 memcmp for them would be very inefficient at best, and is
		 plain wrong if bitfields are involved.  */
		{
		  tree type = TREE_TYPE (TREE_OPERAND (*expr_p, 1));

		  if (!AGGREGATE_TYPE_P (type))
		    goto expr_2;
		  else if (TYPE_MODE (type) != BLKmode)
		    ret = gimplify_scalar_mode_aggregate_compare (expr_p);
		  else
		    ret = gimplify_variable_sized_compare (expr_p);

		  break;
		}

	    /* If *EXPR_P does not need to be special-cased, handle it
	       according to its class.  */
	    case tcc_unary:
	      ret = gimplify_expr (&TREE_OPERAND (*expr_p, 0), pre_p,
				   post_p, is_gimple_val, fb_rvalue);
	      break;

	    case tcc_binary:
	    expr_2:
	      {
		enum gimplify_status r0, r1;

		r0 = gimplify_expr (&TREE_OPERAND (*expr_p, 0), pre_p,
		                    post_p, is_gimple_val, fb_rvalue);
		r1 = gimplify_expr (&TREE_OPERAND (*expr_p, 1), pre_p,
				    post_p, is_gimple_val, fb_rvalue);

		ret = MIN (r0, r1);
		break;
	      }

	    case tcc_declaration:
	    case tcc_constant:
	      ret = GS_ALL_DONE;
	      goto dont_recalculate;

	    default:
	      gcc_assert (TREE_CODE (*expr_p) == TRUTH_AND_EXPR
			  || TREE_CODE (*expr_p) == TRUTH_OR_EXPR
			  || TREE_CODE (*expr_p) == TRUTH_XOR_EXPR);
	      goto expr_2;
	    }

	  recalculate_side_effects (*expr_p);

	dont_recalculate:
	  break;
	}

      gcc_assert (*expr_p || ret != GS_OK);
    }
  while (ret == GS_OK);

  /* If we encountered an error_mark somewhere nested inside, either
     stub out the statement or propagate the error back out.  */
  if (ret == GS_ERROR)
    {
      if (is_statement)
	*expr_p = NULL;
      goto out;
    }

  /* This was only valid as a return value from the langhook, which
     we handled.  Make sure it doesn't escape from any other context.  */
  gcc_assert (ret != GS_UNHANDLED);

  if (fallback == fb_none && *expr_p && !is_gimple_stmt (*expr_p))
    {
      /* We aren't looking for a value, and we don't have a valid
	 statement.  If it doesn't have side-effects, throw it away.  */
      if (!TREE_SIDE_EFFECTS (*expr_p))
	*expr_p = NULL;
      else if (!TREE_THIS_VOLATILE (*expr_p))
	{
	  /* This is probably a _REF that contains something nested that
	     has side effects.  Recurse through the operands to find it.  */
	  enum tree_code code = TREE_CODE (*expr_p);

	  switch (code)
	    {
	    case COMPONENT_REF:
	    case REALPART_EXPR:
	    case IMAGPART_EXPR:
	    case VIEW_CONVERT_EXPR:
	      gimplify_expr (&TREE_OPERAND (*expr_p, 0), pre_p, post_p,
			     gimple_test_f, fallback);
	      break;

	    case ARRAY_REF:
	    case ARRAY_RANGE_REF:
	      gimplify_expr (&TREE_OPERAND (*expr_p, 0), pre_p, post_p,
			     gimple_test_f, fallback);
	      gimplify_expr (&TREE_OPERAND (*expr_p, 1), pre_p, post_p,
			     gimple_test_f, fallback);
	      break;

	    default:
	       /* Anything else with side-effects must be converted to
		  a valid statement before we get here.  */
	      gcc_unreachable ();
	    }

	  *expr_p = NULL;
	}
      else if (COMPLETE_TYPE_P (TREE_TYPE (*expr_p))
	       && TYPE_MODE (TREE_TYPE (*expr_p)) != BLKmode)
	{
	  /* Historically, the compiler has treated a bare reference
	     to a non-BLKmode volatile lvalue as forcing a load.  */
	  tree type = TYPE_MAIN_VARIANT (TREE_TYPE (*expr_p));

	  /* Normally, we do not want to create a temporary for a
	     TREE_ADDRESSABLE type because such a type should not be
	     copied by bitwise-assignment.  However, we make an
	     exception here, as all we are doing here is ensuring that
	     we read the bytes that make up the type.  We use
	     create_tmp_var_raw because create_tmp_var will abort when
	     given a TREE_ADDRESSABLE type.  */
	  tree tmp = create_tmp_var_raw (type, "vol");
	  gimple_add_tmp_var (tmp);
	  gimplify_assign (tmp, *expr_p, pre_p);
	  *expr_p = NULL;
	}
      else
	/* We can't do anything useful with a volatile reference to
	   an incomplete type, so just throw it away.  Likewise for
	   a BLKmode type, since any implicit inner load should
	   already have been turned into an explicit one by the
	   gimplification process.  */
	*expr_p = NULL;
    }

  /* If we are gimplifying at the statement level, we're done.  Tack
     everything together and return.  */
  if (fallback == fb_none || is_statement)
    {
      /* Since *EXPR_P has been converted into a GIMPLE tuple, clear
         it out for GC to reclaim it.  */
      *expr_p = NULL_TREE;

      if (!gimple_seq_empty_p (internal_pre)
	  || !gimple_seq_empty_p (internal_post))
	{
	  gimplify_seq_add_seq (&internal_pre, internal_post);
	  gimplify_seq_add_seq (pre_p, internal_pre);
	}

      /* The result of gimplifying *EXPR_P is going to be the last few
	 statements in *PRE_P and *POST_P.  Add location information
	 to all the statements that were added by the gimplification
	 helpers.  */
      if (!gimple_seq_empty_p (*pre_p))
	annotate_all_with_location_after (*pre_p, pre_last_gsi, input_location);

      if (!gimple_seq_empty_p (*post_p))
	annotate_all_with_location_after (*post_p, post_last_gsi,
					  input_location);

      goto out;
    }

#ifdef ENABLE_GIMPLE_CHECKING
  if (*expr_p)
    {
      enum tree_code code = TREE_CODE (*expr_p);
      /* These expressions should already be in gimple IR form.  */
      gcc_assert (code != MODIFY_EXPR
		  && code != ASM_EXPR
		  && code != BIND_EXPR
		  && code != CATCH_EXPR
		  && (code != COND_EXPR || gimplify_ctxp->allow_rhs_cond_expr)
		  && code != EH_FILTER_EXPR
		  && code != GOTO_EXPR
		  && code != LABEL_EXPR
		  && code != LOOP_EXPR
		  && code != SWITCH_EXPR
		  && code != TRY_FINALLY_EXPR
		  && code != OMP_CRITICAL
		  && code != OMP_FOR
		  && code != OMP_MASTER
		  && code != OMP_ORDERED
		  && code != OMP_PARALLEL
		  && code != OMP_SECTIONS
		  && code != OMP_SECTION
		  && code != OMP_SINGLE);
    }
#endif

  /* Otherwise we're gimplifying a subexpression, so the resulting
     value is interesting.  If it's a valid operand that matches
     GIMPLE_TEST_F, we're done. Unless we are handling some
     post-effects internally; if that's the case, we need to copy into
     a temporary before adding the post-effects to POST_P.  */
  if (gimple_seq_empty_p (internal_post) && (*gimple_test_f) (*expr_p))
    goto out;

  /* Otherwise, we need to create a new temporary for the gimplified
     expression.  */

  /* We can't return an lvalue if we have an internal postqueue.  The
     object the lvalue refers to would (probably) be modified by the
     postqueue; we need to copy the value out first, which means an
     rvalue.  */
  if ((fallback & fb_lvalue)
      && gimple_seq_empty_p (internal_post)
      && is_gimple_addressable (*expr_p))
    {
      /* An lvalue will do.  Take the address of the expression, store it
	 in a temporary, and replace the expression with an INDIRECT_REF of
	 that temporary.  */
      tmp = build_fold_addr_expr_loc (input_location, *expr_p);
      gimplify_expr (&tmp, pre_p, post_p, is_gimple_reg, fb_rvalue);
      *expr_p = build_simple_mem_ref (tmp);
    }
  else if ((fallback & fb_rvalue) && is_gimple_reg_rhs_or_call (*expr_p))
    {
      /* An rvalue will do.  Assign the gimplified expression into a
	 new temporary TMP and replace the original expression with
	 TMP.  First, make sure that the expression has a type so that
	 it can be assigned into a temporary.  */
      gcc_assert (!VOID_TYPE_P (TREE_TYPE (*expr_p)));

      if (!gimple_seq_empty_p (internal_post) || (fallback & fb_lvalue))
	/* The postqueue might change the value of the expression between
	   the initialization and use of the temporary, so we can't use a
	   formal temp.  FIXME do we care?  */
	{
	  *expr_p = get_initialized_tmp_var (*expr_p, pre_p, post_p);
	  if (TREE_CODE (TREE_TYPE (*expr_p)) == COMPLEX_TYPE
	      || TREE_CODE (TREE_TYPE (*expr_p)) == VECTOR_TYPE)
	    DECL_GIMPLE_REG_P (*expr_p) = 1;
	}
      else
	*expr_p = get_formal_tmp_var (*expr_p, pre_p);
    }
  else
    {
#ifdef ENABLE_GIMPLE_CHECKING
      if (!(fallback & fb_mayfail))
	{
	  fprintf (stderr, "gimplification failed:\n");
	  print_generic_expr (stderr, *expr_p, 0);
	  debug_tree (*expr_p);
	  internal_error ("gimplification failed");
	}
#endif
      gcc_assert (fallback & fb_mayfail);

      /* If this is an asm statement, and the user asked for the
	 impossible, don't die.  Fail and let gimplify_asm_expr
	 issue an error.  */
      ret = GS_ERROR;
      goto out;
    }

  /* Make sure the temporary matches our predicate.  */
  gcc_assert ((*gimple_test_f) (*expr_p));

  if (!gimple_seq_empty_p (internal_post))
    {
      annotate_all_with_location (internal_post, input_location);
      gimplify_seq_add_seq (pre_p, internal_post);
    }

 out:
  input_location = saved_location;
  return ret;
}

/* Look through TYPE for variable-sized objects and gimplify each such
   size that we find.  Add to LIST_P any statements generated.  */

void
gimplify_type_sizes (tree type, gimple_seq *list_p)
{
  tree field, t;

  if (type == NULL || type == error_mark_node)
    return;

  /* We first do the main variant, then copy into any other variants.  */
  type = TYPE_MAIN_VARIANT (type);

  /* Avoid infinite recursion.  */
  if (TYPE_SIZES_GIMPLIFIED (type))
    return;

  TYPE_SIZES_GIMPLIFIED (type) = 1;

  switch (TREE_CODE (type))
    {
    case INTEGER_TYPE:
    case ENUMERAL_TYPE:
    case BOOLEAN_TYPE:
    case REAL_TYPE:
    case FIXED_POINT_TYPE:
      gimplify_one_sizepos (&TYPE_MIN_VALUE (type), list_p);
      gimplify_one_sizepos (&TYPE_MAX_VALUE (type), list_p);

      for (t = TYPE_NEXT_VARIANT (type); t; t = TYPE_NEXT_VARIANT (t))
	{
	  TYPE_MIN_VALUE (t) = TYPE_MIN_VALUE (type);
	  TYPE_MAX_VALUE (t) = TYPE_MAX_VALUE (type);
	}
      break;

    case ARRAY_TYPE:
      /* These types may not have declarations, so handle them here.  */
      gimplify_type_sizes (TREE_TYPE (type), list_p);
      gimplify_type_sizes (TYPE_DOMAIN (type), list_p);
      /* Ensure VLA bounds aren't removed, for -O0 they should be variables
	 with assigned stack slots, for -O1+ -g they should be tracked
	 by VTA.  */
      if (TYPE_DOMAIN (type)
	  && INTEGRAL_TYPE_P (TYPE_DOMAIN (type)))
	{
	  t = TYPE_MIN_VALUE (TYPE_DOMAIN (type));
	  if (t && TREE_CODE (t) == VAR_DECL && DECL_ARTIFICIAL (t))
	    DECL_IGNORED_P (t) = 0;
	  t = TYPE_MAX_VALUE (TYPE_DOMAIN (type));
	  if (t && TREE_CODE (t) == VAR_DECL && DECL_ARTIFICIAL (t))
	    DECL_IGNORED_P (t) = 0;
	}
      break;

    case RECORD_TYPE:
    case UNION_TYPE:
    case QUAL_UNION_TYPE:
      for (field = TYPE_FIELDS (type); field; field = DECL_CHAIN (field))
	if (TREE_CODE (field) == FIELD_DECL)
	  {
	    gimplify_one_sizepos (&DECL_FIELD_OFFSET (field), list_p);
	    gimplify_one_sizepos (&DECL_SIZE (field), list_p);
	    gimplify_one_sizepos (&DECL_SIZE_UNIT (field), list_p);
	    gimplify_type_sizes (TREE_TYPE (field), list_p);
	  }
      break;

    case POINTER_TYPE:
    case REFERENCE_TYPE:
	/* We used to recurse on the pointed-to type here, which turned out to
	   be incorrect because its definition might refer to variables not
	   yet initialized at this point if a forward declaration is involved.

	   It was actually useful for anonymous pointed-to types to ensure
	   that the sizes evaluation dominates every possible later use of the
	   values.  Restricting to such types here would be safe since there
	   is no possible forward declaration around, but would introduce an
	   undesirable middle-end semantic to anonymity.  We then defer to
	   front-ends the responsibility of ensuring that the sizes are
	   evaluated both early and late enough, e.g. by attaching artificial
	   type declarations to the tree.  */
      break;

    default:
      break;
    }

  gimplify_one_sizepos (&TYPE_SIZE (type), list_p);
  gimplify_one_sizepos (&TYPE_SIZE_UNIT (type), list_p);

  for (t = TYPE_NEXT_VARIANT (type); t; t = TYPE_NEXT_VARIANT (t))
    {
      TYPE_SIZE (t) = TYPE_SIZE (type);
      TYPE_SIZE_UNIT (t) = TYPE_SIZE_UNIT (type);
      TYPE_SIZES_GIMPLIFIED (t) = 1;
    }
}

/* A subroutine of gimplify_type_sizes to make sure that *EXPR_P,
   a size or position, has had all of its SAVE_EXPRs evaluated.
   We add any required statements to *STMT_P.  */

void
gimplify_one_sizepos (tree *expr_p, gimple_seq *stmt_p)
{
  tree type, expr = *expr_p;

  /* We don't do anything if the value isn't there, is constant, or contains
     A PLACEHOLDER_EXPR.  We also don't want to do anything if it's already
     a VAR_DECL.  If it's a VAR_DECL from another function, the gimplifier
     will want to replace it with a new variable, but that will cause problems
     if this type is from outside the function.  It's OK to have that here.  */
  if (expr == NULL_TREE || TREE_CONSTANT (expr)
      || TREE_CODE (expr) == VAR_DECL
      || CONTAINS_PLACEHOLDER_P (expr))
    return;

  type = TREE_TYPE (expr);
  *expr_p = unshare_expr (expr);

  gimplify_expr (expr_p, stmt_p, NULL, is_gimple_val, fb_rvalue);
  expr = *expr_p;

  /* Verify that we've an exact type match with the original expression.
     In particular, we do not wish to drop a "sizetype" in favour of a
     type of similar dimensions.  We don't want to pollute the generic
     type-stripping code with this knowledge because it doesn't matter
     for the bulk of GENERIC/GIMPLE.  It only matters that TYPE_SIZE_UNIT
     and friends retain their "sizetype-ness".  */
  if (TREE_TYPE (expr) != type
      && TREE_CODE (type) == INTEGER_TYPE
      && TYPE_IS_SIZETYPE (type))
    {
      tree tmp;
      gimple stmt;

      *expr_p = create_tmp_var (type, NULL);
      tmp = build1 (NOP_EXPR, type, expr);
      stmt = gimplify_assign (*expr_p, tmp, stmt_p);
      if (EXPR_HAS_LOCATION (expr))
	gimple_set_location (stmt, EXPR_LOCATION (expr));
      else
	gimple_set_location (stmt, input_location);
    }
}


/* Gimplify the body of statements pointed to by BODY_P and return a
   GIMPLE_BIND containing the sequence of GIMPLE statements
   corresponding to BODY_P.  FNDECL is the function decl containing
   *BODY_P.  */

gimple
gimplify_body (tree *body_p, tree fndecl, bool do_parms)
{
  location_t saved_location = input_location;
  gimple_seq parm_stmts, seq;
  gimple outer_bind;
  struct gimplify_ctx gctx;

  timevar_push (TV_TREE_GIMPLIFY);

  /* Initialize for optimize_insn_for_s{ize,peed}_p possibly called during
     gimplification.  */
  default_rtl_profile ();

  gcc_assert (gimplify_ctxp == NULL);
  push_gimplify_context (&gctx);

  /* Unshare most shared trees in the body and in that of any nested functions.
     It would seem we don't have to do this for nested functions because
     they are supposed to be output and then the outer function gimplified
     first, but the g++ front end doesn't always do it that way.  */
  unshare_body (body_p, fndecl);
  unvisit_body (body_p, fndecl);

  if (cgraph_node (fndecl)->origin)
    nonlocal_vlas = pointer_set_create ();

  /* Make sure input_location isn't set to something weird.  */
  input_location = DECL_SOURCE_LOCATION (fndecl);

  /* Resolve callee-copies.  This has to be done before processing
     the body so that DECL_VALUE_EXPR gets processed correctly.  */
  parm_stmts = (do_parms) ? gimplify_parameters () : NULL;

  /* Gimplify the function's body.  */
  seq = NULL;
  gimplify_stmt (body_p, &seq);
  outer_bind = gimple_seq_first_stmt (seq);
  if (!outer_bind)
    {
      outer_bind = gimple_build_nop ();
      gimplify_seq_add_stmt (&seq, outer_bind);
    }

  /* The body must contain exactly one statement, a GIMPLE_BIND.  If this is
     not the case, wrap everything in a GIMPLE_BIND to make it so.  */
  if (gimple_code (outer_bind) == GIMPLE_BIND
      && gimple_seq_first (seq) == gimple_seq_last (seq))
    ;
  else
    outer_bind = gimple_build_bind (NULL_TREE, seq, NULL);

  *body_p = NULL_TREE;

  /* If we had callee-copies statements, insert them at the beginning
     of the function and clear DECL_VALUE_EXPR_P on the parameters.  */
  if (!gimple_seq_empty_p (parm_stmts))
    {
      tree parm;

      gimplify_seq_add_seq (&parm_stmts, gimple_bind_body (outer_bind));
      gimple_bind_set_body (outer_bind, parm_stmts);

      for (parm = DECL_ARGUMENTS (current_function_decl);
<<<<<<< HEAD
	   parm; parm = TREE_CHAIN (parm))
=======
	   parm; parm = DECL_CHAIN (parm))
>>>>>>> 6e7f08ad
	if (DECL_HAS_VALUE_EXPR_P (parm))
	  {
	    DECL_HAS_VALUE_EXPR_P (parm) = 0;
	    DECL_IGNORED_P (parm) = 0;
	  }
    }

  if (nonlocal_vlas)
    {
      pointer_set_destroy (nonlocal_vlas);
      nonlocal_vlas = NULL;
    }

  pop_gimplify_context (outer_bind);
  gcc_assert (gimplify_ctxp == NULL);

#ifdef ENABLE_TYPES_CHECKING
  if (!seen_error ())
    verify_types_in_gimple_seq (gimple_bind_body (outer_bind));
#endif

  timevar_pop (TV_TREE_GIMPLIFY);
  input_location = saved_location;

  return outer_bind;
}

/* Entry point to the gimplification pass.  FNDECL is the FUNCTION_DECL
   node for the function we want to gimplify.

   Returns the sequence of GIMPLE statements corresponding to the body
   of FNDECL.  */

void
gimplify_function_tree (tree fndecl)
{
  tree oldfn, parm, ret;
  gimple_seq seq;
  gimple bind;

  gcc_assert (!gimple_body (fndecl));

  oldfn = current_function_decl;
  current_function_decl = fndecl;
  if (DECL_STRUCT_FUNCTION (fndecl))
    push_cfun (DECL_STRUCT_FUNCTION (fndecl));
  else
    push_struct_function (fndecl);

  for (parm = DECL_ARGUMENTS (fndecl); parm ; parm = DECL_CHAIN (parm))
    {
      /* Preliminarily mark non-addressed complex variables as eligible
         for promotion to gimple registers.  We'll transform their uses
         as we find them.  */
      if ((TREE_CODE (TREE_TYPE (parm)) == COMPLEX_TYPE
	   || TREE_CODE (TREE_TYPE (parm)) == VECTOR_TYPE)
          && !TREE_THIS_VOLATILE (parm)
          && !needs_to_live_in_memory (parm))
        DECL_GIMPLE_REG_P (parm) = 1;
    }

  ret = DECL_RESULT (fndecl);
  if ((TREE_CODE (TREE_TYPE (ret)) == COMPLEX_TYPE
       || TREE_CODE (TREE_TYPE (ret)) == VECTOR_TYPE)
      && !needs_to_live_in_memory (ret))
    DECL_GIMPLE_REG_P (ret) = 1;

  bind = gimplify_body (&DECL_SAVED_TREE (fndecl), fndecl, true);

  /* The tree body of the function is no longer needed, replace it
     with the new GIMPLE body.  */
  seq = gimple_seq_alloc ();
  gimple_seq_add_stmt (&seq, bind);
  gimple_set_body (fndecl, seq);

  /* If we're instrumenting function entry/exit, then prepend the call to
     the entry hook and wrap the whole function in a TRY_FINALLY_EXPR to
     catch the exit hook.  */
  /* ??? Add some way to ignore exceptions for this TFE.  */
  if (flag_instrument_function_entry_exit
      && !DECL_NO_INSTRUMENT_FUNCTION_ENTRY_EXIT (fndecl)
      && !flag_instrument_functions_exclude_p (fndecl))
    {
      tree x;
      gimple new_bind;
      gimple tf;
      gimple_seq cleanup = NULL, body = NULL;

      x = implicit_built_in_decls[BUILT_IN_PROFILE_FUNC_EXIT];
      gimplify_seq_add_stmt (&cleanup, gimple_build_call (x, 0));
      tf = gimple_build_try (seq, cleanup, GIMPLE_TRY_FINALLY);

      x = implicit_built_in_decls[BUILT_IN_PROFILE_FUNC_ENTER];
      gimplify_seq_add_stmt (&body, gimple_build_call (x, 0));
      gimplify_seq_add_stmt (&body, tf);
      new_bind = gimple_build_bind (NULL, body, gimple_bind_block (bind));
      /* Clear the block for BIND, since it is no longer directly inside
         the function, but within a try block.  */
      gimple_bind_set_block (bind, NULL);

      /* Replace the current function body with the body
         wrapped in the try/finally TF.  */
      seq = gimple_seq_alloc ();
      gimple_seq_add_stmt (&seq, new_bind);
      gimple_set_body (fndecl, seq);
    }

  DECL_SAVED_TREE (fndecl) = NULL_TREE;
  cfun->curr_properties = PROP_gimple_any;

  current_function_decl = oldfn;
  pop_cfun ();
}


/* Some transformations like inlining may invalidate the GIMPLE form
   for operands.  This function traverses all the operands in STMT and
   gimplifies anything that is not a valid gimple operand.  Any new
   GIMPLE statements are inserted before *GSI_P.  */

void
gimple_regimplify_operands (gimple stmt, gimple_stmt_iterator *gsi_p)
{
  size_t i, num_ops;
  tree orig_lhs = NULL_TREE, lhs, t;
  gimple_seq pre = NULL;
  gimple post_stmt = NULL;
  struct gimplify_ctx gctx;

  push_gimplify_context (&gctx);
  gimplify_ctxp->into_ssa = gimple_in_ssa_p (cfun);

  switch (gimple_code (stmt))
    {
    case GIMPLE_COND:
      gimplify_expr (gimple_cond_lhs_ptr (stmt), &pre, NULL,
		     is_gimple_val, fb_rvalue);
      gimplify_expr (gimple_cond_rhs_ptr (stmt), &pre, NULL,
		     is_gimple_val, fb_rvalue);
      break;
    case GIMPLE_SWITCH:
      gimplify_expr (gimple_switch_index_ptr (stmt), &pre, NULL,
		     is_gimple_val, fb_rvalue);
      break;
    case GIMPLE_OMP_ATOMIC_LOAD:
      gimplify_expr (gimple_omp_atomic_load_rhs_ptr (stmt), &pre, NULL,
		     is_gimple_val, fb_rvalue);
      break;
    case GIMPLE_ASM:
      {
	size_t i, noutputs = gimple_asm_noutputs (stmt);
	const char *constraint, **oconstraints;
	bool allows_mem, allows_reg, is_inout;

	oconstraints
	  = (const char **) alloca ((noutputs) * sizeof (const char *));
	for (i = 0; i < noutputs; i++)
	  {
	    tree op = gimple_asm_output_op (stmt, i);
	    constraint = TREE_STRING_POINTER (TREE_VALUE (TREE_PURPOSE (op)));
	    oconstraints[i] = constraint;
	    parse_output_constraint (&constraint, i, 0, 0, &allows_mem,
				     &allows_reg, &is_inout);
	    gimplify_expr (&TREE_VALUE (op), &pre, NULL,
			   is_inout ? is_gimple_min_lval : is_gimple_lvalue,
			   fb_lvalue | fb_mayfail);
	  }
	for (i = 0; i < gimple_asm_ninputs (stmt); i++)
	  {
	    tree op = gimple_asm_input_op (stmt, i);
	    constraint = TREE_STRING_POINTER (TREE_VALUE (TREE_PURPOSE (op)));
	    parse_input_constraint (&constraint, 0, 0, noutputs, 0,
				    oconstraints, &allows_mem, &allows_reg);
	    if (TREE_ADDRESSABLE (TREE_TYPE (TREE_VALUE (op))) && allows_mem)
	      allows_reg = 0;
	    if (!allows_reg && allows_mem)
	      gimplify_expr (&TREE_VALUE (op), &pre, NULL,
			     is_gimple_lvalue, fb_lvalue | fb_mayfail);
	    else
	      gimplify_expr (&TREE_VALUE (op), &pre, NULL,
			     is_gimple_asm_val, fb_rvalue);
	  }
      }
      break;
    default:
      /* NOTE: We start gimplifying operands from last to first to
	 make sure that side-effects on the RHS of calls, assignments
	 and ASMs are executed before the LHS.  The ordering is not
	 important for other statements.  */
      num_ops = gimple_num_ops (stmt);
      orig_lhs = gimple_get_lhs (stmt);
      for (i = num_ops; i > 0; i--)
	{
	  tree op = gimple_op (stmt, i - 1);
	  if (op == NULL_TREE)
	    continue;
	  if (i == 1 && (is_gimple_call (stmt) || is_gimple_assign (stmt)))
	    gimplify_expr (&op, &pre, NULL, is_gimple_lvalue, fb_lvalue);
	  else if (i == 2
		   && is_gimple_assign (stmt)
		   && num_ops == 2
		   && get_gimple_rhs_class (gimple_expr_code (stmt))
		      == GIMPLE_SINGLE_RHS)
	    gimplify_expr (&op, &pre, NULL,
			   rhs_predicate_for (gimple_assign_lhs (stmt)),
			   fb_rvalue);
	  else if (i == 2 && is_gimple_call (stmt))
	    {
	      if (TREE_CODE (op) == FUNCTION_DECL)
		continue;
	      gimplify_expr (&op, &pre, NULL, is_gimple_call_addr, fb_rvalue);
	    }
	  else
	    gimplify_expr (&op, &pre, NULL, is_gimple_val, fb_rvalue);
	  gimple_set_op (stmt, i - 1, op);
	}

      lhs = gimple_get_lhs (stmt);
      /* If the LHS changed it in a way that requires a simple RHS,
	 create temporary.  */
      if (lhs && !is_gimple_reg (lhs))
	{
	  bool need_temp = false;

	  if (is_gimple_assign (stmt)
	      && num_ops == 2
	      && get_gimple_rhs_class (gimple_expr_code (stmt))
		 == GIMPLE_SINGLE_RHS)
	    gimplify_expr (gimple_assign_rhs1_ptr (stmt), &pre, NULL,
			   rhs_predicate_for (gimple_assign_lhs (stmt)),
			   fb_rvalue);
	  else if (is_gimple_reg (lhs))
	    {
	      if (is_gimple_reg_type (TREE_TYPE (lhs)))
		{
		  if (is_gimple_call (stmt))
		    {
		      i = gimple_call_flags (stmt);
		      if ((i & ECF_LOOPING_CONST_OR_PURE)
			  || !(i & (ECF_CONST | ECF_PURE)))
			need_temp = true;
		    }
		  if (stmt_can_throw_internal (stmt))
		    need_temp = true;
		}
	    }
	  else
	    {
	      if (is_gimple_reg_type (TREE_TYPE (lhs)))
		need_temp = true;
	      else if (TYPE_MODE (TREE_TYPE (lhs)) != BLKmode)
		{
		  if (is_gimple_call (stmt))
		    {
		      tree fndecl = gimple_call_fndecl (stmt);

		      if (!aggregate_value_p (TREE_TYPE (lhs), fndecl)
			  && !(fndecl && DECL_RESULT (fndecl)
			       && DECL_BY_REFERENCE (DECL_RESULT (fndecl))))
			need_temp = true;
		    }
		  else
		    need_temp = true;
		}
	    }
	  if (need_temp)
	    {
	      tree temp = create_tmp_reg (TREE_TYPE (lhs), NULL);

	      if (TREE_CODE (orig_lhs) == SSA_NAME)
		orig_lhs = SSA_NAME_VAR (orig_lhs);

	      if (gimple_in_ssa_p (cfun))
		temp = make_ssa_name (temp, NULL);
	      gimple_set_lhs (stmt, temp);
	      post_stmt = gimple_build_assign (lhs, temp);
	      if (TREE_CODE (lhs) == SSA_NAME)
		SSA_NAME_DEF_STMT (lhs) = post_stmt;
	    }
	}
      break;
    }

  if (gimple_referenced_vars (cfun))
    for (t = gimplify_ctxp->temps; t ; t = TREE_CHAIN (t))
      add_referenced_var (t);

  if (!gimple_seq_empty_p (pre))
    {
      if (gimple_in_ssa_p (cfun))
	{
	  gimple_stmt_iterator i;

	  for (i = gsi_start (pre); !gsi_end_p (i); gsi_next (&i))
	    mark_symbols_for_renaming (gsi_stmt (i));
	}
      gsi_insert_seq_before (gsi_p, pre, GSI_SAME_STMT);
    }
  if (post_stmt)
    gsi_insert_after (gsi_p, post_stmt, GSI_NEW_STMT);

  pop_gimplify_context (NULL);
}


/* Expands EXPR to list of gimple statements STMTS.  GIMPLE_TEST_F specifies
   the predicate that will hold for the result.  If VAR is not NULL, make the
   base variable of the final destination be VAR if suitable.  */

tree
force_gimple_operand_1 (tree expr, gimple_seq *stmts,
			gimple_predicate gimple_test_f, tree var)
{
  tree t;
  enum gimplify_status ret;
  struct gimplify_ctx gctx;

  *stmts = NULL;

  if (is_gimple_val (expr))
    return expr;

  push_gimplify_context (&gctx);
  gimplify_ctxp->into_ssa = gimple_in_ssa_p (cfun);
  gimplify_ctxp->allow_rhs_cond_expr = true;

  if (var)
    expr = build2 (MODIFY_EXPR, TREE_TYPE (var), var, expr);

  if (TREE_CODE (expr) != MODIFY_EXPR
      && TREE_TYPE (expr) == void_type_node)
    {
      gimplify_and_add (expr, stmts);
      expr = NULL_TREE;
    }
  else
    {
      ret = gimplify_expr (&expr, stmts, NULL, gimple_test_f, fb_rvalue);
      gcc_assert (ret != GS_ERROR);
    }

  if (gimple_referenced_vars (cfun))
    for (t = gimplify_ctxp->temps; t ; t = DECL_CHAIN (t))
      add_referenced_var (t);

  pop_gimplify_context (NULL);

  return expr;
}

/* Expands EXPR to list of gimple statements STMTS.  If SIMPLE is true,
   force the result to be either ssa_name or an invariant, otherwise
   just force it to be a rhs expression.  If VAR is not NULL, make the
   base variable of the final destination be VAR if suitable.  */

tree
force_gimple_operand (tree expr, gimple_seq *stmts, bool simple, tree var)
{
  return force_gimple_operand_1 (expr, stmts,
				 simple ? is_gimple_val : is_gimple_reg_rhs,
				 var);
}

/* Invokes force_gimple_operand_1 for EXPR with parameters GIMPLE_TEST_F
   and VAR.  If some statements are produced, emits them at GSI.
   If BEFORE is true.  the statements are appended before GSI, otherwise
   they are appended after it.  M specifies the way GSI moves after
   insertion (GSI_SAME_STMT or GSI_CONTINUE_LINKING are the usual values).  */

tree
force_gimple_operand_gsi_1 (gimple_stmt_iterator *gsi, tree expr,
			    gimple_predicate gimple_test_f,
			    tree var, bool before,
			    enum gsi_iterator_update m)
{
  gimple_seq stmts;

  expr = force_gimple_operand_1 (expr, &stmts, gimple_test_f, var);

  if (!gimple_seq_empty_p (stmts))
    {
      if (gimple_in_ssa_p (cfun))
	{
	  gimple_stmt_iterator i;

	  for (i = gsi_start (stmts); !gsi_end_p (i); gsi_next (&i))
	    mark_symbols_for_renaming (gsi_stmt (i));
	}

      if (before)
	gsi_insert_seq_before (gsi, stmts, m);
      else
	gsi_insert_seq_after (gsi, stmts, m);
    }

  return expr;
}

/* Invokes force_gimple_operand_1 for EXPR with parameter VAR.
   If SIMPLE is true, force the result to be either ssa_name or an invariant,
   otherwise just force it to be a rhs expression.  If some statements are
   produced, emits them at GSI.  If BEFORE is true, the statements are
   appended before GSI, otherwise they are appended after it.  M specifies
   the way GSI moves after insertion (GSI_SAME_STMT or GSI_CONTINUE_LINKING
   are the usual values).  */

tree
force_gimple_operand_gsi (gimple_stmt_iterator *gsi, tree expr,
			  bool simple_p, tree var, bool before,
			  enum gsi_iterator_update m)
{
  return force_gimple_operand_gsi_1 (gsi, expr,
				     simple_p
				     ? is_gimple_val : is_gimple_reg_rhs,
				     var, before, m);
}


#include "gt-gimplify.h"<|MERGE_RESOLUTION|>--- conflicted
+++ resolved
@@ -3829,20 +3829,12 @@
 	      }
 	  }
 
-<<<<<<< HEAD
-	/* If the target is volatile and we have non-zero elements
-	   initialize the target from a temporary.  */
-	if (TREE_THIS_VOLATILE (object)
-	    && !TREE_ADDRESSABLE (type)
-	    && num_nonzero_elements > 0)
-=======
 	/* If the target is volatile, we have non-zero elements and more than
 	   one field to assign, initialize the target from a temporary.  */
 	if (TREE_THIS_VOLATILE (object)
 	    && !TREE_ADDRESSABLE (type)
 	    && num_nonzero_elements > 0
 	    && VEC_length (constructor_elt, elts) > 1)
->>>>>>> 6e7f08ad
 	  {
 	    tree temp = create_tmp_var (TYPE_MAIN_VARIANT (type), NULL);
 	    TREE_OPERAND (*expr_p, 0) = temp;
@@ -4067,53 +4059,6 @@
         }
     }
 
-<<<<<<< HEAD
-  /* ((foo*)&vectorfoo)[1] => BIT_FIELD_REF<vectorfoo,...> */
-  if (TREE_CODE (sub) == POINTER_PLUS_EXPR
-      && TREE_CODE (TREE_OPERAND (sub, 1)) == INTEGER_CST)
-    {
-      tree op00 = TREE_OPERAND (sub, 0);
-      tree op01 = TREE_OPERAND (sub, 1);
-      tree op00type;
-
-      STRIP_NOPS (op00);
-      op00type = TREE_TYPE (op00);
-      if (TREE_CODE (op00) == ADDR_EXPR
-	  && TREE_CODE (TREE_TYPE (op00type)) == VECTOR_TYPE
-	  && useless_type_conversion_p (type, TREE_TYPE (TREE_TYPE (op00type))))
-	{
-	  HOST_WIDE_INT offset = tree_low_cst (op01, 0);
-	  tree part_width = TYPE_SIZE (type);
-	  unsigned HOST_WIDE_INT part_widthi
-	    = tree_low_cst (part_width, 0) / BITS_PER_UNIT;
-	  unsigned HOST_WIDE_INT indexi = offset * BITS_PER_UNIT;
-	  tree index = bitsize_int (indexi);
-	  if (offset / part_widthi
-	      <= TYPE_VECTOR_SUBPARTS (TREE_TYPE (op00type)))
-	    return fold_build3 (BIT_FIELD_REF, type, TREE_OPERAND (op00, 0),
-				part_width, index);
-	}
-    }
-
-  /* ((foo*)&complexfoo)[1] => __imag__ complexfoo */
-  if (TREE_CODE (sub) == POINTER_PLUS_EXPR
-      && TREE_CODE (TREE_OPERAND (sub, 1)) == INTEGER_CST)
-    {
-      tree op00 = TREE_OPERAND (sub, 0);
-      tree op01 = TREE_OPERAND (sub, 1);
-      tree op00type;
-
-      STRIP_NOPS (op00);
-      op00type = TREE_TYPE (op00);
-      if (TREE_CODE (op00) == ADDR_EXPR
-	  && TREE_CODE (TREE_TYPE (op00type)) == COMPLEX_TYPE
-	  && useless_type_conversion_p (type, TREE_TYPE (TREE_TYPE (op00type))))
-	{
-	  tree size = TYPE_SIZE_UNIT (type);
-	  if (tree_int_cst_equal (size, op01))
-	    return fold_build1 (IMAGPART_EXPR, type, TREE_OPERAND (op00, 0));
-	}
-=======
   /* *(p + CST) -> ...  */
   if (TREE_CODE (sub) == POINTER_PLUS_EXPR
       && TREE_CODE (TREE_OPERAND (sub, 1)) == INTEGER_CST)
@@ -4160,7 +4105,6 @@
 			    build_int_cst_wide (ptype,
 						TREE_INT_CST_LOW (off),
 						TREE_INT_CST_HIGH (off)));
->>>>>>> 6e7f08ad
     }
 
   /* *(foo *)fooarrptr => (*fooarrptr)[0] */
@@ -4463,71 +4407,8 @@
 	      }
 	  }
 
-<<<<<<< HEAD
-	ret = GS_UNHANDLED;
-	break;
-
-      case WITH_SIZE_EXPR:
-	/* Likewise for calls that return an aggregate of non-constant size,
-	   since we would not be able to generate a temporary at all.  */
-	if (TREE_CODE (TREE_OPERAND (*from_p, 0)) == CALL_EXPR)
-	  {
-	    *from_p = TREE_OPERAND (*from_p, 0);
-	    ret = GS_OK;
-	  }
-	else
-	  ret = GS_UNHANDLED;
-	break;
-
-	/* If we're initializing from a container, push the initialization
-	   inside it.  */
-      case CLEANUP_POINT_EXPR:
-      case BIND_EXPR:
-      case STATEMENT_LIST:
-	{
-	  tree wrap = *from_p;
-	  tree t;
-
-	  ret = gimplify_expr (to_p, pre_p, post_p, is_gimple_min_lval,
-			       fb_lvalue);
-	  if (ret != GS_ERROR)
-	    ret = GS_OK;
-
-	  t = voidify_wrapper_expr (wrap, *expr_p);
-	  gcc_assert (t == *expr_p);
-
-	  if (want_value)
-	    {
-	      gimplify_and_add (wrap, pre_p);
-	      *expr_p = unshare_expr (*to_p);
-	    }
-	  else
-	    *expr_p = wrap;
-	  return GS_OK;
-	}
-
-      case COMPOUND_LITERAL_EXPR:
-	{
-	  tree complit = TREE_OPERAND (*expr_p, 1);
-	  tree decl_s = COMPOUND_LITERAL_EXPR_DECL_EXPR (complit);
-	  tree decl = DECL_EXPR_DECL (decl_s);
-	  tree init = DECL_INITIAL (decl);
-
-	  /* struct T x = (struct T) { 0, 1, 2 } can be optimized
-	     into struct T x = { 0, 1, 2 } if the address of the
-	     compound literal has never been taken.  */
-	  if (!TREE_ADDRESSABLE (complit)
-	      && !TREE_ADDRESSABLE (decl)
-	      && init)
-	    {
-	      *expr_p = copy_node (*expr_p);
-	      TREE_OPERAND (*expr_p, 1) = init;
-	      return GS_OK;
-	    }
-=======
 	default:
 	  break;
->>>>>>> 6e7f08ad
 	}
     }
   while (changed);
@@ -7830,11 +7711,7 @@
       gimple_bind_set_body (outer_bind, parm_stmts);
 
       for (parm = DECL_ARGUMENTS (current_function_decl);
-<<<<<<< HEAD
-	   parm; parm = TREE_CHAIN (parm))
-=======
 	   parm; parm = DECL_CHAIN (parm))
->>>>>>> 6e7f08ad
 	if (DECL_HAS_VALUE_EXPR_P (parm))
 	  {
 	    DECL_HAS_VALUE_EXPR_P (parm) = 0;

--- conflicted
+++ resolved
@@ -5426,12 +5426,8 @@
 
       /* Add a clobber for the temporary going out of scope, like
 	 gimplify_bind_expr.  */
-<<<<<<< HEAD
-      if (needs_to_live_in_memory (temp))
-=======
       if (gimplify_ctxp->in_cleanup_point_expr
 	  && needs_to_live_in_memory (temp))
->>>>>>> c3b0c721
 	{
 	  tree clobber = build_constructor (TREE_TYPE (temp), NULL);
 	  TREE_THIS_VOLATILE (clobber) = true;

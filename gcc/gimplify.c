--- conflicted
+++ resolved
@@ -7373,14 +7373,9 @@
 static void
 gimplify_omp_target_update (tree *expr_p, gimple_seq *pre_p)
 {
-<<<<<<< HEAD
   tree expr = *expr_p, clauses;
   int kind;
-  gimple stmt;
-=======
-  tree expr = *expr_p;
   gomp_target *stmt;
->>>>>>> 0f3d27f0
 
   switch (TREE_CODE (expr))
     {

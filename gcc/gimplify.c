/* Tree lowering pass.  This pass converts the GENERIC functions-as-trees
   tree representation into the GIMPLE form.
   Copyright (C) 2002-2014 Free Software Foundation, Inc.
   Major work done by Sebastian Pop <s.pop@laposte.net>,
   Diego Novillo <dnovillo@redhat.com> and Jason Merrill <jason@redhat.com>.

This file is part of GCC.

GCC is free software; you can redistribute it and/or modify it under
the terms of the GNU General Public License as published by the Free
Software Foundation; either version 3, or (at your option) any later
version.

GCC is distributed in the hope that it will be useful, but WITHOUT ANY
WARRANTY; without even the implied warranty of MERCHANTABILITY or
FITNESS FOR A PARTICULAR PURPOSE.  See the GNU General Public License
for more details.

You should have received a copy of the GNU General Public License
along with GCC; see the file COPYING3.  If not see
<http://www.gnu.org/licenses/>.  */

#include "config.h"
#include "system.h"
#include "coretypes.h"
#include "tree.h"
#include "expr.h"
#include "pointer-set.h"
#include "hash-table.h"
#include "basic-block.h"
#include "tree-ssa-alias.h"
#include "internal-fn.h"
#include "gimple-fold.h"
#include "tree-eh.h"
#include "gimple-expr.h"
#include "is-a.h"
#include "gimple.h"
#include "gimplify.h"
#include "gimple-iterator.h"
#include "stringpool.h"
#include "calls.h"
#include "varasm.h"
#include "stor-layout.h"
#include "stmt.h"
#include "print-tree.h"
#include "tree-iterator.h"
#include "tree-inline.h"
#include "tree-pretty-print.h"
#include "langhooks.h"
#include "bitmap.h"
#include "gimple-ssa.h"
#include "cgraph.h"
#include "tree-cfg.h"
#include "tree-ssanames.h"
#include "tree-ssa.h"
#include "diagnostic-core.h"
#include "target.h"
#include "splay-tree.h"
#include "omp-low.h"
#include "gimple-low.h"
#include "cilk.h"

#include "langhooks-def.h"	/* FIXME: for lhd_set_decl_assembler_name */
#include "tree-pass.h"		/* FIXME: only for PROP_gimple_any */
#include "builtins.h"

enum gimplify_omp_var_data
{
  GOVD_SEEN = 1,
  GOVD_EXPLICIT = 2,
  GOVD_SHARED = 4,
  GOVD_PRIVATE = 8,
  GOVD_FIRSTPRIVATE = 16,
  GOVD_LASTPRIVATE = 32,
  GOVD_REDUCTION = 64,
  GOVD_LOCAL = 128,
  GOVD_MAP = 256,
  GOVD_DEBUG_PRIVATE = 512,
  GOVD_PRIVATE_OUTER_REF = 1024,
  GOVD_LINEAR = 2048,
  GOVD_ALIGNED = 4096,
  GOVD_MAP_TO_ONLY = 8192,
  GOVD_DATA_SHARE_CLASS = (GOVD_SHARED | GOVD_PRIVATE | GOVD_FIRSTPRIVATE
			   | GOVD_LASTPRIVATE | GOVD_REDUCTION | GOVD_LINEAR
			   | GOVD_LOCAL)
};


enum omp_region_type
{
  ORT_WORKSHARE = 0,
  ORT_SIMD = 1,
  ORT_PARALLEL = 2,
  ORT_COMBINED_PARALLEL = 3,
  ORT_TASK = 4,
  ORT_UNTIED_TASK = 5,
  ORT_TEAMS = 8,
  ORT_TARGET_DATA = 16,
  ORT_TARGET = 32
};

/* Gimplify hashtable helper.  */

struct gimplify_hasher : typed_free_remove <elt_t>
{
  typedef elt_t value_type;
  typedef elt_t compare_type;
  static inline hashval_t hash (const value_type *);
  static inline bool equal (const value_type *, const compare_type *);
};

struct gimplify_ctx
{
  struct gimplify_ctx *prev_context;

  vec<gimple> bind_expr_stack;
  tree temps;
  gimple_seq conditional_cleanups;
  tree exit_label;
  tree return_temp;

  vec<tree> case_labels;
  /* The formal temporary table.  Should this be persistent?  */
  hash_table<gimplify_hasher> *temp_htab;

  int conditions;
  bool save_stack;
  bool into_ssa;
  bool allow_rhs_cond_expr;
  bool in_cleanup_point_expr;
};

struct gimplify_omp_ctx
{
  struct gimplify_omp_ctx *outer_context;
  splay_tree variables;
  struct pointer_set_t *privatized_types;
  location_t location;
  enum omp_clause_default_kind default_kind;
  enum omp_region_type region_type;
  bool combined_loop;
  bool distribute;
};

static struct gimplify_ctx *gimplify_ctxp;
static struct gimplify_omp_ctx *gimplify_omp_ctxp;

/* Forward declaration.  */
static enum gimplify_status gimplify_compound_expr (tree *, gimple_seq *, bool);

/* Shorter alias name for the above function for use in gimplify.c
   only.  */

static inline void
gimplify_seq_add_stmt (gimple_seq *seq_p, gimple gs)
{
  gimple_seq_add_stmt_without_update (seq_p, gs);
}

/* Append sequence SRC to the end of sequence *DST_P.  If *DST_P is
   NULL, a new sequence is allocated.   This function is
   similar to gimple_seq_add_seq, but does not scan the operands.
   During gimplification, we need to manipulate statement sequences
   before the def/use vectors have been constructed.  */

static void
gimplify_seq_add_seq (gimple_seq *dst_p, gimple_seq src)
{
  gimple_stmt_iterator si;

  if (src == NULL)
    return;

  si = gsi_last (*dst_p);
  gsi_insert_seq_after_without_update (&si, src, GSI_NEW_STMT);
}


/* Pointer to a list of allocated gimplify_ctx structs to be used for pushing
   and popping gimplify contexts.  */

static struct gimplify_ctx *ctx_pool = NULL;

/* Return a gimplify context struct from the pool.  */

static inline struct gimplify_ctx *
ctx_alloc (void)
{
  struct gimplify_ctx * c = ctx_pool;

  if (c)
    ctx_pool = c->prev_context;
  else
    c = XNEW (struct gimplify_ctx);

  memset (c, '\0', sizeof (*c));
  return c;
}

/* Put gimplify context C back into the pool.  */

static inline void
ctx_free (struct gimplify_ctx *c)
{
  c->prev_context = ctx_pool;
  ctx_pool = c;
}

/* Free allocated ctx stack memory.  */

void
free_gimplify_stack (void)
{
  struct gimplify_ctx *c;

  while ((c = ctx_pool))
    {
      ctx_pool = c->prev_context;
      free (c);
    }
}


/* Set up a context for the gimplifier.  */

void
push_gimplify_context (bool in_ssa, bool rhs_cond_ok)
{
  struct gimplify_ctx *c = ctx_alloc ();

  c->prev_context = gimplify_ctxp;
  gimplify_ctxp = c;
  gimplify_ctxp->into_ssa = in_ssa;
  gimplify_ctxp->allow_rhs_cond_expr = rhs_cond_ok;
}

/* Tear down a context for the gimplifier.  If BODY is non-null, then
   put the temporaries into the outer BIND_EXPR.  Otherwise, put them
   in the local_decls.

   BODY is not a sequence, but the first tuple in a sequence.  */

void
pop_gimplify_context (gimple body)
{
  struct gimplify_ctx *c = gimplify_ctxp;

  gcc_assert (c
              && (!c->bind_expr_stack.exists ()
		  || c->bind_expr_stack.is_empty ()));
  c->bind_expr_stack.release ();
  gimplify_ctxp = c->prev_context;

  if (body)
    declare_vars (c->temps, body, false);
  else
    record_vars (c->temps);

  delete c->temp_htab;
  c->temp_htab = NULL;
  ctx_free (c);
}

/* Push a GIMPLE_BIND tuple onto the stack of bindings.  */

static void
gimple_push_bind_expr (gimple gimple_bind)
{
  gimplify_ctxp->bind_expr_stack.reserve (8);
  gimplify_ctxp->bind_expr_stack.safe_push (gimple_bind);
}

/* Pop the first element off the stack of bindings.  */

static void
gimple_pop_bind_expr (void)
{
  gimplify_ctxp->bind_expr_stack.pop ();
}

/* Return the first element of the stack of bindings.  */

gimple
gimple_current_bind_expr (void)
{
  return gimplify_ctxp->bind_expr_stack.last ();
}

/* Return the stack of bindings created during gimplification.  */

vec<gimple> 
gimple_bind_expr_stack (void)
{
  return gimplify_ctxp->bind_expr_stack;
}

/* Return true iff there is a COND_EXPR between us and the innermost
   CLEANUP_POINT_EXPR.  This info is used by gimple_push_cleanup.  */

static bool
gimple_conditional_context (void)
{
  return gimplify_ctxp->conditions > 0;
}

/* Note that we've entered a COND_EXPR.  */

static void
gimple_push_condition (void)
{
#ifdef ENABLE_GIMPLE_CHECKING
  if (gimplify_ctxp->conditions == 0)
    gcc_assert (gimple_seq_empty_p (gimplify_ctxp->conditional_cleanups));
#endif
  ++(gimplify_ctxp->conditions);
}

/* Note that we've left a COND_EXPR.  If we're back at unconditional scope
   now, add any conditional cleanups we've seen to the prequeue.  */

static void
gimple_pop_condition (gimple_seq *pre_p)
{
  int conds = --(gimplify_ctxp->conditions);

  gcc_assert (conds >= 0);
  if (conds == 0)
    {
      gimplify_seq_add_seq (pre_p, gimplify_ctxp->conditional_cleanups);
      gimplify_ctxp->conditional_cleanups = NULL;
    }
}

/* A stable comparison routine for use with splay trees and DECLs.  */

static int
splay_tree_compare_decl_uid (splay_tree_key xa, splay_tree_key xb)
{
  tree a = (tree) xa;
  tree b = (tree) xb;

  return DECL_UID (a) - DECL_UID (b);
}

/* Create a new omp construct that deals with variable remapping.  */

static struct gimplify_omp_ctx *
new_omp_context (enum omp_region_type region_type)
{
  struct gimplify_omp_ctx *c;

  c = XCNEW (struct gimplify_omp_ctx);
  c->outer_context = gimplify_omp_ctxp;
  c->variables = splay_tree_new (splay_tree_compare_decl_uid, 0, 0);
  c->privatized_types = pointer_set_create ();
  c->location = input_location;
  c->region_type = region_type;
  if ((region_type & ORT_TASK) == 0)
    c->default_kind = OMP_CLAUSE_DEFAULT_SHARED;
  else
    c->default_kind = OMP_CLAUSE_DEFAULT_UNSPECIFIED;

  return c;
}

/* Destroy an omp construct that deals with variable remapping.  */

static void
delete_omp_context (struct gimplify_omp_ctx *c)
{
  splay_tree_delete (c->variables);
  pointer_set_destroy (c->privatized_types);
  XDELETE (c);
}

static void omp_add_variable (struct gimplify_omp_ctx *, tree, unsigned int);
static bool omp_notice_variable (struct gimplify_omp_ctx *, tree, bool);

/* Both gimplify the statement T and append it to *SEQ_P.  This function
   behaves exactly as gimplify_stmt, but you don't have to pass T as a
   reference.  */

void
gimplify_and_add (tree t, gimple_seq *seq_p)
{
  gimplify_stmt (&t, seq_p);
}

/* Gimplify statement T into sequence *SEQ_P, and return the first
   tuple in the sequence of generated tuples for this statement.
   Return NULL if gimplifying T produced no tuples.  */

static gimple
gimplify_and_return_first (tree t, gimple_seq *seq_p)
{
  gimple_stmt_iterator last = gsi_last (*seq_p);

  gimplify_and_add (t, seq_p);

  if (!gsi_end_p (last))
    {
      gsi_next (&last);
      return gsi_stmt (last);
    }
  else
    return gimple_seq_first_stmt (*seq_p);
}

/* Returns true iff T is a valid RHS for an assignment to an un-renamed
   LHS, or for a call argument.  */

static bool
is_gimple_mem_rhs (tree t)
{
  /* If we're dealing with a renamable type, either source or dest must be
     a renamed variable.  */
  if (is_gimple_reg_type (TREE_TYPE (t)))
    return is_gimple_val (t);
  else
    return is_gimple_val (t) || is_gimple_lvalue (t);
}

/* Return true if T is a CALL_EXPR or an expression that can be
   assigned to a temporary.  Note that this predicate should only be
   used during gimplification.  See the rationale for this in
   gimplify_modify_expr.  */

static bool
is_gimple_reg_rhs_or_call (tree t)
{
  return (get_gimple_rhs_class (TREE_CODE (t)) != GIMPLE_INVALID_RHS
	  || TREE_CODE (t) == CALL_EXPR);
}

/* Return true if T is a valid memory RHS or a CALL_EXPR.  Note that
   this predicate should only be used during gimplification.  See the
   rationale for this in gimplify_modify_expr.  */

static bool
is_gimple_mem_rhs_or_call (tree t)
{
  /* If we're dealing with a renamable type, either source or dest must be
     a renamed variable.  */
  if (is_gimple_reg_type (TREE_TYPE (t)))
    return is_gimple_val (t);
  else
    return (is_gimple_val (t) || is_gimple_lvalue (t)
	    || TREE_CODE (t) == CALL_EXPR);
}

/* Create a temporary with a name derived from VAL.  Subroutine of
   lookup_tmp_var; nobody else should call this function.  */

static inline tree
create_tmp_from_val (tree val)
{
  /* Drop all qualifiers and address-space information from the value type.  */
  tree type = TYPE_MAIN_VARIANT (TREE_TYPE (val));
  tree var = create_tmp_var (type, get_name (val));
  if (TREE_CODE (TREE_TYPE (var)) == COMPLEX_TYPE
      || TREE_CODE (TREE_TYPE (var)) == VECTOR_TYPE)
    DECL_GIMPLE_REG_P (var) = 1;
  return var;
}

/* Create a temporary to hold the value of VAL.  If IS_FORMAL, try to reuse
   an existing expression temporary.  */

static tree
lookup_tmp_var (tree val, bool is_formal)
{
  tree ret;

  /* If not optimizing, never really reuse a temporary.  local-alloc
     won't allocate any variable that is used in more than one basic
     block, which means it will go into memory, causing much extra
     work in reload and final and poorer code generation, outweighing
     the extra memory allocation here.  */
  if (!optimize || !is_formal || TREE_SIDE_EFFECTS (val))
    ret = create_tmp_from_val (val);
  else
    {
      elt_t elt, *elt_p;
      elt_t **slot;

      elt.val = val;
      if (!gimplify_ctxp->temp_htab)
        gimplify_ctxp->temp_htab = new hash_table<gimplify_hasher> (1000);
      slot = gimplify_ctxp->temp_htab->find_slot (&elt, INSERT);
      if (*slot == NULL)
	{
	  elt_p = XNEW (elt_t);
	  elt_p->val = val;
	  elt_p->temp = ret = create_tmp_from_val (val);
	  *slot = elt_p;
	}
      else
	{
	  elt_p = *slot;
          ret = elt_p->temp;
	}
    }

  return ret;
}

/* Helper for get_formal_tmp_var and get_initialized_tmp_var.  */

static tree
internal_get_tmp_var (tree val, gimple_seq *pre_p, gimple_seq *post_p,
                      bool is_formal)
{
  tree t, mod;

  /* Notice that we explicitly allow VAL to be a CALL_EXPR so that we
     can create an INIT_EXPR and convert it into a GIMPLE_CALL below.  */
  gimplify_expr (&val, pre_p, post_p, is_gimple_reg_rhs_or_call,
		 fb_rvalue);

  if (gimplify_ctxp->into_ssa
      && is_gimple_reg_type (TREE_TYPE (val)))
    t = make_ssa_name (TYPE_MAIN_VARIANT (TREE_TYPE (val)), NULL);
  else
    t = lookup_tmp_var (val, is_formal);

  mod = build2 (INIT_EXPR, TREE_TYPE (t), t, unshare_expr (val));

  SET_EXPR_LOCATION (mod, EXPR_LOC_OR_LOC (val, input_location));

  /* gimplify_modify_expr might want to reduce this further.  */
  gimplify_and_add (mod, pre_p);
  ggc_free (mod);

  return t;
}

/* Return a formal temporary variable initialized with VAL.  PRE_P is as
   in gimplify_expr.  Only use this function if:

   1) The value of the unfactored expression represented by VAL will not
      change between the initialization and use of the temporary, and
   2) The temporary will not be otherwise modified.

   For instance, #1 means that this is inappropriate for SAVE_EXPR temps,
   and #2 means it is inappropriate for && temps.

   For other cases, use get_initialized_tmp_var instead.  */

tree
get_formal_tmp_var (tree val, gimple_seq *pre_p)
{
  return internal_get_tmp_var (val, pre_p, NULL, true);
}

/* Return a temporary variable initialized with VAL.  PRE_P and POST_P
   are as in gimplify_expr.  */

tree
get_initialized_tmp_var (tree val, gimple_seq *pre_p, gimple_seq *post_p)
{
  return internal_get_tmp_var (val, pre_p, post_p, false);
}

/* Declare all the variables in VARS in SCOPE.  If DEBUG_INFO is true,
   generate debug info for them; otherwise don't.  */

void
declare_vars (tree vars, gimple scope, bool debug_info)
{
  tree last = vars;
  if (last)
    {
      tree temps, block;

      gcc_assert (gimple_code (scope) == GIMPLE_BIND);

      temps = nreverse (last);

      block = gimple_bind_block (scope);
      gcc_assert (!block || TREE_CODE (block) == BLOCK);
      if (!block || !debug_info)
	{
	  DECL_CHAIN (last) = gimple_bind_vars (scope);
	  gimple_bind_set_vars (scope, temps);
	}
      else
	{
	  /* We need to attach the nodes both to the BIND_EXPR and to its
	     associated BLOCK for debugging purposes.  The key point here
	     is that the BLOCK_VARS of the BIND_EXPR_BLOCK of a BIND_EXPR
	     is a subchain of the BIND_EXPR_VARS of the BIND_EXPR.  */
	  if (BLOCK_VARS (block))
	    BLOCK_VARS (block) = chainon (BLOCK_VARS (block), temps);
	  else
	    {
	      gimple_bind_set_vars (scope,
	      			    chainon (gimple_bind_vars (scope), temps));
	      BLOCK_VARS (block) = temps;
	    }
	}
    }
}

/* For VAR a VAR_DECL of variable size, try to find a constant upper bound
   for the size and adjust DECL_SIZE/DECL_SIZE_UNIT accordingly.  Abort if
   no such upper bound can be obtained.  */

static void
force_constant_size (tree var)
{
  /* The only attempt we make is by querying the maximum size of objects
     of the variable's type.  */

  HOST_WIDE_INT max_size;

  gcc_assert (TREE_CODE (var) == VAR_DECL);

  max_size = max_int_size_in_bytes (TREE_TYPE (var));

  gcc_assert (max_size >= 0);

  DECL_SIZE_UNIT (var)
    = build_int_cst (TREE_TYPE (DECL_SIZE_UNIT (var)), max_size);
  DECL_SIZE (var)
    = build_int_cst (TREE_TYPE (DECL_SIZE (var)), max_size * BITS_PER_UNIT);
}

/* Push the temporary variable TMP into the current binding.  */

void
gimple_add_tmp_var_fn (struct function *fn, tree tmp)
{
  gcc_assert (!DECL_CHAIN (tmp) && !DECL_SEEN_IN_BIND_EXPR_P (tmp));

  /* Later processing assumes that the object size is constant, which might
     not be true at this point.  Force the use of a constant upper bound in
     this case.  */
  if (!tree_fits_uhwi_p (DECL_SIZE_UNIT (tmp)))
    force_constant_size (tmp);

  DECL_CONTEXT (tmp) = fn->decl;
  DECL_SEEN_IN_BIND_EXPR_P (tmp) = 1;

  record_vars_into (tmp, fn->decl);
}

/* Push the temporary variable TMP into the current binding.  */

void
gimple_add_tmp_var (tree tmp)
{
  gcc_assert (!DECL_CHAIN (tmp) && !DECL_SEEN_IN_BIND_EXPR_P (tmp));

  /* Later processing assumes that the object size is constant, which might
     not be true at this point.  Force the use of a constant upper bound in
     this case.  */
  if (!tree_fits_uhwi_p (DECL_SIZE_UNIT (tmp)))
    force_constant_size (tmp);

  DECL_CONTEXT (tmp) = current_function_decl;
  DECL_SEEN_IN_BIND_EXPR_P (tmp) = 1;

  if (gimplify_ctxp)
    {
      DECL_CHAIN (tmp) = gimplify_ctxp->temps;
      gimplify_ctxp->temps = tmp;

      /* Mark temporaries local within the nearest enclosing parallel.  */
      if (gimplify_omp_ctxp)
	{
	  struct gimplify_omp_ctx *ctx = gimplify_omp_ctxp;
	  while (ctx
		 && (ctx->region_type == ORT_WORKSHARE
		     || ctx->region_type == ORT_SIMD))
	    ctx = ctx->outer_context;
	  if (ctx)
	    omp_add_variable (ctx, tmp, GOVD_LOCAL | GOVD_SEEN);
	}
    }
  else if (cfun)
    record_vars (tmp);
  else
    {
      gimple_seq body_seq;

      /* This case is for nested functions.  We need to expose the locals
	 they create.  */
      body_seq = gimple_body (current_function_decl);
      declare_vars (tmp, gimple_seq_first_stmt (body_seq), false);
    }
}



/* This page contains routines to unshare tree nodes, i.e. to duplicate tree
   nodes that are referenced more than once in GENERIC functions.  This is
   necessary because gimplification (translation into GIMPLE) is performed
   by modifying tree nodes in-place, so gimplication of a shared node in a
   first context could generate an invalid GIMPLE form in a second context.

   This is achieved with a simple mark/copy/unmark algorithm that walks the
   GENERIC representation top-down, marks nodes with TREE_VISITED the first
   time it encounters them, duplicates them if they already have TREE_VISITED
   set, and finally removes the TREE_VISITED marks it has set.

   The algorithm works only at the function level, i.e. it generates a GENERIC
   representation of a function with no nodes shared within the function when
   passed a GENERIC function (except for nodes that are allowed to be shared).

   At the global level, it is also necessary to unshare tree nodes that are
   referenced in more than one function, for the same aforementioned reason.
   This requires some cooperation from the front-end.  There are 2 strategies:

     1. Manual unsharing.  The front-end needs to call unshare_expr on every
        expression that might end up being shared across functions.

     2. Deep unsharing.  This is an extension of regular unsharing.  Instead
        of calling unshare_expr on expressions that might be shared across
        functions, the front-end pre-marks them with TREE_VISITED.  This will
        ensure that they are unshared on the first reference within functions
        when the regular unsharing algorithm runs.  The counterpart is that
        this algorithm must look deeper than for manual unsharing, which is
        specified by LANG_HOOKS_DEEP_UNSHARING.

  If there are only few specific cases of node sharing across functions, it is
  probably easier for a front-end to unshare the expressions manually.  On the
  contrary, if the expressions generated at the global level are as widespread
  as expressions generated within functions, deep unsharing is very likely the
  way to go.  */

/* Similar to copy_tree_r but do not copy SAVE_EXPR or TARGET_EXPR nodes.
   These nodes model computations that must be done once.  If we were to
   unshare something like SAVE_EXPR(i++), the gimplification process would
   create wrong code.  However, if DATA is non-null, it must hold a pointer
   set that is used to unshare the subtrees of these nodes.  */

static tree
mostly_copy_tree_r (tree *tp, int *walk_subtrees, void *data)
{
  tree t = *tp;
  enum tree_code code = TREE_CODE (t);

  /* Do not copy SAVE_EXPR, TARGET_EXPR or BIND_EXPR nodes themselves, but
     copy their subtrees if we can make sure to do it only once.  */
  if (code == SAVE_EXPR || code == TARGET_EXPR || code == BIND_EXPR)
    {
      if (data && !pointer_set_insert ((struct pointer_set_t *)data, t))
	;
      else
	*walk_subtrees = 0;
    }

  /* Stop at types, decls, constants like copy_tree_r.  */
  else if (TREE_CODE_CLASS (code) == tcc_type
	   || TREE_CODE_CLASS (code) == tcc_declaration
	   || TREE_CODE_CLASS (code) == tcc_constant
	   /* We can't do anything sensible with a BLOCK used as an
	      expression, but we also can't just die when we see it
	      because of non-expression uses.  So we avert our eyes
	      and cross our fingers.  Silly Java.  */
	   || code == BLOCK)
    *walk_subtrees = 0;

  /* Cope with the statement expression extension.  */
  else if (code == STATEMENT_LIST)
    ;

  /* Leave the bulk of the work to copy_tree_r itself.  */
  else
    copy_tree_r (tp, walk_subtrees, NULL);

  return NULL_TREE;
}

/* Callback for walk_tree to unshare most of the shared trees rooted at *TP.
   If *TP has been visited already, then *TP is deeply copied by calling
   mostly_copy_tree_r.  DATA is passed to mostly_copy_tree_r unmodified.  */

static tree
copy_if_shared_r (tree *tp, int *walk_subtrees, void *data)
{
  tree t = *tp;
  enum tree_code code = TREE_CODE (t);

  /* Skip types, decls, and constants.  But we do want to look at their
     types and the bounds of types.  Mark them as visited so we properly
     unmark their subtrees on the unmark pass.  If we've already seen them,
     don't look down further.  */
  if (TREE_CODE_CLASS (code) == tcc_type
      || TREE_CODE_CLASS (code) == tcc_declaration
      || TREE_CODE_CLASS (code) == tcc_constant)
    {
      if (TREE_VISITED (t))
	*walk_subtrees = 0;
      else
	TREE_VISITED (t) = 1;
    }

  /* If this node has been visited already, unshare it and don't look
     any deeper.  */
  else if (TREE_VISITED (t))
    {
      walk_tree (tp, mostly_copy_tree_r, data, NULL);
      *walk_subtrees = 0;
    }

  /* Otherwise, mark the node as visited and keep looking.  */
  else
    TREE_VISITED (t) = 1;

  return NULL_TREE;
}

/* Unshare most of the shared trees rooted at *TP.  DATA is passed to the
   copy_if_shared_r callback unmodified.  */

static inline void
copy_if_shared (tree *tp, void *data)
{
  walk_tree (tp, copy_if_shared_r, data, NULL);
}

/* Unshare all the trees in the body of FNDECL, as well as in the bodies of
   any nested functions.  */

static void
unshare_body (tree fndecl)
{
  struct cgraph_node *cgn = cgraph_get_node (fndecl);
  /* If the language requires deep unsharing, we need a pointer set to make
     sure we don't repeatedly unshare subtrees of unshareable nodes.  */
  struct pointer_set_t *visited
    = lang_hooks.deep_unsharing ? pointer_set_create () : NULL;

  copy_if_shared (&DECL_SAVED_TREE (fndecl), visited);
  copy_if_shared (&DECL_SIZE (DECL_RESULT (fndecl)), visited);
  copy_if_shared (&DECL_SIZE_UNIT (DECL_RESULT (fndecl)), visited);

  if (visited)
    pointer_set_destroy (visited);

  if (cgn)
    for (cgn = cgn->nested; cgn; cgn = cgn->next_nested)
      unshare_body (cgn->decl);
}

/* Callback for walk_tree to unmark the visited trees rooted at *TP.
   Subtrees are walked until the first unvisited node is encountered.  */

static tree
unmark_visited_r (tree *tp, int *walk_subtrees, void *data ATTRIBUTE_UNUSED)
{
  tree t = *tp;

  /* If this node has been visited, unmark it and keep looking.  */
  if (TREE_VISITED (t))
    TREE_VISITED (t) = 0;

  /* Otherwise, don't look any deeper.  */
  else
    *walk_subtrees = 0;

  return NULL_TREE;
}

/* Unmark the visited trees rooted at *TP.  */

static inline void
unmark_visited (tree *tp)
{
  walk_tree (tp, unmark_visited_r, NULL, NULL);
}

/* Likewise, but mark all trees as not visited.  */

static void
unvisit_body (tree fndecl)
{
  struct cgraph_node *cgn = cgraph_get_node (fndecl);

  unmark_visited (&DECL_SAVED_TREE (fndecl));
  unmark_visited (&DECL_SIZE (DECL_RESULT (fndecl)));
  unmark_visited (&DECL_SIZE_UNIT (DECL_RESULT (fndecl)));

  if (cgn)
    for (cgn = cgn->nested; cgn; cgn = cgn->next_nested)
      unvisit_body (cgn->decl);
}

/* Unconditionally make an unshared copy of EXPR.  This is used when using
   stored expressions which span multiple functions, such as BINFO_VTABLE,
   as the normal unsharing process can't tell that they're shared.  */

tree
unshare_expr (tree expr)
{
  walk_tree (&expr, mostly_copy_tree_r, NULL, NULL);
  return expr;
}

/* Worker for unshare_expr_without_location.  */

static tree
prune_expr_location (tree *tp, int *walk_subtrees, void *)
{
  if (EXPR_P (*tp))
    SET_EXPR_LOCATION (*tp, UNKNOWN_LOCATION);
  else
    *walk_subtrees = 0;
  return NULL_TREE;
}

/* Similar to unshare_expr but also prune all expression locations
   from EXPR.  */

tree
unshare_expr_without_location (tree expr)
{
  walk_tree (&expr, mostly_copy_tree_r, NULL, NULL);
  if (EXPR_P (expr))
    walk_tree (&expr, prune_expr_location, NULL, NULL);
  return expr;
}

/* WRAPPER is a code such as BIND_EXPR or CLEANUP_POINT_EXPR which can both
   contain statements and have a value.  Assign its value to a temporary
   and give it void_type_node.  Return the temporary, or NULL_TREE if
   WRAPPER was already void.  */

tree
voidify_wrapper_expr (tree wrapper, tree temp)
{
  tree type = TREE_TYPE (wrapper);
  if (type && !VOID_TYPE_P (type))
    {
      tree *p;

      /* Set p to point to the body of the wrapper.  Loop until we find
	 something that isn't a wrapper.  */
      for (p = &wrapper; p && *p; )
	{
	  switch (TREE_CODE (*p))
	    {
	    case BIND_EXPR:
	      TREE_SIDE_EFFECTS (*p) = 1;
	      TREE_TYPE (*p) = void_type_node;
	      /* For a BIND_EXPR, the body is operand 1.  */
	      p = &BIND_EXPR_BODY (*p);
	      break;

	    case CLEANUP_POINT_EXPR:
	    case TRY_FINALLY_EXPR:
	    case TRY_CATCH_EXPR:
	      TREE_SIDE_EFFECTS (*p) = 1;
	      TREE_TYPE (*p) = void_type_node;
	      p = &TREE_OPERAND (*p, 0);
	      break;

	    case STATEMENT_LIST:
	      {
		tree_stmt_iterator i = tsi_last (*p);
		TREE_SIDE_EFFECTS (*p) = 1;
		TREE_TYPE (*p) = void_type_node;
		p = tsi_end_p (i) ? NULL : tsi_stmt_ptr (i);
	      }
	      break;

	    case COMPOUND_EXPR:
	      /* Advance to the last statement.  Set all container types to
		 void.  */
	      for (; TREE_CODE (*p) == COMPOUND_EXPR; p = &TREE_OPERAND (*p, 1))
		{
		  TREE_SIDE_EFFECTS (*p) = 1;
		  TREE_TYPE (*p) = void_type_node;
		}
	      break;

	    case TRANSACTION_EXPR:
	      TREE_SIDE_EFFECTS (*p) = 1;
	      TREE_TYPE (*p) = void_type_node;
	      p = &TRANSACTION_EXPR_BODY (*p);
	      break;

	    default:
	      /* Assume that any tree upon which voidify_wrapper_expr is
		 directly called is a wrapper, and that its body is op0.  */
	      if (p == &wrapper)
		{
		  TREE_SIDE_EFFECTS (*p) = 1;
		  TREE_TYPE (*p) = void_type_node;
		  p = &TREE_OPERAND (*p, 0);
		  break;
		}
	      goto out;
	    }
	}

    out:
      if (p == NULL || IS_EMPTY_STMT (*p))
	temp = NULL_TREE;
      else if (temp)
	{
	  /* The wrapper is on the RHS of an assignment that we're pushing
	     down.  */
	  gcc_assert (TREE_CODE (temp) == INIT_EXPR
		      || TREE_CODE (temp) == MODIFY_EXPR);
	  TREE_OPERAND (temp, 1) = *p;
	  *p = temp;
	}
      else
	{
	  temp = create_tmp_var (type, "retval");
	  *p = build2 (INIT_EXPR, type, temp, *p);
	}

      return temp;
    }

  return NULL_TREE;
}

/* Prepare calls to builtins to SAVE and RESTORE the stack as well as
   a temporary through which they communicate.  */

static void
build_stack_save_restore (gimple *save, gimple *restore)
{
  tree tmp_var;

  *save = gimple_build_call (builtin_decl_implicit (BUILT_IN_STACK_SAVE), 0);
  tmp_var = create_tmp_var (ptr_type_node, "saved_stack");
  gimple_call_set_lhs (*save, tmp_var);

  *restore
    = gimple_build_call (builtin_decl_implicit (BUILT_IN_STACK_RESTORE),
			 1, tmp_var);
}

/* Gimplify a BIND_EXPR.  Just voidify and recurse.  */

static enum gimplify_status
gimplify_bind_expr (tree *expr_p, gimple_seq *pre_p)
{
  tree bind_expr = *expr_p;
  bool old_save_stack = gimplify_ctxp->save_stack;
  tree t;
  gimple gimple_bind;
  gimple_seq body, cleanup;
  gimple stack_save;
  location_t start_locus = 0, end_locus = 0;

  tree temp = voidify_wrapper_expr (bind_expr, NULL);

  /* Mark variables seen in this bind expr.  */
  for (t = BIND_EXPR_VARS (bind_expr); t ; t = DECL_CHAIN (t))
    {
      if (TREE_CODE (t) == VAR_DECL)
	{
	  struct gimplify_omp_ctx *ctx = gimplify_omp_ctxp;

	  /* Mark variable as local.  */
	  if (ctx && !DECL_EXTERNAL (t)
	      && (! DECL_SEEN_IN_BIND_EXPR_P (t)
		  || splay_tree_lookup (ctx->variables,
					(splay_tree_key) t) == NULL))
	    {
	      if (ctx->region_type == ORT_SIMD
		  && TREE_ADDRESSABLE (t)
		  && !TREE_STATIC (t))
		omp_add_variable (ctx, t, GOVD_PRIVATE | GOVD_SEEN);
	      else
		omp_add_variable (ctx, t, GOVD_LOCAL | GOVD_SEEN);
	    }

	  DECL_SEEN_IN_BIND_EXPR_P (t) = 1;

	  if (DECL_HARD_REGISTER (t) && !is_global_var (t) && cfun)
	    cfun->has_local_explicit_reg_vars = true;
	}

      /* Preliminarily mark non-addressed complex variables as eligible
	 for promotion to gimple registers.  We'll transform their uses
	 as we find them.  */
      if ((TREE_CODE (TREE_TYPE (t)) == COMPLEX_TYPE
	   || TREE_CODE (TREE_TYPE (t)) == VECTOR_TYPE)
	  && !TREE_THIS_VOLATILE (t)
	  && (TREE_CODE (t) == VAR_DECL && !DECL_HARD_REGISTER (t))
	  && !needs_to_live_in_memory (t))
	DECL_GIMPLE_REG_P (t) = 1;
    }

  gimple_bind = gimple_build_bind (BIND_EXPR_VARS (bind_expr), NULL,
                                   BIND_EXPR_BLOCK (bind_expr));
  gimple_push_bind_expr (gimple_bind);

  gimplify_ctxp->save_stack = false;

  /* Gimplify the body into the GIMPLE_BIND tuple's body.  */
  body = NULL;
  gimplify_stmt (&BIND_EXPR_BODY (bind_expr), &body);
  gimple_bind_set_body (gimple_bind, body);

  /* Source location wise, the cleanup code (stack_restore and clobbers)
     belongs to the end of the block, so propagate what we have.  The
     stack_save operation belongs to the beginning of block, which we can
     infer from the bind_expr directly if the block has no explicit
     assignment.  */
  if (BIND_EXPR_BLOCK (bind_expr))
    {
      end_locus = BLOCK_SOURCE_END_LOCATION (BIND_EXPR_BLOCK (bind_expr));
      start_locus = BLOCK_SOURCE_LOCATION (BIND_EXPR_BLOCK (bind_expr));
    }
  if (start_locus == 0)
    start_locus = EXPR_LOCATION (bind_expr);

  cleanup = NULL;
  stack_save = NULL;
  if (gimplify_ctxp->save_stack)
    {
      gimple stack_restore;

      /* Save stack on entry and restore it on exit.  Add a try_finally
	 block to achieve this.  */
      build_stack_save_restore (&stack_save, &stack_restore);

      gimple_set_location (stack_save, start_locus);
      gimple_set_location (stack_restore, end_locus);

      gimplify_seq_add_stmt (&cleanup, stack_restore);
    }

  /* Add clobbers for all variables that go out of scope.  */
  for (t = BIND_EXPR_VARS (bind_expr); t ; t = DECL_CHAIN (t))
    {
      if (TREE_CODE (t) == VAR_DECL
	  && !is_global_var (t)
	  && DECL_CONTEXT (t) == current_function_decl
	  && !DECL_HARD_REGISTER (t)
	  && !TREE_THIS_VOLATILE (t)
	  && !DECL_HAS_VALUE_EXPR_P (t)
	  /* Only care for variables that have to be in memory.  Others
	     will be rewritten into SSA names, hence moved to the top-level.  */
	  && !is_gimple_reg (t)
	  && flag_stack_reuse != SR_NONE)
	{
	  tree clobber = build_constructor (TREE_TYPE (t), NULL);
	  gimple clobber_stmt;
	  TREE_THIS_VOLATILE (clobber) = 1;
	  clobber_stmt = gimple_build_assign (t, clobber);
	  gimple_set_location (clobber_stmt, end_locus);
	  gimplify_seq_add_stmt (&cleanup, clobber_stmt);
	}
    }

  if (cleanup)
    {
      gimple gs;
      gimple_seq new_body;

      new_body = NULL;
      gs = gimple_build_try (gimple_bind_body (gimple_bind), cleanup,
	  		     GIMPLE_TRY_FINALLY);

      if (stack_save)
	gimplify_seq_add_stmt (&new_body, stack_save);
      gimplify_seq_add_stmt (&new_body, gs);
      gimple_bind_set_body (gimple_bind, new_body);
    }

  gimplify_ctxp->save_stack = old_save_stack;
  gimple_pop_bind_expr ();

  gimplify_seq_add_stmt (pre_p, gimple_bind);

  if (temp)
    {
      *expr_p = temp;
      return GS_OK;
    }

  *expr_p = NULL_TREE;
  return GS_ALL_DONE;
}

/* Gimplify a RETURN_EXPR.  If the expression to be returned is not a
   GIMPLE value, it is assigned to a new temporary and the statement is
   re-written to return the temporary.

   PRE_P points to the sequence where side effects that must happen before
   STMT should be stored.  */

static enum gimplify_status
gimplify_return_expr (tree stmt, gimple_seq *pre_p)
{
  gimple ret;
  tree ret_expr = TREE_OPERAND (stmt, 0);
  tree result_decl, result;

  if (ret_expr == error_mark_node)
    return GS_ERROR;

  /* Implicit _Cilk_sync must be inserted right before any return statement 
     if there is a _Cilk_spawn in the function.  If the user has provided a 
     _Cilk_sync, the optimizer should remove this duplicate one.  */
  if (fn_contains_cilk_spawn_p (cfun))
    {
      tree impl_sync = build0 (CILK_SYNC_STMT, void_type_node);
      gimplify_and_add (impl_sync, pre_p);
    }

  if (!ret_expr
      || TREE_CODE (ret_expr) == RESULT_DECL
      || ret_expr == error_mark_node)
    {
      gimple ret = gimple_build_return (ret_expr);
      gimple_set_no_warning (ret, TREE_NO_WARNING (stmt));
      gimplify_seq_add_stmt (pre_p, ret);
      return GS_ALL_DONE;
    }

  if (VOID_TYPE_P (TREE_TYPE (TREE_TYPE (current_function_decl))))
    result_decl = NULL_TREE;
  else
    {
      result_decl = TREE_OPERAND (ret_expr, 0);

      /* See through a return by reference.  */
      if (TREE_CODE (result_decl) == INDIRECT_REF)
	result_decl = TREE_OPERAND (result_decl, 0);

      gcc_assert ((TREE_CODE (ret_expr) == MODIFY_EXPR
		   || TREE_CODE (ret_expr) == INIT_EXPR)
		  && TREE_CODE (result_decl) == RESULT_DECL);
    }

  /* If aggregate_value_p is true, then we can return the bare RESULT_DECL.
     Recall that aggregate_value_p is FALSE for any aggregate type that is
     returned in registers.  If we're returning values in registers, then
     we don't want to extend the lifetime of the RESULT_DECL, particularly
     across another call.  In addition, for those aggregates for which
     hard_function_value generates a PARALLEL, we'll die during normal
     expansion of structure assignments; there's special code in expand_return
     to handle this case that does not exist in expand_expr.  */
  if (!result_decl)
    result = NULL_TREE;
  else if (aggregate_value_p (result_decl, TREE_TYPE (current_function_decl)))
    {
      if (TREE_CODE (DECL_SIZE (result_decl)) != INTEGER_CST)
	{
	  if (!TYPE_SIZES_GIMPLIFIED (TREE_TYPE (result_decl)))
	    gimplify_type_sizes (TREE_TYPE (result_decl), pre_p);
	  /* Note that we don't use gimplify_vla_decl because the RESULT_DECL
	     should be effectively allocated by the caller, i.e. all calls to
	     this function must be subject to the Return Slot Optimization.  */
	  gimplify_one_sizepos (&DECL_SIZE (result_decl), pre_p);
	  gimplify_one_sizepos (&DECL_SIZE_UNIT (result_decl), pre_p);
	}
      result = result_decl;
    }
  else if (gimplify_ctxp->return_temp)
    result = gimplify_ctxp->return_temp;
  else
    {
      result = create_tmp_reg (TREE_TYPE (result_decl), NULL);

      /* ??? With complex control flow (usually involving abnormal edges),
	 we can wind up warning about an uninitialized value for this.  Due
	 to how this variable is constructed and initialized, this is never
	 true.  Give up and never warn.  */
      TREE_NO_WARNING (result) = 1;

      gimplify_ctxp->return_temp = result;
    }

  /* Smash the lhs of the MODIFY_EXPR to the temporary we plan to use.
     Then gimplify the whole thing.  */
  if (result != result_decl)
    TREE_OPERAND (ret_expr, 0) = result;

  gimplify_and_add (TREE_OPERAND (stmt, 0), pre_p);

  ret = gimple_build_return (result);
  gimple_set_no_warning (ret, TREE_NO_WARNING (stmt));
  gimplify_seq_add_stmt (pre_p, ret);

  return GS_ALL_DONE;
}

/* Gimplify a variable-length array DECL.  */

static void
gimplify_vla_decl (tree decl, gimple_seq *seq_p)
{
  /* This is a variable-sized decl.  Simplify its size and mark it
     for deferred expansion.  */
  tree t, addr, ptr_type;

  gimplify_one_sizepos (&DECL_SIZE (decl), seq_p);
  gimplify_one_sizepos (&DECL_SIZE_UNIT (decl), seq_p);

  /* Don't mess with a DECL_VALUE_EXPR set by the front-end.  */
  if (DECL_HAS_VALUE_EXPR_P (decl))
    return;

  /* All occurrences of this decl in final gimplified code will be
     replaced by indirection.  Setting DECL_VALUE_EXPR does two
     things: First, it lets the rest of the gimplifier know what
     replacement to use.  Second, it lets the debug info know
     where to find the value.  */
  ptr_type = build_pointer_type (TREE_TYPE (decl));
  addr = create_tmp_var (ptr_type, get_name (decl));
  DECL_IGNORED_P (addr) = 0;
  t = build_fold_indirect_ref (addr);
  TREE_THIS_NOTRAP (t) = 1;
  SET_DECL_VALUE_EXPR (decl, t);
  DECL_HAS_VALUE_EXPR_P (decl) = 1;

  t = builtin_decl_explicit (BUILT_IN_ALLOCA_WITH_ALIGN);
  t = build_call_expr (t, 2, DECL_SIZE_UNIT (decl),
		       size_int (DECL_ALIGN (decl)));
  /* The call has been built for a variable-sized object.  */
  CALL_ALLOCA_FOR_VAR_P (t) = 1;
  t = fold_convert (ptr_type, t);
  t = build2 (MODIFY_EXPR, TREE_TYPE (addr), addr, t);

  gimplify_and_add (t, seq_p);

  /* Indicate that we need to restore the stack level when the
     enclosing BIND_EXPR is exited.  */
  gimplify_ctxp->save_stack = true;
}

/* A helper function to be called via walk_tree.  Mark all labels under *TP
   as being forced.  To be called for DECL_INITIAL of static variables.  */

static tree
force_labels_r (tree *tp, int *walk_subtrees, void *data ATTRIBUTE_UNUSED)
{
  if (TYPE_P (*tp))
    *walk_subtrees = 0;
  if (TREE_CODE (*tp) == LABEL_DECL)
    FORCED_LABEL (*tp) = 1;

  return NULL_TREE;
}

/* Gimplify a DECL_EXPR node *STMT_P by making any necessary allocation
   and initialization explicit.  */

static enum gimplify_status
gimplify_decl_expr (tree *stmt_p, gimple_seq *seq_p)
{
  tree stmt = *stmt_p;
  tree decl = DECL_EXPR_DECL (stmt);

  *stmt_p = NULL_TREE;

  if (TREE_TYPE (decl) == error_mark_node)
    return GS_ERROR;

  if ((TREE_CODE (decl) == TYPE_DECL
       || TREE_CODE (decl) == VAR_DECL)
      && !TYPE_SIZES_GIMPLIFIED (TREE_TYPE (decl)))
    gimplify_type_sizes (TREE_TYPE (decl), seq_p);

  /* ??? DECL_ORIGINAL_TYPE is streamed for LTO so it needs to be gimplified
     in case its size expressions contain problematic nodes like CALL_EXPR.  */
  if (TREE_CODE (decl) == TYPE_DECL
      && DECL_ORIGINAL_TYPE (decl)
      && !TYPE_SIZES_GIMPLIFIED (DECL_ORIGINAL_TYPE (decl)))
    gimplify_type_sizes (DECL_ORIGINAL_TYPE (decl), seq_p);

  if (TREE_CODE (decl) == VAR_DECL && !DECL_EXTERNAL (decl))
    {
      tree init = DECL_INITIAL (decl);

      if (TREE_CODE (DECL_SIZE_UNIT (decl)) != INTEGER_CST
	  || (!TREE_STATIC (decl)
	      && flag_stack_check == GENERIC_STACK_CHECK
	      && compare_tree_int (DECL_SIZE_UNIT (decl),
				   STACK_CHECK_MAX_VAR_SIZE) > 0))
	gimplify_vla_decl (decl, seq_p);

      /* Some front ends do not explicitly declare all anonymous
	 artificial variables.  We compensate here by declaring the
	 variables, though it would be better if the front ends would
	 explicitly declare them.  */
      if (!DECL_SEEN_IN_BIND_EXPR_P (decl)
	  && DECL_ARTIFICIAL (decl) && DECL_NAME (decl) == NULL_TREE)
	gimple_add_tmp_var (decl);

      if (init && init != error_mark_node)
	{
	  if (!TREE_STATIC (decl))
	    {
	      DECL_INITIAL (decl) = NULL_TREE;
	      init = build2 (INIT_EXPR, void_type_node, decl, init);
	      gimplify_and_add (init, seq_p);
	      ggc_free (init);
	    }
	  else
	    /* We must still examine initializers for static variables
	       as they may contain a label address.  */
	    walk_tree (&init, force_labels_r, NULL, NULL);
	}
    }

  return GS_ALL_DONE;
}

/* Gimplify a LOOP_EXPR.  Normally this just involves gimplifying the body
   and replacing the LOOP_EXPR with goto, but if the loop contains an
   EXIT_EXPR, we need to append a label for it to jump to.  */

static enum gimplify_status
gimplify_loop_expr (tree *expr_p, gimple_seq *pre_p)
{
  tree saved_label = gimplify_ctxp->exit_label;
  tree start_label = create_artificial_label (UNKNOWN_LOCATION);

  gimplify_seq_add_stmt (pre_p, gimple_build_label (start_label));

  gimplify_ctxp->exit_label = NULL_TREE;

  gimplify_and_add (LOOP_EXPR_BODY (*expr_p), pre_p);

  gimplify_seq_add_stmt (pre_p, gimple_build_goto (start_label));

  if (gimplify_ctxp->exit_label)
    gimplify_seq_add_stmt (pre_p,
			   gimple_build_label (gimplify_ctxp->exit_label));

  gimplify_ctxp->exit_label = saved_label;

  *expr_p = NULL;
  return GS_ALL_DONE;
}

/* Gimplify a statement list onto a sequence.  These may be created either
   by an enlightened front-end, or by shortcut_cond_expr.  */

static enum gimplify_status
gimplify_statement_list (tree *expr_p, gimple_seq *pre_p)
{
  tree temp = voidify_wrapper_expr (*expr_p, NULL);

  tree_stmt_iterator i = tsi_start (*expr_p);

  while (!tsi_end_p (i))
    {
      gimplify_stmt (tsi_stmt_ptr (i), pre_p);
      tsi_delink (&i);
    }

  if (temp)
    {
      *expr_p = temp;
      return GS_OK;
    }

  return GS_ALL_DONE;
}


/* Gimplify a SWITCH_EXPR, and collect the vector of labels it can
   branch to.  */

static enum gimplify_status
gimplify_switch_expr (tree *expr_p, gimple_seq *pre_p)
{
  tree switch_expr = *expr_p;
  gimple_seq switch_body_seq = NULL;
  enum gimplify_status ret;
  tree index_type = TREE_TYPE (switch_expr);
  if (index_type == NULL_TREE)
    index_type = TREE_TYPE (SWITCH_COND (switch_expr));

  ret = gimplify_expr (&SWITCH_COND (switch_expr), pre_p, NULL, is_gimple_val,
                       fb_rvalue);
  if (ret == GS_ERROR || ret == GS_UNHANDLED)
    return ret;

  if (SWITCH_BODY (switch_expr))
    {
      vec<tree> labels;
      vec<tree> saved_labels;
      tree default_case = NULL_TREE;
      gimple gimple_switch;

      /* If someone can be bothered to fill in the labels, they can
	 be bothered to null out the body too.  */
      gcc_assert (!SWITCH_LABELS (switch_expr));

      /* Save old labels, get new ones from body, then restore the old
         labels.  Save all the things from the switch body to append after.  */
      saved_labels = gimplify_ctxp->case_labels;
      gimplify_ctxp->case_labels.create (8);

      gimplify_stmt (&SWITCH_BODY (switch_expr), &switch_body_seq);
      labels = gimplify_ctxp->case_labels;
      gimplify_ctxp->case_labels = saved_labels;

      preprocess_case_label_vec_for_gimple (labels, index_type,
					    &default_case);

      if (!default_case)
	{
	  gimple new_default;

	  default_case
	    = build_case_label (NULL_TREE, NULL_TREE,
				create_artificial_label (UNKNOWN_LOCATION));
	  new_default = gimple_build_label (CASE_LABEL (default_case));
	  gimplify_seq_add_stmt (&switch_body_seq, new_default);
	}

      gimple_switch = gimple_build_switch (SWITCH_COND (switch_expr),
					   default_case, labels);
      gimplify_seq_add_stmt (pre_p, gimple_switch);
      gimplify_seq_add_seq (pre_p, switch_body_seq);
      labels.release ();
    }
  else
    gcc_assert (SWITCH_LABELS (switch_expr));

  return GS_ALL_DONE;
}

/* Gimplify the CASE_LABEL_EXPR pointed to by EXPR_P.  */

static enum gimplify_status
gimplify_case_label_expr (tree *expr_p, gimple_seq *pre_p)
{
  struct gimplify_ctx *ctxp;
  gimple gimple_label;

  /* Invalid OpenMP programs can play Duff's Device type games with
     #pragma omp parallel.  At least in the C front end, we don't
     detect such invalid branches until after gimplification.  */
  for (ctxp = gimplify_ctxp; ; ctxp = ctxp->prev_context)
    if (ctxp->case_labels.exists ())
      break;

  gimple_label = gimple_build_label (CASE_LABEL (*expr_p));
  ctxp->case_labels.safe_push (*expr_p);
  gimplify_seq_add_stmt (pre_p, gimple_label);

  return GS_ALL_DONE;
}

/* Build a GOTO to the LABEL_DECL pointed to by LABEL_P, building it first
   if necessary.  */

tree
build_and_jump (tree *label_p)
{
  if (label_p == NULL)
    /* If there's nowhere to jump, just fall through.  */
    return NULL_TREE;

  if (*label_p == NULL_TREE)
    {
      tree label = create_artificial_label (UNKNOWN_LOCATION);
      *label_p = label;
    }

  return build1 (GOTO_EXPR, void_type_node, *label_p);
}

/* Gimplify an EXIT_EXPR by converting to a GOTO_EXPR inside a COND_EXPR.
   This also involves building a label to jump to and communicating it to
   gimplify_loop_expr through gimplify_ctxp->exit_label.  */

static enum gimplify_status
gimplify_exit_expr (tree *expr_p)
{
  tree cond = TREE_OPERAND (*expr_p, 0);
  tree expr;

  expr = build_and_jump (&gimplify_ctxp->exit_label);
  expr = build3 (COND_EXPR, void_type_node, cond, expr, NULL_TREE);
  *expr_p = expr;

  return GS_OK;
}

/* *EXPR_P is a COMPONENT_REF being used as an rvalue.  If its type is
   different from its canonical type, wrap the whole thing inside a
   NOP_EXPR and force the type of the COMPONENT_REF to be the canonical
   type.

   The canonical type of a COMPONENT_REF is the type of the field being
   referenced--unless the field is a bit-field which can be read directly
   in a smaller mode, in which case the canonical type is the
   sign-appropriate type corresponding to that mode.  */

static void
canonicalize_component_ref (tree *expr_p)
{
  tree expr = *expr_p;
  tree type;

  gcc_assert (TREE_CODE (expr) == COMPONENT_REF);

  if (INTEGRAL_TYPE_P (TREE_TYPE (expr)))
    type = TREE_TYPE (get_unwidened (expr, NULL_TREE));
  else
    type = TREE_TYPE (TREE_OPERAND (expr, 1));

  /* One could argue that all the stuff below is not necessary for
     the non-bitfield case and declare it a FE error if type
     adjustment would be needed.  */
  if (TREE_TYPE (expr) != type)
    {
#ifdef ENABLE_TYPES_CHECKING
      tree old_type = TREE_TYPE (expr);
#endif
      int type_quals;

      /* We need to preserve qualifiers and propagate them from
	 operand 0.  */
      type_quals = TYPE_QUALS (type)
	| TYPE_QUALS (TREE_TYPE (TREE_OPERAND (expr, 0)));
      if (TYPE_QUALS (type) != type_quals)
	type = build_qualified_type (TYPE_MAIN_VARIANT (type), type_quals);

      /* Set the type of the COMPONENT_REF to the underlying type.  */
      TREE_TYPE (expr) = type;

#ifdef ENABLE_TYPES_CHECKING
      /* It is now a FE error, if the conversion from the canonical
	 type to the original expression type is not useless.  */
      gcc_assert (useless_type_conversion_p (old_type, type));
#endif
    }
}

/* If a NOP conversion is changing a pointer to array of foo to a pointer
   to foo, embed that change in the ADDR_EXPR by converting
      T array[U];
      (T *)&array
   ==>
      &array[L]
   where L is the lower bound.  For simplicity, only do this for constant
   lower bound.
   The constraint is that the type of &array[L] is trivially convertible
   to T *.  */

static void
canonicalize_addr_expr (tree *expr_p)
{
  tree expr = *expr_p;
  tree addr_expr = TREE_OPERAND (expr, 0);
  tree datype, ddatype, pddatype;

  /* We simplify only conversions from an ADDR_EXPR to a pointer type.  */
  if (!POINTER_TYPE_P (TREE_TYPE (expr))
      || TREE_CODE (addr_expr) != ADDR_EXPR)
    return;

  /* The addr_expr type should be a pointer to an array.  */
  datype = TREE_TYPE (TREE_TYPE (addr_expr));
  if (TREE_CODE (datype) != ARRAY_TYPE)
    return;

  /* The pointer to element type shall be trivially convertible to
     the expression pointer type.  */
  ddatype = TREE_TYPE (datype);
  pddatype = build_pointer_type (ddatype);
  if (!useless_type_conversion_p (TYPE_MAIN_VARIANT (TREE_TYPE (expr)),
				  pddatype))
    return;

  /* The lower bound and element sizes must be constant.  */
  if (!TYPE_SIZE_UNIT (ddatype)
      || TREE_CODE (TYPE_SIZE_UNIT (ddatype)) != INTEGER_CST
      || !TYPE_DOMAIN (datype) || !TYPE_MIN_VALUE (TYPE_DOMAIN (datype))
      || TREE_CODE (TYPE_MIN_VALUE (TYPE_DOMAIN (datype))) != INTEGER_CST)
    return;

  /* All checks succeeded.  Build a new node to merge the cast.  */
  *expr_p = build4 (ARRAY_REF, ddatype, TREE_OPERAND (addr_expr, 0),
		    TYPE_MIN_VALUE (TYPE_DOMAIN (datype)),
		    NULL_TREE, NULL_TREE);
  *expr_p = build1 (ADDR_EXPR, pddatype, *expr_p);

  /* We can have stripped a required restrict qualifier above.  */
  if (!useless_type_conversion_p (TREE_TYPE (expr), TREE_TYPE (*expr_p)))
    *expr_p = fold_convert (TREE_TYPE (expr), *expr_p);
}

/* *EXPR_P is a NOP_EXPR or CONVERT_EXPR.  Remove it and/or other conversions
   underneath as appropriate.  */

static enum gimplify_status
gimplify_conversion (tree *expr_p)
{
  location_t loc = EXPR_LOCATION (*expr_p);
  gcc_assert (CONVERT_EXPR_P (*expr_p));

  /* Then strip away all but the outermost conversion.  */
  STRIP_SIGN_NOPS (TREE_OPERAND (*expr_p, 0));

  /* And remove the outermost conversion if it's useless.  */
  if (tree_ssa_useless_type_conversion (*expr_p))
    *expr_p = TREE_OPERAND (*expr_p, 0);

  /* If we still have a conversion at the toplevel,
     then canonicalize some constructs.  */
  if (CONVERT_EXPR_P (*expr_p))
    {
      tree sub = TREE_OPERAND (*expr_p, 0);

      /* If a NOP conversion is changing the type of a COMPONENT_REF
	 expression, then canonicalize its type now in order to expose more
	 redundant conversions.  */
      if (TREE_CODE (sub) == COMPONENT_REF)
	canonicalize_component_ref (&TREE_OPERAND (*expr_p, 0));

      /* If a NOP conversion is changing a pointer to array of foo
	 to a pointer to foo, embed that change in the ADDR_EXPR.  */
      else if (TREE_CODE (sub) == ADDR_EXPR)
	canonicalize_addr_expr (expr_p);
    }

  /* If we have a conversion to a non-register type force the
     use of a VIEW_CONVERT_EXPR instead.  */
  if (CONVERT_EXPR_P (*expr_p) && !is_gimple_reg_type (TREE_TYPE (*expr_p)))
    *expr_p = fold_build1_loc (loc, VIEW_CONVERT_EXPR, TREE_TYPE (*expr_p),
			       TREE_OPERAND (*expr_p, 0));

  return GS_OK;
}

/* Nonlocal VLAs seen in the current function.  */
static struct pointer_set_t *nonlocal_vlas;

/* The VAR_DECLs created for nonlocal VLAs for debug info purposes.  */
static tree nonlocal_vla_vars;

/* Gimplify a VAR_DECL or PARM_DECL.  Return GS_OK if we expanded a
   DECL_VALUE_EXPR, and it's worth re-examining things.  */

static enum gimplify_status
gimplify_var_or_parm_decl (tree *expr_p)
{
  tree decl = *expr_p;

  /* ??? If this is a local variable, and it has not been seen in any
     outer BIND_EXPR, then it's probably the result of a duplicate
     declaration, for which we've already issued an error.  It would
     be really nice if the front end wouldn't leak these at all.
     Currently the only known culprit is C++ destructors, as seen
     in g++.old-deja/g++.jason/binding.C.  */
  if (TREE_CODE (decl) == VAR_DECL
      && !DECL_SEEN_IN_BIND_EXPR_P (decl)
      && !TREE_STATIC (decl) && !DECL_EXTERNAL (decl)
      && decl_function_context (decl) == current_function_decl)
    {
      gcc_assert (seen_error ());
      return GS_ERROR;
    }

  /* When within an OpenMP context, notice uses of variables.  */
  if (gimplify_omp_ctxp && omp_notice_variable (gimplify_omp_ctxp, decl, true))
    return GS_ALL_DONE;

  /* If the decl is an alias for another expression, substitute it now.  */
  if (DECL_HAS_VALUE_EXPR_P (decl))
    {
      tree value_expr = DECL_VALUE_EXPR (decl);

      /* For referenced nonlocal VLAs add a decl for debugging purposes
	 to the current function.  */
      if (TREE_CODE (decl) == VAR_DECL
	  && TREE_CODE (DECL_SIZE_UNIT (decl)) != INTEGER_CST
	  && nonlocal_vlas != NULL
	  && TREE_CODE (value_expr) == INDIRECT_REF
	  && TREE_CODE (TREE_OPERAND (value_expr, 0)) == VAR_DECL
	  && decl_function_context (decl) != current_function_decl)
	{
	  struct gimplify_omp_ctx *ctx = gimplify_omp_ctxp;
	  while (ctx
		 && (ctx->region_type == ORT_WORKSHARE
		     || ctx->region_type == ORT_SIMD))
	    ctx = ctx->outer_context;
	  if (!ctx && !pointer_set_insert (nonlocal_vlas, decl))
	    {
	      tree copy = copy_node (decl);

	      lang_hooks.dup_lang_specific_decl (copy);
	      SET_DECL_RTL (copy, 0);
	      TREE_USED (copy) = 1;
	      DECL_CHAIN (copy) = nonlocal_vla_vars;
	      nonlocal_vla_vars = copy;
	      SET_DECL_VALUE_EXPR (copy, unshare_expr (value_expr));
	      DECL_HAS_VALUE_EXPR_P (copy) = 1;
	    }
	}

      *expr_p = unshare_expr (value_expr);
      return GS_OK;
    }

  return GS_ALL_DONE;
}

/* Recalculate the value of the TREE_SIDE_EFFECTS flag for T.  */

static void
recalculate_side_effects (tree t)
{
  enum tree_code code = TREE_CODE (t);
  int len = TREE_OPERAND_LENGTH (t);
  int i;

  switch (TREE_CODE_CLASS (code))
    {
    case tcc_expression:
      switch (code)
	{
	case INIT_EXPR:
	case MODIFY_EXPR:
	case VA_ARG_EXPR:
	case PREDECREMENT_EXPR:
	case PREINCREMENT_EXPR:
	case POSTDECREMENT_EXPR:
	case POSTINCREMENT_EXPR:
	  /* All of these have side-effects, no matter what their
	     operands are.  */
	  return;

	default:
	  break;
	}
      /* Fall through.  */

    case tcc_comparison:  /* a comparison expression */
    case tcc_unary:       /* a unary arithmetic expression */
    case tcc_binary:      /* a binary arithmetic expression */
    case tcc_reference:   /* a reference */
    case tcc_vl_exp:        /* a function call */
      TREE_SIDE_EFFECTS (t) = TREE_THIS_VOLATILE (t);
      for (i = 0; i < len; ++i)
	{
	  tree op = TREE_OPERAND (t, i);
	  if (op && TREE_SIDE_EFFECTS (op))
	    TREE_SIDE_EFFECTS (t) = 1;
	}
      break;

    case tcc_constant:
      /* No side-effects.  */
      return;

    default:
      gcc_unreachable ();
   }
}

/* Gimplify the COMPONENT_REF, ARRAY_REF, REALPART_EXPR or IMAGPART_EXPR
   node *EXPR_P.

      compound_lval
	      : min_lval '[' val ']'
	      | min_lval '.' ID
	      | compound_lval '[' val ']'
	      | compound_lval '.' ID

   This is not part of the original SIMPLE definition, which separates
   array and member references, but it seems reasonable to handle them
   together.  Also, this way we don't run into problems with union
   aliasing; gcc requires that for accesses through a union to alias, the
   union reference must be explicit, which was not always the case when we
   were splitting up array and member refs.

   PRE_P points to the sequence where side effects that must happen before
     *EXPR_P should be stored.

   POST_P points to the sequence where side effects that must happen after
     *EXPR_P should be stored.  */

static enum gimplify_status
gimplify_compound_lval (tree *expr_p, gimple_seq *pre_p, gimple_seq *post_p,
			fallback_t fallback)
{
  tree *p;
  enum gimplify_status ret = GS_ALL_DONE, tret;
  int i;
  location_t loc = EXPR_LOCATION (*expr_p);
  tree expr = *expr_p;

  /* Create a stack of the subexpressions so later we can walk them in
     order from inner to outer.  */
  auto_vec<tree, 10> expr_stack;

  /* We can handle anything that get_inner_reference can deal with.  */
  for (p = expr_p; ; p = &TREE_OPERAND (*p, 0))
    {
    restart:
      /* Fold INDIRECT_REFs now to turn them into ARRAY_REFs.  */
      if (TREE_CODE (*p) == INDIRECT_REF)
	*p = fold_indirect_ref_loc (loc, *p);

      if (handled_component_p (*p))
	;
      /* Expand DECL_VALUE_EXPR now.  In some cases that may expose
	 additional COMPONENT_REFs.  */
      else if ((TREE_CODE (*p) == VAR_DECL || TREE_CODE (*p) == PARM_DECL)
	       && gimplify_var_or_parm_decl (p) == GS_OK)
	goto restart;
      else
	break;

      expr_stack.safe_push (*p);
    }

  gcc_assert (expr_stack.length ());

  /* Now EXPR_STACK is a stack of pointers to all the refs we've
     walked through and P points to the innermost expression.

     Java requires that we elaborated nodes in source order.  That
     means we must gimplify the inner expression followed by each of
     the indices, in order.  But we can't gimplify the inner
     expression until we deal with any variable bounds, sizes, or
     positions in order to deal with PLACEHOLDER_EXPRs.

     So we do this in three steps.  First we deal with the annotations
     for any variables in the components, then we gimplify the base,
     then we gimplify any indices, from left to right.  */
  for (i = expr_stack.length () - 1; i >= 0; i--)
    {
      tree t = expr_stack[i];

      if (TREE_CODE (t) == ARRAY_REF || TREE_CODE (t) == ARRAY_RANGE_REF)
	{
	  /* Gimplify the low bound and element type size and put them into
	     the ARRAY_REF.  If these values are set, they have already been
	     gimplified.  */
	  if (TREE_OPERAND (t, 2) == NULL_TREE)
	    {
	      tree low = unshare_expr (array_ref_low_bound (t));
	      if (!is_gimple_min_invariant (low))
		{
		  TREE_OPERAND (t, 2) = low;
		  tret = gimplify_expr (&TREE_OPERAND (t, 2), pre_p,
					post_p, is_gimple_reg,
					fb_rvalue);
		  ret = MIN (ret, tret);
		}
	    }
	  else
	    {
	      tret = gimplify_expr (&TREE_OPERAND (t, 2), pre_p, post_p,
				    is_gimple_reg, fb_rvalue);
	      ret = MIN (ret, tret);
	    }

	  if (TREE_OPERAND (t, 3) == NULL_TREE)
	    {
	      tree elmt_type = TREE_TYPE (TREE_TYPE (TREE_OPERAND (t, 0)));
	      tree elmt_size = unshare_expr (array_ref_element_size (t));
	      tree factor = size_int (TYPE_ALIGN_UNIT (elmt_type));

	      /* Divide the element size by the alignment of the element
		 type (above).  */
	      elmt_size
		= size_binop_loc (loc, EXACT_DIV_EXPR, elmt_size, factor);

	      if (!is_gimple_min_invariant (elmt_size))
		{
		  TREE_OPERAND (t, 3) = elmt_size;
		  tret = gimplify_expr (&TREE_OPERAND (t, 3), pre_p,
					post_p, is_gimple_reg,
					fb_rvalue);
		  ret = MIN (ret, tret);
		}
	    }
	  else
	    {
	      tret = gimplify_expr (&TREE_OPERAND (t, 3), pre_p, post_p,
				    is_gimple_reg, fb_rvalue);
	      ret = MIN (ret, tret);
	    }
	}
      else if (TREE_CODE (t) == COMPONENT_REF)
	{
	  /* Set the field offset into T and gimplify it.  */
	  if (TREE_OPERAND (t, 2) == NULL_TREE)
	    {
	      tree offset = unshare_expr (component_ref_field_offset (t));
	      tree field = TREE_OPERAND (t, 1);
	      tree factor
		= size_int (DECL_OFFSET_ALIGN (field) / BITS_PER_UNIT);

	      /* Divide the offset by its alignment.  */
	      offset = size_binop_loc (loc, EXACT_DIV_EXPR, offset, factor);

	      if (!is_gimple_min_invariant (offset))
		{
		  TREE_OPERAND (t, 2) = offset;
		  tret = gimplify_expr (&TREE_OPERAND (t, 2), pre_p,
					post_p, is_gimple_reg,
					fb_rvalue);
		  ret = MIN (ret, tret);
		}
	    }
	  else
	    {
	      tret = gimplify_expr (&TREE_OPERAND (t, 2), pre_p, post_p,
				    is_gimple_reg, fb_rvalue);
	      ret = MIN (ret, tret);
	    }
	}
    }

  /* Step 2 is to gimplify the base expression.  Make sure lvalue is set
     so as to match the min_lval predicate.  Failure to do so may result
     in the creation of large aggregate temporaries.  */
  tret = gimplify_expr (p, pre_p, post_p, is_gimple_min_lval,
			fallback | fb_lvalue);
  ret = MIN (ret, tret);

  /* And finally, the indices and operands of ARRAY_REF.  During this
     loop we also remove any useless conversions.  */
  for (; expr_stack.length () > 0; )
    {
      tree t = expr_stack.pop ();

      if (TREE_CODE (t) == ARRAY_REF || TREE_CODE (t) == ARRAY_RANGE_REF)
	{
	  /* Gimplify the dimension.  */
	  if (!is_gimple_min_invariant (TREE_OPERAND (t, 1)))
	    {
	      tret = gimplify_expr (&TREE_OPERAND (t, 1), pre_p, post_p,
				    is_gimple_val, fb_rvalue);
	      ret = MIN (ret, tret);
	    }
	}

      STRIP_USELESS_TYPE_CONVERSION (TREE_OPERAND (t, 0));

      /* The innermost expression P may have originally had
	 TREE_SIDE_EFFECTS set which would have caused all the outer
	 expressions in *EXPR_P leading to P to also have had
	 TREE_SIDE_EFFECTS set.  */
      recalculate_side_effects (t);
    }

  /* If the outermost expression is a COMPONENT_REF, canonicalize its type.  */
  if ((fallback & fb_rvalue) && TREE_CODE (*expr_p) == COMPONENT_REF)
    {
      canonicalize_component_ref (expr_p);
    }

  expr_stack.release ();

  gcc_assert (*expr_p == expr || ret != GS_ALL_DONE);

  return ret;
}

/*  Gimplify the self modifying expression pointed to by EXPR_P
    (++, --, +=, -=).

    PRE_P points to the list where side effects that must happen before
	*EXPR_P should be stored.

    POST_P points to the list where side effects that must happen after
	*EXPR_P should be stored.

    WANT_VALUE is nonzero iff we want to use the value of this expression
	in another expression.

    ARITH_TYPE is the type the computation should be performed in.  */

enum gimplify_status
gimplify_self_mod_expr (tree *expr_p, gimple_seq *pre_p, gimple_seq *post_p,
			bool want_value, tree arith_type)
{
  enum tree_code code;
  tree lhs, lvalue, rhs, t1;
  gimple_seq post = NULL, *orig_post_p = post_p;
  bool postfix;
  enum tree_code arith_code;
  enum gimplify_status ret;
  location_t loc = EXPR_LOCATION (*expr_p);

  code = TREE_CODE (*expr_p);

  gcc_assert (code == POSTINCREMENT_EXPR || code == POSTDECREMENT_EXPR
	      || code == PREINCREMENT_EXPR || code == PREDECREMENT_EXPR);

  /* Prefix or postfix?  */
  if (code == POSTINCREMENT_EXPR || code == POSTDECREMENT_EXPR)
    /* Faster to treat as prefix if result is not used.  */
    postfix = want_value;
  else
    postfix = false;

  /* For postfix, make sure the inner expression's post side effects
     are executed after side effects from this expression.  */
  if (postfix)
    post_p = &post;

  /* Add or subtract?  */
  if (code == PREINCREMENT_EXPR || code == POSTINCREMENT_EXPR)
    arith_code = PLUS_EXPR;
  else
    arith_code = MINUS_EXPR;

  /* Gimplify the LHS into a GIMPLE lvalue.  */
  lvalue = TREE_OPERAND (*expr_p, 0);
  ret = gimplify_expr (&lvalue, pre_p, post_p, is_gimple_lvalue, fb_lvalue);
  if (ret == GS_ERROR)
    return ret;

  /* Extract the operands to the arithmetic operation.  */
  lhs = lvalue;
  rhs = TREE_OPERAND (*expr_p, 1);

  /* For postfix operator, we evaluate the LHS to an rvalue and then use
     that as the result value and in the postqueue operation.  */
  if (postfix)
    {
      ret = gimplify_expr (&lhs, pre_p, post_p, is_gimple_val, fb_rvalue);
      if (ret == GS_ERROR)
	return ret;

      lhs = get_initialized_tmp_var (lhs, pre_p, NULL);
    }

  /* For POINTERs increment, use POINTER_PLUS_EXPR.  */
  if (POINTER_TYPE_P (TREE_TYPE (lhs)))
    {
      rhs = convert_to_ptrofftype_loc (loc, rhs);
      if (arith_code == MINUS_EXPR)
	rhs = fold_build1_loc (loc, NEGATE_EXPR, TREE_TYPE (rhs), rhs);
      t1 = fold_build2 (POINTER_PLUS_EXPR, TREE_TYPE (*expr_p), lhs, rhs);
    }
  else
    t1 = fold_convert (TREE_TYPE (*expr_p),
		       fold_build2 (arith_code, arith_type,
				    fold_convert (arith_type, lhs),
				    fold_convert (arith_type, rhs)));

  if (postfix)
    {
      gimplify_assign (lvalue, t1, pre_p);
      gimplify_seq_add_seq (orig_post_p, post);
      *expr_p = lhs;
      return GS_ALL_DONE;
    }
  else
    {
      *expr_p = build2 (MODIFY_EXPR, TREE_TYPE (lvalue), lvalue, t1);
      return GS_OK;
    }
}

/* If *EXPR_P has a variable sized type, wrap it in a WITH_SIZE_EXPR.  */

static void
maybe_with_size_expr (tree *expr_p)
{
  tree expr = *expr_p;
  tree type = TREE_TYPE (expr);
  tree size;

  /* If we've already wrapped this or the type is error_mark_node, we can't do
     anything.  */
  if (TREE_CODE (expr) == WITH_SIZE_EXPR
      || type == error_mark_node)
    return;

  /* If the size isn't known or is a constant, we have nothing to do.  */
  size = TYPE_SIZE_UNIT (type);
  if (!size || TREE_CODE (size) == INTEGER_CST)
    return;

  /* Otherwise, make a WITH_SIZE_EXPR.  */
  size = unshare_expr (size);
  size = SUBSTITUTE_PLACEHOLDER_IN_EXPR (size, expr);
  *expr_p = build2 (WITH_SIZE_EXPR, type, expr, size);
}

/* Helper for gimplify_call_expr.  Gimplify a single argument *ARG_P
   Store any side-effects in PRE_P.  CALL_LOCATION is the location of
   the CALL_EXPR.  */

enum gimplify_status
gimplify_arg (tree *arg_p, gimple_seq *pre_p, location_t call_location)
{
  bool (*test) (tree);
  fallback_t fb;

  /* In general, we allow lvalues for function arguments to avoid
     extra overhead of copying large aggregates out of even larger
     aggregates into temporaries only to copy the temporaries to
     the argument list.  Make optimizers happy by pulling out to
     temporaries those types that fit in registers.  */
  if (is_gimple_reg_type (TREE_TYPE (*arg_p)))
    test = is_gimple_val, fb = fb_rvalue;
  else
    {
      test = is_gimple_lvalue, fb = fb_either;
      /* Also strip a TARGET_EXPR that would force an extra copy.  */
      if (TREE_CODE (*arg_p) == TARGET_EXPR)
	{
	  tree init = TARGET_EXPR_INITIAL (*arg_p);
	  if (init
	      && !VOID_TYPE_P (TREE_TYPE (init)))
	    *arg_p = init;
	}
    }

  /* If this is a variable sized type, we must remember the size.  */
  maybe_with_size_expr (arg_p);

  /* FIXME diagnostics: This will mess up gcc.dg/Warray-bounds.c.  */
  /* Make sure arguments have the same location as the function call
     itself.  */
  protected_set_expr_location (*arg_p, call_location);

  /* There is a sequence point before a function call.  Side effects in
     the argument list must occur before the actual call. So, when
     gimplifying arguments, force gimplify_expr to use an internal
     post queue which is then appended to the end of PRE_P.  */
  return gimplify_expr (arg_p, pre_p, NULL, test, fb);
}

/* Don't fold STMT inside ORT_TARGET, because it can break code by adding decl
   references that weren't in the source.  We'll do it during omplower pass
   instead.  */

static bool
maybe_fold_stmt (gimple_stmt_iterator *gsi)
{
  struct gimplify_omp_ctx *ctx;
  for (ctx = gimplify_omp_ctxp; ctx; ctx = ctx->outer_context)
    if (ctx->region_type == ORT_TARGET)
      return false;
  return fold_stmt (gsi);
}

/* Gimplify the CALL_EXPR node *EXPR_P into the GIMPLE sequence PRE_P.
   WANT_VALUE is true if the result of the call is desired.  */

static enum gimplify_status
gimplify_call_expr (tree *expr_p, gimple_seq *pre_p, bool want_value)
{
  tree fndecl, parms, p, fnptrtype;
  enum gimplify_status ret;
  int i, nargs;
  gimple call;
  bool builtin_va_start_p = false;
  location_t loc = EXPR_LOCATION (*expr_p);

  gcc_assert (TREE_CODE (*expr_p) == CALL_EXPR);

  /* For reliable diagnostics during inlining, it is necessary that
     every call_expr be annotated with file and line.  */
  if (! EXPR_HAS_LOCATION (*expr_p))
    SET_EXPR_LOCATION (*expr_p, input_location);

  /* Gimplify internal functions created in the FEs.  */
  if (CALL_EXPR_FN (*expr_p) == NULL_TREE)
    {
      nargs = call_expr_nargs (*expr_p);
      enum internal_fn ifn = CALL_EXPR_IFN (*expr_p);
      auto_vec<tree> vargs (nargs);

      for (i = 0; i < nargs; i++)
	{
	  gimplify_arg (&CALL_EXPR_ARG (*expr_p, i), pre_p,
			EXPR_LOCATION (*expr_p));
	  vargs.quick_push (CALL_EXPR_ARG (*expr_p, i));
	}
      gimple call = gimple_build_call_internal_vec (ifn, vargs);
      gimplify_seq_add_stmt (pre_p, call);
      return GS_ALL_DONE;
    }

  /* This may be a call to a builtin function.

     Builtin function calls may be transformed into different
     (and more efficient) builtin function calls under certain
     circumstances.  Unfortunately, gimplification can muck things
     up enough that the builtin expanders are not aware that certain
     transformations are still valid.

     So we attempt transformation/gimplification of the call before
     we gimplify the CALL_EXPR.  At this time we do not manage to
     transform all calls in the same manner as the expanders do, but
     we do transform most of them.  */
  fndecl = get_callee_fndecl (*expr_p);
  if (fndecl
      && DECL_BUILT_IN_CLASS (fndecl) == BUILT_IN_NORMAL)
    switch (DECL_FUNCTION_CODE (fndecl))
      {
      case BUILT_IN_VA_START:
        {
	  builtin_va_start_p = TRUE;
	  if (call_expr_nargs (*expr_p) < 2)
	    {
	      error ("too few arguments to function %<va_start%>");
	      *expr_p = build_empty_stmt (EXPR_LOCATION (*expr_p));
	      return GS_OK;
	    }

	  if (fold_builtin_next_arg (*expr_p, true))
	    {
	      *expr_p = build_empty_stmt (EXPR_LOCATION (*expr_p));
	      return GS_OK;
	    }
	  break;
	}
      case BUILT_IN_LINE:
	{
	  expanded_location loc = expand_location (EXPR_LOCATION (*expr_p));
	  *expr_p = build_int_cst (TREE_TYPE (*expr_p), loc.line);
	  return GS_OK;
	}
      case BUILT_IN_FILE:
	{
	  expanded_location loc = expand_location (EXPR_LOCATION (*expr_p));
	  *expr_p = build_string_literal (strlen (loc.file) + 1, loc.file);
	  return GS_OK;
	}
      case BUILT_IN_FUNCTION:
	{
	  const char *function;
	  function = IDENTIFIER_POINTER (DECL_NAME (current_function_decl));
	  *expr_p = build_string_literal (strlen (function) + 1, function);
	  return GS_OK;
	}
      default:
        ;
      }
  if (fndecl && DECL_BUILT_IN (fndecl))
    {
      tree new_tree = fold_call_expr (input_location, *expr_p, !want_value);
      if (new_tree && new_tree != *expr_p)
	{
	  /* There was a transformation of this call which computes the
	     same value, but in a more efficient way.  Return and try
	     again.  */
	  *expr_p = new_tree;
	  return GS_OK;
	}
    }

  /* Remember the original function pointer type.  */
  fnptrtype = TREE_TYPE (CALL_EXPR_FN (*expr_p));

  /* There is a sequence point before the call, so any side effects in
     the calling expression must occur before the actual call.  Force
     gimplify_expr to use an internal post queue.  */
  ret = gimplify_expr (&CALL_EXPR_FN (*expr_p), pre_p, NULL,
		       is_gimple_call_addr, fb_rvalue);

  nargs = call_expr_nargs (*expr_p);

  /* Get argument types for verification.  */
  fndecl = get_callee_fndecl (*expr_p);
  parms = NULL_TREE;
  if (fndecl)
    parms = TYPE_ARG_TYPES (TREE_TYPE (fndecl));
  else
    parms = TYPE_ARG_TYPES (TREE_TYPE (fnptrtype));

  if (fndecl && DECL_ARGUMENTS (fndecl))
    p = DECL_ARGUMENTS (fndecl);
  else if (parms)
    p = parms;
  else
    p = NULL_TREE;
  for (i = 0; i < nargs && p; i++, p = TREE_CHAIN (p))
    ;

  /* If the last argument is __builtin_va_arg_pack () and it is not
     passed as a named argument, decrease the number of CALL_EXPR
     arguments and set instead the CALL_EXPR_VA_ARG_PACK flag.  */
  if (!p
      && i < nargs
      && TREE_CODE (CALL_EXPR_ARG (*expr_p, nargs - 1)) == CALL_EXPR)
    {
      tree last_arg = CALL_EXPR_ARG (*expr_p, nargs - 1);
      tree last_arg_fndecl = get_callee_fndecl (last_arg);

      if (last_arg_fndecl
	  && TREE_CODE (last_arg_fndecl) == FUNCTION_DECL
	  && DECL_BUILT_IN_CLASS (last_arg_fndecl) == BUILT_IN_NORMAL
	  && DECL_FUNCTION_CODE (last_arg_fndecl) == BUILT_IN_VA_ARG_PACK)
	{
	  tree call = *expr_p;

	  --nargs;
	  *expr_p = build_call_array_loc (loc, TREE_TYPE (call),
					  CALL_EXPR_FN (call),
					  nargs, CALL_EXPR_ARGP (call));

	  /* Copy all CALL_EXPR flags, location and block, except
	     CALL_EXPR_VA_ARG_PACK flag.  */
	  CALL_EXPR_STATIC_CHAIN (*expr_p) = CALL_EXPR_STATIC_CHAIN (call);
	  CALL_EXPR_TAILCALL (*expr_p) = CALL_EXPR_TAILCALL (call);
	  CALL_EXPR_RETURN_SLOT_OPT (*expr_p)
	    = CALL_EXPR_RETURN_SLOT_OPT (call);
	  CALL_FROM_THUNK_P (*expr_p) = CALL_FROM_THUNK_P (call);
	  SET_EXPR_LOCATION (*expr_p, EXPR_LOCATION (call));

	  /* Set CALL_EXPR_VA_ARG_PACK.  */
	  CALL_EXPR_VA_ARG_PACK (*expr_p) = 1;
	}
    }

  /* Finally, gimplify the function arguments.  */
  if (nargs > 0)
    {
      for (i = (PUSH_ARGS_REVERSED ? nargs - 1 : 0);
           PUSH_ARGS_REVERSED ? i >= 0 : i < nargs;
           PUSH_ARGS_REVERSED ? i-- : i++)
        {
          enum gimplify_status t;

          /* Avoid gimplifying the second argument to va_start, which needs to
             be the plain PARM_DECL.  */
          if ((i != 1) || !builtin_va_start_p)
            {
              t = gimplify_arg (&CALL_EXPR_ARG (*expr_p, i), pre_p,
				EXPR_LOCATION (*expr_p));

              if (t == GS_ERROR)
                ret = GS_ERROR;
            }
        }
    }

  /* Verify the function result.  */
  if (want_value && fndecl
      && VOID_TYPE_P (TREE_TYPE (TREE_TYPE (fnptrtype))))
    {
      error_at (loc, "using result of function returning %<void%>");
      ret = GS_ERROR;
    }

  /* Try this again in case gimplification exposed something.  */
  if (ret != GS_ERROR)
    {
      tree new_tree = fold_call_expr (input_location, *expr_p, !want_value);

      if (new_tree && new_tree != *expr_p)
	{
	  /* There was a transformation of this call which computes the
	     same value, but in a more efficient way.  Return and try
	     again.  */
	  *expr_p = new_tree;
	  return GS_OK;
	}
    }
  else
    {
      *expr_p = error_mark_node;
      return GS_ERROR;
    }

  /* If the function is "const" or "pure", then clear TREE_SIDE_EFFECTS on its
     decl.  This allows us to eliminate redundant or useless
     calls to "const" functions.  */
  if (TREE_CODE (*expr_p) == CALL_EXPR)
    {
      int flags = call_expr_flags (*expr_p);
      if (flags & (ECF_CONST | ECF_PURE)
	  /* An infinite loop is considered a side effect.  */
	  && !(flags & (ECF_LOOPING_CONST_OR_PURE)))
	TREE_SIDE_EFFECTS (*expr_p) = 0;
    }

  /* If the value is not needed by the caller, emit a new GIMPLE_CALL
     and clear *EXPR_P.  Otherwise, leave *EXPR_P in its gimplified
     form and delegate the creation of a GIMPLE_CALL to
     gimplify_modify_expr.  This is always possible because when
     WANT_VALUE is true, the caller wants the result of this call into
     a temporary, which means that we will emit an INIT_EXPR in
     internal_get_tmp_var which will then be handled by
     gimplify_modify_expr.  */
  if (!want_value)
    {
      /* The CALL_EXPR in *EXPR_P is already in GIMPLE form, so all we
	 have to do is replicate it as a GIMPLE_CALL tuple.  */
      gimple_stmt_iterator gsi;
      call = gimple_build_call_from_tree (*expr_p);
      gimple_call_set_fntype (call, TREE_TYPE (fnptrtype));
      notice_special_calls (call);
      gimplify_seq_add_stmt (pre_p, call);
      gsi = gsi_last (*pre_p);
      maybe_fold_stmt (&gsi);
      *expr_p = NULL_TREE;
    }
  else
    /* Remember the original function type.  */
    CALL_EXPR_FN (*expr_p) = build1 (NOP_EXPR, fnptrtype,
				     CALL_EXPR_FN (*expr_p));

  return ret;
}

/* Handle shortcut semantics in the predicate operand of a COND_EXPR by
   rewriting it into multiple COND_EXPRs, and possibly GOTO_EXPRs.

   TRUE_LABEL_P and FALSE_LABEL_P point to the labels to jump to if the
   condition is true or false, respectively.  If null, we should generate
   our own to skip over the evaluation of this specific expression.

   LOCUS is the source location of the COND_EXPR.

   This function is the tree equivalent of do_jump.

   shortcut_cond_r should only be called by shortcut_cond_expr.  */

static tree
shortcut_cond_r (tree pred, tree *true_label_p, tree *false_label_p,
		 location_t locus)
{
  tree local_label = NULL_TREE;
  tree t, expr = NULL;

  /* OK, it's not a simple case; we need to pull apart the COND_EXPR to
     retain the shortcut semantics.  Just insert the gotos here;
     shortcut_cond_expr will append the real blocks later.  */
  if (TREE_CODE (pred) == TRUTH_ANDIF_EXPR)
    {
      location_t new_locus;

      /* Turn if (a && b) into

	 if (a); else goto no;
	 if (b) goto yes; else goto no;
	 (no:) */

      if (false_label_p == NULL)
	false_label_p = &local_label;

      /* Keep the original source location on the first 'if'.  */
      t = shortcut_cond_r (TREE_OPERAND (pred, 0), NULL, false_label_p, locus);
      append_to_statement_list (t, &expr);

      /* Set the source location of the && on the second 'if'.  */
      new_locus = EXPR_HAS_LOCATION (pred) ? EXPR_LOCATION (pred) : locus;
      t = shortcut_cond_r (TREE_OPERAND (pred, 1), true_label_p, false_label_p,
			   new_locus);
      append_to_statement_list (t, &expr);
    }
  else if (TREE_CODE (pred) == TRUTH_ORIF_EXPR)
    {
      location_t new_locus;

      /* Turn if (a || b) into

	 if (a) goto yes;
	 if (b) goto yes; else goto no;
	 (yes:) */

      if (true_label_p == NULL)
	true_label_p = &local_label;

      /* Keep the original source location on the first 'if'.  */
      t = shortcut_cond_r (TREE_OPERAND (pred, 0), true_label_p, NULL, locus);
      append_to_statement_list (t, &expr);

      /* Set the source location of the || on the second 'if'.  */
      new_locus = EXPR_HAS_LOCATION (pred) ? EXPR_LOCATION (pred) : locus;
      t = shortcut_cond_r (TREE_OPERAND (pred, 1), true_label_p, false_label_p,
			   new_locus);
      append_to_statement_list (t, &expr);
    }
  else if (TREE_CODE (pred) == COND_EXPR
	   && !VOID_TYPE_P (TREE_TYPE (TREE_OPERAND (pred, 1)))
	   && !VOID_TYPE_P (TREE_TYPE (TREE_OPERAND (pred, 2))))
    {
      location_t new_locus;

      /* As long as we're messing with gotos, turn if (a ? b : c) into
	 if (a)
	   if (b) goto yes; else goto no;
	 else
	   if (c) goto yes; else goto no;

	 Don't do this if one of the arms has void type, which can happen
	 in C++ when the arm is throw.  */

      /* Keep the original source location on the first 'if'.  Set the source
	 location of the ? on the second 'if'.  */
      new_locus = EXPR_HAS_LOCATION (pred) ? EXPR_LOCATION (pred) : locus;
      expr = build3 (COND_EXPR, void_type_node, TREE_OPERAND (pred, 0),
		     shortcut_cond_r (TREE_OPERAND (pred, 1), true_label_p,
				      false_label_p, locus),
		     shortcut_cond_r (TREE_OPERAND (pred, 2), true_label_p,
				      false_label_p, new_locus));
    }
  else
    {
      expr = build3 (COND_EXPR, void_type_node, pred,
		     build_and_jump (true_label_p),
		     build_and_jump (false_label_p));
      SET_EXPR_LOCATION (expr, locus);
    }

  if (local_label)
    {
      t = build1 (LABEL_EXPR, void_type_node, local_label);
      append_to_statement_list (t, &expr);
    }

  return expr;
}

/* Given a conditional expression EXPR with short-circuit boolean
   predicates using TRUTH_ANDIF_EXPR or TRUTH_ORIF_EXPR, break the
   predicate apart into the equivalent sequence of conditionals.  */

static tree
shortcut_cond_expr (tree expr)
{
  tree pred = TREE_OPERAND (expr, 0);
  tree then_ = TREE_OPERAND (expr, 1);
  tree else_ = TREE_OPERAND (expr, 2);
  tree true_label, false_label, end_label, t;
  tree *true_label_p;
  tree *false_label_p;
  bool emit_end, emit_false, jump_over_else;
  bool then_se = then_ && TREE_SIDE_EFFECTS (then_);
  bool else_se = else_ && TREE_SIDE_EFFECTS (else_);

  /* First do simple transformations.  */
  if (!else_se)
    {
      /* If there is no 'else', turn
	   if (a && b) then c
	 into
	   if (a) if (b) then c.  */
      while (TREE_CODE (pred) == TRUTH_ANDIF_EXPR)
	{
	  /* Keep the original source location on the first 'if'.  */
	  location_t locus = EXPR_LOC_OR_LOC (expr, input_location);
	  TREE_OPERAND (expr, 0) = TREE_OPERAND (pred, 1);
	  /* Set the source location of the && on the second 'if'.  */
	  if (EXPR_HAS_LOCATION (pred))
	    SET_EXPR_LOCATION (expr, EXPR_LOCATION (pred));
	  then_ = shortcut_cond_expr (expr);
	  then_se = then_ && TREE_SIDE_EFFECTS (then_);
	  pred = TREE_OPERAND (pred, 0);
	  expr = build3 (COND_EXPR, void_type_node, pred, then_, NULL_TREE);
	  SET_EXPR_LOCATION (expr, locus);
	}
    }

  if (!then_se)
    {
      /* If there is no 'then', turn
	   if (a || b); else d
	 into
	   if (a); else if (b); else d.  */
      while (TREE_CODE (pred) == TRUTH_ORIF_EXPR)
	{
	  /* Keep the original source location on the first 'if'.  */
	  location_t locus = EXPR_LOC_OR_LOC (expr, input_location);
	  TREE_OPERAND (expr, 0) = TREE_OPERAND (pred, 1);
	  /* Set the source location of the || on the second 'if'.  */
	  if (EXPR_HAS_LOCATION (pred))
	    SET_EXPR_LOCATION (expr, EXPR_LOCATION (pred));
	  else_ = shortcut_cond_expr (expr);
	  else_se = else_ && TREE_SIDE_EFFECTS (else_);
	  pred = TREE_OPERAND (pred, 0);
	  expr = build3 (COND_EXPR, void_type_node, pred, NULL_TREE, else_);
	  SET_EXPR_LOCATION (expr, locus);
	}
    }

  /* If we're done, great.  */
  if (TREE_CODE (pred) != TRUTH_ANDIF_EXPR
      && TREE_CODE (pred) != TRUTH_ORIF_EXPR)
    return expr;

  /* Otherwise we need to mess with gotos.  Change
       if (a) c; else d;
     to
       if (a); else goto no;
       c; goto end;
       no: d; end:
     and recursively gimplify the condition.  */

  true_label = false_label = end_label = NULL_TREE;

  /* If our arms just jump somewhere, hijack those labels so we don't
     generate jumps to jumps.  */

  if (then_
      && TREE_CODE (then_) == GOTO_EXPR
      && TREE_CODE (GOTO_DESTINATION (then_)) == LABEL_DECL)
    {
      true_label = GOTO_DESTINATION (then_);
      then_ = NULL;
      then_se = false;
    }

  if (else_
      && TREE_CODE (else_) == GOTO_EXPR
      && TREE_CODE (GOTO_DESTINATION (else_)) == LABEL_DECL)
    {
      false_label = GOTO_DESTINATION (else_);
      else_ = NULL;
      else_se = false;
    }

  /* If we aren't hijacking a label for the 'then' branch, it falls through.  */
  if (true_label)
    true_label_p = &true_label;
  else
    true_label_p = NULL;

  /* The 'else' branch also needs a label if it contains interesting code.  */
  if (false_label || else_se)
    false_label_p = &false_label;
  else
    false_label_p = NULL;

  /* If there was nothing else in our arms, just forward the label(s).  */
  if (!then_se && !else_se)
    return shortcut_cond_r (pred, true_label_p, false_label_p,
			    EXPR_LOC_OR_LOC (expr, input_location));

  /* If our last subexpression already has a terminal label, reuse it.  */
  if (else_se)
    t = expr_last (else_);
  else if (then_se)
    t = expr_last (then_);
  else
    t = NULL;
  if (t && TREE_CODE (t) == LABEL_EXPR)
    end_label = LABEL_EXPR_LABEL (t);

  /* If we don't care about jumping to the 'else' branch, jump to the end
     if the condition is false.  */
  if (!false_label_p)
    false_label_p = &end_label;

  /* We only want to emit these labels if we aren't hijacking them.  */
  emit_end = (end_label == NULL_TREE);
  emit_false = (false_label == NULL_TREE);

  /* We only emit the jump over the else clause if we have to--if the
     then clause may fall through.  Otherwise we can wind up with a
     useless jump and a useless label at the end of gimplified code,
     which will cause us to think that this conditional as a whole
     falls through even if it doesn't.  If we then inline a function
     which ends with such a condition, that can cause us to issue an
     inappropriate warning about control reaching the end of a
     non-void function.  */
  jump_over_else = block_may_fallthru (then_);

  pred = shortcut_cond_r (pred, true_label_p, false_label_p,
			  EXPR_LOC_OR_LOC (expr, input_location));

  expr = NULL;
  append_to_statement_list (pred, &expr);

  append_to_statement_list (then_, &expr);
  if (else_se)
    {
      if (jump_over_else)
	{
	  tree last = expr_last (expr);
	  t = build_and_jump (&end_label);
	  if (EXPR_HAS_LOCATION (last))
	    SET_EXPR_LOCATION (t, EXPR_LOCATION (last));
	  append_to_statement_list (t, &expr);
	}
      if (emit_false)
	{
	  t = build1 (LABEL_EXPR, void_type_node, false_label);
	  append_to_statement_list (t, &expr);
	}
      append_to_statement_list (else_, &expr);
    }
  if (emit_end && end_label)
    {
      t = build1 (LABEL_EXPR, void_type_node, end_label);
      append_to_statement_list (t, &expr);
    }

  return expr;
}

/* EXPR is used in a boolean context; make sure it has BOOLEAN_TYPE.  */

tree
gimple_boolify (tree expr)
{
  tree type = TREE_TYPE (expr);
  location_t loc = EXPR_LOCATION (expr);

  if (TREE_CODE (expr) == NE_EXPR
      && TREE_CODE (TREE_OPERAND (expr, 0)) == CALL_EXPR
      && integer_zerop (TREE_OPERAND (expr, 1)))
    {
      tree call = TREE_OPERAND (expr, 0);
      tree fn = get_callee_fndecl (call);

      /* For __builtin_expect ((long) (x), y) recurse into x as well
	 if x is truth_value_p.  */
      if (fn
	  && DECL_BUILT_IN_CLASS (fn) == BUILT_IN_NORMAL
	  && DECL_FUNCTION_CODE (fn) == BUILT_IN_EXPECT
	  && call_expr_nargs (call) == 2)
	{
	  tree arg = CALL_EXPR_ARG (call, 0);
	  if (arg)
	    {
	      if (TREE_CODE (arg) == NOP_EXPR
		  && TREE_TYPE (arg) == TREE_TYPE (call))
		arg = TREE_OPERAND (arg, 0);
	      if (truth_value_p (TREE_CODE (arg)))
		{
		  arg = gimple_boolify (arg);
		  CALL_EXPR_ARG (call, 0)
		    = fold_convert_loc (loc, TREE_TYPE (call), arg);
		}
	    }
	}
    }

  switch (TREE_CODE (expr))
    {
    case TRUTH_AND_EXPR:
    case TRUTH_OR_EXPR:
    case TRUTH_XOR_EXPR:
    case TRUTH_ANDIF_EXPR:
    case TRUTH_ORIF_EXPR:
      /* Also boolify the arguments of truth exprs.  */
      TREE_OPERAND (expr, 1) = gimple_boolify (TREE_OPERAND (expr, 1));
      /* FALLTHRU */

    case TRUTH_NOT_EXPR:
      TREE_OPERAND (expr, 0) = gimple_boolify (TREE_OPERAND (expr, 0));

      /* These expressions always produce boolean results.  */
      if (TREE_CODE (type) != BOOLEAN_TYPE)
	TREE_TYPE (expr) = boolean_type_node;
      return expr;

    case ANNOTATE_EXPR:
      switch ((enum annot_expr_kind) TREE_INT_CST_LOW (TREE_OPERAND (expr, 1)))
	{
	case annot_expr_ivdep_kind:
	case annot_expr_no_vector_kind:
	case annot_expr_vector_kind:
	  TREE_OPERAND (expr, 0) = gimple_boolify (TREE_OPERAND (expr, 0));
	  if (TREE_CODE (type) != BOOLEAN_TYPE)
	    TREE_TYPE (expr) = boolean_type_node;
	  return expr;
	default:
	  gcc_unreachable ();
	}

    default:
      if (COMPARISON_CLASS_P (expr))
	{
	  /* There expressions always prduce boolean results.  */
	  if (TREE_CODE (type) != BOOLEAN_TYPE)
	    TREE_TYPE (expr) = boolean_type_node;
	  return expr;
	}
      /* Other expressions that get here must have boolean values, but
	 might need to be converted to the appropriate mode.  */
      if (TREE_CODE (type) == BOOLEAN_TYPE)
	return expr;
      return fold_convert_loc (loc, boolean_type_node, expr);
    }
}

/* Given a conditional expression *EXPR_P without side effects, gimplify
   its operands.  New statements are inserted to PRE_P.  */

static enum gimplify_status
gimplify_pure_cond_expr (tree *expr_p, gimple_seq *pre_p)
{
  tree expr = *expr_p, cond;
  enum gimplify_status ret, tret;
  enum tree_code code;

  cond = gimple_boolify (COND_EXPR_COND (expr));

  /* We need to handle && and || specially, as their gimplification
     creates pure cond_expr, thus leading to an infinite cycle otherwise.  */
  code = TREE_CODE (cond);
  if (code == TRUTH_ANDIF_EXPR)
    TREE_SET_CODE (cond, TRUTH_AND_EXPR);
  else if (code == TRUTH_ORIF_EXPR)
    TREE_SET_CODE (cond, TRUTH_OR_EXPR);
  ret = gimplify_expr (&cond, pre_p, NULL, is_gimple_condexpr, fb_rvalue);
  COND_EXPR_COND (*expr_p) = cond;

  tret = gimplify_expr (&COND_EXPR_THEN (expr), pre_p, NULL,
				   is_gimple_val, fb_rvalue);
  ret = MIN (ret, tret);
  tret = gimplify_expr (&COND_EXPR_ELSE (expr), pre_p, NULL,
				   is_gimple_val, fb_rvalue);

  return MIN (ret, tret);
}

/* Return true if evaluating EXPR could trap.
   EXPR is GENERIC, while tree_could_trap_p can be called
   only on GIMPLE.  */

static bool
generic_expr_could_trap_p (tree expr)
{
  unsigned i, n;

  if (!expr || is_gimple_val (expr))
    return false;

  if (!EXPR_P (expr) || tree_could_trap_p (expr))
    return true;

  n = TREE_OPERAND_LENGTH (expr);
  for (i = 0; i < n; i++)
    if (generic_expr_could_trap_p (TREE_OPERAND (expr, i)))
      return true;

  return false;
}

/*  Convert the conditional expression pointed to by EXPR_P '(p) ? a : b;'
    into

    if (p)			if (p)
      t1 = a;			  a;
    else		or	else
      t1 = b;			  b;
    t1;

    The second form is used when *EXPR_P is of type void.

    PRE_P points to the list where side effects that must happen before
      *EXPR_P should be stored.  */

static enum gimplify_status
gimplify_cond_expr (tree *expr_p, gimple_seq *pre_p, fallback_t fallback)
{
  tree expr = *expr_p;
  tree type = TREE_TYPE (expr);
  location_t loc = EXPR_LOCATION (expr);
  tree tmp, arm1, arm2;
  enum gimplify_status ret;
  tree label_true, label_false, label_cont;
  bool have_then_clause_p, have_else_clause_p;
  gimple gimple_cond;
  enum tree_code pred_code;
  gimple_seq seq = NULL;

  /* If this COND_EXPR has a value, copy the values into a temporary within
     the arms.  */
  if (!VOID_TYPE_P (type))
    {
      tree then_ = TREE_OPERAND (expr, 1), else_ = TREE_OPERAND (expr, 2);
      tree result;

      /* If either an rvalue is ok or we do not require an lvalue, create the
	 temporary.  But we cannot do that if the type is addressable.  */
      if (((fallback & fb_rvalue) || !(fallback & fb_lvalue))
	  && !TREE_ADDRESSABLE (type))
	{
	  if (gimplify_ctxp->allow_rhs_cond_expr
	      /* If either branch has side effects or could trap, it can't be
		 evaluated unconditionally.  */
	      && !TREE_SIDE_EFFECTS (then_)
	      && !generic_expr_could_trap_p (then_)
	      && !TREE_SIDE_EFFECTS (else_)
	      && !generic_expr_could_trap_p (else_))
	    return gimplify_pure_cond_expr (expr_p, pre_p);

	  tmp = create_tmp_var (type, "iftmp");
	  result = tmp;
	}

      /* Otherwise, only create and copy references to the values.  */
      else
	{
	  type = build_pointer_type (type);

	  if (!VOID_TYPE_P (TREE_TYPE (then_)))
	    then_ = build_fold_addr_expr_loc (loc, then_);

	  if (!VOID_TYPE_P (TREE_TYPE (else_)))
	    else_ = build_fold_addr_expr_loc (loc, else_);
 
	  expr
	    = build3 (COND_EXPR, type, TREE_OPERAND (expr, 0), then_, else_);

	  tmp = create_tmp_var (type, "iftmp");
	  result = build_simple_mem_ref_loc (loc, tmp);
	}

      /* Build the new then clause, `tmp = then_;'.  But don't build the
	 assignment if the value is void; in C++ it can be if it's a throw.  */
      if (!VOID_TYPE_P (TREE_TYPE (then_)))
	TREE_OPERAND (expr, 1) = build2 (MODIFY_EXPR, type, tmp, then_);

      /* Similarly, build the new else clause, `tmp = else_;'.  */
      if (!VOID_TYPE_P (TREE_TYPE (else_)))
	TREE_OPERAND (expr, 2) = build2 (MODIFY_EXPR, type, tmp, else_);

      TREE_TYPE (expr) = void_type_node;
      recalculate_side_effects (expr);

      /* Move the COND_EXPR to the prequeue.  */
      gimplify_stmt (&expr, pre_p);

      *expr_p = result;
      return GS_ALL_DONE;
    }

  /* Remove any COMPOUND_EXPR so the following cases will be caught.  */
  STRIP_TYPE_NOPS (TREE_OPERAND (expr, 0));
  if (TREE_CODE (TREE_OPERAND (expr, 0)) == COMPOUND_EXPR)
    gimplify_compound_expr (&TREE_OPERAND (expr, 0), pre_p, true);

  /* Make sure the condition has BOOLEAN_TYPE.  */
  TREE_OPERAND (expr, 0) = gimple_boolify (TREE_OPERAND (expr, 0));

  /* Break apart && and || conditions.  */
  if (TREE_CODE (TREE_OPERAND (expr, 0)) == TRUTH_ANDIF_EXPR
      || TREE_CODE (TREE_OPERAND (expr, 0)) == TRUTH_ORIF_EXPR)
    {
      expr = shortcut_cond_expr (expr);

      if (expr != *expr_p)
	{
	  *expr_p = expr;

	  /* We can't rely on gimplify_expr to re-gimplify the expanded
	     form properly, as cleanups might cause the target labels to be
	     wrapped in a TRY_FINALLY_EXPR.  To prevent that, we need to
	     set up a conditional context.  */
	  gimple_push_condition ();
	  gimplify_stmt (expr_p, &seq);
	  gimple_pop_condition (pre_p);
	  gimple_seq_add_seq (pre_p, seq);

	  return GS_ALL_DONE;
	}
    }

  /* Now do the normal gimplification.  */

  /* Gimplify condition.  */
  ret = gimplify_expr (&TREE_OPERAND (expr, 0), pre_p, NULL, is_gimple_condexpr,
		       fb_rvalue);
  if (ret == GS_ERROR)
    return GS_ERROR;
  gcc_assert (TREE_OPERAND (expr, 0) != NULL_TREE);

  gimple_push_condition ();

  have_then_clause_p = have_else_clause_p = false;
  if (TREE_OPERAND (expr, 1) != NULL
      && TREE_CODE (TREE_OPERAND (expr, 1)) == GOTO_EXPR
      && TREE_CODE (GOTO_DESTINATION (TREE_OPERAND (expr, 1))) == LABEL_DECL
      && (DECL_CONTEXT (GOTO_DESTINATION (TREE_OPERAND (expr, 1)))
	  == current_function_decl)
      /* For -O0 avoid this optimization if the COND_EXPR and GOTO_EXPR
	 have different locations, otherwise we end up with incorrect
	 location information on the branches.  */
      && (optimize
	  || !EXPR_HAS_LOCATION (expr)
	  || !EXPR_HAS_LOCATION (TREE_OPERAND (expr, 1))
	  || EXPR_LOCATION (expr) == EXPR_LOCATION (TREE_OPERAND (expr, 1))))
    {
      label_true = GOTO_DESTINATION (TREE_OPERAND (expr, 1));
      have_then_clause_p = true;
    }
  else
    label_true = create_artificial_label (UNKNOWN_LOCATION);
  if (TREE_OPERAND (expr, 2) != NULL
      && TREE_CODE (TREE_OPERAND (expr, 2)) == GOTO_EXPR
      && TREE_CODE (GOTO_DESTINATION (TREE_OPERAND (expr, 2))) == LABEL_DECL
      && (DECL_CONTEXT (GOTO_DESTINATION (TREE_OPERAND (expr, 2)))
	  == current_function_decl)
      /* For -O0 avoid this optimization if the COND_EXPR and GOTO_EXPR
	 have different locations, otherwise we end up with incorrect
	 location information on the branches.  */
      && (optimize
	  || !EXPR_HAS_LOCATION (expr)
	  || !EXPR_HAS_LOCATION (TREE_OPERAND (expr, 2))
	  || EXPR_LOCATION (expr) == EXPR_LOCATION (TREE_OPERAND (expr, 2))))
    {
      label_false = GOTO_DESTINATION (TREE_OPERAND (expr, 2));
      have_else_clause_p = true;
    }
  else
    label_false = create_artificial_label (UNKNOWN_LOCATION);

  gimple_cond_get_ops_from_tree (COND_EXPR_COND (expr), &pred_code, &arm1,
				 &arm2);

  gimple_cond = gimple_build_cond (pred_code, arm1, arm2, label_true,
                                   label_false);

  gimplify_seq_add_stmt (&seq, gimple_cond);
  label_cont = NULL_TREE;
  if (!have_then_clause_p)
    {
      /* For if (...) {} else { code; } put label_true after
	 the else block.  */
      if (TREE_OPERAND (expr, 1) == NULL_TREE
	  && !have_else_clause_p
	  && TREE_OPERAND (expr, 2) != NULL_TREE)
	label_cont = label_true;
      else
	{
	  gimplify_seq_add_stmt (&seq, gimple_build_label (label_true));
	  have_then_clause_p = gimplify_stmt (&TREE_OPERAND (expr, 1), &seq);
	  /* For if (...) { code; } else {} or
	     if (...) { code; } else goto label; or
	     if (...) { code; return; } else { ... }
	     label_cont isn't needed.  */
	  if (!have_else_clause_p
	      && TREE_OPERAND (expr, 2) != NULL_TREE
	      && gimple_seq_may_fallthru (seq))
	    {
	      gimple g;
	      label_cont = create_artificial_label (UNKNOWN_LOCATION);

	      g = gimple_build_goto (label_cont);

	      /* GIMPLE_COND's are very low level; they have embedded
		 gotos.  This particular embedded goto should not be marked
		 with the location of the original COND_EXPR, as it would
		 correspond to the COND_EXPR's condition, not the ELSE or the
		 THEN arms.  To avoid marking it with the wrong location, flag
		 it as "no location".  */
	      gimple_set_do_not_emit_location (g);

	      gimplify_seq_add_stmt (&seq, g);
	    }
	}
    }
  if (!have_else_clause_p)
    {
      gimplify_seq_add_stmt (&seq, gimple_build_label (label_false));
      have_else_clause_p = gimplify_stmt (&TREE_OPERAND (expr, 2), &seq);
    }
  if (label_cont)
    gimplify_seq_add_stmt (&seq, gimple_build_label (label_cont));

  gimple_pop_condition (pre_p);
  gimple_seq_add_seq (pre_p, seq);

  if (ret == GS_ERROR)
    ; /* Do nothing.  */
  else if (have_then_clause_p || have_else_clause_p)
    ret = GS_ALL_DONE;
  else
    {
      /* Both arms are empty; replace the COND_EXPR with its predicate.  */
      expr = TREE_OPERAND (expr, 0);
      gimplify_stmt (&expr, pre_p);
    }

  *expr_p = NULL;
  return ret;
}

/* Prepare the node pointed to by EXPR_P, an is_gimple_addressable expression,
   to be marked addressable.

   We cannot rely on such an expression being directly markable if a temporary
   has been created by the gimplification.  In this case, we create another
   temporary and initialize it with a copy, which will become a store after we
   mark it addressable.  This can happen if the front-end passed us something
   that it could not mark addressable yet, like a Fortran pass-by-reference
   parameter (int) floatvar.  */

static void
prepare_gimple_addressable (tree *expr_p, gimple_seq *seq_p)
{
  while (handled_component_p (*expr_p))
    expr_p = &TREE_OPERAND (*expr_p, 0);
  if (is_gimple_reg (*expr_p))
    {
      tree var = get_initialized_tmp_var (*expr_p, seq_p, NULL);
      DECL_GIMPLE_REG_P (var) = 0;
      *expr_p = var;
    }
}

/* A subroutine of gimplify_modify_expr.  Replace a MODIFY_EXPR with
   a call to __builtin_memcpy.  */

static enum gimplify_status
gimplify_modify_expr_to_memcpy (tree *expr_p, tree size, bool want_value,
    				gimple_seq *seq_p)
{
  tree t, to, to_ptr, from, from_ptr;
  gimple gs;
  location_t loc = EXPR_LOCATION (*expr_p);

  to = TREE_OPERAND (*expr_p, 0);
  from = TREE_OPERAND (*expr_p, 1);

  /* Mark the RHS addressable.  Beware that it may not be possible to do so
     directly if a temporary has been created by the gimplification.  */
  prepare_gimple_addressable (&from, seq_p);

  mark_addressable (from);
  from_ptr = build_fold_addr_expr_loc (loc, from);
  gimplify_arg (&from_ptr, seq_p, loc);

  mark_addressable (to);
  to_ptr = build_fold_addr_expr_loc (loc, to);
  gimplify_arg (&to_ptr, seq_p, loc);

  t = builtin_decl_implicit (BUILT_IN_MEMCPY);

  gs = gimple_build_call (t, 3, to_ptr, from_ptr, size);

  if (want_value)
    {
      /* tmp = memcpy() */
      t = create_tmp_var (TREE_TYPE (to_ptr), NULL);
      gimple_call_set_lhs (gs, t);
      gimplify_seq_add_stmt (seq_p, gs);

      *expr_p = build_simple_mem_ref (t);
      return GS_ALL_DONE;
    }

  gimplify_seq_add_stmt (seq_p, gs);
  *expr_p = NULL;
  return GS_ALL_DONE;
}

/* A subroutine of gimplify_modify_expr.  Replace a MODIFY_EXPR with
   a call to __builtin_memset.  In this case we know that the RHS is
   a CONSTRUCTOR with an empty element list.  */

static enum gimplify_status
gimplify_modify_expr_to_memset (tree *expr_p, tree size, bool want_value,
    				gimple_seq *seq_p)
{
  tree t, from, to, to_ptr;
  gimple gs;
  location_t loc = EXPR_LOCATION (*expr_p);

  /* Assert our assumptions, to abort instead of producing wrong code
     silently if they are not met.  Beware that the RHS CONSTRUCTOR might
     not be immediately exposed.  */
  from = TREE_OPERAND (*expr_p, 1);
  if (TREE_CODE (from) == WITH_SIZE_EXPR)
    from = TREE_OPERAND (from, 0);

  gcc_assert (TREE_CODE (from) == CONSTRUCTOR
	      && vec_safe_is_empty (CONSTRUCTOR_ELTS (from)));

  /* Now proceed.  */
  to = TREE_OPERAND (*expr_p, 0);

  to_ptr = build_fold_addr_expr_loc (loc, to);
  gimplify_arg (&to_ptr, seq_p, loc);
  t = builtin_decl_implicit (BUILT_IN_MEMSET);

  gs = gimple_build_call (t, 3, to_ptr, integer_zero_node, size);

  if (want_value)
    {
      /* tmp = memset() */
      t = create_tmp_var (TREE_TYPE (to_ptr), NULL);
      gimple_call_set_lhs (gs, t);
      gimplify_seq_add_stmt (seq_p, gs);

      *expr_p = build1 (INDIRECT_REF, TREE_TYPE (to), t);
      return GS_ALL_DONE;
    }

  gimplify_seq_add_stmt (seq_p, gs);
  *expr_p = NULL;
  return GS_ALL_DONE;
}

/* A subroutine of gimplify_init_ctor_preeval.  Called via walk_tree,
   determine, cautiously, if a CONSTRUCTOR overlaps the lhs of an
   assignment.  Return non-null if we detect a potential overlap.  */

struct gimplify_init_ctor_preeval_data
{
  /* The base decl of the lhs object.  May be NULL, in which case we
     have to assume the lhs is indirect.  */
  tree lhs_base_decl;

  /* The alias set of the lhs object.  */
  alias_set_type lhs_alias_set;
};

static tree
gimplify_init_ctor_preeval_1 (tree *tp, int *walk_subtrees, void *xdata)
{
  struct gimplify_init_ctor_preeval_data *data
    = (struct gimplify_init_ctor_preeval_data *) xdata;
  tree t = *tp;

  /* If we find the base object, obviously we have overlap.  */
  if (data->lhs_base_decl == t)
    return t;

  /* If the constructor component is indirect, determine if we have a
     potential overlap with the lhs.  The only bits of information we
     have to go on at this point are addressability and alias sets.  */
  if ((INDIRECT_REF_P (t)
       || TREE_CODE (t) == MEM_REF)
      && (!data->lhs_base_decl || TREE_ADDRESSABLE (data->lhs_base_decl))
      && alias_sets_conflict_p (data->lhs_alias_set, get_alias_set (t)))
    return t;

  /* If the constructor component is a call, determine if it can hide a
     potential overlap with the lhs through an INDIRECT_REF like above.
     ??? Ugh - this is completely broken.  In fact this whole analysis
     doesn't look conservative.  */
  if (TREE_CODE (t) == CALL_EXPR)
    {
      tree type, fntype = TREE_TYPE (TREE_TYPE (CALL_EXPR_FN (t)));

      for (type = TYPE_ARG_TYPES (fntype); type; type = TREE_CHAIN (type))
	if (POINTER_TYPE_P (TREE_VALUE (type))
	    && (!data->lhs_base_decl || TREE_ADDRESSABLE (data->lhs_base_decl))
	    && alias_sets_conflict_p (data->lhs_alias_set,
				      get_alias_set
				        (TREE_TYPE (TREE_VALUE (type)))))
	  return t;
    }

  if (IS_TYPE_OR_DECL_P (t))
    *walk_subtrees = 0;
  return NULL;
}

/* A subroutine of gimplify_init_constructor.  Pre-evaluate EXPR,
   force values that overlap with the lhs (as described by *DATA)
   into temporaries.  */

static void
gimplify_init_ctor_preeval (tree *expr_p, gimple_seq *pre_p, gimple_seq *post_p,
			    struct gimplify_init_ctor_preeval_data *data)
{
  enum gimplify_status one;

  /* If the value is constant, then there's nothing to pre-evaluate.  */
  if (TREE_CONSTANT (*expr_p))
    {
      /* Ensure it does not have side effects, it might contain a reference to
	 the object we're initializing.  */
      gcc_assert (!TREE_SIDE_EFFECTS (*expr_p));
      return;
    }

  /* If the type has non-trivial constructors, we can't pre-evaluate.  */
  if (TREE_ADDRESSABLE (TREE_TYPE (*expr_p)))
    return;

  /* Recurse for nested constructors.  */
  if (TREE_CODE (*expr_p) == CONSTRUCTOR)
    {
      unsigned HOST_WIDE_INT ix;
      constructor_elt *ce;
      vec<constructor_elt, va_gc> *v = CONSTRUCTOR_ELTS (*expr_p);

      FOR_EACH_VEC_SAFE_ELT (v, ix, ce)
	gimplify_init_ctor_preeval (&ce->value, pre_p, post_p, data);

      return;
    }

  /* If this is a variable sized type, we must remember the size.  */
  maybe_with_size_expr (expr_p);

  /* Gimplify the constructor element to something appropriate for the rhs
     of a MODIFY_EXPR.  Given that we know the LHS is an aggregate, we know
     the gimplifier will consider this a store to memory.  Doing this
     gimplification now means that we won't have to deal with complicated
     language-specific trees, nor trees like SAVE_EXPR that can induce
     exponential search behavior.  */
  one = gimplify_expr (expr_p, pre_p, post_p, is_gimple_mem_rhs, fb_rvalue);
  if (one == GS_ERROR)
    {
      *expr_p = NULL;
      return;
    }

  /* If we gimplified to a bare decl, we can be sure that it doesn't overlap
     with the lhs, since "a = { .x=a }" doesn't make sense.  This will
     always be true for all scalars, since is_gimple_mem_rhs insists on a
     temporary variable for them.  */
  if (DECL_P (*expr_p))
    return;

  /* If this is of variable size, we have no choice but to assume it doesn't
     overlap since we can't make a temporary for it.  */
  if (TREE_CODE (TYPE_SIZE (TREE_TYPE (*expr_p))) != INTEGER_CST)
    return;

  /* Otherwise, we must search for overlap ...  */
  if (!walk_tree (expr_p, gimplify_init_ctor_preeval_1, data, NULL))
    return;

  /* ... and if found, force the value into a temporary.  */
  *expr_p = get_formal_tmp_var (*expr_p, pre_p);
}

/* A subroutine of gimplify_init_ctor_eval.  Create a loop for
   a RANGE_EXPR in a CONSTRUCTOR for an array.

      var = lower;
    loop_entry:
      object[var] = value;
      if (var == upper)
	goto loop_exit;
      var = var + 1;
      goto loop_entry;
    loop_exit:

   We increment var _after_ the loop exit check because we might otherwise
   fail if upper == TYPE_MAX_VALUE (type for upper).

   Note that we never have to deal with SAVE_EXPRs here, because this has
   already been taken care of for us, in gimplify_init_ctor_preeval().  */

static void gimplify_init_ctor_eval (tree, vec<constructor_elt, va_gc> *,
				     gimple_seq *, bool);

static void
gimplify_init_ctor_eval_range (tree object, tree lower, tree upper,
			       tree value, tree array_elt_type,
			       gimple_seq *pre_p, bool cleared)
{
  tree loop_entry_label, loop_exit_label, fall_thru_label;
  tree var, var_type, cref, tmp;

  loop_entry_label = create_artificial_label (UNKNOWN_LOCATION);
  loop_exit_label = create_artificial_label (UNKNOWN_LOCATION);
  fall_thru_label = create_artificial_label (UNKNOWN_LOCATION);

  /* Create and initialize the index variable.  */
  var_type = TREE_TYPE (upper);
  var = create_tmp_var (var_type, NULL);
  gimplify_seq_add_stmt (pre_p, gimple_build_assign (var, lower));

  /* Add the loop entry label.  */
  gimplify_seq_add_stmt (pre_p, gimple_build_label (loop_entry_label));

  /* Build the reference.  */
  cref = build4 (ARRAY_REF, array_elt_type, unshare_expr (object),
		 var, NULL_TREE, NULL_TREE);

  /* If we are a constructor, just call gimplify_init_ctor_eval to do
     the store.  Otherwise just assign value to the reference.  */

  if (TREE_CODE (value) == CONSTRUCTOR)
    /* NB we might have to call ourself recursively through
       gimplify_init_ctor_eval if the value is a constructor.  */
    gimplify_init_ctor_eval (cref, CONSTRUCTOR_ELTS (value),
			     pre_p, cleared);
  else
    gimplify_seq_add_stmt (pre_p, gimple_build_assign (cref, value));

  /* We exit the loop when the index var is equal to the upper bound.  */
  gimplify_seq_add_stmt (pre_p,
			 gimple_build_cond (EQ_EXPR, var, upper,
					    loop_exit_label, fall_thru_label));

  gimplify_seq_add_stmt (pre_p, gimple_build_label (fall_thru_label));

  /* Otherwise, increment the index var...  */
  tmp = build2 (PLUS_EXPR, var_type, var,
		fold_convert (var_type, integer_one_node));
  gimplify_seq_add_stmt (pre_p, gimple_build_assign (var, tmp));

  /* ...and jump back to the loop entry.  */
  gimplify_seq_add_stmt (pre_p, gimple_build_goto (loop_entry_label));

  /* Add the loop exit label.  */
  gimplify_seq_add_stmt (pre_p, gimple_build_label (loop_exit_label));
}

/* Return true if FDECL is accessing a field that is zero sized.  */

static bool
zero_sized_field_decl (const_tree fdecl)
{
  if (TREE_CODE (fdecl) == FIELD_DECL && DECL_SIZE (fdecl)
      && integer_zerop (DECL_SIZE (fdecl)))
    return true;
  return false;
}

/* Return true if TYPE is zero sized.  */

static bool
zero_sized_type (const_tree type)
{
  if (AGGREGATE_TYPE_P (type) && TYPE_SIZE (type)
      && integer_zerop (TYPE_SIZE (type)))
    return true;
  return false;
}

/* A subroutine of gimplify_init_constructor.  Generate individual
   MODIFY_EXPRs for a CONSTRUCTOR.  OBJECT is the LHS against which the
   assignments should happen.  ELTS is the CONSTRUCTOR_ELTS of the
   CONSTRUCTOR.  CLEARED is true if the entire LHS object has been
   zeroed first.  */

static void
gimplify_init_ctor_eval (tree object, vec<constructor_elt, va_gc> *elts,
			 gimple_seq *pre_p, bool cleared)
{
  tree array_elt_type = NULL;
  unsigned HOST_WIDE_INT ix;
  tree purpose, value;

  if (TREE_CODE (TREE_TYPE (object)) == ARRAY_TYPE)
    array_elt_type = TYPE_MAIN_VARIANT (TREE_TYPE (TREE_TYPE (object)));

  FOR_EACH_CONSTRUCTOR_ELT (elts, ix, purpose, value)
    {
      tree cref;

      /* NULL values are created above for gimplification errors.  */
      if (value == NULL)
	continue;

      if (cleared && initializer_zerop (value))
	continue;

      /* ??? Here's to hoping the front end fills in all of the indices,
	 so we don't have to figure out what's missing ourselves.  */
      gcc_assert (purpose);

      /* Skip zero-sized fields, unless value has side-effects.  This can
	 happen with calls to functions returning a zero-sized type, which
	 we shouldn't discard.  As a number of downstream passes don't
	 expect sets of zero-sized fields, we rely on the gimplification of
	 the MODIFY_EXPR we make below to drop the assignment statement.  */
      if (! TREE_SIDE_EFFECTS (value) && zero_sized_field_decl (purpose))
	continue;

      /* If we have a RANGE_EXPR, we have to build a loop to assign the
	 whole range.  */
      if (TREE_CODE (purpose) == RANGE_EXPR)
	{
	  tree lower = TREE_OPERAND (purpose, 0);
	  tree upper = TREE_OPERAND (purpose, 1);

	  /* If the lower bound is equal to upper, just treat it as if
	     upper was the index.  */
	  if (simple_cst_equal (lower, upper))
	    purpose = upper;
	  else
	    {
	      gimplify_init_ctor_eval_range (object, lower, upper, value,
					     array_elt_type, pre_p, cleared);
	      continue;
	    }
	}

      if (array_elt_type)
	{
	  /* Do not use bitsizetype for ARRAY_REF indices.  */
	  if (TYPE_DOMAIN (TREE_TYPE (object)))
	    purpose
	      = fold_convert (TREE_TYPE (TYPE_DOMAIN (TREE_TYPE (object))),
			      purpose);
	  cref = build4 (ARRAY_REF, array_elt_type, unshare_expr (object),
			 purpose, NULL_TREE, NULL_TREE);
	}
      else
	{
	  gcc_assert (TREE_CODE (purpose) == FIELD_DECL);
	  cref = build3 (COMPONENT_REF, TREE_TYPE (purpose),
			 unshare_expr (object), purpose, NULL_TREE);
	}

      if (TREE_CODE (value) == CONSTRUCTOR
	  && TREE_CODE (TREE_TYPE (value)) != VECTOR_TYPE)
	gimplify_init_ctor_eval (cref, CONSTRUCTOR_ELTS (value),
				 pre_p, cleared);
      else
	{
	  tree init = build2 (INIT_EXPR, TREE_TYPE (cref), cref, value);
	  gimplify_and_add (init, pre_p);
	  ggc_free (init);
	}
    }
}

/* Return the appropriate RHS predicate for this LHS.  */

gimple_predicate
rhs_predicate_for (tree lhs)
{
  if (is_gimple_reg (lhs))
    return is_gimple_reg_rhs_or_call;
  else
    return is_gimple_mem_rhs_or_call;
}

/* Gimplify a C99 compound literal expression.  This just means adding
   the DECL_EXPR before the current statement and using its anonymous
   decl instead.  */

static enum gimplify_status
gimplify_compound_literal_expr (tree *expr_p, gimple_seq *pre_p,
				bool (*gimple_test_f) (tree),
				fallback_t fallback)
{
  tree decl_s = COMPOUND_LITERAL_EXPR_DECL_EXPR (*expr_p);
  tree decl = DECL_EXPR_DECL (decl_s);
  tree init = DECL_INITIAL (decl);
  /* Mark the decl as addressable if the compound literal
     expression is addressable now, otherwise it is marked too late
     after we gimplify the initialization expression.  */
  if (TREE_ADDRESSABLE (*expr_p))
    TREE_ADDRESSABLE (decl) = 1;
  /* Otherwise, if we don't need an lvalue and have a literal directly
     substitute it.  Check if it matches the gimple predicate, as
     otherwise we'd generate a new temporary, and we can as well just
     use the decl we already have.  */
  else if (!TREE_ADDRESSABLE (decl)
	   && init
	   && (fallback & fb_lvalue) == 0
	   && gimple_test_f (init))
    {
      *expr_p = init;
      return GS_OK;
    }

  /* Preliminarily mark non-addressed complex variables as eligible
     for promotion to gimple registers.  We'll transform their uses
     as we find them.  */
  if ((TREE_CODE (TREE_TYPE (decl)) == COMPLEX_TYPE
       || TREE_CODE (TREE_TYPE (decl)) == VECTOR_TYPE)
      && !TREE_THIS_VOLATILE (decl)
      && !needs_to_live_in_memory (decl))
    DECL_GIMPLE_REG_P (decl) = 1;

  /* If the decl is not addressable, then it is being used in some
     expression or on the right hand side of a statement, and it can
     be put into a readonly data section.  */
  if (!TREE_ADDRESSABLE (decl) && (fallback & fb_lvalue) == 0)
    TREE_READONLY (decl) = 1;

  /* This decl isn't mentioned in the enclosing block, so add it to the
     list of temps.  FIXME it seems a bit of a kludge to say that
     anonymous artificial vars aren't pushed, but everything else is.  */
  if (DECL_NAME (decl) == NULL_TREE && !DECL_SEEN_IN_BIND_EXPR_P (decl))
    gimple_add_tmp_var (decl);

  gimplify_and_add (decl_s, pre_p);
  *expr_p = decl;
  return GS_OK;
}

/* Optimize embedded COMPOUND_LITERAL_EXPRs within a CONSTRUCTOR,
   return a new CONSTRUCTOR if something changed.  */

static tree
optimize_compound_literals_in_ctor (tree orig_ctor)
{
  tree ctor = orig_ctor;
  vec<constructor_elt, va_gc> *elts = CONSTRUCTOR_ELTS (ctor);
  unsigned int idx, num = vec_safe_length (elts);

  for (idx = 0; idx < num; idx++)
    {
      tree value = (*elts)[idx].value;
      tree newval = value;
      if (TREE_CODE (value) == CONSTRUCTOR)
	newval = optimize_compound_literals_in_ctor (value);
      else if (TREE_CODE (value) == COMPOUND_LITERAL_EXPR)
	{
	  tree decl_s = COMPOUND_LITERAL_EXPR_DECL_EXPR (value);
	  tree decl = DECL_EXPR_DECL (decl_s);
	  tree init = DECL_INITIAL (decl);

	  if (!TREE_ADDRESSABLE (value)
	      && !TREE_ADDRESSABLE (decl)
	      && init
	      && TREE_CODE (init) == CONSTRUCTOR)
	    newval = optimize_compound_literals_in_ctor (init);
	}
      if (newval == value)
	continue;

      if (ctor == orig_ctor)
	{
	  ctor = copy_node (orig_ctor);
	  CONSTRUCTOR_ELTS (ctor) = vec_safe_copy (elts);
	  elts = CONSTRUCTOR_ELTS (ctor);
	}
      (*elts)[idx].value = newval;
    }
  return ctor;
}

/* A subroutine of gimplify_modify_expr.  Break out elements of a
   CONSTRUCTOR used as an initializer into separate MODIFY_EXPRs.

   Note that we still need to clear any elements that don't have explicit
   initializers, so if not all elements are initialized we keep the
   original MODIFY_EXPR, we just remove all of the constructor elements.

   If NOTIFY_TEMP_CREATION is true, do not gimplify, just return
   GS_ERROR if we would have to create a temporary when gimplifying
   this constructor.  Otherwise, return GS_OK.

   If NOTIFY_TEMP_CREATION is false, just do the gimplification.  */

static enum gimplify_status
gimplify_init_constructor (tree *expr_p, gimple_seq *pre_p, gimple_seq *post_p,
			   bool want_value, bool notify_temp_creation)
{
  tree object, ctor, type;
  enum gimplify_status ret;
  vec<constructor_elt, va_gc> *elts;

  gcc_assert (TREE_CODE (TREE_OPERAND (*expr_p, 1)) == CONSTRUCTOR);

  if (!notify_temp_creation)
    {
      ret = gimplify_expr (&TREE_OPERAND (*expr_p, 0), pre_p, post_p,
			   is_gimple_lvalue, fb_lvalue);
      if (ret == GS_ERROR)
	return ret;
    }

  object = TREE_OPERAND (*expr_p, 0);
  ctor = TREE_OPERAND (*expr_p, 1) =
    optimize_compound_literals_in_ctor (TREE_OPERAND (*expr_p, 1));
  type = TREE_TYPE (ctor);
  elts = CONSTRUCTOR_ELTS (ctor);
  ret = GS_ALL_DONE;

  switch (TREE_CODE (type))
    {
    case RECORD_TYPE:
    case UNION_TYPE:
    case QUAL_UNION_TYPE:
    case ARRAY_TYPE:
      {
	struct gimplify_init_ctor_preeval_data preeval_data;
	HOST_WIDE_INT num_ctor_elements, num_nonzero_elements;
	bool cleared, complete_p, valid_const_initializer;

	/* Aggregate types must lower constructors to initialization of
	   individual elements.  The exception is that a CONSTRUCTOR node
	   with no elements indicates zero-initialization of the whole.  */
	if (vec_safe_is_empty (elts))
	  {
	    if (notify_temp_creation)
	      return GS_OK;
	    break;
	  }

	/* Fetch information about the constructor to direct later processing.
	   We might want to make static versions of it in various cases, and
	   can only do so if it known to be a valid constant initializer.  */
	valid_const_initializer
	  = categorize_ctor_elements (ctor, &num_nonzero_elements,
				      &num_ctor_elements, &complete_p);

	/* If a const aggregate variable is being initialized, then it
	   should never be a lose to promote the variable to be static.  */
	if (valid_const_initializer
	    && num_nonzero_elements > 1
	    && TREE_READONLY (object)
	    && TREE_CODE (object) == VAR_DECL
	    && (flag_merge_constants >= 2 || !TREE_ADDRESSABLE (object)))
	  {
	    if (notify_temp_creation)
	      return GS_ERROR;
	    DECL_INITIAL (object) = ctor;
	    TREE_STATIC (object) = 1;
	    if (!DECL_NAME (object))
	      DECL_NAME (object) = create_tmp_var_name ("C");
	    walk_tree (&DECL_INITIAL (object), force_labels_r, NULL, NULL);

	    /* ??? C++ doesn't automatically append a .<number> to the
	       assembler name, and even when it does, it looks at FE private
	       data structures to figure out what that number should be,
	       which are not set for this variable.  I suppose this is
	       important for local statics for inline functions, which aren't
	       "local" in the object file sense.  So in order to get a unique
	       TU-local symbol, we must invoke the lhd version now.  */
	    lhd_set_decl_assembler_name (object);

	    *expr_p = NULL_TREE;
	    break;
	  }

	/* If there are "lots" of initialized elements, even discounting
	   those that are not address constants (and thus *must* be
	   computed at runtime), then partition the constructor into
	   constant and non-constant parts.  Block copy the constant
	   parts in, then generate code for the non-constant parts.  */
	/* TODO.  There's code in cp/typeck.c to do this.  */

	if (int_size_in_bytes (TREE_TYPE (ctor)) < 0)
	  /* store_constructor will ignore the clearing of variable-sized
	     objects.  Initializers for such objects must explicitly set
	     every field that needs to be set.  */
	  cleared = false;
	else if (!complete_p && !CONSTRUCTOR_NO_CLEARING (ctor))
	  /* If the constructor isn't complete, clear the whole object
	     beforehand, unless CONSTRUCTOR_NO_CLEARING is set on it.

	     ??? This ought not to be needed.  For any element not present
	     in the initializer, we should simply set them to zero.  Except
	     we'd need to *find* the elements that are not present, and that
	     requires trickery to avoid quadratic compile-time behavior in
	     large cases or excessive memory use in small cases.  */
	  cleared = true;
	else if (num_ctor_elements - num_nonzero_elements
		 > CLEAR_RATIO (optimize_function_for_speed_p (cfun))
		 && num_nonzero_elements < num_ctor_elements / 4)
	  /* If there are "lots" of zeros, it's more efficient to clear
	     the memory and then set the nonzero elements.  */
	  cleared = true;
	else
	  cleared = false;

	/* If there are "lots" of initialized elements, and all of them
	   are valid address constants, then the entire initializer can
	   be dropped to memory, and then memcpy'd out.  Don't do this
	   for sparse arrays, though, as it's more efficient to follow
	   the standard CONSTRUCTOR behavior of memset followed by
	   individual element initialization.  Also don't do this for small
	   all-zero initializers (which aren't big enough to merit
	   clearing), and don't try to make bitwise copies of
	   TREE_ADDRESSABLE types.  */
	if (valid_const_initializer
	    && !(cleared || num_nonzero_elements == 0)
	    && !TREE_ADDRESSABLE (type))
	  {
	    HOST_WIDE_INT size = int_size_in_bytes (type);
	    unsigned int align;

	    /* ??? We can still get unbounded array types, at least
	       from the C++ front end.  This seems wrong, but attempt
	       to work around it for now.  */
	    if (size < 0)
	      {
		size = int_size_in_bytes (TREE_TYPE (object));
		if (size >= 0)
		  TREE_TYPE (ctor) = type = TREE_TYPE (object);
	      }

	    /* Find the maximum alignment we can assume for the object.  */
	    /* ??? Make use of DECL_OFFSET_ALIGN.  */
	    if (DECL_P (object))
	      align = DECL_ALIGN (object);
	    else
	      align = TYPE_ALIGN (type);

	    /* Do a block move either if the size is so small as to make
	       each individual move a sub-unit move on average, or if it
	       is so large as to make individual moves inefficient.  */
	    if (size > 0
		&& num_nonzero_elements > 1
		&& (size < num_nonzero_elements
		    || !can_move_by_pieces (size, align)))
	      {
		if (notify_temp_creation)
		  return GS_ERROR;

		walk_tree (&ctor, force_labels_r, NULL, NULL);
		ctor = tree_output_constant_def (ctor);
		if (!useless_type_conversion_p (type, TREE_TYPE (ctor)))
		  ctor = build1 (VIEW_CONVERT_EXPR, type, ctor);
		TREE_OPERAND (*expr_p, 1) = ctor;

		/* This is no longer an assignment of a CONSTRUCTOR, but
		   we still may have processing to do on the LHS.  So
		   pretend we didn't do anything here to let that happen.  */
		return GS_UNHANDLED;
	      }
	  }

	/* If the target is volatile, we have non-zero elements and more than
	   one field to assign, initialize the target from a temporary.  */
	if (TREE_THIS_VOLATILE (object)
	    && !TREE_ADDRESSABLE (type)
	    && num_nonzero_elements > 0
	    && vec_safe_length (elts) > 1)
	  {
	    tree temp = create_tmp_var (TYPE_MAIN_VARIANT (type), NULL);
	    TREE_OPERAND (*expr_p, 0) = temp;
	    *expr_p = build2 (COMPOUND_EXPR, TREE_TYPE (*expr_p),
			      *expr_p,
			      build2 (MODIFY_EXPR, void_type_node,
				      object, temp));
	    return GS_OK;
	  }

	if (notify_temp_creation)
	  return GS_OK;

	/* If there are nonzero elements and if needed, pre-evaluate to capture
	   elements overlapping with the lhs into temporaries.  We must do this
	   before clearing to fetch the values before they are zeroed-out.  */
	if (num_nonzero_elements > 0 && TREE_CODE (*expr_p) != INIT_EXPR)
	  {
	    preeval_data.lhs_base_decl = get_base_address (object);
	    if (!DECL_P (preeval_data.lhs_base_decl))
	      preeval_data.lhs_base_decl = NULL;
	    preeval_data.lhs_alias_set = get_alias_set (object);

	    gimplify_init_ctor_preeval (&TREE_OPERAND (*expr_p, 1),
					pre_p, post_p, &preeval_data);
	  }

	if (cleared)
	  {
	    /* Zap the CONSTRUCTOR element list, which simplifies this case.
	       Note that we still have to gimplify, in order to handle the
	       case of variable sized types.  Avoid shared tree structures.  */
	    CONSTRUCTOR_ELTS (ctor) = NULL;
	    TREE_SIDE_EFFECTS (ctor) = 0;
	    object = unshare_expr (object);
	    gimplify_stmt (expr_p, pre_p);
	  }

	/* If we have not block cleared the object, or if there are nonzero
	   elements in the constructor, add assignments to the individual
	   scalar fields of the object.  */
	if (!cleared || num_nonzero_elements > 0)
	  gimplify_init_ctor_eval (object, elts, pre_p, cleared);

	*expr_p = NULL_TREE;
      }
      break;

    case COMPLEX_TYPE:
      {
	tree r, i;

	if (notify_temp_creation)
	  return GS_OK;

	/* Extract the real and imaginary parts out of the ctor.  */
	gcc_assert (elts->length () == 2);
	r = (*elts)[0].value;
	i = (*elts)[1].value;
	if (r == NULL || i == NULL)
	  {
	    tree zero = build_zero_cst (TREE_TYPE (type));
	    if (r == NULL)
	      r = zero;
	    if (i == NULL)
	      i = zero;
	  }

	/* Complex types have either COMPLEX_CST or COMPLEX_EXPR to
	   represent creation of a complex value.  */
	if (TREE_CONSTANT (r) && TREE_CONSTANT (i))
	  {
	    ctor = build_complex (type, r, i);
	    TREE_OPERAND (*expr_p, 1) = ctor;
	  }
	else
	  {
	    ctor = build2 (COMPLEX_EXPR, type, r, i);
	    TREE_OPERAND (*expr_p, 1) = ctor;
	    ret = gimplify_expr (&TREE_OPERAND (*expr_p, 1),
				 pre_p,
				 post_p,
				 rhs_predicate_for (TREE_OPERAND (*expr_p, 0)),
				 fb_rvalue);
	  }
      }
      break;

    case VECTOR_TYPE:
      {
	unsigned HOST_WIDE_INT ix;
	constructor_elt *ce;

	if (notify_temp_creation)
	  return GS_OK;

	/* Go ahead and simplify constant constructors to VECTOR_CST.  */
	if (TREE_CONSTANT (ctor))
	  {
	    bool constant_p = true;
	    tree value;

	    /* Even when ctor is constant, it might contain non-*_CST
	       elements, such as addresses or trapping values like
	       1.0/0.0 - 1.0/0.0.  Such expressions don't belong
	       in VECTOR_CST nodes.  */
	    FOR_EACH_CONSTRUCTOR_VALUE (elts, ix, value)
	      if (!CONSTANT_CLASS_P (value))
		{
		  constant_p = false;
		  break;
		}

	    if (constant_p)
	      {
		TREE_OPERAND (*expr_p, 1) = build_vector_from_ctor (type, elts);
		break;
	      }

	    /* Don't reduce an initializer constant even if we can't
	       make a VECTOR_CST.  It won't do anything for us, and it'll
	       prevent us from representing it as a single constant.  */
	    if (initializer_constant_valid_p (ctor, type))
	      break;

	    TREE_CONSTANT (ctor) = 0;
	  }

	/* Vector types use CONSTRUCTOR all the way through gimple
	  compilation as a general initializer.  */
	FOR_EACH_VEC_SAFE_ELT (elts, ix, ce)
	  {
	    enum gimplify_status tret;
	    tret = gimplify_expr (&ce->value, pre_p, post_p, is_gimple_val,
				  fb_rvalue);
	    if (tret == GS_ERROR)
	      ret = GS_ERROR;
	  }
	if (!is_gimple_reg (TREE_OPERAND (*expr_p, 0)))
	  TREE_OPERAND (*expr_p, 1) = get_formal_tmp_var (ctor, pre_p);
      }
      break;

    default:
      /* So how did we get a CONSTRUCTOR for a scalar type?  */
      gcc_unreachable ();
    }

  if (ret == GS_ERROR)
    return GS_ERROR;
  else if (want_value)
    {
      *expr_p = object;
      return GS_OK;
    }
  else
    {
      /* If we have gimplified both sides of the initializer but have
	 not emitted an assignment, do so now.  */
      if (*expr_p)
	{
	  tree lhs = TREE_OPERAND (*expr_p, 0);
	  tree rhs = TREE_OPERAND (*expr_p, 1);
	  gimple init = gimple_build_assign (lhs, rhs);
	  gimplify_seq_add_stmt (pre_p, init);
	  *expr_p = NULL;
	}

      return GS_ALL_DONE;
    }
}

/* Given a pointer value OP0, return a simplified version of an
   indirection through OP0, or NULL_TREE if no simplification is
   possible.  This may only be applied to a rhs of an expression.
   Note that the resulting type may be different from the type pointed
   to in the sense that it is still compatible from the langhooks
   point of view. */

static tree
gimple_fold_indirect_ref_rhs (tree t)
{
  return gimple_fold_indirect_ref (t);
}

/* Subroutine of gimplify_modify_expr to do simplifications of
   MODIFY_EXPRs based on the code of the RHS.  We loop for as long as
   something changes.  */

static enum gimplify_status
gimplify_modify_expr_rhs (tree *expr_p, tree *from_p, tree *to_p,
			  gimple_seq *pre_p, gimple_seq *post_p,
			  bool want_value)
{
  enum gimplify_status ret = GS_UNHANDLED;
  bool changed;

  do
    {
      changed = false;
      switch (TREE_CODE (*from_p))
	{
	case VAR_DECL:
	  /* If we're assigning from a read-only variable initialized with
	     a constructor, do the direct assignment from the constructor,
	     but only if neither source nor target are volatile since this
	     latter assignment might end up being done on a per-field basis.  */
	  if (DECL_INITIAL (*from_p)
	      && TREE_READONLY (*from_p)
	      && !TREE_THIS_VOLATILE (*from_p)
	      && !TREE_THIS_VOLATILE (*to_p)
	      && TREE_CODE (DECL_INITIAL (*from_p)) == CONSTRUCTOR)
	    {
	      tree old_from = *from_p;
	      enum gimplify_status subret;

	      /* Move the constructor into the RHS.  */
	      *from_p = unshare_expr (DECL_INITIAL (*from_p));

	      /* Let's see if gimplify_init_constructor will need to put
		 it in memory.  */
	      subret = gimplify_init_constructor (expr_p, NULL, NULL,
						  false, true);
	      if (subret == GS_ERROR)
		{
		  /* If so, revert the change.  */
		  *from_p = old_from;
		}
	      else
		{
		  ret = GS_OK;
		  changed = true;
		}
	    }
	  break;
	case INDIRECT_REF:
	  {
	    /* If we have code like

	     *(const A*)(A*)&x

	     where the type of "x" is a (possibly cv-qualified variant
	     of "A"), treat the entire expression as identical to "x".
	     This kind of code arises in C++ when an object is bound
	     to a const reference, and if "x" is a TARGET_EXPR we want
	     to take advantage of the optimization below.  */
	    bool volatile_p = TREE_THIS_VOLATILE (*from_p);
	    tree t = gimple_fold_indirect_ref_rhs (TREE_OPERAND (*from_p, 0));
	    if (t)
	      {
		if (TREE_THIS_VOLATILE (t) != volatile_p)
		  {
		    if (TREE_CODE_CLASS (TREE_CODE (t)) == tcc_declaration)
		      t = build_simple_mem_ref_loc (EXPR_LOCATION (*from_p),
						    build_fold_addr_expr (t));
		    if (REFERENCE_CLASS_P (t))
		      TREE_THIS_VOLATILE (t) = volatile_p;
		  }
		*from_p = t;
		ret = GS_OK;
		changed = true;
	      }
	    break;
	  }

	case TARGET_EXPR:
	  {
	    /* If we are initializing something from a TARGET_EXPR, strip the
	       TARGET_EXPR and initialize it directly, if possible.  This can't
	       be done if the initializer is void, since that implies that the
	       temporary is set in some non-trivial way.

	       ??? What about code that pulls out the temp and uses it
	       elsewhere? I think that such code never uses the TARGET_EXPR as
	       an initializer.  If I'm wrong, we'll die because the temp won't
	       have any RTL.  In that case, I guess we'll need to replace
	       references somehow.  */
	    tree init = TARGET_EXPR_INITIAL (*from_p);

	    if (init
		&& !VOID_TYPE_P (TREE_TYPE (init)))
	      {
		*from_p = init;
		ret = GS_OK;
		changed = true;
	      }
	  }
	  break;

	case COMPOUND_EXPR:
	  /* Remove any COMPOUND_EXPR in the RHS so the following cases will be
	     caught.  */
	  gimplify_compound_expr (from_p, pre_p, true);
	  ret = GS_OK;
	  changed = true;
	  break;

	case CONSTRUCTOR:
	  /* If we already made some changes, let the front end have a
	     crack at this before we break it down.  */
	  if (ret != GS_UNHANDLED)
	    break;
	  /* If we're initializing from a CONSTRUCTOR, break this into
	     individual MODIFY_EXPRs.  */
	  return gimplify_init_constructor (expr_p, pre_p, post_p, want_value,
					    false);

	case COND_EXPR:
	  /* If we're assigning to a non-register type, push the assignment
	     down into the branches.  This is mandatory for ADDRESSABLE types,
	     since we cannot generate temporaries for such, but it saves a
	     copy in other cases as well.  */
	  if (!is_gimple_reg_type (TREE_TYPE (*from_p)))
	    {
	      /* This code should mirror the code in gimplify_cond_expr. */
	      enum tree_code code = TREE_CODE (*expr_p);
	      tree cond = *from_p;
	      tree result = *to_p;

	      ret = gimplify_expr (&result, pre_p, post_p,
				   is_gimple_lvalue, fb_lvalue);
	      if (ret != GS_ERROR)
		ret = GS_OK;

	      if (TREE_TYPE (TREE_OPERAND (cond, 1)) != void_type_node)
		TREE_OPERAND (cond, 1)
		  = build2 (code, void_type_node, result,
			    TREE_OPERAND (cond, 1));
	      if (TREE_TYPE (TREE_OPERAND (cond, 2)) != void_type_node)
		TREE_OPERAND (cond, 2)
		  = build2 (code, void_type_node, unshare_expr (result),
			    TREE_OPERAND (cond, 2));

	      TREE_TYPE (cond) = void_type_node;
	      recalculate_side_effects (cond);

	      if (want_value)
		{
		  gimplify_and_add (cond, pre_p);
		  *expr_p = unshare_expr (result);
		}
	      else
		*expr_p = cond;
	      return ret;
	    }
	  break;

	case CALL_EXPR:
	  /* For calls that return in memory, give *to_p as the CALL_EXPR's
	     return slot so that we don't generate a temporary.  */
	  if (!CALL_EXPR_RETURN_SLOT_OPT (*from_p)
	      && aggregate_value_p (*from_p, *from_p))
	    {
	      bool use_target;

	      if (!(rhs_predicate_for (*to_p))(*from_p))
		/* If we need a temporary, *to_p isn't accurate.  */
		use_target = false;
	      /* It's OK to use the return slot directly unless it's an NRV. */
	      else if (TREE_CODE (*to_p) == RESULT_DECL
		       && DECL_NAME (*to_p) == NULL_TREE
		       && needs_to_live_in_memory (*to_p))
		use_target = true;
	      else if (is_gimple_reg_type (TREE_TYPE (*to_p))
		       || (DECL_P (*to_p) && DECL_REGISTER (*to_p)))
		/* Don't force regs into memory.  */
		use_target = false;
	      else if (TREE_CODE (*expr_p) == INIT_EXPR)
		/* It's OK to use the target directly if it's being
		   initialized. */
		use_target = true;
	      else if (variably_modified_type_p (TREE_TYPE (*to_p), NULL_TREE))
		/* Always use the target and thus RSO for variable-sized types.
		   GIMPLE cannot deal with a variable-sized assignment
		   embedded in a call statement.  */
		use_target = true;
	      else if (TREE_CODE (*to_p) != SSA_NAME
		      && (!is_gimple_variable (*to_p)
			  || needs_to_live_in_memory (*to_p)))
		/* Don't use the original target if it's already addressable;
		   if its address escapes, and the called function uses the
		   NRV optimization, a conforming program could see *to_p
		   change before the called function returns; see c++/19317.
		   When optimizing, the return_slot pass marks more functions
		   as safe after we have escape info.  */
		use_target = false;
	      else
		use_target = true;

	      if (use_target)
		{
		  CALL_EXPR_RETURN_SLOT_OPT (*from_p) = 1;
		  mark_addressable (*to_p);
		}
	    }
	  break;

	case WITH_SIZE_EXPR:
	  /* Likewise for calls that return an aggregate of non-constant size,
	     since we would not be able to generate a temporary at all.  */
	  if (TREE_CODE (TREE_OPERAND (*from_p, 0)) == CALL_EXPR)
	    {
	      *from_p = TREE_OPERAND (*from_p, 0);
	      /* We don't change ret in this case because the
		 WITH_SIZE_EXPR might have been added in
		 gimplify_modify_expr, so returning GS_OK would lead to an
		 infinite loop.  */
	      changed = true;
	    }
	  break;

	  /* If we're initializing from a container, push the initialization
	     inside it.  */
	case CLEANUP_POINT_EXPR:
	case BIND_EXPR:
	case STATEMENT_LIST:
	  {
	    tree wrap = *from_p;
	    tree t;

	    ret = gimplify_expr (to_p, pre_p, post_p, is_gimple_min_lval,
				 fb_lvalue);
	    if (ret != GS_ERROR)
	      ret = GS_OK;

	    t = voidify_wrapper_expr (wrap, *expr_p);
	    gcc_assert (t == *expr_p);

	    if (want_value)
	      {
		gimplify_and_add (wrap, pre_p);
		*expr_p = unshare_expr (*to_p);
	      }
	    else
	      *expr_p = wrap;
	    return GS_OK;
	  }

	case COMPOUND_LITERAL_EXPR:
	  {
	    tree complit = TREE_OPERAND (*expr_p, 1);
	    tree decl_s = COMPOUND_LITERAL_EXPR_DECL_EXPR (complit);
	    tree decl = DECL_EXPR_DECL (decl_s);
	    tree init = DECL_INITIAL (decl);

	    /* struct T x = (struct T) { 0, 1, 2 } can be optimized
	       into struct T x = { 0, 1, 2 } if the address of the
	       compound literal has never been taken.  */
	    if (!TREE_ADDRESSABLE (complit)
		&& !TREE_ADDRESSABLE (decl)
		&& init)
	      {
		*expr_p = copy_node (*expr_p);
		TREE_OPERAND (*expr_p, 1) = init;
		return GS_OK;
	      }
	  }

	default:
	  break;
	}
    }
  while (changed);

  return ret;
}


/* Return true if T looks like a valid GIMPLE statement.  */

static bool
is_gimple_stmt (tree t)
{
  const enum tree_code code = TREE_CODE (t);

  switch (code)
    {
    case NOP_EXPR:
      /* The only valid NOP_EXPR is the empty statement.  */
      return IS_EMPTY_STMT (t);

    case BIND_EXPR:
    case COND_EXPR:
      /* These are only valid if they're void.  */
      return TREE_TYPE (t) == NULL || VOID_TYPE_P (TREE_TYPE (t));

    case SWITCH_EXPR:
    case GOTO_EXPR:
    case RETURN_EXPR:
    case LABEL_EXPR:
    case CASE_LABEL_EXPR:
    case TRY_CATCH_EXPR:
    case TRY_FINALLY_EXPR:
    case EH_FILTER_EXPR:
    case CATCH_EXPR:
    case ASM_EXPR:
    case STATEMENT_LIST:
    case OMP_PARALLEL:
    case OMP_FOR:
    case OMP_SIMD:
    case CILK_SIMD:
    case OMP_DISTRIBUTE:
    case OMP_SECTIONS:
    case OMP_SECTION:
    case OMP_SINGLE:
    case OMP_MASTER:
    case OMP_TASKGROUP:
    case OMP_ORDERED:
    case OMP_CRITICAL:
    case OMP_TASK:
      /* These are always void.  */
      return true;

    case CALL_EXPR:
    case MODIFY_EXPR:
    case PREDICT_EXPR:
      /* These are valid regardless of their type.  */
      return true;

    default:
      return false;
    }
}


/* Promote partial stores to COMPLEX variables to total stores.  *EXPR_P is
   a MODIFY_EXPR with a lhs of a REAL/IMAGPART_EXPR of a variable with
   DECL_GIMPLE_REG_P set.

   IMPORTANT NOTE: This promotion is performed by introducing a load of the
   other, unmodified part of the complex object just before the total store.
   As a consequence, if the object is still uninitialized, an undefined value
   will be loaded into a register, which may result in a spurious exception
   if the register is floating-point and the value happens to be a signaling
   NaN for example.  Then the fully-fledged complex operations lowering pass
   followed by a DCE pass are necessary in order to fix things up.  */

static enum gimplify_status
gimplify_modify_expr_complex_part (tree *expr_p, gimple_seq *pre_p,
                                   bool want_value)
{
  enum tree_code code, ocode;
  tree lhs, rhs, new_rhs, other, realpart, imagpart;

  lhs = TREE_OPERAND (*expr_p, 0);
  rhs = TREE_OPERAND (*expr_p, 1);
  code = TREE_CODE (lhs);
  lhs = TREE_OPERAND (lhs, 0);

  ocode = code == REALPART_EXPR ? IMAGPART_EXPR : REALPART_EXPR;
  other = build1 (ocode, TREE_TYPE (rhs), lhs);
  TREE_NO_WARNING (other) = 1;
  other = get_formal_tmp_var (other, pre_p);

  realpart = code == REALPART_EXPR ? rhs : other;
  imagpart = code == REALPART_EXPR ? other : rhs;

  if (TREE_CONSTANT (realpart) && TREE_CONSTANT (imagpart))
    new_rhs = build_complex (TREE_TYPE (lhs), realpart, imagpart);
  else
    new_rhs = build2 (COMPLEX_EXPR, TREE_TYPE (lhs), realpart, imagpart);

  gimplify_seq_add_stmt (pre_p, gimple_build_assign (lhs, new_rhs));
  *expr_p = (want_value) ? rhs : NULL_TREE;

  return GS_ALL_DONE;
}

/* Gimplify the MODIFY_EXPR node pointed to by EXPR_P.

      modify_expr
	      : varname '=' rhs
	      | '*' ID '=' rhs

    PRE_P points to the list where side effects that must happen before
	*EXPR_P should be stored.

    POST_P points to the list where side effects that must happen after
	*EXPR_P should be stored.

    WANT_VALUE is nonzero iff we want to use the value of this expression
	in another expression.  */

static enum gimplify_status
gimplify_modify_expr (tree *expr_p, gimple_seq *pre_p, gimple_seq *post_p,
		      bool want_value)
{
  tree *from_p = &TREE_OPERAND (*expr_p, 1);
  tree *to_p = &TREE_OPERAND (*expr_p, 0);
  enum gimplify_status ret = GS_UNHANDLED;
  gimple assign;
  location_t loc = EXPR_LOCATION (*expr_p);
  gimple_stmt_iterator gsi;

  gcc_assert (TREE_CODE (*expr_p) == MODIFY_EXPR
	      || TREE_CODE (*expr_p) == INIT_EXPR);

  /* Trying to simplify a clobber using normal logic doesn't work,
     so handle it here.  */
  if (TREE_CLOBBER_P (*from_p))
    {
      ret = gimplify_expr (to_p, pre_p, post_p, is_gimple_lvalue, fb_lvalue);
      if (ret == GS_ERROR)
	return ret;
      gcc_assert (!want_value
		  && (TREE_CODE (*to_p) == VAR_DECL
		      || TREE_CODE (*to_p) == MEM_REF));
      gimplify_seq_add_stmt (pre_p, gimple_build_assign (*to_p, *from_p));
      *expr_p = NULL;
      return GS_ALL_DONE;
    }

  /* Insert pointer conversions required by the middle-end that are not
     required by the frontend.  This fixes middle-end type checking for
     for example gcc.dg/redecl-6.c.  */
  if (POINTER_TYPE_P (TREE_TYPE (*to_p)))
    {
      STRIP_USELESS_TYPE_CONVERSION (*from_p);
      if (!useless_type_conversion_p (TREE_TYPE (*to_p), TREE_TYPE (*from_p)))
	*from_p = fold_convert_loc (loc, TREE_TYPE (*to_p), *from_p);
    }

  /* See if any simplifications can be done based on what the RHS is.  */
  ret = gimplify_modify_expr_rhs (expr_p, from_p, to_p, pre_p, post_p,
				  want_value);
  if (ret != GS_UNHANDLED)
    return ret;

  /* For zero sized types only gimplify the left hand side and right hand
     side as statements and throw away the assignment.  Do this after
     gimplify_modify_expr_rhs so we handle TARGET_EXPRs of addressable
     types properly.  */
  if (zero_sized_type (TREE_TYPE (*from_p)) && !want_value)
    {
      gimplify_stmt (from_p, pre_p);
      gimplify_stmt (to_p, pre_p);
      *expr_p = NULL_TREE;
      return GS_ALL_DONE;
    }

  /* If the value being copied is of variable width, compute the length
     of the copy into a WITH_SIZE_EXPR.   Note that we need to do this
     before gimplifying any of the operands so that we can resolve any
     PLACEHOLDER_EXPRs in the size.  Also note that the RTL expander uses
     the size of the expression to be copied, not of the destination, so
     that is what we must do here.  */
  maybe_with_size_expr (from_p);

  ret = gimplify_expr (to_p, pre_p, post_p, is_gimple_lvalue, fb_lvalue);
  if (ret == GS_ERROR)
    return ret;

  /* As a special case, we have to temporarily allow for assignments
     with a CALL_EXPR on the RHS.  Since in GIMPLE a function call is
     a toplevel statement, when gimplifying the GENERIC expression
     MODIFY_EXPR <a, CALL_EXPR <foo>>, we cannot create the tuple
     GIMPLE_ASSIGN <a, GIMPLE_CALL <foo>>.

     Instead, we need to create the tuple GIMPLE_CALL <a, foo>.  To
     prevent gimplify_expr from trying to create a new temporary for
     foo's LHS, we tell it that it should only gimplify until it
     reaches the CALL_EXPR.  On return from gimplify_expr, the newly
     created GIMPLE_CALL <foo> will be the last statement in *PRE_P
     and all we need to do here is set 'a' to be its LHS.  */
  ret = gimplify_expr (from_p, pre_p, post_p, rhs_predicate_for (*to_p),
		       fb_rvalue);
  if (ret == GS_ERROR)
    return ret;

  /* Now see if the above changed *from_p to something we handle specially.  */
  ret = gimplify_modify_expr_rhs (expr_p, from_p, to_p, pre_p, post_p,
				  want_value);
  if (ret != GS_UNHANDLED)
    return ret;

  /* If we've got a variable sized assignment between two lvalues (i.e. does
     not involve a call), then we can make things a bit more straightforward
     by converting the assignment to memcpy or memset.  */
  if (TREE_CODE (*from_p) == WITH_SIZE_EXPR)
    {
      tree from = TREE_OPERAND (*from_p, 0);
      tree size = TREE_OPERAND (*from_p, 1);

      if (TREE_CODE (from) == CONSTRUCTOR)
	return gimplify_modify_expr_to_memset (expr_p, size, want_value, pre_p);

      if (is_gimple_addressable (from))
	{
	  *from_p = from;
	  return gimplify_modify_expr_to_memcpy (expr_p, size, want_value,
	      					 pre_p);
	}
    }

  /* Transform partial stores to non-addressable complex variables into
     total stores.  This allows us to use real instead of virtual operands
     for these variables, which improves optimization.  */
  if ((TREE_CODE (*to_p) == REALPART_EXPR
       || TREE_CODE (*to_p) == IMAGPART_EXPR)
      && is_gimple_reg (TREE_OPERAND (*to_p, 0)))
    return gimplify_modify_expr_complex_part (expr_p, pre_p, want_value);

  /* Try to alleviate the effects of the gimplification creating artificial
     temporaries (see for example is_gimple_reg_rhs) on the debug info.  */
  if (!gimplify_ctxp->into_ssa
      && TREE_CODE (*from_p) == VAR_DECL
      && DECL_IGNORED_P (*from_p)
      && DECL_P (*to_p)
      && !DECL_IGNORED_P (*to_p))
    {
      if (!DECL_NAME (*from_p) && DECL_NAME (*to_p))
	DECL_NAME (*from_p)
	  = create_tmp_var_name (IDENTIFIER_POINTER (DECL_NAME (*to_p)));
      DECL_HAS_DEBUG_EXPR_P (*from_p) = 1;
      SET_DECL_DEBUG_EXPR (*from_p, *to_p);
   }

  if (want_value && TREE_THIS_VOLATILE (*to_p))
    *from_p = get_initialized_tmp_var (*from_p, pre_p, post_p);

  if (TREE_CODE (*from_p) == CALL_EXPR)
    {
      /* Since the RHS is a CALL_EXPR, we need to create a GIMPLE_CALL
	 instead of a GIMPLE_ASSIGN.  */
      tree fnptrtype = TREE_TYPE (CALL_EXPR_FN (*from_p));
      CALL_EXPR_FN (*from_p) = TREE_OPERAND (CALL_EXPR_FN (*from_p), 0);
      STRIP_USELESS_TYPE_CONVERSION (CALL_EXPR_FN (*from_p));
      tree fndecl = get_callee_fndecl (*from_p);
      if (fndecl
	  && DECL_BUILT_IN_CLASS (fndecl) == BUILT_IN_NORMAL
	  && DECL_FUNCTION_CODE (fndecl) == BUILT_IN_EXPECT
	  && call_expr_nargs (*from_p) == 3)
	assign = gimple_build_call_internal (IFN_BUILTIN_EXPECT, 3,
					     CALL_EXPR_ARG (*from_p, 0),
					     CALL_EXPR_ARG (*from_p, 1),
					     CALL_EXPR_ARG (*from_p, 2));
      else
	{
	  assign = gimple_build_call_from_tree (*from_p);
	  gimple_call_set_fntype (assign, TREE_TYPE (fnptrtype));
	}
      notice_special_calls (assign);
      if (!gimple_call_noreturn_p (assign))
	gimple_call_set_lhs (assign, *to_p);
    }
  else
    {
      assign = gimple_build_assign (*to_p, *from_p);
      gimple_set_location (assign, EXPR_LOCATION (*expr_p));
    }

  if (gimplify_ctxp->into_ssa && is_gimple_reg (*to_p))
    {
      /* We should have got an SSA name from the start.  */
      gcc_assert (TREE_CODE (*to_p) == SSA_NAME);
    }

  gimplify_seq_add_stmt (pre_p, assign);
  gsi = gsi_last (*pre_p);
  maybe_fold_stmt (&gsi);

  if (want_value)
    {
      *expr_p = TREE_THIS_VOLATILE (*to_p) ? *from_p : unshare_expr (*to_p);
      return GS_OK;
    }
  else
    *expr_p = NULL;

  return GS_ALL_DONE;
}

/* Gimplify a comparison between two variable-sized objects.  Do this
   with a call to BUILT_IN_MEMCMP.  */

static enum gimplify_status
gimplify_variable_sized_compare (tree *expr_p)
{
  location_t loc = EXPR_LOCATION (*expr_p);
  tree op0 = TREE_OPERAND (*expr_p, 0);
  tree op1 = TREE_OPERAND (*expr_p, 1);
  tree t, arg, dest, src, expr;

  arg = TYPE_SIZE_UNIT (TREE_TYPE (op0));
  arg = unshare_expr (arg);
  arg = SUBSTITUTE_PLACEHOLDER_IN_EXPR (arg, op0);
  src = build_fold_addr_expr_loc (loc, op1);
  dest = build_fold_addr_expr_loc (loc, op0);
  t = builtin_decl_implicit (BUILT_IN_MEMCMP);
  t = build_call_expr_loc (loc, t, 3, dest, src, arg);

  expr
    = build2 (TREE_CODE (*expr_p), TREE_TYPE (*expr_p), t, integer_zero_node);
  SET_EXPR_LOCATION (expr, loc);
  *expr_p = expr;

  return GS_OK;
}

/* Gimplify a comparison between two aggregate objects of integral scalar
   mode as a comparison between the bitwise equivalent scalar values.  */

static enum gimplify_status
gimplify_scalar_mode_aggregate_compare (tree *expr_p)
{
  location_t loc = EXPR_LOCATION (*expr_p);
  tree op0 = TREE_OPERAND (*expr_p, 0);
  tree op1 = TREE_OPERAND (*expr_p, 1);

  tree type = TREE_TYPE (op0);
  tree scalar_type = lang_hooks.types.type_for_mode (TYPE_MODE (type), 1);

  op0 = fold_build1_loc (loc, VIEW_CONVERT_EXPR, scalar_type, op0);
  op1 = fold_build1_loc (loc, VIEW_CONVERT_EXPR, scalar_type, op1);

  *expr_p
    = fold_build2_loc (loc, TREE_CODE (*expr_p), TREE_TYPE (*expr_p), op0, op1);

  return GS_OK;
}

/* Gimplify an expression sequence.  This function gimplifies each
   expression and rewrites the original expression with the last
   expression of the sequence in GIMPLE form.

   PRE_P points to the list where the side effects for all the
       expressions in the sequence will be emitted.

   WANT_VALUE is true when the result of the last COMPOUND_EXPR is used.  */

static enum gimplify_status
gimplify_compound_expr (tree *expr_p, gimple_seq *pre_p, bool want_value)
{
  tree t = *expr_p;

  do
    {
      tree *sub_p = &TREE_OPERAND (t, 0);

      if (TREE_CODE (*sub_p) == COMPOUND_EXPR)
	gimplify_compound_expr (sub_p, pre_p, false);
      else
	gimplify_stmt (sub_p, pre_p);

      t = TREE_OPERAND (t, 1);
    }
  while (TREE_CODE (t) == COMPOUND_EXPR);

  *expr_p = t;
  if (want_value)
    return GS_OK;
  else
    {
      gimplify_stmt (expr_p, pre_p);
      return GS_ALL_DONE;
    }
}

/* Gimplify a SAVE_EXPR node.  EXPR_P points to the expression to
   gimplify.  After gimplification, EXPR_P will point to a new temporary
   that holds the original value of the SAVE_EXPR node.

   PRE_P points to the list where side effects that must happen before
   *EXPR_P should be stored.  */

static enum gimplify_status
gimplify_save_expr (tree *expr_p, gimple_seq *pre_p, gimple_seq *post_p)
{
  enum gimplify_status ret = GS_ALL_DONE;
  tree val;

  gcc_assert (TREE_CODE (*expr_p) == SAVE_EXPR);
  val = TREE_OPERAND (*expr_p, 0);

  /* If the SAVE_EXPR has not been resolved, then evaluate it once.  */
  if (!SAVE_EXPR_RESOLVED_P (*expr_p))
    {
      /* The operand may be a void-valued expression such as SAVE_EXPRs
	 generated by the Java frontend for class initialization.  It is
	 being executed only for its side-effects.  */
      if (TREE_TYPE (val) == void_type_node)
	{
	  ret = gimplify_expr (&TREE_OPERAND (*expr_p, 0), pre_p, post_p,
			       is_gimple_stmt, fb_none);
	  val = NULL;
	}
      else
	val = get_initialized_tmp_var (val, pre_p, post_p);

      TREE_OPERAND (*expr_p, 0) = val;
      SAVE_EXPR_RESOLVED_P (*expr_p) = 1;
    }

  *expr_p = val;

  return ret;
}

/* Rewrite the ADDR_EXPR node pointed to by EXPR_P

      unary_expr
	      : ...
	      | '&' varname
	      ...

    PRE_P points to the list where side effects that must happen before
	*EXPR_P should be stored.

    POST_P points to the list where side effects that must happen after
	*EXPR_P should be stored.  */

static enum gimplify_status
gimplify_addr_expr (tree *expr_p, gimple_seq *pre_p, gimple_seq *post_p)
{
  tree expr = *expr_p;
  tree op0 = TREE_OPERAND (expr, 0);
  enum gimplify_status ret;
  location_t loc = EXPR_LOCATION (*expr_p);

  switch (TREE_CODE (op0))
    {
    case INDIRECT_REF:
    do_indirect_ref:
      /* Check if we are dealing with an expression of the form '&*ptr'.
	 While the front end folds away '&*ptr' into 'ptr', these
	 expressions may be generated internally by the compiler (e.g.,
	 builtins like __builtin_va_end).  */
      /* Caution: the silent array decomposition semantics we allow for
	 ADDR_EXPR means we can't always discard the pair.  */
      /* Gimplification of the ADDR_EXPR operand may drop
	 cv-qualification conversions, so make sure we add them if
	 needed.  */
      {
	tree op00 = TREE_OPERAND (op0, 0);
	tree t_expr = TREE_TYPE (expr);
	tree t_op00 = TREE_TYPE (op00);

        if (!useless_type_conversion_p (t_expr, t_op00))
	  op00 = fold_convert_loc (loc, TREE_TYPE (expr), op00);
        *expr_p = op00;
        ret = GS_OK;
      }
      break;

    case VIEW_CONVERT_EXPR:
      /* Take the address of our operand and then convert it to the type of
	 this ADDR_EXPR.

	 ??? The interactions of VIEW_CONVERT_EXPR and aliasing is not at
	 all clear.  The impact of this transformation is even less clear.  */

      /* If the operand is a useless conversion, look through it.  Doing so
	 guarantees that the ADDR_EXPR and its operand will remain of the
	 same type.  */
      if (tree_ssa_useless_type_conversion (TREE_OPERAND (op0, 0)))
	op0 = TREE_OPERAND (op0, 0);

      *expr_p = fold_convert_loc (loc, TREE_TYPE (expr),
				  build_fold_addr_expr_loc (loc,
							TREE_OPERAND (op0, 0)));
      ret = GS_OK;
      break;

    default:
      /* We use fb_either here because the C frontend sometimes takes
	 the address of a call that returns a struct; see
	 gcc.dg/c99-array-lval-1.c.  The gimplifier will correctly make
	 the implied temporary explicit.  */

      /* Make the operand addressable.  */
      ret = gimplify_expr (&TREE_OPERAND (expr, 0), pre_p, post_p,
			   is_gimple_addressable, fb_either);
      if (ret == GS_ERROR)
	break;

      /* Then mark it.  Beware that it may not be possible to do so directly
	 if a temporary has been created by the gimplification.  */
      prepare_gimple_addressable (&TREE_OPERAND (expr, 0), pre_p);

      op0 = TREE_OPERAND (expr, 0);

      /* For various reasons, the gimplification of the expression
	 may have made a new INDIRECT_REF.  */
      if (TREE_CODE (op0) == INDIRECT_REF)
	goto do_indirect_ref;

      mark_addressable (TREE_OPERAND (expr, 0));

      /* The FEs may end up building ADDR_EXPRs early on a decl with
	 an incomplete type.  Re-build ADDR_EXPRs in canonical form
	 here.  */
      if (!types_compatible_p (TREE_TYPE (op0), TREE_TYPE (TREE_TYPE (expr))))
	*expr_p = build_fold_addr_expr (op0);

      /* Make sure TREE_CONSTANT and TREE_SIDE_EFFECTS are set properly.  */
      recompute_tree_invariant_for_addr_expr (*expr_p);

      /* If we re-built the ADDR_EXPR add a conversion to the original type
         if required.  */
      if (!useless_type_conversion_p (TREE_TYPE (expr), TREE_TYPE (*expr_p)))
	*expr_p = fold_convert (TREE_TYPE (expr), *expr_p);

      break;
    }

  return ret;
}

/* Gimplify the operands of an ASM_EXPR.  Input operands should be a gimple
   value; output operands should be a gimple lvalue.  */

static enum gimplify_status
gimplify_asm_expr (tree *expr_p, gimple_seq *pre_p, gimple_seq *post_p)
{
  tree expr;
  int noutputs;
  const char **oconstraints;
  int i;
  tree link;
  const char *constraint;
  bool allows_mem, allows_reg, is_inout;
  enum gimplify_status ret, tret;
  gimple stmt;
  vec<tree, va_gc> *inputs;
  vec<tree, va_gc> *outputs;
  vec<tree, va_gc> *clobbers;
  vec<tree, va_gc> *labels;
  tree link_next;

  expr = *expr_p;
  noutputs = list_length (ASM_OUTPUTS (expr));
  oconstraints = (const char **) alloca ((noutputs) * sizeof (const char *));

  inputs = NULL;
  outputs = NULL;
  clobbers = NULL;
  labels = NULL;

  ret = GS_ALL_DONE;
  link_next = NULL_TREE;
  for (i = 0, link = ASM_OUTPUTS (expr); link; ++i, link = link_next)
    {
      bool ok;
      size_t constraint_len;

      link_next = TREE_CHAIN (link);

      oconstraints[i]
	= constraint
	= TREE_STRING_POINTER (TREE_VALUE (TREE_PURPOSE (link)));
      constraint_len = strlen (constraint);
      if (constraint_len == 0)
        continue;

      ok = parse_output_constraint (&constraint, i, 0, 0,
				    &allows_mem, &allows_reg, &is_inout);
      if (!ok)
	{
	  ret = GS_ERROR;
	  is_inout = false;
	}

      if (!allows_reg && allows_mem)
	mark_addressable (TREE_VALUE (link));

      tret = gimplify_expr (&TREE_VALUE (link), pre_p, post_p,
			    is_inout ? is_gimple_min_lval : is_gimple_lvalue,
			    fb_lvalue | fb_mayfail);
      if (tret == GS_ERROR)
	{
	  error ("invalid lvalue in asm output %d", i);
	  ret = tret;
	}

      vec_safe_push (outputs, link);
      TREE_CHAIN (link) = NULL_TREE;

      if (is_inout)
	{
	  /* An input/output operand.  To give the optimizers more
	     flexibility, split it into separate input and output
 	     operands.  */
	  tree input;
	  char buf[10];

	  /* Turn the in/out constraint into an output constraint.  */
	  char *p = xstrdup (constraint);
	  p[0] = '=';
	  TREE_VALUE (TREE_PURPOSE (link)) = build_string (constraint_len, p);

	  /* And add a matching input constraint.  */
	  if (allows_reg)
	    {
	      sprintf (buf, "%d", i);

	      /* If there are multiple alternatives in the constraint,
		 handle each of them individually.  Those that allow register
		 will be replaced with operand number, the others will stay
		 unchanged.  */
	      if (strchr (p, ',') != NULL)
		{
		  size_t len = 0, buflen = strlen (buf);
		  char *beg, *end, *str, *dst;

		  for (beg = p + 1;;)
		    {
		      end = strchr (beg, ',');
		      if (end == NULL)
			end = strchr (beg, '\0');
		      if ((size_t) (end - beg) < buflen)
			len += buflen + 1;
		      else
			len += end - beg + 1;
		      if (*end)
			beg = end + 1;
		      else
			break;
		    }

		  str = (char *) alloca (len);
		  for (beg = p + 1, dst = str;;)
		    {
		      const char *tem;
		      bool mem_p, reg_p, inout_p;

		      end = strchr (beg, ',');
		      if (end)
			*end = '\0';
		      beg[-1] = '=';
		      tem = beg - 1;
		      parse_output_constraint (&tem, i, 0, 0,
					       &mem_p, &reg_p, &inout_p);
		      if (dst != str)
			*dst++ = ',';
		      if (reg_p)
			{
			  memcpy (dst, buf, buflen);
			  dst += buflen;
			}
		      else
			{
			  if (end)
			    len = end - beg;
			  else
			    len = strlen (beg);
			  memcpy (dst, beg, len);
			  dst += len;
			}
		      if (end)
			beg = end + 1;
		      else
			break;
		    }
		  *dst = '\0';
		  input = build_string (dst - str, str);
		}
	      else
		input = build_string (strlen (buf), buf);
	    }
	  else
	    input = build_string (constraint_len - 1, constraint + 1);

	  free (p);

	  input = build_tree_list (build_tree_list (NULL_TREE, input),
				   unshare_expr (TREE_VALUE (link)));
	  ASM_INPUTS (expr) = chainon (ASM_INPUTS (expr), input);
	}
    }

  link_next = NULL_TREE;
  for (link = ASM_INPUTS (expr); link; ++i, link = link_next)
    {
      link_next = TREE_CHAIN (link);
      constraint = TREE_STRING_POINTER (TREE_VALUE (TREE_PURPOSE (link)));
      parse_input_constraint (&constraint, 0, 0, noutputs, 0,
			      oconstraints, &allows_mem, &allows_reg);

      /* If we can't make copies, we can only accept memory.  */
      if (TREE_ADDRESSABLE (TREE_TYPE (TREE_VALUE (link))))
	{
	  if (allows_mem)
	    allows_reg = 0;
	  else
	    {
	      error ("impossible constraint in %<asm%>");
	      error ("non-memory input %d must stay in memory", i);
	      return GS_ERROR;
	    }
	}

      /* If the operand is a memory input, it should be an lvalue.  */
      if (!allows_reg && allows_mem)
	{
	  tree inputv = TREE_VALUE (link);
	  STRIP_NOPS (inputv);
	  if (TREE_CODE (inputv) == PREDECREMENT_EXPR
	      || TREE_CODE (inputv) == PREINCREMENT_EXPR
	      || TREE_CODE (inputv) == POSTDECREMENT_EXPR
	      || TREE_CODE (inputv) == POSTINCREMENT_EXPR)
	    TREE_VALUE (link) = error_mark_node;
	  tret = gimplify_expr (&TREE_VALUE (link), pre_p, post_p,
				is_gimple_lvalue, fb_lvalue | fb_mayfail);
	  mark_addressable (TREE_VALUE (link));
	  if (tret == GS_ERROR)
	    {
	      if (EXPR_HAS_LOCATION (TREE_VALUE (link)))
	        input_location = EXPR_LOCATION (TREE_VALUE (link));
	      error ("memory input %d is not directly addressable", i);
	      ret = tret;
	    }
	}
      else
	{
	  tret = gimplify_expr (&TREE_VALUE (link), pre_p, post_p,
				is_gimple_asm_val, fb_rvalue);
	  if (tret == GS_ERROR)
	    ret = tret;
	}

      TREE_CHAIN (link) = NULL_TREE;
      vec_safe_push (inputs, link);
    }

  link_next = NULL_TREE;
  for (link = ASM_CLOBBERS (expr); link; ++i, link = link_next)
    {
      link_next = TREE_CHAIN (link);
      TREE_CHAIN (link) = NULL_TREE;
      vec_safe_push (clobbers, link);
    }

  link_next = NULL_TREE;
  for (link = ASM_LABELS (expr); link; ++i, link = link_next)
    {
      link_next = TREE_CHAIN (link);
      TREE_CHAIN (link) = NULL_TREE;
      vec_safe_push (labels, link);
    }

  /* Do not add ASMs with errors to the gimple IL stream.  */
  if (ret != GS_ERROR)
    {
      stmt = gimple_build_asm_vec (TREE_STRING_POINTER (ASM_STRING (expr)),
				   inputs, outputs, clobbers, labels);

      gimple_asm_set_volatile (stmt, ASM_VOLATILE_P (expr));
      gimple_asm_set_input (stmt, ASM_INPUT_P (expr));

      gimplify_seq_add_stmt (pre_p, stmt);
    }

  return ret;
}

/* Gimplify a CLEANUP_POINT_EXPR.  Currently this works by adding
   GIMPLE_WITH_CLEANUP_EXPRs to the prequeue as we encounter cleanups while
   gimplifying the body, and converting them to TRY_FINALLY_EXPRs when we
   return to this function.

   FIXME should we complexify the prequeue handling instead?  Or use flags
   for all the cleanups and let the optimizer tighten them up?  The current
   code seems pretty fragile; it will break on a cleanup within any
   non-conditional nesting.  But any such nesting would be broken, anyway;
   we can't write a TRY_FINALLY_EXPR that starts inside a nesting construct
   and continues out of it.  We can do that at the RTL level, though, so
   having an optimizer to tighten up try/finally regions would be a Good
   Thing.  */

static enum gimplify_status
gimplify_cleanup_point_expr (tree *expr_p, gimple_seq *pre_p)
{
  gimple_stmt_iterator iter;
  gimple_seq body_sequence = NULL;

  tree temp = voidify_wrapper_expr (*expr_p, NULL);

  /* We only care about the number of conditions between the innermost
     CLEANUP_POINT_EXPR and the cleanup.  So save and reset the count and
     any cleanups collected outside the CLEANUP_POINT_EXPR.  */
  int old_conds = gimplify_ctxp->conditions;
  gimple_seq old_cleanups = gimplify_ctxp->conditional_cleanups;
  bool old_in_cleanup_point_expr = gimplify_ctxp->in_cleanup_point_expr;
  gimplify_ctxp->conditions = 0;
  gimplify_ctxp->conditional_cleanups = NULL;
  gimplify_ctxp->in_cleanup_point_expr = true;

  gimplify_stmt (&TREE_OPERAND (*expr_p, 0), &body_sequence);

  gimplify_ctxp->conditions = old_conds;
  gimplify_ctxp->conditional_cleanups = old_cleanups;
  gimplify_ctxp->in_cleanup_point_expr = old_in_cleanup_point_expr;

  for (iter = gsi_start (body_sequence); !gsi_end_p (iter); )
    {
      gimple wce = gsi_stmt (iter);

      if (gimple_code (wce) == GIMPLE_WITH_CLEANUP_EXPR)
	{
	  if (gsi_one_before_end_p (iter))
	    {
              /* Note that gsi_insert_seq_before and gsi_remove do not
                 scan operands, unlike some other sequence mutators.  */
	      if (!gimple_wce_cleanup_eh_only (wce))
		gsi_insert_seq_before_without_update (&iter,
						      gimple_wce_cleanup (wce),
						      GSI_SAME_STMT);
	      gsi_remove (&iter, true);
	      break;
	    }
	  else
	    {
	      gimple_statement_try *gtry;
	      gimple_seq seq;
	      enum gimple_try_flags kind;

	      if (gimple_wce_cleanup_eh_only (wce))
		kind = GIMPLE_TRY_CATCH;
	      else
		kind = GIMPLE_TRY_FINALLY;
	      seq = gsi_split_seq_after (iter);

	      gtry = gimple_build_try (seq, gimple_wce_cleanup (wce), kind);
              /* Do not use gsi_replace here, as it may scan operands.
                 We want to do a simple structural modification only.  */
	      gsi_set_stmt (&iter, gtry);
	      iter = gsi_start (gtry->eval);
	    }
	}
      else
	gsi_next (&iter);
    }

  gimplify_seq_add_seq (pre_p, body_sequence);
  if (temp)
    {
      *expr_p = temp;
      return GS_OK;
    }
  else
    {
      *expr_p = NULL;
      return GS_ALL_DONE;
    }
}

/* Insert a cleanup marker for gimplify_cleanup_point_expr.  CLEANUP
   is the cleanup action required.  EH_ONLY is true if the cleanup should
   only be executed if an exception is thrown, not on normal exit.  */

static void
gimple_push_cleanup (tree var, tree cleanup, bool eh_only, gimple_seq *pre_p)
{
  gimple wce;
  gimple_seq cleanup_stmts = NULL;

  /* Errors can result in improperly nested cleanups.  Which results in
     confusion when trying to resolve the GIMPLE_WITH_CLEANUP_EXPR.  */
  if (seen_error ())
    return;

  if (gimple_conditional_context ())
    {
      /* If we're in a conditional context, this is more complex.  We only
	 want to run the cleanup if we actually ran the initialization that
	 necessitates it, but we want to run it after the end of the
	 conditional context.  So we wrap the try/finally around the
	 condition and use a flag to determine whether or not to actually
	 run the destructor.  Thus

	   test ? f(A()) : 0

	 becomes (approximately)

	   flag = 0;
	   try {
	     if (test) { A::A(temp); flag = 1; val = f(temp); }
	     else { val = 0; }
	   } finally {
	     if (flag) A::~A(temp);
	   }
	   val
      */
      tree flag = create_tmp_var (boolean_type_node, "cleanup");
      gimple ffalse = gimple_build_assign (flag, boolean_false_node);
      gimple ftrue = gimple_build_assign (flag, boolean_true_node);

      cleanup = build3 (COND_EXPR, void_type_node, flag, cleanup, NULL);
      gimplify_stmt (&cleanup, &cleanup_stmts);
      wce = gimple_build_wce (cleanup_stmts);

      gimplify_seq_add_stmt (&gimplify_ctxp->conditional_cleanups, ffalse);
      gimplify_seq_add_stmt (&gimplify_ctxp->conditional_cleanups, wce);
      gimplify_seq_add_stmt (pre_p, ftrue);

      /* Because of this manipulation, and the EH edges that jump
	 threading cannot redirect, the temporary (VAR) will appear
	 to be used uninitialized.  Don't warn.  */
      TREE_NO_WARNING (var) = 1;
    }
  else
    {
      gimplify_stmt (&cleanup, &cleanup_stmts);
      wce = gimple_build_wce (cleanup_stmts);
      gimple_wce_set_cleanup_eh_only (wce, eh_only);
      gimplify_seq_add_stmt (pre_p, wce);
    }
}

/* Gimplify a TARGET_EXPR which doesn't appear on the rhs of an INIT_EXPR.  */

static enum gimplify_status
gimplify_target_expr (tree *expr_p, gimple_seq *pre_p, gimple_seq *post_p)
{
  tree targ = *expr_p;
  tree temp = TARGET_EXPR_SLOT (targ);
  tree init = TARGET_EXPR_INITIAL (targ);
  enum gimplify_status ret;

  if (init)
    {
      tree cleanup = NULL_TREE;

      /* TARGET_EXPR temps aren't part of the enclosing block, so add it
	 to the temps list.  Handle also variable length TARGET_EXPRs.  */
      if (TREE_CODE (DECL_SIZE (temp)) != INTEGER_CST)
	{
	  if (!TYPE_SIZES_GIMPLIFIED (TREE_TYPE (temp)))
	    gimplify_type_sizes (TREE_TYPE (temp), pre_p);
	  gimplify_vla_decl (temp, pre_p);
	}
      else
	gimple_add_tmp_var (temp);

      /* If TARGET_EXPR_INITIAL is void, then the mere evaluation of the
	 expression is supposed to initialize the slot.  */
      if (VOID_TYPE_P (TREE_TYPE (init)))
	ret = gimplify_expr (&init, pre_p, post_p, is_gimple_stmt, fb_none);
      else
	{
	  tree init_expr = build2 (INIT_EXPR, void_type_node, temp, init);
	  init = init_expr;
	  ret = gimplify_expr (&init, pre_p, post_p, is_gimple_stmt, fb_none);
	  init = NULL;
	  ggc_free (init_expr);
	}
      if (ret == GS_ERROR)
	{
	  /* PR c++/28266 Make sure this is expanded only once. */
	  TARGET_EXPR_INITIAL (targ) = NULL_TREE;
	  return GS_ERROR;
	}
      if (init)
	gimplify_and_add (init, pre_p);

      /* If needed, push the cleanup for the temp.  */
      if (TARGET_EXPR_CLEANUP (targ))
	{
	  if (CLEANUP_EH_ONLY (targ))
	    gimple_push_cleanup (temp, TARGET_EXPR_CLEANUP (targ),
				 CLEANUP_EH_ONLY (targ), pre_p);
	  else
	    cleanup = TARGET_EXPR_CLEANUP (targ);
	}

      /* Add a clobber for the temporary going out of scope, like
	 gimplify_bind_expr.  */
      if (gimplify_ctxp->in_cleanup_point_expr
	  && needs_to_live_in_memory (temp)
	  && flag_stack_reuse == SR_ALL)
	{
	  tree clobber = build_constructor (TREE_TYPE (temp),
					    NULL);
	  TREE_THIS_VOLATILE (clobber) = true;
	  clobber = build2 (MODIFY_EXPR, TREE_TYPE (temp), temp, clobber);
	  if (cleanup)
	    cleanup = build2 (COMPOUND_EXPR, void_type_node, cleanup,
			      clobber);
	  else
	    cleanup = clobber;
	}

      if (cleanup)
	gimple_push_cleanup (temp, cleanup, false, pre_p);

      /* Only expand this once.  */
      TREE_OPERAND (targ, 3) = init;
      TARGET_EXPR_INITIAL (targ) = NULL_TREE;
    }
  else
    /* We should have expanded this before.  */
    gcc_assert (DECL_SEEN_IN_BIND_EXPR_P (temp));

  *expr_p = temp;
  return GS_OK;
}

/* Gimplification of expression trees.  */

/* Gimplify an expression which appears at statement context.  The
   corresponding GIMPLE statements are added to *SEQ_P.  If *SEQ_P is
   NULL, a new sequence is allocated.

   Return true if we actually added a statement to the queue.  */

bool
gimplify_stmt (tree *stmt_p, gimple_seq *seq_p)
{
  gimple_seq_node last;

  last = gimple_seq_last (*seq_p);
  gimplify_expr (stmt_p, seq_p, NULL, is_gimple_stmt, fb_none);
  return last != gimple_seq_last (*seq_p);
}

/* Add FIRSTPRIVATE entries for DECL in the OpenMP the surrounding parallels
   to CTX.  If entries already exist, force them to be some flavor of private.
   If there is no enclosing parallel, do nothing.  */

void
omp_firstprivatize_variable (struct gimplify_omp_ctx *ctx, tree decl)
{
  splay_tree_node n;

  if (decl == NULL || !DECL_P (decl))
    return;

  do
    {
      n = splay_tree_lookup (ctx->variables, (splay_tree_key)decl);
      if (n != NULL)
	{
	  if (n->value & GOVD_SHARED)
	    n->value = GOVD_FIRSTPRIVATE | (n->value & GOVD_SEEN);
	  else if (n->value & GOVD_MAP)
	    n->value |= GOVD_MAP_TO_ONLY;
	  else
	    return;
	}
      else if (ctx->region_type == ORT_TARGET)
	omp_add_variable (ctx, decl, GOVD_MAP | GOVD_MAP_TO_ONLY);
      else if (ctx->region_type != ORT_WORKSHARE
	       && ctx->region_type != ORT_SIMD
	       && ctx->region_type != ORT_TARGET_DATA)
	omp_add_variable (ctx, decl, GOVD_FIRSTPRIVATE);

      ctx = ctx->outer_context;
    }
  while (ctx);
}

/* Similarly for each of the type sizes of TYPE.  */

static void
omp_firstprivatize_type_sizes (struct gimplify_omp_ctx *ctx, tree type)
{
  if (type == NULL || type == error_mark_node)
    return;
  type = TYPE_MAIN_VARIANT (type);

  if (pointer_set_insert (ctx->privatized_types, type))
    return;

  switch (TREE_CODE (type))
    {
    case INTEGER_TYPE:
    case ENUMERAL_TYPE:
    case BOOLEAN_TYPE:
    case REAL_TYPE:
    case FIXED_POINT_TYPE:
      omp_firstprivatize_variable (ctx, TYPE_MIN_VALUE (type));
      omp_firstprivatize_variable (ctx, TYPE_MAX_VALUE (type));
      break;

    case ARRAY_TYPE:
      omp_firstprivatize_type_sizes (ctx, TREE_TYPE (type));
      omp_firstprivatize_type_sizes (ctx, TYPE_DOMAIN (type));
      break;

    case RECORD_TYPE:
    case UNION_TYPE:
    case QUAL_UNION_TYPE:
      {
	tree field;
	for (field = TYPE_FIELDS (type); field; field = DECL_CHAIN (field))
	  if (TREE_CODE (field) == FIELD_DECL)
	    {
	      omp_firstprivatize_variable (ctx, DECL_FIELD_OFFSET (field));
	      omp_firstprivatize_type_sizes (ctx, TREE_TYPE (field));
	    }
      }
      break;

    case POINTER_TYPE:
    case REFERENCE_TYPE:
      omp_firstprivatize_type_sizes (ctx, TREE_TYPE (type));
      break;

    default:
      break;
    }

  omp_firstprivatize_variable (ctx, TYPE_SIZE (type));
  omp_firstprivatize_variable (ctx, TYPE_SIZE_UNIT (type));
  lang_hooks.types.omp_firstprivatize_type_sizes (ctx, type);
}

/* Add an entry for DECL in the OpenMP context CTX with FLAGS.  */

static void
omp_add_variable (struct gimplify_omp_ctx *ctx, tree decl, unsigned int flags)
{
  splay_tree_node n;
  unsigned int nflags;
  tree t;

  if (error_operand_p (decl))
    return;

  /* Never elide decls whose type has TREE_ADDRESSABLE set.  This means
     there are constructors involved somewhere.  */
  if (TREE_ADDRESSABLE (TREE_TYPE (decl))
      || TYPE_NEEDS_CONSTRUCTING (TREE_TYPE (decl)))
    flags |= GOVD_SEEN;

  n = splay_tree_lookup (ctx->variables, (splay_tree_key)decl);
  if (n != NULL && n->value != GOVD_ALIGNED)
    {
      /* We shouldn't be re-adding the decl with the same data
	 sharing class.  */
      gcc_assert ((n->value & GOVD_DATA_SHARE_CLASS & flags) == 0);
      /* The only combination of data sharing classes we should see is
	 FIRSTPRIVATE and LASTPRIVATE.  */
      nflags = n->value | flags;
      gcc_assert ((nflags & GOVD_DATA_SHARE_CLASS)
		  == (GOVD_FIRSTPRIVATE | GOVD_LASTPRIVATE)
		  || (flags & GOVD_DATA_SHARE_CLASS) == 0);
      n->value = nflags;
      return;
    }

  /* When adding a variable-sized variable, we have to handle all sorts
     of additional bits of data: the pointer replacement variable, and
     the parameters of the type.  */
  if (DECL_SIZE (decl) && TREE_CODE (DECL_SIZE (decl)) != INTEGER_CST)
    {
      /* Add the pointer replacement variable as PRIVATE if the variable
	 replacement is private, else FIRSTPRIVATE since we'll need the
	 address of the original variable either for SHARED, or for the
	 copy into or out of the context.  */
      if (!(flags & GOVD_LOCAL))
	{
	  nflags = flags & GOVD_MAP
		   ? GOVD_MAP | GOVD_MAP_TO_ONLY | GOVD_EXPLICIT
		   : flags & GOVD_PRIVATE ? GOVD_PRIVATE : GOVD_FIRSTPRIVATE;
	  nflags |= flags & GOVD_SEEN;
	  t = DECL_VALUE_EXPR (decl);
	  gcc_assert (TREE_CODE (t) == INDIRECT_REF);
	  t = TREE_OPERAND (t, 0);
	  gcc_assert (DECL_P (t));
	  omp_add_variable (ctx, t, nflags);
	}

      /* Add all of the variable and type parameters (which should have
	 been gimplified to a formal temporary) as FIRSTPRIVATE.  */
      omp_firstprivatize_variable (ctx, DECL_SIZE_UNIT (decl));
      omp_firstprivatize_variable (ctx, DECL_SIZE (decl));
      omp_firstprivatize_type_sizes (ctx, TREE_TYPE (decl));

      /* The variable-sized variable itself is never SHARED, only some form
	 of PRIVATE.  The sharing would take place via the pointer variable
	 which we remapped above.  */
      if (flags & GOVD_SHARED)
	flags = GOVD_PRIVATE | GOVD_DEBUG_PRIVATE
		| (flags & (GOVD_SEEN | GOVD_EXPLICIT));

      /* We're going to make use of the TYPE_SIZE_UNIT at least in the
	 alloca statement we generate for the variable, so make sure it
	 is available.  This isn't automatically needed for the SHARED
	 case, since we won't be allocating local storage then.
	 For local variables TYPE_SIZE_UNIT might not be gimplified yet,
	 in this case omp_notice_variable will be called later
	 on when it is gimplified.  */
      else if (! (flags & (GOVD_LOCAL | GOVD_MAP))
	       && DECL_P (TYPE_SIZE_UNIT (TREE_TYPE (decl))))
	omp_notice_variable (ctx, TYPE_SIZE_UNIT (TREE_TYPE (decl)), true);
    }
  else if ((flags & (GOVD_MAP | GOVD_LOCAL)) == 0
	   && lang_hooks.decls.omp_privatize_by_reference (decl))
    {
      omp_firstprivatize_type_sizes (ctx, TREE_TYPE (decl));

      /* Similar to the direct variable sized case above, we'll need the
	 size of references being privatized.  */
      if ((flags & GOVD_SHARED) == 0)
	{
	  t = TYPE_SIZE_UNIT (TREE_TYPE (TREE_TYPE (decl)));
	  if (TREE_CODE (t) != INTEGER_CST)
	    omp_notice_variable (ctx, t, true);
	}
    }

  if (n != NULL)
    n->value |= flags;
  else
    splay_tree_insert (ctx->variables, (splay_tree_key)decl, flags);
}

/* Notice a threadprivate variable DECL used in OpenMP context CTX.
   This just prints out diagnostics about threadprivate variable uses
   in untied tasks.  If DECL2 is non-NULL, prevent this warning
   on that variable.  */

static bool
omp_notice_threadprivate_variable (struct gimplify_omp_ctx *ctx, tree decl,
				   tree decl2)
{
  splay_tree_node n;
  struct gimplify_omp_ctx *octx;

  for (octx = ctx; octx; octx = octx->outer_context)
    if (octx->region_type == ORT_TARGET)
      {
	n = splay_tree_lookup (octx->variables, (splay_tree_key)decl);
	if (n == NULL)
	  {
	    error ("threadprivate variable %qE used in target region",
		   DECL_NAME (decl));
	    error_at (octx->location, "enclosing target region");
	    splay_tree_insert (octx->variables, (splay_tree_key)decl, 0);
	  }
	if (decl2)
	  splay_tree_insert (octx->variables, (splay_tree_key)decl2, 0);
      }

  if (ctx->region_type != ORT_UNTIED_TASK)
    return false;
  n = splay_tree_lookup (ctx->variables, (splay_tree_key)decl);
  if (n == NULL)
    {
      error ("threadprivate variable %qE used in untied task",
	     DECL_NAME (decl));
      error_at (ctx->location, "enclosing task");
      splay_tree_insert (ctx->variables, (splay_tree_key)decl, 0);
    }
  if (decl2)
    splay_tree_insert (ctx->variables, (splay_tree_key)decl2, 0);
  return false;
}

/* Record the fact that DECL was used within the OpenMP context CTX.
   IN_CODE is true when real code uses DECL, and false when we should
   merely emit default(none) errors.  Return true if DECL is going to
   be remapped and thus DECL shouldn't be gimplified into its
   DECL_VALUE_EXPR (if any).  */

static bool
omp_notice_variable (struct gimplify_omp_ctx *ctx, tree decl, bool in_code)
{
  splay_tree_node n;
  unsigned flags = in_code ? GOVD_SEEN : 0;
  bool ret = false, shared;

  if (error_operand_p (decl))
    return false;

  /* Threadprivate variables are predetermined.  */
  if (is_global_var (decl))
    {
      if (DECL_THREAD_LOCAL_P (decl))
	return omp_notice_threadprivate_variable (ctx, decl, NULL_TREE);

      if (DECL_HAS_VALUE_EXPR_P (decl))
	{
	  tree value = get_base_address (DECL_VALUE_EXPR (decl));

	  if (value && DECL_P (value) && DECL_THREAD_LOCAL_P (value))
	    return omp_notice_threadprivate_variable (ctx, decl, value);
	}
    }

  n = splay_tree_lookup (ctx->variables, (splay_tree_key)decl);
  if (ctx->region_type == ORT_TARGET)
    {
      ret = lang_hooks.decls.omp_disregard_value_expr (decl, true);
      if (n == NULL)
	{
	  if (!lang_hooks.types.omp_mappable_type (TREE_TYPE (decl)))
	    {
	      error ("%qD referenced in target region does not have "
		     "a mappable type", decl);
	      omp_add_variable (ctx, decl, GOVD_MAP | GOVD_EXPLICIT | flags);
	    }
	  else
	    omp_add_variable (ctx, decl, GOVD_MAP | flags);
	}
      else
	{
	  /* If nothing changed, there's nothing left to do.  */
	  if ((n->value & flags) == flags)
	    return ret;
	  n->value |= flags;
	}
      goto do_outer;
    }

  if (n == NULL)
    {
      enum omp_clause_default_kind default_kind, kind;
      struct gimplify_omp_ctx *octx;

      if (ctx->region_type == ORT_WORKSHARE
	  || ctx->region_type == ORT_SIMD
	  || ctx->region_type == ORT_TARGET_DATA)
	goto do_outer;

      /* ??? Some compiler-generated variables (like SAVE_EXPRs) could be
	 remapped firstprivate instead of shared.  To some extent this is
	 addressed in omp_firstprivatize_type_sizes, but not effectively.  */
      default_kind = ctx->default_kind;
      kind = lang_hooks.decls.omp_predetermined_sharing (decl);
      if (kind != OMP_CLAUSE_DEFAULT_UNSPECIFIED)
	default_kind = kind;

      switch (default_kind)
	{
	case OMP_CLAUSE_DEFAULT_NONE:
	  if ((ctx->region_type & ORT_PARALLEL) != 0)
	    {
	      error ("%qE not specified in enclosing parallel",
		     DECL_NAME (lang_hooks.decls.omp_report_decl (decl)));
	      error_at (ctx->location, "enclosing parallel");
	    }
	  else if ((ctx->region_type & ORT_TASK) != 0)
	    {
	      error ("%qE not specified in enclosing task",
		     DECL_NAME (lang_hooks.decls.omp_report_decl (decl)));
	      error_at (ctx->location, "enclosing task");
	    }
	  else if (ctx->region_type == ORT_TEAMS)
	    {
	      error ("%qE not specified in enclosing teams construct",
		     DECL_NAME (lang_hooks.decls.omp_report_decl (decl)));
	      error_at (ctx->location, "enclosing teams construct");
	    }
	  else
	    gcc_unreachable ();
	  /* FALLTHRU */
	case OMP_CLAUSE_DEFAULT_SHARED:
	  flags |= GOVD_SHARED;
	  break;
	case OMP_CLAUSE_DEFAULT_PRIVATE:
	  flags |= GOVD_PRIVATE;
	  break;
	case OMP_CLAUSE_DEFAULT_FIRSTPRIVATE:
	  flags |= GOVD_FIRSTPRIVATE;
	  break;
	case OMP_CLAUSE_DEFAULT_UNSPECIFIED:
	  /* decl will be either GOVD_FIRSTPRIVATE or GOVD_SHARED.  */
	  gcc_assert ((ctx->region_type & ORT_TASK) != 0);
	  if (ctx->outer_context)
	    omp_notice_variable (ctx->outer_context, decl, in_code);
	  for (octx = ctx->outer_context; octx; octx = octx->outer_context)
	    {
	      splay_tree_node n2;

	      if ((octx->region_type & (ORT_TARGET_DATA | ORT_TARGET)) != 0)
		continue;
	      n2 = splay_tree_lookup (octx->variables, (splay_tree_key) decl);
	      if (n2 && (n2->value & GOVD_DATA_SHARE_CLASS) != GOVD_SHARED)
		{
		  flags |= GOVD_FIRSTPRIVATE;
		  break;
		}
	      if ((octx->region_type & (ORT_PARALLEL | ORT_TEAMS)) != 0)
		break;
	    }
	  if (flags & GOVD_FIRSTPRIVATE)
	    break;
	  if (octx == NULL
	      && (TREE_CODE (decl) == PARM_DECL
		  || (!is_global_var (decl)
		      && DECL_CONTEXT (decl) == current_function_decl)))
	    {
	      flags |= GOVD_FIRSTPRIVATE;
	      break;
	    }
	  flags |= GOVD_SHARED;
	  break;
	default:
	  gcc_unreachable ();
	}

      if ((flags & GOVD_PRIVATE)
	  && lang_hooks.decls.omp_private_outer_ref (decl))
	flags |= GOVD_PRIVATE_OUTER_REF;

      omp_add_variable (ctx, decl, flags);

      shared = (flags & GOVD_SHARED) != 0;
      ret = lang_hooks.decls.omp_disregard_value_expr (decl, shared);
      goto do_outer;
    }

  if ((n->value & (GOVD_SEEN | GOVD_LOCAL)) == 0
      && (flags & (GOVD_SEEN | GOVD_LOCAL)) == GOVD_SEEN
      && DECL_SIZE (decl)
      && TREE_CODE (DECL_SIZE (decl)) != INTEGER_CST)
    {
      splay_tree_node n2;
      tree t = DECL_VALUE_EXPR (decl);
      gcc_assert (TREE_CODE (t) == INDIRECT_REF);
      t = TREE_OPERAND (t, 0);
      gcc_assert (DECL_P (t));
      n2 = splay_tree_lookup (ctx->variables, (splay_tree_key) t);
      n2->value |= GOVD_SEEN;
    }

  shared = ((flags | n->value) & GOVD_SHARED) != 0;
  ret = lang_hooks.decls.omp_disregard_value_expr (decl, shared);

  /* If nothing changed, there's nothing left to do.  */
  if ((n->value & flags) == flags)
    return ret;
  flags |= n->value;
  n->value = flags;

 do_outer:
  /* If the variable is private in the current context, then we don't
     need to propagate anything to an outer context.  */
  if ((flags & GOVD_PRIVATE) && !(flags & GOVD_PRIVATE_OUTER_REF))
    return ret;
  if (ctx->outer_context
      && omp_notice_variable (ctx->outer_context, decl, in_code))
    return true;
  return ret;
}

/* Verify that DECL is private within CTX.  If there's specific information
   to the contrary in the innermost scope, generate an error.  */

static bool
omp_is_private (struct gimplify_omp_ctx *ctx, tree decl, int simd)
{
  splay_tree_node n;

  n = splay_tree_lookup (ctx->variables, (splay_tree_key)decl);
  if (n != NULL)
    {
      if (n->value & GOVD_SHARED)
	{
	  if (ctx == gimplify_omp_ctxp)
	    {
	      if (simd)
		error ("iteration variable %qE is predetermined linear",
		       DECL_NAME (decl));
	      else
		error ("iteration variable %qE should be private",
		       DECL_NAME (decl));
	      n->value = GOVD_PRIVATE;
	      return true;
	    }
	  else
	    return false;
	}
      else if ((n->value & GOVD_EXPLICIT) != 0
	       && (ctx == gimplify_omp_ctxp
		   || (ctx->region_type == ORT_COMBINED_PARALLEL
		       && gimplify_omp_ctxp->outer_context == ctx)))
	{
	  if ((n->value & GOVD_FIRSTPRIVATE) != 0)
	    error ("iteration variable %qE should not be firstprivate",
		   DECL_NAME (decl));
	  else if ((n->value & GOVD_REDUCTION) != 0)
	    error ("iteration variable %qE should not be reduction",
		   DECL_NAME (decl));
	  else if (simd == 1 && (n->value & GOVD_LASTPRIVATE) != 0)
	    error ("iteration variable %qE should not be lastprivate",
		   DECL_NAME (decl));
	  else if (simd && (n->value & GOVD_PRIVATE) != 0)
	    error ("iteration variable %qE should not be private",
		   DECL_NAME (decl));
	  else if (simd == 2 && (n->value & GOVD_LINEAR) != 0)
	    error ("iteration variable %qE is predetermined linear",
		   DECL_NAME (decl));
	}
      return (ctx == gimplify_omp_ctxp
	      || (ctx->region_type == ORT_COMBINED_PARALLEL
		  && gimplify_omp_ctxp->outer_context == ctx));
    }

  if (ctx->region_type != ORT_WORKSHARE
      && ctx->region_type != ORT_SIMD)
    return false;
  else if (ctx->outer_context)
    return omp_is_private (ctx->outer_context, decl, simd);
  return false;
}

/* Return true if DECL is private within a parallel region
   that binds to the current construct's context or in parallel
   region's REDUCTION clause.  */

static bool
omp_check_private (struct gimplify_omp_ctx *ctx, tree decl, bool copyprivate)
{
  splay_tree_node n;

  do
    {
      ctx = ctx->outer_context;
      if (ctx == NULL)
	return !(is_global_var (decl)
		 /* References might be private, but might be shared too,
		    when checking for copyprivate, assume they might be
		    private, otherwise assume they might be shared.  */
		 || (!copyprivate
		     && lang_hooks.decls.omp_privatize_by_reference (decl)));

      if ((ctx->region_type & (ORT_TARGET | ORT_TARGET_DATA)) != 0)
	continue;

      n = splay_tree_lookup (ctx->variables, (splay_tree_key) decl);
      if (n != NULL)
	return (n->value & GOVD_SHARED) == 0;
    }
  while (ctx->region_type == ORT_WORKSHARE
	 || ctx->region_type == ORT_SIMD);
  return false;
}

/* Scan the OpenMP clauses in *LIST_P, installing mappings into a new
   and previous omp contexts.  */

static void
gimplify_scan_omp_clauses (tree *list_p, gimple_seq *pre_p,
			   enum omp_region_type region_type)
{
  struct gimplify_omp_ctx *ctx, *outer_ctx;
  tree c;

  ctx = new_omp_context (region_type);
  outer_ctx = ctx->outer_context;

  while ((c = *list_p) != NULL)
    {
      bool remove = false;
      bool notice_outer = true;
      const char *check_non_private = NULL;
      unsigned int flags;
      tree decl;

      switch (OMP_CLAUSE_CODE (c))
	{
	case OMP_CLAUSE_PRIVATE:
	  flags = GOVD_PRIVATE | GOVD_EXPLICIT;
	  if (lang_hooks.decls.omp_private_outer_ref (OMP_CLAUSE_DECL (c)))
	    {
	      flags |= GOVD_PRIVATE_OUTER_REF;
	      OMP_CLAUSE_PRIVATE_OUTER_REF (c) = 1;
	    }
	  else
	    notice_outer = false;
	  goto do_add;
	case OMP_CLAUSE_SHARED:
	  flags = GOVD_SHARED | GOVD_EXPLICIT;
	  goto do_add;
	case OMP_CLAUSE_FIRSTPRIVATE:
	  flags = GOVD_FIRSTPRIVATE | GOVD_EXPLICIT;
	  check_non_private = "firstprivate";
	  goto do_add;
	case OMP_CLAUSE_LASTPRIVATE:
	  flags = GOVD_LASTPRIVATE | GOVD_SEEN | GOVD_EXPLICIT;
	  check_non_private = "lastprivate";
	  goto do_add;
	case OMP_CLAUSE_REDUCTION:
	  flags = GOVD_REDUCTION | GOVD_SEEN | GOVD_EXPLICIT;
	  check_non_private = "reduction";
	  goto do_add;
	case OMP_CLAUSE_LINEAR:
	  if (gimplify_expr (&OMP_CLAUSE_LINEAR_STEP (c), pre_p, NULL,
			     is_gimple_val, fb_rvalue) == GS_ERROR)
	    {
	      remove = true;
	      break;
	    }
	  flags = GOVD_LINEAR | GOVD_EXPLICIT;
	  goto do_add;

	case OMP_CLAUSE_MAP:
	  decl = OMP_CLAUSE_DECL (c);
	  if (error_operand_p (decl))
	    {
	      remove = true;
	      break;
	    }
	  if (OMP_CLAUSE_SIZE (c) == NULL_TREE)
	    OMP_CLAUSE_SIZE (c) = DECL_P (decl) ? DECL_SIZE_UNIT (decl)
				  : TYPE_SIZE_UNIT (TREE_TYPE (decl));
	  if (gimplify_expr (&OMP_CLAUSE_SIZE (c), pre_p,
			     NULL, is_gimple_val, fb_rvalue) == GS_ERROR)
	    {
	      remove = true;
	      break;
	    }
	  if (!DECL_P (decl))
	    {
	      if (gimplify_expr (&OMP_CLAUSE_DECL (c), pre_p,
				 NULL, is_gimple_lvalue, fb_lvalue)
		  == GS_ERROR)
		{
		  remove = true;
		  break;
		}
	      break;
	    }
	  flags = GOVD_MAP | GOVD_EXPLICIT;
	  goto do_add;

	case OMP_CLAUSE_DEPEND:
	  if (TREE_CODE (OMP_CLAUSE_DECL (c)) == COMPOUND_EXPR)
	    {
	      gimplify_expr (&TREE_OPERAND (OMP_CLAUSE_DECL (c), 0), pre_p,
			     NULL, is_gimple_val, fb_rvalue);
	      OMP_CLAUSE_DECL (c) = TREE_OPERAND (OMP_CLAUSE_DECL (c), 1);
	    }
	  if (error_operand_p (OMP_CLAUSE_DECL (c)))
	    {
	      remove = true;
	      break;
	    }
	  OMP_CLAUSE_DECL (c) = build_fold_addr_expr (OMP_CLAUSE_DECL (c));
	  if (gimplify_expr (&OMP_CLAUSE_DECL (c), pre_p, NULL,
			     is_gimple_val, fb_rvalue) == GS_ERROR)
	    {
	      remove = true;
	      break;
	    }
	  break;

	case OMP_CLAUSE_TO:
	case OMP_CLAUSE_FROM:
	  decl = OMP_CLAUSE_DECL (c);
	  if (error_operand_p (decl))
	    {
	      remove = true;
	      break;
	    }
	  if (OMP_CLAUSE_SIZE (c) == NULL_TREE)
	    OMP_CLAUSE_SIZE (c) = DECL_P (decl) ? DECL_SIZE_UNIT (decl)
				  : TYPE_SIZE_UNIT (TREE_TYPE (decl));
	  if (gimplify_expr (&OMP_CLAUSE_SIZE (c), pre_p,
			     NULL, is_gimple_val, fb_rvalue) == GS_ERROR)
	    {
	      remove = true;
	      break;
	    }
	  if (!DECL_P (decl))
	    {
	      if (gimplify_expr (&OMP_CLAUSE_DECL (c), pre_p,
				 NULL, is_gimple_lvalue, fb_lvalue)
		  == GS_ERROR)
		{
		  remove = true;
		  break;
		}
	      break;
	    }
	  goto do_notice;

	do_add:
	  decl = OMP_CLAUSE_DECL (c);
	  if (error_operand_p (decl))
	    {
	      remove = true;
	      break;
	    }
	  omp_add_variable (ctx, decl, flags);
	  if (OMP_CLAUSE_CODE (c) == OMP_CLAUSE_REDUCTION
	      && OMP_CLAUSE_REDUCTION_PLACEHOLDER (c))
	    {
	      omp_add_variable (ctx, OMP_CLAUSE_REDUCTION_PLACEHOLDER (c),
				GOVD_LOCAL | GOVD_SEEN);
	      gimplify_omp_ctxp = ctx;
	      push_gimplify_context ();

	      OMP_CLAUSE_REDUCTION_GIMPLE_INIT (c) = NULL;
	      OMP_CLAUSE_REDUCTION_GIMPLE_MERGE (c) = NULL;

	      gimplify_and_add (OMP_CLAUSE_REDUCTION_INIT (c),
		  		&OMP_CLAUSE_REDUCTION_GIMPLE_INIT (c));
	      pop_gimplify_context
		(gimple_seq_first_stmt (OMP_CLAUSE_REDUCTION_GIMPLE_INIT (c)));
	      push_gimplify_context ();
	      gimplify_and_add (OMP_CLAUSE_REDUCTION_MERGE (c),
		  		&OMP_CLAUSE_REDUCTION_GIMPLE_MERGE (c));
	      pop_gimplify_context
		(gimple_seq_first_stmt (OMP_CLAUSE_REDUCTION_GIMPLE_MERGE (c)));
	      OMP_CLAUSE_REDUCTION_INIT (c) = NULL_TREE;
	      OMP_CLAUSE_REDUCTION_MERGE (c) = NULL_TREE;

	      gimplify_omp_ctxp = outer_ctx;
	    }
	  else if (OMP_CLAUSE_CODE (c) == OMP_CLAUSE_LASTPRIVATE
		   && OMP_CLAUSE_LASTPRIVATE_STMT (c))
	    {
	      gimplify_omp_ctxp = ctx;
	      push_gimplify_context ();
	      if (TREE_CODE (OMP_CLAUSE_LASTPRIVATE_STMT (c)) != BIND_EXPR)
		{
		  tree bind = build3 (BIND_EXPR, void_type_node, NULL,
				      NULL, NULL);
		  TREE_SIDE_EFFECTS (bind) = 1;
		  BIND_EXPR_BODY (bind) = OMP_CLAUSE_LASTPRIVATE_STMT (c);
		  OMP_CLAUSE_LASTPRIVATE_STMT (c) = bind;
		}
	      gimplify_and_add (OMP_CLAUSE_LASTPRIVATE_STMT (c),
				&OMP_CLAUSE_LASTPRIVATE_GIMPLE_SEQ (c));
	      pop_gimplify_context
		(gimple_seq_first_stmt (OMP_CLAUSE_LASTPRIVATE_GIMPLE_SEQ (c)));
	      OMP_CLAUSE_LASTPRIVATE_STMT (c) = NULL_TREE;

	      gimplify_omp_ctxp = outer_ctx;
	    }
	  else if (OMP_CLAUSE_CODE (c) == OMP_CLAUSE_LINEAR
		   && OMP_CLAUSE_LINEAR_STMT (c))
	    {
	      gimplify_omp_ctxp = ctx;
	      push_gimplify_context ();
	      if (TREE_CODE (OMP_CLAUSE_LINEAR_STMT (c)) != BIND_EXPR)
		{
		  tree bind = build3 (BIND_EXPR, void_type_node, NULL,
				      NULL, NULL);
		  TREE_SIDE_EFFECTS (bind) = 1;
		  BIND_EXPR_BODY (bind) = OMP_CLAUSE_LINEAR_STMT (c);
		  OMP_CLAUSE_LINEAR_STMT (c) = bind;
		}
	      gimplify_and_add (OMP_CLAUSE_LINEAR_STMT (c),
				&OMP_CLAUSE_LINEAR_GIMPLE_SEQ (c));
	      pop_gimplify_context
		(gimple_seq_first_stmt (OMP_CLAUSE_LINEAR_GIMPLE_SEQ (c)));
	      OMP_CLAUSE_LINEAR_STMT (c) = NULL_TREE;

	      gimplify_omp_ctxp = outer_ctx;
	    }
	  if (notice_outer)
	    goto do_notice;
	  break;

	case OMP_CLAUSE_COPYIN:
	case OMP_CLAUSE_COPYPRIVATE:
	  decl = OMP_CLAUSE_DECL (c);
	  if (error_operand_p (decl))
	    {
	      remove = true;
	      break;
	    }
	  if (OMP_CLAUSE_CODE (c) == OMP_CLAUSE_COPYPRIVATE
	      && !remove
	      && !omp_check_private (ctx, decl, true))
	    {
	      remove = true;
	      if (is_global_var (decl))
		{
		  if (DECL_THREAD_LOCAL_P (decl))
		    remove = false;
		  else if (DECL_HAS_VALUE_EXPR_P (decl))
		    {
		      tree value = get_base_address (DECL_VALUE_EXPR (decl));

		      if (value
			  && DECL_P (value)
			  && DECL_THREAD_LOCAL_P (value))
			remove = false;
		    }
		}
	      if (remove)
		error_at (OMP_CLAUSE_LOCATION (c),
			  "copyprivate variable %qE is not threadprivate"
			  " or private in outer context", DECL_NAME (decl));
	    }
	do_notice:
	  if (outer_ctx)
	    omp_notice_variable (outer_ctx, decl, true);
	  if (check_non_private
	      && region_type == ORT_WORKSHARE
	      && omp_check_private (ctx, decl, false))
	    {
	      error ("%s variable %qE is private in outer context",
		     check_non_private, DECL_NAME (decl));
	      remove = true;
	    }
	  break;

	case OMP_CLAUSE_FINAL:
	case OMP_CLAUSE_IF:
	  OMP_CLAUSE_OPERAND (c, 0)
	    = gimple_boolify (OMP_CLAUSE_OPERAND (c, 0));
	  /* Fall through.  */

	case OMP_CLAUSE_SCHEDULE:
	case OMP_CLAUSE_NUM_THREADS:
	case OMP_CLAUSE_NUM_TEAMS:
	case OMP_CLAUSE_THREAD_LIMIT:
	case OMP_CLAUSE_DIST_SCHEDULE:
	case OMP_CLAUSE_DEVICE:
	  if (gimplify_expr (&OMP_CLAUSE_OPERAND (c, 0), pre_p, NULL,
			     is_gimple_val, fb_rvalue) == GS_ERROR)
	    remove = true;
	  break;

	case OMP_CLAUSE_NOWAIT:
	case OMP_CLAUSE_ORDERED:
	case OMP_CLAUSE_UNTIED:
	case OMP_CLAUSE_COLLAPSE:
	case OMP_CLAUSE_MERGEABLE:
	case OMP_CLAUSE_PROC_BIND:
	case OMP_CLAUSE_SAFELEN:
	  break;

	case OMP_CLAUSE_ALIGNED:
	  decl = OMP_CLAUSE_DECL (c);
	  if (error_operand_p (decl))
	    {
	      remove = true;
	      break;
	    }
	  if (gimplify_expr (&OMP_CLAUSE_ALIGNED_ALIGNMENT (c), pre_p, NULL,
			     is_gimple_val, fb_rvalue) == GS_ERROR)
	    {
	      remove = true;
	      break;
	    }
	  if (!is_global_var (decl)
	      && TREE_CODE (TREE_TYPE (decl)) == POINTER_TYPE)
	    omp_add_variable (ctx, decl, GOVD_ALIGNED);
	  break;

	case OMP_CLAUSE_DEFAULT:
	  ctx->default_kind = OMP_CLAUSE_DEFAULT_KIND (c);
	  break;

	default:
	  gcc_unreachable ();
	}

      if (remove)
	*list_p = OMP_CLAUSE_CHAIN (c);
      else
	list_p = &OMP_CLAUSE_CHAIN (c);
    }

  gimplify_omp_ctxp = ctx;
}

struct gimplify_adjust_omp_clauses_data
{
  tree *list_p;
  gimple_seq *pre_p;
};

/* For all variables that were not actually used within the context,
   remove PRIVATE, SHARED, and FIRSTPRIVATE clauses.  */

static int
gimplify_adjust_omp_clauses_1 (splay_tree_node n, void *data)
{
  tree *list_p = ((struct gimplify_adjust_omp_clauses_data *) data)->list_p;
  gimple_seq *pre_p
    = ((struct gimplify_adjust_omp_clauses_data *) data)->pre_p;
  tree decl = (tree) n->key;
  unsigned flags = n->value;
  enum omp_clause_code code;
  tree clause;
  bool private_debug;

  if (flags & (GOVD_EXPLICIT | GOVD_LOCAL))
    return 0;
  if ((flags & GOVD_SEEN) == 0)
    return 0;
  if (flags & GOVD_DEBUG_PRIVATE)
    {
      gcc_assert ((flags & GOVD_DATA_SHARE_CLASS) == GOVD_PRIVATE);
      private_debug = true;
    }
  else if (flags & GOVD_MAP)
    private_debug = false;
  else
    private_debug
      = lang_hooks.decls.omp_private_debug_clause (decl,
						   !!(flags & GOVD_SHARED));
  if (private_debug)
    code = OMP_CLAUSE_PRIVATE;
  else if (flags & GOVD_MAP)
    code = OMP_CLAUSE_MAP;
  else if (flags & GOVD_SHARED)
    {
      if (is_global_var (decl))
	{
	  struct gimplify_omp_ctx *ctx = gimplify_omp_ctxp->outer_context;
	  while (ctx != NULL)
	    {
	      splay_tree_node on
		= splay_tree_lookup (ctx->variables, (splay_tree_key) decl);
	      if (on && (on->value & (GOVD_FIRSTPRIVATE | GOVD_LASTPRIVATE
				      | GOVD_PRIVATE | GOVD_REDUCTION
				      | GOVD_LINEAR)) != 0)
		break;
	      ctx = ctx->outer_context;
	    }
	  if (ctx == NULL)
	    return 0;
	}
      code = OMP_CLAUSE_SHARED;
    }
  else if (flags & GOVD_PRIVATE)
    code = OMP_CLAUSE_PRIVATE;
  else if (flags & GOVD_FIRSTPRIVATE)
    code = OMP_CLAUSE_FIRSTPRIVATE;
  else if (flags & GOVD_LASTPRIVATE)
    code = OMP_CLAUSE_LASTPRIVATE;
  else if (flags & GOVD_ALIGNED)
    return 0;
  else
    gcc_unreachable ();

  clause = build_omp_clause (input_location, code);
  OMP_CLAUSE_DECL (clause) = decl;
  OMP_CLAUSE_CHAIN (clause) = *list_p;
  if (private_debug)
    OMP_CLAUSE_PRIVATE_DEBUG (clause) = 1;
  else if (code == OMP_CLAUSE_PRIVATE && (flags & GOVD_PRIVATE_OUTER_REF))
    OMP_CLAUSE_PRIVATE_OUTER_REF (clause) = 1;
  else if (code == OMP_CLAUSE_MAP)
    {
      OMP_CLAUSE_MAP_KIND (clause) = flags & GOVD_MAP_TO_ONLY
				     ? OMP_CLAUSE_MAP_TO
				     : OMP_CLAUSE_MAP_TOFROM;
      if (DECL_SIZE (decl)
	  && TREE_CODE (DECL_SIZE (decl)) != INTEGER_CST)
	{
	  tree decl2 = DECL_VALUE_EXPR (decl);
	  gcc_assert (TREE_CODE (decl2) == INDIRECT_REF);
	  decl2 = TREE_OPERAND (decl2, 0);
	  gcc_assert (DECL_P (decl2));
	  tree mem = build_simple_mem_ref (decl2);
	  OMP_CLAUSE_DECL (clause) = mem;
	  OMP_CLAUSE_SIZE (clause) = TYPE_SIZE_UNIT (TREE_TYPE (decl));
	  if (gimplify_omp_ctxp->outer_context)
	    {
	      struct gimplify_omp_ctx *ctx = gimplify_omp_ctxp->outer_context;
	      omp_notice_variable (ctx, decl2, true);
	      omp_notice_variable (ctx, OMP_CLAUSE_SIZE (clause), true);
	    }
	  tree nc = build_omp_clause (OMP_CLAUSE_LOCATION (clause),
				      OMP_CLAUSE_MAP);
	  OMP_CLAUSE_DECL (nc) = decl;
	  OMP_CLAUSE_SIZE (nc) = size_zero_node;
	  OMP_CLAUSE_MAP_KIND (nc) = OMP_CLAUSE_MAP_POINTER;
	  OMP_CLAUSE_CHAIN (nc) = OMP_CLAUSE_CHAIN (clause);
	  OMP_CLAUSE_CHAIN (clause) = nc;
	}
      else
	OMP_CLAUSE_SIZE (clause) = DECL_SIZE_UNIT (decl);
    }
  if (code == OMP_CLAUSE_FIRSTPRIVATE && (flags & GOVD_LASTPRIVATE) != 0)
    {
      tree nc = build_omp_clause (input_location, OMP_CLAUSE_LASTPRIVATE);
      OMP_CLAUSE_DECL (nc) = decl;
      OMP_CLAUSE_LASTPRIVATE_FIRSTPRIVATE (nc) = 1;
      OMP_CLAUSE_CHAIN (nc) = *list_p;
      OMP_CLAUSE_CHAIN (clause) = nc;
      struct gimplify_omp_ctx *ctx = gimplify_omp_ctxp;
      gimplify_omp_ctxp = ctx->outer_context;
      lang_hooks.decls.omp_finish_clause (nc, pre_p);
      gimplify_omp_ctxp = ctx;
    }
  if (code == OMP_CLAUSE_FIRSTPRIVATE && (flags & GOVD_LASTPRIVATE) != 0)
    {
      tree nc = build_omp_clause (input_location, OMP_CLAUSE_LASTPRIVATE);
      OMP_CLAUSE_DECL (nc) = decl;
      OMP_CLAUSE_LASTPRIVATE_FIRSTPRIVATE (nc) = 1;
      OMP_CLAUSE_CHAIN (nc) = *list_p;
      OMP_CLAUSE_CHAIN (clause) = nc;
      lang_hooks.decls.omp_finish_clause (nc);
    }
  *list_p = clause;
<<<<<<< HEAD
  lang_hooks.decls.omp_finish_clause (clause);
=======
  struct gimplify_omp_ctx *ctx = gimplify_omp_ctxp;
  gimplify_omp_ctxp = ctx->outer_context;
  lang_hooks.decls.omp_finish_clause (clause, pre_p);
  gimplify_omp_ctxp = ctx;
>>>>>>> 02d42640
  return 0;
}

static void
gimplify_adjust_omp_clauses (gimple_seq *pre_p, tree *list_p)
{
  struct gimplify_omp_ctx *ctx = gimplify_omp_ctxp;
  tree c, decl;

  while ((c = *list_p) != NULL)
    {
      splay_tree_node n;
      bool remove = false;

      switch (OMP_CLAUSE_CODE (c))
	{
	case OMP_CLAUSE_PRIVATE:
	case OMP_CLAUSE_SHARED:
	case OMP_CLAUSE_FIRSTPRIVATE:
	case OMP_CLAUSE_LINEAR:
	  decl = OMP_CLAUSE_DECL (c);
	  n = splay_tree_lookup (ctx->variables, (splay_tree_key) decl);
	  remove = !(n->value & GOVD_SEEN);
	  if (! remove)
	    {
	      bool shared = OMP_CLAUSE_CODE (c) == OMP_CLAUSE_SHARED;
	      if ((n->value & GOVD_DEBUG_PRIVATE)
		  || lang_hooks.decls.omp_private_debug_clause (decl, shared))
		{
		  gcc_assert ((n->value & GOVD_DEBUG_PRIVATE) == 0
			      || ((n->value & GOVD_DATA_SHARE_CLASS)
				  == GOVD_PRIVATE));
		  OMP_CLAUSE_SET_CODE (c, OMP_CLAUSE_PRIVATE);
		  OMP_CLAUSE_PRIVATE_DEBUG (c) = 1;
		}
	      if (OMP_CLAUSE_CODE (c) == OMP_CLAUSE_LINEAR
		  && ctx->outer_context
		  && !(OMP_CLAUSE_LINEAR_NO_COPYIN (c)
		       && OMP_CLAUSE_LINEAR_NO_COPYOUT (c)))
		{
		  if (ctx->outer_context->combined_loop
		      && !OMP_CLAUSE_LINEAR_NO_COPYIN (c))
		    {
		      n = splay_tree_lookup (ctx->outer_context->variables,
					     (splay_tree_key) decl);
		      if (n == NULL
			  || (n->value & GOVD_DATA_SHARE_CLASS) == 0)
			{
<<<<<<< HEAD
			  int flags = GOVD_FIRSTPRIVATE | GOVD_LASTPRIVATE;
=======
			  int flags = GOVD_FIRSTPRIVATE;
			  /* #pragma omp distribute does not allow
			     lastprivate clause.  */
			  if (!ctx->outer_context->distribute)
			    flags |= GOVD_LASTPRIVATE;
>>>>>>> 02d42640
			  if (n == NULL)
			    omp_add_variable (ctx->outer_context, decl,
					      flags | GOVD_SEEN);
			  else
			    n->value |= flags | GOVD_SEEN;
			}
		    }
		  else if (!is_global_var (decl))
		    omp_notice_variable (ctx->outer_context, decl, true);
		}
	    }
	  break;

	case OMP_CLAUSE_LASTPRIVATE:
	  /* Make sure OMP_CLAUSE_LASTPRIVATE_FIRSTPRIVATE is set to
	     accurately reflect the presence of a FIRSTPRIVATE clause.  */
	  decl = OMP_CLAUSE_DECL (c);
	  n = splay_tree_lookup (ctx->variables, (splay_tree_key) decl);
	  OMP_CLAUSE_LASTPRIVATE_FIRSTPRIVATE (c)
	    = (n->value & GOVD_FIRSTPRIVATE) != 0;
	  break;

	case OMP_CLAUSE_ALIGNED:
	  decl = OMP_CLAUSE_DECL (c);
	  if (!is_global_var (decl))
	    {
	      n = splay_tree_lookup (ctx->variables, (splay_tree_key) decl);
	      remove = n == NULL || !(n->value & GOVD_SEEN);
	      if (!remove && TREE_CODE (TREE_TYPE (decl)) == POINTER_TYPE)
		{
		  struct gimplify_omp_ctx *octx;
		  if (n != NULL
		      && (n->value & (GOVD_DATA_SHARE_CLASS
				      & ~GOVD_FIRSTPRIVATE)))
		    remove = true;
		  else
		    for (octx = ctx->outer_context; octx;
			 octx = octx->outer_context)
		      {
			n = splay_tree_lookup (octx->variables,
					       (splay_tree_key) decl);
			if (n == NULL)
			  continue;
			if (n->value & GOVD_LOCAL)
			  break;
			/* We have to avoid assigning a shared variable
			   to itself when trying to add
			   __builtin_assume_aligned.  */
			if (n->value & GOVD_SHARED)
			  {
			    remove = true;
			    break;
			  }
		      }
		}
	    }
	  else if (TREE_CODE (TREE_TYPE (decl)) == ARRAY_TYPE)
	    {
	      n = splay_tree_lookup (ctx->variables, (splay_tree_key) decl);
	      if (n != NULL && (n->value & GOVD_DATA_SHARE_CLASS) != 0)
		remove = true;
	    }
	  break;

	case OMP_CLAUSE_MAP:
	  decl = OMP_CLAUSE_DECL (c);
	  if (!DECL_P (decl))
	    break;
	  n = splay_tree_lookup (ctx->variables, (splay_tree_key) decl);
	  if (ctx->region_type == ORT_TARGET && !(n->value & GOVD_SEEN))
	    remove = true;
	  else if (DECL_SIZE (decl)
		   && TREE_CODE (DECL_SIZE (decl)) != INTEGER_CST
		   && OMP_CLAUSE_MAP_KIND (c) != OMP_CLAUSE_MAP_POINTER)
	    {
	      tree decl2 = DECL_VALUE_EXPR (decl);
	      gcc_assert (TREE_CODE (decl2) == INDIRECT_REF);
	      decl2 = TREE_OPERAND (decl2, 0);
	      gcc_assert (DECL_P (decl2));
	      tree mem = build_simple_mem_ref (decl2);
	      OMP_CLAUSE_DECL (c) = mem;
	      OMP_CLAUSE_SIZE (c) = TYPE_SIZE_UNIT (TREE_TYPE (decl));
	      if (ctx->outer_context)
		{
		  omp_notice_variable (ctx->outer_context, decl2, true);
		  omp_notice_variable (ctx->outer_context,
				       OMP_CLAUSE_SIZE (c), true);
		}
	      tree nc = build_omp_clause (OMP_CLAUSE_LOCATION (c),
					  OMP_CLAUSE_MAP);
	      OMP_CLAUSE_DECL (nc) = decl;
	      OMP_CLAUSE_SIZE (nc) = size_zero_node;
	      OMP_CLAUSE_MAP_KIND (nc) = OMP_CLAUSE_MAP_POINTER;
	      OMP_CLAUSE_CHAIN (nc) = OMP_CLAUSE_CHAIN (c);
	      OMP_CLAUSE_CHAIN (c) = nc;
	      c = nc;
	    }
	  else if (OMP_CLAUSE_SIZE (c) == NULL_TREE)
	    OMP_CLAUSE_SIZE (c) = DECL_SIZE_UNIT (decl);
	  break;

	case OMP_CLAUSE_TO:
	case OMP_CLAUSE_FROM:
	  decl = OMP_CLAUSE_DECL (c);
	  if (!DECL_P (decl))
	    break;
	  if (DECL_SIZE (decl)
	      && TREE_CODE (DECL_SIZE (decl)) != INTEGER_CST)
	    {
	      tree decl2 = DECL_VALUE_EXPR (decl);
	      gcc_assert (TREE_CODE (decl2) == INDIRECT_REF);
	      decl2 = TREE_OPERAND (decl2, 0);
	      gcc_assert (DECL_P (decl2));
	      tree mem = build_simple_mem_ref (decl2);
	      OMP_CLAUSE_DECL (c) = mem;
	      OMP_CLAUSE_SIZE (c) = TYPE_SIZE_UNIT (TREE_TYPE (decl));
	      if (ctx->outer_context)
		{
		  omp_notice_variable (ctx->outer_context, decl2, true);
		  omp_notice_variable (ctx->outer_context,
				       OMP_CLAUSE_SIZE (c), true);
		}
	    }
	  else if (OMP_CLAUSE_SIZE (c) == NULL_TREE)
	    OMP_CLAUSE_SIZE (c) = DECL_SIZE_UNIT (decl);
	  break;

	case OMP_CLAUSE_REDUCTION:
	case OMP_CLAUSE_COPYIN:
	case OMP_CLAUSE_COPYPRIVATE:
	case OMP_CLAUSE_IF:
	case OMP_CLAUSE_NUM_THREADS:
	case OMP_CLAUSE_NUM_TEAMS:
	case OMP_CLAUSE_THREAD_LIMIT:
	case OMP_CLAUSE_DIST_SCHEDULE:
	case OMP_CLAUSE_DEVICE:
	case OMP_CLAUSE_SCHEDULE:
	case OMP_CLAUSE_NOWAIT:
	case OMP_CLAUSE_ORDERED:
	case OMP_CLAUSE_DEFAULT:
	case OMP_CLAUSE_UNTIED:
	case OMP_CLAUSE_COLLAPSE:
	case OMP_CLAUSE_FINAL:
	case OMP_CLAUSE_MERGEABLE:
	case OMP_CLAUSE_PROC_BIND:
	case OMP_CLAUSE_SAFELEN:
	case OMP_CLAUSE_DEPEND:
	  break;

	default:
	  gcc_unreachable ();
	}

      if (remove)
	*list_p = OMP_CLAUSE_CHAIN (c);
      else
	list_p = &OMP_CLAUSE_CHAIN (c);
    }

  /* Add in any implicit data sharing.  */
  struct gimplify_adjust_omp_clauses_data data;
  data.list_p = list_p;
  data.pre_p = pre_p;
  splay_tree_foreach (ctx->variables, gimplify_adjust_omp_clauses_1, &data);

  gimplify_omp_ctxp = ctx->outer_context;
  delete_omp_context (ctx);
}

/* Gimplify the contents of an OMP_PARALLEL statement.  This involves
   gimplification of the body, as well as scanning the body for used
   variables.  We need to do this scan now, because variable-sized
   decls will be decomposed during gimplification.  */

static void
gimplify_omp_parallel (tree *expr_p, gimple_seq *pre_p)
{
  tree expr = *expr_p;
  gimple g;
  gimple_seq body = NULL;

  gimplify_scan_omp_clauses (&OMP_PARALLEL_CLAUSES (expr), pre_p,
			     OMP_PARALLEL_COMBINED (expr)
			     ? ORT_COMBINED_PARALLEL
			     : ORT_PARALLEL);

  push_gimplify_context ();

  g = gimplify_and_return_first (OMP_PARALLEL_BODY (expr), &body);
  if (gimple_code (g) == GIMPLE_BIND)
    pop_gimplify_context (g);
  else
    pop_gimplify_context (NULL);

  gimplify_adjust_omp_clauses (pre_p, &OMP_PARALLEL_CLAUSES (expr));

  g = gimple_build_omp_parallel (body,
				 OMP_PARALLEL_CLAUSES (expr),
				 NULL_TREE, NULL_TREE);
  if (OMP_PARALLEL_COMBINED (expr))
    gimple_omp_set_subcode (g, GF_OMP_PARALLEL_COMBINED);
  gimplify_seq_add_stmt (pre_p, g);
  *expr_p = NULL_TREE;
}

/* Gimplify the contents of an OMP_TASK statement.  This involves
   gimplification of the body, as well as scanning the body for used
   variables.  We need to do this scan now, because variable-sized
   decls will be decomposed during gimplification.  */

static void
gimplify_omp_task (tree *expr_p, gimple_seq *pre_p)
{
  tree expr = *expr_p;
  gimple g;
  gimple_seq body = NULL;

  gimplify_scan_omp_clauses (&OMP_TASK_CLAUSES (expr), pre_p,
			     find_omp_clause (OMP_TASK_CLAUSES (expr),
					      OMP_CLAUSE_UNTIED)
			     ? ORT_UNTIED_TASK : ORT_TASK);

  push_gimplify_context ();

  g = gimplify_and_return_first (OMP_TASK_BODY (expr), &body);
  if (gimple_code (g) == GIMPLE_BIND)
    pop_gimplify_context (g);
  else
    pop_gimplify_context (NULL);

  gimplify_adjust_omp_clauses (pre_p, &OMP_TASK_CLAUSES (expr));

  g = gimple_build_omp_task (body,
			     OMP_TASK_CLAUSES (expr),
			     NULL_TREE, NULL_TREE,
			     NULL_TREE, NULL_TREE, NULL_TREE);
  gimplify_seq_add_stmt (pre_p, g);
  *expr_p = NULL_TREE;
}

/* Helper function of gimplify_omp_for, find OMP_FOR resp. OMP_SIMD
   with non-NULL OMP_FOR_INIT.  */

static tree
find_combined_omp_for (tree *tp, int *walk_subtrees, void *)
{
  *walk_subtrees = 0;
  switch (TREE_CODE (*tp))
    {
    case OMP_FOR:
      *walk_subtrees = 1;
      /* FALLTHRU */
    case OMP_SIMD:
      if (OMP_FOR_INIT (*tp) != NULL_TREE)
	return *tp;
      break;
    case BIND_EXPR:
    case STATEMENT_LIST:
    case OMP_PARALLEL:
      *walk_subtrees = 1;
      break;
    default:
      break;
    }
  return NULL_TREE;
}

/* Gimplify the gross structure of an OMP_FOR statement.  */

static enum gimplify_status
gimplify_omp_for (tree *expr_p, gimple_seq *pre_p)
{
  tree for_stmt, orig_for_stmt, decl, var, t;
  enum gimplify_status ret = GS_ALL_DONE;
  enum gimplify_status tret;
  gimple gfor;
  gimple_seq for_body, for_pre_body;
  int i;
  bool simd;
  bitmap has_decl_expr = NULL;

  orig_for_stmt = for_stmt = *expr_p;

  simd = (TREE_CODE (for_stmt) == OMP_SIMD
	  || TREE_CODE (for_stmt) == CILK_SIMD);
  gimplify_scan_omp_clauses (&OMP_FOR_CLAUSES (for_stmt), pre_p,
			     simd ? ORT_SIMD : ORT_WORKSHARE);
  if (TREE_CODE (for_stmt) == OMP_DISTRIBUTE)
    gimplify_omp_ctxp->distribute = true;

  /* Handle OMP_FOR_INIT.  */
  for_pre_body = NULL;
  if (simd && OMP_FOR_PRE_BODY (for_stmt))
    {
      has_decl_expr = BITMAP_ALLOC (NULL);
      if (TREE_CODE (OMP_FOR_PRE_BODY (for_stmt)) == DECL_EXPR
	  && TREE_CODE (DECL_EXPR_DECL (OMP_FOR_PRE_BODY (for_stmt)))
	     == VAR_DECL)
	{
	  t = OMP_FOR_PRE_BODY (for_stmt);
	  bitmap_set_bit (has_decl_expr, DECL_UID (DECL_EXPR_DECL (t)));
	}
      else if (TREE_CODE (OMP_FOR_PRE_BODY (for_stmt)) == STATEMENT_LIST)
	{
	  tree_stmt_iterator si;
	  for (si = tsi_start (OMP_FOR_PRE_BODY (for_stmt)); !tsi_end_p (si);
	       tsi_next (&si))
	    {
	      t = tsi_stmt (si);
	      if (TREE_CODE (t) == DECL_EXPR
		  && TREE_CODE (DECL_EXPR_DECL (t)) == VAR_DECL)
		bitmap_set_bit (has_decl_expr, DECL_UID (DECL_EXPR_DECL (t)));
	    }
	}
    }
  gimplify_and_add (OMP_FOR_PRE_BODY (for_stmt), &for_pre_body);
  OMP_FOR_PRE_BODY (for_stmt) = NULL_TREE;

  if (OMP_FOR_INIT (for_stmt) == NULL_TREE)
    {
      for_stmt = walk_tree (&OMP_FOR_BODY (for_stmt), find_combined_omp_for,
			    NULL, NULL);
      gcc_assert (for_stmt != NULL_TREE);
      gimplify_omp_ctxp->combined_loop = true;
    }

  for_body = NULL;
  gcc_assert (TREE_VEC_LENGTH (OMP_FOR_INIT (for_stmt))
	      == TREE_VEC_LENGTH (OMP_FOR_COND (for_stmt)));
  gcc_assert (TREE_VEC_LENGTH (OMP_FOR_INIT (for_stmt))
	      == TREE_VEC_LENGTH (OMP_FOR_INCR (for_stmt)));
  for (i = 0; i < TREE_VEC_LENGTH (OMP_FOR_INIT (for_stmt)); i++)
    {
      t = TREE_VEC_ELT (OMP_FOR_INIT (for_stmt), i);
      gcc_assert (TREE_CODE (t) == MODIFY_EXPR);
      decl = TREE_OPERAND (t, 0);
      gcc_assert (DECL_P (decl));
      gcc_assert (INTEGRAL_TYPE_P (TREE_TYPE (decl))
		  || POINTER_TYPE_P (TREE_TYPE (decl)));

      /* Make sure the iteration variable is private.  */
      tree c = NULL_TREE;
      tree c2 = NULL_TREE;
      if (orig_for_stmt != for_stmt)
	/* Do this only on innermost construct for combined ones.  */;
      else if (simd)
	{
	  splay_tree_node n = splay_tree_lookup (gimplify_omp_ctxp->variables,
						 (splay_tree_key)decl);
	  omp_is_private (gimplify_omp_ctxp, decl,
			  1 + (TREE_VEC_LENGTH (OMP_FOR_INIT (for_stmt))
			       != 1));
	  if (n != NULL && (n->value & GOVD_DATA_SHARE_CLASS) != 0)
	    omp_notice_variable (gimplify_omp_ctxp, decl, true);
	  else if (TREE_VEC_LENGTH (OMP_FOR_INIT (for_stmt)) == 1)
	    {
	      c = build_omp_clause (input_location, OMP_CLAUSE_LINEAR);
	      OMP_CLAUSE_LINEAR_NO_COPYIN (c) = 1;
	      if (has_decl_expr
		  && bitmap_bit_p (has_decl_expr, DECL_UID (decl)))
		OMP_CLAUSE_LINEAR_NO_COPYOUT (c) = 1;
	      OMP_CLAUSE_DECL (c) = decl;
	      OMP_CLAUSE_CHAIN (c) = OMP_FOR_CLAUSES (for_stmt);
	      OMP_FOR_CLAUSES (for_stmt) = c;
	      omp_add_variable (gimplify_omp_ctxp, decl,
				GOVD_LINEAR | GOVD_EXPLICIT | GOVD_SEEN);
	    }
	  else
	    {
	      bool lastprivate
		= (!has_decl_expr
		   || !bitmap_bit_p (has_decl_expr, DECL_UID (decl)));
	      if (lastprivate
		  && gimplify_omp_ctxp->outer_context
		  && gimplify_omp_ctxp->outer_context->region_type
		     == ORT_WORKSHARE
		  && gimplify_omp_ctxp->outer_context->combined_loop
		  && !gimplify_omp_ctxp->outer_context->distribute)
		{
		  struct gimplify_omp_ctx *outer
		    = gimplify_omp_ctxp->outer_context;
		  n = splay_tree_lookup (outer->variables,
					 (splay_tree_key) decl);
		  if (n != NULL
		      && (n->value & GOVD_DATA_SHARE_CLASS) == GOVD_LOCAL)
		    lastprivate = false;
		  else if (omp_check_private (outer, decl, false))
		    error ("lastprivate variable %qE is private in outer "
			   "context", DECL_NAME (decl));
		  else
		    {
		      omp_add_variable (outer, decl,
					GOVD_LASTPRIVATE | GOVD_SEEN);
		      if (outer->outer_context)
			omp_notice_variable (outer->outer_context, decl, true);
		    }
		}
	      c = build_omp_clause (input_location,
				    lastprivate ? OMP_CLAUSE_LASTPRIVATE
						: OMP_CLAUSE_PRIVATE);
	      OMP_CLAUSE_DECL (c) = decl;
	      OMP_CLAUSE_CHAIN (c) = OMP_FOR_CLAUSES (for_stmt);
	      OMP_FOR_CLAUSES (for_stmt) = c;
	      omp_add_variable (gimplify_omp_ctxp, decl,
				(lastprivate ? GOVD_LASTPRIVATE : GOVD_PRIVATE)
				| GOVD_EXPLICIT | GOVD_SEEN);
	      c = NULL_TREE;
	    }
	}
      else if (omp_is_private (gimplify_omp_ctxp, decl, 0))
	omp_notice_variable (gimplify_omp_ctxp, decl, true);
      else
	omp_add_variable (gimplify_omp_ctxp, decl, GOVD_PRIVATE | GOVD_SEEN);

      /* If DECL is not a gimple register, create a temporary variable to act
	 as an iteration counter.  This is valid, since DECL cannot be
	 modified in the body of the loop.  Similarly for any iteration vars
	 in simd with collapse > 1 where the iterator vars must be
	 lastprivate.  */
      if (orig_for_stmt != for_stmt)
	var = decl;
      else if (!is_gimple_reg (decl)
	       || (simd && TREE_VEC_LENGTH (OMP_FOR_INIT (for_stmt)) > 1))
	{
	  var = create_tmp_var (TREE_TYPE (decl), get_name (decl));
	  TREE_OPERAND (t, 0) = var;

	  gimplify_seq_add_stmt (&for_body, gimple_build_assign (decl, var));

	  if (simd && TREE_VEC_LENGTH (OMP_FOR_INIT (for_stmt)) == 1)
	    {
	      c2 = build_omp_clause (input_location, OMP_CLAUSE_LINEAR);
	      OMP_CLAUSE_LINEAR_NO_COPYIN (c2) = 1;
	      OMP_CLAUSE_LINEAR_NO_COPYOUT (c2) = 1;
	      OMP_CLAUSE_DECL (c2) = var;
	      OMP_CLAUSE_CHAIN (c2) = OMP_FOR_CLAUSES (for_stmt);
	      OMP_FOR_CLAUSES (for_stmt) = c2;
	      omp_add_variable (gimplify_omp_ctxp, var,
				GOVD_LINEAR | GOVD_EXPLICIT | GOVD_SEEN);
	      if (c == NULL_TREE)
		{
		  c = c2;
		  c2 = NULL_TREE;
		}
	    }
	  else
	    omp_add_variable (gimplify_omp_ctxp, var,
			      GOVD_PRIVATE | GOVD_SEEN);
	}
      else
	var = decl;

      tret = gimplify_expr (&TREE_OPERAND (t, 1), &for_pre_body, NULL,
			    is_gimple_val, fb_rvalue);
      ret = MIN (ret, tret);
      if (ret == GS_ERROR)
	return ret;

      /* Handle OMP_FOR_COND.  */
      t = TREE_VEC_ELT (OMP_FOR_COND (for_stmt), i);
      gcc_assert (COMPARISON_CLASS_P (t));
      gcc_assert (TREE_OPERAND (t, 0) == decl);

      tret = gimplify_expr (&TREE_OPERAND (t, 1), &for_pre_body, NULL,
			    is_gimple_val, fb_rvalue);
      ret = MIN (ret, tret);

      /* Handle OMP_FOR_INCR.  */
      t = TREE_VEC_ELT (OMP_FOR_INCR (for_stmt), i);
      switch (TREE_CODE (t))
	{
	case PREINCREMENT_EXPR:
	case POSTINCREMENT_EXPR:
	  {
	    tree decl = TREE_OPERAND (t, 0);
	    /* c_omp_for_incr_canonicalize_ptr() should have been
	       called to massage things appropriately.  */
	    gcc_assert (!POINTER_TYPE_P (TREE_TYPE (decl)));

	    if (orig_for_stmt != for_stmt)
	      break;
	    t = build_int_cst (TREE_TYPE (decl), 1);
	    if (c)
	      OMP_CLAUSE_LINEAR_STEP (c) = t;
	    t = build2 (PLUS_EXPR, TREE_TYPE (decl), var, t);
	    t = build2 (MODIFY_EXPR, TREE_TYPE (var), var, t);
	    TREE_VEC_ELT (OMP_FOR_INCR (for_stmt), i) = t;
	    break;
	  }

	case PREDECREMENT_EXPR:
	case POSTDECREMENT_EXPR:
	  /* c_omp_for_incr_canonicalize_ptr() should have been
	     called to massage things appropriately.  */
	  gcc_assert (!POINTER_TYPE_P (TREE_TYPE (decl)));
	  if (orig_for_stmt != for_stmt)
	    break;
	  t = build_int_cst (TREE_TYPE (decl), -1);
	  if (c)
	    OMP_CLAUSE_LINEAR_STEP (c) = t;
	  t = build2 (PLUS_EXPR, TREE_TYPE (decl), var, t);
	  t = build2 (MODIFY_EXPR, TREE_TYPE (var), var, t);
	  TREE_VEC_ELT (OMP_FOR_INCR (for_stmt), i) = t;
	  break;

	case MODIFY_EXPR:
	  gcc_assert (TREE_OPERAND (t, 0) == decl);
	  TREE_OPERAND (t, 0) = var;

	  t = TREE_OPERAND (t, 1);
	  switch (TREE_CODE (t))
	    {
	    case PLUS_EXPR:
	      if (TREE_OPERAND (t, 1) == decl)
		{
		  TREE_OPERAND (t, 1) = TREE_OPERAND (t, 0);
		  TREE_OPERAND (t, 0) = var;
		  break;
		}

	      /* Fallthru.  */
	    case MINUS_EXPR:
	    case POINTER_PLUS_EXPR:
	      gcc_assert (TREE_OPERAND (t, 0) == decl);
	      TREE_OPERAND (t, 0) = var;
	      break;
	    default:
	      gcc_unreachable ();
	    }

	  tret = gimplify_expr (&TREE_OPERAND (t, 1), &for_pre_body, NULL,
				is_gimple_val, fb_rvalue);
	  ret = MIN (ret, tret);
	  if (c)
	    {
	      tree step = TREE_OPERAND (t, 1);
	      tree stept = TREE_TYPE (decl);
	      if (POINTER_TYPE_P (stept))
		stept = sizetype;
	      step = fold_convert (stept, step);
	      if (TREE_CODE (t) == MINUS_EXPR)
		step = fold_build1 (NEGATE_EXPR, stept, step);
	      OMP_CLAUSE_LINEAR_STEP (c) = step;
	      if (step != TREE_OPERAND (t, 1))
		{
		  tret = gimplify_expr (&OMP_CLAUSE_LINEAR_STEP (c),
					&for_pre_body, NULL,
					is_gimple_val, fb_rvalue);
		  ret = MIN (ret, tret);
		}
	    }
	  break;

	default:
	  gcc_unreachable ();
	}

      if (c2)
	{
	  gcc_assert (c);
	  OMP_CLAUSE_LINEAR_STEP (c2) = OMP_CLAUSE_LINEAR_STEP (c);
	}

      if ((var != decl || TREE_VEC_LENGTH (OMP_FOR_INIT (for_stmt)) > 1)
	  && orig_for_stmt == for_stmt)
	{
	  for (c = OMP_FOR_CLAUSES (for_stmt); c ; c = OMP_CLAUSE_CHAIN (c))
	    if (((OMP_CLAUSE_CODE (c) == OMP_CLAUSE_LASTPRIVATE
		  && OMP_CLAUSE_LASTPRIVATE_GIMPLE_SEQ (c) == NULL)
		 || (OMP_CLAUSE_CODE (c) == OMP_CLAUSE_LINEAR
		     && !OMP_CLAUSE_LINEAR_NO_COPYOUT (c)
		     && OMP_CLAUSE_LINEAR_GIMPLE_SEQ (c) == NULL))
		&& OMP_CLAUSE_DECL (c) == decl)
	      {
		t = TREE_VEC_ELT (OMP_FOR_INCR (for_stmt), i);
		gcc_assert (TREE_CODE (t) == MODIFY_EXPR);
		gcc_assert (TREE_OPERAND (t, 0) == var);
		t = TREE_OPERAND (t, 1);
		gcc_assert (TREE_CODE (t) == PLUS_EXPR
			    || TREE_CODE (t) == MINUS_EXPR
			    || TREE_CODE (t) == POINTER_PLUS_EXPR);
		gcc_assert (TREE_OPERAND (t, 0) == var);
		t = build2 (TREE_CODE (t), TREE_TYPE (decl), decl,
			    TREE_OPERAND (t, 1));
		gimple_seq *seq;
		if (OMP_CLAUSE_CODE (c) == OMP_CLAUSE_LASTPRIVATE)
		  seq = &OMP_CLAUSE_LASTPRIVATE_GIMPLE_SEQ (c);
		else
		  seq = &OMP_CLAUSE_LINEAR_GIMPLE_SEQ (c);
		gimplify_assign (decl, t, seq);
	    }
	}
    }

  BITMAP_FREE (has_decl_expr);

  gimplify_and_add (OMP_FOR_BODY (orig_for_stmt), &for_body);

  if (orig_for_stmt != for_stmt)
    for (i = 0; i < TREE_VEC_LENGTH (OMP_FOR_INIT (for_stmt)); i++)
      {
	t = TREE_VEC_ELT (OMP_FOR_INIT (for_stmt), i);
	decl = TREE_OPERAND (t, 0);
	var = create_tmp_var (TREE_TYPE (decl), get_name (decl));
	omp_add_variable (gimplify_omp_ctxp, var, GOVD_PRIVATE | GOVD_SEEN);
	TREE_OPERAND (t, 0) = var;
	t = TREE_VEC_ELT (OMP_FOR_INCR (for_stmt), i);
	TREE_OPERAND (t, 1) = copy_node (TREE_OPERAND (t, 1));
	TREE_OPERAND (TREE_OPERAND (t, 1), 0) = var;
      }

  gimplify_adjust_omp_clauses (pre_p, &OMP_FOR_CLAUSES (orig_for_stmt));

  int kind;
  switch (TREE_CODE (orig_for_stmt))
    {
    case OMP_FOR: kind = GF_OMP_FOR_KIND_FOR; break;
    case OMP_SIMD: kind = GF_OMP_FOR_KIND_SIMD; break;
    case CILK_SIMD: kind = GF_OMP_FOR_KIND_CILKSIMD; break;
    case OMP_DISTRIBUTE: kind = GF_OMP_FOR_KIND_DISTRIBUTE; break;
    default:
      gcc_unreachable ();
    }
  gfor = gimple_build_omp_for (for_body, kind, OMP_FOR_CLAUSES (orig_for_stmt),
			       TREE_VEC_LENGTH (OMP_FOR_INIT (for_stmt)),
			       for_pre_body);
  if (orig_for_stmt != for_stmt)
    gimple_omp_for_set_combined_p (gfor, true);
  if (gimplify_omp_ctxp
      && (gimplify_omp_ctxp->combined_loop
	  || (gimplify_omp_ctxp->region_type == ORT_COMBINED_PARALLEL
	      && gimplify_omp_ctxp->outer_context
	      && gimplify_omp_ctxp->outer_context->combined_loop)))
    {
      gimple_omp_for_set_combined_into_p (gfor, true);
      if (gimplify_omp_ctxp->combined_loop)
	gcc_assert (TREE_CODE (orig_for_stmt) == OMP_SIMD);
      else
	gcc_assert (TREE_CODE (orig_for_stmt) == OMP_FOR);
    }

  for (i = 0; i < TREE_VEC_LENGTH (OMP_FOR_INIT (for_stmt)); i++)
    {
      t = TREE_VEC_ELT (OMP_FOR_INIT (for_stmt), i);
      gimple_omp_for_set_index (gfor, i, TREE_OPERAND (t, 0));
      gimple_omp_for_set_initial (gfor, i, TREE_OPERAND (t, 1));
      t = TREE_VEC_ELT (OMP_FOR_COND (for_stmt), i);
      gimple_omp_for_set_cond (gfor, i, TREE_CODE (t));
      gimple_omp_for_set_final (gfor, i, TREE_OPERAND (t, 1));
      t = TREE_VEC_ELT (OMP_FOR_INCR (for_stmt), i);
      gimple_omp_for_set_incr (gfor, i, TREE_OPERAND (t, 1));
    }

  gimplify_seq_add_stmt (pre_p, gfor);
  if (ret != GS_ALL_DONE)
    return GS_ERROR;
  *expr_p = NULL_TREE;
  return GS_ALL_DONE;
}

/* Gimplify the gross structure of other OpenMP constructs.
   In particular, OMP_SECTIONS, OMP_SINGLE, OMP_TARGET, OMP_TARGET_DATA
   and OMP_TEAMS.  */

static void
gimplify_omp_workshare (tree *expr_p, gimple_seq *pre_p)
{
  tree expr = *expr_p;
  gimple stmt;
  gimple_seq body = NULL;
  enum omp_region_type ort = ORT_WORKSHARE;

  switch (TREE_CODE (expr))
    {
    case OMP_SECTIONS:
    case OMP_SINGLE:
      break;
    case OMP_TARGET:
      ort = ORT_TARGET;
      break;
    case OMP_TARGET_DATA:
      ort = ORT_TARGET_DATA;
      break;
    case OMP_TEAMS:
      ort = ORT_TEAMS;
      break;
    default:
      gcc_unreachable ();
    }
  gimplify_scan_omp_clauses (&OMP_CLAUSES (expr), pre_p, ort);
  if (ort == ORT_TARGET || ort == ORT_TARGET_DATA)
    {
      push_gimplify_context ();
      gimple g = gimplify_and_return_first (OMP_BODY (expr), &body);
      if (gimple_code (g) == GIMPLE_BIND)
	pop_gimplify_context (g);
      else
	pop_gimplify_context (NULL);
      if (ort == ORT_TARGET_DATA)
	{
	  gimple_seq cleanup = NULL;
	  tree fn = builtin_decl_explicit (BUILT_IN_GOMP_TARGET_END_DATA);
	  g = gimple_build_call (fn, 0);
	  gimple_seq_add_stmt (&cleanup, g);
	  g = gimple_build_try (body, cleanup, GIMPLE_TRY_FINALLY);
	  body = NULL;
	  gimple_seq_add_stmt (&body, g);
	}
    }
  else
    gimplify_and_add (OMP_BODY (expr), &body);
  gimplify_adjust_omp_clauses (pre_p, &OMP_CLAUSES (expr));

  switch (TREE_CODE (expr))
    {
    case OMP_SECTIONS:
      stmt = gimple_build_omp_sections (body, OMP_CLAUSES (expr));
      break;
    case OMP_SINGLE:
      stmt = gimple_build_omp_single (body, OMP_CLAUSES (expr));
      break;
    case OMP_TARGET:
      stmt = gimple_build_omp_target (body, GF_OMP_TARGET_KIND_REGION,
				      OMP_CLAUSES (expr));
      break;
    case OMP_TARGET_DATA:
      stmt = gimple_build_omp_target (body, GF_OMP_TARGET_KIND_DATA,
				      OMP_CLAUSES (expr));
      break;
    case OMP_TEAMS:
      stmt = gimple_build_omp_teams (body, OMP_CLAUSES (expr));
      break;
    default:
      gcc_unreachable ();
    }

  gimplify_seq_add_stmt (pre_p, stmt);
  *expr_p = NULL_TREE;
}

/* Gimplify the gross structure of OpenMP target update construct.  */

static void
gimplify_omp_target_update (tree *expr_p, gimple_seq *pre_p)
{
  tree expr = *expr_p;
  gimple stmt;

  gimplify_scan_omp_clauses (&OMP_TARGET_UPDATE_CLAUSES (expr), pre_p,
			     ORT_WORKSHARE);
  gimplify_adjust_omp_clauses (pre_p, &OMP_TARGET_UPDATE_CLAUSES (expr));
  stmt = gimple_build_omp_target (NULL, GF_OMP_TARGET_KIND_UPDATE,
				  OMP_TARGET_UPDATE_CLAUSES (expr));

  gimplify_seq_add_stmt (pre_p, stmt);
  *expr_p = NULL_TREE;
}

/* A subroutine of gimplify_omp_atomic.  The front end is supposed to have
   stabilized the lhs of the atomic operation as *ADDR.  Return true if
   EXPR is this stabilized form.  */

static bool
goa_lhs_expr_p (tree expr, tree addr)
{
  /* Also include casts to other type variants.  The C front end is fond
     of adding these for e.g. volatile variables.  This is like
     STRIP_TYPE_NOPS but includes the main variant lookup.  */
  STRIP_USELESS_TYPE_CONVERSION (expr);

  if (TREE_CODE (expr) == INDIRECT_REF)
    {
      expr = TREE_OPERAND (expr, 0);
      while (expr != addr
	     && (CONVERT_EXPR_P (expr)
		 || TREE_CODE (expr) == NON_LVALUE_EXPR)
	     && TREE_CODE (expr) == TREE_CODE (addr)
	     && types_compatible_p (TREE_TYPE (expr), TREE_TYPE (addr)))
	{
	  expr = TREE_OPERAND (expr, 0);
	  addr = TREE_OPERAND (addr, 0);
	}
      if (expr == addr)
	return true;
      return (TREE_CODE (addr) == ADDR_EXPR
	      && TREE_CODE (expr) == ADDR_EXPR
	      && TREE_OPERAND (addr, 0) == TREE_OPERAND (expr, 0));
    }
  if (TREE_CODE (addr) == ADDR_EXPR && expr == TREE_OPERAND (addr, 0))
    return true;
  return false;
}

/* Walk *EXPR_P and replace appearances of *LHS_ADDR with LHS_VAR.  If an
   expression does not involve the lhs, evaluate it into a temporary.
   Return 1 if the lhs appeared as a subexpression, 0 if it did not,
   or -1 if an error was encountered.  */

static int
goa_stabilize_expr (tree *expr_p, gimple_seq *pre_p, tree lhs_addr,
		    tree lhs_var)
{
  tree expr = *expr_p;
  int saw_lhs;

  if (goa_lhs_expr_p (expr, lhs_addr))
    {
      *expr_p = lhs_var;
      return 1;
    }
  if (is_gimple_val (expr))
    return 0;

  saw_lhs = 0;
  switch (TREE_CODE_CLASS (TREE_CODE (expr)))
    {
    case tcc_binary:
    case tcc_comparison:
      saw_lhs |= goa_stabilize_expr (&TREE_OPERAND (expr, 1), pre_p, lhs_addr,
				     lhs_var);
    case tcc_unary:
      saw_lhs |= goa_stabilize_expr (&TREE_OPERAND (expr, 0), pre_p, lhs_addr,
				     lhs_var);
      break;
    case tcc_expression:
      switch (TREE_CODE (expr))
	{
	case TRUTH_ANDIF_EXPR:
	case TRUTH_ORIF_EXPR:
	case TRUTH_AND_EXPR:
	case TRUTH_OR_EXPR:
	case TRUTH_XOR_EXPR:
	  saw_lhs |= goa_stabilize_expr (&TREE_OPERAND (expr, 1), pre_p,
					 lhs_addr, lhs_var);
	case TRUTH_NOT_EXPR:
	  saw_lhs |= goa_stabilize_expr (&TREE_OPERAND (expr, 0), pre_p,
					 lhs_addr, lhs_var);
	  break;
	case COMPOUND_EXPR:
	  /* Break out any preevaluations from cp_build_modify_expr.  */
	  for (; TREE_CODE (expr) == COMPOUND_EXPR;
	       expr = TREE_OPERAND (expr, 1))
	    gimplify_stmt (&TREE_OPERAND (expr, 0), pre_p);
	  *expr_p = expr;
	  return goa_stabilize_expr (expr_p, pre_p, lhs_addr, lhs_var);
	default:
	  break;
	}
      break;
    default:
      break;
    }

  if (saw_lhs == 0)
    {
      enum gimplify_status gs;
      gs = gimplify_expr (expr_p, pre_p, NULL, is_gimple_val, fb_rvalue);
      if (gs != GS_ALL_DONE)
	saw_lhs = -1;
    }

  return saw_lhs;
}

/* Gimplify an OMP_ATOMIC statement.  */

static enum gimplify_status
gimplify_omp_atomic (tree *expr_p, gimple_seq *pre_p)
{
  tree addr = TREE_OPERAND (*expr_p, 0);
  tree rhs = TREE_CODE (*expr_p) == OMP_ATOMIC_READ
	     ? NULL : TREE_OPERAND (*expr_p, 1);
  tree type = TYPE_MAIN_VARIANT (TREE_TYPE (TREE_TYPE (addr)));
  tree tmp_load;
  gimple loadstmt, storestmt;

  tmp_load = create_tmp_reg (type, NULL);
  if (rhs && goa_stabilize_expr (&rhs, pre_p, addr, tmp_load) < 0)
    return GS_ERROR;

  if (gimplify_expr (&addr, pre_p, NULL, is_gimple_val, fb_rvalue)
      != GS_ALL_DONE)
    return GS_ERROR;

  loadstmt = gimple_build_omp_atomic_load (tmp_load, addr);
  gimplify_seq_add_stmt (pre_p, loadstmt);
  if (rhs && gimplify_expr (&rhs, pre_p, NULL, is_gimple_val, fb_rvalue)
      != GS_ALL_DONE)
    return GS_ERROR;

  if (TREE_CODE (*expr_p) == OMP_ATOMIC_READ)
    rhs = tmp_load;
  storestmt = gimple_build_omp_atomic_store (rhs);
  gimplify_seq_add_stmt (pre_p, storestmt);
  if (OMP_ATOMIC_SEQ_CST (*expr_p))
    {
      gimple_omp_atomic_set_seq_cst (loadstmt);
      gimple_omp_atomic_set_seq_cst (storestmt);
    }
  switch (TREE_CODE (*expr_p))
    {
    case OMP_ATOMIC_READ:
    case OMP_ATOMIC_CAPTURE_OLD:
      *expr_p = tmp_load;
      gimple_omp_atomic_set_need_value (loadstmt);
      break;
    case OMP_ATOMIC_CAPTURE_NEW:
      *expr_p = rhs;
      gimple_omp_atomic_set_need_value (storestmt);
      break;
    default:
      *expr_p = NULL;
      break;
    }

  return GS_ALL_DONE;
}

/* Gimplify a TRANSACTION_EXPR.  This involves gimplification of the
   body, and adding some EH bits.  */

static enum gimplify_status
gimplify_transaction (tree *expr_p, gimple_seq *pre_p)
{
  tree expr = *expr_p, temp, tbody = TRANSACTION_EXPR_BODY (expr);
  gimple g;
  gimple_seq body = NULL;
  int subcode = 0;

  /* Wrap the transaction body in a BIND_EXPR so we have a context
     where to put decls for OpenMP.  */
  if (TREE_CODE (tbody) != BIND_EXPR)
    {
      tree bind = build3 (BIND_EXPR, void_type_node, NULL, tbody, NULL);
      TREE_SIDE_EFFECTS (bind) = 1;
      SET_EXPR_LOCATION (bind, EXPR_LOCATION (tbody));
      TRANSACTION_EXPR_BODY (expr) = bind;
    }

  push_gimplify_context ();
  temp = voidify_wrapper_expr (*expr_p, NULL);

  g = gimplify_and_return_first (TRANSACTION_EXPR_BODY (expr), &body);
  pop_gimplify_context (g);

  g = gimple_build_transaction (body, NULL);
  if (TRANSACTION_EXPR_OUTER (expr))
    subcode = GTMA_IS_OUTER;
  else if (TRANSACTION_EXPR_RELAXED (expr))
    subcode = GTMA_IS_RELAXED;
  gimple_transaction_set_subcode (g, subcode);

  gimplify_seq_add_stmt (pre_p, g);

  if (temp)
    {
      *expr_p = temp;
      return GS_OK;
    }

  *expr_p = NULL_TREE;
  return GS_ALL_DONE;
}

/* Convert the GENERIC expression tree *EXPR_P to GIMPLE.  If the
   expression produces a value to be used as an operand inside a GIMPLE
   statement, the value will be stored back in *EXPR_P.  This value will
   be a tree of class tcc_declaration, tcc_constant, tcc_reference or
   an SSA_NAME.  The corresponding sequence of GIMPLE statements is
   emitted in PRE_P and POST_P.

   Additionally, this process may overwrite parts of the input
   expression during gimplification.  Ideally, it should be
   possible to do non-destructive gimplification.

   EXPR_P points to the GENERIC expression to convert to GIMPLE.  If
      the expression needs to evaluate to a value to be used as
      an operand in a GIMPLE statement, this value will be stored in
      *EXPR_P on exit.  This happens when the caller specifies one
      of fb_lvalue or fb_rvalue fallback flags.

   PRE_P will contain the sequence of GIMPLE statements corresponding
       to the evaluation of EXPR and all the side-effects that must
       be executed before the main expression.  On exit, the last
       statement of PRE_P is the core statement being gimplified.  For
       instance, when gimplifying 'if (++a)' the last statement in
       PRE_P will be 'if (t.1)' where t.1 is the result of
       pre-incrementing 'a'.

   POST_P will contain the sequence of GIMPLE statements corresponding
       to the evaluation of all the side-effects that must be executed
       after the main expression.  If this is NULL, the post
       side-effects are stored at the end of PRE_P.

       The reason why the output is split in two is to handle post
       side-effects explicitly.  In some cases, an expression may have
       inner and outer post side-effects which need to be emitted in
       an order different from the one given by the recursive
       traversal.  For instance, for the expression (*p--)++ the post
       side-effects of '--' must actually occur *after* the post
       side-effects of '++'.  However, gimplification will first visit
       the inner expression, so if a separate POST sequence was not
       used, the resulting sequence would be:

       	    1	t.1 = *p
       	    2	p = p - 1
       	    3	t.2 = t.1 + 1
       	    4	*p = t.2

       However, the post-decrement operation in line #2 must not be
       evaluated until after the store to *p at line #4, so the
       correct sequence should be:

       	    1	t.1 = *p
       	    2	t.2 = t.1 + 1
       	    3	*p = t.2
       	    4	p = p - 1

       So, by specifying a separate post queue, it is possible
       to emit the post side-effects in the correct order.
       If POST_P is NULL, an internal queue will be used.  Before
       returning to the caller, the sequence POST_P is appended to
       the main output sequence PRE_P.

   GIMPLE_TEST_F points to a function that takes a tree T and
       returns nonzero if T is in the GIMPLE form requested by the
       caller.  The GIMPLE predicates are in gimple.c.

   FALLBACK tells the function what sort of a temporary we want if
       gimplification cannot produce an expression that complies with
       GIMPLE_TEST_F.

       fb_none means that no temporary should be generated
       fb_rvalue means that an rvalue is OK to generate
       fb_lvalue means that an lvalue is OK to generate
       fb_either means that either is OK, but an lvalue is preferable.
       fb_mayfail means that gimplification may fail (in which case
       GS_ERROR will be returned)

   The return value is either GS_ERROR or GS_ALL_DONE, since this
   function iterates until EXPR is completely gimplified or an error
   occurs.  */

enum gimplify_status
gimplify_expr (tree *expr_p, gimple_seq *pre_p, gimple_seq *post_p,
	       bool (*gimple_test_f) (tree), fallback_t fallback)
{
  tree tmp;
  gimple_seq internal_pre = NULL;
  gimple_seq internal_post = NULL;
  tree save_expr;
  bool is_statement;
  location_t saved_location;
  enum gimplify_status ret;
  gimple_stmt_iterator pre_last_gsi, post_last_gsi;

  save_expr = *expr_p;
  if (save_expr == NULL_TREE)
    return GS_ALL_DONE;

  /* If we are gimplifying a top-level statement, PRE_P must be valid.  */
  is_statement = gimple_test_f == is_gimple_stmt;
  if (is_statement)
    gcc_assert (pre_p);

  /* Consistency checks.  */
  if (gimple_test_f == is_gimple_reg)
    gcc_assert (fallback & (fb_rvalue | fb_lvalue));
  else if (gimple_test_f == is_gimple_val
           || gimple_test_f == is_gimple_call_addr
           || gimple_test_f == is_gimple_condexpr
           || gimple_test_f == is_gimple_mem_rhs
           || gimple_test_f == is_gimple_mem_rhs_or_call
           || gimple_test_f == is_gimple_reg_rhs
           || gimple_test_f == is_gimple_reg_rhs_or_call
           || gimple_test_f == is_gimple_asm_val
	   || gimple_test_f == is_gimple_mem_ref_addr)
    gcc_assert (fallback & fb_rvalue);
  else if (gimple_test_f == is_gimple_min_lval
	   || gimple_test_f == is_gimple_lvalue)
    gcc_assert (fallback & fb_lvalue);
  else if (gimple_test_f == is_gimple_addressable)
    gcc_assert (fallback & fb_either);
  else if (gimple_test_f == is_gimple_stmt)
    gcc_assert (fallback == fb_none);
  else
    {
      /* We should have recognized the GIMPLE_TEST_F predicate to
	 know what kind of fallback to use in case a temporary is
	 needed to hold the value or address of *EXPR_P.  */
      gcc_unreachable ();
    }

  /* We used to check the predicate here and return immediately if it
     succeeds.  This is wrong; the design is for gimplification to be
     idempotent, and for the predicates to only test for valid forms, not
     whether they are fully simplified.  */
  if (pre_p == NULL)
    pre_p = &internal_pre;

  if (post_p == NULL)
    post_p = &internal_post;

  /* Remember the last statements added to PRE_P and POST_P.  Every
     new statement added by the gimplification helpers needs to be
     annotated with location information.  To centralize the
     responsibility, we remember the last statement that had been
     added to both queues before gimplifying *EXPR_P.  If
     gimplification produces new statements in PRE_P and POST_P, those
     statements will be annotated with the same location information
     as *EXPR_P.  */
  pre_last_gsi = gsi_last (*pre_p);
  post_last_gsi = gsi_last (*post_p);

  saved_location = input_location;
  if (save_expr != error_mark_node
      && EXPR_HAS_LOCATION (*expr_p))
    input_location = EXPR_LOCATION (*expr_p);

  /* Loop over the specific gimplifiers until the toplevel node
     remains the same.  */
  do
    {
      /* Strip away as many useless type conversions as possible
	 at the toplevel.  */
      STRIP_USELESS_TYPE_CONVERSION (*expr_p);

      /* Remember the expr.  */
      save_expr = *expr_p;

      /* Die, die, die, my darling.  */
      if (save_expr == error_mark_node
	  || (TREE_TYPE (save_expr)
	      && TREE_TYPE (save_expr) == error_mark_node))
	{
	  ret = GS_ERROR;
	  break;
	}

      /* Do any language-specific gimplification.  */
      ret = ((enum gimplify_status)
	     lang_hooks.gimplify_expr (expr_p, pre_p, post_p));
      if (ret == GS_OK)
	{
	  if (*expr_p == NULL_TREE)
	    break;
	  if (*expr_p != save_expr)
	    continue;
	}
      else if (ret != GS_UNHANDLED)
	break;

      /* Make sure that all the cases set 'ret' appropriately.  */
      ret = GS_UNHANDLED;
      switch (TREE_CODE (*expr_p))
	{
	  /* First deal with the special cases.  */

	case POSTINCREMENT_EXPR:
	case POSTDECREMENT_EXPR:
	case PREINCREMENT_EXPR:
	case PREDECREMENT_EXPR:
	  ret = gimplify_self_mod_expr (expr_p, pre_p, post_p,
					fallback != fb_none,
					TREE_TYPE (*expr_p));
	  break;

	case VIEW_CONVERT_EXPR:
	  if (is_gimple_reg_type (TREE_TYPE (*expr_p))
	      && is_gimple_reg_type (TREE_TYPE (TREE_OPERAND (*expr_p, 0))))
	    {
	      ret = gimplify_expr (&TREE_OPERAND (*expr_p, 0), pre_p,
				   post_p, is_gimple_val, fb_rvalue);
	      recalculate_side_effects (*expr_p);
	      break;
	    }
	  /* Fallthru.  */

	case ARRAY_REF:
	case ARRAY_RANGE_REF:
	case REALPART_EXPR:
	case IMAGPART_EXPR:
	case COMPONENT_REF:
	  ret = gimplify_compound_lval (expr_p, pre_p, post_p,
					fallback ? fallback : fb_rvalue);
	  break;

	case COND_EXPR:
	  ret = gimplify_cond_expr (expr_p, pre_p, fallback);

	  /* C99 code may assign to an array in a structure value of a
	     conditional expression, and this has undefined behavior
	     only on execution, so create a temporary if an lvalue is
	     required.  */
	  if (fallback == fb_lvalue)
	    {
	      *expr_p = get_initialized_tmp_var (*expr_p, pre_p, post_p);
	      mark_addressable (*expr_p);
	      ret = GS_OK;
	    }
	  break;

	case CALL_EXPR:
	  ret = gimplify_call_expr (expr_p, pre_p, fallback != fb_none);

	  /* C99 code may assign to an array in a structure returned
	     from a function, and this has undefined behavior only on
	     execution, so create a temporary if an lvalue is
	     required.  */
	  if (fallback == fb_lvalue)
	    {
	      *expr_p = get_initialized_tmp_var (*expr_p, pre_p, post_p);
	      mark_addressable (*expr_p);
	      ret = GS_OK;
	    }
	  break;

	case TREE_LIST:
	  gcc_unreachable ();

	case COMPOUND_EXPR:
	  ret = gimplify_compound_expr (expr_p, pre_p, fallback != fb_none);
	  break;

	case COMPOUND_LITERAL_EXPR:
	  ret = gimplify_compound_literal_expr (expr_p, pre_p,
						gimple_test_f, fallback);
	  break;

	case MODIFY_EXPR:
	case INIT_EXPR:
	  ret = gimplify_modify_expr (expr_p, pre_p, post_p,
				      fallback != fb_none);
	  break;

	case TRUTH_ANDIF_EXPR:
	case TRUTH_ORIF_EXPR:
	  {
	    /* Preserve the original type of the expression and the
	       source location of the outer expression.  */
	    tree org_type = TREE_TYPE (*expr_p);
	    *expr_p = gimple_boolify (*expr_p);
	    *expr_p = build3_loc (input_location, COND_EXPR,
				  org_type, *expr_p,
				  fold_convert_loc
				    (input_location,
				     org_type, boolean_true_node),
				  fold_convert_loc
				    (input_location,
				     org_type, boolean_false_node));
	    ret = GS_OK;
	    break;
	  }

	case TRUTH_NOT_EXPR:
	  {
	    tree type = TREE_TYPE (*expr_p);
	    /* The parsers are careful to generate TRUTH_NOT_EXPR
	       only with operands that are always zero or one.
	       We do not fold here but handle the only interesting case
	       manually, as fold may re-introduce the TRUTH_NOT_EXPR.  */
	    *expr_p = gimple_boolify (*expr_p);
	    if (TYPE_PRECISION (TREE_TYPE (*expr_p)) == 1)
	      *expr_p = build1_loc (input_location, BIT_NOT_EXPR,
				    TREE_TYPE (*expr_p),
				    TREE_OPERAND (*expr_p, 0));
	    else
	      *expr_p = build2_loc (input_location, BIT_XOR_EXPR,
				    TREE_TYPE (*expr_p),
				    TREE_OPERAND (*expr_p, 0),
				    build_int_cst (TREE_TYPE (*expr_p), 1));
	    if (!useless_type_conversion_p (type, TREE_TYPE (*expr_p)))
	      *expr_p = fold_convert_loc (input_location, type, *expr_p);
	    ret = GS_OK;
	    break;
	  }

	case ADDR_EXPR:
	  ret = gimplify_addr_expr (expr_p, pre_p, post_p);
	  break;

	case ANNOTATE_EXPR:
	  {
	    tree cond = TREE_OPERAND (*expr_p, 0);
	    tree kind = TREE_OPERAND (*expr_p, 1);
	    tree type = TREE_TYPE (cond);
	    if (!INTEGRAL_TYPE_P (type))
	      {
		*expr_p = cond;
		ret = GS_OK;
		break;
	      }
	    tree tmp = create_tmp_var (type, NULL);
	    gimplify_arg (&cond, pre_p, EXPR_LOCATION (*expr_p));
	    gimple call
	      = gimple_build_call_internal (IFN_ANNOTATE, 2, cond, kind);
	    gimple_call_set_lhs (call, tmp);
	    gimplify_seq_add_stmt (pre_p, call);
	    *expr_p = tmp;
	    ret = GS_ALL_DONE;
	    break;
	  }

	case VA_ARG_EXPR:
	  ret = gimplify_va_arg_expr (expr_p, pre_p, post_p);
	  break;

	CASE_CONVERT:
	  if (IS_EMPTY_STMT (*expr_p))
	    {
	      ret = GS_ALL_DONE;
	      break;
	    }

	  if (VOID_TYPE_P (TREE_TYPE (*expr_p))
	      || fallback == fb_none)
	    {
	      /* Just strip a conversion to void (or in void context) and
		 try again.  */
	      *expr_p = TREE_OPERAND (*expr_p, 0);
	      ret = GS_OK;
	      break;
	    }

	  ret = gimplify_conversion (expr_p);
	  if (ret == GS_ERROR)
	    break;
	  if (*expr_p != save_expr)
	    break;
	  /* FALLTHRU */

	case FIX_TRUNC_EXPR:
	  /* unary_expr: ... | '(' cast ')' val | ...  */
	  ret = gimplify_expr (&TREE_OPERAND (*expr_p, 0), pre_p, post_p,
			       is_gimple_val, fb_rvalue);
	  recalculate_side_effects (*expr_p);
	  break;

	case INDIRECT_REF:
	  {
	    bool volatilep = TREE_THIS_VOLATILE (*expr_p);
	    bool notrap = TREE_THIS_NOTRAP (*expr_p);
	    tree saved_ptr_type = TREE_TYPE (TREE_OPERAND (*expr_p, 0));

	    *expr_p = fold_indirect_ref_loc (input_location, *expr_p);
	    if (*expr_p != save_expr)
	      {
		ret = GS_OK;
		break;
	      }

	    ret = gimplify_expr (&TREE_OPERAND (*expr_p, 0), pre_p, post_p,
				 is_gimple_reg, fb_rvalue);
	    if (ret == GS_ERROR)
	      break;

	    recalculate_side_effects (*expr_p);
	    *expr_p = fold_build2_loc (input_location, MEM_REF,
				       TREE_TYPE (*expr_p),
				       TREE_OPERAND (*expr_p, 0),
				       build_int_cst (saved_ptr_type, 0));
	    TREE_THIS_VOLATILE (*expr_p) = volatilep;
	    TREE_THIS_NOTRAP (*expr_p) = notrap;
	    ret = GS_OK;
	    break;
	  }

	/* We arrive here through the various re-gimplifcation paths.  */
	case MEM_REF:
	  /* First try re-folding the whole thing.  */
	  tmp = fold_binary (MEM_REF, TREE_TYPE (*expr_p),
			     TREE_OPERAND (*expr_p, 0),
			     TREE_OPERAND (*expr_p, 1));
	  if (tmp)
	    {
	      *expr_p = tmp;
	      recalculate_side_effects (*expr_p);
	      ret = GS_OK;
	      break;
	    }
	  /* Avoid re-gimplifying the address operand if it is already
	     in suitable form.  Re-gimplifying would mark the address
	     operand addressable.  Always gimplify when not in SSA form
	     as we still may have to gimplify decls with value-exprs.  */
	  if (!gimplify_ctxp || !gimplify_ctxp->into_ssa
	      || !is_gimple_mem_ref_addr (TREE_OPERAND (*expr_p, 0)))
	    {
	      ret = gimplify_expr (&TREE_OPERAND (*expr_p, 0), pre_p, post_p,
				   is_gimple_mem_ref_addr, fb_rvalue);
	      if (ret == GS_ERROR)
		break;
	    }
	  recalculate_side_effects (*expr_p);
	  ret = GS_ALL_DONE;
	  break;

	/* Constants need not be gimplified.  */
	case INTEGER_CST:
	case REAL_CST:
	case FIXED_CST:
	case STRING_CST:
	case COMPLEX_CST:
	case VECTOR_CST:
	  /* Drop the overflow flag on constants, we do not want
	     that in the GIMPLE IL.  */
	  if (TREE_OVERFLOW_P (*expr_p))
	    *expr_p = drop_tree_overflow (*expr_p);
	  ret = GS_ALL_DONE;
	  break;

	case CONST_DECL:
	  /* If we require an lvalue, such as for ADDR_EXPR, retain the
	     CONST_DECL node.  Otherwise the decl is replaceable by its
	     value.  */
	  /* ??? Should be == fb_lvalue, but ADDR_EXPR passes fb_either.  */
	  if (fallback & fb_lvalue)
	    ret = GS_ALL_DONE;
	  else
	    {
	      *expr_p = DECL_INITIAL (*expr_p);
	      ret = GS_OK;
	    }
	  break;

	case DECL_EXPR:
	  ret = gimplify_decl_expr (expr_p, pre_p);
	  break;

	case BIND_EXPR:
	  ret = gimplify_bind_expr (expr_p, pre_p);
	  break;

	case LOOP_EXPR:
	  ret = gimplify_loop_expr (expr_p, pre_p);
	  break;

	case SWITCH_EXPR:
	  ret = gimplify_switch_expr (expr_p, pre_p);
	  break;

	case EXIT_EXPR:
	  ret = gimplify_exit_expr (expr_p);
	  break;

	case GOTO_EXPR:
	  /* If the target is not LABEL, then it is a computed jump
	     and the target needs to be gimplified.  */
	  if (TREE_CODE (GOTO_DESTINATION (*expr_p)) != LABEL_DECL)
	    {
	      ret = gimplify_expr (&GOTO_DESTINATION (*expr_p), pre_p,
				   NULL, is_gimple_val, fb_rvalue);
	      if (ret == GS_ERROR)
		break;
	    }
	  gimplify_seq_add_stmt (pre_p,
			  gimple_build_goto (GOTO_DESTINATION (*expr_p)));
	  ret = GS_ALL_DONE;
	  break;

	case PREDICT_EXPR:
	  gimplify_seq_add_stmt (pre_p,
			gimple_build_predict (PREDICT_EXPR_PREDICTOR (*expr_p),
					      PREDICT_EXPR_OUTCOME (*expr_p)));
	  ret = GS_ALL_DONE;
	  break;

	case LABEL_EXPR:
	  ret = GS_ALL_DONE;
	  gcc_assert (decl_function_context (LABEL_EXPR_LABEL (*expr_p))
		      == current_function_decl);
	  gimplify_seq_add_stmt (pre_p,
			  gimple_build_label (LABEL_EXPR_LABEL (*expr_p)));
	  break;

	case CASE_LABEL_EXPR:
	  ret = gimplify_case_label_expr (expr_p, pre_p);
	  break;

	case RETURN_EXPR:
	  ret = gimplify_return_expr (*expr_p, pre_p);
	  break;

	case CONSTRUCTOR:
	  /* Don't reduce this in place; let gimplify_init_constructor work its
	     magic.  Buf if we're just elaborating this for side effects, just
	     gimplify any element that has side-effects.  */
	  if (fallback == fb_none)
	    {
	      unsigned HOST_WIDE_INT ix;
	      tree val;
	      tree temp = NULL_TREE;
	      FOR_EACH_CONSTRUCTOR_VALUE (CONSTRUCTOR_ELTS (*expr_p), ix, val)
		if (TREE_SIDE_EFFECTS (val))
		  append_to_statement_list (val, &temp);

	      *expr_p = temp;
	      ret = temp ? GS_OK : GS_ALL_DONE;
	    }
	  /* C99 code may assign to an array in a constructed
	     structure or union, and this has undefined behavior only
	     on execution, so create a temporary if an lvalue is
	     required.  */
	  else if (fallback == fb_lvalue)
	    {
	      *expr_p = get_initialized_tmp_var (*expr_p, pre_p, post_p);
	      mark_addressable (*expr_p);
	      ret = GS_OK;
	    }
	  else
	    ret = GS_ALL_DONE;
	  break;

	  /* The following are special cases that are not handled by the
	     original GIMPLE grammar.  */

	  /* SAVE_EXPR nodes are converted into a GIMPLE identifier and
	     eliminated.  */
	case SAVE_EXPR:
	  ret = gimplify_save_expr (expr_p, pre_p, post_p);
	  break;

	case BIT_FIELD_REF:
	  ret = gimplify_expr (&TREE_OPERAND (*expr_p, 0), pre_p,
			       post_p, is_gimple_lvalue, fb_either);
	  recalculate_side_effects (*expr_p);
	  break;

	case TARGET_MEM_REF:
	  {
	    enum gimplify_status r0 = GS_ALL_DONE, r1 = GS_ALL_DONE;

	    if (TMR_BASE (*expr_p))
	      r0 = gimplify_expr (&TMR_BASE (*expr_p), pre_p,
				  post_p, is_gimple_mem_ref_addr, fb_either);
	    if (TMR_INDEX (*expr_p))
	      r1 = gimplify_expr (&TMR_INDEX (*expr_p), pre_p,
				  post_p, is_gimple_val, fb_rvalue);
	    if (TMR_INDEX2 (*expr_p))
	      r1 = gimplify_expr (&TMR_INDEX2 (*expr_p), pre_p,
				  post_p, is_gimple_val, fb_rvalue);
	    /* TMR_STEP and TMR_OFFSET are always integer constants.  */
	    ret = MIN (r0, r1);
	  }
	  break;

	case NON_LVALUE_EXPR:
	  /* This should have been stripped above.  */
	  gcc_unreachable ();

	case ASM_EXPR:
	  ret = gimplify_asm_expr (expr_p, pre_p, post_p);
	  break;

	case TRY_FINALLY_EXPR:
	case TRY_CATCH_EXPR:
	  {
	    gimple_seq eval, cleanup;
	    gimple try_;

	    /* Calls to destructors are generated automatically in FINALLY/CATCH
	       block. They should have location as UNKNOWN_LOCATION. However,
	       gimplify_call_expr will reset these call stmts to input_location
	       if it finds stmt's location is unknown. To prevent resetting for
	       destructors, we set the input_location to unknown.
	       Note that this only affects the destructor calls in FINALLY/CATCH
	       block, and will automatically reset to its original value by the
	       end of gimplify_expr.  */
	    input_location = UNKNOWN_LOCATION;
	    eval = cleanup = NULL;
	    gimplify_and_add (TREE_OPERAND (*expr_p, 0), &eval);
	    gimplify_and_add (TREE_OPERAND (*expr_p, 1), &cleanup);
	    /* Don't create bogus GIMPLE_TRY with empty cleanup.  */
	    if (gimple_seq_empty_p (cleanup))
	      {
		gimple_seq_add_seq (pre_p, eval);
		ret = GS_ALL_DONE;
		break;
	      }
	    try_ = gimple_build_try (eval, cleanup,
				     TREE_CODE (*expr_p) == TRY_FINALLY_EXPR
				     ? GIMPLE_TRY_FINALLY
				     : GIMPLE_TRY_CATCH);
	    if (LOCATION_LOCUS (saved_location) != UNKNOWN_LOCATION)
	      gimple_set_location (try_, saved_location);
	    else
	      gimple_set_location (try_, EXPR_LOCATION (save_expr));
	    if (TREE_CODE (*expr_p) == TRY_CATCH_EXPR)
	      gimple_try_set_catch_is_cleanup (try_,
					       TRY_CATCH_IS_CLEANUP (*expr_p));
	    gimplify_seq_add_stmt (pre_p, try_);
	    ret = GS_ALL_DONE;
	    break;
	  }

	case CLEANUP_POINT_EXPR:
	  ret = gimplify_cleanup_point_expr (expr_p, pre_p);
	  break;

	case TARGET_EXPR:
	  ret = gimplify_target_expr (expr_p, pre_p, post_p);
	  break;

	case CATCH_EXPR:
	  {
	    gimple c;
	    gimple_seq handler = NULL;
	    gimplify_and_add (CATCH_BODY (*expr_p), &handler);
	    c = gimple_build_catch (CATCH_TYPES (*expr_p), handler);
	    gimplify_seq_add_stmt (pre_p, c);
	    ret = GS_ALL_DONE;
	    break;
	  }

	case EH_FILTER_EXPR:
	  {
	    gimple ehf;
	    gimple_seq failure = NULL;

	    gimplify_and_add (EH_FILTER_FAILURE (*expr_p), &failure);
	    ehf = gimple_build_eh_filter (EH_FILTER_TYPES (*expr_p), failure);
	    gimple_set_no_warning (ehf, TREE_NO_WARNING (*expr_p));
	    gimplify_seq_add_stmt (pre_p, ehf);
	    ret = GS_ALL_DONE;
	    break;
	  }

	case OBJ_TYPE_REF:
	  {
	    enum gimplify_status r0, r1;
	    r0 = gimplify_expr (&OBJ_TYPE_REF_OBJECT (*expr_p), pre_p,
				post_p, is_gimple_val, fb_rvalue);
	    r1 = gimplify_expr (&OBJ_TYPE_REF_EXPR (*expr_p), pre_p,
				post_p, is_gimple_val, fb_rvalue);
	    TREE_SIDE_EFFECTS (*expr_p) = 0;
	    ret = MIN (r0, r1);
	  }
	  break;

	case LABEL_DECL:
	  /* We get here when taking the address of a label.  We mark
	     the label as "forced"; meaning it can never be removed and
	     it is a potential target for any computed goto.  */
	  FORCED_LABEL (*expr_p) = 1;
	  ret = GS_ALL_DONE;
	  break;

	case STATEMENT_LIST:
	  ret = gimplify_statement_list (expr_p, pre_p);
	  break;

	case WITH_SIZE_EXPR:
	  {
	    gimplify_expr (&TREE_OPERAND (*expr_p, 0), pre_p,
			   post_p == &internal_post ? NULL : post_p,
			   gimple_test_f, fallback);
	    gimplify_expr (&TREE_OPERAND (*expr_p, 1), pre_p, post_p,
			   is_gimple_val, fb_rvalue);
	    ret = GS_ALL_DONE;
	  }
	  break;

	case VAR_DECL:
	case PARM_DECL:
	  ret = gimplify_var_or_parm_decl (expr_p);
	  break;

	case RESULT_DECL:
	  /* When within an OpenMP context, notice uses of variables.  */
	  if (gimplify_omp_ctxp)
	    omp_notice_variable (gimplify_omp_ctxp, *expr_p, true);
	  ret = GS_ALL_DONE;
	  break;

	case SSA_NAME:
	  /* Allow callbacks into the gimplifier during optimization.  */
	  ret = GS_ALL_DONE;
	  break;

	case OMP_PARALLEL:
	  gimplify_omp_parallel (expr_p, pre_p);
	  ret = GS_ALL_DONE;
	  break;

	case OMP_TASK:
	  gimplify_omp_task (expr_p, pre_p);
	  ret = GS_ALL_DONE;
	  break;

	case OMP_FOR:
	case OMP_SIMD:
	case CILK_SIMD:
	case OMP_DISTRIBUTE:
	  ret = gimplify_omp_for (expr_p, pre_p);
	  break;

	case OMP_SECTIONS:
	case OMP_SINGLE:
	case OMP_TARGET:
	case OMP_TARGET_DATA:
	case OMP_TEAMS:
	  gimplify_omp_workshare (expr_p, pre_p);
	  ret = GS_ALL_DONE;
	  break;

	case OMP_TARGET_UPDATE:
	  gimplify_omp_target_update (expr_p, pre_p);
	  ret = GS_ALL_DONE;
	  break;

	case OMP_SECTION:
	case OMP_MASTER:
	case OMP_TASKGROUP:
	case OMP_ORDERED:
	case OMP_CRITICAL:
	  {
	    gimple_seq body = NULL;
	    gimple g;

	    gimplify_and_add (OMP_BODY (*expr_p), &body);
	    switch (TREE_CODE (*expr_p))
	      {
	      case OMP_SECTION:
	        g = gimple_build_omp_section (body);
	        break;
	      case OMP_MASTER:
	        g = gimple_build_omp_master (body);
		break;
	      case OMP_TASKGROUP:
		{
		  gimple_seq cleanup = NULL;
		  tree fn
		    = builtin_decl_explicit (BUILT_IN_GOMP_TASKGROUP_END);
		  g = gimple_build_call (fn, 0);
		  gimple_seq_add_stmt (&cleanup, g);
		  g = gimple_build_try (body, cleanup, GIMPLE_TRY_FINALLY);
		  body = NULL;
		  gimple_seq_add_stmt (&body, g);
		  g = gimple_build_omp_taskgroup (body);
		}
		break;
	      case OMP_ORDERED:
		g = gimple_build_omp_ordered (body);
		break;
	      case OMP_CRITICAL:
		g = gimple_build_omp_critical (body,
		    			       OMP_CRITICAL_NAME (*expr_p));
		break;
	      default:
		gcc_unreachable ();
	      }
	    gimplify_seq_add_stmt (pre_p, g);
	    ret = GS_ALL_DONE;
	    break;
	  }

	case OMP_ATOMIC:
	case OMP_ATOMIC_READ:
	case OMP_ATOMIC_CAPTURE_OLD:
	case OMP_ATOMIC_CAPTURE_NEW:
	  ret = gimplify_omp_atomic (expr_p, pre_p);
	  break;

	case TRANSACTION_EXPR:
	  ret = gimplify_transaction (expr_p, pre_p);
	  break;

	case TRUTH_AND_EXPR:
	case TRUTH_OR_EXPR:
	case TRUTH_XOR_EXPR:
	  {
	    tree orig_type = TREE_TYPE (*expr_p);
	    tree new_type, xop0, xop1;
	    *expr_p = gimple_boolify (*expr_p);
	    new_type = TREE_TYPE (*expr_p);
	    if (!useless_type_conversion_p (orig_type, new_type))
	      {
		*expr_p = fold_convert_loc (input_location, orig_type, *expr_p);
		ret = GS_OK;
		break;
	      }

	  /* Boolified binary truth expressions are semantically equivalent
	     to bitwise binary expressions.  Canonicalize them to the
	     bitwise variant.  */
	    switch (TREE_CODE (*expr_p))
	      {
	      case TRUTH_AND_EXPR:
		TREE_SET_CODE (*expr_p, BIT_AND_EXPR);
		break;
	      case TRUTH_OR_EXPR:
		TREE_SET_CODE (*expr_p, BIT_IOR_EXPR);
		break;
	      case TRUTH_XOR_EXPR:
		TREE_SET_CODE (*expr_p, BIT_XOR_EXPR);
		break;
	      default:
		break;
	      }
	    /* Now make sure that operands have compatible type to
	       expression's new_type.  */
	    xop0 = TREE_OPERAND (*expr_p, 0);
	    xop1 = TREE_OPERAND (*expr_p, 1);
	    if (!useless_type_conversion_p (new_type, TREE_TYPE (xop0)))
	      TREE_OPERAND (*expr_p, 0) = fold_convert_loc (input_location,
							    new_type,
	      						    xop0);
	    if (!useless_type_conversion_p (new_type, TREE_TYPE (xop1)))
	      TREE_OPERAND (*expr_p, 1) = fold_convert_loc (input_location,
							    new_type,
	      						    xop1);
	    /* Continue classified as tcc_binary.  */
	    goto expr_2;
	  }

	case FMA_EXPR:
	case VEC_COND_EXPR:
	case VEC_PERM_EXPR:
	  /* Classified as tcc_expression.  */
	  goto expr_3;

	case POINTER_PLUS_EXPR:
	  {
	    enum gimplify_status r0, r1;
	    r0 = gimplify_expr (&TREE_OPERAND (*expr_p, 0), pre_p,
				post_p, is_gimple_val, fb_rvalue);
	    r1 = gimplify_expr (&TREE_OPERAND (*expr_p, 1), pre_p,
				post_p, is_gimple_val, fb_rvalue);
	    recalculate_side_effects (*expr_p);
	    ret = MIN (r0, r1);
	    /* Convert &X + CST to invariant &MEM[&X, CST].  Do this
	       after gimplifying operands - this is similar to how
	       it would be folding all gimplified stmts on creation
	       to have them canonicalized, which is what we eventually
	       should do anyway.  */
	    if (TREE_CODE (TREE_OPERAND (*expr_p, 1)) == INTEGER_CST
		&& is_gimple_min_invariant (TREE_OPERAND (*expr_p, 0)))
	      {
		*expr_p = build_fold_addr_expr_with_type_loc
		   (input_location,
		    fold_build2 (MEM_REF, TREE_TYPE (TREE_TYPE (*expr_p)),
				 TREE_OPERAND (*expr_p, 0),
				 fold_convert (ptr_type_node,
					       TREE_OPERAND (*expr_p, 1))),
		    TREE_TYPE (*expr_p));
		ret = MIN (ret, GS_OK);
	      }
	    break;
	  }

	case CILK_SYNC_STMT:
	  {
	    if (!fn_contains_cilk_spawn_p (cfun))
	      {
		error_at (EXPR_LOCATION (*expr_p),
			  "expected %<_Cilk_spawn%> before %<_Cilk_sync%>");
		ret = GS_ERROR;
	      }
	    else
	      {
		gimplify_cilk_sync (expr_p, pre_p);
		ret = GS_ALL_DONE;
	      }
	    break;
	  }
	
	default:
	  switch (TREE_CODE_CLASS (TREE_CODE (*expr_p)))
	    {
	    case tcc_comparison:
	      /* Handle comparison of objects of non scalar mode aggregates
	     	 with a call to memcmp.  It would be nice to only have to do
	     	 this for variable-sized objects, but then we'd have to allow
	     	 the same nest of reference nodes we allow for MODIFY_EXPR and
	     	 that's too complex.

		 Compare scalar mode aggregates as scalar mode values.  Using
		 memcmp for them would be very inefficient at best, and is
		 plain wrong if bitfields are involved.  */
		{
		  tree type = TREE_TYPE (TREE_OPERAND (*expr_p, 1));

		  /* Vector comparisons need no boolification.  */
		  if (TREE_CODE (type) == VECTOR_TYPE)
		    goto expr_2;
		  else if (!AGGREGATE_TYPE_P (type))
		    {
		      tree org_type = TREE_TYPE (*expr_p);
		      *expr_p = gimple_boolify (*expr_p);
		      if (!useless_type_conversion_p (org_type,
						      TREE_TYPE (*expr_p)))
			{
			  *expr_p = fold_convert_loc (input_location,
						      org_type, *expr_p);
			  ret = GS_OK;
			}
		      else
			goto expr_2;
		    }
		  else if (TYPE_MODE (type) != BLKmode)
		    ret = gimplify_scalar_mode_aggregate_compare (expr_p);
		  else
		    ret = gimplify_variable_sized_compare (expr_p);

		  break;
		}

	    /* If *EXPR_P does not need to be special-cased, handle it
	       according to its class.  */
	    case tcc_unary:
	      ret = gimplify_expr (&TREE_OPERAND (*expr_p, 0), pre_p,
				   post_p, is_gimple_val, fb_rvalue);
	      break;

	    case tcc_binary:
	    expr_2:
	      {
		enum gimplify_status r0, r1;

		r0 = gimplify_expr (&TREE_OPERAND (*expr_p, 0), pre_p,
		                    post_p, is_gimple_val, fb_rvalue);
		r1 = gimplify_expr (&TREE_OPERAND (*expr_p, 1), pre_p,
				    post_p, is_gimple_val, fb_rvalue);

		ret = MIN (r0, r1);
		break;
	      }

	    expr_3:
	      {
		enum gimplify_status r0, r1, r2;

		r0 = gimplify_expr (&TREE_OPERAND (*expr_p, 0), pre_p,
		                    post_p, is_gimple_val, fb_rvalue);
		r1 = gimplify_expr (&TREE_OPERAND (*expr_p, 1), pre_p,
				    post_p, is_gimple_val, fb_rvalue);
		r2 = gimplify_expr (&TREE_OPERAND (*expr_p, 2), pre_p,
				    post_p, is_gimple_val, fb_rvalue);

		ret = MIN (MIN (r0, r1), r2);
		break;
	      }

	    case tcc_declaration:
	    case tcc_constant:
	      ret = GS_ALL_DONE;
	      goto dont_recalculate;

	    default:
	      gcc_unreachable ();
	    }

	  recalculate_side_effects (*expr_p);

	dont_recalculate:
	  break;
	}

      gcc_assert (*expr_p || ret != GS_OK);
    }
  while (ret == GS_OK);

  /* If we encountered an error_mark somewhere nested inside, either
     stub out the statement or propagate the error back out.  */
  if (ret == GS_ERROR)
    {
      if (is_statement)
	*expr_p = NULL;
      goto out;
    }

  /* This was only valid as a return value from the langhook, which
     we handled.  Make sure it doesn't escape from any other context.  */
  gcc_assert (ret != GS_UNHANDLED);

  if (fallback == fb_none && *expr_p && !is_gimple_stmt (*expr_p))
    {
      /* We aren't looking for a value, and we don't have a valid
	 statement.  If it doesn't have side-effects, throw it away.  */
      if (!TREE_SIDE_EFFECTS (*expr_p))
	*expr_p = NULL;
      else if (!TREE_THIS_VOLATILE (*expr_p))
	{
	  /* This is probably a _REF that contains something nested that
	     has side effects.  Recurse through the operands to find it.  */
	  enum tree_code code = TREE_CODE (*expr_p);

	  switch (code)
	    {
	    case COMPONENT_REF:
	    case REALPART_EXPR:
	    case IMAGPART_EXPR:
	    case VIEW_CONVERT_EXPR:
	      gimplify_expr (&TREE_OPERAND (*expr_p, 0), pre_p, post_p,
			     gimple_test_f, fallback);
	      break;

	    case ARRAY_REF:
	    case ARRAY_RANGE_REF:
	      gimplify_expr (&TREE_OPERAND (*expr_p, 0), pre_p, post_p,
			     gimple_test_f, fallback);
	      gimplify_expr (&TREE_OPERAND (*expr_p, 1), pre_p, post_p,
			     gimple_test_f, fallback);
	      break;

	    default:
	       /* Anything else with side-effects must be converted to
		  a valid statement before we get here.  */
	      gcc_unreachable ();
	    }

	  *expr_p = NULL;
	}
      else if (COMPLETE_TYPE_P (TREE_TYPE (*expr_p))
	       && TYPE_MODE (TREE_TYPE (*expr_p)) != BLKmode)
	{
	  /* Historically, the compiler has treated a bare reference
	     to a non-BLKmode volatile lvalue as forcing a load.  */
	  tree type = TYPE_MAIN_VARIANT (TREE_TYPE (*expr_p));

	  /* Normally, we do not want to create a temporary for a
	     TREE_ADDRESSABLE type because such a type should not be
	     copied by bitwise-assignment.  However, we make an
	     exception here, as all we are doing here is ensuring that
	     we read the bytes that make up the type.  We use
	     create_tmp_var_raw because create_tmp_var will abort when
	     given a TREE_ADDRESSABLE type.  */
	  tree tmp = create_tmp_var_raw (type, "vol");
	  gimple_add_tmp_var (tmp);
	  gimplify_assign (tmp, *expr_p, pre_p);
	  *expr_p = NULL;
	}
      else
	/* We can't do anything useful with a volatile reference to
	   an incomplete type, so just throw it away.  Likewise for
	   a BLKmode type, since any implicit inner load should
	   already have been turned into an explicit one by the
	   gimplification process.  */
	*expr_p = NULL;
    }

  /* If we are gimplifying at the statement level, we're done.  Tack
     everything together and return.  */
  if (fallback == fb_none || is_statement)
    {
      /* Since *EXPR_P has been converted into a GIMPLE tuple, clear
         it out for GC to reclaim it.  */
      *expr_p = NULL_TREE;

      if (!gimple_seq_empty_p (internal_pre)
	  || !gimple_seq_empty_p (internal_post))
	{
	  gimplify_seq_add_seq (&internal_pre, internal_post);
	  gimplify_seq_add_seq (pre_p, internal_pre);
	}

      /* The result of gimplifying *EXPR_P is going to be the last few
	 statements in *PRE_P and *POST_P.  Add location information
	 to all the statements that were added by the gimplification
	 helpers.  */
      if (!gimple_seq_empty_p (*pre_p))
	annotate_all_with_location_after (*pre_p, pre_last_gsi, input_location);

      if (!gimple_seq_empty_p (*post_p))
	annotate_all_with_location_after (*post_p, post_last_gsi,
					  input_location);

      goto out;
    }

#ifdef ENABLE_GIMPLE_CHECKING
  if (*expr_p)
    {
      enum tree_code code = TREE_CODE (*expr_p);
      /* These expressions should already be in gimple IR form.  */
      gcc_assert (code != MODIFY_EXPR
		  && code != ASM_EXPR
		  && code != BIND_EXPR
		  && code != CATCH_EXPR
		  && (code != COND_EXPR || gimplify_ctxp->allow_rhs_cond_expr)
		  && code != EH_FILTER_EXPR
		  && code != GOTO_EXPR
		  && code != LABEL_EXPR
		  && code != LOOP_EXPR
		  && code != SWITCH_EXPR
		  && code != TRY_FINALLY_EXPR
		  && code != OMP_CRITICAL
		  && code != OMP_FOR
		  && code != OMP_MASTER
		  && code != OMP_TASKGROUP
		  && code != OMP_ORDERED
		  && code != OMP_PARALLEL
		  && code != OMP_SECTIONS
		  && code != OMP_SECTION
		  && code != OMP_SINGLE);
    }
#endif

  /* Otherwise we're gimplifying a subexpression, so the resulting
     value is interesting.  If it's a valid operand that matches
     GIMPLE_TEST_F, we're done. Unless we are handling some
     post-effects internally; if that's the case, we need to copy into
     a temporary before adding the post-effects to POST_P.  */
  if (gimple_seq_empty_p (internal_post) && (*gimple_test_f) (*expr_p))
    goto out;

  /* Otherwise, we need to create a new temporary for the gimplified
     expression.  */

  /* We can't return an lvalue if we have an internal postqueue.  The
     object the lvalue refers to would (probably) be modified by the
     postqueue; we need to copy the value out first, which means an
     rvalue.  */
  if ((fallback & fb_lvalue)
      && gimple_seq_empty_p (internal_post)
      && is_gimple_addressable (*expr_p))
    {
      /* An lvalue will do.  Take the address of the expression, store it
	 in a temporary, and replace the expression with an INDIRECT_REF of
	 that temporary.  */
      tmp = build_fold_addr_expr_loc (input_location, *expr_p);
      gimplify_expr (&tmp, pre_p, post_p, is_gimple_reg, fb_rvalue);
      *expr_p = build_simple_mem_ref (tmp);
    }
  else if ((fallback & fb_rvalue) && is_gimple_reg_rhs_or_call (*expr_p))
    {
      /* An rvalue will do.  Assign the gimplified expression into a
	 new temporary TMP and replace the original expression with
	 TMP.  First, make sure that the expression has a type so that
	 it can be assigned into a temporary.  */
      gcc_assert (!VOID_TYPE_P (TREE_TYPE (*expr_p)));
      *expr_p = get_formal_tmp_var (*expr_p, pre_p);
    }
  else
    {
#ifdef ENABLE_GIMPLE_CHECKING
      if (!(fallback & fb_mayfail))
	{
	  fprintf (stderr, "gimplification failed:\n");
	  print_generic_expr (stderr, *expr_p, 0);
	  debug_tree (*expr_p);
	  internal_error ("gimplification failed");
	}
#endif
      gcc_assert (fallback & fb_mayfail);

      /* If this is an asm statement, and the user asked for the
	 impossible, don't die.  Fail and let gimplify_asm_expr
	 issue an error.  */
      ret = GS_ERROR;
      goto out;
    }

  /* Make sure the temporary matches our predicate.  */
  gcc_assert ((*gimple_test_f) (*expr_p));

  if (!gimple_seq_empty_p (internal_post))
    {
      annotate_all_with_location (internal_post, input_location);
      gimplify_seq_add_seq (pre_p, internal_post);
    }

 out:
  input_location = saved_location;
  return ret;
}

/* Look through TYPE for variable-sized objects and gimplify each such
   size that we find.  Add to LIST_P any statements generated.  */

void
gimplify_type_sizes (tree type, gimple_seq *list_p)
{
  tree field, t;

  if (type == NULL || type == error_mark_node)
    return;

  /* We first do the main variant, then copy into any other variants.  */
  type = TYPE_MAIN_VARIANT (type);

  /* Avoid infinite recursion.  */
  if (TYPE_SIZES_GIMPLIFIED (type))
    return;

  TYPE_SIZES_GIMPLIFIED (type) = 1;

  switch (TREE_CODE (type))
    {
    case INTEGER_TYPE:
    case ENUMERAL_TYPE:
    case BOOLEAN_TYPE:
    case REAL_TYPE:
    case FIXED_POINT_TYPE:
      gimplify_one_sizepos (&TYPE_MIN_VALUE (type), list_p);
      gimplify_one_sizepos (&TYPE_MAX_VALUE (type), list_p);

      for (t = TYPE_NEXT_VARIANT (type); t; t = TYPE_NEXT_VARIANT (t))
	{
	  TYPE_MIN_VALUE (t) = TYPE_MIN_VALUE (type);
	  TYPE_MAX_VALUE (t) = TYPE_MAX_VALUE (type);
	}
      break;

    case ARRAY_TYPE:
      /* These types may not have declarations, so handle them here.  */
      gimplify_type_sizes (TREE_TYPE (type), list_p);
      gimplify_type_sizes (TYPE_DOMAIN (type), list_p);
      /* Ensure VLA bounds aren't removed, for -O0 they should be variables
	 with assigned stack slots, for -O1+ -g they should be tracked
	 by VTA.  */
      if (!(TYPE_NAME (type)
	    && TREE_CODE (TYPE_NAME (type)) == TYPE_DECL
	    && DECL_IGNORED_P (TYPE_NAME (type)))
	  && TYPE_DOMAIN (type)
	  && INTEGRAL_TYPE_P (TYPE_DOMAIN (type)))
	{
	  t = TYPE_MIN_VALUE (TYPE_DOMAIN (type));
	  if (t && TREE_CODE (t) == VAR_DECL && DECL_ARTIFICIAL (t))
	    DECL_IGNORED_P (t) = 0;
	  t = TYPE_MAX_VALUE (TYPE_DOMAIN (type));
	  if (t && TREE_CODE (t) == VAR_DECL && DECL_ARTIFICIAL (t))
	    DECL_IGNORED_P (t) = 0;
	}
      break;

    case RECORD_TYPE:
    case UNION_TYPE:
    case QUAL_UNION_TYPE:
      for (field = TYPE_FIELDS (type); field; field = DECL_CHAIN (field))
	if (TREE_CODE (field) == FIELD_DECL)
	  {
	    gimplify_one_sizepos (&DECL_FIELD_OFFSET (field), list_p);
	    gimplify_one_sizepos (&DECL_SIZE (field), list_p);
	    gimplify_one_sizepos (&DECL_SIZE_UNIT (field), list_p);
	    gimplify_type_sizes (TREE_TYPE (field), list_p);
	  }
      break;

    case POINTER_TYPE:
    case REFERENCE_TYPE:
	/* We used to recurse on the pointed-to type here, which turned out to
	   be incorrect because its definition might refer to variables not
	   yet initialized at this point if a forward declaration is involved.

	   It was actually useful for anonymous pointed-to types to ensure
	   that the sizes evaluation dominates every possible later use of the
	   values.  Restricting to such types here would be safe since there
	   is no possible forward declaration around, but would introduce an
	   undesirable middle-end semantic to anonymity.  We then defer to
	   front-ends the responsibility of ensuring that the sizes are
	   evaluated both early and late enough, e.g. by attaching artificial
	   type declarations to the tree.  */
      break;

    default:
      break;
    }

  gimplify_one_sizepos (&TYPE_SIZE (type), list_p);
  gimplify_one_sizepos (&TYPE_SIZE_UNIT (type), list_p);

  for (t = TYPE_NEXT_VARIANT (type); t; t = TYPE_NEXT_VARIANT (t))
    {
      TYPE_SIZE (t) = TYPE_SIZE (type);
      TYPE_SIZE_UNIT (t) = TYPE_SIZE_UNIT (type);
      TYPE_SIZES_GIMPLIFIED (t) = 1;
    }
}

/* A subroutine of gimplify_type_sizes to make sure that *EXPR_P,
   a size or position, has had all of its SAVE_EXPRs evaluated.
   We add any required statements to *STMT_P.  */

void
gimplify_one_sizepos (tree *expr_p, gimple_seq *stmt_p)
{
  tree expr = *expr_p;

  /* We don't do anything if the value isn't there, is constant, or contains
     A PLACEHOLDER_EXPR.  We also don't want to do anything if it's already
     a VAR_DECL.  If it's a VAR_DECL from another function, the gimplifier
     will want to replace it with a new variable, but that will cause problems
     if this type is from outside the function.  It's OK to have that here.  */
  if (is_gimple_sizepos (expr))
    return;

  *expr_p = unshare_expr (expr);

  gimplify_expr (expr_p, stmt_p, NULL, is_gimple_val, fb_rvalue);
}

/* Gimplify the body of statements of FNDECL and return a GIMPLE_BIND node
   containing the sequence of corresponding GIMPLE statements.  If DO_PARMS
   is true, also gimplify the parameters.  */

gimple
gimplify_body (tree fndecl, bool do_parms)
{
  location_t saved_location = input_location;
  gimple_seq parm_stmts, seq;
  gimple outer_bind;
  struct cgraph_node *cgn;

  timevar_push (TV_TREE_GIMPLIFY);

  /* Initialize for optimize_insn_for_s{ize,peed}_p possibly called during
     gimplification.  */
  default_rtl_profile ();

  gcc_assert (gimplify_ctxp == NULL);
  push_gimplify_context ();

  if (flag_openmp)
    {
      gcc_assert (gimplify_omp_ctxp == NULL);
      if (lookup_attribute ("omp declare target", DECL_ATTRIBUTES (fndecl)))
	gimplify_omp_ctxp = new_omp_context (ORT_TARGET);
    }

  /* Unshare most shared trees in the body and in that of any nested functions.
     It would seem we don't have to do this for nested functions because
     they are supposed to be output and then the outer function gimplified
     first, but the g++ front end doesn't always do it that way.  */
  unshare_body (fndecl);
  unvisit_body (fndecl);

  cgn = cgraph_get_node (fndecl);
  if (cgn && cgn->origin)
    nonlocal_vlas = pointer_set_create ();

  /* Make sure input_location isn't set to something weird.  */
  input_location = DECL_SOURCE_LOCATION (fndecl);

  /* Resolve callee-copies.  This has to be done before processing
     the body so that DECL_VALUE_EXPR gets processed correctly.  */
  parm_stmts = do_parms ? gimplify_parameters () : NULL;

  /* Gimplify the function's body.  */
  seq = NULL;
  gimplify_stmt (&DECL_SAVED_TREE (fndecl), &seq);
  outer_bind = gimple_seq_first_stmt (seq);
  if (!outer_bind)
    {
      outer_bind = gimple_build_nop ();
      gimplify_seq_add_stmt (&seq, outer_bind);
    }

  /* The body must contain exactly one statement, a GIMPLE_BIND.  If this is
     not the case, wrap everything in a GIMPLE_BIND to make it so.  */
  if (gimple_code (outer_bind) == GIMPLE_BIND
      && gimple_seq_first (seq) == gimple_seq_last (seq))
    ;
  else
    outer_bind = gimple_build_bind (NULL_TREE, seq, NULL);

  DECL_SAVED_TREE (fndecl) = NULL_TREE;

  /* If we had callee-copies statements, insert them at the beginning
     of the function and clear DECL_VALUE_EXPR_P on the parameters.  */
  if (!gimple_seq_empty_p (parm_stmts))
    {
      tree parm;

      gimplify_seq_add_seq (&parm_stmts, gimple_bind_body (outer_bind));
      gimple_bind_set_body (outer_bind, parm_stmts);

      for (parm = DECL_ARGUMENTS (current_function_decl);
	   parm; parm = DECL_CHAIN (parm))
	if (DECL_HAS_VALUE_EXPR_P (parm))
	  {
	    DECL_HAS_VALUE_EXPR_P (parm) = 0;
	    DECL_IGNORED_P (parm) = 0;
	  }
    }

  if (nonlocal_vlas)
    {
      if (nonlocal_vla_vars)
	{
	  /* tree-nested.c may later on call declare_vars (..., true);
	     which relies on BLOCK_VARS chain to be the tail of the
	     gimple_bind_vars chain.  Ensure we don't violate that
	     assumption.  */
	  if (gimple_bind_block (outer_bind)
	      == DECL_INITIAL (current_function_decl))
	    declare_vars (nonlocal_vla_vars, outer_bind, true);
	  else
	    BLOCK_VARS (DECL_INITIAL (current_function_decl))
	      = chainon (BLOCK_VARS (DECL_INITIAL (current_function_decl)),
			 nonlocal_vla_vars);
	  nonlocal_vla_vars = NULL_TREE;
	}
      pointer_set_destroy (nonlocal_vlas);
      nonlocal_vlas = NULL;
    }

  if ((flag_openmp || flag_openmp_simd) && gimplify_omp_ctxp)
    {
      delete_omp_context (gimplify_omp_ctxp);
      gimplify_omp_ctxp = NULL;
    }

  pop_gimplify_context (outer_bind);
  gcc_assert (gimplify_ctxp == NULL);

#ifdef ENABLE_CHECKING
  if (!seen_error ())
    verify_gimple_in_seq (gimple_bind_body (outer_bind));
#endif

  timevar_pop (TV_TREE_GIMPLIFY);
  input_location = saved_location;

  return outer_bind;
}

typedef char *char_p; /* For DEF_VEC_P.  */

/* Return whether we should exclude FNDECL from instrumentation.  */

static bool
flag_instrument_functions_exclude_p (tree fndecl)
{
  vec<char_p> *v;

  v = (vec<char_p> *) flag_instrument_functions_exclude_functions;
  if (v && v->length () > 0)
    {
      const char *name;
      int i;
      char *s;

      name = lang_hooks.decl_printable_name (fndecl, 0);
      FOR_EACH_VEC_ELT (*v, i, s)
	if (strstr (name, s) != NULL)
	  return true;
    }

  v = (vec<char_p> *) flag_instrument_functions_exclude_files;
  if (v && v->length () > 0)
    {
      const char *name;
      int i;
      char *s;

      name = DECL_SOURCE_FILE (fndecl);
      FOR_EACH_VEC_ELT (*v, i, s)
	if (strstr (name, s) != NULL)
	  return true;
    }

  return false;
}

/* Entry point to the gimplification pass.  FNDECL is the FUNCTION_DECL
   node for the function we want to gimplify.

   Return the sequence of GIMPLE statements corresponding to the body
   of FNDECL.  */

void
gimplify_function_tree (tree fndecl)
{
  tree parm, ret;
  gimple_seq seq;
  gimple bind;

  gcc_assert (!gimple_body (fndecl));

  if (DECL_STRUCT_FUNCTION (fndecl))
    push_cfun (DECL_STRUCT_FUNCTION (fndecl));
  else
    push_struct_function (fndecl);

  for (parm = DECL_ARGUMENTS (fndecl); parm ; parm = DECL_CHAIN (parm))
    {
      /* Preliminarily mark non-addressed complex variables as eligible
         for promotion to gimple registers.  We'll transform their uses
         as we find them.  */
      if ((TREE_CODE (TREE_TYPE (parm)) == COMPLEX_TYPE
	   || TREE_CODE (TREE_TYPE (parm)) == VECTOR_TYPE)
          && !TREE_THIS_VOLATILE (parm)
          && !needs_to_live_in_memory (parm))
        DECL_GIMPLE_REG_P (parm) = 1;
    }

  ret = DECL_RESULT (fndecl);
  if ((TREE_CODE (TREE_TYPE (ret)) == COMPLEX_TYPE
       || TREE_CODE (TREE_TYPE (ret)) == VECTOR_TYPE)
      && !needs_to_live_in_memory (ret))
    DECL_GIMPLE_REG_P (ret) = 1;

  bind = gimplify_body (fndecl, true);

  /* The tree body of the function is no longer needed, replace it
     with the new GIMPLE body.  */
  seq = NULL;
  gimple_seq_add_stmt (&seq, bind);
  gimple_set_body (fndecl, seq);

  /* If we're instrumenting function entry/exit, then prepend the call to
     the entry hook and wrap the whole function in a TRY_FINALLY_EXPR to
     catch the exit hook.  */
  /* ??? Add some way to ignore exceptions for this TFE.  */
  if (flag_instrument_function_entry_exit
      && !DECL_NO_INSTRUMENT_FUNCTION_ENTRY_EXIT (fndecl)
      && !flag_instrument_functions_exclude_p (fndecl))
    {
      tree x;
      gimple new_bind;
      gimple tf;
      gimple_seq cleanup = NULL, body = NULL;
      tree tmp_var;
      gimple call;

      x = builtin_decl_implicit (BUILT_IN_RETURN_ADDRESS);
      call = gimple_build_call (x, 1, integer_zero_node);
      tmp_var = create_tmp_var (ptr_type_node, "return_addr");
      gimple_call_set_lhs (call, tmp_var);
      gimplify_seq_add_stmt (&cleanup, call);
      x = builtin_decl_implicit (BUILT_IN_PROFILE_FUNC_EXIT);
      call = gimple_build_call (x, 2,
				build_fold_addr_expr (current_function_decl),
				tmp_var);
      gimplify_seq_add_stmt (&cleanup, call);
      tf = gimple_build_try (seq, cleanup, GIMPLE_TRY_FINALLY);

      x = builtin_decl_implicit (BUILT_IN_RETURN_ADDRESS);
      call = gimple_build_call (x, 1, integer_zero_node);
      tmp_var = create_tmp_var (ptr_type_node, "return_addr");
      gimple_call_set_lhs (call, tmp_var);
      gimplify_seq_add_stmt (&body, call);
      x = builtin_decl_implicit (BUILT_IN_PROFILE_FUNC_ENTER);
      call = gimple_build_call (x, 2,
				build_fold_addr_expr (current_function_decl),
				tmp_var);
      gimplify_seq_add_stmt (&body, call);
      gimplify_seq_add_stmt (&body, tf);
      new_bind = gimple_build_bind (NULL, body, gimple_bind_block (bind));
      /* Clear the block for BIND, since it is no longer directly inside
         the function, but within a try block.  */
      gimple_bind_set_block (bind, NULL);

      /* Replace the current function body with the body
         wrapped in the try/finally TF.  */
      seq = NULL;
      gimple_seq_add_stmt (&seq, new_bind);
      gimple_set_body (fndecl, seq);
    }

  DECL_SAVED_TREE (fndecl) = NULL_TREE;
  cfun->curr_properties = PROP_gimple_any;

  pop_cfun ();
}

/* Return a dummy expression of type TYPE in order to keep going after an
   error.  */

static tree
dummy_object (tree type)
{
  tree t = build_int_cst (build_pointer_type (type), 0);
  return build2 (MEM_REF, type, t, t);
}

/* Gimplify __builtin_va_arg, aka VA_ARG_EXPR, which is not really a
   builtin function, but a very special sort of operator.  */

enum gimplify_status
gimplify_va_arg_expr (tree *expr_p, gimple_seq *pre_p, gimple_seq *post_p)
{
  tree promoted_type, have_va_type;
  tree valist = TREE_OPERAND (*expr_p, 0);
  tree type = TREE_TYPE (*expr_p);
  tree t;
  location_t loc = EXPR_LOCATION (*expr_p);

  /* Verify that valist is of the proper type.  */
  have_va_type = TREE_TYPE (valist);
  if (have_va_type == error_mark_node)
    return GS_ERROR;
  have_va_type = targetm.canonical_va_list_type (have_va_type);

  if (have_va_type == NULL_TREE)
    {
      error_at (loc, "first argument to %<va_arg%> not of type %<va_list%>");
      return GS_ERROR;
    }

  /* Generate a diagnostic for requesting data of a type that cannot
     be passed through `...' due to type promotion at the call site.  */
  if ((promoted_type = lang_hooks.types.type_promotes_to (type))
	   != type)
    {
      static bool gave_help;
      bool warned;

      /* Unfortunately, this is merely undefined, rather than a constraint
	 violation, so we cannot make this an error.  If this call is never
	 executed, the program is still strictly conforming.  */
      warned = warning_at (loc, 0,
	  		   "%qT is promoted to %qT when passed through %<...%>",
			   type, promoted_type);
      if (!gave_help && warned)
	{
	  gave_help = true;
	  inform (loc, "(so you should pass %qT not %qT to %<va_arg%>)",
		  promoted_type, type);
	}

      /* We can, however, treat "undefined" any way we please.
	 Call abort to encourage the user to fix the program.  */
      if (warned)
	inform (loc, "if this code is reached, the program will abort");
      /* Before the abort, allow the evaluation of the va_list
	 expression to exit or longjmp.  */
      gimplify_and_add (valist, pre_p);
      t = build_call_expr_loc (loc,
			       builtin_decl_implicit (BUILT_IN_TRAP), 0);
      gimplify_and_add (t, pre_p);

      /* This is dead code, but go ahead and finish so that the
	 mode of the result comes out right.  */
      *expr_p = dummy_object (type);
      return GS_ALL_DONE;
    }
  else
    {
      /* Make it easier for the backends by protecting the valist argument
	 from multiple evaluations.  */
      if (TREE_CODE (have_va_type) == ARRAY_TYPE)
	{
	  /* For this case, the backends will be expecting a pointer to
	     TREE_TYPE (abi), but it's possible we've
	     actually been given an array (an actual TARGET_FN_ABI_VA_LIST).
	     So fix it.  */
	  if (TREE_CODE (TREE_TYPE (valist)) == ARRAY_TYPE)
	    {
	      tree p1 = build_pointer_type (TREE_TYPE (have_va_type));
	      valist = fold_convert_loc (loc, p1,
					 build_fold_addr_expr_loc (loc, valist));
	    }

	  gimplify_expr (&valist, pre_p, post_p, is_gimple_val, fb_rvalue);
	}
      else
	gimplify_expr (&valist, pre_p, post_p, is_gimple_min_lval, fb_lvalue);

      if (!targetm.gimplify_va_arg_expr)
	/* FIXME: Once most targets are converted we should merely
	   assert this is non-null.  */
	return GS_ALL_DONE;

      *expr_p = targetm.gimplify_va_arg_expr (valist, type, pre_p, post_p);
      return GS_OK;
    }
}

/* Build a new GIMPLE_ASSIGN tuple and append it to the end of *SEQ_P.

   DST/SRC are the destination and source respectively.  You can pass
   ungimplified trees in DST or SRC, in which case they will be
   converted to a gimple operand if necessary.

   This function returns the newly created GIMPLE_ASSIGN tuple.  */

gimple
gimplify_assign (tree dst, tree src, gimple_seq *seq_p)
{
  tree t = build2 (MODIFY_EXPR, TREE_TYPE (dst), dst, src);
  gimplify_and_add (t, seq_p);
  ggc_free (t);
  return gimple_seq_last_stmt (*seq_p);
}

inline hashval_t
gimplify_hasher::hash (const value_type *p)
{
  tree t = p->val;
  return iterative_hash_expr (t, 0);
}

inline bool
gimplify_hasher::equal (const value_type *p1, const compare_type *p2)
{
  tree t1 = p1->val;
  tree t2 = p2->val;
  enum tree_code code = TREE_CODE (t1);

  if (TREE_CODE (t2) != code
      || TREE_TYPE (t1) != TREE_TYPE (t2))
    return false;

  if (!operand_equal_p (t1, t2, 0))
    return false;

#ifdef ENABLE_CHECKING
  /* Only allow them to compare equal if they also hash equal; otherwise
     results are nondeterminate, and we fail bootstrap comparison.  */
  gcc_assert (hash (p1) == hash (p2));
#endif

  return true;
}<|MERGE_RESOLUTION|>--- conflicted
+++ resolved
@@ -6383,24 +6383,11 @@
       lang_hooks.decls.omp_finish_clause (nc, pre_p);
       gimplify_omp_ctxp = ctx;
     }
-  if (code == OMP_CLAUSE_FIRSTPRIVATE && (flags & GOVD_LASTPRIVATE) != 0)
-    {
-      tree nc = build_omp_clause (input_location, OMP_CLAUSE_LASTPRIVATE);
-      OMP_CLAUSE_DECL (nc) = decl;
-      OMP_CLAUSE_LASTPRIVATE_FIRSTPRIVATE (nc) = 1;
-      OMP_CLAUSE_CHAIN (nc) = *list_p;
-      OMP_CLAUSE_CHAIN (clause) = nc;
-      lang_hooks.decls.omp_finish_clause (nc);
-    }
   *list_p = clause;
-<<<<<<< HEAD
-  lang_hooks.decls.omp_finish_clause (clause);
-=======
   struct gimplify_omp_ctx *ctx = gimplify_omp_ctxp;
   gimplify_omp_ctxp = ctx->outer_context;
   lang_hooks.decls.omp_finish_clause (clause, pre_p);
   gimplify_omp_ctxp = ctx;
->>>>>>> 02d42640
   return 0;
 }
 
@@ -6449,15 +6436,11 @@
 		      if (n == NULL
 			  || (n->value & GOVD_DATA_SHARE_CLASS) == 0)
 			{
-<<<<<<< HEAD
-			  int flags = GOVD_FIRSTPRIVATE | GOVD_LASTPRIVATE;
-=======
 			  int flags = GOVD_FIRSTPRIVATE;
 			  /* #pragma omp distribute does not allow
 			     lastprivate clause.  */
 			  if (!ctx->outer_context->distribute)
 			    flags |= GOVD_LASTPRIVATE;
->>>>>>> 02d42640
 			  if (n == NULL)
 			    omp_add_variable (ctx->outer_context, decl,
 					      flags | GOVD_SEEN);

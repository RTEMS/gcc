--- conflicted
+++ resolved
@@ -110,12 +110,6 @@
 {
   while (handled_component_p (x))
     x = TREE_OPERAND (x, 0);
-<<<<<<< HEAD
-  if (TREE_CODE (x) != VAR_DECL
-      && TREE_CODE (x) != PARM_DECL
-      && TREE_CODE (x) != RESULT_DECL)
-    return ;
-=======
   if (TREE_CODE (x) == MEM_REF
       && TREE_CODE (TREE_OPERAND (x, 0)) == ADDR_EXPR)
     x = TREE_OPERAND (TREE_OPERAND (x, 0), 0);
@@ -123,7 +117,6 @@
       && TREE_CODE (x) != PARM_DECL
       && TREE_CODE (x) != RESULT_DECL)
     return;
->>>>>>> 03d20231
   TREE_ADDRESSABLE (x) = 1;
 }
 
@@ -595,14 +588,7 @@
 
   mod = build2 (INIT_EXPR, TREE_TYPE (t), t, unshare_expr (val));
 
-<<<<<<< HEAD
-  if (EXPR_HAS_LOCATION (val))
-    SET_EXPR_LOCATION (mod, EXPR_LOCATION (val));
-  else
-    SET_EXPR_LOCATION (mod, input_location);
-=======
   SET_EXPR_LOCATION (mod, EXPR_LOC_OR_HERE (val));
->>>>>>> 03d20231
 
   /* gimplify_modify_expr might want to reduce this further.  */
   gimplify_and_add (mod, pre_p);
@@ -882,47 +868,14 @@
   tree t = *tp;
   enum tree_code code = TREE_CODE (t);
 
-<<<<<<< HEAD
-  /* Do not copy SAVE_EXPR or TARGET_EXPR nodes themselves, but copy
-     their subtrees if we can make sure to do it only once.  */
-  if (code == SAVE_EXPR || code == TARGET_EXPR)
+  /* Do not copy SAVE_EXPR, TARGET_EXPR or BIND_EXPR nodes themselves, but
+     copy their subtrees if we can make sure to do it only once.  */
+  if (code == SAVE_EXPR || code == TARGET_EXPR || code == BIND_EXPR)
     {
       if (data && !pointer_set_insert ((struct pointer_set_t *)data, t))
 	;
       else
 	*walk_subtrees = 0;
-    }
-
-  /* Stop at types, decls, constants like copy_tree_r.  */
-  else if (TREE_CODE_CLASS (code) == tcc_type
-	   || TREE_CODE_CLASS (code) == tcc_declaration
-	   || TREE_CODE_CLASS (code) == tcc_constant
-	   /* We can't do anything sensible with a BLOCK used as an
-	      expression, but we also can't just die when we see it
-	      because of non-expression uses.  So we avert our eyes
-	      and cross our fingers.  Silly Java.  */
-	   || code == BLOCK)
-    *walk_subtrees = 0;
-
-  /* Cope with the statement expression extension.  */
-  else if (code == STATEMENT_LIST)
-    ;
-
-  /* Leave the bulk of the work to copy_tree_r itself.  */
-  else
-    {
-      gcc_assert (code != BIND_EXPR);
-      copy_tree_r (tp, walk_subtrees, NULL);
-=======
-  /* Do not copy SAVE_EXPR, TARGET_EXPR or BIND_EXPR nodes themselves, but
-     copy their subtrees if we can make sure to do it only once.  */
-  if (code == SAVE_EXPR || code == TARGET_EXPR || code == BIND_EXPR)
-    {
-      if (data && !pointer_set_insert ((struct pointer_set_t *)data, t))
-	;
-      else
-	*walk_subtrees = 0;
->>>>>>> 03d20231
     }
 
   /* Stop at types, decls, constants like copy_tree_r.  */
@@ -1949,11 +1902,7 @@
 	      SET_DECL_RTL (copy, 0);
 	      TREE_USED (copy) = 1;
 	      block = DECL_INITIAL (current_function_decl);
-<<<<<<< HEAD
-	      TREE_CHAIN (copy) = BLOCK_VARS (block);
-=======
 	      DECL_CHAIN (copy) = BLOCK_VARS (block);
->>>>>>> 03d20231
 	      BLOCK_VARS (block) = copy;
 	      SET_DECL_VALUE_EXPR (copy, unshare_expr (value_expr));
 	      DECL_HAS_VALUE_EXPR_P (copy) = 1;
@@ -2671,12 +2620,7 @@
       while (TREE_CODE (pred) == TRUTH_ANDIF_EXPR)
 	{
 	  /* Keep the original source location on the first 'if'.  */
-<<<<<<< HEAD
-	  location_t locus = EXPR_HAS_LOCATION (expr)
-			     ? EXPR_LOCATION (expr) : input_location;
-=======
 	  location_t locus = EXPR_LOC_OR_HERE (expr);
->>>>>>> 03d20231
 	  TREE_OPERAND (expr, 0) = TREE_OPERAND (pred, 1);
 	  /* Set the source location of the && on the second 'if'.  */
 	  if (EXPR_HAS_LOCATION (pred))
@@ -2698,12 +2642,7 @@
       while (TREE_CODE (pred) == TRUTH_ORIF_EXPR)
 	{
 	  /* Keep the original source location on the first 'if'.  */
-<<<<<<< HEAD
-	  location_t locus = EXPR_HAS_LOCATION (expr)
-			     ? EXPR_LOCATION (expr) : input_location;
-=======
 	  location_t locus = EXPR_LOC_OR_HERE (expr);
->>>>>>> 03d20231
 	  TREE_OPERAND (expr, 0) = TREE_OPERAND (pred, 1);
 	  /* Set the source location of the || on the second 'if'.  */
 	  if (EXPR_HAS_LOCATION (pred))
@@ -2767,12 +2706,7 @@
   /* If there was nothing else in our arms, just forward the label(s).  */
   if (!then_se && !else_se)
     return shortcut_cond_r (pred, true_label_p, false_label_p,
-<<<<<<< HEAD
-			    EXPR_HAS_LOCATION (expr)
-			    ? EXPR_LOCATION (expr) : input_location);
-=======
 			    EXPR_LOC_OR_HERE (expr));
->>>>>>> 03d20231
 
   /* If our last subexpression already has a terminal label, reuse it.  */
   if (else_se)
@@ -2804,12 +2738,7 @@
   jump_over_else = block_may_fallthru (then_);
 
   pred = shortcut_cond_r (pred, true_label_p, false_label_p,
-<<<<<<< HEAD
-			  EXPR_HAS_LOCATION (expr)
-			  ? EXPR_LOCATION (expr) : input_location);
-=======
 			  EXPR_LOC_OR_HERE (expr));
->>>>>>> 03d20231
 
   expr = NULL;
   append_to_statement_list (pred, &expr);
@@ -3032,11 +2961,7 @@
 	    = build3 (COND_EXPR, type, TREE_OPERAND (expr, 0), then_, else_);
 
 	  tmp = create_tmp_var (type, "iftmp");
-<<<<<<< HEAD
-	  result = build_fold_indirect_ref_loc (loc, tmp);
-=======
 	  result = build_simple_mem_ref_loc (loc, tmp);
->>>>>>> 03d20231
 	}
 
       /* Build the new then clause, `tmp = then_;'.  But don't build the
@@ -3240,19 +3165,11 @@
   /* Mark the RHS addressable.  Beware that it may not be possible to do so
      directly if a temporary has been created by the gimplification.  */
   prepare_gimple_addressable (&from, seq_p);
-<<<<<<< HEAD
 
   mark_addressable (from);
   from_ptr = build_fold_addr_expr_loc (loc, from);
   gimplify_arg (&from_ptr, seq_p, loc);
 
-=======
-
-  mark_addressable (from);
-  from_ptr = build_fold_addr_expr_loc (loc, from);
-  gimplify_arg (&from_ptr, seq_p, loc);
-
->>>>>>> 03d20231
   mark_addressable (to);
   to_ptr = build_fold_addr_expr_loc (loc, to);
   gimplify_arg (&to_ptr, seq_p, loc);
@@ -3682,7 +3599,6 @@
   gimplify_and_add (decl_s, pre_p);
   *expr_p = decl;
   return GS_OK;
-<<<<<<< HEAD
 }
 
 /* Optimize embedded COMPOUND_LITERAL_EXPRs within a CONSTRUCTOR,
@@ -3724,51 +3640,7 @@
       VEC_index (constructor_elt, elts, idx)->value = newval;
     }
   return ctor;
-=======
->>>>>>> 03d20231
-}
-
-/* Optimize embedded COMPOUND_LITERAL_EXPRs within a CONSTRUCTOR,
-   return a new CONSTRUCTOR if something changed.  */
-
-static tree
-optimize_compound_literals_in_ctor (tree orig_ctor)
-{
-  tree ctor = orig_ctor;
-  VEC(constructor_elt,gc) *elts = CONSTRUCTOR_ELTS (ctor);
-  unsigned int idx, num = VEC_length (constructor_elt, elts);
-
-  for (idx = 0; idx < num; idx++)
-    {
-      tree value = VEC_index (constructor_elt, elts, idx)->value;
-      tree newval = value;
-      if (TREE_CODE (value) == CONSTRUCTOR)
-	newval = optimize_compound_literals_in_ctor (value);
-      else if (TREE_CODE (value) == COMPOUND_LITERAL_EXPR)
-	{
-	  tree decl_s = COMPOUND_LITERAL_EXPR_DECL_EXPR (value);
-	  tree decl = DECL_EXPR_DECL (decl_s);
-	  tree init = DECL_INITIAL (decl);
-
-	  if (!TREE_ADDRESSABLE (value)
-	      && !TREE_ADDRESSABLE (decl)
-	      && init)
-	    newval = optimize_compound_literals_in_ctor (init);
-	}
-      if (newval == value)
-	continue;
-
-      if (ctor == orig_ctor)
-	{
-	  ctor = copy_node (orig_ctor);
-	  CONSTRUCTOR_ELTS (ctor) = VEC_copy (constructor_elt, gc, elts);
-	  elts = CONSTRUCTOR_ELTS (ctor);
-	}
-      VEC_index (constructor_elt, elts, idx)->value = newval;
-    }
-  return ctor;
-}
-
+}
 
 
 
@@ -3949,20 +3821,12 @@
 	      }
 	  }
 
-<<<<<<< HEAD
-	/* If the target is volatile and we have non-zero elements
-	   initialize the target from a temporary.  */
-	if (TREE_THIS_VOLATILE (object)
-	    && !TREE_ADDRESSABLE (type)
-	    && num_nonzero_elements > 0)
-=======
 	/* If the target is volatile, we have non-zero elements and more than
 	   one field to assign, initialize the target from a temporary.  */
 	if (TREE_THIS_VOLATILE (object)
 	    && !TREE_ADDRESSABLE (type)
 	    && num_nonzero_elements > 0
 	    && VEC_length (constructor_elt, elts) > 1)
->>>>>>> 03d20231
 	  {
 	    tree temp = create_tmp_var (TYPE_MAIN_VARIANT (type), NULL);
 	    TREE_OPERAND (*expr_p, 0) = temp;
@@ -4187,53 +4051,6 @@
         }
     }
 
-<<<<<<< HEAD
-  /* ((foo*)&vectorfoo)[1] => BIT_FIELD_REF<vectorfoo,...> */
-  if (TREE_CODE (sub) == POINTER_PLUS_EXPR
-      && TREE_CODE (TREE_OPERAND (sub, 1)) == INTEGER_CST)
-    {
-      tree op00 = TREE_OPERAND (sub, 0);
-      tree op01 = TREE_OPERAND (sub, 1);
-      tree op00type;
-
-      STRIP_NOPS (op00);
-      op00type = TREE_TYPE (op00);
-      if (TREE_CODE (op00) == ADDR_EXPR
-	  && TREE_CODE (TREE_TYPE (op00type)) == VECTOR_TYPE
-	  && useless_type_conversion_p (type, TREE_TYPE (TREE_TYPE (op00type))))
-	{
-	  HOST_WIDE_INT offset = tree_low_cst (op01, 0);
-	  tree part_width = TYPE_SIZE (type);
-	  unsigned HOST_WIDE_INT part_widthi
-	    = tree_low_cst (part_width, 0) / BITS_PER_UNIT;
-	  unsigned HOST_WIDE_INT indexi = offset * BITS_PER_UNIT;
-	  tree index = bitsize_int (indexi);
-	  if (offset / part_widthi
-	      <= TYPE_VECTOR_SUBPARTS (TREE_TYPE (op00type)))
-	    return fold_build3 (BIT_FIELD_REF, type, TREE_OPERAND (op00, 0),
-				part_width, index);
-	}
-    }
-
-  /* ((foo*)&complexfoo)[1] => __imag__ complexfoo */
-  if (TREE_CODE (sub) == POINTER_PLUS_EXPR
-      && TREE_CODE (TREE_OPERAND (sub, 1)) == INTEGER_CST)
-    {
-      tree op00 = TREE_OPERAND (sub, 0);
-      tree op01 = TREE_OPERAND (sub, 1);
-      tree op00type;
-
-      STRIP_NOPS (op00);
-      op00type = TREE_TYPE (op00);
-      if (TREE_CODE (op00) == ADDR_EXPR
-	  && TREE_CODE (TREE_TYPE (op00type)) == COMPLEX_TYPE
-	  && useless_type_conversion_p (type, TREE_TYPE (TREE_TYPE (op00type))))
-	{
-	  tree size = TYPE_SIZE_UNIT (type);
-	  if (tree_int_cst_equal (size, op01))
-	    return fold_build1 (IMAGPART_EXPR, type, TREE_OPERAND (op00, 0));
-	}
-=======
   /* *(p + CST) -> ...  */
   if (TREE_CODE (sub) == POINTER_PLUS_EXPR
       && TREE_CODE (TREE_OPERAND (sub, 1)) == INTEGER_CST)
@@ -4280,7 +4097,6 @@
 			    build_int_cst_wide (ptype,
 						TREE_INT_CST_LOW (off),
 						TREE_INT_CST_HIGH (off)));
->>>>>>> 03d20231
     }
 
   /* *(foo *)fooarrptr => (*fooarrptr)[0] */
@@ -4378,11 +4194,6 @@
 	     This kind of code arises in C++ when an object is bound
 	     to a const reference, and if "x" is a TARGET_EXPR we want
 	     to take advantage of the optimization below.  */
-<<<<<<< HEAD
-	    tree t = gimple_fold_indirect_ref_rhs (TREE_OPERAND (*from_p, 0));
-	    if (t)
-	      {
-=======
 	    bool volatile_p = TREE_THIS_VOLATILE (*from_p);
 	    tree t = gimple_fold_indirect_ref_rhs (TREE_OPERAND (*from_p, 0));
 	    if (t)
@@ -4395,7 +4206,6 @@
 		    if (REFERENCE_CLASS_P (t))
 		      TREE_THIS_VOLATILE (t) = volatile_p;
 		  }
->>>>>>> 03d20231
 		*from_p = t;
 		ret = GS_OK;
 		changed = true;
@@ -4426,23 +4236,6 @@
 	      }
 	  }
 	  break;
-<<<<<<< HEAD
-
-	case COMPOUND_EXPR:
-	  /* Remove any COMPOUND_EXPR in the RHS so the following cases will be
-	     caught.  */
-	  gimplify_compound_expr (from_p, pre_p, true);
-	  ret = GS_OK;
-	  changed = true;
-	  break;
-
-	case CONSTRUCTOR:
-	  /* If we're initializing from a CONSTRUCTOR, break this into
-	     individual MODIFY_EXPRs.  */
-	  return gimplify_init_constructor (expr_p, pre_p, post_p, want_value,
-					    false);
-
-=======
 
 	case COMPOUND_EXPR:
 	  /* Remove any COMPOUND_EXPR in the RHS so the following cases will be
@@ -4462,7 +4255,6 @@
 	  return gimplify_init_constructor (expr_p, pre_p, post_p, want_value,
 					    false);
 
->>>>>>> 03d20231
 	case COND_EXPR:
 	  /* If we're assigning to a non-register type, push the assignment
 	     down into the branches.  This is mandatory for ADDRESSABLE types,
@@ -4841,12 +4633,7 @@
   location_t loc = EXPR_LOCATION (*expr_p);
   tree op0 = TREE_OPERAND (*expr_p, 0);
   tree op1 = TREE_OPERAND (*expr_p, 1);
-<<<<<<< HEAD
-  tree t, arg, dest, src;
-  location_t loc = EXPR_LOCATION (*expr_p);
-=======
   tree t, arg, dest, src, expr;
->>>>>>> 03d20231
 
   arg = TYPE_SIZE_UNIT (TREE_TYPE (op0));
   arg = unshare_expr (arg);
@@ -4855,12 +4642,8 @@
   dest = build_fold_addr_expr_loc (loc, op0);
   t = implicit_built_in_decls[BUILT_IN_MEMCMP];
   t = build_call_expr_loc (loc, t, 3, dest, src, arg);
-<<<<<<< HEAD
-  *expr_p
-=======
 
   expr
->>>>>>> 03d20231
     = build2 (TREE_CODE (*expr_p), TREE_TYPE (*expr_p), t, integer_zero_node);
   SET_EXPR_LOCATION (expr, loc);
   *expr_p = expr;
@@ -6640,17 +6423,12 @@
 	{
 	case TRUTH_ANDIF_EXPR:
 	case TRUTH_ORIF_EXPR:
-<<<<<<< HEAD
-	  saw_lhs |= goa_stabilize_expr (&TREE_OPERAND (expr, 1), pre_p,
-					 lhs_addr, lhs_var);
-=======
 	case TRUTH_AND_EXPR:
 	case TRUTH_OR_EXPR:
 	case TRUTH_XOR_EXPR:
 	  saw_lhs |= goa_stabilize_expr (&TREE_OPERAND (expr, 1), pre_p,
 					 lhs_addr, lhs_var);
 	case TRUTH_NOT_EXPR:
->>>>>>> 03d20231
 	  saw_lhs |= goa_stabilize_expr (&TREE_OPERAND (expr, 0), pre_p,
 					 lhs_addr, lhs_var);
 	  break;
@@ -6814,12 +6592,8 @@
            || gimple_test_f == is_gimple_mem_rhs_or_call
            || gimple_test_f == is_gimple_reg_rhs
            || gimple_test_f == is_gimple_reg_rhs_or_call
-<<<<<<< HEAD
-           || gimple_test_f == is_gimple_asm_val)
-=======
            || gimple_test_f == is_gimple_asm_val
 	   || gimple_test_f == is_gimple_mem_ref_addr)
->>>>>>> 03d20231
     gcc_assert (fallback & fb_rvalue);
   else if (gimple_test_f == is_gimple_min_lval
 	   || gimple_test_f == is_gimple_lvalue)
@@ -7026,17 +6800,6 @@
 	  break;
 
 	case INDIRECT_REF:
-<<<<<<< HEAD
-	  *expr_p = fold_indirect_ref_loc (input_location, *expr_p);
-	  if (*expr_p != save_expr)
-	    {
-	      ret = GS_OK;
-	      break;
-	    }
-	  /* else fall through.  */
-	case ALIGN_INDIRECT_REF:
-	case MISALIGNED_INDIRECT_REF:
-=======
 	  {
 	    bool volatilep = TREE_THIS_VOLATILE (*expr_p);
 	    bool notrap = TREE_THIS_NOTRAP (*expr_p);
@@ -7078,7 +6841,6 @@
 	      ret = GS_OK;
 	      break;
 	    }
->>>>>>> 03d20231
 	  ret = gimplify_expr (&TREE_OPERAND (*expr_p, 0), pre_p, post_p,
 			       is_gimple_mem_ref_addr, fb_rvalue);
 	  if (ret == GS_ERROR)
@@ -7228,17 +6990,6 @@
 	  {
 	    enum gimplify_status r0 = GS_ALL_DONE, r1 = GS_ALL_DONE;
 
-<<<<<<< HEAD
-	    if (TMR_SYMBOL (*expr_p))
-	      r0 = gimplify_expr (&TMR_SYMBOL (*expr_p), pre_p,
-				  post_p, is_gimple_lvalue, fb_either);
-	    else if (TMR_BASE (*expr_p))
-	      r0 = gimplify_expr (&TMR_BASE (*expr_p), pre_p,
-				  post_p, is_gimple_val, fb_either);
-	    if (TMR_INDEX (*expr_p))
-	      r1 = gimplify_expr (&TMR_INDEX (*expr_p), pre_p,
-				  post_p, is_gimple_val, fb_rvalue);
-=======
 	    if (TMR_BASE (*expr_p))
 	      r0 = gimplify_expr (&TMR_BASE (*expr_p), pre_p,
 				  post_p, is_gimple_mem_ref_addr, fb_either);
@@ -7248,7 +6999,6 @@
 	    if (TMR_INDEX2 (*expr_p))
 	      r1 = gimplify_expr (&TMR_INDEX2 (*expr_p), pre_p,
 				  post_p, is_gimple_val, fb_rvalue);
->>>>>>> 03d20231
 	    /* TMR_STEP and TMR_OFFSET are always integer constants.  */
 	    ret = MIN (r0, r1);
 	  }
@@ -7813,14 +7563,10 @@
       /* Ensure VLA bounds aren't removed, for -O0 they should be variables
 	 with assigned stack slots, for -O1+ -g they should be tracked
 	 by VTA.  */
-<<<<<<< HEAD
-      if (TYPE_DOMAIN (type)
-=======
       if (!(TYPE_NAME (type)
 	    && TREE_CODE (TYPE_NAME (type)) == TYPE_DECL
 	    && DECL_IGNORED_P (TYPE_NAME (type)))
 	  && TYPE_DOMAIN (type)
->>>>>>> 03d20231
 	  && INTEGRAL_TYPE_P (TYPE_DOMAIN (type)))
 	{
 	  t = TYPE_MIN_VALUE (TYPE_DOMAIN (type));
@@ -7917,14 +7663,7 @@
       *expr_p = create_tmp_var (type, NULL);
       tmp = build1 (NOP_EXPR, type, expr);
       stmt = gimplify_assign (*expr_p, tmp, stmt_p);
-<<<<<<< HEAD
-      if (EXPR_HAS_LOCATION (expr))
-	gimple_set_location (stmt, EXPR_LOCATION (expr));
-      else
-	gimple_set_location (stmt, input_location);
-=======
       gimple_set_location (stmt, EXPR_LOC_OR_HERE (expr));
->>>>>>> 03d20231
     }
 }
 
@@ -7998,11 +7737,7 @@
       gimple_bind_set_body (outer_bind, parm_stmts);
 
       for (parm = DECL_ARGUMENTS (current_function_decl);
-<<<<<<< HEAD
-	   parm; parm = TREE_CHAIN (parm))
-=======
 	   parm; parm = DECL_CHAIN (parm))
->>>>>>> 03d20231
 	if (DECL_HAS_VALUE_EXPR_P (parm))
 	  {
 	    DECL_HAS_VALUE_EXPR_P (parm) = 0;

--- conflicted
+++ resolved
@@ -182,8 +182,6 @@
     case COMPLEX_CST:
     case VECTOR_CST:
       return true;
-<<<<<<< HEAD
-=======
 
     /* Vector constant constructors are gimple invariant.  */
     case CONSTRUCTOR:
@@ -191,7 +189,6 @@
 	return TREE_CONSTANT (t);
       else
 	return false;
->>>>>>> c355071f
 
     default:
       return false;
@@ -326,14 +323,9 @@
 
   /* Complex values must have been put into ssa form.  That is, no 
      assignments to the individual components.  */
-<<<<<<< HEAD
-  if (TREE_CODE (TREE_TYPE (t)) == COMPLEX_TYPE)
-    return DECL_COMPLEX_GIMPLE_REG_P (t);
-=======
   if (TREE_CODE (TREE_TYPE (t)) == COMPLEX_TYPE
       || TREE_CODE (TREE_TYPE (t)) == VECTOR_TYPE)
     return DECL_GIMPLE_REG_P (t);
->>>>>>> c355071f
 
   return true;
 }

/* Functions to analyze and validate GIMPLE trees.
   Copyright (C) 2002, 2003, 2004, 2005, 2006, 2007
   Free Software Foundation, Inc.
   Contributed by Diego Novillo <dnovillo@redhat.com>
   Rewritten by Jason Merrill <jason@redhat.com>

This file is part of GCC.

GCC is free software; you can redistribute it and/or modify
it under the terms of the GNU General Public License as published by
the Free Software Foundation; either version 3, or (at your option)
any later version.

GCC is distributed in the hope that it will be useful,
but WITHOUT ANY WARRANTY; without even the implied warranty of
MERCHANTABILITY or FITNESS FOR A PARTICULAR PURPOSE.  See the
GNU General Public License for more details.

You should have received a copy of the GNU General Public License
along with GCC; see the file COPYING3.  If not see
<http://www.gnu.org/licenses/>.  */

#include "config.h"
#include "system.h"
#include "coretypes.h"
#include "ggc.h"
#include "tm.h"
#include "tree.h"
#include "tree-gimple.h"
#include "tree-flow.h"
#include "output.h"
#include "rtl.h"
#include "expr.h"
#include "bitmap.h"

/* For the definitive definition of GIMPLE, see doc/tree-ssa.texi.  */

/* Validation of GIMPLE expressions.  */

/* Determine if expression T is one of the valid expressions that can
   be used on the RHS of GIMPLE assignments.  */

enum gimple_rhs_class
get_gimple_rhs_class (tree t)
{
  enum tree_code code = TREE_CODE (t);
  enum tree_code_class class = TREE_CODE_CLASS (code);
  
  switch (class)
    {
    case tcc_unary:
      return GIMPLE_UNARY_RHS;

    case tcc_binary:
    case tcc_comparison:
      return GIMPLE_BINARY_RHS;

    case tcc_constant:
      return GIMPLE_SINGLE_RHS;

    default:
      break;
    }

  switch (code)
    {
    case TRUTH_AND_EXPR:
    case TRUTH_OR_EXPR:
    case TRUTH_XOR_EXPR:
      return GIMPLE_BINARY_RHS;

    case TRUTH_NOT_EXPR:
    case ADDR_EXPR:
      return GIMPLE_UNARY_RHS;

    /* FIXME tuples.  We are not allowing CALL_EXPR on the RHS
       anymore.  Watch out for random failures.  */
    case CONSTRUCTOR:
<<<<<<< HEAD
=======
    case COMPLEX_EXPR:
    case INTEGER_CST:
    case REAL_CST:
    case FIXED_CST:
    case STRING_CST:
    case COMPLEX_CST:
    case VECTOR_CST:
>>>>>>> 9a251aa1
    case OBJ_TYPE_REF:
    case ASSERT_EXPR:
      return GIMPLE_SINGLE_RHS;

    default:
      break;
    }

  if (is_gimple_lvalue (t) || is_gimple_val (t))
    return GIMPLE_SINGLE_RHS;

  return GIMPLE_INVALID_RHS;
}


/* Return true if T is a GIMPLE RHS for an assignment to a temporary.  */

bool
is_gimple_formal_tmp_rhs (tree t)
{
  return get_gimple_rhs_class (t) != GIMPLE_INVALID_RHS;
}

/* Returns true iff T is a valid RHS for an assignment to a renamed
   user -- or front-end generated artificial -- variable.  */

bool
is_gimple_reg_rhs (tree t)
{
  /* If the RHS of the GIMPLE_MODIFY_STMT may throw or make a nonlocal goto
     and the LHS is a user variable, then we need to introduce a formal
     temporary.  This way the optimizers can determine that the user
     variable is only modified if evaluation of the RHS does not throw.

     Don't force a temp of a non-renamable type; the copy could be
     arbitrarily expensive.  Instead we will generate a VDEF for
     the assignment.  */

  if (is_gimple_reg_type (TREE_TYPE (t))
      && ((TREE_CODE (t) == CALL_EXPR && TREE_SIDE_EFFECTS (t))
	  || tree_could_throw_p (t)))
    return false;

  return is_gimple_formal_tmp_rhs (t);
}

/* Returns true iff T is a valid RHS for an assignment to an un-renamed
   LHS, or for a call argument.  */

bool
is_gimple_mem_rhs (tree t)
{
  /* If we're dealing with a renamable type, either source or dest must be
     a renamed variable.  Also force a temporary if the type doesn't need
     to be stored in memory, since it's cheap and prevents erroneous
     tailcalls (PR 17526).  */
  if (is_gimple_reg_type (TREE_TYPE (t))
      || (TYPE_MODE (TREE_TYPE (t)) != BLKmode
	  && (TREE_CODE (t) != CALL_EXPR
              || ! aggregate_value_p (t, t))))
    return is_gimple_val (t);
  else
    return is_gimple_formal_tmp_rhs (t);
}

/* Returns the appropriate RHS predicate for this LHS.  */

gimple_predicate
rhs_predicate_for (tree lhs)
{
  if (is_gimple_formal_tmp_var (lhs))
    return is_gimple_formal_tmp_rhs;
  else if (is_gimple_reg (lhs))
    return is_gimple_reg_rhs;
  else
    return is_gimple_mem_rhs;
}

/*  Return true if T is a valid LHS for a GIMPLE assignment expression.  */

bool
is_gimple_lvalue (tree t)
{
  return (is_gimple_addressable (t)
	  || TREE_CODE (t) == WITH_SIZE_EXPR
	  /* These are complex lvalues, but don't have addresses, so they
	     go here.  */
	  || TREE_CODE (t) == BIT_FIELD_REF);
}

/*  Return true if T is a GIMPLE condition.  */

bool
is_gimple_condexpr (tree t)
{
  return (is_gimple_val (t) || COMPARISON_CLASS_P (t));
}

/*  Return true if T is something whose address can be taken.  */

bool
is_gimple_addressable (tree t)
{
  return (is_gimple_id (t) || handled_component_p (t)
	  || INDIRECT_REF_P (t));
}

/* Return true if T is a GIMPLE minimal invariant.  It's a restricted
   form of function invariant.  */

bool
is_gimple_min_invariant (const_tree t)
{
  switch (TREE_CODE (t))
    {
    case ADDR_EXPR:
      return TREE_INVARIANT (t);

    case INTEGER_CST:
    case REAL_CST:
    case FIXED_CST:
    case STRING_CST:
    case COMPLEX_CST:
    case VECTOR_CST:
      return true;

    /* Vector constant constructors are gimple invariant.  */
    case CONSTRUCTOR:
      if (TREE_TYPE (t) && TREE_CODE (TREE_TYPE (t)) == VECTOR_TYPE)
	return TREE_CONSTANT (t);
      else
	return false;

    default:
      return false;
    }
}

/* Return true if T looks like a valid GIMPLE statement.  */

bool
is_gimple_stmt (tree t)
{
  const enum tree_code code = TREE_CODE (t);

  switch (code)
    {
    case NOP_EXPR:
      /* The only valid NOP_EXPR is the empty statement.  */
      return IS_EMPTY_STMT (t);

    case BIND_EXPR:
    case COND_EXPR:
      /* These are only valid if they're void.  */
      return TREE_TYPE (t) == NULL || VOID_TYPE_P (TREE_TYPE (t));

    case SWITCH_EXPR:
    case GOTO_EXPR:
    case RETURN_EXPR:
    case LABEL_EXPR:
    case CASE_LABEL_EXPR:
    case TRY_CATCH_EXPR:
    case TRY_FINALLY_EXPR:
    case EH_FILTER_EXPR:
    case CATCH_EXPR:
    case CHANGE_DYNAMIC_TYPE_EXPR:
    case ASM_EXPR:
    case RESX_EXPR:
    case PHI_NODE:
    case STATEMENT_LIST:
    case OMP_PARALLEL:
    case OMP_FOR:
    case OMP_SECTIONS:
    case OMP_SECTIONS_SWITCH:
    case OMP_SECTION:
    case OMP_SINGLE:
    case OMP_MASTER:
    case OMP_ORDERED:
    case OMP_CRITICAL:
    case OMP_RETURN:
    case OMP_CONTINUE:
      /* These are always void.  */
      return true;

    case CALL_EXPR:
    case GIMPLE_MODIFY_STMT:
      /* These are valid regardless of their type.  */
      return true;

    default:
      return false;
    }
}

/* Return true if T is a variable.  */

bool
is_gimple_variable (tree t)
{
  return (TREE_CODE (t) == VAR_DECL
	  || TREE_CODE (t) == PARM_DECL
	  || TREE_CODE (t) == RESULT_DECL
	  || TREE_CODE (t) == SSA_NAME);
}

/*  Return true if T is a GIMPLE identifier (something with an address).  */

bool
is_gimple_id (tree t)
{
  return (is_gimple_variable (t)
	  || TREE_CODE (t) == FUNCTION_DECL
	  || TREE_CODE (t) == LABEL_DECL
	  || TREE_CODE (t) == CONST_DECL
	  /* Allow string constants, since they are addressable.  */
	  || TREE_CODE (t) == STRING_CST);
}

/* Return true if TYPE is a suitable type for a scalar register variable.  */

bool
is_gimple_reg_type (tree type)
{
  return !AGGREGATE_TYPE_P (type);
}

/* Return true if T is a non-aggregate register variable.  */

bool
is_gimple_reg (tree t)
{
  if (TREE_CODE (t) == SSA_NAME)
    t = SSA_NAME_VAR (t);

  if (MTAG_P (t))
    return false;

  if (!is_gimple_variable (t))
    return false;

  if (!is_gimple_reg_type (TREE_TYPE (t)))
    return false;

  /* A volatile decl is not acceptable because we can't reuse it as
     needed.  We need to copy it into a temp first.  */
  if (TREE_THIS_VOLATILE (t))
    return false;

  /* We define "registers" as things that can be renamed as needed,
     which with our infrastructure does not apply to memory.  */
  if (needs_to_live_in_memory (t))
    return false;

  /* Hard register variables are an interesting case.  For those that
     are call-clobbered, we don't know where all the calls are, since
     we don't (want to) take into account which operations will turn
     into libcalls at the rtl level.  For those that are call-saved,
     we don't currently model the fact that calls may in fact change
     global hard registers, nor do we examine ASM_CLOBBERS at the tree
     level, and so miss variable changes that might imply.  All around,
     it seems safest to not do too much optimization with these at the
     tree level at all.  We'll have to rely on the rtl optimizers to
     clean this up, as there we've got all the appropriate bits exposed.  */
  if (TREE_CODE (t) == VAR_DECL && DECL_HARD_REGISTER (t))
    return false;

  /* Complex values must have been put into ssa form.  That is, no 
     assignments to the individual components.  */
  if (TREE_CODE (TREE_TYPE (t)) == COMPLEX_TYPE
      || TREE_CODE (TREE_TYPE (t)) == VECTOR_TYPE)
    return DECL_GIMPLE_REG_P (t);

  return true;
}


/* Returns true if T is a GIMPLE formal temporary variable.  */

bool
is_gimple_formal_tmp_var (tree t)
{
  if (TREE_CODE (t) == SSA_NAME)
    return true;

  return TREE_CODE (t) == VAR_DECL && DECL_GIMPLE_FORMAL_TEMP_P (t);
}

/* Returns true if T is a GIMPLE formal temporary register variable.  */

bool
is_gimple_formal_tmp_reg (tree t)
{
  /* The intent of this is to get hold of a value that won't change.
     An SSA_NAME qualifies no matter if its of a user variable or not.  */
  if (TREE_CODE (t) == SSA_NAME)
    return true;

  /* We don't know the lifetime characteristics of user variables.  */
  if (!is_gimple_formal_tmp_var (t))
    return false;

  /* Finally, it must be capable of being placed in a register.  */
  return is_gimple_reg (t);
}

/* Return true if T is a GIMPLE variable whose address is not needed.  */

bool
is_gimple_non_addressable (tree t)
{
  if (TREE_CODE (t) == SSA_NAME)
    t = SSA_NAME_VAR (t);

  return (is_gimple_variable (t) && ! needs_to_live_in_memory (t));
}

/* Return true if T is a GIMPLE rvalue, i.e. an identifier or a constant.  */

bool
is_gimple_val (tree t)
{
  /* Make loads from volatiles and memory vars explicit.  */
  if (is_gimple_variable (t)
      && is_gimple_reg_type (TREE_TYPE (t))
      && !is_gimple_reg (t))
    return false;

  /* FIXME make these decls.  That can happen only when we expose the
     entire landing-pad construct at the tree level.  */
  if (TREE_CODE (t) == EXC_PTR_EXPR || TREE_CODE (t) == FILTER_EXPR)
    return true;

  return (is_gimple_variable (t) || is_gimple_min_invariant (t));
}

/* Similarly, but accept hard registers as inputs to asm statements.  */

bool
is_gimple_asm_val (tree t)
{
  if (TREE_CODE (t) == VAR_DECL && DECL_HARD_REGISTER (t))
    return true;

  return is_gimple_val (t);
}

/* Return true if T is a GIMPLE minimal lvalue.  */

bool
is_gimple_min_lval (tree t)
{
  return (is_gimple_id (t) || TREE_CODE (t) == INDIRECT_REF);
}

/* Return true if T is a typecast operation.  */

bool
is_gimple_cast (tree t)
{
  return (TREE_CODE (t) == NOP_EXPR
	  || TREE_CODE (t) == CONVERT_EXPR
          || TREE_CODE (t) == FIX_TRUNC_EXPR);
}

/* Return true if T is a valid function operand of a CALL_EXPR.  */

bool
is_gimple_call_addr (tree t)
{
  return (TREE_CODE (t) == OBJ_TYPE_REF
	  || is_gimple_val (t));
}

/* If T makes a function call, return the corresponding CALL_EXPR operand.
   Otherwise, return NULL_TREE.  */

tree
get_call_expr_in (tree t)
{
  /* FIXME tuples: delete the assertion below when conversion complete.  */
  gcc_assert (TREE_CODE (t) != MODIFY_EXPR);
  if (TREE_CODE (t) == GIMPLE_MODIFY_STMT)
    t = GIMPLE_STMT_OPERAND (t, 1);
  if (TREE_CODE (t) == WITH_SIZE_EXPR)
    t = TREE_OPERAND (t, 0);
  if (TREE_CODE (t) == CALL_EXPR)
    return t;
  return NULL_TREE;
}

/* Given a memory reference expression T, return its base address.
   The base address of a memory reference expression is the main
   object being referenced.  For instance, the base address for
   'array[i].fld[j]' is 'array'.  You can think of this as stripping
   away the offset part from a memory address.

   This function calls handled_component_p to strip away all the inner
   parts of the memory reference until it reaches the base object.  */

tree
get_base_address (tree t)
{
  while (handled_component_p (t))
    t = TREE_OPERAND (t, 0);
  
  if (SSA_VAR_P (t)
      || TREE_CODE (t) == STRING_CST
      || TREE_CODE (t) == CONSTRUCTOR
      || INDIRECT_REF_P (t))
    return t;
  else
    return NULL_TREE;
}

void
recalculate_side_effects (tree t)
{
  enum tree_code code = TREE_CODE (t);
  int len = TREE_OPERAND_LENGTH (t);
  int i;

  switch (TREE_CODE_CLASS (code))
    {
    case tcc_expression:
      switch (code)
	{
	case INIT_EXPR:
	case GIMPLE_MODIFY_STMT:
	case VA_ARG_EXPR:
	case PREDECREMENT_EXPR:
	case PREINCREMENT_EXPR:
	case POSTDECREMENT_EXPR:
	case POSTINCREMENT_EXPR:
	  /* All of these have side-effects, no matter what their
	     operands are.  */
	  return;

	default:
	  break;
	}
      /* Fall through.  */

    case tcc_comparison:  /* a comparison expression */
    case tcc_unary:       /* a unary arithmetic expression */
    case tcc_binary:      /* a binary arithmetic expression */
    case tcc_reference:   /* a reference */
    case tcc_vl_exp:        /* a function call */
      TREE_SIDE_EFFECTS (t) = TREE_THIS_VOLATILE (t);
      for (i = 0; i < len; ++i)
	{
	  tree op = TREE_OPERAND (t, i);
	  if (op && TREE_SIDE_EFFECTS (op))
	    TREE_SIDE_EFFECTS (t) = 1;
	}
      break;

    default:
      /* Can never be used with non-expressions.  */
      gcc_unreachable ();
   }
}<|MERGE_RESOLUTION|>--- conflicted
+++ resolved
@@ -76,16 +76,6 @@
     /* FIXME tuples.  We are not allowing CALL_EXPR on the RHS
        anymore.  Watch out for random failures.  */
     case CONSTRUCTOR:
-<<<<<<< HEAD
-=======
-    case COMPLEX_EXPR:
-    case INTEGER_CST:
-    case REAL_CST:
-    case FIXED_CST:
-    case STRING_CST:
-    case COMPLEX_CST:
-    case VECTOR_CST:
->>>>>>> 9a251aa1
     case OBJ_TYPE_REF:
     case ASSERT_EXPR:
       return GIMPLE_SINGLE_RHS;

--- conflicted
+++ resolved
@@ -155,13 +155,10 @@
   dw_val_class_high_pc,
   dw_val_class_discr_value,
   dw_val_class_discr_list,
-<<<<<<< HEAD
-  dw_val_class_view_list
-=======
   dw_val_class_const_implicit,
   dw_val_class_unsigned_const_implicit,
-  dw_val_class_file_implicit
->>>>>>> 28c6da4f
+  dw_val_class_file_implicit,
+  dw_val_class_view_list
 };
 
 /* Describe a floating point constant value, or a vector constant value.  */

--- conflicted
+++ resolved
@@ -2124,28 +2124,6 @@
   expand_insn (icode, nargs + 1, ops);
   if (!rtx_equal_p (lhs_rtx, ops[0].value))
     {
-<<<<<<< HEAD
-      if (GET_MODE (lhs_rtx) == GET_MODE (ops[0].value))
-	emit_move_insn (lhs_rtx, ops[0].value);
-      else
-	{
-	  /* Convert the operand to the required type, which is useful
-	     for things that return an int regardless of the size of
-	     the input.  If the value produced by the instruction is
-	     smaller than required, assume that it is signed.  */
-	  gcc_checking_assert (INTEGRAL_TYPE_P (lhs_type));
-	  if (GET_CODE (lhs_rtx) == SUBREG && SUBREG_PROMOTED_VAR_P (lhs_rtx))
-	    {
-	      /* If this is a scalar in a register that is stored in a wider
-		 mode than the declared mode, compute the result into its
-		 declared mode and then convert to the wider mode.  */
-	      rtx tmp = convert_to_mode (GET_MODE (lhs_rtx), ops[0].value, 0);
-	      convert_move (SUBREG_REG (lhs_rtx), tmp,
-			    SUBREG_PROMOTED_SIGN (lhs_rtx));
-	    }
-	  else
-	    convert_move (lhs_rtx, ops[0].value, 0);
-=======
       /* If the return value has an integral type, convert the instruction
 	 result to that type.  This is useful for things that return an
 	 int regardless of the size of the input.  If the instruction result
@@ -2169,7 +2147,6 @@
 	{
 	  gcc_checking_assert (INTEGRAL_TYPE_P (lhs_type));
 	  convert_move (lhs_rtx, ops[0].value, 0);
->>>>>>> 0398c183
 	}
     }
 }

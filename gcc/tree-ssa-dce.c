--- conflicted
+++ resolved
@@ -368,7 +368,6 @@
 
 /* Mark the last statement of BB as necessary.  */
 
-<<<<<<< HEAD
 static void
 mark_last_stmt_necessary (basic_block bb)
 {
@@ -389,28 +388,6 @@
    When IGNORE_SELF is true, ignore BB in the list of control dependences.  */
 
 static void
-=======
-static void
-mark_last_stmt_necessary (basic_block bb)
-{
-  gimple stmt = last_stmt (bb);
-
-  SET_BIT (last_stmt_necessary, bb->index);
-  SET_BIT (bb_contains_live_stmts, bb->index);
-
-  /* We actually mark the statement only if it is a control statement.  */
-  if (stmt && is_ctrl_stmt (stmt))
-    mark_stmt_necessary (stmt, true);
-}
-
-
-/* Mark control dependent edges of BB as necessary.  We have to do this only
-   once for each basic block so we set the appropriate bit after we're done.
-
-   When IGNORE_SELF is true, ignore BB in the list of control dependences.  */
-
-static void
->>>>>>> 155d23aa
 mark_control_dependent_edges_necessary (basic_block bb, struct edge_list *el,
 					bool ignore_self)
 {

/* Dead code elimination pass for the GNU compiler.
   Copyright (C) 2002, 2003, 2004, 2005, 2006 Free Software Foundation, Inc.
   Contributed by Ben Elliston <bje@redhat.com>
   and Andrew MacLeod <amacleod@redhat.com>
   Adapted to use control dependence by Steven Bosscher, SUSE Labs.
 
This file is part of GCC.
   
GCC is free software; you can redistribute it and/or modify it
under the terms of the GNU General Public License as published by the
Free Software Foundation; either version 2, or (at your option) any
later version.
   
GCC is distributed in the hope that it will be useful, but WITHOUT
ANY WARRANTY; without even the implied warranty of MERCHANTABILITY or
FITNESS FOR A PARTICULAR PURPOSE.  See the GNU General Public License
for more details.
   
You should have received a copy of the GNU General Public License
along with GCC; see the file COPYING.  If not, write to the Free
Software Foundation, 51 Franklin Street, Fifth Floor, Boston, MA
02110-1301, USA.  */

/* Dead code elimination.

   References:

     Building an Optimizing Compiler,
     Robert Morgan, Butterworth-Heinemann, 1998, Section 8.9.

     Advanced Compiler Design and Implementation,
     Steven Muchnick, Morgan Kaufmann, 1997, Section 18.10.

   Dead-code elimination is the removal of statements which have no
   impact on the program's output.  "Dead statements" have no impact
   on the program's output, while "necessary statements" may have
   impact on the output.

   The algorithm consists of three phases:
   1. Marking as necessary all statements known to be necessary,
      e.g. most function calls, writing a value to memory, etc;
   2. Propagating necessary statements, e.g., the statements
      giving values to operands in necessary statements; and
   3. Removing dead statements.  */

#include "config.h"
#include "system.h"
#include "coretypes.h"
#include "tm.h"
#include "ggc.h"

/* These RTL headers are needed for basic-block.h.  */
#include "rtl.h"
#include "tm_p.h"
#include "hard-reg-set.h"
#include "obstack.h"
#include "basic-block.h"

#include "tree.h"
#include "diagnostic.h"
#include "tree-flow.h"
#include "tree-gimple.h"
#include "tree-dump.h"
#include "tree-pass.h"
#include "timevar.h"
#include "flags.h"
#include "cfgloop.h"
#include "tree-scalar-evolution.h"

static struct stmt_stats
{
  int total;
  int total_phis;
  int removed;
  int removed_phis;
} stats;

static VEC(tree,heap) *worklist;

/* Vector indicating an SSA name has already been processed and marked
   as necessary.  */
static sbitmap processed;

/* Vector indicating that last_stmt if a basic block has already been
   marked as necessary.  */
static sbitmap last_stmt_necessary;

/* Before we can determine whether a control branch is dead, we need to
   compute which blocks are control dependent on which edges.

   We expect each block to be control dependent on very few edges so we
   use a bitmap for each block recording its edges.  An array holds the
   bitmap.  The Ith bit in the bitmap is set if that block is dependent
   on the Ith edge.  */
static bitmap *control_dependence_map;

/* Vector indicating that a basic block has already had all the edges
   processed that it is control dependent on.  */
static sbitmap visited_control_parents;

/* TRUE if this pass alters the CFG (by removing control statements).
   FALSE otherwise.

   If this pass alters the CFG, then it will arrange for the dominators
   to be recomputed.  */
static bool cfg_altered;

/* Execute code that follows the macro for each edge (given number
   EDGE_NUMBER within the CODE) for which the block with index N is
   control dependent.  */
#define EXECUTE_IF_CONTROL_DEPENDENT(BI, N, EDGE_NUMBER)	\
  EXECUTE_IF_SET_IN_BITMAP (control_dependence_map[(N)], 0,	\
			    (EDGE_NUMBER), (BI))


/* Indicate block BB is control dependent on an edge with index EDGE_INDEX.  */
static inline void
set_control_dependence_map_bit (basic_block bb, int edge_index)
{
  if (bb == ENTRY_BLOCK_PTR)
    return;
  gcc_assert (bb != EXIT_BLOCK_PTR);
  bitmap_set_bit (control_dependence_map[bb->index], edge_index);
}

/* Clear all control dependences for block BB.  */
static inline void
clear_control_dependence_bitmap (basic_block bb)
{
  bitmap_clear (control_dependence_map[bb->index]);
}


/* Find the immediate postdominator PDOM of the specified basic block BLOCK.
   This function is necessary because some blocks have negative numbers.  */

static inline basic_block
find_pdom (basic_block block)
{
  gcc_assert (block != ENTRY_BLOCK_PTR);

  if (block == EXIT_BLOCK_PTR)
    return EXIT_BLOCK_PTR;
  else
    {
      basic_block bb = get_immediate_dominator (CDI_POST_DOMINATORS, block);
      if (! bb)
	return EXIT_BLOCK_PTR;
      return bb;
    }
}


/* Determine all blocks' control dependences on the given edge with edge_list
   EL index EDGE_INDEX, ala Morgan, Section 3.6.  */

static void
find_control_dependence (struct edge_list *el, int edge_index)
{
  basic_block current_block;
  basic_block ending_block;

  gcc_assert (INDEX_EDGE_PRED_BB (el, edge_index) != EXIT_BLOCK_PTR);

  if (INDEX_EDGE_PRED_BB (el, edge_index) == ENTRY_BLOCK_PTR)
    ending_block = single_succ (ENTRY_BLOCK_PTR);
  else
    ending_block = find_pdom (INDEX_EDGE_PRED_BB (el, edge_index));

  for (current_block = INDEX_EDGE_SUCC_BB (el, edge_index);
       current_block != ending_block && current_block != EXIT_BLOCK_PTR;
       current_block = find_pdom (current_block))
    {
      edge e = INDEX_EDGE (el, edge_index);

      /* For abnormal edges, we don't make current_block control
	 dependent because instructions that throw are always necessary
	 anyway.  */
      if (e->flags & EDGE_ABNORMAL)
	continue;

      set_control_dependence_map_bit (current_block, edge_index);
    }
}


/* Record all blocks' control dependences on all edges in the edge
   list EL, ala Morgan, Section 3.6.  */

static void
find_all_control_dependences (struct edge_list *el)
{
  int i;

  for (i = 0; i < NUM_EDGES (el); ++i)
    find_control_dependence (el, i);
}
<<<<<<< HEAD

=======


>>>>>>> 1177f497
#define NECESSARY(stmt)		stmt->base.asm_written_flag

/* If STMT is not already marked necessary, mark it, and add it to the
   worklist if ADD_TO_WORKLIST is true.  */
static inline void
mark_stmt_necessary (tree stmt, bool add_to_worklist)
{
  gcc_assert (stmt);
  gcc_assert (!DECL_P (stmt));

  if (NECESSARY (stmt))
    return;

  if (dump_file && (dump_flags & TDF_DETAILS))
    {
      fprintf (dump_file, "Marking useful stmt: ");
      print_generic_stmt (dump_file, stmt, TDF_SLIM);
      fprintf (dump_file, "\n");
    }

  NECESSARY (stmt) = 1;
  if (add_to_worklist)
    VEC_safe_push (tree, heap, worklist, stmt);
}


/* Mark the statement defining operand OP as necessary.  */

static inline void
mark_operand_necessary (tree op)
{
  tree stmt;
  int ver;

  gcc_assert (op);

  ver = SSA_NAME_VERSION (op);
  if (TEST_BIT (processed, ver))
    return;
  SET_BIT (processed, ver);

  stmt = SSA_NAME_DEF_STMT (op);
  gcc_assert (stmt);

  if (NECESSARY (stmt) || IS_EMPTY_STMT (stmt))
    return;

  NECESSARY (stmt) = 1;
  VEC_safe_push (tree, heap, worklist, stmt);
}


/* Mark STMT as necessary if it obviously is.  Add it to the worklist if
   it can make other statements necessary.

   If AGGRESSIVE is false, control statements are conservatively marked as
   necessary.  */

static void
mark_stmt_if_obviously_necessary (tree stmt, bool aggressive)
{
  stmt_ann_t ann;
  tree op;

  /* With non-call exceptions, we have to assume that all statements could
     throw.  If a statement may throw, it is inherently necessary.  */
  if (flag_non_call_exceptions
      && tree_could_throw_p (stmt))
    {
      mark_stmt_necessary (stmt, true);
      return;
    }

  /* Statements that are implicitly live.  Most function calls, asm and return
     statements are required.  Labels and BIND_EXPR nodes are kept because
     they are control flow, and we have no way of knowing whether they can be
     removed.  DCE can eliminate all the other statements in a block, and CFG
     can then remove the block and labels.  */
  switch (TREE_CODE (stmt))
    {
    case BIND_EXPR:
    case LABEL_EXPR:
    case CASE_LABEL_EXPR:
      mark_stmt_necessary (stmt, false);
      return;

    case ASM_EXPR:
    case RESX_EXPR:
    case RETURN_EXPR:
      mark_stmt_necessary (stmt, true);
      return;

    case CALL_EXPR:
      /* Most, but not all function calls are required.  Function calls that
	 produce no result and have no side effects (i.e. const pure
	 functions) are unnecessary.  */
      if (TREE_SIDE_EFFECTS (stmt))
	mark_stmt_necessary (stmt, true);
      return;

    case GIMPLE_MODIFY_STMT:
      op = get_call_expr_in (stmt);
      if (op && TREE_SIDE_EFFECTS (op))
	{
	  mark_stmt_necessary (stmt, true);
	  return;
	}

      /* These values are mildly magic bits of the EH runtime.  We can't
	 see the entire lifetime of these values until landing pads are
	 generated.  */
      if (TREE_CODE (GIMPLE_STMT_OPERAND (stmt, 0)) == EXC_PTR_EXPR
	  || TREE_CODE (GIMPLE_STMT_OPERAND (stmt, 0)) == FILTER_EXPR)
	{
	  mark_stmt_necessary (stmt, true);
	  return;
	}
      break;

    case GOTO_EXPR:
      gcc_assert (!simple_goto_p (stmt));
      mark_stmt_necessary (stmt, true);
      return;

    case COND_EXPR:
      gcc_assert (EDGE_COUNT (bb_for_stmt (stmt)->succs) == 2);
      /* Fall through.  */

    case SWITCH_EXPR:
      if (! aggressive)
	mark_stmt_necessary (stmt, true);
      break;

    default:
      break;
    }

  ann = stmt_ann (stmt);

  /* If the statement has volatile operands, it needs to be preserved.
     Same for statements that can alter control flow in unpredictable
     ways.  */
  if (ann->has_volatile_ops || is_ctrl_altering_stmt (stmt))
    {
      mark_stmt_necessary (stmt, true);
      return;
    }

  if (is_hidden_global_store (stmt))
    {
      mark_stmt_necessary (stmt, true);
      return;
    }

  return;
}


/* Make corresponding control dependent edges necessary.  We only
   have to do this once for each basic block, so we clear the bitmap
   after we're done.  */
static void
mark_control_dependent_edges_necessary (basic_block bb, struct edge_list *el)
{
  bitmap_iterator bi;
  unsigned edge_number;

  gcc_assert (bb != EXIT_BLOCK_PTR);

  if (bb == ENTRY_BLOCK_PTR)
    return;

  EXECUTE_IF_CONTROL_DEPENDENT (bi, bb->index, edge_number)
    {
      tree t;
      basic_block cd_bb = INDEX_EDGE_PRED_BB (el, edge_number);

      if (TEST_BIT (last_stmt_necessary, cd_bb->index))
	continue;
      SET_BIT (last_stmt_necessary, cd_bb->index);

      t = last_stmt (cd_bb);
      if (t && is_ctrl_stmt (t))
	mark_stmt_necessary (t, true);
    }
}


/* Find obviously necessary statements.  These are things like most function
   calls, and stores to file level variables.

   If EL is NULL, control statements are conservatively marked as
   necessary.  Otherwise it contains the list of edges used by control
   dependence analysis.  */

static void
find_obviously_necessary_stmts (struct edge_list *el)
{
  basic_block bb;
  block_stmt_iterator i;
  edge e;

  FOR_EACH_BB (bb)
    {
      tree phi;

      /* PHI nodes are never inherently necessary.  */
      for (phi = phi_nodes (bb); phi; phi = PHI_CHAIN (phi))
	NECESSARY (phi) = 0;

      /* Check all statements in the block.  */
      for (i = bsi_start (bb); ! bsi_end_p (i); bsi_next (&i))
	{
	  tree stmt = bsi_stmt (i);
	  NECESSARY (stmt) = 0;
	  mark_stmt_if_obviously_necessary (stmt, el != NULL);
	}
    }

  if (el)
    {
      /* Prevent the loops from being removed.  We must keep the infinite loops,
	 and we currently do not have a means to recognize the finite ones.  */
      FOR_EACH_BB (bb)
	{
	  edge_iterator ei;
	  FOR_EACH_EDGE (e, ei, bb->succs)
	    if (e->flags & EDGE_DFS_BACK)
	      mark_control_dependent_edges_necessary (e->dest, el);
	}
    }
}


/* Propagate necessity using the operands of necessary statements.
   Process the uses on each statement in the worklist, and add all
   feeding statements which contribute to the calculation of this
   value to the worklist. 

   In conservative mode, EL is NULL.  */

static void
propagate_necessity (struct edge_list *el)
{
  tree stmt;
  bool aggressive = (el ? true : false); 

  if (dump_file && (dump_flags & TDF_DETAILS))
    fprintf (dump_file, "\nProcessing worklist:\n");

  while (VEC_length (tree, worklist) > 0)
    {
      /* Take STMT from worklist.  */
      stmt = VEC_pop (tree, worklist);

      if (dump_file && (dump_flags & TDF_DETAILS))
	{
	  fprintf (dump_file, "processing: ");
	  print_generic_stmt (dump_file, stmt, TDF_SLIM);
	  fprintf (dump_file, "\n");
	}

      if (aggressive)
	{
	  /* Mark the last statements of the basic blocks that the block
	     containing STMT is control dependent on, but only if we haven't
	     already done so.  */
	  basic_block bb = bb_for_stmt (stmt);
	  if (bb != ENTRY_BLOCK_PTR
	      && ! TEST_BIT (visited_control_parents, bb->index))
	    {
	      SET_BIT (visited_control_parents, bb->index);
	      mark_control_dependent_edges_necessary (bb, el);
	    }
	}

      if (TREE_CODE (stmt) == PHI_NODE)
	{
	  /* PHI nodes are somewhat special in that each PHI alternative has
	     data and control dependencies.  All the statements feeding the
	     PHI node's arguments are always necessary.  In aggressive mode,
	     we also consider the control dependent edges leading to the
	     predecessor block associated with each PHI alternative as
	     necessary.  */
	  int k;

	  for (k = 0; k < PHI_NUM_ARGS (stmt); k++)
            {
	      tree arg = PHI_ARG_DEF (stmt, k);
	      if (TREE_CODE (arg) == SSA_NAME)
		mark_operand_necessary (arg);
	    }

	  if (aggressive)
	    {
	      for (k = 0; k < PHI_NUM_ARGS (stmt); k++)
		{
		  basic_block arg_bb = PHI_ARG_EDGE (stmt, k)->src;
		  if (arg_bb != ENTRY_BLOCK_PTR
		      && ! TEST_BIT (visited_control_parents, arg_bb->index))
		    {
		      SET_BIT (visited_control_parents, arg_bb->index);
		      mark_control_dependent_edges_necessary (arg_bb, el);
		    }
		}
	    }
	}
      else
	{
	  /* Propagate through the operands.  Examine all the USE, VUSE and
	     VDEF operands in this statement.  Mark all the statements 
	     which feed this statement's uses as necessary.  The
	     operands of VDEF expressions are also needed as they
	     represent potential definitions that may reach this
	     statement (VDEF operands allow us to follow def-def
	     links).  */
	  ssa_op_iter iter;
	  tree use;

	  FOR_EACH_SSA_TREE_OPERAND (use, stmt, iter, SSA_OP_ALL_USES)
	    mark_operand_necessary (use);
	}
    }
}


/* Remove dead PHI nodes from block BB.  */

static bool
remove_dead_phis (basic_block bb)
{
  tree prev, phi;
  bool something_changed = false;

  prev = NULL_TREE;
  phi = phi_nodes (bb);
  while (phi)
    {
      stats.total_phis++;

      if (! NECESSARY (phi))
	{
	  tree next = PHI_CHAIN (phi);

	  something_changed = true;
	  if (dump_file && (dump_flags & TDF_DETAILS))
	    {
	      fprintf (dump_file, "Deleting : ");
	      print_generic_stmt (dump_file, phi, TDF_SLIM);
	      fprintf (dump_file, "\n");
	    }

	  remove_phi_node (phi, prev, true);
	  stats.removed_phis++;
	  phi = next;
	}
      else
	{
	  prev = phi;
	  phi = PHI_CHAIN (phi);
	}
    }
  return something_changed;
}


/* Remove dead statement pointed to by iterator I.  Receives the basic block BB
   containing I so that we don't have to look it up.  */

static void
remove_dead_stmt (block_stmt_iterator *i, basic_block bb)
{
  tree t = bsi_stmt (*i);

  if (dump_file && (dump_flags & TDF_DETAILS))
    {
      fprintf (dump_file, "Deleting : ");
      print_generic_stmt (dump_file, t, TDF_SLIM);
      fprintf (dump_file, "\n");
    }

  stats.removed++;

  /* If we have determined that a conditional branch statement contributes
     nothing to the program, then we not only remove it, but we also change
     the flow graph so that the current block will simply fall-thru to its
     immediate post-dominator.  The blocks we are circumventing will be
     removed by cleanup_tree_cfg if this change in the flow graph makes them
     unreachable.  */
  if (is_ctrl_stmt (t))
    {
      basic_block post_dom_bb;

      /* The post dominance info has to be up-to-date.  */
      gcc_assert (dom_computed[CDI_POST_DOMINATORS] == DOM_OK);
      /* Get the immediate post dominator of bb.  */
      post_dom_bb = get_immediate_dominator (CDI_POST_DOMINATORS, bb);

      /* There are three particularly problematical cases.

	 1. Blocks that do not have an immediate post dominator.  This
	    can happen with infinite loops.

	 2. Blocks that are only post dominated by the exit block.  These
	    can also happen for infinite loops as we create fake edges
	    in the dominator tree.

	 3. If the post dominator has PHI nodes we may be able to compute
	    the right PHI args for them.


	 In each of these cases we must remove the control statement
	 as it may reference SSA_NAMEs which are going to be removed and
	 we remove all but one outgoing edge from the block.  */
      if (! post_dom_bb
	  || post_dom_bb == EXIT_BLOCK_PTR
	  || phi_nodes (post_dom_bb))
	;
      else
	{
	  /* Redirect the first edge out of BB to reach POST_DOM_BB.  */
	  redirect_edge_and_branch (EDGE_SUCC (bb, 0), post_dom_bb);
	  PENDING_STMT (EDGE_SUCC (bb, 0)) = NULL;
	}
      EDGE_SUCC (bb, 0)->probability = REG_BR_PROB_BASE;
      EDGE_SUCC (bb, 0)->count = bb->count;

      /* The edge is no longer associated with a conditional, so it does
	 not have TRUE/FALSE flags.  */
      EDGE_SUCC (bb, 0)->flags &= ~(EDGE_TRUE_VALUE | EDGE_FALSE_VALUE);

      /* The lone outgoing edge from BB will be a fallthru edge.  */
      EDGE_SUCC (bb, 0)->flags |= EDGE_FALLTHRU;

      /* Remove the remaining the outgoing edges.  */
      while (!single_succ_p (bb))
	{
	  /* FIXME.  When we remove the edge, we modify the CFG, which
	     in turn modifies the dominator and post-dominator tree.
	     Is it safe to postpone recomputing the dominator and
	     post-dominator tree until the end of this pass given that
	     the post-dominators are used above?  */
	  cfg_altered = true;
          remove_edge (EDGE_SUCC (bb, 1));
	}
    }
  
  bsi_remove (i, true);  
  release_defs (t); 
}


/* Eliminate unnecessary statements. Any instruction not marked as necessary
   contributes nothing to the program, and can be deleted.  */

static bool
eliminate_unnecessary_stmts (void)
{
  bool something_changed = false;
  basic_block bb;
  block_stmt_iterator i;

  if (dump_file && (dump_flags & TDF_DETAILS))
    fprintf (dump_file, "\nEliminating unnecessary statements:\n");

  clear_special_calls ();
  FOR_EACH_BB (bb)
    {
      /* Remove dead PHI nodes.  */
      something_changed |= remove_dead_phis (bb);
    }

  FOR_EACH_BB (bb)
    {
      /* Remove dead statements.  */
      for (i = bsi_start (bb); ! bsi_end_p (i) ; )
	{
	  tree t = bsi_stmt (i);

	  stats.total++;

	  /* If `i' is not necessary then remove it.  */
	  if (! NECESSARY (t))
	    {
	      remove_dead_stmt (&i, bb);
	      something_changed = true;
	    }
	  else
	    {
	      tree call = get_call_expr_in (t);
	      if (call)
		{
		  tree name;

		  /* When LHS of var = call (); is dead, simplify it into
		     call (); saving one operand.  */
		  if (TREE_CODE (t) == GIMPLE_MODIFY_STMT
		      && (TREE_CODE ((name = GIMPLE_STMT_OPERAND (t, 0)))
			  == SSA_NAME)
		      && !TEST_BIT (processed, SSA_NAME_VERSION (name)))
		    {
		      something_changed = true;
		      if (dump_file && (dump_flags & TDF_DETAILS))
			{
			  fprintf (dump_file, "Deleting LHS of call: ");
			  print_generic_stmt (dump_file, t, TDF_SLIM);
			  fprintf (dump_file, "\n");
			}
		      push_stmt_changes (bsi_stmt_ptr (i));
		      TREE_BLOCK (call) = TREE_BLOCK (t);
		      bsi_replace (&i, call, false);
		      maybe_clean_or_replace_eh_stmt (t, call);
		      mark_symbols_for_renaming (call);
		      pop_stmt_changes (bsi_stmt_ptr (i));
		    }
		  notice_special_calls (call);
		}
	      bsi_next (&i);
	    }
	}
    }
  return something_changed;
}


/* Print out removed statement statistics.  */

static void
print_stats (void)
{
  if (dump_file && (dump_flags & (TDF_STATS|TDF_DETAILS)))
    {
      float percg;

      percg = ((float) stats.removed / (float) stats.total) * 100;
      fprintf (dump_file, "Removed %d of %d statements (%d%%)\n",
	       stats.removed, stats.total, (int) percg);

      if (stats.total_phis == 0)
	percg = 0;
      else
	percg = ((float) stats.removed_phis / (float) stats.total_phis) * 100;

      fprintf (dump_file, "Removed %d of %d PHI nodes (%d%%)\n",
	       stats.removed_phis, stats.total_phis, (int) percg);
    }
}

/* Initialization for this pass.  Set up the used data structures.  */

static void
tree_dce_init (bool aggressive)
{
  memset ((void *) &stats, 0, sizeof (stats));

  if (aggressive)
    {
      int i;

      control_dependence_map = XNEWVEC (bitmap, last_basic_block);
      for (i = 0; i < last_basic_block; ++i)
	control_dependence_map[i] = BITMAP_ALLOC (NULL);

      last_stmt_necessary = sbitmap_alloc (last_basic_block);
      sbitmap_zero (last_stmt_necessary);
    }

  processed = sbitmap_alloc (num_ssa_names + 1);
  sbitmap_zero (processed);

  worklist = VEC_alloc (tree, heap, 64);
  cfg_altered = false;
}

/* Cleanup after this pass.  */

static void
tree_dce_done (bool aggressive)
{
  if (aggressive)
    {
      int i;

      for (i = 0; i < last_basic_block; ++i)
	BITMAP_FREE (control_dependence_map[i]);
      free (control_dependence_map);

      sbitmap_free (visited_control_parents);
      sbitmap_free (last_stmt_necessary);
    }

  sbitmap_free (processed);

  VEC_free (tree, heap, worklist);
}

/* Main routine to eliminate dead code.

   AGGRESSIVE controls the aggressiveness of the algorithm.
   In conservative mode, we ignore control dependence and simply declare
   all but the most trivially dead branches necessary.  This mode is fast.
   In aggressive mode, control dependences are taken into account, which
   results in more dead code elimination, but at the cost of some time.

   FIXME: Aggressive mode before PRE doesn't work currently because
	  the dominance info is not invalidated after DCE1.  This is
	  not an issue right now because we only run aggressive DCE
	  as the last tree SSA pass, but keep this in mind when you
	  start experimenting with pass ordering.  */

static unsigned int
perform_tree_ssa_dce (bool aggressive)
{
  struct edge_list *el = NULL;
  bool something_changed = 0;

  tree_dce_init (aggressive);

  if (aggressive)
    {
      /* Compute control dependence.  */
      timevar_push (TV_CONTROL_DEPENDENCES);
      calculate_dominance_info (CDI_POST_DOMINATORS);
      el = create_edge_list ();
      find_all_control_dependences (el);
      timevar_pop (TV_CONTROL_DEPENDENCES);

      visited_control_parents = sbitmap_alloc (last_basic_block);
      sbitmap_zero (visited_control_parents);

      mark_dfs_back_edges ();
    }

  find_obviously_necessary_stmts (el);

  propagate_necessity (el);

  something_changed |= eliminate_unnecessary_stmts ();
  something_changed |= cfg_altered;

  if (aggressive && something_changed)
    free_dominance_info (CDI_POST_DOMINATORS);

  /* If we removed paths in the CFG, then we need to update
     dominators as well.  I haven't investigated the possibility
     of incrementally updating dominators.  */
  if (cfg_altered)
    free_dominance_info (CDI_DOMINATORS);

  /* Debugging dumps.  */
  if (dump_file)
    print_stats ();

  tree_dce_done (aggressive);

  free_edge_list (el);

  if (something_changed)
    return (TODO_update_ssa | TODO_cleanup_cfg | TODO_ggc_collect 
	    | TODO_remove_unused_locals);
  else
    return 0;
}

/* Pass entry points.  */
static unsigned int
tree_ssa_dce (void)
{
  return perform_tree_ssa_dce (/*aggressive=*/false);
}

static unsigned int
tree_ssa_dce_loop (void)
{
<<<<<<< HEAD
  perform_tree_ssa_dce (/*aggressive=*/false);
  free_numbers_of_iterations_estimates ();
  scev_reset ();
  return 0;
=======
  unsigned int todo;
  todo = perform_tree_ssa_dce (/*aggressive=*/false);
  if (todo)
    {
      free_numbers_of_iterations_estimates ();
      scev_reset ();
    }
  return todo;
>>>>>>> 1177f497
}

static unsigned int
tree_ssa_cd_dce (void)
{
  return perform_tree_ssa_dce (/*aggressive=*/optimize >= 2);
}

static bool
gate_dce (void)
{
  return flag_tree_dce != 0;
}

struct tree_opt_pass pass_dce =
{
  "dce",				/* name */
  gate_dce,				/* gate */
  tree_ssa_dce,				/* execute */
  NULL,					/* sub */
  NULL,					/* next */
  0,					/* static_pass_number */
  TV_TREE_DCE,				/* tv_id */
  PROP_cfg | PROP_ssa,			/* properties_required */
  0,					/* properties_provided */
  0,					/* properties_destroyed */
  0,					/* todo_flags_start */
  TODO_dump_func | TODO_verify_ssa,	/* todo_flags_finish */
  0					/* letter */
};

struct tree_opt_pass pass_dce_loop =
{
  "dceloop",				/* name */
  gate_dce,				/* gate */
  tree_ssa_dce_loop,			/* execute */
  NULL,					/* sub */
  NULL,					/* next */
  0,					/* static_pass_number */
  TV_TREE_DCE,				/* tv_id */
  PROP_cfg | PROP_ssa,			/* properties_required */
  0,					/* properties_provided */
  0,					/* properties_destroyed */
  0,					/* todo_flags_start */
  TODO_dump_func | TODO_verify_ssa,	/* todo_flags_finish */
  0					/* letter */
};

struct tree_opt_pass pass_cd_dce =
{
  "cddce",				/* name */
  gate_dce,				/* gate */
  tree_ssa_cd_dce,			/* execute */
  NULL,					/* sub */
  NULL,					/* next */
  0,					/* static_pass_number */
  TV_TREE_CD_DCE,			/* tv_id */
  PROP_cfg | PROP_ssa,			/* properties_required */
  0,					/* properties_provided */
  0,					/* properties_destroyed */
  0,					/* todo_flags_start */
  TODO_dump_func | TODO_verify_ssa
  | TODO_verify_flow,			/* todo_flags_finish */
  0					/* letter */
};<|MERGE_RESOLUTION|>--- conflicted
+++ resolved
@@ -196,13 +196,8 @@
   for (i = 0; i < NUM_EDGES (el); ++i)
     find_control_dependence (el, i);
 }
-<<<<<<< HEAD
--
-=======
-
-
->>>>>>> 1177f497
+
+
 #define NECESSARY(stmt)		stmt->base.asm_written_flag
 
 /* If STMT is not already marked necessary, mark it, and add it to the
@@ -879,12 +874,6 @@
 static unsigned int
 tree_ssa_dce_loop (void)
 {
-<<<<<<< HEAD
-  perform_tree_ssa_dce (/*aggressive=*/false);
-  free_numbers_of_iterations_estimates ();
-  scev_reset ();
-  return 0;
-=======
   unsigned int todo;
   todo = perform_tree_ssa_dce (/*aggressive=*/false);
   if (todo)
@@ -893,7 +882,6 @@
       scev_reset ();
     }
   return todo;
->>>>>>> 1177f497
 }
 
 static unsigned int

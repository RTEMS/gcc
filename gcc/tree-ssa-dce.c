/* Dead code elimination pass for the GNU compiler.
   Copyright (C) 2002, 2003, 2004, 2005, 2006, 2007, 2008, 2009, 2010
   Free Software Foundation, Inc.
   Contributed by Ben Elliston <bje@redhat.com>
   and Andrew MacLeod <amacleod@redhat.com>
   Adapted to use control dependence by Steven Bosscher, SUSE Labs.

This file is part of GCC.

GCC is free software; you can redistribute it and/or modify it
under the terms of the GNU General Public License as published by the
Free Software Foundation; either version 3, or (at your option) any
later version.

GCC is distributed in the hope that it will be useful, but WITHOUT
ANY WARRANTY; without even the implied warranty of MERCHANTABILITY or
FITNESS FOR A PARTICULAR PURPOSE.  See the GNU General Public License
for more details.

You should have received a copy of the GNU General Public License
along with GCC; see the file COPYING3.  If not see
<http://www.gnu.org/licenses/>.  */

/* Dead code elimination.

   References:

     Building an Optimizing Compiler,
     Robert Morgan, Butterworth-Heinemann, 1998, Section 8.9.

     Advanced Compiler Design and Implementation,
     Steven Muchnick, Morgan Kaufmann, 1997, Section 18.10.

   Dead-code elimination is the removal of statements which have no
   impact on the program's output.  "Dead statements" have no impact
   on the program's output, while "necessary statements" may have
   impact on the output.

   The algorithm consists of three phases:
   1. Marking as necessary all statements known to be necessary,
      e.g. most function calls, writing a value to memory, etc;
   2. Propagating necessary statements, e.g., the statements
      giving values to operands in necessary statements; and
   3. Removing dead statements.  */

#include "config.h"
#include "system.h"
#include "coretypes.h"
#include "tm.h"

#include "tree.h"
#include "tree-pretty-print.h"
#include "gimple-pretty-print.h"
#include "basic-block.h"
#include "tree-flow.h"
#include "gimple.h"
#include "tree-dump.h"
#include "tree-pass.h"
#include "timevar.h"
#include "flags.h"
#include "cfgloop.h"
#include "tree-scalar-evolution.h"

static struct stmt_stats
{
  int total;
  int total_phis;
  int removed;
  int removed_phis;
} stats;

#define STMT_NECESSARY GF_PLF_1

static VEC(gimple,heap) *worklist;

/* Vector indicating an SSA name has already been processed and marked
   as necessary.  */
static sbitmap processed;

/* Vector indicating that the last statement of a basic block has already
   been marked as necessary.  */
static sbitmap last_stmt_necessary;

/* Vector indicating that BB contains statements that are live.  */
static sbitmap bb_contains_live_stmts;

/* Before we can determine whether a control branch is dead, we need to
   compute which blocks are control dependent on which edges.

   We expect each block to be control dependent on very few edges so we
   use a bitmap for each block recording its edges.  An array holds the
   bitmap.  The Ith bit in the bitmap is set if that block is dependent
   on the Ith edge.  */
static bitmap *control_dependence_map;

/* Vector indicating that a basic block has already had all the edges
   processed that it is control dependent on.  */
static sbitmap visited_control_parents;

/* TRUE if this pass alters the CFG (by removing control statements).
   FALSE otherwise.

   If this pass alters the CFG, then it will arrange for the dominators
   to be recomputed.  */
static bool cfg_altered;

/* Execute code that follows the macro for each edge (given number
   EDGE_NUMBER within the CODE) for which the block with index N is
   control dependent.  */
#define EXECUTE_IF_CONTROL_DEPENDENT(BI, N, EDGE_NUMBER)	\
  EXECUTE_IF_SET_IN_BITMAP (control_dependence_map[(N)], 0,	\
			    (EDGE_NUMBER), (BI))


/* Indicate block BB is control dependent on an edge with index EDGE_INDEX.  */
static inline void
set_control_dependence_map_bit (basic_block bb, int edge_index)
{
  if (bb == ENTRY_BLOCK_PTR)
    return;
  gcc_assert (bb != EXIT_BLOCK_PTR);
  bitmap_set_bit (control_dependence_map[bb->index], edge_index);
}

/* Clear all control dependences for block BB.  */
static inline void
clear_control_dependence_bitmap (basic_block bb)
{
  bitmap_clear (control_dependence_map[bb->index]);
}


/* Find the immediate postdominator PDOM of the specified basic block BLOCK.
   This function is necessary because some blocks have negative numbers.  */

static inline basic_block
find_pdom (basic_block block)
{
  gcc_assert (block != ENTRY_BLOCK_PTR);

  if (block == EXIT_BLOCK_PTR)
    return EXIT_BLOCK_PTR;
  else
    {
      basic_block bb = get_immediate_dominator (CDI_POST_DOMINATORS, block);
      if (! bb)
	return EXIT_BLOCK_PTR;
      return bb;
    }
}


/* Determine all blocks' control dependences on the given edge with edge_list
   EL index EDGE_INDEX, ala Morgan, Section 3.6.  */

static void
find_control_dependence (struct edge_list *el, int edge_index)
{
  basic_block current_block;
  basic_block ending_block;

  gcc_assert (INDEX_EDGE_PRED_BB (el, edge_index) != EXIT_BLOCK_PTR);

  if (INDEX_EDGE_PRED_BB (el, edge_index) == ENTRY_BLOCK_PTR)
    ending_block = single_succ (ENTRY_BLOCK_PTR);
  else
    ending_block = find_pdom (INDEX_EDGE_PRED_BB (el, edge_index));

  for (current_block = INDEX_EDGE_SUCC_BB (el, edge_index);
       current_block != ending_block && current_block != EXIT_BLOCK_PTR;
       current_block = find_pdom (current_block))
    {
      edge e = INDEX_EDGE (el, edge_index);

      /* For abnormal edges, we don't make current_block control
	 dependent because instructions that throw are always necessary
	 anyway.  */
      if (e->flags & EDGE_ABNORMAL)
	continue;

      set_control_dependence_map_bit (current_block, edge_index);
    }
}


/* Record all blocks' control dependences on all edges in the edge
   list EL, ala Morgan, Section 3.6.  */

static void
find_all_control_dependences (struct edge_list *el)
{
  int i;

  for (i = 0; i < NUM_EDGES (el); ++i)
    find_control_dependence (el, i);
}

/* If STMT is not already marked necessary, mark it, and add it to the
   worklist if ADD_TO_WORKLIST is true.  */

static inline void
mark_stmt_necessary (gimple stmt, bool add_to_worklist)
{
  gcc_assert (stmt);

  if (gimple_plf (stmt, STMT_NECESSARY))
    return;

  if (dump_file && (dump_flags & TDF_DETAILS))
    {
      fprintf (dump_file, "Marking useful stmt: ");
      print_gimple_stmt (dump_file, stmt, 0, TDF_SLIM);
      fprintf (dump_file, "\n");
    }

  gimple_set_plf (stmt, STMT_NECESSARY, true);
  if (add_to_worklist)
    VEC_safe_push (gimple, heap, worklist, stmt);
  if (bb_contains_live_stmts && !is_gimple_debug (stmt))
    SET_BIT (bb_contains_live_stmts, gimple_bb (stmt)->index);
}


/* Mark the statement defining operand OP as necessary.  */

static inline void
mark_operand_necessary (tree op)
{
  gimple stmt;
  int ver;

  gcc_assert (op);

  ver = SSA_NAME_VERSION (op);
  if (TEST_BIT (processed, ver))
    {
      stmt = SSA_NAME_DEF_STMT (op);
      gcc_assert (gimple_nop_p (stmt)
		  || gimple_plf (stmt, STMT_NECESSARY));
      return;
    }
  SET_BIT (processed, ver);

  stmt = SSA_NAME_DEF_STMT (op);
  gcc_assert (stmt);

  if (gimple_plf (stmt, STMT_NECESSARY) || gimple_nop_p (stmt))
    return;

  if (dump_file && (dump_flags & TDF_DETAILS))
    {
      fprintf (dump_file, "marking necessary through ");
      print_generic_expr (dump_file, op, 0);
      fprintf (dump_file, " stmt ");
      print_gimple_stmt (dump_file, stmt, 0, 0);
    }

  gimple_set_plf (stmt, STMT_NECESSARY, true);
  if (bb_contains_live_stmts)
    SET_BIT (bb_contains_live_stmts, gimple_bb (stmt)->index);
  VEC_safe_push (gimple, heap, worklist, stmt);
}


/* Mark STMT as necessary if it obviously is.  Add it to the worklist if
   it can make other statements necessary.

   If AGGRESSIVE is false, control statements are conservatively marked as
   necessary.  */

static void
mark_stmt_if_obviously_necessary (gimple stmt, bool aggressive)
{
  tree lhs = NULL_TREE;

  /* With non-call exceptions, we have to assume that all statements could
     throw.  If a statement may throw, it is inherently necessary.  */
  if (cfun->can_throw_non_call_exceptions && stmt_could_throw_p (stmt))
    {
      mark_stmt_necessary (stmt, true);
      return;
    }

  /* Statements that are implicitly live.  Most function calls, asm
     and return statements are required.  Labels and GIMPLE_BIND nodes
     are kept because they are control flow, and we have no way of
     knowing whether they can be removed.  DCE can eliminate all the
     other statements in a block, and CFG can then remove the block
     and labels.  */
  switch (gimple_code (stmt))
    {
    case GIMPLE_PREDICT:
    case GIMPLE_LABEL:
      mark_stmt_necessary (stmt, false);
      return;

    case GIMPLE_ASM:
    case GIMPLE_RESX:
    case GIMPLE_RETURN:
      mark_stmt_necessary (stmt, true);
      return;

    case GIMPLE_CALL:
      /* Most, but not all function calls are required.  Function calls that
	 produce no result and have no side effects (i.e. const pure
	 functions) are unnecessary.  */
      if (gimple_has_side_effects (stmt))
	{
	  mark_stmt_necessary (stmt, true);
	  return;
	}
      if (!gimple_call_lhs (stmt))
        return;
      lhs = gimple_call_lhs (stmt);
      /* Fall through */

    case GIMPLE_ASSIGN:
      if (!lhs)
        lhs = gimple_assign_lhs (stmt);
      break;

    case GIMPLE_DEBUG:
      /* Debug temps without a value are not useful.  ??? If we could
	 easily locate the debug temp bind stmt for a use thereof,
	 would could refrain from marking all debug temps here, and
	 mark them only if they're used.  */
      if (gimple_debug_bind_has_value_p (stmt)
	  || TREE_CODE (gimple_debug_bind_get_var (stmt)) != DEBUG_EXPR_DECL)
	mark_stmt_necessary (stmt, false);
      return;

    case GIMPLE_GOTO:
      gcc_assert (!simple_goto_p (stmt));
      mark_stmt_necessary (stmt, true);
      return;

    case GIMPLE_COND:
      gcc_assert (EDGE_COUNT (gimple_bb (stmt)->succs) == 2);
      /* Fall through.  */

    case GIMPLE_SWITCH:
      if (! aggressive)
	mark_stmt_necessary (stmt, true);
      break;

    default:
      break;
    }

  /* If the statement has volatile operands, it needs to be preserved.
     Same for statements that can alter control flow in unpredictable
     ways.  */
  if (gimple_has_volatile_ops (stmt) || is_ctrl_altering_stmt (stmt))
    {
      mark_stmt_necessary (stmt, true);
      return;
    }

  if (is_hidden_global_store (stmt))
    {
      mark_stmt_necessary (stmt, true);
      return;
    }

  return;
}


<<<<<<< HEAD
/* Make corresponding control dependent edges necessary.  We only
   have to do this once for each basic block, so we clear the bitmap
   after we're done.

   When IGNORE_SELF it true, ignore BB from the list of control dependences.  */
static void
mark_control_dependent_edges_necessary (basic_block bb, struct edge_list *el, bool ignore_self)
=======
/* Mark the last statement of BB as necessary.  */

static void
mark_last_stmt_necessary (basic_block bb)
{
  gimple stmt = last_stmt (bb);

  SET_BIT (last_stmt_necessary, bb->index);
  SET_BIT (bb_contains_live_stmts, bb->index);

  /* We actually mark the statement only if it is a control statement.  */
  if (stmt && is_ctrl_stmt (stmt))
    mark_stmt_necessary (stmt, true);
}


/* Mark control dependent edges of BB as necessary.  We have to do this only
   once for each basic block so we set the appropriate bit after we're done.

   When IGNORE_SELF is true, ignore BB in the list of control dependences.  */

static void
mark_control_dependent_edges_necessary (basic_block bb, struct edge_list *el,
					bool ignore_self)
>>>>>>> 6e7f08ad
{
  bitmap_iterator bi;
  unsigned edge_number;
  bool skipped = false;

  gcc_assert (bb != EXIT_BLOCK_PTR);

  if (bb == ENTRY_BLOCK_PTR)
    return;

  EXECUTE_IF_CONTROL_DEPENDENT (bi, bb->index, edge_number)
    {
      basic_block cd_bb = INDEX_EDGE_PRED_BB (el, edge_number);

      if (ignore_self && cd_bb == bb)
	{
	  skipped = true;
	  continue;
	}
<<<<<<< HEAD

      if (TEST_BIT (last_stmt_necessary, cd_bb->index))
	continue;
      SET_BIT (last_stmt_necessary, cd_bb->index);
      SET_BIT (bb_contains_live_stmts, cd_bb->index);
=======
>>>>>>> 6e7f08ad

      if (!TEST_BIT (last_stmt_necessary, cd_bb->index))
	mark_last_stmt_necessary (cd_bb);
    }
<<<<<<< HEAD
=======

>>>>>>> 6e7f08ad
  if (!skipped)
    SET_BIT (visited_control_parents, bb->index);
}


/* Find obviously necessary statements.  These are things like most function
   calls, and stores to file level variables.

   If EL is NULL, control statements are conservatively marked as
   necessary.  Otherwise it contains the list of edges used by control
   dependence analysis.  */

static void
find_obviously_necessary_stmts (struct edge_list *el)
{
  basic_block bb;
  gimple_stmt_iterator gsi;
  edge e;
  gimple phi, stmt;
  int flags;

  FOR_EACH_BB (bb)
    {
      /* PHI nodes are never inherently necessary.  */
      for (gsi = gsi_start_phis (bb); !gsi_end_p (gsi); gsi_next (&gsi))
	{
	  phi = gsi_stmt (gsi);
	  gimple_set_plf (phi, STMT_NECESSARY, false);
	}

      /* Check all statements in the block.  */
      for (gsi = gsi_start_bb (bb); !gsi_end_p (gsi); gsi_next (&gsi))
	{
	  stmt = gsi_stmt (gsi);
	  gimple_set_plf (stmt, STMT_NECESSARY, false);
	  mark_stmt_if_obviously_necessary (stmt, el != NULL);
	}
    }

  /* Pure and const functions are finite and thus have no infinite loops in
     them.  */
  flags = flags_from_decl_or_type (current_function_decl);
  if ((flags & (ECF_CONST|ECF_PURE)) && !(flags & ECF_LOOPING_CONST_OR_PURE))
    return;

  /* Prevent the empty possibly infinite loops from being removed.  */
  if (el)
    {
      loop_iterator li;
      struct loop *loop;
      scev_initialize ();
      if (mark_irreducible_loops ())
	FOR_EACH_BB (bb)
	  {
	    edge_iterator ei;
	    FOR_EACH_EDGE (e, ei, bb->succs)
	      if ((e->flags & EDGE_DFS_BACK)
		  && (e->flags & EDGE_IRREDUCIBLE_LOOP))
		{
	          if (dump_file)
	            fprintf (dump_file, "Marking back edge of irreducible loop %i->%i\n",
		    	     e->src->index, e->dest->index);
		  mark_control_dependent_edges_necessary (e->dest, el, false);
		}
	  }

      FOR_EACH_LOOP (li, loop, 0)
	if (!finite_loop_p (loop))
	  {
	    if (dump_file)
	      fprintf (dump_file, "can not prove finiteness of loop %i\n", loop->num);
	    mark_control_dependent_edges_necessary (loop->latch, el, false);
	  }
      scev_finalize ();
    }
}


/* Return true if REF is based on an aliased base, otherwise false.  */

static bool
ref_may_be_aliased (tree ref)
{
  while (handled_component_p (ref))
    ref = TREE_OPERAND (ref, 0);
  if (TREE_CODE (ref) == MEM_REF
      && TREE_CODE (TREE_OPERAND (ref, 0)) == ADDR_EXPR)
    ref = TREE_OPERAND (TREE_OPERAND (ref, 0), 0);
  return !(DECL_P (ref)
	   && !may_be_aliased (ref));
}

static bitmap visited = NULL;
static unsigned int longest_chain = 0;
static unsigned int total_chain = 0;
static unsigned int nr_walks = 0;
static bool chain_ovfl = false;

/* Worker for the walker that marks reaching definitions of REF,
   which is based on a non-aliased decl, necessary.  It returns
   true whenever the defining statement of the current VDEF is
   a kill for REF, as no dominating may-defs are necessary for REF
   anymore.  DATA points to the basic-block that contains the
   stmt that refers to REF.  */

static bool
mark_aliased_reaching_defs_necessary_1 (ao_ref *ref, tree vdef, void *data)
{
  gimple def_stmt = SSA_NAME_DEF_STMT (vdef);

  /* All stmts we visit are necessary.  */
  mark_operand_necessary (vdef);

  /* If the stmt lhs kills ref, then we can stop walking.  */
  if (gimple_has_lhs (def_stmt)
      && TREE_CODE (gimple_get_lhs (def_stmt)) != SSA_NAME)
    {
      tree base, lhs = gimple_get_lhs (def_stmt);
      HOST_WIDE_INT size, offset, max_size;
      ao_ref_base (ref);
      base = get_ref_base_and_extent (lhs, &offset, &size, &max_size);
      /* We can get MEM[symbol: sZ, index: D.8862_1] here,
	 so base == refd->base does not always hold.  */
      if (base == ref->base)
	{
	  /* For a must-alias check we need to be able to constrain
	     the accesses properly.  */
	  if (size != -1 && size == max_size
	      && ref->max_size != -1)
	    {
	      if (offset <= ref->offset
		  && offset + size >= ref->offset + ref->max_size)
		return true;
	    }
	  /* Or they need to be exactly the same.  */
	  else if (ref->ref
		   /* Make sure there is no induction variable involved
		      in the references (gcc.c-torture/execute/pr42142.c).
		      The simplest way is to check if the kill dominates
		      the use.  */
		   && dominated_by_p (CDI_DOMINATORS, (basic_block) data,
				      gimple_bb (def_stmt))
		   && operand_equal_p (ref->ref, lhs, 0))
	    return true;
	}
    }

  /* Otherwise keep walking.  */
  return false;
}

static void
mark_aliased_reaching_defs_necessary (gimple stmt, tree ref)
{
  unsigned int chain;
  ao_ref refd;
  gcc_assert (!chain_ovfl);
  ao_ref_init (&refd, ref);
  chain = walk_aliased_vdefs (&refd, gimple_vuse (stmt),
			      mark_aliased_reaching_defs_necessary_1,
			      gimple_bb (stmt), NULL);
  if (chain > longest_chain)
    longest_chain = chain;
  total_chain += chain;
  nr_walks++;
}

/* Worker for the walker that marks reaching definitions of REF, which
   is not based on a non-aliased decl.  For simplicity we need to end
   up marking all may-defs necessary that are not based on a non-aliased
   decl.  The only job of this walker is to skip may-defs based on
   a non-aliased decl.  */

static bool
mark_all_reaching_defs_necessary_1 (ao_ref *ref ATTRIBUTE_UNUSED,
				    tree vdef, void *data ATTRIBUTE_UNUSED)
{
  gimple def_stmt = SSA_NAME_DEF_STMT (vdef);

  /* We have to skip already visited (and thus necessary) statements
     to make the chaining work after we dropped back to simple mode.  */
  if (chain_ovfl
      && TEST_BIT (processed, SSA_NAME_VERSION (vdef)))
    {
      gcc_assert (gimple_nop_p (def_stmt)
		  || gimple_plf (def_stmt, STMT_NECESSARY));
      return false;
    }

  /* We want to skip stores to non-aliased variables.  */
  if (!chain_ovfl
      && gimple_assign_single_p (def_stmt))
    {
      tree lhs = gimple_assign_lhs (def_stmt);
      if (!ref_may_be_aliased (lhs))
	return false;
    }

  mark_operand_necessary (vdef);

  return false;
}

static void
mark_all_reaching_defs_necessary (gimple stmt)
{
  walk_aliased_vdefs (NULL, gimple_vuse (stmt),
		      mark_all_reaching_defs_necessary_1, NULL, &visited);
}

/* Return true for PHI nodes with one or identical arguments
   can be removed.  */
static bool
degenerate_phi_p (gimple phi)
{
  unsigned int i;
  tree op = gimple_phi_arg_def (phi, 0);
  for (i = 1; i < gimple_phi_num_args (phi); i++)
    if (gimple_phi_arg_def (phi, i) != op)
      return false;
  return true;
}

/* Propagate necessity using the operands of necessary statements.
   Process the uses on each statement in the worklist, and add all
   feeding statements which contribute to the calculation of this
   value to the worklist.

   In conservative mode, EL is NULL.  */

static void
propagate_necessity (struct edge_list *el)
{
  gimple stmt;
  bool aggressive = (el ? true : false);

  if (dump_file && (dump_flags & TDF_DETAILS))
    fprintf (dump_file, "\nProcessing worklist:\n");

  while (VEC_length (gimple, worklist) > 0)
    {
      /* Take STMT from worklist.  */
      stmt = VEC_pop (gimple, worklist);

      if (dump_file && (dump_flags & TDF_DETAILS))
	{
	  fprintf (dump_file, "processing: ");
	  print_gimple_stmt (dump_file, stmt, 0, TDF_SLIM);
	  fprintf (dump_file, "\n");
	}

      if (aggressive)
	{
	  /* Mark the last statement of the basic blocks on which the block
	     containing STMT is control dependent, but only if we haven't
	     already done so.  */
	  basic_block bb = gimple_bb (stmt);
	  if (bb != ENTRY_BLOCK_PTR
<<<<<<< HEAD
	      && ! TEST_BIT (visited_control_parents, bb->index))
=======
	      && !TEST_BIT (visited_control_parents, bb->index))
>>>>>>> 6e7f08ad
	    mark_control_dependent_edges_necessary (bb, el, false);
	}

      if (gimple_code (stmt) == GIMPLE_PHI
	  /* We do not process virtual PHI nodes nor do we track their
	     necessity.  */
	  && is_gimple_reg (gimple_phi_result (stmt)))
	{
	  /* PHI nodes are somewhat special in that each PHI alternative has
	     data and control dependencies.  All the statements feeding the
	     PHI node's arguments are always necessary.  In aggressive mode,
	     we also consider the control dependent edges leading to the
	     predecessor block associated with each PHI alternative as
	     necessary.  */
	  size_t k;

	  for (k = 0; k < gimple_phi_num_args (stmt); k++)
            {
	      tree arg = PHI_ARG_DEF (stmt, k);
	      if (TREE_CODE (arg) == SSA_NAME)
		mark_operand_necessary (arg);
	    }

	  /* For PHI operands it matters from where the control flow arrives
	     to the BB.  Consider the following example:

	     a=exp1;
	     b=exp2;
	     if (test)
		;
	     else
		;
	     c=PHI(a,b)

	     We need to mark control dependence of the empty basic blocks, since they
	     contains computation of PHI operands.

	     Doing so is too restrictive in the case the predecestor block is in
	     the loop. Consider:

	      if (b)
		{
		  int i;
		  for (i = 0; i<1000; ++i)
		    ;
		  j = 0;
		}
	      return j;

	     There is PHI for J in the BB containing return statement.
	     In this case the control dependence of predecestor block (that is
	     within the empty loop) also contains the block determining number
	     of iterations of the block that would prevent removing of empty
	     loop in this case.

	     This scenario can be avoided by splitting critical edges.
	     To save the critical edge splitting pass we identify how the control
	     dependence would look like if the edge was split.

	     Consider the modified CFG created from current CFG by splitting
	     edge B->C.  In the postdominance tree of modified CFG, C' is
	     always child of C.  There are two cases how chlids of C' can look
	     like:

		1) C' is leaf

		   In this case the only basic block C' is control dependent on is B.

		2) C' has single child that is B

		   In this case control dependence of C' is same as control
		   dependence of B in original CFG except for block B itself.
		   (since C' postdominate B in modified CFG)

	     Now how to decide what case happens?  There are two basic options:

		a) C postdominate B.  Then C immediately postdominate B and
		   case 2 happens iff there is no other way from B to C except
		   the edge B->C.

		   There is other way from B to C iff there is succesor of B that
		   is not postdominated by B.  Testing this condition is somewhat
		   expensive, because we need to iterate all succesors of B.
		   We are safe to assume that this does not happen: we will mark B
		   as needed when processing the other path from B to C that is
		   conrol dependent on B and marking control dependencies of B
		   itself is harmless because they will be processed anyway after
		   processing control statement in B.

		b) C does not postdominate B.  Always case 1 happens since there is
		   path from C to exit that does not go through B and thus also C'.  */

	  if (aggressive && !degenerate_phi_p (stmt))
	    {
	      for (k = 0; k < gimple_phi_num_args (stmt); k++)
		{
		  basic_block arg_bb = gimple_phi_arg_edge (stmt, k)->src;

		  if (gimple_bb (stmt)
		      != get_immediate_dominator (CDI_POST_DOMINATORS, arg_bb))
		    {
		      if (!TEST_BIT (last_stmt_necessary, arg_bb->index))
<<<<<<< HEAD
			{
			  gimple stmt2;
			  SET_BIT (last_stmt_necessary, arg_bb->index);
			  SET_BIT (bb_contains_live_stmts, arg_bb->index);

			  stmt2 = last_stmt (arg_bb);
			  if (stmt2 && is_ctrl_stmt (stmt2))
			    mark_stmt_necessary (stmt2, true);
			}
		    }
		  else if (arg_bb != ENTRY_BLOCK_PTR
		           && ! TEST_BIT (visited_control_parents, arg_bb->index))
=======
			mark_last_stmt_necessary (arg_bb);
		    }
		  else if (arg_bb != ENTRY_BLOCK_PTR
		           && !TEST_BIT (visited_control_parents,
					 arg_bb->index))
>>>>>>> 6e7f08ad
		    mark_control_dependent_edges_necessary (arg_bb, el, true);
		}
	    }
	}
      else
	{
	  /* Propagate through the operands.  Examine all the USE, VUSE and
	     VDEF operands in this statement.  Mark all the statements
	     which feed this statement's uses as necessary.  */
	  ssa_op_iter iter;
	  tree use;

	  FOR_EACH_SSA_TREE_OPERAND (use, stmt, iter, SSA_OP_USE)
	    mark_operand_necessary (use);

	  use = gimple_vuse (stmt);
	  if (!use)
	    continue;

	  /* If we dropped to simple mode make all immediately
	     reachable definitions necessary.  */
	  if (chain_ovfl)
	    {
	      mark_all_reaching_defs_necessary (stmt);
	      continue;
	    }

	  /* For statements that may load from memory (have a VUSE) we
	     have to mark all reaching (may-)definitions as necessary.
	     We partition this task into two cases:
	      1) explicit loads based on decls that are not aliased
	      2) implicit loads (like calls) and explicit loads not
	         based on decls that are not aliased (like indirect
		 references or loads from globals)
	     For 1) we mark all reaching may-defs as necessary, stopping
	     at dominating kills.  For 2) we want to mark all dominating
	     references necessary, but non-aliased ones which we handle
	     in 1).  By keeping a global visited bitmap for references
	     we walk for 2) we avoid quadratic behavior for those.  */

	  if (is_gimple_call (stmt))
	    {
	      tree callee = gimple_call_fndecl (stmt);
	      unsigned i;

	      /* Calls to functions that are merely acting as barriers
		 or that only store to memory do not make any previous
		 stores necessary.  */
	      if (callee != NULL_TREE
		  && DECL_BUILT_IN_CLASS (callee) == BUILT_IN_NORMAL
		  && (DECL_FUNCTION_CODE (callee) == BUILT_IN_MEMSET
		      || DECL_FUNCTION_CODE (callee) == BUILT_IN_MALLOC
		      || DECL_FUNCTION_CODE (callee) == BUILT_IN_FREE))
		continue;

	      /* Calls implicitly load from memory, their arguments
	         in addition may explicitly perform memory loads.  */
	      mark_all_reaching_defs_necessary (stmt);
	      for (i = 0; i < gimple_call_num_args (stmt); ++i)
		{
		  tree arg = gimple_call_arg (stmt, i);
		  if (TREE_CODE (arg) == SSA_NAME
		      || is_gimple_min_invariant (arg))
		    continue;
		  if (!ref_may_be_aliased (arg))
		    mark_aliased_reaching_defs_necessary (stmt, arg);
		}
	    }
	  else if (gimple_assign_single_p (stmt))
	    {
	      tree rhs;
	      bool rhs_aliased = false;
	      /* If this is a load mark things necessary.  */
	      rhs = gimple_assign_rhs1 (stmt);
	      if (TREE_CODE (rhs) != SSA_NAME
		  && !is_gimple_min_invariant (rhs))
		{
		  if (!ref_may_be_aliased (rhs))
		    mark_aliased_reaching_defs_necessary (stmt, rhs);
		  else
		    rhs_aliased = true;
		}
	      if (rhs_aliased)
		mark_all_reaching_defs_necessary (stmt);
	    }
	  else if (gimple_code (stmt) == GIMPLE_RETURN)
	    {
	      tree rhs = gimple_return_retval (stmt);
	      /* A return statement may perform a load.  */
	      if (TREE_CODE (rhs) != SSA_NAME
		  && !is_gimple_min_invariant (rhs))
		{
		  if (!ref_may_be_aliased (rhs))
		    mark_aliased_reaching_defs_necessary (stmt, rhs);
		  else
		    mark_all_reaching_defs_necessary (stmt);
		}
	    }
	  else if (gimple_code (stmt) == GIMPLE_ASM)
	    {
	      unsigned i;
	      mark_all_reaching_defs_necessary (stmt);
	      /* Inputs may perform loads.  */
	      for (i = 0; i < gimple_asm_ninputs (stmt); ++i)
		{
		  tree op = TREE_VALUE (gimple_asm_input_op (stmt, i));
		  if (TREE_CODE (op) != SSA_NAME
		      && !is_gimple_min_invariant (op)
		      && !ref_may_be_aliased (op))
		    mark_aliased_reaching_defs_necessary (stmt, op);
		}
	    }
	  else
	    gcc_unreachable ();

	  /* If we over-used our alias oracle budget drop to simple
	     mode.  The cost metric allows quadratic behavior
	     (number of uses times number of may-defs queries) up to
	     a constant maximal number of queries and after that falls back to
	     super-linear complexity.  */
	  if (/* Constant but quadratic for small functions.  */
	      total_chain > 128 * 128
	      /* Linear in the number of may-defs.  */
	      && total_chain > 32 * longest_chain
	      /* Linear in the number of uses.  */
	      && total_chain > nr_walks * 32)
	    {
	      chain_ovfl = true;
	      if (visited)
		bitmap_clear (visited);
	    }
	}
    }
}

/* Replace all uses of result of PHI by underlying variable and mark it
   for renaming.  */

void
mark_virtual_phi_result_for_renaming (gimple phi)
{
  bool used = false;
  imm_use_iterator iter;
  use_operand_p use_p;
  gimple stmt;
  tree result_ssa, result_var;

  if (dump_file && (dump_flags & TDF_DETAILS))
    {
      fprintf (dump_file, "Marking result for renaming : ");
      print_gimple_stmt (dump_file, phi, 0, TDF_SLIM);
      fprintf (dump_file, "\n");
    }

  result_ssa = gimple_phi_result (phi);
  result_var = SSA_NAME_VAR (result_ssa);
  FOR_EACH_IMM_USE_STMT (stmt, iter, result_ssa)
    {
      FOR_EACH_IMM_USE_ON_STMT (use_p, iter)
        SET_USE (use_p, result_var);
      update_stmt (stmt);
      used = true;
    }
  if (used)
    mark_sym_for_renaming (result_var);
}

/* Remove dead PHI nodes from block BB.  */

static bool
remove_dead_phis (basic_block bb)
{
  bool something_changed = false;
  gimple_seq phis;
  gimple phi;
  gimple_stmt_iterator gsi;
  phis = phi_nodes (bb);

  for (gsi = gsi_start (phis); !gsi_end_p (gsi);)
    {
      stats.total_phis++;
      phi = gsi_stmt (gsi);

      /* We do not track necessity of virtual PHI nodes.  Instead do
         very simple dead PHI removal here.  */
      if (!is_gimple_reg (gimple_phi_result (phi)))
	{
	  /* Virtual PHI nodes with one or identical arguments
	     can be removed.  */
	  if (degenerate_phi_p (phi))
	    {
	      tree vdef = gimple_phi_result (phi);
	      tree vuse = gimple_phi_arg_def (phi, 0);

	      use_operand_p use_p;
	      imm_use_iterator iter;
	      gimple use_stmt;
	      FOR_EACH_IMM_USE_STMT (use_stmt, iter, vdef)
		FOR_EACH_IMM_USE_ON_STMT (use_p, iter)
		  SET_USE (use_p, vuse);
	      if (SSA_NAME_OCCURS_IN_ABNORMAL_PHI (vdef)
	          && TREE_CODE (vuse) == SSA_NAME)
		SSA_NAME_OCCURS_IN_ABNORMAL_PHI (vuse) = 1;
	    }
	  else
	    gimple_set_plf (phi, STMT_NECESSARY, true);
	}

      if (!gimple_plf (phi, STMT_NECESSARY))
	{
	  something_changed = true;
	  if (dump_file && (dump_flags & TDF_DETAILS))
	    {
	      fprintf (dump_file, "Deleting : ");
	      print_gimple_stmt (dump_file, phi, 0, TDF_SLIM);
	      fprintf (dump_file, "\n");
	    }

	  remove_phi_node (&gsi, true);
	  stats.removed_phis++;
	  continue;
	}

      gsi_next (&gsi);
    }
  return something_changed;
}

/* Forward edge E to respective POST_DOM_BB and update PHIs.  */

static edge
forward_edge_to_pdom (edge e, basic_block post_dom_bb)
{
  gimple_stmt_iterator gsi;
  edge e2 = NULL;
  edge_iterator ei;

  if (dump_file && (dump_flags & TDF_DETAILS))
    fprintf (dump_file, "Redirecting edge %i->%i to %i\n", e->src->index,
	     e->dest->index, post_dom_bb->index);

  e2 = redirect_edge_and_branch (e, post_dom_bb);
  cfg_altered = true;

  /* If edge was already around, no updating is neccesary.  */
  if (e2 != e)
    return e2;

  if (!gimple_seq_empty_p (phi_nodes (post_dom_bb)))
    {
      /* We are sure that for every live PHI we are seeing control dependent BB.
         This means that we can pick any edge to duplicate PHI args from.  */
      FOR_EACH_EDGE (e2, ei, post_dom_bb->preds)
	if (e2 != e)
	  break;
      for (gsi = gsi_start_phis (post_dom_bb); !gsi_end_p (gsi);)
	{
	  gimple phi = gsi_stmt (gsi);
	  tree op;
	  source_location locus;

	  /* PHIs for virtuals have no control dependency relation on them.
	     We are lost here and must force renaming of the symbol.  */
	  if (!is_gimple_reg (gimple_phi_result (phi)))
	    {
	      mark_virtual_phi_result_for_renaming (phi);
	      remove_phi_node (&gsi, true);
	      continue;
	    }

	  /* Dead PHI do not imply control dependency.  */
          if (!gimple_plf (phi, STMT_NECESSARY))
	    {
	      gsi_next (&gsi);
	      continue;
	    }

	  op = gimple_phi_arg_def (phi, e2->dest_idx);
	  locus = gimple_phi_arg_location (phi, e2->dest_idx);
	  add_phi_arg (phi, op, e, locus);
	  /* The resulting PHI if not dead can only be degenerate.  */
	  gcc_assert (degenerate_phi_p (phi));
	  gsi_next (&gsi);
	}
    }
  return e;
}

/* Remove dead statement pointed to by iterator I.  Receives the basic block BB
   containing I so that we don't have to look it up.  */

static void
remove_dead_stmt (gimple_stmt_iterator *i, basic_block bb)
{
  gimple stmt = gsi_stmt (*i);

  if (dump_file && (dump_flags & TDF_DETAILS))
    {
      fprintf (dump_file, "Deleting : ");
      print_gimple_stmt (dump_file, stmt, 0, TDF_SLIM);
      fprintf (dump_file, "\n");
    }

  stats.removed++;

  /* If we have determined that a conditional branch statement contributes
     nothing to the program, then we not only remove it, but we also change
     the flow graph so that the current block will simply fall-thru to its
     immediate post-dominator.  The blocks we are circumventing will be
     removed by cleanup_tree_cfg if this change in the flow graph makes them
     unreachable.  */
  if (is_ctrl_stmt (stmt))
    {
      basic_block post_dom_bb;
      edge e, e2;
      edge_iterator ei;

      post_dom_bb = get_immediate_dominator (CDI_POST_DOMINATORS, bb);

      e = find_edge (bb, post_dom_bb);

      /* If edge is already there, try to use it.  This avoids need to update
         PHI nodes.  Also watch for cases where post dominator does not exists
	 or is exit block.  These can happen for infinite loops as we create
	 fake edges in the dominator tree.  */
      if (e)
        ;
      else if (! post_dom_bb || post_dom_bb == EXIT_BLOCK_PTR)
	e = EDGE_SUCC (bb, 0);
      else
        e = forward_edge_to_pdom (EDGE_SUCC (bb, 0), post_dom_bb);
      gcc_assert (e);
      e->probability = REG_BR_PROB_BASE;
      e->count = bb->count;

      /* The edge is no longer associated with a conditional, so it does
	 not have TRUE/FALSE flags.  */
      e->flags &= ~(EDGE_TRUE_VALUE | EDGE_FALSE_VALUE);

      /* The lone outgoing edge from BB will be a fallthru edge.  */
      e->flags |= EDGE_FALLTHRU;

      /* Remove the remaining outgoing edges.  */
      for (ei = ei_start (bb->succs); (e2 = ei_safe_edge (ei)); )
	if (e != e2)
	  {
	    cfg_altered = true;
            remove_edge (e2);
	  }
	else
	  ei_next (&ei);
    }

  unlink_stmt_vdef (stmt);
  gsi_remove (i, true);
  release_defs (stmt);
}

/* Eliminate unnecessary statements. Any instruction not marked as necessary
   contributes nothing to the program, and can be deleted.  */

static bool
eliminate_unnecessary_stmts (void)
{
  bool something_changed = false;
  basic_block bb;
  gimple_stmt_iterator gsi, psi;
  gimple stmt;
  tree call;
  VEC (basic_block, heap) *h;

  if (dump_file && (dump_flags & TDF_DETAILS))
    fprintf (dump_file, "\nEliminating unnecessary statements:\n");

  clear_special_calls ();

  /* Walking basic blocks and statements in reverse order avoids
     releasing SSA names before any other DEFs that refer to them are
     released.  This helps avoid loss of debug information, as we get
     a chance to propagate all RHSs of removed SSAs into debug uses,
     rather than only the latest ones.  E.g., consider:

     x_3 = y_1 + z_2;
     a_5 = x_3 - b_4;
     # DEBUG a => a_5

     If we were to release x_3 before a_5, when we reached a_5 and
     tried to substitute it into the debug stmt, we'd see x_3 there,
     but x_3's DEF, type, etc would have already been disconnected.
     By going backwards, the debug stmt first changes to:

     # DEBUG a => x_3 - b_4

     and then to:

     # DEBUG a => y_1 + z_2 - b_4

     as desired.  */
  gcc_assert (dom_info_available_p (CDI_DOMINATORS));
  h = get_all_dominated_blocks (CDI_DOMINATORS, single_succ (ENTRY_BLOCK_PTR));

  while (VEC_length (basic_block, h))
    {
      bb = VEC_pop (basic_block, h);

      /* Remove dead statements.  */
      for (gsi = gsi_last_bb (bb); !gsi_end_p (gsi); gsi = psi)
	{
	  stmt = gsi_stmt (gsi);

	  psi = gsi;
	  gsi_prev (&psi);

	  stats.total++;

	  /* If GSI is not necessary then remove it.  */
	  if (!gimple_plf (stmt, STMT_NECESSARY))
	    {
	      if (!is_gimple_debug (stmt))
		something_changed = true;
	      remove_dead_stmt (&gsi, bb);
	    }
	  else if (is_gimple_call (stmt))
	    {
	      call = gimple_call_fndecl (stmt);
	      if (call)
		{
		  tree name;

		  /* When LHS of var = call (); is dead, simplify it into
		     call (); saving one operand.  */
		  name = gimple_call_lhs (stmt);
		  if (name && TREE_CODE (name) == SSA_NAME
		           && !TEST_BIT (processed, SSA_NAME_VERSION (name)))
		    {
		      something_changed = true;
		      if (dump_file && (dump_flags & TDF_DETAILS))
			{
			  fprintf (dump_file, "Deleting LHS of call: ");
			  print_gimple_stmt (dump_file, stmt, 0, TDF_SLIM);
			  fprintf (dump_file, "\n");
			}

		      gimple_call_set_lhs (stmt, NULL_TREE);
		      maybe_clean_or_replace_eh_stmt (stmt, stmt);
		      update_stmt (stmt);
		      release_ssa_name (name);
		    }
		  notice_special_calls (stmt);
		}
	    }
	}
    }

  VEC_free (basic_block, heap, h);

  /* Since we don't track liveness of virtual PHI nodes, it is possible that we
     rendered some PHI nodes unreachable while they are still in use.
     Mark them for renaming.  */
  if (cfg_altered)
    {
      basic_block prev_bb;

      find_unreachable_blocks ();

      /* Delete all unreachable basic blocks in reverse dominator order.  */
      for (bb = EXIT_BLOCK_PTR->prev_bb; bb != ENTRY_BLOCK_PTR; bb = prev_bb)
	{
	  prev_bb = bb->prev_bb;

	  if (!TEST_BIT (bb_contains_live_stmts, bb->index)
	      || !(bb->flags & BB_REACHABLE))
	    {
	      for (gsi = gsi_start_phis (bb); !gsi_end_p (gsi); gsi_next (&gsi))
		if (!is_gimple_reg (gimple_phi_result (gsi_stmt (gsi))))
		  {
		    bool found = false;
		    imm_use_iterator iter;

		    FOR_EACH_IMM_USE_STMT (stmt, iter, gimple_phi_result (gsi_stmt (gsi)))
		      {
			if (!(gimple_bb (stmt)->flags & BB_REACHABLE))
			  continue;
			if (gimple_code (stmt) == GIMPLE_PHI
			    || gimple_plf (stmt, STMT_NECESSARY))
			  {
			    found = true;
			    BREAK_FROM_IMM_USE_STMT (iter);
			  }
		      }
		    if (found)
		      mark_virtual_phi_result_for_renaming (gsi_stmt (gsi));
		  }

	      if (!(bb->flags & BB_REACHABLE))
		{
		  /* Speed up the removal of blocks that don't
		     dominate others.  Walking backwards, this should
		     be the common case.  ??? Do we need to recompute
		     dominators because of cfg_altered?  */
		  if (!MAY_HAVE_DEBUG_STMTS
		      || !first_dom_son (CDI_DOMINATORS, bb))
		    delete_basic_block (bb);
		  else
		    {
		      h = get_all_dominated_blocks (CDI_DOMINATORS, bb);

		      while (VEC_length (basic_block, h))
			{
			  bb = VEC_pop (basic_block, h);
			  prev_bb = bb->prev_bb;
			  /* Rearrangements to the CFG may have failed
			     to update the dominators tree, so that
			     formerly-dominated blocks are now
			     otherwise reachable.  */
			  if (!!(bb->flags & BB_REACHABLE))
			    continue;
			  delete_basic_block (bb);
			}

		      VEC_free (basic_block, heap, h);
		    }
		}
	    }
	}
    }
  FOR_EACH_BB (bb)
    {
      /* Remove dead PHI nodes.  */
      something_changed |= remove_dead_phis (bb);
    }

  return something_changed;
}


/* Print out removed statement statistics.  */

static void
print_stats (void)
{
  float percg;

  percg = ((float) stats.removed / (float) stats.total) * 100;
  fprintf (dump_file, "Removed %d of %d statements (%d%%)\n",
	   stats.removed, stats.total, (int) percg);

  if (stats.total_phis == 0)
    percg = 0;
  else
    percg = ((float) stats.removed_phis / (float) stats.total_phis) * 100;

  fprintf (dump_file, "Removed %d of %d PHI nodes (%d%%)\n",
	   stats.removed_phis, stats.total_phis, (int) percg);
}

/* Initialization for this pass.  Set up the used data structures.  */

static void
tree_dce_init (bool aggressive)
{
  memset ((void *) &stats, 0, sizeof (stats));

  if (aggressive)
    {
      int i;

      control_dependence_map = XNEWVEC (bitmap, last_basic_block);
      for (i = 0; i < last_basic_block; ++i)
	control_dependence_map[i] = BITMAP_ALLOC (NULL);

      last_stmt_necessary = sbitmap_alloc (last_basic_block);
      sbitmap_zero (last_stmt_necessary);
      bb_contains_live_stmts = sbitmap_alloc (last_basic_block);
      sbitmap_zero (bb_contains_live_stmts);
    }

  processed = sbitmap_alloc (num_ssa_names + 1);
  sbitmap_zero (processed);

  worklist = VEC_alloc (gimple, heap, 64);
  cfg_altered = false;
}

/* Cleanup after this pass.  */

static void
tree_dce_done (bool aggressive)
{
  if (aggressive)
    {
      int i;

      for (i = 0; i < last_basic_block; ++i)
	BITMAP_FREE (control_dependence_map[i]);
      free (control_dependence_map);

      sbitmap_free (visited_control_parents);
      sbitmap_free (last_stmt_necessary);
      sbitmap_free (bb_contains_live_stmts);
      bb_contains_live_stmts = NULL;
    }

  sbitmap_free (processed);

  VEC_free (gimple, heap, worklist);
}

/* Main routine to eliminate dead code.

   AGGRESSIVE controls the aggressiveness of the algorithm.
   In conservative mode, we ignore control dependence and simply declare
   all but the most trivially dead branches necessary.  This mode is fast.
   In aggressive mode, control dependences are taken into account, which
   results in more dead code elimination, but at the cost of some time.

   FIXME: Aggressive mode before PRE doesn't work currently because
	  the dominance info is not invalidated after DCE1.  This is
	  not an issue right now because we only run aggressive DCE
	  as the last tree SSA pass, but keep this in mind when you
	  start experimenting with pass ordering.  */

static unsigned int
perform_tree_ssa_dce (bool aggressive)
{
  struct edge_list *el = NULL;
  bool something_changed = 0;

  /* Preheaders are needed for SCEV to work.
     Simple lateches and recorded exits improve chances that loop will
     proved to be finite in testcases such as in loop-15.c and loop-24.c  */
  if (aggressive)
    loop_optimizer_init (LOOPS_NORMAL
			 | LOOPS_HAVE_RECORDED_EXITS);

  tree_dce_init (aggressive);

  if (aggressive)
    {
      /* Compute control dependence.  */
      timevar_push (TV_CONTROL_DEPENDENCES);
      calculate_dominance_info (CDI_POST_DOMINATORS);
      el = create_edge_list ();
      find_all_control_dependences (el);
      timevar_pop (TV_CONTROL_DEPENDENCES);

      visited_control_parents = sbitmap_alloc (last_basic_block);
      sbitmap_zero (visited_control_parents);

      mark_dfs_back_edges ();
    }

  find_obviously_necessary_stmts (el);

  if (aggressive)
    loop_optimizer_finalize ();

  longest_chain = 0;
  total_chain = 0;
  nr_walks = 0;
  chain_ovfl = false;
  visited = BITMAP_ALLOC (NULL);
  propagate_necessity (el);
  BITMAP_FREE (visited);

  something_changed |= eliminate_unnecessary_stmts ();
  something_changed |= cfg_altered;

  /* We do not update postdominators, so free them unconditionally.  */
  free_dominance_info (CDI_POST_DOMINATORS);

  /* If we removed paths in the CFG, then we need to update
     dominators as well.  I haven't investigated the possibility
     of incrementally updating dominators.  */
  if (cfg_altered)
    free_dominance_info (CDI_DOMINATORS);

  statistics_counter_event (cfun, "Statements deleted", stats.removed);
  statistics_counter_event (cfun, "PHI nodes deleted", stats.removed_phis);

  /* Debugging dumps.  */
  if (dump_file && (dump_flags & (TDF_STATS|TDF_DETAILS)))
    print_stats ();

  tree_dce_done (aggressive);

  free_edge_list (el);

  if (something_changed)
    return (TODO_update_ssa | TODO_cleanup_cfg | TODO_ggc_collect
	    | TODO_remove_unused_locals);
  else
    return 0;
}

/* Pass entry points.  */
static unsigned int
tree_ssa_dce (void)
{
  return perform_tree_ssa_dce (/*aggressive=*/false);
}

static unsigned int
tree_ssa_dce_loop (void)
{
  unsigned int todo;
  todo = perform_tree_ssa_dce (/*aggressive=*/false);
  if (todo)
    {
      free_numbers_of_iterations_estimates ();
      scev_reset ();
    }
  return todo;
}

static unsigned int
tree_ssa_cd_dce (void)
{
  return perform_tree_ssa_dce (/*aggressive=*/optimize >= 2);
}

static bool
gate_dce (void)
{
  return flag_tree_dce != 0;
}

struct gimple_opt_pass pass_dce =
{
 {
  GIMPLE_PASS,
  "dce",				/* name */
  gate_dce,				/* gate */
  tree_ssa_dce,				/* execute */
  NULL,					/* sub */
  NULL,					/* next */
  0,					/* static_pass_number */
  TV_TREE_DCE,				/* tv_id */
  PROP_cfg | PROP_ssa,			/* properties_required */
  0,					/* properties_provided */
  0,					/* properties_destroyed */
  0,					/* todo_flags_start */
  TODO_dump_func | TODO_verify_ssa	/* todo_flags_finish */
 }
};

struct gimple_opt_pass pass_dce_loop =
{
 {
  GIMPLE_PASS,
  "dceloop",				/* name */
  gate_dce,				/* gate */
  tree_ssa_dce_loop,			/* execute */
  NULL,					/* sub */
  NULL,					/* next */
  0,					/* static_pass_number */
  TV_TREE_DCE,				/* tv_id */
  PROP_cfg | PROP_ssa,			/* properties_required */
  0,					/* properties_provided */
  0,					/* properties_destroyed */
  0,					/* todo_flags_start */
  TODO_dump_func | TODO_verify_ssa	/* todo_flags_finish */
 }
};

struct gimple_opt_pass pass_cd_dce =
{
 {
  GIMPLE_PASS,
  "cddce",				/* name */
  gate_dce,				/* gate */
  tree_ssa_cd_dce,			/* execute */
  NULL,					/* sub */
  NULL,					/* next */
  0,					/* static_pass_number */
  TV_TREE_CD_DCE,			/* tv_id */
  PROP_cfg | PROP_ssa,			/* properties_required */
  0,					/* properties_provided */
  0,					/* properties_destroyed */
  0,					/* todo_flags_start */
  TODO_dump_func | TODO_verify_ssa
  | TODO_verify_flow			/* todo_flags_finish */
 }
};<|MERGE_RESOLUTION|>--- conflicted
+++ resolved
@@ -366,15 +366,6 @@
 }
 
 
-<<<<<<< HEAD
-/* Make corresponding control dependent edges necessary.  We only
-   have to do this once for each basic block, so we clear the bitmap
-   after we're done.
-
-   When IGNORE_SELF it true, ignore BB from the list of control dependences.  */
-static void
-mark_control_dependent_edges_necessary (basic_block bb, struct edge_list *el, bool ignore_self)
-=======
 /* Mark the last statement of BB as necessary.  */
 
 static void
@@ -399,7 +390,6 @@
 static void
 mark_control_dependent_edges_necessary (basic_block bb, struct edge_list *el,
 					bool ignore_self)
->>>>>>> 6e7f08ad
 {
   bitmap_iterator bi;
   unsigned edge_number;
@@ -419,22 +409,11 @@
 	  skipped = true;
 	  continue;
 	}
-<<<<<<< HEAD
-
-      if (TEST_BIT (last_stmt_necessary, cd_bb->index))
-	continue;
-      SET_BIT (last_stmt_necessary, cd_bb->index);
-      SET_BIT (bb_contains_live_stmts, cd_bb->index);
-=======
->>>>>>> 6e7f08ad
 
       if (!TEST_BIT (last_stmt_necessary, cd_bb->index))
 	mark_last_stmt_necessary (cd_bb);
     }
-<<<<<<< HEAD
-=======
-
->>>>>>> 6e7f08ad
+
   if (!skipped)
     SET_BIT (visited_control_parents, bb->index);
 }
@@ -693,11 +672,7 @@
 	     already done so.  */
 	  basic_block bb = gimple_bb (stmt);
 	  if (bb != ENTRY_BLOCK_PTR
-<<<<<<< HEAD
-	      && ! TEST_BIT (visited_control_parents, bb->index))
-=======
 	      && !TEST_BIT (visited_control_parents, bb->index))
->>>>>>> 6e7f08ad
 	    mark_control_dependent_edges_necessary (bb, el, false);
 	}
 
@@ -800,26 +775,11 @@
 		      != get_immediate_dominator (CDI_POST_DOMINATORS, arg_bb))
 		    {
 		      if (!TEST_BIT (last_stmt_necessary, arg_bb->index))
-<<<<<<< HEAD
-			{
-			  gimple stmt2;
-			  SET_BIT (last_stmt_necessary, arg_bb->index);
-			  SET_BIT (bb_contains_live_stmts, arg_bb->index);
-
-			  stmt2 = last_stmt (arg_bb);
-			  if (stmt2 && is_ctrl_stmt (stmt2))
-			    mark_stmt_necessary (stmt2, true);
-			}
-		    }
-		  else if (arg_bb != ENTRY_BLOCK_PTR
-		           && ! TEST_BIT (visited_control_parents, arg_bb->index))
-=======
 			mark_last_stmt_necessary (arg_bb);
 		    }
 		  else if (arg_bb != ENTRY_BLOCK_PTR
 		           && !TEST_BIT (visited_control_parents,
 					 arg_bb->index))
->>>>>>> 6e7f08ad
 		    mark_control_dependent_edges_necessary (arg_bb, el, true);
 		}
 	    }

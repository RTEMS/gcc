/* Natural loop discovery code for GNU compiler.
   Copyright (C) 2000, 2001, 2003, 2004, 2005 Free Software Foundation, Inc.

This file is part of GCC.

GCC is free software; you can redistribute it and/or modify it under
the terms of the GNU General Public License as published by the Free
Software Foundation; either version 2, or (at your option) any later
version.

GCC is distributed in the hope that it will be useful, but WITHOUT ANY
WARRANTY; without even the implied warranty of MERCHANTABILITY or
FITNESS FOR A PARTICULAR PURPOSE.  See the GNU General Public License
for more details.

You should have received a copy of the GNU General Public License
along with GCC; see the file COPYING.  If not, write to the Free
Software Foundation, 51 Franklin Street, Fifth Floor, Boston, MA
02110-1301, USA.  */

#include "config.h"
#include "system.h"
#include "coretypes.h"
#include "tm.h"
#include "rtl.h"
#include "hard-reg-set.h"
#include "obstack.h"
#include "function.h"
#include "basic-block.h"
#include "toplev.h"
#include "cfgloop.h"
#include "flags.h"
#include "tree.h"
#include "tree-flow.h"
#include "pointer-set.h"
#include "output.h"
<<<<<<< HEAD

static void flow_loops_cfg_dump (FILE *);
static void establish_preds (struct loop *);
=======
#include "ggc.h"

static void flow_loops_cfg_dump (FILE *);
>>>>>>> ad365750

/* Dump loop related CFG information.  */

static void
flow_loops_cfg_dump (FILE *file)
{
  basic_block bb;

  if (!file)
    return;

  FOR_EACH_BB (bb)
    {
      edge succ;
      edge_iterator ei;

      fprintf (file, ";; %d succs { ", bb->index);
      FOR_EACH_EDGE (succ, ei, bb->succs)
	fprintf (file, "%d ", succ->dest->index);
      fprintf (file, "}\n");
    }
}

/* Return nonzero if the nodes of LOOP are a subset of OUTER.  */

bool
flow_loop_nested_p (const struct loop *outer, const struct loop *loop)
{
  unsigned odepth = loop_depth (outer);

  return (loop_depth (loop) > odepth
	  && VEC_index (loop_p, loop->superloops, odepth) == outer);
}

/* Returns the loop such that LOOP is nested DEPTH (indexed from zero)
   loops within LOOP.  */

struct loop *
superloop_at_depth (struct loop *loop, unsigned depth)
{
  unsigned ldepth = loop_depth (loop);

  gcc_assert (depth <= ldepth);

  if (depth == ldepth)
    return loop;

  return VEC_index (loop_p, loop->superloops, depth);
}

/* Returns the list of the latch edges of LOOP.  */

static VEC (edge, heap) *
get_loop_latch_edges (const struct loop *loop)
{
  edge_iterator ei;
  edge e;
  VEC (edge, heap) *ret = NULL;

  FOR_EACH_EDGE (e, ei, loop->header->preds)
    {
      if (dominated_by_p (CDI_DOMINATORS, e->src, loop->header))
	VEC_safe_push (edge, heap, ret, e);
    }

  return ret;
}

/* Returns the list of the latch edges of LOOP.  */

static VEC (edge, heap) *
get_loop_latch_edges (const struct loop *loop)
{
  edge_iterator ei;
  edge e;
  VEC (edge, heap) *ret = NULL;

  FOR_EACH_EDGE (e, ei, loop->header->preds)
    {
      if (dominated_by_p (CDI_DOMINATORS, e->src, loop->header))
	VEC_safe_push (edge, heap, ret, e);
    }

  return ret;
}

/* Dump the loop information specified by LOOP to the stream FILE
   using auxiliary dump callback function LOOP_DUMP_AUX if non null.  */

void
flow_loop_dump (const struct loop *loop, FILE *file,
		void (*loop_dump_aux) (const struct loop *, FILE *, int),
		int verbose)
{
  basic_block *bbs;
  unsigned i;
  VEC (edge, heap) *latches;
  edge e;

  if (! loop || ! loop->header)
    return;

  fprintf (file, ";;\n;; Loop %d\n", loop->num);

  fprintf (file, ";;  header %d, ", loop->header->index);
  if (loop->latch)
    fprintf (file, "latch %d\n", loop->latch->index);
  else
    {
      fprintf (file, "multiple latches:");
      latches = get_loop_latch_edges (loop);
      for (i = 0; VEC_iterate (edge, latches, i, e); i++)
	fprintf (file, " %d", e->src->index);
      VEC_free (edge, heap, latches);
      fprintf (file, "\n");
    }

  fprintf (file, ";;  depth %d, outer %ld\n",
	   loop_depth (loop), (long) (loop_outer (loop)
				      ? loop_outer (loop)->num : -1));

  fprintf (file, ";;  nodes:");
  bbs = get_loop_body (loop);
  for (i = 0; i < loop->num_nodes; i++)
    fprintf (file, " %d", bbs[i]->index);
  free (bbs);
  fprintf (file, "\n");

  if (loop_dump_aux)
    loop_dump_aux (loop, file, verbose);
}

/* Dump the loop information about loops to the stream FILE,
   using auxiliary dump callback function LOOP_DUMP_AUX if non null.  */

void
flow_loops_dump (FILE *file, void (*loop_dump_aux) (const struct loop *, FILE *, int), int verbose)
{
  loop_iterator li;
  struct loop *loop;

  if (!current_loops || ! file)
    return;

  fprintf (file, ";; %d loops found\n", number_of_loops ());

  FOR_EACH_LOOP (li, loop, LI_INCLUDE_ROOT)
    {
      flow_loop_dump (loop, file, loop_dump_aux, verbose);
    }

  if (verbose)
    flow_loops_cfg_dump (file);
}

/* Free data allocated for LOOP.  */

void
flow_loop_free (struct loop *loop)
{
  struct loop_exit *exit, *next;

  VEC_free (loop_p, gc, loop->superloops);

  /* Break the list of the loop exit records.  They will be freed when the
     corresponding edge is rescanned or removed, and this avoids
     accessing the (already released) head of the list stored in the
     loop structure.  */
  for (exit = loop->exits->next; exit != loop->exits; exit = next)
    {
      next = exit->next;
      exit->next = exit;
      exit->prev = exit;
    }

  ggc_free (loop->exits);
  ggc_free (loop);
}

/* Free all the memory allocated for LOOPS.  */

void
flow_loops_free (struct loops *loops)
{
  if (loops->larray)
    {
      unsigned i;
      loop_p loop;

      /* Free the loop descriptors.  */
      for (i = 0; VEC_iterate (loop_p, loops->larray, i, loop); i++)
	{
	  if (!loop)
	    continue;

	  flow_loop_free (loop);
	}

      VEC_free (loop_p, gc, loops->larray);
    }
}

/* Find the nodes contained within the LOOP with header HEADER.
   Return the number of nodes within the loop.  */

int
flow_loop_nodes_find (basic_block header, struct loop *loop)
{
  VEC (basic_block, heap) *stack = NULL;
  int num_nodes = 1;
  edge latch;
  edge_iterator latch_ei;
<<<<<<< HEAD
=======
  unsigned depth = loop_depth (loop);
>>>>>>> ad365750

  header->loop_father = loop;
  header->loop_depth = depth;

  FOR_EACH_EDGE (latch, latch_ei, loop->header->preds)
    {
      if (latch->src->loop_father == loop
	  || !dominated_by_p (CDI_DOMINATORS, latch->src, loop->header))
	continue;

      num_nodes++;
      VEC_safe_push (basic_block, heap, stack, latch->src);
      latch->src->loop_father = loop;
<<<<<<< HEAD
      latch->src->loop_depth = loop->depth;
=======
      latch->src->loop_depth = depth;
>>>>>>> ad365750

      while (!VEC_empty (basic_block, stack))
	{
	  basic_block node;
	  edge e;
	  edge_iterator ei;

	  node = VEC_pop (basic_block, stack);

	  FOR_EACH_EDGE (e, ei, node->preds)
	    {
	      basic_block ancestor = e->src;

	      if (ancestor->loop_father != loop)
		{
		  ancestor->loop_father = loop;
		  ancestor->loop_depth = depth;
		  num_nodes++;
		  VEC_safe_push (basic_block, heap, stack, ancestor);
		}
	    }
	}
    }
  VEC_free (basic_block, heap, stack);

  return num_nodes;
}

/* Records the vector of superloops of the loop LOOP, whose immediate
   superloop is FATHER.  */

static void
establish_preds (struct loop *loop, struct loop *father)
{
  loop_p ploop;
  unsigned depth = loop_depth (father) + 1;
  unsigned i;

  /* Remember the current loop depth if it is the largest seen so far.  */
  cfun->max_loop_depth = MAX (cfun->max_loop_depth, (int) depth);

  VEC_truncate (loop_p, loop->superloops, 0);
  VEC_reserve (loop_p, gc, loop->superloops, depth);
  for (i = 0; VEC_iterate (loop_p, father->superloops, i, ploop); i++)
    VEC_quick_push (loop_p, loop->superloops, ploop);
  VEC_quick_push (loop_p, loop->superloops, father);

  for (ploop = loop->inner; ploop; ploop = ploop->next)
    establish_preds (ploop, loop);
}

/* Add LOOP to the loop hierarchy tree where FATHER is father of the
   added loop.  If LOOP has some children, take care of that their
   pred field will be initialized correctly.  */

void
flow_loop_tree_node_add (struct loop *father, struct loop *loop)
{
  loop->next = father->inner;
  father->inner = loop;

  establish_preds (loop, father);
}

/* Remove LOOP from the loop hierarchy tree.  */

void
flow_loop_tree_node_remove (struct loop *loop)
{
  struct loop *prev, *father;

  father = loop_outer (loop);

  /* Remove loop from the list of sons.  */
  if (father->inner == loop)
    father->inner = loop->next;
  else
    {
<<<<<<< HEAD
      for (prev = father->inner; prev->next != loop; prev = prev->next);
      prev->next = loop->next;
    }

  loop->depth = -1;
  free (loop->pred);
  loop->pred = NULL;
=======
      for (prev = father->inner; prev->next != loop; prev = prev->next)
	continue;
      prev->next = loop->next;
    }

  VEC_truncate (loop_p, loop->superloops, 0);
>>>>>>> ad365750
}

/* Allocates and returns new loop structure.  */

struct loop *
alloc_loop (void)
{
  struct loop *loop = GGC_CNEW (struct loop);

  loop->exits = GGC_CNEW (struct loop_exit);
  loop->exits->next = loop->exits->prev = loop->exits;

  return loop;
}

/* Find all the natural loops in the function and save in LOOPS structure and
   recalculate loop_depth information in basic block structures.
   Return the number of natural loops found.  */

int
flow_loops_find (struct loops *loops)
{
  int b;
  int num_loops;
  edge e;
  sbitmap headers;
  int *dfs_order;
  int *rc_order;
  basic_block header;
  basic_block bb;
  struct loop *root;

  memset (loops, 0, sizeof *loops);

  /* We are going to recount the maximum loop depth,
     so throw away the last count.  */
  cfun->max_loop_depth = 0;

  /* Taking care of this degenerate case makes the rest of
     this code simpler.  */
  if (n_basic_blocks == NUM_FIXED_BLOCKS)
    return 0;

  dfs_order = NULL;
  rc_order = NULL;

  /* Ensure that the dominators are computed.  */
  calculate_dominance_info (CDI_DOMINATORS);

  /* Count the number of loop headers.  This should be the
     same as the number of natural loops.  */
  headers = sbitmap_alloc (last_basic_block);
  sbitmap_zero (headers);

  num_loops = 0;
  FOR_EACH_BB (header)
    {
      edge_iterator ei;

      header->loop_depth = 0;

      /* If we have an abnormal predecessor, do not consider the
	 loop (not worth the problems).  */
      FOR_EACH_EDGE (e, ei, header->preds)
	if (e->flags & EDGE_ABNORMAL)
	  break;
      if (e)
	continue;

      FOR_EACH_EDGE (e, ei, header->preds)
	{
	  basic_block latch = e->src;

	  gcc_assert (!(e->flags & EDGE_ABNORMAL));

	  /* Look for back edges where a predecessor is dominated
	     by this block.  A natural loop has a single entry
	     node (header) that dominates all the nodes in the
	     loop.  It also has single back edge to the header
	     from a latch node.  */
	  if (latch != ENTRY_BLOCK_PTR
	      && dominated_by_p (CDI_DOMINATORS, latch, header))
	    {
	      /* Shared headers should be eliminated by now.  */
	      SET_BIT (headers, header->index);
	      num_loops++;
	    }
	}
    }

  /* Allocate loop structures.  */
  loops->larray = VEC_alloc (loop_p, gc, num_loops + 1);

  /* Dummy loop containing whole function.  */
  root = alloc_loop ();
  root->num_nodes = n_basic_blocks;
  root->latch = EXIT_BLOCK_PTR;
  root->header = ENTRY_BLOCK_PTR;
  ENTRY_BLOCK_PTR->loop_father = root;
  EXIT_BLOCK_PTR->loop_father = root;

  VEC_quick_push (loop_p, loops->larray, root);
  loops->tree_root = root;

  /* Find and record information about all the natural loops
     in the CFG.  */
  FOR_EACH_BB (bb)
    bb->loop_father = loops->tree_root;

  if (num_loops)
    {
      /* Compute depth first search order of the CFG so that outer
	 natural loops will be found before inner natural loops.  */
      dfs_order = XNEWVEC (int, n_basic_blocks);
      rc_order = XNEWVEC (int, n_basic_blocks);
      pre_and_rev_post_order_compute (dfs_order, rc_order, false);

      num_loops = 1;

      for (b = 0; b < n_basic_blocks - NUM_FIXED_BLOCKS; b++)
	{
	  struct loop *loop;
	  edge_iterator ei;

	  /* Search the nodes of the CFG in reverse completion order
	     so that we can find outer loops first.  */
	  if (!TEST_BIT (headers, rc_order[b]))
	    continue;

	  header = BASIC_BLOCK (rc_order[b]);

	  loop = alloc_loop ();
	  VEC_quick_push (loop_p, loops->larray, loop);

	  loop->header = header;
	  loop->num = num_loops;
	  num_loops++;

	  flow_loop_tree_node_add (header->loop_father, loop);
	  loop->num_nodes = flow_loop_nodes_find (loop->header, loop);

	  /* Look for the latch for this header block, if it has just a
	     single one.  */
	  FOR_EACH_EDGE (e, ei, header->preds)
	    {
	      basic_block latch = e->src;

	      if (flow_bb_inside_loop_p (loop, latch))
		{
		  if (loop->latch != NULL)
		    {
		      /* More than one latch edge.  */
		      loop->latch = NULL;
		      break;
		    }
		  loop->latch = latch;
		}
	    }
	}

      free (dfs_order);
      free (rc_order);
    }

  sbitmap_free (headers);

  loops->exits = NULL;
  loops->state = 0;
  return VEC_length (loop_p, loops->larray);
}

/* Ratio of frequencies of edges so that one of more latch edges is
   considered to belong to inner loop with same header.  */
#define HEAVY_EDGE_RATIO 8

/* Minimum number of samples for that we apply
   find_subloop_latch_edge_by_profile heuristics.  */
#define HEAVY_EDGE_MIN_SAMPLES 10

/* If the profile info is available, finds an edge in LATCHES that much more
   frequent than the remaining edges.  Returns such an edge, or NULL if we do
   not find one.

   We do not use guessed profile here, only the measured one.  The guessed
   profile is usually too flat and unreliable for this (and it is mostly based
   on the loop structure of the program, so it does not make much sense to
   derive the loop structure from it).  */
   
static edge
find_subloop_latch_edge_by_profile (VEC (edge, heap) *latches)
{
  unsigned i;
  edge e, me = NULL;
  gcov_type mcount = 0, tcount = 0;

  for (i = 0; VEC_iterate (edge, latches, i, e); i++)
    {
      if (e->count > mcount)
	{
	  me = e;
	  mcount = e->count;
	}
      tcount += e->count;
    }

  if (tcount < HEAVY_EDGE_MIN_SAMPLES
      || (tcount - mcount) * HEAVY_EDGE_RATIO > tcount)
    return NULL;

  if (dump_file)
    fprintf (dump_file,
	     "Found latch edge %d -> %d using profile information.\n",
	     me->src->index, me->dest->index);
  return me;
}

/* Among LATCHES, guesses a latch edge of LOOP corresponding to subloop, based
   on the structure of induction variables.  Returns this edge, or NULL if we
   do not find any.

   We are quite conservative, and look just for an obvious simple innermost
   loop (which is the case where we would lose the most performance by not
   disambiguating the loop).  More precisely, we look for the following
   situation: The source of the chosen latch edge dominates sources of all
   the other latch edges.  Additionally, the header does not contain a phi node
   such that the argument from the chosen edge is equal to the argument from
   another edge.  */

static edge
find_subloop_latch_edge_by_ivs (struct loop *loop, VEC (edge, heap) *latches)
{
  edge e, latch = VEC_index (edge, latches, 0);
  unsigned i;
  tree phi, lop;
  basic_block bb;

  /* Find the candidate for the latch edge.  */
  for (i = 1; VEC_iterate (edge, latches, i, e); i++)
    if (dominated_by_p (CDI_DOMINATORS, latch->src, e->src))
      latch = e;

  /* Verify that it dominates all the latch edges.  */
  for (i = 0; VEC_iterate (edge, latches, i, e); i++)
    if (!dominated_by_p (CDI_DOMINATORS, e->src, latch->src))
      return NULL;

  /* Check for a phi node that would deny that this is a latch edge of
     a subloop.  */
  for (phi = phi_nodes (loop->header); phi; phi = PHI_CHAIN (phi))
    {
      lop = PHI_ARG_DEF_FROM_EDGE (phi, latch);

      /* Ignore the values that are not changed inside the subloop.  */
      if (TREE_CODE (lop) != SSA_NAME
	  || SSA_NAME_DEF_STMT (lop) == phi)
	continue;
      bb = bb_for_stmt (SSA_NAME_DEF_STMT (lop));
      if (!bb || !flow_bb_inside_loop_p (loop, bb))
	continue;

      for (i = 0; VEC_iterate (edge, latches, i, e); i++)
	if (e != latch
	    && PHI_ARG_DEF_FROM_EDGE (phi, e) == lop)
	  return NULL;
    }

  if (dump_file)
    fprintf (dump_file,
	     "Found latch edge %d -> %d using iv structure.\n",
	     latch->src->index, latch->dest->index);
  return latch;
}

/* If we can determine that one of the several latch edges of LOOP behaves
   as a latch edge of a separate subloop, returns this edge.  Otherwise
   returns NULL.  */

static edge
find_subloop_latch_edge (struct loop *loop)
{
  VEC (edge, heap) *latches = get_loop_latch_edges (loop);
  edge latch = NULL;

  if (VEC_length (edge, latches) > 1)
    {
      latch = find_subloop_latch_edge_by_profile (latches);

      if (!latch
	  /* We consider ivs to guess the latch edge only in SSA.  Perhaps we
	     should use cfghook for this, but it is hard to imagine it would
	     be useful elsewhere.  */
	  && current_ir_type () == IR_GIMPLE)
	latch = find_subloop_latch_edge_by_ivs (loop, latches);
    }

  VEC_free (edge, heap, latches);
  return latch;
}

/* Callback for make_forwarder_block.  Returns true if the edge E is marked
   in the set MFB_REIS_SET.  */

static struct pointer_set_t *mfb_reis_set;
static bool
mfb_redirect_edges_in_set (edge e)
{
  return pointer_set_contains (mfb_reis_set, e);
}

/* Creates a subloop of LOOP with latch edge LATCH.  */

static void
form_subloop (struct loop *loop, edge latch)
{
  edge_iterator ei;
  edge e, new_entry;
  struct loop *new_loop;
      
  mfb_reis_set = pointer_set_create ();
  FOR_EACH_EDGE (e, ei, loop->header->preds)
    {
      if (e != latch)
	pointer_set_insert (mfb_reis_set, e);
    }
  new_entry = make_forwarder_block (loop->header, mfb_redirect_edges_in_set,
				    NULL);
  pointer_set_destroy (mfb_reis_set);

  loop->header = new_entry->src;

  /* Find the blocks and subloops that belong to the new loop, and add it to
     the appropriate place in the loop tree.  */
  new_loop = alloc_loop ();
  new_loop->header = new_entry->dest;
  new_loop->latch = latch->src;
  add_loop (new_loop, loop);
}

/* Make all the latch edges of LOOP to go to a single forwarder block --
   a new latch of LOOP.  */

static void
merge_latch_edges (struct loop *loop)
{
  VEC (edge, heap) *latches = get_loop_latch_edges (loop);
  edge latch, e;
  unsigned i;

  gcc_assert (VEC_length (edge, latches) > 0);

  if (VEC_length (edge, latches) == 1)
    loop->latch = VEC_index (edge, latches, 0)->src;
  else
    {
      if (dump_file)
	fprintf (dump_file, "Merged latch edges of loop %d\n", loop->num);

      mfb_reis_set = pointer_set_create ();
      for (i = 0; VEC_iterate (edge, latches, i, e); i++)
	pointer_set_insert (mfb_reis_set, e);
      latch = make_forwarder_block (loop->header, mfb_redirect_edges_in_set,
				    NULL);
      pointer_set_destroy (mfb_reis_set);

      loop->header = latch->dest;
      loop->latch = latch->src;
    }

  VEC_free (edge, heap, latches);
}

/* LOOP may have several latch edges.  Transform it into (possibly several)
   loops with single latch edge.  */

static void
disambiguate_multiple_latches (struct loop *loop)
{
  edge e;

<<<<<<< HEAD
  /* We eliminate the mutiple latches by splitting the header to the forwarder
=======
  /* We eliminate the multiple latches by splitting the header to the forwarder
>>>>>>> ad365750
     block F and the rest R, and redirecting the edges.  There are two cases:

     1) If there is a latch edge E that corresponds to a subloop (we guess
        that based on profile -- if it is taken much more often than the
	remaining edges; and on trees, using the information about induction
	variables of the loops), we redirect E to R, all the remaining edges to
	F, then rescan the loops and try again for the outer loop.
     2) If there is no such edge, we redirect all latch edges to F, and the
        entry edges to R, thus making F the single latch of the loop.  */

  if (dump_file)
    fprintf (dump_file, "Disambiguating loop %d with multiple latches\n",
	     loop->num);

  /* During latch merging, we may need to redirect the entry edges to a new
     block.  This would cause problems if the entry edge was the one from the
     entry block.  To avoid having to handle this case specially, split
     such entry edge.  */
  e = find_edge (ENTRY_BLOCK_PTR, loop->header);
  if (e)
    split_edge (e);

  while (1)
    {
      e = find_subloop_latch_edge (loop);
      if (!e)
	break;

      form_subloop (loop, e);
    }

  merge_latch_edges (loop);
}

/* Split loops with multiple latch edges.  */

void
disambiguate_loops_with_multiple_latches (void)
{
  loop_iterator li;
  struct loop *loop;

  FOR_EACH_LOOP (li, loop, 0)
    {
      if (!loop->latch)
	disambiguate_multiple_latches (loop);
    }
}

/* Return nonzero if basic block BB belongs to LOOP.  */
bool
flow_bb_inside_loop_p (const struct loop *loop, const basic_block bb)
{
  struct loop *source_loop;

  if (bb == ENTRY_BLOCK_PTR || bb == EXIT_BLOCK_PTR)
    return 0;

  source_loop = bb->loop_father;
  return loop == source_loop || flow_loop_nested_p (loop, source_loop);
}

/* Enumeration predicate for get_loop_body_with_size.  */
static bool
glb_enum_p (basic_block bb, void *glb_loop)
<<<<<<< HEAD
{
  struct loop *loop = glb_loop;
  return (bb != loop->header
	  && dominated_by_p (CDI_DOMINATORS, bb, loop->header));
}

/* Gets basic blocks of a LOOP.  Header is the 0-th block, rest is in dfs
   order against direction of edges from latch.  Specially, if
   header != latch, latch is the 1-st block.  LOOP cannot be the fake
   loop tree root, and its size must be at most MAX_SIZE.  The blocks
   in the LOOP body are stored to BODY, and the size of the LOOP is
   returned.  */

unsigned
get_loop_body_with_size (const struct loop *loop, basic_block *body,
			 unsigned max_size)
{
=======
{
  struct loop *loop = (struct loop *) glb_loop;
  return (bb != loop->header
	  && dominated_by_p (CDI_DOMINATORS, bb, loop->header));
}

/* Gets basic blocks of a LOOP.  Header is the 0-th block, rest is in dfs
   order against direction of edges from latch.  Specially, if
   header != latch, latch is the 1-st block.  LOOP cannot be the fake
   loop tree root, and its size must be at most MAX_SIZE.  The blocks
   in the LOOP body are stored to BODY, and the size of the LOOP is
   returned.  */

unsigned
get_loop_body_with_size (const struct loop *loop, basic_block *body,
			 unsigned max_size)
{
>>>>>>> ad365750
  return dfs_enumerate_from (loop->header, 1, glb_enum_p,
			     body, max_size, (void *) loop);
}

/* Gets basic blocks of a LOOP.  Header is the 0-th block, rest is in dfs
   order against direction of edges from latch.  Specially, if
   header != latch, latch is the 1-st block.  */

basic_block *
get_loop_body (const struct loop *loop)
{
  basic_block *body, bb;
  unsigned tv = 0;

  gcc_assert (loop->num_nodes);

  body = XCNEWVEC (basic_block, loop->num_nodes);

  if (loop->latch == EXIT_BLOCK_PTR)
    {
      /* There may be blocks unreachable from EXIT_BLOCK, hence we need to
	 special-case the fake loop that contains the whole function.  */
      gcc_assert (loop->num_nodes == (unsigned) n_basic_blocks);
      body[tv++] = loop->header;
      body[tv++] = EXIT_BLOCK_PTR;
      FOR_EACH_BB (bb)
	body[tv++] = bb;
    }
  else
    tv = get_loop_body_with_size (loop, body, loop->num_nodes);

  gcc_assert (tv == loop->num_nodes);
  return body;
}

/* Fills dominance descendants inside LOOP of the basic block BB into
   array TOVISIT from index *TV.  */

static void
fill_sons_in_loop (const struct loop *loop, basic_block bb,
		   basic_block *tovisit, int *tv)
{
  basic_block son, postpone = NULL;

  tovisit[(*tv)++] = bb;
  for (son = first_dom_son (CDI_DOMINATORS, bb);
       son;
       son = next_dom_son (CDI_DOMINATORS, son))
    {
      if (!flow_bb_inside_loop_p (loop, son))
	continue;

      if (dominated_by_p (CDI_DOMINATORS, loop->latch, son))
	{
	  postpone = son;
	  continue;
	}
      fill_sons_in_loop (loop, son, tovisit, tv);
    }

  if (postpone)
    fill_sons_in_loop (loop, postpone, tovisit, tv);
}

/* Gets body of a LOOP (that must be different from the outermost loop)
   sorted by dominance relation.  Additionally, if a basic block s dominates
   the latch, then only blocks dominated by s are be after it.  */

basic_block *
get_loop_body_in_dom_order (const struct loop *loop)
{
  basic_block *tovisit;
  int tv;

  gcc_assert (loop->num_nodes);

  tovisit = XCNEWVEC (basic_block, loop->num_nodes);

  gcc_assert (loop->latch != EXIT_BLOCK_PTR);

  tv = 0;
  fill_sons_in_loop (loop, loop->header, tovisit, &tv);

  gcc_assert (tv == (int) loop->num_nodes);

  return tovisit;
}

/* Gets body of a LOOP sorted via provided BB_COMPARATOR.  */

basic_block *
get_loop_body_in_custom_order (const struct loop *loop, 
			       int (*bb_comparator) (const void *, const void *))
{
  basic_block *bbs = get_loop_body (loop);

  qsort (bbs, loop->num_nodes, sizeof (basic_block), bb_comparator);

  return bbs;
}

/* Get body of a LOOP in breadth first sort order.  */

basic_block *
get_loop_body_in_bfs_order (const struct loop *loop)
{
  basic_block *blocks;
  basic_block bb;
  bitmap visited;
  unsigned int i = 0;
  unsigned int vc = 1;

  gcc_assert (loop->num_nodes);
  gcc_assert (loop->latch != EXIT_BLOCK_PTR);

  blocks = XCNEWVEC (basic_block, loop->num_nodes);
  visited = BITMAP_ALLOC (NULL);

  bb = loop->header;
  while (i < loop->num_nodes)
    {
      edge e;
      edge_iterator ei;

      if (!bitmap_bit_p (visited, bb->index))
	{
	  /* This basic block is now visited */
	  bitmap_set_bit (visited, bb->index);
	  blocks[i++] = bb;
	}

      FOR_EACH_EDGE (e, ei, bb->succs)
	{
	  if (flow_bb_inside_loop_p (loop, e->dest))
	    {
	      if (!bitmap_bit_p (visited, e->dest->index))
		{
		  bitmap_set_bit (visited, e->dest->index);
		  blocks[i++] = e->dest;
		}
	    }
	}

      gcc_assert (i >= vc);

      bb = blocks[vc++];
    }

  BITMAP_FREE (visited);
  return blocks;
}

/* Hash function for struct loop_exit.  */

static hashval_t
loop_exit_hash (const void *ex)
{
  struct loop_exit *exit = (struct loop_exit *) ex;

  return htab_hash_pointer (exit->e);
}

/* Equality function for struct loop_exit.  Compares with edge.  */

static int
loop_exit_eq (const void *ex, const void *e)
{
  struct loop_exit *exit = (struct loop_exit *) ex;

  return exit->e == e;
}

/* Frees the list of loop exit descriptions EX.  */

static void
loop_exit_free (void *ex)
{
  struct loop_exit *exit = (struct loop_exit *) ex, *next;

  for (; exit; exit = next)
    {
      next = exit->next_e;
	  
      exit->next->prev = exit->prev;
      exit->prev->next = exit->next;

      ggc_free (exit);
    }
}

/* Returns the list of records for E as an exit of a loop.  */

static struct loop_exit *
get_exit_descriptions (edge e)
{
  return (struct loop_exit *) htab_find_with_hash (current_loops->exits, e,
			                           htab_hash_pointer (e));
}

/* Updates the lists of loop exits in that E appears.
   If REMOVED is true, E is being removed, and we
   just remove it from the lists of exits.
   If NEW_EDGE is true and E is not a loop exit, we
   do not try to remove it from loop exit lists.  */

void
rescan_loop_exit (edge e, bool new_edge, bool removed)
{
  void **slot;
  struct loop_exit *exits = NULL, *exit;
  struct loop *aloop, *cloop;

  if ((current_loops->state & LOOPS_HAVE_RECORDED_EXITS) == 0)
    return;

  if (!removed
      && e->src->loop_father != NULL
      && e->dest->loop_father != NULL
      && !flow_bb_inside_loop_p (e->src->loop_father, e->dest))
    {
      cloop = find_common_loop (e->src->loop_father, e->dest->loop_father);
      for (aloop = e->src->loop_father;
	   aloop != cloop;
	   aloop = loop_outer (aloop))
	{
	  exit = GGC_NEW (struct loop_exit);
	  exit->e = e;

	  exit->next = aloop->exits->next;
	  exit->prev = aloop->exits;
	  exit->next->prev = exit;
	  exit->prev->next = exit;

	  exit->next_e = exits;
	  exits = exit;
	}
    } 

  if (!exits && new_edge)
    return;

  slot = htab_find_slot_with_hash (current_loops->exits, e,
				   htab_hash_pointer (e),
				   exits ? INSERT : NO_INSERT);
  if (!slot)
    return;

  if (exits)
    {
      if (*slot)
	loop_exit_free (*slot);
      *slot = exits;
    }
  else
    htab_clear_slot (current_loops->exits, slot);
}

/* For each loop, record list of exit edges, and start maintaining these
   lists.  */

void
record_loop_exits (void)
{
  basic_block bb;
  edge_iterator ei;
  edge e;

  if (!current_loops)
    return;

  if (current_loops->state & LOOPS_HAVE_RECORDED_EXITS)
    return;
  current_loops->state |= LOOPS_HAVE_RECORDED_EXITS;

  gcc_assert (current_loops->exits == NULL);
  current_loops->exits = htab_create_alloc (2 * number_of_loops (),
					    loop_exit_hash,
					    loop_exit_eq,
					    loop_exit_free,
					    ggc_calloc, ggc_free);

  FOR_EACH_BB (bb)
    {
      FOR_EACH_EDGE (e, ei, bb->succs)
	{
	  rescan_loop_exit (e, true, false);
	}
    }
}

/* Dumps information about the exit in *SLOT to FILE.
   Callback for htab_traverse.  */

static int
dump_recorded_exit (void **slot, void *file)
{
  struct loop_exit *exit = (struct loop_exit *) *slot;
  unsigned n = 0;
  edge e = exit->e;

  for (; exit != NULL; exit = exit->next_e)
    n++;

  fprintf ((FILE*) file, "Edge %d->%d exits %u loops\n",
	   e->src->index, e->dest->index, n);

  return 1;
}

/* Dumps the recorded exits of loops to FILE.  */

extern void dump_recorded_exits (FILE *);
void
dump_recorded_exits (FILE *file)
{
  if (!current_loops->exits)
    return;
  htab_traverse (current_loops->exits, dump_recorded_exit, file);
}

/* Releases lists of loop exits.  */

void
release_recorded_exits (void)
{
  gcc_assert (current_loops->state & LOOPS_HAVE_RECORDED_EXITS);
  htab_delete (current_loops->exits);
  current_loops->exits = NULL;
  current_loops->state &= ~LOOPS_HAVE_RECORDED_EXITS;
}

/* Returns the list of the exit edges of a LOOP.  */

VEC (edge, heap) *
get_loop_exit_edges (const struct loop *loop)
{
  VEC (edge, heap) *edges = NULL;
  edge e;
  unsigned i;
  basic_block *body;
  edge_iterator ei;
  struct loop_exit *exit;

  gcc_assert (loop->latch != EXIT_BLOCK_PTR);

  /* If we maintain the lists of exits, use them.  Otherwise we must
     scan the body of the loop.  */
  if (current_loops->state & LOOPS_HAVE_RECORDED_EXITS)
    {
      for (exit = loop->exits->next; exit->e; exit = exit->next)
	VEC_safe_push (edge, heap, edges, exit->e);
    }
  else
    {
      body = get_loop_body (loop);
      for (i = 0; i < loop->num_nodes; i++)
	FOR_EACH_EDGE (e, ei, body[i]->succs)
	  {
	    if (!flow_bb_inside_loop_p (loop, e->dest))
	      VEC_safe_push (edge, heap, edges, e);
	  }
      free (body);
    }

  return edges;
}

/* Counts the number of conditional branches inside LOOP.  */

unsigned
num_loop_branches (const struct loop *loop)
{
  unsigned i, n;
  basic_block * body;

  gcc_assert (loop->latch != EXIT_BLOCK_PTR);

  body = get_loop_body (loop);
  n = 0;
  for (i = 0; i < loop->num_nodes; i++)
    if (EDGE_COUNT (body[i]->succs) >= 2)
      n++;
  free (body);

  return n;
}

/* Adds basic block BB to LOOP.  */
void
add_bb_to_loop (basic_block bb, struct loop *loop)
{
  unsigned i;
  loop_p ploop;
  edge_iterator ei;
  edge e;

  gcc_assert (bb->loop_father == NULL);
  bb->loop_father = loop;
  bb->loop_depth = loop_depth (loop);
  loop->num_nodes++;
  for (i = 0; VEC_iterate (loop_p, loop->superloops, i, ploop); i++)
    ploop->num_nodes++;

  FOR_EACH_EDGE (e, ei, bb->succs)
    {
      rescan_loop_exit (e, true, false);
    }
  FOR_EACH_EDGE (e, ei, bb->preds)
    {
      rescan_loop_exit (e, true, false);
    }
}

/* Remove basic block BB from loops.  */
void
remove_bb_from_loops (basic_block bb)
{
  int i;
  struct loop *loop = bb->loop_father;
  loop_p ploop;
  edge_iterator ei;
  edge e;

  gcc_assert (loop != NULL);
  loop->num_nodes--;
  for (i = 0; VEC_iterate (loop_p, loop->superloops, i, ploop); i++)
    ploop->num_nodes--;
  bb->loop_father = NULL;
  bb->loop_depth = 0;

  FOR_EACH_EDGE (e, ei, bb->succs)
    {
      rescan_loop_exit (e, false, true);
    }
  FOR_EACH_EDGE (e, ei, bb->preds)
    {
      rescan_loop_exit (e, false, true);
    }
}

/* Finds nearest common ancestor in loop tree for given loops.  */
struct loop *
find_common_loop (struct loop *loop_s, struct loop *loop_d)
{
  unsigned sdepth, ddepth;

  if (!loop_s) return loop_d;
  if (!loop_d) return loop_s;

  sdepth = loop_depth (loop_s);
  ddepth = loop_depth (loop_d);

  if (sdepth < ddepth)
    loop_d = VEC_index (loop_p, loop_d->superloops, sdepth);
  else if (sdepth > ddepth)
    loop_s = VEC_index (loop_p, loop_s->superloops, ddepth);

  while (loop_s != loop_d)
    {
      loop_s = loop_outer (loop_s);
      loop_d = loop_outer (loop_d);
    }
  return loop_s;
}

/* Removes LOOP from structures and frees its data.  */

void
delete_loop (struct loop *loop)
{
  /* Remove the loop from structure.  */
  flow_loop_tree_node_remove (loop);

  /* Remove loop from loops array.  */
  VEC_replace (loop_p, current_loops->larray, loop->num, NULL);

  /* Free loop data.  */
  flow_loop_free (loop);
}

/* Cancels the LOOP; it must be innermost one.  */

static void
cancel_loop (struct loop *loop)
{
  basic_block *bbs;
  unsigned i;
  struct loop *outer = loop_outer (loop);

  gcc_assert (!loop->inner);

  /* Move blocks up one level (they should be removed as soon as possible).  */
  bbs = get_loop_body (loop);
  for (i = 0; i < loop->num_nodes; i++)
    bbs[i]->loop_father = outer;

  delete_loop (loop);
}

/* Cancels LOOP and all its subloops.  */
void
cancel_loop_tree (struct loop *loop)
{
  while (loop->inner)
    cancel_loop_tree (loop->inner);
  cancel_loop (loop);
}

/* Checks that information about loops is correct
     -- sizes of loops are all right
     -- results of get_loop_body really belong to the loop
     -- loop header have just single entry edge and single latch edge
     -- loop latches have only single successor that is header of their loop
     -- irreducible loops are correctly marked
  */
void
verify_loop_structure (void)
{
  unsigned *sizes, i, j;
  sbitmap irreds;
  basic_block *bbs, bb;
  struct loop *loop;
  int err = 0;
  edge e;
  unsigned num = number_of_loops ();
  loop_iterator li;
  struct loop_exit *exit, *mexit;

  /* Check sizes.  */
  sizes = XCNEWVEC (unsigned, num);
  sizes[0] = 2;

  FOR_EACH_BB (bb)
    for (loop = bb->loop_father; loop; loop = loop_outer (loop))
      sizes[loop->num]++;

  FOR_EACH_LOOP (li, loop, LI_INCLUDE_ROOT)
    {
      i = loop->num;

      if (loop->num_nodes != sizes[i])
	{
	  error ("size of loop %d should be %d, not %d",
		   i, sizes[i], loop->num_nodes);
	  err = 1;
	}
    }

  /* Check get_loop_body.  */
  FOR_EACH_LOOP (li, loop, 0)
    {
      bbs = get_loop_body (loop);

      for (j = 0; j < loop->num_nodes; j++)
	if (!flow_bb_inside_loop_p (loop, bbs[j]))
	  {
	    error ("bb %d do not belong to loop %d",
		    bbs[j]->index, loop->num);
	    err = 1;
	  }
      free (bbs);
    }

  /* Check headers and latches.  */
  FOR_EACH_LOOP (li, loop, 0)
    {
      i = loop->num;

      if ((current_loops->state & LOOPS_HAVE_PREHEADERS)
	  && EDGE_COUNT (loop->header->preds) != 2)
	{
	  error ("loop %d's header does not have exactly 2 entries", i);
	  err = 1;
	}
      if (current_loops->state & LOOPS_HAVE_SIMPLE_LATCHES)
	{
	  if (!single_succ_p (loop->latch))
	    {
	      error ("loop %d's latch does not have exactly 1 successor", i);
	      err = 1;
	    }
	  if (single_succ (loop->latch) != loop->header)
	    {
	      error ("loop %d's latch does not have header as successor", i);
	      err = 1;
	    }
	  if (loop->latch->loop_father != loop)
	    {
	      error ("loop %d's latch does not belong directly to it", i);
	      err = 1;
	    }
	}
      if (loop->header->loop_father != loop)
	{
	  error ("loop %d's header does not belong directly to it", i);
	  err = 1;
	}
      if ((current_loops->state & LOOPS_HAVE_MARKED_IRREDUCIBLE_REGIONS)
	  && (loop_latch_edge (loop)->flags & EDGE_IRREDUCIBLE_LOOP))
	{
	  error ("loop %d's latch is marked as part of irreducible region", i);
	  err = 1;
	}
    }

  /* Check irreducible loops.  */
  if (current_loops->state & LOOPS_HAVE_MARKED_IRREDUCIBLE_REGIONS)
    {
      /* Record old info.  */
      irreds = sbitmap_alloc (last_basic_block);
      FOR_EACH_BB (bb)
	{
	  edge_iterator ei;
	  if (bb->flags & BB_IRREDUCIBLE_LOOP)
	    SET_BIT (irreds, bb->index);
	  else
	    RESET_BIT (irreds, bb->index);
	  FOR_EACH_EDGE (e, ei, bb->succs)
	    if (e->flags & EDGE_IRREDUCIBLE_LOOP)
	      e->flags |= EDGE_ALL_FLAGS + 1;
	}

      /* Recount it.  */
      mark_irreducible_loops ();

      /* Compare.  */
      FOR_EACH_BB (bb)
	{
	  edge_iterator ei;

	  if ((bb->flags & BB_IRREDUCIBLE_LOOP)
	      && !TEST_BIT (irreds, bb->index))
	    {
	      error ("basic block %d should be marked irreducible", bb->index);
	      err = 1;
	    }
	  else if (!(bb->flags & BB_IRREDUCIBLE_LOOP)
	      && TEST_BIT (irreds, bb->index))
	    {
	      error ("basic block %d should not be marked irreducible", bb->index);
	      err = 1;
	    }
	  FOR_EACH_EDGE (e, ei, bb->succs)
	    {
	      if ((e->flags & EDGE_IRREDUCIBLE_LOOP)
		  && !(e->flags & (EDGE_ALL_FLAGS + 1)))
		{
		  error ("edge from %d to %d should be marked irreducible",
			 e->src->index, e->dest->index);
		  err = 1;
		}
	      else if (!(e->flags & EDGE_IRREDUCIBLE_LOOP)
		       && (e->flags & (EDGE_ALL_FLAGS + 1)))
		{
		  error ("edge from %d to %d should not be marked irreducible",
			 e->src->index, e->dest->index);
		  err = 1;
		}
	      e->flags &= ~(EDGE_ALL_FLAGS + 1);
	    }
	}
      free (irreds);
    }

  /* Check the recorded loop exits.  */
  FOR_EACH_LOOP (li, loop, 0)
    {
      if (!loop->exits || loop->exits->e != NULL)
	{
	  error ("corrupted head of the exits list of loop %d",
		 loop->num);
	  err = 1;
	}
      else
	{
	  /* Check that the list forms a cycle, and all elements except
	     for the head are nonnull.  */
	  for (mexit = loop->exits, exit = mexit->next, i = 0;
	       exit->e && exit != mexit;
	       exit = exit->next)
	    {
	      if (i++ & 1)
		mexit = mexit->next;
	    }

	  if (exit != loop->exits)
	    {
	      error ("corrupted exits list of loop %d", loop->num);
	      err = 1;
	    }
	}

      if ((current_loops->state & LOOPS_HAVE_RECORDED_EXITS) == 0)
	{
	  if (loop->exits->next != loop->exits)
	    {
	      error ("nonempty exits list of loop %d, but exits are not recorded",
		     loop->num);
	      err = 1;
	    }
	}
    }

  if (current_loops->state & LOOPS_HAVE_RECORDED_EXITS)
    {
      unsigned n_exits = 0, eloops;

      memset (sizes, 0, sizeof (unsigned) * num);
      FOR_EACH_BB (bb)
	{
	  edge_iterator ei;
	  if (bb->loop_father == current_loops->tree_root)
	    continue;
	  FOR_EACH_EDGE (e, ei, bb->succs)
	    {
	      if (flow_bb_inside_loop_p (bb->loop_father, e->dest))
		continue;

	      n_exits++;
	      exit = get_exit_descriptions (e);
	      if (!exit)
		{
		  error ("Exit %d->%d not recorded", 
			 e->src->index, e->dest->index);
		  err = 1;
		}
	      eloops = 0;
	      for (; exit; exit = exit->next_e)
		eloops++;

	      for (loop = bb->loop_father;
		   loop != e->dest->loop_father;
		   loop = loop_outer (loop))
		{
		  eloops--;
		  sizes[loop->num]++;
		}

	      if (eloops != 0)
		{
		  error ("Wrong list of exited loops for edge  %d->%d", 
			 e->src->index, e->dest->index);
		  err = 1;
		}
	    }
	}

      if (n_exits != htab_elements (current_loops->exits))
	{
	  error ("Too many loop exits recorded");
	  err = 1;
	}

      FOR_EACH_LOOP (li, loop, 0)
	{
	  eloops = 0;
	  for (exit = loop->exits->next; exit->e; exit = exit->next)
	    eloops++;
	  if (eloops != sizes[loop->num])
	    {
	      error ("%d exits recorded for loop %d (having %d exits)",
		     eloops, loop->num, sizes[loop->num]);
	      err = 1;
	    }
	}
    }

  gcc_assert (!err);

  free (sizes);
}

/* Returns latch edge of LOOP.  */
edge
loop_latch_edge (const struct loop *loop)
{
  return find_edge (loop->latch, loop->header);
}

/* Returns preheader edge of LOOP.  */
edge
loop_preheader_edge (const struct loop *loop)
{
  edge e;
  edge_iterator ei;

  gcc_assert ((current_loops->state & LOOPS_HAVE_PREHEADERS) != 0);

  FOR_EACH_EDGE (e, ei, loop->header->preds)
    if (e->src != loop->latch)
      break;

  return e;
}

/* Returns true if E is an exit of LOOP.  */

bool
loop_exit_edge_p (const struct loop *loop, edge e)
{
  return (flow_bb_inside_loop_p (loop, e->src)
	  && !flow_bb_inside_loop_p (loop, e->dest));
}

/* Returns the single exit edge of LOOP, or NULL if LOOP has either no exit
   or more than one exit.  If loops do not have the exits recorded, NULL
   is returned always.  */

edge
single_exit (const struct loop *loop)
{
  struct loop_exit *exit = loop->exits->next;

  if ((current_loops->state & LOOPS_HAVE_RECORDED_EXITS) == 0)
    return NULL;

  if (exit->e && exit->next == loop->exits)
    return exit->e;
  else
    return NULL;
}<|MERGE_RESOLUTION|>--- conflicted
+++ resolved
@@ -34,15 +34,9 @@
 #include "tree-flow.h"
 #include "pointer-set.h"
 #include "output.h"
-<<<<<<< HEAD
+#include "ggc.h"
 
 static void flow_loops_cfg_dump (FILE *);
-static void establish_preds (struct loop *);
-=======
-#include "ggc.h"
-
-static void flow_loops_cfg_dump (FILE *);
->>>>>>> ad365750
  
 /* Dump loop related CFG information.  */
@@ -92,24 +86,6 @@
     return loop;
 
   return VEC_index (loop_p, loop->superloops, depth);
-}
-
-/* Returns the list of the latch edges of LOOP.  */
-
-static VEC (edge, heap) *
-get_loop_latch_edges (const struct loop *loop)
-{
-  edge_iterator ei;
-  edge e;
-  VEC (edge, heap) *ret = NULL;
-
-  FOR_EACH_EDGE (e, ei, loop->header->preds)
-    {
-      if (dominated_by_p (CDI_DOMINATORS, e->src, loop->header))
-	VEC_safe_push (edge, heap, ret, e);
-    }
-
-  return ret;
 }
 
 /* Returns the list of the latch edges of LOOP.  */
@@ -256,10 +232,7 @@
   int num_nodes = 1;
   edge latch;
   edge_iterator latch_ei;
-<<<<<<< HEAD
-=======
   unsigned depth = loop_depth (loop);
->>>>>>> ad365750
 
   header->loop_father = loop;
   header->loop_depth = depth;
@@ -273,11 +246,7 @@
       num_nodes++;
       VEC_safe_push (basic_block, heap, stack, latch->src);
       latch->src->loop_father = loop;
-<<<<<<< HEAD
-      latch->src->loop_depth = loop->depth;
-=======
       latch->src->loop_depth = depth;
->>>>>>> ad365750
 
       while (!VEC_empty (basic_block, stack))
 	{
@@ -356,22 +325,12 @@
     father->inner = loop->next;
   else
     {
-<<<<<<< HEAD
-      for (prev = father->inner; prev->next != loop; prev = prev->next);
-      prev->next = loop->next;
-    }
-
-  loop->depth = -1;
-  free (loop->pred);
-  loop->pred = NULL;
-=======
       for (prev = father->inner; prev->next != loop; prev = prev->next)
 	continue;
       prev->next = loop->next;
     }
 
   VEC_truncate (loop_p, loop->superloops, 0);
->>>>>>> ad365750
 }
 
 /* Allocates and returns new loop structure.  */
@@ -751,11 +710,7 @@
 {
   edge e;
 
-<<<<<<< HEAD
-  /* We eliminate the mutiple latches by splitting the header to the forwarder
-=======
   /* We eliminate the multiple latches by splitting the header to the forwarder
->>>>>>> ad365750
      block F and the rest R, and redirecting the edges.  There are two cases:
 
      1) If there is a latch edge E that corresponds to a subloop (we guess
@@ -821,9 +776,8 @@
 /* Enumeration predicate for get_loop_body_with_size.  */
 static bool
 glb_enum_p (basic_block bb, void *glb_loop)
-<<<<<<< HEAD
-{
-  struct loop *loop = glb_loop;
+{
+  struct loop *loop = (struct loop *) glb_loop;
   return (bb != loop->header
 	  && dominated_by_p (CDI_DOMINATORS, bb, loop->header));
 }
@@ -839,25 +793,6 @@
 get_loop_body_with_size (const struct loop *loop, basic_block *body,
 			 unsigned max_size)
 {
-=======
-{
-  struct loop *loop = (struct loop *) glb_loop;
-  return (bb != loop->header
-	  && dominated_by_p (CDI_DOMINATORS, bb, loop->header));
-}
-
-/* Gets basic blocks of a LOOP.  Header is the 0-th block, rest is in dfs
-   order against direction of edges from latch.  Specially, if
-   header != latch, latch is the 1-st block.  LOOP cannot be the fake
-   loop tree root, and its size must be at most MAX_SIZE.  The blocks
-   in the LOOP body are stored to BODY, and the size of the LOOP is
-   returned.  */
-
-unsigned
-get_loop_body_with_size (const struct loop *loop, basic_block *body,
-			 unsigned max_size)
-{
->>>>>>> ad365750
   return dfs_enumerate_from (loop->header, 1, glb_enum_p,
 			     body, max_size, (void *) loop);
 }

--- conflicted
+++ resolved
@@ -1925,15 +1925,8 @@
       todo = optimize_inline_calls (current_function_decl);
       timevar_pop (TV_INTEGRATION);
     }
-<<<<<<< HEAD
-
-  cfun->after_inlining = true;
-  cfun->always_inline_functions_inlined = true;
-
-=======
   cfun->always_inline_functions_inlined = true;
   cfun->after_inlining = true;
->>>>>>> 593812b6
   return todo | execute_fixup_cfg ();
 }
 

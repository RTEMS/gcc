/* Inlining decision heuristics.
   Copyright (C) 2003, 2004, 2007, 2008 Free Software Foundation, Inc.
   Contributed by Jan Hubicka

This file is part of GCC.

GCC is free software; you can redistribute it and/or modify it under
the terms of the GNU General Public License as published by the Free
Software Foundation; either version 3, or (at your option) any later
version.

GCC is distributed in the hope that it will be useful, but WITHOUT ANY
WARRANTY; without even the implied warranty of MERCHANTABILITY or
FITNESS FOR A PARTICULAR PURPOSE.  See the GNU General Public License
for more details.

You should have received a copy of the GNU General Public License
along with GCC; see the file COPYING3.  If not see
<http://www.gnu.org/licenses/>.  */

/*  Inlining decision heuristics

    We separate inlining decisions from the inliner itself and store it
    inside callgraph as so called inline plan.  Refer to cgraph.c
    documentation about particular representation of inline plans in the
    callgraph.

    There are three major parts of this file:

    cgraph_mark_inline implementation

      This function allows to mark given call inline and performs necessary
      modifications of cgraph (production of the clones and updating overall
      statistics)

    inlining heuristics limits

      These functions allow to check that particular inlining is allowed
      by the limits specified by user (allowed function growth, overall unit
      growth and so on).

    inlining heuristics

      This is implementation of IPA pass aiming to get as much of benefit
      from inlining obeying the limits checked above.

      The implementation of particular heuristics is separated from
      the rest of code to make it easier to replace it with more complicated
      implementation in the future.  The rest of inlining code acts as a
      library aimed to modify the callgraph and verify that the parameters
      on code size growth fits.

      To mark given call inline, use cgraph_mark_inline function, the
      verification is performed by cgraph_default_inline_p and
      cgraph_check_inline_limits.

      The heuristics implements simple knapsack style algorithm ordering
      all functions by their "profitability" (estimated by code size growth)
      and inlining them in priority order.

      cgraph_decide_inlining implements heuristics taking whole callgraph
      into account, while cgraph_decide_inlining_incrementally considers
      only one function at a time and is used by early inliner.

   The inliner itself is split into several passes:

   pass_inline_parameters

     This pass computes local properties of functions that are used by inliner:
     estimated function body size, whether function is inlinable at all and
     stack frame consumption.

     Before executing any of inliner passes, this local pass has to be applied
     to each function in the callgraph (ie run as subpass of some earlier
     IPA pass).  The results are made out of date by any optimization applied
     on the function body.

   pass_early_inlining

     Simple local inlining pass inlining callees into current function.  This
     pass makes no global whole compilation unit analysis and this when allowed
     to do inlining expanding code size it might result in unbounded growth of
     whole unit.

     The pass is run during conversion into SSA form.  Only functions already
     converted into SSA form are inlined, so the conversion must happen in
     topological order on the callgraph (that is maintained by pass manager).
     The functions after inlining are early optimized so the early inliner sees
     unoptimized function itself, but all considered callees are already
     optimized allowing it to unfold abstraction penalty on C++ effectively and
     cheaply.

   pass_ipa_early_inlining

     With profiling, the early inlining is also necessary to reduce
     instrumentation costs on program with high abstraction penalty (doing
     many redundant calls).  This can't happen in parallel with early
     optimization and profile instrumentation, because we would end up
     re-instrumenting already instrumented function bodies we brought in via
     inlining.

     To avoid this, this pass is executed as IPA pass before profiling.  It is
     simple wrapper to pass_early_inlining and ensures first inlining.

   pass_ipa_inline

     This is the main pass implementing simple greedy algorithm to do inlining
     of small functions that results in overall growth of compilation unit and
     inlining of functions called once.  The pass compute just so called inline
     plan (representation of inlining to be done in callgraph) and unlike early
     inlining it is not performing the inlining itself.

   pass_apply_inline

     This pass performs actual inlining according to pass_ipa_inline on given
     function.  Possible the function body before inlining is saved when it is
     needed for further inlining later.
 */

#include "config.h"
#include "system.h"
#include "coretypes.h"
#include "tm.h"
#include "tree.h"
#include "tree-inline.h"
#include "langhooks.h"
#include "flags.h"
#include "cgraph.h"
#include "diagnostic.h"
#include "timevar.h"
#include "params.h"
#include "fibheap.h"
#include "intl.h"
#include "tree-pass.h"
#include "hashtab.h"
#include "coverage.h"
#include "ggc.h"
#include "tree-flow.h"
#include "rtl.h"
#include "ipa-prop.h"

#define MAX_TIME 1000000000

/* Mode incremental inliner operate on:

   In ALWAYS_INLINE only functions marked
   always_inline are inlined.  This mode is used after detecting cycle during
   flattening.

   In SIZE mode, only functions that reduce function body size after inlining
   are inlined, this is used during early inlining.

   in ALL mode, everything is inlined.  This is used during flattening.  */
enum inlining_mode {
  INLINE_NONE = 0,
  INLINE_ALWAYS_INLINE,
  INLINE_SIZE,
  INLINE_ALL
};
static bool
cgraph_decide_inlining_incrementally (struct cgraph_node *, enum inlining_mode,
				      int);


/* Statistics we collect about inlining algorithm.  */
static int ncalls_inlined;
static int nfunctions_inlined;
static int overall_size;
static gcov_type max_count, max_benefit;

/* Holders of ipa cgraph hooks: */
static struct cgraph_node_hook_list *function_insertion_hook_holder;

static inline struct inline_summary *
inline_summary (struct cgraph_node *node)
{
  return &node->local.inline_summary;
}

/* Estimate self time of the function after inlining WHAT into TO.  */

static int
cgraph_estimate_time_after_inlining (int frequency, struct cgraph_node *to,
				     struct cgraph_node *what)
{
  gcov_type time = (((gcov_type)what->global.time - inline_summary
   		     (what)->time_inlining_benefit)
  		    * frequency + CGRAPH_FREQ_BASE / 2) / CGRAPH_FREQ_BASE
		    + to->global.time;
  if (time < 0)
    time = 0;
  if (time > MAX_TIME)
    time = MAX_TIME;
  return time;
}

/* Estimate self time of the function after inlining WHAT into TO.  */

static int
cgraph_estimate_size_after_inlining (int times, struct cgraph_node *to,
				     struct cgraph_node *what)
{
  int size = (what->global.size - inline_summary (what)->size_inlining_benefit) * times + to->global.size;
  gcc_assert (size >= 0);
  return size;
}

/* E is expected to be an edge being inlined.  Clone destination node of
   the edge and redirect it to the new clone.
   DUPLICATE is used for bookkeeping on whether we are actually creating new
   clones or re-using node originally representing out-of-line function call.
   */
void
cgraph_clone_inlined_nodes (struct cgraph_edge *e, bool duplicate,
			    bool update_original)
{
  HOST_WIDE_INT peak;

  if (duplicate)
    {
      /* We may eliminate the need for out-of-line copy to be output.
	 In that case just go ahead and re-use it.  */
      if (!e->callee->callers->next_caller
	  && !e->callee->needed
	  && !cgraph_new_nodes)
	{
	  gcc_assert (!e->callee->global.inlined_to);
	  if (e->callee->analyzed)
	    {
	      overall_size -= e->callee->global.size;
	      nfunctions_inlined++;
	    }
	  duplicate = false;
	}
      else
	{
	  struct cgraph_node *n;
	  n = cgraph_clone_node (e->callee, e->count, e->frequency, e->loop_nest, 
				 update_original);
	  cgraph_redirect_edge_callee (e, n);
	}
    }

  if (e->caller->global.inlined_to)
    e->callee->global.inlined_to = e->caller->global.inlined_to;
  else
    e->callee->global.inlined_to = e->caller;
  e->callee->global.stack_frame_offset
    = e->caller->global.stack_frame_offset
      + inline_summary (e->caller)->estimated_self_stack_size;
  peak = e->callee->global.stack_frame_offset
      + inline_summary (e->callee)->estimated_self_stack_size;
  if (e->callee->global.inlined_to->global.estimated_stack_size < peak)
    e->callee->global.inlined_to->global.estimated_stack_size = peak;

  /* Recursively clone all bodies.  */
  for (e = e->callee->callees; e; e = e->next_callee)
    if (!e->inline_failed)
      cgraph_clone_inlined_nodes (e, duplicate, update_original);
}

/* Mark edge E as inlined and update callgraph accordingly.  UPDATE_ORIGINAL
   specify whether profile of original function should be updated.  If any new
   indirect edges are discovered in the process, add them to NEW_EDGES, unless
   it is NULL.  Return true iff any new callgraph edges were discovered as a
   result of inlining.  */

static bool
cgraph_mark_inline_edge (struct cgraph_edge *e, bool update_original,
			 VEC (cgraph_edge_p, heap) **new_edges)
{
  int old_size = 0, new_size = 0;
  struct cgraph_node *to = NULL, *what;
  struct cgraph_edge *curr = e;

  if (e->callee->inline_decl)
    cgraph_redirect_edge_callee (e, cgraph_node (e->callee->inline_decl));

  gcc_assert (e->inline_failed);
  e->inline_failed = CIF_OK;

  if (!e->callee->global.inlined)
    DECL_POSSIBLY_INLINED (e->callee->decl) = true;
  e->callee->global.inlined = true;

  cgraph_clone_inlined_nodes (e, true, update_original);

  what = e->callee;

  /* Now update size of caller and all functions caller is inlined into.  */
  for (;e && !e->inline_failed; e = e->caller->callers)
    {
      to = e->caller;
      old_size = e->caller->global.size;
      new_size = cgraph_estimate_size_after_inlining (1, to, what);
      to->global.size = new_size;
      to->global.time = cgraph_estimate_time_after_inlining (e->frequency, to, what);
    }
  gcc_assert (what->global.inlined_to == to);
  if (new_size > old_size)
    overall_size += new_size - old_size;
  ncalls_inlined++;

  if (flag_indirect_inlining)
    return ipa_propagate_indirect_call_infos (curr, new_edges);
  else
    return false;
}

/* Mark all calls of EDGE->CALLEE inlined into EDGE->CALLER.
   Return following unredirected edge in the list of callers
   of EDGE->CALLEE  */

static struct cgraph_edge *
cgraph_mark_inline (struct cgraph_edge *edge)
{
  struct cgraph_node *to = edge->caller;
  struct cgraph_node *what = edge->callee;
  struct cgraph_edge *e, *next;

  gcc_assert (!gimple_call_cannot_inline_p (edge->call_stmt));
  /* Look for all calls, mark them inline and clone recursively
     all inlined functions.  */
  for (e = what->callers; e; e = next)
    {
      next = e->next_caller;
      if (e->caller == to && e->inline_failed)
	{
          cgraph_mark_inline_edge (e, true, NULL);
	  if (e == edge)
	    edge = next;
	}
    }

  return edge;
}

/* Estimate the growth caused by inlining NODE into all callees.  */

static int
cgraph_estimate_growth (struct cgraph_node *node)
{
  int growth = 0;
  struct cgraph_edge *e;
  bool self_recursive = false;

  if (node->global.estimated_growth != INT_MIN)
    return node->global.estimated_growth;

  for (e = node->callers; e; e = e->next_caller)
    {
      if (e->caller == node)
        self_recursive = true;
      if (e->inline_failed)
	growth += (cgraph_estimate_size_after_inlining (1, e->caller, node)
		   - e->caller->global.size);
    }

  /* ??? Wrong for non-trivially self recursive functions or cases where
     we decide to not inline for different reasons, but it is not big deal
     as in that case we will keep the body around, but we will also avoid
     some inlining.  */
  if (!node->needed && !DECL_EXTERNAL (node->decl) && !self_recursive)
    growth -= node->global.size;

  node->global.estimated_growth = growth;
  return growth;
}

/* Return false when inlining WHAT into TO is not good idea
   as it would cause too large growth of function bodies.  
   When ONE_ONLY is true, assume that only one call site is going
   to be inlined, otherwise figure out how many call sites in
   TO calls WHAT and verify that all can be inlined.
   */

static bool
cgraph_check_inline_limits (struct cgraph_node *to, struct cgraph_node *what,
			    cgraph_inline_failed_t *reason, bool one_only)
{
  int times = 0;
  struct cgraph_edge *e;
  int newsize;
  int limit;
  HOST_WIDE_INT stack_size_limit, inlined_stack;

  if (one_only)
    times = 1;
  else
    for (e = to->callees; e; e = e->next_callee)
      if (e->callee == what)
	times++;

  if (to->global.inlined_to)
    to = to->global.inlined_to;

  /* When inlining large function body called once into small function,
     take the inlined function as base for limiting the growth.  */
  if (inline_summary (to)->self_size > inline_summary(what)->self_size)
    limit = inline_summary (to)->self_size;
  else
    limit = inline_summary (what)->self_size;

  limit += limit * PARAM_VALUE (PARAM_LARGE_FUNCTION_GROWTH) / 100;

  /* Check the size after inlining against the function limits.  But allow
     the function to shrink if it went over the limits by forced inlining.  */
  newsize = cgraph_estimate_size_after_inlining (times, to, what);
  if (newsize >= to->global.size
      && newsize > PARAM_VALUE (PARAM_LARGE_FUNCTION_INSNS)
      && newsize > limit)
    {
      if (reason)
        *reason = CIF_LARGE_FUNCTION_GROWTH_LIMIT;
      return false;
    }

  stack_size_limit = inline_summary (to)->estimated_self_stack_size;

  stack_size_limit += stack_size_limit * PARAM_VALUE (PARAM_STACK_FRAME_GROWTH) / 100;

  inlined_stack = (to->global.stack_frame_offset
		   + inline_summary (to)->estimated_self_stack_size
		   + what->global.estimated_stack_size);
  if (inlined_stack  > stack_size_limit
      && inlined_stack > PARAM_VALUE (PARAM_LARGE_STACK_FRAME))
    {
      if (reason)
        *reason = CIF_LARGE_STACK_FRAME_GROWTH_LIMIT;
      return false;
    }
  return true;
}

/* Return true when function N is small enough to be inlined.  */

static bool
cgraph_default_inline_p (struct cgraph_node *n, cgraph_inline_failed_t *reason)
{
  tree decl = n->decl;

  if (n->inline_decl)
    decl = n->inline_decl;
  if (!flag_inline_small_functions && !DECL_DECLARED_INLINE_P (decl))
    {
      if (reason)
	*reason = CIF_FUNCTION_NOT_INLINE_CANDIDATE;
      return false;
    }

  if (!n->analyzed)
    {
      if (reason)
	*reason = CIF_BODY_NOT_AVAILABLE;
      return false;
    }

  if (DECL_DECLARED_INLINE_P (decl))
    {
      if (n->global.size >= MAX_INLINE_INSNS_SINGLE)
	{
	  if (reason)
	    *reason = CIF_MAX_INLINE_INSNS_SINGLE_LIMIT;
	  return false;
	}
    }
  else
    {
      if (n->global.size >= MAX_INLINE_INSNS_AUTO)
	{
	  if (reason)
	    *reason = CIF_MAX_INLINE_INSNS_AUTO_LIMIT;
	  return false;
	}
    }

  return true;
}

/* Return true when inlining WHAT would create recursive inlining.
   We call recursive inlining all cases where same function appears more than
   once in the single recursion nest path in the inline graph.  */

static bool
cgraph_recursive_inlining_p (struct cgraph_node *to,
			     struct cgraph_node *what,
			     cgraph_inline_failed_t *reason)
{
  bool recursive;
  if (to->global.inlined_to)
    recursive = what->decl == to->global.inlined_to->decl;
  else
    recursive = what->decl == to->decl;
  /* Marking recursive function inline has sane semantic and thus we should
     not warn on it.  */
  if (recursive && reason)
    *reason = (what->local.disregard_inline_limits
	       ? CIF_RECURSIVE_INLINING : CIF_UNSPECIFIED);
  return recursive;
}

/* A cost model driving the inlining heuristics in a way so the edges with
   smallest badness are inlined first.  After each inlining is performed
   the costs of all caller edges of nodes affected are recomputed so the
   metrics may accurately depend on values such as number of inlinable callers
   of the function or function body size.  */

static int
cgraph_edge_badness (struct cgraph_edge *edge)
{
  int badness;
  int growth =
    cgraph_estimate_size_after_inlining (1, edge->caller, edge->callee);

  growth -= edge->caller->global.size;

  /* Always prefer inlining saving code size.  */
  if (growth <= 0)
    badness = INT_MIN - growth;

  /* When profiling is available, base priorities -(#calls / growth).
     So we optimize for overall number of "executed" inlined calls.  */
  else if (max_count)
    badness = ((int)((double)edge->count * INT_MIN / max_count / (max_benefit + 1))
    	      * (inline_summary (edge->callee)->time_inlining_benefit + 1)) / growth;

  /* When function local profile is available, base priorities on
     growth / frequency, so we optimize for overall frequency of inlined
     calls.  This is not too accurate since while the call might be frequent
     within function, the function itself is infrequent.

     Other objective to optimize for is number of different calls inlined.
     We add the estimated growth after inlining all functions to bias the
     priorities slightly in this direction (so fewer times called functions
     of the same size gets priority).  */
  else if (flag_guess_branch_prob)
    {
      int div = edge->frequency * 100 / CGRAPH_FREQ_BASE + 1;
      badness = growth * 256;
      div *= MIN (100 * inline_summary (edge->callee)->time_inlining_benefit
      	          / (edge->callee->global.time + 1) + 1, 100);
      

      /* Decrease badness if call is nested.  */
      /* Compress the range so we don't overflow.  */
      if (div > 256)
	div = 256 + ceil_log2 (div) - 8;
      if (div < 1)
	div = 1;
      if (badness > 0)
	badness /= div;
      badness += cgraph_estimate_growth (edge->callee);
    }
  /* When function local profile is not available or it does not give
     useful information (ie frequency is zero), base the cost on
     loop nest and overall size growth, so we optimize for overall number
     of functions fully inlined in program.  */
  else
    {
      int nest = MIN (edge->loop_nest, 8);
      badness = cgraph_estimate_growth (edge->callee) * 256;

      /* Decrease badness if call is nested.  */
      if (badness > 0)    
	badness >>= nest;
      else
        {
	  badness <<= nest;
        }
    }
  /* Make recursive inlining happen always after other inlining is done.  */
  if (cgraph_recursive_inlining_p (edge->caller, edge->callee, NULL))
    return badness + 1;
  else
    return badness;
}

/* Recompute heap nodes for each of caller edge.  */

static void
update_caller_keys (fibheap_t heap, struct cgraph_node *node,
		    bitmap updated_nodes)
{
  struct cgraph_edge *edge;
  cgraph_inline_failed_t failed_reason;

  if (!node->local.inlinable || node->local.disregard_inline_limits
      || node->global.inlined_to)
    return;
  if (bitmap_bit_p (updated_nodes, node->uid))
    return;
  bitmap_set_bit (updated_nodes, node->uid);
  node->global.estimated_growth = INT_MIN;

  if (!node->local.inlinable)
    return;
  /* Prune out edges we won't inline into anymore.  */
  if (!cgraph_default_inline_p (node, &failed_reason))
    {
      for (edge = node->callers; edge; edge = edge->next_caller)
	if (edge->aux)
	  {
	    fibheap_delete_node (heap, (fibnode_t) edge->aux);
	    edge->aux = NULL;
	    if (edge->inline_failed)
	      edge->inline_failed = failed_reason;
	  }
      return;
    }

  for (edge = node->callers; edge; edge = edge->next_caller)
    if (edge->inline_failed)
      {
	int badness = cgraph_edge_badness (edge);
	if (edge->aux)
	  {
	    fibnode_t n = (fibnode_t) edge->aux;
	    gcc_assert (n->data == edge);
	    if (n->key == badness)
	      continue;

	    /* fibheap_replace_key only increase the keys.  */
	    if (fibheap_replace_key (heap, n, badness))
	      continue;
	    fibheap_delete_node (heap, (fibnode_t) edge->aux);
	  }
	edge->aux = fibheap_insert (heap, badness, edge);
      }
}

/* Recompute heap nodes for each of caller edges of each of callees.  */

static void
update_callee_keys (fibheap_t heap, struct cgraph_node *node,
		    bitmap updated_nodes)
{
  struct cgraph_edge *e;
  node->global.estimated_growth = INT_MIN;

  for (e = node->callees; e; e = e->next_callee)
    if (e->inline_failed)
      update_caller_keys (heap, e->callee, updated_nodes);
    else if (!e->inline_failed)
      update_callee_keys (heap, e->callee, updated_nodes);
}

/* Enqueue all recursive calls from NODE into priority queue depending on
   how likely we want to recursively inline the call.  */

static void
lookup_recursive_calls (struct cgraph_node *node, struct cgraph_node *where,
			fibheap_t heap)
{
  static int priority;
  struct cgraph_edge *e;
  for (e = where->callees; e; e = e->next_callee)
    if (e->callee == node)
      {
	/* When profile feedback is available, prioritize by expected number
	   of calls.  Without profile feedback we maintain simple queue
	   to order candidates via recursive depths.  */
        fibheap_insert (heap,
			!max_count ? priority++
		        : -(e->count / ((max_count + (1<<24) - 1) / (1<<24))),
		        e);
      }
  for (e = where->callees; e; e = e->next_callee)
    if (!e->inline_failed)
      lookup_recursive_calls (node, e->callee, heap);
}

/* Decide on recursive inlining: in the case function has recursive calls,
   inline until body size reaches given argument.  If any new indirect edges
   are discovered in the process, add them to *NEW_EDGES, unless NEW_EDGES
   is NULL.  */

static bool
cgraph_decide_recursive_inlining (struct cgraph_node *node,
				  VEC (cgraph_edge_p, heap) **new_edges)
{
  int limit = PARAM_VALUE (PARAM_MAX_INLINE_INSNS_RECURSIVE_AUTO);
  int max_depth = PARAM_VALUE (PARAM_MAX_INLINE_RECURSIVE_DEPTH_AUTO);
  int probability = PARAM_VALUE (PARAM_MIN_INLINE_RECURSIVE_PROBABILITY);
  fibheap_t heap;
  struct cgraph_edge *e;
  struct cgraph_node *master_clone, *next;
  int depth = 0;
  int n = 0;

  if (optimize_function_for_size_p (DECL_STRUCT_FUNCTION (node->decl))
      || (!flag_inline_functions && !DECL_DECLARED_INLINE_P (node->decl)))
    return false;

  if (DECL_DECLARED_INLINE_P (node->decl))
    {
      limit = PARAM_VALUE (PARAM_MAX_INLINE_INSNS_RECURSIVE);
      max_depth = PARAM_VALUE (PARAM_MAX_INLINE_RECURSIVE_DEPTH);
    }

  /* Make sure that function is small enough to be considered for inlining.  */
  if (!max_depth
      || cgraph_estimate_size_after_inlining (1, node, node)  >= limit)
    return false;
  heap = fibheap_new ();
  lookup_recursive_calls (node, node, heap);
  if (fibheap_empty (heap))
    {
      fibheap_delete (heap);
      return false;
    }

  if (dump_file)
    fprintf (dump_file, 
	     "  Performing recursive inlining on %s\n",
	     cgraph_node_name (node));

  /* We need original clone to copy around.  */
  master_clone = cgraph_clone_node (node, node->count, CGRAPH_FREQ_BASE, 1, false);
  master_clone->needed = true;
  for (e = master_clone->callees; e; e = e->next_callee)
    if (!e->inline_failed)
      cgraph_clone_inlined_nodes (e, true, false);

  /* Do the inlining and update list of recursive call during process.  */
  while (!fibheap_empty (heap)
	 && (cgraph_estimate_size_after_inlining (1, node, master_clone)
	     <= limit))
    {
      struct cgraph_edge *curr
	= (struct cgraph_edge *) fibheap_extract_min (heap);
      struct cgraph_node *cnode;

      depth = 1;
      for (cnode = curr->caller;
	   cnode->global.inlined_to; cnode = cnode->callers->caller)
	if (node->decl == curr->callee->decl)
	  depth++;
      if (depth > max_depth)
	{
          if (dump_file)
	    fprintf (dump_file, 
		     "   maximal depth reached\n");
	  continue;
	}

      if (max_count)
	{
          if (!cgraph_maybe_hot_edge_p (curr))
	    {
	      if (dump_file)
		fprintf (dump_file, "   Not inlining cold call\n");
	      continue;
	    }
          if (curr->count * 100 / node->count < probability)
	    {
	      if (dump_file)
		fprintf (dump_file, 
			 "   Probability of edge is too small\n");
	      continue;
	    }
	}

      if (dump_file)
	{
	  fprintf (dump_file, 
		   "   Inlining call of depth %i", depth);
	  if (node->count)
	    {
	      fprintf (dump_file, " called approx. %.2f times per call",
		       (double)curr->count / node->count);
	    }
	  fprintf (dump_file, "\n");
	}
      cgraph_redirect_edge_callee (curr, master_clone);
      cgraph_mark_inline_edge (curr, false, new_edges);
      lookup_recursive_calls (node, curr->callee, heap);
      n++;
    }
  if (!fibheap_empty (heap) && dump_file)
    fprintf (dump_file, "    Recursive inlining growth limit met.\n");

  fibheap_delete (heap);
  if (dump_file)
    fprintf (dump_file, 
	     "\n   Inlined %i times, body grown from size %i to %i, time %i to %i\n", n,
	     master_clone->global.size, node->global.size,
	     master_clone->global.time, node->global.time);

  /* Remove master clone we used for inlining.  We rely that clones inlined
     into master clone gets queued just before master clone so we don't
     need recursion.  */
  for (node = cgraph_nodes; node != master_clone;
       node = next)
    {
      next = node->next;
      if (node->global.inlined_to == master_clone)
	cgraph_remove_node (node);
    }
  cgraph_remove_node (master_clone);
  /* FIXME: Recursive inlining actually reduces number of calls of the
     function.  At this place we should probably walk the function and
     inline clones and compensate the counts accordingly.  This probably
     doesn't matter much in practice.  */
  return n > 0;
}

/* Set inline_failed for all callers of given function to REASON.  */

static void
cgraph_set_inline_failed (struct cgraph_node *node,
			  cgraph_inline_failed_t reason)
{
  struct cgraph_edge *e;

  if (dump_file)
    fprintf (dump_file, "Inlining failed: %s\n",
	     cgraph_inline_failed_string (reason));
  for (e = node->callers; e; e = e->next_caller)
    if (e->inline_failed)
      e->inline_failed = reason;
}

/* Given whole compilation unit estimate of INSNS, compute how large we can
   allow the unit to grow.  */
static int
compute_max_insns (int insns)
{
  int max_insns = insns;
  if (max_insns < PARAM_VALUE (PARAM_LARGE_UNIT_INSNS))
    max_insns = PARAM_VALUE (PARAM_LARGE_UNIT_INSNS);

  return ((HOST_WIDEST_INT) max_insns
	  * (100 + PARAM_VALUE (PARAM_INLINE_UNIT_GROWTH)) / 100);
}

/* Compute badness of all edges in NEW_EDGES and add them to the HEAP.  */
static void
add_new_edges_to_heap (fibheap_t heap, VEC (cgraph_edge_p, heap) *new_edges)
{
  while (VEC_length (cgraph_edge_p, new_edges) > 0)
    {
      struct cgraph_edge *edge = VEC_pop (cgraph_edge_p, new_edges);

      gcc_assert (!edge->aux);
      edge->aux = fibheap_insert (heap, cgraph_edge_badness (edge), edge);
    }
}


/* We use greedy algorithm for inlining of small functions:
   All inline candidates are put into prioritized heap based on estimated
   growth of the overall number of instructions and then update the estimates.

   INLINED and INLINED_CALEES are just pointers to arrays large enough
   to be passed to cgraph_inlined_into and cgraph_inlined_callees.  */

static void
cgraph_decide_inlining_of_small_functions (void)
{
  struct cgraph_node *node;
  struct cgraph_edge *edge;
  cgraph_inline_failed_t failed_reason;
  fibheap_t heap = fibheap_new ();
  bitmap updated_nodes = BITMAP_ALLOC (NULL);
  int min_size, max_size;
  VEC (cgraph_edge_p, heap) *new_indirect_edges = NULL;

  if (flag_indirect_inlining)
    new_indirect_edges = VEC_alloc (cgraph_edge_p, heap, 8);

  if (dump_file)
    fprintf (dump_file, "\nDeciding on smaller functions:\n");

  /* Put all inline candidates into the heap.  */

  for (node = cgraph_nodes; node; node = node->next)
    {
      if (!node->local.inlinable || !node->callers
	  || node->local.disregard_inline_limits)
	continue;
      if (dump_file)
	fprintf (dump_file, "Considering inline candidate %s.\n", cgraph_node_name (node));

      node->global.estimated_growth = INT_MIN;
      if (!cgraph_default_inline_p (node, &failed_reason))
	{
	  cgraph_set_inline_failed (node, failed_reason);
	  continue;
	}

      for (edge = node->callers; edge; edge = edge->next_caller)
	if (edge->inline_failed)
	  {
	    gcc_assert (!edge->aux);
	    edge->aux = fibheap_insert (heap, cgraph_edge_badness (edge), edge);
	  }
    }

  max_size = compute_max_insns (overall_size);
  min_size = overall_size;

  while (overall_size <= max_size
	 && (edge = (struct cgraph_edge *) fibheap_extract_min (heap)))
    {
      int old_size = overall_size;
      struct cgraph_node *where;
      int growth =
	cgraph_estimate_size_after_inlining (1, edge->caller, edge->callee);
      cgraph_inline_failed_t not_good = CIF_OK;

      growth -= edge->caller->global.size;

      if (dump_file)
	{
	  fprintf (dump_file, 
		   "\nConsidering %s with %i size\n",
		   cgraph_node_name (edge->callee),
		   edge->callee->global.size);
	  fprintf (dump_file, 
		   " to be inlined into %s\n"
		   " Estimated growth after inlined into all callees is %+i insns.\n"
		   " Estimated badness is %i, frequency %.2f.\n",
		   cgraph_node_name (edge->caller),
		   cgraph_estimate_growth (edge->callee),
		   cgraph_edge_badness (edge),
		   edge->frequency / (double)CGRAPH_FREQ_BASE);
	  if (edge->count)
	    fprintf (dump_file," Called "HOST_WIDEST_INT_PRINT_DEC"x\n", edge->count);
	}
      gcc_assert (edge->aux);
      edge->aux = NULL;
      if (!edge->inline_failed)
	continue;

      /* When not having profile info ready we don't weight by any way the
         position of call in procedure itself.  This means if call of
	 function A from function B seems profitable to inline, the recursive
	 call of function A in inline copy of A in B will look profitable too
	 and we end up inlining until reaching maximal function growth.  This
	 is not good idea so prohibit the recursive inlining.

	 ??? When the frequencies are taken into account we might not need this
	 restriction.

	 We need to be cureful here, in some testcases, e.g. directivec.c in
	 libcpp, we can estimate self recursive function to have negative growth
	 for inlining completely.
	 */
      if (!edge->count)
	{
	  where = edge->caller;
	  while (where->global.inlined_to)
	    {
	      if (where->decl == edge->callee->decl)
		break;
	      where = where->callers->caller;
	    }
	  if (where->global.inlined_to)
	    {
	      edge->inline_failed
		= (edge->callee->local.disregard_inline_limits
		   ? CIF_RECURSIVE_INLINING : CIF_UNSPECIFIED);
	      if (dump_file)
		fprintf (dump_file, " inline_failed:Recursive inlining performed only for function itself.\n");
	      continue;
	    }
	}

      if (!cgraph_maybe_hot_edge_p (edge))
 	not_good = CIF_UNLIKELY_CALL;
      if (!flag_inline_functions
	  && !DECL_DECLARED_INLINE_P (edge->callee->decl))
 	not_good = CIF_NOT_DECLARED_INLINED;
      if (optimize_function_for_size_p (DECL_STRUCT_FUNCTION(edge->caller->decl)))
 	not_good = CIF_OPTIMIZING_FOR_SIZE;
      if (not_good && growth > 0 && cgraph_estimate_growth (edge->callee) > 0)
	{
          if (!cgraph_recursive_inlining_p (edge->caller, edge->callee,
				            &edge->inline_failed))
	    {
	      edge->inline_failed = not_good;
	      if (dump_file)
		fprintf (dump_file, " inline_failed:%s.\n",
			 cgraph_inline_failed_string (edge->inline_failed));
	    }
	  continue;
	}
      if (!cgraph_default_inline_p (edge->callee, &edge->inline_failed))
	{
          if (!cgraph_recursive_inlining_p (edge->caller, edge->callee,
				            &edge->inline_failed))
	    {
	      if (dump_file)
		fprintf (dump_file, " inline_failed:%s.\n",
			 cgraph_inline_failed_string (edge->inline_failed));
	    }
	  continue;
	}
      if (!tree_can_inline_p (edge->caller->decl, edge->callee->decl))
	{
	  gimple_call_set_cannot_inline (edge->call_stmt, true);
	  edge->inline_failed = CIF_TARGET_OPTION_MISMATCH;
	  if (dump_file)
	    fprintf (dump_file, " inline_failed:%s.\n",
		     cgraph_inline_failed_string (edge->inline_failed));
	  continue;
	}
      if (cgraph_recursive_inlining_p (edge->caller, edge->callee,
				       &edge->inline_failed))
	{
	  where = edge->caller;
	  if (where->global.inlined_to)
	    where = where->global.inlined_to;
	  if (!cgraph_decide_recursive_inlining (where,
						 flag_indirect_inlining
						 ? &new_indirect_edges : NULL))
	    continue;
	  if (flag_indirect_inlining)
	    add_new_edges_to_heap (heap, new_indirect_edges);
          update_callee_keys (heap, where, updated_nodes);
	}
      else
	{
	  struct cgraph_node *callee;
	  if (gimple_call_cannot_inline_p (edge->call_stmt)
	      || !cgraph_check_inline_limits (edge->caller, edge->callee,
					      &edge->inline_failed, true))
	    {
	      if (dump_file)
		fprintf (dump_file, " Not inlining into %s:%s.\n",
			 cgraph_node_name (edge->caller),
			 cgraph_inline_failed_string (edge->inline_failed));
	      continue;
	    }
	  callee = edge->callee;
	  cgraph_mark_inline_edge (edge, true, &new_indirect_edges);
	  if (flag_indirect_inlining)
	    add_new_edges_to_heap (heap, new_indirect_edges);

	  update_callee_keys (heap, callee, updated_nodes);
	}
      where = edge->caller;
      if (where->global.inlined_to)
	where = where->global.inlined_to;

      /* Our profitability metric can depend on local properties
	 such as number of inlinable calls and size of the function body.
	 After inlining these properties might change for the function we
	 inlined into (since it's body size changed) and for the functions
	 called by function we inlined (since number of it inlinable callers
	 might change).  */
      update_caller_keys (heap, where, updated_nodes);
      bitmap_clear (updated_nodes);

      if (dump_file)
	{
	  fprintf (dump_file, 
		   " Inlined into %s which now has sie %i and self time %i,"
		   "net change of %+i.\n",
		   cgraph_node_name (edge->caller),
		   edge->caller->global.time,
		   edge->caller->global.size,
		   overall_size - old_size);
	}
      if (min_size > overall_size)
	{
	  min_size = overall_size;
	  max_size = compute_max_insns (min_size);

	  if (dump_file)
	    fprintf (dump_file, "New minimal size reached: %i\n", min_size);
	}
    }
  while ((edge = (struct cgraph_edge *) fibheap_extract_min (heap)) != NULL)
    {
      gcc_assert (edge->aux);
      edge->aux = NULL;
      if (!edge->callee->local.disregard_inline_limits && edge->inline_failed
          && !cgraph_recursive_inlining_p (edge->caller, edge->callee,
				           &edge->inline_failed))
	edge->inline_failed = CIF_INLINE_UNIT_GROWTH_LIMIT;
    }

  if (new_indirect_edges)
    VEC_free (cgraph_edge_p, heap, new_indirect_edges);
  fibheap_delete (heap);
  BITMAP_FREE (updated_nodes);
}

/* Decide on the inlining.  We do so in the topological order to avoid
   expenses on updating data structures.  */

static unsigned int
cgraph_decide_inlining (void)
{
  struct cgraph_node *node;
  int nnodes;
  struct cgraph_node **order =
    XCNEWVEC (struct cgraph_node *, cgraph_n_nodes);
  int old_size = 0;
  int i;
  bool redo_always_inline = true;
  int initial_size = 0;

  cgraph_remove_function_insertion_hook (function_insertion_hook_holder);

  max_count = 0;
  max_benefit = 0;
  for (node = cgraph_nodes; node; node = node->next)
    if (node->analyzed)
      {
	struct cgraph_edge *e;

	gcc_assert (inline_summary (node)->self_size == node->global.size);
	gcc_assert (node->needed || node->reachable);
	initial_size += node->global.size;
	for (e = node->callees; e; e = e->next_callee)
	  if (max_count < e->count)
	    max_count = e->count;
	if (max_benefit < inline_summary (node)->time_inlining_benefit)
	  max_benefit = inline_summary (node)->time_inlining_benefit;
      }
  gcc_assert (!max_count || (profile_info && flag_branch_probabilities));
  overall_size = initial_size;

  nnodes = cgraph_postorder (order);

  if (dump_file)
    fprintf (dump_file,
	     "\nDeciding on inlining.  Starting with size %i.\n",
	     initial_size);

  for (node = cgraph_nodes; node; node = node->next)
    node->aux = 0;

  if (dump_file)
    fprintf (dump_file, "\nInlining always_inline functions:\n");

  /* In the first pass mark all always_inline edges.  Do this with a priority
     so none of our later choices will make this impossible.  */
  while (redo_always_inline)
    {
      redo_always_inline = false;
      for (i = nnodes - 1; i >= 0; i--)
	{
	  struct cgraph_edge *e, *next;

	  node = order[i];

	  /* Handle nodes to be flattened, but don't update overall unit
	     size.  */
	  if (lookup_attribute ("flatten",
				DECL_ATTRIBUTES (node->decl)) != NULL)
	    {
	      if (dump_file)
		fprintf (dump_file,
			 "Flattening %s\n", cgraph_node_name (node));
	      cgraph_decide_inlining_incrementally (node, INLINE_ALL, 0);
	    }

	  if (!node->local.disregard_inline_limits)
	    continue;
	  if (dump_file)
	    fprintf (dump_file,
		     "\nConsidering %s size:%i (always inline)\n",
		     cgraph_node_name (node), node->global.size);
	  old_size = overall_size;
	  for (e = node->callers; e; e = next)
	    {
	      next = e->next_caller;
	      if (!e->inline_failed
		  || gimple_call_cannot_inline_p (e->call_stmt))
		continue;
	      if (cgraph_recursive_inlining_p (e->caller, e->callee,
					       &e->inline_failed))
		continue;
	      if (!tree_can_inline_p (e->caller->decl, e->callee->decl))
		{
		  gimple_call_set_cannot_inline (e->call_stmt, true);
		  continue;
		}
	      if (cgraph_mark_inline_edge (e, true, NULL))
		redo_always_inline = true;
	      if (dump_file)
		fprintf (dump_file,
			 " Inlined into %s which now has size %i.\n",
			 cgraph_node_name (e->caller),
			 e->caller->global.size);
	    }
	  /* Inlining self recursive function might introduce new calls to
	     themselves we didn't see in the loop above.  Fill in the proper
	     reason why inline failed.  */
	  for (e = node->callers; e; e = e->next_caller)
	    if (e->inline_failed)
	      e->inline_failed = CIF_RECURSIVE_INLINING;
	  if (dump_file)
	    fprintf (dump_file, 
		     " Inlined for a net change of %+i size.\n",
		     overall_size - old_size);
	}
    }

  cgraph_decide_inlining_of_small_functions ();

  if (flag_inline_functions_called_once)
    {
      if (dump_file)
	fprintf (dump_file, "\nDeciding on functions called once:\n");

      /* And finally decide what functions are called once.  */
      for (i = nnodes - 1; i >= 0; i--)
	{
	  node = order[i];

	  if (node->callers
	      && !node->callers->next_caller
	      && !node->needed
	      && node->local.inlinable
	      && node->callers->inline_failed
	      && !gimple_call_cannot_inline_p (node->callers->call_stmt)
	      && !DECL_EXTERNAL (node->decl)
	      && !DECL_COMDAT (node->decl))
	    {
	      if (dump_file)
		{
		  fprintf (dump_file,
			   "\nConsidering %s size %i.\n",
			   cgraph_node_name (node), node->global.size);
		  fprintf (dump_file,
			   " Called once from %s %i insns.\n",
			   cgraph_node_name (node->callers->caller),
			   node->callers->caller->global.size);
		}

	      if (cgraph_check_inline_limits (node->callers->caller, node,
					      NULL, false))
		{
		  cgraph_mark_inline (node->callers);
		  if (dump_file)
		    fprintf (dump_file,
			     " Inlined into %s which now has %i size"
			     " for a net change of %+i size.\n",
			     cgraph_node_name (node->callers->caller),
			     node->callers->caller->global.size,
			     overall_size - old_size);
		}
	      else
		{
		  if (dump_file)
		    fprintf (dump_file,
			     " Inline limit reached, not inlined.\n");
		}
	    }
	}
    }

  /* Free ipa-prop structures if they are no longer needed.  */
  if (flag_indirect_inlining)
    free_all_ipa_structures_after_iinln ();

  if (dump_file)
    fprintf (dump_file,
	     "\nInlined %i calls, eliminated %i functions, "
	     "size %i turned to %i size.\n\n",
	     ncalls_inlined, nfunctions_inlined, initial_size,
	     overall_size);
  free (order);
  return 0;
}

/* Try to inline edge E from incremental inliner.  MODE specifies mode
   of inliner.

   We are detecting cycles by storing mode of inliner into cgraph_node last
   time we visited it in the recursion.  In general when mode is set, we have
   recursive inlining, but as an special case, we want to try harder inline
   ALWAYS_INLINE functions: consider callgraph a->b->c->b, with a being
   flatten, b being always inline.  Flattening 'a' will collapse
   a->b->c before hitting cycle.  To accommodate always inline, we however
   need to inline a->b->c->b.

   So after hitting cycle first time, we switch into ALWAYS_INLINE mode and
   stop inlining only after hitting ALWAYS_INLINE in ALWAY_INLINE mode.  */
static bool
try_inline (struct cgraph_edge *e, enum inlining_mode mode, int depth)
{
  struct cgraph_node *callee = e->callee;
  enum inlining_mode callee_mode = (enum inlining_mode) (size_t) callee->aux;
  bool always_inline = e->callee->local.disregard_inline_limits;

  /* We've hit cycle?  */
  if (callee_mode)
    {
      /* It is first time we see it and we are not in ALWAY_INLINE only
	 mode yet.  and the function in question is always_inline.  */
      if (always_inline && mode != INLINE_ALWAYS_INLINE)
	{
	  if (dump_file)
	    {
	      indent_to (dump_file, depth);
	      fprintf (dump_file,
		       "Hit cycle in %s, switching to always inline only.\n",
		       cgraph_node_name (callee));
	    }
	  mode = INLINE_ALWAYS_INLINE;
	}
      /* Otherwise it is time to give up.  */
      else
	{
	  if (dump_file)
	    {
	      indent_to (dump_file, depth);
	      fprintf (dump_file,
		       "Not inlining %s into %s to avoid cycle.\n",
		       cgraph_node_name (callee),
		       cgraph_node_name (e->caller));
	    }
	  e->inline_failed = (e->callee->local.disregard_inline_limits
		              ? CIF_RECURSIVE_INLINING : CIF_UNSPECIFIED);
          return false;
	}
    }
      
  callee->aux = (void *)(size_t) mode;
  if (dump_file)
    {
      indent_to (dump_file, depth);
      fprintf (dump_file, " Inlining %s into %s.\n",
	       cgraph_node_name (e->callee),
	       cgraph_node_name (e->caller));
    }
  if (e->inline_failed)
    {
      cgraph_mark_inline (e);

      /* In order to fully inline always_inline functions, we need to
	 recurse here, since the inlined functions might not be processed by
	 incremental inlining at all yet.  

	 Also flattening needs to be done recursively.  */

<<<<<<< HEAD
  if ((mode == INLINE_ALL || always_inline)
      && !cgraph_recursive_inlining_p (e->caller, e->callee, &e->inline_failed))
    cgraph_decide_inlining_incrementally (e->callee, mode, depth + 1);
=======
      if (mode == INLINE_ALL || always_inline)
	cgraph_decide_inlining_incrementally (e->callee, mode, depth + 1);
    }
>>>>>>> 9b723564
  callee->aux = (void *)(size_t) callee_mode;
  return true;
}

/* Decide on the inlining.  We do so in the topological order to avoid
   expenses on updating data structures.  
   DEPTH is depth of recursion, used only for debug output.  */

static bool
cgraph_decide_inlining_incrementally (struct cgraph_node *node,
				      enum inlining_mode mode,
				      int depth)
{
  struct cgraph_edge *e;
  bool inlined = false;
  cgraph_inline_failed_t failed_reason;
  enum inlining_mode old_mode;

#ifdef ENABLE_CHECKING
  verify_cgraph_node (node);
#endif

  old_mode = (enum inlining_mode) (size_t)node->aux;

  if (mode != INLINE_ALWAYS_INLINE
      && lookup_attribute ("flatten", DECL_ATTRIBUTES (node->decl)) != NULL)
    {
      if (dump_file)
	{
	  indent_to (dump_file, depth);
	  fprintf (dump_file, "Flattening %s\n", cgraph_node_name (node));
	}
      mode = INLINE_ALL;
    }

  node->aux = (void *)(size_t) mode;

  /* First of all look for always inline functions.  */
  for (e = node->callees; e; e = e->next_callee)
    {
      if (!e->callee->local.disregard_inline_limits
	  && (mode != INLINE_ALL || !e->callee->local.inlinable))
	continue;
      if (gimple_call_cannot_inline_p (e->call_stmt))
	continue;
      /* When the edge is already inlined, we just need to recurse into
	 it in order to fully flatten the leaves.  */
      if (!e->inline_failed && mode == INLINE_ALL)
	{
          inlined |= try_inline (e, mode, depth);
	  continue;
	}
      if (dump_file)
	{
	  indent_to (dump_file, depth);
	  fprintf (dump_file,
		   "Considering to always inline inline candidate %s.\n",
		   cgraph_node_name (e->callee));
	}
      if (cgraph_recursive_inlining_p (node, e->callee, &e->inline_failed))
	{
	  if (dump_file)
	    {
	      indent_to (dump_file, depth);
	      fprintf (dump_file, "Not inlining: recursive call.\n");
	    }
	  continue;
	}
      if (!tree_can_inline_p (node->decl, e->callee->decl))
	{
	  gimple_call_set_cannot_inline (e->call_stmt, true);
	  if (dump_file)
	    {
	      indent_to (dump_file, depth);
	      fprintf (dump_file,
		       "Not inlining: Target specific option mismatch.\n");
	    }
	  continue;
	}
      if (gimple_in_ssa_p (DECL_STRUCT_FUNCTION (node->decl))
	  != gimple_in_ssa_p (DECL_STRUCT_FUNCTION (e->callee->decl)))
	{
	  if (dump_file)
	    {
	      indent_to (dump_file, depth);
	      fprintf (dump_file, "Not inlining: SSA form does not match.\n");
	    }
	  continue;
	}
      if (!e->callee->analyzed && !e->callee->inline_decl)
	{
	  if (dump_file)
	    {
	      indent_to (dump_file, depth);
	      fprintf (dump_file,
		       "Not inlining: Function body no longer available.\n");
	    }
	  continue;
	}
      inlined |= try_inline (e, mode, depth);
    }

  /* Now do the automatic inlining.  */
  if (mode != INLINE_ALL && mode != INLINE_ALWAYS_INLINE)
    for (e = node->callees; e; e = e->next_callee)
      {
        int allowed_growth = 0;
	if (!e->callee->local.inlinable
	    || !e->inline_failed
	    || e->callee->local.disregard_inline_limits)
	  continue;
	if (dump_file)
	  fprintf (dump_file, "Considering inline candidate %s.\n",
		   cgraph_node_name (e->callee));
	if (cgraph_recursive_inlining_p (node, e->callee, &e->inline_failed))
	  {
	    if (dump_file)
	      {
		indent_to (dump_file, depth);
		fprintf (dump_file, "Not inlining: recursive call.\n");
	      }
	    continue;
	  }
	if (gimple_in_ssa_p (DECL_STRUCT_FUNCTION (node->decl))
	    != gimple_in_ssa_p (DECL_STRUCT_FUNCTION (e->callee->decl)))
	  {
	    if (dump_file)
	      {
		indent_to (dump_file, depth);
		fprintf (dump_file, "Not inlining: SSA form does not match.\n");
	      }
	    continue;
	  }

	if (cgraph_maybe_hot_edge_p (e))
	  allowed_growth = PARAM_VALUE (PARAM_EARLY_INLINING_INSNS);

	/* When the function body would grow and inlining the function won't
	   eliminate the need for offline copy of the function, don't inline.
	 */
	if ((mode == INLINE_SIZE
	     || (!flag_inline_functions
		 && !DECL_DECLARED_INLINE_P (e->callee->decl)))
	    && (cgraph_estimate_size_after_inlining (1, e->caller, e->callee)
		>= e->caller->global.size + allowed_growth)
	    && cgraph_estimate_growth (e->callee) >= allowed_growth)
	  {
	    if (dump_file)
	      {
		indent_to (dump_file, depth);
		fprintf (dump_file,
			 "Not inlining: code size would grow by %i.\n",
			 cgraph_estimate_size_after_inlining (1, e->caller,
							      e->callee)
			 - e->caller->global.size);
	      }
	    continue;
	  }
	if (!cgraph_check_inline_limits (node, e->callee, &e->inline_failed,
				        false)
	    || gimple_call_cannot_inline_p (e->call_stmt))
	  {
	    if (dump_file)
	      {
		indent_to (dump_file, depth);
		fprintf (dump_file, "Not inlining: %s.\n",
			 cgraph_inline_failed_string (e->inline_failed));
	      }
	    continue;
	  }
	if (!e->callee->analyzed && !e->callee->inline_decl)
	  {
	    if (dump_file)
	      {
		indent_to (dump_file, depth);
		fprintf (dump_file,
			 "Not inlining: Function body no longer available.\n");
	      }
	    continue;
	  }
	if (!tree_can_inline_p (node->decl, e->callee->decl))
	  {
	    gimple_call_set_cannot_inline (e->call_stmt, true);
	    if (dump_file)
	      {
		indent_to (dump_file, depth);
		fprintf (dump_file,
			 "Not inlining: Target specific option mismatch.\n");
	      }
	    continue;
	  }
	if (cgraph_default_inline_p (e->callee, &failed_reason))
	  inlined |= try_inline (e, mode, depth);
      }
  node->aux = (void *)(size_t) old_mode;
  return inlined;
}

/* Because inlining might remove no-longer reachable nodes, we need to
   keep the array visible to garbage collector to avoid reading collected
   out nodes.  */
static int nnodes;
static GTY ((length ("nnodes"))) struct cgraph_node **order;

/* Do inlining of small functions.  Doing so early helps profiling and other
   passes to be somewhat more effective and avoids some code duplication in
   later real inlining pass for testcases with very many function calls.  */
static unsigned int
cgraph_early_inlining (void)
{
  struct cgraph_node *node = cgraph_node (current_function_decl);
  unsigned int todo = 0;

  if (sorrycount || errorcount)
    return 0;
  if (cgraph_decide_inlining_incrementally (node, INLINE_SIZE, 0))
    {
      timevar_push (TV_INTEGRATION);
      todo = optimize_inline_calls (current_function_decl);
      timevar_pop (TV_INTEGRATION);
    }
  cfun->always_inline_functions_inlined = true;
  return todo;
}

/* When inlining shall be performed.  */
static bool
cgraph_gate_early_inlining (void)
{
  return flag_early_inlining;
}

struct gimple_opt_pass pass_early_inline = 
{
 {
  GIMPLE_PASS,
  "einline",	 			/* name */
  cgraph_gate_early_inlining,		/* gate */
  cgraph_early_inlining,		/* execute */
  NULL,					/* sub */
  NULL,					/* next */
  0,					/* static_pass_number */
  TV_INLINE_HEURISTICS,			/* tv_id */
  0,	                                /* properties_required */
  PROP_cfg,				/* properties_provided */
  0,					/* properties_destroyed */
  0,					/* todo_flags_start */
  TODO_dump_func    			/* todo_flags_finish */
 }
};

/* When inlining shall be performed.  */
static bool
cgraph_gate_ipa_early_inlining (void)
{
  return (flag_early_inlining
	  && (flag_branch_probabilities || flag_test_coverage
	      || profile_arc_flag));
}

/* IPA pass wrapper for early inlining pass.  We need to run early inlining
   before tree profiling so we have stand alone IPA pass for doing so.  */
struct simple_ipa_opt_pass pass_ipa_early_inline = 
{
 {
  SIMPLE_IPA_PASS,
  "einline_ipa",			/* name */
  cgraph_gate_ipa_early_inlining,	/* gate */
  NULL,					/* execute */
  NULL,					/* sub */
  NULL,					/* next */
  0,					/* static_pass_number */
  TV_INLINE_HEURISTICS,			/* tv_id */
  0,	                                /* properties_required */
  PROP_cfg,				/* properties_provided */
  0,					/* properties_destroyed */
  0,					/* todo_flags_start */
  TODO_dump_cgraph 		        /* todo_flags_finish */
 }
};

/* See if statement might disappear after inlining.  We are not terribly
   sophisficated, basically looking for simple abstraction penalty wrappers.  */

static bool
likely_eliminated_by_inlining_p (gimple stmt)
{
  enum gimple_code code = gimple_code (stmt);
  switch (code)
    {
      case GIMPLE_RETURN:
        return true;
      case GIMPLE_ASSIGN:
	if (gimple_num_ops (stmt) != 2)
	  return false;

	/* Casts of parameters, loads from parameters passed by reference
	   and stores to return value or parameters are probably free after
	   inlining.  */
	if (gimple_assign_rhs_code (stmt) == CONVERT_EXPR
	    || gimple_assign_rhs_code (stmt) == NOP_EXPR
	    || gimple_assign_rhs_code (stmt) == VIEW_CONVERT_EXPR
	    || gimple_assign_rhs_class (stmt) == GIMPLE_SINGLE_RHS)
	  {
	    tree rhs = gimple_assign_rhs1 (stmt);
            tree lhs = gimple_assign_lhs (stmt);
	    tree inner_rhs = rhs;
	    tree inner_lhs = lhs;
	    bool rhs_free = false;
	    bool lhs_free = false;

 	    while (handled_component_p (inner_lhs) || TREE_CODE (inner_lhs) == INDIRECT_REF)
	      inner_lhs = TREE_OPERAND (inner_lhs, 0);
 	    while (handled_component_p (inner_rhs)
	           || TREE_CODE (inner_rhs) == ADDR_EXPR || TREE_CODE (inner_rhs) == INDIRECT_REF)
	      inner_rhs = TREE_OPERAND (inner_rhs, 0);
		

	    if (TREE_CODE (inner_rhs) == PARM_DECL
	        || (TREE_CODE (inner_rhs) == SSA_NAME
		    && SSA_NAME_IS_DEFAULT_DEF (inner_rhs)
		    && TREE_CODE (SSA_NAME_VAR (inner_rhs)) == PARM_DECL))
	      rhs_free = true;
	    if (rhs_free && is_gimple_reg (lhs))
	      lhs_free = true;
	    if (((TREE_CODE (inner_lhs) == PARM_DECL
	          || (TREE_CODE (inner_lhs) == SSA_NAME
		      && SSA_NAME_IS_DEFAULT_DEF (inner_lhs)
		      && TREE_CODE (SSA_NAME_VAR (inner_lhs)) == PARM_DECL))
		 && inner_lhs != lhs)
	        || TREE_CODE (inner_lhs) == RESULT_DECL
	        || (TREE_CODE (inner_lhs) == SSA_NAME
		    && TREE_CODE (SSA_NAME_VAR (inner_lhs)) == RESULT_DECL))
	      lhs_free = true;
	    if (lhs_free && (is_gimple_reg (rhs) || is_gimple_min_invariant (rhs)))
	      rhs_free = true;
	    if (lhs_free && rhs_free)
	      return true;
	  }
	return false;
      default:
	return false;
    }
}

/* Compute function body size parameters for NODE.  */

static void
estimate_function_body_sizes (struct cgraph_node *node)
{
  gcov_type time = 0;
  gcov_type time_inlining_benefit = 0;
  int size = 0;
  int size_inlining_benefit = 0;
  basic_block bb;
  gimple_stmt_iterator bsi;
  struct function *my_function = DECL_STRUCT_FUNCTION (node->decl);
  tree arg;
  int freq;
  tree funtype = TREE_TYPE (node->decl);

  if (dump_file)
    {
      fprintf (dump_file, "Analyzing function body size: %s\n", cgraph_node_name (node));
    }

  gcc_assert (my_function && my_function->cfg);
  FOR_EACH_BB_FN (bb, my_function)
    {
      freq = compute_call_stmt_bb_frequency (node->decl, bb);
      for (bsi = gsi_start_bb (bb); !gsi_end_p (bsi); gsi_next (&bsi))
	{
	  int this_size = estimate_num_insns (gsi_stmt (bsi), &eni_size_weights);
	  int this_time = estimate_num_insns (gsi_stmt (bsi), &eni_time_weights);
	  if (dump_file)
	    {
	      fprintf (dump_file, "  freq:%6i size:%3i time:%3i ", freq, this_size, this_time);
	      print_gimple_stmt (dump_file, gsi_stmt (bsi), 0, 0);
	    }
	  this_time *= freq;
	  time += this_time;
	  size += this_size;
	  if (likely_eliminated_by_inlining_p (gsi_stmt (bsi)))
	    {
	      size_inlining_benefit += this_size;
	      time_inlining_benefit += this_time;
	      if (dump_file)
		fprintf (dump_file, "    Likely eliminated\n");
	    }
	  gcc_assert (time >= 0);
	  gcc_assert (size >= 0);
	}
    }
  time = (time + CGRAPH_FREQ_BASE / 2) / CGRAPH_FREQ_BASE;
  time_inlining_benefit = ((time_inlining_benefit + CGRAPH_FREQ_BASE / 2)
  			   / CGRAPH_FREQ_BASE);
  if (dump_file)
    {
      fprintf (dump_file, "Overall function body time: %i-%i size: %i-%i\n",
               (int)time, (int)time_inlining_benefit,
      	       size, size_inlining_benefit);
    }
  time_inlining_benefit += eni_time_weights.call_cost;
  size_inlining_benefit += eni_size_weights.call_cost;
  if (!VOID_TYPE_P (TREE_TYPE (funtype)))
    {
      int cost = estimate_move_cost (TREE_TYPE (funtype));
      time_inlining_benefit += cost;
      size_inlining_benefit += cost;
    }
  for (arg = DECL_ARGUMENTS (node->decl); arg; arg = TREE_CHAIN (arg))
    {
      int cost = estimate_move_cost (TREE_TYPE (arg));
      time_inlining_benefit += cost;
      size_inlining_benefit += cost;
    }
  if (time_inlining_benefit > MAX_TIME)
    time_inlining_benefit = MAX_TIME;
  if (time > MAX_TIME)
    time = MAX_TIME;
  inline_summary (node)->self_time = time;
  inline_summary (node)->self_size = size;
  if (dump_file)
    {
      fprintf (dump_file, "With function call overhead time: %i-%i size: %i-%i\n",
               (int)time, (int)time_inlining_benefit,
      	       size, size_inlining_benefit);
    }
  inline_summary (node)->time_inlining_benefit = time_inlining_benefit;
  inline_summary (node)->size_inlining_benefit = size_inlining_benefit;
}

/* Compute parameters of functions used by inliner.  */
unsigned int
compute_inline_parameters (struct cgraph_node *node)
{
  HOST_WIDE_INT self_stack_size;

  gcc_assert (!node->global.inlined_to);

  /* Estimate the stack size for the function.  But not at -O0
     because estimated_stack_frame_size is a quadratic problem.  */
  self_stack_size = optimize ? estimated_stack_frame_size () : 0;
  inline_summary (node)->estimated_self_stack_size = self_stack_size;
  node->global.estimated_stack_size = self_stack_size;
  node->global.stack_frame_offset = 0;

  /* Can this function be inlined at all?  */
  node->local.inlinable = tree_inlinable_function_p (current_function_decl);
  if (node->local.inlinable && !node->local.disregard_inline_limits)
    node->local.disregard_inline_limits
      = DECL_DISREGARD_INLINE_LIMITS (current_function_decl);
  estimate_function_body_sizes (node);
  /* Inlining characteristics are maintained by the cgraph_mark_inline.  */
  node->global.time = inline_summary (node)->self_time;
  node->global.size = inline_summary (node)->self_size;
  return 0;
}


/* Compute parameters of functions used by inliner using
   current_function_decl.  */
static unsigned int
compute_inline_parameters_for_current (void)
{
  compute_inline_parameters (cgraph_node (current_function_decl));
  return 0;
}

struct gimple_opt_pass pass_inline_parameters = 
{
 {
  GIMPLE_PASS,
  "inline_param",			/* name */
  NULL,					/* gate */
  compute_inline_parameters_for_current,/* execute */
  NULL,					/* sub */
  NULL,					/* next */
  0,					/* static_pass_number */
  TV_INLINE_HEURISTICS,			/* tv_id */
  0,	                                /* properties_required */
  PROP_cfg,				/* properties_provided */
  0,					/* properties_destroyed */
  0,					/* todo_flags_start */
  0					/* todo_flags_finish */
 }
};

/* This function performs intraprocedural analyzis in NODE that is required to
   inline indirect calls.  */
static void
inline_indirect_intraprocedural_analysis (struct cgraph_node *node)
{
  struct cgraph_edge *cs;

  if (!flag_ipa_cp)
    {
      ipa_initialize_node_params (node);
      ipa_detect_param_modifications (node);
    }
  ipa_analyze_params_uses (node);

  if (!flag_ipa_cp)
    for (cs = node->callees; cs; cs = cs->next_callee)
      {
	ipa_count_arguments (cs);
	ipa_compute_jump_functions (cs);
      }

  if (dump_file)
    {
      ipa_print_node_params (dump_file, node);
      ipa_print_node_jump_functions (dump_file, node);
    }
}

/* Note function body size.  */
static void
analyze_function (struct cgraph_node *node)
{
  push_cfun (DECL_STRUCT_FUNCTION (node->decl));
  current_function_decl = node->decl;

  compute_inline_parameters (node);
  if (flag_indirect_inlining)
    inline_indirect_intraprocedural_analysis (node);

  current_function_decl = NULL;
  pop_cfun ();
}

/* Called when new function is inserted to callgraph late.  */
static void
add_new_function (struct cgraph_node *node, void *data ATTRIBUTE_UNUSED)
{
  analyze_function (node);
}

/* Note function body size.  */
static void
inline_generate_summary (void)
{
  struct cgraph_node *node;

  function_insertion_hook_holder =
      cgraph_add_function_insertion_hook (&add_new_function, NULL);

  if (flag_indirect_inlining)
    {
      ipa_register_cgraph_hooks ();
      ipa_check_create_node_params ();
      ipa_check_create_edge_args ();
    }

  for (node = cgraph_nodes; node; node = node->next)
    if (node->analyzed)
      analyze_function (node);
  
  return;
}

/* Apply inline plan to function.  */
static unsigned int
inline_transform (struct cgraph_node *node)
{
  unsigned int todo = 0;
  struct cgraph_edge *e;

  /* We might need the body of this function so that we can expand
     it inline somewhere else.  */
  if (cgraph_preserve_function_body_p (node->decl))
    save_inline_function_body (node);

  for (e = node->callees; e; e = e->next_callee)
    if (!e->inline_failed || warn_inline)
      break;

  if (e)
    {
      timevar_push (TV_INTEGRATION);
      todo = optimize_inline_calls (current_function_decl);
      timevar_pop (TV_INTEGRATION);
    }

  cfun->after_inlining = true;
  cfun->always_inline_functions_inlined = true;

  return todo | execute_fixup_cfg ();
}

struct ipa_opt_pass pass_ipa_inline = 
{
 {
  IPA_PASS,
  "inline",				/* name */
  NULL,					/* gate */
  cgraph_decide_inlining,		/* execute */
  NULL,					/* sub */
  NULL,					/* next */
  0,					/* static_pass_number */
  TV_INLINE_HEURISTICS,			/* tv_id */
  0,	                                /* properties_required */
  PROP_cfg,				/* properties_provided */
  0,					/* properties_destroyed */
  TODO_remove_functions,		/* todo_flags_finish */
  TODO_dump_cgraph | TODO_dump_func
  | TODO_remove_functions		/* todo_flags_finish */
 },
 inline_generate_summary,		/* generate_summary */
 NULL,					/* write_summary */
 NULL,					/* read_summary */
 NULL,					/* function_read_summary */
 0,					/* TODOs */
 inline_transform,			/* function_transform */
 NULL,					/* variable_transform */
};


#include "gt-ipa-inline.h"<|MERGE_RESOLUTION|>--- conflicted
+++ resolved
@@ -1339,15 +1339,9 @@
 
 	 Also flattening needs to be done recursively.  */
 
-<<<<<<< HEAD
-  if ((mode == INLINE_ALL || always_inline)
-      && !cgraph_recursive_inlining_p (e->caller, e->callee, &e->inline_failed))
-    cgraph_decide_inlining_incrementally (e->callee, mode, depth + 1);
-=======
       if (mode == INLINE_ALL || always_inline)
 	cgraph_decide_inlining_incrementally (e->callee, mode, depth + 1);
     }
->>>>>>> 9b723564
   callee->aux = (void *)(size_t) callee_mode;
   return true;
 }

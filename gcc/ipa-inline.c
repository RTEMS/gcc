/* Inlining decision heuristics.
   Copyright (C) 2003, 2004, 2007, 2008, 2009, 2010
   Free Software Foundation, Inc.
   Contributed by Jan Hubicka

This file is part of GCC.

GCC is free software; you can redistribute it and/or modify it under
the terms of the GNU General Public License as published by the Free
Software Foundation; either version 3, or (at your option) any later
version.

GCC is distributed in the hope that it will be useful, but WITHOUT ANY
WARRANTY; without even the implied warranty of MERCHANTABILITY or
FITNESS FOR A PARTICULAR PURPOSE.  See the GNU General Public License
for more details.

You should have received a copy of the GNU General Public License
along with GCC; see the file COPYING3.  If not see
<http://www.gnu.org/licenses/>.  */

/*  Inlining decision heuristics

    We separate inlining decisions from the inliner itself and store it
    inside callgraph as so called inline plan.  Refer to cgraph.c
    documentation about particular representation of inline plans in the
    callgraph.

    There are three major parts of this file:

    cgraph_mark_inline_edge implementation

      This function allows to mark given call inline and performs necessary
      modifications of cgraph (production of the clones and updating overall
      statistics)

    inlining heuristics limits

      These functions allow to check that particular inlining is allowed
      by the limits specified by user (allowed function growth, overall unit
      growth and so on).

    inlining heuristics

      This is implementation of IPA pass aiming to get as much of benefit
      from inlining obeying the limits checked above.

      The implementation of particular heuristics is separated from
      the rest of code to make it easier to replace it with more complicated
      implementation in the future.  The rest of inlining code acts as a
      library aimed to modify the callgraph and verify that the parameters
      on code size growth fits.

      To mark given call inline, use cgraph_mark_inline function, the
      verification is performed by cgraph_default_inline_p and
      cgraph_check_inline_limits.

      The heuristics implements simple knapsack style algorithm ordering
      all functions by their "profitability" (estimated by code size growth)
      and inlining them in priority order.

      cgraph_decide_inlining implements heuristics taking whole callgraph
      into account, while cgraph_decide_inlining_incrementally considers
      only one function at a time and is used by early inliner.

   The inliner itself is split into several passes:

   pass_inline_parameters

     This pass computes local properties of functions that are used by inliner:
     estimated function body size, whether function is inlinable at all and
     stack frame consumption.

     Before executing any of inliner passes, this local pass has to be applied
     to each function in the callgraph (ie run as subpass of some earlier
     IPA pass).  The results are made out of date by any optimization applied
     on the function body.

   pass_early_inlining

     Simple local inlining pass inlining callees into current function.  This
     pass makes no global whole compilation unit analysis and this when allowed
     to do inlining expanding code size it might result in unbounded growth of
     whole unit.

     The pass is run during conversion into SSA form.  Only functions already
     converted into SSA form are inlined, so the conversion must happen in
     topological order on the callgraph (that is maintained by pass manager).
     The functions after inlining are early optimized so the early inliner sees
     unoptimized function itself, but all considered callees are already
     optimized allowing it to unfold abstraction penalty on C++ effectively and
     cheaply.

   pass_ipa_inline

     This is the main pass implementing simple greedy algorithm to do inlining
     of small functions that results in overall growth of compilation unit and
     inlining of functions called once.  The pass compute just so called inline
     plan (representation of inlining to be done in callgraph) and unlike early
     inlining it is not performing the inlining itself.
 */

#include "config.h"
#include "system.h"
#include "coretypes.h"
#include "tm.h"
#include "tree.h"
#include "tree-inline.h"
#include "langhooks.h"
#include "flags.h"
#include "cgraph.h"
#include "diagnostic.h"
#include "gimple-pretty-print.h"
#include "timevar.h"
#include "params.h"
#include "fibheap.h"
#include "intl.h"
#include "tree-pass.h"
#include "hashtab.h"
#include "coverage.h"
#include "ggc.h"
#include "tree-flow.h"
#include "rtl.h"
#include "ipa-prop.h"
#include "except.h"

#define MAX_TIME 1000000000

/* Mode incremental inliner operate on:

   In ALWAYS_INLINE only functions marked
   always_inline are inlined.  This mode is used after detecting cycle during
   flattening.

   In SIZE mode, only functions that reduce function body size after inlining
   are inlined, this is used during early inlining.

   in ALL mode, everything is inlined.  This is used during flattening.  */
enum inlining_mode {
  INLINE_NONE = 0,
  INLINE_ALWAYS_INLINE,
  INLINE_SIZE_NORECURSIVE,
  INLINE_SIZE,
  INLINE_ALL
};

static bool
cgraph_decide_inlining_incrementally (struct cgraph_node *, enum inlining_mode);
static void cgraph_flatten (struct cgraph_node *node);


/* Statistics we collect about inlining algorithm.  */
static int ncalls_inlined;
static int nfunctions_inlined;
static int overall_size;
static gcov_type max_count, max_benefit;

/* Holders of ipa cgraph hooks: */
static struct cgraph_node_hook_list *function_insertion_hook_holder;

static inline struct inline_summary *
inline_summary (struct cgraph_node *node)
{
  return &node->local.inline_summary;
}

/* Estimate self time of the function after inlining WHAT into TO.  */

static int
cgraph_estimate_time_after_inlining (int frequency, struct cgraph_node *to,
				     struct cgraph_node *what)
{
  gcov_type time = (((gcov_type)what->global.time
		     - inline_summary (what)->time_inlining_benefit)
  		    * frequency + CGRAPH_FREQ_BASE / 2) / CGRAPH_FREQ_BASE
		    + to->global.time;
  if (time < 0)
    time = 0;
  if (time > MAX_TIME)
    time = MAX_TIME;
  return time;
}

<<<<<<< HEAD
/* Estimate self time of the function after inlining WHAT into TO.  */

static inline int
cgraph_estimate_size_after_inlining (int times, struct cgraph_node *to,
				     struct cgraph_node *what)
{
  int size = ((what->global.size - inline_summary (what)->size_inlining_benefit)
	      * times + to->global.size);
=======
/* Estimate self size of the function after inlining WHAT into TO.  */

static inline int
cgraph_estimate_size_after_inlining (struct cgraph_node *to,
				     struct cgraph_node *what)
{
  int size = ((what->global.size - inline_summary (what)->size_inlining_benefit)
	      + to->global.size);
>>>>>>> 03d20231
  gcc_assert (size >= 0);
  return size;
}

/* Scale frequency of NODE edges by FREQ_SCALE and increase loop nest
   by NEST.  */

static void
update_noncloned_frequencies (struct cgraph_node *node,
			      int freq_scale, int nest)
{
  struct cgraph_edge *e;

  /* We do not want to ignore high loop nest after freq drops to 0.  */
  if (!freq_scale)
    freq_scale = 1;
  for (e = node->callees; e; e = e->next_callee)
    {
      e->loop_nest += nest;
      e->frequency = e->frequency * (gcov_type) freq_scale / CGRAPH_FREQ_BASE;
      if (e->frequency > CGRAPH_FREQ_MAX)
        e->frequency = CGRAPH_FREQ_MAX;
      if (!e->inline_failed)
        update_noncloned_frequencies (e->callee, freq_scale, nest);
    }
}

/* E is expected to be an edge being inlined.  Clone destination node of
   the edge and redirect it to the new clone.
   DUPLICATE is used for bookkeeping on whether we are actually creating new
   clones or re-using node originally representing out-of-line function call.
   */
void
cgraph_clone_inlined_nodes (struct cgraph_edge *e, bool duplicate,
			    bool update_original)
{
  HOST_WIDE_INT peak;

  if (duplicate)
    {
      /* We may eliminate the need for out-of-line copy to be output.
	 In that case just go ahead and re-use it.  */
      if (!e->callee->callers->next_caller
<<<<<<< HEAD
	  && cgraph_can_remove_if_no_direct_calls_p (e->callee)
=======
	  /* Recursive inlining never wants the master clone to be overwritten.  */
	  && update_original
	  /* FIXME: When address is taken of DECL_EXTERNAL function we still can remove its
	     offline copy, but we would need to keep unanalyzed node in the callgraph so
	     references can point to it.  */
	  && !e->callee->address_taken
	  && cgraph_can_remove_if_no_direct_calls_p (e->callee)
	  /* Inlining might enable more devirtualizing, so we want to remove
	     those only after all devirtualizable virtual calls are processed.
	     Lacking may edges in callgraph we just preserve them post
	     inlining.  */
	  && (!DECL_VIRTUAL_P (e->callee->decl)
	      || (!DECL_COMDAT (e->callee->decl) && !DECL_EXTERNAL (e->callee->decl)))
>>>>>>> 03d20231
	  /* Don't reuse if more than one function shares a comdat group.
	     If the other function(s) are needed, we need to emit even
	     this function out of line.  */
	  && !e->callee->same_comdat_group
	  && !cgraph_new_nodes)
	{
	  gcc_assert (!e->callee->global.inlined_to);
<<<<<<< HEAD
	  if (e->callee->analyzed)
=======
	  if (e->callee->analyzed && !DECL_EXTERNAL (e->callee->decl))
>>>>>>> 03d20231
	    {
	      overall_size -= e->callee->global.size;
	      nfunctions_inlined++;
	    }
	  duplicate = false;
	  e->callee->local.externally_visible = false;
          update_noncloned_frequencies (e->callee, e->frequency, e->loop_nest);
	}
      else
	{
	  struct cgraph_node *n;
	  n = cgraph_clone_node (e->callee, e->callee->decl,
				 e->count, e->frequency, e->loop_nest,
				 update_original, NULL);
	  cgraph_redirect_edge_callee (e, n);
	}
    }

  if (e->caller->global.inlined_to)
    e->callee->global.inlined_to = e->caller->global.inlined_to;
  else
    e->callee->global.inlined_to = e->caller;
  e->callee->global.stack_frame_offset
    = e->caller->global.stack_frame_offset
      + inline_summary (e->caller)->estimated_self_stack_size;
  peak = e->callee->global.stack_frame_offset
      + inline_summary (e->callee)->estimated_self_stack_size;
  if (e->callee->global.inlined_to->global.estimated_stack_size < peak)
    e->callee->global.inlined_to->global.estimated_stack_size = peak;
  cgraph_propagate_frequency (e->callee);

  /* Recursively clone all bodies.  */
  for (e = e->callee->callees; e; e = e->next_callee)
    if (!e->inline_failed)
      cgraph_clone_inlined_nodes (e, duplicate, update_original);
}

/* Mark edge E as inlined and update callgraph accordingly.  UPDATE_ORIGINAL
   specify whether profile of original function should be updated.  If any new
   indirect edges are discovered in the process, add them to NEW_EDGES, unless
   it is NULL.  Return true iff any new callgraph edges were discovered as a
   result of inlining.  */

static bool
cgraph_mark_inline_edge (struct cgraph_edge *e, bool update_original,
			 VEC (cgraph_edge_p, heap) **new_edges)
{
  int old_size = 0, new_size = 0;
  struct cgraph_node *to = NULL, *what;
  struct cgraph_edge *curr = e;
  int freq;

<<<<<<< HEAD
  gcc_assert (e->inline_failed);
=======
  /* Don't inline inlined edges.  */
  gcc_assert (e->inline_failed);
  /* Don't even think of inlining inline clone.  */
  gcc_assert (!e->callee->global.inlined_to);

>>>>>>> 03d20231
  e->inline_failed = CIF_OK;
  DECL_POSSIBLY_INLINED (e->callee->decl) = true;

  cgraph_clone_inlined_nodes (e, true, update_original);

  what = e->callee;

  freq = e->frequency;
  /* Now update size of caller and all functions caller is inlined into.  */
  for (;e && !e->inline_failed; e = e->caller->callers)
    {
      to = e->caller;
      old_size = e->caller->global.size;
<<<<<<< HEAD
      new_size = cgraph_estimate_size_after_inlining (1, to, what);
=======
      new_size = cgraph_estimate_size_after_inlining (to, what);
>>>>>>> 03d20231
      to->global.size = new_size;
      to->global.time = cgraph_estimate_time_after_inlining (freq, to, what);
    }
  gcc_assert (what->global.inlined_to == to);
  if (new_size > old_size)
    overall_size += new_size - old_size;
  ncalls_inlined++;

  /* FIXME: We should remove the optimize check after we ensure we never run
     IPA passes when not optimizing.  */
  if (flag_indirect_inlining && optimize)
    return ipa_propagate_indirect_call_infos (curr, new_edges);
  else
    return false;
}

<<<<<<< HEAD
/* Mark all calls of EDGE->CALLEE inlined into EDGE->CALLER.  */

static void
cgraph_mark_inline (struct cgraph_edge *edge)
{
  struct cgraph_node *to = edge->caller;
  struct cgraph_node *what = edge->callee;
  struct cgraph_edge *e, *next;

  gcc_assert (!edge->call_stmt_cannot_inline_p);
  /* Look for all calls, mark them inline and clone recursively
     all inlined functions.  */
  for (e = what->callers; e; e = next)
    {
      next = e->next_caller;
      if (e->caller == to && e->inline_failed)
	{
          cgraph_mark_inline_edge (e, true, NULL);
	  if (e == edge)
	    edge = next;
	}
    }
}

=======
>>>>>>> 03d20231
/* Estimate the growth caused by inlining NODE into all callees.  */

static int
cgraph_estimate_growth (struct cgraph_node *node)
{
  int growth = 0;
  struct cgraph_edge *e;
  bool self_recursive = false;

  if (node->global.estimated_growth != INT_MIN)
    return node->global.estimated_growth;

  for (e = node->callers; e; e = e->next_caller)
    {
      if (e->caller == node)
        self_recursive = true;
      if (e->inline_failed)
<<<<<<< HEAD
	growth += (cgraph_estimate_size_after_inlining (1, e->caller, node)
=======
	growth += (cgraph_estimate_size_after_inlining (e->caller, node)
>>>>>>> 03d20231
		   - e->caller->global.size);
    }

  /* ??? Wrong for non-trivially self recursive functions or cases where
     we decide to not inline for different reasons, but it is not big deal
     as in that case we will keep the body around, but we will also avoid
     some inlining.  */
<<<<<<< HEAD
  if (cgraph_only_called_directly_p (node)
      && !DECL_EXTERNAL (node->decl) && !self_recursive)
    growth -= node->global.size;
=======
  if (cgraph_will_be_removed_from_program_if_no_direct_calls (node)
      && !DECL_EXTERNAL (node->decl) && !self_recursive)
    growth -= node->global.size;
  /* COMDAT functions are very often not shared across multiple units since they
     come from various template instantiations.  Take this into account.  */
  else  if (DECL_COMDAT (node->decl) && !self_recursive
	    && cgraph_can_remove_if_no_direct_calls_p (node))
    growth -= (node->global.size
	       * (100 - PARAM_VALUE (PARAM_COMDAT_SHARING_PROBABILITY)) + 50) / 100;
>>>>>>> 03d20231

  node->global.estimated_growth = growth;
  return growth;
}

/* Return false when inlining WHAT into TO is not good idea
   as it would cause too large growth of function bodies.
   When ONE_ONLY is true, assume that only one call site is going
   to be inlined, otherwise figure out how many call sites in
   TO calls WHAT and verify that all can be inlined.
   */

static bool
cgraph_check_inline_limits (struct cgraph_node *to, struct cgraph_node *what,
<<<<<<< HEAD
			    cgraph_inline_failed_t *reason, bool one_only)
=======
			    cgraph_inline_failed_t *reason)
>>>>>>> 03d20231
{
  int newsize;
  int limit;
  HOST_WIDE_INT stack_size_limit, inlined_stack;

  if (to->global.inlined_to)
    to = to->global.inlined_to;

  /* When inlining large function body called once into small function,
     take the inlined function as base for limiting the growth.  */
  if (inline_summary (to)->self_size > inline_summary(what)->self_size)
    limit = inline_summary (to)->self_size;
  else
    limit = inline_summary (what)->self_size;

  limit += limit * PARAM_VALUE (PARAM_LARGE_FUNCTION_GROWTH) / 100;

  /* Check the size after inlining against the function limits.  But allow
     the function to shrink if it went over the limits by forced inlining.  */
<<<<<<< HEAD
  newsize = cgraph_estimate_size_after_inlining (times, to, what);
=======
  newsize = cgraph_estimate_size_after_inlining (to, what);
>>>>>>> 03d20231
  if (newsize >= to->global.size
      && newsize > PARAM_VALUE (PARAM_LARGE_FUNCTION_INSNS)
      && newsize > limit)
    {
      if (reason)
        *reason = CIF_LARGE_FUNCTION_GROWTH_LIMIT;
      return false;
    }

  stack_size_limit = inline_summary (to)->estimated_self_stack_size;

  stack_size_limit += stack_size_limit * PARAM_VALUE (PARAM_STACK_FRAME_GROWTH) / 100;

  inlined_stack = (to->global.stack_frame_offset
		   + inline_summary (to)->estimated_self_stack_size
		   + what->global.estimated_stack_size);
  if (inlined_stack  > stack_size_limit
      && inlined_stack > PARAM_VALUE (PARAM_LARGE_STACK_FRAME))
    {
      if (reason)
        *reason = CIF_LARGE_STACK_FRAME_GROWTH_LIMIT;
      return false;
    }
  return true;
}

/* Return true when function N is small enough to be inlined.  */

static bool
cgraph_default_inline_p (struct cgraph_node *n, cgraph_inline_failed_t *reason)
{
  tree decl = n->decl;

  if (n->local.disregard_inline_limits)
    return true;

  if (!flag_inline_small_functions && !DECL_DECLARED_INLINE_P (decl))
    {
      if (reason)
	*reason = CIF_FUNCTION_NOT_INLINE_CANDIDATE;
      return false;
    }
<<<<<<< HEAD

  if (!n->analyzed)
    {
      if (reason)
	*reason = CIF_BODY_NOT_AVAILABLE;
=======
  if (!n->analyzed)
    {
      if (reason)
	*reason = CIF_BODY_NOT_AVAILABLE;
      return false;
    }
  if (cgraph_function_body_availability (n) <= AVAIL_OVERWRITABLE)
    {
      if (reason)
	*reason = CIF_OVERWRITABLE;
>>>>>>> 03d20231
      return false;
    }


  if (DECL_DECLARED_INLINE_P (decl))
    {
      if (n->global.size >= MAX_INLINE_INSNS_SINGLE)
	{
	  if (reason)
	    *reason = CIF_MAX_INLINE_INSNS_SINGLE_LIMIT;
	  return false;
	}
    }
  else
    {
      if (n->global.size >= MAX_INLINE_INSNS_AUTO)
	{
	  if (reason)
	    *reason = CIF_MAX_INLINE_INSNS_AUTO_LIMIT;
	  return false;
	}
    }

  return true;
}

/* Return true when inlining WHAT would create recursive inlining.
   We call recursive inlining all cases where same function appears more than
   once in the single recursion nest path in the inline graph.  */

static inline bool
cgraph_recursive_inlining_p (struct cgraph_node *to,
			     struct cgraph_node *what,
			     cgraph_inline_failed_t *reason)
{
  bool recursive;
  if (to->global.inlined_to)
    recursive = what->decl == to->global.inlined_to->decl;
  else
    recursive = what->decl == to->decl;
  /* Marking recursive function inline has sane semantic and thus we should
     not warn on it.  */
  if (recursive && reason)
    *reason = (what->local.disregard_inline_limits
	       ? CIF_RECURSIVE_INLINING : CIF_UNSPECIFIED);
  return recursive;
}

/* A cost model driving the inlining heuristics in a way so the edges with
   smallest badness are inlined first.  After each inlining is performed
   the costs of all caller edges of nodes affected are recomputed so the
   metrics may accurately depend on values such as number of inlinable callers
   of the function or function body size.  */

static int
cgraph_edge_badness (struct cgraph_edge *edge, bool dump)
{
  gcov_type badness;
  int growth =
<<<<<<< HEAD
    (cgraph_estimate_size_after_inlining (1, edge->caller, edge->callee)
=======
    (cgraph_estimate_size_after_inlining (edge->caller, edge->callee)
>>>>>>> 03d20231
     - edge->caller->global.size);

  if (edge->callee->local.disregard_inline_limits)
    return INT_MIN;

  if (dump)
    {
<<<<<<< HEAD
      fprintf (dump_file, "    Badness calculcation for %s -> %s\n",
=======
      fprintf (dump_file, "    Badness calculation for %s -> %s\n",
>>>>>>> 03d20231
	       cgraph_node_name (edge->caller),
	       cgraph_node_name (edge->callee));
      fprintf (dump_file, "      growth %i, time %i-%i, size %i-%i\n",
	       growth,
	       edge->callee->global.time,
	       inline_summary (edge->callee)->time_inlining_benefit,
	       edge->callee->global.size,
	       inline_summary (edge->callee)->size_inlining_benefit);
    }

  /* Always prefer inlining saving code size.  */
  if (growth <= 0)
    {
      badness = INT_MIN - growth;
      if (dump)
	fprintf (dump_file, "      %i: Growth %i < 0\n", (int) badness,
		 growth);
    }

  /* When profiling is available, base priorities -(#calls / growth).
     So we optimize for overall number of "executed" inlined calls.  */
  else if (max_count)
    {
      badness =
	((int)
	 ((double) edge->count * INT_MIN / max_count / (max_benefit + 1)) *
	 (inline_summary (edge->callee)->time_inlining_benefit + 1)) / growth;
      if (dump)
	{
	  fprintf (dump_file,
		   "      %i (relative %f): profile info. Relative count %f"
		   " * Relative benefit %f\n",
		   (int) badness, (double) badness / INT_MIN,
		   (double) edge->count / max_count,
		   (double) (inline_summary (edge->callee)->
			     time_inlining_benefit + 1) / (max_benefit + 1));
	}
    }

  /* When function local profile is available, base priorities on
     growth / frequency, so we optimize for overall frequency of inlined
     calls.  This is not too accurate since while the call might be frequent
     within function, the function itself is infrequent.

     Other objective to optimize for is number of different calls inlined.
     We add the estimated growth after inlining all functions to bias the
     priorities slightly in this direction (so fewer times called functions
     of the same size gets priority).  */
  else if (flag_guess_branch_prob)
    {
      int div = edge->frequency * 100 / CGRAPH_FREQ_BASE + 1;
      int benefitperc;
      int growth_for_all;
      badness = growth * 10000;
      benefitperc =
	MIN (100 * inline_summary (edge->callee)->time_inlining_benefit /
	     (edge->callee->global.time + 1) +1, 100);
      div *= benefitperc;


      /* Decrease badness if call is nested.  */
      /* Compress the range so we don't overflow.  */
      if (div > 10000)
	div = 10000 + ceil_log2 (div) - 8;
      if (div < 1)
	div = 1;
      if (badness > 0)
	badness /= div;
      growth_for_all = cgraph_estimate_growth (edge->callee);
      badness += growth_for_all;
      if (badness > INT_MAX)
	badness = INT_MAX;
      if (dump)
	{
	  fprintf (dump_file,
		   "      %i: guessed profile. frequency %i, overall growth %i,"
		   " benefit %i%%, divisor %i\n",
		   (int) badness, edge->frequency, growth_for_all, benefitperc, div);
	}
    }
  /* When function local profile is not available or it does not give
     useful information (ie frequency is zero), base the cost on
     loop nest and overall size growth, so we optimize for overall number
     of functions fully inlined in program.  */
  else
    {
      int nest = MIN (edge->loop_nest, 8);
      badness = cgraph_estimate_growth (edge->callee) * 256;

      /* Decrease badness if call is nested.  */
      if (badness > 0)
	badness >>= nest;
      else
	{
	  badness <<= nest;
	}
      if (dump)
	fprintf (dump_file, "      %i: no profile. nest %i\n", (int) badness,
		 nest);
    }

  /* Ensure that we did not overflow in all the fixed point math above.  */
  gcc_assert (badness >= INT_MIN);
  gcc_assert (badness <= INT_MAX - 1);
  /* Make recursive inlining happen always after other inlining is done.  */
  if (cgraph_recursive_inlining_p (edge->caller, edge->callee, NULL))
    return badness + 1;
  else
    return badness;
}

/* Recompute badness of EDGE and update its key in HEAP if needed.  */
static void
update_edge_key (fibheap_t heap, struct cgraph_edge *edge)
{
  int badness = cgraph_edge_badness (edge, false);
  if (edge->aux)
    {
      fibnode_t n = (fibnode_t) edge->aux;
      gcc_checking_assert (n->data == edge);

      /* fibheap_replace_key only decrease the keys.
	 When we increase the key we do not update heap
	 and instead re-insert the element once it becomes
	 a minimum of heap.  */
      if (badness < n->key)
	{
	  fibheap_replace_key (heap, n, badness);
	  gcc_checking_assert (n->key == badness);
	}
    }
  else
    edge->aux = fibheap_insert (heap, badness, edge);
}

/* Recompute heap nodes for each of caller edge.  */

static void
update_caller_keys (fibheap_t heap, struct cgraph_node *node,
		    bitmap updated_nodes)
{
  struct cgraph_edge *edge;
  cgraph_inline_failed_t failed_reason;

  if (!node->local.inlinable
<<<<<<< HEAD
=======
      || cgraph_function_body_availability (node) <= AVAIL_OVERWRITABLE
>>>>>>> 03d20231
      || node->global.inlined_to)
    return;
  if (!bitmap_set_bit (updated_nodes, node->uid))
    return;
  node->global.estimated_growth = INT_MIN;

  /* See if there is something to do.  */
  for (edge = node->callers; edge; edge = edge->next_caller)
    if (edge->inline_failed)
      break;
  if (!edge)
    return;
  /* See if there is something to do.  */
  for (edge = node->callers; edge; edge = edge->next_caller)
    if (edge->inline_failed)
      break;
  if (!edge)
    return;
  /* Prune out edges we won't inline into anymore.  */
  if (!cgraph_default_inline_p (node, &failed_reason))
    {
      for (; edge; edge = edge->next_caller)
	if (edge->aux)
	  {
	    fibheap_delete_node (heap, (fibnode_t) edge->aux);
	    edge->aux = NULL;
	    if (edge->inline_failed)
	      edge->inline_failed = failed_reason;
	  }
      return;
    }

  for (; edge; edge = edge->next_caller)
    if (edge->inline_failed)
      update_edge_key (heap, edge);
}

/* Recompute heap nodes for each uninlined call.
   This is used when we know that edge badnesses are going only to increase
   (we introduced new call site) and thus all we need is to insert newly
   created edges into heap.  */

static void
update_callee_keys (fibheap_t heap, struct cgraph_node *node,
		    bitmap updated_nodes)
{
  struct cgraph_edge *e = node->callees;
  node->global.estimated_growth = INT_MIN;

  if (!e)
    return;
  while (true)
    if (!e->inline_failed && e->callee->callees)
      e = e->callee->callees;
    else
      {
<<<<<<< HEAD
	int badness = cgraph_edge_badness (edge, false);
	if (edge->aux)
	  {
	    fibnode_t n = (fibnode_t) edge->aux;
	    gcc_assert (n->data == edge);
	    if (n->key == badness)
	      continue;

	    /* fibheap_replace_key only decrease the keys.
	       When we increase the key we do not update heap
	       and instead re-insert the element once it becomes
	       a minium of heap.  */
	    if (badness < n->key)
	      {
		fibheap_replace_key (heap, n, badness);
		gcc_assert (n->key == badness);
	        continue;
	      }
	  }
	else
	  edge->aux = fibheap_insert (heap, badness, edge);
=======
	if (e->inline_failed
	    && e->callee->local.inlinable
	    && cgraph_function_body_availability (e->callee) >= AVAIL_AVAILABLE
	    && !bitmap_bit_p (updated_nodes, e->callee->uid))
	  {
	    node->global.estimated_growth = INT_MIN;
	    /* If function becomes uninlinable, we need to remove it from the heap.  */
	    if (!cgraph_default_inline_p (e->callee, &e->inline_failed))
	      update_caller_keys (heap, e->callee, updated_nodes);
	    else
	    /* Otherwise update just edge E.  */
	      update_edge_key (heap, e);
	  }
	if (e->next_callee)
	  e = e->next_callee;
	else
	  {
	    do
	      {
		if (e->caller == node)
		  return;
		e = e->caller->callers;
	      }
	    while (!e->next_callee);
	    e = e->next_callee;
	  }
>>>>>>> 03d20231
      }
}

/* Recompute heap nodes for each of caller edges of each of callees.
   Walk recursively into all inline clones.  */

static void
update_all_callee_keys (fibheap_t heap, struct cgraph_node *node,
			bitmap updated_nodes)
{
  struct cgraph_edge *e = node->callees;
  node->global.estimated_growth = INT_MIN;

  if (!e)
    return;
  while (true)
    if (!e->inline_failed && e->callee->callees)
      e = e->callee->callees;
    else
      {
	if (e->inline_failed)
	  update_caller_keys (heap, e->callee, updated_nodes);
	if (e->next_callee)
	  e = e->next_callee;
	else
	  {
	    do
	      {
		if (e->caller == node)
		  return;
		e = e->caller->callers;
	      }
	    while (!e->next_callee);
	    e = e->next_callee;
	  }
      }
}

/* Enqueue all recursive calls from NODE into priority queue depending on
   how likely we want to recursively inline the call.  */

static void
lookup_recursive_calls (struct cgraph_node *node, struct cgraph_node *where,
			fibheap_t heap)
{
  static int priority;
  struct cgraph_edge *e;
  for (e = where->callees; e; e = e->next_callee)
    if (e->callee == node)
      {
	/* When profile feedback is available, prioritize by expected number
	   of calls.  Without profile feedback we maintain simple queue
	   to order candidates via recursive depths.  */
        fibheap_insert (heap,
			!max_count ? priority++
		        : -(e->count / ((max_count + (1<<24) - 1) / (1<<24))),
		        e);
      }
  for (e = where->callees; e; e = e->next_callee)
    if (!e->inline_failed)
      lookup_recursive_calls (node, e->callee, heap);
}

/* Decide on recursive inlining: in the case function has recursive calls,
   inline until body size reaches given argument.  If any new indirect edges
   are discovered in the process, add them to *NEW_EDGES, unless NEW_EDGES
   is NULL.  */

static bool
cgraph_decide_recursive_inlining (struct cgraph_node *node,
				  VEC (cgraph_edge_p, heap) **new_edges)
{
  int limit = PARAM_VALUE (PARAM_MAX_INLINE_INSNS_RECURSIVE_AUTO);
  int max_depth = PARAM_VALUE (PARAM_MAX_INLINE_RECURSIVE_DEPTH_AUTO);
  int probability = PARAM_VALUE (PARAM_MIN_INLINE_RECURSIVE_PROBABILITY);
  fibheap_t heap;
  struct cgraph_edge *e;
  struct cgraph_node *master_clone, *next;
  int depth = 0;
  int n = 0;

  /* It does not make sense to recursively inline always-inline functions
     as we are going to sorry() on the remaining calls anyway.  */
  if (node->local.disregard_inline_limits
      && lookup_attribute ("always_inline", DECL_ATTRIBUTES (node->decl)))
    return false;

  if (optimize_function_for_size_p (DECL_STRUCT_FUNCTION (node->decl))
      || (!flag_inline_functions && !DECL_DECLARED_INLINE_P (node->decl)))
    return false;

  if (DECL_DECLARED_INLINE_P (node->decl))
    {
      limit = PARAM_VALUE (PARAM_MAX_INLINE_INSNS_RECURSIVE);
      max_depth = PARAM_VALUE (PARAM_MAX_INLINE_RECURSIVE_DEPTH);
    }

  /* Make sure that function is small enough to be considered for inlining.  */
  if (!max_depth
      || cgraph_estimate_size_after_inlining (node, node)  >= limit)
    return false;
  heap = fibheap_new ();
  lookup_recursive_calls (node, node, heap);
  if (fibheap_empty (heap))
    {
      fibheap_delete (heap);
      return false;
    }

  if (dump_file)
    fprintf (dump_file,
	     "  Performing recursive inlining on %s\n",
	     cgraph_node_name (node));

  /* We need original clone to copy around.  */
  master_clone = cgraph_clone_node (node, node->decl,
				    node->count, CGRAPH_FREQ_BASE, 1,
  				    false, NULL);
<<<<<<< HEAD
  master_clone->needed = true;
=======
>>>>>>> 03d20231
  for (e = master_clone->callees; e; e = e->next_callee)
    if (!e->inline_failed)
      cgraph_clone_inlined_nodes (e, true, false);

  /* Do the inlining and update list of recursive call during process.  */
  while (!fibheap_empty (heap)
	 && (cgraph_estimate_size_after_inlining (node, master_clone)
	     <= limit))
    {
      struct cgraph_edge *curr
	= (struct cgraph_edge *) fibheap_extract_min (heap);
      struct cgraph_node *cnode;

      depth = 1;
      for (cnode = curr->caller;
	   cnode->global.inlined_to; cnode = cnode->callers->caller)
	if (node->decl == curr->callee->decl)
	  depth++;
      if (depth > max_depth)
	{
          if (dump_file)
	    fprintf (dump_file,
		     "   maximal depth reached\n");
	  continue;
	}

      if (max_count)
	{
          if (!cgraph_maybe_hot_edge_p (curr))
	    {
	      if (dump_file)
		fprintf (dump_file, "   Not inlining cold call\n");
	      continue;
	    }
          if (curr->count * 100 / node->count < probability)
	    {
	      if (dump_file)
		fprintf (dump_file,
			 "   Probability of edge is too small\n");
	      continue;
	    }
	}

      if (dump_file)
	{
	  fprintf (dump_file,
		   "   Inlining call of depth %i", depth);
	  if (node->count)
	    {
	      fprintf (dump_file, " called approx. %.2f times per call",
		       (double)curr->count / node->count);
	    }
	  fprintf (dump_file, "\n");
	}
      cgraph_redirect_edge_callee (curr, master_clone);
      cgraph_mark_inline_edge (curr, false, new_edges);
      lookup_recursive_calls (node, curr->callee, heap);
      n++;
    }
  if (!fibheap_empty (heap) && dump_file)
    fprintf (dump_file, "    Recursive inlining growth limit met.\n");

  fibheap_delete (heap);
  if (dump_file)
    fprintf (dump_file,
	     "\n   Inlined %i times, body grown from size %i to %i, time %i to %i\n", n,
	     master_clone->global.size, node->global.size,
	     master_clone->global.time, node->global.time);

  /* Remove master clone we used for inlining.  We rely that clones inlined
     into master clone gets queued just before master clone so we don't
     need recursion.  */
  for (node = cgraph_nodes; node != master_clone;
       node = next)
    {
      next = node->next;
      if (node->global.inlined_to == master_clone)
	cgraph_remove_node (node);
    }
  cgraph_remove_node (master_clone);
  /* FIXME: Recursive inlining actually reduces number of calls of the
     function.  At this place we should probably walk the function and
     inline clones and compensate the counts accordingly.  This probably
     doesn't matter much in practice.  */
  return n > 0;
}

/* Set inline_failed for all callers of given function to REASON.  */

static void
cgraph_set_inline_failed (struct cgraph_node *node,
			  cgraph_inline_failed_t reason)
{
  struct cgraph_edge *e;

  if (dump_file)
    fprintf (dump_file, "Inlining failed: %s\n",
	     cgraph_inline_failed_string (reason));
  for (e = node->callers; e; e = e->next_caller)
    if (e->inline_failed)
      e->inline_failed = reason;
}

/* Given whole compilation unit estimate of INSNS, compute how large we can
   allow the unit to grow.  */
static int
compute_max_insns (int insns)
{
  int max_insns = insns;
  if (max_insns < PARAM_VALUE (PARAM_LARGE_UNIT_INSNS))
    max_insns = PARAM_VALUE (PARAM_LARGE_UNIT_INSNS);

  return ((HOST_WIDEST_INT) max_insns
	  * (100 + PARAM_VALUE (PARAM_INLINE_UNIT_GROWTH)) / 100);
}

/* Compute badness of all edges in NEW_EDGES and add them to the HEAP.  */
static void
add_new_edges_to_heap (fibheap_t heap, VEC (cgraph_edge_p, heap) *new_edges)
{
  while (VEC_length (cgraph_edge_p, new_edges) > 0)
    {
      struct cgraph_edge *edge = VEC_pop (cgraph_edge_p, new_edges);

      gcc_assert (!edge->aux);
      if (edge->callee->local.inlinable
<<<<<<< HEAD
=======
	  && edge->inline_failed
>>>>>>> 03d20231
	  && cgraph_default_inline_p (edge->callee, &edge->inline_failed))
        edge->aux = fibheap_insert (heap, cgraph_edge_badness (edge, false), edge);
    }
}


/* We use greedy algorithm for inlining of small functions:
   All inline candidates are put into prioritized heap based on estimated
   growth of the overall number of instructions and then update the estimates.

   INLINED and INLINED_CALLEES are just pointers to arrays large enough
   to be passed to cgraph_inlined_into and cgraph_inlined_callees.  */

static void
cgraph_decide_inlining_of_small_functions (void)
{
  struct cgraph_node *node;
  struct cgraph_edge *edge;
  cgraph_inline_failed_t failed_reason;
  fibheap_t heap = fibheap_new ();
  bitmap updated_nodes = BITMAP_ALLOC (NULL);
  int min_size, max_size;
  VEC (cgraph_edge_p, heap) *new_indirect_edges = NULL;

  if (flag_indirect_inlining)
    new_indirect_edges = VEC_alloc (cgraph_edge_p, heap, 8);

  if (dump_file)
    fprintf (dump_file, "\nDeciding on smaller functions:\n");

  /* Put all inline candidates into the heap.  */

  for (node = cgraph_nodes; node; node = node->next)
    {
      if (!node->local.inlinable || !node->callers)
	continue;
      if (dump_file)
	fprintf (dump_file, "Considering inline candidate %s.\n", cgraph_node_name (node));

      node->global.estimated_growth = INT_MIN;
      if (!cgraph_default_inline_p (node, &failed_reason))
	{
	  cgraph_set_inline_failed (node, failed_reason);
	  continue;
	}

      for (edge = node->callers; edge; edge = edge->next_caller)
	if (edge->inline_failed)
	  {
	    gcc_assert (!edge->aux);
	    edge->aux = fibheap_insert (heap, cgraph_edge_badness (edge, false), edge);
	  }
    }

  max_size = compute_max_insns (overall_size);
  min_size = overall_size;

  while (overall_size <= max_size
	 && !fibheap_empty (heap))
    {
      int old_size = overall_size;
      struct cgraph_node *where, *callee;
      int badness = fibheap_min_key (heap);
      int current_badness;
      int growth;
      cgraph_inline_failed_t not_good = CIF_OK;

      edge = (struct cgraph_edge *) fibheap_extract_min (heap);
      gcc_assert (edge->aux);
      edge->aux = NULL;
      if (!edge->inline_failed)
	continue;

      /* When updating the edge costs, we only decrease badness in the keys.
	 When the badness increase, we keep the heap as it is and re-insert
	 key now.  */
      current_badness = cgraph_edge_badness (edge, false);
      gcc_assert (current_badness >= badness);
      if (current_badness != badness)
	{
	  edge->aux = fibheap_insert (heap, current_badness, edge);
	  continue;
	}
      
      callee = edge->callee;

<<<<<<< HEAD
      growth = (cgraph_estimate_size_after_inlining (1, edge->caller, edge->callee)
=======
      growth = (cgraph_estimate_size_after_inlining (edge->caller, edge->callee)
>>>>>>> 03d20231
		- edge->caller->global.size);

      if (dump_file)
	{
	  fprintf (dump_file,
		   "\nConsidering %s with %i size\n",
		   cgraph_node_name (edge->callee),
		   edge->callee->global.size);
	  fprintf (dump_file,
		   " to be inlined into %s in %s:%i\n"
		   " Estimated growth after inlined into all callees is %+i insns.\n"
		   " Estimated badness is %i, frequency %.2f.\n",
		   cgraph_node_name (edge->caller),
		   flag_wpa ? "unknown"
		   : gimple_filename ((const_gimple) edge->call_stmt),
		   flag_wpa ? -1 : gimple_lineno ((const_gimple) edge->call_stmt),
		   cgraph_estimate_growth (edge->callee),
		   badness,
		   edge->frequency / (double)CGRAPH_FREQ_BASE);
	  if (edge->count)
	    fprintf (dump_file," Called "HOST_WIDEST_INT_PRINT_DEC"x\n", edge->count);
	  if (dump_flags & TDF_DETAILS)
	    cgraph_edge_badness (edge, true);
	}

      /* When not having profile info ready we don't weight by any way the
         position of call in procedure itself.  This means if call of
	 function A from function B seems profitable to inline, the recursive
	 call of function A in inline copy of A in B will look profitable too
	 and we end up inlining until reaching maximal function growth.  This
	 is not good idea so prohibit the recursive inlining.

	 ??? When the frequencies are taken into account we might not need this
	 restriction.

	 We need to be careful here, in some testcases, e.g. directives.c in
	 libcpp, we can estimate self recursive function to have negative growth
	 for inlining completely.
	 */
      if (!edge->count)
	{
	  where = edge->caller;
	  while (where->global.inlined_to)
	    {
	      if (where->decl == edge->callee->decl)
		break;
	      where = where->callers->caller;
	    }
	  if (where->global.inlined_to)
	    {
	      edge->inline_failed
		= (edge->callee->local.disregard_inline_limits
		   ? CIF_RECURSIVE_INLINING : CIF_UNSPECIFIED);
	      if (dump_file)
		fprintf (dump_file, " inline_failed:Recursive inlining performed only for function itself.\n");
	      continue;
	    }
	}

      if (edge->callee->local.disregard_inline_limits)
	;
      else if (!cgraph_maybe_hot_edge_p (edge))
 	not_good = CIF_UNLIKELY_CALL;
      else if (!flag_inline_functions
	  && !DECL_DECLARED_INLINE_P (edge->callee->decl))
 	not_good = CIF_NOT_DECLARED_INLINED;
      else if (optimize_function_for_size_p (DECL_STRUCT_FUNCTION(edge->caller->decl)))
 	not_good = CIF_OPTIMIZING_FOR_SIZE;
      if (not_good && growth > 0 && cgraph_estimate_growth (edge->callee) > 0)
	{
          if (!cgraph_recursive_inlining_p (edge->caller, edge->callee,
				            &edge->inline_failed))
	    {
	      edge->inline_failed = not_good;
	      if (dump_file)
		fprintf (dump_file, " inline_failed:%s.\n",
			 cgraph_inline_failed_string (edge->inline_failed));
	    }
	  continue;
	}
      if (!cgraph_default_inline_p (edge->callee, &edge->inline_failed))
	{
          if (!cgraph_recursive_inlining_p (edge->caller, edge->callee,
				            &edge->inline_failed))
	    {
	      if (dump_file)
		fprintf (dump_file, " inline_failed:%s.\n",
			 cgraph_inline_failed_string (edge->inline_failed));
	    }
	  continue;
	}
<<<<<<< HEAD
      if (!tree_can_inline_p (edge))
=======
      if (!tree_can_inline_p (edge)
	  || edge->call_stmt_cannot_inline_p)
>>>>>>> 03d20231
	{
	  if (dump_file)
	    fprintf (dump_file, " inline_failed:%s.\n",
		     cgraph_inline_failed_string (edge->inline_failed));
	  continue;
	}
      if (cgraph_recursive_inlining_p (edge->caller, edge->callee,
				       &edge->inline_failed))
	{
	  where = edge->caller;
	  if (where->global.inlined_to)
	    where = where->global.inlined_to;
	  if (!cgraph_decide_recursive_inlining (where,
						 flag_indirect_inlining
						 ? &new_indirect_edges : NULL))
	    continue;
	  if (flag_indirect_inlining)
	    add_new_edges_to_heap (heap, new_indirect_edges);
          update_all_callee_keys (heap, where, updated_nodes);
	}
      else
	{
	  struct cgraph_node *callee;
<<<<<<< HEAD
	  if (edge->call_stmt_cannot_inline_p
	      || !cgraph_check_inline_limits (edge->caller, edge->callee,
					      &edge->inline_failed, true))
=======
	  if (!cgraph_check_inline_limits (edge->caller, edge->callee,
				           &edge->inline_failed))
>>>>>>> 03d20231
	    {
	      if (dump_file)
		fprintf (dump_file, " Not inlining into %s:%s.\n",
			 cgraph_node_name (edge->caller),
			 cgraph_inline_failed_string (edge->inline_failed));
	      continue;
	    }
	  callee = edge->callee;
	  gcc_checking_assert (!callee->global.inlined_to);
	  cgraph_mark_inline_edge (edge, true, &new_indirect_edges);
	  if (flag_indirect_inlining)
	    add_new_edges_to_heap (heap, new_indirect_edges);

	  /* We inlined last offline copy to the body.  This might lead
	     to callees of function having fewer call sites and thus they
	     may need updating.  */
	  if (callee->global.inlined_to)
	    update_all_callee_keys (heap, callee, updated_nodes);
	  else
	    update_callee_keys (heap, edge->callee, updated_nodes);
	}
      where = edge->caller;
      if (where->global.inlined_to)
	where = where->global.inlined_to;

      /* Our profitability metric can depend on local properties
	 such as number of inlinable calls and size of the function body.
	 After inlining these properties might change for the function we
	 inlined into (since it's body size changed) and for the functions
	 called by function we inlined (since number of it inlinable callers
	 might change).  */
      update_caller_keys (heap, where, updated_nodes);

      /* We removed one call of the function we just inlined.  If offline
	 copy is still needed, be sure to update the keys.  */
      if (callee != where && !callee->global.inlined_to)
        update_caller_keys (heap, callee, updated_nodes);
      bitmap_clear (updated_nodes);

      if (dump_file)
	{
	  fprintf (dump_file,
		   " Inlined into %s which now has size %i and self time %i,"
		   "net change of %+i.\n",
		   cgraph_node_name (edge->caller),
		   edge->caller->global.time,
		   edge->caller->global.size,
		   overall_size - old_size);
	}
      if (min_size > overall_size)
	{
	  min_size = overall_size;
	  max_size = compute_max_insns (min_size);

	  if (dump_file)
	    fprintf (dump_file, "New minimal size reached: %i\n", min_size);
	}
    }
  while (!fibheap_empty (heap))
    {
      int badness = fibheap_min_key (heap);

      edge = (struct cgraph_edge *) fibheap_extract_min (heap);
      gcc_assert (edge->aux);
      edge->aux = NULL;
      if (!edge->inline_failed)
	continue;
#ifdef ENABLE_CHECKING
      gcc_assert (cgraph_edge_badness (edge, false) >= badness);
#endif
      if (dump_file)
	{
	  fprintf (dump_file,
		   "\nSkipping %s with %i size\n",
		   cgraph_node_name (edge->callee),
		   edge->callee->global.size);
	  fprintf (dump_file,
		   " called by %s in %s:%i\n"
		   " Estimated growth after inlined into all callees is %+i insns.\n"
		   " Estimated badness is %i, frequency %.2f.\n",
		   cgraph_node_name (edge->caller),
		   flag_wpa ? "unknown"
		   : gimple_filename ((const_gimple) edge->call_stmt),
		   flag_wpa ? -1 : gimple_lineno ((const_gimple) edge->call_stmt),
		   cgraph_estimate_growth (edge->callee),
		   badness,
		   edge->frequency / (double)CGRAPH_FREQ_BASE);
	  if (edge->count)
	    fprintf (dump_file," Called "HOST_WIDEST_INT_PRINT_DEC"x\n", edge->count);
	  if (dump_flags & TDF_DETAILS)
	    cgraph_edge_badness (edge, true);
	}
      if (!edge->callee->local.disregard_inline_limits && edge->inline_failed
          && !cgraph_recursive_inlining_p (edge->caller, edge->callee,
				           &edge->inline_failed))
	edge->inline_failed = CIF_INLINE_UNIT_GROWTH_LIMIT;
    }

  if (new_indirect_edges)
    VEC_free (cgraph_edge_p, heap, new_indirect_edges);
  fibheap_delete (heap);
  BITMAP_FREE (updated_nodes);
}

/* Flatten NODE from the IPA inliner.  */

static void
cgraph_flatten (struct cgraph_node *node)
{
  struct cgraph_edge *e;

  /* We shouldn't be called recursively when we are being processed.  */
  gcc_assert (node->aux == NULL);

  node->aux = (void *)(size_t) INLINE_ALL;

  for (e = node->callees; e; e = e->next_callee)
    {
      struct cgraph_node *orig_callee;

      if (e->call_stmt_cannot_inline_p)
<<<<<<< HEAD
	continue;
=======
	{
	  if (dump_file)
	    fprintf (dump_file, "Not inlining: %s",
		     cgraph_inline_failed_string (e->inline_failed));
	  continue;
	}
>>>>>>> 03d20231

      if (!e->callee->analyzed)
	{
	  if (dump_file)
	    fprintf (dump_file,
		     "Not inlining: Function body not available.\n");
	  continue;
	}

      /* We've hit cycle?  It is time to give up.  */
      if (e->callee->aux)
	{
	  if (dump_file)
	    fprintf (dump_file,
		     "Not inlining %s into %s to avoid cycle.\n",
		     cgraph_node_name (e->callee),
		     cgraph_node_name (e->caller));
	  e->inline_failed = CIF_RECURSIVE_INLINING;
	  continue;
	}

      /* When the edge is already inlined, we just need to recurse into
	 it in order to fully flatten the leaves.  */
      if (!e->inline_failed)
	{
	  cgraph_flatten (e->callee);
	  continue;
	}

      if (cgraph_recursive_inlining_p (node, e->callee, &e->inline_failed))
	{
	  if (dump_file)
	    fprintf (dump_file, "Not inlining: recursive call.\n");
	  continue;
	}

      if (!tree_can_inline_p (e))
	{
	  if (dump_file)
	    fprintf (dump_file, "Not inlining: %s",
		     cgraph_inline_failed_string (e->inline_failed));
	  continue;
	}

<<<<<<< HEAD
=======
      if (gimple_in_ssa_p (DECL_STRUCT_FUNCTION (node->decl))
	  != gimple_in_ssa_p (DECL_STRUCT_FUNCTION (e->callee->decl)))
	{
	  if (dump_file)
	    fprintf (dump_file, "Not inlining: SSA form does not match.\n");
	  continue;
	}

>>>>>>> 03d20231
      /* Inline the edge and flatten the inline clone.  Avoid
         recursing through the original node if the node was cloned.  */
      if (dump_file)
	fprintf (dump_file, " Inlining %s into %s.\n",
		 cgraph_node_name (e->callee),
		 cgraph_node_name (e->caller));
      orig_callee = e->callee;
      cgraph_mark_inline_edge (e, true, NULL);
      if (e->callee != orig_callee)
	orig_callee->aux = (void *)(size_t) INLINE_ALL;
      cgraph_flatten (e->callee);
      if (e->callee != orig_callee)
	orig_callee->aux = NULL;
    }

  node->aux = NULL;
}

/* Decide on the inlining.  We do so in the topological order to avoid
   expenses on updating data structures.  */

static unsigned int
cgraph_decide_inlining (void)
{
  struct cgraph_node *node;
  int nnodes;
  struct cgraph_node **order =
    XCNEWVEC (struct cgraph_node *, cgraph_n_nodes);
  int old_size = 0;
  int i;
  int initial_size = 0;

  cgraph_remove_function_insertion_hook (function_insertion_hook_holder);
  if (in_lto_p && flag_indirect_inlining)
    ipa_update_after_lto_read ();
  if (flag_indirect_inlining)
    ipa_create_all_structures_for_iinln ();

  max_count = 0;
  max_benefit = 0;
  for (node = cgraph_nodes; node; node = node->next)
    if (node->analyzed)
      {
	struct cgraph_edge *e;

	gcc_assert (inline_summary (node)->self_size == node->global.size);
<<<<<<< HEAD
	initial_size += node->global.size;
=======
	if (!DECL_EXTERNAL (node->decl))
	  initial_size += node->global.size;
>>>>>>> 03d20231
	for (e = node->callees; e; e = e->next_callee)
	  if (max_count < e->count)
	    max_count = e->count;
	if (max_benefit < inline_summary (node)->time_inlining_benefit)
	  max_benefit = inline_summary (node)->time_inlining_benefit;
      }
  gcc_assert (in_lto_p
	      || !max_count
	      || (profile_info && flag_branch_probabilities));
  overall_size = initial_size;

  nnodes = cgraph_postorder (order);

  if (dump_file)
    fprintf (dump_file,
	     "\nDeciding on inlining.  Starting with size %i.\n",
	     initial_size);

  for (node = cgraph_nodes; node; node = node->next)
    node->aux = 0;

  if (dump_file)
    fprintf (dump_file, "\nFlattening functions:\n");

  /* In the first pass handle functions to be flattened.  Do this with
     a priority so none of our later choices will make this impossible.  */
  for (i = nnodes - 1; i >= 0; i--)
    {
      node = order[i];

      /* Handle nodes to be flattened, but don't update overall unit
	 size.  Calling the incremental inliner here is lame,
	 a simple worklist should be enough.  What should be left
	 here from the early inliner (if it runs) is cyclic cases.
	 Ideally when processing callees we stop inlining at the
	 entry of cycles, possibly cloning that entry point and
	 try to flatten itself turning it into a self-recursive
	 function.  */
      if (lookup_attribute ("flatten",
			    DECL_ATTRIBUTES (node->decl)) != NULL)
	{
	  if (dump_file)
	    fprintf (dump_file,
		     "Flattening %s\n", cgraph_node_name (node));
	  cgraph_flatten (node);
	}
    }

  cgraph_decide_inlining_of_small_functions ();

  if (flag_inline_functions_called_once)
    {
      if (dump_file)
	fprintf (dump_file, "\nDeciding on functions called once:\n");

      /* And finally decide what functions are called once.  */
      for (i = nnodes - 1; i >= 0; i--)
	{
	  node = order[i];

	  if (node->callers
	      && !node->callers->next_caller
<<<<<<< HEAD
	      && cgraph_only_called_directly_p (node)
=======
	      && !node->global.inlined_to
	      && cgraph_will_be_removed_from_program_if_no_direct_calls (node)
>>>>>>> 03d20231
	      && node->local.inlinable
	      && cgraph_function_body_availability (node) >= AVAIL_AVAILABLE
	      && node->callers->inline_failed
	      && node->callers->caller != node
	      && node->callers->caller->global.inlined_to != node
	      && !node->callers->call_stmt_cannot_inline_p
<<<<<<< HEAD
	      && !DECL_EXTERNAL (node->decl)
	      && !DECL_COMDAT (node->decl))
=======
	      && !DECL_EXTERNAL (node->decl))
>>>>>>> 03d20231
	    {
	      cgraph_inline_failed_t reason;
	      old_size = overall_size;
	      if (dump_file)
		{
		  fprintf (dump_file,
			   "\nConsidering %s size %i.\n",
			   cgraph_node_name (node), node->global.size);
		  fprintf (dump_file,
			   " Called once from %s %i insns.\n",
			   cgraph_node_name (node->callers->caller),
			   node->callers->caller->global.size);
		}

	      if (cgraph_check_inline_limits (node->callers->caller, node,
<<<<<<< HEAD
					      &reason, false))
		{
		  struct cgraph_node *caller = node->callers->caller;
		  cgraph_mark_inline (node->callers);
=======
					      &reason))
		{
		  struct cgraph_node *caller = node->callers->caller;
		  cgraph_mark_inline_edge (node->callers, true, NULL);
>>>>>>> 03d20231
		  if (dump_file)
		    fprintf (dump_file,
			     " Inlined into %s which now has %i size"
			     " for a net change of %+i size.\n",
			     cgraph_node_name (caller),
			     caller->global.size,
			     overall_size - old_size);
		}
	      else
		{
		  if (dump_file)
		    fprintf (dump_file,
			     " Not inlining: %s.\n",
                             cgraph_inline_failed_string (reason));
		}
	    }
	}
    }

  /* Free ipa-prop structures if they are no longer needed.  */
  if (flag_indirect_inlining)
    ipa_free_all_structures_after_iinln ();

  if (dump_file)
    fprintf (dump_file,
	     "\nInlined %i calls, eliminated %i functions, "
	     "size %i turned to %i size.\n\n",
	     ncalls_inlined, nfunctions_inlined, initial_size,
	     overall_size);
  free (order);
  return 0;
}

<<<<<<< HEAD
/* Return true when N is leaf function.  Accept cheap (pure&const) builtins
   in leaf functions.  */
=======
/* Return true when N is leaf function.  Accept cheap builtins
   in leaf functions.  */

>>>>>>> 03d20231
static bool
leaf_node_p (struct cgraph_node *n)
{
  struct cgraph_edge *e;
  for (e = n->callees; e; e = e->next_callee)
<<<<<<< HEAD
    if (!DECL_BUILT_IN (e->callee->decl)
	|| (!TREE_READONLY (e->callee->decl)
	    || DECL_PURE_P (e->callee->decl)))
=======
    if (!is_inexpensive_builtin (e->callee->decl))
>>>>>>> 03d20231
      return false;
  return true;
}

/* Decide on the inlining.  We do so in the topological order to avoid
   expenses on updating data structures.  */

static bool
cgraph_decide_inlining_incrementally (struct cgraph_node *node,
				      enum inlining_mode mode)
{
  struct cgraph_edge *e;
  bool inlined = false;
  cgraph_inline_failed_t failed_reason;

#ifdef ENABLE_CHECKING
  verify_cgraph_node (node);
#endif

  if (mode != INLINE_ALWAYS_INLINE && mode != INLINE_SIZE_NORECURSIVE
      && lookup_attribute ("flatten", DECL_ATTRIBUTES (node->decl)) != NULL)
    {
      if (dump_file)
	fprintf (dump_file, "Incrementally flattening %s\n",
		 cgraph_node_name (node));
      mode = INLINE_ALL;
    }

  /* First of all look for always inline functions.  */
  if (mode != INLINE_SIZE_NORECURSIVE)
    for (e = node->callees; e; e = e->next_callee)
      {
	if (!e->callee->local.disregard_inline_limits
	    && (mode != INLINE_ALL || !e->callee->local.inlinable))
<<<<<<< HEAD
	  continue;
	if (e->call_stmt_cannot_inline_p)
=======
>>>>>>> 03d20231
	  continue;
	if (dump_file)
	  fprintf (dump_file,
		   "Considering to always inline inline candidate %s.\n",
		   cgraph_node_name (e->callee));
	if (cgraph_recursive_inlining_p (node, e->callee, &e->inline_failed))
	  {
	    if (dump_file)
	      fprintf (dump_file, "Not inlining: recursive call.\n");
	    continue;
	  }
<<<<<<< HEAD
	if (!tree_can_inline_p (e))
=======
	if (!tree_can_inline_p (e)
	    || e->call_stmt_cannot_inline_p)
>>>>>>> 03d20231
	  {
	    if (dump_file)
	      fprintf (dump_file,
		       "Not inlining: %s",
		       cgraph_inline_failed_string (e->inline_failed));
	    continue;
	  }
	if (gimple_in_ssa_p (DECL_STRUCT_FUNCTION (node->decl))
	    != gimple_in_ssa_p (DECL_STRUCT_FUNCTION (e->callee->decl)))
	  {
	    if (dump_file)
	      fprintf (dump_file, "Not inlining: SSA form does not match.\n");
	    continue;
	  }
	if (!e->callee->analyzed)
	  {
	    if (dump_file)
	      fprintf (dump_file,
		       "Not inlining: Function body no longer available.\n");
	    continue;
	  }

	if (dump_file)
	  fprintf (dump_file, " Inlining %s into %s.\n",
		   cgraph_node_name (e->callee),
		   cgraph_node_name (e->caller));
<<<<<<< HEAD
	cgraph_mark_inline (e);
=======
	cgraph_mark_inline_edge (e, true, NULL);
>>>>>>> 03d20231
	inlined = true;
      }

  /* Now do the automatic inlining.  */
  if (mode != INLINE_ALL && mode != INLINE_ALWAYS_INLINE
      /* Never inline regular functions into always-inline functions
	 during incremental inlining.  */
      && !node->local.disregard_inline_limits)
    {
<<<<<<< HEAD
      bitmap visited = BITMAP_ALLOC (NULL);
=======
>>>>>>> 03d20231
      for (e = node->callees; e; e = e->next_callee)
	{
	  int allowed_growth = 0;
	  if (!e->callee->local.inlinable
	      || !e->inline_failed
	      || e->callee->local.disregard_inline_limits)
	    continue;
<<<<<<< HEAD
	  /* We are inlining a function to all call-sites in node
	     or to none.  So visit each candidate only once.  */
	  if (!bitmap_set_bit (visited, e->callee->uid))
	    continue;
=======
>>>>>>> 03d20231
	  if (dump_file)
	    fprintf (dump_file, "Considering inline candidate %s.\n",
		     cgraph_node_name (e->callee));
	  if (cgraph_recursive_inlining_p (node, e->callee, &e->inline_failed))
	    {
	      if (dump_file)
		fprintf (dump_file, "Not inlining: recursive call.\n");
	      continue;
	    }
	  if (gimple_in_ssa_p (DECL_STRUCT_FUNCTION (node->decl))
	      != gimple_in_ssa_p (DECL_STRUCT_FUNCTION (e->callee->decl)))
	    {
	      if (dump_file)
<<<<<<< HEAD
		fprintf (dump_file,
			 "Not inlining: SSA form does not match.\n");
	      continue;
	    }

	  if (cgraph_maybe_hot_edge_p (e) && leaf_node_p (e->callee)
	      && optimize_function_for_speed_p (cfun))
	    allowed_growth = PARAM_VALUE (PARAM_EARLY_INLINING_INSNS);

	  /* When the function body would grow and inlining the function
	     won't eliminate the need for offline copy of the function,
	     don't inline.  */
	  if (((mode == INLINE_SIZE || mode == INLINE_SIZE_NORECURSIVE)
	       || (!flag_inline_functions
		   && !DECL_DECLARED_INLINE_P (e->callee->decl)))
	      && (cgraph_estimate_size_after_inlining (1, e->caller, e->callee)
		  > e->caller->global.size + allowed_growth)
	      && cgraph_estimate_growth (e->callee) > allowed_growth)
	    {
	      if (dump_file)
		fprintf (dump_file,
			 "Not inlining: code size would grow by %i.\n",
			 cgraph_estimate_size_after_inlining (1, e->caller,
							      e->callee)
			 - e->caller->global.size);
	      continue;
	    }
	  if (!cgraph_check_inline_limits (node, e->callee, &e->inline_failed,
					   false)
	      || e->call_stmt_cannot_inline_p)
	    {
	      if (dump_file)
		fprintf (dump_file, "Not inlining: %s.\n",
			 cgraph_inline_failed_string (e->inline_failed));
	      continue;
	    }
	  if (!e->callee->analyzed)
	    {
	      if (dump_file)
		fprintf (dump_file,
			 "Not inlining: Function body no longer available.\n");
	      continue;
	    }
	  if (!tree_can_inline_p (e))
	    {
	      if (dump_file)
		fprintf (dump_file,
			 "Not inlining: %s.",
=======
		fprintf (dump_file,
			 "Not inlining: SSA form does not match.\n");
	      continue;
	    }

	  if (cgraph_maybe_hot_edge_p (e) && leaf_node_p (e->callee)
	      && optimize_function_for_speed_p (cfun))
	    allowed_growth = PARAM_VALUE (PARAM_EARLY_INLINING_INSNS);

	  /* When the function body would grow and inlining the function
	     won't eliminate the need for offline copy of the function,
	     don't inline.  */
	  if (((mode == INLINE_SIZE || mode == INLINE_SIZE_NORECURSIVE)
	       || (!flag_inline_functions
		   && !DECL_DECLARED_INLINE_P (e->callee->decl)))
	      && (cgraph_estimate_size_after_inlining (e->caller, e->callee)
		  > e->caller->global.size + allowed_growth)
	      && cgraph_estimate_growth (e->callee) > allowed_growth)
	    {
	      if (dump_file)
		fprintf (dump_file,
			 "Not inlining: code size would grow by %i.\n",
			 cgraph_estimate_size_after_inlining (e->caller,
							      e->callee)
			 - e->caller->global.size);
	      continue;
	    }
	  if (e->call_stmt_cannot_inline_p
	      || !tree_can_inline_p (e))
	    {
	      if (dump_file)
		fprintf (dump_file,
			 "Not inlining: call site not inlinable.\n");
	      continue;
	    }
	  if (!e->callee->analyzed)
	    {
	      if (dump_file)
		fprintf (dump_file,
			 "Not inlining: Function body no longer available.\n");
	      continue;
	    }
	  if (!cgraph_check_inline_limits (node, e->callee, &e->inline_failed))
	    {
	      if (dump_file)
		fprintf (dump_file, "Not inlining: %s.\n",
>>>>>>> 03d20231
			 cgraph_inline_failed_string (e->inline_failed));
	      continue;
	    }
	  if (cgraph_default_inline_p (e->callee, &failed_reason))
	    {
	      if (dump_file)
		fprintf (dump_file, " Inlining %s into %s.\n",
			 cgraph_node_name (e->callee),
			 cgraph_node_name (e->caller));
<<<<<<< HEAD
	      cgraph_mark_inline (e);
	      inlined = true;
	    }
	}
      BITMAP_FREE (visited);
=======
	      cgraph_mark_inline_edge (e, true, NULL);
	      inlined = true;
	    }
	}
>>>>>>> 03d20231
    }
  return inlined;
}

/* Because inlining might remove no-longer reachable nodes, we need to
   keep the array visible to garbage collector to avoid reading collected
   out nodes.  */
static int nnodes;
static GTY ((length ("nnodes"))) struct cgraph_node **order;

/* Do inlining of small functions.  Doing so early helps profiling and other
   passes to be somewhat more effective and avoids some code duplication in
   later real inlining pass for testcases with very many function calls.  */
static unsigned int
cgraph_early_inlining (void)
{
  struct cgraph_node *node = cgraph_node (current_function_decl);
  unsigned int todo = 0;
  int iterations = 0;

  if (seen_error ())
    return 0;

  if (!optimize
      || flag_no_inline
      || !flag_early_inlining)
    {
      /* When not optimizing or not inlining inline only always-inline
	 functions.  */
      cgraph_decide_inlining_incrementally (node, INLINE_ALWAYS_INLINE);
      timevar_push (TV_INTEGRATION);
      todo |= optimize_inline_calls (current_function_decl);
      timevar_pop (TV_INTEGRATION);
    }
  else
    {
      if (lookup_attribute ("flatten",
			    DECL_ATTRIBUTES (node->decl)) != NULL)
	{
	  if (dump_file)
	    fprintf (dump_file,
		     "Flattening %s\n", cgraph_node_name (node));
	  cgraph_flatten (node);
	  timevar_push (TV_INTEGRATION);
	  todo |= optimize_inline_calls (current_function_decl);
	  timevar_pop (TV_INTEGRATION);
	}
      /* We iterate incremental inlining to get trivial cases of indirect
	 inlining.  */
      while (iterations < PARAM_VALUE (PARAM_EARLY_INLINER_MAX_ITERATIONS)
	     && cgraph_decide_inlining_incrementally (node,
						      iterations
						      ? INLINE_SIZE_NORECURSIVE
						      : INLINE_SIZE))
	{
	  timevar_push (TV_INTEGRATION);
	  todo |= optimize_inline_calls (current_function_decl);
	  iterations++;
	  timevar_pop (TV_INTEGRATION);
	}
      if (dump_file)
	fprintf (dump_file, "Iterations: %i\n", iterations);
    }

  cfun->always_inline_functions_inlined = true;

  return todo;
}

struct gimple_opt_pass pass_early_inline =
{
 {
  GIMPLE_PASS,
  "einline",	 			/* name */
  NULL,					/* gate */
  cgraph_early_inlining,		/* execute */
  NULL,					/* sub */
  NULL,					/* next */
  0,					/* static_pass_number */
  TV_INLINE_HEURISTICS,			/* tv_id */
  0,	                                /* properties_required */
  0,					/* properties_provided */
  0,					/* properties_destroyed */
  0,					/* todo_flags_start */
  TODO_dump_func    			/* todo_flags_finish */
 }
};


/* See if statement might disappear after inlining.
   0 - means not eliminated
   1 - half of statements goes away
   2 - for sure it is eliminated.
   We are not terribly sophisticated, basically looking for simple abstraction
   penalty wrappers.  */

static int
eliminated_by_inlining_prob (gimple stmt)
{
<<<<<<< HEAD
  return (flag_early_inlining
	  && !in_lto_p
	  && (flag_branch_probabilities || flag_test_coverage
	      || profile_arc_flag));
}

/* IPA pass wrapper for early inlining pass.  We need to run early inlining
   before tree profiling so we have stand alone IPA pass for doing so.  */
struct simple_ipa_opt_pass pass_ipa_early_inline =
{
 {
  SIMPLE_IPA_PASS,
  "einline_ipa",			/* name */
  cgraph_gate_ipa_early_inlining,	/* gate */
  NULL,					/* execute */
  NULL,					/* sub */
  NULL,					/* next */
  0,					/* static_pass_number */
  TV_INLINE_HEURISTICS,			/* tv_id */
  0,	                                /* properties_required */
  0,					/* properties_provided */
  0,					/* properties_destroyed */
  0,					/* todo_flags_start */
  TODO_dump_cgraph 		        /* todo_flags_finish */
 }
};
=======
  enum gimple_code code = gimple_code (stmt);
  switch (code)
    {
      case GIMPLE_RETURN:
        return 2;
      case GIMPLE_ASSIGN:
	if (gimple_num_ops (stmt) != 2)
	  return 0;

	/* Casts of parameters, loads from parameters passed by reference
	   and stores to return value or parameters are often free after
	   inlining dua to SRA and further combining.
	   Assume that half of statements goes away.  */
	if (gimple_assign_rhs_code (stmt) == CONVERT_EXPR
	    || gimple_assign_rhs_code (stmt) == NOP_EXPR
	    || gimple_assign_rhs_code (stmt) == VIEW_CONVERT_EXPR
	    || gimple_assign_rhs_class (stmt) == GIMPLE_SINGLE_RHS)
	  {
	    tree rhs = gimple_assign_rhs1 (stmt);
            tree lhs = gimple_assign_lhs (stmt);
	    tree inner_rhs = rhs;
	    tree inner_lhs = lhs;
	    bool rhs_free = false;
	    bool lhs_free = false;

 	    while (handled_component_p (inner_lhs)
		   || TREE_CODE (inner_lhs) == MEM_REF)
	      inner_lhs = TREE_OPERAND (inner_lhs, 0);
 	    while (handled_component_p (inner_rhs)
	           || TREE_CODE (inner_rhs) == ADDR_EXPR
		   || TREE_CODE (inner_rhs) == MEM_REF)
	      inner_rhs = TREE_OPERAND (inner_rhs, 0);


	    if (TREE_CODE (inner_rhs) == PARM_DECL
	        || (TREE_CODE (inner_rhs) == SSA_NAME
		    && SSA_NAME_IS_DEFAULT_DEF (inner_rhs)
		    && TREE_CODE (SSA_NAME_VAR (inner_rhs)) == PARM_DECL))
	      rhs_free = true;
	    if (rhs_free && is_gimple_reg (lhs))
	      lhs_free = true;
	    if (((TREE_CODE (inner_lhs) == PARM_DECL
	          || (TREE_CODE (inner_lhs) == SSA_NAME
		      && SSA_NAME_IS_DEFAULT_DEF (inner_lhs)
		      && TREE_CODE (SSA_NAME_VAR (inner_lhs)) == PARM_DECL))
		 && inner_lhs != lhs)
	        || TREE_CODE (inner_lhs) == RESULT_DECL
	        || (TREE_CODE (inner_lhs) == SSA_NAME
		    && TREE_CODE (SSA_NAME_VAR (inner_lhs)) == RESULT_DECL))
	      lhs_free = true;
	    if (lhs_free
		&& (is_gimple_reg (rhs) || is_gimple_min_invariant (rhs)))
	      rhs_free = true;
	    if (lhs_free && rhs_free)
	      return 1;
	  }
	return 0;
      default:
	return 0;
    }
}

/* Compute function body size parameters for NODE.  */

static void
estimate_function_body_sizes (struct cgraph_node *node)
{
  gcov_type time = 0;
  gcov_type time_inlining_benefit = 0;
  /* Estimate static overhead for function prologue/epilogue and alignment. */
  int size = 2;
  /* Benefits are scaled by probability of elimination that is in range
     <0,2>.  */
  int size_inlining_benefit = 2 * 2;
  basic_block bb;
  gimple_stmt_iterator bsi;
  struct function *my_function = DECL_STRUCT_FUNCTION (node->decl);
  tree arg;
  int freq;
  tree funtype = TREE_TYPE (node->decl);

  if (dump_file)
    fprintf (dump_file, "Analyzing function body size: %s\n",
	     cgraph_node_name (node));

  gcc_assert (my_function && my_function->cfg);
  FOR_EACH_BB_FN (bb, my_function)
    {
      freq = compute_call_stmt_bb_frequency (node->decl, bb);
      for (bsi = gsi_start_bb (bb); !gsi_end_p (bsi); gsi_next (&bsi))
	{
	  gimple stmt = gsi_stmt (bsi);
	  int this_size = estimate_num_insns (stmt, &eni_size_weights);
	  int this_time = estimate_num_insns (stmt, &eni_time_weights);
	  int prob;

	  if (dump_file && (dump_flags & TDF_DETAILS))
	    {
	      fprintf (dump_file, "  freq:%6i size:%3i time:%3i ",
		       freq, this_size, this_time);
	      print_gimple_stmt (dump_file, stmt, 0, 0);
	    }
	  this_time *= freq;
	  time += this_time;
	  size += this_size;
	  prob = eliminated_by_inlining_prob (stmt);
	  if (prob == 1 && dump_file && (dump_flags & TDF_DETAILS))
	    fprintf (dump_file, "    50%% will be eliminated by inlining\n");
	  if (prob == 2 && dump_file && (dump_flags & TDF_DETAILS))
	    fprintf (dump_file, "    will eliminated by inlining\n");
	  size_inlining_benefit += this_size * prob;
	  time_inlining_benefit += this_time * prob;
	  gcc_assert (time >= 0);
	  gcc_assert (size >= 0);
	}
    }
  time = (time + CGRAPH_FREQ_BASE / 2) / CGRAPH_FREQ_BASE;
  time_inlining_benefit = ((time_inlining_benefit + CGRAPH_FREQ_BASE)
  			   / (CGRAPH_FREQ_BASE * 2));
  size_inlining_benefit = (size_inlining_benefit + 1) / 2;
  if (dump_file)
    fprintf (dump_file, "Overall function body time: %i-%i size: %i-%i\n",
	     (int)time, (int)time_inlining_benefit,
	     size, size_inlining_benefit);
  time_inlining_benefit += eni_time_weights.call_cost;
  size_inlining_benefit += eni_size_weights.call_cost;
  if (!VOID_TYPE_P (TREE_TYPE (funtype)))
    {
      int cost = estimate_move_cost (TREE_TYPE (funtype));
      time_inlining_benefit += cost;
      size_inlining_benefit += cost;
    }
  for (arg = DECL_ARGUMENTS (node->decl); arg; arg = DECL_CHAIN (arg))
    if (!VOID_TYPE_P (TREE_TYPE (arg)))
      {
        int cost = estimate_move_cost (TREE_TYPE (arg));
        time_inlining_benefit += cost;
        size_inlining_benefit += cost;
      }
  if (time_inlining_benefit > MAX_TIME)
    time_inlining_benefit = MAX_TIME;
  if (time > MAX_TIME)
    time = MAX_TIME;
  inline_summary (node)->self_time = time;
  inline_summary (node)->self_size = size;
  if (dump_file)
    fprintf (dump_file, "With function call overhead time: %i-%i size: %i-%i\n",
	     (int)time, (int)time_inlining_benefit,
	     size, size_inlining_benefit);
  inline_summary (node)->time_inlining_benefit = time_inlining_benefit;
  inline_summary (node)->size_inlining_benefit = size_inlining_benefit;
}
>>>>>>> 03d20231

/* See if statement might disappear after inlining.  We are not terribly
   sophisficated, basically looking for simple abstraction penalty wrappers.  */

static bool
likely_eliminated_by_inlining_p (gimple stmt)
{
  enum gimple_code code = gimple_code (stmt);
  switch (code)
    {
      case GIMPLE_RETURN:
        return true;
      case GIMPLE_ASSIGN:
	if (gimple_num_ops (stmt) != 2)
	  return false;

	/* Casts of parameters, loads from parameters passed by reference
	   and stores to return value or parameters are probably free after
	   inlining.  */
	if (gimple_assign_rhs_code (stmt) == CONVERT_EXPR
	    || gimple_assign_rhs_code (stmt) == NOP_EXPR
	    || gimple_assign_rhs_code (stmt) == VIEW_CONVERT_EXPR
	    || gimple_assign_rhs_class (stmt) == GIMPLE_SINGLE_RHS)
	  {
	    tree rhs = gimple_assign_rhs1 (stmt);
            tree lhs = gimple_assign_lhs (stmt);
	    tree inner_rhs = rhs;
	    tree inner_lhs = lhs;
	    bool rhs_free = false;
	    bool lhs_free = false;

 	    while (handled_component_p (inner_lhs) || TREE_CODE (inner_lhs) == INDIRECT_REF)
	      inner_lhs = TREE_OPERAND (inner_lhs, 0);
 	    while (handled_component_p (inner_rhs)
	           || TREE_CODE (inner_rhs) == ADDR_EXPR || TREE_CODE (inner_rhs) == INDIRECT_REF)
	      inner_rhs = TREE_OPERAND (inner_rhs, 0);


	    if (TREE_CODE (inner_rhs) == PARM_DECL
	        || (TREE_CODE (inner_rhs) == SSA_NAME
		    && SSA_NAME_IS_DEFAULT_DEF (inner_rhs)
		    && TREE_CODE (SSA_NAME_VAR (inner_rhs)) == PARM_DECL))
	      rhs_free = true;
	    if (rhs_free && is_gimple_reg (lhs))
	      lhs_free = true;
	    if (((TREE_CODE (inner_lhs) == PARM_DECL
	          || (TREE_CODE (inner_lhs) == SSA_NAME
		      && SSA_NAME_IS_DEFAULT_DEF (inner_lhs)
		      && TREE_CODE (SSA_NAME_VAR (inner_lhs)) == PARM_DECL))
		 && inner_lhs != lhs)
	        || TREE_CODE (inner_lhs) == RESULT_DECL
	        || (TREE_CODE (inner_lhs) == SSA_NAME
		    && TREE_CODE (SSA_NAME_VAR (inner_lhs)) == RESULT_DECL))
	      lhs_free = true;
	    if (lhs_free && (is_gimple_reg (rhs) || is_gimple_min_invariant (rhs)))
	      rhs_free = true;
	    if (lhs_free && rhs_free)
	      return true;
	  }
	return false;
      default:
	return false;
    }
}

/* Compute function body size parameters for NODE.  */

static void
estimate_function_body_sizes (struct cgraph_node *node)
{
  gcov_type time = 0;
  gcov_type time_inlining_benefit = 0;
  int size = 0;
  int size_inlining_benefit = 0;
  basic_block bb;
  gimple_stmt_iterator bsi;
  struct function *my_function = DECL_STRUCT_FUNCTION (node->decl);
  tree arg;
  int freq;
  tree funtype = TREE_TYPE (node->decl);

  if (dump_file)
    fprintf (dump_file, "Analyzing function body size: %s\n",
	     cgraph_node_name (node));

  gcc_assert (my_function && my_function->cfg);
  FOR_EACH_BB_FN (bb, my_function)
    {
      freq = compute_call_stmt_bb_frequency (node->decl, bb);
      for (bsi = gsi_start_bb (bb); !gsi_end_p (bsi); gsi_next (&bsi))
	{
	  gimple stmt = gsi_stmt (bsi);
	  int this_size = estimate_num_insns (stmt, &eni_size_weights);
	  int this_time = estimate_num_insns (stmt, &eni_time_weights);

	  if (dump_file && (dump_flags & TDF_DETAILS))
	    {
	      fprintf (dump_file, "  freq:%6i size:%3i time:%3i ",
		       freq, this_size, this_time);
	      print_gimple_stmt (dump_file, stmt, 0, 0);
	    }
	  this_time *= freq;
	  time += this_time;
	  size += this_size;
	  if (likely_eliminated_by_inlining_p (stmt))
	    {
	      size_inlining_benefit += this_size;
	      time_inlining_benefit += this_time;
	      if (dump_file && (dump_flags & TDF_DETAILS))
		fprintf (dump_file, "    Likely eliminated\n");
	    }
	  gcc_assert (time >= 0);
	  gcc_assert (size >= 0);
	}
    }
  time = (time + CGRAPH_FREQ_BASE / 2) / CGRAPH_FREQ_BASE;
  time_inlining_benefit = ((time_inlining_benefit + CGRAPH_FREQ_BASE / 2)
  			   / CGRAPH_FREQ_BASE);
  if (dump_file)
    fprintf (dump_file, "Overall function body time: %i-%i size: %i-%i\n",
	     (int)time, (int)time_inlining_benefit,
	     size, size_inlining_benefit);
  time_inlining_benefit += eni_time_weights.call_cost;
  size_inlining_benefit += eni_size_weights.call_cost;
  if (!VOID_TYPE_P (TREE_TYPE (funtype)))
    {
      int cost = estimate_move_cost (TREE_TYPE (funtype));
      time_inlining_benefit += cost;
      size_inlining_benefit += cost;
    }
  for (arg = DECL_ARGUMENTS (node->decl); arg; arg = TREE_CHAIN (arg))
    if (!VOID_TYPE_P (TREE_TYPE (arg)))
      {
        int cost = estimate_move_cost (TREE_TYPE (arg));
        time_inlining_benefit += cost;
        size_inlining_benefit += cost;
      }
  if (time_inlining_benefit > MAX_TIME)
    time_inlining_benefit = MAX_TIME;
  if (time > MAX_TIME)
    time = MAX_TIME;
  inline_summary (node)->self_time = time;
  inline_summary (node)->self_size = size;
  if (dump_file)
    fprintf (dump_file, "With function call overhead time: %i-%i size: %i-%i\n",
	     (int)time, (int)time_inlining_benefit,
	     size, size_inlining_benefit);
  inline_summary (node)->time_inlining_benefit = time_inlining_benefit;
  inline_summary (node)->size_inlining_benefit = size_inlining_benefit;
}

/* Compute parameters of functions used by inliner.  */
void
compute_inline_parameters (struct cgraph_node *node)
{
  HOST_WIDE_INT self_stack_size;

  gcc_assert (!node->global.inlined_to);

<<<<<<< HEAD
  /* Estimate the stack size for the function.  But not at -O0
     because estimated_stack_frame_size is a quadratic problem.  */
  self_stack_size = optimize ? estimated_stack_frame_size () : 0;
=======
  /* Estimate the stack size for the function if we're optimizing.  */
  self_stack_size = optimize ? estimated_stack_frame_size (node) : 0;
>>>>>>> 03d20231
  inline_summary (node)->estimated_self_stack_size = self_stack_size;
  node->global.estimated_stack_size = self_stack_size;
  node->global.stack_frame_offset = 0;

  /* Can this function be inlined at all?  */
  node->local.inlinable = tree_inlinable_function_p (node->decl);
<<<<<<< HEAD
  if (node->local.inlinable && !node->local.disregard_inline_limits)
    node->local.disregard_inline_limits
      = DECL_DISREGARD_INLINE_LIMITS (node->decl);
=======
  if (!node->local.inlinable)
    node->local.disregard_inline_limits = 0;

  /* Inlinable functions always can change signature.  */
  if (node->local.inlinable)
    node->local.can_change_signature = true;
  else
    {
      struct cgraph_edge *e;

      /* Functions calling builtin_apply can not change signature.  */
      for (e = node->callees; e; e = e->next_callee)
	if (DECL_BUILT_IN (e->callee->decl)
	    && DECL_BUILT_IN_CLASS (e->callee->decl) == BUILT_IN_NORMAL
	    && DECL_FUNCTION_CODE (e->callee->decl) == BUILT_IN_APPLY_ARGS)
	  break;
      node->local.can_change_signature = !e;
    }
>>>>>>> 03d20231
  estimate_function_body_sizes (node);
  /* Inlining characteristics are maintained by the cgraph_mark_inline.  */
  node->global.time = inline_summary (node)->self_time;
  node->global.size = inline_summary (node)->self_size;
<<<<<<< HEAD
  return 0;
=======
>>>>>>> 03d20231
}


/* Compute parameters of functions used by inliner using
   current_function_decl.  */
static unsigned int
compute_inline_parameters_for_current (void)
{
  compute_inline_parameters (cgraph_node (current_function_decl));
  return 0;
}

struct gimple_opt_pass pass_inline_parameters =
{
 {
  GIMPLE_PASS,
  "inline_param",			/* name */
  NULL,					/* gate */
  compute_inline_parameters_for_current,/* execute */
  NULL,					/* sub */
  NULL,					/* next */
  0,					/* static_pass_number */
  TV_INLINE_HEURISTICS,			/* tv_id */
  0,	                                /* properties_required */
  0,					/* properties_provided */
  0,					/* properties_destroyed */
  0,					/* todo_flags_start */
  0					/* todo_flags_finish */
 }
};

/* This function performs intraprocedural analysis in NODE that is required to
   inline indirect calls.  */
static void
inline_indirect_intraprocedural_analysis (struct cgraph_node *node)
{
  ipa_analyze_node (node);
  if (dump_file && (dump_flags & TDF_DETAILS))
    {
      ipa_print_node_params (dump_file, node);
      ipa_print_node_jump_functions (dump_file, node);
    }
}

/* Note function body size.  */
static void
analyze_function (struct cgraph_node *node)
{
  push_cfun (DECL_STRUCT_FUNCTION (node->decl));
  current_function_decl = node->decl;

  compute_inline_parameters (node);
  /* FIXME: We should remove the optimize check after we ensure we never run
     IPA passes when not optimizing.  */
  if (flag_indirect_inlining && optimize)
    inline_indirect_intraprocedural_analysis (node);

  current_function_decl = NULL;
  pop_cfun ();
}

/* Called when new function is inserted to callgraph late.  */
static void
add_new_function (struct cgraph_node *node, void *data ATTRIBUTE_UNUSED)
{
  analyze_function (node);
}

/* Note function body size.  */
static void
inline_generate_summary (void)
{
  struct cgraph_node *node;

  function_insertion_hook_holder =
      cgraph_add_function_insertion_hook (&add_new_function, NULL);

  if (flag_indirect_inlining)
    {
      ipa_register_cgraph_hooks ();
      ipa_check_create_node_params ();
      ipa_check_create_edge_args ();
    }

  for (node = cgraph_nodes; node; node = node->next)
    if (node->analyzed)
      analyze_function (node);

  return;
}

/* Apply inline plan to function.  */
static unsigned int
inline_transform (struct cgraph_node *node)
{
  unsigned int todo = 0;
  struct cgraph_edge *e;
  bool inline_p = false;

<<<<<<< HEAD
  /* FIXME: Currently the passmanager is adding inline transform more than once to some
=======
  /* FIXME: Currently the pass manager is adding inline transform more than once to some
>>>>>>> 03d20231
     clones.  This needs revisiting after WPA cleanups.  */
  if (cfun->after_inlining)
    return 0;

  /* We might need the body of this function so that we can expand
     it inline somewhere else.  */
  if (cgraph_preserve_function_body_p (node->decl))
    save_inline_function_body (node);

  for (e = node->callees; e; e = e->next_callee)
    {
      cgraph_redirect_edge_call_stmt_to_callee (e);
      if (!e->inline_failed || warn_inline)
        inline_p = true;
    }

  if (inline_p)
    {
      timevar_push (TV_INTEGRATION);
      todo = optimize_inline_calls (current_function_decl);
      timevar_pop (TV_INTEGRATION);
    }
  cfun->always_inline_functions_inlined = true;
  cfun->after_inlining = true;
  return todo | execute_fixup_cfg ();
}

/* Read inline summary.  Jump functions are shared among ipa-cp
   and inliner, so when ipa-cp is active, we don't need to write them
   twice.  */

static void
inline_read_summary (void)
{
  if (flag_indirect_inlining)
    {
      ipa_register_cgraph_hooks ();
      if (!flag_ipa_cp)
        ipa_prop_read_jump_functions ();
    }
  function_insertion_hook_holder =
      cgraph_add_function_insertion_hook (&add_new_function, NULL);
}

/* Write inline summary for node in SET.
   Jump functions are shared among ipa-cp and inliner, so when ipa-cp is
   active, we don't need to write them twice.  */

static void
inline_write_summary (cgraph_node_set set,
		      varpool_node_set vset ATTRIBUTE_UNUSED)
{
  if (flag_indirect_inlining && !flag_ipa_cp)
    ipa_prop_write_jump_functions (set);
}

/* When to run IPA inlining.  Inlining of always-inline functions
   happens during early inlining.  */

static bool
gate_cgraph_decide_inlining (void)
{
  /* ???  We'd like to skip this if not optimizing or not inlining as
     all always-inline functions have been processed by early
     inlining already.  But this at least breaks EH with C++ as
     we need to unconditionally run fixup_cfg even at -O0.
     So leave it on unconditionally for now.  */
  return 1;
}

struct ipa_opt_pass_d pass_ipa_inline =
{
 {
  IPA_PASS,
  "inline",				/* name */
  gate_cgraph_decide_inlining,		/* gate */
  cgraph_decide_inlining,		/* execute */
  NULL,					/* sub */
  NULL,					/* next */
  0,					/* static_pass_number */
  TV_INLINE_HEURISTICS,			/* tv_id */
  0,	                                /* properties_required */
  0,					/* properties_provided */
  0,					/* properties_destroyed */
  TODO_remove_functions,		/* todo_flags_finish */
  TODO_dump_cgraph | TODO_dump_func
  | TODO_remove_functions | TODO_ggc_collect	/* todo_flags_finish */
 },
 inline_generate_summary,		/* generate_summary */
 inline_write_summary,			/* write_summary */
 inline_read_summary,			/* read_summary */
 NULL,					/* write_optimization_summary */
 NULL,					/* read_optimization_summary */
 NULL,					/* stmt_fixup */
 0,					/* TODOs */
 inline_transform,			/* function_transform */
 NULL,					/* variable_transform */
};


#include "gt-ipa-inline.h"<|MERGE_RESOLUTION|>--- conflicted
+++ resolved
@@ -181,16 +181,6 @@
   return time;
 }
 
-<<<<<<< HEAD
-/* Estimate self time of the function after inlining WHAT into TO.  */
-
-static inline int
-cgraph_estimate_size_after_inlining (int times, struct cgraph_node *to,
-				     struct cgraph_node *what)
-{
-  int size = ((what->global.size - inline_summary (what)->size_inlining_benefit)
-	      * times + to->global.size);
-=======
 /* Estimate self size of the function after inlining WHAT into TO.  */
 
 static inline int
@@ -199,7 +189,6 @@
 {
   int size = ((what->global.size - inline_summary (what)->size_inlining_benefit)
 	      + to->global.size);
->>>>>>> 03d20231
   gcc_assert (size >= 0);
   return size;
 }
@@ -243,9 +232,6 @@
       /* We may eliminate the need for out-of-line copy to be output.
 	 In that case just go ahead and re-use it.  */
       if (!e->callee->callers->next_caller
-<<<<<<< HEAD
-	  && cgraph_can_remove_if_no_direct_calls_p (e->callee)
-=======
 	  /* Recursive inlining never wants the master clone to be overwritten.  */
 	  && update_original
 	  /* FIXME: When address is taken of DECL_EXTERNAL function we still can remove its
@@ -259,7 +245,6 @@
 	     inlining.  */
 	  && (!DECL_VIRTUAL_P (e->callee->decl)
 	      || (!DECL_COMDAT (e->callee->decl) && !DECL_EXTERNAL (e->callee->decl)))
->>>>>>> 03d20231
 	  /* Don't reuse if more than one function shares a comdat group.
 	     If the other function(s) are needed, we need to emit even
 	     this function out of line.  */
@@ -267,11 +252,7 @@
 	  && !cgraph_new_nodes)
 	{
 	  gcc_assert (!e->callee->global.inlined_to);
-<<<<<<< HEAD
-	  if (e->callee->analyzed)
-=======
 	  if (e->callee->analyzed && !DECL_EXTERNAL (e->callee->decl))
->>>>>>> 03d20231
 	    {
 	      overall_size -= e->callee->global.size;
 	      nfunctions_inlined++;
@@ -324,15 +305,11 @@
   struct cgraph_edge *curr = e;
   int freq;
 
-<<<<<<< HEAD
-  gcc_assert (e->inline_failed);
-=======
   /* Don't inline inlined edges.  */
   gcc_assert (e->inline_failed);
   /* Don't even think of inlining inline clone.  */
   gcc_assert (!e->callee->global.inlined_to);
 
->>>>>>> 03d20231
   e->inline_failed = CIF_OK;
   DECL_POSSIBLY_INLINED (e->callee->decl) = true;
 
@@ -346,11 +323,7 @@
     {
       to = e->caller;
       old_size = e->caller->global.size;
-<<<<<<< HEAD
-      new_size = cgraph_estimate_size_after_inlining (1, to, what);
-=======
       new_size = cgraph_estimate_size_after_inlining (to, what);
->>>>>>> 03d20231
       to->global.size = new_size;
       to->global.time = cgraph_estimate_time_after_inlining (freq, to, what);
     }
@@ -367,33 +340,6 @@
     return false;
 }
 
-<<<<<<< HEAD
-/* Mark all calls of EDGE->CALLEE inlined into EDGE->CALLER.  */
-
-static void
-cgraph_mark_inline (struct cgraph_edge *edge)
-{
-  struct cgraph_node *to = edge->caller;
-  struct cgraph_node *what = edge->callee;
-  struct cgraph_edge *e, *next;
-
-  gcc_assert (!edge->call_stmt_cannot_inline_p);
-  /* Look for all calls, mark them inline and clone recursively
-     all inlined functions.  */
-  for (e = what->callers; e; e = next)
-    {
-      next = e->next_caller;
-      if (e->caller == to && e->inline_failed)
-	{
-          cgraph_mark_inline_edge (e, true, NULL);
-	  if (e == edge)
-	    edge = next;
-	}
-    }
-}
-
-=======
->>>>>>> 03d20231
 /* Estimate the growth caused by inlining NODE into all callees.  */
 
 static int
@@ -411,11 +357,7 @@
       if (e->caller == node)
         self_recursive = true;
       if (e->inline_failed)
-<<<<<<< HEAD
-	growth += (cgraph_estimate_size_after_inlining (1, e->caller, node)
-=======
 	growth += (cgraph_estimate_size_after_inlining (e->caller, node)
->>>>>>> 03d20231
 		   - e->caller->global.size);
     }
 
@@ -423,11 +365,6 @@
      we decide to not inline for different reasons, but it is not big deal
      as in that case we will keep the body around, but we will also avoid
      some inlining.  */
-<<<<<<< HEAD
-  if (cgraph_only_called_directly_p (node)
-      && !DECL_EXTERNAL (node->decl) && !self_recursive)
-    growth -= node->global.size;
-=======
   if (cgraph_will_be_removed_from_program_if_no_direct_calls (node)
       && !DECL_EXTERNAL (node->decl) && !self_recursive)
     growth -= node->global.size;
@@ -437,7 +374,6 @@
 	    && cgraph_can_remove_if_no_direct_calls_p (node))
     growth -= (node->global.size
 	       * (100 - PARAM_VALUE (PARAM_COMDAT_SHARING_PROBABILITY)) + 50) / 100;
->>>>>>> 03d20231
 
   node->global.estimated_growth = growth;
   return growth;
@@ -452,11 +388,7 @@
 
 static bool
 cgraph_check_inline_limits (struct cgraph_node *to, struct cgraph_node *what,
-<<<<<<< HEAD
-			    cgraph_inline_failed_t *reason, bool one_only)
-=======
 			    cgraph_inline_failed_t *reason)
->>>>>>> 03d20231
 {
   int newsize;
   int limit;
@@ -476,11 +408,7 @@
 
   /* Check the size after inlining against the function limits.  But allow
      the function to shrink if it went over the limits by forced inlining.  */
-<<<<<<< HEAD
-  newsize = cgraph_estimate_size_after_inlining (times, to, what);
-=======
   newsize = cgraph_estimate_size_after_inlining (to, what);
->>>>>>> 03d20231
   if (newsize >= to->global.size
       && newsize > PARAM_VALUE (PARAM_LARGE_FUNCTION_INSNS)
       && newsize > limit)
@@ -523,13 +451,6 @@
 	*reason = CIF_FUNCTION_NOT_INLINE_CANDIDATE;
       return false;
     }
-<<<<<<< HEAD
-
-  if (!n->analyzed)
-    {
-      if (reason)
-	*reason = CIF_BODY_NOT_AVAILABLE;
-=======
   if (!n->analyzed)
     {
       if (reason)
@@ -540,7 +461,6 @@
     {
       if (reason)
 	*reason = CIF_OVERWRITABLE;
->>>>>>> 03d20231
       return false;
     }
 
@@ -600,11 +520,7 @@
 {
   gcov_type badness;
   int growth =
-<<<<<<< HEAD
-    (cgraph_estimate_size_after_inlining (1, edge->caller, edge->callee)
-=======
     (cgraph_estimate_size_after_inlining (edge->caller, edge->callee)
->>>>>>> 03d20231
      - edge->caller->global.size);
 
   if (edge->callee->local.disregard_inline_limits)
@@ -612,11 +528,7 @@
 
   if (dump)
     {
-<<<<<<< HEAD
-      fprintf (dump_file, "    Badness calculcation for %s -> %s\n",
-=======
       fprintf (dump_file, "    Badness calculation for %s -> %s\n",
->>>>>>> 03d20231
 	       cgraph_node_name (edge->caller),
 	       cgraph_node_name (edge->callee));
       fprintf (dump_file, "      growth %i, time %i-%i, size %i-%i\n",
@@ -762,22 +674,13 @@
   cgraph_inline_failed_t failed_reason;
 
   if (!node->local.inlinable
-<<<<<<< HEAD
-=======
       || cgraph_function_body_availability (node) <= AVAIL_OVERWRITABLE
->>>>>>> 03d20231
       || node->global.inlined_to)
     return;
   if (!bitmap_set_bit (updated_nodes, node->uid))
     return;
   node->global.estimated_growth = INT_MIN;
 
-  /* See if there is something to do.  */
-  for (edge = node->callers; edge; edge = edge->next_caller)
-    if (edge->inline_failed)
-      break;
-  if (!edge)
-    return;
   /* See if there is something to do.  */
   for (edge = node->callers; edge; edge = edge->next_caller)
     if (edge->inline_failed)
@@ -822,29 +725,6 @@
       e = e->callee->callees;
     else
       {
-<<<<<<< HEAD
-	int badness = cgraph_edge_badness (edge, false);
-	if (edge->aux)
-	  {
-	    fibnode_t n = (fibnode_t) edge->aux;
-	    gcc_assert (n->data == edge);
-	    if (n->key == badness)
-	      continue;
-
-	    /* fibheap_replace_key only decrease the keys.
-	       When we increase the key we do not update heap
-	       and instead re-insert the element once it becomes
-	       a minium of heap.  */
-	    if (badness < n->key)
-	      {
-		fibheap_replace_key (heap, n, badness);
-		gcc_assert (n->key == badness);
-	        continue;
-	      }
-	  }
-	else
-	  edge->aux = fibheap_insert (heap, badness, edge);
-=======
 	if (e->inline_failed
 	    && e->callee->local.inlinable
 	    && cgraph_function_body_availability (e->callee) >= AVAIL_AVAILABLE
@@ -871,7 +751,6 @@
 	    while (!e->next_callee);
 	    e = e->next_callee;
 	  }
->>>>>>> 03d20231
       }
 }
 
@@ -990,10 +869,6 @@
   master_clone = cgraph_clone_node (node, node->decl,
 				    node->count, CGRAPH_FREQ_BASE, 1,
   				    false, NULL);
-<<<<<<< HEAD
-  master_clone->needed = true;
-=======
->>>>>>> 03d20231
   for (e = master_clone->callees; e; e = e->next_callee)
     if (!e->inline_failed)
       cgraph_clone_inlined_nodes (e, true, false);
@@ -1120,10 +995,7 @@
 
       gcc_assert (!edge->aux);
       if (edge->callee->local.inlinable
-<<<<<<< HEAD
-=======
 	  && edge->inline_failed
->>>>>>> 03d20231
 	  && cgraph_default_inline_p (edge->callee, &edge->inline_failed))
         edge->aux = fibheap_insert (heap, cgraph_edge_badness (edge, false), edge);
     }
@@ -1210,11 +1082,7 @@
       
       callee = edge->callee;
 
-<<<<<<< HEAD
-      growth = (cgraph_estimate_size_after_inlining (1, edge->caller, edge->callee)
-=======
       growth = (cgraph_estimate_size_after_inlining (edge->caller, edge->callee)
->>>>>>> 03d20231
 		- edge->caller->global.size);
 
       if (dump_file)
@@ -1306,12 +1174,8 @@
 	    }
 	  continue;
 	}
-<<<<<<< HEAD
-      if (!tree_can_inline_p (edge))
-=======
       if (!tree_can_inline_p (edge)
 	  || edge->call_stmt_cannot_inline_p)
->>>>>>> 03d20231
 	{
 	  if (dump_file)
 	    fprintf (dump_file, " inline_failed:%s.\n",
@@ -1335,14 +1199,8 @@
       else
 	{
 	  struct cgraph_node *callee;
-<<<<<<< HEAD
-	  if (edge->call_stmt_cannot_inline_p
-	      || !cgraph_check_inline_limits (edge->caller, edge->callee,
-					      &edge->inline_failed, true))
-=======
 	  if (!cgraph_check_inline_limits (edge->caller, edge->callee,
 				           &edge->inline_failed))
->>>>>>> 03d20231
 	    {
 	      if (dump_file)
 		fprintf (dump_file, " Not inlining into %s:%s.\n",
@@ -1464,16 +1322,12 @@
       struct cgraph_node *orig_callee;
 
       if (e->call_stmt_cannot_inline_p)
-<<<<<<< HEAD
-	continue;
-=======
 	{
 	  if (dump_file)
 	    fprintf (dump_file, "Not inlining: %s",
 		     cgraph_inline_failed_string (e->inline_failed));
 	  continue;
 	}
->>>>>>> 03d20231
 
       if (!e->callee->analyzed)
 	{
@@ -1518,8 +1372,6 @@
 	  continue;
 	}
 
-<<<<<<< HEAD
-=======
       if (gimple_in_ssa_p (DECL_STRUCT_FUNCTION (node->decl))
 	  != gimple_in_ssa_p (DECL_STRUCT_FUNCTION (e->callee->decl)))
 	{
@@ -1528,7 +1380,6 @@
 	  continue;
 	}
 
->>>>>>> 03d20231
       /* Inline the edge and flatten the inline clone.  Avoid
          recursing through the original node if the node was cloned.  */
       if (dump_file)
@@ -1575,12 +1426,8 @@
 	struct cgraph_edge *e;
 
 	gcc_assert (inline_summary (node)->self_size == node->global.size);
-<<<<<<< HEAD
-	initial_size += node->global.size;
-=======
 	if (!DECL_EXTERNAL (node->decl))
 	  initial_size += node->global.size;
->>>>>>> 03d20231
 	for (e = node->callees; e; e = e->next_callee)
 	  if (max_count < e->count)
 	    max_count = e->count;
@@ -1643,24 +1490,15 @@
 
 	  if (node->callers
 	      && !node->callers->next_caller
-<<<<<<< HEAD
-	      && cgraph_only_called_directly_p (node)
-=======
 	      && !node->global.inlined_to
 	      && cgraph_will_be_removed_from_program_if_no_direct_calls (node)
->>>>>>> 03d20231
 	      && node->local.inlinable
 	      && cgraph_function_body_availability (node) >= AVAIL_AVAILABLE
 	      && node->callers->inline_failed
 	      && node->callers->caller != node
 	      && node->callers->caller->global.inlined_to != node
 	      && !node->callers->call_stmt_cannot_inline_p
-<<<<<<< HEAD
-	      && !DECL_EXTERNAL (node->decl)
-	      && !DECL_COMDAT (node->decl))
-=======
 	      && !DECL_EXTERNAL (node->decl))
->>>>>>> 03d20231
 	    {
 	      cgraph_inline_failed_t reason;
 	      old_size = overall_size;
@@ -1676,17 +1514,10 @@
 		}
 
 	      if (cgraph_check_inline_limits (node->callers->caller, node,
-<<<<<<< HEAD
-					      &reason, false))
-		{
-		  struct cgraph_node *caller = node->callers->caller;
-		  cgraph_mark_inline (node->callers);
-=======
 					      &reason))
 		{
 		  struct cgraph_node *caller = node->callers->caller;
 		  cgraph_mark_inline_edge (node->callers, true, NULL);
->>>>>>> 03d20231
 		  if (dump_file)
 		    fprintf (dump_file,
 			     " Inlined into %s which now has %i size"
@@ -1720,26 +1551,15 @@
   return 0;
 }
 
-<<<<<<< HEAD
-/* Return true when N is leaf function.  Accept cheap (pure&const) builtins
-   in leaf functions.  */
-=======
 /* Return true when N is leaf function.  Accept cheap builtins
    in leaf functions.  */
 
->>>>>>> 03d20231
 static bool
 leaf_node_p (struct cgraph_node *n)
 {
   struct cgraph_edge *e;
   for (e = n->callees; e; e = e->next_callee)
-<<<<<<< HEAD
-    if (!DECL_BUILT_IN (e->callee->decl)
-	|| (!TREE_READONLY (e->callee->decl)
-	    || DECL_PURE_P (e->callee->decl)))
-=======
     if (!is_inexpensive_builtin (e->callee->decl))
->>>>>>> 03d20231
       return false;
   return true;
 }
@@ -1774,11 +1594,6 @@
       {
 	if (!e->callee->local.disregard_inline_limits
 	    && (mode != INLINE_ALL || !e->callee->local.inlinable))
-<<<<<<< HEAD
-	  continue;
-	if (e->call_stmt_cannot_inline_p)
-=======
->>>>>>> 03d20231
 	  continue;
 	if (dump_file)
 	  fprintf (dump_file,
@@ -1790,12 +1605,8 @@
 	      fprintf (dump_file, "Not inlining: recursive call.\n");
 	    continue;
 	  }
-<<<<<<< HEAD
-	if (!tree_can_inline_p (e))
-=======
 	if (!tree_can_inline_p (e)
 	    || e->call_stmt_cannot_inline_p)
->>>>>>> 03d20231
 	  {
 	    if (dump_file)
 	      fprintf (dump_file,
@@ -1822,11 +1633,7 @@
 	  fprintf (dump_file, " Inlining %s into %s.\n",
 		   cgraph_node_name (e->callee),
 		   cgraph_node_name (e->caller));
-<<<<<<< HEAD
-	cgraph_mark_inline (e);
-=======
 	cgraph_mark_inline_edge (e, true, NULL);
->>>>>>> 03d20231
 	inlined = true;
       }
 
@@ -1836,10 +1643,6 @@
 	 during incremental inlining.  */
       && !node->local.disregard_inline_limits)
     {
-<<<<<<< HEAD
-      bitmap visited = BITMAP_ALLOC (NULL);
-=======
->>>>>>> 03d20231
       for (e = node->callees; e; e = e->next_callee)
 	{
 	  int allowed_growth = 0;
@@ -1847,13 +1650,6 @@
 	      || !e->inline_failed
 	      || e->callee->local.disregard_inline_limits)
 	    continue;
-<<<<<<< HEAD
-	  /* We are inlining a function to all call-sites in node
-	     or to none.  So visit each candidate only once.  */
-	  if (!bitmap_set_bit (visited, e->callee->uid))
-	    continue;
-=======
->>>>>>> 03d20231
 	  if (dump_file)
 	    fprintf (dump_file, "Considering inline candidate %s.\n",
 		     cgraph_node_name (e->callee));
@@ -1867,56 +1663,6 @@
 	      != gimple_in_ssa_p (DECL_STRUCT_FUNCTION (e->callee->decl)))
 	    {
 	      if (dump_file)
-<<<<<<< HEAD
-		fprintf (dump_file,
-			 "Not inlining: SSA form does not match.\n");
-	      continue;
-	    }
-
-	  if (cgraph_maybe_hot_edge_p (e) && leaf_node_p (e->callee)
-	      && optimize_function_for_speed_p (cfun))
-	    allowed_growth = PARAM_VALUE (PARAM_EARLY_INLINING_INSNS);
-
-	  /* When the function body would grow and inlining the function
-	     won't eliminate the need for offline copy of the function,
-	     don't inline.  */
-	  if (((mode == INLINE_SIZE || mode == INLINE_SIZE_NORECURSIVE)
-	       || (!flag_inline_functions
-		   && !DECL_DECLARED_INLINE_P (e->callee->decl)))
-	      && (cgraph_estimate_size_after_inlining (1, e->caller, e->callee)
-		  > e->caller->global.size + allowed_growth)
-	      && cgraph_estimate_growth (e->callee) > allowed_growth)
-	    {
-	      if (dump_file)
-		fprintf (dump_file,
-			 "Not inlining: code size would grow by %i.\n",
-			 cgraph_estimate_size_after_inlining (1, e->caller,
-							      e->callee)
-			 - e->caller->global.size);
-	      continue;
-	    }
-	  if (!cgraph_check_inline_limits (node, e->callee, &e->inline_failed,
-					   false)
-	      || e->call_stmt_cannot_inline_p)
-	    {
-	      if (dump_file)
-		fprintf (dump_file, "Not inlining: %s.\n",
-			 cgraph_inline_failed_string (e->inline_failed));
-	      continue;
-	    }
-	  if (!e->callee->analyzed)
-	    {
-	      if (dump_file)
-		fprintf (dump_file,
-			 "Not inlining: Function body no longer available.\n");
-	      continue;
-	    }
-	  if (!tree_can_inline_p (e))
-	    {
-	      if (dump_file)
-		fprintf (dump_file,
-			 "Not inlining: %s.",
-=======
 		fprintf (dump_file,
 			 "Not inlining: SSA form does not match.\n");
 	      continue;
@@ -1963,7 +1709,6 @@
 	    {
 	      if (dump_file)
 		fprintf (dump_file, "Not inlining: %s.\n",
->>>>>>> 03d20231
 			 cgraph_inline_failed_string (e->inline_failed));
 	      continue;
 	    }
@@ -1973,18 +1718,10 @@
 		fprintf (dump_file, " Inlining %s into %s.\n",
 			 cgraph_node_name (e->callee),
 			 cgraph_node_name (e->caller));
-<<<<<<< HEAD
-	      cgraph_mark_inline (e);
-	      inlined = true;
-	    }
-	}
-      BITMAP_FREE (visited);
-=======
 	      cgraph_mark_inline_edge (e, true, NULL);
 	      inlined = true;
 	    }
 	}
->>>>>>> 03d20231
     }
   return inlined;
 }
@@ -2084,34 +1821,6 @@
 static int
 eliminated_by_inlining_prob (gimple stmt)
 {
-<<<<<<< HEAD
-  return (flag_early_inlining
-	  && !in_lto_p
-	  && (flag_branch_probabilities || flag_test_coverage
-	      || profile_arc_flag));
-}
-
-/* IPA pass wrapper for early inlining pass.  We need to run early inlining
-   before tree profiling so we have stand alone IPA pass for doing so.  */
-struct simple_ipa_opt_pass pass_ipa_early_inline =
-{
- {
-  SIMPLE_IPA_PASS,
-  "einline_ipa",			/* name */
-  cgraph_gate_ipa_early_inlining,	/* gate */
-  NULL,					/* execute */
-  NULL,					/* sub */
-  NULL,					/* next */
-  0,					/* static_pass_number */
-  TV_INLINE_HEURISTICS,			/* tv_id */
-  0,	                                /* properties_required */
-  0,					/* properties_provided */
-  0,					/* properties_destroyed */
-  0,					/* todo_flags_start */
-  TODO_dump_cgraph 		        /* todo_flags_finish */
- }
-};
-=======
   enum gimple_code code = gimple_code (stmt);
   switch (code)
     {
@@ -2264,157 +1973,6 @@
   inline_summary (node)->time_inlining_benefit = time_inlining_benefit;
   inline_summary (node)->size_inlining_benefit = size_inlining_benefit;
 }
->>>>>>> 03d20231
-
-/* See if statement might disappear after inlining.  We are not terribly
-   sophisficated, basically looking for simple abstraction penalty wrappers.  */
-
-static bool
-likely_eliminated_by_inlining_p (gimple stmt)
-{
-  enum gimple_code code = gimple_code (stmt);
-  switch (code)
-    {
-      case GIMPLE_RETURN:
-        return true;
-      case GIMPLE_ASSIGN:
-	if (gimple_num_ops (stmt) != 2)
-	  return false;
-
-	/* Casts of parameters, loads from parameters passed by reference
-	   and stores to return value or parameters are probably free after
-	   inlining.  */
-	if (gimple_assign_rhs_code (stmt) == CONVERT_EXPR
-	    || gimple_assign_rhs_code (stmt) == NOP_EXPR
-	    || gimple_assign_rhs_code (stmt) == VIEW_CONVERT_EXPR
-	    || gimple_assign_rhs_class (stmt) == GIMPLE_SINGLE_RHS)
-	  {
-	    tree rhs = gimple_assign_rhs1 (stmt);
-            tree lhs = gimple_assign_lhs (stmt);
-	    tree inner_rhs = rhs;
-	    tree inner_lhs = lhs;
-	    bool rhs_free = false;
-	    bool lhs_free = false;
-
- 	    while (handled_component_p (inner_lhs) || TREE_CODE (inner_lhs) == INDIRECT_REF)
-	      inner_lhs = TREE_OPERAND (inner_lhs, 0);
- 	    while (handled_component_p (inner_rhs)
-	           || TREE_CODE (inner_rhs) == ADDR_EXPR || TREE_CODE (inner_rhs) == INDIRECT_REF)
-	      inner_rhs = TREE_OPERAND (inner_rhs, 0);
-
-
-	    if (TREE_CODE (inner_rhs) == PARM_DECL
-	        || (TREE_CODE (inner_rhs) == SSA_NAME
-		    && SSA_NAME_IS_DEFAULT_DEF (inner_rhs)
-		    && TREE_CODE (SSA_NAME_VAR (inner_rhs)) == PARM_DECL))
-	      rhs_free = true;
-	    if (rhs_free && is_gimple_reg (lhs))
-	      lhs_free = true;
-	    if (((TREE_CODE (inner_lhs) == PARM_DECL
-	          || (TREE_CODE (inner_lhs) == SSA_NAME
-		      && SSA_NAME_IS_DEFAULT_DEF (inner_lhs)
-		      && TREE_CODE (SSA_NAME_VAR (inner_lhs)) == PARM_DECL))
-		 && inner_lhs != lhs)
-	        || TREE_CODE (inner_lhs) == RESULT_DECL
-	        || (TREE_CODE (inner_lhs) == SSA_NAME
-		    && TREE_CODE (SSA_NAME_VAR (inner_lhs)) == RESULT_DECL))
-	      lhs_free = true;
-	    if (lhs_free && (is_gimple_reg (rhs) || is_gimple_min_invariant (rhs)))
-	      rhs_free = true;
-	    if (lhs_free && rhs_free)
-	      return true;
-	  }
-	return false;
-      default:
-	return false;
-    }
-}
-
-/* Compute function body size parameters for NODE.  */
-
-static void
-estimate_function_body_sizes (struct cgraph_node *node)
-{
-  gcov_type time = 0;
-  gcov_type time_inlining_benefit = 0;
-  int size = 0;
-  int size_inlining_benefit = 0;
-  basic_block bb;
-  gimple_stmt_iterator bsi;
-  struct function *my_function = DECL_STRUCT_FUNCTION (node->decl);
-  tree arg;
-  int freq;
-  tree funtype = TREE_TYPE (node->decl);
-
-  if (dump_file)
-    fprintf (dump_file, "Analyzing function body size: %s\n",
-	     cgraph_node_name (node));
-
-  gcc_assert (my_function && my_function->cfg);
-  FOR_EACH_BB_FN (bb, my_function)
-    {
-      freq = compute_call_stmt_bb_frequency (node->decl, bb);
-      for (bsi = gsi_start_bb (bb); !gsi_end_p (bsi); gsi_next (&bsi))
-	{
-	  gimple stmt = gsi_stmt (bsi);
-	  int this_size = estimate_num_insns (stmt, &eni_size_weights);
-	  int this_time = estimate_num_insns (stmt, &eni_time_weights);
-
-	  if (dump_file && (dump_flags & TDF_DETAILS))
-	    {
-	      fprintf (dump_file, "  freq:%6i size:%3i time:%3i ",
-		       freq, this_size, this_time);
-	      print_gimple_stmt (dump_file, stmt, 0, 0);
-	    }
-	  this_time *= freq;
-	  time += this_time;
-	  size += this_size;
-	  if (likely_eliminated_by_inlining_p (stmt))
-	    {
-	      size_inlining_benefit += this_size;
-	      time_inlining_benefit += this_time;
-	      if (dump_file && (dump_flags & TDF_DETAILS))
-		fprintf (dump_file, "    Likely eliminated\n");
-	    }
-	  gcc_assert (time >= 0);
-	  gcc_assert (size >= 0);
-	}
-    }
-  time = (time + CGRAPH_FREQ_BASE / 2) / CGRAPH_FREQ_BASE;
-  time_inlining_benefit = ((time_inlining_benefit + CGRAPH_FREQ_BASE / 2)
-  			   / CGRAPH_FREQ_BASE);
-  if (dump_file)
-    fprintf (dump_file, "Overall function body time: %i-%i size: %i-%i\n",
-	     (int)time, (int)time_inlining_benefit,
-	     size, size_inlining_benefit);
-  time_inlining_benefit += eni_time_weights.call_cost;
-  size_inlining_benefit += eni_size_weights.call_cost;
-  if (!VOID_TYPE_P (TREE_TYPE (funtype)))
-    {
-      int cost = estimate_move_cost (TREE_TYPE (funtype));
-      time_inlining_benefit += cost;
-      size_inlining_benefit += cost;
-    }
-  for (arg = DECL_ARGUMENTS (node->decl); arg; arg = TREE_CHAIN (arg))
-    if (!VOID_TYPE_P (TREE_TYPE (arg)))
-      {
-        int cost = estimate_move_cost (TREE_TYPE (arg));
-        time_inlining_benefit += cost;
-        size_inlining_benefit += cost;
-      }
-  if (time_inlining_benefit > MAX_TIME)
-    time_inlining_benefit = MAX_TIME;
-  if (time > MAX_TIME)
-    time = MAX_TIME;
-  inline_summary (node)->self_time = time;
-  inline_summary (node)->self_size = size;
-  if (dump_file)
-    fprintf (dump_file, "With function call overhead time: %i-%i size: %i-%i\n",
-	     (int)time, (int)time_inlining_benefit,
-	     size, size_inlining_benefit);
-  inline_summary (node)->time_inlining_benefit = time_inlining_benefit;
-  inline_summary (node)->size_inlining_benefit = size_inlining_benefit;
-}
 
 /* Compute parameters of functions used by inliner.  */
 void
@@ -2424,25 +1982,14 @@
 
   gcc_assert (!node->global.inlined_to);
 
-<<<<<<< HEAD
-  /* Estimate the stack size for the function.  But not at -O0
-     because estimated_stack_frame_size is a quadratic problem.  */
-  self_stack_size = optimize ? estimated_stack_frame_size () : 0;
-=======
   /* Estimate the stack size for the function if we're optimizing.  */
   self_stack_size = optimize ? estimated_stack_frame_size (node) : 0;
->>>>>>> 03d20231
   inline_summary (node)->estimated_self_stack_size = self_stack_size;
   node->global.estimated_stack_size = self_stack_size;
   node->global.stack_frame_offset = 0;
 
   /* Can this function be inlined at all?  */
   node->local.inlinable = tree_inlinable_function_p (node->decl);
-<<<<<<< HEAD
-  if (node->local.inlinable && !node->local.disregard_inline_limits)
-    node->local.disregard_inline_limits
-      = DECL_DISREGARD_INLINE_LIMITS (node->decl);
-=======
   if (!node->local.inlinable)
     node->local.disregard_inline_limits = 0;
 
@@ -2461,15 +2008,10 @@
 	  break;
       node->local.can_change_signature = !e;
     }
->>>>>>> 03d20231
   estimate_function_body_sizes (node);
   /* Inlining characteristics are maintained by the cgraph_mark_inline.  */
   node->global.time = inline_summary (node)->self_time;
   node->global.size = inline_summary (node)->self_size;
-<<<<<<< HEAD
-  return 0;
-=======
->>>>>>> 03d20231
 }
 
 
@@ -2569,11 +2111,7 @@
   struct cgraph_edge *e;
   bool inline_p = false;
 
-<<<<<<< HEAD
-  /* FIXME: Currently the passmanager is adding inline transform more than once to some
-=======
   /* FIXME: Currently the pass manager is adding inline transform more than once to some
->>>>>>> 03d20231
      clones.  This needs revisiting after WPA cleanups.  */
   if (cfun->after_inlining)
     return 0;

--- conflicted
+++ resolved
@@ -746,13 +746,9 @@
  	    }
 	}
       /* If call is cold, do not inline when function body would grow. */
-<<<<<<< HEAD
-      else if (!edge_hot_enough_p (e))
-=======
-      else if (!cgraph_maybe_hot_edge_p (e)
+      else if (!edge_hot_enough_p (e)
 	       && (growth >= MAX_INLINE_INSNS_SINGLE
 		   || growth_likely_positive (callee, growth)))
->>>>>>> 1f91035f
 	{
           e->inline_failed = CIF_UNLIKELY_CALL;
 	  want_inline = false;

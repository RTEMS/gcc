/* Inlining decision heuristics.
   Copyright (C) 2003-2014 Free Software Foundation, Inc.
   Contributed by Jan Hubicka

This file is part of GCC.

GCC is free software; you can redistribute it and/or modify it under
the terms of the GNU General Public License as published by the Free
Software Foundation; either version 3, or (at your option) any later
version.

GCC is distributed in the hope that it will be useful, but WITHOUT ANY
WARRANTY; without even the implied warranty of MERCHANTABILITY or
FITNESS FOR A PARTICULAR PURPOSE.  See the GNU General Public License
for more details.

You should have received a copy of the GNU General Public License
along with GCC; see the file COPYING3.  If not see
<http://www.gnu.org/licenses/>.  */

/*  Inlining decision heuristics

    The implementation of inliner is organized as follows:

    inlining heuristics limits

      can_inline_edge_p allow to check that particular inlining is allowed
      by the limits specified by user (allowed function growth, growth and so
      on).

      Functions are inlined when it is obvious the result is profitable (such
      as functions called once or when inlining reduce code size).
      In addition to that we perform inlining of small functions and recursive
      inlining.

    inlining heuristics

       The inliner itself is split into two passes:

       pass_early_inlining

	 Simple local inlining pass inlining callees into current function.
	 This pass makes no use of whole unit analysis and thus it can do only
	 very simple decisions based on local properties.

	 The strength of the pass is that it is run in topological order
	 (reverse postorder) on the callgraph. Functions are converted into SSA
	 form just before this pass and optimized subsequently. As a result, the
	 callees of the function seen by the early inliner was already optimized
	 and results of early inlining adds a lot of optimization opportunities
	 for the local optimization.

	 The pass handle the obvious inlining decisions within the compilation
	 unit - inlining auto inline functions, inlining for size and
	 flattening.

	 main strength of the pass is the ability to eliminate abstraction
	 penalty in C++ code (via combination of inlining and early
	 optimization) and thus improve quality of analysis done by real IPA
	 optimizers.

	 Because of lack of whole unit knowledge, the pass can not really make
	 good code size/performance tradeoffs.  It however does very simple
	 speculative inlining allowing code size to grow by
	 EARLY_INLINING_INSNS when callee is leaf function.  In this case the
	 optimizations performed later are very likely to eliminate the cost.

       pass_ipa_inline

	 This is the real inliner able to handle inlining with whole program
	 knowledge. It performs following steps:

	 1) inlining of small functions.  This is implemented by greedy
	 algorithm ordering all inlinable cgraph edges by their badness and
	 inlining them in this order as long as inline limits allows doing so.

	 This heuristics is not very good on inlining recursive calls. Recursive
	 calls can be inlined with results similar to loop unrolling. To do so,
	 special purpose recursive inliner is executed on function when
	 recursive edge is met as viable candidate.

	 2) Unreachable functions are removed from callgraph.  Inlining leads
	 to devirtualization and other modification of callgraph so functions
	 may become unreachable during the process. Also functions declared as
	 extern inline or virtual functions are removed, since after inlining
	 we no longer need the offline bodies.

	 3) Functions called once and not exported from the unit are inlined.
	 This should almost always lead to reduction of code size by eliminating
	 the need for offline copy of the function.  */

#include "config.h"
#include "system.h"
#include "coretypes.h"
#include "tm.h"
#include "tree.h"
#include "trans-mem.h"
#include "calls.h"
#include "tree-inline.h"
#include "langhooks.h"
#include "flags.h"
#include "diagnostic.h"
#include "gimple-pretty-print.h"
#include "params.h"
#include "fibheap.h"
#include "intl.h"
#include "tree-pass.h"
#include "coverage.h"
#include "rtl.h"
#include "bitmap.h"
#include "basic-block.h"
#include "tree-ssa-alias.h"
#include "internal-fn.h"
#include "gimple-expr.h"
#include "is-a.h"
#include "gimple.h"
#include "gimple-ssa.h"
#include "ipa-prop.h"
#include "basic-block.h"
#include "toplev.h"
#include "dbgcnt.h"
#include "except.h"
#include "l-ipo.h"
#include "target.h"
#include "ipa-inline.h"
#include "ipa-utils.h"
#include "sreal.h"
#include "cilk.h"

/* Statistics we collect about inlining algorithm.  */
static int overall_size;
static gcov_type max_count;
static sreal max_count_real, max_relbenefit_real, half_int_min_real;

/* Return false when inlining edge E would lead to violating
   limits on function unit growth or stack usage growth.  

   The relative function body growth limit is present generally
   to avoid problems with non-linear behavior of the compiler.
   To allow inlining huge functions into tiny wrapper, the limit
   is always based on the bigger of the two functions considered.

   For stack growth limits we always base the growth in stack usage
   of the callers.  We want to prevent applications from segfaulting
   on stack overflow when functions with huge stack frames gets
   inlined. */

static bool
caller_growth_limits (struct cgraph_edge *e)
{
  struct cgraph_node *to = e->caller;
  struct cgraph_node *what = cgraph_function_or_thunk_node (e->callee, NULL);
  int newsize;
  int limit = 0;
  HOST_WIDE_INT stack_size_limit = 0, inlined_stack;
  struct inline_summary *info, *what_info, *outer_info = inline_summary (to);

  /* Look for function e->caller is inlined to.  While doing
     so work out the largest function body on the way.  As
     described above, we want to base our function growth
     limits based on that.  Not on the self size of the
     outer function, not on the self size of inline code
     we immediately inline to.  This is the most relaxed
     interpretation of the rule "do not grow large functions
     too much in order to prevent compiler from exploding".  */
  while (true)
    {
      info = inline_summary (to);
      if (limit < info->self_size)
	limit = info->self_size;
      if (stack_size_limit < info->estimated_self_stack_size)
	stack_size_limit = info->estimated_self_stack_size;
      if (to->global.inlined_to)
        to = to->callers->caller;
      else
	break;
    }

  what_info = inline_summary (what);

  if (limit < what_info->self_size)
    limit = what_info->self_size;

  limit += limit * PARAM_VALUE (PARAM_LARGE_FUNCTION_GROWTH) / 100;

  /* Check the size after inlining against the function limits.  But allow
     the function to shrink if it went over the limits by forced inlining.  */
  newsize = estimate_size_after_inlining (to, e);
  if (newsize >= info->size
      && newsize > PARAM_VALUE (PARAM_LARGE_FUNCTION_INSNS)
      && newsize > limit)
    {
      e->inline_failed = CIF_LARGE_FUNCTION_GROWTH_LIMIT;
      return false;
    }

  if (!what_info->estimated_stack_size)
    return true;

  /* FIXME: Stack size limit often prevents inlining in Fortran programs
     due to large i/o datastructures used by the Fortran front-end.
     We ought to ignore this limit when we know that the edge is executed
     on every invocation of the caller (i.e. its call statement dominates
     exit block).  We do not track this information, yet.  */
  stack_size_limit += ((gcov_type)stack_size_limit
		       * PARAM_VALUE (PARAM_STACK_FRAME_GROWTH) / 100);

  inlined_stack = (outer_info->estimated_stack_size
		   + what_info->estimated_stack_size);
  /* Check new stack consumption with stack consumption at the place
     stack is used.  */
  if (inlined_stack > stack_size_limit
      /* If function already has large stack usage from sibling
	 inline call, we can inline, too.
	 This bit overoptimistically assume that we are good at stack
	 packing.  */
      && inlined_stack > info->estimated_stack_size
      && inlined_stack > PARAM_VALUE (PARAM_LARGE_STACK_FRAME))
    {
      e->inline_failed = CIF_LARGE_STACK_FRAME_GROWTH_LIMIT;
      return false;
    }
  return true;
}

/* Dump info about why inlining has failed.  */

static void
report_inline_failed_reason (struct cgraph_edge *e)
{
  if (dump_file)
    {
      fprintf (dump_file, "  not inlinable: %s/%i -> %s/%i, %s\n",
	       xstrdup (e->caller->name ()), e->caller->order,
	       xstrdup (e->callee->name ()), e->callee->order,
	       cgraph_inline_failed_string (e->inline_failed));
    }
}

 /* Decide whether sanitizer-related attributes allow inlining. */

static bool
sanitize_attrs_match_for_inline_p (const_tree caller, const_tree callee)
{
  /* Don't care if sanitizer is disabled */
  if (!(flag_sanitize & SANITIZE_ADDRESS))
    return true;

  if (!caller || !callee)
    return true;

  return !!lookup_attribute ("no_sanitize_address",
      DECL_ATTRIBUTES (caller)) == 
      !!lookup_attribute ("no_sanitize_address",
      DECL_ATTRIBUTES (callee));
}

 /* Decide if we can inline the edge and possibly update
   inline_failed reason.  
   We check whether inlining is possible at all and whether
   caller growth limits allow doing so.  

   if REPORT is true, output reason to the dump file.  

   if DISREGARD_LIMITS is true, ignore size limits.*/

static bool
can_inline_edge_p (struct cgraph_edge *e, bool report,
		   bool disregard_limits = false)
{
  bool inlinable = true;
  enum availability avail;
  struct cgraph_node *callee
    = cgraph_function_or_thunk_node (e->callee, &avail);
  tree caller_tree = DECL_FUNCTION_SPECIFIC_OPTIMIZATION (e->caller->decl);
  tree callee_tree
    = callee ? DECL_FUNCTION_SPECIFIC_OPTIMIZATION (callee->decl) : NULL;
  struct function *caller_cfun = DECL_STRUCT_FUNCTION (e->caller->decl);
  struct function *callee_cfun
    = callee ? DECL_STRUCT_FUNCTION (callee->decl) : NULL;

  if (!caller_cfun && e->caller->clone_of)
    caller_cfun = DECL_STRUCT_FUNCTION (e->caller->clone_of->decl);

  if (!callee_cfun && callee && callee->clone_of)
    callee_cfun = DECL_STRUCT_FUNCTION (callee->clone_of->decl);

  gcc_assert (e->inline_failed);

  if (!callee || !callee->definition)
    {
      e->inline_failed = CIF_BODY_NOT_AVAILABLE;
      inlinable = false;
    }
  else if (callee->calls_comdat_local)
    {
      e->inline_failed = CIF_USES_COMDAT_LOCAL;
      inlinable = false;
    }
  else if (!inline_summary (callee)->inlinable 
	   || (caller_cfun && fn_contains_cilk_spawn_p (caller_cfun)))
    {
      e->inline_failed = CIF_FUNCTION_NOT_INLINABLE;
      inlinable = false;
    }
  else if (avail <= AVAIL_OVERWRITABLE)
    {
      e->inline_failed = CIF_OVERWRITABLE;
      inlinable = false;
    }
  else if (e->call_stmt_cannot_inline_p)
    {
      if (e->inline_failed != CIF_FUNCTION_NOT_OPTIMIZED)
        e->inline_failed = CIF_MISMATCHED_ARGUMENTS;
      inlinable = false;
    }
  /* Don't inline if the functions have different EH personalities.  */
  else if (DECL_FUNCTION_PERSONALITY (e->caller->decl)
	   && DECL_FUNCTION_PERSONALITY (callee->decl)
	   && (DECL_FUNCTION_PERSONALITY (e->caller->decl)
	       != DECL_FUNCTION_PERSONALITY (callee->decl)))
    {
      e->inline_failed = CIF_EH_PERSONALITY;
      inlinable = false;
    }
  /* TM pure functions should not be inlined into non-TM_pure
     functions.  */
  else if (is_tm_pure (callee->decl)
	   && !is_tm_pure (e->caller->decl))
    {
      e->inline_failed = CIF_UNSPECIFIED;
      inlinable = false;
    }
  /* Don't inline if the callee can throw non-call exceptions but the
     caller cannot.
     FIXME: this is obviously wrong for LTO where STRUCT_FUNCTION is missing.
     Move the flag into cgraph node or mirror it in the inline summary.  */
  else if (callee_cfun && callee_cfun->can_throw_non_call_exceptions
	   && !(caller_cfun && caller_cfun->can_throw_non_call_exceptions))
    {
      e->inline_failed = CIF_NON_CALL_EXCEPTIONS;
      inlinable = false;
    }
  /* Check compatibility of target optimization options.  */
  else if (!targetm.target_option.can_inline_p (e->caller->decl,
						callee->decl))
    {
      e->inline_failed = CIF_TARGET_OPTION_MISMATCH;
      inlinable = false;
    }
  /* Don't inline a function with mismatched sanitization attributes. */
  else if (!sanitize_attrs_match_for_inline_p (e->caller->decl, callee->decl))
    {
      e->inline_failed = CIF_ATTRIBUTE_MISMATCH;
      inlinable = false;
    }
  /* Check if caller growth allows the inlining.  */
  else if (!DECL_DISREGARD_INLINE_LIMITS (callee->decl)
	   && !disregard_limits
	   && !lookup_attribute ("flatten",
				 DECL_ATTRIBUTES
				   (e->caller->global.inlined_to
				    ? e->caller->global.inlined_to->decl
				    : e->caller->decl))
           && !caller_growth_limits (e))
    inlinable = false;
  /* Don't inline a function with a higher optimization level than the
     caller.  FIXME: this is really just tip of iceberg of handling
     optimization attribute.  */
  else if (caller_tree != callee_tree)
    {
      struct cl_optimization *caller_opt
	= TREE_OPTIMIZATION ((caller_tree)
			     ? caller_tree
			     : optimization_default_node);

      struct cl_optimization *callee_opt
	= TREE_OPTIMIZATION ((callee_tree)
			     ? callee_tree
			     : optimization_default_node);

      if (((caller_opt->x_optimize > callee_opt->x_optimize)
	   || (caller_opt->x_optimize_size != callee_opt->x_optimize_size))
	  /* gcc.dg/pr43564.c.  Look at forced inline even in -O0.  */
	  && !DECL_DISREGARD_INLINE_LIMITS (e->callee->decl))
	{
	  e->inline_failed = CIF_OPTIMIZATION_MISMATCH;
	  inlinable = false;
	}
    }

  if (!inlinable && report)
    report_inline_failed_reason (e);
  return inlinable;
}


/* Return true if the edge E is inlinable during early inlining.  */

static bool
can_early_inline_edge_p (struct cgraph_edge *e)
{
  struct cgraph_node *callee = cgraph_function_or_thunk_node (e->callee,
							      NULL);
  /* Early inliner might get called at WPA stage when IPA pass adds new
     function.  In this case we can not really do any of early inlining
     because function bodies are missing.  */
  if (!gimple_has_body_p (callee->decl))
    {
      e->inline_failed = CIF_BODY_NOT_AVAILABLE;
      return false;
    }

  /* Skip fake edges  */
  if (L_IPO_COMP_MODE && !e->call_stmt)
    return false;

  /* In early inliner some of callees may not be in SSA form yet
     (i.e. the callgraph is cyclic and we did not process
     the callee by early inliner, yet).  We don't have CIF code for this
     case; later we will re-do the decision in the real inliner.  */
  if (!gimple_in_ssa_p (DECL_STRUCT_FUNCTION (e->caller->decl))
      || !gimple_in_ssa_p (DECL_STRUCT_FUNCTION (callee->decl)))
    {
      if (dump_file)
	fprintf (dump_file, "  edge not inlinable: not in SSA form\n");
      return false;
    }
  if (!can_inline_edge_p (e, true))
    return false;
  return true;
}


/* Return number of calls in N.  Ignore cheap builtins.  */

static int
num_calls (struct cgraph_node *n)
{
  struct cgraph_edge *e;
  /* The following is buggy -- indirect call is not considered.  */
  int num = 0;

  for (e = n->callees; e; e = e->next_callee)
    if (e->call_stmt /* Only exist in profile use pass in LIPO  */
        && !is_inexpensive_builtin (e->callee->decl))
      num++;
  return num;
}

/* Return true if we are interested in inlining small function.  */

static bool
want_early_inline_function_p (struct cgraph_edge *e)
{
  bool want_inline = true;
  struct cgraph_node *callee = cgraph_function_or_thunk_node (e->callee, NULL);

  if (DECL_DISREGARD_INLINE_LIMITS (callee->decl))
    ;
  else if (!DECL_DECLARED_INLINE_P (callee->decl)
	   && !flag_inline_small_functions)
    {
      e->inline_failed = CIF_FUNCTION_NOT_INLINE_CANDIDATE;
      report_inline_failed_reason (e);
      want_inline = false;
    }
  else
    {
      int growth = estimate_edge_growth (e);
      struct cgraph_node *callee = e->callee;
      int n;

      if (growth <= PARAM_VALUE (PARAM_EARLY_INLINING_INSNS_ANY))
	;
      else if (!cgraph_maybe_hot_edge_p (e))
	{
	  if (dump_file)
	    fprintf (dump_file, "  will not early inline: %s/%i->%s/%i, "
		     "call is cold and code would grow by %i\n",
		     xstrdup (e->caller->name ()),
		     e->caller->order,
		     xstrdup (callee->name ()), callee->order,
		     growth);
	  want_inline = false;
	}
      else if (growth > PARAM_VALUE (PARAM_EARLY_INLINING_INSNS))
	{
	  if (dump_file)
	    fprintf (dump_file, "  will not early inline: %s/%i->%s/%i, "
		     "growth %i exceeds --param early-inlining-insns\n",
		     xstrdup (e->caller->name ()),
		     e->caller->order,
		     xstrdup (callee->name ()), callee->order,
		     growth);
	  want_inline = false;
	}
      else if (DECL_COMDAT (callee->decl)
               && growth <= PARAM_VALUE (PARAM_EARLY_INLINING_INSNS_COMDAT))
        ;
      else if ((n = num_calls (callee)) != 0
	       && growth * (n + 1) > PARAM_VALUE (PARAM_EARLY_INLINING_INSNS))
	{
	  if (dump_file)
	    fprintf (dump_file, "  will not early inline: %s/%i->%s/%i, "
		     "growth %i exceeds --param early-inlining-insns "
		     "divided by number of calls\n",
		     xstrdup (e->caller->name ()),
		     e->caller->order,
		     xstrdup (callee->name ()), callee->order,
		     growth);
	  want_inline = false;
	}
    }
  return want_inline;
}

/* Compute time of the edge->caller + edge->callee execution when inlining
   does not happen.  */

inline gcov_type
compute_uninlined_call_time (struct inline_summary *callee_info,
			     struct cgraph_edge *edge)
{
  gcov_type uninlined_call_time =
    RDIV ((gcov_type)callee_info->time * MAX (edge->frequency, 1),
	  CGRAPH_FREQ_BASE);
  gcov_type caller_time = inline_summary (edge->caller->global.inlined_to
				          ? edge->caller->global.inlined_to
				          : edge->caller)->time;
  return uninlined_call_time + caller_time;
}

/* Same as compute_uinlined_call_time but compute time when inlining
   does happen.  */

inline gcov_type
compute_inlined_call_time (struct cgraph_edge *edge,
			   int edge_time)
{
  gcov_type caller_time = inline_summary (edge->caller->global.inlined_to
					  ? edge->caller->global.inlined_to
					  : edge->caller)->time;
  gcov_type time = (caller_time
		    + RDIV (((gcov_type) edge_time
			     - inline_edge_summary (edge)->call_stmt_time)
		    * MAX (edge->frequency, 1), CGRAPH_FREQ_BASE));
  /* Possible one roundoff error, but watch for overflows.  */
  gcc_checking_assert (time >= INT_MIN / 2);
  if (time < 0)
    time = 0;
  return time;
}

/* Return true if the speedup for inlining E is bigger than
   PARAM_MAX_INLINE_MIN_SPEEDUP.  */

static bool
big_speedup_p (struct cgraph_edge *e)
{
  gcov_type time = compute_uninlined_call_time (inline_summary (e->callee),
					  	e);
  gcov_type inlined_time = compute_inlined_call_time (e,
					              estimate_edge_time (e));
  if (time - inlined_time
      > RDIV (time * PARAM_VALUE (PARAM_INLINE_MIN_SPEEDUP), 100))
    return true;
  return false;
}

/* Returns true if callee of edge E is considered useful to inline
   even if it is cold. A callee is considered useful if there is at
   least one argument of pointer type with IPA_JF_KNOWN_TYPE or
   IPA_JF_UNKNOWN as the jump function.  The reasoniong here is that
   it is often beneficial to inline bar into foo in the following
   code even if the callsite is cold:
   void foo () {
     A a;
     bar (&a);
     ...
    }

    This exposes accesses to the 'a' object. The jump function of &a
    is either IPA_JF_KNOWN_TYPE or IPA_JF_UNKNOWN (depending on
    intervening code).  */

static inline bool
useful_cold_callee (struct cgraph_edge *e)
{
  gimple call = e->call_stmt;
  int n, arg_num = gimple_call_num_args (call);
  struct ipa_edge_args *args = IPA_EDGE_REF (e);

  if (ipa_node_params_vector.exists ())
    {
      for (n = 0; n < arg_num; n++)
        {
          tree arg = gimple_call_arg (call, n);
          if (POINTER_TYPE_P (TREE_TYPE (arg)))
            {
              struct ipa_jump_func *jfunc = ipa_get_ith_jump_func (args, n);
              if (jfunc->type == IPA_JF_KNOWN_TYPE
                  || jfunc->type == IPA_JF_UNKNOWN)
                return true;
            }
        }
    }
  return false;
}

/* Returns true if hot caller heuristic should be used.  */

static inline bool
enable_hot_caller_heuristic (void)
{

  gcov_working_set_t *ws = NULL;
  int size_threshold = PARAM_VALUE (PARAM_HOT_CALLER_CODESIZE_THRESHOLD);
  int num_counters = 0;
  int param_inline_hot_caller = PARAM_VALUE (PARAM_INLINE_HOT_CALLER);

  if (param_inline_hot_caller == 0)
    return false;
  else if (param_inline_hot_caller == 1)
    return true;

  ws = find_working_set(PARAM_VALUE (HOT_BB_COUNT_WS_PERMILLE));
  if (!ws)
    return false;
  num_counters = ws->num_counters;
  return num_counters <= size_threshold;

}
/* Returns true if an edge or its caller are hot enough to
   be considered for inlining.  */

static bool
edge_hot_enough_p (struct cgraph_edge *edge)
{
  static bool use_hot_caller_heuristic = enable_hot_caller_heuristic ();
  if (cgraph_maybe_hot_edge_p (edge))
    return true;

  if (use_hot_caller_heuristic)
    {
      struct cgraph_node *where = edge->caller;
      if (maybe_hot_count_p (NULL, where->max_bb_count))
        {
          if (PARAM_VALUE (PARAM_INLINE_USEFUL_COLD_CALLEE))
            return useful_cold_callee (edge);
          else
            return true;
        }
    }

  return false;
}

/* Return true if we are interested in inlining small function.
   When REPORT is true, report reason to dump file.  */

static bool
want_inline_small_function_p (struct cgraph_edge *e, bool report)
{
  bool want_inline = true;
  struct cgraph_node *callee = cgraph_function_or_thunk_node (e->callee, NULL);

  if (DECL_DISREGARD_INLINE_LIMITS (callee->decl))
    ;
  else if (!DECL_DECLARED_INLINE_P (callee->decl)
	   && !flag_inline_small_functions)
    {
      e->inline_failed = CIF_FUNCTION_NOT_INLINE_CANDIDATE;
      want_inline = false;
    }
  else
    {
      int growth = estimate_edge_growth (e);
      inline_hints hints = estimate_edge_hints (e);
      bool big_speedup = big_speedup_p (e);

      if (growth <= 0)
	;
      /* Apply MAX_INLINE_INSNS_SINGLE limit.  Do not do so when
	 hints suggests that inlining given function is very profitable.  */
      else if (DECL_DECLARED_INLINE_P (callee->decl)
	       && growth >= MAX_INLINE_INSNS_SINGLE
	       && !big_speedup
	       && !(hints & (INLINE_HINT_indirect_call
			     | INLINE_HINT_loop_iterations
			     | INLINE_HINT_array_index
			     | INLINE_HINT_loop_stride)))
	{
          e->inline_failed = CIF_MAX_INLINE_INSNS_SINGLE_LIMIT;
	  want_inline = false;
	}
      /* Before giving up based on fact that caller size will grow, allow
         functions that are called few times and eliminating the offline
	 copy will lead to overall code size reduction.
	 Not all of these will be handled by subsequent inlining of functions
	 called once: in particular weak functions are not handled or funcitons
	 that inline to multiple calls but a lot of bodies is optimized out.
	 Finally we want to inline earlier to allow inlining of callbacks.

	 This is slightly wrong on aggressive side:  it is entirely possible
	 that function is called many times with a context where inlining
	 reduces code size and few times with a context where inlining increase
	 code size.  Resoluting growth estimate will be negative even if it
	 would make more sense to keep offline copy and do not inline into the
	 call sites that makes the code size grow.  

	 When badness orders the calls in a way that code reducing calls come
	 first, this situation is not a problem at all: after inlining all
	 "good" calls, we will realize that keeping the function around is
	 better.  */
      else if (growth <= MAX_INLINE_INSNS_SINGLE
	       /* Unlike for functions called once, we play unsafe with
		  COMDATs.  We can allow that since we know functions
		  in consideration are small (and thus risk is small) and
		  moreover grow estimates already accounts that COMDAT
		  functions may or may not disappear when eliminated from
		  current unit. With good probability making aggressive
		  choice in all units is going to make overall program
		  smaller.

		  Consequently we ask cgraph_can_remove_if_no_direct_calls_p
		  instead of
		  cgraph_will_be_removed_from_program_if_no_direct_calls  */
	        && !DECL_EXTERNAL (callee->decl)
		&& cgraph_can_remove_if_no_direct_calls_p (callee)
		&& estimate_growth (callee) <= 0)
	;
      else if (!DECL_DECLARED_INLINE_P (callee->decl)
	       && !flag_inline_functions)
	{
          e->inline_failed = CIF_NOT_DECLARED_INLINED;
	  want_inline = false;
	}
      /* Apply MAX_INLINE_INSNS_AUTO limit for functions not declared inline
	 Upgrade it to MAX_INLINE_INSNS_SINGLE when hints suggests that
	 inlining given function is very profitable.  */
      else if (!DECL_DECLARED_INLINE_P (callee->decl)
	       && !big_speedup
	       && growth >= ((hints & (INLINE_HINT_indirect_call
				       | INLINE_HINT_loop_iterations
			               | INLINE_HINT_array_index
				       | INLINE_HINT_loop_stride))
			     ? MAX (MAX_INLINE_INSNS_AUTO,
				    MAX_INLINE_INSNS_SINGLE)
			     : MAX_INLINE_INSNS_AUTO))
	{
          e->inline_failed = CIF_MAX_INLINE_INSNS_AUTO_LIMIT;
	  want_inline = false;
	}
      /* If call is cold, do not inline when function body would grow. */
      else if (!edge_hot_enough_p (e))
	{
          e->inline_failed = CIF_UNLIKELY_CALL;
	  want_inline = false;
	}
    }
  if (!want_inline && report)
    report_inline_failed_reason (e);
  return want_inline;
}

/* EDGE is self recursive edge.
   We hand two cases - when function A is inlining into itself
   or when function A is being inlined into another inliner copy of function
   A within function B.  

   In first case OUTER_NODE points to the toplevel copy of A, while
   in the second case OUTER_NODE points to the outermost copy of A in B.

   In both cases we want to be extra selective since
   inlining the call will just introduce new recursive calls to appear.  */

static bool
want_inline_self_recursive_call_p (struct cgraph_edge *edge,
				   struct cgraph_node *outer_node,
				   bool peeling,
				   int depth)
{
  char const *reason = NULL;
  bool want_inline = true;
  int caller_freq = CGRAPH_FREQ_BASE;
  int max_depth = PARAM_VALUE (PARAM_MAX_INLINE_RECURSIVE_DEPTH_AUTO);

  if (DECL_DECLARED_INLINE_P (edge->caller->decl))
    max_depth = PARAM_VALUE (PARAM_MAX_INLINE_RECURSIVE_DEPTH);

  if (!cgraph_maybe_hot_edge_p (edge))
    {
      reason = "recursive call is cold";
      want_inline = false;
    }
  else if (max_count && !outer_node->count)
    {
      reason = "not executed in profile";
      want_inline = false;
    }
  else if (depth > max_depth)
    {
      reason = "--param max-inline-recursive-depth exceeded.";
      want_inline = false;
    }

  if (outer_node->global.inlined_to)
    caller_freq = outer_node->callers->frequency;

  if (!caller_freq)
    {
      reason = "function is inlined and unlikely";
      want_inline = false;
    }

  if (!want_inline)
    ;
  /* Inlining of self recursive function into copy of itself within other function
     is transformation similar to loop peeling.

     Peeling is profitable if we can inline enough copies to make probability
     of actual call to the self recursive function very small.  Be sure that
     the probability of recursion is small.

     We ensure that the frequency of recursing is at most 1 - (1/max_depth).
     This way the expected number of recision is at most max_depth.  */
  else if (peeling)
    {
      int max_prob = CGRAPH_FREQ_BASE - ((CGRAPH_FREQ_BASE + max_depth - 1)
					 / max_depth);
      int i;
      for (i = 1; i < depth; i++)
	max_prob = max_prob * max_prob / CGRAPH_FREQ_BASE;
      if (max_count
	  && (edge->count * CGRAPH_FREQ_BASE / outer_node->count
	      >= max_prob))
	{
	  reason = "profile of recursive call is too large";
	  want_inline = false;
	}
      if (!max_count
	  && (edge->frequency * CGRAPH_FREQ_BASE / caller_freq
	      >= max_prob))
	{
	  reason = "frequency of recursive call is too large";
	  want_inline = false;
	}
    }
  /* Recursive inlining, i.e. equivalent of unrolling, is profitable if recursion
     depth is large.  We reduce function call overhead and increase chances that
     things fit in hardware return predictor.

     Recursive inlining might however increase cost of stack frame setup
     actually slowing down functions whose recursion tree is wide rather than
     deep.

     Deciding reliably on when to do recursive inlining without profile feedback
     is tricky.  For now we disable recursive inlining when probability of self
     recursion is low. 

     Recursive inlining of self recursive call within loop also results in large loop
     depths that generally optimize badly.  We may want to throttle down inlining
     in those cases.  In particular this seems to happen in one of libstdc++ rb tree
     methods.  */
  else
    {
      if (max_count
	  && (edge->count * 100 / outer_node->count
	      <= PARAM_VALUE (PARAM_MIN_INLINE_RECURSIVE_PROBABILITY)))
	{
	  reason = "profile of recursive call is too small";
	  want_inline = false;
	}
      else if (!max_count
	       && (edge->frequency * 100 / caller_freq
	           <= PARAM_VALUE (PARAM_MIN_INLINE_RECURSIVE_PROBABILITY)))
	{
	  reason = "frequency of recursive call is too small";
	  want_inline = false;
	}
    }
  if (!want_inline && dump_file)
    fprintf (dump_file, "   not inlining recursively: %s\n", reason);
  return want_inline;
}

/* Return true when NODE has uninlinable caller;
   set HAS_HOT_CALL if it has hot call. 
   Worker for cgraph_for_node_and_aliases.  */

static bool
check_callers (struct cgraph_node *node, void *has_hot_call)
{
  struct cgraph_edge *e;
   for (e = node->callers; e; e = e->next_caller)
     {
       if (!can_inline_edge_p (e, true))
         return true;
       if (!(*(bool *)has_hot_call) && cgraph_maybe_hot_edge_p (e))
	 *(bool *)has_hot_call = true;
     }
  return false;
}

/* If NODE has a caller, return true.  */

static bool
has_caller_p (struct cgraph_node *node, void *data ATTRIBUTE_UNUSED)
{
  if (node->callers)
    return true;
  return false;
}

/* Decide if inlining NODE would reduce unit size by eliminating
   the offline copy of function.  
   When COLD is true the cold calls are considered, too.  */

static bool
want_inline_function_to_all_callers_p (struct cgraph_node *node, bool cold)
{
   struct cgraph_node *function = cgraph_function_or_thunk_node (node, NULL);
   bool has_hot_call = false;

   /* Does it have callers?  */
   if (!cgraph_for_node_and_aliases (node, has_caller_p, NULL, true))
     return false;
   /* Already inlined?  */
   if (function->global.inlined_to)
     return false;
   if (cgraph_function_or_thunk_node (node, NULL) != node)
     return false;
   /* Inlining into all callers would increase size?  */
   if (estimate_growth (node) > 0)
     return false;
   /* All inlines must be possible.  */
   if (cgraph_for_node_and_aliases (node, check_callers, &has_hot_call, true))
     return false;
   if (!cold && !has_hot_call)
     return false;
   return true;
}

#define RELATIVE_TIME_BENEFIT_RANGE (INT_MAX / 64)

/* Return true if FUNCDECL is a function with fixed
   argument list.  */

static bool
fixed_arg_function_p (tree fndecl)
{
  tree fntype = TREE_TYPE (fndecl);
  return (TYPE_ARG_TYPES (fntype) == 0
          || (TREE_VALUE (tree_last (TYPE_ARG_TYPES (fntype)))
              == void_type_node));
}

/* For profile collection with flag_dyn_ipa (LIPO), we always
   want to inline comdat functions for the following reasons:
   1) Functions in comdat may be actually defined in a different
   module (depending on how linker picks). This results in a edge
   from one module to another module in the dynamic callgraph.
   The edge is false and result in unnecessary module grouping.
   2) The profile counters in comdat functions are not 'comdated'
   -- which means each copy of the same comdat function has its
   own set of counters. With inlining, we are actually splitting
   the counters and make the profile information 'context sensitive',
   which is a good thing.
   3) During profile-use pass of LIPO (flag_dyn_ipa == 1),
   the pre-tree_profile inline decisions have to be the same as the
   profile-gen pass (otherwise coverage mismatch will occur). Due to
   this reason, it is better for each module to 'use' the comdat copy
   of its own. The only way to get profile data for the copy is to
   inline the copy in profile-gen phase.
   TODO: For indirectly called comdat functions, the above issues
   still exist. */

static bool
better_inline_comdat_function_p (struct cgraph_node *node)
{
  return (profile_arc_flag && flag_dyn_ipa
          && DECL_COMDAT (node->decl)
          && inline_summary (node)->size
	     <= PARAM_VALUE (PARAM_MAX_INLINE_INSNS_SINGLE)
          && fixed_arg_function_p (node->decl));
}


/* Return relative time improvement for inlining EDGE in range
   1...RELATIVE_TIME_BENEFIT_RANGE  */

static inline int
relative_time_benefit (struct inline_summary *callee_info,
		       struct cgraph_edge *edge,
		       int edge_time)
{
  gcov_type relbenefit;
  gcov_type uninlined_call_time = compute_uninlined_call_time (callee_info, edge);
  gcov_type inlined_call_time = compute_inlined_call_time (edge, edge_time);

  /* Inlining into extern inline function is not a win.  */
  if (DECL_EXTERNAL (edge->caller->global.inlined_to
		     ? edge->caller->global.inlined_to->decl
		     : edge->caller->decl))
    return 1;

  /* Watch overflows.  */
  gcc_checking_assert (uninlined_call_time >= 0);
  gcc_checking_assert (inlined_call_time >= 0);
  gcc_checking_assert (uninlined_call_time >= inlined_call_time);

  /* Compute relative time benefit, i.e. how much the call becomes faster.
     ??? perhaps computing how much the caller+calle together become faster
     would lead to more realistic results.  */
  if (!uninlined_call_time)
    uninlined_call_time = 1;
  relbenefit =
    RDIV (((gcov_type)uninlined_call_time - inlined_call_time) * RELATIVE_TIME_BENEFIT_RANGE,
	  uninlined_call_time);
  relbenefit = MIN (relbenefit, RELATIVE_TIME_BENEFIT_RANGE);
  gcc_checking_assert (relbenefit >= 0);
  relbenefit = MAX (relbenefit, 1);
  return relbenefit;
}


/* A cost model driving the inlining heuristics in a way so the edges with
   smallest badness are inlined first.  After each inlining is performed
   the costs of all caller edges of nodes affected are recomputed so the
   metrics may accurately depend on values such as number of inlinable callers
   of the function or function body size.  */

static int
edge_badness (struct cgraph_edge *edge, bool dump)
{
  gcov_type badness;
  int growth, edge_time;
  struct cgraph_node *callee = cgraph_function_or_thunk_node (edge->callee,
							      NULL);
  struct inline_summary *callee_info = inline_summary (callee);
  inline_hints hints;

  if (DECL_DISREGARD_INLINE_LIMITS (callee->decl))
    return INT_MIN;

  growth = estimate_edge_growth (edge);
  edge_time = estimate_edge_time (edge);
  hints = estimate_edge_hints (edge);
  gcc_checking_assert (edge_time >= 0);
  gcc_checking_assert (edge_time <= callee_info->time);
  gcc_checking_assert (growth <= callee_info->size);

  if (dump)
    {
      fprintf (dump_file, "    Badness calculation for %s/%i -> %s/%i\n",
	       xstrdup (edge->caller->name ()),
	       edge->caller->order,
	       xstrdup (callee->name ()),
	       edge->callee->order);
      fprintf (dump_file, "      size growth %i, time %i ",
	       growth,
	       edge_time);
      dump_inline_hints (dump_file, hints);
      if (big_speedup_p (edge))
	fprintf (dump_file, " big_speedup");
      fprintf (dump_file, "\n");
    }

  /* Always prefer inlining saving code size.  */
  if (growth <= 0)
    {
      badness = INT_MIN / 2 + growth;
      if (dump)
	fprintf (dump_file, "      %i: Growth %i <= 0\n", (int) badness,
		 growth);
    }

  /* When profiling is available, compute badness as:

	        relative_edge_count * relative_time_benefit
     goodness = -------------------------------------------
		growth_f_caller
     badness = -goodness  

    The fraction is upside down, because on edge counts and time beneits
    the bounds are known. Edge growth is essentially unlimited.  */

  else if (max_count)
    {
      sreal tmp, relbenefit_real, growth_real;
      int relbenefit = relative_time_benefit (callee_info, edge, edge_time);
      /* Capping edge->count to max_count. edge->count can be larger than
	 max_count if an inline adds new edges which increase max_count
	 after max_count is computed.  */
      gcov_type edge_count = edge->count > max_count ? max_count : edge->count;

      sreal_init (&relbenefit_real, relbenefit, 0);
      sreal_init (&growth_real, growth, 0);

      /* relative_edge_count.  */
      sreal_init (&tmp, edge_count, 0);
      sreal_div (&tmp, &tmp, &max_count_real);

      /* relative_time_benefit.  */
      sreal_mul (&tmp, &tmp, &relbenefit_real);
      sreal_div (&tmp, &tmp, &max_relbenefit_real);

      /* growth_f_caller.  */
      sreal_mul (&tmp, &tmp, &half_int_min_real);
      sreal_div (&tmp, &tmp, &growth_real);

      badness = -1 * sreal_to_int (&tmp);
 
      if (dump)
	{
	  fprintf (dump_file,
		   "      %i (relative %f): profile info. Relative count %f%s"
		   " * Relative benefit %f\n",
		   (int) badness, (double) badness / INT_MIN,
		   (double) edge_count / max_count,
		   edge->count > max_count ? " (capped to max_count)" : "",
		   relbenefit * 100.0 / RELATIVE_TIME_BENEFIT_RANGE);
	}
    }

  /* When function local profile is available. Compute badness as:
     
                 relative_time_benefit
     goodness =  ---------------------------------
	         growth_of_caller * overall_growth

     badness = - goodness

     compensated by the inline hints.
  */
  else if (flag_guess_branch_prob)
    {
      badness = (relative_time_benefit (callee_info, edge, edge_time)
		 * (INT_MIN / 16 / RELATIVE_TIME_BENEFIT_RANGE));
      badness /= (MIN (65536/2, growth) * MIN (65536/2, MAX (1, callee_info->growth)));
      gcc_checking_assert (badness <=0 && badness >= INT_MIN / 16);
      if ((hints & (INLINE_HINT_indirect_call
		    | INLINE_HINT_loop_iterations
	            | INLINE_HINT_array_index
		    | INLINE_HINT_loop_stride))
	  || callee_info->growth <= 0)
	badness *= 8;
      if (hints & (INLINE_HINT_same_scc))
	badness /= 16;
      else if (hints & (INLINE_HINT_in_scc))
	badness /= 8;
      else if (hints & (INLINE_HINT_cross_module))
	badness /= 2;
      gcc_checking_assert (badness <= 0 && badness >= INT_MIN / 2);
      if ((hints & INLINE_HINT_declared_inline) && badness >= INT_MIN / 32)
	badness *= 16;
      if (dump)
	{
	  fprintf (dump_file,
		   "      %i: guessed profile. frequency %f,"
		   " benefit %f%%, time w/o inlining %i, time w inlining %i"
		   " overall growth %i (current) %i (original)\n",
		   (int) badness, (double)edge->frequency / CGRAPH_FREQ_BASE,
		   relative_time_benefit (callee_info, edge, edge_time) * 100.0
		   / RELATIVE_TIME_BENEFIT_RANGE, 
		   (int)compute_uninlined_call_time (callee_info, edge),
		   (int)compute_inlined_call_time (edge, edge_time),
		   estimate_growth (callee),
		   callee_info->growth);
	}
    }
  /* When function local profile is not available or it does not give
     useful information (ie frequency is zero), base the cost on
     loop nest and overall size growth, so we optimize for overall number
     of functions fully inlined in program.  */
  else
    {
      int nest = MIN (inline_edge_summary (edge)->loop_depth, 8);
      badness = growth * 256;

      /* Decrease badness if call is nested.  */
      if (badness > 0)
	badness >>= nest;
      else
	{
	  badness <<= nest;
	}
      if (dump)
	fprintf (dump_file, "      %i: no profile. nest %i\n", (int) badness,
		 nest);
    }

  /* Ensure that we did not overflow in all the fixed point math above.  */
  gcc_assert (badness >= INT_MIN);
  gcc_assert (badness <= INT_MAX - 1);
  /* Make recursive inlining happen always after other inlining is done.  */
  if (cgraph_edge_recursive_p (edge))
    return badness + 1;
  else
    {
      if (better_inline_comdat_function_p (edge->callee))
        return INT_MIN  + 1;
      else
        return badness;
    }
}

/* Recompute badness of EDGE and update its key in HEAP if needed.  */
static inline void
update_edge_key (fibheap_t heap, struct cgraph_edge *edge)
{
  int badness = edge_badness (edge, false);
  if (edge->aux)
    {
      fibnode_t n = (fibnode_t) edge->aux;
      gcc_checking_assert (n->data == edge);

      /* fibheap_replace_key only decrease the keys.
	 When we increase the key we do not update heap
	 and instead re-insert the element once it becomes
	 a minimum of heap.  */
      if (badness < n->key)
	{
	  if (dump_file && (dump_flags & TDF_DETAILS))
	    {
	      fprintf (dump_file,
		       "  decreasing badness %s/%i -> %s/%i, %i to %i\n",
		       xstrdup (edge->caller->name ()),
		       edge->caller->order,
		       xstrdup (edge->callee->name ()),
		       edge->callee->order,
		       (int)n->key,
		       badness);
	    }
	  fibheap_replace_key (heap, n, badness);
	  gcc_checking_assert (n->key == badness);
	}
    }
  else
    {
       if (dump_file && (dump_flags & TDF_DETAILS))
	 {
	   fprintf (dump_file,
		    "  enqueuing call %s/%i -> %s/%i, badness %i\n",
		    xstrdup (edge->caller->name ()),
		    edge->caller->order,
		    xstrdup (edge->callee->name ()),
		    edge->callee->order,
		    badness);
	 }
      edge->aux = fibheap_insert (heap, badness, edge);
    }
}


/* NODE was inlined.
   All caller edges needs to be resetted because
   size estimates change. Similarly callees needs reset
   because better context may be known.  */

static void
reset_edge_caches (struct cgraph_node *node)
{
  struct cgraph_edge *edge;
  struct cgraph_edge *e = node->callees;
  struct cgraph_node *where = node;
  int i;
  struct ipa_ref *ref;

  if (where->global.inlined_to)
    where = where->global.inlined_to;

  /* WHERE body size has changed, the cached growth is invalid.  */
  reset_node_growth_cache (where);

  for (edge = where->callers; edge; edge = edge->next_caller)
    if (edge->inline_failed)
      reset_edge_growth_cache (edge);
  for (i = 0; ipa_ref_list_referring_iterate (&where->ref_list,
					      i, ref); i++)
    if (ref->use == IPA_REF_ALIAS)
      reset_edge_caches (ipa_ref_referring_node (ref));

  if (!e)
    return;

  while (true)
    if (!e->inline_failed && e->callee->callees)
      e = e->callee->callees;
    else
      {
	if (e->inline_failed)
	  reset_edge_growth_cache (e);
	if (e->next_callee)
	  e = e->next_callee;
	else
	  {
	    do
	      {
		if (e->caller == node)
		  return;
		e = e->caller->callers;
	      }
	    while (!e->next_callee);
	    e = e->next_callee;
	  }
      }
}

/* Recompute HEAP nodes for each of caller of NODE.
   UPDATED_NODES track nodes we already visited, to avoid redundant work.
   When CHECK_INLINABLITY_FOR is set, re-check for specified edge that
   it is inlinable. Otherwise check all edges.  */

static void
update_caller_keys (fibheap_t heap, struct cgraph_node *node,
		    bitmap updated_nodes,
		    struct cgraph_edge *check_inlinablity_for)
{
  struct cgraph_edge *edge;
  int i;
  struct ipa_ref *ref;

  if ((!node->alias && !inline_summary (node)->inlinable)
      || node->global.inlined_to)
    return;
  if (!bitmap_set_bit (updated_nodes, node->uid))
    return;

  for (i = 0; ipa_ref_list_referring_iterate (&node->ref_list,
					      i, ref); i++)
    if (ref->use == IPA_REF_ALIAS)
      {
	struct cgraph_node *alias = ipa_ref_referring_node (ref);
        update_caller_keys (heap, alias, updated_nodes, check_inlinablity_for);
      }

  for (edge = node->callers; edge; edge = edge->next_caller)
    if (edge->inline_failed)
      {
        if (!check_inlinablity_for
	    || check_inlinablity_for == edge)
	  {
	    if (can_inline_edge_p (edge, false)
		&& (want_inline_small_function_p (edge, false)
                    || better_inline_comdat_function_p (node)))
	      update_edge_key (heap, edge);
	    else if (edge->aux)
	      {
		report_inline_failed_reason (edge);
		fibheap_delete_node (heap, (fibnode_t) edge->aux);
		edge->aux = NULL;
	      }
	  }
	else if (edge->aux)
	  update_edge_key (heap, edge);
      }
}

/* Recompute HEAP nodes for each uninlined call in NODE.
   This is used when we know that edge badnesses are going only to increase
   (we introduced new call site) and thus all we need is to insert newly
   created edges into heap.  */

static void
update_callee_keys (fibheap_t heap, struct cgraph_node *node,
		    bitmap updated_nodes)
{
  struct cgraph_edge *e = node->callees;

  if (!e)
    return;
  while (true)
    if (!e->inline_failed && e->callee->callees)
      e = e->callee->callees;
    else
      {
	enum availability avail;
	struct cgraph_node *callee;
	/* We do not reset callee growth cache here.  Since we added a new call,
	   growth chould have just increased and consequentely badness metric
           don't need updating.  */
	if (e->inline_failed
	    && (callee = cgraph_function_or_thunk_node (e->callee, &avail))
	    && inline_summary (callee)->inlinable
	    && avail >= AVAIL_AVAILABLE
	    && !bitmap_bit_p (updated_nodes, callee->uid))
	  {
	    if (can_inline_edge_p (e, false)
		&& want_inline_small_function_p (e, false))
	      update_edge_key (heap, e);
	    else if (e->aux)
	      {
		report_inline_failed_reason (e);
		fibheap_delete_node (heap, (fibnode_t) e->aux);
		e->aux = NULL;
	      }
	  }
	if (e->next_callee)
	  e = e->next_callee;
	else
	  {
	    do
	      {
		if (e->caller == node)
		  return;
		e = e->caller->callers;
	      }
	    while (!e->next_callee);
	    e = e->next_callee;
	  }
      }
}

/* Enqueue all recursive calls from NODE into priority queue depending on
   how likely we want to recursively inline the call.  */

static void
lookup_recursive_calls (struct cgraph_node *node, struct cgraph_node *where,
			fibheap_t heap)
{
  struct cgraph_edge *e;
  enum availability avail;

  for (e = where->callees; e; e = e->next_callee)
    if (e->callee == node
	|| (cgraph_function_or_thunk_node (e->callee, &avail) == node
	    && avail > AVAIL_OVERWRITABLE))
      {
	/* When profile feedback is available, prioritize by expected number
	   of calls.  */
        fibheap_insert (heap,
			!max_count ? -e->frequency
		        : -(e->count / ((max_count + (1<<24) - 1) / (1<<24))),
		        e);
      }
  for (e = where->callees; e; e = e->next_callee)
    if (!e->inline_failed)
      lookup_recursive_calls (node, e->callee, heap);
}

/* Decide on recursive inlining: in the case function has recursive calls,
   inline until body size reaches given argument.  If any new indirect edges
   are discovered in the process, add them to *NEW_EDGES, unless NEW_EDGES
   is NULL.  */

static bool
recursive_inlining (struct cgraph_edge *edge,
		    vec<cgraph_edge_p> *new_edges)
{
  int limit = PARAM_VALUE (PARAM_MAX_INLINE_INSNS_RECURSIVE_AUTO);
  int probability = PARAM_VALUE (PARAM_MIN_INLINE_RECURSIVE_PROBABILITY);
  fibheap_t heap;
  struct cgraph_node *node;
  struct cgraph_edge *e;
  struct cgraph_node *master_clone = NULL, *next;
  int depth = 0;
  int n = 0;

  node = edge->caller;
  if (node->global.inlined_to)
    node = node->global.inlined_to;

  if (DECL_DECLARED_INLINE_P (node->decl))
    limit = PARAM_VALUE (PARAM_MAX_INLINE_INSNS_RECURSIVE);

  /* Make sure that function is small enough to be considered for inlining.  */
  if (estimate_size_after_inlining (node, edge)  >= limit)
    return false;
  heap = fibheap_new ();
  lookup_recursive_calls (node, node, heap);
  if (fibheap_empty (heap))
    {
      fibheap_delete (heap);
      return false;
    }

  if (dump_file)
    fprintf (dump_file,
	     "  Performing recursive inlining on %s\n",
	     node->name ());

  /* Do the inlining and update list of recursive call during process.  */
  while (!fibheap_empty (heap))
    {
      struct cgraph_edge *curr
	= (struct cgraph_edge *) fibheap_extract_min (heap);
      struct cgraph_node *cnode, *dest = curr->callee;

      if (!can_inline_edge_p (curr, true))
	continue;

      /* MASTER_CLONE is produced in the case we already started modified
	 the function. Be sure to redirect edge to the original body before
	 estimating growths otherwise we will be seeing growths after inlining
	 the already modified body.  */
      if (master_clone)
	{
          cgraph_redirect_edge_callee (curr, master_clone);
          reset_edge_growth_cache (curr);
	}

      if (estimate_size_after_inlining (node, curr) > limit)
	{
	  cgraph_redirect_edge_callee (curr, dest);
	  reset_edge_growth_cache (curr);
	  break;
	}

      depth = 1;
      for (cnode = curr->caller;
	   cnode->global.inlined_to; cnode = cnode->callers->caller)
	if (node->decl
	    == cgraph_function_or_thunk_node (curr->callee, NULL)->decl)
          depth++;

      if (max_count)
	{
          if (!cgraph_maybe_hot_edge_p (curr))
	    {
	      if (dump_file)
		fprintf (dump_file, "   Not inlining cold call\n");

              cgraph_redirect_edge_callee (curr, dest);
              reset_edge_growth_cache (curr);
	      continue;
	    }
          if (node->count == 0 || curr->count * 100 / node->count < probability)
	    {
	      if (dump_file)
		fprintf (dump_file,
			 "   Probability of edge is too small\n");

              cgraph_redirect_edge_callee (curr, dest);
              reset_edge_growth_cache (curr);
	      continue;
	    }
	}

      if (!want_inline_self_recursive_call_p (curr, node, false, depth))
	{
	  cgraph_redirect_edge_callee (curr, dest);
	  reset_edge_growth_cache (curr);
	  continue;
	}

      if (!dbg_cnt (inl))
        continue;

      if (dump_file)
	{
	  fprintf (dump_file,
		   "   Inlining call of depth %i", depth);
	  if (node->count)
	    {
	      fprintf (dump_file, " called approx. %.2f times per call",
		       (double)curr->count / node->count);
	    }
	  fprintf (dump_file, "\n");
	}
      if (!master_clone)
	{
	  /* We need original clone to copy around.  */
	  master_clone = cgraph_clone_node (node, node->decl,
					    node->count, CGRAPH_FREQ_BASE,
					    false, vNULL, true, NULL);
	  for (e = master_clone->callees; e; e = e->next_callee)
	    if (!e->inline_failed)
	      clone_inlined_nodes (e, true, false, NULL, CGRAPH_FREQ_BASE);
          cgraph_redirect_edge_callee (curr, master_clone);
          reset_edge_growth_cache (curr);
	}

      inline_call (curr, false, new_edges, &overall_size, true);
      lookup_recursive_calls (node, curr->callee, heap);
      n++;
    }

  if (!fibheap_empty (heap) && dump_file)
    fprintf (dump_file, "    Recursive inlining growth limit met.\n");
  fibheap_delete (heap);

  if (!master_clone)
    return false;

  if (dump_file)
    fprintf (dump_file,
	     "\n   Inlined %i times, "
	     "body grown from size %i to %i, time %i to %i\n", n,
	     inline_summary (master_clone)->size, inline_summary (node)->size,
	     inline_summary (master_clone)->time, inline_summary (node)->time);

  /* Remove master clone we used for inlining.  We rely that clones inlined
     into master clone gets queued just before master clone so we don't
     need recursion.  */
  for (node = cgraph_first_function (); node != master_clone;
       node = next)
    {
      next = cgraph_next_function (node);
      if (node->global.inlined_to == master_clone)
	cgraph_remove_node (node);
    }
  cgraph_remove_node (master_clone);
  return true;
}


/* Given whole compilation unit estimate of INSNS, compute how large we can
   allow the unit to grow.  */

static int
compute_max_insns (int insns)
{
  int max_insns = insns;
  if (max_insns < PARAM_VALUE (PARAM_LARGE_UNIT_INSNS))
    max_insns = PARAM_VALUE (PARAM_LARGE_UNIT_INSNS);

  return ((HOST_WIDEST_INT) max_insns
	  * (100 + PARAM_VALUE (PARAM_INLINE_UNIT_GROWTH)) / 100);
}


/* Compute badness of all edges in NEW_EDGES and add them to the HEAP.  */

static void
add_new_edges_to_heap (fibheap_t heap, vec<cgraph_edge_p> new_edges)
{
  while (new_edges.length () > 0)
    {
      struct cgraph_edge *edge = new_edges.pop ();

      gcc_assert (!edge->aux);
      if (edge->inline_failed
	  && can_inline_edge_p (edge, true)
	  && want_inline_small_function_p (edge, true))
        edge->aux = fibheap_insert (heap, edge_badness (edge, false), edge);
    }
}

/* Remove EDGE from the fibheap.  */

static void
heap_edge_removal_hook (struct cgraph_edge *e, void *data)
{
  if (e->callee)
    reset_node_growth_cache (e->callee);
  if (e->aux)
    {
      fibheap_delete_node ((fibheap_t)data, (fibnode_t)e->aux);
      e->aux = NULL;
    }
}

/* Return true if speculation of edge E seems useful.
   If ANTICIPATE_INLINING is true, be conservative and hope that E
   may get inlined.  */

bool
speculation_useful_p (struct cgraph_edge *e, bool anticipate_inlining)
{
  enum availability avail;
  struct cgraph_node *target = cgraph_function_or_thunk_node (e->callee, &avail);
  struct cgraph_edge *direct, *indirect;
  struct ipa_ref *ref;

  gcc_assert (e->speculative && !e->indirect_unknown_callee);

  if (!cgraph_maybe_hot_edge_p (e))
    return false;

  /* See if IP optimizations found something potentially useful about the
     function.  For now we look only for CONST/PURE flags.  Almost everything
     else we propagate is useless.  */
  if (avail >= AVAIL_AVAILABLE)
    {
      int ecf_flags = flags_from_decl_or_type (target->decl);
      if (ecf_flags & ECF_CONST)
        {
          cgraph_speculative_call_info (e, direct, indirect, ref);
	  if (!(indirect->indirect_info->ecf_flags & ECF_CONST))
	    return true;
        }
      else if (ecf_flags & ECF_PURE)
        {
          cgraph_speculative_call_info (e, direct, indirect, ref);
	  if (!(indirect->indirect_info->ecf_flags & ECF_PURE))
	    return true;
        }
    }
  /* If we did not managed to inline the function nor redirect
     to an ipa-cp clone (that are seen by having local flag set),
     it is probably pointless to inline it unless hardware is missing
     indirect call predictor.  */
  if (!anticipate_inlining && e->inline_failed && !target->local.local)
    return false;
  /* For overwritable targets there is not much to do.  */
  if (e->inline_failed && !can_inline_edge_p (e, false, true))
    return false;
  /* OK, speculation seems interesting.  */
  return true;
}

/* We know that EDGE is not going to be inlined.
   See if we can remove speculation.  */

static void
resolve_noninline_speculation (fibheap_t edge_heap, struct cgraph_edge *edge)
{
  if (edge->speculative && !speculation_useful_p (edge, false))
    {
      struct cgraph_node *node = edge->caller;
      struct cgraph_node *where = node->global.inlined_to
				  ? node->global.inlined_to : node;
      bitmap updated_nodes = BITMAP_ALLOC (NULL);

      cgraph_resolve_speculation (edge, NULL);
      reset_edge_caches (where);
      inline_update_overall_summary (where);
      update_caller_keys (edge_heap, where,
			  updated_nodes, NULL);
      update_callee_keys (edge_heap, where,
			  updated_nodes);
      BITMAP_FREE (updated_nodes);
    }
}

/* We use greedy algorithm for inlining of small functions:
   All inline candidates are put into prioritized heap ordered in
   increasing badness.

   The inlining of small functions is bounded by unit growth parameters.  */

static void
inline_small_functions (void)
{
  struct cgraph_node *node;
  struct cgraph_edge *edge;
  fibheap_t edge_heap = fibheap_new ();
  bitmap updated_nodes = BITMAP_ALLOC (NULL);
  int min_size, max_size;
  auto_vec<cgraph_edge_p> new_indirect_edges;
  int initial_size = 0;
  struct cgraph_node **order = XCNEWVEC (struct cgraph_node *, cgraph_n_nodes);
  struct cgraph_edge_hook_list *edge_removal_hook_holder;

  if (flag_indirect_inlining)
    new_indirect_edges.create (8);

  edge_removal_hook_holder
    = cgraph_add_edge_removal_hook (&heap_edge_removal_hook, edge_heap);

  /* Compute overall unit size and other global parameters used by badness
     metrics.  */

  max_count = 0;
  ipa_reduced_postorder (order, true, true, NULL);
  free (order);

  FOR_EACH_DEFINED_FUNCTION (node)
    if (!node->global.inlined_to)
      {
	if (cgraph_function_with_gimple_body_p (node)
	    || node->thunk.thunk_p)
	  {
	    struct inline_summary *info = inline_summary (node);
	    struct ipa_dfs_info *dfs = (struct ipa_dfs_info *) node->aux;

	    if (!DECL_EXTERNAL (node->decl))
	      initial_size += info->size;
	    info->growth = estimate_growth (node);
	    if (dfs && dfs->next_cycle)
	      {
		struct cgraph_node *n2;
		int id = dfs->scc_no + 1;
		for (n2 = node; n2;
		     n2 = ((struct ipa_dfs_info *) node->aux)->next_cycle)
		  {
		    struct inline_summary *info2 = inline_summary (n2);
		    if (info2->scc_no)
		      break;
		    info2->scc_no = id;
		  }
	      }
	  }

	for (edge = node->callers; edge; edge = edge->next_caller)
	  if (max_count < edge->count)
	    max_count = edge->count;
        for (edge = node->indirect_calls; edge; edge = edge->next_callee)
          if (max_count < edge->count)
            max_count = edge->count;
      }
  sreal_init (&max_count_real, max_count, 0);
  sreal_init (&max_relbenefit_real, RELATIVE_TIME_BENEFIT_RANGE, 0);
  sreal_init (&half_int_min_real, INT_MAX / 2, 0);
  ipa_free_postorder_info ();
  initialize_growth_caches ();

  if (dump_file)
    fprintf (dump_file,
	     "\nDeciding on inlining of small functions.  Starting with size %i.\n",
	     initial_size);

  overall_size = initial_size;
  max_size = compute_max_insns (overall_size);
  min_size = overall_size;

  /* Populate the heap with all edges we might inline.  */

  FOR_EACH_DEFINED_FUNCTION (node)
    {
      bool update = false;
      struct cgraph_edge *next;

      if (dump_file)
	fprintf (dump_file, "Enqueueing calls in %s/%i.\n",
		 node->name (), node->order);

      for (edge = node->callees; edge; edge = next)
	{
	  next = edge->next_callee;
	  if (edge->inline_failed
	      && !edge->aux
	      && can_inline_edge_p (edge, true)
	      && (want_inline_small_function_p (edge, true)
                  || better_inline_comdat_function_p (node))
	      && edge->inline_failed)
	    {
	      gcc_assert (!edge->aux);
	      update_edge_key (edge_heap, edge);
	    }
	  if (edge->speculative && !speculation_useful_p (edge, edge->aux != NULL))
	    {
	      cgraph_resolve_speculation (edge, NULL);
	      update = true;
	    }
	}
      if (update)
	{
	  struct cgraph_node *where = node->global.inlined_to
				      ? node->global.inlined_to : node;
	  inline_update_overall_summary (where);
          reset_node_growth_cache (where);
	  reset_edge_caches (where);
          update_caller_keys (edge_heap, where,
			      updated_nodes, NULL);
          bitmap_clear (updated_nodes);
	}
    }

  gcc_assert (in_lto_p
	      || !max_count
	      || (profile_info && flag_branch_probabilities));

  while (!fibheap_empty (edge_heap))
    {
      int old_size = overall_size;
      struct cgraph_node *where, *callee;
      int badness = fibheap_min_key (edge_heap);
      int current_badness;
      int cached_badness;
      int growth;

      edge = (struct cgraph_edge *) fibheap_extract_min (edge_heap);
      gcc_assert (edge->aux);
      edge->aux = NULL;
      if (!edge->inline_failed)
	continue;

      if (L_IPO_COMP_MODE && !edge->call_stmt)
        continue;

      /* Be sure that caches are maintained consistent.  
         We can not make this ENABLE_CHECKING only because it cause different
         updates of the fibheap queue.  */
      cached_badness = edge_badness (edge, false);
      reset_edge_growth_cache (edge);
      reset_node_growth_cache (edge->callee);

      /* When updating the edge costs, we only decrease badness in the keys.
	 Increases of badness are handled lazilly; when we see key with out
	 of date value on it, we re-insert it now.  */
      current_badness = edge_badness (edge, false);
      gcc_assert (cached_badness == current_badness);
      gcc_assert (current_badness >= badness);
      if (current_badness != badness)
	{
	  edge->aux = fibheap_insert (edge_heap, current_badness, edge);
	  continue;
	}

      if (!can_inline_edge_p (edge, true))
	{
	  resolve_noninline_speculation (edge_heap, edge);
	  continue;
	}
 
      callee = cgraph_function_or_thunk_node (edge->callee, NULL);
      growth = estimate_edge_growth (edge);
      if (dump_file)
	{
	  fprintf (dump_file,
		   "\nConsidering %s/%i with %i size\n",
		   callee->name (), callee->order,
		   inline_summary (callee)->size);
	  fprintf (dump_file,
		   " to be inlined into %s/%i in %s:%i\n"
		   " Estimated growth after inlined into all is %+i insns.\n"
		   " Estimated badness is %i, frequency %.2f.\n",
		   edge->caller->name (), edge->caller->order,
		   flag_wpa ? "unknown"
		   : gimple_filename ((const_gimple) edge->call_stmt),
		   flag_wpa ? -1
		   : gimple_lineno ((const_gimple) edge->call_stmt),
		   estimate_growth (callee),
		   badness,
		   edge->frequency / (double)CGRAPH_FREQ_BASE);
	  if (edge->count)
	    fprintf (dump_file," Called "HOST_WIDEST_INT_PRINT_DEC"x\n",
		     edge->count);
	  if (dump_flags & TDF_DETAILS)
	    edge_badness (edge, true);
	}

      if (overall_size + growth > max_size
	  && !DECL_DISREGARD_INLINE_LIMITS (callee->decl))
	{
	  edge->inline_failed = CIF_INLINE_UNIT_GROWTH_LIMIT;
	  report_inline_failed_reason (edge);
	  resolve_noninline_speculation (edge_heap, edge);
	  continue;
	}

      if (!want_inline_small_function_p (edge, true)
          && !better_inline_comdat_function_p (edge->callee))
	{
	  resolve_noninline_speculation (edge_heap, edge);
	  continue;
	}

      /* Heuristics for inlining small functions work poorly for
	 recursive calls where we do effects similar to loop unrolling.
	 When inlining such edge seems profitable, leave decision on
	 specific inliner.  */
      if (cgraph_edge_recursive_p (edge))
	{
	  where = edge->caller;
	  if (where->global.inlined_to)
	    where = where->global.inlined_to;
	  if (!recursive_inlining (edge,
				   flag_indirect_inlining
				   ? &new_indirect_edges : NULL))
	    {
	      edge->inline_failed = CIF_RECURSIVE_INLINING;
	      resolve_noninline_speculation (edge_heap, edge);
	      continue;
	    }
	  reset_edge_caches (where);
	  /* Recursive inliner inlines all recursive calls of the function
	     at once. Consequently we need to update all callee keys.  */
	  if (flag_indirect_inlining)
	    add_new_edges_to_heap (edge_heap, new_indirect_edges);
          update_callee_keys (edge_heap, where, updated_nodes);
	  bitmap_clear (updated_nodes);
	}
      else
	{
	  struct cgraph_node *outer_node = NULL;
	  int depth = 0;

<<<<<<< HEAD
          if (!dbg_cnt (inl))
            continue;

	  /* Consider the case where self recursive function A is inlined into B.
	     This is desired optimization in some cases, since it leads to effect
	     similar of loop peeling and we might completely optimize out the
	     recursive call.  However we must be extra selective.  */
=======
	  /* Consider the case where self recursive function A is inlined
	     into B.  This is desired optimization in some cases, since it
	     leads to effect similar of loop peeling and we might completely
	     optimize out the recursive call.  However we must be extra
	     selective.  */
>>>>>>> f611c78a

	  where = edge->caller;
	  while (where->global.inlined_to)
	    {
	      if (where->decl == callee->decl)
		outer_node = where, depth++;
	      where = where->callers->caller;
	    }
	  if (outer_node
	      && !want_inline_self_recursive_call_p (edge, outer_node,
						     true, depth))
	    {
	      edge->inline_failed
		= (DECL_DISREGARD_INLINE_LIMITS (edge->callee->decl)
		   ? CIF_RECURSIVE_INLINING : CIF_UNSPECIFIED);
	      resolve_noninline_speculation (edge_heap, edge);
	      continue;
	    }
	  else if (depth && dump_file)
	    fprintf (dump_file, " Peeling recursion with depth %i\n", depth);

	  gcc_checking_assert (!callee->global.inlined_to);
	  inline_call (edge, true, &new_indirect_edges, &overall_size, true);
	  if (flag_indirect_inlining)
	    add_new_edges_to_heap (edge_heap, new_indirect_edges);

	  reset_edge_caches (edge->callee);
          reset_node_growth_cache (callee);

	  update_callee_keys (edge_heap, where, updated_nodes);
	}
      where = edge->caller;
      if (where->global.inlined_to)
	where = where->global.inlined_to;

      /* Our profitability metric can depend on local properties
	 such as number of inlinable calls and size of the function body.
	 After inlining these properties might change for the function we
	 inlined into (since it's body size changed) and for the functions
	 called by function we inlined (since number of it inlinable callers
	 might change).  */
      update_caller_keys (edge_heap, where, updated_nodes, NULL);
      bitmap_clear (updated_nodes);

      if (dump_file)
	{
	  fprintf (dump_file,
		   "INFO: %s Inlined into %s which now has time %i and size %i,"
		   "net change of %+i.\n",
		   edge->callee->name (),
		   edge->caller->name (),
		   inline_summary (edge->caller)->time,
		   inline_summary (edge->caller)->size,
		   overall_size - old_size);
	}
      if (min_size > overall_size)
	{
	  min_size = overall_size;
	  max_size = compute_max_insns (min_size);

	  if (dump_file)
	    fprintf (dump_file, "New minimal size reached: %i\n", min_size);
	}
    }

  free_growth_caches ();
  fibheap_delete (edge_heap);
  if (dump_file)
    fprintf (dump_file,
	     "Unit growth for small function inlining: %i->%i (%i%%)\n",
	     initial_size, overall_size,
	     initial_size ? overall_size * 100 / (initial_size) - 100: 0);
  BITMAP_FREE (updated_nodes);
  cgraph_remove_edge_removal_hook (edge_removal_hook_holder);
}

/* Flatten NODE.  Performed both during early inlining and
   at IPA inlining time.  */

static void
flatten_function (struct cgraph_node *node, bool early)
{
  struct cgraph_edge *e;

  /* We shouldn't be called recursively when we are being processed.  */
  gcc_assert (node->aux == NULL);

  node->aux = (void *) node;

  for (e = node->callees; e; e = e->next_callee)
    {
      struct cgraph_node *orig_callee;
      struct cgraph_node *callee = cgraph_function_or_thunk_node (e->callee, NULL);

      /* We've hit cycle?  It is time to give up.  */
      if (callee->aux)
	{
	  if (dump_file)
	    fprintf (dump_file,
		     "Not inlining %s into %s to avoid cycle.\n",
		     xstrdup (callee->name ()),
		     xstrdup (e->caller->name ()));
	  e->inline_failed = CIF_RECURSIVE_INLINING;
	  continue;
	}

      /* When the edge is already inlined, we just need to recurse into
	 it in order to fully flatten the leaves.  */
      if (!e->inline_failed)
	{
	  flatten_function (callee, early);
	  continue;
	}

      /* Flatten attribute needs to be processed during late inlining. For
	 extra code quality we however do flattening during early optimization,
	 too.  */
      if (!early
	  ? !can_inline_edge_p (e, true)
	  : !can_early_inline_edge_p (e))
	continue;

      if (cgraph_edge_recursive_p (e))
	{
	  if (dump_file)
	    fprintf (dump_file, "Not inlining: recursive call.\n");
	  continue;
	}

      if (gimple_in_ssa_p (DECL_STRUCT_FUNCTION (node->decl))
	  != gimple_in_ssa_p (DECL_STRUCT_FUNCTION (callee->decl)))
	{
	  if (dump_file)
	    fprintf (dump_file, "Not inlining: SSA form does not match.\n");
	  continue;
	}

      /* Inline the edge and flatten the inline clone.  Avoid
         recursing through the original node if the node was cloned.  */
      if (dump_file)
	fprintf (dump_file, " Inlining %s into %s.\n",
		 xstrdup (callee->name ()),
		 xstrdup (e->caller->name ()));
      orig_callee = callee;
      inline_call (e, true, NULL, NULL, false);
      if (e->callee != orig_callee)
	orig_callee->aux = (void *) node;
      flatten_function (e->callee, early);
      if (e->callee != orig_callee)
	orig_callee->aux = NULL;
    }

  node->aux = NULL;
  if (!node->global.inlined_to)
    inline_update_overall_summary (node);
}

/* Count number of callers of NODE and store it into DATA (that
   points to int.  Worker for cgraph_for_node_and_aliases.  */

static bool
sum_callers (struct cgraph_node *node, void *data)
{
  struct cgraph_edge *e;
  int *num_calls = (int *)data;

  for (e = node->callers; e; e = e->next_caller)
    (*num_calls)++;
  return false;
}

/* Inline NODE to all callers.  Worker for cgraph_for_node_and_aliases.
   DATA points to number of calls originally found so we avoid infinite
   recursion.  */

static bool
inline_to_all_callers (struct cgraph_node *node, void *data)
{
  int *num_calls = (int *)data;
  while (node->callers && !node->global.inlined_to)
    {
      struct cgraph_node *caller = node->callers->caller;

      if (dump_file)
	{
	  fprintf (dump_file,
		   "\nInlining %s size %i.\n",
		   node->name (),
		   inline_summary (node)->size);
	  fprintf (dump_file,
		   " Called once from %s %i insns.\n",
		   node->callers->caller->name (),
		   inline_summary (node->callers->caller)->size);
	}

      inline_call (node->callers, true, NULL, NULL, true);
      if (dump_file)
	fprintf (dump_file,
		 " Inlined into %s which now has %i size\n",
		 caller->name (),
		 inline_summary (caller)->size);
      if (!(*num_calls)--)
	{
	  if (dump_file)
	    fprintf (dump_file, "New calls found; giving up.\n");
	  return true;
	}
    }
  return false;
}

/* Decide on the inlining.  We do so in the topological order to avoid
   expenses on updating data structures.  */

static unsigned int
ipa_inline (void)
{
  struct cgraph_node *node;
  int nnodes;
  struct cgraph_node **order;
  int i;
  int cold;
  bool remove_functions = false;

  if (!optimize)
    return 0;

  order = XCNEWVEC (struct cgraph_node *, cgraph_n_nodes);

  if (in_lto_p && optimize)
    ipa_update_after_lto_read ();

  if (dump_file)
    dump_inline_summaries (dump_file);

  nnodes = ipa_reverse_postorder (order);

  FOR_EACH_FUNCTION (node)
    node->aux = 0;

  if (dump_file)
    fprintf (dump_file, "\nFlattening functions:\n");

  /* In the first pass handle functions to be flattened.  Do this with
     a priority so none of our later choices will make this impossible.  */
  for (i = nnodes - 1; i >= 0; i--)
    {
      node = order[i];

      /* Handle nodes to be flattened.
	 Ideally when processing callees we stop inlining at the
	 entry of cycles, possibly cloning that entry point and
	 try to flatten itself turning it into a self-recursive
	 function.  */
      if (lookup_attribute ("flatten",
			    DECL_ATTRIBUTES (node->decl)) != NULL)
	{
	  if (dump_file)
	    fprintf (dump_file,
		     "Flattening %s\n", node->name ());
	  flatten_function (node, false);
	}
    }

  inline_small_functions ();

  /* Do first after-inlining removal.  We want to remove all "stale" extern inline
     functions and virtual functions so we really know what is called once.  */
  symtab_remove_unreachable_nodes (false, dump_file);
  free (order);

  /* Inline functions with a property that after inlining into all callers the
     code size will shrink because the out-of-line copy is eliminated. 
     We do this regardless on the callee size as long as function growth limits
     are met.  */
  if (dump_file)
    fprintf (dump_file,
	     "\nDeciding on functions to be inlined into all callers and removing useless speculations:\n");

  /* Inlining one function called once has good chance of preventing
     inlining other function into the same callee.  Ideally we should
     work in priority order, but probably inlining hot functions first
     is good cut without the extra pain of maintaining the queue.

     ??? this is not really fitting the bill perfectly: inlining function
     into callee often leads to better optimization of callee due to
     increased context for optimization.
     For example if main() function calls a function that outputs help
     and then function that does the main optmization, we should inline
     the second with priority even if both calls are cold by themselves.

     We probably want to implement new predicate replacing our use of
     maybe_hot_edge interpreted as maybe_hot_edge || callee is known
     to be hot.  */
  for (cold = 0; cold <= 1; cold ++)
    {
      FOR_EACH_DEFINED_FUNCTION (node)
	{
	  struct cgraph_edge *edge, *next;
	  bool update=false;

	  for (edge = node->callees; edge; edge = next)
	    {
	      next = edge->next_callee;
	      if (edge->speculative && !speculation_useful_p (edge, false))
		{
		  cgraph_resolve_speculation (edge, NULL);
		  update = true;
		  remove_functions = true;
		}
	    }
	  if (update)
	    {
	      struct cgraph_node *where = node->global.inlined_to
					  ? node->global.inlined_to : node;
              reset_node_growth_cache (where);
	      reset_edge_caches (where);
	      inline_update_overall_summary (where);
	    }
	  if (flag_inline_functions_called_once
	      && want_inline_function_to_all_callers_p (node, cold))
	    {
	      int num_calls = 0;
	      cgraph_for_node_and_aliases (node, sum_callers,
					   &num_calls, true);
	      cgraph_for_node_and_aliases (node, inline_to_all_callers,
					   &num_calls, true);
	      remove_functions = true;
	    }
	}
    }

  /* Free ipa-prop structures if they are no longer needed.  */
  if (optimize)
    ipa_free_all_structures_after_iinln ();

  if (dump_file)
    fprintf (dump_file,
	     "\nInlined %i calls, eliminated %i functions\n\n",
	     ncalls_inlined, nfunctions_inlined);

  if (dump_file)
    dump_inline_summaries (dump_file);
  /* In WPA we use inline summaries for partitioning process.  */
  if (!flag_wpa)
    inline_free_summary ();
  return remove_functions ? TODO_remove_functions : 0;
}

/* Inline always-inline function calls in NODE.  */

static bool
inline_always_inline_functions (struct cgraph_node *node)
{
  struct cgraph_edge *e;
  bool inlined = false;

  for (e = node->callees; e; e = e->next_callee)
    {
      struct cgraph_node *callee = cgraph_function_or_thunk_node (e->callee, NULL);
      if (!DECL_DISREGARD_INLINE_LIMITS (callee->decl))
	continue;

      if (cgraph_edge_recursive_p (e))
	{
	  if (dump_file)
	    fprintf (dump_file, "  Not inlining recursive call to %s.\n",
		     e->callee->name ());
	  e->inline_failed = CIF_RECURSIVE_INLINING;
	  continue;
	}

      if (!can_early_inline_edge_p (e))
	{
	  /* Set inlined to true if the callee is marked "always_inline" but
	     is not inlinable.  This will allow flagging an error later in
	     expand_call_inline in tree-inline.c.  */
	  if (lookup_attribute ("always_inline",
				 DECL_ATTRIBUTES (callee->decl)) != NULL)
	    inlined = true;
	  continue;
	}

      if (dump_file)
	fprintf (dump_file, "  Inlining %s into %s (always_inline).\n",
		 xstrdup (e->callee->name ()),
		 xstrdup (e->caller->name ()));
      inline_call (e, true, NULL, NULL, false);
      inlined = true;
    }
  if (inlined)
    inline_update_overall_summary (node);

  return inlined;
}

/* Decide on the inlining.  We do so in the topological order to avoid
   expenses on updating data structures.  */

static bool
early_inline_small_functions (struct cgraph_node *node)
{
  struct cgraph_edge *e;
  bool inlined = false;

  for (e = node->callees; e; e = e->next_callee)
    {
      struct cgraph_node *callee = cgraph_function_or_thunk_node (e->callee, NULL);
      if (!inline_summary (callee)->inlinable
	  || !e->inline_failed)
	continue;

      /* Do not consider functions not declared inline.  */
      if (!DECL_DECLARED_INLINE_P (callee->decl)
	  && !flag_inline_small_functions
	  && !flag_inline_functions)
	continue;

      if (dump_file)
	fprintf (dump_file, "Considering inline candidate %s.\n",
		 callee->name ());

      if (!can_early_inline_edge_p (e))
	continue;

      if (cgraph_edge_recursive_p (e))
	{

	  if (dump_file)
	    fprintf (dump_file, "  Not inlining: recursive call.\n");
	  continue;
	}

      if (!want_early_inline_function_p (e))
	continue;

      if (dump_file)
	fprintf (dump_file, " Inlining %s into %s.\n",
		 xstrdup (callee->name ()),
		 xstrdup (e->caller->name ()));
      inline_call (e, true, NULL, NULL, true);
      inlined = true;
    }

  return inlined;
}

/* Do inlining of small functions.  Doing so early helps profiling and other
   passes to be somewhat more effective and avoids some code duplication in
   later real inlining pass for testcases with very many function calls.  */
static unsigned int
early_inliner (void)
{
  struct cgraph_node *node = cgraph_get_node (current_function_decl);
  struct cgraph_edge *edge;
  unsigned int todo = 0;
  int iterations = 0;
  bool inlined = false;

  if (seen_error ())
    return 0;

  /* Do nothing if datastructures for ipa-inliner are already computed.  This
     happens when some pass decides to construct new function and
     cgraph_add_new_function calls lowering passes and early optimization on
     it.  This may confuse ourself when early inliner decide to inline call to
     function clone, because function clones don't have parameter list in
     ipa-prop matching their signature.  */
  if (ipa_node_params_vector.exists ())
    return 0;

#ifdef ENABLE_CHECKING
  verify_cgraph_node (node);
#endif
  ipa_remove_all_references (&node->ref_list);

  /* Even when not optimizing or not inlining inline always-inline
     functions.  */
  inlined = inline_always_inline_functions (node);

  if (!optimize
      || flag_no_inline
      || !flag_early_inlining
      /* Never inline regular functions into always-inline functions
	 during incremental inlining.  This sucks as functions calling
	 always inline functions will get less optimized, but at the
	 same time inlining of functions calling always inline
	 function into an always inline function might introduce
	 cycles of edges to be always inlined in the callgraph.

	 We might want to be smarter and just avoid this type of inlining.  */
      || DECL_DISREGARD_INLINE_LIMITS (node->decl))
    ;
  else if (lookup_attribute ("flatten",
			     DECL_ATTRIBUTES (node->decl)) != NULL)
    {
      /* When the function is marked to be flattened, recursively inline
	 all calls in it.  */
      if (dump_file)
	fprintf (dump_file,
		 "Flattening %s\n", node->name ());
      flatten_function (node, true);
      inlined = true;
    }
  else
    {
      /* We iterate incremental inlining to get trivial cases of indirect
	 inlining.  */
      while (iterations < PARAM_VALUE (PARAM_EARLY_INLINER_MAX_ITERATIONS)
	     && early_inline_small_functions (node))
	{
	  timevar_push (TV_INTEGRATION);
	  todo |= optimize_inline_calls (current_function_decl);

	  /* Technically we ought to recompute inline parameters so the new
 	     iteration of early inliner works as expected.  We however have
	     values approximately right and thus we only need to update edge
	     info that might be cleared out for newly discovered edges.  */
	  for (edge = node->callees; edge; edge = edge->next_callee)
	    {
	      struct inline_edge_summary *es = inline_edge_summary (edge);

	      if (!edge->call_stmt)
	        continue;
	      es->call_stmt_size
		= estimate_num_insns (edge->call_stmt, &eni_size_weights);
	      es->call_stmt_time
		= estimate_num_insns (edge->call_stmt, &eni_time_weights);
	      if (edge->callee->decl
		  && !gimple_check_call_matching_types (
		      edge->call_stmt, edge->callee->decl, false))
		edge->call_stmt_cannot_inline_p = true;
	    }
	  timevar_pop (TV_INTEGRATION);
	  iterations++;
	  inlined = false;
	}
      if (dump_file)
	fprintf (dump_file, "Iterations: %i\n", iterations);
    }

  if (inlined)
    {
      timevar_push (TV_INTEGRATION);
      todo |= optimize_inline_calls (current_function_decl);
      timevar_pop (TV_INTEGRATION);
    }

  cfun->always_inline_functions_inlined = true;

  return todo;
}

namespace {

const pass_data pass_data_early_inline =
{
  GIMPLE_PASS, /* type */
  "einline", /* name */
  OPTGROUP_INLINE, /* optinfo_flags */
  false, /* has_gate */
  true, /* has_execute */
  TV_EARLY_INLINING, /* tv_id */
  PROP_ssa, /* properties_required */
  0, /* properties_provided */
  0, /* properties_destroyed */
  0, /* todo_flags_start */
  0, /* todo_flags_finish */
};

class pass_early_inline : public gimple_opt_pass
{
public:
  pass_early_inline (gcc::context *ctxt)
    : gimple_opt_pass (pass_data_early_inline, ctxt)
  {}

  /* opt_pass methods: */
  unsigned int execute () { return early_inliner (); }

}; // class pass_early_inline

} // anon namespace

gimple_opt_pass *
make_pass_early_inline (gcc::context *ctxt)
{
  return new pass_early_inline (ctxt);
}

namespace {

const pass_data pass_data_ipa_inline =
{
  IPA_PASS, /* type */
  "inline", /* name */
  OPTGROUP_INLINE, /* optinfo_flags */
  false, /* has_gate */
  true, /* has_execute */
  TV_IPA_INLINING, /* tv_id */
  0, /* properties_required */
  0, /* properties_provided */
  0, /* properties_destroyed */
  TODO_remove_functions, /* todo_flags_start */
  ( TODO_dump_symtab ), /* todo_flags_finish */
};

class pass_ipa_inline : public ipa_opt_pass_d
{
public:
  pass_ipa_inline (gcc::context *ctxt)
    : ipa_opt_pass_d (pass_data_ipa_inline, ctxt,
		      inline_generate_summary, /* generate_summary */
		      inline_write_summary, /* write_summary */
		      inline_read_summary, /* read_summary */
		      NULL, /* write_optimization_summary */
		      NULL, /* read_optimization_summary */
		      NULL, /* stmt_fixup */
		      0, /* function_transform_todo_flags_start */
		      inline_transform, /* function_transform */
		      NULL) /* variable_transform */
  {}

  /* opt_pass methods: */
  unsigned int execute () { return ipa_inline (); }

}; // class pass_ipa_inline

} // anon namespace

ipa_opt_pass_d *
make_pass_ipa_inline (gcc::context *ctxt)
{
  return new pass_ipa_inline (ctxt);
}<|MERGE_RESOLUTION|>--- conflicted
+++ resolved
@@ -1969,21 +1969,14 @@
 	  struct cgraph_node *outer_node = NULL;
 	  int depth = 0;
 
-<<<<<<< HEAD
           if (!dbg_cnt (inl))
             continue;
 
-	  /* Consider the case where self recursive function A is inlined into B.
-	     This is desired optimization in some cases, since it leads to effect
-	     similar of loop peeling and we might completely optimize out the
-	     recursive call.  However we must be extra selective.  */
-=======
 	  /* Consider the case where self recursive function A is inlined
 	     into B.  This is desired optimization in some cases, since it
 	     leads to effect similar of loop peeling and we might completely
 	     optimize out the recursive call.  However we must be extra
 	     selective.  */
->>>>>>> f611c78a
 
 	  where = edge->caller;
 	  while (where->global.inlined_to)

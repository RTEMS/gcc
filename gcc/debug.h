/* Debug hooks for GCC.
<<<<<<< HEAD
   Copyright (C) 2001, 2002, 2003, 2004, 2005, 2007, 2008
=======
   Copyright (C) 2001, 2002, 2003, 2004, 2005, 2007, 2008, 2010, 2011
>>>>>>> 3082eeb7
   Free Software Foundation, Inc.

   This program is free software; you can redistribute it and/or modify it
   under the terms of the GNU General Public License as published by the
   Free Software Foundation; either version 3, or (at your option) any
   later version.

   This program is distributed in the hope that it will be useful,
   but WITHOUT ANY WARRANTY; without even the implied warranty of
   MERCHANTABILITY or FITNESS FOR A PARTICULAR PURPOSE.  See the
   GNU General Public License for more details.

   You should have received a copy of the GNU General Public License
   along with this program; see the file COPYING3.  If not see
   <http://www.gnu.org/licenses/>.  */

#ifndef GCC_DEBUG_H
#define GCC_DEBUG_H

/* This structure contains hooks for the debug information output
   functions, accessed through the global instance debug_hooks set in
   toplev.c according to command line options.  */
struct gcc_debug_hooks
{
  /* Initialize debug output.  MAIN_FILENAME is the name of the main
     input file.  */
  void (* init) (const char *main_filename);

  /* Output debug symbols.  */
  void (* finish) (const char *main_filename);

  /* Called from cgraph_optimize before starting to assemble
     functions/variables/toplevel asms.  */
  void (* assembly_start) (void);

  /* Macro defined on line LINE with name and expansion TEXT.  */
  void (* define) (unsigned int line, const char *text);

  /* MACRO undefined on line LINE.  */
  void (* undef) (unsigned int line, const char *macro);

  /* Record the beginning of a new source file FILE from LINE number
     in the previous one.  */
  void (* start_source_file) (unsigned int line, const char *file);

  /* Record the resumption of a source file.  LINE is the line number
     in the source file we are returning to.  */
  void (* end_source_file) (unsigned int line);

  /* Record the beginning of block N, counting from 1 and not
     including the function-scope block, at LINE.  */
  void (* begin_block) (unsigned int line, unsigned int n);

  /* Record the end of a block.  Arguments as for begin_block.  */
  void (* end_block) (unsigned int line, unsigned int n);

  /* Returns nonzero if it is appropriate not to emit any debugging
     information for BLOCK, because it doesn't contain any
     instructions.  This may not be the case for blocks containing
     nested functions, since we may actually call such a function even
     though the BLOCK information is messed up.  Defaults to true.  */
  bool (* ignore_block) (const_tree);

  /* Record a source file location at (FILE, LINE, DISCRIMINATOR).  */
  void (* source_line) (unsigned int line, const char *file,
                        int discriminator, bool is_stmt);

  /* Called at start of prologue code.  LINE is the first line in the
     function.  */
  void (* begin_prologue) (unsigned int line, const char *file);

  /* Called at end of prologue code.  LINE is the first line in the
     function.  */
  void (* end_prologue) (unsigned int line, const char *file);

  /* Called at beginning of epilogue code.  */
  void (* begin_epilogue) (unsigned int line, const char *file);

  /* Record end of epilogue code.  */
  void (* end_epilogue) (unsigned int line, const char *file);

  /* Called at start of function DECL, before it is declared.  */
  void (* begin_function) (tree decl);

  /* Record end of function.  LINE is highest line number in function.  */
  void (* end_function) (unsigned int line);

  /* Debug information for a function DECL.  This might include the
     function name (a symbol), its parameters, and the block that
     makes up the function's body, and the local variables of the
     function.  */
  void (* function_decl) (tree decl);

  /* Debug information for a global DECL.  Called from toplev.c after
     compilation proper has finished.  */
  void (* global_decl) (tree decl);

  /* Debug information for a type DECL.  Called from toplev.c after
     compilation proper, also from various language front ends to
     record built-in types.  The second argument is properly a
     boolean, which indicates whether or not the type is a "local"
     type as determined by the language.  (It's not a boolean for
     legacy reasons.)  */
  void (* type_decl) (tree decl, int local);

  /* Debug information for imported modules and declarations.  */
  void (* imported_module_or_decl) (tree decl, tree name,
				    tree context, bool child);

  /* DECL is an inline function, whose body is present, but which is
     not being output at this point.  */
  void (* deferred_inline_function) (tree decl);

  /* DECL is an inline function which is about to be emitted out of
     line.  The hook is useful to, e.g., emit abstract debug info for
     the inline before it gets mangled by optimization.  */
  void (* outlining_inline_function) (tree decl);

  /* Called from final_scan_insn for any CODE_LABEL insn whose
     LABEL_NAME is non-null.  */
  void (* label) (rtx);

  /* Called after the start and before the end of writing a PCH file.
     The parameter is 0 if after the start, 1 if before the end.  */
  void (* handle_pch) (unsigned int);

  /* Called from final_scan_insn for any NOTE_INSN_VAR_LOCATION note.  */
  void (* var_location) (rtx);

  /* Called from final_scan_insn if there is a switch between hot and cold
     text sections.  */
  void (* switch_text_section) (void);

<<<<<<< HEAD
  /* Records a direct call to the function DECL, noting the point of call
     and the debug info for the function.  Called from final_scan_insn
     when ICF debugging is enabled.  */
  void (* direct_call) (tree decl);

  /* Records the OBJ_TYPE_REF_TOKEN for a virtual call through ADDR, which
     for C++ is the vtable slot index, noting the INSN_UID for the call
     instruction.  Called from calls.c:emit_call_1 when ICF debugging is
     enabled.  It's necessary to do this during lowering because the
     call instruction and the OBJ_TYPE_REF become separated after that
     point.  */
  void (* virtual_call_token) (tree addr, int insn_uid);

  /* Copies the OBJ_TYPE_REF_TOKEN for a virtual call from OLD_INSN to
     NEW_INSN.  Called from emit-rtl.c:try_split when a CALL_INSN is
     split, so that the vtable slot index remains associated with the
     new CALL_INSN.  */
  void (* copy_call_info) (rtx old_insn, rtx new_insn);

  /* Records a virtual call given INSN_UID, which is the UID of the call
     instruction.  The UID is then mapped to the vtable slot index noted
     during the lowering phase.  Called from final_scan_insn when ICF
     debugging is enabled.  */
  void (* virtual_call) (int insn_uid);

=======
>>>>>>> 3082eeb7
  /* Called from grokdeclarator.  Replaces the anonymous name with the
     type name.  */
  void (* set_name) (tree, tree);

  /* This is 1 if the debug writer wants to see start and end commands for the
     main source files, and 0 otherwise.  */
  int start_end_main_source_file;

  /* The type of symtab field used by these debug hooks.  This is one
     of the TYPE_SYMTAB_IS_xxx values defined in tree.h.  */
  int tree_type_symtab_field;
};

extern const struct gcc_debug_hooks *debug_hooks;

/* The do-nothing hooks.  */
extern void debug_nothing_void (void);
extern void debug_nothing_charstar (const char *);
extern void debug_nothing_int_charstar (unsigned int, const char *);
extern void debug_nothing_int_charstar_int_bool (unsigned int, const char *,
                                                 int, bool);
extern void debug_nothing_int (unsigned int);
extern void debug_nothing_int_int (unsigned int, unsigned int);
extern void debug_nothing_tree (tree);
extern void debug_nothing_tree_tree (tree, tree);
extern void debug_nothing_tree_int (tree, int);
extern void debug_nothing_tree_tree_tree_bool (tree, tree, tree, bool);
extern bool debug_true_const_tree (const_tree);
extern void debug_nothing_rtx (rtx);
extern void debug_nothing_rtx_rtx (rtx, rtx);
<<<<<<< HEAD
extern void debug_nothing_uid (int);
=======
>>>>>>> 3082eeb7

/* Hooks for various debug formats.  */
extern const struct gcc_debug_hooks do_nothing_debug_hooks;
extern const struct gcc_debug_hooks dbx_debug_hooks;
extern const struct gcc_debug_hooks sdb_debug_hooks;
extern const struct gcc_debug_hooks xcoff_debug_hooks;
extern const struct gcc_debug_hooks dwarf2_debug_hooks;
extern const struct gcc_debug_hooks vmsdbg_debug_hooks;

/* Dwarf2 frame information.  */

extern void dwarf2out_begin_prologue (unsigned int, const char *);
extern void dwarf2out_vms_end_prologue (unsigned int, const char *);
extern void dwarf2out_vms_begin_epilogue (unsigned int, const char *);
extern void dwarf2out_end_epilogue (unsigned int, const char *);
extern void dwarf2out_frame_finish (void);
/* Decide whether we want to emit frame unwind information for the current
   translation unit.  */
extern bool dwarf2out_do_frame (void);
extern bool dwarf2out_do_cfi_asm (void);
extern void dwarf2out_switch_text_section (void);

const char *remap_debug_filename (const char *);
void add_debug_prefix_map (const char *);

/* For -fdump-go-spec.  */

extern const struct gcc_debug_hooks *
dump_go_spec_init (const char *, const struct gcc_debug_hooks *);

#endif /* !GCC_DEBUG_H  */<|MERGE_RESOLUTION|>--- conflicted
+++ resolved
@@ -1,9 +1,5 @@
 /* Debug hooks for GCC.
-<<<<<<< HEAD
-   Copyright (C) 2001, 2002, 2003, 2004, 2005, 2007, 2008
-=======
    Copyright (C) 2001, 2002, 2003, 2004, 2005, 2007, 2008, 2010, 2011
->>>>>>> 3082eeb7
    Free Software Foundation, Inc.
 
    This program is free software; you can redistribute it and/or modify it
@@ -137,34 +133,6 @@
      text sections.  */
   void (* switch_text_section) (void);
 
-<<<<<<< HEAD
-  /* Records a direct call to the function DECL, noting the point of call
-     and the debug info for the function.  Called from final_scan_insn
-     when ICF debugging is enabled.  */
-  void (* direct_call) (tree decl);
-
-  /* Records the OBJ_TYPE_REF_TOKEN for a virtual call through ADDR, which
-     for C++ is the vtable slot index, noting the INSN_UID for the call
-     instruction.  Called from calls.c:emit_call_1 when ICF debugging is
-     enabled.  It's necessary to do this during lowering because the
-     call instruction and the OBJ_TYPE_REF become separated after that
-     point.  */
-  void (* virtual_call_token) (tree addr, int insn_uid);
-
-  /* Copies the OBJ_TYPE_REF_TOKEN for a virtual call from OLD_INSN to
-     NEW_INSN.  Called from emit-rtl.c:try_split when a CALL_INSN is
-     split, so that the vtable slot index remains associated with the
-     new CALL_INSN.  */
-  void (* copy_call_info) (rtx old_insn, rtx new_insn);
-
-  /* Records a virtual call given INSN_UID, which is the UID of the call
-     instruction.  The UID is then mapped to the vtable slot index noted
-     during the lowering phase.  Called from final_scan_insn when ICF
-     debugging is enabled.  */
-  void (* virtual_call) (int insn_uid);
-
-=======
->>>>>>> 3082eeb7
   /* Called from grokdeclarator.  Replaces the anonymous name with the
      type name.  */
   void (* set_name) (tree, tree);
@@ -195,10 +163,6 @@
 extern bool debug_true_const_tree (const_tree);
 extern void debug_nothing_rtx (rtx);
 extern void debug_nothing_rtx_rtx (rtx, rtx);
-<<<<<<< HEAD
-extern void debug_nothing_uid (int);
-=======
->>>>>>> 3082eeb7
 
 /* Hooks for various debug formats.  */
 extern const struct gcc_debug_hooks do_nothing_debug_hooks;

--- conflicted
+++ resolved
@@ -1883,14 +1883,10 @@
   struct tree_niter_desc niter_desc;
   loop_iterator li;
   htab_t reduction_list;
-<<<<<<< HEAD
   struct obstack parloop_obstack;
-
-=======
   HOST_WIDE_INT estimated;
   LOC loop_loc;
-  
->>>>>>> 7bc19392
+
   /* Do not parallelize loops in the functions created by parallelization.  */
   if (parallelized_function_p (cfun->decl))
     return false;

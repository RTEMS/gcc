--- conflicted
+++ resolved
@@ -1882,16 +1882,10 @@
   struct tree_niter_desc niter_desc;
   loop_iterator li;
   htab_t reduction_list;
-<<<<<<< HEAD
-  HOST_WIDE_INT estimated;
-  LOC loop_loc;
-  
-=======
   struct obstack parloop_obstack;
   HOST_WIDE_INT estimated;
   LOC loop_loc;
 
->>>>>>> 6e7f08ad
   /* Do not parallelize loops in the functions created by parallelization.  */
   if (parallelized_function_p (cfun->decl))
     return false;

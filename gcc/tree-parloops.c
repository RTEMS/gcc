/* Loop autoparallelization.
<<<<<<< HEAD
   Copyright (C) 2006, 2007, 2008, 2009, 2010
=======
   Copyright (C) 2006, 2007, 2008, 2009, 2010, 2011
>>>>>>> 3082eeb7
   Free Software Foundation, Inc.
   Contributed by Sebastian Pop <pop@cri.ensmp.fr> and
   Zdenek Dvorak <dvorakz@suse.cz>.

This file is part of GCC.

GCC is free software; you can redistribute it and/or modify it under
the terms of the GNU General Public License as published by the Free
Software Foundation; either version 3, or (at your option) any later
version.

GCC is distributed in the hope that it will be useful, but WITHOUT ANY
WARRANTY; without even the implied warranty of MERCHANTABILITY or
FITNESS FOR A PARTICULAR PURPOSE.  See the GNU General Public License
for more details.

You should have received a copy of the GNU General Public License
along with GCC; see the file COPYING3.  If not see
<http://www.gnu.org/licenses/>.  */

#include "config.h"
#include "system.h"
#include "coretypes.h"
#include "tree-flow.h"
#include "cfgloop.h"
#include "tree-data-ref.h"
#include "tree-scalar-evolution.h"
#include "gimple-pretty-print.h"
#include "tree-pass.h"
#include "langhooks.h"
#include "tree-vectorizer.h"

/* This pass tries to distribute iterations of loops into several threads.
   The implementation is straightforward -- for each loop we test whether its
   iterations are independent, and if it is the case (and some additional
   conditions regarding profitability and correctness are satisfied), we
   add GIMPLE_OMP_PARALLEL and GIMPLE_OMP_FOR codes and let omp expansion
   machinery do its job.

   The most of the complexity is in bringing the code into shape expected
   by the omp expanders:
   -- for GIMPLE_OMP_FOR, ensuring that the loop has only one induction
      variable and that the exit test is at the start of the loop body
   -- for GIMPLE_OMP_PARALLEL, replacing the references to local addressable
      variables by accesses through pointers, and breaking up ssa chains
      by storing the values incoming to the parallelized loop to a structure
      passed to the new function as an argument (something similar is done
      in omp gimplification, unfortunately only a small part of the code
      can be shared).

   TODO:
   -- if there are several parallelizable loops in a function, it may be
      possible to generate the threads just once (using synchronization to
      ensure that cross-loop dependences are obeyed).
   -- handling of common scalar dependence patterns (accumulation, ...)
   -- handling of non-innermost loops  */

/*
  Reduction handling:
  currently we use vect_force_simple_reduction() to detect reduction patterns.
  The code transformation will be introduced by an example.


parloop
{
  int sum=1;

  for (i = 0; i < N; i++)
   {
    x[i] = i + 3;
    sum+=x[i];
   }
}

gimple-like code:
header_bb:

  # sum_29 = PHI <sum_11(5), 1(3)>
  # i_28 = PHI <i_12(5), 0(3)>
  D.1795_8 = i_28 + 3;
  x[i_28] = D.1795_8;
  sum_11 = D.1795_8 + sum_29;
  i_12 = i_28 + 1;
  if (N_6(D) > i_12)
    goto header_bb;


exit_bb:

  # sum_21 = PHI <sum_11(4)>
  printf (&"%d"[0], sum_21);


after reduction transformation (only relevant parts):

parloop
{

....


  # Storing the initial value given by the user.  #

  .paral_data_store.32.sum.27 = 1;

  #pragma omp parallel num_threads(4)

  #pragma omp for schedule(static)

  # The neutral element corresponding to the particular
  reduction's operation, e.g. 0 for PLUS_EXPR,
  1 for MULT_EXPR, etc. replaces the user's initial value.  #

  # sum.27_29 = PHI <sum.27_11, 0>

  sum.27_11 = D.1827_8 + sum.27_29;

  GIMPLE_OMP_CONTINUE

  # Adding this reduction phi is done at create_phi_for_local_result() #
  # sum.27_56 = PHI <sum.27_11, 0>
  GIMPLE_OMP_RETURN

  # Creating the atomic operation is done at
  create_call_for_reduction_1()  #

  #pragma omp atomic_load
  D.1839_59 = *&.paral_data_load.33_51->reduction.23;
  D.1840_60 = sum.27_56 + D.1839_59;
  #pragma omp atomic_store (D.1840_60);

  GIMPLE_OMP_RETURN

 # collecting the result after the join of the threads is done at
  create_loads_for_reductions().
  The value computed by the threads is loaded from the
  shared struct.  #


  .paral_data_load.33_52 = &.paral_data_store.32;
  sum_37 =  .paral_data_load.33_52->sum.27;
  sum_43 = D.1795_41 + sum_37;

  exit bb:
  # sum_21 = PHI <sum_43, sum_26>
  printf (&"%d"[0], sum_21);

...

}

*/

/* Minimal number of iterations of a loop that should be executed in each
   thread.  */
#define MIN_PER_THREAD 100

/* Element of the hashtable, representing a
   reduction in the current loop.  */
struct reduction_info
{
  gimple reduc_stmt;		/* reduction statement.  */
  gimple reduc_phi;		/* The phi node defining the reduction.  */
  enum tree_code reduction_code;/* code for the reduction operation.  */
<<<<<<< HEAD
=======
  unsigned reduc_version;	/* SSA_NAME_VERSION of original reduc_phi
				   result.  */
>>>>>>> 3082eeb7
  gimple keep_res;		/* The PHI_RESULT of this phi is the resulting value
				   of the reduction variable when existing the loop. */
  tree initial_value;		/* The initial value of the reduction var before entering the loop.  */
  tree field;			/*  the name of the field in the parloop data structure intended for reduction.  */
  tree init;			/* reduction initialization value.  */
  gimple new_phi;		/* (helper field) Newly created phi node whose result
				   will be passed to the atomic operation.  Represents
				   the local result each thread computed for the reduction
				   operation.  */
};

/* Equality and hash functions for hashtab code.  */

static int
reduction_info_eq (const void *aa, const void *bb)
{
  const struct reduction_info *a = (const struct reduction_info *) aa;
  const struct reduction_info *b = (const struct reduction_info *) bb;

  return (a->reduc_phi == b->reduc_phi);
}

static hashval_t
reduction_info_hash (const void *aa)
{
  const struct reduction_info *a = (const struct reduction_info *) aa;

  return a->reduc_version;
}

static struct reduction_info *
reduction_phi (htab_t reduction_list, gimple phi)
{
  struct reduction_info tmpred, *red;

  if (htab_elements (reduction_list) == 0 || phi == NULL)
    return NULL;

  tmpred.reduc_phi = phi;
  tmpred.reduc_version = gimple_uid (phi);
  red = (struct reduction_info *) htab_find (reduction_list, &tmpred);

  return red;
}

/* Element of hashtable of names to copy.  */

struct name_to_copy_elt
{
  unsigned version;	/* The version of the name to copy.  */
  tree new_name;	/* The new name used in the copy.  */
  tree field;		/* The field of the structure used to pass the
			   value.  */
};

/* Equality and hash functions for hashtab code.  */

static int
name_to_copy_elt_eq (const void *aa, const void *bb)
{
  const struct name_to_copy_elt *a = (const struct name_to_copy_elt *) aa;
  const struct name_to_copy_elt *b = (const struct name_to_copy_elt *) bb;

  return a->version == b->version;
}

static hashval_t
name_to_copy_elt_hash (const void *aa)
{
  const struct name_to_copy_elt *a = (const struct name_to_copy_elt *) aa;

  return (hashval_t) a->version;
}

<<<<<<< HEAD

/* Data dependency analysis. Returns true if the iterations of LOOP
   are independent on each other (that is, if we can execute them
   in parallel).  */

static bool
loop_parallel_p (struct loop *loop)
{
  VEC (ddr_p, heap) * dependence_relations;
  VEC (data_reference_p, heap) *datarefs;
  lambda_trans_matrix trans;
  bool ret = false;

=======
/* A transformation matrix, which is a self-contained ROWSIZE x COLSIZE
   matrix.  Rather than use floats, we simply keep a single DENOMINATOR that
   represents the denominator for every element in the matrix.  */
typedef struct lambda_trans_matrix_s
{
  lambda_matrix matrix;
  int rowsize;
  int colsize;
  int denominator;
} *lambda_trans_matrix;
#define LTM_MATRIX(T) ((T)->matrix)
#define LTM_ROWSIZE(T) ((T)->rowsize)
#define LTM_COLSIZE(T) ((T)->colsize)
#define LTM_DENOMINATOR(T) ((T)->denominator)

/* Allocate a new transformation matrix.  */

static lambda_trans_matrix
lambda_trans_matrix_new (int colsize, int rowsize,
			 struct obstack * lambda_obstack)
{
  lambda_trans_matrix ret;

  ret = (lambda_trans_matrix)
    obstack_alloc (lambda_obstack, sizeof (struct lambda_trans_matrix_s));
  LTM_MATRIX (ret) = lambda_matrix_new (rowsize, colsize, lambda_obstack);
  LTM_ROWSIZE (ret) = rowsize;
  LTM_COLSIZE (ret) = colsize;
  LTM_DENOMINATOR (ret) = 1;
  return ret;
}

/* Multiply a vector VEC by a matrix MAT.
   MAT is an M*N matrix, and VEC is a vector with length N.  The result
   is stored in DEST which must be a vector of length M.  */

static void
lambda_matrix_vector_mult (lambda_matrix matrix, int m, int n,
			   lambda_vector vec, lambda_vector dest)
{
  int i, j;

  lambda_vector_clear (dest, m);
  for (i = 0; i < m; i++)
    for (j = 0; j < n; j++)
      dest[i] += matrix[i][j] * vec[j];
}

/* Return true if TRANS is a legal transformation matrix that respects
   the dependence vectors in DISTS and DIRS.  The conservative answer
   is false.

   "Wolfe proves that a unimodular transformation represented by the
   matrix T is legal when applied to a loop nest with a set of
   lexicographically non-negative distance vectors RDG if and only if
   for each vector d in RDG, (T.d >= 0) is lexicographically positive.
   i.e.: if and only if it transforms the lexicographically positive
   distance vectors to lexicographically positive vectors.  Note that
   a unimodular matrix must transform the zero vector (and only it) to
   the zero vector." S.Muchnick.  */

static bool
lambda_transform_legal_p (lambda_trans_matrix trans,
			  int nb_loops,
			  VEC (ddr_p, heap) *dependence_relations)
{
  unsigned int i, j;
  lambda_vector distres;
  struct data_dependence_relation *ddr;

  gcc_assert (LTM_COLSIZE (trans) == nb_loops
	      && LTM_ROWSIZE (trans) == nb_loops);

  /* When there are no dependences, the transformation is correct.  */
  if (VEC_length (ddr_p, dependence_relations) == 0)
    return true;

  ddr = VEC_index (ddr_p, dependence_relations, 0);
  if (ddr == NULL)
    return true;

  /* When there is an unknown relation in the dependence_relations, we
     know that it is no worth looking at this loop nest: give up.  */
  if (DDR_ARE_DEPENDENT (ddr) == chrec_dont_know)
    return false;

  distres = lambda_vector_new (nb_loops);

  /* For each distance vector in the dependence graph.  */
  FOR_EACH_VEC_ELT (ddr_p, dependence_relations, i, ddr)
    {
      /* Don't care about relations for which we know that there is no
	 dependence, nor about read-read (aka. output-dependences):
	 these data accesses can happen in any order.  */
      if (DDR_ARE_DEPENDENT (ddr) == chrec_known
	  || (DR_IS_READ (DDR_A (ddr)) && DR_IS_READ (DDR_B (ddr))))
	continue;

      /* Conservatively answer: "this transformation is not valid".  */
      if (DDR_ARE_DEPENDENT (ddr) == chrec_dont_know)
	return false;

      /* If the dependence could not be captured by a distance vector,
	 conservatively answer that the transform is not valid.  */
      if (DDR_NUM_DIST_VECTS (ddr) == 0)
	return false;

      /* Compute trans.dist_vect */
      for (j = 0; j < DDR_NUM_DIST_VECTS (ddr); j++)
	{
	  lambda_matrix_vector_mult (LTM_MATRIX (trans), nb_loops, nb_loops,
				     DDR_DIST_VECT (ddr, j), distres);

	  if (!lambda_vector_lexico_pos (distres, nb_loops))
	    return false;
	}
    }
  return true;
}

/* Data dependency analysis. Returns true if the iterations of LOOP
   are independent on each other (that is, if we can execute them
   in parallel).  */

static bool
loop_parallel_p (struct loop *loop, struct obstack * parloop_obstack)
{
  VEC (loop_p, heap) *loop_nest;
  VEC (ddr_p, heap) *dependence_relations;
  VEC (data_reference_p, heap) *datarefs;
  lambda_trans_matrix trans;
  bool ret = false;

>>>>>>> 3082eeb7
  if (dump_file && (dump_flags & TDF_DETAILS))
  {
    fprintf (dump_file, "Considering loop %d\n", loop->num);
    if (!loop->inner)
      fprintf (dump_file, "loop is innermost\n");
    else
      fprintf (dump_file, "loop NOT innermost\n");
   }

  /* Check for problems with dependences.  If the loop can be reversed,
     the iterations are independent.  */
  datarefs = VEC_alloc (data_reference_p, heap, 10);
  dependence_relations = VEC_alloc (ddr_p, heap, 10 * 10);
  loop_nest = VEC_alloc (loop_p, heap, 3);
  compute_data_dependences_for_loop (loop, true, &loop_nest, &datarefs,
				     &dependence_relations);
  if (dump_file && (dump_flags & TDF_DETAILS))
    dump_data_dependence_relations (dump_file, dependence_relations);

  trans = lambda_trans_matrix_new (1, 1, parloop_obstack);
  LTM_MATRIX (trans)[0][0] = -1;

  if (lambda_transform_legal_p (trans, 1, dependence_relations))
    {
      ret = true;
      if (dump_file && (dump_flags & TDF_DETAILS))
	fprintf (dump_file, "  SUCCESS: may be parallelized\n");
    }
  else if (dump_file && (dump_flags & TDF_DETAILS))
    fprintf (dump_file,
	     "  FAILED: data dependencies exist across iterations\n");

  VEC_free (loop_p, heap, loop_nest);
  free_dependence_relations (dependence_relations);
  free_data_refs (datarefs);

  return ret;
}

/* Return true when LOOP contains basic blocks marked with the
   BB_IRREDUCIBLE_LOOP flag.  */

static inline bool
loop_has_blocks_with_irreducible_flag (struct loop *loop)
{
  unsigned i;
  basic_block *bbs = get_loop_body_in_dom_order (loop);
  bool res = true;

  for (i = 0; i < loop->num_nodes; i++)
    if (bbs[i]->flags & BB_IRREDUCIBLE_LOOP)
      goto end;

  res = false;
 end:
  free (bbs);
  return res;
}

/* Assigns the address of OBJ in TYPE to an ssa name, and returns this name.
   The assignment statement is placed on edge ENTRY.  DECL_ADDRESS maps decls
   to their addresses that can be reused.  The address of OBJ is known to
   be invariant in the whole function.  Other needed statements are placed
   right before GSI.  */

static tree
take_address_of (tree obj, tree type, edge entry, htab_t decl_address,
		 gimple_stmt_iterator *gsi)
{
  int uid;
  void **dslot;
  struct int_tree_map ielt, *nielt;
  tree *var_p, name, bvar, addr;
  gimple stmt;
  gimple_seq stmts;

  /* Since the address of OBJ is invariant, the trees may be shared.
     Avoid rewriting unrelated parts of the code.  */
  obj = unshare_expr (obj);
  for (var_p = &obj;
       handled_component_p (*var_p);
       var_p = &TREE_OPERAND (*var_p, 0))
    continue;

  /* Canonicalize the access to base on a MEM_REF.  */
  if (DECL_P (*var_p))
    *var_p = build_simple_mem_ref (build_fold_addr_expr (*var_p));

  /* Assign a canonical SSA name to the address of the base decl used
     in the address and share it for all accesses and addresses based
     on it.  */
  uid = DECL_UID (TREE_OPERAND (TREE_OPERAND (*var_p, 0), 0));
  ielt.uid = uid;
  dslot = htab_find_slot_with_hash (decl_address, &ielt, uid, INSERT);
  if (!*dslot)
    {
      if (gsi == NULL)
	return NULL;
      addr = TREE_OPERAND (*var_p, 0);
      bvar = create_tmp_var (TREE_TYPE (addr),
			     get_name (TREE_OPERAND
				         (TREE_OPERAND (*var_p, 0), 0)));
      add_referenced_var (bvar);
      stmt = gimple_build_assign (bvar, addr);
      name = make_ssa_name (bvar, stmt);
      gimple_assign_set_lhs (stmt, name);
      gsi_insert_on_edge_immediate (entry, stmt);

      nielt = XNEW (struct int_tree_map);
      nielt->uid = uid;
      nielt->to = name;
      *dslot = nielt;
    }
  else
    name = ((struct int_tree_map *) *dslot)->to;

  /* Express the address in terms of the canonical SSA name.  */
  TREE_OPERAND (*var_p, 0) = name;
  if (gsi == NULL)
    return build_fold_addr_expr_with_type (obj, type);

  name = force_gimple_operand (build_addr (obj, current_function_decl),
			       &stmts, true, NULL_TREE);
  if (!gimple_seq_empty_p (stmts))
    gsi_insert_seq_before (gsi, stmts, GSI_SAME_STMT);

  if (!useless_type_conversion_p (type, TREE_TYPE (name)))
    {
      name = force_gimple_operand (fold_convert (type, name), &stmts, true,
				   NULL_TREE);
      if (!gimple_seq_empty_p (stmts))
	gsi_insert_seq_before (gsi, stmts, GSI_SAME_STMT);
    }

  return name;
}

/* Callback for htab_traverse.  Create the initialization statement
   for reduction described in SLOT, and place it at the preheader of
   the loop described in DATA.  */

static int
initialize_reductions (void **slot, void *data)
{
  tree init, c;
  tree bvar, type, arg;
  edge e;

  struct reduction_info *const reduc = (struct reduction_info *) *slot;
  struct loop *loop = (struct loop *) data;

  /* Create initialization in preheader:
     reduction_variable = initialization value of reduction.  */

  /* In the phi node at the header, replace the argument coming
     from the preheader with the reduction initialization value.  */

  /* Create a new variable to initialize the reduction.  */
  type = TREE_TYPE (PHI_RESULT (reduc->reduc_phi));
  bvar = create_tmp_var (type, "reduction");
  add_referenced_var (bvar);

  c = build_omp_clause (gimple_location (reduc->reduc_stmt),
			OMP_CLAUSE_REDUCTION);
  OMP_CLAUSE_REDUCTION_CODE (c) = reduc->reduction_code;
  OMP_CLAUSE_DECL (c) = SSA_NAME_VAR (gimple_assign_lhs (reduc->reduc_stmt));

  init = omp_reduction_init (c, TREE_TYPE (bvar));
  reduc->init = init;

  /* Replace the argument representing the initialization value
     with the initialization value for the reduction (neutral
     element for the particular operation, e.g. 0 for PLUS_EXPR,
     1 for MULT_EXPR, etc).
     Keep the old value in a new variable "reduction_initial",
     that will be taken in consideration after the parallel
     computing is done.  */

  e = loop_preheader_edge (loop);
  arg = PHI_ARG_DEF_FROM_EDGE (reduc->reduc_phi, e);
  /* Create new variable to hold the initial value.  */

  SET_USE (PHI_ARG_DEF_PTR_FROM_EDGE
	   (reduc->reduc_phi, loop_preheader_edge (loop)), init);
  reduc->initial_value = arg;
  return 1;
}

struct elv_data
{
  struct walk_stmt_info info;
  edge entry;
  htab_t decl_address;
  gimple_stmt_iterator *gsi;
  bool changed;
  bool reset;
};

/* Eliminates references to local variables in *TP out of the single
   entry single exit region starting at DTA->ENTRY.
   DECL_ADDRESS contains addresses of the references that had their
   address taken already.  If the expression is changed, CHANGED is
   set to true.  Callback for walk_tree.  */

static tree
eliminate_local_variables_1 (tree *tp, int *walk_subtrees, void *data)
{
  struct elv_data *const dta = (struct elv_data *) data;
  tree t = *tp, var, addr, addr_type, type, obj;

  if (DECL_P (t))
    {
      *walk_subtrees = 0;

      if (!SSA_VAR_P (t) || DECL_EXTERNAL (t))
	return NULL_TREE;

      type = TREE_TYPE (t);
      addr_type = build_pointer_type (type);
      addr = take_address_of (t, addr_type, dta->entry, dta->decl_address,
			      dta->gsi);
      if (dta->gsi == NULL && addr == NULL_TREE)
	{
	  dta->reset = true;
	  return NULL_TREE;
	}

      *tp = build_simple_mem_ref (addr);

      dta->changed = true;
      return NULL_TREE;
    }

  if (TREE_CODE (t) == ADDR_EXPR)
    {
      /* ADDR_EXPR may appear in two contexts:
	 -- as a gimple operand, when the address taken is a function invariant
	 -- as gimple rhs, when the resulting address in not a function
	    invariant
	 We do not need to do anything special in the latter case (the base of
	 the memory reference whose address is taken may be replaced in the
	 DECL_P case).  The former case is more complicated, as we need to
	 ensure that the new address is still a gimple operand.  Thus, it
	 is not sufficient to replace just the base of the memory reference --
	 we need to move the whole computation of the address out of the
	 loop.  */
      if (!is_gimple_val (t))
	return NULL_TREE;

      *walk_subtrees = 0;
      obj = TREE_OPERAND (t, 0);
      var = get_base_address (obj);
      if (!var || !SSA_VAR_P (var) || DECL_EXTERNAL (var))
	return NULL_TREE;

      addr_type = TREE_TYPE (t);
      addr = take_address_of (obj, addr_type, dta->entry, dta->decl_address,
			      dta->gsi);
      if (dta->gsi == NULL && addr == NULL_TREE)
	{
	  dta->reset = true;
	  return NULL_TREE;
	}
      *tp = addr;

      dta->changed = true;
      return NULL_TREE;
    }

  if (!EXPR_P (t))
    *walk_subtrees = 0;

  return NULL_TREE;
}

/* Moves the references to local variables in STMT at *GSI out of the single
   entry single exit region starting at ENTRY.  DECL_ADDRESS contains
   addresses of the references that had their address taken
   already.  */

static void
eliminate_local_variables_stmt (edge entry, gimple_stmt_iterator *gsi,
				htab_t decl_address)
{
  struct elv_data dta;
  gimple stmt = gsi_stmt (*gsi);

  memset (&dta.info, '\0', sizeof (dta.info));
  dta.entry = entry;
  dta.decl_address = decl_address;
  dta.changed = false;
  dta.reset = false;

  if (gimple_debug_bind_p (stmt))
<<<<<<< HEAD
    walk_tree (gimple_debug_bind_get_value_ptr (stmt),
	       eliminate_local_variables_1, &dta.info, NULL);
  else
    walk_gimple_op (stmt, eliminate_local_variables_1, &dta.info);
=======
    {
      dta.gsi = NULL;
      walk_tree (gimple_debug_bind_get_value_ptr (stmt),
		 eliminate_local_variables_1, &dta.info, NULL);
      if (dta.reset)
	{
	  gimple_debug_bind_reset_value (stmt);
	  dta.changed = true;
	}
    }
  else
    {
      dta.gsi = gsi;
      walk_gimple_op (stmt, eliminate_local_variables_1, &dta.info);
    }
>>>>>>> 3082eeb7

  if (dta.changed)
    update_stmt (stmt);
}

/* Eliminates the references to local variables from the single entry
   single exit region between the ENTRY and EXIT edges.

   This includes:
   1) Taking address of a local variable -- these are moved out of the
   region (and temporary variable is created to hold the address if
   necessary).

   2) Dereferencing a local variable -- these are replaced with indirect
   references.  */

static void
eliminate_local_variables (edge entry, edge exit)
{
  basic_block bb;
  VEC (basic_block, heap) *body = VEC_alloc (basic_block, heap, 3);
  unsigned i;
  gimple_stmt_iterator gsi;
  bool has_debug_stmt = false;
  htab_t decl_address = htab_create (10, int_tree_map_hash, int_tree_map_eq,
				     free);
  basic_block entry_bb = entry->src;
  basic_block exit_bb = exit->dest;

  gather_blocks_in_sese_region (entry_bb, exit_bb, &body);

  FOR_EACH_VEC_ELT (basic_block, body, i, bb)
    if (bb != entry_bb && bb != exit_bb)
      for (gsi = gsi_start_bb (bb); !gsi_end_p (gsi); gsi_next (&gsi))
	if (is_gimple_debug (gsi_stmt (gsi)))
	  {
	    if (gimple_debug_bind_p (gsi_stmt (gsi)))
	      has_debug_stmt = true;
	  }
	else
	  eliminate_local_variables_stmt (entry, &gsi, decl_address);

  if (has_debug_stmt)
    FOR_EACH_VEC_ELT (basic_block, body, i, bb)
      if (bb != entry_bb && bb != exit_bb)
	for (gsi = gsi_start_bb (bb); !gsi_end_p (gsi); gsi_next (&gsi))
	  if (gimple_debug_bind_p (gsi_stmt (gsi)))
	    eliminate_local_variables_stmt (entry, &gsi, decl_address);

  htab_delete (decl_address);
  VEC_free (basic_block, heap, body);
}

/* Returns true if expression EXPR is not defined between ENTRY and
   EXIT, i.e. if all its operands are defined outside of the region.  */

static bool
expr_invariant_in_region_p (edge entry, edge exit, tree expr)
{
  basic_block entry_bb = entry->src;
  basic_block exit_bb = exit->dest;
  basic_block def_bb;

  if (is_gimple_min_invariant (expr))
    return true;

  if (TREE_CODE (expr) == SSA_NAME)
    {
      def_bb = gimple_bb (SSA_NAME_DEF_STMT (expr));
      if (def_bb
	  && dominated_by_p (CDI_DOMINATORS, def_bb, entry_bb)
	  && !dominated_by_p (CDI_DOMINATORS, def_bb, exit_bb))
	return false;

      return true;
    }

  return false;
}

/* If COPY_NAME_P is true, creates and returns a duplicate of NAME.
   The copies are stored to NAME_COPIES, if NAME was already duplicated,
   its duplicate stored in NAME_COPIES is returned.

   Regardless of COPY_NAME_P, the decl used as a base of the ssa name is also
   duplicated, storing the copies in DECL_COPIES.  */

static tree
separate_decls_in_region_name (tree name,
			       htab_t name_copies, htab_t decl_copies,
			       bool copy_name_p)
{
  tree copy, var, var_copy;
  unsigned idx, uid, nuid;
  struct int_tree_map ielt, *nielt;
  struct name_to_copy_elt elt, *nelt;
  void **slot, **dslot;

  if (TREE_CODE (name) != SSA_NAME)
    return name;

  idx = SSA_NAME_VERSION (name);
  elt.version = idx;
  slot = htab_find_slot_with_hash (name_copies, &elt, idx,
				   copy_name_p ? INSERT : NO_INSERT);
  if (slot && *slot)
    return ((struct name_to_copy_elt *) *slot)->new_name;

  var = SSA_NAME_VAR (name);
  uid = DECL_UID (var);
  ielt.uid = uid;
  dslot = htab_find_slot_with_hash (decl_copies, &ielt, uid, INSERT);
  if (!*dslot)
    {
      var_copy = create_tmp_var (TREE_TYPE (var), get_name (var));
      DECL_GIMPLE_REG_P (var_copy) = DECL_GIMPLE_REG_P (var);
      add_referenced_var (var_copy);
      nielt = XNEW (struct int_tree_map);
      nielt->uid = uid;
      nielt->to = var_copy;
      *dslot = nielt;

      /* Ensure that when we meet this decl next time, we won't duplicate
         it again.  */
      nuid = DECL_UID (var_copy);
      ielt.uid = nuid;
      dslot = htab_find_slot_with_hash (decl_copies, &ielt, nuid, INSERT);
      gcc_assert (!*dslot);
      nielt = XNEW (struct int_tree_map);
      nielt->uid = nuid;
      nielt->to = var_copy;
      *dslot = nielt;
    }
  else
    var_copy = ((struct int_tree_map *) *dslot)->to;

  if (copy_name_p)
    {
      copy = duplicate_ssa_name (name, NULL);
      nelt = XNEW (struct name_to_copy_elt);
      nelt->version = idx;
      nelt->new_name = copy;
      nelt->field = NULL_TREE;
      *slot = nelt;
    }
  else
    {
      gcc_assert (!slot);
      copy = name;
    }

  SSA_NAME_VAR (copy) = var_copy;
  return copy;
}

/* Finds the ssa names used in STMT that are defined outside the
   region between ENTRY and EXIT and replaces such ssa names with
   their duplicates.  The duplicates are stored to NAME_COPIES.  Base
   decls of all ssa names used in STMT (including those defined in
   LOOP) are replaced with the new temporary variables; the
   replacement decls are stored in DECL_COPIES.  */

static void
separate_decls_in_region_stmt (edge entry, edge exit, gimple stmt,
			       htab_t name_copies, htab_t decl_copies)
{
  use_operand_p use;
  def_operand_p def;
  ssa_op_iter oi;
  tree name, copy;
  bool copy_name_p;

  mark_virtual_ops_for_renaming (stmt);

  FOR_EACH_PHI_OR_STMT_DEF (def, stmt, oi, SSA_OP_DEF)
  {
    name = DEF_FROM_PTR (def);
    gcc_assert (TREE_CODE (name) == SSA_NAME);
    copy = separate_decls_in_region_name (name, name_copies, decl_copies,
					  false);
    gcc_assert (copy == name);
  }

  FOR_EACH_PHI_OR_STMT_USE (use, stmt, oi, SSA_OP_USE)
  {
    name = USE_FROM_PTR (use);
    if (TREE_CODE (name) != SSA_NAME)
      continue;

    copy_name_p = expr_invariant_in_region_p (entry, exit, name);
    copy = separate_decls_in_region_name (name, name_copies, decl_copies,
					  copy_name_p);
    SET_USE (use, copy);
  }
}

/* Finds the ssa names used in STMT that are defined outside the
   region between ENTRY and EXIT and replaces such ssa names with
   their duplicates.  The duplicates are stored to NAME_COPIES.  Base
   decls of all ssa names used in STMT (including those defined in
   LOOP) are replaced with the new temporary variables; the
   replacement decls are stored in DECL_COPIES.  */

static bool
<<<<<<< HEAD
separate_decls_in_region_debug_bind (gimple stmt,
				     htab_t name_copies, htab_t decl_copies)
=======
separate_decls_in_region_debug (gimple stmt, htab_t name_copies,
				htab_t decl_copies)
>>>>>>> 3082eeb7
{
  use_operand_p use;
  ssa_op_iter oi;
  tree var, name;
  struct int_tree_map ielt;
  struct name_to_copy_elt elt;
  void **slot, **dslot;

<<<<<<< HEAD
  var = gimple_debug_bind_get_var (stmt);
=======
  if (gimple_debug_bind_p (stmt))
    var = gimple_debug_bind_get_var (stmt);
  else if (gimple_debug_source_bind_p (stmt))
    var = gimple_debug_source_bind_get_var (stmt);
  else
    return true;
>>>>>>> 3082eeb7
  if (TREE_CODE (var) == DEBUG_EXPR_DECL)
    return true;
  gcc_assert (DECL_P (var) && SSA_VAR_P (var));
  ielt.uid = DECL_UID (var);
  dslot = htab_find_slot_with_hash (decl_copies, &ielt, ielt.uid, NO_INSERT);
  if (!dslot)
    return true;
<<<<<<< HEAD
  gimple_debug_bind_set_var (stmt, ((struct int_tree_map *) *dslot)->to);
=======
  if (gimple_debug_bind_p (stmt))
    gimple_debug_bind_set_var (stmt, ((struct int_tree_map *) *dslot)->to);
  else if (gimple_debug_source_bind_p (stmt))
    gimple_debug_source_bind_set_var (stmt, ((struct int_tree_map *) *dslot)->to);
>>>>>>> 3082eeb7

  FOR_EACH_PHI_OR_STMT_USE (use, stmt, oi, SSA_OP_USE)
  {
    name = USE_FROM_PTR (use);
    if (TREE_CODE (name) != SSA_NAME)
      continue;

    elt.version = SSA_NAME_VERSION (name);
    slot = htab_find_slot_with_hash (name_copies, &elt, elt.version, NO_INSERT);
    if (!slot)
      {
	gimple_debug_bind_reset_value (stmt);
	update_stmt (stmt);
	break;
      }

    SET_USE (use, ((struct name_to_copy_elt *) *slot)->new_name);
  }

  return false;
}

/* Callback for htab_traverse.  Adds a field corresponding to the reduction
   specified in SLOT. The type is passed in DATA.  */

static int
add_field_for_reduction (void **slot, void *data)
{

  struct reduction_info *const red = (struct reduction_info *) *slot;
  tree const type = (tree) data;
  tree var = SSA_NAME_VAR (gimple_assign_lhs (red->reduc_stmt));
  tree field = build_decl (gimple_location (red->reduc_stmt),
			   FIELD_DECL, DECL_NAME (var), TREE_TYPE (var));

  insert_field_into_struct (type, field);

  red->field = field;

  return 1;
}

/* Callback for htab_traverse.  Adds a field corresponding to a ssa name
   described in SLOT. The type is passed in DATA.  */

static int
add_field_for_name (void **slot, void *data)
{
  struct name_to_copy_elt *const elt = (struct name_to_copy_elt *) *slot;
  tree type = (tree) data;
  tree name = ssa_name (elt->version);
  tree var = SSA_NAME_VAR (name);
  tree field = build_decl (DECL_SOURCE_LOCATION (var),
			   FIELD_DECL, DECL_NAME (var), TREE_TYPE (var));

  insert_field_into_struct (type, field);
  elt->field = field;

  return 1;
}

/* Callback for htab_traverse.  A local result is the intermediate result
   computed by a single
   thread, or the initial value in case no iteration was executed.
   This function creates a phi node reflecting these values.
   The phi's result will be stored in NEW_PHI field of the
   reduction's data structure.  */

static int
create_phi_for_local_result (void **slot, void *data)
{
  struct reduction_info *const reduc = (struct reduction_info *) *slot;
  const struct loop *const loop = (const struct loop *) data;
  edge e;
  gimple new_phi;
  basic_block store_bb;
  tree local_res;
  source_location locus;

  /* STORE_BB is the block where the phi
     should be stored.  It is the destination of the loop exit.
     (Find the fallthru edge from GIMPLE_OMP_CONTINUE).  */
  store_bb = FALLTHRU_EDGE (loop->latch)->dest;

  /* STORE_BB has two predecessors.  One coming from  the loop
     (the reduction's result is computed at the loop),
     and another coming from a block preceding the loop,
     when no iterations
     are executed (the initial value should be taken).  */
  if (EDGE_PRED (store_bb, 0) == FALLTHRU_EDGE (loop->latch))
    e = EDGE_PRED (store_bb, 1);
  else
    e = EDGE_PRED (store_bb, 0);
  local_res
    = make_ssa_name (SSA_NAME_VAR (gimple_assign_lhs (reduc->reduc_stmt)),
		     NULL);
  locus = gimple_location (reduc->reduc_stmt);
  new_phi = create_phi_node (local_res, store_bb);
  SSA_NAME_DEF_STMT (local_res) = new_phi;
  add_phi_arg (new_phi, reduc->init, e, locus);
  add_phi_arg (new_phi, gimple_assign_lhs (reduc->reduc_stmt),
	       FALLTHRU_EDGE (loop->latch), locus);
  reduc->new_phi = new_phi;

  return 1;
}

struct clsn_data
{
  tree store;
  tree load;

  basic_block store_bb;
  basic_block load_bb;
};

/* Callback for htab_traverse.  Create an atomic instruction for the
   reduction described in SLOT.
   DATA annotates the place in memory the atomic operation relates to,
   and the basic block it needs to be generated in.  */

static int
create_call_for_reduction_1 (void **slot, void *data)
{
  struct reduction_info *const reduc = (struct reduction_info *) *slot;
  struct clsn_data *const clsn_data = (struct clsn_data *) data;
  gimple_stmt_iterator gsi;
  tree type = TREE_TYPE (PHI_RESULT (reduc->reduc_phi));
  tree load_struct;
  basic_block bb;
  basic_block new_bb;
  edge e;
  tree t, addr, ref, x;
  tree tmp_load, name;
  gimple load;

  load_struct = build_simple_mem_ref (clsn_data->load);
  t = build3 (COMPONENT_REF, type, load_struct, reduc->field, NULL_TREE);

  addr = build_addr (t, current_function_decl);

  /* Create phi node.  */
  bb = clsn_data->load_bb;

  e = split_block (bb, t);
  new_bb = e->dest;

  tmp_load = create_tmp_var (TREE_TYPE (TREE_TYPE (addr)), NULL);
  add_referenced_var (tmp_load);
  tmp_load = make_ssa_name (tmp_load, NULL);
  load = gimple_build_omp_atomic_load (tmp_load, addr);
  SSA_NAME_DEF_STMT (tmp_load) = load;
  gsi = gsi_start_bb (new_bb);
  gsi_insert_after (&gsi, load, GSI_NEW_STMT);

  e = split_block (new_bb, load);
  new_bb = e->dest;
  gsi = gsi_start_bb (new_bb);
  ref = tmp_load;
  x = fold_build2 (reduc->reduction_code,
		   TREE_TYPE (PHI_RESULT (reduc->new_phi)), ref,
		   PHI_RESULT (reduc->new_phi));

  name = force_gimple_operand_gsi (&gsi, x, true, NULL_TREE, true,
				   GSI_CONTINUE_LINKING);

  gsi_insert_after (&gsi, gimple_build_omp_atomic_store (name), GSI_NEW_STMT);
  return 1;
}

/* Create the atomic operation at the join point of the threads.
   REDUCTION_LIST describes the reductions in the LOOP.
   LD_ST_DATA describes the shared data structure where
   shared data is stored in and loaded from.  */
static void
create_call_for_reduction (struct loop *loop, htab_t reduction_list,
			   struct clsn_data *ld_st_data)
{
  htab_traverse (reduction_list, create_phi_for_local_result, loop);
  /* Find the fallthru edge from GIMPLE_OMP_CONTINUE.  */
  ld_st_data->load_bb = FALLTHRU_EDGE (loop->latch)->dest;
  htab_traverse (reduction_list, create_call_for_reduction_1, ld_st_data);
}

/* Callback for htab_traverse.  Loads the final reduction value at the
   join point of all threads, and inserts it in the right place.  */

static int
create_loads_for_reductions (void **slot, void *data)
{
  struct reduction_info *const red = (struct reduction_info *) *slot;
  struct clsn_data *const clsn_data = (struct clsn_data *) data;
  gimple stmt;
  gimple_stmt_iterator gsi;
  tree type = TREE_TYPE (gimple_assign_lhs (red->reduc_stmt));
  tree load_struct;
  tree name;
  tree x;

  gsi = gsi_after_labels (clsn_data->load_bb);
  load_struct = build_simple_mem_ref (clsn_data->load);
  load_struct = build3 (COMPONENT_REF, type, load_struct, red->field,
			NULL_TREE);

  x = load_struct;
  name = PHI_RESULT (red->keep_res);
  stmt = gimple_build_assign (name, x);
  SSA_NAME_DEF_STMT (name) = stmt;

  gsi_insert_after (&gsi, stmt, GSI_NEW_STMT);

  for (gsi = gsi_start_phis (gimple_bb (red->keep_res));
       !gsi_end_p (gsi); gsi_next (&gsi))
    if (gsi_stmt (gsi) == red->keep_res)
      {
	remove_phi_node (&gsi, false);
	return 1;
      }
  gcc_unreachable ();
}

/* Load the reduction result that was stored in LD_ST_DATA.
   REDUCTION_LIST describes the list of reductions that the
   loads should be generated for.  */
static void
create_final_loads_for_reduction (htab_t reduction_list,
				  struct clsn_data *ld_st_data)
{
  gimple_stmt_iterator gsi;
  tree t;
  gimple stmt;

  gsi = gsi_after_labels (ld_st_data->load_bb);
  t = build_fold_addr_expr (ld_st_data->store);
  stmt = gimple_build_assign (ld_st_data->load, t);

  gsi_insert_before (&gsi, stmt, GSI_NEW_STMT);
  SSA_NAME_DEF_STMT (ld_st_data->load) = stmt;

  htab_traverse (reduction_list, create_loads_for_reductions, ld_st_data);

}

/* Callback for htab_traverse.  Store the neutral value for the
  particular reduction's operation, e.g. 0 for PLUS_EXPR,
  1 for MULT_EXPR, etc. into the reduction field.
  The reduction is specified in SLOT. The store information is
  passed in DATA.  */

static int
create_stores_for_reduction (void **slot, void *data)
{
  struct reduction_info *const red = (struct reduction_info *) *slot;
  struct clsn_data *const clsn_data = (struct clsn_data *) data;
  tree t;
  gimple stmt;
  gimple_stmt_iterator gsi;
  tree type = TREE_TYPE (gimple_assign_lhs (red->reduc_stmt));

  gsi = gsi_last_bb (clsn_data->store_bb);
  t = build3 (COMPONENT_REF, type, clsn_data->store, red->field, NULL_TREE);
  stmt = gimple_build_assign (t, red->initial_value);
  mark_virtual_ops_for_renaming (stmt);
  gsi_insert_after (&gsi, stmt, GSI_NEW_STMT);

  return 1;
}

/* Callback for htab_traverse.  Creates loads to a field of LOAD in LOAD_BB and
   store to a field of STORE in STORE_BB for the ssa name and its duplicate
   specified in SLOT.  */

static int
create_loads_and_stores_for_name (void **slot, void *data)
{
  struct name_to_copy_elt *const elt = (struct name_to_copy_elt *) *slot;
  struct clsn_data *const clsn_data = (struct clsn_data *) data;
  tree t;
  gimple stmt;
  gimple_stmt_iterator gsi;
  tree type = TREE_TYPE (elt->new_name);
  tree load_struct;

  gsi = gsi_last_bb (clsn_data->store_bb);
  t = build3 (COMPONENT_REF, type, clsn_data->store, elt->field, NULL_TREE);
  stmt = gimple_build_assign (t, ssa_name (elt->version));
  mark_virtual_ops_for_renaming (stmt);
  gsi_insert_after (&gsi, stmt, GSI_NEW_STMT);

  gsi = gsi_last_bb (clsn_data->load_bb);
  load_struct = build_simple_mem_ref (clsn_data->load);
  t = build3 (COMPONENT_REF, type, load_struct, elt->field, NULL_TREE);
  stmt = gimple_build_assign (elt->new_name, t);
  SSA_NAME_DEF_STMT (elt->new_name) = stmt;
  gsi_insert_after (&gsi, stmt, GSI_NEW_STMT);

  return 1;
}

/* Moves all the variables used in LOOP and defined outside of it (including
   the initial values of loop phi nodes, and *PER_THREAD if it is a ssa
   name) to a structure created for this purpose.  The code

   while (1)
     {
       use (a);
       use (b);
     }

   is transformed this way:

   bb0:
   old.a = a;
   old.b = b;

   bb1:
   a' = new->a;
   b' = new->b;
   while (1)
     {
       use (a');
       use (b');
     }

   `old' is stored to *ARG_STRUCT and `new' is stored to NEW_ARG_STRUCT.  The
   pointer `new' is intentionally not initialized (the loop will be split to a
   separate function later, and `new' will be initialized from its arguments).
   LD_ST_DATA holds information about the shared data structure used to pass
   information among the threads.  It is initialized here, and
   gen_parallel_loop will pass it to create_call_for_reduction that
   needs this information.  REDUCTION_LIST describes the reductions
   in LOOP.  */

static void
separate_decls_in_region (edge entry, edge exit, htab_t reduction_list,
			  tree *arg_struct, tree *new_arg_struct,
			  struct clsn_data *ld_st_data)

{
  basic_block bb1 = split_edge (entry);
  basic_block bb0 = single_pred (bb1);
  htab_t name_copies = htab_create (10, name_to_copy_elt_hash,
				    name_to_copy_elt_eq, free);
  htab_t decl_copies = htab_create (10, int_tree_map_hash, int_tree_map_eq,
				    free);
  unsigned i;
  tree type, type_name, nvar;
  gimple_stmt_iterator gsi;
  struct clsn_data clsn_data;
  VEC (basic_block, heap) *body = VEC_alloc (basic_block, heap, 3);
  basic_block bb;
  basic_block entry_bb = bb1;
  basic_block exit_bb = exit->dest;
  bool has_debug_stmt = false;

  entry = single_succ_edge (entry_bb);
  gather_blocks_in_sese_region (entry_bb, exit_bb, &body);

  FOR_EACH_VEC_ELT (basic_block, body, i, bb)
    {
      if (bb != entry_bb && bb != exit_bb)
	{
	  for (gsi = gsi_start_phis (bb); !gsi_end_p (gsi); gsi_next (&gsi))
	    separate_decls_in_region_stmt (entry, exit, gsi_stmt (gsi),
					   name_copies, decl_copies);

	  for (gsi = gsi_start_bb (bb); !gsi_end_p (gsi); gsi_next (&gsi))
	    {
	      gimple stmt = gsi_stmt (gsi);

	      if (is_gimple_debug (stmt))
		has_debug_stmt = true;
	      else
		separate_decls_in_region_stmt (entry, exit, stmt,
					       name_copies, decl_copies);
	    }
	}
    }

  /* Now process debug bind stmts.  We must not create decls while
     processing debug stmts, so we defer their processing so as to
     make sure we will have debug info for as many variables as
     possible (all of those that were dealt with in the loop above),
     and discard those for which we know there's nothing we can
     do.  */
  if (has_debug_stmt)
<<<<<<< HEAD
    for (i = 0; VEC_iterate (basic_block, body, i, bb); i++)
=======
    FOR_EACH_VEC_ELT (basic_block, body, i, bb)
>>>>>>> 3082eeb7
      if (bb != entry_bb && bb != exit_bb)
	{
	  for (gsi = gsi_start_bb (bb); !gsi_end_p (gsi);)
	    {
	      gimple stmt = gsi_stmt (gsi);

<<<<<<< HEAD
	      if (gimple_debug_bind_p (stmt))
		{
		  if (separate_decls_in_region_debug_bind (stmt,
							   name_copies,
							   decl_copies))
=======
	      if (is_gimple_debug (stmt))
		{
		  if (separate_decls_in_region_debug (stmt, name_copies,
						      decl_copies))
>>>>>>> 3082eeb7
		    {
		      gsi_remove (&gsi, true);
		      continue;
		    }
		}

	      gsi_next (&gsi);
	    }
	}

  VEC_free (basic_block, heap, body);

  if (htab_elements (name_copies) == 0 && htab_elements (reduction_list) == 0)
    {
      /* It may happen that there is nothing to copy (if there are only
         loop carried and external variables in the loop).  */
      *arg_struct = NULL;
      *new_arg_struct = NULL;
    }
  else
    {
      /* Create the type for the structure to store the ssa names to.  */
      type = lang_hooks.types.make_type (RECORD_TYPE);
<<<<<<< HEAD
      type_name = build_decl (BUILTINS_LOCATION,
=======
      type_name = build_decl (UNKNOWN_LOCATION,
>>>>>>> 3082eeb7
			      TYPE_DECL, create_tmp_var_name (".paral_data"),
			      type);
      TYPE_NAME (type) = type_name;

      htab_traverse (name_copies, add_field_for_name, type);
      if (reduction_list && htab_elements (reduction_list) > 0)
	{
	  /* Create the fields for reductions.  */
	  htab_traverse (reduction_list, add_field_for_reduction,
                         type);
	}
      layout_type (type);

      /* Create the loads and stores.  */
      *arg_struct = create_tmp_var (type, ".paral_data_store");
      add_referenced_var (*arg_struct);
      nvar = create_tmp_var (build_pointer_type (type), ".paral_data_load");
      add_referenced_var (nvar);
      *new_arg_struct = make_ssa_name (nvar, NULL);

      ld_st_data->store = *arg_struct;
      ld_st_data->load = *new_arg_struct;
      ld_st_data->store_bb = bb0;
      ld_st_data->load_bb = bb1;

      htab_traverse (name_copies, create_loads_and_stores_for_name,
		     ld_st_data);

      /* Load the calculation from memory (after the join of the threads).  */

      if (reduction_list && htab_elements (reduction_list) > 0)
	{
	  htab_traverse (reduction_list, create_stores_for_reduction,
                        ld_st_data);
	  clsn_data.load = make_ssa_name (nvar, NULL);
	  clsn_data.load_bb = exit->dest;
	  clsn_data.store = ld_st_data->store;
	  create_final_loads_for_reduction (reduction_list, &clsn_data);
	}
    }

  htab_delete (decl_copies);
  htab_delete (name_copies);
}

/* Bitmap containing uids of functions created by parallelization.  We cannot
   allocate it from the default obstack, as it must live across compilation
   of several functions; we make it gc allocated instead.  */

static GTY(()) bitmap parallelized_functions;

/* Returns true if FN was created by create_loop_fn.  */

static bool
parallelized_function_p (tree fn)
{
  if (!parallelized_functions || !DECL_ARTIFICIAL (fn))
    return false;

  return bitmap_bit_p (parallelized_functions, DECL_UID (fn));
}

/* Creates and returns an empty function that will receive the body of
   a parallelized loop.  */

static tree
create_loop_fn (location_t loc)
{
  char buf[100];
  char *tname;
  tree decl, type, name, t;
  struct function *act_cfun = cfun;
  static unsigned loopfn_num;

  snprintf (buf, 100, "%s.$loopfn", current_function_name ());
  ASM_FORMAT_PRIVATE_NAME (tname, buf, loopfn_num++);
  clean_symbol_name (tname);
  name = get_identifier (tname);
  type = build_function_type_list (void_type_node, ptr_type_node, NULL_TREE);

<<<<<<< HEAD
  decl = build_decl (BUILTINS_LOCATION,
		     FUNCTION_DECL, name, type);
=======
  decl = build_decl (loc, FUNCTION_DECL, name, type);
>>>>>>> 3082eeb7
  if (!parallelized_functions)
    parallelized_functions = BITMAP_GGC_ALLOC ();
  bitmap_set_bit (parallelized_functions, DECL_UID (decl));

  TREE_STATIC (decl) = 1;
  TREE_USED (decl) = 1;
  DECL_ARTIFICIAL (decl) = 1;
  DECL_IGNORED_P (decl) = 0;
  TREE_PUBLIC (decl) = 0;
  DECL_UNINLINABLE (decl) = 1;
  DECL_EXTERNAL (decl) = 0;
  DECL_CONTEXT (decl) = NULL_TREE;
  DECL_INITIAL (decl) = make_node (BLOCK);

<<<<<<< HEAD
  t = build_decl (BUILTINS_LOCATION,
		  RESULT_DECL, NULL_TREE, void_type_node);
=======
  t = build_decl (loc, RESULT_DECL, NULL_TREE, void_type_node);
>>>>>>> 3082eeb7
  DECL_ARTIFICIAL (t) = 1;
  DECL_IGNORED_P (t) = 1;
  DECL_RESULT (decl) = t;

<<<<<<< HEAD
  t = build_decl (BUILTINS_LOCATION,
		  PARM_DECL, get_identifier (".paral_data_param"),
=======
  t = build_decl (loc, PARM_DECL, get_identifier (".paral_data_param"),
>>>>>>> 3082eeb7
		  ptr_type_node);
  DECL_ARTIFICIAL (t) = 1;
  DECL_ARG_TYPE (t) = ptr_type_node;
  DECL_CONTEXT (t) = decl;
  TREE_USED (t) = 1;
  DECL_ARGUMENTS (decl) = t;

  allocate_struct_function (decl, false);

  /* The call to allocate_struct_function clobbers CFUN, so we need to restore
     it.  */
  set_cfun (act_cfun);

  return decl;
}

/* Moves the exit condition of LOOP to the beginning of its header, and
   duplicates the part of the last iteration that gets disabled to the
   exit of the loop.  NIT is the number of iterations of the loop
   (used to initialize the variables in the duplicated part).

   TODO: the common case is that latch of the loop is empty and immediately
   follows the loop exit.  In this case, it would be better not to copy the
   body of the loop, but only move the entry of the loop directly before the
   exit check and increase the number of iterations of the loop by one.
   This may need some additional preconditioning in case NIT = ~0.
   REDUCTION_LIST describes the reductions in LOOP.  */

static void
transform_to_exit_first_loop (struct loop *loop, htab_t reduction_list, tree nit)
{
  basic_block *bbs, *nbbs, ex_bb, orig_header;
  unsigned n;
  bool ok;
  edge exit = single_dom_exit (loop), hpred;
  tree control, control_name, res, t;
  gimple phi, nphi, cond_stmt, stmt, cond_nit;
  gimple_stmt_iterator gsi;
  tree nit_1;
<<<<<<< HEAD
=======
  edge exit_1;
  tree new_rhs;
>>>>>>> 3082eeb7

  split_block_after_labels (loop->header);
  orig_header = single_succ (loop->header);
  hpred = single_succ_edge (loop->header);

  cond_stmt = last_stmt (exit->src);
  control = gimple_cond_lhs (cond_stmt);
  gcc_assert (gimple_cond_rhs (cond_stmt) == nit);

  /* Make sure that we have phi nodes on exit for all loop header phis
     (create_parallel_loop requires that).  */
  for (gsi = gsi_start_phis (loop->header); !gsi_end_p (gsi); gsi_next (&gsi))
    {
      phi = gsi_stmt (gsi);
      res = PHI_RESULT (phi);
      t = make_ssa_name (SSA_NAME_VAR (res), phi);
      SET_PHI_RESULT (phi, t);
      nphi = create_phi_node (res, orig_header);
      SSA_NAME_DEF_STMT (res) = nphi;
      add_phi_arg (nphi, t, hpred, UNKNOWN_LOCATION);

      if (res == control)
	{
	  gimple_cond_set_lhs (cond_stmt, t);
	  update_stmt (cond_stmt);
	  control = t;
	}
    }
<<<<<<< HEAD
=======

 /* Setting the condition towards peeling the last iteration:
    If the block consisting of the exit condition has the latch as
    successor, then the body of the loop is executed before
    the exit condition is tested.  In such case, moving the
    condition to the entry, causes that the loop will iterate
    one less iteration (which is the wanted outcome, since we
    peel out the last iteration).  If the body is executed after
    the condition, moving the condition to the entry requires
    decrementing one iteration.  */
  exit_1 = EDGE_SUCC (exit->src, EDGE_SUCC (exit->src, 0) == exit); 
  if (exit_1->dest == loop->latch)
    new_rhs = gimple_cond_rhs (cond_stmt);
  else
  {
    new_rhs = fold_build2 (MINUS_EXPR, TREE_TYPE (gimple_cond_rhs (cond_stmt)),
			   gimple_cond_rhs (cond_stmt),
			   build_int_cst (TREE_TYPE (gimple_cond_rhs (cond_stmt)), 1));
    if (TREE_CODE (gimple_cond_rhs (cond_stmt)) == SSA_NAME)
      {
 	basic_block preheader;
  	gimple_stmt_iterator gsi1;

  	preheader = loop_preheader_edge(loop)->src;
    	gsi1 = gsi_after_labels (preheader);
	new_rhs = force_gimple_operand_gsi (&gsi1, new_rhs, true,
					    NULL_TREE,false,GSI_CONTINUE_LINKING);
      }
  }
  gimple_cond_set_rhs (cond_stmt, unshare_expr (new_rhs));
  gimple_cond_set_lhs (cond_stmt, unshare_expr (gimple_cond_lhs (cond_stmt)));
  
>>>>>>> 3082eeb7
  bbs = get_loop_body_in_dom_order (loop);

  for (n = 0; bbs[n] != loop->latch; n++)
    continue;
  nbbs = XNEWVEC (basic_block, n);
  ok = gimple_duplicate_sese_tail (single_succ_edge (loop->header), exit,
				   bbs + 1, n, nbbs);
  gcc_assert (ok);
  free (bbs);
  ex_bb = nbbs[0];
  free (nbbs);

  /* Other than reductions, the only gimple reg that should be copied
     out of the loop is the control variable.  */

  control_name = NULL_TREE;
  for (gsi = gsi_start_phis (ex_bb); !gsi_end_p (gsi); )
    {
      phi = gsi_stmt (gsi);
      res = PHI_RESULT (phi);
      if (!is_gimple_reg (res))
	{
	  gsi_next (&gsi);
	  continue;
	}

      /* Check if it is a part of reduction.  If it is,
         keep the phi at the reduction's keep_res field.  The
         PHI_RESULT of this phi is the resulting value of the reduction
         variable when exiting the loop.  */

      exit = single_dom_exit (loop);

      if (htab_elements (reduction_list) > 0)
	{
	  struct reduction_info *red;

	  tree val = PHI_ARG_DEF_FROM_EDGE (phi, exit);
	  red = reduction_phi (reduction_list, SSA_NAME_DEF_STMT (val));
	  if (red)
	    {
	      red->keep_res = phi;
	      gsi_next (&gsi);
	      continue;
	    }
	}
      gcc_assert (control_name == NULL_TREE
		  && SSA_NAME_VAR (res) == SSA_NAME_VAR (control));
      control_name = res;
      remove_phi_node (&gsi, false);
    }
  gcc_assert (control_name != NULL_TREE);

  /* Initialize the control variable to number of iterations
     according to the rhs of the exit condition.  */
  gsi = gsi_after_labels (ex_bb);
  cond_nit = last_stmt (exit->src);
  nit_1 =  gimple_cond_rhs (cond_nit);
  nit_1 = force_gimple_operand_gsi (&gsi,
				  fold_convert (TREE_TYPE (control_name), nit_1),
				  false, NULL_TREE, false, GSI_SAME_STMT);
  stmt = gimple_build_assign (control_name, nit_1);
  gsi_insert_before (&gsi, stmt, GSI_NEW_STMT);
  SSA_NAME_DEF_STMT (control_name) = stmt;
}

/* Create the parallel constructs for LOOP as described in gen_parallel_loop.
   LOOP_FN and DATA are the arguments of GIMPLE_OMP_PARALLEL.
   NEW_DATA is the variable that should be initialized from the argument
   of LOOP_FN.  N_THREADS is the requested number of threads.  Returns the
   basic block containing GIMPLE_OMP_PARALLEL tree.  */

static basic_block
create_parallel_loop (struct loop *loop, tree loop_fn, tree data,
		      tree new_data, unsigned n_threads, location_t loc)
{
  gimple_stmt_iterator gsi;
  basic_block bb, paral_bb, for_bb, ex_bb;
  tree t, param;
  gimple stmt, for_stmt, phi, cond_stmt;
  tree cvar, cvar_init, initvar, cvar_next, cvar_base, type;
  edge exit, nexit, guard, end, e;

  /* Prepare the GIMPLE_OMP_PARALLEL statement.  */
  bb = loop_preheader_edge (loop)->src;
  paral_bb = single_pred (bb);
  gsi = gsi_last_bb (paral_bb);

<<<<<<< HEAD
  t = build_omp_clause (BUILTINS_LOCATION, OMP_CLAUSE_NUM_THREADS);
=======
  t = build_omp_clause (loc, OMP_CLAUSE_NUM_THREADS);
>>>>>>> 3082eeb7
  OMP_CLAUSE_NUM_THREADS_EXPR (t)
    = build_int_cst (integer_type_node, n_threads);
  stmt = gimple_build_omp_parallel (NULL, t, loop_fn, data);
  gimple_set_location (stmt, loc);

  gsi_insert_after (&gsi, stmt, GSI_NEW_STMT);

  /* Initialize NEW_DATA.  */
  if (data)
    {
      gsi = gsi_after_labels (bb);

      param = make_ssa_name (DECL_ARGUMENTS (loop_fn), NULL);
      stmt = gimple_build_assign (param, build_fold_addr_expr (data));
      gsi_insert_before (&gsi, stmt, GSI_SAME_STMT);
      SSA_NAME_DEF_STMT (param) = stmt;

      stmt = gimple_build_assign (new_data,
				  fold_convert (TREE_TYPE (new_data), param));
      gsi_insert_before (&gsi, stmt, GSI_SAME_STMT);
      SSA_NAME_DEF_STMT (new_data) = stmt;
    }

  /* Emit GIMPLE_OMP_RETURN for GIMPLE_OMP_PARALLEL.  */
  bb = split_loop_exit_edge (single_dom_exit (loop));
  gsi = gsi_last_bb (bb);
  stmt = gimple_build_omp_return (false);
  gimple_set_location (stmt, loc);
  gsi_insert_after (&gsi, stmt, GSI_NEW_STMT);

  /* Extract data for GIMPLE_OMP_FOR.  */
  gcc_assert (loop->header == single_dom_exit (loop)->src);
  cond_stmt = last_stmt (loop->header);

  cvar = gimple_cond_lhs (cond_stmt);
  cvar_base = SSA_NAME_VAR (cvar);
  phi = SSA_NAME_DEF_STMT (cvar);
  cvar_init = PHI_ARG_DEF_FROM_EDGE (phi, loop_preheader_edge (loop));
  initvar = make_ssa_name (cvar_base, NULL);
  SET_USE (PHI_ARG_DEF_PTR_FROM_EDGE (phi, loop_preheader_edge (loop)),
	   initvar);
  cvar_next = PHI_ARG_DEF_FROM_EDGE (phi, loop_latch_edge (loop));

  gsi = gsi_last_nondebug_bb (loop->latch);
  gcc_assert (gsi_stmt (gsi) == SSA_NAME_DEF_STMT (cvar_next));
  gsi_remove (&gsi, true);

  /* Prepare cfg.  */
  for_bb = split_edge (loop_preheader_edge (loop));
  ex_bb = split_loop_exit_edge (single_dom_exit (loop));
  extract_true_false_edges_from_block (loop->header, &nexit, &exit);
  gcc_assert (exit == single_dom_exit (loop));

  guard = make_edge (for_bb, ex_bb, 0);
  single_succ_edge (loop->latch)->flags = 0;
  end = make_edge (loop->latch, ex_bb, EDGE_FALLTHRU);
  for (gsi = gsi_start_phis (ex_bb); !gsi_end_p (gsi); gsi_next (&gsi))
    {
      source_location locus;
      tree def;
      phi = gsi_stmt (gsi);
      stmt = SSA_NAME_DEF_STMT (PHI_ARG_DEF_FROM_EDGE (phi, exit));

      def = PHI_ARG_DEF_FROM_EDGE (stmt, loop_preheader_edge (loop));
      locus = gimple_phi_arg_location_from_edge (stmt,
						 loop_preheader_edge (loop));
      add_phi_arg (phi, def, guard, locus);

      def = PHI_ARG_DEF_FROM_EDGE (stmt, loop_latch_edge (loop));
      locus = gimple_phi_arg_location_from_edge (stmt, loop_latch_edge (loop));
      add_phi_arg (phi, def, end, locus);
    }
  e = redirect_edge_and_branch (exit, nexit->dest);
  PENDING_STMT (e) = NULL;

  /* Emit GIMPLE_OMP_FOR.  */
  gimple_cond_set_lhs (cond_stmt, cvar_base);
  type = TREE_TYPE (cvar);
<<<<<<< HEAD
  t = build_omp_clause (BUILTINS_LOCATION, OMP_CLAUSE_SCHEDULE);
=======
  t = build_omp_clause (loc, OMP_CLAUSE_SCHEDULE);
>>>>>>> 3082eeb7
  OMP_CLAUSE_SCHEDULE_KIND (t) = OMP_CLAUSE_SCHEDULE_STATIC;

  for_stmt = gimple_build_omp_for (NULL, t, 1, NULL);
  gimple_set_location (for_stmt, loc);
  gimple_omp_for_set_index (for_stmt, 0, initvar);
  gimple_omp_for_set_initial (for_stmt, 0, cvar_init);
  gimple_omp_for_set_final (for_stmt, 0, gimple_cond_rhs (cond_stmt));
  gimple_omp_for_set_cond (for_stmt, 0, gimple_cond_code (cond_stmt));
  gimple_omp_for_set_incr (for_stmt, 0, build2 (PLUS_EXPR, type,
						cvar_base,
						build_int_cst (type, 1)));

  gsi = gsi_last_bb (for_bb);
  gsi_insert_after (&gsi, for_stmt, GSI_NEW_STMT);
  SSA_NAME_DEF_STMT (initvar) = for_stmt;

  /* Emit GIMPLE_OMP_CONTINUE.  */
  gsi = gsi_last_bb (loop->latch);
  stmt = gimple_build_omp_continue (cvar_next, cvar);
  gimple_set_location (stmt, loc);
  gsi_insert_after (&gsi, stmt, GSI_NEW_STMT);
  SSA_NAME_DEF_STMT (cvar_next) = stmt;

  /* Emit GIMPLE_OMP_RETURN for GIMPLE_OMP_FOR.  */
  gsi = gsi_last_bb (ex_bb);
  stmt = gimple_build_omp_return (true);
  gimple_set_location (stmt, loc);
  gsi_insert_after (&gsi, stmt, GSI_NEW_STMT);

  return paral_bb;
}

/* Generates code to execute the iterations of LOOP in N_THREADS
   threads in parallel.

   NITER describes number of iterations of LOOP.
   REDUCTION_LIST describes the reductions existent in the LOOP.  */

static void
gen_parallel_loop (struct loop *loop, htab_t reduction_list,
		   unsigned n_threads, struct tree_niter_desc *niter)
{
  loop_iterator li;
  tree many_iterations_cond, type, nit;
  tree arg_struct, new_arg_struct;
  gimple_seq stmts;
  basic_block parallel_head;
  edge entry, exit;
  struct clsn_data clsn_data;
  unsigned prob;
  location_t loc;
  gimple cond_stmt;

  /* From

     ---------------------------------------------------------------------
     loop
       {
	 IV = phi (INIT, IV + STEP)
	 BODY1;
	 if (COND)
	   break;
	 BODY2;
       }
     ---------------------------------------------------------------------

     with # of iterations NITER (possibly with MAY_BE_ZERO assumption),
     we generate the following code:

     ---------------------------------------------------------------------

     if (MAY_BE_ZERO
     || NITER < MIN_PER_THREAD * N_THREADS)
     goto original;

     BODY1;
     store all local loop-invariant variables used in body of the loop to DATA.
     GIMPLE_OMP_PARALLEL (OMP_CLAUSE_NUM_THREADS (N_THREADS), LOOPFN, DATA);
     load the variables from DATA.
     GIMPLE_OMP_FOR (IV = INIT; COND; IV += STEP) (OMP_CLAUSE_SCHEDULE (static))
     BODY2;
     BODY1;
     GIMPLE_OMP_CONTINUE;
     GIMPLE_OMP_RETURN         -- GIMPLE_OMP_FOR
     GIMPLE_OMP_RETURN         -- GIMPLE_OMP_PARALLEL
     goto end;

     original:
     loop
       {
	 IV = phi (INIT, IV + STEP)
	 BODY1;
	 if (COND)
	   break;
	 BODY2;
       }

     end:

   */

  /* Create two versions of the loop -- in the old one, we know that the
     number of iterations is large enough, and we will transform it into the
     loop that will be split to loop_fn, the new one will be used for the
     remaining iterations.  */

  type = TREE_TYPE (niter->niter);
  nit = force_gimple_operand (unshare_expr (niter->niter), &stmts, true,
			      NULL_TREE);
  if (stmts)
    gsi_insert_seq_on_edge_immediate (loop_preheader_edge (loop), stmts);

  many_iterations_cond =
    fold_build2 (GE_EXPR, boolean_type_node,
		 nit, build_int_cst (type, MIN_PER_THREAD * n_threads));
  many_iterations_cond
    = fold_build2 (TRUTH_AND_EXPR, boolean_type_node,
		   invert_truthvalue (unshare_expr (niter->may_be_zero)),
		   many_iterations_cond);
  many_iterations_cond
    = force_gimple_operand (many_iterations_cond, &stmts, false, NULL_TREE);
  if (stmts)
    gsi_insert_seq_on_edge_immediate (loop_preheader_edge (loop), stmts);
  if (!is_gimple_condexpr (many_iterations_cond))
    {
      many_iterations_cond
	= force_gimple_operand (many_iterations_cond, &stmts,
				true, NULL_TREE);
      if (stmts)
	gsi_insert_seq_on_edge_immediate (loop_preheader_edge (loop), stmts);
    }

  initialize_original_copy_tables ();

  /* We assume that the loop usually iterates a lot.  */
  prob = 4 * REG_BR_PROB_BASE / 5;
  loop_version (loop, many_iterations_cond, NULL,
		prob, prob, REG_BR_PROB_BASE - prob, true);
  update_ssa (TODO_update_ssa);
  free_original_copy_tables ();

  /* Base all the induction variables in LOOP on a single control one.  */
  canonicalize_loop_ivs (loop, &nit, true);

  /* Ensure that the exit condition is the first statement in the loop.  */
  transform_to_exit_first_loop (loop, reduction_list, nit);

  /* Generate initializations for reductions.  */
  if (htab_elements (reduction_list) > 0)
    htab_traverse (reduction_list, initialize_reductions, loop);

  /* Eliminate the references to local variables from the loop.  */
  gcc_assert (single_exit (loop));
  entry = loop_preheader_edge (loop);
  exit = single_dom_exit (loop);

  eliminate_local_variables (entry, exit);
  /* In the old loop, move all variables non-local to the loop to a structure
     and back, and create separate decls for the variables used in loop.  */
  separate_decls_in_region (entry, exit, reduction_list, &arg_struct,
			    &new_arg_struct, &clsn_data);

  /* Create the parallel constructs.  */
<<<<<<< HEAD
  parallel_head = create_parallel_loop (loop, create_loop_fn (), arg_struct,
					new_arg_struct, n_threads);
=======
  loc = UNKNOWN_LOCATION;
  cond_stmt = last_stmt (loop->header);
  if (cond_stmt)
    loc = gimple_location (cond_stmt);
  parallel_head = create_parallel_loop (loop, create_loop_fn (loc), arg_struct,
					new_arg_struct, n_threads, loc);
>>>>>>> 3082eeb7
  if (htab_elements (reduction_list) > 0)
    create_call_for_reduction (loop, reduction_list, &clsn_data);

  scev_reset ();

  /* Cancel the loop (it is simpler to do it here rather than to teach the
     expander to do it).  */
  cancel_loop_tree (loop);

  /* Free loop bound estimations that could contain references to
     removed statements.  */
  FOR_EACH_LOOP (li, loop, 0)
    free_numbers_of_iterations_estimates_loop (loop);

  /* Expand the parallel constructs.  We do it directly here instead of running
     a separate expand_omp pass, since it is more efficient, and less likely to
     cause troubles with further analyses not being able to deal with the
     OMP trees.  */

  omp_expand_local (parallel_head);
}

/* Returns true when LOOP contains vector phi nodes.  */

static bool
loop_has_vector_phi_nodes (struct loop *loop ATTRIBUTE_UNUSED)
{
  unsigned i;
  basic_block *bbs = get_loop_body_in_dom_order (loop);
  gimple_stmt_iterator gsi;
  bool res = true;

  for (i = 0; i < loop->num_nodes; i++)
    for (gsi = gsi_start_phis (bbs[i]); !gsi_end_p (gsi); gsi_next (&gsi))
      if (TREE_CODE (TREE_TYPE (PHI_RESULT (gsi_stmt (gsi)))) == VECTOR_TYPE)
	goto end;

  res = false;
 end:
  free (bbs);
  return res;
}

/* Create a reduction_info struct, initialize it with REDUC_STMT
   and PHI, insert it to the REDUCTION_LIST.  */

static void
build_new_reduction (htab_t reduction_list, gimple reduc_stmt, gimple phi)
{
  PTR *slot;
  struct reduction_info *new_reduction;

  gcc_assert (reduc_stmt);

  if (dump_file && (dump_flags & TDF_DETAILS))
    {
      fprintf (dump_file,
	       "Detected reduction. reduction stmt is: \n");
      print_gimple_stmt (dump_file, reduc_stmt, 0, 0);
      fprintf (dump_file, "\n");
    }

  new_reduction = XCNEW (struct reduction_info);

  new_reduction->reduc_stmt = reduc_stmt;
  new_reduction->reduc_phi = phi;
<<<<<<< HEAD
=======
  new_reduction->reduc_version = SSA_NAME_VERSION (gimple_phi_result (phi));
>>>>>>> 3082eeb7
  new_reduction->reduction_code = gimple_assign_rhs_code (reduc_stmt);
  slot = htab_find_slot (reduction_list, new_reduction, INSERT);
  *slot = new_reduction;
}

<<<<<<< HEAD
=======
/* Callback for htab_traverse.  Sets gimple_uid of reduc_phi stmts.  */

static int
set_reduc_phi_uids (void **slot, void *data ATTRIBUTE_UNUSED)
{
  struct reduction_info *const red = (struct reduction_info *) *slot;
  gimple_set_uid (red->reduc_phi, red->reduc_version);
  return 1;
}

>>>>>>> 3082eeb7
/* Detect all reductions in the LOOP, insert them into REDUCTION_LIST.  */

static void
gather_scalar_reductions (loop_p loop, htab_t reduction_list)
{
  gimple_stmt_iterator gsi;
  loop_vec_info simple_loop_info;

  vect_dump = NULL;
  simple_loop_info = vect_analyze_loop_form (loop);

  for (gsi = gsi_start_phis (loop->header); !gsi_end_p (gsi); gsi_next (&gsi))
    {
      gimple phi = gsi_stmt (gsi);
      affine_iv iv;
      tree res = PHI_RESULT (phi);
      bool double_reduc;

      if (!is_gimple_reg (res))
	continue;

      if (!simple_iv (loop, loop, res, &iv, true)
	&& simple_loop_info)
	{
<<<<<<< HEAD
           gimple reduc_stmt = vect_is_simple_reduction (simple_loop_info, phi, true, &double_reduc);
=======
           gimple reduc_stmt = vect_force_simple_reduction (simple_loop_info,
							    phi, true,
							    &double_reduc);
>>>>>>> 3082eeb7
	   if (reduc_stmt && !double_reduc)
              build_new_reduction (reduction_list, reduc_stmt, phi);
        }
    }
<<<<<<< HEAD
    destroy_loop_vec_info (simple_loop_info, true);
=======
  destroy_loop_vec_info (simple_loop_info, true);

  /* As gimple_uid is used by the vectorizer in between vect_analyze_loop_form
     and destroy_loop_vec_info, we can set gimple_uid of reduc_phi stmts
     only now.  */
  htab_traverse (reduction_list, set_reduc_phi_uids, NULL);
>>>>>>> 3082eeb7
}

/* Try to initialize NITER for code generation part.  */

static bool
try_get_loop_niter (loop_p loop, struct tree_niter_desc *niter)
{
  edge exit = single_dom_exit (loop);

  gcc_assert (exit);

  /* We need to know # of iterations, and there should be no uses of values
     defined inside loop outside of it, unless the values are invariants of
     the loop.  */
  if (!number_of_iterations_exit (loop, exit, niter, false))
    {
      if (dump_file && (dump_flags & TDF_DETAILS))
	fprintf (dump_file, "  FAILED: number of iterations not known\n");
      return false;
    }

  return true;
}

/* Try to initialize REDUCTION_LIST for code generation part.
   REDUCTION_LIST describes the reductions.  */

static bool
try_create_reduction_list (loop_p loop, htab_t reduction_list)
{
  edge exit = single_dom_exit (loop);
  gimple_stmt_iterator gsi;

  gcc_assert (exit);

  gather_scalar_reductions (loop, reduction_list);


  for (gsi = gsi_start_phis (exit->dest); !gsi_end_p (gsi); gsi_next (&gsi))
    {
      gimple phi = gsi_stmt (gsi);
      struct reduction_info *red;
      imm_use_iterator imm_iter;
      use_operand_p use_p;
      gimple reduc_phi;
      tree val = PHI_ARG_DEF_FROM_EDGE (phi, exit);

      if (is_gimple_reg (val))
	{
	  if (dump_file && (dump_flags & TDF_DETAILS))
	    {
	      fprintf (dump_file, "phi is ");
	      print_gimple_stmt (dump_file, phi, 0, 0);
	      fprintf (dump_file, "arg of phi to exit:   value ");
	      print_generic_expr (dump_file, val, 0);
	      fprintf (dump_file, " used outside loop\n");
	      fprintf (dump_file,
		       "  checking if it a part of reduction pattern:  \n");
	    }
	  if (htab_elements (reduction_list) == 0)
	    {
	      if (dump_file && (dump_flags & TDF_DETAILS))
		fprintf (dump_file,
			 "  FAILED: it is not a part of reduction.\n");
	      return false;
	    }
	  reduc_phi = NULL;
	  FOR_EACH_IMM_USE_FAST (use_p, imm_iter, val)
	    {
<<<<<<< HEAD
	      if (flow_bb_inside_loop_p (loop, gimple_bb (USE_STMT (use_p))))
=======
	      if (!gimple_debug_bind_p (USE_STMT (use_p))
		  && flow_bb_inside_loop_p (loop, gimple_bb (USE_STMT (use_p))))
>>>>>>> 3082eeb7
		{
		  reduc_phi = USE_STMT (use_p);
		  break;
		}
	    }
	  red = reduction_phi (reduction_list, reduc_phi);
	  if (red == NULL)
	    {
	      if (dump_file && (dump_flags & TDF_DETAILS))
		fprintf (dump_file,
			 "  FAILED: it is not a part of reduction.\n");
	      return false;
	    }
	  if (dump_file && (dump_flags & TDF_DETAILS))
	    {
	      fprintf (dump_file, "reduction phi is  ");
	      print_gimple_stmt (dump_file, red->reduc_phi, 0, 0);
	      fprintf (dump_file, "reduction stmt is  ");
	      print_gimple_stmt (dump_file, red->reduc_stmt, 0, 0);
	    }
	}
    }

  /* The iterations of the loop may communicate only through bivs whose
     iteration space can be distributed efficiently.  */
  for (gsi = gsi_start_phis (loop->header); !gsi_end_p (gsi); gsi_next (&gsi))
    {
      gimple phi = gsi_stmt (gsi);
      tree def = PHI_RESULT (phi);
      affine_iv iv;

      if (is_gimple_reg (def) && !simple_iv (loop, loop, def, &iv, true))
	{
	  struct reduction_info *red;

	  red = reduction_phi (reduction_list, phi);
	  if (red == NULL)
	    {
	      if (dump_file && (dump_flags & TDF_DETAILS))
		fprintf (dump_file,
			 "  FAILED: scalar dependency between iterations\n");
	      return false;
	    }
	}
    }


  return true;
}

/* Detect parallel loops and generate parallel code using libgomp
   primitives.  Returns true if some loop was parallelized, false
   otherwise.  */

bool
parallelize_loops (void)
{
  unsigned n_threads = flag_tree_parallelize_loops;
  bool changed = false;
  struct loop *loop;
  struct tree_niter_desc niter_desc;
  loop_iterator li;
  htab_t reduction_list;
<<<<<<< HEAD
  HOST_WIDE_INT estimated;
  LOC loop_loc;
  
=======
  struct obstack parloop_obstack;
  HOST_WIDE_INT estimated;
  LOC loop_loc;

>>>>>>> 3082eeb7
  /* Do not parallelize loops in the functions created by parallelization.  */
  if (parallelized_function_p (cfun->decl))
    return false;
  if (cfun->has_nonlocal_label)
    return false;

  gcc_obstack_init (&parloop_obstack);
  reduction_list = htab_create (10, reduction_info_hash,
				     reduction_info_eq, free);
  init_stmt_vec_info_vec ();

  FOR_EACH_LOOP (li, loop, 0)
    {
      htab_empty (reduction_list);
      if (dump_file && (dump_flags & TDF_DETAILS))
      {
        fprintf (dump_file, "Trying loop %d as candidate\n",loop->num);
	if (loop->inner)
	  fprintf (dump_file, "loop %d is not innermost\n",loop->num);
	else
	  fprintf (dump_file, "loop %d is innermost\n",loop->num);
      }

      /* If we use autopar in graphite pass, we use its marked dependency
      checking results.  */
      if (flag_loop_parallelize_all && !loop->can_be_parallel)
      {
        if (dump_file && (dump_flags & TDF_DETAILS))
	   fprintf (dump_file, "loop is not parallel according to graphite\n");
	continue;
      }

      if (!single_dom_exit (loop))
      {

        if (dump_file && (dump_flags & TDF_DETAILS))
	  fprintf (dump_file, "loop is !single_dom_exit\n");

	continue;
      }

      if (/* And of course, the loop must be parallelizable.  */
	  !can_duplicate_loop_p (loop)
	  || loop_has_blocks_with_irreducible_flag (loop)
	  || (loop_preheader_edge (loop)->src->flags & BB_IRREDUCIBLE_LOOP)
	  /* FIXME: the check for vector phi nodes could be removed.  */
	  || loop_has_vector_phi_nodes (loop))
	continue;
<<<<<<< HEAD
      estimated = estimated_loop_iterations_int (loop, false);
=======
      estimated = max_stmt_executions_int (loop, false);
>>>>>>> 3082eeb7
      /* FIXME: Bypass this check as graphite doesn't update the
      count and frequency correctly now.  */
      if (!flag_loop_parallelize_all
	  && ((estimated !=-1 
	     && estimated <= (HOST_WIDE_INT) n_threads * MIN_PER_THREAD)
	      /* Do not bother with loops in cold areas.  */
	      || optimize_loop_nest_for_size_p (loop)))
	continue;

      if (!try_get_loop_niter (loop, &niter_desc))
	continue;

      if (!try_create_reduction_list (loop, reduction_list))
	continue;

<<<<<<< HEAD
      if (!flag_loop_parallelize_all && !loop_parallel_p (loop))
=======
      if (!flag_loop_parallelize_all
	  && !loop_parallel_p (loop, &parloop_obstack))
>>>>>>> 3082eeb7
	continue;

      changed = true;
      if (dump_file && (dump_flags & TDF_DETAILS))
      {
	if (loop->inner)
	  fprintf (dump_file, "parallelizing outer loop %d\n",loop->header->index);
	else
	  fprintf (dump_file, "parallelizing inner loop %d\n",loop->header->index);
	loop_loc = find_loop_location (loop);
	if (loop_loc != UNKNOWN_LOC)
	  fprintf (dump_file, "\nloop at %s:%d: ",
		   LOC_FILE (loop_loc), LOC_LINE (loop_loc));
      }
      gen_parallel_loop (loop, reduction_list,
			 n_threads, &niter_desc);
      verify_flow_info ();
      verify_dominators (CDI_DOMINATORS);
      verify_loop_structure ();
      verify_loop_closed_ssa (true);
    }

  free_stmt_vec_info_vec ();
  htab_delete (reduction_list);
<<<<<<< HEAD
=======
  obstack_free (&parloop_obstack, NULL);
>>>>>>> 3082eeb7

  /* Parallelization will cause new function calls to be inserted through
     which local variables will escape.  Reset the points-to solution
     for ESCAPED.  */
  if (changed)
    pt_solution_reset (&cfun->gimple_df->escaped);

  return changed;
}

#include "gt-tree-parloops.h"<|MERGE_RESOLUTION|>--- conflicted
+++ resolved
@@ -1,9 +1,5 @@
 /* Loop autoparallelization.
-<<<<<<< HEAD
-   Copyright (C) 2006, 2007, 2008, 2009, 2010
-=======
    Copyright (C) 2006, 2007, 2008, 2009, 2010, 2011
->>>>>>> 3082eeb7
    Free Software Foundation, Inc.
    Contributed by Sebastian Pop <pop@cri.ensmp.fr> and
    Zdenek Dvorak <dvorakz@suse.cz>.
@@ -168,11 +164,8 @@
   gimple reduc_stmt;		/* reduction statement.  */
   gimple reduc_phi;		/* The phi node defining the reduction.  */
   enum tree_code reduction_code;/* code for the reduction operation.  */
-<<<<<<< HEAD
-=======
   unsigned reduc_version;	/* SSA_NAME_VERSION of original reduc_phi
 				   result.  */
->>>>>>> 3082eeb7
   gimple keep_res;		/* The PHI_RESULT of this phi is the resulting value
 				   of the reduction variable when existing the loop. */
   tree initial_value;		/* The initial value of the reduction var before entering the loop.  */
@@ -247,21 +240,6 @@
   return (hashval_t) a->version;
 }
 
-<<<<<<< HEAD
-
-/* Data dependency analysis. Returns true if the iterations of LOOP
-   are independent on each other (that is, if we can execute them
-   in parallel).  */
-
-static bool
-loop_parallel_p (struct loop *loop)
-{
-  VEC (ddr_p, heap) * dependence_relations;
-  VEC (data_reference_p, heap) *datarefs;
-  lambda_trans_matrix trans;
-  bool ret = false;
-
-=======
 /* A transformation matrix, which is a self-contained ROWSIZE x COLSIZE
    matrix.  Rather than use floats, we simply keep a single DENOMINATOR that
    represents the denominator for every element in the matrix.  */
@@ -395,7 +373,6 @@
   lambda_trans_matrix trans;
   bool ret = false;
 
->>>>>>> 3082eeb7
   if (dump_file && (dump_flags & TDF_DETAILS))
   {
     fprintf (dump_file, "Considering loop %d\n", loop->num);
@@ -690,12 +667,6 @@
   dta.reset = false;
 
   if (gimple_debug_bind_p (stmt))
-<<<<<<< HEAD
-    walk_tree (gimple_debug_bind_get_value_ptr (stmt),
-	       eliminate_local_variables_1, &dta.info, NULL);
-  else
-    walk_gimple_op (stmt, eliminate_local_variables_1, &dta.info);
-=======
     {
       dta.gsi = NULL;
       walk_tree (gimple_debug_bind_get_value_ptr (stmt),
@@ -711,7 +682,6 @@
       dta.gsi = gsi;
       walk_gimple_op (stmt, eliminate_local_variables_1, &dta.info);
     }
->>>>>>> 3082eeb7
 
   if (dta.changed)
     update_stmt (stmt);
@@ -916,13 +886,8 @@
    replacement decls are stored in DECL_COPIES.  */
 
 static bool
-<<<<<<< HEAD
-separate_decls_in_region_debug_bind (gimple stmt,
-				     htab_t name_copies, htab_t decl_copies)
-=======
 separate_decls_in_region_debug (gimple stmt, htab_t name_copies,
 				htab_t decl_copies)
->>>>>>> 3082eeb7
 {
   use_operand_p use;
   ssa_op_iter oi;
@@ -931,16 +896,12 @@
   struct name_to_copy_elt elt;
   void **slot, **dslot;
 
-<<<<<<< HEAD
-  var = gimple_debug_bind_get_var (stmt);
-=======
   if (gimple_debug_bind_p (stmt))
     var = gimple_debug_bind_get_var (stmt);
   else if (gimple_debug_source_bind_p (stmt))
     var = gimple_debug_source_bind_get_var (stmt);
   else
     return true;
->>>>>>> 3082eeb7
   if (TREE_CODE (var) == DEBUG_EXPR_DECL)
     return true;
   gcc_assert (DECL_P (var) && SSA_VAR_P (var));
@@ -948,14 +909,10 @@
   dslot = htab_find_slot_with_hash (decl_copies, &ielt, ielt.uid, NO_INSERT);
   if (!dslot)
     return true;
-<<<<<<< HEAD
-  gimple_debug_bind_set_var (stmt, ((struct int_tree_map *) *dslot)->to);
-=======
   if (gimple_debug_bind_p (stmt))
     gimple_debug_bind_set_var (stmt, ((struct int_tree_map *) *dslot)->to);
   else if (gimple_debug_source_bind_p (stmt))
     gimple_debug_source_bind_set_var (stmt, ((struct int_tree_map *) *dslot)->to);
->>>>>>> 3082eeb7
 
   FOR_EACH_PHI_OR_STMT_USE (use, stmt, oi, SSA_OP_USE)
   {
@@ -1342,29 +1299,17 @@
      and discard those for which we know there's nothing we can
      do.  */
   if (has_debug_stmt)
-<<<<<<< HEAD
-    for (i = 0; VEC_iterate (basic_block, body, i, bb); i++)
-=======
     FOR_EACH_VEC_ELT (basic_block, body, i, bb)
->>>>>>> 3082eeb7
       if (bb != entry_bb && bb != exit_bb)
 	{
 	  for (gsi = gsi_start_bb (bb); !gsi_end_p (gsi);)
 	    {
 	      gimple stmt = gsi_stmt (gsi);
 
-<<<<<<< HEAD
-	      if (gimple_debug_bind_p (stmt))
-		{
-		  if (separate_decls_in_region_debug_bind (stmt,
-							   name_copies,
-							   decl_copies))
-=======
 	      if (is_gimple_debug (stmt))
 		{
 		  if (separate_decls_in_region_debug (stmt, name_copies,
 						      decl_copies))
->>>>>>> 3082eeb7
 		    {
 		      gsi_remove (&gsi, true);
 		      continue;
@@ -1388,11 +1333,7 @@
     {
       /* Create the type for the structure to store the ssa names to.  */
       type = lang_hooks.types.make_type (RECORD_TYPE);
-<<<<<<< HEAD
-      type_name = build_decl (BUILTINS_LOCATION,
-=======
       type_name = build_decl (UNKNOWN_LOCATION,
->>>>>>> 3082eeb7
 			      TYPE_DECL, create_tmp_var_name (".paral_data"),
 			      type);
       TYPE_NAME (type) = type_name;
@@ -1473,12 +1414,7 @@
   name = get_identifier (tname);
   type = build_function_type_list (void_type_node, ptr_type_node, NULL_TREE);
 
-<<<<<<< HEAD
-  decl = build_decl (BUILTINS_LOCATION,
-		     FUNCTION_DECL, name, type);
-=======
   decl = build_decl (loc, FUNCTION_DECL, name, type);
->>>>>>> 3082eeb7
   if (!parallelized_functions)
     parallelized_functions = BITMAP_GGC_ALLOC ();
   bitmap_set_bit (parallelized_functions, DECL_UID (decl));
@@ -1493,22 +1429,12 @@
   DECL_CONTEXT (decl) = NULL_TREE;
   DECL_INITIAL (decl) = make_node (BLOCK);
 
-<<<<<<< HEAD
-  t = build_decl (BUILTINS_LOCATION,
-		  RESULT_DECL, NULL_TREE, void_type_node);
-=======
   t = build_decl (loc, RESULT_DECL, NULL_TREE, void_type_node);
->>>>>>> 3082eeb7
   DECL_ARTIFICIAL (t) = 1;
   DECL_IGNORED_P (t) = 1;
   DECL_RESULT (decl) = t;
 
-<<<<<<< HEAD
-  t = build_decl (BUILTINS_LOCATION,
-		  PARM_DECL, get_identifier (".paral_data_param"),
-=======
   t = build_decl (loc, PARM_DECL, get_identifier (".paral_data_param"),
->>>>>>> 3082eeb7
 		  ptr_type_node);
   DECL_ARTIFICIAL (t) = 1;
   DECL_ARG_TYPE (t) = ptr_type_node;
@@ -1548,11 +1474,8 @@
   gimple phi, nphi, cond_stmt, stmt, cond_nit;
   gimple_stmt_iterator gsi;
   tree nit_1;
-<<<<<<< HEAD
-=======
   edge exit_1;
   tree new_rhs;
->>>>>>> 3082eeb7
 
   split_block_after_labels (loop->header);
   orig_header = single_succ (loop->header);
@@ -1581,8 +1504,6 @@
 	  control = t;
 	}
     }
-<<<<<<< HEAD
-=======
 
  /* Setting the condition towards peeling the last iteration:
     If the block consisting of the exit condition has the latch as
@@ -1615,7 +1536,6 @@
   gimple_cond_set_rhs (cond_stmt, unshare_expr (new_rhs));
   gimple_cond_set_lhs (cond_stmt, unshare_expr (gimple_cond_lhs (cond_stmt)));
   
->>>>>>> 3082eeb7
   bbs = get_loop_body_in_dom_order (loop);
 
   for (n = 0; bbs[n] != loop->latch; n++)
@@ -1704,11 +1624,7 @@
   paral_bb = single_pred (bb);
   gsi = gsi_last_bb (paral_bb);
 
-<<<<<<< HEAD
-  t = build_omp_clause (BUILTINS_LOCATION, OMP_CLAUSE_NUM_THREADS);
-=======
   t = build_omp_clause (loc, OMP_CLAUSE_NUM_THREADS);
->>>>>>> 3082eeb7
   OMP_CLAUSE_NUM_THREADS_EXPR (t)
     = build_int_cst (integer_type_node, n_threads);
   stmt = gimple_build_omp_parallel (NULL, t, loop_fn, data);
@@ -1787,11 +1703,7 @@
   /* Emit GIMPLE_OMP_FOR.  */
   gimple_cond_set_lhs (cond_stmt, cvar_base);
   type = TREE_TYPE (cvar);
-<<<<<<< HEAD
-  t = build_omp_clause (BUILTINS_LOCATION, OMP_CLAUSE_SCHEDULE);
-=======
   t = build_omp_clause (loc, OMP_CLAUSE_SCHEDULE);
->>>>>>> 3082eeb7
   OMP_CLAUSE_SCHEDULE_KIND (t) = OMP_CLAUSE_SCHEDULE_STATIC;
 
   for_stmt = gimple_build_omp_for (NULL, t, 1, NULL);
@@ -1955,17 +1867,12 @@
 			    &new_arg_struct, &clsn_data);
 
   /* Create the parallel constructs.  */
-<<<<<<< HEAD
-  parallel_head = create_parallel_loop (loop, create_loop_fn (), arg_struct,
-					new_arg_struct, n_threads);
-=======
   loc = UNKNOWN_LOCATION;
   cond_stmt = last_stmt (loop->header);
   if (cond_stmt)
     loc = gimple_location (cond_stmt);
   parallel_head = create_parallel_loop (loop, create_loop_fn (loc), arg_struct,
 					new_arg_struct, n_threads, loc);
->>>>>>> 3082eeb7
   if (htab_elements (reduction_list) > 0)
     create_call_for_reduction (loop, reduction_list, &clsn_data);
 
@@ -2032,17 +1939,12 @@
 
   new_reduction->reduc_stmt = reduc_stmt;
   new_reduction->reduc_phi = phi;
-<<<<<<< HEAD
-=======
   new_reduction->reduc_version = SSA_NAME_VERSION (gimple_phi_result (phi));
->>>>>>> 3082eeb7
   new_reduction->reduction_code = gimple_assign_rhs_code (reduc_stmt);
   slot = htab_find_slot (reduction_list, new_reduction, INSERT);
   *slot = new_reduction;
 }
 
-<<<<<<< HEAD
-=======
 /* Callback for htab_traverse.  Sets gimple_uid of reduc_phi stmts.  */
 
 static int
@@ -2053,7 +1955,6 @@
   return 1;
 }
 
->>>>>>> 3082eeb7
 /* Detect all reductions in the LOOP, insert them into REDUCTION_LIST.  */
 
 static void
@@ -2078,27 +1979,19 @@
       if (!simple_iv (loop, loop, res, &iv, true)
 	&& simple_loop_info)
 	{
-<<<<<<< HEAD
-           gimple reduc_stmt = vect_is_simple_reduction (simple_loop_info, phi, true, &double_reduc);
-=======
            gimple reduc_stmt = vect_force_simple_reduction (simple_loop_info,
 							    phi, true,
 							    &double_reduc);
->>>>>>> 3082eeb7
 	   if (reduc_stmt && !double_reduc)
               build_new_reduction (reduction_list, reduc_stmt, phi);
         }
     }
-<<<<<<< HEAD
-    destroy_loop_vec_info (simple_loop_info, true);
-=======
   destroy_loop_vec_info (simple_loop_info, true);
 
   /* As gimple_uid is used by the vectorizer in between vect_analyze_loop_form
      and destroy_loop_vec_info, we can set gimple_uid of reduc_phi stmts
      only now.  */
   htab_traverse (reduction_list, set_reduc_phi_uids, NULL);
->>>>>>> 3082eeb7
 }
 
 /* Try to initialize NITER for code generation part.  */
@@ -2168,12 +2061,8 @@
 	  reduc_phi = NULL;
 	  FOR_EACH_IMM_USE_FAST (use_p, imm_iter, val)
 	    {
-<<<<<<< HEAD
-	      if (flow_bb_inside_loop_p (loop, gimple_bb (USE_STMT (use_p))))
-=======
 	      if (!gimple_debug_bind_p (USE_STMT (use_p))
 		  && flow_bb_inside_loop_p (loop, gimple_bb (USE_STMT (use_p))))
->>>>>>> 3082eeb7
 		{
 		  reduc_phi = USE_STMT (use_p);
 		  break;
@@ -2237,16 +2126,10 @@
   struct tree_niter_desc niter_desc;
   loop_iterator li;
   htab_t reduction_list;
-<<<<<<< HEAD
-  HOST_WIDE_INT estimated;
-  LOC loop_loc;
-  
-=======
   struct obstack parloop_obstack;
   HOST_WIDE_INT estimated;
   LOC loop_loc;
 
->>>>>>> 3082eeb7
   /* Do not parallelize loops in the functions created by parallelization.  */
   if (parallelized_function_p (cfun->decl))
     return false;
@@ -2295,11 +2178,7 @@
 	  /* FIXME: the check for vector phi nodes could be removed.  */
 	  || loop_has_vector_phi_nodes (loop))
 	continue;
-<<<<<<< HEAD
-      estimated = estimated_loop_iterations_int (loop, false);
-=======
       estimated = max_stmt_executions_int (loop, false);
->>>>>>> 3082eeb7
       /* FIXME: Bypass this check as graphite doesn't update the
       count and frequency correctly now.  */
       if (!flag_loop_parallelize_all
@@ -2315,12 +2194,8 @@
       if (!try_create_reduction_list (loop, reduction_list))
 	continue;
 
-<<<<<<< HEAD
-      if (!flag_loop_parallelize_all && !loop_parallel_p (loop))
-=======
       if (!flag_loop_parallelize_all
 	  && !loop_parallel_p (loop, &parloop_obstack))
->>>>>>> 3082eeb7
 	continue;
 
       changed = true;
@@ -2345,10 +2220,7 @@
 
   free_stmt_vec_info_vec ();
   htab_delete (reduction_list);
-<<<<<<< HEAD
-=======
   obstack_free (&parloop_obstack, NULL);
->>>>>>> 3082eeb7
 
   /* Parallelization will cause new function calls to be inserted through
      which local variables will escape.  Reset the points-to solution

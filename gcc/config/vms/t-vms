--- conflicted
+++ resolved
@@ -31,19 +31,11 @@
 
 vms.o: $(srcdir)/config/vms/vms.c $(TREE_H) $(CONFIG_H) $(SYSTEM_H) \
   coretypes.h $(TM_P_H) vms-crtlmap.h
-<<<<<<< HEAD
-	$(COMPILER) -c $(ALL_COMPILERFLAGS) $(ALL_CPPFLAGS) $(INCLUDES) $<
-=======
 	$(COMPILER) -c $(ALL_COMPILERFLAGS) $(ALL_CPPFLAGS) $(INCLUDES) \
 	  $< -o $@
->>>>>>> 6c4f0f01
 
 vms-c.o: $(srcdir)/config/vms/vms-c.c $(CONFIG_H) $(SYSTEM_H) coretypes.h \
   $(TM_H) $(CPPLIB_H) $(TREE_H) c-family/c-pragma.h toplev.h $(GGC_H) \
   $(TM_P_H)
 	$(COMPILER) -c $(ALL_COMPILERFLAGS) $(ALL_CPPFLAGS) $(INCLUDES) \
-<<<<<<< HEAD
-          $(PREPROCESSOR_DEFINES) \$<
-=======
-          $(PREPROCESSOR_DEFINES) $< -o $@
->>>>>>> 6c4f0f01
+          $(PREPROCESSOR_DEFINES) $< -o $@
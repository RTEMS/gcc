# Standard C names to DEC-C names map table.
# All names in the DEC-C shared image (shared library) are prefixed
# with decc$ (this is the standard vms convention for names in public
# shared libraries).  This conversion is done by the compiler for all
# languages.
#
# Currently contains only a partial list, e.g. those functions use
# in GNAT and GCC.
#
# File format:
# - Empty lines are ignored.
# - Comment lines start with '#' in the first column.
# - map lines consist in an identifier optionnaly followed by at most 2
#   space-separated flags.
<<<<<<< HEAD
# Flags are:
#  FLOAT: will be prefixed by 'x'
#  64: There is a 64-bit variant
#  BSD44: name will be prefixed by __bsd44__
#  PRNTF: a 't' prefix will be added.
#  MALLOC: malloc related function.
=======
# Flags are described in vms.c (prefixed by VMS_CRTL_).
>>>>>>> 747e4b8f
#
# Keep entries alpha-sorted - this is enforced by the awk script.
#
__32_getpwent
__32_getpwnam
__32_getpwuid
__32_sigaction
__32_signal
__32_ssignal
__64_getpwent
__64_getpwnam
__64_getpwuid
__64_sigaction
__64_signal
__64_ssignal
__assert
__dl__xpv
__freeaddrinfo32
__freeaddrinfo64
__getaddrinfo32
__getaddrinfo64
__getaddrinfo_compat4332
__getaddrinfo_compat4364
__getgrent64
__getgrgid64
__getgrgid_r64
__getgrnam64
__getgrnam_r64
__lgamma	 FLOAT64 FLOATV2
__lgammaf	 FLOAT32 FLOATV2
__lgammal	 FLOAT64 FLOAT128 FLOATV2
__long_gid___32_getpwnam
__long_gid___32_getpwuid
__long_gid___64_getpwnam
__long_gid___64_getpwuid
__long_gid_access
__long_gid_chmod
__long_gid_chown
__long_gid_fchmod
__long_gid_fchown
__long_gid_fstat
__long_gid_ftw
__long_gid_getegid
__long_gid_geteuid
__long_gid_getgid
__long_gid_getgroups
__long_gid_getpwnam
__long_gid_getpwnam_r	 64
__long_gid_getpwuid
__long_gid_getpwuid_r	 64
__long_gid_getuid
__long_gid_lchown
__long_gid_lstat
__long_gid_setgid
__long_gid_setuid
__long_gid_stat
__non_utc_ftw
__nw__xui
__off64_fcntl
__off64_fseeko
__off64_fstat
__off64_ftello
__off64_ftruncate
__off64_ftw
__off64_long_gid_fstat
__off64_long_gid_ftw
__off64_long_gid_lstat
__off64_long_gid_stat
__off64_lseek
__off64_lstat
__off64_mmap	 64
__off64_non_utc_ftw
__off64_pread
__off64_pwrite
__off64_stat
__off64_truncate
__off64_utc_fstat
__off64_utc_lstat
__off64_utc_stat
__pdam_wcsftime
__pdam_wcstok	 64
__posix__exit
__posix_exit
__posix_kill
__posix_long_gid_kill
__posix_system
__posix_wait
__read_rnd
__recvmsg32	 BSD44
__recvmsg64	 BSD44
__sendmsg32	 BSD44
__sendmsg64	 BSD44
__short_gid___32_getpwent
__short_gid___64_getpwent
__short_gid_getpwent
__std_fstat
__std_ftw
__std_lstat
__std_stat
__unix_geteuid
__unix_getuid
__utc_ctime
__utc_ctime_r
__utc_fstat
__utc_ftime
__utc_gmtime
__utc_gmtime_r
__utc_localtime
__utc_localtime_r
__utc_lstat
__utc_mktime
__utc_pdam_wcsftime
__utc_stat
__utc_strftime
__utc_time
__utc_utime
__utc_utimes
__utc_wcsftime
__utctz_gmtime
__utctz_gmtime_r
__utctz_localtime
__utctz_localtime_r
__vms_pclose
__vms_wait3
__vms_wait4
__vms_waitpid
__writev32
__writev64
_exit
_fstat
a64l
abort
abs
accept	 BSD44
access
acos	 FLOAT64 DPML
acosd	FLOAT64_VAXD DPML
acosdl	FLOAT64_VAXD
acosh	FLOAT64_VAXD DPML
acoshl	FLOAT64_VAXD
acosl	FLOAT64_VAXD
alarm
asctime
asctime_r
asin	 FLOAT64 DPML
asind	FLOAT64_VAXD DPML
asindl	FLOAT64_VAXD
asinh	FLOAT64_VAXD DPML
asinhl	FLOAT64_VAXD
asinl	FLOAT64_VAXD
atan	 FLOAT64 DPML
atan2	 FLOAT64 DPML
atan2l	FLOAT64_VAXD
atand	FLOAT64_VAXD DPML
atand2	FLOAT64_VAXD DPML
atand2l	FLOAT64_VAXD
atandl	FLOAT64_VAXD
atanh	FLOAT64_VAXD DPML
atanhl	FLOAT64_VAXD
atanl	FLOAT64_VAXD
atexit
atof	 FLOAT64
atoi
atol
atoll
atoq
basename	 64
bcmp
bcopy
bind	 BSD44
box
# brk
bsd_mh	 GA
bsd_waddbytes
bsd_waddstr
bsearch	 64
btowc
bzero
cabs	 FLOAT64 FLOATV2
cabsf	 FLOAT32 FLOATV2
cabsl	 FLOAT64 FLOAT128 FLOATV2
cacos	 DPML
cacosh	 DPML
calloc	 64 MALLOC
calloc_opt
carg	DPML
casin	DPML
casinh	DPML
catan	DPML
catanh	DPML
catclose
catgets	 64
catopen
cbrt	FLOAT64_VAXD
cbrtl	FLOAT64_VAXD
ccos	DPML
ccosh	DPML
cdiv	DPML
ceil	 FLOAT64 DPML
ceill	FLOAT64_VAXD
cexp	DPML
cfree
cfree_opt
chdir
chmod
chown
clearerr
clearerr_unlocked
clock
clock_getres
clock_gettime
clock_settime
clog	DPML
close
closedir
cmul	DPML
cols	 GA
confstr
connect	 BSD44
copysign	FLOAT64_VAXD DPML
copysignl	FLOAT64_VAXD
cos	 FLOAT64 DPML
cosd	FLOAT64_VAXD DPML
cosdl	FLOAT64_VAXD
cosh	 FLOAT64 DPML
coshl	FLOAT64_VAXD
cosl	FLOAT64_VAXD
cot	FLOAT64_VAXD DPML
cotd	FLOAT64_VAXD DPML
cotdl	FLOAT64_VAXD
cotl	FLOAT64_VAXD
cpow	DPML
creat
crtl_init
crypt	 64
csin	DPML
csinh	DPML
csqrt   DPML
ctan	DPML
ctanh	DPML
ctermid	 64
ctime
ctime_r
cuserid	 64
daylight	 GL
delete
delwin
difftime	 FLOAT64
dirname	 64
div
dlclose
dlerror
dlopen
dlsym
drand48	 FLOAT64
drem	DPML
dup
dup2
ecvt	 FLOAT64
encrypt
endgrent
endhostent
endnetent
endprotoent
endpwent
endservent
endwin
environ  GA
erand48	 FLOAT64
erf	FLOAT64_VAXD DPML
erfc	FLOAT64_VAXD DPML
erfcl	FLOAT64_VAXD
erfl	FLOAT64_VAXD
errno	 GA
execl
execle
execlp
execv
execve
execvp
exit
exp	 FLOAT64 DPML
expl	FLOAT64_VAXD
expm1	FLOAT64_VAXD DPML
expm1l	FLOAT64_VAXD
fabs	 FLOAT64 DPML
fabsl	FLOAT64_VAXD
fchmod
fchown
fclose
fcntl
fcvt	 FLOAT64
fdopen
feof
feof_unlocked
ferror
ferror_unlocked
fflush
ffs
fgetc
fgetc_unlocked
fgetname	 64
fgetpos
fgets	 64
fgetwc
fgetws	 64
fileno
finite	FLOAT64_VAXD DPML
finitel	FLOAT64_VAXD
flockfile
floor	 FLOAT64 DPML
floorl	FLOAT64_VAXD
fmod	 FLOAT64 DPML NODPML FLOATV2
fmodf	 FLOAT32 NODPML FLOATV2
fmodl	 FLOAT64 FLOAT128 NODPML FLOATV2
# fnmatch # Overridden by libiberty.
fopen
<<<<<<< HEAD
fprintf       FLOAT PRNTF
=======
fp_class	FLOAT64_VAXD DPML
fp_classl	FLOAT64_VAXD
fpathconf
fprintf	 FLOAT64 FLOAT128
fprintf__cf	 FLOAT64 FLOAT128
>>>>>>> 747e4b8f
fputc
fputc_unlocked
fputs
fputwc
fputws
fread
free
free_opt
freeaddrinfo
freehostent
freopen
frexp	 FLOAT64 DPML
frexpl	FLOAT64_VAXD
fscanf	 FLOAT64 FLOAT128
fseek
fseeko
fsetpos
fstat
fstatvfs
fsync
ftell
ftello
ftime
ftruncate
ftrylockfile
ftw
funlockfile
fwait
fwide
fwprintf	 FLOAT64 FLOAT128
fwrite
fwscanf	 FLOAT64 FLOAT128
gai_strerror
gamma	 FLOAT64 FLOATV2
gammaf	 FLOAT32 FLOATV2
gammal	 FLOAT64 FLOAT128 FLOATV2
gbsd_mvprintw
gbsd_mvscanw
gbsd_mvwprintw
gbsd_mvwscanw
gbsd_printw
gbsd_scanw
gbsd_wprintw
gbsd_wscanw
gcvt	 FLOAT64 64
get_errno_addr
get_vms_errno_addr
getaddrinfo
getaddrinfo_compat43
getc
getc_unlocked
getchar
getchar_unlocked
getclock
getcwd	 64
getdtablesize
getegid
getenv
geteuid
getgid
getgrent
getgrgid
getgrgid_r
getgrnam
getgrnam_r
getgroups
gethostaddr
gethostbyaddr	 BSD44
gethostbyname	 BSD44
gethostent
gethostname
getipnodebyaddr
getipnodebyname
getitimer
getlogin
getlogin_r
getname	 64
getnameinfo
getnetbyaddr
getnetbyname
getnetent
getopt	32ONLY
getpagesize
getpeername	 BSD44
getpgid
getpgrp
getpid
getppid
getprotobyname
getprotobynumber
getprotoent
getpwent
getpwnam
getpwnam_r	 64
getpwuid
getpwuid_r	 64
gets	 64
getservbyname
getservbyport
getservent
getsid
getsockname	 BSD44
getsockopt
gettimeofday
getuid
getw
getwc
getwchar
glob	 64
globfree	 64
gmtime
gmtime_r
gsignal
herror
hostalias
hstrerror
htonl
htons
hypot	 FLOAT64 DPML NODPML FLOATV2
hypotf	 FLOAT32 NODPML FLOATV2
hypotl	 FLOAT64 FLOAT128 NODPML FLOATV2
iconv
iconv_close
iconv_open
if_freenameindex
if_indextoname
if_nameindex
if_nametoindex
ilogb	DPML
index	 64
inet6_opt_append
inet6_opt_find
inet6_opt_finish
inet6_opt_get_val
inet6_opt_init
inet6_opt_next
inet6_opt_set_val
inet6_rth_add
inet6_rth_getaddr
inet6_rth_init
inet6_rth_reverse
inet6_rth_segments
inet6_rth_space
inet_addr
inet_aton
inet_lnaof
inet_makeaddr
inet_netof
inet_network
inet_ntoa
inet_ntop
inet_pton
initscr
initstate
ioctl
isalnum
isalpha
isapipe
isascii
isatty
iscntrl
isdigit
isgraph
islower
isnan	FLOAT64_VAXD DPML
isnanl	FLOAT64_VAXD
isprint
ispunct
isspace
isupper
iswalnum
iswalpha
iswcntrl
iswctype
iswdigit
iswgraph
iswlower
iswprint
iswpunct
iswspace
iswupper
iswxdigit
isxdigit
j0	FLOAT64_VAXD DPML
j0l	FLOAT64_VAXD
j1	FLOAT64_VAXD DPML
j1l	FLOAT64_VAXD
jn	FLOAT64_VAXD DPML
jnl	FLOAT64_VAXD
jrand48
kill
l64a
l64a_r
labs
lchown
lcong48
ldexp	 FLOAT64 DPML
ldexpl	FLOAT64_VAXD
ldiv
lgamma	 FLOAT64 DPML NODPML FLOATV2
lgammaf	 FLOAT32 NODPML FLOATV2
lgammal	 FLOAT64 FLOAT128 NODPML FLOATV2
lines	 GA
link
listen
llabs
lldiv
locale
localeconv
localtime
localtime_r
# ln -> log DPML
log	 FLOAT64 FLOATV2
log10	 FLOAT64 DPML
log10l	FLOAT64_VAXD
log1p	FLOAT64_VAXD DPML
log1pl	FLOAT64_VAXD
log2	FLOAT64_VAXD DPML
log2l	FLOAT64_VAXD
logb	FLOAT64_VAXD DPML
logbl	FLOAT64_VAXD
logf	 FLOAT32 FLOATV2
logl	 FLOAT64 FLOAT128 FLOATV2
longjmp
longname 64
lrand48
lround	 DPML
lseek
lstat
lwait
malloc	 64 MALLOC
malloc_opt
mblen
mbrlen
mbrtowc
mbsinit
mbsrtowcs	 64
mbstowcs
mbtowc
memccpy	 64
memchr	 64
memcmp
memcpy	 64
memmove	 64
memset	 64
mkdir
mkstemp
mktemp	 64
mktime
mmap	 64
modf	 FLOAT64 DPML
modfl	FLOAT64_VAXD
mprotect
mrand48
msync
munmap
mvwaddstr
mvwin
nanosleep
newwin
nextafter	FLOAT64_VAXD DPML
nextafterl	FLOAT64_VAXD
nice
nint	FLOAT64_VAXD DPML
nintl	FLOAT64_VAXD
nl_langinfo
nrand48
ntohl
ntohs
open
opendir
optarg	 GA	32ONLY
opterr	 GL	32ONLY
optind	 GL	32ONLY
optopt	 GL	32ONLY
overlay
overwrite
pathconf
pause
pclose
perror
pipe
poll
popen
<<<<<<< HEAD
pow           FLOAT
printf        FLOAT PRNTF
=======
# pow DPML version ???
pow	 FLOAT64 FLOATV2
powf	 FLOAT32 FLOATV2
powl	 FLOAT64 FLOAT128 FLOATV2
pread
printf	 FLOAT64 FLOAT128
printf__cf	 FLOAT64 FLOAT128
printw	 FLOAT64 FLOAT128
>>>>>>> 747e4b8f
putc
putc_unlocked
putchar
putchar_unlocked
putenv
puts
putw
putwc
putwchar
pwrite
qabs
qdiv
qsort	 64
raise
rand
rand_r
random
read
readdir
readdir_r	 64
readlink
readv	 64
realloc	 64 MALLOC
realloc_opt
realpath	 64
record_read
recv
recvfrom	 BSD44
recvmsg	 BSD44
remainder DPML
remove
rename
rewind
rewinddir
rindex	 64
rint	FLOAT64_VAXD DPML
rintl	FLOAT64_VAXD
rmdir
rtl_private
# sbrk # Makes libiberty/xmalloc.c fails to build.
scalb	FLOAT64_VAXD DPML
scalbl	FLOAT64_VAXD
scanf	 FLOAT64 FLOAT128
scanw	 FLOAT64 FLOAT128
scroll
seed48
seekdir
select
send
sendmsg	 BSD44
sendto	 BSD44
set_new_handler__xpxv_v
setbuf
setenv
seteuid
setgid
setgrent
sethostent
setitimer
setkey
setlocale
setnetent
setpgid
setpgrp
setprotoent
setpwent
setregid
setreuid
setservent
setsid
setsockopt
setstate
setuid
setvbuf
shm_open
shm_unlink
shutdown
sigaction
sigaddset
sigblock
sigdelset
sigemptyset
sigfillset
sighold
sigignore
sigismember
siglongjmp
sigmask
signal
signgam	 GL
sigpause
sigpending
sigprocmask
sigrelse
sigsetjmp
sigsetmask
<<<<<<< HEAD
sin           FLOAT
snprintf      FLOAT PRNTF
socket
sprintf	      FLOAT PRNTF
sqrt          FLOAT
=======
sigstack
sigsuspend
sigtimedwait
sigvec
sigwait
sigwaitinfo
sin	 FLOAT64 DPML
sincos  DPML
sincosd DPML
sind	FLOAT64_VAXD DPML
sindl	FLOAT64_VAXD
sinh	 FLOAT64 DPML
sinhcosh DPML
sinhl	FLOAT64_VAXD
sinl	FLOAT64_VAXD
sleep
snprintf	 FLOAT64 FLOAT128
socket
socketpair
sprintf	 FLOAT64 FLOAT128
sprintf__cf	 FLOAT64 FLOAT128
sqrt	 FLOAT64 DPML
sqrtl	FLOAT64_VAXD
srand
srand48
srandom
sscanf	 FLOAT64 FLOAT128
ssignal
>>>>>>> 747e4b8f
stat
statvfs
strcasecmp
strcat	 64
strchr	 64
strcmp
strcoll
strcpy	 64
strcspn
strdup	 64 MALLOC
strerror
strfmon	 FLOAT64
strftime
strlen
strncasecmp
strncat	 64
strncmp
strncpy	 64
strnlen
strpbrk	 64
strptime	 64
strptime_xpg4
strrchr	 64
strsep	 64
strspn
strstr	 64
strtod	 FLOAT64 64
strtok	 64
strtok_r	 64
strtol	 64
strtoll	 64
strtoq	 64
strtoul	 64
strtoull	 64
strtouq	 64
strxfrm
subwin
swab
swprintf	 FLOAT64 FLOAT128
swscanf	 FLOAT64 FLOAT128
symlink
sys_errlist	 GA
sys_nerr	 GL
sysconf
system
tan	 FLOAT64 DPML
tand	FLOAT64_VAXD DPML
tandl	FLOAT64_VAXD
tanh	 FLOAT64 DPML
tanhl	FLOAT64_VAXD
tanl	FLOAT64_VAXD
telldir
tempnam
tgamma  DPML
time
times
timezone	 GL
tmpfile
tmpnam	 64
toascii
tolower
touchwin
toupper
towctrans
towlower
towupper
trunc	FLOAT64_VAXD DPML
truncate
truncl	FLOAT64_VAXD
ttyname
ttyname_r
tzname	 GA
tzset
ualarm
umask
uname
ungetc
ungetwc
unlink
unordered	FLOAT64_VAXD DPML
unorderedl	FLOAT64_VAXD
unsetenv
usleep
utime
<<<<<<< HEAD
vfprintf      FLOAT PRNTF
vprintf       FLOAT PRNTF
vsnprintf     FLOAT PRNTF
vsprintf      FLOAT PRNTF
=======
utimes
vaxc$calloc_opt
vaxc$cfree_opt
vaxc$crtl_init
vaxc$errno	 GA
vaxc$free_opt
vaxc$get_sdc
vaxc$malloc_opt
vaxc$realloc_opt
vfprintf	 FLOAT64 FLOAT128
vfscanf	 FLOAT64 FLOAT128
vfwprintf	 FLOAT64 FLOAT128
vfwscanf	 FLOAT64 FLOAT128
vprintf	 FLOAT64 FLOAT128
vscanf	 FLOAT64 FLOAT128
vsnprintf	 FLOAT64 FLOAT128
vsprintf	 FLOAT64 FLOAT128
vsscanf	 FLOAT64 FLOAT128
vswprintf	 FLOAT64 FLOAT128
vswscanf	 FLOAT64 FLOAT128
vwprintf	 FLOAT64 FLOAT128
vwscanf	 FLOAT64 FLOAT128
waddch
waddstr
>>>>>>> 747e4b8f
wait
wait3
wait4
waitpid
wclear
wclrattr
wclrtobot
wclrtoeol
wcrtomb
wcscat	 64
wcschr	 64
wcscmp
wcscoll
wcscpy	 64
wcscspn
wcsftime
wcslen
wcsncat	 64
wcsncmp
wcsncpy	 64
wcspbrk	 64
wcsrchr	 64
wcsrtombs	 64
wcsspn
wcsstr	 64
wcstod	 FLOAT64 64
wcstok	 64
wcstol	 64
wcstombs
wcstoul	 64
wcswcs	 64
wcswidth
wcsxfrm
wctob
wctomb
wctrans
wctype
wcwidth
wdelch
wdeleteln
werase
wgetch
wgetstr
winch
winsch
winsertln
winsstr
wmemchr	 64
wmemcmp
wmemcpy	 64
wmemmove	 64
wmemset	 64
wmove
wprintf	 FLOAT64 FLOAT128
wprintw	 FLOAT64 FLOAT128
wrefresh
write
writev
wscanf	 FLOAT64 FLOAT128
wscanw	 FLOAT64 FLOAT128
wsetattr
wstandend
wstandout
y0	FLOAT64_VAXD DPML
y0l	FLOAT64_VAXD
y1	FLOAT64_VAXD DPML
y1l	FLOAT64_VAXD
yn	FLOAT64_VAXD DPML
ynl	FLOAT64_VAXD<|MERGE_RESOLUTION|>--- conflicted
+++ resolved
@@ -12,16 +12,7 @@
 # - Comment lines start with '#' in the first column.
 # - map lines consist in an identifier optionnaly followed by at most 2
 #   space-separated flags.
-<<<<<<< HEAD
-# Flags are:
-#  FLOAT: will be prefixed by 'x'
-#  64: There is a 64-bit variant
-#  BSD44: name will be prefixed by __bsd44__
-#  PRNTF: a 't' prefix will be added.
-#  MALLOC: malloc related function.
-=======
 # Flags are described in vms.c (prefixed by VMS_CRTL_).
->>>>>>> 747e4b8f
 #
 # Keep entries alpha-sorted - this is enforced by the awk script.
 #
@@ -339,15 +330,11 @@
 fmodl	 FLOAT64 FLOAT128 NODPML FLOATV2
 # fnmatch # Overridden by libiberty.
 fopen
-<<<<<<< HEAD
-fprintf       FLOAT PRNTF
-=======
 fp_class	FLOAT64_VAXD DPML
 fp_classl	FLOAT64_VAXD
 fpathconf
 fprintf	 FLOAT64 FLOAT128
 fprintf__cf	 FLOAT64 FLOAT128
->>>>>>> 747e4b8f
 fputc
 fputc_unlocked
 fputs
@@ -632,10 +619,6 @@
 pipe
 poll
 popen
-<<<<<<< HEAD
-pow           FLOAT
-printf        FLOAT PRNTF
-=======
 # pow DPML version ???
 pow	 FLOAT64 FLOATV2
 powf	 FLOAT32 FLOATV2
@@ -644,7 +627,6 @@
 printf	 FLOAT64 FLOAT128
 printf__cf	 FLOAT64 FLOAT128
 printw	 FLOAT64 FLOAT128
->>>>>>> 747e4b8f
 putc
 putc_unlocked
 putchar
@@ -741,13 +723,6 @@
 sigrelse
 sigsetjmp
 sigsetmask
-<<<<<<< HEAD
-sin           FLOAT
-snprintf      FLOAT PRNTF
-socket
-sprintf	      FLOAT PRNTF
-sqrt          FLOAT
-=======
 sigstack
 sigsuspend
 sigtimedwait
@@ -776,7 +751,6 @@
 srandom
 sscanf	 FLOAT64 FLOAT128
 ssignal
->>>>>>> 747e4b8f
 stat
 statvfs
 strcasecmp
@@ -861,12 +835,6 @@
 unsetenv
 usleep
 utime
-<<<<<<< HEAD
-vfprintf      FLOAT PRNTF
-vprintf       FLOAT PRNTF
-vsnprintf     FLOAT PRNTF
-vsprintf      FLOAT PRNTF
-=======
 utimes
 vaxc$calloc_opt
 vaxc$cfree_opt
@@ -891,7 +859,6 @@
 vwscanf	 FLOAT64 FLOAT128
 waddch
 waddstr
->>>>>>> 747e4b8f
 wait
 wait3
 wait4

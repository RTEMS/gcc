# Always build crtstuff with PIC.
<<<<<<< HEAD
CRTSTUFF_T_CFLAGS = -fPIC
=======
CRTSTUFF_T_CFLAGS_S = $(CRTSTUFF_T_CFLAGS) -fPIC
>>>>>>> 751ff693
<|MERGE_RESOLUTION|>--- conflicted
+++ resolved
@@ -1,6 +1,2 @@
 # Always build crtstuff with PIC.
-<<<<<<< HEAD
-CRTSTUFF_T_CFLAGS = -fPIC
-=======
-CRTSTUFF_T_CFLAGS_S = $(CRTSTUFF_T_CFLAGS) -fPIC
->>>>>>> 751ff693
+CRTSTUFF_T_CFLAGS_S = $(CRTSTUFF_T_CFLAGS) -fPIC
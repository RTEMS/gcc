--- conflicted
+++ resolved
@@ -20,10 +20,10 @@
 	  $(COMPILE) $<
 	  $(POSTCOMPILE)
 
-<<<<<<< HEAD
+linux-d.o: $(srcdir)/config/linux-d.cc
+	  $(COMPILE) $<
+	  $(POSTCOMPILE)
+
 linux-rust.o: $(srcdir)/config/linux-rust.cc
-=======
-linux-d.o: $(srcdir)/config/linux-d.cc
->>>>>>> e7310e24
 	  $(COMPILE) $<
 	  $(POSTCOMPILE)
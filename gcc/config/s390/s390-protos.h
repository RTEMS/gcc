--- conflicted
+++ resolved
@@ -18,8 +18,6 @@
 along with GCC; see the file COPYING.  If not, write to the Free
 Software Foundation, 51 Franklin Street, Fifth Floor, Boston, MA
 02110-1301, USA.  */
-<<<<<<< HEAD
-=======
 
 
 
@@ -32,7 +30,6 @@
 extern int s390_float_const_zero_p (rtx value);
 
 
->>>>>>> c355071f
 
 /* Declare functions in s390.c.  */
 
@@ -45,13 +42,9 @@
 extern void s390_function_profiler (FILE *, int);
 extern void s390_conditional_register_usage (void);
 extern void s390_set_has_landing_pad_p (bool);
-<<<<<<< HEAD
-extern bool s390_hard_regno_rename_ok (unsigned int, unsigned int);
-=======
 extern bool s390_hard_regno_mode_ok (unsigned int, enum machine_mode);
 extern bool s390_hard_regno_rename_ok (unsigned int, unsigned int);
 extern bool s390_class_max_nregs (enum reg_class, enum machine_mode);
->>>>>>> c355071f
 
 #ifdef RTX_CODE
 extern int s390_extra_constraint_str (rtx, int, const char *);

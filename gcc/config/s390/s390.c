/* Subroutines used for code generation on IBM S/390 and zSeries
   Copyright (C) 1999, 2000, 2001, 2002, 2003, 2004, 2005, 2006,
   2007, 2008 Free Software Foundation, Inc.
   Contributed by Hartmut Penner (hpenner@de.ibm.com) and
                  Ulrich Weigand (uweigand@de.ibm.com) and
                  Andreas Krebbel (Andreas.Krebbel@de.ibm.com).

This file is part of GCC.

GCC is free software; you can redistribute it and/or modify it under
the terms of the GNU General Public License as published by the Free
Software Foundation; either version 3, or (at your option) any later
version.

GCC is distributed in the hope that it will be useful, but WITHOUT ANY
WARRANTY; without even the implied warranty of MERCHANTABILITY or
FITNESS FOR A PARTICULAR PURPOSE.  See the GNU General Public License
for more details.

You should have received a copy of the GNU General Public License
along with GCC; see the file COPYING3.  If not see
<http://www.gnu.org/licenses/>.  */

#include "config.h"
#include "system.h"
#include "coretypes.h"
#include "tm.h"
#include "rtl.h"
#include "tree.h"
#include "tm_p.h"
#include "regs.h"
#include "hard-reg-set.h"
#include "real.h"
#include "insn-config.h"
#include "conditions.h"
#include "output.h"
#include "insn-attr.h"
#include "flags.h"
#include "except.h"
#include "function.h"
#include "recog.h"
#include "expr.h"
#include "reload.h"
#include "toplev.h"
#include "basic-block.h"
#include "integrate.h"
#include "ggc.h"
#include "target.h"
#include "target-def.h"
#include "debug.h"
#include "langhooks.h"
#include "optabs.h"
#include "gimple.h"
#include "df.h"


/* Define the specific costs for a given cpu.  */

struct processor_costs 
{
  /* multiplication */
  const int m;        /* cost of an M instruction.  */
  const int mghi;     /* cost of an MGHI instruction.  */
  const int mh;       /* cost of an MH instruction.  */
  const int mhi;      /* cost of an MHI instruction.  */
  const int ml;       /* cost of an ML instruction.  */
  const int mr;       /* cost of an MR instruction.  */
  const int ms;       /* cost of an MS instruction.  */
  const int msg;      /* cost of an MSG instruction.  */
  const int msgf;     /* cost of an MSGF instruction.  */
  const int msgfr;    /* cost of an MSGFR instruction.  */
  const int msgr;     /* cost of an MSGR instruction.  */
  const int msr;      /* cost of an MSR instruction.  */
  const int mult_df;  /* cost of multiplication in DFmode.  */
  const int mxbr;
  /* square root */
  const int sqxbr;    /* cost of square root in TFmode.  */
  const int sqdbr;    /* cost of square root in DFmode.  */
  const int sqebr;    /* cost of square root in SFmode.  */
  /* multiply and add */
  const int madbr;    /* cost of multiply and add in DFmode.  */
  const int maebr;    /* cost of multiply and add in SFmode.  */
  /* division */
  const int dxbr;
  const int ddbr;
  const int debr;
  const int dlgr;
  const int dlr;
  const int dr;
  const int dsgfr;
  const int dsgr;
};

const struct processor_costs *s390_cost;

static const
struct processor_costs z900_cost = 
{
  COSTS_N_INSNS (5),     /* M     */
  COSTS_N_INSNS (10),    /* MGHI  */
  COSTS_N_INSNS (5),     /* MH    */
  COSTS_N_INSNS (4),     /* MHI   */
  COSTS_N_INSNS (5),     /* ML    */
  COSTS_N_INSNS (5),     /* MR    */
  COSTS_N_INSNS (4),     /* MS    */
  COSTS_N_INSNS (15),    /* MSG   */
  COSTS_N_INSNS (7),     /* MSGF  */
  COSTS_N_INSNS (7),     /* MSGFR */
  COSTS_N_INSNS (10),    /* MSGR  */
  COSTS_N_INSNS (4),     /* MSR   */
  COSTS_N_INSNS (7),     /* multiplication in DFmode */
  COSTS_N_INSNS (13),    /* MXBR */
  COSTS_N_INSNS (136),   /* SQXBR */
  COSTS_N_INSNS (44),    /* SQDBR */
  COSTS_N_INSNS (35),    /* SQEBR */
  COSTS_N_INSNS (18),    /* MADBR */
  COSTS_N_INSNS (13),    /* MAEBR */
  COSTS_N_INSNS (134),   /* DXBR */
  COSTS_N_INSNS (30),    /* DDBR */
  COSTS_N_INSNS (27),    /* DEBR */
  COSTS_N_INSNS (220),   /* DLGR */
  COSTS_N_INSNS (34),    /* DLR */
  COSTS_N_INSNS (34),    /* DR */
  COSTS_N_INSNS (32),    /* DSGFR */
  COSTS_N_INSNS (32),    /* DSGR */
};

static const
struct processor_costs z990_cost = 
{
  COSTS_N_INSNS (4),     /* M     */
  COSTS_N_INSNS (2),     /* MGHI  */
  COSTS_N_INSNS (2),     /* MH    */
  COSTS_N_INSNS (2),     /* MHI   */
  COSTS_N_INSNS (4),     /* ML    */
  COSTS_N_INSNS (4),     /* MR    */
  COSTS_N_INSNS (5),     /* MS    */
  COSTS_N_INSNS (6),     /* MSG   */
  COSTS_N_INSNS (4),     /* MSGF  */
  COSTS_N_INSNS (4),     /* MSGFR */
  COSTS_N_INSNS (4),     /* MSGR  */
  COSTS_N_INSNS (4),     /* MSR   */
  COSTS_N_INSNS (1),     /* multiplication in DFmode */
  COSTS_N_INSNS (28),    /* MXBR */
  COSTS_N_INSNS (130),   /* SQXBR */
  COSTS_N_INSNS (66),    /* SQDBR */
  COSTS_N_INSNS (38),    /* SQEBR */
  COSTS_N_INSNS (1),     /* MADBR */
  COSTS_N_INSNS (1),     /* MAEBR */
  COSTS_N_INSNS (60),    /* DXBR */
  COSTS_N_INSNS (40),    /* DDBR */
  COSTS_N_INSNS (26),    /* DEBR */
  COSTS_N_INSNS (176),   /* DLGR */
  COSTS_N_INSNS (31),    /* DLR */
  COSTS_N_INSNS (31),    /* DR */
  COSTS_N_INSNS (31),    /* DSGFR */
  COSTS_N_INSNS (31),    /* DSGR */
};

static const
struct processor_costs z9_109_cost = 
{
  COSTS_N_INSNS (4),     /* M     */
  COSTS_N_INSNS (2),     /* MGHI  */
  COSTS_N_INSNS (2),     /* MH    */
  COSTS_N_INSNS (2),     /* MHI   */
  COSTS_N_INSNS (4),     /* ML    */
  COSTS_N_INSNS (4),     /* MR    */
  COSTS_N_INSNS (5),     /* MS    */
  COSTS_N_INSNS (6),     /* MSG   */
  COSTS_N_INSNS (4),     /* MSGF  */
  COSTS_N_INSNS (4),     /* MSGFR */
  COSTS_N_INSNS (4),     /* MSGR  */
  COSTS_N_INSNS (4),     /* MSR   */
  COSTS_N_INSNS (1),     /* multiplication in DFmode */
  COSTS_N_INSNS (28),    /* MXBR */
  COSTS_N_INSNS (130),   /* SQXBR */
  COSTS_N_INSNS (66),    /* SQDBR */
  COSTS_N_INSNS (38),    /* SQEBR */
  COSTS_N_INSNS (1),     /* MADBR */
  COSTS_N_INSNS (1),     /* MAEBR */
  COSTS_N_INSNS (60),    /* DXBR */
  COSTS_N_INSNS (40),    /* DDBR */
  COSTS_N_INSNS (26),    /* DEBR */
  COSTS_N_INSNS (30),    /* DLGR */
  COSTS_N_INSNS (23),    /* DLR */
  COSTS_N_INSNS (23),    /* DR */
  COSTS_N_INSNS (24),    /* DSGFR */
  COSTS_N_INSNS (24),    /* DSGR */
};

static const
struct processor_costs z10_cost =
{
  COSTS_N_INSNS (10),    /* M     */
  COSTS_N_INSNS (10),    /* MGHI  */
  COSTS_N_INSNS (10),    /* MH    */
  COSTS_N_INSNS (10),    /* MHI   */
  COSTS_N_INSNS (10),    /* ML    */
  COSTS_N_INSNS (10),    /* MR    */
  COSTS_N_INSNS (10),    /* MS    */
  COSTS_N_INSNS (10),    /* MSG   */
  COSTS_N_INSNS (10),    /* MSGF  */
  COSTS_N_INSNS (10),    /* MSGFR */
  COSTS_N_INSNS (10),    /* MSGR  */
  COSTS_N_INSNS (10),    /* MSR   */
  COSTS_N_INSNS (10),    /* multiplication in DFmode */
  COSTS_N_INSNS (50),    /* MXBR */
  COSTS_N_INSNS (120),   /* SQXBR */
  COSTS_N_INSNS (52),    /* SQDBR */
  COSTS_N_INSNS (38),    /* SQEBR */
  COSTS_N_INSNS (10),    /* MADBR */
  COSTS_N_INSNS (10),    /* MAEBR */
  COSTS_N_INSNS (111),   /* DXBR */
  COSTS_N_INSNS (39),    /* DDBR */
  COSTS_N_INSNS (32),    /* DEBR */
  COSTS_N_INSNS (160),   /* DLGR */
  COSTS_N_INSNS (71),    /* DLR */
  COSTS_N_INSNS (71),    /* DR */
  COSTS_N_INSNS (71),    /* DSGFR */
  COSTS_N_INSNS (71),    /* DSGR */
};

extern int reload_completed;

/* Save information from a "cmpxx" operation until the branch or scc is
   emitted.  */
rtx s390_compare_op0, s390_compare_op1;

/* Save the result of a compare_and_swap  until the branch or scc is
   emitted.  */
rtx s390_compare_emitted = NULL_RTX;

/* Structure used to hold the components of a S/390 memory
   address.  A legitimate address on S/390 is of the general
   form
          base + index + displacement
   where any of the components is optional.

   base and index are registers of the class ADDR_REGS,
   displacement is an unsigned 12-bit immediate constant.  */

struct s390_address
{
  rtx base;
  rtx indx;
  rtx disp;
  bool pointer;
  bool literal_pool;
};

/* Which cpu are we tuning for.  */
enum processor_type s390_tune = PROCESSOR_max;
enum processor_flags s390_tune_flags;
/* Which instruction set architecture to use.  */
enum processor_type s390_arch;
enum processor_flags s390_arch_flags;

HOST_WIDE_INT s390_warn_framesize = 0;
HOST_WIDE_INT s390_stack_size = 0;
HOST_WIDE_INT s390_stack_guard = 0;

/* The following structure is embedded in the machine 
   specific part of struct function.  */

struct s390_frame_layout GTY (())
{
  /* Offset within stack frame.  */
  HOST_WIDE_INT gprs_offset;
  HOST_WIDE_INT f0_offset;
  HOST_WIDE_INT f4_offset;
  HOST_WIDE_INT f8_offset;
  HOST_WIDE_INT backchain_offset;

  /* Number of first and last gpr where slots in the register
     save area are reserved for.  */
  int first_save_gpr_slot;
  int last_save_gpr_slot;

  /* Number of first and last gpr to be saved, restored.  */
  int first_save_gpr;
  int first_restore_gpr;
  int last_save_gpr;
  int last_restore_gpr;

  /* Bits standing for floating point registers. Set, if the 
     respective register has to be saved. Starting with reg 16 (f0) 
     at the rightmost bit.
     Bit 15 -  8  7  6  5  4  3  2  1  0
     fpr 15 -  8  7  5  3  1  6  4  2  0
     reg 31 - 24 23 22 21 20 19 18 17 16  */
  unsigned int fpr_bitmap;

  /* Number of floating point registers f8-f15 which must be saved.  */
  int high_fprs;

  /* Set if return address needs to be saved.
     This flag is set by s390_return_addr_rtx if it could not use
     the initial value of r14 and therefore depends on r14 saved
     to the stack.  */
  bool save_return_addr_p;

  /* Size of stack frame.  */
  HOST_WIDE_INT frame_size;
};

/* Define the structure for the machine field in struct function.  */

struct machine_function GTY(())
{
  struct s390_frame_layout frame_layout;

  /* Literal pool base register.  */
  rtx base_reg;

  /* True if we may need to perform branch splitting.  */
  bool split_branches_pending_p;

  /* Some local-dynamic TLS symbol name.  */
  const char *some_ld_name;

  bool has_landing_pad_p;
};

/* Few accessor macros for struct cfun->machine->s390_frame_layout.  */

#define cfun_frame_layout (cfun->machine->frame_layout)
#define cfun_save_high_fprs_p (!!cfun_frame_layout.high_fprs)
#define cfun_gprs_save_area_size ((cfun_frame_layout.last_save_gpr_slot -           \
  cfun_frame_layout.first_save_gpr_slot + 1) * UNITS_PER_WORD)
#define cfun_set_fpr_bit(BITNUM) (cfun->machine->frame_layout.fpr_bitmap |=    \
  (1 << (BITNUM)))
#define cfun_fpr_bit_p(BITNUM) (!!(cfun->machine->frame_layout.fpr_bitmap &    \
  (1 << (BITNUM))))

/* Number of GPRs and FPRs used for argument passing.  */
#define GP_ARG_NUM_REG 5
#define FP_ARG_NUM_REG (TARGET_64BIT? 4 : 2)

/* A couple of shortcuts.  */
#define CONST_OK_FOR_J(x) \
	CONST_OK_FOR_CONSTRAINT_P((x), 'J', "J")
#define CONST_OK_FOR_K(x) \
	CONST_OK_FOR_CONSTRAINT_P((x), 'K', "K")
#define CONST_OK_FOR_Os(x) \
        CONST_OK_FOR_CONSTRAINT_P((x), 'O', "Os")
#define CONST_OK_FOR_Op(x) \
        CONST_OK_FOR_CONSTRAINT_P((x), 'O', "Op")
#define CONST_OK_FOR_On(x) \
        CONST_OK_FOR_CONSTRAINT_P((x), 'O', "On")

#define REGNO_PAIR_OK(REGNO, MODE)                               \
  (HARD_REGNO_NREGS ((REGNO), (MODE)) == 1 || !((REGNO) & 1))

static enum machine_mode
s390_libgcc_cmp_return_mode (void)
{
  return TARGET_64BIT ? DImode : SImode;
}

static enum machine_mode
s390_libgcc_shift_count_mode (void)
{
  return TARGET_64BIT ? DImode : SImode;
}

/* Return true if the back end supports mode MODE.  */
static bool
s390_scalar_mode_supported_p (enum machine_mode mode)
{
  if (DECIMAL_FLOAT_MODE_P (mode))
    return true;
  else
    return default_scalar_mode_supported_p (mode);
}

/* Set the has_landing_pad_p flag in struct machine_function to VALUE.  */

void
s390_set_has_landing_pad_p (bool value)
{
  cfun->machine->has_landing_pad_p = value;
}

/* If two condition code modes are compatible, return a condition code
   mode which is compatible with both.  Otherwise, return
   VOIDmode.  */

static enum machine_mode
s390_cc_modes_compatible (enum machine_mode m1, enum machine_mode m2)
{
  if (m1 == m2)
    return m1;

  switch (m1)
    {
    case CCZmode:
      if (m2 == CCUmode || m2 == CCTmode || m2 == CCZ1mode
	  || m2 == CCSmode || m2 == CCSRmode || m2 == CCURmode)
        return m2;
      return VOIDmode;

    case CCSmode:
    case CCUmode:
    case CCTmode:
    case CCSRmode:
    case CCURmode:
    case CCZ1mode:
      if (m2 == CCZmode)
	return m1;
      
      return VOIDmode;

    default:
      return VOIDmode;
    }
  return VOIDmode;
}

/* Return true if SET either doesn't set the CC register, or else
   the source and destination have matching CC modes and that
   CC mode is at least as constrained as REQ_MODE.  */

static bool
s390_match_ccmode_set (rtx set, enum machine_mode req_mode)
{
  enum machine_mode set_mode;

  gcc_assert (GET_CODE (set) == SET);

  if (GET_CODE (SET_DEST (set)) != REG || !CC_REGNO_P (REGNO (SET_DEST (set))))
    return 1;

  set_mode = GET_MODE (SET_DEST (set));
  switch (set_mode)
    {
    case CCSmode:
    case CCSRmode:
    case CCUmode:
    case CCURmode:
    case CCLmode:
    case CCL1mode:
    case CCL2mode:
    case CCL3mode:
    case CCT1mode:
    case CCT2mode:
    case CCT3mode:
      if (req_mode != set_mode)
        return 0;
      break;

    case CCZmode:
      if (req_mode != CCSmode && req_mode != CCUmode && req_mode != CCTmode
	  && req_mode != CCSRmode && req_mode != CCURmode)
        return 0;
      break;

    case CCAPmode:
    case CCANmode:
      if (req_mode != CCAmode)
        return 0;
      break;

    default:
      gcc_unreachable ();
    }

  return (GET_MODE (SET_SRC (set)) == set_mode);
}

/* Return true if every SET in INSN that sets the CC register
   has source and destination with matching CC modes and that
   CC mode is at least as constrained as REQ_MODE.
   If REQ_MODE is VOIDmode, always return false.  */

bool
s390_match_ccmode (rtx insn, enum machine_mode req_mode)
{
  int i;

  /* s390_tm_ccmode returns VOIDmode to indicate failure.  */
  if (req_mode == VOIDmode)
    return false;

  if (GET_CODE (PATTERN (insn)) == SET)
    return s390_match_ccmode_set (PATTERN (insn), req_mode);

  if (GET_CODE (PATTERN (insn)) == PARALLEL)
      for (i = 0; i < XVECLEN (PATTERN (insn), 0); i++)
        {
          rtx set = XVECEXP (PATTERN (insn), 0, i);
          if (GET_CODE (set) == SET)
            if (!s390_match_ccmode_set (set, req_mode))
              return false;
        }

  return true;
}

/* If a test-under-mask instruction can be used to implement
   (compare (and ... OP1) OP2), return the CC mode required
   to do that.  Otherwise, return VOIDmode.
   MIXED is true if the instruction can distinguish between
   CC1 and CC2 for mixed selected bits (TMxx), it is false
   if the instruction cannot (TM).  */

enum machine_mode
s390_tm_ccmode (rtx op1, rtx op2, bool mixed)
{
  int bit0, bit1;

  /* ??? Fixme: should work on CONST_DOUBLE as well.  */
  if (GET_CODE (op1) != CONST_INT || GET_CODE (op2) != CONST_INT)
    return VOIDmode;

  /* Selected bits all zero: CC0.
     e.g.: int a; if ((a & (16 + 128)) == 0) */
  if (INTVAL (op2) == 0)
    return CCTmode;

  /* Selected bits all one: CC3. 
     e.g.: int a; if ((a & (16 + 128)) == 16 + 128) */
  if (INTVAL (op2) == INTVAL (op1))
    return CCT3mode;

  /* Exactly two bits selected, mixed zeroes and ones: CC1 or CC2. e.g.:
     int a;
     if ((a & (16 + 128)) == 16)         -> CCT1
     if ((a & (16 + 128)) == 128)        -> CCT2  */
  if (mixed)
    {
      bit1 = exact_log2 (INTVAL (op2));
      bit0 = exact_log2 (INTVAL (op1) ^ INTVAL (op2));
      if (bit0 != -1 && bit1 != -1)
        return bit0 > bit1 ? CCT1mode : CCT2mode;
    }

  return VOIDmode;
}

/* Given a comparison code OP (EQ, NE, etc.) and the operands
   OP0 and OP1 of a COMPARE, return the mode to be used for the
   comparison.  */

enum machine_mode
s390_select_ccmode (enum rtx_code code, rtx op0, rtx op1)
{
  switch (code)
    {
      case EQ:
      case NE:
	if ((GET_CODE (op0) == NEG || GET_CODE (op0) == ABS)
	    && GET_MODE_CLASS (GET_MODE (op0)) == MODE_INT)
	  return CCAPmode;
	if (GET_CODE (op0) == PLUS && GET_CODE (XEXP (op0, 1)) == CONST_INT
	    && CONST_OK_FOR_K (INTVAL (XEXP (op0, 1))))
	  return CCAPmode;
	if ((GET_CODE (op0) == PLUS || GET_CODE (op0) == MINUS
	     || GET_CODE (op1) == NEG)
	    && GET_MODE_CLASS (GET_MODE (op0)) == MODE_INT)
	  return CCLmode;

	if (GET_CODE (op0) == AND)
	  {
	    /* Check whether we can potentially do it via TM.  */
	    enum machine_mode ccmode;
	    ccmode = s390_tm_ccmode (XEXP (op0, 1), op1, 1);
	    if (ccmode != VOIDmode)
	      {
		/* Relax CCTmode to CCZmode to allow fall-back to AND
		   if that turns out to be beneficial.  */
	        return ccmode == CCTmode ? CCZmode : ccmode;
	      }
	  }

	if (register_operand (op0, HImode)
	    && GET_CODE (op1) == CONST_INT
	    && (INTVAL (op1) == -1 || INTVAL (op1) == 65535))
	  return CCT3mode;
	if (register_operand (op0, QImode)
	    && GET_CODE (op1) == CONST_INT
	    && (INTVAL (op1) == -1 || INTVAL (op1) == 255))
	  return CCT3mode;

	return CCZmode;

      case LE:
      case LT:
      case GE:
      case GT:
	/* The only overflow condition of NEG and ABS happens when
	   -INT_MAX is used as parameter, which stays negative. So
	   we have an overflow from a positive value to a negative. 
	   Using CCAP mode the resulting cc can be used for comparisons.  */
	if ((GET_CODE (op0) == NEG || GET_CODE (op0) == ABS)
	    && GET_MODE_CLASS (GET_MODE (op0)) == MODE_INT)
	  return CCAPmode;

 	/* If constants are involved in an add instruction it is possible to use
 	   the resulting cc for comparisons with zero. Knowing the sign of the
	   constant the overflow behavior gets predictable. e.g.:
 	     int a, b; if ((b = a + c) > 0)  
 	   with c as a constant value: c < 0 -> CCAN and c >= 0 -> CCAP  */
	if (GET_CODE (op0) == PLUS && GET_CODE (XEXP (op0, 1)) == CONST_INT
	    && CONST_OK_FOR_K (INTVAL (XEXP (op0, 1))))
	  {
	    if (INTVAL (XEXP((op0), 1)) < 0)
	      return CCANmode;
	    else
	      return CCAPmode;
	  }
	/* Fall through.  */
      case UNORDERED:
      case ORDERED:
      case UNEQ:
      case UNLE:
      case UNLT:
      case UNGE:
      case UNGT:
      case LTGT:
	if ((GET_CODE (op0) == SIGN_EXTEND || GET_CODE (op0) == ZERO_EXTEND)
	    && GET_CODE (op1) != CONST_INT)
	  return CCSRmode;
	return CCSmode;

      case LTU:
      case GEU:
	if (GET_CODE (op0) == PLUS
	    && GET_MODE_CLASS (GET_MODE (op0)) == MODE_INT)
	  return CCL1mode;

	if ((GET_CODE (op0) == SIGN_EXTEND || GET_CODE (op0) == ZERO_EXTEND)
	    && GET_CODE (op1) != CONST_INT)
	  return CCURmode;
	return CCUmode;

      case LEU:
      case GTU:
	if (GET_CODE (op0) == MINUS
	    && GET_MODE_CLASS (GET_MODE (op0)) == MODE_INT)
	  return CCL2mode;

	if ((GET_CODE (op0) == SIGN_EXTEND || GET_CODE (op0) == ZERO_EXTEND)
	    && GET_CODE (op1) != CONST_INT)
	  return CCURmode;
	return CCUmode;

      default:
	gcc_unreachable ();
    }
}

/* Replace the comparison OP0 CODE OP1 by a semantically equivalent one
   that we can implement more efficiently.  */

void
s390_canonicalize_comparison (enum rtx_code *code, rtx *op0, rtx *op1)
{
  /* Convert ZERO_EXTRACT back to AND to enable TM patterns.  */
  if ((*code == EQ || *code == NE)
      && *op1 == const0_rtx
      && GET_CODE (*op0) == ZERO_EXTRACT
      && GET_CODE (XEXP (*op0, 1)) == CONST_INT
      && GET_CODE (XEXP (*op0, 2)) == CONST_INT
      && SCALAR_INT_MODE_P (GET_MODE (XEXP (*op0, 0))))
    {
      rtx inner = XEXP (*op0, 0);
      HOST_WIDE_INT modesize = GET_MODE_BITSIZE (GET_MODE (inner));
      HOST_WIDE_INT len = INTVAL (XEXP (*op0, 1));
      HOST_WIDE_INT pos = INTVAL (XEXP (*op0, 2));

      if (len > 0 && len < modesize
	  && pos >= 0 && pos + len <= modesize
	  && modesize <= HOST_BITS_PER_WIDE_INT)
	{
	  unsigned HOST_WIDE_INT block;
	  block = ((unsigned HOST_WIDE_INT) 1 << len) - 1;
	  block <<= modesize - pos - len;

	  *op0 = gen_rtx_AND (GET_MODE (inner), inner,
			      gen_int_mode (block, GET_MODE (inner)));
	}
    }

  /* Narrow AND of memory against immediate to enable TM.  */
  if ((*code == EQ || *code == NE)
      && *op1 == const0_rtx
      && GET_CODE (*op0) == AND
      && GET_CODE (XEXP (*op0, 1)) == CONST_INT
      && SCALAR_INT_MODE_P (GET_MODE (XEXP (*op0, 0))))
    {
      rtx inner = XEXP (*op0, 0);
      rtx mask = XEXP (*op0, 1);

      /* Ignore paradoxical SUBREGs if all extra bits are masked out.  */
      if (GET_CODE (inner) == SUBREG
	  && SCALAR_INT_MODE_P (GET_MODE (SUBREG_REG (inner)))
	  && (GET_MODE_SIZE (GET_MODE (inner))
	      >= GET_MODE_SIZE (GET_MODE (SUBREG_REG (inner))))
	  && ((INTVAL (mask)
               & GET_MODE_MASK (GET_MODE (inner))
               & ~GET_MODE_MASK (GET_MODE (SUBREG_REG (inner))))
	      == 0))
	inner = SUBREG_REG (inner);

      /* Do not change volatile MEMs.  */
      if (MEM_P (inner) && !MEM_VOLATILE_P (inner))
	{
	  int part = s390_single_part (XEXP (*op0, 1),
				       GET_MODE (inner), QImode, 0);
	  if (part >= 0)
	    {
	      mask = gen_int_mode (s390_extract_part (mask, QImode, 0), QImode);
	      inner = adjust_address_nv (inner, QImode, part);
	      *op0 = gen_rtx_AND (QImode, inner, mask);
	    }
	}
    }

  /* Narrow comparisons against 0xffff to HImode if possible.  */
  if ((*code == EQ || *code == NE)
      && GET_CODE (*op1) == CONST_INT
      && INTVAL (*op1) == 0xffff
      && SCALAR_INT_MODE_P (GET_MODE (*op0))
      && (nonzero_bits (*op0, GET_MODE (*op0)) 
	  & ~(unsigned HOST_WIDE_INT) 0xffff) == 0)
    {
      *op0 = gen_lowpart (HImode, *op0);
      *op1 = constm1_rtx;
    }

  /* Remove redundant UNSPEC_CCU_TO_INT conversions if possible.  */
  if (GET_CODE (*op0) == UNSPEC
      && XINT (*op0, 1) == UNSPEC_CCU_TO_INT
      && XVECLEN (*op0, 0) == 1
      && GET_MODE (XVECEXP (*op0, 0, 0)) == CCUmode
      && GET_CODE (XVECEXP (*op0, 0, 0)) == REG
      && REGNO (XVECEXP (*op0, 0, 0)) == CC_REGNUM
      && *op1 == const0_rtx)
    {
      enum rtx_code new_code = UNKNOWN;
      switch (*code)
	{
	  case EQ: new_code = EQ;  break;
	  case NE: new_code = NE;  break;
	  case LT: new_code = GTU; break;
	  case GT: new_code = LTU; break;
	  case LE: new_code = GEU; break;
	  case GE: new_code = LEU; break;
	  default: break;
	}

      if (new_code != UNKNOWN)
	{
	  *op0 = XVECEXP (*op0, 0, 0);
	  *code = new_code;
	}
    }

  /* Remove redundant UNSPEC_CCZ_TO_INT conversions if possible.  */
  if (GET_CODE (*op0) == UNSPEC
      && XINT (*op0, 1) == UNSPEC_CCZ_TO_INT
      && XVECLEN (*op0, 0) == 1
      && GET_MODE (XVECEXP (*op0, 0, 0)) == CCZmode
      && GET_CODE (XVECEXP (*op0, 0, 0)) == REG
      && REGNO (XVECEXP (*op0, 0, 0)) == CC_REGNUM
      && *op1 == const0_rtx)
    {
      enum rtx_code new_code = UNKNOWN;
      switch (*code)
	{
	  case EQ: new_code = EQ;  break;
	  case NE: new_code = NE;  break;
	  default: break;
	}

      if (new_code != UNKNOWN)
	{
	  *op0 = XVECEXP (*op0, 0, 0);
	  *code = new_code;
	}
    }

  /* Simplify cascaded EQ, NE with const0_rtx.  */
  if ((*code == NE || *code == EQ)
      && (GET_CODE (*op0) == EQ || GET_CODE (*op0) == NE)
      && GET_MODE (*op0) == SImode
      && GET_MODE (XEXP (*op0, 0)) == CCZ1mode
      && REG_P (XEXP (*op0, 0))
      && XEXP (*op0, 1) == const0_rtx
      && *op1 == const0_rtx)
    {
      if ((*code == EQ && GET_CODE (*op0) == NE)
          || (*code == NE && GET_CODE (*op0) == EQ))
	*code = EQ;
      else
	*code = NE;
      *op0 = XEXP (*op0, 0);
    }

  /* Prefer register over memory as first operand.  */
  if (MEM_P (*op0) && REG_P (*op1))
    {
      rtx tem = *op0; *op0 = *op1; *op1 = tem;
      *code = swap_condition (*code);
    }
}

/* Emit a compare instruction suitable to implement the comparison
   OP0 CODE OP1.  Return the correct condition RTL to be placed in
   the IF_THEN_ELSE of the conditional branch testing the result.  */

rtx
s390_emit_compare (enum rtx_code code, rtx op0, rtx op1)
{
  enum machine_mode mode = s390_select_ccmode (code, op0, op1);
  rtx ret = NULL_RTX;

  /* Do not output a redundant compare instruction if a compare_and_swap
     pattern already computed the result and the machine modes are compatible.  */
  if (s390_compare_emitted 
      && (s390_cc_modes_compatible (GET_MODE (s390_compare_emitted), mode)
	  == GET_MODE (s390_compare_emitted)))
    ret = gen_rtx_fmt_ee (code, VOIDmode, s390_compare_emitted, const0_rtx); 
  else
    {
      rtx cc = gen_rtx_REG (mode, CC_REGNUM);
      
      emit_insn (gen_rtx_SET (VOIDmode, cc, gen_rtx_COMPARE (mode, op0, op1)));
      ret = gen_rtx_fmt_ee (code, VOIDmode, cc, const0_rtx); 
    }
  s390_compare_emitted = NULL_RTX;
  return ret;
}

/* Emit a SImode compare and swap instruction setting MEM to NEW_RTX if OLD
   matches CMP.
   Return the correct condition RTL to be placed in the IF_THEN_ELSE of the
   conditional branch testing the result.  */

static rtx
s390_emit_compare_and_swap (enum rtx_code code, rtx old, rtx mem, rtx cmp, rtx new_rtx)
{
  rtx ret;

  emit_insn (gen_sync_compare_and_swap_ccsi (old, mem, cmp, new_rtx));
  ret = gen_rtx_fmt_ee (code, VOIDmode, s390_compare_emitted, const0_rtx);

  s390_compare_emitted = NULL_RTX;

  return ret;
}

/* Emit a jump instruction to TARGET.  If COND is NULL_RTX, emit an
   unconditional jump, else a conditional jump under condition COND.  */

void
s390_emit_jump (rtx target, rtx cond)
{
  rtx insn;

  target = gen_rtx_LABEL_REF (VOIDmode, target);
  if (cond)
    target = gen_rtx_IF_THEN_ELSE (VOIDmode, cond, target, pc_rtx);

  insn = gen_rtx_SET (VOIDmode, pc_rtx, target);
  emit_jump_insn (insn);
}

/* Return branch condition mask to implement a branch
   specified by CODE.  Return -1 for invalid comparisons.  */

int
s390_branch_condition_mask (rtx code)
{
  const int CC0 = 1 << 3;
  const int CC1 = 1 << 2;
  const int CC2 = 1 << 1;
  const int CC3 = 1 << 0;

  gcc_assert (GET_CODE (XEXP (code, 0)) == REG);
  gcc_assert (REGNO (XEXP (code, 0)) == CC_REGNUM);
  gcc_assert (XEXP (code, 1) == const0_rtx);

  switch (GET_MODE (XEXP (code, 0)))
    {
    case CCZmode:
    case CCZ1mode:
      switch (GET_CODE (code))
        {
        case EQ:	return CC0;
	case NE:	return CC1 | CC2 | CC3;
	default:	return -1;
        }
      break;

    case CCT1mode:
      switch (GET_CODE (code))
        {
        case EQ:	return CC1;
	case NE:	return CC0 | CC2 | CC3;
	default:	return -1;
        }
      break;

    case CCT2mode:
      switch (GET_CODE (code))
        {
        case EQ:	return CC2;
	case NE:	return CC0 | CC1 | CC3;
	default:	return -1;
        }
      break;

    case CCT3mode:
      switch (GET_CODE (code))
        {
        case EQ:	return CC3;
	case NE:	return CC0 | CC1 | CC2;
	default:	return -1;
        }
      break;

    case CCLmode:
      switch (GET_CODE (code))
        {
        case EQ:	return CC0 | CC2;
	case NE:	return CC1 | CC3;
	default:	return -1;
        }
      break;

    case CCL1mode:
      switch (GET_CODE (code))
        {
	case LTU:	return CC2 | CC3;  /* carry */
	case GEU:	return CC0 | CC1;  /* no carry */
	default:	return -1;
        }
      break;

    case CCL2mode:
      switch (GET_CODE (code))
        {
	case GTU:	return CC0 | CC1;  /* borrow */
	case LEU:	return CC2 | CC3;  /* no borrow */
	default:	return -1;
        }
      break;

    case CCL3mode:
      switch (GET_CODE (code))
	{
	case EQ:	return CC0 | CC2;
	case NE:	return CC1 | CC3;
	case LTU:	return CC1;
	case GTU:	return CC3;
	case LEU:	return CC1 | CC2;
	case GEU:	return CC2 | CC3;
	default:	return -1;
	}

    case CCUmode:
      switch (GET_CODE (code))
        {
        case EQ:	return CC0;
        case NE:	return CC1 | CC2 | CC3;
        case LTU:	return CC1;
        case GTU:	return CC2;
        case LEU:	return CC0 | CC1;
        case GEU:	return CC0 | CC2;
	default:	return -1;
        }
      break;

    case CCURmode:
      switch (GET_CODE (code))
        {
        case EQ:	return CC0;
        case NE:	return CC2 | CC1 | CC3;
        case LTU:	return CC2;
        case GTU:	return CC1;
        case LEU:	return CC0 | CC2;
        case GEU:	return CC0 | CC1;
	default:	return -1;
        }
      break;

    case CCAPmode:
      switch (GET_CODE (code))
        {
        case EQ:	return CC0;
        case NE:	return CC1 | CC2 | CC3;
        case LT:	return CC1 | CC3;
        case GT:	return CC2;
        case LE:	return CC0 | CC1 | CC3;
        case GE:	return CC0 | CC2;
	default:	return -1;
        }
      break;

    case CCANmode:
      switch (GET_CODE (code))
        {
        case EQ:	return CC0;
        case NE:	return CC1 | CC2 | CC3;
        case LT:	return CC1;
        case GT:	return CC2 | CC3;
        case LE:	return CC0 | CC1;
        case GE:	return CC0 | CC2 | CC3;
	default:	return -1;
        }
      break;

    case CCSmode:
      switch (GET_CODE (code))
        {
        case EQ:	return CC0;
        case NE:	return CC1 | CC2 | CC3;
        case LT:	return CC1;
        case GT:	return CC2;
        case LE:	return CC0 | CC1;
        case GE:	return CC0 | CC2;
	case UNORDERED:	return CC3;
	case ORDERED:	return CC0 | CC1 | CC2;
	case UNEQ:	return CC0 | CC3;
        case UNLT:	return CC1 | CC3;
        case UNGT:	return CC2 | CC3;
        case UNLE:	return CC0 | CC1 | CC3;
        case UNGE:	return CC0 | CC2 | CC3;
	case LTGT:	return CC1 | CC2;
	default:	return -1;
        }
      break;

    case CCSRmode:
      switch (GET_CODE (code))
        {
        case EQ:	return CC0;
        case NE:	return CC2 | CC1 | CC3;
        case LT:	return CC2;
        case GT:	return CC1;
        case LE:	return CC0 | CC2;
        case GE:	return CC0 | CC1;
	case UNORDERED:	return CC3;
	case ORDERED:	return CC0 | CC2 | CC1;
	case UNEQ:	return CC0 | CC3;
        case UNLT:	return CC2 | CC3;
        case UNGT:	return CC1 | CC3;
        case UNLE:	return CC0 | CC2 | CC3;
        case UNGE:	return CC0 | CC1 | CC3;
	case LTGT:	return CC2 | CC1;
	default:	return -1;
        }
      break;

    default:
      return -1;
    }
}


/* Return branch condition mask to implement a compare and branch
   specified by CODE.  Return -1 for invalid comparisons.  */

int
s390_compare_and_branch_condition_mask (rtx code)
{
  const int CC0 = 1 << 3;
  const int CC1 = 1 << 2;
  const int CC2 = 1 << 1;

  switch (GET_CODE (code))
    {
    case EQ:
      return CC0;
    case NE:
      return CC1 | CC2;
    case LT:
    case LTU:
      return CC1;
    case GT:
    case GTU:
      return CC2;
    case LE:
    case LEU:
      return CC0 | CC1;
    case GE:
    case GEU:
      return CC0 | CC2;
    default:
      gcc_unreachable ();
    }
  return -1;
}

/* If INV is false, return assembler mnemonic string to implement
   a branch specified by CODE.  If INV is true, return mnemonic
   for the corresponding inverted branch.  */

static const char *
s390_branch_condition_mnemonic (rtx code, int inv)
{
  int mask;

  static const char *const mnemonic[16] =
    {
      NULL, "o", "h", "nle",
      "l", "nhe", "lh", "ne",
      "e", "nlh", "he", "nl",
      "le", "nh", "no", NULL
    };

  if (GET_CODE (XEXP (code, 0)) == REG
      && REGNO (XEXP (code, 0)) == CC_REGNUM
      && XEXP (code, 1) == const0_rtx)
    mask = s390_branch_condition_mask (code);
  else
    mask = s390_compare_and_branch_condition_mask (code);

  gcc_assert (mask >= 0);

  if (inv)
    mask ^= 15;

  gcc_assert (mask >= 1 && mask <= 14);

  return mnemonic[mask];
}

/* Return the part of op which has a value different from def.
   The size of the part is determined by mode.
   Use this function only if you already know that op really
   contains such a part.  */

unsigned HOST_WIDE_INT
s390_extract_part (rtx op, enum machine_mode mode, int def)
{
  unsigned HOST_WIDE_INT value = 0;
  int max_parts = HOST_BITS_PER_WIDE_INT / GET_MODE_BITSIZE (mode);
  int part_bits = GET_MODE_BITSIZE (mode);
  unsigned HOST_WIDE_INT part_mask
    = ((unsigned HOST_WIDE_INT)1 << part_bits) - 1;
  int i;

  for (i = 0; i < max_parts; i++)
    {
      if (i == 0)
	value = (unsigned HOST_WIDE_INT) INTVAL (op);
      else
	value >>= part_bits;

      if ((value & part_mask) != (def & part_mask))
	return value & part_mask;
    }

  gcc_unreachable ();
}

/* If OP is an integer constant of mode MODE with exactly one
   part of mode PART_MODE unequal to DEF, return the number of that
   part. Otherwise, return -1.  */

int
s390_single_part (rtx op,
		  enum machine_mode mode,
		  enum machine_mode part_mode,
		  int def)
{
  unsigned HOST_WIDE_INT value = 0;
  int n_parts = GET_MODE_SIZE (mode) / GET_MODE_SIZE (part_mode);
  unsigned HOST_WIDE_INT part_mask
    = ((unsigned HOST_WIDE_INT)1 << GET_MODE_BITSIZE (part_mode)) - 1;
  int i, part = -1;

  if (GET_CODE (op) != CONST_INT)
    return -1;

  for (i = 0; i < n_parts; i++)
    {
      if (i == 0)
	value = (unsigned HOST_WIDE_INT) INTVAL (op);
      else
	value >>= GET_MODE_BITSIZE (part_mode);

      if ((value & part_mask) != (def & part_mask))
	{
	  if (part != -1)
	    return -1;
	  else
	    part = i;
	}
    }
  return part == -1 ? -1 : n_parts - 1 - part;
}

/* Return true if IN contains a contiguous bitfield in the lower SIZE
   bits and no other bits are set in IN.  POS and LENGTH can be used
   to obtain the start position and the length of the bitfield.

   POS gives the position of the first bit of the bitfield counting
   from the lowest order bit starting with zero.  In order to use this
   value for S/390 instructions this has to be converted to "bits big
   endian" style.  */

bool
s390_contiguous_bitmask_p (unsigned HOST_WIDE_INT in, int size,
			   int *pos, int *length)
{
  int tmp_pos = 0;
  int tmp_length = 0;
  int i;
  unsigned HOST_WIDE_INT mask = 1ULL;
  bool contiguous = false;

  for (i = 0; i < size; mask <<= 1, i++)
    {
      if (contiguous)
	{
	  if (mask & in)
	    tmp_length++;
	  else
	    break;
	}
      else
	{
	  if (mask & in)
	    {
	      contiguous = true;
	      tmp_length++;
	    }
	  else
	    tmp_pos++;
	}
    }

  if (!tmp_length)
    return false;

  /* Calculate a mask for all bits beyond the contiguous bits.  */
  mask = (-1LL & ~(((1ULL << (tmp_length + tmp_pos - 1)) << 1) - 1));

  if (mask & in)
    return false;

  if (tmp_length + tmp_pos - 1 > size)
    return false;

  if (length)
    *length = tmp_length;

  if (pos)
    *pos = tmp_pos;

  return true;
}

/* Check whether we can (and want to) split a double-word
   move in mode MODE from SRC to DST into two single-word
   moves, moving the subword FIRST_SUBWORD first.  */

bool
s390_split_ok_p (rtx dst, rtx src, enum machine_mode mode, int first_subword)
{
  /* Floating point registers cannot be split.  */
  if (FP_REG_P (src) || FP_REG_P (dst))
    return false;

  /* We don't need to split if operands are directly accessible.  */
  if (s_operand (src, mode) || s_operand (dst, mode))
    return false;

  /* Non-offsettable memory references cannot be split.  */
  if ((GET_CODE (src) == MEM && !offsettable_memref_p (src))
      || (GET_CODE (dst) == MEM && !offsettable_memref_p (dst)))
    return false;

  /* Moving the first subword must not clobber a register
     needed to move the second subword.  */
  if (register_operand (dst, mode))
    {
      rtx subreg = operand_subword (dst, first_subword, 0, mode);
      if (reg_overlap_mentioned_p (subreg, src))
        return false;
    }

  return true;
}

/* Return true if it can be proven that [MEM1, MEM1 + SIZE]
   and [MEM2, MEM2 + SIZE] do overlap and false
   otherwise.  */

bool
s390_overlap_p (rtx mem1, rtx mem2, HOST_WIDE_INT size)
{
  rtx addr1, addr2, addr_delta;
  HOST_WIDE_INT delta;

  if (GET_CODE (mem1) != MEM || GET_CODE (mem2) != MEM)
    return true;

  if (size == 0)
    return false;

  addr1 = XEXP (mem1, 0);
  addr2 = XEXP (mem2, 0);

  addr_delta = simplify_binary_operation (MINUS, Pmode, addr2, addr1);

  /* This overlapping check is used by peepholes merging memory block operations.
     Overlapping operations would otherwise be recognized by the S/390 hardware
     and would fall back to a slower implementation. Allowing overlapping 
     operations would lead to slow code but not to wrong code. Therefore we are
     somewhat optimistic if we cannot prove that the memory blocks are 
     overlapping.
     That's why we return false here although this may accept operations on
     overlapping memory areas.  */
  if (!addr_delta || GET_CODE (addr_delta) != CONST_INT)
    return false;

  delta = INTVAL (addr_delta);

  if (delta == 0
      || (delta > 0 && delta < size)
      || (delta < 0 && -delta < size))
    return true;

  return false;
}

/* Check whether the address of memory reference MEM2 equals exactly
   the address of memory reference MEM1 plus DELTA.  Return true if
   we can prove this to be the case, false otherwise.  */

bool
s390_offset_p (rtx mem1, rtx mem2, rtx delta)
{
  rtx addr1, addr2, addr_delta;

  if (GET_CODE (mem1) != MEM || GET_CODE (mem2) != MEM)
    return false;

  addr1 = XEXP (mem1, 0);
  addr2 = XEXP (mem2, 0);

  addr_delta = simplify_binary_operation (MINUS, Pmode, addr2, addr1);
  if (!addr_delta || !rtx_equal_p (addr_delta, delta))
    return false;

  return true;
}

/* Expand logical operator CODE in mode MODE with operands OPERANDS.  */

void
s390_expand_logical_operator (enum rtx_code code, enum machine_mode mode,
			      rtx *operands)
{
  enum machine_mode wmode = mode;
  rtx dst = operands[0];
  rtx src1 = operands[1];
  rtx src2 = operands[2];
  rtx op, clob, tem;

  /* If we cannot handle the operation directly, use a temp register.  */
  if (!s390_logical_operator_ok_p (operands))
    dst = gen_reg_rtx (mode);

  /* QImode and HImode patterns make sense only if we have a destination
     in memory.  Otherwise perform the operation in SImode.  */
  if ((mode == QImode || mode == HImode) && GET_CODE (dst) != MEM)
    wmode = SImode;

  /* Widen operands if required.  */
  if (mode != wmode)
    {
      if (GET_CODE (dst) == SUBREG
	  && (tem = simplify_subreg (wmode, dst, mode, 0)) != 0)
	dst = tem;
      else if (REG_P (dst))
	dst = gen_rtx_SUBREG (wmode, dst, 0);
      else
        dst = gen_reg_rtx (wmode);

      if (GET_CODE (src1) == SUBREG
	  && (tem = simplify_subreg (wmode, src1, mode, 0)) != 0)
	src1 = tem;
      else if (GET_MODE (src1) != VOIDmode)
	src1 = gen_rtx_SUBREG (wmode, force_reg (mode, src1), 0);

      if (GET_CODE (src2) == SUBREG
	  && (tem = simplify_subreg (wmode, src2, mode, 0)) != 0)
	src2 = tem;
      else if (GET_MODE (src2) != VOIDmode)
	src2 = gen_rtx_SUBREG (wmode, force_reg (mode, src2), 0);
    }

  /* Emit the instruction.  */
  op = gen_rtx_SET (VOIDmode, dst, gen_rtx_fmt_ee (code, wmode, src1, src2));
  clob = gen_rtx_CLOBBER (VOIDmode, gen_rtx_REG (CCmode, CC_REGNUM));
  emit_insn (gen_rtx_PARALLEL (VOIDmode, gen_rtvec (2, op, clob)));

  /* Fix up the destination if needed.  */
  if (dst != operands[0])
    emit_move_insn (operands[0], gen_lowpart (mode, dst));
}

/* Check whether OPERANDS are OK for a logical operation (AND, IOR, XOR).  */

bool
s390_logical_operator_ok_p (rtx *operands)
{
  /* If the destination operand is in memory, it needs to coincide
     with one of the source operands.  After reload, it has to be
     the first source operand.  */
  if (GET_CODE (operands[0]) == MEM)
    return rtx_equal_p (operands[0], operands[1])
	   || (!reload_completed && rtx_equal_p (operands[0], operands[2]));

  return true;
}

/* Narrow logical operation CODE of memory operand MEMOP with immediate
   operand IMMOP to switch from SS to SI type instructions.  */

void
s390_narrow_logical_operator (enum rtx_code code, rtx *memop, rtx *immop)
{
  int def = code == AND ? -1 : 0;
  HOST_WIDE_INT mask;
  int part;

  gcc_assert (GET_CODE (*memop) == MEM);
  gcc_assert (!MEM_VOLATILE_P (*memop));

  mask = s390_extract_part (*immop, QImode, def);
  part = s390_single_part (*immop, GET_MODE (*memop), QImode, def);
  gcc_assert (part >= 0);

  *memop = adjust_address (*memop, QImode, part);
  *immop = gen_int_mode (mask, QImode);
}


/* How to allocate a 'struct machine_function'.  */

static struct machine_function *
s390_init_machine_status (void)
{
  return GGC_CNEW (struct machine_function);
}

/* Change optimizations to be performed, depending on the
   optimization level.

   LEVEL is the optimization level specified; 2 if `-O2' is
   specified, 1 if `-O' is specified, and 0 if neither is specified.

   SIZE is nonzero if `-Os' is specified and zero otherwise.  */

void
optimization_options (int level ATTRIBUTE_UNUSED, int size ATTRIBUTE_UNUSED)
{
  /* ??? There are apparently still problems with -fcaller-saves.  */
  flag_caller_saves = 0;

  /* By default, always emit DWARF-2 unwind info.  This allows debugging
     without maintaining a stack frame back-chain.  */
  flag_asynchronous_unwind_tables = 1;

  /* Use MVCLE instructions to decrease code size if requested.  */
  if (size != 0)
    target_flags |= MASK_MVCLE;
}

/* Return true if ARG is the name of a processor.  Set *TYPE and *FLAGS
   to the associated processor_type and processor_flags if so.  */

static bool
s390_handle_arch_option (const char *arg,
			 enum processor_type *type,
			 enum processor_flags *flags)
{
  static struct pta
    {
      const char *const name;		/* processor name or nickname.  */
      const enum processor_type processor;
      const enum processor_flags flags;
    }
  const processor_alias_table[] =
    {
      {"g5", PROCESSOR_9672_G5, PF_IEEE_FLOAT},
      {"g6", PROCESSOR_9672_G6, PF_IEEE_FLOAT},
      {"z900", PROCESSOR_2064_Z900, PF_IEEE_FLOAT | PF_ZARCH},
      {"z990", PROCESSOR_2084_Z990, PF_IEEE_FLOAT | PF_ZARCH
				    | PF_LONG_DISPLACEMENT},
      {"z9-109", PROCESSOR_2094_Z9_109, PF_IEEE_FLOAT | PF_ZARCH
                                       | PF_LONG_DISPLACEMENT | PF_EXTIMM},
      {"z9-ec", PROCESSOR_2094_Z9_109, PF_IEEE_FLOAT | PF_ZARCH
                             | PF_LONG_DISPLACEMENT | PF_EXTIMM | PF_DFP },
      {"z10", PROCESSOR_2097_Z10, PF_IEEE_FLOAT | PF_ZARCH
                             | PF_LONG_DISPLACEMENT | PF_EXTIMM | PF_DFP | PF_Z10},
    };
  size_t i;

  for (i = 0; i < ARRAY_SIZE (processor_alias_table); i++)
    if (strcmp (arg, processor_alias_table[i].name) == 0)
      {
	*type = processor_alias_table[i].processor;
	*flags = processor_alias_table[i].flags;
	return true;
      }
  return false;
}

/* Implement TARGET_HANDLE_OPTION.  */

static bool
s390_handle_option (size_t code, const char *arg, int value ATTRIBUTE_UNUSED)
{
  switch (code)
    {
    case OPT_march_:
      return s390_handle_arch_option (arg, &s390_arch, &s390_arch_flags);

    case OPT_mstack_guard_:
      if (sscanf (arg, HOST_WIDE_INT_PRINT_DEC, &s390_stack_guard) != 1)
	return false;
      if (exact_log2 (s390_stack_guard) == -1)
	error ("stack guard value must be an exact power of 2");
      return true;

    case OPT_mstack_size_:
      if (sscanf (arg, HOST_WIDE_INT_PRINT_DEC, &s390_stack_size) != 1)
	return false;
      if (exact_log2 (s390_stack_size) == -1)
	error ("stack size must be an exact power of 2");
      return true;

    case OPT_mtune_:
      return s390_handle_arch_option (arg, &s390_tune, &s390_tune_flags);

    case OPT_mwarn_framesize_:
      return sscanf (arg, HOST_WIDE_INT_PRINT_DEC, &s390_warn_framesize) == 1;

    default:
      return true;
    }
}

void
override_options (void)
{
  /* Set up function hooks.  */
  init_machine_status = s390_init_machine_status;

  /* Architecture mode defaults according to ABI.  */
  if (!(target_flags_explicit & MASK_ZARCH))
    {
      if (TARGET_64BIT)
	target_flags |= MASK_ZARCH;
      else
	target_flags &= ~MASK_ZARCH;
    }

  /* Determine processor architectural level.  */
  if (!s390_arch_string)
    {
      s390_arch_string = TARGET_ZARCH? "z900" : "g5";
      s390_handle_arch_option (s390_arch_string, &s390_arch, &s390_arch_flags);
    }

  /* Determine processor to tune for.  */
  if (s390_tune == PROCESSOR_max)
    {
      s390_tune = s390_arch;
      s390_tune_flags = s390_arch_flags;
    }

  /* Sanity checks.  */
  if (TARGET_ZARCH && !TARGET_CPU_ZARCH)
    error ("z/Architecture mode not supported on %s", s390_arch_string);
  if (TARGET_64BIT && !TARGET_ZARCH)
    error ("64-bit ABI not supported in ESA/390 mode");

  if (TARGET_HARD_DFP && !TARGET_DFP)
    {
      if (target_flags_explicit & MASK_HARD_DFP)
	{
	  if (!TARGET_CPU_DFP)
	    error ("Hardware decimal floating point instructions"
		   " not available on %s", s390_arch_string);
	  if (!TARGET_ZARCH)
	    error ("Hardware decimal floating point instructions"
		   " not available in ESA/390 mode");
	}
      else
	target_flags &= ~MASK_HARD_DFP;
    }

  if ((target_flags_explicit & MASK_SOFT_FLOAT) && TARGET_SOFT_FLOAT)
    {
      if ((target_flags_explicit & MASK_HARD_DFP) && TARGET_HARD_DFP)
	error ("-mhard-dfp can't be used in conjunction with -msoft-float");

      target_flags &= ~MASK_HARD_DFP;
    }

  /* Set processor cost function.  */
  switch (s390_tune)
    {
    case PROCESSOR_2084_Z990:
      s390_cost = &z990_cost;
      break;
    case PROCESSOR_2094_Z9_109:
      s390_cost = &z9_109_cost;
      break;
    case PROCESSOR_2097_Z10:
      s390_cost = &z10_cost;
      break;
    default:
      s390_cost = &z900_cost;
    }

  if (TARGET_BACKCHAIN && TARGET_PACKED_STACK && TARGET_HARD_FLOAT)
    error ("-mbackchain -mpacked-stack -mhard-float are not supported "
	   "in combination");

  if (s390_stack_size)
    {
      if (s390_stack_guard >= s390_stack_size)
	error ("stack size must be greater than the stack guard value");
      else if (s390_stack_size > 1 << 16)
	error ("stack size must not be greater than 64k");
    }
  else if (s390_stack_guard)
    error ("-mstack-guard implies use of -mstack-size"); 

#ifdef TARGET_DEFAULT_LONG_DOUBLE_128
  if (!(target_flags_explicit & MASK_LONG_DOUBLE_128))
    target_flags |= MASK_LONG_DOUBLE_128;
#endif
}

/* Map for smallest class containing reg regno.  */

const enum reg_class regclass_map[FIRST_PSEUDO_REGISTER] =
{ GENERAL_REGS, ADDR_REGS, ADDR_REGS, ADDR_REGS,
  ADDR_REGS,    ADDR_REGS, ADDR_REGS, ADDR_REGS,
  ADDR_REGS,    ADDR_REGS, ADDR_REGS, ADDR_REGS,
  ADDR_REGS,    ADDR_REGS, ADDR_REGS, ADDR_REGS,
  FP_REGS,      FP_REGS,   FP_REGS,   FP_REGS,
  FP_REGS,      FP_REGS,   FP_REGS,   FP_REGS,
  FP_REGS,      FP_REGS,   FP_REGS,   FP_REGS,
  FP_REGS,      FP_REGS,   FP_REGS,   FP_REGS,
  ADDR_REGS,    CC_REGS,   ADDR_REGS, ADDR_REGS,
  ACCESS_REGS,	ACCESS_REGS
};

/* Return attribute type of insn.  */

static enum attr_type
s390_safe_attr_type (rtx insn)
{
  if (recog_memoized (insn) >= 0)
    return get_attr_type (insn);
  else
    return TYPE_NONE;
}

/* Return true if DISP is a valid short displacement.  */

static bool
s390_short_displacement (rtx disp)
{
  /* No displacement is OK.  */
  if (!disp)
    return true;

  /* Integer displacement in range.  */
  if (GET_CODE (disp) == CONST_INT)
    return INTVAL (disp) >= 0 && INTVAL (disp) < 4096;

  /* GOT offset is not OK, the GOT can be large.  */
  if (GET_CODE (disp) == CONST
      && GET_CODE (XEXP (disp, 0)) == UNSPEC
      && (XINT (XEXP (disp, 0), 1) == UNSPEC_GOT
          || XINT (XEXP (disp, 0), 1) == UNSPEC_GOTNTPOFF))
    return false;

  /* All other symbolic constants are literal pool references,
     which are OK as the literal pool must be small.  */
  if (GET_CODE (disp) == CONST)
    return true;

  return false;
}

/* Decompose a RTL expression ADDR for a memory address into
   its components, returned in OUT.

   Returns false if ADDR is not a valid memory address, true
   otherwise.  If OUT is NULL, don't return the components,
   but check for validity only.

   Note: Only addresses in canonical form are recognized.
   LEGITIMIZE_ADDRESS should convert non-canonical forms to the
   canonical form so that they will be recognized.  */

static int
s390_decompose_address (rtx addr, struct s390_address *out)
{
  HOST_WIDE_INT offset = 0;
  rtx base = NULL_RTX;
  rtx indx = NULL_RTX;
  rtx disp = NULL_RTX;
  rtx orig_disp;
  bool pointer = false;
  bool base_ptr = false;
  bool indx_ptr = false;
  bool literal_pool = false;

  /* We may need to substitute the literal pool base register into the address
     below.  However, at this point we do not know which register is going to
     be used as base, so we substitute the arg pointer register.  This is going
     to be treated as holding a pointer below -- it shouldn't be used for any
     other purpose.  */
  rtx fake_pool_base = gen_rtx_REG (Pmode, ARG_POINTER_REGNUM);

  /* Decompose address into base + index + displacement.  */

  if (GET_CODE (addr) == REG || GET_CODE (addr) == UNSPEC)
    base = addr;

  else if (GET_CODE (addr) == PLUS)
    {
      rtx op0 = XEXP (addr, 0);
      rtx op1 = XEXP (addr, 1);
      enum rtx_code code0 = GET_CODE (op0);
      enum rtx_code code1 = GET_CODE (op1);

      if (code0 == REG || code0 == UNSPEC)
	{
	  if (code1 == REG || code1 == UNSPEC)
	    {
	      indx = op0;	/* index + base */
	      base = op1;
	    }

	  else
	    {
	      base = op0;	/* base + displacement */
	      disp = op1;
	    }
	}

      else if (code0 == PLUS)
	{
	  indx = XEXP (op0, 0);	/* index + base + disp */
	  base = XEXP (op0, 1);
	  disp = op1;
	}

      else
	{
	  return false;
	}
    }

  else
    disp = addr;		/* displacement */

  /* Extract integer part of displacement.  */
  orig_disp = disp;
  if (disp)
    {
      if (GET_CODE (disp) == CONST_INT)
	{
	  offset = INTVAL (disp);
	  disp = NULL_RTX;
	}
      else if (GET_CODE (disp) == CONST
	       && GET_CODE (XEXP (disp, 0)) == PLUS
	       && GET_CODE (XEXP (XEXP (disp, 0), 1)) == CONST_INT)
	{
	  offset = INTVAL (XEXP (XEXP (disp, 0), 1));
	  disp = XEXP (XEXP (disp, 0), 0);
	}
    }

  /* Strip off CONST here to avoid special case tests later.  */
  if (disp && GET_CODE (disp) == CONST)
    disp = XEXP (disp, 0);

  /* We can convert literal pool addresses to
     displacements by basing them off the base register.  */
  if (disp && GET_CODE (disp) == SYMBOL_REF && CONSTANT_POOL_ADDRESS_P (disp))
    {
      /* Either base or index must be free to hold the base register.  */
      if (!base)
        base = fake_pool_base, literal_pool = true;
      else if (!indx)
        indx = fake_pool_base, literal_pool = true;
      else
        return false;

      /* Mark up the displacement.  */
      disp = gen_rtx_UNSPEC (Pmode, gen_rtvec (1, disp),
			     UNSPEC_LTREL_OFFSET);
    }

  /* Validate base register.  */
  if (base)
    {
      if (GET_CODE (base) == UNSPEC)
	switch (XINT (base, 1))
	  {
	  case UNSPEC_LTREF:
	    if (!disp)
	      disp = gen_rtx_UNSPEC (Pmode, 
				     gen_rtvec (1, XVECEXP (base, 0, 0)),
				     UNSPEC_LTREL_OFFSET);
	    else
	      return false;

	    base = XVECEXP (base, 0, 1);
	    break;

	  case UNSPEC_LTREL_BASE:
	    if (XVECLEN (base, 0) == 1)
	      base = fake_pool_base, literal_pool = true;
	    else
	      base = XVECEXP (base, 0, 1);
	    break;

	  default:
	    return false;
	  }

      if (!REG_P (base) 
	  || (GET_MODE (base) != SImode 
	      && GET_MODE (base) != Pmode))
	return false;

      if (REGNO (base) == STACK_POINTER_REGNUM
	  || REGNO (base) == FRAME_POINTER_REGNUM
	  || ((reload_completed || reload_in_progress)
	      && frame_pointer_needed
	      && REGNO (base) == HARD_FRAME_POINTER_REGNUM)
	  || REGNO (base) == ARG_POINTER_REGNUM
          || (flag_pic
              && REGNO (base) == PIC_OFFSET_TABLE_REGNUM))
        pointer = base_ptr = true;

      if ((reload_completed || reload_in_progress)
	  && base == cfun->machine->base_reg)
        pointer = base_ptr = literal_pool = true;
    }

  /* Validate index register.  */
  if (indx)
    {
      if (GET_CODE (indx) == UNSPEC)
	switch (XINT (indx, 1))
	  {
	  case UNSPEC_LTREF:
	    if (!disp)
	      disp = gen_rtx_UNSPEC (Pmode, 
				     gen_rtvec (1, XVECEXP (indx, 0, 0)),
				     UNSPEC_LTREL_OFFSET);
	    else
	      return false;

	    indx = XVECEXP (indx, 0, 1);
	    break;

	  case UNSPEC_LTREL_BASE:
	    if (XVECLEN (indx, 0) == 1)
	      indx = fake_pool_base, literal_pool = true;
	    else
	      indx = XVECEXP (indx, 0, 1);
	    break;

	  default:
	    return false;
	  }

      if (!REG_P (indx) 
	  || (GET_MODE (indx) != SImode
	      && GET_MODE (indx) != Pmode))
	return false;

      if (REGNO (indx) == STACK_POINTER_REGNUM
	  || REGNO (indx) == FRAME_POINTER_REGNUM
	  || ((reload_completed || reload_in_progress)
	      && frame_pointer_needed
	      && REGNO (indx) == HARD_FRAME_POINTER_REGNUM)
	  || REGNO (indx) == ARG_POINTER_REGNUM
          || (flag_pic
              && REGNO (indx) == PIC_OFFSET_TABLE_REGNUM))
        pointer = indx_ptr = true;

      if ((reload_completed || reload_in_progress)
	  && indx == cfun->machine->base_reg)
        pointer = indx_ptr = literal_pool = true;
    }

  /* Prefer to use pointer as base, not index.  */
  if (base && indx && !base_ptr
      && (indx_ptr || (!REG_POINTER (base) && REG_POINTER (indx))))
    {
      rtx tmp = base;
      base = indx;
      indx = tmp;
    }

  /* Validate displacement.  */
  if (!disp)
    {
      /* If virtual registers are involved, the displacement will change later 
	 anyway as the virtual registers get eliminated.  This could make a 
	 valid displacement invalid, but it is more likely to make an invalid 
	 displacement valid, because we sometimes access the register save area 
	 via negative offsets to one of those registers.
	 Thus we don't check the displacement for validity here.  If after
	 elimination the displacement turns out to be invalid after all,
	 this is fixed up by reload in any case.  */
      if (base != arg_pointer_rtx 
	  && indx != arg_pointer_rtx 
	  && base != return_address_pointer_rtx 
	  && indx != return_address_pointer_rtx
	  && base != frame_pointer_rtx 
	  && indx != frame_pointer_rtx
	  && base != virtual_stack_vars_rtx 
	  && indx != virtual_stack_vars_rtx)
	if (!DISP_IN_RANGE (offset))
	  return false;
    }
  else
    {
      /* All the special cases are pointers.  */
      pointer = true;

      /* In the small-PIC case, the linker converts @GOT
         and @GOTNTPOFF offsets to possible displacements.  */
      if (GET_CODE (disp) == UNSPEC
          && (XINT (disp, 1) == UNSPEC_GOT
	      || XINT (disp, 1) == UNSPEC_GOTNTPOFF)
	  && flag_pic == 1)
        {
	  ;
        }

      /* Accept pool label offsets.  */
      else if (GET_CODE (disp) == UNSPEC
	       && XINT (disp, 1) == UNSPEC_POOL_OFFSET)
	;

      /* Accept literal pool references.  */
      else if (GET_CODE (disp) == UNSPEC
	       && XINT (disp, 1) == UNSPEC_LTREL_OFFSET)
        {
	  orig_disp = gen_rtx_CONST (Pmode, disp);
	  if (offset)
	    {
	      /* If we have an offset, make sure it does not
		 exceed the size of the constant pool entry.  */
	      rtx sym = XVECEXP (disp, 0, 0);
	      if (offset >= GET_MODE_SIZE (get_pool_mode (sym)))
		return false;

              orig_disp = plus_constant (orig_disp, offset);
	    }
        }

      else
	return false;
    }

  if (!base && !indx)
    pointer = true;

  if (out)
    {
      out->base = base;
      out->indx = indx;
      out->disp = orig_disp;
      out->pointer = pointer;
      out->literal_pool = literal_pool;
    }

  return true;
}

/* Decompose a RTL expression OP for a shift count into its components,
   and return the base register in BASE and the offset in OFFSET.

   Return true if OP is a valid shift count, false if not.  */

bool
s390_decompose_shift_count (rtx op, rtx *base, HOST_WIDE_INT *offset)
{
  HOST_WIDE_INT off = 0;

  /* We can have an integer constant, an address register,
     or a sum of the two.  */
  if (GET_CODE (op) == CONST_INT)
    {
      off = INTVAL (op);
      op = NULL_RTX;
    }
  if (op && GET_CODE (op) == PLUS && GET_CODE (XEXP (op, 1)) == CONST_INT)
    {
      off = INTVAL (XEXP (op, 1));
      op = XEXP (op, 0);
    }
  while (op && GET_CODE (op) == SUBREG)
    op = SUBREG_REG (op);

  if (op && GET_CODE (op) != REG)
    return false;

  if (offset)
    *offset = off;
  if (base)
    *base = op;

   return true;
}


/* Return true if CODE is a valid address without index.  */

bool
s390_legitimate_address_without_index_p (rtx op)
{
  struct s390_address addr;

  if (!s390_decompose_address (XEXP (op, 0), &addr))
    return false;
  if (addr.indx)
    return false;

  return true;
}


/* Evaluates constraint strings described by the regular expression
   ([A|B](Q|R|S|T))|U|W and returns 1 if OP is a valid operand for the
   constraint given in STR, or 0 else.  */

int
s390_mem_constraint (const char *str, rtx op)
{
  struct s390_address addr;
  char c = str[0];

  /* Check for offsettable variants of memory constraints.  */
  if (c == 'A')
    {
      /* Only accept non-volatile MEMs.  */
      if (!MEM_P (op) || MEM_VOLATILE_P (op))
	return 0;

      if ((reload_completed || reload_in_progress)
	  ? !offsettable_memref_p (op) : !offsettable_nonstrict_memref_p (op))
	return 0;

      c = str[1];
    }

  /* Check for non-literal-pool variants of memory constraints.  */
  else if (c == 'B')
    {
      if (GET_CODE (op) != MEM)
	return 0;
      if (!s390_decompose_address (XEXP (op, 0), &addr))
	return 0;
      if (addr.literal_pool)
	return 0;

      c = str[1];
    }

  switch (c)
    {
    case 'Q':
      if (GET_CODE (op) != MEM)
	return 0;
      if (!s390_decompose_address (XEXP (op, 0), &addr))
	return 0;
      if (addr.indx)
	return 0;

      if (TARGET_LONG_DISPLACEMENT)
	{
	  if (!s390_short_displacement (addr.disp))
	    return 0;
	}
      break;

    case 'R':
      if (GET_CODE (op) != MEM)
	return 0;

      if (TARGET_LONG_DISPLACEMENT)
	{
	  if (!s390_decompose_address (XEXP (op, 0), &addr))
	    return 0;
	  if (!s390_short_displacement (addr.disp))
	    return 0;
	}
      break;

    case 'S':
      if (!TARGET_LONG_DISPLACEMENT)
	return 0;
      if (GET_CODE (op) != MEM)
	return 0;
      if (!s390_decompose_address (XEXP (op, 0), &addr))
	return 0;
      if (addr.indx)
	return 0;
      if (s390_short_displacement (addr.disp))
	return 0;
      break;

    case 'T':
      if (!TARGET_LONG_DISPLACEMENT)
	return 0;
      if (GET_CODE (op) != MEM)
	return 0;
      if (!s390_decompose_address (XEXP (op, 0), &addr))
	return 0;
      if (s390_short_displacement (addr.disp))
	return 0;
      break;

    case 'U':
      if (TARGET_LONG_DISPLACEMENT)
	{
	  if (!s390_decompose_address (op, &addr))
	    return 0;
	  if (!s390_short_displacement (addr.disp))
	    return 0;
	}
      break;

    case 'W':
      if (!TARGET_LONG_DISPLACEMENT)
	return 0;
      if (!s390_decompose_address (op, &addr))
	return 0;
      if (s390_short_displacement (addr.disp))
	return 0;
      break;

    case 'Y':
      /* Simply check for the basic form of a shift count.  Reload will
	 take care of making sure we have a proper base register.  */
      if (!s390_decompose_shift_count (op, NULL, NULL))
	return 0;
      break;

    default:
      return 0;
    }

  return 1;
}



/* Evaluates constraint strings starting with letter O.  Input
   parameter C is the second letter following the "O" in the constraint
   string. Returns 1 if VALUE meets the respective constraint and 0
   otherwise.  */

int
s390_O_constraint_str (const char c, HOST_WIDE_INT value)
{
  if (!TARGET_EXTIMM)
    return 0;

  switch (c)
    {
    case 's':
      return trunc_int_for_mode (value, SImode) == value;

    case 'p':
      return value == 0
	|| s390_single_part (GEN_INT (value), DImode, SImode, 0) == 1;

    case 'n':
      return s390_single_part (GEN_INT (value - 1), DImode, SImode, -1) == 1;

    default:
      gcc_unreachable ();
    }
}


/* Evaluates constraint strings starting with letter N.  Parameter STR
   contains the letters following letter "N" in the constraint string.
   Returns true if VALUE matches the constraint.  */

int
s390_N_constraint_str (const char *str, HOST_WIDE_INT value)
{
  enum machine_mode mode, part_mode;
  int def;
  int part, part_goal;


  if (str[0] == 'x')
    part_goal = -1;
  else
    part_goal = str[0] - '0';

  switch (str[1])
    {
    case 'Q':
      part_mode = QImode;
      break;
    case 'H':
      part_mode = HImode;
      break;
    case 'S':
      part_mode = SImode;
      break;
    default:
      return 0;
    }

  switch (str[2])
    {
    case 'H':
      mode = HImode;
      break;
    case 'S':
      mode = SImode;
      break;
    case 'D':
      mode = DImode;
      break;
    default:
      return 0;
    }

  switch (str[3])
    {
    case '0':
      def = 0;
      break;
    case 'F':
      def = -1;
      break;
    default:
      return 0;
    }

  if (GET_MODE_SIZE (mode) <= GET_MODE_SIZE (part_mode))
    return 0;

  part = s390_single_part (GEN_INT (value), mode, part_mode, def);
  if (part < 0)
    return 0;
  if (part_goal != -1 && part_goal != part)
    return 0;

  return 1;
}


/* Returns true if the input parameter VALUE is a float zero.  */

int
s390_float_const_zero_p (rtx value)
{
  return (GET_MODE_CLASS (GET_MODE (value)) == MODE_FLOAT
	  && value == CONST0_RTX (GET_MODE (value)));
}


/* Compute a (partial) cost for rtx X.  Return true if the complete
   cost has been computed, and false if subexpressions should be
   scanned.  In either case, *TOTAL contains the cost result.  
   CODE contains GET_CODE (x), OUTER_CODE contains the code 
   of the superexpression of x.  */

static bool
s390_rtx_costs (rtx x, int code, int outer_code, int *total,
		bool speed ATTRIBUTE_UNUSED)
{
  switch (code)
    {
    case CONST:
    case CONST_INT:
    case LABEL_REF:
    case SYMBOL_REF:
    case CONST_DOUBLE:
    case MEM:
      *total = 0;
      return true;

    case ASHIFT:
    case ASHIFTRT:
    case LSHIFTRT:
    case ROTATE:
    case ROTATERT:
    case AND:
    case IOR:
    case XOR:
    case NEG:
    case NOT:
      *total = COSTS_N_INSNS (1);
      return false;

    case PLUS:
    case MINUS:
      /* Check for multiply and add.  */
      if ((GET_MODE (x) == DFmode || GET_MODE (x) == SFmode)
	  && GET_CODE (XEXP (x, 0)) == MULT
	  && TARGET_HARD_FLOAT && TARGET_FUSED_MADD)
	{
	  /* This is the multiply and add case.  */
	  if (GET_MODE (x) == DFmode)
	    *total = s390_cost->madbr;
	  else
	    *total = s390_cost->maebr;
	  *total += rtx_cost (XEXP (XEXP (x, 0), 0), MULT, speed) 
	    + rtx_cost (XEXP (XEXP (x, 0), 1), MULT, speed) 
	    + rtx_cost (XEXP (x, 1), code, speed);
	  return true;  /* Do not do an additional recursive descent.  */
	}
      *total = COSTS_N_INSNS (1);
      return false;

    case MULT:      
      switch (GET_MODE (x))
	{
	case SImode:
	  {
	    rtx left = XEXP (x, 0);
	    rtx right = XEXP (x, 1);
	    if (GET_CODE (right) == CONST_INT
		&& CONST_OK_FOR_K (INTVAL (right)))
	      *total = s390_cost->mhi;
	    else if (GET_CODE (left) == SIGN_EXTEND)
	      *total = s390_cost->mh;
	    else
	      *total = s390_cost->ms;  /* msr, ms, msy */
	    break;
	  }
	case DImode:
	  {
	    rtx left = XEXP (x, 0);
	    rtx right = XEXP (x, 1);
	    if (TARGET_64BIT)
	      {
		if (GET_CODE (right) == CONST_INT
		    && CONST_OK_FOR_K (INTVAL (right)))
		  *total = s390_cost->mghi;
		else if (GET_CODE (left) == SIGN_EXTEND)
		  *total = s390_cost->msgf;
		else
		  *total = s390_cost->msg;  /* msgr, msg */
	      }
	    else /* TARGET_31BIT */
	      {
		if (GET_CODE (left) == SIGN_EXTEND
		    && GET_CODE (right) == SIGN_EXTEND)
		  /* mulsidi case: mr, m */
		  *total = s390_cost->m;
		else if (GET_CODE (left) == ZERO_EXTEND
			 && GET_CODE (right) == ZERO_EXTEND
			 && TARGET_CPU_ZARCH)
		  /* umulsidi case: ml, mlr */
		  *total = s390_cost->ml;
		else
		  /* Complex calculation is required.  */
		  *total = COSTS_N_INSNS (40);
	      }
	    break;
	  }
	case SFmode:
	case DFmode:
	  *total = s390_cost->mult_df;
	  break;
	case TFmode:
	  *total = s390_cost->mxbr;
	  break;
	default:
	  return false;
	}
      return false;

    case UDIV:
    case UMOD:
      if (GET_MODE (x) == TImode) 	       /* 128 bit division */
	*total = s390_cost->dlgr;
      else if (GET_MODE (x) == DImode)
	{
	  rtx right = XEXP (x, 1);
	  if (GET_CODE (right) == ZERO_EXTEND) /* 64 by 32 bit division */
	    *total = s390_cost->dlr;
	  else 	                               /* 64 by 64 bit division */
	    *total = s390_cost->dlgr;
	}
      else if (GET_MODE (x) == SImode)         /* 32 bit division */
	*total = s390_cost->dlr;
      return false;

    case DIV:
    case MOD:
      if (GET_MODE (x) == DImode)
	{
	  rtx right = XEXP (x, 1);
	  if (GET_CODE (right) == ZERO_EXTEND) /* 64 by 32 bit division */
	    if (TARGET_64BIT)
	      *total = s390_cost->dsgfr;
	    else
	      *total = s390_cost->dr;
	  else 	                               /* 64 by 64 bit division */
	    *total = s390_cost->dsgr;
	}
      else if (GET_MODE (x) == SImode)         /* 32 bit division */
	*total = s390_cost->dlr;
      else if (GET_MODE (x) == SFmode)
	{
	  *total = s390_cost->debr;
	}
      else if (GET_MODE (x) == DFmode)
	{
	  *total = s390_cost->ddbr;
	}
      else if (GET_MODE (x) == TFmode)
	{
	  *total = s390_cost->dxbr;
	}
      return false;

    case SQRT:
      if (GET_MODE (x) == SFmode)
	*total = s390_cost->sqebr;
      else if (GET_MODE (x) == DFmode)
	*total = s390_cost->sqdbr;
      else /* TFmode */
	*total = s390_cost->sqxbr;
      return false;

    case SIGN_EXTEND:
    case ZERO_EXTEND:
      if (outer_code == MULT || outer_code == DIV || outer_code == MOD
	  || outer_code == PLUS || outer_code == MINUS
	  || outer_code == COMPARE)
	*total = 0;
      return false;

    case COMPARE:
      *total = COSTS_N_INSNS (1);
      if (GET_CODE (XEXP (x, 0)) == AND
	  && GET_CODE (XEXP (x, 1)) == CONST_INT
	  && GET_CODE (XEXP (XEXP (x, 0), 1)) == CONST_INT)
	{
	  rtx op0 = XEXP (XEXP (x, 0), 0);
	  rtx op1 = XEXP (XEXP (x, 0), 1);
	  rtx op2 = XEXP (x, 1);

	  if (memory_operand (op0, GET_MODE (op0))
	      && s390_tm_ccmode (op1, op2, 0) != VOIDmode)
	    return true;
	  if (register_operand (op0, GET_MODE (op0))
	      && s390_tm_ccmode (op1, op2, 1) != VOIDmode)
	    return true;
	}
      return false;

    default:
      return false;
    }
}

/* Return the cost of an address rtx ADDR.  */

static int
s390_address_cost (rtx addr, bool speed ATTRIBUTE_UNUSED)
{
  struct s390_address ad;
  if (!s390_decompose_address (addr, &ad))
    return 1000;

  return ad.indx? COSTS_N_INSNS (1) + 1 : COSTS_N_INSNS (1);
}

/* If OP is a SYMBOL_REF of a thread-local symbol, return its TLS mode,
   otherwise return 0.  */

int
tls_symbolic_operand (rtx op)
{
  if (GET_CODE (op) != SYMBOL_REF)
    return 0;
  return SYMBOL_REF_TLS_MODEL (op);
}

/* Split DImode access register reference REG (on 64-bit) into its constituent
   low and high parts, and store them into LO and HI.  Note that gen_lowpart/
   gen_highpart cannot be used as they assume all registers are word-sized,
   while our access registers have only half that size.  */

void
s390_split_access_reg (rtx reg, rtx *lo, rtx *hi)
{
  gcc_assert (TARGET_64BIT);
  gcc_assert (ACCESS_REG_P (reg));
  gcc_assert (GET_MODE (reg) == DImode);
  gcc_assert (!(REGNO (reg) & 1));

  *lo = gen_rtx_REG (SImode, REGNO (reg) + 1);
  *hi = gen_rtx_REG (SImode, REGNO (reg));
}

/* Return true if OP contains a symbol reference */

bool
symbolic_reference_mentioned_p (rtx op)
{
  const char *fmt;
  int i;

  if (GET_CODE (op) == SYMBOL_REF || GET_CODE (op) == LABEL_REF)
    return 1;

  fmt = GET_RTX_FORMAT (GET_CODE (op));
  for (i = GET_RTX_LENGTH (GET_CODE (op)) - 1; i >= 0; i--)
    {
      if (fmt[i] == 'E')
	{
	  int j;

	  for (j = XVECLEN (op, i) - 1; j >= 0; j--)
	    if (symbolic_reference_mentioned_p (XVECEXP (op, i, j)))
	      return 1;
	}

      else if (fmt[i] == 'e' && symbolic_reference_mentioned_p (XEXP (op, i)))
	return 1;
    }

  return 0;
}

/* Return true if OP contains a reference to a thread-local symbol.  */

bool
tls_symbolic_reference_mentioned_p (rtx op)
{
  const char *fmt;
  int i;

  if (GET_CODE (op) == SYMBOL_REF)
    return tls_symbolic_operand (op);

  fmt = GET_RTX_FORMAT (GET_CODE (op));
  for (i = GET_RTX_LENGTH (GET_CODE (op)) - 1; i >= 0; i--)
    {
      if (fmt[i] == 'E')
	{
	  int j;

	  for (j = XVECLEN (op, i) - 1; j >= 0; j--)
	    if (tls_symbolic_reference_mentioned_p (XVECEXP (op, i, j)))
	      return true;
	}

      else if (fmt[i] == 'e' && tls_symbolic_reference_mentioned_p (XEXP (op, i)))
	return true;
    }

  return false;
}


/* Return true if OP is a legitimate general operand when
   generating PIC code.  It is given that flag_pic is on
   and that OP satisfies CONSTANT_P or is a CONST_DOUBLE.  */

int
legitimate_pic_operand_p (rtx op)
{
  /* Accept all non-symbolic constants.  */
  if (!SYMBOLIC_CONST (op))
    return 1;

  /* Reject everything else; must be handled
     via emit_symbolic_move.  */
  return 0;
}

/* Returns true if the constant value OP is a legitimate general operand.
   It is given that OP satisfies CONSTANT_P or is a CONST_DOUBLE.  */

int
legitimate_constant_p (rtx op)
{
  /* Accept all non-symbolic constants.  */
  if (!SYMBOLIC_CONST (op))
    return 1;

  /* Accept immediate LARL operands.  */
  if (TARGET_CPU_ZARCH && larl_operand (op, VOIDmode))
    return 1;

  /* Thread-local symbols are never legal constants.  This is
     so that emit_call knows that computing such addresses
     might require a function call.  */
  if (TLS_SYMBOLIC_CONST (op))
    return 0;

  /* In the PIC case, symbolic constants must *not* be
     forced into the literal pool.  We accept them here,
     so that they will be handled by emit_symbolic_move.  */
  if (flag_pic)
    return 1;

  /* All remaining non-PIC symbolic constants are
     forced into the literal pool.  */
  return 0;
}

/* Determine if it's legal to put X into the constant pool.  This
   is not possible if X contains the address of a symbol that is
   not constant (TLS) or not known at final link time (PIC).  */

static bool
s390_cannot_force_const_mem (rtx x)
{
  switch (GET_CODE (x))
    {
    case CONST_INT:
    case CONST_DOUBLE:
      /* Accept all non-symbolic constants.  */
      return false;

    case LABEL_REF:
      /* Labels are OK iff we are non-PIC.  */
      return flag_pic != 0;

    case SYMBOL_REF:
      /* 'Naked' TLS symbol references are never OK,
         non-TLS symbols are OK iff we are non-PIC.  */
      if (tls_symbolic_operand (x))
	return true;
      else
	return flag_pic != 0;

    case CONST:
      return s390_cannot_force_const_mem (XEXP (x, 0));
    case PLUS:
    case MINUS:
      return s390_cannot_force_const_mem (XEXP (x, 0))
	     || s390_cannot_force_const_mem (XEXP (x, 1));

    case UNSPEC:
      switch (XINT (x, 1))
	{
	/* Only lt-relative or GOT-relative UNSPECs are OK.  */
	case UNSPEC_LTREL_OFFSET:
	case UNSPEC_GOT:
	case UNSPEC_GOTOFF:
	case UNSPEC_PLTOFF:
	case UNSPEC_TLSGD:
	case UNSPEC_TLSLDM:
	case UNSPEC_NTPOFF:
	case UNSPEC_DTPOFF:
	case UNSPEC_GOTNTPOFF:
	case UNSPEC_INDNTPOFF:
	  return false;

	/* If the literal pool shares the code section, be put
	   execute template placeholders into the pool as well.  */
	case UNSPEC_INSN:
	  return TARGET_CPU_ZARCH;

	default:
	  return true;
	}
      break;

    default:
      gcc_unreachable ();
    }
}

/* Returns true if the constant value OP is a legitimate general
   operand during and after reload.  The difference to
   legitimate_constant_p is that this function will not accept
   a constant that would need to be forced to the literal pool
   before it can be used as operand.  */

bool
legitimate_reload_constant_p (rtx op)
{
  /* Accept la(y) operands.  */
  if (GET_CODE (op) == CONST_INT
      && DISP_IN_RANGE (INTVAL (op)))
    return true;

  /* Accept l(g)hi/l(g)fi operands.  */
  if (GET_CODE (op) == CONST_INT
      && (CONST_OK_FOR_K (INTVAL (op)) || CONST_OK_FOR_Os (INTVAL (op))))
    return true;

  /* Accept lliXX operands.  */
  if (TARGET_ZARCH
      && GET_CODE (op) == CONST_INT
      && trunc_int_for_mode (INTVAL (op), word_mode) == INTVAL (op)
      && s390_single_part (op, word_mode, HImode, 0) >= 0)
  return true;

  if (TARGET_EXTIMM
      && GET_CODE (op) == CONST_INT
      && trunc_int_for_mode (INTVAL (op), word_mode) == INTVAL (op)
      && s390_single_part (op, word_mode, SImode, 0) >= 0)
    return true;

  /* Accept larl operands.  */
  if (TARGET_CPU_ZARCH
      && larl_operand (op, VOIDmode))
    return true;

  /* Accept lzXX operands.  */
  if (GET_CODE (op) == CONST_DOUBLE
      && CONST_DOUBLE_OK_FOR_CONSTRAINT_P (op, 'G', "G"))
    return true;

  /* Accept double-word operands that can be split.  */
  if (GET_CODE (op) == CONST_INT
      && trunc_int_for_mode (INTVAL (op), word_mode) != INTVAL (op))
    {
      enum machine_mode dword_mode = word_mode == SImode ? DImode : TImode;
      rtx hi = operand_subword (op, 0, 0, dword_mode);
      rtx lo = operand_subword (op, 1, 0, dword_mode);
      return legitimate_reload_constant_p (hi)
	     && legitimate_reload_constant_p (lo);
    }

  /* Everything else cannot be handled without reload.  */
  return false;
}

/* Given an rtx OP being reloaded into a reg required to be in class RCLASS,
   return the class of reg to actually use.  */

enum reg_class
s390_preferred_reload_class (rtx op, enum reg_class rclass)
{
  switch (GET_CODE (op))
    {
      /* Constants we cannot reload must be forced into the
	 literal pool.  */

      case CONST_DOUBLE:
      case CONST_INT:
	if (legitimate_reload_constant_p (op))
	  return rclass;
	else
	  return NO_REGS;

      /* If a symbolic constant or a PLUS is reloaded,
	 it is most likely being used as an address, so
	 prefer ADDR_REGS.  If 'class' is not a superset
	 of ADDR_REGS, e.g. FP_REGS, reject this reload.  */
      case PLUS:
      case LABEL_REF:
      case SYMBOL_REF:
      case CONST:
	if (reg_class_subset_p (ADDR_REGS, rclass))
          return ADDR_REGS;
	else
	  return NO_REGS;

      default:
	break;
    }

  return rclass;
}

/* Return true if ADDR is of kind symbol_ref or symbol_ref + const_int
   and return these parts in SYMREF and ADDEND.  You can pass NULL in
   SYMREF and/or ADDEND if you are not interested in these values.  */

static bool
s390_symref_operand_p (rtx addr, rtx *symref, HOST_WIDE_INT *addend)
{
  HOST_WIDE_INT tmpaddend = 0;

  if (GET_CODE (addr) == CONST)
    addr = XEXP (addr, 0);

  if (GET_CODE (addr) == PLUS)
    {
      if (GET_CODE (XEXP (addr, 0)) == SYMBOL_REF
	  && CONST_INT_P (XEXP (addr, 1)))
	{
	  tmpaddend = INTVAL (XEXP (addr, 1));
	  addr = XEXP (addr, 0);
	}
      else
	return false;
    }
  else
    if (GET_CODE (addr) != SYMBOL_REF)
	return false;

  if (symref)
    *symref = addr;
  if (addend)
    *addend = tmpaddend;

  return true;
}

/* Return true if ADDR is SYMBOL_REF + addend with addend being a
   multiple of ALIGNMENT and the SYMBOL_REF being naturally
   aligned.  */

bool
s390_check_symref_alignment (rtx addr, HOST_WIDE_INT alignment)
{
  HOST_WIDE_INT addend;
  rtx symref;

  if (!s390_symref_operand_p (addr, &symref, &addend))
    return false;

  return (!SYMBOL_REF_NOT_NATURALLY_ALIGNED_P (symref)
	  && !(addend & (alignment - 1)));
}

/* ADDR is moved into REG using larl.  If ADDR isn't a valid larl
   operand SCRATCH is used to reload the even part of the address and
   adding one.  */

void
s390_reload_larl_operand (rtx reg, rtx addr, rtx scratch)
{
  HOST_WIDE_INT addend;
  rtx symref;

  if (!s390_symref_operand_p (addr, &symref, &addend))
    gcc_unreachable ();

  if (!(addend & 1))
    /* Easy case.  The addend is even so larl will do fine.  */
    emit_move_insn (reg, addr);
  else
    {
      /* We can leave the scratch register untouched if the target
	 register is a valid base register.  */
      if (REGNO (reg) < FIRST_PSEUDO_REGISTER
	  && REGNO_REG_CLASS (REGNO (reg)) == ADDR_REGS)
	scratch = reg;

      gcc_assert (REGNO (scratch) < FIRST_PSEUDO_REGISTER);
      gcc_assert (REGNO_REG_CLASS (REGNO (scratch)) == ADDR_REGS);

      if (addend != 1)
	emit_move_insn (scratch,
			gen_rtx_CONST (Pmode,
				       gen_rtx_PLUS (Pmode, symref,
						     GEN_INT (addend - 1))));
      else
	emit_move_insn (scratch, symref);

      /* Increment the address using la in order to avoid clobbering cc.  */
      emit_move_insn (reg, gen_rtx_PLUS (Pmode, scratch, const1_rtx));
    }
}

/* Generate what is necessary to move between REG and MEM using
   SCRATCH.  The direction is given by TOMEM.  */

void
s390_reload_symref_address (rtx reg, rtx mem, rtx scratch, bool tomem)
{
  /* Reload might have pulled a constant out of the literal pool.
     Force it back in.  */
  if (CONST_INT_P (mem) || GET_CODE (mem) == CONST_DOUBLE
      || GET_CODE (mem) == CONST)
    mem = force_const_mem (GET_MODE (reg), mem);

  gcc_assert (MEM_P (mem));

  /* For a load from memory we can leave the scratch register
     untouched if the target register is a valid base register.  */
  if (!tomem
      && REGNO (reg) < FIRST_PSEUDO_REGISTER
      && REGNO_REG_CLASS (REGNO (reg)) == ADDR_REGS
      && GET_MODE (reg) == GET_MODE (scratch))
    scratch = reg;

  /* Load address into scratch register.  Since we can't have a
     secondary reload for a secondary reload we have to cover the case
     where larl would need a secondary reload here as well.  */
  s390_reload_larl_operand (scratch, XEXP (mem, 0), scratch);

  /* Now we can use a standard load/store to do the move.  */
  if (tomem)
    emit_move_insn (replace_equiv_address (mem, scratch), reg);
  else
    emit_move_insn (reg, replace_equiv_address (mem, scratch));
}

/* Inform reload about cases where moving X with a mode MODE to a register in
   RCLASS requires an extra scratch or immediate register.  Return the class
   needed for the immediate register.  */

static enum reg_class
s390_secondary_reload (bool in_p, rtx x, enum reg_class rclass,
		       enum machine_mode mode, secondary_reload_info *sri)
{
  /* Intermediate register needed.  */
  if (reg_classes_intersect_p (CC_REGS, rclass))
    return GENERAL_REGS;

  if (TARGET_Z10)
    {
      /* On z10 several optimizer steps may generate larl operands with
	 an odd addend.  */
      if (in_p
	  && s390_symref_operand_p (x, NULL, NULL)
	  && mode == Pmode
	  && !s390_check_symref_alignment (x, 2))
	sri->icode = ((mode == DImode) ? CODE_FOR_reloaddi_larl_odd_addend_z10
		      : CODE_FOR_reloadsi_larl_odd_addend_z10);

      /* On z10 we need a scratch register when moving QI, TI or floating
	 point mode values from or to a memory location with a SYMBOL_REF
	 or if the symref addend of a SI or DI move is not aligned to the
	 width of the access.  */
      if (MEM_P (x)
	  && s390_symref_operand_p (XEXP (x, 0), NULL, NULL)
	  && (mode == QImode || mode == TImode || FLOAT_MODE_P (mode)
	      || (!TARGET_64BIT && mode == DImode)
	      || ((mode == HImode || mode == SImode || mode == DImode)
		  && (!s390_check_symref_alignment (XEXP (x, 0),
						    GET_MODE_SIZE (mode))))))
	{
#define __SECONDARY_RELOAD_CASE(M,m)					\
	  case M##mode:							\
	    if (TARGET_64BIT)						\
	      sri->icode = in_p ? CODE_FOR_reload##m##di_toreg_z10 :	\
                                  CODE_FOR_reload##m##di_tomem_z10;	\
	    else							\
  	      sri->icode = in_p ? CODE_FOR_reload##m##si_toreg_z10 :	\
                                  CODE_FOR_reload##m##si_tomem_z10;	\
	  break;

	  switch (GET_MODE (x))
	    {
	      __SECONDARY_RELOAD_CASE (QI, qi);
	      __SECONDARY_RELOAD_CASE (HI, hi);
	      __SECONDARY_RELOAD_CASE (SI, si);
	      __SECONDARY_RELOAD_CASE (DI, di);
	      __SECONDARY_RELOAD_CASE (TI, ti);
	      __SECONDARY_RELOAD_CASE (SF, sf);
	      __SECONDARY_RELOAD_CASE (DF, df);
	      __SECONDARY_RELOAD_CASE (TF, tf);
	      __SECONDARY_RELOAD_CASE (SD, sd);
	      __SECONDARY_RELOAD_CASE (DD, dd);
	      __SECONDARY_RELOAD_CASE (TD, td);

	    default:
	      gcc_unreachable ();
	    }
#undef __SECONDARY_RELOAD_CASE
	}
    }

  /* We need a scratch register when loading a PLUS expression which
     is not a legitimate operand of the LOAD ADDRESS instruction.  */
  if (in_p && s390_plus_operand (x, mode))
    sri->icode = (TARGET_64BIT ?
		  CODE_FOR_reloaddi_plus : CODE_FOR_reloadsi_plus);

  /* Performing a multiword move from or to memory we have to make sure the
     second chunk in memory is addressable without causing a displacement
     overflow.  If that would be the case we calculate the address in
     a scratch register.  */
  if (MEM_P (x)
      && GET_CODE (XEXP (x, 0)) == PLUS
      && GET_CODE (XEXP (XEXP (x, 0), 1)) == CONST_INT
      && !DISP_IN_RANGE (INTVAL (XEXP (XEXP (x, 0), 1))
			 + GET_MODE_SIZE (mode) - 1))
    {
      /* For GENERAL_REGS a displacement overflow is no problem if occurring
	 in a s_operand address since we may fallback to lm/stm.  So we only
	 have to care about overflows in the b+i+d case.  */
      if ((reg_classes_intersect_p (GENERAL_REGS, rclass)
	   && s390_class_max_nregs (GENERAL_REGS, mode) > 1
	   && GET_CODE (XEXP (XEXP (x, 0), 0)) == PLUS)
	  /* For FP_REGS no lm/stm is available so this check is triggered
	     for displacement overflows in b+i+d and b+d like addresses.  */
	  || (reg_classes_intersect_p (FP_REGS, rclass)
	      && s390_class_max_nregs (FP_REGS, mode) > 1))
	{
	  if (in_p)
	    sri->icode = (TARGET_64BIT ?
			  CODE_FOR_reloaddi_nonoffmem_in :
			  CODE_FOR_reloadsi_nonoffmem_in);
	  else
	    sri->icode = (TARGET_64BIT ?
			  CODE_FOR_reloaddi_nonoffmem_out :
			  CODE_FOR_reloadsi_nonoffmem_out);
	}
    }

  /* A scratch address register is needed when a symbolic constant is
     copied to r0 compiling with -fPIC.  In other cases the target
     register might be used as temporary (see legitimize_pic_address).  */
  if (in_p && SYMBOLIC_CONST (x) && flag_pic == 2 && rclass != ADDR_REGS)
    sri->icode = (TARGET_64BIT ?
		  CODE_FOR_reloaddi_PIC_addr :
		  CODE_FOR_reloadsi_PIC_addr);

  /* Either scratch or no register needed.  */
  return NO_REGS;
}

/* Generate code to load SRC, which is PLUS that is not a
   legitimate operand for the LA instruction, into TARGET.
   SCRATCH may be used as scratch register.  */

void
s390_expand_plus_operand (rtx target, rtx src,
			  rtx scratch)
{
  rtx sum1, sum2;
  struct s390_address ad;

  /* src must be a PLUS; get its two operands.  */
  gcc_assert (GET_CODE (src) == PLUS);
  gcc_assert (GET_MODE (src) == Pmode);

  /* Check if any of the two operands is already scheduled
     for replacement by reload.  This can happen e.g. when
     float registers occur in an address.  */
  sum1 = find_replacement (&XEXP (src, 0));
  sum2 = find_replacement (&XEXP (src, 1));
  src = gen_rtx_PLUS (Pmode, sum1, sum2);

  /* If the address is already strictly valid, there's nothing to do.  */
  if (!s390_decompose_address (src, &ad)
      || (ad.base && !REGNO_OK_FOR_BASE_P (REGNO (ad.base)))
      || (ad.indx && !REGNO_OK_FOR_INDEX_P (REGNO (ad.indx))))
    {
      /* Otherwise, one of the operands cannot be an address register;
         we reload its value into the scratch register.  */
      if (true_regnum (sum1) < 1 || true_regnum (sum1) > 15)
	{
	  emit_move_insn (scratch, sum1);
	  sum1 = scratch;
	}
      if (true_regnum (sum2) < 1 || true_regnum (sum2) > 15)
	{
	  emit_move_insn (scratch, sum2);
	  sum2 = scratch;
	}

      /* According to the way these invalid addresses are generated
         in reload.c, it should never happen (at least on s390) that
         *neither* of the PLUS components, after find_replacements
         was applied, is an address register.  */
      if (sum1 == scratch && sum2 == scratch)
	{
	  debug_rtx (src);
	  gcc_unreachable ();
	}

      src = gen_rtx_PLUS (Pmode, sum1, sum2);
    }

  /* Emit the LOAD ADDRESS pattern.  Note that reload of PLUS
     is only ever performed on addresses, so we can mark the
     sum as legitimate for LA in any case.  */
  s390_load_address (target, src);
}


/* Return true if ADDR is a valid memory address.
   STRICT specifies whether strict register checking applies.  */

bool
legitimate_address_p (enum machine_mode mode, rtx addr, int strict)
{
  struct s390_address ad;

  if (TARGET_Z10
      && larl_operand (addr, VOIDmode)
      && (mode == VOIDmode
	  || s390_check_symref_alignment (addr, GET_MODE_SIZE (mode))))
    return true;

  if (!s390_decompose_address (addr, &ad))
    return false;

  if (strict)
    {
      if (ad.base && !REGNO_OK_FOR_BASE_P (REGNO (ad.base)))
	return false;

      if (ad.indx && !REGNO_OK_FOR_INDEX_P (REGNO (ad.indx)))
	return false;
    }
  else
    {
      if (ad.base 
	  && !(REGNO (ad.base) >= FIRST_PSEUDO_REGISTER
	       || REGNO_REG_CLASS (REGNO (ad.base)) == ADDR_REGS))
	return false;
      
      if (ad.indx
	  && !(REGNO (ad.indx) >= FIRST_PSEUDO_REGISTER
	       || REGNO_REG_CLASS (REGNO (ad.indx)) == ADDR_REGS))
	  return false;
    }
  return true;
}

/* Return true if OP is a valid operand for the LA instruction.
   In 31-bit, we need to prove that the result is used as an
   address, as LA performs only a 31-bit addition.  */

bool
legitimate_la_operand_p (rtx op)
{
  struct s390_address addr;
  if (!s390_decompose_address (op, &addr))
    return false;

  return (TARGET_64BIT || addr.pointer);
}

/* Return true if it is valid *and* preferable to use LA to
   compute the sum of OP1 and OP2.  */

bool
preferred_la_operand_p (rtx op1, rtx op2)
{
  struct s390_address addr;

  if (op2 != const0_rtx)
    op1 = gen_rtx_PLUS (Pmode, op1, op2);

  if (!s390_decompose_address (op1, &addr))
    return false;
  if (addr.base && !REGNO_OK_FOR_BASE_P (REGNO (addr.base)))
    return false;
  if (addr.indx && !REGNO_OK_FOR_INDEX_P (REGNO (addr.indx)))
    return false;

  if (!TARGET_64BIT && !addr.pointer)
    return false;

  if (addr.pointer)
    return true;

  if ((addr.base && REG_P (addr.base) && REG_POINTER (addr.base))
      || (addr.indx && REG_P (addr.indx) && REG_POINTER (addr.indx)))
    return true;

  return false;
}

/* Emit a forced load-address operation to load SRC into DST.
   This will use the LOAD ADDRESS instruction even in situations
   where legitimate_la_operand_p (SRC) returns false.  */

void
s390_load_address (rtx dst, rtx src)
{
  if (TARGET_64BIT)
    emit_move_insn (dst, src);
  else
    emit_insn (gen_force_la_31 (dst, src));
}

/* Return a legitimate reference for ORIG (an address) using the
   register REG.  If REG is 0, a new pseudo is generated.

   There are two types of references that must be handled:

   1. Global data references must load the address from the GOT, via
      the PIC reg.  An insn is emitted to do this load, and the reg is
      returned.

   2. Static data references, constant pool addresses, and code labels
      compute the address as an offset from the GOT, whose base is in
      the PIC reg.  Static data objects have SYMBOL_FLAG_LOCAL set to
      differentiate them from global data objects.  The returned
      address is the PIC reg + an unspec constant.

   GO_IF_LEGITIMATE_ADDRESS rejects symbolic references unless the PIC
   reg also appears in the address.  */

rtx
legitimize_pic_address (rtx orig, rtx reg)
{
  rtx addr = orig;
  rtx new_rtx = orig;
  rtx base;

  gcc_assert (!TLS_SYMBOLIC_CONST (addr));

  if (GET_CODE (addr) == LABEL_REF
      || (GET_CODE (addr) == SYMBOL_REF && SYMBOL_REF_LOCAL_P (addr)))
    {
      /* This is a local symbol.  */
      if (TARGET_CPU_ZARCH && larl_operand (addr, VOIDmode))
        {
          /* Access local symbols PC-relative via LARL.
             This is the same as in the non-PIC case, so it is
             handled automatically ...  */
        }
      else
        {
          /* Access local symbols relative to the GOT.  */

          rtx temp = reg? reg : gen_reg_rtx (Pmode);

	  if (reload_in_progress || reload_completed)
	    df_set_regs_ever_live (PIC_OFFSET_TABLE_REGNUM, true);

          addr = gen_rtx_UNSPEC (Pmode, gen_rtvec (1, addr), UNSPEC_GOTOFF);
          addr = gen_rtx_CONST (Pmode, addr);
          addr = force_const_mem (Pmode, addr);
	  emit_move_insn (temp, addr);

          new_rtx = gen_rtx_PLUS (Pmode, pic_offset_table_rtx, temp);
          if (reg != 0)
            {
              s390_load_address (reg, new_rtx);
              new_rtx = reg;
            }
        }
    }
  else if (GET_CODE (addr) == SYMBOL_REF)
    {
      if (reg == 0)
        reg = gen_reg_rtx (Pmode);

      if (flag_pic == 1)
        {
          /* Assume GOT offset < 4k.  This is handled the same way
             in both 31- and 64-bit code (@GOT).  */

	  if (reload_in_progress || reload_completed)
	    df_set_regs_ever_live (PIC_OFFSET_TABLE_REGNUM, true);

          new_rtx = gen_rtx_UNSPEC (Pmode, gen_rtvec (1, addr), UNSPEC_GOT);
          new_rtx = gen_rtx_CONST (Pmode, new_rtx);
          new_rtx = gen_rtx_PLUS (Pmode, pic_offset_table_rtx, new_rtx);
          new_rtx = gen_const_mem (Pmode, new_rtx);
          emit_move_insn (reg, new_rtx);
          new_rtx = reg;
        }
      else if (TARGET_CPU_ZARCH)
        {
          /* If the GOT offset might be >= 4k, we determine the position
             of the GOT entry via a PC-relative LARL (@GOTENT).  */

          rtx temp = reg ? reg : gen_reg_rtx (Pmode);
<<<<<<< HEAD

	  gcc_assert (REGNO (temp) >= FIRST_PSEUDO_REGISTER
		      || REGNO_REG_CLASS (REGNO (temp)) == ADDR_REGS);

          new_rtx = gen_rtx_UNSPEC (Pmode, gen_rtvec (1, addr), UNSPEC_GOTENT);
          new_rtx = gen_rtx_CONST (Pmode, new_rtx);
          emit_move_insn (temp, new_rtx);

=======

	  gcc_assert (REGNO (temp) >= FIRST_PSEUDO_REGISTER
		      || REGNO_REG_CLASS (REGNO (temp)) == ADDR_REGS);

          new_rtx = gen_rtx_UNSPEC (Pmode, gen_rtvec (1, addr), UNSPEC_GOTENT);
          new_rtx = gen_rtx_CONST (Pmode, new_rtx);
          emit_move_insn (temp, new_rtx);

>>>>>>> a0daa400
          new_rtx = gen_const_mem (Pmode, temp);
          emit_move_insn (reg, new_rtx);
          new_rtx = reg;
        }
      else
        {
          /* If the GOT offset might be >= 4k, we have to load it
             from the literal pool (@GOT).  */

          rtx temp = reg ? reg : gen_reg_rtx (Pmode);

	  gcc_assert (REGNO (temp) >= FIRST_PSEUDO_REGISTER
		      || REGNO_REG_CLASS (REGNO (temp)) == ADDR_REGS);

	  if (reload_in_progress || reload_completed)
	    df_set_regs_ever_live (PIC_OFFSET_TABLE_REGNUM, true);

          addr = gen_rtx_UNSPEC (Pmode, gen_rtvec (1, addr), UNSPEC_GOT);
          addr = gen_rtx_CONST (Pmode, addr);
          addr = force_const_mem (Pmode, addr);
          emit_move_insn (temp, addr);

          new_rtx = gen_rtx_PLUS (Pmode, pic_offset_table_rtx, temp);
          new_rtx = gen_const_mem (Pmode, new_rtx);
          emit_move_insn (reg, new_rtx);
          new_rtx = reg;
        }
    }
  else
    {
      if (GET_CODE (addr) == CONST)
	{
	  addr = XEXP (addr, 0);
	  if (GET_CODE (addr) == UNSPEC)
	    {
	      gcc_assert (XVECLEN (addr, 0) == 1);
              switch (XINT (addr, 1))
                {
                  /* If someone moved a GOT-relative UNSPEC
                     out of the literal pool, force them back in.  */
                  case UNSPEC_GOTOFF:
                  case UNSPEC_PLTOFF:
                    new_rtx = force_const_mem (Pmode, orig);
                    break;

                  /* @GOT is OK as is if small.  */
		  case UNSPEC_GOT:
		    if (flag_pic == 2)
		      new_rtx = force_const_mem (Pmode, orig);
		    break;

                  /* @GOTENT is OK as is.  */
                  case UNSPEC_GOTENT:
                    break;

                  /* @PLT is OK as is on 64-bit, must be converted to
                     GOT-relative @PLTOFF on 31-bit.  */
                  case UNSPEC_PLT:
                    if (!TARGET_CPU_ZARCH)
                      {
                        rtx temp = reg? reg : gen_reg_rtx (Pmode);

			if (reload_in_progress || reload_completed)
			  df_set_regs_ever_live (PIC_OFFSET_TABLE_REGNUM, true);

                        addr = XVECEXP (addr, 0, 0);
                        addr = gen_rtx_UNSPEC (Pmode, gen_rtvec (1, addr),
					       UNSPEC_PLTOFF);
                        addr = gen_rtx_CONST (Pmode, addr);
                        addr = force_const_mem (Pmode, addr);
	                emit_move_insn (temp, addr);

                        new_rtx = gen_rtx_PLUS (Pmode, pic_offset_table_rtx, temp);
                        if (reg != 0)
                          {
                            s390_load_address (reg, new_rtx);
                            new_rtx = reg;
                          }
                      }
                    break;

                  /* Everything else cannot happen.  */
                  default:
                    gcc_unreachable ();
                }
	    }
	  else 
	    gcc_assert (GET_CODE (addr) == PLUS);
	}
      if (GET_CODE (addr) == PLUS)
	{
	  rtx op0 = XEXP (addr, 0), op1 = XEXP (addr, 1);

	  gcc_assert (!TLS_SYMBOLIC_CONST (op0));
	  gcc_assert (!TLS_SYMBOLIC_CONST (op1));

	  /* Check first to see if this is a constant offset
             from a local symbol reference.  */
	  if ((GET_CODE (op0) == LABEL_REF
		|| (GET_CODE (op0) == SYMBOL_REF && SYMBOL_REF_LOCAL_P (op0)))
	      && GET_CODE (op1) == CONST_INT)
	    {
              if (TARGET_CPU_ZARCH
		  && larl_operand (op0, VOIDmode)
		  && INTVAL (op1) < (HOST_WIDE_INT)1 << 31
		  && INTVAL (op1) >= -((HOST_WIDE_INT)1 << 31))
                {
                  if (INTVAL (op1) & 1)
                    {
                      /* LARL can't handle odd offsets, so emit a
                         pair of LARL and LA.  */
                      rtx temp = reg? reg : gen_reg_rtx (Pmode);

                      if (!DISP_IN_RANGE (INTVAL (op1)))
                        {
                          HOST_WIDE_INT even = INTVAL (op1) - 1;
                          op0 = gen_rtx_PLUS (Pmode, op0, GEN_INT (even));
			  op0 = gen_rtx_CONST (Pmode, op0);
                          op1 = const1_rtx;
                        }

                      emit_move_insn (temp, op0);
                      new_rtx = gen_rtx_PLUS (Pmode, temp, op1);

                      if (reg != 0)
                        {
                          s390_load_address (reg, new_rtx);
                          new_rtx = reg;
                        }
                    }
                  else
                    {
                      /* If the offset is even, we can just use LARL.
                         This will happen automatically.  */
                    }
                }
              else
                {
                  /* Access local symbols relative to the GOT.  */

                  rtx temp = reg? reg : gen_reg_rtx (Pmode);

		  if (reload_in_progress || reload_completed)
		    df_set_regs_ever_live (PIC_OFFSET_TABLE_REGNUM, true);

                  addr = gen_rtx_UNSPEC (Pmode, gen_rtvec (1, op0),
					 UNSPEC_GOTOFF);
                  addr = gen_rtx_PLUS (Pmode, addr, op1);
                  addr = gen_rtx_CONST (Pmode, addr);
                  addr = force_const_mem (Pmode, addr);
		  emit_move_insn (temp, addr);

                  new_rtx = gen_rtx_PLUS (Pmode, pic_offset_table_rtx, temp);
                  if (reg != 0)
                    {
                      s390_load_address (reg, new_rtx);
                      new_rtx = reg;
                    }
                }
	    }

          /* Now, check whether it is a GOT relative symbol plus offset
             that was pulled out of the literal pool.  Force it back in.  */

	  else if (GET_CODE (op0) == UNSPEC
	           && GET_CODE (op1) == CONST_INT
	           && XINT (op0, 1) == UNSPEC_GOTOFF)
            {
	      gcc_assert (XVECLEN (op0, 0) == 1);

              new_rtx = force_const_mem (Pmode, orig);
            }

          /* Otherwise, compute the sum.  */
	  else
	    {
	      base = legitimize_pic_address (XEXP (addr, 0), reg);
	      new_rtx  = legitimize_pic_address (XEXP (addr, 1),
					     base == reg ? NULL_RTX : reg);
	      if (GET_CODE (new_rtx) == CONST_INT)
		new_rtx = plus_constant (base, INTVAL (new_rtx));
	      else
		{
		  if (GET_CODE (new_rtx) == PLUS && CONSTANT_P (XEXP (new_rtx, 1)))
		    {
		      base = gen_rtx_PLUS (Pmode, base, XEXP (new_rtx, 0));
		      new_rtx = XEXP (new_rtx, 1);
		    }
		  new_rtx = gen_rtx_PLUS (Pmode, base, new_rtx);
		}

	      if (GET_CODE (new_rtx) == CONST)
		new_rtx = XEXP (new_rtx, 0);
              new_rtx = force_operand (new_rtx, 0);
	    }
	}
    }
  return new_rtx;
}

/* Load the thread pointer into a register.  */

rtx
s390_get_thread_pointer (void)
{
  rtx tp = gen_reg_rtx (Pmode);

  emit_move_insn (tp, gen_rtx_REG (Pmode, TP_REGNUM));
  mark_reg_pointer (tp, BITS_PER_WORD);

  return tp;
}

/* Emit a tls call insn. The call target is the SYMBOL_REF stored
   in s390_tls_symbol which always refers to __tls_get_offset.
   The returned offset is written to RESULT_REG and an USE rtx is
   generated for TLS_CALL.  */

static GTY(()) rtx s390_tls_symbol;

static void
s390_emit_tls_call_insn (rtx result_reg, rtx tls_call)
{
  rtx insn;

  gcc_assert (flag_pic);

  if (!s390_tls_symbol)
    s390_tls_symbol = gen_rtx_SYMBOL_REF (Pmode, "__tls_get_offset");

  insn = s390_emit_call (s390_tls_symbol, tls_call, result_reg,
			 gen_rtx_REG (Pmode, RETURN_REGNUM));

  use_reg (&CALL_INSN_FUNCTION_USAGE (insn), result_reg);
  RTL_CONST_CALL_P (insn) = 1;
}

/* ADDR contains a thread-local SYMBOL_REF.  Generate code to compute
   this (thread-local) address.  REG may be used as temporary.  */

static rtx
legitimize_tls_address (rtx addr, rtx reg)
{
  rtx new_rtx, tls_call, temp, base, r2, insn;

  if (GET_CODE (addr) == SYMBOL_REF)
    switch (tls_symbolic_operand (addr))
      {
      case TLS_MODEL_GLOBAL_DYNAMIC:
	start_sequence ();
	r2 = gen_rtx_REG (Pmode, 2);
	tls_call = gen_rtx_UNSPEC (Pmode, gen_rtvec (1, addr), UNSPEC_TLSGD);
	new_rtx = gen_rtx_CONST (Pmode, tls_call);
	new_rtx = force_const_mem (Pmode, new_rtx);
	emit_move_insn (r2, new_rtx);
	s390_emit_tls_call_insn (r2, tls_call);
	insn = get_insns ();
	end_sequence ();

	new_rtx = gen_rtx_UNSPEC (Pmode, gen_rtvec (1, addr), UNSPEC_NTPOFF);
	temp = gen_reg_rtx (Pmode);
	emit_libcall_block (insn, temp, r2, new_rtx);

	new_rtx = gen_rtx_PLUS (Pmode, s390_get_thread_pointer (), temp);
	if (reg != 0)
	  {
	    s390_load_address (reg, new_rtx);
	    new_rtx = reg;
	  }
	break;

      case TLS_MODEL_LOCAL_DYNAMIC:
	start_sequence ();
	r2 = gen_rtx_REG (Pmode, 2);
	tls_call = gen_rtx_UNSPEC (Pmode, gen_rtvec (1, const0_rtx), UNSPEC_TLSLDM);
	new_rtx = gen_rtx_CONST (Pmode, tls_call);
	new_rtx = force_const_mem (Pmode, new_rtx);
	emit_move_insn (r2, new_rtx);
	s390_emit_tls_call_insn (r2, tls_call);
	insn = get_insns ();
	end_sequence ();

	new_rtx = gen_rtx_UNSPEC (Pmode, gen_rtvec (1, const0_rtx), UNSPEC_TLSLDM_NTPOFF);
	temp = gen_reg_rtx (Pmode);
	emit_libcall_block (insn, temp, r2, new_rtx);

	new_rtx = gen_rtx_PLUS (Pmode, s390_get_thread_pointer (), temp);
	base = gen_reg_rtx (Pmode);
	s390_load_address (base, new_rtx);

	new_rtx = gen_rtx_UNSPEC (Pmode, gen_rtvec (1, addr), UNSPEC_DTPOFF);
	new_rtx = gen_rtx_CONST (Pmode, new_rtx);
	new_rtx = force_const_mem (Pmode, new_rtx);
	temp = gen_reg_rtx (Pmode);
	emit_move_insn (temp, new_rtx);

	new_rtx = gen_rtx_PLUS (Pmode, base, temp);
	if (reg != 0)
	  {
	    s390_load_address (reg, new_rtx);
	    new_rtx = reg;
	  }
	break;

      case TLS_MODEL_INITIAL_EXEC:
	if (flag_pic == 1)
	  {
	    /* Assume GOT offset < 4k.  This is handled the same way
	       in both 31- and 64-bit code.  */

	    if (reload_in_progress || reload_completed)
	      df_set_regs_ever_live (PIC_OFFSET_TABLE_REGNUM, true);

	    new_rtx = gen_rtx_UNSPEC (Pmode, gen_rtvec (1, addr), UNSPEC_GOTNTPOFF);
	    new_rtx = gen_rtx_CONST (Pmode, new_rtx);
	    new_rtx = gen_rtx_PLUS (Pmode, pic_offset_table_rtx, new_rtx);
	    new_rtx = gen_const_mem (Pmode, new_rtx);
	    temp = gen_reg_rtx (Pmode);
	    emit_move_insn (temp, new_rtx);
	  }
	else if (TARGET_CPU_ZARCH)
	  {
	    /* If the GOT offset might be >= 4k, we determine the position
	       of the GOT entry via a PC-relative LARL.  */

	    new_rtx = gen_rtx_UNSPEC (Pmode, gen_rtvec (1, addr), UNSPEC_INDNTPOFF);
	    new_rtx = gen_rtx_CONST (Pmode, new_rtx);
	    temp = gen_reg_rtx (Pmode);
	    emit_move_insn (temp, new_rtx);

	    new_rtx = gen_const_mem (Pmode, temp);
	    temp = gen_reg_rtx (Pmode);
	    emit_move_insn (temp, new_rtx);
	  }
	else if (flag_pic)
	  {
	    /* If the GOT offset might be >= 4k, we have to load it
	       from the literal pool.  */

	    if (reload_in_progress || reload_completed)
	      df_set_regs_ever_live (PIC_OFFSET_TABLE_REGNUM, true);

	    new_rtx = gen_rtx_UNSPEC (Pmode, gen_rtvec (1, addr), UNSPEC_GOTNTPOFF);
	    new_rtx = gen_rtx_CONST (Pmode, new_rtx);
	    new_rtx = force_const_mem (Pmode, new_rtx);
	    temp = gen_reg_rtx (Pmode);
	    emit_move_insn (temp, new_rtx);

            new_rtx = gen_rtx_PLUS (Pmode, pic_offset_table_rtx, temp);
	    new_rtx = gen_const_mem (Pmode, new_rtx);

	    new_rtx = gen_rtx_UNSPEC (Pmode, gen_rtvec (2, new_rtx, addr), UNSPEC_TLS_LOAD);
	    temp = gen_reg_rtx (Pmode);
	    emit_insn (gen_rtx_SET (Pmode, temp, new_rtx));
	  }
	else
	  {
	    /* In position-dependent code, load the absolute address of
	       the GOT entry from the literal pool.  */

	    new_rtx = gen_rtx_UNSPEC (Pmode, gen_rtvec (1, addr), UNSPEC_INDNTPOFF);
	    new_rtx = gen_rtx_CONST (Pmode, new_rtx);
	    new_rtx = force_const_mem (Pmode, new_rtx);
	    temp = gen_reg_rtx (Pmode);
	    emit_move_insn (temp, new_rtx);

	    new_rtx = temp;
	    new_rtx = gen_const_mem (Pmode, new_rtx);
	    new_rtx = gen_rtx_UNSPEC (Pmode, gen_rtvec (2, new_rtx, addr), UNSPEC_TLS_LOAD);
	    temp = gen_reg_rtx (Pmode);
	    emit_insn (gen_rtx_SET (Pmode, temp, new_rtx));
	  }

	new_rtx = gen_rtx_PLUS (Pmode, s390_get_thread_pointer (), temp);
	if (reg != 0)
	  {
	    s390_load_address (reg, new_rtx);
	    new_rtx = reg;
	  }
	break;

      case TLS_MODEL_LOCAL_EXEC:
	new_rtx = gen_rtx_UNSPEC (Pmode, gen_rtvec (1, addr), UNSPEC_NTPOFF);
	new_rtx = gen_rtx_CONST (Pmode, new_rtx);
	new_rtx = force_const_mem (Pmode, new_rtx);
        temp = gen_reg_rtx (Pmode);
	emit_move_insn (temp, new_rtx);

	new_rtx = gen_rtx_PLUS (Pmode, s390_get_thread_pointer (), temp);
	if (reg != 0)
	  {
	    s390_load_address (reg, new_rtx);
	    new_rtx = reg;
	  }
	break;

      default:
	gcc_unreachable ();
      }

  else if (GET_CODE (addr) == CONST && GET_CODE (XEXP (addr, 0)) == UNSPEC)
    {
      switch (XINT (XEXP (addr, 0), 1))
	{
	case UNSPEC_INDNTPOFF:
	  gcc_assert (TARGET_CPU_ZARCH);
	  new_rtx = addr;
	  break;

	default:
	  gcc_unreachable ();
	}
    }

  else if (GET_CODE (addr) == CONST && GET_CODE (XEXP (addr, 0)) == PLUS
	   && GET_CODE (XEXP (XEXP (addr, 0), 1)) == CONST_INT)
    {
      new_rtx = XEXP (XEXP (addr, 0), 0);
      if (GET_CODE (new_rtx) != SYMBOL_REF)
	new_rtx = gen_rtx_CONST (Pmode, new_rtx);

      new_rtx = legitimize_tls_address (new_rtx, reg);
      new_rtx = plus_constant (new_rtx, INTVAL (XEXP (XEXP (addr, 0), 1)));
      new_rtx = force_operand (new_rtx, 0);
    }

  else
    gcc_unreachable ();  /* for now ... */

  return new_rtx;
}

/* Emit insns making the address in operands[1] valid for a standard
   move to operands[0].  operands[1] is replaced by an address which
   should be used instead of the former RTX to emit the move
   pattern.  */

void
emit_symbolic_move (rtx *operands)
{
  rtx temp = !can_create_pseudo_p () ? operands[0] : gen_reg_rtx (Pmode);

  if (GET_CODE (operands[0]) == MEM)
    operands[1] = force_reg (Pmode, operands[1]);
  else if (TLS_SYMBOLIC_CONST (operands[1]))
    operands[1] = legitimize_tls_address (operands[1], temp);
  else if (flag_pic)
    operands[1] = legitimize_pic_address (operands[1], temp);
}

/* Try machine-dependent ways of modifying an illegitimate address X
   to be legitimate.  If we find one, return the new, valid address.

   OLDX is the address as it was before break_out_memory_refs was called.
   In some cases it is useful to look at this to decide what needs to be done.

   MODE is the mode of the operand pointed to by X.

   When -fpic is used, special handling is needed for symbolic references.
   See comments by legitimize_pic_address for details.  */

rtx
legitimize_address (rtx x, rtx oldx ATTRIBUTE_UNUSED,
		    enum machine_mode mode ATTRIBUTE_UNUSED)
{
  rtx constant_term = const0_rtx;

  if (TLS_SYMBOLIC_CONST (x))
    {
      x = legitimize_tls_address (x, 0);

      if (legitimate_address_p (mode, x, FALSE))
	return x;
    }
  else if (GET_CODE (x) == PLUS
	   && (TLS_SYMBOLIC_CONST (XEXP (x, 0)) 
	       || TLS_SYMBOLIC_CONST (XEXP (x, 1))))
    {
      return x;
    }
  else if (flag_pic)
    {
      if (SYMBOLIC_CONST (x)
          || (GET_CODE (x) == PLUS
              && (SYMBOLIC_CONST (XEXP (x, 0))
                  || SYMBOLIC_CONST (XEXP (x, 1)))))
	  x = legitimize_pic_address (x, 0);

      if (legitimate_address_p (mode, x, FALSE))
	return x;
    }

  x = eliminate_constant_term (x, &constant_term);

  /* Optimize loading of large displacements by splitting them
     into the multiple of 4K and the rest; this allows the
     former to be CSE'd if possible.

     Don't do this if the displacement is added to a register
     pointing into the stack frame, as the offsets will
     change later anyway.  */

  if (GET_CODE (constant_term) == CONST_INT
      && !TARGET_LONG_DISPLACEMENT
      && !DISP_IN_RANGE (INTVAL (constant_term))
      && !(REG_P (x) && REGNO_PTR_FRAME_P (REGNO (x))))
    {
      HOST_WIDE_INT lower = INTVAL (constant_term) & 0xfff;
      HOST_WIDE_INT upper = INTVAL (constant_term) ^ lower;

      rtx temp = gen_reg_rtx (Pmode);
      rtx val  = force_operand (GEN_INT (upper), temp);
      if (val != temp)
	emit_move_insn (temp, val);

      x = gen_rtx_PLUS (Pmode, x, temp);
      constant_term = GEN_INT (lower);
    }

  if (GET_CODE (x) == PLUS)
    {
      if (GET_CODE (XEXP (x, 0)) == REG)
	{
	  rtx temp = gen_reg_rtx (Pmode);
	  rtx val  = force_operand (XEXP (x, 1), temp);
	  if (val != temp)
	    emit_move_insn (temp, val);

	  x = gen_rtx_PLUS (Pmode, XEXP (x, 0), temp);
	}

      else if (GET_CODE (XEXP (x, 1)) == REG)
	{
	  rtx temp = gen_reg_rtx (Pmode);
	  rtx val  = force_operand (XEXP (x, 0), temp);
	  if (val != temp)
	    emit_move_insn (temp, val);

	  x = gen_rtx_PLUS (Pmode, temp, XEXP (x, 1));
	}
    }

  if (constant_term != const0_rtx)
    x = gen_rtx_PLUS (Pmode, x, constant_term);

  return x;
}

/* Try a machine-dependent way of reloading an illegitimate address AD
   operand.  If we find one, push the reload and and return the new address.

   MODE is the mode of the enclosing MEM.  OPNUM is the operand number
   and TYPE is the reload type of the current reload.  */

rtx 
legitimize_reload_address (rtx ad, enum machine_mode mode ATTRIBUTE_UNUSED,
			   int opnum, int type)
{
  if (!optimize || TARGET_LONG_DISPLACEMENT)
    return NULL_RTX;

  if (GET_CODE (ad) == PLUS)
    {
      rtx tem = simplify_binary_operation (PLUS, Pmode,
					   XEXP (ad, 0), XEXP (ad, 1));
      if (tem)
	ad = tem;
    }

  if (GET_CODE (ad) == PLUS
      && GET_CODE (XEXP (ad, 0)) == REG
      && GET_CODE (XEXP (ad, 1)) == CONST_INT
      && !DISP_IN_RANGE (INTVAL (XEXP (ad, 1))))
    {
      HOST_WIDE_INT lower = INTVAL (XEXP (ad, 1)) & 0xfff;
      HOST_WIDE_INT upper = INTVAL (XEXP (ad, 1)) ^ lower;
      rtx cst, tem, new_rtx;

      cst = GEN_INT (upper);
      if (!legitimate_reload_constant_p (cst))
	cst = force_const_mem (Pmode, cst);

      tem = gen_rtx_PLUS (Pmode, XEXP (ad, 0), cst);
      new_rtx = gen_rtx_PLUS (Pmode, tem, GEN_INT (lower));

      push_reload (XEXP (tem, 1), 0, &XEXP (tem, 1), 0,
		   BASE_REG_CLASS, Pmode, VOIDmode, 0, 0, 
		   opnum, (enum reload_type) type);
      return new_rtx;
    }

  return NULL_RTX;
}

/* Emit code to move LEN bytes from DST to SRC.  */

void
s390_expand_movmem (rtx dst, rtx src, rtx len)
{
  if (GET_CODE (len) == CONST_INT && INTVAL (len) >= 0 && INTVAL (len) <= 256)
    {
      if (INTVAL (len) > 0)
        emit_insn (gen_movmem_short (dst, src, GEN_INT (INTVAL (len) - 1)));
    }

  else if (TARGET_MVCLE)
    {
      emit_insn (gen_movmem_long (dst, src, convert_to_mode (Pmode, len, 1)));
    }

  else
    {
      rtx dst_addr, src_addr, count, blocks, temp;
      rtx loop_start_label = gen_label_rtx ();
      rtx loop_end_label = gen_label_rtx ();
      rtx end_label = gen_label_rtx ();
      enum machine_mode mode;

      mode = GET_MODE (len);
      if (mode == VOIDmode)
        mode = Pmode;

      dst_addr = gen_reg_rtx (Pmode);
      src_addr = gen_reg_rtx (Pmode);
      count = gen_reg_rtx (mode);
      blocks = gen_reg_rtx (mode);

      convert_move (count, len, 1);
      emit_cmp_and_jump_insns (count, const0_rtx,
			       EQ, NULL_RTX, mode, 1, end_label);

      emit_move_insn (dst_addr, force_operand (XEXP (dst, 0), NULL_RTX));
      emit_move_insn (src_addr, force_operand (XEXP (src, 0), NULL_RTX));
      dst = change_address (dst, VOIDmode, dst_addr);
      src = change_address (src, VOIDmode, src_addr);

      temp = expand_binop (mode, add_optab, count, constm1_rtx, count, 1, 0);
      if (temp != count)
        emit_move_insn (count, temp);

      temp = expand_binop (mode, lshr_optab, count, GEN_INT (8), blocks, 1, 0);
      if (temp != blocks)
        emit_move_insn (blocks, temp);

      emit_cmp_and_jump_insns (blocks, const0_rtx,
			       EQ, NULL_RTX, mode, 1, loop_end_label);

      emit_label (loop_start_label);

      emit_insn (gen_movmem_short (dst, src, GEN_INT (255)));
      s390_load_address (dst_addr,
			 gen_rtx_PLUS (Pmode, dst_addr, GEN_INT (256)));
      s390_load_address (src_addr,
			 gen_rtx_PLUS (Pmode, src_addr, GEN_INT (256)));

      temp = expand_binop (mode, add_optab, blocks, constm1_rtx, blocks, 1, 0);
      if (temp != blocks)
        emit_move_insn (blocks, temp);

      emit_cmp_and_jump_insns (blocks, const0_rtx,
			       EQ, NULL_RTX, mode, 1, loop_end_label);

      emit_jump (loop_start_label);
      emit_label (loop_end_label);

      emit_insn (gen_movmem_short (dst, src,
				   convert_to_mode (Pmode, count, 1)));
      emit_label (end_label);
    }
}

/* Emit code to set LEN bytes at DST to VAL.
   Make use of clrmem if VAL is zero.  */

void
s390_expand_setmem (rtx dst, rtx len, rtx val)
{
  if (GET_CODE (len) == CONST_INT && INTVAL (len) == 0)
    return;

  gcc_assert (GET_CODE (val) == CONST_INT || GET_MODE (val) == QImode);
  
  if (GET_CODE (len) == CONST_INT && INTVAL (len) > 0 && INTVAL (len) <= 257)
    {
      if (val == const0_rtx && INTVAL (len) <= 256)
        emit_insn (gen_clrmem_short (dst, GEN_INT (INTVAL (len) - 1)));
      else
	{
	  /* Initialize memory by storing the first byte.  */
	  emit_move_insn (adjust_address (dst, QImode, 0), val);
	  
	  if (INTVAL (len) > 1)
	    {
	      /* Initiate 1 byte overlap move.
	         The first byte of DST is propagated through DSTP1.
		 Prepare a movmem for:  DST+1 = DST (length = LEN - 1).
		 DST is set to size 1 so the rest of the memory location
		 does not count as source operand.  */
	      rtx dstp1 = adjust_address (dst, VOIDmode, 1);
	      set_mem_size (dst, const1_rtx);

	      emit_insn (gen_movmem_short (dstp1, dst, 
					   GEN_INT (INTVAL (len) - 2)));
	    }
	}
    }

  else if (TARGET_MVCLE)
    {
      val = force_not_mem (convert_modes (Pmode, QImode, val, 1));
      emit_insn (gen_setmem_long (dst, convert_to_mode (Pmode, len, 1), val));
    }

  else
    {
      rtx dst_addr, src_addr, count, blocks, temp, dstp1 = NULL_RTX;
      rtx loop_start_label = gen_label_rtx ();
      rtx loop_end_label = gen_label_rtx ();
      rtx end_label = gen_label_rtx ();
      enum machine_mode mode;

      mode = GET_MODE (len);
      if (mode == VOIDmode)
        mode = Pmode;

      dst_addr = gen_reg_rtx (Pmode);
      src_addr = gen_reg_rtx (Pmode);
      count = gen_reg_rtx (mode);
      blocks = gen_reg_rtx (mode);

      convert_move (count, len, 1);
      emit_cmp_and_jump_insns (count, const0_rtx,
			       EQ, NULL_RTX, mode, 1, end_label);

      emit_move_insn (dst_addr, force_operand (XEXP (dst, 0), NULL_RTX));
      dst = change_address (dst, VOIDmode, dst_addr);

      if (val == const0_rtx)
        temp = expand_binop (mode, add_optab, count, constm1_rtx, count, 1, 0);
      else
	{
	  dstp1 = adjust_address (dst, VOIDmode, 1);
	  set_mem_size (dst, const1_rtx);

	  /* Initialize memory by storing the first byte.  */
	  emit_move_insn (adjust_address (dst, QImode, 0), val);
	  
	  /* If count is 1 we are done.  */
	  emit_cmp_and_jump_insns (count, const1_rtx,
				   EQ, NULL_RTX, mode, 1, end_label);

	  temp = expand_binop (mode, add_optab, count, GEN_INT (-2), count, 1, 0);
	}
      if (temp != count)
        emit_move_insn (count, temp);

      temp = expand_binop (mode, lshr_optab, count, GEN_INT (8), blocks, 1, 0);
      if (temp != blocks)
        emit_move_insn (blocks, temp);

      emit_cmp_and_jump_insns (blocks, const0_rtx,
			       EQ, NULL_RTX, mode, 1, loop_end_label);

      emit_label (loop_start_label);

      if (val == const0_rtx)
	emit_insn (gen_clrmem_short (dst, GEN_INT (255)));
      else
	emit_insn (gen_movmem_short (dstp1, dst, GEN_INT (255)));
      s390_load_address (dst_addr,
			 gen_rtx_PLUS (Pmode, dst_addr, GEN_INT (256)));

      temp = expand_binop (mode, add_optab, blocks, constm1_rtx, blocks, 1, 0);
      if (temp != blocks)
        emit_move_insn (blocks, temp);

      emit_cmp_and_jump_insns (blocks, const0_rtx,
			       EQ, NULL_RTX, mode, 1, loop_end_label);

      emit_jump (loop_start_label);
      emit_label (loop_end_label);

      if (val == const0_rtx)
        emit_insn (gen_clrmem_short (dst, convert_to_mode (Pmode, count, 1)));
      else
        emit_insn (gen_movmem_short (dstp1, dst, convert_to_mode (Pmode, count, 1)));
      emit_label (end_label);
    }
}

/* Emit code to compare LEN bytes at OP0 with those at OP1,
   and return the result in TARGET.  */

void
s390_expand_cmpmem (rtx target, rtx op0, rtx op1, rtx len)
{
  rtx ccreg = gen_rtx_REG (CCUmode, CC_REGNUM);
  rtx tmp;

  /* As the result of CMPINT is inverted compared to what we need,
     we have to swap the operands.  */
  tmp = op0; op0 = op1; op1 = tmp;

  if (GET_CODE (len) == CONST_INT && INTVAL (len) >= 0 && INTVAL (len) <= 256)
    {
      if (INTVAL (len) > 0)
        {
          emit_insn (gen_cmpmem_short (op0, op1, GEN_INT (INTVAL (len) - 1)));
          emit_insn (gen_cmpint (target, ccreg));
        }
      else
        emit_move_insn (target, const0_rtx);
    }
  else if (TARGET_MVCLE)
    {
      emit_insn (gen_cmpmem_long (op0, op1, convert_to_mode (Pmode, len, 1)));
      emit_insn (gen_cmpint (target, ccreg));
    }
  else
    {
      rtx addr0, addr1, count, blocks, temp;
      rtx loop_start_label = gen_label_rtx ();
      rtx loop_end_label = gen_label_rtx ();
      rtx end_label = gen_label_rtx ();
      enum machine_mode mode;

      mode = GET_MODE (len);
      if (mode == VOIDmode)
        mode = Pmode;

      addr0 = gen_reg_rtx (Pmode);
      addr1 = gen_reg_rtx (Pmode);
      count = gen_reg_rtx (mode);
      blocks = gen_reg_rtx (mode);

      convert_move (count, len, 1);
      emit_cmp_and_jump_insns (count, const0_rtx,
			       EQ, NULL_RTX, mode, 1, end_label);

      emit_move_insn (addr0, force_operand (XEXP (op0, 0), NULL_RTX));
      emit_move_insn (addr1, force_operand (XEXP (op1, 0), NULL_RTX));
      op0 = change_address (op0, VOIDmode, addr0);
      op1 = change_address (op1, VOIDmode, addr1);

      temp = expand_binop (mode, add_optab, count, constm1_rtx, count, 1, 0);
      if (temp != count)
        emit_move_insn (count, temp);

      temp = expand_binop (mode, lshr_optab, count, GEN_INT (8), blocks, 1, 0);
      if (temp != blocks)
        emit_move_insn (blocks, temp);

      emit_cmp_and_jump_insns (blocks, const0_rtx,
			       EQ, NULL_RTX, mode, 1, loop_end_label);

      emit_label (loop_start_label);

      emit_insn (gen_cmpmem_short (op0, op1, GEN_INT (255)));
      temp = gen_rtx_NE (VOIDmode, ccreg, const0_rtx);
      temp = gen_rtx_IF_THEN_ELSE (VOIDmode, temp,
			gen_rtx_LABEL_REF (VOIDmode, end_label), pc_rtx);
      temp = gen_rtx_SET (VOIDmode, pc_rtx, temp);
      emit_jump_insn (temp);

      s390_load_address (addr0,
			 gen_rtx_PLUS (Pmode, addr0, GEN_INT (256)));
      s390_load_address (addr1,
			 gen_rtx_PLUS (Pmode, addr1, GEN_INT (256)));

      temp = expand_binop (mode, add_optab, blocks, constm1_rtx, blocks, 1, 0);
      if (temp != blocks)
        emit_move_insn (blocks, temp);

      emit_cmp_and_jump_insns (blocks, const0_rtx,
			       EQ, NULL_RTX, mode, 1, loop_end_label);

      emit_jump (loop_start_label);
      emit_label (loop_end_label);

      emit_insn (gen_cmpmem_short (op0, op1,
				   convert_to_mode (Pmode, count, 1)));
      emit_label (end_label);

      emit_insn (gen_cmpint (target, ccreg));
    }
}


/* Expand conditional increment or decrement using alc/slb instructions.
   Should generate code setting DST to either SRC or SRC + INCREMENT,
   depending on the result of the comparison CMP_OP0 CMP_CODE CMP_OP1.
   Returns true if successful, false otherwise.

   That makes it possible to implement some if-constructs without jumps e.g.:
   (borrow = CC0 | CC1 and carry = CC2 | CC3)
   unsigned int a, b, c;
   if (a < b)  c++; -> CCU  b > a  -> CC2;    c += carry;
   if (a < b)  c--; -> CCL3 a - b  -> borrow; c -= borrow;
   if (a <= b) c++; -> CCL3 b - a  -> borrow; c += carry;
   if (a <= b) c--; -> CCU  a <= b -> borrow; c -= borrow;

   Checks for EQ and NE with a nonzero value need an additional xor e.g.:
   if (a == b) c++; -> CCL3 a ^= b; 0 - a  -> borrow;    c += carry;
   if (a == b) c--; -> CCU  a ^= b; a <= 0 -> CC0 | CC1; c -= borrow;
   if (a != b) c++; -> CCU  a ^= b; a > 0  -> CC2;       c += carry;
   if (a != b) c--; -> CCL3 a ^= b; 0 - a  -> borrow;    c -= borrow; */

bool
s390_expand_addcc (enum rtx_code cmp_code, rtx cmp_op0, rtx cmp_op1,
		   rtx dst, rtx src, rtx increment)
{
  enum machine_mode cmp_mode;
  enum machine_mode cc_mode;
  rtx op_res;
  rtx insn;
  rtvec p;
  int ret;

  if ((GET_MODE (cmp_op0) == SImode || GET_MODE (cmp_op0) == VOIDmode)
      && (GET_MODE (cmp_op1) == SImode || GET_MODE (cmp_op1) == VOIDmode))
    cmp_mode = SImode;
  else if ((GET_MODE (cmp_op0) == DImode || GET_MODE (cmp_op0) == VOIDmode)
	   && (GET_MODE (cmp_op1) == DImode || GET_MODE (cmp_op1) == VOIDmode))
    cmp_mode = DImode;
  else
    return false;

  /* Try ADD LOGICAL WITH CARRY.  */
  if (increment == const1_rtx)
    {
      /* Determine CC mode to use.  */
      if (cmp_code == EQ || cmp_code == NE)
	{
	  if (cmp_op1 != const0_rtx)
	    {
	      cmp_op0 = expand_simple_binop (cmp_mode, XOR, cmp_op0, cmp_op1,
					     NULL_RTX, 0, OPTAB_WIDEN);
	      cmp_op1 = const0_rtx;
	    }

	  cmp_code = cmp_code == EQ ? LEU : GTU;
	}

      if (cmp_code == LTU || cmp_code == LEU)
	{
	  rtx tem = cmp_op0;
	  cmp_op0 = cmp_op1;
	  cmp_op1 = tem;
	  cmp_code = swap_condition (cmp_code);
	}

      switch (cmp_code)
	{
	  case GTU:
	    cc_mode = CCUmode;
	    break;

	  case GEU:
	    cc_mode = CCL3mode;
	    break;

	  default:
	    return false;
	}

      /* Emit comparison instruction pattern. */
      if (!register_operand (cmp_op0, cmp_mode))
	cmp_op0 = force_reg (cmp_mode, cmp_op0);

      insn = gen_rtx_SET (VOIDmode, gen_rtx_REG (cc_mode, CC_REGNUM),
			  gen_rtx_COMPARE (cc_mode, cmp_op0, cmp_op1));
      /* We use insn_invalid_p here to add clobbers if required.  */
      ret = insn_invalid_p (emit_insn (insn));
      gcc_assert (!ret);

      /* Emit ALC instruction pattern.  */
      op_res = gen_rtx_fmt_ee (cmp_code, GET_MODE (dst),
			       gen_rtx_REG (cc_mode, CC_REGNUM),
			       const0_rtx);

      if (src != const0_rtx)
	{
	  if (!register_operand (src, GET_MODE (dst)))
	    src = force_reg (GET_MODE (dst), src);

	  op_res = gen_rtx_PLUS (GET_MODE (dst), op_res, src);
	  op_res = gen_rtx_PLUS (GET_MODE (dst), op_res, const0_rtx);
	}

      p = rtvec_alloc (2);
      RTVEC_ELT (p, 0) = 
        gen_rtx_SET (VOIDmode, dst, op_res);
      RTVEC_ELT (p, 1) = 
	gen_rtx_CLOBBER (VOIDmode, gen_rtx_REG (CCmode, CC_REGNUM));
      emit_insn (gen_rtx_PARALLEL (VOIDmode, p));

      return true;
    }

  /* Try SUBTRACT LOGICAL WITH BORROW.  */
  if (increment == constm1_rtx)
    {
      /* Determine CC mode to use.  */
      if (cmp_code == EQ || cmp_code == NE)
	{
	  if (cmp_op1 != const0_rtx)
	    {
	      cmp_op0 = expand_simple_binop (cmp_mode, XOR, cmp_op0, cmp_op1,
					     NULL_RTX, 0, OPTAB_WIDEN);
	      cmp_op1 = const0_rtx;
	    }

	  cmp_code = cmp_code == EQ ? LEU : GTU;
	}

      if (cmp_code == GTU || cmp_code == GEU)
	{
	  rtx tem = cmp_op0;
	  cmp_op0 = cmp_op1;
	  cmp_op1 = tem;
	  cmp_code = swap_condition (cmp_code);
	}

      switch (cmp_code)
	{
	  case LEU:
	    cc_mode = CCUmode;
	    break;

	  case LTU:
	    cc_mode = CCL3mode;
	    break;

	  default:
	    return false;
	}

      /* Emit comparison instruction pattern. */
      if (!register_operand (cmp_op0, cmp_mode))
	cmp_op0 = force_reg (cmp_mode, cmp_op0);

      insn = gen_rtx_SET (VOIDmode, gen_rtx_REG (cc_mode, CC_REGNUM),
			  gen_rtx_COMPARE (cc_mode, cmp_op0, cmp_op1));
      /* We use insn_invalid_p here to add clobbers if required.  */
      ret = insn_invalid_p (emit_insn (insn));
      gcc_assert (!ret);

      /* Emit SLB instruction pattern.  */
      if (!register_operand (src, GET_MODE (dst)))
	src = force_reg (GET_MODE (dst), src);

      op_res = gen_rtx_MINUS (GET_MODE (dst), 
			      gen_rtx_MINUS (GET_MODE (dst), src, const0_rtx), 
			      gen_rtx_fmt_ee (cmp_code, GET_MODE (dst), 
					      gen_rtx_REG (cc_mode, CC_REGNUM), 
					      const0_rtx));
      p = rtvec_alloc (2);
      RTVEC_ELT (p, 0) = 
        gen_rtx_SET (VOIDmode, dst, op_res);
      RTVEC_ELT (p, 1) = 
	gen_rtx_CLOBBER (VOIDmode, gen_rtx_REG (CCmode, CC_REGNUM));
      emit_insn (gen_rtx_PARALLEL (VOIDmode, p));

      return true;
    }

  return false;
}

/* Expand code for the insv template. Return true if successful.  */

bool
s390_expand_insv (rtx dest, rtx op1, rtx op2, rtx src)
{
  int bitsize = INTVAL (op1);
  int bitpos = INTVAL (op2);

  /* On z10 we can use the risbg instruction to implement insv.  */
  if (TARGET_Z10
      && ((GET_MODE (dest) == DImode && GET_MODE (src) == DImode)
	  || (GET_MODE (dest) == SImode && GET_MODE (src) == SImode)))
    {
      rtx op;
      rtx clobber;

      op = gen_rtx_SET (GET_MODE(src),
			gen_rtx_ZERO_EXTRACT (GET_MODE (dest), dest, op1, op2),
			src);
      clobber = gen_rtx_CLOBBER (VOIDmode, gen_rtx_REG (CCmode, CC_REGNUM));
      emit_insn (gen_rtx_PARALLEL (VOIDmode, gen_rtvec (2, op, clobber)));

      return true;
    }

  /* We need byte alignment.  */
  if (bitsize % BITS_PER_UNIT)
    return false;

  if (bitpos == 0
      && memory_operand (dest, VOIDmode)
      && (register_operand (src, word_mode)
	  || const_int_operand (src, VOIDmode)))
    {
      /* Emit standard pattern if possible.  */
      enum machine_mode mode = smallest_mode_for_size (bitsize, MODE_INT);
      if (GET_MODE_BITSIZE (mode) == bitsize)
	emit_move_insn (adjust_address (dest, mode, 0), gen_lowpart (mode, src));

      /* (set (ze (mem)) (const_int)).  */
      else if (const_int_operand (src, VOIDmode))
	{
	  int size = bitsize / BITS_PER_UNIT;
	  rtx src_mem = adjust_address (force_const_mem (word_mode, src), BLKmode,
					GET_MODE_SIZE (word_mode) - size);

	  dest = adjust_address (dest, BLKmode, 0);
	  set_mem_size (dest, GEN_INT (size));
	  s390_expand_movmem (dest, src_mem, GEN_INT (size));
	}
	  
      /* (set (ze (mem)) (reg)).  */
      else if (register_operand (src, word_mode))
	{
	  if (bitsize <= GET_MODE_BITSIZE (SImode))
	    emit_move_insn (gen_rtx_ZERO_EXTRACT (word_mode, dest, op1,
						  const0_rtx), src);
	  else
	    {
	      /* Emit st,stcmh sequence.  */
	      int stcmh_width = bitsize - GET_MODE_BITSIZE (SImode);
	      int size = stcmh_width / BITS_PER_UNIT;

	      emit_move_insn (adjust_address (dest, SImode, size), 
			      gen_lowpart (SImode, src));
	      set_mem_size (dest, GEN_INT (size));
	      emit_move_insn (gen_rtx_ZERO_EXTRACT (word_mode, dest, GEN_INT
						    (stcmh_width), const0_rtx),
			      gen_rtx_LSHIFTRT (word_mode, src, GEN_INT
						(GET_MODE_BITSIZE (SImode))));
	    }
	}
      else
	return false;

      return true;
    }

  /* (set (ze (reg)) (const_int)).  */
  if (TARGET_ZARCH
      && register_operand (dest, word_mode) 
      && (bitpos % 16) == 0
      && (bitsize % 16) == 0
      && const_int_operand (src, VOIDmode))
    {
      HOST_WIDE_INT val = INTVAL (src);
      int regpos = bitpos + bitsize;

      while (regpos > bitpos)
	{
	  enum machine_mode putmode;
	  int putsize;

	  if (TARGET_EXTIMM && (regpos % 32 == 0) && (regpos >= bitpos + 32))
	    putmode = SImode;
	  else
	    putmode = HImode;

	  putsize = GET_MODE_BITSIZE (putmode);
	  regpos -= putsize;
	  emit_move_insn (gen_rtx_ZERO_EXTRACT (word_mode, dest, 
						GEN_INT (putsize),
						GEN_INT (regpos)), 
			  gen_int_mode (val, putmode));
	  val >>= putsize;
	}
      gcc_assert (regpos == bitpos);
      return true;
    }

  return false;
}

/* A subroutine of s390_expand_cs_hqi and s390_expand_atomic which returns a
   register that holds VAL of mode MODE shifted by COUNT bits.  */

static inline rtx
s390_expand_mask_and_shift (rtx val, enum machine_mode mode, rtx count)
{
  val = expand_simple_binop (SImode, AND, val, GEN_INT (GET_MODE_MASK (mode)),
			     NULL_RTX, 1, OPTAB_DIRECT);
  return expand_simple_binop (SImode, ASHIFT, val, count, 
			      NULL_RTX, 1, OPTAB_DIRECT);
}

/* Structure to hold the initial parameters for a compare_and_swap operation
   in HImode and QImode.  */ 

struct alignment_context
{
  rtx memsi;	  /* SI aligned memory location.  */ 
  rtx shift;	  /* Bit offset with regard to lsb.  */
  rtx modemask;	  /* Mask of the HQImode shifted by SHIFT bits.  */
  rtx modemaski;  /* ~modemask */
  bool aligned;	  /* True if memory is aligned, false else.  */
};

/* A subroutine of s390_expand_cs_hqi and s390_expand_atomic to initialize
   structure AC for transparent simplifying, if the memory alignment is known
   to be at least 32bit.  MEM is the memory location for the actual operation
   and MODE its mode.  */

static void
init_alignment_context (struct alignment_context *ac, rtx mem,
			enum machine_mode mode)
{
  ac->shift = GEN_INT (GET_MODE_SIZE (SImode) - GET_MODE_SIZE (mode));
  ac->aligned = (MEM_ALIGN (mem) >= GET_MODE_BITSIZE (SImode));

  if (ac->aligned)
    ac->memsi = adjust_address (mem, SImode, 0); /* Memory is aligned.  */
  else
    {
      /* Alignment is unknown.  */
      rtx byteoffset, addr, align;

      /* Force the address into a register.  */
      addr = force_reg (Pmode, XEXP (mem, 0));

      /* Align it to SImode.  */
      align = expand_simple_binop (Pmode, AND, addr,
				   GEN_INT (-GET_MODE_SIZE (SImode)),
				   NULL_RTX, 1, OPTAB_DIRECT);
      /* Generate MEM.  */
      ac->memsi = gen_rtx_MEM (SImode, align);
      MEM_VOLATILE_P (ac->memsi) = MEM_VOLATILE_P (mem);
      set_mem_alias_set (ac->memsi, ALIAS_SET_MEMORY_BARRIER);
      set_mem_align (ac->memsi, GET_MODE_BITSIZE (SImode));

      /* Calculate shiftcount.  */
      byteoffset = expand_simple_binop (Pmode, AND, addr,
					GEN_INT (GET_MODE_SIZE (SImode) - 1),
					NULL_RTX, 1, OPTAB_DIRECT);
      /* As we already have some offset, evaluate the remaining distance.  */
      ac->shift = expand_simple_binop (SImode, MINUS, ac->shift, byteoffset,
				      NULL_RTX, 1, OPTAB_DIRECT);

    }
  /* Shift is the byte count, but we need the bitcount.  */
  ac->shift = expand_simple_binop (SImode, MULT, ac->shift, GEN_INT (BITS_PER_UNIT),
				  NULL_RTX, 1, OPTAB_DIRECT);
  /* Calculate masks.  */
  ac->modemask = expand_simple_binop (SImode, ASHIFT, 
				     GEN_INT (GET_MODE_MASK (mode)), ac->shift,
				     NULL_RTX, 1, OPTAB_DIRECT);
  ac->modemaski = expand_simple_unop (SImode, NOT, ac->modemask, NULL_RTX, 1);
}

/* Expand an atomic compare and swap operation for HImode and QImode.  MEM is
   the memory location, CMP the old value to compare MEM with and NEW_RTX the value
   to set if CMP == MEM.
   CMP is never in memory for compare_and_swap_cc because
   expand_bool_compare_and_swap puts it into a register for later compare.  */

void
s390_expand_cs_hqi (enum machine_mode mode, rtx target, rtx mem, rtx cmp, rtx new_rtx)
{
  struct alignment_context ac;
  rtx cmpv, newv, val, resv, cc;
  rtx res = gen_reg_rtx (SImode);
  rtx csloop = gen_label_rtx ();
  rtx csend = gen_label_rtx ();

  gcc_assert (register_operand (target, VOIDmode));
  gcc_assert (MEM_P (mem));

  init_alignment_context (&ac, mem, mode);

  /* Shift the values to the correct bit positions.  */
  if (!(ac.aligned && MEM_P (cmp)))
    cmp = s390_expand_mask_and_shift (cmp, mode, ac.shift);
  if (!(ac.aligned && MEM_P (new_rtx)))
    new_rtx = s390_expand_mask_and_shift (new_rtx, mode, ac.shift);

  /* Load full word.  Subsequent loads are performed by CS.  */
  val = expand_simple_binop (SImode, AND, ac.memsi, ac.modemaski,
			     NULL_RTX, 1, OPTAB_DIRECT);

  /* Start CS loop.  */
  emit_label (csloop);
  /* val = "<mem>00..0<mem>" 
   * cmp = "00..0<cmp>00..0"
   * new = "00..0<new>00..0" 
   */

  /* Patch cmp and new with val at correct position.  */
  if (ac.aligned && MEM_P (cmp))
    {
      cmpv = force_reg (SImode, val);
      store_bit_field (cmpv, GET_MODE_BITSIZE (mode), 0, SImode, cmp);
    }
  else
    cmpv = force_reg (SImode, expand_simple_binop (SImode, IOR, cmp, val,
						   NULL_RTX, 1, OPTAB_DIRECT));
  if (ac.aligned && MEM_P (new_rtx))
    {
      newv = force_reg (SImode, val);
      store_bit_field (newv, GET_MODE_BITSIZE (mode), 0, SImode, new_rtx);
    }
  else
    newv = force_reg (SImode, expand_simple_binop (SImode, IOR, new_rtx, val,
						   NULL_RTX, 1, OPTAB_DIRECT));

  /* Jump to end if we're done (likely?).  */
  s390_emit_jump (csend, s390_emit_compare_and_swap (EQ, res, ac.memsi,
						     cmpv, newv));

  /* Check for changes outside mode.  */
  resv = expand_simple_binop (SImode, AND, res, ac.modemaski, 
			      NULL_RTX, 1, OPTAB_DIRECT);
  cc = s390_emit_compare (NE, resv, val); 
  emit_move_insn (val, resv);
  /* Loop internal if so.  */
  s390_emit_jump (csloop, cc);

  emit_label (csend);
  
  /* Return the correct part of the bitfield.  */
  convert_move (target, expand_simple_binop (SImode, LSHIFTRT, res, ac.shift, 
					     NULL_RTX, 1, OPTAB_DIRECT), 1);
}

/* Expand an atomic operation CODE of mode MODE.  MEM is the memory location
   and VAL the value to play with.  If AFTER is true then store the value
   MEM holds after the operation, if AFTER is false then store the value MEM
   holds before the operation.  If TARGET is zero then discard that value, else
   store it to TARGET.  */

void
s390_expand_atomic (enum machine_mode mode, enum rtx_code code,
		    rtx target, rtx mem, rtx val, bool after)
{
  struct alignment_context ac;
  rtx cmp;
  rtx new_rtx = gen_reg_rtx (SImode);
  rtx orig = gen_reg_rtx (SImode);
  rtx csloop = gen_label_rtx ();

  gcc_assert (!target || register_operand (target, VOIDmode));
  gcc_assert (MEM_P (mem));

  init_alignment_context (&ac, mem, mode);

  /* Shift val to the correct bit positions.
     Preserve "icm", but prevent "ex icm".  */
  if (!(ac.aligned && code == SET && MEM_P (val)))
    val = s390_expand_mask_and_shift (val, mode, ac.shift);

  /* Further preparation insns.  */
  if (code == PLUS || code == MINUS)
    emit_move_insn (orig, val);
  else if (code == MULT || code == AND) /* val = "11..1<val>11..1" */
    val = expand_simple_binop (SImode, XOR, val, ac.modemaski,
			       NULL_RTX, 1, OPTAB_DIRECT);

  /* Load full word.  Subsequent loads are performed by CS.  */
  cmp = force_reg (SImode, ac.memsi);

  /* Start CS loop.  */
  emit_label (csloop);
  emit_move_insn (new_rtx, cmp);

  /* Patch new with val at correct position.  */
  switch (code)
    {
    case PLUS:
    case MINUS:
      val = expand_simple_binop (SImode, code, new_rtx, orig,
				 NULL_RTX, 1, OPTAB_DIRECT);
      val = expand_simple_binop (SImode, AND, val, ac.modemask,
				 NULL_RTX, 1, OPTAB_DIRECT);
      /* FALLTHRU */
    case SET: 
      if (ac.aligned && MEM_P (val))
	store_bit_field (new_rtx, GET_MODE_BITSIZE (mode), 0, SImode, val);
      else
	{
	  new_rtx = expand_simple_binop (SImode, AND, new_rtx, ac.modemaski,
				     NULL_RTX, 1, OPTAB_DIRECT);
	  new_rtx = expand_simple_binop (SImode, IOR, new_rtx, val,
				     NULL_RTX, 1, OPTAB_DIRECT);
	}
      break;
    case AND:
    case IOR:
    case XOR:
      new_rtx = expand_simple_binop (SImode, code, new_rtx, val,
				 NULL_RTX, 1, OPTAB_DIRECT);
      break;
    case MULT: /* NAND */
      new_rtx = expand_simple_binop (SImode, AND, new_rtx, val,
				 NULL_RTX, 1, OPTAB_DIRECT);
      new_rtx = expand_simple_binop (SImode, XOR, new_rtx, ac.modemask,
				 NULL_RTX, 1, OPTAB_DIRECT);
      break;
    default:
      gcc_unreachable ();
    }

  s390_emit_jump (csloop, s390_emit_compare_and_swap (NE, cmp,
						      ac.memsi, cmp, new_rtx));

  /* Return the correct part of the bitfield.  */
  if (target)
    convert_move (target, expand_simple_binop (SImode, LSHIFTRT,
					       after ? new_rtx : cmp, ac.shift,
					       NULL_RTX, 1, OPTAB_DIRECT), 1);
}

/* This is called from dwarf2out.c via TARGET_ASM_OUTPUT_DWARF_DTPREL.
   We need to emit DTP-relative relocations.  */

static void s390_output_dwarf_dtprel (FILE *, int, rtx) ATTRIBUTE_UNUSED;

static void
s390_output_dwarf_dtprel (FILE *file, int size, rtx x)
{
  switch (size)
    {
    case 4:
      fputs ("\t.long\t", file);
      break;
    case 8:
      fputs ("\t.quad\t", file);
      break;
    default:
      gcc_unreachable ();
    }
  output_addr_const (file, x);
  fputs ("@DTPOFF", file);
}

#ifdef TARGET_ALTERNATE_LONG_DOUBLE_MANGLING
/* Implement TARGET_MANGLE_TYPE.  */

static const char *
s390_mangle_type (const_tree type)
{
  if (TYPE_MAIN_VARIANT (type) == long_double_type_node
      && TARGET_LONG_DOUBLE_128)
    return "g";

  /* For all other types, use normal C++ mangling.  */
  return NULL;
}
#endif

/* In the name of slightly smaller debug output, and to cater to
   general assembler lossage, recognize various UNSPEC sequences
   and turn them back into a direct symbol reference.  */

static rtx
s390_delegitimize_address (rtx orig_x)
{
  rtx x = orig_x, y;

  if (GET_CODE (x) != MEM)
    return orig_x;

  x = XEXP (x, 0);
  if (GET_CODE (x) == PLUS
      && GET_CODE (XEXP (x, 1)) == CONST
      && GET_CODE (XEXP (x, 0)) == REG
      && REGNO (XEXP (x, 0)) == PIC_OFFSET_TABLE_REGNUM)
    {
      y = XEXP (XEXP (x, 1), 0);
      if (GET_CODE (y) == UNSPEC
	  && XINT (y, 1) == UNSPEC_GOT)
	return XVECEXP (y, 0, 0);
      return orig_x;
    }

  if (GET_CODE (x) == CONST)
    {
      y = XEXP (x, 0);
      if (GET_CODE (y) == UNSPEC
	  && XINT (y, 1) == UNSPEC_GOTENT)
	return XVECEXP (y, 0, 0);
      return orig_x;
    }

  return orig_x;
}

/* Output operand OP to stdio stream FILE.
   OP is an address (register + offset) which is not used to address data;
   instead the rightmost bits are interpreted as the value.  */

static void
print_shift_count_operand (FILE *file, rtx op)
{
  HOST_WIDE_INT offset;
  rtx base;

  /* Extract base register and offset.  */
  if (!s390_decompose_shift_count (op, &base, &offset))
    gcc_unreachable ();

  /* Sanity check.  */
  if (base)
    {
      gcc_assert (GET_CODE (base) == REG);
      gcc_assert (REGNO (base) < FIRST_PSEUDO_REGISTER);
      gcc_assert (REGNO_REG_CLASS (REGNO (base)) == ADDR_REGS);
    }

  /* Offsets are constricted to twelve bits.  */
  fprintf (file, HOST_WIDE_INT_PRINT_DEC, offset & ((1 << 12) - 1));
  if (base)
    fprintf (file, "(%s)", reg_names[REGNO (base)]);
}

/* See 'get_some_local_dynamic_name'.  */

static int
get_some_local_dynamic_name_1 (rtx *px, void *data ATTRIBUTE_UNUSED)
{
  rtx x = *px;

  if (GET_CODE (x) == SYMBOL_REF && CONSTANT_POOL_ADDRESS_P (x))
    {
      x = get_pool_constant (x);
      return for_each_rtx (&x, get_some_local_dynamic_name_1, 0);
    }

  if (GET_CODE (x) == SYMBOL_REF
      && tls_symbolic_operand (x) == TLS_MODEL_LOCAL_DYNAMIC)
    {
      cfun->machine->some_ld_name = XSTR (x, 0);
      return 1;
    }

  return 0;
}

/* Locate some local-dynamic symbol still in use by this function
   so that we can print its name in local-dynamic base patterns.  */

static const char *
get_some_local_dynamic_name (void)
{
  rtx insn;

  if (cfun->machine->some_ld_name)
    return cfun->machine->some_ld_name;

  for (insn = get_insns (); insn ; insn = NEXT_INSN (insn))
    if (INSN_P (insn)
        && for_each_rtx (&PATTERN (insn), get_some_local_dynamic_name_1, 0))
      return cfun->machine->some_ld_name;

  gcc_unreachable ();
}

/* Output machine-dependent UNSPECs occurring in address constant X
   in assembler syntax to stdio stream FILE.  Returns true if the
   constant X could be recognized, false otherwise.  */

bool
s390_output_addr_const_extra (FILE *file, rtx x)
{
  if (GET_CODE (x) == UNSPEC && XVECLEN (x, 0) == 1)
    switch (XINT (x, 1))
      {
      case UNSPEC_GOTENT:
	output_addr_const (file, XVECEXP (x, 0, 0));
	fprintf (file, "@GOTENT");
	return true;
      case UNSPEC_GOT:
	output_addr_const (file, XVECEXP (x, 0, 0));
	fprintf (file, "@GOT");
	return true;
      case UNSPEC_GOTOFF:
	output_addr_const (file, XVECEXP (x, 0, 0));
	fprintf (file, "@GOTOFF");
	return true;
      case UNSPEC_PLT:
	output_addr_const (file, XVECEXP (x, 0, 0));
	fprintf (file, "@PLT");
	return true;
      case UNSPEC_PLTOFF:
	output_addr_const (file, XVECEXP (x, 0, 0));
	fprintf (file, "@PLTOFF");
	return true;
      case UNSPEC_TLSGD:
	output_addr_const (file, XVECEXP (x, 0, 0));
	fprintf (file, "@TLSGD");
	return true;
      case UNSPEC_TLSLDM:
	assemble_name (file, get_some_local_dynamic_name ());
	fprintf (file, "@TLSLDM");
	return true;
      case UNSPEC_DTPOFF:
	output_addr_const (file, XVECEXP (x, 0, 0));
	fprintf (file, "@DTPOFF");
	return true;
      case UNSPEC_NTPOFF:
	output_addr_const (file, XVECEXP (x, 0, 0));
	fprintf (file, "@NTPOFF");
	return true;
      case UNSPEC_GOTNTPOFF:
	output_addr_const (file, XVECEXP (x, 0, 0));
	fprintf (file, "@GOTNTPOFF");
	return true;
      case UNSPEC_INDNTPOFF:
	output_addr_const (file, XVECEXP (x, 0, 0));
	fprintf (file, "@INDNTPOFF");
	return true;
      }

  if (GET_CODE (x) == UNSPEC && XVECLEN (x, 0) == 2)
    switch (XINT (x, 1))
      {
      case UNSPEC_POOL_OFFSET:
	x = gen_rtx_MINUS (GET_MODE (x), XVECEXP (x, 0, 0), XVECEXP (x, 0, 1));
	output_addr_const (file, x);
	return true;
      }
  return false;
}

/* Output address operand ADDR in assembler syntax to
   stdio stream FILE.  */

void
print_operand_address (FILE *file, rtx addr)
{
  struct s390_address ad;

  if (s390_symref_operand_p (addr, NULL, NULL))
    {
      gcc_assert (TARGET_Z10);
      output_addr_const (file, addr);
      return;
    }

  if (!s390_decompose_address (addr, &ad)
      || (ad.base && !REGNO_OK_FOR_BASE_P (REGNO (ad.base)))
      || (ad.indx && !REGNO_OK_FOR_INDEX_P (REGNO (ad.indx))))
    output_operand_lossage ("cannot decompose address");

  if (ad.disp)
    output_addr_const (file, ad.disp);
  else
    fprintf (file, "0");

  if (ad.base && ad.indx)
    fprintf (file, "(%s,%s)", reg_names[REGNO (ad.indx)],
                              reg_names[REGNO (ad.base)]);
  else if (ad.base)
    fprintf (file, "(%s)", reg_names[REGNO (ad.base)]);
}

/* Output operand X in assembler syntax to stdio stream FILE.
   CODE specified the format flag.  The following format flags
   are recognized:

    'C': print opcode suffix for branch condition.
    'D': print opcode suffix for inverse branch condition.
    'J': print tls_load/tls_gdcall/tls_ldcall suffix
    'G': print the size of the operand in bytes.
    'O': print only the displacement of a memory reference.
    'R': print only the base register of a memory reference.
    'S': print S-type memory reference (base+displacement).
    'N': print the second word of a DImode operand.
    'M': print the second word of a TImode operand.
    'Y': print shift count operand.

    'b': print integer X as if it's an unsigned byte.
    'c': print integer X as if it's an signed byte.
    'x': print integer X as if it's an unsigned halfword.
    'h': print integer X as if it's a signed halfword.
    'i': print the first nonzero HImode part of X.
    'j': print the first HImode part unequal to -1 of X.
    'k': print the first nonzero SImode part of X.
    'm': print the first SImode part unequal to -1 of X.
    'o': print integer X as if it's an unsigned 32bit word.  */

void
print_operand (FILE *file, rtx x, int code)
{
  switch (code)
    {
    case 'C':
      fprintf (file, s390_branch_condition_mnemonic (x, FALSE));
      return;

    case 'D':
      fprintf (file, s390_branch_condition_mnemonic (x, TRUE));
      return;

    case 'J':
      if (GET_CODE (x) == SYMBOL_REF)
	{
	  fprintf (file, "%s", ":tls_load:");
	  output_addr_const (file, x);
	}
      else if (GET_CODE (x) == UNSPEC && XINT (x, 1) == UNSPEC_TLSGD)
	{
	  fprintf (file, "%s", ":tls_gdcall:");
	  output_addr_const (file, XVECEXP (x, 0, 0));
	}
      else if (GET_CODE (x) == UNSPEC && XINT (x, 1) == UNSPEC_TLSLDM)
	{
	  fprintf (file, "%s", ":tls_ldcall:");
	  assemble_name (file, get_some_local_dynamic_name ());
	}
      else
	gcc_unreachable ();
      return;

    case 'G':
      fprintf (file, "%u", GET_MODE_SIZE (GET_MODE (x)));
      return;

    case 'O':
      {
        struct s390_address ad;
	int ret;

        gcc_assert (GET_CODE (x) == MEM);
	ret = s390_decompose_address (XEXP (x, 0), &ad);
	gcc_assert (ret);
	gcc_assert (!ad.base || REGNO_OK_FOR_BASE_P (REGNO (ad.base)));
	gcc_assert (!ad.indx);

        if (ad.disp)
          output_addr_const (file, ad.disp);
        else
          fprintf (file, "0");
      }
      return;

    case 'R':
      {
        struct s390_address ad;
	int ret;

        gcc_assert (GET_CODE (x) == MEM);
	ret = s390_decompose_address (XEXP (x, 0), &ad);
	gcc_assert (ret);
	gcc_assert (!ad.base || REGNO_OK_FOR_BASE_P (REGNO (ad.base)));
	gcc_assert (!ad.indx);

        if (ad.base)
          fprintf (file, "%s", reg_names[REGNO (ad.base)]);
        else
          fprintf (file, "0");
      }
      return;

    case 'S':
      {
	struct s390_address ad;
	int ret;

        gcc_assert (GET_CODE (x) == MEM);
	ret = s390_decompose_address (XEXP (x, 0), &ad);
	gcc_assert (ret);
	gcc_assert (!ad.base || REGNO_OK_FOR_BASE_P (REGNO (ad.base)));
	gcc_assert (!ad.indx);

	if (ad.disp)
	  output_addr_const (file, ad.disp);
	else
	  fprintf (file, "0");

	if (ad.base)
	  fprintf (file, "(%s)", reg_names[REGNO (ad.base)]);
      }
      return;

    case 'N':
      if (GET_CODE (x) == REG)
	x = gen_rtx_REG (GET_MODE (x), REGNO (x) + 1);
      else if (GET_CODE (x) == MEM)
	x = change_address (x, VOIDmode, plus_constant (XEXP (x, 0), 4));
      else
        gcc_unreachable ();
      break;

    case 'M':
      if (GET_CODE (x) == REG)
	x = gen_rtx_REG (GET_MODE (x), REGNO (x) + 1);
      else if (GET_CODE (x) == MEM)
	x = change_address (x, VOIDmode, plus_constant (XEXP (x, 0), 8));
      else
        gcc_unreachable ();
      break;

    case 'Y':
      print_shift_count_operand (file, x);
      return;
    }

  switch (GET_CODE (x))
    {
    case REG:
      fprintf (file, "%s", reg_names[REGNO (x)]);
      break;

    case MEM:
      output_address (XEXP (x, 0));
      break;

    case CONST:
    case CODE_LABEL:
    case LABEL_REF:
    case SYMBOL_REF:
      output_addr_const (file, x);
      break;

    case CONST_INT:
      if (code == 'b')
        fprintf (file, HOST_WIDE_INT_PRINT_DEC, INTVAL (x) & 0xff);
      else if (code == 'c')
        fprintf (file, HOST_WIDE_INT_PRINT_DEC, ((INTVAL (x) & 0xff) ^ 0x80) - 0x80);
      else if (code == 'x')
        fprintf (file, HOST_WIDE_INT_PRINT_DEC, INTVAL (x) & 0xffff);
      else if (code == 'h')
        fprintf (file, HOST_WIDE_INT_PRINT_DEC, ((INTVAL (x) & 0xffff) ^ 0x8000) - 0x8000);
      else if (code == 'i')
	fprintf (file, HOST_WIDE_INT_PRINT_DEC,
		 s390_extract_part (x, HImode, 0));
      else if (code == 'j')
	fprintf (file, HOST_WIDE_INT_PRINT_DEC,
		 s390_extract_part (x, HImode, -1));
      else if (code == 'k')
 	fprintf (file, HOST_WIDE_INT_PRINT_DEC,
 		 s390_extract_part (x, SImode, 0));
      else if (code == 'm')
 	fprintf (file, HOST_WIDE_INT_PRINT_DEC,
 		 s390_extract_part (x, SImode, -1));
      else if (code == 'o')
	fprintf (file, HOST_WIDE_INT_PRINT_DEC, INTVAL (x) & 0xffffffff);
      else
        fprintf (file, HOST_WIDE_INT_PRINT_DEC, INTVAL (x));
      break;

    case CONST_DOUBLE:
      gcc_assert (GET_MODE (x) == VOIDmode);
      if (code == 'b')
        fprintf (file, HOST_WIDE_INT_PRINT_DEC, CONST_DOUBLE_LOW (x) & 0xff);
      else if (code == 'x')
        fprintf (file, HOST_WIDE_INT_PRINT_DEC, CONST_DOUBLE_LOW (x) & 0xffff);
      else if (code == 'h')
        fprintf (file, HOST_WIDE_INT_PRINT_DEC, ((CONST_DOUBLE_LOW (x) & 0xffff) ^ 0x8000) - 0x8000);
      else
        gcc_unreachable ();
      break;

    default:
      fatal_insn ("UNKNOWN in print_operand !?", x);
      break;
    }
}

/* Target hook for assembling integer objects.  We need to define it
   here to work a round a bug in some versions of GAS, which couldn't
   handle values smaller than INT_MIN when printed in decimal.  */

static bool
s390_assemble_integer (rtx x, unsigned int size, int aligned_p)
{
  if (size == 8 && aligned_p
      && GET_CODE (x) == CONST_INT && INTVAL (x) < INT_MIN)
    {
      fprintf (asm_out_file, "\t.quad\t" HOST_WIDE_INT_PRINT_HEX "\n",
	       INTVAL (x));
      return true;
    }
  return default_assemble_integer (x, size, aligned_p);
}

/* Returns true if register REGNO is used  for forming
   a memory address in expression X.  */

static bool
reg_used_in_mem_p (int regno, rtx x)
{
  enum rtx_code code = GET_CODE (x);
  int i, j;
  const char *fmt;

  if (code == MEM)
    {
      if (refers_to_regno_p (regno, regno+1,
			     XEXP (x, 0), 0))
	return true;
    }
  else if (code == SET
	   && GET_CODE (SET_DEST (x)) == PC)
    {
      if (refers_to_regno_p (regno, regno+1,
			     SET_SRC (x), 0))
	return true;
    }

  fmt = GET_RTX_FORMAT (code);
  for (i = GET_RTX_LENGTH (code) - 1; i >= 0; i--)
    {
      if (fmt[i] == 'e'
	  && reg_used_in_mem_p (regno, XEXP (x, i)))
	return true;

      else if (fmt[i] == 'E')
	for (j = 0; j < XVECLEN (x, i); j++)
	  if (reg_used_in_mem_p (regno, XVECEXP (x, i, j)))
	    return true;
    }
  return false;
}

/* Returns true if expression DEP_RTX sets an address register
   used by instruction INSN to address memory.  */

static bool
addr_generation_dependency_p (rtx dep_rtx, rtx insn)
{
  rtx target, pat;

  if (GET_CODE (dep_rtx) == INSN)
      dep_rtx = PATTERN (dep_rtx);

  if (GET_CODE (dep_rtx) == SET)
    {
      target = SET_DEST (dep_rtx);
      if (GET_CODE (target) == STRICT_LOW_PART)
	target = XEXP (target, 0);
      while (GET_CODE (target) == SUBREG)
	target = SUBREG_REG (target);

      if (GET_CODE (target) == REG)
	{
	  int regno = REGNO (target);

	  if (s390_safe_attr_type (insn) == TYPE_LA)
	    {
	      pat = PATTERN (insn);
	      if (GET_CODE (pat) == PARALLEL)
		{
		  gcc_assert (XVECLEN (pat, 0) == 2);
		  pat = XVECEXP (pat, 0, 0);
		}
	      gcc_assert (GET_CODE (pat) == SET);
	      return refers_to_regno_p (regno, regno+1, SET_SRC (pat), 0);
	    }
	  else if (get_attr_atype (insn) == ATYPE_AGEN)
	    return reg_used_in_mem_p (regno, PATTERN (insn));
	}
    }
  return false;
}

/* Return 1, if dep_insn sets register used in insn in the agen unit.  */

int
s390_agen_dep_p (rtx dep_insn, rtx insn)
{
  rtx dep_rtx = PATTERN (dep_insn);
  int i;

  if (GET_CODE (dep_rtx) == SET
      && addr_generation_dependency_p (dep_rtx, insn))
    return 1;
  else if (GET_CODE (dep_rtx) == PARALLEL)
    {
      for (i = 0; i < XVECLEN (dep_rtx, 0); i++)
	{
	  if (addr_generation_dependency_p (XVECEXP (dep_rtx, 0, i), insn))
	    return 1;
	}
    }
  return 0;
}


/* A C statement (sans semicolon) to update the integer scheduling priority
   INSN_PRIORITY (INSN).  Increase the priority to execute the INSN earlier,
   reduce the priority to execute INSN later.  Do not define this macro if
   you do not need to adjust the scheduling priorities of insns.

   A STD instruction should be scheduled earlier,
   in order to use the bypass.  */

static int
s390_adjust_priority (rtx insn ATTRIBUTE_UNUSED, int priority)
{
  if (! INSN_P (insn))
    return priority;

  if (s390_tune != PROCESSOR_2084_Z990
      && s390_tune != PROCESSOR_2094_Z9_109)
    return priority;

  switch (s390_safe_attr_type (insn))
    {
      case TYPE_FSTOREDF:
      case TYPE_FSTORESF:
	priority = priority << 3;
	break;
      case TYPE_STORE:
      case TYPE_STM:
	priority = priority << 1;
	break;
      default:
        break;
    }
  return priority;
}

/* The number of instructions that can be issued per cycle.  */

static int
s390_issue_rate (void)
{
  switch (s390_tune)
    {
    case PROCESSOR_2084_Z990:
    case PROCESSOR_2094_Z9_109:
      return 3;
    case PROCESSOR_2097_Z10:
      return 2;
    default:
      return 1;
    }
}

static int
s390_first_cycle_multipass_dfa_lookahead (void)
{
  return 4;
}


/* Annotate every literal pool reference in X by an UNSPEC_LTREF expression.
   Fix up MEMs as required.  */

static void
annotate_constant_pool_refs (rtx *x)
{
  int i, j;
  const char *fmt;

  gcc_assert (GET_CODE (*x) != SYMBOL_REF
	      || !CONSTANT_POOL_ADDRESS_P (*x));

  /* Literal pool references can only occur inside a MEM ...  */
  if (GET_CODE (*x) == MEM)
    {
      rtx memref = XEXP (*x, 0);

      if (GET_CODE (memref) == SYMBOL_REF
	  && CONSTANT_POOL_ADDRESS_P (memref))
	{
	  rtx base = cfun->machine->base_reg;
	  rtx addr = gen_rtx_UNSPEC (Pmode, gen_rtvec (2, memref, base),
				     UNSPEC_LTREF);

	  *x = replace_equiv_address (*x, addr);
	  return;
	}

      if (GET_CODE (memref) == CONST
	  && GET_CODE (XEXP (memref, 0)) == PLUS
	  && GET_CODE (XEXP (XEXP (memref, 0), 1)) == CONST_INT
	  && GET_CODE (XEXP (XEXP (memref, 0), 0)) == SYMBOL_REF
	  && CONSTANT_POOL_ADDRESS_P (XEXP (XEXP (memref, 0), 0)))
	{
	  HOST_WIDE_INT off = INTVAL (XEXP (XEXP (memref, 0), 1));
	  rtx sym = XEXP (XEXP (memref, 0), 0);
	  rtx base = cfun->machine->base_reg;
	  rtx addr = gen_rtx_UNSPEC (Pmode, gen_rtvec (2, sym, base),
				     UNSPEC_LTREF);

	  *x = replace_equiv_address (*x, plus_constant (addr, off));
	  return;
	}
    }

  /* ... or a load-address type pattern.  */
  if (GET_CODE (*x) == SET)
    {
      rtx addrref = SET_SRC (*x);

      if (GET_CODE (addrref) == SYMBOL_REF
	  && CONSTANT_POOL_ADDRESS_P (addrref))
	{
	  rtx base = cfun->machine->base_reg;
	  rtx addr = gen_rtx_UNSPEC (Pmode, gen_rtvec (2, addrref, base),
				     UNSPEC_LTREF);

	  SET_SRC (*x) = addr;
	  return;
	}

      if (GET_CODE (addrref) == CONST
	  && GET_CODE (XEXP (addrref, 0)) == PLUS
	  && GET_CODE (XEXP (XEXP (addrref, 0), 1)) == CONST_INT
	  && GET_CODE (XEXP (XEXP (addrref, 0), 0)) == SYMBOL_REF
	  && CONSTANT_POOL_ADDRESS_P (XEXP (XEXP (addrref, 0), 0)))
	{
	  HOST_WIDE_INT off = INTVAL (XEXP (XEXP (addrref, 0), 1));
	  rtx sym = XEXP (XEXP (addrref, 0), 0);
	  rtx base = cfun->machine->base_reg;
	  rtx addr = gen_rtx_UNSPEC (Pmode, gen_rtvec (2, sym, base),
				     UNSPEC_LTREF);

	  SET_SRC (*x) = plus_constant (addr, off);
	  return;
	}
    }

  /* Annotate LTREL_BASE as well.  */
  if (GET_CODE (*x) == UNSPEC
      && XINT (*x, 1) == UNSPEC_LTREL_BASE)
    {
      rtx base = cfun->machine->base_reg;
      *x = gen_rtx_UNSPEC (Pmode, gen_rtvec (2, XVECEXP (*x, 0, 0), base),
				  UNSPEC_LTREL_BASE);
      return;
    }

  fmt = GET_RTX_FORMAT (GET_CODE (*x));
  for (i = GET_RTX_LENGTH (GET_CODE (*x)) - 1; i >= 0; i--)
    {
      if (fmt[i] == 'e')
        {
          annotate_constant_pool_refs (&XEXP (*x, i));
        }
      else if (fmt[i] == 'E')
        {
          for (j = 0; j < XVECLEN (*x, i); j++)
            annotate_constant_pool_refs (&XVECEXP (*x, i, j));
        }
    }
}

/* Split all branches that exceed the maximum distance.
   Returns true if this created a new literal pool entry.  */

static int
s390_split_branches (void)
{
  rtx temp_reg = gen_rtx_REG (Pmode, RETURN_REGNUM);
  int new_literal = 0, ret;
  rtx insn, pat, tmp, target;
  rtx *label;

  /* We need correct insn addresses.  */

  shorten_branches (get_insns ());

  /* Find all branches that exceed 64KB, and split them.  */

  for (insn = get_insns (); insn; insn = NEXT_INSN (insn))
    {
      if (GET_CODE (insn) != JUMP_INSN)
	continue;

      pat = PATTERN (insn);
      if (GET_CODE (pat) == PARALLEL && XVECLEN (pat, 0) > 2)
	pat = XVECEXP (pat, 0, 0);
      if (GET_CODE (pat) != SET || SET_DEST (pat) != pc_rtx)
	continue;

      if (GET_CODE (SET_SRC (pat)) == LABEL_REF)
	{
	  label = &SET_SRC (pat);
	}
      else if (GET_CODE (SET_SRC (pat)) == IF_THEN_ELSE)
	{
	  if (GET_CODE (XEXP (SET_SRC (pat), 1)) == LABEL_REF)
	    label = &XEXP (SET_SRC (pat), 1);
          else if (GET_CODE (XEXP (SET_SRC (pat), 2)) == LABEL_REF)
            label = &XEXP (SET_SRC (pat), 2);
	  else
	    continue;
        }
      else
	continue;

      if (get_attr_length (insn) <= 4)
	continue;

      /* We are going to use the return register as scratch register,
	 make sure it will be saved/restored by the prologue/epilogue.  */
      cfun_frame_layout.save_return_addr_p = 1;

      if (!flag_pic)
	{
	  new_literal = 1;
	  tmp = force_const_mem (Pmode, *label);
	  tmp = emit_insn_before (gen_rtx_SET (Pmode, temp_reg, tmp), insn);
	  INSN_ADDRESSES_NEW (tmp, -1);
	  annotate_constant_pool_refs (&PATTERN (tmp));

	  target = temp_reg;
	}
      else
	{
	  new_literal = 1;
	  target = gen_rtx_UNSPEC (Pmode, gen_rtvec (1, *label),
				   UNSPEC_LTREL_OFFSET);
	  target = gen_rtx_CONST (Pmode, target);
	  target = force_const_mem (Pmode, target);
	  tmp = emit_insn_before (gen_rtx_SET (Pmode, temp_reg, target), insn);
	  INSN_ADDRESSES_NEW (tmp, -1);
	  annotate_constant_pool_refs (&PATTERN (tmp));

          target = gen_rtx_UNSPEC (Pmode, gen_rtvec (2, XEXP (target, 0),
							cfun->machine->base_reg),
				   UNSPEC_LTREL_BASE);
	  target = gen_rtx_PLUS (Pmode, temp_reg, target);
	}

      ret = validate_change (insn, label, target, 0);
      gcc_assert (ret);
    }

  return new_literal;
}


/* Find an annotated literal pool symbol referenced in RTX X, 
   and store it at REF.  Will abort if X contains references to 
   more than one such pool symbol; multiple references to the same
   symbol are allowed, however.

   The rtx pointed to by REF must be initialized to NULL_RTX
   by the caller before calling this routine.  */

static void
find_constant_pool_ref (rtx x, rtx *ref)
{
  int i, j;
  const char *fmt;

  /* Ignore LTREL_BASE references.  */
  if (GET_CODE (x) == UNSPEC
      && XINT (x, 1) == UNSPEC_LTREL_BASE)
    return;
  /* Likewise POOL_ENTRY insns.  */
  if (GET_CODE (x) == UNSPEC_VOLATILE
      && XINT (x, 1) == UNSPECV_POOL_ENTRY)
    return;

  gcc_assert (GET_CODE (x) != SYMBOL_REF
              || !CONSTANT_POOL_ADDRESS_P (x));

  if (GET_CODE (x) == UNSPEC && XINT (x, 1) == UNSPEC_LTREF)
    {
      rtx sym = XVECEXP (x, 0, 0);
      gcc_assert (GET_CODE (sym) == SYMBOL_REF
	          && CONSTANT_POOL_ADDRESS_P (sym));

      if (*ref == NULL_RTX)
	*ref = sym;
      else 
	gcc_assert (*ref == sym);

      return;
    }

  fmt = GET_RTX_FORMAT (GET_CODE (x));
  for (i = GET_RTX_LENGTH (GET_CODE (x)) - 1; i >= 0; i--)
    {
      if (fmt[i] == 'e')
        {
          find_constant_pool_ref (XEXP (x, i), ref);
        }
      else if (fmt[i] == 'E')
        {
          for (j = 0; j < XVECLEN (x, i); j++)
            find_constant_pool_ref (XVECEXP (x, i, j), ref);
        }
    }
}

/* Replace every reference to the annotated literal pool 
   symbol REF in X by its base plus OFFSET.  */

static void
replace_constant_pool_ref (rtx *x, rtx ref, rtx offset)
{
  int i, j;
  const char *fmt;

  gcc_assert (*x != ref);

  if (GET_CODE (*x) == UNSPEC
      && XINT (*x, 1) == UNSPEC_LTREF
      && XVECEXP (*x, 0, 0) == ref)
    {
      *x = gen_rtx_PLUS (Pmode, XVECEXP (*x, 0, 1), offset);
      return;
    }

  if (GET_CODE (*x) == PLUS
      && GET_CODE (XEXP (*x, 1)) == CONST_INT
      && GET_CODE (XEXP (*x, 0)) == UNSPEC
      && XINT (XEXP (*x, 0), 1) == UNSPEC_LTREF
      && XVECEXP (XEXP (*x, 0), 0, 0) == ref)
    {
      rtx addr = gen_rtx_PLUS (Pmode, XVECEXP (XEXP (*x, 0), 0, 1), offset);
      *x = plus_constant (addr, INTVAL (XEXP (*x, 1)));
      return;
    }

  fmt = GET_RTX_FORMAT (GET_CODE (*x));
  for (i = GET_RTX_LENGTH (GET_CODE (*x)) - 1; i >= 0; i--)
    {
      if (fmt[i] == 'e')
        {
          replace_constant_pool_ref (&XEXP (*x, i), ref, offset);
        }
      else if (fmt[i] == 'E')
        {
          for (j = 0; j < XVECLEN (*x, i); j++)
            replace_constant_pool_ref (&XVECEXP (*x, i, j), ref, offset);
        }
    }
}

/* Check whether X contains an UNSPEC_LTREL_BASE.
   Return its constant pool symbol if found, NULL_RTX otherwise.  */

static rtx
find_ltrel_base (rtx x)
{
  int i, j;
  const char *fmt;

  if (GET_CODE (x) == UNSPEC
      && XINT (x, 1) == UNSPEC_LTREL_BASE)
    return XVECEXP (x, 0, 0);

  fmt = GET_RTX_FORMAT (GET_CODE (x));
  for (i = GET_RTX_LENGTH (GET_CODE (x)) - 1; i >= 0; i--)
    {
      if (fmt[i] == 'e')
        {
          rtx fnd = find_ltrel_base (XEXP (x, i));
	  if (fnd)
	    return fnd;
        }
      else if (fmt[i] == 'E')
        {
          for (j = 0; j < XVECLEN (x, i); j++)
	    {
              rtx fnd = find_ltrel_base (XVECEXP (x, i, j));
	      if (fnd)
		return fnd;
	    }
        }
    }

  return NULL_RTX;
}

/* Replace any occurrence of UNSPEC_LTREL_BASE in X with its base.  */

static void
replace_ltrel_base (rtx *x)
{
  int i, j;
  const char *fmt;

  if (GET_CODE (*x) == UNSPEC
      && XINT (*x, 1) == UNSPEC_LTREL_BASE)
    {
      *x = XVECEXP (*x, 0, 1);
      return;
    }

  fmt = GET_RTX_FORMAT (GET_CODE (*x));
  for (i = GET_RTX_LENGTH (GET_CODE (*x)) - 1; i >= 0; i--)
    {
      if (fmt[i] == 'e')
        {
          replace_ltrel_base (&XEXP (*x, i));
        }
      else if (fmt[i] == 'E')
        {
          for (j = 0; j < XVECLEN (*x, i); j++)
            replace_ltrel_base (&XVECEXP (*x, i, j));
        }
    }
}


/* We keep a list of constants which we have to add to internal
   constant tables in the middle of large functions.  */

#define NR_C_MODES 11
enum machine_mode constant_modes[NR_C_MODES] =
{
  TFmode, TImode, TDmode,
  DFmode, DImode, DDmode,
  SFmode, SImode, SDmode,
  HImode,
  QImode
};

struct constant
{
  struct constant *next;
  rtx value;
  rtx label;
};

struct constant_pool
{
  struct constant_pool *next;
  rtx first_insn;
  rtx pool_insn;
  bitmap insns;
  rtx emit_pool_after;

  struct constant *constants[NR_C_MODES];
  struct constant *execute;
  rtx label;
  int size;
};

/* Allocate new constant_pool structure.  */

static struct constant_pool *
s390_alloc_pool (void)
{
  struct constant_pool *pool;
  int i;

  pool = (struct constant_pool *) xmalloc (sizeof *pool);
  pool->next = NULL;
  for (i = 0; i < NR_C_MODES; i++)
    pool->constants[i] = NULL;

  pool->execute = NULL;
  pool->label = gen_label_rtx ();
  pool->first_insn = NULL_RTX;
  pool->pool_insn = NULL_RTX;
  pool->insns = BITMAP_ALLOC (NULL);
  pool->size = 0;
  pool->emit_pool_after = NULL_RTX;

  return pool;
}

/* Create new constant pool covering instructions starting at INSN
   and chain it to the end of POOL_LIST.  */

static struct constant_pool *
s390_start_pool (struct constant_pool **pool_list, rtx insn)
{
  struct constant_pool *pool, **prev;

  pool = s390_alloc_pool ();
  pool->first_insn = insn;

  for (prev = pool_list; *prev; prev = &(*prev)->next)
    ;
  *prev = pool;

  return pool;
}

/* End range of instructions covered by POOL at INSN and emit
   placeholder insn representing the pool.  */

static void
s390_end_pool (struct constant_pool *pool, rtx insn)
{
  rtx pool_size = GEN_INT (pool->size + 8 /* alignment slop */);

  if (!insn)
    insn = get_last_insn ();

  pool->pool_insn = emit_insn_after (gen_pool (pool_size), insn);
  INSN_ADDRESSES_NEW (pool->pool_insn, -1);
}

/* Add INSN to the list of insns covered by POOL.  */

static void
s390_add_pool_insn (struct constant_pool *pool, rtx insn)
{
  bitmap_set_bit (pool->insns, INSN_UID (insn));
}

/* Return pool out of POOL_LIST that covers INSN.  */

static struct constant_pool *
s390_find_pool (struct constant_pool *pool_list, rtx insn)
{
  struct constant_pool *pool;

  for (pool = pool_list; pool; pool = pool->next)
    if (bitmap_bit_p (pool->insns, INSN_UID (insn)))
      break;

  return pool;
}

/* Add constant VAL of mode MODE to the constant pool POOL.  */

static void
s390_add_constant (struct constant_pool *pool, rtx val, enum machine_mode mode)
{
  struct constant *c;
  int i;

  for (i = 0; i < NR_C_MODES; i++)
    if (constant_modes[i] == mode)
      break;
  gcc_assert (i != NR_C_MODES);

  for (c = pool->constants[i]; c != NULL; c = c->next)
    if (rtx_equal_p (val, c->value))
      break;

  if (c == NULL)
    {
      c = (struct constant *) xmalloc (sizeof *c);
      c->value = val;
      c->label = gen_label_rtx ();
      c->next = pool->constants[i];
      pool->constants[i] = c;
      pool->size += GET_MODE_SIZE (mode);
    }
}

/* Return an rtx that represents the offset of X from the start of
   pool POOL.  */

static rtx
s390_pool_offset (struct constant_pool *pool, rtx x)
{
  rtx label;

  label = gen_rtx_LABEL_REF (GET_MODE (x), pool->label);
  x = gen_rtx_UNSPEC (GET_MODE (x), gen_rtvec (2, x, label),
		      UNSPEC_POOL_OFFSET);
  return gen_rtx_CONST (GET_MODE (x), x);
}

/* Find constant VAL of mode MODE in the constant pool POOL.
   Return an RTX describing the distance from the start of
   the pool to the location of the new constant.  */

static rtx
s390_find_constant (struct constant_pool *pool, rtx val,
		    enum machine_mode mode)
{
  struct constant *c;
  int i;

  for (i = 0; i < NR_C_MODES; i++)
    if (constant_modes[i] == mode)
      break;
  gcc_assert (i != NR_C_MODES);

  for (c = pool->constants[i]; c != NULL; c = c->next)
    if (rtx_equal_p (val, c->value))
      break;

  gcc_assert (c);

  return s390_pool_offset (pool, gen_rtx_LABEL_REF (Pmode, c->label));
}

/* Check whether INSN is an execute.  Return the label_ref to its
   execute target template if so, NULL_RTX otherwise.  */

static rtx
s390_execute_label (rtx insn)
{
  if (GET_CODE (insn) == INSN
      && GET_CODE (PATTERN (insn)) == PARALLEL
      && GET_CODE (XVECEXP (PATTERN (insn), 0, 0)) == UNSPEC
      && XINT (XVECEXP (PATTERN (insn), 0, 0), 1) == UNSPEC_EXECUTE)
    return XVECEXP (XVECEXP (PATTERN (insn), 0, 0), 0, 2);

  return NULL_RTX;
}

/* Add execute target for INSN to the constant pool POOL.  */

static void
s390_add_execute (struct constant_pool *pool, rtx insn)
{
  struct constant *c;

  for (c = pool->execute; c != NULL; c = c->next)
    if (INSN_UID (insn) == INSN_UID (c->value))
      break;

  if (c == NULL)
    {
      c = (struct constant *) xmalloc (sizeof *c);
      c->value = insn;
      c->label = gen_label_rtx ();
      c->next = pool->execute;
      pool->execute = c;
      pool->size += 6;
    }
}

/* Find execute target for INSN in the constant pool POOL.
   Return an RTX describing the distance from the start of
   the pool to the location of the execute target.  */

static rtx
s390_find_execute (struct constant_pool *pool, rtx insn)
{
  struct constant *c;

  for (c = pool->execute; c != NULL; c = c->next)
    if (INSN_UID (insn) == INSN_UID (c->value))
      break;

  gcc_assert (c);

  return s390_pool_offset (pool, gen_rtx_LABEL_REF (Pmode, c->label));
}

/* For an execute INSN, extract the execute target template.  */

static rtx
s390_execute_target (rtx insn)
{
  rtx pattern = PATTERN (insn);
  gcc_assert (s390_execute_label (insn));

  if (XVECLEN (pattern, 0) == 2)
    {
      pattern = copy_rtx (XVECEXP (pattern, 0, 1));
    }
  else
    {
      rtvec vec = rtvec_alloc (XVECLEN (pattern, 0) - 1);
      int i;

      for (i = 0; i < XVECLEN (pattern, 0) - 1; i++)
	RTVEC_ELT (vec, i) = copy_rtx (XVECEXP (pattern, 0, i + 1));

      pattern = gen_rtx_PARALLEL (VOIDmode, vec);
    }

  return pattern;
}

/* Indicate that INSN cannot be duplicated.  This is the case for
   execute insns that carry a unique label.  */

static bool
s390_cannot_copy_insn_p (rtx insn)
{
  rtx label = s390_execute_label (insn);
  return label && label != const0_rtx;
}

/* Dump out the constants in POOL.  If REMOTE_LABEL is true,
   do not emit the pool base label.  */

static void
s390_dump_pool (struct constant_pool *pool, bool remote_label)
{
  struct constant *c;
  rtx insn = pool->pool_insn;
  int i;

  /* Switch to rodata section.  */
  if (TARGET_CPU_ZARCH)
    {
      insn = emit_insn_after (gen_pool_section_start (), insn);
      INSN_ADDRESSES_NEW (insn, -1);
    }

  /* Ensure minimum pool alignment.  */
  if (TARGET_CPU_ZARCH)
    insn = emit_insn_after (gen_pool_align (GEN_INT (8)), insn);
  else
    insn = emit_insn_after (gen_pool_align (GEN_INT (4)), insn);
  INSN_ADDRESSES_NEW (insn, -1);

  /* Emit pool base label.  */
  if (!remote_label)
    {
      insn = emit_label_after (pool->label, insn);
      INSN_ADDRESSES_NEW (insn, -1);
    }

  /* Dump constants in descending alignment requirement order,
     ensuring proper alignment for every constant.  */
  for (i = 0; i < NR_C_MODES; i++)
    for (c = pool->constants[i]; c; c = c->next)
      {
	/* Convert UNSPEC_LTREL_OFFSET unspecs to pool-relative references.  */
	rtx value = copy_rtx (c->value);
	if (GET_CODE (value) == CONST
	    && GET_CODE (XEXP (value, 0)) == UNSPEC
	    && XINT (XEXP (value, 0), 1) == UNSPEC_LTREL_OFFSET
	    && XVECLEN (XEXP (value, 0), 0) == 1)
	  value = s390_pool_offset (pool, XVECEXP (XEXP (value, 0), 0, 0));

	insn = emit_label_after (c->label, insn);
	INSN_ADDRESSES_NEW (insn, -1);

	value = gen_rtx_UNSPEC_VOLATILE (constant_modes[i],
					 gen_rtvec (1, value),
					 UNSPECV_POOL_ENTRY);
	insn = emit_insn_after (value, insn);
	INSN_ADDRESSES_NEW (insn, -1);
      }

  /* Ensure minimum alignment for instructions.  */
  insn = emit_insn_after (gen_pool_align (GEN_INT (2)), insn);
  INSN_ADDRESSES_NEW (insn, -1);

  /* Output in-pool execute template insns.  */
  for (c = pool->execute; c; c = c->next)
    {
      insn = emit_label_after (c->label, insn);
      INSN_ADDRESSES_NEW (insn, -1);

      insn = emit_insn_after (s390_execute_target (c->value), insn);
      INSN_ADDRESSES_NEW (insn, -1);
    }

  /* Switch back to previous section.  */
  if (TARGET_CPU_ZARCH)
    {
      insn = emit_insn_after (gen_pool_section_end (), insn);
      INSN_ADDRESSES_NEW (insn, -1);
    }

  insn = emit_barrier_after (insn);
  INSN_ADDRESSES_NEW (insn, -1);

  /* Remove placeholder insn.  */
  remove_insn (pool->pool_insn);
}

/* Free all memory used by POOL.  */

static void
s390_free_pool (struct constant_pool *pool)
{
  struct constant *c, *next;
  int i;

  for (i = 0; i < NR_C_MODES; i++)
    for (c = pool->constants[i]; c; c = next)
      {
	next = c->next;
	free (c);
      }

  for (c = pool->execute; c; c = next)
    {
      next = c->next;
      free (c);
    }

  BITMAP_FREE (pool->insns);
  free (pool);
}


/* Collect main literal pool.  Return NULL on overflow.  */

static struct constant_pool *
s390_mainpool_start (void)
{
  struct constant_pool *pool;
  rtx insn;

  pool = s390_alloc_pool ();

  for (insn = get_insns (); insn; insn = NEXT_INSN (insn))
    {
      if (GET_CODE (insn) == INSN
	  && GET_CODE (PATTERN (insn)) == SET
	  && GET_CODE (SET_SRC (PATTERN (insn))) == UNSPEC_VOLATILE
	  && XINT (SET_SRC (PATTERN (insn)), 1) == UNSPECV_MAIN_POOL)
	{
	  gcc_assert (!pool->pool_insn);
	  pool->pool_insn = insn;
	}

      if (!TARGET_CPU_ZARCH && s390_execute_label (insn))
	{
	  s390_add_execute (pool, insn);
	}
      else if (GET_CODE (insn) == INSN || GET_CODE (insn) == CALL_INSN)
	{
	  rtx pool_ref = NULL_RTX;
	  find_constant_pool_ref (PATTERN (insn), &pool_ref);
	  if (pool_ref)
	    {
	      rtx constant = get_pool_constant (pool_ref);
	      enum machine_mode mode = get_pool_mode (pool_ref);
	      s390_add_constant (pool, constant, mode);
	    }
	}

      /* If hot/cold partitioning is enabled we have to make sure that
	 the literal pool is emitted in the same section where the
	 initialization of the literal pool base pointer takes place.
	 emit_pool_after is only used in the non-overflow case on non
	 Z cpus where we can emit the literal pool at the end of the
	 function body within the text section.  */
      if (NOTE_P (insn)
	  && NOTE_KIND (insn) == NOTE_INSN_SWITCH_TEXT_SECTIONS
	  && !pool->emit_pool_after)
	pool->emit_pool_after = PREV_INSN (insn);
    }

  gcc_assert (pool->pool_insn || pool->size == 0);

  if (pool->size >= 4096)
    {
      /* We're going to chunkify the pool, so remove the main
	 pool placeholder insn.  */
      remove_insn (pool->pool_insn);

      s390_free_pool (pool);
      pool = NULL;
    }

  /* If the functions ends with the section where the literal pool
     should be emitted set the marker to its end.  */
  if (pool && !pool->emit_pool_after)
    pool->emit_pool_after = get_last_insn ();

  return pool;
}

/* POOL holds the main literal pool as collected by s390_mainpool_start.
   Modify the current function to output the pool constants as well as
   the pool register setup instruction.  */

static void
s390_mainpool_finish (struct constant_pool *pool)
{
  rtx base_reg = cfun->machine->base_reg;
  rtx insn;

  /* If the pool is empty, we're done.  */
  if (pool->size == 0)
    {
      /* We don't actually need a base register after all.  */
      cfun->machine->base_reg = NULL_RTX;

      if (pool->pool_insn)
	remove_insn (pool->pool_insn);
      s390_free_pool (pool);
      return;
    }

  /* We need correct insn addresses.  */
  shorten_branches (get_insns ());

  /* On zSeries, we use a LARL to load the pool register.  The pool is
     located in the .rodata section, so we emit it after the function.  */
  if (TARGET_CPU_ZARCH)
    {
      insn = gen_main_base_64 (base_reg, pool->label);
      insn = emit_insn_after (insn, pool->pool_insn);
      INSN_ADDRESSES_NEW (insn, -1);
      remove_insn (pool->pool_insn);

      insn = get_last_insn ();
      pool->pool_insn = emit_insn_after (gen_pool (const0_rtx), insn);
      INSN_ADDRESSES_NEW (pool->pool_insn, -1);

      s390_dump_pool (pool, 0);
    }

  /* On S/390, if the total size of the function's code plus literal pool
     does not exceed 4096 bytes, we use BASR to set up a function base
     pointer, and emit the literal pool at the end of the function.  */
  else if (INSN_ADDRESSES (INSN_UID (pool->emit_pool_after))
	   + pool->size + 8 /* alignment slop */ < 4096)
    {
      insn = gen_main_base_31_small (base_reg, pool->label);
      insn = emit_insn_after (insn, pool->pool_insn);
      INSN_ADDRESSES_NEW (insn, -1);
      remove_insn (pool->pool_insn);

      insn = emit_label_after (pool->label, insn);
      INSN_ADDRESSES_NEW (insn, -1);

      /* emit_pool_after will be set by s390_mainpool_start to the
	 last insn of the section where the literal pool should be
	 emitted.  */
      insn = pool->emit_pool_after;

      pool->pool_insn = emit_insn_after (gen_pool (const0_rtx), insn);
      INSN_ADDRESSES_NEW (pool->pool_insn, -1);

      s390_dump_pool (pool, 1);
    }

  /* Otherwise, we emit an inline literal pool and use BASR to branch
     over it, setting up the pool register at the same time.  */
  else
    {
      rtx pool_end = gen_label_rtx ();

      insn = gen_main_base_31_large (base_reg, pool->label, pool_end);
      insn = emit_insn_after (insn, pool->pool_insn);
      INSN_ADDRESSES_NEW (insn, -1);
      remove_insn (pool->pool_insn);

      insn = emit_label_after (pool->label, insn);
      INSN_ADDRESSES_NEW (insn, -1);

      pool->pool_insn = emit_insn_after (gen_pool (const0_rtx), insn);
      INSN_ADDRESSES_NEW (pool->pool_insn, -1);

      insn = emit_label_after (pool_end, pool->pool_insn);
      INSN_ADDRESSES_NEW (insn, -1);

      s390_dump_pool (pool, 1);
    }


  /* Replace all literal pool references.  */

  for (insn = get_insns (); insn; insn = NEXT_INSN (insn))
    {
      if (INSN_P (insn))
	replace_ltrel_base (&PATTERN (insn));

      if (GET_CODE (insn) == INSN || GET_CODE (insn) == CALL_INSN)
        {
          rtx addr, pool_ref = NULL_RTX;
          find_constant_pool_ref (PATTERN (insn), &pool_ref);
          if (pool_ref)
            {
	      if (s390_execute_label (insn))
		addr = s390_find_execute (pool, insn);
	      else
		addr = s390_find_constant (pool, get_pool_constant (pool_ref),
						 get_pool_mode (pool_ref));

              replace_constant_pool_ref (&PATTERN (insn), pool_ref, addr);
              INSN_CODE (insn) = -1;
            }
        }
    }


  /* Free the pool.  */
  s390_free_pool (pool);
}

/* POOL holds the main literal pool as collected by s390_mainpool_start.
   We have decided we cannot use this pool, so revert all changes
   to the current function that were done by s390_mainpool_start.  */
static void
s390_mainpool_cancel (struct constant_pool *pool)
{
  /* We didn't actually change the instruction stream, so simply
     free the pool memory.  */
  s390_free_pool (pool);
}


/* Chunkify the literal pool.  */

#define S390_POOL_CHUNK_MIN	0xc00
#define S390_POOL_CHUNK_MAX	0xe00

static struct constant_pool *
s390_chunkify_start (void)
{
  struct constant_pool *curr_pool = NULL, *pool_list = NULL;
  int extra_size = 0;
  bitmap far_labels;
  rtx pending_ltrel = NULL_RTX;
  rtx insn;

  rtx (*gen_reload_base) (rtx, rtx) =
    TARGET_CPU_ZARCH? gen_reload_base_64 : gen_reload_base_31;


  /* We need correct insn addresses.  */

  shorten_branches (get_insns ());

  /* Scan all insns and move literals to pool chunks.  */

  for (insn = get_insns (); insn; insn = NEXT_INSN (insn))
    {
      bool section_switch_p = false;

      /* Check for pending LTREL_BASE.  */
      if (INSN_P (insn))
	{
	  rtx ltrel_base = find_ltrel_base (PATTERN (insn));
	  if (ltrel_base)
	    {
	      gcc_assert (ltrel_base == pending_ltrel);
	      pending_ltrel = NULL_RTX;
	    }
	}

      if (!TARGET_CPU_ZARCH && s390_execute_label (insn))
	{
	  if (!curr_pool)
	    curr_pool = s390_start_pool (&pool_list, insn);

	  s390_add_execute (curr_pool, insn);
	  s390_add_pool_insn (curr_pool, insn);
	}
      else if (GET_CODE (insn) == INSN || GET_CODE (insn) == CALL_INSN)
	{
	  rtx pool_ref = NULL_RTX;
	  find_constant_pool_ref (PATTERN (insn), &pool_ref);
	  if (pool_ref)
	    {
	      rtx constant = get_pool_constant (pool_ref);
	      enum machine_mode mode = get_pool_mode (pool_ref);

	      if (!curr_pool)
		curr_pool = s390_start_pool (&pool_list, insn);

	      s390_add_constant (curr_pool, constant, mode);
	      s390_add_pool_insn (curr_pool, insn);

	      /* Don't split the pool chunk between a LTREL_OFFSET load
		 and the corresponding LTREL_BASE.  */
	      if (GET_CODE (constant) == CONST
		  && GET_CODE (XEXP (constant, 0)) == UNSPEC
		  && XINT (XEXP (constant, 0), 1) == UNSPEC_LTREL_OFFSET)
		{
		  gcc_assert (!pending_ltrel);
		  pending_ltrel = pool_ref;
		}
	    }
	}

      if (GET_CODE (insn) == JUMP_INSN || GET_CODE (insn) == CODE_LABEL)
	{
	  if (curr_pool)
	    s390_add_pool_insn (curr_pool, insn);
	  /* An LTREL_BASE must follow within the same basic block.  */
	  gcc_assert (!pending_ltrel);
	}

      if (NOTE_P (insn) && NOTE_KIND (insn) == NOTE_INSN_SWITCH_TEXT_SECTIONS)
	section_switch_p = true;

      if (!curr_pool
	  || INSN_ADDRESSES_SIZE () <= (size_t) INSN_UID (insn)
          || INSN_ADDRESSES (INSN_UID (insn)) == -1)
	continue;

      if (TARGET_CPU_ZARCH)
	{
	  if (curr_pool->size < S390_POOL_CHUNK_MAX)
	    continue;

	  s390_end_pool (curr_pool, NULL_RTX);
	  curr_pool = NULL;
	}
      else
	{
          int chunk_size = INSN_ADDRESSES (INSN_UID (insn))
			   - INSN_ADDRESSES (INSN_UID (curr_pool->first_insn))
			 + extra_size;

	  /* We will later have to insert base register reload insns.
	     Those will have an effect on code size, which we need to
	     consider here.  This calculation makes rather pessimistic
	     worst-case assumptions.  */
	  if (GET_CODE (insn) == CODE_LABEL)
	    extra_size += 6;

	  if (chunk_size < S390_POOL_CHUNK_MIN
	      && curr_pool->size < S390_POOL_CHUNK_MIN
	      && !section_switch_p)
	    continue;

	  /* Pool chunks can only be inserted after BARRIERs ...  */
	  if (GET_CODE (insn) == BARRIER)
	    {
	      s390_end_pool (curr_pool, insn);
	      curr_pool = NULL;
	      extra_size = 0;
	    }

	  /* ... so if we don't find one in time, create one.  */
          else if (chunk_size > S390_POOL_CHUNK_MAX
	           || curr_pool->size > S390_POOL_CHUNK_MAX
		   || section_switch_p)
	    {
              rtx label, jump, barrier;

	      if (!section_switch_p)
		{
		  /* We can insert the barrier only after a 'real' insn.  */
		  if (GET_CODE (insn) != INSN && GET_CODE (insn) != CALL_INSN)
		    continue;
		  if (get_attr_length (insn) == 0)
		    continue;
		  /* Don't separate LTREL_BASE from the corresponding
		 LTREL_OFFSET load.  */
		  if (pending_ltrel)
		    continue;
		}
	      else
		{
		  gcc_assert (!pending_ltrel);

		  /* The old pool has to end before the section switch
		     note in order to make it part of the current
		     section.  */
		  insn = PREV_INSN (insn);
		}

	      label = gen_label_rtx ();
	      jump = emit_jump_insn_after (gen_jump (label), insn);
	      barrier = emit_barrier_after (jump);
	      insn = emit_label_after (label, barrier);
	      JUMP_LABEL (jump) = label;
	      LABEL_NUSES (label) = 1;

	      INSN_ADDRESSES_NEW (jump, -1);
	      INSN_ADDRESSES_NEW (barrier, -1);
	      INSN_ADDRESSES_NEW (insn, -1);

	      s390_end_pool (curr_pool, barrier);
	      curr_pool = NULL;
	      extra_size = 0;
	    }
	}
    }

  if (curr_pool)
    s390_end_pool (curr_pool, NULL_RTX);
  gcc_assert (!pending_ltrel);

  /* Find all labels that are branched into
     from an insn belonging to a different chunk.  */

  far_labels = BITMAP_ALLOC (NULL);

  for (insn = get_insns (); insn; insn = NEXT_INSN (insn))
    {
      /* Labels marked with LABEL_PRESERVE_P can be target
	 of non-local jumps, so we have to mark them.
	 The same holds for named labels.

	 Don't do that, however, if it is the label before
	 a jump table.  */

      if (GET_CODE (insn) == CODE_LABEL
	  && (LABEL_PRESERVE_P (insn) || LABEL_NAME (insn)))
	{
	  rtx vec_insn = next_real_insn (insn);
	  rtx vec_pat = vec_insn && GET_CODE (vec_insn) == JUMP_INSN ?
			PATTERN (vec_insn) : NULL_RTX;
	  if (!vec_pat
	      || !(GET_CODE (vec_pat) == ADDR_VEC
		   || GET_CODE (vec_pat) == ADDR_DIFF_VEC))
	    bitmap_set_bit (far_labels, CODE_LABEL_NUMBER (insn));
	}

      /* If we have a direct jump (conditional or unconditional)
	 or a casesi jump, check all potential targets.  */
      else if (GET_CODE (insn) == JUMP_INSN)
	{
          rtx pat = PATTERN (insn);
	  if (GET_CODE (pat) == PARALLEL && XVECLEN (pat, 0) > 2)
	    pat = XVECEXP (pat, 0, 0);

          if (GET_CODE (pat) == SET)
            {
	      rtx label = JUMP_LABEL (insn);
	      if (label)
		{
	          if (s390_find_pool (pool_list, label)
		      != s390_find_pool (pool_list, insn))
		    bitmap_set_bit (far_labels, CODE_LABEL_NUMBER (label));
		}
            }
	  else if (GET_CODE (pat) == PARALLEL
		   && XVECLEN (pat, 0) == 2
		   && GET_CODE (XVECEXP (pat, 0, 0)) == SET
		   && GET_CODE (XVECEXP (pat, 0, 1)) == USE
		   && GET_CODE (XEXP (XVECEXP (pat, 0, 1), 0)) == LABEL_REF)
	    {
	      /* Find the jump table used by this casesi jump.  */
	      rtx vec_label = XEXP (XEXP (XVECEXP (pat, 0, 1), 0), 0);
	      rtx vec_insn = next_real_insn (vec_label);
	      rtx vec_pat = vec_insn && GET_CODE (vec_insn) == JUMP_INSN ?
			    PATTERN (vec_insn) : NULL_RTX;
	      if (vec_pat
		  && (GET_CODE (vec_pat) == ADDR_VEC
		      || GET_CODE (vec_pat) == ADDR_DIFF_VEC))
		{
		  int i, diff_p = GET_CODE (vec_pat) == ADDR_DIFF_VEC;

		  for (i = 0; i < XVECLEN (vec_pat, diff_p); i++)
		    {
		      rtx label = XEXP (XVECEXP (vec_pat, diff_p, i), 0);

		      if (s390_find_pool (pool_list, label)
			  != s390_find_pool (pool_list, insn))
			bitmap_set_bit (far_labels, CODE_LABEL_NUMBER (label));
		    }
		}
	    }
        }
    }

  /* Insert base register reload insns before every pool.  */

  for (curr_pool = pool_list; curr_pool; curr_pool = curr_pool->next)
    {
      rtx new_insn = gen_reload_base (cfun->machine->base_reg, 
				      curr_pool->label);
      rtx insn = curr_pool->first_insn;
      INSN_ADDRESSES_NEW (emit_insn_before (new_insn, insn), -1);
    }

  /* Insert base register reload insns at every far label.  */

  for (insn = get_insns (); insn; insn = NEXT_INSN (insn))
    if (GET_CODE (insn) == CODE_LABEL
        && bitmap_bit_p (far_labels, CODE_LABEL_NUMBER (insn)))
      {
	struct constant_pool *pool = s390_find_pool (pool_list, insn);
	if (pool)
	  {
	    rtx new_insn = gen_reload_base (cfun->machine->base_reg, 
					    pool->label);
	    INSN_ADDRESSES_NEW (emit_insn_after (new_insn, insn), -1);
	  }
      }


  BITMAP_FREE (far_labels);


  /* Recompute insn addresses.  */

  init_insn_lengths ();
  shorten_branches (get_insns ());

  return pool_list;
}

/* POOL_LIST is a chunk list as prepared by s390_chunkify_start.
   After we have decided to use this list, finish implementing
   all changes to the current function as required.  */

static void
s390_chunkify_finish (struct constant_pool *pool_list)
{
  struct constant_pool *curr_pool = NULL;
  rtx insn;


  /* Replace all literal pool references.  */

  for (insn = get_insns (); insn; insn = NEXT_INSN (insn))
    {
      if (INSN_P (insn))
	replace_ltrel_base (&PATTERN (insn));

      curr_pool = s390_find_pool (pool_list, insn);
      if (!curr_pool)
	continue;

      if (GET_CODE (insn) == INSN || GET_CODE (insn) == CALL_INSN)
        {
          rtx addr, pool_ref = NULL_RTX;
          find_constant_pool_ref (PATTERN (insn), &pool_ref);
          if (pool_ref)
            {
	      if (s390_execute_label (insn))
		addr = s390_find_execute (curr_pool, insn);
	      else
		addr = s390_find_constant (curr_pool,
					   get_pool_constant (pool_ref),
					   get_pool_mode (pool_ref));

              replace_constant_pool_ref (&PATTERN (insn), pool_ref, addr);
              INSN_CODE (insn) = -1;
            }
        }
    }

  /* Dump out all literal pools.  */

  for (curr_pool = pool_list; curr_pool; curr_pool = curr_pool->next)
    s390_dump_pool (curr_pool, 0);

  /* Free pool list.  */

  while (pool_list)
    {
      struct constant_pool *next = pool_list->next;
      s390_free_pool (pool_list);
      pool_list = next;
    }
}

/* POOL_LIST is a chunk list as prepared by s390_chunkify_start.
   We have decided we cannot use this list, so revert all changes
   to the current function that were done by s390_chunkify_start.  */

static void
s390_chunkify_cancel (struct constant_pool *pool_list)
{
  struct constant_pool *curr_pool = NULL;
  rtx insn;

  /* Remove all pool placeholder insns.  */

  for (curr_pool = pool_list; curr_pool; curr_pool = curr_pool->next)
    {
      /* Did we insert an extra barrier?  Remove it.  */
      rtx barrier = PREV_INSN (curr_pool->pool_insn);
      rtx jump = barrier? PREV_INSN (barrier) : NULL_RTX;
      rtx label = NEXT_INSN (curr_pool->pool_insn);

      if (jump && GET_CODE (jump) == JUMP_INSN
	  && barrier && GET_CODE (barrier) == BARRIER
	  && label && GET_CODE (label) == CODE_LABEL
	  && GET_CODE (PATTERN (jump)) == SET
	  && SET_DEST (PATTERN (jump)) == pc_rtx
	  && GET_CODE (SET_SRC (PATTERN (jump))) == LABEL_REF
	  && XEXP (SET_SRC (PATTERN (jump)), 0) == label)
	{
	  remove_insn (jump);
	  remove_insn (barrier);
	  remove_insn (label);
	}

      remove_insn (curr_pool->pool_insn);
    }

  /* Remove all base register reload insns.  */

  for (insn = get_insns (); insn; )
    {
      rtx next_insn = NEXT_INSN (insn);

      if (GET_CODE (insn) == INSN
	  && GET_CODE (PATTERN (insn)) == SET
	  && GET_CODE (SET_SRC (PATTERN (insn))) == UNSPEC
	  && XINT (SET_SRC (PATTERN (insn)), 1) == UNSPEC_RELOAD_BASE)
	remove_insn (insn);

      insn = next_insn;
    }

  /* Free pool list.  */

  while (pool_list)
    {
      struct constant_pool *next = pool_list->next;
      s390_free_pool (pool_list);
      pool_list = next;
    }
}

/* Output the constant pool entry EXP in mode MODE with alignment ALIGN.  */

void
s390_output_pool_entry (rtx exp, enum machine_mode mode, unsigned int align)
{
  REAL_VALUE_TYPE r;

  switch (GET_MODE_CLASS (mode))
    {
    case MODE_FLOAT:
    case MODE_DECIMAL_FLOAT:
      gcc_assert (GET_CODE (exp) == CONST_DOUBLE);

      REAL_VALUE_FROM_CONST_DOUBLE (r, exp);
      assemble_real (r, mode, align);
      break;

    case MODE_INT:
      assemble_integer (exp, GET_MODE_SIZE (mode), align, 1);
      mark_symbol_refs_as_used (exp);
      break;

    default:
      gcc_unreachable ();
    }
}


/* Return an RTL expression representing the value of the return address
   for the frame COUNT steps up from the current frame.  FRAME is the
   frame pointer of that frame.  */

rtx
s390_return_addr_rtx (int count, rtx frame ATTRIBUTE_UNUSED)
{
  int offset;
  rtx addr;

  /* Without backchain, we fail for all but the current frame.  */

  if (!TARGET_BACKCHAIN && count > 0)
    return NULL_RTX;

  /* For the current frame, we need to make sure the initial
     value of RETURN_REGNUM is actually saved.  */

  if (count == 0)
    {
      /* On non-z architectures branch splitting could overwrite r14.  */
      if (TARGET_CPU_ZARCH)
	return get_hard_reg_initial_val (Pmode, RETURN_REGNUM);
      else
	{
	  cfun_frame_layout.save_return_addr_p = true;
	  return gen_rtx_MEM (Pmode, return_address_pointer_rtx);
	}
    }

  if (TARGET_PACKED_STACK)
    offset = -2 * UNITS_PER_WORD;
  else
    offset = RETURN_REGNUM * UNITS_PER_WORD;

  addr = plus_constant (frame, offset);
  addr = memory_address (Pmode, addr);
  return gen_rtx_MEM (Pmode, addr);
}

/* Return an RTL expression representing the back chain stored in
   the current stack frame.  */

rtx
s390_back_chain_rtx (void)
{
  rtx chain;

  gcc_assert (TARGET_BACKCHAIN);

  if (TARGET_PACKED_STACK)
    chain = plus_constant (stack_pointer_rtx,
			   STACK_POINTER_OFFSET - UNITS_PER_WORD);
  else
    chain = stack_pointer_rtx;

  chain = gen_rtx_MEM (Pmode, chain);
  return chain;
}

/* Find first call clobbered register unused in a function.
   This could be used as base register in a leaf function
   or for holding the return address before epilogue.  */

static int
find_unused_clobbered_reg (void)
{
  int i;
  for (i = 0; i < 6; i++)
    if (!df_regs_ever_live_p (i))
      return i;
  return 0;
}


/* Helper function for s390_regs_ever_clobbered.  Sets the fields in DATA for all 
   clobbered hard regs in SETREG.  */

static void
s390_reg_clobbered_rtx (rtx setreg, const_rtx set_insn ATTRIBUTE_UNUSED, void *data)
{
  int *regs_ever_clobbered = (int *)data;
  unsigned int i, regno;
  enum machine_mode mode = GET_MODE (setreg);

  if (GET_CODE (setreg) == SUBREG)
    {
      rtx inner = SUBREG_REG (setreg);
      if (!GENERAL_REG_P (inner))
	return;
      regno = subreg_regno (setreg);
    }
  else if (GENERAL_REG_P (setreg))
    regno = REGNO (setreg);
  else
    return;

  for (i = regno;
       i < regno + HARD_REGNO_NREGS (regno, mode);
       i++)
    regs_ever_clobbered[i] = 1;
}

/* Walks through all basic blocks of the current function looking
   for clobbered hard regs using s390_reg_clobbered_rtx.  The fields
   of the passed integer array REGS_EVER_CLOBBERED are set to one for
   each of those regs.  */

static void
s390_regs_ever_clobbered (int *regs_ever_clobbered)
{
  basic_block cur_bb;
  rtx cur_insn;
  unsigned int i;

  memset (regs_ever_clobbered, 0, 16 * sizeof (int));

  /* For non-leaf functions we have to consider all call clobbered regs to be
     clobbered.  */
  if (!current_function_is_leaf)
    {
      for (i = 0; i < 16; i++)
	regs_ever_clobbered[i] = call_really_used_regs[i];
    }

  /* Make the "magic" eh_return registers live if necessary.  For regs_ever_live
     this work is done by liveness analysis (mark_regs_live_at_end).
     Special care is needed for functions containing landing pads.  Landing pads
     may use the eh registers, but the code which sets these registers is not
     contained in that function.  Hence s390_regs_ever_clobbered is not able to
     deal with this automatically.  */
  if (crtl->calls_eh_return || cfun->machine->has_landing_pad_p)
    for (i = 0; EH_RETURN_DATA_REGNO (i) != INVALID_REGNUM ; i++)
      if (crtl->calls_eh_return 
	  || (cfun->machine->has_landing_pad_p 
	      && df_regs_ever_live_p (EH_RETURN_DATA_REGNO (i))))
	regs_ever_clobbered[EH_RETURN_DATA_REGNO (i)] = 1;

  /* For nonlocal gotos all call-saved registers have to be saved.
     This flag is also set for the unwinding code in libgcc.
     See expand_builtin_unwind_init.  For regs_ever_live this is done by
     reload.  */
  if (cfun->has_nonlocal_label)
    for (i = 0; i < 16; i++)
      if (!call_really_used_regs[i])
	regs_ever_clobbered[i] = 1;

  FOR_EACH_BB (cur_bb)
    {
      FOR_BB_INSNS (cur_bb, cur_insn)
	{
	  if (INSN_P (cur_insn))
	    note_stores (PATTERN (cur_insn),
			 s390_reg_clobbered_rtx, 
			 regs_ever_clobbered);
	}
    }
}

/* Determine the frame area which actually has to be accessed 
   in the function epilogue. The values are stored at the 
   given pointers AREA_BOTTOM (address of the lowest used stack
   address) and AREA_TOP (address of the first item which does 
   not belong to the stack frame).  */

static void
s390_frame_area (int *area_bottom, int *area_top)
{
  int b, t;
  int i;

  b = INT_MAX;
  t = INT_MIN;

  if (cfun_frame_layout.first_restore_gpr != -1)
    {
      b = (cfun_frame_layout.gprs_offset
	   + cfun_frame_layout.first_restore_gpr * UNITS_PER_WORD);
      t = b + (cfun_frame_layout.last_restore_gpr
	       - cfun_frame_layout.first_restore_gpr + 1) * UNITS_PER_WORD;
    }

  if (TARGET_64BIT && cfun_save_high_fprs_p)
    {
      b = MIN (b, cfun_frame_layout.f8_offset);
      t = MAX (t, (cfun_frame_layout.f8_offset
		   + cfun_frame_layout.high_fprs * 8));
    }

  if (!TARGET_64BIT)
    for (i = 2; i < 4; i++)
      if (cfun_fpr_bit_p (i))
	{
	  b = MIN (b, cfun_frame_layout.f4_offset + (i - 2) * 8);
	  t = MAX (t, cfun_frame_layout.f4_offset + (i - 1) * 8);
	}
  
  *area_bottom = b;
  *area_top = t;
}

/* Fill cfun->machine with info about register usage of current function.
   Return in CLOBBERED_REGS which GPRs are currently considered set.  */

static void
s390_register_info (int clobbered_regs[])
{
  int i, j;

  /* fprs 8 - 15 are call saved for 64 Bit ABI.  */
  cfun_frame_layout.fpr_bitmap = 0;
  cfun_frame_layout.high_fprs = 0;
  if (TARGET_64BIT)
    for (i = 24; i < 32; i++)
      if (df_regs_ever_live_p (i) && !global_regs[i])
	{
	  cfun_set_fpr_bit (i - 16);
	  cfun_frame_layout.high_fprs++;
	}

  /* Find first and last gpr to be saved.  We trust regs_ever_live
     data, except that we don't save and restore global registers.

     Also, all registers with special meaning to the compiler need
     to be handled extra.  */

  s390_regs_ever_clobbered (clobbered_regs);

  for (i = 0; i < 16; i++)
    clobbered_regs[i] = clobbered_regs[i] && !global_regs[i] && !fixed_regs[i];

  if (frame_pointer_needed)
    clobbered_regs[HARD_FRAME_POINTER_REGNUM] = 1;

  if (flag_pic)
    clobbered_regs[PIC_OFFSET_TABLE_REGNUM] 
      |= df_regs_ever_live_p (PIC_OFFSET_TABLE_REGNUM);

  clobbered_regs[BASE_REGNUM] 
    |= (cfun->machine->base_reg
        && REGNO (cfun->machine->base_reg) == BASE_REGNUM);

  clobbered_regs[RETURN_REGNUM]
    |= (!current_function_is_leaf
	|| TARGET_TPF_PROFILING
	|| cfun->machine->split_branches_pending_p
	|| cfun_frame_layout.save_return_addr_p
	|| crtl->calls_eh_return
	|| cfun->stdarg);

  clobbered_regs[STACK_POINTER_REGNUM]
    |= (!current_function_is_leaf
	|| TARGET_TPF_PROFILING
	|| cfun_save_high_fprs_p
	|| get_frame_size () > 0
	|| cfun->calls_alloca
	|| cfun->stdarg);

  for (i = 6; i < 16; i++)
    if (df_regs_ever_live_p (i) || clobbered_regs[i])
      break;
  for (j = 15; j > i; j--)
    if (df_regs_ever_live_p (j) || clobbered_regs[j])
      break;

  if (i == 16)
    {
      /* Nothing to save/restore.  */
      cfun_frame_layout.first_save_gpr_slot = -1;
      cfun_frame_layout.last_save_gpr_slot = -1;
      cfun_frame_layout.first_save_gpr = -1;
      cfun_frame_layout.first_restore_gpr = -1;
      cfun_frame_layout.last_save_gpr = -1;
      cfun_frame_layout.last_restore_gpr = -1;
    }
  else
    {
      /* Save slots for gprs from i to j.  */
      cfun_frame_layout.first_save_gpr_slot = i;
      cfun_frame_layout.last_save_gpr_slot = j;

      for (i = cfun_frame_layout.first_save_gpr_slot; 
	   i < cfun_frame_layout.last_save_gpr_slot + 1; 
	   i++)
	if (clobbered_regs[i])
	  break;

      for (j = cfun_frame_layout.last_save_gpr_slot; j > i; j--)
	if (clobbered_regs[j])
	  break;
      
      if (i == cfun_frame_layout.last_save_gpr_slot + 1)
	{
	  /* Nothing to save/restore.  */
	  cfun_frame_layout.first_save_gpr = -1;
	  cfun_frame_layout.first_restore_gpr = -1;
	  cfun_frame_layout.last_save_gpr = -1;
	  cfun_frame_layout.last_restore_gpr = -1;
	}
      else
	{
	  /* Save / Restore from gpr i to j.  */
	  cfun_frame_layout.first_save_gpr = i;
	  cfun_frame_layout.first_restore_gpr = i;
	  cfun_frame_layout.last_save_gpr = j;
	  cfun_frame_layout.last_restore_gpr = j;
	}
    }

  if (cfun->stdarg)
    {
      /* Varargs functions need to save gprs 2 to 6.  */
      if (cfun->va_list_gpr_size
	  && crtl->args.info.gprs < GP_ARG_NUM_REG)
	{
	  int min_gpr = crtl->args.info.gprs;
	  int max_gpr = min_gpr + cfun->va_list_gpr_size;
	  if (max_gpr > GP_ARG_NUM_REG)
	    max_gpr = GP_ARG_NUM_REG;

	  if (cfun_frame_layout.first_save_gpr == -1
	      || cfun_frame_layout.first_save_gpr > 2 + min_gpr)
	    {
	      cfun_frame_layout.first_save_gpr = 2 + min_gpr;
	      cfun_frame_layout.first_save_gpr_slot = 2 + min_gpr;
	    }

	  if (cfun_frame_layout.last_save_gpr == -1
	      || cfun_frame_layout.last_save_gpr < 2 + max_gpr - 1)
	    {
	      cfun_frame_layout.last_save_gpr = 2 + max_gpr - 1;
	      cfun_frame_layout.last_save_gpr_slot = 2 + max_gpr - 1;
	    }
	}

      /* Mark f0, f2 for 31 bit and f0-f4 for 64 bit to be saved.  */
      if (TARGET_HARD_FLOAT && cfun->va_list_fpr_size
	  && crtl->args.info.fprs < FP_ARG_NUM_REG)
	{
	  int min_fpr = crtl->args.info.fprs;
	  int max_fpr = min_fpr + cfun->va_list_fpr_size;
	  if (max_fpr > FP_ARG_NUM_REG)
	    max_fpr = FP_ARG_NUM_REG;

	  /* ??? This is currently required to ensure proper location
	     of the fpr save slots within the va_list save area.  */
	  if (TARGET_PACKED_STACK)
	    min_fpr = 0;

	  for (i = min_fpr; i < max_fpr; i++)
	    cfun_set_fpr_bit (i);
	}
    }

  if (!TARGET_64BIT)
    for (i = 2; i < 4; i++)
      if (df_regs_ever_live_p (i + 16) && !global_regs[i + 16])
	cfun_set_fpr_bit (i);
}

/* Fill cfun->machine with info about frame of current function.  */

static void
s390_frame_info (void)
{
  int i;

  cfun_frame_layout.frame_size = get_frame_size ();
  if (!TARGET_64BIT && cfun_frame_layout.frame_size > 0x7fff0000)
    fatal_error ("total size of local variables exceeds architecture limit");
  
  if (!TARGET_PACKED_STACK)
    {
      cfun_frame_layout.backchain_offset = 0;
      cfun_frame_layout.f0_offset = 16 * UNITS_PER_WORD;
      cfun_frame_layout.f4_offset = cfun_frame_layout.f0_offset + 2 * 8;
      cfun_frame_layout.f8_offset = -cfun_frame_layout.high_fprs * 8;
      cfun_frame_layout.gprs_offset = (cfun_frame_layout.first_save_gpr_slot
				       * UNITS_PER_WORD);
    }
  else if (TARGET_BACKCHAIN) /* kernel stack layout */
    {
      cfun_frame_layout.backchain_offset = (STACK_POINTER_OFFSET
					    - UNITS_PER_WORD);
      cfun_frame_layout.gprs_offset 
	= (cfun_frame_layout.backchain_offset 
	   - (STACK_POINTER_REGNUM - cfun_frame_layout.first_save_gpr_slot + 1)
	   * UNITS_PER_WORD);
	  
      if (TARGET_64BIT)
	{
	  cfun_frame_layout.f4_offset 
	    = (cfun_frame_layout.gprs_offset
	       - 8 * (cfun_fpr_bit_p (2) + cfun_fpr_bit_p (3)));
	  
	  cfun_frame_layout.f0_offset 
	    = (cfun_frame_layout.f4_offset 
	       - 8 * (cfun_fpr_bit_p (0) + cfun_fpr_bit_p (1)));
	}
      else
	{
	  /* On 31 bit we have to care about alignment of the
	     floating point regs to provide fastest access.  */
	  cfun_frame_layout.f0_offset 
	    = ((cfun_frame_layout.gprs_offset 
		& ~(STACK_BOUNDARY / BITS_PER_UNIT - 1))
	       - 8 * (cfun_fpr_bit_p (0) + cfun_fpr_bit_p (1)));
	  
	  cfun_frame_layout.f4_offset 
	    = (cfun_frame_layout.f0_offset
	       - 8 * (cfun_fpr_bit_p (2) + cfun_fpr_bit_p (3)));
	}
    }
  else /* no backchain */
    {
      cfun_frame_layout.f4_offset 
	= (STACK_POINTER_OFFSET
	   - 8 * (cfun_fpr_bit_p (2) + cfun_fpr_bit_p (3)));
      
      cfun_frame_layout.f0_offset 
	= (cfun_frame_layout.f4_offset
	   - 8 * (cfun_fpr_bit_p (0) + cfun_fpr_bit_p (1)));
      
      cfun_frame_layout.gprs_offset 
	= cfun_frame_layout.f0_offset - cfun_gprs_save_area_size;
    }

  if (current_function_is_leaf
      && !TARGET_TPF_PROFILING
      && cfun_frame_layout.frame_size == 0
      && !cfun_save_high_fprs_p
      && !cfun->calls_alloca
      && !cfun->stdarg)
    return;

  if (!TARGET_PACKED_STACK)
    cfun_frame_layout.frame_size += (STACK_POINTER_OFFSET
				     + crtl->outgoing_args_size
				     + cfun_frame_layout.high_fprs * 8);
  else
    {
      if (TARGET_BACKCHAIN)
	cfun_frame_layout.frame_size += UNITS_PER_WORD;

      /* No alignment trouble here because f8-f15 are only saved under 
	 64 bit.  */
      cfun_frame_layout.f8_offset = (MIN (MIN (cfun_frame_layout.f0_offset,
					       cfun_frame_layout.f4_offset),
					  cfun_frame_layout.gprs_offset)
				     - cfun_frame_layout.high_fprs * 8);

      cfun_frame_layout.frame_size += cfun_frame_layout.high_fprs * 8;

      for (i = 0; i < 8; i++)
	if (cfun_fpr_bit_p (i))
	  cfun_frame_layout.frame_size += 8;
      
      cfun_frame_layout.frame_size += cfun_gprs_save_area_size;
      
      /* If under 31 bit an odd number of gprs has to be saved we have to adjust
	 the frame size to sustain 8 byte alignment of stack frames.  */
      cfun_frame_layout.frame_size = ((cfun_frame_layout.frame_size +
				       STACK_BOUNDARY / BITS_PER_UNIT - 1)
				      & ~(STACK_BOUNDARY / BITS_PER_UNIT - 1));

      cfun_frame_layout.frame_size += crtl->outgoing_args_size;
    }
}

/* Generate frame layout.  Fills in register and frame data for the current
   function in cfun->machine.  This routine can be called multiple times;
   it will re-do the complete frame layout every time.  */

static void
s390_init_frame_layout (void)
{
  HOST_WIDE_INT frame_size;
  int base_used;
  int clobbered_regs[16];

  /* On S/390 machines, we may need to perform branch splitting, which
     will require both base and return address register.  We have no
     choice but to assume we're going to need them until right at the
     end of the machine dependent reorg phase.  */
  if (!TARGET_CPU_ZARCH)
    cfun->machine->split_branches_pending_p = true;

  do
    {
      frame_size = cfun_frame_layout.frame_size;

      /* Try to predict whether we'll need the base register.  */
      base_used = cfun->machine->split_branches_pending_p
		  || crtl->uses_const_pool
		  || (!DISP_IN_RANGE (frame_size)
		      && !CONST_OK_FOR_K (frame_size));

      /* Decide which register to use as literal pool base.  In small
	 leaf functions, try to use an unused call-clobbered register
	 as base register to avoid save/restore overhead.  */
      if (!base_used)
	cfun->machine->base_reg = NULL_RTX;
      else if (current_function_is_leaf && !df_regs_ever_live_p (5))
	cfun->machine->base_reg = gen_rtx_REG (Pmode, 5);
      else
	cfun->machine->base_reg = gen_rtx_REG (Pmode, BASE_REGNUM);

      s390_register_info (clobbered_regs);
      s390_frame_info ();
    }
  while (frame_size != cfun_frame_layout.frame_size);
}

/* Update frame layout.  Recompute actual register save data based on
   current info and update regs_ever_live for the special registers.
   May be called multiple times, but may never cause *more* registers
   to be saved than s390_init_frame_layout allocated room for.  */

static void
s390_update_frame_layout (void)
{
  int clobbered_regs[16];

  s390_register_info (clobbered_regs);

  df_set_regs_ever_live (BASE_REGNUM, 
			 clobbered_regs[BASE_REGNUM] ? true : false);
  df_set_regs_ever_live (RETURN_REGNUM, 
			 clobbered_regs[RETURN_REGNUM] ? true : false);
  df_set_regs_ever_live (STACK_POINTER_REGNUM, 
			 clobbered_regs[STACK_POINTER_REGNUM] ? true : false);

  if (cfun->machine->base_reg)
    df_set_regs_ever_live (REGNO (cfun->machine->base_reg), true);
}

/* Return true if it is legal to put a value with MODE into REGNO.  */

bool
s390_hard_regno_mode_ok (unsigned int regno, enum machine_mode mode)
{
  switch (REGNO_REG_CLASS (regno))
    {
    case FP_REGS:
      if (REGNO_PAIR_OK (regno, mode))
	{
	  if (mode == SImode || mode == DImode)
	    return true;

	  if (FLOAT_MODE_P (mode) && GET_MODE_CLASS (mode) != MODE_VECTOR_FLOAT)
	    return true;
	}
      break;
    case ADDR_REGS:
      if (FRAME_REGNO_P (regno) && mode == Pmode)
	return true;

      /* fallthrough */
    case GENERAL_REGS:
      if (REGNO_PAIR_OK (regno, mode))
	{
	  if (TARGET_64BIT 
	      || (mode != TFmode && mode != TCmode && mode != TDmode))
	    return true;
	}	  
      break;
    case CC_REGS:
      if (GET_MODE_CLASS (mode) == MODE_CC)
	return true;
      break;
    case ACCESS_REGS:
      if (REGNO_PAIR_OK (regno, mode))
	{
	  if (mode == SImode || mode == Pmode)
	    return true;
	}
      break;
    default:
      return false;
    }
  
  return false;
}

/* Return nonzero if register OLD_REG can be renamed to register NEW_REG.  */

bool
s390_hard_regno_rename_ok (unsigned int old_reg, unsigned int new_reg)
{
   /* Once we've decided upon a register to use as base register, it must
      no longer be used for any other purpose.  */
  if (cfun->machine->base_reg)
    if (REGNO (cfun->machine->base_reg) == old_reg
	|| REGNO (cfun->machine->base_reg) == new_reg)
      return false;

  return true;
}

/* Maximum number of registers to represent a value of mode MODE
   in a register of class RCLASS.  */

bool
s390_class_max_nregs (enum reg_class rclass, enum machine_mode mode)
{
  switch (rclass)
    {
    case FP_REGS:
      if (GET_MODE_CLASS (mode) == MODE_COMPLEX_FLOAT)
	return 2 * ((GET_MODE_SIZE (mode) / 2 + 8 - 1) / 8);
      else
	return (GET_MODE_SIZE (mode) + 8 - 1) / 8;
    case ACCESS_REGS:
      return (GET_MODE_SIZE (mode) + 4 - 1) / 4;
    default:
      break;
    }
  return (GET_MODE_SIZE (mode) + UNITS_PER_WORD - 1) / UNITS_PER_WORD;
}

/* Return true if register FROM can be eliminated via register TO.  */

bool
s390_can_eliminate (int from, int to)
{
  /* On zSeries machines, we have not marked the base register as fixed.
     Instead, we have an elimination rule BASE_REGNUM -> BASE_REGNUM.
     If a function requires the base register, we say here that this
     elimination cannot be performed.  This will cause reload to free
     up the base register (as if it were fixed).  On the other hand,
     if the current function does *not* require the base register, we
     say here the elimination succeeds, which in turn allows reload
     to allocate the base register for any other purpose.  */
  if (from == BASE_REGNUM && to == BASE_REGNUM)
    {
      if (TARGET_CPU_ZARCH)
	{
	  s390_init_frame_layout ();
	  return cfun->machine->base_reg == NULL_RTX;
	}

      return false;
    }

  /* Everything else must point into the stack frame.  */
  gcc_assert (to == STACK_POINTER_REGNUM
	      || to == HARD_FRAME_POINTER_REGNUM);

  gcc_assert (from == FRAME_POINTER_REGNUM
	      || from == ARG_POINTER_REGNUM
	      || from == RETURN_ADDRESS_POINTER_REGNUM);

  /* Make sure we actually saved the return address.  */
  if (from == RETURN_ADDRESS_POINTER_REGNUM)
    if (!crtl->calls_eh_return
	&& !cfun->stdarg
	&& !cfun_frame_layout.save_return_addr_p)
      return false;

  return true;
}

/* Return offset between register FROM and TO initially after prolog.  */

HOST_WIDE_INT
s390_initial_elimination_offset (int from, int to)
{
  HOST_WIDE_INT offset;
  int index;

  /* ??? Why are we called for non-eliminable pairs?  */
  if (!s390_can_eliminate (from, to))
    return 0;

  switch (from)
    {
    case FRAME_POINTER_REGNUM:
      offset = (get_frame_size() 
		+ STACK_POINTER_OFFSET
		+ crtl->outgoing_args_size);
      break;

    case ARG_POINTER_REGNUM:
      s390_init_frame_layout ();
      offset = cfun_frame_layout.frame_size + STACK_POINTER_OFFSET;
      break;

    case RETURN_ADDRESS_POINTER_REGNUM:
      s390_init_frame_layout ();
      index = RETURN_REGNUM - cfun_frame_layout.first_save_gpr_slot;
      gcc_assert (index >= 0);
      offset = cfun_frame_layout.frame_size + cfun_frame_layout.gprs_offset;
      offset += index * UNITS_PER_WORD;
      break;

    case BASE_REGNUM:
      offset = 0;
      break;

    default:
      gcc_unreachable ();
    }

  return offset;
}

/* Emit insn to save fpr REGNUM at offset OFFSET relative
   to register BASE.  Return generated insn.  */

static rtx
save_fpr (rtx base, int offset, int regnum)
{
  rtx addr;
  addr = gen_rtx_MEM (DFmode, plus_constant (base, offset));

  if (regnum >= 16 && regnum <= (16 + FP_ARG_NUM_REG))
    set_mem_alias_set (addr, get_varargs_alias_set ());
  else
    set_mem_alias_set (addr, get_frame_alias_set ());

  return emit_move_insn (addr, gen_rtx_REG (DFmode, regnum));
}

/* Emit insn to restore fpr REGNUM from offset OFFSET relative
   to register BASE.  Return generated insn.  */

static rtx
restore_fpr (rtx base, int offset, int regnum)
{
  rtx addr;
  addr = gen_rtx_MEM (DFmode, plus_constant (base, offset));
  set_mem_alias_set (addr, get_frame_alias_set ());

  return emit_move_insn (gen_rtx_REG (DFmode, regnum), addr);
}

/* Generate insn to save registers FIRST to LAST into
   the register save area located at offset OFFSET
   relative to register BASE.  */

static rtx
save_gprs (rtx base, int offset, int first, int last)
{
  rtx addr, insn, note;
  int i;

  addr = plus_constant (base, offset);
  addr = gen_rtx_MEM (Pmode, addr);

  set_mem_alias_set (addr, get_frame_alias_set ());

  /* Special-case single register.  */
  if (first == last)
    {
      if (TARGET_64BIT)
        insn = gen_movdi (addr, gen_rtx_REG (Pmode, first));
      else
        insn = gen_movsi (addr, gen_rtx_REG (Pmode, first));

      RTX_FRAME_RELATED_P (insn) = 1;
      return insn;
    }


  insn = gen_store_multiple (addr,
			     gen_rtx_REG (Pmode, first),
			     GEN_INT (last - first + 1));

  if (first <= 6 && cfun->stdarg)
    for (i = 0; i < XVECLEN (PATTERN (insn), 0); i++)
      {
	rtx mem = XEXP (XVECEXP (PATTERN (insn), 0, i), 0);
	
	if (first + i <= 6)
	  set_mem_alias_set (mem, get_varargs_alias_set ());
      }

  /* We need to set the FRAME_RELATED flag on all SETs
     inside the store-multiple pattern.

     However, we must not emit DWARF records for registers 2..5
     if they are stored for use by variable arguments ...

     ??? Unfortunately, it is not enough to simply not the
     FRAME_RELATED flags for those SETs, because the first SET
     of the PARALLEL is always treated as if it had the flag
     set, even if it does not.  Therefore we emit a new pattern
     without those registers as REG_FRAME_RELATED_EXPR note.  */

  if (first >= 6)
    {
      rtx pat = PATTERN (insn);

      for (i = 0; i < XVECLEN (pat, 0); i++)
	if (GET_CODE (XVECEXP (pat, 0, i)) == SET)
	  RTX_FRAME_RELATED_P (XVECEXP (pat, 0, i)) = 1;

      RTX_FRAME_RELATED_P (insn) = 1;
    }
  else if (last >= 6)
    {
      addr = plus_constant (base, offset + (6 - first) * UNITS_PER_WORD);
      note = gen_store_multiple (gen_rtx_MEM (Pmode, addr),
				 gen_rtx_REG (Pmode, 6),
				 GEN_INT (last - 6 + 1));
      note = PATTERN (note);

      REG_NOTES (insn) =
	gen_rtx_EXPR_LIST (REG_FRAME_RELATED_EXPR,
			   note, REG_NOTES (insn));

      for (i = 0; i < XVECLEN (note, 0); i++)
	if (GET_CODE (XVECEXP (note, 0, i)) == SET)
	  RTX_FRAME_RELATED_P (XVECEXP (note, 0, i)) = 1;

      RTX_FRAME_RELATED_P (insn) = 1;
    }

  return insn;
}

/* Generate insn to restore registers FIRST to LAST from
   the register save area located at offset OFFSET
   relative to register BASE.  */

static rtx
restore_gprs (rtx base, int offset, int first, int last)
{
  rtx addr, insn;

  addr = plus_constant (base, offset);
  addr = gen_rtx_MEM (Pmode, addr);
  set_mem_alias_set (addr, get_frame_alias_set ());

  /* Special-case single register.  */
  if (first == last)
    {
      if (TARGET_64BIT)
        insn = gen_movdi (gen_rtx_REG (Pmode, first), addr);
      else
        insn = gen_movsi (gen_rtx_REG (Pmode, first), addr);

      return insn;
    }

  insn = gen_load_multiple (gen_rtx_REG (Pmode, first),
			    addr,
			    GEN_INT (last - first + 1));
  return insn;
}

/* Return insn sequence to load the GOT register.  */

static GTY(()) rtx got_symbol;
rtx
s390_load_got (void)
{
  rtx insns;

  if (!got_symbol)
    {
      got_symbol = gen_rtx_SYMBOL_REF (Pmode, "_GLOBAL_OFFSET_TABLE_");
      SYMBOL_REF_FLAGS (got_symbol) = SYMBOL_FLAG_LOCAL;
    }

  start_sequence ();

  if (TARGET_CPU_ZARCH)
    {
      emit_move_insn (pic_offset_table_rtx, got_symbol);
    }
  else
    {
      rtx offset;

      offset = gen_rtx_UNSPEC (Pmode, gen_rtvec (1, got_symbol),
			       UNSPEC_LTREL_OFFSET);
      offset = gen_rtx_CONST (Pmode, offset);
      offset = force_const_mem (Pmode, offset);

      emit_move_insn (pic_offset_table_rtx, offset);

      offset = gen_rtx_UNSPEC (Pmode, gen_rtvec (1, XEXP (offset, 0)),
			       UNSPEC_LTREL_BASE);
      offset = gen_rtx_PLUS (Pmode, pic_offset_table_rtx, offset);

      emit_move_insn (pic_offset_table_rtx, offset);
    }

  insns = get_insns ();
  end_sequence ();
  return insns;
}

/* This ties together stack memory (MEM with an alias set of frame_alias_set)
   and the change to the stack pointer.  */

static void
s390_emit_stack_tie (void)
{
  rtx mem = gen_frame_mem (BLKmode,
			   gen_rtx_REG (Pmode, STACK_POINTER_REGNUM));

  emit_insn (gen_stack_tie (mem));
}

/* Expand the prologue into a bunch of separate insns.  */

void
s390_emit_prologue (void)
{
  rtx insn, addr;
  rtx temp_reg;
  int i;
  int offset;
  int next_fpr = 0;

  /* Complete frame layout.  */

  s390_update_frame_layout ();

  /* Annotate all constant pool references to let the scheduler know
     they implicitly use the base register.  */

  push_topmost_sequence ();

  for (insn = get_insns (); insn; insn = NEXT_INSN (insn))
    if (INSN_P (insn))
      {
	annotate_constant_pool_refs (&PATTERN (insn));
	df_insn_rescan (insn);
      }

  pop_topmost_sequence ();

  /* Choose best register to use for temp use within prologue.
     See below for why TPF must use the register 1.  */

  if (!has_hard_reg_initial_val (Pmode, RETURN_REGNUM) 
      && !current_function_is_leaf 
      && !TARGET_TPF_PROFILING)
    temp_reg = gen_rtx_REG (Pmode, RETURN_REGNUM);
  else
    temp_reg = gen_rtx_REG (Pmode, 1);

  /* Save call saved gprs.  */
  if (cfun_frame_layout.first_save_gpr != -1)
    {
      insn = save_gprs (stack_pointer_rtx, 
			cfun_frame_layout.gprs_offset + 
			UNITS_PER_WORD * (cfun_frame_layout.first_save_gpr 
					  - cfun_frame_layout.first_save_gpr_slot),
			cfun_frame_layout.first_save_gpr, 
			cfun_frame_layout.last_save_gpr);
      emit_insn (insn);
    }

  /* Dummy insn to mark literal pool slot.  */

  if (cfun->machine->base_reg)
    emit_insn (gen_main_pool (cfun->machine->base_reg));

  offset = cfun_frame_layout.f0_offset;

  /* Save f0 and f2.  */
  for (i = 0; i < 2; i++)
    {
      if (cfun_fpr_bit_p (i))
	{
	  save_fpr (stack_pointer_rtx, offset, i + 16);
	  offset += 8;
	}
      else if (!TARGET_PACKED_STACK)
	  offset += 8;
    }

  /* Save f4 and f6.  */
  offset = cfun_frame_layout.f4_offset;
  for (i = 2; i < 4; i++)
    {
      if (cfun_fpr_bit_p (i))
	{
	  insn = save_fpr (stack_pointer_rtx, offset, i + 16);
	  offset += 8;

	  /* If f4 and f6 are call clobbered they are saved due to stdargs and
	     therefore are not frame related.  */
	  if (!call_really_used_regs[i + 16])
	    RTX_FRAME_RELATED_P (insn) = 1;
	}
      else if (!TARGET_PACKED_STACK)
	offset += 8;
    }

  if (TARGET_PACKED_STACK
      && cfun_save_high_fprs_p
      && cfun_frame_layout.f8_offset + cfun_frame_layout.high_fprs * 8 > 0)
    {
      offset = (cfun_frame_layout.f8_offset
		+ (cfun_frame_layout.high_fprs - 1) * 8);

      for (i = 15; i > 7 && offset >= 0; i--)
	if (cfun_fpr_bit_p (i))
	  {
	    insn = save_fpr (stack_pointer_rtx, offset, i + 16);
	    	       
	    RTX_FRAME_RELATED_P (insn) = 1;
	    offset -= 8;
	  }
      if (offset >= cfun_frame_layout.f8_offset)
	next_fpr = i + 16;
    }
  
  if (!TARGET_PACKED_STACK)
    next_fpr = cfun_save_high_fprs_p ? 31 : 0;

  /* Decrement stack pointer.  */

  if (cfun_frame_layout.frame_size > 0)
    {
      rtx frame_off = GEN_INT (-cfun_frame_layout.frame_size);

      if (s390_stack_size)
  	{
	  HOST_WIDE_INT stack_guard;

	  if (s390_stack_guard)
	    stack_guard = s390_stack_guard;
	  else
	    {
	      /* If no value for stack guard is provided the smallest power of 2
		 larger than the current frame size is chosen.  */
	      stack_guard = 1;
	      while (stack_guard < cfun_frame_layout.frame_size)
		stack_guard <<= 1;
	    }

	  if (cfun_frame_layout.frame_size >= s390_stack_size)
	    {
	      warning (0, "frame size of function %qs is "
		       HOST_WIDE_INT_PRINT_DEC
		       " bytes exceeding user provided stack limit of "
		       HOST_WIDE_INT_PRINT_DEC " bytes.  "
		       "An unconditional trap is added.",
		       current_function_name(), cfun_frame_layout.frame_size,
		       s390_stack_size);
	      emit_insn (gen_trap ());
	    }
	  else
	    {
	      HOST_WIDE_INT stack_check_mask = ((s390_stack_size - 1)
						& ~(stack_guard - 1));
	      rtx t = gen_rtx_AND (Pmode, stack_pointer_rtx,
				   GEN_INT (stack_check_mask));
	      if (TARGET_64BIT)
		gen_cmpdi (t, const0_rtx);
	      else
		gen_cmpsi (t, const0_rtx);

	      emit_insn (gen_conditional_trap (gen_rtx_EQ (CCmode,
							   gen_rtx_REG (CCmode,
								     CC_REGNUM),
							   const0_rtx),
					       const0_rtx));
	    }
  	}

      if (s390_warn_framesize > 0 
	  && cfun_frame_layout.frame_size >= s390_warn_framesize)
	warning (0, "frame size of %qs is " HOST_WIDE_INT_PRINT_DEC " bytes", 
		 current_function_name (), cfun_frame_layout.frame_size);

      if (s390_warn_dynamicstack_p && cfun->calls_alloca)
	warning (0, "%qs uses dynamic stack allocation", current_function_name ());

      /* Save incoming stack pointer into temp reg.  */
      if (TARGET_BACKCHAIN || next_fpr)
	insn = emit_insn (gen_move_insn (temp_reg, stack_pointer_rtx));

      /* Subtract frame size from stack pointer.  */

      if (DISP_IN_RANGE (INTVAL (frame_off)))
	{
	  insn = gen_rtx_SET (VOIDmode, stack_pointer_rtx,
			      gen_rtx_PLUS (Pmode, stack_pointer_rtx, 
					    frame_off));
	  insn = emit_insn (insn);
	}
      else
	{
	  if (!CONST_OK_FOR_K (INTVAL (frame_off)))
	    frame_off = force_const_mem (Pmode, frame_off);

          insn = emit_insn (gen_add2_insn (stack_pointer_rtx, frame_off));
	  annotate_constant_pool_refs (&PATTERN (insn));
	}

      RTX_FRAME_RELATED_P (insn) = 1;
      REG_NOTES (insn) =
	gen_rtx_EXPR_LIST (REG_FRAME_RELATED_EXPR,
			   gen_rtx_SET (VOIDmode, stack_pointer_rtx,
			     gen_rtx_PLUS (Pmode, stack_pointer_rtx,
			       GEN_INT (-cfun_frame_layout.frame_size))),
			   REG_NOTES (insn));

      /* Set backchain.  */

      if (TARGET_BACKCHAIN)
	{
	  if (cfun_frame_layout.backchain_offset)
	    addr = gen_rtx_MEM (Pmode, 
				plus_constant (stack_pointer_rtx, 
				  cfun_frame_layout.backchain_offset));
	  else
	    addr = gen_rtx_MEM (Pmode, stack_pointer_rtx);  
	  set_mem_alias_set (addr, get_frame_alias_set ());
	  insn = emit_insn (gen_move_insn (addr, temp_reg));
	}

      /* If we support asynchronous exceptions (e.g. for Java),
	 we need to make sure the backchain pointer is set up
	 before any possibly trapping memory access.  */

      if (TARGET_BACKCHAIN && flag_non_call_exceptions)
	{
	  addr = gen_rtx_MEM (BLKmode, gen_rtx_SCRATCH (VOIDmode));
	  emit_clobber (addr);
	}
    }

  /* Save fprs 8 - 15 (64 bit ABI).  */

  if (cfun_save_high_fprs_p && next_fpr)
    {
      /* If the stack might be accessed through a different register
	 we have to make sure that the stack pointer decrement is not
	 moved below the use of the stack slots.  */
      s390_emit_stack_tie ();

      insn = emit_insn (gen_add2_insn (temp_reg, 
				       GEN_INT (cfun_frame_layout.f8_offset)));

      offset = 0;

      for (i = 24; i <= next_fpr; i++)
	if (cfun_fpr_bit_p (i - 16))
	  {
	    rtx addr = plus_constant (stack_pointer_rtx,
				      cfun_frame_layout.frame_size
				      + cfun_frame_layout.f8_offset
				      + offset);
	    
	    insn = save_fpr (temp_reg, offset, i);
	    offset += 8;
	    RTX_FRAME_RELATED_P (insn) = 1;
	    REG_NOTES (insn) =
	      gen_rtx_EXPR_LIST (REG_FRAME_RELATED_EXPR,
				 gen_rtx_SET (VOIDmode,
					      gen_rtx_MEM (DFmode, addr),
					      gen_rtx_REG (DFmode, i)),
				 REG_NOTES (insn));
	  }
    }

  /* Set frame pointer, if needed.  */

  if (frame_pointer_needed)
    {
      insn = emit_move_insn (hard_frame_pointer_rtx, stack_pointer_rtx);
      RTX_FRAME_RELATED_P (insn) = 1;
    }

  /* Set up got pointer, if needed.  */

  if (flag_pic && df_regs_ever_live_p (PIC_OFFSET_TABLE_REGNUM))
    {
      rtx insns = s390_load_got ();

      for (insn = insns; insn; insn = NEXT_INSN (insn))
	annotate_constant_pool_refs (&PATTERN (insn));

      emit_insn (insns);
    }

  if (TARGET_TPF_PROFILING)
    {
      /* Generate a BAS instruction to serve as a function
	 entry intercept to facilitate the use of tracing
	 algorithms located at the branch target.  */
      emit_insn (gen_prologue_tpf ());

      /* Emit a blockage here so that all code
	 lies between the profiling mechanisms.  */
      emit_insn (gen_blockage ());
    }
}

/* Expand the epilogue into a bunch of separate insns.  */

void
s390_emit_epilogue (bool sibcall)
{
  rtx frame_pointer, return_reg;
  int area_bottom, area_top, offset = 0;
  int next_offset;
  rtvec p;
  int i;

  if (TARGET_TPF_PROFILING)
    {

      /* Generate a BAS instruction to serve as a function
	 entry intercept to facilitate the use of tracing
	 algorithms located at the branch target.  */

      /* Emit a blockage here so that all code
         lies between the profiling mechanisms.  */
      emit_insn (gen_blockage ());

      emit_insn (gen_epilogue_tpf ());
    }

  /* Check whether to use frame or stack pointer for restore.  */

  frame_pointer = (frame_pointer_needed 
		   ? hard_frame_pointer_rtx : stack_pointer_rtx);

  s390_frame_area (&area_bottom, &area_top);

  /* Check whether we can access the register save area.
     If not, increment the frame pointer as required.  */

  if (area_top <= area_bottom)
    {
      /* Nothing to restore.  */
    }
  else if (DISP_IN_RANGE (cfun_frame_layout.frame_size + area_bottom)
           && DISP_IN_RANGE (cfun_frame_layout.frame_size + area_top - 1))
    {
      /* Area is in range.  */
      offset = cfun_frame_layout.frame_size;
    }
  else
    {
      rtx insn, frame_off;

      offset = area_bottom < 0 ? -area_bottom : 0;
      frame_off = GEN_INT (cfun_frame_layout.frame_size - offset);

      if (DISP_IN_RANGE (INTVAL (frame_off)))
	{
	  insn = gen_rtx_SET (VOIDmode, frame_pointer,
			      gen_rtx_PLUS (Pmode, frame_pointer, frame_off));
	  insn = emit_insn (insn);
	}
      else
	{
	  if (!CONST_OK_FOR_K (INTVAL (frame_off)))
	    frame_off = force_const_mem (Pmode, frame_off);

	  insn = emit_insn (gen_add2_insn (frame_pointer, frame_off));
	  annotate_constant_pool_refs (&PATTERN (insn));
	}
    }

  /* Restore call saved fprs.  */

  if (TARGET_64BIT)
    {
      if (cfun_save_high_fprs_p)
	{
	  next_offset = cfun_frame_layout.f8_offset;
	  for (i = 24; i < 32; i++)
	    {
	      if (cfun_fpr_bit_p (i - 16))
		{
		  restore_fpr (frame_pointer,
			       offset + next_offset, i);
		  next_offset += 8;
		}
	    }
	}
	      
    }
  else
    {
      next_offset = cfun_frame_layout.f4_offset;
      for (i = 18; i < 20; i++)
	{
	  if (cfun_fpr_bit_p (i - 16))
	    {
	      restore_fpr (frame_pointer,
			   offset + next_offset, i);
	      next_offset += 8;
	    }
	  else if (!TARGET_PACKED_STACK)
	    next_offset += 8;
	}
      
    }

  /* Return register.  */

  return_reg = gen_rtx_REG (Pmode, RETURN_REGNUM);

  /* Restore call saved gprs.  */

  if (cfun_frame_layout.first_restore_gpr != -1)
    {
      rtx insn, addr;
      int i;

      /* Check for global register and save them
	 to stack location from where they get restored.  */

      for (i = cfun_frame_layout.first_restore_gpr;
	   i <= cfun_frame_layout.last_restore_gpr;
	   i++)
	{
	  /* These registers are special and need to be
	     restored in any case.  */
	  if (i == STACK_POINTER_REGNUM
              || i == RETURN_REGNUM
              || i == BASE_REGNUM
              || (flag_pic && i == (int)PIC_OFFSET_TABLE_REGNUM))
	    continue;

	  if (global_regs[i])
	    {
	      addr = plus_constant (frame_pointer,
				    offset + cfun_frame_layout.gprs_offset 
				    + (i - cfun_frame_layout.first_save_gpr_slot)
				    * UNITS_PER_WORD);
	      addr = gen_rtx_MEM (Pmode, addr);
	      set_mem_alias_set (addr, get_frame_alias_set ());
	      emit_move_insn (addr, gen_rtx_REG (Pmode, i));
	    }
	}

      if (! sibcall)
	{
	  /* Fetch return address from stack before load multiple,
	     this will do good for scheduling.  */

	  if (cfun_frame_layout.save_return_addr_p
	      || (cfun_frame_layout.first_restore_gpr < BASE_REGNUM
		  && cfun_frame_layout.last_restore_gpr > RETURN_REGNUM))
	    {
	      int return_regnum = find_unused_clobbered_reg();
	      if (!return_regnum)
		return_regnum = 4;
	      return_reg = gen_rtx_REG (Pmode, return_regnum);

	      addr = plus_constant (frame_pointer,
				    offset + cfun_frame_layout.gprs_offset
				    + (RETURN_REGNUM 
				       - cfun_frame_layout.first_save_gpr_slot)
				    * UNITS_PER_WORD);
	      addr = gen_rtx_MEM (Pmode, addr);
	      set_mem_alias_set (addr, get_frame_alias_set ());
	      emit_move_insn (return_reg, addr);
	    }
	}

      insn = restore_gprs (frame_pointer,
			   offset + cfun_frame_layout.gprs_offset
			   + (cfun_frame_layout.first_restore_gpr 
			      - cfun_frame_layout.first_save_gpr_slot)
			   * UNITS_PER_WORD,
			   cfun_frame_layout.first_restore_gpr,
			   cfun_frame_layout.last_restore_gpr);
      emit_insn (insn);
    }

  if (! sibcall)
    {

      /* Return to caller.  */

      p = rtvec_alloc (2);

      RTVEC_ELT (p, 0) = gen_rtx_RETURN (VOIDmode);
      RTVEC_ELT (p, 1) = gen_rtx_USE (VOIDmode, return_reg);
      emit_jump_insn (gen_rtx_PARALLEL (VOIDmode, p));
    }
}


/* Return the size in bytes of a function argument of
   type TYPE and/or mode MODE.  At least one of TYPE or
   MODE must be specified.  */

static int
s390_function_arg_size (enum machine_mode mode, const_tree type)
{
  if (type)
    return int_size_in_bytes (type);

  /* No type info available for some library calls ...  */
  if (mode != BLKmode)
    return GET_MODE_SIZE (mode);

  /* If we have neither type nor mode, abort */
  gcc_unreachable ();
}

/* Return true if a function argument of type TYPE and mode MODE
   is to be passed in a floating-point register, if available.  */

static bool
s390_function_arg_float (enum machine_mode mode, tree type)
{
  int size = s390_function_arg_size (mode, type);
  if (size > 8)
    return false;

  /* Soft-float changes the ABI: no floating-point registers are used.  */
  if (TARGET_SOFT_FLOAT)
    return false;

  /* No type info available for some library calls ...  */
  if (!type)
    return mode == SFmode || mode == DFmode || mode == SDmode || mode == DDmode;

  /* The ABI says that record types with a single member are treated
     just like that member would be.  */
  while (TREE_CODE (type) == RECORD_TYPE)
    {
      tree field, single = NULL_TREE;

      for (field = TYPE_FIELDS (type); field; field = TREE_CHAIN (field))
	{
	  if (TREE_CODE (field) != FIELD_DECL)
	    continue;

	  if (single == NULL_TREE)
	    single = TREE_TYPE (field);
	  else
	    return false;
	}

      if (single == NULL_TREE)
	return false;
      else
	type = single;
    }

  return TREE_CODE (type) == REAL_TYPE;
}

/* Return true if a function argument of type TYPE and mode MODE
   is to be passed in an integer register, or a pair of integer
   registers, if available.  */

static bool
s390_function_arg_integer (enum machine_mode mode, tree type)
{
  int size = s390_function_arg_size (mode, type);
  if (size > 8)
    return false;

  /* No type info available for some library calls ...  */
  if (!type)
    return GET_MODE_CLASS (mode) == MODE_INT
	   || (TARGET_SOFT_FLOAT &&  SCALAR_FLOAT_MODE_P (mode));

  /* We accept small integral (and similar) types.  */
  if (INTEGRAL_TYPE_P (type)
      || POINTER_TYPE_P (type)
      || TREE_CODE (type) == OFFSET_TYPE
      || (TARGET_SOFT_FLOAT && TREE_CODE (type) == REAL_TYPE))
    return true;

  /* We also accept structs of size 1, 2, 4, 8 that are not
     passed in floating-point registers.  */
  if (AGGREGATE_TYPE_P (type)
      && exact_log2 (size) >= 0
      && !s390_function_arg_float (mode, type))
    return true;

  return false;
}

/* Return 1 if a function argument of type TYPE and mode MODE
   is to be passed by reference.  The ABI specifies that only
   structures of size 1, 2, 4, or 8 bytes are passed by value,
   all other structures (and complex numbers) are passed by
   reference.  */

static bool
s390_pass_by_reference (CUMULATIVE_ARGS *ca ATTRIBUTE_UNUSED,
			enum machine_mode mode, const_tree type,
			bool named ATTRIBUTE_UNUSED)
{
  int size = s390_function_arg_size (mode, type);
  if (size > 8)
    return true;

  if (type)
    {
      if (AGGREGATE_TYPE_P (type) && exact_log2 (size) < 0)
        return 1;

      if (TREE_CODE (type) == COMPLEX_TYPE
	  || TREE_CODE (type) == VECTOR_TYPE)
        return 1;
    }

  return 0;
}

/* Update the data in CUM to advance over an argument of mode MODE and
   data type TYPE.  (TYPE is null for libcalls where that information
   may not be available.).  The boolean NAMED specifies whether the
   argument is a named argument (as opposed to an unnamed argument
   matching an ellipsis).  */

void
s390_function_arg_advance (CUMULATIVE_ARGS *cum, enum machine_mode mode,
			   tree type, int named ATTRIBUTE_UNUSED)
{
  if (s390_function_arg_float (mode, type))
    {
      cum->fprs += 1;
    }
  else if (s390_function_arg_integer (mode, type))
    {
      int size = s390_function_arg_size (mode, type);
      cum->gprs += ((size + UNITS_PER_WORD-1) / UNITS_PER_WORD);
    }
  else
    gcc_unreachable ();
}

/* Define where to put the arguments to a function.
   Value is zero to push the argument on the stack,
   or a hard register in which to store the argument.

   MODE is the argument's machine mode.
   TYPE is the data type of the argument (as a tree).
    This is null for libcalls where that information may
    not be available.
   CUM is a variable of type CUMULATIVE_ARGS which gives info about
    the preceding args and about the function being called.
   NAMED is nonzero if this argument is a named parameter
    (otherwise it is an extra parameter matching an ellipsis).

   On S/390, we use general purpose registers 2 through 6 to
   pass integer, pointer, and certain structure arguments, and
   floating point registers 0 and 2 (0, 2, 4, and 6 on 64-bit)
   to pass floating point arguments.  All remaining arguments
   are pushed to the stack.  */

rtx
s390_function_arg (CUMULATIVE_ARGS *cum, enum machine_mode mode, tree type,
		   int named ATTRIBUTE_UNUSED)
{
  if (s390_function_arg_float (mode, type))
    {
      if (cum->fprs + 1 > FP_ARG_NUM_REG)
	return 0;
      else
	return gen_rtx_REG (mode, cum->fprs + 16);
    }
  else if (s390_function_arg_integer (mode, type))
    {
      int size = s390_function_arg_size (mode, type);
      int n_gprs = (size + UNITS_PER_WORD-1) / UNITS_PER_WORD;

      if (cum->gprs + n_gprs > GP_ARG_NUM_REG)
	return 0;
      else
	return gen_rtx_REG (mode, cum->gprs + 2);
    }

  /* After the real arguments, expand_call calls us once again
     with a void_type_node type.  Whatever we return here is
     passed as operand 2 to the call expanders.

     We don't need this feature ...  */
  else if (type == void_type_node)
    return const0_rtx;

  gcc_unreachable ();
}

/* Return true if return values of type TYPE should be returned
   in a memory buffer whose address is passed by the caller as
   hidden first argument.  */

static bool
s390_return_in_memory (const_tree type, const_tree fundecl ATTRIBUTE_UNUSED)
{
  /* We accept small integral (and similar) types.  */
  if (INTEGRAL_TYPE_P (type)
      || POINTER_TYPE_P (type)
      || TREE_CODE (type) == OFFSET_TYPE
      || TREE_CODE (type) == REAL_TYPE)
    return int_size_in_bytes (type) > 8;

  /* Aggregates and similar constructs are always returned
     in memory.  */
  if (AGGREGATE_TYPE_P (type)
      || TREE_CODE (type) == COMPLEX_TYPE
      || TREE_CODE (type) == VECTOR_TYPE)
    return true;

  /* ??? We get called on all sorts of random stuff from
     aggregate_value_p.  We can't abort, but it's not clear
     what's safe to return.  Pretend it's a struct I guess.  */
  return true;
}

/* Define where to return a (scalar) value of type TYPE.
   If TYPE is null, define where to return a (scalar)
   value of mode MODE from a libcall.  */

rtx
s390_function_value (const_tree type, enum machine_mode mode)
{
  if (type)
    {
      int unsignedp = TYPE_UNSIGNED (type);
      mode = promote_mode (type, TYPE_MODE (type), &unsignedp, 1);
    }

  gcc_assert (GET_MODE_CLASS (mode) == MODE_INT || SCALAR_FLOAT_MODE_P (mode));
  gcc_assert (GET_MODE_SIZE (mode) <= 8);

  if (TARGET_HARD_FLOAT && SCALAR_FLOAT_MODE_P (mode))
    return gen_rtx_REG (mode, 16);
  else
    return gen_rtx_REG (mode, 2);
}


/* Create and return the va_list datatype.

   On S/390, va_list is an array type equivalent to

      typedef struct __va_list_tag
        {
            long __gpr;
            long __fpr;
            void *__overflow_arg_area;
            void *__reg_save_area;
        } va_list[1];

   where __gpr and __fpr hold the number of general purpose
   or floating point arguments used up to now, respectively,
   __overflow_arg_area points to the stack location of the
   next argument passed on the stack, and __reg_save_area
   always points to the start of the register area in the
   call frame of the current function.  The function prologue
   saves all registers used for argument passing into this
   area if the function uses variable arguments.  */

static tree
s390_build_builtin_va_list (void)
{
  tree f_gpr, f_fpr, f_ovf, f_sav, record, type_decl;

  record = lang_hooks.types.make_type (RECORD_TYPE);

  type_decl =
    build_decl (TYPE_DECL, get_identifier ("__va_list_tag"), record);

  f_gpr = build_decl (FIELD_DECL, get_identifier ("__gpr"),
		      long_integer_type_node);
  f_fpr = build_decl (FIELD_DECL, get_identifier ("__fpr"),
		      long_integer_type_node);
  f_ovf = build_decl (FIELD_DECL, get_identifier ("__overflow_arg_area"),
		      ptr_type_node);
  f_sav = build_decl (FIELD_DECL, get_identifier ("__reg_save_area"),
		      ptr_type_node);

  va_list_gpr_counter_field = f_gpr;
  va_list_fpr_counter_field = f_fpr;

  DECL_FIELD_CONTEXT (f_gpr) = record;
  DECL_FIELD_CONTEXT (f_fpr) = record;
  DECL_FIELD_CONTEXT (f_ovf) = record;
  DECL_FIELD_CONTEXT (f_sav) = record;

  TREE_CHAIN (record) = type_decl;
  TYPE_NAME (record) = type_decl;
  TYPE_FIELDS (record) = f_gpr;
  TREE_CHAIN (f_gpr) = f_fpr;
  TREE_CHAIN (f_fpr) = f_ovf;
  TREE_CHAIN (f_ovf) = f_sav;

  layout_type (record);

  /* The correct type is an array type of one element.  */
  return build_array_type (record, build_index_type (size_zero_node));
}

/* Implement va_start by filling the va_list structure VALIST.
   STDARG_P is always true, and ignored.
   NEXTARG points to the first anonymous stack argument.

   The following global variables are used to initialize
   the va_list structure:

     crtl->args.info:
       holds number of gprs and fprs used for named arguments.
     crtl->args.arg_offset_rtx:
       holds the offset of the first anonymous stack argument
       (relative to the virtual arg pointer).  */

static void
s390_va_start (tree valist, rtx nextarg ATTRIBUTE_UNUSED)
{
  HOST_WIDE_INT n_gpr, n_fpr;
  int off;
  tree f_gpr, f_fpr, f_ovf, f_sav;
  tree gpr, fpr, ovf, sav, t;

  f_gpr = TYPE_FIELDS (TREE_TYPE (va_list_type_node));
  f_fpr = TREE_CHAIN (f_gpr);
  f_ovf = TREE_CHAIN (f_fpr);
  f_sav = TREE_CHAIN (f_ovf);

  valist = build_va_arg_indirect_ref (valist);
  gpr = build3 (COMPONENT_REF, TREE_TYPE (f_gpr), valist, f_gpr, NULL_TREE);
  fpr = build3 (COMPONENT_REF, TREE_TYPE (f_fpr), valist, f_fpr, NULL_TREE);
  ovf = build3 (COMPONENT_REF, TREE_TYPE (f_ovf), valist, f_ovf, NULL_TREE);
  sav = build3 (COMPONENT_REF, TREE_TYPE (f_sav), valist, f_sav, NULL_TREE);

  /* Count number of gp and fp argument registers used.  */

  n_gpr = crtl->args.info.gprs;
  n_fpr = crtl->args.info.fprs;

  if (cfun->va_list_gpr_size)
    {
      t = build2 (MODIFY_EXPR, TREE_TYPE (gpr), gpr,
		  build_int_cst (NULL_TREE, n_gpr));
      TREE_SIDE_EFFECTS (t) = 1;
      expand_expr (t, const0_rtx, VOIDmode, EXPAND_NORMAL);
    }

  if (cfun->va_list_fpr_size)
    {
      t = build2 (MODIFY_EXPR, TREE_TYPE (fpr), fpr,
	          build_int_cst (NULL_TREE, n_fpr));
      TREE_SIDE_EFFECTS (t) = 1;
      expand_expr (t, const0_rtx, VOIDmode, EXPAND_NORMAL);
    }

  /* Find the overflow area.  */
  if (n_gpr + cfun->va_list_gpr_size > GP_ARG_NUM_REG
      || n_fpr + cfun->va_list_fpr_size > FP_ARG_NUM_REG)
    {
      t = make_tree (TREE_TYPE (ovf), virtual_incoming_args_rtx);

      off = INTVAL (crtl->args.arg_offset_rtx);
      off = off < 0 ? 0 : off;
      if (TARGET_DEBUG_ARG)
	fprintf (stderr, "va_start: n_gpr = %d, n_fpr = %d off %d\n",
		 (int)n_gpr, (int)n_fpr, off);

      t = build2 (POINTER_PLUS_EXPR, TREE_TYPE (ovf), t, size_int (off));

      t = build2 (MODIFY_EXPR, TREE_TYPE (ovf), ovf, t);
      TREE_SIDE_EFFECTS (t) = 1;
      expand_expr (t, const0_rtx, VOIDmode, EXPAND_NORMAL);
    }

  /* Find the register save area.  */
  if ((cfun->va_list_gpr_size && n_gpr < GP_ARG_NUM_REG)
      || (cfun->va_list_fpr_size && n_fpr < FP_ARG_NUM_REG))
    {
      t = make_tree (TREE_TYPE (sav), return_address_pointer_rtx);
      t = build2 (POINTER_PLUS_EXPR, TREE_TYPE (sav), t,
	          size_int (-RETURN_REGNUM * UNITS_PER_WORD));
  
      t = build2 (MODIFY_EXPR, TREE_TYPE (sav), sav, t);
      TREE_SIDE_EFFECTS (t) = 1;
      expand_expr (t, const0_rtx, VOIDmode, EXPAND_NORMAL);
    }
}

/* Implement va_arg by updating the va_list structure
   VALIST as required to retrieve an argument of type
   TYPE, and returning that argument.

   Generates code equivalent to:

   if (integral value) {
     if (size  <= 4 && args.gpr < 5 ||
         size  > 4 && args.gpr < 4 )
       ret = args.reg_save_area[args.gpr+8]
     else
       ret = *args.overflow_arg_area++;
   } else if (float value) {
     if (args.fgpr < 2)
       ret = args.reg_save_area[args.fpr+64]
     else
       ret = *args.overflow_arg_area++;
   } else if (aggregate value) {
     if (args.gpr < 5)
       ret = *args.reg_save_area[args.gpr]
     else
       ret = **args.overflow_arg_area++;
   } */

static tree
s390_gimplify_va_arg (tree valist, tree type, gimple_seq *pre_p, 
		      gimple_seq *post_p ATTRIBUTE_UNUSED)
{
  tree f_gpr, f_fpr, f_ovf, f_sav;
  tree gpr, fpr, ovf, sav, reg, t, u;
  int indirect_p, size, n_reg, sav_ofs, sav_scale, max_reg;
  tree lab_false, lab_over, addr;

  f_gpr = TYPE_FIELDS (TREE_TYPE (va_list_type_node));
  f_fpr = TREE_CHAIN (f_gpr);
  f_ovf = TREE_CHAIN (f_fpr);
  f_sav = TREE_CHAIN (f_ovf);

  valist = build_va_arg_indirect_ref (valist);
  gpr = build3 (COMPONENT_REF, TREE_TYPE (f_gpr), valist, f_gpr, NULL_TREE);
  fpr = build3 (COMPONENT_REF, TREE_TYPE (f_fpr), valist, f_fpr, NULL_TREE);
  sav = build3 (COMPONENT_REF, TREE_TYPE (f_sav), valist, f_sav, NULL_TREE);

  /* The tree for args* cannot be shared between gpr/fpr and ovf since
     both appear on a lhs.  */
  valist = unshare_expr (valist);
  ovf = build3 (COMPONENT_REF, TREE_TYPE (f_ovf), valist, f_ovf, NULL_TREE);

  size = int_size_in_bytes (type);

  if (pass_by_reference (NULL, TYPE_MODE (type), type, false))
    {
      if (TARGET_DEBUG_ARG)
	{
	  fprintf (stderr, "va_arg: aggregate type");
	  debug_tree (type);
	}

      /* Aggregates are passed by reference.  */
      indirect_p = 1;
      reg = gpr;
      n_reg = 1;

      /* kernel stack layout on 31 bit: It is assumed here that no padding
	 will be added by s390_frame_info because for va_args always an even
	 number of gprs has to be saved r15-r2 = 14 regs.  */
      sav_ofs = 2 * UNITS_PER_WORD;
      sav_scale = UNITS_PER_WORD;
      size = UNITS_PER_WORD;
      max_reg = GP_ARG_NUM_REG - n_reg;
    }
  else if (s390_function_arg_float (TYPE_MODE (type), type))
    {
      if (TARGET_DEBUG_ARG)
	{
	  fprintf (stderr, "va_arg: float type");
	  debug_tree (type);
	}

      /* FP args go in FP registers, if present.  */
      indirect_p = 0;
      reg = fpr;
      n_reg = 1;
      sav_ofs = 16 * UNITS_PER_WORD;
      sav_scale = 8;
      max_reg = FP_ARG_NUM_REG - n_reg;
    }
  else
    {
      if (TARGET_DEBUG_ARG)
	{
	  fprintf (stderr, "va_arg: other type");
	  debug_tree (type);
	}

      /* Otherwise into GP registers.  */
      indirect_p = 0;
      reg = gpr;
      n_reg = (size + UNITS_PER_WORD - 1) / UNITS_PER_WORD;

      /* kernel stack layout on 31 bit: It is assumed here that no padding
	 will be added by s390_frame_info because for va_args always an even
	 number of gprs has to be saved r15-r2 = 14 regs.  */
      sav_ofs = 2 * UNITS_PER_WORD;

      if (size < UNITS_PER_WORD)
	sav_ofs += UNITS_PER_WORD - size;

      sav_scale = UNITS_PER_WORD;
      max_reg = GP_ARG_NUM_REG - n_reg;
    }

  /* Pull the value out of the saved registers ...  */

  lab_false = create_artificial_label ();
  lab_over = create_artificial_label ();
  addr = create_tmp_var (ptr_type_node, "addr");
  DECL_POINTER_ALIAS_SET (addr) = get_varargs_alias_set ();

  t = fold_convert (TREE_TYPE (reg), size_int (max_reg));
  t = build2 (GT_EXPR, boolean_type_node, reg, t);
  u = build1 (GOTO_EXPR, void_type_node, lab_false);
  t = build3 (COND_EXPR, void_type_node, t, u, NULL_TREE);
  gimplify_and_add (t, pre_p);

  t = build2 (POINTER_PLUS_EXPR, ptr_type_node, sav, 
	      size_int (sav_ofs));
  u = build2 (MULT_EXPR, TREE_TYPE (reg), reg, 
	      fold_convert (TREE_TYPE (reg), size_int (sav_scale)));
  t = build2 (POINTER_PLUS_EXPR, ptr_type_node, t, fold_convert (sizetype, u));

  gimplify_assign (addr, t, pre_p);

  gimple_seq_add_stmt (pre_p, gimple_build_goto (lab_over));

  gimple_seq_add_stmt (pre_p, gimple_build_label (lab_false));


  /* ... Otherwise out of the overflow area.  */

  t = ovf;
  if (size < UNITS_PER_WORD)
    t = build2 (POINTER_PLUS_EXPR, ptr_type_node, t, 
		size_int (UNITS_PER_WORD - size));

  gimplify_expr (&t, pre_p, NULL, is_gimple_val, fb_rvalue);

  gimplify_assign (addr, t, pre_p);

  t = build2 (POINTER_PLUS_EXPR, ptr_type_node, t, 
	      size_int (size));
  gimplify_assign (ovf, t, pre_p);

  gimple_seq_add_stmt (pre_p, gimple_build_label (lab_over));


  /* Increment register save count.  */

  u = build2 (PREINCREMENT_EXPR, TREE_TYPE (reg), reg,
	      fold_convert (TREE_TYPE (reg), size_int (n_reg)));
  gimplify_and_add (u, pre_p);

  if (indirect_p)
    {
      t = build_pointer_type (build_pointer_type (type));
      addr = fold_convert (t, addr);
      addr = build_va_arg_indirect_ref (addr);
    }
  else
    {
      t = build_pointer_type (type);
      addr = fold_convert (t, addr);
    }

  return build_va_arg_indirect_ref (addr);
}


/* Builtins.  */

enum s390_builtin
{
  S390_BUILTIN_THREAD_POINTER,
  S390_BUILTIN_SET_THREAD_POINTER,

  S390_BUILTIN_max
};

static unsigned int const code_for_builtin_64[S390_BUILTIN_max] = {
  CODE_FOR_get_tp_64,
  CODE_FOR_set_tp_64
};

static unsigned int const code_for_builtin_31[S390_BUILTIN_max] = {
  CODE_FOR_get_tp_31,
  CODE_FOR_set_tp_31
};

static void
s390_init_builtins (void)
{
  tree ftype;

  ftype = build_function_type (ptr_type_node, void_list_node);
  add_builtin_function ("__builtin_thread_pointer", ftype,
			S390_BUILTIN_THREAD_POINTER, BUILT_IN_MD,
			NULL, NULL_TREE);

  ftype = build_function_type_list (void_type_node, ptr_type_node, NULL_TREE);
  add_builtin_function ("__builtin_set_thread_pointer", ftype,
			S390_BUILTIN_SET_THREAD_POINTER, BUILT_IN_MD,
			NULL, NULL_TREE);
}

/* Expand an expression EXP that calls a built-in function,
   with result going to TARGET if that's convenient
   (and in mode MODE if that's convenient).
   SUBTARGET may be used as the target for computing one of EXP's operands.
   IGNORE is nonzero if the value is to be ignored.  */

static rtx
s390_expand_builtin (tree exp, rtx target, rtx subtarget ATTRIBUTE_UNUSED,
		     enum machine_mode mode ATTRIBUTE_UNUSED,
		     int ignore ATTRIBUTE_UNUSED)
{
#define MAX_ARGS 2

  unsigned int const *code_for_builtin =
    TARGET_64BIT ? code_for_builtin_64 : code_for_builtin_31;

  tree fndecl = TREE_OPERAND (CALL_EXPR_FN (exp), 0);
  unsigned int fcode = DECL_FUNCTION_CODE (fndecl);
  enum insn_code icode;
  rtx op[MAX_ARGS], pat;
  int arity;
  bool nonvoid;
  tree arg;
  call_expr_arg_iterator iter;

  if (fcode >= S390_BUILTIN_max)
    internal_error ("bad builtin fcode");
  icode = code_for_builtin[fcode];
  if (icode == 0)
    internal_error ("bad builtin fcode");

  nonvoid = TREE_TYPE (TREE_TYPE (fndecl)) != void_type_node;

  arity = 0;
  FOR_EACH_CALL_EXPR_ARG (arg, iter, exp)
    {
      const struct insn_operand_data *insn_op;

      if (arg == error_mark_node)
	return NULL_RTX;
      if (arity > MAX_ARGS)
	return NULL_RTX;

      insn_op = &insn_data[icode].operand[arity + nonvoid];

      op[arity] = expand_expr (arg, NULL_RTX, insn_op->mode, 0);

      if (!(*insn_op->predicate) (op[arity], insn_op->mode))
	op[arity] = copy_to_mode_reg (insn_op->mode, op[arity]);
      arity++;
    }

  if (nonvoid)
    {
      enum machine_mode tmode = insn_data[icode].operand[0].mode;
      if (!target
	  || GET_MODE (target) != tmode
	  || !(*insn_data[icode].operand[0].predicate) (target, tmode))
	target = gen_reg_rtx (tmode);
    }

  switch (arity)
    {
    case 0:
      pat = GEN_FCN (icode) (target);
      break;
    case 1:
      if (nonvoid)
        pat = GEN_FCN (icode) (target, op[0]);
      else
	pat = GEN_FCN (icode) (op[0]);
      break;
    case 2:
      pat = GEN_FCN (icode) (target, op[0], op[1]);
      break;
    default:
      gcc_unreachable ();
    }
  if (!pat)
    return NULL_RTX;
  emit_insn (pat);

  if (nonvoid)
    return target;
  else
    return const0_rtx;
}


/* Output assembly code for the trampoline template to
   stdio stream FILE.

   On S/390, we use gpr 1 internally in the trampoline code;
   gpr 0 is used to hold the static chain.  */

void
s390_trampoline_template (FILE *file)
{
  rtx op[2];
  op[0] = gen_rtx_REG (Pmode, 0);
  op[1] = gen_rtx_REG (Pmode, 1);

  if (TARGET_64BIT)
    {
      output_asm_insn ("basr\t%1,0", op);
      output_asm_insn ("lmg\t%0,%1,14(%1)", op);
      output_asm_insn ("br\t%1", op);
      ASM_OUTPUT_SKIP (file, (HOST_WIDE_INT)(TRAMPOLINE_SIZE - 10));
    }
  else
    {
      output_asm_insn ("basr\t%1,0", op);
      output_asm_insn ("lm\t%0,%1,6(%1)", op);
      output_asm_insn ("br\t%1", op);
      ASM_OUTPUT_SKIP (file, (HOST_WIDE_INT)(TRAMPOLINE_SIZE - 8));
    }
}

/* Emit RTL insns to initialize the variable parts of a trampoline.
   FNADDR is an RTX for the address of the function's pure code.
   CXT is an RTX for the static chain value for the function.  */

void
s390_initialize_trampoline (rtx addr, rtx fnaddr, rtx cxt)
{
  emit_move_insn (gen_rtx_MEM (Pmode,
		   memory_address (Pmode,
		   plus_constant (addr, (TARGET_64BIT ? 16 : 8)))), cxt);
  emit_move_insn (gen_rtx_MEM (Pmode,
		   memory_address (Pmode,
		   plus_constant (addr, (TARGET_64BIT ? 24 : 12)))), fnaddr);
}

/* Output assembler code to FILE to increment profiler label # LABELNO
   for profiling a function entry.  */

void
s390_function_profiler (FILE *file, int labelno)
{
  rtx op[7];

  char label[128];
  ASM_GENERATE_INTERNAL_LABEL (label, "LP", labelno);

  fprintf (file, "# function profiler \n");

  op[0] = gen_rtx_REG (Pmode, RETURN_REGNUM);
  op[1] = gen_rtx_REG (Pmode, STACK_POINTER_REGNUM);
  op[1] = gen_rtx_MEM (Pmode, plus_constant (op[1], UNITS_PER_WORD));

  op[2] = gen_rtx_REG (Pmode, 1);
  op[3] = gen_rtx_SYMBOL_REF (Pmode, label);
  SYMBOL_REF_FLAGS (op[3]) = SYMBOL_FLAG_LOCAL;

  op[4] = gen_rtx_SYMBOL_REF (Pmode, "_mcount");
  if (flag_pic)
    {
      op[4] = gen_rtx_UNSPEC (Pmode, gen_rtvec (1, op[4]), UNSPEC_PLT);
      op[4] = gen_rtx_CONST (Pmode, op[4]);
    }

  if (TARGET_64BIT)
    {
      output_asm_insn ("stg\t%0,%1", op);
      output_asm_insn ("larl\t%2,%3", op);
      output_asm_insn ("brasl\t%0,%4", op);
      output_asm_insn ("lg\t%0,%1", op);
    }
  else if (!flag_pic)
    {
      op[6] = gen_label_rtx ();

      output_asm_insn ("st\t%0,%1", op);
      output_asm_insn ("bras\t%2,%l6", op);
      output_asm_insn (".long\t%4", op);
      output_asm_insn (".long\t%3", op);
      targetm.asm_out.internal_label (file, "L", CODE_LABEL_NUMBER (op[6]));
      output_asm_insn ("l\t%0,0(%2)", op);
      output_asm_insn ("l\t%2,4(%2)", op);
      output_asm_insn ("basr\t%0,%0", op);
      output_asm_insn ("l\t%0,%1", op);
    }
  else
    {
      op[5] = gen_label_rtx ();
      op[6] = gen_label_rtx ();

      output_asm_insn ("st\t%0,%1", op);
      output_asm_insn ("bras\t%2,%l6", op);
      targetm.asm_out.internal_label (file, "L", CODE_LABEL_NUMBER (op[5]));
      output_asm_insn (".long\t%4-%l5", op);
      output_asm_insn (".long\t%3-%l5", op);
      targetm.asm_out.internal_label (file, "L", CODE_LABEL_NUMBER (op[6]));
      output_asm_insn ("lr\t%0,%2", op);
      output_asm_insn ("a\t%0,0(%2)", op);
      output_asm_insn ("a\t%2,4(%2)", op);
      output_asm_insn ("basr\t%0,%0", op);
      output_asm_insn ("l\t%0,%1", op);
    }
}

/* Encode symbol attributes (local vs. global, tls model) of a SYMBOL_REF
   into its SYMBOL_REF_FLAGS.  */

static void
s390_encode_section_info (tree decl, rtx rtl, int first)
{
  default_encode_section_info (decl, rtl, first);

  if (TREE_CODE (decl) == VAR_DECL)
    {
      /* If a variable has a forced alignment to < 2 bytes, mark it
	 with SYMBOL_FLAG_ALIGN1 to prevent it from being used as LARL
	 operand.  */
      if (DECL_USER_ALIGN (decl) && DECL_ALIGN (decl) < 16)
	SYMBOL_REF_FLAGS (XEXP (rtl, 0)) |= SYMBOL_FLAG_ALIGN1;
      if (!DECL_SIZE (decl)
	  || !DECL_ALIGN (decl)
	  || !host_integerp (DECL_SIZE (decl), 0)
	  || (DECL_ALIGN (decl) <= 64
	      && DECL_ALIGN (decl) != tree_low_cst (DECL_SIZE (decl), 0)))
	SYMBOL_REF_FLAGS (XEXP (rtl, 0)) |= SYMBOL_FLAG_NOT_NATURALLY_ALIGNED;
    }

  /* Literal pool references don't have a decl so they are handled
     differently here.  We rely on the information in the MEM_ALIGN
     entry to decide upon natural alignment.  */
  if (MEM_P (rtl)
      && GET_CODE (XEXP (rtl, 0)) == SYMBOL_REF
      && TREE_CONSTANT_POOL_ADDRESS_P (XEXP (rtl, 0))
      && (MEM_ALIGN (rtl) == 0
	  || MEM_ALIGN (rtl) < GET_MODE_BITSIZE (GET_MODE (rtl))))
    SYMBOL_REF_FLAGS (XEXP (rtl, 0)) |= SYMBOL_FLAG_NOT_NATURALLY_ALIGNED;
}

/* Output thunk to FILE that implements a C++ virtual function call (with
   multiple inheritance) to FUNCTION.  The thunk adjusts the this pointer
   by DELTA, and unless VCALL_OFFSET is zero, applies an additional adjustment
   stored at VCALL_OFFSET in the vtable whose address is located at offset 0
   relative to the resulting this pointer.  */

static void
s390_output_mi_thunk (FILE *file, tree thunk ATTRIBUTE_UNUSED,
		      HOST_WIDE_INT delta, HOST_WIDE_INT vcall_offset,
		      tree function)
{
  rtx op[10];
  int nonlocal = 0;

  /* Operand 0 is the target function.  */
  op[0] = XEXP (DECL_RTL (function), 0);
  if (flag_pic && !SYMBOL_REF_LOCAL_P (op[0]))
    {
      nonlocal = 1;
      op[0] = gen_rtx_UNSPEC (Pmode, gen_rtvec (1, op[0]),
			      TARGET_64BIT ? UNSPEC_PLT : UNSPEC_GOT);
      op[0] = gen_rtx_CONST (Pmode, op[0]);
    }

  /* Operand 1 is the 'this' pointer.  */
  if (aggregate_value_p (TREE_TYPE (TREE_TYPE (function)), function))
    op[1] = gen_rtx_REG (Pmode, 3);
  else
    op[1] = gen_rtx_REG (Pmode, 2);

  /* Operand 2 is the delta.  */
  op[2] = GEN_INT (delta);

  /* Operand 3 is the vcall_offset.  */
  op[3] = GEN_INT (vcall_offset);

  /* Operand 4 is the temporary register.  */
  op[4] = gen_rtx_REG (Pmode, 1);

  /* Operands 5 to 8 can be used as labels.  */
  op[5] = NULL_RTX;
  op[6] = NULL_RTX;
  op[7] = NULL_RTX;
  op[8] = NULL_RTX;

  /* Operand 9 can be used for temporary register.  */
  op[9] = NULL_RTX;

  /* Generate code.  */
  if (TARGET_64BIT)
    {
      /* Setup literal pool pointer if required.  */
      if ((!DISP_IN_RANGE (delta)
	   && !CONST_OK_FOR_K (delta)
	   && !CONST_OK_FOR_Os (delta))
	  || (!DISP_IN_RANGE (vcall_offset)
	      && !CONST_OK_FOR_K (vcall_offset)
	      && !CONST_OK_FOR_Os (vcall_offset)))
	{
	  op[5] = gen_label_rtx ();
	  output_asm_insn ("larl\t%4,%5", op);
	}

      /* Add DELTA to this pointer.  */
      if (delta)
	{
	  if (CONST_OK_FOR_J (delta))
	    output_asm_insn ("la\t%1,%2(%1)", op);
	  else if (DISP_IN_RANGE (delta))
	    output_asm_insn ("lay\t%1,%2(%1)", op);
	  else if (CONST_OK_FOR_K (delta))
	    output_asm_insn ("aghi\t%1,%2", op);
 	  else if (CONST_OK_FOR_Os (delta))
 	    output_asm_insn ("agfi\t%1,%2", op);
	  else
	    {
	      op[6] = gen_label_rtx ();
	      output_asm_insn ("agf\t%1,%6-%5(%4)", op);
	    }
	}

      /* Perform vcall adjustment.  */
      if (vcall_offset)
	{
	  if (DISP_IN_RANGE (vcall_offset))
	    {
	      output_asm_insn ("lg\t%4,0(%1)", op);
	      output_asm_insn ("ag\t%1,%3(%4)", op);
	    }
	  else if (CONST_OK_FOR_K (vcall_offset))
	    {
	      output_asm_insn ("lghi\t%4,%3", op);
	      output_asm_insn ("ag\t%4,0(%1)", op);
	      output_asm_insn ("ag\t%1,0(%4)", op);
	    }
 	  else if (CONST_OK_FOR_Os (vcall_offset))
 	    {
 	      output_asm_insn ("lgfi\t%4,%3", op);
 	      output_asm_insn ("ag\t%4,0(%1)", op);
 	      output_asm_insn ("ag\t%1,0(%4)", op);
 	    }
	  else
	    {
	      op[7] = gen_label_rtx ();
	      output_asm_insn ("llgf\t%4,%7-%5(%4)", op);
	      output_asm_insn ("ag\t%4,0(%1)", op);
	      output_asm_insn ("ag\t%1,0(%4)", op);
	    }
	}

      /* Jump to target.  */
      output_asm_insn ("jg\t%0", op);

      /* Output literal pool if required.  */
      if (op[5])
	{
	  output_asm_insn (".align\t4", op);
	  targetm.asm_out.internal_label (file, "L",
					  CODE_LABEL_NUMBER (op[5]));
	}
      if (op[6])
	{
	  targetm.asm_out.internal_label (file, "L",
					  CODE_LABEL_NUMBER (op[6]));
	  output_asm_insn (".long\t%2", op);
	}
      if (op[7])
	{
	  targetm.asm_out.internal_label (file, "L",
					  CODE_LABEL_NUMBER (op[7]));
	  output_asm_insn (".long\t%3", op);
	}
    }
  else
    {
      /* Setup base pointer if required.  */
      if (!vcall_offset
	  || (!DISP_IN_RANGE (delta)
              && !CONST_OK_FOR_K (delta)
	      && !CONST_OK_FOR_Os (delta))
	  || (!DISP_IN_RANGE (delta)
              && !CONST_OK_FOR_K (vcall_offset)
	      && !CONST_OK_FOR_Os (vcall_offset)))
	{
	  op[5] = gen_label_rtx ();
	  output_asm_insn ("basr\t%4,0", op);
	  targetm.asm_out.internal_label (file, "L",
					  CODE_LABEL_NUMBER (op[5]));
	}

      /* Add DELTA to this pointer.  */
      if (delta)
	{
	  if (CONST_OK_FOR_J (delta))
	    output_asm_insn ("la\t%1,%2(%1)", op);
	  else if (DISP_IN_RANGE (delta))
	    output_asm_insn ("lay\t%1,%2(%1)", op);
	  else if (CONST_OK_FOR_K (delta))
	    output_asm_insn ("ahi\t%1,%2", op);
	  else if (CONST_OK_FOR_Os (delta))
 	    output_asm_insn ("afi\t%1,%2", op);
	  else
	    {
	      op[6] = gen_label_rtx ();
	      output_asm_insn ("a\t%1,%6-%5(%4)", op);
	    }
	}

      /* Perform vcall adjustment.  */
      if (vcall_offset)
        {
	  if (CONST_OK_FOR_J (vcall_offset))
	    {
	      output_asm_insn ("l\t%4,0(%1)", op);
	      output_asm_insn ("a\t%1,%3(%4)", op);
	    }
	  else if (DISP_IN_RANGE (vcall_offset))
	    {
	      output_asm_insn ("l\t%4,0(%1)", op);
	      output_asm_insn ("ay\t%1,%3(%4)", op);
	    }
	  else if (CONST_OK_FOR_K (vcall_offset))
	    {
	      output_asm_insn ("lhi\t%4,%3", op);
	      output_asm_insn ("a\t%4,0(%1)", op);
	      output_asm_insn ("a\t%1,0(%4)", op);
	    }
	  else if (CONST_OK_FOR_Os (vcall_offset))
 	    {
 	      output_asm_insn ("iilf\t%4,%3", op);
 	      output_asm_insn ("a\t%4,0(%1)", op);
 	      output_asm_insn ("a\t%1,0(%4)", op);
 	    }
	  else
	    {
	      op[7] = gen_label_rtx ();
	      output_asm_insn ("l\t%4,%7-%5(%4)", op);
	      output_asm_insn ("a\t%4,0(%1)", op);
	      output_asm_insn ("a\t%1,0(%4)", op);
	    }

	  /* We had to clobber the base pointer register.
	     Re-setup the base pointer (with a different base).  */
	  op[5] = gen_label_rtx ();
	  output_asm_insn ("basr\t%4,0", op);
	  targetm.asm_out.internal_label (file, "L",
					  CODE_LABEL_NUMBER (op[5]));
	}

      /* Jump to target.  */
      op[8] = gen_label_rtx ();

      if (!flag_pic)
	output_asm_insn ("l\t%4,%8-%5(%4)", op);
      else if (!nonlocal)
	output_asm_insn ("a\t%4,%8-%5(%4)", op);
      /* We cannot call through .plt, since .plt requires %r12 loaded.  */
      else if (flag_pic == 1)
	{
	  output_asm_insn ("a\t%4,%8-%5(%4)", op);
	  output_asm_insn ("l\t%4,%0(%4)", op);
	}
      else if (flag_pic == 2)
	{
	  op[9] = gen_rtx_REG (Pmode, 0);
	  output_asm_insn ("l\t%9,%8-4-%5(%4)", op);
	  output_asm_insn ("a\t%4,%8-%5(%4)", op);
	  output_asm_insn ("ar\t%4,%9", op);
	  output_asm_insn ("l\t%4,0(%4)", op);
	}

      output_asm_insn ("br\t%4", op);

      /* Output literal pool.  */
      output_asm_insn (".align\t4", op);

      if (nonlocal && flag_pic == 2)
	output_asm_insn (".long\t%0", op);
      if (nonlocal)
	{
	  op[0] = gen_rtx_SYMBOL_REF (Pmode, "_GLOBAL_OFFSET_TABLE_");
	  SYMBOL_REF_FLAGS (op[0]) = SYMBOL_FLAG_LOCAL;
	}

      targetm.asm_out.internal_label (file, "L", CODE_LABEL_NUMBER (op[8]));
      if (!flag_pic)
	output_asm_insn (".long\t%0", op);
      else
	output_asm_insn (".long\t%0-%5", op);

      if (op[6])
	{
	  targetm.asm_out.internal_label (file, "L",
					  CODE_LABEL_NUMBER (op[6]));
	  output_asm_insn (".long\t%2", op);
	}
      if (op[7])
	{
	  targetm.asm_out.internal_label (file, "L",
					  CODE_LABEL_NUMBER (op[7]));
	  output_asm_insn (".long\t%3", op);
	}
    }
}

static bool
s390_valid_pointer_mode (enum machine_mode mode)
{
  return (mode == SImode || (TARGET_64BIT && mode == DImode));
}

/* Checks whether the given CALL_EXPR would use a caller
   saved register.  This is used to decide whether sibling call
   optimization could be performed on the respective function
   call.  */

static bool
s390_call_saved_register_used (tree call_expr)
{
  CUMULATIVE_ARGS cum;
  tree parameter;
  enum machine_mode mode;
  tree type;
  rtx parm_rtx;
  int reg, i;

  INIT_CUMULATIVE_ARGS (cum, NULL, NULL, 0, 0);

  for (i = 0; i < call_expr_nargs (call_expr); i++)
    {
      parameter = CALL_EXPR_ARG (call_expr, i);
      gcc_assert (parameter);

      /* For an undeclared variable passed as parameter we will get
	 an ERROR_MARK node here.  */
      if (TREE_CODE (parameter) == ERROR_MARK)
	return true;

      type = TREE_TYPE (parameter);
      gcc_assert (type);

      mode = TYPE_MODE (type);
      gcc_assert (mode);

      if (pass_by_reference (&cum, mode, type, true))
 	{
 	  mode = Pmode;
 	  type = build_pointer_type (type);
 	}

       parm_rtx = s390_function_arg (&cum, mode, type, 0);

       s390_function_arg_advance (&cum, mode, type, 0);

       if (parm_rtx && REG_P (parm_rtx))
	 {
	   for (reg = 0;
		reg < HARD_REGNO_NREGS (REGNO (parm_rtx), GET_MODE (parm_rtx));
		reg++)
	     if (! call_used_regs[reg + REGNO (parm_rtx)])
	       return true;
	 }
    }
  return false;
}

/* Return true if the given call expression can be
   turned into a sibling call.
   DECL holds the declaration of the function to be called whereas
   EXP is the call expression itself.  */

static bool
s390_function_ok_for_sibcall (tree decl, tree exp)
{
  /* The TPF epilogue uses register 1.  */
  if (TARGET_TPF_PROFILING)
    return false;

  /* The 31 bit PLT code uses register 12 (GOT pointer - caller saved)
     which would have to be restored before the sibcall.  */
  if (!TARGET_64BIT && flag_pic && decl && !targetm.binds_local_p (decl))
    return false;

  /* Register 6 on s390 is available as an argument register but unfortunately
     "caller saved". This makes functions needing this register for arguments
     not suitable for sibcalls.  */
  return !s390_call_saved_register_used (exp);
}

/* Return the fixed registers used for condition codes.  */

static bool
s390_fixed_condition_code_regs (unsigned int *p1, unsigned int *p2)
{
  *p1 = CC_REGNUM;
  *p2 = INVALID_REGNUM;
 
  return true;
}

/* This function is used by the call expanders of the machine description.
   It emits the call insn itself together with the necessary operations
   to adjust the target address and returns the emitted insn.
   ADDR_LOCATION is the target address rtx
   TLS_CALL the location of the thread-local symbol
   RESULT_REG the register where the result of the call should be stored
   RETADDR_REG the register where the return address should be stored
               If this parameter is NULL_RTX the call is considered
               to be a sibling call.  */

rtx
s390_emit_call (rtx addr_location, rtx tls_call, rtx result_reg,
		rtx retaddr_reg)
{
  bool plt_call = false;
  rtx insn;
  rtx call;
  rtx clobber;
  rtvec vec;

  /* Direct function calls need special treatment.  */
  if (GET_CODE (addr_location) == SYMBOL_REF)
    {
      /* When calling a global routine in PIC mode, we must
         replace the symbol itself with the PLT stub.  */
      if (flag_pic && !SYMBOL_REF_LOCAL_P (addr_location))
        {
	  addr_location = gen_rtx_UNSPEC (Pmode,
					  gen_rtvec (1, addr_location),
					  UNSPEC_PLT);
	  addr_location = gen_rtx_CONST (Pmode, addr_location);
	  plt_call = true;
        }

      /* Unless we can use the bras(l) insn, force the
         routine address into a register.  */
      if (!TARGET_SMALL_EXEC && !TARGET_CPU_ZARCH)
        {
	  if (flag_pic)
	    addr_location = legitimize_pic_address (addr_location, 0);
	  else
	    addr_location = force_reg (Pmode, addr_location);
	}
    }

  /* If it is already an indirect call or the code above moved the
     SYMBOL_REF to somewhere else make sure the address can be found in
     register 1.  */
  if (retaddr_reg == NULL_RTX
      && GET_CODE (addr_location) != SYMBOL_REF
      && !plt_call)
    {
      emit_move_insn (gen_rtx_REG (Pmode, SIBCALL_REGNUM), addr_location);
      addr_location = gen_rtx_REG (Pmode, SIBCALL_REGNUM);
    }

  addr_location = gen_rtx_MEM (QImode, addr_location);
  call = gen_rtx_CALL (VOIDmode, addr_location, const0_rtx);

  if (result_reg != NULL_RTX)
    call = gen_rtx_SET (VOIDmode, result_reg, call);

  if (retaddr_reg != NULL_RTX)
    {
      clobber = gen_rtx_CLOBBER (VOIDmode, retaddr_reg);

      if (tls_call != NULL_RTX)
	vec = gen_rtvec (3, call, clobber,
			 gen_rtx_USE (VOIDmode, tls_call));
      else
	vec = gen_rtvec (2, call, clobber);

      call = gen_rtx_PARALLEL (VOIDmode, vec);
    }

  insn = emit_call_insn (call);

  /* 31-bit PLT stubs and tls calls use the GOT register implicitly.  */
  if ((!TARGET_64BIT && plt_call) || tls_call != NULL_RTX)
    {
      /* s390_function_ok_for_sibcall should
	 have denied sibcalls in this case.  */
      gcc_assert (retaddr_reg != NULL_RTX);

      use_reg (&CALL_INSN_FUNCTION_USAGE (insn), pic_offset_table_rtx);
    }
  return insn;
}

/* Implement CONDITIONAL_REGISTER_USAGE.  */

void
s390_conditional_register_usage (void)
{
  int i;

  if (flag_pic)
    {
      fixed_regs[PIC_OFFSET_TABLE_REGNUM] = 1;
      call_used_regs[PIC_OFFSET_TABLE_REGNUM] = 1;
    }
  if (TARGET_CPU_ZARCH)
    {
      fixed_regs[BASE_REGNUM] = 0;
      call_used_regs[BASE_REGNUM] = 0;
      fixed_regs[RETURN_REGNUM] = 0;
      call_used_regs[RETURN_REGNUM] = 0;
    }
  if (TARGET_64BIT)
    {
      for (i = 24; i < 32; i++)
	call_used_regs[i] = call_really_used_regs[i] = 0;
    }
  else
    {
      for (i = 18; i < 20; i++)
	call_used_regs[i] = call_really_used_regs[i] = 0;
    }

  if (TARGET_SOFT_FLOAT)
    {
      for (i = 16; i < 32; i++)
	call_used_regs[i] = fixed_regs[i] = 1;
    }
}

/* Corresponding function to eh_return expander.  */

static GTY(()) rtx s390_tpf_eh_return_symbol;
void
s390_emit_tpf_eh_return (rtx target)
{
  rtx insn, reg;

  if (!s390_tpf_eh_return_symbol)
    s390_tpf_eh_return_symbol = gen_rtx_SYMBOL_REF (Pmode, "__tpf_eh_return");

  reg = gen_rtx_REG (Pmode, 2);

  emit_move_insn (reg, target);
  insn = s390_emit_call (s390_tpf_eh_return_symbol, NULL_RTX, reg,
                                     gen_rtx_REG (Pmode, RETURN_REGNUM));
  use_reg (&CALL_INSN_FUNCTION_USAGE (insn), reg);

  emit_move_insn (EH_RETURN_HANDLER_RTX, reg);
}

/* Rework the prologue/epilogue to avoid saving/restoring
   registers unnecessarily.  */

static void
s390_optimize_prologue (void)
{
  rtx insn, new_insn, next_insn;

  /* Do a final recompute of the frame-related data.  */

  s390_update_frame_layout ();

  /* If all special registers are in fact used, there's nothing we
     can do, so no point in walking the insn list.  */

  if (cfun_frame_layout.first_save_gpr <= BASE_REGNUM 
      && cfun_frame_layout.last_save_gpr >= BASE_REGNUM
      && (TARGET_CPU_ZARCH 
          || (cfun_frame_layout.first_save_gpr <= RETURN_REGNUM 
              && cfun_frame_layout.last_save_gpr >= RETURN_REGNUM)))
    return;

  /* Search for prologue/epilogue insns and replace them.  */

  for (insn = get_insns (); insn; insn = next_insn)
    {
      int first, last, off;
      rtx set, base, offset;

      next_insn = NEXT_INSN (insn);

      if (GET_CODE (insn) != INSN)
	continue;

      if (GET_CODE (PATTERN (insn)) == PARALLEL
	  && store_multiple_operation (PATTERN (insn), VOIDmode))
	{
	  set = XVECEXP (PATTERN (insn), 0, 0);
	  first = REGNO (SET_SRC (set));
	  last = first + XVECLEN (PATTERN (insn), 0) - 1;
	  offset = const0_rtx;
	  base = eliminate_constant_term (XEXP (SET_DEST (set), 0), &offset);
	  off = INTVAL (offset);

	  if (GET_CODE (base) != REG || off < 0)
	    continue;
	  if (cfun_frame_layout.first_save_gpr != -1
	      && (cfun_frame_layout.first_save_gpr < first
		  || cfun_frame_layout.last_save_gpr > last))
	    continue;
	  if (REGNO (base) != STACK_POINTER_REGNUM
	      && REGNO (base) != HARD_FRAME_POINTER_REGNUM)
	    continue;
	  if (first > BASE_REGNUM || last < BASE_REGNUM)
	    continue;

	  if (cfun_frame_layout.first_save_gpr != -1)
	    {
	      new_insn 	= save_gprs (base, 
				     off + (cfun_frame_layout.first_save_gpr
					    - first) * UNITS_PER_WORD, 
				     cfun_frame_layout.first_save_gpr,
				     cfun_frame_layout.last_save_gpr);
	      new_insn = emit_insn_before (new_insn, insn);
	      INSN_ADDRESSES_NEW (new_insn, -1);
	    }

	  remove_insn (insn);
	  continue;
	}

      if (cfun_frame_layout.first_save_gpr == -1
	  && GET_CODE (PATTERN (insn)) == SET
	  && GET_CODE (SET_SRC (PATTERN (insn))) == REG
	  && (REGNO (SET_SRC (PATTERN (insn))) == BASE_REGNUM
	      || (!TARGET_CPU_ZARCH
		  && REGNO (SET_SRC (PATTERN (insn))) == RETURN_REGNUM))
	  && GET_CODE (SET_DEST (PATTERN (insn))) == MEM)
	{
	  set = PATTERN (insn);
	  first = REGNO (SET_SRC (set));
	  offset = const0_rtx;
	  base = eliminate_constant_term (XEXP (SET_DEST (set), 0), &offset);
	  off = INTVAL (offset);

	  if (GET_CODE (base) != REG || off < 0)
	    continue;
	  if (REGNO (base) != STACK_POINTER_REGNUM
	      && REGNO (base) != HARD_FRAME_POINTER_REGNUM)
	    continue;

	  remove_insn (insn);
	  continue;
	}

      if (GET_CODE (PATTERN (insn)) == PARALLEL
	  && load_multiple_operation (PATTERN (insn), VOIDmode))
	{
	  set = XVECEXP (PATTERN (insn), 0, 0);
	  first = REGNO (SET_DEST (set));
	  last = first + XVECLEN (PATTERN (insn), 0) - 1;
	  offset = const0_rtx;
	  base = eliminate_constant_term (XEXP (SET_SRC (set), 0), &offset);
	  off = INTVAL (offset);

	  if (GET_CODE (base) != REG || off < 0)
	    continue;
	  if (cfun_frame_layout.first_restore_gpr != -1
	      && (cfun_frame_layout.first_restore_gpr < first
		  || cfun_frame_layout.last_restore_gpr > last))
	    continue;
	  if (REGNO (base) != STACK_POINTER_REGNUM
	      && REGNO (base) != HARD_FRAME_POINTER_REGNUM)
	    continue;
	  if (first > BASE_REGNUM || last < BASE_REGNUM)
	    continue;

	  if (cfun_frame_layout.first_restore_gpr != -1)
	    {
	      new_insn = restore_gprs (base, 
				       off + (cfun_frame_layout.first_restore_gpr
					      - first) * UNITS_PER_WORD, 
				       cfun_frame_layout.first_restore_gpr,
				       cfun_frame_layout.last_restore_gpr);
	      new_insn = emit_insn_before (new_insn, insn);
	      INSN_ADDRESSES_NEW (new_insn, -1);
	    }

	  remove_insn (insn);
	  continue;
	}

      if (cfun_frame_layout.first_restore_gpr == -1
	  && GET_CODE (PATTERN (insn)) == SET
	  && GET_CODE (SET_DEST (PATTERN (insn))) == REG
	  && (REGNO (SET_DEST (PATTERN (insn))) == BASE_REGNUM
	      || (!TARGET_CPU_ZARCH
		  && REGNO (SET_DEST (PATTERN (insn))) == RETURN_REGNUM))
	  && GET_CODE (SET_SRC (PATTERN (insn))) == MEM)
	{
	  set = PATTERN (insn);
	  first = REGNO (SET_DEST (set));
	  offset = const0_rtx;
	  base = eliminate_constant_term (XEXP (SET_SRC (set), 0), &offset);
	  off = INTVAL (offset);

	  if (GET_CODE (base) != REG || off < 0)
	    continue;
	  if (REGNO (base) != STACK_POINTER_REGNUM
	      && REGNO (base) != HARD_FRAME_POINTER_REGNUM)
	    continue;

	  remove_insn (insn);
	  continue;
	}
    }
}

/* Returns 1 if INSN reads the value of REG for purposes not related
   to addressing of memory, and 0 otherwise.  */
static int
s390_non_addr_reg_read_p (rtx reg, rtx insn)
{
  return reg_referenced_p (reg, PATTERN (insn))
    && !reg_used_in_mem_p (REGNO (reg), PATTERN (insn));
}

/* Starting from INSN find_cond_jump looks downwards in the insn
   stream for a single jump insn which is the last user of the
   condition code set in INSN.  */
static rtx
find_cond_jump (rtx insn)
{
  for (; insn; insn = NEXT_INSN (insn))
    {
      rtx ite, cc;

      if (LABEL_P (insn))
	break;

      if (!JUMP_P (insn))
	{
	  if (reg_mentioned_p (gen_rtx_REG (CCmode, CC_REGNUM), insn))
	    break;
	  continue;
	}

      /* This will be triggered by a return.  */
      if (GET_CODE (PATTERN (insn)) != SET)
	break;

      gcc_assert (SET_DEST (PATTERN (insn)) == pc_rtx);
      ite = SET_SRC (PATTERN (insn));

      if (GET_CODE (ite) != IF_THEN_ELSE)
	break;

      cc = XEXP (XEXP (ite, 0), 0);
      if (!REG_P (cc) || !CC_REGNO_P (REGNO (cc)))
	break;

      if (find_reg_note (insn, REG_DEAD, cc))
	return insn;
      break;
    }

  return NULL_RTX;
}

/* Swap the condition in COND and the operands in OP0 and OP1 so that
   the semantics does not change.  If NULL_RTX is passed as COND the
   function tries to find the conditional jump starting with INSN.  */
static void
s390_swap_cmp (rtx cond, rtx *op0, rtx *op1, rtx insn)
{
  rtx tmp = *op0;

  if (cond == NULL_RTX)
    {
      rtx jump = find_cond_jump (NEXT_INSN (insn));
      jump = jump ? single_set (jump) : NULL_RTX;

      if (jump == NULL_RTX)
	return;

      cond = XEXP (XEXP (jump, 1), 0);
    }

  *op0 = *op1;
  *op1 = tmp;
  PUT_CODE (cond, swap_condition (GET_CODE (cond)));
}

/* On z10, instructions of the compare-and-branch family have the
   property to access the register occurring as second operand with
   its bits complemented.  If such a compare is grouped with a second
   instruction that accesses the same register non-complemented, and
   if that register's value is delivered via a bypass, then the
   pipeline recycles, thereby causing significant performance decline.
   This function locates such situations and exchanges the two
   operands of the compare.  */
static void
s390_z10_optimize_cmp (void)
{
  rtx insn, prev_insn, next_insn;
  int added_NOPs = 0;

  for (insn = get_insns (); insn; insn = NEXT_INSN (insn))
    {
      rtx cond, *op0, *op1;

      if (!INSN_P (insn) || INSN_CODE (insn) <= 0)
	continue;

      if (GET_CODE (PATTERN (insn)) == PARALLEL)
	{
	  /* Handle compare and branch and branch on count
	     instructions.  */
	  rtx pattern = single_set (insn);

	  if (!pattern
	      || SET_DEST (pattern) != pc_rtx
	      || GET_CODE (SET_SRC (pattern)) != IF_THEN_ELSE)
	    continue;

	  cond = XEXP (SET_SRC (pattern), 0);
	  op0 = &XEXP (cond, 0);
	  op1 = &XEXP (cond, 1);
	}
      else if (GET_CODE (PATTERN (insn)) == SET)
	{
	  rtx src, dest;

	  /* Handle normal compare instructions.  */
	  src = SET_SRC (PATTERN (insn));
	  dest = SET_DEST (PATTERN (insn));

	  if (!REG_P (dest)
	      || !CC_REGNO_P (REGNO (dest))
	      || GET_CODE (src) != COMPARE)
	    continue;

	  /* s390_swap_cmp will try to find the conditional
	     jump when passing NULL_RTX as condition.  */
	  cond = NULL_RTX;
	  op0 = &XEXP (src, 0);
	  op1 = &XEXP (src, 1);
	}
      else
	continue;

      if (!REG_P (*op0) || !REG_P (*op1))
	continue;

      /* Swap the COMPARE arguments and its mask if there is a
	 conflicting access in the previous insn.  */
      prev_insn = PREV_INSN (insn);
      if (prev_insn != NULL_RTX && INSN_P (prev_insn)
	  && reg_referenced_p (*op1, PATTERN (prev_insn)))
	s390_swap_cmp (cond, op0, op1, insn);

      /* Check if there is a conflict with the next insn. If there
	 was no conflict with the previous insn, then swap the
	 COMPARE arguments and its mask.  If we already swapped
	 the operands, or if swapping them would cause a conflict
	 with the previous insn, issue a NOP after the COMPARE in
	 order to separate the two instuctions.  */
      next_insn = NEXT_INSN (insn);
      if (next_insn != NULL_RTX && INSN_P (next_insn)
	  && s390_non_addr_reg_read_p (*op1, next_insn))
	{
	  if (prev_insn != NULL_RTX && INSN_P (prev_insn)
	      && s390_non_addr_reg_read_p (*op0, prev_insn))
	    {
	      if (REGNO (*op1) == 0)
		emit_insn_after (gen_nop1 (), insn);
	      else
		emit_insn_after (gen_nop (), insn);
	      added_NOPs = 1;
	    }
	  else
	    s390_swap_cmp (cond, op0, op1, insn);
	}
    }

  /* Adjust branches if we added new instructions.  */
  if (added_NOPs)
    shorten_branches (get_insns ());
}


/* Perform machine-dependent processing.  */

static void
s390_reorg (void)
{
  bool pool_overflow = false;

  /* Make sure all splits have been performed; splits after
     machine_dependent_reorg might confuse insn length counts.  */
  split_all_insns_noflow ();

  /* Install the main literal pool and the associated base
     register load insns.

     In addition, there are two problematic situations we need
     to correct:

     - the literal pool might be > 4096 bytes in size, so that
       some of its elements cannot be directly accessed

     - a branch target might be > 64K away from the branch, so that
       it is not possible to use a PC-relative instruction.

     To fix those, we split the single literal pool into multiple
     pool chunks, reloading the pool base register at various
     points throughout the function to ensure it always points to
     the pool chunk the following code expects, and / or replace
     PC-relative branches by absolute branches.

     However, the two problems are interdependent: splitting the
     literal pool can move a branch further away from its target,
     causing the 64K limit to overflow, and on the other hand,
     replacing a PC-relative branch by an absolute branch means
     we need to put the branch target address into the literal
     pool, possibly causing it to overflow.

     So, we loop trying to fix up both problems until we manage
     to satisfy both conditions at the same time.  Note that the
     loop is guaranteed to terminate as every pass of the loop
     strictly decreases the total number of PC-relative branches
     in the function.  (This is not completely true as there
     might be branch-over-pool insns introduced by chunkify_start.
     Those never need to be split however.)  */

  for (;;)
    {
      struct constant_pool *pool = NULL;

      /* Collect the literal pool.  */
      if (!pool_overflow)
	{
	  pool = s390_mainpool_start ();
	  if (!pool)
	    pool_overflow = true;
	}

      /* If literal pool overflowed, start to chunkify it.  */
      if (pool_overflow)
        pool = s390_chunkify_start ();

      /* Split out-of-range branches.  If this has created new
	 literal pool entries, cancel current chunk list and
	 recompute it.  zSeries machines have large branch
	 instructions, so we never need to split a branch.  */
      if (!TARGET_CPU_ZARCH && s390_split_branches ())
        {
          if (pool_overflow)
            s390_chunkify_cancel (pool);
	  else
            s390_mainpool_cancel (pool);

          continue;
        }

      /* If we made it up to here, both conditions are satisfied.
	 Finish up literal pool related changes.  */
      if (pool_overflow)
	s390_chunkify_finish (pool);
      else
	s390_mainpool_finish (pool);

      /* We're done splitting branches.  */
      cfun->machine->split_branches_pending_p = false;
      break;
    }

  /* Generate out-of-pool execute target insns.  */
  if (TARGET_CPU_ZARCH)
    {
      rtx insn, label, target;

      for (insn = get_insns (); insn; insn = NEXT_INSN (insn))
	{
	  label = s390_execute_label (insn);
	  if (!label)
	    continue;

	  gcc_assert (label != const0_rtx);

	  target = emit_label (XEXP (label, 0));
	  INSN_ADDRESSES_NEW (target, -1);

	  target = emit_insn (s390_execute_target (insn));
	  INSN_ADDRESSES_NEW (target, -1);
	}
    }

  /* Try to optimize prologue and epilogue further.  */
  s390_optimize_prologue ();

  /* Eliminate z10-specific pipeline recycles related to some compare
     instructions.  */
  if (s390_tune == PROCESSOR_2097_Z10)
    s390_z10_optimize_cmp ();
}


/* Initialize GCC target structure.  */

#undef  TARGET_ASM_ALIGNED_HI_OP
#define TARGET_ASM_ALIGNED_HI_OP "\t.word\t"
#undef  TARGET_ASM_ALIGNED_DI_OP
#define TARGET_ASM_ALIGNED_DI_OP "\t.quad\t"
#undef  TARGET_ASM_INTEGER
#define TARGET_ASM_INTEGER s390_assemble_integer

#undef  TARGET_ASM_OPEN_PAREN
#define TARGET_ASM_OPEN_PAREN ""

#undef  TARGET_ASM_CLOSE_PAREN
#define TARGET_ASM_CLOSE_PAREN ""

#undef TARGET_DEFAULT_TARGET_FLAGS
#define TARGET_DEFAULT_TARGET_FLAGS (TARGET_DEFAULT | MASK_FUSED_MADD)
#undef TARGET_HANDLE_OPTION
#define TARGET_HANDLE_OPTION s390_handle_option

#undef	TARGET_ENCODE_SECTION_INFO
#define TARGET_ENCODE_SECTION_INFO s390_encode_section_info

#ifdef HAVE_AS_TLS
#undef TARGET_HAVE_TLS
#define TARGET_HAVE_TLS true
#endif
#undef TARGET_CANNOT_FORCE_CONST_MEM
#define TARGET_CANNOT_FORCE_CONST_MEM s390_cannot_force_const_mem

#undef TARGET_DELEGITIMIZE_ADDRESS
#define TARGET_DELEGITIMIZE_ADDRESS s390_delegitimize_address

#undef TARGET_RETURN_IN_MEMORY
#define TARGET_RETURN_IN_MEMORY s390_return_in_memory

#undef  TARGET_INIT_BUILTINS
#define TARGET_INIT_BUILTINS s390_init_builtins
#undef  TARGET_EXPAND_BUILTIN
#define TARGET_EXPAND_BUILTIN s390_expand_builtin

#undef TARGET_ASM_OUTPUT_MI_THUNK
#define TARGET_ASM_OUTPUT_MI_THUNK s390_output_mi_thunk
#undef TARGET_ASM_CAN_OUTPUT_MI_THUNK
#define TARGET_ASM_CAN_OUTPUT_MI_THUNK hook_bool_const_tree_hwi_hwi_const_tree_true

#undef  TARGET_SCHED_ADJUST_PRIORITY
#define TARGET_SCHED_ADJUST_PRIORITY s390_adjust_priority
#undef TARGET_SCHED_ISSUE_RATE
#define TARGET_SCHED_ISSUE_RATE s390_issue_rate
#undef TARGET_SCHED_FIRST_CYCLE_MULTIPASS_DFA_LOOKAHEAD
#define TARGET_SCHED_FIRST_CYCLE_MULTIPASS_DFA_LOOKAHEAD s390_first_cycle_multipass_dfa_lookahead

#undef TARGET_CANNOT_COPY_INSN_P
#define TARGET_CANNOT_COPY_INSN_P s390_cannot_copy_insn_p
#undef TARGET_RTX_COSTS
#define TARGET_RTX_COSTS s390_rtx_costs
#undef TARGET_ADDRESS_COST
#define TARGET_ADDRESS_COST s390_address_cost

#undef TARGET_MACHINE_DEPENDENT_REORG
#define TARGET_MACHINE_DEPENDENT_REORG s390_reorg

#undef TARGET_VALID_POINTER_MODE
#define TARGET_VALID_POINTER_MODE s390_valid_pointer_mode

#undef TARGET_BUILD_BUILTIN_VA_LIST
#define TARGET_BUILD_BUILTIN_VA_LIST s390_build_builtin_va_list
#undef TARGET_EXPAND_BUILTIN_VA_START
#define TARGET_EXPAND_BUILTIN_VA_START s390_va_start
#undef TARGET_GIMPLIFY_VA_ARG_EXPR
#define TARGET_GIMPLIFY_VA_ARG_EXPR s390_gimplify_va_arg

#undef TARGET_PROMOTE_FUNCTION_ARGS
#define TARGET_PROMOTE_FUNCTION_ARGS hook_bool_const_tree_true
#undef TARGET_PROMOTE_FUNCTION_RETURN
#define TARGET_PROMOTE_FUNCTION_RETURN hook_bool_const_tree_true
#undef TARGET_PASS_BY_REFERENCE
#define TARGET_PASS_BY_REFERENCE s390_pass_by_reference

#undef TARGET_FUNCTION_OK_FOR_SIBCALL
#define TARGET_FUNCTION_OK_FOR_SIBCALL s390_function_ok_for_sibcall

#undef TARGET_FIXED_CONDITION_CODE_REGS
#define TARGET_FIXED_CONDITION_CODE_REGS s390_fixed_condition_code_regs

#undef TARGET_CC_MODES_COMPATIBLE
#define TARGET_CC_MODES_COMPATIBLE s390_cc_modes_compatible

#undef TARGET_INVALID_WITHIN_DOLOOP
#define TARGET_INVALID_WITHIN_DOLOOP hook_constcharptr_const_rtx_null

#ifdef HAVE_AS_TLS
#undef TARGET_ASM_OUTPUT_DWARF_DTPREL
#define TARGET_ASM_OUTPUT_DWARF_DTPREL s390_output_dwarf_dtprel
#endif

#ifdef TARGET_ALTERNATE_LONG_DOUBLE_MANGLING
#undef TARGET_MANGLE_TYPE
#define TARGET_MANGLE_TYPE s390_mangle_type
#endif

#undef TARGET_SCALAR_MODE_SUPPORTED_P
#define TARGET_SCALAR_MODE_SUPPORTED_P s390_scalar_mode_supported_p

#undef TARGET_SECONDARY_RELOAD
#define TARGET_SECONDARY_RELOAD s390_secondary_reload

#undef TARGET_LIBGCC_CMP_RETURN_MODE
#define TARGET_LIBGCC_CMP_RETURN_MODE s390_libgcc_cmp_return_mode

#undef TARGET_LIBGCC_SHIFT_COUNT_MODE
#define TARGET_LIBGCC_SHIFT_COUNT_MODE s390_libgcc_shift_count_mode

struct gcc_target targetm = TARGET_INITIALIZER;

#include "gt-s390.h"<|MERGE_RESOLUTION|>--- conflicted
+++ resolved
@@ -3275,7 +3275,6 @@
              of the GOT entry via a PC-relative LARL (@GOTENT).  */
 
           rtx temp = reg ? reg : gen_reg_rtx (Pmode);
-<<<<<<< HEAD
 
 	  gcc_assert (REGNO (temp) >= FIRST_PSEUDO_REGISTER
 		      || REGNO_REG_CLASS (REGNO (temp)) == ADDR_REGS);
@@ -3284,16 +3283,6 @@
           new_rtx = gen_rtx_CONST (Pmode, new_rtx);
           emit_move_insn (temp, new_rtx);
 
-=======
-
-	  gcc_assert (REGNO (temp) >= FIRST_PSEUDO_REGISTER
-		      || REGNO_REG_CLASS (REGNO (temp)) == ADDR_REGS);
-
-          new_rtx = gen_rtx_UNSPEC (Pmode, gen_rtvec (1, addr), UNSPEC_GOTENT);
-          new_rtx = gen_rtx_CONST (Pmode, new_rtx);
-          emit_move_insn (temp, new_rtx);
-
->>>>>>> a0daa400
           new_rtx = gen_const_mem (Pmode, temp);
           emit_move_insn (reg, new_rtx);
           new_rtx = reg;

--- conflicted
+++ resolved
@@ -1696,38 +1696,6 @@
     target_flags |= MASK_LONG_DOUBLE_128;
 #endif
 
-<<<<<<< HEAD
-  if (s390_tune == PROCESSOR_2097_Z10)
-    {
-      if (!PARAM_SET_P (PARAM_MAX_UNROLLED_INSNS))
-	set_param_value ("max-unrolled-insns", 100);
-      if (!PARAM_SET_P (PARAM_MAX_UNROLL_TIMES))
-	set_param_value ("max-unroll-times", 32);
-      if (!PARAM_SET_P (PARAM_MAX_COMPLETELY_PEELED_INSNS))
-	set_param_value ("max-completely-peeled-insns", 2000);
-      if (!PARAM_SET_P (PARAM_MAX_COMPLETELY_PEEL_TIMES))
-	set_param_value ("max-completely-peel-times", 64);
-    }
-
-  set_param_value ("max-pending-list-length", 256);
-  /* values for loop prefetching */
-  set_param_value ("l1-cache-line-size", 256);
-  if (!PARAM_SET_P (PARAM_L1_CACHE_SIZE))
-    set_param_value ("l1-cache-size", 128);
-  /* s390 has more than 2 levels and the size is much larger.  Since
-     we are always running virtualized assume that we only get a small
-     part of the caches above l1.  */
-  if (!PARAM_SET_P (PARAM_L2_CACHE_SIZE))
-    set_param_value ("l2-cache-size", 1500);
-  if (!PARAM_SET_P (PARAM_PREFETCH_MIN_INSN_TO_MEM_RATIO))
-    set_param_value ("prefetch-min-insn-to-mem-ratio", 2);
-  if (!PARAM_SET_P (PARAM_SIMULTANEOUS_PREFETCHES))
-    set_param_value ("simultaneous-prefetches", 6);
-
-  /* This cannot reside in optimization_options since HAVE_prefetch
-     requires the arch flags to be evaluated already.  */
-  if (HAVE_prefetch && optimize >= 3)
-=======
   if (s390_tune == PROCESSOR_2097_Z10
       || s390_tune == PROCESSOR_2817_Z196)
     {
@@ -1772,7 +1740,6 @@
      requires the arch flags to be evaluated already.  Since prefetching
      is beneficial on s390, we enable it if available.  */
   if (flag_prefetch_loop_arrays < 0 && HAVE_prefetch && optimize >= 3)
->>>>>>> 155d23aa
     flag_prefetch_loop_arrays = 1;
 }
 
@@ -2919,15 +2886,12 @@
       && larl_operand (op, VOIDmode))
     return true;
 
-<<<<<<< HEAD
-=======
   /* Accept floating-point zero operands that fit into a single GPR.  */
   if (GET_CODE (op) == CONST_DOUBLE
       && s390_float_const_zero_p (op)
       && GET_MODE_SIZE (GET_MODE (op)) <= UNITS_PER_WORD)
     return true;
 
->>>>>>> 155d23aa
   /* Accept double-word operands that can be split.  */
   if (GET_CODE (op) == CONST_INT
       && trunc_int_for_mode (INTVAL (op), word_mode) != INTVAL (op))
@@ -10539,14 +10503,9 @@
 }
 
 /* This target hook implementation for TARGET_LOOP_UNROLL_ADJUST calculates
-<<<<<<< HEAD
-   a new number struct loop *loop should be unrolled if tuned for the z10
-   cpu. The loop is analyzed for memory accesses by calling check_dpu for
-=======
    a new number struct loop *loop should be unrolled if tuned for cpus with
    a built-in stride prefetcher.
    The loop is analyzed for memory accesses by calling check_dpu for
->>>>>>> 155d23aa
    each rtx of the loop. Depending on the loop_depth and the amount of
    memory accesses a new number <=nunroll is returned to improve the
    behaviour of the hardware prefetch unit.  */
@@ -10558,12 +10517,7 @@
   unsigned i;
   unsigned mem_count = 0;
 
-<<<<<<< HEAD
-  /* Only z10 needs special handling.  */
-  if (s390_tune != PROCESSOR_2097_Z10)
-=======
   if (s390_tune != PROCESSOR_2097_Z10 && s390_tune != PROCESSOR_2817_Z196)
->>>>>>> 155d23aa
     return nunroll;
 
   /* Count the number of memory references within the loop body.  */
@@ -10607,11 +10561,7 @@
 #define TARGET_ASM_CLOSE_PAREN ""
 
 #undef TARGET_DEFAULT_TARGET_FLAGS
-<<<<<<< HEAD
-#define TARGET_DEFAULT_TARGET_FLAGS (TARGET_DEFAULT | MASK_FUSED_MADD)
-=======
 #define TARGET_DEFAULT_TARGET_FLAGS (TARGET_DEFAULT)
->>>>>>> 155d23aa
 
 #undef TARGET_HANDLE_OPTION
 #define TARGET_HANDLE_OPTION s390_handle_option
@@ -10740,12 +10690,9 @@
 #undef TARGET_CAN_ELIMINATE
 #define TARGET_CAN_ELIMINATE s390_can_eliminate
 
-<<<<<<< HEAD
-=======
 #undef TARGET_CONDITIONAL_REGISTER_USAGE
 #define TARGET_CONDITIONAL_REGISTER_USAGE s390_conditional_register_usage
 
->>>>>>> 155d23aa
 #undef TARGET_LOOP_UNROLL_ADJUST
 #define TARGET_LOOP_UNROLL_ADJUST s390_loop_unroll_adjust
 

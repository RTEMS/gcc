--- conflicted
+++ resolved
@@ -1,10 +1,6 @@
 ;; Scheduling description for z990 (cpu 2084).
-<<<<<<< HEAD
-;;   Copyright (C) 2003, 2004, 2005, 2006, 2007 Free Software Foundation, Inc.
-=======
 ;;   Copyright (C) 2003, 2004, 2005, 2006, 2007, 2008
 ;;   Free Software Foundation, Inc.
->>>>>>> 42bae686
 ;;   Contributed by Hartmut Penner (hpenner@de.ibm.com) and
 ;;                  Ulrich Weigand (uweigand@de.ibm.com).
 

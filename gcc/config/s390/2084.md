;; Scheduling description for z990 (cpu 2084).
<<<<<<< HEAD
;;   Copyright (C) 2003,2004, 2005 Free Software Foundation, Inc.
=======
;;   Copyright (C) 2003, 2004, 2005, 2006 Free Software Foundation, Inc.
>>>>>>> c355071f
;;   Contributed by Hartmut Penner (hpenner@de.ibm.com) and
;;                  Ulrich Weigand (uweigand@de.ibm.com).

;; This file is part of GCC.

;; GCC is free software; you can redistribute it and/or modify it under
;; the terms of the GNU General Public License as published by the Free
;; Software Foundation; either version 2, or (at your option) any later
;; version.

;; GCC is distributed in the hope that it will be useful, but WITHOUT ANY
;; WARRANTY; without even the implied warranty of MERCHANTABILITY or
;; FITNESS FOR A PARTICULAR PURPOSE.  See the GNU General Public License
;; for more details.

;; You should have received a copy of the GNU General Public License
;; along with GCC; see the file COPYING.  If not, write to the Free
;; Software Foundation, 51 Franklin Street, Fifth Floor, Boston, MA
;; 02110-1301, USA.

(define_automaton "x_ipu")

(define_cpu_unit "x_e1_r,x_e1_s,x_e1_t"  "x_ipu")
(define_cpu_unit "x_wr_r,x_wr_s,x_wr_t,x_wr_fp" "x_ipu")
(define_cpu_unit "x_s1,x_s2,x_s3,x_s4"   "x_ipu")
(define_cpu_unit "x_t1,x_t2,x_t3,x_t4"   "x_ipu")
(define_cpu_unit "x_f1,x_f2,x_f3,x_f4,x_f5,x_f6"   "x_ipu")
(define_cpu_unit "x_store_tok"   "x_ipu")
(define_cpu_unit "x_ms,x_mt"   "x_ipu")

(define_reservation "x-e1-st" "(x_e1_s | x_e1_t)")

(define_reservation "x-e1-np" "(x_e1_r + x_e1_s + x_e1_t)")

(absence_set "x_e1_r" "x_e1_s,x_e1_t")
(absence_set "x_e1_s" "x_e1_t")

;; Try to avoid int <-> fp transitions.

(define_reservation "x-x" "x_s1|x_t1,x_s2|x_t2,x_s3|x_t3,x_s4|x_t4")
(define_reservation "x-f" "x_f1,x_f2,x_f3,x_f4,x_f5,x_f6")
(define_reservation "x-wr-st" "((x_wr_s | x_wr_t),x-x)")
(define_reservation "x-wr-np" "((x_wr_r + x_wr_s + x_wr_t),x-x)")
(define_reservation "x-wr-fp" "x_wr_fp,x-f")
(define_reservation "x-mem"   "x_ms|x_mt")

(absence_set "x_wr_fp"
             "x_s1,x_s2,x_s3,x_s4,x_t1,x_t2,x_t3,x_t4,x_wr_s,x_wr_t")

(absence_set "x_e1_r,x_wr_r,x_wr_s,x_wr_t"
             "x_f1,x_f2,x_f3,x_f4,x_f5,x_f6,x_wr_fp")

;; Don't have any load type insn in same group as store

(absence_set "x_ms,x_mt" "x_store_tok")


;;
;; Simple insns
;;

(define_insn_reservation "x_int" 1
  (and (eq_attr "cpu" "z990,z9_109")
       (and (eq_attr "type" "integer")
            (eq_attr "atype" "reg")))
  "x-e1-st,x-wr-st")

(define_insn_reservation "x_agen" 1
  (and (eq_attr "cpu" "z990,z9_109")
       (and (eq_attr "type" "integer")
            (eq_attr "atype" "agen")))
  "x-e1-st,x-wr-st")

(define_insn_reservation "x_lr" 1
  (and (eq_attr "cpu" "z990,z9_109")
       (eq_attr "type" "lr"))
  "x-e1-st,x-wr-st") 

(define_insn_reservation "x_la" 1 
  (and (eq_attr "cpu" "z990,z9_109")
       (eq_attr "type" "la"))
  "x-e1-st,x-wr-st") 

(define_insn_reservation "x_larl" 1 
  (and (eq_attr "cpu" "z990,z9_109")
       (eq_attr "type" "larl"))
  "x-e1-st,x-wr-st") 

(define_insn_reservation "x_load" 1 
  (and (eq_attr "cpu" "z990,z9_109")
       (eq_attr "type" "load"))
  "x-e1-st+x-mem,x-wr-st") 

(define_insn_reservation "x_store" 1 
  (and (eq_attr "cpu" "z990,z9_109")
       (eq_attr "type" "store"))
  "x-e1-st+x_store_tok,x-wr-st") 

(define_insn_reservation "x_branch" 1 
  (and (eq_attr "cpu" "z990,z9_109")
       (eq_attr "type" "branch"))
  "x_e1_r,x_wr_r") 

(define_insn_reservation "x_call" 5 
  (and (eq_attr "cpu" "z990,z9_109")
       (eq_attr "type" "jsr"))
  "x-e1-np*5,x-wr-np")
 
(define_insn_reservation "x_mul_hi" 2
  (and (eq_attr "cpu" "z990,z9_109")
       (eq_attr "type" "imulhi"))
  "x-e1-np*2,x-wr-np")

(define_insn_reservation "x_mul_sidi" 4
  (and (eq_attr "cpu" "z990,z9_109")
       (eq_attr "type" "imulsi,imuldi"))
  "x-e1-np*4,x-wr-np")

(define_insn_reservation "x_div" 10
  (and (eq_attr "cpu" "z990,z9_109")
       (eq_attr "type" "idiv"))
  "x-e1-np*10,x-wr-np")

(define_insn_reservation "x_sem" 17 
  (and (eq_attr "cpu" "z990,z9_109")
       (eq_attr "type" "sem"))
  "x-e1-np+x-mem,x-e1-np*16,x-wr-st") 

;;
;; Multicycle insns
;;

(define_insn_reservation "x_cs" 1 
  (and (eq_attr "cpu" "z990,z9_109")
       (eq_attr "type" "cs"))
  "x-e1-np,x-wr-np") 

(define_insn_reservation "x_vs" 1 
  (and (eq_attr "cpu" "z990,z9_109")
       (eq_attr "type" "vs"))
  "x-e1-np*10,x-wr-np") 

(define_insn_reservation "x_stm" 1 
  (and (eq_attr "cpu" "z990,z9_109")
       (eq_attr "type" "stm"))
  "(x-e1-np+x_store_tok)*10,x-wr-np") 

(define_insn_reservation "x_lm" 1 
  (and (eq_attr "cpu" "z990,z9_109")
       (eq_attr "type" "lm"))
  "x-e1-np*10,x-wr-np") 

(define_insn_reservation "x_other" 1 
  (and (eq_attr "cpu" "z990,z9_109")
       (eq_attr "type" "other"))
  "x-e1-np,x-wr-np") 

;;
;; Floating point insns
;;

<<<<<<< HEAD
=======
(define_insn_reservation "x_fsimptf" 7 
  (and (eq_attr "cpu" "z990,z9_109")
       (eq_attr "type" "fsimptf"))
  "x_e1_t*2,x-wr-fp") 

>>>>>>> c355071f
(define_insn_reservation "x_fsimpdf" 6 
  (and (eq_attr "cpu" "z990,z9_109")
       (eq_attr "type" "fsimpdf,fmuldf"))
  "x_e1_t,x-wr-fp") 

(define_insn_reservation "x_fsimpsf" 6 
  (and (eq_attr "cpu" "z990,z9_109")
       (eq_attr "type" "fsimpsf,fmulsf"))
  "x_e1_t,x-wr-fp") 

<<<<<<< HEAD
=======

(define_insn_reservation "x_fmultf" 33
  (and (eq_attr "cpu" "z990,z9_109")
       (eq_attr "type" "fmultf"))
  "x_e1_t*27,x-wr-fp") 


(define_insn_reservation "x_fdivtf" 82
  (and (eq_attr "cpu" "z990,z9_109")
       (eq_attr "type" "fdivtf,fsqrttf"))
  "x_e1_t*76,x-wr-fp") 

>>>>>>> c355071f
(define_insn_reservation "x_fdivdf" 36
  (and (eq_attr "cpu" "z990,z9_109")
       (eq_attr "type" "fdivdf,fsqrtdf"))
  "x_e1_t*30,x-wr-fp") 

(define_insn_reservation "x_fdivsf" 36 
  (and (eq_attr "cpu" "z990,z9_109")
       (eq_attr "type" "fdivsf,fsqrtsf"))
  "x_e1_t*30,x-wr-fp") 

<<<<<<< HEAD
(define_insn_reservation "x_floaddf" 6 
  (and (eq_attr "cpu" "z990,z9_109")
       (eq_attr "type" "floaddf"))
  "x_e1_t,x-wr-fp") 

(define_insn_reservation "x_floadsf" 6 
  (and (eq_attr "cpu" "z990,z9_109")
       (eq_attr "type" "floadsf"))
  "x_e1_t,x-wr-fp") 

(define_insn_reservation "x_fstoredf" 1 
  (and (eq_attr "cpu" "z990,z9_109")
       (eq_attr "type" "fstoredf"))
  "x_e1_t,x-wr-fp") 

(define_insn_reservation "x_fstoresf" 1 
  (and (eq_attr "cpu" "z990,z9_109")
       (eq_attr "type" "fstoresf"))
=======

(define_insn_reservation "x_floadtf" 6 
  (and (eq_attr "cpu" "z990,z9_109")
       (eq_attr "type" "floadtf"))
  "x_e1_t,x-wr-fp") 

(define_insn_reservation "x_floaddf" 6 
  (and (eq_attr "cpu" "z990,z9_109")
       (eq_attr "type" "floaddf"))
  "x_e1_t,x-wr-fp") 

(define_insn_reservation "x_floadsf" 6 
  (and (eq_attr "cpu" "z990,z9_109")
       (eq_attr "type" "floadsf"))
  "x_e1_t,x-wr-fp") 


(define_insn_reservation "x_fstoredf" 1 
  (and (eq_attr "cpu" "z990,z9_109")
       (eq_attr "type" "fstoredf"))
>>>>>>> c355071f
  "x_e1_t,x-wr-fp") 

(define_insn_reservation "x_fstoresf" 1 
  (and (eq_attr "cpu" "z990,z9_109")
       (eq_attr "type" "fstoresf"))
  "x_e1_t,x-wr-fp") 


(define_insn_reservation "x_ftrunctf" 16
  (and (eq_attr "cpu" "z990,z9_109")
       (eq_attr "type" "ftrunctf"))
  "x_e1_t*10,x-wr-fp") 

(define_insn_reservation "x_ftruncdf" 11
  (and (eq_attr "cpu" "z990,z9_109")
       (eq_attr "type" "ftruncdf"))
  "x_e1_t*5,x-wr-fp") 


(define_insn_reservation "x_ftoi" 1 
  (and (eq_attr "cpu" "z990,z9_109")
       (eq_attr "type" "ftoi"))
  "x_e1_t*3,x-wr-fp") 

(define_insn_reservation "x_itof" 7 
  (and (eq_attr "cpu" "z990,z9_109")
       (eq_attr "type" "itof"))
  "x_e1_t*3,x-wr-fp") 

(define_bypass 1 "x_fsimpdf" "x_fstoredf")

(define_bypass 1 "x_fsimpsf" "x_fstoresf")

(define_bypass 1 "x_floaddf" "x_fsimpdf,x_fstoredf,x_floaddf")
	         
(define_bypass 1 "x_floadsf" "x_fsimpsf,x_fstoresf,x_floadsf")

;;
;; s390_agen_dep_p returns 1, if a register is set in the 
;; first insn and used in the dependent insn to form a address.
;;

;;
;; If an instruction uses a register to address memory, it needs
;; to be set 5 cycles in advance.
;; 

(define_bypass 5 "x_int,x_agen,x_lr" 
                 "x_agen,x_la,x_branch,x_call,x_load,x_store,x_cs,x_stm,x_lm,x_other"
	         "s390_agen_dep_p")

(define_bypass 9 "x_int,x_agen,x_lr" 
<<<<<<< HEAD
                 "x_floaddf, x_floadsf, x_fstoredf, x_fstoresf,\
=======
                 "x_floadtf, x_floaddf, x_floadsf, x_fstoredf, x_fstoresf,\
>>>>>>> c355071f
		  x_fsimpdf, x_fsimpsf, x_fdivdf, x_fdivsf"
	         "s390_agen_dep_p")
;;
;; A load type instruction uses a bypass to feed the result back	
;; to the address generation pipeline stage. 
;;

(define_bypass 4 "x_load"    
                 "x_agen,x_la,x_branch,x_call,x_load,x_store,x_cs,x_stm,x_lm,x_other"
	         "s390_agen_dep_p")

(define_bypass 5 "x_load"
<<<<<<< HEAD
                 "x_floaddf, x_floadsf, x_fstoredf, x_fstoresf,\
=======
                 "x_floadtf, x_floaddf, x_floadsf, x_fstoredf, x_fstoresf,\
>>>>>>> c355071f
		  x_fsimpdf, x_fsimpsf, x_fdivdf, x_fdivsf"
	         "s390_agen_dep_p")

;;
;; A load address type instruction uses a bypass to feed the 
;; result back to the address generation pipeline stage. 
;;

(define_bypass 3 "x_larl,x_la" 
                 "x_agen,x_la,x_branch,x_call,x_load,x_store,x_cs,x_stm,x_lm,x_other"
	         "s390_agen_dep_p")

(define_bypass 5 "x_larl, x_la"
<<<<<<< HEAD
                 "x_floaddf, x_floadsf, x_fstoredf, x_fstoresf,\
=======
                 "x_floadtf, x_floaddf, x_floadsf, x_fstoredf, x_fstoresf,\
>>>>>>> c355071f
		  x_fsimpdf, x_fsimpsf, x_fdivdf, x_fdivsf"
	         "s390_agen_dep_p")

;;
;; Operand forwarding
;;

(define_bypass 0 "x_lr,x_la,x_load" "x_int,x_lr")

<|MERGE_RESOLUTION|>--- conflicted
+++ resolved
@@ -1,9 +1,5 @@
 ;; Scheduling description for z990 (cpu 2084).
-<<<<<<< HEAD
-;;   Copyright (C) 2003,2004, 2005 Free Software Foundation, Inc.
-=======
 ;;   Copyright (C) 2003, 2004, 2005, 2006 Free Software Foundation, Inc.
->>>>>>> c355071f
 ;;   Contributed by Hartmut Penner (hpenner@de.ibm.com) and
 ;;                  Ulrich Weigand (uweigand@de.ibm.com).
 
@@ -165,14 +161,11 @@
 ;; Floating point insns
 ;;
 
-<<<<<<< HEAD
-=======
 (define_insn_reservation "x_fsimptf" 7 
   (and (eq_attr "cpu" "z990,z9_109")
        (eq_attr "type" "fsimptf"))
   "x_e1_t*2,x-wr-fp") 
 
->>>>>>> c355071f
 (define_insn_reservation "x_fsimpdf" 6 
   (and (eq_attr "cpu" "z990,z9_109")
        (eq_attr "type" "fsimpdf,fmuldf"))
@@ -183,8 +176,6 @@
        (eq_attr "type" "fsimpsf,fmulsf"))
   "x_e1_t,x-wr-fp") 
 
-<<<<<<< HEAD
-=======
 
 (define_insn_reservation "x_fmultf" 33
   (and (eq_attr "cpu" "z990,z9_109")
@@ -197,7 +188,6 @@
        (eq_attr "type" "fdivtf,fsqrttf"))
   "x_e1_t*76,x-wr-fp") 
 
->>>>>>> c355071f
 (define_insn_reservation "x_fdivdf" 36
   (and (eq_attr "cpu" "z990,z9_109")
        (eq_attr "type" "fdivdf,fsqrtdf"))
@@ -208,7 +198,12 @@
        (eq_attr "type" "fdivsf,fsqrtsf"))
   "x_e1_t*30,x-wr-fp") 
 
-<<<<<<< HEAD
+
+(define_insn_reservation "x_floadtf" 6 
+  (and (eq_attr "cpu" "z990,z9_109")
+       (eq_attr "type" "floadtf"))
+  "x_e1_t,x-wr-fp") 
+
 (define_insn_reservation "x_floaddf" 6 
   (and (eq_attr "cpu" "z990,z9_109")
        (eq_attr "type" "floaddf"))
@@ -219,36 +214,10 @@
        (eq_attr "type" "floadsf"))
   "x_e1_t,x-wr-fp") 
 
+
 (define_insn_reservation "x_fstoredf" 1 
   (and (eq_attr "cpu" "z990,z9_109")
        (eq_attr "type" "fstoredf"))
-  "x_e1_t,x-wr-fp") 
-
-(define_insn_reservation "x_fstoresf" 1 
-  (and (eq_attr "cpu" "z990,z9_109")
-       (eq_attr "type" "fstoresf"))
-=======
-
-(define_insn_reservation "x_floadtf" 6 
-  (and (eq_attr "cpu" "z990,z9_109")
-       (eq_attr "type" "floadtf"))
-  "x_e1_t,x-wr-fp") 
-
-(define_insn_reservation "x_floaddf" 6 
-  (and (eq_attr "cpu" "z990,z9_109")
-       (eq_attr "type" "floaddf"))
-  "x_e1_t,x-wr-fp") 
-
-(define_insn_reservation "x_floadsf" 6 
-  (and (eq_attr "cpu" "z990,z9_109")
-       (eq_attr "type" "floadsf"))
-  "x_e1_t,x-wr-fp") 
-
-
-(define_insn_reservation "x_fstoredf" 1 
-  (and (eq_attr "cpu" "z990,z9_109")
-       (eq_attr "type" "fstoredf"))
->>>>>>> c355071f
   "x_e1_t,x-wr-fp") 
 
 (define_insn_reservation "x_fstoresf" 1 
@@ -301,11 +270,7 @@
 	         "s390_agen_dep_p")
 
 (define_bypass 9 "x_int,x_agen,x_lr" 
-<<<<<<< HEAD
-                 "x_floaddf, x_floadsf, x_fstoredf, x_fstoresf,\
-=======
                  "x_floadtf, x_floaddf, x_floadsf, x_fstoredf, x_fstoresf,\
->>>>>>> c355071f
 		  x_fsimpdf, x_fsimpsf, x_fdivdf, x_fdivsf"
 	         "s390_agen_dep_p")
 ;;
@@ -318,11 +283,7 @@
 	         "s390_agen_dep_p")
 
 (define_bypass 5 "x_load"
-<<<<<<< HEAD
-                 "x_floaddf, x_floadsf, x_fstoredf, x_fstoresf,\
-=======
                  "x_floadtf, x_floaddf, x_floadsf, x_fstoredf, x_fstoresf,\
->>>>>>> c355071f
 		  x_fsimpdf, x_fsimpsf, x_fdivdf, x_fdivsf"
 	         "s390_agen_dep_p")
 
@@ -336,11 +297,7 @@
 	         "s390_agen_dep_p")
 
 (define_bypass 5 "x_larl, x_la"
-<<<<<<< HEAD
-                 "x_floaddf, x_floadsf, x_fstoredf, x_fstoresf,\
-=======
                  "x_floadtf, x_floaddf, x_floadsf, x_fstoredf, x_fstoresf,\
->>>>>>> c355071f
 		  x_fsimpdf, x_fsimpsf, x_fdivdf, x_fdivsf"
 	         "s390_agen_dep_p")
 

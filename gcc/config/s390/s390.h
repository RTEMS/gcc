/* Definitions of target machine for GNU compiler, for IBM S/390
   Copyright (C) 1999, 2000, 2001, 2002, 2003, 2004, 2005, 2006,
   2007, 2008, 2009 Free Software Foundation, Inc.
   Contributed by Hartmut Penner (hpenner@de.ibm.com) and
                  Ulrich Weigand (uweigand@de.ibm.com).
                  Andreas Krebbel (Andreas.Krebbel@de.ibm.com)

This file is part of GCC.

GCC is free software; you can redistribute it and/or modify it under
the terms of the GNU General Public License as published by the Free
Software Foundation; either version 3, or (at your option) any later
version.

GCC is distributed in the hope that it will be useful, but WITHOUT ANY
WARRANTY; without even the implied warranty of MERCHANTABILITY or
FITNESS FOR A PARTICULAR PURPOSE.  See the GNU General Public License
for more details.

You should have received a copy of the GNU General Public License
along with GCC; see the file COPYING3.  If not see
<http://www.gnu.org/licenses/>.  */

#ifndef _S390_H
#define _S390_H

/* Override the __fixdfdi etc. routines when building libgcc2.
   ??? This should be done in a cleaner way ...  */
#if defined (IN_LIBGCC2) && !defined (__s390x__)
#include <config/s390/fixdfdi.h>
#endif

/* Which processor to generate code or schedule for. The cpu attribute
   defines a list that mirrors this list, so changes to s390.md must be
   made at the same time.  */

enum processor_type
{
  PROCESSOR_9672_G5,
  PROCESSOR_9672_G6,
  PROCESSOR_2064_Z900,
  PROCESSOR_2084_Z990,
  PROCESSOR_2094_Z9_109,
  PROCESSOR_2097_Z10,
  PROCESSOR_max
};

/* Optional architectural facilities supported by the processor.  */

enum processor_flags
{
  PF_IEEE_FLOAT = 1,
  PF_ZARCH = 2,
  PF_LONG_DISPLACEMENT = 4,
  PF_EXTIMM = 8,
  PF_DFP = 16,
  PF_Z10 = 32
};

extern enum processor_type s390_tune;
extern int s390_tune_flags;

/* This is necessary to avoid a warning about comparing different enum
   types.  */
#define s390_tune_attr ((enum attr_cpu)s390_tune)

/* This is necessary to avoid a warning about comparing different enum
   types.  */
#define s390_tune_attr ((enum attr_cpu)s390_tune)

extern enum processor_type s390_arch;
extern int s390_arch_flags;

/* These flags indicate that the generated code should run on a cpu
   providing the respective hardware facility regardless of the
   current cpu mode (ESA or z/Architecture).  */

#define TARGET_CPU_IEEE_FLOAT \
	(s390_arch_flags & PF_IEEE_FLOAT)
#define TARGET_CPU_ZARCH \
	(s390_arch_flags & PF_ZARCH)
#define TARGET_CPU_LONG_DISPLACEMENT \
	(s390_arch_flags & PF_LONG_DISPLACEMENT)
#define TARGET_CPU_EXTIMM \
 	(s390_arch_flags & PF_EXTIMM)
#define TARGET_CPU_DFP \
 	(s390_arch_flags & PF_DFP)
#define TARGET_CPU_Z10 \
 	(s390_arch_flags & PF_Z10)

/* These flags indicate that the generated code should run on a cpu
   providing the respective hardware facility when run in
   z/Architecture mode.  */

#define TARGET_LONG_DISPLACEMENT \
       (TARGET_ZARCH && TARGET_CPU_LONG_DISPLACEMENT)
#define TARGET_EXTIMM \
       (TARGET_ZARCH && TARGET_CPU_EXTIMM)
#define TARGET_DFP \
       (TARGET_ZARCH && TARGET_CPU_DFP && TARGET_HARD_FLOAT)
#define TARGET_Z10 \
       (TARGET_ZARCH && TARGET_CPU_Z10)

/* Run-time target specification.  */

/* Defaults for option flags defined only on some subtargets.  */
#ifndef TARGET_TPF_PROFILING
#define TARGET_TPF_PROFILING 0
#endif

/* This will be overridden by OS headers.  */
#define TARGET_TPF 0

/* Target CPU builtins.  */
#define TARGET_CPU_CPP_BUILTINS()			\
  do							\
    {							\
      builtin_assert ("cpu=s390");			\
      builtin_assert ("machine=s390");			\
      builtin_define ("__s390__");			\
      if (TARGET_64BIT)					\
        builtin_define ("__s390x__");			\
      if (TARGET_LONG_DOUBLE_128)			\
        builtin_define ("__LONG_DOUBLE_128__");		\
    }							\
  while (0)

#ifdef DEFAULT_TARGET_64BIT
#define TARGET_DEFAULT             (MASK_64BIT | MASK_ZARCH | MASK_HARD_DFP)
#else
#define TARGET_DEFAULT             0
#endif

/* Support for configure-time defaults.  */
#define OPTION_DEFAULT_SPECS 					\
  { "mode", "%{!mesa:%{!mzarch:-m%(VALUE)}}" },			\
  { "arch", "%{!march=*:-march=%(VALUE)}" },			\
  { "tune", "%{!mtune=*:-mtune=%(VALUE)}" }

/* Defaulting rules.  */
#ifdef DEFAULT_TARGET_64BIT
#define DRIVER_SELF_SPECS					\
  "%{!m31:%{!m64:-m64}}",					\
  "%{!mesa:%{!mzarch:%{m31:-mesa}%{m64:-mzarch}}}",		\
  "%{!march=*:%{mesa:-march=g5}%{mzarch:-march=z900}}"
#else
#define DRIVER_SELF_SPECS					\
  "%{!m31:%{!m64:-m31}}",					\
  "%{!mesa:%{!mzarch:%{m31:-mesa}%{m64:-mzarch}}}",		\
  "%{!march=*:%{mesa:-march=g5}%{mzarch:-march=z900}}"
#endif

/* Target version string.  Overridden by the OS header.  */
#ifdef DEFAULT_TARGET_64BIT
#define TARGET_VERSION fprintf (stderr, " (zSeries)");
#else
#define TARGET_VERSION fprintf (stderr, " (S/390)");
#endif

/* Hooks to override options.  */
#define OPTIMIZATION_OPTIONS(LEVEL, SIZE) optimization_options(LEVEL, SIZE)
#define OVERRIDE_OPTIONS override_options ()

/* Frame pointer is not used for debugging.  */
#define CAN_DEBUG_WITHOUT_FP

/* Constants needed to control the TEST DATA CLASS (TDC) instruction.  */
#define S390_TDC_POSITIVE_ZERO                     (1 << 11)
#define S390_TDC_NEGATIVE_ZERO                     (1 << 10)
#define S390_TDC_POSITIVE_NORMALIZED_BFP_NUMBER    (1 << 9)
#define S390_TDC_NEGATIVE_NORMALIZED_BFP_NUMBER    (1 << 8)
#define S390_TDC_POSITIVE_DENORMALIZED_BFP_NUMBER  (1 << 7)
#define S390_TDC_NEGATIVE_DENORMALIZED_BFP_NUMBER  (1 << 6)
#define S390_TDC_POSITIVE_INFINITY                 (1 << 5)
#define S390_TDC_NEGATIVE_INFINITY                 (1 << 4)
#define S390_TDC_POSITIVE_QUIET_NAN                (1 << 3)
#define S390_TDC_NEGATIVE_QUIET_NAN                (1 << 2)
#define S390_TDC_POSITIVE_SIGNALING_NAN            (1 << 1)
#define S390_TDC_NEGATIVE_SIGNALING_NAN            (1 << 0)

/* The following values are different for DFP.  */
#define S390_TDC_POSITIVE_DENORMALIZED_DFP_NUMBER (1 << 9)
#define S390_TDC_NEGATIVE_DENORMALIZED_DFP_NUMBER (1 << 8)
#define S390_TDC_POSITIVE_NORMALIZED_DFP_NUMBER   (1 << 7)
#define S390_TDC_NEGATIVE_NORMALIZED_DFP_NUMBER   (1 << 6)

/* For signbit, the BFP-DFP-difference makes no difference. */
#define S390_TDC_SIGNBIT_SET (S390_TDC_NEGATIVE_ZERO \
                          | S390_TDC_NEGATIVE_NORMALIZED_BFP_NUMBER \
                          | S390_TDC_NEGATIVE_DENORMALIZED_BFP_NUMBER\
                          | S390_TDC_NEGATIVE_INFINITY \
                          | S390_TDC_NEGATIVE_QUIET_NAN \
			  | S390_TDC_NEGATIVE_SIGNALING_NAN )

#define S390_TDC_INFINITY (S390_TDC_POSITIVE_INFINITY \
			  | S390_TDC_NEGATIVE_INFINITY )

/* In libgcc2, determine target settings as compile-time constants.  */
#ifdef IN_LIBGCC2
#undef TARGET_64BIT
#ifdef __s390x__
#define TARGET_64BIT 1
#else
#define TARGET_64BIT 0
#endif
#endif


/* Target machine storage layout.  */

/* Everything is big-endian.  */
#define BITS_BIG_ENDIAN 1
#define BYTES_BIG_ENDIAN 1
#define WORDS_BIG_ENDIAN 1

/* Width of a word, in units (bytes).  */
#define UNITS_PER_WORD (TARGET_64BIT ? 8 : 4)
#ifndef IN_LIBGCC2
#define MIN_UNITS_PER_WORD 4
#endif
#define MAX_BITS_PER_WORD 64

/* Allocation boundary (in *bits*) for storing arguments in argument list.  */
#define PARM_BOUNDARY (TARGET_64BIT ? 64 : 32)

/* Boundary (in *bits*) on which stack pointer should be aligned.  */
#define STACK_BOUNDARY 64

/* Allocation boundary (in *bits*) for the code of a function.  */
#define FUNCTION_BOUNDARY 32

/* There is no point aligning anything to a rounder boundary than this.  */
#define BIGGEST_ALIGNMENT 64

/* Alignment of field after `int : 0' in a structure.  */
#define EMPTY_FIELD_BOUNDARY 32

/* Alignment on even addresses for LARL instruction.  */
#define CONSTANT_ALIGNMENT(EXP, ALIGN) (ALIGN) < 16 ? 16 : (ALIGN)
#define DATA_ALIGNMENT(TYPE, ALIGN) (ALIGN) < 16 ? 16 : (ALIGN)

/* Alignment is not required by the hardware.  */
#define STRICT_ALIGNMENT 0

/* Mode of stack savearea.
   FUNCTION is VOIDmode because calling convention maintains SP.
   BLOCK needs Pmode for SP.
   NONLOCAL needs twice Pmode to maintain both backchain and SP.  */
#define STACK_SAVEAREA_MODE(LEVEL)      \
  (LEVEL == SAVE_FUNCTION ? VOIDmode    \
  : LEVEL == SAVE_NONLOCAL ? (TARGET_64BIT ? OImode : TImode) : Pmode)


/* Type layout.  */

/* Sizes in bits of the source language data types.  */
#define SHORT_TYPE_SIZE 16
#define INT_TYPE_SIZE 32
#define LONG_TYPE_SIZE (TARGET_64BIT ? 64 : 32)
#define LONG_LONG_TYPE_SIZE 64
#define FLOAT_TYPE_SIZE 32
#define DOUBLE_TYPE_SIZE 64
#define LONG_DOUBLE_TYPE_SIZE (TARGET_LONG_DOUBLE_128 ? 128 : 64)

/* Define this to set long double type size to use in libgcc2.c, which can
   not depend on target_flags.  */
#ifdef __LONG_DOUBLE_128__
#define LIBGCC2_LONG_DOUBLE_TYPE_SIZE 128
#else
#define LIBGCC2_LONG_DOUBLE_TYPE_SIZE 64
#endif

/* Work around target_flags dependency in ada/targtyps.c.  */
#define WIDEST_HARDWARE_FP_SIZE 64

/* We use "unsigned char" as default.  */
#define DEFAULT_SIGNED_CHAR 0


/* Register usage.  */

/* We have 16 general purpose registers (registers 0-15),
   and 16 floating point registers (registers 16-31).
   (On non-IEEE machines, we have only 4 fp registers.)

   Amongst the general purpose registers, some are used
   for specific purposes:
   GPR 11: Hard frame pointer (if needed)
   GPR 12: Global offset table pointer (if needed)
   GPR 13: Literal pool base register
   GPR 14: Return address register
   GPR 15: Stack pointer

   Registers 32-35 are 'fake' hard registers that do not
   correspond to actual hardware:
   Reg 32: Argument pointer
   Reg 33: Condition code
   Reg 34: Frame pointer
   Reg 35: Return address pointer

   Registers 36 and 37 are mapped to access registers
   0 and 1, used to implement thread-local storage.  */

#define FIRST_PSEUDO_REGISTER 38

/* Standard register usage.  */
#define GENERAL_REGNO_P(N)	((int)(N) >= 0 && (N) < 16)
#define ADDR_REGNO_P(N)		((N) >= 1 && (N) < 16)
#define FP_REGNO_P(N)		((N) >= 16 && (N) < 32)
#define CC_REGNO_P(N)		((N) == 33)
#define FRAME_REGNO_P(N)	((N) == 32 || (N) == 34 || (N) == 35)
#define ACCESS_REGNO_P(N)	((N) == 36 || (N) == 37)

#define GENERAL_REG_P(X)	(REG_P (X) && GENERAL_REGNO_P (REGNO (X)))
#define ADDR_REG_P(X)		(REG_P (X) && ADDR_REGNO_P (REGNO (X)))
#define FP_REG_P(X)		(REG_P (X) && FP_REGNO_P (REGNO (X)))
#define CC_REG_P(X)		(REG_P (X) && CC_REGNO_P (REGNO (X)))
#define FRAME_REG_P(X)		(REG_P (X) && FRAME_REGNO_P (REGNO (X)))
#define ACCESS_REG_P(X)		(REG_P (X) && ACCESS_REGNO_P (REGNO (X)))

/* Set up fixed registers and calling convention:

   GPRs 0-5 are always call-clobbered,
   GPRs 6-15 are always call-saved.
   GPR 12 is fixed if used as GOT pointer.
   GPR 13 is always fixed (as literal pool pointer).
   GPR 14 is always fixed on S/390 machines (as return address).
   GPR 15 is always fixed (as stack pointer).
   The 'fake' hard registers are call-clobbered and fixed.
   The access registers are call-saved and fixed.

   On 31-bit, FPRs 18-19 are call-clobbered;
   on 64-bit, FPRs 24-31 are call-clobbered.
   The remaining FPRs are call-saved.  */

#define FIXED_REGISTERS				\
{ 0, 0, 0, 0, 					\
  0, 0, 0, 0, 					\
  0, 0, 0, 0, 					\
  0, 1, 1, 1,					\
  0, 0, 0, 0, 					\
  0, 0, 0, 0, 					\
  0, 0, 0, 0, 					\
  0, 0, 0, 0, 					\
  1, 1, 1, 1,					\
  1, 1 }

#define CALL_USED_REGISTERS			\
{ 1, 1, 1, 1, 					\
  1, 1, 0, 0, 					\
  0, 0, 0, 0, 					\
  0, 1, 1, 1,					\
  1, 1, 1, 1, 					\
  1, 1, 1, 1, 					\
  1, 1, 1, 1, 					\
  1, 1, 1, 1, 					\
  1, 1, 1, 1,					\
  1, 1 }

#define CALL_REALLY_USED_REGISTERS		\
{ 1, 1, 1, 1, 					\
  1, 1, 0, 0, 					\
  0, 0, 0, 0, 					\
  0, 0, 0, 0,					\
  1, 1, 1, 1, 					\
  1, 1, 1, 1, 					\
  1, 1, 1, 1, 					\
  1, 1, 1, 1, 					\
  1, 1, 1, 1,					\
  0, 0 }

#define CONDITIONAL_REGISTER_USAGE s390_conditional_register_usage ()

/* Preferred register allocation order.  */
#define REG_ALLOC_ORDER                                         \
{  1, 2, 3, 4, 5, 0, 12, 11, 10, 9, 8, 7, 6, 14, 13,            \
   16, 17, 18, 19, 20, 21, 22, 23,                              \
   24, 25, 26, 27, 28, 29, 30, 31,                              \
   15, 32, 33, 34, 35, 36, 37 }


/* Fitting values into registers.  */

/* Integer modes <= word size fit into any GPR.
   Integer modes > word size fit into successive GPRs, starting with
   an even-numbered register.
   SImode and DImode fit into FPRs as well.

   Floating point modes <= word size fit into any FPR or GPR.
   Floating point modes > word size (i.e. DFmode on 32-bit) fit
   into any FPR, or an even-odd GPR pair.
   TFmode fits only into an even-odd FPR pair.

   Complex floating point modes fit either into two FPRs, or into
   successive GPRs (again starting with an even number).
   TCmode fits only into two successive even-odd FPR pairs.

   Condition code modes fit only into the CC register.  */

/* Because all registers in a class have the same size HARD_REGNO_NREGS
   is equivalent to CLASS_MAX_NREGS.  */
#define HARD_REGNO_NREGS(REGNO, MODE)                           \
  s390_class_max_nregs (REGNO_REG_CLASS (REGNO), (MODE))

#define HARD_REGNO_MODE_OK(REGNO, MODE)         \
  s390_hard_regno_mode_ok ((REGNO), (MODE))

#define HARD_REGNO_RENAME_OK(FROM, TO)          \
  s390_hard_regno_rename_ok (FROM, TO)

#define MODES_TIEABLE_P(MODE1, MODE2)		\
   (((MODE1) == SFmode || (MODE1) == DFmode)	\
   == ((MODE2) == SFmode || (MODE2) == DFmode))

/* Maximum number of registers to represent a value of mode MODE
   in a register of class CLASS.  */
#define CLASS_MAX_NREGS(CLASS, MODE)   					\
  s390_class_max_nregs ((CLASS), (MODE))

/* If a 4-byte value is loaded into a FPR, it is placed into the
   *upper* half of the register, not the lower.  Therefore, we
   cannot use SUBREGs to switch between modes in FP registers.
   Likewise for access registers, since they have only half the
   word size on 64-bit.  */
#define CANNOT_CHANGE_MODE_CLASS(FROM, TO, CLASS)		        \
  (GET_MODE_SIZE (FROM) != GET_MODE_SIZE (TO)			        \
   ? ((reg_classes_intersect_p (FP_REGS, CLASS)				\
       && (GET_MODE_SIZE (FROM) < 8 || GET_MODE_SIZE (TO) < 8))		\
      || reg_classes_intersect_p (ACCESS_REGS, CLASS)) : 0)

/* Register classes.  */

/* We use the following register classes:
   GENERAL_REGS     All general purpose registers
   ADDR_REGS        All general purpose registers except %r0
                    (These registers can be used in address generation)
   FP_REGS          All floating point registers
   CC_REGS          The condition code register
   ACCESS_REGS      The access registers

   GENERAL_FP_REGS  Union of GENERAL_REGS and FP_REGS
   ADDR_FP_REGS     Union of ADDR_REGS and FP_REGS
   GENERAL_CC_REGS  Union of GENERAL_REGS and CC_REGS
   ADDR_CC_REGS     Union of ADDR_REGS and CC_REGS

   NO_REGS          No registers
   ALL_REGS         All registers

   Note that the 'fake' frame pointer and argument pointer registers
   are included amongst the address registers here.  */

enum reg_class
{
  NO_REGS, CC_REGS, ADDR_REGS, GENERAL_REGS, ACCESS_REGS,
  ADDR_CC_REGS, GENERAL_CC_REGS,
  FP_REGS, ADDR_FP_REGS, GENERAL_FP_REGS,
  ALL_REGS, LIM_REG_CLASSES
};
#define N_REG_CLASSES (int) LIM_REG_CLASSES

#define REG_CLASS_NAMES							\
{ "NO_REGS", "CC_REGS", "ADDR_REGS", "GENERAL_REGS", "ACCESS_REGS",	\
  "ADDR_CC_REGS", "GENERAL_CC_REGS",					\
  "FP_REGS", "ADDR_FP_REGS", "GENERAL_FP_REGS", "ALL_REGS" }

/* Class -> register mapping.  */
#define REG_CLASS_CONTENTS \
{				       			\
  { 0x00000000, 0x00000000 },	/* NO_REGS */		\
  { 0x00000000, 0x00000002 },	/* CC_REGS */		\
  { 0x0000fffe, 0x0000000d },	/* ADDR_REGS */		\
  { 0x0000ffff, 0x0000000d },	/* GENERAL_REGS */	\
  { 0x00000000, 0x00000030 },	/* ACCESS_REGS */	\
  { 0x0000fffe, 0x0000000f },	/* ADDR_CC_REGS */	\
  { 0x0000ffff, 0x0000000f },	/* GENERAL_CC_REGS */	\
  { 0xffff0000, 0x00000000 },	/* FP_REGS */		\
  { 0xfffffffe, 0x0000000d },	/* ADDR_FP_REGS */	\
  { 0xffffffff, 0x0000000d },	/* GENERAL_FP_REGS */	\
  { 0xffffffff, 0x0000003f },	/* ALL_REGS */		\
}

/* The following macro defines cover classes for Integrated Register
   Allocator.  Cover classes is a set of non-intersected register
   classes covering all hard registers used for register allocation
   purpose.  Any move between two registers of a cover class should be
   cheaper than load or store of the registers.  The macro value is
   array of register classes with LIM_REG_CLASSES used as the end
   marker.  */

#define IRA_COVER_CLASSES						     \
{									     \
  GENERAL_REGS, FP_REGS, CC_REGS, ACCESS_REGS, LIM_REG_CLASSES		     \
}

/* In some case register allocation order is not enough for IRA to
   generate a good code.  The following macro (if defined) increases
   cost of REGNO for a pseudo approximately by pseudo usage frequency
   multiplied by the macro value.

   We avoid usage of BASE_REGNUM by nonzero macro value because the
   reload can decide not to use the hard register because some
   constant was forced to be in memory.  */
#define IRA_HARD_REGNO_ADD_COST_MULTIPLIER(regno)	\
  (regno == BASE_REGNUM ? 0.0 : 0.5)

/* Register -> class mapping.  */
extern const enum reg_class regclass_map[FIRST_PSEUDO_REGISTER];
#define REGNO_REG_CLASS(REGNO) (regclass_map[REGNO])

/* ADDR_REGS can be used as base or index register.  */
#define INDEX_REG_CLASS ADDR_REGS
#define BASE_REG_CLASS ADDR_REGS

/* Check whether REGNO is a hard register of the suitable class
   or a pseudo register currently allocated to one such.  */
#define REGNO_OK_FOR_INDEX_P(REGNO)					\
    (((REGNO) < FIRST_PSEUDO_REGISTER 					\
      && REGNO_REG_CLASS ((REGNO)) == ADDR_REGS) 			\
     || ADDR_REGNO_P (reg_renumber[REGNO]))
#define REGNO_OK_FOR_BASE_P(REGNO) REGNO_OK_FOR_INDEX_P (REGNO)


/* Given an rtx X being reloaded into a reg required to be in class CLASS,
   return the class of reg to actually use.  */
#define PREFERRED_RELOAD_CLASS(X, CLASS)	\
  s390_preferred_reload_class ((X), (CLASS))

/* We need secondary memory to move data between GPRs and FPRs.  With
   DFP the ldgr lgdr instructions are available.  But these
   instructions do not handle GPR pairs so it is not possible for 31
   bit.  */
#define SECONDARY_MEMORY_NEEDED(CLASS1, CLASS2, MODE) \
 ((CLASS1) != (CLASS2)                                \
  && ((CLASS1) == FP_REGS || (CLASS2) == FP_REGS)     \
  && (!TARGET_DFP || !TARGET_64BIT || GET_MODE_SIZE (MODE) != 8))

/* Get_secondary_mem widens its argument to BITS_PER_WORD which loses on 64bit
   because the movsi and movsf patterns don't handle r/f moves.  */
#define SECONDARY_MEMORY_NEEDED_MODE(MODE)		\
 (GET_MODE_BITSIZE (MODE) < 32				\
  ? mode_for_size (32, GET_MODE_CLASS (MODE), 0)	\
  : MODE)


/* Stack layout and calling conventions.  */

/* Our stack grows from higher to lower addresses.  However, local variables
   are accessed by positive offsets, and function arguments are stored at
   increasing addresses.  */
#define STACK_GROWS_DOWNWARD
#define FRAME_GROWS_DOWNWARD 1
/* #undef ARGS_GROW_DOWNWARD */

/* The basic stack layout looks like this: the stack pointer points
   to the register save area for called functions.  Above that area
   is the location to place outgoing arguments.  Above those follow
   dynamic allocations (alloca), and finally the local variables.  */

/* Offset from stack-pointer to first location of outgoing args.  */
#define STACK_POINTER_OFFSET (TARGET_64BIT ? 160 : 96)

/* Offset within stack frame to start allocating local variables at.  */
#define STARTING_FRAME_OFFSET 0

/* Offset from the stack pointer register to an item dynamically
   allocated on the stack, e.g., by `alloca'.  */
#define STACK_DYNAMIC_OFFSET(FUNDECL) \
  (STACK_POINTER_OFFSET + crtl->outgoing_args_size)

/* Offset of first parameter from the argument pointer register value.
   We have a fake argument pointer register that points directly to
   the argument area.  */
#define FIRST_PARM_OFFSET(FNDECL) 0

/* Defining this macro makes __builtin_frame_address(0) and
   __builtin_return_address(0) work with -fomit-frame-pointer.  */
#define INITIAL_FRAME_ADDRESS_RTX                                             \
  (plus_constant (arg_pointer_rtx, -STACK_POINTER_OFFSET))

/* The return address of the current frame is retrieved
   from the initial value of register RETURN_REGNUM.
   For frames farther back, we use the stack slot where
   the corresponding RETURN_REGNUM register was saved.  */
#define DYNAMIC_CHAIN_ADDRESS(FRAME)                                          \
  (TARGET_PACKED_STACK ?                                                      \
   plus_constant ((FRAME), STACK_POINTER_OFFSET - UNITS_PER_WORD) : (FRAME))

/* For -mpacked-stack this adds 160 - 8 (96 - 4) to the output of
   builtin_frame_address.  Otherwise arg pointer -
   STACK_POINTER_OFFSET would be returned for
   __builtin_frame_address(0) what might result in an address pointing
   somewhere into the middle of the local variables since the packed
   stack layout generally does not need all the bytes in the register
   save area.  */
#define FRAME_ADDR_RTX(FRAME)			\
  DYNAMIC_CHAIN_ADDRESS ((FRAME))

#define RETURN_ADDR_RTX(COUNT, FRAME)					      \
  s390_return_addr_rtx ((COUNT), DYNAMIC_CHAIN_ADDRESS ((FRAME)))

/* In 31-bit mode, we need to mask off the high bit of return addresses.  */
#define MASK_RETURN_ADDR (TARGET_64BIT ? constm1_rtx : GEN_INT (0x7fffffff))


/* Exception handling.  */

/* Describe calling conventions for DWARF-2 exception handling.  */
#define INCOMING_RETURN_ADDR_RTX  gen_rtx_REG (Pmode, RETURN_REGNUM)
#define INCOMING_FRAME_SP_OFFSET STACK_POINTER_OFFSET
#define DWARF_FRAME_RETURN_COLUMN  14

/* Describe how we implement __builtin_eh_return.  */
#define EH_RETURN_DATA_REGNO(N) ((N) < 4 ? (N) + 6 : INVALID_REGNUM)
#define EH_RETURN_HANDLER_RTX gen_rtx_MEM (Pmode, return_address_pointer_rtx)

/* Select a format to encode pointers in exception handling data.  */
#define ASM_PREFERRED_EH_DATA_FORMAT(CODE, GLOBAL)			    \
  (flag_pic								    \
    ? ((GLOBAL) ? DW_EH_PE_indirect : 0) | DW_EH_PE_pcrel | DW_EH_PE_sdata4 \
   : DW_EH_PE_absptr)


/* Frame registers.  */

#define STACK_POINTER_REGNUM 15
#define FRAME_POINTER_REGNUM 34
#define HARD_FRAME_POINTER_REGNUM 11
#define ARG_POINTER_REGNUM 32
#define RETURN_ADDRESS_POINTER_REGNUM 35

/* The static chain must be call-clobbered, but not used for
   function argument passing.  As register 1 is clobbered by
   the trampoline code, we only have one option.  */
#define STATIC_CHAIN_REGNUM 0

/* Number of hardware registers that go into the DWARF-2 unwind info.
   To avoid ABI incompatibility, this number must not change even as
   'fake' hard registers are added or removed.  */
#define DWARF_FRAME_REGISTERS 34


/* Frame pointer and argument pointer elimination.  */

#define ELIMINABLE_REGS						\
{{ FRAME_POINTER_REGNUM, STACK_POINTER_REGNUM },		\
 { FRAME_POINTER_REGNUM, HARD_FRAME_POINTER_REGNUM },		\
 { ARG_POINTER_REGNUM, STACK_POINTER_REGNUM },			\
 { ARG_POINTER_REGNUM, HARD_FRAME_POINTER_REGNUM },		\
 { RETURN_ADDRESS_POINTER_REGNUM, STACK_POINTER_REGNUM },	\
 { RETURN_ADDRESS_POINTER_REGNUM, HARD_FRAME_POINTER_REGNUM },	\
 { BASE_REGNUM, BASE_REGNUM }}

#define CAN_ELIMINATE(FROM, TO) \
  s390_can_eliminate ((FROM), (TO))

#define INITIAL_ELIMINATION_OFFSET(FROM, TO, OFFSET) \
  (OFFSET) = s390_initial_elimination_offset ((FROM), (TO))


/* Stack arguments.  */

/* We need current_function_outgoing_args to be valid.  */
#define ACCUMULATE_OUTGOING_ARGS 1

/* Return doesn't modify the stack.  */
#define RETURN_POPS_ARGS(FUNDECL, FUNTYPE, SIZE) 0


/* Register arguments.  */

typedef struct s390_arg_structure
{
  int gprs;			/* gpr so far */
  int fprs;			/* fpr so far */
}
CUMULATIVE_ARGS;

#define INIT_CUMULATIVE_ARGS(CUM, FNTYPE, LIBNAME, NN, N_NAMED_ARGS) \
  ((CUM).gprs=0, (CUM).fprs=0)

#define FUNCTION_ARG_ADVANCE(CUM, MODE, TYPE, NAMED)                    \
  s390_function_arg_advance (&CUM, MODE, TYPE, NAMED)

#define FUNCTION_ARG(CUM, MODE, TYPE, NAMED)   \
  s390_function_arg (&CUM, MODE, TYPE, NAMED)

/* Arguments can be placed in general registers 2 to 6, or in floating
   point registers 0 and 2 for 31 bit and fprs 0, 2, 4 and 6 for 64
   bit.  */
#define FUNCTION_ARG_REGNO_P(N) (((N) >=2 && (N) <7) || \
  (N) == 16 || (N) == 17 || (TARGET_64BIT && ((N) == 18 || (N) == 19)))


/* Scalar return values.  */

#define FUNCTION_VALUE(VALTYPE, FUNC) \
  s390_function_value ((VALTYPE), (FUNC), VOIDmode)

#define LIBCALL_VALUE(MODE) \
  s390_function_value (NULL, NULL, (MODE))

/* Only gpr 2 and fpr 0 are ever used as return registers.  */
#define FUNCTION_VALUE_REGNO_P(N) ((N) == 2 || (N) == 16)


/* Function entry and exit.  */

/* When returning from a function, the stack pointer does not matter.  */
#define EXIT_IGNORE_STACK       1


/* Profiling.  */

#define FUNCTION_PROFILER(FILE, LABELNO) 			\
  s390_function_profiler ((FILE), ((LABELNO)))

#define PROFILE_BEFORE_PROLOGUE 1


/* Trampolines for nested functions.  */

#define TRAMPOLINE_SIZE (TARGET_64BIT ? 32 : 16)

#define INITIALIZE_TRAMPOLINE(ADDR, FNADDR, CXT)                       \
   s390_initialize_trampoline ((ADDR), (FNADDR), (CXT))

#define TRAMPOLINE_TEMPLATE(FILE)                                       \
   s390_trampoline_template (FILE)


/* Addressing modes, and classification of registers for them.  */

/* Recognize any constant value that is a valid address.  */
#define CONSTANT_ADDRESS_P(X) 0

/* Maximum number of registers that can appear in a valid memory address.  */
#define MAX_REGS_PER_ADDRESS 2

/* This definition replaces the formerly used 'm' constraint with a
   different constraint letter in order to avoid changing semantics of
   the 'm' constraint when accepting new address formats in
   TARGET_LEGITIMATE_ADDRESS_P.  The constraint letter defined here
   must not be used in insn definitions or inline assemblies.  */
#define TARGET_MEM_CONSTRAINT 'e'

/* Try a machine-dependent way of reloading an illegitimate address
   operand.  If we find one, push the reload and jump to WIN.  This
   macro is used in only one place: `find_reloads_address' in reload.c.  */
#define LEGITIMIZE_RELOAD_ADDRESS(AD, MODE, OPNUM, TYPE, IND, WIN)	\
do {									\
  rtx new_rtx = legitimize_reload_address (AD, MODE, OPNUM, (int)(TYPE));	\
  if (new_rtx)								\
    {									\
      (AD) = new_rtx;							\
      goto WIN;								\
    }									\
} while (0)

/* Nonzero if the constant value X is a legitimate general operand.
   It is given that X satisfies CONSTANT_P or is a CONST_DOUBLE.  */
#define LEGITIMATE_CONSTANT_P(X) \
     legitimate_constant_p (X)

/* Helper macro for s390.c and s390.md to check for symbolic constants.  */
#define SYMBOLIC_CONST(X)       \
(GET_CODE (X) == SYMBOL_REF                                             \
 || GET_CODE (X) == LABEL_REF                                           \
 || (GET_CODE (X) == CONST && symbolic_reference_mentioned_p (X)))

#define TLS_SYMBOLIC_CONST(X)	\
((GET_CODE (X) == SYMBOL_REF && tls_symbolic_operand (X))	\
 || (GET_CODE (X) == CONST && tls_symbolic_reference_mentioned_p (X)))


/* Condition codes.  */

/* Given a comparison code (EQ, NE, etc.) and the first operand of a COMPARE,
   return the mode to be used for the comparison.  */
#define SELECT_CC_MODE(OP, X, Y) s390_select_ccmode ((OP), (X), (Y))

/* Canonicalize a comparison from one we don't have to one we do have.  */
#define CANONICALIZE_COMPARISON(CODE, OP0, OP1) \
  s390_canonicalize_comparison (&(CODE), &(OP0), &(OP1))

<<<<<<< HEAD
/* Define the information needed to generate branch and scc insns.  This is
   stored from the compare operation.  Note that we can't use "rtx" here
   since it hasn't been defined!  */
extern struct rtx_def *s390_compare_op0, *s390_compare_op1;


=======
>>>>>>> 42a9ba1d
/* Relative costs of operations.  */

/* On s390, copy between fprs and gprs is expensive.  */
#define REGISTER_MOVE_COST(MODE, CLASS1, CLASS2)                        \
  ((   (   reg_classes_intersect_p ((CLASS1), GENERAL_REGS)		\
        && reg_classes_intersect_p ((CLASS2), FP_REGS))			\
    || (   reg_classes_intersect_p ((CLASS1), FP_REGS)			\
        && reg_classes_intersect_p ((CLASS2), GENERAL_REGS))) ? 10 : 1)

/* A C expression for the cost of moving data of mode M between a
   register and memory.  A value of 2 is the default; this cost is
   relative to those in `REGISTER_MOVE_COST'.  */
#define MEMORY_MOVE_COST(M, C, I) 1

/* A C expression for the cost of a branch instruction.  A value of 1
   is the default; other values are interpreted relative to that.  */
#define BRANCH_COST(speed_p, predictable_p) 1

/* Nonzero if access to memory by bytes is slow and undesirable.  */
#define SLOW_BYTE_ACCESS 1

/* An integer expression for the size in bits of the largest integer machine
   mode that should actually be used.  We allow pairs of registers.  */
#define MAX_FIXED_MODE_SIZE GET_MODE_BITSIZE (TARGET_64BIT ? TImode : DImode)

/* The maximum number of bytes that a single instruction can move quickly
   between memory and registers or between two memory locations.  */
#define MOVE_MAX (TARGET_64BIT ? 16 : 8)
#define MOVE_MAX_PIECES (TARGET_64BIT ? 8 : 4)
#define MAX_MOVE_MAX 16

/* Determine whether to use move_by_pieces or block move insn.  */
#define MOVE_BY_PIECES_P(SIZE, ALIGN)		\
  ( (SIZE) == 1 || (SIZE) == 2 || (SIZE) == 4	\
    || (TARGET_64BIT && (SIZE) == 8) )

/* Determine whether to use clear_by_pieces or block clear insn.  */
#define CLEAR_BY_PIECES_P(SIZE, ALIGN)		\
  ( (SIZE) == 1 || (SIZE) == 2 || (SIZE) == 4	\
    || (TARGET_64BIT && (SIZE) == 8) )

/* This macro is used to determine whether store_by_pieces should be
   called to "memcpy" storage when the source is a constant string.  */
#define STORE_BY_PIECES_P(SIZE, ALIGN) MOVE_BY_PIECES_P (SIZE, ALIGN)

/* Likewise to decide whether to "memset" storage with byte values
   other than zero.  */
#define SET_BY_PIECES_P(SIZE, ALIGN) STORE_BY_PIECES_P (SIZE, ALIGN)

/* Don't perform CSE on function addresses.  */
#define NO_FUNCTION_CSE

/* This value is used in tree-sra to decide whether it might benefical
   to split a struct move into several word-size moves.  For S/390
   only small values make sense here since struct moves are relatively
   cheap thanks to mvc so the small default value choosen for archs
   with memmove patterns should be ok.  But this value is multiplied
   in tree-sra with UNITS_PER_WORD to make a decision so we adjust it
   here to compensate for that factor since mvc costs exactly the same
   on 31 and 64 bit.  */
#define MOVE_RATIO(speed) (TARGET_64BIT? 2 : 4)


/* Sections.  */

/* Output before read-only data.  */
#define TEXT_SECTION_ASM_OP ".text"

/* Output before writable (initialized) data.  */
#define DATA_SECTION_ASM_OP ".data"

/* Output before writable (uninitialized) data.  */
#define BSS_SECTION_ASM_OP ".bss"

/* S/390 constant pool breaks the devices in crtstuff.c to control section
   in where code resides.  We have to write it as asm code.  */
#ifndef __s390x__
#define CRT_CALL_STATIC_FUNCTION(SECTION_OP, FUNC) \
    asm (SECTION_OP "\n\
	bras\t%r2,1f\n\
0:	.long\t" USER_LABEL_PREFIX #FUNC " - 0b\n\
1:	l\t%r3,0(%r2)\n\
	bas\t%r14,0(%r3,%r2)\n\
	.previous");
#endif


/* Position independent code.  */

extern int flag_pic;

#define PIC_OFFSET_TABLE_REGNUM (flag_pic ? 12 : INVALID_REGNUM)

#define LEGITIMATE_PIC_OPERAND_P(X)  legitimate_pic_operand_p (X)


/* Assembler file format.  */

/* Character to start a comment.  */
#define ASM_COMMENT_START "#"

/* Declare an uninitialized external linkage data object.  */
#define ASM_OUTPUT_ALIGNED_BSS(FILE, DECL, NAME, SIZE, ALIGN) \
  asm_output_aligned_bss (FILE, DECL, NAME, SIZE, ALIGN)

/* Globalizing directive for a label.  */
#define GLOBAL_ASM_OP ".globl "

/* Advance the location counter to a multiple of 2**LOG bytes.  */
#define ASM_OUTPUT_ALIGN(FILE, LOG) \
  if ((LOG)) fprintf ((FILE), "\t.align\t%d\n", 1 << (LOG))

/* Advance the location counter by SIZE bytes.  */
#define ASM_OUTPUT_SKIP(FILE, SIZE) \
  fprintf ((FILE), "\t.set\t.,.+"HOST_WIDE_INT_PRINT_UNSIGNED"\n", (SIZE))

/* The LOCAL_LABEL_PREFIX variable is used by dbxelf.h.  */
#define LOCAL_LABEL_PREFIX "."

/* How to refer to registers in assembler output.  This sequence is
   indexed by compiler's hard-register-number (see above).  */
#define REGISTER_NAMES							\
{ "%r0",  "%r1",  "%r2",  "%r3",  "%r4",  "%r5",  "%r6",  "%r7",	\
  "%r8",  "%r9",  "%r10", "%r11", "%r12", "%r13", "%r14", "%r15",	\
  "%f0",  "%f2",  "%f4",  "%f6",  "%f1",  "%f3",  "%f5",  "%f7",	\
  "%f8",  "%f10", "%f12", "%f14", "%f9",  "%f11", "%f13", "%f15",	\
  "%ap",  "%cc",  "%fp",  "%rp",  "%a0",  "%a1"				\
}

/* Print operand X (an rtx) in assembler syntax to file FILE.  */
#define PRINT_OPERAND(FILE, X, CODE) print_operand (FILE, X, CODE)
#define PRINT_OPERAND_ADDRESS(FILE, ADDR) print_operand_address (FILE, ADDR)

/* Output machine-dependent UNSPECs in address constants.  */
#define OUTPUT_ADDR_CONST_EXTRA(FILE, X, FAIL)		\
do {							\
  if (!s390_output_addr_const_extra (FILE, (X)))	\
    goto FAIL;						\
} while (0);

/* Output an element of a case-vector that is absolute.  */
#define ASM_OUTPUT_ADDR_VEC_ELT(FILE, VALUE)				\
do {									\
  char buf[32];								\
  fputs (integer_asm_op (UNITS_PER_WORD, TRUE), (FILE));		\
  ASM_GENERATE_INTERNAL_LABEL (buf, "L", (VALUE));			\
  assemble_name ((FILE), buf);						\
  fputc ('\n', (FILE));							\
} while (0)

/* Output an element of a case-vector that is relative.  */
#define ASM_OUTPUT_ADDR_DIFF_ELT(FILE, BODY, VALUE, REL)		\
do {									\
  char buf[32];								\
  fputs (integer_asm_op (UNITS_PER_WORD, TRUE), (FILE));		\
  ASM_GENERATE_INTERNAL_LABEL (buf, "L", (VALUE));			\
  assemble_name ((FILE), buf);						\
  fputc ('-', (FILE));							\
  ASM_GENERATE_INTERNAL_LABEL (buf, "L", (REL));			\
  assemble_name ((FILE), buf);						\
  fputc ('\n', (FILE));							\
} while (0)


/* Miscellaneous parameters.  */

/* Specify the machine mode that this machine uses for the index in the
   tablejump instruction.  */
#define CASE_VECTOR_MODE (TARGET_64BIT ? DImode : SImode)

/* Value is 1 if truncating an integer of INPREC bits to OUTPREC bits
   is done just by pretending it is already truncated.  */
#define TRULY_NOOP_TRUNCATION(OUTPREC, INPREC)  1

/* Specify the machine mode that pointers have.
   After generation of rtl, the compiler makes no further distinction
   between pointers and any other objects of this machine mode.  */
#define Pmode ((enum machine_mode) (TARGET_64BIT ? DImode : SImode))

/* This is -1 for "pointer mode" extend.  See ptr_extend in s390.md.  */
#define POINTERS_EXTEND_UNSIGNED -1

/* A function address in a call instruction is a byte address (for
   indexing purposes) so give the MEM rtx a byte's mode.  */
#define FUNCTION_MODE QImode

/* Specify the value which is used when clz operand is zero.  */
#define CLZ_DEFINED_VALUE_AT_ZERO(MODE, VALUE) ((VALUE) = 64, 1)

/* Machine-specific symbol_ref flags.  */
#define SYMBOL_FLAG_ALIGN1	          (SYMBOL_FLAG_MACH_DEP << 0)
#define SYMBOL_REF_ALIGN1_P(X)		\
  ((SYMBOL_REF_FLAGS (X) & SYMBOL_FLAG_ALIGN1))
#define SYMBOL_FLAG_NOT_NATURALLY_ALIGNED (SYMBOL_FLAG_MACH_DEP << 1)
#define SYMBOL_REF_NOT_NATURALLY_ALIGNED_P(X) \
  ((SYMBOL_REF_FLAGS (X) & SYMBOL_FLAG_NOT_NATURALLY_ALIGNED))

/* Check whether integer displacement is in range.  */
#define DISP_IN_RANGE(d) \
  (TARGET_LONG_DISPLACEMENT? ((d) >= -524288 && (d) <= 524287) \
                           : ((d) >= 0 && (d) <= 4095))

#endif<|MERGE_RESOLUTION|>--- conflicted
+++ resolved
@@ -59,10 +59,6 @@
 
 extern enum processor_type s390_tune;
 extern int s390_tune_flags;
-
-/* This is necessary to avoid a warning about comparing different enum
-   types.  */
-#define s390_tune_attr ((enum attr_cpu)s390_tune)
 
 /* This is necessary to avoid a warning about comparing different enum
    types.  */
@@ -782,15 +778,6 @@
 #define CANONICALIZE_COMPARISON(CODE, OP0, OP1) \
   s390_canonicalize_comparison (&(CODE), &(OP0), &(OP1))
 
-<<<<<<< HEAD
-/* Define the information needed to generate branch and scc insns.  This is
-   stored from the compare operation.  Note that we can't use "rtx" here
-   since it hasn't been defined!  */
-extern struct rtx_def *s390_compare_op0, *s390_compare_op1;
-
-
-=======
->>>>>>> 42a9ba1d
 /* Relative costs of operations.  */
 
 /* On s390, copy between fprs and gprs is expensive.  */

;;- Machine description for GNU compiler -- S/390 / zSeries version.
;;  Copyright (C) 1999, 2000, 2001, 2002, 2003, 2004, 2005, 2006, 2007, 2008,
;;  2009, 2010 Free Software Foundation, Inc.
;;  Contributed by Hartmut Penner (hpenner@de.ibm.com) and
;;                 Ulrich Weigand (uweigand@de.ibm.com) and
;;                 Andreas Krebbel (Andreas.Krebbel@de.ibm.com)

;; This file is part of GCC.

;; GCC is free software; you can redistribute it and/or modify it under
;; the terms of the GNU General Public License as published by the Free
;; Software Foundation; either version 3, or (at your option) any later
;; version.

;; GCC is distributed in the hope that it will be useful, but WITHOUT ANY
;; WARRANTY; without even the implied warranty of MERCHANTABILITY or
;; FITNESS FOR A PARTICULAR PURPOSE.  See the GNU General Public License
;; for more details.

;; You should have received a copy of the GNU General Public License
;; along with GCC; see the file COPYING3.  If not see
;; <http://www.gnu.org/licenses/>.

;;
;; See constraints.md for a description of constraints specific to s390.
;;

;; Special formats used for outputting 390 instructions.
;;
;;     %C: print opcode suffix for branch condition.
;;     %D: print opcode suffix for inverse branch condition.
;;     %J: print tls_load/tls_gdcall/tls_ldcall suffix
;;     %G: print the size of the operand in bytes.
;;     %O: print only the displacement of a memory reference.
;;     %R: print only the base register of a memory reference.
;;     %S: print S-type memory reference (base+displacement).
;;     %N: print the second word of a DImode operand.
;;     %M: print the second word of a TImode operand.
;;     %Y: print shift count operand.
;;
;;     %b: print integer X as if it's an unsigned byte.
;;     %c: print integer X as if it's an signed byte.
;;     %x: print integer X as if it's an unsigned halfword.
;;     %h: print integer X as if it's a signed halfword.
;;     %i: print the first nonzero HImode part of X.
;;     %j: print the first HImode part unequal to -1 of X.
;;     %k: print the first nonzero SImode part of X.
;;     %m: print the first SImode part unequal to -1 of X.
;;     %o: print integer X as if it's an unsigned 32bit word.
;;
;; We have a special constraint for pattern matching.
;;
;;   s_operand -- Matches a valid S operand in a RS, SI or SS type instruction.
;;

;;
;; UNSPEC usage
;;

(define_constants
  [; Miscellaneous
   (UNSPEC_ROUND		1)
   (UNSPEC_CCU_TO_INT		2)
   (UNSPEC_CCZ_TO_INT		3)
   (UNSPEC_ICM			10)
   (UNSPEC_TIE                  11)

   ; GOT/PLT and lt-relative accesses
   (UNSPEC_LTREL_OFFSET		100)
   (UNSPEC_LTREL_BASE		101)
   (UNSPEC_POOL_OFFSET		102)
   (UNSPEC_GOTENT		110)
   (UNSPEC_GOT			111)
   (UNSPEC_GOTOFF		112)
   (UNSPEC_PLT			113)
   (UNSPEC_PLTOFF		114)

   ; Literal pool
   (UNSPEC_RELOAD_BASE		210)
   (UNSPEC_MAIN_BASE		211)
   (UNSPEC_LTREF		212)
   (UNSPEC_INSN			213)
   (UNSPEC_EXECUTE		214)

   ; Atomic Support
   (UNSPEC_MB			400)

   ; TLS relocation specifiers
   (UNSPEC_TLSGD		500)
   (UNSPEC_TLSLDM		501)
   (UNSPEC_NTPOFF               502)
   (UNSPEC_DTPOFF               503)
   (UNSPEC_GOTNTPOFF            504)
   (UNSPEC_INDNTPOFF            505)

   ; TLS support
   (UNSPEC_TLSLDM_NTPOFF	511)
   (UNSPEC_TLS_LOAD		512)

   ; String Functions
   (UNSPEC_SRST			600)
   (UNSPEC_MVST			601)

   ; Stack Smashing Protector
   (UNSPEC_SP_SET 		700)
   (UNSPEC_SP_TEST		701)

   ; Test Data Class (TDC)
   (UNSPEC_TDC_INSN		800)
 ])

;;
;; UNSPEC_VOLATILE usage
;;

(define_constants
  [; Blockage
   (UNSPECV_BLOCKAGE		0)

   ; TPF Support
   (UNSPECV_TPF_PROLOGUE        20)
   (UNSPECV_TPF_EPILOGUE        21)

   ; Literal pool
   (UNSPECV_POOL		200)
   (UNSPECV_POOL_SECTION	201)
   (UNSPECV_POOL_ALIGN		202)
   (UNSPECV_POOL_ENTRY		203)
   (UNSPECV_MAIN_POOL		300)

   ; TLS support
   (UNSPECV_SET_TP		500)

   ; Atomic Support
   (UNSPECV_CAS			700)
  ])

;;
;; Registers
;;

; Registers with special meaning

(define_constants
  [
   ; Sibling call register.
   (SIBCALL_REGNUM		 1)
   ; Literal pool base register.
   (BASE_REGNUM			13)
   ; Return address register.
   (RETURN_REGNUM		14)
   ; Condition code register.
   (CC_REGNUM			33)
   ; Thread local storage pointer register.
   (TP_REGNUM			36)
  ])

; Hardware register names

(define_constants
  [
   ; General purpose registers
   (GPR0_REGNUM                  0)
   ; Floating point registers.
   (FPR0_REGNUM                 16)
   (FPR2_REGNUM                 18)
  ])

;;
;; PFPO GPR0 argument format
;;

(define_constants
  [
   ; PFPO operation type
   (PFPO_CONVERT          0x1000000)
   ; PFPO operand types
   (PFPO_OP_TYPE_SF             0x5)
   (PFPO_OP_TYPE_DF             0x6)
   (PFPO_OP_TYPE_TF             0x7)
   (PFPO_OP_TYPE_SD             0x8)
   (PFPO_OP_TYPE_DD             0x9)
   (PFPO_OP_TYPE_TD             0xa)
   ; Bitposition of operand types
   (PFPO_OP0_TYPE_SHIFT          16)
   (PFPO_OP1_TYPE_SHIFT           8)
  ])


;; Instruction operand type as used in the Principles of Operation.
;; Used to determine defaults for length and other attribute values.

(define_attr "op_type"
  "NN,E,RR,RRE,RX,RS,RSI,RI,SI,S,SS,SSE,RXE,RSE,RIL,RIE,RXY,RSY,SIY,RRF,RRR,SIL,RRS,RIS"
  (const_string "NN"))

;; Instruction type attribute used for scheduling.

(define_attr "type" "none,integer,load,lr,la,larl,lm,stm,
	             cs,vs,store,sem,idiv,
                     imulhi,imulsi,imuldi,
		     branch,jsr,fsimptf,fsimpdf,fsimpsf,fhex,
		     floadtf,floaddf,floadsf,fstoredf,fstoresf,
		     fmultf,fmuldf,fmulsf,fdivtf,fdivdf,fdivsf,
		     ftoi,fsqrttf,fsqrtdf,fsqrtsf,
                     ftrunctf,ftruncdf, ftruncsd, ftruncdd,
                     itoftf, itofdf, itofsf, itofdd, itoftd,
                     fdivdd, fdivtd, floaddd, floadsd, fmuldd, fmultd,
                     fsimpdd, fsimpsd, fsimptd, fstoredd, fstoresd,
                     ftoidfp, other"
  (cond [(eq_attr "op_type" "NN")  (const_string "other")
         (eq_attr "op_type" "SS")  (const_string "cs")]
    (const_string "integer")))

;; Another attribute used for scheduling purposes:
;;   agen: Instruction uses the address generation unit
;;   reg: Instruction does not use the agen unit

(define_attr "atype" "agen,reg"
  (if_then_else (eq_attr "op_type" "E,RR,RI,RRE,RSI,RIL,RIE,RRF,RRR")
		(const_string "reg")
		(const_string "agen")))

;; Properties concerning Z10 execution grouping and value forwarding.
;; z10_super: instruction is superscalar.
;; z10_super_c: instruction is superscalar and meets the condition of z10_c.
;; z10_fwd: The instruction reads the value of an operand and stores it into a
;;   target register.  It can forward this value to a second instruction that reads
;;   the same register if that second instruction is issued in the same group.
;; z10_rec: The instruction is in the T pipeline and reads a register. If the
;;   instruction in the S pipe writes to the register, then the T instruction
;;   can immediately read the new value.
;; z10_fr: union of Z10_fwd and z10_rec.
;; z10_c: second operand of instruction is a register and read with complemented bits.
;;
;; An additional suffix A1, A3, or E1 indicates the respective AGI bypass.


(define_attr "z10prop" "none,
                        z10_super, z10_super_E1, z10_super_A1, z10_super_c, z10_super_c_E1,
                        z10_fwd, z10_fwd_A1, z10_fwd_A3, z10_fwd_E1,
                        z10_rec,
                        z10_fr, z10_fr_A3, z10_fr_E1,
                        z10_c"
             (const_string "none"))


;; Length in bytes.

(define_attr "length" ""
  (cond [(eq_attr "op_type" "E,RR")		              (const_int 2)
         (eq_attr "op_type" "RX,RI,RRE,RS,RSI,S,SI,RRF,RRR")  (const_int 4)]
    (const_int 6)))


;; Processor type.  This attribute must exactly match the processor_type
;; enumeration in s390.h.  The current machine description does not
;; distinguish between g5 and g6, but there are differences between the two
;; CPUs could in theory be modeled.

(define_attr "cpu" "g5,g6,z900,z990,z9_109,z10"
  (const (symbol_ref "s390_tune_attr")))

(define_attr "cpu_facility" "standard,ieee,zarch,longdisp,extimm,dfp,z10"
  (const_string "standard"))

(define_attr "enabled" ""
  (cond [(eq_attr "cpu_facility" "standard")
	 (const_int 1)

         (and (eq_attr "cpu_facility" "ieee")
	      (ne (symbol_ref "TARGET_CPU_IEEE_FLOAT") (const_int 0)))
	 (const_int 1)

	 (and (eq_attr "cpu_facility" "zarch")
	      (ne (symbol_ref "TARGET_ZARCH") (const_int 0)))
	 (const_int 1)

	 (and (eq_attr "cpu_facility" "longdisp")
	      (ne (symbol_ref "TARGET_LONG_DISPLACEMENT") (const_int 0)))
	 (const_int 1)

         (and (eq_attr "cpu_facility" "extimm")
	      (ne (symbol_ref "TARGET_EXTIMM") (const_int 0)))
	 (const_int 1)

         (and (eq_attr "cpu_facility" "dfp")
	      (ne (symbol_ref "TARGET_DFP") (const_int 0)))
	 (const_int 1)

         (and (eq_attr "cpu_facility" "z10")
              (ne (symbol_ref "TARGET_Z10") (const_int 0)))
	 (const_int 1)]
	(const_int 0)))

;; Pipeline description for z900.  For lack of anything better,
;; this description is also used for the g5 and g6.
(include "2064.md")

;; Pipeline description for z990, z9-109 and z9-ec.
(include "2084.md")

;; Pipeline description for z10
(include "2097.md")

;; Predicates
(include "predicates.md")

;; Constraint definitions
(include "constraints.md")

;; Other includes
(include "tpf.md")

;; Iterators

;; These mode iterators allow floating point patterns to be generated from the
;; same template.
(define_mode_iterator FP_ALL [TF DF SF (TD "TARGET_HARD_DFP") (DD "TARGET_HARD_DFP")
                              (SD "TARGET_HARD_DFP")])
(define_mode_iterator FP [TF DF SF (TD "TARGET_HARD_DFP") (DD "TARGET_HARD_DFP")])
(define_mode_iterator FPALL [TF DF SF TD DD SD])
(define_mode_iterator BFP [TF DF SF])
(define_mode_iterator DFP [TD DD])
(define_mode_iterator DFP_ALL [TD DD SD])
(define_mode_iterator DSF [DF SF])
(define_mode_iterator SD_SF [SF SD])
(define_mode_iterator DD_DF [DF DD])
(define_mode_iterator TD_TF [TF TD])

;; This mode iterator allows 31-bit and 64-bit TDSI patterns to be generated
;; from the same template.
(define_mode_iterator TDSI [(TI "TARGET_64BIT") DI SI])

;; These mode iterators allow 31-bit and 64-bit GPR patterns to be generated
;; from the same template.
(define_mode_iterator GPR [(DI "TARGET_ZARCH") SI])
(define_mode_iterator DSI [DI SI])

;; These mode iterators allow :P to be used for patterns that operate on
;; pointer-sized quantities.  Exactly one of the two alternatives will match.
(define_mode_iterator P [(DI "TARGET_64BIT") (SI "!TARGET_64BIT")])

;; These macros refer to the actual word_mode of the configuration. This is equal
;; to Pmode except on 31-bit machines in zarch mode.
(define_mode_iterator DW [(TI "TARGET_ZARCH") (DI "!TARGET_ZARCH")])
(define_mode_iterator W  [(DI "TARGET_ZARCH") (SI "!TARGET_ZARCH")])

;; This mode iterator allows the QI and HI patterns to be defined from
;; the same template.
(define_mode_iterator HQI [HI QI])

;; This mode iterator allows the integer patterns to be defined from the
;; same template.
(define_mode_iterator INT [(DI "TARGET_ZARCH") SI HI QI])
(define_mode_iterator INTALL [TI DI SI HI QI])

;; This iterator allows some 'ashift' and 'lshiftrt' pattern to be defined from
;; the same template.
(define_code_iterator SHIFT [ashift lshiftrt])

;; This iterator and attribute allow to combine most atomic operations.
(define_code_iterator ATOMIC [and ior xor plus minus mult])
(define_code_attr atomic [(and "and") (ior "ior") (xor "xor")
			  (plus "add") (minus "sub") (mult "nand")])

;; In FP templates, a string like "lt<de>br" will expand to "ltxbr" in
;; TF/TDmode, "ltdbr" in DF/DDmode, and "ltebr" in SF/SDmode.
(define_mode_attr xde [(TF "x") (DF "d") (SF "e") (TD "x") (DD "d") (SD "e")])

;; In FP templates, a <dee> in "m<dee><bt>r" will expand to "mx<bt>r" in
;; TF/TDmode, "md<bt>r" in DF/DDmode, "mee<bt>r" in SFmode and "me<bt>r in
;; SDmode.
(define_mode_attr xdee [(TF "x") (DF "d") (SF "ee") (TD "x") (DD "d") (SD "e")])

;; In FP templates, "<RRe>" will expand to "RRE" in TFmode and "RR" otherwise.
;; Likewise for "<RXe>".
(define_mode_attr RRe [(TF "RRE") (DF "RR") (SF "RR")])
(define_mode_attr RXe [(TF "RXE") (DF "RX") (SF "RX")])

;; The decimal floating point variants of add, sub, div and mul support 3
;; fp register operands.  The following attributes allow to merge the bfp and
;; dfp variants in a single insn definition.

;; This attribute is used to set op_type accordingly.
(define_mode_attr RRer [(TF "RRE") (DF "RRE") (SF "RRE") (TD "RRR")
                        (DD "RRR") (SD "RRR")])

;; This attribute is used in the operand constraint list in order to have the
;; first and the second operand match for bfp modes.
(define_mode_attr f0 [(TF "0") (DF "0") (SF "0") (TD "f") (DD "f") (DD "f")])

;; This attribute is used in the operand list of the instruction to have an
;; additional operand for the dfp instructions.
(define_mode_attr op1 [(TF "") (DF "") (SF "")
                       (TD "%1,") (DD "%1,") (SD "%1,")])


;; This attribute is used in the operand constraint list
;; for instructions dealing with the sign bit of 32 or 64bit fp values.
;; TFmode values are represented by a fp register pair.  Since the
;; sign bit instructions only handle single source and target fp registers
;; these instructions can only be used for TFmode values if the source and
;; target operand uses the same fp register.
(define_mode_attr fT0 [(TF "0") (DF "f") (SF "f")])

;; In FP templates, "<Rf>" will expand to "f" in TFmode and "R" otherwise.
;; This is used to disable the memory alternative in TFmode patterns.
(define_mode_attr Rf [(TF "f") (DF "R") (SF "R") (TD "f") (DD "f") (SD "f")])

;; This attribute adds b for bfp instructions and t for dfp instructions and is used
;; within instruction mnemonics.
(define_mode_attr bt [(TF "b") (DF "b") (SF "b") (TD "t") (DD "t") (SD "t")])

;; This attribute is used within instruction mnemonics.  It evaluates to d for dfp
;; modes and to an empty string for bfp modes.
(define_mode_attr _d [(TF "") (DF "") (SF "") (TD "d") (DD "d") (SD "d")])

;; In GPR and P templates, a constraint like "<d0>" will expand to "d" in DImode
;; and "0" in SImode. This allows to combine instructions of which the 31bit
;; version only operates on one register.
(define_mode_attr d0 [(DI "d") (SI "0")])

;; In combination with d0 this allows to combine instructions of which the 31bit
;; version only operates on one register. The DImode version needs an additional
;; register for the assembler output.
(define_mode_attr 1 [(DI "%1,") (SI "")])

;; In SHIFT templates, a string like "s<lr>dl" will expand to "sldl" in
;; 'ashift' and "srdl" in 'lshiftrt'.
(define_code_attr lr [(ashift "l") (lshiftrt "r")])

;; In SHIFT templates, this attribute holds the correct standard name for the
;; pattern itself and the corresponding function calls.
(define_code_attr shift [(ashift "ashl") (lshiftrt "lshr")])

;; This attribute handles differences in the instruction 'type' and will result
;; in "RRE" for DImode and "RR" for SImode.
(define_mode_attr E [(DI "E") (SI "")])

;; This attribute handles differences in the instruction 'type' and makes RX<Y>
;; to result in "RXY" for DImode and "RX" for SImode.
(define_mode_attr Y [(DI "Y") (SI "")])

;; This attribute handles differences in the instruction 'type' and will result
;; in "RSE" for TImode and "RS" for DImode.
(define_mode_attr TE [(TI "E") (DI "")])

;; In GPR templates, a string like "lc<g>r" will expand to "lcgr" in DImode
;; and "lcr" in SImode.
(define_mode_attr g [(DI "g") (SI "")])

;; In GPR templates, a string like "sl<y>" will expand to "slg" in DImode
;; and "sly" in SImode. This is useful because on 64bit the ..g instructions
;; were enhanced with long displacements whereas 31bit instructions got a ..y
;; variant for long displacements.
(define_mode_attr y [(DI "g") (SI "y")])

;; In DW templates, a string like "cds<g>" will expand to "cdsg" in TImode
;; and "cds" in DImode.
(define_mode_attr tg [(TI "g") (DI "")])

;; In GPR templates, a string like "c<gf>dbr" will expand to "cgdbr" in DImode
;; and "cfdbr" in SImode.
(define_mode_attr gf [(DI "g") (SI "f")])

;; ICM mask required to load MODE value into the lowest subreg
;; of a SImode register.
(define_mode_attr icm_lo [(HI "3") (QI "1")])

;; In HQI templates, a string like "llg<hc>" will expand to "llgh" in
;; HImode and "llgc" in QImode.
(define_mode_attr hc [(HI "h") (QI "c")])

;; In P templates, the mode <DBL> will expand to "TI" in DImode and "DI"
;; in SImode.
(define_mode_attr DBL [(DI "TI") (SI "DI")])

;; This attribute expands to DF for TFmode and to DD for TDmode .  It is
;; used for Txmode splitters splitting a Txmode copy into 2 Dxmode copies.
(define_mode_attr HALF_TMODE [(TF "DF") (TD "DD")])

;; Maximum unsigned integer that fits in MODE.
(define_mode_attr max_uint [(HI "65535") (QI "255")])

;;
;;- Compare instructions.
;;

; Test-under-Mask instructions

(define_insn "*tmqi_mem"
  [(set (reg CC_REGNUM)
        (compare (and:QI (match_operand:QI 0 "memory_operand" "Q,S")
                         (match_operand:QI 1 "immediate_operand" "n,n"))
                 (match_operand:QI 2 "immediate_operand" "n,n")))]
  "s390_match_ccmode (insn, s390_tm_ccmode (operands[1], operands[2], false))"
  "@
   tm\t%S0,%b1
   tmy\t%S0,%b1"
  [(set_attr "op_type" "SI,SIY")
   (set_attr "z10prop" "z10_super,z10_super")])

(define_insn "*tmdi_reg"
  [(set (reg CC_REGNUM)
        (compare (and:DI (match_operand:DI 0 "nonimmediate_operand" "d,d,d,d")
                         (match_operand:DI 1 "immediate_operand"
					     "N0HD0,N1HD0,N2HD0,N3HD0"))
                 (match_operand:DI 2 "immediate_operand" "n,n,n,n")))]
  "TARGET_ZARCH
   && s390_match_ccmode (insn, s390_tm_ccmode (operands[1], operands[2], true))
   && s390_single_part (operands[1], DImode, HImode, 0) >= 0"
  "@
   tmhh\t%0,%i1
   tmhl\t%0,%i1
   tmlh\t%0,%i1
   tmll\t%0,%i1"
  [(set_attr "op_type" "RI")
   (set_attr "z10prop" "z10_super,z10_super,z10_super,z10_super")])

(define_insn "*tmsi_reg"
  [(set (reg CC_REGNUM)
        (compare (and:SI (match_operand:SI 0 "nonimmediate_operand" "d,d")
                         (match_operand:SI 1 "immediate_operand" "N0HS0,N1HS0"))
                 (match_operand:SI 2 "immediate_operand" "n,n")))]
  "s390_match_ccmode (insn, s390_tm_ccmode (operands[1], operands[2], true))
   && s390_single_part (operands[1], SImode, HImode, 0) >= 0"
  "@
   tmh\t%0,%i1
   tml\t%0,%i1"
  [(set_attr "op_type" "RI")
   (set_attr "z10prop" "z10_super,z10_super")])

(define_insn "*tm<mode>_full"
  [(set (reg CC_REGNUM)
        (compare (match_operand:HQI 0 "register_operand" "d")
                 (match_operand:HQI 1 "immediate_operand" "n")))]
  "s390_match_ccmode (insn, s390_tm_ccmode (constm1_rtx, operands[1], true))"
  "tml\t%0,<max_uint>"
  [(set_attr "op_type" "RI")
   (set_attr "z10prop" "z10_super")])


;
; Load-and-Test instructions
;

; tst(di|si) instruction pattern(s).

(define_insn "*tstdi_sign"
  [(set (reg CC_REGNUM)
        (compare
          (ashiftrt:DI
            (ashift:DI
              (subreg:DI (match_operand:SI 0 "nonimmediate_operand" "d,RT") 0)
	      (const_int 32)) (const_int 32))
	  (match_operand:DI 1 "const0_operand" "")))
   (set (match_operand:DI 2 "register_operand" "=d,d")
        (sign_extend:DI (match_dup 0)))]
  "s390_match_ccmode(insn, CCSmode) && TARGET_ZARCH"
  "ltgfr\t%2,%0
   ltgf\t%2,%0"
  [(set_attr "op_type"      "RRE,RXY")
   (set_attr "cpu_facility" "*,z10")
   (set_attr "z10prop" "z10_super_E1,z10_super_E1") ])

; ltr, lt, ltgr, ltg
(define_insn "*tst<mode>_extimm"
  [(set (reg CC_REGNUM)
        (compare (match_operand:GPR 0 "nonimmediate_operand" "d,RT")
                 (match_operand:GPR 1 "const0_operand" "")))
   (set (match_operand:GPR 2 "register_operand" "=d,d")
        (match_dup 0))]
  "s390_match_ccmode(insn, CCSmode) && TARGET_EXTIMM"
  "@
   lt<g>r\t%2,%0
   lt<g>\t%2,%0"
  [(set_attr "op_type" "RR<E>,RXY")
   (set_attr "z10prop" "z10_fr_E1,z10_fwd_A3") ])

; ltr, lt, ltgr, ltg
(define_insn "*tst<mode>_cconly_extimm"
  [(set (reg CC_REGNUM)
        (compare (match_operand:GPR 0 "nonimmediate_operand" "d,RT")
                 (match_operand:GPR 1 "const0_operand" "")))
   (clobber (match_scratch:GPR 2 "=X,d"))]
  "s390_match_ccmode(insn, CCSmode) && TARGET_EXTIMM"
  "@
   lt<g>r\t%0,%0
   lt<g>\t%2,%0"
  [(set_attr "op_type" "RR<E>,RXY")
   (set_attr "z10prop" "z10_fr_E1,z10_fwd_A3")])

(define_insn "*tstdi"
  [(set (reg CC_REGNUM)
        (compare (match_operand:DI 0 "register_operand" "d")
                 (match_operand:DI 1 "const0_operand" "")))
   (set (match_operand:DI 2 "register_operand" "=d")
        (match_dup 0))]
  "s390_match_ccmode(insn, CCSmode) && TARGET_ZARCH && !TARGET_EXTIMM"
  "ltgr\t%2,%0"
  [(set_attr "op_type" "RRE")
   (set_attr "z10prop" "z10_fr_E1")])

(define_insn "*tstsi"
  [(set (reg CC_REGNUM)
        (compare (match_operand:SI 0 "nonimmediate_operand" "d,Q,S")
                 (match_operand:SI 1 "const0_operand" "")))
   (set (match_operand:SI 2 "register_operand" "=d,d,d")
        (match_dup 0))]
  "s390_match_ccmode(insn, CCSmode) && !TARGET_EXTIMM"
  "@
   ltr\t%2,%0
   icm\t%2,15,%S0
   icmy\t%2,15,%S0"
  [(set_attr "op_type" "RR,RS,RSY")
   (set_attr "z10prop" "z10_fr_E1,z10_super_E1,z10_super_E1")])

(define_insn "*tstsi_cconly"
  [(set (reg CC_REGNUM)
        (compare (match_operand:SI 0 "nonimmediate_operand" "d,Q,S")
                 (match_operand:SI 1 "const0_operand" "")))
   (clobber (match_scratch:SI 2 "=X,d,d"))]
  "s390_match_ccmode(insn, CCSmode)"
  "@
   ltr\t%0,%0
   icm\t%2,15,%S0
   icmy\t%2,15,%S0"
  [(set_attr "op_type" "RR,RS,RSY")
   (set_attr "z10prop" "z10_fr_E1,z10_super_E1,z10_super_E1")])

(define_insn "*tstdi_cconly_31"
  [(set (reg CC_REGNUM)
        (compare (match_operand:DI 0 "register_operand" "d")
                 (match_operand:DI 1 "const0_operand" "")))]
  "s390_match_ccmode(insn, CCSmode) && !TARGET_ZARCH"
  "srda\t%0,0"
  [(set_attr "op_type" "RS")
   (set_attr "atype"   "reg")])

; ltr, ltgr
(define_insn "*tst<mode>_cconly2"
  [(set (reg CC_REGNUM)
        (compare (match_operand:GPR 0 "register_operand" "d")
                 (match_operand:GPR 1 "const0_operand" "")))]
  "s390_match_ccmode(insn, CCSmode)"
  "lt<g>r\t%0,%0"
  [(set_attr "op_type" "RR<E>")
   (set_attr "z10prop" "z10_fr_E1")])

; tst(hi|qi) instruction pattern(s).

(define_insn "*tst<mode>CCT"
  [(set (reg CC_REGNUM)
        (compare (match_operand:HQI 0 "nonimmediate_operand" "?Q,?S,d")
                 (match_operand:HQI 1 "const0_operand" "")))
   (set (match_operand:HQI 2 "register_operand" "=d,d,0")
        (match_dup 0))]
  "s390_match_ccmode(insn, CCTmode)"
  "@
   icm\t%2,<icm_lo>,%S0
   icmy\t%2,<icm_lo>,%S0
   tml\t%0,<max_uint>"
  [(set_attr "op_type" "RS,RSY,RI")
   (set_attr "z10prop" "z10_super_E1,z10_super_E1,z10_super")])

(define_insn "*tsthiCCT_cconly"
  [(set (reg CC_REGNUM)
        (compare (match_operand:HI 0 "nonimmediate_operand" "Q,S,d")
                 (match_operand:HI 1 "const0_operand" "")))
   (clobber (match_scratch:HI 2 "=d,d,X"))]
  "s390_match_ccmode(insn, CCTmode)"
  "@
   icm\t%2,3,%S0
   icmy\t%2,3,%S0
   tml\t%0,65535"
  [(set_attr "op_type" "RS,RSY,RI")
   (set_attr "z10prop" "z10_super_E1,z10_super_E1,z10_super")])

(define_insn "*tstqiCCT_cconly"
  [(set (reg CC_REGNUM)
        (compare (match_operand:QI 0 "nonimmediate_operand" "?Q,?S,d")
                 (match_operand:QI 1 "const0_operand" "")))]
  "s390_match_ccmode(insn, CCTmode)"
  "@
   cli\t%S0,0
   cliy\t%S0,0
   tml\t%0,255"
  [(set_attr "op_type" "SI,SIY,RI")
   (set_attr "z10prop" "z10_super,z10_super,z10_super")])

(define_insn "*tst<mode>"
  [(set (reg CC_REGNUM)
        (compare (match_operand:HQI 0 "s_operand" "Q,S")
                 (match_operand:HQI 1 "const0_operand" "")))
   (set (match_operand:HQI 2 "register_operand" "=d,d")
        (match_dup 0))]
  "s390_match_ccmode(insn, CCSmode)"
  "@
   icm\t%2,<icm_lo>,%S0
   icmy\t%2,<icm_lo>,%S0"
  [(set_attr "op_type" "RS,RSY")
   (set_attr "z10prop" "z10_super_E1,z10_super_E1")])

(define_insn "*tst<mode>_cconly"
  [(set (reg CC_REGNUM)
        (compare (match_operand:HQI 0 "s_operand" "Q,S")
                 (match_operand:HQI 1 "const0_operand" "")))
   (clobber (match_scratch:HQI 2 "=d,d"))]
  "s390_match_ccmode(insn, CCSmode)"
  "@
   icm\t%2,<icm_lo>,%S0
   icmy\t%2,<icm_lo>,%S0"
  [(set_attr "op_type" "RS,RSY")
   (set_attr "z10prop" "z10_super_E1,z10_super_E1")])


; Compare (equality) instructions

(define_insn "*cmpdi_cct"
  [(set (reg CC_REGNUM)
        (compare (match_operand:DI 0 "nonimmediate_operand" "%d,d,d,d,Q")
                 (match_operand:DI 1 "general_operand" "d,K,Os,RT,BQ")))]
  "s390_match_ccmode (insn, CCTmode) && TARGET_ZARCH"
  "@
   cgr\t%0,%1
   cghi\t%0,%h1
   cgfi\t%0,%1
   cg\t%0,%1
   #"
  [(set_attr "op_type" "RRE,RI,RIL,RXY,SS")
   (set_attr "z10prop" "z10_super_c,z10_super,z10_super,z10_super,*")])

(define_insn "*cmpsi_cct"
  [(set (reg CC_REGNUM)
        (compare (match_operand:SI 0 "nonimmediate_operand" "%d,d,d,d,d,Q")
                 (match_operand:SI 1 "general_operand" "d,K,Os,R,T,BQ")))]
  "s390_match_ccmode (insn, CCTmode)"
  "@
   cr\t%0,%1
   chi\t%0,%h1
   cfi\t%0,%1
   c\t%0,%1
   cy\t%0,%1
   #"
  [(set_attr "op_type" "RR,RI,RIL,RX,RXY,SS")
   (set_attr "z10prop" "z10_super_c,z10_super,z10_super,z10_super,z10_super,*")])

; Compare (signed) instructions

(define_insn "*cmpdi_ccs_sign"
  [(set (reg CC_REGNUM)
        (compare (sign_extend:DI (match_operand:SI 1 "nonimmediate_operand"
						     "d,RT,b"))
                 (match_operand:DI 0 "register_operand" "d, d,d")))]
  "s390_match_ccmode(insn, CCSRmode) && TARGET_ZARCH"
  "@
   cgfr\t%0,%1
   cgf\t%0,%1
   cgfrl\t%0,%1"
  [(set_attr "op_type"      "RRE,RXY,RIL")
   (set_attr "z10prop" "z10_c,*,*")
   (set_attr "type"         "*,*,larl")])



(define_insn "*cmpsi_ccs_sign"
  [(set (reg CC_REGNUM)
        (compare (sign_extend:SI (match_operand:HI 1 "memory_operand" "R,T,b"))
                 (match_operand:SI 0 "register_operand" "d,d,d")))]
  "s390_match_ccmode(insn, CCSRmode)"
  "@
   ch\t%0,%1
   chy\t%0,%1
   chrl\t%0,%1"
  [(set_attr "op_type"      "RX,RXY,RIL")
   (set_attr "cpu_facility" "*,*,z10")
   (set_attr "type"         "*,*,larl")])

(define_insn "*cmphi_ccs_z10"
  [(set (reg CC_REGNUM)
        (compare (match_operand:HI 0 "s_operand"         "Q")
                 (match_operand:HI 1 "immediate_operand" "K")))]
  "s390_match_ccmode(insn, CCSmode) && TARGET_Z10"
  "chhsi\t%0,%1"
  [(set_attr "op_type" "SIL")])

(define_insn "*cmpdi_ccs_signhi_rl"
  [(set (reg CC_REGNUM)
	(compare (sign_extend:DI (match_operand:HI 1 "memory_operand" "RT,b"))
		 (match_operand:GPR 0 "register_operand"  "d,d")))]
  "s390_match_ccmode(insn, CCSRmode) && TARGET_Z10"
  "@
   cgh\t%0,%1
   cghrl\t%0,%1"
  [(set_attr "op_type" "RXY,RIL")
   (set_attr "type"    "*,larl")])

; cr, chi, cfi, c, cy, cgr, cghi, cgfi, cg, chsi, cghsi, crl, cgrl
(define_insn "*cmp<mode>_ccs"
  [(set (reg CC_REGNUM)
        (compare (match_operand:GPR 0 "nonimmediate_operand"
                                      "d,d,Q, d,d,d,d")
                 (match_operand:GPR 1 "general_operand"
                                      "d,K,K,Os,R,T,b")))]
  "s390_match_ccmode(insn, CCSmode)"
  "@
   c<g>r\t%0,%1
   c<g>hi\t%0,%h1
   c<g>hsi\t%0,%h1
   c<g>fi\t%0,%1
   c<g>\t%0,%1
   c<y>\t%0,%1
   c<g>rl\t%0,%1"
  [(set_attr "op_type" "RR<E>,RI,SIL,RIL,RX<Y>,RXY,RIL")
   (set_attr "cpu_facility" "*,*,z10,extimm,*,*,z10")
   (set_attr "type" "*,*,*,*,*,*,larl")
   (set_attr "z10prop" "z10_super_c,z10_super,z10_super,z10_super,z10_super,z10_super,z10_super")])


; Compare (unsigned) instructions

(define_insn "*cmpsi_ccu_zerohi_rlsi"
  [(set (reg CC_REGNUM)
 	(compare (zero_extend:SI (mem:HI (match_operand:SI 1
					  "larl_operand" "X")))
		 (match_operand:SI 0 "register_operand" "d")))]
  "s390_match_ccmode(insn, CCURmode) && TARGET_Z10"
  "clhrl\t%0,%1"
  [(set_attr "op_type" "RIL")
   (set_attr "type"    "larl")
   (set_attr "z10prop" "z10_super")])

; clhrl, clghrl
(define_insn "*cmp<GPR:mode>_ccu_zerohi_rldi"
  [(set (reg CC_REGNUM)
 	(compare (zero_extend:GPR (mem:HI (match_operand:DI 1
					  "larl_operand" "X")))
		 (match_operand:GPR 0 "register_operand" "d")))]
  "s390_match_ccmode(insn, CCURmode) && TARGET_Z10"
  "cl<g>hrl\t%0,%1"
  [(set_attr "op_type" "RIL")
   (set_attr "type"    "larl")
   (set_attr "z10prop" "z10_super")])

(define_insn "*cmpdi_ccu_zero"
  [(set (reg CC_REGNUM)
        (compare (zero_extend:DI (match_operand:SI 1 "nonimmediate_operand"
                                                        "d,RT,b"))
                 (match_operand:DI 0 "register_operand" "d, d,d")))]
  "s390_match_ccmode (insn, CCURmode) && TARGET_ZARCH"
  "@
   clgfr\t%0,%1
   clgf\t%0,%1
   clgfrl\t%0,%1"
  [(set_attr "op_type"      "RRE,RXY,RIL")
   (set_attr "cpu_facility" "*,*,z10")
   (set_attr "type"         "*,*,larl")
   (set_attr "z10prop" "z10_super_c,z10_super_E1,z10_super")])

(define_insn "*cmpdi_ccu"
  [(set (reg CC_REGNUM)
        (compare (match_operand:DI 0 "nonimmediate_operand"
                                     "d, d,d,Q, d, Q,BQ")
                 (match_operand:DI 1 "general_operand"
                                     "d,Op,b,D,RT,BQ,Q")))]
  "s390_match_ccmode (insn, CCUmode) && TARGET_ZARCH"
  "@
   clgr\t%0,%1
   clgfi\t%0,%1
   clgrl\t%0,%1
   clghsi\t%0,%x1
   clg\t%0,%1
   #
   #"
  [(set_attr "op_type" "RRE,RIL,RIL,SIL,RXY,SS,SS")
   (set_attr "cpu_facility" "*,extimm,z10,z10,*,*,*")
   (set_attr "type"         "*,*,larl,*,*,*,*")
   (set_attr "z10prop" "z10_super_c,z10_super,z10_super,z10_super,z10_super,*,*")])

(define_insn "*cmpsi_ccu"
  [(set (reg CC_REGNUM)
        (compare (match_operand:SI 0 "nonimmediate_operand" "d, d,d,Q,d,d, Q,BQ")
                 (match_operand:SI 1 "general_operand"      "d,Os,b,D,R,T,BQ, Q")))]
  "s390_match_ccmode (insn, CCUmode)"
  "@
   clr\t%0,%1
   clfi\t%0,%o1
   clrl\t%0,%1
   clfhsi\t%0,%x1
   cl\t%0,%1
   cly\t%0,%1
   #
   #"
  [(set_attr "op_type" "RR,RIL,RIL,SIL,RX,RXY,SS,SS")
   (set_attr "cpu_facility" "*,extimm,z10,z10,*,*,*,*")
   (set_attr "type"         "*,*,larl,*,*,*,*,*")
   (set_attr "z10prop" "z10_super_c,z10_super,z10_super,z10_super,z10_super,z10_super,*,*")])

(define_insn "*cmphi_ccu"
  [(set (reg CC_REGNUM)
        (compare (match_operand:HI 0 "nonimmediate_operand" "d,d,Q,Q,BQ")
                 (match_operand:HI 1 "general_operand"      "Q,S,D,BQ,Q")))]
  "s390_match_ccmode (insn, CCUmode)
   && !register_operand (operands[1], HImode)"
  "@
   clm\t%0,3,%S1
   clmy\t%0,3,%S1
   clhhsi\t%0,%1
   #
   #"
  [(set_attr "op_type" "RS,RSY,SIL,SS,SS")
   (set_attr "cpu_facility" "*,*,z10,*,*")
   (set_attr "z10prop" "*,*,z10_super,*,*")])

(define_insn "*cmpqi_ccu"
  [(set (reg CC_REGNUM)
        (compare (match_operand:QI 0 "nonimmediate_operand" "d,d,Q,S,Q,BQ")
                 (match_operand:QI 1 "general_operand" "Q,S,n,n,BQ,Q")))]
  "s390_match_ccmode (insn, CCUmode)
   && !register_operand (operands[1], QImode)"
  "@
   clm\t%0,1,%S1
   clmy\t%0,1,%S1
   cli\t%S0,%b1
   cliy\t%S0,%b1
   #
   #"
  [(set_attr "op_type" "RS,RSY,SI,SIY,SS,SS")
   (set_attr "z10prop" "*,*,z10_super,z10_super,*,*")])


; Block compare (CLC) instruction patterns.

(define_insn "*clc"
  [(set (reg CC_REGNUM)
        (compare (match_operand:BLK 0 "memory_operand" "Q")
                 (match_operand:BLK 1 "memory_operand" "Q")))
   (use (match_operand 2 "const_int_operand" "n"))]
  "s390_match_ccmode (insn, CCUmode)
   && INTVAL (operands[2]) >= 1 && INTVAL (operands[2]) <= 256"
  "clc\t%O0(%2,%R0),%S1"
  [(set_attr "op_type" "SS")])

(define_split
  [(set (reg CC_REGNUM)
        (compare (match_operand 0 "memory_operand" "")
                 (match_operand 1 "memory_operand" "")))]
  "reload_completed
   && s390_match_ccmode (insn, CCUmode)
   && GET_MODE (operands[0]) == GET_MODE (operands[1])
   && GET_MODE_SIZE (GET_MODE (operands[0])) > 0"
  [(parallel
    [(set (match_dup 0) (match_dup 1))
     (use (match_dup 2))])]
{
  operands[2] = GEN_INT (GET_MODE_SIZE (GET_MODE (operands[0])));
  operands[0] = adjust_address (operands[0], BLKmode, 0);
  operands[1] = adjust_address (operands[1], BLKmode, 0);

  operands[1] = gen_rtx_COMPARE (GET_MODE (SET_DEST (PATTERN (curr_insn))),
				 operands[0], operands[1]);
  operands[0] = SET_DEST (PATTERN (curr_insn));
})


; (TF|DF|SF|TD|DD|SD) instructions

; ltxbr, ltdbr, ltebr, ltxtr, ltdtr
(define_insn "*cmp<mode>_ccs_0"
  [(set (reg CC_REGNUM)
        (compare (match_operand:FP 0 "register_operand" "f")
                 (match_operand:FP 1 "const0_operand"   "")))]
  "s390_match_ccmode(insn, CCSmode) && TARGET_HARD_FLOAT"
  "lt<xde><bt>r\t%0,%0"
   [(set_attr "op_type" "RRE")
    (set_attr "type"  "fsimp<mode>")])

; cxtr, cxbr, cdbr, cebr, cdb, ceb, cxbtr, cdbtr
(define_insn "*cmp<mode>_ccs"
  [(set (reg CC_REGNUM)
        (compare (match_operand:FP 0 "register_operand" "f,f")
                 (match_operand:FP 1 "general_operand"  "f,<Rf>")))]
  "s390_match_ccmode(insn, CCSmode) && TARGET_HARD_FLOAT"
  "@
   c<xde><bt>r\t%0,%1
   c<xde>b\t%0,%1"
   [(set_attr "op_type" "RRE,RXE")
    (set_attr "type"  "fsimp<mode>")])


; Compare and Branch instructions

; cij, cgij, crj, cgrj, cfi, cgfi, cr, cgr
; The following instructions do a complementary access of their second
; operand (z01 only): crj_c, cgrjc, cr, cgr
(define_insn "*cmp_and_br_signed_<mode>"
  [(set (pc)
	(if_then_else (match_operator 0 "s390_signed_integer_comparison"
			[(match_operand:GPR 1 "register_operand"  "d,d")
			 (match_operand:GPR 2 "nonmemory_operand" "d,C")])
		      (label_ref (match_operand 3 "" ""))
		      (pc)))
   (clobber (reg:CC CC_REGNUM))]
  "TARGET_Z10"
{
  if (get_attr_length (insn) == 6)
    return which_alternative ?
      "c<g>ij%C0\t%1,%c2,%l3" : "c<g>rj%C0\t%1,%2,%l3";
  else
    return which_alternative ?
      "c<g>fi\t%1,%c2\;jg%C0\t%l3" : "c<g>r\t%1,%2\;jg%C0\t%l3";
}
  [(set_attr "op_type" "RIE")
   (set_attr "type"    "branch")
   (set_attr "z10prop" "z10_super_c,z10_super")
   (set (attr "length")
        (if_then_else (lt (abs (minus (pc) (match_dup 3))) (const_int 60000))
                      (const_int 6) (const_int 12)))]) ; 8 byte for cr/jg
                                                       ; 10 byte for cgr/jg

; clij, clgij, clrj, clgrj, clfi, clgfi, clr, clgr
; The following instructions do a complementary access of their second
; operand (z10 only): clrj, clgrj, clr, clgr
(define_insn "*cmp_and_br_unsigned_<mode>"
  [(set (pc)
	(if_then_else (match_operator 0 "s390_unsigned_integer_comparison"
			[(match_operand:GPR 1 "register_operand"  "d,d")
			 (match_operand:GPR 2 "nonmemory_operand" "d,I")])
		      (label_ref (match_operand 3 "" ""))
		      (pc)))
   (clobber (reg:CC CC_REGNUM))]
  "TARGET_Z10"
{
  if (get_attr_length (insn) == 6)
    return which_alternative ?
      "cl<g>ij%C0\t%1,%b2,%l3" : "cl<g>rj%C0\t%1,%2,%l3";
  else
    return which_alternative ?
      "cl<g>fi\t%1,%b2\;jg%C0\t%l3" : "cl<g>r\t%1,%2\;jg%C0\t%l3";
}
  [(set_attr "op_type" "RIE")
   (set_attr "type"    "branch")
   (set_attr "z10prop" "z10_super_c,z10_super")
   (set (attr "length")
        (if_then_else (lt (abs (minus (pc) (match_dup 3))) (const_int 60000))
                      (const_int 6) (const_int 12)))]) ; 8 byte for clr/jg
                                                       ; 10 byte for clgr/jg

; And now the same two patterns as above but with a negated CC mask.

; cij, cgij, crj, cgrj, cfi, cgfi, cr, cgr
; The following instructions do a complementary access of their second
; operand (z01 only): crj_c, cgrjc, cr, cgr
(define_insn "*icmp_and_br_signed_<mode>"
  [(set (pc)
	(if_then_else (match_operator 0 "s390_signed_integer_comparison"
			[(match_operand:GPR 1 "register_operand"  "d,d")
			 (match_operand:GPR 2 "nonmemory_operand" "d,C")])
		      (pc)
		      (label_ref (match_operand 3 "" ""))))
   (clobber (reg:CC CC_REGNUM))]
  "TARGET_Z10"
{
  if (get_attr_length (insn) == 6)
    return which_alternative ?
      "c<g>ij%D0\t%1,%c2,%l3" : "c<g>rj%D0\t%1,%2,%l3";
  else
    return which_alternative ?
      "c<g>fi\t%1,%c2\;jg%D0\t%l3" : "c<g>r\t%1,%2\;jg%D0\t%l3";
}
  [(set_attr "op_type" "RIE")
   (set_attr "type"    "branch")
   (set_attr "z10prop" "z10_super_c,z10_super")
   (set (attr "length")
        (if_then_else (lt (abs (minus (pc) (match_dup 3))) (const_int 60000))
                      (const_int 6) (const_int 12)))]) ; 8 byte for cr/jg
                                                       ; 10 byte for cgr/jg

; clij, clgij, clrj, clgrj, clfi, clgfi, clr, clgr
; The following instructions do a complementary access of their second
; operand (z10 only): clrj, clgrj, clr, clgr
(define_insn "*icmp_and_br_unsigned_<mode>"
  [(set (pc)
	(if_then_else (match_operator 0 "s390_unsigned_integer_comparison"
			[(match_operand:GPR 1 "register_operand"  "d,d")
			 (match_operand:GPR 2 "nonmemory_operand" "d,I")])
		      (pc)
		      (label_ref (match_operand 3 "" ""))))
   (clobber (reg:CC CC_REGNUM))]
  "TARGET_Z10"
{
  if (get_attr_length (insn) == 6)
    return which_alternative ?
      "cl<g>ij%D0\t%1,%b2,%l3" : "cl<g>rj%D0\t%1,%2,%l3";
  else
    return which_alternative ?
      "cl<g>fi\t%1,%b2\;jg%D0\t%l3" : "cl<g>r\t%1,%2\;jg%D0\t%l3";
}
  [(set_attr "op_type" "RIE")
   (set_attr "type"    "branch")
   (set_attr "z10prop" "z10_super_c,z10_super")
   (set (attr "length")
        (if_then_else (lt (abs (minus (pc) (match_dup 3))) (const_int 60000))
                      (const_int 6) (const_int 12)))]) ; 8 byte for clr/jg
                                                       ; 10 byte for clgr/jg

;;
;;- Move instructions.
;;

;
; movti instruction pattern(s).
;

(define_insn "movti"
  [(set (match_operand:TI 0 "nonimmediate_operand" "=d,QS,d,o")
        (match_operand:TI 1 "general_operand" "QS,d,dPRT,d"))]
  "TARGET_ZARCH"
  "@
   lmg\t%0,%N0,%S1
   stmg\t%1,%N1,%S0
   #
   #"
  [(set_attr "op_type" "RSY,RSY,*,*")
   (set_attr "type" "lm,stm,*,*")])

(define_split
  [(set (match_operand:TI 0 "nonimmediate_operand" "")
        (match_operand:TI 1 "general_operand" ""))]
  "TARGET_ZARCH && reload_completed
   && s390_split_ok_p (operands[0], operands[1], TImode, 0)"
  [(set (match_dup 2) (match_dup 4))
   (set (match_dup 3) (match_dup 5))]
{
  operands[2] = operand_subword (operands[0], 0, 0, TImode);
  operands[3] = operand_subword (operands[0], 1, 0, TImode);
  operands[4] = operand_subword (operands[1], 0, 0, TImode);
  operands[5] = operand_subword (operands[1], 1, 0, TImode);
})

(define_split
  [(set (match_operand:TI 0 "nonimmediate_operand" "")
        (match_operand:TI 1 "general_operand" ""))]
  "TARGET_ZARCH && reload_completed
   && s390_split_ok_p (operands[0], operands[1], TImode, 1)"
  [(set (match_dup 2) (match_dup 4))
   (set (match_dup 3) (match_dup 5))]
{
  operands[2] = operand_subword (operands[0], 1, 0, TImode);
  operands[3] = operand_subword (operands[0], 0, 0, TImode);
  operands[4] = operand_subword (operands[1], 1, 0, TImode);
  operands[5] = operand_subword (operands[1], 0, 0, TImode);
})

(define_split
  [(set (match_operand:TI 0 "register_operand" "")
        (match_operand:TI 1 "memory_operand" ""))]
  "TARGET_ZARCH && reload_completed
   && !s_operand (operands[1], VOIDmode)"
  [(set (match_dup 0) (match_dup 1))]
{
  rtx addr = operand_subword (operands[0], 1, 0, TImode);
  addr = gen_lowpart (Pmode, addr);
  s390_load_address (addr, XEXP (operands[1], 0));
  operands[1] = replace_equiv_address (operands[1], addr);
})


;
; Patterns used for secondary reloads
;

; z10 provides move instructions accepting larl memory operands.
; Unfortunately there is no such variant for QI, TI and FP mode moves.
; These patterns are also used for unaligned SI and DI accesses.

(define_expand "reload<INTALL:mode><P:mode>_tomem_z10"
  [(parallel [(match_operand:INTALL 0 "memory_operand"   "")
	      (match_operand:INTALL 1 "register_operand" "=d")
	      (match_operand:P 2 "register_operand" "=&a")])]
  "TARGET_Z10"
{
  s390_reload_symref_address (operands[1], operands[0], operands[2], 1);
  DONE;
})

(define_expand "reload<INTALL:mode><P:mode>_toreg_z10"
  [(parallel [(match_operand:INTALL 0 "register_operand" "=d")
	      (match_operand:INTALL 1 "memory_operand"   "")
	      (match_operand:P 2 "register_operand" "=a")])]
  "TARGET_Z10"
{
  s390_reload_symref_address (operands[0], operands[1], operands[2], 0);
  DONE;
})

(define_expand "reload<FPALL:mode><P:mode>_tomem_z10"
  [(parallel [(match_operand:FPALL 0 "memory_operand"   "")
	      (match_operand:FPALL 1 "register_operand" "=d")
	      (match_operand:P 2 "register_operand" "=&a")])]
  "TARGET_Z10"
{
  s390_reload_symref_address (operands[1], operands[0], operands[2], 1);
  DONE;
})

(define_expand "reload<FPALL:mode><P:mode>_toreg_z10"
  [(parallel [(match_operand:FPALL 0 "register_operand" "=d")
	      (match_operand:FPALL 1 "memory_operand"   "")
	      (match_operand:P 2 "register_operand" "=a")])]
  "TARGET_Z10"
{
  s390_reload_symref_address (operands[0], operands[1], operands[2], 0);
  DONE;
})

(define_expand "reload<P:mode>_larl_odd_addend_z10"
  [(parallel [(match_operand:P 0 "register_operand" "=d")
	      (match_operand:P 1 "larl_operand"     "")
	      (match_operand:P 2 "register_operand" "=a")])]
  "TARGET_Z10"
{
  s390_reload_larl_operand (operands[0], operands[1], operands[2]);
  DONE;
})

; Handles loading a PLUS (load address) expression

(define_expand "reload<mode>_plus"
  [(parallel [(match_operand:P 0 "register_operand"  "=a")
              (match_operand:P 1 "s390_plus_operand" "")
              (match_operand:P 2 "register_operand"  "=&a")])]
  ""
{
  s390_expand_plus_operand (operands[0], operands[1], operands[2]);
  DONE;
})

; Handles assessing a non-offsetable memory address

(define_expand "reload<mode>_nonoffmem_in"
  [(parallel [(match_operand 0   "register_operand" "")
              (match_operand 1   "" "")
              (match_operand:P 2 "register_operand" "=&a")])]
  ""
{
  gcc_assert (MEM_P (operands[1]));
  s390_load_address (operands[2], find_replacement (&XEXP (operands[1], 0)));
  operands[1] = replace_equiv_address (operands[1], operands[2]);
  emit_move_insn (operands[0], operands[1]);
  DONE;
})

(define_expand "reload<mode>_nonoffmem_out"
  [(parallel [(match_operand   0 "" "")
              (match_operand   1 "register_operand" "")
              (match_operand:P 2 "register_operand" "=&a")])]
  ""
{
  gcc_assert (MEM_P (operands[0]));
  s390_load_address (operands[2], find_replacement (&XEXP (operands[0], 0)));
  operands[0] = replace_equiv_address (operands[0], operands[2]);
  emit_move_insn (operands[0], operands[1]);
  DONE;
})

(define_expand "reload<mode>_PIC_addr"
  [(parallel [(match_operand   0 "register_operand" "=d")
	      (match_operand   1 "larl_operand"     "")
	      (match_operand:P 2 "register_operand" "=a")])]
  ""
{
  rtx new_rtx = legitimize_pic_address (operands[1], operands[2]);
  emit_move_insn (operands[0], new_rtx);
})

;
; movdi instruction pattern(s).
;

(define_expand "movdi"
  [(set (match_operand:DI 0 "general_operand" "")
        (match_operand:DI 1 "general_operand" ""))]
  ""
{
  /* Handle symbolic constants.  */
  if (TARGET_64BIT
      && (SYMBOLIC_CONST (operands[1])
	  || (GET_CODE (operands[1]) == PLUS
	      && XEXP (operands[1], 0) == pic_offset_table_rtx
	      && SYMBOLIC_CONST (XEXP (operands[1], 1)))))
    emit_symbolic_move (operands);
})

(define_insn "*movdi_larl"
  [(set (match_operand:DI 0 "register_operand" "=d")
        (match_operand:DI 1 "larl_operand" "X"))]
  "TARGET_64BIT
   && !FP_REG_P (operands[0])"
  "larl\t%0,%1"
   [(set_attr "op_type" "RIL")
    (set_attr "type"    "larl")
    (set_attr "z10prop" "z10_super_A1")])

(define_insn "*movdi_64"
  [(set (match_operand:DI 0 "nonimmediate_operand"
                            "=d,d,d,d,d,d,d,d,f,d,d,d,d,d,
                             RT,!*f,!*f,!*f,!R,!T,b,Q,d,t,Q,t")
        (match_operand:DI 1 "general_operand"
                            "K,N0HD0,N1HD0,N2HD0,N3HD0,Os,N0SD0,N1SD0,d,f,L,b,d,RT,
                             d,*f,R,T,*f,*f,d,K,t,d,t,Q"))]
  "TARGET_ZARCH"
  "@
   lghi\t%0,%h1
   llihh\t%0,%i1
   llihl\t%0,%i1
   llilh\t%0,%i1
   llill\t%0,%i1
   lgfi\t%0,%1
   llihf\t%0,%k1
   llilf\t%0,%k1
   ldgr\t%0,%1
   lgdr\t%0,%1
   lay\t%0,%a1
   lgrl\t%0,%1
   lgr\t%0,%1
   lg\t%0,%1
   stg\t%1,%0
   ldr\t%0,%1
   ld\t%0,%1
   ldy\t%0,%1
   std\t%1,%0
   stdy\t%1,%0
   stgrl\t%1,%0
   mvghi\t%0,%1
   #
   #
   stam\t%1,%N1,%S0
   lam\t%0,%N0,%S1"
  [(set_attr "op_type" "RI,RI,RI,RI,RI,RIL,RIL,RIL,RRE,RRE,RXY,RIL,RRE,RXY,
                        RXY,RR,RX,RXY,RX,RXY,RIL,SIL,*,*,RS,RS")
   (set_attr "type" "*,*,*,*,*,*,*,*,floaddf,floaddf,la,larl,lr,load,store,
                     floaddf,floaddf,floaddf,fstoredf,fstoredf,larl,*,*,*,
                     *,*")
   (set_attr "cpu_facility" "*,*,*,*,*,extimm,extimm,extimm,dfp,dfp,longdisp,
                             z10,*,*,*,*,*,longdisp,*,longdisp,
                             z10,z10,*,*,*,*")
   (set_attr "z10prop" "z10_fwd_A1,
                        z10_fwd_E1,
                        z10_fwd_E1,
                        z10_fwd_E1,
                        z10_fwd_E1,
                        z10_fwd_A1,
                        z10_fwd_E1,
                        z10_fwd_E1,
                        *,
                        *,
                        z10_fwd_A1,
                        z10_fwd_A3,
                        z10_fr_E1,
                        z10_fwd_A3,
                        z10_rec,
                        *,
                        *,
                        *,
                        *,
                        *,
                        z10_rec,
                        z10_super,
                        *,
                        *,
                        *,
                        *")
])

(define_split
  [(set (match_operand:DI 0 "register_operand" "")
        (match_operand:DI 1 "register_operand" ""))]
  "TARGET_ZARCH && ACCESS_REG_P (operands[1])"
  [(set (match_dup 2) (match_dup 3))
   (set (match_dup 0) (ashift:DI (match_dup 0) (const_int 32)))
   (set (strict_low_part (match_dup 2)) (match_dup 4))]
  "operands[2] = gen_lowpart (SImode, operands[0]);
   s390_split_access_reg (operands[1], &operands[4], &operands[3]);")

(define_split
  [(set (match_operand:DI 0 "register_operand" "")
        (match_operand:DI 1 "register_operand" ""))]
  "TARGET_ZARCH && ACCESS_REG_P (operands[0])
   && dead_or_set_p (insn, operands[1])"
  [(set (match_dup 3) (match_dup 2))
   (set (match_dup 1) (lshiftrt:DI (match_dup 1) (const_int 32)))
   (set (match_dup 4) (match_dup 2))]
  "operands[2] = gen_lowpart (SImode, operands[1]);
   s390_split_access_reg (operands[0], &operands[3], &operands[4]);")

(define_split
  [(set (match_operand:DI 0 "register_operand" "")
        (match_operand:DI 1 "register_operand" ""))]
  "TARGET_ZARCH && ACCESS_REG_P (operands[0])
   && !dead_or_set_p (insn, operands[1])"
  [(set (match_dup 3) (match_dup 2))
   (set (match_dup 1) (rotate:DI (match_dup 1) (const_int 32)))
   (set (match_dup 4) (match_dup 2))
   (set (match_dup 1) (rotate:DI (match_dup 1) (const_int 32)))]
  "operands[2] = gen_lowpart (SImode, operands[1]);
   s390_split_access_reg (operands[0], &operands[3], &operands[4]);")

(define_insn "*movdi_31"
  [(set (match_operand:DI 0 "nonimmediate_operand"
                            "=d,d,Q,S,d   ,o,!*f,!*f,!*f,!R,!T,d")
        (match_operand:DI 1 "general_operand"
                            " Q,S,d,d,dPRT,d, *f,  R,  T,*f,*f,b"))]
  "!TARGET_ZARCH"
  "@
   lm\t%0,%N0,%S1
   lmy\t%0,%N0,%S1
   stm\t%1,%N1,%S0
   stmy\t%1,%N1,%S0
   #
   #
   ldr\t%0,%1
   ld\t%0,%1
   ldy\t%0,%1
   std\t%1,%0
   stdy\t%1,%0
   #"
  [(set_attr "op_type" "RS,RSY,RS,RSY,*,*,RR,RX,RXY,RX,RXY,*")
   (set_attr "type" "lm,lm,stm,stm,*,*,floaddf,floaddf,floaddf,fstoredf,fstoredf,*")
   (set_attr "cpu_facility" "*,*,*,*,*,*,*,*,*,*,*,z10")])

; For a load from a symbol ref we can use one of the target registers
; together with larl to load the address.
(define_split
  [(set (match_operand:DI 0 "register_operand" "")
        (match_operand:DI 1 "memory_operand" ""))]
  "!TARGET_ZARCH && reload_completed && TARGET_Z10
   && larl_operand (XEXP (operands[1], 0), SImode)"
  [(set (match_dup 2) (match_dup 3))
   (set (match_dup 0) (match_dup 1))]
{
  operands[2] = operand_subword (operands[0], 1, 0, DImode);
  operands[3] = XEXP (operands[1], 0);
  operands[1] = replace_equiv_address (operands[1], operands[2]);
})

(define_split
  [(set (match_operand:DI 0 "nonimmediate_operand" "")
        (match_operand:DI 1 "general_operand" ""))]
  "!TARGET_ZARCH && reload_completed
   && s390_split_ok_p (operands[0], operands[1], DImode, 0)"
  [(set (match_dup 2) (match_dup 4))
   (set (match_dup 3) (match_dup 5))]
{
  operands[2] = operand_subword (operands[0], 0, 0, DImode);
  operands[3] = operand_subword (operands[0], 1, 0, DImode);
  operands[4] = operand_subword (operands[1], 0, 0, DImode);
  operands[5] = operand_subword (operands[1], 1, 0, DImode);
})

(define_split
  [(set (match_operand:DI 0 "nonimmediate_operand" "")
        (match_operand:DI 1 "general_operand" ""))]
  "!TARGET_ZARCH && reload_completed
   && s390_split_ok_p (operands[0], operands[1], DImode, 1)"
  [(set (match_dup 2) (match_dup 4))
   (set (match_dup 3) (match_dup 5))]
{
  operands[2] = operand_subword (operands[0], 1, 0, DImode);
  operands[3] = operand_subword (operands[0], 0, 0, DImode);
  operands[4] = operand_subword (operands[1], 1, 0, DImode);
  operands[5] = operand_subword (operands[1], 0, 0, DImode);
})

(define_split
  [(set (match_operand:DI 0 "register_operand" "")
        (match_operand:DI 1 "memory_operand" ""))]
  "!TARGET_ZARCH && reload_completed
   && !FP_REG_P (operands[0])
   && !s_operand (operands[1], VOIDmode)"
  [(set (match_dup 0) (match_dup 1))]
{
  rtx addr = operand_subword (operands[0], 1, 0, DImode);
  s390_load_address (addr, XEXP (operands[1], 0));
  operands[1] = replace_equiv_address (operands[1], addr);
})

(define_peephole2
  [(set (match_operand:DI 0 "register_operand" "")
        (mem:DI (match_operand 1 "address_operand" "")))]
  "TARGET_ZARCH
   && !FP_REG_P (operands[0])
   && GET_CODE (operands[1]) == SYMBOL_REF
   && CONSTANT_POOL_ADDRESS_P (operands[1])
   && get_pool_mode (operands[1]) == DImode
   && legitimate_reload_constant_p (get_pool_constant (operands[1]))"
  [(set (match_dup 0) (match_dup 2))]
  "operands[2] = get_pool_constant (operands[1]);")

(define_insn "*la_64"
  [(set (match_operand:DI 0 "register_operand" "=d,d")
        (match_operand:QI 1 "address_operand" "ZQZR,ZSZT"))]
  "TARGET_64BIT"
  "@
   la\t%0,%a1
   lay\t%0,%a1"
  [(set_attr "op_type" "RX,RXY")
   (set_attr "type"    "la")
   (set_attr "z10prop" "z10_fwd_A1,z10_fwd_A1")])

(define_peephole2
  [(parallel
    [(set (match_operand:DI 0 "register_operand" "")
          (match_operand:QI 1 "address_operand" ""))
     (clobber (reg:CC CC_REGNUM))])]
  "TARGET_64BIT
   && preferred_la_operand_p (operands[1], const0_rtx)"
  [(set (match_dup 0) (match_dup 1))]
  "")

(define_peephole2
  [(set (match_operand:DI 0 "register_operand" "")
        (match_operand:DI 1 "register_operand" ""))
   (parallel
    [(set (match_dup 0)
          (plus:DI (match_dup 0)
                   (match_operand:DI 2 "nonmemory_operand" "")))
     (clobber (reg:CC CC_REGNUM))])]
  "TARGET_64BIT
   && !reg_overlap_mentioned_p (operands[0], operands[2])
   && preferred_la_operand_p (operands[1], operands[2])"
  [(set (match_dup 0) (plus:DI (match_dup 1) (match_dup 2)))]
  "")

;
; movsi instruction pattern(s).
;

(define_expand "movsi"
  [(set (match_operand:SI 0 "general_operand" "")
        (match_operand:SI 1 "general_operand" ""))]
  ""
{
  /* Handle symbolic constants.  */
  if (!TARGET_64BIT
      && (SYMBOLIC_CONST (operands[1])
	  || (GET_CODE (operands[1]) == PLUS
	      && XEXP (operands[1], 0) == pic_offset_table_rtx
	      && SYMBOLIC_CONST (XEXP(operands[1], 1)))))
    emit_symbolic_move (operands);
})

(define_insn "*movsi_larl"
  [(set (match_operand:SI 0 "register_operand" "=d")
        (match_operand:SI 1 "larl_operand" "X"))]
  "!TARGET_64BIT && TARGET_CPU_ZARCH
   && !FP_REG_P (operands[0])"
  "larl\t%0,%1"
   [(set_attr "op_type" "RIL")
    (set_attr "type"    "larl")
    (set_attr "z10prop" "z10_fwd_A1")])

(define_insn "*movsi_zarch"
  [(set (match_operand:SI 0 "nonimmediate_operand"
			    "=d,d,d,d,d,d,d,d,d,R,T,!*f,!*f,!*f,!R,!T,d,t,Q,b,Q,t")
        (match_operand:SI 1 "general_operand"
			    "K,N0HS0,N1HS0,Os,L,b,d,R,T,d,d,*f,R,T,*f,*f,t,d,t,d,K,Q"))]
  "TARGET_ZARCH"
  "@
   lhi\t%0,%h1
   llilh\t%0,%i1
   llill\t%0,%i1
   iilf\t%0,%o1
   lay\t%0,%a1
   lrl\t%0,%1
   lr\t%0,%1
   l\t%0,%1
   ly\t%0,%1
   st\t%1,%0
   sty\t%1,%0
   ler\t%0,%1
   le\t%0,%1
   ley\t%0,%1
   ste\t%1,%0
   stey\t%1,%0
   ear\t%0,%1
   sar\t%0,%1
   stam\t%1,%1,%S0
   strl\t%1,%0
   mvhi\t%0,%1
   lam\t%0,%0,%S1"
  [(set_attr "op_type" "RI,RI,RI,RIL,RXY,RIL,RR,RX,RXY,RX,RXY,
                        RR,RX,RXY,RX,RXY,RRE,RRE,RS,RIL,SIL,RS")
   (set_attr "type" "*,
                     *,
                     *,
                     *,
                     la,
                     larl,
                     lr,
                     load,
                     load,
                     store,
                     store,
                     floadsf,
                     floadsf,
                     floadsf,
                     fstoresf,
                     fstoresf,
                     *,
                     *,
                     *,
                     larl,
                     *,
                     *")
   (set_attr "cpu_facility" "*,*,*,extimm,longdisp,z10,*,*,longdisp,*,longdisp,
                             *,*,longdisp,*,longdisp,*,*,*,z10,z10,*")
   (set_attr "z10prop" "z10_fwd_A1,
                        z10_fwd_E1,
                        z10_fwd_E1,
                        z10_fwd_A1,
                        z10_fwd_A1,
                        z10_fwd_A3,
                        z10_fr_E1,
                        z10_fwd_A3,
                        z10_fwd_A3,
                        z10_rec,
                        z10_rec,
                        *,
                        *,
                        *,
                        *,
                        *,
                        z10_super_E1,
                        z10_super,
                        *,
                        z10_rec,
                        z10_super,
                        *")])

(define_insn "*movsi_esa"
  [(set (match_operand:SI 0 "nonimmediate_operand" "=d,d,d,R,!*f,!*f,!R,d,t,Q,t")
        (match_operand:SI 1 "general_operand" "K,d,R,d,*f,R,*f,t,d,t,Q"))]
  "!TARGET_ZARCH"
  "@
   lhi\t%0,%h1
   lr\t%0,%1
   l\t%0,%1
   st\t%1,%0
   ler\t%0,%1
   le\t%0,%1
   ste\t%1,%0
   ear\t%0,%1
   sar\t%0,%1
   stam\t%1,%1,%S0
   lam\t%0,%0,%S1"
  [(set_attr "op_type" "RI,RR,RX,RX,RR,RX,RX,RRE,RRE,RS,RS")
   (set_attr "type" "*,lr,load,store,floadsf,floadsf,fstoresf,*,*,*,*")
   (set_attr "z10prop" "z10_fwd_A1,
                        z10_fr_E1,
                        z10_fwd_A3,
                        z10_rec,
                        *,
                        *,
                        *,
                        z10_super_E1,
                        z10_super,
                        *,
                        *")
])

(define_peephole2
  [(set (match_operand:SI 0 "register_operand" "")
        (mem:SI (match_operand 1 "address_operand" "")))]
  "!FP_REG_P (operands[0])
   && GET_CODE (operands[1]) == SYMBOL_REF
   && CONSTANT_POOL_ADDRESS_P (operands[1])
   && get_pool_mode (operands[1]) == SImode
   && legitimate_reload_constant_p (get_pool_constant (operands[1]))"
  [(set (match_dup 0) (match_dup 2))]
  "operands[2] = get_pool_constant (operands[1]);")

(define_insn "*la_31"
  [(set (match_operand:SI 0 "register_operand" "=d,d")
        (match_operand:QI 1 "address_operand" "ZQZR,ZSZT"))]
  "!TARGET_64BIT && legitimate_la_operand_p (operands[1])"
  "@
   la\t%0,%a1
   lay\t%0,%a1"
  [(set_attr "op_type"  "RX,RXY")
   (set_attr "type"     "la")
   (set_attr "z10prop" "z10_fwd_A1,z10_fwd_A1")])

(define_peephole2
  [(parallel
    [(set (match_operand:SI 0 "register_operand" "")
          (match_operand:QI 1 "address_operand" ""))
     (clobber (reg:CC CC_REGNUM))])]
  "!TARGET_64BIT
   && preferred_la_operand_p (operands[1], const0_rtx)"
  [(set (match_dup 0) (match_dup 1))]
  "")

(define_peephole2
  [(set (match_operand:SI 0 "register_operand" "")
        (match_operand:SI 1 "register_operand" ""))
   (parallel
    [(set (match_dup 0)
          (plus:SI (match_dup 0)
                   (match_operand:SI 2 "nonmemory_operand" "")))
     (clobber (reg:CC CC_REGNUM))])]
  "!TARGET_64BIT
   && !reg_overlap_mentioned_p (operands[0], operands[2])
   && preferred_la_operand_p (operands[1], operands[2])"
  [(set (match_dup 0) (plus:SI (match_dup 1) (match_dup 2)))]
  "")

(define_insn "*la_31_and"
  [(set (match_operand:SI 0 "register_operand" "=d,d")
        (and:SI (match_operand:QI 1 "address_operand" "ZQZR,ZSZT")
                (const_int 2147483647)))]
  "!TARGET_64BIT"
  "@
   la\t%0,%a1
   lay\t%0,%a1"
  [(set_attr "op_type"  "RX,RXY")
   (set_attr "type"     "la")
   (set_attr "z10prop" "z10_fwd_A1,z10_fwd_A1")])

(define_insn_and_split "*la_31_and_cc"
  [(set (match_operand:SI 0 "register_operand" "=d")
        (and:SI (match_operand:QI 1 "address_operand" "p")
                (const_int 2147483647)))
   (clobber (reg:CC CC_REGNUM))]
  "!TARGET_64BIT"
  "#"
  "&& reload_completed"
  [(set (match_dup 0)
        (and:SI (match_dup 1) (const_int 2147483647)))]
  ""
  [(set_attr "op_type"  "RX")
   (set_attr "type"     "la")])

(define_insn "force_la_31"
  [(set (match_operand:SI 0 "register_operand" "=d,d")
        (match_operand:QI 1 "address_operand" "ZQZR,ZSZT"))
   (use (const_int 0))]
  "!TARGET_64BIT"
  "@
   la\t%0,%a1
   lay\t%0,%a1"
  [(set_attr "op_type"  "RX")
   (set_attr "type"     "la")
   (set_attr "z10prop" "z10_fwd_A1,z10_fwd_A1")])

;
; movhi instruction pattern(s).
;

(define_expand "movhi"
  [(set (match_operand:HI 0 "nonimmediate_operand" "")
        (match_operand:HI 1 "general_operand" ""))]
  ""
{
  /* Make it explicit that loading a register from memory
     always sign-extends (at least) to SImode.  */
  if (optimize && can_create_pseudo_p ()
      && register_operand (operands[0], VOIDmode)
      && GET_CODE (operands[1]) == MEM)
    {
      rtx tmp = gen_reg_rtx (SImode);
      rtx ext = gen_rtx_SIGN_EXTEND (SImode, operands[1]);
      emit_insn (gen_rtx_SET (VOIDmode, tmp, ext));
      operands[1] = gen_lowpart (HImode, tmp);
    }
})

(define_insn "*movhi"
  [(set (match_operand:HI 0 "nonimmediate_operand" "=d,d,d,d,d,R,T,b,Q")
        (match_operand:HI 1 "general_operand"      " d,n,R,T,b,d,d,d,K"))]
  ""
  "@
   lr\t%0,%1
   lhi\t%0,%h1
   lh\t%0,%1
   lhy\t%0,%1
   lhrl\t%0,%1
   sth\t%1,%0
   sthy\t%1,%0
   sthrl\t%1,%0
   mvhhi\t%0,%1"
  [(set_attr "op_type"      "RR,RI,RX,RXY,RIL,RX,RXY,RIL,SIL")
   (set_attr "type"         "lr,*,*,*,larl,store,store,store,*")
   (set_attr "cpu_facility" "*,*,*,*,z10,*,*,z10,z10")
   (set_attr "z10prop" "z10_fr_E1,
                       z10_fwd_A1,
                       z10_super_E1,
                       z10_super_E1,
                       z10_super_E1,
                       z10_rec,
                       z10_rec,
                       z10_rec,
                       z10_super")])

(define_peephole2
  [(set (match_operand:HI 0 "register_operand" "")
        (mem:HI (match_operand 1 "address_operand" "")))]
  "GET_CODE (operands[1]) == SYMBOL_REF
   && CONSTANT_POOL_ADDRESS_P (operands[1])
   && get_pool_mode (operands[1]) == HImode
   && GET_CODE (get_pool_constant (operands[1])) == CONST_INT"
  [(set (match_dup 0) (match_dup 2))]
  "operands[2] = get_pool_constant (operands[1]);")

;
; movqi instruction pattern(s).
;

(define_expand "movqi"
  [(set (match_operand:QI 0 "nonimmediate_operand" "")
        (match_operand:QI 1 "general_operand" ""))]
  ""
{
  /* On z/Architecture, zero-extending from memory to register
     is just as fast as a QImode load.  */
  if (TARGET_ZARCH && optimize && can_create_pseudo_p ()
      && register_operand (operands[0], VOIDmode)
      && GET_CODE (operands[1]) == MEM)
    {
      rtx tmp = gen_reg_rtx (DImode);
      rtx ext = gen_rtx_ZERO_EXTEND (DImode, operands[1]);
      emit_insn (gen_rtx_SET (VOIDmode, tmp, ext));
      operands[1] = gen_lowpart (QImode, tmp);
    }
})

(define_insn "*movqi"
  [(set (match_operand:QI 0 "nonimmediate_operand" "=d,d,d,d,R,T,Q,S,?Q")
        (match_operand:QI 1 "general_operand"      " d,n,R,T,d,d,n,n,?Q"))]
  ""
  "@
   lr\t%0,%1
   lhi\t%0,%b1
   ic\t%0,%1
   icy\t%0,%1
   stc\t%1,%0
   stcy\t%1,%0
   mvi\t%S0,%b1
   mviy\t%S0,%b1
<<<<<<< HEAD
   *"
=======
   #"
>>>>>>> 6e7f08ad
  [(set_attr "op_type" "RR,RI,RX,RXY,RX,RXY,SI,SIY,SS")
   (set_attr "type" "lr,*,*,*,store,store,store,store,*")
   (set_attr "z10prop" "z10_fr_E1,
                        z10_fwd_A1,
                        z10_super_E1,
                        z10_super_E1,
                        z10_rec,
                        z10_rec,
                        z10_super,
                        z10_super,
                        *")])

(define_peephole2
  [(set (match_operand:QI 0 "nonimmediate_operand" "")
        (mem:QI (match_operand 1 "address_operand" "")))]
  "GET_CODE (operands[1]) == SYMBOL_REF
   && CONSTANT_POOL_ADDRESS_P (operands[1])
   && get_pool_mode (operands[1]) == QImode
   && GET_CODE (get_pool_constant (operands[1])) == CONST_INT"
  [(set (match_dup 0) (match_dup 2))]
  "operands[2] = get_pool_constant (operands[1]);")

;
; movstrictqi instruction pattern(s).
;

(define_insn "*movstrictqi"
  [(set (strict_low_part (match_operand:QI 0 "register_operand" "+d,d"))
                         (match_operand:QI 1 "memory_operand" "R,T"))]
  ""
  "@
   ic\t%0,%1
   icy\t%0,%1"
  [(set_attr "op_type"  "RX,RXY")
   (set_attr "z10prop" "z10_super_E1,z10_super_E1")])

;
; movstricthi instruction pattern(s).
;

(define_insn "*movstricthi"
  [(set (strict_low_part (match_operand:HI 0 "register_operand" "+d,d"))
                         (match_operand:HI 1 "memory_operand" "Q,S"))
   (clobber (reg:CC CC_REGNUM))]
  ""
  "@
   icm\t%0,3,%S1
   icmy\t%0,3,%S1"
  [(set_attr "op_type" "RS,RSY")
   (set_attr "z10prop" "z10_super_E1,z10_super_E1")])

;
; movstrictsi instruction pattern(s).
;

(define_insn "movstrictsi"
  [(set (strict_low_part (match_operand:SI 0 "register_operand" "+d,d,d,d"))
                         (match_operand:SI 1 "general_operand" "d,R,T,t"))]
  "TARGET_ZARCH"
  "@
   lr\t%0,%1
   l\t%0,%1
   ly\t%0,%1
   ear\t%0,%1"
  [(set_attr "op_type" "RR,RX,RXY,RRE")
   (set_attr "type" "lr,load,load,*")
   (set_attr "z10prop" "z10_fr_E1,z10_fwd_A3,z10_fwd_A3,z10_super_E1")])

;
; mov(tf|td) instruction pattern(s).
;

(define_expand "mov<mode>"
  [(set (match_operand:TD_TF 0 "nonimmediate_operand" "")
        (match_operand:TD_TF 1 "general_operand"      ""))]
  ""
  "")

(define_insn "*mov<mode>_64"
  [(set (match_operand:TD_TF 0 "nonimmediate_operand" "=f,f,o, d,QS,  d,o")
        (match_operand:TD_TF 1 "general_operand"      " f,o,f,QS, d,dRT,d"))]
  "TARGET_ZARCH"
  "@
   lxr\t%0,%1
   #
   #
   lmg\t%0,%N0,%S1
   stmg\t%1,%N1,%S0
   #
   #"
  [(set_attr "op_type" "RRE,*,*,RSY,RSY,*,*")
   (set_attr "type"    "fsimptf,*,*,lm,stm,*,*")])

(define_insn "*mov<mode>_31"
  [(set (match_operand:TD_TF 0 "nonimmediate_operand" "=f,f,o")
        (match_operand:TD_TF 1 "general_operand"      " f,o,f"))]
  "!TARGET_ZARCH"
  "@
   lxr\t%0,%1
   #
   #"
  [(set_attr "op_type" "RRE,*,*")
   (set_attr "type"    "fsimptf,*,*")])

; TFmode in GPRs splitters

(define_split
  [(set (match_operand:TD_TF 0 "nonimmediate_operand" "")
        (match_operand:TD_TF 1 "general_operand"      ""))]
  "TARGET_ZARCH && reload_completed
   && s390_split_ok_p (operands[0], operands[1], <MODE>mode, 0)"
  [(set (match_dup 2) (match_dup 4))
   (set (match_dup 3) (match_dup 5))]
{
  operands[2] = operand_subword (operands[0], 0, 0, <MODE>mode);
  operands[3] = operand_subword (operands[0], 1, 0, <MODE>mode);
  operands[4] = operand_subword (operands[1], 0, 0, <MODE>mode);
  operands[5] = operand_subword (operands[1], 1, 0, <MODE>mode);
})

(define_split
  [(set (match_operand:TD_TF 0 "nonimmediate_operand" "")
        (match_operand:TD_TF 1 "general_operand"      ""))]
  "TARGET_ZARCH && reload_completed
   && s390_split_ok_p (operands[0], operands[1], <MODE>mode, 1)"
  [(set (match_dup 2) (match_dup 4))
   (set (match_dup 3) (match_dup 5))]
{
  operands[2] = operand_subword (operands[0], 1, 0, <MODE>mode);
  operands[3] = operand_subword (operands[0], 0, 0, <MODE>mode);
  operands[4] = operand_subword (operands[1], 1, 0, <MODE>mode);
  operands[5] = operand_subword (operands[1], 0, 0, <MODE>mode);
})

(define_split
  [(set (match_operand:TD_TF 0 "register_operand" "")
        (match_operand:TD_TF 1 "memory_operand"   ""))]
  "TARGET_ZARCH && reload_completed
   && !FP_REG_P (operands[0])
   && !s_operand (operands[1], VOIDmode)"
  [(set (match_dup 0) (match_dup 1))]
{
  rtx addr = operand_subword (operands[0], 1, 0, <MODE>mode);
  s390_load_address (addr, XEXP (operands[1], 0));
  operands[1] = replace_equiv_address (operands[1], addr);
})

; TFmode in BFPs splitters

(define_split
  [(set (match_operand:TD_TF 0 "register_operand" "")
        (match_operand:TD_TF 1 "memory_operand" ""))]
  "reload_completed && offsettable_memref_p (operands[1])
   && FP_REG_P (operands[0])"
  [(set (match_dup 2) (match_dup 4))
   (set (match_dup 3) (match_dup 5))]
{
  operands[2] = simplify_gen_subreg (<HALF_TMODE>mode, operands[0],
                                     <MODE>mode, 0);
  operands[3] = simplify_gen_subreg (<HALF_TMODE>mode, operands[0],
                                     <MODE>mode, 8);
  operands[4] = adjust_address_nv (operands[1], <HALF_TMODE>mode, 0);
  operands[5] = adjust_address_nv (operands[1], <HALF_TMODE>mode, 8);
})

(define_split
  [(set (match_operand:TD_TF 0 "memory_operand" "")
        (match_operand:TD_TF 1 "register_operand" ""))]
  "reload_completed && offsettable_memref_p (operands[0])
   && FP_REG_P (operands[1])"
  [(set (match_dup 2) (match_dup 4))
   (set (match_dup 3) (match_dup 5))]
{
  operands[2] = adjust_address_nv (operands[0], <HALF_TMODE>mode, 0);
  operands[3] = adjust_address_nv (operands[0], <HALF_TMODE>mode, 8);
  operands[4] = simplify_gen_subreg (<HALF_TMODE>mode, operands[1],
				     <MODE>mode, 0);
  operands[5] = simplify_gen_subreg (<HALF_TMODE>mode, operands[1],
                                     <MODE>mode, 8);
})

;
; mov(df|dd) instruction pattern(s).
;

(define_expand "mov<mode>"
  [(set (match_operand:DD_DF 0 "nonimmediate_operand" "")
        (match_operand:DD_DF 1 "general_operand"  ""))]
  ""
  "")

(define_insn "*mov<mode>_64dfp"
  [(set (match_operand:DD_DF 0 "nonimmediate_operand"
			       "=f,f,d,f,f,R,T,d,d, d,RT")
        (match_operand:DD_DF 1 "general_operand"
			       " f,d,f,R,T,f,f,G,d,RT, d"))]
  "TARGET_DFP"
  "@
   ldr\t%0,%1
   ldgr\t%0,%1
   lgdr\t%0,%1
   ld\t%0,%1
   ldy\t%0,%1
   std\t%1,%0
   stdy\t%1,%0
   lghi\t%0,0
   lgr\t%0,%1
   lg\t%0,%1
   stg\t%1,%0"
  [(set_attr "op_type" "RR,RRE,RRE,RX,RXY,RX,RXY,RI,RRE,RXY,RXY")
   (set_attr "type" "floaddf,floaddf,floaddf,floaddf,floaddf,
                     fstoredf,fstoredf,*,lr,load,store")
   (set_attr "z10prop" "*,*,*,*,*,*,*,z10_fwd_A1,z10_fr_E1,z10_fwd_A3,z10_rec")
])

(define_insn "*mov<mode>_64"
  [(set (match_operand:DD_DF 0 "nonimmediate_operand" "=f,f,f,R,T,d,d, d,RT")
        (match_operand:DD_DF 1 "general_operand"       "f,R,T,f,f,G,d,RT, d"))]
  "TARGET_ZARCH"
  "@
   ldr\t%0,%1
   ld\t%0,%1
   ldy\t%0,%1
   std\t%1,%0
   stdy\t%1,%0
   lghi\t%0,0
   lgr\t%0,%1
   lg\t%0,%1
   stg\t%1,%0"
  [(set_attr "op_type" "RR,RX,RXY,RX,RXY,RI,RRE,RXY,RXY")
   (set_attr "type" "fload<mode>,fload<mode>,fload<mode>,
                     fstore<mode>,fstore<mode>,*,lr,load,store")
   (set_attr "z10prop" "*,*,*,*,*,z10_fwd_A1,z10_fr_E1,z10_fwd_A3,z10_rec")])

(define_insn "*mov<mode>_31"
  [(set (match_operand:DD_DF 0 "nonimmediate_operand"
                               "=f,f,f,R,T,d,d,Q,S,   d,o")
        (match_operand:DD_DF 1 "general_operand"
                               " f,R,T,f,f,Q,S,d,d,dPRT,d"))]
  "!TARGET_ZARCH"
  "@
   ldr\t%0,%1
   ld\t%0,%1
   ldy\t%0,%1
   std\t%1,%0
   stdy\t%1,%0
   lm\t%0,%N0,%S1
   lmy\t%0,%N0,%S1
   stm\t%1,%N1,%S0
   stmy\t%1,%N1,%S0
   #
   #"
  [(set_attr "op_type" "RR,RX,RXY,RX,RXY,RS,RSY,RS,RSY,*,*")
   (set_attr "type" "fload<mode>,fload<mode>,fload<mode>,
                     fstore<mode>,fstore<mode>,lm,lm,stm,stm,*,*")])

(define_split
  [(set (match_operand:DD_DF 0 "nonimmediate_operand" "")
        (match_operand:DD_DF 1 "general_operand" ""))]
  "!TARGET_ZARCH && reload_completed
   && s390_split_ok_p (operands[0], operands[1], <MODE>mode, 0)"
  [(set (match_dup 2) (match_dup 4))
   (set (match_dup 3) (match_dup 5))]
{
  operands[2] = operand_subword (operands[0], 0, 0, <MODE>mode);
  operands[3] = operand_subword (operands[0], 1, 0, <MODE>mode);
  operands[4] = operand_subword (operands[1], 0, 0, <MODE>mode);
  operands[5] = operand_subword (operands[1], 1, 0, <MODE>mode);
})

(define_split
  [(set (match_operand:DD_DF 0 "nonimmediate_operand" "")
        (match_operand:DD_DF 1 "general_operand" ""))]
  "!TARGET_ZARCH && reload_completed
   && s390_split_ok_p (operands[0], operands[1], <MODE>mode, 1)"
  [(set (match_dup 2) (match_dup 4))
   (set (match_dup 3) (match_dup 5))]
{
  operands[2] = operand_subword (operands[0], 1, 0, <MODE>mode);
  operands[3] = operand_subword (operands[0], 0, 0, <MODE>mode);
  operands[4] = operand_subword (operands[1], 1, 0, <MODE>mode);
  operands[5] = operand_subword (operands[1], 0, 0, <MODE>mode);
})

(define_split
  [(set (match_operand:DD_DF 0 "register_operand" "")
        (match_operand:DD_DF 1 "memory_operand" ""))]
  "!TARGET_ZARCH && reload_completed
   && !FP_REG_P (operands[0])
   && !s_operand (operands[1], VOIDmode)"
  [(set (match_dup 0) (match_dup 1))]
{
  rtx addr = operand_subword (operands[0], 1, 0, <MODE>mode);
  s390_load_address (addr, XEXP (operands[1], 0));
  operands[1] = replace_equiv_address (operands[1], addr);
})

;
; mov(sf|sd) instruction pattern(s).
;

(define_insn "mov<mode>"
  [(set (match_operand:SD_SF 0 "nonimmediate_operand"
			       "=f,f,f,R,T,d,d,d,d,R,T")
        (match_operand:SD_SF 1 "general_operand"
			       " f,R,T,f,f,G,d,R,T,d,d"))]
  ""
  "@
   ler\t%0,%1
   le\t%0,%1
   ley\t%0,%1
   ste\t%1,%0
   stey\t%1,%0
   lhi\t%0,0
   lr\t%0,%1
   l\t%0,%1
   ly\t%0,%1
   st\t%1,%0
   sty\t%1,%0"
  [(set_attr "op_type" "RR,RX,RXY,RX,RXY,RI,RR,RX,RXY,RX,RXY")
   (set_attr "type" "fload<mode>,fload<mode>,fload<mode>,
                     fstore<mode>,fstore<mode>,*,lr,load,load,store,store")
   (set_attr "z10prop" "*,*,*,*,*,z10_fwd_A1,z10_fr_E1,z10_fwd_A3,z10_fwd_A3,z10_rec,z10_rec")])

;
; movcc instruction pattern
;

(define_insn "movcc"
  [(set (match_operand:CC 0 "nonimmediate_operand" "=d,c,d,d,d,R,T")
	(match_operand:CC 1 "nonimmediate_operand" "d,d,c,R,T,d,d"))]
  ""
  "@
   lr\t%0,%1
   tmh\t%1,12288
   ipm\t%0
   st\t%0,%1
   sty\t%0,%1
   l\t%1,%0
   ly\t%1,%0"
  [(set_attr "op_type" "RR,RI,RRE,RX,RXY,RX,RXY")
   (set_attr "type" "lr,*,*,store,store,load,load")
   (set_attr "z10prop" "z10_fr_E1,z10_super,*,z10_rec,z10_rec,z10_fwd_A3,z10_fwd_A3")])

;
; Block move (MVC) patterns.
;

(define_insn "*mvc"
  [(set (match_operand:BLK 0 "memory_operand" "=Q")
        (match_operand:BLK 1 "memory_operand" "Q"))
   (use (match_operand 2 "const_int_operand" "n"))]
  "INTVAL (operands[2]) >= 1 && INTVAL (operands[2]) <= 256"
  "mvc\t%O0(%2,%R0),%S1"
  [(set_attr "op_type" "SS")])

; This splitter converts a QI to QI mode copy into a BLK mode copy in
; order to have it implemented with mvc.

(define_split
  [(set (match_operand:QI 0 "memory_operand" "")
        (match_operand:QI 1 "memory_operand" ""))]
  "reload_completed"
  [(parallel
    [(set (match_dup 0) (match_dup 1))
     (use (const_int 1))])]
{
  operands[0] = adjust_address (operands[0], BLKmode, 0);
  operands[1] = adjust_address (operands[1], BLKmode, 0);
})


(define_peephole2
  [(parallel
    [(set (match_operand:BLK 0 "memory_operand" "")
          (match_operand:BLK 1 "memory_operand" ""))
     (use (match_operand 2 "const_int_operand" ""))])
   (parallel
    [(set (match_operand:BLK 3 "memory_operand" "")
          (match_operand:BLK 4 "memory_operand" ""))
     (use (match_operand 5 "const_int_operand" ""))])]
  "s390_offset_p (operands[0], operands[3], operands[2])
   && s390_offset_p (operands[1], operands[4], operands[2])
   && !s390_overlap_p (operands[0], operands[1],
                       INTVAL (operands[2]) + INTVAL (operands[5]))
   && INTVAL (operands[2]) + INTVAL (operands[5]) <= 256"
  [(parallel
    [(set (match_dup 6) (match_dup 7))
     (use (match_dup 8))])]
  "operands[6] = gen_rtx_MEM (BLKmode, XEXP (operands[0], 0));
   operands[7] = gen_rtx_MEM (BLKmode, XEXP (operands[1], 0));
   operands[8] = GEN_INT (INTVAL (operands[2]) + INTVAL (operands[5]));")


;
; load_multiple pattern(s).
;
; ??? Due to reload problems with replacing registers inside match_parallel
; we currently support load_multiple/store_multiple only after reload.
;

(define_expand "load_multiple"
  [(match_par_dup 3 [(set (match_operand 0 "" "")
			  (match_operand 1 "" ""))
		     (use (match_operand 2 "" ""))])]
  "reload_completed"
{
  enum machine_mode mode;
  int regno;
  int count;
  rtx from;
  int i, off;

  /* Support only loading a constant number of fixed-point registers from
     memory and only bother with this if more than two */
  if (GET_CODE (operands[2]) != CONST_INT
      || INTVAL (operands[2]) < 2
      || INTVAL (operands[2]) > 16
      || GET_CODE (operands[1]) != MEM
      || GET_CODE (operands[0]) != REG
      || REGNO (operands[0]) >= 16)
    FAIL;

  count = INTVAL (operands[2]);
  regno = REGNO (operands[0]);
  mode = GET_MODE (operands[0]);
  if (mode != SImode && (!TARGET_ZARCH || mode != DImode))
    FAIL;

  operands[3] = gen_rtx_PARALLEL (VOIDmode, rtvec_alloc (count));
  if (!can_create_pseudo_p ())
    {
      if (GET_CODE (XEXP (operands[1], 0)) == REG)
	{
	  from = XEXP (operands[1], 0);
	  off = 0;
	}
      else if (GET_CODE (XEXP (operands[1], 0)) == PLUS
	       && GET_CODE (XEXP (XEXP (operands[1], 0), 0)) == REG
	       && GET_CODE (XEXP (XEXP (operands[1], 0), 1)) == CONST_INT)
	{
	  from = XEXP (XEXP (operands[1], 0), 0);
	  off = INTVAL (XEXP (XEXP (operands[1], 0), 1));
	}
      else
	FAIL;
    }
  else
    {
      from = force_reg (Pmode, XEXP (operands[1], 0));
      off = 0;
    }

  for (i = 0; i < count; i++)
    XVECEXP (operands[3], 0, i)
      = gen_rtx_SET (VOIDmode, gen_rtx_REG (mode, regno + i),
		     change_address (operands[1], mode,
		       plus_constant (from, off + i * GET_MODE_SIZE (mode))));
})

(define_insn "*load_multiple_di"
  [(match_parallel 0 "load_multiple_operation"
		   [(set (match_operand:DI 1 "register_operand" "=r")
			 (match_operand:DI 2 "s_operand" "QS"))])]
  "reload_completed && TARGET_ZARCH"
{
  int words = XVECLEN (operands[0], 0);
  operands[0] = gen_rtx_REG (DImode, REGNO (operands[1]) + words - 1);
  return "lmg\t%1,%0,%S2";
}
   [(set_attr "op_type" "RSY")
    (set_attr "type"    "lm")])

(define_insn "*load_multiple_si"
  [(match_parallel 0 "load_multiple_operation"
		   [(set (match_operand:SI 1 "register_operand" "=r,r")
			 (match_operand:SI 2 "s_operand" "Q,S"))])]
  "reload_completed"
{
  int words = XVECLEN (operands[0], 0);
  operands[0] = gen_rtx_REG (SImode, REGNO (operands[1]) + words - 1);
  return which_alternative == 0 ? "lm\t%1,%0,%S2" : "lmy\t%1,%0,%S2";
}
   [(set_attr "op_type" "RS,RSY")
    (set_attr "type"    "lm")])

;
; store multiple pattern(s).
;

(define_expand "store_multiple"
  [(match_par_dup 3 [(set (match_operand 0 "" "")
			  (match_operand 1 "" ""))
		     (use (match_operand 2 "" ""))])]
  "reload_completed"
{
  enum machine_mode mode;
  int regno;
  int count;
  rtx to;
  int i, off;

  /* Support only storing a constant number of fixed-point registers to
     memory and only bother with this if more than two.  */
  if (GET_CODE (operands[2]) != CONST_INT
      || INTVAL (operands[2]) < 2
      || INTVAL (operands[2]) > 16
      || GET_CODE (operands[0]) != MEM
      || GET_CODE (operands[1]) != REG
      || REGNO (operands[1]) >= 16)
    FAIL;

  count = INTVAL (operands[2]);
  regno = REGNO (operands[1]);
  mode = GET_MODE (operands[1]);
  if (mode != SImode && (!TARGET_ZARCH || mode != DImode))
    FAIL;

  operands[3] = gen_rtx_PARALLEL (VOIDmode, rtvec_alloc (count));

  if (!can_create_pseudo_p ())
    {
      if (GET_CODE (XEXP (operands[0], 0)) == REG)
	{
	  to = XEXP (operands[0], 0);
	  off = 0;
	}
      else if (GET_CODE (XEXP (operands[0], 0)) == PLUS
	       && GET_CODE (XEXP (XEXP (operands[0], 0), 0)) == REG
	       && GET_CODE (XEXP (XEXP (operands[0], 0), 1)) == CONST_INT)
	{
	  to = XEXP (XEXP (operands[0], 0), 0);
	  off = INTVAL (XEXP (XEXP (operands[0], 0), 1));
	}
      else
	FAIL;
    }
  else
    {
      to = force_reg (Pmode, XEXP (operands[0], 0));
      off = 0;
    }

  for (i = 0; i < count; i++)
    XVECEXP (operands[3], 0, i)
      = gen_rtx_SET (VOIDmode,
		     change_address (operands[0], mode,
		       plus_constant (to, off + i * GET_MODE_SIZE (mode))),
		     gen_rtx_REG (mode, regno + i));
})

(define_insn "*store_multiple_di"
  [(match_parallel 0 "store_multiple_operation"
		   [(set (match_operand:DI 1 "s_operand" "=QS")
			 (match_operand:DI 2 "register_operand" "r"))])]
  "reload_completed && TARGET_ZARCH"
{
  int words = XVECLEN (operands[0], 0);
  operands[0] = gen_rtx_REG (DImode, REGNO (operands[2]) + words - 1);
  return "stmg\t%2,%0,%S1";
}
   [(set_attr "op_type" "RSY")
    (set_attr "type"    "stm")])


(define_insn "*store_multiple_si"
  [(match_parallel 0 "store_multiple_operation"
		   [(set (match_operand:SI 1 "s_operand" "=Q,S")
			 (match_operand:SI 2 "register_operand" "r,r"))])]
  "reload_completed"
{
  int words = XVECLEN (operands[0], 0);
  operands[0] = gen_rtx_REG (SImode, REGNO (operands[2]) + words - 1);
  return which_alternative == 0 ? "stm\t%2,%0,%S1" : "stmy\t%2,%0,%S1";
}
   [(set_attr "op_type" "RS,RSY")
    (set_attr "type"    "stm")])

;;
;; String instructions.
;;

(define_insn "*execute_rl"
  [(match_parallel 0 ""
    [(unspec [(match_operand 1    "register_operand" "a")
	      (match_operand 2    "" "")
              (match_operand:SI 3 "larl_operand" "X")] UNSPEC_EXECUTE)])]
  "TARGET_Z10 && GET_MODE_CLASS (GET_MODE (operands[1])) == MODE_INT
   && GET_MODE_SIZE (GET_MODE (operands[1])) <= UNITS_PER_WORD"
  "exrl\t%1,%3"
  [(set_attr "op_type" "RIL")
   (set_attr "type"    "cs")])

(define_insn "*execute"
  [(match_parallel 0 ""
    [(unspec [(match_operand 1 "register_operand" "a")
              (match_operand:BLK 2 "memory_operand" "R")
              (match_operand 3 "" "")] UNSPEC_EXECUTE)])]
  "GET_MODE_CLASS (GET_MODE (operands[1])) == MODE_INT
   && GET_MODE_SIZE (GET_MODE (operands[1])) <= UNITS_PER_WORD"
  "ex\t%1,%2"
  [(set_attr "op_type" "RX")
   (set_attr "type" "cs")])


;
; strlenM instruction pattern(s).
;

(define_expand "strlen<mode>"
  [(set (reg:SI 0) (match_operand:SI 2 "immediate_operand" ""))
   (parallel
    [(set (match_dup 4)
	  (unspec:P [(const_int 0)
		      (match_operand:BLK 1 "memory_operand" "")
		      (reg:SI 0)
		      (match_operand 3 "immediate_operand" "")] UNSPEC_SRST))
     (clobber (scratch:P))
     (clobber (reg:CC CC_REGNUM))])
   (parallel
    [(set (match_operand:P 0 "register_operand" "")
          (minus:P (match_dup 4) (match_dup 5)))
     (clobber (reg:CC CC_REGNUM))])]
  ""
{
  operands[4] = gen_reg_rtx (Pmode);
  operands[5] = gen_reg_rtx (Pmode);
  emit_move_insn (operands[5], force_operand (XEXP (operands[1], 0), NULL_RTX));
  operands[1] = replace_equiv_address (operands[1], operands[5]);
})

(define_insn "*strlen<mode>"
  [(set (match_operand:P 0 "register_operand" "=a")
	(unspec:P [(match_operand:P 2 "general_operand" "0")
		    (mem:BLK (match_operand:P 3 "register_operand" "1"))
		    (reg:SI 0)
		    (match_operand 4 "immediate_operand" "")] UNSPEC_SRST))
   (clobber (match_scratch:P 1 "=a"))
   (clobber (reg:CC CC_REGNUM))]
  ""
  "srst\t%0,%1\;jo\t.-4"
  [(set_attr "length" "8")
   (set_attr "type" "vs")])

;
; cmpstrM instruction pattern(s).
;

(define_expand "cmpstrsi"
  [(set (reg:SI 0) (const_int 0))
   (parallel
    [(clobber (match_operand 3 "" ""))
     (clobber (match_dup 4))
     (set (reg:CCU CC_REGNUM)
	  (compare:CCU (match_operand:BLK 1 "memory_operand" "")
	 	       (match_operand:BLK 2 "memory_operand" "")))
     (use (reg:SI 0))])
   (parallel
    [(set (match_operand:SI 0 "register_operand" "=d")
	  (unspec:SI [(reg:CCU CC_REGNUM)] UNSPEC_CCU_TO_INT))
     (clobber (reg:CC CC_REGNUM))])]
  ""
{
  /* As the result of CMPINT is inverted compared to what we need,
     we have to swap the operands.  */
  rtx op1 = operands[2];
  rtx op2 = operands[1];
  rtx addr1 = gen_reg_rtx (Pmode);
  rtx addr2 = gen_reg_rtx (Pmode);

  emit_move_insn (addr1, force_operand (XEXP (op1, 0), NULL_RTX));
  emit_move_insn (addr2, force_operand (XEXP (op2, 0), NULL_RTX));
  operands[1] = replace_equiv_address_nv (op1, addr1);
  operands[2] = replace_equiv_address_nv (op2, addr2);
  operands[3] = addr1;
  operands[4] = addr2;
})

(define_insn "*cmpstr<mode>"
  [(clobber (match_operand:P 0 "register_operand" "=d"))
   (clobber (match_operand:P 1 "register_operand" "=d"))
   (set (reg:CCU CC_REGNUM)
	(compare:CCU (mem:BLK (match_operand:P 2 "register_operand" "0"))
		     (mem:BLK (match_operand:P 3 "register_operand" "1"))))
   (use (reg:SI 0))]
  ""
  "clst\t%0,%1\;jo\t.-4"
  [(set_attr "length" "8")
   (set_attr "type" "vs")])

;
; movstr instruction pattern.
;

(define_expand "movstr"
  [(set (reg:SI 0) (const_int 0))
   (parallel
    [(clobber (match_dup 3))
     (set (match_operand:BLK 1 "memory_operand" "")
	  (match_operand:BLK 2 "memory_operand" ""))
     (set (match_operand 0 "register_operand" "")
	  (unspec [(match_dup 1)
		   (match_dup 2)
		   (reg:SI 0)] UNSPEC_MVST))
     (clobber (reg:CC CC_REGNUM))])]
  ""
{
  rtx addr1 = gen_reg_rtx (Pmode);
  rtx addr2 = gen_reg_rtx (Pmode);

  emit_move_insn (addr1, force_operand (XEXP (operands[1], 0), NULL_RTX));
  emit_move_insn (addr2, force_operand (XEXP (operands[2], 0), NULL_RTX));
  operands[1] = replace_equiv_address_nv (operands[1], addr1);
  operands[2] = replace_equiv_address_nv (operands[2], addr2);
  operands[3] = addr2;
})

(define_insn "*movstr"
  [(clobber (match_operand:P 2 "register_operand" "=d"))
   (set (mem:BLK (match_operand:P 1 "register_operand" "0"))
	(mem:BLK (match_operand:P 3 "register_operand" "2")))
   (set (match_operand:P 0 "register_operand" "=d")
	(unspec [(mem:BLK (match_dup 1))
		 (mem:BLK (match_dup 3))
		 (reg:SI 0)] UNSPEC_MVST))
   (clobber (reg:CC CC_REGNUM))]
  ""
  "mvst\t%1,%2\;jo\t.-4"
  [(set_attr "length" "8")
   (set_attr "type" "vs")])


;
; movmemM instruction pattern(s).
;

(define_expand "movmem<mode>"
  [(set (match_operand:BLK 0 "memory_operand" "")   ; destination
        (match_operand:BLK 1 "memory_operand" ""))  ; source
   (use (match_operand:GPR 2 "general_operand" "")) ; count
   (match_operand 3 "" "")]
  ""
  "s390_expand_movmem (operands[0], operands[1], operands[2]); DONE;")

; Move a block that is up to 256 bytes in length.
; The block length is taken as (operands[2] % 256) + 1.

(define_expand "movmem_short"
  [(parallel
    [(set (match_operand:BLK 0 "memory_operand" "")
          (match_operand:BLK 1 "memory_operand" ""))
     (use (match_operand 2 "nonmemory_operand" ""))
     (use (const:BLK (unspec:BLK [(const_int 0)] UNSPEC_INSN)))
     (clobber (match_dup 3))])]
  ""
  "operands[3] = gen_rtx_SCRATCH (Pmode);")

(define_insn "*movmem_short"
  [(set (match_operand:BLK 0 "memory_operand" "=Q,Q,Q,Q")
        (match_operand:BLK 1 "memory_operand" "Q,Q,Q,Q"))
   (use (match_operand 2 "nonmemory_operand" "n,a,a,a"))
   (use (match_operand 3 "immediate_operand" "X,R,X,X"))
   (clobber (match_scratch 4 "=X,X,X,&a"))]
  "(GET_MODE (operands[2]) == Pmode || GET_MODE (operands[2]) == VOIDmode)
   && GET_MODE (operands[4]) == Pmode"
  "#"
  [(set_attr "type"         "cs")
   (set_attr "cpu_facility" "*,*,z10,*")])

(define_split
  [(set (match_operand:BLK 0 "memory_operand" "")
        (match_operand:BLK 1 "memory_operand" ""))
   (use (match_operand 2 "const_int_operand" ""))
   (use (match_operand 3 "immediate_operand" ""))
   (clobber (scratch))]
  "reload_completed"
  [(parallel
    [(set (match_dup 0) (match_dup 1))
     (use (match_dup 2))])]
  "operands[2] = GEN_INT ((INTVAL (operands[2]) & 0xff) + 1);")

(define_split
  [(set (match_operand:BLK 0 "memory_operand" "")
        (match_operand:BLK 1 "memory_operand" ""))
   (use (match_operand 2 "register_operand" ""))
   (use (match_operand 3 "memory_operand" ""))
   (clobber (scratch))]
  "reload_completed"
  [(parallel
    [(unspec [(match_dup 2) (match_dup 3)
              (const_int 0)] UNSPEC_EXECUTE)
     (set (match_dup 0) (match_dup 1))
     (use (const_int 1))])]
  "")

(define_split
  [(set (match_operand:BLK 0 "memory_operand" "")
        (match_operand:BLK 1 "memory_operand" ""))
   (use (match_operand 2 "register_operand" ""))
   (use (const:BLK (unspec:BLK [(const_int 0)] UNSPEC_INSN)))
   (clobber (scratch))]
  "TARGET_Z10 && reload_completed"
  [(parallel
    [(unspec [(match_dup 2) (const_int 0)
              (label_ref (match_dup 3))] UNSPEC_EXECUTE)
     (set (match_dup 0) (match_dup 1))
     (use (const_int 1))])]
  "operands[3] = gen_label_rtx ();")

(define_split
  [(set (match_operand:BLK 0 "memory_operand" "")
        (match_operand:BLK 1 "memory_operand" ""))
   (use (match_operand 2 "register_operand" ""))
   (use (const:BLK (unspec:BLK [(const_int 0)] UNSPEC_INSN)))
   (clobber (match_operand 3 "register_operand" ""))]
  "reload_completed && TARGET_CPU_ZARCH"
  [(set (match_dup 3) (label_ref (match_dup 4)))
   (parallel
    [(unspec [(match_dup 2) (mem:BLK (match_dup 3))
              (label_ref (match_dup 4))] UNSPEC_EXECUTE)
     (set (match_dup 0) (match_dup 1))
     (use (const_int 1))])]
  "operands[4] = gen_label_rtx ();")

; Move a block of arbitrary length.

(define_expand "movmem_long"
  [(parallel
    [(clobber (match_dup 2))
     (clobber (match_dup 3))
     (set (match_operand:BLK 0 "memory_operand" "")
          (match_operand:BLK 1 "memory_operand" ""))
     (use (match_operand 2 "general_operand" ""))
     (use (match_dup 3))
     (clobber (reg:CC CC_REGNUM))])]
  ""
{
  enum machine_mode sreg_mode = TARGET_ZARCH ? DImode : SImode;
  enum machine_mode dreg_mode = TARGET_ZARCH ? TImode : DImode;
  rtx reg0 = gen_reg_rtx (dreg_mode);
  rtx reg1 = gen_reg_rtx (dreg_mode);
  rtx addr0 = gen_lowpart (Pmode, gen_highpart (sreg_mode, reg0));
  rtx addr1 = gen_lowpart (Pmode, gen_highpart (sreg_mode, reg1));
  rtx len0 = gen_lowpart (Pmode, reg0);
  rtx len1 = gen_lowpart (Pmode, reg1);

  emit_clobber (reg0);
  emit_move_insn (addr0, force_operand (XEXP (operands[0], 0), NULL_RTX));
  emit_move_insn (len0, operands[2]);

  emit_clobber (reg1);
  emit_move_insn (addr1, force_operand (XEXP (operands[1], 0), NULL_RTX));
  emit_move_insn (len1, operands[2]);

  operands[0] = replace_equiv_address_nv (operands[0], addr0);
  operands[1] = replace_equiv_address_nv (operands[1], addr1);
  operands[2] = reg0;
  operands[3] = reg1;
})

(define_insn "*movmem_long"
  [(clobber (match_operand:<DBL> 0 "register_operand" "=d"))
   (clobber (match_operand:<DBL> 1 "register_operand" "=d"))
   (set (mem:BLK (subreg:P (match_operand:<DBL> 2 "register_operand" "0") 0))
        (mem:BLK (subreg:P (match_operand:<DBL> 3 "register_operand" "1") 0)))
   (use (match_dup 2))
   (use (match_dup 3))
   (clobber (reg:CC CC_REGNUM))]
  "TARGET_64BIT || !TARGET_ZARCH"
  "mvcle\t%0,%1,0\;jo\t.-4"
  [(set_attr "length" "8")
   (set_attr "type" "vs")])

(define_insn "*movmem_long_31z"
  [(clobber (match_operand:TI 0 "register_operand" "=d"))
   (clobber (match_operand:TI 1 "register_operand" "=d"))
   (set (mem:BLK (subreg:SI (match_operand:TI 2 "register_operand" "0") 4))
        (mem:BLK (subreg:SI (match_operand:TI 3 "register_operand" "1") 4)))
   (use (match_dup 2))
   (use (match_dup 3))
   (clobber (reg:CC CC_REGNUM))]
  "!TARGET_64BIT && TARGET_ZARCH"
  "mvcle\t%0,%1,0\;jo\t.-4"
  [(set_attr "length" "8")
   (set_attr "type" "vs")])


;
; Test data class.
;

(define_expand "signbit<mode>2"
  [(set (reg:CCZ CC_REGNUM)
        (unspec:CCZ [(match_operand:FP_ALL 1 "register_operand" "f")
                     (match_dup 2)]
                     UNSPEC_TDC_INSN))
   (set (match_operand:SI 0 "register_operand" "=d")
        (unspec:SI [(reg:CCZ CC_REGNUM)] UNSPEC_CCZ_TO_INT))]
  "TARGET_HARD_FLOAT"
{
  operands[2] = GEN_INT (S390_TDC_SIGNBIT_SET);
})

(define_expand "isinf<mode>2"
  [(set (reg:CCZ CC_REGNUM)
        (unspec:CCZ [(match_operand:FP_ALL 1 "register_operand" "f")
                     (match_dup 2)]
                     UNSPEC_TDC_INSN))
   (set (match_operand:SI 0 "register_operand" "=d")
        (unspec:SI [(reg:CCZ CC_REGNUM)] UNSPEC_CCZ_TO_INT))]
  "TARGET_HARD_FLOAT"
{
  operands[2] = GEN_INT (S390_TDC_INFINITY);
})

; This insn is used to generate all variants of the Test Data Class
; instruction, namely tcxb, tcdb, and tceb.  The insn's first operand
; is the register to be tested and the second one is the bit mask
; specifying the required test(s).
;
(define_insn "*TDC_insn_<mode>"
  [(set (reg:CCZ CC_REGNUM)
        (unspec:CCZ [(match_operand:FP_ALL 0 "register_operand" "f")
                     (match_operand:SI 1 "const_int_operand")] UNSPEC_TDC_INSN))]
  "TARGET_HARD_FLOAT"
  "t<_d>c<xde><bt>\t%0,%1"
   [(set_attr "op_type" "RXE")
    (set_attr "type"  "fsimp<mode>")])

(define_insn_and_split "*ccz_to_int"
  [(set (match_operand:SI 0 "register_operand" "=d")
        (unspec:SI [(match_operand:CCZ 1 "register_operand" "0")]
                   UNSPEC_CCZ_TO_INT))]
  ""
  "#"
  "reload_completed"
  [(set (match_dup 0) (lshiftrt:SI (match_dup 0) (const_int 28)))])


;
; setmemM instruction pattern(s).
;

(define_expand "setmem<mode>"
  [(set (match_operand:BLK 0 "memory_operand" "")
        (match_operand:QI 2 "general_operand" ""))
   (use (match_operand:GPR 1 "general_operand" ""))
   (match_operand 3 "" "")]
  ""
  "s390_expand_setmem (operands[0], operands[1], operands[2]); DONE;")

; Clear a block that is up to 256 bytes in length.
; The block length is taken as (operands[1] % 256) + 1.

(define_expand "clrmem_short"
  [(parallel
    [(set (match_operand:BLK 0 "memory_operand" "")
          (const_int 0))
     (use (match_operand 1 "nonmemory_operand" ""))
     (use (const:BLK (unspec:BLK [(const_int 0)] UNSPEC_INSN)))
     (clobber (match_dup 2))
     (clobber (reg:CC CC_REGNUM))])]
  ""
  "operands[2] = gen_rtx_SCRATCH (Pmode);")

(define_insn "*clrmem_short"
  [(set (match_operand:BLK 0 "memory_operand" "=Q,Q,Q,Q")
        (const_int 0))
   (use (match_operand 1 "nonmemory_operand" "n,a,a,a"))
   (use (match_operand 2 "immediate_operand" "X,R,X,X"))
   (clobber (match_scratch 3 "=X,X,X,&a"))
   (clobber (reg:CC CC_REGNUM))]
  "(GET_MODE (operands[1]) == Pmode || GET_MODE (operands[1]) == VOIDmode)
   && GET_MODE (operands[3]) == Pmode"
  "#"
  [(set_attr "type" "cs")
   (set_attr "cpu_facility" "*,*,z10,*")])

(define_split
  [(set (match_operand:BLK 0 "memory_operand" "")
        (const_int 0))
   (use (match_operand 1 "const_int_operand" ""))
   (use (match_operand 2 "immediate_operand" ""))
   (clobber (scratch))
   (clobber (reg:CC CC_REGNUM))]
  "reload_completed"
  [(parallel
    [(set (match_dup 0) (const_int 0))
     (use (match_dup 1))
     (clobber (reg:CC CC_REGNUM))])]
  "operands[1] = GEN_INT ((INTVAL (operands[1]) & 0xff) + 1);")

(define_split
  [(set (match_operand:BLK 0 "memory_operand" "")
        (const_int 0))
   (use (match_operand 1 "register_operand" ""))
   (use (match_operand 2 "memory_operand" ""))
   (clobber (scratch))
   (clobber (reg:CC CC_REGNUM))]
  "reload_completed"
  [(parallel
    [(unspec [(match_dup 1) (match_dup 2)
              (const_int 0)] UNSPEC_EXECUTE)
     (set (match_dup 0) (const_int 0))
     (use (const_int 1))
     (clobber (reg:CC CC_REGNUM))])]
  "")

(define_split
  [(set (match_operand:BLK 0 "memory_operand" "")
        (const_int 0))
   (use (match_operand 1 "register_operand" ""))
   (use (const:BLK (unspec:BLK [(const_int 0)] UNSPEC_INSN)))
   (clobber (scratch))
   (clobber (reg:CC CC_REGNUM))]
  "TARGET_Z10 && reload_completed"
  [(parallel
    [(unspec [(match_dup 1) (const_int 0)
              (label_ref (match_dup 3))] UNSPEC_EXECUTE)
     (set (match_dup 0) (const_int 0))
     (use (const_int 1))
     (clobber (reg:CC CC_REGNUM))])]
  "operands[3] = gen_label_rtx ();")

(define_split
  [(set (match_operand:BLK 0 "memory_operand" "")
        (const_int 0))
   (use (match_operand 1 "register_operand" ""))
   (use (const:BLK (unspec:BLK [(const_int 0)] UNSPEC_INSN)))
   (clobber (match_operand 2 "register_operand" ""))
   (clobber (reg:CC CC_REGNUM))]
  "reload_completed && TARGET_CPU_ZARCH"
  [(set (match_dup 2) (label_ref (match_dup 3)))
   (parallel
    [(unspec [(match_dup 1) (mem:BLK (match_dup 2))
              (label_ref (match_dup 3))] UNSPEC_EXECUTE)
     (set (match_dup 0) (const_int 0))
     (use (const_int 1))
     (clobber (reg:CC CC_REGNUM))])]
  "operands[3] = gen_label_rtx ();")

; Initialize a block of arbitrary length with (operands[2] % 256).

(define_expand "setmem_long"
  [(parallel
    [(clobber (match_dup 1))
     (set (match_operand:BLK 0 "memory_operand" "")
          (match_operand 2 "shift_count_or_setmem_operand" ""))
     (use (match_operand 1 "general_operand" ""))
     (use (match_dup 3))
     (clobber (reg:CC CC_REGNUM))])]
  ""
{
  enum machine_mode sreg_mode = TARGET_ZARCH ? DImode : SImode;
  enum machine_mode dreg_mode = TARGET_ZARCH ? TImode : DImode;
  rtx reg0 = gen_reg_rtx (dreg_mode);
  rtx reg1 = gen_reg_rtx (dreg_mode);
  rtx addr0 = gen_lowpart (Pmode, gen_highpart (sreg_mode, reg0));
  rtx len0 = gen_lowpart (Pmode, reg0);

  emit_clobber (reg0);
  emit_move_insn (addr0, force_operand (XEXP (operands[0], 0), NULL_RTX));
  emit_move_insn (len0, operands[1]);

  emit_move_insn (reg1, const0_rtx);

  operands[0] = replace_equiv_address_nv (operands[0], addr0);
  operands[1] = reg0;
  operands[3] = reg1;
})

(define_insn "*setmem_long"
  [(clobber (match_operand:<DBL> 0 "register_operand" "=d"))
   (set (mem:BLK (subreg:P (match_operand:<DBL> 3 "register_operand" "0") 0))
        (match_operand 2 "shift_count_or_setmem_operand" "Y"))
   (use (match_dup 3))
   (use (match_operand:<DBL> 1 "register_operand" "d"))
   (clobber (reg:CC CC_REGNUM))]
  "TARGET_64BIT || !TARGET_ZARCH"
  "mvcle\t%0,%1,%Y2\;jo\t.-4"
  [(set_attr "length" "8")
   (set_attr "type" "vs")])

(define_insn "*setmem_long_and"
  [(clobber (match_operand:<DBL> 0 "register_operand" "=d"))
   (set (mem:BLK (subreg:P (match_operand:<DBL> 3 "register_operand" "0") 0))
        (and (match_operand 2 "shift_count_or_setmem_operand" "Y")
	     (match_operand 4 "const_int_operand"             "n")))
   (use (match_dup 3))
   (use (match_operand:<DBL> 1 "register_operand" "d"))
   (clobber (reg:CC CC_REGNUM))]
  "(TARGET_64BIT || !TARGET_ZARCH) &&
   (INTVAL (operands[4]) & 255) == 255"
  "mvcle\t%0,%1,%Y2\;jo\t.-4"
  [(set_attr "length" "8")
   (set_attr "type" "vs")])

(define_insn "*setmem_long_31z"
  [(clobber (match_operand:TI 0 "register_operand" "=d"))
   (set (mem:BLK (subreg:SI (match_operand:TI 3 "register_operand" "0") 4))
        (match_operand 2 "shift_count_or_setmem_operand" "Y"))
   (use (match_dup 3))
   (use (match_operand:TI 1 "register_operand" "d"))
   (clobber (reg:CC CC_REGNUM))]
  "!TARGET_64BIT && TARGET_ZARCH"
  "mvcle\t%0,%1,%Y2\;jo\t.-4"
  [(set_attr "length" "8")
   (set_attr "type" "vs")])

;
; cmpmemM instruction pattern(s).
;

(define_expand "cmpmemsi"
  [(set (match_operand:SI 0 "register_operand" "")
        (compare:SI (match_operand:BLK 1 "memory_operand" "")
                    (match_operand:BLK 2 "memory_operand" "") ) )
   (use (match_operand:SI 3 "general_operand" ""))
   (use (match_operand:SI 4 "" ""))]
  ""
  "s390_expand_cmpmem (operands[0], operands[1],
                       operands[2], operands[3]); DONE;")

; Compare a block that is up to 256 bytes in length.
; The block length is taken as (operands[2] % 256) + 1.

(define_expand "cmpmem_short"
  [(parallel
    [(set (reg:CCU CC_REGNUM)
          (compare:CCU (match_operand:BLK 0 "memory_operand" "")
                       (match_operand:BLK 1 "memory_operand" "")))
     (use (match_operand 2 "nonmemory_operand" ""))
     (use (const:BLK (unspec:BLK [(const_int 0)] UNSPEC_INSN)))
     (clobber (match_dup 3))])]
  ""
  "operands[3] = gen_rtx_SCRATCH (Pmode);")

(define_insn "*cmpmem_short"
  [(set (reg:CCU CC_REGNUM)
        (compare:CCU (match_operand:BLK 0 "memory_operand" "Q,Q,Q,Q")
                     (match_operand:BLK 1 "memory_operand" "Q,Q,Q,Q")))
   (use (match_operand 2 "nonmemory_operand" "n,a,a,a"))
   (use (match_operand 3 "immediate_operand" "X,R,X,X"))
   (clobber (match_scratch 4 "=X,X,X,&a"))]
  "(GET_MODE (operands[2]) == Pmode || GET_MODE (operands[2]) == VOIDmode)
   && GET_MODE (operands[4]) == Pmode"
  "#"
  [(set_attr "type" "cs")
   (set_attr "cpu_facility" "*,*,z10,*")])

(define_split
  [(set (reg:CCU CC_REGNUM)
        (compare:CCU (match_operand:BLK 0 "memory_operand" "")
                     (match_operand:BLK 1 "memory_operand" "")))
   (use (match_operand 2 "const_int_operand" ""))
   (use (match_operand 3 "immediate_operand" ""))
   (clobber (scratch))]
  "reload_completed"
  [(parallel
    [(set (reg:CCU CC_REGNUM) (compare:CCU (match_dup 0) (match_dup 1)))
     (use (match_dup 2))])]
  "operands[2] = GEN_INT ((INTVAL (operands[2]) & 0xff) + 1);")

(define_split
  [(set (reg:CCU CC_REGNUM)
        (compare:CCU (match_operand:BLK 0 "memory_operand" "")
                     (match_operand:BLK 1 "memory_operand" "")))
   (use (match_operand 2 "register_operand" ""))
   (use (match_operand 3 "memory_operand" ""))
   (clobber (scratch))]
  "reload_completed"
  [(parallel
    [(unspec [(match_dup 2) (match_dup 3)
              (const_int 0)] UNSPEC_EXECUTE)
     (set (reg:CCU CC_REGNUM) (compare:CCU (match_dup 0) (match_dup 1)))
     (use (const_int 1))])]
  "")

(define_split
  [(set (reg:CCU CC_REGNUM)
        (compare:CCU (match_operand:BLK 0 "memory_operand" "")
                     (match_operand:BLK 1 "memory_operand" "")))
   (use (match_operand 2 "register_operand" ""))
   (use (const:BLK (unspec:BLK [(const_int 0)] UNSPEC_INSN)))
   (clobber (scratch))]
  "TARGET_Z10 && reload_completed"
  [(parallel
    [(unspec [(match_dup 2) (const_int 0)
              (label_ref (match_dup 4))] UNSPEC_EXECUTE)
     (set (reg:CCU CC_REGNUM) (compare:CCU (match_dup 0) (match_dup 1)))
     (use (const_int 1))])]
  "operands[4] = gen_label_rtx ();")

(define_split
  [(set (reg:CCU CC_REGNUM)
        (compare:CCU (match_operand:BLK 0 "memory_operand" "")
                     (match_operand:BLK 1 "memory_operand" "")))
   (use (match_operand 2 "register_operand" ""))
   (use (const:BLK (unspec:BLK [(const_int 0)] UNSPEC_INSN)))
   (clobber (match_operand 3 "register_operand" ""))]
  "reload_completed && TARGET_CPU_ZARCH"
  [(set (match_dup 3) (label_ref (match_dup 4)))
   (parallel
    [(unspec [(match_dup 2) (mem:BLK (match_dup 3))
              (label_ref (match_dup 4))] UNSPEC_EXECUTE)
     (set (reg:CCU CC_REGNUM) (compare:CCU (match_dup 0) (match_dup 1)))
     (use (const_int 1))])]
  "operands[4] = gen_label_rtx ();")

; Compare a block of arbitrary length.

(define_expand "cmpmem_long"
  [(parallel
    [(clobber (match_dup 2))
     (clobber (match_dup 3))
     (set (reg:CCU CC_REGNUM)
          (compare:CCU (match_operand:BLK 0 "memory_operand" "")
                       (match_operand:BLK 1 "memory_operand" "")))
     (use (match_operand 2 "general_operand" ""))
     (use (match_dup 3))])]
  ""
{
  enum machine_mode sreg_mode = TARGET_ZARCH ? DImode : SImode;
  enum machine_mode dreg_mode = TARGET_ZARCH ? TImode : DImode;
  rtx reg0 = gen_reg_rtx (dreg_mode);
  rtx reg1 = gen_reg_rtx (dreg_mode);
  rtx addr0 = gen_lowpart (Pmode, gen_highpart (sreg_mode, reg0));
  rtx addr1 = gen_lowpart (Pmode, gen_highpart (sreg_mode, reg1));
  rtx len0 = gen_lowpart (Pmode, reg0);
  rtx len1 = gen_lowpart (Pmode, reg1);

  emit_clobber (reg0);
  emit_move_insn (addr0, force_operand (XEXP (operands[0], 0), NULL_RTX));
  emit_move_insn (len0, operands[2]);

  emit_clobber (reg1);
  emit_move_insn (addr1, force_operand (XEXP (operands[1], 0), NULL_RTX));
  emit_move_insn (len1, operands[2]);

  operands[0] = replace_equiv_address_nv (operands[0], addr0);
  operands[1] = replace_equiv_address_nv (operands[1], addr1);
  operands[2] = reg0;
  operands[3] = reg1;
})

(define_insn "*cmpmem_long"
  [(clobber (match_operand:<DBL> 0 "register_operand" "=d"))
   (clobber (match_operand:<DBL> 1 "register_operand" "=d"))
   (set (reg:CCU CC_REGNUM)
        (compare:CCU (mem:BLK (subreg:P (match_operand:<DBL> 2 "register_operand" "0") 0))
                     (mem:BLK (subreg:P (match_operand:<DBL> 3 "register_operand" "1") 0))))
   (use (match_dup 2))
   (use (match_dup 3))]
  "TARGET_64BIT || !TARGET_ZARCH"
  "clcle\t%0,%1,0\;jo\t.-4"
  [(set_attr "length" "8")
   (set_attr "type" "vs")])

(define_insn "*cmpmem_long_31z"
  [(clobber (match_operand:TI 0 "register_operand" "=d"))
   (clobber (match_operand:TI 1 "register_operand" "=d"))
   (set (reg:CCU CC_REGNUM)
        (compare:CCU (mem:BLK (subreg:SI (match_operand:TI 2 "register_operand" "0") 4))
                     (mem:BLK (subreg:SI (match_operand:TI 3 "register_operand" "1") 4))))
   (use (match_dup 2))
   (use (match_dup 3))]
  "!TARGET_64BIT && TARGET_ZARCH"
  "clcle\t%0,%1,0\;jo\t.-4"
  [(set_attr "op_type" "NN")
   (set_attr "type"    "vs")
   (set_attr "length"  "8")])

; Convert CCUmode condition code to integer.
; Result is zero if EQ, positive if LTU, negative if GTU.

(define_insn_and_split "cmpint"
  [(set (match_operand:SI 0 "register_operand" "=d")
        (unspec:SI [(match_operand:CCU 1 "register_operand" "0")]
                   UNSPEC_CCU_TO_INT))
   (clobber (reg:CC CC_REGNUM))]
  ""
  "#"
  "reload_completed"
  [(set (match_dup 0) (ashift:SI (match_dup 0) (const_int 2)))
   (parallel
    [(set (match_dup 0) (ashiftrt:SI (match_dup 0) (const_int 30)))
     (clobber (reg:CC CC_REGNUM))])])

(define_insn_and_split "*cmpint_cc"
  [(set (reg CC_REGNUM)
        (compare (unspec:SI [(match_operand:CCU 1 "register_operand" "0")]
                            UNSPEC_CCU_TO_INT)
                 (const_int 0)))
   (set (match_operand:SI 0 "register_operand" "=d")
        (unspec:SI [(match_dup 1)] UNSPEC_CCU_TO_INT))]
  "s390_match_ccmode (insn, CCSmode)"
  "#"
  "&& reload_completed"
  [(set (match_dup 0) (ashift:SI (match_dup 0) (const_int 2)))
   (parallel
    [(set (match_dup 2) (match_dup 3))
     (set (match_dup 0) (ashiftrt:SI (match_dup 0) (const_int 30)))])]
{
  rtx result = gen_rtx_ASHIFTRT (SImode, operands[0], GEN_INT (30));
  operands[2] = SET_DEST (XVECEXP (PATTERN (curr_insn), 0, 0));
  operands[3] = gen_rtx_COMPARE (GET_MODE (operands[2]), result, const0_rtx);
})

(define_insn_and_split "*cmpint_sign"
  [(set (match_operand:DI 0 "register_operand" "=d")
        (sign_extend:DI (unspec:SI [(match_operand:CCU 1 "register_operand" "0")]
                                   UNSPEC_CCU_TO_INT)))
   (clobber (reg:CC CC_REGNUM))]
  "TARGET_ZARCH"
  "#"
  "&& reload_completed"
  [(set (match_dup 0) (ashift:DI (match_dup 0) (const_int 34)))
   (parallel
    [(set (match_dup 0) (ashiftrt:DI (match_dup 0) (const_int 62)))
     (clobber (reg:CC CC_REGNUM))])])

(define_insn_and_split "*cmpint_sign_cc"
  [(set (reg CC_REGNUM)
        (compare (ashiftrt:DI (ashift:DI (subreg:DI
                   (unspec:SI [(match_operand:CCU 1 "register_operand" "0")]
                              UNSPEC_CCU_TO_INT) 0)
                   (const_int 32)) (const_int 32))
                 (const_int 0)))
   (set (match_operand:DI 0 "register_operand" "=d")
        (sign_extend:DI (unspec:SI [(match_dup 1)] UNSPEC_CCU_TO_INT)))]
  "s390_match_ccmode (insn, CCSmode) && TARGET_ZARCH"
  "#"
  "&& reload_completed"
  [(set (match_dup 0) (ashift:DI (match_dup 0) (const_int 34)))
   (parallel
    [(set (match_dup 2) (match_dup 3))
     (set (match_dup 0) (ashiftrt:DI (match_dup 0) (const_int 62)))])]
{
  rtx result = gen_rtx_ASHIFTRT (DImode, operands[0], GEN_INT (62));
  operands[2] = SET_DEST (XVECEXP (PATTERN (curr_insn), 0, 0));
  operands[3] = gen_rtx_COMPARE (GET_MODE (operands[2]), result, const0_rtx);
})


;;
;;- Conversion instructions.
;;

(define_insn "*sethighpartsi"
  [(set (match_operand:SI 0 "register_operand" "=d,d")
	(unspec:SI [(match_operand:BLK 1 "s_operand" "Q,S")
		    (match_operand 2 "const_int_operand" "n,n")] UNSPEC_ICM))
   (clobber (reg:CC CC_REGNUM))]
  ""
  "@
   icm\t%0,%2,%S1
   icmy\t%0,%2,%S1"
  [(set_attr "op_type" "RS,RSY")
   (set_attr "z10prop" "z10_super_E1,z10_super_E1")])

(define_insn "*sethighpartdi_64"
  [(set (match_operand:DI 0 "register_operand" "=d")
	(unspec:DI [(match_operand:BLK 1 "s_operand" "QS")
		    (match_operand 2 "const_int_operand" "n")] UNSPEC_ICM))
   (clobber (reg:CC CC_REGNUM))]
  "TARGET_ZARCH"
  "icmh\t%0,%2,%S1"
  [(set_attr "op_type" "RSY")
   (set_attr "z10prop" "z10_super")])

(define_insn "*sethighpartdi_31"
  [(set (match_operand:DI 0 "register_operand" "=d,d")
	(unspec:DI [(match_operand:BLK 1 "s_operand" "Q,S")
		    (match_operand 2 "const_int_operand" "n,n")] UNSPEC_ICM))
   (clobber (reg:CC CC_REGNUM))]
  "!TARGET_ZARCH"
  "@
   icm\t%0,%2,%S1
   icmy\t%0,%2,%S1"
  [(set_attr "op_type" "RS,RSY")
   (set_attr "z10prop" "z10_super_E1,z10_super_E1")])


(define_insn_and_split "*extzv<mode>"
  [(set (match_operand:GPR 0 "register_operand" "=d")
	(zero_extract:GPR (match_operand:QI 1 "s_operand" "QS")
		          (match_operand 2 "const_int_operand" "n")
		          (const_int 0)))
   (clobber (reg:CC CC_REGNUM))]
  "INTVAL (operands[2]) > 0
   && INTVAL (operands[2]) <= GET_MODE_BITSIZE (SImode)"
  "#"
  "&& reload_completed"
  [(parallel
    [(set (match_dup 0) (unspec:GPR [(match_dup 1) (match_dup 3)] UNSPEC_ICM))
     (clobber (reg:CC CC_REGNUM))])
   (set (match_dup 0) (lshiftrt:GPR (match_dup 0) (match_dup 2)))]
{
  int bitsize = INTVAL (operands[2]);
  int size = (bitsize - 1) / BITS_PER_UNIT + 1; /* round up */
  int mask = ((1ul << size) - 1) << (GET_MODE_SIZE (SImode) - size);

  operands[1] = adjust_address (operands[1], BLKmode, 0);
  set_mem_size (operands[1], GEN_INT (size));
  operands[2] = GEN_INT (GET_MODE_BITSIZE (<MODE>mode) - bitsize);
  operands[3] = GEN_INT (mask);
})

(define_insn_and_split "*extv<mode>"
  [(set (match_operand:GPR 0 "register_operand" "=d")
	(sign_extract:GPR (match_operand:QI 1 "s_operand" "QS")
		          (match_operand 2 "const_int_operand" "n")
		          (const_int 0)))
   (clobber (reg:CC CC_REGNUM))]
  "INTVAL (operands[2]) > 0
   && INTVAL (operands[2]) <= GET_MODE_BITSIZE (SImode)"
  "#"
  "&& reload_completed"
  [(parallel
    [(set (match_dup 0) (unspec:GPR [(match_dup 1) (match_dup 3)] UNSPEC_ICM))
     (clobber (reg:CC CC_REGNUM))])
   (parallel
    [(set (match_dup 0) (ashiftrt:GPR (match_dup 0) (match_dup 2)))
     (clobber (reg:CC CC_REGNUM))])]
{
  int bitsize = INTVAL (operands[2]);
  int size = (bitsize - 1) / BITS_PER_UNIT + 1; /* round up */
  int mask = ((1ul << size) - 1) << (GET_MODE_SIZE (SImode) - size);

  operands[1] = adjust_address (operands[1], BLKmode, 0);
  set_mem_size (operands[1], GEN_INT (size));
  operands[2] = GEN_INT (GET_MODE_BITSIZE (<MODE>mode) - bitsize);
  operands[3] = GEN_INT (mask);
})

;
; insv instruction patterns
;

(define_expand "insv"
  [(set (zero_extract (match_operand 0 "nonimmediate_operand" "")
		      (match_operand 1 "const_int_operand" "")
		      (match_operand 2 "const_int_operand" ""))
	(match_operand 3 "general_operand" ""))]
  ""
{
  if (s390_expand_insv (operands[0], operands[1], operands[2], operands[3]))
    DONE;
  FAIL;
})

(define_insn "*insv<mode>_z10"
  [(set (zero_extract:GPR (match_operand:GPR 0 "nonimmediate_operand" "+d")
			  (match_operand 1 "const_int_operand"    "I")
			  (match_operand 2 "const_int_operand"    "I"))
	(match_operand:GPR 3 "nonimmediate_operand" "d"))
   (clobber (reg:CC CC_REGNUM))]
  "TARGET_Z10
   && (INTVAL (operands[1]) + INTVAL (operands[2])) <=
      GET_MODE_BITSIZE (<MODE>mode)"
{
  int start = INTVAL (operands[2]);
  int size = INTVAL (operands[1]);
  int offset = 64 - GET_MODE_BITSIZE (<MODE>mode);

  operands[2] = GEN_INT (offset + start);              /* start bit position */
  operands[1] = GEN_INT (offset + start + size - 1);   /* end bit position */
  operands[4] = GEN_INT (GET_MODE_BITSIZE (<MODE>mode) -
			 start - size);       /* left shift count */

  return "risbg\t%0,%3,%b2,%b1,%b4";
}
  [(set_attr "op_type" "RIE")
   (set_attr "z10prop" "z10_super_E1")])

; and op1 with a mask being 1 for the selected bits and 0 for the rest
; and op3=op0 with a mask being 0 for the selected bits and 1 for the rest
(define_insn "*insv<mode>_z10_noshift"
  [(set (match_operand:GPR 0 "nonimmediate_operand" "=d")
	(ior:GPR (and:GPR (match_operand:GPR 1 "nonimmediate_operand" "d")
			  (match_operand 2 "const_int_operand" "n"))
		 (and:GPR (match_operand:GPR 3 "nonimmediate_operand" "0")
			  (match_operand 4 "const_int_operand" "n"))))
   (clobber (reg:CC CC_REGNUM))]
  "TARGET_Z10
   && s390_contiguous_bitmask_p (INTVAL (operands[2]),
                                 GET_MODE_BITSIZE (<MODE>mode), NULL, NULL)
   && INTVAL (operands[2]) == ~(INTVAL (operands[4]))"

{
  int start;
  int size;

  s390_contiguous_bitmask_p (INTVAL (operands[2]),
                             GET_MODE_BITSIZE (<MODE>mode), &start, &size);

  operands[5] = GEN_INT (64 - start - size); /* start bit position */
  operands[6] = GEN_INT (64 - 1 - start);    /* end bit position */
  operands[7] = const0_rtx;                  /* left shift count */

  return "risbg\t%0,%1,%b5,%b6,%b7";
}
  [(set_attr "op_type" "RIE")
   (set_attr "z10prop" "z10_super_E1")])

; and op1 with a mask being 1 for the selected bits and 0 for the rest
(define_insn "*insv<mode>_or_z10_noshift"
  [(set (match_operand:GPR 0 "nonimmediate_operand" "=d")
	(ior:GPR (and:GPR (match_operand:GPR 1 "nonimmediate_operand" "d")
			  (match_operand 2 "const_int_operand" "n"))
		(match_operand:GPR 3 "nonimmediate_operand" "0")))
   (clobber (reg:CC CC_REGNUM))]
  "TARGET_Z10
   && s390_contiguous_bitmask_p (INTVAL (operands[2]),
                                 GET_MODE_BITSIZE (<MODE>mode), NULL, NULL)"
{
  int start;
  int size;

  s390_contiguous_bitmask_p (INTVAL (operands[2]),
                             GET_MODE_BITSIZE (<MODE>mode), &start, &size);

  operands[4] = GEN_INT (64 - start - size); /* start bit position */
  operands[5] = GEN_INT (64 - 1 - start);    /* end bit position */
  operands[6] = const0_rtx;                  /* left shift count */

  return "rosbg\t%0,%1,%b4,%b5,%b6";
}
  [(set_attr "op_type" "RIE")])

(define_insn "*insv<mode>_mem_reg"
  [(set (zero_extract:W (match_operand:QI 0 "memory_operand" "+Q,S")
			(match_operand 1 "const_int_operand" "n,n")
			(const_int 0))
	(match_operand:W 2 "register_operand" "d,d"))]
  "INTVAL (operands[1]) > 0
   && INTVAL (operands[1]) <= GET_MODE_BITSIZE (SImode)
   && INTVAL (operands[1]) % BITS_PER_UNIT == 0"
{
    int size = INTVAL (operands[1]) / BITS_PER_UNIT;

    operands[1] = GEN_INT ((1ul << size) - 1);
    return (which_alternative == 0) ? "stcm\t%2,%1,%S0"
				    : "stcmy\t%2,%1,%S0";
}
  [(set_attr "op_type" "RS,RSY")
   (set_attr "z10prop" "z10_super,z10_super")])

(define_insn "*insvdi_mem_reghigh"
  [(set (zero_extract:DI (match_operand:QI 0 "memory_operand" "+QS")
			 (match_operand 1 "const_int_operand" "n")
			 (const_int 0))
	(lshiftrt:DI (match_operand:DI 2 "register_operand" "d")
		     (const_int 32)))]
  "TARGET_ZARCH
   && INTVAL (operands[1]) > 0
   && INTVAL (operands[1]) <= GET_MODE_BITSIZE (SImode)
   && INTVAL (operands[1]) % BITS_PER_UNIT == 0"
{
    int size = INTVAL (operands[1]) / BITS_PER_UNIT;

    operands[1] = GEN_INT ((1ul << size) - 1);
    return "stcmh\t%2,%1,%S0";
}
[(set_attr "op_type" "RSY")
 (set_attr "z10prop" "z10_super")])

(define_insn "*insvdi_reg_imm"
  [(set (zero_extract:DI (match_operand:DI 0 "register_operand" "+d")
			 (const_int 16)
			 (match_operand 1 "const_int_operand" "n"))
	(match_operand:DI 2 "const_int_operand" "n"))]
  "TARGET_ZARCH
   && INTVAL (operands[1]) >= 0
   && INTVAL (operands[1]) < BITS_PER_WORD
   && INTVAL (operands[1]) % 16 == 0"
{
  switch (BITS_PER_WORD - INTVAL (operands[1]))
    {
      case 64: return "iihh\t%0,%x2"; break;
      case 48: return "iihl\t%0,%x2"; break;
      case 32: return "iilh\t%0,%x2"; break;
      case 16: return "iill\t%0,%x2"; break;
      default: gcc_unreachable();
    }
}
  [(set_attr "op_type" "RI")
   (set_attr "z10prop" "z10_super_E1")])

; Update the left-most 32 bit of a DI.
(define_insn "*insv_h_di_reg_extimm"
  [(set (zero_extract:DI (match_operand:DI 0 "register_operand" "+d")
			 (const_int 32)
			 (const_int 0))
	(match_operand:DI 1 "const_int_operand" "n"))]
  "TARGET_EXTIMM"
  "iihf\t%0,%o1"
  [(set_attr "op_type" "RIL")
   (set_attr "z10prop" "z10_fwd_E1")])

; Update the right-most 32 bit of a DI, or the whole of a SI.
(define_insn "*insv_l<mode>_reg_extimm"
  [(set (zero_extract:P (match_operand:P 0 "register_operand" "+d")
			(const_int 32)
			(match_operand 1 "const_int_operand" "n"))
	(match_operand:P 2 "const_int_operand" "n"))]
  "TARGET_EXTIMM
   && BITS_PER_WORD - INTVAL (operands[1]) == 32"
  "iilf\t%0,%o2"
  [(set_attr "op_type" "RIL")
   (set_attr "z10prop" "z10_fwd_A1")])

;
; extendsidi2 instruction pattern(s).
;

(define_expand "extendsidi2"
  [(set (match_operand:DI 0 "register_operand" "")
        (sign_extend:DI (match_operand:SI 1 "nonimmediate_operand" "")))]
  ""
{
  if (!TARGET_ZARCH)
    {
      emit_clobber (operands[0]);
      emit_move_insn (gen_highpart (SImode, operands[0]), operands[1]);
      emit_move_insn (gen_lowpart (SImode, operands[0]), const0_rtx);
      emit_insn (gen_ashrdi3 (operands[0], operands[0], GEN_INT (32)));
      DONE;
    }
})

(define_insn "*extendsidi2"
  [(set (match_operand:DI 0 "register_operand" "=d,d,d")
        (sign_extend:DI (match_operand:SI 1 "nonimmediate_operand" "d,RT,b")))]
  "TARGET_ZARCH"
  "@
   lgfr\t%0,%1
   lgf\t%0,%1
   lgfrl\t%0,%1"
  [(set_attr "op_type"      "RRE,RXY,RIL")
   (set_attr "type"         "*,*,larl")
   (set_attr "cpu_facility" "*,*,z10")
   (set_attr "z10prop" "z10_super_E1,z10_super_E1,z10_super_E1")])

;
; extend(hi|qi)(si|di)2 instruction pattern(s).
;

(define_expand "extend<HQI:mode><DSI:mode>2"
  [(set (match_operand:DSI 0 "register_operand" "")
        (sign_extend:DSI (match_operand:HQI 1 "nonimmediate_operand" "")))]
  ""
{
  if (<DSI:MODE>mode == DImode && !TARGET_ZARCH)
    {
      rtx tmp = gen_reg_rtx (SImode);
      emit_insn (gen_extend<HQI:mode>si2 (tmp, operands[1]));
      emit_insn (gen_extendsidi2 (operands[0], tmp));
      DONE;
    }
  else if (!TARGET_EXTIMM)
    {
      rtx bitcount = GEN_INT (GET_MODE_BITSIZE (<DSI:MODE>mode) -
			      GET_MODE_BITSIZE (<HQI:MODE>mode));

      operands[1] = gen_lowpart (<DSI:MODE>mode, operands[1]);
      emit_insn (gen_ashl<DSI:mode>3 (operands[0], operands[1], bitcount));
      emit_insn (gen_ashr<DSI:mode>3 (operands[0], operands[0], bitcount));
      DONE;
    }
})

;
; extendhidi2 instruction pattern(s).
;

(define_insn "*extendhidi2_extimm"
  [(set (match_operand:DI 0 "register_operand" "=d,d,d")
        (sign_extend:DI (match_operand:HI 1 "general_operand" "d,RT,b")))]
  "TARGET_ZARCH && TARGET_EXTIMM"
  "@
   lghr\t%0,%1
   lgh\t%0,%1
   lghrl\t%0,%1"
  [(set_attr "op_type"      "RRE,RXY,RIL")
   (set_attr "type"         "*,*,larl")
   (set_attr "cpu_facility" "extimm,extimm,z10")
   (set_attr "z10prop" "z10_super_E1,z10_super_E1,z10_super_E1")])

(define_insn "*extendhidi2"
  [(set (match_operand:DI 0 "register_operand" "=d")
        (sign_extend:DI (match_operand:HI 1 "memory_operand" "RT")))]
  "TARGET_ZARCH"
  "lgh\t%0,%1"
  [(set_attr "op_type" "RXY")
   (set_attr "z10prop" "z10_super_E1")])

;
; extendhisi2 instruction pattern(s).
;

(define_insn "*extendhisi2_extimm"
  [(set (match_operand:SI 0 "register_operand" "=d,d,d,d")
        (sign_extend:SI (match_operand:HI 1 "nonimmediate_operand" " d,R,T,b")))]
  "TARGET_EXTIMM"
  "@
   lhr\t%0,%1
   lh\t%0,%1
   lhy\t%0,%1
   lhrl\t%0,%1"
  [(set_attr "op_type"      "RRE,RX,RXY,RIL")
   (set_attr "type"         "*,*,*,larl")
   (set_attr "cpu_facility" "extimm,extimm,extimm,z10")
   (set_attr "z10prop" "z10_super_E1,z10_super_E1,z10_super_E1,z10_super_E1")])

(define_insn "*extendhisi2"
  [(set (match_operand:SI 0 "register_operand" "=d,d")
        (sign_extend:SI (match_operand:HI 1 "memory_operand" "R,T")))]
  "!TARGET_EXTIMM"
  "@
   lh\t%0,%1
   lhy\t%0,%1"
  [(set_attr "op_type" "RX,RXY")
   (set_attr "z10prop" "z10_super_E1,z10_super_E1")])

;
; extendqi(si|di)2 instruction pattern(s).
;

; lbr, lgbr, lb, lgb
(define_insn "*extendqi<mode>2_extimm"
  [(set (match_operand:GPR 0 "register_operand" "=d,d")
        (sign_extend:GPR (match_operand:QI 1 "nonimmediate_operand" "d,RT")))]
  "TARGET_EXTIMM"
  "@
   l<g>br\t%0,%1
   l<g>b\t%0,%1"
  [(set_attr "op_type" "RRE,RXY")
   (set_attr "z10prop" "z10_super_E1,z10_super_E1")])

; lb, lgb
(define_insn "*extendqi<mode>2"
  [(set (match_operand:GPR 0 "register_operand" "=d")
        (sign_extend:GPR (match_operand:QI 1 "memory_operand" "RT")))]
  "!TARGET_EXTIMM && TARGET_LONG_DISPLACEMENT"
  "l<g>b\t%0,%1"
  [(set_attr "op_type" "RXY")
   (set_attr "z10prop" "z10_super_E1")])

(define_insn_and_split "*extendqi<mode>2_short_displ"
  [(set (match_operand:GPR 0 "register_operand" "=d")
        (sign_extend:GPR (match_operand:QI 1 "s_operand" "Q")))
   (clobber (reg:CC CC_REGNUM))]
  "!TARGET_EXTIMM && !TARGET_LONG_DISPLACEMENT"
  "#"
  "&& reload_completed"
  [(parallel
    [(set (match_dup 0) (unspec:GPR [(match_dup 1) (const_int 8)] UNSPEC_ICM))
     (clobber (reg:CC CC_REGNUM))])
   (parallel
    [(set (match_dup 0) (ashiftrt:GPR (match_dup 0) (match_dup 2)))
     (clobber (reg:CC CC_REGNUM))])]
{
  operands[1] = adjust_address (operands[1], BLKmode, 0);
  set_mem_size (operands[1], GEN_INT (GET_MODE_SIZE (QImode)));
  operands[2] = GEN_INT (GET_MODE_BITSIZE (<MODE>mode)
			 - GET_MODE_BITSIZE (QImode));
})

;
; zero_extendsidi2 instruction pattern(s).
;

(define_expand "zero_extendsidi2"
  [(set (match_operand:DI 0 "register_operand" "")
        (zero_extend:DI (match_operand:SI 1 "nonimmediate_operand" "")))]
  ""
{
  if (!TARGET_ZARCH)
    {
      emit_clobber (operands[0]);
      emit_move_insn (gen_lowpart (SImode, operands[0]), operands[1]);
      emit_move_insn (gen_highpart (SImode, operands[0]), const0_rtx);
      DONE;
    }
})

(define_insn "*zero_extendsidi2"
  [(set (match_operand:DI 0 "register_operand" "=d,d,d")
        (zero_extend:DI (match_operand:SI 1 "nonimmediate_operand" "d,RT,b")))]
  "TARGET_ZARCH"
  "@
   llgfr\t%0,%1
   llgf\t%0,%1
   llgfrl\t%0,%1"
  [(set_attr "op_type"      "RRE,RXY,RIL")
   (set_attr "type"         "*,*,larl")
   (set_attr "cpu_facility" "*,*,z10")
   (set_attr "z10prop" "z10_fwd_E1,z10_fwd_A3,z10_fwd_A3")])

;
; LLGT-type instructions (zero-extend from 31 bit to 64 bit).
;

(define_insn "*llgt_sidi"
  [(set (match_operand:DI 0 "register_operand" "=d")
        (and:DI (subreg:DI (match_operand:SI 1 "memory_operand" "RT") 0)
		(const_int 2147483647)))]
  "TARGET_ZARCH"
  "llgt\t%0,%1"
  [(set_attr "op_type"  "RXE")
   (set_attr "z10prop" "z10_super_E1")])

(define_insn_and_split "*llgt_sidi_split"
  [(set (match_operand:DI 0 "register_operand" "=d")
        (and:DI (subreg:DI (match_operand:SI 1 "memory_operand" "RT") 0)
		(const_int 2147483647)))
   (clobber (reg:CC CC_REGNUM))]
  "TARGET_ZARCH"
  "#"
  "&& reload_completed"
  [(set (match_dup 0)
        (and:DI (subreg:DI (match_dup 1) 0)
		(const_int 2147483647)))]
  "")

(define_insn "*llgt_sisi"
  [(set (match_operand:SI 0 "register_operand" "=d,d")
        (and:SI (match_operand:SI 1 "nonimmediate_operand" "d,RT")
		(const_int 2147483647)))]
  "TARGET_ZARCH"
  "@
   llgtr\t%0,%1
   llgt\t%0,%1"
  [(set_attr "op_type"  "RRE,RXE")
   (set_attr "z10prop" "z10_super_E1,z10_super_E1")])

(define_insn "*llgt_didi"
  [(set (match_operand:DI 0 "register_operand" "=d,d")
        (and:DI (match_operand:DI 1 "nonimmediate_operand" "d,o")
                (const_int 2147483647)))]
  "TARGET_ZARCH"
  "@
   llgtr\t%0,%1
   llgt\t%0,%N1"
  [(set_attr "op_type"  "RRE,RXE")
   (set_attr "z10prop" "z10_super_E1,z10_super_E1")])

(define_split
  [(set (match_operand:DSI 0 "register_operand" "")
        (and:DSI (match_operand:DSI 1 "nonimmediate_operand" "")
                 (const_int 2147483647)))
   (clobber (reg:CC CC_REGNUM))]
  "TARGET_ZARCH && reload_completed"
  [(set (match_dup 0)
        (and:DSI (match_dup 1)
                 (const_int 2147483647)))]
  "")

;
; zero_extend(hi|qi)(si|di)2 instruction pattern(s).
;

(define_expand "zero_extend<mode>di2"
  [(set (match_operand:DI 0 "register_operand" "")
        (zero_extend:DI (match_operand:HQI 1 "nonimmediate_operand" "")))]
  ""
{
  if (!TARGET_ZARCH)
    {
      rtx tmp = gen_reg_rtx (SImode);
      emit_insn (gen_zero_extend<mode>si2 (tmp, operands[1]));
      emit_insn (gen_zero_extendsidi2 (operands[0], tmp));
      DONE;
    }
  else if (!TARGET_EXTIMM)
    {
      rtx bitcount = GEN_INT (GET_MODE_BITSIZE(DImode) -
			      GET_MODE_BITSIZE(<MODE>mode));
      operands[1] = gen_lowpart (DImode, operands[1]);
      emit_insn (gen_ashldi3 (operands[0], operands[1], bitcount));
      emit_insn (gen_lshrdi3 (operands[0], operands[0], bitcount));
      DONE;
    }
})

(define_expand "zero_extend<mode>si2"
  [(set (match_operand:SI 0 "register_operand" "")
        (zero_extend:SI (match_operand:HQI 1 "nonimmediate_operand" "")))]
  ""
{
  if (!TARGET_EXTIMM)
    {
      operands[1] = gen_lowpart (SImode, operands[1]);
      emit_insn (gen_andsi3 (operands[0], operands[1],
                   GEN_INT ((1 << GET_MODE_BITSIZE(<MODE>mode)) - 1)));
      DONE;
    }
})

; llhrl, llghrl
(define_insn "*zero_extendhi<mode>2_z10"
  [(set (match_operand:GPR 0 "register_operand" "=d,d,d")
        (zero_extend:GPR (match_operand:HI 1 "nonimmediate_operand" "d,RT,b")))]
  "TARGET_Z10"
  "@
   ll<g>hr\t%0,%1
   ll<g>h\t%0,%1
   ll<g>hrl\t%0,%1"
  [(set_attr "op_type"      "RXY,RRE,RIL")
   (set_attr "type"         "*,*,larl")
   (set_attr "cpu_facility" "*,*,z10")
   (set_attr "z10prop" "z10_super_E1,z10_fwd_A3,z10_fwd_A3")])

; llhr, llcr, llghr, llgcr, llh, llc, llgh, llgc
(define_insn "*zero_extend<HQI:mode><GPR:mode>2_extimm"
  [(set (match_operand:GPR 0 "register_operand" "=d,d")
        (zero_extend:GPR (match_operand:HQI 1 "nonimmediate_operand" "d,RT")))]
  "TARGET_EXTIMM"
  "@
   ll<g><hc>r\t%0,%1
   ll<g><hc>\t%0,%1"
  [(set_attr "op_type" "RRE,RXY")
   (set_attr "z10prop" "z10_super_E1,z10_fwd_A3")])

; llgh, llgc
(define_insn "*zero_extend<HQI:mode><GPR:mode>2"
  [(set (match_operand:GPR 0 "register_operand" "=d")
        (zero_extend:GPR (match_operand:HQI 1 "memory_operand" "RT")))]
  "TARGET_ZARCH && !TARGET_EXTIMM"
  "llg<hc>\t%0,%1"
  [(set_attr "op_type" "RXY")
   (set_attr "z10prop" "z10_fwd_A3")])

(define_insn_and_split "*zero_extendhisi2_31"
  [(set (match_operand:SI 0 "register_operand" "=&d")
        (zero_extend:SI (match_operand:HI 1 "s_operand" "QS")))
   (clobber (reg:CC CC_REGNUM))]
  "!TARGET_ZARCH"
  "#"
  "&& reload_completed"
  [(set (match_dup 0) (const_int 0))
   (parallel
    [(set (strict_low_part (match_dup 2)) (match_dup 1))
     (clobber (reg:CC CC_REGNUM))])]
  "operands[2] = gen_lowpart (HImode, operands[0]);")

(define_insn_and_split "*zero_extendqisi2_31"
  [(set (match_operand:SI 0 "register_operand" "=&d")
        (zero_extend:SI (match_operand:QI 1 "memory_operand" "RT")))]
  "!TARGET_ZARCH"
  "#"
  "&& reload_completed"
  [(set (match_dup 0) (const_int 0))
   (set (strict_low_part (match_dup 2)) (match_dup 1))]
  "operands[2] = gen_lowpart (QImode, operands[0]);")

;
; zero_extendqihi2 instruction pattern(s).
;

(define_expand "zero_extendqihi2"
  [(set (match_operand:HI 0 "register_operand" "")
        (zero_extend:HI (match_operand:QI 1 "register_operand" "")))]
  "TARGET_ZARCH && !TARGET_EXTIMM"
{
  operands[1] = gen_lowpart (HImode, operands[1]);
  emit_insn (gen_andhi3 (operands[0], operands[1], GEN_INT (0xff)));
  DONE;
})

(define_insn "*zero_extendqihi2_64"
  [(set (match_operand:HI 0 "register_operand" "=d")
        (zero_extend:HI (match_operand:QI 1 "memory_operand" "RT")))]
  "TARGET_ZARCH && !TARGET_EXTIMM"
  "llgc\t%0,%1"
  [(set_attr "op_type" "RXY")
   (set_attr "z10prop" "z10_fwd_A3")])

(define_insn_and_split "*zero_extendqihi2_31"
  [(set (match_operand:HI 0 "register_operand" "=&d")
        (zero_extend:HI (match_operand:QI 1 "memory_operand" "RT")))]
  "!TARGET_ZARCH"
  "#"
  "&& reload_completed"
  [(set (match_dup 0) (const_int 0))
   (set (strict_low_part (match_dup 2)) (match_dup 1))]
  "operands[2] = gen_lowpart (QImode, operands[0]);")

;
; fixuns_trunc(dd|td)di2 instruction pattern(s).
;

(define_expand "fixuns_truncdddi2"
  [(parallel
    [(set (match_operand:DI 0 "register_operand" "")
	  (unsigned_fix:DI (match_operand:DD 1 "register_operand" "")))
     (clobber (match_scratch:TD 2 "=f"))])]

  "TARGET_HARD_DFP"
{
  rtx label1 = gen_label_rtx ();
  rtx label2 = gen_label_rtx ();
  rtx temp = gen_reg_rtx (TDmode);
  REAL_VALUE_TYPE cmp, sub;

  decimal_real_from_string (&cmp, "9223372036854775808.0");  /* 2^63 */
  decimal_real_from_string (&sub, "18446744073709551616.0"); /* 2^64 */

  /* 2^63 can't be represented as 64bit DFP number with full precision.  The
     solution is doing the check and the subtraction in TD mode and using a
     TD -> DI convert afterwards.  */
  emit_insn (gen_extendddtd2 (temp, operands[1]));
  temp = force_reg (TDmode, temp);
  emit_cmp_and_jump_insns (temp,
	CONST_DOUBLE_FROM_REAL_VALUE (cmp, TDmode),
	LT, NULL_RTX, VOIDmode, 0, label1);
  emit_insn (gen_subtd3 (temp, temp,
	CONST_DOUBLE_FROM_REAL_VALUE (sub, TDmode)));
  emit_insn (gen_fix_trunctddi2_dfp (operands[0], temp, GEN_INT (11)));
  emit_jump (label2);

  emit_label (label1);
  emit_insn (gen_fix_truncdddi2_dfp (operands[0], operands[1], GEN_INT (9)));
  emit_label (label2);
  DONE;
})

(define_expand "fixuns_trunctddi2"
  [(set (match_operand:DI 0 "register_operand" "")
        (unsigned_fix:DI (match_operand:TD 1 "register_operand" "")))]
  "TARGET_HARD_DFP"
{
  rtx label1 = gen_label_rtx ();
  rtx label2 = gen_label_rtx ();
  rtx temp = gen_reg_rtx (TDmode);
  REAL_VALUE_TYPE cmp, sub;

  operands[1] = force_reg (TDmode, operands[1]);
  decimal_real_from_string (&cmp, "9223372036854775808.0");  /* 2^63 */
  decimal_real_from_string (&sub, "18446744073709551616.0"); /* 2^64 */

  emit_cmp_and_jump_insns (operands[1],
	CONST_DOUBLE_FROM_REAL_VALUE (cmp, TDmode),
	LT, NULL_RTX, VOIDmode, 0, label1);
  emit_insn (gen_subtd3 (temp, operands[1],
	CONST_DOUBLE_FROM_REAL_VALUE (sub, TDmode)));
  emit_insn (gen_fix_trunctddi2_dfp (operands[0], temp, GEN_INT (11)));
  emit_jump (label2);

  emit_label (label1);
  emit_insn (gen_fix_trunctddi2_dfp (operands[0], operands[1], GEN_INT (9)));
  emit_label (label2);
  DONE;
})

;
; fixuns_trunc(sf|df)(si|di)2 and fix_trunc(sf|df)(si|di)2
; instruction pattern(s).
;

(define_expand "fixuns_trunc<BFP:mode><GPR:mode>2"
  [(set (match_operand:GPR 0 "register_operand" "")
        (unsigned_fix:GPR (match_operand:BFP 1 "register_operand" "")))]
  "TARGET_HARD_FLOAT"
{
  rtx label1 = gen_label_rtx ();
  rtx label2 = gen_label_rtx ();
  rtx temp = gen_reg_rtx (<BFP:MODE>mode);
  REAL_VALUE_TYPE cmp, sub;

  operands[1] = force_reg (<BFP:MODE>mode, operands[1]);
  real_2expN (&cmp, GET_MODE_BITSIZE(<GPR:MODE>mode) - 1, <BFP:MODE>mode);
  real_2expN (&sub, GET_MODE_BITSIZE(<GPR:MODE>mode), <BFP:MODE>mode);

  emit_cmp_and_jump_insns (operands[1],
	CONST_DOUBLE_FROM_REAL_VALUE (cmp, <BFP:MODE>mode),
	LT, NULL_RTX, VOIDmode, 0, label1);
  emit_insn (gen_sub<BFP:mode>3 (temp, operands[1],
	CONST_DOUBLE_FROM_REAL_VALUE (sub, <BFP:MODE>mode)));
  emit_insn (gen_fix_trunc<BFP:mode><GPR:mode>2_bfp (operands[0], temp,
	GEN_INT (7)));
  emit_jump (label2);

  emit_label (label1);
  emit_insn (gen_fix_trunc<BFP:mode><GPR:mode>2_bfp (operands[0],
	operands[1], GEN_INT (5)));
  emit_label (label2);
  DONE;
})

(define_expand "fix_trunc<DSF:mode><GPR:mode>2"
  [(set (match_operand:GPR 0 "register_operand" "")
        (fix:GPR (match_operand:DSF 1 "register_operand" "")))]
  "TARGET_HARD_FLOAT"
{
  emit_insn (gen_fix_trunc<DSF:mode><GPR:mode>2_bfp (operands[0], operands[1],
             GEN_INT (5)));
  DONE;
})

; cgxbr, cgdbr, cgebr, cfxbr, cfdbr, cfebr
(define_insn "fix_trunc<BFP:mode><GPR:mode>2_bfp"
  [(set (match_operand:GPR 0 "register_operand" "=d")
        (fix:GPR (match_operand:BFP 1 "register_operand" "f")))
   (unspec:GPR [(match_operand:GPR 2 "immediate_operand" "K")] UNSPEC_ROUND)
   (clobber (reg:CC CC_REGNUM))]
  "TARGET_HARD_FLOAT"
  "c<GPR:gf><BFP:xde>br\t%0,%h2,%1"
  [(set_attr "op_type" "RRE")
   (set_attr "type"    "ftoi")])


;
; fix_trunc(td|dd)di2 instruction pattern(s).
;

(define_expand "fix_trunc<mode>di2"
  [(set (match_operand:DI 0 "register_operand" "")
        (fix:DI (match_operand:DFP 1 "nonimmediate_operand" "")))]
  "TARGET_ZARCH && TARGET_HARD_DFP"
{
  operands[1] = force_reg (<MODE>mode, operands[1]);
  emit_insn (gen_fix_trunc<mode>di2_dfp (operands[0], operands[1],
      GEN_INT (9)));
  DONE;
})

; cgxtr, cgdtr
(define_insn "fix_trunc<DFP:mode>di2_dfp"
  [(set (match_operand:DI 0 "register_operand" "=d")
        (fix:DI (match_operand:DFP 1 "register_operand" "f")))
   (unspec:DI [(match_operand:DI 2 "immediate_operand" "K")] UNSPEC_ROUND)
   (clobber (reg:CC CC_REGNUM))]
  "TARGET_ZARCH && TARGET_HARD_DFP"
  "cg<DFP:xde>tr\t%0,%h2,%1"
  [(set_attr "op_type" "RRF")
   (set_attr "type"    "ftoidfp")])


;
; fix_trunctf(si|di)2 instruction pattern(s).
;

(define_expand "fix_trunctf<mode>2"
  [(parallel [(set (match_operand:GPR 0 "register_operand" "")
		   (fix:GPR (match_operand:TF 1 "register_operand" "")))
	      (unspec:GPR [(const_int 5)] UNSPEC_ROUND)
	      (clobber (reg:CC CC_REGNUM))])]
  "TARGET_HARD_FLOAT"
  "")


;
; float(si|di)(tf|df|sf|td|dd)2 instruction pattern(s).
;

; cxgbr, cdgbr, cegbr, cxgtr, cdgtr
(define_insn "floatdi<mode>2"
  [(set (match_operand:FP 0 "register_operand" "=f")
        (float:FP (match_operand:DI 1 "register_operand" "d")))]
  "TARGET_ZARCH && TARGET_HARD_FLOAT"
  "c<xde>g<bt>r\t%0,%1"
  [(set_attr "op_type" "RRE")
   (set_attr "type"    "itof<mode>" )])

; cxfbr, cdfbr, cefbr
(define_insn "floatsi<mode>2"
  [(set (match_operand:BFP 0 "register_operand" "=f")
        (float:BFP (match_operand:SI 1 "register_operand" "d")))]
  "TARGET_HARD_FLOAT"
  "c<xde>fbr\t%0,%1"
  [(set_attr "op_type" "RRE")
   (set_attr "type"   "itof<mode>" )])


;
; truncdfsf2 instruction pattern(s).
;

(define_insn "truncdfsf2"
  [(set (match_operand:SF 0 "register_operand" "=f")
        (float_truncate:SF (match_operand:DF 1 "register_operand" "f")))]
  "TARGET_HARD_FLOAT"
  "ledbr\t%0,%1"
  [(set_attr "op_type"  "RRE")
   (set_attr "type"   "ftruncdf")])

;
; trunctf(df|sf)2 instruction pattern(s).
;

; ldxbr, lexbr
(define_insn "trunctf<mode>2"
  [(set (match_operand:DSF 0 "register_operand" "=f")
        (float_truncate:DSF (match_operand:TF 1 "register_operand" "f")))
   (clobber (match_scratch:TF 2 "=f"))]
  "TARGET_HARD_FLOAT"
  "l<xde>xbr\t%2,%1\;l<xde>r\t%0,%2"
  [(set_attr "length" "6")
   (set_attr "type"   "ftrunctf")])

;
; trunctddd2 and truncddsd2 instruction pattern(s).
;

(define_insn "trunctddd2"
  [(set (match_operand:DD 0 "register_operand" "=f")
	(float_truncate:DD (match_operand:TD 1 "register_operand" "f")))
   (clobber (match_scratch:TD 2 "=f"))]
  "TARGET_HARD_DFP"
  "ldxtr\t%2,0,%1,0\;ldr\t%0,%2"
  [(set_attr "length"  "6")
   (set_attr "type"    "ftruncdd")])

(define_insn "truncddsd2"
  [(set (match_operand:SD 0 "register_operand" "=f")
	(float_truncate:SD (match_operand:DD 1 "register_operand" "f")))]
  "TARGET_HARD_DFP"
  "ledtr\t%0,0,%1,0"
  [(set_attr "op_type" "RRF")
   (set_attr "type"    "ftruncsd")])

;
; extend(sf|df)(df|tf)2 instruction pattern(s).
;

; ldebr, ldeb, lxdbr, lxdb, lxebr, lxeb
(define_insn "extend<DSF:mode><BFP:mode>2"
  [(set (match_operand:BFP 0 "register_operand" "=f,f")
        (float_extend:BFP (match_operand:DSF 1 "nonimmediate_operand"  "f,R")))]
  "TARGET_HARD_FLOAT
   && GET_MODE_SIZE (<BFP:MODE>mode) > GET_MODE_SIZE (<DSF:MODE>mode)"
  "@
   l<BFP:xde><DSF:xde>br\t%0,%1
   l<BFP:xde><DSF:xde>b\t%0,%1"
  [(set_attr "op_type"  "RRE,RXE")
   (set_attr "type"   "fsimp<BFP:mode>, fload<BFP:mode>")])

;
; extendddtd2 and extendsddd2 instruction pattern(s).
;

(define_insn "extendddtd2"
  [(set (match_operand:TD 0 "register_operand" "=f")
	(float_extend:TD (match_operand:DD 1 "register_operand" "f")))]
  "TARGET_HARD_DFP"
  "lxdtr\t%0,%1,0"
  [(set_attr "op_type" "RRF")
   (set_attr "type"    "fsimptf")])

(define_insn "extendsddd2"
  [(set (match_operand:DD 0 "register_operand" "=f")
	(float_extend:DD (match_operand:SD 1 "register_operand" "f")))]
  "TARGET_HARD_DFP"
  "ldetr\t%0,%1,0"
  [(set_attr "op_type" "RRF")
   (set_attr "type"    "fsimptf")])

; Binary <-> Decimal floating point trunc patterns
;

(define_insn "*trunc<BFP:mode><DFP_ALL:mode>2"
  [(set (reg:DFP_ALL FPR0_REGNUM)
        (float_truncate:DFP_ALL (reg:BFP FPR2_REGNUM)))
   (use (reg:SI GPR0_REGNUM))
   (clobber (reg:CC CC_REGNUM))]
  "TARGET_HARD_DFP"
  "pfpo")

(define_insn "*trunc<DFP_ALL:mode><BFP:mode>2"
  [(set (reg:BFP FPR0_REGNUM)
        (float_truncate:BFP (reg:DFP_ALL FPR2_REGNUM)))
   (use (reg:SI GPR0_REGNUM))
   (clobber (reg:CC CC_REGNUM))]
  "TARGET_HARD_DFP"
  "pfpo")

(define_expand "trunc<BFP:mode><DFP_ALL:mode>2"
  [(set (reg:BFP FPR2_REGNUM) (match_operand:BFP 1 "nonimmediate_operand" ""))
   (set (reg:SI GPR0_REGNUM) (match_dup 2))
   (parallel
    [(set (reg:DFP_ALL FPR0_REGNUM)
          (float_truncate:DFP_ALL (reg:BFP FPR2_REGNUM)))
     (use (reg:SI GPR0_REGNUM))
     (clobber (reg:CC CC_REGNUM))])
   (set (match_operand:DFP_ALL 0 "nonimmediate_operand" "")
        (reg:DFP_ALL FPR0_REGNUM))]
  "TARGET_HARD_DFP
   && GET_MODE_SIZE (<BFP:MODE>mode) > GET_MODE_SIZE (<DFP_ALL:MODE>mode)"
{
  HOST_WIDE_INT flags;

  flags = (PFPO_CONVERT |
           PFPO_OP_TYPE_<DFP_ALL:MODE> << PFPO_OP0_TYPE_SHIFT |
           PFPO_OP_TYPE_<BFP:MODE> << PFPO_OP1_TYPE_SHIFT);

  operands[2] = GEN_INT (flags);
})

(define_expand "trunc<DFP_ALL:mode><BFP:mode>2"
  [(set (reg:DFP_ALL FPR2_REGNUM)
        (match_operand:DFP_ALL 1 "nonimmediate_operand" ""))
   (set (reg:SI GPR0_REGNUM) (match_dup 2))
   (parallel
    [(set (reg:BFP FPR0_REGNUM) (float_truncate:BFP (reg:DFP_ALL FPR2_REGNUM)))
     (use (reg:SI GPR0_REGNUM))
     (clobber (reg:CC CC_REGNUM))])
   (set (match_operand:BFP 0 "nonimmediate_operand" "") (reg:BFP FPR0_REGNUM))]
  "TARGET_HARD_DFP
   && GET_MODE_SIZE (<DFP_ALL:MODE>mode) >= GET_MODE_SIZE (<BFP:MODE>mode)"
{
  HOST_WIDE_INT flags;

  flags = (PFPO_CONVERT |
           PFPO_OP_TYPE_<BFP:MODE> << PFPO_OP0_TYPE_SHIFT |
           PFPO_OP_TYPE_<DFP_ALL:MODE> << PFPO_OP1_TYPE_SHIFT);

  operands[2] = GEN_INT (flags);
})

;
; Binary <-> Decimal floating point extend patterns
;

(define_insn "*extend<BFP:mode><DFP_ALL:mode>2"
  [(set (reg:DFP_ALL FPR0_REGNUM) (float_extend:DFP_ALL (reg:BFP FPR2_REGNUM)))
   (use (reg:SI GPR0_REGNUM))
   (clobber (reg:CC CC_REGNUM))]
  "TARGET_HARD_DFP"
  "pfpo")

(define_insn "*extend<DFP_ALL:mode><BFP:mode>2"
  [(set (reg:BFP FPR0_REGNUM) (float_extend:BFP (reg:DFP_ALL FPR2_REGNUM)))
   (use (reg:SI GPR0_REGNUM))
   (clobber (reg:CC CC_REGNUM))]
  "TARGET_HARD_DFP"
  "pfpo")

(define_expand "extend<BFP:mode><DFP_ALL:mode>2"
  [(set (reg:BFP FPR2_REGNUM) (match_operand:BFP 1 "nonimmediate_operand" ""))
   (set (reg:SI GPR0_REGNUM) (match_dup 2))
   (parallel
    [(set (reg:DFP_ALL FPR0_REGNUM)
          (float_extend:DFP_ALL (reg:BFP FPR2_REGNUM)))
     (use (reg:SI GPR0_REGNUM))
     (clobber (reg:CC CC_REGNUM))])
   (set (match_operand:DFP_ALL 0 "nonimmediate_operand" "")
        (reg:DFP_ALL FPR0_REGNUM))]
  "TARGET_HARD_DFP
   && GET_MODE_SIZE (<BFP:MODE>mode) <= GET_MODE_SIZE (<DFP_ALL:MODE>mode)"
{
  HOST_WIDE_INT flags;

  flags = (PFPO_CONVERT |
           PFPO_OP_TYPE_<DFP_ALL:MODE> << PFPO_OP0_TYPE_SHIFT |
           PFPO_OP_TYPE_<BFP:MODE> << PFPO_OP1_TYPE_SHIFT);

  operands[2] = GEN_INT (flags);
})

(define_expand "extend<DFP_ALL:mode><BFP:mode>2"
  [(set (reg:DFP_ALL FPR2_REGNUM)
        (match_operand:DFP_ALL 1 "nonimmediate_operand" ""))
   (set (reg:SI GPR0_REGNUM) (match_dup 2))
   (parallel
    [(set (reg:BFP FPR0_REGNUM) (float_extend:BFP (reg:DFP_ALL FPR2_REGNUM)))
     (use (reg:SI GPR0_REGNUM))
     (clobber (reg:CC CC_REGNUM))])
   (set (match_operand:BFP 0 "nonimmediate_operand" "") (reg:BFP FPR0_REGNUM))]
  "TARGET_HARD_DFP
   && GET_MODE_SIZE (<DFP_ALL:MODE>mode) < GET_MODE_SIZE (<BFP:MODE>mode)"
{
  HOST_WIDE_INT flags;

  flags = (PFPO_CONVERT |
           PFPO_OP_TYPE_<BFP:MODE> << PFPO_OP0_TYPE_SHIFT |
           PFPO_OP_TYPE_<DFP_ALL:MODE> << PFPO_OP1_TYPE_SHIFT);

  operands[2] = GEN_INT (flags);
})


;;
;; ARITHMETIC OPERATIONS
;;
;  arithmetic operations set the ConditionCode,
;  because of unpredictable Bits in Register for Halfword and Byte
;  the ConditionCode can be set wrong in operations for Halfword and Byte

;;
;;- Add instructions.
;;

;
; addti3 instruction pattern(s).
;

(define_insn_and_split "addti3"
  [(set (match_operand:TI 0 "register_operand" "=&d")
        (plus:TI (match_operand:TI 1 "nonimmediate_operand" "%0")
                 (match_operand:TI 2 "general_operand" "do") ) )
   (clobber (reg:CC CC_REGNUM))]
  "TARGET_ZARCH"
  "#"
  "&& reload_completed"
  [(parallel
    [(set (reg:CCL1 CC_REGNUM)
          (compare:CCL1 (plus:DI (match_dup 7) (match_dup 8))
                        (match_dup 7)))
     (set (match_dup 6) (plus:DI (match_dup 7) (match_dup 8)))])
   (parallel
    [(set (match_dup 3) (plus:DI
                          (plus:DI (ltu:DI (reg:CCL1 CC_REGNUM) (const_int 0))
                                   (match_dup 4)) (match_dup 5)))
     (clobber (reg:CC CC_REGNUM))])]
  "operands[3] = operand_subword (operands[0], 0, 0, TImode);
   operands[4] = operand_subword (operands[1], 0, 0, TImode);
   operands[5] = operand_subword (operands[2], 0, 0, TImode);
   operands[6] = operand_subword (operands[0], 1, 0, TImode);
   operands[7] = operand_subword (operands[1], 1, 0, TImode);
   operands[8] = operand_subword (operands[2], 1, 0, TImode);")

;
; adddi3 instruction pattern(s).
;

(define_expand "adddi3"
  [(parallel
    [(set (match_operand:DI 0 "nonimmediate_operand" "")
          (plus:DI (match_operand:DI 1 "nonimmediate_operand" "")
                   (match_operand:DI 2 "general_operand" "")))
     (clobber (reg:CC CC_REGNUM))])]
  ""
  "")

(define_insn "*adddi3_sign"
  [(set (match_operand:DI 0 "register_operand" "=d,d")
        (plus:DI (sign_extend:DI (match_operand:SI 2 "general_operand" "d,RT"))
                 (match_operand:DI 1 "register_operand" "0,0")))
   (clobber (reg:CC CC_REGNUM))]
  "TARGET_ZARCH"
  "@
   agfr\t%0,%2
   agf\t%0,%2"
  [(set_attr "op_type"  "RRE,RXY")])

(define_insn "*adddi3_zero_cc"
  [(set (reg CC_REGNUM)
        (compare (plus:DI (zero_extend:DI (match_operand:SI 2 "general_operand" "d,RT"))
                          (match_operand:DI 1 "register_operand" "0,0"))
                 (const_int 0)))
   (set (match_operand:DI 0 "register_operand" "=d,d")
        (plus:DI (zero_extend:DI (match_dup 2)) (match_dup 1)))]
  "s390_match_ccmode (insn, CCLmode) && TARGET_ZARCH"
  "@
   algfr\t%0,%2
   algf\t%0,%2"
  [(set_attr "op_type"  "RRE,RXY")
   (set_attr "z10prop" "z10_super_E1,z10_super_E1")])

(define_insn "*adddi3_zero_cconly"
  [(set (reg CC_REGNUM)
        (compare (plus:DI (zero_extend:DI (match_operand:SI 2 "general_operand" "d,RT"))
                          (match_operand:DI 1 "register_operand" "0,0"))
                 (const_int 0)))
   (clobber (match_scratch:DI 0 "=d,d"))]
  "s390_match_ccmode (insn, CCLmode) && TARGET_ZARCH"
  "@
   algfr\t%0,%2
   algf\t%0,%2"
  [(set_attr "op_type"  "RRE,RXY")
   (set_attr "z10prop" "z10_super_E1,z10_super_E1")])

(define_insn "*adddi3_zero"
  [(set (match_operand:DI 0 "register_operand" "=d,d")
        (plus:DI (zero_extend:DI (match_operand:SI 2 "general_operand" "d,RT"))
                 (match_operand:DI 1 "register_operand" "0,0")))
   (clobber (reg:CC CC_REGNUM))]
  "TARGET_ZARCH"
  "@
   algfr\t%0,%2
   algf\t%0,%2"
  [(set_attr "op_type"  "RRE,RXY")
   (set_attr "z10prop" "z10_super_E1,z10_super_E1")])

(define_insn_and_split "*adddi3_31z"
  [(set (match_operand:DI 0 "nonimmediate_operand" "=&d")
        (plus:DI (match_operand:DI 1 "nonimmediate_operand" "%0")
                 (match_operand:DI 2 "general_operand" "do") ) )
   (clobber (reg:CC CC_REGNUM))]
  "!TARGET_ZARCH && TARGET_CPU_ZARCH"
  "#"
  "&& reload_completed"
  [(parallel
    [(set (reg:CCL1 CC_REGNUM)
          (compare:CCL1 (plus:SI (match_dup 7) (match_dup 8))
                        (match_dup 7)))
     (set (match_dup 6) (plus:SI (match_dup 7) (match_dup 8)))])
   (parallel
    [(set (match_dup 3) (plus:SI
			  (plus:SI (ltu:SI (reg:CCL1 CC_REGNUM) (const_int 0))
				   (match_dup 4)) (match_dup 5)))
     (clobber (reg:CC CC_REGNUM))])]
  "operands[3] = operand_subword (operands[0], 0, 0, DImode);
   operands[4] = operand_subword (operands[1], 0, 0, DImode);
   operands[5] = operand_subword (operands[2], 0, 0, DImode);
   operands[6] = operand_subword (operands[0], 1, 0, DImode);
   operands[7] = operand_subword (operands[1], 1, 0, DImode);
   operands[8] = operand_subword (operands[2], 1, 0, DImode);")

(define_insn_and_split "*adddi3_31"
  [(set (match_operand:DI 0 "nonimmediate_operand" "=&d")
        (plus:DI (match_operand:DI 1 "nonimmediate_operand" "%0")
                 (match_operand:DI 2 "general_operand" "do") ) )
   (clobber (reg:CC CC_REGNUM))]
  "!TARGET_CPU_ZARCH"
  "#"
  "&& reload_completed"
  [(parallel
    [(set (match_dup 3) (plus:SI (match_dup 4) (match_dup 5)))
     (clobber (reg:CC CC_REGNUM))])
   (parallel
    [(set (reg:CCL1 CC_REGNUM)
          (compare:CCL1 (plus:SI (match_dup 7) (match_dup 8))
                        (match_dup 7)))
     (set (match_dup 6) (plus:SI (match_dup 7) (match_dup 8)))])
   (set (pc)
        (if_then_else (ltu (reg:CCL1 CC_REGNUM) (const_int 0))
                      (pc)
                      (label_ref (match_dup 9))))
   (parallel
    [(set (match_dup 3) (plus:SI (match_dup 3) (const_int 1)))
     (clobber (reg:CC CC_REGNUM))])
   (match_dup 9)]
  "operands[3] = operand_subword (operands[0], 0, 0, DImode);
   operands[4] = operand_subword (operands[1], 0, 0, DImode);
   operands[5] = operand_subword (operands[2], 0, 0, DImode);
   operands[6] = operand_subword (operands[0], 1, 0, DImode);
   operands[7] = operand_subword (operands[1], 1, 0, DImode);
   operands[8] = operand_subword (operands[2], 1, 0, DImode);
   operands[9] = gen_label_rtx ();")

;
; addsi3 instruction pattern(s).
;

(define_expand "addsi3"
  [(parallel
    [(set (match_operand:SI 0 "nonimmediate_operand" "")
          (plus:SI (match_operand:SI 1 "nonimmediate_operand" "")
                   (match_operand:SI 2 "general_operand" "")))
     (clobber (reg:CC CC_REGNUM))])]
  ""
  "")

(define_insn "*addsi3_sign"
  [(set (match_operand:SI 0 "register_operand" "=d,d")
        (plus:SI (sign_extend:SI (match_operand:HI 2 "memory_operand" "R,T"))
                 (match_operand:SI 1 "register_operand" "0,0")))
   (clobber (reg:CC CC_REGNUM))]
  ""
  "@
   ah\t%0,%2
   ahy\t%0,%2"
  [(set_attr "op_type"  "RX,RXY")])

;
; add(di|si)3 instruction pattern(s).
;

; ar, ahi, alfi, slfi, a, ay, agr, aghi, algfi, slgfi, ag, asi, agsi
(define_insn "*add<mode>3"
  [(set (match_operand:GPR 0 "nonimmediate_operand" "=d,d,d,d,d,d,QS")
        (plus:GPR (match_operand:GPR 1 "nonimmediate_operand" "%0,0,0,0,0,0,0")
		  (match_operand:GPR 2 "general_operand" "d,K,Op,On,R,T,C") ) )
   (clobber (reg:CC CC_REGNUM))]
  ""
  "@
   a<g>r\t%0,%2
   a<g>hi\t%0,%h2
   al<g>fi\t%0,%2
   sl<g>fi\t%0,%n2
   a<g>\t%0,%2
   a<y>\t%0,%2
   a<g>si\t%0,%c2"
  [(set_attr "op_type"  "RR<E>,RI,RIL,RIL,RX<Y>,RXY,SIY")
   (set_attr "cpu_facility" "*,*,extimm,extimm,*,*,z10")
   (set_attr "z10prop" "z10_super_E1,
                        z10_super_E1,
                        z10_super_E1,
                        z10_super_E1,
                        z10_super_E1,
                        z10_super_E1,
                        z10_super_E1")])

; alr, alfi, slfi, al, aly, algr, algfi, slgfi, alg, alsi, algsi
(define_insn "*add<mode>3_carry1_cc"
  [(set (reg CC_REGNUM)
        (compare (plus:GPR (match_operand:GPR 1 "nonimmediate_operand" "%0,0,0,0,0,0")
			   (match_operand:GPR 2 "general_operand" "d,Op,On,R,T,C"))
                 (match_dup 1)))
   (set (match_operand:GPR 0 "nonimmediate_operand" "=d,d,d,d,d,d")
        (plus:GPR (match_dup 1) (match_dup 2)))]
  "s390_match_ccmode (insn, CCL1mode)"
  "@
   al<g>r\t%0,%2
   al<g>fi\t%0,%2
   sl<g>fi\t%0,%n2
   al<g>\t%0,%2
   al<y>\t%0,%2
   al<g>si\t%0,%c2"
  [(set_attr "op_type"      "RR<E>,RIL,RIL,RX<Y>,RXY,SIY")
   (set_attr "cpu_facility" "*,extimm,extimm,*,*,z10")
   (set_attr "z10prop" "z10_super_E1,
                        z10_super_E1,
                        z10_super_E1,
                        z10_super_E1,
                        z10_super_E1,
                        z10_super_E1")])

; alr, al, aly, algr, alg
(define_insn "*add<mode>3_carry1_cconly"
  [(set (reg CC_REGNUM)
        (compare (plus:GPR (match_operand:GPR 1 "nonimmediate_operand" "%0,0,0")
			   (match_operand:GPR 2 "general_operand" "d,R,T"))
                 (match_dup 1)))
   (clobber (match_scratch:GPR 0 "=d,d,d"))]
  "s390_match_ccmode (insn, CCL1mode)"
  "@
   al<g>r\t%0,%2
   al<g>\t%0,%2
   al<y>\t%0,%2"
  [(set_attr "op_type"  "RR<E>,RX<Y>,RXY")
   (set_attr "z10prop" "z10_super_E1,z10_super_E1,z10_super_E1")])

; alr, alfi, slfi, al, aly, algr, algfi, slgfi, alg, alsi, algsi
(define_insn "*add<mode>3_carry2_cc"
  [(set (reg CC_REGNUM)
        (compare (plus:GPR (match_operand:GPR 1 "nonimmediate_operand" "%0,0,0,0,0,0")
			   (match_operand:GPR 2 "general_operand" "d,Op,On,R,T,C"))
                 (match_dup 2)))
   (set (match_operand:GPR 0 "nonimmediate_operand" "=d,d,d,d,d,RS")
        (plus:GPR (match_dup 1) (match_dup 2)))]
  "s390_match_ccmode (insn, CCL1mode)"
  "@
   al<g>r\t%0,%2
   al<g>fi\t%0,%2
   sl<g>fi\t%0,%n2
   al<g>\t%0,%2
   al<y>\t%0,%2
   al<g>si\t%0,%c2"
  [(set_attr "op_type"  "RR<E>,RIL,RIL,RX<Y>,RXY,SIY")
   (set_attr "cpu_facility" "*,extimm,extimm,*,*,z10")
   (set_attr "z10prop" "z10_super_E1,
                        z10_super_E1,
                        z10_super_E1,
                        z10_super_E1,
                        z10_super_E1,
                        z10_super_E1")])

; alr, al, aly, algr, alg
(define_insn "*add<mode>3_carry2_cconly"
  [(set (reg CC_REGNUM)
        (compare (plus:GPR (match_operand:GPR 1 "nonimmediate_operand" "%0,0,0")
			   (match_operand:GPR 2 "general_operand" "d,R,T"))
                 (match_dup 2)))
   (clobber (match_scratch:GPR 0 "=d,d,d"))]
  "s390_match_ccmode (insn, CCL1mode)"
  "@
   al<g>r\t%0,%2
   al<g>\t%0,%2
   al<y>\t%0,%2"
  [(set_attr "op_type"  "RR<E>,RX<Y>,RXY")
   (set_attr "z10prop" "z10_super_E1,z10_super_E1,z10_super_E1")])

; alr, alfi, slfi, al, aly, algr, algfi, slgfi, alg, alsi, algsi
(define_insn "*add<mode>3_cc"
  [(set (reg CC_REGNUM)
        (compare (plus:GPR (match_operand:GPR 1 "nonimmediate_operand" "%0,0,0,0,0,0")
			   (match_operand:GPR 2 "general_operand" "d,Op,On,R,T,C"))
                 (const_int 0)))
   (set (match_operand:GPR 0 "nonimmediate_operand" "=d,d,d,d,d,RS")
        (plus:GPR (match_dup 1) (match_dup 2)))]
  "s390_match_ccmode (insn, CCLmode)"
  "@
   al<g>r\t%0,%2
   al<g>fi\t%0,%2
   sl<g>fi\t%0,%n2
   al<g>\t%0,%2
   al<y>\t%0,%2
   al<g>si\t%0,%c2"
  [(set_attr "op_type"  "RR<E>,RIL,RIL,RX<Y>,RXY,SIY")
   (set_attr "cpu_facility" "*,extimm,extimm,*,*,z10")
   (set_attr "z10prop" "z10_super_E1,
                        z10_super_E1,
                        z10_super_E1,
                        z10_super_E1,
                        z10_super_E1,
                        z10_super_E1")])

; alr, al, aly, algr, alg
(define_insn "*add<mode>3_cconly"
  [(set (reg CC_REGNUM)
        (compare (plus:GPR (match_operand:GPR 1 "nonimmediate_operand" "%0,0,0")
			   (match_operand:GPR 2 "general_operand" "d,R,T"))
                 (const_int 0)))
   (clobber (match_scratch:GPR 0 "=d,d,d"))]
  "s390_match_ccmode (insn, CCLmode)"
  "@
   al<g>r\t%0,%2
   al<g>\t%0,%2
   al<y>\t%0,%2"
  [(set_attr "op_type"  "RR<E>,RX<Y>,RXY")
   (set_attr "z10prop" "z10_super_E1,z10_super_E1,z10_super_E1")])

; alr, al, aly, algr, alg
(define_insn "*add<mode>3_cconly2"
  [(set (reg CC_REGNUM)
        (compare (match_operand:GPR 1 "nonimmediate_operand" "%0,0,0")
                 (neg:GPR (match_operand:GPR 2 "general_operand" "d,R,T"))))
   (clobber (match_scratch:GPR 0 "=d,d,d"))]
  "s390_match_ccmode(insn, CCLmode)"
  "@
   al<g>r\t%0,%2
   al<g>\t%0,%2
   al<y>\t%0,%2"
  [(set_attr "op_type"  "RR<E>,RX<Y>,RXY")
   (set_attr "z10prop" "z10_super_E1,z10_super_E1,z10_super_E1")])

; ahi, afi, aghi, agfi, asi, agsi
(define_insn "*add<mode>3_imm_cc"
  [(set (reg CC_REGNUM)
        (compare (plus:GPR (match_operand:GPR 1 "nonimmediate_operand" "0,0,0")
			   (match_operand:GPR 2 "const_int_operand" "K,Os,C"))
                 (const_int 0)))
   (set (match_operand:GPR 0 "nonimmediate_operand" "=d,d,QS")
        (plus:GPR (match_dup 1) (match_dup 2)))]
  "s390_match_ccmode (insn, CCAmode)
   && (CONST_OK_FOR_CONSTRAINT_P (INTVAL (operands[2]), 'K', \"K\")
       || CONST_OK_FOR_CONSTRAINT_P (INTVAL (operands[2]), 'O', \"Os\")
       || CONST_OK_FOR_CONSTRAINT_P (INTVAL (operands[2]), 'C', \"C\"))
   && INTVAL (operands[2]) != -((HOST_WIDE_INT)1 << (GET_MODE_BITSIZE(<MODE>mode) - 1))"
  "@
   a<g>hi\t%0,%h2
   a<g>fi\t%0,%2
   a<g>si\t%0,%c2"
  [(set_attr "op_type"      "RI,RIL,SIY")
   (set_attr "cpu_facility" "*,extimm,z10")
   (set_attr "z10prop" "z10_super_E1,z10_super_E1,z10_super_E1")])

;
; add(tf|df|sf|td|dd)3 instruction pattern(s).
;

; axbr, adbr, aebr, axb, adb, aeb, adtr, axtr
(define_insn "add<mode>3"
  [(set (match_operand:FP 0 "register_operand"              "=f,   f")
        (plus:FP (match_operand:FP 1 "nonimmediate_operand" "%<f0>,0")
		 (match_operand:FP 2 "general_operand"      " f,<Rf>")))
   (clobber (reg:CC CC_REGNUM))]
  "TARGET_HARD_FLOAT"
  "@
   a<xde><bt>r\t%0,<op1>%2
   a<xde>b\t%0,%2"
  [(set_attr "op_type"  "<RRer>,RXE")
   (set_attr "type"     "fsimp<mode>")])

; axbr, adbr, aebr, axb, adb, aeb, adtr, axtr
(define_insn "*add<mode>3_cc"
  [(set (reg CC_REGNUM)
	(compare (plus:FP (match_operand:FP 1 "nonimmediate_operand" "%<f0>,0")
			  (match_operand:FP 2 "general_operand"      " f,<Rf>"))
		 (match_operand:FP 3 "const0_operand" "")))
   (set (match_operand:FP 0 "register_operand" "=f,f")
	(plus:FP (match_dup 1) (match_dup 2)))]
  "s390_match_ccmode (insn, CCSmode) && TARGET_HARD_FLOAT"
  "@
   a<xde><bt>r\t%0,<op1>%2
   a<xde>b\t%0,%2"
  [(set_attr "op_type"  "<RRer>,RXE")
   (set_attr "type"     "fsimp<mode>")])

; axbr, adbr, aebr, axb, adb, aeb, adtr, axtr
(define_insn "*add<mode>3_cconly"
  [(set (reg CC_REGNUM)
	(compare (plus:FP (match_operand:FP 1 "nonimmediate_operand" "%<f0>,0")
			   (match_operand:FP 2 "general_operand"      " f,<Rf>"))
		 (match_operand:FP 3 "const0_operand" "")))
   (clobber (match_scratch:FP 0 "=f,f"))]
  "s390_match_ccmode (insn, CCSmode) && TARGET_HARD_FLOAT"
  "@
   a<xde><bt>r\t%0,<op1>%2
   a<xde>b\t%0,%2"
  [(set_attr "op_type"  "<RRer>,RXE")
   (set_attr "type"     "fsimp<mode>")])


;;
;;- Subtract instructions.
;;

;
; subti3 instruction pattern(s).
;

(define_insn_and_split "subti3"
  [(set (match_operand:TI 0 "register_operand" "=&d")
        (minus:TI (match_operand:TI 1 "register_operand" "0")
                  (match_operand:TI 2 "general_operand" "do") ) )
   (clobber (reg:CC CC_REGNUM))]
  "TARGET_ZARCH"
  "#"
  "&& reload_completed"
  [(parallel
    [(set (reg:CCL2 CC_REGNUM)
          (compare:CCL2 (minus:DI (match_dup 7) (match_dup 8))
                        (match_dup 7)))
     (set (match_dup 6) (minus:DI (match_dup 7) (match_dup 8)))])
   (parallel
    [(set (match_dup 3) (minus:DI (minus:DI (match_dup 4) (match_dup 5))
                                  (gtu:DI (reg:CCL2 CC_REGNUM) (const_int 0))))
     (clobber (reg:CC CC_REGNUM))])]
  "operands[3] = operand_subword (operands[0], 0, 0, TImode);
   operands[4] = operand_subword (operands[1], 0, 0, TImode);
   operands[5] = operand_subword (operands[2], 0, 0, TImode);
   operands[6] = operand_subword (operands[0], 1, 0, TImode);
   operands[7] = operand_subword (operands[1], 1, 0, TImode);
   operands[8] = operand_subword (operands[2], 1, 0, TImode);")

;
; subdi3 instruction pattern(s).
;

(define_expand "subdi3"
  [(parallel
    [(set (match_operand:DI 0 "register_operand" "")
          (minus:DI (match_operand:DI 1 "register_operand" "")
                    (match_operand:DI 2 "general_operand" "")))
     (clobber (reg:CC CC_REGNUM))])]
  ""
  "")

(define_insn "*subdi3_sign"
  [(set (match_operand:DI 0 "register_operand" "=d,d")
        (minus:DI (match_operand:DI 1 "register_operand" "0,0")
                  (sign_extend:DI (match_operand:SI 2 "general_operand" "d,RT"))))
   (clobber (reg:CC CC_REGNUM))]
  "TARGET_ZARCH"
  "@
   sgfr\t%0,%2
   sgf\t%0,%2"
  [(set_attr "op_type"  "RRE,RXY")
   (set_attr "z10prop" "z10_c,*")])

(define_insn "*subdi3_zero_cc"
  [(set (reg CC_REGNUM)
        (compare (minus:DI (match_operand:DI 1 "register_operand" "0,0")
                           (zero_extend:DI (match_operand:SI 2 "general_operand" "d,RT")))
                 (const_int 0)))
   (set (match_operand:DI 0 "register_operand" "=d,d")
        (minus:DI (match_dup 1) (zero_extend:DI (match_dup 2))))]
  "s390_match_ccmode (insn, CCLmode) && TARGET_ZARCH"
  "@
   slgfr\t%0,%2
   slgf\t%0,%2"
  [(set_attr "op_type"  "RRE,RXY")
   (set_attr "z10prop" "z10_super_c_E1,z10_super_E1")])

(define_insn "*subdi3_zero_cconly"
  [(set (reg CC_REGNUM)
        (compare (minus:DI (match_operand:DI 1 "register_operand" "0,0")
                           (zero_extend:DI (match_operand:SI 2 "general_operand" "d,RT")))
                 (const_int 0)))
   (clobber (match_scratch:DI 0 "=d,d"))]
  "s390_match_ccmode (insn, CCLmode) && TARGET_ZARCH"
  "@
   slgfr\t%0,%2
   slgf\t%0,%2"
  [(set_attr "op_type"  "RRE,RXY")
   (set_attr "z10prop" "z10_super_c_E1,z10_super_E1")])

(define_insn "*subdi3_zero"
  [(set (match_operand:DI 0 "register_operand" "=d,d")
        (minus:DI (match_operand:DI 1 "register_operand" "0,0")
                  (zero_extend:DI (match_operand:SI 2 "general_operand" "d,RT"))))
   (clobber (reg:CC CC_REGNUM))]
  "TARGET_ZARCH"
  "@
   slgfr\t%0,%2
   slgf\t%0,%2"
  [(set_attr "op_type"  "RRE,RXY")
   (set_attr "z10prop" "z10_super_c_E1,z10_super_E1")])

(define_insn_and_split "*subdi3_31z"
  [(set (match_operand:DI 0 "register_operand" "=&d")
        (minus:DI (match_operand:DI 1 "register_operand" "0")
                  (match_operand:DI 2 "general_operand" "do") ) )
   (clobber (reg:CC CC_REGNUM))]
  "!TARGET_ZARCH && TARGET_CPU_ZARCH"
  "#"
  "&& reload_completed"
  [(parallel
    [(set (reg:CCL2 CC_REGNUM)
          (compare:CCL2 (minus:SI (match_dup 7) (match_dup 8))
                        (match_dup 7)))
     (set (match_dup 6) (minus:SI (match_dup 7) (match_dup 8)))])
   (parallel
    [(set (match_dup 3) (minus:SI (minus:SI (match_dup 4) (match_dup 5))
                                  (gtu:SI (reg:CCL2 CC_REGNUM) (const_int 0))))
     (clobber (reg:CC CC_REGNUM))])]
  "operands[3] = operand_subword (operands[0], 0, 0, DImode);
   operands[4] = operand_subword (operands[1], 0, 0, DImode);
   operands[5] = operand_subword (operands[2], 0, 0, DImode);
   operands[6] = operand_subword (operands[0], 1, 0, DImode);
   operands[7] = operand_subword (operands[1], 1, 0, DImode);
   operands[8] = operand_subword (operands[2], 1, 0, DImode);")

(define_insn_and_split "*subdi3_31"
  [(set (match_operand:DI 0 "register_operand" "=&d")
        (minus:DI (match_operand:DI 1 "register_operand" "0")
                  (match_operand:DI 2 "general_operand" "do") ) )
   (clobber (reg:CC CC_REGNUM))]
  "!TARGET_CPU_ZARCH"
  "#"
  "&& reload_completed"
  [(parallel
    [(set (match_dup 3) (minus:SI (match_dup 4) (match_dup 5)))
     (clobber (reg:CC CC_REGNUM))])
   (parallel
    [(set (reg:CCL2 CC_REGNUM)
          (compare:CCL2 (minus:SI (match_dup 7) (match_dup 8))
                        (match_dup 7)))
     (set (match_dup 6) (minus:SI (match_dup 7) (match_dup 8)))])
   (set (pc)
        (if_then_else (gtu (reg:CCL2 CC_REGNUM) (const_int 0))
                      (pc)
                      (label_ref (match_dup 9))))
   (parallel
    [(set (match_dup 3) (plus:SI (match_dup 3) (const_int -1)))
     (clobber (reg:CC CC_REGNUM))])
   (match_dup 9)]
  "operands[3] = operand_subword (operands[0], 0, 0, DImode);
   operands[4] = operand_subword (operands[1], 0, 0, DImode);
   operands[5] = operand_subword (operands[2], 0, 0, DImode);
   operands[6] = operand_subword (operands[0], 1, 0, DImode);
   operands[7] = operand_subword (operands[1], 1, 0, DImode);
   operands[8] = operand_subword (operands[2], 1, 0, DImode);
   operands[9] = gen_label_rtx ();")

;
; subsi3 instruction pattern(s).
;

(define_expand "subsi3"
  [(parallel
    [(set (match_operand:SI 0 "register_operand" "")
          (minus:SI (match_operand:SI 1 "register_operand" "")
                    (match_operand:SI 2 "general_operand" "")))
     (clobber (reg:CC CC_REGNUM))])]
  ""
  "")

(define_insn "*subsi3_sign"
  [(set (match_operand:SI 0 "register_operand" "=d,d")
        (minus:SI (match_operand:SI 1 "register_operand" "0,0")
                  (sign_extend:SI (match_operand:HI 2 "memory_operand" "R,T"))))
   (clobber (reg:CC CC_REGNUM))]
  ""
  "@
   sh\t%0,%2
   shy\t%0,%2"
  [(set_attr "op_type"  "RX,RXY")])

;
; sub(di|si)3 instruction pattern(s).
;

; sr, s, sy, sgr, sg
(define_insn "*sub<mode>3"
  [(set (match_operand:GPR 0 "register_operand" "=d,d,d")
        (minus:GPR (match_operand:GPR 1 "register_operand" "0,0,0")
		   (match_operand:GPR 2 "general_operand" "d,R,T") ) )
   (clobber (reg:CC CC_REGNUM))]
  ""
  "@
   s<g>r\t%0,%2
   s<g>\t%0,%2
   s<y>\t%0,%2"
  [(set_attr "op_type"  "RR<E>,RX<Y>,RXY")
   (set_attr "z10prop" "z10_super_c_E1,z10_super_E1,z10_super_E1")])

; slr, sl, sly, slgr, slg
(define_insn "*sub<mode>3_borrow_cc"
  [(set (reg CC_REGNUM)
        (compare (minus:GPR (match_operand:GPR 1 "register_operand" "0,0,0")
			    (match_operand:GPR 2 "general_operand" "d,R,T"))
                 (match_dup 1)))
   (set (match_operand:GPR 0 "register_operand" "=d,d,d")
        (minus:GPR (match_dup 1) (match_dup 2)))]
  "s390_match_ccmode (insn, CCL2mode)"
  "@
   sl<g>r\t%0,%2
   sl<g>\t%0,%2
   sl<y>\t%0,%2"
  [(set_attr "op_type"  "RR<E>,RX<Y>,RXY")
   (set_attr "z10prop" "z10_super_c_E1,z10_super_E1,z10_super_E1")])

; slr, sl, sly, slgr, slg
(define_insn "*sub<mode>3_borrow_cconly"
  [(set (reg CC_REGNUM)
        (compare (minus:GPR (match_operand:GPR 1 "register_operand" "0,0,0")
			    (match_operand:GPR 2 "general_operand" "d,R,T"))
                 (match_dup 1)))
   (clobber (match_scratch:GPR 0 "=d,d,d"))]
  "s390_match_ccmode (insn, CCL2mode)"
  "@
   sl<g>r\t%0,%2
   sl<g>\t%0,%2
   sl<y>\t%0,%2"
  [(set_attr "op_type"  "RR<E>,RX<Y>,RXY")
   (set_attr "z10prop" "z10_super_c_E1,z10_super_E1,z10_super_E1")])

; slr, sl, sly, slgr, slg
(define_insn "*sub<mode>3_cc"
  [(set (reg CC_REGNUM)
        (compare (minus:GPR (match_operand:GPR 1 "register_operand" "0,0,0")
			    (match_operand:GPR 2 "general_operand" "d,R,T"))
                 (const_int 0)))
   (set (match_operand:GPR 0 "register_operand" "=d,d,d")
        (minus:GPR (match_dup 1) (match_dup 2)))]
  "s390_match_ccmode (insn, CCLmode)"
  "@
   sl<g>r\t%0,%2
   sl<g>\t%0,%2
   sl<y>\t%0,%2"
  [(set_attr "op_type"  "RR<E>,RX<Y>,RXY")
   (set_attr "z10prop" "z10_super_c_E1,z10_super_E1,z10_super_E1")])

; slr, sl, sly, slgr, slg
(define_insn "*sub<mode>3_cc2"
  [(set (reg CC_REGNUM)
        (compare (match_operand:GPR 1 "register_operand" "0,0,0")
                 (match_operand:GPR 2 "general_operand" "d,R,T")))
   (set (match_operand:GPR 0 "register_operand" "=d,d,d")
        (minus:GPR (match_dup 1) (match_dup 2)))]
  "s390_match_ccmode (insn, CCL3mode)"
  "@
   sl<g>r\t%0,%2
   sl<g>\t%0,%2
   sl<y>\t%0,%2"
  [(set_attr "op_type"  "RR<E>,RX<Y>,RXY")
   (set_attr "z10prop" "z10_super_c_E1,z10_super_E1,z10_super_E1")])

; slr, sl, sly, slgr, slg
(define_insn "*sub<mode>3_cconly"
  [(set (reg CC_REGNUM)
        (compare (minus:GPR (match_operand:GPR 1 "register_operand" "0,0,0")
			    (match_operand:GPR 2 "general_operand" "d,R,T"))
                 (const_int 0)))
   (clobber (match_scratch:GPR 0 "=d,d,d"))]
  "s390_match_ccmode (insn, CCLmode)"
  "@
   sl<g>r\t%0,%2
   sl<g>\t%0,%2
   sl<y>\t%0,%2"
  [(set_attr "op_type"  "RR<E>,RX<Y>,RXY")
   (set_attr "z10prop" "z10_super_c_E1,z10_super_E1,z10_super_E1")])


; slr, sl, sly, slgr, slg
(define_insn "*sub<mode>3_cconly2"
  [(set (reg CC_REGNUM)
        (compare (match_operand:GPR 1 "register_operand" "0,0,0")
                 (match_operand:GPR 2 "general_operand" "d,R,T")))
   (clobber (match_scratch:GPR 0 "=d,d,d"))]
  "s390_match_ccmode (insn, CCL3mode)"
  "@
   sl<g>r\t%0,%2
   sl<g>\t%0,%2
   sl<y>\t%0,%2"
  [(set_attr "op_type"  "RR<E>,RX<Y>,RXY")
   (set_attr "z10prop" "z10_super_c_E1,z10_super_E1,z10_super_E1")])


;
; sub(tf|df|sf|td|dd)3 instruction pattern(s).
;

; sxbr, sdbr, sebr, sdb, seb, sxtr, sdtr
(define_insn "sub<mode>3"
  [(set (match_operand:FP 0 "register_operand"            "=f,  f")
        (minus:FP (match_operand:FP 1 "register_operand" "<f0>,0")
                  (match_operand:FP 2 "general_operand"  "f,<Rf>")))
   (clobber (reg:CC CC_REGNUM))]
  "TARGET_HARD_FLOAT"
  "@
   s<xde><bt>r\t%0,<op1>%2
   s<xde>b\t%0,%2"
  [(set_attr "op_type"  "<RRer>,RXE")
   (set_attr "type"     "fsimp<mode>")])

; sxbr, sdbr, sebr, sdb, seb, sxtr, sdtr
(define_insn "*sub<mode>3_cc"
  [(set (reg CC_REGNUM)
	(compare (minus:FP (match_operand:FP 1 "nonimmediate_operand" "<f0>,0")
                           (match_operand:FP 2 "general_operand"      "f,<Rf>"))
		 (match_operand:FP 3 "const0_operand" "")))
   (set (match_operand:FP 0 "register_operand" "=f,f")
	(minus:FP (match_dup 1) (match_dup 2)))]
  "s390_match_ccmode (insn, CCSmode) && TARGET_HARD_FLOAT"
  "@
   s<xde><bt>r\t%0,<op1>%2
   s<xde>b\t%0,%2"
  [(set_attr "op_type"  "<RRer>,RXE")
   (set_attr "type"     "fsimp<mode>")])

; sxbr, sdbr, sebr, sdb, seb, sxtr, sdtr
(define_insn "*sub<mode>3_cconly"
  [(set (reg CC_REGNUM)
	(compare (minus:FP (match_operand:FP 1 "nonimmediate_operand" "<f0>,0")
			   (match_operand:FP 2 "general_operand"      "f,<Rf>"))
		 (match_operand:FP 3 "const0_operand" "")))
   (clobber (match_scratch:FP 0 "=f,f"))]
  "s390_match_ccmode (insn, CCSmode) && TARGET_HARD_FLOAT"
  "@
   s<xde><bt>r\t%0,<op1>%2
   s<xde>b\t%0,%2"
  [(set_attr "op_type"  "<RRer>,RXE")
   (set_attr "type"     "fsimp<mode>")])


;;
;;- Conditional add/subtract instructions.
;;

;
; add(di|si)cc instruction pattern(s).
;

; the following 4 patterns are used when the result of an add with
; carry is checked for an overflow condition

; op1 + op2 + c < op1

; alcr, alc, alcgr, alcg
(define_insn "*add<mode>3_alc_carry1_cc"
  [(set (reg CC_REGNUM)
        (compare
          (plus:GPR (plus:GPR (match_operand:GPR 3 "s390_alc_comparison" "")
                              (match_operand:GPR 1 "nonimmediate_operand" "%0,0"))
                    (match_operand:GPR 2 "general_operand" "d,RT"))
          (match_dup 1)))
   (set (match_operand:GPR 0 "register_operand" "=d,d")
        (plus:GPR (plus:GPR (match_dup 3) (match_dup 1)) (match_dup 2)))]
  "s390_match_ccmode (insn, CCL1mode) && TARGET_CPU_ZARCH"
  "@
   alc<g>r\t%0,%2
   alc<g>\t%0,%2"
  [(set_attr "op_type"  "RRE,RXY")])

; alcr, alc, alcgr, alcg
(define_insn "*add<mode>3_alc_carry1_cconly"
  [(set (reg CC_REGNUM)
        (compare
          (plus:GPR (plus:GPR (match_operand:GPR 3 "s390_alc_comparison" "")
                              (match_operand:GPR 1 "nonimmediate_operand" "%0,0"))
                    (match_operand:GPR 2 "general_operand" "d,RT"))
          (match_dup 1)))
   (clobber (match_scratch:GPR 0 "=d,d"))]
  "s390_match_ccmode (insn, CCL1mode) && TARGET_CPU_ZARCH"
  "@
   alc<g>r\t%0,%2
   alc<g>\t%0,%2"
  [(set_attr "op_type"  "RRE,RXY")])

; op1 + op2 + c < op2

; alcr, alc, alcgr, alcg
(define_insn "*add<mode>3_alc_carry2_cc"
  [(set (reg CC_REGNUM)
        (compare
          (plus:GPR (plus:GPR (match_operand:GPR 3 "s390_alc_comparison" "")
                              (match_operand:GPR 1 "nonimmediate_operand" "%0,0"))
                    (match_operand:GPR 2 "general_operand" "d,RT"))
          (match_dup 2)))
   (set (match_operand:GPR 0 "register_operand" "=d,d")
        (plus:GPR (plus:GPR (match_dup 3) (match_dup 1)) (match_dup 2)))]
  "s390_match_ccmode (insn, CCL1mode) && TARGET_CPU_ZARCH"
  "@
   alc<g>r\t%0,%2
   alc<g>\t%0,%2"
  [(set_attr "op_type"  "RRE,RXY")])

; alcr, alc, alcgr, alcg
(define_insn "*add<mode>3_alc_carry2_cconly"
  [(set (reg CC_REGNUM)
        (compare
          (plus:GPR (plus:GPR (match_operand:GPR 3 "s390_alc_comparison" "")
                              (match_operand:GPR 1 "nonimmediate_operand" "%0,0"))
                    (match_operand:GPR 2 "general_operand" "d,RT"))
          (match_dup 2)))
   (clobber (match_scratch:GPR 0 "=d,d"))]
  "s390_match_ccmode (insn, CCL1mode) && TARGET_CPU_ZARCH"
  "@
   alc<g>r\t%0,%2
   alc<g>\t%0,%2"
  [(set_attr "op_type"  "RRE,RXY")])

; alcr, alc, alcgr, alcg
(define_insn "*add<mode>3_alc_cc"
  [(set (reg CC_REGNUM)
        (compare
          (plus:GPR (plus:GPR (match_operand:GPR 3 "s390_alc_comparison" "")
                              (match_operand:GPR 1 "nonimmediate_operand" "%0,0"))
                    (match_operand:GPR 2 "general_operand" "d,RT"))
          (const_int 0)))
   (set (match_operand:GPR 0 "register_operand" "=d,d")
        (plus:GPR (plus:GPR (match_dup 3) (match_dup 1)) (match_dup 2)))]
  "s390_match_ccmode (insn, CCLmode) && TARGET_CPU_ZARCH"
  "@
   alc<g>r\t%0,%2
   alc<g>\t%0,%2"
  [(set_attr "op_type"  "RRE,RXY")])

; alcr, alc, alcgr, alcg
(define_insn "*add<mode>3_alc"
  [(set (match_operand:GPR 0 "register_operand" "=d,d")
        (plus:GPR (plus:GPR (match_operand:GPR 3 "s390_alc_comparison" "")
                            (match_operand:GPR 1 "nonimmediate_operand" "%0,0"))
                  (match_operand:GPR 2 "general_operand" "d,RT")))
   (clobber (reg:CC CC_REGNUM))]
  "TARGET_CPU_ZARCH"
  "@
   alc<g>r\t%0,%2
   alc<g>\t%0,%2"
  [(set_attr "op_type"  "RRE,RXY")])

; slbr, slb, slbgr, slbg
(define_insn "*sub<mode>3_slb_cc"
  [(set (reg CC_REGNUM)
        (compare
          (minus:GPR (minus:GPR (match_operand:GPR 1 "nonimmediate_operand" "0,0")
                                (match_operand:GPR 2 "general_operand" "d,RT"))
                     (match_operand:GPR 3 "s390_slb_comparison" ""))
          (const_int 0)))
   (set (match_operand:GPR 0 "register_operand" "=d,d")
        (minus:GPR (minus:GPR (match_dup 1) (match_dup 2)) (match_dup 3)))]
  "s390_match_ccmode (insn, CCLmode) && TARGET_CPU_ZARCH"
  "@
   slb<g>r\t%0,%2
   slb<g>\t%0,%2"
  [(set_attr "op_type"  "RRE,RXY")
   (set_attr "z10prop" "z10_c,*")])

; slbr, slb, slbgr, slbg
(define_insn "*sub<mode>3_slb"
  [(set (match_operand:GPR 0 "register_operand" "=d,d")
        (minus:GPR (minus:GPR (match_operand:GPR 1 "nonimmediate_operand" "0,0")
                              (match_operand:GPR 2 "general_operand" "d,RT"))
                   (match_operand:GPR 3 "s390_slb_comparison" "")))
   (clobber (reg:CC CC_REGNUM))]
  "TARGET_CPU_ZARCH"
  "@
   slb<g>r\t%0,%2
   slb<g>\t%0,%2"
  [(set_attr "op_type"  "RRE,RXY")
   (set_attr "z10prop" "z10_c,*")])

(define_expand "add<mode>cc"
  [(match_operand:GPR 0 "register_operand" "")
   (match_operand 1 "comparison_operator" "")
   (match_operand:GPR 2 "register_operand" "")
   (match_operand:GPR 3 "const_int_operand" "")]
  "TARGET_CPU_ZARCH"
  "if (!s390_expand_addcc (GET_CODE (operands[1]),
			   XEXP (operands[1], 0), XEXP (operands[1], 1),
			   operands[0], operands[2],
			   operands[3])) FAIL; DONE;")

;
; scond instruction pattern(s).
;

(define_insn_and_split "*scond<mode>"
  [(set (match_operand:GPR 0 "register_operand" "=&d")
        (match_operand:GPR 1 "s390_alc_comparison" ""))
   (clobber (reg:CC CC_REGNUM))]
  "TARGET_CPU_ZARCH"
  "#"
  "&& reload_completed"
  [(set (match_dup 0) (const_int 0))
   (parallel
    [(set (match_dup 0) (plus:GPR (plus:GPR (match_dup 1) (match_dup 0))
                                  (match_dup 0)))
     (clobber (reg:CC CC_REGNUM))])]
  "")

(define_insn_and_split "*scond<mode>_neg"
  [(set (match_operand:GPR 0 "register_operand" "=&d")
        (match_operand:GPR 1 "s390_slb_comparison" ""))
   (clobber (reg:CC CC_REGNUM))]
  "TARGET_CPU_ZARCH"
  "#"
  "&& reload_completed"
  [(set (match_dup 0) (const_int 0))
   (parallel
    [(set (match_dup 0) (minus:GPR (minus:GPR (match_dup 0) (match_dup 0))
                                   (match_dup 1)))
     (clobber (reg:CC CC_REGNUM))])
   (parallel
    [(set (match_dup 0) (neg:GPR (match_dup 0)))
     (clobber (reg:CC CC_REGNUM))])]
  "")


(define_expand "cstore<mode>4"
  [(set (match_operand:SI 0 "register_operand" "")
        (match_operator:SI 1 "s390_scond_operator"
  	 [(match_operand:GPR 2 "register_operand" "")
          (match_operand:GPR 3 "general_operand" "")]))]
  "TARGET_CPU_ZARCH"
  "if (!s390_expand_addcc (GET_CODE (operands[1]), operands[2], operands[3],
			   operands[0], const0_rtx, const1_rtx)) FAIL; DONE;")

(define_expand "cstorecc4"
  [(parallel
    [(set (match_operand:SI 0 "register_operand" "")
	  (match_operator:SI 1 "s390_eqne_operator"
           [(match_operand:CCZ1 2 "register_operand")
	    (match_operand 3 "const0_operand")]))
     (clobber (reg:CC CC_REGNUM))])]
  ""
  "emit_insn (gen_sne (operands[0], operands[2]));
   if (GET_CODE (operands[1]) == EQ)
     emit_insn (gen_xorsi3 (operands[0], operands[0], const1_rtx));
   DONE;")

(define_insn_and_split "sne"
  [(set (match_operand:SI 0 "register_operand" "=d")
	(ne:SI (match_operand:CCZ1 1 "register_operand" "0")
	       (const_int 0)))
   (clobber (reg:CC CC_REGNUM))]
  ""
  "#"
  "reload_completed"
  [(parallel
    [(set (match_dup 0) (ashiftrt:SI (match_dup 0) (const_int 28)))
     (clobber (reg:CC CC_REGNUM))])])


;;
;;- Multiply instructions.
;;

;
; muldi3 instruction pattern(s).
;

(define_insn "*muldi3_sign"
  [(set (match_operand:DI 0 "register_operand" "=d,d")
        (mult:DI (sign_extend:DI (match_operand:SI 2 "general_operand" "d,RT"))
                 (match_operand:DI 1 "register_operand" "0,0")))]
  "TARGET_ZARCH"
  "@
   msgfr\t%0,%2
   msgf\t%0,%2"
  [(set_attr "op_type"      "RRE,RXY")
   (set_attr "type"         "imuldi")])

(define_insn "muldi3"
  [(set (match_operand:DI 0 "register_operand" "=d,d,d,d")
        (mult:DI (match_operand:DI 1 "nonimmediate_operand" "%0,0,0,0")
                 (match_operand:DI 2 "general_operand" "d,K,RT,Os")))]
  "TARGET_ZARCH"
  "@
   msgr\t%0,%2
   mghi\t%0,%h2
   msg\t%0,%2
   msgfi\t%0,%2"
  [(set_attr "op_type"      "RRE,RI,RXY,RIL")
   (set_attr "type"         "imuldi")
   (set_attr "cpu_facility" "*,*,*,z10")])

;
; mulsi3 instruction pattern(s).
;

(define_insn "*mulsi3_sign"
  [(set (match_operand:SI 0 "register_operand" "=d,d")
        (mult:SI (sign_extend:SI (match_operand:HI 2 "memory_operand" "R,T"))
                 (match_operand:SI 1 "register_operand" "0,0")))]
  ""
  "@
   mh\t%0,%2
   mhy\t%0,%2"
  [(set_attr "op_type"      "RX,RXY")
   (set_attr "type"         "imulhi")
   (set_attr "cpu_facility" "*,z10")])

(define_insn "mulsi3"
  [(set (match_operand:SI 0 "register_operand" "=d,d,d,d,d")
        (mult:SI  (match_operand:SI 1 "nonimmediate_operand" "%0,0,0,0,0")
                  (match_operand:SI 2 "general_operand" "d,K,R,T,Os")))]
  ""
  "@
   msr\t%0,%2
   mhi\t%0,%h2
   ms\t%0,%2
   msy\t%0,%2
   msfi\t%0,%2"
  [(set_attr "op_type"      "RRE,RI,RX,RXY,RIL")
   (set_attr "type"         "imulsi,imulhi,imulsi,imulsi,imulsi")
   (set_attr "cpu_facility" "*,*,*,*,z10")])

;
; mulsidi3 instruction pattern(s).
;

(define_insn "mulsidi3"
  [(set (match_operand:DI 0 "register_operand" "=d,d,d")
        (mult:DI (sign_extend:DI
	           (match_operand:SI 1 "register_operand" "%0,0,0"))
                 (sign_extend:DI
	           (match_operand:SI 2 "nonimmediate_operand" "d,R,T"))))]
  "!TARGET_ZARCH"
  "@
   mr\t%0,%2
   m\t%0,%2
   mfy\t%0,%2"
  [(set_attr "op_type"      "RR,RX,RXY")
   (set_attr "type"         "imulsi")
   (set_attr "cpu_facility" "*,*,z10")])

;
; umulsidi3 instruction pattern(s).
;

(define_insn "umulsidi3"
  [(set (match_operand:DI 0 "register_operand" "=d,d")
        (mult:DI (zero_extend:DI
	           (match_operand:SI 1 "register_operand" "%0,0"))
                 (zero_extend:DI
	           (match_operand:SI 2 "nonimmediate_operand" "d,RT"))))]
  "!TARGET_ZARCH && TARGET_CPU_ZARCH"
  "@
   mlr\t%0,%2
   ml\t%0,%2"
  [(set_attr "op_type"  "RRE,RXY")
   (set_attr "type"     "imulsi")])

;
; mul(tf|df|sf|td|dd)3 instruction pattern(s).
;

; mxbr, mdbr, meebr, mxb, mxb, meeb, mdtr, mxtr
(define_insn "mul<mode>3"
  [(set (match_operand:FP 0 "register_operand"              "=f,f")
        (mult:FP (match_operand:FP 1 "nonimmediate_operand" "%<f0>,0")
                 (match_operand:FP 2 "general_operand"      "f,<Rf>")))]
  "TARGET_HARD_FLOAT"
  "@
   m<xdee><bt>r\t%0,<op1>%2
   m<xdee>b\t%0,%2"
  [(set_attr "op_type"  "<RRer>,RXE")
   (set_attr "type"     "fmul<mode>")])

; madbr, maebr, maxb, madb, maeb
(define_insn "*fmadd<mode>"
  [(set (match_operand:DSF 0 "register_operand" "=f,f")
	(plus:DSF (mult:DSF (match_operand:DSF 1 "nonimmediate_operand" "%f,f")
			    (match_operand:DSF 2 "nonimmediate_operand" "f,R"))
		 (match_operand:DSF 3 "register_operand" "0,0")))]
  "TARGET_HARD_FLOAT && TARGET_FUSED_MADD"
  "@
   ma<xde>br\t%0,%1,%2
   ma<xde>b\t%0,%1,%2"
  [(set_attr "op_type"  "RRE,RXE")
   (set_attr "type"     "fmul<mode>")])

; msxbr, msdbr, msebr, msxb, msdb, mseb
(define_insn "*fmsub<mode>"
  [(set (match_operand:DSF 0 "register_operand" "=f,f")
	(minus:DSF (mult:DSF (match_operand:DSF 1 "nonimmediate_operand" "f,f")
			     (match_operand:DSF 2 "nonimmediate_operand" "f,R"))
		 (match_operand:DSF 3 "register_operand" "0,0")))]
  "TARGET_HARD_FLOAT && TARGET_FUSED_MADD"
  "@
   ms<xde>br\t%0,%1,%2
   ms<xde>b\t%0,%1,%2"
  [(set_attr "op_type"  "RRE,RXE")
   (set_attr "type"     "fmul<mode>")])

;;
;;- Divide and modulo instructions.
;;

;
; divmoddi4 instruction pattern(s).
;

(define_expand "divmoddi4"
  [(parallel [(set (match_operand:DI 0 "general_operand" "")
		   (div:DI (match_operand:DI 1 "register_operand" "")
			   (match_operand:DI 2 "general_operand" "")))
	      (set (match_operand:DI 3 "general_operand" "")
		   (mod:DI (match_dup 1) (match_dup 2)))])
   (clobber (match_dup 4))]
  "TARGET_ZARCH"
{
  rtx insn, div_equal, mod_equal;

  div_equal = gen_rtx_DIV (DImode, operands[1], operands[2]);
  mod_equal = gen_rtx_MOD (DImode, operands[1], operands[2]);

  operands[4] = gen_reg_rtx(TImode);
  emit_insn (gen_divmodtidi3 (operands[4], operands[1], operands[2]));

  insn = emit_move_insn (operands[0], gen_lowpart (DImode, operands[4]));
  set_unique_reg_note (insn, REG_EQUAL, div_equal);

  insn = emit_move_insn (operands[3], gen_highpart (DImode, operands[4]));
  set_unique_reg_note (insn, REG_EQUAL, mod_equal);

  DONE;
})

(define_insn "divmodtidi3"
  [(set (match_operand:TI 0 "register_operand" "=d,d")
        (ior:TI
          (ashift:TI
            (zero_extend:TI
              (mod:DI (match_operand:DI 1 "register_operand" "0,0")
                      (match_operand:DI 2 "general_operand" "d,RT")))
            (const_int 64))
          (zero_extend:TI (div:DI (match_dup 1) (match_dup 2)))))]
  "TARGET_ZARCH"
  "@
   dsgr\t%0,%2
   dsg\t%0,%2"
  [(set_attr "op_type"  "RRE,RXY")
   (set_attr "type"     "idiv")])

(define_insn "divmodtisi3"
  [(set (match_operand:TI 0 "register_operand" "=d,d")
        (ior:TI
          (ashift:TI
            (zero_extend:TI
              (mod:DI (match_operand:DI 1 "register_operand" "0,0")
                      (sign_extend:DI
                        (match_operand:SI 2 "nonimmediate_operand" "d,RT"))))
            (const_int 64))
          (zero_extend:TI
            (div:DI (match_dup 1) (sign_extend:DI (match_dup 2))))))]
  "TARGET_ZARCH"
  "@
   dsgfr\t%0,%2
   dsgf\t%0,%2"
  [(set_attr "op_type"  "RRE,RXY")
   (set_attr "type"     "idiv")])

;
; udivmoddi4 instruction pattern(s).
;

(define_expand "udivmoddi4"
  [(parallel [(set (match_operand:DI 0 "general_operand" "")
		   (udiv:DI (match_operand:DI 1 "general_operand" "")
			    (match_operand:DI 2 "nonimmediate_operand" "")))
	      (set (match_operand:DI 3 "general_operand" "")
		   (umod:DI (match_dup 1) (match_dup 2)))])
   (clobber (match_dup 4))]
  "TARGET_ZARCH"
{
  rtx insn, div_equal, mod_equal, equal;

  div_equal = gen_rtx_UDIV (DImode, operands[1], operands[2]);
  mod_equal = gen_rtx_UMOD (DImode, operands[1], operands[2]);
  equal = gen_rtx_IOR (TImode,
		       gen_rtx_ASHIFT (TImode,
				       gen_rtx_ZERO_EXTEND (TImode, mod_equal),
				       GEN_INT (64)),
		       gen_rtx_ZERO_EXTEND (TImode, div_equal));

  operands[4] = gen_reg_rtx(TImode);
  emit_clobber (operands[4]);
  emit_move_insn (gen_lowpart (DImode, operands[4]), operands[1]);
  emit_move_insn (gen_highpart (DImode, operands[4]), const0_rtx);

  insn = emit_insn (gen_udivmodtidi3 (operands[4], operands[4], operands[2]));
  set_unique_reg_note (insn, REG_EQUAL, equal);

  insn = emit_move_insn (operands[0], gen_lowpart (DImode, operands[4]));
  set_unique_reg_note (insn, REG_EQUAL, div_equal);

  insn = emit_move_insn (operands[3], gen_highpart (DImode, operands[4]));
  set_unique_reg_note (insn, REG_EQUAL, mod_equal);

  DONE;
})

(define_insn "udivmodtidi3"
  [(set (match_operand:TI 0 "register_operand" "=d,d")
        (ior:TI
          (ashift:TI
            (zero_extend:TI
              (truncate:DI
                (umod:TI (match_operand:TI 1 "register_operand" "0,0")
                         (zero_extend:TI
                           (match_operand:DI 2 "nonimmediate_operand" "d,RT")))))
            (const_int 64))
          (zero_extend:TI
            (truncate:DI
              (udiv:TI (match_dup 1) (zero_extend:TI (match_dup 2)))))))]
  "TARGET_ZARCH"
  "@
   dlgr\t%0,%2
   dlg\t%0,%2"
  [(set_attr "op_type"  "RRE,RXY")
   (set_attr "type"     "idiv")])

;
; divmodsi4 instruction pattern(s).
;

(define_expand "divmodsi4"
  [(parallel [(set (match_operand:SI 0 "general_operand" "")
		   (div:SI (match_operand:SI 1 "general_operand" "")
			   (match_operand:SI 2 "nonimmediate_operand" "")))
	      (set (match_operand:SI 3 "general_operand" "")
		   (mod:SI (match_dup 1) (match_dup 2)))])
   (clobber (match_dup 4))]
  "!TARGET_ZARCH"
{
  rtx insn, div_equal, mod_equal, equal;

  div_equal = gen_rtx_DIV (SImode, operands[1], operands[2]);
  mod_equal = gen_rtx_MOD (SImode, operands[1], operands[2]);
  equal = gen_rtx_IOR (DImode,
		       gen_rtx_ASHIFT (DImode,
				       gen_rtx_ZERO_EXTEND (DImode, mod_equal),
				       GEN_INT (32)),
		       gen_rtx_ZERO_EXTEND (DImode, div_equal));

  operands[4] = gen_reg_rtx(DImode);
  emit_insn (gen_extendsidi2 (operands[4], operands[1]));

  insn = emit_insn (gen_divmoddisi3 (operands[4], operands[4], operands[2]));
  set_unique_reg_note (insn, REG_EQUAL, equal);

  insn = emit_move_insn (operands[0], gen_lowpart (SImode, operands[4]));
  set_unique_reg_note (insn, REG_EQUAL, div_equal);

  insn = emit_move_insn (operands[3], gen_highpart (SImode, operands[4]));
  set_unique_reg_note (insn, REG_EQUAL, mod_equal);

  DONE;
})

(define_insn "divmoddisi3"
  [(set (match_operand:DI 0 "register_operand" "=d,d")
        (ior:DI
          (ashift:DI
            (zero_extend:DI
              (truncate:SI
                (mod:DI (match_operand:DI 1 "register_operand" "0,0")
                        (sign_extend:DI
                          (match_operand:SI 2 "nonimmediate_operand" "d,R")))))
            (const_int 32))
          (zero_extend:DI
            (truncate:SI
              (div:DI (match_dup 1) (sign_extend:DI (match_dup 2)))))))]
  "!TARGET_ZARCH"
  "@
   dr\t%0,%2
   d\t%0,%2"
  [(set_attr "op_type"  "RR,RX")
   (set_attr "type"     "idiv")])

;
; udivsi3 and umodsi3 instruction pattern(s).
;

(define_expand "udivmodsi4"
  [(parallel [(set (match_operand:SI 0 "general_operand" "")
		   (udiv:SI (match_operand:SI 1 "general_operand" "")
			    (match_operand:SI 2 "nonimmediate_operand" "")))
	      (set (match_operand:SI 3 "general_operand" "")
		   (umod:SI (match_dup 1) (match_dup 2)))])
   (clobber (match_dup 4))]
  "!TARGET_ZARCH && TARGET_CPU_ZARCH"
{
  rtx insn, div_equal, mod_equal, equal;

  div_equal = gen_rtx_UDIV (SImode, operands[1], operands[2]);
  mod_equal = gen_rtx_UMOD (SImode, operands[1], operands[2]);
  equal = gen_rtx_IOR (DImode,
		       gen_rtx_ASHIFT (DImode,
				       gen_rtx_ZERO_EXTEND (DImode, mod_equal),
				       GEN_INT (32)),
		       gen_rtx_ZERO_EXTEND (DImode, div_equal));

  operands[4] = gen_reg_rtx(DImode);
  emit_clobber (operands[4]);
  emit_move_insn (gen_lowpart (SImode, operands[4]), operands[1]);
  emit_move_insn (gen_highpart (SImode, operands[4]), const0_rtx);

  insn = emit_insn (gen_udivmoddisi3 (operands[4], operands[4], operands[2]));
  set_unique_reg_note (insn, REG_EQUAL, equal);

  insn = emit_move_insn (operands[0], gen_lowpart (SImode, operands[4]));
  set_unique_reg_note (insn, REG_EQUAL, div_equal);

  insn = emit_move_insn (operands[3], gen_highpart (SImode, operands[4]));
  set_unique_reg_note (insn, REG_EQUAL, mod_equal);

  DONE;
})

(define_insn "udivmoddisi3"
  [(set (match_operand:DI 0 "register_operand" "=d,d")
        (ior:DI
          (ashift:DI
            (zero_extend:DI
              (truncate:SI
                (umod:DI (match_operand:DI 1 "register_operand" "0,0")
                         (zero_extend:DI
                           (match_operand:SI 2 "nonimmediate_operand" "d,RT")))))
            (const_int 32))
          (zero_extend:DI
            (truncate:SI
              (udiv:DI (match_dup 1) (zero_extend:DI (match_dup 2)))))))]
  "!TARGET_ZARCH && TARGET_CPU_ZARCH"
  "@
   dlr\t%0,%2
   dl\t%0,%2"
  [(set_attr "op_type"  "RRE,RXY")
   (set_attr "type"     "idiv")])

(define_expand "udivsi3"
  [(set (match_operand:SI 0 "register_operand" "=d")
        (udiv:SI (match_operand:SI 1 "general_operand" "")
                 (match_operand:SI 2 "general_operand" "")))
   (clobber (match_dup 3))]
  "!TARGET_ZARCH && !TARGET_CPU_ZARCH"
{
  rtx insn, udiv_equal, umod_equal, equal;

  udiv_equal = gen_rtx_UDIV (SImode, operands[1], operands[2]);
  umod_equal = gen_rtx_UMOD (SImode, operands[1], operands[2]);
  equal = gen_rtx_IOR (DImode,
		       gen_rtx_ASHIFT (DImode,
				       gen_rtx_ZERO_EXTEND (DImode, umod_equal),
				       GEN_INT (32)),
		       gen_rtx_ZERO_EXTEND (DImode, udiv_equal));

  operands[3] = gen_reg_rtx (DImode);

  if (CONSTANT_P (operands[2]))
    {
      if (GET_CODE (operands[2]) == CONST_INT && INTVAL (operands[2]) < 0)
        {
          rtx label1 = gen_label_rtx ();

	  operands[1] = make_safe_from (operands[1], operands[0]);
          emit_move_insn (operands[0], const0_rtx);
	  emit_cmp_and_jump_insns (operands[1], operands[2], LT, NULL_RTX,
				   SImode, 1, label1);
          emit_move_insn (operands[0], const1_rtx);
          emit_label (label1);
        }
      else
        {
          operands[2] = force_reg (SImode, operands[2]);
          operands[2] = make_safe_from (operands[2], operands[0]);

	  emit_insn (gen_zero_extendsidi2 (operands[3], operands[1]));
	  insn = emit_insn (gen_divmoddisi3 (operands[3], operands[3],
					     operands[2]));
  	  set_unique_reg_note (insn, REG_EQUAL, equal);

	  insn = emit_move_insn (operands[0],
				 gen_lowpart (SImode, operands[3]));
  	  set_unique_reg_note (insn, REG_EQUAL, udiv_equal);
        }
    }
  else
    {
      rtx label1 = gen_label_rtx ();
      rtx label2 = gen_label_rtx ();
      rtx label3 = gen_label_rtx ();

      operands[1] = force_reg (SImode, operands[1]);
      operands[1] = make_safe_from (operands[1], operands[0]);
      operands[2] = force_reg (SImode, operands[2]);
      operands[2] = make_safe_from (operands[2], operands[0]);

      emit_move_insn (operands[0], const0_rtx);
      emit_cmp_and_jump_insns (operands[2], operands[1], GT, NULL_RTX,
			       SImode, 1, label3);
      emit_cmp_and_jump_insns (operands[2], const0_rtx, LT, NULL_RTX,
			       SImode, 0, label2);
      emit_cmp_and_jump_insns (operands[2], const1_rtx, EQ, NULL_RTX,
			       SImode, 0, label1);
      emit_insn (gen_zero_extendsidi2 (operands[3], operands[1]));
      insn = emit_insn (gen_divmoddisi3 (operands[3], operands[3],
					 operands[2]));
      set_unique_reg_note (insn, REG_EQUAL, equal);

      insn = emit_move_insn (operands[0],
			     gen_lowpart (SImode, operands[3]));
      set_unique_reg_note (insn, REG_EQUAL, udiv_equal);

      emit_jump (label3);
      emit_label (label1);
      emit_move_insn (operands[0], operands[1]);
      emit_jump (label3);
      emit_label (label2);
      emit_move_insn (operands[0], const1_rtx);
      emit_label (label3);
    }
  emit_move_insn (operands[0], operands[0]);
  DONE;
})

(define_expand "umodsi3"
  [(set (match_operand:SI 0 "register_operand" "=d")
        (umod:SI (match_operand:SI 1 "nonimmediate_operand" "")
                 (match_operand:SI 2 "nonimmediate_operand" "")))
   (clobber (match_dup 3))]
  "!TARGET_ZARCH && !TARGET_CPU_ZARCH"
{
  rtx insn, udiv_equal, umod_equal, equal;

  udiv_equal = gen_rtx_UDIV (SImode, operands[1], operands[2]);
  umod_equal = gen_rtx_UMOD (SImode, operands[1], operands[2]);
  equal = gen_rtx_IOR (DImode,
		       gen_rtx_ASHIFT (DImode,
				       gen_rtx_ZERO_EXTEND (DImode, umod_equal),
				       GEN_INT (32)),
		       gen_rtx_ZERO_EXTEND (DImode, udiv_equal));

  operands[3] = gen_reg_rtx (DImode);

  if (CONSTANT_P (operands[2]))
    {
      if (GET_CODE (operands[2]) == CONST_INT && INTVAL (operands[2]) <= 0)
        {
          rtx label1 = gen_label_rtx ();

          operands[1] = make_safe_from (operands[1], operands[0]);
	  emit_move_insn (operands[0], operands[1]);
          emit_cmp_and_jump_insns (operands[0], operands[2], LT, NULL_RTX,
			           SImode, 1, label1);
	  emit_insn (gen_abssi2 (operands[0], operands[2]));
          emit_insn (gen_addsi3 (operands[0], operands[0], operands[1]));
          emit_label (label1);
        }
      else
        {
          operands[2] = force_reg (SImode, operands[2]);
          operands[2] = make_safe_from (operands[2], operands[0]);

	  emit_insn (gen_zero_extendsidi2 (operands[3], operands[1]));
	  insn = emit_insn (gen_divmoddisi3 (operands[3], operands[3],
					     operands[2]));
	  set_unique_reg_note (insn, REG_EQUAL, equal);

	  insn = emit_move_insn (operands[0],
				 gen_highpart (SImode, operands[3]));
	  set_unique_reg_note (insn, REG_EQUAL, umod_equal);
        }
    }
  else
    {
      rtx label1 = gen_label_rtx ();
      rtx label2 = gen_label_rtx ();
      rtx label3 = gen_label_rtx ();

      operands[1] = force_reg (SImode, operands[1]);
      operands[1] = make_safe_from (operands[1], operands[0]);
      operands[2] = force_reg (SImode, operands[2]);
      operands[2] = make_safe_from (operands[2], operands[0]);

      emit_move_insn(operands[0], operands[1]);
      emit_cmp_and_jump_insns (operands[2], operands[1], GT, NULL_RTX,
			       SImode, 1, label3);
      emit_cmp_and_jump_insns (operands[2], const0_rtx, LT, NULL_RTX,
			       SImode, 0, label2);
      emit_cmp_and_jump_insns (operands[2], const1_rtx, EQ, NULL_RTX,
			       SImode, 0, label1);
      emit_insn (gen_zero_extendsidi2 (operands[3], operands[1]));
      insn = emit_insn (gen_divmoddisi3 (operands[3], operands[3],
					 operands[2]));
      set_unique_reg_note (insn, REG_EQUAL, equal);

      insn = emit_move_insn (operands[0],
			     gen_highpart (SImode, operands[3]));
      set_unique_reg_note (insn, REG_EQUAL, umod_equal);

      emit_jump (label3);
      emit_label (label1);
      emit_move_insn (operands[0], const0_rtx);
      emit_jump (label3);
      emit_label (label2);
      emit_insn (gen_subsi3 (operands[0], operands[0], operands[2]));
      emit_label (label3);
    }
  DONE;
})

;
; div(df|sf)3 instruction pattern(s).
;

; dxbr, ddbr, debr, dxb, ddb, deb, ddtr, dxtr
(define_insn "div<mode>3"
  [(set (match_operand:FP 0 "register_operand"          "=f,f")
        (div:FP (match_operand:FP 1 "register_operand" "<f0>,0")
                 (match_operand:FP 2 "general_operand"  "f,<Rf>")))]
  "TARGET_HARD_FLOAT"
  "@
   d<xde><bt>r\t%0,<op1>%2
   d<xde>b\t%0,%2"
  [(set_attr "op_type"  "<RRer>,RXE")
   (set_attr "type"     "fdiv<mode>")])


;;
;;- And instructions.
;;

(define_expand "and<mode>3"
  [(set (match_operand:INT 0 "nonimmediate_operand" "")
        (and:INT (match_operand:INT 1 "nonimmediate_operand" "")
                 (match_operand:INT 2 "general_operand" "")))
   (clobber (reg:CC CC_REGNUM))]
  ""
  "s390_expand_logical_operator (AND, <MODE>mode, operands); DONE;")

;
; anddi3 instruction pattern(s).
;

(define_insn "*anddi3_cc"
  [(set (reg CC_REGNUM)
        (compare (and:DI (match_operand:DI 1 "nonimmediate_operand" "%0,0")
                         (match_operand:DI 2 "general_operand" "d,RT"))
                 (const_int 0)))
   (set (match_operand:DI 0 "register_operand" "=d,d")
        (and:DI (match_dup 1) (match_dup 2)))]
  "s390_match_ccmode(insn, CCTmode) && TARGET_ZARCH"
  "@
   ngr\t%0,%2
   ng\t%0,%2"
  [(set_attr "op_type"  "RRE,RXY")
   (set_attr "z10prop" "z10_super_E1,z10_super_E1")])

(define_insn "*anddi3_cconly"
  [(set (reg CC_REGNUM)
        (compare (and:DI (match_operand:DI 1 "nonimmediate_operand" "%0,0")
                         (match_operand:DI 2 "general_operand" "d,RT"))
                 (const_int 0)))
   (clobber (match_scratch:DI 0 "=d,d"))]
  "s390_match_ccmode(insn, CCTmode) && TARGET_ZARCH
   /* Do not steal TM patterns.  */
   && s390_single_part (operands[2], DImode, HImode, 0) < 0"
  "@
   ngr\t%0,%2
   ng\t%0,%2"
  [(set_attr "op_type"  "RRE,RXY")
   (set_attr "z10prop" "z10_super_E1, z10_super_E1")])

(define_insn "*anddi3"
  [(set (match_operand:DI 0 "nonimmediate_operand" "=d,d,d,d,d,d,d,d,d,d,AQ,Q")
        (and:DI (match_operand:DI 1 "nonimmediate_operand"
                                    "%d,o,0,0,0,0,0,0,0,0,0,0")
                (match_operand:DI 2 "general_operand"
                                    "M,M,N0HDF,N1HDF,N2HDF,N3HDF,N0SDF,N1SDF,d,RT,NxQDF,Q")))
   (clobber (reg:CC CC_REGNUM))]
  "TARGET_ZARCH && s390_logical_operator_ok_p (operands)"
  "@
   #
   #
   nihh\t%0,%j2
   nihl\t%0,%j2
   nilh\t%0,%j2
   nill\t%0,%j2
   nihf\t%0,%m2
   nilf\t%0,%m2
   ngr\t%0,%2
   ng\t%0,%2
   #
   #"
  [(set_attr "op_type" "RRE,RXE,RI,RI,RI,RI,RIL,RIL,RRE,RXY,SI,SS")
   (set_attr "cpu_facility" "*,*,*,*,*,*,extimm,extimm,*,*,*,*")
   (set_attr "z10prop" "*,
                        *,
                        z10_super_E1,
                        z10_super_E1,
                        z10_super_E1,
                        z10_super_E1,
                        z10_super_E1,
                        z10_super_E1,
                        z10_super_E1,
                        z10_super_E1,
                        *,
                        *")])

(define_split
  [(set (match_operand:DI 0 "s_operand" "")
        (and:DI (match_dup 0) (match_operand:DI 1 "immediate_operand" "")))
   (clobber (reg:CC CC_REGNUM))]
  "reload_completed"
  [(parallel
    [(set (match_dup 0) (and:QI (match_dup 0) (match_dup 1)))
     (clobber (reg:CC CC_REGNUM))])]
  "s390_narrow_logical_operator (AND, &operands[0], &operands[1]);")


;
; andsi3 instruction pattern(s).
;

(define_insn "*andsi3_cc"
  [(set (reg CC_REGNUM)
        (compare (and:SI (match_operand:SI 1 "nonimmediate_operand" "%0,0,0,0")
                         (match_operand:SI 2 "general_operand" "Os,d,R,T"))
                 (const_int 0)))
   (set (match_operand:SI 0 "register_operand" "=d,d,d,d")
        (and:SI (match_dup 1) (match_dup 2)))]
  "s390_match_ccmode(insn, CCTmode)"
  "@
   nilf\t%0,%o2
   nr\t%0,%2
   n\t%0,%2
   ny\t%0,%2"
  [(set_attr "op_type"  "RIL,RR,RX,RXY")
   (set_attr "z10prop" "z10_super_E1,z10_super_E1,z10_super_E1,z10_super_E1")])

(define_insn "*andsi3_cconly"
  [(set (reg CC_REGNUM)
        (compare (and:SI (match_operand:SI 1 "nonimmediate_operand" "%0,0,0,0")
                         (match_operand:SI 2 "general_operand" "Os,d,R,T"))
                 (const_int 0)))
   (clobber (match_scratch:SI 0 "=d,d,d,d"))]
  "s390_match_ccmode(insn, CCTmode)
   /* Do not steal TM patterns.  */
   && s390_single_part (operands[2], SImode, HImode, 0) < 0"
  "@
   nilf\t%0,%o2
   nr\t%0,%2
   n\t%0,%2
   ny\t%0,%2"
  [(set_attr "op_type"  "RIL,RR,RX,RXY")
   (set_attr "z10prop" "z10_super_E1,z10_super_E1,z10_super_E1,z10_super_E1")])

(define_insn "*andsi3_zarch"
  [(set (match_operand:SI 0 "nonimmediate_operand" "=d,d,d,d,d,d,d,d,AQ,Q")
        (and:SI (match_operand:SI 1 "nonimmediate_operand"
				    "%d,o,0,0,0,0,0,0,0,0")
                (match_operand:SI 2 "general_operand"
				    "M,M,N0HSF,N1HSF,Os,d,R,T,NxQSF,Q")))
   (clobber (reg:CC CC_REGNUM))]
  "TARGET_ZARCH && s390_logical_operator_ok_p (operands)"
  "@
   #
   #
   nilh\t%0,%j2
   nill\t%0,%j2
   nilf\t%0,%o2
   nr\t%0,%2
   n\t%0,%2
   ny\t%0,%2
   #
   #"
  [(set_attr "op_type"  "RRE,RXE,RI,RI,RIL,RR,RX,RXY,SI,SS")
   (set_attr "z10prop" "*,
                        *,
                        z10_super_E1,
                        z10_super_E1,
                        z10_super_E1,
                        z10_super_E1,
                        z10_super_E1,
                        z10_super_E1,
                        *,
                        *")])

(define_insn "*andsi3_esa"
  [(set (match_operand:SI 0 "nonimmediate_operand" "=d,d,AQ,Q")
        (and:SI (match_operand:SI 1 "nonimmediate_operand" "%0,0,0,0")
                (match_operand:SI 2 "general_operand" "d,R,NxQSF,Q")))
   (clobber (reg:CC CC_REGNUM))]
  "!TARGET_ZARCH && s390_logical_operator_ok_p (operands)"
  "@
   nr\t%0,%2
   n\t%0,%2
   #
   #"
  [(set_attr "op_type"  "RR,RX,SI,SS")
   (set_attr "z10prop" "z10_super_E1,z10_super_E1,*,*")])


(define_split
  [(set (match_operand:SI 0 "s_operand" "")
        (and:SI (match_dup 0) (match_operand:SI 1 "immediate_operand" "")))
   (clobber (reg:CC CC_REGNUM))]
  "reload_completed"
  [(parallel
    [(set (match_dup 0) (and:QI (match_dup 0) (match_dup 1)))
     (clobber (reg:CC CC_REGNUM))])]
  "s390_narrow_logical_operator (AND, &operands[0], &operands[1]);")

;
; andhi3 instruction pattern(s).
;

(define_insn "*andhi3_zarch"
  [(set (match_operand:HI 0 "nonimmediate_operand" "=d,d,AQ,Q")
        (and:HI (match_operand:HI 1 "nonimmediate_operand" "%0,0,0,0")
                (match_operand:HI 2 "general_operand" "d,n,NxQHF,Q")))
   (clobber (reg:CC CC_REGNUM))]
  "TARGET_ZARCH && s390_logical_operator_ok_p (operands)"
  "@
   nr\t%0,%2
   nill\t%0,%x2
   #
   #"
  [(set_attr "op_type"  "RR,RI,SI,SS")
   (set_attr "z10prop" "z10_super_E1,z10_super_E1,*,*")
])

(define_insn "*andhi3_esa"
  [(set (match_operand:HI 0 "nonimmediate_operand" "=d,AQ,Q")
        (and:HI (match_operand:HI 1 "nonimmediate_operand" "%0,0,0")
                (match_operand:HI 2 "general_operand" "d,NxQHF,Q")))
   (clobber (reg:CC CC_REGNUM))]
  "!TARGET_ZARCH && s390_logical_operator_ok_p (operands)"
  "@
   nr\t%0,%2
   #
   #"
  [(set_attr "op_type"  "RR,SI,SS")
   (set_attr "z10prop" "z10_super_E1,*,*")
])

(define_split
  [(set (match_operand:HI 0 "s_operand" "")
        (and:HI (match_dup 0) (match_operand:HI 1 "immediate_operand" "")))
   (clobber (reg:CC CC_REGNUM))]
  "reload_completed"
  [(parallel
    [(set (match_dup 0) (and:QI (match_dup 0) (match_dup 1)))
     (clobber (reg:CC CC_REGNUM))])]
  "s390_narrow_logical_operator (AND, &operands[0], &operands[1]);")

;
; andqi3 instruction pattern(s).
;

(define_insn "*andqi3_zarch"
  [(set (match_operand:QI 0 "nonimmediate_operand" "=d,d,Q,S,Q")
        (and:QI (match_operand:QI 1 "nonimmediate_operand" "%0,0,0,0,0")
                (match_operand:QI 2 "general_operand" "d,n,n,n,Q")))
   (clobber (reg:CC CC_REGNUM))]
  "TARGET_ZARCH && s390_logical_operator_ok_p (operands)"
  "@
   nr\t%0,%2
   nill\t%0,%b2
   ni\t%S0,%b2
   niy\t%S0,%b2
   #"
  [(set_attr "op_type"  "RR,RI,SI,SIY,SS")
   (set_attr "z10prop" "z10_super_E1,z10_super_E1,z10_super,z10_super,*")])

(define_insn "*andqi3_esa"
  [(set (match_operand:QI 0 "nonimmediate_operand" "=d,Q,Q")
        (and:QI (match_operand:QI 1 "nonimmediate_operand" "%0,0,0")
                (match_operand:QI 2 "general_operand" "d,n,Q")))
   (clobber (reg:CC CC_REGNUM))]
  "!TARGET_ZARCH && s390_logical_operator_ok_p (operands)"
  "@
   nr\t%0,%2
   ni\t%S0,%b2
   #"
  [(set_attr "op_type"  "RR,SI,SS")
   (set_attr "z10prop" "z10_super_E1,z10_super,*")])

;
; Block and (NC) patterns.
;

(define_insn "*nc"
  [(set (match_operand:BLK 0 "memory_operand" "=Q")
        (and:BLK (match_dup 0)
                 (match_operand:BLK 1 "memory_operand" "Q")))
   (use (match_operand 2 "const_int_operand" "n"))
   (clobber (reg:CC CC_REGNUM))]
  "INTVAL (operands[2]) >= 1 && INTVAL (operands[2]) <= 256"
  "nc\t%O0(%2,%R0),%S1"
  [(set_attr "op_type" "SS")])

(define_split
  [(set (match_operand 0 "memory_operand" "")
        (and (match_dup 0)
             (match_operand 1 "memory_operand" "")))
   (clobber (reg:CC CC_REGNUM))]
  "reload_completed
   && GET_MODE (operands[0]) == GET_MODE (operands[1])
   && GET_MODE_SIZE (GET_MODE (operands[0])) > 0"
  [(parallel
    [(set (match_dup 0) (and:BLK (match_dup 0) (match_dup 1)))
     (use (match_dup 2))
     (clobber (reg:CC CC_REGNUM))])]
{
  operands[2] = GEN_INT (GET_MODE_SIZE (GET_MODE (operands[0])));
  operands[0] = adjust_address (operands[0], BLKmode, 0);
  operands[1] = adjust_address (operands[1], BLKmode, 0);
})

(define_peephole2
  [(parallel
    [(set (match_operand:BLK 0 "memory_operand" "")
          (and:BLK (match_dup 0)
                   (match_operand:BLK 1 "memory_operand" "")))
     (use (match_operand 2 "const_int_operand" ""))
     (clobber (reg:CC CC_REGNUM))])
   (parallel
    [(set (match_operand:BLK 3 "memory_operand" "")
          (and:BLK (match_dup 3)
                   (match_operand:BLK 4 "memory_operand" "")))
     (use (match_operand 5 "const_int_operand" ""))
     (clobber (reg:CC CC_REGNUM))])]
  "s390_offset_p (operands[0], operands[3], operands[2])
   && s390_offset_p (operands[1], operands[4], operands[2])
   && !s390_overlap_p (operands[0], operands[1],
                       INTVAL (operands[2]) + INTVAL (operands[5]))
   && INTVAL (operands[2]) + INTVAL (operands[5]) <= 256"
  [(parallel
    [(set (match_dup 6) (and:BLK (match_dup 6) (match_dup 7)))
     (use (match_dup 8))
     (clobber (reg:CC CC_REGNUM))])]
  "operands[6] = gen_rtx_MEM (BLKmode, XEXP (operands[0], 0));
   operands[7] = gen_rtx_MEM (BLKmode, XEXP (operands[1], 0));
   operands[8] = GEN_INT (INTVAL (operands[2]) + INTVAL (operands[5]));")


;;
;;- Bit set (inclusive or) instructions.
;;

(define_expand "ior<mode>3"
  [(set (match_operand:INT 0 "nonimmediate_operand" "")
        (ior:INT (match_operand:INT 1 "nonimmediate_operand" "")
                 (match_operand:INT 2 "general_operand" "")))
   (clobber (reg:CC CC_REGNUM))]
  ""
  "s390_expand_logical_operator (IOR, <MODE>mode, operands); DONE;")

;
; iordi3 instruction pattern(s).
;

(define_insn "*iordi3_cc"
  [(set (reg CC_REGNUM)
        (compare (ior:DI (match_operand:DI 1 "nonimmediate_operand" "%0,0")
                         (match_operand:DI 2 "general_operand" "d,RT"))
                 (const_int 0)))
   (set (match_operand:DI 0 "register_operand" "=d,d")
        (ior:DI (match_dup 1) (match_dup 2)))]
  "s390_match_ccmode(insn, CCTmode) && TARGET_ZARCH"
  "@
   ogr\t%0,%2
   og\t%0,%2"
  [(set_attr "op_type"  "RRE,RXY")
   (set_attr "z10prop" "z10_super_E1,z10_super_E1")])

(define_insn "*iordi3_cconly"
  [(set (reg CC_REGNUM)
        (compare (ior:DI (match_operand:DI 1 "nonimmediate_operand" "%0,0")
                         (match_operand:DI 2 "general_operand" "d,RT"))
                 (const_int 0)))
   (clobber (match_scratch:DI 0 "=d,d"))]
  "s390_match_ccmode(insn, CCTmode) && TARGET_ZARCH"
  "@
   ogr\t%0,%2
   og\t%0,%2"
  [(set_attr "op_type"  "RRE,RXY")
   (set_attr "z10prop" "z10_super_E1,z10_super_E1")])

(define_insn "*iordi3"
  [(set (match_operand:DI 0 "nonimmediate_operand" "=d,d,d,d,d,d,d,d,AQ,Q")
        (ior:DI (match_operand:DI 1 "nonimmediate_operand" "%0,0,0,0,0,0,0,0,0,0")
                (match_operand:DI 2 "general_operand"
                                    "N0HD0,N1HD0,N2HD0,N3HD0,N0SD0,N1SD0,d,RT,NxQD0,Q")))
   (clobber (reg:CC CC_REGNUM))]
  "TARGET_ZARCH && s390_logical_operator_ok_p (operands)"
  "@
   oihh\t%0,%i2
   oihl\t%0,%i2
   oilh\t%0,%i2
   oill\t%0,%i2
   oihf\t%0,%k2
   oilf\t%0,%k2
   ogr\t%0,%2
   og\t%0,%2
   #
   #"
  [(set_attr "op_type"  "RI,RI,RI,RI,RIL,RIL,RRE,RXY,SI,SS")
   (set_attr "cpu_facility" "*,*,*,*,extimm,extimm,*,*,*,*")
   (set_attr "z10prop" "z10_super_E1,
                        z10_super_E1,
                        z10_super_E1,
                        z10_super_E1,
                        z10_super_E1,
                        z10_super_E1,
                        z10_super_E1,
                        z10_super_E1,
                        *,
                        *")])

(define_split
  [(set (match_operand:DI 0 "s_operand" "")
        (ior:DI (match_dup 0) (match_operand:DI 1 "immediate_operand" "")))
   (clobber (reg:CC CC_REGNUM))]
  "reload_completed"
  [(parallel
    [(set (match_dup 0) (ior:QI (match_dup 0) (match_dup 1)))
     (clobber (reg:CC CC_REGNUM))])]
  "s390_narrow_logical_operator (IOR, &operands[0], &operands[1]);")

;
; iorsi3 instruction pattern(s).
;

(define_insn "*iorsi3_cc"
  [(set (reg CC_REGNUM)
        (compare (ior:SI (match_operand:SI 1 "nonimmediate_operand" "%0,0,0,0")
                         (match_operand:SI 2 "general_operand" "Os,d,R,T"))
                 (const_int 0)))
   (set (match_operand:SI 0 "register_operand" "=d,d,d,d")
        (ior:SI (match_dup 1) (match_dup 2)))]
  "s390_match_ccmode(insn, CCTmode)"
  "@
   oilf\t%0,%o2
   or\t%0,%2
   o\t%0,%2
   oy\t%0,%2"
  [(set_attr "op_type"  "RIL,RR,RX,RXY")
   (set_attr "z10prop" "z10_super_E1,z10_super_E1,z10_super_E1,z10_super_E1")])

(define_insn "*iorsi3_cconly"
  [(set (reg CC_REGNUM)
        (compare (ior:SI (match_operand:SI 1 "nonimmediate_operand" "%0,0,0,0")
                         (match_operand:SI 2 "general_operand" "Os,d,R,T"))
                 (const_int 0)))
   (clobber (match_scratch:SI 0 "=d,d,d,d"))]
  "s390_match_ccmode(insn, CCTmode)"
  "@
   oilf\t%0,%o2
   or\t%0,%2
   o\t%0,%2
   oy\t%0,%2"
  [(set_attr "op_type"  "RIL,RR,RX,RXY")
   (set_attr "z10prop" "z10_super_E1,z10_super_E1,z10_super_E1,z10_super_E1")])

(define_insn "*iorsi3_zarch"
  [(set (match_operand:SI 0 "nonimmediate_operand" "=d,d,d,d,d,d,AQ,Q")
        (ior:SI (match_operand:SI 1 "nonimmediate_operand" "%0,0,0,0,0,0,0,0")
                (match_operand:SI 2 "general_operand" "N0HS0,N1HS0,Os,d,R,T,NxQS0,Q")))
   (clobber (reg:CC CC_REGNUM))]
  "TARGET_ZARCH && s390_logical_operator_ok_p (operands)"
  "@
   oilh\t%0,%i2
   oill\t%0,%i2
   oilf\t%0,%o2
   or\t%0,%2
   o\t%0,%2
   oy\t%0,%2
   #
   #"
  [(set_attr "op_type"  "RI,RI,RIL,RR,RX,RXY,SI,SS")
   (set_attr "z10prop" "z10_super_E1,
                        z10_super_E1,
                        z10_super_E1,
                        z10_super_E1,
                        z10_super_E1,
                        z10_super_E1,
                        *,
                        *")])

(define_insn "*iorsi3_esa"
  [(set (match_operand:SI 0 "nonimmediate_operand" "=d,d,AQ,Q")
        (ior:SI (match_operand:SI 1 "nonimmediate_operand" "%0,0,0,0")
                (match_operand:SI 2 "general_operand" "d,R,NxQS0,Q")))
   (clobber (reg:CC CC_REGNUM))]
  "!TARGET_ZARCH && s390_logical_operator_ok_p (operands)"
  "@
   or\t%0,%2
   o\t%0,%2
   #
   #"
  [(set_attr "op_type"  "RR,RX,SI,SS")
   (set_attr "z10prop" "z10_super_E1,z10_super_E1,*,*")])

(define_split
  [(set (match_operand:SI 0 "s_operand" "")
        (ior:SI (match_dup 0) (match_operand:SI 1 "immediate_operand" "")))
   (clobber (reg:CC CC_REGNUM))]
  "reload_completed"
  [(parallel
    [(set (match_dup 0) (ior:QI (match_dup 0) (match_dup 1)))
     (clobber (reg:CC CC_REGNUM))])]
  "s390_narrow_logical_operator (IOR, &operands[0], &operands[1]);")

;
; iorhi3 instruction pattern(s).
;

(define_insn "*iorhi3_zarch"
  [(set (match_operand:HI 0 "nonimmediate_operand" "=d,d,AQ,Q")
        (ior:HI (match_operand:HI 1 "nonimmediate_operand" "%0,0,0,0")
                (match_operand:HI 2 "general_operand" "d,n,NxQH0,Q")))
   (clobber (reg:CC CC_REGNUM))]
  "TARGET_ZARCH && s390_logical_operator_ok_p (operands)"
  "@
   or\t%0,%2
   oill\t%0,%x2
   #
   #"
  [(set_attr "op_type"  "RR,RI,SI,SS")
   (set_attr "z10prop" "z10_super_E1,z10_super_E1,*,*")])

(define_insn "*iorhi3_esa"
  [(set (match_operand:HI 0 "nonimmediate_operand" "=d,AQ,Q")
        (ior:HI (match_operand:HI 1 "nonimmediate_operand" "%0,0,0")
                (match_operand:HI 2 "general_operand" "d,NxQH0,Q")))
   (clobber (reg:CC CC_REGNUM))]
  "!TARGET_ZARCH && s390_logical_operator_ok_p (operands)"
  "@
   or\t%0,%2
   #
   #"
  [(set_attr "op_type"  "RR,SI,SS")
   (set_attr "z10prop" "z10_super_E1,*,*")])

(define_split
  [(set (match_operand:HI 0 "s_operand" "")
        (ior:HI (match_dup 0) (match_operand:HI 1 "immediate_operand" "")))
   (clobber (reg:CC CC_REGNUM))]
  "reload_completed"
  [(parallel
    [(set (match_dup 0) (ior:QI (match_dup 0) (match_dup 1)))
     (clobber (reg:CC CC_REGNUM))])]
  "s390_narrow_logical_operator (IOR, &operands[0], &operands[1]);")

;
; iorqi3 instruction pattern(s).
;

(define_insn "*iorqi3_zarch"
  [(set (match_operand:QI 0 "nonimmediate_operand" "=d,d,Q,S,Q")
        (ior:QI (match_operand:QI 1 "nonimmediate_operand" "%0,0,0,0,0")
                (match_operand:QI 2 "general_operand" "d,n,n,n,Q")))
   (clobber (reg:CC CC_REGNUM))]
  "TARGET_ZARCH && s390_logical_operator_ok_p (operands)"
  "@
   or\t%0,%2
   oill\t%0,%b2
   oi\t%S0,%b2
   oiy\t%S0,%b2
   #"
  [(set_attr "op_type"  "RR,RI,SI,SIY,SS")
   (set_attr "z10prop" "z10_super_E1,z10_super_E1,z10_super,z10_super,*")])

(define_insn "*iorqi3_esa"
  [(set (match_operand:QI 0 "nonimmediate_operand" "=d,Q,Q")
        (ior:QI (match_operand:QI 1 "nonimmediate_operand" "%0,0,0")
                (match_operand:QI 2 "general_operand" "d,n,Q")))
   (clobber (reg:CC CC_REGNUM))]
  "!TARGET_ZARCH && s390_logical_operator_ok_p (operands)"
  "@
   or\t%0,%2
   oi\t%S0,%b2
   #"
  [(set_attr "op_type"  "RR,SI,SS")
   (set_attr "z10prop" "z10_super_E1,z10_super,*")])

;
; Block inclusive or (OC) patterns.
;

(define_insn "*oc"
  [(set (match_operand:BLK 0 "memory_operand" "=Q")
        (ior:BLK (match_dup 0)
                 (match_operand:BLK 1 "memory_operand" "Q")))
   (use (match_operand 2 "const_int_operand" "n"))
   (clobber (reg:CC CC_REGNUM))]
  "INTVAL (operands[2]) >= 1 && INTVAL (operands[2]) <= 256"
  "oc\t%O0(%2,%R0),%S1"
  [(set_attr "op_type" "SS")])

(define_split
  [(set (match_operand 0 "memory_operand" "")
        (ior (match_dup 0)
             (match_operand 1 "memory_operand" "")))
   (clobber (reg:CC CC_REGNUM))]
  "reload_completed
   && GET_MODE (operands[0]) == GET_MODE (operands[1])
   && GET_MODE_SIZE (GET_MODE (operands[0])) > 0"
  [(parallel
    [(set (match_dup 0) (ior:BLK (match_dup 0) (match_dup 1)))
     (use (match_dup 2))
     (clobber (reg:CC CC_REGNUM))])]
{
  operands[2] = GEN_INT (GET_MODE_SIZE (GET_MODE (operands[0])));
  operands[0] = adjust_address (operands[0], BLKmode, 0);
  operands[1] = adjust_address (operands[1], BLKmode, 0);
})

(define_peephole2
  [(parallel
    [(set (match_operand:BLK 0 "memory_operand" "")
          (ior:BLK (match_dup 0)
                   (match_operand:BLK 1 "memory_operand" "")))
     (use (match_operand 2 "const_int_operand" ""))
     (clobber (reg:CC CC_REGNUM))])
   (parallel
    [(set (match_operand:BLK 3 "memory_operand" "")
          (ior:BLK (match_dup 3)
                   (match_operand:BLK 4 "memory_operand" "")))
     (use (match_operand 5 "const_int_operand" ""))
     (clobber (reg:CC CC_REGNUM))])]
  "s390_offset_p (operands[0], operands[3], operands[2])
   && s390_offset_p (operands[1], operands[4], operands[2])
   && !s390_overlap_p (operands[0], operands[1],
                       INTVAL (operands[2]) + INTVAL (operands[5]))
   && INTVAL (operands[2]) + INTVAL (operands[5]) <= 256"
  [(parallel
    [(set (match_dup 6) (ior:BLK (match_dup 6) (match_dup 7)))
     (use (match_dup 8))
     (clobber (reg:CC CC_REGNUM))])]
  "operands[6] = gen_rtx_MEM (BLKmode, XEXP (operands[0], 0));
   operands[7] = gen_rtx_MEM (BLKmode, XEXP (operands[1], 0));
   operands[8] = GEN_INT (INTVAL (operands[2]) + INTVAL (operands[5]));")


;;
;;- Xor instructions.
;;

(define_expand "xor<mode>3"
  [(set (match_operand:INT 0 "nonimmediate_operand" "")
        (xor:INT (match_operand:INT 1 "nonimmediate_operand" "")
                 (match_operand:INT 2 "general_operand" "")))
   (clobber (reg:CC CC_REGNUM))]
  ""
  "s390_expand_logical_operator (XOR, <MODE>mode, operands); DONE;")

;
; xordi3 instruction pattern(s).
;

(define_insn "*xordi3_cc"
  [(set (reg CC_REGNUM)
        (compare (xor:DI (match_operand:DI 1 "nonimmediate_operand" "%0,0")
                         (match_operand:DI 2 "general_operand" "d,RT"))
                 (const_int 0)))
   (set (match_operand:DI 0 "register_operand" "=d,d")
        (xor:DI (match_dup 1) (match_dup 2)))]
  "s390_match_ccmode(insn, CCTmode) && TARGET_ZARCH"
  "@
   xgr\t%0,%2
   xg\t%0,%2"
  [(set_attr "op_type"  "RRE,RXY")
   (set_attr "z10prop" "z10_super_E1,z10_super_E1")])

(define_insn "*xordi3_cconly"
  [(set (reg CC_REGNUM)
        (compare (xor:DI (match_operand:DI 1 "nonimmediate_operand" "%0,0")
                         (match_operand:DI 2 "general_operand" "d,RT"))
                 (const_int 0)))
   (clobber (match_scratch:DI 0 "=d,d"))]
  "s390_match_ccmode(insn, CCTmode) && TARGET_ZARCH"
  "@
   xgr\t%0,%2
   xg\t%0,%2"
  [(set_attr "op_type"  "RRE,RXY")
   (set_attr "z10prop" "z10_super_E1,z10_super_E1")])

(define_insn "*xordi3"
  [(set (match_operand:DI 0 "nonimmediate_operand" "=d,d,d,d,AQ,Q")
        (xor:DI (match_operand:DI 1 "nonimmediate_operand" "%0,0,0,0,0,0")
                (match_operand:DI 2 "general_operand" "N0SD0,N1SD0,d,RT,NxQD0,Q")))
   (clobber (reg:CC CC_REGNUM))]
  "TARGET_ZARCH && s390_logical_operator_ok_p (operands)"
  "@
   xihf\t%0,%k2
   xilf\t%0,%k2
   xgr\t%0,%2
   xg\t%0,%2
   #
   #"
  [(set_attr "op_type"  "RIL,RIL,RRE,RXY,SI,SS")
   (set_attr "cpu_facility" "extimm,extimm,*,*,*,*")
   (set_attr "z10prop" "z10_super_E1,z10_super_E1,z10_super_E1,z10_super_E1,*,*")])

(define_split
  [(set (match_operand:DI 0 "s_operand" "")
        (xor:DI (match_dup 0) (match_operand:DI 1 "immediate_operand" "")))
   (clobber (reg:CC CC_REGNUM))]
  "reload_completed"
  [(parallel
    [(set (match_dup 0) (xor:QI (match_dup 0) (match_dup 1)))
     (clobber (reg:CC CC_REGNUM))])]
  "s390_narrow_logical_operator (XOR, &operands[0], &operands[1]);")

;
; xorsi3 instruction pattern(s).
;

(define_insn "*xorsi3_cc"
  [(set (reg CC_REGNUM)
        (compare (xor:SI (match_operand:SI 1 "nonimmediate_operand" "%0,0,0,0")
                         (match_operand:SI 2 "general_operand" "Os,d,R,T"))
                 (const_int 0)))
   (set (match_operand:SI 0 "register_operand" "=d,d,d,d")
        (xor:SI (match_dup 1) (match_dup 2)))]
  "s390_match_ccmode(insn, CCTmode)"
  "@
   xilf\t%0,%o2
   xr\t%0,%2
   x\t%0,%2
   xy\t%0,%2"
  [(set_attr "op_type"  "RIL,RR,RX,RXY")
   (set_attr "z10prop" "z10_super_E1,z10_super_E1,z10_super_E1,z10_super_E1")])

(define_insn "*xorsi3_cconly"
  [(set (reg CC_REGNUM)
        (compare (xor:SI (match_operand:SI 1 "nonimmediate_operand" "%0,0,0,0")
                         (match_operand:SI 2 "general_operand" "Os,d,R,T"))
                 (const_int 0)))
   (clobber (match_scratch:SI 0 "=d,d,d,d"))]
  "s390_match_ccmode(insn, CCTmode)"
  "@
   xilf\t%0,%o2
   xr\t%0,%2
   x\t%0,%2
   xy\t%0,%2"
  [(set_attr "op_type"  "RIL,RR,RX,RXY")
   (set_attr "z10prop" "z10_super_E1,z10_super_E1,z10_super_E1,z10_super_E1")])

(define_insn "*xorsi3"
  [(set (match_operand:SI 0 "nonimmediate_operand" "=d,d,d,d,AQ,Q")
        (xor:SI (match_operand:SI 1 "nonimmediate_operand" "%0,0,0,0,0,0")
                (match_operand:SI 2 "general_operand" "Os,d,R,T,NxQS0,Q")))
   (clobber (reg:CC CC_REGNUM))]
  "s390_logical_operator_ok_p (operands)"
  "@
   xilf\t%0,%o2
   xr\t%0,%2
   x\t%0,%2
   xy\t%0,%2
   #
   #"
  [(set_attr "op_type"  "RIL,RR,RX,RXY,SI,SS")
   (set_attr "z10prop" "z10_super_E1,z10_super_E1,z10_super_E1,z10_super_E1,*,*")])

(define_split
  [(set (match_operand:SI 0 "s_operand" "")
        (xor:SI (match_dup 0) (match_operand:SI 1 "immediate_operand" "")))
   (clobber (reg:CC CC_REGNUM))]
  "reload_completed"
  [(parallel
    [(set (match_dup 0) (xor:QI (match_dup 0) (match_dup 1)))
     (clobber (reg:CC CC_REGNUM))])]
  "s390_narrow_logical_operator (XOR, &operands[0], &operands[1]);")

;
; xorhi3 instruction pattern(s).
;

(define_insn "*xorhi3"
  [(set (match_operand:HI 0 "nonimmediate_operand" "=d,d,AQ,Q")
        (xor:HI (match_operand:HI 1 "nonimmediate_operand" "%0,0,0,0")
                (match_operand:HI 2 "general_operand" "Os,d,NxQH0,Q")))
   (clobber (reg:CC CC_REGNUM))]
  "s390_logical_operator_ok_p (operands)"
  "@
   xilf\t%0,%x2
   xr\t%0,%2
   #
   #"
  [(set_attr "op_type"  "RIL,RR,SI,SS")
   (set_attr "z10prop" "z10_super_E1,z10_super_E1,*,*")])

(define_split
  [(set (match_operand:HI 0 "s_operand" "")
        (xor:HI (match_dup 0) (match_operand:HI 1 "immediate_operand" "")))
   (clobber (reg:CC CC_REGNUM))]
  "reload_completed"
  [(parallel
    [(set (match_dup 0) (xor:QI (match_dup 0) (match_dup 1)))
     (clobber (reg:CC CC_REGNUM))])]
  "s390_narrow_logical_operator (XOR, &operands[0], &operands[1]);")

;
; xorqi3 instruction pattern(s).
;

(define_insn "*xorqi3"
  [(set (match_operand:QI 0 "nonimmediate_operand" "=d,d,Q,S,Q")
        (xor:QI (match_operand:QI 1 "nonimmediate_operand" "%0,0,0,0,0")
                (match_operand:QI 2 "general_operand" "Os,d,n,n,Q")))
   (clobber (reg:CC CC_REGNUM))]
  "s390_logical_operator_ok_p (operands)"
  "@
   xilf\t%0,%b2
   xr\t%0,%2
   xi\t%S0,%b2
   xiy\t%S0,%b2
   #"
  [(set_attr "op_type"  "RIL,RR,SI,SIY,SS")
   (set_attr "z10prop" "z10_super_E1,z10_super_E1,z10_super,z10_super,*")])


;
; Block exclusive or (XC) patterns.
;

(define_insn "*xc"
  [(set (match_operand:BLK 0 "memory_operand" "=Q")
        (xor:BLK (match_dup 0)
                 (match_operand:BLK 1 "memory_operand" "Q")))
   (use (match_operand 2 "const_int_operand" "n"))
   (clobber (reg:CC CC_REGNUM))]
  "INTVAL (operands[2]) >= 1 && INTVAL (operands[2]) <= 256"
  "xc\t%O0(%2,%R0),%S1"
  [(set_attr "op_type" "SS")])

(define_split
  [(set (match_operand 0 "memory_operand" "")
        (xor (match_dup 0)
             (match_operand 1 "memory_operand" "")))
   (clobber (reg:CC CC_REGNUM))]
  "reload_completed
   && GET_MODE (operands[0]) == GET_MODE (operands[1])
   && GET_MODE_SIZE (GET_MODE (operands[0])) > 0"
  [(parallel
    [(set (match_dup 0) (xor:BLK (match_dup 0) (match_dup 1)))
     (use (match_dup 2))
     (clobber (reg:CC CC_REGNUM))])]
{
  operands[2] = GEN_INT (GET_MODE_SIZE (GET_MODE (operands[0])));
  operands[0] = adjust_address (operands[0], BLKmode, 0);
  operands[1] = adjust_address (operands[1], BLKmode, 0);
})

(define_peephole2
  [(parallel
    [(set (match_operand:BLK 0 "memory_operand" "")
          (xor:BLK (match_dup 0)
                   (match_operand:BLK 1 "memory_operand" "")))
     (use (match_operand 2 "const_int_operand" ""))
     (clobber (reg:CC CC_REGNUM))])
   (parallel
    [(set (match_operand:BLK 3 "memory_operand" "")
          (xor:BLK (match_dup 3)
                   (match_operand:BLK 4 "memory_operand" "")))
     (use (match_operand 5 "const_int_operand" ""))
     (clobber (reg:CC CC_REGNUM))])]
  "s390_offset_p (operands[0], operands[3], operands[2])
   && s390_offset_p (operands[1], operands[4], operands[2])
   && !s390_overlap_p (operands[0], operands[1],
                       INTVAL (operands[2]) + INTVAL (operands[5]))
   && INTVAL (operands[2]) + INTVAL (operands[5]) <= 256"
  [(parallel
    [(set (match_dup 6) (xor:BLK (match_dup 6) (match_dup 7)))
     (use (match_dup 8))
     (clobber (reg:CC CC_REGNUM))])]
  "operands[6] = gen_rtx_MEM (BLKmode, XEXP (operands[0], 0));
   operands[7] = gen_rtx_MEM (BLKmode, XEXP (operands[1], 0));
   operands[8] = GEN_INT (INTVAL (operands[2]) + INTVAL (operands[5]));")

;
; Block xor (XC) patterns with src == dest.
;

(define_insn "*xc_zero"
  [(set (match_operand:BLK 0 "memory_operand" "=Q")
        (const_int 0))
   (use (match_operand 1 "const_int_operand" "n"))
   (clobber (reg:CC CC_REGNUM))]
  "INTVAL (operands[1]) >= 1 && INTVAL (operands[1]) <= 256"
  "xc\t%O0(%1,%R0),%S0"
  [(set_attr "op_type" "SS")])

(define_peephole2
  [(parallel
    [(set (match_operand:BLK 0 "memory_operand" "")
          (const_int 0))
     (use (match_operand 1 "const_int_operand" ""))
     (clobber (reg:CC CC_REGNUM))])
   (parallel
    [(set (match_operand:BLK 2 "memory_operand" "")
          (const_int 0))
     (use (match_operand 3 "const_int_operand" ""))
     (clobber (reg:CC CC_REGNUM))])]
  "s390_offset_p (operands[0], operands[2], operands[1])
   && INTVAL (operands[1]) + INTVAL (operands[3]) <= 256"
  [(parallel
    [(set (match_dup 4) (const_int 0))
     (use (match_dup 5))
     (clobber (reg:CC CC_REGNUM))])]
  "operands[4] = gen_rtx_MEM (BLKmode, XEXP (operands[0], 0));
   operands[5] = GEN_INT (INTVAL (operands[1]) + INTVAL (operands[3]));")


;;
;;- Negate instructions.
;;

;
; neg(di|si)2 instruction pattern(s).
;

(define_expand "neg<mode>2"
  [(parallel
    [(set (match_operand:DSI 0 "register_operand" "=d")
          (neg:DSI (match_operand:DSI 1 "register_operand" "d")))
     (clobber (reg:CC CC_REGNUM))])]
  ""
  "")

(define_insn "*negdi2_sign_cc"
  [(set (reg CC_REGNUM)
        (compare (neg:DI (ashiftrt:DI (ashift:DI (subreg:DI
                           (match_operand:SI 1 "register_operand" "d") 0)
                           (const_int 32)) (const_int 32)))
                 (const_int 0)))
   (set (match_operand:DI 0 "register_operand" "=d")
        (neg:DI (sign_extend:DI (match_dup 1))))]
  "TARGET_ZARCH && s390_match_ccmode (insn, CCAmode)"
  "lcgfr\t%0,%1"
  [(set_attr "op_type"  "RRE")
   (set_attr "z10prop" "z10_c")])

(define_insn "*negdi2_sign"
  [(set (match_operand:DI 0 "register_operand" "=d")
        (neg:DI (sign_extend:DI (match_operand:SI 1 "register_operand" "d"))))
   (clobber (reg:CC CC_REGNUM))]
  "TARGET_ZARCH"
  "lcgfr\t%0,%1"
  [(set_attr "op_type"  "RRE")
   (set_attr "z10prop" "z10_c")])

; lcr, lcgr
(define_insn "*neg<mode>2_cc"
  [(set (reg CC_REGNUM)
        (compare (neg:GPR (match_operand:GPR 1 "register_operand" "d"))
                 (const_int 0)))
   (set (match_operand:GPR 0 "register_operand" "=d")
        (neg:GPR (match_dup 1)))]
  "s390_match_ccmode (insn, CCAmode)"
  "lc<g>r\t%0,%1"
  [(set_attr "op_type"  "RR<E>")
   (set_attr "z10prop" "z10_super_c_E1")])

; lcr, lcgr
(define_insn "*neg<mode>2_cconly"
  [(set (reg CC_REGNUM)
        (compare (neg:GPR (match_operand:GPR 1 "register_operand" "d"))
                 (const_int 0)))
   (clobber (match_scratch:GPR 0 "=d"))]
  "s390_match_ccmode (insn, CCAmode)"
  "lc<g>r\t%0,%1"
  [(set_attr "op_type"  "RR<E>")
   (set_attr "z10prop" "z10_super_c_E1")])

; lcr, lcgr
(define_insn "*neg<mode>2"
  [(set (match_operand:GPR 0 "register_operand" "=d")
        (neg:GPR (match_operand:GPR 1 "register_operand" "d")))
   (clobber (reg:CC CC_REGNUM))]
  ""
  "lc<g>r\t%0,%1"
  [(set_attr "op_type"  "RR<E>")
   (set_attr "z10prop" "z10_super_c_E1")])

(define_insn_and_split "*negdi2_31"
  [(set (match_operand:DI 0 "register_operand" "=d")
        (neg:DI (match_operand:DI 1 "register_operand" "d")))
   (clobber (reg:CC CC_REGNUM))]
  "!TARGET_ZARCH"
  "#"
  "&& reload_completed"
  [(parallel
    [(set (match_dup 2) (neg:SI (match_dup 3)))
     (clobber (reg:CC CC_REGNUM))])
   (parallel
    [(set (reg:CCAP CC_REGNUM)
          (compare:CCAP (neg:SI (match_dup 5)) (const_int 0)))
     (set (match_dup 4) (neg:SI (match_dup 5)))])
   (set (pc)
        (if_then_else (ne (reg:CCAP CC_REGNUM) (const_int 0))
                      (pc)
                      (label_ref (match_dup 6))))
   (parallel
    [(set (match_dup 2) (plus:SI (match_dup 2) (const_int -1)))
     (clobber (reg:CC CC_REGNUM))])
   (match_dup 6)]
  "operands[2] = operand_subword (operands[0], 0, 0, DImode);
   operands[3] = operand_subword (operands[1], 0, 0, DImode);
   operands[4] = operand_subword (operands[0], 1, 0, DImode);
   operands[5] = operand_subword (operands[1], 1, 0, DImode);
   operands[6] = gen_label_rtx ();")

;
; neg(df|sf)2 instruction pattern(s).
;

(define_expand "neg<mode>2"
  [(parallel
    [(set (match_operand:BFP 0 "register_operand" "=f")
          (neg:BFP (match_operand:BFP 1 "register_operand" "f")))
     (clobber (reg:CC CC_REGNUM))])]
  "TARGET_HARD_FLOAT"
  "")

; lcxbr, lcdbr, lcebr
(define_insn "*neg<mode>2_cc"
  [(set (reg CC_REGNUM)
        (compare (neg:BFP (match_operand:BFP 1 "register_operand" "f"))
                 (match_operand:BFP 2 "const0_operand" "")))
   (set (match_operand:BFP 0 "register_operand" "=f")
        (neg:BFP (match_dup 1)))]
  "s390_match_ccmode (insn, CCSmode) && TARGET_HARD_FLOAT"
  "lc<xde>br\t%0,%1"
  [(set_attr "op_type"  "RRE")
   (set_attr "type"     "fsimp<mode>")])

; lcxbr, lcdbr, lcebr
(define_insn "*neg<mode>2_cconly"
  [(set (reg CC_REGNUM)
        (compare (neg:BFP (match_operand:BFP 1 "register_operand" "f"))
                 (match_operand:BFP 2 "const0_operand" "")))
   (clobber (match_scratch:BFP 0 "=f"))]
  "s390_match_ccmode (insn, CCSmode) && TARGET_HARD_FLOAT"
  "lc<xde>br\t%0,%1"
  [(set_attr "op_type"  "RRE")
   (set_attr "type"     "fsimp<mode>")])

; lcdfr
(define_insn "*neg<mode>2_nocc"
  [(set (match_operand:FP 0 "register_operand"         "=f")
        (neg:FP (match_operand:FP 1 "register_operand" "<fT0>")))]
  "TARGET_DFP"
  "lcdfr\t%0,%1"
  [(set_attr "op_type"  "RRE")
   (set_attr "type"     "fsimp<mode>")])

; lcxbr, lcdbr, lcebr
(define_insn "*neg<mode>2"
  [(set (match_operand:BFP 0 "register_operand" "=f")
        (neg:BFP (match_operand:BFP 1 "register_operand" "f")))
   (clobber (reg:CC CC_REGNUM))]
  "TARGET_HARD_FLOAT"
  "lc<xde>br\t%0,%1"
  [(set_attr "op_type"  "RRE")
   (set_attr "type"     "fsimp<mode>")])


;;
;;- Absolute value instructions.
;;

;
; abs(di|si)2 instruction pattern(s).
;

(define_insn "*absdi2_sign_cc"
  [(set (reg CC_REGNUM)
        (compare (abs:DI (ashiftrt:DI (ashift:DI (subreg:DI
                           (match_operand:SI 1 "register_operand" "d") 0)
                           (const_int 32)) (const_int 32)))
                 (const_int 0)))
   (set (match_operand:DI 0 "register_operand" "=d")
        (abs:DI (sign_extend:DI (match_dup 1))))]
  "TARGET_ZARCH && s390_match_ccmode (insn, CCAmode)"
  "lpgfr\t%0,%1"
  [(set_attr "op_type"  "RRE")
   (set_attr "z10prop" "z10_c")])

(define_insn "*absdi2_sign"
  [(set (match_operand:DI 0 "register_operand" "=d")
        (abs:DI (sign_extend:DI (match_operand:SI 1 "register_operand" "d"))))
   (clobber (reg:CC CC_REGNUM))]
  "TARGET_ZARCH"
  "lpgfr\t%0,%1"
  [(set_attr "op_type"  "RRE")
   (set_attr "z10prop" "z10_c")])

; lpr, lpgr
(define_insn "*abs<mode>2_cc"
  [(set (reg CC_REGNUM)
        (compare (abs:GPR (match_operand:DI 1 "register_operand" "d"))
                 (const_int 0)))
   (set (match_operand:GPR 0 "register_operand" "=d")
        (abs:GPR (match_dup 1)))]
  "s390_match_ccmode (insn, CCAmode)"
  "lp<g>r\t%0,%1"
  [(set_attr "op_type"  "RR<E>")
   (set_attr "z10prop" "z10_c")])

; lpr, lpgr
(define_insn "*abs<mode>2_cconly"
  [(set (reg CC_REGNUM)
        (compare (abs:GPR (match_operand:GPR 1 "register_operand" "d"))
                 (const_int 0)))
   (clobber (match_scratch:GPR 0 "=d"))]
  "s390_match_ccmode (insn, CCAmode)"
  "lp<g>r\t%0,%1"
  [(set_attr "op_type"  "RR<E>")
   (set_attr "z10prop" "z10_c")])

; lpr, lpgr
(define_insn "abs<mode>2"
  [(set (match_operand:GPR 0 "register_operand" "=d")
        (abs:GPR (match_operand:GPR 1 "register_operand" "d")))
   (clobber (reg:CC CC_REGNUM))]
  ""
  "lp<g>r\t%0,%1"
  [(set_attr "op_type"  "RR<E>")
   (set_attr "z10prop" "z10_c")])

;
; abs(df|sf)2 instruction pattern(s).
;

(define_expand "abs<mode>2"
  [(parallel
    [(set (match_operand:BFP 0 "register_operand" "=f")
          (abs:BFP (match_operand:BFP 1 "register_operand" "f")))
     (clobber (reg:CC CC_REGNUM))])]
  "TARGET_HARD_FLOAT"
  "")

; lpxbr, lpdbr, lpebr
(define_insn "*abs<mode>2_cc"
  [(set (reg CC_REGNUM)
        (compare (abs:BFP (match_operand:BFP 1 "register_operand" "f"))
                 (match_operand:BFP 2 "const0_operand" "")))
   (set (match_operand:BFP 0 "register_operand" "=f")
        (abs:BFP (match_dup 1)))]
  "s390_match_ccmode (insn, CCSmode) && TARGET_HARD_FLOAT"
  "lp<xde>br\t%0,%1"
  [(set_attr "op_type"  "RRE")
   (set_attr "type"     "fsimp<mode>")])

; lpxbr, lpdbr, lpebr
(define_insn "*abs<mode>2_cconly"
  [(set (reg CC_REGNUM)
        (compare (abs:BFP (match_operand:BFP 1 "register_operand" "f"))
                 (match_operand:BFP 2 "const0_operand" "")))
   (clobber (match_scratch:BFP 0 "=f"))]
  "s390_match_ccmode (insn, CCSmode) && TARGET_HARD_FLOAT"
  "lp<xde>br\t%0,%1"
  [(set_attr "op_type"  "RRE")
   (set_attr "type"     "fsimp<mode>")])

; lpdfr
(define_insn "*abs<mode>2_nocc"
  [(set (match_operand:FP 0 "register_operand"         "=f")
        (abs:FP (match_operand:FP 1 "register_operand" "<fT0>")))]
  "TARGET_DFP"
  "lpdfr\t%0,%1"
  [(set_attr "op_type"  "RRE")
   (set_attr "type"     "fsimp<mode>")])

; lpxbr, lpdbr, lpebr
(define_insn "*abs<mode>2"
  [(set (match_operand:BFP 0 "register_operand" "=f")
        (abs:BFP (match_operand:BFP 1 "register_operand" "f")))
   (clobber (reg:CC CC_REGNUM))]
  "TARGET_HARD_FLOAT"
  "lp<xde>br\t%0,%1"
  [(set_attr "op_type"  "RRE")
   (set_attr "type"     "fsimp<mode>")])


;;
;;- Negated absolute value instructions
;;

;
; Integer
;

(define_insn "*negabsdi2_sign_cc"
  [(set (reg CC_REGNUM)
        (compare (neg:DI (abs:DI (ashiftrt:DI (ashift:DI (subreg:DI
                           (match_operand:SI 1 "register_operand" "d") 0)
                           (const_int 32)) (const_int 32))))
                 (const_int 0)))
   (set (match_operand:DI 0 "register_operand" "=d")
        (neg:DI (abs:DI (sign_extend:DI (match_dup 1)))))]
  "TARGET_ZARCH && s390_match_ccmode (insn, CCAmode)"
  "lngfr\t%0,%1"
  [(set_attr "op_type"  "RRE")
   (set_attr "z10prop" "z10_c")])

(define_insn "*negabsdi2_sign"
  [(set (match_operand:DI 0 "register_operand" "=d")
	(neg:DI (abs:DI (sign_extend:DI
                          (match_operand:SI 1 "register_operand" "d")))))
   (clobber (reg:CC CC_REGNUM))]
  "TARGET_ZARCH"
  "lngfr\t%0,%1"
  [(set_attr "op_type" "RRE")
   (set_attr "z10prop" "z10_c")])

; lnr, lngr
(define_insn "*negabs<mode>2_cc"
  [(set (reg CC_REGNUM)
        (compare (neg:GPR (abs:GPR (match_operand:GPR 1 "register_operand" "d")))
                 (const_int 0)))
   (set (match_operand:GPR 0 "register_operand" "=d")
        (neg:GPR (abs:GPR (match_dup 1))))]
  "s390_match_ccmode (insn, CCAmode)"
  "ln<g>r\t%0,%1"
  [(set_attr "op_type"  "RR<E>")
   (set_attr "z10prop" "z10_c")])

; lnr, lngr
(define_insn "*negabs<mode>2_cconly"
  [(set (reg CC_REGNUM)
        (compare (neg:GPR (abs:GPR (match_operand:GPR 1 "register_operand" "d")))
                 (const_int 0)))
   (clobber (match_scratch:GPR 0 "=d"))]
  "s390_match_ccmode (insn, CCAmode)"
  "ln<g>r\t%0,%1"
  [(set_attr "op_type"  "RR<E>")
   (set_attr "z10prop" "z10_c")])

; lnr, lngr
(define_insn "*negabs<mode>2"
  [(set (match_operand:GPR 0 "register_operand" "=d")
	(neg:GPR (abs:GPR (match_operand:GPR 1 "register_operand" "d"))))
   (clobber (reg:CC CC_REGNUM))]
  ""
  "ln<g>r\t%0,%1"
  [(set_attr "op_type" "RR<E>")
   (set_attr "z10prop" "z10_c")])

;
; Floating point
;

; lnxbr, lndbr, lnebr
(define_insn "*negabs<mode>2_cc"
  [(set (reg CC_REGNUM)
        (compare (neg:BFP (abs:BFP (match_operand:BFP 1 "register_operand" "f")))
                 (match_operand:BFP 2 "const0_operand" "")))
   (set (match_operand:BFP 0 "register_operand" "=f")
        (neg:BFP (abs:BFP (match_dup 1))))]
  "s390_match_ccmode (insn, CCSmode) && TARGET_HARD_FLOAT"
  "ln<xde>br\t%0,%1"
  [(set_attr "op_type"  "RRE")
   (set_attr "type"     "fsimp<mode>")])

; lnxbr, lndbr, lnebr
(define_insn "*negabs<mode>2_cconly"
  [(set (reg CC_REGNUM)
        (compare (neg:BFP (abs:BFP (match_operand:BFP 1 "register_operand" "f")))
                 (match_operand:BFP 2 "const0_operand" "")))
   (clobber (match_scratch:BFP 0 "=f"))]
  "s390_match_ccmode (insn, CCSmode) && TARGET_HARD_FLOAT"
  "ln<xde>br\t%0,%1"
  [(set_attr "op_type"  "RRE")
   (set_attr "type"     "fsimp<mode>")])

; lndfr
(define_insn "*negabs<mode>2_nocc"
  [(set (match_operand:FP 0 "register_operand"                  "=f")
        (neg:FP (abs:FP (match_operand:BFP 1 "register_operand" "<fT0>"))))]
  "TARGET_DFP"
  "lndfr\t%0,%1"
  [(set_attr "op_type"  "RRE")
   (set_attr "type"     "fsimp<mode>")])

; lnxbr, lndbr, lnebr
(define_insn "*negabs<mode>2"
  [(set (match_operand:BFP 0 "register_operand" "=f")
        (neg:BFP (abs:BFP (match_operand:BFP 1 "register_operand" "f"))))
   (clobber (reg:CC CC_REGNUM))]
  "TARGET_HARD_FLOAT"
  "ln<xde>br\t%0,%1"
  [(set_attr "op_type"  "RRE")
   (set_attr "type"     "fsimp<mode>")])

;;
;;- Square root instructions.
;;

;
; sqrt(df|sf)2 instruction pattern(s).
;

; sqxbr, sqdbr, sqebr, sqdb, sqeb
(define_insn "sqrt<mode>2"
  [(set (match_operand:BFP 0 "register_operand" "=f,f")
	(sqrt:BFP (match_operand:BFP 1 "general_operand" "f,<Rf>")))]
  "TARGET_HARD_FLOAT"
  "@
   sq<xde>br\t%0,%1
   sq<xde>b\t%0,%1"
  [(set_attr "op_type" "RRE,RXE")
   (set_attr "type" "fsqrt<mode>")])


;;
;;- One complement instructions.
;;

;
; one_cmpl(di|si|hi|qi)2 instruction pattern(s).
;

(define_expand "one_cmpl<mode>2"
  [(parallel
    [(set (match_operand:INT 0 "register_operand" "")
          (xor:INT (match_operand:INT 1 "register_operand" "")
		   (const_int -1)))
     (clobber (reg:CC CC_REGNUM))])]
  ""
  "")


;;
;; Find leftmost bit instructions.
;;

(define_expand "clzdi2"
  [(set (match_operand:DI 0 "register_operand" "=d")
	(clz:DI (match_operand:DI 1 "register_operand" "d")))]
  "TARGET_EXTIMM && TARGET_ZARCH"
{
  rtx insn, clz_equal;
  rtx wide_reg = gen_reg_rtx (TImode);
  rtx msb = gen_rtx_CONST_INT (DImode, (unsigned HOST_WIDE_INT) 1 << 63);

  clz_equal = gen_rtx_CLZ (DImode, operands[1]);

  emit_insn (gen_clztidi2 (wide_reg, operands[1], msb));

  insn = emit_move_insn (operands[0], gen_highpart (DImode, wide_reg));
  set_unique_reg_note (insn, REG_EQUAL, clz_equal);

  DONE;
})

(define_insn "clztidi2"
  [(set (match_operand:TI 0 "register_operand" "=d")
	(ior:TI
	  (ashift:TI
            (zero_extend:TI
   	      (xor:DI (match_operand:DI 1 "register_operand" "d")
                      (lshiftrt (match_operand:DI 2 "const_int_operand" "")
				(subreg:SI (clz:DI (match_dup 1)) 4))))

	    (const_int 64))
          (zero_extend:TI (clz:DI (match_dup 1)))))
   (clobber (reg:CC CC_REGNUM))]
  "(unsigned HOST_WIDE_INT) INTVAL (operands[2])
   == (unsigned HOST_WIDE_INT) 1 << 63
   && TARGET_EXTIMM && TARGET_ZARCH"
  "flogr\t%0,%1"
  [(set_attr "op_type"  "RRE")])


;;
;;- Rotate instructions.
;;

;
; rotl(di|si)3 instruction pattern(s).
;

; rll, rllg
(define_insn "rotl<mode>3"
  [(set (match_operand:GPR 0 "register_operand" "=d")
	(rotate:GPR (match_operand:GPR 1 "register_operand" "d")
		    (match_operand:SI 2 "shift_count_or_setmem_operand" "Y")))]
  "TARGET_CPU_ZARCH"
  "rll<g>\t%0,%1,%Y2"
  [(set_attr "op_type"  "RSE")
   (set_attr "atype"    "reg")
   (set_attr "z10prop" "z10_super_E1")])

; rll, rllg
(define_insn "*rotl<mode>3_and"
  [(set (match_operand:GPR 0 "register_operand" "=d")
	(rotate:GPR (match_operand:GPR 1 "register_operand" "d")
		    (and:SI (match_operand:SI 2 "shift_count_or_setmem_operand" "Y")
			    (match_operand:SI 3 "const_int_operand"   "n"))))]
  "TARGET_CPU_ZARCH && (INTVAL (operands[3]) & 63) == 63"
  "rll<g>\t%0,%1,%Y2"
  [(set_attr "op_type"  "RSE")
   (set_attr "atype"    "reg")
   (set_attr "z10prop" "z10_super_E1")])


;;
;;- Shift instructions.
;;

;
; (ashl|lshr)(di|si)3 instruction pattern(s).
;

(define_expand "<shift><mode>3"
  [(set (match_operand:DSI 0 "register_operand" "")
        (SHIFT:DSI (match_operand:DSI 1 "register_operand" "")
                   (match_operand:SI 2 "shift_count_or_setmem_operand" "")))]
  ""
  "")

; sldl, srdl
(define_insn "*<shift>di3_31"
  [(set (match_operand:DI 0 "register_operand" "=d")
        (SHIFT:DI (match_operand:DI 1 "register_operand" "0")
                  (match_operand:SI 2 "shift_count_or_setmem_operand" "Y")))]
  "!TARGET_ZARCH"
  "s<lr>dl\t%0,%Y2"
  [(set_attr "op_type"  "RS")
   (set_attr "atype"    "reg")])

; sll, srl, sllg, srlg
(define_insn "*<shift><mode>3"
  [(set (match_operand:GPR 0 "register_operand" "=d")
        (SHIFT:GPR (match_operand:GPR 1 "register_operand" "<d0>")
                   (match_operand:SI 2 "shift_count_or_setmem_operand" "Y")))]
  ""
  "s<lr>l<g>\t%0,<1>%Y2"
  [(set_attr "op_type"  "RS<E>")
   (set_attr "atype"    "reg")
   (set_attr "z10prop" "z10_super_E1")])

; sldl, srdl
(define_insn "*<shift>di3_31_and"
  [(set (match_operand:DI 0 "register_operand" "=d")
        (SHIFT:DI (match_operand:DI 1 "register_operand" "0")
                  (and:SI (match_operand:SI 2 "shift_count_or_setmem_operand" "Y")
			  (match_operand:SI 3 "const_int_operand"   "n"))))]
  "!TARGET_ZARCH && (INTVAL (operands[3]) & 63) == 63"
  "s<lr>dl\t%0,%Y2"
  [(set_attr "op_type"  "RS")
   (set_attr "atype"    "reg")])

; sll, srl, sllg, srlg
(define_insn "*<shift><mode>3_and"
  [(set (match_operand:GPR 0 "register_operand" "=d")
        (SHIFT:GPR (match_operand:GPR 1 "register_operand" "<d0>")
                   (and:SI (match_operand:SI 2 "shift_count_or_setmem_operand" "Y")
			   (match_operand:SI 3 "const_int_operand"   "n"))))]
  "(INTVAL (operands[3]) & 63) == 63"
  "s<lr>l<g>\t%0,<1>%Y2"
  [(set_attr "op_type"  "RS<E>")
   (set_attr "atype"    "reg")
   (set_attr "z10prop" "z10_super_E1")])

;
; ashr(di|si)3 instruction pattern(s).
;

(define_expand "ashr<mode>3"
  [(parallel
    [(set (match_operand:DSI 0 "register_operand" "")
          (ashiftrt:DSI (match_operand:DSI 1 "register_operand" "")
                        (match_operand:SI 2 "shift_count_or_setmem_operand" "")))
     (clobber (reg:CC CC_REGNUM))])]
  ""
  "")

(define_insn "*ashrdi3_cc_31"
  [(set (reg CC_REGNUM)
        (compare (ashiftrt:DI (match_operand:DI 1 "register_operand" "0")
                              (match_operand:SI 2 "shift_count_or_setmem_operand" "Y"))
                 (const_int 0)))
   (set (match_operand:DI 0 "register_operand" "=d")
        (ashiftrt:DI (match_dup 1) (match_dup 2)))]
  "!TARGET_ZARCH && s390_match_ccmode(insn, CCSmode)"
  "srda\t%0,%Y2"
  [(set_attr "op_type"  "RS")
   (set_attr "atype"    "reg")])

(define_insn "*ashrdi3_cconly_31"
  [(set (reg CC_REGNUM)
        (compare (ashiftrt:DI (match_operand:DI 1 "register_operand" "0")
                              (match_operand:SI 2 "shift_count_or_setmem_operand" "Y"))
                 (const_int 0)))
   (clobber (match_scratch:DI 0 "=d"))]
  "!TARGET_ZARCH && s390_match_ccmode(insn, CCSmode)"
  "srda\t%0,%Y2"
  [(set_attr "op_type"  "RS")
   (set_attr "atype"    "reg")])

(define_insn "*ashrdi3_31"
  [(set (match_operand:DI 0 "register_operand" "=d")
        (ashiftrt:DI (match_operand:DI 1 "register_operand" "0")
                     (match_operand:SI 2 "shift_count_or_setmem_operand" "Y")))
   (clobber (reg:CC CC_REGNUM))]
  "!TARGET_ZARCH"
  "srda\t%0,%Y2"
  [(set_attr "op_type"  "RS")
   (set_attr "atype"    "reg")])

; sra, srag
(define_insn "*ashr<mode>3_cc"
  [(set (reg CC_REGNUM)
        (compare (ashiftrt:GPR (match_operand:GPR 1 "register_operand" "<d0>")
                               (match_operand:SI 2 "shift_count_or_setmem_operand" "Y"))
                 (const_int 0)))
   (set (match_operand:GPR 0 "register_operand" "=d")
        (ashiftrt:GPR (match_dup 1) (match_dup 2)))]
  "s390_match_ccmode(insn, CCSmode)"
  "sra<g>\t%0,<1>%Y2"
  [(set_attr "op_type"  "RS<E>")
   (set_attr "atype"    "reg")
   (set_attr "z10prop" "z10_super_E1")])

; sra, srag
(define_insn "*ashr<mode>3_cconly"
  [(set (reg CC_REGNUM)
        (compare (ashiftrt:GPR (match_operand:GPR 1 "register_operand" "<d0>")
                               (match_operand:SI 2 "shift_count_or_setmem_operand" "Y"))
                 (const_int 0)))
   (clobber (match_scratch:GPR 0 "=d"))]
  "s390_match_ccmode(insn, CCSmode)"
  "sra<g>\t%0,<1>%Y2"
  [(set_attr "op_type"  "RS<E>")
   (set_attr "atype"    "reg")
   (set_attr "z10prop" "z10_super_E1")])

; sra, srag
(define_insn "*ashr<mode>3"
  [(set (match_operand:GPR 0 "register_operand" "=d")
        (ashiftrt:GPR (match_operand:GPR 1 "register_operand" "<d0>")
                      (match_operand:SI 2 "shift_count_or_setmem_operand" "Y")))
   (clobber (reg:CC CC_REGNUM))]
  ""
  "sra<g>\t%0,<1>%Y2"
  [(set_attr "op_type"  "RS<E>")
   (set_attr "atype"    "reg")
   (set_attr "z10prop" "z10_super_E1")])


; shift pattern with implicit ANDs

(define_insn "*ashrdi3_cc_31_and"
  [(set (reg CC_REGNUM)
        (compare (ashiftrt:DI (match_operand:DI 1 "register_operand" "0")
                              (and:SI (match_operand:SI 2 "shift_count_or_setmem_operand" "Y")
				      (match_operand:SI 3 "const_int_operand"   "n")))
		 (const_int 0)))
   (set (match_operand:DI 0 "register_operand" "=d")
        (ashiftrt:DI (match_dup 1) (and:SI (match_dup 2) (match_dup 3))))]
  "!TARGET_ZARCH && s390_match_ccmode(insn, CCSmode)
   && (INTVAL (operands[3]) & 63) == 63"
  "srda\t%0,%Y2"
  [(set_attr "op_type"  "RS")
   (set_attr "atype"    "reg")])

(define_insn "*ashrdi3_cconly_31_and"
  [(set (reg CC_REGNUM)
        (compare (ashiftrt:DI (match_operand:DI 1 "register_operand" "0")
                              (and:SI (match_operand:SI 2 "shift_count_or_setmem_operand" "Y")
				      (match_operand:SI 3 "const_int_operand"   "n")))
                 (const_int 0)))
   (clobber (match_scratch:DI 0 "=d"))]
  "!TARGET_ZARCH && s390_match_ccmode(insn, CCSmode)
   && (INTVAL (operands[3]) & 63) == 63"
  "srda\t%0,%Y2"
  [(set_attr "op_type"  "RS")
   (set_attr "atype"    "reg")])

(define_insn "*ashrdi3_31_and"
  [(set (match_operand:DI 0 "register_operand" "=d")
        (ashiftrt:DI (match_operand:DI 1 "register_operand" "0")
                     (and:SI (match_operand:SI 2 "shift_count_or_setmem_operand" "Y")
			     (match_operand:SI 3 "const_int_operand"   "n"))))
   (clobber (reg:CC CC_REGNUM))]
  "!TARGET_ZARCH && (INTVAL (operands[3]) & 63) == 63"
  "srda\t%0,%Y2"
  [(set_attr "op_type"  "RS")
   (set_attr "atype"    "reg")])

; sra, srag
(define_insn "*ashr<mode>3_cc_and"
  [(set (reg CC_REGNUM)
        (compare (ashiftrt:GPR (match_operand:GPR 1 "register_operand" "<d0>")
                               (and:SI (match_operand:SI 2 "shift_count_or_setmem_operand" "Y")
				       (match_operand:SI 3 "const_int_operand"   "n")))
		 (const_int 0)))
   (set (match_operand:GPR 0 "register_operand" "=d")
        (ashiftrt:GPR (match_dup 1) (and:SI (match_dup 2) (match_dup 3))))]
  "s390_match_ccmode(insn, CCSmode) && (INTVAL (operands[3]) & 63) == 63"
  "sra<g>\t%0,<1>%Y2"
  [(set_attr "op_type"  "RS<E>")
   (set_attr "atype"    "reg")
   (set_attr "z10prop" "z10_super_E1")])

; sra, srag
(define_insn "*ashr<mode>3_cconly_and"
  [(set (reg CC_REGNUM)
        (compare (ashiftrt:GPR (match_operand:GPR 1 "register_operand" "<d0>")
                               (and:SI (match_operand:SI 2 "shift_count_or_setmem_operand" "Y")
				       (match_operand:SI 3 "const_int_operand"   "n")))
                 (const_int 0)))
   (clobber (match_scratch:GPR 0 "=d"))]
  "s390_match_ccmode(insn, CCSmode) && (INTVAL (operands[3]) & 63) == 63"
  "sra<g>\t%0,<1>%Y2"
  [(set_attr "op_type"  "RS<E>")
   (set_attr "atype"    "reg")
   (set_attr "z10prop" "z10_super_E1")])

; sra, srag
(define_insn "*ashr<mode>3_and"
  [(set (match_operand:GPR 0 "register_operand" "=d")
        (ashiftrt:GPR (match_operand:GPR 1 "register_operand" "<d0>")
                      (and:SI (match_operand:SI 2 "shift_count_or_setmem_operand" "Y")
			      (match_operand:SI 3 "const_int_operand"   "n"))))
   (clobber (reg:CC CC_REGNUM))]
  "(INTVAL (operands[3]) & 63) == 63"
  "sra<g>\t%0,<1>%Y2"
  [(set_attr "op_type"  "RS<E>")
   (set_attr "atype"    "reg")
   (set_attr "z10prop" "z10_super_E1")])


;;
;; Branch instruction patterns.
;;

(define_expand "cbranch<mode>4"
  [(set (pc)
        (if_then_else (match_operator 0 "comparison_operator"
        	       [(match_operand:GPR 1 "register_operand" "")
                        (match_operand:GPR 2 "general_operand" "")])
		      (label_ref (match_operand 3 "" ""))
                      (pc)))]
  ""
  "s390_emit_jump (operands[3],
    s390_emit_compare (GET_CODE (operands[0]), operands[1], operands[2]));
   DONE;")

(define_expand "cbranch<mode>4"
  [(set (pc)
        (if_then_else (match_operator 0 "comparison_operator"
        	       [(match_operand:FP 1 "register_operand" "")
                        (match_operand:FP 2 "general_operand" "")])
		      (label_ref (match_operand 3 "" ""))
                      (pc)))]
  "TARGET_HARD_FLOAT"
  "s390_emit_jump (operands[3],
    s390_emit_compare (GET_CODE (operands[0]), operands[1], operands[2]));
   DONE;")

(define_expand "cbranchcc4"
  [(set (pc)
        (if_then_else (match_operator 0 "s390_eqne_operator"
        	       [(match_operand 1 "cc_reg_operand" "")
                        (match_operand 2 "const0_operand" "")])
		      (label_ref (match_operand 3 "" ""))
                      (pc)))]
  "TARGET_HARD_FLOAT"
  "s390_emit_jump (operands[3],
    s390_emit_compare (GET_CODE (operands[0]), operands[1], operands[2]));
   DONE;")



;;
;;- Conditional jump instructions.
;;

(define_insn "*cjump_64"
  [(set (pc)
        (if_then_else
          (match_operator 1 "s390_comparison" [(reg CC_REGNUM) (const_int 0)])
          (label_ref (match_operand 0 "" ""))
          (pc)))]
  "TARGET_CPU_ZARCH"
{
  if (get_attr_length (insn) == 4)
    return "j%C1\t%l0";
  else
    return "jg%C1\t%l0";
}
  [(set_attr "op_type" "RI")
   (set_attr "type"    "branch")
   (set (attr "length")
        (if_then_else (lt (abs (minus (pc) (match_dup 0))) (const_int 60000))
                      (const_int 4) (const_int 6)))])

(define_insn "*cjump_31"
  [(set (pc)
        (if_then_else
          (match_operator 1 "s390_comparison" [(reg CC_REGNUM) (const_int 0)])
          (label_ref (match_operand 0 "" ""))
          (pc)))]
  "!TARGET_CPU_ZARCH"
{
  gcc_assert (get_attr_length (insn) == 4);
  return "j%C1\t%l0";
}
  [(set_attr "op_type" "RI")
   (set_attr "type"    "branch")
   (set (attr "length")
        (if_then_else (eq (symbol_ref "flag_pic") (const_int 0))
          (if_then_else (lt (abs (minus (pc) (match_dup 0))) (const_int 60000))
                        (const_int 4) (const_int 6))
          (if_then_else (lt (abs (minus (pc) (match_dup 0))) (const_int 60000))
                        (const_int 4) (const_int 8))))])

(define_insn "*cjump_long"
  [(set (pc)
        (if_then_else
          (match_operator 1 "s390_comparison" [(reg CC_REGNUM) (const_int 0)])
          (match_operand 0 "address_operand" "ZQZR")
          (pc)))]
  ""
{
  if (get_attr_op_type (insn) == OP_TYPE_RR)
    return "b%C1r\t%0";
  else
    return "b%C1\t%a0";
}
  [(set (attr "op_type")
        (if_then_else (match_operand 0 "register_operand" "")
                      (const_string "RR") (const_string "RX")))
   (set_attr "type"  "branch")
   (set_attr "atype" "agen")])


;;
;;- Negated conditional jump instructions.
;;

(define_insn "*icjump_64"
  [(set (pc)
        (if_then_else
          (match_operator 1 "s390_comparison" [(reg CC_REGNUM) (const_int 0)])
          (pc)
          (label_ref (match_operand 0 "" ""))))]
  "TARGET_CPU_ZARCH"
{
  if (get_attr_length (insn) == 4)
    return "j%D1\t%l0";
  else
    return "jg%D1\t%l0";
}
  [(set_attr "op_type" "RI")
   (set_attr "type"    "branch")
   (set (attr "length")
        (if_then_else (lt (abs (minus (pc) (match_dup 0))) (const_int 60000))
                      (const_int 4) (const_int 6)))])

(define_insn "*icjump_31"
  [(set (pc)
        (if_then_else
          (match_operator 1 "s390_comparison" [(reg CC_REGNUM) (const_int 0)])
          (pc)
          (label_ref (match_operand 0 "" ""))))]
  "!TARGET_CPU_ZARCH"
{
  gcc_assert (get_attr_length (insn) == 4);
  return "j%D1\t%l0";
}
  [(set_attr "op_type" "RI")
   (set_attr "type"    "branch")
   (set (attr "length")
        (if_then_else (eq (symbol_ref "flag_pic") (const_int 0))
          (if_then_else (lt (abs (minus (pc) (match_dup 0))) (const_int 60000))
                        (const_int 4) (const_int 6))
          (if_then_else (lt (abs (minus (pc) (match_dup 0))) (const_int 60000))
                        (const_int 4) (const_int 8))))])

(define_insn "*icjump_long"
  [(set (pc)
        (if_then_else
          (match_operator 1 "s390_comparison" [(reg CC_REGNUM) (const_int 0)])
          (pc)
          (match_operand 0 "address_operand" "ZQZR")))]
  ""
{
  if (get_attr_op_type (insn) == OP_TYPE_RR)
    return "b%D1r\t%0";
  else
    return "b%D1\t%a0";
}
  [(set (attr "op_type")
        (if_then_else (match_operand 0 "register_operand" "")
                      (const_string "RR") (const_string "RX")))
   (set_attr "type"  "branch")
   (set_attr "atype" "agen")])

;;
;;- Trap instructions.
;;

(define_insn "trap"
  [(trap_if (const_int 1) (const_int 0))]
  ""
  "j\t.+2"
  [(set_attr "op_type" "RI")
   (set_attr "type"  "branch")])

(define_expand "ctrap<mode>4"
  [(trap_if (match_operator 0 "comparison_operator"
             [(match_operand:GPR 1 "register_operand" "")
              (match_operand:GPR 2 "general_operand" "")])
	     (match_operand 3 "const0_operand" ""))]
  ""
  {
    rtx cond = s390_emit_compare (GET_CODE (operands[0]),
                                  operands[1], operands[2]);
    emit_insn (gen_condtrap (cond, XEXP (cond, 0)));
    DONE;
  })

(define_expand "ctrap<mode>4"
  [(trap_if (match_operator 0 "comparison_operator"
             [(match_operand:FP 1 "register_operand" "")
              (match_operand:FP 2 "general_operand" "")])
	     (match_operand 3 "const0_operand" ""))]
  ""
  {
    rtx cond = s390_emit_compare (GET_CODE (operands[0]),
                                  operands[1], operands[2]);
    emit_insn (gen_condtrap (cond, XEXP (cond, 0)));
    DONE;
  })

(define_insn "condtrap"
  [(trap_if (match_operator 0 "s390_comparison"
             [(match_operand 1 "cc_reg_operand" "c")
              (const_int 0)])
	    (const_int 0))]
  ""
  "j%C0\t.+2";
  [(set_attr "op_type" "RI")
   (set_attr "type"  "branch")])

; crt, cgrt, cit, cgit
(define_insn "*cmp_and_trap_signed_int<mode>"
  [(trap_if (match_operator 0 "s390_signed_integer_comparison"
	       [(match_operand:GPR 1 "register_operand"  "d,d")
		(match_operand:GPR 2 "nonmemory_operand" "d,K")])
	    (const_int 0))]
  "TARGET_Z10"
  "@
   c<g>rt%C0\t%1,%2
   c<g>it%C0\t%1,%h2"
  [(set_attr "op_type" "RRF,RIE")
   (set_attr "type"    "branch")
   (set_attr "z10prop" "z10_super_c,z10_super")])

; clrt, clgrt, clfit, clgit
(define_insn "*cmp_and_trap_unsigned_int<mode>"
  [(trap_if (match_operator 0 "s390_unsigned_integer_comparison"
	       [(match_operand:GPR 1 "register_operand"  "d,d")
		(match_operand:GPR 2 "nonmemory_operand" "d,D")])
	    (const_int 0))]
  "TARGET_Z10"
  "@
   cl<g>rt%C0\t%1,%2
   cl<gf>it%C0\t%1,%x2"
  [(set_attr "op_type" "RRF,RIE")
   (set_attr "type"    "branch")
   (set_attr "z10prop" "z10_super_c,z10_super")])

;;
;;- Loop instructions.
;;
;;  This is all complicated by the fact that since this is a jump insn
;;  we must handle our own output reloads.

;; branch on index

; This splitter will be matched by combine and has to add the 2 moves
; necessary to load the compare and the increment values into a
; register pair as needed by brxle.

(define_insn_and_split "*brx_stage1_<GPR:mode>"
  [(set (pc)
        (if_then_else
	 (match_operator 6 "s390_brx_operator"
	    [(plus:GPR (match_operand:GPR 1 "register_operand" "")
		       (match_operand:GPR 2 "general_operand"  ""))
	     (match_operand:GPR 3 "register_operand" "")])
	 (label_ref (match_operand 0 "" ""))
	 (pc)))
   (set (match_operand:GPR 4 "nonimmediate_operand" "")
        (plus:GPR (match_dup 1) (match_dup 2)))
   (clobber (match_scratch:GPR 5 ""))]
  "TARGET_CPU_ZARCH"
  "#"
  "!reload_completed && !reload_in_progress"
  [(set (match_dup 7) (match_dup 2)) ; the increment
   (set (match_dup 8) (match_dup 3)) ; the comparison value
   (parallel [(set (pc)
		   (if_then_else
		    (match_op_dup 6
		       [(plus:GPR (match_dup 1) (match_dup 7))
			(match_dup 8)])
		    (label_ref (match_dup 0))
		    (pc)))
	      (set (match_dup 4)
		   (plus:GPR (match_dup 1) (match_dup 7)))
	      (clobber (match_dup 5))
	      (clobber (reg:CC CC_REGNUM))])]
  {
    rtx dreg = gen_reg_rtx (word_mode == DImode ? TImode : DImode);
    operands[7] = gen_lowpart (<GPR:MODE>mode,
			       gen_highpart (word_mode, dreg));
    operands[8] = gen_lowpart (<GPR:MODE>mode,
			       gen_lowpart (word_mode, dreg));
  })

; brxlg, brxhg

(define_insn_and_split "*brxg_64bit"
  [(set (pc)
        (if_then_else
          (match_operator 5 "s390_brx_operator"
	     [(plus:DI (match_operand:DI 1 "register_operand" "d,d,d")
		       (subreg:DI (match_operand:TI 2 "register_operand" "d,d,d") 0))
              (subreg:DI (match_dup 2) 8)])
          (label_ref (match_operand 0 "" ""))
          (pc)))
   (set (match_operand:DI 3 "nonimmediate_operand" "=1,?X,?X")
        (plus:DI (match_dup 1)
		 (subreg:DI (match_dup 2) 0)))
   (clobber (match_scratch:DI 4 "=X,&1,&?d"))
   (clobber (reg:CC CC_REGNUM))]
  "TARGET_ZARCH"
{
  if (which_alternative != 0)
    return "#";
  else if (get_attr_length (insn) == 6)
    return "brx%E5g\t%1,%2,%l0";
  else
    return "agr\t%1,%2\;cgr\t%1,%M2\;jg%C5\t%l0";
}
  "&& reload_completed
   && (!REG_P (operands[3])
       || !rtx_equal_p (operands[1], operands[3]))"
  [(set (match_dup 4) (match_dup 1))
   (parallel [(set (match_dup 4) (plus:DI (match_dup 4) (subreg:DI (match_dup 2) 0)))
	      (clobber (reg:CC CC_REGNUM))])
   (set (reg:CCS CC_REGNUM) (compare:CCS (match_dup 4) (subreg:DI (match_dup 2) 8)))
   (set (match_dup 3) (match_dup 4))
   (set (pc) (if_then_else (match_op_dup 5 [(reg:CCS CC_REGNUM) (const_int 0)])
			   (label_ref (match_dup 0))
			   (pc)))]
  ""
  [(set_attr "op_type"  "RIE")
   (set_attr "type"  "branch")
   (set (attr "length")
        (if_then_else (lt (abs (minus (pc) (match_dup 0))) (const_int 60000))
                      (const_int 6) (const_int 16)))])

; brxle, brxh

(define_insn_and_split "*brx_64bit"
  [(set (pc)
        (if_then_else
          (match_operator 5 "s390_brx_operator"
	     [(plus:SI (match_operand:SI 1 "register_operand" "d,d,d")
		       (subreg:SI (match_operand:TI 2 "register_operand" "d,d,d") 4))
              (subreg:SI (match_dup 2) 12)])
          (label_ref (match_operand 0 "" ""))
          (pc)))
   (set (match_operand:SI 3 "nonimmediate_operand" "=1,?X,?X")
        (plus:SI (match_dup 1)
		 (subreg:SI (match_dup 2) 4)))
   (clobber (match_scratch:SI 4 "=X,&1,&?d"))
   (clobber (reg:CC CC_REGNUM))]
  "TARGET_ZARCH"
{
  if (which_alternative != 0)
    return "#";
  else if (get_attr_length (insn) == 6)
    return "brx%C5\t%1,%2,%l0";
  else
    return "ar\t%1,%2\;cr\t%1,%M2\;jg%C5\t%l0";
}
  "&& reload_completed
   && (!REG_P (operands[3])
       || !rtx_equal_p (operands[1], operands[3]))"
  [(set (match_dup 4) (match_dup 1))
   (parallel [(set (match_dup 4) (plus:SI (match_dup 4) (subreg:SI (match_dup 2) 4)))
	      (clobber (reg:CC CC_REGNUM))])
   (set (reg:CCS CC_REGNUM) (compare:CCS (match_dup 4) (subreg:SI (match_dup 2) 12)))
   (set (match_dup 3) (match_dup 4))
   (set (pc) (if_then_else (match_op_dup 5 [(reg:CCS CC_REGNUM) (const_int 0)])
			   (label_ref (match_dup 0))
			   (pc)))]
  ""
  [(set_attr "op_type"  "RSI")
   (set_attr "type"  "branch")
   (set (attr "length")
        (if_then_else (lt (abs (minus (pc) (match_dup 0))) (const_int 60000))
                      (const_int 6) (const_int 14)))])

; brxle, brxh

(define_insn_and_split "*brx_31bit"
  [(set (pc)
        (if_then_else
          (match_operator 5 "s390_brx_operator"
	    [(plus:SI (match_operand:SI 1 "register_operand" "d,d,d")
		      (subreg:SI (match_operand:DI 2 "register_operand" "d,d,d") 0))
	     (subreg:SI (match_dup 2) 4)])
          (label_ref (match_operand 0 "" ""))
          (pc)))
   (set (match_operand:SI 3 "nonimmediate_operand" "=1,?X,?X")
        (plus:SI (match_dup 1)
		 (subreg:SI (match_dup 2) 0)))
   (clobber (match_scratch:SI 4 "=X,&1,&?d"))
   (clobber (reg:CC CC_REGNUM))]
  "!TARGET_ZARCH && TARGET_CPU_ZARCH"
{
  if (which_alternative != 0)
    return "#";
  else if (get_attr_length (insn) == 6)
    return "brx%C5\t%1,%2,%l0";
  else
    return "ar\t%1,%2\;cr\t%1,%M2\;jg%C5\t%l0";
}
  "&& reload_completed
   && (!REG_P (operands[3])
       || !rtx_equal_p (operands[1], operands[3]))"
  [(set (match_dup 4) (match_dup 1))
   (parallel [(set (match_dup 4) (plus:SI (match_dup 4) (subreg:SI (match_dup 2) 0)))
	      (clobber (reg:CC CC_REGNUM))])
   (set (reg:CCS CC_REGNUM) (compare:CCS (match_dup 4) (subreg:SI (match_dup 2) 4)))
   (set (match_dup 3) (match_dup 4))
   (set (pc) (if_then_else (match_op_dup 5 [(reg:CCS CC_REGNUM) (const_int 0)])
			   (label_ref (match_dup 0))
			   (pc)))]
  ""
  [(set_attr "op_type"  "RSI")
   (set_attr "type"  "branch")
   (set (attr "length")
        (if_then_else (lt (abs (minus (pc) (match_dup 0))) (const_int 60000))
                      (const_int 6) (const_int 14)))])


;; branch on count

(define_expand "doloop_end"
  [(use (match_operand 0 "" ""))        ; loop pseudo
   (use (match_operand 1 "" ""))        ; iterations; zero if unknown
   (use (match_operand 2 "" ""))        ; max iterations
   (use (match_operand 3 "" ""))        ; loop level
   (use (match_operand 4 "" ""))]       ; label
  ""
{
  if (GET_MODE (operands[0]) == SImode && !TARGET_CPU_ZARCH)
    emit_jump_insn (gen_doloop_si31 (operands[4], operands[0], operands[0]));
  else if (GET_MODE (operands[0]) == SImode && TARGET_CPU_ZARCH)
    emit_jump_insn (gen_doloop_si64 (operands[4], operands[0], operands[0]));
  else if (GET_MODE (operands[0]) == DImode && TARGET_ZARCH)
    emit_jump_insn (gen_doloop_di (operands[4], operands[0], operands[0]));
  else
    FAIL;

  DONE;
})

(define_insn_and_split "doloop_si64"
  [(set (pc)
        (if_then_else
          (ne (match_operand:SI 1 "register_operand" "d,d,d")
              (const_int 1))
          (label_ref (match_operand 0 "" ""))
          (pc)))
   (set (match_operand:SI 2 "nonimmediate_operand" "=1,?X,?X")
        (plus:SI (match_dup 1) (const_int -1)))
   (clobber (match_scratch:SI 3 "=X,&1,&?d"))
   (clobber (reg:CC CC_REGNUM))]
  "TARGET_CPU_ZARCH"
{
  if (which_alternative != 0)
    return "#";
  else if (get_attr_length (insn) == 4)
    return "brct\t%1,%l0";
  else
    return "ahi\t%1,-1\;jgne\t%l0";
}
  "&& reload_completed
   && (! REG_P (operands[2])
       || ! rtx_equal_p (operands[1], operands[2]))"
  [(set (match_dup 3) (match_dup 1))
   (parallel [(set (reg:CCAN CC_REGNUM)
                   (compare:CCAN (plus:SI (match_dup 3) (const_int -1))
                                 (const_int 0)))
              (set (match_dup 3) (plus:SI (match_dup 3) (const_int -1)))])
   (set (match_dup 2) (match_dup 3))
   (set (pc) (if_then_else (ne (reg:CCAN CC_REGNUM) (const_int 0))
                           (label_ref (match_dup 0))
                           (pc)))]
  ""
  [(set_attr "op_type"  "RI")
   ; Strictly speaking, the z10 properties are valid for brct only, however, it does not
   ; hurt us in the (rare) case of ahi.
   (set_attr "z10prop"  "z10_super_E1")
   (set_attr "type"  "branch")
   (set (attr "length")
        (if_then_else (lt (abs (minus (pc) (match_dup 0))) (const_int 60000))
                      (const_int 4) (const_int 10)))])

(define_insn_and_split "doloop_si31"
  [(set (pc)
        (if_then_else
          (ne (match_operand:SI 1 "register_operand" "d,d,d")
              (const_int 1))
          (label_ref (match_operand 0 "" ""))
          (pc)))
   (set (match_operand:SI 2 "nonimmediate_operand" "=1,?X,?X")
        (plus:SI (match_dup 1) (const_int -1)))
   (clobber (match_scratch:SI 3 "=X,&1,&?d"))
   (clobber (reg:CC CC_REGNUM))]
  "!TARGET_CPU_ZARCH"
{
  if (which_alternative != 0)
    return "#";
  else if (get_attr_length (insn) == 4)
    return "brct\t%1,%l0";
  else
    gcc_unreachable ();
}
  "&& reload_completed
   && (! REG_P (operands[2])
       || ! rtx_equal_p (operands[1], operands[2]))"
  [(set (match_dup 3) (match_dup 1))
   (parallel [(set (reg:CCAN CC_REGNUM)
                   (compare:CCAN (plus:SI (match_dup 3) (const_int -1))
                                 (const_int 0)))
              (set (match_dup 3) (plus:SI (match_dup 3) (const_int -1)))])
   (set (match_dup 2) (match_dup 3))
   (set (pc) (if_then_else (ne (reg:CCAN CC_REGNUM) (const_int 0))
                           (label_ref (match_dup 0))
                           (pc)))]
  ""
  [(set_attr "op_type"  "RI")
   ; Strictly speaking, the z10 properties are valid for brct only, however, it does not
   ; hurt us in the (rare) case of ahi.
   (set_attr "z10prop"  "z10_super_E1")
   (set_attr "type"  "branch")
   (set (attr "length")
        (if_then_else (eq (symbol_ref "flag_pic") (const_int 0))
          (if_then_else (lt (abs (minus (pc) (match_dup 0))) (const_int 60000))
                        (const_int 4) (const_int 6))
          (if_then_else (lt (abs (minus (pc) (match_dup 0))) (const_int 60000))
                        (const_int 4) (const_int 8))))])

(define_insn "*doloop_si_long"
  [(set (pc)
        (if_then_else
          (ne (match_operand:SI 1 "register_operand" "d")
              (const_int 1))
          (match_operand 0 "address_operand" "ZQZR")
          (pc)))
   (set (match_operand:SI 2 "register_operand" "=1")
        (plus:SI (match_dup 1) (const_int -1)))
   (clobber (match_scratch:SI 3 "=X"))
   (clobber (reg:CC CC_REGNUM))]
  "!TARGET_CPU_ZARCH"
{
  if (get_attr_op_type (insn) == OP_TYPE_RR)
    return "bctr\t%1,%0";
  else
    return "bct\t%1,%a0";
}
  [(set (attr "op_type")
        (if_then_else (match_operand 0 "register_operand" "")
                      (const_string "RR") (const_string "RX")))
   (set_attr "type"  "branch")
   (set_attr "atype" "agen")
   (set_attr "z10prop"  "z10_c")])

(define_insn_and_split "doloop_di"
  [(set (pc)
        (if_then_else
          (ne (match_operand:DI 1 "register_operand" "d,d,d")
              (const_int 1))
          (label_ref (match_operand 0 "" ""))
          (pc)))
   (set (match_operand:DI 2 "nonimmediate_operand" "=1,?X,?X")
        (plus:DI (match_dup 1) (const_int -1)))
   (clobber (match_scratch:DI 3 "=X,&1,&?d"))
   (clobber (reg:CC CC_REGNUM))]
  "TARGET_ZARCH"
{
  if (which_alternative != 0)
    return "#";
  else if (get_attr_length (insn) == 4)
    return "brctg\t%1,%l0";
  else
    return "aghi\t%1,-1\;jgne\t%l0";
}
  "&& reload_completed
   && (! REG_P (operands[2])
       || ! rtx_equal_p (operands[1], operands[2]))"
  [(set (match_dup 3) (match_dup 1))
   (parallel [(set (reg:CCAN CC_REGNUM)
                   (compare:CCAN (plus:DI (match_dup 3) (const_int -1))
                                 (const_int 0)))
              (set (match_dup 3) (plus:DI (match_dup 3) (const_int -1)))])
   (set (match_dup 2) (match_dup 3))
   (set (pc) (if_then_else (ne (reg:CCAN CC_REGNUM) (const_int 0))
                           (label_ref (match_dup 0))
                           (pc)))]
  ""
  [(set_attr "op_type"  "RI")
   ; Strictly speaking, the z10 properties are valid for brct only, however, it does not
   ; hurt us in the (rare) case of ahi.
   (set_attr "z10prop"  "z10_super_E1")
   (set_attr "type"  "branch")
   (set (attr "length")
        (if_then_else (lt (abs (minus (pc) (match_dup 0))) (const_int 60000))
                      (const_int 4) (const_int 10)))])

;;
;;- Unconditional jump instructions.
;;

;
; jump instruction pattern(s).
;

(define_expand "jump"
  [(match_operand 0 "" "")]
  ""
  "s390_emit_jump (operands[0], NULL_RTX); DONE;")

(define_insn "*jump64"
  [(set (pc) (label_ref (match_operand 0 "" "")))]
  "TARGET_CPU_ZARCH"
{
  if (get_attr_length (insn) == 4)
    return "j\t%l0";
  else
    return "jg\t%l0";
}
  [(set_attr "op_type" "RI")
   (set_attr "type"  "branch")
   (set (attr "length")
        (if_then_else (lt (abs (minus (pc) (match_dup 0))) (const_int 60000))
                      (const_int 4) (const_int 6)))])

(define_insn "*jump31"
  [(set (pc) (label_ref (match_operand 0 "" "")))]
  "!TARGET_CPU_ZARCH"
{
  gcc_assert (get_attr_length (insn) == 4);
  return "j\t%l0";
}
  [(set_attr "op_type" "RI")
   (set_attr "type"  "branch")
   (set (attr "length")
        (if_then_else (eq (symbol_ref "flag_pic") (const_int 0))
          (if_then_else (lt (abs (minus (pc) (match_dup 0))) (const_int 60000))
                        (const_int 4) (const_int 6))
          (if_then_else (lt (abs (minus (pc) (match_dup 0))) (const_int 60000))
                        (const_int 4) (const_int 8))))])

;
; indirect-jump instruction pattern(s).
;

(define_insn "indirect_jump"
 [(set (pc) (match_operand 0 "address_operand" "ZQZR"))]
  ""
{
  if (get_attr_op_type (insn) == OP_TYPE_RR)
    return "br\t%0";
  else
    return "b\t%a0";
}
  [(set (attr "op_type")
        (if_then_else (match_operand 0 "register_operand" "")
                      (const_string "RR") (const_string "RX")))
   (set_attr "type"  "branch")
   (set_attr "atype" "agen")])

;
; casesi instruction pattern(s).
;

(define_insn "casesi_jump"
 [(set (pc) (match_operand 0 "address_operand" "ZQZR"))
   (use (label_ref (match_operand 1 "" "")))]
  ""
{
  if (get_attr_op_type (insn) == OP_TYPE_RR)
    return "br\t%0";
  else
    return "b\t%a0";
}
  [(set (attr "op_type")
        (if_then_else (match_operand 0 "register_operand" "")
                      (const_string "RR") (const_string "RX")))
   (set_attr "type"  "branch")
   (set_attr "atype" "agen")])

(define_expand "casesi"
  [(match_operand:SI 0 "general_operand" "")
   (match_operand:SI 1 "general_operand" "")
   (match_operand:SI 2 "general_operand" "")
   (label_ref (match_operand 3 "" ""))
   (label_ref (match_operand 4 "" ""))]
  ""
{
   rtx index  = gen_reg_rtx (SImode);
   rtx base   = gen_reg_rtx (Pmode);
   rtx target = gen_reg_rtx (Pmode);

   emit_move_insn (index, operands[0]);
   emit_insn (gen_subsi3 (index, index, operands[1]));
   emit_cmp_and_jump_insns (index, operands[2], GTU, NULL_RTX, SImode, 1,
                            operands[4]);

   if (Pmode != SImode)
     index = convert_to_mode (Pmode, index, 1);
   if (GET_CODE (index) != REG)
     index = copy_to_mode_reg (Pmode, index);

   if (TARGET_64BIT)
       emit_insn (gen_ashldi3 (index, index, GEN_INT (3)));
   else
       emit_insn (gen_ashlsi3 (index, index, const2_rtx));

   emit_move_insn (base, gen_rtx_LABEL_REF (Pmode, operands[3]));

   index = gen_const_mem (Pmode, gen_rtx_PLUS (Pmode, base, index));
   emit_move_insn (target, index);

   if (flag_pic)
     target = gen_rtx_PLUS (Pmode, base, target);
   emit_jump_insn (gen_casesi_jump (target, operands[3]));

   DONE;
})


;;
;;- Jump to subroutine.
;;
;;

;
; untyped call instruction pattern(s).
;

;; Call subroutine returning any type.
(define_expand "untyped_call"
  [(parallel [(call (match_operand 0 "" "")
                    (const_int 0))
              (match_operand 1 "" "")
              (match_operand 2 "" "")])]
  ""
{
  int i;

  emit_call_insn (gen_call (operands[0], const0_rtx, const0_rtx));

  for (i = 0; i < XVECLEN (operands[2], 0); i++)
    {
      rtx set = XVECEXP (operands[2], 0, i);
      emit_move_insn (SET_DEST (set), SET_SRC (set));
    }

  /* The optimizer does not know that the call sets the function value
     registers we stored in the result block.  We avoid problems by
     claiming that all hard registers are used and clobbered at this
     point.  */
  emit_insn (gen_blockage ());

  DONE;
})

;; UNSPEC_VOLATILE is considered to use and clobber all hard registers and
;; all of memory.  This blocks insns from being moved across this point.

(define_insn "blockage"
  [(unspec_volatile [(const_int 0)] UNSPECV_BLOCKAGE)]
  ""
  ""
  [(set_attr "type"    "none")
   (set_attr "length"  "0")])

;
; sibcall patterns
;

(define_expand "sibcall"
  [(call (match_operand 0 "" "")
	 (match_operand 1 "" ""))]
  ""
{
  s390_emit_call (XEXP (operands[0], 0), NULL_RTX, NULL_RTX, NULL_RTX);
  DONE;
})

(define_insn "*sibcall_br"
  [(call (mem:QI (reg SIBCALL_REGNUM))
         (match_operand 0 "const_int_operand" "n"))]
  "SIBLING_CALL_P (insn)
   && GET_MODE (XEXP (XEXP (PATTERN (insn), 0), 0)) == Pmode"
  "br\t%%r1"
  [(set_attr "op_type" "RR")
   (set_attr "type"  "branch")
   (set_attr "atype" "agen")])

(define_insn "*sibcall_brc"
  [(call (mem:QI (match_operand 0 "bras_sym_operand" "X"))
         (match_operand 1 "const_int_operand" "n"))]
  "SIBLING_CALL_P (insn) && TARGET_SMALL_EXEC"
  "j\t%0"
  [(set_attr "op_type" "RI")
   (set_attr "type"    "branch")])

(define_insn "*sibcall_brcl"
  [(call (mem:QI (match_operand 0 "bras_sym_operand" "X"))
         (match_operand 1 "const_int_operand" "n"))]
  "SIBLING_CALL_P (insn) && TARGET_CPU_ZARCH"
  "jg\t%0"
  [(set_attr "op_type" "RIL")
   (set_attr "type"    "branch")])

;
; sibcall_value patterns
;

(define_expand "sibcall_value"
  [(set (match_operand 0 "" "")
	(call (match_operand 1 "" "")
	      (match_operand 2 "" "")))]
  ""
{
  s390_emit_call (XEXP (operands[1], 0), NULL_RTX, operands[0], NULL_RTX);
  DONE;
})

(define_insn "*sibcall_value_br"
  [(set (match_operand 0 "" "")
	(call (mem:QI (reg SIBCALL_REGNUM))
	      (match_operand 1 "const_int_operand" "n")))]
  "SIBLING_CALL_P (insn)
   && GET_MODE (XEXP (XEXP (XEXP (PATTERN (insn), 1), 0), 0)) == Pmode"
  "br\t%%r1"
  [(set_attr "op_type" "RR")
   (set_attr "type"  "branch")
   (set_attr "atype" "agen")])

(define_insn "*sibcall_value_brc"
  [(set (match_operand 0 "" "")
	(call (mem:QI (match_operand 1 "bras_sym_operand" "X"))
	      (match_operand 2 "const_int_operand" "n")))]
  "SIBLING_CALL_P (insn) && TARGET_SMALL_EXEC"
  "j\t%1"
  [(set_attr "op_type" "RI")
   (set_attr "type"    "branch")])

(define_insn "*sibcall_value_brcl"
  [(set (match_operand 0 "" "")
	(call (mem:QI (match_operand 1 "bras_sym_operand" "X"))
	      (match_operand 2 "const_int_operand" "n")))]
  "SIBLING_CALL_P (insn) && TARGET_CPU_ZARCH"
  "jg\t%1"
  [(set_attr "op_type" "RIL")
   (set_attr "type"    "branch")])


;
; call instruction pattern(s).
;

(define_expand "call"
  [(call (match_operand 0 "" "")
         (match_operand 1 "" ""))
   (use (match_operand 2 "" ""))]
  ""
{
  s390_emit_call (XEXP (operands[0], 0), NULL_RTX, NULL_RTX,
		  gen_rtx_REG (Pmode, RETURN_REGNUM));
  DONE;
})

(define_insn "*bras"
  [(call (mem:QI (match_operand 0 "bras_sym_operand" "X"))
         (match_operand 1 "const_int_operand" "n"))
   (clobber (match_operand 2 "register_operand" "=r"))]
  "!SIBLING_CALL_P (insn)
   && TARGET_SMALL_EXEC
   && GET_MODE (operands[2]) == Pmode"
  "bras\t%2,%0"
  [(set_attr "op_type" "RI")
   (set_attr "type"    "jsr")])

(define_insn "*brasl"
  [(call (mem:QI (match_operand 0 "bras_sym_operand" "X"))
         (match_operand 1 "const_int_operand" "n"))
   (clobber (match_operand 2 "register_operand" "=r"))]
  "!SIBLING_CALL_P (insn)
   && TARGET_CPU_ZARCH
   && GET_MODE (operands[2]) == Pmode"
  "brasl\t%2,%0"
  [(set_attr "op_type" "RIL")
   (set_attr "type"    "jsr")])

(define_insn "*basr"
  [(call (mem:QI (match_operand 0 "address_operand" "ZQZR"))
         (match_operand 1 "const_int_operand" "n"))
   (clobber (match_operand 2 "register_operand" "=r"))]
  "!SIBLING_CALL_P (insn) && GET_MODE (operands[2]) == Pmode"
{
  if (get_attr_op_type (insn) == OP_TYPE_RR)
    return "basr\t%2,%0";
  else
    return "bas\t%2,%a0";
}
  [(set (attr "op_type")
        (if_then_else (match_operand 0 "register_operand" "")
                      (const_string "RR") (const_string "RX")))
   (set_attr "type"  "jsr")
   (set_attr "atype" "agen")])

;
; call_value instruction pattern(s).
;

(define_expand "call_value"
  [(set (match_operand 0 "" "")
        (call (match_operand 1 "" "")
              (match_operand 2 "" "")))
   (use (match_operand 3 "" ""))]
  ""
{
  s390_emit_call (XEXP (operands[1], 0), NULL_RTX, operands[0],
		  gen_rtx_REG (Pmode, RETURN_REGNUM));
  DONE;
})

(define_insn "*bras_r"
  [(set (match_operand 0 "" "")
        (call (mem:QI (match_operand 1 "bras_sym_operand" "X"))
              (match_operand:SI 2 "const_int_operand" "n")))
   (clobber (match_operand 3 "register_operand" "=r"))]
  "!SIBLING_CALL_P (insn)
   && TARGET_SMALL_EXEC
   && GET_MODE (operands[3]) == Pmode"
  "bras\t%3,%1"
  [(set_attr "op_type" "RI")
   (set_attr "type"    "jsr")])

(define_insn "*brasl_r"
  [(set (match_operand 0 "" "")
        (call (mem:QI (match_operand 1 "bras_sym_operand" "X"))
              (match_operand 2 "const_int_operand" "n")))
   (clobber (match_operand 3 "register_operand" "=r"))]
  "!SIBLING_CALL_P (insn)
   && TARGET_CPU_ZARCH
   && GET_MODE (operands[3]) == Pmode"
  "brasl\t%3,%1"
  [(set_attr "op_type" "RIL")
   (set_attr "type"    "jsr")])

(define_insn "*basr_r"
  [(set (match_operand 0 "" "")
        (call (mem:QI (match_operand 1 "address_operand" "ZQZR"))
              (match_operand 2 "const_int_operand" "n")))
   (clobber (match_operand 3 "register_operand" "=r"))]
  "!SIBLING_CALL_P (insn) && GET_MODE (operands[3]) == Pmode"
{
  if (get_attr_op_type (insn) == OP_TYPE_RR)
    return "basr\t%3,%1";
  else
    return "bas\t%3,%a1";
}
  [(set (attr "op_type")
        (if_then_else (match_operand 1 "register_operand" "")
                      (const_string "RR") (const_string "RX")))
   (set_attr "type"  "jsr")
   (set_attr "atype" "agen")])

;;
;;- Thread-local storage support.
;;

(define_expand "get_tp_64"
  [(set (match_operand:DI 0 "nonimmediate_operand" "") (reg:DI TP_REGNUM))]
  "TARGET_64BIT"
  "")

(define_expand "get_tp_31"
  [(set (match_operand:SI 0 "nonimmediate_operand" "") (reg:SI TP_REGNUM))]
  "!TARGET_64BIT"
  "")

(define_expand "set_tp_64"
  [(set (reg:DI TP_REGNUM) (match_operand:DI 0 "nonimmediate_operand" ""))
   (set (reg:DI TP_REGNUM) (unspec_volatile:DI [(reg:DI TP_REGNUM)] UNSPECV_SET_TP))]
  "TARGET_64BIT"
  "")

(define_expand "set_tp_31"
  [(set (reg:SI TP_REGNUM) (match_operand:SI 0 "nonimmediate_operand" ""))
   (set (reg:SI TP_REGNUM) (unspec_volatile:SI [(reg:SI TP_REGNUM)] UNSPECV_SET_TP))]
  "!TARGET_64BIT"
  "")

(define_insn "*set_tp"
  [(set (reg TP_REGNUM) (unspec_volatile [(reg TP_REGNUM)] UNSPECV_SET_TP))]
  ""
  ""
  [(set_attr "type" "none")
   (set_attr "length" "0")])

(define_insn "*tls_load_64"
  [(set (match_operand:DI 0 "register_operand" "=d")
        (unspec:DI [(match_operand:DI 1 "memory_operand" "RT")
                    (match_operand:DI 2 "" "")]
		   UNSPEC_TLS_LOAD))]
  "TARGET_64BIT"
  "lg\t%0,%1%J2"
  [(set_attr "op_type" "RXE")
   (set_attr "z10prop" "z10_fwd_A3")])

(define_insn "*tls_load_31"
  [(set (match_operand:SI 0 "register_operand" "=d,d")
        (unspec:SI [(match_operand:SI 1 "memory_operand" "R,T")
                    (match_operand:SI 2 "" "")]
		   UNSPEC_TLS_LOAD))]
  "!TARGET_64BIT"
  "@
   l\t%0,%1%J2
   ly\t%0,%1%J2"
  [(set_attr "op_type" "RX,RXY")
   (set_attr "type" "load")
   (set_attr "z10prop" "z10_fwd_A3,z10_fwd_A3")])

(define_insn "*bras_tls"
  [(set (match_operand 0 "" "")
        (call (mem:QI (match_operand 1 "bras_sym_operand" "X"))
              (match_operand 2 "const_int_operand" "n")))
   (clobber (match_operand 3 "register_operand" "=r"))
   (use (match_operand 4 "" ""))]
  "!SIBLING_CALL_P (insn)
   && TARGET_SMALL_EXEC
   && GET_MODE (operands[3]) == Pmode"
  "bras\t%3,%1%J4"
  [(set_attr "op_type" "RI")
   (set_attr "type"    "jsr")])

(define_insn "*brasl_tls"
  [(set (match_operand 0 "" "")
        (call (mem:QI (match_operand 1 "bras_sym_operand" "X"))
              (match_operand 2 "const_int_operand" "n")))
   (clobber (match_operand 3 "register_operand" "=r"))
   (use (match_operand 4 "" ""))]
  "!SIBLING_CALL_P (insn)
   && TARGET_CPU_ZARCH
   && GET_MODE (operands[3]) == Pmode"
  "brasl\t%3,%1%J4"
  [(set_attr "op_type" "RIL")
   (set_attr "type"    "jsr")])

(define_insn "*basr_tls"
  [(set (match_operand 0 "" "")
        (call (mem:QI (match_operand 1 "address_operand" "ZQZR"))
              (match_operand 2 "const_int_operand" "n")))
   (clobber (match_operand 3 "register_operand" "=r"))
   (use (match_operand 4 "" ""))]
  "!SIBLING_CALL_P (insn) && GET_MODE (operands[3]) == Pmode"
{
  if (get_attr_op_type (insn) == OP_TYPE_RR)
    return "basr\t%3,%1%J4";
  else
    return "bas\t%3,%a1%J4";
}
  [(set (attr "op_type")
        (if_then_else (match_operand 1 "register_operand" "")
                      (const_string "RR") (const_string "RX")))
   (set_attr "type"  "jsr")
   (set_attr "atype" "agen")])

;;
;;- Atomic operations
;;

;
; memory barrier pattern.
;

(define_expand "memory_barrier"
  [(set (match_dup 0)
	(unspec:BLK [(match_dup 0)] UNSPEC_MB))]
  ""
{
  operands[0] = gen_rtx_MEM (BLKmode, gen_rtx_SCRATCH (Pmode));
  MEM_VOLATILE_P (operands[0]) = 1;
})

(define_insn "*memory_barrier"
  [(set (match_operand:BLK 0 "" "")
	(unspec:BLK [(match_dup 0)] UNSPEC_MB))]
  ""
  "bcr\t15,0"
  [(set_attr "op_type" "RR")])

; Although bcr is superscalar on Z10, this variant will never become part of
; an execution group.

;
; compare and swap patterns.
;

(define_expand "sync_compare_and_swap<mode>"
  [(parallel
    [(set (match_operand:TDSI 0 "register_operand" "")
	  (match_operand:TDSI 1 "memory_operand" ""))
     (set (match_dup 1)
	  (unspec_volatile:TDSI
	    [(match_dup 1)
	     (match_operand:TDSI 2 "register_operand" "")
	     (match_operand:TDSI 3 "register_operand" "")]
	    UNSPECV_CAS))
     (set (reg:CCZ1 CC_REGNUM)
	  (compare:CCZ1 (match_dup 1) (match_dup 2)))])]
  "")

(define_expand "sync_compare_and_swap<mode>"
  [(parallel
    [(set (match_operand:HQI 0 "register_operand" "")
	  (match_operand:HQI 1 "memory_operand" ""))
     (set (match_dup 1)
	  (unspec_volatile:HQI
	    [(match_dup 1)
	     (match_operand:HQI 2 "general_operand" "")
	     (match_operand:HQI 3 "general_operand" "")]
	    UNSPECV_CAS))
     (clobber (reg:CC CC_REGNUM))])]
  ""
  "s390_expand_cs_hqi (<MODE>mode, operands[0], operands[1],
		       operands[2], operands[3]); DONE;")

; cds, cdsg
(define_insn "*sync_compare_and_swap<mode>"
  [(set (match_operand:DW 0 "register_operand" "=r")
	(match_operand:DW 1 "memory_operand" "+Q"))
   (set (match_dup 1)
	(unspec_volatile:DW
	  [(match_dup 1)
	   (match_operand:DW 2 "register_operand" "0")
	   (match_operand:DW 3 "register_operand" "r")]
	  UNSPECV_CAS))
   (set (reg:CCZ1 CC_REGNUM)
	(compare:CCZ1 (match_dup 1) (match_dup 2)))]
  ""
  "cds<tg>\t%0,%3,%S1"
  [(set_attr "op_type" "RS<TE>")
   (set_attr "type"   "sem")])

; cs, csg
(define_insn "*sync_compare_and_swap<mode>"
  [(set (match_operand:GPR 0 "register_operand" "=r")
	(match_operand:GPR 1 "memory_operand" "+Q"))
   (set (match_dup 1)
	(unspec_volatile:GPR
	  [(match_dup 1)
	   (match_operand:GPR 2 "register_operand" "0")
	   (match_operand:GPR 3 "register_operand" "r")]
	  UNSPECV_CAS))
   (set (reg:CCZ1 CC_REGNUM)
	(compare:CCZ1 (match_dup 1) (match_dup 2)))]
  ""
  "cs<g>\t%0,%3,%S1"
  [(set_attr "op_type" "RS<E>")
   (set_attr "type"   "sem")])


;
; Other atomic instruction patterns.
;

(define_expand "sync_lock_test_and_set<mode>"
  [(match_operand:HQI 0 "register_operand")
   (match_operand:HQI 1 "memory_operand")
   (match_operand:HQI 2 "general_operand")]
  ""
  "s390_expand_atomic (<MODE>mode, SET, operands[0], operands[1],
		       operands[2], false); DONE;")

(define_expand "sync_<atomic><mode>"
  [(set (match_operand:HQI 0 "memory_operand")
	(ATOMIC:HQI (match_dup 0)
		    (match_operand:HQI 1 "general_operand")))]
  ""
  "s390_expand_atomic (<MODE>mode, <CODE>, NULL_RTX, operands[0],
		       operands[1], false); DONE;")

(define_expand "sync_old_<atomic><mode>"
  [(set (match_operand:HQI 0 "register_operand")
	(match_operand:HQI 1 "memory_operand"))
   (set (match_dup 1)
	(ATOMIC:HQI (match_dup 1)
		    (match_operand:HQI 2 "general_operand")))]
  ""
  "s390_expand_atomic (<MODE>mode, <CODE>, operands[0], operands[1],
		       operands[2], false); DONE;")

(define_expand "sync_new_<atomic><mode>"
  [(set (match_operand:HQI 0 "register_operand")
	(ATOMIC:HQI (match_operand:HQI 1 "memory_operand")
		    (match_operand:HQI 2 "general_operand")))
   (set (match_dup 1) (ATOMIC:HQI (match_dup 1) (match_dup 2)))]
  ""
  "s390_expand_atomic (<MODE>mode, <CODE>, operands[0], operands[1],
		       operands[2], true); DONE;")

;;
;;- Miscellaneous instructions.
;;

;
; allocate stack instruction pattern(s).
;

(define_expand "allocate_stack"
  [(match_operand 0 "general_operand" "")
   (match_operand 1 "general_operand" "")]
 "TARGET_BACKCHAIN"
{
  rtx temp = gen_reg_rtx (Pmode);

  emit_move_insn (temp, s390_back_chain_rtx ());
  anti_adjust_stack (operands[1]);
  emit_move_insn (s390_back_chain_rtx (), temp);

  emit_move_insn (operands[0], virtual_stack_dynamic_rtx);
  DONE;
})


;
; setjmp instruction pattern.
;

(define_expand "builtin_setjmp_receiver"
  [(match_operand 0 "" "")]
  "flag_pic"
{
  emit_insn (s390_load_got ());
  emit_use (pic_offset_table_rtx);
  DONE;
})

;; These patterns say how to save and restore the stack pointer.  We need not
;; save the stack pointer at function level since we are careful to
;; preserve the backchain.  At block level, we have to restore the backchain
;; when we restore the stack pointer.
;;
;; For nonlocal gotos, we must save both the stack pointer and its
;; backchain and restore both.  Note that in the nonlocal case, the
;; save area is a memory location.

(define_expand "save_stack_function"
  [(match_operand 0 "general_operand" "")
   (match_operand 1 "general_operand" "")]
  ""
  "DONE;")

(define_expand "restore_stack_function"
  [(match_operand 0 "general_operand" "")
   (match_operand 1 "general_operand" "")]
  ""
  "DONE;")

(define_expand "restore_stack_block"
  [(match_operand 0 "register_operand" "")
   (match_operand 1 "register_operand" "")]
  "TARGET_BACKCHAIN"
{
  rtx temp = gen_reg_rtx (Pmode);

  emit_move_insn (temp, s390_back_chain_rtx ());
  emit_move_insn (operands[0], operands[1]);
  emit_move_insn (s390_back_chain_rtx (), temp);

  DONE;
})

(define_expand "save_stack_nonlocal"
  [(match_operand 0 "memory_operand" "")
   (match_operand 1 "register_operand" "")]
  ""
{
  rtx base = gen_rtx_REG (Pmode, BASE_REGNUM);

  /* Copy the backchain to the first word, sp to the second and the
     literal pool base to the third.  */

  rtx save_bc = adjust_address (operands[0], Pmode, 0);
  rtx save_sp = adjust_address (operands[0], Pmode, GET_MODE_SIZE (Pmode));
  rtx save_bp = adjust_address (operands[0], Pmode, 2 * GET_MODE_SIZE (Pmode));

  if (TARGET_BACKCHAIN)
    emit_move_insn (save_bc, force_reg (Pmode, s390_back_chain_rtx ()));

  emit_move_insn (save_sp, operands[1]);
  emit_move_insn (save_bp, base);

  DONE;
})

(define_expand "restore_stack_nonlocal"
  [(match_operand 0 "register_operand" "")
   (match_operand 1 "memory_operand" "")]
  ""
{
  rtx base = gen_rtx_REG (Pmode, BASE_REGNUM);
  rtx temp = NULL_RTX;

  /* Restore the backchain from the first word, sp from the second and the
     literal pool base from the third.  */

  rtx save_bc = adjust_address (operands[1], Pmode, 0);
  rtx save_sp = adjust_address (operands[1], Pmode, GET_MODE_SIZE (Pmode));
  rtx save_bp = adjust_address (operands[1], Pmode, 2 * GET_MODE_SIZE (Pmode));

  if (TARGET_BACKCHAIN)
    temp = force_reg (Pmode, save_bc);

  emit_move_insn (base, save_bp);
  emit_move_insn (operands[0], save_sp);

  if (temp)
    emit_move_insn (s390_back_chain_rtx (), temp);

  emit_use (base);
  DONE;
})

(define_expand "exception_receiver"
  [(const_int 0)]
  ""
{
  s390_set_has_landing_pad_p (true);
  DONE;
})

;
; nop instruction pattern(s).
;

(define_insn "nop"
  [(const_int 0)]
  ""
  "lr\t0,0"
  [(set_attr "op_type" "RR")
   (set_attr "z10prop"  "z10_fr_E1")])

(define_insn "nop1"
  [(const_int 1)]
  ""
  "lr\t1,1"
  [(set_attr "op_type" "RR")])


;
; Special literal pool access instruction pattern(s).
;

(define_insn "*pool_entry"
  [(unspec_volatile [(match_operand 0 "consttable_operand" "X")]
                    UNSPECV_POOL_ENTRY)]
  ""
{
  enum machine_mode mode = GET_MODE (PATTERN (insn));
  unsigned int align = GET_MODE_BITSIZE (mode);
  s390_output_pool_entry (operands[0], mode, align);
  return "";
}
  [(set (attr "length")
        (symbol_ref "GET_MODE_SIZE (GET_MODE (PATTERN (insn)))"))])

(define_insn "pool_align"
  [(unspec_volatile [(match_operand 0 "const_int_operand" "n")]
                    UNSPECV_POOL_ALIGN)]
  ""
  ".align\t%0"
  [(set (attr "length") (symbol_ref "INTVAL (operands[0])"))])

(define_insn "pool_section_start"
  [(unspec_volatile [(const_int 1)] UNSPECV_POOL_SECTION)]
  ""
  ".section\t.rodata"
  [(set_attr "length" "0")])

(define_insn "pool_section_end"
  [(unspec_volatile [(const_int 0)] UNSPECV_POOL_SECTION)]
  ""
  ".previous"
  [(set_attr "length" "0")])

(define_insn "main_base_31_small"
  [(set (match_operand 0 "register_operand" "=a")
        (unspec [(label_ref (match_operand 1 "" ""))] UNSPEC_MAIN_BASE))]
  "!TARGET_CPU_ZARCH && GET_MODE (operands[0]) == Pmode"
  "basr\t%0,0"
  [(set_attr "op_type" "RR")
   (set_attr "type"    "la")])

(define_insn "main_base_31_large"
  [(set (match_operand 0 "register_operand" "=a")
        (unspec [(label_ref (match_operand 1 "" ""))] UNSPEC_MAIN_BASE))
   (set (pc) (label_ref (match_operand 2 "" "")))]
  "!TARGET_CPU_ZARCH && GET_MODE (operands[0]) == Pmode"
  "bras\t%0,%2"
  [(set_attr "op_type" "RI")])

(define_insn "main_base_64"
  [(set (match_operand 0 "register_operand" "=a")
        (unspec [(label_ref (match_operand 1 "" ""))] UNSPEC_MAIN_BASE))]
  "TARGET_CPU_ZARCH && GET_MODE (operands[0]) == Pmode"
  "larl\t%0,%1"
  [(set_attr "op_type" "RIL")
   (set_attr "type"    "larl")
   (set_attr "z10prop" "z10_fwd_A1")])

(define_insn "main_pool"
  [(set (match_operand 0 "register_operand" "=a")
        (unspec_volatile [(const_int 0)] UNSPECV_MAIN_POOL))]
  "GET_MODE (operands[0]) == Pmode"
{
  gcc_unreachable ();
}
  [(set (attr "type")
        (if_then_else (ne (symbol_ref "TARGET_CPU_ZARCH") (const_int 0))
                      (const_string "larl") (const_string "la")))])

(define_insn "reload_base_31"
  [(set (match_operand 0 "register_operand" "=a")
        (unspec [(label_ref (match_operand 1 "" ""))] UNSPEC_RELOAD_BASE))]
  "!TARGET_CPU_ZARCH && GET_MODE (operands[0]) == Pmode"
  "basr\t%0,0\;la\t%0,%1-.(%0)"
  [(set_attr "length" "6")
   (set_attr "type" "la")])

(define_insn "reload_base_64"
  [(set (match_operand 0 "register_operand" "=a")
        (unspec [(label_ref (match_operand 1 "" ""))] UNSPEC_RELOAD_BASE))]
  "TARGET_CPU_ZARCH && GET_MODE (operands[0]) == Pmode"
  "larl\t%0,%1"
  [(set_attr "op_type" "RIL")
   (set_attr "type"    "larl")
   (set_attr "z10prop" "z10_fwd_A1")])

(define_insn "pool"
  [(unspec_volatile [(match_operand 0 "const_int_operand" "n")] UNSPECV_POOL)]
  ""
{
  gcc_unreachable ();
}
  [(set (attr "length") (symbol_ref "INTVAL (operands[0])"))])

;;
;; Insns related to generating the function prologue and epilogue.
;;


(define_expand "prologue"
  [(use (const_int 0))]
  ""
  "s390_emit_prologue (); DONE;")

(define_expand "epilogue"
  [(use (const_int 1))]
  ""
  "s390_emit_epilogue (false); DONE;")

(define_expand "sibcall_epilogue"
  [(use (const_int 0))]
  ""
  "s390_emit_epilogue (true); DONE;")

(define_insn "*return"
  [(return)
   (use (match_operand 0 "register_operand" "a"))]
  "GET_MODE (operands[0]) == Pmode"
  "br\t%0"
  [(set_attr "op_type" "RR")
   (set_attr "type"    "jsr")
   (set_attr "atype"   "agen")])


;; Instruction definition to extend a 31-bit pointer into a 64-bit
;; pointer. This is used for compatibility.

(define_expand "ptr_extend"
  [(set (match_operand:DI 0 "register_operand" "=r")
        (match_operand:SI 1 "register_operand" "r"))]
  "TARGET_64BIT"
{
  emit_insn (gen_anddi3 (operands[0],
			 gen_lowpart (DImode, operands[1]),
			 GEN_INT (0x7fffffff)));
  DONE;
})

;; Instruction definition to expand eh_return macro to support
;; swapping in special linkage return addresses.

(define_expand "eh_return"
  [(use (match_operand 0 "register_operand" ""))]
  "TARGET_TPF"
{
  s390_emit_tpf_eh_return (operands[0]);
  DONE;
})

;
; Stack Protector Patterns
;

(define_expand "stack_protect_set"
  [(set (match_operand 0 "memory_operand" "")
	(match_operand 1 "memory_operand" ""))]
  ""
{
#ifdef TARGET_THREAD_SSP_OFFSET
  operands[1]
    = gen_rtx_MEM (Pmode, gen_rtx_PLUS (Pmode, s390_get_thread_pointer (),
                                        GEN_INT (TARGET_THREAD_SSP_OFFSET)));
#endif
  if (TARGET_64BIT)
    emit_insn (gen_stack_protect_setdi (operands[0], operands[1]));
  else
    emit_insn (gen_stack_protect_setsi (operands[0], operands[1]));

  DONE;
})

(define_insn "stack_protect_set<mode>"
  [(set (match_operand:DSI 0 "memory_operand" "=Q")
        (unspec:DSI [(match_operand:DSI 1 "memory_operand" "Q")] UNSPEC_SP_SET))]
  ""
  "mvc\t%O0(%G0,%R0),%S1"
  [(set_attr "op_type" "SS")])

(define_expand "stack_protect_test"
  [(set (reg:CC CC_REGNUM)
	(compare (match_operand 0 "memory_operand" "")
		 (match_operand 1 "memory_operand" "")))
   (match_operand 2 "" "")]
  ""
{
  rtx cc_reg, test;
#ifdef TARGET_THREAD_SSP_OFFSET
  operands[1]
    = gen_rtx_MEM (Pmode, gen_rtx_PLUS (Pmode, s390_get_thread_pointer (),
                                        GEN_INT (TARGET_THREAD_SSP_OFFSET)));
#endif
  if (TARGET_64BIT)
    emit_insn (gen_stack_protect_testdi (operands[0], operands[1]));
  else
    emit_insn (gen_stack_protect_testsi (operands[0], operands[1]));

  cc_reg = gen_rtx_REG (CCZmode, CC_REGNUM);
  test = gen_rtx_EQ (VOIDmode, cc_reg, const0_rtx);
  emit_jump_insn (gen_cbranchcc4 (test, cc_reg, const0_rtx, operands[2]));
  DONE;
})

(define_insn "stack_protect_test<mode>"
  [(set (reg:CCZ CC_REGNUM)
        (unspec:CCZ [(match_operand:DSI 0 "memory_operand" "Q")
		     (match_operand:DSI 1 "memory_operand" "Q")] UNSPEC_SP_TEST))]
  ""
  "clc\t%O0(%G0,%R0),%S1"
  [(set_attr "op_type" "SS")])

; This is used in s390_emit_prologue in order to prevent insns
; adjusting the stack pointer to be moved over insns writing stack
; slots using a copy of the stack pointer in a different register.
(define_insn "stack_tie"
  [(set (match_operand:BLK 0 "memory_operand" "+m")
        (unspec:BLK [(match_dup 0)] UNSPEC_TIE))]
  ""
  ""
  [(set_attr "length" "0")])


;
; Data prefetch patterns
;

(define_insn "prefetch"
  [(prefetch (match_operand 0    "address_operand"   "ZQZRZSZT,X")
	     (match_operand:SI 1 "const_int_operand" "       n,n")
	     (match_operand:SI 2 "const_int_operand" "       n,n"))]
  "TARGET_Z10"
{
  switch (which_alternative)
    {
      case 0:
        return INTVAL (operands[1]) == 1 ? "pfd\t2,%a0" : "pfd\t1,%a0";
      case 1:
        if (larl_operand (operands[0], Pmode))
	  return INTVAL (operands[1]) == 1 ? "pfdrl\t2,%a0" : "pfdrl\t1,%a0";
      default:

        /* This might be reached for symbolic operands with an odd
           addend.  We simply omit the prefetch for such rare cases.  */

        return "";
     }
}
  [(set_attr "type" "load,larl")
   (set_attr "op_type" "RXY,RIL")
   (set_attr "z10prop" "z10_super")])


;
; Byte swap instructions
;

(define_insn "bswap<mode>2"
  [(set (match_operand:GPR 0            "register_operand"     "=d, d")
	(bswap:GPR (match_operand:GPR 1 "nonimmediate_operand" " d,RT")))]
  "TARGET_CPU_ZARCH"
  "@
   lrv<g>r\t%0,%1
   lrv<g>\t%0,%1"
  [(set_attr "type" "*,load")
   (set_attr "op_type" "RRE,RXY")
   (set_attr "z10prop" "z10_super")])<|MERGE_RESOLUTION|>--- conflicted
+++ resolved
@@ -1848,11 +1848,7 @@
    stcy\t%1,%0
    mvi\t%S0,%b1
    mviy\t%S0,%b1
-<<<<<<< HEAD
-   *"
-=======
    #"
->>>>>>> 6e7f08ad
   [(set_attr "op_type" "RR,RI,RX,RXY,RX,RXY,SI,SIY,SS")
    (set_attr "type" "lr,*,*,*,store,store,store,store,*")
    (set_attr "z10prop" "z10_fr_E1,

--- conflicted
+++ resolved
@@ -1,9 +1,5 @@
 ;; Predicate definitions for S/390 and zSeries.
-<<<<<<< HEAD
-;; Copyright (C) 2005, 2007 Free Software Foundation, Inc.
-=======
 ;; Copyright (C) 2005, 2007, 2008 Free Software Foundation, Inc.
->>>>>>> 42bae686
 ;; Contributed by Hartmut Penner (hpenner@de.ibm.com) and
 ;;                Ulrich Weigand (uweigand@de.ibm.com).
 ;;

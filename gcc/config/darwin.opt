; Processor-independent options for Darwin.

; Copyright (C) 2005, 2007 Free Software Foundation, Inc.
;
; This file is part of GCC.
;
; GCC is free software; you can redistribute it and/or modify it under
; the terms of the GNU General Public License as published by the Free
; Software Foundation; either version 3, or (at your option) any later
; version.
;
; GCC is distributed in the hope that it will be useful, but WITHOUT ANY
; WARRANTY; without even the implied warranty of MERCHANTABILITY or
; FITNESS FOR A PARTICULAR PURPOSE.  See the GNU General Public License
; for more details.
;
; You should have received a copy of the GNU General Public License
; along with GCC; see the file COPYING3.  If not see
; <http://www.gnu.org/licenses/>.

mfix-and-continue
Target Report Var(darwin_fix_and_continue)
Generate code suitable for fast turn around debugging

; The Init here is for the convenience of GCC developers, so that
; cc1 and cc1plus don't crash if no -mmacosx-version-min is passed.  The
; driver will always pass a -mmacosx-version-min, so in normal use
; the Init is never used.
mmacosx-version-min=
Target Joined Report Var(darwin_macosx_version_min) Init("10.1")
The earliest MacOS X version on which this program will run

mone-byte-bool
Target RejectNegative Report Var(darwin_one_byte_bool)
Set sizeof(bool) to 1

fapple-kext
<<<<<<< HEAD
Target Report Var(flag_apple_kext)
=======
Target Report C++ Var(flag_apple_kext)
>>>>>>> 60a98cce
Generate code for darwin loadable kernel extensions

mkernel
Target Report Var(flag_mkernel)
Generate code for the kernel or loadable kernel extensions

iframework
Target RejectNegative C ObjC C++ ObjC++ Joined Separate 
-iframework <dir>	Add <dir> to the end of the system framework include path<|MERGE_RESOLUTION|>--- conflicted
+++ resolved
@@ -35,11 +35,7 @@
 Set sizeof(bool) to 1
 
 fapple-kext
-<<<<<<< HEAD
-Target Report Var(flag_apple_kext)
-=======
 Target Report C++ Var(flag_apple_kext)
->>>>>>> 60a98cce
 Generate code for darwin loadable kernel extensions
 
 mkernel

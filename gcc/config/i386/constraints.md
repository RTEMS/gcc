;; Constraint definitions for IA-32 and x86-64.
;; Copyright (C) 2006-2013 Free Software Foundation, Inc.
;;
;; This file is part of GCC.
;;
;; GCC is free software; you can redistribute it and/or modify
;; it under the terms of the GNU General Public License as published by
;; the Free Software Foundation; either version 3, or (at your option)
;; any later version.
;;
;; GCC is distributed in the hope that it will be useful,
;; but WITHOUT ANY WARRANTY; without even the implied warranty of
;; MERCHANTABILITY or FITNESS FOR A PARTICULAR PURPOSE.  See the
;; GNU General Public License for more details.
;;
;; You should have received a copy of the GNU General Public License
;; along with GCC; see the file COPYING3.  If not see
;; <http://www.gnu.org/licenses/>.

;;; Unused letters:
<<<<<<< HEAD
;;;     B     H           T
=======
;;;           H
>>>>>>> fb4256c6
;;;           h j

;; Integer register constraints.
;; It is not necessary to define 'r' here.
(define_register_constraint "R" "LEGACY_REGS"
 "Legacy register---the eight integer registers available on all
  i386 processors (@code{a}, @code{b}, @code{c}, @code{d},
  @code{si}, @code{di}, @code{bp}, @code{sp}).")

(define_register_constraint "q" "TARGET_64BIT ? GENERAL_REGS : Q_REGS"
 "Any register accessible as @code{@var{r}l}.  In 32-bit mode, @code{a},
  @code{b}, @code{c}, and @code{d}; in 64-bit mode, any integer register.")

(define_register_constraint "Q" "Q_REGS"
 "Any register accessible as @code{@var{r}h}: @code{a}, @code{b},
  @code{c}, and @code{d}.")

(define_register_constraint "l" "INDEX_REGS"
 "@internal Any register that can be used as the index in a base+index
  memory access: that is, any general register except the stack pointer.")

(define_register_constraint "a" "AREG"
 "The @code{a} register.")

(define_register_constraint "b" "BREG"
 "The @code{b} register.")

(define_register_constraint "c" "CREG"
 "The @code{c} register.")

(define_register_constraint "d" "DREG"
 "The @code{d} register.")

(define_register_constraint "S" "SIREG"
 "The @code{si} register.")

(define_register_constraint "D" "DIREG"
 "The @code{di} register.")

(define_register_constraint "A" "AD_REGS"
 "The @code{a} and @code{d} registers, as a pair (for instructions
  that return half the result in one and half in the other).")

(define_register_constraint "U" "CLOBBERED_REGS"
 "The call-clobbered integer registers.")

;; Floating-point register constraints.
(define_register_constraint "f"
 "TARGET_80387 || TARGET_FLOAT_RETURNS_IN_80387 ? FLOAT_REGS : NO_REGS"
 "Any 80387 floating-point (stack) register.")

(define_register_constraint "t"
 "TARGET_80387 || TARGET_FLOAT_RETURNS_IN_80387 ? FP_TOP_REG : NO_REGS"
 "Top of 80387 floating-point stack (@code{%st(0)}).")

(define_register_constraint "u"
 "TARGET_80387 || TARGET_FLOAT_RETURNS_IN_80387 ? FP_SECOND_REG : NO_REGS"
 "Second from top of 80387 floating-point stack (@code{%st(1)}).")

(define_register_constraint "k" "TARGET_AVX512F ? MASK_EVEX_REGS : NO_REGS"
"@internal Any mask register that can be used as predicate, i.e. k1-k7.")

(define_register_constraint "Yk" "TARGET_AVX512F ? MASK_REGS : NO_REGS"
"@internal Any mask register.")

;; Vector registers (also used for plain floating point nowadays).
(define_register_constraint "y" "TARGET_MMX ? MMX_REGS : NO_REGS"
 "Any MMX register.")

(define_register_constraint "x" "TARGET_SSE ? SSE_REGS : NO_REGS"
 "Any SSE register.")

(define_register_constraint "B" "TARGET_MPX ? BND_REGS : NO_REGS"
 "@internal Any bound register.")

;; We use the Y prefix to denote any number of conditional register sets:
;;  z	First SSE register.
;;  i	SSE2 inter-unit moves to SSE register enabled
;;  j	SSE2 inter-unit moves from SSE register enabled
;;  m	MMX inter-unit moves to MMX register enabled
;;  n	MMX inter-unit moves from MMX register enabled
;;  a	Integer register when zero extensions with AND are disabled
;;  p	Integer register when TARGET_PARTIAL_REG_STALL is disabled
;;  d	Integer register when integer DFmode moves are enabled
;;  x	Integer register when integer XFmode moves are enabled
;;  f	x87 register when 80387 floating point arithmetic is enabled

(define_register_constraint "Yz" "TARGET_SSE ? SSE_FIRST_REG : NO_REGS"
 "First SSE register (@code{%xmm0}).")

(define_register_constraint "Yi"
 "TARGET_SSE2 && TARGET_INTER_UNIT_MOVES_TO_VEC ? ALL_SSE_REGS : NO_REGS"
 "@internal Any SSE register, when SSE2 and inter-unit moves to vector registers are enabled.")

(define_register_constraint "Yj"
 "TARGET_SSE2 && TARGET_INTER_UNIT_MOVES_FROM_VEC ? ALL_SSE_REGS : NO_REGS"
 "@internal Any SSE register, when SSE2 and inter-unit moves from vector registers are enabled.")

(define_register_constraint "Ym"
 "TARGET_MMX && TARGET_INTER_UNIT_MOVES_TO_VEC ? MMX_REGS : NO_REGS"
 "@internal Any MMX register, when inter-unit moves to vector registers are enabled.")

(define_register_constraint "Yn"
 "TARGET_MMX && TARGET_INTER_UNIT_MOVES_FROM_VEC ? MMX_REGS : NO_REGS"
 "@internal Any MMX register, when inter-unit moves from vector registers are enabled.")

(define_register_constraint "Yp"
 "TARGET_PARTIAL_REG_STALL ? NO_REGS : GENERAL_REGS"
 "@internal Any integer register when TARGET_PARTIAL_REG_STALL is disabled.")

(define_register_constraint "Ya"
 "TARGET_ZERO_EXTEND_WITH_AND && optimize_function_for_speed_p (cfun)
  ? NO_REGS : GENERAL_REGS"
 "@internal Any integer register when zero extensions with AND are disabled.")

(define_register_constraint "Yd"
 "TARGET_INTEGER_DFMODE_MOVES && optimize_function_for_speed_p (cfun)
  ? GENERAL_REGS : NO_REGS"
 "@internal Any integer register when integer DFmode moves are enabled.")

(define_register_constraint "Yx"
 "optimize_function_for_speed_p (cfun) ? GENERAL_REGS : NO_REGS"
 "@internal Any integer register when integer XFmode moves are enabled.")

(define_register_constraint "Yf"
 "(ix86_fpmath & FPMATH_387) ? FLOAT_REGS : NO_REGS"
 "@internal Any x87 register when 80387 FP arithmetic is enabled.")

(define_register_constraint "v" "TARGET_SSE ? ALL_SSE_REGS : NO_REGS"
 "Any EVEX encodable SSE register (@code{%xmm0-%xmm31}).")

(define_constraint "z"
  "@internal Constant call address operand."
  (match_operand 0 "constant_call_address_operand"))

(define_constraint "w"
  "@internal Call memory operand."
  (and (not (match_test "TARGET_X32"))
       (match_operand 0 "memory_operand")))

;; Integer constant constraints.
(define_constraint "I"
  "Integer constant in the range 0 @dots{} 31, for 32-bit shifts."
  (and (match_code "const_int")
       (match_test "IN_RANGE (ival, 0, 31)")))

(define_constraint "J"
  "Integer constant in the range 0 @dots{} 63, for 64-bit shifts."
  (and (match_code "const_int")
       (match_test "IN_RANGE (ival, 0, 63)")))

(define_constraint "K"
  "Signed 8-bit integer constant."
  (and (match_code "const_int")
       (match_test "IN_RANGE (ival, -128, 127)")))

(define_constraint "L"
  "@code{0xFF}, @code{0xFFFF} or @code{0xFFFFFFFF}
   for AND as a zero-extending move."
  (and (match_code "const_int")
       (match_test "ival == 0xff || ival == 0xffff
		    || ival == (HOST_WIDE_INT) 0xffffffff")))

(define_constraint "M"
  "0, 1, 2, or 3 (shifts for the @code{lea} instruction)."
  (and (match_code "const_int")
       (match_test "IN_RANGE (ival, 0, 3)")))

(define_constraint "N"
  "Unsigned 8-bit integer constant (for @code{in} and @code{out}
   instructions)."
  (and (match_code "const_int")
       (match_test "IN_RANGE (ival, 0, 255)")))

(define_constraint "O"
  "@internal Integer constant in the range 0 @dots{} 127, for 128-bit shifts."
  (and (match_code "const_int")
       (match_test "IN_RANGE (ival, 0, 127)")))

;; Floating-point constant constraints.
;; We allow constants even if TARGET_80387 isn't set, because the
;; stack register converter may need to load 0.0 into the function
;; value register (top of stack).
(define_constraint "G"
  "Standard 80387 floating point constant."
  (and (match_code "const_double")
       (match_test "standard_80387_constant_p (op) > 0")))

;; This can theoretically be any mode's CONST0_RTX.
(define_constraint "C"
  "Standard SSE floating point constant."
  (match_test "standard_sse_constant_p (op)"))

;; Constant-or-symbol-reference constraints.

(define_constraint "e"
  "32-bit signed integer constant, or a symbolic reference known
   to fit that range (for immediate operands in sign-extending x86-64
   instructions)."
  (match_operand 0 "x86_64_immediate_operand"))

;; We use W prefix to denote any number of
;; constant-or-symbol-reference constraints

(define_constraint "Wz"
  "32-bit unsigned integer constant, or a symbolic reference known
   to fit that range (for zero-extending conversion operations that
   require non-VOIDmode immediate operands)."
  (and (match_operand 0 "x86_64_zext_immediate_operand")
       (match_test "GET_MODE (op) != VOIDmode")))

(define_constraint "Z"
  "32-bit unsigned integer constant, or a symbolic reference known
   to fit that range (for immediate operands in zero-extending x86-64
   instructions)."
  (match_operand 0 "x86_64_zext_immediate_operand"))

;; T prefix is used for different address constraints
;;   v - VSIB address
;;   s - address with no segment register
;;   i - address with no index and no rip
;;   b - address with no base and no rip

(define_address_constraint "Tv"
  "VSIB address operand"
  (match_operand 0 "vsib_address_operand"))

(define_address_constraint "Ts"
  "Address operand without segment register"
  (match_operand 0 "address_no_seg_operand"))

(define_address_constraint "Ti"
  "MPX address operand without index"
  (match_operand 0 "address_mpx_no_index_operand"))

(define_address_constraint "Tb"
  "MPX address operand without base"
  (match_operand 0 "address_mpx_no_base_operand"))<|MERGE_RESOLUTION|>--- conflicted
+++ resolved
@@ -18,11 +18,7 @@
 ;; <http://www.gnu.org/licenses/>.
 
 ;;; Unused letters:
-<<<<<<< HEAD
-;;;     B     H           T
-=======
 ;;;           H
->>>>>>> fb4256c6
 ;;;           h j
 
 ;; Integer register constraints.

--- conflicted
+++ resolved
@@ -150,15 +150,12 @@
 
 #define SHIFT_DOUBLE_OMITS_COUNT 0
 
-<<<<<<< HEAD
-=======
 /* Put all *tf routines in libgcc.  */
 #undef LIBGCC2_HAS_TF_MODE
 #define LIBGCC2_HAS_TF_MODE 1
 #define LIBGCC2_TF_CEXT q
 #define TF_SIZE 113
 
->>>>>>> 6e7f08ad
 #undef TARGET_ASM_FILE_END
 #define TARGET_ASM_FILE_END darwin_file_end
 

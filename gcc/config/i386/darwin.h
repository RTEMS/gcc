--- conflicted
+++ resolved
@@ -1,9 +1,5 @@
 /* Target definitions for x86 running Darwin.
-<<<<<<< HEAD
-   Copyright (C) 2001, 2002, 2004, 2005 Free Software Foundation, Inc.
-=======
    Copyright (C) 2001, 2002, 2004, 2005, 2006 Free Software Foundation, Inc.
->>>>>>> c355071f
    Contributed by Apple Computer Inc.
 
 This file is part of GCC.
@@ -29,8 +25,6 @@
 
 #define TARGET_VERSION fprintf (stderr, " (i686 Darwin)");
 
-<<<<<<< HEAD
-=======
 #undef  TARGET_64BIT
 #define TARGET_64BIT (target_flags & MASK_64BIT)
 
@@ -46,7 +40,6 @@
 /* Size of the Obj-C jump buffer.  */
 #define OBJC_JBLEN ((TARGET_64BIT) ? ((9 * 2) + 3 + 16) : (18))
 
->>>>>>> c355071f
 #undef TARGET_FPMATH_DEFAULT
 #define TARGET_FPMATH_DEFAULT (TARGET_SSE ? FPMATH_SSE : FPMATH_387)
 
@@ -77,19 +70,6 @@
    the kernel or some such.  */
 
 #undef CC1_SPEC
-<<<<<<< HEAD
-#define CC1_SPEC "%{!static:-fPIC}\
-  %{g: %{!fno-eliminate-unused-debug-symbols: -feliminate-unused-debug-symbols }}"
-
-#undef ASM_SPEC
-#define ASM_SPEC "-arch i386 -force_cpusubtype_ALL"
-
-#undef SUBTARGET_EXTRA_SPECS
-#define SUBTARGET_EXTRA_SPECS					\
-  { "darwin_arch", "i386" },					\
-  { "darwin_crt2", "" },					\
-  { "darwin_subarch", "i386" },
-=======
 #define CC1_SPEC "%{!mkernel:%{!static:%{!mdynamic-no-pic:-fPIC}}} \
   %{g: %{!fno-eliminate-unused-debug-symbols: -feliminate-unused-debug-symbols }}"
 
@@ -105,7 +85,6 @@
   { "darwin_arch", DARWIN_ARCH_SPEC },                          \
   { "darwin_crt2", "" },                                        \
   { "darwin_subarch", DARWIN_SUBARCH_SPEC },
->>>>>>> c355071f
 
 /* Use the following macro for any Darwin/x86-specific command-line option
    translation.  */
@@ -136,16 +115,7 @@
 /* By default, target has a 80387, uses IEEE compatible arithmetic,
    and returns float values in the 387.  */
 
-<<<<<<< HEAD
-#define TARGET_SUBTARGET_DEFAULT (MASK_80387 | MASK_IEEE_FP | MASK_FLOAT_RETURNS | MASK_128BIT_LONG_DOUBLE | MASK_ALIGN_DOUBLE)
-
-/* TARGET_DEEP_BRANCH_PREDICTION is incompatible with Mach-O PIC.  */
-
-#undef TARGET_DEEP_BRANCH_PREDICTION
-#define TARGET_DEEP_BRANCH_PREDICTION   0
-=======
 #define TARGET_SUBTARGET_DEFAULT (MASK_80387 | MASK_IEEE_FP | MASK_FLOAT_RETURNS | MASK_128BIT_LONG_DOUBLE)
->>>>>>> c355071f
 
 /* For now, disable dynamic-no-pic.  We'll need to go through i386.c
    with a fine-tooth comb looking for refs to flag_pic!  */

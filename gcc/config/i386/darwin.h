--- conflicted
+++ resolved
@@ -74,10 +74,7 @@
 
 #undef CC1_SPEC
 #define CC1_SPEC "%{!mkernel:%{!static:%{!mdynamic-no-pic:-fPIC}}} \
-<<<<<<< HEAD
-=======
   %{!mmacosx-version-min=*:-mmacosx-version-min=%(darwin_minversion)} \
->>>>>>> 1177f497
   %{g: %{!fno-eliminate-unused-debug-symbols: -feliminate-unused-debug-symbols }}"
 
 #undef ASM_SPEC
@@ -85,11 +82,6 @@
 
 #define DARWIN_ARCH_SPEC "%{m64:x86_64;:i386}"
 #define DARWIN_SUBARCH_SPEC DARWIN_ARCH_SPEC
-<<<<<<< HEAD
-
-#undef SUBTARGET_EXTRA_SPECS
-#define SUBTARGET_EXTRA_SPECS                                   \
-=======
 
 /* Determine a minimum version based on compiler options.  */
 #define DARWIN_MINVERSION_SPEC				\
@@ -103,7 +95,6 @@
 #undef SUBTARGET_EXTRA_SPECS
 #define SUBTARGET_EXTRA_SPECS                                   \
   DARWIN_EXTRA_SPECS                                            \
->>>>>>> 1177f497
   { "darwin_arch", DARWIN_ARCH_SPEC },                          \
   { "darwin_crt2", "" },                                        \
   { "darwin_subarch", DARWIN_SUBARCH_SPEC },
@@ -211,11 +202,7 @@
   } while (0)
 
 /* Darwin on x86_64 uses dwarf-2 by default.  Pre-darwin9 32-bit
-<<<<<<< HEAD
-   compiles defaut to stabs+.  darwin9+ defaults to dwarf-2.  */
-=======
    compiles default to stabs+.  darwin9+ defaults to dwarf-2.  */
->>>>>>> 1177f497
 #ifndef DARWIN_PREFER_DWARF
 #undef PREFERRED_DEBUGGING_TYPE
 #define PREFERRED_DEBUGGING_TYPE (TARGET_64BIT ? DWARF2_DEBUG : DBX_DEBUG)

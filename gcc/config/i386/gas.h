--- conflicted
+++ resolved
@@ -1,9 +1,5 @@
 /* Definitions for Intel 386 using GAS.
-<<<<<<< HEAD
-   Copyright (C) 1988, 1993, 1994, 1996, 2002, 2004, 2007
-=======
    Copyright (C) 1988, 1993, 1994, 1996, 2002, 2004, 2007, 2008
->>>>>>> 42bae686
    Free Software Foundation, Inc.
 
 This file is part of GCC.

--- conflicted
+++ resolved
@@ -1,10 +1,5 @@
-<<<<<<< HEAD
-/* Definitions for Dwarf2 EH unwind support for Windows32 targets 
-   Copyright (C) 2007, 2009
-=======
 /* Definitions for Dwarf2 EH unwind support for Windows32 targets
    Copyright (C) 2007, 2009, 2010
->>>>>>> 03d20231
    Free Software Foundation, Inc.
    Contributed by Pascal Obry  <obry@adacore.com>
 

;; AMD Athlon Scheduling
;;
;; The Athlon does contain three pipelined FP units, three integer units and
;; three address generation units.
;;
;; The predecode logic is determining boundaries of instructions in the 64
;; byte cache line. So the cache line straddling problem of K6 might be issue
;; here as well, but it is not noted in the documentation.
;;
;; Three DirectPath instructions decoders and only one VectorPath decoder
;; is available. They can decode three DirectPath instructions or one VectorPath
;; instruction per cycle.
;; Decoded macro instructions are then passed to 72 entry instruction control
;; unit, that passes
;; it to the specialized integer (18 entry) and fp (36 entry) schedulers.
;;
;; The load/store queue unit is not attached to the schedulers but
;; communicates with all the execution units separately instead.

(define_attr "athlon_decode" "direct,vector,double"
  (cond [(eq_attr "type" "call,imul,idiv,other,multi,fcmov,fpspc,str,pop,leave")
	   (const_string "vector")
         (and (eq_attr "type" "push")
              (match_operand 1 "memory_operand" ""))
	   (const_string "vector")
         (and (eq_attr "type" "fmov")
	      (and (eq_attr "memory" "load,store")
		   (eq_attr "mode" "XF")))
	   (const_string "vector")]
	(const_string "direct")))

(define_attr "amdfam10_decode" "direct,vector,double"
  (const_string "direct"))
;;
;;           decode0 decode1 decode2
;;                 \    |   /
;;    instruction control unit (72 entry scheduler)
;;                |                        |
;;      integer scheduler (18)         stack map
;;     /  |    |    |    |   \        stack rename
;;  ieu0 agu0 ieu1 agu1 ieu2 agu2      scheduler
;;    |  agu0  |   agu1      agu2    register file
;;    |      \ |    |       /         |     |     |
;;     \      /\    |     /         fadd  fmul  fstore
;;       \  /    \  |   /           fadd  fmul  fstore
;;       imul  load/store (2x)      fadd  fmul  fstore

(define_automaton "athlon,athlon_load,athlon_mult,athlon_fp")
(define_cpu_unit "athlon-decode0" "athlon")
(define_cpu_unit "athlon-decode1" "athlon")
(define_cpu_unit "athlon-decode2" "athlon")
(define_cpu_unit "athlon-decodev" "athlon")
;; Model the fact that double decoded instruction may take 2 cycles
;; to decode when decoder2 and decoder0 in next cycle
;; is used (this is needed to allow troughput of 1.5 double decoded
;; instructions per cycle).
;;
;; In order to avoid dependence between reservation of decoder
;; and other units, we model decoder as two stage fully pipelined unit
;; and only double decoded instruction may occupy unit in the first cycle.
;; With this scheme however two double instructions can be issued cycle0.
;;
;; Avoid this by using presence set requiring decoder0 to be allocated
;; too. Vector decoded instructions then can't be issued when
;; modeled as consuming decoder0+decoder1+decoder2.
;; We solve that by specialized vector decoder unit and exclusion set.
(presence_set "athlon-decode2" "athlon-decode0")
(exclusion_set "athlon-decodev" "athlon-decode0,athlon-decode1,athlon-decode2")
(define_reservation "athlon-vector" "nothing,athlon-decodev")
(define_reservation "athlon-direct0" "nothing,athlon-decode0")
(define_reservation "athlon-direct" "nothing,
				     (athlon-decode0 | athlon-decode1
				     | athlon-decode2)")
;; Double instructions behaves like two direct instructions.
(define_reservation "athlon-double" "((athlon-decode2, athlon-decode0)
				     | (nothing,(athlon-decode0 + athlon-decode1))
				     | (nothing,(athlon-decode1 + athlon-decode2)))")

;; Agu and ieu unit results in extremely large automatons and
;; in our approximation they are hardly filled in.  Only ieu
;; unit can, as issue rate is 3 and agu unit is always used
;; first in the insn reservations.  Skip the models.

;(define_cpu_unit "athlon-ieu0" "athlon_ieu")
;(define_cpu_unit "athlon-ieu1" "athlon_ieu")
;(define_cpu_unit "athlon-ieu2" "athlon_ieu")
;(define_reservation "athlon-ieu" "(athlon-ieu0 | athlon-ieu1 | athlon-ieu2)")
(define_reservation "athlon-ieu" "nothing")
(define_cpu_unit "athlon-ieu0" "athlon")
;(define_cpu_unit "athlon-agu0" "athlon_agu")
;(define_cpu_unit "athlon-agu1" "athlon_agu")
;(define_cpu_unit "athlon-agu2" "athlon_agu")
;(define_reservation "athlon-agu" "(athlon-agu0 | athlon-agu1 | athlon-agu2)")
(define_reservation "athlon-agu" "nothing")

(define_cpu_unit "athlon-mult" "athlon_mult")

(define_cpu_unit "athlon-load0" "athlon_load")
(define_cpu_unit "athlon-load1" "athlon_load")
(define_reservation "athlon-load" "athlon-agu,
				   (athlon-load0 | athlon-load1),nothing")
;; 128bit SSE instructions issue two loads at once
(define_reservation "athlon-load2" "athlon-agu,
				   (athlon-load0 + athlon-load1),nothing")

(define_reservation "athlon-store" "(athlon-load0 | athlon-load1)")
;; 128bit SSE instructions issue two stores at once
(define_reservation "athlon-store2" "(athlon-load0 + athlon-load1)")


;; The FP operations start to execute at stage 12 in the pipeline, while
;; integer operations start to execute at stage 9 for Athlon and 11 for K8
;; Compensate the difference for Athlon because it results in significantly
;; smaller automata.
(define_reservation "athlon-fpsched" "nothing,nothing,nothing")
;; The floating point loads.
(define_reservation "athlon-fpload" "(athlon-fpsched + athlon-load)")
(define_reservation "athlon-fpload2" "(athlon-fpsched + athlon-load2)")
(define_reservation "athlon-fploadk8" "(athlon-fpsched + athlon-load)")
(define_reservation "athlon-fpload2k8" "(athlon-fpsched + athlon-load2)")


;; The three fp units are fully pipelined with latency of 3
(define_cpu_unit "athlon-fadd" "athlon_fp")
(define_cpu_unit "athlon-fmul" "athlon_fp")
(define_cpu_unit "athlon-fstore" "athlon_fp")
(define_reservation "athlon-fany" "(athlon-fstore | athlon-fmul | athlon-fadd)")
(define_reservation "athlon-faddmul" "(athlon-fadd | athlon-fmul)")

;; Vector operations usually consume many of pipes.
(define_reservation "athlon-fvector" "(athlon-fadd + athlon-fmul + athlon-fstore)")


;; Jump instructions are executed in the branch unit completely transparent to us
(define_insn_reservation "athlon_branch" 0
			 (and (eq_attr "cpu" "athlon,k8,generic64,amdfam10")
			      (eq_attr "type" "ibr"))
			 "athlon-direct,athlon-ieu")
(define_insn_reservation "athlon_call" 0
			 (and (eq_attr "cpu" "athlon,k8,generic64")
			      (eq_attr "type" "call,callv"))
			 "athlon-vector,athlon-ieu")
(define_insn_reservation "athlon_call_amdfam10" 0
			 (and (eq_attr "cpu" "amdfam10")
			      (eq_attr "type" "call,callv"))
			 "athlon-double,athlon-ieu")

;; Latency of push operation is 3 cycles, but ESP value is available
;; earlier
(define_insn_reservation "athlon_push" 2
			 (and (eq_attr "cpu" "athlon,k8,generic64,amdfam10")
			      (eq_attr "type" "push"))
			 "athlon-direct,athlon-agu,athlon-store")
(define_insn_reservation "athlon_pop" 4
			 (and (eq_attr "cpu" "athlon,k8,generic64")
			      (eq_attr "type" "pop"))
			 "athlon-vector,athlon-load,athlon-ieu")
(define_insn_reservation "athlon_pop_k8" 3
			 (and (eq_attr "cpu" "k8,generic64")
			      (eq_attr "type" "pop"))
			 "athlon-double,(athlon-ieu+athlon-load)")
(define_insn_reservation "athlon_pop_amdfam10" 3
			 (and (eq_attr "cpu" "amdfam10")
			      (eq_attr "type" "pop"))
			 "athlon-direct,(athlon-ieu+athlon-load)")
(define_insn_reservation "athlon_leave" 3
			 (and (eq_attr "cpu" "athlon")
			      (eq_attr "type" "leave"))
			 "athlon-vector,(athlon-ieu+athlon-load)")
(define_insn_reservation "athlon_leave_k8" 3
			 (and (eq_attr "cpu" "k8,generic64,amdfam10")
			      (eq_attr "type" "leave"))
			 "athlon-double,(athlon-ieu+athlon-load)")

;; Lea executes in AGU unit with 2 cycles latency.
(define_insn_reservation "athlon_lea" 2
			 (and (eq_attr "cpu" "athlon,k8,generic64")
			      (eq_attr "type" "lea"))
			 "athlon-direct,athlon-agu,nothing")
;; Lea executes in AGU unit with 1 cycle latency on AMDFAM10
(define_insn_reservation "athlon_lea_amdfam10" 1
			 (and (eq_attr "cpu" "amdfam10")
			      (eq_attr "type" "lea"))
			 "athlon-direct,athlon-agu,nothing")

;; Mul executes in special multiplier unit attached to IEU0
(define_insn_reservation "athlon_imul" 5
			 (and (eq_attr "cpu" "athlon")
			      (and (eq_attr "type" "imul")
				   (eq_attr "memory" "none,unknown")))
			 "athlon-vector,athlon-ieu0,athlon-mult,nothing,nothing,athlon-ieu0")
;; ??? Widening multiply is vector or double.
(define_insn_reservation "athlon_imul_k8_DI" 4
			 (and (eq_attr "cpu" "k8,generic64,amdfam10")
			      (and (eq_attr "type" "imul")
				   (and (eq_attr "mode" "DI")
					(eq_attr "memory" "none,unknown"))))
			 "athlon-direct0,athlon-ieu0,athlon-mult,nothing,athlon-ieu0")
(define_insn_reservation "athlon_imul_k8" 3
			 (and (eq_attr "cpu" "k8,generic64,amdfam10")
			      (and (eq_attr "type" "imul")
				   (eq_attr "memory" "none,unknown")))
			 "athlon-direct0,athlon-ieu0,athlon-mult,athlon-ieu0")
(define_insn_reservation "athlon_imul_amdfam10_HI" 4
			 (and (eq_attr "cpu" "amdfam10")
			      (and (eq_attr "type" "imul")
				   (and (eq_attr "mode" "HI")
					(eq_attr "memory" "none,unknown"))))
<<<<<<< HEAD
			 "athlon-vector,athlon-ieu0,athlon-mult,nothing,athlon-ieu0")			 
=======
			 "athlon-vector,athlon-ieu0,athlon-mult,nothing,athlon-ieu0")
>>>>>>> 751ff693
(define_insn_reservation "athlon_imul_mem" 8
			 (and (eq_attr "cpu" "athlon")
			      (and (eq_attr "type" "imul")
				   (eq_attr "memory" "load,both")))
			 "athlon-vector,athlon-load,athlon-ieu,athlon-mult,nothing,nothing,athlon-ieu")
(define_insn_reservation "athlon_imul_mem_k8_DI" 7
			 (and (eq_attr "cpu" "k8,generic64,amdfam10")
			      (and (eq_attr "type" "imul")
				   (and (eq_attr "mode" "DI")
					(eq_attr "memory" "load,both"))))
			 "athlon-vector,athlon-load,athlon-ieu,athlon-mult,nothing,athlon-ieu")
(define_insn_reservation "athlon_imul_mem_k8" 6
			 (and (eq_attr "cpu" "k8,generic64,amdfam10")
			      (and (eq_attr "type" "imul")
				   (eq_attr "memory" "load,both")))
			 "athlon-vector,athlon-load,athlon-ieu,athlon-mult,athlon-ieu")

;; Idiv cannot execute in parallel with other instructions.  Dealing with it
;; as with short latency vector instruction is good approximation avoiding
;; scheduler from trying too hard to can hide it's latency by overlap with
;; other instructions.
;; ??? Experiments show that the idiv can overlap with roughly 6 cycles
;; of the other code
;; Using the same heuristics for amdfam10 as K8 with idiv

(define_insn_reservation "athlon_idiv" 6
			 (and (eq_attr "cpu" "athlon,k8,generic64,amdfam10")
			      (and (eq_attr "type" "idiv")
				   (eq_attr "memory" "none,unknown")))
			 "athlon-vector,(athlon-ieu0*6+(athlon-fpsched,athlon-fvector))")
(define_insn_reservation "athlon_idiv_mem" 9
			 (and (eq_attr "cpu" "athlon,k8,generic64,amdfam10")
			      (and (eq_attr "type" "idiv")
				   (eq_attr "memory" "load,both")))
			 "athlon-vector,((athlon-load,athlon-ieu0*6)+(athlon-fpsched,athlon-fvector))")
;; The parallelism of string instructions is not documented.  Model it same way
;; as idiv to create smaller automata.  This probably does not matter much.
;; Using the same heuristics for amdfam10 as K8 with idiv
(define_insn_reservation "athlon_str" 6
			 (and (eq_attr "cpu" "athlon,k8,generic64,amdfam10")
			      (and (eq_attr "type" "str")
				   (eq_attr "memory" "load,both,store")))
			 "athlon-vector,athlon-load,athlon-ieu0*6")

(define_insn_reservation "athlon_idirect" 1
			 (and (eq_attr "cpu" "athlon,k8,generic64")
			      (and (eq_attr "athlon_decode" "direct")
				   (and (eq_attr "unit" "integer,unknown")
					(eq_attr "memory" "none,unknown"))))
			 "athlon-direct,athlon-ieu")
(define_insn_reservation "athlon_idirect_amdfam10" 1
			 (and (eq_attr "cpu" "amdfam10")
			      (and (eq_attr "amdfam10_decode" "direct")
				   (and (eq_attr "unit" "integer,unknown")
					(eq_attr "memory" "none,unknown"))))
			 "athlon-direct,athlon-ieu")
(define_insn_reservation "athlon_ivector" 2
			 (and (eq_attr "cpu" "athlon,k8,generic64")
			      (and (eq_attr "athlon_decode" "vector")
				   (and (eq_attr "unit" "integer,unknown")
					(eq_attr "memory" "none,unknown"))))
			 "athlon-vector,athlon-ieu,athlon-ieu")
(define_insn_reservation "athlon_ivector_amdfam10" 2
			 (and (eq_attr "cpu" "amdfam10")
			      (and (eq_attr "amdfam10_decode" "vector")
				   (and (eq_attr "unit" "integer,unknown")
					(eq_attr "memory" "none,unknown"))))
			 "athlon-vector,athlon-ieu,athlon-ieu")

(define_insn_reservation "athlon_idirect_loadmov" 3
			 (and (eq_attr "cpu" "athlon,k8,generic64,amdfam10")
			      (and (eq_attr "type" "imov")
				   (eq_attr "memory" "load")))
			 "athlon-direct,athlon-load")

(define_insn_reservation "athlon_idirect_load" 4
			 (and (eq_attr "cpu" "athlon,k8,generic64")
			      (and (eq_attr "athlon_decode" "direct")
				   (and (eq_attr "unit" "integer,unknown")
					(eq_attr "memory" "load"))))
			 "athlon-direct,athlon-load,athlon-ieu")
(define_insn_reservation "athlon_idirect_load_amdfam10" 4
			 (and (eq_attr "cpu" "amdfam10")
			      (and (eq_attr "amdfam10_decode" "direct")
				   (and (eq_attr "unit" "integer,unknown")
					(eq_attr "memory" "load"))))
			 "athlon-direct,athlon-load,athlon-ieu")
(define_insn_reservation "athlon_ivector_load" 6
			 (and (eq_attr "cpu" "athlon,k8,generic64")
			      (and (eq_attr "athlon_decode" "vector")
				   (and (eq_attr "unit" "integer,unknown")
					(eq_attr "memory" "load"))))
			 "athlon-vector,athlon-load,athlon-ieu,athlon-ieu")
(define_insn_reservation "athlon_ivector_load_amdfam10" 6
			 (and (eq_attr "cpu" "amdfam10")
			      (and (eq_attr "amdfam10_decode" "vector")
				   (and (eq_attr "unit" "integer,unknown")
					(eq_attr "memory" "load"))))
			 "athlon-vector,athlon-load,athlon-ieu,athlon-ieu")

(define_insn_reservation "athlon_idirect_movstore" 1
			 (and (eq_attr "cpu" "athlon,k8,generic64,amdfam10")
			      (and (eq_attr "type" "imov")
				   (eq_attr "memory" "store")))
			 "athlon-direct,athlon-agu,athlon-store")

(define_insn_reservation "athlon_idirect_both" 4
			 (and (eq_attr "cpu" "athlon,k8,generic64")
			      (and (eq_attr "athlon_decode" "direct")
				   (and (eq_attr "unit" "integer,unknown")
					(eq_attr "memory" "both"))))
			 "athlon-direct,athlon-load,
			  athlon-ieu,athlon-store,
			  athlon-store")
(define_insn_reservation "athlon_idirect_both_amdfam10" 4
			 (and (eq_attr "cpu" "amdfam10")
			      (and (eq_attr "amdfam10_decode" "direct")
				   (and (eq_attr "unit" "integer,unknown")
					(eq_attr "memory" "both"))))
			 "athlon-direct,athlon-load,
			  athlon-ieu,athlon-store,
<<<<<<< HEAD
			  athlon-store")			  
=======
			  athlon-store")
>>>>>>> 751ff693

(define_insn_reservation "athlon_ivector_both" 6
			 (and (eq_attr "cpu" "athlon,k8,generic64")
			      (and (eq_attr "athlon_decode" "vector")
				   (and (eq_attr "unit" "integer,unknown")
					(eq_attr "memory" "both"))))
			 "athlon-vector,athlon-load,
			  athlon-ieu,
			  athlon-ieu,
			  athlon-store")
(define_insn_reservation "athlon_ivector_both_amdfam10" 6
			 (and (eq_attr "cpu" "amdfam10")
			      (and (eq_attr "amdfam10_decode" "vector")
				   (and (eq_attr "unit" "integer,unknown")
					(eq_attr "memory" "both"))))
			 "athlon-vector,athlon-load,
			  athlon-ieu,
			  athlon-ieu,
			  athlon-store")

(define_insn_reservation "athlon_idirect_store" 1
			 (and (eq_attr "cpu" "athlon,k8,generic64")
			      (and (eq_attr "athlon_decode" "direct")
				   (and (eq_attr "unit" "integer,unknown")
					(eq_attr "memory" "store"))))
			 "athlon-direct,(athlon-ieu+athlon-agu),
			  athlon-store")
(define_insn_reservation "athlon_idirect_store_amdfam10" 1
			 (and (eq_attr "cpu" "amdfam10")
			      (and (eq_attr "amdfam10_decode" "direct")
				   (and (eq_attr "unit" "integer,unknown")
					(eq_attr "memory" "store"))))
			 "athlon-direct,(athlon-ieu+athlon-agu),
			  athlon-store")

(define_insn_reservation "athlon_ivector_store" 2
			 (and (eq_attr "cpu" "athlon,k8,generic64")
			      (and (eq_attr "athlon_decode" "vector")
				   (and (eq_attr "unit" "integer,unknown")
					(eq_attr "memory" "store"))))
			 "athlon-vector,(athlon-ieu+athlon-agu),athlon-ieu,
			  athlon-store")
(define_insn_reservation "athlon_ivector_store_amdfam10" 2
			 (and (eq_attr "cpu" "amdfam10")
			      (and (eq_attr "amdfam10_decode" "vector")
				   (and (eq_attr "unit" "integer,unknown")
					(eq_attr "memory" "store"))))
			 "athlon-vector,(athlon-ieu+athlon-agu),athlon-ieu,
			  athlon-store")

;; Athlon floatin point unit
(define_insn_reservation "athlon_fldxf" 12
			 (and (eq_attr "cpu" "athlon")
			      (and (eq_attr "type" "fmov")
				   (and (eq_attr "memory" "load")
					(eq_attr "mode" "XF"))))
			 "athlon-vector,athlon-fpload2,athlon-fvector*9")
(define_insn_reservation "athlon_fldxf_k8" 13
			 (and (eq_attr "cpu" "k8,generic64,amdfam10")
			      (and (eq_attr "type" "fmov")
				   (and (eq_attr "memory" "load")
					(eq_attr "mode" "XF"))))
			 "athlon-vector,athlon-fpload2k8,athlon-fvector*9")
;; Assume superforwarding to take place so effective latency of fany op is 0.
(define_insn_reservation "athlon_fld" 0
			 (and (eq_attr "cpu" "athlon")
			      (and (eq_attr "type" "fmov")
				   (eq_attr "memory" "load")))
			 "athlon-direct,athlon-fpload,athlon-fany")
(define_insn_reservation "athlon_fld_k8" 2
			 (and (eq_attr "cpu" "k8,generic64,amdfam10")
			      (and (eq_attr "type" "fmov")
				   (eq_attr "memory" "load")))
			 "athlon-direct,athlon-fploadk8,athlon-fstore")

(define_insn_reservation "athlon_fstxf" 10
			 (and (eq_attr "cpu" "athlon")
			      (and (eq_attr "type" "fmov")
				   (and (eq_attr "memory" "store,both")
					(eq_attr "mode" "XF"))))
			 "athlon-vector,(athlon-fpsched+athlon-agu),(athlon-store2+(athlon-fvector*7))")
(define_insn_reservation "athlon_fstxf_k8" 8
			 (and (eq_attr "cpu" "k8,generic64,amdfam10")
			      (and (eq_attr "type" "fmov")
				   (and (eq_attr "memory" "store,both")
					(eq_attr "mode" "XF"))))
			 "athlon-vector,(athlon-fpsched+athlon-agu),(athlon-store2+(athlon-fvector*6))")
(define_insn_reservation "athlon_fst" 4
			 (and (eq_attr "cpu" "athlon")
			      (and (eq_attr "type" "fmov")
				   (eq_attr "memory" "store,both")))
			 "athlon-direct,(athlon-fpsched+athlon-agu),(athlon-fstore+athlon-store)")
(define_insn_reservation "athlon_fst_k8" 2
			 (and (eq_attr "cpu" "k8,generic64,amdfam10")
			      (and (eq_attr "type" "fmov")
				   (eq_attr "memory" "store,both")))
			 "athlon-direct,(athlon-fpsched+athlon-agu),(athlon-fstore+athlon-store)")
(define_insn_reservation "athlon_fist" 4
			 (and (eq_attr "cpu" "athlon,k8,generic64,amdfam10")
			      (eq_attr "type" "fistp,fisttp"))
			 "athlon-direct,(athlon-fpsched+athlon-agu),(athlon-fstore+athlon-store)")
(define_insn_reservation "athlon_fmov" 2
			 (and (eq_attr "cpu" "athlon,k8,generic64,amdfam10")
			      (eq_attr "type" "fmov"))
			 "athlon-direct,athlon-fpsched,athlon-faddmul")
(define_insn_reservation "athlon_fadd_load" 4
			 (and (eq_attr "cpu" "athlon")
			      (and (eq_attr "type" "fop")
				   (eq_attr "memory" "load")))
			 "athlon-direct,athlon-fpload,athlon-fadd")
(define_insn_reservation "athlon_fadd_load_k8" 6
			 (and (eq_attr "cpu" "k8,generic64,amdfam10")
			      (and (eq_attr "type" "fop")
				   (eq_attr "memory" "load")))
			 "athlon-direct,athlon-fploadk8,athlon-fadd")
(define_insn_reservation "athlon_fadd" 4
			 (and (eq_attr "cpu" "athlon,k8,generic64,amdfam10")
			      (eq_attr "type" "fop"))
			 "athlon-direct,athlon-fpsched,athlon-fadd")
(define_insn_reservation "athlon_fmul_load" 4
			 (and (eq_attr "cpu" "athlon")
			      (and (eq_attr "type" "fmul")
				   (eq_attr "memory" "load")))
			 "athlon-direct,athlon-fpload,athlon-fmul")
(define_insn_reservation "athlon_fmul_load_k8" 6
			 (and (eq_attr "cpu" "k8,generic64,amdfam10")
			      (and (eq_attr "type" "fmul")
				   (eq_attr "memory" "load")))
			 "athlon-direct,athlon-fploadk8,athlon-fmul")
(define_insn_reservation "athlon_fmul" 4
			 (and (eq_attr "cpu" "athlon,k8,generic64,amdfam10")
			      (eq_attr "type" "fmul"))
			 "athlon-direct,athlon-fpsched,athlon-fmul")
(define_insn_reservation "athlon_fsgn" 2
			 (and (eq_attr "cpu" "athlon,k8,generic64,amdfam10")
			      (eq_attr "type" "fsgn"))
			 "athlon-direct,athlon-fpsched,athlon-fmul")
(define_insn_reservation "athlon_fdiv_load" 24
			 (and (eq_attr "cpu" "athlon")
			      (and (eq_attr "type" "fdiv")
				   (eq_attr "memory" "load")))
			 "athlon-direct,athlon-fpload,athlon-fmul")
(define_insn_reservation "athlon_fdiv_load_k8" 13
			 (and (eq_attr "cpu" "k8,generic64,amdfam10")
			      (and (eq_attr "type" "fdiv")
				   (eq_attr "memory" "load")))
			 "athlon-direct,athlon-fploadk8,athlon-fmul")
(define_insn_reservation "athlon_fdiv" 24
			 (and (eq_attr "cpu" "athlon")
			      (eq_attr "type" "fdiv"))
			 "athlon-direct,athlon-fpsched,athlon-fmul")
(define_insn_reservation "athlon_fdiv_k8" 11
			 (and (eq_attr "cpu" "k8,generic64,amdfam10")
			      (eq_attr "type" "fdiv"))
			 "athlon-direct,athlon-fpsched,athlon-fmul")
(define_insn_reservation "athlon_fpspc_load" 103
			 (and (eq_attr "cpu" "athlon,k8,generic64,amdfam10")
			      (and (eq_attr "type" "fpspc")
				   (eq_attr "memory" "load")))
			 "athlon-vector,athlon-fpload,athlon-fvector")
(define_insn_reservation "athlon_fpspc" 100
			 (and (eq_attr "cpu" "athlon,k8,generic64,amdfam10")
			      (eq_attr "type" "fpspc"))
			 "athlon-vector,athlon-fpsched,athlon-fvector")
(define_insn_reservation "athlon_fcmov_load" 7
			 (and (eq_attr "cpu" "athlon")
			      (and (eq_attr "type" "fcmov")
				   (eq_attr "memory" "load")))
			 "athlon-vector,athlon-fpload,athlon-fvector")
(define_insn_reservation "athlon_fcmov" 7
			 (and (eq_attr "cpu" "athlon")
			      (eq_attr "type" "fcmov"))
			 "athlon-vector,athlon-fpsched,athlon-fvector")
(define_insn_reservation "athlon_fcmov_load_k8" 17
			 (and (eq_attr "cpu" "k8,generic64,amdfam10")
			      (and (eq_attr "type" "fcmov")
				   (eq_attr "memory" "load")))
			 "athlon-vector,athlon-fploadk8,athlon-fvector")
(define_insn_reservation "athlon_fcmov_k8" 15
			 (and (eq_attr "cpu" "k8,generic64,amdfam10")
			      (eq_attr "type" "fcmov"))
			 "athlon-vector,athlon-fpsched,athlon-fvector")
;; fcomi is vector decoded by uses only one pipe.
(define_insn_reservation "athlon_fcomi_load" 3
			 (and (eq_attr "cpu" "athlon")
			      (and (eq_attr "type" "fcmp")
				   (and (eq_attr "athlon_decode" "vector")
				        (eq_attr "memory" "load"))))
			 "athlon-vector,athlon-fpload,athlon-fadd")
(define_insn_reservation "athlon_fcomi_load_k8" 5
			 (and (eq_attr "cpu" "k8,generic64,amdfam10")
			      (and (eq_attr "type" "fcmp")
				   (and (eq_attr "athlon_decode" "vector")
				        (eq_attr "memory" "load"))))
			 "athlon-vector,athlon-fploadk8,athlon-fadd")
(define_insn_reservation "athlon_fcomi" 3
			 (and (eq_attr "cpu" "athlon,k8,generic64,amdfam10")
			      (and (eq_attr "athlon_decode" "vector")
				   (eq_attr "type" "fcmp")))
			 "athlon-vector,athlon-fpsched,athlon-fadd")
(define_insn_reservation "athlon_fcom_load" 2
			 (and (eq_attr "cpu" "athlon")
			      (and (eq_attr "type" "fcmp")
				   (eq_attr "memory" "load")))
			 "athlon-direct,athlon-fpload,athlon-fadd")
(define_insn_reservation "athlon_fcom_load_k8" 4
			 (and (eq_attr "cpu" "k8,generic64,amdfam10")
			      (and (eq_attr "type" "fcmp")
				   (eq_attr "memory" "load")))
			 "athlon-direct,athlon-fploadk8,athlon-fadd")
(define_insn_reservation "athlon_fcom" 2
			 (and (eq_attr "cpu" "athlon,k8,generic64,amdfam10")
			      (eq_attr "type" "fcmp"))
			 "athlon-direct,athlon-fpsched,athlon-fadd")
;; Never seen by the scheduler because we still don't do post reg-stack
;; scheduling.
;(define_insn_reservation "athlon_fxch" 2
;			 (and (eq_attr "cpu" "athlon,k8,generic64,amdfam10")
;			      (eq_attr "type" "fxch"))
;			 "athlon-direct,athlon-fpsched,athlon-fany")

;; Athlon handle MMX operations in the FPU unit with shorter latencies

(define_insn_reservation "athlon_movlpd_load" 0
			 (and (eq_attr "cpu" "athlon")
			      (and (eq_attr "type" "ssemov")
				   (match_operand:DF 1 "memory_operand" "")))
			 "athlon-direct,athlon-fpload,athlon-fany")
(define_insn_reservation "athlon_movlpd_load_k8" 2
			 (and (eq_attr "cpu" "k8")
			      (and (eq_attr "type" "ssemov")
				   (match_operand:DF 1 "memory_operand" "")))
			 "athlon-direct,athlon-fploadk8,athlon-fstore")
(define_insn_reservation "athlon_movsd_load_generic64" 2
			 (and (eq_attr "cpu" "generic64")
			      (and (eq_attr "type" "ssemov")
				   (match_operand:DF 1 "memory_operand" "")))
			 "athlon-double,athlon-fploadk8,(athlon-fstore+athlon-fmul)")
(define_insn_reservation "athlon_movaps_load_k8" 2
			 (and (eq_attr "cpu" "k8,generic64")
			      (and (eq_attr "type" "ssemov")
				   (and (eq_attr "mode" "V4SF,V2DF,TI")
					(eq_attr "memory" "load"))))
			 "athlon-double,athlon-fpload2k8,athlon-fstore,athlon-fstore")
(define_insn_reservation "athlon_movaps_load" 0
			 (and (eq_attr "cpu" "athlon")
			      (and (eq_attr "type" "ssemov")
				   (and (eq_attr "mode" "V4SF,V2DF,TI")
					(eq_attr "memory" "load"))))
			 "athlon-vector,athlon-fpload2,(athlon-fany+athlon-fany)")
(define_insn_reservation "athlon_movss_load" 1
			 (and (eq_attr "cpu" "athlon")
			      (and (eq_attr "type" "ssemov")
				   (and (eq_attr "mode" "SF,DI")
					(eq_attr "memory" "load"))))
			 "athlon-vector,athlon-fpload,(athlon-fany*2)")
(define_insn_reservation "athlon_movss_load_k8" 1
			 (and (eq_attr "cpu" "k8,generic64")
			      (and (eq_attr "type" "ssemov")
				   (and (eq_attr "mode" "SF,DI")
					(eq_attr "memory" "load"))))
			 "athlon-double,athlon-fploadk8,(athlon-fstore+athlon-fany)")
(define_insn_reservation "athlon_mmxsseld" 0
			 (and (eq_attr "cpu" "athlon")
			      (and (eq_attr "type" "mmxmov,ssemov")
				   (eq_attr "memory" "load")))
			 "athlon-direct,athlon-fpload,athlon-fany")
(define_insn_reservation "athlon_mmxsseld_k8" 2
			 (and (eq_attr "cpu" "k8,generic64")
			      (and (eq_attr "type" "mmxmov,ssemov")
				   (eq_attr "memory" "load")))
			 "athlon-direct,athlon-fploadk8,athlon-fstore")
;; On AMDFAM10 all double, single and integer packed and scalar SSEx data
;; loads  generated are direct path, latency of 2 and do not use any FP
;; executions units. No separate entries for movlpx/movhpx loads, which
;; are direct path, latency of 4 and use the FADD/FMUL FP execution units,
;; as they will not be generated.
(define_insn_reservation "athlon_sseld_amdfam10" 2
			 (and (eq_attr "cpu" "amdfam10")
			      (and (eq_attr "type" "ssemov")
				   (eq_attr "memory" "load")))
			 "athlon-direct,athlon-fploadk8")
;; On AMDFAM10 MMX data loads  generated are direct path, latency of 4
;; and can use any  FP executions units
(define_insn_reservation "athlon_mmxld_amdfam10" 4
			 (and (eq_attr "cpu" "amdfam10")
			      (and (eq_attr "type" "mmxmov")
				   (eq_attr "memory" "load")))
<<<<<<< HEAD
			 "athlon-direct,athlon-fploadk8, athlon-fany")			 
=======
			 "athlon-direct,athlon-fploadk8, athlon-fany")
>>>>>>> 751ff693
(define_insn_reservation "athlon_mmxssest" 3
			 (and (eq_attr "cpu" "k8,generic64")
			      (and (eq_attr "type" "mmxmov,ssemov")
				   (and (eq_attr "mode" "V4SF,V2DF,TI")
					(eq_attr "memory" "store,both"))))
			 "athlon-vector,(athlon-fpsched+athlon-agu),((athlon-fstore+athlon-store2)*2)")
(define_insn_reservation "athlon_mmxssest_k8" 3
			 (and (eq_attr "cpu" "k8,generic64")
			      (and (eq_attr "type" "mmxmov,ssemov")
				   (and (eq_attr "mode" "V4SF,V2DF,TI")
					(eq_attr "memory" "store,both"))))
			 "athlon-double,(athlon-fpsched+athlon-agu),((athlon-fstore+athlon-store2)*2)")
(define_insn_reservation "athlon_mmxssest_short" 2
			 (and (eq_attr "cpu" "athlon,k8,generic64")
			      (and (eq_attr "type" "mmxmov,ssemov")
				   (eq_attr "memory" "store,both")))
			 "athlon-direct,(athlon-fpsched+athlon-agu),(athlon-fstore+athlon-store)")
;; On AMDFAM10 all double, single and integer packed SSEx data stores
;; generated are all double path, latency of 2 and use the FSTORE FP
;; execution unit. No entries separate for movupx/movdqu, which are
;; vector path, latency of 3 and use the FSTORE*2 FP execution unit,
;; as they will not be generated.
(define_insn_reservation "athlon_ssest_amdfam10" 2
			 (and (eq_attr "cpu" "amdfam10")
			      (and (eq_attr "type" "ssemov")
				   (and (eq_attr "mode" "V4SF,V2DF,TI")
					(eq_attr "memory" "store,both"))))
			 "athlon-double,(athlon-fpsched+athlon-agu),((athlon-fstore+athlon-store)*2)")
;; On AMDFAM10 all double, single and integer scalar SSEx and MMX
;; data stores generated are all direct path, latency of 2 and use
;; the FSTORE FP execution unit
(define_insn_reservation "athlon_mmxssest_short_amdfam10" 2
			 (and (eq_attr "cpu" "amdfam10")
			      (and (eq_attr "type" "mmxmov,ssemov")
				   (eq_attr "memory" "store,both")))
			 "athlon-direct,(athlon-fpsched+athlon-agu),(athlon-fstore+athlon-store)")
(define_insn_reservation "athlon_movaps_k8" 2
			 (and (eq_attr "cpu" "k8,generic64")
			      (and (eq_attr "type" "ssemov")
				   (eq_attr "mode" "V4SF,V2DF,TI")))
			 "athlon-double,athlon-fpsched,((athlon-faddmul+athlon-faddmul) | (athlon-faddmul, athlon-faddmul))")
(define_insn_reservation "athlon_movaps" 2
			 (and (eq_attr "cpu" "athlon")
			      (and (eq_attr "type" "ssemov")
				   (eq_attr "mode" "V4SF,V2DF,TI")))
			 "athlon-vector,athlon-fpsched,(athlon-faddmul+athlon-faddmul)")
(define_insn_reservation "athlon_mmxssemov" 2
			 (and (eq_attr "cpu" "athlon,k8,generic64")
			      (eq_attr "type" "mmxmov,ssemov"))
			 "athlon-direct,athlon-fpsched,athlon-faddmul")
(define_insn_reservation "athlon_mmxmul_load" 4
			 (and (eq_attr "cpu" "athlon,k8,generic64")
			      (and (eq_attr "type" "mmxmul")
				   (eq_attr "memory" "load")))
			 "athlon-direct,athlon-fpload,athlon-fmul")
(define_insn_reservation "athlon_mmxmul" 3
			 (and (eq_attr "cpu" "athlon,k8,generic64")
			      (eq_attr "type" "mmxmul"))
			 "athlon-direct,athlon-fpsched,athlon-fmul")
(define_insn_reservation "athlon_mmx_load" 3
			 (and (eq_attr "cpu" "athlon,k8,generic64")
			      (and (eq_attr "unit" "mmx")
				   (eq_attr "memory" "load")))
			 "athlon-direct,athlon-fpload,athlon-faddmul")
(define_insn_reservation "athlon_mmx" 2
			 (and (eq_attr "cpu" "athlon,k8,generic64")
			      (eq_attr "unit" "mmx"))
			 "athlon-direct,athlon-fpsched,athlon-faddmul")
;; SSE operations are handled by the i387 unit as well.  The latency
;; is same as for i387 operations for scalar operations

(define_insn_reservation "athlon_sselog_load" 3
			 (and (eq_attr "cpu" "athlon")
			      (and (eq_attr "type" "sselog,sselog1")
				   (eq_attr "memory" "load")))
			 "athlon-vector,athlon-fpload2,(athlon-fmul*2)")
(define_insn_reservation "athlon_sselog_load_k8" 5
			 (and (eq_attr "cpu" "k8,generic64")
			      (and (eq_attr "type" "sselog,sselog1")
				   (eq_attr "memory" "load")))
			 "athlon-double,athlon-fpload2k8,(athlon-fmul*2)")
(define_insn_reservation "athlon_sselog_load_amdfam10" 4
			 (and (eq_attr "cpu" "amdfam10")
			      (and (eq_attr "type" "sselog,sselog1")
				   (eq_attr "memory" "load")))
			 "athlon-direct,athlon-fploadk8,(athlon-fadd|athlon-fmul)")
(define_insn_reservation "athlon_sselog" 3
			 (and (eq_attr "cpu" "athlon")
			      (eq_attr "type" "sselog,sselog1"))
			 "athlon-vector,athlon-fpsched,athlon-fmul*2")
(define_insn_reservation "athlon_sselog_k8" 3
			 (and (eq_attr "cpu" "k8,generic64")
			      (eq_attr "type" "sselog,sselog1"))
			 "athlon-double,athlon-fpsched,athlon-fmul")
(define_insn_reservation "athlon_sselog_amdfam10" 2
			 (and (eq_attr "cpu" "amdfam10")
			      (eq_attr "type" "sselog,sselog1"))
			 "athlon-direct,athlon-fpsched,(athlon-fadd|athlon-fmul)")

;; ??? pcmp executes in addmul, probably not worthwhile to bother about that.
(define_insn_reservation "athlon_ssecmp_load" 2
			 (and (eq_attr "cpu" "athlon")
			      (and (eq_attr "type" "ssecmp")
				   (and (eq_attr "mode" "SF,DF,DI")
					(eq_attr "memory" "load"))))
			 "athlon-direct,athlon-fpload,athlon-fadd")
(define_insn_reservation "athlon_ssecmp_load_k8" 4
			 (and (eq_attr "cpu" "k8,generic64,amdfam10")
			      (and (eq_attr "type" "ssecmp")
				   (and (eq_attr "mode" "SF,DF,DI,TI")
					(eq_attr "memory" "load"))))
			 "athlon-direct,athlon-fploadk8,athlon-fadd")
(define_insn_reservation "athlon_ssecmp" 2
			 (and (eq_attr "cpu" "athlon,k8,generic64,amdfam10")
			      (and (eq_attr "type" "ssecmp")
				   (eq_attr "mode" "SF,DF,DI,TI")))
			 "athlon-direct,athlon-fpsched,athlon-fadd")
(define_insn_reservation "athlon_ssecmpvector_load" 3
			 (and (eq_attr "cpu" "athlon")
			      (and (eq_attr "type" "ssecmp")
				   (eq_attr "memory" "load")))
			 "athlon-vector,athlon-fpload2,(athlon-fadd*2)")
(define_insn_reservation "athlon_ssecmpvector_load_k8" 5
			 (and (eq_attr "cpu" "k8,generic64")
			      (and (eq_attr "type" "ssecmp")
				   (eq_attr "memory" "load")))
			 "athlon-double,athlon-fpload2k8,(athlon-fadd*2)")
(define_insn_reservation "athlon_ssecmpvector_load_amdfam10" 4
			 (and (eq_attr "cpu" "amdfam10")
			      (and (eq_attr "type" "ssecmp")
				   (eq_attr "memory" "load")))
			 "athlon-direct,athlon-fploadk8,athlon-fadd")
(define_insn_reservation "athlon_ssecmpvector" 3
			 (and (eq_attr "cpu" "athlon")
			      (eq_attr "type" "ssecmp"))
			 "athlon-vector,athlon-fpsched,(athlon-fadd*2)")
(define_insn_reservation "athlon_ssecmpvector_k8" 3
			 (and (eq_attr "cpu" "k8,generic64")
			      (eq_attr "type" "ssecmp"))
			 "athlon-double,athlon-fpsched,(athlon-fadd*2)")
(define_insn_reservation "athlon_ssecmpvector_amdfam10" 2
			 (and (eq_attr "cpu" "amdfam10")
			      (eq_attr "type" "ssecmp"))
			 "athlon-direct,athlon-fpsched,athlon-fadd")
(define_insn_reservation "athlon_ssecomi_load" 4
			 (and (eq_attr "cpu" "athlon")
			      (and (eq_attr "type" "ssecomi")
				   (eq_attr "memory" "load")))
			 "athlon-vector,athlon-fpload,athlon-fadd")
(define_insn_reservation "athlon_ssecomi_load_k8" 6
			 (and (eq_attr "cpu" "k8,generic64")
			      (and (eq_attr "type" "ssecomi")
				   (eq_attr "memory" "load")))
			 "athlon-vector,athlon-fploadk8,athlon-fadd")
(define_insn_reservation "athlon_ssecomi_load_amdfam10" 5
			 (and (eq_attr "cpu" "amdfam10")
			      (and (eq_attr "type" "ssecomi")
				   (eq_attr "memory" "load")))
			 "athlon-direct,athlon-fploadk8,athlon-fadd")
(define_insn_reservation "athlon_ssecomi" 4
			 (and (eq_attr "cpu" "athlon,k8,generic64")
			      (eq_attr "type" "ssecmp"))
			 "athlon-vector,athlon-fpsched,athlon-fadd")
(define_insn_reservation "athlon_ssecomi_amdfam10" 3
			 (and (eq_attr "cpu" "amdfam10")
;; It seems athlon_ssecomi has a bug in the attr_type, fixed for amdfam10
			      (eq_attr "type" "ssecomi"))
			 "athlon-direct,athlon-fpsched,athlon-fadd")
(define_insn_reservation "athlon_sseadd_load" 4
			 (and (eq_attr "cpu" "athlon")
			      (and (eq_attr "type" "sseadd")
				   (and (eq_attr "mode" "SF,DF,DI")
					(eq_attr "memory" "load"))))
			 "athlon-direct,athlon-fpload,athlon-fadd")
(define_insn_reservation "athlon_sseadd_load_k8" 6
			 (and (eq_attr "cpu" "k8,generic64,amdfam10")
			      (and (eq_attr "type" "sseadd")
				   (and (eq_attr "mode" "SF,DF,DI")
					(eq_attr "memory" "load"))))
			 "athlon-direct,athlon-fploadk8,athlon-fadd")
(define_insn_reservation "athlon_sseadd" 4
			 (and (eq_attr "cpu" "athlon,k8,generic64,amdfam10")
			      (and (eq_attr "type" "sseadd")
				   (eq_attr "mode" "SF,DF,DI")))
			 "athlon-direct,athlon-fpsched,athlon-fadd")
(define_insn_reservation "athlon_sseaddvector_load" 5
			 (and (eq_attr "cpu" "athlon")
			      (and (eq_attr "type" "sseadd")
				   (eq_attr "memory" "load")))
			 "athlon-vector,athlon-fpload2,(athlon-fadd*2)")
(define_insn_reservation "athlon_sseaddvector_load_k8" 7
			 (and (eq_attr "cpu" "k8,generic64")
			      (and (eq_attr "type" "sseadd")
				   (eq_attr "memory" "load")))
			 "athlon-double,athlon-fpload2k8,(athlon-fadd*2)")
(define_insn_reservation "athlon_sseaddvector_load_amdfam10" 6
			 (and (eq_attr "cpu" "amdfam10")
			      (and (eq_attr "type" "sseadd")
				   (eq_attr "memory" "load")))
			 "athlon-direct,athlon-fploadk8,athlon-fadd")
(define_insn_reservation "athlon_sseaddvector" 5
			 (and (eq_attr "cpu" "athlon")
			      (eq_attr "type" "sseadd"))
			 "athlon-vector,athlon-fpsched,(athlon-fadd*2)")
(define_insn_reservation "athlon_sseaddvector_k8" 5
			 (and (eq_attr "cpu" "k8,generic64")
			      (eq_attr "type" "sseadd"))
			 "athlon-double,athlon-fpsched,(athlon-fadd*2)")
(define_insn_reservation "athlon_sseaddvector_amdfam10" 4
			 (and (eq_attr "cpu" "amdfam10")
			      (eq_attr "type" "sseadd"))
			 "athlon-direct,athlon-fpsched,athlon-fadd")

;; Conversions behaves very irregularly and the scheduling is critical here.
;; Take each instruction separately.  Assume that the mode is always set to the
;; destination one and athlon_decode is set to the K8 versions.

;; cvtss2sd
(define_insn_reservation "athlon_ssecvt_cvtss2sd_load_k8" 4
			 (and (eq_attr "cpu" "k8,athlon,generic64")
			      (and (eq_attr "type" "ssecvt")
				   (and (eq_attr "athlon_decode" "direct")
					(and (eq_attr "mode" "DF")
					     (eq_attr "memory" "load")))))
			 "athlon-direct,athlon-fploadk8,athlon-fstore")
(define_insn_reservation "athlon_ssecvt_cvtss2sd_load_amdfam10" 7
			 (and (eq_attr "cpu" "amdfam10")
			      (and (eq_attr "type" "ssecvt")
				   (and (eq_attr "amdfam10_decode" "double")
					(and (eq_attr "mode" "DF")
					     (eq_attr "memory" "load")))))
			 "athlon-double,athlon-fploadk8,(athlon-faddmul+athlon-fstore)")
(define_insn_reservation "athlon_ssecvt_cvtss2sd" 2
			 (and (eq_attr "cpu" "athlon,k8,generic64")
			      (and (eq_attr "type" "ssecvt")
				   (and (eq_attr "athlon_decode" "direct")
					(eq_attr "mode" "DF"))))
			 "athlon-direct,athlon-fpsched,athlon-fstore")
(define_insn_reservation "athlon_ssecvt_cvtss2sd_amdfam10" 7
			 (and (eq_attr "cpu" "amdfam10")
			      (and (eq_attr "type" "ssecvt")
				   (and (eq_attr "amdfam10_decode" "vector")
					(eq_attr "mode" "DF"))))
			 "athlon-vector,athlon-fpsched,athlon-faddmul,(athlon-fstore*2)")
;; cvtps2pd.  Model same way the other double decoded FP conversions.
(define_insn_reservation "athlon_ssecvt_cvtps2pd_load_k8" 5
			 (and (eq_attr "cpu" "k8,athlon,generic64")
			      (and (eq_attr "type" "ssecvt")
				   (and (eq_attr "athlon_decode" "double")
					(and (eq_attr "mode" "V2DF,V4SF,TI")
					     (eq_attr "memory" "load")))))
			 "athlon-double,athlon-fpload2k8,(athlon-fstore*2)")
(define_insn_reservation "athlon_ssecvt_cvtps2pd_load_amdfam10" 4
			 (and (eq_attr "cpu" "amdfam10")
			      (and (eq_attr "type" "ssecvt")
				   (and (eq_attr "amdfam10_decode" "direct")
					(and (eq_attr "mode" "V2DF,V4SF,TI")
					     (eq_attr "memory" "load")))))
			 "athlon-direct,athlon-fploadk8,athlon-fstore")
(define_insn_reservation "athlon_ssecvt_cvtps2pd_k8" 3
			 (and (eq_attr "cpu" "k8,athlon,generic64")
			      (and (eq_attr "type" "ssecvt")
				   (and (eq_attr "athlon_decode" "double")
					(eq_attr "mode" "V2DF,V4SF,TI"))))
			 "athlon-double,athlon-fpsched,athlon-fstore,athlon-fstore")
(define_insn_reservation "athlon_ssecvt_cvtps2pd_amdfam10" 2
			 (and (eq_attr "cpu" "amdfam10")
			      (and (eq_attr "type" "ssecvt")
				   (and (eq_attr "amdfam10_decode" "direct")
					(eq_attr "mode" "V2DF,V4SF,TI"))))
			 "athlon-direct,athlon-fpsched,athlon-fstore")
;; cvtsi2sd mem,reg is directpath path  (cvtsi2sd reg,reg is doublepath)
;; cvtsi2sd has troughput 1 and is executed in store unit with latency of 6
(define_insn_reservation "athlon_sseicvt_cvtsi2sd_load" 6
			 (and (eq_attr "cpu" "athlon,k8")
			      (and (eq_attr "type" "sseicvt")
				   (and (eq_attr "athlon_decode" "direct")
					(and (eq_attr "mode" "SF,DF")
					     (eq_attr "memory" "load")))))
			 "athlon-direct,athlon-fploadk8,athlon-fstore")
(define_insn_reservation "athlon_sseicvt_cvtsi2sd_load_amdfam10" 9
			 (and (eq_attr "cpu" "amdfam10")
			      (and (eq_attr "type" "sseicvt")
				   (and (eq_attr "amdfam10_decode" "double")
					(and (eq_attr "mode" "SF,DF")
					     (eq_attr "memory" "load")))))
			 "athlon-double,athlon-fploadk8,(athlon-faddmul+athlon-fstore)")
;; cvtsi2ss mem, reg is doublepath
(define_insn_reservation "athlon_sseicvt_cvtsi2ss_load" 9
			 (and (eq_attr "cpu" "athlon")
			      (and (eq_attr "type" "sseicvt")
				   (and (eq_attr "athlon_decode" "double")
					(and (eq_attr "mode" "SF,DF")
					     (eq_attr "memory" "load")))))
			 "athlon-vector,athlon-fpload,(athlon-fstore*2)")
(define_insn_reservation "athlon_sseicvt_cvtsi2ss_load_k8" 9
			 (and (eq_attr "cpu" "k8,generic64")
			      (and (eq_attr "type" "sseicvt")
				   (and (eq_attr "athlon_decode" "double")
					(and (eq_attr "mode" "SF,DF")
					     (eq_attr "memory" "load")))))
			 "athlon-double,athlon-fploadk8,(athlon-fstore*2)")
(define_insn_reservation "athlon_sseicvt_cvtsi2ss_load_amdfam10" 9
			 (and (eq_attr "cpu" "amdfam10")
			      (and (eq_attr "type" "sseicvt")
				   (and (eq_attr "amdfam10_decode" "double")
					(and (eq_attr "mode" "SF,DF")
					     (eq_attr "memory" "load")))))
<<<<<<< HEAD
			 "athlon-double,athlon-fploadk8,(athlon-faddmul+athlon-fstore)")			 
=======
			 "athlon-double,athlon-fploadk8,(athlon-faddmul+athlon-fstore)")
>>>>>>> 751ff693
;; cvtsi2sd reg,reg is double decoded (vector on Athlon)
(define_insn_reservation "athlon_sseicvt_cvtsi2sd_k8" 11
			 (and (eq_attr "cpu" "k8,athlon,generic64")
			      (and (eq_attr "type" "sseicvt")
				   (and (eq_attr "athlon_decode" "double")
					(and (eq_attr "mode" "SF,DF")
					     (eq_attr "memory" "none")))))
			 "athlon-double,athlon-fploadk8,athlon-fstore")
(define_insn_reservation "athlon_sseicvt_cvtsi2sd_amdfam10" 14
			 (and (eq_attr "cpu" "amdfam10")
			      (and (eq_attr "type" "sseicvt")
				   (and (eq_attr "amdfam10_decode" "vector")
					(and (eq_attr "mode" "SF,DF")
					     (eq_attr "memory" "none")))))
			 "athlon-vector,athlon-fploadk8,(athlon-faddmul+athlon-fstore)")
;; cvtsi2ss reg, reg is doublepath
(define_insn_reservation "athlon_sseicvt_cvtsi2ss" 14
			 (and (eq_attr "cpu" "athlon,k8,generic64")
			      (and (eq_attr "type" "sseicvt")
				   (and (eq_attr "athlon_decode" "vector")
					(and (eq_attr "mode" "SF,DF")
					     (eq_attr "memory" "none")))))
			 "athlon-vector,athlon-fploadk8,(athlon-fvector*2)")
(define_insn_reservation "athlon_sseicvt_cvtsi2ss_amdfam10" 14
			 (and (eq_attr "cpu" "amdfam10")
			      (and (eq_attr "type" "sseicvt")
				   (and (eq_attr "amdfam10_decode" "vector")
					(and (eq_attr "mode" "SF,DF")
					     (eq_attr "memory" "none")))))
			 "athlon-vector,athlon-fploadk8,(athlon-faddmul+athlon-fstore)")
;; cvtsd2ss mem,reg is doublepath, troughput unknown, latency 9
(define_insn_reservation "athlon_ssecvt_cvtsd2ss_load_k8" 9
			 (and (eq_attr "cpu" "k8,athlon,generic64")
			      (and (eq_attr "type" "ssecvt")
				   (and (eq_attr "athlon_decode" "double")
					(and (eq_attr "mode" "SF")
					     (eq_attr "memory" "load")))))
			 "athlon-double,athlon-fploadk8,(athlon-fstore*3)")
(define_insn_reservation "athlon_ssecvt_cvtsd2ss_load_amdfam10" 9
			 (and (eq_attr "cpu" "amdfam10")
			      (and (eq_attr "type" "ssecvt")
				   (and (eq_attr "amdfam10_decode" "double")
					(and (eq_attr "mode" "SF")
					     (eq_attr "memory" "load")))))
			 "athlon-double,athlon-fploadk8,(athlon-faddmul+athlon-fstore)")
;; cvtsd2ss reg,reg is vectorpath, troughput unknown, latency 12
(define_insn_reservation "athlon_ssecvt_cvtsd2ss" 12
			 (and (eq_attr "cpu" "athlon,k8,generic64")
			      (and (eq_attr "type" "ssecvt")
				   (and (eq_attr "athlon_decode" "vector")
					(and (eq_attr "mode" "SF")
					     (eq_attr "memory" "none")))))
			 "athlon-vector,athlon-fpsched,(athlon-fvector*3)")
(define_insn_reservation "athlon_ssecvt_cvtsd2ss_amdfam10" 8
			 (and (eq_attr "cpu" "amdfam10")
			      (and (eq_attr "type" "ssecvt")
				   (and (eq_attr "amdfam10_decode" "vector")
					(and (eq_attr "mode" "SF")
					     (eq_attr "memory" "none")))))
			 "athlon-vector,athlon-fpsched,athlon-faddmul,(athlon-fstore*2)")
(define_insn_reservation "athlon_ssecvt_cvtpd2ps_load_k8" 8
			 (and (eq_attr "cpu" "athlon,k8,generic64")
			      (and (eq_attr "type" "ssecvt")
				   (and (eq_attr "athlon_decode" "vector")
					(and (eq_attr "mode" "V4SF,V2DF,TI")
					     (eq_attr "memory" "load")))))
			 "athlon-double,athlon-fpload2k8,(athlon-fstore*3)")
(define_insn_reservation "athlon_ssecvt_cvtpd2ps_load_amdfam10" 9
			 (and (eq_attr "cpu" "amdfam10")
			      (and (eq_attr "type" "ssecvt")
				   (and (eq_attr "amdfam10_decode" "double")
					(and (eq_attr "mode" "V4SF,V2DF,TI")
					     (eq_attr "memory" "load")))))
			 "athlon-double,athlon-fploadk8,(athlon-faddmul+athlon-fstore)")
;; cvtpd2ps mem,reg is vectorpath, troughput unknown, latency 10
;; ??? Why it is fater than cvtsd2ss?
(define_insn_reservation "athlon_ssecvt_cvtpd2ps" 8
			 (and (eq_attr "cpu" "athlon,k8,generic64")
			      (and (eq_attr "type" "ssecvt")
				   (and (eq_attr "athlon_decode" "vector")
					(and (eq_attr "mode" "V4SF,V2DF,TI")
					     (eq_attr "memory" "none")))))
			 "athlon-vector,athlon-fpsched,athlon-fvector*2")
(define_insn_reservation "athlon_ssecvt_cvtpd2ps_amdfam10" 7
			 (and (eq_attr "cpu" "amdfam10")
			      (and (eq_attr "type" "ssecvt")
				   (and (eq_attr "amdfam10_decode" "double")
					(and (eq_attr "mode" "V4SF,V2DF,TI")
					     (eq_attr "memory" "none")))))
			 "athlon-double,athlon-fpsched,(athlon-faddmul+athlon-fstore)")
;; cvtsd2si mem,reg is doublepath, troughput 1, latency 9
(define_insn_reservation "athlon_secvt_cvtsX2si_load" 9
			 (and (eq_attr "cpu" "athlon,k8,generic64")
			      (and (eq_attr "type" "sseicvt")
				   (and (eq_attr "athlon_decode" "vector")
					(and (eq_attr "mode" "SI,DI")
					     (eq_attr "memory" "load")))))
			 "athlon-vector,athlon-fploadk8,athlon-fvector")
(define_insn_reservation "athlon_secvt_cvtsX2si_load_amdfam10" 10
			 (and (eq_attr "cpu" "amdfam10")
			      (and (eq_attr "type" "sseicvt")
				   (and (eq_attr "amdfam10_decode" "double")
					(and (eq_attr "mode" "SI,DI")
					     (eq_attr "memory" "load")))))
			 "athlon-double,athlon-fploadk8,(athlon-fadd+athlon-fstore)")
;; cvtsd2si reg,reg is doublepath, troughput 1, latency 9
(define_insn_reservation "athlon_ssecvt_cvtsX2si" 9
			 (and (eq_attr "cpu" "athlon")
			      (and (eq_attr "type" "sseicvt")
				   (and (eq_attr "athlon_decode" "double")
					(and (eq_attr "mode" "SI,DI")
					     (eq_attr "memory" "none")))))
			 "athlon-vector,athlon-fpsched,athlon-fvector")
(define_insn_reservation "athlon_ssecvt_cvtsX2si_k8" 9
			 (and (eq_attr "cpu" "k8,generic64")
			      (and (eq_attr "type" "sseicvt")
				   (and (eq_attr "athlon_decode" "double")
					(and (eq_attr "mode" "SI,DI")
					     (eq_attr "memory" "none")))))
			 "athlon-double,athlon-fpsched,athlon-fstore")
(define_insn_reservation "athlon_ssecvt_cvtsX2si_amdfam10" 8
			 (and (eq_attr "cpu" "amdfam10")
			      (and (eq_attr "type" "sseicvt")
				   (and (eq_attr "amdfam10_decode" "double")
					(and (eq_attr "mode" "SI,DI")
					     (eq_attr "memory" "none")))))
			 "athlon-double,athlon-fpsched,(athlon-fadd+athlon-fstore)")
;; cvtpd2dq reg,mem is doublepath, troughput 1, latency 9 on amdfam10
(define_insn_reservation "athlon_sseicvt_cvtpd2dq_load_amdfam10" 9
			 (and (eq_attr "cpu" "amdfam10")
			      (and (eq_attr "type" "sseicvt")
				   (and (eq_attr "amdfam10_decode" "double")
					(and (eq_attr "mode" "TI")
					     (eq_attr "memory" "load")))))
			 "athlon-double,athlon-fploadk8,(athlon-faddmul+athlon-fstore)")
;; cvtpd2dq reg,mem is doublepath, troughput 1, latency 7 on amdfam10
(define_insn_reservation "athlon_sseicvt_cvtpd2dq_amdfam10" 7
			 (and (eq_attr "cpu" "amdfam10")
			      (and (eq_attr "type" "sseicvt")
				   (and (eq_attr "amdfam10_decode" "double")
					(and (eq_attr "mode" "TI")
					     (eq_attr "memory" "none")))))
			 "athlon-double,athlon-fpsched,(athlon-faddmul+athlon-fstore)")


(define_insn_reservation "athlon_ssemul_load" 4
			 (and (eq_attr "cpu" "athlon")
			      (and (eq_attr "type" "ssemul")
				   (and (eq_attr "mode" "SF,DF")
					(eq_attr "memory" "load"))))
			 "athlon-direct,athlon-fpload,athlon-fmul")
(define_insn_reservation "athlon_ssemul_load_k8" 6
			 (and (eq_attr "cpu" "k8,generic64,amdfam10")
			      (and (eq_attr "type" "ssemul")
				   (and (eq_attr "mode" "SF,DF")
					(eq_attr "memory" "load"))))
			 "athlon-direct,athlon-fploadk8,athlon-fmul")
(define_insn_reservation "athlon_ssemul" 4
			 (and (eq_attr "cpu" "athlon,k8,generic64,amdfam10")
			      (and (eq_attr "type" "ssemul")
				   (eq_attr "mode" "SF,DF")))
			 "athlon-direct,athlon-fpsched,athlon-fmul")
(define_insn_reservation "athlon_ssemulvector_load" 5
			 (and (eq_attr "cpu" "athlon")
			      (and (eq_attr "type" "ssemul")
				   (eq_attr "memory" "load")))
			 "athlon-vector,athlon-fpload2,(athlon-fmul*2)")
(define_insn_reservation "athlon_ssemulvector_load_k8" 7
			 (and (eq_attr "cpu" "k8,generic64")
			      (and (eq_attr "type" "ssemul")
				   (eq_attr "memory" "load")))
			 "athlon-double,athlon-fpload2k8,(athlon-fmul*2)")
(define_insn_reservation "athlon_ssemulvector_load_amdfam10" 6
			 (and (eq_attr "cpu" "amdfam10")
			      (and (eq_attr "type" "ssemul")
				   (eq_attr "memory" "load")))
			 "athlon-direct,athlon-fploadk8,athlon-fmul")
(define_insn_reservation "athlon_ssemulvector" 5
			 (and (eq_attr "cpu" "athlon")
			      (eq_attr "type" "ssemul"))
			 "athlon-vector,athlon-fpsched,(athlon-fmul*2)")
(define_insn_reservation "athlon_ssemulvector_k8" 5
			 (and (eq_attr "cpu" "k8,generic64")
			      (eq_attr "type" "ssemul"))
			 "athlon-double,athlon-fpsched,(athlon-fmul*2)")
(define_insn_reservation "athlon_ssemulvector_amdfam10" 4
			 (and (eq_attr "cpu" "amdfam10")
			      (eq_attr "type" "ssemul"))
<<<<<<< HEAD
			 "athlon-direct,athlon-fpsched,athlon-fmul")			 
=======
			 "athlon-direct,athlon-fpsched,athlon-fmul")
>>>>>>> 751ff693
;; divsd timings.  divss is faster
(define_insn_reservation "athlon_ssediv_load" 20
			 (and (eq_attr "cpu" "athlon")
			      (and (eq_attr "type" "ssediv")
				   (and (eq_attr "mode" "SF,DF")
					(eq_attr "memory" "load"))))
			 "athlon-direct,athlon-fpload,athlon-fmul*17")
(define_insn_reservation "athlon_ssediv_load_k8" 22
			 (and (eq_attr "cpu" "k8,generic64,amdfam10")
			      (and (eq_attr "type" "ssediv")
				   (and (eq_attr "mode" "SF,DF")
					(eq_attr "memory" "load"))))
			 "athlon-direct,athlon-fploadk8,athlon-fmul*17")
(define_insn_reservation "athlon_ssediv" 20
			 (and (eq_attr "cpu" "athlon,k8,generic64,amdfam10")
			      (and (eq_attr "type" "ssediv")
				   (eq_attr "mode" "SF,DF")))
			 "athlon-direct,athlon-fpsched,athlon-fmul*17")
(define_insn_reservation "athlon_ssedivvector_load" 39
			 (and (eq_attr "cpu" "athlon")
			      (and (eq_attr "type" "ssediv")
				   (eq_attr "memory" "load")))
			 "athlon-vector,athlon-fpload2,athlon-fmul*34")
(define_insn_reservation "athlon_ssedivvector_load_k8" 35
			 (and (eq_attr "cpu" "k8,generic64")
			      (and (eq_attr "type" "ssediv")
				   (eq_attr "memory" "load")))
			 "athlon-double,athlon-fpload2k8,athlon-fmul*34")
(define_insn_reservation "athlon_ssedivvector_load_amdfam10" 22
			 (and (eq_attr "cpu" "amdfam10")
			      (and (eq_attr "type" "ssediv")
				   (eq_attr "memory" "load")))
<<<<<<< HEAD
			 "athlon-direct,athlon-fploadk8,athlon-fmul*17")			 
=======
			 "athlon-direct,athlon-fploadk8,athlon-fmul*17")
>>>>>>> 751ff693
(define_insn_reservation "athlon_ssedivvector" 39
			 (and (eq_attr "cpu" "athlon")
			      (eq_attr "type" "ssediv"))
			 "athlon-vector,athlon-fmul*34")
(define_insn_reservation "athlon_ssedivvector_k8" 39
			 (and (eq_attr "cpu" "k8,generic64")
			      (eq_attr "type" "ssediv"))
			 "athlon-double,athlon-fmul*34")
(define_insn_reservation "athlon_ssedivvector_amdfam10" 20
			 (and (eq_attr "cpu" "amdfam10")
			      (eq_attr "type" "ssediv"))
			 "athlon-direct,athlon-fmul*17")
(define_insn_reservation "athlon_sseins_amdfam10" 5
                         (and (eq_attr "cpu" "amdfam10")
                              (and (eq_attr "type" "sseins")
                                   (eq_attr "mode" "TI")))
                         "athlon-vector,athlon-fpsched,athlon-faddmul")<|MERGE_RESOLUTION|>--- conflicted
+++ resolved
@@ -206,11 +206,7 @@
 			      (and (eq_attr "type" "imul")
 				   (and (eq_attr "mode" "HI")
 					(eq_attr "memory" "none,unknown"))))
-<<<<<<< HEAD
-			 "athlon-vector,athlon-ieu0,athlon-mult,nothing,athlon-ieu0")			 
-=======
 			 "athlon-vector,athlon-ieu0,athlon-mult,nothing,athlon-ieu0")
->>>>>>> 751ff693
 (define_insn_reservation "athlon_imul_mem" 8
 			 (and (eq_attr "cpu" "athlon")
 			      (and (eq_attr "type" "imul")
@@ -332,11 +328,7 @@
 					(eq_attr "memory" "both"))))
 			 "athlon-direct,athlon-load,
 			  athlon-ieu,athlon-store,
-<<<<<<< HEAD
-			  athlon-store")			  
-=======
 			  athlon-store")
->>>>>>> 751ff693
 
 (define_insn_reservation "athlon_ivector_both" 6
 			 (and (eq_attr "cpu" "athlon,k8,generic64")
@@ -625,11 +617,7 @@
 			 (and (eq_attr "cpu" "amdfam10")
 			      (and (eq_attr "type" "mmxmov")
 				   (eq_attr "memory" "load")))
-<<<<<<< HEAD
-			 "athlon-direct,athlon-fploadk8, athlon-fany")			 
-=======
 			 "athlon-direct,athlon-fploadk8, athlon-fany")
->>>>>>> 751ff693
 (define_insn_reservation "athlon_mmxssest" 3
 			 (and (eq_attr "cpu" "k8,generic64")
 			      (and (eq_attr "type" "mmxmov,ssemov")
@@ -938,11 +926,7 @@
 				   (and (eq_attr "amdfam10_decode" "double")
 					(and (eq_attr "mode" "SF,DF")
 					     (eq_attr "memory" "load")))))
-<<<<<<< HEAD
-			 "athlon-double,athlon-fploadk8,(athlon-faddmul+athlon-fstore)")			 
-=======
 			 "athlon-double,athlon-fploadk8,(athlon-faddmul+athlon-fstore)")
->>>>>>> 751ff693
 ;; cvtsi2sd reg,reg is double decoded (vector on Athlon)
 (define_insn_reservation "athlon_sseicvt_cvtsi2sd_k8" 11
 			 (and (eq_attr "cpu" "k8,athlon,generic64")
@@ -1131,11 +1115,7 @@
 (define_insn_reservation "athlon_ssemulvector_amdfam10" 4
 			 (and (eq_attr "cpu" "amdfam10")
 			      (eq_attr "type" "ssemul"))
-<<<<<<< HEAD
-			 "athlon-direct,athlon-fpsched,athlon-fmul")			 
-=======
 			 "athlon-direct,athlon-fpsched,athlon-fmul")
->>>>>>> 751ff693
 ;; divsd timings.  divss is faster
 (define_insn_reservation "athlon_ssediv_load" 20
 			 (and (eq_attr "cpu" "athlon")
@@ -1168,11 +1148,7 @@
 			 (and (eq_attr "cpu" "amdfam10")
 			      (and (eq_attr "type" "ssediv")
 				   (eq_attr "memory" "load")))
-<<<<<<< HEAD
-			 "athlon-direct,athlon-fploadk8,athlon-fmul*17")			 
-=======
 			 "athlon-direct,athlon-fploadk8,athlon-fmul*17")
->>>>>>> 751ff693
 (define_insn_reservation "athlon_ssedivvector" 39
 			 (and (eq_attr "cpu" "athlon")
 			      (eq_attr "type" "ssediv"))

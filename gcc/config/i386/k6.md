;; AMD K6/K6-2 Scheduling
<<<<<<< HEAD
;; Copyright (C) 2002, 2004
=======
;; Copyright (C) 2002, 2004, 2007
>>>>>>> 751ff693
;; Free Software Foundation, Inc.
;;
;; This file is part of GCC.
;;
;; GCC is free software; you can redistribute it and/or modify
;; it under the terms of the GNU General Public License as published by
;; the Free Software Foundation; either version 3, or (at your option)
;; any later version.
;;
;; GCC is distributed in the hope that it will be useful,
;; but WITHOUT ANY WARRANTY; without even the implied warranty of
;; MERCHANTABILITY or FITNESS FOR A PARTICULAR PURPOSE.  See the
;; GNU General Public License for more details.
;;
;; You should have received a copy of the GNU General Public License
<<<<<<< HEAD
;; along with GCC; see the file COPYING.  If not, write to
;; the Free Software Foundation, 51 Franklin Street, Fifth Floor,
;; Boston, MA 02110-1301, USA.
=======
;; along with GCC; see the file COPYING3.  If not see
;; <http://www.gnu.org/licenses/>.
>>>>>>> 751ff693
;;
;; The K6 architecture is quite similar to PPro.  Important difference is
;; that there are only two decoders and they seems to be much slower than
;; any of the execution units.  So we have to pay much more attention to
;; proper scheduling for the decoders.
;; FIXME: We don't do that right now.  A good start would be to sort the
;;        instructions based on length.
;;
;; This description is based on data from the following documents:
;;
;;    "AMD-K6 Processor Data Sheet (Preliminary information)"
;;    Advanced Micro Devices, Inc., 1998.
;;
;;    "AMD-K6 Processor Code Optimization Application Note"
;;    Advanced Micro Devices, Inc., 2000.
;;
;; CPU execution units of the K6:
;;
;; store	describes the Store unit.  This unit is not modelled
;;		completely and it is only used to model lea operation.
;;		Otherwise it lies outside of any critical path.
;; load		describes the Load unit
;; alux		describes the Integer X unit
;; mm		describes the Multimedia unit, which shares a pipe
;;		with the Integer X unit.  This unit is used for MMX,
;;		which is not implemented for K6.
;; aluy		describes the Integer Y unit
;; fpu		describes the FPU unit
;; branch	describes the Branch unit
;;
;; The fp unit is not pipelined, and it can only do one operation per two
;; cycles, including fxcg.
;;
;; Generally this is a very poor description, but at least no worse than
;; the old description, and a lot easier to extend to something more
;; reasonable if anyone still cares enough about this architecture in 2004.
;;
;; ??? fxch isn't handled; not an issue until sched3 after reg-stack is real.

(define_automaton "k6_decoder,k6_load_unit,k6_store_unit,k6_integer_units,k6_fpu_unit,k6_branch_unit")

;; The K6 instruction decoding begins before the on-chip instruction cache is
;; filled.  Depending on the length of the instruction, two simple instructions
;; can be decoded in two parallel short decoders, or one complex instruction can
;; be decoded in either the long or the vector decoder.  For all practical
;; purposes, the long and vector decoder can be modelled as one decoder.
(define_cpu_unit "k6_decode_short0" "k6_decoder")
(define_cpu_unit "k6_decode_short1" "k6_decoder")
(define_cpu_unit "k6_decode_long" "k6_decoder")
(exclusion_set "k6_decode_long" "k6_decode_short0,k6_decode_short1")
(define_reservation "k6_decode_short" "k6_decode_short0|k6_decode_short1")
(define_reservation "k6_decode_vector" "k6_decode_long")

(define_cpu_unit "k6_store" "k6_store_unit")
(define_cpu_unit "k6_load" "k6_load_unit")
(define_cpu_unit "k6_alux,k6_aluy" "k6_integer_units")
(define_cpu_unit "k6_fpu" "k6_fpu_unit")
(define_cpu_unit "k6_branch" "k6_branch_unit")

;; Shift instructions and certain arithmetic are issued only on Integer X.
(define_insn_reservation "k6_alux_only" 1
			 (and (eq_attr "cpu" "k6")
			      (and (eq_attr "type" "ishift,ishift1,rotate,rotate1,alu1,negnot")
				   (eq_attr "memory" "none")))
			 "k6_decode_short,k6_alux")

(define_insn_reservation "k6_alux_only_load" 3
			 (and (eq_attr "cpu" "k6")
			       (and (eq_attr "type" "ishift,ishift1,rotate,rotate1,alu1,negnot")
				    (eq_attr "memory" "load")))
			 "k6_decode_short,k6_load,k6_alux")

(define_insn_reservation "k6_alux_only_store" 3
			 (and (eq_attr "cpu" "k6")
			       (and (eq_attr "type" "ishift,ishift1,rotate,rotate1,alu1,negnot")
				    (eq_attr "memory" "store,both,unknown")))
			 "k6_decode_long,k6_load,k6_alux,k6_store")

;; Integer divide and multiply can only be issued on Integer X, too.
(define_insn_reservation "k6_alu_imul" 2
			 (and (eq_attr "cpu" "k6")
			      (eq_attr "type" "imul"))
			 "k6_decode_vector,k6_alux*3")

(define_insn_reservation "k6_alu_imul_load" 4
			 (and (eq_attr "cpu" "k6")
			      (and (eq_attr "type" "imul")
				   (eq_attr "memory" "load")))
			 "k6_decode_vector,k6_load,k6_alux*3")

(define_insn_reservation "k6_alu_imul_store" 4
			 (and (eq_attr "cpu" "k6")
			      (and (eq_attr "type" "imul")
				   (eq_attr "memory" "store,both,unknown")))
			 "k6_decode_vector,k6_load,k6_alux*3,k6_store")

;; ??? Guessed latencies based on the old pipeline description.
(define_insn_reservation "k6_alu_idiv" 17
			 (and (eq_attr "cpu" "k6")
			      (and (eq_attr "type" "idiv")
				   (eq_attr "memory" "none")))
			 "k6_decode_vector,k6_alux*17")

(define_insn_reservation "k6_alu_idiv_mem" 19
			 (and (eq_attr "cpu" "k6")
			      (and (eq_attr "type" "idiv")
				   (eq_attr "memory" "!none")))
			 "k6_decode_vector,k6_load,k6_alux*17")

;; Basic word and doubleword ALU ops can be issued on both Integer units.
(define_insn_reservation "k6_alu" 1
			 (and (eq_attr "cpu" "k6")
			      (and (eq_attr "type" "alu,alu1,negnot,icmp,test,imovx,incdec,setcc")
				   (eq_attr "memory" "none")))
			 "k6_decode_short,k6_alux|k6_aluy")

(define_insn_reservation "k6_alu_load" 3
			 (and (eq_attr "cpu" "k6")
			      (and (eq_attr "type" "alu,alu1,negnot,icmp,test,imovx,incdec,setcc")
				   (eq_attr "memory" "load")))
			 "k6_decode_short,k6_load,k6_alux|k6_aluy")

(define_insn_reservation "k6_alu_store" 3
			 (and (eq_attr "cpu" "k6")
			      (and (eq_attr "type" "alu,alu1,negnot,icmp,test,imovx,incdec,setcc")
				   (eq_attr "memory" "store,both,unknown")))
			 "k6_decode_long,k6_load,k6_alux|k6_aluy,k6_store")

;; A "load immediate" operation does not require execution at all,
;; it is available immediately after decoding.  Special-case this.
(define_insn_reservation "k6_alu_imov" 1
			 (and (eq_attr "cpu" "k6")
			      (and (eq_attr "type" "imov")
				   (and (eq_attr "memory" "none")
					(match_operand 1 "nonimmediate_operand"))))
			 "k6_decode_short,k6_alux|k6_aluy")

(define_insn_reservation "k6_alu_imov_imm" 0
			 (and (eq_attr "cpu" "k6")
			      (and (eq_attr "type" "imov")
				   (and (eq_attr "memory" "none")
					(match_operand 1 "immediate_operand"))))
			 "k6_decode_short")

(define_insn_reservation "k6_alu_imov_load" 2
			 (and (eq_attr "cpu" "k6")
			      (and (eq_attr "type" "imov")
				   (eq_attr "memory" "load")))
			 "k6_decode_short,k6_load")

(define_insn_reservation "k6_alu_imov_store" 1
			 (and (eq_attr "cpu" "k6")
			      (and (eq_attr "type" "imov")
				   (eq_attr "memory" "store")))
			 "k6_decode_short,k6_store")

(define_insn_reservation "k6_alu_imov_both" 2
			 (and (eq_attr "cpu" "k6")
			      (and (eq_attr "type" "imov")
				   (eq_attr "memory" "both,unknown")))
			 "k6_decode_long,k6_load,k6_alux|k6_aluy")

;; The branch unit.
(define_insn_reservation "k6_branch_call" 1
			 (and (eq_attr "cpu" "k6")
			      (eq_attr "type" "call,callv"))
			 "k6_decode_vector,k6_branch")

(define_insn_reservation "k6_branch_branch" 1
			 (and (eq_attr "cpu" "k6")
			      (eq_attr "type" "ibr"))
			 "k6_decode_short,k6_branch")

;; The load and units have two pipeline stages.  The load latency is
;; two cycles.
(define_insn_reservation "k6_load_pop" 3
			 (and (eq_attr "cpu" "k6")
			      (ior (eq_attr "type" "pop")
				   (eq_attr "memory" "load,both")))
			 "k6_decode_short,k6_load")

(define_insn_reservation "k6_load_leave" 5
			 (and (eq_attr "cpu" "k6")
			      (eq_attr "type" "leave"))
			 "k6_decode_long,k6_load,(k6_alux|k6_aluy)*2")

;; ??? From the old pipeline description.  Egad!
;; ??? Apparently we take care of this reservation in adjust_cost.
(define_insn_reservation "k6_load_str" 10
			 (and (eq_attr "cpu" "k6")
			      (and (eq_attr "type" "str")
				   (eq_attr "memory" "load,both")))
			 "k6_decode_vector,k6_load*10")

;; The store unit handles lea and push.  It is otherwise unmodelled.
(define_insn_reservation "k6_store_lea" 2
			 (and (eq_attr "cpu" "k6")
			      (eq_attr "type" "lea"))
			 "k6_decode_short,k6_store,k6_alux|k6_aluy")

(define_insn_reservation "k6_store_push" 2
			 (and (eq_attr "cpu" "k6")
			      (ior (eq_attr "type" "push")
				   (eq_attr "memory" "store,both")))
			 "k6_decode_short,k6_store")

(define_insn_reservation "k6_store_str" 10
			 (and (eq_attr "cpu" "k6")
			      (eq_attr "type" "str"))
			 "k6_store*10")

;; Most FPU instructions have latency 2 and throughput 2.
(define_insn_reservation "k6_fpu" 2
			 (and (eq_attr "cpu" "k6")
			      (and (eq_attr "type" "fop,fmov,fcmp,fistp")
				   (eq_attr "memory" "none")))
			 "k6_decode_vector,k6_fpu*2")

(define_insn_reservation "k6_fpu_load" 6
			 (and (eq_attr "cpu" "k6")
			      (and (eq_attr "type" "fop,fmov,fcmp,fistp")
				   (eq_attr "memory" "load,both")))
			 "k6_decode_short,k6_load,k6_fpu*2")

(define_insn_reservation "k6_fpu_store" 6
			 (and (eq_attr "cpu" "k6")
			      (and (eq_attr "type" "fop,fmov,fcmp,fistp")
				   (eq_attr "memory" "store")))
			 "k6_decode_short,k6_store,k6_fpu*2")

(define_insn_reservation "k6_fpu_fmul" 2
			 (and (eq_attr "cpu" "k6")
			      (and (eq_attr "type" "fmul")
				   (eq_attr "memory" "none")))
			 "k6_decode_short,k6_fpu*2")

(define_insn_reservation "k6_fpu_fmul_load" 2
			 (and (eq_attr "cpu" "k6")
			      (and (eq_attr "type" "fmul")
				   (eq_attr "memory" "load,both")))
			 "k6_decode_short,k6_load,k6_fpu*2")

;; ??? Guessed latencies from the old pipeline description.
(define_insn_reservation "k6_fpu_expensive" 56
			 (and (eq_attr "cpu" "k6")
			      (eq_attr "type" "fdiv,fpspc"))
			 "k6_decode_short,k6_fpu*56")
<|MERGE_RESOLUTION|>--- conflicted
+++ resolved
@@ -1,9 +1,5 @@
 ;; AMD K6/K6-2 Scheduling
-<<<<<<< HEAD
-;; Copyright (C) 2002, 2004
-=======
 ;; Copyright (C) 2002, 2004, 2007
->>>>>>> 751ff693
 ;; Free Software Foundation, Inc.
 ;;
 ;; This file is part of GCC.
@@ -19,14 +15,8 @@
 ;; GNU General Public License for more details.
 ;;
 ;; You should have received a copy of the GNU General Public License
-<<<<<<< HEAD
-;; along with GCC; see the file COPYING.  If not, write to
-;; the Free Software Foundation, 51 Franklin Street, Fifth Floor,
-;; Boston, MA 02110-1301, USA.
-=======
 ;; along with GCC; see the file COPYING3.  If not see
 ;; <http://www.gnu.org/licenses/>.
->>>>>>> 751ff693
 ;;
 ;; The K6 architecture is quite similar to PPro.  Important difference is
 ;; that there are only two decoders and they seems to be much slower than

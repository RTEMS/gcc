/* Operating system specific defines to be used when targeting GCC for
   hosting on Windows32, using a Unix style C library and tools.
   Copyright (C) 1995, 1996, 1997, 1998, 1999, 2000, 2001, 2002, 2003,
   2004, 2005, 2007, 2008, 2009, 2010
   Free Software Foundation, Inc.

This file is part of GCC.

GCC is free software; you can redistribute it and/or modify
it under the terms of the GNU General Public License as published by
the Free Software Foundation; either version 3, or (at your option)
any later version.

GCC is distributed in the hope that it will be useful,
but WITHOUT ANY WARRANTY; without even the implied warranty of
MERCHANTABILITY or FITNESS FOR A PARTICULAR PURPOSE.  See the
GNU General Public License for more details.

You should have received a copy of the GNU General Public License
along with GCC; see the file COPYING3.  If not see
<http://www.gnu.org/licenses/>.  */

#define DBX_DEBUGGING_INFO 1
#define SDB_DEBUGGING_INFO 1
#if TARGET_64BIT_DEFAULT || defined (HAVE_GAS_PE_SECREL32_RELOC)
#define DWARF2_DEBUGGING_INFO 1
#endif

#undef PREFERRED_DEBUGGING_TYPE
#if (DWARF2_DEBUGGING_INFO)
#define PREFERRED_DEBUGGING_TYPE DWARF2_DEBUG
#else
#define PREFERRED_DEBUGGING_TYPE DBX_DEBUG
#endif

<<<<<<< HEAD
#undef TARGET_64BIT_MS_ABI
#define TARGET_64BIT_MS_ABI (!cfun ? ix86_abi == MS_ABI : TARGET_64BIT && cfun->machine->call_abi == MS_ABI)
=======
#undef TARGET_SEH
#define TARGET_SEH  (TARGET_64BIT_MS_ABI && flag_unwind_tables)

/* Win64 with SEH cannot represent DRAP stack frames.  Disable its use.
   Force the use of different mechanisms to allocate aligned local data.  */
#undef MAX_STACK_ALIGNMENT
#define MAX_STACK_ALIGNMENT  (TARGET_SEH ? 128 : MAX_OFILE_ALIGNMENT)

/* Support hooks for SEH.  */
#undef  TARGET_ASM_UNWIND_EMIT
#define TARGET_ASM_UNWIND_EMIT  i386_pe_seh_unwind_emit
#undef  TARGET_ASM_UNWIND_EMIT_BEFORE_INSN
#define TARGET_ASM_UNWIND_EMIT_BEFORE_INSN  false
#undef  TARGET_ASM_FUNCTION_END_PROLOGUE
#define TARGET_ASM_FUNCTION_END_PROLOGUE  i386_pe_seh_end_prologue
#define SUBTARGET_ASM_UNWIND_INIT  i386_pe_seh_init
>>>>>>> 03d20231

#undef DEFAULT_ABI
#define DEFAULT_ABI (TARGET_64BIT ? MS_ABI : SYSV_ABI)

#if ! defined (USE_MINGW64_LEADING_UNDERSCORES)
#undef USER_LABEL_PREFIX
#define USER_LABEL_PREFIX (TARGET_64BIT ? "" : "_")

#undef LOCAL_LABEL_PREFIX
#define LOCAL_LABEL_PREFIX (TARGET_64BIT ? "." : "")

#undef ASM_GENERATE_INTERNAL_LABEL
#define ASM_GENERATE_INTERNAL_LABEL(BUF,PREFIX,NUMBER)  \
  sprintf ((BUF), "*%s%s%ld", LOCAL_LABEL_PREFIX, \
	   (PREFIX), (long)(NUMBER))

#undef LPREFIX
#define LPREFIX (TARGET_64BIT ? ".L" : "L")

#endif

#undef DBX_REGISTER_NUMBER
#define DBX_REGISTER_NUMBER(n)				\
  (TARGET_64BIT ? dbx64_register_map[n]			\
   : (write_symbols == DWARF2_DEBUG			\
      ? svr4_dbx_register_map[n] : dbx_register_map[n]))

/* Map gcc register number to DWARF 2 CFA column number. For 32 bit
   target, always use the svr4_dbx_register_map for DWARF .eh_frame
   even if we don't use DWARF .debug_frame. */
#undef DWARF_FRAME_REGNUM
#define DWARF_FRAME_REGNUM(n)				\
  (TARGET_64BIT ? dbx64_register_map[(n)]		\
		: svr4_dbx_register_map[(n)])
<<<<<<< HEAD
=======

/* The MS_ABI changes the set of call-used registers.  */
#undef DWARF_FRAME_REGISTERS
#define DWARF_FRAME_REGISTERS (TARGET_64BIT ? 33 : 17)
>>>>>>> 03d20231

#ifdef HAVE_GAS_PE_SECREL32_RELOC
/* Use section relative relocations for debugging offsets.  Unlike
   other targets that fake this by putting the section VMA at 0, PE
   won't allow it.  */
#define ASM_OUTPUT_DWARF_OFFSET(FILE, SIZE, LABEL, SECTION)	\
  do {								\
    switch (SIZE)						\
      {								\
      case 4:							\
	fputs ("\t.secrel32\t", FILE);				\
	assemble_name (FILE, LABEL);				\
	break;							\
      case 8:							\
	/* This is a hack.  There is no 64-bit section relative	\
	   relocation.  However, the COFF format also does not	\
	   support 64-bit file offsets; 64-bit applications are	\
	   limited to 32-bits of code+data in any one module.	\
	   Fake the 64-bit offset by zero-extending it.  */	\
	fputs ("\t.secrel32\t", FILE);				\
	assemble_name (FILE, LABEL);				\
	fputs ("\n\t.long\t0", FILE);				\
	break;							\
      default:							\
	gcc_unreachable ();					\
      }								\
  } while (0)
#endif

#define TARGET_EXECUTABLE_SUFFIX ".exe"

#define TARGET_OS_CPP_BUILTINS()					\
  do									\
    {									\
	if (!TARGET_64BIT)						\
	  builtin_define ("_X86_=1");					\
<<<<<<< HEAD
=======
	if (TARGET_SEH)							\
	  builtin_define ("__SEH__");				\
>>>>>>> 03d20231
	builtin_assert ("system=winnt");				\
	builtin_define ("__stdcall=__attribute__((__stdcall__))");	\
	builtin_define ("__fastcall=__attribute__((__fastcall__))");	\
	builtin_define ("__thiscall=__attribute__((__thiscall__))");	\
	builtin_define ("__cdecl=__attribute__((__cdecl__))");		\
	if (!flag_iso)							\
	  {								\
	    builtin_define ("_stdcall=__attribute__((__stdcall__))");	\
	    builtin_define ("_fastcall=__attribute__((__fastcall__))");	\
	    builtin_define ("_thiscall=__attribute__((__thiscall__))");	\
	    builtin_define ("_cdecl=__attribute__((__cdecl__))");	\
	  }								\
	/* Even though linkonce works with static libs, this is needed 	\
	    to compare typeinfo symbols across dll boundaries.  */	\
	builtin_define ("__GXX_MERGED_TYPEINFO_NAMES=0");		\
	builtin_define ("__GXX_TYPEINFO_EQUALITY_INLINE=0");		\
	EXTRA_OS_CPP_BUILTINS ();					\
  }									\
  while (0)

/* Get tree.c to declare a target-specific specialization of
   merge_decl_attributes.  */
#define TARGET_DLLIMPORT_DECL_ATTRIBUTES 1

/* This macro defines names of additional specifications to put in the specs
   that can be used in various specifications like CC1_SPEC.  Its definition
   is an initializer with a subgrouping for each command option.

   Each subgrouping contains a string constant, that defines the
   specification name, and a string constant that used by the GCC driver
   program.

   Do not define this macro if it does not need to do anything.  */

#undef  SUBTARGET_EXTRA_SPECS
#define SUBTARGET_EXTRA_SPECS						\
  { "mingw_include_path", DEFAULT_TARGET_MACHINE }

#undef MATH_LIBRARY
#define MATH_LIBRARY ""

#define SIZE_TYPE (TARGET_64BIT ? "long long unsigned int" : "unsigned int")
#define PTRDIFF_TYPE (TARGET_64BIT ? "long long int" : "int")

#define WCHAR_TYPE_SIZE 16
#define WCHAR_TYPE "short unsigned int"

/* Windows64 continues to use a 32-bit long type.  */
#undef LONG_TYPE_SIZE
#define LONG_TYPE_SIZE 32

<<<<<<< HEAD
/* Enable parsing of #pragma pack(push,<n>) and #pragma pack(pop).  */
#define HANDLE_PRAGMA_PACK_PUSH_POP 1

=======
>>>>>>> 03d20231
union tree_node;
#define TREE union tree_node *

#define drectve_section() \
  (fprintf (asm_out_file, "\t.section .drectve\n"), \
   in_section = NULL)

/* Older versions of gas don't handle 'r' as data.
   Explicitly set data flag with 'd'.  */  
#define READONLY_DATA_SECTION_ASM_OP "\t.section .rdata,\"dr\""

/* Don't allow flag_pic to propagate since gas may produce invalid code
   otherwise.  */

#undef  SUBTARGET_OVERRIDE_OPTIONS
#define SUBTARGET_OVERRIDE_OPTIONS					\
do {									\
  if (TARGET_64BIT && flag_pic != 1)					\
    {									\
      if (flag_pic > 1)							\
        warning (0,							\
	         "-fPIC ignored for target (all code is position independent)"\
                 );                         				\
      flag_pic = 1;							\
    }									\
  else if (!TARGET_64BIT && flag_pic)					\
    {									\
      warning (0, "-f%s ignored for target (all code is position independent)",\
	       (flag_pic > 1) ? "PIC" : "pic");				\
      flag_pic = 0;							\
    }									\
} while (0)								\

/* Define this macro if references to a symbol must be treated
   differently depending on something about the variable or
   function named by the symbol (such as what section it is in).

   On i386 running Windows NT, modify the assembler name with a suffix
   consisting of an atsign (@) followed by string of digits that represents
   the number of bytes of arguments passed to the function, if it has the
   attribute STDCALL.

   In addition, we must mark dll symbols specially. Definitions of
   dllexport'd objects install some info in the .drectve section.
   References to dllimport'd objects are fetched indirectly via
   _imp__.  If both are declared, dllexport overrides.  This is also
   needed to implement one-only vtables: they go into their own
   section and we need to set DECL_SECTION_NAME so we do that here.
   Note that we can be called twice on the same decl.  */

#define SUBTARGET_ENCODE_SECTION_INFO  i386_pe_encode_section_info

/* Output a common block.  */
#undef ASM_OUTPUT_ALIGNED_DECL_COMMON
#define ASM_OUTPUT_ALIGNED_DECL_COMMON \
  i386_pe_asm_output_aligned_decl_common

/* Output the label for an initialized variable.  */
#undef ASM_DECLARE_OBJECT_NAME
#define ASM_DECLARE_OBJECT_NAME(STREAM, NAME, DECL)	\
do {							\
  i386_pe_maybe_record_exported_symbol (DECL, NAME, 1);	\
  ASM_OUTPUT_LABEL ((STREAM), (NAME));			\
} while (0)

/* Output a reference to a label. Fastcall function symbols
   keep their '@' prefix, while other symbols are prefixed
   with user_label_prefix.  */
#undef ASM_OUTPUT_LABELREF
#define  ASM_OUTPUT_LABELREF(STREAM, NAME)	\
do {						\
  if ((NAME)[0] != FASTCALL_PREFIX)		\
    fputs (user_label_prefix, (STREAM));	\
  fputs ((NAME), (STREAM));			\
} while (0)

/* This does much the same in memory rather than to a stream.  */
#undef TARGET_MANGLE_ASSEMBLER_NAME
#define TARGET_MANGLE_ASSEMBLER_NAME i386_pe_mangle_assembler_name


/* Emit code to check the stack when allocating more than 4000
   bytes in one go.  */
#define CHECK_STACK_LIMIT 4000

#undef STACK_BOUNDARY
#define STACK_BOUNDARY	(ix86_abi == MS_ABI ? 128 : BITS_PER_WORD)

/* By default, target has a 80387, uses IEEE compatible arithmetic,
   returns float values in the 387 and needs stack probes.
   We also align doubles to 64-bits for MSVC default compatibility.  */

#undef TARGET_SUBTARGET_DEFAULT
#define TARGET_SUBTARGET_DEFAULT \
	(MASK_80387 | MASK_IEEE_FP | MASK_FLOAT_RETURNS \
	 | MASK_STACK_PROBE | MASK_ALIGN_DOUBLE)

#undef TARGET_SUBTARGET64_DEFAULT
#define TARGET_SUBTARGET64_DEFAULT \
	MASK_128BIT_LONG_DOUBLE

/* This is how to output an assembler line
   that says to advance the location counter
   to a multiple of 2**LOG bytes.  */

#undef ASM_OUTPUT_ALIGN
#define ASM_OUTPUT_ALIGN(FILE,LOG)	\
    if ((LOG)!=0) fprintf ((FILE), "\t.align %d\n", 1<<(LOG))

/* Windows uses explicit import from shared libraries.  */
#define MULTIPLE_SYMBOL_SPACES 1

#define TARGET_ASM_UNIQUE_SECTION i386_pe_unique_section
#define TARGET_ASM_FUNCTION_RODATA_SECTION default_no_function_rodata_section

#define SUPPORTS_ONE_ONLY 1

/* Switch into a generic section.  */
#define TARGET_ASM_NAMED_SECTION  i386_pe_asm_named_section

/* Select attributes for named sections.  */
#define TARGET_SECTION_TYPE_FLAGS  i386_pe_section_type_flags

/* Write the extra assembler code needed to declare a function
   properly.  If we are generating SDB debugging information, this
   will happen automatically, so we only need to handle other cases.  */
#undef ASM_DECLARE_FUNCTION_NAME
#define ASM_DECLARE_FUNCTION_NAME(FILE, NAME, DECL) \
  i386_pe_start_function (FILE, NAME, DECL)

#undef ASM_DECLARE_FUNCTION_SIZE
#define ASM_DECLARE_FUNCTION_SIZE(FILE,NAME,DECL) \
  i386_pe_end_function (FILE, NAME, DECL)

/* Add an external function to the list of functions to be declared at
   the end of the file.  */
#define ASM_OUTPUT_EXTERNAL(FILE, DECL, NAME)				\
  do									\
    {									\
      if (TREE_CODE (DECL) == FUNCTION_DECL)				\
	i386_pe_record_external_function ((DECL), (NAME));		\
    }									\
  while (0)

/* Declare the type properly for any external libcall.  */
#define ASM_OUTPUT_EXTERNAL_LIBCALL(FILE, FUN) \
  i386_pe_declare_function_type (FILE, XSTR (FUN, 0), 1)

/* This says out to put a global symbol in the BSS section.  */
#undef ASM_OUTPUT_ALIGNED_BSS
#define ASM_OUTPUT_ALIGNED_BSS(FILE, DECL, NAME, SIZE, ALIGN) \
  asm_output_aligned_bss ((FILE), (DECL), (NAME), (SIZE), (ALIGN))

/* Put all *tf routines in libgcc.  */
#undef LIBGCC2_HAS_TF_MODE
#define LIBGCC2_HAS_TF_MODE 1
#define LIBGCC2_TF_CEXT q
#define TF_SIZE 113

/* Output function declarations at the end of the file.  */
#undef TARGET_ASM_FILE_END
#define TARGET_ASM_FILE_END i386_pe_file_end

#undef ASM_COMMENT_START
#define ASM_COMMENT_START " #"

#ifndef DWARF2_UNWIND_INFO
/* If configured with --disable-sjlj-exceptions, use DWARF2, else
   default to SJLJ.  */
#if  (defined (CONFIG_SJLJ_EXCEPTIONS) && !CONFIG_SJLJ_EXCEPTIONS)
/* The logic of this #if must be kept synchronised with the logic
   for selecting the tmake_eh_file fragment in config.gcc.  */
#define DWARF2_UNWIND_INFO 1
/* If multilib is selected break build as sjlj is required.  */
#if defined (TARGET_BI_ARCH)
#error For 64-bit windows and 32-bit based multilib version of gcc just SJLJ exceptions are supported.
#endif
#else
#define DWARF2_UNWIND_INFO 0
#endif
#endif

/* Don't assume anything about the header files.  */
#define NO_IMPLICIT_EXTERN_C

#undef PROFILE_HOOK
#define PROFILE_HOOK(LABEL)						\
  if (MAIN_NAME_P (DECL_NAME (current_function_decl)))			\
    {									\
      emit_call_insn (gen_rtx_CALL (VOIDmode,				\
	gen_rtx_MEM (FUNCTION_MODE,					\
		     gen_rtx_SYMBOL_REF (Pmode, "_monstartup")),	\
	const0_rtx));							\
    }

/* Java Native Interface (JNI) methods on Win32 are invoked using the
   stdcall calling convention.  */
#undef MODIFY_JNI_METHOD_CALL
#define MODIFY_JNI_METHOD_CALL(MDECL)					      \
  build_type_attribute_variant ((MDECL),				      \
			       build_tree_list (get_identifier ("stdcall"),   \
						NULL))

/* For Win32 ABI compatibility */
#undef DEFAULT_PCC_STRUCT_RETURN
#define DEFAULT_PCC_STRUCT_RETURN 0

/* MSVC returns aggregate types of up to 8 bytes via registers.
   See i386.c:ix86_return_in_memory.  */
#undef MS_AGGREGATE_RETURN
#define MS_AGGREGATE_RETURN 1

/* Biggest alignment supported by the object file format of this
   machine.  Use this macro to limit the alignment which can be
   specified using the `__attribute__ ((aligned (N)))' construct.  If
   not defined, the default value is `BIGGEST_ALIGNMENT'.  */
/* IMAGE_SCN_ALIGN_8192BYTES is the largest section alignment flag
   specified in the PECOFF60 spec.  Native MS compiler also limits
   user-specified alignment to 8192 bytes.  */
#undef MAX_OFILE_ALIGNMENT
#define MAX_OFILE_ALIGNMENT (8192 * 8)

/* BIGGEST_FIELD_ALIGNMENT macro is used directly by libobjc, There, we
   align internal doubles in structures on dword boundaries. Otherwise,
   support vector modes using ADJUST_FIELD_ALIGN, defined in i386.h.  */
#ifdef IN_TARGET_LIBS
#undef	BIGGEST_FIELD_ALIGNMENT
#define BIGGEST_FIELD_ALIGNMENT 64
#endif

/* A bit-field declared as `int' forces `int' alignment for the struct.  */
#undef PCC_BITFIELD_TYPE_MATTERS
#define PCC_BITFIELD_TYPE_MATTERS 1
#define GROUP_BITFIELDS_BY_ALIGN TYPE_NATIVE(rec)

/* Enable alias attribute support.  */
#ifndef SET_ASM_OP
#define SET_ASM_OP "\t.set\t"
#endif

/* This implements the `alias' attribute, keeping any stdcall or
   fastcall decoration.  */
#undef	ASM_OUTPUT_DEF_FROM_DECLS
#define	ASM_OUTPUT_DEF_FROM_DECLS(STREAM, DECL, TARGET)			\
  do									\
    {									\
      const char *alias							\
	= IDENTIFIER_POINTER (DECL_ASSEMBLER_NAME (DECL));		\
      i386_pe_maybe_record_exported_symbol (DECL, alias, 0);		\
      if (TREE_CODE (DECL) == FUNCTION_DECL)				\
	i386_pe_declare_function_type (STREAM, alias,			\
				       TREE_PUBLIC (DECL));		\
      ASM_OUTPUT_DEF (STREAM, alias, IDENTIFIER_POINTER (TARGET));	\
    } while (0)

/* GNU as supports weak symbols on PECOFF. */
#ifdef HAVE_GAS_WEAK
#define ASM_WEAKEN_LABEL(FILE, NAME)  \
  do                                  \
    {                                 \
      fputs ("\t.weak\t", (FILE));    \
      assemble_name ((FILE), (NAME)); \
      fputc ('\n', (FILE));           \
    }                                 \
  while (0)
#endif /* HAVE_GAS_WEAK */

/* FIXME: SUPPORTS_WEAK && TARGET_HAVE_NAMED_SECTIONS is true,
   but for .jcr section to work we also need crtbegin and crtend
   objects.  */
#define TARGET_USE_JCR_SECTION 1

/* Decide whether it is safe to use a local alias for a virtual function
   when constructing thunks.  */
#undef TARGET_USE_LOCAL_THUNK_ALIAS_P
#define TARGET_USE_LOCAL_THUNK_ALIAS_P(DECL) (!DECL_ONE_ONLY (DECL))

#define SUBTARGET_ATTRIBUTE_TABLE \
  { "selectany", 0, 0, true, false, false, ix86_handle_selectany_attribute }
  /* { name, min_len, max_len, decl_req, type_req, fn_type_req, handler } */

/*  mcount() does not need a counter variable.  */
#undef NO_PROFILE_COUNTERS
#define NO_PROFILE_COUNTERS 1

#define TARGET_VALID_DLLIMPORT_ATTRIBUTE_P i386_pe_valid_dllimport_attribute_p
#define TARGET_CXX_ADJUST_CLASS_AT_DEFINITION i386_pe_adjust_class_at_definition
#define TARGET_MANGLE_DECL_ASSEMBLER_NAME i386_pe_mangle_decl_assembler_name

#undef TARGET_ASM_ASSEMBLE_VISIBILITY
#define TARGET_ASM_ASSEMBLE_VISIBILITY i386_pe_assemble_visibility

/* Static stack checking is supported by means of probes.  */
#define STACK_CHECK_STATIC_BUILTIN 1

#undef TREE

#ifndef BUFSIZ
# undef FILE
#endif<|MERGE_RESOLUTION|>--- conflicted
+++ resolved
@@ -33,10 +33,6 @@
 #define PREFERRED_DEBUGGING_TYPE DBX_DEBUG
 #endif
 
-<<<<<<< HEAD
-#undef TARGET_64BIT_MS_ABI
-#define TARGET_64BIT_MS_ABI (!cfun ? ix86_abi == MS_ABI : TARGET_64BIT && cfun->machine->call_abi == MS_ABI)
-=======
 #undef TARGET_SEH
 #define TARGET_SEH  (TARGET_64BIT_MS_ABI && flag_unwind_tables)
 
@@ -53,7 +49,6 @@
 #undef  TARGET_ASM_FUNCTION_END_PROLOGUE
 #define TARGET_ASM_FUNCTION_END_PROLOGUE  i386_pe_seh_end_prologue
 #define SUBTARGET_ASM_UNWIND_INIT  i386_pe_seh_init
->>>>>>> 03d20231
 
 #undef DEFAULT_ABI
 #define DEFAULT_ABI (TARGET_64BIT ? MS_ABI : SYSV_ABI)
@@ -88,13 +83,10 @@
 #define DWARF_FRAME_REGNUM(n)				\
   (TARGET_64BIT ? dbx64_register_map[(n)]		\
 		: svr4_dbx_register_map[(n)])
-<<<<<<< HEAD
-=======
 
 /* The MS_ABI changes the set of call-used registers.  */
 #undef DWARF_FRAME_REGISTERS
 #define DWARF_FRAME_REGISTERS (TARGET_64BIT ? 33 : 17)
->>>>>>> 03d20231
 
 #ifdef HAVE_GAS_PE_SECREL32_RELOC
 /* Use section relative relocations for debugging offsets.  Unlike
@@ -131,11 +123,8 @@
     {									\
 	if (!TARGET_64BIT)						\
 	  builtin_define ("_X86_=1");					\
-<<<<<<< HEAD
-=======
 	if (TARGET_SEH)							\
 	  builtin_define ("__SEH__");				\
->>>>>>> 03d20231
 	builtin_assert ("system=winnt");				\
 	builtin_define ("__stdcall=__attribute__((__stdcall__))");	\
 	builtin_define ("__fastcall=__attribute__((__fastcall__))");	\
@@ -188,12 +177,6 @@
 #define LONG_TYPE_SIZE 32
  
-<<<<<<< HEAD
-/* Enable parsing of #pragma pack(push,<n>) and #pragma pack(pop).  */
-#define HANDLE_PRAGMA_PACK_PUSH_POP 1
-
-=======
->>>>>>> 03d20231
 union tree_node;
 #define TREE union tree_node *
 
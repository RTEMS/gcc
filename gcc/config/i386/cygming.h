--- conflicted
+++ resolved
@@ -1,11 +1,7 @@
 /* Operating system specific defines to be used when targeting GCC for
    hosting on Windows32, using a Unix style C library and tools.
    Copyright (C) 1995, 1996, 1997, 1998, 1999, 2000, 2001, 2002, 2003,
-<<<<<<< HEAD
-   2004, 2005, 2007, 2008
-=======
    2004, 2005, 2007, 2008, 2009
->>>>>>> a0daa400
    Free Software Foundation, Inc.
 
 This file is part of GCC.
@@ -290,11 +286,8 @@
 /* If configured with --disable-sjlj-exceptions, use DWARF2, else
    default to SJLJ.  */
 #if  (defined (CONFIG_SJLJ_EXCEPTIONS) && !CONFIG_SJLJ_EXCEPTIONS)
-<<<<<<< HEAD
-=======
 /* The logic of this #if must be kept synchronised with the logic
    for selecting the tmake_eh_file fragment in config.gcc.  */
->>>>>>> a0daa400
 #define DWARF2_UNWIND_INFO 1
 #else
 #define DWARF2_UNWIND_INFO 0

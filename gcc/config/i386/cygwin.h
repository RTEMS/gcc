--- conflicted
+++ resolved
@@ -119,10 +119,6 @@
 #define LINK_SPEC "\
   %{mwindows:--subsystem windows} \
   %{mconsole:--subsystem console} \
-<<<<<<< HEAD
-  -tsaware \
-=======
->>>>>>> 0666ff4e
   " CXX_WRAP_SPEC " \
   %{shared: %{mdll: %eshared and mdll are not compatible}} \
   %{shared: --shared} %{mdll:--dll} \

/* Operating system specific defines to be used when targeting GCC for
   hosting on Windows32, using GNU tools and the Windows32 API Library.
   Copyright (C) 1997, 1998, 1999, 2000, 2001, 2002, 2003, 2004, 2007, 2008,
   2009, 2010 Free Software Foundation, Inc.

This file is part of GCC.

GCC is free software; you can redistribute it and/or modify
it under the terms of the GNU General Public License as published by
the Free Software Foundation; either version 3, or (at your option)
any later version.

GCC is distributed in the hope that it will be useful,
but WITHOUT ANY WARRANTY; without even the implied warranty of
MERCHANTABILITY or FITNESS FOR A PARTICULAR PURPOSE.  See the
GNU General Public License for more details.

You should have received a copy of the GNU General Public License
along with GCC; see the file COPYING3.  If not see
<http://www.gnu.org/licenses/>.  */

#undef TARGET_VERSION
#if TARGET_64BIT_DEFAULT
#define TARGET_VERSION fprintf (stderr,"(x86_64 MinGW");
#else
#define TARGET_VERSION fprintf (stderr," (x86 MinGW)");
#endif

/* See i386/crtdll.h for an alternative definition. _INTEGRAL_MAX_BITS
   is for compatibility with native compiler.  */
#define EXTRA_OS_CPP_BUILTINS()					\
  do								\
    {								\
      builtin_define ("__MSVCRT__");				\
      builtin_define ("__MINGW32__");			   	\
      builtin_define ("_WIN32");				\
      builtin_define_std ("WIN32");				\
      builtin_define_std ("WINNT");				\
      builtin_define_with_int_value ("_INTEGRAL_MAX_BITS",	\
				     TYPE_PRECISION (intmax_type_node));\
      if (TARGET_64BIT && ix86_abi == MS_ABI)			\
	{							\
	  builtin_define ("__MINGW64__");			\
	  builtin_define_std ("WIN64");				\
	  builtin_define ("_WIN64");				\
	}							\
    }								\
  while (0)

#undef SUB_LINK_ENTRY32
#undef SUB_LINK_ENTRY64
#define SUB_LINK_ENTRY32 "-e _DllMainCRTStartup@12"
#if defined(USE_MINGW64_LEADING_UNDERSCORES)
#define SUB_LINK_ENTRY64 "-e _DllMainCRTStartup"
#else
#define SUB_LINK_ENTRY64 "-e DllMainCRTStartup"
#endif

#undef SUB_LINK_ENTRY
#if TARGET_64BIT_DEFAULT
#define SUB_LINK_ENTRY SUB_LINK_ENTRY64
#else
#define SUB_LINK_ENTRY SUB_LINK_ENTRY32
#endif

/* Override the standard choice of /usr/include as the default prefix
   to try when searching for header files.  */
#undef STANDARD_INCLUDE_DIR
#define STANDARD_INCLUDE_DIR "/mingw/include"
#undef STANDARD_INCLUDE_COMPONENT
#define STANDARD_INCLUDE_COMPONENT "MINGW"

#undef CPP_SPEC
#define CPP_SPEC "%{posix:-D_POSIX_SOURCE} %{mthreads:-D_MT}"

/* For Windows applications, include more libraries, but always include
   kernel32.  */
#undef LIB_SPEC
#define LIB_SPEC "%{pg:-lgmon} %{mwindows:-lgdi32 -lcomdlg32} \
                  -ladvapi32 -lshell32 -luser32 -lkernel32"

/* Weak symbols do not get resolved if using a Windows dll import lib.
   Make the unwind registration references strong undefs.  */
#if DWARF2_UNWIND_INFO
/* DW2-unwind is just available for 32-bit mode.  */
#if TARGET_64BIT_DEFAULT
#error DW2 unwind is not available for 64-bit.
#endif
#define SHARED_LIBGCC_UNDEFS_SPEC \
 "%{shared-libgcc: -u ___register_frame_info -u ___deregister_frame_info}"
#else
#define SHARED_LIBGCC_UNDEFS_SPEC ""
#endif

#undef  SUBTARGET_EXTRA_SPECS
#define SUBTARGET_EXTRA_SPECS						\
  { "shared_libgcc_undefs", SHARED_LIBGCC_UNDEFS_SPEC }

#define LINK_SPEC "%{mwindows:--subsystem windows} \
  %{mconsole:--subsystem console} \
  %{shared: %{mdll: %eshared and mdll are not compatible}} \
  %{shared: --shared} %{mdll:--dll} \
  %{static:-Bstatic} %{!static:-Bdynamic} \
  %{shared|mdll: " SUB_LINK_ENTRY " --enable-auto-image-base} \
  %(shared_libgcc_undefs)"

/* Include in the mingw32 libraries with libgcc */
#ifdef ENABLE_SHARED_LIBGCC
#define SHARED_LIBGCC_SPEC "%{shared-libgcc:-lgcc_s} %{!shared-libgcc:-lgcc_eh}"
#else
#define SHARED_LIBGCC_SPEC /*empty*/
#endif
#undef REAL_LIBGCC_SPEC
#define REAL_LIBGCC_SPEC \
  "%{mthreads:-lmingwthrd} -lmingw32 \
   "SHARED_LIBGCC_SPEC" \
   -lgcc \
   -lmoldname -lmingwex -lmsvcrt"

#undef STARTFILE_SPEC
#define STARTFILE_SPEC "%{shared|mdll:dllcrt2%O%s} \
  %{!shared:%{!mdll:crt2%O%s}} %{pg:gcrt2%O%s} \
  crtbegin.o%s"

#undef ENDFILE_SPEC
#define ENDFILE_SPEC \
  "%{ffast-math|funsafe-math-optimizations:crtfastmath.o%s} \
  crtend.o%s"

/* Override startfile prefix defaults.  */
#ifndef STANDARD_STARTFILE_PREFIX_1
#define STANDARD_STARTFILE_PREFIX_1 "/mingw/lib/"
#endif
#ifndef STANDARD_STARTFILE_PREFIX_2
#define STANDARD_STARTFILE_PREFIX_2 ""
#endif

/* Output STRING, a string representing a filename, to FILE.
   We canonicalize it to be in Unix format (backslashes are replaced
   forward slashes.  */
#undef OUTPUT_QUOTED_STRING
#define OUTPUT_QUOTED_STRING(FILE, STRING)               \
do {						         \
  char c;					         \
						         \
  putc ('\"', asm_file);			         \
						         \
  while ((c = *string++) != 0)			         \
    {						         \
      if (c == '\\')				         \
	c = '/';				         \
						         \
      if (ISPRINT (c))                                   \
        {                                                \
          if (c == '\"')			         \
	    putc ('\\', asm_file);		         \
          putc (c, asm_file);			         \
        }                                                \
      else                                               \
        fprintf (asm_file, "\\%03o", (unsigned char) c); \
    }						         \
						         \
  putc ('\"', asm_file);			         \
} while (0)

/* Define as short unsigned for compatibility with MS runtime.  */
#undef WINT_TYPE
#define WINT_TYPE "short unsigned int"

/* mingw32 uses the  -mthreads option to enable thread support.  */
#undef GOMP_SELF_SPECS
#define GOMP_SELF_SPECS "%{fopenmp: -mthreads}"

/* mingw32 atexit function is safe to use in shared libraries.  Use it
   to register C++ static destructors.  */
#define TARGET_CXX_USE_ATEXIT_FOR_CXA_ATEXIT hook_bool_void_true

/* Contains a pointer to type target_ovr_attr defining the target specific
   overrides of format attributes.  See c-format.h for structure
   definition.  */
#undef TARGET_OVERRIDES_FORMAT_ATTRIBUTES
#define TARGET_OVERRIDES_FORMAT_ATTRIBUTES mingw_format_attribute_overrides

/* Specify the count of elements in TARGET_OVERRIDES_ATTRIBUTE.  */
#undef TARGET_OVERRIDES_FORMAT_ATTRIBUTES_COUNT
#define TARGET_OVERRIDES_FORMAT_ATTRIBUTES_COUNT 3

/* Custom initialization for warning -Wpedantic-ms-format for c-format.  */
#undef TARGET_OVERRIDES_FORMAT_INIT
#define TARGET_OVERRIDES_FORMAT_INIT msformat_init

/* MS specific format attributes for ms_printf, ms_scanf, ms_strftime.  */
#undef TARGET_FORMAT_TYPES
#define TARGET_FORMAT_TYPES mingw_format_attributes

#undef TARGET_N_FORMAT_TYPES
#define TARGET_N_FORMAT_TYPES 3

/* Let defaults.h definition of TARGET_USE_JCR_SECTION apply. */
#undef TARGET_USE_JCR_SECTION

#undef MINGW_ENABLE_EXECUTE_STACK
#define MINGW_ENABLE_EXECUTE_STACK     \
extern void __enable_execute_stack (void *);    \
void         \
__enable_execute_stack (void *addr)					\
{									\
  MEMORY_BASIC_INFORMATION b;						\
  if (!VirtualQuery (addr, &b, sizeof(b)))				\
    abort ();								\
  VirtualProtect (b.BaseAddress, b.RegionSize, PAGE_EXECUTE_READWRITE,	\
		  &b.Protect);						\
}

#undef ENABLE_EXECUTE_STACK
#define ENABLE_EXECUTE_STACK MINGW_ENABLE_EXECUTE_STACK
#undef  CHECK_EXECUTE_STACK_ENABLED
#define CHECK_EXECUTE_STACK_ENABLED flag_setstackexecutable

#ifdef IN_LIBGCC2
#include <windows.h>
#endif

/* For 64-bit Windows we can't use DW2 unwind info. Also for multilib
   builds we can't use it, too.  */
#if !TARGET_64BIT_DEFAULT && !defined (TARGET_BI_ARCH)
#define MD_UNWIND_SUPPORT "config/i386/w32-unwind.h"
#endif

/* This matches SHLIB_SONAME and SHLIB_SOVERSION in t-cygming. */
/* This matches SHLIB_SONAME and SHLIB_SOVERSION in t-cygwin. */
#if DWARF2_UNWIND_INFO
#define LIBGCC_EH_EXTN "_dw2"
#else
#define LIBGCC_EH_EXTN "_sjlj"
#endif
#define LIBGCC_SONAME "libgcc_s" LIBGCC_EH_EXTN "-1.dll"

/* We should find a way to not have to update this manually.  */
<<<<<<< HEAD
#define LIBGCJ_SONAME "libgcj" /*LIBGCC_EH_EXTN*/ "-11.dll"
=======
#define LIBGCJ_SONAME "libgcj" /*LIBGCC_EH_EXTN*/ "-12.dll"
>>>>>>> 6e7f08ad
<|MERGE_RESOLUTION|>--- conflicted
+++ resolved
@@ -237,8 +237,4 @@
 #define LIBGCC_SONAME "libgcc_s" LIBGCC_EH_EXTN "-1.dll"
 
 /* We should find a way to not have to update this manually.  */
-<<<<<<< HEAD
-#define LIBGCJ_SONAME "libgcj" /*LIBGCC_EH_EXTN*/ "-11.dll"
-=======
 #define LIBGCJ_SONAME "libgcj" /*LIBGCC_EH_EXTN*/ "-12.dll"
->>>>>>> 6e7f08ad

--- conflicted
+++ resolved
@@ -1,9 +1,5 @@
 ;; Predicate definitions for IA-32 and x86-64.
-<<<<<<< HEAD
-;; Copyright (C) 2004, 2005 Free Software Foundation, Inc.
-=======
 ;; Copyright (C) 2004, 2005, 2006 Free Software Foundation, Inc.
->>>>>>> c355071f
 ;;
 ;; This file is part of GCC.
 ;;
@@ -474,8 +470,6 @@
   (and (match_code "symbol_ref")
        (match_test "SYMBOL_REF_TLS_MODEL (op) != 0")))
 
-<<<<<<< HEAD
-=======
 (define_predicate "tls_modbase_operand"
   (and (match_code "symbol_ref")
        (match_test "op == ix86_tls_module_base ()")))
@@ -485,7 +479,6 @@
        (and (match_code "unspec")
 	    (match_test "XINT (op, 1) == UNSPEC_TP"))))
 
->>>>>>> c355071f
 ;; Test for a pc-relative call operand
 (define_predicate "constant_call_address_operand"
   (ior (match_code "symbol_ref")
@@ -715,8 +708,6 @@
   (ior (match_operand 0 "nonimmediate_operand")
        (match_operand 0 "const0_operand")))
 
-<<<<<<< HEAD
-=======
 ;; Return 1 when OP is nonimmediate or standard SSE constant.
 (define_predicate "nonimmediate_or_sse_const_operand"
   (match_operand 0 "general_operand")
@@ -728,7 +719,6 @@
   return 0;
 })
 
->>>>>>> c355071f
 ;; Return true if OP is a register or a zero.
 (define_predicate "reg_or_0_operand"
   (ior (match_operand 0 "register_operand")
@@ -984,9 +974,6 @@
 
 (define_predicate "cmpsi_operand"
   (ior (match_operand 0 "nonimmediate_operand")
-<<<<<<< HEAD
-       (match_operand 0 "cmpsi_operand_1")))
-=======
        (and (match_code "and")
 	    (match_code "zero_extract" "0")
 	    (match_code "const_int"    "1")
@@ -995,7 +982,6 @@
 	    (match_test "INTVAL (XEXP (XEXP (op, 0), 1)) == 8")
 	    (match_test "INTVAL (XEXP (XEXP (op, 0), 2)) == 8")
        )))
->>>>>>> c355071f
 
 (define_predicate "compare_operator"
   (match_code "compare"))

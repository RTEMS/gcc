--- conflicted
+++ resolved
@@ -967,8 +967,6 @@
 	  && (GET_CODE (disp) == SYMBOL_REF
 	      || GET_CODE (disp) == LABEL_REF))
 	return false;
-<<<<<<< HEAD
-=======
     }
 
   return true;
@@ -1001,7 +999,6 @@
 	  || (XINT (XEXP (XEXP (parts.disp, 0), 0), 1) != UNSPEC_DTPOFF
 	      && XINT (XEXP (XEXP (parts.disp, 0), 0), 1) != UNSPEC_NTPOFF))
 	return false;
->>>>>>> 4d0aec87
     }
 
   return true;

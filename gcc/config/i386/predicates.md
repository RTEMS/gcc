--- conflicted
+++ resolved
@@ -1,9 +1,5 @@
 ;; Predicate definitions for IA-32 and x86-64.
-<<<<<<< HEAD
-;; Copyright (C) 2004, 2005, 2006, 2007, 2008, 2009
-=======
 ;; Copyright (C) 2004, 2005, 2006, 2007, 2008, 2009, 2010
->>>>>>> 03d20231
 ;; Free Software Foundation, Inc.
 ;;
 ;; This file is part of GCC.
@@ -102,17 +98,6 @@
 
 ;; Return true if op is not xmm0 register.
 (define_predicate "reg_not_xmm0_operand"
-<<<<<<< HEAD
-   (and (match_operand 0 "register_operand")
-	(match_test "!REG_P (op) 
-		     || REGNO (op) != FIRST_SSE_REG")))
-
-;; As above, but allow nonimmediate operands.
-(define_predicate "nonimm_not_xmm0_operand"
-   (and (match_operand 0 "nonimmediate_operand")
-	(match_test "!REG_P (op) 
-		     || REGNO (op) != FIRST_SSE_REG")))
-=======
   (match_operand 0 "register_operand")
 {
   if (GET_CODE (op) == SUBREG)
@@ -125,7 +110,6 @@
 (define_predicate "nonimm_not_xmm0_operand"
   (ior (match_operand 0 "memory_operand")
        (match_operand 0 "reg_not_xmm0_operand")))
->>>>>>> 03d20231
 
 ;; Return true if VALUE can be stored in a sign extended immediate field.
 (define_predicate "x86_64_immediate_operand"
@@ -544,22 +528,6 @@
 			FIRST_PSEUDO_REGISTER, LAST_VIRTUAL_REGISTER));
 })
 
-;; P6 processors will jump to the address after the decrement when %esp
-;; is used as a call operand, so they will execute return address as a code.
-;; See Pentium Pro errata 70, Pentium 2 errata A33 and Pentium 3 errata E17.
-
-(define_predicate "call_register_no_elim_operand"
-  (match_operand 0 "register_operand")
-{
-  if (GET_CODE (op) == SUBREG)
-    op = SUBREG_REG (op);
-
-  if (!TARGET_64BIT && op == stack_pointer_rtx)
-    return 0;
-
-  return register_no_elim_operand (op, mode);
-})
-
 ;; Similarly, but include the stack pointer.  This is used to prevent esp
 ;; from being used as an index reg.
 (define_predicate "index_register_operand"
@@ -749,11 +717,7 @@
   /* On Pentium4, the inc and dec operations causes extra dependency on flag
      registers, since carry flag is not set.  */
   if (!TARGET_USE_INCDEC && !optimize_insn_for_size_p ())
-<<<<<<< HEAD
-    return 0;
-=======
-    return false;
->>>>>>> 03d20231
+    return false;
   return op == const1_rtx || op == constm1_rtx;
 })
 
@@ -783,11 +747,7 @@
   op = maybe_get_pool_constant (op);
 
   if (!(op && GET_CODE (op) == CONST_VECTOR))
-<<<<<<< HEAD
-    return 0;
-=======
-    return false;
->>>>>>> 03d20231
+    return false;
 
   n_elts = CONST_VECTOR_NUNITS (op);
 
@@ -865,20 +825,12 @@
 
   /* Registers and immediate operands are always "aligned".  */
   if (!MEM_P (op))
-<<<<<<< HEAD
-    return 1;
-=======
     return true;
->>>>>>> 03d20231
 
   /* All patterns using aligned_operand on memory operands ends up
      in promoting memory operand to 64bit and thus causing memory mismatch.  */
   if (TARGET_MEMORY_MISMATCH_STALL && !optimize_insn_for_size_p ())
-<<<<<<< HEAD
-    return 0;
-=======
-    return false;
->>>>>>> 03d20231
+    return false;
 
   /* Don't even try to do any aligned optimizations with volatiles.  */
   if (MEM_VOLATILE_P (op))
@@ -940,11 +892,7 @@
   int ok;
 
   if (TARGET_64BIT)
-<<<<<<< HEAD
-    return 0;
-=======
-    return false;
->>>>>>> 03d20231
+    return false;
 
   ok = ix86_decompose_address (XEXP (op, 0), &parts);
   gcc_assert (ok);
@@ -955,11 +903,7 @@
   return parts.disp != NULL_RTX;
 })
 
-<<<<<<< HEAD
-;; Returns 1 if OP is memory operand which will need zero or
-=======
 ;; Return true if OP is memory operand which will need zero or
->>>>>>> 03d20231
 ;; one register at most, not counting stack pointer or frame pointer.
 (define_predicate "cmpxchg8b_pic_memory_operand"
   (match_operand 0 "memory_operand")
@@ -974,26 +918,13 @@
       || parts.base == frame_pointer_rtx
       || parts.base == hard_frame_pointer_rtx
       || parts.base == stack_pointer_rtx)
-<<<<<<< HEAD
-    return 1;
-=======
     return true;
->>>>>>> 03d20231
 
   if (parts.index == NULL_RTX
       || parts.index == arg_pointer_rtx
       || parts.index == frame_pointer_rtx
       || parts.index == hard_frame_pointer_rtx
       || parts.index == stack_pointer_rtx)
-<<<<<<< HEAD
-    return 1;
-
-  return 0;
-})
-
-
-;; Returns 1 if OP is memory operand that cannot be represented
-=======
     return true;
 
   return false;
@@ -1001,7 +932,6 @@
 
 
 ;; Return true if OP is memory operand that cannot be represented
->>>>>>> 03d20231
 ;; by the modRM array.
 (define_predicate "long_memory_operand"
   (and (match_operand 0 "memory_operand")
@@ -1017,11 +947,7 @@
   if (inmode == CCFPmode || inmode == CCFPUmode)
     {
       if (!ix86_trivial_fp_comparison_operator (op, mode))
-<<<<<<< HEAD
-	return 0;
-=======
-	return false;
->>>>>>> 03d20231
+	return false;
       code = ix86_fp_compare_code_to_integer (code);
     }
   /* i387 supports just limited amount of conditional codes.  */
@@ -1113,11 +1039,7 @@
   if (inmode == CCFPmode || inmode == CCFPUmode)
     {
       if (!ix86_trivial_fp_comparison_operator (op, mode))
-<<<<<<< HEAD
-	return 0;
-=======
-	return false;
->>>>>>> 03d20231
+	return false;
       code = ix86_fp_compare_code_to_integer (code);
     }
   else if (inmode == CCCmode)
@@ -1128,19 +1050,11 @@
   return code == LTU;
 })
 
-<<<<<<< HEAD
-;; Return 1 if this comparison only requires testing one flag bit.
-(define_predicate "ix86_trivial_fp_comparison_operator"
-  (match_code "gt,ge,unlt,unle,uneq,ltgt,ordered,unordered"))
-
-;; Return 1 if we know how to do this comparison.  Others require
-=======
 ;; Return true if this comparison only requires testing one flag bit.
 (define_predicate "ix86_trivial_fp_comparison_operator"
   (match_code "gt,ge,unlt,unle,uneq,ltgt,ordered,unordered"))
 
 ;; Return true if we know how to do this comparison.  Others require
->>>>>>> 03d20231
 ;; testing more than one flag bit, and we let the generic middle-end
 ;; code do that.
 (define_predicate "ix86_fp_comparison_operator"
@@ -1154,11 +1068,7 @@
   (match_operand 0 "comparison_operator")
 {
   enum rtx_code code = GET_CODE (op);
-<<<<<<< HEAD
-  int ret;
-=======
   bool ret;
->>>>>>> 03d20231
 
   PUT_CODE (op, swap_condition (code));
   ret = ix86_fp_comparison_operator (op, mode);
@@ -1198,11 +1108,7 @@
 (define_predicate "commutative_operator"
   (match_code "plus,mult,and,ior,xor,smin,smax,umin,umax"))
 
-<<<<<<< HEAD
-;; Return 1 if OP is a binary operator that can be promoted to wider mode.
-=======
 ;; Return true if OP is a binary operator that can be promoted to wider mode.
->>>>>>> 03d20231
 (define_predicate "promotable_binary_operator"
   (ior (match_code "plus,and,ior,xor,ashift")
        (and (match_code "mult")
@@ -1219,22 +1125,14 @@
   (and (match_code "mem")
        (match_test "MEM_ALIGN (op) < GET_MODE_ALIGNMENT (mode)")))
 
-<<<<<<< HEAD
-;; Return 1 if OP is a emms operation, known to be a PARALLEL.
-=======
 ;; Return true if OP is a emms operation, known to be a PARALLEL.
->>>>>>> 03d20231
 (define_predicate "emms_operation"
   (match_code "parallel")
 {
   unsigned i;
 
   if (XVECLEN (op, 0) != 17)
-<<<<<<< HEAD
-    return 0;
-=======
-    return false;
->>>>>>> 03d20231
+    return false;
 
   for (i = 0; i < 8; i++)
     {
@@ -1244,11 +1142,7 @@
 	  || GET_CODE (SET_DEST (elt)) != REG
 	  || GET_MODE (SET_DEST (elt)) != XFmode
 	  || REGNO (SET_DEST (elt)) != FIRST_STACK_REG + i)
-<<<<<<< HEAD
-        return 0;
-=======
         return false;
->>>>>>> 03d20231
 
       elt = XVECEXP (op, 0, i+9);
 
@@ -1256,86 +1150,35 @@
 	  || GET_CODE (SET_DEST (elt)) != REG
 	  || GET_MODE (SET_DEST (elt)) != DImode
 	  || REGNO (SET_DEST (elt)) != FIRST_MMX_REG + i)
-<<<<<<< HEAD
-	return 0;
-    }
-  return 1;
-})
-
-;; Return 1 if OP is a vzeroall operation, known to be a PARALLEL.
-=======
 	return false;
     }
   return true;
 })
 
 ;; Return true if OP is a vzeroall operation, known to be a PARALLEL.
->>>>>>> 03d20231
 (define_predicate "vzeroall_operation"
   (match_code "parallel")
 {
   unsigned i, nregs = TARGET_64BIT ? 16 : 8;
-<<<<<<< HEAD
 
   if ((unsigned) XVECLEN (op, 0) != 1 + nregs)
-    return 0;
+    return false;
 
   for (i = 0; i < nregs; i++)
     {
       rtx elt = XVECEXP (op, 0, i+1);
 
-=======
-
-  if ((unsigned) XVECLEN (op, 0) != 1 + nregs)
-    return false;
-
-  for (i = 0; i < nregs; i++)
-    {
-      rtx elt = XVECEXP (op, 0, i+1);
-
->>>>>>> 03d20231
       if (GET_CODE (elt) != SET
 	  || GET_CODE (SET_DEST (elt)) != REG
 	  || GET_MODE (SET_DEST (elt)) != V8SImode
 	  || REGNO (SET_DEST (elt)) != SSE_REGNO (i)
 	  || SET_SRC (elt) != CONST0_RTX (V8SImode))
-<<<<<<< HEAD
-	return 0;
-    }
-  return 1;
-})
-
-;; Return 1 if OP is a vzeroupper operation, known to be a PARALLEL.
-(define_predicate "vzeroupper_operation"
-  (match_code "parallel")
-{
-  unsigned i, nregs = TARGET_64BIT ? 16 : 8;
- 
-  if ((unsigned) XVECLEN (op, 0) != 1 + nregs)
-    return 0;
-
-  for (i = 0; i < nregs; i++)
-    {
-      rtx elt = XVECEXP (op, 0, i+1);
-
-      if (GET_CODE (elt) != CLOBBER
-	  || GET_CODE (SET_DEST (elt)) != REG
-	  || GET_MODE (SET_DEST (elt)) != V8SImode
-	  || REGNO (SET_DEST (elt)) != SSE_REGNO (i))
-	return 0;
-    }
-  return 1;
-})
-
-;; Return 1 if OP is a parallel for a vpermilp[ds] permute.
-=======
 	return false;
     }
   return true;
 })
 
 ;; Return true if OP is a parallel for a vpermilp[ds] permute.
->>>>>>> 03d20231
 ;; ??? It would be much easier if the PARALLEL for a VEC_SELECT
 ;; had a mode, but it doesn't.  So we have 4 copies and install
 ;; the mode by hand.
@@ -1356,11 +1199,7 @@
   (and (match_code "parallel")
        (match_test "avx_vpermilp_parallel (op, V2DFmode)")))
 
-<<<<<<< HEAD
-;; Return 1 if OP is a parallel for a vperm2f128 permute.
-=======
 ;; Return true if OP is a parallel for a vperm2f128 permute.
->>>>>>> 03d20231
 
 (define_predicate "avx_vperm2f128_v8sf_operand"
   (and (match_code "parallel")
@@ -1374,11 +1213,7 @@
   (and (match_code "parallel")
        (match_test "avx_vperm2f128_parallel (op, V4DFmode)")))
 
-<<<<<<< HEAD
-;; Return 1 if OP is a parallel for a vbroadcast permute.
-=======
 ;; Return true if OP is a parallel for a vbroadcast permute.
->>>>>>> 03d20231
 
 (define_predicate "avx_vbroadcast_operand"
   (and (match_code "parallel")

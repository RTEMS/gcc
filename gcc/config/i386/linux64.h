/* Definitions for AMD x86-64 running Linux-based GNU systems with ELF format.
   Copyright (C) 2001, 2002, 2004, 2005, 2006, 2007, 2008, 2009, 2010, 2011
   Free Software Foundation, Inc.
   Contributed by Jan Hubicka <jh@suse.cz>, based on linux.h.

This file is part of GCC.

GCC is free software; you can redistribute it and/or modify
it under the terms of the GNU General Public License as published by
the Free Software Foundation; either version 3, or (at your option)
any later version.

GCC is distributed in the hope that it will be useful,
but WITHOUT ANY WARRANTY; without even the implied warranty of
MERCHANTABILITY or FITNESS FOR A PARTICULAR PURPOSE.  See the
GNU General Public License for more details.

Under Section 7 of GPL version 3, you are granted additional
permissions described in the GCC Runtime Library Exception, version
3.1, as published by the Free Software Foundation.

You should have received a copy of the GNU General Public License and
a copy of the GCC Runtime Library Exception along with this program;
see the files COPYING3 and COPYING.RUNTIME respectively.  If not, see
<http://www.gnu.org/licenses/>.  */

<<<<<<< HEAD
#if TARGET_64BIT_DEFAULT
#define TARGET_VERSION fprintf (stderr, " (x86-64 Linux/ELF)");
#else
#define TARGET_VERSION fprintf (stderr, " (i386 Linux/ELF)");
#endif

#define TARGET_OS_CPP_BUILTINS()				\
  do								\
    {								\
	LINUX_TARGET_OS_CPP_BUILTINS();				\
    }								\
  while (0)

#undef CPP_SPEC
#define CPP_SPEC "%{posix:-D_POSIX_SOURCE} %{pthread:-D_REENTRANT}"

#undef CC1_SPEC
#define CC1_SPEC "%(cc1_cpu) %{profile:-p}"

/* The svr4 ABI for the i386 says that records and unions are returned
   in memory.  In the 64bit compilation we will turn this flag off in
   ix86_option_override_internal, as we never do pcc_struct_return
   scheme on this target.  */
#undef DEFAULT_PCC_STRUCT_RETURN
#define DEFAULT_PCC_STRUCT_RETURN 1

/* We arrange for the whole %fs segment to map the tls area.  */
#undef TARGET_TLS_DIRECT_SEG_REFS_DEFAULT
#define TARGET_TLS_DIRECT_SEG_REFS_DEFAULT MASK_TLS_DIRECT_SEG_REFS

/* Provide a LINK_SPEC.  Here we provide support for the special GCC
   options -static and -shared, which allow us to link things in one
   of these three modes by applying the appropriate combinations of
   options at link-time.

   When the -shared link option is used a final link is not being
   done.  */

#ifndef RUNTIME_ROOT_PREFIX
#define RUNTIME_ROOT_PREFIX ""
#endif
#define GLIBC_DYNAMIC_LINKER32 RUNTIME_ROOT_PREFIX "/lib/ld-linux.so.2"
#define GLIBC_DYNAMIC_LINKER64 RUNTIME_ROOT_PREFIX "/lib64/ld-linux-x86-64.so.2"
=======
#define GLIBC_DYNAMIC_LINKER32 "/lib/ld-linux.so.2"
#define GLIBC_DYNAMIC_LINKER64 "/lib64/ld-linux-x86-64.so.2"
>>>>>>> f1a4e5a7

#define MD_UNWIND_SUPPORT "config/i386/linux-unwind.h"

#define REG_NAME(reg) reg<|MERGE_RESOLUTION|>--- conflicted
+++ resolved
@@ -24,54 +24,11 @@
 see the files COPYING3 and COPYING.RUNTIME respectively.  If not, see
 <http://www.gnu.org/licenses/>.  */
 
-<<<<<<< HEAD
-#if TARGET_64BIT_DEFAULT
-#define TARGET_VERSION fprintf (stderr, " (x86-64 Linux/ELF)");
-#else
-#define TARGET_VERSION fprintf (stderr, " (i386 Linux/ELF)");
-#endif
-
-#define TARGET_OS_CPP_BUILTINS()				\
-  do								\
-    {								\
-	LINUX_TARGET_OS_CPP_BUILTINS();				\
-    }								\
-  while (0)
-
-#undef CPP_SPEC
-#define CPP_SPEC "%{posix:-D_POSIX_SOURCE} %{pthread:-D_REENTRANT}"
-
-#undef CC1_SPEC
-#define CC1_SPEC "%(cc1_cpu) %{profile:-p}"
-
-/* The svr4 ABI for the i386 says that records and unions are returned
-   in memory.  In the 64bit compilation we will turn this flag off in
-   ix86_option_override_internal, as we never do pcc_struct_return
-   scheme on this target.  */
-#undef DEFAULT_PCC_STRUCT_RETURN
-#define DEFAULT_PCC_STRUCT_RETURN 1
-
-/* We arrange for the whole %fs segment to map the tls area.  */
-#undef TARGET_TLS_DIRECT_SEG_REFS_DEFAULT
-#define TARGET_TLS_DIRECT_SEG_REFS_DEFAULT MASK_TLS_DIRECT_SEG_REFS
-
-/* Provide a LINK_SPEC.  Here we provide support for the special GCC
-   options -static and -shared, which allow us to link things in one
-   of these three modes by applying the appropriate combinations of
-   options at link-time.
-
-   When the -shared link option is used a final link is not being
-   done.  */
-
 #ifndef RUNTIME_ROOT_PREFIX
 #define RUNTIME_ROOT_PREFIX ""
 #endif
 #define GLIBC_DYNAMIC_LINKER32 RUNTIME_ROOT_PREFIX "/lib/ld-linux.so.2"
 #define GLIBC_DYNAMIC_LINKER64 RUNTIME_ROOT_PREFIX "/lib64/ld-linux-x86-64.so.2"
-=======
-#define GLIBC_DYNAMIC_LINKER32 "/lib/ld-linux.so.2"
-#define GLIBC_DYNAMIC_LINKER64 "/lib64/ld-linux-x86-64.so.2"
->>>>>>> f1a4e5a7
 
 #define MD_UNWIND_SUPPORT "config/i386/linux-unwind.h"
 

/* Definitions for AMD x86-64 running Linux-based GNU systems with ELF format.
   Copyright (C) 2001, 2002, 2004, 2005, 2006 Free Software Foundation, Inc.
   Contributed by Jan Hubicka <jh@suse.cz>, based on linux.h.

This file is part of GCC.

GCC is free software; you can redistribute it and/or modify
it under the terms of the GNU General Public License as published by
the Free Software Foundation; either version 2, or (at your option)
any later version.

GCC is distributed in the hope that it will be useful,
but WITHOUT ANY WARRANTY; without even the implied warranty of
MERCHANTABILITY or FITNESS FOR A PARTICULAR PURPOSE.  See the
GNU General Public License for more details.

You should have received a copy of the GNU General Public License
along with GCC; see the file COPYING.  If not, write to
the Free Software Foundation, 51 Franklin Street, Fifth Floor,
Boston, MA 02110-1301, USA.  */

#if TARGET_64BIT_DEFAULT
#define TARGET_VERSION fprintf (stderr, " (x86-64 Linux/ELF)");
#else
#define TARGET_VERSION fprintf (stderr, " (i386 Linux/ELF)");
#endif

#define TARGET_OS_CPP_BUILTINS()				\
  do								\
    {								\
	LINUX_TARGET_OS_CPP_BUILTINS();				\
    }								\
  while (0)

#undef CPP_SPEC
#define CPP_SPEC "%{posix:-D_POSIX_SOURCE} %{pthread:-D_REENTRANT}"

/* The svr4 ABI for the i386 says that records and unions are returned
   in memory.  In the 64bit compilation we will turn this flag off in
   override_options, as we never do pcc_struct_return scheme on this target.  */
#undef DEFAULT_PCC_STRUCT_RETURN
#define DEFAULT_PCC_STRUCT_RETURN 1

/* We arrange for the whole %fs segment to map the tls area.  */
#undef TARGET_TLS_DIRECT_SEG_REFS_DEFAULT
#define TARGET_TLS_DIRECT_SEG_REFS_DEFAULT MASK_TLS_DIRECT_SEG_REFS

/* Provide a LINK_SPEC.  Here we provide support for the special GCC
   options -static and -shared, which allow us to link things in one
   of these three modes by applying the appropriate combinations of
   options at link-time.

   When the -shared link option is used a final link is not being
   done.  */

#define GLIBC_DYNAMIC_LINKER32 "/lib/ld-linux.so.2"
#define GLIBC_DYNAMIC_LINKER64 "/lib64/ld-linux-x86-64.so.2"

#if TARGET_64BIT_DEFAULT
#define SPEC_32 "m32"
#define SPEC_64 "!m32"
#else
#define SPEC_32 "!m64"
#define SPEC_64 "m64"
#endif

#undef	LINK_SPEC
#define LINK_SPEC "%{" SPEC_64 ":-m elf_x86_64} %{" SPEC_32 ":-m elf_i386} \
  %{shared:-shared} \
  %{!shared: \
    %{!static: \
      %{rdynamic:-export-dynamic} \
      %{" SPEC_32 ":%{!dynamic-linker:-dynamic-linker " LINUX_DYNAMIC_LINKER32 "}} \
      %{" SPEC_64 ":%{!dynamic-linker:-dynamic-linker " LINUX_DYNAMIC_LINKER64 "}}} \
    %{static:-static}}"

/* Similar to standard Linux, but adding -ffast-math support.  */
#undef  ENDFILE_SPEC
#define ENDFILE_SPEC \
  "%{ffast-math|funsafe-math-optimizations:crtfastmath.o%s} \
   %{shared|pie:crtendS.o%s;:crtend.o%s} crtn.o%s"

<<<<<<< HEAD
=======
#if TARGET_64BIT_DEFAULT
>>>>>>> c355071f
#define MULTILIB_DEFAULTS { "m64" }
#else
#define MULTILIB_DEFAULTS { "m32" }
#endif

#undef NEED_INDICATE_EXEC_STACK
#define NEED_INDICATE_EXEC_STACK 1

#define MD_UNWIND_SUPPORT "config/i386/linux-unwind.h"

/* This macro may be overridden in i386/k*bsd-gnu.h.  */
#define REG_NAME(reg) reg

#ifdef TARGET_LIBC_PROVIDES_SSP
/* i386 glibc provides __stack_chk_guard in %gs:0x14,
   x86_64 glibc provides it in %fs:0x28.  */
#define TARGET_THREAD_SSP_OFFSET	(TARGET_64BIT ? 0x28 : 0x14)
#endif<|MERGE_RESOLUTION|>--- conflicted
+++ resolved
@@ -80,10 +80,7 @@
   "%{ffast-math|funsafe-math-optimizations:crtfastmath.o%s} \
    %{shared|pie:crtendS.o%s;:crtend.o%s} crtn.o%s"
 
-<<<<<<< HEAD
-=======
 #if TARGET_64BIT_DEFAULT
->>>>>>> c355071f
 #define MULTILIB_DEFAULTS { "m64" }
 #else
 #define MULTILIB_DEFAULTS { "m32" }

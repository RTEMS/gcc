/* Definitions for AMD x86-64 running Linux-based GNU systems with ELF format.
   Copyright (C) 2001, 2002, 2004, 2005, 2006 Free Software Foundation, Inc.
   Contributed by Jan Hubicka <jh@suse.cz>, based on linux.h.

This file is part of GCC.

GCC is free software; you can redistribute it and/or modify
it under the terms of the GNU General Public License as published by
the Free Software Foundation; either version 2, or (at your option)
any later version.

GCC is distributed in the hope that it will be useful,
but WITHOUT ANY WARRANTY; without even the implied warranty of
MERCHANTABILITY or FITNESS FOR A PARTICULAR PURPOSE.  See the
GNU General Public License for more details.

You should have received a copy of the GNU General Public License
along with GCC; see the file COPYING.  If not, write to
the Free Software Foundation, 51 Franklin Street, Fifth Floor,
Boston, MA 02110-1301, USA.  */

#if TARGET_64BIT_DEFAULT
#define TARGET_VERSION fprintf (stderr, " (x86-64 Linux/ELF)");
#else
#define TARGET_VERSION fprintf (stderr, " (i386 Linux/ELF)");
#endif

#define TARGET_OS_CPP_BUILTINS()				\
  do								\
    {								\
	LINUX_TARGET_OS_CPP_BUILTINS();				\
    }								\
  while (0)

#undef CPP_SPEC
#define CPP_SPEC "%{posix:-D_POSIX_SOURCE} %{pthread:-D_REENTRANT}"

/* The svr4 ABI for the i386 says that records and unions are returned
   in memory.  In the 64bit compilation we will turn this flag off in
   override_options, as we never do pcc_struct_return scheme on this target.  */
#undef DEFAULT_PCC_STRUCT_RETURN
#define DEFAULT_PCC_STRUCT_RETURN 1

/* We arrange for the whole %fs segment to map the tls area.  */
#undef TARGET_TLS_DIRECT_SEG_REFS_DEFAULT
#define TARGET_TLS_DIRECT_SEG_REFS_DEFAULT MASK_TLS_DIRECT_SEG_REFS

/* Provide a LINK_SPEC.  Here we provide support for the special GCC
   options -static and -shared, which allow us to link things in one
   of these three modes by applying the appropriate combinations of
   options at link-time.

   When the -shared link option is used a final link is not being
   done.  */

#define GLIBC_DYNAMIC_LINKER32 "/lib/ld-linux.so.2"
#define GLIBC_DYNAMIC_LINKER64 "/lib64/ld-linux-x86-64.so.2"

<<<<<<< HEAD
=======
#if TARGET_64BIT_DEFAULT
#define SPEC_32 "m32"
#define SPEC_64 "!m32"
#else
#define SPEC_32 "!m64"
#define SPEC_64 "m64"
#endif

>>>>>>> f8383f28
#undef	LINK_SPEC
#define LINK_SPEC "%{" SPEC_64 ":-m elf_x86_64} %{" SPEC_32 ":-m elf_i386} \
  %{shared:-shared} \
  %{!shared: \
    %{!static: \
      %{rdynamic:-export-dynamic} \
<<<<<<< HEAD
      %{m32:%{!dynamic-linker:-dynamic-linker " LINUX_DYNAMIC_LINKER32 "}} \
      %{!m32:%{!dynamic-linker:-dynamic-linker " LINUX_DYNAMIC_LINKER64 "}}} \
=======
      %{" SPEC_32 ":%{!dynamic-linker:-dynamic-linker " LINUX_DYNAMIC_LINKER32 "}} \
      %{" SPEC_64 ":%{!dynamic-linker:-dynamic-linker " LINUX_DYNAMIC_LINKER64 "}}} \
>>>>>>> f8383f28
    %{static:-static}}"

/* Similar to standard Linux, but adding -ffast-math support.  */
#undef  ENDFILE_SPEC
#define ENDFILE_SPEC \
  "%{ffast-math|funsafe-math-optimizations:crtfastmath.o%s} \
   %{shared|pie:crtendS.o%s;:crtend.o%s} crtn.o%s"

#if TARGET_64BIT_DEFAULT
#define MULTILIB_DEFAULTS { "m64" }
#else
#define MULTILIB_DEFAULTS { "m32" }
#endif

#undef NEED_INDICATE_EXEC_STACK
#define NEED_INDICATE_EXEC_STACK 1

#define MD_UNWIND_SUPPORT "config/i386/linux-unwind.h"

/* This macro may be overridden in i386/k*bsd-gnu.h.  */
#define REG_NAME(reg) reg

#ifdef TARGET_LIBC_PROVIDES_SSP
/* i386 glibc provides __stack_chk_guard in %gs:0x14,
   x86_64 glibc provides it in %fs:0x28.  */
#define TARGET_THREAD_SSP_OFFSET	(TARGET_64BIT ? 0x28 : 0x14)
#endif<|MERGE_RESOLUTION|>--- conflicted
+++ resolved
@@ -56,8 +56,6 @@
 #define GLIBC_DYNAMIC_LINKER32 "/lib/ld-linux.so.2"
 #define GLIBC_DYNAMIC_LINKER64 "/lib64/ld-linux-x86-64.so.2"
 
-<<<<<<< HEAD
-=======
 #if TARGET_64BIT_DEFAULT
 #define SPEC_32 "m32"
 #define SPEC_64 "!m32"
@@ -66,20 +64,14 @@
 #define SPEC_64 "m64"
 #endif
 
->>>>>>> f8383f28
 #undef	LINK_SPEC
 #define LINK_SPEC "%{" SPEC_64 ":-m elf_x86_64} %{" SPEC_32 ":-m elf_i386} \
   %{shared:-shared} \
   %{!shared: \
     %{!static: \
       %{rdynamic:-export-dynamic} \
-<<<<<<< HEAD
-      %{m32:%{!dynamic-linker:-dynamic-linker " LINUX_DYNAMIC_LINKER32 "}} \
-      %{!m32:%{!dynamic-linker:-dynamic-linker " LINUX_DYNAMIC_LINKER64 "}}} \
-=======
       %{" SPEC_32 ":%{!dynamic-linker:-dynamic-linker " LINUX_DYNAMIC_LINKER32 "}} \
       %{" SPEC_64 ":%{!dynamic-linker:-dynamic-linker " LINUX_DYNAMIC_LINKER64 "}}} \
->>>>>>> f8383f28
     %{static:-static}}"
 
 /* Similar to standard Linux, but adding -ffast-math support.  */

<<<<<<< HEAD
/* Copyright (C) 2003, 2004, 2005 Free Software Foundation, Inc.
=======
/* Copyright (C) 2003, 2004, 2005, 2006 Free Software Foundation, Inc.
>>>>>>> c355071f

   This file is part of GCC.

   GCC is free software; you can redistribute it and/or modify
   it under the terms of the GNU General Public License as published by
   the Free Software Foundation; either version 2, or (at your option)
   any later version.

   GCC is distributed in the hope that it will be useful,
   but WITHOUT ANY WARRANTY; without even the implied warranty of
   MERCHANTABILITY or FITNESS FOR A PARTICULAR PURPOSE.  See the
   GNU General Public License for more details.

   You should have received a copy of the GNU General Public License
   along with GCC; see the file COPYING.  If not, write to
   the Free Software Foundation, 51 Franklin Street, Fifth Floor,
   Boston, MA 02110-1301, USA.  */

/* As a special exception, if you include this header file into source
   files compiled by GCC, this header file does not by itself cause
   the resulting executable to be covered by the GNU General Public
   License.  This exception does not however invalidate any other
   reasons why the executable file might be covered by the GNU General
   Public License.  */

/* Implemented from the specification included in the Intel C++ Compiler
   User Guide and Reference, version 9.0.  */

#ifndef _EMMINTRIN_H_INCLUDED
#define _EMMINTRIN_H_INCLUDED

#ifdef __SSE2__
#include <xmmintrin.h>

/* SSE2 */
typedef double __v2df __attribute__ ((__vector_size__ (16)));
typedef long long __v2di __attribute__ ((__vector_size__ (16)));
typedef int __v4si __attribute__ ((__vector_size__ (16)));
typedef short __v8hi __attribute__ ((__vector_size__ (16)));
typedef char __v16qi __attribute__ ((__vector_size__ (16)));

typedef __v2di __m128i;
typedef __v2df __m128d;

/* Create a selector for use with the SHUFPD instruction.  */
#define _MM_SHUFFLE2(fp1,fp0) \
 (((fp1) << 1) | (fp0))

/* Create a vector with element 0 as F and the rest zero.  */
static __inline __m128d __attribute__((__always_inline__))
_mm_set_sd (double __F)
{
  return __extension__ (__m128d){ __F, 0 };
}

/* Create a vector with both elements equal to F.  */
static __inline __m128d __attribute__((__always_inline__))
_mm_set1_pd (double __F)
{
  return __extension__ (__m128d){ __F, __F };
}

static __inline __m128d __attribute__((__always_inline__))
_mm_set_pd1 (double __F)
{
  return _mm_set1_pd (__F);
}

/* Create a vector with the lower value X and upper value W.  */
static __inline __m128d __attribute__((__always_inline__))
_mm_set_pd (double __W, double __X)
{
  return __extension__ (__m128d){ __X, __W };
}

/* Create a vector with the lower value W and upper value X.  */
static __inline __m128d __attribute__((__always_inline__))
_mm_setr_pd (double __W, double __X)
{
  return __extension__ (__m128d){ __W, __X };
}

/* Create a vector of zeros.  */
static __inline __m128d __attribute__((__always_inline__))
_mm_setzero_pd (void)
{
  return __extension__ (__m128d){ 0.0, 0.0 };
}

/* Sets the low DPFP value of A from the low value of B.  */
static __inline __m128d __attribute__((__always_inline__))
_mm_move_sd (__m128d __A, __m128d __B)
{
  return (__m128d) __builtin_ia32_movsd ((__v2df)__A, (__v2df)__B);
}

/* Load two DPFP values from P.  The address must be 16-byte aligned.  */
static __inline __m128d __attribute__((__always_inline__))
_mm_load_pd (double const *__P)
{
  return *(__m128d *)__P;
}

/* Load two DPFP values from P.  The address need not be 16-byte aligned.  */
static __inline __m128d __attribute__((__always_inline__))
_mm_loadu_pd (double const *__P)
{
  return __builtin_ia32_loadupd (__P);
<<<<<<< HEAD
}

/* Create a vector with all two elements equal to *P.  */
static __inline __m128d __attribute__((__always_inline__))
_mm_load1_pd (double const *__P)
{
  return _mm_set1_pd (*__P);
}

/* Create a vector with element 0 as *P and the rest zero.  */
static __inline __m128d __attribute__((__always_inline__))
_mm_load_sd (double const *__P)
{
  return _mm_set_sd (*__P);
}

static __inline __m128d __attribute__((__always_inline__))
_mm_load_pd1 (double const *__P)
{
  return _mm_load1_pd (__P);
}

/* Load two DPFP values in reverse order.  The address must be aligned.  */
static __inline __m128d __attribute__((__always_inline__))
_mm_loadr_pd (double const *__P)
{
  __m128d __tmp = _mm_load_pd (__P);
  return __builtin_ia32_shufpd (__tmp, __tmp, _MM_SHUFFLE2 (0,1));
}

/* Store two DPFP values.  The address must be 16-byte aligned.  */
static __inline void __attribute__((__always_inline__))
_mm_store_pd (double *__P, __m128d __A)
{
  *(__m128d *)__P = __A;
}

/* Store two DPFP values.  The address need not be 16-byte aligned.  */
static __inline void __attribute__((__always_inline__))
_mm_storeu_pd (double *__P, __m128d __A)
{
  __builtin_ia32_storeupd (__P, __A);
}

/* Stores the lower DPFP value.  */
static __inline void __attribute__((__always_inline__))
_mm_store_sd (double *__P, __m128d __A)
{
  *__P = __builtin_ia32_vec_ext_v2df (__A, 0);
=======
}

/* Create a vector with all two elements equal to *P.  */
static __inline __m128d __attribute__((__always_inline__))
_mm_load1_pd (double const *__P)
{
  return _mm_set1_pd (*__P);
}

/* Create a vector with element 0 as *P and the rest zero.  */
static __inline __m128d __attribute__((__always_inline__))
_mm_load_sd (double const *__P)
{
  return _mm_set_sd (*__P);
}

static __inline __m128d __attribute__((__always_inline__))
_mm_load_pd1 (double const *__P)
{
  return _mm_load1_pd (__P);
}

/* Load two DPFP values in reverse order.  The address must be aligned.  */
static __inline __m128d __attribute__((__always_inline__))
_mm_loadr_pd (double const *__P)
{
  __m128d __tmp = _mm_load_pd (__P);
  return __builtin_ia32_shufpd (__tmp, __tmp, _MM_SHUFFLE2 (0,1));
}

/* Store two DPFP values.  The address must be 16-byte aligned.  */
static __inline void __attribute__((__always_inline__))
_mm_store_pd (double *__P, __m128d __A)
{
  *(__m128d *)__P = __A;
}

/* Store two DPFP values.  The address need not be 16-byte aligned.  */
static __inline void __attribute__((__always_inline__))
_mm_storeu_pd (double *__P, __m128d __A)
{
  __builtin_ia32_storeupd (__P, __A);
}

/* Stores the lower DPFP value.  */
static __inline void __attribute__((__always_inline__))
_mm_store_sd (double *__P, __m128d __A)
{
  *__P = __builtin_ia32_vec_ext_v2df (__A, 0);
}

static __inline double __attribute__((__always_inline__))
_mm_cvtsd_f64 (__m128d __A)
{
  return __builtin_ia32_vec_ext_v2df (__A, 0);
>>>>>>> c355071f
}

static __inline void __attribute__((__always_inline__))
_mm_storel_pd (double *__P, __m128d __A)
{
  _mm_store_sd (__P, __A);
}

/* Stores the upper DPFP value.  */
static __inline void __attribute__((__always_inline__))
_mm_storeh_pd (double *__P, __m128d __A)
{
  *__P = __builtin_ia32_vec_ext_v2df (__A, 1);
}

/* Store the lower DPFP value across two words.
   The address must be 16-byte aligned.  */
static __inline void __attribute__((__always_inline__))
_mm_store1_pd (double *__P, __m128d __A)
{
  _mm_store_pd (__P, __builtin_ia32_shufpd (__A, __A, _MM_SHUFFLE2 (0,0)));
}

static __inline void __attribute__((__always_inline__))
_mm_store_pd1 (double *__P, __m128d __A)
{
  _mm_store1_pd (__P, __A);
}

/* Store two DPFP values in reverse order.  The address must be aligned.  */
static __inline void __attribute__((__always_inline__))
_mm_storer_pd (double *__P, __m128d __A)
{
  _mm_store_pd (__P, __builtin_ia32_shufpd (__A, __A, _MM_SHUFFLE2 (0,1)));
}

static __inline int __attribute__((__always_inline__))
_mm_cvtsi128_si32 (__m128i __A)
{
  return __builtin_ia32_vec_ext_v4si ((__v4si)__A, 0);
<<<<<<< HEAD
}

#ifdef __x86_64__
=======
}

#ifdef __x86_64__
/* Intel intrinsic.  */
static __inline long long __attribute__((__always_inline__))
_mm_cvtsi128_si64 (__m128i __A)
{
  return __builtin_ia32_vec_ext_v2di ((__v2di)__A, 0);
}

/* Microsoft intrinsic.  */
>>>>>>> c355071f
static __inline long long __attribute__((__always_inline__))
_mm_cvtsi128_si64x (__m128i __A)
{
  return __builtin_ia32_vec_ext_v2di ((__v2di)__A, 0);
}
#endif

static __inline __m128d __attribute__((__always_inline__))
_mm_add_pd (__m128d __A, __m128d __B)
{
  return (__m128d)__builtin_ia32_addpd ((__v2df)__A, (__v2df)__B);
}

static __inline __m128d __attribute__((__always_inline__))
_mm_add_sd (__m128d __A, __m128d __B)
{
  return (__m128d)__builtin_ia32_addsd ((__v2df)__A, (__v2df)__B);
}

static __inline __m128d __attribute__((__always_inline__))
_mm_sub_pd (__m128d __A, __m128d __B)
{
  return (__m128d)__builtin_ia32_subpd ((__v2df)__A, (__v2df)__B);
}

static __inline __m128d __attribute__((__always_inline__))
_mm_sub_sd (__m128d __A, __m128d __B)
{
  return (__m128d)__builtin_ia32_subsd ((__v2df)__A, (__v2df)__B);
}

static __inline __m128d __attribute__((__always_inline__))
_mm_mul_pd (__m128d __A, __m128d __B)
{
  return (__m128d)__builtin_ia32_mulpd ((__v2df)__A, (__v2df)__B);
}

static __inline __m128d __attribute__((__always_inline__))
_mm_mul_sd (__m128d __A, __m128d __B)
{
  return (__m128d)__builtin_ia32_mulsd ((__v2df)__A, (__v2df)__B);
}

static __inline __m128d __attribute__((__always_inline__))
_mm_div_pd (__m128d __A, __m128d __B)
{
  return (__m128d)__builtin_ia32_divpd ((__v2df)__A, (__v2df)__B);
}

static __inline __m128d __attribute__((__always_inline__))
_mm_div_sd (__m128d __A, __m128d __B)
{
  return (__m128d)__builtin_ia32_divsd ((__v2df)__A, (__v2df)__B);
}

static __inline __m128d __attribute__((__always_inline__))
_mm_sqrt_pd (__m128d __A)
{
  return (__m128d)__builtin_ia32_sqrtpd ((__v2df)__A);
}

/* Return pair {sqrt (A[0), B[1]}.  */
static __inline __m128d __attribute__((__always_inline__))
_mm_sqrt_sd (__m128d __A, __m128d __B)
{
  __v2df __tmp = __builtin_ia32_movsd ((__v2df)__A, (__v2df)__B);
  return (__m128d)__builtin_ia32_sqrtsd ((__v2df)__tmp);
}

static __inline __m128d __attribute__((__always_inline__))
_mm_min_pd (__m128d __A, __m128d __B)
{
  return (__m128d)__builtin_ia32_minpd ((__v2df)__A, (__v2df)__B);
}

static __inline __m128d __attribute__((__always_inline__))
_mm_min_sd (__m128d __A, __m128d __B)
{
  return (__m128d)__builtin_ia32_minsd ((__v2df)__A, (__v2df)__B);
}

static __inline __m128d __attribute__((__always_inline__))
_mm_max_pd (__m128d __A, __m128d __B)
{
  return (__m128d)__builtin_ia32_maxpd ((__v2df)__A, (__v2df)__B);
}

static __inline __m128d __attribute__((__always_inline__))
_mm_max_sd (__m128d __A, __m128d __B)
{
  return (__m128d)__builtin_ia32_maxsd ((__v2df)__A, (__v2df)__B);
}

static __inline __m128d __attribute__((__always_inline__))
_mm_and_pd (__m128d __A, __m128d __B)
{
  return (__m128d)__builtin_ia32_andpd ((__v2df)__A, (__v2df)__B);
}

static __inline __m128d __attribute__((__always_inline__))
_mm_andnot_pd (__m128d __A, __m128d __B)
{
  return (__m128d)__builtin_ia32_andnpd ((__v2df)__A, (__v2df)__B);
}

static __inline __m128d __attribute__((__always_inline__))
_mm_or_pd (__m128d __A, __m128d __B)
{
  return (__m128d)__builtin_ia32_orpd ((__v2df)__A, (__v2df)__B);
}

static __inline __m128d __attribute__((__always_inline__))
_mm_xor_pd (__m128d __A, __m128d __B)
{
  return (__m128d)__builtin_ia32_xorpd ((__v2df)__A, (__v2df)__B);
}

static __inline __m128d __attribute__((__always_inline__))
_mm_cmpeq_pd (__m128d __A, __m128d __B)
{
  return (__m128d)__builtin_ia32_cmpeqpd ((__v2df)__A, (__v2df)__B);
}

static __inline __m128d __attribute__((__always_inline__))
_mm_cmplt_pd (__m128d __A, __m128d __B)
{
  return (__m128d)__builtin_ia32_cmpltpd ((__v2df)__A, (__v2df)__B);
}

static __inline __m128d __attribute__((__always_inline__))
_mm_cmple_pd (__m128d __A, __m128d __B)
{
  return (__m128d)__builtin_ia32_cmplepd ((__v2df)__A, (__v2df)__B);
}

static __inline __m128d __attribute__((__always_inline__))
_mm_cmpgt_pd (__m128d __A, __m128d __B)
{
  return (__m128d)__builtin_ia32_cmpgtpd ((__v2df)__A, (__v2df)__B);
}

static __inline __m128d __attribute__((__always_inline__))
_mm_cmpge_pd (__m128d __A, __m128d __B)
{
  return (__m128d)__builtin_ia32_cmpgepd ((__v2df)__A, (__v2df)__B);
}

static __inline __m128d __attribute__((__always_inline__))
_mm_cmpneq_pd (__m128d __A, __m128d __B)
{
  return (__m128d)__builtin_ia32_cmpneqpd ((__v2df)__A, (__v2df)__B);
}

static __inline __m128d __attribute__((__always_inline__))
_mm_cmpnlt_pd (__m128d __A, __m128d __B)
{
  return (__m128d)__builtin_ia32_cmpnltpd ((__v2df)__A, (__v2df)__B);
}

static __inline __m128d __attribute__((__always_inline__))
_mm_cmpnle_pd (__m128d __A, __m128d __B)
{
  return (__m128d)__builtin_ia32_cmpnlepd ((__v2df)__A, (__v2df)__B);
}

static __inline __m128d __attribute__((__always_inline__))
_mm_cmpngt_pd (__m128d __A, __m128d __B)
{
  return (__m128d)__builtin_ia32_cmpngtpd ((__v2df)__A, (__v2df)__B);
}

static __inline __m128d __attribute__((__always_inline__))
_mm_cmpnge_pd (__m128d __A, __m128d __B)
{
  return (__m128d)__builtin_ia32_cmpngepd ((__v2df)__A, (__v2df)__B);
}

static __inline __m128d __attribute__((__always_inline__))
_mm_cmpord_pd (__m128d __A, __m128d __B)
{
  return (__m128d)__builtin_ia32_cmpordpd ((__v2df)__A, (__v2df)__B);
}

static __inline __m128d __attribute__((__always_inline__))
_mm_cmpunord_pd (__m128d __A, __m128d __B)
{
  return (__m128d)__builtin_ia32_cmpunordpd ((__v2df)__A, (__v2df)__B);
}

static __inline __m128d __attribute__((__always_inline__))
_mm_cmpeq_sd (__m128d __A, __m128d __B)
{
  return (__m128d)__builtin_ia32_cmpeqsd ((__v2df)__A, (__v2df)__B);
}

static __inline __m128d __attribute__((__always_inline__))
_mm_cmplt_sd (__m128d __A, __m128d __B)
{
  return (__m128d)__builtin_ia32_cmpltsd ((__v2df)__A, (__v2df)__B);
}

static __inline __m128d __attribute__((__always_inline__))
_mm_cmple_sd (__m128d __A, __m128d __B)
{
  return (__m128d)__builtin_ia32_cmplesd ((__v2df)__A, (__v2df)__B);
}

static __inline __m128d __attribute__((__always_inline__))
_mm_cmpgt_sd (__m128d __A, __m128d __B)
{
  return (__m128d) __builtin_ia32_movsd ((__v2df) __A,
					 (__v2df)
					 __builtin_ia32_cmpltsd ((__v2df) __B,
								 (__v2df)
								 __A));
}

static __inline __m128d __attribute__((__always_inline__))
_mm_cmpge_sd (__m128d __A, __m128d __B)
{
  return (__m128d) __builtin_ia32_movsd ((__v2df) __A,
					 (__v2df)
					 __builtin_ia32_cmplesd ((__v2df) __B,
								 (__v2df)
								 __A));
}

static __inline __m128d __attribute__((__always_inline__))
_mm_cmpneq_sd (__m128d __A, __m128d __B)
{
  return (__m128d)__builtin_ia32_cmpneqsd ((__v2df)__A, (__v2df)__B);
}

static __inline __m128d __attribute__((__always_inline__))
_mm_cmpnlt_sd (__m128d __A, __m128d __B)
{
  return (__m128d)__builtin_ia32_cmpnltsd ((__v2df)__A, (__v2df)__B);
}

static __inline __m128d __attribute__((__always_inline__))
_mm_cmpnle_sd (__m128d __A, __m128d __B)
{
  return (__m128d)__builtin_ia32_cmpnlesd ((__v2df)__A, (__v2df)__B);
}

static __inline __m128d __attribute__((__always_inline__))
_mm_cmpngt_sd (__m128d __A, __m128d __B)
{
  return (__m128d) __builtin_ia32_movsd ((__v2df) __A,
					 (__v2df)
					 __builtin_ia32_cmpnltsd ((__v2df) __B,
								  (__v2df)
								  __A));
}

static __inline __m128d __attribute__((__always_inline__))
_mm_cmpnge_sd (__m128d __A, __m128d __B)
{
  return (__m128d) __builtin_ia32_movsd ((__v2df) __A,
					 (__v2df)
					 __builtin_ia32_cmpnlesd ((__v2df) __B,
								  (__v2df)
								  __A));
}

static __inline __m128d __attribute__((__always_inline__))
_mm_cmpord_sd (__m128d __A, __m128d __B)
{
  return (__m128d)__builtin_ia32_cmpordsd ((__v2df)__A, (__v2df)__B);
}

static __inline __m128d __attribute__((__always_inline__))
_mm_cmpunord_sd (__m128d __A, __m128d __B)
{
  return (__m128d)__builtin_ia32_cmpunordsd ((__v2df)__A, (__v2df)__B);
}

static __inline int __attribute__((__always_inline__))
_mm_comieq_sd (__m128d __A, __m128d __B)
{
  return __builtin_ia32_comisdeq ((__v2df)__A, (__v2df)__B);
}

static __inline int __attribute__((__always_inline__))
_mm_comilt_sd (__m128d __A, __m128d __B)
{
  return __builtin_ia32_comisdlt ((__v2df)__A, (__v2df)__B);
}

static __inline int __attribute__((__always_inline__))
_mm_comile_sd (__m128d __A, __m128d __B)
{
  return __builtin_ia32_comisdle ((__v2df)__A, (__v2df)__B);
}

static __inline int __attribute__((__always_inline__))
_mm_comigt_sd (__m128d __A, __m128d __B)
{
  return __builtin_ia32_comisdgt ((__v2df)__A, (__v2df)__B);
}

static __inline int __attribute__((__always_inline__))
_mm_comige_sd (__m128d __A, __m128d __B)
{
  return __builtin_ia32_comisdge ((__v2df)__A, (__v2df)__B);
}

static __inline int __attribute__((__always_inline__))
_mm_comineq_sd (__m128d __A, __m128d __B)
{
  return __builtin_ia32_comisdneq ((__v2df)__A, (__v2df)__B);
}

static __inline int __attribute__((__always_inline__))
_mm_ucomieq_sd (__m128d __A, __m128d __B)
{
  return __builtin_ia32_ucomisdeq ((__v2df)__A, (__v2df)__B);
}

static __inline int __attribute__((__always_inline__))
_mm_ucomilt_sd (__m128d __A, __m128d __B)
{
  return __builtin_ia32_ucomisdlt ((__v2df)__A, (__v2df)__B);
}

static __inline int __attribute__((__always_inline__))
_mm_ucomile_sd (__m128d __A, __m128d __B)
{
  return __builtin_ia32_ucomisdle ((__v2df)__A, (__v2df)__B);
}

static __inline int __attribute__((__always_inline__))
_mm_ucomigt_sd (__m128d __A, __m128d __B)
{
  return __builtin_ia32_ucomisdgt ((__v2df)__A, (__v2df)__B);
}

static __inline int __attribute__((__always_inline__))
_mm_ucomige_sd (__m128d __A, __m128d __B)
{
  return __builtin_ia32_ucomisdge ((__v2df)__A, (__v2df)__B);
}

static __inline int __attribute__((__always_inline__))
_mm_ucomineq_sd (__m128d __A, __m128d __B)
{
  return __builtin_ia32_ucomisdneq ((__v2df)__A, (__v2df)__B);
}

/* Create a vector of Qi, where i is the element number.  */

static __inline __m128i __attribute__((__always_inline__))
_mm_set_epi64x (long long __q1, long long __q0)
{
  return __extension__ (__m128i)(__v2di){ __q0, __q1 };
}

static __inline __m128i __attribute__((__always_inline__))
_mm_set_epi64 (__m64 __q1,  __m64 __q0)
{
  return _mm_set_epi64x ((long long)__q1, (long long)__q0);
}

static __inline __m128i __attribute__((__always_inline__))
_mm_set_epi32 (int __q3, int __q2, int __q1, int __q0)
{
  return __extension__ (__m128i)(__v4si){ __q0, __q1, __q2, __q3 };
}

static __inline __m128i __attribute__((__always_inline__))
_mm_set_epi16 (short __q7, short __q6, short __q5, short __q4,
	       short __q3, short __q2, short __q1, short __q0)
{
  return __extension__ (__m128i)(__v8hi){
    __q0, __q1, __q2, __q3, __q4, __q5, __q6, __q7 };
}

static __inline __m128i __attribute__((__always_inline__))
_mm_set_epi8 (char __q15, char __q14, char __q13, char __q12,
	      char __q11, char __q10, char __q09, char __q08,
	      char __q07, char __q06, char __q05, char __q04,
	      char __q03, char __q02, char __q01, char __q00)
{
  return __extension__ (__m128i)(__v16qi){
    __q00, __q01, __q02, __q03, __q04, __q05, __q06, __q07,
    __q08, __q09, __q10, __q11, __q12, __q13, __q14, __q15
  };
}

/* Set all of the elements of the vector to A.  */

static __inline __m128i __attribute__((__always_inline__))
_mm_set1_epi64x (long long __A)
{
  return _mm_set_epi64x (__A, __A);
}

static __inline __m128i __attribute__((__always_inline__))
_mm_set1_epi64 (__m64 __A)
{
  return _mm_set_epi64 (__A, __A);
}

static __inline __m128i __attribute__((__always_inline__))
_mm_set1_epi32 (int __A)
{
  return _mm_set_epi32 (__A, __A, __A, __A);
}

static __inline __m128i __attribute__((__always_inline__))
_mm_set1_epi16 (short __A)
{
  return _mm_set_epi16 (__A, __A, __A, __A, __A, __A, __A, __A);
}

static __inline __m128i __attribute__((__always_inline__))
_mm_set1_epi8 (char __A)
{
  return _mm_set_epi8 (__A, __A, __A, __A, __A, __A, __A, __A,
		       __A, __A, __A, __A, __A, __A, __A, __A);
}

/* Create a vector of Qi, where i is the element number.
   The parameter order is reversed from the _mm_set_epi* functions.  */

static __inline __m128i __attribute__((__always_inline__))
_mm_setr_epi64 (__m64 __q0, __m64 __q1)
{
  return _mm_set_epi64 (__q1, __q0);
}

static __inline __m128i __attribute__((__always_inline__))
_mm_setr_epi32 (int __q0, int __q1, int __q2, int __q3)
{
  return _mm_set_epi32 (__q3, __q2, __q1, __q0);
}

static __inline __m128i __attribute__((__always_inline__))
_mm_setr_epi16 (short __q0, short __q1, short __q2, short __q3,
	        short __q4, short __q5, short __q6, short __q7)
{
  return _mm_set_epi16 (__q7, __q6, __q5, __q4, __q3, __q2, __q1, __q0);
}

static __inline __m128i __attribute__((__always_inline__))
_mm_setr_epi8 (char __q00, char __q01, char __q02, char __q03,
	       char __q04, char __q05, char __q06, char __q07,
	       char __q08, char __q09, char __q10, char __q11,
	       char __q12, char __q13, char __q14, char __q15)
{
  return _mm_set_epi8 (__q15, __q14, __q13, __q12, __q11, __q10, __q09, __q08,
		       __q07, __q06, __q05, __q04, __q03, __q02, __q01, __q00);
}

/* Create a vector with element 0 as *P and the rest zero.  */

static __inline __m128i __attribute__((__always_inline__))
_mm_load_si128 (__m128i const *__P)
{
  return *__P;
}

static __inline __m128i __attribute__((__always_inline__))
_mm_loadu_si128 (__m128i const *__P)
{
  return (__m128i) __builtin_ia32_loaddqu ((char const *)__P);
}

static __inline __m128i __attribute__((__always_inline__))
_mm_loadl_epi64 (__m128i const *__P)
{
  return _mm_set_epi64 ((__m64)0LL, *(__m64 *)__P);
}

static __inline void __attribute__((__always_inline__))
_mm_store_si128 (__m128i *__P, __m128i __B)
{
  *__P = __B;
}

static __inline void __attribute__((__always_inline__))
_mm_storeu_si128 (__m128i *__P, __m128i __B)
{
  __builtin_ia32_storedqu ((char *)__P, (__v16qi)__B);
}

static __inline void __attribute__((__always_inline__))
_mm_storel_epi64 (__m128i *__P, __m128i __B)
{
  *(long long *)__P = __builtin_ia32_vec_ext_v2di ((__v2di)__B, 0);
}

static __inline __m64 __attribute__((__always_inline__))
_mm_movepi64_pi64 (__m128i __B)
{
  return (__m64) __builtin_ia32_vec_ext_v2di ((__v2di)__B, 0);
}

static __inline __m128i __attribute__((__always_inline__))
_mm_movpi64_epi64 (__m64 __A)
{
  return _mm_set_epi64 ((__m64)0LL, __A);
}

static __inline __m128i __attribute__((__always_inline__))
_mm_move_epi64 (__m128i __A)
{
  return _mm_set_epi64 ((__m64)0LL, _mm_movepi64_pi64 (__A));
}

/* Create a vector of zeros.  */
static __inline __m128i __attribute__((__always_inline__))
_mm_setzero_si128 (void)
{
  return __extension__ (__m128i)(__v4si){ 0, 0, 0, 0 };
}

static __inline __m128d __attribute__((__always_inline__))
_mm_cvtepi32_pd (__m128i __A)
{
  return (__m128d)__builtin_ia32_cvtdq2pd ((__v4si) __A);
}

static __inline __m128 __attribute__((__always_inline__))
_mm_cvtepi32_ps (__m128i __A)
{
  return (__m128)__builtin_ia32_cvtdq2ps ((__v4si) __A);
}

static __inline __m128i __attribute__((__always_inline__))
_mm_cvtpd_epi32 (__m128d __A)
{
  return (__m128i)__builtin_ia32_cvtpd2dq ((__v2df) __A);
}

static __inline __m64 __attribute__((__always_inline__))
_mm_cvtpd_pi32 (__m128d __A)
{
  return (__m64)__builtin_ia32_cvtpd2pi ((__v2df) __A);
}

static __inline __m128 __attribute__((__always_inline__))
_mm_cvtpd_ps (__m128d __A)
{
  return (__m128)__builtin_ia32_cvtpd2ps ((__v2df) __A);
}

static __inline __m128i __attribute__((__always_inline__))
_mm_cvttpd_epi32 (__m128d __A)
{
  return (__m128i)__builtin_ia32_cvttpd2dq ((__v2df) __A);
}

static __inline __m64 __attribute__((__always_inline__))
_mm_cvttpd_pi32 (__m128d __A)
{
  return (__m64)__builtin_ia32_cvttpd2pi ((__v2df) __A);
}

static __inline __m128d __attribute__((__always_inline__))
_mm_cvtpi32_pd (__m64 __A)
{
  return (__m128d)__builtin_ia32_cvtpi2pd ((__v2si) __A);
}

static __inline __m128i __attribute__((__always_inline__))
_mm_cvtps_epi32 (__m128 __A)
{
  return (__m128i)__builtin_ia32_cvtps2dq ((__v4sf) __A);
}

static __inline __m128i __attribute__((__always_inline__))
_mm_cvttps_epi32 (__m128 __A)
{
  return (__m128i)__builtin_ia32_cvttps2dq ((__v4sf) __A);
}

static __inline __m128d __attribute__((__always_inline__))
_mm_cvtps_pd (__m128 __A)
{
  return (__m128d)__builtin_ia32_cvtps2pd ((__v4sf) __A);
}

static __inline int __attribute__((__always_inline__))
_mm_cvtsd_si32 (__m128d __A)
{
  return __builtin_ia32_cvtsd2si ((__v2df) __A);
}

#ifdef __x86_64__
<<<<<<< HEAD
=======
/* Intel intrinsic.  */
static __inline long long __attribute__((__always_inline__))
_mm_cvtsd_si64 (__m128d __A)
{
  return __builtin_ia32_cvtsd2si64 ((__v2df) __A);
}

/* Microsoft intrinsic.  */
>>>>>>> c355071f
static __inline long long __attribute__((__always_inline__))
_mm_cvtsd_si64x (__m128d __A)
{
  return __builtin_ia32_cvtsd2si64 ((__v2df) __A);
}
#endif

static __inline int __attribute__((__always_inline__))
_mm_cvttsd_si32 (__m128d __A)
{
  return __builtin_ia32_cvttsd2si ((__v2df) __A);
}

#ifdef __x86_64__
<<<<<<< HEAD
=======
/* Intel intrinsic.  */
static __inline long long __attribute__((__always_inline__))
_mm_cvttsd_si64 (__m128d __A)
{
  return __builtin_ia32_cvttsd2si64 ((__v2df) __A);
}

/* Microsoft intrinsic.  */
>>>>>>> c355071f
static __inline long long __attribute__((__always_inline__))
_mm_cvttsd_si64x (__m128d __A)
{
  return __builtin_ia32_cvttsd2si64 ((__v2df) __A);
}
#endif

static __inline __m128 __attribute__((__always_inline__))
_mm_cvtsd_ss (__m128 __A, __m128d __B)
{
  return (__m128)__builtin_ia32_cvtsd2ss ((__v4sf) __A, (__v2df) __B);
}

static __inline __m128d __attribute__((__always_inline__))
_mm_cvtsi32_sd (__m128d __A, int __B)
{
  return (__m128d)__builtin_ia32_cvtsi2sd ((__v2df) __A, __B);
}

#ifdef __x86_64__
<<<<<<< HEAD
=======
/* Intel intrinsic.  */
static __inline __m128d __attribute__((__always_inline__))
_mm_cvtsi64_sd (__m128d __A, long long __B)
{
  return (__m128d)__builtin_ia32_cvtsi642sd ((__v2df) __A, __B);
}

/* Microsoft intrinsic.  */
>>>>>>> c355071f
static __inline __m128d __attribute__((__always_inline__))
_mm_cvtsi64x_sd (__m128d __A, long long __B)
{
  return (__m128d)__builtin_ia32_cvtsi642sd ((__v2df) __A, __B);
}
#endif

static __inline __m128d __attribute__((__always_inline__))
_mm_cvtss_sd (__m128d __A, __m128 __B)
{
  return (__m128d)__builtin_ia32_cvtss2sd ((__v2df) __A, (__v4sf)__B);
}

#define _mm_shuffle_pd(__A, __B, __C) ((__m128d)__builtin_ia32_shufpd ((__v2df)__A, (__v2df)__B, (__C)))

static __inline __m128d __attribute__((__always_inline__))
_mm_unpackhi_pd (__m128d __A, __m128d __B)
{
  return (__m128d)__builtin_ia32_unpckhpd ((__v2df)__A, (__v2df)__B);
}

static __inline __m128d __attribute__((__always_inline__))
_mm_unpacklo_pd (__m128d __A, __m128d __B)
{
  return (__m128d)__builtin_ia32_unpcklpd ((__v2df)__A, (__v2df)__B);
}

static __inline __m128d __attribute__((__always_inline__))
_mm_loadh_pd (__m128d __A, double const *__B)
{
  return (__m128d)__builtin_ia32_loadhpd ((__v2df)__A, __B);
}

static __inline __m128d __attribute__((__always_inline__))
_mm_loadl_pd (__m128d __A, double const *__B)
{
  return (__m128d)__builtin_ia32_loadlpd ((__v2df)__A, __B);
}

static __inline int __attribute__((__always_inline__))
_mm_movemask_pd (__m128d __A)
{
  return __builtin_ia32_movmskpd ((__v2df)__A);
}

static __inline __m128i __attribute__((__always_inline__))
_mm_packs_epi16 (__m128i __A, __m128i __B)
{
  return (__m128i)__builtin_ia32_packsswb128 ((__v8hi)__A, (__v8hi)__B);
}

static __inline __m128i __attribute__((__always_inline__))
_mm_packs_epi32 (__m128i __A, __m128i __B)
{
  return (__m128i)__builtin_ia32_packssdw128 ((__v4si)__A, (__v4si)__B);
}

static __inline __m128i __attribute__((__always_inline__))
_mm_packus_epi16 (__m128i __A, __m128i __B)
{
  return (__m128i)__builtin_ia32_packuswb128 ((__v8hi)__A, (__v8hi)__B);
}

static __inline __m128i __attribute__((__always_inline__))
_mm_unpackhi_epi8 (__m128i __A, __m128i __B)
{
  return (__m128i)__builtin_ia32_punpckhbw128 ((__v16qi)__A, (__v16qi)__B);
}

static __inline __m128i __attribute__((__always_inline__))
_mm_unpackhi_epi16 (__m128i __A, __m128i __B)
{
  return (__m128i)__builtin_ia32_punpckhwd128 ((__v8hi)__A, (__v8hi)__B);
}

static __inline __m128i __attribute__((__always_inline__))
_mm_unpackhi_epi32 (__m128i __A, __m128i __B)
{
  return (__m128i)__builtin_ia32_punpckhdq128 ((__v4si)__A, (__v4si)__B);
}

static __inline __m128i __attribute__((__always_inline__))
_mm_unpackhi_epi64 (__m128i __A, __m128i __B)
{
  return (__m128i)__builtin_ia32_punpckhqdq128 ((__v2di)__A, (__v2di)__B);
}

static __inline __m128i __attribute__((__always_inline__))
_mm_unpacklo_epi8 (__m128i __A, __m128i __B)
{
  return (__m128i)__builtin_ia32_punpcklbw128 ((__v16qi)__A, (__v16qi)__B);
}

static __inline __m128i __attribute__((__always_inline__))
_mm_unpacklo_epi16 (__m128i __A, __m128i __B)
{
  return (__m128i)__builtin_ia32_punpcklwd128 ((__v8hi)__A, (__v8hi)__B);
}

static __inline __m128i __attribute__((__always_inline__))
_mm_unpacklo_epi32 (__m128i __A, __m128i __B)
{
  return (__m128i)__builtin_ia32_punpckldq128 ((__v4si)__A, (__v4si)__B);
}

static __inline __m128i __attribute__((__always_inline__))
_mm_unpacklo_epi64 (__m128i __A, __m128i __B)
{
  return (__m128i)__builtin_ia32_punpcklqdq128 ((__v2di)__A, (__v2di)__B);
}

static __inline __m128i __attribute__((__always_inline__))
_mm_add_epi8 (__m128i __A, __m128i __B)
{
  return (__m128i)__builtin_ia32_paddb128 ((__v16qi)__A, (__v16qi)__B);
}

static __inline __m128i __attribute__((__always_inline__))
_mm_add_epi16 (__m128i __A, __m128i __B)
{
  return (__m128i)__builtin_ia32_paddw128 ((__v8hi)__A, (__v8hi)__B);
}

static __inline __m128i __attribute__((__always_inline__))
_mm_add_epi32 (__m128i __A, __m128i __B)
{
  return (__m128i)__builtin_ia32_paddd128 ((__v4si)__A, (__v4si)__B);
}

static __inline __m128i __attribute__((__always_inline__))
_mm_add_epi64 (__m128i __A, __m128i __B)
{
  return (__m128i)__builtin_ia32_paddq128 ((__v2di)__A, (__v2di)__B);
}

static __inline __m128i __attribute__((__always_inline__))
_mm_adds_epi8 (__m128i __A, __m128i __B)
{
  return (__m128i)__builtin_ia32_paddsb128 ((__v16qi)__A, (__v16qi)__B);
}

static __inline __m128i __attribute__((__always_inline__))
_mm_adds_epi16 (__m128i __A, __m128i __B)
{
  return (__m128i)__builtin_ia32_paddsw128 ((__v8hi)__A, (__v8hi)__B);
}

static __inline __m128i __attribute__((__always_inline__))
_mm_adds_epu8 (__m128i __A, __m128i __B)
{
  return (__m128i)__builtin_ia32_paddusb128 ((__v16qi)__A, (__v16qi)__B);
}

static __inline __m128i __attribute__((__always_inline__))
_mm_adds_epu16 (__m128i __A, __m128i __B)
{
  return (__m128i)__builtin_ia32_paddusw128 ((__v8hi)__A, (__v8hi)__B);
}

static __inline __m128i __attribute__((__always_inline__))
_mm_sub_epi8 (__m128i __A, __m128i __B)
{
  return (__m128i)__builtin_ia32_psubb128 ((__v16qi)__A, (__v16qi)__B);
}

static __inline __m128i __attribute__((__always_inline__))
_mm_sub_epi16 (__m128i __A, __m128i __B)
{
  return (__m128i)__builtin_ia32_psubw128 ((__v8hi)__A, (__v8hi)__B);
}

static __inline __m128i __attribute__((__always_inline__))
_mm_sub_epi32 (__m128i __A, __m128i __B)
{
  return (__m128i)__builtin_ia32_psubd128 ((__v4si)__A, (__v4si)__B);
}

static __inline __m128i __attribute__((__always_inline__))
_mm_sub_epi64 (__m128i __A, __m128i __B)
{
  return (__m128i)__builtin_ia32_psubq128 ((__v2di)__A, (__v2di)__B);
}

static __inline __m128i __attribute__((__always_inline__))
_mm_subs_epi8 (__m128i __A, __m128i __B)
{
  return (__m128i)__builtin_ia32_psubsb128 ((__v16qi)__A, (__v16qi)__B);
}

static __inline __m128i __attribute__((__always_inline__))
_mm_subs_epi16 (__m128i __A, __m128i __B)
{
  return (__m128i)__builtin_ia32_psubsw128 ((__v8hi)__A, (__v8hi)__B);
}

static __inline __m128i __attribute__((__always_inline__))
_mm_subs_epu8 (__m128i __A, __m128i __B)
{
  return (__m128i)__builtin_ia32_psubusb128 ((__v16qi)__A, (__v16qi)__B);
}

static __inline __m128i __attribute__((__always_inline__))
_mm_subs_epu16 (__m128i __A, __m128i __B)
{
  return (__m128i)__builtin_ia32_psubusw128 ((__v8hi)__A, (__v8hi)__B);
}

static __inline __m128i __attribute__((__always_inline__))
_mm_madd_epi16 (__m128i __A, __m128i __B)
{
  return (__m128i)__builtin_ia32_pmaddwd128 ((__v8hi)__A, (__v8hi)__B);
}

static __inline __m128i __attribute__((__always_inline__))
_mm_mulhi_epi16 (__m128i __A, __m128i __B)
{
  return (__m128i)__builtin_ia32_pmulhw128 ((__v8hi)__A, (__v8hi)__B);
}

static __inline __m128i __attribute__((__always_inline__))
_mm_mullo_epi16 (__m128i __A, __m128i __B)
{
  return (__m128i)__builtin_ia32_pmullw128 ((__v8hi)__A, (__v8hi)__B);
}

static __inline __m64 __attribute__((__always_inline__))
_mm_mul_su32 (__m64 __A, __m64 __B)
{
  return (__m64)__builtin_ia32_pmuludq ((__v2si)__A, (__v2si)__B);
}

static __inline __m128i __attribute__((__always_inline__))
_mm_mul_epu32 (__m128i __A, __m128i __B)
{
  return (__m128i)__builtin_ia32_pmuludq128 ((__v4si)__A, (__v4si)__B);
}

static __inline __m128i __attribute__((__always_inline__))
_mm_slli_epi16 (__m128i __A, int __B)
{
  return (__m128i)__builtin_ia32_psllwi128 ((__v8hi)__A, __B);
}

static __inline __m128i __attribute__((__always_inline__))
_mm_slli_epi32 (__m128i __A, int __B)
{
  return (__m128i)__builtin_ia32_pslldi128 ((__v4si)__A, __B);
}

static __inline __m128i __attribute__((__always_inline__))
_mm_slli_epi64 (__m128i __A, int __B)
{
  return (__m128i)__builtin_ia32_psllqi128 ((__v2di)__A, __B);
}

static __inline __m128i __attribute__((__always_inline__))
_mm_srai_epi16 (__m128i __A, int __B)
{
  return (__m128i)__builtin_ia32_psrawi128 ((__v8hi)__A, __B);
}

static __inline __m128i __attribute__((__always_inline__))
_mm_srai_epi32 (__m128i __A, int __B)
{
  return (__m128i)__builtin_ia32_psradi128 ((__v4si)__A, __B);
}

#if 0
static __m128i __attribute__((__always_inline__))
_mm_srli_si128 (__m128i __A, const int __B)
{
  return ((__m128i)__builtin_ia32_psrldqi128 (__A, __B))
}

static __m128i __attribute__((__always_inline__))
_mm_srli_si128 (__m128i __A, const int __B)
{
  return ((__m128i)__builtin_ia32_pslldqi128 (__A, __B))
}
#else
#define _mm_srli_si128(__A, __B) \
  ((__m128i)__builtin_ia32_psrldqi128 (__A, (__B) * 8))
#define _mm_slli_si128(__A, __B) \
  ((__m128i)__builtin_ia32_pslldqi128 (__A, (__B) * 8))
#endif

static __inline __m128i __attribute__((__always_inline__))
_mm_srli_epi16 (__m128i __A, int __B)
{
  return (__m128i)__builtin_ia32_psrlwi128 ((__v8hi)__A, __B);
}

static __inline __m128i __attribute__((__always_inline__))
_mm_srli_epi32 (__m128i __A, int __B)
{
  return (__m128i)__builtin_ia32_psrldi128 ((__v4si)__A, __B);
}

static __inline __m128i __attribute__((__always_inline__))
_mm_srli_epi64 (__m128i __A, int __B)
{
  return (__m128i)__builtin_ia32_psrlqi128 ((__v2di)__A, __B);
}

static __inline __m128i __attribute__((__always_inline__))
_mm_sll_epi16 (__m128i __A, __m128i __B)
{
  return _mm_slli_epi16 (__A, _mm_cvtsi128_si32 (__B));
}

static __inline __m128i __attribute__((__always_inline__))
_mm_sll_epi32 (__m128i __A, __m128i __B)
{
  return _mm_slli_epi32 (__A, _mm_cvtsi128_si32 (__B));
}

static __inline __m128i __attribute__((__always_inline__))
_mm_sll_epi64 (__m128i __A, __m128i __B)
{
  return _mm_slli_epi64 (__A, _mm_cvtsi128_si32 (__B));
}

static __inline __m128i __attribute__((__always_inline__))
_mm_sra_epi16 (__m128i __A, __m128i __B)
{
  return _mm_srai_epi16 (__A, _mm_cvtsi128_si32 (__B));
}

static __inline __m128i __attribute__((__always_inline__))
_mm_sra_epi32 (__m128i __A, __m128i __B)
{
  return _mm_srai_epi32 (__A, _mm_cvtsi128_si32 (__B));
}

static __inline __m128i __attribute__((__always_inline__))
_mm_srl_epi16 (__m128i __A, __m128i __B)
{
  return _mm_srli_epi16 (__A, _mm_cvtsi128_si32 (__B));
}

static __inline __m128i __attribute__((__always_inline__))
_mm_srl_epi32 (__m128i __A, __m128i __B)
{
  return _mm_srli_epi32 (__A, _mm_cvtsi128_si32 (__B));
}

static __inline __m128i __attribute__((__always_inline__))
_mm_srl_epi64 (__m128i __A, __m128i __B)
{
  return _mm_srli_epi64 (__A, _mm_cvtsi128_si32 (__B));
}

static __inline __m128i __attribute__((__always_inline__))
_mm_and_si128 (__m128i __A, __m128i __B)
{
  return (__m128i)__builtin_ia32_pand128 ((__v2di)__A, (__v2di)__B);
}

static __inline __m128i __attribute__((__always_inline__))
_mm_andnot_si128 (__m128i __A, __m128i __B)
{
  return (__m128i)__builtin_ia32_pandn128 ((__v2di)__A, (__v2di)__B);
}

static __inline __m128i __attribute__((__always_inline__))
_mm_or_si128 (__m128i __A, __m128i __B)
{
  return (__m128i)__builtin_ia32_por128 ((__v2di)__A, (__v2di)__B);
}

static __inline __m128i __attribute__((__always_inline__))
_mm_xor_si128 (__m128i __A, __m128i __B)
{
  return (__m128i)__builtin_ia32_pxor128 ((__v2di)__A, (__v2di)__B);
}

static __inline __m128i __attribute__((__always_inline__))
_mm_cmpeq_epi8 (__m128i __A, __m128i __B)
{
  return (__m128i)__builtin_ia32_pcmpeqb128 ((__v16qi)__A, (__v16qi)__B);
}

static __inline __m128i __attribute__((__always_inline__))
_mm_cmpeq_epi16 (__m128i __A, __m128i __B)
{
  return (__m128i)__builtin_ia32_pcmpeqw128 ((__v8hi)__A, (__v8hi)__B);
}

static __inline __m128i __attribute__((__always_inline__))
_mm_cmpeq_epi32 (__m128i __A, __m128i __B)
{
  return (__m128i)__builtin_ia32_pcmpeqd128 ((__v4si)__A, (__v4si)__B);
}

static __inline __m128i __attribute__((__always_inline__))
_mm_cmplt_epi8 (__m128i __A, __m128i __B)
{
  return (__m128i)__builtin_ia32_pcmpgtb128 ((__v16qi)__B, (__v16qi)__A);
}

static __inline __m128i __attribute__((__always_inline__))
_mm_cmplt_epi16 (__m128i __A, __m128i __B)
{
  return (__m128i)__builtin_ia32_pcmpgtw128 ((__v8hi)__B, (__v8hi)__A);
}

static __inline __m128i __attribute__((__always_inline__))
_mm_cmplt_epi32 (__m128i __A, __m128i __B)
{
  return (__m128i)__builtin_ia32_pcmpgtd128 ((__v4si)__B, (__v4si)__A);
}

static __inline __m128i __attribute__((__always_inline__))
_mm_cmpgt_epi8 (__m128i __A, __m128i __B)
{
  return (__m128i)__builtin_ia32_pcmpgtb128 ((__v16qi)__A, (__v16qi)__B);
}

static __inline __m128i __attribute__((__always_inline__))
_mm_cmpgt_epi16 (__m128i __A, __m128i __B)
{
  return (__m128i)__builtin_ia32_pcmpgtw128 ((__v8hi)__A, (__v8hi)__B);
}

static __inline __m128i __attribute__((__always_inline__))
_mm_cmpgt_epi32 (__m128i __A, __m128i __B)
{
  return (__m128i)__builtin_ia32_pcmpgtd128 ((__v4si)__A, (__v4si)__B);
}

#if 0
static __inline int __attribute__((__always_inline__))
_mm_extract_epi16 (__m128i const __A, int const __N)
{
  return __builtin_ia32_vec_ext_v8hi ((__v8hi)__A, __N);
}

static __inline __m128i __attribute__((__always_inline__))
_mm_insert_epi16 (__m128i const __A, int const __D, int const __N)
{
  return (__m128i) __builtin_ia32_vec_set_v8hi ((__v8hi)__A, __D, __N);
}
#else
#define _mm_extract_epi16(A, N) \
  ((int) __builtin_ia32_vec_ext_v8hi ((__v8hi)(A), (N)))
#define _mm_insert_epi16(A, D, N) \
  ((__m128i) __builtin_ia32_vec_set_v8hi ((__v8hi)(A), (D), (N)))
#endif

static __inline __m128i __attribute__((__always_inline__))
_mm_max_epi16 (__m128i __A, __m128i __B)
{
  return (__m128i)__builtin_ia32_pmaxsw128 ((__v8hi)__A, (__v8hi)__B);
}

static __inline __m128i __attribute__((__always_inline__))
_mm_max_epu8 (__m128i __A, __m128i __B)
{
  return (__m128i)__builtin_ia32_pmaxub128 ((__v16qi)__A, (__v16qi)__B);
}

static __inline __m128i __attribute__((__always_inline__))
_mm_min_epi16 (__m128i __A, __m128i __B)
{
  return (__m128i)__builtin_ia32_pminsw128 ((__v8hi)__A, (__v8hi)__B);
}

static __inline __m128i __attribute__((__always_inline__))
_mm_min_epu8 (__m128i __A, __m128i __B)
{
  return (__m128i)__builtin_ia32_pminub128 ((__v16qi)__A, (__v16qi)__B);
}

static __inline int __attribute__((__always_inline__))
_mm_movemask_epi8 (__m128i __A)
{
  return __builtin_ia32_pmovmskb128 ((__v16qi)__A);
}

static __inline __m128i __attribute__((__always_inline__))
_mm_mulhi_epu16 (__m128i __A, __m128i __B)
{
  return (__m128i)__builtin_ia32_pmulhuw128 ((__v8hi)__A, (__v8hi)__B);
}

#define _mm_shufflehi_epi16(__A, __B) ((__m128i)__builtin_ia32_pshufhw ((__v8hi)__A, __B))
#define _mm_shufflelo_epi16(__A, __B) ((__m128i)__builtin_ia32_pshuflw ((__v8hi)__A, __B))
#define _mm_shuffle_epi32(__A, __B) ((__m128i)__builtin_ia32_pshufd ((__v4si)__A, __B))

static __inline void __attribute__((__always_inline__))
_mm_maskmoveu_si128 (__m128i __A, __m128i __B, char *__C)
{
  __builtin_ia32_maskmovdqu ((__v16qi)__A, (__v16qi)__B, __C);
}

static __inline __m128i __attribute__((__always_inline__))
_mm_avg_epu8 (__m128i __A, __m128i __B)
{
  return (__m128i)__builtin_ia32_pavgb128 ((__v16qi)__A, (__v16qi)__B);
}

static __inline __m128i __attribute__((__always_inline__))
_mm_avg_epu16 (__m128i __A, __m128i __B)
{
  return (__m128i)__builtin_ia32_pavgw128 ((__v8hi)__A, (__v8hi)__B);
}

static __inline __m128i __attribute__((__always_inline__))
_mm_sad_epu8 (__m128i __A, __m128i __B)
{
  return (__m128i)__builtin_ia32_psadbw128 ((__v16qi)__A, (__v16qi)__B);
}

static __inline void __attribute__((__always_inline__))
_mm_stream_si32 (int *__A, int __B)
{
  __builtin_ia32_movnti (__A, __B);
}

static __inline void __attribute__((__always_inline__))
_mm_stream_si128 (__m128i *__A, __m128i __B)
{
  __builtin_ia32_movntdq ((__v2di *)__A, (__v2di)__B);
}

static __inline void __attribute__((__always_inline__))
_mm_stream_pd (double *__A, __m128d __B)
{
  __builtin_ia32_movntpd (__A, (__v2df)__B);
}

static __inline void __attribute__((__always_inline__))
_mm_clflush (void const *__A)
{
  __builtin_ia32_clflush (__A);
}

static __inline void __attribute__((__always_inline__))
_mm_lfence (void)
{
  __builtin_ia32_lfence ();
}

static __inline void __attribute__((__always_inline__))
_mm_mfence (void)
{
  __builtin_ia32_mfence ();
}

static __inline __m128i __attribute__((__always_inline__))
_mm_cvtsi32_si128 (int __A)
{
  return _mm_set_epi32 (0, 0, 0, __A);
}

#ifdef __x86_64__
<<<<<<< HEAD
=======
/* Intel intrinsic.  */
static __inline __m128i __attribute__((__always_inline__))
_mm_cvtsi64_si128 (long long __A)
{
  return _mm_set_epi64x (0, __A);
}

/* Microsoft intrinsic.  */
>>>>>>> c355071f
static __inline __m128i __attribute__((__always_inline__))
_mm_cvtsi64x_si128 (long long __A)
{
  return _mm_set_epi64x (0, __A);
}
#endif

/* Casts between various SP, DP, INT vector types.  Note that these do no
   conversion of values, they just change the type.  */
static __inline __m128 __attribute__((__always_inline__))
_mm_castpd_ps(__m128d __A)
{
  return (__m128) __A;
}

static __inline __m128i __attribute__((__always_inline__))
_mm_castpd_si128(__m128d __A)
{
  return (__m128i) __A;
}

static __inline __m128d __attribute__((__always_inline__))
_mm_castps_pd(__m128 __A)
{
  return (__m128d) __A;
}

static __inline __m128i __attribute__((__always_inline__))
_mm_castps_si128(__m128 __A)
{
  return (__m128i) __A;
}

static __inline __m128 __attribute__((__always_inline__))
_mm_castsi128_ps(__m128i __A)
{
  return (__m128) __A;
}

static __inline __m128d __attribute__((__always_inline__))
_mm_castsi128_pd(__m128i __A)
{
  return (__m128d) __A;
}

#endif /* __SSE2__  */

#endif /* _EMMINTRIN_H_INCLUDED */<|MERGE_RESOLUTION|>--- conflicted
+++ resolved
@@ -1,8 +1,4 @@
-<<<<<<< HEAD
-/* Copyright (C) 2003, 2004, 2005 Free Software Foundation, Inc.
-=======
 /* Copyright (C) 2003, 2004, 2005, 2006 Free Software Foundation, Inc.
->>>>>>> c355071f
 
    This file is part of GCC.
 
@@ -111,7 +107,6 @@
 _mm_loadu_pd (double const *__P)
 {
   return __builtin_ia32_loadupd (__P);
-<<<<<<< HEAD
 }
 
 /* Create a vector with all two elements equal to *P.  */
@@ -161,63 +156,12 @@
 _mm_store_sd (double *__P, __m128d __A)
 {
   *__P = __builtin_ia32_vec_ext_v2df (__A, 0);
-=======
-}
-
-/* Create a vector with all two elements equal to *P.  */
-static __inline __m128d __attribute__((__always_inline__))
-_mm_load1_pd (double const *__P)
-{
-  return _mm_set1_pd (*__P);
-}
-
-/* Create a vector with element 0 as *P and the rest zero.  */
-static __inline __m128d __attribute__((__always_inline__))
-_mm_load_sd (double const *__P)
-{
-  return _mm_set_sd (*__P);
-}
-
-static __inline __m128d __attribute__((__always_inline__))
-_mm_load_pd1 (double const *__P)
-{
-  return _mm_load1_pd (__P);
-}
-
-/* Load two DPFP values in reverse order.  The address must be aligned.  */
-static __inline __m128d __attribute__((__always_inline__))
-_mm_loadr_pd (double const *__P)
-{
-  __m128d __tmp = _mm_load_pd (__P);
-  return __builtin_ia32_shufpd (__tmp, __tmp, _MM_SHUFFLE2 (0,1));
-}
-
-/* Store two DPFP values.  The address must be 16-byte aligned.  */
-static __inline void __attribute__((__always_inline__))
-_mm_store_pd (double *__P, __m128d __A)
-{
-  *(__m128d *)__P = __A;
-}
-
-/* Store two DPFP values.  The address need not be 16-byte aligned.  */
-static __inline void __attribute__((__always_inline__))
-_mm_storeu_pd (double *__P, __m128d __A)
-{
-  __builtin_ia32_storeupd (__P, __A);
-}
-
-/* Stores the lower DPFP value.  */
-static __inline void __attribute__((__always_inline__))
-_mm_store_sd (double *__P, __m128d __A)
-{
-  *__P = __builtin_ia32_vec_ext_v2df (__A, 0);
 }
 
 static __inline double __attribute__((__always_inline__))
 _mm_cvtsd_f64 (__m128d __A)
 {
   return __builtin_ia32_vec_ext_v2df (__A, 0);
->>>>>>> c355071f
 }
 
 static __inline void __attribute__((__always_inline__))
@@ -258,11 +202,6 @@
 _mm_cvtsi128_si32 (__m128i __A)
 {
   return __builtin_ia32_vec_ext_v4si ((__v4si)__A, 0);
-<<<<<<< HEAD
-}
-
-#ifdef __x86_64__
-=======
 }
 
 #ifdef __x86_64__
@@ -274,7 +213,6 @@
 }
 
 /* Microsoft intrinsic.  */
->>>>>>> c355071f
 static __inline long long __attribute__((__always_inline__))
 _mm_cvtsi128_si64x (__m128i __A)
 {
@@ -865,8 +803,6 @@
 }
 
 #ifdef __x86_64__
-<<<<<<< HEAD
-=======
 /* Intel intrinsic.  */
 static __inline long long __attribute__((__always_inline__))
 _mm_cvtsd_si64 (__m128d __A)
@@ -875,7 +811,6 @@
 }
 
 /* Microsoft intrinsic.  */
->>>>>>> c355071f
 static __inline long long __attribute__((__always_inline__))
 _mm_cvtsd_si64x (__m128d __A)
 {
@@ -890,8 +825,6 @@
 }
 
 #ifdef __x86_64__
-<<<<<<< HEAD
-=======
 /* Intel intrinsic.  */
 static __inline long long __attribute__((__always_inline__))
 _mm_cvttsd_si64 (__m128d __A)
@@ -900,7 +833,6 @@
 }
 
 /* Microsoft intrinsic.  */
->>>>>>> c355071f
 static __inline long long __attribute__((__always_inline__))
 _mm_cvttsd_si64x (__m128d __A)
 {
@@ -921,8 +853,6 @@
 }
 
 #ifdef __x86_64__
-<<<<<<< HEAD
-=======
 /* Intel intrinsic.  */
 static __inline __m128d __attribute__((__always_inline__))
 _mm_cvtsi64_sd (__m128d __A, long long __B)
@@ -931,7 +861,6 @@
 }
 
 /* Microsoft intrinsic.  */
->>>>>>> c355071f
 static __inline __m128d __attribute__((__always_inline__))
 _mm_cvtsi64x_sd (__m128d __A, long long __B)
 {
@@ -1488,8 +1417,6 @@
 }
 
 #ifdef __x86_64__
-<<<<<<< HEAD
-=======
 /* Intel intrinsic.  */
 static __inline __m128i __attribute__((__always_inline__))
 _mm_cvtsi64_si128 (long long __A)
@@ -1498,7 +1425,6 @@
 }
 
 /* Microsoft intrinsic.  */
->>>>>>> c355071f
 static __inline __m128i __attribute__((__always_inline__))
 _mm_cvtsi64x_si128 (long long __A)
 {

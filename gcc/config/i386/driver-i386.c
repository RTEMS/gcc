--- conflicted
+++ resolved
@@ -378,13 +378,9 @@
   /* Extended features */
   unsigned int has_lahf_lm = 0, has_sse4a = 0;
   unsigned int has_longmode = 0, has_3dnowp = 0, has_3dnow = 0;
-<<<<<<< HEAD
-  unsigned int has_movbe = 0;
-=======
-  unsigned int has_sse4_1 = 0, has_sse4_2 = 0;
+  unsigned int has_movbe = 0, has_sse4_1 = 0, has_sse4_2 = 0;
   unsigned int has_popcnt = 0, has_aes = 0, has_avx = 0;
   unsigned int has_pclmul = 0;
->>>>>>> 887d3aea
 
   bool arch;
 
@@ -425,13 +421,10 @@
   has_sse4_2 = ecx & bit_SSE4_2;
   has_avx = ecx & bit_AVX;
   has_cmpxchg16b = ecx & bit_CMPXCHG16B;
-<<<<<<< HEAD
   has_movbe = ecx & bit_MOVBE;
-=======
   has_popcnt = ecx & bit_POPCNT;
   has_aes = ecx & bit_AES;
   has_pclmul = ecx & bit_PCLMUL;
->>>>>>> 887d3aea
 
   has_cmpxchg8b = edx & bit_CMPXCHG8B;
   has_cmov = edx & bit_CMOV;
@@ -618,10 +611,8 @@
 	options = concat (options, "-mcx16 ", NULL);
       if (has_lahf_lm)
 	options = concat (options, "-msahf ", NULL);
-<<<<<<< HEAD
       if (has_movbe)
-	options = concat (options, "-mmovbe", NULL);
-=======
+	options = concat (options, "-mmovbe ", NULL);
       if (has_aes)
 	options = concat (options, "-maes ", NULL);
       if (has_pclmul)
@@ -634,7 +625,6 @@
 	options = concat (options, "-msse4.2 ", NULL);
       else if (has_sse4_1)
 	options = concat (options, "-msse4.1 ", NULL);
->>>>>>> 887d3aea
     }
 
 done:

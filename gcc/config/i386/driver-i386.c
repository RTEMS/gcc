--- conflicted
+++ resolved
@@ -45,19 +45,11 @@
 
   /* At the moment, gcc does not use the information
      about the associativity of the cache.  */
-<<<<<<< HEAD
-
-  sprintf (size, "--param l1-cache-size=%u", level1.sizekb);
-  sprintf (line, "--param l1-cache-line-size=%u", level1.line);
-
-  sprintf (size2, "--param l2-cache-size=%u", level2.sizekb);
-=======
 
   snprintf (size, sizeof (size),
 	    "--param l1-cache-size=%u ", level1.sizekb);
   snprintf (line, sizeof (line),
 	    "--param l1-cache-line-size=%u ", level1.line);
->>>>>>> 42a9ba1d
 
   snprintf (size2, sizeof (size2),
 	    "--param l2-cache-size=%u ", level2.sizekb);
@@ -111,7 +103,6 @@
 
   if (max_ext_level >= 0x80000006)
     detect_l2_cache (&level2);
-<<<<<<< HEAD
 
   return describe_cache (level1, level2);
 }
@@ -247,143 +238,6 @@
 
   __cpuid (2, regs[0], regs[1], regs[2], regs[3]);
 
-=======
-
-  return describe_cache (level1, level2);
-}
-
-/* Decodes the size, the associativity and the cache line size of
-   L1/L2 caches of an Intel processor.  Values are based on
-   "Intel Processor Identification and the CPUID Instruction"
-   [Application Note 485], revision -032, December 2007.  */
-
-static void
-decode_caches_intel (unsigned reg, bool xeon_mp,
-		     struct cache_desc *level1, struct cache_desc *level2)
-{
-  int i;
-
-  for (i = 24; i >= 0; i -= 8)
-    switch ((reg >> i) & 0xff)
-      {
-      case 0x0a:
-	level1->sizekb = 8; level1->assoc = 2; level1->line = 32;
-	break;
-      case 0x0c:
-	level1->sizekb = 16; level1->assoc = 4; level1->line = 32;
-	break;
-      case 0x2c:
-	level1->sizekb = 32; level1->assoc = 8; level1->line = 64;
-	break;
-      case 0x39:
-	level2->sizekb = 128; level2->assoc = 4; level2->line = 64;
-	break;
-      case 0x3a:
-	level2->sizekb = 192; level2->assoc = 6; level2->line = 64;
-	break;
-      case 0x3b:
-	level2->sizekb = 128; level2->assoc = 2; level2->line = 64;
-	break;
-      case 0x3c:
-	level2->sizekb = 256; level2->assoc = 4; level2->line = 64;
-	break;
-      case 0x3d:
-	level2->sizekb = 384; level2->assoc = 6; level2->line = 64;
-	break;
-      case 0x3e:
-	level2->sizekb = 512; level2->assoc = 4; level2->line = 64;
-	break;
-      case 0x41:
-	level2->sizekb = 128; level2->assoc = 4; level2->line = 32;
-	break;
-      case 0x42:
-	level2->sizekb = 256; level2->assoc = 4; level2->line = 32;
-	break;
-      case 0x43:
-	level2->sizekb = 512; level2->assoc = 4; level2->line = 32;
-	break;
-      case 0x44:
-	level2->sizekb = 1024; level2->assoc = 4; level2->line = 32;
-	break;
-      case 0x45:
-	level2->sizekb = 2048; level2->assoc = 4; level2->line = 32;
-	break;
-      case 0x49:
-	if (xeon_mp)
-	  break;
-	level2->sizekb = 4096; level2->assoc = 16; level2->line = 64;
-	break;
-      case 0x4e:
-	level2->sizekb = 6144; level2->assoc = 24; level2->line = 64;
-	break;
-      case 0x60:
-	level1->sizekb = 16; level1->assoc = 8; level1->line = 64;
-	break;
-      case 0x66:
-	level1->sizekb = 8; level1->assoc = 4; level1->line = 64;
-	break;
-      case 0x67:
-	level1->sizekb = 16; level1->assoc = 4; level1->line = 64;
-	break;
-      case 0x68:
-	level1->sizekb = 32; level1->assoc = 4; level1->line = 64;
-	break;
-      case 0x78:
-	level2->sizekb = 1024; level2->assoc = 4; level2->line = 64;
-	break;
-      case 0x79:
-	level2->sizekb = 128; level2->assoc = 8; level2->line = 64;
-	break;
-      case 0x7a:
-	level2->sizekb = 256; level2->assoc = 8; level2->line = 64;
-	break;
-      case 0x7b:
-	level2->sizekb = 512; level2->assoc = 8; level2->line = 64;
-	break;
-      case 0x7c:
-	level2->sizekb = 1024; level2->assoc = 8; level2->line = 64;
-	break;
-      case 0x7d:
-	level2->sizekb = 2048; level2->assoc = 8; level2->line = 64;
-	break;
-      case 0x7f:
-	level2->sizekb = 512; level2->assoc = 2; level2->line = 64;
-	break;
-      case 0x82:
-	level2->sizekb = 256; level2->assoc = 8; level2->line = 32;
-	break;
-      case 0x83:
-	level2->sizekb = 512; level2->assoc = 8; level2->line = 32;
-	break;
-      case 0x84:
-	level2->sizekb = 1024; level2->assoc = 8; level2->line = 32;
-	break;
-      case 0x85:
-	level2->sizekb = 2048; level2->assoc = 8; level2->line = 32;
-	break;
-      case 0x86:
-	level2->sizekb = 512; level2->assoc = 4; level2->line = 64;
-	break;
-      case 0x87:
-	level2->sizekb = 1024; level2->assoc = 8; level2->line = 64;
-
-      default:
-	break;
-      }
-}
-
-/* Detect cache parameters using CPUID function 2.  */
-
-static void
-detect_caches_cpuid2 (bool xeon_mp, 
-		      struct cache_desc *level1, struct cache_desc *level2)
-{
-  unsigned regs[4];
-  int nreps, i;
-
-  __cpuid (2, regs[0], regs[1], regs[2], regs[3]);
-
->>>>>>> 42a9ba1d
   nreps = regs[0] & 0x0f;
   regs[0] &= ~0x0f;
 
@@ -400,7 +254,6 @@
 
 /* Detect cache parameters using CPUID function 4. This
    method doesn't require hardcoded tables.  */
-<<<<<<< HEAD
 
 enum cache_type
 {
@@ -410,17 +263,6 @@
   CACHE_UNIFIED = 3
 };
 
-=======
-
-enum cache_type
-{
-  CACHE_END = 0,
-  CACHE_DATA = 1,
-  CACHE_INST = 2,
-  CACHE_UNIFIED = 3
-};
-
->>>>>>> 42a9ba1d
 static void
 detect_caches_cpuid4 (struct cache_desc *level1, struct cache_desc *level2)
 {
@@ -497,15 +339,11 @@
 enum vendor_signatures
 {
   SIG_INTEL =	0x756e6547 /* Genu */,
-<<<<<<< HEAD
-  SIG_AMD =	0x68747541 /* Auth */,
-=======
   SIG_AMD =	0x68747541 /* Auth */
 };
 
 enum processor_signatures
 {
->>>>>>> 42a9ba1d
   SIG_GEODE =	0x646f6547 /* Geod */
 };
 
@@ -563,10 +401,6 @@
 
   __cpuid (1, eax, ebx, ecx, edx);
 
-<<<<<<< HEAD
-  /* We don't care for extended family.  */
-=======
->>>>>>> 42a9ba1d
   model = (eax >> 4) & 0x0f;
   family = (eax >> 8) & 0x0f;
   if (vendor == SIG_INTEL)
@@ -650,11 +484,6 @@
       else
 	processor = PROCESSOR_PENTIUM;
     }
-<<<<<<< HEAD
-  else if (vendor == SIG_GEODE)
-    processor = PROCESSOR_GEODE;
-=======
->>>>>>> 42a9ba1d
   else
     {
       switch (family)

--- conflicted
+++ resolved
@@ -543,29 +543,6 @@
 	cpu = "pentium";
       break;
     case PROCESSOR_PENTIUMPRO:
-<<<<<<< HEAD
-      if (model == 28)
-	cpu = "atom";
-      else if (model >= 28 && l2sizekb < 2048)
-	/* Assume it's a small core if there's less than 2MB cache */
-	cpu = "atom";
-      else if (has_longmode)
-	cpu = "core2";
-      else if (arch)
-	{
-	  if (has_sse3)
-	    /* It is Core Duo.  */
-	    cpu = "pentium-m";
-	  else if (has_sse2)
-	    /* It is Pentium M.  */
-	    cpu = "pentium-m";
-	  else if (has_sse)
-	    /* It is Pentium III.  */
-	    cpu = "pentium3";
-	  else if (has_mmx)
-	    /* It is Pentium II.  */
-	    cpu = "pentium2";
-=======
       switch (model)
 	{
 	case 0x1c:
@@ -616,7 +593,6 @@
 		/* Default to Pentium Pro.  */
 		cpu = "pentiumpro";
 	    }
->>>>>>> 6e7f08ad
 	  else
 	    /* For -mtune, we default to -mtune=generic.  */
 	    cpu = "generic";

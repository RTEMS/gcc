--- conflicted
+++ resolved
@@ -15,9 +15,6 @@
 	$(srcdir)/config/i386/cygwin2.c
 
 # Cygwin-specific parts of LIB_SPEC
-<<<<<<< HEAD
-SHLIB_LC = -lcygwin -luser32 -lkernel32 -ladvapi32 -lshell32
-=======
 SHLIB_LC = -lcygwin -luser32 -lkernel32 -ladvapi32 -lshell32
 
 # We have already included one of the t-{dw2,sjlj}-eh fragments for EH_MODEL
@@ -30,4 +27,3 @@
 # We'd like to use SHLIB_SONAME here too, and we can, since
 # we don't rely on shlib_base_name substitution for it.
 SHLIB_MKMAP_OPTS = -v pe_dll=$(SHLIB_SONAME)
->>>>>>> a0daa400

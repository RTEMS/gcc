/* Target definitions for GCC for Intel 80386 running Solaris 2
   Copyright (C) 1993, 1995, 1996, 1997, 1998, 1999, 2000, 2001, 2002, 2003,
<<<<<<< HEAD
   2004
   Free Software Foundation, Inc.
=======
   2004, 2007 Free Software Foundation, Inc.
>>>>>>> 751ff693
   Contributed by Fred Fish (fnf@cygnus.com).

This file is part of GCC.

GCC is free software; you can redistribute it and/or modify
it under the terms of the GNU General Public License as published by
the Free Software Foundation; either version 3, or (at your option)
any later version.

GCC is distributed in the hope that it will be useful,
but WITHOUT ANY WARRANTY; without even the implied warranty of
MERCHANTABILITY or FITNESS FOR A PARTICULAR PURPOSE.  See the
GNU General Public License for more details.

You should have received a copy of the GNU General Public License
<<<<<<< HEAD
along with GCC; see the file COPYING.  If not, write to
the Free Software Foundation, 51 Franklin Street, Fifth Floor,
Boston, MA 02110-1301, USA.  */
=======
along with GCC; see the file COPYING3.  If not see
<http://www.gnu.org/licenses/>.  */
>>>>>>> 751ff693

/* The Solaris 2.0 x86 linker botches alignment of code sections.
   It tries to align to a 16 byte boundary by padding with 0x00000090
   ints, rather than 0x90 bytes (nop).  This generates trash in the
   ".init" section since the contribution from crtbegin.o is only 7
   bytes.  The linker pads it to 16 bytes with a single 0x90 byte, and
   two 0x00000090 ints, which generates a segmentation violation when
   executed.  This macro forces the assembler to do the padding, since
   it knows what it is doing.  */
#define FORCE_CODE_SECTION_ALIGN  asm(ALIGN_ASM_OP "16");

/* Old versions of the Solaris assembler can not handle the difference of
   labels in different sections, so force DW_EH_PE_datarel.  */
#undef ASM_PREFERRED_EH_DATA_FORMAT
#define ASM_PREFERRED_EH_DATA_FORMAT(CODE,GLOBAL)			\
  (flag_pic ? ((GLOBAL ? DW_EH_PE_indirect : 0)				\
	       | (TARGET_64BIT ? DW_EH_PE_pcrel | DW_EH_PE_sdata4	\
		  : DW_EH_PE_datarel))					\
   : DW_EH_PE_absptr)

/* The Solaris linker will not merge a read-only .eh_frame section
   with a read-write .eh_frame section.  None of the encodings used
   with non-PIC code require runtime relocations.  In 64-bit mode,
   since there is no backwards compatibility issue, we use a read-only
   section for .eh_frame.  In 32-bit mode, we use a writable .eh_frame
   section in order to be compatible with G++ for Solaris x86.  */
#undef EH_TABLES_CAN_BE_READ_ONLY
#define EH_TABLES_CAN_BE_READ_ONLY (TARGET_64BIT)

/* Solaris 2/Intel as chokes on #line directives.  */
#undef CPP_SPEC
#define CPP_SPEC "%{,assembler-with-cpp:-P} %(cpp_subtarget)"

/* FIXME: Removed -K PIC from generic Solaris 2 ASM_SPEC: the native assembler
   gives many warnings: R_386_32 relocation is used for symbol ".text".  */
#undef ASM_SPEC
#define ASM_SPEC "\
%{v:-V} %{Qy:} %{!Qn:-Qy} %{n} %{T} %{Ym,*} %{Wa,*:%*} -s \
%(asm_cpu) \
"

#define ASM_CPU_SPEC ""
 
#undef SUBTARGET_EXTRA_SPECS
#define SUBTARGET_EXTRA_SPECS \
  { "cpp_subtarget",	CPP_SUBTARGET_SPEC },	\
  { "asm_cpu",		ASM_CPU_SPEC },		\
  { "startfile_arch",	STARTFILE_ARCH_SPEC },	\
  { "link_arch",	LINK_ARCH_SPEC }

#undef LOCAL_LABEL_PREFIX
#define LOCAL_LABEL_PREFIX "."

/* The 32-bit Solaris assembler does not support .quad.  Do not use it.  */
#ifndef TARGET_BI_ARCH
#undef ASM_QUAD
#endif

/* The Solaris assembler wants a .local for non-exported aliases.  */
#define ASM_OUTPUT_DEF_FROM_DECLS(FILE, DECL, TARGET)	\
  do {							\
    const char *declname =				\
      IDENTIFIER_POINTER (DECL_ASSEMBLER_NAME (DECL));	\
    ASM_OUTPUT_DEF ((FILE), declname,			\
		    IDENTIFIER_POINTER (TARGET));	\
    if (! TREE_PUBLIC (DECL))				\
      {							\
	fprintf ((FILE), "%s", LOCAL_ASM_OP);		\
	assemble_name ((FILE), declname);		\
	fprintf ((FILE), "\n");				\
      }							\
  } while (0)

/* Solaris-specific #pragmas are implemented on top of attributes.  Hook in
   the bits from config/sol2.c.  */
#define SUBTARGET_INSERT_ATTRIBUTES solaris_insert_attributes
#define SUBTARGET_ATTRIBUTE_TABLE SOLARIS_ATTRIBUTE_TABLE

/* Output a simple call for .init/.fini.  */
#define ASM_OUTPUT_CALL(FILE, FN)				\
  do								\
    {								\
      fprintf (FILE, "\tcall\t");				\
      print_operand (FILE, XEXP (DECL_RTL (FN), 0), 'P');	\
      fprintf (FILE, "\n");					\
    }								\
  while (0)

/* We do not need NT_VERSION notes.  */
#undef X86_FILE_START_VERSION_DIRECTIVE
#define X86_FILE_START_VERSION_DIRECTIVE false<|MERGE_RESOLUTION|>--- conflicted
+++ resolved
@@ -1,11 +1,6 @@
 /* Target definitions for GCC for Intel 80386 running Solaris 2
    Copyright (C) 1993, 1995, 1996, 1997, 1998, 1999, 2000, 2001, 2002, 2003,
-<<<<<<< HEAD
-   2004
-   Free Software Foundation, Inc.
-=======
    2004, 2007 Free Software Foundation, Inc.
->>>>>>> 751ff693
    Contributed by Fred Fish (fnf@cygnus.com).
 
 This file is part of GCC.
@@ -21,14 +16,8 @@
 GNU General Public License for more details.
 
 You should have received a copy of the GNU General Public License
-<<<<<<< HEAD
-along with GCC; see the file COPYING.  If not, write to
-the Free Software Foundation, 51 Franklin Street, Fifth Floor,
-Boston, MA 02110-1301, USA.  */
-=======
 along with GCC; see the file COPYING3.  If not see
 <http://www.gnu.org/licenses/>.  */
->>>>>>> 751ff693
 
 /* The Solaris 2.0 x86 linker botches alignment of code sections.
    It tries to align to a 16 byte boundary by padding with 0x00000090

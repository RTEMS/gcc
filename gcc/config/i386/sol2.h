--- conflicted
+++ resolved
@@ -1,10 +1,6 @@
 /* Target definitions for GCC for Intel 80386 running Solaris 2
    Copyright (C) 1993, 1995, 1996, 1997, 1998, 1999, 2000, 2001, 2002, 2003,
-<<<<<<< HEAD
-   2004, 2007, 2008, 2009, 2010 Free Software Foundation, Inc.
-=======
    2004, 2007, 2008, 2009, 2010, 2011 Free Software Foundation, Inc.
->>>>>>> 3082eeb7
    Contributed by Fred Fish (fnf@cygnus.com).
 
 This file is part of GCC.
@@ -119,62 +115,9 @@
       }							\
   } while (0)
 
-<<<<<<< HEAD
-/* Follow Sun requirements for TLS code sequences and use Sun assembler TLS
-   syntax.  */
-#undef TARGET_SUN_TLS
-#define TARGET_SUN_TLS 1
-
-/* Follow Sun requirements for TLS code sequences and use Sun assembler TLS
-   syntax.  */
-#undef TARGET_SUN_TLS
-#define TARGET_SUN_TLS 1
-
-/* The Sun assembler uses .tcomm for TLS common sections.  */
-#define TLS_COMMON_ASM_OP ".tcomm"
-
-/* Similar to the Sun assembler on SPARC, the native assembler requires
-   TLS objects to be declared as @tls_obj (not @tls_object).  Unlike SPARC,
-   gas doesn't understand this variant.  */
-#ifndef USE_GAS
-#undef  ASM_DECLARE_OBJECT_NAME
-#define ASM_DECLARE_OBJECT_NAME(FILE, NAME, DECL)		\
-  do								\
-    {								\
-      HOST_WIDE_INT size;					\
-								\
-      if (targetm.have_tls && DECL_THREAD_LOCAL_P (DECL))	\
-	ASM_OUTPUT_TYPE_DIRECTIVE (FILE, NAME, "tls_obj");	\
-      else							\
-	ASM_OUTPUT_TYPE_DIRECTIVE (FILE, NAME, "object");	\
-								\
-      size_directive_output = 0;				\
-      if (!flag_inhibit_size_directive				\
-	  && (DECL) && DECL_SIZE (DECL))			\
-	{							\
-	  size_directive_output = 1;				\
-	  size = int_size_in_bytes (TREE_TYPE (DECL));		\
-	  ASM_OUTPUT_SIZE_DIRECTIVE (FILE, NAME, size);		\
-	}							\
-								\
-      ASM_OUTPUT_LABEL (FILE, NAME);				\
-    }								\
-  while (0)
-#endif
-
-/* The Solaris assembler cannot grok .stabd directives.  */
-#undef NO_DBX_BNSYM_ENSYM
-#define NO_DBX_BNSYM_ENSYM 1
-
-/* Solaris-specific #pragmas are implemented on top of attributes.  Hook in
-   the bits from config/sol2.c.  */
-#define SUBTARGET_INSERT_ATTRIBUTES solaris_insert_attributes
-#define SUBTARGET_ATTRIBUTE_TABLE SOLARIS_ATTRIBUTE_TABLE
-=======
 #ifndef USE_GAS
 /* The Sun assembler uses .tcomm for TLS common sections.  */
 #define TLS_COMMON_ASM_OP ".tcomm"
->>>>>>> 3082eeb7
 
 /* Similar to the Sun assembler on SPARC, the native assembler requires
    TLS objects to be declared as @tls_obj (not @tls_object).  Unlike SPARC,
@@ -236,11 +179,7 @@
 
 /* Only recent versions of Solaris 11 ld properly support hidden .gnu.linkonce
    sections, so don't use them.  */
-<<<<<<< HEAD
-#ifndef TARGET_GNU_LD
-=======
 #ifndef USE_GLD
->>>>>>> 3082eeb7
 #define USE_HIDDEN_LINKONCE 0
 #endif
 
@@ -248,10 +187,4 @@
 #undef LIBGCC2_HAS_TF_MODE
 #define LIBGCC2_HAS_TF_MODE 1
 #define LIBGCC2_TF_CEXT q
-<<<<<<< HEAD
-#define TF_SIZE 113
-
-#define MD_UNWIND_SUPPORT "config/i386/sol2-unwind.h"
-=======
-#define TF_SIZE 113
->>>>>>> 3082eeb7
+#define TF_SIZE 113
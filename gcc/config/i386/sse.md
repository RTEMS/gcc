;; GCC machine description for SSE instructions
;; Copyright (C) 2005, 2006, 2007, 2008, 2009, 2010
;; Free Software Foundation, Inc.
;;
;; This file is part of GCC.
;;
;; GCC is free software; you can redistribute it and/or modify
;; it under the terms of the GNU General Public License as published by
;; the Free Software Foundation; either version 3, or (at your option)
;; any later version.
;;
;; GCC is distributed in the hope that it will be useful,
;; but WITHOUT ANY WARRANTY; without even the implied warranty of
;; MERCHANTABILITY or FITNESS FOR A PARTICULAR PURPOSE.  See the
;; GNU General Public License for more details.
;;
;; You should have received a copy of the GNU General Public License
;; along with GCC; see the file COPYING3.  If not see
;; <http://www.gnu.org/licenses/>.


;; Instruction suffix for sign and zero extensions.
(define_code_attr extsuffix [(sign_extend "sx") (zero_extend "zx")])

;; 16 byte integral modes handled by SSE
(define_mode_iterator SSEMODEI [V16QI V8HI V4SI V2DI])

;; All 16-byte vector modes handled by SSE
(define_mode_iterator SSEMODE [V16QI V8HI V4SI V2DI V4SF V2DF])
(define_mode_iterator SSEMODE16 [V16QI V8HI V4SI V2DI V1TI V4SF V2DF])

;; 32 byte integral vector modes handled by AVX
(define_mode_iterator AVX256MODEI [V32QI V16HI V8SI V4DI])

;; All 32-byte vector modes handled by AVX
(define_mode_iterator AVX256MODE [V32QI V16HI V8SI V4DI V8SF V4DF])

;; All QI vector modes handled by AVX
(define_mode_iterator AVXMODEQI [V32QI V16QI])

;; All DI vector modes handled by AVX
(define_mode_iterator AVXMODEDI [V4DI V2DI])

;; All vector modes handled by AVX
(define_mode_iterator AVXMODE
  [V16QI V8HI V4SI V2DI V4SF V2DF V32QI V16HI V8SI V4DI V8SF V4DF])
(define_mode_iterator AVXMODE16
  [V16QI V8HI V4SI V2DI V1TI V4SF V2DF V32QI V16HI V8SI V4DI V8SF V4DF])

;; Mix-n-match
(define_mode_iterator SSEMODE12 [V16QI V8HI])
(define_mode_iterator SSEMODE24 [V8HI V4SI])
(define_mode_iterator SSEMODE14 [V16QI V4SI])
(define_mode_iterator SSEMODE124 [V16QI V8HI V4SI])
(define_mode_iterator SSEMODE248 [V8HI V4SI V2DI])
(define_mode_iterator SSEMODE1248 [V16QI V8HI V4SI V2DI])
(define_mode_iterator SSEMODEF4 [SF DF V4SF V2DF])
(define_mode_iterator FMA4MODEF4 [V8SF V4DF])
(define_mode_iterator SSEMODEF2P [V4SF V2DF])

(define_mode_iterator AVX256MODEF2P [V8SF V4DF])
(define_mode_iterator AVX256MODE2P [V8SI V8SF V4DF])
(define_mode_iterator AVX256MODE24P [V8SI V8SF V4DI V4DF])
(define_mode_iterator AVX256MODE4P [V4DI V4DF])
(define_mode_iterator AVX256MODE8P [V8SI V8SF])
(define_mode_iterator AVXMODEF2P [V4SF V2DF V8SF V4DF])
(define_mode_iterator AVXMODEF4P [V4SF V4DF])
(define_mode_iterator AVXMODEFDP [V2DF V4DF])
(define_mode_iterator AVXMODEFSP [V4SF V8SF])
(define_mode_iterator AVXMODEDCVTDQ2PS [V4SF V8SF])
(define_mode_iterator AVXMODEDCVTPS2DQ [V4SI V8SI])

;; Int-float size matches
(define_mode_iterator SSEMODE4S [V4SF V4SI])
(define_mode_iterator SSEMODE2D [V2DF V2DI])

;; Modes handled by integer vcond pattern
(define_mode_iterator SSEMODE124C8 [V16QI V8HI V4SI
				    (V2DI "TARGET_SSE4_2")])

;; Modes handled by vec_extract_even/odd pattern.
(define_mode_iterator SSEMODE_EO
  [(V4SF "TARGET_SSE")
   (V2DF "TARGET_SSE2")
   (V2DI "TARGET_SSE2") (V4SI "TARGET_SSE2")
   (V8HI "TARGET_SSE2") (V16QI "TARGET_SSE2")
   (V4DF "TARGET_AVX") (V8SF "TARGET_AVX")])

;; Mapping from float mode to required SSE level
(define_mode_attr sse [(SF "sse") (DF "sse2") (V4SF "sse") (V2DF "sse2")])

;; Mapping from integer vector mode to mnemonic suffix
(define_mode_attr ssevecsize [(V16QI "b") (V8HI "w") (V4SI "d") (V2DI "q")])

;; Mapping of the insn mnemonic suffix
(define_mode_attr ssemodesuffix
  [(SF "ss") (DF "sd") (V4SF "ps") (V2DF "pd") (V8SF "ps") (V4DF "pd")
   (V8SI "ps") (V4DI "pd")])
(define_mode_attr ssescalarmodesuffix 
  [(SF "ss") (DF "sd") (V4SF "ss") (V2DF "sd") (V8SF "ss") (V4DF "sd")
   (V4SI "d")])

;; Mapping of the max integer size for xop rotate immediate constraint
(define_mode_attr sserotatemax [(V16QI "7") (V8HI "15") (V4SI "31") (V2DI "63")])

;; Mapping of vector modes back to the scalar modes
(define_mode_attr ssescalarmode [(V4SF "SF") (V2DF "DF")
				 (V16QI "QI") (V8HI "HI")
				 (V4SI "SI") (V2DI "DI")])

;; Mapping of vector modes to a vector mode of double size
(define_mode_attr ssedoublesizemode
  [(V2DF "V4DF") (V2DI "V4DI") (V4SF "V8SF") (V4SI "V8SI")
   (V8HI "V16HI") (V16QI "V32QI")
   (V4DF "V8DF") (V8SF "V16SF")
   (V4DI "V8DI") (V8SI "V16SI") (V16HI "V32HI") (V32QI "V64QI")])

;; Number of scalar elements in each vector type
(define_mode_attr ssescalarnum
  [(V4SF "4") (V2DF "2") (V16QI "16") (V8HI "8") (V4SI "4") (V2DI "2")
   (V8SF "8") (V4DF "4") (V32QI "32") (V16HI "16") (V8SI "8") (V4DI "4")])

;; Mapping for AVX
(define_mode_attr avxvecmode
  [(V16QI "TI") (V8HI "TI") (V4SI "TI") (V2DI "TI") (V1TI "TI")
   (V4SF "V4SF") (V8SF "V8SF") (V2DF "V2DF") (V4DF "V4DF")
   (V32QI "OI") (V16HI "OI") (V8SI "OI") (V4DI "OI")])
(define_mode_attr avxvecpsmode
  [(V16QI "V4SF") (V8HI "V4SF") (V4SI "V4SF") (V2DI "V4SF")
   (V32QI "V8SF") (V16HI "V8SF") (V8SI "V8SF") (V4DI "V8SF")])
(define_mode_attr avxhalfvecmode
  [(V32QI "V16QI") (V16HI "V8HI") (V8SI "V4SI") (V4DI "V2DI")
   (V8SF "V4SF") (V4DF "V2DF")
   (V16QI  "V8QI") (V8HI  "V4HI") (V4SI "V2SI") (V4SF "V2SF")])
(define_mode_attr avxscalarmode
  [(V16QI "QI") (V8HI  "HI") (V4SI "SI") (V2DI "DI") (V4SF "SF") (V2DF "DF")
   (V32QI "QI") (V16HI "HI") (V8SI "SI") (V4DI "DI") (V8SF "SF") (V4DF "DF")])
(define_mode_attr avxcvtvecmode
  [(V4SF "V4SI") (V8SF "V8SI") (V4SI "V4SF") (V8SI "V8SF")])
(define_mode_attr avxpermvecmode
  [(V2DF "V2DI") (V4SF "V4SI") (V4DF "V4DI") (V8SF "V8SI")])
(define_mode_attr avxmodesuffixp
 [(V2DF "pd") (V4SI "si") (V4SF "ps") (V8SF "ps") (V8SI "si")
  (V4DF "pd")])
(define_mode_attr avxmodesuffix
  [(V16QI "") (V32QI "256") (V4SI "") (V4SF "") (V2DF "")
   (V8SI "256") (V8SF "256") (V4DF "256")])

;; Mapping of immediate bits for blend instructions
(define_mode_attr blendbits
  [(V8SF "255") (V4SF "15") (V4DF "15") (V2DF "3")])

;; Mapping of immediate bits for pinsr instructions
(define_mode_attr pinsrbits [(V16QI "32768") (V8HI "128") (V4SI "8")])

;; Patterns whose name begins with "sse{,2,3}_" are invoked by intrinsics.

;;;;;;;;;;;;;;;;;;;;;;;;;;;;;;;;;;;;;;;;;;;;;;;;;;;;;;;;;;;;;;;;;;;;;
;;
;; Move patterns
;;
;;;;;;;;;;;;;;;;;;;;;;;;;;;;;;;;;;;;;;;;;;;;;;;;;;;;;;;;;;;;;;;;;;;;;

(define_expand "mov<mode>"
  [(set (match_operand:AVX256MODE 0 "nonimmediate_operand" "")
	(match_operand:AVX256MODE 1 "nonimmediate_operand" ""))]
  "TARGET_AVX"
{
  ix86_expand_vector_move (<MODE>mode, operands);
  DONE;
})

(define_insn "*avx_mov<mode>_internal"
  [(set (match_operand:AVXMODE16 0 "nonimmediate_operand" "=x,x ,m")
	(match_operand:AVXMODE16 1 "nonimmediate_or_sse_const_operand"  "C ,xm,x"))]
  "TARGET_AVX
   && (register_operand (operands[0], <MODE>mode)
       || register_operand (operands[1], <MODE>mode))"
{
  switch (which_alternative)
    {
    case 0:
      return standard_sse_constant_opcode (insn, operands[1]);
    case 1:
    case 2:
      switch (get_attr_mode (insn))
        {
	case MODE_V8SF:
	case MODE_V4SF:
	  return "vmovaps\t{%1, %0|%0, %1}";
	case MODE_V4DF:
	case MODE_V2DF:
	  if (TARGET_SSE_PACKED_SINGLE_INSN_OPTIMAL)
	    return "vmovaps\t{%1, %0|%0, %1}";
	  else
	    return "vmovapd\t{%1, %0|%0, %1}";
	default:
	  if (TARGET_SSE_PACKED_SINGLE_INSN_OPTIMAL)
	    return "vmovaps\t{%1, %0|%0, %1}";
	  else
	    return "vmovdqa\t{%1, %0|%0, %1}";
	}
    default:
      gcc_unreachable ();
    }
}
  [(set_attr "type" "sselog1,ssemov,ssemov")
   (set_attr "prefix" "vex")
   (set_attr "mode" "<avxvecmode>")])

;; All of these patterns are enabled for SSE1 as well as SSE2.
;; This is essential for maintaining stable calling conventions.

(define_expand "mov<mode>"
  [(set (match_operand:SSEMODE16 0 "nonimmediate_operand" "")
	(match_operand:SSEMODE16 1 "nonimmediate_operand" ""))]
  "TARGET_SSE"
{
  ix86_expand_vector_move (<MODE>mode, operands);
  DONE;
})

(define_insn "*mov<mode>_internal"
  [(set (match_operand:SSEMODE16 0 "nonimmediate_operand" "=x,x ,m")
	(match_operand:SSEMODE16 1 "nonimmediate_or_sse_const_operand"  "C ,xm,x"))]
  "TARGET_SSE
   && (register_operand (operands[0], <MODE>mode)
       || register_operand (operands[1], <MODE>mode))"
{
  switch (which_alternative)
    {
    case 0:
      return standard_sse_constant_opcode (insn, operands[1]);
    case 1:
    case 2:
      switch (get_attr_mode (insn))
	{
	case MODE_V4SF:
	  return "movaps\t{%1, %0|%0, %1}";
	case MODE_V2DF:
	  if (TARGET_SSE_PACKED_SINGLE_INSN_OPTIMAL)
	    return "movaps\t{%1, %0|%0, %1}";
	  else
	    return "movapd\t{%1, %0|%0, %1}";
	default:
	  if (TARGET_SSE_PACKED_SINGLE_INSN_OPTIMAL)
	    return "movaps\t{%1, %0|%0, %1}";
	  else
	    return "movdqa\t{%1, %0|%0, %1}";
	}
    default:
      gcc_unreachable ();
    }
}
  [(set_attr "type" "sselog1,ssemov,ssemov")
   (set (attr "mode")
	(cond [(ior (ior (ne (symbol_ref "optimize_function_for_size_p (cfun)") (const_int 0))
			 (eq (symbol_ref "TARGET_SSE2") (const_int 0)))
		    (and (eq_attr "alternative" "2")
			 (ne (symbol_ref "TARGET_SSE_TYPELESS_STORES")
			     (const_int 0))))
		 (const_string "V4SF")
	       (eq (const_string "<MODE>mode") (const_string "V4SFmode"))
		 (const_string "V4SF")
	       (eq (const_string "<MODE>mode") (const_string "V2DFmode"))
		 (const_string "V2DF")
	      ]
	  (const_string "TI")))])

;; Move a DI from a 32-bit register pair (e.g. %edx:%eax) to an xmm.
;; We'd rather avoid this entirely; if the 32-bit reg pair was loaded
;; from memory, we'd prefer to load the memory directly into the %xmm
;; register.  To facilitate this happy circumstance, this pattern won't
;; split until after register allocation.  If the 64-bit value didn't
;; come from memory, this is the best we can do.  This is much better
;; than storing %edx:%eax into a stack temporary and loading an %xmm
;; from there.

(define_insn_and_split "movdi_to_sse"
  [(parallel
    [(set (match_operand:V4SI 0 "register_operand" "=?x,x")
	  (subreg:V4SI (match_operand:DI 1 "nonimmediate_operand" "r,m") 0))
     (clobber (match_scratch:V4SI 2 "=&x,X"))])]
  "!TARGET_64BIT && TARGET_SSE2 && TARGET_INTER_UNIT_MOVES"
  "#"
  "&& reload_completed"
  [(const_int 0)]
{
 if (register_operand (operands[1], DImode))
   {
      /* The DImode arrived in a pair of integral registers (e.g. %edx:%eax).
	 Assemble the 64-bit DImode value in an xmm register.  */
      emit_insn (gen_sse2_loadld (operands[0], CONST0_RTX (V4SImode),
      				  gen_rtx_SUBREG (SImode, operands[1], 0)));
      emit_insn (gen_sse2_loadld (operands[2], CONST0_RTX (V4SImode),
				  gen_rtx_SUBREG (SImode, operands[1], 4)));
      emit_insn (gen_vec_interleave_lowv4si (operands[0], operands[0],
      					     operands[2]));
    }
 else if (memory_operand (operands[1], DImode))
   emit_insn (gen_vec_concatv2di (gen_lowpart (V2DImode, operands[0]),
   	     			  operands[1], const0_rtx));
 else
   gcc_unreachable ();
})

(define_split
  [(set (match_operand:V4SF 0 "register_operand" "")
	(match_operand:V4SF 1 "zero_extended_scalar_load_operand" ""))]
  "TARGET_SSE && reload_completed"
  [(set (match_dup 0)
	(vec_merge:V4SF
	  (vec_duplicate:V4SF (match_dup 1))
	  (match_dup 2)
	  (const_int 1)))]
{
  operands[1] = simplify_gen_subreg (SFmode, operands[1], V4SFmode, 0);
  operands[2] = CONST0_RTX (V4SFmode);
})

(define_split
  [(set (match_operand:V2DF 0 "register_operand" "")
	(match_operand:V2DF 1 "zero_extended_scalar_load_operand" ""))]
  "TARGET_SSE2 && reload_completed"
  [(set (match_dup 0) (vec_concat:V2DF (match_dup 1) (match_dup 2)))]
{
  operands[1] = simplify_gen_subreg (DFmode, operands[1], V2DFmode, 0);
  operands[2] = CONST0_RTX (DFmode);
})

(define_expand "push<mode>1"
  [(match_operand:AVX256MODE 0 "register_operand" "")]
  "TARGET_AVX"
{
  ix86_expand_push (<MODE>mode, operands[0]);
  DONE;
})

(define_expand "push<mode>1"
  [(match_operand:SSEMODE16 0 "register_operand" "")]
  "TARGET_SSE"
{
  ix86_expand_push (<MODE>mode, operands[0]);
  DONE;
})

(define_expand "movmisalign<mode>"
  [(set (match_operand:AVX256MODE 0 "nonimmediate_operand" "")
	(match_operand:AVX256MODE 1 "nonimmediate_operand" ""))]
  "TARGET_AVX"
{
  ix86_expand_vector_move_misalign (<MODE>mode, operands);
  DONE;
})

(define_expand "movmisalign<mode>"
  [(set (match_operand:SSEMODE16 0 "nonimmediate_operand" "")
	(match_operand:SSEMODE16 1 "nonimmediate_operand" ""))]
  "TARGET_SSE"
{
  ix86_expand_vector_move_misalign (<MODE>mode, operands);
  DONE;
})

(define_insn "avx_movu<ssemodesuffix><avxmodesuffix>"
  [(set (match_operand:AVXMODEF2P 0 "nonimmediate_operand" "=x,m")
	(unspec:AVXMODEF2P
	  [(match_operand:AVXMODEF2P 1 "nonimmediate_operand" "xm,x")]
	  UNSPEC_MOVU))]
  "AVX_VEC_FLOAT_MODE_P (<MODE>mode)
   && !(MEM_P (operands[0]) && MEM_P (operands[1]))"
  "vmovu<ssemodesuffix>\t{%1, %0|%0, %1}"
  [(set_attr "type" "ssemov")
   (set_attr "movu" "1")
   (set_attr "prefix" "vex")
   (set_attr "mode" "<MODE>")])

(define_insn "sse2_movq128"
  [(set (match_operand:V2DI 0 "register_operand" "=x")
	(vec_concat:V2DI
	  (vec_select:DI
	    (match_operand:V2DI 1 "nonimmediate_operand" "xm")
	    (parallel [(const_int 0)]))
	  (const_int 0)))]
  "TARGET_SSE2"
  "%vmovq\t{%1, %0|%0, %1}"
  [(set_attr "type" "ssemov")
   (set_attr "prefix" "maybe_vex")
   (set_attr "mode" "TI")])

(define_insn "<sse>_movu<ssemodesuffix>"
  [(set (match_operand:SSEMODEF2P 0 "nonimmediate_operand" "=x,m")
	(unspec:SSEMODEF2P
	  [(match_operand:SSEMODEF2P 1 "nonimmediate_operand" "xm,x")]
	  UNSPEC_MOVU))]
  "SSE_VEC_FLOAT_MODE_P (<MODE>mode)
   && !(MEM_P (operands[0]) && MEM_P (operands[1]))"
  "movu<ssemodesuffix>\t{%1, %0|%0, %1}"
  [(set_attr "type" "ssemov")
   (set_attr "movu" "1")
   (set_attr "mode" "<MODE>")])

(define_insn "avx_movdqu<avxmodesuffix>"
  [(set (match_operand:AVXMODEQI 0 "nonimmediate_operand" "=x,m")
	(unspec:AVXMODEQI
	  [(match_operand:AVXMODEQI 1 "nonimmediate_operand" "xm,x")]
	  UNSPEC_MOVU))]
  "TARGET_AVX && !(MEM_P (operands[0]) && MEM_P (operands[1]))"
  "vmovdqu\t{%1, %0|%0, %1}"
  [(set_attr "type" "ssemov")
   (set_attr "movu" "1")
   (set_attr "prefix" "vex")
   (set_attr "mode" "<avxvecmode>")])

(define_insn "sse2_movdqu"
  [(set (match_operand:V16QI 0 "nonimmediate_operand" "=x,m")
	(unspec:V16QI [(match_operand:V16QI 1 "nonimmediate_operand" "xm,x")]
		      UNSPEC_MOVU))]
  "TARGET_SSE2 && !(MEM_P (operands[0]) && MEM_P (operands[1]))"
  "movdqu\t{%1, %0|%0, %1}"
  [(set_attr "type" "ssemov")
   (set_attr "movu" "1")
   (set_attr "prefix_data16" "1")
   (set_attr "mode" "TI")])

(define_insn "avx_movnt<mode>"
  [(set (match_operand:AVXMODEF2P 0 "memory_operand" "=m")
	(unspec:AVXMODEF2P
	  [(match_operand:AVXMODEF2P 1 "register_operand" "x")]
	  UNSPEC_MOVNT))]
  "AVX_VEC_FLOAT_MODE_P (<MODE>mode)"
  "vmovnt<ssemodesuffix>\t{%1, %0|%0, %1}"
  [(set_attr "type" "ssemov")
   (set_attr "prefix" "vex")
   (set_attr "mode" "<MODE>")])

(define_insn "<sse>_movnt<mode>"
  [(set (match_operand:SSEMODEF2P 0 "memory_operand" "=m")
	(unspec:SSEMODEF2P
	  [(match_operand:SSEMODEF2P 1 "register_operand" "x")]
	  UNSPEC_MOVNT))]
  "SSE_VEC_FLOAT_MODE_P (<MODE>mode)"
  "movnt<ssemodesuffix>\t{%1, %0|%0, %1}"
  [(set_attr "type" "ssemov")
   (set_attr "mode" "<MODE>")])

(define_insn "avx_movnt<mode>"
  [(set (match_operand:AVXMODEDI 0 "memory_operand" "=m")
	(unspec:AVXMODEDI
	  [(match_operand:AVXMODEDI 1 "register_operand" "x")]
	  UNSPEC_MOVNT))]
  "TARGET_AVX"
  "vmovntdq\t{%1, %0|%0, %1}"
  [(set_attr "type" "ssecvt")
   (set_attr "prefix" "vex")
   (set_attr "mode" "<avxvecmode>")])

(define_insn "sse2_movntv2di"
  [(set (match_operand:V2DI 0 "memory_operand" "=m")
	(unspec:V2DI [(match_operand:V2DI 1 "register_operand" "x")]
		     UNSPEC_MOVNT))]
  "TARGET_SSE2"
  "movntdq\t{%1, %0|%0, %1}"
  [(set_attr "type" "ssemov")
   (set_attr "prefix_data16" "1")
   (set_attr "mode" "TI")])

(define_insn "sse2_movntsi"
  [(set (match_operand:SI 0 "memory_operand" "=m")
	(unspec:SI [(match_operand:SI 1 "register_operand" "r")]
		   UNSPEC_MOVNT))]
  "TARGET_SSE2"
  "movnti\t{%1, %0|%0, %1}"
  [(set_attr "type" "ssemov")
   (set_attr "prefix_data16" "0")
   (set_attr "mode" "V2DF")])

(define_insn "avx_lddqu<avxmodesuffix>"
  [(set (match_operand:AVXMODEQI 0 "register_operand" "=x")
	(unspec:AVXMODEQI
	  [(match_operand:AVXMODEQI 1 "memory_operand" "m")]
	  UNSPEC_LDDQU))]
  "TARGET_AVX"
  "vlddqu\t{%1, %0|%0, %1}"
  [(set_attr "type" "ssecvt")
   (set_attr "movu" "1")
   (set_attr "prefix" "vex")
   (set_attr "mode" "<avxvecmode>")])

(define_insn "sse3_lddqu"
  [(set (match_operand:V16QI 0 "register_operand" "=x")
	(unspec:V16QI [(match_operand:V16QI 1 "memory_operand" "m")]
		      UNSPEC_LDDQU))]
  "TARGET_SSE3"
  "lddqu\t{%1, %0|%0, %1}"
  [(set_attr "type" "ssemov")
   (set_attr "movu" "1")
   (set_attr "prefix_data16" "0")
   (set_attr "prefix_rep" "1")
   (set_attr "mode" "TI")])

; Expand patterns for non-temporal stores.  At the moment, only those
; that directly map to insns are defined; it would be possible to
; define patterns for other modes that would expand to several insns.

(define_expand "storent<mode>"
  [(set (match_operand:SSEMODEF2P 0 "memory_operand" "")
	(unspec:SSEMODEF2P
	  [(match_operand:SSEMODEF2P 1 "register_operand" "")]
	  UNSPEC_MOVNT))]
  "SSE_VEC_FLOAT_MODE_P (<MODE>mode)")

(define_expand "storent<mode>"
  [(set (match_operand:MODEF 0 "memory_operand" "")
	(unspec:MODEF
	  [(match_operand:MODEF 1 "register_operand" "")]
	  UNSPEC_MOVNT))]
  "TARGET_SSE4A")

(define_expand "storentv2di"
  [(set (match_operand:V2DI 0 "memory_operand" "")
	(unspec:V2DI [(match_operand:V2DI 1 "register_operand" "")]
		     UNSPEC_MOVNT))]
  "TARGET_SSE2")

(define_expand "storentsi"
  [(set (match_operand:SI 0 "memory_operand" "")
	(unspec:SI [(match_operand:SI 1 "register_operand" "")]
		   UNSPEC_MOVNT))]
  "TARGET_SSE2")

;;;;;;;;;;;;;;;;;;;;;;;;;;;;;;;;;;;;;;;;;;;;;;;;;;;;;;;;;;;;;;;;;;;;;
;;
;; Parallel floating point arithmetic
;;
;;;;;;;;;;;;;;;;;;;;;;;;;;;;;;;;;;;;;;;;;;;;;;;;;;;;;;;;;;;;;;;;;;;;;

(define_expand "<code><mode>2"
  [(set (match_operand:SSEMODEF2P 0 "register_operand" "")
	(absneg:SSEMODEF2P
	  (match_operand:SSEMODEF2P 1 "register_operand" "")))]
  "SSE_VEC_FLOAT_MODE_P (<MODE>mode)"
  "ix86_expand_fp_absneg_operator (<CODE>, <MODE>mode, operands); DONE;")

(define_expand "<plusminus_insn><mode>3"
  [(set (match_operand:AVX256MODEF2P 0 "register_operand" "")
	(plusminus:AVX256MODEF2P
	  (match_operand:AVX256MODEF2P 1 "nonimmediate_operand" "")
	  (match_operand:AVX256MODEF2P 2 "nonimmediate_operand" "")))]
  "AVX256_VEC_FLOAT_MODE_P (<MODE>mode)"
  "ix86_fixup_binary_operands_no_copy (<CODE>, <MODE>mode, operands);")

(define_insn "*avx_<plusminus_insn><mode>3"
  [(set (match_operand:AVXMODEF2P 0 "register_operand" "=x")
	(plusminus:AVXMODEF2P
	  (match_operand:AVXMODEF2P 1 "nonimmediate_operand" "<comm>x")
	  (match_operand:AVXMODEF2P 2 "nonimmediate_operand" "xm")))]
  "AVX_VEC_FLOAT_MODE_P (<MODE>mode)
   && ix86_binary_operator_ok (<CODE>, <MODE>mode, operands)"
  "v<plusminus_mnemonic><ssemodesuffix>\t{%2, %1, %0|%0, %1, %2}"
  [(set_attr "type" "sseadd")
   (set_attr "prefix" "vex")
   (set_attr "mode" "<avxvecmode>")])

(define_expand "<plusminus_insn><mode>3"
  [(set (match_operand:SSEMODEF2P 0 "register_operand" "")
	(plusminus:SSEMODEF2P
	  (match_operand:SSEMODEF2P 1 "nonimmediate_operand" "")
	  (match_operand:SSEMODEF2P 2 "nonimmediate_operand" "")))]
  "SSE_VEC_FLOAT_MODE_P (<MODE>mode)"
  "ix86_fixup_binary_operands_no_copy (<CODE>, <MODE>mode, operands);")

(define_insn "*<plusminus_insn><mode>3"
  [(set (match_operand:SSEMODEF2P 0 "register_operand" "=x")
	(plusminus:SSEMODEF2P
	  (match_operand:SSEMODEF2P 1 "nonimmediate_operand" "<comm>0")
	  (match_operand:SSEMODEF2P 2 "nonimmediate_operand" "xm")))]
  "SSE_VEC_FLOAT_MODE_P (<MODE>mode)
   && ix86_binary_operator_ok (<CODE>, <MODE>mode, operands)"
  "<plusminus_mnemonic><ssemodesuffix>\t{%2, %0|%0, %2}"
  [(set_attr "type" "sseadd")
   (set_attr "mode" "<MODE>")])

(define_insn "*avx_vm<plusminus_insn><mode>3"
  [(set (match_operand:SSEMODEF2P 0 "register_operand" "=x")
	(vec_merge:SSEMODEF2P
	  (plusminus:SSEMODEF2P
	    (match_operand:SSEMODEF2P 1 "register_operand" "x")
	    (match_operand:SSEMODEF2P 2 "nonimmediate_operand" "xm"))
	  (match_dup 1)
	  (const_int 1)))]
  "AVX128_VEC_FLOAT_MODE_P (<MODE>mode)"
  "v<plusminus_mnemonic><ssescalarmodesuffix>\t{%2, %1, %0|%0, %1, %2}"
  [(set_attr "type" "sseadd")
   (set_attr "prefix" "vex")
   (set_attr "mode" "<ssescalarmode>")])

(define_insn "<sse>_vm<plusminus_insn><mode>3"
  [(set (match_operand:SSEMODEF2P 0 "register_operand" "=x")
	(vec_merge:SSEMODEF2P
	  (plusminus:SSEMODEF2P
	    (match_operand:SSEMODEF2P 1 "register_operand" "0")
	    (match_operand:SSEMODEF2P 2 "nonimmediate_operand" "xm"))
	  (match_dup 1)
	  (const_int 1)))]
  "SSE_VEC_FLOAT_MODE_P (<MODE>mode)"
  "<plusminus_mnemonic><ssescalarmodesuffix>\t{%2, %0|%0, %2}"
  [(set_attr "type" "sseadd")
   (set_attr "mode" "<ssescalarmode>")])

(define_expand "mul<mode>3"
  [(set (match_operand:AVX256MODEF2P 0 "register_operand" "")
	(mult:AVX256MODEF2P
	  (match_operand:AVX256MODEF2P 1 "nonimmediate_operand" "")
	  (match_operand:AVX256MODEF2P 2 "nonimmediate_operand" "")))]
  "AVX256_VEC_FLOAT_MODE_P (<MODE>mode)"
  "ix86_fixup_binary_operands_no_copy (MULT, <MODE>mode, operands);")

(define_insn "*avx_mul<mode>3"
  [(set (match_operand:AVXMODEF2P 0 "register_operand" "=x")
	(mult:AVXMODEF2P
	  (match_operand:AVXMODEF2P 1 "nonimmediate_operand" "%x")
	  (match_operand:AVXMODEF2P 2 "nonimmediate_operand" "xm")))]
  "AVX_VEC_FLOAT_MODE_P (<MODE>mode)
   && ix86_binary_operator_ok (MULT, <MODE>mode, operands)"
  "vmul<ssemodesuffix>\t{%2, %1, %0|%0, %1, %2}"
  [(set_attr "type" "ssemul")
   (set_attr "prefix" "vex")
   (set_attr "mode" "<avxvecmode>")])

(define_expand "mul<mode>3"
  [(set (match_operand:SSEMODEF2P 0 "register_operand" "")
	(mult:SSEMODEF2P
	  (match_operand:SSEMODEF2P 1 "nonimmediate_operand" "")
	  (match_operand:SSEMODEF2P 2 "nonimmediate_operand" "")))]
  "SSE_VEC_FLOAT_MODE_P (<MODE>mode)"
  "ix86_fixup_binary_operands_no_copy (MULT, <MODE>mode, operands);")

(define_insn "*mul<mode>3"
  [(set (match_operand:SSEMODEF2P 0 "register_operand" "=x")
	(mult:SSEMODEF2P
	  (match_operand:SSEMODEF2P 1 "nonimmediate_operand" "%0")
	  (match_operand:SSEMODEF2P 2 "nonimmediate_operand" "xm")))]
  "SSE_VEC_FLOAT_MODE_P (<MODE>mode)
   && ix86_binary_operator_ok (MULT, <MODE>mode, operands)"
  "mul<ssemodesuffix>\t{%2, %0|%0, %2}"
  [(set_attr "type" "ssemul")
   (set_attr "mode" "<MODE>")])

(define_insn "*avx_vmmul<mode>3"
  [(set (match_operand:SSEMODEF2P 0 "register_operand" "=x")
	(vec_merge:SSEMODEF2P
	  (mult:SSEMODEF2P
	    (match_operand:SSEMODEF2P 1 "register_operand" "x")
	    (match_operand:SSEMODEF2P 2 "nonimmediate_operand" "xm"))
	  (match_dup 1)
	  (const_int 1)))]
  "AVX_VEC_FLOAT_MODE_P (<MODE>mode)"
  "vmul<ssescalarmodesuffix>\t{%2, %1, %0|%0, %1, %2}"
  [(set_attr "type" "ssemul")
   (set_attr "prefix" "vex")
   (set_attr "mode" "<ssescalarmode>")])

(define_insn "<sse>_vmmul<mode>3"
  [(set (match_operand:SSEMODEF2P 0 "register_operand" "=x")
	(vec_merge:SSEMODEF2P
	  (mult:SSEMODEF2P
	    (match_operand:SSEMODEF2P 1 "register_operand" "0")
	    (match_operand:SSEMODEF2P 2 "nonimmediate_operand" "xm"))
	  (match_dup 1)
	  (const_int 1)))]
  "SSE_VEC_FLOAT_MODE_P (<MODE>mode)"
  "mul<ssescalarmodesuffix>\t{%2, %0|%0, %2}"
  [(set_attr "type" "ssemul")
   (set_attr "mode" "<ssescalarmode>")])

(define_expand "divv8sf3"
  [(set (match_operand:V8SF 0 "register_operand" "")
	(div:V8SF (match_operand:V8SF 1 "register_operand" "")
		  (match_operand:V8SF 2 "nonimmediate_operand" "")))]
  "TARGET_AVX"
{
  ix86_fixup_binary_operands_no_copy (DIV, V8SFmode, operands);

  if (TARGET_SSE_MATH && TARGET_RECIP && !optimize_insn_for_size_p ()
      && flag_finite_math_only && !flag_trapping_math
      && flag_unsafe_math_optimizations)
    {
      ix86_emit_swdivsf (operands[0], operands[1],
			 operands[2], V8SFmode);
      DONE;
    }
})

(define_expand "divv4df3"
  [(set (match_operand:V4DF 0 "register_operand" "")
	(div:V4DF (match_operand:V4DF 1 "register_operand" "")
		  (match_operand:V4DF 2 "nonimmediate_operand" "")))]
  "TARGET_AVX"
  "ix86_fixup_binary_operands_no_copy (DIV, V4DFmode, operands);")

(define_insn "avx_div<mode>3"
  [(set (match_operand:AVXMODEF2P 0 "register_operand" "=x")
	(div:AVXMODEF2P
	  (match_operand:AVXMODEF2P 1 "register_operand" "x")
	  (match_operand:AVXMODEF2P 2 "nonimmediate_operand" "xm")))]
  "AVX_VEC_FLOAT_MODE_P (<MODE>mode)"
  "vdiv<ssemodesuffix>\t{%2, %1, %0|%0, %1, %2}"
  [(set_attr "type" "ssediv")
   (set_attr "prefix" "vex")
   (set_attr "mode" "<MODE>")])

(define_expand "divv4sf3"
  [(set (match_operand:V4SF 0 "register_operand" "")
	(div:V4SF (match_operand:V4SF 1 "register_operand" "")
		  (match_operand:V4SF 2 "nonimmediate_operand" "")))]
  "TARGET_SSE"
{
  if (TARGET_SSE_MATH && TARGET_RECIP && optimize_insn_for_speed_p ()
      && flag_finite_math_only && !flag_trapping_math
      && flag_unsafe_math_optimizations)
    {
      ix86_emit_swdivsf (operands[0], operands[1],
			 operands[2], V4SFmode);
      DONE;
    }
})

(define_expand "divv2df3"
  [(set (match_operand:V2DF 0 "register_operand" "")
	(div:V2DF (match_operand:V2DF 1 "register_operand" "")
		  (match_operand:V2DF 2 "nonimmediate_operand" "")))]
  "TARGET_SSE2")

(define_insn "*avx_div<mode>3"
  [(set (match_operand:SSEMODEF2P 0 "register_operand" "=x")
	(div:SSEMODEF2P
	  (match_operand:SSEMODEF2P 1 "register_operand" "x")
	  (match_operand:SSEMODEF2P 2 "nonimmediate_operand" "xm")))]
  "AVX128_VEC_FLOAT_MODE_P (<MODE>mode)"
  "vdiv<ssemodesuffix>\t{%2, %1, %0|%0, %1, %2}"
  [(set_attr "type" "ssediv")
   (set_attr "prefix" "vex")
   (set_attr "mode" "<MODE>")])

(define_insn "<sse>_div<mode>3"
  [(set (match_operand:SSEMODEF2P 0 "register_operand" "=x")
	(div:SSEMODEF2P
	  (match_operand:SSEMODEF2P 1 "register_operand" "0")
	  (match_operand:SSEMODEF2P 2 "nonimmediate_operand" "xm")))]
  "SSE_VEC_FLOAT_MODE_P (<MODE>mode)"
  "div<ssemodesuffix>\t{%2, %0|%0, %2}"
  [(set_attr "type" "ssediv")
   (set_attr "mode" "<MODE>")])

(define_insn "*avx_vmdiv<mode>3"
  [(set (match_operand:SSEMODEF2P 0 "register_operand" "=x")
	(vec_merge:SSEMODEF2P
	  (div:SSEMODEF2P
	    (match_operand:SSEMODEF2P 1 "register_operand" "x")
	    (match_operand:SSEMODEF2P 2 "nonimmediate_operand" "xm"))
	  (match_dup 1)
	  (const_int 1)))]
  "AVX128_VEC_FLOAT_MODE_P (<MODE>mode)"
  "vdiv<ssescalarmodesuffix>\t{%2, %1, %0|%0, %1, %2}"
  [(set_attr "type" "ssediv")
   (set_attr "prefix" "vex")
   (set_attr "mode" "<ssescalarmode>")])

(define_insn "<sse>_vmdiv<mode>3"
  [(set (match_operand:SSEMODEF2P 0 "register_operand" "=x")
	(vec_merge:SSEMODEF2P
	  (div:SSEMODEF2P
	    (match_operand:SSEMODEF2P 1 "register_operand" "0")
	    (match_operand:SSEMODEF2P 2 "nonimmediate_operand" "xm"))
	  (match_dup 1)
	  (const_int 1)))]
  "SSE_VEC_FLOAT_MODE_P (<MODE>mode)"
  "div<ssescalarmodesuffix>\t{%2, %0|%0, %2}"
  [(set_attr "type" "ssediv")
   (set_attr "mode" "<ssescalarmode>")])

(define_insn "avx_rcpv8sf2"
  [(set (match_operand:V8SF 0 "register_operand" "=x")
	(unspec:V8SF
	  [(match_operand:V8SF 1 "nonimmediate_operand" "xm")] UNSPEC_RCP))]
  "TARGET_AVX"
  "vrcpps\t{%1, %0|%0, %1}"
  [(set_attr "type" "sse")
   (set_attr "prefix" "vex")
   (set_attr "mode" "V8SF")])

(define_insn "sse_rcpv4sf2"
  [(set (match_operand:V4SF 0 "register_operand" "=x")
	(unspec:V4SF
	  [(match_operand:V4SF 1 "nonimmediate_operand" "xm")] UNSPEC_RCP))]
  "TARGET_SSE"
  "%vrcpps\t{%1, %0|%0, %1}"
  [(set_attr "type" "sse")
   (set_attr "atom_sse_attr" "rcp")
   (set_attr "prefix" "maybe_vex")
   (set_attr "mode" "V4SF")])

(define_insn "*avx_vmrcpv4sf2"
  [(set (match_operand:V4SF 0 "register_operand" "=x")
	(vec_merge:V4SF
	  (unspec:V4SF [(match_operand:V4SF 1 "nonimmediate_operand" "xm")]
		       UNSPEC_RCP)
	  (match_operand:V4SF 2 "register_operand" "x")
	  (const_int 1)))]
  "TARGET_AVX"
  "vrcpss\t{%1, %2, %0|%0, %2, %1}"
  [(set_attr "type" "sse")
   (set_attr "prefix" "vex")
   (set_attr "mode" "SF")])

(define_insn "sse_vmrcpv4sf2"
  [(set (match_operand:V4SF 0 "register_operand" "=x")
	(vec_merge:V4SF
	  (unspec:V4SF [(match_operand:V4SF 1 "nonimmediate_operand" "xm")]
		       UNSPEC_RCP)
	  (match_operand:V4SF 2 "register_operand" "0")
	  (const_int 1)))]
  "TARGET_SSE"
  "rcpss\t{%1, %0|%0, %1}"
  [(set_attr "type" "sse")
   (set_attr "atom_sse_attr" "rcp")
   (set_attr "mode" "SF")])

(define_expand "sqrtv8sf2"
  [(set (match_operand:V8SF 0 "register_operand" "")
	(sqrt:V8SF (match_operand:V8SF 1 "nonimmediate_operand" "")))]
  "TARGET_AVX"
{
  if (TARGET_SSE_MATH && TARGET_RECIP && !optimize_insn_for_size_p ()
      && flag_finite_math_only && !flag_trapping_math
      && flag_unsafe_math_optimizations)
    {
      ix86_emit_swsqrtsf (operands[0], operands[1], V8SFmode, 0);
      DONE;
    }
})

(define_insn "avx_sqrtv8sf2"
  [(set (match_operand:V8SF 0 "register_operand" "=x")
	(sqrt:V8SF (match_operand:V8SF 1 "nonimmediate_operand" "xm")))]
  "TARGET_AVX"
  "vsqrtps\t{%1, %0|%0, %1}"
  [(set_attr "type" "sse")
   (set_attr "prefix" "vex")
   (set_attr "mode" "V8SF")])

(define_expand "sqrtv4sf2"
  [(set (match_operand:V4SF 0 "register_operand" "")
	(sqrt:V4SF (match_operand:V4SF 1 "nonimmediate_operand" "")))]
  "TARGET_SSE"
{
  if (TARGET_SSE_MATH && TARGET_RECIP && optimize_insn_for_speed_p ()
      && flag_finite_math_only && !flag_trapping_math
      && flag_unsafe_math_optimizations)
    {
      ix86_emit_swsqrtsf (operands[0], operands[1], V4SFmode, 0);
      DONE;
    }
})

(define_insn "sse_sqrtv4sf2"
  [(set (match_operand:V4SF 0 "register_operand" "=x")
	(sqrt:V4SF (match_operand:V4SF 1 "nonimmediate_operand" "xm")))]
  "TARGET_SSE"
  "%vsqrtps\t{%1, %0|%0, %1}"
  [(set_attr "type" "sse")
   (set_attr "atom_sse_attr" "sqrt")
   (set_attr "prefix" "maybe_vex")
   (set_attr "mode" "V4SF")])

(define_insn "sqrtv4df2"
  [(set (match_operand:V4DF 0 "register_operand" "=x")
	(sqrt:V4DF (match_operand:V4DF 1 "nonimmediate_operand" "xm")))]
  "TARGET_AVX"
  "vsqrtpd\t{%1, %0|%0, %1}"
  [(set_attr "type" "sse")
   (set_attr "prefix" "vex")
   (set_attr "mode" "V4DF")])

(define_insn "sqrtv2df2"
  [(set (match_operand:V2DF 0 "register_operand" "=x")
	(sqrt:V2DF (match_operand:V2DF 1 "nonimmediate_operand" "xm")))]
  "TARGET_SSE2"
  "%vsqrtpd\t{%1, %0|%0, %1}"
  [(set_attr "type" "sse")
   (set_attr "prefix" "maybe_vex")
   (set_attr "mode" "V2DF")])

(define_insn "*avx_vmsqrt<mode>2"
  [(set (match_operand:SSEMODEF2P 0 "register_operand" "=x")
	(vec_merge:SSEMODEF2P
	  (sqrt:SSEMODEF2P
	    (match_operand:SSEMODEF2P 1 "nonimmediate_operand" "xm"))
	  (match_operand:SSEMODEF2P 2 "register_operand" "x")
	  (const_int 1)))]
  "AVX_VEC_FLOAT_MODE_P (<MODE>mode)"
  "vsqrt<ssescalarmodesuffix>\t{%1, %2, %0|%0, %2, %1}"
  [(set_attr "type" "sse")
   (set_attr "prefix" "vex")
   (set_attr "mode" "<ssescalarmode>")])

(define_insn "<sse>_vmsqrt<mode>2"
  [(set (match_operand:SSEMODEF2P 0 "register_operand" "=x")
	(vec_merge:SSEMODEF2P
	  (sqrt:SSEMODEF2P
	    (match_operand:SSEMODEF2P 1 "nonimmediate_operand" "xm"))
	  (match_operand:SSEMODEF2P 2 "register_operand" "0")
	  (const_int 1)))]
  "SSE_VEC_FLOAT_MODE_P (<MODE>mode)"
  "sqrt<ssescalarmodesuffix>\t{%1, %0|%0, %1}"
  [(set_attr "type" "sse")
   (set_attr "atom_sse_attr" "sqrt")
   (set_attr "mode" "<ssescalarmode>")])

(define_expand "rsqrtv8sf2"
  [(set (match_operand:V8SF 0 "register_operand" "")
	(unspec:V8SF
	  [(match_operand:V8SF 1 "nonimmediate_operand" "")] UNSPEC_RSQRT))]
  "TARGET_AVX && TARGET_SSE_MATH"
{
  ix86_emit_swsqrtsf (operands[0], operands[1], V8SFmode, 1);
  DONE;
})

(define_insn "avx_rsqrtv8sf2"
  [(set (match_operand:V8SF 0 "register_operand" "=x")
	(unspec:V8SF
	  [(match_operand:V8SF 1 "nonimmediate_operand" "xm")] UNSPEC_RSQRT))]
  "TARGET_AVX"
  "vrsqrtps\t{%1, %0|%0, %1}"
  [(set_attr "type" "sse")
   (set_attr "prefix" "vex")
   (set_attr "mode" "V8SF")])

(define_expand "rsqrtv4sf2"
  [(set (match_operand:V4SF 0 "register_operand" "")
	(unspec:V4SF
	  [(match_operand:V4SF 1 "nonimmediate_operand" "")] UNSPEC_RSQRT))]
  "TARGET_SSE_MATH"
{
  ix86_emit_swsqrtsf (operands[0], operands[1], V4SFmode, 1);
  DONE;
})

(define_insn "sse_rsqrtv4sf2"
  [(set (match_operand:V4SF 0 "register_operand" "=x")
	(unspec:V4SF
	  [(match_operand:V4SF 1 "nonimmediate_operand" "xm")] UNSPEC_RSQRT))]
  "TARGET_SSE"
  "%vrsqrtps\t{%1, %0|%0, %1}"
  [(set_attr "type" "sse")
   (set_attr "prefix" "maybe_vex")
   (set_attr "mode" "V4SF")])

(define_insn "*avx_vmrsqrtv4sf2"
  [(set (match_operand:V4SF 0 "register_operand" "=x")
	(vec_merge:V4SF
	  (unspec:V4SF [(match_operand:V4SF 1 "nonimmediate_operand" "xm")]
		       UNSPEC_RSQRT)
	  (match_operand:V4SF 2 "register_operand" "x")
	  (const_int 1)))]
  "TARGET_AVX"
  "vrsqrtss\t{%1, %2, %0|%0, %2, %1}"
  [(set_attr "type" "sse")
   (set_attr "prefix" "vex")
   (set_attr "mode" "SF")])

(define_insn "sse_vmrsqrtv4sf2"
  [(set (match_operand:V4SF 0 "register_operand" "=x")
	(vec_merge:V4SF
	  (unspec:V4SF [(match_operand:V4SF 1 "nonimmediate_operand" "xm")]
		       UNSPEC_RSQRT)
	  (match_operand:V4SF 2 "register_operand" "0")
	  (const_int 1)))]
  "TARGET_SSE"
  "rsqrtss\t{%1, %0|%0, %1}"
  [(set_attr "type" "sse")
   (set_attr "mode" "SF")])

;; ??? For !flag_finite_math_only, the representation with SMIN/SMAX
;; isn't really correct, as those rtl operators aren't defined when
;; applied to NaNs.  Hopefully the optimizers won't get too smart on us.

(define_expand "<code><mode>3"
  [(set (match_operand:AVX256MODEF2P 0 "register_operand" "")
	(smaxmin:AVX256MODEF2P
	  (match_operand:AVX256MODEF2P 1 "nonimmediate_operand" "")
	  (match_operand:AVX256MODEF2P 2 "nonimmediate_operand" "")))]
  "AVX256_VEC_FLOAT_MODE_P (<MODE>mode)"
{
  if (!flag_finite_math_only)
    operands[1] = force_reg (<MODE>mode, operands[1]);
  ix86_fixup_binary_operands_no_copy (<CODE>, <MODE>mode, operands);
})

(define_expand "<code><mode>3"
  [(set (match_operand:SSEMODEF2P 0 "register_operand" "")
	(smaxmin:SSEMODEF2P
	  (match_operand:SSEMODEF2P 1 "nonimmediate_operand" "")
	  (match_operand:SSEMODEF2P 2 "nonimmediate_operand" "")))]
  "SSE_VEC_FLOAT_MODE_P (<MODE>mode)"
{
  if (!flag_finite_math_only)
    operands[1] = force_reg (<MODE>mode, operands[1]);
  ix86_fixup_binary_operands_no_copy (<CODE>, <MODE>mode, operands);
})

(define_insn "*avx_<code><mode>3_finite"
  [(set (match_operand:AVXMODEF2P 0 "register_operand" "=x")
	(smaxmin:AVXMODEF2P
	  (match_operand:AVXMODEF2P 1 "nonimmediate_operand" "%x")
	  (match_operand:AVXMODEF2P 2 "nonimmediate_operand" "xm")))]
  "AVX_VEC_FLOAT_MODE_P (<MODE>mode) && flag_finite_math_only
   && ix86_binary_operator_ok (<CODE>, <MODE>mode, operands)"
  "v<maxmin_float><ssemodesuffix>\t{%2, %1, %0|%0, %1, %2}"
  [(set_attr "type" "sseadd")
   (set_attr "prefix" "vex")
   (set_attr "mode" "<MODE>")])

(define_insn "*<code><mode>3_finite"
  [(set (match_operand:SSEMODEF2P 0 "register_operand" "=x")
	(smaxmin:SSEMODEF2P
	  (match_operand:SSEMODEF2P 1 "nonimmediate_operand" "%0")
	  (match_operand:SSEMODEF2P 2 "nonimmediate_operand" "xm")))]
  "SSE_VEC_FLOAT_MODE_P (<MODE>mode) && flag_finite_math_only
   && ix86_binary_operator_ok (<CODE>, <MODE>mode, operands)"
  "<maxmin_float><ssemodesuffix>\t{%2, %0|%0, %2}"
  [(set_attr "type" "sseadd")
   (set_attr "mode" "<MODE>")])

(define_insn "*avx_<code><mode>3"
  [(set (match_operand:AVXMODEF2P 0 "register_operand" "=x")
	(smaxmin:AVXMODEF2P
	  (match_operand:AVXMODEF2P 1 "nonimmediate_operand" "%x")
	  (match_operand:AVXMODEF2P 2 "nonimmediate_operand" "xm")))]
  "AVX_VEC_FLOAT_MODE_P (<MODE>mode)"
  "v<maxmin_float><ssemodesuffix>\t{%2, %1, %0|%0, %1, %2}"
  [(set_attr "type" "sseadd")
   (set_attr "prefix" "vex")
   (set_attr "mode" "<avxvecmode>")])

(define_insn "*<code><mode>3"
  [(set (match_operand:SSEMODEF2P 0 "register_operand" "=x")
	(smaxmin:SSEMODEF2P
	  (match_operand:SSEMODEF2P 1 "register_operand" "0")
	  (match_operand:SSEMODEF2P 2 "nonimmediate_operand" "xm")))]
  "SSE_VEC_FLOAT_MODE_P (<MODE>mode)"
  "<maxmin_float><ssemodesuffix>\t{%2, %0|%0, %2}"
  [(set_attr "type" "sseadd")
   (set_attr "mode" "<MODE>")])

(define_insn "*avx_vm<code><mode>3"
  [(set (match_operand:SSEMODEF2P 0 "register_operand" "=x")
	(vec_merge:SSEMODEF2P
	  (smaxmin:SSEMODEF2P
	    (match_operand:SSEMODEF2P 1 "register_operand" "x")
	    (match_operand:SSEMODEF2P 2 "nonimmediate_operand" "xm"))
	 (match_dup 1)
	 (const_int 1)))]
  "AVX128_VEC_FLOAT_MODE_P (<MODE>mode)"
  "v<maxmin_float><ssescalarmodesuffix>\t{%2, %1, %0|%0, %1, %2}"
  [(set_attr "type" "sse")
   (set_attr "prefix" "vex")
   (set_attr "mode" "<ssescalarmode>")])

(define_insn "<sse>_vm<code><mode>3"
  [(set (match_operand:SSEMODEF2P 0 "register_operand" "=x")
	(vec_merge:SSEMODEF2P
	  (smaxmin:SSEMODEF2P
	    (match_operand:SSEMODEF2P 1 "register_operand" "0")
	    (match_operand:SSEMODEF2P 2 "nonimmediate_operand" "xm"))
	 (match_dup 1)
	 (const_int 1)))]
  "SSE_VEC_FLOAT_MODE_P (<MODE>mode)"
  "<maxmin_float><ssescalarmodesuffix>\t{%2, %0|%0, %2}"
  [(set_attr "type" "sseadd")
   (set_attr "mode" "<ssescalarmode>")])

;; These versions of the min/max patterns implement exactly the operations
;;   min = (op1 < op2 ? op1 : op2)
;;   max = (!(op1 < op2) ? op1 : op2)
;; Their operands are not commutative, and thus they may be used in the
;; presence of -0.0 and NaN.

(define_insn "*avx_ieee_smin<mode>3"
  [(set (match_operand:AVXMODEF2P 0 "register_operand" "=x")
	(unspec:AVXMODEF2P
	  [(match_operand:AVXMODEF2P 1 "register_operand" "x")
	   (match_operand:AVXMODEF2P 2 "nonimmediate_operand" "xm")]
	 UNSPEC_IEEE_MIN))]
  "AVX_VEC_FLOAT_MODE_P (<MODE>mode)"
  "vmin<ssemodesuffix>\t{%2, %1, %0|%0, %1, %2}"
  [(set_attr "type" "sseadd")
   (set_attr "prefix" "vex")
   (set_attr "mode" "<avxvecmode>")])

(define_insn "*avx_ieee_smax<mode>3"
  [(set (match_operand:AVXMODEF2P 0 "register_operand" "=x")
	(unspec:AVXMODEF2P
	  [(match_operand:AVXMODEF2P 1 "register_operand" "x")
	   (match_operand:AVXMODEF2P 2 "nonimmediate_operand" "xm")]
	 UNSPEC_IEEE_MAX))]
  "AVX_VEC_FLOAT_MODE_P (<MODE>mode)"
  "vmax<ssemodesuffix>\t{%2, %1, %0|%0, %1, %2}"
  [(set_attr "type" "sseadd")
   (set_attr "prefix" "vex")
   (set_attr "mode" "<avxvecmode>")])

(define_insn "*ieee_smin<mode>3"
  [(set (match_operand:SSEMODEF2P 0 "register_operand" "=x")
	(unspec:SSEMODEF2P
	  [(match_operand:SSEMODEF2P 1 "register_operand" "0")
	   (match_operand:SSEMODEF2P 2 "nonimmediate_operand" "xm")]
	 UNSPEC_IEEE_MIN))]
  "SSE_VEC_FLOAT_MODE_P (<MODE>mode)"
  "min<ssemodesuffix>\t{%2, %0|%0, %2}"
  [(set_attr "type" "sseadd")
   (set_attr "mode" "<MODE>")])

(define_insn "*ieee_smax<mode>3"
  [(set (match_operand:SSEMODEF2P 0 "register_operand" "=x")
	(unspec:SSEMODEF2P
	  [(match_operand:SSEMODEF2P 1 "register_operand" "0")
	   (match_operand:SSEMODEF2P 2 "nonimmediate_operand" "xm")]
	 UNSPEC_IEEE_MAX))]
  "SSE_VEC_FLOAT_MODE_P (<MODE>mode)"
  "max<ssemodesuffix>\t{%2, %0|%0, %2}"
  [(set_attr "type" "sseadd")
   (set_attr "mode" "<MODE>")])

(define_insn "avx_addsubv8sf3"
  [(set (match_operand:V8SF 0 "register_operand" "=x")
	(vec_merge:V8SF
	  (plus:V8SF
	    (match_operand:V8SF 1 "register_operand" "x")
	    (match_operand:V8SF 2 "nonimmediate_operand" "xm"))
	  (minus:V8SF (match_dup 1) (match_dup 2))
	  (const_int 170)))]
  "TARGET_AVX"
  "vaddsubps\t{%2, %1, %0|%0, %1, %2}"
  [(set_attr "type" "sseadd")
   (set_attr "prefix" "vex")
   (set_attr "mode" "V8SF")])

(define_insn "avx_addsubv4df3"
  [(set (match_operand:V4DF 0 "register_operand" "=x")
	(vec_merge:V4DF
	  (plus:V4DF
	    (match_operand:V4DF 1 "register_operand" "x")
	    (match_operand:V4DF 2 "nonimmediate_operand" "xm"))
	  (minus:V4DF (match_dup 1) (match_dup 2))
	  (const_int 10)))]
  "TARGET_AVX"
  "vaddsubpd\t{%2, %1, %0|%0, %1, %2}"
  [(set_attr "type" "sseadd")
   (set_attr "prefix" "vex")
   (set_attr "mode" "V4DF")])

(define_insn "*avx_addsubv4sf3"
  [(set (match_operand:V4SF 0 "register_operand" "=x")
	(vec_merge:V4SF
	  (plus:V4SF
	    (match_operand:V4SF 1 "register_operand" "x")
	    (match_operand:V4SF 2 "nonimmediate_operand" "xm"))
	  (minus:V4SF (match_dup 1) (match_dup 2))
	  (const_int 10)))]
  "TARGET_AVX"
  "vaddsubps\t{%2, %1, %0|%0, %1, %2}"
  [(set_attr "type" "sseadd")
   (set_attr "prefix" "vex")
   (set_attr "mode" "V4SF")])

(define_insn "sse3_addsubv4sf3"
  [(set (match_operand:V4SF 0 "register_operand" "=x")
	(vec_merge:V4SF
	  (plus:V4SF
	    (match_operand:V4SF 1 "register_operand" "0")
	    (match_operand:V4SF 2 "nonimmediate_operand" "xm"))
	  (minus:V4SF (match_dup 1) (match_dup 2))
	  (const_int 10)))]
  "TARGET_SSE3"
  "addsubps\t{%2, %0|%0, %2}"
  [(set_attr "type" "sseadd")
   (set_attr "prefix_rep" "1")
   (set_attr "mode" "V4SF")])

(define_insn "*avx_addsubv2df3"
  [(set (match_operand:V2DF 0 "register_operand" "=x")
	(vec_merge:V2DF
	  (plus:V2DF
	    (match_operand:V2DF 1 "register_operand" "x")
	    (match_operand:V2DF 2 "nonimmediate_operand" "xm"))
	  (minus:V2DF (match_dup 1) (match_dup 2))
	  (const_int 2)))]
  "TARGET_AVX"
  "vaddsubpd\t{%2, %1, %0|%0, %1, %2}"
  [(set_attr "type" "sseadd")
   (set_attr "prefix" "vex")
   (set_attr "mode" "V2DF")])

(define_insn "sse3_addsubv2df3"
  [(set (match_operand:V2DF 0 "register_operand" "=x")
	(vec_merge:V2DF
	  (plus:V2DF
	    (match_operand:V2DF 1 "register_operand" "0")
	    (match_operand:V2DF 2 "nonimmediate_operand" "xm"))
	  (minus:V2DF (match_dup 1) (match_dup 2))
	  (const_int 2)))]
  "TARGET_SSE3"
  "addsubpd\t{%2, %0|%0, %2}"
  [(set_attr "type" "sseadd")
   (set_attr "atom_unit" "complex")
   (set_attr "mode" "V2DF")])

(define_insn "avx_h<plusminus_insn>v4df3"
  [(set (match_operand:V4DF 0 "register_operand" "=x")
	(vec_concat:V4DF
	  (vec_concat:V2DF
	    (plusminus:DF
	      (vec_select:DF
		(match_operand:V4DF 1 "register_operand" "x")
		(parallel [(const_int 0)]))
	      (vec_select:DF (match_dup 1) (parallel [(const_int 1)])))
	    (plusminus:DF
	      (vec_select:DF (match_dup 1) (parallel [(const_int 2)]))
	      (vec_select:DF (match_dup 1) (parallel [(const_int 3)]))))
	  (vec_concat:V2DF
	    (plusminus:DF
	      (vec_select:DF
		(match_operand:V4DF 2 "nonimmediate_operand" "xm")
		(parallel [(const_int 0)]))
	      (vec_select:DF (match_dup 2) (parallel [(const_int 1)])))
	    (plusminus:DF
	      (vec_select:DF (match_dup 2) (parallel [(const_int 2)]))
	      (vec_select:DF (match_dup 2) (parallel [(const_int 3)]))))))]
  "TARGET_AVX"
  "vh<plusminus_mnemonic>pd\t{%2, %1, %0|%0, %1, %2}"
  [(set_attr "type" "sseadd")
   (set_attr "prefix" "vex")
   (set_attr "mode" "V4DF")])

(define_insn "avx_h<plusminus_insn>v8sf3"
  [(set (match_operand:V8SF 0 "register_operand" "=x")
	(vec_concat:V8SF
	  (vec_concat:V4SF
	    (vec_concat:V2SF
	      (plusminus:SF
		(vec_select:SF
		  (match_operand:V8SF 1 "register_operand" "x")
		  (parallel [(const_int 0)]))
		(vec_select:SF (match_dup 1) (parallel [(const_int 1)])))
	      (plusminus:SF
		(vec_select:SF (match_dup 1) (parallel [(const_int 2)]))
		(vec_select:SF (match_dup 1) (parallel [(const_int 3)]))))
	    (vec_concat:V2SF
	      (plusminus:SF
		(vec_select:SF
		  (match_operand:V8SF 2 "nonimmediate_operand" "xm")
		  (parallel [(const_int 0)]))
		(vec_select:SF (match_dup 2) (parallel [(const_int 1)])))
	      (plusminus:SF
		(vec_select:SF (match_dup 2) (parallel [(const_int 2)]))
		(vec_select:SF (match_dup 2) (parallel [(const_int 3)])))))
	  (vec_concat:V4SF
	    (vec_concat:V2SF
	      (plusminus:SF
		(vec_select:SF (match_dup 1) (parallel [(const_int 4)]))
		(vec_select:SF (match_dup 1) (parallel [(const_int 5)])))
	      (plusminus:SF
		(vec_select:SF (match_dup 1) (parallel [(const_int 6)]))
		(vec_select:SF (match_dup 1) (parallel [(const_int 7)]))))
	    (vec_concat:V2SF
	      (plusminus:SF
		(vec_select:SF (match_dup 2) (parallel [(const_int 4)]))
		(vec_select:SF (match_dup 2) (parallel [(const_int 5)])))
	      (plusminus:SF
		(vec_select:SF (match_dup 2) (parallel [(const_int 6)]))
		(vec_select:SF (match_dup 2) (parallel [(const_int 7)])))))))]
  "TARGET_AVX"
  "vh<plusminus_mnemonic>ps\t{%2, %1, %0|%0, %1, %2}"
  [(set_attr "type" "sseadd")
   (set_attr "prefix" "vex")
   (set_attr "mode" "V8SF")])

(define_insn "*avx_h<plusminus_insn>v4sf3"
  [(set (match_operand:V4SF 0 "register_operand" "=x")
	(vec_concat:V4SF
	  (vec_concat:V2SF
	    (plusminus:SF
	      (vec_select:SF
		(match_operand:V4SF 1 "register_operand" "x")
		(parallel [(const_int 0)]))
	      (vec_select:SF (match_dup 1) (parallel [(const_int 1)])))
	    (plusminus:SF
	      (vec_select:SF (match_dup 1) (parallel [(const_int 2)]))
	      (vec_select:SF (match_dup 1) (parallel [(const_int 3)]))))
	  (vec_concat:V2SF
	    (plusminus:SF
	      (vec_select:SF
		(match_operand:V4SF 2 "nonimmediate_operand" "xm")
		(parallel [(const_int 0)]))
	      (vec_select:SF (match_dup 2) (parallel [(const_int 1)])))
	    (plusminus:SF
	      (vec_select:SF (match_dup 2) (parallel [(const_int 2)]))
	      (vec_select:SF (match_dup 2) (parallel [(const_int 3)]))))))]
  "TARGET_AVX"
  "vh<plusminus_mnemonic>ps\t{%2, %1, %0|%0, %1, %2}"
  [(set_attr "type" "sseadd")
   (set_attr "prefix" "vex")
   (set_attr "mode" "V4SF")])

(define_insn "sse3_h<plusminus_insn>v4sf3"
  [(set (match_operand:V4SF 0 "register_operand" "=x")
	(vec_concat:V4SF
	  (vec_concat:V2SF
	    (plusminus:SF
	      (vec_select:SF
		(match_operand:V4SF 1 "register_operand" "0")
		(parallel [(const_int 0)]))
	      (vec_select:SF (match_dup 1) (parallel [(const_int 1)])))
	    (plusminus:SF
	      (vec_select:SF (match_dup 1) (parallel [(const_int 2)]))
	      (vec_select:SF (match_dup 1) (parallel [(const_int 3)]))))
	  (vec_concat:V2SF
	    (plusminus:SF
	      (vec_select:SF
		(match_operand:V4SF 2 "nonimmediate_operand" "xm")
		(parallel [(const_int 0)]))
	      (vec_select:SF (match_dup 2) (parallel [(const_int 1)])))
	    (plusminus:SF
	      (vec_select:SF (match_dup 2) (parallel [(const_int 2)]))
	      (vec_select:SF (match_dup 2) (parallel [(const_int 3)]))))))]
  "TARGET_SSE3"
  "h<plusminus_mnemonic>ps\t{%2, %0|%0, %2}"
  [(set_attr "type" "sseadd")
   (set_attr "atom_unit" "complex")
   (set_attr "prefix_rep" "1")
   (set_attr "mode" "V4SF")])

(define_insn "*avx_h<plusminus_insn>v2df3"
  [(set (match_operand:V2DF 0 "register_operand" "=x")
	(vec_concat:V2DF
	  (plusminus:DF
	    (vec_select:DF
	      (match_operand:V2DF 1 "register_operand" "x")
	      (parallel [(const_int 0)]))
	    (vec_select:DF (match_dup 1) (parallel [(const_int 1)])))
	  (plusminus:DF
	    (vec_select:DF
	      (match_operand:V2DF 2 "nonimmediate_operand" "xm")
	      (parallel [(const_int 0)]))
	    (vec_select:DF (match_dup 2) (parallel [(const_int 1)])))))]
  "TARGET_AVX"
  "vh<plusminus_mnemonic>pd\t{%2, %1, %0|%0, %1, %2}"
  [(set_attr "type" "sseadd")
   (set_attr "prefix" "vex")
   (set_attr "mode" "V2DF")])

(define_insn "sse3_h<plusminus_insn>v2df3"
  [(set (match_operand:V2DF 0 "register_operand" "=x")
	(vec_concat:V2DF
	  (plusminus:DF
	    (vec_select:DF
	      (match_operand:V2DF 1 "register_operand" "0")
	      (parallel [(const_int 0)]))
	    (vec_select:DF (match_dup 1) (parallel [(const_int 1)])))
	  (plusminus:DF
	    (vec_select:DF
	      (match_operand:V2DF 2 "nonimmediate_operand" "xm")
	      (parallel [(const_int 0)]))
	    (vec_select:DF (match_dup 2) (parallel [(const_int 1)])))))]
  "TARGET_SSE3"
  "h<plusminus_mnemonic>pd\t{%2, %0|%0, %2}"
  [(set_attr "type" "sseadd")
   (set_attr "mode" "V2DF")])

(define_expand "reduc_splus_v4sf"
  [(match_operand:V4SF 0 "register_operand" "")
   (match_operand:V4SF 1 "register_operand" "")]
  "TARGET_SSE"
{
  if (TARGET_SSE3)
    {
      rtx tmp = gen_reg_rtx (V4SFmode);
      emit_insn (gen_sse3_haddv4sf3 (tmp, operands[1], operands[1]));
      emit_insn (gen_sse3_haddv4sf3 (operands[0], tmp, tmp));
    }
  else
    ix86_expand_reduc_v4sf (gen_addv4sf3, operands[0], operands[1]);
  DONE;
})

(define_expand "reduc_splus_v2df"
  [(match_operand:V2DF 0 "register_operand" "")
   (match_operand:V2DF 1 "register_operand" "")]
  "TARGET_SSE3"
{
  emit_insn (gen_sse3_haddv2df3 (operands[0], operands[1], operands[1]));
  DONE;
})

(define_expand "reduc_smax_v4sf"
  [(match_operand:V4SF 0 "register_operand" "")
   (match_operand:V4SF 1 "register_operand" "")]
  "TARGET_SSE"
{
  ix86_expand_reduc_v4sf (gen_smaxv4sf3, operands[0], operands[1]);
  DONE;
})

(define_expand "reduc_smin_v4sf"
  [(match_operand:V4SF 0 "register_operand" "")
   (match_operand:V4SF 1 "register_operand" "")]
  "TARGET_SSE"
{
  ix86_expand_reduc_v4sf (gen_sminv4sf3, operands[0], operands[1]);
  DONE;
})

;;;;;;;;;;;;;;;;;;;;;;;;;;;;;;;;;;;;;;;;;;;;;;;;;;;;;;;;;;;;;;;;;;;;;
;;
;; Parallel floating point comparisons
;;
;;;;;;;;;;;;;;;;;;;;;;;;;;;;;;;;;;;;;;;;;;;;;;;;;;;;;;;;;;;;;;;;;;;;;

(define_insn "avx_cmp<ssemodesuffix><mode>3"
  [(set (match_operand:AVXMODEF2P 0 "register_operand" "=x")
	(unspec:AVXMODEF2P
	  [(match_operand:AVXMODEF2P 1 "register_operand" "x")
	   (match_operand:AVXMODEF2P 2 "nonimmediate_operand" "xm")
	   (match_operand:SI 3 "const_0_to_31_operand" "n")]
	  UNSPEC_PCMP))]
  "TARGET_AVX"
  "vcmp<ssemodesuffix>\t{%3, %2, %1, %0|%0, %1, %2, %3}"
  [(set_attr "type" "ssecmp")
   (set_attr "length_immediate" "1")
   (set_attr "prefix" "vex")
   (set_attr "mode" "<MODE>")])

(define_insn "avx_cmp<ssescalarmodesuffix><mode>3"
  [(set (match_operand:SSEMODEF2P 0 "register_operand" "")
	(vec_merge:SSEMODEF2P
	  (unspec:SSEMODEF2P
	    [(match_operand:SSEMODEF2P 1 "register_operand" "x")
	     (match_operand:SSEMODEF2P 2 "nonimmediate_operand" "xm")
	     (match_operand:SI 3 "const_0_to_31_operand" "n")]
	    UNSPEC_PCMP)
	 (match_dup 1)
	 (const_int 1)))]
  "TARGET_AVX"
  "vcmp<ssescalarmodesuffix>\t{%3, %2, %1, %0|%0, %1, %2, %3}"
  [(set_attr "type" "ssecmp")
   (set_attr "length_immediate" "1")
   (set_attr "prefix" "vex")
   (set_attr "mode" "<ssescalarmode>")])

;; We don't promote 128bit vector compare intrinsics. But vectorizer
;; may generate 256bit vector compare instructions.
(define_insn "*avx_maskcmp<mode>3"
  [(set (match_operand:AVXMODEF2P 0 "register_operand" "=x")
	(match_operator:AVXMODEF2P 3 "avx_comparison_float_operator"
		[(match_operand:AVXMODEF2P 1 "register_operand" "x")
		 (match_operand:AVXMODEF2P 2 "nonimmediate_operand" "xm")]))]
  "AVX_VEC_FLOAT_MODE_P (<MODE>mode)"
  "vcmp%D3<ssemodesuffix>\t{%2, %1, %0|%0, %1, %2}"
  [(set_attr "type" "ssecmp")
   (set_attr "prefix" "vex")
   (set_attr "length_immediate" "1")
   (set_attr "mode" "<avxvecmode>")])

(define_insn "<sse>_maskcmp<mode>3"
  [(set (match_operand:SSEMODEF4 0 "register_operand" "=x")
	(match_operator:SSEMODEF4 3 "sse_comparison_operator"
		[(match_operand:SSEMODEF4 1 "register_operand" "0")
		 (match_operand:SSEMODEF4 2 "nonimmediate_operand" "xm")]))]
  "!TARGET_XOP 
  && (SSE_FLOAT_MODE_P (<MODE>mode) || SSE_VEC_FLOAT_MODE_P (<MODE>mode))"
  "cmp%D3<ssemodesuffix>\t{%2, %0|%0, %2}"
  [(set_attr "type" "ssecmp")
   (set_attr "length_immediate" "1")
   (set_attr "mode" "<MODE>")])

(define_insn "*avx_vmmaskcmp<mode>3"
  [(set (match_operand:SSEMODEF2P 0 "register_operand" "=x")
	(vec_merge:SSEMODEF2P
	 (match_operator:SSEMODEF2P 3 "sse_comparison_operator"
		[(match_operand:SSEMODEF2P 1 "register_operand" "x")
		 (match_operand:SSEMODEF2P 2 "nonimmediate_operand" "xm")])
	 (match_dup 1)
	 (const_int 1)))]
  "AVX_VEC_FLOAT_MODE_P (<MODE>mode)"
  "vcmp%D3<ssescalarmodesuffix>\t{%2, %1, %0|%0, %1, %2}"
  [(set_attr "type" "ssecmp")
   (set_attr "prefix" "vex")
   (set_attr "mode" "<ssescalarmode>")])

(define_insn "<sse>_vmmaskcmp<mode>3"
  [(set (match_operand:SSEMODEF2P 0 "register_operand" "=x")
	(vec_merge:SSEMODEF2P
	 (match_operator:SSEMODEF2P 3 "sse_comparison_operator"
		[(match_operand:SSEMODEF2P 1 "register_operand" "0")
		 (match_operand:SSEMODEF2P 2 "nonimmediate_operand" "xm")])
	 (match_dup 1)
	 (const_int 1)))]
  "SSE_VEC_FLOAT_MODE_P (<MODE>mode)"
  "cmp%D3<ssescalarmodesuffix>\t{%2, %0|%0, %2}"
  [(set_attr "type" "ssecmp")
   (set_attr "length_immediate" "1")
   (set_attr "mode" "<ssescalarmode>")])

(define_insn "<sse>_comi"
  [(set (reg:CCFP FLAGS_REG)
	(compare:CCFP
	  (vec_select:MODEF
	    (match_operand:<ssevecmode> 0 "register_operand" "x")
	    (parallel [(const_int 0)]))
	  (vec_select:MODEF
	    (match_operand:<ssevecmode> 1 "nonimmediate_operand" "xm")
	    (parallel [(const_int 0)]))))]
  "SSE_FLOAT_MODE_P (<MODE>mode)"
  "%vcomis<ssemodefsuffix>\t{%1, %0|%0, %1}"
  [(set_attr "type" "ssecomi")
   (set_attr "prefix" "maybe_vex")
   (set_attr "prefix_rep" "0")
   (set (attr "prefix_data16")
	(if_then_else (eq_attr "mode" "DF")
		      (const_string "1")
		      (const_string "0")))
   (set_attr "mode" "<MODE>")])

(define_insn "<sse>_ucomi"
  [(set (reg:CCFPU FLAGS_REG)
	(compare:CCFPU
	  (vec_select:MODEF
	    (match_operand:<ssevecmode> 0 "register_operand" "x")
	    (parallel [(const_int 0)]))
	  (vec_select:MODEF
	    (match_operand:<ssevecmode> 1 "nonimmediate_operand" "xm")
	    (parallel [(const_int 0)]))))]
  "SSE_FLOAT_MODE_P (<MODE>mode)"
  "%vucomis<ssemodefsuffix>\t{%1, %0|%0, %1}"
  [(set_attr "type" "ssecomi")
   (set_attr "prefix" "maybe_vex")
   (set_attr "prefix_rep" "0")
   (set (attr "prefix_data16")
	(if_then_else (eq_attr "mode" "DF")
		      (const_string "1")
		      (const_string "0")))
   (set_attr "mode" "<MODE>")])

(define_expand "vcond<mode>"
  [(set (match_operand:AVXMODEF2P 0 "register_operand" "")
        (if_then_else:AVXMODEF2P
          (match_operator 3 ""
            [(match_operand:AVXMODEF2P 4 "nonimmediate_operand" "")
             (match_operand:AVXMODEF2P 5 "nonimmediate_operand" "")])
          (match_operand:AVXMODEF2P 1 "general_operand" "")
          (match_operand:AVXMODEF2P 2 "general_operand" "")))]
  "(SSE_VEC_FLOAT_MODE_P (<MODE>mode)
    || AVX_VEC_FLOAT_MODE_P (<MODE>mode))"
{
  bool ok = ix86_expand_fp_vcond (operands);
  gcc_assert (ok);
  DONE;
})

;;;;;;;;;;;;;;;;;;;;;;;;;;;;;;;;;;;;;;;;;;;;;;;;;;;;;;;;;;;;;;;;;;;;;
;;
;; Parallel floating point logical operations
;;
;;;;;;;;;;;;;;;;;;;;;;;;;;;;;;;;;;;;;;;;;;;;;;;;;;;;;;;;;;;;;;;;;;;;;

(define_insn "avx_andnot<mode>3"
  [(set (match_operand:AVXMODEF2P 0 "register_operand" "=x")
	(and:AVXMODEF2P
	  (not:AVXMODEF2P
	    (match_operand:AVXMODEF2P 1 "register_operand" "x"))
	  (match_operand:AVXMODEF2P 2 "nonimmediate_operand" "xm")))]
  "AVX_VEC_FLOAT_MODE_P (<MODE>mode)"
  "vandn<ssemodesuffix>\t{%2, %1, %0|%0, %1, %2}"
  [(set_attr "type" "sselog")
   (set_attr "prefix" "vex")
   (set_attr "mode" "<avxvecmode>")])

(define_insn "<sse>_andnot<mode>3"
  [(set (match_operand:SSEMODEF2P 0 "register_operand" "=x")
	(and:SSEMODEF2P
	  (not:SSEMODEF2P
	    (match_operand:SSEMODEF2P 1 "register_operand" "0"))
	  (match_operand:SSEMODEF2P 2 "nonimmediate_operand" "xm")))]
  "SSE_VEC_FLOAT_MODE_P (<MODE>mode)"
  "andn<ssemodesuffix>\t{%2, %0|%0, %2}"
  [(set_attr "type" "sselog")
   (set_attr "mode" "<MODE>")])

(define_expand "<code><mode>3"
  [(set (match_operand:AVX256MODEF2P 0 "register_operand" "")
	(any_logic:AVX256MODEF2P
	  (match_operand:AVX256MODEF2P 1 "nonimmediate_operand" "")
	  (match_operand:AVX256MODEF2P 2 "nonimmediate_operand" "")))]
  "AVX256_VEC_FLOAT_MODE_P (<MODE>mode)"
  "ix86_fixup_binary_operands_no_copy (<CODE>, <MODE>mode, operands);")

(define_insn "*avx_<code><mode>3"
  [(set (match_operand:AVXMODEF2P 0 "register_operand" "=x")
	(any_logic:AVXMODEF2P
	  (match_operand:AVXMODEF2P 1 "nonimmediate_operand" "%x")
	  (match_operand:AVXMODEF2P 2 "nonimmediate_operand" "xm")))]
  "AVX_VEC_FLOAT_MODE_P (<MODE>mode)
   && ix86_binary_operator_ok (<CODE>, <MODE>mode, operands)"
{
  if (TARGET_SSE_PACKED_SINGLE_INSN_OPTIMAL)
    return "v<logic>ps\t{%2, %1, %0|%0, %1, %2}";
  else
    return "v<logic><ssemodesuffix>\t{%2, %1, %0|%0, %1, %2}";
}
  [(set_attr "type" "sselog")
   (set_attr "prefix" "vex")
   (set_attr "mode" "<avxvecmode>")])

(define_expand "<code><mode>3"
  [(set (match_operand:SSEMODEF2P 0 "register_operand" "")
	(any_logic:SSEMODEF2P
	  (match_operand:SSEMODEF2P 1 "nonimmediate_operand" "")
	  (match_operand:SSEMODEF2P 2 "nonimmediate_operand" "")))]
  "SSE_VEC_FLOAT_MODE_P (<MODE>mode)"
  "ix86_fixup_binary_operands_no_copy (<CODE>, <MODE>mode, operands);")

(define_insn "*<code><mode>3"
  [(set (match_operand:SSEMODEF2P 0 "register_operand" "=x")
	(any_logic:SSEMODEF2P
	  (match_operand:SSEMODEF2P 1 "nonimmediate_operand" "%0")
	  (match_operand:SSEMODEF2P 2 "nonimmediate_operand" "xm")))]
  "SSE_VEC_FLOAT_MODE_P (<MODE>mode)
   && ix86_binary_operator_ok (<CODE>, <MODE>mode, operands)"
{
  if (TARGET_SSE_PACKED_SINGLE_INSN_OPTIMAL)
    return "<logic>ps\t{%2, %0|%0, %2}";
  else
    return "<logic><ssemodesuffix>\t{%2, %0|%0, %2}";
}
  [(set_attr "type" "sselog")
   (set_attr "mode" "<MODE>")])

(define_expand "copysign<mode>3"
  [(set (match_dup 4)
	(and:SSEMODEF2P 
	  (not:SSEMODEF2P (match_dup 3))
	  (match_operand:SSEMODEF2P 1 "nonimmediate_operand" "")))
   (set (match_dup 5)
	(and:SSEMODEF2P (match_dup 3)
			(match_operand:SSEMODEF2P 2 "nonimmediate_operand" "")))
   (set (match_operand:SSEMODEF2P 0 "register_operand" "")
	(ior:SSEMODEF2P (match_dup 4) (match_dup 5)))]
  "SSE_VEC_FLOAT_MODE_P (<MODE>mode)"
{
  operands[3] = ix86_build_signbit_mask (<ssescalarmode>mode, 1, 0);

  operands[4] = gen_reg_rtx (<MODE>mode);
  operands[5] = gen_reg_rtx (<MODE>mode);
})

;; Also define scalar versions.  These are used for abs, neg, and
;; conditional move.  Using subregs into vector modes causes register
;; allocation lossage.  These patterns do not allow memory operands
;; because the native instructions read the full 128-bits.

(define_insn "*avx_andnot<mode>3"
  [(set (match_operand:MODEF 0 "register_operand" "=x")
	(and:MODEF
	  (not:MODEF
	    (match_operand:MODEF 1 "register_operand" "x"))
	    (match_operand:MODEF 2 "register_operand" "x")))]
  "AVX_FLOAT_MODE_P (<MODE>mode)"
  "vandnp<ssemodefsuffix>\t{%2, %1, %0|%0, %1, %2}"
  [(set_attr "type" "sselog")
   (set_attr "prefix" "vex")
   (set_attr "mode" "<ssevecmode>")])

(define_insn "*andnot<mode>3"
  [(set (match_operand:MODEF 0 "register_operand" "=x")
	(and:MODEF
	  (not:MODEF
	    (match_operand:MODEF 1 "register_operand" "0"))
	    (match_operand:MODEF 2 "register_operand" "x")))]
  "SSE_FLOAT_MODE_P (<MODE>mode)"
  "andnp<ssemodefsuffix>\t{%2, %0|%0, %2}"
  [(set_attr "type" "sselog")
   (set_attr "mode" "<ssevecmode>")])

(define_insn "*avx_<code><mode>3"
  [(set (match_operand:MODEF 0 "register_operand" "=x")
	(any_logic:MODEF
	  (match_operand:MODEF 1 "register_operand" "x")
	  (match_operand:MODEF 2 "register_operand" "x")))]
  "AVX_FLOAT_MODE_P (<MODE>mode)"
{
  if (TARGET_SSE_PACKED_SINGLE_INSN_OPTIMAL)
    return "v<logic>ps\t{%2, %1, %0|%0, %1, %2}";
  else
    return "v<logic>p<ssemodefsuffix>\t{%2, %1, %0|%0, %1, %2}";
}
  [(set_attr "type" "sselog")
   (set_attr "prefix" "vex")
   (set_attr "mode" "<ssevecmode>")])

(define_insn "*<code><mode>3"
  [(set (match_operand:MODEF 0 "register_operand" "=x")
	(any_logic:MODEF
	  (match_operand:MODEF 1 "register_operand" "0")
	  (match_operand:MODEF 2 "register_operand" "x")))]
  "SSE_FLOAT_MODE_P (<MODE>mode)"
{
  if (TARGET_SSE_PACKED_SINGLE_INSN_OPTIMAL)
    return "<logic>ps\t{%2, %0|%0, %2}";
  else
    return "<logic>p<ssemodefsuffix>\t{%2, %0|%0, %2}";
}
  [(set_attr "type" "sselog")
   (set_attr "mode" "<ssevecmode>")])

;;;;;;;;;;;;;;;;;;;;;;;;;;;;;;;;;;;;;;;;;;;;;;;;;;;;;;;;;;;;;;;;;;;;;
;;
;; FMA4 floating point multiply/accumulate instructions.  This
;; includes the scalar version of the instructions as well as the
;; vector.
;;
;;;;;;;;;;;;;;;;;;;;;;;;;;;;;;;;;;;;;;;;;;;;;;;;;;;;;;;;;;;;;;;;;;;;;

;; In order to match (*a * *b) + *c, particularly when vectorizing, allow
;; combine to generate a multiply/add with two memory references.  We then
;; split this insn, into loading up the destination register with one of the
;; memory operations.  If we don't manage to split the insn, reload will
;; generate the appropriate moves.  The reason this is needed, is that combine
;; has already folded one of the memory references into both the multiply and
;; add insns, and it can't generate a new pseudo.  I.e.:
;;	(set (reg1) (mem (addr1)))
;;	(set (reg2) (mult (reg1) (mem (addr2))))
;;	(set (reg3) (plus (reg2) (mem (addr3))))

(define_insn "fma4_fmadd<mode>4256"
  [(set (match_operand:FMA4MODEF4 0 "register_operand" "=x,x")
	(plus:FMA4MODEF4
	 (mult:FMA4MODEF4
	  (match_operand:FMA4MODEF4 1 "nonimmediate_operand" "%x,x")
	  (match_operand:FMA4MODEF4 2 "nonimmediate_operand" "x,m"))
	 (match_operand:FMA4MODEF4 3 "nonimmediate_operand" "xm,x")))]
  "TARGET_FMA4 && TARGET_FUSED_MADD"
  "vfmadd<ssemodesuffix>\t{%3, %2, %1, %0|%0, %1, %2, %3}"
  [(set_attr "type" "ssemuladd")
   (set_attr "mode" "<MODE>")])

;; Floating multiply and subtract.
(define_insn "fma4_fmsub<mode>4256"
  [(set (match_operand:FMA4MODEF4 0 "register_operand" "=x,x")
	(minus:FMA4MODEF4
	 (mult:FMA4MODEF4
	  (match_operand:FMA4MODEF4 1 "nonimmediate_operand" "%x,x")
	  (match_operand:FMA4MODEF4 2 "nonimmediate_operand" "x,m"))
	 (match_operand:FMA4MODEF4 3 "nonimmediate_operand" "xm,x")))]
  "TARGET_FMA4 && TARGET_FUSED_MADD"
  "vfmsub<ssemodesuffix>\t{%3, %2, %1, %0|%0, %1, %2, %3}"
  [(set_attr "type" "ssemuladd")
   (set_attr "mode" "<MODE>")])

;; Floating point negative multiply and add.
;; Rewrite (- (a * b) + c) into the canonical form: c - (a * b).
(define_insn "fma4_fnmadd<mode>4256"
  [(set (match_operand:FMA4MODEF4 0 "register_operand" "=x,x")
	(minus:FMA4MODEF4
	 (match_operand:FMA4MODEF4 3 "nonimmediate_operand" "xm,x")
	 (mult:FMA4MODEF4
	  (match_operand:FMA4MODEF4 1 "nonimmediate_operand" "%x,x")
	  (match_operand:FMA4MODEF4 2 "nonimmediate_operand" "x,m"))))]
  "TARGET_FMA4 && TARGET_FUSED_MADD"
  "vfnmadd<ssemodesuffix>\t{%3, %2, %1, %0|%0, %1, %2, %3}"
  [(set_attr "type" "ssemuladd")
   (set_attr "mode" "<MODE>")])

;; Floating point negative multiply and subtract.
(define_insn "fma4_fnmsub<mode>4256"
  [(set (match_operand:FMA4MODEF4 0 "register_operand" "=x,x")
	(minus:FMA4MODEF4
	 (mult:FMA4MODEF4
	  (neg:FMA4MODEF4
	   (match_operand:FMA4MODEF4 1 "nonimmediate_operand" "%x,x"))
	  (match_operand:FMA4MODEF4 2 "nonimmediate_operand" "x,m"))
	 (match_operand:FMA4MODEF4 3 "nonimmediate_operand" "xm,x")))]
  "TARGET_FMA4 && TARGET_FUSED_MADD"
  "vfnmsub<ssemodesuffix>\t{%3, %2, %1, %0|%0, %1, %2, %3}"
  [(set_attr "type" "ssemuladd")
   (set_attr "mode" "<MODE>")])

(define_insn "fma4_fmadd<mode>4"
  [(set (match_operand:SSEMODEF4 0 "register_operand" "=x,x")
	(plus:SSEMODEF4
	 (mult:SSEMODEF4
	  (match_operand:SSEMODEF4 1 "nonimmediate_operand" "%x,x")
	  (match_operand:SSEMODEF4 2 "nonimmediate_operand" "x,m"))
	 (match_operand:SSEMODEF4 3 "nonimmediate_operand" "xm,x")))]
  "TARGET_FMA4 && TARGET_FUSED_MADD"
  "vfmadd<ssemodesuffix>\t{%3, %2, %1, %0|%0, %1, %2, %3}"
  [(set_attr "type" "ssemuladd")
   (set_attr "mode" "<MODE>")])

;; For the scalar operations, use operand1 for the upper words that aren't
;; modified, so restrict the forms that are generated.
;; Scalar version of fmadd.
(define_insn "fma4_vmfmadd<mode>4"
  [(set (match_operand:SSEMODEF2P 0 "register_operand" "=x,x")
	(vec_merge:SSEMODEF2P
	 (plus:SSEMODEF2P
	  (mult:SSEMODEF2P
	   (match_operand:SSEMODEF2P 1 "nonimmediate_operand" "%x,x")
	   (match_operand:SSEMODEF2P 2 "nonimmediate_operand" "x,m"))
	  (match_operand:SSEMODEF2P 3 "nonimmediate_operand" "xm,x"))
	 (match_dup 0)
	 (const_int 1)))]
  "TARGET_FMA4 && TARGET_FUSED_MADD"
  "vfmadd<ssescalarmodesuffix>\t{%3, %2, %1, %0|%0, %1, %2, %3}"
  [(set_attr "type" "ssemuladd")
   (set_attr "mode" "<MODE>")])

;; Floating multiply and subtract.
;; Allow two memory operands the same as fmadd.
(define_insn "fma4_fmsub<mode>4"
  [(set (match_operand:SSEMODEF4 0 "register_operand" "=x,x")
	(minus:SSEMODEF4
	 (mult:SSEMODEF4
	  (match_operand:SSEMODEF4 1 "nonimmediate_operand" "%x,x")
	  (match_operand:SSEMODEF4 2 "nonimmediate_operand" "x,m"))
	 (match_operand:SSEMODEF4 3 "nonimmediate_operand" "xm,x")))]
  "TARGET_FMA4 && TARGET_FUSED_MADD"
  "vfmsub<ssemodesuffix>\t{%3, %2, %1, %0|%0, %1, %2, %3}"
  [(set_attr "type" "ssemuladd")
   (set_attr "mode" "<MODE>")])

;; For the scalar operations, use operand1 for the upper words that aren't
;; modified, so restrict the forms that are generated.
;; Scalar version of fmsub.
(define_insn "fma4_vmfmsub<mode>4"
  [(set (match_operand:SSEMODEF2P 0 "register_operand" "=x,x")
	(vec_merge:SSEMODEF2P
	 (minus:SSEMODEF2P
	  (mult:SSEMODEF2P
	   (match_operand:SSEMODEF2P 1 "nonimmediate_operand" "%x,x")
	   (match_operand:SSEMODEF2P 2 "nonimmediate_operand" "x,m"))
	  (match_operand:SSEMODEF2P 3 "nonimmediate_operand" "xm,x"))
	 (match_dup 0)
	 (const_int 1)))]
  "TARGET_FMA4 && TARGET_FUSED_MADD"
  "vfmsub<ssescalarmodesuffix>\t{%3, %2, %1, %0|%0, %1, %2, %3}"
  [(set_attr "type" "ssemuladd")
   (set_attr "mode" "<MODE>")])

;; Floating point negative multiply and add.
;; Rewrite (- (a * b) + c) into the canonical form: c - (a * b).
(define_insn "fma4_fnmadd<mode>4"
  [(set (match_operand:SSEMODEF4 0 "register_operand" "=x,x")
	(minus:SSEMODEF4
	 (match_operand:SSEMODEF4 3 "nonimmediate_operand" "xm,x")
	 (mult:SSEMODEF4
	  (match_operand:SSEMODEF4 1 "nonimmediate_operand" "%x,x")
	  (match_operand:SSEMODEF4 2 "nonimmediate_operand" "x,m"))))]
  "TARGET_FMA4 && TARGET_FUSED_MADD"
  "vfnmadd<ssemodesuffix>\t{%3, %2, %1, %0|%0, %1, %2, %3}"
  [(set_attr "type" "ssemuladd")
   (set_attr "mode" "<MODE>")])

;; For the scalar operations, use operand1 for the upper words that aren't
;; modified, so restrict the forms that are generated.
;; Scalar version of fnmadd.
(define_insn "fma4_vmfnmadd<mode>4"
  [(set (match_operand:SSEMODEF2P 0 "register_operand" "=x,x")
	(vec_merge:SSEMODEF2P
	 (minus:SSEMODEF2P
	  (match_operand:SSEMODEF2P 3 "nonimmediate_operand" "xm,x")
	  (mult:SSEMODEF2P
	   (match_operand:SSEMODEF2P 1 "nonimmediate_operand" "%x,x")
	   (match_operand:SSEMODEF2P 2 "nonimmediate_operand" "x,m")))
	 (match_dup 0)
	 (const_int 1)))]
  "TARGET_FMA4 && TARGET_FUSED_MADD"
  "vfnmadd<ssescalarmodesuffix>\t{%3, %2, %1, %0|%0, %1, %2, %3}"
  [(set_attr "type" "ssemuladd")
   (set_attr "mode" "<MODE>")])

;; Floating point negative multiply and subtract.
;; Rewrite (- (a * b) - c) into the canonical form: ((-a) * b) - c.
(define_insn "fma4_fnmsub<mode>4"
  [(set (match_operand:SSEMODEF4 0 "register_operand" "=x,x")
	(minus:SSEMODEF4
	 (mult:SSEMODEF4
	  (neg:SSEMODEF4
	   (match_operand:SSEMODEF4 1 "nonimmediate_operand" "%x,x"))
	  (match_operand:SSEMODEF4 2 "nonimmediate_operand" "x,m"))
	 (match_operand:SSEMODEF4 3 "nonimmediate_operand" "xm,x")))]
  "TARGET_FMA4 && TARGET_FUSED_MADD"
  "vfnmsub<ssemodesuffix>\t{%3, %2, %1, %0|%0, %1, %2, %3}"
  [(set_attr "type" "ssemuladd")
   (set_attr "mode" "<MODE>")])

;; For the scalar operations, use operand1 for the upper words that aren't
;; modified, so restrict the forms that are generated.
;; Scalar version of fnmsub.
(define_insn "fma4_vmfnmsub<mode>4"
  [(set (match_operand:SSEMODEF2P 0 "register_operand" "=x,x")
	(vec_merge:SSEMODEF2P
	 (minus:SSEMODEF2P
	  (mult:SSEMODEF2P
	   (neg:SSEMODEF2P
	    (match_operand:SSEMODEF2P 1 "nonimmediate_operand" "%x,x"))
	   (match_operand:SSEMODEF2P 2 "nonimmediate_operand" "x,m"))
	  (match_operand:SSEMODEF2P 3 "nonimmediate_operand" "xm,x"))
	 (match_dup 0)
	 (const_int 1)))]
  "TARGET_FMA4 && TARGET_FUSED_MADD"
  "vfnmsub<ssescalarmodesuffix>\t{%3, %2, %1, %0|%0, %1, %2, %3}"
  [(set_attr "type" "ssemuladd")
   (set_attr "mode" "<MODE>")])

(define_insn "fma4i_fmadd<mode>4256"
  [(set (match_operand:FMA4MODEF4 0 "register_operand" "=x,x")
	(unspec:FMA4MODEF4
	 [(plus:FMA4MODEF4
	   (mult:FMA4MODEF4
	    (match_operand:FMA4MODEF4 1 "nonimmediate_operand" "%x,x")
	    (match_operand:FMA4MODEF4 2 "nonimmediate_operand" "x,m"))
	   (match_operand:FMA4MODEF4 3 "nonimmediate_operand" "xm,x"))]
	 UNSPEC_FMA4_INTRINSIC))]
  "TARGET_FMA4"
  "vfmadd<ssemodesuffix>\t{%3, %2, %1, %0|%0, %1, %2, %3}"
  [(set_attr "type" "ssemuladd")
   (set_attr "mode" "<MODE>")])

(define_insn "fma4i_fmsub<mode>4256"
  [(set (match_operand:FMA4MODEF4 0 "register_operand" "=x,x")
	(unspec:FMA4MODEF4
	 [(minus:FMA4MODEF4
	   (mult:FMA4MODEF4
	    (match_operand:FMA4MODEF4 1 "nonimmediate_operand" "%x,x")
	    (match_operand:FMA4MODEF4 2 "nonimmediate_operand" "x,m"))
	   (match_operand:FMA4MODEF4 3 "nonimmediate_operand" "xm,x"))]
	 UNSPEC_FMA4_INTRINSIC))]
  "TARGET_FMA4"
  "vfmsub<ssemodesuffix>\t{%3, %2, %1, %0|%0, %1, %2, %3}"
  [(set_attr "type" "ssemuladd")
   (set_attr "mode" "<MODE>")])

(define_insn "fma4i_fnmadd<mode>4256"
  [(set (match_operand:FMA4MODEF4 0 "register_operand" "=x,x")
	(unspec:FMA4MODEF4
	 [(minus:FMA4MODEF4
	   (match_operand:FMA4MODEF4 3 "nonimmediate_operand" "xm,x")
	   (mult:FMA4MODEF4
	    (match_operand:FMA4MODEF4 1 "nonimmediate_operand" "%x,x")
	    (match_operand:FMA4MODEF4 2 "nonimmediate_operand" "x,m")))]
	 UNSPEC_FMA4_INTRINSIC))]
  "TARGET_FMA4"
  "vfnmadd<ssemodesuffix>\t{%3, %2, %1, %0|%0, %1, %2, %3}"
  [(set_attr "type" "ssemuladd")
   (set_attr "mode" "<MODE>")])

(define_insn "fma4i_fnmsub<mode>4256"
  [(set (match_operand:FMA4MODEF4 0 "register_operand" "=x,x")
	(unspec:FMA4MODEF4
	 [(minus:FMA4MODEF4
	   (mult:FMA4MODEF4
	    (neg:FMA4MODEF4
	     (match_operand:FMA4MODEF4 1 "nonimmediate_operand" "%x,x"))
	    (match_operand:FMA4MODEF4 2 "nonimmediate_operand" "x,m"))
	   (match_operand:FMA4MODEF4 3 "nonimmediate_operand" "xm,x"))]
	 UNSPEC_FMA4_INTRINSIC))]
  "TARGET_FMA4"
  "vfnmsub<ssemodesuffix>\t{%3, %2, %1, %0|%0, %1, %2, %3}"
  [(set_attr "type" "ssemuladd")
   (set_attr "mode" "<MODE>")])

(define_insn "fma4i_fmadd<mode>4"
  [(set (match_operand:SSEMODEF2P 0 "register_operand" "=x,x")
	(unspec:SSEMODEF2P
	 [(plus:SSEMODEF2P
	   (mult:SSEMODEF2P
	    (match_operand:SSEMODEF2P 1 "nonimmediate_operand" "%x,x")
	    (match_operand:SSEMODEF2P 2 "nonimmediate_operand" "x,m"))
	   (match_operand:SSEMODEF2P 3 "nonimmediate_operand" "xm,x"))]
	 UNSPEC_FMA4_INTRINSIC))]
  "TARGET_FMA4"
  "vfmadd<ssemodesuffix>\t{%3, %2, %1, %0|%0, %1, %2, %3}"
  [(set_attr "type" "ssemuladd")
   (set_attr "mode" "<MODE>")])

(define_insn "fma4i_fmsub<mode>4"
  [(set (match_operand:SSEMODEF2P 0 "register_operand" "=x,x")
	(unspec:SSEMODEF2P
	 [(minus:SSEMODEF2P
	   (mult:SSEMODEF2P
	    (match_operand:SSEMODEF2P 1 "nonimmediate_operand" "%x,x")
	    (match_operand:SSEMODEF2P 2 "nonimmediate_operand" "x,m"))
	   (match_operand:SSEMODEF2P 3 "nonimmediate_operand" "xm,x"))]
	 UNSPEC_FMA4_INTRINSIC))]
  "TARGET_FMA4"
  "vfmsub<ssemodesuffix>\t{%3, %2, %1, %0|%0, %1, %2, %3}"
  [(set_attr "type" "ssemuladd")
   (set_attr "mode" "<MODE>")])

(define_insn "fma4i_fnmadd<mode>4"
  [(set (match_operand:SSEMODEF2P 0 "register_operand" "=x,x")
	(unspec:SSEMODEF2P
	 [(minus:SSEMODEF2P
	   (match_operand:SSEMODEF2P 3 "nonimmediate_operand" "xm,x")
	   (mult:SSEMODEF2P
	    (match_operand:SSEMODEF2P 1 "nonimmediate_operand" "%x,x")
	    (match_operand:SSEMODEF2P 2 "nonimmediate_operand" "x,m")))]
	 UNSPEC_FMA4_INTRINSIC))]
  "TARGET_FMA4"
  "vfnmadd<ssemodesuffix>\t{%3, %2, %1, %0|%0, %1, %2, %3}"
  [(set_attr "type" "ssemuladd")
   (set_attr "mode" "<MODE>")])

(define_insn "fma4i_fnmsub<mode>4"
  [(set (match_operand:SSEMODEF2P 0 "register_operand" "=x,x")
	(unspec:SSEMODEF2P
	 [(minus:SSEMODEF2P
	   (mult:SSEMODEF2P
	    (neg:SSEMODEF2P
	     (match_operand:SSEMODEF2P 1 "nonimmediate_operand" "%x,x"))
	    (match_operand:SSEMODEF2P 2 "nonimmediate_operand" "x,m"))
	   (match_operand:SSEMODEF2P 3 "nonimmediate_operand" "xm,x"))]
	 UNSPEC_FMA4_INTRINSIC))]
  "TARGET_FMA4"
  "vfnmsub<ssemodesuffix>\t{%3, %2, %1, %0|%0, %1, %2, %3}"
  [(set_attr "type" "ssemuladd")
   (set_attr "mode" "<MODE>")])

;; For the scalar operations, use operand1 for the upper words that aren't
;; modified, so restrict the forms that are accepted.
(define_insn "fma4i_vmfmadd<mode>4"
  [(set (match_operand:SSEMODEF2P 0 "register_operand" "=x,x")
	(unspec:SSEMODEF2P
	 [(vec_merge:SSEMODEF2P
	   (plus:SSEMODEF2P
	    (mult:SSEMODEF2P
	     (match_operand:SSEMODEF2P 1 "nonimmediate_operand" "%x,x")
	     (match_operand:SSEMODEF2P 2 "nonimmediate_operand" "x,m"))
	    (match_operand:SSEMODEF2P 3 "nonimmediate_operand" "xm,x"))
	   (match_dup 0)
	   (const_int 1))]
	 UNSPEC_FMA4_INTRINSIC))]
  "TARGET_FMA4"
  "vfmadd<ssescalarmodesuffix>\t{%3, %2, %1, %0|%0, %1, %2, %3}"
  [(set_attr "type" "ssemuladd")
   (set_attr "mode" "<ssescalarmode>")])

(define_insn "fma4i_vmfmsub<mode>4"
  [(set (match_operand:SSEMODEF2P 0 "register_operand" "=x,x")
	(unspec:SSEMODEF2P
	 [(vec_merge:SSEMODEF2P
	   (minus:SSEMODEF2P
	    (mult:SSEMODEF2P
	     (match_operand:SSEMODEF2P 1 "nonimmediate_operand" "%x,x")
	     (match_operand:SSEMODEF2P 2 "nonimmediate_operand" "x,m"))
	    (match_operand:SSEMODEF2P 3 "nonimmediate_operand" "xm,x"))
	   (match_dup 0)
	   (const_int 1))]
	 UNSPEC_FMA4_INTRINSIC))]
  "TARGET_FMA4"
  "vfmsub<ssescalarmodesuffix>\t{%3, %2, %1, %0|%0, %1, %2, %3}"
  [(set_attr "type" "ssemuladd")
   (set_attr "mode" "<ssescalarmode>")])

(define_insn "fma4i_vmfnmadd<mode>4"
  [(set (match_operand:SSEMODEF2P 0 "register_operand" "=x,x")
	(unspec:SSEMODEF2P
	 [(vec_merge:SSEMODEF2P
	   (minus:SSEMODEF2P
	    (match_operand:SSEMODEF2P 3 "nonimmediate_operand" "xm,x")
	    (mult:SSEMODEF2P
	     (match_operand:SSEMODEF2P 1 "nonimmediate_operand" "%x,x")
	     (match_operand:SSEMODEF2P 2 "nonimmediate_operand" "x,m")))
	   (match_dup 0)
	   (const_int 1))]
	 UNSPEC_FMA4_INTRINSIC))]
  "TARGET_FMA4"
  "vfnmadd<ssescalarmodesuffix>\t{%3, %2, %1, %0|%0, %1, %2, %3}"
  [(set_attr "type" "ssemuladd")
   (set_attr "mode" "<ssescalarmode>")])

(define_insn "fma4i_vmfnmsub<mode>4"
  [(set (match_operand:SSEMODEF2P 0 "register_operand" "=x,x")
	(unspec:SSEMODEF2P
	 [(vec_merge:SSEMODEF2P
	   (minus:SSEMODEF2P
	    (mult:SSEMODEF2P
	     (neg:SSEMODEF2P
	      (match_operand:SSEMODEF2P 1 "nonimmediate_operand" "%x,x"))
	     (match_operand:SSEMODEF2P 2 "nonimmediate_operand" "x,m"))
	    (match_operand:SSEMODEF2P 3 "nonimmediate_operand" "xm,x"))
	   (match_dup 0)
	   (const_int 1))]
	 UNSPEC_FMA4_INTRINSIC))]
  "TARGET_FMA4"
  "vfnmsub<ssescalarmodesuffix>\t{%3, %2, %1, %0|%0, %1, %2, %3}"
  [(set_attr "type" "ssemuladd")
   (set_attr "mode" "<ssescalarmode>")])

;;;;;;;;;;;;;;;;;;;;;;;;;;;;;;;;;;;;;;;;;;;;;;;;;;;;;;;;;;;;;;;;;;;;;
;;
;; FMA4 Parallel floating point multiply addsub and subadd operations.
;;
;;;;;;;;;;;;;;;;;;;;;;;;;;;;;;;;;;;;;;;;;;;;;;;;;;;;;;;;;;;;;;;;;;;;;

(define_insn "fma4_fmaddsubv8sf4"
  [(set (match_operand:V8SF 0 "register_operand" "=x,x")
	(vec_merge:V8SF
	  (plus:V8SF
	    (mult:V8SF
	      (match_operand:V8SF 1 "nonimmediate_operand" "%x,x")
	      (match_operand:V8SF 2 "nonimmediate_operand" "x,m"))
	    (match_operand:V8SF 3 "nonimmediate_operand" "xm,x"))
	  (minus:V8SF
	    (mult:V8SF
	      (match_dup 1)
	      (match_dup 2))
	    (match_dup 3))
	  (const_int 170)))]
  "TARGET_FMA4 && TARGET_FUSED_MADD"
  "vfmaddsubps\t{%3, %2, %1, %0|%0, %1, %2, %3}"
  [(set_attr "type" "ssemuladd")
   (set_attr "mode" "V8SF")])

(define_insn "fma4_fmaddsubv4df4"
  [(set (match_operand:V4DF 0 "register_operand" "=x,x")
	(vec_merge:V4DF
	  (plus:V4DF
	    (mult:V4DF
	      (match_operand:V4DF 1 "nonimmediate_operand" "%x,x")
	      (match_operand:V4DF 2 "nonimmediate_operand" "x,m"))
	    (match_operand:V4DF 3 "nonimmediate_operand" "xm,x"))
	  (minus:V4DF
	    (mult:V4DF
	      (match_dup 1)
	      (match_dup 2))
	    (match_dup 3))
	  (const_int 10)))]
  "TARGET_FMA4 && TARGET_FUSED_MADD"
  "vfmaddsubpd\t{%3, %2, %1, %0|%0, %1, %2, %3}"
  [(set_attr "type" "ssemuladd")
   (set_attr "mode" "V4DF")])

(define_insn "fma4_fmaddsubv4sf4"
  [(set (match_operand:V4SF 0 "register_operand" "=x,x")
	(vec_merge:V4SF
	  (plus:V4SF
	    (mult:V4SF
	      (match_operand:V4SF 1 "nonimmediate_operand" "%x,x")
	      (match_operand:V4SF 2 "nonimmediate_operand" "x,m"))
	    (match_operand:V4SF 3 "nonimmediate_operand" "xm,x"))
	  (minus:V4SF
	    (mult:V4SF
	      (match_dup 1)
	      (match_dup 2))
	    (match_dup 3))
	  (const_int 10)))]
  "TARGET_FMA4 && TARGET_FUSED_MADD"
  "vfmaddsubps\t{%3, %2, %1, %0|%0, %1, %2, %3}"
  [(set_attr "type" "ssemuladd")
   (set_attr "mode" "V4SF")])

(define_insn "fma4_fmaddsubv2df4"
  [(set (match_operand:V2DF 0 "register_operand" "=x,x")
	(vec_merge:V2DF
	  (plus:V2DF
	    (mult:V2DF
	      (match_operand:V2DF 1 "nonimmediate_operand" "%x,x")
	      (match_operand:V2DF 2 "nonimmediate_operand" "x,m"))
	    (match_operand:V2DF 3 "nonimmediate_operand" "xm,x"))
	  (minus:V2DF
	    (mult:V2DF
	      (match_dup 1)
	      (match_dup 2))
	    (match_dup 3))
	  (const_int 2)))]
  "TARGET_FMA4 && TARGET_FUSED_MADD"
  "vfmaddsubpd\t{%3, %2, %1, %0|%0, %1, %2, %3}"
  [(set_attr "type" "ssemuladd")
   (set_attr "mode" "V2DF")])

(define_insn "fma4_fmsubaddv8sf4"
  [(set (match_operand:V8SF 0 "register_operand" "=x,x")
	(vec_merge:V8SF
	  (plus:V8SF
	    (mult:V8SF
	      (match_operand:V8SF 1 "nonimmediate_operand" "%x,x")
	      (match_operand:V8SF 2 "nonimmediate_operand" "x,m"))
	    (match_operand:V8SF 3 "nonimmediate_operand" "xm,x"))
	  (minus:V8SF
	    (mult:V8SF
	      (match_dup 1)
	      (match_dup 2))
	    (match_dup 3))
	  (const_int 85)))]
  "TARGET_FMA4 && TARGET_FUSED_MADD"
  "vfmsubaddps\t{%3, %2, %1, %0|%0, %1, %2, %3}"
  [(set_attr "type" "ssemuladd")
   (set_attr "mode" "V8SF")])

(define_insn "fma4_fmsubaddv4df4"
  [(set (match_operand:V4DF 0 "register_operand" "=x,x")
	(vec_merge:V4DF
	  (plus:V4DF
	    (mult:V4DF
	      (match_operand:V4DF 1 "nonimmediate_operand" "%x,x")
	      (match_operand:V4DF 2 "nonimmediate_operand" "x,m"))
	    (match_operand:V4DF 3 "nonimmediate_operand" "xm,x"))
	  (minus:V4DF
	    (mult:V4DF
	      (match_dup 1)
	      (match_dup 2))
	    (match_dup 3))
	  (const_int 5)))]
  "TARGET_FMA4 && TARGET_FUSED_MADD"
  "vfmsubaddpd\t{%3, %2, %1, %0|%0, %1, %2, %3}"
  [(set_attr "type" "ssemuladd")
   (set_attr "mode" "V4DF")])

(define_insn "fma4_fmsubaddv4sf4"
  [(set (match_operand:V4SF 0 "register_operand" "=x,x")
	(vec_merge:V4SF
	  (plus:V4SF
	    (mult:V4SF
	      (match_operand:V4SF 1 "nonimmediate_operand" "%x,x")
	      (match_operand:V4SF 2 "nonimmediate_operand" "x,m"))
	    (match_operand:V4SF 3 "nonimmediate_operand" "xm,x"))
	  (minus:V4SF
	    (mult:V4SF
	      (match_dup 1)
	      (match_dup 2))
	    (match_dup 3))
	  (const_int 5)))]
  "TARGET_FMA4 && TARGET_FUSED_MADD"
  "vfmsubaddps\t{%3, %2, %1, %0|%0, %1, %2, %3}"
  [(set_attr "type" "ssemuladd")
   (set_attr "mode" "V4SF")])

(define_insn "fma4_fmsubaddv2df4"
  [(set (match_operand:V2DF 0 "register_operand" "=x,x")
	(vec_merge:V2DF
	  (plus:V2DF
	    (mult:V2DF
	      (match_operand:V2DF 1 "nonimmediate_operand" "%x,x")
	      (match_operand:V2DF 2 "nonimmediate_operand" "x,m"))
	    (match_operand:V2DF 3 "nonimmediate_operand" "xm,x"))
	  (minus:V2DF
	    (mult:V2DF
	      (match_dup 1)
	      (match_dup 2))
	    (match_dup 3))
	  (const_int 1)))]
  "TARGET_FMA4 && TARGET_FUSED_MADD"
  "vfmsubaddpd\t{%3, %2, %1, %0|%0, %1, %2, %3}"
  [(set_attr "type" "ssemuladd")
   (set_attr "mode" "V2DF")])

(define_insn "fma4i_fmaddsubv8sf4"
  [(set (match_operand:V8SF 0 "register_operand" "=x,x")
	(unspec:V8SF
	 [(vec_merge:V8SF
	   (plus:V8SF
	     (mult:V8SF
	       (match_operand:V8SF 1 "nonimmediate_operand" "%x,x")
	       (match_operand:V8SF 2 "nonimmediate_operand" "x,m"))
	     (match_operand:V8SF 3 "nonimmediate_operand" "xm,x"))
	   (minus:V8SF
	     (mult:V8SF
	       (match_dup 1)
	       (match_dup 2))
	     (match_dup 3))
	   (const_int 170))]
	 UNSPEC_FMA4_INTRINSIC))]
  "TARGET_FMA4"
  "vfmaddsubps\t{%3, %2, %1, %0|%0, %1, %2, %3}"
  [(set_attr "type" "ssemuladd")
   (set_attr "mode" "V8SF")])

(define_insn "fma4i_fmaddsubv4df4"
  [(set (match_operand:V4DF 0 "register_operand" "=x,x")
	(unspec:V4DF
	 [(vec_merge:V4DF
	   (plus:V4DF
	     (mult:V4DF
	       (match_operand:V4DF 1 "nonimmediate_operand" "%x,x")
	       (match_operand:V4DF 2 "nonimmediate_operand" "x,m"))
	     (match_operand:V4DF 3 "nonimmediate_operand" "xm,x"))
	   (minus:V4DF
	     (mult:V4DF
	       (match_dup 1)
	       (match_dup 2))
	     (match_dup 3))
	   (const_int 10))]
	 UNSPEC_FMA4_INTRINSIC))]
  "TARGET_FMA4"
  "vfmaddsubpd\t{%3, %2, %1, %0|%0, %1, %2, %3}"
  [(set_attr "type" "ssemuladd")
   (set_attr "mode" "V4DF")])

(define_insn "fma4i_fmaddsubv4sf4"
  [(set (match_operand:V4SF 0 "register_operand" "=x,x")
	(unspec:V4SF
	 [(vec_merge:V4SF
	   (plus:V4SF
	     (mult:V4SF
	       (match_operand:V4SF 1 "nonimmediate_operand" "%x,x")
	       (match_operand:V4SF 2 "nonimmediate_operand" "x,m"))
	     (match_operand:V4SF 3 "nonimmediate_operand" "xm,x"))
	   (minus:V4SF
	     (mult:V4SF
	       (match_dup 1)
	       (match_dup 2))
	     (match_dup 3))
	   (const_int 10))]
	 UNSPEC_FMA4_INTRINSIC))]
  "TARGET_FMA4"
  "vfmaddsubps\t{%3, %2, %1, %0|%0, %1, %2, %3}"
  [(set_attr "type" "ssemuladd")
   (set_attr "mode" "V4SF")])

(define_insn "fma4i_fmaddsubv2df4"
  [(set (match_operand:V2DF 0 "register_operand" "=x,x")
	(unspec:V2DF
	 [(vec_merge:V2DF
	   (plus:V2DF
	     (mult:V2DF
	       (match_operand:V2DF 1 "nonimmediate_operand" "%x,x")
	       (match_operand:V2DF 2 "nonimmediate_operand" "x,m"))
	     (match_operand:V2DF 3 "nonimmediate_operand" "xm,x"))
	   (minus:V2DF
	     (mult:V2DF
	       (match_dup 1)
	       (match_dup 2))
	     (match_dup 3))
	   (const_int 2))]
	 UNSPEC_FMA4_INTRINSIC))]
  "TARGET_FMA4"
  "vfmaddsubpd\t{%3, %2, %1, %0|%0, %1, %2, %3}"
  [(set_attr "type" "ssemuladd")
   (set_attr "mode" "V2DF")])

(define_insn "fma4i_fmsubaddv8sf4"
  [(set (match_operand:V8SF 0 "register_operand" "=x,x")
	(unspec:V8SF
	 [(vec_merge:V8SF
	   (plus:V8SF
	     (mult:V8SF
	       (match_operand:V8SF 1 "nonimmediate_operand" "%x,x")
	       (match_operand:V8SF 2 "nonimmediate_operand" "x,m"))
	     (match_operand:V8SF 3 "nonimmediate_operand" "xm,x"))
	   (minus:V8SF
	     (mult:V8SF
	       (match_dup 1)
	       (match_dup 2))
	     (match_dup 3))
	   (const_int 85))]
	 UNSPEC_FMA4_INTRINSIC))]
  "TARGET_FMA4"
  "vfmsubaddps\t{%3, %2, %1, %0|%0, %1, %2, %3}"
  [(set_attr "type" "ssemuladd")
   (set_attr "mode" "V8SF")])

(define_insn "fma4i_fmsubaddv4df4"
  [(set (match_operand:V4DF 0 "register_operand" "=x,x")
	(unspec:V4DF
	 [(vec_merge:V4DF
	   (plus:V4DF
	     (mult:V4DF
	       (match_operand:V4DF 1 "nonimmediate_operand" "%x,x")
	       (match_operand:V4DF 2 "nonimmediate_operand" "x,m"))
	     (match_operand:V4DF 3 "nonimmediate_operand" "xm,x"))
	   (minus:V4DF
	     (mult:V4DF
	       (match_dup 1)
	       (match_dup 2))
	     (match_dup 3))
	   (const_int 5))]
	 UNSPEC_FMA4_INTRINSIC))]
  "TARGET_FMA4"
  "vfmsubaddpd\t{%3, %2, %1, %0|%0, %1, %2, %3}"
  [(set_attr "type" "ssemuladd")
   (set_attr "mode" "V4DF")])

(define_insn "fma4i_fmsubaddv4sf4"
  [(set (match_operand:V4SF 0 "register_operand" "=x,x")
	(unspec:V4SF
	 [(vec_merge:V4SF
	   (plus:V4SF
	     (mult:V4SF
	       (match_operand:V4SF 1 "nonimmediate_operand" "%x,x")
	       (match_operand:V4SF 2 "nonimmediate_operand" "x,m"))
	     (match_operand:V4SF 3 "nonimmediate_operand" "xm,x"))
	   (minus:V4SF
	     (mult:V4SF
	       (match_dup 1)
	       (match_dup 2))
	     (match_dup 3))
	   (const_int 5))]
	 UNSPEC_FMA4_INTRINSIC))]
  "TARGET_FMA4"
  "vfmsubaddps\t{%3, %2, %1, %0|%0, %1, %2, %3}"
  [(set_attr "type" "ssemuladd")
   (set_attr "mode" "V4SF")])

(define_insn "fma4i_fmsubaddv2df4"
  [(set (match_operand:V2DF 0 "register_operand" "=x,x")
	(unspec:V2DF
	 [(vec_merge:V2DF
	   (plus:V2DF
	     (mult:V2DF
	       (match_operand:V2DF 1 "nonimmediate_operand" "%x,x")
	       (match_operand:V2DF 2 "nonimmediate_operand" "x,m"))
	     (match_operand:V2DF 3 "nonimmediate_operand" "xm,x"))
	   (minus:V2DF
	     (mult:V2DF
	       (match_dup 1)
	       (match_dup 2))
	     (match_dup 3))
	   (const_int 1))]
	 UNSPEC_FMA4_INTRINSIC))]
  "TARGET_FMA4"
  "vfmsubaddpd\t{%3, %2, %1, %0|%0, %1, %2, %3}"
  [(set_attr "type" "ssemuladd")
   (set_attr "mode" "V2DF")])

;;;;;;;;;;;;;;;;;;;;;;;;;;;;;;;;;;;;;;;;;;;;;;;;;;;;;;;;;;;;;;;;;;;;;
;;
;; Parallel single-precision floating point conversion operations
;;
;;;;;;;;;;;;;;;;;;;;;;;;;;;;;;;;;;;;;;;;;;;;;;;;;;;;;;;;;;;;;;;;;;;;;

(define_insn "sse_cvtpi2ps"
  [(set (match_operand:V4SF 0 "register_operand" "=x")
	(vec_merge:V4SF
	  (vec_duplicate:V4SF
	    (float:V2SF (match_operand:V2SI 2 "nonimmediate_operand" "ym")))
	  (match_operand:V4SF 1 "register_operand" "0")
	  (const_int 3)))]
  "TARGET_SSE"
  "cvtpi2ps\t{%2, %0|%0, %2}"
  [(set_attr "type" "ssecvt")
   (set_attr "mode" "V4SF")])

(define_insn "sse_cvtps2pi"
  [(set (match_operand:V2SI 0 "register_operand" "=y")
	(vec_select:V2SI
	  (unspec:V4SI [(match_operand:V4SF 1 "nonimmediate_operand" "xm")]
		       UNSPEC_FIX_NOTRUNC)
	  (parallel [(const_int 0) (const_int 1)])))]
  "TARGET_SSE"
  "cvtps2pi\t{%1, %0|%0, %1}"
  [(set_attr "type" "ssecvt")
   (set_attr "unit" "mmx")
   (set_attr "mode" "DI")])

(define_insn "sse_cvttps2pi"
  [(set (match_operand:V2SI 0 "register_operand" "=y")
	(vec_select:V2SI
	  (fix:V4SI (match_operand:V4SF 1 "nonimmediate_operand" "xm"))
	  (parallel [(const_int 0) (const_int 1)])))]
  "TARGET_SSE"
  "cvttps2pi\t{%1, %0|%0, %1}"
  [(set_attr "type" "ssecvt")
   (set_attr "unit" "mmx")
   (set_attr "prefix_rep" "0")
   (set_attr "mode" "SF")])

(define_insn "*avx_cvtsi2ss"
  [(set (match_operand:V4SF 0 "register_operand" "=x")
	(vec_merge:V4SF
	  (vec_duplicate:V4SF
	    (float:SF (match_operand:SI 2 "nonimmediate_operand" "rm")))
	  (match_operand:V4SF 1 "register_operand" "x")
	  (const_int 1)))]
  "TARGET_AVX"
  "vcvtsi2ss\t{%2, %1, %0|%0, %1, %2}"
  [(set_attr "type" "sseicvt")
   (set_attr "prefix" "vex")
   (set_attr "mode" "SF")])

(define_insn "sse_cvtsi2ss"
  [(set (match_operand:V4SF 0 "register_operand" "=x,x")
	(vec_merge:V4SF
	  (vec_duplicate:V4SF
	    (float:SF (match_operand:SI 2 "nonimmediate_operand" "r,m")))
	  (match_operand:V4SF 1 "register_operand" "0,0")
	  (const_int 1)))]
  "TARGET_SSE"
  "cvtsi2ss\t{%2, %0|%0, %2}"
  [(set_attr "type" "sseicvt")
   (set_attr "athlon_decode" "vector,double")
   (set_attr "amdfam10_decode" "vector,double")
   (set_attr "mode" "SF")])

(define_insn "*avx_cvtsi2ssq"
  [(set (match_operand:V4SF 0 "register_operand" "=x")
	(vec_merge:V4SF
	  (vec_duplicate:V4SF
	    (float:SF (match_operand:DI 2 "nonimmediate_operand" "rm")))
	  (match_operand:V4SF 1 "register_operand" "x")
	  (const_int 1)))]
  "TARGET_AVX && TARGET_64BIT"
  "vcvtsi2ssq\t{%2, %1, %0|%0, %1, %2}"
  [(set_attr "type" "sseicvt")
   (set_attr "length_vex" "4")
   (set_attr "prefix" "vex")
   (set_attr "mode" "SF")])

(define_insn "sse_cvtsi2ssq"
  [(set (match_operand:V4SF 0 "register_operand" "=x,x")
	(vec_merge:V4SF
	  (vec_duplicate:V4SF
	    (float:SF (match_operand:DI 2 "nonimmediate_operand" "r,rm")))
	  (match_operand:V4SF 1 "register_operand" "0,0")
	  (const_int 1)))]
  "TARGET_SSE && TARGET_64BIT"
  "cvtsi2ssq\t{%2, %0|%0, %2}"
  [(set_attr "type" "sseicvt")
   (set_attr "prefix_rex" "1")
   (set_attr "athlon_decode" "vector,double")
   (set_attr "amdfam10_decode" "vector,double")
   (set_attr "mode" "SF")])

(define_insn "sse_cvtss2si"
  [(set (match_operand:SI 0 "register_operand" "=r,r")
	(unspec:SI
	  [(vec_select:SF
	     (match_operand:V4SF 1 "nonimmediate_operand" "x,m")
	     (parallel [(const_int 0)]))]
	  UNSPEC_FIX_NOTRUNC))]
  "TARGET_SSE"
  "%vcvtss2si\t{%1, %0|%0, %1}"
  [(set_attr "type" "sseicvt")
   (set_attr "athlon_decode" "double,vector")
   (set_attr "prefix_rep" "1")
   (set_attr "prefix" "maybe_vex")
   (set_attr "mode" "SI")])

(define_insn "sse_cvtss2si_2"
  [(set (match_operand:SI 0 "register_operand" "=r,r")
	(unspec:SI [(match_operand:SF 1 "nonimmediate_operand" "x,m")]
		   UNSPEC_FIX_NOTRUNC))]
  "TARGET_SSE"
  "%vcvtss2si\t{%1, %0|%0, %1}"
  [(set_attr "type" "sseicvt")
   (set_attr "athlon_decode" "double,vector")
   (set_attr "amdfam10_decode" "double,double")
   (set_attr "prefix_rep" "1")
   (set_attr "prefix" "maybe_vex")
   (set_attr "mode" "SI")])

(define_insn "sse_cvtss2siq"
  [(set (match_operand:DI 0 "register_operand" "=r,r")
	(unspec:DI
	  [(vec_select:SF
	     (match_operand:V4SF 1 "nonimmediate_operand" "x,m")
	     (parallel [(const_int 0)]))]
	  UNSPEC_FIX_NOTRUNC))]
  "TARGET_SSE && TARGET_64BIT"
  "%vcvtss2si{q}\t{%1, %0|%0, %1}"
  [(set_attr "type" "sseicvt")
   (set_attr "athlon_decode" "double,vector")
   (set_attr "prefix_rep" "1")
   (set_attr "prefix" "maybe_vex")
   (set_attr "mode" "DI")])

(define_insn "sse_cvtss2siq_2"
  [(set (match_operand:DI 0 "register_operand" "=r,r")
	(unspec:DI [(match_operand:SF 1 "nonimmediate_operand" "x,m")]
		   UNSPEC_FIX_NOTRUNC))]
  "TARGET_SSE && TARGET_64BIT"
  "%vcvtss2si{q}\t{%1, %0|%0, %1}"
  [(set_attr "type" "sseicvt")
   (set_attr "athlon_decode" "double,vector")
   (set_attr "amdfam10_decode" "double,double")
   (set_attr "prefix_rep" "1")
   (set_attr "prefix" "maybe_vex")
   (set_attr "mode" "DI")])

(define_insn "sse_cvttss2si"
  [(set (match_operand:SI 0 "register_operand" "=r,r")
	(fix:SI
	  (vec_select:SF
	    (match_operand:V4SF 1 "nonimmediate_operand" "x,m")
	    (parallel [(const_int 0)]))))]
  "TARGET_SSE"
  "%vcvttss2si\t{%1, %0|%0, %1}"
  [(set_attr "type" "sseicvt")
   (set_attr "athlon_decode" "double,vector")
   (set_attr "amdfam10_decode" "double,double")
   (set_attr "prefix_rep" "1")
   (set_attr "prefix" "maybe_vex")
   (set_attr "mode" "SI")])

(define_insn "sse_cvttss2siq"
  [(set (match_operand:DI 0 "register_operand" "=r,r")
	(fix:DI
	  (vec_select:SF
	    (match_operand:V4SF 1 "nonimmediate_operand" "x,m")
	    (parallel [(const_int 0)]))))]
  "TARGET_SSE && TARGET_64BIT"
  "%vcvttss2si{q}\t{%1, %0|%0, %1}"
  [(set_attr "type" "sseicvt")
   (set_attr "athlon_decode" "double,vector")
   (set_attr "amdfam10_decode" "double,double")
   (set_attr "prefix_rep" "1")
   (set_attr "prefix" "maybe_vex")
   (set_attr "mode" "DI")])

(define_insn "avx_cvtdq2ps<avxmodesuffix>"
  [(set (match_operand:AVXMODEDCVTDQ2PS 0 "register_operand" "=x")
	(float:AVXMODEDCVTDQ2PS
	  (match_operand:<avxcvtvecmode> 1 "nonimmediate_operand" "xm")))]
  "TARGET_AVX"
  "vcvtdq2ps\t{%1, %0|%0, %1}"
  [(set_attr "type" "ssecvt")
   (set_attr "prefix" "vex")
   (set_attr "mode" "<avxvecmode>")])

(define_insn "sse2_cvtdq2ps"
  [(set (match_operand:V4SF 0 "register_operand" "=x")
	(float:V4SF (match_operand:V4SI 1 "nonimmediate_operand" "xm")))]
  "TARGET_SSE2"
  "cvtdq2ps\t{%1, %0|%0, %1}"
  [(set_attr "type" "ssecvt")
   (set_attr "mode" "V4SF")])

(define_expand "sse2_cvtudq2ps"
  [(set (match_dup 5)
	(float:V4SF (match_operand:V4SI 1 "nonimmediate_operand" "")))
   (set (match_dup 6)
	(lt:V4SF (match_dup 5) (match_dup 3)))
   (set (match_dup 7)
	(and:V4SF (match_dup 6) (match_dup 4)))
   (set (match_operand:V4SF 0 "register_operand" "")
	(plus:V4SF (match_dup 5) (match_dup 7)))]
  "TARGET_SSE2"
{
  REAL_VALUE_TYPE TWO32r;
  rtx x;
  int i;

  real_ldexp (&TWO32r, &dconst1, 32);
  x = const_double_from_real_value (TWO32r, SFmode);

  operands[3] = force_reg (V4SFmode, CONST0_RTX (V4SFmode));
  operands[4] = force_reg (V4SFmode, ix86_build_const_vector (SFmode, 1, x));

  for (i = 5; i < 8; i++)
    operands[i] = gen_reg_rtx (V4SFmode);
})

(define_insn "avx_cvtps2dq<avxmodesuffix>"
  [(set (match_operand:AVXMODEDCVTPS2DQ 0 "register_operand" "=x")
	(unspec:AVXMODEDCVTPS2DQ
	  [(match_operand:<avxcvtvecmode> 1 "nonimmediate_operand" "xm")]
	  UNSPEC_FIX_NOTRUNC))]
  "TARGET_AVX"
  "vcvtps2dq\t{%1, %0|%0, %1}"
  [(set_attr "type" "ssecvt")
   (set_attr "prefix" "vex")
   (set_attr "mode" "<avxvecmode>")])

(define_insn "sse2_cvtps2dq"
  [(set (match_operand:V4SI 0 "register_operand" "=x")
	(unspec:V4SI [(match_operand:V4SF 1 "nonimmediate_operand" "xm")]
		     UNSPEC_FIX_NOTRUNC))]
  "TARGET_SSE2"
  "cvtps2dq\t{%1, %0|%0, %1}"
  [(set_attr "type" "ssecvt")
   (set_attr "prefix_data16" "1")
   (set_attr "mode" "TI")])

(define_insn "avx_cvttps2dq<avxmodesuffix>"
  [(set (match_operand:AVXMODEDCVTPS2DQ 0 "register_operand" "=x")
	(fix:AVXMODEDCVTPS2DQ
	  (match_operand:<avxcvtvecmode> 1 "nonimmediate_operand" "xm")))]
  "TARGET_AVX"
  "vcvttps2dq\t{%1, %0|%0, %1}"
  [(set_attr "type" "ssecvt")
   (set_attr "prefix" "vex")
   (set_attr "mode" "<avxvecmode>")])

(define_insn "sse2_cvttps2dq"
  [(set (match_operand:V4SI 0 "register_operand" "=x")
	(fix:V4SI (match_operand:V4SF 1 "nonimmediate_operand" "xm")))]
  "TARGET_SSE2"
  "cvttps2dq\t{%1, %0|%0, %1}"
  [(set_attr "type" "ssecvt")
   (set_attr "prefix_rep" "1")
   (set_attr "prefix_data16" "0")
   (set_attr "mode" "TI")])

;;;;;;;;;;;;;;;;;;;;;;;;;;;;;;;;;;;;;;;;;;;;;;;;;;;;;;;;;;;;;;;;;;;;;
;;
;; Parallel double-precision floating point conversion operations
;;
;;;;;;;;;;;;;;;;;;;;;;;;;;;;;;;;;;;;;;;;;;;;;;;;;;;;;;;;;;;;;;;;;;;;;

(define_insn "sse2_cvtpi2pd"
  [(set (match_operand:V2DF 0 "register_operand" "=x,x")
	(float:V2DF (match_operand:V2SI 1 "nonimmediate_operand" "y,m")))]
  "TARGET_SSE2"
  "cvtpi2pd\t{%1, %0|%0, %1}"
  [(set_attr "type" "ssecvt")
   (set_attr "unit" "mmx,*")
   (set_attr "prefix_data16" "1,*")
   (set_attr "mode" "V2DF")])

(define_insn "sse2_cvtpd2pi"
  [(set (match_operand:V2SI 0 "register_operand" "=y")
	(unspec:V2SI [(match_operand:V2DF 1 "nonimmediate_operand" "xm")]
		     UNSPEC_FIX_NOTRUNC))]
  "TARGET_SSE2"
  "cvtpd2pi\t{%1, %0|%0, %1}"
  [(set_attr "type" "ssecvt")
   (set_attr "unit" "mmx")
   (set_attr "prefix_data16" "1")
   (set_attr "mode" "DI")])

(define_insn "sse2_cvttpd2pi"
  [(set (match_operand:V2SI 0 "register_operand" "=y")
	(fix:V2SI (match_operand:V2DF 1 "nonimmediate_operand" "xm")))]
  "TARGET_SSE2"
  "cvttpd2pi\t{%1, %0|%0, %1}"
  [(set_attr "type" "ssecvt")
   (set_attr "unit" "mmx")
   (set_attr "prefix_data16" "1")
   (set_attr "mode" "TI")])

(define_insn "*avx_cvtsi2sd"
  [(set (match_operand:V2DF 0 "register_operand" "=x")
	(vec_merge:V2DF
	  (vec_duplicate:V2DF
	    (float:DF (match_operand:SI 2 "nonimmediate_operand" "rm")))
	  (match_operand:V2DF 1 "register_operand" "x")
	  (const_int 1)))]
  "TARGET_AVX"
  "vcvtsi2sd\t{%2, %1, %0|%0, %1, %2}"
  [(set_attr "type" "sseicvt")
   (set_attr "prefix" "vex")
   (set_attr "mode" "DF")])

(define_insn "sse2_cvtsi2sd"
  [(set (match_operand:V2DF 0 "register_operand" "=x,x")
	(vec_merge:V2DF
	  (vec_duplicate:V2DF
	    (float:DF (match_operand:SI 2 "nonimmediate_operand" "r,m")))
	  (match_operand:V2DF 1 "register_operand" "0,0")
	  (const_int 1)))]
  "TARGET_SSE2"
  "cvtsi2sd\t{%2, %0|%0, %2}"
  [(set_attr "type" "sseicvt")
   (set_attr "mode" "DF")
   (set_attr "athlon_decode" "double,direct")
   (set_attr "amdfam10_decode" "vector,double")])

(define_insn "*avx_cvtsi2sdq"
  [(set (match_operand:V2DF 0 "register_operand" "=x")
	(vec_merge:V2DF
	  (vec_duplicate:V2DF
	    (float:DF (match_operand:DI 2 "nonimmediate_operand" "rm")))
	  (match_operand:V2DF 1 "register_operand" "x")
	  (const_int 1)))]
  "TARGET_AVX && TARGET_64BIT"
  "vcvtsi2sdq\t{%2, %1, %0|%0, %1, %2}"
  [(set_attr "type" "sseicvt")
   (set_attr "length_vex" "4")
   (set_attr "prefix" "vex")
   (set_attr "mode" "DF")])

(define_insn "sse2_cvtsi2sdq"
  [(set (match_operand:V2DF 0 "register_operand" "=x,x")
	(vec_merge:V2DF
	  (vec_duplicate:V2DF
	    (float:DF (match_operand:DI 2 "nonimmediate_operand" "r,m")))
	  (match_operand:V2DF 1 "register_operand" "0,0")
	  (const_int 1)))]
  "TARGET_SSE2 && TARGET_64BIT"
  "cvtsi2sdq\t{%2, %0|%0, %2}"
  [(set_attr "type" "sseicvt")
   (set_attr "prefix_rex" "1")
   (set_attr "mode" "DF")
   (set_attr "athlon_decode" "double,direct")
   (set_attr "amdfam10_decode" "vector,double")])

(define_insn "sse2_cvtsd2si"
  [(set (match_operand:SI 0 "register_operand" "=r,r")
	(unspec:SI
	  [(vec_select:DF
	     (match_operand:V2DF 1 "nonimmediate_operand" "x,m")
	     (parallel [(const_int 0)]))]
	  UNSPEC_FIX_NOTRUNC))]
  "TARGET_SSE2"
  "%vcvtsd2si\t{%1, %0|%0, %1}"
  [(set_attr "type" "sseicvt")
   (set_attr "athlon_decode" "double,vector")
   (set_attr "prefix_rep" "1")
   (set_attr "prefix" "maybe_vex")
   (set_attr "mode" "SI")])

(define_insn "sse2_cvtsd2si_2"
  [(set (match_operand:SI 0 "register_operand" "=r,r")
	(unspec:SI [(match_operand:DF 1 "nonimmediate_operand" "x,m")]
		   UNSPEC_FIX_NOTRUNC))]
  "TARGET_SSE2"
  "%vcvtsd2si\t{%1, %0|%0, %1}"
  [(set_attr "type" "sseicvt")
   (set_attr "athlon_decode" "double,vector")
   (set_attr "amdfam10_decode" "double,double")
   (set_attr "prefix_rep" "1")
   (set_attr "prefix" "maybe_vex")
   (set_attr "mode" "SI")])

(define_insn "sse2_cvtsd2siq"
  [(set (match_operand:DI 0 "register_operand" "=r,r")
	(unspec:DI
	  [(vec_select:DF
	     (match_operand:V2DF 1 "nonimmediate_operand" "x,m")
	     (parallel [(const_int 0)]))]
	  UNSPEC_FIX_NOTRUNC))]
  "TARGET_SSE2 && TARGET_64BIT"
  "%vcvtsd2siq\t{%1, %0|%0, %1}"
  [(set_attr "type" "sseicvt")
   (set_attr "athlon_decode" "double,vector")
   (set_attr "prefix_rep" "1")
   (set_attr "prefix" "maybe_vex")
   (set_attr "mode" "DI")])

(define_insn "sse2_cvtsd2siq_2"
  [(set (match_operand:DI 0 "register_operand" "=r,r")
	(unspec:DI [(match_operand:DF 1 "nonimmediate_operand" "x,m")]
		   UNSPEC_FIX_NOTRUNC))]
  "TARGET_SSE2 && TARGET_64BIT"
  "%vcvtsd2siq\t{%1, %0|%0, %1}"
  [(set_attr "type" "sseicvt")
   (set_attr "athlon_decode" "double,vector")
   (set_attr "amdfam10_decode" "double,double")
   (set_attr "prefix_rep" "1")
   (set_attr "prefix" "maybe_vex")
   (set_attr "mode" "DI")])

(define_insn "sse2_cvttsd2si"
  [(set (match_operand:SI 0 "register_operand" "=r,r")
	(fix:SI
	  (vec_select:DF
	    (match_operand:V2DF 1 "nonimmediate_operand" "x,m")
	    (parallel [(const_int 0)]))))]
  "TARGET_SSE2"
  "%vcvttsd2si\t{%1, %0|%0, %1}"
  [(set_attr "type" "sseicvt")
   (set_attr "prefix_rep" "1")
   (set_attr "prefix" "maybe_vex")
   (set_attr "mode" "SI")
   (set_attr "athlon_decode" "double,vector")
   (set_attr "amdfam10_decode" "double,double")])

(define_insn "sse2_cvttsd2siq"
  [(set (match_operand:DI 0 "register_operand" "=r,r")
	(fix:DI
	  (vec_select:DF
	    (match_operand:V2DF 1 "nonimmediate_operand" "x,m")
	    (parallel [(const_int 0)]))))]
  "TARGET_SSE2 && TARGET_64BIT"
  "%vcvttsd2siq\t{%1, %0|%0, %1}"
  [(set_attr "type" "sseicvt")
   (set_attr "prefix_rep" "1")
   (set_attr "prefix" "maybe_vex")
   (set_attr "mode" "DI")
   (set_attr "athlon_decode" "double,vector")
   (set_attr "amdfam10_decode" "double,double")])

(define_insn "avx_cvtdq2pd256"
  [(set (match_operand:V4DF 0 "register_operand" "=x")
	(float:V4DF (match_operand:V4SI 1 "nonimmediate_operand" "xm")))]
  "TARGET_AVX"
  "vcvtdq2pd\t{%1, %0|%0, %1}"
  [(set_attr "type" "ssecvt")
   (set_attr "prefix" "vex")
   (set_attr "mode" "V4DF")])

(define_insn "sse2_cvtdq2pd"
  [(set (match_operand:V2DF 0 "register_operand" "=x")
	(float:V2DF
	  (vec_select:V2SI
	    (match_operand:V4SI 1 "nonimmediate_operand" "xm")
	    (parallel [(const_int 0) (const_int 1)]))))]
  "TARGET_SSE2"
  "%vcvtdq2pd\t{%1, %0|%0, %1}"
  [(set_attr "type" "ssecvt")
   (set_attr "prefix" "maybe_vex")
   (set_attr "mode" "V2DF")])

(define_insn "avx_cvtpd2dq256"
  [(set (match_operand:V4SI 0 "register_operand" "=x")
	(unspec:V4SI [(match_operand:V4DF 1 "nonimmediate_operand" "xm")]
		     UNSPEC_FIX_NOTRUNC))]
  "TARGET_AVX"
  "vcvtpd2dq{y}\t{%1, %0|%0, %1}"
  [(set_attr "type" "ssecvt")
   (set_attr "prefix" "vex")
   (set_attr "mode" "OI")])

(define_expand "sse2_cvtpd2dq"
  [(set (match_operand:V4SI 0 "register_operand" "")
	(vec_concat:V4SI
	  (unspec:V2SI [(match_operand:V2DF 1 "nonimmediate_operand" "")]
		       UNSPEC_FIX_NOTRUNC)
	  (match_dup 2)))]
  "TARGET_SSE2"
  "operands[2] = CONST0_RTX (V2SImode);")

(define_insn "*sse2_cvtpd2dq"
  [(set (match_operand:V4SI 0 "register_operand" "=x")
	(vec_concat:V4SI
	  (unspec:V2SI [(match_operand:V2DF 1 "nonimmediate_operand" "xm")]
		       UNSPEC_FIX_NOTRUNC)
	  (match_operand:V2SI 2 "const0_operand" "")))]
  "TARGET_SSE2"
  "* return TARGET_AVX ? \"vcvtpd2dq{x}\t{%1, %0|%0, %1}\"
		       : \"cvtpd2dq\t{%1, %0|%0, %1}\";"
  [(set_attr "type" "ssecvt")
   (set_attr "prefix_rep" "1")
   (set_attr "prefix_data16" "0")
   (set_attr "prefix" "maybe_vex")
   (set_attr "mode" "TI")
   (set_attr "amdfam10_decode" "double")])

(define_insn "avx_cvttpd2dq256"
  [(set (match_operand:V4SI 0 "register_operand" "=x")
	(fix:V4SI (match_operand:V4DF 1 "nonimmediate_operand" "xm")))]
  "TARGET_AVX"
  "vcvttpd2dq{y}\t{%1, %0|%0, %1}"
  [(set_attr "type" "ssecvt")
   (set_attr "prefix" "vex")
   (set_attr "mode" "OI")])

(define_expand "sse2_cvttpd2dq"
  [(set (match_operand:V4SI 0 "register_operand" "")
	(vec_concat:V4SI
	  (fix:V2SI (match_operand:V2DF 1 "nonimmediate_operand" ""))
	  (match_dup 2)))]
  "TARGET_SSE2"
  "operands[2] = CONST0_RTX (V2SImode);")

(define_insn "*sse2_cvttpd2dq"
  [(set (match_operand:V4SI 0 "register_operand" "=x")
	(vec_concat:V4SI
	  (fix:V2SI (match_operand:V2DF 1 "nonimmediate_operand" "xm"))
	  (match_operand:V2SI 2 "const0_operand" "")))]
  "TARGET_SSE2"
  "* return TARGET_AVX ? \"vcvttpd2dq{x}\t{%1, %0|%0, %1}\"
		       : \"cvttpd2dq\t{%1, %0|%0, %1}\";"
  [(set_attr "type" "ssecvt")
   (set_attr "prefix" "maybe_vex")
   (set_attr "mode" "TI")
   (set_attr "amdfam10_decode" "double")])

(define_insn "*avx_cvtsd2ss"
  [(set (match_operand:V4SF 0 "register_operand" "=x")
	(vec_merge:V4SF
	  (vec_duplicate:V4SF
	    (float_truncate:V2SF
	      (match_operand:V2DF 2 "nonimmediate_operand" "xm")))
	  (match_operand:V4SF 1 "register_operand" "x")
	  (const_int 1)))]
  "TARGET_AVX"
  "vcvtsd2ss\t{%2, %1, %0|%0, %1, %2}"
  [(set_attr "type" "ssecvt")
   (set_attr "prefix" "vex")
   (set_attr "mode" "SF")])

(define_insn "sse2_cvtsd2ss"
  [(set (match_operand:V4SF 0 "register_operand" "=x,x")
	(vec_merge:V4SF
	  (vec_duplicate:V4SF
	    (float_truncate:V2SF
	      (match_operand:V2DF 2 "nonimmediate_operand" "x,m")))
	  (match_operand:V4SF 1 "register_operand" "0,0")
	  (const_int 1)))]
  "TARGET_SSE2"
  "cvtsd2ss\t{%2, %0|%0, %2}"
  [(set_attr "type" "ssecvt")
   (set_attr "athlon_decode" "vector,double")
   (set_attr "amdfam10_decode" "vector,double")
   (set_attr "mode" "SF")])

(define_insn "*avx_cvtss2sd"
  [(set (match_operand:V2DF 0 "register_operand" "=x")
	(vec_merge:V2DF
	  (float_extend:V2DF
	    (vec_select:V2SF
	      (match_operand:V4SF 2 "nonimmediate_operand" "xm")
	      (parallel [(const_int 0) (const_int 1)])))
	  (match_operand:V2DF 1 "register_operand" "x")
	  (const_int 1)))]
  "TARGET_AVX"
  "vcvtss2sd\t{%2, %1, %0|%0, %1, %2}"
  [(set_attr "type" "ssecvt")
   (set_attr "prefix" "vex")
   (set_attr "mode" "DF")])

(define_insn "sse2_cvtss2sd"
  [(set (match_operand:V2DF 0 "register_operand" "=x,x")
	(vec_merge:V2DF
	  (float_extend:V2DF
	    (vec_select:V2SF
	      (match_operand:V4SF 2 "nonimmediate_operand" "x,m")
	      (parallel [(const_int 0) (const_int 1)])))
	  (match_operand:V2DF 1 "register_operand" "0,0")
	  (const_int 1)))]
  "TARGET_SSE2"
  "cvtss2sd\t{%2, %0|%0, %2}"
  [(set_attr "type" "ssecvt")
   (set_attr "amdfam10_decode" "vector,double")
   (set_attr "mode" "DF")])

(define_insn "avx_cvtpd2ps256"
  [(set (match_operand:V4SF 0 "register_operand" "=x")
	(float_truncate:V4SF
	  (match_operand:V4DF 1 "nonimmediate_operand" "xm")))]
  "TARGET_AVX"
  "vcvtpd2ps{y}\t{%1, %0|%0, %1}"
  [(set_attr "type" "ssecvt")
   (set_attr "prefix" "vex")
   (set_attr "mode" "V4SF")])

(define_expand "sse2_cvtpd2ps"
  [(set (match_operand:V4SF 0 "register_operand" "")
	(vec_concat:V4SF
	  (float_truncate:V2SF
	    (match_operand:V2DF 1 "nonimmediate_operand" ""))
	  (match_dup 2)))]
  "TARGET_SSE2"
  "operands[2] = CONST0_RTX (V2SFmode);")

(define_insn "*sse2_cvtpd2ps"
  [(set (match_operand:V4SF 0 "register_operand" "=x")
	(vec_concat:V4SF
	  (float_truncate:V2SF
	    (match_operand:V2DF 1 "nonimmediate_operand" "xm"))
	  (match_operand:V2SF 2 "const0_operand" "")))]
  "TARGET_SSE2"
  "* return TARGET_AVX ? \"vcvtpd2ps{x}\t{%1, %0|%0, %1}\"
		       : \"cvtpd2ps\t{%1, %0|%0, %1}\";"
  [(set_attr "type" "ssecvt")
   (set_attr "prefix_data16" "1")
   (set_attr "prefix" "maybe_vex")
   (set_attr "mode" "V4SF")
   (set_attr "amdfam10_decode" "double")])

(define_insn "avx_cvtps2pd256"
  [(set (match_operand:V4DF 0 "register_operand" "=x")
	(float_extend:V4DF
	  (match_operand:V4SF 1 "nonimmediate_operand" "xm")))]
  "TARGET_AVX"
  "vcvtps2pd\t{%1, %0|%0, %1}"
  [(set_attr "type" "ssecvt")
   (set_attr "prefix" "vex")
   (set_attr "mode" "V4DF")])

(define_insn "sse2_cvtps2pd"
  [(set (match_operand:V2DF 0 "register_operand" "=x")
	(float_extend:V2DF
	  (vec_select:V2SF
	    (match_operand:V4SF 1 "nonimmediate_operand" "xm")
	    (parallel [(const_int 0) (const_int 1)]))))]
  "TARGET_SSE2"
  "%vcvtps2pd\t{%1, %0|%0, %1}"
  [(set_attr "type" "ssecvt")
   (set_attr "prefix" "maybe_vex")
   (set_attr "mode" "V2DF")
   (set_attr "prefix_data16" "0")
   (set_attr "amdfam10_decode" "direct")])

(define_expand "vec_unpacks_hi_v4sf"
  [(set (match_dup 2)
   (vec_select:V4SF
     (vec_concat:V8SF
       (match_dup 2)
       (match_operand:V4SF 1 "nonimmediate_operand" ""))
     (parallel [(const_int 6)
		(const_int 7)
		(const_int 2)
		(const_int 3)])))
  (set (match_operand:V2DF 0 "register_operand" "")
   (float_extend:V2DF
     (vec_select:V2SF
       (match_dup 2)
       (parallel [(const_int 0) (const_int 1)]))))]
  "TARGET_SSE2"
  "operands[2] = gen_reg_rtx (V4SFmode);")

(define_expand "vec_unpacks_lo_v4sf"
  [(set (match_operand:V2DF 0 "register_operand" "")
	(float_extend:V2DF
	  (vec_select:V2SF
	    (match_operand:V4SF 1 "nonimmediate_operand" "")
	    (parallel [(const_int 0) (const_int 1)]))))]
  "TARGET_SSE2")

(define_expand "vec_unpacks_float_hi_v8hi"
  [(match_operand:V4SF 0 "register_operand" "")
   (match_operand:V8HI 1 "register_operand" "")]
  "TARGET_SSE2"
{
  rtx tmp = gen_reg_rtx (V4SImode);

  emit_insn (gen_vec_unpacks_hi_v8hi (tmp, operands[1]));
  emit_insn (gen_sse2_cvtdq2ps (operands[0], tmp));
  DONE;
})

(define_expand "vec_unpacks_float_lo_v8hi"
  [(match_operand:V4SF 0 "register_operand" "")
   (match_operand:V8HI 1 "register_operand" "")]
  "TARGET_SSE2"
{
  rtx tmp = gen_reg_rtx (V4SImode);

  emit_insn (gen_vec_unpacks_lo_v8hi (tmp, operands[1]));
  emit_insn (gen_sse2_cvtdq2ps (operands[0], tmp));
  DONE;
})

(define_expand "vec_unpacku_float_hi_v8hi"
  [(match_operand:V4SF 0 "register_operand" "")
   (match_operand:V8HI 1 "register_operand" "")]
  "TARGET_SSE2"
{
  rtx tmp = gen_reg_rtx (V4SImode);

  emit_insn (gen_vec_unpacku_hi_v8hi (tmp, operands[1]));
  emit_insn (gen_sse2_cvtdq2ps (operands[0], tmp));
  DONE;
})

(define_expand "vec_unpacku_float_lo_v8hi"
  [(match_operand:V4SF 0 "register_operand" "")
   (match_operand:V8HI 1 "register_operand" "")]
  "TARGET_SSE2"
{
  rtx tmp = gen_reg_rtx (V4SImode);

  emit_insn (gen_vec_unpacku_lo_v8hi (tmp, operands[1]));
  emit_insn (gen_sse2_cvtdq2ps (operands[0], tmp));
  DONE;
})

(define_expand "vec_unpacks_float_hi_v4si"
  [(set (match_dup 2)
	(vec_select:V4SI
	  (match_operand:V4SI 1 "nonimmediate_operand" "")
	  (parallel [(const_int 2)
		     (const_int 3)
		     (const_int 2)
		     (const_int 3)])))
   (set (match_operand:V2DF 0 "register_operand" "")
        (float:V2DF
	  (vec_select:V2SI
	  (match_dup 2)
	    (parallel [(const_int 0) (const_int 1)]))))]
  "TARGET_SSE2"
  "operands[2] = gen_reg_rtx (V4SImode);")

(define_expand "vec_unpacks_float_lo_v4si"
  [(set (match_operand:V2DF 0 "register_operand" "")
	(float:V2DF
	  (vec_select:V2SI
	    (match_operand:V4SI 1 "nonimmediate_operand" "")
	    (parallel [(const_int 0) (const_int 1)]))))]
  "TARGET_SSE2")

(define_expand "vec_unpacku_float_hi_v4si"
  [(set (match_dup 5)
	(vec_select:V4SI
	  (match_operand:V4SI 1 "nonimmediate_operand" "")
	  (parallel [(const_int 2)
		     (const_int 3)
		     (const_int 2)
		     (const_int 3)])))
   (set (match_dup 6)
        (float:V2DF
	  (vec_select:V2SI
	  (match_dup 5)
	    (parallel [(const_int 0) (const_int 1)]))))
   (set (match_dup 7)
	(lt:V2DF (match_dup 6) (match_dup 3)))
   (set (match_dup 8)
	(and:V2DF (match_dup 7) (match_dup 4)))
   (set (match_operand:V2DF 0 "register_operand" "")
	(plus:V2DF (match_dup 6) (match_dup 8)))]
  "TARGET_SSE2"
{
  REAL_VALUE_TYPE TWO32r;
  rtx x;
  int i;

  real_ldexp (&TWO32r, &dconst1, 32);
  x = const_double_from_real_value (TWO32r, DFmode);

  operands[3] = force_reg (V2DFmode, CONST0_RTX (V2DFmode));
  operands[4] = force_reg (V2DFmode, ix86_build_const_vector (DFmode, 1, x));

  operands[5] = gen_reg_rtx (V4SImode);
 
  for (i = 6; i < 9; i++)
    operands[i] = gen_reg_rtx (V2DFmode);
})

(define_expand "vec_unpacku_float_lo_v4si"
  [(set (match_dup 5)
	(float:V2DF
	  (vec_select:V2SI
	    (match_operand:V4SI 1 "nonimmediate_operand" "")
	    (parallel [(const_int 0) (const_int 1)]))))
   (set (match_dup 6)
	(lt:V2DF (match_dup 5) (match_dup 3)))
   (set (match_dup 7)
	(and:V2DF (match_dup 6) (match_dup 4)))
   (set (match_operand:V2DF 0 "register_operand" "")
	(plus:V2DF (match_dup 5) (match_dup 7)))]
  "TARGET_SSE2"
{
  REAL_VALUE_TYPE TWO32r;
  rtx x;
  int i;

  real_ldexp (&TWO32r, &dconst1, 32);
  x = const_double_from_real_value (TWO32r, DFmode);

  operands[3] = force_reg (V2DFmode, CONST0_RTX (V2DFmode));
  operands[4] = force_reg (V2DFmode, ix86_build_const_vector (DFmode, 1, x));

  for (i = 5; i < 8; i++)
    operands[i] = gen_reg_rtx (V2DFmode);
})

(define_expand "vec_pack_trunc_v2df"
  [(match_operand:V4SF 0 "register_operand" "")
   (match_operand:V2DF 1 "nonimmediate_operand" "")
   (match_operand:V2DF 2 "nonimmediate_operand" "")]
  "TARGET_SSE2"
{
  rtx r1, r2;

  r1 = gen_reg_rtx (V4SFmode);
  r2 = gen_reg_rtx (V4SFmode);

  emit_insn (gen_sse2_cvtpd2ps (r1, operands[1]));
  emit_insn (gen_sse2_cvtpd2ps (r2, operands[2]));
  emit_insn (gen_sse_movlhps (operands[0], r1, r2));
  DONE;
})

(define_expand "vec_pack_sfix_trunc_v2df"
  [(match_operand:V4SI 0 "register_operand" "")
   (match_operand:V2DF 1 "nonimmediate_operand" "")
   (match_operand:V2DF 2 "nonimmediate_operand" "")]
  "TARGET_SSE2"
{
  rtx r1, r2;

  r1 = gen_reg_rtx (V4SImode);
  r2 = gen_reg_rtx (V4SImode);

  emit_insn (gen_sse2_cvttpd2dq (r1, operands[1]));
  emit_insn (gen_sse2_cvttpd2dq (r2, operands[2]));
  emit_insn (gen_vec_interleave_lowv2di (gen_lowpart (V2DImode, operands[0]),
  	    				 gen_lowpart (V2DImode, r1),
 					 gen_lowpart (V2DImode, r2)));
  DONE;
})

(define_expand "vec_pack_sfix_v2df"
  [(match_operand:V4SI 0 "register_operand" "")
   (match_operand:V2DF 1 "nonimmediate_operand" "")
   (match_operand:V2DF 2 "nonimmediate_operand" "")]
  "TARGET_SSE2"
{
  rtx r1, r2;

  r1 = gen_reg_rtx (V4SImode);
  r2 = gen_reg_rtx (V4SImode);

  emit_insn (gen_sse2_cvtpd2dq (r1, operands[1]));
  emit_insn (gen_sse2_cvtpd2dq (r2, operands[2]));
  emit_insn (gen_vec_interleave_lowv2di (gen_lowpart (V2DImode, operands[0]),
  	    				 gen_lowpart (V2DImode, r1),
 					 gen_lowpart (V2DImode, r2)));
  DONE;
})

;;;;;;;;;;;;;;;;;;;;;;;;;;;;;;;;;;;;;;;;;;;;;;;;;;;;;;;;;;;;;;;;;;;;;
;;
;; Parallel single-precision floating point element swizzling
;;
;;;;;;;;;;;;;;;;;;;;;;;;;;;;;;;;;;;;;;;;;;;;;;;;;;;;;;;;;;;;;;;;;;;;;

(define_expand "sse_movhlps_exp"
  [(set (match_operand:V4SF 0 "nonimmediate_operand" "")
	(vec_select:V4SF
	  (vec_concat:V8SF
	    (match_operand:V4SF 1 "nonimmediate_operand" "")
	    (match_operand:V4SF 2 "nonimmediate_operand" ""))
	  (parallel [(const_int 6)
		     (const_int 7)
		     (const_int 2)
		     (const_int 3)])))]
  "TARGET_SSE"
  "ix86_fixup_binary_operands (UNKNOWN, V4SFmode, operands);")

(define_insn "*avx_movhlps"
  [(set (match_operand:V4SF 0 "nonimmediate_operand"     "=x,x,m")
	(vec_select:V4SF
	  (vec_concat:V8SF
	    (match_operand:V4SF 1 "nonimmediate_operand" " x,x,0")
	    (match_operand:V4SF 2 "nonimmediate_operand" " x,o,x"))
	  (parallel [(const_int 6)
		     (const_int 7)
		     (const_int 2)
		     (const_int 3)])))]
  "TARGET_AVX && !(MEM_P (operands[1]) && MEM_P (operands[2]))"
  "@
   vmovhlps\t{%2, %1, %0|%0, %1, %2}
   vmovlps\t{%H2, %1, %0|%0, %1, %H2}
   vmovhps\t{%2, %0|%0, %2}"
  [(set_attr "type" "ssemov")
   (set_attr "prefix" "vex")
   (set_attr "mode" "V4SF,V2SF,V2SF")])

(define_insn "sse_movhlps"
  [(set (match_operand:V4SF 0 "nonimmediate_operand"     "=x,x,m")
	(vec_select:V4SF
	  (vec_concat:V8SF
	    (match_operand:V4SF 1 "nonimmediate_operand" " 0,0,0")
	    (match_operand:V4SF 2 "nonimmediate_operand" " x,o,x"))
	  (parallel [(const_int 6)
		     (const_int 7)
		     (const_int 2)
		     (const_int 3)])))]
  "TARGET_SSE && !(MEM_P (operands[1]) && MEM_P (operands[2]))"
  "@
   movhlps\t{%2, %0|%0, %2}
   movlps\t{%H2, %0|%0, %H2}
   movhps\t{%2, %0|%0, %2}"
  [(set_attr "type" "ssemov")
   (set_attr "mode" "V4SF,V2SF,V2SF")])

(define_expand "sse_movlhps_exp"
  [(set (match_operand:V4SF 0 "nonimmediate_operand" "")
	(vec_select:V4SF
	  (vec_concat:V8SF
	    (match_operand:V4SF 1 "nonimmediate_operand" "")
	    (match_operand:V4SF 2 "nonimmediate_operand" ""))
	  (parallel [(const_int 0)
		     (const_int 1)
		     (const_int 4)
		     (const_int 5)])))]
  "TARGET_SSE"
  "ix86_fixup_binary_operands (UNKNOWN, V4SFmode, operands);")

(define_insn "*avx_movlhps"
  [(set (match_operand:V4SF 0 "nonimmediate_operand"     "=x,x,o")
	(vec_select:V4SF
	  (vec_concat:V8SF
	    (match_operand:V4SF 1 "nonimmediate_operand" " x,x,0")
	    (match_operand:V4SF 2 "nonimmediate_operand" " x,m,x"))
	  (parallel [(const_int 0)
		     (const_int 1)
		     (const_int 4)
		     (const_int 5)])))]
  "TARGET_AVX && ix86_binary_operator_ok (UNKNOWN, V4SFmode, operands)"
  "@
   vmovlhps\t{%2, %1, %0|%0, %1, %2}
   vmovhps\t{%2, %1, %0|%0, %1, %2}
   vmovlps\t{%2, %H0|%H0, %2}"
  [(set_attr "type" "ssemov")
   (set_attr "prefix" "vex")
   (set_attr "mode" "V4SF,V2SF,V2SF")])

(define_insn "sse_movlhps"
  [(set (match_operand:V4SF 0 "nonimmediate_operand"     "=x,x,o")
	(vec_select:V4SF
	  (vec_concat:V8SF
	    (match_operand:V4SF 1 "nonimmediate_operand" " 0,0,0")
	    (match_operand:V4SF 2 "nonimmediate_operand" " x,m,x"))
	  (parallel [(const_int 0)
		     (const_int 1)
		     (const_int 4)
		     (const_int 5)])))]
  "TARGET_SSE && ix86_binary_operator_ok (UNKNOWN, V4SFmode, operands)"
  "@
   movlhps\t{%2, %0|%0, %2}
   movhps\t{%2, %0|%0, %2}
   movlps\t{%2, %H0|%H0, %2}"
  [(set_attr "type" "ssemov")
   (set_attr "mode" "V4SF,V2SF,V2SF")])

;; Recall that the 256-bit unpck insns only shuffle within their lanes.
(define_insn "avx_unpckhps256"
  [(set (match_operand:V8SF 0 "register_operand" "=x")
	(vec_select:V8SF
	  (vec_concat:V16SF
	    (match_operand:V8SF 1 "register_operand" "x")
	    (match_operand:V8SF 2 "nonimmediate_operand" "xm"))
	  (parallel [(const_int 2) (const_int 10)
		     (const_int 3) (const_int 11)
		     (const_int 6) (const_int 14)
		     (const_int 7) (const_int 15)])))]
  "TARGET_AVX"
  "vunpckhps\t{%2, %1, %0|%0, %1, %2}"
  [(set_attr "type" "sselog")
   (set_attr "prefix" "vex")
   (set_attr "mode" "V8SF")])

(define_insn "*avx_interleave_highv4sf"
  [(set (match_operand:V4SF 0 "register_operand" "=x")
	(vec_select:V4SF
	  (vec_concat:V8SF
	    (match_operand:V4SF 1 "register_operand" "x")
	    (match_operand:V4SF 2 "nonimmediate_operand" "xm"))
	  (parallel [(const_int 2) (const_int 6)
		     (const_int 3) (const_int 7)])))]
  "TARGET_AVX"
  "vunpckhps\t{%2, %1, %0|%0, %1, %2}"
  [(set_attr "type" "sselog")
   (set_attr "prefix" "vex")
   (set_attr "mode" "V4SF")])

(define_insn "vec_interleave_highv4sf"
  [(set (match_operand:V4SF 0 "register_operand" "=x")
	(vec_select:V4SF
	  (vec_concat:V8SF
	    (match_operand:V4SF 1 "register_operand" "0")
	    (match_operand:V4SF 2 "nonimmediate_operand" "xm"))
	  (parallel [(const_int 2) (const_int 6)
		     (const_int 3) (const_int 7)])))]
  "TARGET_SSE"
  "unpckhps\t{%2, %0|%0, %2}"
  [(set_attr "type" "sselog")
   (set_attr "mode" "V4SF")])

;; Recall that the 256-bit unpck insns only shuffle within their lanes.
(define_insn "avx_unpcklps256"
  [(set (match_operand:V8SF 0 "register_operand" "=x")
	(vec_select:V8SF
	  (vec_concat:V16SF
	    (match_operand:V8SF 1 "register_operand" "x")
	    (match_operand:V8SF 2 "nonimmediate_operand" "xm"))
	  (parallel [(const_int 0) (const_int 8)
		     (const_int 1) (const_int 9)
		     (const_int 4) (const_int 12)
		     (const_int 5) (const_int 13)])))]
  "TARGET_AVX"
  "vunpcklps\t{%2, %1, %0|%0, %1, %2}"
  [(set_attr "type" "sselog")
   (set_attr "prefix" "vex")
   (set_attr "mode" "V8SF")])

(define_insn "*avx_interleave_lowv4sf"
  [(set (match_operand:V4SF 0 "register_operand" "=x")
	(vec_select:V4SF
	  (vec_concat:V8SF
	    (match_operand:V4SF 1 "register_operand" "x")
	    (match_operand:V4SF 2 "nonimmediate_operand" "xm"))
	  (parallel [(const_int 0) (const_int 4)
		     (const_int 1) (const_int 5)])))]
  "TARGET_AVX"
  "vunpcklps\t{%2, %1, %0|%0, %1, %2}"
  [(set_attr "type" "sselog")
   (set_attr "prefix" "vex")
   (set_attr "mode" "V4SF")])

(define_insn "vec_interleave_lowv4sf"
  [(set (match_operand:V4SF 0 "register_operand" "=x")
	(vec_select:V4SF
	  (vec_concat:V8SF
	    (match_operand:V4SF 1 "register_operand" "0")
	    (match_operand:V4SF 2 "nonimmediate_operand" "xm"))
	  (parallel [(const_int 0) (const_int 4)
		     (const_int 1) (const_int 5)])))]
  "TARGET_SSE"
  "unpcklps\t{%2, %0|%0, %2}"
  [(set_attr "type" "sselog")
   (set_attr "mode" "V4SF")])

;; These are modeled with the same vec_concat as the others so that we
;; capture users of shufps that can use the new instructions
(define_insn "avx_movshdup256"
  [(set (match_operand:V8SF 0 "register_operand" "=x")
	(vec_select:V8SF
	  (vec_concat:V16SF
	    (match_operand:V8SF 1 "nonimmediate_operand" "xm")
	    (match_dup 1))
	  (parallel [(const_int 1) (const_int 1)
		     (const_int 3) (const_int 3)
		     (const_int 5) (const_int 5)
		     (const_int 7) (const_int 7)])))]
  "TARGET_AVX"
  "vmovshdup\t{%1, %0|%0, %1}"
  [(set_attr "type" "sse")
   (set_attr "prefix" "vex")
   (set_attr "mode" "V8SF")])

(define_insn "sse3_movshdup"
  [(set (match_operand:V4SF 0 "register_operand" "=x")
	(vec_select:V4SF
	  (vec_concat:V8SF
	    (match_operand:V4SF 1 "nonimmediate_operand" "xm")
	    (match_dup 1))
	  (parallel [(const_int 1)
		     (const_int 1)
		     (const_int 7)
		     (const_int 7)])))]
  "TARGET_SSE3"
  "%vmovshdup\t{%1, %0|%0, %1}"
  [(set_attr "type" "sse")
   (set_attr "prefix_rep" "1")
   (set_attr "prefix" "maybe_vex")
   (set_attr "mode" "V4SF")])

(define_insn "avx_movsldup256"
  [(set (match_operand:V8SF 0 "register_operand" "=x")
	(vec_select:V8SF
	  (vec_concat:V16SF
	    (match_operand:V8SF 1 "nonimmediate_operand" "xm")
	    (match_dup 1))
	  (parallel [(const_int 0) (const_int 0)
		     (const_int 2) (const_int 2)
		     (const_int 4) (const_int 4)
		     (const_int 6) (const_int 6)])))]
  "TARGET_AVX"
  "vmovsldup\t{%1, %0|%0, %1}"
  [(set_attr "type" "sse")
   (set_attr "prefix" "vex")
   (set_attr "mode" "V8SF")])

(define_insn "sse3_movsldup"
  [(set (match_operand:V4SF 0 "register_operand" "=x")
	(vec_select:V4SF
	  (vec_concat:V8SF
	    (match_operand:V4SF 1 "nonimmediate_operand" "xm")
	    (match_dup 1))
	  (parallel [(const_int 0)
		     (const_int 0)
		     (const_int 6)
		     (const_int 6)])))]
  "TARGET_SSE3"
  "%vmovsldup\t{%1, %0|%0, %1}"
  [(set_attr "type" "sse")
   (set_attr "prefix_rep" "1")
   (set_attr "prefix" "maybe_vex")
   (set_attr "mode" "V4SF")])

(define_expand "avx_shufps256"
  [(match_operand:V8SF 0 "register_operand" "")
   (match_operand:V8SF 1 "register_operand" "")
   (match_operand:V8SF 2 "nonimmediate_operand" "")
   (match_operand:SI 3 "const_int_operand" "")]
  "TARGET_AVX"
{
  int mask = INTVAL (operands[3]);
  emit_insn (gen_avx_shufps256_1 (operands[0], operands[1], operands[2],
				  GEN_INT ((mask >> 0) & 3),
				  GEN_INT ((mask >> 2) & 3),
				  GEN_INT (((mask >> 4) & 3) + 8),
				  GEN_INT (((mask >> 6) & 3) + 8),
				  GEN_INT (((mask >> 0) & 3) + 4),
				  GEN_INT (((mask >> 2) & 3) + 4),
				  GEN_INT (((mask >> 4) & 3) + 12),
				  GEN_INT (((mask >> 6) & 3) + 12)));
  DONE;
})

;; One bit in mask selects 2 elements.
(define_insn "avx_shufps256_1"
  [(set (match_operand:V8SF 0 "register_operand" "=x")
	(vec_select:V8SF
	  (vec_concat:V16SF
	    (match_operand:V8SF 1 "register_operand" "x")
	    (match_operand:V8SF 2 "nonimmediate_operand" "xm"))
	  (parallel [(match_operand 3  "const_0_to_3_operand"   "")
		     (match_operand 4  "const_0_to_3_operand"   "")
		     (match_operand 5  "const_8_to_11_operand"  "")
		     (match_operand 6  "const_8_to_11_operand"  "")
		     (match_operand 7  "const_4_to_7_operand"   "")
		     (match_operand 8  "const_4_to_7_operand"   "")
		     (match_operand 9  "const_12_to_15_operand" "")
		     (match_operand 10 "const_12_to_15_operand" "")])))]
  "TARGET_AVX
   && (INTVAL (operands[3]) == (INTVAL (operands[7]) - 4)
       && INTVAL (operands[4]) == (INTVAL (operands[8]) - 4)
       && INTVAL (operands[5]) == (INTVAL (operands[9]) - 4)
       && INTVAL (operands[6]) == (INTVAL (operands[10]) - 4))"
{
  int mask;
  mask = INTVAL (operands[3]);
  mask |= INTVAL (operands[4]) << 2;
  mask |= (INTVAL (operands[5]) - 8) << 4;
  mask |= (INTVAL (operands[6]) - 8) << 6;
  operands[3] = GEN_INT (mask);

  return "vshufps\t{%3, %2, %1, %0|%0, %1, %2, %3}";
}
  [(set_attr "type" "sselog")
   (set_attr "length_immediate" "1")
   (set_attr "prefix" "vex")
   (set_attr "mode" "V8SF")])

(define_expand "sse_shufps"
  [(match_operand:V4SF 0 "register_operand" "")
   (match_operand:V4SF 1 "register_operand" "")
   (match_operand:V4SF 2 "nonimmediate_operand" "")
   (match_operand:SI 3 "const_int_operand" "")]
  "TARGET_SSE"
{
  int mask = INTVAL (operands[3]);
  emit_insn (gen_sse_shufps_v4sf (operands[0], operands[1], operands[2],
			       GEN_INT ((mask >> 0) & 3),
			       GEN_INT ((mask >> 2) & 3),
			       GEN_INT (((mask >> 4) & 3) + 4),
			       GEN_INT (((mask >> 6) & 3) + 4)));
  DONE;
})

(define_insn "*avx_shufps_<mode>"
  [(set (match_operand:SSEMODE4S 0 "register_operand" "=x")
	(vec_select:SSEMODE4S
	  (vec_concat:<ssedoublesizemode>
	    (match_operand:SSEMODE4S 1 "register_operand" "x")
	    (match_operand:SSEMODE4S 2 "nonimmediate_operand" "xm"))
	  (parallel [(match_operand 3 "const_0_to_3_operand" "")
		     (match_operand 4 "const_0_to_3_operand" "")
		     (match_operand 5 "const_4_to_7_operand" "")
		     (match_operand 6 "const_4_to_7_operand" "")])))]
  "TARGET_AVX"
{
  int mask = 0;
  mask |= INTVAL (operands[3]) << 0;
  mask |= INTVAL (operands[4]) << 2;
  mask |= (INTVAL (operands[5]) - 4) << 4;
  mask |= (INTVAL (operands[6]) - 4) << 6;
  operands[3] = GEN_INT (mask);

  return "vshufps\t{%3, %2, %1, %0|%0, %1, %2, %3}";
}
  [(set_attr "type" "sselog")
   (set_attr "length_immediate" "1")
   (set_attr "prefix" "vex")
   (set_attr "mode" "V4SF")])

(define_insn "sse_shufps_<mode>"
  [(set (match_operand:SSEMODE4S 0 "register_operand" "=x")
	(vec_select:SSEMODE4S
	  (vec_concat:<ssedoublesizemode>
	    (match_operand:SSEMODE4S 1 "register_operand" "0")
	    (match_operand:SSEMODE4S 2 "nonimmediate_operand" "xm"))
	  (parallel [(match_operand 3 "const_0_to_3_operand" "")
		     (match_operand 4 "const_0_to_3_operand" "")
		     (match_operand 5 "const_4_to_7_operand" "")
		     (match_operand 6 "const_4_to_7_operand" "")])))]
  "TARGET_SSE"
{
  int mask = 0;
  mask |= INTVAL (operands[3]) << 0;
  mask |= INTVAL (operands[4]) << 2;
  mask |= (INTVAL (operands[5]) - 4) << 4;
  mask |= (INTVAL (operands[6]) - 4) << 6;
  operands[3] = GEN_INT (mask);

  return "shufps\t{%3, %2, %0|%0, %2, %3}";
}
  [(set_attr "type" "sselog")
   (set_attr "length_immediate" "1")
   (set_attr "mode" "V4SF")])

(define_insn "sse_storehps"
  [(set (match_operand:V2SF 0 "nonimmediate_operand" "=m,x,x")
	(vec_select:V2SF
	  (match_operand:V4SF 1 "nonimmediate_operand" "x,x,o")
	  (parallel [(const_int 2) (const_int 3)])))]
  "TARGET_SSE"
  "@
   %vmovhps\t{%1, %0|%0, %1}
   %vmovhlps\t{%1, %d0|%d0, %1}
   %vmovlps\t{%H1, %d0|%d0, %H1}"
  [(set_attr "type" "ssemov")
   (set_attr "prefix" "maybe_vex")
   (set_attr "mode" "V2SF,V4SF,V2SF")])

(define_expand "sse_loadhps_exp"
  [(set (match_operand:V4SF 0 "nonimmediate_operand" "")
	(vec_concat:V4SF
	  (vec_select:V2SF
	    (match_operand:V4SF 1 "nonimmediate_operand" "")
	    (parallel [(const_int 0) (const_int 1)]))
	  (match_operand:V2SF 2 "nonimmediate_operand" "")))]
  "TARGET_SSE"
  "ix86_fixup_binary_operands (UNKNOWN, V4SFmode, operands);")

(define_insn "*avx_loadhps"
  [(set (match_operand:V4SF 0 "nonimmediate_operand" "=x,x,o")
	(vec_concat:V4SF
	  (vec_select:V2SF
	    (match_operand:V4SF 1 "nonimmediate_operand" "x,x,0")
	    (parallel [(const_int 0) (const_int 1)]))
	  (match_operand:V2SF 2 "nonimmediate_operand" "m,x,x")))]
  "TARGET_AVX"
  "@
   vmovhps\t{%2, %1, %0|%0, %1, %2}
   vmovlhps\t{%2, %1, %0|%0, %1, %2}
   vmovlps\t{%2, %H0|%H0, %2}"
  [(set_attr "type" "ssemov")
   (set_attr "prefix" "vex")
   (set_attr "mode" "V2SF,V4SF,V2SF")])

(define_insn "sse_loadhps"
  [(set (match_operand:V4SF 0 "nonimmediate_operand" "=x,x,o")
	(vec_concat:V4SF
	  (vec_select:V2SF
	    (match_operand:V4SF 1 "nonimmediate_operand" "0,0,0")
	    (parallel [(const_int 0) (const_int 1)]))
	  (match_operand:V2SF 2 "nonimmediate_operand" "m,x,x")))]
  "TARGET_SSE"
  "@
   movhps\t{%2, %0|%0, %2}
   movlhps\t{%2, %0|%0, %2}
   movlps\t{%2, %H0|%H0, %2}"
  [(set_attr "type" "ssemov")
   (set_attr "mode" "V2SF,V4SF,V2SF")])

(define_insn "*avx_storelps"
  [(set (match_operand:V2SF 0 "nonimmediate_operand" "=m,x,x")
	(vec_select:V2SF
	  (match_operand:V4SF 1 "nonimmediate_operand" "x,x,m")
	  (parallel [(const_int 0) (const_int 1)])))]
  "TARGET_AVX"
  "@
   vmovlps\t{%1, %0|%0, %1}
   vmovaps\t{%1, %0|%0, %1}
   vmovlps\t{%1, %0, %0|%0, %0, %1}"
  [(set_attr "type" "ssemov")
   (set_attr "prefix" "vex")
   (set_attr "mode" "V2SF,V2DF,V2SF")])

(define_insn "sse_storelps"
  [(set (match_operand:V2SF 0 "nonimmediate_operand" "=m,x,x")
	(vec_select:V2SF
	  (match_operand:V4SF 1 "nonimmediate_operand" "x,x,m")
	  (parallel [(const_int 0) (const_int 1)])))]
  "TARGET_SSE"
  "@
   movlps\t{%1, %0|%0, %1}
   movaps\t{%1, %0|%0, %1}
   movlps\t{%1, %0|%0, %1}"
  [(set_attr "type" "ssemov")
   (set_attr "mode" "V2SF,V4SF,V2SF")])

(define_expand "sse_loadlps_exp"
  [(set (match_operand:V4SF 0 "nonimmediate_operand" "")
	(vec_concat:V4SF
	  (match_operand:V2SF 2 "nonimmediate_operand" "")
	  (vec_select:V2SF
	    (match_operand:V4SF 1 "nonimmediate_operand" "")
	    (parallel [(const_int 2) (const_int 3)]))))]
  "TARGET_SSE"
  "ix86_fixup_binary_operands (UNKNOWN, V4SFmode, operands);")

(define_insn "*avx_loadlps"
  [(set (match_operand:V4SF 0 "nonimmediate_operand" "=x,x,m")
	(vec_concat:V4SF
	  (match_operand:V2SF 2 "nonimmediate_operand" "x,m,x")
	  (vec_select:V2SF
	    (match_operand:V4SF 1 "nonimmediate_operand" "x,x,0")
	    (parallel [(const_int 2) (const_int 3)]))))]
  "TARGET_AVX"
  "@
   shufps\t{$0xe4, %1, %2, %0|%0, %2, %1, 0xe4}
   vmovlps\t{%2, %1, %0|%0, %1, %2}
   vmovlps\t{%2, %0|%0, %2}"
  [(set_attr "type" "sselog,ssemov,ssemov")
   (set_attr "length_immediate" "1,*,*")
   (set_attr "prefix" "vex")
   (set_attr "mode" "V4SF,V2SF,V2SF")])

(define_insn "sse_loadlps"
  [(set (match_operand:V4SF 0 "nonimmediate_operand" "=x,x,m")
	(vec_concat:V4SF
	  (match_operand:V2SF 2 "nonimmediate_operand" "0,m,x")
	  (vec_select:V2SF
	    (match_operand:V4SF 1 "nonimmediate_operand" "x,0,0")
	    (parallel [(const_int 2) (const_int 3)]))))]
  "TARGET_SSE"
  "@
   shufps\t{$0xe4, %1, %0|%0, %1, 0xe4}
   movlps\t{%2, %0|%0, %2}
   movlps\t{%2, %0|%0, %2}"
  [(set_attr "type" "sselog,ssemov,ssemov")
   (set_attr "length_immediate" "1,*,*")
   (set_attr "mode" "V4SF,V2SF,V2SF")])

(define_insn "*avx_movss"
  [(set (match_operand:V4SF 0 "register_operand" "=x")
	(vec_merge:V4SF
	  (match_operand:V4SF 2 "register_operand" "x")
	  (match_operand:V4SF 1 "register_operand" "x")
	  (const_int 1)))]
  "TARGET_AVX"
  "vmovss\t{%2, %1, %0|%0, %1, %2}"
  [(set_attr "type" "ssemov")
   (set_attr "prefix" "vex")
   (set_attr "mode" "SF")])

(define_insn "sse_movss"
  [(set (match_operand:V4SF 0 "register_operand" "=x")
	(vec_merge:V4SF
	  (match_operand:V4SF 2 "register_operand" "x")
	  (match_operand:V4SF 1 "register_operand" "0")
	  (const_int 1)))]
  "TARGET_SSE"
  "movss\t{%2, %0|%0, %2}"
  [(set_attr "type" "ssemov")
   (set_attr "mode" "SF")])

(define_expand "vec_dupv4sf"
  [(set (match_operand:V4SF 0 "register_operand" "")
	(vec_duplicate:V4SF
	  (match_operand:SF 1 "nonimmediate_operand" "")))]
  "TARGET_SSE"
{
  if (!TARGET_AVX)
    operands[1] = force_reg (V4SFmode, operands[1]);
})

(define_insn "*vec_dupv4sf_avx"
  [(set (match_operand:V4SF 0 "register_operand" "=x,x")
	(vec_duplicate:V4SF
	  (match_operand:SF 1 "nonimmediate_operand" "x,m")))]
  "TARGET_AVX"
  "@
   vshufps\t{$0, %1, %1, %0|%0, %1, %1, 0}
   vbroadcastss\t{%1, %0|%0, %1}"
  [(set_attr "type" "sselog1,ssemov")
   (set_attr "length_immediate" "1,0")
   (set_attr "prefix_extra" "0,1")
   (set_attr "prefix" "vex")
   (set_attr "mode" "V4SF")])

(define_insn "*vec_dupv4sf"
  [(set (match_operand:V4SF 0 "register_operand" "=x")
	(vec_duplicate:V4SF
	  (match_operand:SF 1 "register_operand" "0")))]
  "TARGET_SSE"
  "shufps\t{$0, %0, %0|%0, %0, 0}"
  [(set_attr "type" "sselog1")
   (set_attr "length_immediate" "1")
   (set_attr "mode" "V4SF")])

(define_insn "*vec_concatv2sf_avx"
  [(set (match_operand:V2SF 0 "register_operand"     "=x,x,x,*y ,*y")
	(vec_concat:V2SF
	  (match_operand:SF 1 "nonimmediate_operand" " x,x,m, x , m")
	  (match_operand:SF 2 "vector_move_operand"  " x,m,C,*ym, C")))]
  "TARGET_AVX"
  "@
   vunpcklps\t{%2, %1, %0|%0, %1, %2}
   vinsertps\t{$0x10, %2, %1, %0|%0, %1, %2, 0x10}
   vmovss\t{%1, %0|%0, %1}
   punpckldq\t{%2, %0|%0, %2}
   movd\t{%1, %0|%0, %1}"
  [(set_attr "type" "sselog,sselog,ssemov,mmxcvt,mmxmov")
   (set_attr "length_immediate" "*,1,*,*,*")
   (set_attr "prefix_extra" "*,1,*,*,*")
   (set (attr "prefix")
     (if_then_else (eq_attr "alternative" "3,4")
       (const_string "orig")
       (const_string "vex")))
   (set_attr "mode" "V4SF,V4SF,SF,DI,DI")])

;; Although insertps takes register source, we prefer
;; unpcklps with register source since it is shorter.
(define_insn "*vec_concatv2sf_sse4_1"
  [(set (match_operand:V2SF 0 "register_operand"     "=x,x,x,*y ,*y")
	(vec_concat:V2SF
	  (match_operand:SF 1 "nonimmediate_operand" " 0,0,m, 0 , m")
	  (match_operand:SF 2 "vector_move_operand"  " x,m,C,*ym, C")))]
  "TARGET_SSE4_1"
  "@
   unpcklps\t{%2, %0|%0, %2}
   insertps\t{$0x10, %2, %0|%0, %2, 0x10}
   movss\t{%1, %0|%0, %1}
   punpckldq\t{%2, %0|%0, %2}
   movd\t{%1, %0|%0, %1}"
  [(set_attr "type" "sselog,sselog,ssemov,mmxcvt,mmxmov")
   (set_attr "prefix_data16" "*,1,*,*,*")
   (set_attr "prefix_extra" "*,1,*,*,*")
   (set_attr "length_immediate" "*,1,*,*,*")
   (set_attr "mode" "V4SF,V4SF,SF,DI,DI")])

;; ??? In theory we can match memory for the MMX alternative, but allowing
;; nonimmediate_operand for operand 2 and *not* allowing memory for the SSE
;; alternatives pretty much forces the MMX alternative to be chosen.
(define_insn "*vec_concatv2sf_sse"
  [(set (match_operand:V2SF 0 "register_operand"     "=x,x,*y,*y")
	(vec_concat:V2SF
	  (match_operand:SF 1 "nonimmediate_operand" " 0,m, 0, m")
	  (match_operand:SF 2 "reg_or_0_operand"     " x,C,*y, C")))]
  "TARGET_SSE"
  "@
   unpcklps\t{%2, %0|%0, %2}
   movss\t{%1, %0|%0, %1}
   punpckldq\t{%2, %0|%0, %2}
   movd\t{%1, %0|%0, %1}"
  [(set_attr "type" "sselog,ssemov,mmxcvt,mmxmov")
   (set_attr "mode" "V4SF,SF,DI,DI")])

(define_insn "*vec_concatv4sf_avx"
  [(set (match_operand:V4SF 0 "register_operand"   "=x,x")
	(vec_concat:V4SF
	  (match_operand:V2SF 1 "register_operand" " x,x")
	  (match_operand:V2SF 2 "nonimmediate_operand" " x,m")))]
  "TARGET_AVX"
  "@
   vmovlhps\t{%2, %1, %0|%0, %1, %2}
   vmovhps\t{%2, %1, %0|%0, %1, %2}"
  [(set_attr "type" "ssemov")
   (set_attr "prefix" "vex")
   (set_attr "mode" "V4SF,V2SF")])

(define_insn "*vec_concatv4sf_sse"
  [(set (match_operand:V4SF 0 "register_operand"   "=x,x")
	(vec_concat:V4SF
	  (match_operand:V2SF 1 "register_operand" " 0,0")
	  (match_operand:V2SF 2 "nonimmediate_operand" " x,m")))]
  "TARGET_SSE"
  "@
   movlhps\t{%2, %0|%0, %2}
   movhps\t{%2, %0|%0, %2}"
  [(set_attr "type" "ssemov")
   (set_attr "mode" "V4SF,V2SF")])

(define_expand "vec_init<mode>"
  [(match_operand:SSEMODE 0 "register_operand" "")
   (match_operand 1 "" "")]
  "TARGET_SSE"
{
  ix86_expand_vector_init (false, operands[0], operands[1]);
  DONE;
})

(define_insn "*vec_set<mode>_0_avx"
  [(set (match_operand:SSEMODE4S 0 "nonimmediate_operand"  "=x,x, x,x,  x,m")
	(vec_merge:SSEMODE4S
	  (vec_duplicate:SSEMODE4S
	    (match_operand:<ssescalarmode> 2
	      "general_operand"                            " x,m,*r,x,*rm,x*rfF"))
	  (match_operand:SSEMODE4S 1 "vector_move_operand" " C,C, C,x,  x,0")
	  (const_int 1)))]
  "TARGET_AVX"
  "@
   vinsertps\t{$0xe, %2, %2, %0|%0, %2, %2, 0xe}
   vmov<ssescalarmodesuffix>\t{%2, %0|%0, %2}
   vmovd\t{%2, %0|%0, %2}
   vmovss\t{%2, %1, %0|%0, %1, %2}
   vpinsrd\t{$0, %2, %1, %0|%0, %1, %2, 0}
   #"
  [(set_attr "type" "sselog,ssemov,ssemov,ssemov,sselog,*")
   (set_attr "prefix_extra" "*,*,*,*,1,*")
   (set_attr "length_immediate" "*,*,*,*,1,*")
   (set_attr "prefix" "vex")
   (set_attr "mode" "SF,<ssescalarmode>,SI,SF,TI,*")])

(define_insn "*vec_set<mode>_0_sse4_1"
  [(set (match_operand:SSEMODE4S 0 "nonimmediate_operand"  "=x,x, x,x,  x,m")
	(vec_merge:SSEMODE4S
	  (vec_duplicate:SSEMODE4S
	    (match_operand:<ssescalarmode> 2
	      "general_operand"                            " x,m,*r,x,*rm,*rfF"))
	  (match_operand:SSEMODE4S 1 "vector_move_operand" " C,C, C,0,  0,0")
	  (const_int 1)))]
  "TARGET_SSE4_1"
  "@
   insertps\t{$0xe, %2, %0|%0, %2, 0xe}
   mov<ssescalarmodesuffix>\t{%2, %0|%0, %2}
   movd\t{%2, %0|%0, %2}
   movss\t{%2, %0|%0, %2}
   pinsrd\t{$0, %2, %0|%0, %2, 0}
   #"
  [(set_attr "type" "sselog,ssemov,ssemov,ssemov,sselog,*")
   (set_attr "prefix_extra" "*,*,*,*,1,*")
   (set_attr "length_immediate" "*,*,*,*,1,*")
   (set_attr "mode" "SF,<ssescalarmode>,SI,SF,TI,*")])

(define_insn "*vec_set<mode>_0_sse2"
  [(set (match_operand:SSEMODE4S 0 "nonimmediate_operand"  "=x, x,x,m")
	(vec_merge:SSEMODE4S
	  (vec_duplicate:SSEMODE4S
	    (match_operand:<ssescalarmode> 2
	      "general_operand"                            " m,*r,x,x*rfF"))
	  (match_operand:SSEMODE4S 1 "vector_move_operand" " C, C,0,0")
	  (const_int 1)))]
  "TARGET_SSE2"
  "@
   mov<ssescalarmodesuffix>\t{%2, %0|%0, %2}
   movd\t{%2, %0|%0, %2}
   movss\t{%2, %0|%0, %2}
   #"
  [(set_attr "type" "ssemov")
   (set_attr "mode" "<ssescalarmode>,SI,SF,*")])

(define_insn "vec_set<mode>_0"
  [(set (match_operand:SSEMODE4S 0 "nonimmediate_operand"  "=x,x,m")
	(vec_merge:SSEMODE4S
	  (vec_duplicate:SSEMODE4S
	    (match_operand:<ssescalarmode> 2
	      "general_operand"                            " m,x,x*rfF"))
	  (match_operand:SSEMODE4S 1 "vector_move_operand" " C,0,0")
	  (const_int 1)))]
  "TARGET_SSE"
  "@
   movss\t{%2, %0|%0, %2}
   movss\t{%2, %0|%0, %2}
   #"
  [(set_attr "type" "ssemov")
   (set_attr "mode" "SF,SF,*")])

;; A subset is vec_setv4sf.
(define_insn "*vec_setv4sf_avx"
  [(set (match_operand:V4SF 0 "register_operand" "=x")
	(vec_merge:V4SF
	  (vec_duplicate:V4SF
	    (match_operand:SF 2 "nonimmediate_operand" "xm"))
	  (match_operand:V4SF 1 "register_operand" "x")
	  (match_operand:SI 3 "const_pow2_1_to_8_operand" "n")))]
  "TARGET_AVX"
{
  operands[3] = GEN_INT (exact_log2 (INTVAL (operands[3])) << 4);
  return "vinsertps\t{%3, %2, %1, %0|%0, %1, %2, %3}";
}
  [(set_attr "type" "sselog")
   (set_attr "prefix_extra" "1")
   (set_attr "length_immediate" "1")
   (set_attr "prefix" "vex")
   (set_attr "mode" "V4SF")])

(define_insn "*vec_setv4sf_sse4_1"
  [(set (match_operand:V4SF 0 "register_operand" "=x")
	(vec_merge:V4SF
	  (vec_duplicate:V4SF
	    (match_operand:SF 2 "nonimmediate_operand" "xm"))
	  (match_operand:V4SF 1 "register_operand" "0")
	  (match_operand:SI 3 "const_pow2_1_to_8_operand" "n")))]
  "TARGET_SSE4_1"
{
  operands[3] = GEN_INT (exact_log2 (INTVAL (operands[3])) << 4);
  return "insertps\t{%3, %2, %0|%0, %2, %3}";
}
  [(set_attr "type" "sselog")
   (set_attr "prefix_data16" "1")
   (set_attr "prefix_extra" "1")
   (set_attr "length_immediate" "1")
   (set_attr "mode" "V4SF")])

(define_insn "*avx_insertps"
  [(set (match_operand:V4SF 0 "register_operand" "=x")
	(unspec:V4SF [(match_operand:V4SF 2 "nonimmediate_operand" "xm")
		      (match_operand:V4SF 1 "register_operand" "x")
		      (match_operand:SI 3 "const_0_to_255_operand" "n")]
		     UNSPEC_INSERTPS))]
  "TARGET_AVX"
  "vinsertps\t{%3, %2, %1, %0|%0, %1, %2, %3}";
  [(set_attr "type" "sselog")
   (set_attr "prefix" "vex")
   (set_attr "prefix_extra" "1")
   (set_attr "length_immediate" "1")
   (set_attr "mode" "V4SF")])

(define_insn "sse4_1_insertps"
  [(set (match_operand:V4SF 0 "register_operand" "=x")
	(unspec:V4SF [(match_operand:V4SF 2 "register_operand" "x")
		      (match_operand:V4SF 1 "register_operand" "0")
		      (match_operand:SI 3 "const_0_to_255_operand" "n")]
		     UNSPEC_INSERTPS))]
  "TARGET_SSE4_1"
  "insertps\t{%3, %2, %0|%0, %2, %3}";
  [(set_attr "type" "sselog")
   (set_attr "prefix_data16" "1")
   (set_attr "prefix_extra" "1")
   (set_attr "length_immediate" "1")
   (set_attr "mode" "V4SF")])

(define_split
  [(set (match_operand:SSEMODE4S 0 "memory_operand" "")
	(vec_merge:SSEMODE4S
	  (vec_duplicate:SSEMODE4S
	    (match_operand:<ssescalarmode> 1 "nonmemory_operand" ""))
	  (match_dup 0)
	  (const_int 1)))]
  "TARGET_SSE && reload_completed"
  [(const_int 0)]
{
  emit_move_insn (adjust_address (operands[0], <ssescalarmode>mode, 0),
		  operands[1]);
  DONE;
})

(define_expand "vec_set<mode>"
  [(match_operand:SSEMODE 0 "register_operand" "")
   (match_operand:<ssescalarmode> 1 "register_operand" "")
   (match_operand 2 "const_int_operand" "")]
  "TARGET_SSE"
{
  ix86_expand_vector_set (false, operands[0], operands[1],
			  INTVAL (operands[2]));
  DONE;
})

(define_insn_and_split "*vec_extractv4sf_0"
  [(set (match_operand:SF 0 "nonimmediate_operand" "=x,m,f,r")
	(vec_select:SF
	  (match_operand:V4SF 1 "nonimmediate_operand" "xm,x,m,m")
	  (parallel [(const_int 0)])))]
  "TARGET_SSE && !(MEM_P (operands[0]) && MEM_P (operands[1]))"
  "#"
  "&& reload_completed"
  [(const_int 0)]
{
  rtx op1 = operands[1];
  if (REG_P (op1))
    op1 = gen_rtx_REG (SFmode, REGNO (op1));
  else
    op1 = gen_lowpart (SFmode, op1);
  emit_move_insn (operands[0], op1);
  DONE;
})

(define_expand "avx_vextractf128<mode>"
  [(match_operand:<avxhalfvecmode> 0 "nonimmediate_operand" "")
   (match_operand:AVX256MODE 1 "register_operand" "")
   (match_operand:SI 2 "const_0_to_1_operand" "")]
  "TARGET_AVX"
{
  switch (INTVAL (operands[2]))
    {
    case 0:
      emit_insn (gen_vec_extract_lo_<mode> (operands[0], operands[1]));
      break;
    case 1:
      emit_insn (gen_vec_extract_hi_<mode> (operands[0], operands[1]));
      break;
    default:
      gcc_unreachable ();
    }
  DONE;
})

(define_insn_and_split "vec_extract_lo_<mode>"
  [(set (match_operand:<avxhalfvecmode> 0 "nonimmediate_operand" "=x,m")
	(vec_select:<avxhalfvecmode>
	  (match_operand:AVX256MODE4P 1 "nonimmediate_operand" "xm,x")
	  (parallel [(const_int 0) (const_int 1)])))]
  "TARGET_AVX"
  "#"
  "&& reload_completed"
  [(const_int 0)]
{
  rtx op1 = operands[1];
  if (REG_P (op1))
    op1 = gen_rtx_REG (<avxhalfvecmode>mode, REGNO (op1));
  else
    op1 = gen_lowpart (<avxhalfvecmode>mode, op1);
  emit_move_insn (operands[0], op1);
  DONE;
})

(define_insn "vec_extract_hi_<mode>"
  [(set (match_operand:<avxhalfvecmode> 0 "nonimmediate_operand" "=x,m")
	(vec_select:<avxhalfvecmode>
	  (match_operand:AVX256MODE4P 1 "register_operand" "x,x")
	  (parallel [(const_int 2) (const_int 3)])))]
  "TARGET_AVX"
  "vextractf128\t{$0x1, %1, %0|%0, %1, 0x1}"
  [(set_attr "type" "sselog")
   (set_attr "prefix_extra" "1")
   (set_attr "length_immediate" "1")
   (set_attr "memory" "none,store")
   (set_attr "prefix" "vex")
   (set_attr "mode" "V8SF")])

(define_insn_and_split "vec_extract_lo_<mode>"
  [(set (match_operand:<avxhalfvecmode> 0 "nonimmediate_operand" "=x,m")
	(vec_select:<avxhalfvecmode>
	  (match_operand:AVX256MODE8P 1 "nonimmediate_operand" "xm,x")
	  (parallel [(const_int 0) (const_int 1)
		     (const_int 2) (const_int 3)])))]
  "TARGET_AVX"
  "#"
  "&& reload_completed"
  [(const_int 0)]
{
  rtx op1 = operands[1];
  if (REG_P (op1))
    op1 = gen_rtx_REG (<avxhalfvecmode>mode, REGNO (op1));
  else
    op1 = gen_lowpart (<avxhalfvecmode>mode, op1);
  emit_move_insn (operands[0], op1);
  DONE;
})

(define_insn "vec_extract_hi_<mode>"
  [(set (match_operand:<avxhalfvecmode> 0 "nonimmediate_operand" "=x,m")
	(vec_select:<avxhalfvecmode>
	  (match_operand:AVX256MODE8P 1 "register_operand" "x,x")
	  (parallel [(const_int 4) (const_int 5)
		     (const_int 6) (const_int 7)])))]
  "TARGET_AVX"
  "vextractf128\t{$0x1, %1, %0|%0, %1, 0x1}"
  [(set_attr "type" "sselog")
   (set_attr "prefix_extra" "1")
   (set_attr "length_immediate" "1")
   (set_attr "memory" "none,store")
   (set_attr "prefix" "vex")
   (set_attr "mode" "V8SF")])

(define_insn_and_split "vec_extract_lo_v16hi"
  [(set (match_operand:V8HI 0 "nonimmediate_operand" "=x,m")
	(vec_select:V8HI
	  (match_operand:V16HI 1 "nonimmediate_operand" "xm,x")
	  (parallel [(const_int 0) (const_int 1)
		     (const_int 2) (const_int 3)
		     (const_int 4) (const_int 5)
		     (const_int 6) (const_int 7)])))]
  "TARGET_AVX"
  "#"
  "&& reload_completed"
  [(const_int 0)]
{
  rtx op1 = operands[1];
  if (REG_P (op1))
    op1 = gen_rtx_REG (V8HImode, REGNO (op1));
  else
    op1 = gen_lowpart (V8HImode, op1);
  emit_move_insn (operands[0], op1);
  DONE;
})

(define_insn "vec_extract_hi_v16hi"
  [(set (match_operand:V8HI 0 "nonimmediate_operand" "=x,m")
	(vec_select:V8HI
	  (match_operand:V16HI 1 "register_operand" "x,x")
	  (parallel [(const_int 8) (const_int 9)
		     (const_int 10) (const_int 11)
		     (const_int 12) (const_int 13)
		     (const_int 14) (const_int 15)])))]
  "TARGET_AVX"
  "vextractf128\t{$0x1, %1, %0|%0, %1, 0x1}"
  [(set_attr "type" "sselog")
   (set_attr "prefix_extra" "1")
   (set_attr "length_immediate" "1")
   (set_attr "memory" "none,store")
   (set_attr "prefix" "vex")
   (set_attr "mode" "V8SF")])

(define_insn_and_split "vec_extract_lo_v32qi"
  [(set (match_operand:V16QI 0 "nonimmediate_operand" "=x,m")
	(vec_select:V16QI
	  (match_operand:V32QI 1 "nonimmediate_operand" "xm,x")
	  (parallel [(const_int 0) (const_int 1)
		     (const_int 2) (const_int 3)
		     (const_int 4) (const_int 5)
		     (const_int 6) (const_int 7)
		     (const_int 8) (const_int 9)
		     (const_int 10) (const_int 11)
		     (const_int 12) (const_int 13)
		     (const_int 14) (const_int 15)])))]
  "TARGET_AVX"
  "#"
  "&& reload_completed"
  [(const_int 0)]
{
  rtx op1 = operands[1];
  if (REG_P (op1))
    op1 = gen_rtx_REG (V16QImode, REGNO (op1));
  else
    op1 = gen_lowpart (V16QImode, op1);
  emit_move_insn (operands[0], op1);
  DONE;
})

(define_insn "vec_extract_hi_v32qi"
  [(set (match_operand:V16QI 0 "nonimmediate_operand" "=x,m")
	(vec_select:V16QI
	  (match_operand:V32QI 1 "register_operand" "x,x")
	  (parallel [(const_int 16) (const_int 17)
		     (const_int 18) (const_int 19)
		     (const_int 20) (const_int 21)
		     (const_int 22) (const_int 23)
		     (const_int 24) (const_int 25)
		     (const_int 26) (const_int 27)
		     (const_int 28) (const_int 29)
		     (const_int 30) (const_int 31)])))]
  "TARGET_AVX"
  "vextractf128\t{$0x1, %1, %0|%0, %1, 0x1}"
  [(set_attr "type" "sselog")
   (set_attr "prefix_extra" "1")
   (set_attr "length_immediate" "1")
   (set_attr "memory" "none,store")
   (set_attr "prefix" "vex")
   (set_attr "mode" "V8SF")])

(define_insn "*sse4_1_extractps"
  [(set (match_operand:SF 0 "nonimmediate_operand" "=rm")
	(vec_select:SF
	  (match_operand:V4SF 1 "register_operand" "x")
	  (parallel [(match_operand:SI 2 "const_0_to_3_operand" "n")])))]
  "TARGET_SSE4_1"
  "%vextractps\t{%2, %1, %0|%0, %1, %2}"
  [(set_attr "type" "sselog")
   (set_attr "prefix_data16" "1")
   (set_attr "prefix_extra" "1")
   (set_attr "length_immediate" "1")
   (set_attr "prefix" "maybe_vex")
   (set_attr "mode" "V4SF")])

(define_insn_and_split "*vec_extract_v4sf_mem"
  [(set (match_operand:SF 0 "register_operand" "=x*rf")
       (vec_select:SF
	 (match_operand:V4SF 1 "memory_operand" "o")
	 (parallel [(match_operand 2 "const_0_to_3_operand" "n")])))]
  ""
  "#"
  "reload_completed"
  [(const_int 0)]
{
  int i = INTVAL (operands[2]);

  emit_move_insn (operands[0], adjust_address (operands[1], SFmode, i*4));
  DONE;
})

(define_expand "vec_extract<mode>"
  [(match_operand:<ssescalarmode> 0 "register_operand" "")
   (match_operand:SSEMODE 1 "register_operand" "")
   (match_operand 2 "const_int_operand" "")]
  "TARGET_SSE"
{
  ix86_expand_vector_extract (false, operands[0], operands[1],
			      INTVAL (operands[2]));
  DONE;
})

;;;;;;;;;;;;;;;;;;;;;;;;;;;;;;;;;;;;;;;;;;;;;;;;;;;;;;;;;;;;;;;;;;;;;
;;
;; Parallel double-precision floating point element swizzling
;;
;;;;;;;;;;;;;;;;;;;;;;;;;;;;;;;;;;;;;;;;;;;;;;;;;;;;;;;;;;;;;;;;;;;;;

;; Recall that the 256-bit unpck insns only shuffle within their lanes.
(define_insn "avx_unpckhpd256"
  [(set (match_operand:V4DF 0 "register_operand" "=x")
	(vec_select:V4DF
	  (vec_concat:V8DF
	    (match_operand:V4DF 1 "register_operand" "x")
	    (match_operand:V4DF 2 "nonimmediate_operand" "xm"))
	  (parallel [(const_int 1) (const_int 5)
		     (const_int 3) (const_int 7)])))]
  "TARGET_AVX"
  "vunpckhpd\t{%2, %1, %0|%0, %1, %2}"
  [(set_attr "type" "sselog")
   (set_attr "prefix" "vex")
   (set_attr "mode" "V4DF")])

(define_expand "vec_interleave_highv2df"
  [(set (match_operand:V2DF 0 "register_operand" "")
	(vec_select:V2DF
	  (vec_concat:V4DF
	    (match_operand:V2DF 1 "nonimmediate_operand" "")
	    (match_operand:V2DF 2 "nonimmediate_operand" ""))
	  (parallel [(const_int 1)
		     (const_int 3)])))]
  "TARGET_SSE2"
{
  if (!ix86_vec_interleave_v2df_operator_ok (operands, 1))
    operands[2] = force_reg (V2DFmode, operands[2]);
})

(define_insn "*avx_interleave_highv2df"
  [(set (match_operand:V2DF 0 "nonimmediate_operand"     "=x,x,x,m")
	(vec_select:V2DF
	  (vec_concat:V4DF
	    (match_operand:V2DF 1 "nonimmediate_operand" " x,o,o,x")
	    (match_operand:V2DF 2 "nonimmediate_operand" " x,1,x,0"))
	  (parallel [(const_int 1)
		     (const_int 3)])))]
  "TARGET_AVX && ix86_vec_interleave_v2df_operator_ok (operands, 1)"
  "@
   vunpckhpd\t{%2, %1, %0|%0, %1, %2}
   vmovddup\t{%H1, %0|%0, %H1}
   vmovlpd\t{%H1, %2, %0|%0, %2, %H1}
   vmovhpd\t{%1, %0|%0, %1}"
  [(set_attr "type" "sselog,sselog,ssemov,ssemov")
   (set_attr "prefix" "vex")
   (set_attr "mode" "V2DF,V2DF,V1DF,V1DF")])

(define_insn "*sse3_interleave_highv2df"
  [(set (match_operand:V2DF 0 "nonimmediate_operand"     "=x,x,x,m")
	(vec_select:V2DF
	  (vec_concat:V4DF
	    (match_operand:V2DF 1 "nonimmediate_operand" " 0,o,o,x")
	    (match_operand:V2DF 2 "nonimmediate_operand" " x,1,0,0"))
	  (parallel [(const_int 1)
		     (const_int 3)])))]
  "TARGET_SSE3 && ix86_vec_interleave_v2df_operator_ok (operands, 1)"
  "@
   unpckhpd\t{%2, %0|%0, %2}
   movddup\t{%H1, %0|%0, %H1}
   movlpd\t{%H1, %0|%0, %H1}
   movhpd\t{%1, %0|%0, %1}"
  [(set_attr "type" "sselog,sselog,ssemov,ssemov")
   (set_attr "prefix_data16" "*,*,1,1")
   (set_attr "mode" "V2DF,V2DF,V1DF,V1DF")])

(define_insn "*sse2_interleave_highv2df"
  [(set (match_operand:V2DF 0 "nonimmediate_operand"     "=x,x,m")
	(vec_select:V2DF
	  (vec_concat:V4DF
	    (match_operand:V2DF 1 "nonimmediate_operand" " 0,o,x")
	    (match_operand:V2DF 2 "nonimmediate_operand" " x,0,0"))
	  (parallel [(const_int 1)
		     (const_int 3)])))]
  "TARGET_SSE2 && ix86_vec_interleave_v2df_operator_ok (operands, 1)"
  "@
   unpckhpd\t{%2, %0|%0, %2}
   movlpd\t{%H1, %0|%0, %H1}
   movhpd\t{%1, %0|%0, %1}"
  [(set_attr "type" "sselog,ssemov,ssemov")
   (set_attr "prefix_data16" "*,1,1")
   (set_attr "mode" "V2DF,V1DF,V1DF")])

;; Recall that the 256-bit unpck insns only shuffle within their lanes.
(define_expand "avx_movddup256"
  [(set (match_operand:V4DF 0 "register_operand" "")
	(vec_select:V4DF
	  (vec_concat:V8DF
	    (match_operand:V4DF 1 "nonimmediate_operand" "")
	    (match_dup 1))
	  (parallel [(const_int 0) (const_int 4)
		     (const_int 2) (const_int 6)])))]
  "TARGET_AVX")

(define_expand "avx_unpcklpd256"
  [(set (match_operand:V4DF 0 "register_operand" "")
	(vec_select:V4DF
	  (vec_concat:V8DF
	    (match_operand:V4DF 1 "register_operand" "")
	    (match_operand:V4DF 2 "nonimmediate_operand" ""))
	  (parallel [(const_int 0) (const_int 4)
		     (const_int 2) (const_int 6)])))]
  "TARGET_AVX")

(define_insn "*avx_unpcklpd256"
  [(set (match_operand:V4DF 0 "register_operand"         "=x,x")
	(vec_select:V4DF
	  (vec_concat:V8DF
	    (match_operand:V4DF 1 "nonimmediate_operand" "xm,x")
	    (match_operand:V4DF 2 "nonimmediate_operand" " 1,xm"))
	  (parallel [(const_int 0) (const_int 4)
		     (const_int 2) (const_int 6)])))]
  "TARGET_AVX
   && (!MEM_P (operands[1]) || rtx_equal_p (operands[1], operands[2]))"
  "@
   vmovddup\t{%1, %0|%0, %1}
   vunpcklpd\t{%2, %1, %0|%0, %1, %2}"
  [(set_attr "type" "sselog")
   (set_attr "prefix" "vex")
   (set_attr "mode" "V4DF")])

(define_expand "vec_interleave_lowv2df"
  [(set (match_operand:V2DF 0 "register_operand" "")
	(vec_select:V2DF
	  (vec_concat:V4DF
	    (match_operand:V2DF 1 "nonimmediate_operand" "")
	    (match_operand:V2DF 2 "nonimmediate_operand" ""))
	  (parallel [(const_int 0)
		     (const_int 2)])))]
  "TARGET_SSE2"
{
  if (!ix86_vec_interleave_v2df_operator_ok (operands, 0))
    operands[1] = force_reg (V2DFmode, operands[1]);
})

(define_insn "*avx_interleave_lowv2df"
  [(set (match_operand:V2DF 0 "nonimmediate_operand"     "=x,x,x,o")
	(vec_select:V2DF
	  (vec_concat:V4DF
	    (match_operand:V2DF 1 "nonimmediate_operand" " x,m,x,0")
	    (match_operand:V2DF 2 "nonimmediate_operand" " x,1,m,x"))
	  (parallel [(const_int 0)
		     (const_int 2)])))]
  "TARGET_AVX && ix86_vec_interleave_v2df_operator_ok (operands, 0)"
  "@
   vunpcklpd\t{%2, %1, %0|%0, %1, %2}
   vmovddup\t{%1, %0|%0, %1}
   vmovhpd\t{%2, %1, %0|%0, %1, %2}
   vmovlpd\t{%2, %H0|%H0, %2}"
  [(set_attr "type" "sselog,sselog,ssemov,ssemov")
   (set_attr "prefix" "vex")
   (set_attr "mode" "V2DF,V2DF,V1DF,V1DF")])

(define_insn "*sse3_interleave_lowv2df"
  [(set (match_operand:V2DF 0 "nonimmediate_operand"     "=x,x,x,o")
	(vec_select:V2DF
	  (vec_concat:V4DF
	    (match_operand:V2DF 1 "nonimmediate_operand" " 0,m,0,0")
	    (match_operand:V2DF 2 "nonimmediate_operand" " x,1,m,x"))
	  (parallel [(const_int 0)
		     (const_int 2)])))]
  "TARGET_SSE3 && ix86_vec_interleave_v2df_operator_ok (operands, 0)"
  "@
   unpcklpd\t{%2, %0|%0, %2}
   movddup\t{%1, %0|%0, %1}
   movhpd\t{%2, %0|%0, %2}
   movlpd\t{%2, %H0|%H0, %2}"
  [(set_attr "type" "sselog,sselog,ssemov,ssemov")
   (set_attr "prefix_data16" "*,*,1,1")
   (set_attr "mode" "V2DF,V2DF,V1DF,V1DF")])

(define_insn "*sse2_interleave_lowv2df"
  [(set (match_operand:V2DF 0 "nonimmediate_operand"     "=x,x,o")
	(vec_select:V2DF
	  (vec_concat:V4DF
	    (match_operand:V2DF 1 "nonimmediate_operand" " 0,0,0")
	    (match_operand:V2DF 2 "nonimmediate_operand" " x,m,x"))
	  (parallel [(const_int 0)
		     (const_int 2)])))]
  "TARGET_SSE2 && ix86_vec_interleave_v2df_operator_ok (operands, 0)"
  "@
   unpcklpd\t{%2, %0|%0, %2}
   movhpd\t{%2, %0|%0, %2}
   movlpd\t{%2, %H0|%H0, %2}"
  [(set_attr "type" "sselog,ssemov,ssemov")
   (set_attr "prefix_data16" "*,1,1")
   (set_attr "mode" "V2DF,V1DF,V1DF")])

(define_split
  [(set (match_operand:V2DF 0 "memory_operand" "")
	(vec_select:V2DF
	  (vec_concat:V4DF
	    (match_operand:V2DF 1 "register_operand" "")
	    (match_dup 1))
	  (parallel [(const_int 0)
		     (const_int 2)])))]
  "TARGET_SSE3 && reload_completed"
  [(const_int 0)]
{
  rtx low = gen_rtx_REG (DFmode, REGNO (operands[1]));
  emit_move_insn (adjust_address (operands[0], DFmode, 0), low);
  emit_move_insn (adjust_address (operands[0], DFmode, 8), low);
  DONE;
})

(define_split
  [(set (match_operand:V2DF 0 "register_operand" "")
	(vec_select:V2DF
	  (vec_concat:V4DF
	    (match_operand:V2DF 1 "memory_operand" "")
	    (match_dup 1))
	  (parallel [(match_operand:SI 2 "const_0_to_1_operand" "")
		     (match_operand:SI 3 "const_int_operand" "")])))]
  "TARGET_SSE3 && INTVAL (operands[2]) + 2 == INTVAL (operands[3])"
  [(set (match_dup 0) (vec_duplicate:V2DF (match_dup 1)))]
{
  operands[1] = adjust_address (operands[1], DFmode, INTVAL (operands[2]) * 8);
})

(define_expand "avx_shufpd256"
  [(match_operand:V4DF 0 "register_operand" "")
   (match_operand:V4DF 1 "register_operand" "")
   (match_operand:V4DF 2 "nonimmediate_operand" "")
   (match_operand:SI 3 "const_int_operand" "")]
  "TARGET_AVX"
{
  int mask = INTVAL (operands[3]);
  emit_insn (gen_avx_shufpd256_1 (operands[0], operands[1], operands[2],
				   GEN_INT (mask & 1),
				   GEN_INT (mask & 2 ? 5 : 4),
				   GEN_INT (mask & 4 ? 3 : 2),
				   GEN_INT (mask & 8 ? 7 : 6)));
  DONE;
})

(define_insn "avx_shufpd256_1"
  [(set (match_operand:V4DF 0 "register_operand" "=x")
	(vec_select:V4DF
	  (vec_concat:V8DF
	    (match_operand:V4DF 1 "register_operand" "x")
	    (match_operand:V4DF 2 "nonimmediate_operand" "xm"))
	  (parallel [(match_operand 3 "const_0_to_1_operand" "")
		     (match_operand 4 "const_4_to_5_operand" "")
		     (match_operand 5 "const_2_to_3_operand" "")
		     (match_operand 6 "const_6_to_7_operand" "")])))]
  "TARGET_AVX"
{
  int mask;
  mask = INTVAL (operands[3]);
  mask |= (INTVAL (operands[4]) - 4) << 1;
  mask |= (INTVAL (operands[5]) - 2) << 2;
  mask |= (INTVAL (operands[6]) - 6) << 3;
  operands[3] = GEN_INT (mask);

  return "vshufpd\t{%3, %2, %1, %0|%0, %1, %2, %3}";
}
  [(set_attr "type" "sselog")
   (set_attr "length_immediate" "1")
   (set_attr "prefix" "vex")
   (set_attr "mode" "V4DF")])

(define_expand "sse2_shufpd"
  [(match_operand:V2DF 0 "register_operand" "")
   (match_operand:V2DF 1 "register_operand" "")
   (match_operand:V2DF 2 "nonimmediate_operand" "")
   (match_operand:SI 3 "const_int_operand" "")]
  "TARGET_SSE2"
{
  int mask = INTVAL (operands[3]);
  emit_insn (gen_sse2_shufpd_v2df (operands[0], operands[1], operands[2],
				GEN_INT (mask & 1),
				GEN_INT (mask & 2 ? 3 : 2)));
  DONE;
})

(define_expand "vec_extract_even<mode>"
  [(match_operand:SSEMODE_EO 0 "register_operand" "")
   (match_operand:SSEMODE_EO 1 "register_operand" "")
   (match_operand:SSEMODE_EO 2 "register_operand" "")]
  ""
{
  ix86_expand_vec_extract_even_odd (operands[0], operands[1], operands[2], 0);
  DONE;
})

(define_expand "vec_extract_odd<mode>"
  [(match_operand:SSEMODE_EO 0 "register_operand" "")
   (match_operand:SSEMODE_EO 1 "register_operand" "")
   (match_operand:SSEMODE_EO 2 "register_operand" "")]
  ""
{
  ix86_expand_vec_extract_even_odd (operands[0], operands[1], operands[2], 1);
  DONE;
})

;; punpcklqdq and punpckhqdq are shorter than shufpd.
(define_insn "*avx_interleave_highv2di"
  [(set (match_operand:V2DI 0 "register_operand" "=x")
	(vec_select:V2DI
	  (vec_concat:V4DI
	    (match_operand:V2DI 1 "register_operand" "x")
	    (match_operand:V2DI 2 "nonimmediate_operand" "xm"))
	  (parallel [(const_int 1)
		     (const_int 3)])))]
  "TARGET_AVX"
  "vpunpckhqdq\t{%2, %1, %0|%0, %1, %2}"
  [(set_attr "type" "sselog")
   (set_attr "prefix" "vex")
   (set_attr "mode" "TI")])

(define_insn "vec_interleave_highv2di"
  [(set (match_operand:V2DI 0 "register_operand" "=x")
	(vec_select:V2DI
	  (vec_concat:V4DI
	    (match_operand:V2DI 1 "register_operand" "0")
	    (match_operand:V2DI 2 "nonimmediate_operand" "xm"))
	  (parallel [(const_int 1)
		     (const_int 3)])))]
  "TARGET_SSE2"
  "punpckhqdq\t{%2, %0|%0, %2}"
  [(set_attr "type" "sselog")
   (set_attr "prefix_data16" "1")
   (set_attr "mode" "TI")])

(define_insn "*avx_interleave_lowv2di"
  [(set (match_operand:V2DI 0 "register_operand" "=x")
	(vec_select:V2DI
	  (vec_concat:V4DI
	    (match_operand:V2DI 1 "register_operand" "x")
	    (match_operand:V2DI 2 "nonimmediate_operand" "xm"))
	  (parallel [(const_int 0)
		     (const_int 2)])))]
  "TARGET_AVX"
  "vpunpcklqdq\t{%2, %1, %0|%0, %1, %2}"
  [(set_attr "type" "sselog")
   (set_attr "prefix" "vex")
   (set_attr "mode" "TI")])

(define_insn "vec_interleave_lowv2di"
  [(set (match_operand:V2DI 0 "register_operand" "=x")
	(vec_select:V2DI
	  (vec_concat:V4DI
	    (match_operand:V2DI 1 "register_operand" "0")
	    (match_operand:V2DI 2 "nonimmediate_operand" "xm"))
	  (parallel [(const_int 0)
		     (const_int 2)])))]
  "TARGET_SSE2"
  "punpcklqdq\t{%2, %0|%0, %2}"
  [(set_attr "type" "sselog")
   (set_attr "prefix_data16" "1")
   (set_attr "mode" "TI")])

(define_insn "*avx_shufpd_<mode>"
  [(set (match_operand:SSEMODE2D 0 "register_operand" "=x")
	(vec_select:SSEMODE2D
	  (vec_concat:<ssedoublesizemode>
	    (match_operand:SSEMODE2D 1 "register_operand" "x")
	    (match_operand:SSEMODE2D 2 "nonimmediate_operand" "xm"))
	  (parallel [(match_operand 3 "const_0_to_1_operand" "")
		     (match_operand 4 "const_2_to_3_operand" "")])))]
  "TARGET_AVX"
{
  int mask;
  mask = INTVAL (operands[3]);
  mask |= (INTVAL (operands[4]) - 2) << 1;
  operands[3] = GEN_INT (mask);

  return "vshufpd\t{%3, %2, %1, %0|%0, %1, %2, %3}";
}
  [(set_attr "type" "sselog")
   (set_attr "length_immediate" "1")
   (set_attr "prefix" "vex")
   (set_attr "mode" "V2DF")])

(define_insn "sse2_shufpd_<mode>"
  [(set (match_operand:SSEMODE2D 0 "register_operand" "=x")
	(vec_select:SSEMODE2D
	  (vec_concat:<ssedoublesizemode>
	    (match_operand:SSEMODE2D 1 "register_operand" "0")
	    (match_operand:SSEMODE2D 2 "nonimmediate_operand" "xm"))
	  (parallel [(match_operand 3 "const_0_to_1_operand" "")
		     (match_operand 4 "const_2_to_3_operand" "")])))]
  "TARGET_SSE2"
{
  int mask;
  mask = INTVAL (operands[3]);
  mask |= (INTVAL (operands[4]) - 2) << 1;
  operands[3] = GEN_INT (mask);

  return "shufpd\t{%3, %2, %0|%0, %2, %3}";
}
  [(set_attr "type" "sselog")
   (set_attr "length_immediate" "1")
   (set_attr "mode" "V2DF")])

;; Avoid combining registers from different units in a single alternative,
;; see comment above inline_secondary_memory_needed function in i386.c
(define_insn "*avx_storehpd"
  [(set (match_operand:DF 0 "nonimmediate_operand"     "=m,x,x,*f,r")
	(vec_select:DF
	  (match_operand:V2DF 1 "nonimmediate_operand" " x,x,o,o,o")
	  (parallel [(const_int 1)])))]
  "TARGET_AVX && !(MEM_P (operands[0]) && MEM_P (operands[1]))"
  "@
   vmovhpd\t{%1, %0|%0, %1}
   vunpckhpd\t{%1, %1, %0|%0, %1, %1}
   #
   #
   #"
  [(set_attr "type" "ssemov,sselog1,ssemov,fmov,imov")
   (set_attr "prefix" "vex")
   (set_attr "mode" "V1DF,V2DF,DF,DF,DF")])

(define_insn "sse2_storehpd"
  [(set (match_operand:DF 0 "nonimmediate_operand"     "=m,x,x,*f,r")
	(vec_select:DF
	  (match_operand:V2DF 1 "nonimmediate_operand" " x,0,o,o,o")
	  (parallel [(const_int 1)])))]
  "TARGET_SSE2 && !(MEM_P (operands[0]) && MEM_P (operands[1]))"
  "@
   movhpd\t{%1, %0|%0, %1}
   unpckhpd\t%0, %0
   #
   #
   #"
  [(set_attr "type" "ssemov,sselog1,ssemov,fmov,imov")
   (set_attr "prefix_data16" "1,*,*,*,*")
   (set_attr "mode" "V1DF,V2DF,DF,DF,DF")])

(define_split
  [(set (match_operand:DF 0 "register_operand" "")
	(vec_select:DF
	  (match_operand:V2DF 1 "memory_operand" "")
	  (parallel [(const_int 1)])))]
  "TARGET_SSE2 && reload_completed"
  [(set (match_dup 0) (match_dup 1))]
  "operands[1] = adjust_address (operands[1], DFmode, 8);")

;; Avoid combining registers from different units in a single alternative,
;; see comment above inline_secondary_memory_needed function in i386.c
(define_insn "sse2_storelpd"
  [(set (match_operand:DF 0 "nonimmediate_operand"     "=m,x,x,*f,r")
	(vec_select:DF
	  (match_operand:V2DF 1 "nonimmediate_operand" " x,x,m,m,m")
	  (parallel [(const_int 0)])))]
  "TARGET_SSE2 && !(MEM_P (operands[0]) && MEM_P (operands[1]))"
  "@
   %vmovlpd\t{%1, %0|%0, %1}
   #
   #
   #
   #"
  [(set_attr "type" "ssemov,ssemov,ssemov,fmov,imov")
   (set_attr "prefix_data16" "1,*,*,*,*")
   (set_attr "prefix" "maybe_vex")
   (set_attr "mode" "V1DF,DF,DF,DF,DF")])

(define_split
  [(set (match_operand:DF 0 "register_operand" "")
	(vec_select:DF
	  (match_operand:V2DF 1 "nonimmediate_operand" "")
	  (parallel [(const_int 0)])))]
  "TARGET_SSE2 && reload_completed"
  [(const_int 0)]
{
  rtx op1 = operands[1];
  if (REG_P (op1))
    op1 = gen_rtx_REG (DFmode, REGNO (op1));
  else
    op1 = gen_lowpart (DFmode, op1);
  emit_move_insn (operands[0], op1);
  DONE;
})

(define_expand "sse2_loadhpd_exp"
  [(set (match_operand:V2DF 0 "nonimmediate_operand" "")
	(vec_concat:V2DF
	  (vec_select:DF
	    (match_operand:V2DF 1 "nonimmediate_operand" "")
	    (parallel [(const_int 0)]))
	  (match_operand:DF 2 "nonimmediate_operand" "")))]
  "TARGET_SSE2"
  "ix86_fixup_binary_operands (UNKNOWN, V2DFmode, operands);")

;; Avoid combining registers from different units in a single alternative,
;; see comment above inline_secondary_memory_needed function in i386.c
(define_insn "*avx_loadhpd"
  [(set (match_operand:V2DF 0 "nonimmediate_operand"     "=x,x,o,o,o")
	(vec_concat:V2DF
	  (vec_select:DF
	    (match_operand:V2DF 1 "nonimmediate_operand" " x,x,0,0,0")
	    (parallel [(const_int 0)]))
	  (match_operand:DF 2 "nonimmediate_operand"     " m,x,x,*f,r")))]
  "TARGET_AVX && !(MEM_P (operands[1]) && MEM_P (operands[2]))"
  "@
   vmovhpd\t{%2, %1, %0|%0, %1, %2}
   vunpcklpd\t{%2, %1, %0|%0, %1, %2}
   #
   #
   #"
  [(set_attr "type" "ssemov,sselog,ssemov,fmov,imov")
   (set_attr "prefix" "vex")
   (set_attr "mode" "V1DF,V2DF,DF,DF,DF")])

(define_insn "sse2_loadhpd"
  [(set (match_operand:V2DF 0 "nonimmediate_operand"     "=x,x,x,o,o,o")
	(vec_concat:V2DF
	  (vec_select:DF
	    (match_operand:V2DF 1 "nonimmediate_operand" " 0,0,x,0,0,0")
	    (parallel [(const_int 0)]))
	  (match_operand:DF 2 "nonimmediate_operand"     " m,x,0,x,*f,r")))]
  "TARGET_SSE2 && !(MEM_P (operands[1]) && MEM_P (operands[2]))"
  "@
   movhpd\t{%2, %0|%0, %2}
   unpcklpd\t{%2, %0|%0, %2}
   shufpd\t{$1, %1, %0|%0, %1, 1}
   #
   #
   #"
  [(set_attr "type" "ssemov,sselog,sselog,ssemov,fmov,imov")
   (set_attr "prefix_data16" "1,*,*,*,*,*")
   (set_attr "length_immediate" "*,*,1,*,*,*")
   (set_attr "mode" "V1DF,V2DF,V2DF,DF,DF,DF")])

(define_split
  [(set (match_operand:V2DF 0 "memory_operand" "")
	(vec_concat:V2DF
	  (vec_select:DF (match_dup 0) (parallel [(const_int 0)]))
	  (match_operand:DF 1 "register_operand" "")))]
  "TARGET_SSE2 && reload_completed"
  [(set (match_dup 0) (match_dup 1))]
  "operands[0] = adjust_address (operands[0], DFmode, 8);")

(define_expand "sse2_loadlpd_exp"
  [(set (match_operand:V2DF 0 "nonimmediate_operand" "")
	(vec_concat:V2DF
	  (match_operand:DF 2 "nonimmediate_operand" "")
	  (vec_select:DF
	    (match_operand:V2DF 1 "nonimmediate_operand" "")
	    (parallel [(const_int 1)]))))]
  "TARGET_SSE2"
  "ix86_fixup_binary_operands (UNKNOWN, V2DFmode, operands);")

;; Avoid combining registers from different units in a single alternative,
;; see comment above inline_secondary_memory_needed function in i386.c
(define_insn "*avx_loadlpd"
  [(set (match_operand:V2DF 0 "nonimmediate_operand"    "=x,x,x,x,m,m,m")
	(vec_concat:V2DF
	  (match_operand:DF 2 "nonimmediate_operand"    " m,m,x,x,x,*f,r")
	  (vec_select:DF
	    (match_operand:V2DF 1 "vector_move_operand" " C,x,x,o,0,0,0")
	    (parallel [(const_int 1)]))))]
  "TARGET_AVX && !(MEM_P (operands[1]) && MEM_P (operands[2]))"
  "@
   vmovsd\t{%2, %0|%0, %2}
   vmovlpd\t{%2, %1, %0|%0, %1, %2}
   vmovsd\t{%2, %1, %0|%0, %1, %2}
   vmovhpd\t{%H1, %2, %0|%0, %2, %H1}
   #
   #
   #"
  [(set_attr "type" "ssemov,ssemov,ssemov,ssemov,ssemov,fmov,imov")
   (set_attr "prefix" "vex")
   (set_attr "mode" "DF,V1DF,V1DF,V1DF,DF,DF,DF")])

(define_insn "sse2_loadlpd"
  [(set (match_operand:V2DF 0 "nonimmediate_operand"    "=x,x,x,x,x,m,m,m")
	(vec_concat:V2DF
	  (match_operand:DF 2 "nonimmediate_operand"    " m,m,x,0,0,x,*f,r")
	  (vec_select:DF
	    (match_operand:V2DF 1 "vector_move_operand" " C,0,0,x,o,0,0,0")
	    (parallel [(const_int 1)]))))]
  "TARGET_SSE2 && !(MEM_P (operands[1]) && MEM_P (operands[2]))"
  "@
   movsd\t{%2, %0|%0, %2}
   movlpd\t{%2, %0|%0, %2}
   movsd\t{%2, %0|%0, %2}
   shufpd\t{$2, %2, %0|%0, %2, 2}
   movhpd\t{%H1, %0|%0, %H1}
   #
   #
   #"
  [(set_attr "type" "ssemov,ssemov,ssemov,sselog,ssemov,ssemov,fmov,imov")
   (set_attr "prefix_data16" "*,1,*,*,1,*,*,*")
   (set_attr "length_immediate" "*,*,*,1,*,*,*,*")
   (set_attr "mode" "DF,V1DF,V1DF,V2DF,V1DF,DF,DF,DF")])

(define_split
  [(set (match_operand:V2DF 0 "memory_operand" "")
	(vec_concat:V2DF
	  (match_operand:DF 1 "register_operand" "")
	  (vec_select:DF (match_dup 0) (parallel [(const_int 1)]))))]
  "TARGET_SSE2 && reload_completed"
  [(set (match_dup 0) (match_dup 1))]
  "operands[0] = adjust_address (operands[0], DFmode, 8);")

;; Not sure these two are ever used, but it doesn't hurt to have
;; them. -aoliva
(define_insn "*vec_extractv2df_1_sse"
  [(set (match_operand:DF 0 "nonimmediate_operand" "=m,x,x")
	(vec_select:DF
	  (match_operand:V2DF 1 "nonimmediate_operand" "x,x,o")
	  (parallel [(const_int 1)])))]
  "!TARGET_SSE2 && TARGET_SSE
   && !(MEM_P (operands[0]) && MEM_P (operands[1]))"
  "@
   movhps\t{%1, %0|%0, %1}
   movhlps\t{%1, %0|%0, %1}
   movlps\t{%H1, %0|%0, %H1}"
  [(set_attr "type" "ssemov")
   (set_attr "mode" "V2SF,V4SF,V2SF")])

(define_insn "*vec_extractv2df_0_sse"
  [(set (match_operand:DF 0 "nonimmediate_operand" "=m,x,x")
	(vec_select:DF
	  (match_operand:V2DF 1 "nonimmediate_operand" "x,x,m")
	  (parallel [(const_int 0)])))]
  "!TARGET_SSE2 && TARGET_SSE
   && !(MEM_P (operands[0]) && MEM_P (operands[1]))"
  "@
   movlps\t{%1, %0|%0, %1}
   movaps\t{%1, %0|%0, %1}
   movlps\t{%1, %0|%0, %1}"
  [(set_attr "type" "ssemov")
   (set_attr "mode" "V2SF,V4SF,V2SF")])

(define_insn "*avx_movsd"
  [(set (match_operand:V2DF 0 "nonimmediate_operand"   "=x,x,m,x,o")
	(vec_merge:V2DF
	  (match_operand:V2DF 2 "nonimmediate_operand" " x,m,x,x,0")
	  (match_operand:V2DF 1 "nonimmediate_operand" " x,x,0,o,x")
	  (const_int 1)))]
  "TARGET_AVX"
  "@
   vmovsd\t{%2, %1, %0|%0, %1, %2}
   vmovlpd\t{%2, %1, %0|%0, %1, %2}
   vmovlpd\t{%2, %0|%0, %2}
   vmovhps\t{%H1, %2, %0|%0, %2, %H1}
   vmovhps\t{%1, %H0|%H0, %1}"
  [(set_attr "type" "ssemov,ssemov,ssemov,ssemov,ssemov")
   (set_attr "prefix" "vex")
   (set_attr "mode" "DF,V1DF,V1DF,V1DF,V1DF")])

(define_insn "sse2_movsd"
  [(set (match_operand:V2DF 0 "nonimmediate_operand"   "=x,x,m,x,x,o")
	(vec_merge:V2DF
	  (match_operand:V2DF 2 "nonimmediate_operand" " x,m,x,0,0,0")
	  (match_operand:V2DF 1 "nonimmediate_operand" " 0,0,0,x,o,x")
	  (const_int 1)))]
  "TARGET_SSE2"
  "@
   movsd\t{%2, %0|%0, %2}
   movlpd\t{%2, %0|%0, %2}
   movlpd\t{%2, %0|%0, %2}
   shufpd\t{$2, %2, %0|%0, %2, 2}
   movhps\t{%H1, %0|%0, %H1}
   movhps\t{%1, %H0|%H0, %1}"
  [(set_attr "type" "ssemov,ssemov,ssemov,sselog,ssemov,ssemov")
   (set_attr "prefix_data16" "*,1,1,*,*,*")
   (set_attr "length_immediate" "*,*,*,1,*,*")
   (set_attr "mode" "DF,V1DF,V1DF,V2DF,V1DF,V1DF")])

(define_insn "*vec_dupv2df_sse3"
  [(set (match_operand:V2DF 0 "register_operand" "=x")
	(vec_duplicate:V2DF
	  (match_operand:DF 1 "nonimmediate_operand" "xm")))]
  "TARGET_SSE3"
  "%vmovddup\t{%1, %0|%0, %1}"
  [(set_attr "type" "sselog1")
   (set_attr "prefix" "maybe_vex")
   (set_attr "mode" "DF")])

(define_insn "vec_dupv2df"
  [(set (match_operand:V2DF 0 "register_operand" "=x")
	(vec_duplicate:V2DF
	  (match_operand:DF 1 "register_operand" "0")))]
  "TARGET_SSE2"
  "unpcklpd\t%0, %0"
  [(set_attr "type" "sselog1")
   (set_attr "mode" "V2DF")])

(define_insn "*vec_concatv2df_sse3"
  [(set (match_operand:V2DF 0 "register_operand" "=x")
	(vec_concat:V2DF
	  (match_operand:DF 1 "nonimmediate_operand" "xm")
	  (match_dup 1)))]
  "TARGET_SSE3"
  "%vmovddup\t{%1, %0|%0, %1}"
  [(set_attr "type" "sselog1")
   (set_attr "prefix" "maybe_vex")
   (set_attr "mode" "DF")])

(define_insn "*vec_concatv2df_avx"
  [(set (match_operand:V2DF 0 "register_operand"     "=x,x,x")
	(vec_concat:V2DF
	  (match_operand:DF 1 "nonimmediate_operand" " x,x,m")
	  (match_operand:DF 2 "vector_move_operand"  " x,m,C")))]
  "TARGET_AVX"
  "@
   vunpcklpd\t{%2, %1, %0|%0, %1, %2}
   vmovhpd\t{%2, %1, %0|%0, %1, %2}
   vmovsd\t{%1, %0|%0, %1}"
  [(set_attr "type" "ssemov")
   (set_attr "prefix" "vex")
   (set_attr "mode" "DF,V1DF,DF")])

(define_insn "*vec_concatv2df"
  [(set (match_operand:V2DF 0 "register_operand"     "=Y2,Y2,Y2,x,x")
	(vec_concat:V2DF
	  (match_operand:DF 1 "nonimmediate_operand" " 0 ,0 ,m ,0,0")
	  (match_operand:DF 2 "vector_move_operand"  " Y2,m ,C ,x,m")))]
  "TARGET_SSE"
  "@
   unpcklpd\t{%2, %0|%0, %2}
   movhpd\t{%2, %0|%0, %2}
   movsd\t{%1, %0|%0, %1}
   movlhps\t{%2, %0|%0, %2}
   movhps\t{%2, %0|%0, %2}"
  [(set_attr "type" "sselog,ssemov,ssemov,ssemov,ssemov")
   (set_attr "prefix_data16" "*,1,*,*,*")
   (set_attr "mode" "V2DF,V1DF,DF,V4SF,V2SF")])

;;;;;;;;;;;;;;;;;;;;;;;;;;;;;;;;;;;;;;;;;;;;;;;;;;;;;;;;;;;;;;;;;;;;;
;;
;; Parallel integral arithmetic
;;
;;;;;;;;;;;;;;;;;;;;;;;;;;;;;;;;;;;;;;;;;;;;;;;;;;;;;;;;;;;;;;;;;;;;;

(define_expand "neg<mode>2"
  [(set (match_operand:SSEMODEI 0 "register_operand" "")
	(minus:SSEMODEI
	  (match_dup 2)
	  (match_operand:SSEMODEI 1 "nonimmediate_operand" "")))]
  "TARGET_SSE2"
  "operands[2] = force_reg (<MODE>mode, CONST0_RTX (<MODE>mode));")

(define_expand "<plusminus_insn><mode>3"
  [(set (match_operand:SSEMODEI 0 "register_operand" "")
	(plusminus:SSEMODEI
	  (match_operand:SSEMODEI 1 "nonimmediate_operand" "")
	  (match_operand:SSEMODEI 2 "nonimmediate_operand" "")))]
  "TARGET_SSE2"
  "ix86_fixup_binary_operands_no_copy (<CODE>, <MODE>mode, operands);")

(define_insn "*avx_<plusminus_insn><mode>3"
  [(set (match_operand:SSEMODEI 0 "register_operand" "=x")
	(plusminus:SSEMODEI
	  (match_operand:SSEMODEI 1 "nonimmediate_operand" "<comm>x")
	  (match_operand:SSEMODEI 2 "nonimmediate_operand" "xm")))]
  "TARGET_AVX && ix86_binary_operator_ok (<CODE>, <MODE>mode, operands)"
  "vp<plusminus_mnemonic><ssevecsize>\t{%2, %1, %0|%0, %1, %2}"
  [(set_attr "type" "sseiadd")
   (set_attr "prefix" "vex")
   (set_attr "mode" "TI")])

(define_insn "*<plusminus_insn><mode>3"
  [(set (match_operand:SSEMODEI 0 "register_operand" "=x")
	(plusminus:SSEMODEI
	  (match_operand:SSEMODEI 1 "nonimmediate_operand" "<comm>0")
	  (match_operand:SSEMODEI 2 "nonimmediate_operand" "xm")))]
  "TARGET_SSE2 && ix86_binary_operator_ok (<CODE>, <MODE>mode, operands)"
  "p<plusminus_mnemonic><ssevecsize>\t{%2, %0|%0, %2}"
  [(set_attr "type" "sseiadd")
   (set_attr "prefix_data16" "1")
   (set_attr "mode" "TI")])

(define_expand "sse2_<plusminus_insn><mode>3"
  [(set (match_operand:SSEMODE12 0 "register_operand" "")
	(sat_plusminus:SSEMODE12
	  (match_operand:SSEMODE12 1 "nonimmediate_operand" "")
	  (match_operand:SSEMODE12 2 "nonimmediate_operand" "")))]
  "TARGET_SSE2"
  "ix86_fixup_binary_operands_no_copy (<CODE>, <MODE>mode, operands);")

(define_insn "*avx_<plusminus_insn><mode>3"
  [(set (match_operand:SSEMODE12 0 "register_operand" "=x")
	(sat_plusminus:SSEMODE12
	  (match_operand:SSEMODE12 1 "nonimmediate_operand" "<comm>x")
	  (match_operand:SSEMODE12 2 "nonimmediate_operand" "xm")))]
  "TARGET_AVX && ix86_binary_operator_ok (<CODE>, <MODE>mode, operands)"
  "vp<plusminus_mnemonic><ssevecsize>\t{%2, %1, %0|%0, %1, %2}"
  [(set_attr "type" "sseiadd")
   (set_attr "prefix" "vex")
   (set_attr "mode" "TI")])

(define_insn "*sse2_<plusminus_insn><mode>3"
  [(set (match_operand:SSEMODE12 0 "register_operand" "=x")
	(sat_plusminus:SSEMODE12
	  (match_operand:SSEMODE12 1 "nonimmediate_operand" "<comm>0")
	  (match_operand:SSEMODE12 2 "nonimmediate_operand" "xm")))]
  "TARGET_SSE2 && ix86_binary_operator_ok (<CODE>, <MODE>mode, operands)"
  "p<plusminus_mnemonic><ssevecsize>\t{%2, %0|%0, %2}"
  [(set_attr "type" "sseiadd")
   (set_attr "prefix_data16" "1")
   (set_attr "mode" "TI")])

(define_insn_and_split "mulv16qi3"
  [(set (match_operand:V16QI 0 "register_operand" "")
	(mult:V16QI (match_operand:V16QI 1 "register_operand" "")
		    (match_operand:V16QI 2 "register_operand" "")))]
  "TARGET_SSE2
   && can_create_pseudo_p ()"
  "#"
  "&& 1"
  [(const_int 0)]
{
  rtx t[6];
  int i;

  for (i = 0; i < 6; ++i)
    t[i] = gen_reg_rtx (V16QImode);

  /* Unpack data such that we've got a source byte in each low byte of
     each word.  We don't care what goes into the high byte of each word.
     Rather than trying to get zero in there, most convenient is to let
     it be a copy of the low byte.  */
  emit_insn (gen_vec_interleave_highv16qi (t[0], operands[1], operands[1]));
  emit_insn (gen_vec_interleave_highv16qi (t[1], operands[2], operands[2]));
  emit_insn (gen_vec_interleave_lowv16qi (t[2], operands[1], operands[1]));
  emit_insn (gen_vec_interleave_lowv16qi (t[3], operands[2], operands[2]));

  /* Multiply words.  The end-of-line annotations here give a picture of what
     the output of that instruction looks like.  Dot means don't care; the
     letters are the bytes of the result with A being the most significant.  */
  emit_insn (gen_mulv8hi3 (gen_lowpart (V8HImode, t[4]), /* .A.B.C.D.E.F.G.H */
			   gen_lowpart (V8HImode, t[0]),
			   gen_lowpart (V8HImode, t[1])));
  emit_insn (gen_mulv8hi3 (gen_lowpart (V8HImode, t[5]), /* .I.J.K.L.M.N.O.P */
			   gen_lowpart (V8HImode, t[2]),
			   gen_lowpart (V8HImode, t[3])));

  /* Extract the even bytes and merge them back together.  */
  ix86_expand_vec_extract_even_odd (operands[0], t[5], t[4], 0);
  DONE;
})

(define_expand "mulv8hi3"
  [(set (match_operand:V8HI 0 "register_operand" "")
	(mult:V8HI (match_operand:V8HI 1 "nonimmediate_operand" "")
		   (match_operand:V8HI 2 "nonimmediate_operand" "")))]
  "TARGET_SSE2"
  "ix86_fixup_binary_operands_no_copy (MULT, V8HImode, operands);")

(define_insn "*avx_mulv8hi3"
  [(set (match_operand:V8HI 0 "register_operand" "=x")
	(mult:V8HI (match_operand:V8HI 1 "nonimmediate_operand" "%x")
		   (match_operand:V8HI 2 "nonimmediate_operand" "xm")))]
  "TARGET_AVX && ix86_binary_operator_ok (MULT, V8HImode, operands)"
  "vpmullw\t{%2, %1, %0|%0, %1, %2}"
  [(set_attr "type" "sseimul")
   (set_attr "prefix" "vex")
   (set_attr "mode" "TI")])

(define_insn "*mulv8hi3"
  [(set (match_operand:V8HI 0 "register_operand" "=x")
	(mult:V8HI (match_operand:V8HI 1 "nonimmediate_operand" "%0")
		   (match_operand:V8HI 2 "nonimmediate_operand" "xm")))]
  "TARGET_SSE2 && ix86_binary_operator_ok (MULT, V8HImode, operands)"
  "pmullw\t{%2, %0|%0, %2}"
  [(set_attr "type" "sseimul")
   (set_attr "prefix_data16" "1")
   (set_attr "mode" "TI")])

(define_expand "<s>mulv8hi3_highpart"
  [(set (match_operand:V8HI 0 "register_operand" "")
        (truncate:V8HI
          (lshiftrt:V8SI
            (mult:V8SI
              (any_extend:V8SI
                (match_operand:V8HI 1 "nonimmediate_operand" ""))
              (any_extend:V8SI
                (match_operand:V8HI 2 "nonimmediate_operand" "")))
            (const_int 16))))]
  "TARGET_SSE2"
  "ix86_fixup_binary_operands_no_copy (MULT, V8HImode, operands);")

(define_insn "*avx_<s>mulv8hi3_highpart"
  [(set (match_operand:V8HI 0 "register_operand" "=x")
	(truncate:V8HI
	  (lshiftrt:V8SI
	    (mult:V8SI
	      (any_extend:V8SI
		(match_operand:V8HI 1 "nonimmediate_operand" "%x"))
	      (any_extend:V8SI
		(match_operand:V8HI 2 "nonimmediate_operand" "xm")))
	    (const_int 16))))]
  "TARGET_AVX && ix86_binary_operator_ok (MULT, V8HImode, operands)"
  "vpmulh<u>w\t{%2, %1, %0|%0, %1, %2}"
  [(set_attr "type" "sseimul")
   (set_attr "prefix" "vex")
   (set_attr "mode" "TI")])

(define_insn "*<s>mulv8hi3_highpart"
  [(set (match_operand:V8HI 0 "register_operand" "=x")
	(truncate:V8HI
	  (lshiftrt:V8SI
	    (mult:V8SI
	      (any_extend:V8SI
		(match_operand:V8HI 1 "nonimmediate_operand" "%0"))
	      (any_extend:V8SI
		(match_operand:V8HI 2 "nonimmediate_operand" "xm")))
	    (const_int 16))))]
  "TARGET_SSE2 && ix86_binary_operator_ok (MULT, V8HImode, operands)"
  "pmulh<u>w\t{%2, %0|%0, %2}"
  [(set_attr "type" "sseimul")
   (set_attr "prefix_data16" "1")
   (set_attr "mode" "TI")])

(define_expand "sse2_umulv2siv2di3"
  [(set (match_operand:V2DI 0 "register_operand" "")
	(mult:V2DI
	  (zero_extend:V2DI
	    (vec_select:V2SI
	      (match_operand:V4SI 1 "nonimmediate_operand" "")
	      (parallel [(const_int 0) (const_int 2)])))
	  (zero_extend:V2DI
	    (vec_select:V2SI
	      (match_operand:V4SI 2 "nonimmediate_operand" "")
	      (parallel [(const_int 0) (const_int 2)])))))]
  "TARGET_SSE2"
  "ix86_fixup_binary_operands_no_copy (MULT, V4SImode, operands);")

(define_insn "*avx_umulv2siv2di3"
  [(set (match_operand:V2DI 0 "register_operand" "=x")
	(mult:V2DI
	  (zero_extend:V2DI
	    (vec_select:V2SI
	      (match_operand:V4SI 1 "nonimmediate_operand" "%x")
	      (parallel [(const_int 0) (const_int 2)])))
	  (zero_extend:V2DI
	    (vec_select:V2SI
	      (match_operand:V4SI 2 "nonimmediate_operand" "xm")
	      (parallel [(const_int 0) (const_int 2)])))))]
  "TARGET_AVX && ix86_binary_operator_ok (MULT, V4SImode, operands)"
  "vpmuludq\t{%2, %1, %0|%0, %1, %2}"
  [(set_attr "type" "sseimul")
   (set_attr "prefix" "vex")
   (set_attr "mode" "TI")])

(define_insn "*sse2_umulv2siv2di3"
  [(set (match_operand:V2DI 0 "register_operand" "=x")
	(mult:V2DI
	  (zero_extend:V2DI
	    (vec_select:V2SI
	      (match_operand:V4SI 1 "nonimmediate_operand" "%0")
	      (parallel [(const_int 0) (const_int 2)])))
	  (zero_extend:V2DI
	    (vec_select:V2SI
	      (match_operand:V4SI 2 "nonimmediate_operand" "xm")
	      (parallel [(const_int 0) (const_int 2)])))))]
  "TARGET_SSE2 && ix86_binary_operator_ok (MULT, V4SImode, operands)"
  "pmuludq\t{%2, %0|%0, %2}"
  [(set_attr "type" "sseimul")
   (set_attr "prefix_data16" "1")
   (set_attr "mode" "TI")])

(define_expand "sse4_1_mulv2siv2di3"
  [(set (match_operand:V2DI 0 "register_operand" "")
	(mult:V2DI
	  (sign_extend:V2DI
	    (vec_select:V2SI
	      (match_operand:V4SI 1 "nonimmediate_operand" "")
	      (parallel [(const_int 0) (const_int 2)])))
	  (sign_extend:V2DI
	    (vec_select:V2SI
	      (match_operand:V4SI 2 "nonimmediate_operand" "")
	      (parallel [(const_int 0) (const_int 2)])))))]
  "TARGET_SSE4_1"
  "ix86_fixup_binary_operands_no_copy (MULT, V4SImode, operands);")

(define_insn "*avx_mulv2siv2di3"
  [(set (match_operand:V2DI 0 "register_operand" "=x")
	(mult:V2DI
	  (sign_extend:V2DI
	    (vec_select:V2SI
	      (match_operand:V4SI 1 "nonimmediate_operand" "%x")
	      (parallel [(const_int 0) (const_int 2)])))
	  (sign_extend:V2DI
	    (vec_select:V2SI
	      (match_operand:V4SI 2 "nonimmediate_operand" "xm")
	      (parallel [(const_int 0) (const_int 2)])))))]
  "TARGET_AVX && ix86_binary_operator_ok (MULT, V4SImode, operands)"
  "vpmuldq\t{%2, %1, %0|%0, %1, %2}"
  [(set_attr "type" "sseimul")
   (set_attr "prefix_extra" "1")
   (set_attr "prefix" "vex")
   (set_attr "mode" "TI")])

(define_insn "*sse4_1_mulv2siv2di3"
  [(set (match_operand:V2DI 0 "register_operand" "=x")
	(mult:V2DI
	  (sign_extend:V2DI
	    (vec_select:V2SI
	      (match_operand:V4SI 1 "nonimmediate_operand" "%0")
	      (parallel [(const_int 0) (const_int 2)])))
	  (sign_extend:V2DI
	    (vec_select:V2SI
	      (match_operand:V4SI 2 "nonimmediate_operand" "xm")
	      (parallel [(const_int 0) (const_int 2)])))))]
  "TARGET_SSE4_1 && ix86_binary_operator_ok (MULT, V4SImode, operands)"
  "pmuldq\t{%2, %0|%0, %2}"
  [(set_attr "type" "sseimul")
   (set_attr "prefix_extra" "1")
   (set_attr "mode" "TI")])

(define_expand "sse2_pmaddwd"
  [(set (match_operand:V4SI 0 "register_operand" "")
	(plus:V4SI
	  (mult:V4SI
	    (sign_extend:V4SI
	      (vec_select:V4HI
		(match_operand:V8HI 1 "nonimmediate_operand" "")
		(parallel [(const_int 0)
			   (const_int 2)
			   (const_int 4)
			   (const_int 6)])))
	    (sign_extend:V4SI
	      (vec_select:V4HI
		(match_operand:V8HI 2 "nonimmediate_operand" "")
		(parallel [(const_int 0)
			   (const_int 2)
			   (const_int 4)
			   (const_int 6)]))))
	  (mult:V4SI
	    (sign_extend:V4SI
	      (vec_select:V4HI (match_dup 1)
		(parallel [(const_int 1)
			   (const_int 3)
			   (const_int 5)
			   (const_int 7)])))
	    (sign_extend:V4SI
	      (vec_select:V4HI (match_dup 2)
		(parallel [(const_int 1)
			   (const_int 3)
			   (const_int 5)
			   (const_int 7)]))))))]
  "TARGET_SSE2"
  "ix86_fixup_binary_operands_no_copy (MULT, V8HImode, operands);")

(define_insn "*avx_pmaddwd"
  [(set (match_operand:V4SI 0 "register_operand" "=x")
	(plus:V4SI
	  (mult:V4SI
	    (sign_extend:V4SI
	      (vec_select:V4HI
		(match_operand:V8HI 1 "nonimmediate_operand" "%x")
		(parallel [(const_int 0)
			   (const_int 2)
			   (const_int 4)
			   (const_int 6)])))
	    (sign_extend:V4SI
	      (vec_select:V4HI
		(match_operand:V8HI 2 "nonimmediate_operand" "xm")
		(parallel [(const_int 0)
			   (const_int 2)
			   (const_int 4)
			   (const_int 6)]))))
	  (mult:V4SI
	    (sign_extend:V4SI
	      (vec_select:V4HI (match_dup 1)
		(parallel [(const_int 1)
			   (const_int 3)
			   (const_int 5)
			   (const_int 7)])))
	    (sign_extend:V4SI
	      (vec_select:V4HI (match_dup 2)
		(parallel [(const_int 1)
			   (const_int 3)
			   (const_int 5)
			   (const_int 7)]))))))]
  "TARGET_AVX && ix86_binary_operator_ok (MULT, V8HImode, operands)"
  "vpmaddwd\t{%2, %1, %0|%0, %1, %2}"
  [(set_attr "type" "sseiadd")
   (set_attr "prefix" "vex")
   (set_attr "mode" "TI")])

(define_insn "*sse2_pmaddwd"
  [(set (match_operand:V4SI 0 "register_operand" "=x")
	(plus:V4SI
	  (mult:V4SI
	    (sign_extend:V4SI
	      (vec_select:V4HI
		(match_operand:V8HI 1 "nonimmediate_operand" "%0")
		(parallel [(const_int 0)
			   (const_int 2)
			   (const_int 4)
			   (const_int 6)])))
	    (sign_extend:V4SI
	      (vec_select:V4HI
		(match_operand:V8HI 2 "nonimmediate_operand" "xm")
		(parallel [(const_int 0)
			   (const_int 2)
			   (const_int 4)
			   (const_int 6)]))))
	  (mult:V4SI
	    (sign_extend:V4SI
	      (vec_select:V4HI (match_dup 1)
		(parallel [(const_int 1)
			   (const_int 3)
			   (const_int 5)
			   (const_int 7)])))
	    (sign_extend:V4SI
	      (vec_select:V4HI (match_dup 2)
		(parallel [(const_int 1)
			   (const_int 3)
			   (const_int 5)
			   (const_int 7)]))))))]
  "TARGET_SSE2 && ix86_binary_operator_ok (MULT, V8HImode, operands)"
  "pmaddwd\t{%2, %0|%0, %2}"
  [(set_attr "type" "sseiadd")
   (set_attr "atom_unit" "simul")
   (set_attr "prefix_data16" "1")
   (set_attr "mode" "TI")])

(define_expand "mulv4si3"
  [(set (match_operand:V4SI 0 "register_operand" "")
	(mult:V4SI (match_operand:V4SI 1 "register_operand" "")
		   (match_operand:V4SI 2 "register_operand" "")))]
  "TARGET_SSE2"
{
  if (TARGET_SSE4_1 || TARGET_AVX)
    ix86_fixup_binary_operands_no_copy (MULT, V4SImode, operands);
})

(define_insn "*avx_mulv4si3"
  [(set (match_operand:V4SI 0 "register_operand" "=x")
	(mult:V4SI (match_operand:V4SI 1 "nonimmediate_operand" "%x")
		   (match_operand:V4SI 2 "nonimmediate_operand" "xm")))]
  "TARGET_AVX && ix86_binary_operator_ok (MULT, V4SImode, operands)"
  "vpmulld\t{%2, %1, %0|%0, %1, %2}"
  [(set_attr "type" "sseimul")
   (set_attr "prefix_extra" "1")
   (set_attr "prefix" "vex")
   (set_attr "mode" "TI")])

(define_insn "*sse4_1_mulv4si3"
  [(set (match_operand:V4SI 0 "register_operand" "=x")
	(mult:V4SI (match_operand:V4SI 1 "nonimmediate_operand" "%0")
		   (match_operand:V4SI 2 "nonimmediate_operand" "xm")))]
  "TARGET_SSE4_1 && ix86_binary_operator_ok (MULT, V4SImode, operands)"
  "pmulld\t{%2, %0|%0, %2}"
  [(set_attr "type" "sseimul")
   (set_attr "prefix_extra" "1")
   (set_attr "mode" "TI")])

(define_insn_and_split "*sse2_mulv4si3"
  [(set (match_operand:V4SI 0 "register_operand" "")
	(mult:V4SI (match_operand:V4SI 1 "register_operand" "")
		   (match_operand:V4SI 2 "register_operand" "")))]
  "TARGET_SSE2 && !TARGET_SSE4_1 && !TARGET_AVX
   && can_create_pseudo_p ()"
  "#"
  "&& 1"
  [(const_int 0)]
{
  rtx t1, t2, t3, t4, t5, t6, thirtytwo;
  rtx op0, op1, op2;

  op0 = operands[0];
  op1 = operands[1];
  op2 = operands[2];
  t1 = gen_reg_rtx (V4SImode);
  t2 = gen_reg_rtx (V4SImode);
  t3 = gen_reg_rtx (V4SImode);
  t4 = gen_reg_rtx (V4SImode);
  t5 = gen_reg_rtx (V4SImode);
  t6 = gen_reg_rtx (V4SImode);
  thirtytwo = GEN_INT (32);

  /* Multiply elements 2 and 0.  */
  emit_insn (gen_sse2_umulv2siv2di3 (gen_lowpart (V2DImode, t1),
				     op1, op2));

  /* Shift both input vectors down one element, so that elements 3
     and 1 are now in the slots for elements 2 and 0.  For K8, at
     least, this is faster than using a shuffle.  */
  emit_insn (gen_sse2_lshrv1ti3 (gen_lowpart (V1TImode, t2),
				 gen_lowpart (V1TImode, op1),
				 thirtytwo));
  emit_insn (gen_sse2_lshrv1ti3 (gen_lowpart (V1TImode, t3),
				 gen_lowpart (V1TImode, op2),
				 thirtytwo));
  /* Multiply elements 3 and 1.  */
  emit_insn (gen_sse2_umulv2siv2di3 (gen_lowpart (V2DImode, t4),
				     t2, t3));

  /* Move the results in element 2 down to element 1; we don't care
     what goes in elements 2 and 3.  */
  emit_insn (gen_sse2_pshufd_1 (t5, t1, const0_rtx, const2_rtx,
				const0_rtx, const0_rtx));
  emit_insn (gen_sse2_pshufd_1 (t6, t4, const0_rtx, const2_rtx,
				const0_rtx, const0_rtx));

  /* Merge the parts back together.  */
  emit_insn (gen_vec_interleave_lowv4si (op0, t5, t6));
  DONE;
})

(define_insn_and_split "mulv2di3"
  [(set (match_operand:V2DI 0 "register_operand" "")
	(mult:V2DI (match_operand:V2DI 1 "register_operand" "")
		   (match_operand:V2DI 2 "register_operand" "")))]
  "TARGET_SSE2
   && can_create_pseudo_p ()"
  "#"
  "&& 1"
  [(const_int 0)]
{
  rtx t1, t2, t3, t4, t5, t6, thirtytwo;
  rtx op0, op1, op2;

  op0 = operands[0];
  op1 = operands[1];
  op2 = operands[2];

  if (TARGET_XOP)
    {
      /* op1: A,B,C,D, op2: E,F,G,H */
      op1 = gen_lowpart (V4SImode, op1);
      op2 = gen_lowpart (V4SImode, op2);

      t1 = gen_reg_rtx (V4SImode);
      t2 = gen_reg_rtx (V4SImode);
      t3 = gen_reg_rtx (V2DImode);
      t4 = gen_reg_rtx (V2DImode);

      /* t1: B,A,D,C */
      emit_insn (gen_sse2_pshufd_1 (t1, op1,
				    GEN_INT (1),
				    GEN_INT (0),
				    GEN_INT (3),
				    GEN_INT (2)));

      /* t2: (B*E),(A*F),(D*G),(C*H) */
      emit_insn (gen_mulv4si3 (t2, t1, op2));

      /* t4: (B*E)+(A*F), (D*G)+(C*H) */
      emit_insn (gen_xop_phadddq (t3, t2));

      /* t5: ((B*E)+(A*F))<<32, ((D*G)+(C*H))<<32 */
      emit_insn (gen_ashlv2di3 (t4, t3, GEN_INT (32)));

      /* op0: (((B*E)+(A*F))<<32)+(B*F), (((D*G)+(C*H))<<32)+(D*H) */
      emit_insn (gen_xop_pmacsdql (op0, op1, op2, t4));
    }
  else
    {
      t1 = gen_reg_rtx (V2DImode);
      t2 = gen_reg_rtx (V2DImode);
      t3 = gen_reg_rtx (V2DImode);
      t4 = gen_reg_rtx (V2DImode);
      t5 = gen_reg_rtx (V2DImode);
      t6 = gen_reg_rtx (V2DImode);
      thirtytwo = GEN_INT (32);

      /* Multiply low parts.  */
      emit_insn (gen_sse2_umulv2siv2di3 (t1, gen_lowpart (V4SImode, op1),
				         gen_lowpart (V4SImode, op2)));

      /* Shift input vectors left 32 bits so we can multiply high parts.  */
      emit_insn (gen_lshrv2di3 (t2, op1, thirtytwo));
      emit_insn (gen_lshrv2di3 (t3, op2, thirtytwo));

      /* Multiply high parts by low parts.  */
      emit_insn (gen_sse2_umulv2siv2di3 (t4, gen_lowpart (V4SImode, op1),
					 gen_lowpart (V4SImode, t3)));
      emit_insn (gen_sse2_umulv2siv2di3 (t5, gen_lowpart (V4SImode, op2),
					 gen_lowpart (V4SImode, t2)));

      /* Shift them back.  */
      emit_insn (gen_ashlv2di3 (t4, t4, thirtytwo));
      emit_insn (gen_ashlv2di3 (t5, t5, thirtytwo));

      /* Add the three parts together.  */
      emit_insn (gen_addv2di3 (t6, t1, t4));
      emit_insn (gen_addv2di3 (op0, t6, t5));
    }
  DONE;
})

(define_expand "vec_widen_smult_hi_v8hi"
  [(match_operand:V4SI 0 "register_operand" "")
   (match_operand:V8HI 1 "register_operand" "")
   (match_operand:V8HI 2 "register_operand" "")]
  "TARGET_SSE2"
{
  rtx op1, op2, t1, t2, dest;

  op1 = operands[1];
  op2 = operands[2];
  t1 = gen_reg_rtx (V8HImode);
  t2 = gen_reg_rtx (V8HImode);
  dest = gen_lowpart (V8HImode, operands[0]);

  emit_insn (gen_mulv8hi3 (t1, op1, op2));
  emit_insn (gen_smulv8hi3_highpart (t2, op1, op2));
  emit_insn (gen_vec_interleave_highv8hi (dest, t1, t2));
  DONE;
})

(define_expand "vec_widen_smult_lo_v8hi"
  [(match_operand:V4SI 0 "register_operand" "")
   (match_operand:V8HI 1 "register_operand" "")
   (match_operand:V8HI 2 "register_operand" "")]
  "TARGET_SSE2"
{
  rtx op1, op2, t1, t2, dest;

  op1 = operands[1];
  op2 = operands[2];
  t1 = gen_reg_rtx (V8HImode);
  t2 = gen_reg_rtx (V8HImode);
  dest = gen_lowpart (V8HImode, operands[0]);

  emit_insn (gen_mulv8hi3 (t1, op1, op2));
  emit_insn (gen_smulv8hi3_highpart (t2, op1, op2));
  emit_insn (gen_vec_interleave_lowv8hi (dest, t1, t2));
  DONE;
})

(define_expand "vec_widen_umult_hi_v8hi"
  [(match_operand:V4SI 0 "register_operand" "")
   (match_operand:V8HI 1 "register_operand" "")
   (match_operand:V8HI 2 "register_operand" "")]
  "TARGET_SSE2"
{
  rtx op1, op2, t1, t2, dest;

  op1 = operands[1];
  op2 = operands[2];
  t1 = gen_reg_rtx (V8HImode);
  t2 = gen_reg_rtx (V8HImode);
  dest = gen_lowpart (V8HImode, operands[0]);

  emit_insn (gen_mulv8hi3 (t1, op1, op2));
  emit_insn (gen_umulv8hi3_highpart (t2, op1, op2));
  emit_insn (gen_vec_interleave_highv8hi (dest, t1, t2));
  DONE;
})

(define_expand "vec_widen_umult_lo_v8hi"
  [(match_operand:V4SI 0 "register_operand" "")
   (match_operand:V8HI 1 "register_operand" "")
   (match_operand:V8HI 2 "register_operand" "")]
  "TARGET_SSE2"
{
  rtx op1, op2, t1, t2, dest;

  op1 = operands[1];
  op2 = operands[2];
  t1 = gen_reg_rtx (V8HImode);
  t2 = gen_reg_rtx (V8HImode);
  dest = gen_lowpart (V8HImode, operands[0]);

  emit_insn (gen_mulv8hi3 (t1, op1, op2));
  emit_insn (gen_umulv8hi3_highpart (t2, op1, op2));
  emit_insn (gen_vec_interleave_lowv8hi (dest, t1, t2));
  DONE;
})

(define_expand "vec_widen_smult_hi_v4si"
  [(match_operand:V2DI 0 "register_operand" "")
   (match_operand:V4SI 1 "register_operand" "")
   (match_operand:V4SI 2 "register_operand" "")]
  "TARGET_XOP"
{
  rtx t1, t2;

  t1 = gen_reg_rtx (V4SImode);
  t2 = gen_reg_rtx (V4SImode);

  emit_insn (gen_sse2_pshufd_1 (t1, operands[1],
				GEN_INT (0),
				GEN_INT (2),
				GEN_INT (1),
				GEN_INT (3)));
  emit_insn (gen_sse2_pshufd_1 (t2, operands[2],
				GEN_INT (0),
				GEN_INT (2),
				GEN_INT (1),
				GEN_INT (3)));
  emit_insn (gen_xop_mulv2div2di3_high (operands[0], t1, t2));
  DONE;
})

(define_expand "vec_widen_smult_lo_v4si"
  [(match_operand:V2DI 0 "register_operand" "")
   (match_operand:V4SI 1 "register_operand" "")
   (match_operand:V4SI 2 "register_operand" "")]
  "TARGET_XOP"
{
  rtx t1, t2;

  t1 = gen_reg_rtx (V4SImode);
  t2 = gen_reg_rtx (V4SImode);

  emit_insn (gen_sse2_pshufd_1 (t1, operands[1],
				GEN_INT (0),
				GEN_INT (2),
				GEN_INT (1),
				GEN_INT (3)));
  emit_insn (gen_sse2_pshufd_1 (t2, operands[2],
				GEN_INT (0),
				GEN_INT (2),
				GEN_INT (1),
				GEN_INT (3)));
  emit_insn (gen_xop_mulv2div2di3_low (operands[0], t1, t2));
  DONE;
})

(define_expand "vec_widen_umult_hi_v4si"
  [(match_operand:V2DI 0 "register_operand" "")
   (match_operand:V4SI 1 "register_operand" "")
   (match_operand:V4SI 2 "register_operand" "")]
  "TARGET_SSE2"
{
  rtx op1, op2, t1, t2;

  op1 = operands[1];
  op2 = operands[2];
  t1 = gen_reg_rtx (V4SImode);
  t2 = gen_reg_rtx (V4SImode);

  emit_insn (gen_vec_interleave_highv4si (t1, op1, op1));
  emit_insn (gen_vec_interleave_highv4si (t2, op2, op2));
  emit_insn (gen_sse2_umulv2siv2di3 (operands[0], t1, t2));
  DONE;
})

(define_expand "vec_widen_umult_lo_v4si"
  [(match_operand:V2DI 0 "register_operand" "")
   (match_operand:V4SI 1 "register_operand" "")
   (match_operand:V4SI 2 "register_operand" "")]
  "TARGET_SSE2"
{
  rtx op1, op2, t1, t2;

  op1 = operands[1];
  op2 = operands[2];
  t1 = gen_reg_rtx (V4SImode);
  t2 = gen_reg_rtx (V4SImode);

  emit_insn (gen_vec_interleave_lowv4si (t1, op1, op1));
  emit_insn (gen_vec_interleave_lowv4si (t2, op2, op2));
  emit_insn (gen_sse2_umulv2siv2di3 (operands[0], t1, t2));
  DONE;
})

(define_expand "sdot_prodv8hi"
  [(match_operand:V4SI 0 "register_operand" "")
   (match_operand:V8HI 1 "register_operand" "")
   (match_operand:V8HI 2 "register_operand" "")
   (match_operand:V4SI 3 "register_operand" "")]
  "TARGET_SSE2"
{
  rtx t = gen_reg_rtx (V4SImode);
  emit_insn (gen_sse2_pmaddwd (t, operands[1], operands[2]));
  emit_insn (gen_addv4si3 (operands[0], operands[3], t));
  DONE;
})

(define_expand "udot_prodv4si"
  [(match_operand:V2DI 0 "register_operand" "")
   (match_operand:V4SI 1 "register_operand" "")
   (match_operand:V4SI 2 "register_operand" "")
   (match_operand:V2DI 3 "register_operand" "")]
  "TARGET_SSE2"
{
  rtx t1, t2, t3, t4;

  t1 = gen_reg_rtx (V2DImode);
  emit_insn (gen_sse2_umulv2siv2di3 (t1, operands[1], operands[2]));
  emit_insn (gen_addv2di3 (t1, t1, operands[3]));

  t2 = gen_reg_rtx (V4SImode);
  t3 = gen_reg_rtx (V4SImode);
  emit_insn (gen_sse2_lshrv1ti3 (gen_lowpart (V1TImode, t2),
				 gen_lowpart (V1TImode, operands[1]),
				 GEN_INT (32)));
  emit_insn (gen_sse2_lshrv1ti3 (gen_lowpart (V1TImode, t3),
				 gen_lowpart (V1TImode, operands[2]),
				 GEN_INT (32)));

  t4 = gen_reg_rtx (V2DImode);
  emit_insn (gen_sse2_umulv2siv2di3 (t4, t2, t3));

  emit_insn (gen_addv2di3 (operands[0], t1, t4));
  DONE;
})

(define_insn "*avx_ashr<mode>3"
  [(set (match_operand:SSEMODE24 0 "register_operand" "=x")
	(ashiftrt:SSEMODE24
	  (match_operand:SSEMODE24 1 "register_operand" "x")
	  (match_operand:SI 2 "nonmemory_operand" "xN")))]
  "TARGET_AVX"
  "vpsra<ssevecsize>\t{%2, %1, %0|%0, %1, %2}"
  [(set_attr "type" "sseishft")
   (set_attr "prefix" "vex")
   (set (attr "length_immediate")
     (if_then_else (match_operand 2 "const_int_operand" "")
       (const_string "1")
       (const_string "0")))
   (set_attr "mode" "TI")])

(define_insn "ashr<mode>3"
  [(set (match_operand:SSEMODE24 0 "register_operand" "=x")
	(ashiftrt:SSEMODE24
	  (match_operand:SSEMODE24 1 "register_operand" "0")
	  (match_operand:SI 2 "nonmemory_operand" "xN")))]
  "TARGET_SSE2"
  "psra<ssevecsize>\t{%2, %0|%0, %2}"
  [(set_attr "type" "sseishft")
   (set_attr "prefix_data16" "1")
   (set (attr "length_immediate")
     (if_then_else (match_operand 2 "const_int_operand" "")
       (const_string "1")
       (const_string "0")))
   (set_attr "mode" "TI")])

(define_insn "*avx_lshrv1ti3"
  [(set (match_operand:V1TI 0 "register_operand" "=x")
 	(lshiftrt:V1TI
	 (match_operand:V1TI 1 "register_operand" "x")
	 (match_operand:SI 2 "const_0_to_255_mul_8_operand" "n")))]
  "TARGET_AVX"
{
  operands[2] = GEN_INT (INTVAL (operands[2]) / 8);
  return "vpsrldq\t{%2, %1, %0|%0, %1, %2}";
}
  [(set_attr "type" "sseishft")
   (set_attr "prefix" "vex")
   (set_attr "length_immediate" "1")
   (set_attr "mode" "TI")])

(define_insn "*avx_lshr<mode>3"
  [(set (match_operand:SSEMODE248 0 "register_operand" "=x")
	(lshiftrt:SSEMODE248
	  (match_operand:SSEMODE248 1 "register_operand" "x")
	  (match_operand:SI 2 "nonmemory_operand" "xN")))]
  "TARGET_AVX"
  "vpsrl<ssevecsize>\t{%2, %1, %0|%0, %1, %2}"
  [(set_attr "type" "sseishft")
   (set_attr "prefix" "vex")
   (set (attr "length_immediate")
     (if_then_else (match_operand 2 "const_int_operand" "")
       (const_string "1")
       (const_string "0")))
   (set_attr "mode" "TI")])

(define_insn "sse2_lshrv1ti3"
  [(set (match_operand:V1TI 0 "register_operand" "=x")
 	(lshiftrt:V1TI
	 (match_operand:V1TI 1 "register_operand" "0")
	 (match_operand:SI 2 "const_0_to_255_mul_8_operand" "n")))]
  "TARGET_SSE2"
{
  operands[2] = GEN_INT (INTVAL (operands[2]) / 8);
  return "psrldq\t{%2, %0|%0, %2}";
}
  [(set_attr "type" "sseishft")
   (set_attr "prefix_data16" "1")
   (set_attr "length_immediate" "1")
   (set_attr "atom_unit" "sishuf")
   (set_attr "mode" "TI")])

(define_insn "lshr<mode>3"
  [(set (match_operand:SSEMODE248 0 "register_operand" "=x")
	(lshiftrt:SSEMODE248
	  (match_operand:SSEMODE248 1 "register_operand" "0")
	  (match_operand:SI 2 "nonmemory_operand" "xN")))]
  "TARGET_SSE2"
  "psrl<ssevecsize>\t{%2, %0|%0, %2}"
  [(set_attr "type" "sseishft")
   (set_attr "prefix_data16" "1")
   (set (attr "length_immediate")
     (if_then_else (match_operand 2 "const_int_operand" "")
       (const_string "1")
       (const_string "0")))
   (set_attr "mode" "TI")])

(define_insn "*avx_ashlv1ti3"
  [(set (match_operand:V1TI 0 "register_operand" "=x")
	(ashift:V1TI (match_operand:V1TI 1 "register_operand" "x")
		     (match_operand:SI 2 "const_0_to_255_mul_8_operand" "n")))]
  "TARGET_AVX"
{
  operands[2] = GEN_INT (INTVAL (operands[2]) / 8);
  return "vpslldq\t{%2, %1, %0|%0, %1, %2}";
}
  [(set_attr "type" "sseishft")
   (set_attr "prefix" "vex")
   (set_attr "length_immediate" "1")
   (set_attr "mode" "TI")])

(define_insn "*avx_ashl<mode>3"
  [(set (match_operand:SSEMODE248 0 "register_operand" "=x")
	(ashift:SSEMODE248
	  (match_operand:SSEMODE248 1 "register_operand" "x")
	  (match_operand:SI 2 "nonmemory_operand" "xN")))]
  "TARGET_AVX"
  "vpsll<ssevecsize>\t{%2, %1, %0|%0, %1, %2}"
  [(set_attr "type" "sseishft")
   (set_attr "prefix" "vex")
   (set (attr "length_immediate")
     (if_then_else (match_operand 2 "const_int_operand" "")
       (const_string "1")
       (const_string "0")))
   (set_attr "mode" "TI")])

(define_insn "sse2_ashlv1ti3"
  [(set (match_operand:V1TI 0 "register_operand" "=x")
	(ashift:V1TI (match_operand:V1TI 1 "register_operand" "0")
		     (match_operand:SI 2 "const_0_to_255_mul_8_operand" "n")))]
  "TARGET_SSE2"
{
  operands[2] = GEN_INT (INTVAL (operands[2]) / 8);
  return "pslldq\t{%2, %0|%0, %2}";
}
  [(set_attr "type" "sseishft")
   (set_attr "prefix_data16" "1")
   (set_attr "length_immediate" "1")
   (set_attr "mode" "TI")])

(define_insn "ashl<mode>3"
  [(set (match_operand:SSEMODE248 0 "register_operand" "=x")
	(ashift:SSEMODE248
	  (match_operand:SSEMODE248 1 "register_operand" "0")
	  (match_operand:SI 2 "nonmemory_operand" "xN")))]
  "TARGET_SSE2"
  "psll<ssevecsize>\t{%2, %0|%0, %2}"
  [(set_attr "type" "sseishft")
   (set_attr "prefix_data16" "1")
   (set (attr "length_immediate")
     (if_then_else (match_operand 2 "const_int_operand" "")
       (const_string "1")
       (const_string "0")))
   (set_attr "mode" "TI")])

(define_expand "vec_shl_<mode>"
  [(set (match_operand:SSEMODEI 0 "register_operand" "")
        (ashift:V1TI
	 (match_operand:SSEMODEI 1 "register_operand" "")
	 (match_operand:SI 2 "const_0_to_255_mul_8_operand" "")))]
  "TARGET_SSE2"
{
  operands[0] = gen_lowpart (V1TImode, operands[0]);
  operands[1] = gen_lowpart (V1TImode, operands[1]);
})

(define_expand "vec_shr_<mode>"
  [(set (match_operand:SSEMODEI 0 "register_operand" "")
        (lshiftrt:V1TI
	 (match_operand:SSEMODEI 1 "register_operand" "")
	 (match_operand:SI 2 "const_0_to_255_mul_8_operand" "")))]
  "TARGET_SSE2"
{
  operands[0] = gen_lowpart (V1TImode, operands[0]);
  operands[1] = gen_lowpart (V1TImode, operands[1]);
})

(define_insn "*avx_<code><mode>3"
  [(set (match_operand:SSEMODE124 0 "register_operand" "=x")
	(umaxmin:SSEMODE124
	  (match_operand:SSEMODE124 1 "nonimmediate_operand" "%x")
	  (match_operand:SSEMODE124 2 "nonimmediate_operand" "xm")))]
  "TARGET_AVX && ix86_binary_operator_ok (<CODE>, <MODE>mode, operands)"
  "vp<maxmin_int><ssevecsize>\t{%2, %1, %0|%0, %1, %2}"
  [(set_attr "type" "sseiadd")
   (set (attr "prefix_extra")
     (if_then_else (match_operand:V16QI 0 "" "")
       (const_string "0")
       (const_string "1")))
   (set_attr "prefix" "vex")
   (set_attr "mode" "TI")])

(define_expand "<code>v16qi3"
  [(set (match_operand:V16QI 0 "register_operand" "")
	(umaxmin:V16QI
	  (match_operand:V16QI 1 "nonimmediate_operand" "")
	  (match_operand:V16QI 2 "nonimmediate_operand" "")))]
  "TARGET_SSE2"
  "ix86_fixup_binary_operands_no_copy (<CODE>, V16QImode, operands);")

(define_insn "*<code>v16qi3"
  [(set (match_operand:V16QI 0 "register_operand" "=x")
	(umaxmin:V16QI
	  (match_operand:V16QI 1 "nonimmediate_operand" "%0")
	  (match_operand:V16QI 2 "nonimmediate_operand" "xm")))]
  "TARGET_SSE2 && ix86_binary_operator_ok (<CODE>, V16QImode, operands)"
  "p<maxmin_int>b\t{%2, %0|%0, %2}"
  [(set_attr "type" "sseiadd")
   (set_attr "prefix_data16" "1")
   (set_attr "mode" "TI")])

(define_insn "*avx_<code><mode>3"
  [(set (match_operand:SSEMODE124 0 "register_operand" "=x")
	(smaxmin:SSEMODE124
	  (match_operand:SSEMODE124 1 "nonimmediate_operand" "%x")
	  (match_operand:SSEMODE124 2 "nonimmediate_operand" "xm")))]
  "TARGET_AVX && ix86_binary_operator_ok (<CODE>, <MODE>mode, operands)"
  "vp<maxmin_int><ssevecsize>\t{%2, %1, %0|%0, %1, %2}"
  [(set_attr "type" "sseiadd")
   (set (attr "prefix_extra")
     (if_then_else (match_operand:V8HI 0 "" "")
       (const_string "0")
       (const_string "1")))
   (set_attr "prefix" "vex")
   (set_attr "mode" "TI")])

(define_expand "<code>v8hi3"
  [(set (match_operand:V8HI 0 "register_operand" "")
	(smaxmin:V8HI
	  (match_operand:V8HI 1 "nonimmediate_operand" "")
	  (match_operand:V8HI 2 "nonimmediate_operand" "")))]
  "TARGET_SSE2"
  "ix86_fixup_binary_operands_no_copy (<CODE>, V8HImode, operands);")

(define_insn "*<code>v8hi3"
  [(set (match_operand:V8HI 0 "register_operand" "=x")
	(smaxmin:V8HI
	  (match_operand:V8HI 1 "nonimmediate_operand" "%0")
	  (match_operand:V8HI 2 "nonimmediate_operand" "xm")))]
  "TARGET_SSE2 && ix86_binary_operator_ok (<CODE>, V8HImode, operands)"
  "p<maxmin_int>w\t{%2, %0|%0, %2}"
  [(set_attr "type" "sseiadd")
   (set_attr "prefix_data16" "1")
   (set_attr "mode" "TI")])

(define_expand "umaxv8hi3"
  [(set (match_operand:V8HI 0 "register_operand" "")
	(umax:V8HI (match_operand:V8HI 1 "register_operand" "")
		   (match_operand:V8HI 2 "nonimmediate_operand" "")))]
  "TARGET_SSE2"
{
  if (TARGET_SSE4_1)
    ix86_fixup_binary_operands_no_copy (UMAX, V8HImode, operands);
  else
    {
      rtx op0 = operands[0], op2 = operands[2], op3 = op0;
      if (rtx_equal_p (op3, op2))
	op3 = gen_reg_rtx (V8HImode);
      emit_insn (gen_sse2_ussubv8hi3 (op3, operands[1], op2));
      emit_insn (gen_addv8hi3 (op0, op3, op2));
      DONE;
    }
})

(define_expand "smax<mode>3"
  [(set (match_operand:SSEMODE14 0 "register_operand" "")
	(smax:SSEMODE14 (match_operand:SSEMODE14 1 "register_operand" "")
			(match_operand:SSEMODE14 2 "register_operand" "")))]
  "TARGET_SSE2"
{
  if (TARGET_SSE4_1)
    ix86_fixup_binary_operands_no_copy (SMAX, <MODE>mode, operands);
  else
    {
      rtx xops[6];
      bool ok;

      xops[0] = operands[0];
      xops[1] = operands[1];
      xops[2] = operands[2];
      xops[3] = gen_rtx_GT (VOIDmode, operands[1], operands[2]);
      xops[4] = operands[1];
      xops[5] = operands[2];
      ok = ix86_expand_int_vcond (xops);
      gcc_assert (ok);
      DONE;
    }
})

(define_insn "*sse4_1_<code><mode>3"
  [(set (match_operand:SSEMODE14 0 "register_operand" "=x")
	(smaxmin:SSEMODE14
	  (match_operand:SSEMODE14 1 "nonimmediate_operand" "%0")
	  (match_operand:SSEMODE14 2 "nonimmediate_operand" "xm")))]
  "TARGET_SSE4_1 && ix86_binary_operator_ok (<CODE>, <MODE>mode, operands)"
  "p<maxmin_int><ssevecsize>\t{%2, %0|%0, %2}"
  [(set_attr "type" "sseiadd")
   (set_attr "prefix_extra" "1")
   (set_attr "mode" "TI")])

(define_expand "smaxv2di3"
  [(set (match_operand:V2DI 0 "register_operand" "")
	(smax:V2DI (match_operand:V2DI 1 "register_operand" "")
		   (match_operand:V2DI 2 "register_operand" "")))]
  "TARGET_SSE4_2"
{
  rtx xops[6];
  bool ok;

  xops[0] = operands[0];
  xops[1] = operands[1];
  xops[2] = operands[2];
  xops[3] = gen_rtx_GT (VOIDmode, operands[1], operands[2]);
  xops[4] = operands[1];
  xops[5] = operands[2];
  ok = ix86_expand_int_vcond (xops);
  gcc_assert (ok);
  DONE;
})

(define_expand "umaxv4si3"
  [(set (match_operand:V4SI 0 "register_operand" "")
	(umax:V4SI (match_operand:V4SI 1 "register_operand" "")
		   (match_operand:V4SI 2 "register_operand" "")))]
  "TARGET_SSE2"
{
  if (TARGET_SSE4_1)
    ix86_fixup_binary_operands_no_copy (UMAX, V4SImode, operands);
  else
    {
      rtx xops[6];
      bool ok;

      xops[0] = operands[0];
      xops[1] = operands[1];
      xops[2] = operands[2];
      xops[3] = gen_rtx_GTU (VOIDmode, operands[1], operands[2]);
      xops[4] = operands[1];
      xops[5] = operands[2];
      ok = ix86_expand_int_vcond (xops);
      gcc_assert (ok);
      DONE;
    }
})

(define_insn "*sse4_1_<code><mode>3"
  [(set (match_operand:SSEMODE24 0 "register_operand" "=x")
	(umaxmin:SSEMODE24
	  (match_operand:SSEMODE24 1 "nonimmediate_operand" "%0")
	  (match_operand:SSEMODE24 2 "nonimmediate_operand" "xm")))]
  "TARGET_SSE4_1 && ix86_binary_operator_ok (<CODE>, <MODE>mode, operands)"
  "p<maxmin_int><ssevecsize>\t{%2, %0|%0, %2}"
  [(set_attr "type" "sseiadd")
   (set_attr "prefix_extra" "1")
   (set_attr "mode" "TI")])

(define_expand "umaxv2di3"
  [(set (match_operand:V2DI 0 "register_operand" "")
	(umax:V2DI (match_operand:V2DI 1 "register_operand" "")
		   (match_operand:V2DI 2 "register_operand" "")))]
  "TARGET_SSE4_2"
{
  rtx xops[6];
  bool ok;

  xops[0] = operands[0];
  xops[1] = operands[1];
  xops[2] = operands[2];
  xops[3] = gen_rtx_GTU (VOIDmode, operands[1], operands[2]);
  xops[4] = operands[1];
  xops[5] = operands[2];
  ok = ix86_expand_int_vcond (xops);
  gcc_assert (ok);
  DONE;
})

(define_expand "smin<mode>3"
  [(set (match_operand:SSEMODE14 0 "register_operand" "")
	(smin:SSEMODE14 (match_operand:SSEMODE14 1 "register_operand" "")
			(match_operand:SSEMODE14 2 "register_operand" "")))]
  "TARGET_SSE2"
{
  if (TARGET_SSE4_1)
    ix86_fixup_binary_operands_no_copy (SMIN, <MODE>mode, operands);
  else
    {
      rtx xops[6];
      bool ok;

      xops[0] = operands[0];
      xops[1] = operands[2];
      xops[2] = operands[1];
      xops[3] = gen_rtx_GT (VOIDmode, operands[1], operands[2]);
      xops[4] = operands[1];
      xops[5] = operands[2];
      ok = ix86_expand_int_vcond (xops);
      gcc_assert (ok);
      DONE;
    }
})

(define_expand "sminv2di3"
  [(set (match_operand:V2DI 0 "register_operand" "")
	(smin:V2DI (match_operand:V2DI 1 "register_operand" "")
		   (match_operand:V2DI 2 "register_operand" "")))]
  "TARGET_SSE4_2"
{
  rtx xops[6];
  bool ok;

  xops[0] = operands[0];
  xops[1] = operands[2];
  xops[2] = operands[1];
  xops[3] = gen_rtx_GT (VOIDmode, operands[1], operands[2]);
  xops[4] = operands[1];
  xops[5] = operands[2];
  ok = ix86_expand_int_vcond (xops);
  gcc_assert (ok);
  DONE;
})

(define_expand "umin<mode>3"
  [(set (match_operand:SSEMODE24 0 "register_operand" "")
	(umin:SSEMODE24 (match_operand:SSEMODE24 1 "register_operand" "")
			(match_operand:SSEMODE24 2 "register_operand" "")))]
  "TARGET_SSE2"
{
  if (TARGET_SSE4_1)
    ix86_fixup_binary_operands_no_copy (UMIN, <MODE>mode, operands);
  else
    {
      rtx xops[6];
      bool ok;

      xops[0] = operands[0];
      xops[1] = operands[2];
      xops[2] = operands[1];
      xops[3] = gen_rtx_GTU (VOIDmode, operands[1], operands[2]);
      xops[4] = operands[1];
      xops[5] = operands[2];
      ok = ix86_expand_int_vcond (xops);
      gcc_assert (ok);
      DONE;
    }
})

(define_expand "uminv2di3"
  [(set (match_operand:V2DI 0 "register_operand" "")
	(umin:V2DI (match_operand:V2DI 1 "register_operand" "")
		   (match_operand:V2DI 2 "register_operand" "")))]
  "TARGET_SSE4_2"
{
  rtx xops[6];
  bool ok;

  xops[0] = operands[0];
  xops[1] = operands[2];
  xops[2] = operands[1];
  xops[3] = gen_rtx_GTU (VOIDmode, operands[1], operands[2]);
  xops[4] = operands[1];
  xops[5] = operands[2];
  ok = ix86_expand_int_vcond (xops);
  gcc_assert (ok);
  DONE;
})

;;;;;;;;;;;;;;;;;;;;;;;;;;;;;;;;;;;;;;;;;;;;;;;;;;;;;;;;;;;;;;;;;;;;;
;;
;; Parallel integral comparisons
;;
;;;;;;;;;;;;;;;;;;;;;;;;;;;;;;;;;;;;;;;;;;;;;;;;;;;;;;;;;;;;;;;;;;;;;

(define_expand "sse2_eq<mode>3"
  [(set (match_operand:SSEMODE124 0 "register_operand" "")
	(eq:SSEMODE124
	  (match_operand:SSEMODE124 1 "nonimmediate_operand" "")
	  (match_operand:SSEMODE124 2 "nonimmediate_operand" "")))]
  "TARGET_SSE2 && !TARGET_XOP "
  "ix86_fixup_binary_operands_no_copy (EQ, <MODE>mode, operands);")

(define_insn "*avx_eq<mode>3"
  [(set (match_operand:SSEMODE1248 0 "register_operand" "=x")
	(eq:SSEMODE1248
	  (match_operand:SSEMODE1248 1 "nonimmediate_operand" "%x")
	  (match_operand:SSEMODE1248 2 "nonimmediate_operand" "xm")))]
  "TARGET_AVX && ix86_binary_operator_ok (EQ, <MODE>mode, operands)"
  "vpcmpeq<ssevecsize>\t{%2, %1, %0|%0, %1, %2}"
  [(set_attr "type" "ssecmp")
   (set (attr "prefix_extra")
     (if_then_else (match_operand:V2DI 0 "" "")
       (const_string "1")
       (const_string "*")))
   (set_attr "prefix" "vex")
   (set_attr "mode" "TI")])

(define_insn "*sse2_eq<mode>3"
  [(set (match_operand:SSEMODE124 0 "register_operand" "=x")
	(eq:SSEMODE124
	  (match_operand:SSEMODE124 1 "nonimmediate_operand" "%0")
	  (match_operand:SSEMODE124 2 "nonimmediate_operand" "xm")))]
  "TARGET_SSE2 && !TARGET_XOP
   && ix86_binary_operator_ok (EQ, <MODE>mode, operands)"
  "pcmpeq<ssevecsize>\t{%2, %0|%0, %2}"
  [(set_attr "type" "ssecmp")
   (set_attr "prefix_data16" "1")
   (set_attr "mode" "TI")])

(define_expand "sse4_1_eqv2di3"
  [(set (match_operand:V2DI 0 "register_operand" "")
	(eq:V2DI
	  (match_operand:V2DI 1 "nonimmediate_operand" "")
	  (match_operand:V2DI 2 "nonimmediate_operand" "")))]
  "TARGET_SSE4_1"
  "ix86_fixup_binary_operands_no_copy (EQ, V2DImode, operands);")

(define_insn "*sse4_1_eqv2di3"
  [(set (match_operand:V2DI 0 "register_operand" "=x")
	(eq:V2DI
	  (match_operand:V2DI 1 "nonimmediate_operand" "%0")
	  (match_operand:V2DI 2 "nonimmediate_operand" "xm")))]
  "TARGET_SSE4_1 && ix86_binary_operator_ok (EQ, V2DImode, operands)"
  "pcmpeqq\t{%2, %0|%0, %2}"
  [(set_attr "type" "ssecmp")
   (set_attr "prefix_extra" "1")
   (set_attr "mode" "TI")])

(define_insn "*avx_gt<mode>3"
  [(set (match_operand:SSEMODE1248 0 "register_operand" "=x")
	(gt:SSEMODE1248
	  (match_operand:SSEMODE1248 1 "register_operand" "x")
	  (match_operand:SSEMODE1248 2 "nonimmediate_operand" "xm")))]
  "TARGET_AVX"
  "vpcmpgt<ssevecsize>\t{%2, %1, %0|%0, %1, %2}"
  [(set_attr "type" "ssecmp")
   (set (attr "prefix_extra")
     (if_then_else (match_operand:V2DI 0 "" "")
       (const_string "1")
       (const_string "*")))
   (set_attr "prefix" "vex")
   (set_attr "mode" "TI")])

(define_insn "sse2_gt<mode>3"
  [(set (match_operand:SSEMODE124 0 "register_operand" "=x")
	(gt:SSEMODE124
	  (match_operand:SSEMODE124 1 "register_operand" "0")
	  (match_operand:SSEMODE124 2 "nonimmediate_operand" "xm")))]
  "TARGET_SSE2 && !TARGET_XOP"
  "pcmpgt<ssevecsize>\t{%2, %0|%0, %2}"
  [(set_attr "type" "ssecmp")
   (set_attr "prefix_data16" "1")
   (set_attr "mode" "TI")])

(define_insn "sse4_2_gtv2di3"
  [(set (match_operand:V2DI 0 "register_operand" "=x")
	(gt:V2DI
	  (match_operand:V2DI 1 "register_operand" "0")
	  (match_operand:V2DI 2 "nonimmediate_operand" "xm")))]
  "TARGET_SSE4_2"
  "pcmpgtq\t{%2, %0|%0, %2}"
  [(set_attr "type" "ssecmp")
   (set_attr "prefix_extra" "1")
   (set_attr "mode" "TI")])

(define_expand "vcond<mode>"
  [(set (match_operand:SSEMODE124C8 0 "register_operand" "")
        (if_then_else:SSEMODE124C8
          (match_operator 3 ""
            [(match_operand:SSEMODE124C8 4 "nonimmediate_operand" "")
             (match_operand:SSEMODE124C8 5 "nonimmediate_operand" "")])
          (match_operand:SSEMODE124C8 1 "general_operand" "")
          (match_operand:SSEMODE124C8 2 "general_operand" "")))]
  "TARGET_SSE2"
{
  bool ok = ix86_expand_int_vcond (operands);
  gcc_assert (ok);
  DONE;
})

(define_expand "vcondu<mode>"
  [(set (match_operand:SSEMODE124C8 0 "register_operand" "")
        (if_then_else:SSEMODE124C8
          (match_operator 3 ""
            [(match_operand:SSEMODE124C8 4 "nonimmediate_operand" "")
             (match_operand:SSEMODE124C8 5 "nonimmediate_operand" "")])
          (match_operand:SSEMODE124C8 1 "general_operand" "")
          (match_operand:SSEMODE124C8 2 "general_operand" "")))]
  "TARGET_SSE2"
{
  bool ok = ix86_expand_int_vcond (operands);
  gcc_assert (ok);
  DONE;
})

;;;;;;;;;;;;;;;;;;;;;;;;;;;;;;;;;;;;;;;;;;;;;;;;;;;;;;;;;;;;;;;;;;;;;
;;
;; Parallel bitwise logical operations
;;
;;;;;;;;;;;;;;;;;;;;;;;;;;;;;;;;;;;;;;;;;;;;;;;;;;;;;;;;;;;;;;;;;;;;;

(define_expand "one_cmpl<mode>2"
  [(set (match_operand:SSEMODEI 0 "register_operand" "")
	(xor:SSEMODEI (match_operand:SSEMODEI 1 "nonimmediate_operand" "")
		      (match_dup 2)))]
  "TARGET_SSE2"
{
  int i, n = GET_MODE_NUNITS (<MODE>mode);
  rtvec v = rtvec_alloc (n);

  for (i = 0; i < n; ++i)
    RTVEC_ELT (v, i) = constm1_rtx;

  operands[2] = force_reg (<MODE>mode, gen_rtx_CONST_VECTOR (<MODE>mode, v));
})

(define_insn "*avx_andnot<mode>3"
  [(set (match_operand:AVX256MODEI 0 "register_operand" "=x")
	(and:AVX256MODEI
	  (not:AVX256MODEI (match_operand:AVX256MODEI 1 "register_operand" "x"))
          (match_operand:AVX256MODEI 2 "nonimmediate_operand" "xm")))]
  "TARGET_AVX"
  "vandnps\t{%2, %1, %0|%0, %1, %2}"
  [(set_attr "type" "sselog")
   (set_attr "prefix" "vex")
   (set_attr "mode" "<avxvecpsmode>")])

(define_insn "*sse_andnot<mode>3"
  [(set (match_operand:SSEMODEI 0 "register_operand" "=x")
	(and:SSEMODEI
	  (not:SSEMODEI (match_operand:SSEMODEI 1 "register_operand" "0"))
          (match_operand:SSEMODEI 2 "nonimmediate_operand" "xm")))]
  "(TARGET_SSE && !TARGET_SSE2)"
  "andnps\t{%2, %0|%0, %2}"
  [(set_attr "type" "sselog")
   (set_attr "mode" "V4SF")])

(define_insn "*avx_andnot<mode>3"
  [(set (match_operand:SSEMODEI 0 "register_operand" "=x")
	(and:SSEMODEI
	  (not:SSEMODEI (match_operand:SSEMODEI 1 "register_operand" "x"))
	  (match_operand:SSEMODEI 2 "nonimmediate_operand" "xm")))]
  "TARGET_AVX"
  "vpandn\t{%2, %1, %0|%0, %1, %2}"
  [(set_attr "type" "sselog")
   (set_attr "prefix" "vex")
   (set_attr "mode" "TI")])

(define_insn "sse2_andnot<mode>3"
  [(set (match_operand:SSEMODEI 0 "register_operand" "=x")
	(and:SSEMODEI
	  (not:SSEMODEI (match_operand:SSEMODEI 1 "register_operand" "0"))
	  (match_operand:SSEMODEI 2 "nonimmediate_operand" "xm")))]
  "TARGET_SSE2"
  "pandn\t{%2, %0|%0, %2}"
  [(set_attr "type" "sselog")
   (set_attr "prefix_data16" "1")
   (set_attr "mode" "TI")])

(define_insn "*andnottf3"
  [(set (match_operand:TF 0 "register_operand" "=x")
	(and:TF
	  (not:TF (match_operand:TF 1 "register_operand" "0"))
	  (match_operand:TF 2 "nonimmediate_operand" "xm")))]
  "TARGET_SSE2"
  "pandn\t{%2, %0|%0, %2}"
  [(set_attr "type" "sselog")
   (set_attr "prefix_data16" "1")
   (set_attr "mode" "TI")])

(define_expand "<code><mode>3"
  [(set (match_operand:SSEMODEI 0 "register_operand" "")
	(any_logic:SSEMODEI
	  (match_operand:SSEMODEI 1 "nonimmediate_operand" "")
	  (match_operand:SSEMODEI 2 "nonimmediate_operand" "")))]
  "TARGET_SSE"
  "ix86_fixup_binary_operands_no_copy (<CODE>, <MODE>mode, operands);")

(define_insn "*avx_<code><mode>3"
  [(set (match_operand:AVX256MODEI 0 "register_operand" "=x")
        (any_logic:AVX256MODEI
          (match_operand:AVX256MODEI 1 "nonimmediate_operand" "%x")
          (match_operand:AVX256MODEI 2 "nonimmediate_operand" "xm")))]
  "TARGET_AVX
   && ix86_binary_operator_ok (<CODE>, <MODE>mode, operands)"
  "v<logic>ps\t{%2, %1, %0|%0, %1, %2}"
  [(set_attr "type" "sselog")
   (set_attr "prefix" "vex")
   (set_attr "mode" "<avxvecpsmode>")])

(define_insn "*sse_<code><mode>3"
  [(set (match_operand:SSEMODEI 0 "register_operand" "=x")
        (any_logic:SSEMODEI
          (match_operand:SSEMODEI 1 "nonimmediate_operand" "%0")
          (match_operand:SSEMODEI 2 "nonimmediate_operand" "xm")))]
  "(TARGET_SSE && !TARGET_SSE2)
   && ix86_binary_operator_ok (<CODE>, <MODE>mode, operands)"
  "<logic>ps\t{%2, %0|%0, %2}"
  [(set_attr "type" "sselog")
   (set_attr "mode" "V4SF")])

(define_insn "*avx_<code><mode>3"
  [(set (match_operand:SSEMODEI 0 "register_operand" "=x")
        (any_logic:SSEMODEI
          (match_operand:SSEMODEI 1 "nonimmediate_operand" "%x")
          (match_operand:SSEMODEI 2 "nonimmediate_operand" "xm")))]
  "TARGET_AVX
   && ix86_binary_operator_ok (<CODE>, <MODE>mode, operands)"
  "vp<logic>\t{%2, %1, %0|%0, %1, %2}"
  [(set_attr "type" "sselog")
   (set_attr "prefix" "vex")
   (set_attr "mode" "TI")])

(define_insn "*sse2_<code><mode>3"
  [(set (match_operand:SSEMODEI 0 "register_operand" "=x")
	(any_logic:SSEMODEI
	  (match_operand:SSEMODEI 1 "nonimmediate_operand" "%0")
	  (match_operand:SSEMODEI 2 "nonimmediate_operand" "xm")))]
  "TARGET_SSE2 && ix86_binary_operator_ok (<CODE>, <MODE>mode, operands)"
  "p<logic>\t{%2, %0|%0, %2}"
  [(set_attr "type" "sselog")
   (set_attr "prefix_data16" "1")
   (set_attr "mode" "TI")])

(define_expand "<code>tf3"
  [(set (match_operand:TF 0 "register_operand" "")
	(any_logic:TF
	  (match_operand:TF 1 "nonimmediate_operand" "")
	  (match_operand:TF 2 "nonimmediate_operand" "")))]
  "TARGET_SSE2"
  "ix86_fixup_binary_operands_no_copy (<CODE>, TFmode, operands);")

(define_insn "*<code>tf3"
  [(set (match_operand:TF 0 "register_operand" "=x")
	(any_logic:TF
	  (match_operand:TF 1 "nonimmediate_operand" "%0")
	  (match_operand:TF 2 "nonimmediate_operand" "xm")))]
  "TARGET_SSE2 && ix86_binary_operator_ok (<CODE>, TFmode, operands)"
  "p<logic>\t{%2, %0|%0, %2}"
  [(set_attr "type" "sselog")
   (set_attr "prefix_data16" "1")
   (set_attr "mode" "TI")])

;;;;;;;;;;;;;;;;;;;;;;;;;;;;;;;;;;;;;;;;;;;;;;;;;;;;;;;;;;;;;;;;;;;;;
;;
;; Parallel integral element swizzling
;;
;;;;;;;;;;;;;;;;;;;;;;;;;;;;;;;;;;;;;;;;;;;;;;;;;;;;;;;;;;;;;;;;;;;;;

(define_expand "vec_pack_trunc_v8hi"
  [(match_operand:V16QI 0 "register_operand" "")
   (match_operand:V8HI 1 "register_operand" "")
   (match_operand:V8HI 2 "register_operand" "")]
  "TARGET_SSE2"
{
  rtx op1 = gen_lowpart (V16QImode, operands[1]);
  rtx op2 = gen_lowpart (V16QImode, operands[2]);
  ix86_expand_vec_extract_even_odd (operands[0], op1, op2, 0);
  DONE;
})

(define_expand "vec_pack_trunc_v4si"
  [(match_operand:V8HI 0 "register_operand" "")
   (match_operand:V4SI 1 "register_operand" "")
   (match_operand:V4SI 2 "register_operand" "")]
  "TARGET_SSE2"
{
  rtx op1 = gen_lowpart (V8HImode, operands[1]);
  rtx op2 = gen_lowpart (V8HImode, operands[2]);
  ix86_expand_vec_extract_even_odd (operands[0], op1, op2, 0);
  DONE;
})

(define_expand "vec_pack_trunc_v2di"
  [(match_operand:V4SI 0 "register_operand" "")
   (match_operand:V2DI 1 "register_operand" "")
   (match_operand:V2DI 2 "register_operand" "")]
  "TARGET_SSE2"
{
  rtx op1 = gen_lowpart (V4SImode, operands[1]);
  rtx op2 = gen_lowpart (V4SImode, operands[2]);
  ix86_expand_vec_extract_even_odd (operands[0], op1, op2, 0);
  DONE;
})

(define_insn "*avx_packsswb"
  [(set (match_operand:V16QI 0 "register_operand" "=x")
	(vec_concat:V16QI
	  (ss_truncate:V8QI
	    (match_operand:V8HI 1 "register_operand" "x"))
	  (ss_truncate:V8QI
	    (match_operand:V8HI 2 "nonimmediate_operand" "xm"))))]
  "TARGET_AVX"
  "vpacksswb\t{%2, %1, %0|%0, %1, %2}"
  [(set_attr "type" "sselog")
   (set_attr "prefix" "vex")
   (set_attr "mode" "TI")])

(define_insn "sse2_packsswb"
  [(set (match_operand:V16QI 0 "register_operand" "=x")
	(vec_concat:V16QI
	  (ss_truncate:V8QI
	    (match_operand:V8HI 1 "register_operand" "0"))
	  (ss_truncate:V8QI
	    (match_operand:V8HI 2 "nonimmediate_operand" "xm"))))]
  "TARGET_SSE2"
  "packsswb\t{%2, %0|%0, %2}"
  [(set_attr "type" "sselog")
   (set_attr "prefix_data16" "1")
   (set_attr "mode" "TI")])

(define_insn "*avx_packssdw"
  [(set (match_operand:V8HI 0 "register_operand" "=x")
	(vec_concat:V8HI
	  (ss_truncate:V4HI
	    (match_operand:V4SI 1 "register_operand" "x"))
	  (ss_truncate:V4HI
	    (match_operand:V4SI 2 "nonimmediate_operand" "xm"))))]
  "TARGET_AVX"
  "vpackssdw\t{%2, %1, %0|%0, %1, %2}"
  [(set_attr "type" "sselog")
   (set_attr "prefix" "vex")
   (set_attr "mode" "TI")])

(define_insn "sse2_packssdw"
  [(set (match_operand:V8HI 0 "register_operand" "=x")
	(vec_concat:V8HI
	  (ss_truncate:V4HI
	    (match_operand:V4SI 1 "register_operand" "0"))
	  (ss_truncate:V4HI
	    (match_operand:V4SI 2 "nonimmediate_operand" "xm"))))]
  "TARGET_SSE2"
  "packssdw\t{%2, %0|%0, %2}"
  [(set_attr "type" "sselog")
   (set_attr "prefix_data16" "1")
   (set_attr "mode" "TI")])

(define_insn "*avx_packuswb"
  [(set (match_operand:V16QI 0 "register_operand" "=x")
	(vec_concat:V16QI
	  (us_truncate:V8QI
	    (match_operand:V8HI 1 "register_operand" "x"))
	  (us_truncate:V8QI
	    (match_operand:V8HI 2 "nonimmediate_operand" "xm"))))]
  "TARGET_AVX"
  "vpackuswb\t{%2, %1, %0|%0, %1, %2}"
  [(set_attr "type" "sselog")
   (set_attr "prefix" "vex")
   (set_attr "mode" "TI")])

(define_insn "sse2_packuswb"
  [(set (match_operand:V16QI 0 "register_operand" "=x")
	(vec_concat:V16QI
	  (us_truncate:V8QI
	    (match_operand:V8HI 1 "register_operand" "0"))
	  (us_truncate:V8QI
	    (match_operand:V8HI 2 "nonimmediate_operand" "xm"))))]
  "TARGET_SSE2"
  "packuswb\t{%2, %0|%0, %2}"
  [(set_attr "type" "sselog")
   (set_attr "prefix_data16" "1")
   (set_attr "mode" "TI")])

(define_insn "*avx_interleave_highv16qi"
  [(set (match_operand:V16QI 0 "register_operand" "=x")
	(vec_select:V16QI
	  (vec_concat:V32QI
	    (match_operand:V16QI 1 "register_operand" "x")
	    (match_operand:V16QI 2 "nonimmediate_operand" "xm"))
	  (parallel [(const_int 8)  (const_int 24)
		     (const_int 9)  (const_int 25)
		     (const_int 10) (const_int 26)
		     (const_int 11) (const_int 27)
		     (const_int 12) (const_int 28)
		     (const_int 13) (const_int 29)
		     (const_int 14) (const_int 30)
		     (const_int 15) (const_int 31)])))]
  "TARGET_AVX"
  "vpunpckhbw\t{%2, %1, %0|%0, %1, %2}"
  [(set_attr "type" "sselog")
   (set_attr "prefix" "vex")
   (set_attr "mode" "TI")])

(define_insn "vec_interleave_highv16qi"
  [(set (match_operand:V16QI 0 "register_operand" "=x")
	(vec_select:V16QI
	  (vec_concat:V32QI
	    (match_operand:V16QI 1 "register_operand" "0")
	    (match_operand:V16QI 2 "nonimmediate_operand" "xm"))
	  (parallel [(const_int 8)  (const_int 24)
		     (const_int 9)  (const_int 25)
		     (const_int 10) (const_int 26)
		     (const_int 11) (const_int 27)
		     (const_int 12) (const_int 28)
		     (const_int 13) (const_int 29)
		     (const_int 14) (const_int 30)
		     (const_int 15) (const_int 31)])))]
  "TARGET_SSE2"
  "punpckhbw\t{%2, %0|%0, %2}"
  [(set_attr "type" "sselog")
   (set_attr "prefix_data16" "1")
   (set_attr "mode" "TI")])

(define_insn "*avx_interleave_lowv16qi"
  [(set (match_operand:V16QI 0 "register_operand" "=x")
	(vec_select:V16QI
	  (vec_concat:V32QI
	    (match_operand:V16QI 1 "register_operand" "x")
	    (match_operand:V16QI 2 "nonimmediate_operand" "xm"))
	  (parallel [(const_int 0) (const_int 16)
		     (const_int 1) (const_int 17)
		     (const_int 2) (const_int 18)
		     (const_int 3) (const_int 19)
		     (const_int 4) (const_int 20)
		     (const_int 5) (const_int 21)
		     (const_int 6) (const_int 22)
		     (const_int 7) (const_int 23)])))]
  "TARGET_AVX"
  "vpunpcklbw\t{%2, %1, %0|%0, %1, %2}"
  [(set_attr "type" "sselog")
   (set_attr "prefix" "vex")
   (set_attr "mode" "TI")])

(define_insn "vec_interleave_lowv16qi"
  [(set (match_operand:V16QI 0 "register_operand" "=x")
	(vec_select:V16QI
	  (vec_concat:V32QI
	    (match_operand:V16QI 1 "register_operand" "0")
	    (match_operand:V16QI 2 "nonimmediate_operand" "xm"))
	  (parallel [(const_int 0) (const_int 16)
		     (const_int 1) (const_int 17)
		     (const_int 2) (const_int 18)
		     (const_int 3) (const_int 19)
		     (const_int 4) (const_int 20)
		     (const_int 5) (const_int 21)
		     (const_int 6) (const_int 22)
		     (const_int 7) (const_int 23)])))]
  "TARGET_SSE2"
  "punpcklbw\t{%2, %0|%0, %2}"
  [(set_attr "type" "sselog")
   (set_attr "prefix_data16" "1")
   (set_attr "mode" "TI")])

(define_insn "*avx_interleave_highv8hi"
  [(set (match_operand:V8HI 0 "register_operand" "=x")
	(vec_select:V8HI
	  (vec_concat:V16HI
	    (match_operand:V8HI 1 "register_operand" "x")
	    (match_operand:V8HI 2 "nonimmediate_operand" "xm"))
	  (parallel [(const_int 4) (const_int 12)
		     (const_int 5) (const_int 13)
		     (const_int 6) (const_int 14)
		     (const_int 7) (const_int 15)])))]
  "TARGET_AVX"
  "vpunpckhwd\t{%2, %1, %0|%0, %1, %2}"
  [(set_attr "type" "sselog")
   (set_attr "prefix" "vex")
   (set_attr "mode" "TI")])

(define_insn "vec_interleave_highv8hi"
  [(set (match_operand:V8HI 0 "register_operand" "=x")
	(vec_select:V8HI
	  (vec_concat:V16HI
	    (match_operand:V8HI 1 "register_operand" "0")
	    (match_operand:V8HI 2 "nonimmediate_operand" "xm"))
	  (parallel [(const_int 4) (const_int 12)
		     (const_int 5) (const_int 13)
		     (const_int 6) (const_int 14)
		     (const_int 7) (const_int 15)])))]
  "TARGET_SSE2"
  "punpckhwd\t{%2, %0|%0, %2}"
  [(set_attr "type" "sselog")
   (set_attr "prefix_data16" "1")
   (set_attr "mode" "TI")])

(define_insn "*avx_interleave_lowv8hi"
  [(set (match_operand:V8HI 0 "register_operand" "=x")
	(vec_select:V8HI
	  (vec_concat:V16HI
	    (match_operand:V8HI 1 "register_operand" "x")
	    (match_operand:V8HI 2 "nonimmediate_operand" "xm"))
	  (parallel [(const_int 0) (const_int 8)
		     (const_int 1) (const_int 9)
		     (const_int 2) (const_int 10)
		     (const_int 3) (const_int 11)])))]
  "TARGET_AVX"
  "vpunpcklwd\t{%2, %1, %0|%0, %1, %2}"
  [(set_attr "type" "sselog")
   (set_attr "prefix" "vex")
   (set_attr "mode" "TI")])

(define_insn "vec_interleave_lowv8hi"
  [(set (match_operand:V8HI 0 "register_operand" "=x")
	(vec_select:V8HI
	  (vec_concat:V16HI
	    (match_operand:V8HI 1 "register_operand" "0")
	    (match_operand:V8HI 2 "nonimmediate_operand" "xm"))
	  (parallel [(const_int 0) (const_int 8)
		     (const_int 1) (const_int 9)
		     (const_int 2) (const_int 10)
		     (const_int 3) (const_int 11)])))]
  "TARGET_SSE2"
  "punpcklwd\t{%2, %0|%0, %2}"
  [(set_attr "type" "sselog")
   (set_attr "prefix_data16" "1")
   (set_attr "mode" "TI")])

(define_insn "*avx_interleave_highv4si"
  [(set (match_operand:V4SI 0 "register_operand" "=x")
	(vec_select:V4SI
	  (vec_concat:V8SI
	    (match_operand:V4SI 1 "register_operand" "x")
	    (match_operand:V4SI 2 "nonimmediate_operand" "xm"))
	  (parallel [(const_int 2) (const_int 6)
		     (const_int 3) (const_int 7)])))]
  "TARGET_AVX"
  "vpunpckhdq\t{%2, %1, %0|%0, %1, %2}"
  [(set_attr "type" "sselog")
   (set_attr "prefix" "vex")
   (set_attr "mode" "TI")])

(define_insn "vec_interleave_highv4si"
  [(set (match_operand:V4SI 0 "register_operand" "=x")
	(vec_select:V4SI
	  (vec_concat:V8SI
	    (match_operand:V4SI 1 "register_operand" "0")
	    (match_operand:V4SI 2 "nonimmediate_operand" "xm"))
	  (parallel [(const_int 2) (const_int 6)
		     (const_int 3) (const_int 7)])))]
  "TARGET_SSE2"
  "punpckhdq\t{%2, %0|%0, %2}"
  [(set_attr "type" "sselog")
   (set_attr "prefix_data16" "1")
   (set_attr "mode" "TI")])

(define_insn "*avx_interleave_lowv4si"
  [(set (match_operand:V4SI 0 "register_operand" "=x")
	(vec_select:V4SI
	  (vec_concat:V8SI
	    (match_operand:V4SI 1 "register_operand" "x")
	    (match_operand:V4SI 2 "nonimmediate_operand" "xm"))
	  (parallel [(const_int 0) (const_int 4)
		     (const_int 1) (const_int 5)])))]
  "TARGET_AVX"
  "vpunpckldq\t{%2, %1, %0|%0, %1, %2}"
  [(set_attr "type" "sselog")
   (set_attr "prefix" "vex")
   (set_attr "mode" "TI")])

(define_insn "vec_interleave_lowv4si"
  [(set (match_operand:V4SI 0 "register_operand" "=x")
	(vec_select:V4SI
	  (vec_concat:V8SI
	    (match_operand:V4SI 1 "register_operand" "0")
	    (match_operand:V4SI 2 "nonimmediate_operand" "xm"))
	  (parallel [(const_int 0) (const_int 4)
		     (const_int 1) (const_int 5)])))]
  "TARGET_SSE2"
  "punpckldq\t{%2, %0|%0, %2}"
  [(set_attr "type" "sselog")
   (set_attr "prefix_data16" "1")
   (set_attr "mode" "TI")])

(define_insn "*avx_pinsr<ssevecsize>"
  [(set (match_operand:SSEMODE124 0 "register_operand" "=x")
	(vec_merge:SSEMODE124
	  (vec_duplicate:SSEMODE124
	    (match_operand:<avxscalarmode> 2 "nonimmediate_operand" "rm"))
	  (match_operand:SSEMODE124 1 "register_operand" "x")
	  (match_operand:SI 3 "const_pow2_1_to_<pinsrbits>_operand" "n")))]
  "TARGET_AVX"
{
  operands[3] = GEN_INT (exact_log2 (INTVAL (operands[3])));
  if (MEM_P (operands[2]))
    return "vpinsr<ssevecsize>\t{%3, %2, %1, %0|%0, %1, %2, %3}";
  else
    return "vpinsr<ssevecsize>\t{%3, %k2, %1, %0|%0, %1, %k2, %3}";
}
  [(set_attr "type" "sselog")
   (set (attr "prefix_extra")
     (if_then_else (match_operand:V8HI 0 "" "")
       (const_string "0")
       (const_string "1")))
   (set_attr "length_immediate" "1")
   (set_attr "prefix" "vex")
   (set_attr "mode" "TI")])

(define_insn "*sse4_1_pinsrb"
  [(set (match_operand:V16QI 0 "register_operand" "=x")
	(vec_merge:V16QI
	  (vec_duplicate:V16QI
	    (match_operand:QI 2 "nonimmediate_operand" "rm"))
	  (match_operand:V16QI 1 "register_operand" "0")
	  (match_operand:SI 3 "const_pow2_1_to_32768_operand" "n")))]
  "TARGET_SSE4_1"
{
  operands[3] = GEN_INT (exact_log2 (INTVAL (operands[3])));
  if (MEM_P (operands[2]))
    return "pinsrb\t{%3, %2, %0|%0, %2, %3}";
  else
    return "pinsrb\t{%3, %k2, %0|%0, %k2, %3}";
}
  [(set_attr "type" "sselog")
   (set_attr "prefix_extra" "1")
   (set_attr "length_immediate" "1")
   (set_attr "mode" "TI")])

(define_insn "*sse2_pinsrw"
  [(set (match_operand:V8HI 0 "register_operand" "=x")
	(vec_merge:V8HI
	  (vec_duplicate:V8HI
	    (match_operand:HI 2 "nonimmediate_operand" "rm"))
	  (match_operand:V8HI 1 "register_operand" "0")
	  (match_operand:SI 3 "const_pow2_1_to_128_operand" "n")))]
  "TARGET_SSE2"
{
  operands[3] = GEN_INT (exact_log2 (INTVAL (operands[3])));
  if (MEM_P (operands[2]))
    return "pinsrw\t{%3, %2, %0|%0, %2, %3}";
  else
    return "pinsrw\t{%3, %k2, %0|%0, %k2, %3}";
}
  [(set_attr "type" "sselog")
   (set_attr "prefix_data16" "1")
   (set_attr "length_immediate" "1")
   (set_attr "mode" "TI")])

;; It must come before sse2_loadld since it is preferred.
(define_insn "*sse4_1_pinsrd"
  [(set (match_operand:V4SI 0 "register_operand" "=x")
	(vec_merge:V4SI
	  (vec_duplicate:V4SI
	    (match_operand:SI 2 "nonimmediate_operand" "rm"))
	  (match_operand:V4SI 1 "register_operand" "0")
	  (match_operand:SI 3 "const_pow2_1_to_8_operand" "n")))]
  "TARGET_SSE4_1"
{
  operands[3] = GEN_INT (exact_log2 (INTVAL (operands[3])));
  return "pinsrd\t{%3, %2, %0|%0, %2, %3}";
}
  [(set_attr "type" "sselog")
   (set_attr "prefix_extra" "1")
   (set_attr "length_immediate" "1")
   (set_attr "mode" "TI")])

(define_insn "*avx_pinsrq"
  [(set (match_operand:V2DI 0 "register_operand" "=x")
	(vec_merge:V2DI
	  (vec_duplicate:V2DI
	    (match_operand:DI 2 "nonimmediate_operand" "rm"))
	  (match_operand:V2DI 1 "register_operand" "x")
	  (match_operand:SI 3 "const_pow2_1_to_2_operand" "n")))]
  "TARGET_AVX && TARGET_64BIT"
{
  operands[3] = GEN_INT (exact_log2 (INTVAL (operands[3])));
  return "vpinsrq\t{%3, %2, %1, %0|%0, %1, %2, %3}";
}
  [(set_attr "type" "sselog")
   (set_attr "prefix_extra" "1")
   (set_attr "length_immediate" "1")
   (set_attr "prefix" "vex")
   (set_attr "mode" "TI")])

(define_insn "*sse4_1_pinsrq"
  [(set (match_operand:V2DI 0 "register_operand" "=x")
	(vec_merge:V2DI
	  (vec_duplicate:V2DI
	    (match_operand:DI 2 "nonimmediate_operand" "rm"))
	  (match_operand:V2DI 1 "register_operand" "0")
	  (match_operand:SI 3 "const_pow2_1_to_2_operand" "n")))]
  "TARGET_SSE4_1 && TARGET_64BIT"
{
  operands[3] = GEN_INT (exact_log2 (INTVAL (operands[3])));
  return "pinsrq\t{%3, %2, %0|%0, %2, %3}";
}
  [(set_attr "type" "sselog")
   (set_attr "prefix_rex" "1")
   (set_attr "prefix_extra" "1")
   (set_attr "length_immediate" "1")
   (set_attr "mode" "TI")])

(define_insn "*sse4_1_pextrb_<mode>"
  [(set (match_operand:SWI48 0 "register_operand" "=r")
	(zero_extend:SWI48
	  (vec_select:QI
	    (match_operand:V16QI 1 "register_operand" "x")
	    (parallel [(match_operand:SI 2 "const_0_to_15_operand" "n")]))))]
  "TARGET_SSE4_1"
  "%vpextrb\t{%2, %1, %k0|%k0, %1, %2}"
  [(set_attr "type" "sselog")
   (set_attr "prefix_extra" "1")
   (set_attr "length_immediate" "1")
   (set_attr "prefix" "maybe_vex")
   (set_attr "mode" "TI")])

(define_insn "*sse4_1_pextrb_memory"
  [(set (match_operand:QI 0 "memory_operand" "=m")
	(vec_select:QI
	  (match_operand:V16QI 1 "register_operand" "x")
	  (parallel [(match_operand:SI 2 "const_0_to_15_operand" "n")])))]
  "TARGET_SSE4_1"
  "%vpextrb\t{%2, %1, %0|%0, %1, %2}"
  [(set_attr "type" "sselog")
   (set_attr "prefix_extra" "1")
   (set_attr "length_immediate" "1")
   (set_attr "prefix" "maybe_vex")
   (set_attr "mode" "TI")])

(define_insn "*sse2_pextrw_<mode>"
  [(set (match_operand:SWI48 0 "register_operand" "=r")
	(zero_extend:SWI48
	  (vec_select:HI
	    (match_operand:V8HI 1 "register_operand" "x")
	    (parallel [(match_operand:SI 2 "const_0_to_7_operand" "n")]))))]
  "TARGET_SSE2"
  "%vpextrw\t{%2, %1, %k0|%k0, %1, %2}"
  [(set_attr "type" "sselog")
   (set_attr "prefix_data16" "1")
   (set_attr "length_immediate" "1")
   (set_attr "prefix" "maybe_vex")
   (set_attr "mode" "TI")])

(define_insn "*sse4_1_pextrw_memory"
  [(set (match_operand:HI 0 "memory_operand" "=m")
	(vec_select:HI
	  (match_operand:V8HI 1 "register_operand" "x")
	  (parallel [(match_operand:SI 2 "const_0_to_7_operand" "n")])))]
  "TARGET_SSE4_1"
  "%vpextrw\t{%2, %1, %0|%0, %1, %2}"
  [(set_attr "type" "sselog")
   (set_attr "prefix_extra" "1")
   (set_attr "length_immediate" "1")
   (set_attr "prefix" "maybe_vex")
   (set_attr "mode" "TI")])

(define_insn "*sse4_1_pextrd"
  [(set (match_operand:SI 0 "nonimmediate_operand" "=rm")
	(vec_select:SI
	  (match_operand:V4SI 1 "register_operand" "x")
	  (parallel [(match_operand:SI 2 "const_0_to_3_operand" "n")])))]
  "TARGET_SSE4_1"
  "%vpextrd\t{%2, %1, %0|%0, %1, %2}"
  [(set_attr "type" "sselog")
   (set_attr "prefix_extra" "1")
   (set_attr "length_immediate" "1")
   (set_attr "prefix" "maybe_vex")
   (set_attr "mode" "TI")])

(define_insn "*sse4_1_pextrd_zext"
  [(set (match_operand:DI 0 "register_operand" "=r")
	(zero_extend:DI
	  (vec_select:SI
	    (match_operand:V4SI 1 "register_operand" "x")
	    (parallel [(match_operand:SI 2 "const_0_to_3_operand" "n")]))))]
  "TARGET_64BIT && TARGET_SSE4_1"
  "%vpextrd\t{%2, %1, %k0|%k0, %1, %2}"
  [(set_attr "type" "sselog")
   (set_attr "prefix_extra" "1")
   (set_attr "length_immediate" "1")
   (set_attr "prefix" "maybe_vex")
   (set_attr "mode" "TI")])

;; It must come before *vec_extractv2di_1_sse since it is preferred.
(define_insn "*sse4_1_pextrq"
  [(set (match_operand:DI 0 "nonimmediate_operand" "=rm")
	(vec_select:DI
	  (match_operand:V2DI 1 "register_operand" "x")
	  (parallel [(match_operand:SI 2 "const_0_to_1_operand" "n")])))]
  "TARGET_SSE4_1 && TARGET_64BIT"
  "%vpextrq\t{%2, %1, %0|%0, %1, %2}"
  [(set_attr "type" "sselog")
   (set_attr "prefix_rex" "1")
   (set_attr "prefix_extra" "1")
   (set_attr "length_immediate" "1")
   (set_attr "prefix" "maybe_vex")
   (set_attr "mode" "TI")])

(define_expand "sse2_pshufd"
  [(match_operand:V4SI 0 "register_operand" "")
   (match_operand:V4SI 1 "nonimmediate_operand" "")
   (match_operand:SI 2 "const_int_operand" "")]
  "TARGET_SSE2"
{
  int mask = INTVAL (operands[2]);
  emit_insn (gen_sse2_pshufd_1 (operands[0], operands[1],
				GEN_INT ((mask >> 0) & 3),
				GEN_INT ((mask >> 2) & 3),
				GEN_INT ((mask >> 4) & 3),
				GEN_INT ((mask >> 6) & 3)));
  DONE;
})

(define_insn "sse2_pshufd_1"
  [(set (match_operand:V4SI 0 "register_operand" "=x")
	(vec_select:V4SI
	  (match_operand:V4SI 1 "nonimmediate_operand" "xm")
	  (parallel [(match_operand 2 "const_0_to_3_operand" "")
		     (match_operand 3 "const_0_to_3_operand" "")
		     (match_operand 4 "const_0_to_3_operand" "")
		     (match_operand 5 "const_0_to_3_operand" "")])))]
  "TARGET_SSE2"
{
  int mask = 0;
  mask |= INTVAL (operands[2]) << 0;
  mask |= INTVAL (operands[3]) << 2;
  mask |= INTVAL (operands[4]) << 4;
  mask |= INTVAL (operands[5]) << 6;
  operands[2] = GEN_INT (mask);

  return "%vpshufd\t{%2, %1, %0|%0, %1, %2}";
}
  [(set_attr "type" "sselog1")
   (set_attr "prefix_data16" "1")
   (set_attr "prefix" "maybe_vex")
   (set_attr "length_immediate" "1")
   (set_attr "mode" "TI")])

(define_expand "sse2_pshuflw"
  [(match_operand:V8HI 0 "register_operand" "")
   (match_operand:V8HI 1 "nonimmediate_operand" "")
   (match_operand:SI 2 "const_int_operand" "")]
  "TARGET_SSE2"
{
  int mask = INTVAL (operands[2]);
  emit_insn (gen_sse2_pshuflw_1 (operands[0], operands[1],
				 GEN_INT ((mask >> 0) & 3),
				 GEN_INT ((mask >> 2) & 3),
				 GEN_INT ((mask >> 4) & 3),
				 GEN_INT ((mask >> 6) & 3)));
  DONE;
})

(define_insn "sse2_pshuflw_1"
  [(set (match_operand:V8HI 0 "register_operand" "=x")
	(vec_select:V8HI
	  (match_operand:V8HI 1 "nonimmediate_operand" "xm")
	  (parallel [(match_operand 2 "const_0_to_3_operand" "")
		     (match_operand 3 "const_0_to_3_operand" "")
		     (match_operand 4 "const_0_to_3_operand" "")
		     (match_operand 5 "const_0_to_3_operand" "")
		     (const_int 4)
		     (const_int 5)
		     (const_int 6)
		     (const_int 7)])))]
  "TARGET_SSE2"
{
  int mask = 0;
  mask |= INTVAL (operands[2]) << 0;
  mask |= INTVAL (operands[3]) << 2;
  mask |= INTVAL (operands[4]) << 4;
  mask |= INTVAL (operands[5]) << 6;
  operands[2] = GEN_INT (mask);

  return "%vpshuflw\t{%2, %1, %0|%0, %1, %2}";
}
  [(set_attr "type" "sselog")
   (set_attr "prefix_data16" "0")
   (set_attr "prefix_rep" "1")
   (set_attr "prefix" "maybe_vex")
   (set_attr "length_immediate" "1")
   (set_attr "mode" "TI")])

(define_expand "sse2_pshufhw"
  [(match_operand:V8HI 0 "register_operand" "")
   (match_operand:V8HI 1 "nonimmediate_operand" "")
   (match_operand:SI 2 "const_int_operand" "")]
  "TARGET_SSE2"
{
  int mask = INTVAL (operands[2]);
  emit_insn (gen_sse2_pshufhw_1 (operands[0], operands[1],
				 GEN_INT (((mask >> 0) & 3) + 4),
				 GEN_INT (((mask >> 2) & 3) + 4),
				 GEN_INT (((mask >> 4) & 3) + 4),
				 GEN_INT (((mask >> 6) & 3) + 4)));
  DONE;
})

(define_insn "sse2_pshufhw_1"
  [(set (match_operand:V8HI 0 "register_operand" "=x")
	(vec_select:V8HI
	  (match_operand:V8HI 1 "nonimmediate_operand" "xm")
	  (parallel [(const_int 0)
		     (const_int 1)
		     (const_int 2)
		     (const_int 3)
		     (match_operand 2 "const_4_to_7_operand" "")
		     (match_operand 3 "const_4_to_7_operand" "")
		     (match_operand 4 "const_4_to_7_operand" "")
		     (match_operand 5 "const_4_to_7_operand" "")])))]
  "TARGET_SSE2"
{
  int mask = 0;
  mask |= (INTVAL (operands[2]) - 4) << 0;
  mask |= (INTVAL (operands[3]) - 4) << 2;
  mask |= (INTVAL (operands[4]) - 4) << 4;
  mask |= (INTVAL (operands[5]) - 4) << 6;
  operands[2] = GEN_INT (mask);

  return "%vpshufhw\t{%2, %1, %0|%0, %1, %2}";
}
  [(set_attr "type" "sselog")
   (set_attr "prefix_rep" "1")
   (set_attr "prefix_data16" "0")
   (set_attr "prefix" "maybe_vex")
   (set_attr "length_immediate" "1")
   (set_attr "mode" "TI")])

(define_expand "sse2_loadd"
  [(set (match_operand:V4SI 0 "register_operand" "")
	(vec_merge:V4SI
	  (vec_duplicate:V4SI
	    (match_operand:SI 1 "nonimmediate_operand" ""))
	  (match_dup 2)
	  (const_int 1)))]
  "TARGET_SSE"
  "operands[2] = CONST0_RTX (V4SImode);")

(define_insn "*avx_loadld"
  [(set (match_operand:V4SI 0 "register_operand"       "=x,Yi,x")
	(vec_merge:V4SI
	  (vec_duplicate:V4SI
	    (match_operand:SI 2 "nonimmediate_operand" "m ,r ,x"))
	  (match_operand:V4SI 1 "reg_or_0_operand"     "C ,C ,x")
	  (const_int 1)))]
  "TARGET_AVX"
  "@
   vmovd\t{%2, %0|%0, %2}
   vmovd\t{%2, %0|%0, %2}
   vmovss\t{%2, %1, %0|%0, %1, %2}"
  [(set_attr "type" "ssemov")
   (set_attr "prefix" "vex")
   (set_attr "mode" "TI,TI,V4SF")])

(define_insn "sse2_loadld"
  [(set (match_operand:V4SI 0 "register_operand"       "=Y2,Yi,x,x")
	(vec_merge:V4SI
	  (vec_duplicate:V4SI
	    (match_operand:SI 2 "nonimmediate_operand" "m  ,r ,m,x"))
	  (match_operand:V4SI 1 "reg_or_0_operand"     "C  ,C ,C,0")
	  (const_int 1)))]
  "TARGET_SSE"
  "@
   movd\t{%2, %0|%0, %2}
   movd\t{%2, %0|%0, %2}
   movss\t{%2, %0|%0, %2}
   movss\t{%2, %0|%0, %2}"
  [(set_attr "type" "ssemov")
   (set_attr "mode" "TI,TI,V4SF,SF")])

(define_insn_and_split "sse2_stored"
  [(set (match_operand:SI 0 "nonimmediate_operand" "=mx,r")
	(vec_select:SI
	  (match_operand:V4SI 1 "register_operand" "x,Yi")
	  (parallel [(const_int 0)])))]
  "TARGET_SSE"
  "#"
  "&& reload_completed
   && (TARGET_INTER_UNIT_MOVES
       || MEM_P (operands [0])
       || !GENERAL_REGNO_P (true_regnum (operands [0])))"
  [(set (match_dup 0) (match_dup 1))]
  "operands[1] = gen_rtx_REG (SImode, REGNO (operands[1]));")

(define_insn_and_split "*vec_ext_v4si_mem"
  [(set (match_operand:SI 0 "register_operand" "=r")
	(vec_select:SI
	  (match_operand:V4SI 1 "memory_operand" "o")
	  (parallel [(match_operand 2 "const_0_to_3_operand" "")])))]
  ""
  "#"
  "reload_completed"
  [(const_int 0)]
{
  int i = INTVAL (operands[2]);

  emit_move_insn (operands[0], adjust_address (operands[1], SImode, i*4));
  DONE;
})

(define_expand "sse_storeq"
  [(set (match_operand:DI 0 "nonimmediate_operand" "")
	(vec_select:DI
	  (match_operand:V2DI 1 "register_operand" "")
	  (parallel [(const_int 0)])))]
  "TARGET_SSE")

(define_insn "*sse2_storeq_rex64"
  [(set (match_operand:DI 0 "nonimmediate_operand" "=mx,*r,r")
	(vec_select:DI
	  (match_operand:V2DI 1 "nonimmediate_operand" "x,Yi,o")
	  (parallel [(const_int 0)])))]
  "TARGET_64BIT && !(MEM_P (operands[0]) && MEM_P (operands[1]))"
  "@
   #
   #
   %vmov{q}\t{%1, %0|%0, %1}"
  [(set_attr "type" "*,*,imov")
   (set_attr "prefix" "*,*,maybe_vex")
   (set_attr "mode" "*,*,DI")])

(define_insn "*sse2_storeq"
  [(set (match_operand:DI 0 "nonimmediate_operand" "=mx")
	(vec_select:DI
	  (match_operand:V2DI 1 "register_operand" "x")
	  (parallel [(const_int 0)])))]
  "TARGET_SSE"
  "#")

(define_split
  [(set (match_operand:DI 0 "nonimmediate_operand" "")
	(vec_select:DI
	  (match_operand:V2DI 1 "register_operand" "")
	  (parallel [(const_int 0)])))]
  "TARGET_SSE
   && reload_completed
   && (TARGET_INTER_UNIT_MOVES
       || MEM_P (operands [0])
       || !GENERAL_REGNO_P (true_regnum (operands [0])))"
  [(set (match_dup 0) (match_dup 1))]
  "operands[1] = gen_rtx_REG (DImode, REGNO (operands[1]));")

(define_insn "*vec_extractv2di_1_rex64_avx"
  [(set (match_operand:DI 0 "nonimmediate_operand" "=m,x,x,r")
	(vec_select:DI
	  (match_operand:V2DI 1 "nonimmediate_operand" "x,x,o,o")
	  (parallel [(const_int 1)])))]
  "TARGET_64BIT
   && TARGET_AVX
   && !(MEM_P (operands[0]) && MEM_P (operands[1]))"
  "@
   vmovhps\t{%1, %0|%0, %1}
   vpsrldq\t{$8, %1, %0|%0, %1, 8}
   vmovq\t{%H1, %0|%0, %H1}
   vmov{q}\t{%H1, %0|%0, %H1}"
  [(set_attr "type" "ssemov,sseishft1,ssemov,imov")
   (set_attr "length_immediate" "*,1,*,*")
   (set_attr "memory" "*,none,*,*")
   (set_attr "prefix" "vex")
   (set_attr "mode" "V2SF,TI,TI,DI")])

(define_insn "*vec_extractv2di_1_rex64"
  [(set (match_operand:DI 0 "nonimmediate_operand" "=m,x,x,r")
	(vec_select:DI
	  (match_operand:V2DI 1 "nonimmediate_operand" "x,0,o,o")
	  (parallel [(const_int 1)])))]
  "TARGET_64BIT && !(MEM_P (operands[0]) && MEM_P (operands[1]))"
  "@
   movhps\t{%1, %0|%0, %1}
   psrldq\t{$8, %0|%0, 8}
   movq\t{%H1, %0|%0, %H1}
   mov{q}\t{%H1, %0|%0, %H1}"
  [(set_attr "type" "ssemov,sseishft1,ssemov,imov")
   (set_attr "length_immediate" "*,1,*,*")
   (set_attr "memory" "*,none,*,*")
   (set_attr "mode" "V2SF,TI,TI,DI")])

(define_insn "*vec_extractv2di_1_avx"
  [(set (match_operand:DI 0 "nonimmediate_operand" "=m,x,x")
	(vec_select:DI
	  (match_operand:V2DI 1 "nonimmediate_operand" "x,x,o")
	  (parallel [(const_int 1)])))]
  "!TARGET_64BIT
   && TARGET_AVX
   && !(MEM_P (operands[0]) && MEM_P (operands[1]))"
  "@
   vmovhps\t{%1, %0|%0, %1}
   vpsrldq\t{$8, %1, %0|%0, %1, 8}
   vmovq\t{%H1, %0|%0, %H1}"
  [(set_attr "type" "ssemov,sseishft1,ssemov")
   (set_attr "length_immediate" "*,1,*")
   (set_attr "memory" "*,none,*")
   (set_attr "prefix" "vex")
   (set_attr "mode" "V2SF,TI,TI")])

(define_insn "*vec_extractv2di_1_sse2"
  [(set (match_operand:DI 0 "nonimmediate_operand" "=m,x,x")
	(vec_select:DI
	  (match_operand:V2DI 1 "nonimmediate_operand" "x,0,o")
	  (parallel [(const_int 1)])))]
  "!TARGET_64BIT
   && TARGET_SSE2 && !(MEM_P (operands[0]) && MEM_P (operands[1]))"
  "@
   movhps\t{%1, %0|%0, %1}
   psrldq\t{$8, %0|%0, 8}
   movq\t{%H1, %0|%0, %H1}"
  [(set_attr "type" "ssemov,sseishft1,ssemov")
   (set_attr "length_immediate" "*,1,*")
   (set_attr "memory" "*,none,*")
   (set_attr "mode" "V2SF,TI,TI")])

;; Not sure this is ever used, but it doesn't hurt to have it. -aoliva
(define_insn "*vec_extractv2di_1_sse"
  [(set (match_operand:DI 0 "nonimmediate_operand" "=m,x,x")
	(vec_select:DI
	  (match_operand:V2DI 1 "nonimmediate_operand" "x,x,o")
	  (parallel [(const_int 1)])))]
  "!TARGET_SSE2 && TARGET_SSE
   && !(MEM_P (operands[0]) && MEM_P (operands[1]))"
  "@
   movhps\t{%1, %0|%0, %1}
   movhlps\t{%1, %0|%0, %1}
   movlps\t{%H1, %0|%0, %H1}"
  [(set_attr "type" "ssemov")
   (set_attr "mode" "V2SF,V4SF,V2SF")])

(define_insn "*vec_dupv4si_avx"
  [(set (match_operand:V4SI 0 "register_operand" "=x,x")
	(vec_duplicate:V4SI
	  (match_operand:SI 1 "register_operand" "x,m")))]
  "TARGET_AVX"
  "@
   vpshufd\t{$0, %1, %0|%0, %1, 0}
   vbroadcastss\t{%1, %0|%0, %1}"
  [(set_attr "type" "sselog1,ssemov")
   (set_attr "length_immediate" "1,0")
   (set_attr "prefix_extra" "0,1")
   (set_attr "prefix" "vex")
   (set_attr "mode" "TI,V4SF")])

(define_insn "*vec_dupv4si"
  [(set (match_operand:V4SI 0 "register_operand" "=Y2,x")
	(vec_duplicate:V4SI
	  (match_operand:SI 1 "register_operand" " Y2,0")))]
  "TARGET_SSE"
  "@
   %vpshufd\t{$0, %1, %0|%0, %1, 0}
   shufps\t{$0, %0, %0|%0, %0, 0}"
  [(set_attr "type" "sselog1")
   (set_attr "length_immediate" "1")
   (set_attr "mode" "TI,V4SF")])

(define_insn "*vec_dupv2di_avx"
  [(set (match_operand:V2DI 0 "register_operand"     "=x,x")
	(vec_duplicate:V2DI
	  (match_operand:DI 1 "nonimmediate_operand" " x,m")))]
  "TARGET_AVX"
  "@
   vpunpcklqdq\t{%1, %1, %0|%0, %1, %1}
   vmovddup\t{%1, %0|%0, %1}"
  [(set_attr "type" "sselog1")
   (set_attr "prefix" "vex")
   (set_attr "mode" "TI,DF")])

(define_insn "*vec_dupv2di_sse3"
  [(set (match_operand:V2DI 0 "register_operand"     "=x,x")
	(vec_duplicate:V2DI
	  (match_operand:DI 1 "nonimmediate_operand" " 0,m")))]
  "TARGET_SSE3"
  "@
   punpcklqdq\t%0, %0
   movddup\t{%1, %0|%0, %1}"
  [(set_attr "type" "sselog1")
   (set_attr "mode" "TI,DF")])

(define_insn "*vec_dupv2di"
  [(set (match_operand:V2DI 0 "register_operand" "=Y2,x")
	(vec_duplicate:V2DI
	  (match_operand:DI 1 "register_operand" " 0 ,0")))]
  "TARGET_SSE"
  "@
   punpcklqdq\t%0, %0
   movlhps\t%0, %0"
  [(set_attr "type" "sselog1,ssemov")
   (set_attr "mode" "TI,V4SF")])

(define_insn "*vec_concatv2si_avx"
  [(set (match_operand:V2SI 0 "register_operand"     "=x,x,x ,*y ,*y")
	(vec_concat:V2SI
	  (match_operand:SI 1 "nonimmediate_operand" "x ,x,rm, 0 ,rm")
	  (match_operand:SI 2 "vector_move_operand"  "rm,x,C ,*ym,C")))]
  "TARGET_AVX"
  "@
   vpinsrd\t{$0x1, %2, %1, %0|%0, %1, %2, 0x1}
   vpunpckldq\t{%2, %1, %0|%0, %1, %2}
   vmovd\t{%1, %0|%0, %1}
   punpckldq\t{%2, %0|%0, %2}
   movd\t{%1, %0|%0, %1}"
  [(set_attr "type" "sselog,sselog,ssemov,mmxcvt,mmxmov")
   (set_attr "prefix_extra" "1,*,*,*,*")
   (set_attr "length_immediate" "1,*,*,*,*")
   (set (attr "prefix")
     (if_then_else (eq_attr "alternative" "3,4")
       (const_string "orig")
       (const_string "vex")))
   (set_attr "mode" "TI,TI,TI,DI,DI")])

(define_insn "*vec_concatv2si_sse4_1"
  [(set (match_operand:V2SI 0 "register_operand"     "=x,x,x ,*y ,*y")
	(vec_concat:V2SI
	  (match_operand:SI 1 "nonimmediate_operand" "0 ,0,rm, 0 ,rm")
	  (match_operand:SI 2 "vector_move_operand"  "rm,x,C ,*ym,C")))]
  "TARGET_SSE4_1"
  "@
   pinsrd\t{$0x1, %2, %0|%0, %2, 0x1}
   punpckldq\t{%2, %0|%0, %2}
   movd\t{%1, %0|%0, %1}
   punpckldq\t{%2, %0|%0, %2}
   movd\t{%1, %0|%0, %1}"
  [(set_attr "type" "sselog,sselog,ssemov,mmxcvt,mmxmov")
   (set_attr "prefix_extra" "1,*,*,*,*")
   (set_attr "length_immediate" "1,*,*,*,*")
   (set_attr "mode" "TI,TI,TI,DI,DI")])

;; ??? In theory we can match memory for the MMX alternative, but allowing
;; nonimmediate_operand for operand 2 and *not* allowing memory for the SSE
;; alternatives pretty much forces the MMX alternative to be chosen.
(define_insn "*vec_concatv2si_sse2"
  [(set (match_operand:V2SI 0 "register_operand"     "=x,x ,*y,*y")
	(vec_concat:V2SI
	  (match_operand:SI 1 "nonimmediate_operand" " 0,rm, 0,rm")
	  (match_operand:SI 2 "reg_or_0_operand"     " x,C ,*y, C")))]
  "TARGET_SSE2"
  "@
   punpckldq\t{%2, %0|%0, %2}
   movd\t{%1, %0|%0, %1}
   punpckldq\t{%2, %0|%0, %2}
   movd\t{%1, %0|%0, %1}"
  [(set_attr "type" "sselog,ssemov,mmxcvt,mmxmov")
   (set_attr "mode" "TI,TI,DI,DI")])

(define_insn "*vec_concatv2si_sse"
  [(set (match_operand:V2SI 0 "register_operand"     "=x,x,*y,*y")
	(vec_concat:V2SI
	  (match_operand:SI 1 "nonimmediate_operand" " 0,m, 0,*rm")
	  (match_operand:SI 2 "reg_or_0_operand"     " x,C,*y,C")))]
  "TARGET_SSE"
  "@
   unpcklps\t{%2, %0|%0, %2}
   movss\t{%1, %0|%0, %1}
   punpckldq\t{%2, %0|%0, %2}
   movd\t{%1, %0|%0, %1}"
  [(set_attr "type" "sselog,ssemov,mmxcvt,mmxmov")
   (set_attr "mode" "V4SF,V4SF,DI,DI")])

(define_insn "*vec_concatv4si_1_avx"
  [(set (match_operand:V4SI 0 "register_operand"       "=x,x")
	(vec_concat:V4SI
	  (match_operand:V2SI 1 "register_operand"     " x,x")
	  (match_operand:V2SI 2 "nonimmediate_operand" " x,m")))]
  "TARGET_AVX"
  "@
   vpunpcklqdq\t{%2, %1, %0|%0, %1, %2}
   vmovhps\t{%2, %1, %0|%0, %1, %2}"
  [(set_attr "type" "sselog,ssemov")
   (set_attr "prefix" "vex")
   (set_attr "mode" "TI,V2SF")])

(define_insn "*vec_concatv4si_1"
  [(set (match_operand:V4SI 0 "register_operand"       "=Y2,x,x")
	(vec_concat:V4SI
	  (match_operand:V2SI 1 "register_operand"     " 0 ,0,0")
	  (match_operand:V2SI 2 "nonimmediate_operand" " Y2,x,m")))]
  "TARGET_SSE"
  "@
   punpcklqdq\t{%2, %0|%0, %2}
   movlhps\t{%2, %0|%0, %2}
   movhps\t{%2, %0|%0, %2}"
  [(set_attr "type" "sselog,ssemov,ssemov")
   (set_attr "mode" "TI,V4SF,V2SF")])

(define_insn "*vec_concatv2di_avx"
  [(set (match_operand:V2DI 0 "register_operand"     "=x,?x,x,x")
	(vec_concat:V2DI
	  (match_operand:DI 1 "nonimmediate_operand" " m,*y,x,x")
	  (match_operand:DI 2 "vector_move_operand"  " C, C,x,m")))]
  "!TARGET_64BIT && TARGET_AVX"
  "@
   vmovq\t{%1, %0|%0, %1}
   movq2dq\t{%1, %0|%0, %1}
   vpunpcklqdq\t{%2, %1, %0|%0, %1, %2}
   vmovhps\t{%2, %1, %0|%0, %1, %2}"
  [(set_attr "type" "ssemov,ssemov,sselog,ssemov")
   (set (attr "prefix")
     (if_then_else (eq_attr "alternative" "1")
       (const_string "orig")
       (const_string "vex")))
   (set_attr "mode" "TI,TI,TI,V2SF")])

(define_insn "vec_concatv2di"
  [(set (match_operand:V2DI 0 "register_operand"     "=Y2 ,?Y2,Y2,x,x")
	(vec_concat:V2DI
	  (match_operand:DI 1 "nonimmediate_operand" " mY2,*y ,0 ,0,0")
	  (match_operand:DI 2 "vector_move_operand"  " C  ,  C,Y2,x,m")))]
  "!TARGET_64BIT && TARGET_SSE"
  "@
   movq\t{%1, %0|%0, %1}
   movq2dq\t{%1, %0|%0, %1}
   punpcklqdq\t{%2, %0|%0, %2}
   movlhps\t{%2, %0|%0, %2}
   movhps\t{%2, %0|%0, %2}"
  [(set_attr "type" "ssemov,ssemov,sselog,ssemov,ssemov")
   (set_attr "mode" "TI,TI,TI,V4SF,V2SF")])

(define_insn "*vec_concatv2di_rex64_avx"
  [(set (match_operand:V2DI 0 "register_operand"     "=x,x,Yi,!x,x,x")
	(vec_concat:V2DI
	  (match_operand:DI 1 "nonimmediate_operand" " x,m,r ,*y,x,x")
	  (match_operand:DI 2 "vector_move_operand"  "rm,C,C ,C ,x,m")))]
  "TARGET_64BIT && TARGET_AVX"
  "@
   vpinsrq\t{$0x1, %2, %1, %0|%0, %1, %2, 0x1}
   vmovq\t{%1, %0|%0, %1}
   vmovq\t{%1, %0|%0, %1}
   movq2dq\t{%1, %0|%0, %1}
   vpunpcklqdq\t{%2, %1, %0|%0, %1, %2}
   vmovhps\t{%2, %1, %0|%0, %1, %2}"
  [(set_attr "type" "sselog,ssemov,ssemov,ssemov,sselog,ssemov")
   (set_attr "prefix_extra" "1,*,*,*,*,*")
   (set_attr "length_immediate" "1,*,*,*,*,*")
   (set (attr "prefix")
     (if_then_else (eq_attr "alternative" "3")
       (const_string "orig")
       (const_string "vex")))
   (set_attr "mode" "TI,TI,TI,TI,TI,V2SF")])

(define_insn "*vec_concatv2di_rex64_sse4_1"
  [(set (match_operand:V2DI 0 "register_operand"     "=x ,x ,Yi,!x,x,x,x")
	(vec_concat:V2DI
	  (match_operand:DI 1 "nonimmediate_operand" " 0 ,mx,r ,*y,0,0,0")
	  (match_operand:DI 2 "vector_move_operand"  " rm,C ,C ,C ,x,x,m")))]
  "TARGET_64BIT && TARGET_SSE4_1"
  "@
   pinsrq\t{$0x1, %2, %0|%0, %2, 0x1}
   movq\t{%1, %0|%0, %1}
   movq\t{%1, %0|%0, %1}
   movq2dq\t{%1, %0|%0, %1}
   punpcklqdq\t{%2, %0|%0, %2}
   movlhps\t{%2, %0|%0, %2}
   movhps\t{%2, %0|%0, %2}"
  [(set_attr "type" "sselog,ssemov,ssemov,ssemov,sselog,ssemov,ssemov")
   (set_attr "prefix_rex" "1,*,1,*,*,*,*")
   (set_attr "prefix_extra" "1,*,*,*,*,*,*")
   (set_attr "length_immediate" "1,*,*,*,*,*,*")
   (set_attr "mode" "TI,TI,TI,TI,TI,V4SF,V2SF")])

(define_insn "*vec_concatv2di_rex64_sse"
  [(set (match_operand:V2DI 0 "register_operand"     "=Y2 ,Yi,!Y2,Y2,x,x")
	(vec_concat:V2DI
	  (match_operand:DI 1 "nonimmediate_operand" " mY2,r ,*y ,0 ,0,0")
	  (match_operand:DI 2 "vector_move_operand"  " C  ,C ,C  ,Y2,x,m")))]
  "TARGET_64BIT && TARGET_SSE"
  "@
   movq\t{%1, %0|%0, %1}
   movq\t{%1, %0|%0, %1}
   movq2dq\t{%1, %0|%0, %1}
   punpcklqdq\t{%2, %0|%0, %2}
   movlhps\t{%2, %0|%0, %2}
   movhps\t{%2, %0|%0, %2}"
  [(set_attr "type" "ssemov,ssemov,ssemov,sselog,ssemov,ssemov")
   (set_attr "prefix_rex" "*,1,*,*,*,*")
   (set_attr "mode" "TI,TI,TI,TI,V4SF,V2SF")])

(define_expand "vec_unpacku_hi_v16qi"
  [(match_operand:V8HI 0 "register_operand" "")
   (match_operand:V16QI 1 "register_operand" "")]
  "TARGET_SSE2"
{
  if (TARGET_SSE4_1)
    ix86_expand_sse4_unpack (operands, true, true);
  else
    ix86_expand_sse_unpack (operands, true, true);
  DONE;
})

(define_expand "vec_unpacks_hi_v16qi"
  [(match_operand:V8HI 0 "register_operand" "")
   (match_operand:V16QI 1 "register_operand" "")]
  "TARGET_SSE2"
{
  if (TARGET_SSE4_1)
    ix86_expand_sse4_unpack (operands, false, true);
  else
    ix86_expand_sse_unpack (operands, false, true);
  DONE;
})

(define_expand "vec_unpacku_lo_v16qi"
  [(match_operand:V8HI 0 "register_operand" "")
   (match_operand:V16QI 1 "register_operand" "")]
  "TARGET_SSE2"
{
  if (TARGET_SSE4_1)
    ix86_expand_sse4_unpack (operands, true, false);
  else
    ix86_expand_sse_unpack (operands, true, false);
  DONE;
})

(define_expand "vec_unpacks_lo_v16qi"
  [(match_operand:V8HI 0 "register_operand" "")
   (match_operand:V16QI 1 "register_operand" "")]
  "TARGET_SSE2"
{
  if (TARGET_SSE4_1)
    ix86_expand_sse4_unpack (operands, false, false);
  else
    ix86_expand_sse_unpack (operands, false, false);
  DONE;
})

(define_expand "vec_unpacku_hi_v8hi"
  [(match_operand:V4SI 0 "register_operand" "")
   (match_operand:V8HI 1 "register_operand" "")]
  "TARGET_SSE2"
{
  if (TARGET_SSE4_1)
    ix86_expand_sse4_unpack (operands, true, true);
  else
    ix86_expand_sse_unpack (operands, true, true);
  DONE;
})

(define_expand "vec_unpacks_hi_v8hi"
  [(match_operand:V4SI 0 "register_operand" "")
   (match_operand:V8HI 1 "register_operand" "")]
  "TARGET_SSE2"
{
  if (TARGET_SSE4_1)
    ix86_expand_sse4_unpack (operands, false, true);
  else
    ix86_expand_sse_unpack (operands, false, true);
  DONE;
})

(define_expand "vec_unpacku_lo_v8hi"
  [(match_operand:V4SI 0 "register_operand" "")
   (match_operand:V8HI 1 "register_operand" "")]
  "TARGET_SSE2"
{
  if (TARGET_SSE4_1)
    ix86_expand_sse4_unpack (operands, true, false);
  else
    ix86_expand_sse_unpack (operands, true, false);
  DONE;
})

(define_expand "vec_unpacks_lo_v8hi"
  [(match_operand:V4SI 0 "register_operand" "")
   (match_operand:V8HI 1 "register_operand" "")]
  "TARGET_SSE2"
{
  if (TARGET_SSE4_1)
    ix86_expand_sse4_unpack (operands, false, false);
  else
    ix86_expand_sse_unpack (operands, false, false);
  DONE;
})

(define_expand "vec_unpacku_hi_v4si"
  [(match_operand:V2DI 0 "register_operand" "")
   (match_operand:V4SI 1 "register_operand" "")]
  "TARGET_SSE2"
{
  if (TARGET_SSE4_1)
    ix86_expand_sse4_unpack (operands, true, true);
  else
    ix86_expand_sse_unpack (operands, true, true);
  DONE;
})

(define_expand "vec_unpacks_hi_v4si"
  [(match_operand:V2DI 0 "register_operand" "")
   (match_operand:V4SI 1 "register_operand" "")]
  "TARGET_SSE2"
{
  if (TARGET_SSE4_1)
    ix86_expand_sse4_unpack (operands, false, true);
  else
    ix86_expand_sse_unpack (operands, false, true);
  DONE;
})

(define_expand "vec_unpacku_lo_v4si"
  [(match_operand:V2DI 0 "register_operand" "")
   (match_operand:V4SI 1 "register_operand" "")]
  "TARGET_SSE2"
{
  if (TARGET_SSE4_1)
    ix86_expand_sse4_unpack (operands, true, false);
  else
    ix86_expand_sse_unpack (operands, true, false);
  DONE;
})

(define_expand "vec_unpacks_lo_v4si"
  [(match_operand:V2DI 0 "register_operand" "")
   (match_operand:V4SI 1 "register_operand" "")]
  "TARGET_SSE2"
{
  if (TARGET_SSE4_1)
    ix86_expand_sse4_unpack (operands, false, false);
  else
    ix86_expand_sse_unpack (operands, false, false);
  DONE;
})

;;;;;;;;;;;;;;;;;;;;;;;;;;;;;;;;;;;;;;;;;;;;;;;;;;;;;;;;;;;;;;;;;;;;;
;;
;; Miscellaneous
;;
;;;;;;;;;;;;;;;;;;;;;;;;;;;;;;;;;;;;;;;;;;;;;;;;;;;;;;;;;;;;;;;;;;;;;

(define_expand "sse2_uavgv16qi3"
  [(set (match_operand:V16QI 0 "register_operand" "")
	(truncate:V16QI
	  (lshiftrt:V16HI
	    (plus:V16HI
	      (plus:V16HI
		(zero_extend:V16HI
		  (match_operand:V16QI 1 "nonimmediate_operand" ""))
		(zero_extend:V16HI
		  (match_operand:V16QI 2 "nonimmediate_operand" "")))
	      (const_vector:V16QI [(const_int 1) (const_int 1)
				   (const_int 1) (const_int 1)
				   (const_int 1) (const_int 1)
				   (const_int 1) (const_int 1)
				   (const_int 1) (const_int 1)
				   (const_int 1) (const_int 1)
				   (const_int 1) (const_int 1)
				   (const_int 1) (const_int 1)]))
	    (const_int 1))))]
  "TARGET_SSE2"
  "ix86_fixup_binary_operands_no_copy (PLUS, V16QImode, operands);")

(define_insn "*avx_uavgv16qi3"
  [(set (match_operand:V16QI 0 "register_operand" "=x")
	(truncate:V16QI
	  (lshiftrt:V16HI
	    (plus:V16HI
	      (plus:V16HI
		(zero_extend:V16HI
		  (match_operand:V16QI 1 "nonimmediate_operand" "%x"))
		(zero_extend:V16HI
		  (match_operand:V16QI 2 "nonimmediate_operand" "xm")))
	      (const_vector:V16QI [(const_int 1) (const_int 1)
				   (const_int 1) (const_int 1)
				   (const_int 1) (const_int 1)
				   (const_int 1) (const_int 1)
				   (const_int 1) (const_int 1)
				   (const_int 1) (const_int 1)
				   (const_int 1) (const_int 1)
				   (const_int 1) (const_int 1)]))
	    (const_int 1))))]
  "TARGET_AVX && ix86_binary_operator_ok (PLUS, V16QImode, operands)"
  "vpavgb\t{%2, %1, %0|%0, %1, %2}"
  [(set_attr "type" "sseiadd")
   (set_attr "prefix" "vex")
   (set_attr "mode" "TI")])

(define_insn "*sse2_uavgv16qi3"
  [(set (match_operand:V16QI 0 "register_operand" "=x")
	(truncate:V16QI
	  (lshiftrt:V16HI
	    (plus:V16HI
	      (plus:V16HI
		(zero_extend:V16HI
		  (match_operand:V16QI 1 "nonimmediate_operand" "%0"))
		(zero_extend:V16HI
		  (match_operand:V16QI 2 "nonimmediate_operand" "xm")))
	      (const_vector:V16QI [(const_int 1) (const_int 1)
				   (const_int 1) (const_int 1)
				   (const_int 1) (const_int 1)
				   (const_int 1) (const_int 1)
				   (const_int 1) (const_int 1)
				   (const_int 1) (const_int 1)
				   (const_int 1) (const_int 1)
				   (const_int 1) (const_int 1)]))
	    (const_int 1))))]
  "TARGET_SSE2 && ix86_binary_operator_ok (PLUS, V16QImode, operands)"
  "pavgb\t{%2, %0|%0, %2}"
  [(set_attr "type" "sseiadd")
   (set_attr "prefix_data16" "1")
   (set_attr "mode" "TI")])

(define_expand "sse2_uavgv8hi3"
  [(set (match_operand:V8HI 0 "register_operand" "")
	(truncate:V8HI
	  (lshiftrt:V8SI
	    (plus:V8SI
	      (plus:V8SI
		(zero_extend:V8SI
		  (match_operand:V8HI 1 "nonimmediate_operand" ""))
		(zero_extend:V8SI
		  (match_operand:V8HI 2 "nonimmediate_operand" "")))
	      (const_vector:V8HI [(const_int 1) (const_int 1)
				  (const_int 1) (const_int 1)
				  (const_int 1) (const_int 1)
				  (const_int 1) (const_int 1)]))
	    (const_int 1))))]
  "TARGET_SSE2"
  "ix86_fixup_binary_operands_no_copy (PLUS, V8HImode, operands);")

(define_insn "*avx_uavgv8hi3"
  [(set (match_operand:V8HI 0 "register_operand" "=x")
	(truncate:V8HI
	  (lshiftrt:V8SI
	    (plus:V8SI
	      (plus:V8SI
		(zero_extend:V8SI
		  (match_operand:V8HI 1 "nonimmediate_operand" "%x"))
		(zero_extend:V8SI
		  (match_operand:V8HI 2 "nonimmediate_operand" "xm")))
	      (const_vector:V8HI [(const_int 1) (const_int 1)
				  (const_int 1) (const_int 1)
				  (const_int 1) (const_int 1)
				  (const_int 1) (const_int 1)]))
	    (const_int 1))))]
  "TARGET_AVX && ix86_binary_operator_ok (PLUS, V8HImode, operands)"
  "vpavgw\t{%2, %1, %0|%0, %1, %2}"
  [(set_attr "type" "sseiadd")
   (set_attr "prefix" "vex")
   (set_attr "mode" "TI")])

(define_insn "*sse2_uavgv8hi3"
  [(set (match_operand:V8HI 0 "register_operand" "=x")
	(truncate:V8HI
	  (lshiftrt:V8SI
	    (plus:V8SI
	      (plus:V8SI
		(zero_extend:V8SI
		  (match_operand:V8HI 1 "nonimmediate_operand" "%0"))
		(zero_extend:V8SI
		  (match_operand:V8HI 2 "nonimmediate_operand" "xm")))
	      (const_vector:V8HI [(const_int 1) (const_int 1)
				  (const_int 1) (const_int 1)
				  (const_int 1) (const_int 1)
				  (const_int 1) (const_int 1)]))
	    (const_int 1))))]
  "TARGET_SSE2 && ix86_binary_operator_ok (PLUS, V8HImode, operands)"
  "pavgw\t{%2, %0|%0, %2}"
  [(set_attr "type" "sseiadd")
   (set_attr "prefix_data16" "1")
   (set_attr "mode" "TI")])

;; The correct representation for this is absolutely enormous, and
;; surely not generally useful.
(define_insn "*avx_psadbw"
  [(set (match_operand:V2DI 0 "register_operand" "=x")
	(unspec:V2DI [(match_operand:V16QI 1 "register_operand" "x")
		      (match_operand:V16QI 2 "nonimmediate_operand" "xm")]
		     UNSPEC_PSADBW))]
  "TARGET_AVX"
  "vpsadbw\t{%2, %1, %0|%0, %1, %2}"
  [(set_attr "type" "sseiadd")
   (set_attr "prefix" "vex")
   (set_attr "mode" "TI")])

(define_insn "sse2_psadbw"
  [(set (match_operand:V2DI 0 "register_operand" "=x")
	(unspec:V2DI [(match_operand:V16QI 1 "register_operand" "0")
		      (match_operand:V16QI 2 "nonimmediate_operand" "xm")]
		     UNSPEC_PSADBW))]
  "TARGET_SSE2"
  "psadbw\t{%2, %0|%0, %2}"
  [(set_attr "type" "sseiadd")
   (set_attr "atom_unit" "simul")
   (set_attr "prefix_data16" "1")
   (set_attr "mode" "TI")])

(define_insn "avx_movmsk<ssemodesuffix>256"
  [(set (match_operand:SI 0 "register_operand" "=r")
	(unspec:SI
	  [(match_operand:AVX256MODEF2P 1 "register_operand" "x")]
	  UNSPEC_MOVMSK))]
  "AVX256_VEC_FLOAT_MODE_P (<MODE>mode)"
  "vmovmsk<ssemodesuffix>\t{%1, %0|%0, %1}"
  [(set_attr "type" "ssecvt")
   (set_attr "prefix" "vex")
   (set_attr "mode" "<MODE>")])

(define_insn "<sse>_movmsk<ssemodesuffix>"
  [(set (match_operand:SI 0 "register_operand" "=r")
	(unspec:SI
	  [(match_operand:SSEMODEF2P 1 "register_operand" "x")]
	  UNSPEC_MOVMSK))]
  "SSE_VEC_FLOAT_MODE_P (<MODE>mode)"
  "%vmovmsk<ssemodesuffix>\t{%1, %0|%0, %1}"
  [(set_attr "type" "ssemov")
   (set_attr "prefix" "maybe_vex")
   (set_attr "mode" "<MODE>")])

(define_insn "sse2_pmovmskb"
  [(set (match_operand:SI 0 "register_operand" "=r")
	(unspec:SI [(match_operand:V16QI 1 "register_operand" "x")]
		   UNSPEC_MOVMSK))]
  "TARGET_SSE2"
  "%vpmovmskb\t{%1, %0|%0, %1}"
  [(set_attr "type" "ssemov")
   (set_attr "prefix_data16" "1")
   (set_attr "prefix" "maybe_vex")
   (set_attr "mode" "SI")])

(define_expand "sse2_maskmovdqu"
  [(set (match_operand:V16QI 0 "memory_operand" "")
	(unspec:V16QI [(match_operand:V16QI 1 "register_operand" "")
		       (match_operand:V16QI 2 "register_operand" "")
		       (match_dup 0)]
		      UNSPEC_MASKMOV))]
  "TARGET_SSE2")

(define_insn "*sse2_maskmovdqu"
  [(set (mem:V16QI (match_operand:SI 0 "register_operand" "D"))
	(unspec:V16QI [(match_operand:V16QI 1 "register_operand" "x")
		       (match_operand:V16QI 2 "register_operand" "x")
		       (mem:V16QI (match_dup 0))]
		      UNSPEC_MASKMOV))]
  "TARGET_SSE2 && !TARGET_64BIT"
  ;; @@@ check ordering of operands in intel/nonintel syntax
  "%vmaskmovdqu\t{%2, %1|%1, %2}"
  [(set_attr "type" "ssemov")
   (set_attr "prefix_data16" "1")
   ;; The implicit %rdi operand confuses default length_vex computation.
   (set_attr "length_vex" "3")
   (set_attr "prefix" "maybe_vex")
   (set_attr "mode" "TI")])

(define_insn "*sse2_maskmovdqu_rex64"
  [(set (mem:V16QI (match_operand:DI 0 "register_operand" "D"))
	(unspec:V16QI [(match_operand:V16QI 1 "register_operand" "x")
		       (match_operand:V16QI 2 "register_operand" "x")
		       (mem:V16QI (match_dup 0))]
		      UNSPEC_MASKMOV))]
  "TARGET_SSE2 && TARGET_64BIT"
  ;; @@@ check ordering of operands in intel/nonintel syntax
  "%vmaskmovdqu\t{%2, %1|%1, %2}"
  [(set_attr "type" "ssemov")
   (set_attr "prefix_data16" "1")
   ;; The implicit %rdi operand confuses default length_vex computation.
   (set (attr "length_vex")
     (symbol_ref ("REGNO (operands[2]) >= FIRST_REX_SSE_REG ? 3 + 1 : 2 + 1")))
   (set_attr "prefix" "maybe_vex")
   (set_attr "mode" "TI")])

(define_insn "sse_ldmxcsr"
  [(unspec_volatile [(match_operand:SI 0 "memory_operand" "m")]
		    UNSPECV_LDMXCSR)]
  "TARGET_SSE"
  "%vldmxcsr\t%0"
  [(set_attr "type" "sse")
   (set_attr "atom_sse_attr" "mxcsr")
   (set_attr "prefix" "maybe_vex")
   (set_attr "memory" "load")])

(define_insn "sse_stmxcsr"
  [(set (match_operand:SI 0 "memory_operand" "=m")
	(unspec_volatile:SI [(const_int 0)] UNSPECV_STMXCSR))]
  "TARGET_SSE"
  "%vstmxcsr\t%0"
  [(set_attr "type" "sse")
   (set_attr "atom_sse_attr" "mxcsr")
   (set_attr "prefix" "maybe_vex")
   (set_attr "memory" "store")])

(define_expand "sse_sfence"
  [(set (match_dup 0)
	(unspec:BLK [(match_dup 0)] UNSPEC_SFENCE))]
  "TARGET_SSE || TARGET_3DNOW_A"
{
  operands[0] = gen_rtx_MEM (BLKmode, gen_rtx_SCRATCH (Pmode));
  MEM_VOLATILE_P (operands[0]) = 1;
})

(define_insn "*sse_sfence"
  [(set (match_operand:BLK 0 "" "")
	(unspec:BLK [(match_dup 0)] UNSPEC_SFENCE))]
  "TARGET_SSE || TARGET_3DNOW_A"
  "sfence"
  [(set_attr "type" "sse")
   (set_attr "length_address" "0")
   (set_attr "atom_sse_attr" "fence")
   (set_attr "memory" "unknown")])

(define_insn "sse2_clflush"
  [(unspec_volatile [(match_operand 0 "address_operand" "p")]
		    UNSPECV_CLFLUSH)]
  "TARGET_SSE2"
  "clflush\t%a0"
  [(set_attr "type" "sse")
   (set_attr "atom_sse_attr" "fence")
   (set_attr "memory" "unknown")])

(define_expand "sse2_mfence"
  [(set (match_dup 0)
	(unspec:BLK [(match_dup 0)] UNSPEC_MFENCE))]
  "TARGET_SSE2"
{
  operands[0] = gen_rtx_MEM (BLKmode, gen_rtx_SCRATCH (Pmode));
  MEM_VOLATILE_P (operands[0]) = 1;
})

(define_insn "*sse2_mfence"
  [(set (match_operand:BLK 0 "" "")
	(unspec:BLK [(match_dup 0)] UNSPEC_MFENCE))]
  "TARGET_64BIT || TARGET_SSE2"
  "mfence"
  [(set_attr "type" "sse")
   (set_attr "length_address" "0")
   (set_attr "atom_sse_attr" "fence")
   (set_attr "memory" "unknown")])

(define_expand "sse2_lfence"
  [(set (match_dup 0)
	(unspec:BLK [(match_dup 0)] UNSPEC_LFENCE))]
  "TARGET_SSE2"
{
  operands[0] = gen_rtx_MEM (BLKmode, gen_rtx_SCRATCH (Pmode));
  MEM_VOLATILE_P (operands[0]) = 1;
})

(define_insn "*sse2_lfence"
  [(set (match_operand:BLK 0 "" "")
	(unspec:BLK [(match_dup 0)] UNSPEC_LFENCE))]
  "TARGET_SSE2"
  "lfence"
  [(set_attr "type" "sse")
   (set_attr "length_address" "0")
   (set_attr "atom_sse_attr" "lfence")
   (set_attr "memory" "unknown")])

(define_insn "sse3_mwait"
  [(unspec_volatile [(match_operand:SI 0 "register_operand" "a")
		     (match_operand:SI 1 "register_operand" "c")]
		    UNSPECV_MWAIT)]
  "TARGET_SSE3"
;; 64bit version is "mwait %rax,%rcx". But only lower 32bits are used.
;; Since 32bit register operands are implicitly zero extended to 64bit,
;; we only need to set up 32bit registers.
  "mwait"
  [(set_attr "length" "3")])

(define_insn "sse3_monitor"
  [(unspec_volatile [(match_operand:SI 0 "register_operand" "a")
		     (match_operand:SI 1 "register_operand" "c")
		     (match_operand:SI 2 "register_operand" "d")]
		    UNSPECV_MONITOR)]
  "TARGET_SSE3 && !TARGET_64BIT"
  "monitor\t%0, %1, %2"
  [(set_attr "length" "3")])

(define_insn "sse3_monitor64"
  [(unspec_volatile [(match_operand:DI 0 "register_operand" "a")
		     (match_operand:SI 1 "register_operand" "c")
		     (match_operand:SI 2 "register_operand" "d")]
		    UNSPECV_MONITOR)]
  "TARGET_SSE3 && TARGET_64BIT"
;; 64bit version is "monitor %rax,%rcx,%rdx". But only lower 32bits in
;; RCX and RDX are used.  Since 32bit register operands are implicitly
;; zero extended to 64bit, we only need to set up 32bit registers.
  "monitor"
  [(set_attr "length" "3")])

;;;;;;;;;;;;;;;;;;;;;;;;;;;;;;;;;;;;;;;;;;;;;;;;;;;;;;;;;;;;;;;;;;;;;
;;
;; SSSE3 instructions
;;
;;;;;;;;;;;;;;;;;;;;;;;;;;;;;;;;;;;;;;;;;;;;;;;;;;;;;;;;;;;;;;;;;;;;;

(define_insn "*avx_phaddwv8hi3"
  [(set (match_operand:V8HI 0 "register_operand" "=x")
	(vec_concat:V8HI
	  (vec_concat:V4HI
	    (vec_concat:V2HI
	      (plus:HI
		(vec_select:HI
		  (match_operand:V8HI 1 "register_operand" "x")
		  (parallel [(const_int 0)]))
		(vec_select:HI (match_dup 1) (parallel [(const_int 1)])))
	      (plus:HI
		(vec_select:HI (match_dup 1) (parallel [(const_int 2)]))
		(vec_select:HI (match_dup 1) (parallel [(const_int 3)]))))
	    (vec_concat:V2HI
	      (plus:HI
		(vec_select:HI (match_dup 1) (parallel [(const_int 4)]))
		(vec_select:HI (match_dup 1) (parallel [(const_int 5)])))
	      (plus:HI
		(vec_select:HI (match_dup 1) (parallel [(const_int 6)]))
		(vec_select:HI (match_dup 1) (parallel [(const_int 7)])))))
	  (vec_concat:V4HI
	    (vec_concat:V2HI
	      (plus:HI
		(vec_select:HI
		  (match_operand:V8HI 2 "nonimmediate_operand" "xm")
		  (parallel [(const_int 0)]))
		(vec_select:HI (match_dup 2) (parallel [(const_int 1)])))
	      (plus:HI
		(vec_select:HI (match_dup 2) (parallel [(const_int 2)]))
		(vec_select:HI (match_dup 2) (parallel [(const_int 3)]))))
	    (vec_concat:V2HI
	      (plus:HI
		(vec_select:HI (match_dup 2) (parallel [(const_int 4)]))
		(vec_select:HI (match_dup 2) (parallel [(const_int 5)])))
	      (plus:HI
		(vec_select:HI (match_dup 2) (parallel [(const_int 6)]))
		(vec_select:HI (match_dup 2) (parallel [(const_int 7)])))))))]
  "TARGET_AVX"
  "vphaddw\t{%2, %1, %0|%0, %1, %2}"
  [(set_attr "type" "sseiadd")
   (set_attr "prefix_extra" "1")
   (set_attr "prefix" "vex")
   (set_attr "mode" "TI")])

(define_insn "ssse3_phaddwv8hi3"
  [(set (match_operand:V8HI 0 "register_operand" "=x")
	(vec_concat:V8HI
	  (vec_concat:V4HI
	    (vec_concat:V2HI
	      (plus:HI
		(vec_select:HI
		  (match_operand:V8HI 1 "register_operand" "0")
		  (parallel [(const_int 0)]))
		(vec_select:HI (match_dup 1) (parallel [(const_int 1)])))
	      (plus:HI
		(vec_select:HI (match_dup 1) (parallel [(const_int 2)]))
		(vec_select:HI (match_dup 1) (parallel [(const_int 3)]))))
	    (vec_concat:V2HI
	      (plus:HI
		(vec_select:HI (match_dup 1) (parallel [(const_int 4)]))
		(vec_select:HI (match_dup 1) (parallel [(const_int 5)])))
	      (plus:HI
		(vec_select:HI (match_dup 1) (parallel [(const_int 6)]))
		(vec_select:HI (match_dup 1) (parallel [(const_int 7)])))))
	  (vec_concat:V4HI
	    (vec_concat:V2HI
	      (plus:HI
		(vec_select:HI
		  (match_operand:V8HI 2 "nonimmediate_operand" "xm")
		  (parallel [(const_int 0)]))
		(vec_select:HI (match_dup 2) (parallel [(const_int 1)])))
	      (plus:HI
		(vec_select:HI (match_dup 2) (parallel [(const_int 2)]))
		(vec_select:HI (match_dup 2) (parallel [(const_int 3)]))))
	    (vec_concat:V2HI
	      (plus:HI
		(vec_select:HI (match_dup 2) (parallel [(const_int 4)]))
		(vec_select:HI (match_dup 2) (parallel [(const_int 5)])))
	      (plus:HI
		(vec_select:HI (match_dup 2) (parallel [(const_int 6)]))
		(vec_select:HI (match_dup 2) (parallel [(const_int 7)])))))))]
  "TARGET_SSSE3"
  "phaddw\t{%2, %0|%0, %2}"
  [(set_attr "type" "sseiadd")
   (set_attr "atom_unit" "complex")
   (set_attr "prefix_data16" "1")
   (set_attr "prefix_extra" "1")
   (set_attr "mode" "TI")])

(define_insn "ssse3_phaddwv4hi3"
  [(set (match_operand:V4HI 0 "register_operand" "=y")
	(vec_concat:V4HI
	  (vec_concat:V2HI
	    (plus:HI
	      (vec_select:HI
		(match_operand:V4HI 1 "register_operand" "0")
		(parallel [(const_int 0)]))
	      (vec_select:HI (match_dup 1) (parallel [(const_int 1)])))
	    (plus:HI
	      (vec_select:HI (match_dup 1) (parallel [(const_int 2)]))
	      (vec_select:HI (match_dup 1) (parallel [(const_int 3)]))))
	  (vec_concat:V2HI
	    (plus:HI
	      (vec_select:HI
		(match_operand:V4HI 2 "nonimmediate_operand" "ym")
		(parallel [(const_int 0)]))
	      (vec_select:HI (match_dup 2) (parallel [(const_int 1)])))
	    (plus:HI
	      (vec_select:HI (match_dup 2) (parallel [(const_int 2)]))
	      (vec_select:HI (match_dup 2) (parallel [(const_int 3)]))))))]
  "TARGET_SSSE3"
  "phaddw\t{%2, %0|%0, %2}"
  [(set_attr "type" "sseiadd")
   (set_attr "atom_unit" "complex")
   (set_attr "prefix_extra" "1")
   (set (attr "prefix_rex") (symbol_ref "x86_extended_reg_mentioned_p (insn)"))
   (set_attr "mode" "DI")])

(define_insn "*avx_phadddv4si3"
  [(set (match_operand:V4SI 0 "register_operand" "=x")
	(vec_concat:V4SI
	  (vec_concat:V2SI
	    (plus:SI
	      (vec_select:SI
		(match_operand:V4SI 1 "register_operand" "x")
		(parallel [(const_int 0)]))
	      (vec_select:SI (match_dup 1) (parallel [(const_int 1)])))
	    (plus:SI
	      (vec_select:SI (match_dup 1) (parallel [(const_int 2)]))
	      (vec_select:SI (match_dup 1) (parallel [(const_int 3)]))))
	  (vec_concat:V2SI
	    (plus:SI
	      (vec_select:SI
		(match_operand:V4SI 2 "nonimmediate_operand" "xm")
		(parallel [(const_int 0)]))
	      (vec_select:SI (match_dup 2) (parallel [(const_int 1)])))
	    (plus:SI
	      (vec_select:SI (match_dup 2) (parallel [(const_int 2)]))
	      (vec_select:SI (match_dup 2) (parallel [(const_int 3)]))))))]
  "TARGET_AVX"
  "vphaddd\t{%2, %1, %0|%0, %1, %2}"
  [(set_attr "type" "sseiadd")
   (set_attr "prefix_extra" "1")
   (set_attr "prefix" "vex")
   (set_attr "mode" "TI")])

(define_insn "ssse3_phadddv4si3"
  [(set (match_operand:V4SI 0 "register_operand" "=x")
	(vec_concat:V4SI
	  (vec_concat:V2SI
	    (plus:SI
	      (vec_select:SI
		(match_operand:V4SI 1 "register_operand" "0")
		(parallel [(const_int 0)]))
	      (vec_select:SI (match_dup 1) (parallel [(const_int 1)])))
	    (plus:SI
	      (vec_select:SI (match_dup 1) (parallel [(const_int 2)]))
	      (vec_select:SI (match_dup 1) (parallel [(const_int 3)]))))
	  (vec_concat:V2SI
	    (plus:SI
	      (vec_select:SI
		(match_operand:V4SI 2 "nonimmediate_operand" "xm")
		(parallel [(const_int 0)]))
	      (vec_select:SI (match_dup 2) (parallel [(const_int 1)])))
	    (plus:SI
	      (vec_select:SI (match_dup 2) (parallel [(const_int 2)]))
	      (vec_select:SI (match_dup 2) (parallel [(const_int 3)]))))))]
  "TARGET_SSSE3"
  "phaddd\t{%2, %0|%0, %2}"
  [(set_attr "type" "sseiadd")
   (set_attr "atom_unit" "complex")
   (set_attr "prefix_data16" "1")
   (set_attr "prefix_extra" "1")
   (set_attr "mode" "TI")])

(define_insn "ssse3_phadddv2si3"
  [(set (match_operand:V2SI 0 "register_operand" "=y")
	(vec_concat:V2SI
	  (plus:SI
	    (vec_select:SI
	      (match_operand:V2SI 1 "register_operand" "0")
	      (parallel [(const_int 0)]))
	    (vec_select:SI (match_dup 1) (parallel [(const_int 1)])))
	  (plus:SI
	    (vec_select:SI
	      (match_operand:V2SI 2 "nonimmediate_operand" "ym")
	      (parallel [(const_int 0)]))
	    (vec_select:SI (match_dup 2) (parallel [(const_int 1)])))))]
  "TARGET_SSSE3"
  "phaddd\t{%2, %0|%0, %2}"
  [(set_attr "type" "sseiadd")
   (set_attr "atom_unit" "complex")
   (set_attr "prefix_extra" "1")
   (set (attr "prefix_rex") (symbol_ref "x86_extended_reg_mentioned_p (insn)"))
   (set_attr "mode" "DI")])

(define_insn "*avx_phaddswv8hi3"
  [(set (match_operand:V8HI 0 "register_operand" "=x")
	(vec_concat:V8HI
	  (vec_concat:V4HI
	    (vec_concat:V2HI
	      (ss_plus:HI
		(vec_select:HI
		  (match_operand:V8HI 1 "register_operand" "x")
		  (parallel [(const_int 0)]))
		(vec_select:HI (match_dup 1) (parallel [(const_int 1)])))
	      (ss_plus:HI
		(vec_select:HI (match_dup 1) (parallel [(const_int 2)]))
		(vec_select:HI (match_dup 1) (parallel [(const_int 3)]))))
	    (vec_concat:V2HI
	      (ss_plus:HI
		(vec_select:HI (match_dup 1) (parallel [(const_int 4)]))
		(vec_select:HI (match_dup 1) (parallel [(const_int 5)])))
	      (ss_plus:HI
		(vec_select:HI (match_dup 1) (parallel [(const_int 6)]))
		(vec_select:HI (match_dup 1) (parallel [(const_int 7)])))))
	  (vec_concat:V4HI
	    (vec_concat:V2HI
	      (ss_plus:HI
		(vec_select:HI
		  (match_operand:V8HI 2 "nonimmediate_operand" "xm")
		  (parallel [(const_int 0)]))
		(vec_select:HI (match_dup 2) (parallel [(const_int 1)])))
	      (ss_plus:HI
		(vec_select:HI (match_dup 2) (parallel [(const_int 2)]))
		(vec_select:HI (match_dup 2) (parallel [(const_int 3)]))))
	    (vec_concat:V2HI
	      (ss_plus:HI
		(vec_select:HI (match_dup 2) (parallel [(const_int 4)]))
		(vec_select:HI (match_dup 2) (parallel [(const_int 5)])))
	      (ss_plus:HI
		(vec_select:HI (match_dup 2) (parallel [(const_int 6)]))
		(vec_select:HI (match_dup 2) (parallel [(const_int 7)])))))))]
  "TARGET_AVX"
  "vphaddsw\t{%2, %1, %0|%0, %1, %2}"
  [(set_attr "type" "sseiadd")
   (set_attr "prefix_extra" "1")
   (set_attr "prefix" "vex")
   (set_attr "mode" "TI")])

(define_insn "ssse3_phaddswv8hi3"
  [(set (match_operand:V8HI 0 "register_operand" "=x")
	(vec_concat:V8HI
	  (vec_concat:V4HI
	    (vec_concat:V2HI
	      (ss_plus:HI
		(vec_select:HI
		  (match_operand:V8HI 1 "register_operand" "0")
		  (parallel [(const_int 0)]))
		(vec_select:HI (match_dup 1) (parallel [(const_int 1)])))
	      (ss_plus:HI
		(vec_select:HI (match_dup 1) (parallel [(const_int 2)]))
		(vec_select:HI (match_dup 1) (parallel [(const_int 3)]))))
	    (vec_concat:V2HI
	      (ss_plus:HI
		(vec_select:HI (match_dup 1) (parallel [(const_int 4)]))
		(vec_select:HI (match_dup 1) (parallel [(const_int 5)])))
	      (ss_plus:HI
		(vec_select:HI (match_dup 1) (parallel [(const_int 6)]))
		(vec_select:HI (match_dup 1) (parallel [(const_int 7)])))))
	  (vec_concat:V4HI
	    (vec_concat:V2HI
	      (ss_plus:HI
		(vec_select:HI
		  (match_operand:V8HI 2 "nonimmediate_operand" "xm")
		  (parallel [(const_int 0)]))
		(vec_select:HI (match_dup 2) (parallel [(const_int 1)])))
	      (ss_plus:HI
		(vec_select:HI (match_dup 2) (parallel [(const_int 2)]))
		(vec_select:HI (match_dup 2) (parallel [(const_int 3)]))))
	    (vec_concat:V2HI
	      (ss_plus:HI
		(vec_select:HI (match_dup 2) (parallel [(const_int 4)]))
		(vec_select:HI (match_dup 2) (parallel [(const_int 5)])))
	      (ss_plus:HI
		(vec_select:HI (match_dup 2) (parallel [(const_int 6)]))
		(vec_select:HI (match_dup 2) (parallel [(const_int 7)])))))))]
  "TARGET_SSSE3"
  "phaddsw\t{%2, %0|%0, %2}"
  [(set_attr "type" "sseiadd")
   (set_attr "atom_unit" "complex")
   (set_attr "prefix_data16" "1")
   (set_attr "prefix_extra" "1")
   (set_attr "mode" "TI")])

(define_insn "ssse3_phaddswv4hi3"
  [(set (match_operand:V4HI 0 "register_operand" "=y")
	(vec_concat:V4HI
	  (vec_concat:V2HI
	    (ss_plus:HI
	      (vec_select:HI
		(match_operand:V4HI 1 "register_operand" "0")
		(parallel [(const_int 0)]))
	      (vec_select:HI (match_dup 1) (parallel [(const_int 1)])))
	    (ss_plus:HI
	      (vec_select:HI (match_dup 1) (parallel [(const_int 2)]))
	      (vec_select:HI (match_dup 1) (parallel [(const_int 3)]))))
	  (vec_concat:V2HI
	    (ss_plus:HI
	      (vec_select:HI
		(match_operand:V4HI 2 "nonimmediate_operand" "ym")
		(parallel [(const_int 0)]))
	      (vec_select:HI (match_dup 2) (parallel [(const_int 1)])))
	    (ss_plus:HI
	      (vec_select:HI (match_dup 2) (parallel [(const_int 2)]))
	      (vec_select:HI (match_dup 2) (parallel [(const_int 3)]))))))]
  "TARGET_SSSE3"
  "phaddsw\t{%2, %0|%0, %2}"
  [(set_attr "type" "sseiadd")
   (set_attr "atom_unit" "complex")
   (set_attr "prefix_extra" "1")
   (set (attr "prefix_rex") (symbol_ref "x86_extended_reg_mentioned_p (insn)"))
   (set_attr "mode" "DI")])

(define_insn "*avx_phsubwv8hi3"
  [(set (match_operand:V8HI 0 "register_operand" "=x")
	(vec_concat:V8HI
	  (vec_concat:V4HI
	    (vec_concat:V2HI
	      (minus:HI
		(vec_select:HI
		  (match_operand:V8HI 1 "register_operand" "x")
		  (parallel [(const_int 0)]))
		(vec_select:HI (match_dup 1) (parallel [(const_int 1)])))
	      (minus:HI
		(vec_select:HI (match_dup 1) (parallel [(const_int 2)]))
		(vec_select:HI (match_dup 1) (parallel [(const_int 3)]))))
	    (vec_concat:V2HI
	      (minus:HI
		(vec_select:HI (match_dup 1) (parallel [(const_int 4)]))
		(vec_select:HI (match_dup 1) (parallel [(const_int 5)])))
	      (minus:HI
		(vec_select:HI (match_dup 1) (parallel [(const_int 6)]))
		(vec_select:HI (match_dup 1) (parallel [(const_int 7)])))))
	  (vec_concat:V4HI
	    (vec_concat:V2HI
	      (minus:HI
		(vec_select:HI
		  (match_operand:V8HI 2 "nonimmediate_operand" "xm")
		  (parallel [(const_int 0)]))
		(vec_select:HI (match_dup 2) (parallel [(const_int 1)])))
	      (minus:HI
		(vec_select:HI (match_dup 2) (parallel [(const_int 2)]))
		(vec_select:HI (match_dup 2) (parallel [(const_int 3)]))))
	    (vec_concat:V2HI
	      (minus:HI
		(vec_select:HI (match_dup 2) (parallel [(const_int 4)]))
		(vec_select:HI (match_dup 2) (parallel [(const_int 5)])))
	      (minus:HI
		(vec_select:HI (match_dup 2) (parallel [(const_int 6)]))
		(vec_select:HI (match_dup 2) (parallel [(const_int 7)])))))))]
  "TARGET_AVX"
  "vphsubw\t{%2, %1, %0|%0, %1, %2}"
  [(set_attr "type" "sseiadd")
   (set_attr "prefix_extra" "1")
   (set_attr "prefix" "vex")
   (set_attr "mode" "TI")])

(define_insn "ssse3_phsubwv8hi3"
  [(set (match_operand:V8HI 0 "register_operand" "=x")
	(vec_concat:V8HI
	  (vec_concat:V4HI
	    (vec_concat:V2HI
	      (minus:HI
		(vec_select:HI
		  (match_operand:V8HI 1 "register_operand" "0")
		  (parallel [(const_int 0)]))
		(vec_select:HI (match_dup 1) (parallel [(const_int 1)])))
	      (minus:HI
		(vec_select:HI (match_dup 1) (parallel [(const_int 2)]))
		(vec_select:HI (match_dup 1) (parallel [(const_int 3)]))))
	    (vec_concat:V2HI
	      (minus:HI
		(vec_select:HI (match_dup 1) (parallel [(const_int 4)]))
		(vec_select:HI (match_dup 1) (parallel [(const_int 5)])))
	      (minus:HI
		(vec_select:HI (match_dup 1) (parallel [(const_int 6)]))
		(vec_select:HI (match_dup 1) (parallel [(const_int 7)])))))
	  (vec_concat:V4HI
	    (vec_concat:V2HI
	      (minus:HI
		(vec_select:HI
		  (match_operand:V8HI 2 "nonimmediate_operand" "xm")
		  (parallel [(const_int 0)]))
		(vec_select:HI (match_dup 2) (parallel [(const_int 1)])))
	      (minus:HI
		(vec_select:HI (match_dup 2) (parallel [(const_int 2)]))
		(vec_select:HI (match_dup 2) (parallel [(const_int 3)]))))
	    (vec_concat:V2HI
	      (minus:HI
		(vec_select:HI (match_dup 2) (parallel [(const_int 4)]))
		(vec_select:HI (match_dup 2) (parallel [(const_int 5)])))
	      (minus:HI
		(vec_select:HI (match_dup 2) (parallel [(const_int 6)]))
		(vec_select:HI (match_dup 2) (parallel [(const_int 7)])))))))]
  "TARGET_SSSE3"
  "phsubw\t{%2, %0|%0, %2}"
  [(set_attr "type" "sseiadd")
   (set_attr "atom_unit" "complex")
   (set_attr "prefix_data16" "1")
   (set_attr "prefix_extra" "1")
   (set_attr "mode" "TI")])

(define_insn "ssse3_phsubwv4hi3"
  [(set (match_operand:V4HI 0 "register_operand" "=y")
	(vec_concat:V4HI
	  (vec_concat:V2HI
	    (minus:HI
	      (vec_select:HI
		(match_operand:V4HI 1 "register_operand" "0")
		(parallel [(const_int 0)]))
	      (vec_select:HI (match_dup 1) (parallel [(const_int 1)])))
	    (minus:HI
	      (vec_select:HI (match_dup 1) (parallel [(const_int 2)]))
	      (vec_select:HI (match_dup 1) (parallel [(const_int 3)]))))
	  (vec_concat:V2HI
	    (minus:HI
	      (vec_select:HI
		(match_operand:V4HI 2 "nonimmediate_operand" "ym")
		(parallel [(const_int 0)]))
	      (vec_select:HI (match_dup 2) (parallel [(const_int 1)])))
	    (minus:HI
	      (vec_select:HI (match_dup 2) (parallel [(const_int 2)]))
	      (vec_select:HI (match_dup 2) (parallel [(const_int 3)]))))))]
  "TARGET_SSSE3"
  "phsubw\t{%2, %0|%0, %2}"
  [(set_attr "type" "sseiadd")
   (set_attr "atom_unit" "complex")
   (set_attr "prefix_extra" "1")
   (set (attr "prefix_rex") (symbol_ref "x86_extended_reg_mentioned_p (insn)"))
   (set_attr "mode" "DI")])

(define_insn "*avx_phsubdv4si3"
  [(set (match_operand:V4SI 0 "register_operand" "=x")
	(vec_concat:V4SI
	  (vec_concat:V2SI
	    (minus:SI
	      (vec_select:SI
		(match_operand:V4SI 1 "register_operand" "x")
		(parallel [(const_int 0)]))
	      (vec_select:SI (match_dup 1) (parallel [(const_int 1)])))
	    (minus:SI
	      (vec_select:SI (match_dup 1) (parallel [(const_int 2)]))
	      (vec_select:SI (match_dup 1) (parallel [(const_int 3)]))))
	  (vec_concat:V2SI
	    (minus:SI
	      (vec_select:SI
		(match_operand:V4SI 2 "nonimmediate_operand" "xm")
		(parallel [(const_int 0)]))
	      (vec_select:SI (match_dup 2) (parallel [(const_int 1)])))
	    (minus:SI
	      (vec_select:SI (match_dup 2) (parallel [(const_int 2)]))
	      (vec_select:SI (match_dup 2) (parallel [(const_int 3)]))))))]
  "TARGET_AVX"
  "vphsubd\t{%2, %1, %0|%0, %1, %2}"
  [(set_attr "type" "sseiadd")
   (set_attr "prefix_extra" "1")
   (set_attr "prefix" "vex")
   (set_attr "mode" "TI")])

(define_insn "ssse3_phsubdv4si3"
  [(set (match_operand:V4SI 0 "register_operand" "=x")
	(vec_concat:V4SI
	  (vec_concat:V2SI
	    (minus:SI
	      (vec_select:SI
		(match_operand:V4SI 1 "register_operand" "0")
		(parallel [(const_int 0)]))
	      (vec_select:SI (match_dup 1) (parallel [(const_int 1)])))
	    (minus:SI
	      (vec_select:SI (match_dup 1) (parallel [(const_int 2)]))
	      (vec_select:SI (match_dup 1) (parallel [(const_int 3)]))))
	  (vec_concat:V2SI
	    (minus:SI
	      (vec_select:SI
		(match_operand:V4SI 2 "nonimmediate_operand" "xm")
		(parallel [(const_int 0)]))
	      (vec_select:SI (match_dup 2) (parallel [(const_int 1)])))
	    (minus:SI
	      (vec_select:SI (match_dup 2) (parallel [(const_int 2)]))
	      (vec_select:SI (match_dup 2) (parallel [(const_int 3)]))))))]
  "TARGET_SSSE3"
  "phsubd\t{%2, %0|%0, %2}"
  [(set_attr "type" "sseiadd")
   (set_attr "atom_unit" "complex")
   (set_attr "prefix_data16" "1")
   (set_attr "prefix_extra" "1")
   (set_attr "mode" "TI")])

(define_insn "ssse3_phsubdv2si3"
  [(set (match_operand:V2SI 0 "register_operand" "=y")
	(vec_concat:V2SI
	  (minus:SI
	    (vec_select:SI
	      (match_operand:V2SI 1 "register_operand" "0")
	      (parallel [(const_int 0)]))
	    (vec_select:SI (match_dup 1) (parallel [(const_int 1)])))
	  (minus:SI
	    (vec_select:SI
	      (match_operand:V2SI 2 "nonimmediate_operand" "ym")
	      (parallel [(const_int 0)]))
	    (vec_select:SI (match_dup 2) (parallel [(const_int 1)])))))]
  "TARGET_SSSE3"
  "phsubd\t{%2, %0|%0, %2}"
  [(set_attr "type" "sseiadd")
   (set_attr "atom_unit" "complex")
   (set_attr "prefix_extra" "1")
   (set (attr "prefix_rex") (symbol_ref "x86_extended_reg_mentioned_p (insn)"))
   (set_attr "mode" "DI")])

(define_insn "*avx_phsubswv8hi3"
  [(set (match_operand:V8HI 0 "register_operand" "=x")
	(vec_concat:V8HI
	  (vec_concat:V4HI
	    (vec_concat:V2HI
	      (ss_minus:HI
		(vec_select:HI
		  (match_operand:V8HI 1 "register_operand" "x")
		  (parallel [(const_int 0)]))
		(vec_select:HI (match_dup 1) (parallel [(const_int 1)])))
	      (ss_minus:HI
		(vec_select:HI (match_dup 1) (parallel [(const_int 2)]))
		(vec_select:HI (match_dup 1) (parallel [(const_int 3)]))))
	    (vec_concat:V2HI
	      (ss_minus:HI
		(vec_select:HI (match_dup 1) (parallel [(const_int 4)]))
		(vec_select:HI (match_dup 1) (parallel [(const_int 5)])))
	      (ss_minus:HI
		(vec_select:HI (match_dup 1) (parallel [(const_int 6)]))
		(vec_select:HI (match_dup 1) (parallel [(const_int 7)])))))
	  (vec_concat:V4HI
	    (vec_concat:V2HI
	      (ss_minus:HI
		(vec_select:HI
		  (match_operand:V8HI 2 "nonimmediate_operand" "xm")
		  (parallel [(const_int 0)]))
		(vec_select:HI (match_dup 2) (parallel [(const_int 1)])))
	      (ss_minus:HI
		(vec_select:HI (match_dup 2) (parallel [(const_int 2)]))
		(vec_select:HI (match_dup 2) (parallel [(const_int 3)]))))
	    (vec_concat:V2HI
	      (ss_minus:HI
		(vec_select:HI (match_dup 2) (parallel [(const_int 4)]))
		(vec_select:HI (match_dup 2) (parallel [(const_int 5)])))
	      (ss_minus:HI
		(vec_select:HI (match_dup 2) (parallel [(const_int 6)]))
		(vec_select:HI (match_dup 2) (parallel [(const_int 7)])))))))]
  "TARGET_AVX"
  "vphsubsw\t{%2, %1, %0|%0, %1, %2}"
  [(set_attr "type" "sseiadd")
   (set_attr "prefix_extra" "1")
   (set_attr "prefix" "vex")
   (set_attr "mode" "TI")])

(define_insn "ssse3_phsubswv8hi3"
  [(set (match_operand:V8HI 0 "register_operand" "=x")
	(vec_concat:V8HI
	  (vec_concat:V4HI
	    (vec_concat:V2HI
	      (ss_minus:HI
		(vec_select:HI
		  (match_operand:V8HI 1 "register_operand" "0")
		  (parallel [(const_int 0)]))
		(vec_select:HI (match_dup 1) (parallel [(const_int 1)])))
	      (ss_minus:HI
		(vec_select:HI (match_dup 1) (parallel [(const_int 2)]))
		(vec_select:HI (match_dup 1) (parallel [(const_int 3)]))))
	    (vec_concat:V2HI
	      (ss_minus:HI
		(vec_select:HI (match_dup 1) (parallel [(const_int 4)]))
		(vec_select:HI (match_dup 1) (parallel [(const_int 5)])))
	      (ss_minus:HI
		(vec_select:HI (match_dup 1) (parallel [(const_int 6)]))
		(vec_select:HI (match_dup 1) (parallel [(const_int 7)])))))
	  (vec_concat:V4HI
	    (vec_concat:V2HI
	      (ss_minus:HI
		(vec_select:HI
		  (match_operand:V8HI 2 "nonimmediate_operand" "xm")
		  (parallel [(const_int 0)]))
		(vec_select:HI (match_dup 2) (parallel [(const_int 1)])))
	      (ss_minus:HI
		(vec_select:HI (match_dup 2) (parallel [(const_int 2)]))
		(vec_select:HI (match_dup 2) (parallel [(const_int 3)]))))
	    (vec_concat:V2HI
	      (ss_minus:HI
		(vec_select:HI (match_dup 2) (parallel [(const_int 4)]))
		(vec_select:HI (match_dup 2) (parallel [(const_int 5)])))
	      (ss_minus:HI
		(vec_select:HI (match_dup 2) (parallel [(const_int 6)]))
		(vec_select:HI (match_dup 2) (parallel [(const_int 7)])))))))]
  "TARGET_SSSE3"
  "phsubsw\t{%2, %0|%0, %2}"
  [(set_attr "type" "sseiadd")
   (set_attr "atom_unit" "complex")
   (set_attr "prefix_data16" "1")
   (set_attr "prefix_extra" "1")
   (set_attr "mode" "TI")])

(define_insn "ssse3_phsubswv4hi3"
  [(set (match_operand:V4HI 0 "register_operand" "=y")
	(vec_concat:V4HI
	  (vec_concat:V2HI
	    (ss_minus:HI
	      (vec_select:HI
		(match_operand:V4HI 1 "register_operand" "0")
		(parallel [(const_int 0)]))
	      (vec_select:HI (match_dup 1) (parallel [(const_int 1)])))
	    (ss_minus:HI
	      (vec_select:HI (match_dup 1) (parallel [(const_int 2)]))
	      (vec_select:HI (match_dup 1) (parallel [(const_int 3)]))))
	  (vec_concat:V2HI
	    (ss_minus:HI
	      (vec_select:HI
		(match_operand:V4HI 2 "nonimmediate_operand" "ym")
		(parallel [(const_int 0)]))
	      (vec_select:HI (match_dup 2) (parallel [(const_int 1)])))
	    (ss_minus:HI
	      (vec_select:HI (match_dup 2) (parallel [(const_int 2)]))
	      (vec_select:HI (match_dup 2) (parallel [(const_int 3)]))))))]
  "TARGET_SSSE3"
  "phsubsw\t{%2, %0|%0, %2}"
  [(set_attr "type" "sseiadd")
   (set_attr "atom_unit" "complex")
   (set_attr "prefix_extra" "1")
   (set (attr "prefix_rex") (symbol_ref "x86_extended_reg_mentioned_p (insn)"))
   (set_attr "mode" "DI")])

(define_insn "*avx_pmaddubsw128"
  [(set (match_operand:V8HI 0 "register_operand" "=x")
	(ss_plus:V8HI
	  (mult:V8HI
	    (zero_extend:V8HI
	      (vec_select:V4QI
		(match_operand:V16QI 1 "register_operand" "x")
		(parallel [(const_int 0)
			   (const_int 2)
			   (const_int 4)
			   (const_int 6)
			   (const_int 8)
			   (const_int 10)
			   (const_int 12)
			   (const_int 14)])))
	    (sign_extend:V8HI
	      (vec_select:V8QI
		(match_operand:V16QI 2 "nonimmediate_operand" "xm")
		(parallel [(const_int 0)
			   (const_int 2)
			   (const_int 4)
			   (const_int 6)
			   (const_int 8)
			   (const_int 10)
			   (const_int 12)
			   (const_int 14)]))))
	  (mult:V8HI
	    (zero_extend:V8HI
	      (vec_select:V16QI (match_dup 1)
		(parallel [(const_int 1)
			   (const_int 3)
			   (const_int 5)
			   (const_int 7)
			   (const_int 9)
			   (const_int 11)
			   (const_int 13)
			   (const_int 15)])))
	    (sign_extend:V8HI
	      (vec_select:V16QI (match_dup 2)
		(parallel [(const_int 1)
			   (const_int 3)
			   (const_int 5)
			   (const_int 7)
			   (const_int 9)
			   (const_int 11)
			   (const_int 13)
			   (const_int 15)]))))))]
  "TARGET_AVX"
  "vpmaddubsw\t{%2, %1, %0|%0, %1, %2}"
  [(set_attr "type" "sseiadd")
   (set_attr "prefix_extra" "1")
   (set_attr "prefix" "vex")
   (set_attr "mode" "TI")])

(define_insn "ssse3_pmaddubsw128"
  [(set (match_operand:V8HI 0 "register_operand" "=x")
	(ss_plus:V8HI
	  (mult:V8HI
	    (zero_extend:V8HI
	      (vec_select:V4QI
		(match_operand:V16QI 1 "register_operand" "0")
		(parallel [(const_int 0)
			   (const_int 2)
			   (const_int 4)
			   (const_int 6)
			   (const_int 8)
			   (const_int 10)
			   (const_int 12)
			   (const_int 14)])))
	    (sign_extend:V8HI
	      (vec_select:V8QI
		(match_operand:V16QI 2 "nonimmediate_operand" "xm")
		(parallel [(const_int 0)
			   (const_int 2)
			   (const_int 4)
			   (const_int 6)
			   (const_int 8)
			   (const_int 10)
			   (const_int 12)
			   (const_int 14)]))))
	  (mult:V8HI
	    (zero_extend:V8HI
	      (vec_select:V16QI (match_dup 1)
		(parallel [(const_int 1)
			   (const_int 3)
			   (const_int 5)
			   (const_int 7)
			   (const_int 9)
			   (const_int 11)
			   (const_int 13)
			   (const_int 15)])))
	    (sign_extend:V8HI
	      (vec_select:V16QI (match_dup 2)
		(parallel [(const_int 1)
			   (const_int 3)
			   (const_int 5)
			   (const_int 7)
			   (const_int 9)
			   (const_int 11)
			   (const_int 13)
			   (const_int 15)]))))))]
  "TARGET_SSSE3"
  "pmaddubsw\t{%2, %0|%0, %2}"
  [(set_attr "type" "sseiadd")
   (set_attr "atom_unit" "simul")
   (set_attr "prefix_data16" "1")
   (set_attr "prefix_extra" "1")
   (set_attr "mode" "TI")])

(define_insn "ssse3_pmaddubsw"
  [(set (match_operand:V4HI 0 "register_operand" "=y")
	(ss_plus:V4HI
	  (mult:V4HI
	    (zero_extend:V4HI
	      (vec_select:V4QI
		(match_operand:V8QI 1 "register_operand" "0")
		(parallel [(const_int 0)
			   (const_int 2)
			   (const_int 4)
			   (const_int 6)])))
	    (sign_extend:V4HI
	      (vec_select:V4QI
		(match_operand:V8QI 2 "nonimmediate_operand" "ym")
		(parallel [(const_int 0)
			   (const_int 2)
			   (const_int 4)
			   (const_int 6)]))))
	  (mult:V4HI
	    (zero_extend:V4HI
	      (vec_select:V8QI (match_dup 1)
		(parallel [(const_int 1)
			   (const_int 3)
			   (const_int 5)
			   (const_int 7)])))
	    (sign_extend:V4HI
	      (vec_select:V8QI (match_dup 2)
		(parallel [(const_int 1)
			   (const_int 3)
			   (const_int 5)
			   (const_int 7)]))))))]
  "TARGET_SSSE3"
  "pmaddubsw\t{%2, %0|%0, %2}"
  [(set_attr "type" "sseiadd")
   (set_attr "atom_unit" "simul")
   (set_attr "prefix_extra" "1")
   (set (attr "prefix_rex") (symbol_ref "x86_extended_reg_mentioned_p (insn)"))
   (set_attr "mode" "DI")])

(define_expand "ssse3_pmulhrswv8hi3"
  [(set (match_operand:V8HI 0 "register_operand" "")
	(truncate:V8HI
	  (lshiftrt:V8SI
	    (plus:V8SI
	      (lshiftrt:V8SI
		(mult:V8SI
		  (sign_extend:V8SI
		    (match_operand:V8HI 1 "nonimmediate_operand" ""))
		  (sign_extend:V8SI
		    (match_operand:V8HI 2 "nonimmediate_operand" "")))
		(const_int 14))
	      (const_vector:V8HI [(const_int 1) (const_int 1)
				  (const_int 1) (const_int 1)
				  (const_int 1) (const_int 1)
				  (const_int 1) (const_int 1)]))
	    (const_int 1))))]
  "TARGET_SSSE3"
  "ix86_fixup_binary_operands_no_copy (MULT, V8HImode, operands);")

(define_insn "*avx_pmulhrswv8hi3"
  [(set (match_operand:V8HI 0 "register_operand" "=x")
	(truncate:V8HI
	  (lshiftrt:V8SI
	    (plus:V8SI
	      (lshiftrt:V8SI
		(mult:V8SI
		  (sign_extend:V8SI
		    (match_operand:V8HI 1 "nonimmediate_operand" "%x"))
		  (sign_extend:V8SI
		    (match_operand:V8HI 2 "nonimmediate_operand" "xm")))
		(const_int 14))
	      (const_vector:V8HI [(const_int 1) (const_int 1)
				  (const_int 1) (const_int 1)
				  (const_int 1) (const_int 1)
				  (const_int 1) (const_int 1)]))
	    (const_int 1))))]
  "TARGET_AVX && ix86_binary_operator_ok (MULT, V8HImode, operands)"
  "vpmulhrsw\t{%2, %1, %0|%0, %1, %2}"
  [(set_attr "type" "sseimul")
   (set_attr "prefix_extra" "1")
   (set_attr "prefix" "vex")
   (set_attr "mode" "TI")])

(define_insn "*ssse3_pmulhrswv8hi3"
  [(set (match_operand:V8HI 0 "register_operand" "=x")
	(truncate:V8HI
	  (lshiftrt:V8SI
	    (plus:V8SI
	      (lshiftrt:V8SI
		(mult:V8SI
		  (sign_extend:V8SI
		    (match_operand:V8HI 1 "nonimmediate_operand" "%0"))
		  (sign_extend:V8SI
		    (match_operand:V8HI 2 "nonimmediate_operand" "xm")))
		(const_int 14))
	      (const_vector:V8HI [(const_int 1) (const_int 1)
				  (const_int 1) (const_int 1)
				  (const_int 1) (const_int 1)
				  (const_int 1) (const_int 1)]))
	    (const_int 1))))]
  "TARGET_SSSE3 && ix86_binary_operator_ok (MULT, V8HImode, operands)"
  "pmulhrsw\t{%2, %0|%0, %2}"
  [(set_attr "type" "sseimul")
   (set_attr "prefix_data16" "1")
   (set_attr "prefix_extra" "1")
   (set_attr "mode" "TI")])

(define_expand "ssse3_pmulhrswv4hi3"
  [(set (match_operand:V4HI 0 "register_operand" "")
	(truncate:V4HI
	  (lshiftrt:V4SI
	    (plus:V4SI
	      (lshiftrt:V4SI
		(mult:V4SI
		  (sign_extend:V4SI
		    (match_operand:V4HI 1 "nonimmediate_operand" ""))
		  (sign_extend:V4SI
		    (match_operand:V4HI 2 "nonimmediate_operand" "")))
		(const_int 14))
	      (const_vector:V4HI [(const_int 1) (const_int 1)
				  (const_int 1) (const_int 1)]))
	    (const_int 1))))]
  "TARGET_SSSE3"
  "ix86_fixup_binary_operands_no_copy (MULT, V4HImode, operands);")

(define_insn "*ssse3_pmulhrswv4hi3"
  [(set (match_operand:V4HI 0 "register_operand" "=y")
	(truncate:V4HI
	  (lshiftrt:V4SI
	    (plus:V4SI
	      (lshiftrt:V4SI
		(mult:V4SI
		  (sign_extend:V4SI
		    (match_operand:V4HI 1 "nonimmediate_operand" "%0"))
		  (sign_extend:V4SI
		    (match_operand:V4HI 2 "nonimmediate_operand" "ym")))
		(const_int 14))
	      (const_vector:V4HI [(const_int 1) (const_int 1)
				  (const_int 1) (const_int 1)]))
	    (const_int 1))))]
  "TARGET_SSSE3 && ix86_binary_operator_ok (MULT, V4HImode, operands)"
  "pmulhrsw\t{%2, %0|%0, %2}"
  [(set_attr "type" "sseimul")
   (set_attr "prefix_extra" "1")
   (set (attr "prefix_rex") (symbol_ref "x86_extended_reg_mentioned_p (insn)"))
   (set_attr "mode" "DI")])

(define_insn "*avx_pshufbv16qi3"
  [(set (match_operand:V16QI 0 "register_operand" "=x")
	(unspec:V16QI [(match_operand:V16QI 1 "register_operand" "x")
		       (match_operand:V16QI 2 "nonimmediate_operand" "xm")]
		      UNSPEC_PSHUFB))]
  "TARGET_AVX"
  "vpshufb\t{%2, %1, %0|%0, %1, %2}";
  [(set_attr "type" "sselog1")
   (set_attr "prefix_extra" "1")
   (set_attr "prefix" "vex")
   (set_attr "mode" "TI")])

(define_insn "ssse3_pshufbv16qi3"
  [(set (match_operand:V16QI 0 "register_operand" "=x")
	(unspec:V16QI [(match_operand:V16QI 1 "register_operand" "0")
		       (match_operand:V16QI 2 "nonimmediate_operand" "xm")]
		      UNSPEC_PSHUFB))]
  "TARGET_SSSE3"
  "pshufb\t{%2, %0|%0, %2}";
  [(set_attr "type" "sselog1")
   (set_attr "prefix_data16" "1")
   (set_attr "prefix_extra" "1")
   (set_attr "mode" "TI")])

(define_insn "ssse3_pshufbv8qi3"
  [(set (match_operand:V8QI 0 "register_operand" "=y")
	(unspec:V8QI [(match_operand:V8QI 1 "register_operand" "0")
		      (match_operand:V8QI 2 "nonimmediate_operand" "ym")]
		     UNSPEC_PSHUFB))]
  "TARGET_SSSE3"
  "pshufb\t{%2, %0|%0, %2}";
  [(set_attr "type" "sselog1")
   (set_attr "prefix_extra" "1")
   (set (attr "prefix_rex") (symbol_ref "x86_extended_reg_mentioned_p (insn)"))
   (set_attr "mode" "DI")])

(define_insn "*avx_psign<mode>3"
  [(set (match_operand:SSEMODE124 0 "register_operand" "=x")
	(unspec:SSEMODE124
	  [(match_operand:SSEMODE124 1 "register_operand" "x")
	   (match_operand:SSEMODE124 2 "nonimmediate_operand" "xm")]
	  UNSPEC_PSIGN))]
  "TARGET_AVX"
  "vpsign<ssevecsize>\t{%2, %1, %0|%0, %1, %2}";
  [(set_attr "type" "sselog1")
   (set_attr "prefix_extra" "1")
   (set_attr "prefix" "vex")
   (set_attr "mode" "TI")])

(define_insn "ssse3_psign<mode>3"
  [(set (match_operand:SSEMODE124 0 "register_operand" "=x")
	(unspec:SSEMODE124
	  [(match_operand:SSEMODE124 1 "register_operand" "0")
	   (match_operand:SSEMODE124 2 "nonimmediate_operand" "xm")]
	  UNSPEC_PSIGN))]
  "TARGET_SSSE3"
  "psign<ssevecsize>\t{%2, %0|%0, %2}";
  [(set_attr "type" "sselog1")
   (set_attr "prefix_data16" "1")
   (set_attr "prefix_extra" "1")
   (set_attr "mode" "TI")])

(define_insn "ssse3_psign<mode>3"
  [(set (match_operand:MMXMODEI 0 "register_operand" "=y")
	(unspec:MMXMODEI
	  [(match_operand:MMXMODEI 1 "register_operand" "0")
	   (match_operand:MMXMODEI 2 "nonimmediate_operand" "ym")]
	  UNSPEC_PSIGN))]
  "TARGET_SSSE3"
  "psign<mmxvecsize>\t{%2, %0|%0, %2}";
  [(set_attr "type" "sselog1")
   (set_attr "prefix_extra" "1")
   (set (attr "prefix_rex") (symbol_ref "x86_extended_reg_mentioned_p (insn)"))
   (set_attr "mode" "DI")])

(define_insn "*avx_palignrti"
  [(set (match_operand:TI 0 "register_operand" "=x")
	(unspec:TI [(match_operand:TI 1 "register_operand" "x")
		    (match_operand:TI 2 "nonimmediate_operand" "xm")
		    (match_operand:SI 3 "const_0_to_255_mul_8_operand" "n")]
		   UNSPEC_PALIGNR))]
  "TARGET_AVX"
{
  operands[3] = GEN_INT (INTVAL (operands[3]) / 8);
  return "vpalignr\t{%3, %2, %1, %0|%0, %1, %2, %3}";
}
  [(set_attr "type" "sseishft")
   (set_attr "prefix_extra" "1")
   (set_attr "length_immediate" "1")
   (set_attr "prefix" "vex")
   (set_attr "mode" "TI")])

(define_insn "ssse3_palignrti"
  [(set (match_operand:TI 0 "register_operand" "=x")
	(unspec:TI [(match_operand:TI 1 "register_operand" "0")
		    (match_operand:TI 2 "nonimmediate_operand" "xm")
		    (match_operand:SI 3 "const_0_to_255_mul_8_operand" "n")]
		   UNSPEC_PALIGNR))]
  "TARGET_SSSE3"
{
  operands[3] = GEN_INT (INTVAL (operands[3]) / 8);
  return "palignr\t{%3, %2, %0|%0, %2, %3}";
}
  [(set_attr "type" "sseishft")
   (set_attr "atom_unit" "sishuf")
   (set_attr "prefix_data16" "1")
   (set_attr "prefix_extra" "1")
   (set_attr "length_immediate" "1")
   (set_attr "mode" "TI")])

(define_insn "ssse3_palignrdi"
  [(set (match_operand:DI 0 "register_operand" "=y")
	(unspec:DI [(match_operand:DI 1 "register_operand" "0")
		    (match_operand:DI 2 "nonimmediate_operand" "ym")
		    (match_operand:SI 3 "const_0_to_255_mul_8_operand" "n")]
		   UNSPEC_PALIGNR))]
  "TARGET_SSSE3"
{
  operands[3] = GEN_INT (INTVAL (operands[3]) / 8);
  return "palignr\t{%3, %2, %0|%0, %2, %3}";
}
  [(set_attr "type" "sseishft")
   (set_attr "atom_unit" "sishuf")
   (set_attr "prefix_extra" "1")
   (set_attr "length_immediate" "1")
   (set (attr "prefix_rex") (symbol_ref "x86_extended_reg_mentioned_p (insn)"))
   (set_attr "mode" "DI")])

(define_insn "abs<mode>2"
  [(set (match_operand:SSEMODE124 0 "register_operand" "=x")
	(abs:SSEMODE124 (match_operand:SSEMODE124 1 "nonimmediate_operand" "xm")))]
  "TARGET_SSSE3"
  "%vpabs<ssevecsize>\t{%1, %0|%0, %1}"
  [(set_attr "type" "sselog1")
   (set_attr "prefix_data16" "1")
   (set_attr "prefix_extra" "1")
   (set_attr "prefix" "maybe_vex")
   (set_attr "mode" "TI")])

(define_insn "abs<mode>2"
  [(set (match_operand:MMXMODEI 0 "register_operand" "=y")
	(abs:MMXMODEI (match_operand:MMXMODEI 1 "nonimmediate_operand" "ym")))]
  "TARGET_SSSE3"
  "pabs<mmxvecsize>\t{%1, %0|%0, %1}";
  [(set_attr "type" "sselog1")
   (set_attr "prefix_rep" "0")
   (set_attr "prefix_extra" "1")
   (set (attr "prefix_rex") (symbol_ref "x86_extended_reg_mentioned_p (insn)"))
   (set_attr "mode" "DI")])

;;;;;;;;;;;;;;;;;;;;;;;;;;;;;;;;;;;;;;;;;;;;;;;;;;;;;;;;;;;;;;;;;;;;;
;;
;; AMD SSE4A instructions
;;
;;;;;;;;;;;;;;;;;;;;;;;;;;;;;;;;;;;;;;;;;;;;;;;;;;;;;;;;;;;;;;;;;;;;;

(define_insn "sse4a_movnt<mode>"
  [(set (match_operand:MODEF 0 "memory_operand" "=m")
	(unspec:MODEF
	  [(match_operand:MODEF 1 "register_operand" "x")]
          UNSPEC_MOVNT))]
  "TARGET_SSE4A"
  "movnts<ssemodefsuffix>\t{%1, %0|%0, %1}"
  [(set_attr "type" "ssemov")
   (set_attr "mode" "<MODE>")])

(define_insn "sse4a_vmmovnt<mode>"
  [(set (match_operand:<ssescalarmode> 0 "memory_operand" "=m")
	(unspec:<ssescalarmode>
	  [(vec_select:<ssescalarmode>
	     (match_operand:SSEMODEF2P 1 "register_operand" "x")
	     (parallel [(const_int 0)]))]
	  UNSPEC_MOVNT))]
  "TARGET_SSE4A"
  "movnt<ssescalarmodesuffix>\t{%1, %0|%0, %1}"
  [(set_attr "type" "ssemov")
   (set_attr "mode" "<ssescalarmode>")])

(define_insn "sse4a_extrqi"
  [(set (match_operand:V2DI 0 "register_operand" "=x")
        (unspec:V2DI [(match_operand:V2DI 1 "register_operand" "0")
                      (match_operand 2 "const_int_operand" "")
                      (match_operand 3 "const_int_operand" "")]
                     UNSPEC_EXTRQI))]
  "TARGET_SSE4A"
  "extrq\t{%3, %2, %0|%0, %2, %3}"
  [(set_attr "type" "sse")
   (set_attr "prefix_data16" "1")
   (set_attr "length_immediate" "2")
   (set_attr "mode" "TI")])

(define_insn "sse4a_extrq"
  [(set (match_operand:V2DI 0 "register_operand" "=x")
        (unspec:V2DI [(match_operand:V2DI 1 "register_operand" "0")
                      (match_operand:V16QI 2 "register_operand" "x")]
                     UNSPEC_EXTRQ))]
  "TARGET_SSE4A"
  "extrq\t{%2, %0|%0, %2}"
  [(set_attr "type" "sse")
   (set_attr "prefix_data16" "1")
   (set_attr "mode" "TI")])

(define_insn "sse4a_insertqi"
  [(set (match_operand:V2DI 0 "register_operand" "=x")
        (unspec:V2DI [(match_operand:V2DI 1 "register_operand" "0")
        	      (match_operand:V2DI 2 "register_operand" "x")
                      (match_operand 3 "const_int_operand" "")
                      (match_operand 4 "const_int_operand" "")]
                     UNSPEC_INSERTQI))]
  "TARGET_SSE4A"
  "insertq\t{%4, %3, %2, %0|%0, %2, %3, %4}"
  [(set_attr "type" "sseins")
   (set_attr "prefix_data16" "0")
   (set_attr "prefix_rep" "1")
   (set_attr "length_immediate" "2")
   (set_attr "mode" "TI")])

(define_insn "sse4a_insertq"
  [(set (match_operand:V2DI 0 "register_operand" "=x")
        (unspec:V2DI [(match_operand:V2DI 1 "register_operand" "0")
        	      (match_operand:V2DI 2 "register_operand" "x")]
        	     UNSPEC_INSERTQ))]
  "TARGET_SSE4A"
  "insertq\t{%2, %0|%0, %2}"
  [(set_attr "type" "sseins")
   (set_attr "prefix_data16" "0")
   (set_attr "prefix_rep" "1")
   (set_attr "mode" "TI")])

;;;;;;;;;;;;;;;;;;;;;;;;;;;;;;;;;;;;;;;;;;;;;;;;;;;;;;;;;;;;;;;;;;;;;
;;
;; Intel SSE4.1 instructions
;;
;;;;;;;;;;;;;;;;;;;;;;;;;;;;;;;;;;;;;;;;;;;;;;;;;;;;;;;;;;;;;;;;;;;;;

(define_insn "avx_blend<ssemodesuffix><avxmodesuffix>"
  [(set (match_operand:AVXMODEF2P 0 "register_operand" "=x")
	(vec_merge:AVXMODEF2P
	  (match_operand:AVXMODEF2P 2 "nonimmediate_operand" "xm")
	  (match_operand:AVXMODEF2P 1 "register_operand" "x")
	  (match_operand:SI 3 "const_0_to_<blendbits>_operand" "n")))]
  "TARGET_AVX"
  "vblend<ssemodesuffix>\t{%3, %2, %1, %0|%0, %1, %2, %3}"
  [(set_attr "type" "ssemov")
   (set_attr "prefix_extra" "1")
   (set_attr "length_immediate" "1")
   (set_attr "prefix" "vex")
   (set_attr "mode" "<avxvecmode>")])

(define_insn "avx_blendv<ssemodesuffix><avxmodesuffix>"
  [(set (match_operand:AVXMODEF2P 0 "register_operand" "=x")
	(unspec:AVXMODEF2P
	  [(match_operand:AVXMODEF2P 1 "register_operand" "x")
	   (match_operand:AVXMODEF2P 2 "nonimmediate_operand" "xm")
	   (match_operand:AVXMODEF2P 3 "register_operand" "x")]
	  UNSPEC_BLENDV))]
  "TARGET_AVX"
  "vblendv<ssemodesuffix>\t{%3, %2, %1, %0|%0, %1, %2, %3}"
  [(set_attr "type" "ssemov")
   (set_attr "prefix_extra" "1")
   (set_attr "length_immediate" "1")
   (set_attr "prefix" "vex")
   (set_attr "mode" "<avxvecmode>")])

(define_insn "sse4_1_blend<ssemodesuffix>"
  [(set (match_operand:SSEMODEF2P 0 "register_operand" "=x")
	(vec_merge:SSEMODEF2P
	  (match_operand:SSEMODEF2P 2 "nonimmediate_operand" "xm")
	  (match_operand:SSEMODEF2P 1 "register_operand" "0")
	  (match_operand:SI 3 "const_0_to_<blendbits>_operand" "n")))]
  "TARGET_SSE4_1"
  "blend<ssemodesuffix>\t{%3, %2, %0|%0, %2, %3}"
  [(set_attr "type" "ssemov")
   (set_attr "prefix_data16" "1")
   (set_attr "prefix_extra" "1")
   (set_attr "length_immediate" "1")
   (set_attr "mode" "<MODE>")])

(define_insn "sse4_1_blendv<ssemodesuffix>"
  [(set (match_operand:SSEMODEF2P 0 "reg_not_xmm0_operand" "=x")
	(unspec:SSEMODEF2P
	  [(match_operand:SSEMODEF2P 1 "reg_not_xmm0_operand" "0")
	   (match_operand:SSEMODEF2P 2 "nonimm_not_xmm0_operand" "xm")
	   (match_operand:SSEMODEF2P 3 "register_operand" "Yz")]
	  UNSPEC_BLENDV))]
  "TARGET_SSE4_1"
  "blendv<ssemodesuffix>\t{%3, %2, %0|%0, %2, %3}"
  [(set_attr "type" "ssemov")
   (set_attr "prefix_data16" "1")
   (set_attr "prefix_extra" "1")
   (set_attr "mode" "<MODE>")])

(define_insn "avx_dp<ssemodesuffix><avxmodesuffix>"
  [(set (match_operand:AVXMODEF2P 0 "register_operand" "=x")
	(unspec:AVXMODEF2P
	  [(match_operand:AVXMODEF2P 1 "nonimmediate_operand" "%x")
	   (match_operand:AVXMODEF2P 2 "nonimmediate_operand" "xm")
	   (match_operand:SI 3 "const_0_to_255_operand" "n")]
	  UNSPEC_DP))]
  "TARGET_AVX"
  "vdp<ssemodesuffix>\t{%3, %2, %1, %0|%0, %1, %2, %3}"
  [(set_attr "type" "ssemul")
   (set_attr "prefix" "vex")
   (set_attr "prefix_extra" "1")
   (set_attr "length_immediate" "1")
   (set_attr "mode" "<avxvecmode>")])

(define_insn "sse4_1_dp<ssemodesuffix>"
  [(set (match_operand:SSEMODEF2P 0 "register_operand" "=x")
	(unspec:SSEMODEF2P
	  [(match_operand:SSEMODEF2P 1 "nonimmediate_operand" "%0")
	   (match_operand:SSEMODEF2P 2 "nonimmediate_operand" "xm")
	   (match_operand:SI 3 "const_0_to_255_operand" "n")]
	  UNSPEC_DP))]
  "TARGET_SSE4_1"
  "dp<ssemodesuffix>\t{%3, %2, %0|%0, %2, %3}"
  [(set_attr "type" "ssemul")
   (set_attr "prefix_data16" "1")
   (set_attr "prefix_extra" "1")
   (set_attr "length_immediate" "1")
   (set_attr "mode" "<MODE>")])

(define_insn "sse4_1_movntdqa"
  [(set (match_operand:V2DI 0 "register_operand" "=x")
	(unspec:V2DI [(match_operand:V2DI 1 "memory_operand" "m")]
		     UNSPEC_MOVNTDQA))]
  "TARGET_SSE4_1"
  "%vmovntdqa\t{%1, %0|%0, %1}"
  [(set_attr "type" "ssemov")
   (set_attr "prefix_extra" "1")
   (set_attr "prefix" "maybe_vex")
   (set_attr "mode" "TI")])

(define_insn "*avx_mpsadbw"
  [(set (match_operand:V16QI 0 "register_operand" "=x")
	(unspec:V16QI [(match_operand:V16QI 1 "register_operand" "x")
		       (match_operand:V16QI 2 "nonimmediate_operand" "xm")
		       (match_operand:SI 3 "const_0_to_255_operand" "n")]
		      UNSPEC_MPSADBW))]
  "TARGET_AVX"
  "vmpsadbw\t{%3, %2, %1, %0|%0, %1, %2, %3}"
  [(set_attr "type" "sselog1")
   (set_attr "prefix" "vex")
   (set_attr "prefix_extra" "1")
   (set_attr "length_immediate" "1")
   (set_attr "mode" "TI")])

(define_insn "sse4_1_mpsadbw"
  [(set (match_operand:V16QI 0 "register_operand" "=x")
	(unspec:V16QI [(match_operand:V16QI 1 "register_operand" "0")
		       (match_operand:V16QI 2 "nonimmediate_operand" "xm")
		       (match_operand:SI 3 "const_0_to_255_operand" "n")]
		      UNSPEC_MPSADBW))]
  "TARGET_SSE4_1"
  "mpsadbw\t{%3, %2, %0|%0, %2, %3}"
  [(set_attr "type" "sselog1")
   (set_attr "prefix_extra" "1")
   (set_attr "length_immediate" "1")
   (set_attr "mode" "TI")])

(define_insn "*avx_packusdw"
  [(set (match_operand:V8HI 0 "register_operand" "=x")
	(vec_concat:V8HI
	  (us_truncate:V4HI
	    (match_operand:V4SI 1 "register_operand" "x"))
	  (us_truncate:V4HI
	    (match_operand:V4SI 2 "nonimmediate_operand" "xm"))))]
  "TARGET_AVX"
  "vpackusdw\t{%2, %1, %0|%0, %1, %2}"
  [(set_attr "type" "sselog")
   (set_attr "prefix_extra" "1")
   (set_attr "prefix" "vex")
   (set_attr "mode" "TI")])

(define_insn "sse4_1_packusdw"
  [(set (match_operand:V8HI 0 "register_operand" "=x")
	(vec_concat:V8HI
	  (us_truncate:V4HI
	    (match_operand:V4SI 1 "register_operand" "0"))
	  (us_truncate:V4HI
	    (match_operand:V4SI 2 "nonimmediate_operand" "xm"))))]
  "TARGET_SSE4_1"
  "packusdw\t{%2, %0|%0, %2}"
  [(set_attr "type" "sselog")
   (set_attr "prefix_extra" "1")
   (set_attr "mode" "TI")])

(define_insn "*avx_pblendvb"
  [(set (match_operand:V16QI 0 "register_operand" "=x")
	(unspec:V16QI [(match_operand:V16QI 1 "register_operand"  "x")
		       (match_operand:V16QI 2 "nonimmediate_operand" "xm")
		       (match_operand:V16QI 3 "register_operand" "x")]
		      UNSPEC_BLENDV))]
  "TARGET_AVX"
  "vpblendvb\t{%3, %2, %1, %0|%0, %1, %2, %3}"
  [(set_attr "type" "ssemov")
   (set_attr "prefix_extra" "1")
   (set_attr "length_immediate" "1")
   (set_attr "prefix" "vex")
   (set_attr "mode" "TI")])

(define_insn "sse4_1_pblendvb"
  [(set (match_operand:V16QI 0 "reg_not_xmm0_operand" "=x")
	(unspec:V16QI [(match_operand:V16QI 1 "reg_not_xmm0_operand"  "0")
		       (match_operand:V16QI 2 "nonimm_not_xmm0_operand" "xm")
		       (match_operand:V16QI 3 "register_operand" "Yz")]
		      UNSPEC_BLENDV))]
  "TARGET_SSE4_1"
  "pblendvb\t{%3, %2, %0|%0, %2, %3}"
  [(set_attr "type" "ssemov")
   (set_attr "prefix_extra" "1")
   (set_attr "mode" "TI")])

(define_insn "*avx_pblendw"
  [(set (match_operand:V8HI 0 "register_operand" "=x")
	(vec_merge:V8HI
	  (match_operand:V8HI 2 "nonimmediate_operand" "xm")
	  (match_operand:V8HI 1 "register_operand" "x")
	  (match_operand:SI 3 "const_0_to_255_operand" "n")))]
  "TARGET_AVX"
  "vpblendw\t{%3, %2, %1, %0|%0, %1, %2, %3}"
  [(set_attr "type" "ssemov")
   (set_attr "prefix" "vex")
   (set_attr "prefix_extra" "1")
   (set_attr "length_immediate" "1")
   (set_attr "mode" "TI")])

(define_insn "sse4_1_pblendw"
  [(set (match_operand:V8HI 0 "register_operand" "=x")
	(vec_merge:V8HI
	  (match_operand:V8HI 2 "nonimmediate_operand" "xm")
	  (match_operand:V8HI 1 "register_operand" "0")
	  (match_operand:SI 3 "const_0_to_255_operand" "n")))]
  "TARGET_SSE4_1"
  "pblendw\t{%3, %2, %0|%0, %2, %3}"
  [(set_attr "type" "ssemov")
   (set_attr "prefix_extra" "1")
   (set_attr "length_immediate" "1")
   (set_attr "mode" "TI")])

(define_insn "sse4_1_phminposuw"
  [(set (match_operand:V8HI 0 "register_operand" "=x")
	(unspec:V8HI [(match_operand:V8HI 1 "nonimmediate_operand" "xm")]
		     UNSPEC_PHMINPOSUW))]
  "TARGET_SSE4_1"
  "%vphminposuw\t{%1, %0|%0, %1}"
  [(set_attr "type" "sselog1")
   (set_attr "prefix_extra" "1")
   (set_attr "prefix" "maybe_vex")
   (set_attr "mode" "TI")])

(define_insn "sse4_1_<code>v8qiv8hi2"
  [(set (match_operand:V8HI 0 "register_operand" "=x")
	(any_extend:V8HI
	  (vec_select:V8QI
	    (match_operand:V16QI 1 "nonimmediate_operand" "xm")
	    (parallel [(const_int 0)
		       (const_int 1)
		       (const_int 2)
		       (const_int 3)
		       (const_int 4)
		       (const_int 5)
		       (const_int 6)
		       (const_int 7)]))))]
  "TARGET_SSE4_1"
  "%vpmov<extsuffix>bw\t{%1, %0|%0, %1}"
  [(set_attr "type" "ssemov")
   (set_attr "prefix_extra" "1")
   (set_attr "prefix" "maybe_vex")
   (set_attr "mode" "TI")])

(define_insn "sse4_1_<code>v4qiv4si2"
  [(set (match_operand:V4SI 0 "register_operand" "=x")
	(any_extend:V4SI
	  (vec_select:V4QI
	    (match_operand:V16QI 1 "nonimmediate_operand" "xm")
	    (parallel [(const_int 0)
		       (const_int 1)
		       (const_int 2)
		       (const_int 3)]))))]
  "TARGET_SSE4_1"
  "%vpmov<extsuffix>bd\t{%1, %0|%0, %1}"
  [(set_attr "type" "ssemov")
   (set_attr "prefix_extra" "1")
   (set_attr "prefix" "maybe_vex")
   (set_attr "mode" "TI")])

(define_insn "sse4_1_<code>v4hiv4si2"
  [(set (match_operand:V4SI 0 "register_operand" "=x")
	(any_extend:V4SI
	  (vec_select:V4HI
	    (match_operand:V8HI 1 "nonimmediate_operand" "xm")
	    (parallel [(const_int 0)
		       (const_int 1)
		       (const_int 2)
		       (const_int 3)]))))]
  "TARGET_SSE4_1"
  "%vpmov<extsuffix>wd\t{%1, %0|%0, %1}"
  [(set_attr "type" "ssemov")
   (set_attr "prefix_extra" "1")
   (set_attr "prefix" "maybe_vex")
   (set_attr "mode" "TI")])

(define_insn "sse4_1_<code>v2qiv2di2"
  [(set (match_operand:V2DI 0 "register_operand" "=x")
	(any_extend:V2DI
	  (vec_select:V2QI
	    (match_operand:V16QI 1 "nonimmediate_operand" "xm")
	    (parallel [(const_int 0)
		       (const_int 1)]))))]
  "TARGET_SSE4_1"
  "%vpmov<extsuffix>bq\t{%1, %0|%0, %1}"
  [(set_attr "type" "ssemov")
   (set_attr "prefix_extra" "1")
   (set_attr "prefix" "maybe_vex")
   (set_attr "mode" "TI")])

(define_insn "sse4_1_<code>v2hiv2di2"
  [(set (match_operand:V2DI 0 "register_operand" "=x")
	(any_extend:V2DI
	  (vec_select:V2HI
	    (match_operand:V8HI 1 "nonimmediate_operand" "xm")
	    (parallel [(const_int 0)
		       (const_int 1)]))))]
  "TARGET_SSE4_1"
  "%vpmov<extsuffix>wq\t{%1, %0|%0, %1}"
  [(set_attr "type" "ssemov")
   (set_attr "prefix_extra" "1")
   (set_attr "prefix" "maybe_vex")
   (set_attr "mode" "TI")])

(define_insn "sse4_1_<code>v2siv2di2"
  [(set (match_operand:V2DI 0 "register_operand" "=x")
	(any_extend:V2DI
	  (vec_select:V2SI
	    (match_operand:V4SI 1 "nonimmediate_operand" "xm")
	    (parallel [(const_int 0)
		       (const_int 1)]))))]
  "TARGET_SSE4_1"
  "%vpmov<extsuffix>dq\t{%1, %0|%0, %1}"
  [(set_attr "type" "ssemov")
   (set_attr "prefix_extra" "1")
   (set_attr "prefix" "maybe_vex")
   (set_attr "mode" "TI")])

;; ptestps/ptestpd are very similar to comiss and ucomiss when
;; setting FLAGS_REG. But it is not a really compare instruction.
(define_insn "avx_vtest<ssemodesuffix><avxmodesuffix>"
  [(set (reg:CC FLAGS_REG)
	(unspec:CC [(match_operand:AVXMODEF2P 0 "register_operand" "x")
		    (match_operand:AVXMODEF2P 1 "nonimmediate_operand" "xm")]
		   UNSPEC_VTESTP))]
  "TARGET_AVX"
  "vtest<ssemodesuffix>\t{%1, %0|%0, %1}"
  [(set_attr "type" "ssecomi")
   (set_attr "prefix_extra" "1")
   (set_attr "prefix" "vex")
   (set_attr "mode" "<MODE>")])

;; ptest is very similar to comiss and ucomiss when setting FLAGS_REG.
;; But it is not a really compare instruction.
(define_insn "avx_ptest256"
  [(set (reg:CC FLAGS_REG)
	(unspec:CC [(match_operand:V4DI 0 "register_operand" "x")
		    (match_operand:V4DI 1 "nonimmediate_operand" "xm")]
		   UNSPEC_PTEST))]
  "TARGET_AVX"
  "vptest\t{%1, %0|%0, %1}"
  [(set_attr "type" "ssecomi")
   (set_attr "prefix_extra" "1")
   (set_attr "prefix" "vex")
   (set_attr "mode" "OI")])

(define_insn "sse4_1_ptest"
  [(set (reg:CC FLAGS_REG)
	(unspec:CC [(match_operand:V2DI 0 "register_operand" "x")
		    (match_operand:V2DI 1 "nonimmediate_operand" "xm")]
		   UNSPEC_PTEST))]
  "TARGET_SSE4_1"
  "%vptest\t{%1, %0|%0, %1}"
  [(set_attr "type" "ssecomi")
   (set_attr "prefix_extra" "1")
   (set_attr "prefix" "maybe_vex")
   (set_attr "mode" "TI")])

(define_insn "avx_round<ssemodesuffix>256"
  [(set (match_operand:AVX256MODEF2P 0 "register_operand" "=x")
	(unspec:AVX256MODEF2P
	  [(match_operand:AVX256MODEF2P 1 "nonimmediate_operand" "xm")
	   (match_operand:SI 2 "const_0_to_15_operand" "n")]
	  UNSPEC_ROUND))]
  "TARGET_AVX"
  "vround<ssemodesuffix>\t{%2, %1, %0|%0, %1, %2}"
  [(set_attr "type" "ssecvt")
   (set_attr "prefix_extra" "1")
   (set_attr "length_immediate" "1")
   (set_attr "prefix" "vex")
   (set_attr "mode" "<MODE>")])

(define_insn "sse4_1_round<ssemodesuffix>"
  [(set (match_operand:SSEMODEF2P 0 "register_operand" "=x")
	(unspec:SSEMODEF2P
	  [(match_operand:SSEMODEF2P 1 "nonimmediate_operand" "xm")
	   (match_operand:SI 2 "const_0_to_15_operand" "n")]
	  UNSPEC_ROUND))]
  "TARGET_ROUND"
  "%vround<ssemodesuffix>\t{%2, %1, %0|%0, %1, %2}"
  [(set_attr "type" "ssecvt")
   (set_attr "prefix_data16" "1")
   (set_attr "prefix_extra" "1")
   (set_attr "length_immediate" "1")
   (set_attr "prefix" "maybe_vex")
   (set_attr "mode" "<MODE>")])

(define_insn "*avx_round<ssescalarmodesuffix>"
  [(set (match_operand:SSEMODEF2P 0 "register_operand" "=x")
	(vec_merge:SSEMODEF2P
	  (unspec:SSEMODEF2P
	    [(match_operand:SSEMODEF2P 2 "register_operand" "x")
	     (match_operand:SI 3 "const_0_to_15_operand" "n")]
	    UNSPEC_ROUND)
	  (match_operand:SSEMODEF2P 1 "register_operand" "x")
	  (const_int 1)))]
  "TARGET_AVX"
  "vround<ssescalarmodesuffix>\t{%3, %2, %1, %0|%0, %1, %2, %3}"
  [(set_attr "type" "ssecvt")
   (set_attr "prefix_extra" "1")
   (set_attr "length_immediate" "1")
   (set_attr "prefix" "vex")
   (set_attr "mode" "<MODE>")])

(define_insn "sse4_1_round<ssescalarmodesuffix>"
  [(set (match_operand:SSEMODEF2P 0 "register_operand" "=x")
	(vec_merge:SSEMODEF2P
	  (unspec:SSEMODEF2P
	    [(match_operand:SSEMODEF2P 2 "register_operand" "x")
	     (match_operand:SI 3 "const_0_to_15_operand" "n")]
	    UNSPEC_ROUND)
	  (match_operand:SSEMODEF2P 1 "register_operand" "0")
	  (const_int 1)))]
  "TARGET_ROUND"
  "round<ssescalarmodesuffix>\t{%3, %2, %0|%0, %2, %3}"
  [(set_attr "type" "ssecvt")
   (set_attr "prefix_data16" "1")
   (set_attr "prefix_extra" "1")
   (set_attr "length_immediate" "1")
   (set_attr "mode" "<MODE>")])

;;;;;;;;;;;;;;;;;;;;;;;;;;;;;;;;;;;;;;;;;;;;;;;;;;;;;;;;;;;;;;;;;;;;;
;;
;; Intel SSE4.2 string/text processing instructions
;;
;;;;;;;;;;;;;;;;;;;;;;;;;;;;;;;;;;;;;;;;;;;;;;;;;;;;;;;;;;;;;;;;;;;;;

(define_insn_and_split "sse4_2_pcmpestr"
  [(set (match_operand:SI 0 "register_operand" "=c,c")
	(unspec:SI
	  [(match_operand:V16QI 2 "reg_not_xmm0_operand" "x,x")
	   (match_operand:SI 3 "register_operand" "a,a")
	   (match_operand:V16QI 4 "nonimm_not_xmm0_operand" "x,m")
	   (match_operand:SI 5 "register_operand" "d,d")
	   (match_operand:SI 6 "const_0_to_255_operand" "n,n")]
	  UNSPEC_PCMPESTR))
   (set (match_operand:V16QI 1 "register_operand" "=Yz,Yz")
	(unspec:V16QI
	  [(match_dup 2)
	   (match_dup 3)
	   (match_dup 4)
	   (match_dup 5)
	   (match_dup 6)]
	  UNSPEC_PCMPESTR))
   (set (reg:CC FLAGS_REG)
	(unspec:CC
	  [(match_dup 2)
	   (match_dup 3)
	   (match_dup 4)
	   (match_dup 5)
	   (match_dup 6)]
	  UNSPEC_PCMPESTR))]
  "TARGET_SSE4_2
   && can_create_pseudo_p ()"
  "#"
  "&& 1"
  [(const_int 0)]
{
  int ecx = !find_regno_note (curr_insn, REG_UNUSED, REGNO (operands[0]));
  int xmm0 = !find_regno_note (curr_insn, REG_UNUSED, REGNO (operands[1]));
  int flags = !find_regno_note (curr_insn, REG_UNUSED, FLAGS_REG);

  if (ecx)
    emit_insn (gen_sse4_2_pcmpestri (operands[0], operands[2],
				     operands[3], operands[4],
				     operands[5], operands[6]));
  if (xmm0)
    emit_insn (gen_sse4_2_pcmpestrm (operands[1], operands[2],
				     operands[3], operands[4],
				     operands[5], operands[6]));
  if (flags && !(ecx || xmm0))
    emit_insn (gen_sse4_2_pcmpestr_cconly (NULL, NULL,
					   operands[2], operands[3],
					   operands[4], operands[5],
					   operands[6]));
  DONE;
}
  [(set_attr "type" "sselog")
   (set_attr "prefix_data16" "1")
   (set_attr "prefix_extra" "1")
   (set_attr "length_immediate" "1")
   (set_attr "memory" "none,load")
   (set_attr "mode" "TI")])

(define_insn "sse4_2_pcmpestri"
  [(set (match_operand:SI 0 "register_operand" "=c,c")
	(unspec:SI
	  [(match_operand:V16QI 1 "register_operand" "x,x")
	   (match_operand:SI 2 "register_operand" "a,a")
	   (match_operand:V16QI 3 "nonimmediate_operand" "x,m")
	   (match_operand:SI 4 "register_operand" "d,d")
	   (match_operand:SI 5 "const_0_to_255_operand" "n,n")]
	  UNSPEC_PCMPESTR))
   (set (reg:CC FLAGS_REG)
	(unspec:CC
	  [(match_dup 1)
	   (match_dup 2)
	   (match_dup 3)
	   (match_dup 4)
	   (match_dup 5)]
	  UNSPEC_PCMPESTR))]
  "TARGET_SSE4_2"
  "%vpcmpestri\t{%5, %3, %1|%1, %3, %5}"
  [(set_attr "type" "sselog")
   (set_attr "prefix_data16" "1")
   (set_attr "prefix_extra" "1")
   (set_attr "prefix" "maybe_vex")
   (set_attr "length_immediate" "1")
   (set_attr "memory" "none,load")
   (set_attr "mode" "TI")])

(define_insn "sse4_2_pcmpestrm"
  [(set (match_operand:V16QI 0 "register_operand" "=Yz,Yz")
	(unspec:V16QI
	  [(match_operand:V16QI 1 "register_operand" "x,x")
	   (match_operand:SI 2 "register_operand" "a,a")
	   (match_operand:V16QI 3 "nonimmediate_operand" "x,m")
	   (match_operand:SI 4 "register_operand" "d,d")
	   (match_operand:SI 5 "const_0_to_255_operand" "n,n")]
	  UNSPEC_PCMPESTR))
   (set (reg:CC FLAGS_REG)
	(unspec:CC
	  [(match_dup 1)
	   (match_dup 2)
	   (match_dup 3)
	   (match_dup 4)
	   (match_dup 5)]
	  UNSPEC_PCMPESTR))]
  "TARGET_SSE4_2"
  "%vpcmpestrm\t{%5, %3, %1|%1, %3, %5}"
  [(set_attr "type" "sselog")
   (set_attr "prefix_data16" "1")
   (set_attr "prefix_extra" "1")
   (set_attr "length_immediate" "1")
   (set_attr "prefix" "maybe_vex")
   (set_attr "memory" "none,load")
   (set_attr "mode" "TI")])

(define_insn "sse4_2_pcmpestr_cconly"
  [(set (reg:CC FLAGS_REG)
	(unspec:CC
	  [(match_operand:V16QI 2 "register_operand" "x,x,x,x")
	   (match_operand:SI 3 "register_operand" "a,a,a,a")
	   (match_operand:V16QI 4 "nonimmediate_operand" "x,m,x,m")
	   (match_operand:SI 5 "register_operand" "d,d,d,d")
	   (match_operand:SI 6 "const_0_to_255_operand" "n,n,n,n")]
	  UNSPEC_PCMPESTR))
   (clobber (match_scratch:V16QI 0 "=Yz,Yz,X,X"))
   (clobber (match_scratch:SI    1 "= X, X,c,c"))]
  "TARGET_SSE4_2"
  "@
   %vpcmpestrm\t{%6, %4, %2|%2, %4, %6}
   %vpcmpestrm\t{%6, %4, %2|%2, %4, %6}
   %vpcmpestri\t{%6, %4, %2|%2, %4, %6}
   %vpcmpestri\t{%6, %4, %2|%2, %4, %6}"
  [(set_attr "type" "sselog")
   (set_attr "prefix_data16" "1")
   (set_attr "prefix_extra" "1")
   (set_attr "length_immediate" "1")
   (set_attr "memory" "none,load,none,load")
   (set_attr "prefix" "maybe_vex")
   (set_attr "mode" "TI")])

(define_insn_and_split "sse4_2_pcmpistr"
  [(set (match_operand:SI 0 "register_operand" "=c,c")
	(unspec:SI
	  [(match_operand:V16QI 2 "reg_not_xmm0_operand" "x,x")
	   (match_operand:V16QI 3 "nonimm_not_xmm0_operand" "x,m")
	   (match_operand:SI 4 "const_0_to_255_operand" "n,n")]
	  UNSPEC_PCMPISTR))
   (set (match_operand:V16QI 1 "register_operand" "=Yz,Yz")
	(unspec:V16QI
	  [(match_dup 2)
	   (match_dup 3)
	   (match_dup 4)]
	  UNSPEC_PCMPISTR))
   (set (reg:CC FLAGS_REG)
	(unspec:CC
	  [(match_dup 2)
	   (match_dup 3)
	   (match_dup 4)]
	  UNSPEC_PCMPISTR))]
  "TARGET_SSE4_2
   && can_create_pseudo_p ()"
  "#"
  "&& 1"
  [(const_int 0)]
{
  int ecx = !find_regno_note (curr_insn, REG_UNUSED, REGNO (operands[0]));
  int xmm0 = !find_regno_note (curr_insn, REG_UNUSED, REGNO (operands[1]));
  int flags = !find_regno_note (curr_insn, REG_UNUSED, FLAGS_REG);

  if (ecx)
    emit_insn (gen_sse4_2_pcmpistri (operands[0], operands[2],
				     operands[3], operands[4]));
  if (xmm0)
    emit_insn (gen_sse4_2_pcmpistrm (operands[1], operands[2],
				     operands[3], operands[4]));
  if (flags && !(ecx || xmm0))
    emit_insn (gen_sse4_2_pcmpistr_cconly (NULL, NULL,
					   operands[2], operands[3],
					   operands[4]));
  DONE;
}
  [(set_attr "type" "sselog")
   (set_attr "prefix_data16" "1")
   (set_attr "prefix_extra" "1")
   (set_attr "length_immediate" "1")
   (set_attr "memory" "none,load")
   (set_attr "mode" "TI")])

(define_insn "sse4_2_pcmpistri"
  [(set (match_operand:SI 0 "register_operand" "=c,c")
	(unspec:SI
	  [(match_operand:V16QI 1 "register_operand" "x,x")
	   (match_operand:V16QI 2 "nonimmediate_operand" "x,m")
	   (match_operand:SI 3 "const_0_to_255_operand" "n,n")]
	  UNSPEC_PCMPISTR))
   (set (reg:CC FLAGS_REG)
	(unspec:CC
	  [(match_dup 1)
	   (match_dup 2)
	   (match_dup 3)]
	  UNSPEC_PCMPISTR))]
  "TARGET_SSE4_2"
  "%vpcmpistri\t{%3, %2, %1|%1, %2, %3}"
  [(set_attr "type" "sselog")
   (set_attr "prefix_data16" "1")
   (set_attr "prefix_extra" "1")
   (set_attr "length_immediate" "1")
   (set_attr "prefix" "maybe_vex")
   (set_attr "memory" "none,load")
   (set_attr "mode" "TI")])

(define_insn "sse4_2_pcmpistrm"
  [(set (match_operand:V16QI 0 "register_operand" "=Yz,Yz")
	(unspec:V16QI
	  [(match_operand:V16QI 1 "register_operand" "x,x")
	   (match_operand:V16QI 2 "nonimmediate_operand" "x,m")
	   (match_operand:SI 3 "const_0_to_255_operand" "n,n")]
	  UNSPEC_PCMPISTR))
   (set (reg:CC FLAGS_REG)
	(unspec:CC
	  [(match_dup 1)
	   (match_dup 2)
	   (match_dup 3)]
	  UNSPEC_PCMPISTR))]
  "TARGET_SSE4_2"
  "%vpcmpistrm\t{%3, %2, %1|%1, %2, %3}"
  [(set_attr "type" "sselog")
   (set_attr "prefix_data16" "1")
   (set_attr "prefix_extra" "1")
   (set_attr "length_immediate" "1")
   (set_attr "prefix" "maybe_vex")
   (set_attr "memory" "none,load")
   (set_attr "mode" "TI")])

(define_insn "sse4_2_pcmpistr_cconly"
  [(set (reg:CC FLAGS_REG)
	(unspec:CC
	  [(match_operand:V16QI 2 "register_operand" "x,x,x,x")
	   (match_operand:V16QI 3 "nonimmediate_operand" "x,m,x,m")
	   (match_operand:SI 4 "const_0_to_255_operand" "n,n,n,n")]
	  UNSPEC_PCMPISTR))
   (clobber (match_scratch:V16QI 0 "=Yz,Yz,X,X"))
   (clobber (match_scratch:SI    1 "= X, X,c,c"))]
  "TARGET_SSE4_2"
  "@
   %vpcmpistrm\t{%4, %3, %2|%2, %3, %4}
   %vpcmpistrm\t{%4, %3, %2|%2, %3, %4}
   %vpcmpistri\t{%4, %3, %2|%2, %3, %4}
   %vpcmpistri\t{%4, %3, %2|%2, %3, %4}"
  [(set_attr "type" "sselog")
   (set_attr "prefix_data16" "1")
   (set_attr "prefix_extra" "1")
   (set_attr "length_immediate" "1")
   (set_attr "memory" "none,load,none,load")
   (set_attr "prefix" "maybe_vex")
   (set_attr "mode" "TI")])

;;;;;;;;;;;;;;;;;;;;;;;;;;;;;;;;;;;;;;;;;;;;;;;;;;;;;;;;;;;;;;;;;;;;;
;;
;; XOP instructions
;;
;;;;;;;;;;;;;;;;;;;;;;;;;;;;;;;;;;;;;;;;;;;;;;;;;;;;;;;;;;;;;;;;;;;;;

;; XOP parallel integer multiply/add instructions.
;; Note the XOP multiply/add instructions
;;     a[i] = b[i] * c[i] + d[i];
;; do not allow the value being added to be a memory operation.
(define_insn "xop_pmacsww"
  [(set (match_operand:V8HI 0 "register_operand" "=x")
        (plus:V8HI
	 (mult:V8HI
	  (match_operand:V8HI 1 "nonimmediate_operand" "%x")
	  (match_operand:V8HI 2 "nonimmediate_operand" "xm"))
	 (match_operand:V8HI 3 "nonimmediate_operand" "x")))]
  "TARGET_XOP"
  "vpmacsww\t{%3, %2, %1, %0|%0, %1, %2, %3}"
  [(set_attr "type" "ssemuladd")
   (set_attr "mode" "TI")])

(define_insn "xop_pmacssww"
  [(set (match_operand:V8HI 0 "register_operand" "=x")
        (ss_plus:V8HI
	 (mult:V8HI (match_operand:V8HI 1 "nonimmediate_operand" "%x")
		    (match_operand:V8HI 2 "nonimmediate_operand" "xm"))
	 (match_operand:V8HI 3 "nonimmediate_operand" "x")))]
  "TARGET_XOP"
  "vpmacssww\t{%3, %2, %1, %0|%0, %1, %2, %3}"
  [(set_attr "type" "ssemuladd")
   (set_attr "mode" "TI")])

(define_insn "xop_pmacsdd"
  [(set (match_operand:V4SI 0 "register_operand" "=x")
        (plus:V4SI
	 (mult:V4SI
	  (match_operand:V4SI 1 "nonimmediate_operand" "%x")
	  (match_operand:V4SI 2 "nonimmediate_operand" "xm"))
	 (match_operand:V4SI 3 "nonimmediate_operand" "x")))]
  "TARGET_XOP"
  "vpmacsdd\t{%3, %2, %1, %0|%0, %1, %2, %3}"
  [(set_attr "type" "ssemuladd")
   (set_attr "mode" "TI")])

(define_insn "xop_pmacssdd"
  [(set (match_operand:V4SI 0 "register_operand" "=x")
        (ss_plus:V4SI
	 (mult:V4SI (match_operand:V4SI 1 "nonimmediate_operand" "%x")
		    (match_operand:V4SI 2 "nonimmediate_operand" "xm"))
	 (match_operand:V4SI 3 "nonimmediate_operand" "x")))]
  "TARGET_XOP"
  "vpmacssdd\t{%3, %2, %1, %0|%0, %1, %2, %3}"
  [(set_attr "type" "ssemuladd")
   (set_attr "mode" "TI")])

(define_insn "xop_pmacssdql"
  [(set (match_operand:V2DI 0 "register_operand" "=x")
	(ss_plus:V2DI
	 (mult:V2DI
	  (sign_extend:V2DI
	   (vec_select:V2SI
	    (match_operand:V4SI 1 "nonimmediate_operand" "%x")
	    (parallel [(const_int 1)
		       (const_int 3)])))
	  (vec_select:V2SI
	   (match_operand:V4SI 2 "nonimmediate_operand" "xm")
	   (parallel [(const_int 1)
		      (const_int 3)])))
	 (match_operand:V2DI 3 "nonimmediate_operand" "x")))]
  "TARGET_XOP"
  "vpmacssdql\t{%3, %2, %1, %0|%0, %1, %2, %3}"
  [(set_attr "type" "ssemuladd")
   (set_attr "mode" "TI")])

(define_insn "xop_pmacssdqh"
  [(set (match_operand:V2DI 0 "register_operand" "=x")
	(ss_plus:V2DI
	 (mult:V2DI
	  (sign_extend:V2DI
	   (vec_select:V2SI
	    (match_operand:V4SI 1 "nonimmediate_operand" "%x")
	    (parallel [(const_int 0)
		       (const_int 2)])))
	  (sign_extend:V2DI
	   (vec_select:V2SI
	    (match_operand:V4SI 2 "nonimmediate_operand" "xm")
	    (parallel [(const_int 0)
		       (const_int 2)]))))
	 (match_operand:V2DI 3 "nonimmediate_operand" "x")))]
  "TARGET_XOP"
  "vpmacssdqh\t{%3, %2, %1, %0|%0, %1, %2, %3}"
  [(set_attr "type" "ssemuladd")
   (set_attr "mode" "TI")])

(define_insn "xop_pmacsdql"
  [(set (match_operand:V2DI 0 "register_operand" "=x")
	(plus:V2DI
	 (mult:V2DI
	  (sign_extend:V2DI
	   (vec_select:V2SI
	    (match_operand:V4SI 1 "nonimmediate_operand" "%x")
	    (parallel [(const_int 1)
		       (const_int 3)])))
	  (sign_extend:V2DI
	   (vec_select:V2SI
	    (match_operand:V4SI 2 "nonimmediate_operand" "xm")
	    (parallel [(const_int 1)
		       (const_int 3)]))))
	 (match_operand:V2DI 3 "nonimmediate_operand" "x")))]
  "TARGET_XOP"
  "vpmacsdql\t{%3, %2, %1, %0|%0, %1, %2, %3}"
  [(set_attr "type" "ssemuladd")
   (set_attr "mode" "TI")])

;; We don't have a straight 32-bit parallel multiply and extend on XOP, so
;; fake it with a multiply/add.  In general, we expect the define_split to
;; occur before register allocation, so we have to handle the corner case where
;; the target is the same as operands 1/2
(define_insn_and_split "xop_mulv2div2di3_low"
  [(set (match_operand:V2DI 0 "register_operand" "=&x")
	(mult:V2DI
	  (sign_extend:V2DI
	    (vec_select:V2SI
	      (match_operand:V4SI 1 "register_operand" "%x")
	      (parallel [(const_int 1)
			 (const_int 3)])))
	  (sign_extend:V2DI
	    (vec_select:V2SI
	      (match_operand:V4SI 2 "nonimmediate_operand" "xm")
	      (parallel [(const_int 1)
			 (const_int 3)])))))]
  "TARGET_XOP"
  "#"
  "&& reload_completed"
  [(set (match_dup 0)
	(match_dup 3))
   (set (match_dup 0)
	(plus:V2DI
	 (mult:V2DI
	  (sign_extend:V2DI
	   (vec_select:V2SI
	    (match_dup 1)
	    (parallel [(const_int 1)
		       (const_int 3)])))
	  (sign_extend:V2DI
	   (vec_select:V2SI
	    (match_dup 2)
	    (parallel [(const_int 1)
		       (const_int 3)]))))
	 (match_dup 0)))]
{
  operands[3] = CONST0_RTX (V2DImode);
}
  [(set_attr "type" "ssemul")
   (set_attr "mode" "TI")])

(define_insn "xop_pmacsdqh"
  [(set (match_operand:V2DI 0 "register_operand" "=x")
	(plus:V2DI
	 (mult:V2DI
	  (sign_extend:V2DI
	   (vec_select:V2SI
	    (match_operand:V4SI 1 "nonimmediate_operand" "%x")
	    (parallel [(const_int 0)
		       (const_int 2)])))
	  (sign_extend:V2DI
	   (vec_select:V2SI
	    (match_operand:V4SI 2 "nonimmediate_operand" "xm")
	    (parallel [(const_int 0)
		       (const_int 2)]))))
	 (match_operand:V2DI 3 "nonimmediate_operand" "x")))]
  "TARGET_XOP"
  "vpmacsdqh\t{%3, %2, %1, %0|%0, %1, %2, %3}"
  [(set_attr "type" "ssemuladd")
   (set_attr "mode" "TI")])

;; We don't have a straight 32-bit parallel multiply and extend on XOP, so
;; fake it with a multiply/add.  In general, we expect the define_split to
;; occur before register allocation, so we have to handle the corner case where
;; the target is the same as either operands[1] or operands[2]
(define_insn_and_split "xop_mulv2div2di3_high"
  [(set (match_operand:V2DI 0 "register_operand" "=&x")
	(mult:V2DI
	  (sign_extend:V2DI
	    (vec_select:V2SI
	      (match_operand:V4SI 1 "register_operand" "%x")
	      (parallel [(const_int 0)
			 (const_int 2)])))
	  (sign_extend:V2DI
	    (vec_select:V2SI
	      (match_operand:V4SI 2 "nonimmediate_operand" "xm")
	      (parallel [(const_int 0)
			 (const_int 2)])))))]
  "TARGET_XOP"
  "#"
  "&& reload_completed"
  [(set (match_dup 0)
	(match_dup 3))
   (set (match_dup 0)
	(plus:V2DI
	 (mult:V2DI
	  (sign_extend:V2DI
	   (vec_select:V2SI
	    (match_dup 1)
	    (parallel [(const_int 0)
		       (const_int 2)])))
	  (sign_extend:V2DI
	   (vec_select:V2SI
	    (match_dup 2)
	    (parallel [(const_int 0)
		       (const_int 2)]))))
	 (match_dup 0)))]
{
  operands[3] = CONST0_RTX (V2DImode);
}
  [(set_attr "type" "ssemul")
   (set_attr "mode" "TI")])

;; XOP parallel integer multiply/add instructions for the intrinisics
(define_insn "xop_pmacsswd"
  [(set (match_operand:V4SI 0 "register_operand" "=x")
	(ss_plus:V4SI
	 (mult:V4SI
	  (sign_extend:V4SI
	   (vec_select:V4HI
	    (match_operand:V8HI 1 "nonimmediate_operand" "%x")
	    (parallel [(const_int 1)
		       (const_int 3)
		       (const_int 5)
		       (const_int 7)])))
	  (sign_extend:V4SI
	   (vec_select:V4HI
	    (match_operand:V8HI 2 "nonimmediate_operand" "xm")
	    (parallel [(const_int 1)
		       (const_int 3)
		       (const_int 5)
		       (const_int 7)]))))
	 (match_operand:V4SI 3 "nonimmediate_operand" "x")))]
  "TARGET_XOP"
  "vpmacsswd\t{%3, %2, %1, %0|%0, %1, %2, %3}"
  [(set_attr "type" "ssemuladd")
   (set_attr "mode" "TI")])

(define_insn "xop_pmacswd"
  [(set (match_operand:V4SI 0 "register_operand" "=x")
	(plus:V4SI
	 (mult:V4SI
	  (sign_extend:V4SI
	   (vec_select:V4HI
	    (match_operand:V8HI 1 "nonimmediate_operand" "%x")
	    (parallel [(const_int 1)
		       (const_int 3)
		       (const_int 5)
		       (const_int 7)])))
	  (sign_extend:V4SI
	   (vec_select:V4HI
	    (match_operand:V8HI 2 "nonimmediate_operand" "xm")
	    (parallel [(const_int 1)
		       (const_int 3)
		       (const_int 5)
		       (const_int 7)]))))
	 (match_operand:V4SI 3 "nonimmediate_operand" "x")))]
  "TARGET_XOP"
  "vpmacswd\t{%3, %2, %1, %0|%0, %1, %2, %3}"
  [(set_attr "type" "ssemuladd")
   (set_attr "mode" "TI")])

(define_insn "xop_pmadcsswd"
  [(set (match_operand:V4SI 0 "register_operand" "=x")
	(ss_plus:V4SI
	 (plus:V4SI
	  (mult:V4SI
	   (sign_extend:V4SI
	    (vec_select:V4HI
	     (match_operand:V8HI 1 "nonimmediate_operand" "%x")
	     (parallel [(const_int 0)
			(const_int 2)
			(const_int 4)
			(const_int 6)])))
	   (sign_extend:V4SI
	    (vec_select:V4HI
	     (match_operand:V8HI 2 "nonimmediate_operand" "xm")
	     (parallel [(const_int 0)
			(const_int 2)
			(const_int 4)
			(const_int 6)]))))
	  (mult:V4SI
	   (sign_extend:V4SI
	    (vec_select:V4HI
	     (match_dup 1)
	     (parallel [(const_int 1)
			(const_int 3)
			(const_int 5)
			(const_int 7)])))
	   (sign_extend:V4SI
	    (vec_select:V4HI
	     (match_dup 2)
	     (parallel [(const_int 1)
			(const_int 3)
			(const_int 5)
			(const_int 7)])))))
	 (match_operand:V4SI 3 "nonimmediate_operand" "x")))]
  "TARGET_XOP"
  "vpmadcsswd\t{%3, %2, %1, %0|%0, %1, %2, %3}"
  [(set_attr "type" "ssemuladd")
   (set_attr "mode" "TI")])

(define_insn "xop_pmadcswd"
  [(set (match_operand:V4SI 0 "register_operand" "=x")
	(plus:V4SI
	 (plus:V4SI
	  (mult:V4SI
	   (sign_extend:V4SI
	    (vec_select:V4HI
	     (match_operand:V8HI 1 "nonimmediate_operand" "%x")
	     (parallel [(const_int 0)
			(const_int 2)
			(const_int 4)
			(const_int 6)])))
	   (sign_extend:V4SI
	    (vec_select:V4HI
	     (match_operand:V8HI 2 "nonimmediate_operand" "xm")
	     (parallel [(const_int 0)
			(const_int 2)
			(const_int 4)
			(const_int 6)]))))
	  (mult:V4SI
	   (sign_extend:V4SI
	    (vec_select:V4HI
	     (match_dup 1)
	     (parallel [(const_int 1)
			(const_int 3)
			(const_int 5)
			(const_int 7)])))
	   (sign_extend:V4SI
	    (vec_select:V4HI
	     (match_dup 2)
	     (parallel [(const_int 1)
			(const_int 3)
			(const_int 5)
			(const_int 7)])))))
	 (match_operand:V4SI 3 "nonimmediate_operand" "x")))]
  "TARGET_XOP"
  "vpmadcswd\t{%3, %2, %1, %0|%0, %1, %2, %3}"
  [(set_attr "type" "ssemuladd")
   (set_attr "mode" "TI")])

;; XOP parallel XMM conditional moves
(define_insn "xop_pcmov_<mode>"
  [(set (match_operand:SSEMODE 0 "register_operand" "=x,x")
	(if_then_else:SSEMODE
	  (match_operand:SSEMODE 3 "nonimmediate_operand" "x,m")
	  (match_operand:SSEMODE 1 "vector_move_operand" "x,x")
	  (match_operand:SSEMODE 2 "vector_move_operand" "xm,x")))]
  "TARGET_XOP"
  "vpcmov\t{%3, %2, %1, %0|%0, %1, %2, %3}"
  [(set_attr "type" "sse4arg")])

(define_insn "xop_pcmov_<mode>256"
  [(set (match_operand:AVX256MODE 0 "register_operand" "=x,x")
	(if_then_else:AVX256MODE
	  (match_operand:AVX256MODE 3 "nonimmediate_operand" "x,m")
	  (match_operand:AVX256MODE 1 "vector_move_operand" "x,x")
	  (match_operand:AVX256MODE 2 "vector_move_operand" "xm,x")))]
  "TARGET_XOP"
  "vpcmov\t{%3, %2, %1, %0|%0, %1, %2, %3}"
  [(set_attr "type" "sse4arg")])

;; XOP horizontal add/subtract instructions
(define_insn "xop_phaddbw"
  [(set (match_operand:V8HI 0 "register_operand" "=x")
	(plus:V8HI
	 (sign_extend:V8HI
	  (vec_select:V8QI
	   (match_operand:V16QI 1 "nonimmediate_operand" "xm")
	   (parallel [(const_int 0)
		      (const_int 2)
		      (const_int 4)
		      (const_int 6)
		      (const_int 8)
		      (const_int 10)
		      (const_int 12)
		      (const_int 14)])))
	 (sign_extend:V8HI
	  (vec_select:V8QI
	   (match_dup 1)
	   (parallel [(const_int 1)
		      (const_int 3)
		      (const_int 5)
		      (const_int 7)
		      (const_int 9)
		      (const_int 11)
		      (const_int 13)
		      (const_int 15)])))))]
  "TARGET_XOP"
  "vphaddbw\t{%1, %0|%0, %1}"
  [(set_attr "type" "sseiadd1")])

(define_insn "xop_phaddbd"
  [(set (match_operand:V4SI 0 "register_operand" "=x")
	(plus:V4SI
	 (plus:V4SI
	  (sign_extend:V4SI
	   (vec_select:V4QI
	    (match_operand:V16QI 1 "nonimmediate_operand" "xm")
	    (parallel [(const_int 0)
		       (const_int 4)
		       (const_int 8)
		       (const_int 12)])))
	  (sign_extend:V4SI
	   (vec_select:V4QI
	    (match_dup 1)
	    (parallel [(const_int 1)
		       (const_int 5)
		       (const_int 9)
		       (const_int 13)]))))
	 (plus:V4SI
	  (sign_extend:V4SI
	   (vec_select:V4QI
	    (match_dup 1)
	    (parallel [(const_int 2)
		       (const_int 6)
		       (const_int 10)
		       (const_int 14)])))
	  (sign_extend:V4SI
	   (vec_select:V4QI
	    (match_dup 1)
	    (parallel [(const_int 3)
		       (const_int 7)
		       (const_int 11)
		       (const_int 15)]))))))]
  "TARGET_XOP"
  "vphaddbd\t{%1, %0|%0, %1}"
  [(set_attr "type" "sseiadd1")])

(define_insn "xop_phaddbq"
  [(set (match_operand:V2DI 0 "register_operand" "=x")
	(plus:V2DI
	 (plus:V2DI
	  (plus:V2DI
	   (sign_extend:V2DI
	    (vec_select:V2QI
	     (match_operand:V16QI 1 "nonimmediate_operand" "xm")
	     (parallel [(const_int 0)
			(const_int 4)])))
	   (sign_extend:V2DI
	    (vec_select:V2QI
	     (match_dup 1)
	     (parallel [(const_int 1)
			(const_int 5)]))))
	  (plus:V2DI
	   (sign_extend:V2DI
	    (vec_select:V2QI
	     (match_dup 1)
	     (parallel [(const_int 2)
			(const_int 6)])))
	   (sign_extend:V2DI
	    (vec_select:V2QI
	     (match_dup 1)
	     (parallel [(const_int 3)
			(const_int 7)])))))
	 (plus:V2DI
	  (plus:V2DI
	   (sign_extend:V2DI
	    (vec_select:V2QI
	     (match_dup 1)
	     (parallel [(const_int 8)
			(const_int 12)])))
	   (sign_extend:V2DI
	    (vec_select:V2QI
	     (match_dup 1)
	     (parallel [(const_int 9)
			(const_int 13)]))))
	  (plus:V2DI
	   (sign_extend:V2DI
	    (vec_select:V2QI
	     (match_dup 1)
	     (parallel [(const_int 10)
			(const_int 14)])))
	   (sign_extend:V2DI
	    (vec_select:V2QI
	     (match_dup 1)
	     (parallel [(const_int 11)
			(const_int 15)])))))))]
  "TARGET_XOP"
  "vphaddbq\t{%1, %0|%0, %1}"
  [(set_attr "type" "sseiadd1")])

(define_insn "xop_phaddwd"
  [(set (match_operand:V4SI 0 "register_operand" "=x")
	(plus:V4SI
	 (sign_extend:V4SI
	  (vec_select:V4HI
	   (match_operand:V8HI 1 "nonimmediate_operand" "xm")
	   (parallel [(const_int 0)
		      (const_int 2)
		      (const_int 4)
		      (const_int 6)])))
	 (sign_extend:V4SI
	  (vec_select:V4HI
	   (match_dup 1)
	   (parallel [(const_int 1)
		      (const_int 3)
		      (const_int 5)
		      (const_int 7)])))))]
  "TARGET_XOP"
  "vphaddwd\t{%1, %0|%0, %1}"
  [(set_attr "type" "sseiadd1")])

(define_insn "xop_phaddwq"
  [(set (match_operand:V2DI 0 "register_operand" "=x")
	(plus:V2DI
	 (plus:V2DI
	  (sign_extend:V2DI
	   (vec_select:V2HI
	    (match_operand:V8HI 1 "nonimmediate_operand" "xm")
	    (parallel [(const_int 0)
		       (const_int 4)])))
	  (sign_extend:V2DI
	   (vec_select:V2HI
	    (match_dup 1)
	    (parallel [(const_int 1)
		       (const_int 5)]))))
	 (plus:V2DI
	  (sign_extend:V2DI
	   (vec_select:V2HI
	    (match_dup 1)
	    (parallel [(const_int 2)
		       (const_int 6)])))
	  (sign_extend:V2DI
	   (vec_select:V2HI
	    (match_dup 1)
	    (parallel [(const_int 3)
		       (const_int 7)]))))))]
  "TARGET_XOP"
  "vphaddwq\t{%1, %0|%0, %1}"
  [(set_attr "type" "sseiadd1")])

(define_insn "xop_phadddq"
  [(set (match_operand:V2DI 0 "register_operand" "=x")
	(plus:V2DI
	 (sign_extend:V2DI
	  (vec_select:V2SI
	   (match_operand:V4SI 1 "nonimmediate_operand" "xm")
	   (parallel [(const_int 0)
		      (const_int 2)])))
	 (sign_extend:V2DI
	  (vec_select:V2SI
	   (match_dup 1)
	   (parallel [(const_int 1)
		      (const_int 3)])))))]
  "TARGET_XOP"
  "vphadddq\t{%1, %0|%0, %1}"
  [(set_attr "type" "sseiadd1")])

(define_insn "xop_phaddubw"
  [(set (match_operand:V8HI 0 "register_operand" "=x")
	(plus:V8HI
	 (zero_extend:V8HI
	  (vec_select:V8QI
	   (match_operand:V16QI 1 "nonimmediate_operand" "xm")
	   (parallel [(const_int 0)
		      (const_int 2)
		      (const_int 4)
		      (const_int 6)
		      (const_int 8)
		      (const_int 10)
		      (const_int 12)
		      (const_int 14)])))
	 (zero_extend:V8HI
	  (vec_select:V8QI
	   (match_dup 1)
	   (parallel [(const_int 1)
		      (const_int 3)
		      (const_int 5)
		      (const_int 7)
		      (const_int 9)
		      (const_int 11)
		      (const_int 13)
		      (const_int 15)])))))]
  "TARGET_XOP"
  "vphaddubw\t{%1, %0|%0, %1}"
  [(set_attr "type" "sseiadd1")])

(define_insn "xop_phaddubd"
  [(set (match_operand:V4SI 0 "register_operand" "=x")
	(plus:V4SI
	 (plus:V4SI
	  (zero_extend:V4SI
	   (vec_select:V4QI
	    (match_operand:V16QI 1 "nonimmediate_operand" "xm")
	    (parallel [(const_int 0)
		       (const_int 4)
		       (const_int 8)
		       (const_int 12)])))
	  (zero_extend:V4SI
	   (vec_select:V4QI
	    (match_dup 1)
	    (parallel [(const_int 1)
		       (const_int 5)
		       (const_int 9)
		       (const_int 13)]))))
	 (plus:V4SI
	  (zero_extend:V4SI
	   (vec_select:V4QI
	    (match_dup 1)
	    (parallel [(const_int 2)
		       (const_int 6)
		       (const_int 10)
		       (const_int 14)])))
	  (zero_extend:V4SI
	   (vec_select:V4QI
	    (match_dup 1)
	    (parallel [(const_int 3)
		       (const_int 7)
		       (const_int 11)
		       (const_int 15)]))))))]
  "TARGET_XOP"
  "vphaddubd\t{%1, %0|%0, %1}"
  [(set_attr "type" "sseiadd1")])

(define_insn "xop_phaddubq"
  [(set (match_operand:V2DI 0 "register_operand" "=x")
	(plus:V2DI
	 (plus:V2DI
	  (plus:V2DI
	   (zero_extend:V2DI
	    (vec_select:V2QI
	     (match_operand:V16QI 1 "nonimmediate_operand" "xm")
	     (parallel [(const_int 0)
			(const_int 4)])))
	   (sign_extend:V2DI
	    (vec_select:V2QI
	     (match_dup 1)
	     (parallel [(const_int 1)
			(const_int 5)]))))
	  (plus:V2DI
	   (zero_extend:V2DI
	    (vec_select:V2QI
	     (match_dup 1)
	     (parallel [(const_int 2)
			(const_int 6)])))
	   (zero_extend:V2DI
	    (vec_select:V2QI
	     (match_dup 1)
	     (parallel [(const_int 3)
			(const_int 7)])))))
	 (plus:V2DI
	  (plus:V2DI
	   (zero_extend:V2DI
	    (vec_select:V2QI
	     (match_dup 1)
	     (parallel [(const_int 8)
			(const_int 12)])))
	   (sign_extend:V2DI
	    (vec_select:V2QI
	     (match_dup 1)
	     (parallel [(const_int 9)
			(const_int 13)]))))
	  (plus:V2DI
	   (zero_extend:V2DI
	    (vec_select:V2QI
	     (match_dup 1)
	     (parallel [(const_int 10)
			(const_int 14)])))
	   (zero_extend:V2DI
	    (vec_select:V2QI
	     (match_dup 1)
	     (parallel [(const_int 11)
			(const_int 15)])))))))]
  "TARGET_XOP"
  "vphaddubq\t{%1, %0|%0, %1}"
  [(set_attr "type" "sseiadd1")])

(define_insn "xop_phadduwd"
  [(set (match_operand:V4SI 0 "register_operand" "=x")
	(plus:V4SI
	 (zero_extend:V4SI
	  (vec_select:V4HI
	   (match_operand:V8HI 1 "nonimmediate_operand" "xm")
	   (parallel [(const_int 0)
		      (const_int 2)
		      (const_int 4)
		      (const_int 6)])))
	 (zero_extend:V4SI
	  (vec_select:V4HI
	   (match_dup 1)
	   (parallel [(const_int 1)
		      (const_int 3)
		      (const_int 5)
		      (const_int 7)])))))]
  "TARGET_XOP"
  "vphadduwd\t{%1, %0|%0, %1}"
  [(set_attr "type" "sseiadd1")])

(define_insn "xop_phadduwq"
  [(set (match_operand:V2DI 0 "register_operand" "=x")
	(plus:V2DI
	 (plus:V2DI
	  (zero_extend:V2DI
	   (vec_select:V2HI
	    (match_operand:V8HI 1 "nonimmediate_operand" "xm")
	    (parallel [(const_int 0)
		       (const_int 4)])))
	  (zero_extend:V2DI
	   (vec_select:V2HI
	    (match_dup 1)
	    (parallel [(const_int 1)
		       (const_int 5)]))))
	 (plus:V2DI
	  (zero_extend:V2DI
	   (vec_select:V2HI
	    (match_dup 1)
	    (parallel [(const_int 2)
		       (const_int 6)])))
	  (zero_extend:V2DI
	   (vec_select:V2HI
	    (match_dup 1)
	    (parallel [(const_int 3)
		       (const_int 7)]))))))]
  "TARGET_XOP"
  "vphadduwq\t{%1, %0|%0, %1}"
  [(set_attr "type" "sseiadd1")])

(define_insn "xop_phaddudq"
  [(set (match_operand:V2DI 0 "register_operand" "=x")
	(plus:V2DI
	 (zero_extend:V2DI
	  (vec_select:V2SI
	   (match_operand:V4SI 1 "nonimmediate_operand" "xm")
	   (parallel [(const_int 0)
		      (const_int 2)])))
	 (zero_extend:V2DI
	  (vec_select:V2SI
	   (match_dup 1)
	   (parallel [(const_int 1)
		      (const_int 3)])))))]
  "TARGET_XOP"
  "vphaddudq\t{%1, %0|%0, %1}"
  [(set_attr "type" "sseiadd1")])

(define_insn "xop_phsubbw"
  [(set (match_operand:V8HI 0 "register_operand" "=x")
	(minus:V8HI
	 (sign_extend:V8HI
	  (vec_select:V8QI
	   (match_operand:V16QI 1 "nonimmediate_operand" "xm")
	   (parallel [(const_int 0)
		      (const_int 2)
		      (const_int 4)
		      (const_int 6)
		      (const_int 8)
		      (const_int 10)
		      (const_int 12)
		      (const_int 14)])))
	 (sign_extend:V8HI
	  (vec_select:V8QI
	   (match_dup 1)
	   (parallel [(const_int 1)
		      (const_int 3)
		      (const_int 5)
		      (const_int 7)
		      (const_int 9)
		      (const_int 11)
		      (const_int 13)
		      (const_int 15)])))))]
  "TARGET_XOP"
  "vphsubbw\t{%1, %0|%0, %1}"
  [(set_attr "type" "sseiadd1")])

(define_insn "xop_phsubwd"
  [(set (match_operand:V4SI 0 "register_operand" "=x")
	(minus:V4SI
	 (sign_extend:V4SI
	  (vec_select:V4HI
	   (match_operand:V8HI 1 "nonimmediate_operand" "xm")
	   (parallel [(const_int 0)
		      (const_int 2)
		      (const_int 4)
		      (const_int 6)])))
	 (sign_extend:V4SI
	  (vec_select:V4HI
	   (match_dup 1)
	   (parallel [(const_int 1)
		      (const_int 3)
		      (const_int 5)
		      (const_int 7)])))))]
  "TARGET_XOP"
  "vphsubwd\t{%1, %0|%0, %1}"
  [(set_attr "type" "sseiadd1")])

(define_insn "xop_phsubdq"
  [(set (match_operand:V2DI 0 "register_operand" "=x")
	(minus:V2DI
	 (sign_extend:V2DI
	  (vec_select:V2SI
	   (match_operand:V4SI 1 "nonimmediate_operand" "xm")
	   (parallel [(const_int 0)
		      (const_int 2)])))
	 (sign_extend:V2DI
	  (vec_select:V2SI
	   (match_dup 1)
	   (parallel [(const_int 1)
		      (const_int 3)])))))]
  "TARGET_XOP"
  "vphsubdq\t{%1, %0|%0, %1}"
  [(set_attr "type" "sseiadd1")])

;; XOP permute instructions
(define_insn "xop_pperm"
  [(set (match_operand:V16QI 0 "register_operand" "=x,x")
	(unspec:V16QI
	  [(match_operand:V16QI 1 "register_operand" "x,x")
	   (match_operand:V16QI 2 "nonimmediate_operand" "x,m")
	   (match_operand:V16QI 3 "nonimmediate_operand" "xm,x")]
	  UNSPEC_XOP_PERMUTE))]
  "TARGET_XOP && !(MEM_P (operands[2]) && MEM_P (operands[3]))"
  "vpperm\t{%3, %2, %1, %0|%0, %1, %2, %3}"
  [(set_attr "type" "sse4arg")
   (set_attr "mode" "TI")])

;; XOP pack instructions that combine two vectors into a smaller vector
(define_insn "xop_pperm_pack_v2di_v4si"
  [(set (match_operand:V4SI 0 "register_operand" "=x,x")
	(vec_concat:V4SI
	 (truncate:V2SI
	  (match_operand:V2DI 1 "register_operand" "x,x"))
	 (truncate:V2SI
	  (match_operand:V2DI 2 "nonimmediate_operand" "x,m"))))
   (use (match_operand:V16QI 3 "nonimmediate_operand" "xm,x"))]
  "TARGET_XOP && !(MEM_P (operands[2]) && MEM_P (operands[3]))"
  "vpperm\t{%3, %2, %1, %0|%0, %1, %2, %3}"
  [(set_attr "type" "sse4arg")
   (set_attr "mode" "TI")])

(define_insn "xop_pperm_pack_v4si_v8hi"
  [(set (match_operand:V8HI 0 "register_operand" "=x,x")
	(vec_concat:V8HI
	 (truncate:V4HI
	  (match_operand:V4SI 1 "register_operand" "x,x"))
	 (truncate:V4HI
	  (match_operand:V4SI 2 "nonimmediate_operand" "x,m"))))
   (use (match_operand:V16QI 3 "nonimmediate_operand" "xm,x"))]
  "TARGET_XOP && !(MEM_P (operands[2]) && MEM_P (operands[3]))"
  "vpperm\t{%3, %2, %1, %0|%0, %1, %2, %3}"
  [(set_attr "type" "sse4arg")
   (set_attr "mode" "TI")])

(define_insn "xop_pperm_pack_v8hi_v16qi"
  [(set (match_operand:V16QI 0 "register_operand" "=x,x")
	(vec_concat:V16QI
	 (truncate:V8QI
	  (match_operand:V8HI 1 "register_operand" "x,x"))
	 (truncate:V8QI
	  (match_operand:V8HI 2 "nonimmediate_operand" "x,m"))))
   (use (match_operand:V16QI 3 "nonimmediate_operand" "xm,x"))]
  "TARGET_XOP && !(MEM_P (operands[2]) && MEM_P (operands[3]))"
  "vpperm\t{%3, %2, %1, %0|%0, %1, %2, %3}"
  [(set_attr "type" "sse4arg")
   (set_attr "mode" "TI")])

;; XOP packed rotate instructions
(define_expand "rotl<mode>3"
  [(set (match_operand:SSEMODE1248 0 "register_operand" "")
	(rotate:SSEMODE1248
	 (match_operand:SSEMODE1248 1 "nonimmediate_operand" "")
	 (match_operand:SI 2 "general_operand")))]
  "TARGET_XOP"
{
  /* If we were given a scalar, convert it to parallel */
  if (! const_0_to_<sserotatemax>_operand (operands[2], SImode))
    {
      rtvec vs = rtvec_alloc (<ssescalarnum>);
      rtx par = gen_rtx_PARALLEL (<MODE>mode, vs);
      rtx reg = gen_reg_rtx (<MODE>mode);
      rtx op2 = operands[2];
      int i;

      if (GET_MODE (op2) != <ssescalarmode>mode)
        {
	  op2 = gen_reg_rtx (<ssescalarmode>mode);
	  convert_move (op2, operands[2], false);
	}

      for (i = 0; i < <ssescalarnum>; i++)
	RTVEC_ELT (vs, i) = op2;

      emit_insn (gen_vec_init<mode> (reg, par));
      emit_insn (gen_xop_vrotl<mode>3 (operands[0], operands[1], reg));
      DONE;
    }
})

(define_expand "rotr<mode>3"
  [(set (match_operand:SSEMODE1248 0 "register_operand" "")
	(rotatert:SSEMODE1248
	 (match_operand:SSEMODE1248 1 "nonimmediate_operand" "")
	 (match_operand:SI 2 "general_operand")))]
  "TARGET_XOP"
{
  /* If we were given a scalar, convert it to parallel */
  if (! const_0_to_<sserotatemax>_operand (operands[2], SImode))
    {
      rtvec vs = rtvec_alloc (<ssescalarnum>);
      rtx par = gen_rtx_PARALLEL (<MODE>mode, vs);
      rtx neg = gen_reg_rtx (<MODE>mode);
      rtx reg = gen_reg_rtx (<MODE>mode);
      rtx op2 = operands[2];
      int i;

      if (GET_MODE (op2) != <ssescalarmode>mode)
        {
	  op2 = gen_reg_rtx (<ssescalarmode>mode);
	  convert_move (op2, operands[2], false);
	}

      for (i = 0; i < <ssescalarnum>; i++)
	RTVEC_ELT (vs, i) = op2;

      emit_insn (gen_vec_init<mode> (reg, par));
      emit_insn (gen_neg<mode>2 (neg, reg));
      emit_insn (gen_xop_vrotl<mode>3 (operands[0], operands[1], neg));
      DONE;
    }
})

(define_insn "xop_rotl<mode>3"
  [(set (match_operand:SSEMODE1248 0 "register_operand" "=x")
	(rotate:SSEMODE1248
	 (match_operand:SSEMODE1248 1 "nonimmediate_operand" "xm")
	 (match_operand:SI 2 "const_0_to_<sserotatemax>_operand" "n")))]
  "TARGET_XOP"
  "vprot<ssevecsize>\t{%2, %1, %0|%0, %1, %2}"
  [(set_attr "type" "sseishft")
   (set_attr "length_immediate" "1")
   (set_attr "mode" "TI")])

(define_insn "xop_rotr<mode>3"
  [(set (match_operand:SSEMODE1248 0 "register_operand" "=x")
	(rotatert:SSEMODE1248
	 (match_operand:SSEMODE1248 1 "nonimmediate_operand" "xm")
	 (match_operand:SI 2 "const_0_to_<sserotatemax>_operand" "n")))]
  "TARGET_XOP"
{
  operands[3] = GEN_INT ((<ssescalarnum> * 8) - INTVAL (operands[2]));
  return \"vprot<ssevecsize>\t{%3, %1, %0|%0, %1, %3}\";
}
  [(set_attr "type" "sseishft")
   (set_attr "length_immediate" "1")
   (set_attr "mode" "TI")])

(define_expand "vrotr<mode>3"
  [(match_operand:SSEMODE1248 0 "register_operand" "")
   (match_operand:SSEMODE1248 1 "register_operand" "")
   (match_operand:SSEMODE1248 2 "register_operand" "")]
  "TARGET_XOP"
{
  rtx reg = gen_reg_rtx (<MODE>mode);
  emit_insn (gen_neg<mode>2 (reg, operands[2]));
  emit_insn (gen_xop_vrotl<mode>3 (operands[0], operands[1], reg));
  DONE;
})

(define_expand "vrotl<mode>3"
  [(match_operand:SSEMODE1248 0 "register_operand" "")
   (match_operand:SSEMODE1248 1 "register_operand" "")
   (match_operand:SSEMODE1248 2 "register_operand" "")]
  "TARGET_XOP"
{
  emit_insn (gen_xop_vrotl<mode>3 (operands[0], operands[1], operands[2]));
  DONE;
})

(define_insn "xop_vrotl<mode>3"
  [(set (match_operand:SSEMODE1248 0 "register_operand" "=x,x")
	(if_then_else:SSEMODE1248
	 (ge:SSEMODE1248
	  (match_operand:SSEMODE1248 2 "nonimmediate_operand" "x,m")
	  (const_int 0))
	 (rotate:SSEMODE1248
	  (match_operand:SSEMODE1248 1 "nonimmediate_operand" "xm,x")
	  (match_dup 2))
	 (rotatert:SSEMODE1248
	  (match_dup 1)
	  (neg:SSEMODE1248 (match_dup 2)))))]
  "TARGET_XOP && !(MEM_P (operands[1]) && MEM_P (operands[2]))"
  "vprot<ssevecsize>\t{%2, %1, %0|%0, %1, %2}"
  [(set_attr "type" "sseishft")
   (set_attr "prefix_data16" "0")
   (set_attr "prefix_extra" "2")
   (set_attr "mode" "TI")])

;; XOP packed shift instructions.
;; FIXME: add V2DI back in
(define_expand "vlshr<mode>3"
  [(match_operand:SSEMODE124 0 "register_operand" "")
   (match_operand:SSEMODE124 1 "register_operand" "")
   (match_operand:SSEMODE124 2 "register_operand" "")]
  "TARGET_XOP"
{
  rtx neg = gen_reg_rtx (<MODE>mode);
  emit_insn (gen_neg<mode>2 (neg, operands[2]));
  emit_insn (gen_xop_lshl<mode>3 (operands[0], operands[1], neg));
  DONE;
})

(define_expand "vashr<mode>3"
  [(match_operand:SSEMODE124 0 "register_operand" "")
   (match_operand:SSEMODE124 1 "register_operand" "")
   (match_operand:SSEMODE124 2 "register_operand" "")]
  "TARGET_XOP"
{
  rtx neg = gen_reg_rtx (<MODE>mode);
  emit_insn (gen_neg<mode>2 (neg, operands[2]));
  emit_insn (gen_xop_ashl<mode>3 (operands[0], operands[1], neg));
  DONE;
})

(define_expand "vashl<mode>3"
  [(match_operand:SSEMODE124 0 "register_operand" "")
   (match_operand:SSEMODE124 1 "register_operand" "")
   (match_operand:SSEMODE124 2 "register_operand" "")]
  "TARGET_XOP"
{
  emit_insn (gen_xop_ashl<mode>3 (operands[0], operands[1], operands[2]));
  DONE;
})

(define_insn "xop_ashl<mode>3"
  [(set (match_operand:SSEMODE1248 0 "register_operand" "=x,x")
	(if_then_else:SSEMODE1248
	 (ge:SSEMODE1248
	  (match_operand:SSEMODE1248 2 "nonimmediate_operand" "x,m")
	  (const_int 0))
	 (ashift:SSEMODE1248
	  (match_operand:SSEMODE1248 1 "nonimmediate_operand" "xm,x")
	  (match_dup 2))
	 (ashiftrt:SSEMODE1248
	  (match_dup 1)
	  (neg:SSEMODE1248 (match_dup 2)))))]
  "TARGET_XOP && !(MEM_P (operands[1]) && MEM_P (operands[2]))"
  "vpsha<ssevecsize>\t{%2, %1, %0|%0, %1, %2}"
  [(set_attr "type" "sseishft")
   (set_attr "prefix_data16" "0")
   (set_attr "prefix_extra" "2")
   (set_attr "mode" "TI")])

(define_insn "xop_lshl<mode>3"
  [(set (match_operand:SSEMODE1248 0 "register_operand" "=x,x")
	(if_then_else:SSEMODE1248
	 (ge:SSEMODE1248
	  (match_operand:SSEMODE1248 2 "nonimmediate_operand" "x,m")
	  (const_int 0))
	 (ashift:SSEMODE1248
	  (match_operand:SSEMODE1248 1 "nonimmediate_operand" "xm,x")
	  (match_dup 2))
	 (lshiftrt:SSEMODE1248
	  (match_dup 1)
	  (neg:SSEMODE1248 (match_dup 2)))))]
  "TARGET_XOP && !(MEM_P (operands[1]) && MEM_P (operands[2]))"
  "vpshl<ssevecsize>\t{%2, %1, %0|%0, %1, %2}"
  [(set_attr "type" "sseishft")
   (set_attr "prefix_data16" "0")
   (set_attr "prefix_extra" "2")
   (set_attr "mode" "TI")])

;; SSE2 doesn't have some shift varients, so define versions for XOP
(define_expand "ashlv16qi3"
  [(match_operand:V16QI 0 "register_operand" "")
   (match_operand:V16QI 1 "register_operand" "")
   (match_operand:SI 2 "nonmemory_operand" "")]
  "TARGET_XOP"
{
  rtvec vs = rtvec_alloc (16);
  rtx par = gen_rtx_PARALLEL (V16QImode, vs);
  rtx reg = gen_reg_rtx (V16QImode);
  int i;
  for (i = 0; i < 16; i++)
    RTVEC_ELT (vs, i) = operands[2];

  emit_insn (gen_vec_initv16qi (reg, par));
  emit_insn (gen_xop_ashlv16qi3 (operands[0], operands[1], reg));
  DONE;
})

(define_expand "lshlv16qi3"
  [(match_operand:V16QI 0 "register_operand" "")
   (match_operand:V16QI 1 "register_operand" "")
   (match_operand:SI 2 "nonmemory_operand" "")]
  "TARGET_XOP"
{
  rtvec vs = rtvec_alloc (16);
  rtx par = gen_rtx_PARALLEL (V16QImode, vs);
  rtx reg = gen_reg_rtx (V16QImode);
  int i;
  for (i = 0; i < 16; i++)
    RTVEC_ELT (vs, i) = operands[2];

  emit_insn (gen_vec_initv16qi (reg, par));
  emit_insn (gen_xop_lshlv16qi3 (operands[0], operands[1], reg));
  DONE;
})

(define_expand "ashrv16qi3"
  [(match_operand:V16QI 0 "register_operand" "")
   (match_operand:V16QI 1 "register_operand" "")
   (match_operand:SI 2 "nonmemory_operand" "")]
  "TARGET_XOP"
{
  rtvec vs = rtvec_alloc (16);
  rtx par = gen_rtx_PARALLEL (V16QImode, vs);
  rtx reg = gen_reg_rtx (V16QImode);
  int i;
  rtx ele = ((CONST_INT_P (operands[2]))
	     ? GEN_INT (- INTVAL (operands[2]))
	     : operands[2]);

  for (i = 0; i < 16; i++)
    RTVEC_ELT (vs, i) = ele;

  emit_insn (gen_vec_initv16qi (reg, par));

  if (!CONST_INT_P (operands[2]))
    {
      rtx neg = gen_reg_rtx (V16QImode);
      emit_insn (gen_negv16qi2 (neg, reg));
      emit_insn (gen_xop_ashlv16qi3 (operands[0], operands[1], neg));
    }
  else
    emit_insn (gen_xop_ashlv16qi3 (operands[0], operands[1], reg));

  DONE;
})

(define_expand "ashrv2di3"
  [(match_operand:V2DI 0 "register_operand" "")
   (match_operand:V2DI 1 "register_operand" "")
   (match_operand:DI 2 "nonmemory_operand" "")]
  "TARGET_XOP"
{
  rtvec vs = rtvec_alloc (2);
  rtx par = gen_rtx_PARALLEL (V2DImode, vs);
  rtx reg = gen_reg_rtx (V2DImode);
  rtx ele;

  if (CONST_INT_P (operands[2]))
    ele = GEN_INT (- INTVAL (operands[2]));
  else if (GET_MODE (operands[2]) != DImode)
    {
      rtx move = gen_reg_rtx (DImode);
      ele = gen_reg_rtx (DImode);
      convert_move (move, operands[2], false);
      emit_insn (gen_negdi2 (ele, move));
    }
  else
    {
      ele = gen_reg_rtx (DImode);
      emit_insn (gen_negdi2 (ele, operands[2]));
    }

  RTVEC_ELT (vs, 0) = ele;
  RTVEC_ELT (vs, 1) = ele;
  emit_insn (gen_vec_initv2di (reg, par));
  emit_insn (gen_xop_ashlv2di3 (operands[0], operands[1], reg));
  DONE;
})

;; XOP FRCZ support
;; parallel insns
(define_insn "xop_frcz<mode>2"
  [(set (match_operand:SSEMODEF2P 0 "register_operand" "=x")
	(unspec:SSEMODEF2P
	 [(match_operand:SSEMODEF2P 1 "nonimmediate_operand" "xm")]
	 UNSPEC_FRCZ))]
  "TARGET_XOP"
  "vfrcz<ssemodesuffix>\t{%1, %0|%0, %1}"
  [(set_attr "type" "ssecvt1")
   (set_attr "mode" "<MODE>")])

;; scalar insns
(define_insn "xop_vmfrcz<mode>2"
  [(set (match_operand:SSEMODEF2P 0 "register_operand" "=x")
	(vec_merge:SSEMODEF2P
	  (unspec:SSEMODEF2P
	   [(match_operand:SSEMODEF2P 2 "nonimmediate_operand" "xm")]
	   UNSPEC_FRCZ)
	  (match_operand:SSEMODEF2P 1 "register_operand" "0")
	  (const_int 1)))]
  "TARGET_XOP"
  "vfrcz<ssescalarmodesuffix>\t{%2, %0|%0, %2}"
  [(set_attr "type" "ssecvt1")
   (set_attr "mode" "<MODE>")])

(define_insn "xop_frcz<mode>2256"
  [(set (match_operand:FMA4MODEF4 0 "register_operand" "=x")
	(unspec:FMA4MODEF4
	 [(match_operand:FMA4MODEF4 1 "nonimmediate_operand" "xm")]
	 UNSPEC_FRCZ))]
  "TARGET_XOP"
  "vfrcz<ssemodesuffix>\t{%1, %0|%0, %1}"
  [(set_attr "type" "ssecvt1")
   (set_attr "mode" "<MODE>")])

(define_insn "xop_maskcmp<mode>3"
  [(set (match_operand:SSEMODE1248 0 "register_operand" "=x")
	(match_operator:SSEMODE1248 1 "ix86_comparison_int_operator"
	 [(match_operand:SSEMODE1248 2 "register_operand" "x")
	  (match_operand:SSEMODE1248 3 "nonimmediate_operand" "xm")]))]
  "TARGET_XOP"
  "vpcom%Y1<ssevecsize>\t{%3, %2, %0|%0, %2, %3}"
  [(set_attr "type" "sse4arg")
   (set_attr "prefix_data16" "0")
   (set_attr "prefix_rep" "0")
   (set_attr "prefix_extra" "2")
   (set_attr "length_immediate" "1")
   (set_attr "mode" "TI")])

(define_insn "xop_maskcmp_uns<mode>3"
  [(set (match_operand:SSEMODE1248 0 "register_operand" "=x")
	(match_operator:SSEMODE1248 1 "ix86_comparison_uns_operator"
	 [(match_operand:SSEMODE1248 2 "register_operand" "x")
	  (match_operand:SSEMODE1248 3 "nonimmediate_operand" "xm")]))]
  "TARGET_XOP"
  "vpcom%Y1u<ssevecsize>\t{%3, %2, %0|%0, %2, %3}"
  [(set_attr "type" "ssecmp")
   (set_attr "prefix_data16" "0")
   (set_attr "prefix_rep" "0")
   (set_attr "prefix_extra" "2")
   (set_attr "length_immediate" "1")
   (set_attr "mode" "TI")])

;; Version of pcom*u* that is called from the intrinsics that allows pcomequ*
;; and pcomneu* not to be converted to the signed ones in case somebody needs
;; the exact instruction generated for the intrinsic.
(define_insn "xop_maskcmp_uns2<mode>3"
  [(set (match_operand:SSEMODE1248 0 "register_operand" "=x")
	(unspec:SSEMODE1248
	 [(match_operator:SSEMODE1248 1 "ix86_comparison_uns_operator"
	  [(match_operand:SSEMODE1248 2 "register_operand" "x")
	   (match_operand:SSEMODE1248 3 "nonimmediate_operand" "xm")])]
	 UNSPEC_XOP_UNSIGNED_CMP))]
  "TARGET_XOP"
  "vpcom%Y1u<ssevecsize>\t{%3, %2, %0|%0, %2, %3}"
  [(set_attr "type" "ssecmp")
   (set_attr "prefix_data16" "0")
   (set_attr "prefix_extra" "2")
   (set_attr "length_immediate" "1")
   (set_attr "mode" "TI")])

;; Pcomtrue and pcomfalse support.  These are useless instructions, but are
;; being added here to be complete.
(define_insn "xop_pcom_tf<mode>3"
  [(set (match_operand:SSEMODE1248 0 "register_operand" "=x")
	(unspec:SSEMODE1248
	  [(match_operand:SSEMODE1248 1 "register_operand" "x")
	   (match_operand:SSEMODE1248 2 "nonimmediate_operand" "xm")
	   (match_operand:SI 3 "const_int_operand" "n")]
	  UNSPEC_XOP_TRUEFALSE))]
  "TARGET_XOP"
{
  return ((INTVAL (operands[3]) != 0)
	  ? "vpcomtrue<ssevecsize>\t{%2, %1, %0|%0, %1, %2}"
	  : "vpcomfalse<ssevecsize>\t{%2, %1, %0|%0, %1, %2}");
}
  [(set_attr "type" "ssecmp")
   (set_attr "prefix_data16" "0")
   (set_attr "prefix_extra" "2")
   (set_attr "length_immediate" "1")
   (set_attr "mode" "TI")])

(define_insn "xop_vpermil2<mode>3"
  [(set (match_operand:AVXMODEF2P 0 "register_operand" "=x")
	(unspec:AVXMODEF2P
	  [(match_operand:AVXMODEF2P 1 "register_operand" "x")
	   (match_operand:AVXMODEF2P 2 "nonimmediate_operand" "%x")
	   (match_operand:<avxpermvecmode> 3 "nonimmediate_operand" "xm")
	   (match_operand:SI 4 "const_0_to_3_operand" "n")]
	  UNSPEC_VPERMIL2))]
  "TARGET_XOP"
<<<<<<< HEAD
  "vpermil2p<avxmodesuffixf2c>\t{%4, %3, %2, %1, %0|%0, %1, %2, %3, %4}"
=======
  "vpermil2<ssemodesuffix>\t{%4, %3, %2, %1, %0|%0, %1, %2, %3, %4}"
>>>>>>> 6e7f08ad
  [(set_attr "type" "sse4arg")
   (set_attr "length_immediate" "1")
   (set_attr "mode" "<MODE>")])

;;;;;;;;;;;;;;;;;;;;;;;;;;;;;;;;;;;;;;;;;;;;;;;;;;;;;;;;;;;;;;;;;;;;;;;;
(define_insn "*avx_aesenc"
  [(set (match_operand:V2DI 0 "register_operand" "=x")
	(unspec:V2DI [(match_operand:V2DI 1 "register_operand" "x")
		       (match_operand:V2DI 2 "nonimmediate_operand" "xm")]
		      UNSPEC_AESENC))]
  "TARGET_AES && TARGET_AVX"
  "vaesenc\t{%2, %1, %0|%0, %1, %2}"
  [(set_attr "type" "sselog1")
   (set_attr "prefix_extra" "1")
   (set_attr "prefix" "vex")
   (set_attr "mode" "TI")])

(define_insn "aesenc"
  [(set (match_operand:V2DI 0 "register_operand" "=x")
	(unspec:V2DI [(match_operand:V2DI 1 "register_operand" "0")
		       (match_operand:V2DI 2 "nonimmediate_operand" "xm")]
		      UNSPEC_AESENC))]
  "TARGET_AES"
  "aesenc\t{%2, %0|%0, %2}"
  [(set_attr "type" "sselog1")
   (set_attr "prefix_extra" "1")
   (set_attr "mode" "TI")])

(define_insn "*avx_aesenclast"
  [(set (match_operand:V2DI 0 "register_operand" "=x")
	(unspec:V2DI [(match_operand:V2DI 1 "register_operand" "x")
		       (match_operand:V2DI 2 "nonimmediate_operand" "xm")]
		      UNSPEC_AESENCLAST))]
  "TARGET_AES && TARGET_AVX"
  "vaesenclast\t{%2, %1, %0|%0, %1, %2}"
  [(set_attr "type" "sselog1")
   (set_attr "prefix_extra" "1")
   (set_attr "prefix" "vex")
   (set_attr "mode" "TI")])

(define_insn "aesenclast"
  [(set (match_operand:V2DI 0 "register_operand" "=x")
	(unspec:V2DI [(match_operand:V2DI 1 "register_operand" "0")
		       (match_operand:V2DI 2 "nonimmediate_operand" "xm")]
		      UNSPEC_AESENCLAST))]
  "TARGET_AES"
  "aesenclast\t{%2, %0|%0, %2}"
  [(set_attr "type" "sselog1")
   (set_attr "prefix_extra" "1")
   (set_attr "mode" "TI")])

(define_insn "*avx_aesdec"
  [(set (match_operand:V2DI 0 "register_operand" "=x")
	(unspec:V2DI [(match_operand:V2DI 1 "register_operand" "x")
		       (match_operand:V2DI 2 "nonimmediate_operand" "xm")]
		      UNSPEC_AESDEC))]
  "TARGET_AES && TARGET_AVX"
  "vaesdec\t{%2, %1, %0|%0, %1, %2}"
  [(set_attr "type" "sselog1")
   (set_attr "prefix_extra" "1")
   (set_attr "prefix" "vex")
   (set_attr "mode" "TI")])

(define_insn "aesdec"
  [(set (match_operand:V2DI 0 "register_operand" "=x")
	(unspec:V2DI [(match_operand:V2DI 1 "register_operand" "0")
		       (match_operand:V2DI 2 "nonimmediate_operand" "xm")]
		      UNSPEC_AESDEC))]
  "TARGET_AES"
  "aesdec\t{%2, %0|%0, %2}"
  [(set_attr "type" "sselog1")
   (set_attr "prefix_extra" "1")
   (set_attr "mode" "TI")])

(define_insn "*avx_aesdeclast"
  [(set (match_operand:V2DI 0 "register_operand" "=x")
	(unspec:V2DI [(match_operand:V2DI 1 "register_operand" "x")
		       (match_operand:V2DI 2 "nonimmediate_operand" "xm")]
		      UNSPEC_AESDECLAST))]
  "TARGET_AES && TARGET_AVX"
  "vaesdeclast\t{%2, %1, %0|%0, %1, %2}"
  [(set_attr "type" "sselog1")
   (set_attr "prefix_extra" "1")
   (set_attr "prefix" "vex")
   (set_attr "mode" "TI")])

(define_insn "aesdeclast"
  [(set (match_operand:V2DI 0 "register_operand" "=x")
	(unspec:V2DI [(match_operand:V2DI 1 "register_operand" "0")
		       (match_operand:V2DI 2 "nonimmediate_operand" "xm")]
		      UNSPEC_AESDECLAST))]
  "TARGET_AES"
  "aesdeclast\t{%2, %0|%0, %2}"
  [(set_attr "type" "sselog1")
   (set_attr "prefix_extra" "1")
   (set_attr "mode" "TI")])

(define_insn "aesimc"
  [(set (match_operand:V2DI 0 "register_operand" "=x")
	(unspec:V2DI [(match_operand:V2DI 1 "nonimmediate_operand" "xm")]
		      UNSPEC_AESIMC))]
  "TARGET_AES"
  "%vaesimc\t{%1, %0|%0, %1}"
  [(set_attr "type" "sselog1")
   (set_attr "prefix_extra" "1")
   (set_attr "prefix" "maybe_vex")
   (set_attr "mode" "TI")])

(define_insn "aeskeygenassist"
  [(set (match_operand:V2DI 0 "register_operand" "=x")
	(unspec:V2DI [(match_operand:V2DI 1 "nonimmediate_operand" "xm")
		      (match_operand:SI 2 "const_0_to_255_operand" "n")]
		     UNSPEC_AESKEYGENASSIST))]
  "TARGET_AES"
  "%vaeskeygenassist\t{%2, %1, %0|%0, %1, %2}"
  [(set_attr "type" "sselog1")
   (set_attr "prefix_extra" "1")
   (set_attr "length_immediate" "1")
   (set_attr "prefix" "maybe_vex")
   (set_attr "mode" "TI")])

(define_insn "*vpclmulqdq"
  [(set (match_operand:V2DI 0 "register_operand" "=x")
	(unspec:V2DI [(match_operand:V2DI 1 "register_operand" "x")
		      (match_operand:V2DI 2 "nonimmediate_operand" "xm")
		      (match_operand:SI 3 "const_0_to_255_operand" "n")]
		     UNSPEC_PCLMUL))]
  "TARGET_PCLMUL && TARGET_AVX"
  "vpclmulqdq\t{%3, %2, %1, %0|%0, %1, %2, %3}"
  [(set_attr "type" "sselog1")
   (set_attr "prefix_extra" "1")
   (set_attr "length_immediate" "1")
   (set_attr "prefix" "vex")
   (set_attr "mode" "TI")])

(define_insn "pclmulqdq"
  [(set (match_operand:V2DI 0 "register_operand" "=x")
	(unspec:V2DI [(match_operand:V2DI 1 "register_operand" "0")
		      (match_operand:V2DI 2 "nonimmediate_operand" "xm")
		      (match_operand:SI 3 "const_0_to_255_operand" "n")]
		     UNSPEC_PCLMUL))]
  "TARGET_PCLMUL"
  "pclmulqdq\t{%3, %2, %0|%0, %2, %3}"
  [(set_attr "type" "sselog1")
   (set_attr "prefix_extra" "1")
   (set_attr "length_immediate" "1")
   (set_attr "mode" "TI")])

(define_expand "avx_vzeroall"
  [(match_par_dup 0 [(const_int 0)])]
  "TARGET_AVX"
{
  int nregs = TARGET_64BIT ? 16 : 8;
  int regno;

  operands[0] = gen_rtx_PARALLEL (VOIDmode, rtvec_alloc (nregs + 1));

  XVECEXP (operands[0], 0, 0)
    = gen_rtx_UNSPEC_VOLATILE (VOIDmode, gen_rtvec (1, const0_rtx),
			       UNSPECV_VZEROALL);

  for (regno = 0; regno < nregs; regno++)
    XVECEXP (operands[0], 0, regno + 1)
      = gen_rtx_SET (VOIDmode,
		     gen_rtx_REG (V8SImode, SSE_REGNO (regno)),
		     CONST0_RTX (V8SImode));
})

(define_insn "*avx_vzeroall"
  [(match_parallel 0 "vzeroall_operation"
    [(unspec_volatile [(const_int 0)] UNSPECV_VZEROALL)])]
  "TARGET_AVX"
  "vzeroall"
  [(set_attr "type" "sse")
   (set_attr "modrm" "0")
   (set_attr "memory" "none")
   (set_attr "prefix" "vex")
   (set_attr "mode" "OI")])

;; vzeroupper clobbers the upper 128bits of AVX registers.
(define_expand "avx_vzeroupper"
  [(match_par_dup 0 [(const_int 0)])]
  "TARGET_AVX"
{
  int nregs = TARGET_64BIT ? 16 : 8;
  int regno;

  operands[0] = gen_rtx_PARALLEL (VOIDmode, rtvec_alloc (nregs + 1));

  XVECEXP (operands[0], 0, 0)
    = gen_rtx_UNSPEC_VOLATILE (VOIDmode, gen_rtvec (1, const0_rtx),
			       UNSPECV_VZEROUPPER);

  for (regno = 0; regno < nregs; regno++)
    XVECEXP (operands[0], 0, regno + 1)
      = gen_rtx_CLOBBER (VOIDmode,
			 gen_rtx_REG (V8SImode, SSE_REGNO (regno)));
})

(define_insn "*avx_vzeroupper"
  [(match_parallel 0 "vzeroupper_operation"
    [(unspec_volatile [(const_int 0)] UNSPECV_VZEROUPPER)])]
  "TARGET_AVX"
  "vzeroupper"
  [(set_attr "type" "sse")
   (set_attr "modrm" "0")
   (set_attr "memory" "none")
   (set_attr "prefix" "vex")
   (set_attr "mode" "OI")])

(define_insn_and_split "vec_dup<mode>"
  [(set (match_operand:AVX256MODE24P 0 "register_operand" "=x,x")
	(vec_duplicate:AVX256MODE24P
	  (match_operand:<avxscalarmode> 1 "nonimmediate_operand" "m,?x")))]
  "TARGET_AVX"
  "@
   vbroadcast<ssescalarmodesuffix>\t{%1, %0|%0, %1}
   #"
  "&& reload_completed && REG_P (operands[1])"
  [(set (match_dup 2) (vec_duplicate:<avxhalfvecmode> (match_dup 1)))
   (set (match_dup 0) (vec_concat:AVX256MODE24P (match_dup 2) (match_dup 2)))]
  "operands[2] = gen_rtx_REG (<avxhalfvecmode>mode, REGNO (operands[0]));"
  [(set_attr "type" "ssemov")
   (set_attr "prefix_extra" "1")
   (set_attr "prefix" "vex")
   (set_attr "mode" "V8SF")])

(define_insn "avx_vbroadcastf128_<mode>"
  [(set (match_operand:AVX256MODE 0 "register_operand" "=x,x,x")
	(vec_concat:AVX256MODE
	  (match_operand:<avxhalfvecmode> 1 "nonimmediate_operand" "m,0,?x")
	  (match_dup 1)))]
  "TARGET_AVX"
  "@
   vbroadcastf128\t{%1, %0|%0, %1}
   vinsertf128\t{$1, %1, %0, %0|%0, %0, %1, 1}
   vperm2f128\t{$0, %t1, %t1, %0|%0, %t1, %t1, 0}"
  [(set_attr "type" "ssemov,sselog1,sselog1")
   (set_attr "prefix_extra" "1")
   (set_attr "length_immediate" "0,1,1")
   (set_attr "prefix" "vex")
   (set_attr "mode" "V4SF,V8SF,V8SF")])

;; Recognize broadcast as a vec_select as produced by builtin_vec_perm.
;; If it so happens that the input is in memory, use vbroadcast.
;; Otherwise use vpermilp (and in the case of 256-bit modes, vperm2f128).
(define_insn "*avx_vperm_broadcast_v4sf"
  [(set (match_operand:V4SF 0 "register_operand" "=x,x,x")
	(vec_select:V4SF
	  (match_operand:V4SF 1 "nonimmediate_operand" "m,o,x")
	  (match_parallel 2 "avx_vbroadcast_operand"
	    [(match_operand 3 "const_int_operand" "C,n,n")])))]
  "TARGET_AVX"
{
  int elt = INTVAL (operands[3]);
  switch (which_alternative)
    {
    case 0:
    case 1:
      operands[1] = adjust_address_nv (operands[1], SFmode, elt * 4);
      return "vbroadcastss\t{%1, %0|%0, %1}";
    case 2:
      operands[2] = GEN_INT (elt * 0x55);
      return "vpermilps\t{%2, %1, %0|%0, %1, %2}";
    default:
      gcc_unreachable ();
    }
}
  [(set_attr "type" "ssemov,ssemov,sselog1")
   (set_attr "prefix_extra" "1")
   (set_attr "length_immediate" "0,0,1")
   (set_attr "prefix" "vex")
   (set_attr "mode" "SF,SF,V4SF")])

(define_insn_and_split "*avx_vperm_broadcast_<mode>"
  [(set (match_operand:AVX256MODEF2P 0 "register_operand" "=x,x,x")
	(vec_select:AVX256MODEF2P
	  (match_operand:AVX256MODEF2P 1 "nonimmediate_operand" "m,o,?x")
	  (match_parallel 2 "avx_vbroadcast_operand"
	    [(match_operand 3 "const_int_operand" "C,n,n")])))]
  "TARGET_AVX"
  "#"
  "&& reload_completed"
  [(set (match_dup 0) (vec_duplicate:AVX256MODEF2P (match_dup 1)))]
{
  rtx op0 = operands[0], op1 = operands[1];
  int elt = INTVAL (operands[3]);

  if (REG_P (op1))
    {
      int mask;

      /* Shuffle element we care about into all elements of the 128-bit lane.
	 The other lane gets shuffled too, but we don't care.  */
      if (<MODE>mode == V4DFmode)
	mask = (elt & 1 ? 15 : 0);
      else
	mask = (elt & 3) * 0x55;
      emit_insn (gen_avx_vpermil<mode> (op0, op1, GEN_INT (mask)));

      /* Shuffle the lane we care about into both lanes of the dest.  */
      mask = (elt / (<ssescalarnum> / 2)) * 0x11;
      emit_insn (gen_avx_vperm2f128<mode>3 (op0, op0, op0, GEN_INT (mask)));
      DONE;
    }

  operands[1] = adjust_address_nv (op1, <avxscalarmode>mode,
  	      			   elt * GET_MODE_SIZE (<avxscalarmode>mode));
})

(define_expand "avx_vpermil<mode>"
  [(set (match_operand:AVXMODEFDP 0 "register_operand" "")
	(vec_select:AVXMODEFDP
	  (match_operand:AVXMODEFDP 1 "nonimmediate_operand" "")
	  (match_operand:SI 2 "const_0_to_255_operand" "")))]
  "TARGET_AVX"
{
  int mask = INTVAL (operands[2]);
  rtx perm[<ssescalarnum>];

  perm[0] = GEN_INT (mask & 1);
  perm[1] = GEN_INT ((mask >> 1) & 1);
  if (<MODE>mode == V4DFmode)
    {
      perm[2] = GEN_INT (((mask >> 2) & 1) + 2);
      perm[3] = GEN_INT (((mask >> 3) & 1) + 2);
    }

  operands[2]
    = gen_rtx_PARALLEL (VOIDmode, gen_rtvec_v (<ssescalarnum>, perm));
})

(define_expand "avx_vpermil<mode>"
  [(set (match_operand:AVXMODEFSP 0 "register_operand" "")
	(vec_select:AVXMODEFSP
	  (match_operand:AVXMODEFSP 1 "nonimmediate_operand" "")
	  (match_operand:SI 2 "const_0_to_255_operand" "")))]
  "TARGET_AVX"
{
  int mask = INTVAL (operands[2]);
  rtx perm[<ssescalarnum>];

  perm[0] = GEN_INT (mask & 3);
  perm[1] = GEN_INT ((mask >> 2) & 3);
  perm[2] = GEN_INT ((mask >> 4) & 3);
  perm[3] = GEN_INT ((mask >> 6) & 3);
  if (<MODE>mode == V8SFmode)
    {
      perm[4] = GEN_INT ((mask & 3) + 4);
      perm[5] = GEN_INT (((mask >> 2) & 3) + 4);
      perm[6] = GEN_INT (((mask >> 4) & 3) + 4);
      perm[7] = GEN_INT (((mask >> 6) & 3) + 4);
    }

  operands[2]
    = gen_rtx_PARALLEL (VOIDmode, gen_rtvec_v (<ssescalarnum>, perm));
})

(define_insn "*avx_vpermilp<mode>"
  [(set (match_operand:AVXMODEF2P 0 "register_operand" "=x")
	(vec_select:AVXMODEF2P
	  (match_operand:AVXMODEF2P 1 "nonimmediate_operand" "xm")
	  (match_parallel 2 "avx_vpermilp_<mode>_operand"
	    [(match_operand 3 "const_int_operand" "")])))]
  "TARGET_AVX"
{
  int mask = avx_vpermilp_parallel (operands[2], <MODE>mode) - 1;
  operands[2] = GEN_INT (mask);
  return "vpermil<ssemodesuffix>\t{%2, %1, %0|%0, %1, %2}";
}
  [(set_attr "type" "sselog")
   (set_attr "prefix_extra" "1")
   (set_attr "length_immediate" "1")
   (set_attr "prefix" "vex")
   (set_attr "mode" "<MODE>")])

(define_insn "avx_vpermilvar<mode>3"
  [(set (match_operand:AVXMODEF2P 0 "register_operand" "=x")
	(unspec:AVXMODEF2P
	  [(match_operand:AVXMODEF2P 1 "register_operand" "x")
	   (match_operand:<avxpermvecmode> 2 "nonimmediate_operand" "xm")]
	  UNSPEC_VPERMIL))]
  "TARGET_AVX"
  "vpermil<ssemodesuffix>\t{%2, %1, %0|%0, %1, %2}"
  [(set_attr "type" "sselog")
   (set_attr "prefix_extra" "1")
   (set_attr "prefix" "vex")
   (set_attr "mode" "<MODE>")])

(define_expand "avx_vperm2f128<mode>3"
  [(set (match_operand:AVX256MODE2P 0 "register_operand" "")
	(unspec:AVX256MODE2P
	  [(match_operand:AVX256MODE2P 1 "register_operand" "")
	   (match_operand:AVX256MODE2P 2 "nonimmediate_operand" "")
	   (match_operand:SI 3 "const_0_to_255_operand" "")]
	  UNSPEC_VPERMIL2F128))]
  "TARGET_AVX"
{
  int mask = INTVAL (operands[3]);
  if ((mask & 0x88) == 0)
    {
      rtx perm[<ssescalarnum>], t1, t2;
      int i, base, nelt = <ssescalarnum>, nelt2 = nelt / 2;

      base = (mask & 3) * nelt2;
      for (i = 0; i < nelt2; ++i)
	perm[i] = GEN_INT (base + i);

      base = ((mask >> 4) & 3) * nelt2;
      for (i = 0; i < nelt2; ++i)
	perm[i + nelt2] = GEN_INT (base + i);

      t2 = gen_rtx_VEC_CONCAT (<ssedoublesizemode>mode,
			       operands[1], operands[2]);
      t1 = gen_rtx_PARALLEL (VOIDmode, gen_rtvec_v (nelt, perm));
      t2 = gen_rtx_VEC_SELECT (<MODE>mode, t2, t1);
      t2 = gen_rtx_SET (VOIDmode, operands[0], t2);
      emit_insn (t2);
      DONE;
    }
})

;; Note that bits 7 and 3 of the imm8 allow lanes to be zeroed, which
;; means that in order to represent this properly in rtl we'd have to
;; nest *another* vec_concat with a zero operand and do the select from
;; a 4x wide vector.  That doesn't seem very nice.
(define_insn "*avx_vperm2f128<mode>_full"
  [(set (match_operand:AVX256MODE2P 0 "register_operand" "=x")
	(unspec:AVX256MODE2P
	  [(match_operand:AVX256MODE2P 1 "register_operand" "x")
	   (match_operand:AVX256MODE2P 2 "nonimmediate_operand" "xm")
	   (match_operand:SI 3 "const_0_to_255_operand" "n")]
	  UNSPEC_VPERMIL2F128))]
  "TARGET_AVX"
  "vperm2f128\t{%3, %2, %1, %0|%0, %1, %2, %3}"
  [(set_attr "type" "sselog")
   (set_attr "prefix_extra" "1")
   (set_attr "length_immediate" "1")
   (set_attr "prefix" "vex")
   (set_attr "mode" "V8SF")])

(define_insn "*avx_vperm2f128<mode>_nozero"
  [(set (match_operand:AVX256MODE2P 0 "register_operand" "=x")
	(vec_select:AVX256MODE2P
	  (vec_concat:<ssedoublesizemode>
	    (match_operand:AVX256MODE2P 1 "register_operand" "x")
	    (match_operand:AVX256MODE2P 2 "nonimmediate_operand" "xm"))
	  (match_parallel 3 "avx_vperm2f128_<mode>_operand"
	    [(match_operand 4 "const_int_operand" "")])))]
  "TARGET_AVX"
{
  int mask = avx_vperm2f128_parallel (operands[3], <MODE>mode) - 1;
  operands[3] = GEN_INT (mask);
  return "vperm2f128\t{%3, %2, %1, %0|%0, %1, %2, %3}";
}
  [(set_attr "type" "sselog")
   (set_attr "prefix_extra" "1")
   (set_attr "length_immediate" "1")
   (set_attr "prefix" "vex")
   (set_attr "mode" "V8SF")])

(define_expand "avx_vinsertf128<mode>"
  [(match_operand:AVX256MODE 0 "register_operand" "")
   (match_operand:AVX256MODE 1 "register_operand" "")
   (match_operand:<avxhalfvecmode> 2 "nonimmediate_operand" "")
   (match_operand:SI 3 "const_0_to_1_operand" "")]
  "TARGET_AVX"
{
  switch (INTVAL (operands[3]))
    {
    case 0:
      emit_insn (gen_vec_set_lo_<mode> (operands[0], operands[1],
					operands[2]));
      break;
    case 1:
      emit_insn (gen_vec_set_hi_<mode> (operands[0], operands[1],
					operands[2]));
      break;
    default:
      gcc_unreachable ();
    }
  DONE;
})

(define_insn "vec_set_lo_<mode>"
  [(set (match_operand:AVX256MODE4P 0 "register_operand" "=x")
	(vec_concat:AVX256MODE4P
	  (match_operand:<avxhalfvecmode> 2 "nonimmediate_operand" "xm")
	  (vec_select:<avxhalfvecmode>
	    (match_operand:AVX256MODE4P 1 "register_operand" "x")
	    (parallel [(const_int 2) (const_int 3)]))))]
  "TARGET_AVX"
  "vinsertf128\t{$0x0, %2, %1, %0|%0, %1, %2, 0x0}"
  [(set_attr "type" "sselog")
   (set_attr "prefix_extra" "1")
   (set_attr "length_immediate" "1")
   (set_attr "prefix" "vex")
   (set_attr "mode" "V8SF")])

(define_insn "vec_set_hi_<mode>"
  [(set (match_operand:AVX256MODE4P 0 "register_operand" "=x")
	(vec_concat:AVX256MODE4P
	  (vec_select:<avxhalfvecmode>
	    (match_operand:AVX256MODE4P 1 "register_operand" "x")
	    (parallel [(const_int 0) (const_int 1)]))
	  (match_operand:<avxhalfvecmode> 2 "nonimmediate_operand" "xm")))]
  "TARGET_AVX"
  "vinsertf128\t{$0x1, %2, %1, %0|%0, %1, %2, 0x1}"
  [(set_attr "type" "sselog")
   (set_attr "prefix_extra" "1")
   (set_attr "length_immediate" "1")
   (set_attr "prefix" "vex")
   (set_attr "mode" "V8SF")])

(define_insn "vec_set_lo_<mode>"
  [(set (match_operand:AVX256MODE8P 0 "register_operand" "=x")
	(vec_concat:AVX256MODE8P
	  (match_operand:<avxhalfvecmode> 2 "nonimmediate_operand" "xm")
	  (vec_select:<avxhalfvecmode>
	    (match_operand:AVX256MODE8P 1 "register_operand" "x")
	    (parallel [(const_int 4) (const_int 5)
		       (const_int 6) (const_int 7)]))))]
  "TARGET_AVX"
  "vinsertf128\t{$0x0, %2, %1, %0|%0, %1, %2, 0x0}"
  [(set_attr "type" "sselog")
   (set_attr "prefix_extra" "1")
   (set_attr "length_immediate" "1")
   (set_attr "prefix" "vex")
   (set_attr "mode" "V8SF")])

(define_insn "vec_set_hi_<mode>"
  [(set (match_operand:AVX256MODE8P 0 "register_operand" "=x")
	(vec_concat:AVX256MODE8P
	  (vec_select:<avxhalfvecmode>
	    (match_operand:AVX256MODE8P 1 "register_operand" "x")
	    (parallel [(const_int 0) (const_int 1)
		       (const_int 2) (const_int 3)]))
	  (match_operand:<avxhalfvecmode> 2 "nonimmediate_operand" "xm")))]
  "TARGET_AVX"
  "vinsertf128\t{$0x1, %2, %1, %0|%0, %1, %2, 0x1}"
  [(set_attr "type" "sselog")
   (set_attr "prefix_extra" "1")
   (set_attr "length_immediate" "1")
   (set_attr "prefix" "vex")
   (set_attr "mode" "V8SF")])

(define_insn "vec_set_lo_v16hi"
  [(set (match_operand:V16HI 0 "register_operand" "=x")
	(vec_concat:V16HI
	  (match_operand:V8HI 2 "nonimmediate_operand" "xm")
	  (vec_select:V8HI
	    (match_operand:V16HI 1 "register_operand" "x")
	    (parallel [(const_int 8) (const_int 9)
		       (const_int 10) (const_int 11)
		       (const_int 12) (const_int 13)
		       (const_int 14) (const_int 15)]))))]
  "TARGET_AVX"
  "vinsertf128\t{$0x0, %2, %1, %0|%0, %1, %2, 0x0}"
  [(set_attr "type" "sselog")
   (set_attr "prefix_extra" "1")
   (set_attr "length_immediate" "1")
   (set_attr "prefix" "vex")
   (set_attr "mode" "V8SF")])

(define_insn "vec_set_hi_v16hi"
  [(set (match_operand:V16HI 0 "register_operand" "=x")
	(vec_concat:V16HI
	  (vec_select:V8HI
	    (match_operand:V16HI 1 "register_operand" "x")
	    (parallel [(const_int 0) (const_int 1)
		       (const_int 2) (const_int 3)
		       (const_int 4) (const_int 5)
		       (const_int 6) (const_int 7)]))
	  (match_operand:V8HI 2 "nonimmediate_operand" "xm")))]
  "TARGET_AVX"
  "vinsertf128\t{$0x1, %2, %1, %0|%0, %1, %2, 0x1}"
  [(set_attr "type" "sselog")
   (set_attr "prefix_extra" "1")
   (set_attr "length_immediate" "1")
   (set_attr "prefix" "vex")
   (set_attr "mode" "V8SF")])

(define_insn "vec_set_lo_v32qi"
  [(set (match_operand:V32QI 0 "register_operand" "=x")
	(vec_concat:V32QI
	  (match_operand:V16QI 2 "nonimmediate_operand" "xm")
	  (vec_select:V16QI
	    (match_operand:V32QI 1 "register_operand" "x")
	    (parallel [(const_int 16) (const_int 17)
		       (const_int 18) (const_int 19)
		       (const_int 20) (const_int 21)
		       (const_int 22) (const_int 23)
		       (const_int 24) (const_int 25)
		       (const_int 26) (const_int 27)
		       (const_int 28) (const_int 29)
		       (const_int 30) (const_int 31)]))))]
  "TARGET_AVX"
  "vinsertf128\t{$0x0, %2, %1, %0|%0, %1, %2, 0x0}"
  [(set_attr "type" "sselog")
   (set_attr "prefix_extra" "1")
   (set_attr "length_immediate" "1")
   (set_attr "prefix" "vex")
   (set_attr "mode" "V8SF")])

(define_insn "vec_set_hi_v32qi"
  [(set (match_operand:V32QI 0 "register_operand" "=x")
	(vec_concat:V32QI
	  (vec_select:V16QI
	    (match_operand:V32QI 1 "register_operand" "x")
	    (parallel [(const_int 0) (const_int 1)
		       (const_int 2) (const_int 3)
		       (const_int 4) (const_int 5)
		       (const_int 6) (const_int 7)
		       (const_int 8) (const_int 9)
		       (const_int 10) (const_int 11)
		       (const_int 12) (const_int 13)
		       (const_int 14) (const_int 15)]))
	  (match_operand:V16QI 2 "nonimmediate_operand" "xm")))]
  "TARGET_AVX"
  "vinsertf128\t{$0x1, %2, %1, %0|%0, %1, %2, 0x1}"
  [(set_attr "type" "sselog")
   (set_attr "prefix_extra" "1")
   (set_attr "length_immediate" "1")
   (set_attr "prefix" "vex")
   (set_attr "mode" "V8SF")])

(define_insn "avx_maskload<ssemodesuffix><avxmodesuffix>"
  [(set (match_operand:AVXMODEF2P 0 "register_operand" "=x")
	(unspec:AVXMODEF2P
	  [(match_operand:AVXMODEF2P 1 "memory_operand" "m")
	   (match_operand:AVXMODEF2P 2 "register_operand" "x")
	   (match_dup 0)]
	  UNSPEC_MASKLOAD))]
  "TARGET_AVX"
  "vmaskmov<ssemodesuffix>\t{%1, %2, %0|%0, %2, %1}"
  [(set_attr "type" "sselog1")
   (set_attr "prefix_extra" "1")
   (set_attr "prefix" "vex")
   (set_attr "mode" "<MODE>")])

(define_insn "avx_maskstore<ssemodesuffix><avxmodesuffix>"
  [(set (match_operand:AVXMODEF2P 0 "memory_operand" "=m")
	(unspec:AVXMODEF2P
	  [(match_operand:AVXMODEF2P 1 "register_operand" "x")
	   (match_operand:AVXMODEF2P 2 "register_operand" "x")
	   (match_dup 0)]
	  UNSPEC_MASKSTORE))]
  "TARGET_AVX"
  "vmaskmov<ssemodesuffix>\t{%2, %1, %0|%0, %1, %2}"
  [(set_attr "type" "sselog1")
   (set_attr "prefix_extra" "1")
   (set_attr "prefix" "vex")
   (set_attr "mode" "<MODE>")])

(define_insn_and_split "avx_<avxmodesuffixp><avxmodesuffix>_<avxmodesuffixp>"
  [(set (match_operand:AVX256MODE2P 0 "nonimmediate_operand" "=x,m")
	(unspec:AVX256MODE2P
	  [(match_operand:<avxhalfvecmode> 1 "nonimmediate_operand" "xm,x")]
	  UNSPEC_CAST))]
  "TARGET_AVX"
  "#"
  "&& reload_completed"
  [(const_int 0)]
{
  rtx op1 = operands[1];
  if (REG_P (op1))
    op1 = gen_rtx_REG (<MODE>mode, REGNO (op1));
  else
    op1 = gen_lowpart (<MODE>mode, op1);
  emit_move_insn (operands[0], op1);
  DONE;
})

(define_expand "vec_init<mode>"
  [(match_operand:AVX256MODE 0 "register_operand" "")
   (match_operand 1 "" "")]
  "TARGET_AVX"
{
  ix86_expand_vector_init (false, operands[0], operands[1]);
  DONE;
})

(define_insn "*vec_concat<mode>_avx"
  [(set (match_operand:AVX256MODE 0 "register_operand"   "=x,x")
	(vec_concat:AVX256MODE
	  (match_operand:<avxhalfvecmode> 1 "register_operand" "x,x")
	  (match_operand:<avxhalfvecmode> 2 "vector_move_operand" "xm,C")))]
  "TARGET_AVX"
{
  switch (which_alternative)
    {
    case 0:
      return "vinsertf128\t{$0x1, %2, %t1, %0|%0, %t1, %2, 0x1}";
    case 1:
      switch (get_attr_mode (insn))
        {
	case MODE_V8SF:
	  return "vmovaps\t{%1, %x0|%x0, %1}";
	case MODE_V4DF:
	  return "vmovapd\t{%1, %x0|%x0, %1}";
	default:
	  return "vmovdqa\t{%1, %x0|%x0, %1}";
	}
    default:
      gcc_unreachable ();
    }
}
  [(set_attr "type" "sselog,ssemov")
   (set_attr "prefix_extra" "1,*")
   (set_attr "length_immediate" "1,*")
   (set_attr "prefix" "vex")
   (set_attr "mode" "<avxvecmode>")])

(define_insn "vcvtph2ps"
  [(set (match_operand:V4SF 0 "register_operand" "=x")
	(vec_select:V4SF
	  (unspec:V8SF [(match_operand:V8HI 1 "register_operand" "x")]
		       UNSPEC_VCVTPH2PS)
	  (parallel [(const_int 0) (const_int 1)
		     (const_int 1) (const_int 2)])))]
  "TARGET_F16C"
  "vcvtph2ps\t{%1, %0|%0, %1}"
  [(set_attr "type" "ssecvt")
   (set_attr "prefix" "vex")
   (set_attr "mode" "V4SF")])

(define_insn "*vcvtph2ps_load"
  [(set (match_operand:V4SF 0 "register_operand" "=x")
	(unspec:V4SF [(match_operand:V4HI 1 "memory_operand" "m")]
		     UNSPEC_VCVTPH2PS))]
  "TARGET_F16C"
  "vcvtph2ps\t{%1, %0|%0, %1}"
  [(set_attr "type" "ssecvt")
   (set_attr "prefix" "vex")
   (set_attr "mode" "V8SF")])

(define_insn "vcvtph2ps256"
  [(set (match_operand:V8SF 0 "register_operand" "=x")
	(unspec:V8SF [(match_operand:V8HI 1 "nonimmediate_operand" "xm")]
		     UNSPEC_VCVTPH2PS))]
  "TARGET_F16C"
  "vcvtph2ps\t{%1, %0|%0, %1}"
  [(set_attr "type" "ssecvt")
   (set_attr "prefix" "vex")
   (set_attr "mode" "V8SF")])

(define_expand "vcvtps2ph"
  [(set (match_operand:V8HI 0 "register_operand" "")
	(vec_concat:V8HI
	  (unspec:V4HI [(match_operand:V4SF 1 "register_operand" "")
			(match_operand:SI 2 "immediate_operand" "")]
		       UNSPEC_VCVTPS2PH)
	  (match_dup 3)))]
  "TARGET_F16C"
  "operands[3] = CONST0_RTX (V4HImode);")

(define_insn "*vcvtps2ph"
  [(set (match_operand:V8HI 0 "register_operand" "=x")
	(vec_concat:V8HI
	  (unspec:V4HI [(match_operand:V4SF 1 "register_operand" "x")
			(match_operand:SI 2 "immediate_operand" "N")]
		       UNSPEC_VCVTPS2PH)
	  (match_operand:V4HI 3 "const0_operand" "")))]
  "TARGET_F16C"
  "vcvtps2ph\t{%2, %1, %0|%0, %1, %2}"
  [(set_attr "type" "ssecvt")
   (set_attr "prefix" "vex")
   (set_attr "mode" "V4SF")])

(define_insn "*vcvtps2ph_store"
  [(set (match_operand:V4HI 0 "memory_operand" "=m")
	(unspec:V4HI [(match_operand:V4SF 1 "register_operand" "x")
		      (match_operand:SI 2 "immediate_operand" "N")]
		     UNSPEC_VCVTPS2PH))]
  "TARGET_F16C"
  "vcvtps2ph\t{%2, %1, %0|%0, %1, %2}"
  [(set_attr "type" "ssecvt")
   (set_attr "prefix" "vex")
   (set_attr "mode" "V4SF")])

(define_insn "vcvtps2ph256"
  [(set (match_operand:V8HI 0 "nonimmediate_operand" "=xm")
	(unspec:V8HI [(match_operand:V8SF 1 "register_operand" "x")
		      (match_operand:SI 2 "immediate_operand" "N")]
		     UNSPEC_VCVTPS2PH))]
  "TARGET_F16C"
  "vcvtps2ph\t{%2, %1, %0|%0, %1, %2}"
  [(set_attr "type" "ssecvt")
   (set_attr "prefix" "vex")
   (set_attr "mode" "V8SF")])<|MERGE_RESOLUTION|>--- conflicted
+++ resolved
@@ -11278,11 +11278,7 @@
 	   (match_operand:SI 4 "const_0_to_3_operand" "n")]
 	  UNSPEC_VPERMIL2))]
   "TARGET_XOP"
-<<<<<<< HEAD
-  "vpermil2p<avxmodesuffixf2c>\t{%4, %3, %2, %1, %0|%0, %1, %2, %3, %4}"
-=======
   "vpermil2<ssemodesuffix>\t{%4, %3, %2, %1, %0|%0, %1, %2, %3, %4}"
->>>>>>> 6e7f08ad
   [(set_attr "type" "sse4arg")
    (set_attr "length_immediate" "1")
    (set_attr "mode" "<MODE>")])

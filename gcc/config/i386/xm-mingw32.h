--- conflicted
+++ resolved
@@ -1,22 +1,13 @@
 /* Configuration for GCC for hosting on Windows32.
    using GNU tools and the Windows32 API Library.
-<<<<<<< HEAD
-   Copyright (C) 1997, 1998, 1999, 2001, 2002, 2003, 2004 Free Software
-   Foundation, Inc.
-=======
    Copyright (C) 1997, 1998, 1999, 2001, 2002, 2003, 2004, 2007
    Free Software Foundation, Inc.
->>>>>>> 751ff693
 
 This file is part of GCC.
 
 GCC is free software; you can redistribute it and/or modify it under
 the terms of the GNU General Public License as published by the Free
-<<<<<<< HEAD
-Software Foundation; either version 2, or (at your option) any later
-=======
 Software Foundation; either version 3, or (at your option) any later
->>>>>>> 751ff693
 version.
 
 GCC is distributed in the hope that it will be useful, but WITHOUT ANY
@@ -25,14 +16,8 @@
 for more details.
 
 You should have received a copy of the GNU General Public License
-<<<<<<< HEAD
-along with GCC; see the file COPYING.  If not, write to the Free
-Software Foundation, 51 Franklin Street, Fifth Floor, Boston, MA
-02110-1301, USA.  */
-=======
 along with GCC; see the file COPYING3.  If not see
 <http://www.gnu.org/licenses/>.  */
->>>>>>> 751ff693
 
 #define HOST_EXECUTABLE_SUFFIX ".exe"
 

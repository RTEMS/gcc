--- conflicted
+++ resolved
@@ -576,11 +576,8 @@
 	builtin_define ("__SSSE3__");				\
       if (TARGET_SSE4_1)					\
 	builtin_define ("__SSE4_1__");				\
-<<<<<<< HEAD
-=======
       if (TARGET_SSE4_2)					\
 	builtin_define ("__SSE4_2__");				\
->>>>>>> 99c9c69a
       if (TARGET_SSE4A)						\
  	builtin_define ("__SSE4A__");		                \
       if (TARGET_SSE_MATH && TARGET_SSE)			\

--- conflicted
+++ resolved
@@ -833,8 +833,6 @@
 #define LOCAL_DECL_ALIGNMENT(DECL) \
   ix86_local_alignment ((DECL), VOIDmode, DECL_ALIGN (DECL))
 
-<<<<<<< HEAD
-=======
 /* If defined, a C expression to compute the minimum required alignment
    for dynamic stack realignment purposes for EXP (a TYPE or DECL),
    MODE, assuming normal alignment ALIGN.
@@ -844,7 +842,6 @@
 #define MINIMUM_ALIGNMENT(EXP, MODE, ALIGN) \
   ix86_minimum_alignment (EXP, MODE, ALIGN)
 
->>>>>>> 42a9ba1d
 
 /* If defined, a C expression that gives the alignment boundary, in
    bits, of an argument with the specified mode and type.  If it is
@@ -975,56 +972,7 @@
 #define OVERRIDE_ABI_FORMAT(FNDECL) ix86_call_abi_override (FNDECL)
 
 /* Macro to conditionally modify fixed_regs/call_used_regs.  */
-<<<<<<< HEAD
-#define CONDITIONAL_REGISTER_USAGE					\
-do {									\
-    int i;								\
-    unsigned int j;							\
-    for (i = 0; i < FIRST_PSEUDO_REGISTER; i++)				\
-      {									\
-	if (fixed_regs[i] > 1)						\
-	  fixed_regs[i] = (fixed_regs[i] == (TARGET_64BIT ? 3 : 2));	\
-	if (call_used_regs[i] > 1)					\
-	  call_used_regs[i] = (call_used_regs[i]			\
-			       == (TARGET_64BIT ? 3 : 2));		\
-      }									\
-    j = PIC_OFFSET_TABLE_REGNUM;					\
-    if (j != INVALID_REGNUM)						\
-      fixed_regs[j] = call_used_regs[j] = 1;				\
-    if (TARGET_64BIT							\
-	&& ((cfun && cfun->machine->call_abi == MS_ABI)			\
-	    || (!cfun && ix86_abi == MS_ABI)))				\
-      {									\
-	call_used_regs[SI_REG] = 0;					\
-	call_used_regs[DI_REG] = 0;					\
-	call_used_regs[XMM6_REG] = 0;					\
-	call_used_regs[XMM7_REG] = 0;					\
-	for (i = FIRST_REX_SSE_REG; i <= LAST_REX_SSE_REG; i++)		\
-	  call_used_regs[i] = 0;					\
-      }									\
-    if (! TARGET_MMX)							\
-      for (i = 0; i < FIRST_PSEUDO_REGISTER; i++)			\
-	if (TEST_HARD_REG_BIT (reg_class_contents[(int)MMX_REGS], i))	\
-	  fixed_regs[i] = call_used_regs[i] = 1, reg_names[i] = "";	\
-    if (! TARGET_SSE)							\
-      for (i = 0; i < FIRST_PSEUDO_REGISTER; i++)			\
-	if (TEST_HARD_REG_BIT (reg_class_contents[(int)SSE_REGS], i))	\
-	  fixed_regs[i] = call_used_regs[i] = 1, reg_names[i] = "";	\
-    if (! (TARGET_80387 || TARGET_FLOAT_RETURNS_IN_80387))		\
-      for (i = 0; i < FIRST_PSEUDO_REGISTER; i++)			\
-	if (TEST_HARD_REG_BIT (reg_class_contents[(int)FLOAT_REGS], i))	\
-	  fixed_regs[i] = call_used_regs[i] = 1, reg_names[i] = "";	\
-    if (! TARGET_64BIT)							\
-      {									\
-	for (i = FIRST_REX_INT_REG; i <= LAST_REX_INT_REG; i++)		\
-	  reg_names[i] = "";						\
-	for (i = FIRST_REX_SSE_REG; i <= LAST_REX_SSE_REG; i++)		\
-	  reg_names[i] = "";						\
-      }									\
-  } while (0)
-=======
 #define CONDITIONAL_REGISTER_USAGE  ix86_conditional_register_usage ()
->>>>>>> 42a9ba1d
 
 /* Return number of consecutive hard regs needed starting at reg REGNO
    to hold something of mode MODE.
@@ -2324,15 +2272,12 @@
 
 extern rtx ix86_compare_op0;	/* operand 0 for comparisons */
 extern rtx ix86_compare_op1;	/* operand 1 for comparisons */
-<<<<<<< HEAD
-=======
 
 enum ix86_fpcmp_strategy {
   IX86_FPCMP_SAHF,
   IX86_FPCMP_COMI,
   IX86_FPCMP_ARITH
 };
->>>>>>> 42a9ba1d
  
 /* To properly truncate FP values into integers, we need to set i387 control
@@ -2461,12 +2406,8 @@
   int tls_descriptor_call_expanded_p;
   /* This value is used for amd64 targets and specifies the current abi
      to be used. MS_ABI means ms abi. Otherwise SYSV_ABI means sysv abi.  */
-<<<<<<< HEAD
-   enum calling_abi call_abi;
-=======
   enum calling_abi call_abi;
   struct machine_cfa_state cfa;
->>>>>>> 42a9ba1d
 };
 #endif
 

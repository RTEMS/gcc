--- conflicted
+++ resolved
@@ -451,11 +451,6 @@
 #define TARGET_GNU2_TLS		(ix86_tls_dialect == TLS_DIALECT_GNU2)
 #define TARGET_ANY_GNU_TLS	(TARGET_GNU_TLS || TARGET_GNU2_TLS)
 #define TARGET_SUN_TLS		0
-<<<<<<< HEAD
-
-extern int ix86_isa_flags;
-=======
->>>>>>> 155d23aa
 
 #ifndef TARGET_64BIT_DEFAULT
 #define TARGET_64BIT_DEFAULT 0
@@ -1480,29 +1475,6 @@
 #define OUTGOING_REG_PARM_STACK_SPACE(FNTYPE) \
   (ix86_function_type_abi (FNTYPE) == MS_ABI)
 
-<<<<<<< HEAD
-/* Value is the number of bytes of arguments automatically
-   popped when returning from a subroutine call.
-   FUNDECL is the declaration node of the function (as a tree),
-   FUNTYPE is the data type of the function (as a tree),
-   or for a library call it is an identifier node for the subroutine name.
-   SIZE is the number of bytes of arguments passed on the stack.
-
-   On the 80386, the RTD insn may be used to pop them if the number
-     of args is fixed, but if the number is variable then the caller
-     must pop them all.  RTD can't be used for library calls now
-     because the library is compiled with the Unix compiler.
-   Use of RTD is a selectable option, since it is incompatible with
-   standard Unix calling sequences.  If the option is not selected,
-   the caller must always pop the args.
-
-   The attribute stdcall is equivalent to RTD on a per module basis.  */
-
-#define RETURN_POPS_ARGS(FUNDECL, FUNTYPE, SIZE) \
-  ix86_return_pops_args ((FUNDECL), (FUNTYPE), (SIZE))
-
-=======
->>>>>>> 155d23aa
 /* Define how to find the value returned by a library function
    assuming the value has mode MODE.  */
 
@@ -1552,35 +1524,8 @@
    For a library call, FNTYPE is 0.  */
 
 #define INIT_CUMULATIVE_ARGS(CUM, FNTYPE, LIBNAME, FNDECL, N_NAMED_ARGS) \
-<<<<<<< HEAD
-  init_cumulative_args (&(CUM), (FNTYPE), (LIBNAME), (FNDECL))
-
-/* Update the data in CUM to advance over an argument
-   of mode MODE and data type TYPE.
-   (TYPE is null for libcalls where that information may not be available.)  */
-
-#define FUNCTION_ARG_ADVANCE(CUM, MODE, TYPE, NAMED) \
-  function_arg_advance (&(CUM), (MODE), (TYPE), (NAMED))
-
-/* Define where to put the arguments to a function.
-   Value is zero to push the argument on the stack,
-   or a hard register in which to store the argument.
-
-   MODE is the argument's machine mode.
-   TYPE is the data type of the argument (as a tree).
-    This is null for libcalls where that information may
-    not be available.
-   CUM is a variable of type CUMULATIVE_ARGS which gives info about
-    the preceding args and about the function being called.
-   NAMED is nonzero if this argument is a named parameter
-    (otherwise it is an extra parameter matching an ellipsis).  */
-
-#define FUNCTION_ARG(CUM, MODE, TYPE, NAMED) \
-  function_arg (&(CUM), (MODE), (TYPE), (NAMED))
-=======
   init_cumulative_args (&(CUM), (FNTYPE), (LIBNAME), (FNDECL), \
 			(N_NAMED_ARGS) != -1)
->>>>>>> 155d23aa
 
 /* Output assembler code to FILE to increment profiler label # LABELNO
    for profiling a function entry.  */
@@ -2106,16 +2051,6 @@
    asm (SECTION_OP "\n\t"					\
 	"call " CRT_MKSTR(__USER_LABEL_PREFIX__) #FUNC "\n"	\
 	TEXT_SECTION_ASM_OP);
-<<<<<<< HEAD
--
-#define OUTPUT_ADDR_CONST_EXTRA(FILE, X, FAIL)	\
-do {						\
-  if (! output_addr_const_extra (FILE, (X)))	\
-    goto FAIL;					\
-} while (0);
-=======
->>>>>>> 155d23aa
  
 /* Which processor to tune code generation for.  */
@@ -2344,8 +2279,6 @@
      has been computed for.  */
   int use_fast_prologue_epilogue_nregs;
 
-<<<<<<< HEAD
-=======
   /* For -fsplit-stack support: A stack local which holds a pointer to
      the stack arguments for a function with a variable number of
      arguments.  This is set at the start of the function and is used
@@ -2353,7 +2286,6 @@
      structure.  */
   rtx split_stack_varargs_pointer;
 
->>>>>>> 155d23aa
   /* This value is used for amd64 targets and specifies the current abi
      to be used. MS_ABI means ms abi. Otherwise SYSV_ABI means sysv abi.  */
   ENUM_BITFIELD(calling_abi) call_abi : 8;
@@ -2383,10 +2315,6 @@
      stack below the return address.  */
   BOOL_BITFIELD static_chain_on_stack : 1;
 
-<<<<<<< HEAD
-  /* The CFA state at the end of the prologue.  */
-  struct machine_cfa_state cfa;
-=======
   /* Nonzero if caller passes 256bit AVX modes.  */
   BOOL_BITFIELD caller_pass_avx256_p : 1;
 
@@ -2408,7 +2336,6 @@
 
   /* During SEH output, this is non-null.  */
   struct seh_frame_state * GTY((skip(""))) seh;
->>>>>>> 155d23aa
 };
 #endif
 
@@ -2447,8 +2374,6 @@
 #define SYMBOL_REF_DLLEXPORT_P(X) \
 	((SYMBOL_REF_FLAGS (X) & SYMBOL_FLAG_DLLEXPORT) != 0)
 
-<<<<<<< HEAD
-=======
 extern void debug_ready_dispatch (void);
 extern void debug_dispatch_window (int);
 
@@ -2460,7 +2385,6 @@
 	((VALUE) = GET_MODE_BITSIZE (MODE), TARGET_BMI)
 
 
->>>>>>> 155d23aa
 /*
 Local variables:
 version-control: t

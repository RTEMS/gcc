--- conflicted
+++ resolved
@@ -50,10 +50,7 @@
 #include "gimple.h"
 #include "lto-streamer.h"
 #include "lto-section-names.h"
-<<<<<<< HEAD
-=======
 #include "builtins.h"
->>>>>>> 590db899
 
 /* i386/PE specific attribute support.
 

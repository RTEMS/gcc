--- conflicted
+++ resolved
@@ -35,10 +35,7 @@
 #include "langhooks.h"
 #include "ggc.h"
 #include "target.h"
-<<<<<<< HEAD
-=======
 #include "except.h"
->>>>>>> 155d23aa
 #include "lto-streamer.h"
 
 /* i386/PE specific attribute support.
@@ -329,14 +326,7 @@
   /* Or a weak one, now that they are supported.  */
   if ((TREE_CODE (exp) == VAR_DECL || TREE_CODE (exp) == FUNCTION_DECL)
       && DECL_WEAK (exp))
-<<<<<<< HEAD
-    /* But x64 gets confused and attempts to use unsupported GOTPCREL
-       relocations if we tell it the truth, so we still return true in
-       that case until the deeper problem can be fixed.  */
-    return (TARGET_64BIT && DEFAULT_ABI == MS_ABI);
-=======
     return false;
->>>>>>> 155d23aa
 
   return true;
 }

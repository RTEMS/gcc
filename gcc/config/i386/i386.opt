--- conflicted
+++ resolved
@@ -213,15 +213,9 @@
 Target RejectNegative Mask(SSEREGPARM)
 Use SSE register passing conventions for SF and DF mode
 
-<<<<<<< HEAD
-msselibm
-Target Mask(SSELIBM)
-Use SSE2 ABI libgcc-math routines if using SSE math
-=======
 mstackrealign
 Target Report Var(ix86_force_align_arg_pointer)
 Realign stack in prologue
->>>>>>> f8383f28
 
 msvr3-shlib
 Target Report Mask(SVR3_SHLIB)

/* Definitions of target machine for GCC for IA-32.
   Copyright (C) 1988, 1992, 1994, 1995, 1996, 1996, 1997, 1998, 1999,
   2000, 2001, 2002, 2003, 2004, 2005, 2006, 2007, 2008, 2009, 2010
   Free Software Foundation, Inc.

This file is part of GCC.

GCC is free software; you can redistribute it and/or modify
it under the terms of the GNU General Public License as published by
the Free Software Foundation; either version 3, or (at your option)
any later version.

GCC is distributed in the hope that it will be useful,
but WITHOUT ANY WARRANTY; without even the implied warranty of
MERCHANTABILITY or FITNESS FOR A PARTICULAR PURPOSE.  See the
GNU General Public License for more details.

You should have received a copy of the GNU General Public License
along with GCC; see the file COPYING3.  If not see
<http://www.gnu.org/licenses/>.  */

/* Functions in i386.c */
extern bool ix86_target_stack_probe (void);
extern bool ix86_can_use_return_insn_p (void);
extern void ix86_setup_frame_addresses (void);

extern HOST_WIDE_INT ix86_initial_elimination_offset (int, int);
extern void ix86_expand_prologue (void);
extern void ix86_expand_epilogue (int);
extern void ix86_expand_split_stack_prologue (void);

extern void ix86_output_addr_vec_elt (FILE *, int);
extern void ix86_output_addr_diff_elt (FILE *, int, int);

extern enum calling_abi ix86_cfun_abi (void);
extern enum calling_abi ix86_function_type_abi (const_tree);

#ifdef RTX_CODE
extern int standard_80387_constant_p (rtx);
extern const char *standard_80387_constant_opcode (rtx);
extern rtx standard_80387_constant_rtx (int);
extern int standard_sse_constant_p (rtx);
extern const char *standard_sse_constant_opcode (rtx, rtx);
extern bool symbolic_reference_mentioned_p (rtx);
extern bool extended_reg_mentioned_p (rtx);
extern bool x86_extended_QIreg_mentioned_p (rtx);
extern bool x86_extended_reg_mentioned_p (rtx);
extern bool x86_maybe_negate_const_int (rtx *, enum machine_mode);
extern enum machine_mode ix86_cc_mode (enum rtx_code, rtx, rtx);

extern int avx_vpermilp_parallel (rtx par, enum machine_mode mode);
extern int avx_vperm2f128_parallel (rtx par, enum machine_mode mode);

extern bool ix86_expand_movmem (rtx, rtx, rtx, rtx, rtx, rtx);
extern bool ix86_expand_setmem (rtx, rtx, rtx, rtx, rtx, rtx);
extern bool ix86_expand_strlen (rtx, rtx, rtx, rtx);

extern bool legitimate_constant_p (rtx);
extern bool constant_address_p (rtx);
extern bool legitimate_pic_operand_p (rtx);
extern bool legitimate_pic_address_disp_p (rtx);

extern void print_reg (rtx, int, FILE*);
extern void ix86_print_operand (FILE *, rtx, int);
<<<<<<< HEAD
extern bool output_addr_const_extra (FILE*, rtx);
=======
>>>>>>> 155d23aa

extern void split_double_mode (enum machine_mode, rtx[], int, rtx[], rtx[]);

extern const char *output_set_got (rtx, rtx);
extern const char *output_387_binary_op (rtx, rtx*);
extern const char *output_387_reg_move (rtx, rtx*);
extern const char *output_fix_trunc (rtx, rtx*, int);
extern const char *output_fp_compare (rtx, rtx*, int, int);
extern const char *output_adjust_stack_and_probe (rtx);
extern const char *output_probe_stack_range (rtx, rtx);

extern void ix86_expand_clear (rtx);
extern void ix86_expand_move (enum machine_mode, rtx[]);
extern void ix86_expand_vector_move (enum machine_mode, rtx[]);
extern void ix86_expand_vector_move_misalign (enum machine_mode, rtx[]);
extern void ix86_expand_push (enum machine_mode, rtx);
extern rtx ix86_fixup_binary_operands (enum rtx_code,
				       enum machine_mode, rtx[]);
extern void ix86_fixup_binary_operands_no_copy (enum rtx_code,
						enum machine_mode, rtx[]);
extern void ix86_expand_binary_operator (enum rtx_code,
					 enum machine_mode, rtx[]);
extern bool ix86_binary_operator_ok (enum rtx_code, enum machine_mode, rtx[]);
extern bool ix86_lea_for_add_ok (rtx, rtx[]);
extern bool ix86_vec_interleave_v2df_operator_ok (rtx operands[3], bool high);
extern bool ix86_dep_by_shift_count (const_rtx set_insn, const_rtx use_insn);
extern bool ix86_agi_dependent (rtx set_insn, rtx use_insn);
extern void ix86_expand_unary_operator (enum rtx_code, enum machine_mode,
					rtx[]);
extern rtx ix86_build_const_vector (enum machine_mode, bool, rtx);
extern rtx ix86_build_signbit_mask (enum machine_mode, bool, bool);
extern void ix86_split_convert_uns_si_sse (rtx[]);
extern void ix86_expand_convert_uns_didf_sse (rtx, rtx);
extern void ix86_expand_convert_uns_sixf_sse (rtx, rtx);
extern void ix86_expand_convert_uns_sidf_sse (rtx, rtx);
extern void ix86_expand_convert_uns_sisf_sse (rtx, rtx);
extern void ix86_expand_convert_sign_didf_sse (rtx, rtx);
extern enum ix86_fpcmp_strategy ix86_fp_comparison_strategy (enum rtx_code);
extern void ix86_expand_fp_absneg_operator (enum rtx_code, enum machine_mode,
					    rtx[]);
extern void ix86_expand_copysign (rtx []);
extern void ix86_split_copysign_const (rtx []);
extern void ix86_split_copysign_var (rtx []);
extern bool ix86_unary_operator_ok (enum rtx_code, enum machine_mode, rtx[]);
extern bool ix86_match_ccmode (rtx, enum machine_mode);
extern void ix86_expand_branch (enum rtx_code, rtx, rtx, rtx);
extern void ix86_expand_setcc (rtx, enum rtx_code, rtx, rtx);
extern bool ix86_expand_int_movcc (rtx[]);
extern bool ix86_expand_fp_movcc (rtx[]);
extern bool ix86_expand_fp_vcond (rtx[]);
extern bool ix86_expand_int_vcond (rtx[]);
extern void ix86_expand_sse_unpack (rtx[], bool, bool);
extern void ix86_expand_sse4_unpack (rtx[], bool, bool);
extern bool ix86_expand_int_addcc (rtx[]);
extern rtx ix86_expand_call (rtx, rtx, rtx, rtx, rtx, int);
extern void ix86_split_call_vzeroupper (rtx, rtx);
extern void x86_initialize_trampoline (rtx, rtx, rtx);
extern rtx ix86_zero_extend_to_Pmode (rtx);
extern void ix86_split_long_move (rtx[]);
extern void ix86_split_ashl (rtx *, rtx, enum machine_mode);
extern void ix86_split_ashr (rtx *, rtx, enum machine_mode);
extern void ix86_split_lshr (rtx *, rtx, enum machine_mode);
extern rtx ix86_find_base_term (rtx);
extern bool ix86_check_movabs (rtx, int);
extern void ix86_split_idivmod (enum machine_mode, rtx[], bool);

extern rtx assign_386_stack_local (enum machine_mode, enum ix86_stack_slot);
extern int ix86_attr_length_immediate_default (rtx, int);
extern int ix86_attr_length_address_default (rtx);
extern int ix86_attr_length_vex_default (rtx, int, int);

extern enum machine_mode ix86_fp_compare_mode (enum rtx_code);

extern rtx ix86_libcall_value (enum machine_mode);
extern bool ix86_function_arg_regno_p (int);
extern void ix86_asm_output_function_label (FILE *, const char *, tree);
extern rtx ix86_force_to_memory (enum machine_mode, rtx);
extern void ix86_free_from_memory (enum machine_mode);
extern void ix86_call_abi_override (const_tree);
extern int ix86_reg_parm_stack_space (const_tree);

extern void ix86_split_fp_branch (enum rtx_code code, rtx, rtx,
				  rtx, rtx, rtx, rtx);
extern bool ix86_hard_regno_mode_ok (int, enum machine_mode);
extern bool ix86_modes_tieable_p (enum machine_mode, enum machine_mode);
<<<<<<< HEAD
extern int ix86_secondary_memory_needed (enum reg_class, enum reg_class,
					 enum machine_mode, int);
extern bool ix86_cannot_change_mode_class (enum machine_mode,
					   enum machine_mode, enum reg_class);
extern enum reg_class ix86_preferred_reload_class (rtx, enum reg_class);
extern enum reg_class ix86_preferred_output_reload_class (rtx, enum reg_class);
=======
extern bool ix86_secondary_memory_needed (enum reg_class, enum reg_class,
					  enum machine_mode, int);
extern bool ix86_cannot_change_mode_class (enum machine_mode,
					   enum machine_mode, enum reg_class);
>>>>>>> 155d23aa
extern int ix86_mode_needed (int, rtx);
extern void emit_i387_cw_initialization (int);
extern void x86_order_regs_for_local_alloc (void);
extern void x86_function_profiler (FILE *, int);
extern void x86_emit_floatuns (rtx [2]);
extern void ix86_emit_fp_unordered_jump (rtx);

extern void ix86_emit_i387_log1p (rtx, rtx);
extern void ix86_emit_swdivsf (rtx, rtx, rtx, enum machine_mode);
extern void ix86_emit_swsqrtsf (rtx, rtx, enum machine_mode, bool);

extern enum rtx_code ix86_reverse_condition (enum rtx_code, enum machine_mode);

extern void ix86_expand_lround (rtx, rtx);
extern void ix86_expand_lfloorceil (rtx, rtx, bool);
extern void ix86_expand_rint (rtx, rtx);
extern void ix86_expand_floorceil (rtx, rtx, bool);
extern void ix86_expand_floorceildf_32 (rtx, rtx, bool);
extern void ix86_expand_round (rtx, rtx);
extern void ix86_expand_rounddf_32 (rtx, rtx);
extern void ix86_expand_trunc (rtx, rtx);
extern void ix86_expand_truncdf_32 (rtx, rtx);

#ifdef TREE_CODE
<<<<<<< HEAD
extern void init_cumulative_args (CUMULATIVE_ARGS *, tree, rtx, tree);
extern rtx function_arg (CUMULATIVE_ARGS *, enum machine_mode, tree, int);
extern void function_arg_advance (CUMULATIVE_ARGS *, enum machine_mode,
				  tree, int);
=======
extern void init_cumulative_args (CUMULATIVE_ARGS *, tree, rtx, tree, int);
>>>>>>> 155d23aa
#endif	/* TREE_CODE  */

#endif	/* RTX_CODE  */

#ifdef TREE_CODE
extern int ix86_data_alignment (tree, int);
extern unsigned int ix86_local_alignment (tree, enum machine_mode,
					  unsigned int);
extern unsigned int ix86_minimum_alignment (tree, enum machine_mode,
					    unsigned int);
extern int ix86_constant_alignment (tree, int);
extern tree ix86_handle_shared_attribute (tree *, tree, tree, int, bool *);
extern tree ix86_handle_selectany_attribute (tree *, tree, tree, int, bool *);
extern int x86_field_alignment (tree, int);
extern tree ix86_valid_target_attribute_tree (tree);
#endif

extern rtx ix86_tls_get_addr (void);
extern rtx ix86_tls_module_base (void);

extern void ix86_expand_vector_init (bool, rtx, rtx);
extern void ix86_expand_vector_set (bool, rtx, rtx, int);
extern void ix86_expand_vector_extract (bool, rtx, rtx, int);
extern void ix86_expand_reduc_v4sf (rtx (*)(rtx, rtx, rtx), rtx, rtx);

extern void ix86_expand_vec_extract_even_odd (rtx, rtx, rtx, unsigned);

/* In i386-c.c  */
extern void ix86_target_macros (void);
extern void ix86_register_pragmas (void);

/* In winnt.c  */
extern void i386_pe_unique_section (tree, int);
extern void i386_pe_declare_function_type (FILE *, const char *, int);
extern void i386_pe_record_external_function (tree, const char *);
extern void i386_pe_maybe_record_exported_symbol (tree, const char *, int);
extern void i386_pe_encode_section_info (tree, rtx, int);
extern bool i386_pe_binds_local_p (const_tree);
extern const char *i386_pe_strip_name_encoding_full (const char *);
extern bool i386_pe_valid_dllimport_attribute_p (const_tree);
extern unsigned int i386_pe_section_type_flags (tree, const char *, int);
extern void i386_pe_asm_named_section (const char *, unsigned int, tree);
extern void i386_pe_asm_output_aligned_decl_common (FILE *, tree,
						    const char *,
						    HOST_WIDE_INT,
						    HOST_WIDE_INT);
extern void i386_pe_file_end (void);
extern void i386_pe_start_function (FILE *, const char *, tree);
extern void i386_pe_end_function (FILE *, const char *, tree);
extern tree i386_pe_mangle_decl_assembler_name (tree, tree);

extern void i386_pe_seh_init (FILE *);
extern void i386_pe_seh_end_prologue (FILE *);
extern void i386_pe_seh_unwind_emit (FILE *, rtx);

/* In winnt-cxx.c and winnt-stubs.c  */
extern void i386_pe_adjust_class_at_definition (tree);
extern bool i386_pe_type_dllimport_p (tree);
extern bool i386_pe_type_dllexport_p (tree);

extern rtx maybe_get_pool_constant (rtx);

extern char internal_label_prefix[16];
extern int internal_label_prefix_len;

enum ix86_address_seg { SEG_DEFAULT, SEG_FS, SEG_GS };
struct ix86_address
{
  rtx base, index, disp;
  HOST_WIDE_INT scale;
  enum ix86_address_seg seg;
};

extern int ix86_decompose_address (rtx, struct ix86_address *);
extern int memory_address_length (rtx addr);
extern void x86_output_aligned_bss (FILE *, tree, const char *,
				    unsigned HOST_WIDE_INT, int);
extern void x86_elf_aligned_common (FILE *, const char *,
				    unsigned HOST_WIDE_INT, int);

#ifdef RTX_CODE
extern void ix86_fp_comparison_codes (enum rtx_code code, enum rtx_code *,
				      enum rtx_code *, enum rtx_code *);
extern enum rtx_code ix86_fp_compare_code_to_integer (enum rtx_code);
extern rtx construct_plt_address (rtx);
#endif
extern int asm_preferred_eh_data_format (int, int);

#ifdef HAVE_ATTR_cpu
extern enum attr_cpu ix86_schedule;
#endif

extern const char * ix86_output_call_insn (rtx insn, rtx call_op, int addr_op);

#ifdef RTX_CODE
/* Target data for multipass lookahead scheduling.
   Currently used for Core 2/i7 tuning.  */
struct ix86_first_cycle_multipass_data_
{
  /* The length (in bytes) of ifetch block in this solution.  */
  int ifetch_block_len;
  /* Number of instructions in ifetch block in this solution.  */
  int ifetch_block_n_insns;
  /* Bitmap to remember changes to ready_try for backtracking.  */
  sbitmap ready_try_change;
  /* Size of the bitmap.  */
  int ready_try_change_size;
};
# define TARGET_SCHED_FIRST_CYCLE_MULTIPASS_DATA_T	\
  struct ix86_first_cycle_multipass_data_
#endif /* RTX_CODE */<|MERGE_RESOLUTION|>--- conflicted
+++ resolved
@@ -62,10 +62,6 @@
 
 extern void print_reg (rtx, int, FILE*);
 extern void ix86_print_operand (FILE *, rtx, int);
-<<<<<<< HEAD
-extern bool output_addr_const_extra (FILE*, rtx);
-=======
->>>>>>> 155d23aa
 
 extern void split_double_mode (enum machine_mode, rtx[], int, rtx[], rtx[]);
 
@@ -151,19 +147,10 @@
 				  rtx, rtx, rtx, rtx);
 extern bool ix86_hard_regno_mode_ok (int, enum machine_mode);
 extern bool ix86_modes_tieable_p (enum machine_mode, enum machine_mode);
-<<<<<<< HEAD
-extern int ix86_secondary_memory_needed (enum reg_class, enum reg_class,
-					 enum machine_mode, int);
-extern bool ix86_cannot_change_mode_class (enum machine_mode,
-					   enum machine_mode, enum reg_class);
-extern enum reg_class ix86_preferred_reload_class (rtx, enum reg_class);
-extern enum reg_class ix86_preferred_output_reload_class (rtx, enum reg_class);
-=======
 extern bool ix86_secondary_memory_needed (enum reg_class, enum reg_class,
 					  enum machine_mode, int);
 extern bool ix86_cannot_change_mode_class (enum machine_mode,
 					   enum machine_mode, enum reg_class);
->>>>>>> 155d23aa
 extern int ix86_mode_needed (int, rtx);
 extern void emit_i387_cw_initialization (int);
 extern void x86_order_regs_for_local_alloc (void);
@@ -188,14 +175,7 @@
 extern void ix86_expand_truncdf_32 (rtx, rtx);
 
 #ifdef TREE_CODE
-<<<<<<< HEAD
-extern void init_cumulative_args (CUMULATIVE_ARGS *, tree, rtx, tree);
-extern rtx function_arg (CUMULATIVE_ARGS *, enum machine_mode, tree, int);
-extern void function_arg_advance (CUMULATIVE_ARGS *, enum machine_mode,
-				  tree, int);
-=======
 extern void init_cumulative_args (CUMULATIVE_ARGS *, tree, rtx, tree, int);
->>>>>>> 155d23aa
 #endif	/* TREE_CODE  */
 
 #endif	/* RTX_CODE  */

/* Definitions of target machine for GCC for IA-32.
   Copyright (C) 1988, 1992, 1994, 1995, 1996, 1996, 1997, 1998, 1999,
<<<<<<< HEAD
   2000, 2001, 2002, 2003, 2004, 2005, 2006
=======
   2000, 2001, 2002, 2003, 2004, 2005, 2006, 2007
>>>>>>> 60a98cce
   Free Software Foundation, Inc.

This file is part of GCC.

GCC is free software; you can redistribute it and/or modify
it under the terms of the GNU General Public License as published by
the Free Software Foundation; either version 3, or (at your option)
any later version.

GCC is distributed in the hope that it will be useful,
but WITHOUT ANY WARRANTY; without even the implied warranty of
MERCHANTABILITY or FITNESS FOR A PARTICULAR PURPOSE.  See the
GNU General Public License for more details.

You should have received a copy of the GNU General Public License
along with GCC; see the file COPYING3.  If not see
<http://www.gnu.org/licenses/>.  */

/* Functions in i386.c */
extern void override_options (void);
extern void optimization_options (int, int);

extern int ix86_can_use_return_insn_p (void);
extern int ix86_frame_pointer_required (void);
extern void ix86_setup_frame_addresses (void);

extern void ix86_file_end (void);
extern HOST_WIDE_INT ix86_initial_elimination_offset (int, int);
extern void ix86_expand_prologue (void);
extern void ix86_expand_epilogue (int);

extern void ix86_output_addr_vec_elt (FILE *, int);
extern void ix86_output_addr_diff_elt (FILE *, int, int);

#ifdef RTX_CODE
extern int ix86_aligned_p (rtx);

extern int standard_80387_constant_p (rtx);
extern const char *standard_80387_constant_opcode (rtx);
extern rtx standard_80387_constant_rtx (int);
extern int standard_sse_constant_p (rtx);
extern const char *standard_sse_constant_opcode (rtx, rtx);
extern int symbolic_reference_mentioned_p (rtx);
extern bool extended_reg_mentioned_p (rtx);
extern bool x86_extended_QIreg_mentioned_p (rtx);
extern bool x86_extended_reg_mentioned_p (rtx);
extern enum machine_mode ix86_cc_mode (enum rtx_code, rtx, rtx);

extern int ix86_expand_movmem (rtx, rtx, rtx, rtx, rtx, rtx);
extern int ix86_expand_setmem (rtx, rtx, rtx, rtx, rtx, rtx);
extern int ix86_expand_strlen (rtx, rtx, rtx, rtx);

extern bool legitimate_constant_p (rtx);
extern bool constant_address_p (rtx);
extern bool legitimate_pic_operand_p (rtx);
extern int legitimate_pic_address_disp_p (rtx);
extern int legitimate_address_p (enum machine_mode, rtx, int);
extern rtx legitimize_address (rtx, rtx, enum machine_mode);

extern void print_reg (rtx, int, FILE*);
extern void print_operand (FILE*, rtx, int);
extern void print_operand_address (FILE*, rtx);
extern bool output_addr_const_extra (FILE*, rtx);

extern void split_di (rtx[], int, rtx[], rtx[]);
extern void split_ti (rtx[], int, rtx[], rtx[]);

extern const char *output_set_got (rtx, rtx);
extern const char *output_387_binary_op (rtx, rtx*);
extern const char *output_387_reg_move (rtx, rtx*);
extern const char *output_fix_trunc (rtx, rtx*, int);
extern const char *output_fp_compare (rtx, rtx*, int, int);

extern void ix86_expand_clear (rtx);
extern void ix86_expand_move (enum machine_mode, rtx[]);
extern void ix86_expand_vector_move (enum machine_mode, rtx[]);
extern void ix86_expand_vector_move_misalign (enum machine_mode, rtx[]);
extern void ix86_expand_push (enum machine_mode, rtx);
extern rtx ix86_fixup_binary_operands (enum rtx_code,
				       enum machine_mode, rtx[]);
extern void ix86_fixup_binary_operands_no_copy (enum rtx_code,
						enum machine_mode, rtx[]);
extern void ix86_expand_binary_operator (enum rtx_code,
					 enum machine_mode, rtx[]);
extern int ix86_binary_operator_ok (enum rtx_code, enum machine_mode, rtx[]);
extern void ix86_expand_unary_operator (enum rtx_code, enum machine_mode,
					rtx[]);
extern rtx ix86_build_const_vector (enum machine_mode, bool, rtx);
extern void ix86_split_convert_uns_si_sse (rtx[]);
extern void ix86_expand_convert_uns_didf_sse (rtx, rtx);
extern void ix86_expand_convert_uns_sidf_sse (rtx, rtx);
extern void ix86_expand_convert_uns_sisf_sse (rtx, rtx);
extern void ix86_expand_convert_sign_didf_sse (rtx, rtx);
extern rtx ix86_build_signbit_mask (enum machine_mode, bool, bool);
extern void ix86_expand_fp_absneg_operator (enum rtx_code, enum machine_mode,
					    rtx[]);
extern void ix86_expand_copysign (rtx []);
extern void ix86_split_copysign_const (rtx []);
extern void ix86_split_copysign_var (rtx []);
extern int ix86_unary_operator_ok (enum rtx_code, enum machine_mode, rtx[]);
extern int ix86_match_ccmode (rtx, enum machine_mode);
extern rtx ix86_expand_compare (enum rtx_code, rtx *, rtx *);
extern int ix86_use_fcomi_compare (enum rtx_code);
extern void ix86_expand_branch (enum rtx_code, rtx);
extern int ix86_expand_setcc (enum rtx_code, rtx);
extern int ix86_expand_int_movcc (rtx[]);
extern int ix86_expand_fp_movcc (rtx[]);
extern bool ix86_expand_fp_vcond (rtx[]);
extern bool ix86_expand_int_vcond (rtx[]);
extern void ix86_expand_sse_unpack (rtx[], bool, bool);
<<<<<<< HEAD
=======
extern void ix86_expand_sse4_unpack (rtx[], bool, bool);
>>>>>>> 60a98cce
extern int ix86_expand_int_addcc (rtx[]);
extern void ix86_expand_call (rtx, rtx, rtx, rtx, rtx, int);
extern void x86_initialize_trampoline (rtx, rtx, rtx);
extern rtx ix86_zero_extend_to_Pmode (rtx);
extern void ix86_split_long_move (rtx[]);
extern void ix86_split_ashl (rtx *, rtx, enum machine_mode);
extern void ix86_split_ashr (rtx *, rtx, enum machine_mode);
extern void ix86_split_lshr (rtx *, rtx, enum machine_mode);
extern rtx ix86_find_base_term (rtx);
extern int ix86_check_movabs (rtx, int);

extern rtx assign_386_stack_local (enum machine_mode, enum ix86_stack_slot);
extern int ix86_attr_length_immediate_default (rtx, int);
extern int ix86_attr_length_address_default (rtx);

extern enum machine_mode ix86_fp_compare_mode (enum rtx_code);

extern rtx ix86_libcall_value (enum machine_mode);
extern bool ix86_function_value_regno_p (int);
extern bool ix86_function_arg_regno_p (int);
extern int ix86_function_arg_boundary (enum machine_mode, tree);
extern int ix86_return_in_memory (tree);
extern int ix86_sol10_return_in_memory (tree);
extern void ix86_va_start (tree, rtx);
extern rtx ix86_va_arg (tree, tree);

extern rtx ix86_force_to_memory (enum machine_mode, rtx);
extern void ix86_free_from_memory (enum machine_mode);
extern void ix86_split_fp_branch (enum rtx_code code, rtx, rtx,
				  rtx, rtx, rtx, rtx);
extern bool ix86_hard_regno_mode_ok (int, enum machine_mode);
extern bool ix86_modes_tieable_p (enum machine_mode, enum machine_mode);
extern int ix86_register_move_cost (enum machine_mode, enum reg_class,
				    enum reg_class);
extern int ix86_secondary_memory_needed (enum reg_class, enum reg_class,
					 enum machine_mode, int);
extern bool ix86_cannot_change_mode_class (enum machine_mode,
					   enum machine_mode, enum reg_class);
extern enum reg_class ix86_preferred_reload_class (rtx, enum reg_class);
extern enum reg_class ix86_preferred_output_reload_class (rtx, enum reg_class);
extern int ix86_memory_move_cost (enum machine_mode, enum reg_class, int);
extern int ix86_mode_needed (int, rtx);
extern void emit_i387_cw_initialization (int);
extern bool ix86_fp_jump_nontrivial_p (enum rtx_code);
extern void x86_order_regs_for_local_alloc (void);
extern void x86_function_profiler (FILE *, int);
extern void x86_emit_floatuns (rtx [2]);
extern void ix86_emit_fp_unordered_jump (rtx);

extern void ix86_emit_i387_log1p (rtx, rtx);
extern void ix86_emit_swdivsf (rtx, rtx, rtx, enum machine_mode);
extern void ix86_emit_swsqrtsf (rtx, rtx, enum machine_mode, bool);

extern enum rtx_code ix86_reverse_condition (enum rtx_code, enum machine_mode);

extern void ix86_expand_lround (rtx, rtx);
extern void ix86_expand_lfloorceil (rtx, rtx, bool);
extern void ix86_expand_rint (rtx, rtx);
extern void ix86_expand_floorceil (rtx, rtx, bool);
extern void ix86_expand_floorceildf_32 (rtx, rtx, bool);
extern void ix86_expand_round (rtx, rtx);
extern void ix86_expand_rounddf_32 (rtx, rtx);
extern void ix86_expand_trunc (rtx, rtx);
extern void ix86_expand_truncdf_32 (rtx, rtx);

#ifdef TREE_CODE
extern void init_cumulative_args (CUMULATIVE_ARGS *, tree, rtx, tree);
extern rtx function_arg (CUMULATIVE_ARGS *, enum machine_mode, tree, int);
extern void function_arg_advance (CUMULATIVE_ARGS *, enum machine_mode,
				  tree, int);
#endif

#endif

#ifdef TREE_CODE
extern int ix86_return_pops_args (tree, tree, int);

extern int ix86_data_alignment (tree, int);
extern int ix86_local_alignment (tree, int);
extern int ix86_constant_alignment (tree, int);
extern tree ix86_handle_shared_attribute (tree *, tree, tree, int, bool *);
extern tree ix86_handle_selectany_attribute (tree *, tree, tree, int, bool *);
extern int x86_field_alignment (tree, int);
#endif

extern rtx ix86_tls_get_addr (void);
extern rtx ix86_tls_module_base (void);

extern void ix86_expand_vector_init (bool, rtx, rtx);
extern void ix86_expand_vector_set (bool, rtx, rtx, int);
extern void ix86_expand_vector_extract (bool, rtx, rtx, int);
extern void ix86_expand_reduc_v4sf (rtx (*)(rtx, rtx, rtx), rtx, rtx);

/* In winnt.c  */
extern void i386_pe_unique_section (tree, int);
extern void i386_pe_declare_function_type (FILE *, const char *, int);
extern void i386_pe_record_external_function (tree, const char *);
extern void i386_pe_maybe_record_exported_symbol (tree, const char *, int);
<<<<<<< HEAD
extern void i386_pe_asm_file_end (FILE *);
=======
>>>>>>> 60a98cce
extern void i386_pe_encode_section_info (tree, rtx, int);
extern bool i386_pe_binds_local_p (tree);
extern const char *i386_pe_strip_name_encoding_full (const char *);
extern bool i386_pe_valid_dllimport_attribute_p (tree);
extern unsigned int i386_pe_section_type_flags (tree, const char *, int);
extern void i386_pe_asm_named_section (const char *, unsigned int, tree);
extern void i386_pe_asm_output_aligned_decl_common (FILE *, tree,
						    const char *,
						    HOST_WIDE_INT,
						    HOST_WIDE_INT);
extern void i386_pe_file_end (void);
<<<<<<< HEAD
=======
extern tree i386_pe_mangle_decl_assembler_name (tree, tree);
>>>>>>> 60a98cce

/* In winnt-cxx.c and winnt-stubs.c  */
extern void i386_pe_adjust_class_at_definition (tree);
extern bool i386_pe_type_dllimport_p (tree);
extern bool i386_pe_type_dllexport_p (tree);

extern rtx maybe_get_pool_constant (rtx);

extern char internal_label_prefix[16];
extern int internal_label_prefix_len;

enum ix86_address_seg { SEG_DEFAULT, SEG_FS, SEG_GS };
struct ix86_address
{
  rtx base, index, disp;
  HOST_WIDE_INT scale;
  enum ix86_address_seg seg;
};

extern int ix86_decompose_address (rtx, struct ix86_address *);
extern int memory_address_length (rtx addr);
extern void x86_output_aligned_bss (FILE *, tree, const char *,
				    unsigned HOST_WIDE_INT, int);
extern void x86_elf_aligned_common (FILE *, const char *,
				    unsigned HOST_WIDE_INT, int);

#ifdef RTX_CODE
extern void ix86_fp_comparison_codes (enum rtx_code code, enum rtx_code *,
				      enum rtx_code *, enum rtx_code *);
extern enum rtx_code ix86_fp_compare_code_to_integer (enum rtx_code);
extern rtx construct_plt_address (rtx);
#endif
extern int asm_preferred_eh_data_format (int, int);<|MERGE_RESOLUTION|>--- conflicted
+++ resolved
@@ -1,10 +1,6 @@
 /* Definitions of target machine for GCC for IA-32.
    Copyright (C) 1988, 1992, 1994, 1995, 1996, 1996, 1997, 1998, 1999,
-<<<<<<< HEAD
-   2000, 2001, 2002, 2003, 2004, 2005, 2006
-=======
    2000, 2001, 2002, 2003, 2004, 2005, 2006, 2007
->>>>>>> 60a98cce
    Free Software Foundation, Inc.
 
 This file is part of GCC.
@@ -115,10 +111,7 @@
 extern bool ix86_expand_fp_vcond (rtx[]);
 extern bool ix86_expand_int_vcond (rtx[]);
 extern void ix86_expand_sse_unpack (rtx[], bool, bool);
-<<<<<<< HEAD
-=======
 extern void ix86_expand_sse4_unpack (rtx[], bool, bool);
->>>>>>> 60a98cce
 extern int ix86_expand_int_addcc (rtx[]);
 extern void ix86_expand_call (rtx, rtx, rtx, rtx, rtx, int);
 extern void x86_initialize_trampoline (rtx, rtx, rtx);
@@ -217,10 +210,6 @@
 extern void i386_pe_declare_function_type (FILE *, const char *, int);
 extern void i386_pe_record_external_function (tree, const char *);
 extern void i386_pe_maybe_record_exported_symbol (tree, const char *, int);
-<<<<<<< HEAD
-extern void i386_pe_asm_file_end (FILE *);
-=======
->>>>>>> 60a98cce
 extern void i386_pe_encode_section_info (tree, rtx, int);
 extern bool i386_pe_binds_local_p (tree);
 extern const char *i386_pe_strip_name_encoding_full (const char *);
@@ -232,10 +221,7 @@
 						    HOST_WIDE_INT,
 						    HOST_WIDE_INT);
 extern void i386_pe_file_end (void);
-<<<<<<< HEAD
-=======
 extern tree i386_pe_mangle_decl_assembler_name (tree, tree);
->>>>>>> 60a98cce
 
 /* In winnt-cxx.c and winnt-stubs.c  */
 extern void i386_pe_adjust_class_at_definition (tree);

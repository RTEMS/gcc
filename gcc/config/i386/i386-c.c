/* Subroutines used for macro/preprocessor support on the ia-32.
   Copyright (C) 2008, 2009
   Free Software Foundation, Inc.

This file is part of GCC.

GCC is free software; you can redistribute it and/or modify
it under the terms of the GNU General Public License as published by
the Free Software Foundation; either version 3, or (at your option)
any later version.

GCC is distributed in the hope that it will be useful,
but WITHOUT ANY WARRANTY; without even the implied warranty of
MERCHANTABILITY or FITNESS FOR A PARTICULAR PURPOSE.  See the
GNU General Public License for more details.

You should have received a copy of the GNU General Public License
along with GCC; see the file COPYING3.  If not see
<http://www.gnu.org/licenses/>.  */

#include "config.h"
#include "system.h"
#include "coretypes.h"
#include "tm.h"
#include "tree.h"
#include "tm_p.h"
#include "flags.h"
#include "c-family/c-common.h"
#include "ggc.h"
#include "target.h"
#include "target-def.h"
#include "cpplib.h"
#include "c-family/c-pragma.h"

static bool ix86_pragma_target_parse (tree, tree);
static void ix86_target_macros_internal
  (int, enum processor_type, enum processor_type, enum fpmath_unit,
   void (*def_or_undef) (cpp_reader *, const char *));


/* Internal function to either define or undef the appropriate system
   macros.  */
static void
ix86_target_macros_internal (int isa_flag,
			     enum processor_type arch,
			     enum processor_type tune,
			     enum fpmath_unit fpmath,
			     void (*def_or_undef) (cpp_reader *,
						   const char *))
{
  /* For some of the k6/pentium varients there weren't seperate ISA bits to
     identify which tune/arch flag was passed, so figure it out here.  */
  size_t arch_len = strlen (ix86_arch_string);
  size_t tune_len = strlen (ix86_tune_string);
  int last_arch_char = ix86_arch_string[arch_len - 1];
  int last_tune_char = ix86_tune_string[tune_len - 1];

  /* Built-ins based on -march=.  */
  switch (arch)
    {
    case PROCESSOR_I386:
      break;
    case PROCESSOR_I486:
      def_or_undef (parse_in, "__i486");
      def_or_undef (parse_in, "__i486__");
      break;
    case PROCESSOR_PENTIUM:
      def_or_undef (parse_in, "__i586");
      def_or_undef (parse_in, "__i586__");
      def_or_undef (parse_in, "__pentium");
      def_or_undef (parse_in, "__pentium__");
      if (isa_flag & OPTION_MASK_ISA_MMX)
	def_or_undef (parse_in, "__pentium_mmx__");
      break;
    case PROCESSOR_PENTIUMPRO:
      def_or_undef (parse_in, "__i686");
      def_or_undef (parse_in, "__i686__");
      def_or_undef (parse_in, "__pentiumpro");
      def_or_undef (parse_in, "__pentiumpro__");
      break;
    case PROCESSOR_GEODE:
      def_or_undef (parse_in, "__geode");
      def_or_undef (parse_in, "__geode__");
      break;
    case PROCESSOR_K6:
      def_or_undef (parse_in, "__k6");
      def_or_undef (parse_in, "__k6__");
      if (last_arch_char == '2')
	def_or_undef (parse_in, "__k6_2__");
      else if (last_arch_char == '3')
	def_or_undef (parse_in, "__k6_3__");
      else if (isa_flag & OPTION_MASK_ISA_3DNOW)
	def_or_undef (parse_in, "__k6_3__");
      break;
    case PROCESSOR_ATHLON:
      def_or_undef (parse_in, "__athlon");
      def_or_undef (parse_in, "__athlon__");
      if (isa_flag & OPTION_MASK_ISA_SSE)
	def_or_undef (parse_in, "__athlon_sse__");
      break;
    case PROCESSOR_K8:
      def_or_undef (parse_in, "__k8");
      def_or_undef (parse_in, "__k8__");
      break;
    case PROCESSOR_AMDFAM10:
      def_or_undef (parse_in, "__amdfam10");
      def_or_undef (parse_in, "__amdfam10__");
      break;
    case PROCESSOR_BDVER1:
      def_or_undef (parse_in, "__bdver1");
      def_or_undef (parse_in, "__bdver1__");
      break;
    case PROCESSOR_PENTIUM4:
      def_or_undef (parse_in, "__pentium4");
      def_or_undef (parse_in, "__pentium4__");
      break;
    case PROCESSOR_NOCONA:
      def_or_undef (parse_in, "__nocona");
      def_or_undef (parse_in, "__nocona__");
      break;
    case PROCESSOR_CORE2:
      def_or_undef (parse_in, "__core2");
      def_or_undef (parse_in, "__core2__");
      break;
    case PROCESSOR_ATOM:
      def_or_undef (parse_in, "__atom");
      def_or_undef (parse_in, "__atom__");
      break;
    /* use PROCESSOR_max to not set/unset the arch macro.  */
    case PROCESSOR_max:
      break;
    case PROCESSOR_GENERIC32:
    case PROCESSOR_GENERIC64:
      gcc_unreachable ();
    }

  /* Built-ins based on -mtune=.  */
  switch (tune)
    {
    case PROCESSOR_I386:
      def_or_undef (parse_in, "__tune_i386__");
      break;
    case PROCESSOR_I486:
      def_or_undef (parse_in, "__tune_i486__");
      break;
    case PROCESSOR_PENTIUM:
      def_or_undef (parse_in, "__tune_i586__");
      def_or_undef (parse_in, "__tune_pentium__");
      if (last_tune_char == 'x')
	def_or_undef (parse_in, "__tune_pentium_mmx__");
      break;
    case PROCESSOR_PENTIUMPRO:
      def_or_undef (parse_in, "__tune_i686__");
      def_or_undef (parse_in, "__tune_pentiumpro__");
      switch (last_tune_char)
	{
	case '3':
	  def_or_undef (parse_in, "__tune_pentium3__");
	  /* FALLTHRU */
	case '2':
	  def_or_undef (parse_in, "__tune_pentium2__");
	  break;
	}
      break;
    case PROCESSOR_GEODE:
      def_or_undef (parse_in, "__tune_geode__");
      break;
    case PROCESSOR_K6:
      def_or_undef (parse_in, "__tune_k6__");
      if (last_tune_char == '2')
	def_or_undef (parse_in, "__tune_k6_2__");
      else if (last_tune_char == '3')
	def_or_undef (parse_in, "__tune_k6_3__");
      else if (isa_flag & OPTION_MASK_ISA_3DNOW)
	def_or_undef (parse_in, "__tune_k6_3__");
      break;
    case PROCESSOR_ATHLON:
      def_or_undef (parse_in, "__tune_athlon__");
      if (isa_flag & OPTION_MASK_ISA_SSE)
	def_or_undef (parse_in, "__tune_athlon_sse__");
      break;
    case PROCESSOR_K8:
      def_or_undef (parse_in, "__tune_k8__");
      break;
    case PROCESSOR_AMDFAM10:
      def_or_undef (parse_in, "__tune_amdfam10__");
      break;
    case PROCESSOR_BDVER1:
      def_or_undef (parse_in, "__tune_bdver1__");
      break;
    case PROCESSOR_PENTIUM4:
      def_or_undef (parse_in, "__tune_pentium4__");
      break;
    case PROCESSOR_NOCONA:
      def_or_undef (parse_in, "__tune_nocona__");
      break;
    case PROCESSOR_CORE2:
      def_or_undef (parse_in, "__tune_core2__");
      break;
    case PROCESSOR_ATOM:
      def_or_undef (parse_in, "__tune_atom__");
      break;
    case PROCESSOR_GENERIC32:
    case PROCESSOR_GENERIC64:
      break;
    /* use PROCESSOR_max to not set/unset the tune macro.  */
    case PROCESSOR_max:
      break;
    }

  if (isa_flag & OPTION_MASK_ISA_MMX)
    def_or_undef (parse_in, "__MMX__");
  if (isa_flag & OPTION_MASK_ISA_3DNOW)
    def_or_undef (parse_in, "__3dNOW__");
  if (isa_flag & OPTION_MASK_ISA_3DNOW_A)
    def_or_undef (parse_in, "__3dNOW_A__");
  if (isa_flag & OPTION_MASK_ISA_SSE)
    def_or_undef (parse_in, "__SSE__");
  if (isa_flag & OPTION_MASK_ISA_SSE2)
    def_or_undef (parse_in, "__SSE2__");
  if (isa_flag & OPTION_MASK_ISA_SSE3)
    def_or_undef (parse_in, "__SSE3__");
  if (isa_flag & OPTION_MASK_ISA_SSSE3)
    def_or_undef (parse_in, "__SSSE3__");
  if (isa_flag & OPTION_MASK_ISA_SSE4_1)
    def_or_undef (parse_in, "__SSE4_1__");
  if (isa_flag & OPTION_MASK_ISA_SSE4_2)
    def_or_undef (parse_in, "__SSE4_2__");
  if (isa_flag & OPTION_MASK_ISA_AES)
    def_or_undef (parse_in, "__AES__");
  if (isa_flag & OPTION_MASK_ISA_PCLMUL)
    def_or_undef (parse_in, "__PCLMUL__");
  if (isa_flag & OPTION_MASK_ISA_AVX)
    def_or_undef (parse_in, "__AVX__");
  if (isa_flag & OPTION_MASK_ISA_FMA)
    def_or_undef (parse_in, "__FMA__");
  if (isa_flag & OPTION_MASK_ISA_SSE4A)
    def_or_undef (parse_in, "__SSE4A__");
  if (isa_flag & OPTION_MASK_ISA_FMA4)
    def_or_undef (parse_in, "__FMA4__");
  if (isa_flag & OPTION_MASK_ISA_XOP)
    def_or_undef (parse_in, "__XOP__");
  if (isa_flag & OPTION_MASK_ISA_LWP)
    def_or_undef (parse_in, "__LWP__");
<<<<<<< HEAD
=======
  if (isa_flag & OPTION_MASK_ISA_ABM)
    def_or_undef (parse_in, "__ABM__");
  if (isa_flag & OPTION_MASK_ISA_POPCNT)
    def_or_undef (parse_in, "__POPCNT__");
  if (isa_flag & OPTION_MASK_ISA_FSGSBASE)
    def_or_undef (parse_in, "__FSGSBASE__");
  if (isa_flag & OPTION_MASK_ISA_RDRND)
    def_or_undef (parse_in, "__RDRND__");
  if (isa_flag & OPTION_MASK_ISA_F16C)
    def_or_undef (parse_in, "__F16C__");
>>>>>>> 779871ac
  if ((fpmath & FPMATH_SSE) && (isa_flag & OPTION_MASK_ISA_SSE))
    def_or_undef (parse_in, "__SSE_MATH__");
  if ((fpmath & FPMATH_SSE) && (isa_flag & OPTION_MASK_ISA_SSE2))
    def_or_undef (parse_in, "__SSE2_MATH__");
}


/* Hook to validate the current #pragma GCC target and set the state, and
   update the macros based on what was changed.  If ARGS is NULL, then
   POP_TARGET is used to reset the options.  */

static bool
ix86_pragma_target_parse (tree args, tree pop_target)
{
  tree prev_tree = build_target_option_node ();
  tree cur_tree;
  struct cl_target_option *prev_opt;
  struct cl_target_option *cur_opt;
  int prev_isa;
  int cur_isa;
  int diff_isa;
  enum processor_type prev_arch;
  enum processor_type prev_tune;
  enum processor_type cur_arch;
  enum processor_type cur_tune;

  if (! args)
    {
      cur_tree = ((pop_target)
		  ? pop_target
		  : target_option_default_node);
      cl_target_option_restore (TREE_TARGET_OPTION (cur_tree));
    }
  else
    {
      cur_tree = ix86_valid_target_attribute_tree (args);
      if (!cur_tree)
	return false;
    }

  target_option_current_node = cur_tree;

  /* Figure out the previous/current isa, arch, tune and the differences.  */
  prev_opt  = TREE_TARGET_OPTION (prev_tree);
  cur_opt   = TREE_TARGET_OPTION (cur_tree);
  prev_isa  = prev_opt->ix86_isa_flags;
  cur_isa   = cur_opt->ix86_isa_flags;
  diff_isa  = (prev_isa ^ cur_isa);
  prev_arch = (enum processor_type) prev_opt->arch;
  prev_tune = (enum processor_type) prev_opt->tune;
  cur_arch  = (enum processor_type) cur_opt->arch;
  cur_tune  = (enum processor_type) cur_opt->tune;

  /* If the same processor is used for both previous and current options, don't
     change the macros.  */
  if (cur_arch == prev_arch)
    cur_arch = prev_arch = PROCESSOR_max;

  if (cur_tune == prev_tune)
    cur_tune = prev_tune = PROCESSOR_max;

  /* Undef all of the macros for that are no longer current.  */
  ix86_target_macros_internal (prev_isa & diff_isa,
			       prev_arch,
			       prev_tune,
			       (enum fpmath_unit) prev_opt->fpmath,
			       cpp_undef);

  /* Define all of the macros for new options that were just turned on.  */
  ix86_target_macros_internal (cur_isa & diff_isa,
			       cur_arch,
			       cur_tune,
			       (enum fpmath_unit) cur_opt->fpmath,
			       cpp_define);

  return true;
}

/* Function to tell the preprocessor about the defines for the current target.  */

void
ix86_target_macros (void)
{
  /* 32/64-bit won't change with target specific options, so do the assert and
     builtin_define_std calls here.  */
  if (TARGET_64BIT)
    {
      cpp_assert (parse_in, "cpu=x86_64");
      cpp_assert (parse_in, "machine=x86_64");
      cpp_define (parse_in, "__amd64");
      cpp_define (parse_in, "__amd64__");
      cpp_define (parse_in, "__x86_64");
      cpp_define (parse_in, "__x86_64__");
    }
  else
    {
      cpp_assert (parse_in, "cpu=i386");
      cpp_assert (parse_in, "machine=i386");
      builtin_define_std ("i386");
    }

  ix86_target_macros_internal (ix86_isa_flags,
			       ix86_arch,
			       ix86_tune,
			       ix86_fpmath,
			       cpp_define);
}


/* Register target pragmas.  We need to add the hook for parsing #pragma GCC
   option here rather than in i386.c since it will pull in various preprocessor
   functions, and those are not present in languages like fortran without a
   preprocessor.  */

void
ix86_register_pragmas (void)
{
  /* Update pragma hook to allow parsing #pragma GCC target.  */
  targetm.target_option.pragma_parse = ix86_pragma_target_parse;

#ifdef REGISTER_SUBTARGET_PRAGMAS
  REGISTER_SUBTARGET_PRAGMAS ();
#endif
}<|MERGE_RESOLUTION|>--- conflicted
+++ resolved
@@ -243,8 +243,6 @@
     def_or_undef (parse_in, "__XOP__");
   if (isa_flag & OPTION_MASK_ISA_LWP)
     def_or_undef (parse_in, "__LWP__");
-<<<<<<< HEAD
-=======
   if (isa_flag & OPTION_MASK_ISA_ABM)
     def_or_undef (parse_in, "__ABM__");
   if (isa_flag & OPTION_MASK_ISA_POPCNT)
@@ -255,7 +253,6 @@
     def_or_undef (parse_in, "__RDRND__");
   if (isa_flag & OPTION_MASK_ISA_F16C)
     def_or_undef (parse_in, "__F16C__");
->>>>>>> 779871ac
   if ((fpmath & FPMATH_SSE) && (isa_flag & OPTION_MASK_ISA_SSE))
     def_or_undef (parse_in, "__SSE_MATH__");
   if ((fpmath & FPMATH_SSE) && (isa_flag & OPTION_MASK_ISA_SSE2))

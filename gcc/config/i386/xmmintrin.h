/* Copyright (C) 2002, 2003, 2004, 2005 Free Software Foundation, Inc.

   This file is part of GCC.

   GCC is free software; you can redistribute it and/or modify
   it under the terms of the GNU General Public License as published by
   the Free Software Foundation; either version 2, or (at your option)
   any later version.

   GCC is distributed in the hope that it will be useful,
   but WITHOUT ANY WARRANTY; without even the implied warranty of
   MERCHANTABILITY or FITNESS FOR A PARTICULAR PURPOSE.  See the
   GNU General Public License for more details.

   You should have received a copy of the GNU General Public License
   along with GCC; see the file COPYING.  If not, write to
   the Free Software Foundation, 51 Franklin Street, Fifth Floor,
   Boston, MA 02110-1301, USA.  */

/* As a special exception, if you include this header file into source
   files compiled by GCC, this header file does not by itself cause
   the resulting executable to be covered by the GNU General Public
   License.  This exception does not however invalidate any other
   reasons why the executable file might be covered by the GNU General
   Public License.  */

/* Implemented from the specification included in the Intel C++ Compiler
   User Guide and Reference, version 8.0.  */

#ifndef _XMMINTRIN_H_INCLUDED
#define _XMMINTRIN_H_INCLUDED

#ifndef __SSE__
# error "SSE instruction set not enabled"
#else

/* We need type definitions from the MMX header file.  */
#include <mmintrin.h>

/* Get _mm_malloc () and _mm_free ().  */
#include <mm_malloc.h>

/* The data type intended for user use.  */
typedef float __m128 __attribute__ ((__vector_size__ (16)));

/* Internal data types for implementing the intrinsics.  */
typedef float __v4sf __attribute__ ((__vector_size__ (16)));

/* Create a selector for use with the SHUFPS instruction.  */
#define _MM_SHUFFLE(fp3,fp2,fp1,fp0) \
 (((fp3) << 6) | ((fp2) << 4) | ((fp1) << 2) | (fp0))

/* Constants for use with _mm_prefetch.  */
enum _mm_hint
{
  _MM_HINT_T0 = 3,
  _MM_HINT_T1 = 2,
  _MM_HINT_T2 = 1,
  _MM_HINT_NTA = 0
};

/* Bits in the MXCSR.  */
#define _MM_EXCEPT_MASK       0x003f
#define _MM_EXCEPT_INVALID    0x0001
#define _MM_EXCEPT_DENORM     0x0002
#define _MM_EXCEPT_DIV_ZERO   0x0004
#define _MM_EXCEPT_OVERFLOW   0x0008
#define _MM_EXCEPT_UNDERFLOW  0x0010
#define _MM_EXCEPT_INEXACT    0x0020

#define _MM_MASK_MASK         0x1f80
#define _MM_MASK_INVALID      0x0080
#define _MM_MASK_DENORM       0x0100
#define _MM_MASK_DIV_ZERO     0x0200
#define _MM_MASK_OVERFLOW     0x0400
#define _MM_MASK_UNDERFLOW    0x0800
#define _MM_MASK_INEXACT      0x1000

#define _MM_ROUND_MASK        0x6000
#define _MM_ROUND_NEAREST     0x0000
#define _MM_ROUND_DOWN        0x2000
#define _MM_ROUND_UP          0x4000
#define _MM_ROUND_TOWARD_ZERO 0x6000

#define _MM_FLUSH_ZERO_MASK   0x8000
#define _MM_FLUSH_ZERO_ON     0x8000
#define _MM_FLUSH_ZERO_OFF    0x0000

/* Create a vector of zeros.  */
<<<<<<< HEAD
static __inline __m128
_mm_setzero_ps (void)
{
  return (__m128){ 0.0f, 0.0f, 0.0f, 0.0f };
=======
static __inline __m128 __attribute__((__always_inline__))
_mm_setzero_ps (void)
{
  return __extension__ (__m128){ 0.0f, 0.0f, 0.0f, 0.0f };
>>>>>>> 8c044a9c
}

/* Perform the respective operation on the lower SPFP (single-precision
   floating-point) values of A and B; the upper three SPFP values are
   passed through from A.  */

static __inline __m128 __attribute__((__always_inline__))
_mm_add_ss (__m128 __A, __m128 __B)
{
  return (__m128) __builtin_ia32_addss ((__v4sf)__A, (__v4sf)__B);
}

static __inline __m128 __attribute__((__always_inline__))
_mm_sub_ss (__m128 __A, __m128 __B)
{
  return (__m128) __builtin_ia32_subss ((__v4sf)__A, (__v4sf)__B);
}

static __inline __m128 __attribute__((__always_inline__))
_mm_mul_ss (__m128 __A, __m128 __B)
{
  return (__m128) __builtin_ia32_mulss ((__v4sf)__A, (__v4sf)__B);
}

static __inline __m128 __attribute__((__always_inline__))
_mm_div_ss (__m128 __A, __m128 __B)
{
  return (__m128) __builtin_ia32_divss ((__v4sf)__A, (__v4sf)__B);
}

static __inline __m128 __attribute__((__always_inline__))
_mm_sqrt_ss (__m128 __A)
{
  return (__m128) __builtin_ia32_sqrtss ((__v4sf)__A);
}

static __inline __m128 __attribute__((__always_inline__))
_mm_rcp_ss (__m128 __A)
{
  return (__m128) __builtin_ia32_rcpss ((__v4sf)__A);
}

static __inline __m128 __attribute__((__always_inline__))
_mm_rsqrt_ss (__m128 __A)
{
  return (__m128) __builtin_ia32_rsqrtss ((__v4sf)__A);
}

static __inline __m128 __attribute__((__always_inline__))
_mm_min_ss (__m128 __A, __m128 __B)
{
  return (__m128) __builtin_ia32_minss ((__v4sf)__A, (__v4sf)__B);
}

static __inline __m128 __attribute__((__always_inline__))
_mm_max_ss (__m128 __A, __m128 __B)
{
  return (__m128) __builtin_ia32_maxss ((__v4sf)__A, (__v4sf)__B);
}

/* Perform the respective operation on the four SPFP values in A and B.  */

static __inline __m128 __attribute__((__always_inline__))
_mm_add_ps (__m128 __A, __m128 __B)
{
  return (__m128) __builtin_ia32_addps ((__v4sf)__A, (__v4sf)__B);
}

static __inline __m128 __attribute__((__always_inline__))
_mm_sub_ps (__m128 __A, __m128 __B)
{
  return (__m128) __builtin_ia32_subps ((__v4sf)__A, (__v4sf)__B);
}

static __inline __m128 __attribute__((__always_inline__))
_mm_mul_ps (__m128 __A, __m128 __B)
{
  return (__m128) __builtin_ia32_mulps ((__v4sf)__A, (__v4sf)__B);
}

static __inline __m128 __attribute__((__always_inline__))
_mm_div_ps (__m128 __A, __m128 __B)
{
  return (__m128) __builtin_ia32_divps ((__v4sf)__A, (__v4sf)__B);
}

static __inline __m128 __attribute__((__always_inline__))
_mm_sqrt_ps (__m128 __A)
{
  return (__m128) __builtin_ia32_sqrtps ((__v4sf)__A);
}

static __inline __m128 __attribute__((__always_inline__))
_mm_rcp_ps (__m128 __A)
{
  return (__m128) __builtin_ia32_rcpps ((__v4sf)__A);
}

static __inline __m128 __attribute__((__always_inline__))
_mm_rsqrt_ps (__m128 __A)
{
  return (__m128) __builtin_ia32_rsqrtps ((__v4sf)__A);
}

static __inline __m128 __attribute__((__always_inline__))
_mm_min_ps (__m128 __A, __m128 __B)
{
  return (__m128) __builtin_ia32_minps ((__v4sf)__A, (__v4sf)__B);
}

static __inline __m128 __attribute__((__always_inline__))
_mm_max_ps (__m128 __A, __m128 __B)
{
  return (__m128) __builtin_ia32_maxps ((__v4sf)__A, (__v4sf)__B);
}

/* Perform logical bit-wise operations on 128-bit values.  */

static __inline __m128 __attribute__((__always_inline__))
_mm_and_ps (__m128 __A, __m128 __B)
{
  return __builtin_ia32_andps (__A, __B);
}

static __inline __m128 __attribute__((__always_inline__))
_mm_andnot_ps (__m128 __A, __m128 __B)
{
  return __builtin_ia32_andnps (__A, __B);
}

static __inline __m128 __attribute__((__always_inline__))
_mm_or_ps (__m128 __A, __m128 __B)
{
  return __builtin_ia32_orps (__A, __B);
}

static __inline __m128 __attribute__((__always_inline__))
_mm_xor_ps (__m128 __A, __m128 __B)
{
  return __builtin_ia32_xorps (__A, __B);
}

/* Perform a comparison on the lower SPFP values of A and B.  If the
   comparison is true, place a mask of all ones in the result, otherwise a
   mask of zeros.  The upper three SPFP values are passed through from A.  */

static __inline __m128 __attribute__((__always_inline__))
_mm_cmpeq_ss (__m128 __A, __m128 __B)
{
  return (__m128) __builtin_ia32_cmpeqss ((__v4sf)__A, (__v4sf)__B);
}

static __inline __m128 __attribute__((__always_inline__))
_mm_cmplt_ss (__m128 __A, __m128 __B)
{
  return (__m128) __builtin_ia32_cmpltss ((__v4sf)__A, (__v4sf)__B);
}

static __inline __m128 __attribute__((__always_inline__))
_mm_cmple_ss (__m128 __A, __m128 __B)
{
  return (__m128) __builtin_ia32_cmpless ((__v4sf)__A, (__v4sf)__B);
}

static __inline __m128 __attribute__((__always_inline__))
_mm_cmpgt_ss (__m128 __A, __m128 __B)
{
  return (__m128) __builtin_ia32_movss ((__v4sf) __A,
					(__v4sf)
					__builtin_ia32_cmpltss ((__v4sf) __B,
								(__v4sf)
								__A));
}

static __inline __m128 __attribute__((__always_inline__))
_mm_cmpge_ss (__m128 __A, __m128 __B)
{
  return (__m128) __builtin_ia32_movss ((__v4sf) __A,
					(__v4sf)
					__builtin_ia32_cmpless ((__v4sf) __B,
								(__v4sf)
								__A));
}

static __inline __m128 __attribute__((__always_inline__))
_mm_cmpneq_ss (__m128 __A, __m128 __B)
{
  return (__m128) __builtin_ia32_cmpneqss ((__v4sf)__A, (__v4sf)__B);
}

static __inline __m128 __attribute__((__always_inline__))
_mm_cmpnlt_ss (__m128 __A, __m128 __B)
{
  return (__m128) __builtin_ia32_cmpnltss ((__v4sf)__A, (__v4sf)__B);
}

static __inline __m128 __attribute__((__always_inline__))
_mm_cmpnle_ss (__m128 __A, __m128 __B)
{
  return (__m128) __builtin_ia32_cmpnless ((__v4sf)__A, (__v4sf)__B);
}

static __inline __m128 __attribute__((__always_inline__))
_mm_cmpngt_ss (__m128 __A, __m128 __B)
{
  return (__m128) __builtin_ia32_movss ((__v4sf) __A,
					(__v4sf)
					__builtin_ia32_cmpnltss ((__v4sf) __B,
								 (__v4sf)
								 __A));
}

static __inline __m128 __attribute__((__always_inline__))
_mm_cmpnge_ss (__m128 __A, __m128 __B)
{
  return (__m128) __builtin_ia32_movss ((__v4sf) __A,
					(__v4sf)
					__builtin_ia32_cmpnless ((__v4sf) __B,
								 (__v4sf)
								 __A));
}

static __inline __m128 __attribute__((__always_inline__))
_mm_cmpord_ss (__m128 __A, __m128 __B)
{
  return (__m128) __builtin_ia32_cmpordss ((__v4sf)__A, (__v4sf)__B);
}

static __inline __m128 __attribute__((__always_inline__))
_mm_cmpunord_ss (__m128 __A, __m128 __B)
{
  return (__m128) __builtin_ia32_cmpunordss ((__v4sf)__A, (__v4sf)__B);
}

/* Perform a comparison on the four SPFP values of A and B.  For each
   element, if the comparison is true, place a mask of all ones in the
   result, otherwise a mask of zeros.  */

static __inline __m128 __attribute__((__always_inline__))
_mm_cmpeq_ps (__m128 __A, __m128 __B)
{
  return (__m128) __builtin_ia32_cmpeqps ((__v4sf)__A, (__v4sf)__B);
}

static __inline __m128 __attribute__((__always_inline__))
_mm_cmplt_ps (__m128 __A, __m128 __B)
{
  return (__m128) __builtin_ia32_cmpltps ((__v4sf)__A, (__v4sf)__B);
}

static __inline __m128 __attribute__((__always_inline__))
_mm_cmple_ps (__m128 __A, __m128 __B)
{
  return (__m128) __builtin_ia32_cmpleps ((__v4sf)__A, (__v4sf)__B);
}

static __inline __m128 __attribute__((__always_inline__))
_mm_cmpgt_ps (__m128 __A, __m128 __B)
{
  return (__m128) __builtin_ia32_cmpgtps ((__v4sf)__A, (__v4sf)__B);
}

static __inline __m128 __attribute__((__always_inline__))
_mm_cmpge_ps (__m128 __A, __m128 __B)
{
  return (__m128) __builtin_ia32_cmpgeps ((__v4sf)__A, (__v4sf)__B);
}

static __inline __m128 __attribute__((__always_inline__))
_mm_cmpneq_ps (__m128 __A, __m128 __B)
{
  return (__m128) __builtin_ia32_cmpneqps ((__v4sf)__A, (__v4sf)__B);
}

static __inline __m128 __attribute__((__always_inline__))
_mm_cmpnlt_ps (__m128 __A, __m128 __B)
{
  return (__m128) __builtin_ia32_cmpnltps ((__v4sf)__A, (__v4sf)__B);
}

static __inline __m128 __attribute__((__always_inline__))
_mm_cmpnle_ps (__m128 __A, __m128 __B)
{
  return (__m128) __builtin_ia32_cmpnleps ((__v4sf)__A, (__v4sf)__B);
}

static __inline __m128 __attribute__((__always_inline__))
_mm_cmpngt_ps (__m128 __A, __m128 __B)
{
  return (__m128) __builtin_ia32_cmpngtps ((__v4sf)__A, (__v4sf)__B);
}

static __inline __m128 __attribute__((__always_inline__))
_mm_cmpnge_ps (__m128 __A, __m128 __B)
{
  return (__m128) __builtin_ia32_cmpngeps ((__v4sf)__A, (__v4sf)__B);
}

static __inline __m128 __attribute__((__always_inline__))
_mm_cmpord_ps (__m128 __A, __m128 __B)
{
  return (__m128) __builtin_ia32_cmpordps ((__v4sf)__A, (__v4sf)__B);
}

static __inline __m128 __attribute__((__always_inline__))
_mm_cmpunord_ps (__m128 __A, __m128 __B)
{
  return (__m128) __builtin_ia32_cmpunordps ((__v4sf)__A, (__v4sf)__B);
}

/* Compare the lower SPFP values of A and B and return 1 if true
   and 0 if false.  */

static __inline int __attribute__((__always_inline__))
_mm_comieq_ss (__m128 __A, __m128 __B)
{
  return __builtin_ia32_comieq ((__v4sf)__A, (__v4sf)__B);
}

static __inline int __attribute__((__always_inline__))
_mm_comilt_ss (__m128 __A, __m128 __B)
{
  return __builtin_ia32_comilt ((__v4sf)__A, (__v4sf)__B);
}

static __inline int __attribute__((__always_inline__))
_mm_comile_ss (__m128 __A, __m128 __B)
{
  return __builtin_ia32_comile ((__v4sf)__A, (__v4sf)__B);
}

static __inline int __attribute__((__always_inline__))
_mm_comigt_ss (__m128 __A, __m128 __B)
{
  return __builtin_ia32_comigt ((__v4sf)__A, (__v4sf)__B);
}

static __inline int __attribute__((__always_inline__))
_mm_comige_ss (__m128 __A, __m128 __B)
{
  return __builtin_ia32_comige ((__v4sf)__A, (__v4sf)__B);
}

static __inline int __attribute__((__always_inline__))
_mm_comineq_ss (__m128 __A, __m128 __B)
{
  return __builtin_ia32_comineq ((__v4sf)__A, (__v4sf)__B);
}

static __inline int __attribute__((__always_inline__))
_mm_ucomieq_ss (__m128 __A, __m128 __B)
{
  return __builtin_ia32_ucomieq ((__v4sf)__A, (__v4sf)__B);
}

static __inline int __attribute__((__always_inline__))
_mm_ucomilt_ss (__m128 __A, __m128 __B)
{
  return __builtin_ia32_ucomilt ((__v4sf)__A, (__v4sf)__B);
}

static __inline int __attribute__((__always_inline__))
_mm_ucomile_ss (__m128 __A, __m128 __B)
{
  return __builtin_ia32_ucomile ((__v4sf)__A, (__v4sf)__B);
}

static __inline int __attribute__((__always_inline__))
_mm_ucomigt_ss (__m128 __A, __m128 __B)
{
  return __builtin_ia32_ucomigt ((__v4sf)__A, (__v4sf)__B);
}

static __inline int __attribute__((__always_inline__))
_mm_ucomige_ss (__m128 __A, __m128 __B)
{
  return __builtin_ia32_ucomige ((__v4sf)__A, (__v4sf)__B);
}

static __inline int __attribute__((__always_inline__))
_mm_ucomineq_ss (__m128 __A, __m128 __B)
{
  return __builtin_ia32_ucomineq ((__v4sf)__A, (__v4sf)__B);
}

/* Convert the lower SPFP value to a 32-bit integer according to the current
   rounding mode.  */
static __inline int __attribute__((__always_inline__))
_mm_cvtss_si32 (__m128 __A)
{
  return __builtin_ia32_cvtss2si ((__v4sf) __A);
}

static __inline int __attribute__((__always_inline__))
_mm_cvt_ss2si (__m128 __A)
{
  return _mm_cvtss_si32 (__A);
}

#ifdef __x86_64__
/* Convert the lower SPFP value to a 32-bit integer according to the current
   rounding mode.  */
static __inline long long __attribute__((__always_inline__))
_mm_cvtss_si64x (__m128 __A)
{
  return __builtin_ia32_cvtss2si64 ((__v4sf) __A);
}
#endif

/* Convert the two lower SPFP values to 32-bit integers according to the
   current rounding mode.  Return the integers in packed form.  */
static __inline __m64 __attribute__((__always_inline__))
_mm_cvtps_pi32 (__m128 __A)
{
  return (__m64) __builtin_ia32_cvtps2pi ((__v4sf) __A);
}

static __inline __m64 __attribute__((__always_inline__))
_mm_cvt_ps2pi (__m128 __A)
{
  return _mm_cvtps_pi32 (__A);
}

/* Truncate the lower SPFP value to a 32-bit integer.  */
static __inline int __attribute__((__always_inline__))
_mm_cvttss_si32 (__m128 __A)
{
  return __builtin_ia32_cvttss2si ((__v4sf) __A);
}

static __inline int __attribute__((__always_inline__))
_mm_cvtt_ss2si (__m128 __A)
{
  return _mm_cvttss_si32 (__A);
}

#ifdef __x86_64__
/* Truncate the lower SPFP value to a 32-bit integer.  */
static __inline long long __attribute__((__always_inline__))
_mm_cvttss_si64x (__m128 __A)
{
  return __builtin_ia32_cvttss2si64 ((__v4sf) __A);
}
#endif

/* Truncate the two lower SPFP values to 32-bit integers.  Return the
   integers in packed form.  */
static __inline __m64 __attribute__((__always_inline__))
_mm_cvttps_pi32 (__m128 __A)
{
  return (__m64) __builtin_ia32_cvttps2pi ((__v4sf) __A);
}

static __inline __m64 __attribute__((__always_inline__))
_mm_cvtt_ps2pi (__m128 __A)
{
  return _mm_cvttps_pi32 (__A);
}

/* Convert B to a SPFP value and insert it as element zero in A.  */
static __inline __m128 __attribute__((__always_inline__))
_mm_cvtsi32_ss (__m128 __A, int __B)
{
  return (__m128) __builtin_ia32_cvtsi2ss ((__v4sf) __A, __B);
}

static __inline __m128 __attribute__((__always_inline__))
_mm_cvt_si2ss (__m128 __A, int __B)
{
  return _mm_cvtsi32_ss (__A, __B);
}

#ifdef __x86_64__
/* Convert B to a SPFP value and insert it as element zero in A.  */
static __inline __m128 __attribute__((__always_inline__))
_mm_cvtsi64x_ss (__m128 __A, long long __B)
{
  return (__m128) __builtin_ia32_cvtsi642ss ((__v4sf) __A, __B);
}
#endif

/* Convert the two 32-bit values in B to SPFP form and insert them
   as the two lower elements in A.  */
static __inline __m128 __attribute__((__always_inline__))
_mm_cvtpi32_ps (__m128 __A, __m64 __B)
{
  return (__m128) __builtin_ia32_cvtpi2ps ((__v4sf) __A, (__v2si)__B);
}

static __inline __m128 __attribute__((__always_inline__))
_mm_cvt_pi2ps (__m128 __A, __m64 __B)
{
  return _mm_cvtpi32_ps (__A, __B);
}

/* Convert the four signed 16-bit values in A to SPFP form.  */
static __inline __m128 __attribute__((__always_inline__))
_mm_cvtpi16_ps (__m64 __A)
{
  __v4hi __sign;
  __v2si __hisi, __losi;
  __v4sf __r;

  /* This comparison against zero gives us a mask that can be used to
     fill in the missing sign bits in the unpack operations below, so
     that we get signed values after unpacking.  */
  __sign = __builtin_ia32_pcmpgtw ((__v4hi)0LL, (__v4hi)__A);

  /* Convert the four words to doublewords.  */
  __hisi = (__v2si) __builtin_ia32_punpckhwd ((__v4hi)__A, __sign);
  __losi = (__v2si) __builtin_ia32_punpcklwd ((__v4hi)__A, __sign);

  /* Convert the doublewords to floating point two at a time.  */
  __r = (__v4sf) _mm_setzero_ps ();
  __r = __builtin_ia32_cvtpi2ps (__r, __hisi);
  __r = __builtin_ia32_movlhps (__r, __r);
  __r = __builtin_ia32_cvtpi2ps (__r, __losi);

  return (__m128) __r;
}

/* Convert the four unsigned 16-bit values in A to SPFP form.  */
static __inline __m128 __attribute__((__always_inline__))
_mm_cvtpu16_ps (__m64 __A)
{
  __v2si __hisi, __losi;
  __v4sf __r;

  /* Convert the four words to doublewords.  */
  __hisi = (__v2si) __builtin_ia32_punpckhwd ((__v4hi)__A, (__v4hi)0LL);
  __losi = (__v2si) __builtin_ia32_punpcklwd ((__v4hi)__A, (__v4hi)0LL);

  /* Convert the doublewords to floating point two at a time.  */
  __r = (__v4sf) _mm_setzero_ps ();
  __r = __builtin_ia32_cvtpi2ps (__r, __hisi);
  __r = __builtin_ia32_movlhps (__r, __r);
  __r = __builtin_ia32_cvtpi2ps (__r, __losi);

  return (__m128) __r;
}

/* Convert the low four signed 8-bit values in A to SPFP form.  */
static __inline __m128 __attribute__((__always_inline__))
_mm_cvtpi8_ps (__m64 __A)
{
  __v8qi __sign;

  /* This comparison against zero gives us a mask that can be used to
     fill in the missing sign bits in the unpack operations below, so
     that we get signed values after unpacking.  */
  __sign = __builtin_ia32_pcmpgtb ((__v8qi)0LL, (__v8qi)__A);

  /* Convert the four low bytes to words.  */
  __A = (__m64) __builtin_ia32_punpcklbw ((__v8qi)__A, __sign);

  return _mm_cvtpi16_ps(__A);
}

/* Convert the low four unsigned 8-bit values in A to SPFP form.  */
static __inline __m128 __attribute__((__always_inline__))
_mm_cvtpu8_ps(__m64 __A)
{
  __A = (__m64) __builtin_ia32_punpcklbw ((__v8qi)__A, (__v8qi)0LL);
  return _mm_cvtpu16_ps(__A);
}

/* Convert the four signed 32-bit values in A and B to SPFP form.  */
static __inline __m128 __attribute__((__always_inline__))
_mm_cvtpi32x2_ps(__m64 __A, __m64 __B)
{
  __v4sf __zero = (__v4sf) _mm_setzero_ps ();
  __v4sf __sfa = __builtin_ia32_cvtpi2ps (__zero, (__v2si)__A);
  __v4sf __sfb = __builtin_ia32_cvtpi2ps (__zero, (__v2si)__B);
  return (__m128) __builtin_ia32_movlhps (__sfa, __sfb);
}

/* Convert the four SPFP values in A to four signed 16-bit integers.  */
static __inline __m64 __attribute__((__always_inline__))
_mm_cvtps_pi16(__m128 __A)
{
  __v4sf __hisf = (__v4sf)__A;
  __v4sf __losf = __builtin_ia32_movhlps (__hisf, __hisf);
  __v2si __hisi = __builtin_ia32_cvtps2pi (__hisf);
  __v2si __losi = __builtin_ia32_cvtps2pi (__losf);
  return (__m64) __builtin_ia32_packssdw (__hisi, __losi);
}

/* Convert the four SPFP values in A to four signed 8-bit integers.  */
static __inline __m64 __attribute__((__always_inline__))
_mm_cvtps_pi8(__m128 __A)
{
  __v4hi __tmp = (__v4hi) _mm_cvtps_pi16 (__A);
  return (__m64) __builtin_ia32_packsswb (__tmp, (__v4hi)0LL);
}

/* Selects four specific SPFP values from A and B based on MASK.  */
#if 0
static __inline __m128 __attribute__((__always_inline__))
_mm_shuffle_ps (__m128 __A, __m128 __B, int __mask)
{
  return (__m128) __builtin_ia32_shufps ((__v4sf)__A, (__v4sf)__B, __mask);
}
#else
#define _mm_shuffle_ps(A, B, MASK) \
 ((__m128) __builtin_ia32_shufps ((__v4sf)(A), (__v4sf)(B), (MASK)))
#endif


/* Selects and interleaves the upper two SPFP values from A and B.  */
static __inline __m128 __attribute__((__always_inline__))
_mm_unpackhi_ps (__m128 __A, __m128 __B)
{
  return (__m128) __builtin_ia32_unpckhps ((__v4sf)__A, (__v4sf)__B);
}

/* Selects and interleaves the lower two SPFP values from A and B.  */
static __inline __m128 __attribute__((__always_inline__))
_mm_unpacklo_ps (__m128 __A, __m128 __B)
{
  return (__m128) __builtin_ia32_unpcklps ((__v4sf)__A, (__v4sf)__B);
}

/* Sets the upper two SPFP values with 64-bits of data loaded from P;
   the lower two values are passed through from A.  */
static __inline __m128 __attribute__((__always_inline__))
_mm_loadh_pi (__m128 __A, __m64 const *__P)
{
  return (__m128) __builtin_ia32_loadhps ((__v4sf)__A, (__v2si *)__P);
}

/* Stores the upper two SPFP values of A into P.  */
static __inline void __attribute__((__always_inline__))
_mm_storeh_pi (__m64 *__P, __m128 __A)
{
  __builtin_ia32_storehps ((__v2si *)__P, (__v4sf)__A);
}

/* Moves the upper two values of B into the lower two values of A.  */
static __inline __m128 __attribute__((__always_inline__))
_mm_movehl_ps (__m128 __A, __m128 __B)
{
  return (__m128) __builtin_ia32_movhlps ((__v4sf)__A, (__v4sf)__B);
}

/* Moves the lower two values of B into the upper two values of A.  */
static __inline __m128 __attribute__((__always_inline__))
_mm_movelh_ps (__m128 __A, __m128 __B)
{
  return (__m128) __builtin_ia32_movlhps ((__v4sf)__A, (__v4sf)__B);
}

/* Sets the lower two SPFP values with 64-bits of data loaded from P;
   the upper two values are passed through from A.  */
static __inline __m128 __attribute__((__always_inline__))
_mm_loadl_pi (__m128 __A, __m64 const *__P)
{
  return (__m128) __builtin_ia32_loadlps ((__v4sf)__A, (__v2si *)__P);
}

/* Stores the lower two SPFP values of A into P.  */
static __inline void __attribute__((__always_inline__))
_mm_storel_pi (__m64 *__P, __m128 __A)
{
  __builtin_ia32_storelps ((__v2si *)__P, (__v4sf)__A);
}

/* Creates a 4-bit mask from the most significant bits of the SPFP values.  */
static __inline int __attribute__((__always_inline__))
_mm_movemask_ps (__m128 __A)
{
  return __builtin_ia32_movmskps ((__v4sf)__A);
}

/* Return the contents of the control register.  */
static __inline unsigned int __attribute__((__always_inline__))
_mm_getcsr (void)
{
  return __builtin_ia32_stmxcsr ();
}

/* Read exception bits from the control register.  */
static __inline unsigned int __attribute__((__always_inline__))
_MM_GET_EXCEPTION_STATE (void)
{
  return _mm_getcsr() & _MM_EXCEPT_MASK;
}

static __inline unsigned int __attribute__((__always_inline__))
_MM_GET_EXCEPTION_MASK (void)
{
  return _mm_getcsr() & _MM_MASK_MASK;
}

static __inline unsigned int __attribute__((__always_inline__))
_MM_GET_ROUNDING_MODE (void)
{
  return _mm_getcsr() & _MM_ROUND_MASK;
}

static __inline unsigned int __attribute__((__always_inline__))
_MM_GET_FLUSH_ZERO_MODE (void)
{
  return _mm_getcsr() & _MM_FLUSH_ZERO_MASK;
}

/* Set the control register to I.  */
static __inline void __attribute__((__always_inline__))
_mm_setcsr (unsigned int __I)
{
  __builtin_ia32_ldmxcsr (__I);
}

/* Set exception bits in the control register.  */
static __inline void __attribute__((__always_inline__))
_MM_SET_EXCEPTION_STATE(unsigned int __mask)
{
  _mm_setcsr((_mm_getcsr() & ~_MM_EXCEPT_MASK) | __mask);
}

static __inline void __attribute__((__always_inline__))
_MM_SET_EXCEPTION_MASK (unsigned int __mask)
{
  _mm_setcsr((_mm_getcsr() & ~_MM_MASK_MASK) | __mask);
}

static __inline void __attribute__((__always_inline__))
_MM_SET_ROUNDING_MODE (unsigned int __mode)
{
  _mm_setcsr((_mm_getcsr() & ~_MM_ROUND_MASK) | __mode);
}

static __inline void __attribute__((__always_inline__))
_MM_SET_FLUSH_ZERO_MODE (unsigned int __mode)
{
  _mm_setcsr((_mm_getcsr() & ~_MM_FLUSH_ZERO_MASK) | __mode);
}

/* Create a vector with element 0 as F and the rest zero.  */
<<<<<<< HEAD
static __inline __m128
_mm_set_ss (float __F)
{
  return (__m128)(__v4sf){ __F, 0, 0, 0 };
}

/* Create a vector with all four elements equal to F.  */
static __inline __m128
_mm_set1_ps (float __F)
{
  return (__m128)(__v4sf){ __F, __F, __F, __F };
}

static __inline __m128
=======
static __inline __m128 __attribute__((__always_inline__))
_mm_set_ss (float __F)
{
  return __extension__ (__m128)(__v4sf){ __F, 0, 0, 0 };
}

/* Create a vector with all four elements equal to F.  */
static __inline __m128 __attribute__((__always_inline__))
_mm_set1_ps (float __F)
{
  return __extension__ (__m128)(__v4sf){ __F, __F, __F, __F };
}

static __inline __m128 __attribute__((__always_inline__))
>>>>>>> 8c044a9c
_mm_set_ps1 (float __F)
{
  return _mm_set1_ps (__F);
}

/* Create a vector with element 0 as *P and the rest zero.  */
static __inline __m128 __attribute__((__always_inline__))
_mm_load_ss (float const *__P)
{
  return _mm_set_ss (*__P);
}

/* Create a vector with all four elements equal to *P.  */
static __inline __m128 __attribute__((__always_inline__))
_mm_load1_ps (float const *__P)
{
  return _mm_set1_ps (*__P);
}

static __inline __m128 __attribute__((__always_inline__))
_mm_load_ps1 (float const *__P)
{
  return _mm_load1_ps (__P);
}

/* Load four SPFP values from P.  The address must be 16-byte aligned.  */
static __inline __m128 __attribute__((__always_inline__))
_mm_load_ps (float const *__P)
{
  return (__m128) *(__v4sf *)__P;
}

/* Load four SPFP values from P.  The address need not be 16-byte aligned.  */
static __inline __m128 __attribute__((__always_inline__))
_mm_loadu_ps (float const *__P)
{
  return (__m128) __builtin_ia32_loadups (__P);
}

/* Load four SPFP values in reverse order.  The address must be aligned.  */
static __inline __m128 __attribute__((__always_inline__))
_mm_loadr_ps (float const *__P)
{
  __v4sf __tmp = *(__v4sf *)__P;
  return (__m128) __builtin_ia32_shufps (__tmp, __tmp, _MM_SHUFFLE (0,1,2,3));
}

/* Create the vector [Z Y X W].  */
static __inline __m128 __attribute__((__always_inline__))
_mm_set_ps (const float __Z, const float __Y, const float __X, const float __W)
{
<<<<<<< HEAD
  return (__m128)(__v4sf){ __W, __X, __Y, __Z };
=======
  return __extension__ (__m128)(__v4sf){ __W, __X, __Y, __Z };
>>>>>>> 8c044a9c
}

/* Create the vector [W X Y Z].  */
static __inline __m128 __attribute__((__always_inline__))
_mm_setr_ps (float __Z, float __Y, float __X, float __W)
{
<<<<<<< HEAD
  return (__m128)(__v4sf){ __Z, __Y, __X, __W };
=======
  return __extension__ (__m128)(__v4sf){ __Z, __Y, __X, __W };
}

/* Stores the lower SPFP value.  */
static __inline void __attribute__((__always_inline__))
_mm_store_ss (float *__P, __m128 __A)
{
  *__P = __builtin_ia32_vec_ext_v4sf ((__v4sf)__A, 0);
>>>>>>> 8c044a9c
}

/* Store four SPFP values.  The address must be 16-byte aligned.  */
static __inline void __attribute__((__always_inline__))
_mm_store_ps (float *__P, __m128 __A)
{
  *(__v4sf *)__P = (__v4sf)__A;
}

/* Store four SPFP values.  The address need not be 16-byte aligned.  */
static __inline void __attribute__((__always_inline__))
_mm_storeu_ps (float *__P, __m128 __A)
{
<<<<<<< HEAD
  *__P = __builtin_ia32_vec_ext_v4sf ((__v4sf)__A, 0);
}

/* Store four SPFP values.  The address must be 16-byte aligned.  */
static __inline void
_mm_store_ps (float *__P, __m128 __A)
{
  *(__v4sf *)__P = (__v4sf)__A;
}

/* Store four SPFP values.  The address need not be 16-byte aligned.  */
static __inline void
_mm_storeu_ps (float *__P, __m128 __A)
=======
  __builtin_ia32_storeups (__P, (__v4sf)__A);
}

/* Store the lower SPFP value across four words.  */
static __inline void __attribute__((__always_inline__))
_mm_store1_ps (float *__P, __m128 __A)
{
  __v4sf __va = (__v4sf)__A;
  __v4sf __tmp = __builtin_ia32_shufps (__va, __va, _MM_SHUFFLE (0,0,0,0));
  _mm_storeu_ps (__P, __tmp);
}

static __inline void __attribute__((__always_inline__))
_mm_store_ps1 (float *__P, __m128 __A)
>>>>>>> 8c044a9c
{
  __builtin_ia32_storeups (__P, (__v4sf)__A);
}

<<<<<<< HEAD
/* Store the lower SPFP value across four words.  */
static __inline void
_mm_store1_ps (float *__P, __m128 __A)
{
  __v4sf __va = (__v4sf)__A;
  __v4sf __tmp = __builtin_ia32_shufps (__va, __va, _MM_SHUFFLE (0,0,0,0));
  _mm_storeu_ps (__P, __tmp);
}

static __inline void
_mm_store_ps1 (float *__P, __m128 __A)
{
  _mm_store1_ps (__P, __A);
}

=======
>>>>>>> 8c044a9c
/* Store four SPFP values in reverse order.  The address must be aligned.  */
static __inline void __attribute__((__always_inline__))
_mm_storer_ps (float *__P, __m128 __A)
{
  __v4sf __va = (__v4sf)__A;
  __v4sf __tmp = __builtin_ia32_shufps (__va, __va, _MM_SHUFFLE (0,1,2,3));
  _mm_store_ps (__P, __tmp);
}

/* Sets the low SPFP value of A from the low value of B.  */
static __inline __m128 __attribute__((__always_inline__))
_mm_move_ss (__m128 __A, __m128 __B)
{
  return (__m128) __builtin_ia32_movss ((__v4sf)__A, (__v4sf)__B);
}

/* Extracts one of the four words of A.  The selector N must be immediate.  */
#if 0
static __inline int __attribute__((__always_inline__))
_mm_extract_pi16 (__m64 const __A, int const __N)
{
  return __builtin_ia32_vec_ext_v4hi ((__v4hi)__A, __N);
}

static __inline int __attribute__((__always_inline__))
_m_pextrw (__m64 const __A, int const __N)
{
  return _mm_extract_pi16 (__A, __N);
}
#else
#define _mm_extract_pi16(A, N)	__builtin_ia32_vec_ext_v4hi ((__v4hi)(A), (N))
#define _m_pextrw(A, N)		_mm_extract_pi16((A), (N))
#endif

/* Inserts word D into one of four words of A.  The selector N must be
   immediate.  */
#if 0
static __inline __m64 __attribute__((__always_inline__))
_mm_insert_pi16 (__m64 const __A, int const __D, int const __N)
{
  return (__m64) __builtin_ia32_vec_set_v4hi ((__v4hi)__A, __D, __N);
}

static __inline __m64 __attribute__((__always_inline__))
_m_pinsrw (__m64 const __A, int const __D, int const __N)
{
  return _mm_insert_pi16 (__A, __D, __N);
}
#else
#define _mm_insert_pi16(A, D, N) \
  ((__m64) __builtin_ia32_vec_set_v4hi ((__v4hi)(A), (D), (N)))
#define _m_pinsrw(A, D, N)	 _mm_insert_pi16((A), (D), (N))
#endif

/* Compute the element-wise maximum of signed 16-bit values.  */
static __inline __m64 __attribute__((__always_inline__))
_mm_max_pi16 (__m64 __A, __m64 __B)
{
  return (__m64) __builtin_ia32_pmaxsw ((__v4hi)__A, (__v4hi)__B);
}

static __inline __m64 __attribute__((__always_inline__))
_m_pmaxsw (__m64 __A, __m64 __B)
{
  return _mm_max_pi16 (__A, __B);
}

/* Compute the element-wise maximum of unsigned 8-bit values.  */
static __inline __m64 __attribute__((__always_inline__))
_mm_max_pu8 (__m64 __A, __m64 __B)
{
  return (__m64) __builtin_ia32_pmaxub ((__v8qi)__A, (__v8qi)__B);
}

static __inline __m64 __attribute__((__always_inline__))
_m_pmaxub (__m64 __A, __m64 __B)
{
  return _mm_max_pu8 (__A, __B);
}

/* Compute the element-wise minimum of signed 16-bit values.  */
static __inline __m64 __attribute__((__always_inline__))
_mm_min_pi16 (__m64 __A, __m64 __B)
{
  return (__m64) __builtin_ia32_pminsw ((__v4hi)__A, (__v4hi)__B);
}

static __inline __m64 __attribute__((__always_inline__))
_m_pminsw (__m64 __A, __m64 __B)
{
  return _mm_min_pi16 (__A, __B);
}

/* Compute the element-wise minimum of unsigned 8-bit values.  */
static __inline __m64 __attribute__((__always_inline__))
_mm_min_pu8 (__m64 __A, __m64 __B)
{
  return (__m64) __builtin_ia32_pminub ((__v8qi)__A, (__v8qi)__B);
}

static __inline __m64 __attribute__((__always_inline__))
_m_pminub (__m64 __A, __m64 __B)
{
  return _mm_min_pu8 (__A, __B);
}

/* Create an 8-bit mask of the signs of 8-bit values.  */
static __inline int __attribute__((__always_inline__))
_mm_movemask_pi8 (__m64 __A)
{
  return __builtin_ia32_pmovmskb ((__v8qi)__A);
}

static __inline int __attribute__((__always_inline__))
_m_pmovmskb (__m64 __A)
{
  return _mm_movemask_pi8 (__A);
}

/* Multiply four unsigned 16-bit values in A by four unsigned 16-bit values
   in B and produce the high 16 bits of the 32-bit results.  */
static __inline __m64 __attribute__((__always_inline__))
_mm_mulhi_pu16 (__m64 __A, __m64 __B)
{
  return (__m64) __builtin_ia32_pmulhuw ((__v4hi)__A, (__v4hi)__B);
}

static __inline __m64 __attribute__((__always_inline__))
_m_pmulhuw (__m64 __A, __m64 __B)
{
  return _mm_mulhi_pu16 (__A, __B);
}

/* Return a combination of the four 16-bit values in A.  The selector
   must be an immediate.  */
#if 0
static __inline __m64 __attribute__((__always_inline__))
_mm_shuffle_pi16 (__m64 __A, int __N)
{
  return (__m64) __builtin_ia32_pshufw ((__v4hi)__A, __N);
}

static __inline __m64 __attribute__((__always_inline__))
_m_pshufw (__m64 __A, int __N)
{
  return _mm_shuffle_pi16 (__A, __N);
}
#else
#define _mm_shuffle_pi16(A, N) \
  ((__m64) __builtin_ia32_pshufw ((__v4hi)(A), (N)))
#define _m_pshufw(A, N)		_mm_shuffle_pi16 ((A), (N))
#endif

/* Conditionally store byte elements of A into P.  The high bit of each
   byte in the selector N determines whether the corresponding byte from
   A is stored.  */
static __inline void __attribute__((__always_inline__))
_mm_maskmove_si64 (__m64 __A, __m64 __N, char *__P)
{
  __builtin_ia32_maskmovq ((__v8qi)__A, (__v8qi)__N, __P);
}

static __inline void __attribute__((__always_inline__))
_m_maskmovq (__m64 __A, __m64 __N, char *__P)
{
  _mm_maskmove_si64 (__A, __N, __P);
}

/* Compute the rounded averages of the unsigned 8-bit values in A and B.  */
static __inline __m64 __attribute__((__always_inline__))
_mm_avg_pu8 (__m64 __A, __m64 __B)
{
  return (__m64) __builtin_ia32_pavgb ((__v8qi)__A, (__v8qi)__B);
}

static __inline __m64 __attribute__((__always_inline__))
_m_pavgb (__m64 __A, __m64 __B)
{
  return _mm_avg_pu8 (__A, __B);
}

/* Compute the rounded averages of the unsigned 16-bit values in A and B.  */
static __inline __m64 __attribute__((__always_inline__))
_mm_avg_pu16 (__m64 __A, __m64 __B)
{
  return (__m64) __builtin_ia32_pavgw ((__v4hi)__A, (__v4hi)__B);
}

static __inline __m64 __attribute__((__always_inline__))
_m_pavgw (__m64 __A, __m64 __B)
{
  return _mm_avg_pu16 (__A, __B);
}

/* Compute the sum of the absolute differences of the unsigned 8-bit
   values in A and B.  Return the value in the lower 16-bit word; the
   upper words are cleared.  */
static __inline __m64 __attribute__((__always_inline__))
_mm_sad_pu8 (__m64 __A, __m64 __B)
{
  return (__m64) __builtin_ia32_psadbw ((__v8qi)__A, (__v8qi)__B);
}

static __inline __m64 __attribute__((__always_inline__))
_m_psadbw (__m64 __A, __m64 __B)
{
  return _mm_sad_pu8 (__A, __B);
}

/* Loads one cache line from address P to a location "closer" to the
   processor.  The selector I specifies the type of prefetch operation.  */
#if 0
static __inline void __attribute__((__always_inline__))
_mm_prefetch (void *__P, enum _mm_hint __I)
{
  __builtin_prefetch (__P, 0, __I);
}
#else
#define _mm_prefetch(P, I) \
  __builtin_prefetch ((P), 0, (I))
#endif

/* Stores the data in A to the address P without polluting the caches.  */
static __inline void __attribute__((__always_inline__))
_mm_stream_pi (__m64 *__P, __m64 __A)
{
  __builtin_ia32_movntq ((unsigned long long *)__P, (unsigned long long)__A);
}

/* Likewise.  The address must be 16-byte aligned.  */
static __inline void __attribute__((__always_inline__))
_mm_stream_ps (float *__P, __m128 __A)
{
  __builtin_ia32_movntps (__P, (__v4sf)__A);
}

/* Guarantees that every preceding store is globally visible before
   any subsequent store.  */
static __inline void __attribute__((__always_inline__))
_mm_sfence (void)
{
  __builtin_ia32_sfence ();
}

/* The execution of the next instruction is delayed by an implementation
   specific amount of time.  The instruction does not modify the
   architectural state.  */
static __inline void __attribute__((__always_inline__))
_mm_pause (void)
{
  __asm__ __volatile__ ("rep; nop" : : );
}

/* Transpose the 4x4 matrix composed of row[0-3].  */
#define _MM_TRANSPOSE4_PS(row0, row1, row2, row3)			\
do {									\
  __v4sf __r0 = (row0), __r1 = (row1), __r2 = (row2), __r3 = (row3);	\
  __v4sf __t0 = __builtin_ia32_shufps (__r0, __r1, 0x44);		\
  __v4sf __t2 = __builtin_ia32_shufps (__r0, __r1, 0xEE);		\
  __v4sf __t1 = __builtin_ia32_shufps (__r2, __r3, 0x44);		\
  __v4sf __t3 = __builtin_ia32_shufps (__r2, __r3, 0xEE);		\
  (row0) = __builtin_ia32_shufps (__t0, __t1, 0x88);			\
  (row1) = __builtin_ia32_shufps (__t0, __t1, 0xDD);			\
  (row2) = __builtin_ia32_shufps (__t2, __t3, 0x88);			\
  (row3) = __builtin_ia32_shufps (__t2, __t3, 0xDD);			\
} while (0)

/* For backward source compatibility.  */
#include <emmintrin.h>

#endif /* __SSE__ */
#endif /* _XMMINTRIN_H_INCLUDED */<|MERGE_RESOLUTION|>--- conflicted
+++ resolved
@@ -87,17 +87,10 @@
 #define _MM_FLUSH_ZERO_OFF    0x0000
 
 /* Create a vector of zeros.  */
-<<<<<<< HEAD
-static __inline __m128
+static __inline __m128 __attribute__((__always_inline__))
 _mm_setzero_ps (void)
 {
-  return (__m128){ 0.0f, 0.0f, 0.0f, 0.0f };
-=======
-static __inline __m128 __attribute__((__always_inline__))
-_mm_setzero_ps (void)
-{
   return __extension__ (__m128){ 0.0f, 0.0f, 0.0f, 0.0f };
->>>>>>> 8c044a9c
 }
 
 /* Perform the respective operation on the lower SPFP (single-precision
@@ -836,37 +829,20 @@
 }
 
 /* Create a vector with element 0 as F and the rest zero.  */
-<<<<<<< HEAD
-static __inline __m128
+static __inline __m128 __attribute__((__always_inline__))
 _mm_set_ss (float __F)
 {
-  return (__m128)(__v4sf){ __F, 0, 0, 0 };
+  return __extension__ (__m128)(__v4sf){ __F, 0, 0, 0 };
 }
 
 /* Create a vector with all four elements equal to F.  */
-static __inline __m128
+static __inline __m128 __attribute__((__always_inline__))
 _mm_set1_ps (float __F)
 {
-  return (__m128)(__v4sf){ __F, __F, __F, __F };
-}
-
-static __inline __m128
-=======
-static __inline __m128 __attribute__((__always_inline__))
-_mm_set_ss (float __F)
-{
-  return __extension__ (__m128)(__v4sf){ __F, 0, 0, 0 };
-}
-
-/* Create a vector with all four elements equal to F.  */
-static __inline __m128 __attribute__((__always_inline__))
-_mm_set1_ps (float __F)
-{
   return __extension__ (__m128)(__v4sf){ __F, __F, __F, __F };
 }
 
 static __inline __m128 __attribute__((__always_inline__))
->>>>>>> 8c044a9c
 _mm_set_ps1 (float __F)
 {
   return _mm_set1_ps (__F);
@@ -918,20 +894,13 @@
 static __inline __m128 __attribute__((__always_inline__))
 _mm_set_ps (const float __Z, const float __Y, const float __X, const float __W)
 {
-<<<<<<< HEAD
-  return (__m128)(__v4sf){ __W, __X, __Y, __Z };
-=======
   return __extension__ (__m128)(__v4sf){ __W, __X, __Y, __Z };
->>>>>>> 8c044a9c
 }
 
 /* Create the vector [W X Y Z].  */
 static __inline __m128 __attribute__((__always_inline__))
 _mm_setr_ps (float __Z, float __Y, float __X, float __W)
 {
-<<<<<<< HEAD
-  return (__m128)(__v4sf){ __Z, __Y, __X, __W };
-=======
   return __extension__ (__m128)(__v4sf){ __Z, __Y, __X, __W };
 }
 
@@ -940,7 +909,6 @@
 _mm_store_ss (float *__P, __m128 __A)
 {
   *__P = __builtin_ia32_vec_ext_v4sf ((__v4sf)__A, 0);
->>>>>>> 8c044a9c
 }
 
 /* Store four SPFP values.  The address must be 16-byte aligned.  */
@@ -954,21 +922,6 @@
 static __inline void __attribute__((__always_inline__))
 _mm_storeu_ps (float *__P, __m128 __A)
 {
-<<<<<<< HEAD
-  *__P = __builtin_ia32_vec_ext_v4sf ((__v4sf)__A, 0);
-}
-
-/* Store four SPFP values.  The address must be 16-byte aligned.  */
-static __inline void
-_mm_store_ps (float *__P, __m128 __A)
-{
-  *(__v4sf *)__P = (__v4sf)__A;
-}
-
-/* Store four SPFP values.  The address need not be 16-byte aligned.  */
-static __inline void
-_mm_storeu_ps (float *__P, __m128 __A)
-=======
   __builtin_ia32_storeups (__P, (__v4sf)__A);
 }
 
@@ -983,29 +936,10 @@
 
 static __inline void __attribute__((__always_inline__))
 _mm_store_ps1 (float *__P, __m128 __A)
->>>>>>> 8c044a9c
-{
-  __builtin_ia32_storeups (__P, (__v4sf)__A);
-}
-
-<<<<<<< HEAD
-/* Store the lower SPFP value across four words.  */
-static __inline void
-_mm_store1_ps (float *__P, __m128 __A)
-{
-  __v4sf __va = (__v4sf)__A;
-  __v4sf __tmp = __builtin_ia32_shufps (__va, __va, _MM_SHUFFLE (0,0,0,0));
-  _mm_storeu_ps (__P, __tmp);
-}
-
-static __inline void
-_mm_store_ps1 (float *__P, __m128 __A)
 {
   _mm_store1_ps (__P, __A);
 }
 
-=======
->>>>>>> 8c044a9c
 /* Store four SPFP values in reverse order.  The address must be aligned.  */
 static __inline void __attribute__((__always_inline__))
 _mm_storer_ps (float *__P, __m128 __A)

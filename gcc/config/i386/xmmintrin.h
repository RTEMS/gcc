--- conflicted
+++ resolved
@@ -1,8 +1,4 @@
-<<<<<<< HEAD
-/* Copyright (C) 2002, 2003, 2004, 2005, 2006, 2007
-=======
 /* Copyright (C) 2002, 2003, 2004, 2005, 2006, 2007, 2008
->>>>>>> 751ff693
    Free Software Foundation, Inc.
 
    This file is part of GCC.
@@ -93,11 +89,7 @@
 #define _MM_FLUSH_ZERO_OFF    0x0000
 
 /* Create a vector of zeros.  */
-<<<<<<< HEAD
-static __inline __m128 __attribute__((__always_inline__))
-=======
-static __inline __m128 __attribute__((__always_inline__, __artificial__))
->>>>>>> 751ff693
+static __inline __m128 __attribute__((__always_inline__, __artificial__))
 _mm_setzero_ps (void)
 {
   return __extension__ (__m128){ 0.0f, 0.0f, 0.0f, 0.0f };
@@ -107,91 +99,55 @@
    floating-point) values of A and B; the upper three SPFP values are
    passed through from A.  */
 
-<<<<<<< HEAD
-static __inline __m128 __attribute__((__always_inline__))
-=======
-static __inline __m128 __attribute__((__always_inline__, __artificial__))
->>>>>>> 751ff693
+static __inline __m128 __attribute__((__always_inline__, __artificial__))
 _mm_add_ss (__m128 __A, __m128 __B)
 {
   return (__m128) __builtin_ia32_addss ((__v4sf)__A, (__v4sf)__B);
 }
 
-<<<<<<< HEAD
-static __inline __m128 __attribute__((__always_inline__))
-=======
-static __inline __m128 __attribute__((__always_inline__, __artificial__))
->>>>>>> 751ff693
+static __inline __m128 __attribute__((__always_inline__, __artificial__))
 _mm_sub_ss (__m128 __A, __m128 __B)
 {
   return (__m128) __builtin_ia32_subss ((__v4sf)__A, (__v4sf)__B);
 }
 
-<<<<<<< HEAD
-static __inline __m128 __attribute__((__always_inline__))
-=======
-static __inline __m128 __attribute__((__always_inline__, __artificial__))
->>>>>>> 751ff693
+static __inline __m128 __attribute__((__always_inline__, __artificial__))
 _mm_mul_ss (__m128 __A, __m128 __B)
 {
   return (__m128) __builtin_ia32_mulss ((__v4sf)__A, (__v4sf)__B);
 }
 
-<<<<<<< HEAD
-static __inline __m128 __attribute__((__always_inline__))
-=======
-static __inline __m128 __attribute__((__always_inline__, __artificial__))
->>>>>>> 751ff693
+static __inline __m128 __attribute__((__always_inline__, __artificial__))
 _mm_div_ss (__m128 __A, __m128 __B)
 {
   return (__m128) __builtin_ia32_divss ((__v4sf)__A, (__v4sf)__B);
 }
 
-<<<<<<< HEAD
-static __inline __m128 __attribute__((__always_inline__))
-=======
-static __inline __m128 __attribute__((__always_inline__, __artificial__))
->>>>>>> 751ff693
+static __inline __m128 __attribute__((__always_inline__, __artificial__))
 _mm_sqrt_ss (__m128 __A)
 {
   return (__m128) __builtin_ia32_sqrtss ((__v4sf)__A);
 }
 
-<<<<<<< HEAD
-static __inline __m128 __attribute__((__always_inline__))
-=======
-static __inline __m128 __attribute__((__always_inline__, __artificial__))
->>>>>>> 751ff693
+static __inline __m128 __attribute__((__always_inline__, __artificial__))
 _mm_rcp_ss (__m128 __A)
 {
   return (__m128) __builtin_ia32_rcpss ((__v4sf)__A);
 }
 
-<<<<<<< HEAD
-static __inline __m128 __attribute__((__always_inline__))
-=======
-static __inline __m128 __attribute__((__always_inline__, __artificial__))
->>>>>>> 751ff693
+static __inline __m128 __attribute__((__always_inline__, __artificial__))
 _mm_rsqrt_ss (__m128 __A)
 {
   return (__m128) __builtin_ia32_rsqrtss ((__v4sf)__A);
 }
 
-<<<<<<< HEAD
-static __inline __m128 __attribute__((__always_inline__))
-=======
-static __inline __m128 __attribute__((__always_inline__, __artificial__))
->>>>>>> 751ff693
+static __inline __m128 __attribute__((__always_inline__, __artificial__))
 _mm_min_ss (__m128 __A, __m128 __B)
 {
   return (__m128) __builtin_ia32_minss ((__v4sf)__A, (__v4sf)__B);
 }
 
-<<<<<<< HEAD
-static __inline __m128 __attribute__((__always_inline__))
-=======
-static __inline __m128 __attribute__((__always_inline__, __artificial__))
->>>>>>> 751ff693
+static __inline __m128 __attribute__((__always_inline__, __artificial__))
 _mm_max_ss (__m128 __A, __m128 __B)
 {
   return (__m128) __builtin_ia32_maxss ((__v4sf)__A, (__v4sf)__B);
@@ -199,91 +155,55 @@
 
 /* Perform the respective operation on the four SPFP values in A and B.  */
 
-<<<<<<< HEAD
-static __inline __m128 __attribute__((__always_inline__))
-=======
-static __inline __m128 __attribute__((__always_inline__, __artificial__))
->>>>>>> 751ff693
+static __inline __m128 __attribute__((__always_inline__, __artificial__))
 _mm_add_ps (__m128 __A, __m128 __B)
 {
   return (__m128) __builtin_ia32_addps ((__v4sf)__A, (__v4sf)__B);
 }
 
-<<<<<<< HEAD
-static __inline __m128 __attribute__((__always_inline__))
-=======
-static __inline __m128 __attribute__((__always_inline__, __artificial__))
->>>>>>> 751ff693
+static __inline __m128 __attribute__((__always_inline__, __artificial__))
 _mm_sub_ps (__m128 __A, __m128 __B)
 {
   return (__m128) __builtin_ia32_subps ((__v4sf)__A, (__v4sf)__B);
 }
 
-<<<<<<< HEAD
-static __inline __m128 __attribute__((__always_inline__))
-=======
-static __inline __m128 __attribute__((__always_inline__, __artificial__))
->>>>>>> 751ff693
+static __inline __m128 __attribute__((__always_inline__, __artificial__))
 _mm_mul_ps (__m128 __A, __m128 __B)
 {
   return (__m128) __builtin_ia32_mulps ((__v4sf)__A, (__v4sf)__B);
 }
 
-<<<<<<< HEAD
-static __inline __m128 __attribute__((__always_inline__))
-=======
-static __inline __m128 __attribute__((__always_inline__, __artificial__))
->>>>>>> 751ff693
+static __inline __m128 __attribute__((__always_inline__, __artificial__))
 _mm_div_ps (__m128 __A, __m128 __B)
 {
   return (__m128) __builtin_ia32_divps ((__v4sf)__A, (__v4sf)__B);
 }
 
-<<<<<<< HEAD
-static __inline __m128 __attribute__((__always_inline__))
-=======
-static __inline __m128 __attribute__((__always_inline__, __artificial__))
->>>>>>> 751ff693
+static __inline __m128 __attribute__((__always_inline__, __artificial__))
 _mm_sqrt_ps (__m128 __A)
 {
   return (__m128) __builtin_ia32_sqrtps ((__v4sf)__A);
 }
 
-<<<<<<< HEAD
-static __inline __m128 __attribute__((__always_inline__))
-=======
-static __inline __m128 __attribute__((__always_inline__, __artificial__))
->>>>>>> 751ff693
+static __inline __m128 __attribute__((__always_inline__, __artificial__))
 _mm_rcp_ps (__m128 __A)
 {
   return (__m128) __builtin_ia32_rcpps ((__v4sf)__A);
 }
 
-<<<<<<< HEAD
-static __inline __m128 __attribute__((__always_inline__))
-=======
-static __inline __m128 __attribute__((__always_inline__, __artificial__))
->>>>>>> 751ff693
+static __inline __m128 __attribute__((__always_inline__, __artificial__))
 _mm_rsqrt_ps (__m128 __A)
 {
   return (__m128) __builtin_ia32_rsqrtps ((__v4sf)__A);
 }
 
-<<<<<<< HEAD
-static __inline __m128 __attribute__((__always_inline__))
-=======
-static __inline __m128 __attribute__((__always_inline__, __artificial__))
->>>>>>> 751ff693
+static __inline __m128 __attribute__((__always_inline__, __artificial__))
 _mm_min_ps (__m128 __A, __m128 __B)
 {
   return (__m128) __builtin_ia32_minps ((__v4sf)__A, (__v4sf)__B);
 }
 
-<<<<<<< HEAD
-static __inline __m128 __attribute__((__always_inline__))
-=======
-static __inline __m128 __attribute__((__always_inline__, __artificial__))
->>>>>>> 751ff693
+static __inline __m128 __attribute__((__always_inline__, __artificial__))
 _mm_max_ps (__m128 __A, __m128 __B)
 {
   return (__m128) __builtin_ia32_maxps ((__v4sf)__A, (__v4sf)__B);
@@ -291,41 +211,25 @@
 
 /* Perform logical bit-wise operations on 128-bit values.  */
 
-<<<<<<< HEAD
-static __inline __m128 __attribute__((__always_inline__))
-=======
-static __inline __m128 __attribute__((__always_inline__, __artificial__))
->>>>>>> 751ff693
+static __inline __m128 __attribute__((__always_inline__, __artificial__))
 _mm_and_ps (__m128 __A, __m128 __B)
 {
   return __builtin_ia32_andps (__A, __B);
 }
 
-<<<<<<< HEAD
-static __inline __m128 __attribute__((__always_inline__))
-=======
-static __inline __m128 __attribute__((__always_inline__, __artificial__))
->>>>>>> 751ff693
+static __inline __m128 __attribute__((__always_inline__, __artificial__))
 _mm_andnot_ps (__m128 __A, __m128 __B)
 {
   return __builtin_ia32_andnps (__A, __B);
 }
 
-<<<<<<< HEAD
-static __inline __m128 __attribute__((__always_inline__))
-=======
-static __inline __m128 __attribute__((__always_inline__, __artificial__))
->>>>>>> 751ff693
+static __inline __m128 __attribute__((__always_inline__, __artificial__))
 _mm_or_ps (__m128 __A, __m128 __B)
 {
   return __builtin_ia32_orps (__A, __B);
 }
 
-<<<<<<< HEAD
-static __inline __m128 __attribute__((__always_inline__))
-=======
-static __inline __m128 __attribute__((__always_inline__, __artificial__))
->>>>>>> 751ff693
+static __inline __m128 __attribute__((__always_inline__, __artificial__))
 _mm_xor_ps (__m128 __A, __m128 __B)
 {
   return __builtin_ia32_xorps (__A, __B);
@@ -335,41 +239,25 @@
    comparison is true, place a mask of all ones in the result, otherwise a
    mask of zeros.  The upper three SPFP values are passed through from A.  */
 
-<<<<<<< HEAD
-static __inline __m128 __attribute__((__always_inline__))
-=======
-static __inline __m128 __attribute__((__always_inline__, __artificial__))
->>>>>>> 751ff693
+static __inline __m128 __attribute__((__always_inline__, __artificial__))
 _mm_cmpeq_ss (__m128 __A, __m128 __B)
 {
   return (__m128) __builtin_ia32_cmpeqss ((__v4sf)__A, (__v4sf)__B);
 }
 
-<<<<<<< HEAD
-static __inline __m128 __attribute__((__always_inline__))
-=======
-static __inline __m128 __attribute__((__always_inline__, __artificial__))
->>>>>>> 751ff693
+static __inline __m128 __attribute__((__always_inline__, __artificial__))
 _mm_cmplt_ss (__m128 __A, __m128 __B)
 {
   return (__m128) __builtin_ia32_cmpltss ((__v4sf)__A, (__v4sf)__B);
 }
 
-<<<<<<< HEAD
-static __inline __m128 __attribute__((__always_inline__))
-=======
-static __inline __m128 __attribute__((__always_inline__, __artificial__))
->>>>>>> 751ff693
+static __inline __m128 __attribute__((__always_inline__, __artificial__))
 _mm_cmple_ss (__m128 __A, __m128 __B)
 {
   return (__m128) __builtin_ia32_cmpless ((__v4sf)__A, (__v4sf)__B);
 }
 
-<<<<<<< HEAD
-static __inline __m128 __attribute__((__always_inline__))
-=======
-static __inline __m128 __attribute__((__always_inline__, __artificial__))
->>>>>>> 751ff693
+static __inline __m128 __attribute__((__always_inline__, __artificial__))
 _mm_cmpgt_ss (__m128 __A, __m128 __B)
 {
   return (__m128) __builtin_ia32_movss ((__v4sf) __A,
@@ -379,11 +267,7 @@
 								__A));
 }
 
-<<<<<<< HEAD
-static __inline __m128 __attribute__((__always_inline__))
-=======
-static __inline __m128 __attribute__((__always_inline__, __artificial__))
->>>>>>> 751ff693
+static __inline __m128 __attribute__((__always_inline__, __artificial__))
 _mm_cmpge_ss (__m128 __A, __m128 __B)
 {
   return (__m128) __builtin_ia32_movss ((__v4sf) __A,
@@ -393,41 +277,25 @@
 								__A));
 }
 
-<<<<<<< HEAD
-static __inline __m128 __attribute__((__always_inline__))
-=======
-static __inline __m128 __attribute__((__always_inline__, __artificial__))
->>>>>>> 751ff693
+static __inline __m128 __attribute__((__always_inline__, __artificial__))
 _mm_cmpneq_ss (__m128 __A, __m128 __B)
 {
   return (__m128) __builtin_ia32_cmpneqss ((__v4sf)__A, (__v4sf)__B);
 }
 
-<<<<<<< HEAD
-static __inline __m128 __attribute__((__always_inline__))
-=======
-static __inline __m128 __attribute__((__always_inline__, __artificial__))
->>>>>>> 751ff693
+static __inline __m128 __attribute__((__always_inline__, __artificial__))
 _mm_cmpnlt_ss (__m128 __A, __m128 __B)
 {
   return (__m128) __builtin_ia32_cmpnltss ((__v4sf)__A, (__v4sf)__B);
 }
 
-<<<<<<< HEAD
-static __inline __m128 __attribute__((__always_inline__))
-=======
-static __inline __m128 __attribute__((__always_inline__, __artificial__))
->>>>>>> 751ff693
+static __inline __m128 __attribute__((__always_inline__, __artificial__))
 _mm_cmpnle_ss (__m128 __A, __m128 __B)
 {
   return (__m128) __builtin_ia32_cmpnless ((__v4sf)__A, (__v4sf)__B);
 }
 
-<<<<<<< HEAD
-static __inline __m128 __attribute__((__always_inline__))
-=======
-static __inline __m128 __attribute__((__always_inline__, __artificial__))
->>>>>>> 751ff693
+static __inline __m128 __attribute__((__always_inline__, __artificial__))
 _mm_cmpngt_ss (__m128 __A, __m128 __B)
 {
   return (__m128) __builtin_ia32_movss ((__v4sf) __A,
@@ -437,11 +305,7 @@
 								 __A));
 }
 
-<<<<<<< HEAD
-static __inline __m128 __attribute__((__always_inline__))
-=======
-static __inline __m128 __attribute__((__always_inline__, __artificial__))
->>>>>>> 751ff693
+static __inline __m128 __attribute__((__always_inline__, __artificial__))
 _mm_cmpnge_ss (__m128 __A, __m128 __B)
 {
   return (__m128) __builtin_ia32_movss ((__v4sf) __A,
@@ -451,21 +315,13 @@
 								 __A));
 }
 
-<<<<<<< HEAD
-static __inline __m128 __attribute__((__always_inline__))
-=======
-static __inline __m128 __attribute__((__always_inline__, __artificial__))
->>>>>>> 751ff693
+static __inline __m128 __attribute__((__always_inline__, __artificial__))
 _mm_cmpord_ss (__m128 __A, __m128 __B)
 {
   return (__m128) __builtin_ia32_cmpordss ((__v4sf)__A, (__v4sf)__B);
 }
 
-<<<<<<< HEAD
-static __inline __m128 __attribute__((__always_inline__))
-=======
-static __inline __m128 __attribute__((__always_inline__, __artificial__))
->>>>>>> 751ff693
+static __inline __m128 __attribute__((__always_inline__, __artificial__))
 _mm_cmpunord_ss (__m128 __A, __m128 __B)
 {
   return (__m128) __builtin_ia32_cmpunordss ((__v4sf)__A, (__v4sf)__B);
@@ -475,121 +331,73 @@
    element, if the comparison is true, place a mask of all ones in the
    result, otherwise a mask of zeros.  */
 
-<<<<<<< HEAD
-static __inline __m128 __attribute__((__always_inline__))
-=======
-static __inline __m128 __attribute__((__always_inline__, __artificial__))
->>>>>>> 751ff693
+static __inline __m128 __attribute__((__always_inline__, __artificial__))
 _mm_cmpeq_ps (__m128 __A, __m128 __B)
 {
   return (__m128) __builtin_ia32_cmpeqps ((__v4sf)__A, (__v4sf)__B);
 }
 
-<<<<<<< HEAD
-static __inline __m128 __attribute__((__always_inline__))
-=======
-static __inline __m128 __attribute__((__always_inline__, __artificial__))
->>>>>>> 751ff693
+static __inline __m128 __attribute__((__always_inline__, __artificial__))
 _mm_cmplt_ps (__m128 __A, __m128 __B)
 {
   return (__m128) __builtin_ia32_cmpltps ((__v4sf)__A, (__v4sf)__B);
 }
 
-<<<<<<< HEAD
-static __inline __m128 __attribute__((__always_inline__))
-=======
-static __inline __m128 __attribute__((__always_inline__, __artificial__))
->>>>>>> 751ff693
+static __inline __m128 __attribute__((__always_inline__, __artificial__))
 _mm_cmple_ps (__m128 __A, __m128 __B)
 {
   return (__m128) __builtin_ia32_cmpleps ((__v4sf)__A, (__v4sf)__B);
 }
 
-<<<<<<< HEAD
-static __inline __m128 __attribute__((__always_inline__))
-=======
-static __inline __m128 __attribute__((__always_inline__, __artificial__))
->>>>>>> 751ff693
+static __inline __m128 __attribute__((__always_inline__, __artificial__))
 _mm_cmpgt_ps (__m128 __A, __m128 __B)
 {
   return (__m128) __builtin_ia32_cmpgtps ((__v4sf)__A, (__v4sf)__B);
 }
 
-<<<<<<< HEAD
-static __inline __m128 __attribute__((__always_inline__))
-=======
-static __inline __m128 __attribute__((__always_inline__, __artificial__))
->>>>>>> 751ff693
+static __inline __m128 __attribute__((__always_inline__, __artificial__))
 _mm_cmpge_ps (__m128 __A, __m128 __B)
 {
   return (__m128) __builtin_ia32_cmpgeps ((__v4sf)__A, (__v4sf)__B);
 }
 
-<<<<<<< HEAD
-static __inline __m128 __attribute__((__always_inline__))
-=======
-static __inline __m128 __attribute__((__always_inline__, __artificial__))
->>>>>>> 751ff693
+static __inline __m128 __attribute__((__always_inline__, __artificial__))
 _mm_cmpneq_ps (__m128 __A, __m128 __B)
 {
   return (__m128) __builtin_ia32_cmpneqps ((__v4sf)__A, (__v4sf)__B);
 }
 
-<<<<<<< HEAD
-static __inline __m128 __attribute__((__always_inline__))
-=======
-static __inline __m128 __attribute__((__always_inline__, __artificial__))
->>>>>>> 751ff693
+static __inline __m128 __attribute__((__always_inline__, __artificial__))
 _mm_cmpnlt_ps (__m128 __A, __m128 __B)
 {
   return (__m128) __builtin_ia32_cmpnltps ((__v4sf)__A, (__v4sf)__B);
 }
 
-<<<<<<< HEAD
-static __inline __m128 __attribute__((__always_inline__))
-=======
-static __inline __m128 __attribute__((__always_inline__, __artificial__))
->>>>>>> 751ff693
+static __inline __m128 __attribute__((__always_inline__, __artificial__))
 _mm_cmpnle_ps (__m128 __A, __m128 __B)
 {
   return (__m128) __builtin_ia32_cmpnleps ((__v4sf)__A, (__v4sf)__B);
 }
 
-<<<<<<< HEAD
-static __inline __m128 __attribute__((__always_inline__))
-=======
-static __inline __m128 __attribute__((__always_inline__, __artificial__))
->>>>>>> 751ff693
+static __inline __m128 __attribute__((__always_inline__, __artificial__))
 _mm_cmpngt_ps (__m128 __A, __m128 __B)
 {
   return (__m128) __builtin_ia32_cmpngtps ((__v4sf)__A, (__v4sf)__B);
 }
 
-<<<<<<< HEAD
-static __inline __m128 __attribute__((__always_inline__))
-=======
-static __inline __m128 __attribute__((__always_inline__, __artificial__))
->>>>>>> 751ff693
+static __inline __m128 __attribute__((__always_inline__, __artificial__))
 _mm_cmpnge_ps (__m128 __A, __m128 __B)
 {
   return (__m128) __builtin_ia32_cmpngeps ((__v4sf)__A, (__v4sf)__B);
 }
 
-<<<<<<< HEAD
-static __inline __m128 __attribute__((__always_inline__))
-=======
-static __inline __m128 __attribute__((__always_inline__, __artificial__))
->>>>>>> 751ff693
+static __inline __m128 __attribute__((__always_inline__, __artificial__))
 _mm_cmpord_ps (__m128 __A, __m128 __B)
 {
   return (__m128) __builtin_ia32_cmpordps ((__v4sf)__A, (__v4sf)__B);
 }
 
-<<<<<<< HEAD
-static __inline __m128 __attribute__((__always_inline__))
-=======
-static __inline __m128 __attribute__((__always_inline__, __artificial__))
->>>>>>> 751ff693
+static __inline __m128 __attribute__((__always_inline__, __artificial__))
 _mm_cmpunord_ps (__m128 __A, __m128 __B)
 {
   return (__m128) __builtin_ia32_cmpunordps ((__v4sf)__A, (__v4sf)__B);
@@ -598,121 +406,73 @@
 /* Compare the lower SPFP values of A and B and return 1 if true
    and 0 if false.  */
 
-<<<<<<< HEAD
-static __inline int __attribute__((__always_inline__))
-=======
-static __inline int __attribute__((__always_inline__, __artificial__))
->>>>>>> 751ff693
+static __inline int __attribute__((__always_inline__, __artificial__))
 _mm_comieq_ss (__m128 __A, __m128 __B)
 {
   return __builtin_ia32_comieq ((__v4sf)__A, (__v4sf)__B);
 }
 
-<<<<<<< HEAD
-static __inline int __attribute__((__always_inline__))
-=======
-static __inline int __attribute__((__always_inline__, __artificial__))
->>>>>>> 751ff693
+static __inline int __attribute__((__always_inline__, __artificial__))
 _mm_comilt_ss (__m128 __A, __m128 __B)
 {
   return __builtin_ia32_comilt ((__v4sf)__A, (__v4sf)__B);
 }
 
-<<<<<<< HEAD
-static __inline int __attribute__((__always_inline__))
-=======
-static __inline int __attribute__((__always_inline__, __artificial__))
->>>>>>> 751ff693
+static __inline int __attribute__((__always_inline__, __artificial__))
 _mm_comile_ss (__m128 __A, __m128 __B)
 {
   return __builtin_ia32_comile ((__v4sf)__A, (__v4sf)__B);
 }
 
-<<<<<<< HEAD
-static __inline int __attribute__((__always_inline__))
-=======
-static __inline int __attribute__((__always_inline__, __artificial__))
->>>>>>> 751ff693
+static __inline int __attribute__((__always_inline__, __artificial__))
 _mm_comigt_ss (__m128 __A, __m128 __B)
 {
   return __builtin_ia32_comigt ((__v4sf)__A, (__v4sf)__B);
 }
 
-<<<<<<< HEAD
-static __inline int __attribute__((__always_inline__))
-=======
-static __inline int __attribute__((__always_inline__, __artificial__))
->>>>>>> 751ff693
+static __inline int __attribute__((__always_inline__, __artificial__))
 _mm_comige_ss (__m128 __A, __m128 __B)
 {
   return __builtin_ia32_comige ((__v4sf)__A, (__v4sf)__B);
 }
 
-<<<<<<< HEAD
-static __inline int __attribute__((__always_inline__))
-=======
-static __inline int __attribute__((__always_inline__, __artificial__))
->>>>>>> 751ff693
+static __inline int __attribute__((__always_inline__, __artificial__))
 _mm_comineq_ss (__m128 __A, __m128 __B)
 {
   return __builtin_ia32_comineq ((__v4sf)__A, (__v4sf)__B);
 }
 
-<<<<<<< HEAD
-static __inline int __attribute__((__always_inline__))
-=======
-static __inline int __attribute__((__always_inline__, __artificial__))
->>>>>>> 751ff693
+static __inline int __attribute__((__always_inline__, __artificial__))
 _mm_ucomieq_ss (__m128 __A, __m128 __B)
 {
   return __builtin_ia32_ucomieq ((__v4sf)__A, (__v4sf)__B);
 }
 
-<<<<<<< HEAD
-static __inline int __attribute__((__always_inline__))
-=======
-static __inline int __attribute__((__always_inline__, __artificial__))
->>>>>>> 751ff693
+static __inline int __attribute__((__always_inline__, __artificial__))
 _mm_ucomilt_ss (__m128 __A, __m128 __B)
 {
   return __builtin_ia32_ucomilt ((__v4sf)__A, (__v4sf)__B);
 }
 
-<<<<<<< HEAD
-static __inline int __attribute__((__always_inline__))
-=======
-static __inline int __attribute__((__always_inline__, __artificial__))
->>>>>>> 751ff693
+static __inline int __attribute__((__always_inline__, __artificial__))
 _mm_ucomile_ss (__m128 __A, __m128 __B)
 {
   return __builtin_ia32_ucomile ((__v4sf)__A, (__v4sf)__B);
 }
 
-<<<<<<< HEAD
-static __inline int __attribute__((__always_inline__))
-=======
-static __inline int __attribute__((__always_inline__, __artificial__))
->>>>>>> 751ff693
+static __inline int __attribute__((__always_inline__, __artificial__))
 _mm_ucomigt_ss (__m128 __A, __m128 __B)
 {
   return __builtin_ia32_ucomigt ((__v4sf)__A, (__v4sf)__B);
 }
 
-<<<<<<< HEAD
-static __inline int __attribute__((__always_inline__))
-=======
-static __inline int __attribute__((__always_inline__, __artificial__))
->>>>>>> 751ff693
+static __inline int __attribute__((__always_inline__, __artificial__))
 _mm_ucomige_ss (__m128 __A, __m128 __B)
 {
   return __builtin_ia32_ucomige ((__v4sf)__A, (__v4sf)__B);
 }
 
-<<<<<<< HEAD
-static __inline int __attribute__((__always_inline__))
-=======
-static __inline int __attribute__((__always_inline__, __artificial__))
->>>>>>> 751ff693
+static __inline int __attribute__((__always_inline__, __artificial__))
 _mm_ucomineq_ss (__m128 __A, __m128 __B)
 {
   return __builtin_ia32_ucomineq ((__v4sf)__A, (__v4sf)__B);
@@ -720,21 +480,13 @@
 
 /* Convert the lower SPFP value to a 32-bit integer according to the current
    rounding mode.  */
-<<<<<<< HEAD
-static __inline int __attribute__((__always_inline__))
-=======
-static __inline int __attribute__((__always_inline__, __artificial__))
->>>>>>> 751ff693
+static __inline int __attribute__((__always_inline__, __artificial__))
 _mm_cvtss_si32 (__m128 __A)
 {
   return __builtin_ia32_cvtss2si ((__v4sf) __A);
 }
 
-<<<<<<< HEAD
-static __inline int __attribute__((__always_inline__))
-=======
-static __inline int __attribute__((__always_inline__, __artificial__))
->>>>>>> 751ff693
+static __inline int __attribute__((__always_inline__, __artificial__))
 _mm_cvt_ss2si (__m128 __A)
 {
   return _mm_cvtss_si32 (__A);
@@ -745,22 +497,14 @@
    current rounding mode.  */
 
 /* Intel intrinsic.  */
-<<<<<<< HEAD
-static __inline long long __attribute__((__always_inline__))
-=======
 static __inline long long __attribute__((__always_inline__, __artificial__))
->>>>>>> 751ff693
 _mm_cvtss_si64 (__m128 __A)
 {
   return __builtin_ia32_cvtss2si64 ((__v4sf) __A);
 }
 
 /* Microsoft intrinsic.  */
-<<<<<<< HEAD
-static __inline long long __attribute__((__always_inline__))
-=======
 static __inline long long __attribute__((__always_inline__, __artificial__))
->>>>>>> 751ff693
 _mm_cvtss_si64x (__m128 __A)
 {
   return __builtin_ia32_cvtss2si64 ((__v4sf) __A);
@@ -769,42 +513,26 @@
 
 /* Convert the two lower SPFP values to 32-bit integers according to the
    current rounding mode.  Return the integers in packed form.  */
-<<<<<<< HEAD
-static __inline __m64 __attribute__((__always_inline__))
-=======
-static __inline __m64 __attribute__((__always_inline__, __artificial__))
->>>>>>> 751ff693
+static __inline __m64 __attribute__((__always_inline__, __artificial__))
 _mm_cvtps_pi32 (__m128 __A)
 {
   return (__m64) __builtin_ia32_cvtps2pi ((__v4sf) __A);
 }
 
-<<<<<<< HEAD
-static __inline __m64 __attribute__((__always_inline__))
-=======
-static __inline __m64 __attribute__((__always_inline__, __artificial__))
->>>>>>> 751ff693
+static __inline __m64 __attribute__((__always_inline__, __artificial__))
 _mm_cvt_ps2pi (__m128 __A)
 {
   return _mm_cvtps_pi32 (__A);
 }
 
 /* Truncate the lower SPFP value to a 32-bit integer.  */
-<<<<<<< HEAD
-static __inline int __attribute__((__always_inline__))
-=======
-static __inline int __attribute__((__always_inline__, __artificial__))
->>>>>>> 751ff693
+static __inline int __attribute__((__always_inline__, __artificial__))
 _mm_cvttss_si32 (__m128 __A)
 {
   return __builtin_ia32_cvttss2si ((__v4sf) __A);
 }
 
-<<<<<<< HEAD
-static __inline int __attribute__((__always_inline__))
-=======
-static __inline int __attribute__((__always_inline__, __artificial__))
->>>>>>> 751ff693
+static __inline int __attribute__((__always_inline__, __artificial__))
 _mm_cvtt_ss2si (__m128 __A)
 {
   return _mm_cvttss_si32 (__A);
@@ -814,22 +542,14 @@
 /* Truncate the lower SPFP value to a 32-bit integer.  */
 
 /* Intel intrinsic.  */
-<<<<<<< HEAD
-static __inline long long __attribute__((__always_inline__))
-=======
 static __inline long long __attribute__((__always_inline__, __artificial__))
->>>>>>> 751ff693
 _mm_cvttss_si64 (__m128 __A)
 {
   return __builtin_ia32_cvttss2si64 ((__v4sf) __A);
 }
 
 /* Microsoft intrinsic.  */
-<<<<<<< HEAD
-static __inline long long __attribute__((__always_inline__))
-=======
 static __inline long long __attribute__((__always_inline__, __artificial__))
->>>>>>> 751ff693
 _mm_cvttss_si64x (__m128 __A)
 {
   return __builtin_ia32_cvttss2si64 ((__v4sf) __A);
@@ -838,42 +558,26 @@
 
 /* Truncate the two lower SPFP values to 32-bit integers.  Return the
    integers in packed form.  */
-<<<<<<< HEAD
-static __inline __m64 __attribute__((__always_inline__))
-=======
-static __inline __m64 __attribute__((__always_inline__, __artificial__))
->>>>>>> 751ff693
+static __inline __m64 __attribute__((__always_inline__, __artificial__))
 _mm_cvttps_pi32 (__m128 __A)
 {
   return (__m64) __builtin_ia32_cvttps2pi ((__v4sf) __A);
 }
 
-<<<<<<< HEAD
-static __inline __m64 __attribute__((__always_inline__))
-=======
-static __inline __m64 __attribute__((__always_inline__, __artificial__))
->>>>>>> 751ff693
+static __inline __m64 __attribute__((__always_inline__, __artificial__))
 _mm_cvtt_ps2pi (__m128 __A)
 {
   return _mm_cvttps_pi32 (__A);
 }
 
 /* Convert B to a SPFP value and insert it as element zero in A.  */
-<<<<<<< HEAD
-static __inline __m128 __attribute__((__always_inline__))
-=======
-static __inline __m128 __attribute__((__always_inline__, __artificial__))
->>>>>>> 751ff693
+static __inline __m128 __attribute__((__always_inline__, __artificial__))
 _mm_cvtsi32_ss (__m128 __A, int __B)
 {
   return (__m128) __builtin_ia32_cvtsi2ss ((__v4sf) __A, __B);
 }
 
-<<<<<<< HEAD
-static __inline __m128 __attribute__((__always_inline__))
-=======
-static __inline __m128 __attribute__((__always_inline__, __artificial__))
->>>>>>> 751ff693
+static __inline __m128 __attribute__((__always_inline__, __artificial__))
 _mm_cvt_si2ss (__m128 __A, int __B)
 {
   return _mm_cvtsi32_ss (__A, __B);
@@ -883,22 +587,14 @@
 /* Convert B to a SPFP value and insert it as element zero in A.  */
 
 /* Intel intrinsic.  */
-<<<<<<< HEAD
-static __inline __m128 __attribute__((__always_inline__))
-=======
-static __inline __m128 __attribute__((__always_inline__, __artificial__))
->>>>>>> 751ff693
+static __inline __m128 __attribute__((__always_inline__, __artificial__))
 _mm_cvtsi64_ss (__m128 __A, long long __B)
 {
   return (__m128) __builtin_ia32_cvtsi642ss ((__v4sf) __A, __B);
 }
 
 /* Microsoft intrinsic.  */
-<<<<<<< HEAD
-static __inline __m128 __attribute__((__always_inline__))
-=======
-static __inline __m128 __attribute__((__always_inline__, __artificial__))
->>>>>>> 751ff693
+static __inline __m128 __attribute__((__always_inline__, __artificial__))
 _mm_cvtsi64x_ss (__m128 __A, long long __B)
 {
   return (__m128) __builtin_ia32_cvtsi642ss ((__v4sf) __A, __B);
@@ -907,32 +603,20 @@
 
 /* Convert the two 32-bit values in B to SPFP form and insert them
    as the two lower elements in A.  */
-<<<<<<< HEAD
-static __inline __m128 __attribute__((__always_inline__))
-=======
-static __inline __m128 __attribute__((__always_inline__, __artificial__))
->>>>>>> 751ff693
+static __inline __m128 __attribute__((__always_inline__, __artificial__))
 _mm_cvtpi32_ps (__m128 __A, __m64 __B)
 {
   return (__m128) __builtin_ia32_cvtpi2ps ((__v4sf) __A, (__v2si)__B);
 }
 
-<<<<<<< HEAD
-static __inline __m128 __attribute__((__always_inline__))
-=======
-static __inline __m128 __attribute__((__always_inline__, __artificial__))
->>>>>>> 751ff693
+static __inline __m128 __attribute__((__always_inline__, __artificial__))
 _mm_cvt_pi2ps (__m128 __A, __m64 __B)
 {
   return _mm_cvtpi32_ps (__A, __B);
 }
 
 /* Convert the four signed 16-bit values in A to SPFP form.  */
-<<<<<<< HEAD
-static __inline __m128 __attribute__((__always_inline__))
-=======
-static __inline __m128 __attribute__((__always_inline__, __artificial__))
->>>>>>> 751ff693
+static __inline __m128 __attribute__((__always_inline__, __artificial__))
 _mm_cvtpi16_ps (__m64 __A)
 {
   __v4hi __sign;
@@ -958,11 +642,7 @@
 }
 
 /* Convert the four unsigned 16-bit values in A to SPFP form.  */
-<<<<<<< HEAD
-static __inline __m128 __attribute__((__always_inline__))
-=======
-static __inline __m128 __attribute__((__always_inline__, __artificial__))
->>>>>>> 751ff693
+static __inline __m128 __attribute__((__always_inline__, __artificial__))
 _mm_cvtpu16_ps (__m64 __A)
 {
   __v2si __hisi, __losi;
@@ -982,11 +662,7 @@
 }
 
 /* Convert the low four signed 8-bit values in A to SPFP form.  */
-<<<<<<< HEAD
-static __inline __m128 __attribute__((__always_inline__))
-=======
-static __inline __m128 __attribute__((__always_inline__, __artificial__))
->>>>>>> 751ff693
+static __inline __m128 __attribute__((__always_inline__, __artificial__))
 _mm_cvtpi8_ps (__m64 __A)
 {
   __v8qi __sign;
@@ -1003,11 +679,7 @@
 }
 
 /* Convert the low four unsigned 8-bit values in A to SPFP form.  */
-<<<<<<< HEAD
-static __inline __m128 __attribute__((__always_inline__))
-=======
-static __inline __m128 __attribute__((__always_inline__, __artificial__))
->>>>>>> 751ff693
+static __inline __m128 __attribute__((__always_inline__, __artificial__))
 _mm_cvtpu8_ps(__m64 __A)
 {
   __A = (__m64) __builtin_ia32_punpcklbw ((__v8qi)__A, (__v8qi)0LL);
@@ -1015,11 +687,7 @@
 }
 
 /* Convert the four signed 32-bit values in A and B to SPFP form.  */
-<<<<<<< HEAD
-static __inline __m128 __attribute__((__always_inline__))
-=======
-static __inline __m128 __attribute__((__always_inline__, __artificial__))
->>>>>>> 751ff693
+static __inline __m128 __attribute__((__always_inline__, __artificial__))
 _mm_cvtpi32x2_ps(__m64 __A, __m64 __B)
 {
   __v4sf __zero = (__v4sf) _mm_setzero_ps ();
@@ -1029,11 +697,7 @@
 }
 
 /* Convert the four SPFP values in A to four signed 16-bit integers.  */
-<<<<<<< HEAD
-static __inline __m64 __attribute__((__always_inline__))
-=======
-static __inline __m64 __attribute__((__always_inline__, __artificial__))
->>>>>>> 751ff693
+static __inline __m64 __attribute__((__always_inline__, __artificial__))
 _mm_cvtps_pi16(__m128 __A)
 {
   __v4sf __hisf = (__v4sf)__A;
@@ -1044,11 +708,7 @@
 }
 
 /* Convert the four SPFP values in A to four signed 8-bit integers.  */
-<<<<<<< HEAD
-static __inline __m64 __attribute__((__always_inline__))
-=======
-static __inline __m64 __attribute__((__always_inline__, __artificial__))
->>>>>>> 751ff693
+static __inline __m64 __attribute__((__always_inline__, __artificial__))
 _mm_cvtps_pi8(__m128 __A)
 {
   __v4hi __tmp = (__v4hi) _mm_cvtps_pi16 (__A);
@@ -1056,15 +716,9 @@
 }
 
 /* Selects four specific SPFP values from A and B based on MASK.  */
-<<<<<<< HEAD
-#if 0
-static __inline __m128 __attribute__((__always_inline__))
-_mm_shuffle_ps (__m128 __A, __m128 __B, int __mask)
-=======
 #ifdef __OPTIMIZE__
 static __inline __m128 __attribute__((__always_inline__, __artificial__))
 _mm_shuffle_ps (__m128 __A, __m128 __B, int const __mask)
->>>>>>> 751ff693
 {
   return (__m128) __builtin_ia32_shufps ((__v4sf)__A, (__v4sf)__B, __mask);
 }
@@ -1075,22 +729,14 @@
 #endif
 
 /* Selects and interleaves the upper two SPFP values from A and B.  */
-<<<<<<< HEAD
-static __inline __m128 __attribute__((__always_inline__))
-=======
-static __inline __m128 __attribute__((__always_inline__, __artificial__))
->>>>>>> 751ff693
+static __inline __m128 __attribute__((__always_inline__, __artificial__))
 _mm_unpackhi_ps (__m128 __A, __m128 __B)
 {
   return (__m128) __builtin_ia32_unpckhps ((__v4sf)__A, (__v4sf)__B);
 }
 
 /* Selects and interleaves the lower two SPFP values from A and B.  */
-<<<<<<< HEAD
-static __inline __m128 __attribute__((__always_inline__))
-=======
-static __inline __m128 __attribute__((__always_inline__, __artificial__))
->>>>>>> 751ff693
+static __inline __m128 __attribute__((__always_inline__, __artificial__))
 _mm_unpacklo_ps (__m128 __A, __m128 __B)
 {
   return (__m128) __builtin_ia32_unpcklps ((__v4sf)__A, (__v4sf)__B);
@@ -1098,44 +744,28 @@
 
 /* Sets the upper two SPFP values with 64-bits of data loaded from P;
    the lower two values are passed through from A.  */
-<<<<<<< HEAD
-static __inline __m128 __attribute__((__always_inline__))
-=======
-static __inline __m128 __attribute__((__always_inline__, __artificial__))
->>>>>>> 751ff693
+static __inline __m128 __attribute__((__always_inline__, __artificial__))
 _mm_loadh_pi (__m128 __A, __m64 const *__P)
 {
   return (__m128) __builtin_ia32_loadhps ((__v4sf)__A, (__v2si *)__P);
 }
 
 /* Stores the upper two SPFP values of A into P.  */
-<<<<<<< HEAD
-static __inline void __attribute__((__always_inline__))
-=======
-static __inline void __attribute__((__always_inline__, __artificial__))
->>>>>>> 751ff693
+static __inline void __attribute__((__always_inline__, __artificial__))
 _mm_storeh_pi (__m64 *__P, __m128 __A)
 {
   __builtin_ia32_storehps ((__v2si *)__P, (__v4sf)__A);
 }
 
 /* Moves the upper two values of B into the lower two values of A.  */
-<<<<<<< HEAD
-static __inline __m128 __attribute__((__always_inline__))
-=======
-static __inline __m128 __attribute__((__always_inline__, __artificial__))
->>>>>>> 751ff693
+static __inline __m128 __attribute__((__always_inline__, __artificial__))
 _mm_movehl_ps (__m128 __A, __m128 __B)
 {
   return (__m128) __builtin_ia32_movhlps ((__v4sf)__A, (__v4sf)__B);
 }
 
 /* Moves the lower two values of B into the upper two values of A.  */
-<<<<<<< HEAD
-static __inline __m128 __attribute__((__always_inline__))
-=======
-static __inline __m128 __attribute__((__always_inline__, __artificial__))
->>>>>>> 751ff693
+static __inline __m128 __attribute__((__always_inline__, __artificial__))
 _mm_movelh_ps (__m128 __A, __m128 __B)
 {
   return (__m128) __builtin_ia32_movlhps ((__v4sf)__A, (__v4sf)__B);
@@ -1143,237 +773,146 @@
 
 /* Sets the lower two SPFP values with 64-bits of data loaded from P;
    the upper two values are passed through from A.  */
-<<<<<<< HEAD
-static __inline __m128 __attribute__((__always_inline__))
-=======
-static __inline __m128 __attribute__((__always_inline__, __artificial__))
->>>>>>> 751ff693
+static __inline __m128 __attribute__((__always_inline__, __artificial__))
 _mm_loadl_pi (__m128 __A, __m64 const *__P)
 {
   return (__m128) __builtin_ia32_loadlps ((__v4sf)__A, (__v2si *)__P);
 }
 
 /* Stores the lower two SPFP values of A into P.  */
-<<<<<<< HEAD
-static __inline void __attribute__((__always_inline__))
-=======
-static __inline void __attribute__((__always_inline__, __artificial__))
->>>>>>> 751ff693
+static __inline void __attribute__((__always_inline__, __artificial__))
 _mm_storel_pi (__m64 *__P, __m128 __A)
 {
   __builtin_ia32_storelps ((__v2si *)__P, (__v4sf)__A);
 }
 
 /* Creates a 4-bit mask from the most significant bits of the SPFP values.  */
-<<<<<<< HEAD
-static __inline int __attribute__((__always_inline__))
-=======
-static __inline int __attribute__((__always_inline__, __artificial__))
->>>>>>> 751ff693
+static __inline int __attribute__((__always_inline__, __artificial__))
 _mm_movemask_ps (__m128 __A)
 {
   return __builtin_ia32_movmskps ((__v4sf)__A);
 }
 
 /* Return the contents of the control register.  */
-<<<<<<< HEAD
-static __inline unsigned int __attribute__((__always_inline__))
-=======
 static __inline unsigned int __attribute__((__always_inline__, __artificial__))
->>>>>>> 751ff693
 _mm_getcsr (void)
 {
   return __builtin_ia32_stmxcsr ();
 }
 
 /* Read exception bits from the control register.  */
-<<<<<<< HEAD
-static __inline unsigned int __attribute__((__always_inline__))
-=======
 static __inline unsigned int __attribute__((__always_inline__, __artificial__))
->>>>>>> 751ff693
 _MM_GET_EXCEPTION_STATE (void)
 {
   return _mm_getcsr() & _MM_EXCEPT_MASK;
 }
 
-<<<<<<< HEAD
-static __inline unsigned int __attribute__((__always_inline__))
-=======
 static __inline unsigned int __attribute__((__always_inline__, __artificial__))
->>>>>>> 751ff693
 _MM_GET_EXCEPTION_MASK (void)
 {
   return _mm_getcsr() & _MM_MASK_MASK;
 }
 
-<<<<<<< HEAD
-static __inline unsigned int __attribute__((__always_inline__))
-=======
 static __inline unsigned int __attribute__((__always_inline__, __artificial__))
->>>>>>> 751ff693
 _MM_GET_ROUNDING_MODE (void)
 {
   return _mm_getcsr() & _MM_ROUND_MASK;
 }
 
-<<<<<<< HEAD
-static __inline unsigned int __attribute__((__always_inline__))
-=======
 static __inline unsigned int __attribute__((__always_inline__, __artificial__))
->>>>>>> 751ff693
 _MM_GET_FLUSH_ZERO_MODE (void)
 {
   return _mm_getcsr() & _MM_FLUSH_ZERO_MASK;
 }
 
 /* Set the control register to I.  */
-<<<<<<< HEAD
-static __inline void __attribute__((__always_inline__))
-=======
-static __inline void __attribute__((__always_inline__, __artificial__))
->>>>>>> 751ff693
+static __inline void __attribute__((__always_inline__, __artificial__))
 _mm_setcsr (unsigned int __I)
 {
   __builtin_ia32_ldmxcsr (__I);
 }
 
 /* Set exception bits in the control register.  */
-<<<<<<< HEAD
-static __inline void __attribute__((__always_inline__))
-=======
-static __inline void __attribute__((__always_inline__, __artificial__))
->>>>>>> 751ff693
+static __inline void __attribute__((__always_inline__, __artificial__))
 _MM_SET_EXCEPTION_STATE(unsigned int __mask)
 {
   _mm_setcsr((_mm_getcsr() & ~_MM_EXCEPT_MASK) | __mask);
 }
 
-<<<<<<< HEAD
-static __inline void __attribute__((__always_inline__))
-=======
-static __inline void __attribute__((__always_inline__, __artificial__))
->>>>>>> 751ff693
+static __inline void __attribute__((__always_inline__, __artificial__))
 _MM_SET_EXCEPTION_MASK (unsigned int __mask)
 {
   _mm_setcsr((_mm_getcsr() & ~_MM_MASK_MASK) | __mask);
 }
 
-<<<<<<< HEAD
-static __inline void __attribute__((__always_inline__))
-=======
-static __inline void __attribute__((__always_inline__, __artificial__))
->>>>>>> 751ff693
+static __inline void __attribute__((__always_inline__, __artificial__))
 _MM_SET_ROUNDING_MODE (unsigned int __mode)
 {
   _mm_setcsr((_mm_getcsr() & ~_MM_ROUND_MASK) | __mode);
 }
 
-<<<<<<< HEAD
-static __inline void __attribute__((__always_inline__))
-=======
-static __inline void __attribute__((__always_inline__, __artificial__))
->>>>>>> 751ff693
+static __inline void __attribute__((__always_inline__, __artificial__))
 _MM_SET_FLUSH_ZERO_MODE (unsigned int __mode)
 {
   _mm_setcsr((_mm_getcsr() & ~_MM_FLUSH_ZERO_MASK) | __mode);
 }
 
 /* Create a vector with element 0 as F and the rest zero.  */
-<<<<<<< HEAD
-static __inline __m128 __attribute__((__always_inline__))
+static __inline __m128 __attribute__((__always_inline__, __artificial__))
 _mm_set_ss (float __F)
 {
-  return __extension__ (__m128)(__v4sf){ __F, 0, 0, 0 };
+  return __extension__ (__m128)(__v4sf){ __F, 0.0f, 0.0f, 0.0f };
 }
 
 /* Create a vector with all four elements equal to F.  */
-static __inline __m128 __attribute__((__always_inline__))
-=======
-static __inline __m128 __attribute__((__always_inline__, __artificial__))
-_mm_set_ss (float __F)
-{
-  return __extension__ (__m128)(__v4sf){ __F, 0.0f, 0.0f, 0.0f };
-}
-
-/* Create a vector with all four elements equal to F.  */
-static __inline __m128 __attribute__((__always_inline__, __artificial__))
->>>>>>> 751ff693
+static __inline __m128 __attribute__((__always_inline__, __artificial__))
 _mm_set1_ps (float __F)
 {
   return __extension__ (__m128)(__v4sf){ __F, __F, __F, __F };
 }
 
-<<<<<<< HEAD
-static __inline __m128 __attribute__((__always_inline__))
-=======
-static __inline __m128 __attribute__((__always_inline__, __artificial__))
->>>>>>> 751ff693
+static __inline __m128 __attribute__((__always_inline__, __artificial__))
 _mm_set_ps1 (float __F)
 {
   return _mm_set1_ps (__F);
 }
 
 /* Create a vector with element 0 as *P and the rest zero.  */
-<<<<<<< HEAD
-static __inline __m128 __attribute__((__always_inline__))
-=======
-static __inline __m128 __attribute__((__always_inline__, __artificial__))
->>>>>>> 751ff693
+static __inline __m128 __attribute__((__always_inline__, __artificial__))
 _mm_load_ss (float const *__P)
 {
   return _mm_set_ss (*__P);
 }
 
 /* Create a vector with all four elements equal to *P.  */
-<<<<<<< HEAD
-static __inline __m128 __attribute__((__always_inline__))
-=======
-static __inline __m128 __attribute__((__always_inline__, __artificial__))
->>>>>>> 751ff693
+static __inline __m128 __attribute__((__always_inline__, __artificial__))
 _mm_load1_ps (float const *__P)
 {
   return _mm_set1_ps (*__P);
 }
 
-<<<<<<< HEAD
-static __inline __m128 __attribute__((__always_inline__))
-=======
-static __inline __m128 __attribute__((__always_inline__, __artificial__))
->>>>>>> 751ff693
+static __inline __m128 __attribute__((__always_inline__, __artificial__))
 _mm_load_ps1 (float const *__P)
 {
   return _mm_load1_ps (__P);
 }
 
 /* Load four SPFP values from P.  The address must be 16-byte aligned.  */
-<<<<<<< HEAD
-static __inline __m128 __attribute__((__always_inline__))
-=======
-static __inline __m128 __attribute__((__always_inline__, __artificial__))
->>>>>>> 751ff693
+static __inline __m128 __attribute__((__always_inline__, __artificial__))
 _mm_load_ps (float const *__P)
 {
   return (__m128) *(__v4sf *)__P;
 }
 
 /* Load four SPFP values from P.  The address need not be 16-byte aligned.  */
-<<<<<<< HEAD
-static __inline __m128 __attribute__((__always_inline__))
-=======
-static __inline __m128 __attribute__((__always_inline__, __artificial__))
->>>>>>> 751ff693
+static __inline __m128 __attribute__((__always_inline__, __artificial__))
 _mm_loadu_ps (float const *__P)
 {
   return (__m128) __builtin_ia32_loadups (__P);
 }
 
 /* Load four SPFP values in reverse order.  The address must be aligned.  */
-<<<<<<< HEAD
-static __inline __m128 __attribute__((__always_inline__))
-=======
-static __inline __m128 __attribute__((__always_inline__, __artificial__))
->>>>>>> 751ff693
+static __inline __m128 __attribute__((__always_inline__, __artificial__))
 _mm_loadr_ps (float const *__P)
 {
   __v4sf __tmp = *(__v4sf *)__P;
@@ -1381,76 +920,48 @@
 }
 
 /* Create the vector [Z Y X W].  */
-<<<<<<< HEAD
-static __inline __m128 __attribute__((__always_inline__))
-=======
-static __inline __m128 __attribute__((__always_inline__, __artificial__))
->>>>>>> 751ff693
+static __inline __m128 __attribute__((__always_inline__, __artificial__))
 _mm_set_ps (const float __Z, const float __Y, const float __X, const float __W)
 {
   return __extension__ (__m128)(__v4sf){ __W, __X, __Y, __Z };
 }
 
 /* Create the vector [W X Y Z].  */
-<<<<<<< HEAD
-static __inline __m128 __attribute__((__always_inline__))
-=======
-static __inline __m128 __attribute__((__always_inline__, __artificial__))
->>>>>>> 751ff693
+static __inline __m128 __attribute__((__always_inline__, __artificial__))
 _mm_setr_ps (float __Z, float __Y, float __X, float __W)
 {
   return __extension__ (__m128)(__v4sf){ __Z, __Y, __X, __W };
 }
 
 /* Stores the lower SPFP value.  */
-<<<<<<< HEAD
-static __inline void __attribute__((__always_inline__))
-=======
-static __inline void __attribute__((__always_inline__, __artificial__))
->>>>>>> 751ff693
+static __inline void __attribute__((__always_inline__, __artificial__))
 _mm_store_ss (float *__P, __m128 __A)
 {
   *__P = __builtin_ia32_vec_ext_v4sf ((__v4sf)__A, 0);
 }
 
-<<<<<<< HEAD
-static __inline float __attribute__((__always_inline__))
-=======
 static __inline float __attribute__((__always_inline__, __artificial__))
->>>>>>> 751ff693
 _mm_cvtss_f32 (__m128 __A)
 {
   return __builtin_ia32_vec_ext_v4sf ((__v4sf)__A, 0);
 }
 
 /* Store four SPFP values.  The address must be 16-byte aligned.  */
-<<<<<<< HEAD
-static __inline void __attribute__((__always_inline__))
-=======
-static __inline void __attribute__((__always_inline__, __artificial__))
->>>>>>> 751ff693
+static __inline void __attribute__((__always_inline__, __artificial__))
 _mm_store_ps (float *__P, __m128 __A)
 {
   *(__v4sf *)__P = (__v4sf)__A;
 }
 
 /* Store four SPFP values.  The address need not be 16-byte aligned.  */
-<<<<<<< HEAD
-static __inline void __attribute__((__always_inline__))
-=======
-static __inline void __attribute__((__always_inline__, __artificial__))
->>>>>>> 751ff693
+static __inline void __attribute__((__always_inline__, __artificial__))
 _mm_storeu_ps (float *__P, __m128 __A)
 {
   __builtin_ia32_storeups (__P, (__v4sf)__A);
 }
 
 /* Store the lower SPFP value across four words.  */
-<<<<<<< HEAD
-static __inline void __attribute__((__always_inline__))
-=======
-static __inline void __attribute__((__always_inline__, __artificial__))
->>>>>>> 751ff693
+static __inline void __attribute__((__always_inline__, __artificial__))
 _mm_store1_ps (float *__P, __m128 __A)
 {
   __v4sf __va = (__v4sf)__A;
@@ -1458,22 +969,14 @@
   _mm_storeu_ps (__P, __tmp);
 }
 
-<<<<<<< HEAD
-static __inline void __attribute__((__always_inline__))
-=======
-static __inline void __attribute__((__always_inline__, __artificial__))
->>>>>>> 751ff693
+static __inline void __attribute__((__always_inline__, __artificial__))
 _mm_store_ps1 (float *__P, __m128 __A)
 {
   _mm_store1_ps (__P, __A);
 }
 
 /* Store four SPFP values in reverse order.  The address must be aligned.  */
-<<<<<<< HEAD
-static __inline void __attribute__((__always_inline__))
-=======
-static __inline void __attribute__((__always_inline__, __artificial__))
->>>>>>> 751ff693
+static __inline void __attribute__((__always_inline__, __artificial__))
 _mm_storer_ps (float *__P, __m128 __A)
 {
   __v4sf __va = (__v4sf)__A;
@@ -1482,83 +985,47 @@
 }
 
 /* Sets the low SPFP value of A from the low value of B.  */
-<<<<<<< HEAD
-static __inline __m128 __attribute__((__always_inline__))
-=======
-static __inline __m128 __attribute__((__always_inline__, __artificial__))
->>>>>>> 751ff693
+static __inline __m128 __attribute__((__always_inline__, __artificial__))
 _mm_move_ss (__m128 __A, __m128 __B)
 {
   return (__m128) __builtin_ia32_movss ((__v4sf)__A, (__v4sf)__B);
 }
 
 /* Extracts one of the four words of A.  The selector N must be immediate.  */
-<<<<<<< HEAD
-#if 0
-static __inline int __attribute__((__always_inline__))
-=======
 #ifdef __OPTIMIZE__
 static __inline int __attribute__((__always_inline__, __artificial__))
->>>>>>> 751ff693
 _mm_extract_pi16 (__m64 const __A, int const __N)
 {
   return __builtin_ia32_vec_ext_v4hi ((__v4hi)__A, __N);
 }
 
-<<<<<<< HEAD
-static __inline int __attribute__((__always_inline__))
-=======
-static __inline int __attribute__((__always_inline__, __artificial__))
->>>>>>> 751ff693
+static __inline int __attribute__((__always_inline__, __artificial__))
 _m_pextrw (__m64 const __A, int const __N)
 {
   return _mm_extract_pi16 (__A, __N);
 }
 #else
-<<<<<<< HEAD
-#define _mm_extract_pi16(A, N)	__builtin_ia32_vec_ext_v4hi ((__v4hi)(A), (N))
-#define _m_pextrw(A, N)		_mm_extract_pi16((A), (N))
-=======
 #define _mm_extract_pi16(A, N)	\
   ((int) __builtin_ia32_vec_ext_v4hi ((__v4hi)(__m64)(A), (int)(N)))
 
 #define _m_pextrw(A, N) _mm_extract_pi16(A, N)
->>>>>>> 751ff693
 #endif
 
 /* Inserts word D into one of four words of A.  The selector N must be
    immediate.  */
-<<<<<<< HEAD
-#if 0
-static __inline __m64 __attribute__((__always_inline__))
-=======
 #ifdef __OPTIMIZE__
 static __inline __m64 __attribute__((__always_inline__, __artificial__))
->>>>>>> 751ff693
 _mm_insert_pi16 (__m64 const __A, int const __D, int const __N)
 {
   return (__m64) __builtin_ia32_vec_set_v4hi ((__v4hi)__A, __D, __N);
 }
 
-<<<<<<< HEAD
-static __inline __m64 __attribute__((__always_inline__))
-=======
-static __inline __m64 __attribute__((__always_inline__, __artificial__))
->>>>>>> 751ff693
+static __inline __m64 __attribute__((__always_inline__, __artificial__))
 _m_pinsrw (__m64 const __A, int const __D, int const __N)
 {
   return _mm_insert_pi16 (__A, __D, __N);
 }
 #else
-<<<<<<< HEAD
-#define _mm_insert_pi16(A, D, N) \
-  ((__m64) __builtin_ia32_vec_set_v4hi ((__v4hi)(A), (D), (N)))
-#define _m_pinsrw(A, D, N)	 _mm_insert_pi16((A), (D), (N))
-#endif
-
-/* Compute the element-wise maximum of signed 16-bit values.  */
-static __inline __m64 __attribute__((__always_inline__))
-=======
 #define _mm_insert_pi16(A, D, N)				\
   ((__m64) __builtin_ia32_vec_set_v4hi ((__v4hi)(__m64)(A),	\
 					(int)(D), (int)(N)))
@@ -1568,101 +1035,64 @@
 
 /* Compute the element-wise maximum of signed 16-bit values.  */
 static __inline __m64 __attribute__((__always_inline__, __artificial__))
->>>>>>> 751ff693
 _mm_max_pi16 (__m64 __A, __m64 __B)
 {
   return (__m64) __builtin_ia32_pmaxsw ((__v4hi)__A, (__v4hi)__B);
 }
 
-<<<<<<< HEAD
-static __inline __m64 __attribute__((__always_inline__))
-=======
-static __inline __m64 __attribute__((__always_inline__, __artificial__))
->>>>>>> 751ff693
+static __inline __m64 __attribute__((__always_inline__, __artificial__))
 _m_pmaxsw (__m64 __A, __m64 __B)
 {
   return _mm_max_pi16 (__A, __B);
 }
 
 /* Compute the element-wise maximum of unsigned 8-bit values.  */
-<<<<<<< HEAD
-static __inline __m64 __attribute__((__always_inline__))
-=======
-static __inline __m64 __attribute__((__always_inline__, __artificial__))
->>>>>>> 751ff693
+static __inline __m64 __attribute__((__always_inline__, __artificial__))
 _mm_max_pu8 (__m64 __A, __m64 __B)
 {
   return (__m64) __builtin_ia32_pmaxub ((__v8qi)__A, (__v8qi)__B);
 }
 
-<<<<<<< HEAD
-static __inline __m64 __attribute__((__always_inline__))
-=======
-static __inline __m64 __attribute__((__always_inline__, __artificial__))
->>>>>>> 751ff693
+static __inline __m64 __attribute__((__always_inline__, __artificial__))
 _m_pmaxub (__m64 __A, __m64 __B)
 {
   return _mm_max_pu8 (__A, __B);
 }
 
 /* Compute the element-wise minimum of signed 16-bit values.  */
-<<<<<<< HEAD
-static __inline __m64 __attribute__((__always_inline__))
-=======
-static __inline __m64 __attribute__((__always_inline__, __artificial__))
->>>>>>> 751ff693
+static __inline __m64 __attribute__((__always_inline__, __artificial__))
 _mm_min_pi16 (__m64 __A, __m64 __B)
 {
   return (__m64) __builtin_ia32_pminsw ((__v4hi)__A, (__v4hi)__B);
 }
 
-<<<<<<< HEAD
-static __inline __m64 __attribute__((__always_inline__))
-=======
-static __inline __m64 __attribute__((__always_inline__, __artificial__))
->>>>>>> 751ff693
+static __inline __m64 __attribute__((__always_inline__, __artificial__))
 _m_pminsw (__m64 __A, __m64 __B)
 {
   return _mm_min_pi16 (__A, __B);
 }
 
 /* Compute the element-wise minimum of unsigned 8-bit values.  */
-<<<<<<< HEAD
-static __inline __m64 __attribute__((__always_inline__))
-=======
-static __inline __m64 __attribute__((__always_inline__, __artificial__))
->>>>>>> 751ff693
+static __inline __m64 __attribute__((__always_inline__, __artificial__))
 _mm_min_pu8 (__m64 __A, __m64 __B)
 {
   return (__m64) __builtin_ia32_pminub ((__v8qi)__A, (__v8qi)__B);
 }
 
-<<<<<<< HEAD
-static __inline __m64 __attribute__((__always_inline__))
-=======
-static __inline __m64 __attribute__((__always_inline__, __artificial__))
->>>>>>> 751ff693
+static __inline __m64 __attribute__((__always_inline__, __artificial__))
 _m_pminub (__m64 __A, __m64 __B)
 {
   return _mm_min_pu8 (__A, __B);
 }
 
 /* Create an 8-bit mask of the signs of 8-bit values.  */
-<<<<<<< HEAD
-static __inline int __attribute__((__always_inline__))
-=======
-static __inline int __attribute__((__always_inline__, __artificial__))
->>>>>>> 751ff693
+static __inline int __attribute__((__always_inline__, __artificial__))
 _mm_movemask_pi8 (__m64 __A)
 {
   return __builtin_ia32_pmovmskb ((__v8qi)__A);
 }
 
-<<<<<<< HEAD
-static __inline int __attribute__((__always_inline__))
-=======
-static __inline int __attribute__((__always_inline__, __artificial__))
->>>>>>> 751ff693
+static __inline int __attribute__((__always_inline__, __artificial__))
 _m_pmovmskb (__m64 __A)
 {
   return _mm_movemask_pi8 (__A);
@@ -1670,21 +1100,13 @@
 
 /* Multiply four unsigned 16-bit values in A by four unsigned 16-bit values
    in B and produce the high 16 bits of the 32-bit results.  */
-<<<<<<< HEAD
-static __inline __m64 __attribute__((__always_inline__))
-=======
-static __inline __m64 __attribute__((__always_inline__, __artificial__))
->>>>>>> 751ff693
+static __inline __m64 __attribute__((__always_inline__, __artificial__))
 _mm_mulhi_pu16 (__m64 __A, __m64 __B)
 {
   return (__m64) __builtin_ia32_pmulhuw ((__v4hi)__A, (__v4hi)__B);
 }
 
-<<<<<<< HEAD
-static __inline __m64 __attribute__((__always_inline__))
-=======
-static __inline __m64 __attribute__((__always_inline__, __artificial__))
->>>>>>> 751ff693
+static __inline __m64 __attribute__((__always_inline__, __artificial__))
 _m_pmulhuw (__m64 __A, __m64 __B)
 {
   return _mm_mulhi_pu16 (__A, __B);
@@ -1692,101 +1114,61 @@
 
 /* Return a combination of the four 16-bit values in A.  The selector
    must be an immediate.  */
-<<<<<<< HEAD
-#if 0
-static __inline __m64 __attribute__((__always_inline__))
-_mm_shuffle_pi16 (__m64 __A, int __N)
-=======
 #ifdef __OPTIMIZE__
 static __inline __m64 __attribute__((__always_inline__, __artificial__))
 _mm_shuffle_pi16 (__m64 __A, int const __N)
->>>>>>> 751ff693
 {
   return (__m64) __builtin_ia32_pshufw ((__v4hi)__A, __N);
 }
 
-<<<<<<< HEAD
-static __inline __m64 __attribute__((__always_inline__))
-_m_pshufw (__m64 __A, int __N)
-=======
 static __inline __m64 __attribute__((__always_inline__, __artificial__))
 _m_pshufw (__m64 __A, int const __N)
->>>>>>> 751ff693
 {
   return _mm_shuffle_pi16 (__A, __N);
 }
 #else
 #define _mm_shuffle_pi16(A, N) \
-<<<<<<< HEAD
-  ((__m64) __builtin_ia32_pshufw ((__v4hi)(A), (N)))
-#define _m_pshufw(A, N)		_mm_shuffle_pi16 ((A), (N))
-=======
   ((__m64) __builtin_ia32_pshufw ((__v4hi)(__m64)(A), (int)(N)))
 
 #define _m_pshufw(A, N) _mm_shuffle_pi16 (A, N)
->>>>>>> 751ff693
 #endif
 
 /* Conditionally store byte elements of A into P.  The high bit of each
    byte in the selector N determines whether the corresponding byte from
    A is stored.  */
-<<<<<<< HEAD
-static __inline void __attribute__((__always_inline__))
-=======
-static __inline void __attribute__((__always_inline__, __artificial__))
->>>>>>> 751ff693
+static __inline void __attribute__((__always_inline__, __artificial__))
 _mm_maskmove_si64 (__m64 __A, __m64 __N, char *__P)
 {
   __builtin_ia32_maskmovq ((__v8qi)__A, (__v8qi)__N, __P);
 }
 
-<<<<<<< HEAD
-static __inline void __attribute__((__always_inline__))
-=======
-static __inline void __attribute__((__always_inline__, __artificial__))
->>>>>>> 751ff693
+static __inline void __attribute__((__always_inline__, __artificial__))
 _m_maskmovq (__m64 __A, __m64 __N, char *__P)
 {
   _mm_maskmove_si64 (__A, __N, __P);
 }
 
 /* Compute the rounded averages of the unsigned 8-bit values in A and B.  */
-<<<<<<< HEAD
-static __inline __m64 __attribute__((__always_inline__))
-=======
-static __inline __m64 __attribute__((__always_inline__, __artificial__))
->>>>>>> 751ff693
+static __inline __m64 __attribute__((__always_inline__, __artificial__))
 _mm_avg_pu8 (__m64 __A, __m64 __B)
 {
   return (__m64) __builtin_ia32_pavgb ((__v8qi)__A, (__v8qi)__B);
 }
 
-<<<<<<< HEAD
-static __inline __m64 __attribute__((__always_inline__))
-=======
-static __inline __m64 __attribute__((__always_inline__, __artificial__))
->>>>>>> 751ff693
+static __inline __m64 __attribute__((__always_inline__, __artificial__))
 _m_pavgb (__m64 __A, __m64 __B)
 {
   return _mm_avg_pu8 (__A, __B);
 }
 
 /* Compute the rounded averages of the unsigned 16-bit values in A and B.  */
-<<<<<<< HEAD
-static __inline __m64 __attribute__((__always_inline__))
-=======
-static __inline __m64 __attribute__((__always_inline__, __artificial__))
->>>>>>> 751ff693
+static __inline __m64 __attribute__((__always_inline__, __artificial__))
 _mm_avg_pu16 (__m64 __A, __m64 __B)
 {
   return (__m64) __builtin_ia32_pavgw ((__v4hi)__A, (__v4hi)__B);
 }
 
-<<<<<<< HEAD
-static __inline __m64 __attribute__((__always_inline__))
-=======
-static __inline __m64 __attribute__((__always_inline__, __artificial__))
->>>>>>> 751ff693
+static __inline __m64 __attribute__((__always_inline__, __artificial__))
 _m_pavgw (__m64 __A, __m64 __B)
 {
   return _mm_avg_pu16 (__A, __B);
@@ -1795,21 +1177,13 @@
 /* Compute the sum of the absolute differences of the unsigned 8-bit
    values in A and B.  Return the value in the lower 16-bit word; the
    upper words are cleared.  */
-<<<<<<< HEAD
-static __inline __m64 __attribute__((__always_inline__))
-=======
-static __inline __m64 __attribute__((__always_inline__, __artificial__))
->>>>>>> 751ff693
+static __inline __m64 __attribute__((__always_inline__, __artificial__))
 _mm_sad_pu8 (__m64 __A, __m64 __B)
 {
   return (__m64) __builtin_ia32_psadbw ((__v8qi)__A, (__v8qi)__B);
 }
 
-<<<<<<< HEAD
-static __inline __m64 __attribute__((__always_inline__))
-=======
-static __inline __m64 __attribute__((__always_inline__, __artificial__))
->>>>>>> 751ff693
+static __inline __m64 __attribute__((__always_inline__, __artificial__))
 _m_psadbw (__m64 __A, __m64 __B)
 {
   return _mm_sad_pu8 (__A, __B);
@@ -1817,15 +1191,9 @@
 
 /* Loads one cache line from address P to a location "closer" to the
    processor.  The selector I specifies the type of prefetch operation.  */
-<<<<<<< HEAD
-#if 0
-static __inline void __attribute__((__always_inline__))
-_mm_prefetch (void *__P, enum _mm_hint __I)
-=======
 #ifdef __OPTIMIZE__
 static __inline void __attribute__((__always_inline__, __artificial__))
 _mm_prefetch (const void *__P, enum _mm_hint __I)
->>>>>>> 751ff693
 {
   __builtin_prefetch (__P, 0, __I);
 }
@@ -1835,22 +1203,14 @@
 #endif
 
 /* Stores the data in A to the address P without polluting the caches.  */
-<<<<<<< HEAD
-static __inline void __attribute__((__always_inline__))
-=======
-static __inline void __attribute__((__always_inline__, __artificial__))
->>>>>>> 751ff693
+static __inline void __attribute__((__always_inline__, __artificial__))
 _mm_stream_pi (__m64 *__P, __m64 __A)
 {
   __builtin_ia32_movntq ((unsigned long long *)__P, (unsigned long long)__A);
 }
 
 /* Likewise.  The address must be 16-byte aligned.  */
-<<<<<<< HEAD
-static __inline void __attribute__((__always_inline__))
-=======
-static __inline void __attribute__((__always_inline__, __artificial__))
->>>>>>> 751ff693
+static __inline void __attribute__((__always_inline__, __artificial__))
 _mm_stream_ps (float *__P, __m128 __A)
 {
   __builtin_ia32_movntps (__P, (__v4sf)__A);
@@ -1858,11 +1218,7 @@
 
 /* Guarantees that every preceding store is globally visible before
    any subsequent store.  */
-<<<<<<< HEAD
-static __inline void __attribute__((__always_inline__))
-=======
-static __inline void __attribute__((__always_inline__, __artificial__))
->>>>>>> 751ff693
+static __inline void __attribute__((__always_inline__, __artificial__))
 _mm_sfence (void)
 {
   __builtin_ia32_sfence ();
@@ -1871,11 +1227,7 @@
 /* The execution of the next instruction is delayed by an implementation
    specific amount of time.  The instruction does not modify the
    architectural state.  */
-<<<<<<< HEAD
-static __inline void __attribute__((__always_inline__))
-=======
-static __inline void __attribute__((__always_inline__, __artificial__))
->>>>>>> 751ff693
+static __inline void __attribute__((__always_inline__, __artificial__))
 _mm_pause (void)
 {
   __asm__ __volatile__ ("rep; nop" : : );

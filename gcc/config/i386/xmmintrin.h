--- conflicted
+++ resolved
@@ -1,9 +1,5 @@
-<<<<<<< HEAD
-/* Copyright (C) 2002, 2003, 2004, 2005 Free Software Foundation, Inc.
-=======
 /* Copyright (C) 2002, 2003, 2004, 2005, 2006
    Free Software Foundation, Inc.
->>>>>>> c355071f
 
    This file is part of GCC.
 
@@ -496,10 +492,6 @@
 }
 
 #ifdef __x86_64__
-<<<<<<< HEAD
-/* Convert the lower SPFP value to a 32-bit integer according to the current
-   rounding mode.  */
-=======
 /* Convert the lower SPFP value to a 32-bit integer according to the
    current rounding mode.  */
 
@@ -511,7 +503,6 @@
 }
 
 /* Microsoft intrinsic.  */
->>>>>>> c355071f
 static __inline long long __attribute__((__always_inline__))
 _mm_cvtss_si64x (__m128 __A)
 {
@@ -548,8 +539,6 @@
 
 #ifdef __x86_64__
 /* Truncate the lower SPFP value to a 32-bit integer.  */
-<<<<<<< HEAD
-=======
 
 /* Intel intrinsic.  */
 static __inline long long __attribute__((__always_inline__))
@@ -559,7 +548,6 @@
 }
 
 /* Microsoft intrinsic.  */
->>>>>>> c355071f
 static __inline long long __attribute__((__always_inline__))
 _mm_cvttss_si64x (__m128 __A)
 {
@@ -596,8 +584,6 @@
 
 #ifdef __x86_64__
 /* Convert B to a SPFP value and insert it as element zero in A.  */
-<<<<<<< HEAD
-=======
 
 /* Intel intrinsic.  */
 static __inline __m128 __attribute__((__always_inline__))
@@ -607,7 +593,6 @@
 }
 
 /* Microsoft intrinsic.  */
->>>>>>> c355071f
 static __inline __m128 __attribute__((__always_inline__))
 _mm_cvtsi64x_ss (__m128 __A, long long __B)
 {
@@ -936,33 +921,6 @@
 /* Create the vector [Z Y X W].  */
 static __inline __m128 __attribute__((__always_inline__))
 _mm_set_ps (const float __Z, const float __Y, const float __X, const float __W)
-<<<<<<< HEAD
-{
-  return __extension__ (__m128)(__v4sf){ __W, __X, __Y, __Z };
-}
-
-/* Create the vector [W X Y Z].  */
-static __inline __m128 __attribute__((__always_inline__))
-_mm_setr_ps (float __Z, float __Y, float __X, float __W)
-{
-  return __extension__ (__m128)(__v4sf){ __Z, __Y, __X, __W };
-}
-
-/* Stores the lower SPFP value.  */
-static __inline void __attribute__((__always_inline__))
-_mm_store_ss (float *__P, __m128 __A)
-{
-  *__P = __builtin_ia32_vec_ext_v4sf ((__v4sf)__A, 0);
-}
-
-/* Store four SPFP values.  The address must be 16-byte aligned.  */
-static __inline void __attribute__((__always_inline__))
-_mm_store_ps (float *__P, __m128 __A)
-{
-  *(__v4sf *)__P = (__v4sf)__A;
-}
-
-=======
 {
   return __extension__ (__m128)(__v4sf){ __W, __X, __Y, __Z };
 }
@@ -994,7 +952,6 @@
   *(__v4sf *)__P = (__v4sf)__A;
 }
 
->>>>>>> c355071f
 /* Store four SPFP values.  The address need not be 16-byte aligned.  */
 static __inline void __attribute__((__always_inline__))
 _mm_storeu_ps (float *__P, __m128 __A)

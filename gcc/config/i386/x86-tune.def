--- conflicted
+++ resolved
@@ -18,45 +18,6 @@
 see the files COPYING3 and COPYING.RUNTIME respectively.  If not, see
 <http://www.gnu.org/licenses/>.  */
 
-<<<<<<< HEAD
-/* X86_TUNE_USE_LEAVE: Use "leave" instruction in epilogues where it fits.  */
-DEF_TUNE (X86_TUNE_USE_LEAVE, "use_leave", 
-	  m_386 | m_CORE_ALL | m_K6_GEODE | m_AMD_MULTIPLE | m_GENERIC)
-
-/* X86_TUNE_PUSH_MEMORY: Enable generation of "push mem" instructions.
-   Some chips, like 486 and Pentium works faster with separate load
-   and push instructions.  */
-DEF_TUNE (X86_TUNE_PUSH_MEMORY, "push_memory", 
-          m_386 | m_P4_NOCONA | m_CORE_ALL | m_K6_GEODE | m_AMD_MULTIPLE 
-          | m_GENERIC)
-
-/* X86_TUNE_ZERO_EXTEND_WITH_AND: Use AND instruction instead
-   of mozbl/movwl.  */
-DEF_TUNE (X86_TUNE_ZERO_EXTEND_WITH_AND, "zero_extend_with_and",  m_486 | m_PENT)
-
-/* X86_TUNE_UNROLL_STRLEN: Produce (quite lame) unrolled sequence for
-   inline strlen.  This affects only -minline-all-stringops mode. By
-   default we always dispatch to a library since our internal strlen
-   is bad.  */
-DEF_TUNE (X86_TUNE_UNROLL_STRLEN, "unroll_strlen",
-	 m_486 | m_PENT | m_PPRO | m_ATOM | m_SLM | m_CORE_ALL | m_K6
-	 | m_AMD_MULTIPLE | m_GENERIC)
-
-/* X86_TUNE_BRANCH_PREDICTION_HINTS: Branch hints were put in P4 based
-   on simulation result. But after P4 was made, no performance benefit
-   was observed with branch hints.  It also increases the code size.
-   As a result, icc never generates branch hints.  */
-DEF_TUNE (X86_TUNE_BRANCH_PREDICTION_HINTS, "branch_prediction_hints", 0)
-
-/* X86_TUNE_DOUBLE_WITH_ADD: Use add instead of sal to double value in
-   an integer register.  */
-DEF_TUNE (X86_TUNE_DOUBLE_WITH_ADD, "double_with_add", ~m_386)
-
-/* X86_TUNE_USE_SAHF: Controls use of SAHF.  */
-DEF_TUNE (X86_TUNE_USE_SAHF, "use_sahf",
-          m_PPRO | m_P4_NOCONA | m_CORE_ALL | m_ATOM | m_SLM | m_K6_GEODE
-          | m_K8 | m_AMDFAM10 | m_BDVER | m_BTVER | m_GENERIC)
-=======
 /* Tuning for a given CPU XXXX consists of:
     - adding new CPU into:
 	- adding PROCESSOR_XXX to processor_type (in i386.h)
@@ -119,7 +80,6 @@
    rare enough.  */
 DEF_TUNE (X86_TUNE_PARTIAL_FLAG_REG_STALL, "partial_flag_reg_stall",
           m_CORE2 | m_GENERIC)
->>>>>>> 66c14933
 
 /* X86_TUNE_MOVX: Enable to zero extend integer registers to avoid
    partial dependencies.  */
@@ -127,110 +87,6 @@
           m_PPRO | m_P4_NOCONA | m_CORE_ALL | m_ATOM | m_SLM | m_GEODE 
           | m_AMD_MULTIPLE  | m_GENERIC)
 
-<<<<<<< HEAD
-/* X86_TUNE_PARTIAL_REG_STALL: Pentium pro, unlike later chips, handled
-   use of partial registers by renaming.  This improved performance of 16bit
-   code where upper halves of registers are not used.  It also leads to
-   an penalty whenever a 16bit store is followed by 32bit use.  This flag
-   disables production of such sequences in common cases.
-   See also X86_TUNE_HIMODE_MATH.
-
-   In current implementation the partial register stalls are not eliminated
-   very well - they can be introduced via subregs synthesized by combine
-   and can happen in caller/callee saving sequences.  */
-DEF_TUNE (X86_TUNE_PARTIAL_REG_STALL, "partial_reg_stall", m_PPRO)
-
-/* X86_TUNE_PARTIAL_FLAG_REG_STALL: this flag disables use of of flags
-   set by instructions affecting just some flags (in particular shifts).
-   This is because Core2 resolves dependencies on whole flags register
-   and such sequences introduce false dependency on previous instruction
-   setting full flags.
-
-   The flags does not affect generation of INC and DEC that is controlled
-   by X86_TUNE_USE_INCDEC.
-
-   This flag may be dropped from generic once core2-corei5 machines are
-   rare enough.  */
-DEF_TUNE (X86_TUNE_PARTIAL_FLAG_REG_STALL, "partial_flag_reg_stall",
-          m_CORE2 | m_GENERIC)
-
-/* X86_TUNE_LCP_STALL: Avoid an expensive length-changing prefix stall
-   on 16-bit immediate moves into memory on Core2 and Corei7.  */
-DEF_TUNE (X86_TUNE_LCP_STALL, "lcp_stall", m_CORE_ALL | m_GENERIC)
-
-/* X86_TUNE_USE_HIMODE_FIOP: Enables use of x87 instructions with 16bit
-   integer operand.
-   FIXME: Why this is disabled for modern chips?  */
-DEF_TUNE (X86_TUNE_USE_HIMODE_FIOP, "use_himode_fiop", 
-          m_386 | m_486 | m_K6_GEODE)
-
-/* X86_TUNE_USE_SIMODE_FIOP: Enables use of x87 instructions with 32bit
-   integer operand.  */
-DEF_TUNE (X86_TUNE_USE_SIMODE_FIOP, "use_simode_fiop",
-          ~(m_PENT | m_PPRO | m_CORE_ALL | m_ATOM 
-            | m_SLM | m_AMD_MULTIPLE | m_GENERIC))
-
-/* X86_TUNE_USE_MOV0: Use "mov $0, reg" instead of "xor reg, reg" to clear
-   integer register.  */
-DEF_TUNE (X86_TUNE_USE_MOV0, "use_mov0", m_K6)
-
-/* X86_TUNE_USE_CLTD: Controls use of CLTD and CTQO instructions.  */
-DEF_TUNE (X86_TUNE_USE_CLTD, "use_cltd", ~(m_PENT | m_ATOM | m_SLM | m_K6))
-
-/* X86_TUNE_USE_XCHGB: Use xchgb %rh,%rl instead of rolw/rorw $8,rx.  */
-DEF_TUNE (X86_TUNE_USE_XCHGB, "use_xchgb", m_PENT4)
-
-/* X86_TUNE_SPLIT_LONG_MOVES: Avoid instructions moving immediates
-   directly to memory.  */
-DEF_TUNE (X86_TUNE_SPLIT_LONG_MOVES, "split_long_moves", m_PPRO)
-
-/* X86_TUNE_READ_MODIFY_WRITE: Enable use of read modify write instructions
-   such as "add $1, mem".  */
-DEF_TUNE (X86_TUNE_READ_MODIFY_WRITE, "read_modify_write", ~m_PENT)
-
-/* X86_TUNE_READ_MODIFY: Enable use of read-modify instructions such
-   as "add mem, reg".  */
-DEF_TUNE (X86_TUNE_READ_MODIFY, "read_modify", ~(m_PENT | m_PPRO))
-
-/* X86_TUNE_PROMOTE_QIMODE: When it is cheap, turn 8bit arithmetic to
-   corresponding 32bit arithmetic.  */
-DEF_TUNE (X86_TUNE_PROMOTE_QIMODE, "promote_qimode",
-          m_386 | m_486 | m_PENT | m_CORE_ALL | m_ATOM | m_SLM 
-          | m_K6_GEODE | m_AMD_MULTIPLE | m_GENERIC)
-
-/* X86_TUNE_FAST_PREFIX: Enable demoting some 32bit or 64bit arithmetic
-   into 16bit/8bit when resulting sequence is shorter.  For example
-   for "and $-65536, reg" to 16bit store of 0.  */
-DEF_TUNE (X86_TUNE_FAST_PREFIX, "fast_prefix", ~(m_386 | m_486 | m_PENT))
-
-/* X86_TUNE_SINGLE_STRINGOP: Enable use of single string operations, such
-   as MOVS and STOS (without a REP prefix) to move/set sequences of bytes.  */
-DEF_TUNE (X86_TUNE_SINGLE_STRINGOP, "single_stringop", m_386 | m_P4_NOCONA)
-
-/* X86_TUNE_QIMODE_MATH: Enable use of 8bit arithmetic.  */
-DEF_TUNE (X86_TUNE_QIMODE_MATH, "qimode_math", ~0)
-
-/* X86_TUNE_HIMODE_MATH: Enable use of 16bit arithmetic.
-   On PPro this flag is meant to avoid partial register stalls.  */
-DEF_TUNE (X86_TUNE_HIMODE_MATH, "himode_math", ~m_PPRO)
-
-/* X86_TUNE_PROMOTE_QI_REGS: This enables generic code that promotes all 8bit
-   arithmetic to 32bit via PROMOTE_MODE macro.  This code generation scheme
-   is usually used for RISC targets.  */
-DEF_TUNE (X86_TUNE_PROMOTE_QI_REGS, "promote_qi_regs", 0)
-
-/* X86_TUNE_PROMOTE_HI_REGS: Same, but for 16bit artihmetic.  Again we avoid
-   partial register stalls on PentiumPro targets. */
-DEF_TUNE (X86_TUNE_PROMOTE_HI_REGS, "promote_hi_regs", m_PPRO)
-
-/* X86_TUNE_SINGLE_POP: Enable if single pop insn is preferred
-   over esp addition.  */
-DEF_TUNE (X86_TUNE_SINGLE_POP, "single_pop", m_386 | m_486 | m_PENT | m_PPRO)
-
-/* X86_TUNE_DOUBLE_POP: Enable if double pop insn is preferred
-   over esp addition.  */
-DEF_TUNE (X86_TUNE_DOUBLE_POP, "double_pop", m_PENT)
-=======
 /* X86_TUNE_MEMORY_MISMATCH_STALL: Avoid partial stores that are followed by
    full sized loads.  */
 DEF_TUNE (X86_TUNE_MEMORY_MISMATCH_STALL, "memory_mismatch_stall",
@@ -309,7 +165,6 @@
 DEF_TUNE (X86_TUNE_PUSH_MEMORY, "push_memory", 
           m_386 | m_P4_NOCONA | m_CORE_ALL | m_K6_GEODE | m_AMD_MULTIPLE 
           | m_GENERIC)
->>>>>>> 66c14933
 
 /* X86_TUNE_SINGLE_PUSH: Enable if single push insn is preferred
    over esp subtraction.  */
@@ -320,8 +175,6 @@
    over esp subtraction.  */
 DEF_TUNE (X86_TUNE_DOUBLE_PUSH, "double_push", m_PENT | m_K6_GEODE)
 
-<<<<<<< HEAD
-=======
 /* X86_TUNE_SINGLE_POP: Enable if single pop insn is preferred
    over esp addition.  */
 DEF_TUNE (X86_TUNE_SINGLE_POP, "single_pop", m_386 | m_486 | m_PENT | m_PPRO)
@@ -373,32 +226,12 @@
 DEF_TUNE (X86_TUNE_USE_INCDEC, "use_incdec",
           ~(m_P4_NOCONA | m_CORE_ALL | m_ATOM | m_SLM | m_GENERIC))
 
->>>>>>> 66c14933
 /* X86_TUNE_INTEGER_DFMODE_MOVES: Enable if integer moves are preferred
    for DFmode copies */
 DEF_TUNE (X86_TUNE_INTEGER_DFMODE_MOVES, "integer_dfmode_moves",
           ~(m_PPRO | m_P4_NOCONA | m_CORE_ALL | m_ATOM | m_SLM 
           | m_GEODE | m_AMD_MULTIPLE | m_GENERIC))
 
-<<<<<<< HEAD
-/* X86_TUNE_PARTIAL_REG_DEPENDENCY: Enable more register renaming
-   on modern chips.  Preffer stores affecting whole integer register
-   over partial stores.  For example preffer MOVZBL or MOVQ to load 8bit
-   value over movb.  */
-DEF_TUNE (X86_TUNE_PARTIAL_REG_DEPENDENCY, "partial_reg_dependency",
-          m_P4_NOCONA | m_CORE_ALL | m_ATOM | m_SLM | m_AMD_MULTIPLE 
-          | m_GENERIC)
-
-/* X86_TUNE_SSE_PARTIAL_REG_DEPENDENCY: This knob promotes all store
-   destinations to be 128bit to allow register renaming on 128bit SSE units,
-   but usually results in one extra microop on 64bit SSE units.
-   Experimental results shows that disabling this option on P4 brings over 20%
-   SPECfp regression, while enabling it on K8 brings roughly 2.4% regression
-   that can be partly masked by careful scheduling of moves.  */
-DEF_TUNE (X86_TUNE_SSE_PARTIAL_REG_DEPENDENCY, "sse_partial_reg_dependency",
-          m_PPRO | m_P4_NOCONA | m_CORE_ALL | m_ATOM | m_SLM | m_AMDFAM10 
-          | m_BDVER | m_GENERIC)
-=======
 /* X86_TUNE_OPT_AGU: Optimize for Address Generation Unit. This flag
    will impact LEA instruction selection. */
 DEF_TUNE (X86_TUNE_OPT_AGU, "opt_agu", m_ATOM | m_SLM)
@@ -481,50 +314,22 @@
    regs instead of memory.  */
 DEF_TUNE (X86_TUNE_GENERAL_REGS_SSE_SPILL, "general_regs_sse_spill",
           m_CORE_ALL)
->>>>>>> 66c14933
 
 /* X86_TUNE_SSE_UNALIGNED_LOAD_OPTIMAL: Use movups for misaligned loads instead
    of a sequence loading registers by parts.  */
 DEF_TUNE (X86_TUNE_SSE_UNALIGNED_LOAD_OPTIMAL, "sse_unaligned_load_optimal",
-<<<<<<< HEAD
-          m_COREI7 | m_AMDFAM10 | m_BDVER | m_BTVER | m_SLM | m_GENERIC)
-=======
           m_COREI7 | m_COREI7_AVX | m_HASWELL | m_AMDFAM10 | m_BDVER | m_BTVER | m_SLM | m_GENERIC)
->>>>>>> 66c14933
 
 /* X86_TUNE_SSE_UNALIGNED_STORE_OPTIMAL: Use movups for misaligned stores instead
    of a sequence loading registers by parts.  */
 DEF_TUNE (X86_TUNE_SSE_UNALIGNED_STORE_OPTIMAL, "sse_unaligned_store_optimal",
-<<<<<<< HEAD
-          m_COREI7 | m_BDVER | m_SLM | m_GENERIC)
-
-/* X86_TUNE_AVX256_UNALIGNED_LOAD_OPTIMAL: if true, unaligned loads are
-   split.  */
-DEF_TUNE (X86_TUNE_AVX256_UNALIGNED_LOAD_OPTIMAL, "256_unaligned_load_optimal", 
-          ~(m_COREI7 | m_GENERIC))
-
-/* X86_TUNE_AVX256_UNALIGNED_STORE_OPTIMAL: if true, unaligned loads are
-   split.  */
-DEF_TUNE (X86_TUNE_AVX256_UNALIGNED_STORE_OPTIMAL, "256_unaligned_load_optimal", 
-          ~(m_COREI7 | m_BDVER | m_GENERIC))
-=======
           m_COREI7 | m_COREI7_AVX | m_HASWELL | m_BDVER | m_SLM | m_GENERIC)
->>>>>>> 66c14933
 
 /* Use packed single precision instructions where posisble.  I.e. movups instead
    of movupd.  */
 DEF_TUNE (X86_TUNE_SSE_PACKED_SINGLE_INSN_OPTIMAL, "sse_packed_single_insn_optimal",
           m_BDVER)
 
-<<<<<<< HEAD
-/* X86_TUNE_SSE_SPLIT_REGS: Set for machines where the type and dependencies
-   are resolved on SSE register parts instead of whole registers, so we may
-   maintain just lower part of scalar values in proper format leaving the
-   upper part undefined.  */
-DEF_TUNE (X86_TUNE_SSE_SPLIT_REGS, "sse_split_regs", m_ATHLON_K8)
-
-=======
->>>>>>> 66c14933
 /* X86_TUNE_SSE_TYPELESS_STORES: Always movaps/movups for 128bit stores.   */
 DEF_TUNE (X86_TUNE_SSE_TYPELESS_STORES, "sse_typeless_stores",
 	  m_AMD_MULTIPLE | m_CORE_ALL | m_GENERIC)
@@ -534,31 +339,6 @@
 DEF_TUNE (X86_TUNE_SSE_LOAD0_BY_PXOR, "sse_load0_by_pxor",
 	  m_PPRO | m_P4_NOCONA | m_CORE_ALL | m_BDVER | m_BTVER | m_GENERIC)
 
-<<<<<<< HEAD
-/* X86_TUNE_MEMORY_MISMATCH_STALL: Avoid partial stores that are followed by
-   full sized loads.  */
-DEF_TUNE (X86_TUNE_MEMORY_MISMATCH_STALL, "memory_mismatch_stall",
-          m_P4_NOCONA | m_CORE_ALL | m_ATOM | m_SLM | m_AMD_MULTIPLE | m_GENERIC)
-
-/* X86_TUNE_PROLOGUE_USING_MOVE: Do not use push/pop in prologues that are
-   considered on critical path.  */
-DEF_TUNE (X86_TUNE_PROLOGUE_USING_MOVE, "prologue_using_move", 
-          m_PPRO | m_ATHLON_K8)
-
-/* X86_TUNE_PROLOGUE_USING_MOVE: Do not use push/pop in epilogues that are
-   considered on critical path.  */
-DEF_TUNE (X86_TUNE_EPILOGUE_USING_MOVE, "epilogue_using_move",
-          m_PPRO | m_ATHLON_K8)	
-
-/* X86_TUNE_SHIFT1: Enables use of short encoding of "sal reg" instead of
-   longer "sal $1, reg".  */
-DEF_TUNE (X86_TUNE_SHIFT1, "shift1", ~m_486)
-
-/* X86_TUNE_USE_FFREEP: Use freep instruction instead of fstp.  */
-DEF_TUNE (X86_TUNE_USE_FFREEP, "use_ffreep", m_AMD_MULTIPLE)
-
-=======
->>>>>>> 66c14933
 /* X86_TUNE_INTER_UNIT_MOVES_TO_VEC: Enable moves in from integer
    to SSE registers.  If disabled, the moves will be done by storing
    the value to memory and reloading.  */
@@ -577,47 +357,6 @@
 DEF_TUNE (X86_TUNE_INTER_UNIT_CONVERSIONS, "inter_unit_conversions",
           ~(m_AMDFAM10 | m_BDVER))
 
-<<<<<<< HEAD
-/* X86_TUNE_FOUR_JUMP_LIMIT: Some CPU cores are not able to predict more
-   than 4 branch instructions in the 16 byte window.  */
-DEF_TUNE (X86_TUNE_FOUR_JUMP_LIMIT, "four_jump_limit",
-          m_PPRO | m_P4_NOCONA | m_ATOM | m_SLM | m_ATHLON_K8 | m_AMDFAM10)
-
-/* X86_TUNE_SCHEDULE: Enable scheduling.  */
-DEF_TUNE (X86_TUNE_SCHEDULE, "schedule",
-          m_PENT | m_PPRO | m_CORE_ALL | m_ATOM | m_SLM | m_K6_GEODE 
-          | m_AMD_MULTIPLE | m_GENERIC)
-
-/* X86_TUNE_USE_BT: Enable use of BT (bit test) instructions.  */
-DEF_TUNE (X86_TUNE_USE_BT, "use_bt",
-          m_CORE_ALL | m_ATOM | m_SLM | m_AMD_MULTIPLE | m_GENERIC)
-
-/* X86_TUNE_USE_INCDEC: Enable use of inc/dec instructions.   */
-DEF_TUNE (X86_TUNE_USE_INCDEC, "use_incdec",
-          ~(m_P4_NOCONA | m_CORE_ALL | m_ATOM | m_SLM | m_GENERIC))
-
-/* X86_TUNE_PAD_RETURNS: Place NOP before every RET that is a destination
-   of conditional jump or directly preceded by other jump instruction.
-   This is important for AND K8-AMDFAM10 because the branch prediction
-   architecture expect at most one jump per 2 byte window.  Failing to
-   pad returns leads to misaligned return stack.  */
-DEF_TUNE (X86_TUNE_PAD_RETURNS, "pad_returns",
-          m_ATHLON_K8 | m_AMDFAM10 | m_GENERIC)
-
-/* X86_TUNE_PAD_SHORT_FUNCTION: Make every function to be at least 4
-   instructions long.  */
-DEF_TUNE (X86_TUNE_PAD_SHORT_FUNCTION, "pad_short_function", m_ATOM)
-
-/* X86_TUNE_EXT_80387_CONSTANTS: Use fancy 80387 constants, such as PI.  */
-DEF_TUNE (X86_TUNE_EXT_80387_CONSTANTS, "ext_80387_constants",
-          m_PPRO | m_P4_NOCONA | m_CORE_ALL | m_ATOM | m_SLM | m_K6_GEODE
-          | m_ATHLON_K8 | m_GENERIC)
-
-/* X86_TUNE_AVOID_VECTOR_DECODE: Enable splitters that avoid vector decoded
-   forms of instructions on K8 targets.  */
-DEF_TUNE (X86_TUNE_AVOID_VECTOR_DECODE, "avoid_vector_decode",
-          m_K8)
-=======
 /* X86_TUNE_SPLIT_MEM_OPND_FOR_FP_CONVERTS: Try to split memory operand for
    fp converts to destination register.  */
 DEF_TUNE (X86_TUNE_SPLIT_MEM_OPND_FOR_FP_CONVERTS, "split_mem_opnd_for_fp_converts",
@@ -678,26 +417,12 @@
 /* X86_TUNE_ZERO_EXTEND_WITH_AND: Use AND instruction instead
    of mozbl/movwl.  */
 DEF_TUNE (X86_TUNE_ZERO_EXTEND_WITH_AND, "zero_extend_with_and",  m_486 | m_PENT)
->>>>>>> 66c14933
 
 /* X86_TUNE_PROMOTE_HIMODE_IMUL: Modern CPUs have same latency for HImode
    and SImode multiply, but 386 and 486 do HImode multiply faster.  */
 DEF_TUNE (X86_TUNE_PROMOTE_HIMODE_IMUL, "promote_himode_imul",
           ~(m_386 | m_486))
 
-<<<<<<< HEAD
-/* X86_TUNE_SLOW_IMUL_IMM32_MEM: Imul of 32-bit constant and memory is
-   vector path on AMD machines. 
-   FIXME: Do we need to enable this for core? */
-DEF_TUNE (X86_TUNE_SLOW_IMUL_IMM32_MEM, "slow_imul_imm32_mem",
-          m_K8 | m_AMDFAM10)
-
-/* X86_TUNE_SLOW_IMUL_IMM8: Imul of 8-bit constant is vector path on AMD
-   machines. 
-   FIXME: Do we need to enable this for core? */
-DEF_TUNE (X86_TUNE_SLOW_IMUL_IMM8, "slow_imul_imm8",
-          m_K8 | m_AMDFAM10)
-=======
 /* X86_TUNE_FAST_PREFIX: Enable demoting some 32bit or 64bit arithmetic
    into 16bit/8bit when resulting sequence is shorter.  For example
    for "and $-65536, reg" to 16bit store of 0.  */
@@ -706,7 +431,6 @@
 /* X86_TUNE_READ_MODIFY_WRITE: Enable use of read modify write instructions
    such as "add $1, mem".  */
 DEF_TUNE (X86_TUNE_READ_MODIFY_WRITE, "read_modify_write", ~m_PENT)
->>>>>>> 66c14933
 
 /* X86_TUNE_MOVE_M1_VIA_OR: On pentiums, it is faster to load -1 via OR
    than a MOV.  */
@@ -716,8 +440,6 @@
    but one byte longer.  */
 DEF_TUNE (X86_TUNE_NOT_UNPAIRABLE, "not_unpairable", m_PENT)
 
-<<<<<<< HEAD
-=======
 /* X86_TUNE_PARTIAL_REG_STALL: Pentium pro, unlike later chips, handled
    use of partial registers by renaming.  This improved performance of 16bit
    code where upper halves of registers are not used.  It also leads to
@@ -754,93 +476,11 @@
    integer register.  */
 DEF_TUNE (X86_TUNE_USE_MOV0, "use_mov0", m_K6)
 
->>>>>>> 66c14933
 /* X86_TUNE_NOT_VECTORMODE: On AMD K6, NOT is vector decoded with memory
    operand that cannot be represented using a modRM byte.  The XOR
    replacement is long decoded, so this split helps here as well.  */
 DEF_TUNE (X86_TUNE_NOT_VECTORMODE, "not_vectormode", m_K6)
 
-<<<<<<< HEAD
-/* X86_TUNE_USE_VECTOR_FP_CONVERTS: Prefer vector packed SSE conversion
-   from FP to FP.  This form of instructions avoids partial write to the
-   destination.  */
-DEF_TUNE (X86_TUNE_USE_VECTOR_FP_CONVERTS, "use_vector_fp_converts",
-          m_AMDFAM10)
-
-/* X86_TUNE_USE_VECTOR_CONVERTS: Prefer vector packed SSE conversion
-   from integer to FP. */
-DEF_TUNE (X86_TUNE_USE_VECTOR_CONVERTS, "use_vector_converts", m_AMDFAM10)
-
-/* X86_TUNE_FUSE_CMP_AND_BRANCH: Fuse a compare or test instruction
-   with a subsequent conditional jump instruction into a single
-   compare-and-branch uop.
-   FIXME: revisit for generic.  */
-DEF_TUNE (X86_TUNE_FUSE_CMP_AND_BRANCH, "fuse_cmp_and_branch", m_BDVER | m_CORE_ALL)
-
-/* X86_TUNE_OPT_AGU: Optimize for Address Generation Unit. This flag
-   will impact LEA instruction selection. */
-DEF_TUNE (X86_TUNE_OPT_AGU, "opt_agu", m_ATOM | m_SLM)
-
-/* X86_TUNE_VECTORIZE_DOUBLE: Enable double precision vector
-   instructions.  */
-DEF_TUNE (X86_TUNE_VECTORIZE_DOUBLE, "vectorize_double", ~m_ATOM)
-
-/* X86_TUNE_SOFTWARE_PREFETCHING_BENEFICIAL: Enable software prefetching
-   at -O3.  For the moment, the prefetching seems badly tuned for Intel
-   chips.  */
-DEF_TUNE (X86_TUNE_SOFTWARE_PREFETCHING_BENEFICIAL, "software_prefetching_beneficial",
-          m_K6_GEODE | m_AMD_MULTIPLE)
-
-/* X86_TUNE_AVX128_OPTIMAL: Enable 128-bit AVX instruction generation for
-   the auto-vectorizer.  */
-DEF_TUNE (X86_TUNE_AVX128_OPTIMAL, "avx128_optimal", m_BDVER | m_BTVER2)
-
-/* X86_TUNE_REASSOC_INT_TO_PARALLEL: Try to produce parallel computations
-   during reassociation of integer computation.  */
-DEF_TUNE (X86_TUNE_REASSOC_INT_TO_PARALLEL, "reassoc_int_to_parallel",
-          m_ATOM)
-
-/* X86_TUNE_REASSOC_FP_TO_PARALLEL: Try to produce parallel computations
-   during reassociation of fp computation.  */
-DEF_TUNE (X86_TUNE_REASSOC_FP_TO_PARALLEL, "reassoc_fp_to_parallel",
-          m_ATOM | m_SLM | m_HASWELL | m_BDVER1 | m_BDVER2 | m_GENERIC)
-
-/* X86_TUNE_GENERAL_REGS_SSE_SPILL: Try to spill general regs to SSE
-   regs instead of memory.  */
-DEF_TUNE (X86_TUNE_GENERAL_REGS_SSE_SPILL, "general_regs_sse_spill",
-          m_CORE_ALL)
-
-/* X86_TUNE_AVOID_MEM_OPND_FOR_CMOVE: Try to avoid memory operands for
-   a conditional move.  */
-DEF_TUNE (X86_TUNE_AVOID_MEM_OPND_FOR_CMOVE, "avoid_mem_opnd_for_cmove",
-	  m_ATOM | m_SLM)
-
-/* X86_TUNE_SPLIT_MEM_OPND_FOR_FP_CONVERTS: Try to split memory operand for
-   fp converts to destination register.  */
-DEF_TUNE (X86_TUNE_SPLIT_MEM_OPND_FOR_FP_CONVERTS, "split_mem_opnd_for_fp_converts",
-          m_SLM)
-
-/* X86_TUNE_ACCUMULATE_OUTGOING_ARGS: Allocate stack space for outgoing
-   arguments in prologue/epilogue instead of separately for each call
-   by push/pop instructions.
-   This increase code size by about 5% in 32bit mode, less so in 64bit mode
-   because parameters are passed in registers.  It is considerable
-   win for targets without stack engine that prevents multple push operations
-   to happen in parallel.
-
-   FIXME: the flags is incorrectly enabled for amdfam10, Bulldozer,
-   Bobcat and Generic.  This is because disabling it causes large
-   regression on mgrid due to IRA limitation leading to unecessary
-   use of the frame pointer in 32bit mode.  */
-DEF_TUNE (X86_TUNE_ACCUMULATE_OUTGOING_ARGS, "accumulate_outgoing_args", 
-	  m_PPRO | m_P4_NOCONA | m_ATOM | m_SLM | m_AMD_MULTIPLE | m_GENERIC)
-
-/* X86_TUNE_ALWAYS_FANCY_MATH_387: controls use of fancy 387 operations,
-   such as fsqrt, fprem, fsin, fcos, fsincos etc.
-   Should be enabled for all targets that always has coprocesor.  */
-DEF_TUNE (X86_TUNE_ALWAYS_FANCY_MATH_387, "always_fancy_math_387", 
-          ~(m_386 | m_486))
-=======
 /* X86_TUNE_AVOID_VECTOR_DECODE: Enable splitters that avoid vector decoded
    forms of instructions on K8 targets.  */
 DEF_TUNE (X86_TUNE_AVOID_VECTOR_DECODE, "avoid_vector_decode",
@@ -862,5 +502,4 @@
 /* X86_TUNE_PROMOTE_QI_REGS: This enables generic code that promotes all 8bit
    arithmetic to 32bit via PROMOTE_MODE macro.  This code generation scheme
    is usually used for RISC targets.  */
-DEF_TUNE (X86_TUNE_PROMOTE_QI_REGS, "promote_qi_regs", 0)
->>>>>>> 66c14933
+DEF_TUNE (X86_TUNE_PROMOTE_QI_REGS, "promote_qi_regs", 0)
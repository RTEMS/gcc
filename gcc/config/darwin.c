/* Functions for generic Darwin as target machine for GNU C compiler.
   Copyright (C) 1989, 1990, 1991, 1992, 1993, 2000, 2001, 2002, 2003, 2004,
   2005, 2006, 2007
   Free Software Foundation, Inc.
   Contributed by Apple Computer Inc.

This file is part of GCC.

GCC is free software; you can redistribute it and/or modify
it under the terms of the GNU General Public License as published by
the Free Software Foundation; either version 3, or (at your option)
any later version.

GCC is distributed in the hope that it will be useful,
but WITHOUT ANY WARRANTY; without even the implied warranty of
MERCHANTABILITY or FITNESS FOR A PARTICULAR PURPOSE.  See the
GNU General Public License for more details.

You should have received a copy of the GNU General Public License
along with GCC; see the file COPYING3.  If not see
<http://www.gnu.org/licenses/>.  */

#include "config.h"
#include "system.h"
#include "coretypes.h"
#include "tm.h"
#include "rtl.h"
#include "regs.h"
#include "hard-reg-set.h"
#include "real.h"
#include "insn-config.h"
#include "conditions.h"
#include "insn-flags.h"
#include "output.h"
#include "insn-attr.h"
#include "flags.h"
#include "tree.h"
#include "expr.h"
#include "reload.h"
#include "function.h"
#include "ggc.h"
#include "langhooks.h"
#include "target.h"
#include "tm_p.h"
#include "toplev.h"
#include "hashtab.h"
#include "df.h"
<<<<<<< HEAD
=======
#include "debug.h"
>>>>>>> 60a98cce

/* Darwin supports a feature called fix-and-continue, which is used
   for rapid turn around debugging.  When code is compiled with the
   -mfix-and-continue flag, two changes are made to the generated code
   that allow the system to do things that it would normally not be
   able to do easily.  These changes allow gdb to load in
   recompilation of a translation unit that has been changed into a
   running program and replace existing functions and methods of that
   translation unit with versions of those functions and methods
   from the newly compiled translation unit.  The new functions access
   the existing static symbols from the old translation unit, if the
   symbol existed in the unit to be replaced, and from the new
   translation unit, otherwise.

   The changes are to insert 5 nops at the beginning of all functions
   and to use indirection to get at static symbols.  The 5 nops
   are required by consumers of the generated code.  Currently, gdb
   uses this to patch in a jump to the overriding function, this
   allows all uses of the old name to forward to the replacement,
   including existing function pointers and virtual methods.  See
   rs6000_emit_prologue for the code that handles the nop insertions.

   The added indirection allows gdb to redirect accesses to static
   symbols from the newly loaded translation unit to the existing
   symbol, if any.  @code{static} symbols are special and are handled by
   setting the second word in the .non_lazy_symbol_pointer data
   structure to symbol.  See indirect_data for the code that handles
   the extra indirection, and machopic_output_indirection and its use
   of MACHO_SYMBOL_STATIC for the code that handles @code{static}
   symbol indirection.  */

/* Section names.  */
section * darwin_sections[NUM_DARWIN_SECTIONS];

/* True if we're setting __attribute__ ((ms_struct)).  */
int darwin_ms_struct = false;

/* A get_unnamed_section callback used to switch to an ObjC section.
   DIRECTIVE is as for output_section_asm_op.  */

static void
output_objc_section_asm_op (const void *directive)
{
  static bool been_here = false;

  if (! been_here)
    {
      static const enum darwin_section_enum tomark[] =
	{
	  /* written, cold -> hot */
	  objc_cat_cls_meth_section,
	  objc_cat_inst_meth_section,
	  objc_string_object_section,
	  objc_constant_string_object_section,
	  objc_selector_refs_section,
	  objc_selector_fixup_section,
	  objc_cls_refs_section,
	  objc_class_section,
	  objc_meta_class_section,
	  /* shared, hot -> cold */
	  objc_cls_meth_section,
	  objc_inst_meth_section,
	  objc_protocol_section,
	  objc_class_names_section,
	  objc_meth_var_types_section,
	  objc_meth_var_names_section,
	  objc_category_section,
	  objc_class_vars_section,
	  objc_instance_vars_section,
	  objc_module_info_section,
	  objc_symbols_section
	};
      size_t i;

      been_here = true;
      for (i = 0; i < ARRAY_SIZE (tomark); i++)
	switch_to_section (darwin_sections[tomark[i]]);
    }
  output_section_asm_op (directive);
}

/* Implement TARGET_ASM_INIT_SECTIONS.  */

void
darwin_init_sections (void)
{
#define DEF_SECTION(NAME, FLAGS, DIRECTIVE, OBJC)		\
  darwin_sections[NAME] =					\
    get_unnamed_section (FLAGS, (OBJC				\
				 ? output_objc_section_asm_op	\
				 : output_section_asm_op),	\
			 "\t" DIRECTIVE);
#include "config/darwin-sections.def"
#undef DEF_SECTION

  readonly_data_section = darwin_sections[const_section];
  exception_section = darwin_sections[darwin_exception_section];
  eh_frame_section = darwin_sections[darwin_eh_frame_section];
}

int
name_needs_quotes (const char *name)
{
  int c;
  while ((c = *name++) != '\0')
    if (! ISIDNUM (c) && c != '.' && c != '$')
      return 1;
  return 0;
}

/* Return true if SYM_REF can be used without an indirection.  */
static int
machopic_symbol_defined_p (rtx sym_ref)
{
  if (SYMBOL_REF_FLAGS (sym_ref) & MACHO_SYMBOL_FLAG_DEFINED)
    return true;

  /* If a symbol references local and is not an extern to this
     file, then the symbol might be able to declared as defined.  */
  if (SYMBOL_REF_LOCAL_P (sym_ref) && ! SYMBOL_REF_EXTERNAL_P (sym_ref))
    {
      /* If the symbol references a variable and the variable is a
	 common symbol, then this symbol is not defined.  */
      if (SYMBOL_REF_FLAGS (sym_ref) & MACHO_SYMBOL_FLAG_VARIABLE)
	{
	  tree decl = SYMBOL_REF_DECL (sym_ref);
	  if (!decl)
	    return true;
	  if (DECL_COMMON (decl))
	    return false;
	}
      return true;
    }
  return false;
}

/* This module assumes that (const (symbol_ref "foo")) is a legal pic
   reference, which will not be changed.  */

enum machopic_addr_class
machopic_classify_symbol (rtx sym_ref)
{
  int flags;
  bool function_p;

  flags = SYMBOL_REF_FLAGS (sym_ref);
  function_p = SYMBOL_REF_FUNCTION_P (sym_ref);
  if (machopic_symbol_defined_p (sym_ref))
    return (function_p
	    ? MACHOPIC_DEFINED_FUNCTION : MACHOPIC_DEFINED_DATA);
  else
    return (function_p
	    ? MACHOPIC_UNDEFINED_FUNCTION : MACHOPIC_UNDEFINED_DATA);
}

#ifndef TARGET_FIX_AND_CONTINUE
#define TARGET_FIX_AND_CONTINUE 0
#endif

/* Indicate when fix-and-continue style code generation is being used
   and when a reference to data should be indirected so that it can be
   rebound in a new translation unit to reference the original instance
   of that data.  Symbol names that are for code generation local to
   the translation unit are bound to the new translation unit;
   currently this means symbols that begin with L or _OBJC_;
   otherwise, we indicate that an indirect reference should be made to
   permit the runtime to rebind new instances of the translation unit
   to the original instance of the data.  */

static int
indirect_data (rtx sym_ref)
{
  int lprefix;
  const char *name;

  /* If we aren't generating fix-and-continue code, don't do anything
     special.  */
  if (TARGET_FIX_AND_CONTINUE == 0)
    return 0;

  /* Otherwise, all symbol except symbols that begin with L or _OBJC_
     are indirected.  Symbols that begin with L and _OBJC_ are always
     bound to the current translation unit as they are used for
     generated local data of the translation unit.  */

  name = XSTR (sym_ref, 0);

  lprefix = (((name[0] == '*' || name[0] == '&')
              && (name[1] == 'L' || (name[1] == '"' && name[2] == 'L')))
             || (strncmp (name, "_OBJC_", 6) == 0));

  return ! lprefix;
}


static int
machopic_data_defined_p (rtx sym_ref)
{
  if (indirect_data (sym_ref))
    return 0;

  switch (machopic_classify_symbol (sym_ref))
    {
    case MACHOPIC_DEFINED_DATA:
    case MACHOPIC_DEFINED_FUNCTION:
      return 1;
    default:
      return 0;
    }
}

void
machopic_define_symbol (rtx mem)
{
  rtx sym_ref;

  gcc_assert (GET_CODE (mem) == MEM);
  sym_ref = XEXP (mem, 0);
  SYMBOL_REF_FLAGS (sym_ref) |= MACHO_SYMBOL_FLAG_DEFINED;
}

static GTY(()) char * function_base;

const char *
machopic_function_base_name (void)
{
  /* if dynamic-no-pic is on, we should not get here */
  gcc_assert (!MACHO_DYNAMIC_NO_PIC_P);

  if (function_base == NULL)
    function_base =
      (char *) ggc_alloc_string ("<pic base>", sizeof ("<pic base>"));

  current_function_uses_pic_offset_table = 1;

  return function_base;
}

/* Return a SYMBOL_REF for the PIC function base.  */

rtx
machopic_function_base_sym (void)
{
  rtx sym_ref;

  sym_ref = gen_rtx_SYMBOL_REF (Pmode, machopic_function_base_name ());
  SYMBOL_REF_FLAGS (sym_ref)
    |= (MACHO_SYMBOL_FLAG_VARIABLE | MACHO_SYMBOL_FLAG_DEFINED);
  return sym_ref;
}

/* Return either ORIG or (const:P (minus:P ORIG PIC_BASE)), depending
   on whether pic_base is NULL or not.  */
static inline rtx
gen_pic_offset (rtx orig, rtx pic_base)
{
  if (!pic_base)
    return orig;
  else
    return gen_rtx_CONST (Pmode, gen_rtx_MINUS (Pmode, orig, pic_base));
}

static GTY(()) const char * function_base_func_name;
static GTY(()) int current_pic_label_num;

void
machopic_output_function_base_name (FILE *file)
{
  const char *current_name;

  /* If dynamic-no-pic is on, we should not get here.  */
  gcc_assert (!MACHO_DYNAMIC_NO_PIC_P);
  current_name =
    IDENTIFIER_POINTER (DECL_ASSEMBLER_NAME (current_function_decl));
  if (function_base_func_name != current_name)
    {
      ++current_pic_label_num;
      function_base_func_name = current_name;
    }
  fprintf (file, "\"L%011d$pb\"", current_pic_label_num);
}

/* The suffix attached to non-lazy pointer symbols.  */
#define NON_LAZY_POINTER_SUFFIX "$non_lazy_ptr"
/* The suffix attached to stub symbols.  */
#define STUB_SUFFIX "$stub"

typedef struct machopic_indirection GTY (())
{
  /* The SYMBOL_REF for the entity referenced.  */
  rtx symbol;
  /* The name of the stub or non-lazy pointer.  */
  const char * ptr_name;
  /* True iff this entry is for a stub (as opposed to a non-lazy
     pointer).  */
  bool stub_p;
  /* True iff this stub or pointer pointer has been referenced.  */
  bool used;
} machopic_indirection;

/* A table mapping stub names and non-lazy pointer names to
   SYMBOL_REFs for the stubbed-to and pointed-to entities.  */

static GTY ((param_is (struct machopic_indirection))) htab_t
  machopic_indirections;

/* Return a hash value for a SLOT in the indirections hash table.  */

static hashval_t
machopic_indirection_hash (const void *slot)
{
  const machopic_indirection *p = (const machopic_indirection *) slot;
  return htab_hash_string (p->ptr_name);
}

/* Returns true if the KEY is the same as that associated with
   SLOT.  */

static int
machopic_indirection_eq (const void *slot, const void *key)
{
  return strcmp (((const machopic_indirection *) slot)->ptr_name, key) == 0;
}

/* Return the name of the non-lazy pointer (if STUB_P is false) or
   stub (if STUB_B is true) corresponding to the given name.  */

const char *
machopic_indirection_name (rtx sym_ref, bool stub_p)
{
  char *buffer;
  const char *name = XSTR (sym_ref, 0);
  size_t namelen = strlen (name);
  machopic_indirection *p;
  void ** slot;
  bool saw_star = false;
  bool needs_quotes;
  const char *suffix;
  const char *prefix = user_label_prefix;
  const char *quote = "";
  tree id;

  id = maybe_get_identifier (name);
  if (id)
    {
      tree id_orig = id;

      while (IDENTIFIER_TRANSPARENT_ALIAS (id))
	id = TREE_CHAIN (id);
      if (id != id_orig)
	{
	  name = IDENTIFIER_POINTER (id);
	  namelen = strlen (name);
	}
    }

  if (name[0] == '*')
    {
      saw_star = true;
      prefix = "";
      ++name;
      --namelen;
    }

  needs_quotes = name_needs_quotes (name);
  if (needs_quotes)
    {
      quote = "\"";
    }

  if (stub_p)
    suffix = STUB_SUFFIX;
  else
    suffix = NON_LAZY_POINTER_SUFFIX;

  buffer = alloca (strlen ("&L")
		   + strlen (prefix)
		   + namelen
		   + strlen (suffix)
		   + 2 * strlen (quote)
		   + 1 /* '\0' */);

  /* Construct the name of the non-lazy pointer or stub.  */
  sprintf (buffer, "&%sL%s%s%s%s", quote, prefix, name, suffix, quote);

  if (!machopic_indirections)
    machopic_indirections = htab_create_ggc (37,
					     machopic_indirection_hash,
					     machopic_indirection_eq,
					     /*htab_del=*/NULL);

  slot = htab_find_slot_with_hash (machopic_indirections, buffer,
				   htab_hash_string (buffer), INSERT);
  if (*slot)
    {
      p = (machopic_indirection *) *slot;
    }
  else
    {
      p = (machopic_indirection *) ggc_alloc (sizeof (machopic_indirection));
      p->symbol = sym_ref;
      p->ptr_name = xstrdup (buffer);
      p->stub_p = stub_p;
      p->used = false;
      *slot = p;
    }

  return p->ptr_name;
}

/* Return the name of the stub for the mcount function.  */

const char*
machopic_mcount_stub_name (void)
{
  rtx symbol = gen_rtx_SYMBOL_REF (Pmode, "*mcount");
  return machopic_indirection_name (symbol, /*stub_p=*/true);
}

/* If NAME is the name of a stub or a non-lazy pointer , mark the stub
   or non-lazy pointer as used -- and mark the object to which the
   pointer/stub refers as used as well, since the pointer/stub will
   emit a reference to it.  */

void
machopic_validate_stub_or_non_lazy_ptr (const char *name)
{
  machopic_indirection *p;

  p = ((machopic_indirection *)
       (htab_find_with_hash (machopic_indirections, name,
			     htab_hash_string (name))));
  if (p && ! p->used)
    {
      const char *real_name;
      tree id;

      p->used = true;

      /* Do what output_addr_const will do when we actually call it.  */
      if (SYMBOL_REF_DECL (p->symbol))
	mark_decl_referenced (SYMBOL_REF_DECL (p->symbol));

      real_name = targetm.strip_name_encoding (XSTR (p->symbol, 0));

      id = maybe_get_identifier (real_name);
      if (id)
	mark_referenced (id);
    }
}

/* Transform ORIG, which may be any data source, to the corresponding
   source using indirections.  */

rtx
machopic_indirect_data_reference (rtx orig, rtx reg)
{
  rtx ptr_ref = orig;

  if (! MACHOPIC_INDIRECT)
    return orig;

  if (GET_CODE (orig) == SYMBOL_REF)
    {
      int defined = machopic_data_defined_p (orig);

      if (defined && MACHO_DYNAMIC_NO_PIC_P)
	{
#if defined (TARGET_TOC)
	  /* Create a new register for CSE opportunities.  */
	  rtx hi_reg = (!can_create_pseudo_p () ? reg : gen_reg_rtx (Pmode));
 	  emit_insn (gen_macho_high (hi_reg, orig));
 	  emit_insn (gen_macho_low (reg, hi_reg, orig));
#else
	   /* some other cpu -- writeme!  */
	   gcc_unreachable ();
#endif
	   return reg;
	}
      else if (defined)
	{
#if defined (TARGET_TOC) || defined (HAVE_lo_sum)
	  rtx pic_base = machopic_function_base_sym ();
	  rtx offset = gen_pic_offset (orig, pic_base);
#endif

#if defined (TARGET_TOC) /* i.e., PowerPC */
	  rtx hi_sum_reg = (!can_create_pseudo_p ()
			    ? reg
			    : gen_reg_rtx (Pmode));

	  gcc_assert (reg);

	  emit_insn (gen_rtx_SET (Pmode, hi_sum_reg,
			      gen_rtx_PLUS (Pmode, pic_offset_table_rtx,
				       gen_rtx_HIGH (Pmode, offset))));
	  emit_insn (gen_rtx_SET (Pmode, reg,
				  gen_rtx_LO_SUM (Pmode, hi_sum_reg, offset)));

	  orig = reg;
#else
#if defined (HAVE_lo_sum)
	  gcc_assert (reg);

	  emit_insn (gen_rtx_SET (VOIDmode, reg,
				  gen_rtx_HIGH (Pmode, offset)));
	  emit_insn (gen_rtx_SET (VOIDmode, reg,
				  gen_rtx_LO_SUM (Pmode, reg, offset)));
	  emit_insn (gen_rtx_USE (VOIDmode, pic_offset_table_rtx));

	  orig = gen_rtx_PLUS (Pmode, pic_offset_table_rtx, reg);
#endif
#endif
	  return orig;
	}

      ptr_ref = (gen_rtx_SYMBOL_REF
		 (Pmode,
		  machopic_indirection_name (orig, /*stub_p=*/false)));

      SYMBOL_REF_DATA (ptr_ref) = SYMBOL_REF_DATA (orig);

      ptr_ref = gen_const_mem (Pmode, ptr_ref);
      machopic_define_symbol (ptr_ref);

      return ptr_ref;
    }
  else if (GET_CODE (orig) == CONST)
    {
      rtx base, result;

      /* legitimize both operands of the PLUS */
      if (GET_CODE (XEXP (orig, 0)) == PLUS)
	{
	  base = machopic_indirect_data_reference (XEXP (XEXP (orig, 0), 0),
						   reg);
	  orig = machopic_indirect_data_reference (XEXP (XEXP (orig, 0), 1),
						   (base == reg ? 0 : reg));
	}
      else
	return orig;

      if (MACHOPIC_PURE && GET_CODE (orig) == CONST_INT)
	result = plus_constant (base, INTVAL (orig));
      else
	result = gen_rtx_PLUS (Pmode, base, orig);

      if (MACHOPIC_JUST_INDIRECT && GET_CODE (base) == MEM)
	{
	  if (reg)
	    {
	      emit_move_insn (reg, result);
	      result = reg;
	    }
	  else
	    {
	      result = force_reg (GET_MODE (result), result);
	    }
	}

      return result;

    }
  else if (GET_CODE (orig) == MEM)
    XEXP (ptr_ref, 0) = machopic_indirect_data_reference (XEXP (orig, 0), reg);
  /* When the target is i386, this code prevents crashes due to the
     compiler's ignorance on how to move the PIC base register to
     other registers.  (The reload phase sometimes introduces such
     insns.)  */
  else if (GET_CODE (orig) == PLUS
	   && GET_CODE (XEXP (orig, 0)) == REG
	   && REGNO (XEXP (orig, 0)) == PIC_OFFSET_TABLE_REGNUM
#ifdef I386
	   /* Prevent the same register from being erroneously used
	      as both the base and index registers.  */
	   && GET_CODE (XEXP (orig, 1)) == CONST
#endif
	   && reg)
    {
      emit_move_insn (reg, XEXP (orig, 0));
      XEXP (ptr_ref, 0) = reg;
    }
  return ptr_ref;
}

/* Transform TARGET (a MEM), which is a function call target, to the
   corresponding symbol_stub if necessary.  Return a new MEM.  */

rtx
machopic_indirect_call_target (rtx target)
{
  if (GET_CODE (target) != MEM)
    return target;

  if (MACHOPIC_INDIRECT
      && GET_CODE (XEXP (target, 0)) == SYMBOL_REF
      && !(SYMBOL_REF_FLAGS (XEXP (target, 0))
	   & MACHO_SYMBOL_FLAG_DEFINED))
    {
      rtx sym_ref = XEXP (target, 0);
      const char *stub_name = machopic_indirection_name (sym_ref,
							 /*stub_p=*/true);
      enum machine_mode mode = GET_MODE (sym_ref);

      XEXP (target, 0) = gen_rtx_SYMBOL_REF (mode, stub_name);
      SYMBOL_REF_DATA (XEXP (target, 0)) = SYMBOL_REF_DATA (sym_ref);
      MEM_READONLY_P (target) = 1;
      MEM_NOTRAP_P (target) = 1;
    }

  return target;
}

rtx
machopic_legitimize_pic_address (rtx orig, enum machine_mode mode, rtx reg)
{
  rtx pic_ref = orig;

  if (! MACHOPIC_INDIRECT)
    return orig;

  /* First handle a simple SYMBOL_REF or LABEL_REF */
  if (GET_CODE (orig) == LABEL_REF
      || (GET_CODE (orig) == SYMBOL_REF
	  ))
    {
      /* addr(foo) = &func+(foo-func) */
      rtx pic_base;

      orig = machopic_indirect_data_reference (orig, reg);

      if (GET_CODE (orig) == PLUS
	  && GET_CODE (XEXP (orig, 0)) == REG)
	{
	  if (reg == 0)
	    return force_reg (mode, orig);

	  emit_move_insn (reg, orig);
	  return reg;
	}

      /* if dynamic-no-pic we don't have a pic base  */
      if (MACHO_DYNAMIC_NO_PIC_P)
	pic_base = NULL;
      else
	pic_base = machopic_function_base_sym ();

      if (GET_CODE (orig) == MEM)
	{
	  if (reg == 0)
	    {
	      gcc_assert (!reload_in_progress);
	      reg = gen_reg_rtx (Pmode);
	    }

#ifdef HAVE_lo_sum
	  if (MACHO_DYNAMIC_NO_PIC_P
	      && (GET_CODE (XEXP (orig, 0)) == SYMBOL_REF
		  || GET_CODE (XEXP (orig, 0)) == LABEL_REF))
	    {
#if defined (TARGET_TOC)	/* ppc  */
	      rtx temp_reg = (!can_create_pseudo_p ()
			      ? reg :
			      gen_reg_rtx (Pmode));
	      rtx asym = XEXP (orig, 0);
	      rtx mem;

	      emit_insn (gen_macho_high (temp_reg, asym));
	      mem = gen_const_mem (GET_MODE (orig),
				   gen_rtx_LO_SUM (Pmode, temp_reg, asym));
	      emit_insn (gen_rtx_SET (VOIDmode, reg, mem));
#else
	      /* Some other CPU -- WriteMe! but right now there are no other
		 platforms that can use dynamic-no-pic  */
	      gcc_unreachable ();
#endif
	      pic_ref = reg;
	    }
	  else
	  if (GET_CODE (XEXP (orig, 0)) == SYMBOL_REF
	      || GET_CODE (XEXP (orig, 0)) == LABEL_REF)
	    {
	      rtx offset = gen_pic_offset (XEXP (orig, 0), pic_base);
#if defined (TARGET_TOC) /* i.e., PowerPC */
	      /* Generating a new reg may expose opportunities for
		 common subexpression elimination.  */
              rtx hi_sum_reg = (!can_create_pseudo_p ()
				? reg
				: gen_reg_rtx (Pmode));
	      rtx mem;
	      rtx insn;
	      rtx sum;

	      sum = gen_rtx_HIGH (Pmode, offset);
	      if (! MACHO_DYNAMIC_NO_PIC_P)
		sum = gen_rtx_PLUS (Pmode, pic_offset_table_rtx, sum);

	      emit_insn (gen_rtx_SET (Pmode, hi_sum_reg, sum));

	      mem = gen_const_mem (GET_MODE (orig),
				  gen_rtx_LO_SUM (Pmode,
						  hi_sum_reg, offset));
	      insn = emit_insn (gen_rtx_SET (VOIDmode, reg, mem));
	      set_unique_reg_note (insn, REG_EQUAL, pic_ref);

	      pic_ref = reg;
#else
	      emit_insn (gen_rtx_USE (VOIDmode,
				      gen_rtx_REG (Pmode,
						   PIC_OFFSET_TABLE_REGNUM)));

	      emit_insn (gen_rtx_SET (VOIDmode, reg,
				      gen_rtx_HIGH (Pmode,
						    gen_rtx_CONST (Pmode,
								   offset))));
	      emit_insn (gen_rtx_SET (VOIDmode, reg,
				  gen_rtx_LO_SUM (Pmode, reg,
					   gen_rtx_CONST (Pmode, offset))));
	      pic_ref = gen_rtx_PLUS (Pmode,
				      pic_offset_table_rtx, reg);
#endif
	    }
	  else
#endif  /* HAVE_lo_sum */
	    {
	      rtx pic = pic_offset_table_rtx;
	      if (GET_CODE (pic) != REG)
		{
		  emit_move_insn (reg, pic);
		  pic = reg;
		}
#if 0
	      emit_insn (gen_rtx_USE (VOIDmode,
				      gen_rtx_REG (Pmode,
						   PIC_OFFSET_TABLE_REGNUM)));
#endif

	      if (reload_in_progress)
		df_set_regs_ever_live (REGNO (pic), true);
	      pic_ref = gen_rtx_PLUS (Pmode, pic,
				      gen_pic_offset (XEXP (orig, 0),
						      pic_base));
	    }

#if !defined (TARGET_TOC)
	  emit_move_insn (reg, pic_ref);
	  pic_ref = gen_const_mem (GET_MODE (orig), reg);
#endif
	}
      else
	{

#ifdef HAVE_lo_sum
	  if (GET_CODE (orig) == SYMBOL_REF
	      || GET_CODE (orig) == LABEL_REF)
	    {
	      rtx offset = gen_pic_offset (orig, pic_base);
#if defined (TARGET_TOC) /* i.e., PowerPC */
              rtx hi_sum_reg;

	      if (reg == 0)
		{
		  gcc_assert (!reload_in_progress);
		  reg = gen_reg_rtx (Pmode);
		}

	      hi_sum_reg = reg;

	      emit_insn (gen_rtx_SET (Pmode, hi_sum_reg,
				      (MACHO_DYNAMIC_NO_PIC_P)
				      ? gen_rtx_HIGH (Pmode, offset)
				      : gen_rtx_PLUS (Pmode,
						      pic_offset_table_rtx,
						      gen_rtx_HIGH (Pmode,
								    offset))));
	      emit_insn (gen_rtx_SET (VOIDmode, reg,
				      gen_rtx_LO_SUM (Pmode,
						      hi_sum_reg, offset)));
	      pic_ref = reg;
#else
	      emit_insn (gen_rtx_SET (VOIDmode, reg,
				      gen_rtx_HIGH (Pmode, offset)));
	      emit_insn (gen_rtx_SET (VOIDmode, reg,
				      gen_rtx_LO_SUM (Pmode, reg, offset)));
	      pic_ref = gen_rtx_PLUS (Pmode,
				      pic_offset_table_rtx, reg);
#endif
	    }
	  else
#endif  /*  HAVE_lo_sum  */
	    {
	      if (REG_P (orig)
	          || GET_CODE (orig) == SUBREG)
		{
		  return orig;
		}
	      else
		{
		  rtx pic = pic_offset_table_rtx;
		  if (GET_CODE (pic) != REG)
		    {
		      emit_move_insn (reg, pic);
		      pic = reg;
		    }
#if 0
		  emit_insn (gen_rtx_USE (VOIDmode,
					  pic_offset_table_rtx));
#endif
		  if (reload_in_progress)
		    df_set_regs_ever_live (REGNO (pic), true);
		  pic_ref = gen_rtx_PLUS (Pmode,
					  pic,
					  gen_pic_offset (orig, pic_base));
		}
	    }
	}

      if (GET_CODE (pic_ref) != REG)
        {
          if (reg != 0)
            {
              emit_move_insn (reg, pic_ref);
              return reg;
            }
          else
            {
              return force_reg (mode, pic_ref);
            }
        }
      else
        {
          return pic_ref;
        }
    }

  else if (GET_CODE (orig) == SYMBOL_REF)
    return orig;

  else if (GET_CODE (orig) == PLUS
	   && (GET_CODE (XEXP (orig, 0)) == MEM
	       || GET_CODE (XEXP (orig, 0)) == SYMBOL_REF
	       || GET_CODE (XEXP (orig, 0)) == LABEL_REF)
	   && XEXP (orig, 0) != pic_offset_table_rtx
	   && GET_CODE (XEXP (orig, 1)) != REG)

    {
      rtx base;
      int is_complex = (GET_CODE (XEXP (orig, 0)) == MEM);

      base = machopic_legitimize_pic_address (XEXP (orig, 0), Pmode, reg);
      orig = machopic_legitimize_pic_address (XEXP (orig, 1),
					      Pmode, (base == reg ? 0 : reg));
      if (GET_CODE (orig) == CONST_INT)
	{
	  pic_ref = plus_constant (base, INTVAL (orig));
	  is_complex = 1;
	}
      else
	pic_ref = gen_rtx_PLUS (Pmode, base, orig);

      if (reg && is_complex)
	{
	  emit_move_insn (reg, pic_ref);
	  pic_ref = reg;
	}
      /* Likewise, should we set special REG_NOTEs here?  */
    }

  else if (GET_CODE (orig) == CONST)
    {
      return machopic_legitimize_pic_address (XEXP (orig, 0), Pmode, reg);
    }

  else if (GET_CODE (orig) == MEM
	   && GET_CODE (XEXP (orig, 0)) == SYMBOL_REF)
    {
      rtx addr = machopic_legitimize_pic_address (XEXP (orig, 0), Pmode, reg);
      addr = replace_equiv_address (orig, addr);
      emit_move_insn (reg, addr);
      pic_ref = reg;
    }

  return pic_ref;
}

/* Output the stub or non-lazy pointer in *SLOT, if it has been used.
   DATA is the FILE* for assembly output.  Called from
   htab_traverse.  */

static int
machopic_output_indirection (void **slot, void *data)
{
  machopic_indirection *p = *((machopic_indirection **) slot);
  FILE *asm_out_file = (FILE *) data;
  rtx symbol;
  const char *sym_name;
  const char *ptr_name;

  if (!p->used)
    return 1;

  symbol = p->symbol;
  sym_name = XSTR (symbol, 0);
  ptr_name = p->ptr_name;

  if (p->stub_p)
    {
      char *sym;
      char *stub;
      tree id;

      id = maybe_get_identifier (sym_name);
      if (id)
	{
	  tree id_orig = id;

	  while (IDENTIFIER_TRANSPARENT_ALIAS (id))
	    id = TREE_CHAIN (id);
	  if (id != id_orig)
	    sym_name = IDENTIFIER_POINTER (id);
	}

      sym = alloca (strlen (sym_name) + 2);
      if (sym_name[0] == '*' || sym_name[0] == '&')
	strcpy (sym, sym_name + 1);
      else if (sym_name[0] == '-' || sym_name[0] == '+')
	strcpy (sym, sym_name);
      else
	sprintf (sym, "%s%s", user_label_prefix, sym_name);

      stub = alloca (strlen (ptr_name) + 2);
      if (ptr_name[0] == '*' || ptr_name[0] == '&')
	strcpy (stub, ptr_name + 1);
      else
	sprintf (stub, "%s%s", user_label_prefix, ptr_name);

      machopic_output_stub (asm_out_file, sym, stub);
    }
  else if (! indirect_data (symbol)
	   && (machopic_symbol_defined_p (symbol)
	       || SYMBOL_REF_LOCAL_P (symbol)))
    {
      switch_to_section (data_section);
      assemble_align (GET_MODE_ALIGNMENT (Pmode));
      assemble_label (ptr_name);
      assemble_integer (gen_rtx_SYMBOL_REF (Pmode, sym_name),
			GET_MODE_SIZE (Pmode),
			GET_MODE_ALIGNMENT (Pmode), 1);
    }
  else
    {
      rtx init = const0_rtx;

      switch_to_section (darwin_sections[machopic_nl_symbol_ptr_section]);
      assemble_name (asm_out_file, ptr_name);
      fprintf (asm_out_file, ":\n");

      fprintf (asm_out_file, "\t.indirect_symbol ");
      assemble_name (asm_out_file, sym_name);
      fprintf (asm_out_file, "\n");

      /* Variables that are marked with MACHO_SYMBOL_STATIC need to
	 have their symbol name instead of 0 in the second entry of
	 the non-lazy symbol pointer data structure when they are
	 defined.  This allows the runtime to rebind newer instances
	 of the translation unit with the original instance of the
	 symbol.  */

      if ((SYMBOL_REF_FLAGS (symbol) & MACHO_SYMBOL_STATIC)
	  && machopic_symbol_defined_p (symbol))
	init = gen_rtx_SYMBOL_REF (Pmode, sym_name);

      assemble_integer (init, GET_MODE_SIZE (Pmode),
			GET_MODE_ALIGNMENT (Pmode), 1);
    }

  return 1;
}

void
machopic_finish (FILE *asm_out_file)
{
  if (machopic_indirections)
    htab_traverse_noresize (machopic_indirections,
			    machopic_output_indirection,
			    asm_out_file);
}

int
machopic_operand_p (rtx op)
{
  if (MACHOPIC_JUST_INDIRECT)
    {
      while (GET_CODE (op) == CONST)
	op = XEXP (op, 0);

      if (GET_CODE (op) == SYMBOL_REF)
	return machopic_symbol_defined_p (op);
      else
	return 0;
    }

  while (GET_CODE (op) == CONST)
    op = XEXP (op, 0);

  if (GET_CODE (op) == MINUS
      && GET_CODE (XEXP (op, 0)) == SYMBOL_REF
      && GET_CODE (XEXP (op, 1)) == SYMBOL_REF
      && machopic_symbol_defined_p (XEXP (op, 0))
      && machopic_symbol_defined_p (XEXP (op, 1)))
      return 1;

  return 0;
}

/* This function records whether a given name corresponds to a defined
   or undefined function or variable, for machopic_classify_ident to
   use later.  */

void
darwin_encode_section_info (tree decl, rtx rtl, int first ATTRIBUTE_UNUSED)
{
  rtx sym_ref;

  /* Do the standard encoding things first.  */
  default_encode_section_info (decl, rtl, first);

  if (TREE_CODE (decl) != FUNCTION_DECL && TREE_CODE (decl) != VAR_DECL)
    return;

  sym_ref = XEXP (rtl, 0);
  if (TREE_CODE (decl) == VAR_DECL)
    SYMBOL_REF_FLAGS (sym_ref) |= MACHO_SYMBOL_FLAG_VARIABLE;

  if (!DECL_EXTERNAL (decl)
      && (!TREE_PUBLIC (decl) || !DECL_WEAK (decl))
      && ! lookup_attribute ("weakref", DECL_ATTRIBUTES (decl))
      && ((TREE_STATIC (decl)
	   && (!DECL_COMMON (decl) || !TREE_PUBLIC (decl)))
	  || (!DECL_COMMON (decl) && DECL_INITIAL (decl)
	      && DECL_INITIAL (decl) != error_mark_node)))
    SYMBOL_REF_FLAGS (sym_ref) |= MACHO_SYMBOL_FLAG_DEFINED;

  if (! TREE_PUBLIC (decl))
    SYMBOL_REF_FLAGS (sym_ref) |= MACHO_SYMBOL_STATIC;
}

void
darwin_mark_decl_preserved (const char *name)
{
  fprintf (asm_out_file, ".no_dead_strip ");
  assemble_name (asm_out_file, name);
  fputc ('\n', asm_out_file);
}

static section *
darwin_text_section (int reloc, int weak)
{
  if (reloc)
    return (weak
	    ? darwin_sections[text_unlikely_coal_section]
	    : unlikely_text_section ());
  else
    return (weak
	    ? darwin_sections[text_coal_section]
	    : text_section);
}

static section *
darwin_rodata_section (int weak)
{
  return (weak
	  ? darwin_sections[const_coal_section]
	  : darwin_sections[const_section]);
}

static section *
darwin_mergeable_string_section (tree exp,
				 unsigned HOST_WIDE_INT align)
{
  if (flag_merge_constants
      && TREE_CODE (exp) == STRING_CST
      && TREE_CODE (TREE_TYPE (exp)) == ARRAY_TYPE
      && align <= 256
      && ((size_t) TREE_STRING_LENGTH (exp)
	  == strlen (TREE_STRING_POINTER (exp)) + 1))
    return darwin_sections[cstring_section];

  return readonly_data_section;
}

#ifndef HAVE_GAS_LITERAL16
#define HAVE_GAS_LITERAL16 0
#endif

static section *
darwin_mergeable_constant_section (tree exp,
				   unsigned HOST_WIDE_INT align)
{
  enum machine_mode mode = DECL_MODE (exp);
  unsigned int modesize = GET_MODE_BITSIZE (mode);

  if (flag_merge_constants
      && mode != VOIDmode
      && mode != BLKmode
      && modesize <= align
      && align >= 8
      && align <= 256
      && (align & (align -1)) == 0)
    {
      tree size = TYPE_SIZE_UNIT (TREE_TYPE (exp));

      if (TREE_CODE (size) == INTEGER_CST
	  && TREE_INT_CST_LOW (size) == 4
	  && TREE_INT_CST_HIGH (size) == 0)
        return darwin_sections[literal4_section];
      else if (TREE_CODE (size) == INTEGER_CST
	       && TREE_INT_CST_LOW (size) == 8
	       && TREE_INT_CST_HIGH (size) == 0)
        return darwin_sections[literal8_section];
      else if (HAVE_GAS_LITERAL16
	       && TARGET_64BIT
               && TREE_CODE (size) == INTEGER_CST
               && TREE_INT_CST_LOW (size) == 16
               && TREE_INT_CST_HIGH (size) == 0)
        return darwin_sections[literal16_section];
<<<<<<< HEAD
      else
        return readonly_data_section;
    }

  return readonly_data_section;
}

int
machopic_reloc_rw_mask (void)
{
  return MACHOPIC_INDIRECT ? 3 : 0;
}

section *
machopic_select_section (tree decl,
			 int reloc,
			 unsigned HOST_WIDE_INT align)
{
  bool weak = (DECL_P (decl)
	       && DECL_WEAK (decl)
	       && (lookup_attribute ("weak", DECL_ATTRIBUTES (decl))
		   || ! lookup_attribute ("weak_import",
					  DECL_ATTRIBUTES (decl))));
  section *base_section;

  switch (categorize_decl_for_section (decl, reloc))
    {
    case SECCAT_TEXT:
      base_section = darwin_text_section (reloc, weak);
      break;

    case SECCAT_RODATA:
    case SECCAT_SRODATA:
      base_section = darwin_rodata_section (weak);
      break;

    case SECCAT_RODATA_MERGE_STR:
      base_section = darwin_mergeable_string_section (decl, align);
      break;

    case SECCAT_RODATA_MERGE_STR_INIT:
      base_section = darwin_mergeable_string_section (DECL_INITIAL (decl), align);
      break;

    case SECCAT_RODATA_MERGE_CONST:
      base_section =  darwin_mergeable_constant_section (decl, align);
      break;

    case SECCAT_DATA:
    case SECCAT_DATA_REL:
    case SECCAT_DATA_REL_LOCAL:
    case SECCAT_DATA_REL_RO:
    case SECCAT_DATA_REL_RO_LOCAL:
    case SECCAT_SDATA:
    case SECCAT_TDATA:
    case SECCAT_BSS:
    case SECCAT_SBSS:
    case SECCAT_TBSS:
      if (TREE_READONLY (decl) || TREE_CONSTANT (decl))
	base_section = weak ? darwin_sections[const_data_coal_section]
			    : darwin_sections[const_data_section];
      else
	base_section = weak ? darwin_sections[data_coal_section] : data_section;
      break;

    default:
      gcc_unreachable ();
    }

=======
      else
        return readonly_data_section;
    }

  return readonly_data_section;
}

int
machopic_reloc_rw_mask (void)
{
  return MACHOPIC_INDIRECT ? 3 : 0;
}

section *
machopic_select_section (tree decl,
			 int reloc,
			 unsigned HOST_WIDE_INT align)
{
  bool weak = (DECL_P (decl)
	       && DECL_WEAK (decl)
	       && (lookup_attribute ("weak", DECL_ATTRIBUTES (decl))
		   || ! lookup_attribute ("weak_import",
					  DECL_ATTRIBUTES (decl))));
  section *base_section;

  switch (categorize_decl_for_section (decl, reloc))
    {
    case SECCAT_TEXT:
      base_section = darwin_text_section (reloc, weak);
      break;

    case SECCAT_RODATA:
    case SECCAT_SRODATA:
      base_section = darwin_rodata_section (weak);
      break;

    case SECCAT_RODATA_MERGE_STR:
      base_section = darwin_mergeable_string_section (decl, align);
      break;

    case SECCAT_RODATA_MERGE_STR_INIT:
      base_section = darwin_mergeable_string_section (DECL_INITIAL (decl), align);
      break;

    case SECCAT_RODATA_MERGE_CONST:
      base_section =  darwin_mergeable_constant_section (decl, align);
      break;

    case SECCAT_DATA:
    case SECCAT_DATA_REL:
    case SECCAT_DATA_REL_LOCAL:
    case SECCAT_DATA_REL_RO:
    case SECCAT_DATA_REL_RO_LOCAL:
    case SECCAT_SDATA:
    case SECCAT_TDATA:
    case SECCAT_BSS:
    case SECCAT_SBSS:
    case SECCAT_TBSS:
      if (TREE_READONLY (decl) || TREE_CONSTANT (decl))
	base_section = weak ? darwin_sections[const_data_coal_section]
			    : darwin_sections[const_data_section];
      else
	base_section = weak ? darwin_sections[data_coal_section] : data_section;
      break;

    default:
      gcc_unreachable ();
    }

>>>>>>> 60a98cce
  /* Darwin weird special cases.  */
  if (TREE_CODE (decl) == CONSTRUCTOR
      && TREE_TYPE (decl)
      && TREE_CODE (TREE_TYPE (decl)) == RECORD_TYPE
      && TYPE_NAME (TREE_TYPE (decl)))
    {
      tree name = TYPE_NAME (TREE_TYPE (decl));
      if (TREE_CODE (name) == TYPE_DECL)
        name = DECL_NAME (name);

      if (!strcmp (IDENTIFIER_POINTER (name), "__builtin_ObjCString"))
        {
          if (flag_next_runtime)
            return darwin_sections[objc_constant_string_object_section];
          else
            return darwin_sections[objc_string_object_section];
        }
      else
        return base_section;
    }
  else if (TREE_CODE (decl) == VAR_DECL
	   && DECL_NAME (decl)
	   && TREE_CODE (DECL_NAME (decl)) == IDENTIFIER_NODE
	   && IDENTIFIER_POINTER (DECL_NAME (decl))
	   && !strncmp (IDENTIFIER_POINTER (DECL_NAME (decl)), "_OBJC_", 6))
    {
      const char *name = IDENTIFIER_POINTER (DECL_NAME (decl));

      if (!strncmp (name, "_OBJC_CLASS_METHODS_", 20))
        return darwin_sections[objc_cls_meth_section];
      else if (!strncmp (name, "_OBJC_INSTANCE_METHODS_", 23))
        return darwin_sections[objc_inst_meth_section];
      else if (!strncmp (name, "_OBJC_CATEGORY_CLASS_METHODS_", 20))
        return darwin_sections[objc_cat_cls_meth_section];
      else if (!strncmp (name, "_OBJC_CATEGORY_INSTANCE_METHODS_", 23))
        return darwin_sections[objc_cat_inst_meth_section];
      else if (!strncmp (name, "_OBJC_CLASS_VARIABLES_", 22))
        return darwin_sections[objc_class_vars_section];
      else if (!strncmp (name, "_OBJC_INSTANCE_VARIABLES_", 25))
        return darwin_sections[objc_instance_vars_section];
      else if (!strncmp (name, "_OBJC_CLASS_PROTOCOLS_", 22))
        return darwin_sections[objc_cat_cls_meth_section];
      else if (!strncmp (name, "_OBJC_CLASS_NAME_", 17))
        return darwin_sections[objc_class_names_section];
      else if (!strncmp (name, "_OBJC_METH_VAR_NAME_", 20))
        return darwin_sections[objc_meth_var_names_section];
      else if (!strncmp (name, "_OBJC_METH_VAR_TYPE_", 20))
        return darwin_sections[objc_meth_var_types_section];
      else if (!strncmp (name, "_OBJC_CLASS_REFERENCES", 22))
        return darwin_sections[objc_cls_refs_section];
      else if (!strncmp (name, "_OBJC_CLASS_", 12))
        return darwin_sections[objc_class_section];
      else if (!strncmp (name, "_OBJC_METACLASS_", 16))
        return darwin_sections[objc_meta_class_section];
      else if (!strncmp (name, "_OBJC_CATEGORY_", 15))
        return darwin_sections[objc_category_section];
      else if (!strncmp (name, "_OBJC_SELECTOR_REFERENCES", 25))
        return darwin_sections[objc_selector_refs_section];
      else if (!strncmp (name, "_OBJC_SELECTOR_FIXUP", 20))
        return darwin_sections[objc_selector_fixup_section];
      else if (!strncmp (name, "_OBJC_SYMBOLS", 13))
        return darwin_sections[objc_symbols_section];
      else if (!strncmp (name, "_OBJC_MODULES", 13))
        return darwin_sections[objc_module_info_section];
      else if (!strncmp (name, "_OBJC_IMAGE_INFO", 16))
        return darwin_sections[objc_image_info_section];
      else if (!strncmp (name, "_OBJC_PROTOCOL_INSTANCE_METHODS_", 32))
        return darwin_sections[objc_cat_inst_meth_section];
      else if (!strncmp (name, "_OBJC_PROTOCOL_CLASS_METHODS_", 29))
        return darwin_sections[objc_cat_cls_meth_section];
      else if (!strncmp (name, "_OBJC_PROTOCOL_REFS_", 20))
        return darwin_sections[objc_cat_cls_meth_section];
      else if (!strncmp (name, "_OBJC_PROTOCOL_", 15))
        return darwin_sections[objc_protocol_section];
      else
        return base_section;
    }

  return base_section;
}

/* This can be called with address expressions as "rtx".
   They must go in "const".  */

section *
machopic_select_rtx_section (enum machine_mode mode, rtx x,
			     unsigned HOST_WIDE_INT align ATTRIBUTE_UNUSED)
{
  if (GET_MODE_SIZE (mode) == 8
      && (GET_CODE (x) == CONST_INT
	  || GET_CODE (x) == CONST_DOUBLE))
    return darwin_sections[literal8_section];
  else if (GET_MODE_SIZE (mode) == 4
	   && (GET_CODE (x) == CONST_INT
	       || GET_CODE (x) == CONST_DOUBLE))
    return darwin_sections[literal4_section];
  else if (HAVE_GAS_LITERAL16
	   && TARGET_64BIT
	   && GET_MODE_SIZE (mode) == 16
	   && (GET_CODE (x) == CONST_INT
	       || GET_CODE (x) == CONST_DOUBLE
	       || GET_CODE (x) == CONST_VECTOR))
    return darwin_sections[literal16_section];
  else if (MACHOPIC_INDIRECT
	   && (GET_CODE (x) == SYMBOL_REF
	       || GET_CODE (x) == CONST
	       || GET_CODE (x) == LABEL_REF))
    return darwin_sections[const_data_section];
  else
    return darwin_sections[const_section];
}

void
machopic_asm_out_constructor (rtx symbol, int priority ATTRIBUTE_UNUSED)
{
  if (MACHOPIC_INDIRECT)
    switch_to_section (darwin_sections[mod_init_section]);
  else
    switch_to_section (darwin_sections[constructor_section]);
  assemble_align (POINTER_SIZE);
  assemble_integer (symbol, POINTER_SIZE / BITS_PER_UNIT, POINTER_SIZE, 1);

  if (! MACHOPIC_INDIRECT)
    fprintf (asm_out_file, ".reference .constructors_used\n");
}

void
machopic_asm_out_destructor (rtx symbol, int priority ATTRIBUTE_UNUSED)
{
  if (MACHOPIC_INDIRECT)
    switch_to_section (darwin_sections[mod_term_section]);
  else
    switch_to_section (darwin_sections[destructor_section]);
  assemble_align (POINTER_SIZE);
  assemble_integer (symbol, POINTER_SIZE / BITS_PER_UNIT, POINTER_SIZE, 1);

  if (! MACHOPIC_INDIRECT)
    fprintf (asm_out_file, ".reference .destructors_used\n");
}

void
darwin_globalize_label (FILE *stream, const char *name)
{
  if (!!strncmp (name, "_OBJC_", 6))
    default_globalize_label (stream, name);
}

void
darwin_asm_named_section (const char *name,
			  unsigned int flags ATTRIBUTE_UNUSED,
			  tree decl ATTRIBUTE_UNUSED)
{
  fprintf (asm_out_file, "\t.section %s\n", name);
}

void
darwin_unique_section (tree decl ATTRIBUTE_UNUSED, int reloc ATTRIBUTE_UNUSED)
{
  /* Darwin does not use unique sections.  */
}

/* Handle __attribute__ ((apple_kext_compatibility)).
   This only applies to darwin kexts for 2.95 compatibility -- it shrinks the
   vtable for classes with this attribute (and their descendants) by not
   outputting the new 3.0 nondeleting destructor.  This means that such
   objects CANNOT be allocated on the stack or as globals UNLESS they have
   a completely empty `operator delete'.
   Luckily, this fits in with the Darwin kext model.

   This attribute also disables gcc3's potential overlaying of derived
   class data members on the padding at the end of the base class.  */

tree
darwin_handle_kext_attribute (tree *node, tree name,
			      tree args ATTRIBUTE_UNUSED,
			      int flags ATTRIBUTE_UNUSED,
			      bool *no_add_attrs)
{
  /* APPLE KEXT stuff -- only applies with pure static C++ code.  */
  if (! TARGET_KEXTABI)
    {
<<<<<<< HEAD
      warning (0, "%<%s%> 2.95 vtable-compatability attribute applies "
=======
      warning (0, "%<%s%> 2.95 vtable-compatibility attribute applies "
>>>>>>> 60a98cce
	       "only when compiling a kext", IDENTIFIER_POINTER (name));

      *no_add_attrs = true;
    }
  else if (TREE_CODE (*node) != RECORD_TYPE)
    {
<<<<<<< HEAD
      warning (0, "%<%s%> 2.95 vtable-compatability attribute applies "
=======
      warning (0, "%<%s%> 2.95 vtable-compatibility attribute applies "
>>>>>>> 60a98cce
	       "only to C++ classes", IDENTIFIER_POINTER (name));

      *no_add_attrs = true;
    }

  return NULL_TREE;
}

/* Handle a "weak_import" attribute; arguments as in
   struct attribute_spec.handler.  */

tree
darwin_handle_weak_import_attribute (tree *node, tree name,
				     tree ARG_UNUSED (args),
				     int ARG_UNUSED (flags),
				     bool * no_add_attrs)
{
  if (TREE_CODE (*node) != FUNCTION_DECL && TREE_CODE (*node) != VAR_DECL)
    {
      warning (OPT_Wattributes, "%qs attribute ignored",
	       IDENTIFIER_POINTER (name));
      *no_add_attrs = true;
    }
  else
    declare_weak (*node);

  return NULL_TREE;
}

static void
no_dead_strip (FILE *file, const char *lab)
{
  fprintf (file, ".no_dead_strip %s\n", lab);
}

/* Emit a label for an FDE, making it global and/or weak if appropriate.
   The third parameter is nonzero if this is for exception handling.
   The fourth parameter is nonzero if this is just a placeholder for an
   FDE that we are omitting. */

void
darwin_emit_unwind_label (FILE *file, tree decl, int for_eh, int empty)
{
  const char *base;
  char *lab;
  bool need_quotes;
<<<<<<< HEAD

  if (DECL_ASSEMBLER_NAME_SET_P (decl))
    base = IDENTIFIER_POINTER (DECL_ASSEMBLER_NAME (decl));
  else
    base = IDENTIFIER_POINTER (DECL_NAME (decl));

=======

  if (DECL_ASSEMBLER_NAME_SET_P (decl))
    base = IDENTIFIER_POINTER (DECL_ASSEMBLER_NAME (decl));
  else
    base = IDENTIFIER_POINTER (DECL_NAME (decl));

>>>>>>> 60a98cce
  base = targetm.strip_name_encoding (base);
  need_quotes = name_needs_quotes (base);

  if (! for_eh)
    return;

  lab = concat (need_quotes ? "\"" : "", user_label_prefix, base, ".eh",
		need_quotes ? "\"" : "", NULL);

  if (TREE_PUBLIC (decl))
    fprintf (file, "\t%s %s\n",
	     (DECL_VISIBILITY (decl) != VISIBILITY_HIDDEN
	      ? ".globl"
	      : ".private_extern"),
	     lab);

  if (DECL_WEAK (decl))
    fprintf (file, "\t.weak_definition %s\n", lab);

  if (empty)
    {
      fprintf (file, "%s = 0\n", lab);

      /* Mark the absolute .eh and .eh1 style labels as needed to
	 ensure that we don't dead code strip them and keep such
	 labels from another instantiation point until we can fix this
	 properly with group comdat support.  */
      no_dead_strip (file, lab);
    }
  else
    fprintf (file, "%s:\n", lab);

  free (lab);
}

static GTY(()) unsigned long except_table_label_num;

void
darwin_emit_except_table_label (FILE *file)
{
  char section_start_label[30];

  ASM_GENERATE_INTERNAL_LABEL (section_start_label, "GCC_except_table",
			       except_table_label_num++);
  ASM_OUTPUT_LABEL (file, section_start_label);
}
/* Generate a PC-relative reference to a Mach-O non-lazy-symbol.  */

void
darwin_non_lazy_pcrel (FILE *file, rtx addr)
{
  const char *nlp_name;

  gcc_assert (GET_CODE (addr) == SYMBOL_REF);

  nlp_name = machopic_indirection_name (addr, /*stub_p=*/false);
  fputs ("\t.long\t", file);
  ASM_OUTPUT_LABELREF (file, nlp_name);
  fputs ("-.", file);
}

/* Emit an assembler directive to set visibility for a symbol.  The
   only supported visibilities are VISIBILITY_DEFAULT and
   VISIBILITY_HIDDEN; the latter corresponds to Darwin's "private
   extern".  There is no MACH-O equivalent of ELF's
   VISIBILITY_INTERNAL or VISIBILITY_PROTECTED. */

void
darwin_assemble_visibility (tree decl, int vis)
{
  if (vis == VISIBILITY_DEFAULT)
    ;
  else if (vis == VISIBILITY_HIDDEN)
    {
      fputs ("\t.private_extern ", asm_out_file);
      assemble_name (asm_out_file,
		     (IDENTIFIER_POINTER (DECL_ASSEMBLER_NAME (decl))));
      fputs ("\n", asm_out_file);
    }
  else
    warning (OPT_Wattributes, "internal and protected visibility attributes "
	     "not supported in this configuration; ignored");
}

/* Output a difference of two labels that will be an assembly time
   constant if the two labels are local.  (.long lab1-lab2 will be
   very different if lab1 is at the boundary between two sections; it
   will be relocated according to the second section, not the first,
   so one ends up with a difference between labels in different
   sections, which is bad in the dwarf2 eh context for instance.)  */

static int darwin_dwarf_label_counter;

void
darwin_asm_output_dwarf_delta (FILE *file, int size,
			       const char *lab1, const char *lab2)
{
  int islocaldiff = (lab1[0] == '*' && lab1[1] == 'L'
		     && lab2[0] == '*' && lab2[1] == 'L');
  const char *directive = (size == 8 ? ".quad" : ".long");

  if (islocaldiff)
    fprintf (file, "\t.set L$set$%d,", darwin_dwarf_label_counter);
  else
    fprintf (file, "\t%s\t", directive);
  assemble_name_raw (file, lab1);
  fprintf (file, "-");
  assemble_name_raw (file, lab2);
  if (islocaldiff)
    fprintf (file, "\n\t%s L$set$%d", directive, darwin_dwarf_label_counter++);
}

/* Output labels for the start of the DWARF sections if necessary.  */
void
darwin_file_start (void)
{
  if (write_symbols == DWARF2_DEBUG)
    {
      static const char * const debugnames[] =
	{
	  DEBUG_FRAME_SECTION,
	  DEBUG_INFO_SECTION,
	  DEBUG_ABBREV_SECTION,
	  DEBUG_ARANGES_SECTION,
	  DEBUG_MACINFO_SECTION,
	  DEBUG_LINE_SECTION,
	  DEBUG_LOC_SECTION,
	  DEBUG_PUBNAMES_SECTION,
	  DEBUG_PUBTYPES_SECTION,
	  DEBUG_STR_SECTION,
	  DEBUG_RANGES_SECTION
	};
      size_t i;

      for (i = 0; i < ARRAY_SIZE (debugnames); i++)
	{
	  int namelen;

	  switch_to_section (get_section (debugnames[i], SECTION_DEBUG, NULL));

	  gcc_assert (strncmp (debugnames[i], "__DWARF,", 8) == 0);
	  gcc_assert (strchr (debugnames[i] + 8, ','));

	  namelen = strchr (debugnames[i] + 8, ',') - (debugnames[i] + 8);
	  fprintf (asm_out_file, "Lsection%.*s:\n", namelen, debugnames[i] + 8);
	}
    }
}

/* Output an offset in a DWARF section on Darwin.  On Darwin, DWARF section
   offsets are not represented using relocs in .o files; either the
   section never leaves the .o file, or the linker or other tool is
   responsible for parsing the DWARF and updating the offsets.  */

void
darwin_asm_output_dwarf_offset (FILE *file, int size, const char * lab,
				section *base)
{
  char sname[64];
  int namelen;

  gcc_assert (base->common.flags & SECTION_NAMED);
  gcc_assert (strncmp (base->named.name, "__DWARF,", 8) == 0);
  gcc_assert (strchr (base->named.name + 8, ','));

  namelen = strchr (base->named.name + 8, ',') - (base->named.name + 8);
  sprintf (sname, "*Lsection%.*s", namelen, base->named.name + 8);
  darwin_asm_output_dwarf_delta (file, size, lab, sname);
}

void
darwin_file_end (void)
{
  machopic_finish (asm_out_file);
  if (strcmp (lang_hooks.name, "GNU C++") == 0)
    {
      switch_to_section (darwin_sections[constructor_section]);
      switch_to_section (darwin_sections[destructor_section]);
      ASM_OUTPUT_ALIGN (asm_out_file, 1);
    }
  fprintf (asm_out_file, "\t.subsections_via_symbols\n");
}

/* TODO: Add a language hook for identifying if a decl is a vtable.  */
#define DARWIN_VTABLE_P(DECL) 0

/* Cross-module name binding.  Darwin does not support overriding
   functions at dynamic-link time, except for vtables in kexts.  */

bool
darwin_binds_local_p (tree decl)
{
  return default_binds_local_p_1 (decl,
				  TARGET_KEXTABI && DARWIN_VTABLE_P (decl));
}

#if 0
/* See TARGET_ASM_OUTPUT_ANCHOR for why we can't do this yet.  */
/* The Darwin's implementation of TARGET_ASM_OUTPUT_ANCHOR.  Define the
   anchor relative to ".", the current section position.  We cannot use
   the default one because ASM_OUTPUT_DEF is wrong for Darwin.  */

void
darwin_asm_output_anchor (rtx symbol)
{
  fprintf (asm_out_file, "\t.set\t");
  assemble_name (asm_out_file, XSTR (symbol, 0));
  fprintf (asm_out_file, ", . + " HOST_WIDE_INT_PRINT_DEC "\n",
	   SYMBOL_REF_BLOCK_OFFSET (symbol));
}
#endif

/* Set the darwin specific attributes on TYPE.  */
void
darwin_set_default_type_attributes (tree type)
{
  if (darwin_ms_struct
      && TREE_CODE (type) == RECORD_TYPE)
    TYPE_ATTRIBUTES (type) = tree_cons (get_identifier ("ms_struct"),
                                        NULL_TREE,
                                        TYPE_ATTRIBUTES (type));
}

/* True, iff we're generating code for loadable kernel extensions.  */

bool
darwin_kextabi_p (void) {
  return flag_apple_kext;
}

void
darwin_override_options (void)
{
<<<<<<< HEAD
  if (flag_apple_kext && strcmp (lang_hooks.name, "GNU C++") != 0)
    {
      warning (0, "command line option %<-fapple-kext%> is only valid for C++");
      flag_apple_kext = 0;
    }
=======
>>>>>>> 60a98cce
  if (flag_mkernel || flag_apple_kext)
    {
      /* -mkernel implies -fapple-kext for C++ */
      if (strcmp (lang_hooks.name, "GNU C++") == 0)
	flag_apple_kext = 1;

      flag_no_common = 1;

      /* No EH in kexts.  */
      flag_exceptions = 0;
      /* No -fnon-call-exceptions data in kexts.  */
      flag_non_call_exceptions = 0;
    }
<<<<<<< HEAD
=======
  if (flag_var_tracking
      && strverscmp (darwin_macosx_version_min, "10.5") >= 0
      && debug_info_level >= DINFO_LEVEL_NORMAL
      && debug_hooks->var_location != do_nothing_debug_hooks.var_location)
    flag_var_tracking_uninit = 1;
>>>>>>> 60a98cce
}

#include "gt-darwin.h"<|MERGE_RESOLUTION|>--- conflicted
+++ resolved
@@ -45,10 +45,7 @@
 #include "toplev.h"
 #include "hashtab.h"
 #include "df.h"
-<<<<<<< HEAD
-=======
 #include "debug.h"
->>>>>>> 60a98cce
 
 /* Darwin supports a feature called fix-and-continue, which is used
    for rapid turn around debugging.  When code is compiled with the
@@ -1175,7 +1172,6 @@
                && TREE_INT_CST_LOW (size) == 16
                && TREE_INT_CST_HIGH (size) == 0)
         return darwin_sections[literal16_section];
-<<<<<<< HEAD
       else
         return readonly_data_section;
     }
@@ -1245,77 +1241,6 @@
       gcc_unreachable ();
     }
 
-=======
-      else
-        return readonly_data_section;
-    }
-
-  return readonly_data_section;
-}
-
-int
-machopic_reloc_rw_mask (void)
-{
-  return MACHOPIC_INDIRECT ? 3 : 0;
-}
-
-section *
-machopic_select_section (tree decl,
-			 int reloc,
-			 unsigned HOST_WIDE_INT align)
-{
-  bool weak = (DECL_P (decl)
-	       && DECL_WEAK (decl)
-	       && (lookup_attribute ("weak", DECL_ATTRIBUTES (decl))
-		   || ! lookup_attribute ("weak_import",
-					  DECL_ATTRIBUTES (decl))));
-  section *base_section;
-
-  switch (categorize_decl_for_section (decl, reloc))
-    {
-    case SECCAT_TEXT:
-      base_section = darwin_text_section (reloc, weak);
-      break;
-
-    case SECCAT_RODATA:
-    case SECCAT_SRODATA:
-      base_section = darwin_rodata_section (weak);
-      break;
-
-    case SECCAT_RODATA_MERGE_STR:
-      base_section = darwin_mergeable_string_section (decl, align);
-      break;
-
-    case SECCAT_RODATA_MERGE_STR_INIT:
-      base_section = darwin_mergeable_string_section (DECL_INITIAL (decl), align);
-      break;
-
-    case SECCAT_RODATA_MERGE_CONST:
-      base_section =  darwin_mergeable_constant_section (decl, align);
-      break;
-
-    case SECCAT_DATA:
-    case SECCAT_DATA_REL:
-    case SECCAT_DATA_REL_LOCAL:
-    case SECCAT_DATA_REL_RO:
-    case SECCAT_DATA_REL_RO_LOCAL:
-    case SECCAT_SDATA:
-    case SECCAT_TDATA:
-    case SECCAT_BSS:
-    case SECCAT_SBSS:
-    case SECCAT_TBSS:
-      if (TREE_READONLY (decl) || TREE_CONSTANT (decl))
-	base_section = weak ? darwin_sections[const_data_coal_section]
-			    : darwin_sections[const_data_section];
-      else
-	base_section = weak ? darwin_sections[data_coal_section] : data_section;
-      break;
-
-    default:
-      gcc_unreachable ();
-    }
-
->>>>>>> 60a98cce
   /* Darwin weird special cases.  */
   if (TREE_CODE (decl) == CONSTRUCTOR
       && TREE_TYPE (decl)
@@ -1497,22 +1422,14 @@
   /* APPLE KEXT stuff -- only applies with pure static C++ code.  */
   if (! TARGET_KEXTABI)
     {
-<<<<<<< HEAD
-      warning (0, "%<%s%> 2.95 vtable-compatability attribute applies "
-=======
       warning (0, "%<%s%> 2.95 vtable-compatibility attribute applies "
->>>>>>> 60a98cce
 	       "only when compiling a kext", IDENTIFIER_POINTER (name));
 
       *no_add_attrs = true;
     }
   else if (TREE_CODE (*node) != RECORD_TYPE)
     {
-<<<<<<< HEAD
-      warning (0, "%<%s%> 2.95 vtable-compatability attribute applies "
-=======
       warning (0, "%<%s%> 2.95 vtable-compatibility attribute applies "
->>>>>>> 60a98cce
 	       "only to C++ classes", IDENTIFIER_POINTER (name));
 
       *no_add_attrs = true;
@@ -1559,21 +1476,12 @@
   const char *base;
   char *lab;
   bool need_quotes;
-<<<<<<< HEAD
 
   if (DECL_ASSEMBLER_NAME_SET_P (decl))
     base = IDENTIFIER_POINTER (DECL_ASSEMBLER_NAME (decl));
   else
     base = IDENTIFIER_POINTER (DECL_NAME (decl));
 
-=======
-
-  if (DECL_ASSEMBLER_NAME_SET_P (decl))
-    base = IDENTIFIER_POINTER (DECL_ASSEMBLER_NAME (decl));
-  else
-    base = IDENTIFIER_POINTER (DECL_NAME (decl));
-
->>>>>>> 60a98cce
   base = targetm.strip_name_encoding (base);
   need_quotes = name_needs_quotes (base);
 
@@ -1807,14 +1715,6 @@
 void
 darwin_override_options (void)
 {
-<<<<<<< HEAD
-  if (flag_apple_kext && strcmp (lang_hooks.name, "GNU C++") != 0)
-    {
-      warning (0, "command line option %<-fapple-kext%> is only valid for C++");
-      flag_apple_kext = 0;
-    }
-=======
->>>>>>> 60a98cce
   if (flag_mkernel || flag_apple_kext)
     {
       /* -mkernel implies -fapple-kext for C++ */
@@ -1828,14 +1728,11 @@
       /* No -fnon-call-exceptions data in kexts.  */
       flag_non_call_exceptions = 0;
     }
-<<<<<<< HEAD
-=======
   if (flag_var_tracking
       && strverscmp (darwin_macosx_version_min, "10.5") >= 0
       && debug_info_level >= DINFO_LEVEL_NORMAL
       && debug_hooks->var_location != do_nothing_debug_hooks.var_location)
     flag_var_tracking_uninit = 1;
->>>>>>> 60a98cce
 }
 
 #include "gt-darwin.h"
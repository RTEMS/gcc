--- conflicted
+++ resolved
@@ -79,12 +79,9 @@
 /* Section names.  */
 section * darwin_sections[NUM_DARWIN_SECTIONS];
 
-<<<<<<< HEAD
-=======
 /* True if we're setting __attribute__ ((ms_struct)).  */
 int darwin_ms_struct = false;
 
->>>>>>> f8383f28
 /* A get_unnamed_section callback used to switch to an ObjC section.
    DIRECTIVE is as for output_section_asm_op.  */
 
@@ -1115,14 +1112,6 @@
 			? darwin_sections[text_unlikely_coal_section]
 			: unlikely_text_section ());
       else
-<<<<<<< HEAD
-	base_section = weak_p ? darwin_sections[text_coal_section] : text_section;
-    }
-  else if (decl_readonly_section_1 (exp, reloc, MACHOPIC_INDIRECT))
-    base_section = weak_p ? darwin_sections[const_coal_section] : darwin_sections[const_section];
-  else if (TREE_READONLY (exp) || TREE_CONSTANT (exp))
-    base_section = weak_p ? darwin_sections[const_data_coal_section] : darwin_sections[const_data_section];
-=======
 	base_section = weak_p ? darwin_sections[text_coal_section]
 	  : text_section;
     }
@@ -1132,7 +1121,6 @@
   else if (TREE_READONLY (exp) || TREE_CONSTANT (exp))
     base_section = weak_p ? darwin_sections[const_data_coal_section]
       : darwin_sections[const_data_section];
->>>>>>> f8383f28
   else
     base_section = weak_p ? darwin_sections[data_coal_section] : data_section;
 
@@ -1153,14 +1141,11 @@
 	       TREE_INT_CST_LOW (size) == 8 &&
 	       TREE_INT_CST_HIGH (size) == 0)
 	return darwin_sections[literal8_section];
-<<<<<<< HEAD
-=======
       else if (TARGET_64BIT
 	       && TREE_CODE (size) == INTEGER_CST
 	       && TREE_INT_CST_LOW (size) == 16
 	       && TREE_INT_CST_HIGH (size) == 0)
 	return darwin_sections[literal16_section];
->>>>>>> f8383f28
       else
 	return base_section;
     }
@@ -1259,15 +1244,12 @@
 	   && (GET_CODE (x) == CONST_INT
 	       || GET_CODE (x) == CONST_DOUBLE))
     return darwin_sections[literal4_section];
-<<<<<<< HEAD
-=======
   else if (TARGET_64BIT
 	   && GET_MODE_SIZE (mode) == 16
 	   && (GET_CODE (x) == CONST_INT
 	       || GET_CODE (x) == CONST_DOUBLE
 	       || GET_CODE (x) == CONST_VECTOR))
     return darwin_sections[literal16_section];
->>>>>>> f8383f28
   else if (MACHOPIC_INDIRECT
 	   && (GET_CODE (x) == SYMBOL_REF
 	       || GET_CODE (x) == CONST
@@ -1397,16 +1379,6 @@
 void
 darwin_emit_unwind_label (FILE *file, tree decl, int for_eh, int empty)
 {
-<<<<<<< HEAD
-  tree id = DECL_ASSEMBLER_NAME (decl)
-    ? DECL_ASSEMBLER_NAME (decl)
-    : DECL_NAME (decl);
-
-  const char *base = IDENTIFIER_POINTER (id);
-
-  bool need_quotes = name_needs_quotes (base);
-  char *lab;
-=======
   const char *base;
   char *lab;
   bool need_quotes;
@@ -1418,7 +1390,6 @@
 
   base = targetm.strip_name_encoding (base);
   need_quotes = name_needs_quotes (base);
->>>>>>> f8383f28
 
   if (! for_eh)
     return;
@@ -1535,11 +1506,7 @@
 {
   if (write_symbols == DWARF2_DEBUG)
     {
-<<<<<<< HEAD
-      static const char * const debugnames[] = 
-=======
       static const char * const debugnames[] =
->>>>>>> f8383f28
 	{
 	  DEBUG_FRAME_SECTION,
 	  DEBUG_INFO_SECTION,
@@ -1549,10 +1516,7 @@
 	  DEBUG_LINE_SECTION,
 	  DEBUG_LOC_SECTION,
 	  DEBUG_PUBNAMES_SECTION,
-<<<<<<< HEAD
-=======
 	  DEBUG_PUBTYPES_SECTION,
->>>>>>> f8383f28
 	  DEBUG_STR_SECTION,
 	  DEBUG_RANGES_SECTION
 	};
@@ -1563,17 +1527,10 @@
 	  int namelen;
 
 	  switch_to_section (get_section (debugnames[i], SECTION_DEBUG, NULL));
-<<<<<<< HEAD
-	  
+
 	  gcc_assert (strncmp (debugnames[i], "__DWARF,", 8) == 0);
 	  gcc_assert (strchr (debugnames[i] + 8, ','));
-	  
-=======
-
-	  gcc_assert (strncmp (debugnames[i], "__DWARF,", 8) == 0);
-	  gcc_assert (strchr (debugnames[i] + 8, ','));
-
->>>>>>> f8383f28
+
 	  namelen = strchr (debugnames[i] + 8, ',') - (debugnames[i] + 8);
 	  fprintf (asm_out_file, "Lsection%.*s:\n", namelen, debugnames[i] + 8);
 	}
@@ -1591,11 +1548,7 @@
 {
   char sname[64];
   int namelen;
-<<<<<<< HEAD
-  
-=======
-
->>>>>>> f8383f28
+
   gcc_assert (base->common.flags & SECTION_NAMED);
   gcc_assert (strncmp (base->named.name, "__DWARF,", 8) == 0);
   gcc_assert (strchr (base->named.name + 8, ','));
@@ -1688,17 +1641,4 @@
     }
 }
 
-/* The Darwin's implementation of TARGET_ASM_OUTPUT_ANCHOR.  Define the
-   anchor relative to ".", the current section position.  We cannot use
-   the default one because ASM_OUTPUT_DEF is wrong for Darwin.  */
-
-void
-darwin_asm_output_anchor (rtx symbol)
-{
-  fprintf (asm_out_file, "\t.set\t");
-  assemble_name (asm_out_file, XSTR (symbol, 0));
-  fprintf (asm_out_file, ", . + " HOST_WIDE_INT_PRINT_DEC "\n",
-	   SYMBOL_REF_BLOCK_OFFSET (symbol));
-}
-
 #include "gt-darwin.h"
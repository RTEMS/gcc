--- conflicted
+++ resolved
@@ -1,10 +1,6 @@
 /* Functions for generic Darwin as target machine for GNU C compiler.
    Copyright (C) 1989, 1990, 1991, 1992, 1993, 2000, 2001, 2002, 2003, 2004,
-<<<<<<< HEAD
-   2005, 2006, 2007, 2008, 2009, 2010
-=======
    2005, 2006, 2007, 2008, 2009, 2010, 2011
->>>>>>> 03d20231
    Free Software Foundation, Inc.
    Contributed by Apple Computer Inc.
 
@@ -1447,13 +1443,6 @@
 			 int reloc,
 			 unsigned HOST_WIDE_INT align)
 {
-<<<<<<< HEAD
-  bool weak = (DECL_P (decl)
-	       && DECL_WEAK (decl)
-	       && !lookup_attribute ("weak_import",
-				     DECL_ATTRIBUTES (decl)));
-  section *base_section;
-=======
   bool zsize, one, weak, ro;
   section *base_section = NULL;
 
@@ -1470,7 +1459,6 @@
 	&& DECL_ONE_ONLY (decl);
 
   ro = TREE_READONLY (decl) || TREE_CONSTANT (decl) ;
->>>>>>> 03d20231
 
   switch (categorize_decl_for_section (decl, reloc))
     {
@@ -1806,14 +1794,11 @@
   saved_asm_out_file = NULL;
 }
 
-<<<<<<< HEAD
-=======
 static void
 darwin_asm_dwarf_section (const char *name, unsigned int flags, tree decl);
 
 /*  Called for the TARGET_ASM_NAMED_SECTION hook.  */
 
->>>>>>> 03d20231
 void
 darwin_asm_named_section (const char *name,
 			  unsigned int flags,
@@ -1850,11 +1835,8 @@
       gcc_assert (lto_section_names_offset > 0
 		  && lto_section_names_offset < ((unsigned) 1 << 31));
     }
-<<<<<<< HEAD
-=======
   else if (strncmp (name, "__DWARF,", 8) == 0)
     darwin_asm_dwarf_section (name, flags, decl);
->>>>>>> 03d20231
   else
     fprintf (asm_out_file, "\t.section %s\n", name);
 }
@@ -2023,10 +2005,6 @@
   fputs ("-.", file);
 }
 
-<<<<<<< HEAD
-/* The implementation of ASM_DECLARE_CONSTANT_NAME.  */
-
-=======
 /* If this is uncommented, details of each allocation will be printed
    in the asm right before the actual code.  WARNING - this will cause some
    test-suite fails (since the printout will contain items that some tests
@@ -2117,19 +2095,12 @@
 }
 
 /* The implementation of ASM_DECLARE_CONSTANT_NAME.  */
->>>>>>> 03d20231
 void
 darwin_asm_declare_constant_name (FILE *file, const char *name,
 				  const_tree exp ATTRIBUTE_UNUSED,
 				  HOST_WIDE_INT size)
 {
   assemble_label (file, name);
-<<<<<<< HEAD
-
-  /* Darwin doesn't support zero-size objects, so give them a byte.  */
-  if ((size) == 0)
-    assemble_zeros (1);
-=======
   /* As for other items, we need at least one byte.  */
   if (!size)
     {
@@ -2594,7 +2565,6 @@
   gcc_assert (l2align <= L2_MAX_OFILE_ALIGNMENT);
 
   darwin_emit_local_bss (fp, decl, name, size, l2align);
->>>>>>> 03d20231
 }
 
 /* Emit an assembler directive to set visibility for a symbol.  The
@@ -2716,52 +2686,6 @@
     fprintf (file, "\n\t%s L$set$%d", directive, darwin_dwarf_label_counter++);
 }
 
-<<<<<<< HEAD
-/* Output labels for the start of the DWARF sections if necessary.
-   Initialize the stuff we need for LTO long section names support.  */
-void
-darwin_file_start (void)
-{
-  if (write_symbols == DWARF2_DEBUG)
-    {
-      static const char * const debugnames[] =
-	{
-	  DEBUG_FRAME_SECTION,
-	  DEBUG_INFO_SECTION,
-	  DEBUG_ABBREV_SECTION,
-	  DEBUG_ARANGES_SECTION,
-	  DEBUG_MACINFO_SECTION,
-	  DEBUG_LINE_SECTION,
-	  DEBUG_LOC_SECTION,
-	  DEBUG_PUBNAMES_SECTION,
-	  DEBUG_PUBTYPES_SECTION,
-	  DEBUG_STR_SECTION,
-	  DEBUG_RANGES_SECTION
-	};
-      size_t i;
-
-      for (i = 0; i < ARRAY_SIZE (debugnames); i++)
-	{
-	  int namelen;
-
-	  switch_to_section (get_section (debugnames[i], SECTION_DEBUG, NULL));
-
-	  gcc_assert (strncmp (debugnames[i], "__DWARF,", 8) == 0);
-	  gcc_assert (strchr (debugnames[i] + 8, ','));
-
-	  namelen = strchr (debugnames[i] + 8, ',') - (debugnames[i] + 8);
-	  fprintf (asm_out_file, "Lsection%.*s:\n", namelen, debugnames[i] + 8);
-	}
-    }
-
-  /* We fill this obstack with the complete section text for the lto section
-     names to write in darwin_file_end.  */
-  obstack_init (&lto_section_names_obstack);
-  lto_section_names_offset = 0;
-}
-
-=======
->>>>>>> 03d20231
 /* Output an offset in a DWARF section on Darwin.  On Darwin, DWARF section
    offsets are not represented using relocs in .o files; either the
    section never leaves the .o file, or the linker or other tool is
@@ -2858,14 +2782,10 @@
     }
   obstack_free (&lto_section_names_obstack, NULL);
 
-<<<<<<< HEAD
-  fprintf (asm_out_file, "\t.subsections_via_symbols\n");
-=======
   /* If we have section anchors, then we must prevent the linker from
      re-arranging data.  */
   if (!DARWIN_SECTION_ANCHORS || !flag_section_anchors)
     fprintf (asm_out_file, "\t.subsections_via_symbols\n");
->>>>>>> 03d20231
 }
 
 /* TODO: Add a language hook for identifying if a decl is a vtable.  */
@@ -2936,20 +2856,6 @@
 void
 darwin_override_options (void)
 {
-<<<<<<< HEAD
-  /* Don't emit DWARF3/4 unless specifically selected.  This is a 
-     workaround for tool bugs.  */
-  if (dwarf_strict < 0) 
-    dwarf_strict = 1;
-
-  /* Disable -freorder-blocks-and-partition for darwin_emit_unwind_label.  */
-  if (flag_reorder_blocks_and_partition 
-      && (targetm.asm_out.emit_unwind_label == darwin_emit_unwind_label))
-    {
-      inform (input_location,
-              "-freorder-blocks-and-partition does not work with exceptions "
-              "on this architecture");
-=======
   /* Keep track of which (major) version we're generating code for.  */
   if (darwin_macosx_version_min)
     {
@@ -2993,7 +2899,6 @@
       inform (input_location,
 	      "-freorder-blocks-and-partition does not work with exceptions "
 	      "on this architecture");
->>>>>>> 03d20231
       flag_reorder_blocks_and_partition = 0;
       flag_reorder_blocks = 1;
     }

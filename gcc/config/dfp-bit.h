/* Header file for dfp-bit.c.
   Copyright (C) 2005, 2006, 2007 Free Software Foundation, Inc.

This file is part of GCC.

GCC is free software; you can redistribute it and/or modify it under
the terms of the GNU General Public License as published by the Free
Software Foundation; either version 2, or (at your option) any later
version.

In addition to the permissions in the GNU General Public License, the
Free Software Foundation gives you unlimited permission to link the
compiled version of this file into combinations with other programs,
and to distribute those combinations without any restriction coming
from the use of this file.  (The General Public License restrictions
do apply in other respects; for example, they cover modification of
the file, and distribution when not linked into a combine
executable.)

GCC is distributed in the hope that it will be useful, but WITHOUT ANY
WARRANTY; without even the implied warranty of MERCHANTABILITY or
FITNESS FOR A PARTICULAR PURPOSE.  See the GNU General Public License
for more details.

You should have received a copy of the GNU General Public License
along with GCC; see the file COPYING.  If not, write to the Free
Software Foundation, 51 Franklin Street, Fifth Floor, Boston, MA
02110-1301, USA.  */

#ifndef _DFPBIT_H
#define _DFPBIT_H

#include <fenv.h>
#include <decRound.h>
<<<<<<< HEAD
=======
#include <decExcept.h>
>>>>>>> 1177f497
#include "tconfig.h"
#include "coretypes.h"
#include "tm.h"

#ifndef LIBGCC2_WORDS_BIG_ENDIAN
#define LIBGCC2_WORDS_BIG_ENDIAN WORDS_BIG_ENDIAN
#endif

#ifndef LIBGCC2_FLOAT_WORDS_BIG_ENDIAN
#define LIBGCC2_FLOAT_WORDS_BIG_ENDIAN LIBGCC2_WORDS_BIG_ENDIAN
#endif

#ifndef LIBGCC2_LONG_DOUBLE_TYPE_SIZE
#define LIBGCC2_LONG_DOUBLE_TYPE_SIZE LONG_DOUBLE_TYPE_SIZE
#endif

#ifndef LIBGCC2_HAS_XF_MODE
#define LIBGCC2_HAS_XF_MODE \
  (BITS_PER_UNIT == 8 && LIBGCC2_LONG_DOUBLE_TYPE_SIZE == 80)
#endif

/* Depending on WIDTH, define a number of macros:

   DFP_C_TYPE: type of the arguments to the libgcc functions;
	(eg _Decimal32)

   IEEE_TYPE: the corresponding (encoded) IEEE754R type;
	(eg decimal32)
   
   TO_INTERNAL: the name of the decNumber function to convert an
   encoded value into the decNumber internal representation;

   TO_ENCODED: the name of the decNumber function to convert an
   internally represented decNumber into the encoded
   representation.

   FROM_STRING: the name of the decNumber function to read an
   encoded value from a string.

   TO_STRING: the name of the decNumber function to write an
   encoded value to a string.  */

#if WIDTH == 32
#define DFP_C_TYPE	_Decimal32
#define IEEE_TYPE	decimal32
#define HOST_TO_IEEE	__host_to_ieee_32
#define IEEE_TO_HOST	__ieee_to_host_32
#define TO_INTERNAL	__decimal32ToNumber
#define TO_ENCODED	__decimal32FromNumber
#define FROM_STRING	__decimal32FromString
#define TO_STRING	__decimal32ToString
#elif WIDTH == 64
#define DFP_C_TYPE	_Decimal64
#define IEEE_TYPE	decimal64
#define HOST_TO_IEEE	__host_to_ieee_64
#define IEEE_TO_HOST	__ieee_to_host_64
#define TO_INTERNAL	__decimal64ToNumber
#define TO_ENCODED	__decimal64FromNumber
#define FROM_STRING	__decimal64FromString
#define TO_STRING	__decimal64ToString
#elif WIDTH == 128
#define DFP_C_TYPE	_Decimal128
#define IEEE_TYPE	decimal128
#define HOST_TO_IEEE	__host_to_ieee_128
#define IEEE_TO_HOST	__ieee_to_host_128
#define TO_INTERNAL	__decimal128ToNumber
#define TO_ENCODED	__decimal128FromNumber
#define FROM_STRING	__decimal128FromString
#define TO_STRING	__decimal128ToString
#else
#error invalid decimal float word width
#endif

/* We define __DEC_EVAL_METHOD__ to 2, saying that we evaluate all
   operations and constants to the range and precision of the _Decimal128
   type.  Make it so.  */
#if WIDTH == 32
#define CONTEXT_INIT DEC_INIT_DECIMAL32
#elif WIDTH == 64
#define CONTEXT_INIT DEC_INIT_DECIMAL64
#elif WIDTH == 128
#define CONTEXT_INIT DEC_INIT_DECIMAL128
#endif

#ifndef DFP_INIT_ROUNDMODE
#define DFP_INIT_ROUNDMODE(A) A = DEC_ROUND_HALF_EVEN
#endif
<<<<<<< HEAD
=======

#ifdef DFP_EXCEPTIONS_ENABLED
/* Return IEEE exception flags based on decNumber status flags.  */
#define DFP_IEEE_FLAGS(DEC_FLAGS) __extension__			\
({int _fe_flags = 0;						\
  if ((dec_flags & DEC_IEEE_854_Division_by_zero) != 0)		\
    _fe_flags |= FE_DIVBYZERO;					\
  if ((dec_flags & DEC_IEEE_854_Inexact) != 0)			\
    _fe_flags |= FE_INEXACT;					\
  if ((dec_flags & DEC_IEEE_854_Invalid_operation) != 0)	\
    _fe_flags |= FE_INVALID;					\
  if ((dec_flags & DEC_IEEE_854_Overflow) != 0)			\
    _fe_flags |= FE_OVERFLOW;					\
  if ((dec_flags & DEC_IEEE_854_Underflow) != 0)		\
    _fe_flags |= FE_UNDERFLOW;					\
  _fe_flags; })
#else
#define DFP_EXCEPTIONS_ENABLED 0
#define DFP_IEEE_FLAGS(A) 0
#define DFP_HANDLE_EXCEPTIONS(A) do {} while (0)
#endif
>>>>>>> 1177f497

/* Conversions between different decimal float types use WIDTH_TO to
   determine additional macros to define.  */

#if defined (L_dd_to_sd) || defined (L_td_to_sd)
#define WIDTH_TO 32
#elif defined (L_sd_to_dd) || defined (L_td_to_dd)
#define WIDTH_TO 64
#elif defined (L_sd_to_td) || defined (L_dd_to_td)
#define WIDTH_TO 128
#endif

/* If WIDTH_TO is defined, define additional macros:

   DFP_C_TYPE_TO: type of the result of dfp to dfp conversion.

   IEEE_TYPE_TO: the corresponding (encoded) IEEE754R type.

   TO_ENCODED_TO: the name of the decNumber function to convert an
   internally represented decNumber into the encoded representation
   for the destination.  */

#if WIDTH_TO == 32
#define DFP_C_TYPE_TO	_Decimal32
#define IEEE_TYPE_TO	decimal32
#define TO_ENCODED_TO	__decimal32FromNumber
#define IEEE_TO_HOST_TO __ieee_to_host_32
#elif WIDTH_TO == 64
#define DFP_C_TYPE_TO	_Decimal64
#define IEEE_TYPE_TO	decimal64
#define TO_ENCODED_TO	__decimal64FromNumber
#define IEEE_TO_HOST_TO __ieee_to_host_64
#elif WIDTH_TO == 128
#define DFP_C_TYPE_TO	_Decimal128
#define IEEE_TYPE_TO	decimal128
#define TO_ENCODED_TO	__decimal128FromNumber
#define IEEE_TO_HOST_TO __ieee_to_host_128
#endif

/* Conversions between decimal float types and integral types use INT_KIND
   to determine the data type and C functions to use.  */

#if defined (L_sd_to_si) || defined (L_dd_to_si) || defined (L_td_to_si)  \
   || defined (L_si_to_sd) || defined (L_si_to_dd) || defined (L_si_to_td)
#define INT_KIND 1
#elif defined (L_sd_to_di) || defined (L_dd_to_di) || defined (L_td_to_di) \
   || defined (L_di_to_sd) || defined (L_di_to_dd) || defined (L_di_to_td)
#define INT_KIND 2
#elif defined (L_sd_to_usi) || defined (L_dd_to_usi) || defined (L_td_to_usi) \
   || defined (L_usi_to_sd) || defined (L_usi_to_dd) || defined (L_usi_to_td)
#define INT_KIND 3
#elif defined (L_sd_to_udi) || defined (L_dd_to_udi) || defined (L_td_to_udi) \
   || defined (L_udi_to_sd) || defined (L_udi_to_dd) || defined (L_udi_to_td)
#define INT_KIND 4
#endif

/*  If INT_KIND is defined, define additional macros:

    INT_TYPE: The integer data type.

    INT_FMT: The format string for writing the integer to a string.

    CAST_FOR_FMT: Cast variable of INT_KIND to C type for sprintf.
    This works for ILP32 and LP64, won't for other type size systems.

    STR_TO_INT: The function to read the integer from a string.  */

#if INT_KIND == 1
#define INT_TYPE SItype
#define INT_FMT "%d"
#define CAST_FOR_FMT(A) (int)A
#define STR_TO_INT strtol
#elif INT_KIND == 2
#define INT_TYPE DItype
#define INT_FMT "%lld"
#define CAST_FOR_FMT(A) (long long)A
#define STR_TO_INT strtoll
#elif INT_KIND == 3
#define INT_TYPE USItype
#define INT_FMT "%u"
#define CAST_FOR_FMT(A) (unsigned int)A
#define STR_TO_INT strtoul
#elif INT_KIND == 4
#define INT_TYPE UDItype
#define INT_FMT "%llu"
#define CAST_FOR_FMT(A) (unsigned long long)A
#define STR_TO_INT strtoull
#endif

/* Conversions between decimal float types and binary float types use
   BFP_KIND to determine the data type and C functions to use.  */

#if defined (L_sd_to_sf) || defined (L_dd_to_sf) || defined (L_td_to_sf) \
 || defined (L_sf_to_sd) || defined (L_sf_to_dd) || defined (L_sf_to_td)
#define BFP_KIND 1
#elif defined (L_sd_to_df) || defined (L_dd_to_df ) || defined (L_td_to_df) \
 ||   defined (L_df_to_sd) || defined (L_df_to_dd) || defined (L_df_to_td)
#define BFP_KIND 2
#elif defined (L_sd_to_xf) || defined (L_dd_to_xf ) || defined (L_td_to_xf) \
 ||   defined (L_xf_to_sd) || defined (L_xf_to_dd) || defined (L_xf_to_td)
#define BFP_KIND 3
#endif

/*  If BFP_KIND is defined, define additional macros:

    BFP_TYPE: The binary floating point data type.

    BFP_FMT: The format string for writing the value to a string.

    STR_TO_BFP: The function to read the value from a string.  */

#if BFP_KIND == 1
/* strtof is declared in <stdlib.h> only for C99.  */
extern float strtof (const char *, char **);
#define BFP_TYPE SFtype
#define BFP_FMT "%e"
#define STR_TO_BFP strtof

#elif BFP_KIND == 2
#define BFP_TYPE DFtype
#define BFP_FMT "%e"
#define STR_TO_BFP strtod

#elif BFP_KIND == 3
#if LIBGCC2_HAS_XF_MODE
/* These aren't used if XF mode is not supported.  */
#define BFP_TYPE XFtype
#define BFP_FMT "%e"
#define BFP_VIA_TYPE double
#define STR_TO_BFP strtod
#endif

#endif /* BFP_KIND */

#if WIDTH == 128 || WIDTH_TO == 128
#include "decimal128.h"
#endif
#if WIDTH == 64 || WIDTH_TO == 64
#include "decimal64.h"
#endif
#if WIDTH == 32 || WIDTH_TO == 32
#include "decimal32.h"
#endif
#include "decNumber.h"

/* Names of arithmetic functions.  */

#if ENABLE_DECIMAL_BID_FORMAT
#define DPD_BID_NAME(DPD,BID) BID
#else
#define DPD_BID_NAME(DPD,BID) DPD
#endif

#if WIDTH == 32
#define DFP_ADD		DPD_BID_NAME(__dpd_addsd3,__bid_addsd3)
#define DFP_SUB		DPD_BID_NAME(__dpd_subsd3,__bid_subsd3)
#define DFP_MULTIPLY	DPD_BID_NAME(__dpd_mulsd3,__bid_mulsd3)
#define DFP_DIVIDE	DPD_BID_NAME(__dpd_divsd3,__bid_divsd3)
#define DFP_EQ		DPD_BID_NAME(__dpd_eqsd2,__bid_eqsd2)
#define DFP_NE		DPD_BID_NAME(__dpd_nesd2,__bid_nesd2)
#define DFP_LT		DPD_BID_NAME(__dpd_ltsd2,__bid_ltsd2)
#define DFP_GT		DPD_BID_NAME(__dpd_gtsd2,__bid_gtsd2)
#define DFP_LE		DPD_BID_NAME(__dpd_lesd2,__bid_lesd2)
#define DFP_GE		DPD_BID_NAME(__dpd_gesd2,__bid_gesd2)
#define DFP_UNORD	DPD_BID_NAME(__dpd_unordsd2,__bid_unordsd2)
#elif WIDTH == 64
#define DFP_ADD		DPD_BID_NAME(__dpd_adddd3,__bid_adddd3)
#define DFP_SUB		DPD_BID_NAME(__dpd_subdd3,__bid_subdd3)
#define DFP_MULTIPLY	DPD_BID_NAME(__dpd_muldd3,__bid_muldd3)
#define DFP_DIVIDE	DPD_BID_NAME(__dpd_divdd3,__bid_divdd3)
#define DFP_EQ		DPD_BID_NAME(__dpd_eqdd2,__bid_eqdd2)
#define DFP_NE		DPD_BID_NAME(__dpd_nedd2,__bid_nedd2)
#define DFP_LT		DPD_BID_NAME(__dpd_ltdd2,__bid_ltdd2)
#define DFP_GT		DPD_BID_NAME(__dpd_gtdd2,__bid_gtdd2)
#define DFP_LE		DPD_BID_NAME(__dpd_ledd2,__bid_ledd2)
#define DFP_GE		DPD_BID_NAME(__dpd_gedd2,__bid_gedd2)
#define DFP_UNORD	DPD_BID_NAME(__dpd_unorddd2,__bid_unorddd2)
#elif WIDTH == 128
#define DFP_ADD		DPD_BID_NAME(__dpd_addtd3,__bid_addtd3)
#define DFP_SUB		DPD_BID_NAME(__dpd_subtd3,__bid_subtd3)
#define DFP_MULTIPLY	DPD_BID_NAME(__dpd_multd3,__bid_multd3)
#define DFP_DIVIDE	DPD_BID_NAME(__dpd_divtd3,__bid_divtd3)
#define DFP_EQ		DPD_BID_NAME(__dpd_eqtd2,__bid_eqtd2)
#define DFP_NE		DPD_BID_NAME(__dpd_netd2,__bid_netd2)
#define DFP_LT		DPD_BID_NAME(__dpd_lttd2,__bid_lttd2)
#define DFP_GT		DPD_BID_NAME(__dpd_gttd2,__bid_gttd2)
#define DFP_LE		DPD_BID_NAME(__dpd_letd2,__bid_letd2)
#define DFP_GE		DPD_BID_NAME(__dpd_getd2,__bid_getd2)
#define DFP_UNORD	DPD_BID_NAME(__dpd_unordtd2,__bid_unordtd2)
#endif

/* Names of functions to convert between different decimal float types.  */

#if WIDTH == 32
#if WIDTH_TO == 64
#define DFP_TO_DFP	DPD_BID_NAME(__dpd_extendsddd2,__bid_extendsddd2)
#elif WIDTH_TO == 128
#define DFP_TO_DFP	DPD_BID_NAME(__dpd_extendsdtd2,__bid_extendsdtd2)
#endif
#elif WIDTH == 64	
#if WIDTH_TO == 32
#define DFP_TO_DFP	DPD_BID_NAME(__dpd_truncddsd2,__bid_truncddsd2)
#elif WIDTH_TO == 128
#define DFP_TO_DFP	DPD_BID_NAME(__dpd_extendddtd2,__bid_extendddtd2)
#endif
#elif WIDTH == 128
#if WIDTH_TO == 32
#define DFP_TO_DFP	DPD_BID_NAME(__dpd_trunctdsd2,__bid_trunctdsd2)
#elif WIDTH_TO == 64
#define DFP_TO_DFP	DPD_BID_NAME(__dpd_trunctddd2,__bid_trunctddd2)
#endif
#endif

/* Names of functions to convert between decimal float and integers.  */

#if WIDTH == 32
#if INT_KIND == 1
#define INT_TO_DFP	DPD_BID_NAME(__dpd_floatsisd,__bid_floatsisd)
#define DFP_TO_INT	DPD_BID_NAME(__dpd_fixsdsi,__bid_fixsdsi)
#elif INT_KIND == 2
#define INT_TO_DFP	DPD_BID_NAME(__dpd_floatdisd,__bid_floatdisd)
#define DFP_TO_INT	DPD_BID_NAME(__dpd_fixsddi,__bid_fixsddi)
#elif INT_KIND == 3
#define INT_TO_DFP	DPD_BID_NAME(__dpd_floatunssisd,__bid_floatunssisd)
#define DFP_TO_INT	DPD_BID_NAME(__dpd_fixunssdsi,__bid_fixunssdsi)
#elif INT_KIND == 4
#define INT_TO_DFP	DPD_BID_NAME(__dpd_floatunsdisd,__bid_floatunsdisd)
#define DFP_TO_INT	DPD_BID_NAME(__dpd_fixunssddi,__bid_fixunssddi)
#endif
#elif WIDTH == 64
#if INT_KIND == 1
#define INT_TO_DFP	DPD_BID_NAME(__dpd_floatsidd,__bid_floatsidd)
#define DFP_TO_INT	DPD_BID_NAME(__dpd_fixddsi,__bid_fixddsi)
#elif INT_KIND == 2
#define INT_TO_DFP	DPD_BID_NAME(__dpd_floatdidd,__bid_floatdidd)
#define DFP_TO_INT	DPD_BID_NAME(__dpd_fixdddi,__bid_fixdddi)
#elif INT_KIND == 3
#define INT_TO_DFP	DPD_BID_NAME(__dpd_floatunssidd,__bid_floatunssidd)
#define DFP_TO_INT	DPD_BID_NAME(__dpd_fixunsddsi,__bid_fixunsddsi)
#elif INT_KIND == 4
#define INT_TO_DFP	DPD_BID_NAME(__dpd_floatunsdidd,__bid_floatunsdidd)
#define DFP_TO_INT	DPD_BID_NAME(__dpd_fixunsdddi,__bid_fixunsdddi)
#endif
#elif WIDTH == 128
#if INT_KIND == 1
#define INT_TO_DFP	DPD_BID_NAME(__dpd_floatsitd,__bid_floatsitd)
#define DFP_TO_INT	DPD_BID_NAME(__dpd_fixtdsi,__bid_fixtdsi)
#elif INT_KIND == 2
#define INT_TO_DFP	DPD_BID_NAME(__dpd_floatditd,__bid_floatditd)
#define DFP_TO_INT	DPD_BID_NAME(__dpd_fixtddi,__bid_fixtddi)
#elif INT_KIND == 3
#define INT_TO_DFP	DPD_BID_NAME(__dpd_floatunssitd,__bid_floatunssitd)
#define DFP_TO_INT	DPD_BID_NAME(__dpd_fixunstdsi,__bid_fixunstdsi)
#elif INT_KIND == 4
#define INT_TO_DFP	DPD_BID_NAME(__dpd_floatunsditd,__bid_floatunsditd)
#define DFP_TO_INT	DPD_BID_NAME(__dpd_fixunstddi,__bid_fixunstddi)
#endif
#endif

/* Names of functions to convert between decimal float and binary float.  */

#if WIDTH == 32
#if BFP_KIND == 1
#define BFP_TO_DFP	DPD_BID_NAME(__dpd_extendsfsd,__bid_extendsfsd)
#define DFP_TO_BFP	DPD_BID_NAME(__dpd_truncsdsf,__bid_truncsdsf)
#elif BFP_KIND == 2
#define BFP_TO_DFP	DPD_BID_NAME(__dpd_truncdfsd,__bid_truncdfsd)
#define DFP_TO_BFP	DPD_BID_NAME(__dpd_extendsddf,__bid_extendsddf)
#elif BFP_KIND == 3
#define BFP_TO_DFP	DPD_BID_NAME(__dpd_truncxfsd,__bid_truncxfsd)
#define DFP_TO_BFP	DPD_BID_NAME(__dpd_extendsdxf,__bid_extendsdxf)
#endif /* BFP_KIND */

#elif WIDTH == 64
#if BFP_KIND == 1
#define BFP_TO_DFP	DPD_BID_NAME(__dpd_extendsfdd,__bid_extendsfdd)
#define DFP_TO_BFP	DPD_BID_NAME(__dpd_truncddsf,__bid_truncddsf)
#elif BFP_KIND == 2
#define BFP_TO_DFP	DPD_BID_NAME(__dpd_extenddfdd,__bid_extenddfdd)
#define DFP_TO_BFP	DPD_BID_NAME(__dpd_truncdddf,__bid_truncdddf)
#elif BFP_KIND == 3
#define BFP_TO_DFP	DPD_BID_NAME(__dpd_truncxfdd,__bid_truncxfdd)
#define DFP_TO_BFP	DPD_BID_NAME(__dpd_extendddxf,__bid_extendddxf)
#endif /* BFP_KIND */

#elif WIDTH == 128
#if BFP_KIND == 1
#define BFP_TO_DFP	DPD_BID_NAME(__dpd_extendsftd,__bid_extendsftd)
#define DFP_TO_BFP	DPD_BID_NAME(__dpd_trunctdsf,__bid_trunctdsf)
#elif BFP_KIND == 2
#define BFP_TO_DFP	DPD_BID_NAME(__dpd_extenddftd,__bid_extenddftd)
#define DFP_TO_BFP	DPD_BID_NAME(__dpd_trunctddf,__bid_trunctddf)
#elif BFP_KIND == 3
#define BFP_TO_DFP	DPD_BID_NAME(__dpd_extendxftd,__bid_extendxftd)
#define DFP_TO_BFP	DPD_BID_NAME(__dpd_trunctdxf,__bid_trunctdxf)
#endif /* BFP_KIND */

#endif /* WIDTH */

/* Some handy typedefs.  */

typedef float SFtype __attribute__ ((mode (SF)));
typedef float DFtype __attribute__ ((mode (DF)));
#if LIBGCC2_HAS_XF_MODE
typedef float XFtype __attribute__ ((mode (XF)));
#endif /* LIBGCC2_HAS_XF_MODE */

typedef int SItype __attribute__ ((mode (SI)));
typedef int DItype __attribute__ ((mode (DI)));
typedef unsigned int USItype __attribute__ ((mode (SI)));
typedef unsigned int UDItype __attribute__ ((mode (DI)));

/* The type of the result of a decimal float comparison.  This must
   match `word_mode' in GCC for the target.  */

typedef int CMPtype __attribute__ ((mode (word)));

/* Prototypes.  */

#if defined (L_mul_sd) || defined (L_mul_dd) || defined (L_mul_td)
extern DFP_C_TYPE DFP_MULTIPLY (DFP_C_TYPE, DFP_C_TYPE);
#endif

#if defined (L_div_sd) || defined (L_div_dd) || defined (L_div_td)
extern DFP_C_TYPE DFP_DIVIDE (DFP_C_TYPE, DFP_C_TYPE);
#endif

#if defined (L_addsub_sd) || defined (L_addsub_dd) || defined (L_addsub_td)
extern DFP_C_TYPE DFP_ADD (DFP_C_TYPE, DFP_C_TYPE);
extern DFP_C_TYPE DFP_SUB (DFP_C_TYPE, DFP_C_TYPE);
#endif

#if defined (L_eq_sd) || defined (L_eq_dd) || defined (L_eq_td)
extern CMPtype DFP_EQ (DFP_C_TYPE, DFP_C_TYPE);
#endif

#if defined (L_ne_sd) || defined (L_ne_dd) || defined (L_ne_td)
extern CMPtype DFP_NE (DFP_C_TYPE, DFP_C_TYPE);
#endif

#if defined (L_lt_sd) || defined (L_lt_dd) || defined (L_lt_td)
extern CMPtype DFP_LT (DFP_C_TYPE, DFP_C_TYPE);
#endif

#if defined (L_gt_sd) || defined (L_gt_dd) || defined (L_gt_td)
extern CMPtype DFP_GT (DFP_C_TYPE, DFP_C_TYPE);
#endif

#if defined (L_le_sd) || defined (L_le_dd) || defined (L_le_td)
extern CMPtype DFP_LE (DFP_C_TYPE, DFP_C_TYPE);
#endif

#if defined (L_ge_sd) || defined (L_ge_dd) || defined (L_ge_td)
extern CMPtype DFP_GE (DFP_C_TYPE, DFP_C_TYPE);
#endif

#if defined (L_unord_sd) || defined (L_unord_dd) || defined (L_unord_td)
extern CMPtype DFP_UNORD (DFP_C_TYPE, DFP_C_TYPE);
#endif

#if defined (L_sd_to_dd) || defined (L_sd_to_td) || defined (L_dd_to_sd) \
 || defined (L_dd_to_td) || defined (L_td_to_sd) || defined (L_td_to_dd)
extern DFP_C_TYPE_TO DFP_TO_DFP (DFP_C_TYPE);
#endif

#if defined (L_sd_to_si) || defined (L_dd_to_si) || defined (L_td_to_si) \
 || defined (L_sd_to_di) || defined (L_dd_to_di) || defined (L_td_to_di) \
 || defined (L_sd_to_usi) || defined (L_dd_to_usi) || defined (L_td_to_usi) \
 || defined (L_sd_to_udi) || defined (L_dd_to_udi) || defined (L_td_to_udi)
extern INT_TYPE DFP_TO_INT (DFP_C_TYPE);
#endif

#if defined (L_si_to_sd) || defined (L_si_to_dd) || defined (L_si_to_td) \
 || defined (L_di_to_sd) || defined (L_di_to_dd) || defined (L_di_to_td) \
 || defined (L_usi_to_sd) || defined (L_usi_to_dd) || defined (L_usi_to_td) \
 || defined (L_udi_to_sd) || defined (L_udi_to_dd) || defined (L_udi_to_td)
extern DFP_C_TYPE INT_TO_DFP (INT_TYPE);
#endif

#if defined (L_sd_to_sf) || defined (L_dd_to_sf) || defined (L_td_to_sf) \
 || defined (L_sd_to_df) || defined (L_dd_to_df) || defined (L_td_to_df) \
 || ((defined (L_sd_to_xf) || defined (L_dd_to_xf) || defined (L_td_to_xf)) \
     && LIBGCC2_HAS_XF_MODE)
extern BFP_TYPE DFP_TO_BFP (DFP_C_TYPE);
#endif

#if defined (L_sf_to_sd) || defined (L_sf_to_dd) || defined (L_sf_to_td) \
 || defined (L_df_to_sd) || defined (L_df_to_dd) || defined (L_df_to_td) \
 || ((defined (L_xf_to_sd) || defined (L_xf_to_dd) || defined (L_xf_to_td)) \
     && LIBGCC2_HAS_XF_MODE)
extern DFP_C_TYPE BFP_TO_DFP (BFP_TYPE);
#endif

#endif /* _DFPBIT_H */<|MERGE_RESOLUTION|>--- conflicted
+++ resolved
@@ -32,10 +32,7 @@
 
 #include <fenv.h>
 #include <decRound.h>
-<<<<<<< HEAD
-=======
 #include <decExcept.h>
->>>>>>> 1177f497
 #include "tconfig.h"
 #include "coretypes.h"
 #include "tm.h"
@@ -123,8 +120,6 @@
 #ifndef DFP_INIT_ROUNDMODE
 #define DFP_INIT_ROUNDMODE(A) A = DEC_ROUND_HALF_EVEN
 #endif
-<<<<<<< HEAD
-=======
 
 #ifdef DFP_EXCEPTIONS_ENABLED
 /* Return IEEE exception flags based on decNumber status flags.  */
@@ -146,7 +141,6 @@
 #define DFP_IEEE_FLAGS(A) 0
 #define DFP_HANDLE_EXCEPTIONS(A) do {} while (0)
 #endif
->>>>>>> 1177f497
 
 /* Conversions between different decimal float types use WIDTH_TO to
    determine additional macros to define.  */

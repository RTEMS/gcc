--- conflicted
+++ resolved
@@ -326,16 +326,12 @@
        %:version-compare(>= 10.5 mmacosx-version-min= -lgcc_s.10.5)	   \
        -lgcc}"
 
-<<<<<<< HEAD
-/* We specify crt0.o as -lcrt0.o so that ld will search the library path.  */
-=======
 /* We specify crt0.o as -lcrt0.o so that ld will search the library path.
 
    crt3.o provides __cxa_atexit on systems that don't have it.  Since
    it's only used with C++, which requires passing -shared-libgcc, key
    off that to avoid unnecessarily adding a destructor to every
    powerpc program built.  */
->>>>>>> ce0e61fe
 
 #undef  STARTFILE_SPEC
 #define STARTFILE_SPEC							    \

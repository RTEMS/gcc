/* Target definitions for Darwin (Mac OS X) systems.
   Copyright (C) 1989, 1990, 1991, 1992, 1993, 2000, 2001, 2002, 2003, 2004,
<<<<<<< HEAD
   2005, 2006, 2007, 2008, 2009, 2010
=======
   2005, 2006, 2007, 2008, 2009
>>>>>>> e33a1692
   Free Software Foundation, Inc.
   Contributed by Apple Computer Inc.

This file is part of GCC.

GCC is free software; you can redistribute it and/or modify
it under the terms of the GNU General Public License as published by
the Free Software Foundation; either version 3, or (at your option)
any later version.

GCC is distributed in the hope that it will be useful,
but WITHOUT ANY WARRANTY; without even the implied warranty of
MERCHANTABILITY or FITNESS FOR A PARTICULAR PURPOSE.  See the
GNU General Public License for more details.

Under Section 7 of GPL version 3, you are granted additional
permissions described in the GCC Runtime Library Exception, version
3.1, as published by the Free Software Foundation.

You should have received a copy of the GNU General Public License and
a copy of the GCC Runtime Library Exception along with this program;
see the files COPYING3 and COPYING.RUNTIME respectively.  If not, see
<http://www.gnu.org/licenses/>.  */

#ifndef CONFIG_DARWIN_H
#define CONFIG_DARWIN_H

/* The definitions in this file are common to all processor types
   running Darwin, which is the kernel for Mac OS X.  Darwin is
   basically a BSD user layer laid over a Mach kernel, then evolved
   for many years (at NeXT) in parallel with other Unix systems.  So
   while the runtime is a somewhat idiosyncratic Mach-based thing,
   other definitions look like they would for a BSD variant.  */

/* Although NeXT ran on many different architectures, as of Jan 2001
   the only supported Darwin targets are PowerPC and x86.  */

/* One of Darwin's NeXT legacies is the Mach-O format, which is partly
   like a.out and partly like COFF, with additional features like
   multi-architecture binary support.  */

#define OBJECT_FORMAT_MACHO

/* Don't assume anything about the header files.  */
#define NO_IMPLICIT_EXTERN_C

/* Suppress g++ attempt to link in the math library automatically. */
#define MATH_LIBRARY ""

/* We have atexit.  */

#define HAVE_ATEXIT

/* Define an empty body for the function do_global_dtors() in libgcc2.c.  */

#define DO_GLOBAL_DTORS_BODY

/* The string value for __SIZE_TYPE__.  */

#ifndef SIZE_TYPE
#define SIZE_TYPE "long unsigned int"
#endif

/* Type used for ptrdiff_t, as a string used in a declaration.  */

#undef  PTRDIFF_TYPE
#define PTRDIFF_TYPE "int"

/* wchar_t is int.  */

#undef	WCHAR_TYPE
#define WCHAR_TYPE "int"
#undef	WCHAR_TYPE_SIZE
#define WCHAR_TYPE_SIZE 32

#define INT8_TYPE "signed char"
#define INT16_TYPE "short int"
#define INT32_TYPE "int"
#define INT64_TYPE "long long int"
#define UINT8_TYPE "unsigned char"
#define UINT16_TYPE "short unsigned int"
#define UINT32_TYPE "unsigned int"
#define UINT64_TYPE "long long unsigned int"

#define INT_LEAST8_TYPE "signed char"
#define INT_LEAST16_TYPE "short int"
#define INT_LEAST32_TYPE "int"
#define INT_LEAST64_TYPE "long long int"
#define UINT_LEAST8_TYPE "unsigned char"
#define UINT_LEAST16_TYPE "short unsigned int"
#define UINT_LEAST32_TYPE "unsigned int"
#define UINT_LEAST64_TYPE "long long unsigned int"

#define INT_FAST8_TYPE "signed char"
#define INT_FAST16_TYPE "short int"
#define INT_FAST32_TYPE "int"
#define INT_FAST64_TYPE "long long int"
#define UINT_FAST8_TYPE "unsigned char"
#define UINT_FAST16_TYPE "short unsigned int"
#define UINT_FAST32_TYPE "unsigned int"
#define UINT_FAST64_TYPE "long long unsigned int"

#define INTPTR_TYPE "long int"
#define UINTPTR_TYPE "long unsigned int"

#define SIG_ATOMIC_TYPE "int"

/* Default to using the NeXT-style runtime, since that's what is
   pre-installed on Darwin systems.  */

#define NEXT_OBJC_RUNTIME

/* Don't default to pcc-struct-return, because gcc is the only compiler, and
   we want to retain compatibility with older gcc versions.  */

#undef	DEFAULT_PCC_STRUCT_RETURN
#define DEFAULT_PCC_STRUCT_RETURN 0

/* True if pragma ms_struct is in effect.  */
extern GTY(()) int darwin_ms_struct;

/* This table intercepts weirdo options whose names would interfere
   with normal driver conventions, and either translates them into
   standardly-named options, or adds a 'Z' so that they can get to
   specs processing without interference.

   Do not expand a linker option to "-Xlinker -<option>", since that
   forfeits the ability to control via spec strings later.  However,
   as a special exception, do this translation with -filelist, because
   otherwise the driver will think there are no input files and quit.
   (The alternative would be to hack the driver to recognize -filelist
   specially, but it's simpler to use the translation table.)

   Note that an option name with a prefix that matches another option
   name, that also takes an argument, needs to be modified so the
   prefix is different, otherwise a '*' after the shorter option will
   match with the longer one.

   The SUBTARGET_OPTION_TRANSLATE_TABLE macro, which _must_ be defined
   in gcc/config/{i386,rs6000}/darwin.h, should contain any additional
   command-line option translations specific to the particular target
   architecture.  */

#define TARGET_OPTION_TRANSLATE_TABLE \
  { "-all_load", "-Zall_load" },  \
  { "-allowable_client", "-Zallowable_client" },  \
  { "-arch_errors_fatal", "-Zarch_errors_fatal" },  \
  { "-bind_at_load", "-Zbind_at_load" },  \
  { "-bundle", "-Zbundle" },  \
  { "-bundle_loader", "-Zbundle_loader" },  \
  { "-weak_reference_mismatches", "-Zweak_reference_mismatches" },  \
  { "-dead_strip", "-Zdead_strip" }, \
  { "-no_dead_strip_inits_and_terms", "-Zno_dead_strip_inits_and_terms" }, \
  { "-dependency-file", "-MF" }, \
  { "-dylib_file", "-Zdylib_file" }, \
  { "-dynamic", "-Zdynamic" },  \
  { "-dynamiclib", "-Zdynamiclib" },  \
  { "-exported_symbols_list", "-Zexported_symbols_list" },  \
  { "-gfull", "-g -fno-eliminate-unused-debug-symbols" }, \
  { "-gused", "-g -feliminate-unused-debug-symbols" }, \
  { "-segaddr", "-Zsegaddr" }, \
  { "-segs_read_only_addr", "-Zsegs_read_only_addr" }, \
  { "-segs_read_write_addr", "-Zsegs_read_write_addr" }, \
  { "-seg_addr_table", "-Zseg_addr_table" }, \
  { "-seg_addr_table_filename", "-Zfn_seg_addr_table_filename" }, \
  { "-umbrella", "-Zumbrella" }, \
  { "-fapple-kext", "-fapple-kext -static -Wa,-static" }, \
  { "-filelist", "-Xlinker -filelist -Xlinker" },  \
  { "-findirect-virtual-calls", "-fapple-kext" }, \
  { "-flat_namespace", "-Zflat_namespace" },  \
  { "-force_cpusubtype_ALL", "-Zforce_cpusubtype_ALL" },  \
  { "-force_flat_namespace", "-Zforce_flat_namespace" },  \
  { "-framework", "-Xlinker -framework -Xlinker" },  \
  { "-fterminated-vtables", "-fapple-kext" }, \
  { "-image_base", "-Zimage_base" },  \
  { "-init", "-Zinit" },  \
  { "-install_name", "-Zinstall_name" },  \
  { "-mkernel", "-mkernel -static -Wa,-static" }, \
  { "-multiply_defined_unused", "-Zmultiplydefinedunused" },  \
  { "-multiply_defined", "-Zmultiply_defined" },  \
  { "-multi_module", "-Zmulti_module" },  \
  { "-static", "-static -Wa,-static" },  \
  { "-shared", "-Zdynamiclib" }, \
  { "-single_module", "-Zsingle_module" },  \
  { "-unexported_symbols_list", "-Zunexported_symbols_list" }, \
  SUBTARGET_OPTION_TRANSLATE_TABLE

#define SUBSUBTARGET_OVERRIDE_OPTIONS					\
  do {									\
    darwin_override_options ();						\
  } while (0)

/* These compiler options take n arguments.  */

#undef  WORD_SWITCH_TAKES_ARG
#define WORD_SWITCH_TAKES_ARG(STR)              \
  (DEFAULT_WORD_SWITCH_TAKES_ARG (STR) ? 1 :    \
   !strcmp (STR, "Zallowable_client") ? 1 :     \
   !strcmp (STR, "arch") ? 1 :                  \
   !strcmp (STR, "arch_only") ? 1 :             \
   !strcmp (STR, "Zbundle_loader") ? 1 :        \
   !strcmp (STR, "client_name") ? 1 :           \
   !strcmp (STR, "compatibility_version") ? 1 : \
   !strcmp (STR, "current_version") ? 1 :       \
   !strcmp (STR, "Zdylib_file") ? 1 :           \
   !strcmp (STR, "Zexported_symbols_list") ? 1 : \
   !strcmp (STR, "Zimage_base") ? 1 :           \
   !strcmp (STR, "Zinit") ? 1 :                 \
   !strcmp (STR, "Zinstall_name") ? 1 :         \
   !strcmp (STR, "Zmultiplydefinedunused") ? 1 : \
   !strcmp (STR, "Zmultiply_defined") ? 1 :     \
   !strcmp (STR, "precomp-trustfile") ? 1 :     \
   !strcmp (STR, "read_only_relocs") ? 1 :      \
   !strcmp (STR, "sectcreate") ? 3 :            \
   !strcmp (STR, "sectorder") ? 3 :             \
   !strcmp (STR, "Zsegaddr") ? 2 :              \
   !strcmp (STR, "Zsegs_read_only_addr") ? 1 :  \
   !strcmp (STR, "Zsegs_read_write_addr") ? 1 : \
   !strcmp (STR, "Zseg_addr_table") ? 1 :       \
   !strcmp (STR, "Zfn_seg_addr_table_filename") ? 1 :\
   !strcmp (STR, "seg1addr") ? 1 :              \
   !strcmp (STR, "segprot") ? 3 :               \
   !strcmp (STR, "sub_library") ? 1 :           \
   !strcmp (STR, "sub_umbrella") ? 1 :          \
   !strcmp (STR, "Zumbrella") ? 1 :             \
   !strcmp (STR, "undefined") ? 1 :             \
   !strcmp (STR, "Zunexported_symbols_list") ? 1 : \
   !strcmp (STR, "Zweak_reference_mismatches") ? 1 : \
   !strcmp (STR, "pagezero_size") ? 1 :         \
   !strcmp (STR, "segs_read_only_addr") ? 1 :   \
   !strcmp (STR, "segs_read_write_addr") ? 1 :  \
   !strcmp (STR, "sectalign") ? 3 :             \
   !strcmp (STR, "sectobjectsymbols") ? 2 :     \
   !strcmp (STR, "segcreate") ? 3 :             \
   !strcmp (STR, "dylinker_install_name") ? 1 : \
   0)

#define SUBTARGET_C_COMMON_OVERRIDE_OPTIONS do {                        \
    if (flag_mkernel || flag_apple_kext)				\
      {									\
	if (flag_use_cxa_atexit == 2)					\
	  flag_use_cxa_atexit = 0;					\
	/* kexts should always be built without the coalesced sections	\
	   because the kernel loader doesn't grok such sections.  */	\
	flag_weak = 0;							\
	/* No RTTI in kexts.  */					\
	flag_rtti = 0;							\
      }									\
  } while (0)

/* Machine dependent cpp options.  Don't add more options here, add
   them to darwin_cpp_builtins in darwin-c.c.  */

#undef	CPP_SPEC
#define CPP_SPEC "%{static:%{!dynamic:-D__STATIC__}}%{!static:-D__DYNAMIC__}" \
	" %{pthread:-D_REENTRANT}"

/* This is mostly a clone of the standard LINK_COMMAND_SPEC, plus
   precomp, libtool, and fat build additions.  Also we
   don't specify a second %G after %L because libSystem is
   self-contained and doesn't need to link against libgcc.a.  */
/* In general, random Darwin linker flags should go into LINK_SPEC
   instead of LINK_COMMAND_SPEC.  The command spec is better for
   specifying the handling of options understood by generic Unix
   linkers, and for positional arguments like libraries.  */
#define LINK_COMMAND_SPEC "\
%{!fdump=*:%{!fsyntax-only:%{!c:%{!M:%{!MM:%{!E:%{!S:\
    %(linker) %l %X %{d} %{s} %{t} %{Z} %{u*} \
    %{A} %{e*} %{m} %{r} %{x} \
    %{o*}%{!o:-o a.out} \
    %{!A:%{!nostdlib:%{!nostartfiles:%S}}} \
<<<<<<< HEAD
    %{L*} %(link_libgcc) %o %{fprofile-arcs|fprofile-generate*|coverage:-lgcov} \
    %{flto} %{fwhopr} \
    %{fopenmp|ftree-parallelize-loops=*: \
      %{static|static-libgcc|static-libstdc++|static-libgfortran: libgomp.a%s; : -lgomp } } \
    %{!nostdlib:%{!nodefaultlibs: %(link_ssp) %G %L }} \
=======
    %{L*} %{fopenmp:%:include(libgomp.spec)%(link_gomp)}   \
    %(link_libgcc) %o %{fprofile-arcs|fprofile-generate*|coverage:-lgcov} \
    %{!nostdlib:%{!nodefaultlibs:%(link_ssp) %G %L}} \
>>>>>>> e33a1692
    %{!A:%{!nostdlib:%{!nostartfiles:%E}}} %{T*} %{F*} }}}}}}}\n\
%{!fdump=*:%{!fsyntax-only:%{!c:%{!M:%{!MM:%{!E:%{!S:\
    %{.c|.cc|.C|.cpp|.cp|.c++|.cxx|.CPP|.m|.mm: \
    %{gdwarf-2:%{!gstabs*:%{!g0: dsymutil %{o*:%*}%{!o:a.out}}}}}}}}}}}}"

#ifdef TARGET_SYSTEM_ROOT
#define LINK_SYSROOT_SPEC \
  "%{isysroot*:-syslibroot %*;:-syslibroot " TARGET_SYSTEM_ROOT "}"
#else
#define LINK_SYSROOT_SPEC "%{isysroot*:-syslibroot %*}"
#endif

/* Please keep the random linker options in alphabetical order (modulo
   'Z' and 'no' prefixes). Note that options taking arguments may appear
   multiple times on a command line with different arguments each time,
   so put a * after their names so all of them get passed.  */
#define LINK_SPEC  \
  "%{static}%{!static:-dynamic} \
<<<<<<< HEAD
   %{fgnu-runtime: %{static|static-libgcc: \
                     %:replace-outfile(-lobjc libobjc-gnu.a%s); \
                    :%:replace-outfile(-lobjc -lobjc-gnu ) } }\
   %{static|static-libgcc|static-libgfortran:%:replace-outfile(-lgfortran libgfortran.a%s)}\
   %{static|static-libgcc|static-libstdc++|static-libgfortran:%:replace-outfile(-lgomp libgomp.a%s)}\
   %{static|static-libgcc|static-libstdc++:%:replace-outfile(-lstdc++ libstdc++.a%s)}\
=======
   %{fgnu-runtime:%:replace-outfile(-lobjc -lobjc-gnu)}\
   %{static|static-libgfortran:%:replace-outfile(-lgfortran libgfortran.a%s)}\
>>>>>>> e33a1692
   %{!Zdynamiclib: \
     %{Zforce_cpusubtype_ALL:-arch %(darwin_arch) -force_cpusubtype_ALL} \
     %{!Zforce_cpusubtype_ALL:-arch %(darwin_subarch)} \
     %{Zbundle:-bundle} \
     %{Zbundle_loader*:-bundle_loader %*} \
     %{client_name*} \
     %{compatibility_version*:%e-compatibility_version only allowed with -dynamiclib\
} \
     %{current_version*:%e-current_version only allowed with -dynamiclib} \
     %{Zforce_flat_namespace:-force_flat_namespace} \
     %{Zinstall_name*:%e-install_name only allowed with -dynamiclib} \
     %{keep_private_externs} \
     %{private_bundle} \
    } \
   %{Zdynamiclib: -dylib \
     %{Zbundle:%e-bundle not allowed with -dynamiclib} \
     %{Zbundle_loader*:%e-bundle_loader not allowed with -dynamiclib} \
     %{client_name*:%e-client_name not allowed with -dynamiclib} \
     %{compatibility_version*:-dylib_compatibility_version %*} \
     %{current_version*:-dylib_current_version %*} \
     %{Zforce_cpusubtype_ALL:-arch %(darwin_arch)} \
     %{!Zforce_cpusubtype_ALL: -arch %(darwin_subarch)} \
     %{Zforce_flat_namespace:%e-force_flat_namespace not allowed with -dynamiclib} \
     %{Zinstall_name*:-dylib_install_name %*} \
     %{keep_private_externs:%e-keep_private_externs not allowed with -dynamiclib} \
     %{private_bundle:%e-private_bundle not allowed with -dynamiclib} \
    } \
   %{Zall_load:-all_load} \
   %{Zallowable_client*:-allowable_client %*} \
   %{Zbind_at_load:-bind_at_load} \
   %{Zarch_errors_fatal:-arch_errors_fatal} \
   %{Zdead_strip:-dead_strip} \
   %{Zno_dead_strip_inits_and_terms:-no_dead_strip_inits_and_terms} \
   %{Zdylib_file*:-dylib_file %*} \
   %{Zdynamic:-dynamic}\
   %{Zexported_symbols_list*:-exported_symbols_list %*} \
   %{Zflat_namespace:-flat_namespace} \
   %{headerpad_max_install_names*} \
   %{Zimage_base*:-image_base %*} \
   %{Zinit*:-init %*} \
   %{!mmacosx-version-min=*:-macosx_version_min %(darwin_minversion)} \
   %{mmacosx-version-min=*:-macosx_version_min %*} \
   %{nomultidefs} \
   %{Zmulti_module:-multi_module} %{Zsingle_module:-single_module} \
   %{Zmultiply_defined*:-multiply_defined %*} \
   %{!Zmultiply_defined*:%{shared-libgcc: \
     %:version-compare(< 10.5 mmacosx-version-min= -multiply_defined) \
     %:version-compare(< 10.5 mmacosx-version-min= suppress)}} \
   %{Zmultiplydefinedunused*:-multiply_defined_unused %*} \
   %{fpie:-pie} \
   %{prebind} %{noprebind} %{nofixprebinding} %{prebind_all_twolevel_modules} \
   %{read_only_relocs} \
   %{sectcreate*} %{sectorder*} %{seg1addr*} %{segprot*} \
   %{Zsegaddr*:-segaddr %*} \
   %{Zsegs_read_only_addr*:-segs_read_only_addr %*} \
   %{Zsegs_read_write_addr*:-segs_read_write_addr %*} \
   %{Zseg_addr_table*: -seg_addr_table %*} \
   %{Zfn_seg_addr_table_filename*:-seg_addr_table_filename %*} \
   %{sub_library*} %{sub_umbrella*} \
   " LINK_SYSROOT_SPEC " \
   %{twolevel_namespace} %{twolevel_namespace_hints} \
   %{Zumbrella*: -umbrella %*} \
   %{undefined*} \
   %{Zunexported_symbols_list*:-unexported_symbols_list %*} \
   %{Zweak_reference_mismatches*:-weak_reference_mismatches %*} \
   %{!Zweak_reference_mismatches*:-weak_reference_mismatches non-weak} \
   %{X} \
   %{y*} \
   %{w} \
   %{pagezero_size*} %{segs_read_*} %{seglinkedit} %{noseglinkedit}  \
   %{sectalign*} %{sectobjectsymbols*} %{segcreate*} %{whyload} \
   %{whatsloaded} %{dylinker_install_name*} \
   %{dylinker} %{Mach} "


/* Machine dependent libraries.  */

#define LIB_SPEC "%{!static:-lSystem}"

/* Support -mmacosx-version-min by supplying different (stub) libgcc_s.dylib
   libraries to link against, and by not linking against libgcc_s on
   earlier-than-10.3.9.

   Note that by default, -lgcc_eh is not linked against!  This is
   because in a future version of Darwin the EH frame information may
   be in a new format, or the fallback routine might be changed; if
   you want to explicitly link against the static version of those
   routines, because you know you don't need to unwind through system
   libraries, you need to explicitly say -static-libgcc.

   If it is linked against, it has to be before -lgcc, because it may
   need symbols from -lgcc.  */
#undef REAL_LIBGCC_SPEC
#define REAL_LIBGCC_SPEC						   \
   "%{static-libgcc|static: -lgcc_eh -lgcc;				   \
      shared-libgcc|fexceptions|fgnu-runtime:				   \
       %:version-compare(!> 10.5 mmacosx-version-min= -lgcc_s.10.4)	   \
       %:version-compare(>= 10.5 mmacosx-version-min= -lgcc_s.10.5)	   \
       %:version-compare(!> 10.5 mmacosx-version-min= -lgcc_ext.10.4)	   \
       %:version-compare(>= 10.5 mmacosx-version-min= -lgcc_ext.10.5)	   \
       -lgcc;								   \
      :%:version-compare(>< 10.3.9 10.5 mmacosx-version-min= -lgcc_s.10.4) \
       %:version-compare(>= 10.5 mmacosx-version-min= -lgcc_s.10.5)	   \
       %:version-compare(!> 10.5 mmacosx-version-min= -lgcc_ext.10.4)	   \
       %:version-compare(>= 10.5 mmacosx-version-min= -lgcc_ext.10.5)	   \
       -lgcc}"

/* We specify crt0.o as -lcrt0.o so that ld will search the library path.

   crt3.o provides __cxa_atexit on systems that don't have it.  Since
   it's only used with C++, which requires passing -shared-libgcc, key
   off that to avoid unnecessarily adding a destructor to every
   powerpc program built.  */

#undef  STARTFILE_SPEC
#define STARTFILE_SPEC							    \
  "%{Zdynamiclib: %(darwin_dylib1) }					    \
   %{!Zdynamiclib:%{Zbundle:%{!static:-lbundle1.o}}			    \
     %{!Zbundle:%{pg:%{static:-lgcrt0.o}				    \
                     %{!static:%{object:-lgcrt0.o}			    \
                               %{!object:%{preload:-lgcrt0.o}		    \
                                 %{!preload:-lgcrt1.o %(darwin_crt2)}}}}    \
                %{!pg:%{static:-lcrt0.o}				    \
                      %{!static:%{object:-lcrt0.o}			    \
                                %{!object:%{preload:-lcrt0.o}		    \
                                  %{!preload: %(darwin_crt1)		    \
					      %(darwin_crt2)}}}}}}	    \
  %{shared-libgcc:%:version-compare(< 10.5 mmacosx-version-min= crt3.o%s)}"

/* The native Darwin linker doesn't necessarily place files in the order
   that they're specified on the link line.  Thus, it is pointless
   to put anything in ENDFILE_SPEC.  */
/* #define ENDFILE_SPEC "" */

#define DARWIN_EXTRA_SPECS						\
  { "darwin_crt1", DARWIN_CRT1_SPEC },					\
  { "darwin_dylib1", DARWIN_DYLIB1_SPEC },				\
  { "darwin_minversion", DARWIN_MINVERSION_SPEC },

#define DARWIN_DYLIB1_SPEC						\
  "%:version-compare(!> 10.5 mmacosx-version-min= -ldylib1.o)		\
   %:version-compare(>= 10.5 mmacosx-version-min= -ldylib1.10.5.o)"

#define DARWIN_CRT1_SPEC						\
  "%:version-compare(!> 10.5 mmacosx-version-min= -lcrt1.o)		\
   %:version-compare(>= 10.5 mmacosx-version-min= -lcrt1.10.5.o)"

/* Default Darwin ASM_SPEC, very simple.  */
#define ASM_SPEC "-arch %(darwin_arch) \
  %{Zforce_cpusubtype_ALL:-force_cpusubtype_ALL}"

/* We still allow output of STABS.  */

#define DBX_DEBUGGING_INFO 1

#define DWARF2_DEBUGGING_INFO 1
#define PREFERRED_DEBUGGING_TYPE DBX_DEBUG

#define DEBUG_FRAME_SECTION	"__DWARF,__debug_frame,regular,debug"
#define DEBUG_INFO_SECTION	"__DWARF,__debug_info,regular,debug"
#define DEBUG_ABBREV_SECTION	"__DWARF,__debug_abbrev,regular,debug"
#define DEBUG_ARANGES_SECTION	"__DWARF,__debug_aranges,regular,debug"
#define DEBUG_MACINFO_SECTION	"__DWARF,__debug_macinfo,regular,debug"
#define DEBUG_LINE_SECTION	"__DWARF,__debug_line,regular,debug"
#define DEBUG_LOC_SECTION	"__DWARF,__debug_loc,regular,debug"
#define DEBUG_PUBNAMES_SECTION	"__DWARF,__debug_pubnames,regular,debug"
#define DEBUG_PUBTYPES_SECTION	"__DWARF,__debug_pubtypes,regular,debug"
#define DEBUG_STR_SECTION	"__DWARF,__debug_str,regular,debug"
#define DEBUG_RANGES_SECTION	"__DWARF,__debug_ranges,regular,debug"

/* When generating stabs debugging, use N_BINCL entries.  */

#define DBX_USE_BINCL

/* There is no limit to the length of stabs strings.  */

#define DBX_CONTIN_LENGTH 0

/* gdb needs a null N_SO at the end of each file for scattered loading.  */

#define DBX_OUTPUT_NULL_N_SO_AT_MAIN_SOURCE_FILE_END

/* GCC's definition of 'one_only' is the same as its definition of 'weak'.  */
#define MAKE_DECL_ONE_ONLY(DECL) (DECL_WEAK (DECL) = 1)

/* Mach-O supports 'weak imports', and 'weak definitions' in coalesced
   sections.  machopic_select_section ensures that weak variables go in
   coalesced sections.  Weak aliases (or any other kind of aliases) are
   not supported.  Weak symbols that aren't visible outside the .s file
   are not supported.  */
#define ASM_WEAKEN_DECL(FILE, DECL, NAME, ALIAS)			\
  do {									\
    if (ALIAS)								\
      {									\
	warning (0, "alias definitions not supported in Mach-O; ignored");	\
	break;								\
      }									\
 									\
    if (! DECL_EXTERNAL (DECL) && TREE_PUBLIC (DECL))			\
      targetm.asm_out.globalize_label (FILE, NAME);			\
    if (DECL_EXTERNAL (DECL))						\
      fputs ("\t.weak_reference ", FILE);				\
    else if (lookup_attribute ("weak_import", DECL_ATTRIBUTES (DECL)))	\
      break;								\
    else if (TREE_PUBLIC (DECL))					\
      fputs ("\t.weak_definition ", FILE);				\
    else								\
      break;								\
    assemble_name (FILE, NAME);						\
    fputc ('\n', FILE);							\
  } while (0)

/* Darwin has the pthread routines in libSystem, which every program
   links to, so there's no need for weak-ness for that.  */
#define GTHREAD_USE_WEAK 0

/* The Darwin linker imposes two limitations on common symbols: they
   can't have hidden visibility, and they can't appear in dylibs.  As
   a consequence, we should never use common symbols to represent
   vague linkage. */
#undef USE_COMMON_FOR_ONE_ONLY
#define USE_COMMON_FOR_ONE_ONLY 0

/* The Darwin linker doesn't want coalesced symbols to appear in
   a static archive's table of contents. */
#undef TARGET_WEAK_NOT_IN_ARCHIVE_TOC
#define TARGET_WEAK_NOT_IN_ARCHIVE_TOC 1

/* On Darwin, we don't (at the time of writing) have linkonce sections
   with names, so it's safe to make the class data not comdat.  */
#define TARGET_CXX_CLASS_DATA_ALWAYS_COMDAT hook_bool_void_false

/* For efficiency, on Darwin the RTTI information that is always
   emitted in the standard C++ library should not be COMDAT.  */
#define TARGET_CXX_LIBRARY_RTTI_COMDAT hook_bool_void_false

/* We make exception information linkonce. */
#undef TARGET_USES_WEAK_UNWIND_INFO
#define TARGET_USES_WEAK_UNWIND_INFO 1

/* We need to use a nonlocal label for the start of an EH frame: the
   Darwin linker requires that a coalesced section start with a label.
   Unfortunately, it also requires that 'debug' sections don't contain
   labels.  */
#undef FRAME_BEGIN_LABEL
#define FRAME_BEGIN_LABEL (for_eh ? "EH_frame" : "Lframe")

/* Emit a label for the FDE corresponding to DECL.  EMPTY means
   emit a label for an empty FDE. */
#define TARGET_ASM_EMIT_UNWIND_LABEL darwin_emit_unwind_label

/* Emit a label to separate the exception table.  */
#define TARGET_ASM_EMIT_EXCEPT_TABLE_LABEL darwin_emit_except_table_label

/* Our profiling scheme doesn't LP labels and counter words.  */

#define NO_PROFILE_COUNTERS	1

#undef	INIT_SECTION_ASM_OP
#define INIT_SECTION_ASM_OP

#undef	INVOKE__main

#define TARGET_ASM_CONSTRUCTOR  machopic_asm_out_constructor
#define TARGET_ASM_DESTRUCTOR   machopic_asm_out_destructor

/* Always prefix with an underscore.  */

#define USER_LABEL_PREFIX "_"

/* A dummy symbol that will be replaced with the function base name.  */
#define MACHOPIC_FUNCTION_BASE_NAME "<pic base>"

/* Don't output a .file directive.  That is only used by the assembler for
   error reporting.  */
#undef	TARGET_ASM_FILE_START_FILE_DIRECTIVE
#define TARGET_ASM_FILE_START_FILE_DIRECTIVE false

#undef  TARGET_ASM_FILE_END
#define TARGET_ASM_FILE_END darwin_file_end

/* Because Mach-O relocations have a counter from 1 to 255 for the
   section number they apply to, it is necessary to output all
   normal sections before the LTO sections, to make sure that the
   sections that may have relocations always have a section number
   smaller than 255.  */
#undef  TARGET_ASM_LTO_START
#define TARGET_ASM_LTO_START darwin_asm_lto_start
#undef  TARGET_ASM_LTO_END
#define TARGET_ASM_LTO_END darwin_asm_lto_end

#define ASM_OUTPUT_SKIP(FILE,SIZE)  \
  fprintf (FILE, "\t.space "HOST_WIDE_INT_PRINT_UNSIGNED"\n", SIZE)

/* Give ObjC methods pretty symbol names.  */

#undef	OBJC_GEN_METHOD_LABEL
#define OBJC_GEN_METHOD_LABEL(BUF,IS_INST,CLASS_NAME,CAT_NAME,SEL_NAME,NUM) \
  do { if (CAT_NAME)							\
	 sprintf (BUF, "%c[%s(%s) %s]", (IS_INST) ? '-' : '+',		\
		  (CLASS_NAME), (CAT_NAME), (SEL_NAME));		\
       else								\
	 sprintf (BUF, "%c[%s %s]", (IS_INST) ? '-' : '+',		\
		  (CLASS_NAME), (SEL_NAME));				\
     } while (0)

/* The RTTI data (e.g., __ti4name) is common and public (and static),
   but it does need to be referenced via indirect PIC data pointers.
   The machopic_define_symbol calls are telling the machopic subsystem
   that the name *is* defined in this module, so it doesn't need to
   make them indirect.  */

#undef ASM_DECLARE_OBJECT_NAME
#define ASM_DECLARE_OBJECT_NAME(FILE, NAME, DECL)			\
  do {									\
    const char *xname = NAME;						\
    if (GET_CODE (XEXP (DECL_RTL (DECL), 0)) != SYMBOL_REF)		\
      xname = IDENTIFIER_POINTER (DECL_NAME (DECL));			\
    if (! DECL_WEAK (DECL)						\
        && ((TREE_STATIC (DECL)						\
	     && (!DECL_COMMON (DECL) || !TREE_PUBLIC (DECL)))		\
            || DECL_INITIAL (DECL)))					\
        machopic_define_symbol (DECL_RTL (DECL));			\
    if ((TREE_STATIC (DECL)						\
	 && (!DECL_COMMON (DECL) || !TREE_PUBLIC (DECL)))		\
        || DECL_INITIAL (DECL))						\
      (* targetm.encode_section_info) (DECL, DECL_RTL (DECL), false);	\
    ASM_OUTPUT_LABEL (FILE, xname);					\
    /* Darwin doesn't support zero-size objects, so give them a		\
       byte.  */							\
    if (tree_low_cst (DECL_SIZE_UNIT (DECL), 1) == 0)			\
      assemble_zeros (1);						\
  } while (0)

#define ASM_DECLARE_FUNCTION_NAME(FILE, NAME, DECL)			\
  do {									\
    const char *xname = NAME;						\
    if (GET_CODE (XEXP (DECL_RTL (DECL), 0)) != SYMBOL_REF)		\
      xname = IDENTIFIER_POINTER (DECL_NAME (DECL));			\
    if (! DECL_WEAK (DECL)						\
        && ((TREE_STATIC (DECL)						\
	     && (!DECL_COMMON (DECL) || !TREE_PUBLIC (DECL)))		\
            || DECL_INITIAL (DECL)))					\
        machopic_define_symbol (DECL_RTL (DECL));			\
    if ((TREE_STATIC (DECL)						\
	 && (!DECL_COMMON (DECL) || !TREE_PUBLIC (DECL)))		\
        || DECL_INITIAL (DECL))						\
      (* targetm.encode_section_info) (DECL, DECL_RTL (DECL), false);	\
    ASM_OUTPUT_LABEL (FILE, xname);					\
  } while (0)

#undef TARGET_ASM_DECLARE_CONSTANT_NAME
#define TARGET_ASM_DECLARE_CONSTANT_NAME darwin_asm_declare_constant_name

/* Wrap new method names in quotes so the assembler doesn't gag.
   Make Objective-C internal symbols local and in doing this, we need 
   to accommodate the name mangling done by c++ on file scope locals.  */


int darwin_label_is_anonymous_local_objc_name (const char *name);

#undef	ASM_OUTPUT_LABELREF
#define ASM_OUTPUT_LABELREF(FILE,NAME)					     \
  do {									     \
       const char *xname = (NAME);					     \
       if (! strcmp (xname, MACHOPIC_FUNCTION_BASE_NAME))		     \
         machopic_output_function_base_name(FILE);                           \
       else if (xname[0] == '&' || xname[0] == '*')			     \
         {								     \
           int len = strlen (xname);					     \
	   if (len > 6 && !strcmp ("$stub", xname + len - 5))		     \
	     machopic_validate_stub_or_non_lazy_ptr (xname);		     \
	   else if (len > 7 && !strcmp ("$stub\"", xname + len - 6))	     \
	     machopic_validate_stub_or_non_lazy_ptr (xname);		     \
	   else if (len > 14 && !strcmp ("$non_lazy_ptr", xname + len - 13)) \
	     machopic_validate_stub_or_non_lazy_ptr (xname);		     \
	   else if (len > 15 && !strcmp ("$non_lazy_ptr\"", xname + len - 14)) \
	     machopic_validate_stub_or_non_lazy_ptr (xname);		     \
	   if (xname[1] != '"' && name_needs_quotes (&xname[1]))	     \
	     fprintf (FILE, "\"%s\"", &xname[1]);			     \
	   else								     \
	     fputs (&xname[1], FILE); 					     \
	 }								     \
       else if (xname[0] == '+' || xname[0] == '-')			     \
         fprintf (FILE, "\"%s\"", xname);				     \
       else if (darwin_label_is_anonymous_local_objc_name (xname))				     \
         fprintf (FILE, "L%s", xname);					     \
       else if (!strncmp (xname, ".objc_class_name_", 17))		     \
	 fprintf (FILE, "%s", xname);					     \
       else if (xname[0] != '"' && name_needs_quotes (xname))		     \
	 fprintf (FILE, "\"%s\"", xname);				     \
       else								     \
         asm_fprintf (FILE, "%U%s", xname);				     \
  } while (0)

/* Output before executable code.  */
#undef TEXT_SECTION_ASM_OP
#define TEXT_SECTION_ASM_OP "\t.text"

/* Output before writable data.  */

#undef DATA_SECTION_ASM_OP
#define DATA_SECTION_ASM_OP "\t.data"

#undef	ALIGN_ASM_OP
#define ALIGN_ASM_OP		".align"

#undef	ASM_OUTPUT_ALIGN
#define ASM_OUTPUT_ALIGN(FILE,LOG)	\
  if ((LOG) != 0)			\
    fprintf (FILE, "\t%s %d\n", ALIGN_ASM_OP, (LOG))

/* Ensure correct alignment of bss data.  */

#undef	ASM_OUTPUT_ALIGNED_DECL_LOCAL
#define ASM_OUTPUT_ALIGNED_DECL_LOCAL(FILE, DECL, NAME, SIZE, ALIGN)	\
  do {									\
    unsigned HOST_WIDE_INT _new_size = SIZE;				\
    fputs ("\t.lcomm ", (FILE));						\
    assemble_name ((FILE), (NAME));					\
    if (_new_size == 0) _new_size = 1;					\
    fprintf ((FILE), ","HOST_WIDE_INT_PRINT_UNSIGNED",%u\n", _new_size,	\
	     floor_log2 ((ALIGN) / BITS_PER_UNIT));			\
    if ((DECL) && ((TREE_STATIC (DECL)					\
	 && (!DECL_COMMON (DECL) || !TREE_PUBLIC (DECL)))		\
        || DECL_INITIAL (DECL)))					\
      {									\
	(* targetm.encode_section_info) (DECL, DECL_RTL (DECL), false);	\
	machopic_define_symbol (DECL_RTL (DECL));			\
      }									\
  } while (0)

/* The maximum alignment which the object file format can support in
   bits.  For Mach-O, this is 2^15 bytes.  */

#undef	MAX_OFILE_ALIGNMENT
#define MAX_OFILE_ALIGNMENT (0x8000 * 8)

/* Declare the section variables.  */
#ifndef USED_FOR_TARGET
enum darwin_section_enum {
#define DEF_SECTION(NAME, FLAGS, DIRECTIVE, OBJC) NAME,
#include "darwin-sections.def"
#undef DEF_SECTION
  NUM_DARWIN_SECTIONS
};
extern GTY(()) section * darwin_sections[NUM_DARWIN_SECTIONS];
#endif

#undef	TARGET_ASM_SELECT_SECTION
#define TARGET_ASM_SELECT_SECTION machopic_select_section
#define USE_SELECT_SECTION_FOR_FUNCTIONS

#undef	TARGET_ASM_SELECT_RTX_SECTION
#define TARGET_ASM_SELECT_RTX_SECTION machopic_select_rtx_section
#undef  TARGET_ASM_UNIQUE_SECTION
#define TARGET_ASM_UNIQUE_SECTION darwin_unique_section
#undef  TARGET_ASM_FUNCTION_RODATA_SECTION
#define TARGET_ASM_FUNCTION_RODATA_SECTION default_no_function_rodata_section
#undef  TARGET_ASM_RELOC_RW_MASK
#define TARGET_ASM_RELOC_RW_MASK machopic_reloc_rw_mask


#define ASM_DECLARE_UNRESOLVED_REFERENCE(FILE,NAME)			\
    do {								\
	 if (FILE) {							\
	   if (MACHOPIC_INDIRECT)					\
	     fprintf (FILE, "\t.lazy_reference ");			\
	   else								\
	     fprintf (FILE, "\t.reference ");				\
	   assemble_name (FILE, NAME);					\
	   fprintf (FILE, "\n");					\
	 }                                                              \
       } while (0)

#define ASM_DECLARE_CLASS_REFERENCE(FILE,NAME)				\
    do {								\
	 if (FILE) {							\
	   fprintf (FILE, "\t");					\
	   assemble_name (FILE, NAME);					\
	   fprintf (FILE, "=0\n");					\
	   (*targetm.asm_out.globalize_label) (FILE, NAME);		\
	 }								\
       } while (0)

/* Globalizing directive for a label.  */
#define GLOBAL_ASM_OP "\t.globl "
#define TARGET_ASM_GLOBALIZE_LABEL darwin_globalize_label

/* Emit an assembler directive to set visibility for a symbol.  Used
   to support visibility attribute and Darwin's private extern
   feature.  */
#undef TARGET_ASM_ASSEMBLE_VISIBILITY
#define TARGET_ASM_ASSEMBLE_VISIBILITY darwin_assemble_visibility

/* Extra attributes for Darwin.  */
#define SUBTARGET_ATTRIBUTE_TABLE					     \
  /* { name, min_len, max_len, decl_req, type_req, fn_type_req, handler } */ \
  { "apple_kext_compatibility", 0, 0, false, true, false,		     \
    darwin_handle_kext_attribute },					     \
  { "weak_import", 0, 0, true, false, false,				     \
    darwin_handle_weak_import_attribute }

#undef ASM_GENERATE_INTERNAL_LABEL
#define ASM_GENERATE_INTERNAL_LABEL(LABEL,PREFIX,NUM)	\
  sprintf (LABEL, "*%s%ld", PREFIX, (long)(NUM))

#undef TARGET_ASM_MARK_DECL_PRESERVED
#define TARGET_ASM_MARK_DECL_PRESERVED darwin_mark_decl_preserved

/* Set on a symbol with SYMBOL_FLAG_FUNCTION or
   MACHO_SYMBOL_FLAG_VARIABLE to indicate that the function or
   variable has been defined in this translation unit.
   When porting Mach-O to new architectures you need to make
   sure these aren't clobbered by the backend.  */

#define MACHO_SYMBOL_FLAG_VARIABLE (SYMBOL_FLAG_MACH_DEP)
#define MACHO_SYMBOL_FLAG_DEFINED ((SYMBOL_FLAG_MACH_DEP) << 1)

/* Set on a symbol to indicate when fix-and-continue style code
   generation is being used and the symbol refers to a static symbol
   that should be rebound from new instances of a translation unit to
   the original instance of the data.  */

#define MACHO_SYMBOL_STATIC ((SYMBOL_FLAG_MACH_DEP) << 2)

/* Symbolic names for various things we might know about a symbol.  */

enum machopic_addr_class {
  MACHOPIC_UNDEFINED,
  MACHOPIC_DEFINED_DATA,
  MACHOPIC_UNDEFINED_DATA,
  MACHOPIC_DEFINED_FUNCTION,
  MACHOPIC_UNDEFINED_FUNCTION
};

/* Macros defining the various PIC cases.  */

#define MACHO_DYNAMIC_NO_PIC_P	(TARGET_DYNAMIC_NO_PIC)
#define MACHOPIC_INDIRECT	(flag_pic || MACHO_DYNAMIC_NO_PIC_P)
#define MACHOPIC_JUST_INDIRECT	(MACHO_DYNAMIC_NO_PIC_P)
#define MACHOPIC_PURE		(flag_pic && ! MACHO_DYNAMIC_NO_PIC_P)

#undef TARGET_ENCODE_SECTION_INFO
#define TARGET_ENCODE_SECTION_INFO  darwin_encode_section_info
#undef TARGET_STRIP_NAME_ENCODING
#define TARGET_STRIP_NAME_ENCODING  default_strip_name_encoding

#define GEN_BINDER_NAME_FOR_STUB(BUF,STUB,STUB_LENGTH)		\
  do {								\
    const char *const stub_ = (STUB);				\
    char *buffer_ = (BUF);					\
    strcpy (buffer_, stub_);					\
    if (stub_[0] == '"')					\
      {								\
	strcpy (buffer_ + (STUB_LENGTH) - 1, "_binder\"");	\
      }								\
    else							\
      {								\
	strcpy (buffer_ + (STUB_LENGTH), "_binder");		\
      }								\
  } while (0)

#define GEN_SYMBOL_NAME_FOR_SYMBOL(BUF,SYMBOL,SYMBOL_LENGTH)	\
  do {								\
    const char *const symbol_ = (SYMBOL);			\
    char *buffer_ = (BUF);					\
    if (name_needs_quotes (symbol_) && symbol_[0] != '"')	\
      {								\
	  sprintf (buffer_, "\"%s\"", symbol_);			\
      }								\
    else							\
      {								\
	strcpy (buffer_, symbol_);				\
      }								\
  } while (0)

/* Given a symbol name string, create the lazy pointer version
   of the symbol name.  */

#define GEN_LAZY_PTR_NAME_FOR_SYMBOL(BUF,SYMBOL,SYMBOL_LENGTH)	\
  do {								\
    const char *symbol_ = (SYMBOL);                             \
    char *buffer_ = (BUF);					\
    if (symbol_[0] == '"')					\
      {								\
        strcpy (buffer_, "\"L");				\
        strcpy (buffer_ + 2, symbol_ + 1);			\
	strcpy (buffer_ + (SYMBOL_LENGTH), "$lazy_ptr\"");	\
      }								\
    else if (name_needs_quotes (symbol_))			\
      {								\
        strcpy (buffer_, "\"L");				\
        strcpy (buffer_ + 2, symbol_);				\
	strcpy (buffer_ + (SYMBOL_LENGTH) + 2, "$lazy_ptr\"");	\
      }								\
    else							\
      {								\
        strcpy (buffer_, "L");					\
        strcpy (buffer_ + 1, symbol_);				\
	strcpy (buffer_ + (SYMBOL_LENGTH) + 1, "$lazy_ptr");	\
      }								\
  } while (0)

#define EH_FRAME_SECTION_NAME   "__TEXT"
#define EH_FRAME_SECTION_ATTR ",coalesced,no_toc+strip_static_syms+live_support"

/* Java runtime class list.  */
#define JCR_SECTION_NAME "__DATA,jcr,regular,no_dead_strip"

#undef ASM_PREFERRED_EH_DATA_FORMAT
#define ASM_PREFERRED_EH_DATA_FORMAT(CODE,GLOBAL)  \
  (((CODE) == 2 && (GLOBAL) == 1) \
   ? (DW_EH_PE_pcrel | DW_EH_PE_indirect | DW_EH_PE_sdata4) : \
     ((CODE) == 1 || (GLOBAL) == 0) ? DW_EH_PE_pcrel : DW_EH_PE_absptr)

#define ASM_OUTPUT_DWARF_DELTA(FILE,SIZE,LABEL1,LABEL2)  \
  darwin_asm_output_dwarf_delta (FILE, SIZE, LABEL1, LABEL2)

#define ASM_OUTPUT_DWARF_OFFSET(FILE,SIZE,LABEL,BASE)  \
  darwin_asm_output_dwarf_offset (FILE, SIZE, LABEL, BASE)

#define ASM_MAYBE_OUTPUT_ENCODED_ADDR_RTX(ASM_OUT_FILE, ENCODING, SIZE, ADDR, DONE)	\
      if (ENCODING == ASM_PREFERRED_EH_DATA_FORMAT (2, 1)) {				\
	darwin_non_lazy_pcrel (ASM_OUT_FILE, ADDR);					\
	goto DONE;									\
      }

/* Experimentally, putting jump tables in text is faster on SPEC.
   Also this is needed for correctness for coalesced functions.  */

#ifndef JUMP_TABLES_IN_TEXT_SECTION
#define JUMP_TABLES_IN_TEXT_SECTION 1
#endif

#define TARGET_TERMINATE_DW2_EH_FRAME_INFO false

#define TARGET_ASM_INIT_SECTIONS darwin_init_sections
#undef TARGET_ASM_NAMED_SECTION
#define TARGET_ASM_NAMED_SECTION darwin_asm_named_section

/* Handle pragma weak and pragma pack.  */
#define HANDLE_SYSV_PRAGMA 1

#define HANDLE_PRAGMA_PACK_PUSH_POP 1

#define DARWIN_REGISTER_TARGET_PRAGMAS()			\
  do {								\
    if (!flag_preprocess_only)					\
      cpp_register_pragma (parse_in, NULL, "mark",		\
			   darwin_pragma_ignore, false);	\
    c_register_pragma (0, "options", darwin_pragma_options);	\
    c_register_pragma (0, "segment", darwin_pragma_ignore);	\
    c_register_pragma (0, "unused", darwin_pragma_unused);	\
    c_register_pragma (0, "ms_struct", darwin_pragma_ms_struct); \
  } while (0)

#undef ASM_APP_ON
#define ASM_APP_ON ""
#undef ASM_APP_OFF
#define ASM_APP_OFF ""

void darwin_register_frameworks (const char *, const char *, int);
void darwin_register_objc_includes (const char *, const char *, int);
#define TARGET_EXTRA_PRE_INCLUDES darwin_register_objc_includes
#define TARGET_EXTRA_INCLUDES darwin_register_frameworks

void add_framework_path (char *);
#define TARGET_OPTF add_framework_path

#define TARGET_POSIX_IO

/* All new versions of Darwin have C99 functions.  */

#define TARGET_C99_FUNCTIONS 1

#define WINT_TYPE "int"

/* Every program on darwin links against libSystem which contains the pthread
   routines, so there's no need to explicitly call out when doing threaded
   work.  */

#undef GOMP_SELF_SPECS
#define GOMP_SELF_SPECS ""

/* Darwin can't support anchors until we can cope with the adjustments
   to size that ASM_DECLARE_OBJECT_NAME and ASM_DECLARE_CONSTANT_NAME
   when outputting members of an anchor block and the linker can be
   taught to keep them together or we find some other suitable
   code-gen technique.  */

#if 0
#define TARGET_ASM_OUTPUT_ANCHOR darwin_asm_output_anchor
#else
#define TARGET_ASM_OUTPUT_ANCHOR NULL
#endif

/* Attempt to turn on execute permission for the stack.  This may be
    used by TARGET_TRAMPOLINE_INIT if the target needs it (that is,
    if the target machine can change execute permissions on a page).

    There is no way to query the execute permission of the stack, so
    we always issue the mprotect() call.

    Unfortunately it is not possible to make this namespace-clean.

    Also note that no errors should be emitted by this code; it is
    considered dangerous for library calls to send messages to
    stdout/stderr.  */

#define ENABLE_EXECUTE_STACK                                            \
extern void __enable_execute_stack (void *);                            \
void                                                                    \
__enable_execute_stack (void *addr)                                     \
{                                                                       \
   extern int mprotect (void *, size_t, int);                           \
   extern int getpagesize (void);					\
   static int size;                                                     \
   static long mask;                                                    \
                                                                        \
   char *page, *end;                                                    \
                                                                        \
   if (size == 0)                                                       \
     {                                                                  \
       size = getpagesize();						\
       mask = ~((long) size - 1);                                       \
     }                                                                  \
                                                                        \
   page = (char *) (((long) addr) & mask);                              \
   end  = (char *) ((((long) (addr + (TARGET_64BIT ? 48 : 40))) & mask) + size); \
                                                                        \
   /* 7 == PROT_READ | PROT_WRITE | PROT_EXEC */                        \
   (void) mprotect (page, end - page, 7);                               \
}

/* For Apple KEXTs, we make the constructors return this to match gcc
   2.95.  */
#define TARGET_CXX_CDTOR_RETURNS_THIS (darwin_kextabi_p)
extern int flag_mkernel;
extern int flag_apple_kext;
#define TARGET_KEXTABI flag_apple_kext

#define TARGET_HAS_TARGETCM 1

#ifndef CROSS_DIRECTORY_STRUCTURE
extern void darwin_default_min_version (int * argc, char *** argv);
#define GCC_DRIVER_HOST_INITIALIZATION \
  darwin_default_min_version (&argc, &argv)
#endif /* CROSS_DIRECTORY_STRUCTURE */

/* The Apple assembler and linker do not support constructor priorities.  */
#undef SUPPORTS_INIT_PRIORITY
#define SUPPORTS_INIT_PRIORITY 0

#endif /* CONFIG_DARWIN_H */<|MERGE_RESOLUTION|>--- conflicted
+++ resolved
@@ -1,10 +1,6 @@
 /* Target definitions for Darwin (Mac OS X) systems.
    Copyright (C) 1989, 1990, 1991, 1992, 1993, 2000, 2001, 2002, 2003, 2004,
-<<<<<<< HEAD
    2005, 2006, 2007, 2008, 2009, 2010
-=======
-   2005, 2006, 2007, 2008, 2009
->>>>>>> e33a1692
    Free Software Foundation, Inc.
    Contributed by Apple Computer Inc.
 
@@ -240,6 +236,7 @@
    !strcmp (STR, "sectobjectsymbols") ? 2 :     \
    !strcmp (STR, "segcreate") ? 3 :             \
    !strcmp (STR, "dylinker_install_name") ? 1 : \
+   !strcmp (STR, "iframework") ? 1 : \
    0)
 
 #define SUBTARGET_C_COMMON_OVERRIDE_OPTIONS do {                        \
@@ -270,27 +267,28 @@
    instead of LINK_COMMAND_SPEC.  The command spec is better for
    specifying the handling of options understood by generic Unix
    linkers, and for positional arguments like libraries.  */
-#define LINK_COMMAND_SPEC "\
-%{!fdump=*:%{!fsyntax-only:%{!c:%{!M:%{!MM:%{!E:%{!S:\
+
+#define LINK_COMMAND_SPEC_A \
+   "%{!fdump=*:%{!fsyntax-only:%{!c:%{!M:%{!MM:%{!E:%{!S:\
     %(linker) %l %X %{d} %{s} %{t} %{Z} %{u*} \
     %{A} %{e*} %{m} %{r} %{x} \
     %{o*}%{!o:-o a.out} \
     %{!A:%{!nostdlib:%{!nostartfiles:%S}}} \
-<<<<<<< HEAD
     %{L*} %(link_libgcc) %o %{fprofile-arcs|fprofile-generate*|coverage:-lgcov} \
     %{flto} %{fwhopr} \
     %{fopenmp|ftree-parallelize-loops=*: \
       %{static|static-libgcc|static-libstdc++|static-libgfortran: libgomp.a%s; : -lgomp } } \
     %{!nostdlib:%{!nodefaultlibs: %(link_ssp) %G %L }} \
-=======
-    %{L*} %{fopenmp:%:include(libgomp.spec)%(link_gomp)}   \
-    %(link_libgcc) %o %{fprofile-arcs|fprofile-generate*|coverage:-lgcov} \
-    %{!nostdlib:%{!nodefaultlibs:%(link_ssp) %G %L}} \
->>>>>>> e33a1692
-    %{!A:%{!nostdlib:%{!nostartfiles:%E}}} %{T*} %{F*} }}}}}}}\n\
-%{!fdump=*:%{!fsyntax-only:%{!c:%{!M:%{!MM:%{!E:%{!S:\
+    %{!A:%{!nostdlib:%{!nostartfiles:%E}}} %{T*} %{F*} }}}}}}}\n"
+
+#define DSYMUTIL "dsymutil"
+
+#define DSYMUTIL_SPEC \
+   "%{!fdump=*:%{!fsyntax-only:%{!c:%{!M:%{!MM:%{!E:%{!S:\
     %{.c|.cc|.C|.cpp|.cp|.c++|.cxx|.CPP|.m|.mm: \
-    %{gdwarf-2:%{!gstabs*:%{!g0: dsymutil %{o*:%*}%{!o:a.out}}}}}}}}}}}}"
+    %{gdwarf-2:%{!gstabs*:%{!g0: " DSYMUTIL " %{o*:%*}%{!o:a.out}}}}}}}}}}}}"
+
+#define LINK_COMMAND_SPEC LINK_COMMAND_SPEC_A DSYMUTIL_SPEC
 
 #ifdef TARGET_SYSTEM_ROOT
 #define LINK_SYSROOT_SPEC \
@@ -305,17 +303,15 @@
    so put a * after their names so all of them get passed.  */
 #define LINK_SPEC  \
   "%{static}%{!static:-dynamic} \
-<<<<<<< HEAD
+   %:remove-outfile(-ldl) \
+   %:remove-outfile(-lm) \
+   %:remove-outfile(-lpthread) \
    %{fgnu-runtime: %{static|static-libgcc: \
                      %:replace-outfile(-lobjc libobjc-gnu.a%s); \
                     :%:replace-outfile(-lobjc -lobjc-gnu ) } }\
    %{static|static-libgcc|static-libgfortran:%:replace-outfile(-lgfortran libgfortran.a%s)}\
    %{static|static-libgcc|static-libstdc++|static-libgfortran:%:replace-outfile(-lgomp libgomp.a%s)}\
    %{static|static-libgcc|static-libstdc++:%:replace-outfile(-lstdc++ libstdc++.a%s)}\
-=======
-   %{fgnu-runtime:%:replace-outfile(-lobjc -lobjc-gnu)}\
-   %{static|static-libgfortran:%:replace-outfile(-lgfortran libgfortran.a%s)}\
->>>>>>> e33a1692
    %{!Zdynamiclib: \
      %{Zforce_cpusubtype_ALL:-arch %(darwin_arch) -force_cpusubtype_ALL} \
      %{!Zforce_cpusubtype_ALL:-arch %(darwin_subarch)} \
@@ -413,15 +409,15 @@
    "%{static-libgcc|static: -lgcc_eh -lgcc;				   \
       shared-libgcc|fexceptions|fgnu-runtime:				   \
        %:version-compare(!> 10.5 mmacosx-version-min= -lgcc_s.10.4)	   \
-       %:version-compare(>= 10.5 mmacosx-version-min= -lgcc_s.10.5)	   \
+       %:version-compare(>< 10.5 10.6 mmacosx-version-min= -lgcc_s.10.5)   \
        %:version-compare(!> 10.5 mmacosx-version-min= -lgcc_ext.10.4)	   \
        %:version-compare(>= 10.5 mmacosx-version-min= -lgcc_ext.10.5)	   \
-       -lgcc;								   \
+       %:version-compare(< 10.5 mmacosx-version-min= -lgcc) ;		   \
       :%:version-compare(>< 10.3.9 10.5 mmacosx-version-min= -lgcc_s.10.4) \
-       %:version-compare(>= 10.5 mmacosx-version-min= -lgcc_s.10.5)	   \
+       %:version-compare(>< 10.5 10.6 mmacosx-version-min= -lgcc_s.10.5)   \
        %:version-compare(!> 10.5 mmacosx-version-min= -lgcc_ext.10.4)	   \
        %:version-compare(>= 10.5 mmacosx-version-min= -lgcc_ext.10.5)	   \
-       -lgcc}"
+       %:version-compare(< 10.5 mmacosx-version-min= -lgcc) }"
 
 /* We specify crt0.o as -lcrt0.o so that ld will search the library path.
 
@@ -485,6 +481,8 @@
 #define DEBUG_PUBTYPES_SECTION	"__DWARF,__debug_pubtypes,regular,debug"
 #define DEBUG_STR_SECTION	"__DWARF,__debug_str,regular,debug"
 #define DEBUG_RANGES_SECTION	"__DWARF,__debug_ranges,regular,debug"
+
+#define TARGET_WANT_DEBUG_PUB_SECTIONS true
 
 /* When generating stabs debugging, use N_BINCL entries.  */
 
@@ -664,7 +662,7 @@
 	 && (!DECL_COMMON (DECL) || !TREE_PUBLIC (DECL)))		\
         || DECL_INITIAL (DECL))						\
       (* targetm.encode_section_info) (DECL, DECL_RTL (DECL), false);	\
-    ASM_OUTPUT_LABEL (FILE, xname);					\
+    ASM_OUTPUT_FUNCTION_LABEL (FILE, xname, DECL);			\
   } while (0)
 
 #undef TARGET_ASM_DECLARE_CONSTANT_NAME

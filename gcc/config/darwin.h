/* Target definitions for Darwin (Mac OS X) systems.
   Copyright (C) 1989, 1990, 1991, 1992, 1993, 2000, 2001, 2002, 2003, 2004,
   2005, 2006, 2007, 2008, 2009, 2010
   Free Software Foundation, Inc.
   Contributed by Apple Computer Inc.

This file is part of GCC.

GCC is free software; you can redistribute it and/or modify
it under the terms of the GNU General Public License as published by
the Free Software Foundation; either version 3, or (at your option)
any later version.

GCC is distributed in the hope that it will be useful,
but WITHOUT ANY WARRANTY; without even the implied warranty of
MERCHANTABILITY or FITNESS FOR A PARTICULAR PURPOSE.  See the
GNU General Public License for more details.

Under Section 7 of GPL version 3, you are granted additional
permissions described in the GCC Runtime Library Exception, version
3.1, as published by the Free Software Foundation.

You should have received a copy of the GNU General Public License and
a copy of the GCC Runtime Library Exception along with this program;
see the files COPYING3 and COPYING.RUNTIME respectively.  If not, see
<http://www.gnu.org/licenses/>.  */

#ifndef CONFIG_DARWIN_H
#define CONFIG_DARWIN_H

/* The definitions in this file are common to all processor types
   running Darwin, which is the kernel for Mac OS X.  Darwin is
   basically a BSD user layer laid over a Mach kernel, then evolved
   for many years (at NeXT) in parallel with other Unix systems.  So
   while the runtime is a somewhat idiosyncratic Mach-based thing,
   other definitions look like they would for a BSD variant.  */

/* Although NeXT ran on many different architectures, as of Jan 2001
   the only supported Darwin targets are PowerPC and x86.  */

/* One of Darwin's NeXT legacies is the Mach-O format, which is partly
   like a.out and partly like COFF, with additional features like
   multi-architecture binary support.  */

#define DARWIN_X86 0
#define DARWIN_PPC 0

/* Don't assume anything about the header files.  */
#define NO_IMPLICIT_EXTERN_C

/* Suppress g++ attempt to link in the math library automatically. */
#define MATH_LIBRARY ""

/* We have atexit.  */

#define HAVE_ATEXIT

/* Define an empty body for the function do_global_dtors() in libgcc2.c.  */

#define DO_GLOBAL_DTORS_BODY

/* The string value for __SIZE_TYPE__.  */

#ifndef SIZE_TYPE
#define SIZE_TYPE "long unsigned int"
#endif

/* Type used for ptrdiff_t, as a string used in a declaration.  */

#undef  PTRDIFF_TYPE
#define PTRDIFF_TYPE "int"

/* wchar_t is int.  */

#undef	WCHAR_TYPE
#define WCHAR_TYPE "int"
#undef	WCHAR_TYPE_SIZE
#define WCHAR_TYPE_SIZE 32

#define INT8_TYPE "signed char"
#define INT16_TYPE "short int"
#define INT32_TYPE "int"
#define INT64_TYPE "long long int"
#define UINT8_TYPE "unsigned char"
#define UINT16_TYPE "short unsigned int"
#define UINT32_TYPE "unsigned int"
#define UINT64_TYPE "long long unsigned int"

#define INT_LEAST8_TYPE "signed char"
#define INT_LEAST16_TYPE "short int"
#define INT_LEAST32_TYPE "int"
#define INT_LEAST64_TYPE "long long int"
#define UINT_LEAST8_TYPE "unsigned char"
#define UINT_LEAST16_TYPE "short unsigned int"
#define UINT_LEAST32_TYPE "unsigned int"
#define UINT_LEAST64_TYPE "long long unsigned int"

#define INT_FAST8_TYPE "signed char"
#define INT_FAST16_TYPE "short int"
#define INT_FAST32_TYPE "int"
#define INT_FAST64_TYPE "long long int"
#define UINT_FAST8_TYPE "unsigned char"
#define UINT_FAST16_TYPE "short unsigned int"
#define UINT_FAST32_TYPE "unsigned int"
#define UINT_FAST64_TYPE "long long unsigned int"

#define INTPTR_TYPE "long int"
#define UINTPTR_TYPE "long unsigned int"

#define SIG_ATOMIC_TYPE "int"

/* Default to using the NeXT-style runtime, since that's what is
   pre-installed on Darwin systems.  */

#define NEXT_OBJC_RUNTIME

/* Don't default to pcc-struct-return, because gcc is the only compiler, and
   we want to retain compatibility with older gcc versions.  */

#undef	DEFAULT_PCC_STRUCT_RETURN
#define DEFAULT_PCC_STRUCT_RETURN 0

/* True if pragma ms_struct is in effect.  */
extern GTY(()) int darwin_ms_struct;

#define DRIVER_SELF_SPECS					\
  "%{gfull:-g -fno-eliminate-unused-debug-symbols} %<gfull",	\
  "%{gused:-g -feliminate-unused-debug-symbols} %<gused",	\
  "%{fapple-kext|mkernel:-static}",				\
  "%{shared:-Zdynamiclib} %<shared"

#define DARWIN_CC1_SPEC							\
  "%{findirect-virtual-calls: -fapple-kext} %<findirect-virtual-calls " \
  "%{fterminated-vtables: -fapple-kext} %<fterminated-vtables "		\
  "%<filelist* %<framework*"

#define SUBSUBTARGET_OVERRIDE_OPTIONS					\
  do {									\
    darwin_override_options ();						\
  } while (0)

#define SUBTARGET_C_COMMON_OVERRIDE_OPTIONS do {                        \
    if (flag_mkernel || flag_apple_kext)				\
      {									\
	if (flag_use_cxa_atexit == 2)					\
	  flag_use_cxa_atexit = 0;					\
	/* kexts should always be built without the coalesced sections	\
	   because the kernel loader doesn't grok such sections.  */	\
	flag_weak = 0;							\
	/* No RTTI in kexts.  */					\
	flag_rtti = 0;							\
      }									\
  } while (0)

/* Machine dependent cpp options.  Don't add more options here, add
   them to darwin_cpp_builtins in darwin-c.c.  */

#undef	CPP_SPEC
#define CPP_SPEC "%{static:%{!dynamic:-D__STATIC__}}%{!static:-D__DYNAMIC__}" \
	" %{pthread:-D_REENTRANT}"

/* This is mostly a clone of the standard LINK_COMMAND_SPEC, plus
   precomp, libtool, and fat build additions.

   In general, random Darwin linker flags should go into LINK_SPEC
   instead of LINK_COMMAND_SPEC.  The command spec is better for
   specifying the handling of options understood by generic Unix
   linkers, and for positional arguments like libraries.  */

#define LINK_COMMAND_SPEC_A \
   "%{!fdump=*:%{!fsyntax-only:%{!c:%{!M:%{!MM:%{!E:%{!S:\
    %(linker) \
    %{flto*:%<fcompare-debug*} \
    %{flto*} \
    %l %X %{d} %{s} %{t} %{Z} %{u*} \
    %{A} %{e*} %{m} %{r} \
    %{o*}%{!o:-o a.out} \
    %{!A:%{!nostdlib:%{!nostartfiles:%S}}} \
    %{L*} %(link_libgcc) %o %{fprofile-arcs|fprofile-generate*|coverage:-lgcov} \
    %{flto} %{fwhopr} \
    %{fopenmp|ftree-parallelize-loops=*: \
      %{static|static-libgcc|static-libstdc++|static-libgfortran: libgomp.a%s; : -lgomp } } \
    %{!nostdlib:%{!nodefaultlibs:\
      %(link_ssp) %(link_gcc_c_sequence)\
    }}\
    %{!A:%{!nostdlib:%{!nostartfiles:%E}}} %{T*} %{F*} }}}}}}}"

#define DSYMUTIL "\ndsymutil"

#define DSYMUTIL_SPEC \
   "%{!fdump=*:%{!fsyntax-only:%{!c:%{!M:%{!MM:%{!E:%{!S:\
    %{.c|.cc|.C|.cpp|.cp|.c++|.cxx|.CPP|.m|.mm: \
    %{gdwarf-2:%{!gstabs*:%{!g0: " DSYMUTIL " %{o*:%*}%{!o:a.out}}}}}}}}}}}}"

#define LINK_COMMAND_SPEC LINK_COMMAND_SPEC_A DSYMUTIL_SPEC

/* We only want one instance of %G, since libSystem (Darwin's -lc) does not depend
   on libgcc.  */
#undef  LINK_GCC_C_SEQUENCE_SPEC
#define LINK_GCC_C_SEQUENCE_SPEC "%G %L"

#ifdef TARGET_SYSTEM_ROOT
#define LINK_SYSROOT_SPEC \
  "%{isysroot*:-syslibroot %*;:-syslibroot " TARGET_SYSTEM_ROOT "}"
#else
#define LINK_SYSROOT_SPEC "%{isysroot*:-syslibroot %*}"
#endif

/* Please keep the random linker options in alphabetical order (modulo
   'Z' and 'no' prefixes). Note that options taking arguments may appear
   multiple times on a command line with different arguments each time,
   so put a * after their names so all of them get passed.  */
#define LINK_SPEC  \
  "%{static}%{!static:-dynamic} \
   %:remove-outfile(-ldl) \
   %:remove-outfile(-lm) \
   %:remove-outfile(-lpthread) \
   %{fgnu-runtime: %{static|static-libgcc: \
                     %:replace-outfile(-lobjc libobjc-gnu.a%s); \
                    :%:replace-outfile(-lobjc -lobjc-gnu ) } }\
   %{static|static-libgcc|static-libgfortran:%:replace-outfile(-lgfortran libgfortran.a%s)}\
   %{static|static-libgcc|static-libstdc++|static-libgfortran:%:replace-outfile(-lgomp libgomp.a%s)}\
   %{static|static-libgcc|static-libstdc++:%:replace-outfile(-lstdc++ libstdc++.a%s)}\
   %{!Zdynamiclib: \
     %{Zforce_cpusubtype_ALL:-arch %(darwin_arch) -force_cpusubtype_ALL} \
     %{!Zforce_cpusubtype_ALL:-arch %(darwin_subarch)} \
     %{Zbundle:-bundle} \
     %{Zbundle_loader*:-bundle_loader %*} \
     %{client_name*} \
     %{compatibility_version*:%e-compatibility_version only allowed with -dynamiclib\
} \
     %{current_version*:%e-current_version only allowed with -dynamiclib} \
     %{Zforce_flat_namespace:-force_flat_namespace} \
     %{Zinstall_name*:%e-install_name only allowed with -dynamiclib} \
     %{keep_private_externs} \
     %{private_bundle} \
    } \
   %{Zdynamiclib: -dylib \
     %{Zbundle:%e-bundle not allowed with -dynamiclib} \
     %{Zbundle_loader*:%e-bundle_loader not allowed with -dynamiclib} \
     %{client_name*:%e-client_name not allowed with -dynamiclib} \
     %{compatibility_version*:-dylib_compatibility_version %*} \
     %{current_version*:-dylib_current_version %*} \
     %{Zforce_cpusubtype_ALL:-arch %(darwin_arch)} \
     %{!Zforce_cpusubtype_ALL: -arch %(darwin_subarch)} \
     %{Zforce_flat_namespace:%e-force_flat_namespace not allowed with -dynamiclib} \
     %{Zinstall_name*:-dylib_install_name %*} \
     %{keep_private_externs:%e-keep_private_externs not allowed with -dynamiclib} \
     %{private_bundle:%e-private_bundle not allowed with -dynamiclib} \
    } \
   %{Zall_load:-all_load} \
   %{Zallowable_client*:-allowable_client %*} \
   %{Zbind_at_load:-bind_at_load} \
   %{Zarch_errors_fatal:-arch_errors_fatal} \
   %{Zdead_strip:-dead_strip} \
   %{Zno_dead_strip_inits_and_terms:-no_dead_strip_inits_and_terms} \
   %{Zdylib_file*:-dylib_file %*} \
   %{Zdynamic:-dynamic}\
   %{Zexported_symbols_list*:-exported_symbols_list %*} \
   %{Zflat_namespace:-flat_namespace} \
   %{headerpad_max_install_names*} \
   %{Zimage_base*:-image_base %*} \
   %{Zinit*:-init %*} \
   %{!mmacosx-version-min=*:-macosx_version_min %(darwin_minversion)} \
   %{mmacosx-version-min=*:-macosx_version_min %*} \
   %{nomultidefs} \
   %{Zmulti_module:-multi_module} %{Zsingle_module:-single_module} \
   %{Zmultiply_defined*:-multiply_defined %*} \
   %{!Zmultiply_defined*:%{shared-libgcc: \
     %:version-compare(< 10.5 mmacosx-version-min= -multiply_defined) \
     %:version-compare(< 10.5 mmacosx-version-min= suppress)}} \
   %{Zmultiplydefinedunused*:-multiply_defined_unused %*} \
   %{fpie:-pie} \
   %{prebind} %{noprebind} %{nofixprebinding} %{prebind_all_twolevel_modules} \
   %{read_only_relocs} \
   %{sectcreate*} %{sectorder*} %{seg1addr*} %{segprot*} \
   %{Zsegaddr*:-segaddr %*} \
   %{Zsegs_read_only_addr*:-segs_read_only_addr %*} \
   %{Zsegs_read_write_addr*:-segs_read_write_addr %*} \
   %{Zseg_addr_table*: -seg_addr_table %*} \
   %{Zfn_seg_addr_table_filename*:-seg_addr_table_filename %*} \
   %{sub_library*} %{sub_umbrella*} \
   " LINK_SYSROOT_SPEC " \
   %{twolevel_namespace} %{twolevel_namespace_hints} \
   %{Zumbrella*: -umbrella %*} \
   %{undefined*} \
   %{Zunexported_symbols_list*:-unexported_symbols_list %*} \
   %{Zweak_reference_mismatches*:-weak_reference_mismatches %*} \
   %{!Zweak_reference_mismatches*:-weak_reference_mismatches non-weak} \
   %{X} \
   %{y*} \
   %{w} \
   %{pagezero_size*} %{segs_read_*} %{seglinkedit} %{noseglinkedit}  \
   %{sectalign*} %{sectobjectsymbols*} %{segcreate*} %{whyload} \
   %{whatsloaded} %{dylinker_install_name*} \
   %{dylinker} %{Mach} "


/* Machine dependent libraries.  */

#define LIB_SPEC "%{!static:-lSystem}"

/* Support -mmacosx-version-min by supplying different (stub) libgcc_s.dylib
   libraries to link against, and by not linking against libgcc_s on
   earlier-than-10.3.9.

   Note that by default, -lgcc_eh is not linked against!  This is
   because in a future version of Darwin the EH frame information may
   be in a new format, or the fallback routine might be changed; if
   you want to explicitly link against the static version of those
   routines, because you know you don't need to unwind through system
   libraries, you need to explicitly say -static-libgcc.

   If it is linked against, it has to be before -lgcc, because it may
   need symbols from -lgcc.  */
#undef REAL_LIBGCC_SPEC
#define REAL_LIBGCC_SPEC						   \
   "%{static-libgcc|static: -lgcc_eh -lgcc;				   \
      shared-libgcc|fexceptions|fgnu-runtime:				   \
       %:version-compare(!> 10.5 mmacosx-version-min= -lgcc_s.10.4)	   \
       %:version-compare(>< 10.5 10.6 mmacosx-version-min= -lgcc_s.10.5)   \
       %:version-compare(!> 10.5 mmacosx-version-min= -lgcc_ext.10.4)	   \
       %:version-compare(>= 10.5 mmacosx-version-min= -lgcc_ext.10.5)	   \
       -lgcc ;								   \
      :%:version-compare(>< 10.3.9 10.5 mmacosx-version-min= -lgcc_s.10.4) \
       %:version-compare(>< 10.5 10.6 mmacosx-version-min= -lgcc_s.10.5)   \
       %:version-compare(!> 10.5 mmacosx-version-min= -lgcc_ext.10.4)	   \
       %:version-compare(>= 10.5 mmacosx-version-min= -lgcc_ext.10.5)	   \
       -lgcc }"

/* We specify crt0.o as -lcrt0.o so that ld will search the library path.

   crt3.o provides __cxa_atexit on systems that don't have it.  Since
   it's only used with C++, which requires passing -shared-libgcc, key
   off that to avoid unnecessarily adding a destructor to every
   powerpc program built.  */

#undef  STARTFILE_SPEC
#define STARTFILE_SPEC							    \
  "%{Zdynamiclib: %(darwin_dylib1) }					    \
   %{!Zdynamiclib:%{Zbundle:%{!static:-lbundle1.o}}			    \
     %{!Zbundle:%{pg:%{static:-lgcrt0.o}				    \
                     %{!static:%{object:-lgcrt0.o}			    \
                               %{!object:%{preload:-lgcrt0.o}		    \
                                 %{!preload:-lgcrt1.o %(darwin_crt2)}}}}    \
                %{!pg:%{static:-lcrt0.o}				    \
                      %{!static:%{object:-lcrt0.o}			    \
                                %{!object:%{preload:-lcrt0.o}		    \
                                  %{!preload: %(darwin_crt1)		    \
					      %(darwin_crt2)}}}}}}	    \
  %{shared-libgcc:%:version-compare(< 10.5 mmacosx-version-min= crt3.o%s)}  \
  %{static:upc-crtbeginT.o%s;shared|pie:upc-crtbeginS.o%s;:upc-crtbegin.o%s}"

/* The native Darwin linker doesn't necessarily place files in the order
   that they're specified on the link line.  Thus, it is pointless
   to put anything in ENDFILE_SPEC.  */
#undef ENDFILE_SPEC
#define UPC_ENDFILE_SPEC \
   "%{shared|pie:upc-crtendS.o%s;:upc-crtend.o%s}"

#define DARWIN_EXTRA_SPECS						\
  { "darwin_crt1", DARWIN_CRT1_SPEC },					\
  { "darwin_dylib1", DARWIN_DYLIB1_SPEC },				\
  { "darwin_minversion", DARWIN_MINVERSION_SPEC },

#define DARWIN_DYLIB1_SPEC						\
  "%:version-compare(!> 10.5 mmacosx-version-min= -ldylib1.o)		\
   %:version-compare(>= 10.5 mmacosx-version-min= -ldylib1.10.5.o)"

#define DARWIN_CRT1_SPEC						\
  "%:version-compare(!> 10.5 mmacosx-version-min= -lcrt1.o)		\
   %:version-compare(>= 10.5 mmacosx-version-min= -lcrt1.10.5.o)"

/* Default Darwin ASM_SPEC, very simple.  */
#define ASM_SPEC "-arch %(darwin_arch) \
  %{Zforce_cpusubtype_ALL:-force_cpusubtype_ALL} \
  %{static}"

/* We still allow output of STABS.  */

#define DBX_DEBUGGING_INFO 1

#define DWARF2_DEBUGGING_INFO 1
#define PREFERRED_DEBUGGING_TYPE DBX_DEBUG

#define DEBUG_FRAME_SECTION	"__DWARF,__debug_frame,regular,debug"
#define DEBUG_INFO_SECTION	"__DWARF,__debug_info,regular,debug"
#define DEBUG_ABBREV_SECTION	"__DWARF,__debug_abbrev,regular,debug"
#define DEBUG_ARANGES_SECTION	"__DWARF,__debug_aranges,regular,debug"
#define DEBUG_MACINFO_SECTION	"__DWARF,__debug_macinfo,regular,debug"
#define DEBUG_LINE_SECTION	"__DWARF,__debug_line,regular,debug"
#define DEBUG_LOC_SECTION	"__DWARF,__debug_loc,regular,debug"
#define DEBUG_PUBNAMES_SECTION	"__DWARF,__debug_pubnames,regular,debug"
#define DEBUG_PUBTYPES_SECTION	"__DWARF,__debug_pubtypes,regular,debug"
#define DEBUG_STR_SECTION	"__DWARF,__debug_str,regular,debug"
#define DEBUG_RANGES_SECTION	"__DWARF,__debug_ranges,regular,debug"

#define TARGET_WANT_DEBUG_PUB_SECTIONS true

/* When generating stabs debugging, use N_BINCL entries.  */

#define DBX_USE_BINCL

/* There is no limit to the length of stabs strings.  */

#define DBX_CONTIN_LENGTH 0

/* gdb needs a null N_SO at the end of each file for scattered loading.  */

#define DBX_OUTPUT_NULL_N_SO_AT_MAIN_SOURCE_FILE_END

/* GCC's definition of 'one_only' is the same as its definition of 'weak'.  */
#define MAKE_DECL_ONE_ONLY(DECL) (DECL_WEAK (DECL) = 1)

/* Mach-O supports 'weak imports', and 'weak definitions' in coalesced
   sections.  machopic_select_section ensures that weak variables go in
   coalesced sections.  Weak aliases (or any other kind of aliases) are
   not supported.  Weak symbols that aren't visible outside the .s file
   are not supported.  */
#define ASM_WEAKEN_DECL(FILE, DECL, NAME, ALIAS)			\
  do {									\
    if (ALIAS)								\
      {									\
	warning (0, "alias definitions not supported in Mach-O; ignored");	\
	break;								\
      }									\
 									\
    if (! DECL_EXTERNAL (DECL) && TREE_PUBLIC (DECL))			\
      targetm.asm_out.globalize_label (FILE, NAME);			\
    if (DECL_EXTERNAL (DECL))						\
      fputs ("\t.weak_reference ", FILE);				\
    else if (lookup_attribute ("weak_import", DECL_ATTRIBUTES (DECL)))	\
      break;								\
    else if (TREE_PUBLIC (DECL))					\
      fputs ("\t.weak_definition ", FILE);				\
    else								\
      break;								\
    assemble_name (FILE, NAME);						\
    fputc ('\n', FILE);							\
  } while (0)

/* Darwin has the pthread routines in libSystem, which every program
   links to, so there's no need for weak-ness for that.  */
#define GTHREAD_USE_WEAK 0

/* The Darwin linker imposes two limitations on common symbols: they
   can't have hidden visibility, and they can't appear in dylibs.  As
   a consequence, we should never use common symbols to represent
   vague linkage. */
#undef USE_COMMON_FOR_ONE_ONLY
#define USE_COMMON_FOR_ONE_ONLY 0

/* The Darwin linker doesn't want coalesced symbols to appear in
   a static archive's table of contents. */
#undef TARGET_WEAK_NOT_IN_ARCHIVE_TOC
#define TARGET_WEAK_NOT_IN_ARCHIVE_TOC 1

/* On Darwin, we don't (at the time of writing) have linkonce sections
   with names, so it's safe to make the class data not comdat.  */
#define TARGET_CXX_CLASS_DATA_ALWAYS_COMDAT hook_bool_void_false

/* For efficiency, on Darwin the RTTI information that is always
   emitted in the standard C++ library should not be COMDAT.  */
#define TARGET_CXX_LIBRARY_RTTI_COMDAT hook_bool_void_false

/* We make exception information linkonce. */
#undef TARGET_USES_WEAK_UNWIND_INFO
#define TARGET_USES_WEAK_UNWIND_INFO 1

/* We need to use a nonlocal label for the start of an EH frame: the
   Darwin linker requires that a coalesced section start with a label.
   Unfortunately, it also requires that 'debug' sections don't contain
   labels.  */
#undef FRAME_BEGIN_LABEL
#define FRAME_BEGIN_LABEL (for_eh ? "EH_frame" : "Lframe")

/* Emit a label for the FDE corresponding to DECL.  EMPTY means
   emit a label for an empty FDE. */
#define TARGET_ASM_EMIT_UNWIND_LABEL darwin_emit_unwind_label

/* Emit a label to separate the exception table.  */
#define TARGET_ASM_EMIT_EXCEPT_TABLE_LABEL darwin_emit_except_table_label

/* Our profiling scheme doesn't LP labels and counter words.  */

#define NO_PROFILE_COUNTERS	1

#undef	INIT_SECTION_ASM_OP
#define INIT_SECTION_ASM_OP

#undef	INVOKE__main

#define TARGET_ASM_CONSTRUCTOR  machopic_asm_out_constructor
#define TARGET_ASM_DESTRUCTOR   machopic_asm_out_destructor

/* Always prefix with an underscore.  */

#define USER_LABEL_PREFIX "_"

/* A dummy symbol that will be replaced with the function base name.  */
#define MACHOPIC_FUNCTION_BASE_NAME "<pic base>"

/* Don't output a .file directive.  That is only used by the assembler for
   error reporting.  */
#undef	TARGET_ASM_FILE_START_FILE_DIRECTIVE
#define TARGET_ASM_FILE_START_FILE_DIRECTIVE false

#undef  TARGET_ASM_FILE_END
#define TARGET_ASM_FILE_END darwin_file_end

/* Because Mach-O relocations have a counter from 1 to 255 for the
   section number they apply to, it is necessary to output all
   normal sections before the LTO sections, to make sure that the
   sections that may have relocations always have a section number
   smaller than 255.  */
#undef  TARGET_ASM_LTO_START
#define TARGET_ASM_LTO_START darwin_asm_lto_start
#undef  TARGET_ASM_LTO_END
#define TARGET_ASM_LTO_END darwin_asm_lto_end

#define ASM_OUTPUT_SKIP(FILE,SIZE)  \
  fprintf (FILE, "\t.space "HOST_WIDE_INT_PRINT_UNSIGNED"\n", SIZE)

/* Give ObjC methods pretty symbol names.  */

#undef	OBJC_GEN_METHOD_LABEL
#define OBJC_GEN_METHOD_LABEL(BUF,IS_INST,CLASS_NAME,CAT_NAME,SEL_NAME,NUM) \
  do { if (CAT_NAME)							\
	 sprintf (BUF, "%c[%s(%s) %s]", (IS_INST) ? '-' : '+',		\
		  (CLASS_NAME), (CAT_NAME), (SEL_NAME));		\
       else								\
	 sprintf (BUF, "%c[%s %s]", (IS_INST) ? '-' : '+',		\
		  (CLASS_NAME), (SEL_NAME));				\
     } while (0)

#undef ASM_DECLARE_OBJECT_NAME
#define ASM_DECLARE_OBJECT_NAME(FILE, NAME, DECL) \
	darwin_asm_declare_object_name ((FILE), (NAME), (DECL))

/* The RTTI data (e.g., __ti4name) is common and public (and static),
   but it does need to be referenced via indirect PIC data pointers.
   The machopic_define_symbol calls are telling the machopic subsystem
   that the name *is* defined in this module, so it doesn't need to
   make them indirect.  */

#define ASM_DECLARE_FUNCTION_NAME(FILE, NAME, DECL)			\
  do {									\
    const char *xname = NAME;						\
    if (GET_CODE (XEXP (DECL_RTL (DECL), 0)) != SYMBOL_REF)		\
      xname = IDENTIFIER_POINTER (DECL_NAME (DECL));			\
    if (! DECL_WEAK (DECL)						\
        && ((TREE_STATIC (DECL)						\
	     && (!DECL_COMMON (DECL) || !TREE_PUBLIC (DECL)))		\
            || DECL_INITIAL (DECL)))					\
        machopic_define_symbol (DECL_RTL (DECL));			\
    if ((TREE_STATIC (DECL)						\
	 && (!DECL_COMMON (DECL) || !TREE_PUBLIC (DECL)))		\
        || DECL_INITIAL (DECL))						\
      (* targetm.encode_section_info) (DECL, DECL_RTL (DECL), false);	\
    ASM_OUTPUT_FUNCTION_LABEL (FILE, xname, DECL);			\
  } while (0)

#undef TARGET_ASM_DECLARE_CONSTANT_NAME
#define TARGET_ASM_DECLARE_CONSTANT_NAME darwin_asm_declare_constant_name

/* Wrap new method names in quotes so the assembler doesn't gag.
   Make Objective-C internal symbols local and in doing this, we need 
   to accommodate the name mangling done by c++ on file scope locals.  */

int darwin_label_is_anonymous_local_objc_name (const char *name);

#undef	ASM_OUTPUT_LABELREF
#define ASM_OUTPUT_LABELREF(FILE,NAME)					     \
  do {									     \
       const char *xname = (NAME);					     \
       if (! strcmp (xname, MACHOPIC_FUNCTION_BASE_NAME))		     \
         machopic_output_function_base_name(FILE);                           \
       else if (xname[0] == '&' || xname[0] == '*')			     \
         {								     \
           int len = strlen (xname);					     \
	   if (len > 6 && !strcmp ("$stub", xname + len - 5))		     \
	     machopic_validate_stub_or_non_lazy_ptr (xname);		     \
	   else if (len > 7 && !strcmp ("$stub\"", xname + len - 6))	     \
	     machopic_validate_stub_or_non_lazy_ptr (xname);		     \
	   else if (len > 14 && !strcmp ("$non_lazy_ptr", xname + len - 13)) \
	     machopic_validate_stub_or_non_lazy_ptr (xname);		     \
	   else if (len > 15 && !strcmp ("$non_lazy_ptr\"", xname + len - 14)) \
	     machopic_validate_stub_or_non_lazy_ptr (xname);		     \
	   if (xname[1] != '"' && name_needs_quotes (&xname[1]))	     \
	     fprintf (FILE, "\"%s\"", &xname[1]);			     \
	   else								     \
	     fputs (&xname[1], FILE); 					     \
	 }								     \
       else if (xname[0] == '+' || xname[0] == '-')			     \
         fprintf (FILE, "\"%s\"", xname);				     \
       else if (darwin_label_is_anonymous_local_objc_name (xname))				     \
         fprintf (FILE, "L%s", xname);					     \
       else if (!strncmp (xname, ".objc_class_name_", 17))		     \
	 fprintf (FILE, "%s", xname);					     \
       else if (xname[0] != '"' && name_needs_quotes (xname))		     \
	 fprintf (FILE, "\"%s\"", xname);				     \
       else								     \
         asm_fprintf (FILE, "%U%s", xname);				     \
  } while (0)

/* Output before executable code.  */
#undef TEXT_SECTION_ASM_OP
#define TEXT_SECTION_ASM_OP "\t.text"

/* Output before writable data.  */

#undef DATA_SECTION_ASM_OP
#define DATA_SECTION_ASM_OP "\t.data"

#undef	ALIGN_ASM_OP
#define ALIGN_ASM_OP		".align"

#undef	ASM_OUTPUT_ALIGN
#define ASM_OUTPUT_ALIGN(FILE,LOG)	\
  if ((LOG) != 0)			\
<<<<<<< HEAD
    fprintf (FILE, "\t%s %d\n", ALIGN_ASM_OP, (LOG))

/* Ensure correct alignment of bss data.  */

#undef	ASM_OUTPUT_ALIGNED_DECL_LOCAL
#define ASM_OUTPUT_ALIGNED_DECL_LOCAL(FILE, DECL, NAME, SIZE, ALIGN)	\
  do {									\
    unsigned HOST_WIDE_INT _new_size = SIZE;				\
    fputs ("\t.lcomm ", (FILE));						\
    assemble_name ((FILE), (NAME));					\
    if (_new_size == 0) _new_size = 1;					\
    fprintf ((FILE), ","HOST_WIDE_INT_PRINT_UNSIGNED",%u\n", _new_size,	\
	     floor_log2 ((ALIGN) / BITS_PER_UNIT));			\
    if ((DECL) && ((TREE_STATIC (DECL)					\
	 && (!DECL_COMMON (DECL) || !TREE_PUBLIC (DECL)))		\
        || DECL_INITIAL (DECL)))					\
      {									\
	(* targetm.encode_section_info) (DECL, DECL_RTL (DECL), false);	\
	machopic_define_symbol (DECL_RTL (DECL));			\
      }									\
  } while (0)
=======
    fprintf (FILE, "\t%s\t%d\n", ALIGN_ASM_OP, (LOG))
>>>>>>> 155d23aa

/* The maximum alignment which the object file format can support in
   bits.  For Mach-O, this is 2^15 bytes.  */

#undef	MAX_OFILE_ALIGNMENT
#define MAX_OFILE_ALIGNMENT (0x8000 * 8)

#define L2_MAX_OFILE_ALIGNMENT 15

/*  These are the three variants that emit referenced blank space.  */
#define ASM_OUTPUT_ALIGNED_BSS(FILE, DECL, NAME, SIZE, ALIGN)		\
	darwin_output_aligned_bss ((FILE), (DECL), (NAME), (SIZE), (ALIGN))

#undef	ASM_OUTPUT_ALIGNED_DECL_LOCAL
#define ASM_OUTPUT_ALIGNED_DECL_LOCAL(FILE, DECL, NAME, SIZE, ALIGN)	\
	darwin_asm_output_aligned_decl_local				\
				  ((FILE), (DECL), (NAME), (SIZE), (ALIGN))

#undef  ASM_OUTPUT_ALIGNED_DECL_COMMON
#define ASM_OUTPUT_ALIGNED_DECL_COMMON(FILE, DECL, NAME, SIZE, ALIGN)	\
	darwin_asm_output_aligned_decl_common				\
				   ((FILE), (DECL), (NAME), (SIZE), (ALIGN))

/* The generic version, archs should over-ride where required.  */
#define MACHOPIC_NL_SYMBOL_PTR_SECTION ".non_lazy_symbol_pointer"

/* Private flag applied to disable section-anchors in a particular section.
   This needs to be kept in sync with the flags used by varasm.c (defined in
   output.h).  */
#define SECTION_NO_ANCHOR 0x2000000

/* Declare the section variables.  */
#ifndef USED_FOR_TARGET
enum darwin_section_enum {
#define DEF_SECTION(NAME, FLAGS, DIRECTIVE, OBJC) NAME,
#include "darwin-sections.def"
#undef DEF_SECTION
  NUM_DARWIN_SECTIONS
};
extern GTY(()) section * darwin_sections[NUM_DARWIN_SECTIONS];
#endif

#undef	TARGET_ASM_SELECT_SECTION
#define TARGET_ASM_SELECT_SECTION machopic_select_section
#define USE_SELECT_SECTION_FOR_FUNCTIONS
#undef	TARGET_ASM_FUNCTION_SECTION
#define TARGET_ASM_FUNCTION_SECTION darwin_function_section

#undef	TARGET_ASM_SELECT_RTX_SECTION
#define TARGET_ASM_SELECT_RTX_SECTION machopic_select_rtx_section
#undef  TARGET_ASM_UNIQUE_SECTION
#define TARGET_ASM_UNIQUE_SECTION darwin_unique_section
#undef  TARGET_ASM_FUNCTION_RODATA_SECTION
#define TARGET_ASM_FUNCTION_RODATA_SECTION default_no_function_rodata_section
#undef  TARGET_ASM_RELOC_RW_MASK
#define TARGET_ASM_RELOC_RW_MASK machopic_reloc_rw_mask


#define ASM_DECLARE_UNRESOLVED_REFERENCE(FILE,NAME)			\
    do {								\
	 if (FILE) {							\
	   if (MACHOPIC_INDIRECT)					\
	     fprintf (FILE, "\t.lazy_reference ");			\
	   else								\
	     fprintf (FILE, "\t.reference ");				\
	   assemble_name (FILE, NAME);					\
	   fprintf (FILE, "\n");					\
	 }                                                              \
       } while (0)

#define ASM_DECLARE_CLASS_REFERENCE(FILE,NAME)				\
    do {								\
	 if (FILE) {							\
	   fprintf (FILE, "\t");					\
	   assemble_name (FILE, NAME);					\
	   fprintf (FILE, "=0\n");					\
	   (*targetm.asm_out.globalize_label) (FILE, NAME);		\
	 }								\
       } while (0)

/* Globalizing directive for a label.  */
#define GLOBAL_ASM_OP "\t.globl "
#define TARGET_ASM_GLOBALIZE_LABEL darwin_globalize_label

/* Emit an assembler directive to set visibility for a symbol.  Used
   to support visibility attribute and Darwin's private extern
   feature.  */
#undef TARGET_ASM_ASSEMBLE_VISIBILITY
#define TARGET_ASM_ASSEMBLE_VISIBILITY darwin_assemble_visibility

/* Extra attributes for Darwin.  */
#define SUBTARGET_ATTRIBUTE_TABLE					     \
  /* { name, min_len, max_len, decl_req, type_req, fn_type_req, handler } */ \
  { "apple_kext_compatibility", 0, 0, false, true, false,		     \
    darwin_handle_kext_attribute },					     \
  { "weak_import", 0, 0, true, false, false,				     \
    darwin_handle_weak_import_attribute }

#undef ASM_GENERATE_INTERNAL_LABEL
#define ASM_GENERATE_INTERNAL_LABEL(LABEL,PREFIX,NUM)	\
  sprintf (LABEL, "*%s%ld", PREFIX, (long)(NUM))

#undef TARGET_ASM_MARK_DECL_PRESERVED
#define TARGET_ASM_MARK_DECL_PRESERVED darwin_mark_decl_preserved

/* Set on a symbol with SYMBOL_FLAG_FUNCTION or
   MACHO_SYMBOL_FLAG_VARIABLE to indicate that the function or
   variable has been defined in this translation unit.
   When porting Mach-O to new architectures you need to make
   sure these aren't clobbered by the backend.  */

#define MACHO_SYMBOL_FLAG_VARIABLE (SYMBOL_FLAG_MACH_DEP)
#define MACHO_SYMBOL_FLAG_DEFINED ((SYMBOL_FLAG_MACH_DEP) << 1)

/* Set on a symbol to indicate when fix-and-continue style code
   generation is being used and the symbol refers to a static symbol
   that should be rebound from new instances of a translation unit to
   the original instance of the data.  */

#define MACHO_SYMBOL_STATIC ((SYMBOL_FLAG_MACH_DEP) << 2)

/* Symbolic names for various things we might know about a symbol.  */

enum machopic_addr_class {
  MACHOPIC_UNDEFINED,
  MACHOPIC_DEFINED_DATA,
  MACHOPIC_UNDEFINED_DATA,
  MACHOPIC_DEFINED_FUNCTION,
  MACHOPIC_UNDEFINED_FUNCTION
};

/* Macros defining the various PIC cases.  */

#undef  MACHO_DYNAMIC_NO_PIC_P
#define MACHO_DYNAMIC_NO_PIC_P	(TARGET_MACHO_DYNAMIC_NO_PIC)
#undef  MACHOPIC_INDIRECT
#define MACHOPIC_INDIRECT	(flag_pic || MACHO_DYNAMIC_NO_PIC_P)
#define MACHOPIC_JUST_INDIRECT	(MACHO_DYNAMIC_NO_PIC_P)
#undef  MACHOPIC_PURE
#define MACHOPIC_PURE		(flag_pic && ! MACHO_DYNAMIC_NO_PIC_P)

#undef TARGET_ENCODE_SECTION_INFO
#define TARGET_ENCODE_SECTION_INFO  darwin_encode_section_info
#undef TARGET_STRIP_NAME_ENCODING
#define TARGET_STRIP_NAME_ENCODING  default_strip_name_encoding

#define GEN_BINDER_NAME_FOR_STUB(BUF,STUB,STUB_LENGTH)		\
  do {								\
    const char *const stub_ = (STUB);				\
    char *buffer_ = (BUF);					\
    strcpy (buffer_, stub_);					\
    if (stub_[0] == '"')					\
      {								\
	strcpy (buffer_ + (STUB_LENGTH) - 1, "_binder\"");	\
      }								\
    else							\
      {								\
	strcpy (buffer_ + (STUB_LENGTH), "_binder");		\
      }								\
  } while (0)

#define GEN_SYMBOL_NAME_FOR_SYMBOL(BUF,SYMBOL,SYMBOL_LENGTH)	\
  do {								\
    const char *const symbol_ = (SYMBOL);			\
    char *buffer_ = (BUF);					\
    if (name_needs_quotes (symbol_) && symbol_[0] != '"')	\
      {								\
	  sprintf (buffer_, "\"%s\"", symbol_);			\
      }								\
    else							\
      {								\
	strcpy (buffer_, symbol_);				\
      }								\
  } while (0)

/* Given a symbol name string, create the lazy pointer version
   of the symbol name.  */

#define GEN_LAZY_PTR_NAME_FOR_SYMBOL(BUF,SYMBOL,SYMBOL_LENGTH)	\
  do {								\
    const char *symbol_ = (SYMBOL);                             \
    char *buffer_ = (BUF);					\
    if (symbol_[0] == '"')					\
      {								\
        strcpy (buffer_, "\"L");				\
        strcpy (buffer_ + 2, symbol_ + 1);			\
	strcpy (buffer_ + (SYMBOL_LENGTH), "$lazy_ptr\"");	\
      }								\
    else if (name_needs_quotes (symbol_))			\
      {								\
        strcpy (buffer_, "\"L");				\
        strcpy (buffer_ + 2, symbol_);				\
	strcpy (buffer_ + (SYMBOL_LENGTH) + 2, "$lazy_ptr\"");	\
      }								\
    else							\
      {								\
        strcpy (buffer_, "L");					\
        strcpy (buffer_ + 1, symbol_);				\
	strcpy (buffer_ + (SYMBOL_LENGTH) + 1, "$lazy_ptr");	\
      }								\
  } while (0)

#define EH_FRAME_SECTION_NAME   "__TEXT"
#define EH_FRAME_SECTION_ATTR ",coalesced,no_toc+strip_static_syms+live_support"

/* Java runtime class list.  */
#define JCR_SECTION_NAME "__DATA,jcr,regular,no_dead_strip"

#undef ASM_PREFERRED_EH_DATA_FORMAT
#define ASM_PREFERRED_EH_DATA_FORMAT(CODE,GLOBAL)  \
  (((CODE) == 2 && (GLOBAL) == 1) \
   ? (DW_EH_PE_pcrel | DW_EH_PE_indirect | DW_EH_PE_sdata4) : \
     ((CODE) == 1 || (GLOBAL) == 0) ? DW_EH_PE_pcrel : DW_EH_PE_absptr)

#define ASM_OUTPUT_DWARF_DELTA(FILE,SIZE,LABEL1,LABEL2)  \
  darwin_asm_output_dwarf_delta (FILE, SIZE, LABEL1, LABEL2)

#define ASM_OUTPUT_DWARF_OFFSET(FILE,SIZE,LABEL,BASE)  \
  darwin_asm_output_dwarf_offset (FILE, SIZE, LABEL, BASE)

#define ASM_MAYBE_OUTPUT_ENCODED_ADDR_RTX(ASM_OUT_FILE, ENCODING, SIZE, ADDR, DONE)	\
      if (ENCODING == ASM_PREFERRED_EH_DATA_FORMAT (2, 1)) {				\
	darwin_non_lazy_pcrel (ASM_OUT_FILE, ADDR);					\
	goto DONE;									\
      }

/* Experimentally, putting jump tables in text is faster on SPEC.
   Also this is needed for correctness for coalesced functions.  */

#ifndef JUMP_TABLES_IN_TEXT_SECTION
#define JUMP_TABLES_IN_TEXT_SECTION 1
#endif

#define TARGET_TERMINATE_DW2_EH_FRAME_INFO false

#define TARGET_ASM_INIT_SECTIONS darwin_init_sections
#undef TARGET_ASM_NAMED_SECTION
#define TARGET_ASM_NAMED_SECTION darwin_asm_named_section

#define DARWIN_REGISTER_TARGET_PRAGMAS()			\
  do {								\
    if (!flag_preprocess_only)					\
      cpp_register_pragma (parse_in, NULL, "mark",		\
			   darwin_pragma_ignore, false);	\
    c_register_pragma (0, "options", darwin_pragma_options);	\
    c_register_pragma (0, "segment", darwin_pragma_ignore);	\
    c_register_pragma (0, "unused", darwin_pragma_unused);	\
    c_register_pragma (0, "ms_struct", darwin_pragma_ms_struct); \
  } while (0)

#undef ASM_APP_ON
#define ASM_APP_ON ""
#undef ASM_APP_OFF
#define ASM_APP_OFF ""

void darwin_register_frameworks (const char *, const char *, int);
void darwin_register_objc_includes (const char *, const char *, int);
#define TARGET_EXTRA_PRE_INCLUDES darwin_register_objc_includes
#define TARGET_EXTRA_INCLUDES darwin_register_frameworks

void add_framework_path (char *);
#define TARGET_OPTF add_framework_path

#define TARGET_POSIX_IO

/* All new versions of Darwin have C99 functions.  */

#define TARGET_C99_FUNCTIONS 1

#define WINT_TYPE "int"

/* Every program on darwin links against libSystem which contains the pthread
   routines, so there's no need to explicitly call out when doing threaded
   work.  */

#undef GOMP_SELF_SPECS
#define GOMP_SELF_SPECS ""

/* Darwin disables section anchors by default.  
   They should be enabled per arch where support exists in that arch.  */
#define TARGET_ASM_OUTPUT_ANCHOR NULL
#define DARWIN_SECTION_ANCHORS 0

/* Attempt to turn on execute permission for the stack.  This may be
    used by TARGET_TRAMPOLINE_INIT if the target needs it (that is,
    if the target machine can change execute permissions on a page).

    There is no way to query the execute permission of the stack, so
    we always issue the mprotect() call.

    Unfortunately it is not possible to make this namespace-clean.

    Also note that no errors should be emitted by this code; it is
    considered dangerous for library calls to send messages to
    stdout/stderr.  */

#define ENABLE_EXECUTE_STACK                                            \
extern void __enable_execute_stack (void *);                            \
void                                                                    \
__enable_execute_stack (void *addr)                                     \
{                                                                       \
   extern int mprotect (void *, size_t, int);                           \
   extern int getpagesize (void);					\
   static int size;                                                     \
   static long mask;                                                    \
                                                                        \
   char *page, *end;                                                    \
                                                                        \
   if (size == 0)                                                       \
     {                                                                  \
       size = getpagesize();						\
       mask = ~((long) size - 1);                                       \
     }                                                                  \
                                                                        \
   page = (char *) (((long) addr) & mask);                              \
   end  = (char *) ((((long) (addr + (TARGET_64BIT ? 48 : 40))) & mask) + size); \
                                                                        \
   /* 7 == PROT_READ | PROT_WRITE | PROT_EXEC */                        \
   (void) mprotect (page, end - page, 7);                               \
}

/* For Apple KEXTs, we make the constructors return this to match gcc
   2.95.  */
#define TARGET_CXX_CDTOR_RETURNS_THIS (darwin_kextabi_p)
#define TARGET_KEXTABI flag_apple_kext

/* We have target-specific builtins.  */
#define TARGET_FOLD_BUILTIN darwin_fold_builtin

#define TARGET_OBJC_CONSTRUCT_STRING_OBJECT \
  darwin_objc_construct_string

#define TARGET_STRING_OBJECT_REF_TYPE_P \
  darwin_cfstring_ref_p

#define TARGET_N_FORMAT_TYPES 1
#define TARGET_FORMAT_TYPES darwin_additional_format_types

#define TARGET_CHECK_STRING_OBJECT_FORMAT_ARG \
  darwin_check_cfstring_format_arg

#define TARGET_HAS_TARGETCM 1

extern void darwin_driver_init (unsigned int *decoded_options_count,
				struct cl_decoded_option **decoded_options);
#define GCC_DRIVER_HOST_INITIALIZATION \
  darwin_driver_init (&decoded_options_count, &decoded_options)

/* The Apple assembler and linker do not support constructor priorities.  */
#undef SUPPORTS_INIT_PRIORITY
#define SUPPORTS_INIT_PRIORITY 0

/* UPC for darwin */

/* Define main program rename */
#define UPC_MAIN_NAME "_upc_main"

/* UPC section names */
#define UPC_SHARED_SECTION_NAME "__DATA,upc_shared"
#define UPC_PGM_INFO_SECTION_NAME "__DATA,upc_pgm_info"
#define UPC_INIT_SECTION_NAME "__TEXT,upc_init"
#define UPC_INIT_ARRAY_SECTION_NAME "__DATA,upc_init_array"

/* Define UPC sections via __asm__ as zero space cannot be
   allocated on Darwin for Mac OS. */
#define UPC_SHARED_SECTION_BEGIN_INIT \
	__asm__ (".globl ___upc_shared_start\n\t" \
	".section __DATA,upc_shared\n" \
	"___upc_shared_start:\n\t" \
	".space 256\n");
#define UPC_PGM_INFO_SECTION_BEGIN_INIT \
	__asm__ (".globl ___upc_pgm_info_start\n\t" \
	".section __DATA,upc_pgm_info\n" \
	"___upc_pgm_info_start:\n");
#define UPC_INIT_SECTION_BEGIN_INIT \
	__asm__ (".globl ___upc_init_start\n\t" \
	".section __TEXT,upc_init\n" \
	"___upc_init_start:\n");
#define UPC_INIT_ARRAY_SECTION_BEGIN_INIT \
	__asm__ (".globl ___upc_init_array_start\n\t" \
	".section __DATA,upc_init_array\n" \
	"___upc_init_array_start:\n");

#define UPC_SHARED_SECTION_END_INIT \
	__asm__ (".globl ___upc_shared_end\n\t" \
	".section __DATA,upc_shared\n" \
	"___upc_shared_end:\n");
#define UPC_PGM_INFO_SECTION_END_INIT \
	__asm__ (".globl ___upc_pgm_info_end\n\t" \
	".section __DATA,upc_pgm_info\n" \
	"___upc_pgm_info_end:\n");
#define UPC_INIT_SECTION_END_INIT \
	__asm__ (".globl ___upc_init_end\n\t" \
	".section __TEXT,upc_init\n" \
	"___upc_init_end:\n");
#define UPC_INIT_ARRAY_SECTION_END_INIT \
	__asm__ (".globl ___upc_init_array_end\n\t" \
	".section __DATA,upc_init_array\n" \
	"___upc_init_array_end:\n");

#endif /* CONFIG_DARWIN_H */<|MERGE_RESOLUTION|>--- conflicted
+++ resolved
@@ -177,7 +177,6 @@
     %{o*}%{!o:-o a.out} \
     %{!A:%{!nostdlib:%{!nostartfiles:%S}}} \
     %{L*} %(link_libgcc) %o %{fprofile-arcs|fprofile-generate*|coverage:-lgcov} \
-    %{flto} %{fwhopr} \
     %{fopenmp|ftree-parallelize-loops=*: \
       %{static|static-libgcc|static-libstdc++|static-libgfortran: libgomp.a%s; : -lgomp } } \
     %{!nostdlib:%{!nodefaultlibs:\
@@ -618,31 +617,7 @@
 #undef	ASM_OUTPUT_ALIGN
 #define ASM_OUTPUT_ALIGN(FILE,LOG)	\
   if ((LOG) != 0)			\
-<<<<<<< HEAD
-    fprintf (FILE, "\t%s %d\n", ALIGN_ASM_OP, (LOG))
-
-/* Ensure correct alignment of bss data.  */
-
-#undef	ASM_OUTPUT_ALIGNED_DECL_LOCAL
-#define ASM_OUTPUT_ALIGNED_DECL_LOCAL(FILE, DECL, NAME, SIZE, ALIGN)	\
-  do {									\
-    unsigned HOST_WIDE_INT _new_size = SIZE;				\
-    fputs ("\t.lcomm ", (FILE));						\
-    assemble_name ((FILE), (NAME));					\
-    if (_new_size == 0) _new_size = 1;					\
-    fprintf ((FILE), ","HOST_WIDE_INT_PRINT_UNSIGNED",%u\n", _new_size,	\
-	     floor_log2 ((ALIGN) / BITS_PER_UNIT));			\
-    if ((DECL) && ((TREE_STATIC (DECL)					\
-	 && (!DECL_COMMON (DECL) || !TREE_PUBLIC (DECL)))		\
-        || DECL_INITIAL (DECL)))					\
-      {									\
-	(* targetm.encode_section_info) (DECL, DECL_RTL (DECL), false);	\
-	machopic_define_symbol (DECL_RTL (DECL));			\
-      }									\
-  } while (0)
-=======
     fprintf (FILE, "\t%s\t%d\n", ALIGN_ASM_OP, (LOG))
->>>>>>> 155d23aa
 
 /* The maximum alignment which the object file format can support in
    bits.  For Mach-O, this is 2^15 bytes.  */

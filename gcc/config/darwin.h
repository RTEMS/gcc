--- conflicted
+++ resolved
@@ -147,10 +147,7 @@
   { "-multiply_defined", "-Zmultiply_defined" },  \
   { "-multi_module", "-Zmulti_module" },  \
   { "-static", "-static -Wa,-static" },  \
-<<<<<<< HEAD
-=======
   { "-shared", "-Zdynamiclib" }, \
->>>>>>> 751ff693
   { "-single_module", "-Zsingle_module" },  \
   { "-unexported_symbols_list", "-Zunexported_symbols_list" }, \
   SUBTARGET_OPTION_TRANSLATE_TABLE
@@ -244,11 +241,7 @@
     %{!nostdlib:%{!nodefaultlibs:%(link_ssp) %G %L}} \
     %{!A:%{!nostdlib:%{!nostartfiles:%E}}} %{T*} %{F*} }}}}}}}\n\
 %{!fdump=*:%{!fsyntax-only:%{!c:%{!M:%{!MM:%{!E:%{!S:\
-<<<<<<< HEAD
-    %{.c|.cc|.C|.cpp|.c++|.CPP|.m|.mm: \
-=======
     %{.c|.cc|.C|.cpp|.cp|.c++|.cxx|.CPP|.m|.mm: \
->>>>>>> 751ff693
     %{gdwarf-2:%{!gstabs*:%{!g0: dsymutil %{o*:%*}%{!o:a.out}}}}}}}}}}}}"
 
 #ifdef TARGET_SYSTEM_ROOT
@@ -314,10 +307,7 @@
      %:version-compare(< 10.5 mmacosx-version-min= -multiply_defined) \
      %:version-compare(< 10.5 mmacosx-version-min= suppress)}} \
    %{Zmultiplydefinedunused*:-multiply_defined_unused %*} \
-<<<<<<< HEAD
-=======
    %{fpie:-pie} \
->>>>>>> 751ff693
    %{prebind} %{noprebind} %{nofixprebinding} %{prebind_all_twolevel_modules} \
    %{read_only_relocs} \
    %{sectcreate*} %{sectorder*} %{seg1addr*} %{segprot*} \
@@ -686,19 +676,11 @@
       }									\
   } while (0)
 
-<<<<<<< HEAD
-/* The maximum alignment which the object file format can support.
-   For Mach-O, this is 2^15.  */
-
-#undef	MAX_OFILE_ALIGNMENT
-#define MAX_OFILE_ALIGNMENT 0x8000
-=======
 /* The maximum alignment which the object file format can support in
    bits.  For Mach-O, this is 2^15 bytes.  */
 
 #undef	MAX_OFILE_ALIGNMENT
 #define MAX_OFILE_ALIGNMENT (0x8000 * 8)
->>>>>>> 751ff693
 
 /* Declare the section variables.  */
 #ifndef USED_FOR_TARGET
@@ -910,12 +892,8 @@
 
 #define DARWIN_REGISTER_TARGET_PRAGMAS()			\
   do {								\
-<<<<<<< HEAD
-    c_register_pragma (0, "mark", darwin_pragma_ignore);	\
-=======
     cpp_register_pragma (parse_in, NULL, "mark",		\
 			 darwin_pragma_ignore, false);		\
->>>>>>> 751ff693
     c_register_pragma (0, "options", darwin_pragma_options);	\
     c_register_pragma (0, "segment", darwin_pragma_ignore);	\
     c_register_pragma (0, "unused", darwin_pragma_unused);	\
@@ -1009,13 +987,10 @@
 
 #define TARGET_HAS_TARGETCM 1
 
-<<<<<<< HEAD
-=======
 #ifndef CROSS_DIRECTORY_STRUCTURE
 extern void darwin_default_min_version (int * argc, char *** argv);
 #define GCC_DRIVER_HOST_INITIALIZATION \
   darwin_default_min_version (&argc, &argv)
 #endif /* CROSS_DIRECTORY_STRUCTURE */
 
->>>>>>> 751ff693
 #endif /* CONFIG_DARWIN_H */
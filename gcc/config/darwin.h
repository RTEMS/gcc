/* Target definitions for Darwin (Mac OS X) systems.
   Copyright (C) 1989, 1990, 1991, 1992, 1993, 2000, 2001, 2002, 2003, 2004,
<<<<<<< HEAD
   2005, 2006, 2007, 2008, 2009, 2010
=======
   2005, 2006, 2007, 2008, 2009, 2010, 2011
>>>>>>> 03d20231
   Free Software Foundation, Inc.
   Contributed by Apple Computer Inc.

This file is part of GCC.

GCC is free software; you can redistribute it and/or modify
it under the terms of the GNU General Public License as published by
the Free Software Foundation; either version 3, or (at your option)
any later version.

GCC is distributed in the hope that it will be useful,
but WITHOUT ANY WARRANTY; without even the implied warranty of
MERCHANTABILITY or FITNESS FOR A PARTICULAR PURPOSE.  See the
GNU General Public License for more details.

Under Section 7 of GPL version 3, you are granted additional
permissions described in the GCC Runtime Library Exception, version
3.1, as published by the Free Software Foundation.

You should have received a copy of the GNU General Public License and
a copy of the GCC Runtime Library Exception along with this program;
see the files COPYING3 and COPYING.RUNTIME respectively.  If not, see
<http://www.gnu.org/licenses/>.  */

#ifndef CONFIG_DARWIN_H
#define CONFIG_DARWIN_H

/* The definitions in this file are common to all processor types
   running Darwin, which is the kernel for Mac OS X.  Darwin is
   basically a BSD user layer laid over a Mach kernel, then evolved
   for many years (at NeXT) in parallel with other Unix systems.  So
   while the runtime is a somewhat idiosyncratic Mach-based thing,
   other definitions look like they would for a BSD variant.  */

/* Although NeXT ran on many different architectures, as of Jan 2001
   the only supported Darwin targets are PowerPC and x86.  */

/* One of Darwin's NeXT legacies is the Mach-O format, which is partly
   like a.out and partly like COFF, with additional features like
   multi-architecture binary support.  */

#define DARWIN_X86 0
#define DARWIN_PPC 0

/* Don't assume anything about the header files.  */
#define NO_IMPLICIT_EXTERN_C

/* Suppress g++ attempt to link in the math library automatically. */
#define MATH_LIBRARY ""

/* We have atexit.  */

#define HAVE_ATEXIT

/* Define an empty body for the function do_global_dtors() in libgcc2.c.  */

#define DO_GLOBAL_DTORS_BODY

/* The string value for __SIZE_TYPE__.  */

#ifndef SIZE_TYPE
#define SIZE_TYPE "long unsigned int"
#endif

/* Type used for ptrdiff_t, as a string used in a declaration.  */

#undef  PTRDIFF_TYPE
#define PTRDIFF_TYPE "int"

/* wchar_t is int.  */

#undef	WCHAR_TYPE
#define WCHAR_TYPE "int"
#undef	WCHAR_TYPE_SIZE
#define WCHAR_TYPE_SIZE 32

#define INT8_TYPE "signed char"
#define INT16_TYPE "short int"
#define INT32_TYPE "int"
#define INT64_TYPE "long long int"
#define UINT8_TYPE "unsigned char"
#define UINT16_TYPE "short unsigned int"
#define UINT32_TYPE "unsigned int"
#define UINT64_TYPE "long long unsigned int"

#define INT_LEAST8_TYPE "signed char"
#define INT_LEAST16_TYPE "short int"
#define INT_LEAST32_TYPE "int"
#define INT_LEAST64_TYPE "long long int"
#define UINT_LEAST8_TYPE "unsigned char"
#define UINT_LEAST16_TYPE "short unsigned int"
#define UINT_LEAST32_TYPE "unsigned int"
#define UINT_LEAST64_TYPE "long long unsigned int"

#define INT_FAST8_TYPE "signed char"
#define INT_FAST16_TYPE "short int"
#define INT_FAST32_TYPE "int"
#define INT_FAST64_TYPE "long long int"
#define UINT_FAST8_TYPE "unsigned char"
#define UINT_FAST16_TYPE "short unsigned int"
#define UINT_FAST32_TYPE "unsigned int"
#define UINT_FAST64_TYPE "long long unsigned int"

#define INTPTR_TYPE "long int"
#define UINTPTR_TYPE "long unsigned int"

#define SIG_ATOMIC_TYPE "int"

/* Default to using the NeXT-style runtime, since that's what is
   pre-installed on Darwin systems.  */

#define NEXT_OBJC_RUNTIME

/* Don't default to pcc-struct-return, because gcc is the only compiler, and
   we want to retain compatibility with older gcc versions.  */

#undef	DEFAULT_PCC_STRUCT_RETURN
#define DEFAULT_PCC_STRUCT_RETURN 0

/* True if pragma ms_struct is in effect.  */
extern GTY(()) int darwin_ms_struct;

#define DRIVER_SELF_SPECS					\
  "%{gfull:-g -fno-eliminate-unused-debug-symbols} %<gfull",	\
  "%{gused:-g -feliminate-unused-debug-symbols} %<gused",	\
  "%{fapple-kext|mkernel:-static}",				\
  "%{shared:-Zdynamiclib} %<shared"

#define DARWIN_CC1_SPEC							\
  "%{findirect-virtual-calls: -fapple-kext} %<findirect-virtual-calls " \
  "%{fterminated-vtables: -fapple-kext} %<fterminated-vtables "		\
  "%<filelist* %<framework*"

#define SUBSUBTARGET_OVERRIDE_OPTIONS					\
  do {									\
    darwin_override_options ();						\
  } while (0)

#define SUBTARGET_C_COMMON_OVERRIDE_OPTIONS do {                        \
  /* Unless set, force ABI=2 for NeXT and m64, 0 otherwise.  */		\
  if (!global_options_set.x_flag_objc_abi)				\
    global_options.x_flag_objc_abi					\
	= (flag_next_runtime && TARGET_64BIT) ? 2 : 0;			\
  /* Objective-C family ABI 2 is only valid for next/m64 at present. */	\
  if (global_options_set.x_flag_objc_abi && flag_next_runtime)		\
    if (TARGET_64BIT && global_options.x_flag_objc_abi < 2)		\
      error_at (UNKNOWN_LOCATION, "%<-fobjc-abi-version%> >= 2 is only"	\
		" supported on %<-m64%> targets for"			\
		" %<-fnext-runtime%>");					\
  /* Sort out ObjC exceptions: If the runtime is NeXT we default to	\
     sjlj for m32 only.  */						\
  if (!global_options_set.x_flag_objc_sjlj_exceptions)			\
    global_options.x_flag_objc_sjlj_exceptions = 			\
				flag_next_runtime && !TARGET_64BIT;	\
    if (flag_mkernel || flag_apple_kext)				\
      {									\
	if (flag_use_cxa_atexit == 2)					\
	  flag_use_cxa_atexit = 0;					\
	/* kexts should always be built without the coalesced sections	\
	   because the kernel loader doesn't grok such sections.  */	\
	flag_weak = 0;							\
	/* No RTTI in kexts.  */					\
	flag_rtti = 0;							\
      }									\
  } while (0)

/* Machine dependent cpp options.  Don't add more options here, add
   them to darwin_cpp_builtins in darwin-c.c.  */

#undef	CPP_SPEC
#define CPP_SPEC "%{static:%{!dynamic:-D__STATIC__}}%{!static:-D__DYNAMIC__}" \
	" %{pthread:-D_REENTRANT}"

/* This is mostly a clone of the standard LINK_COMMAND_SPEC, plus
   precomp, libtool, and fat build additions.

   In general, random Darwin linker flags should go into LINK_SPEC
   instead of LINK_COMMAND_SPEC.  The command spec is better for
   specifying the handling of options understood by generic Unix
   linkers, and for positional arguments like libraries.  */

#define LINK_COMMAND_SPEC_A \
   "%{!fdump=*:%{!fsyntax-only:%{!c:%{!M:%{!MM:%{!E:%{!S:\
    %(linker) \
    %{flto*:%<fcompare-debug*} \
    %{flto*} \
    %l %X %{s} %{t} %{Z} %{u*} \
    %{e*} %{r} \
    %{o*}%{!o:-o a.out} \
<<<<<<< HEAD
    %{!A:%{!nostdlib:%{!nostartfiles:%S}}} \
    %{L*} %(link_libgcc) %o %{fprofile-arcs|fprofile-generate*|coverage:-lgcov} \
    %{flto} %{fwhopr} \
    %{fopenmp|ftree-parallelize-loops=*: \
      %{static|static-libgcc|static-libstdc++|static-libgfortran: libgomp.a%s; : -lgomp } } \
    %{!nostdlib:%{!nodefaultlibs: %(link_ssp) %G %L }} \
    %{!A:%{!nostdlib:%{!nostartfiles:%E}}} %{T*} %{F*} }}}}}}}\n\
%{!fdump=*:%{!fsyntax-only:%{!c:%{!M:%{!MM:%{!E:%{!S:\
=======
    %{!nostdlib:%{!nostartfiles:%S}} \
    %{L*} %(link_libgcc) %o %{fprofile-arcs|fprofile-generate*|coverage:-lgcov} \
    %{fopenmp|ftree-parallelize-loops=*: \
      %{static|static-libgcc|static-libstdc++|static-libgfortran: libgomp.a%s; : -lgomp } } \
    %{!nostdlib:%{!nodefaultlibs:\
      %(link_ssp) %(link_gcc_c_sequence)\
    }}\
    %{!nostdlib:%{!nostartfiles:%E}} %{T*} %{F*} }}}}}}}"

#define DSYMUTIL "\ndsymutil"

#define DSYMUTIL_SPEC \
   "%{!fdump=*:%{!fsyntax-only:%{!c:%{!M:%{!MM:%{!E:%{!S:\
    %{v} \
    %{gdwarf-2:%{!gstabs*:%{!g0: -idsym}}}\
>>>>>>> 03d20231
    %{.c|.cc|.C|.cpp|.cp|.c++|.cxx|.CPP|.m|.mm: \
    %{gdwarf-2:%{!gstabs*:%{!g0: -dsym}}}}}}}}}}}"

#define LINK_COMMAND_SPEC LINK_COMMAND_SPEC_A DSYMUTIL_SPEC

/* Tell collect2 to run dsymutil for us as necessary.  */
#define COLLECT_RUN_DSYMUTIL 1

/* We only want one instance of %G, since libSystem (Darwin's -lc) does not depend
   on libgcc.  */
#undef  LINK_GCC_C_SEQUENCE_SPEC
#define LINK_GCC_C_SEQUENCE_SPEC "%G %L"

#ifdef TARGET_SYSTEM_ROOT
#define LINK_SYSROOT_SPEC \
  "%{isysroot*:-syslibroot %*;:-syslibroot " TARGET_SYSTEM_ROOT "}"
#else
#define LINK_SYSROOT_SPEC "%{isysroot*:-syslibroot %*}"
#endif

/* Please keep the random linker options in alphabetical order (modulo
   'Z' and 'no' prefixes). Note that options taking arguments may appear
   multiple times on a command line with different arguments each time,
   so put a * after their names so all of them get passed.  */
#define LINK_SPEC  \
  "%{static}%{!static:-dynamic} \
<<<<<<< HEAD
=======
   %:remove-outfile(-ldl) \
   %:remove-outfile(-lm) \
   %:remove-outfile(-lpthread) \
>>>>>>> 03d20231
   %{fgnu-runtime: %{static|static-libgcc: \
                     %:replace-outfile(-lobjc libobjc-gnu.a%s); \
                    :%:replace-outfile(-lobjc -lobjc-gnu ) } }\
   %{static|static-libgcc|static-libgfortran:%:replace-outfile(-lgfortran libgfortran.a%s)}\
   %{static|static-libgcc|static-libstdc++|static-libgfortran:%:replace-outfile(-lgomp libgomp.a%s)}\
   %{static|static-libgcc|static-libstdc++:%:replace-outfile(-lstdc++ libstdc++.a%s)}\
   %{!Zdynamiclib: \
     %{Zforce_cpusubtype_ALL:-arch %(darwin_arch) -force_cpusubtype_ALL} \
     %{!Zforce_cpusubtype_ALL:-arch %(darwin_subarch)} \
     %{Zbundle:-bundle} \
     %{Zbundle_loader*:-bundle_loader %*} \
     %{client_name*} \
     %{compatibility_version*:%e-compatibility_version only allowed with -dynamiclib\
} \
     %{current_version*:%e-current_version only allowed with -dynamiclib} \
     %{Zforce_flat_namespace:-force_flat_namespace} \
     %{Zinstall_name*:%e-install_name only allowed with -dynamiclib} \
     %{keep_private_externs} \
     %{private_bundle} \
    } \
   %{Zdynamiclib: -dylib \
     %{Zbundle:%e-bundle not allowed with -dynamiclib} \
     %{Zbundle_loader*:%e-bundle_loader not allowed with -dynamiclib} \
     %{client_name*:%e-client_name not allowed with -dynamiclib} \
     %{compatibility_version*:-dylib_compatibility_version %*} \
     %{current_version*:-dylib_current_version %*} \
     %{Zforce_cpusubtype_ALL:-arch %(darwin_arch)} \
     %{!Zforce_cpusubtype_ALL: -arch %(darwin_subarch)} \
     %{Zforce_flat_namespace:%e-force_flat_namespace not allowed with -dynamiclib} \
     %{Zinstall_name*:-dylib_install_name %*} \
     %{keep_private_externs:%e-keep_private_externs not allowed with -dynamiclib} \
     %{private_bundle:%e-private_bundle not allowed with -dynamiclib} \
    } \
   %{Zall_load:-all_load} \
   %{Zallowable_client*:-allowable_client %*} \
   %{Zbind_at_load:-bind_at_load} \
   %{Zarch_errors_fatal:-arch_errors_fatal} \
   %{Zdead_strip:-dead_strip} \
   %{Zno_dead_strip_inits_and_terms:-no_dead_strip_inits_and_terms} \
   %{Zdylib_file*:-dylib_file %*} \
   %{Zdynamic:-dynamic}\
   %{Zexported_symbols_list*:-exported_symbols_list %*} \
   %{Zflat_namespace:-flat_namespace} \
   %{headerpad_max_install_names} \
   %{Zimage_base*:-image_base %*} \
   %{Zinit*:-init %*} \
   %{!mmacosx-version-min=*:-macosx_version_min %(darwin_minversion)} \
   %{mmacosx-version-min=*:-macosx_version_min %*} \
   %{nomultidefs} \
   %{Zmulti_module:-multi_module} %{Zsingle_module:-single_module} \
   %{Zmultiply_defined*:-multiply_defined %*} \
   %{!Zmultiply_defined*:%{shared-libgcc: \
     %:version-compare(< 10.5 mmacosx-version-min= -multiply_defined) \
     %:version-compare(< 10.5 mmacosx-version-min= suppress)}} \
   %{Zmultiplydefinedunused*:-multiply_defined_unused %*} \
   %{fpie:-pie} \
   %{prebind} %{noprebind} %{nofixprebinding} %{prebind_all_twolevel_modules} \
   %{read_only_relocs} \
   %{sectcreate*} %{sectorder*} %{seg1addr*} %{segprot*} \
   %{Zsegaddr*:-segaddr %*} \
   %{Zsegs_read_only_addr*:-segs_read_only_addr %*} \
   %{Zsegs_read_write_addr*:-segs_read_write_addr %*} \
   %{Zseg_addr_table*: -seg_addr_table %*} \
   %{Zfn_seg_addr_table_filename*:-seg_addr_table_filename %*} \
   %{sub_library*} %{sub_umbrella*} \
   " LINK_SYSROOT_SPEC " \
   %{twolevel_namespace} %{twolevel_namespace_hints} \
   %{Zumbrella*: -umbrella %*} \
   %{undefined*} \
   %{Zunexported_symbols_list*:-unexported_symbols_list %*} \
   %{Zweak_reference_mismatches*:-weak_reference_mismatches %*} \
   %{!Zweak_reference_mismatches*:-weak_reference_mismatches non-weak} \
   %{X} \
   %{y*} \
   %{w} \
   %{pagezero_size*} %{segs_read_*} %{seglinkedit} %{noseglinkedit}  \
   %{sectalign*} %{sectobjectsymbols*} %{segcreate*} %{whyload} \
   %{whatsloaded} %{dylinker_install_name*} \
   %{dylinker} %{Mach} "


/* Machine dependent libraries.  */

#define LIB_SPEC "%{!static:-lSystem}"

/* Support -mmacosx-version-min by supplying different (stub) libgcc_s.dylib
   libraries to link against, and by not linking against libgcc_s on
   earlier-than-10.3.9.

   Note that by default, -lgcc_eh is not linked against!  This is
   because in a future version of Darwin the EH frame information may
   be in a new format, or the fallback routine might be changed; if
   you want to explicitly link against the static version of those
   routines, because you know you don't need to unwind through system
   libraries, you need to explicitly say -static-libgcc.

   If it is linked against, it has to be before -lgcc, because it may
   need symbols from -lgcc.  */
#undef REAL_LIBGCC_SPEC
#define REAL_LIBGCC_SPEC						   \
   "%{static-libgcc|static: -lgcc_eh -lgcc;				   \
      shared-libgcc|fexceptions|fgnu-runtime:				   \
       %:version-compare(!> 10.5 mmacosx-version-min= -lgcc_s.10.4)	   \
<<<<<<< HEAD
       %:version-compare(>= 10.5 mmacosx-version-min= -lgcc_s.10.5)	   \
       %:version-compare(!> 10.5 mmacosx-version-min= -lgcc_ext.10.4)	   \
       %:version-compare(>= 10.5 mmacosx-version-min= -lgcc_ext.10.5)	   \
       -lgcc;								   \
      :%:version-compare(>< 10.3.9 10.5 mmacosx-version-min= -lgcc_s.10.4) \
       %:version-compare(>= 10.5 mmacosx-version-min= -lgcc_s.10.5)	   \
       %:version-compare(!> 10.5 mmacosx-version-min= -lgcc_ext.10.4)	   \
       %:version-compare(>= 10.5 mmacosx-version-min= -lgcc_ext.10.5)	   \
       -lgcc}"
=======
       %:version-compare(>< 10.5 10.6 mmacosx-version-min= -lgcc_s.10.5)   \
       %:version-compare(!> 10.5 mmacosx-version-min= -lgcc_ext.10.4)	   \
       %:version-compare(>= 10.5 mmacosx-version-min= -lgcc_ext.10.5)	   \
       -lgcc ;								   \
      :%:version-compare(>< 10.3.9 10.5 mmacosx-version-min= -lgcc_s.10.4) \
       %:version-compare(>< 10.5 10.6 mmacosx-version-min= -lgcc_s.10.5)   \
       %:version-compare(!> 10.5 mmacosx-version-min= -lgcc_ext.10.4)	   \
       %:version-compare(>= 10.5 mmacosx-version-min= -lgcc_ext.10.5)	   \
       -lgcc }"
>>>>>>> 03d20231

/* We specify crt0.o as -lcrt0.o so that ld will search the library path.

   crt3.o provides __cxa_atexit on systems that don't have it.  Since
   it's only used with C++, which requires passing -shared-libgcc, key
   off that to avoid unnecessarily adding a destructor to every
   powerpc program built.  */

#undef  STARTFILE_SPEC
#define STARTFILE_SPEC							    \
  "%{Zdynamiclib: %(darwin_dylib1) }					    \
   %{!Zdynamiclib:%{Zbundle:%{!static:-lbundle1.o}}			    \
     %{!Zbundle:%{pg:%{static:-lgcrt0.o}				    \
                     %{!static:%{object:-lgcrt0.o}			    \
                               %{!object:%{preload:-lgcrt0.o}		    \
                                 %{!preload:-lgcrt1.o %(darwin_crt2)}}}}    \
                %{!pg:%{static:-lcrt0.o}				    \
                      %{!static:%{object:-lcrt0.o}			    \
                                %{!object:%{preload:-lcrt0.o}		    \
                                  %{!preload: %(darwin_crt1)		    \
					      %(darwin_crt2)}}}}}}	    \
  %{shared-libgcc:%:version-compare(< 10.5 mmacosx-version-min= crt3.o%s)}"

/* The native Darwin linker doesn't necessarily place files in the order
   that they're specified on the link line.  Thus, it is pointless
   to put anything in ENDFILE_SPEC.  */
/* #define ENDFILE_SPEC "" */

#define DARWIN_EXTRA_SPECS						\
  { "darwin_crt1", DARWIN_CRT1_SPEC },					\
  { "darwin_dylib1", DARWIN_DYLIB1_SPEC },				\
  { "darwin_minversion", DARWIN_MINVERSION_SPEC },

#define DARWIN_DYLIB1_SPEC						\
  "%:version-compare(!> 10.5 mmacosx-version-min= -ldylib1.o)		\
   %:version-compare(>= 10.5 mmacosx-version-min= -ldylib1.10.5.o)"

#define DARWIN_CRT1_SPEC						\
  "%:version-compare(!> 10.5 mmacosx-version-min= -lcrt1.o)		\
   %:version-compare(>= 10.5 mmacosx-version-min= -lcrt1.10.5.o)"

/* Default Darwin ASM_SPEC, very simple.  */
#define ASM_SPEC "-arch %(darwin_arch) \
  %{Zforce_cpusubtype_ALL:-force_cpusubtype_ALL} \
  %{static}"

/* We still allow output of STABS.  */

#define DBX_DEBUGGING_INFO 1

#define DWARF2_DEBUGGING_INFO 1
#define PREFERRED_DEBUGGING_TYPE DBX_DEBUG

#define DEBUG_FRAME_SECTION	"__DWARF,__debug_frame,regular,debug"
#define DEBUG_INFO_SECTION	"__DWARF,__debug_info,regular,debug"
#define DEBUG_ABBREV_SECTION	"__DWARF,__debug_abbrev,regular,debug"
#define DEBUG_ARANGES_SECTION	"__DWARF,__debug_aranges,regular,debug"
#define DEBUG_MACINFO_SECTION	"__DWARF,__debug_macinfo,regular,debug"
#define DEBUG_LINE_SECTION	"__DWARF,__debug_line,regular,debug"
#define DEBUG_LOC_SECTION	"__DWARF,__debug_loc,regular,debug"
#define DEBUG_PUBNAMES_SECTION	"__DWARF,__debug_pubnames,regular,debug"
#define DEBUG_PUBTYPES_SECTION	"__DWARF,__debug_pubtypes,regular,debug"
#define DEBUG_STR_SECTION	"__DWARF,__debug_str,regular,debug"
#define DEBUG_RANGES_SECTION	"__DWARF,__debug_ranges,regular,debug"

#define TARGET_WANT_DEBUG_PUB_SECTIONS true

/* When generating stabs debugging, use N_BINCL entries.  */

#define DBX_USE_BINCL

/* There is no limit to the length of stabs strings.  */

#define DBX_CONTIN_LENGTH 0

/* gdb needs a null N_SO at the end of each file for scattered loading.  */

#define DBX_OUTPUT_NULL_N_SO_AT_MAIN_SOURCE_FILE_END

/* GCC's definition of 'one_only' is the same as its definition of 'weak'.  */
#define MAKE_DECL_ONE_ONLY(DECL) (DECL_WEAK (DECL) = 1)

/* Mach-O supports 'weak imports', and 'weak definitions' in coalesced
   sections.  machopic_select_section ensures that weak variables go in
   coalesced sections.  Weak aliases (or any other kind of aliases) are
   not supported.  Weak symbols that aren't visible outside the .s file
   are not supported.  */
#define ASM_WEAKEN_DECL(FILE, DECL, NAME, ALIAS)			\
  do {									\
    if (ALIAS)								\
      {									\
	warning (0, "alias definitions not supported in Mach-O; ignored");	\
	break;								\
      }									\
 									\
    if (! DECL_EXTERNAL (DECL) && TREE_PUBLIC (DECL))			\
      targetm.asm_out.globalize_label (FILE, NAME);			\
    if (DECL_EXTERNAL (DECL))						\
      fputs ("\t.weak_reference ", FILE);				\
    else if (lookup_attribute ("weak_import", DECL_ATTRIBUTES (DECL)))	\
      break;								\
    else if (TREE_PUBLIC (DECL))					\
      fputs ("\t.weak_definition ", FILE);				\
    else								\
      break;								\
    assemble_name (FILE, NAME);						\
    fputc ('\n', FILE);							\
  } while (0)

/* Darwin has the pthread routines in libSystem, which every program
   links to, so there's no need for weak-ness for that.  */
#define GTHREAD_USE_WEAK 0

/* The Darwin linker imposes two limitations on common symbols: they
   can't have hidden visibility, and they can't appear in dylibs.  As
   a consequence, we should never use common symbols to represent
   vague linkage. */
#undef USE_COMMON_FOR_ONE_ONLY
#define USE_COMMON_FOR_ONE_ONLY 0

/* The Darwin linker doesn't want coalesced symbols to appear in
   a static archive's table of contents. */
#undef TARGET_WEAK_NOT_IN_ARCHIVE_TOC
#define TARGET_WEAK_NOT_IN_ARCHIVE_TOC 1

/* On Darwin, we don't (at the time of writing) have linkonce sections
   with names, so it's safe to make the class data not comdat.  */
#define TARGET_CXX_CLASS_DATA_ALWAYS_COMDAT hook_bool_void_false

/* For efficiency, on Darwin the RTTI information that is always
   emitted in the standard C++ library should not be COMDAT.  */
#define TARGET_CXX_LIBRARY_RTTI_COMDAT hook_bool_void_false

/* We make exception information linkonce. */
#undef TARGET_USES_WEAK_UNWIND_INFO
#define TARGET_USES_WEAK_UNWIND_INFO 1

/* We need to use a nonlocal label for the start of an EH frame: the
   Darwin linker requires that a coalesced section start with a label.
   Unfortunately, it also requires that 'debug' sections don't contain
   labels.  */
#undef FRAME_BEGIN_LABEL
#define FRAME_BEGIN_LABEL (for_eh ? "EH_frame" : "Lframe")

/* Emit a label for the FDE corresponding to DECL.  EMPTY means
   emit a label for an empty FDE. */
#define TARGET_ASM_EMIT_UNWIND_LABEL darwin_emit_unwind_label

/* Emit a label to separate the exception table.  */
#define TARGET_ASM_EMIT_EXCEPT_TABLE_LABEL darwin_emit_except_table_label

/* Our profiling scheme doesn't LP labels and counter words.  */

#define NO_PROFILE_COUNTERS	1

#undef	INIT_SECTION_ASM_OP
#define INIT_SECTION_ASM_OP

#undef	INVOKE__main

#define TARGET_ASM_CONSTRUCTOR  machopic_asm_out_constructor
#define TARGET_ASM_DESTRUCTOR   machopic_asm_out_destructor

/* Always prefix with an underscore.  */

#define USER_LABEL_PREFIX "_"

/* A dummy symbol that will be replaced with the function base name.  */
#define MACHOPIC_FUNCTION_BASE_NAME "<pic base>"

/* Don't output a .file directive.  That is only used by the assembler for
   error reporting.  */
#undef	TARGET_ASM_FILE_START_FILE_DIRECTIVE
#define TARGET_ASM_FILE_START_FILE_DIRECTIVE false

#undef  TARGET_ASM_FILE_END
#define TARGET_ASM_FILE_END darwin_file_end

/* Because Mach-O relocations have a counter from 1 to 255 for the
   section number they apply to, it is necessary to output all
   normal sections before the LTO sections, to make sure that the
   sections that may have relocations always have a section number
   smaller than 255.  */
#undef  TARGET_ASM_LTO_START
#define TARGET_ASM_LTO_START darwin_asm_lto_start
#undef  TARGET_ASM_LTO_END
#define TARGET_ASM_LTO_END darwin_asm_lto_end

#define ASM_OUTPUT_SKIP(FILE,SIZE)  \
  fprintf (FILE, "\t.space "HOST_WIDE_INT_PRINT_UNSIGNED"\n", SIZE)

/* Give ObjC methods pretty symbol names.  */

#undef	OBJC_GEN_METHOD_LABEL
#define OBJC_GEN_METHOD_LABEL(BUF,IS_INST,CLASS_NAME,CAT_NAME,SEL_NAME,NUM) \
  do { if (CAT_NAME)							\
	 sprintf (BUF, "%c[%s(%s) %s]", (IS_INST) ? '-' : '+',		\
		  (CLASS_NAME), (CAT_NAME), (SEL_NAME));		\
       else								\
	 sprintf (BUF, "%c[%s %s]", (IS_INST) ? '-' : '+',		\
		  (CLASS_NAME), (SEL_NAME));				\
     } while (0)

#undef ASM_DECLARE_OBJECT_NAME
#define ASM_DECLARE_OBJECT_NAME(FILE, NAME, DECL) \
	darwin_asm_declare_object_name ((FILE), (NAME), (DECL))

/* The RTTI data (e.g., __ti4name) is common and public (and static),
   but it does need to be referenced via indirect PIC data pointers.
   The machopic_define_symbol calls are telling the machopic subsystem
   that the name *is* defined in this module, so it doesn't need to
   make them indirect.  */

#define ASM_DECLARE_FUNCTION_NAME(FILE, NAME, DECL)			\
  do {									\
    const char *xname = NAME;						\
    if (GET_CODE (XEXP (DECL_RTL (DECL), 0)) != SYMBOL_REF)		\
      xname = IDENTIFIER_POINTER (DECL_NAME (DECL));			\
    if (! DECL_WEAK (DECL)						\
        && ((TREE_STATIC (DECL)						\
	     && (!DECL_COMMON (DECL) || !TREE_PUBLIC (DECL)))		\
            || DECL_INITIAL (DECL)))					\
        machopic_define_symbol (DECL_RTL (DECL));			\
    if ((TREE_STATIC (DECL)						\
	 && (!DECL_COMMON (DECL) || !TREE_PUBLIC (DECL)))		\
        || DECL_INITIAL (DECL))						\
      (* targetm.encode_section_info) (DECL, DECL_RTL (DECL), false);	\
    ASM_OUTPUT_FUNCTION_LABEL (FILE, xname, DECL);			\
  } while (0)

#undef TARGET_ASM_DECLARE_CONSTANT_NAME
#define TARGET_ASM_DECLARE_CONSTANT_NAME darwin_asm_declare_constant_name

/* Wrap new method names in quotes so the assembler doesn't gag.
   Make Objective-C internal symbols local and in doing this, we need 
   to accommodate the name mangling done by c++ on file scope locals.  */

<<<<<<< HEAD

=======
>>>>>>> 03d20231
int darwin_label_is_anonymous_local_objc_name (const char *name);

#undef	ASM_OUTPUT_LABELREF
#define ASM_OUTPUT_LABELREF(FILE,NAME)					     \
  do {									     \
       const char *xname = (NAME);					     \
       if (! strcmp (xname, MACHOPIC_FUNCTION_BASE_NAME))		     \
         machopic_output_function_base_name(FILE);                           \
       else if (xname[0] == '&' || xname[0] == '*')			     \
         {								     \
           int len = strlen (xname);					     \
	   if (len > 6 && !strcmp ("$stub", xname + len - 5))		     \
	     machopic_validate_stub_or_non_lazy_ptr (xname);		     \
	   else if (len > 7 && !strcmp ("$stub\"", xname + len - 6))	     \
	     machopic_validate_stub_or_non_lazy_ptr (xname);		     \
	   else if (len > 14 && !strcmp ("$non_lazy_ptr", xname + len - 13)) \
	     machopic_validate_stub_or_non_lazy_ptr (xname);		     \
	   else if (len > 15 && !strcmp ("$non_lazy_ptr\"", xname + len - 14)) \
	     machopic_validate_stub_or_non_lazy_ptr (xname);		     \
	   if (xname[1] != '"' && name_needs_quotes (&xname[1]))	     \
	     fprintf (FILE, "\"%s\"", &xname[1]);			     \
	   else								     \
	     fputs (&xname[1], FILE); 					     \
	 }								     \
       else if (xname[0] == '+' || xname[0] == '-')			     \
         fprintf (FILE, "\"%s\"", xname);				     \
<<<<<<< HEAD
       else if (darwin_label_is_anonymous_local_objc_name (xname))				     \
=======
       else if (darwin_label_is_anonymous_local_objc_name (xname))	     \
>>>>>>> 03d20231
         fprintf (FILE, "L%s", xname);					     \
       else if (!strncmp (xname, ".objc_class_name_", 17))		     \
	 fprintf (FILE, "%s", xname);					     \
       else if (xname[0] != '"' && name_needs_quotes (xname))		     \
	 fprintf (FILE, "\"%s\"", xname);				     \
       else								     \
         asm_fprintf (FILE, "%U%s", xname);				     \
  } while (0)

/* Output before executable code.  */
#undef TEXT_SECTION_ASM_OP
#define TEXT_SECTION_ASM_OP "\t.text"

/* Output before writable data.  */

#undef DATA_SECTION_ASM_OP
#define DATA_SECTION_ASM_OP "\t.data"

#undef	ALIGN_ASM_OP
#define ALIGN_ASM_OP		".align"

#undef	ASM_OUTPUT_ALIGN
#define ASM_OUTPUT_ALIGN(FILE,LOG)	\
  if ((LOG) != 0)			\
<<<<<<< HEAD
    fprintf (FILE, "\t%s %d\n", ALIGN_ASM_OP, (LOG))

/* Ensure correct alignment of bss data.  */

#undef	ASM_OUTPUT_ALIGNED_DECL_LOCAL
#define ASM_OUTPUT_ALIGNED_DECL_LOCAL(FILE, DECL, NAME, SIZE, ALIGN)	\
  do {									\
    unsigned HOST_WIDE_INT _new_size = SIZE;				\
    fputs ("\t.lcomm ", (FILE));						\
    assemble_name ((FILE), (NAME));					\
    if (_new_size == 0) _new_size = 1;					\
    fprintf ((FILE), ","HOST_WIDE_INT_PRINT_UNSIGNED",%u\n", _new_size,	\
	     floor_log2 ((ALIGN) / BITS_PER_UNIT));			\
    if ((DECL) && ((TREE_STATIC (DECL)					\
	 && (!DECL_COMMON (DECL) || !TREE_PUBLIC (DECL)))		\
        || DECL_INITIAL (DECL)))					\
      {									\
	(* targetm.encode_section_info) (DECL, DECL_RTL (DECL), false);	\
	machopic_define_symbol (DECL_RTL (DECL));			\
      }									\
  } while (0)
=======
    fprintf (FILE, "\t%s\t%d\n", ALIGN_ASM_OP, (LOG))
>>>>>>> 03d20231

/* The maximum alignment which the object file format can support in
   bits.  For Mach-O, this is 2^15 bytes.  */

#undef	MAX_OFILE_ALIGNMENT
#define MAX_OFILE_ALIGNMENT (0x8000 * 8)

#define L2_MAX_OFILE_ALIGNMENT 15

/*  These are the three variants that emit referenced blank space.  */
#define ASM_OUTPUT_ALIGNED_BSS(FILE, DECL, NAME, SIZE, ALIGN)		\
	darwin_output_aligned_bss ((FILE), (DECL), (NAME), (SIZE), (ALIGN))

#undef	ASM_OUTPUT_ALIGNED_DECL_LOCAL
#define ASM_OUTPUT_ALIGNED_DECL_LOCAL(FILE, DECL, NAME, SIZE, ALIGN)	\
	darwin_asm_output_aligned_decl_local				\
				  ((FILE), (DECL), (NAME), (SIZE), (ALIGN))

#undef  ASM_OUTPUT_ALIGNED_DECL_COMMON
#define ASM_OUTPUT_ALIGNED_DECL_COMMON(FILE, DECL, NAME, SIZE, ALIGN)	\
	darwin_asm_output_aligned_decl_common				\
				   ((FILE), (DECL), (NAME), (SIZE), (ALIGN))

/* The generic version, archs should over-ride where required.  */
#define MACHOPIC_NL_SYMBOL_PTR_SECTION ".non_lazy_symbol_pointer"

/* Declare the section variables.  */
#ifndef USED_FOR_TARGET
enum darwin_section_enum {
#define DEF_SECTION(NAME, FLAGS, DIRECTIVE, OBJC) NAME,
#include "darwin-sections.def"
#undef DEF_SECTION
  NUM_DARWIN_SECTIONS
};
extern GTY(()) section * darwin_sections[NUM_DARWIN_SECTIONS];
#endif

#undef	TARGET_ASM_SELECT_SECTION
#define TARGET_ASM_SELECT_SECTION machopic_select_section

#undef	TARGET_ASM_FUNCTION_SECTION
#define TARGET_ASM_FUNCTION_SECTION darwin_function_section

#undef	TARGET_ASM_FUNCTION_SWITCHED_TEXT_SECTIONS
#define TARGET_ASM_FUNCTION_SWITCHED_TEXT_SECTIONS \
	darwin_function_switched_text_sections

#undef	TARGET_ASM_SELECT_RTX_SECTION
#define TARGET_ASM_SELECT_RTX_SECTION machopic_select_rtx_section
#undef  TARGET_ASM_UNIQUE_SECTION
#define TARGET_ASM_UNIQUE_SECTION darwin_unique_section
#undef  TARGET_ASM_FUNCTION_RODATA_SECTION
#define TARGET_ASM_FUNCTION_RODATA_SECTION default_no_function_rodata_section
#undef  TARGET_ASM_RELOC_RW_MASK
#define TARGET_ASM_RELOC_RW_MASK machopic_reloc_rw_mask


#define ASM_DECLARE_UNRESOLVED_REFERENCE(FILE,NAME)			\
    do {								\
	 if (FILE) {							\
	   if (MACHOPIC_INDIRECT)					\
	     fprintf (FILE, "\t.lazy_reference ");			\
	   else								\
	     fprintf (FILE, "\t.reference ");				\
	   assemble_name (FILE, NAME);					\
	   fprintf (FILE, "\n");					\
	 }                                                              \
       } while (0)

#define ASM_DECLARE_CLASS_REFERENCE(FILE,NAME)				\
    do {								\
	 if (FILE) {							\
	   fprintf (FILE, "\t");					\
	   assemble_name (FILE, NAME);					\
	   fprintf (FILE, "=0\n");					\
	   (*targetm.asm_out.globalize_label) (FILE, NAME);		\
	 }								\
       } while (0)

/* Globalizing directive for a label.  */
#define GLOBAL_ASM_OP "\t.globl "
#define TARGET_ASM_GLOBALIZE_LABEL darwin_globalize_label

/* Emit an assembler directive to set visibility for a symbol.  Used
   to support visibility attribute and Darwin's private extern
   feature.  */
#undef TARGET_ASM_ASSEMBLE_VISIBILITY
#define TARGET_ASM_ASSEMBLE_VISIBILITY darwin_assemble_visibility

/* Extra attributes for Darwin.  */
#define SUBTARGET_ATTRIBUTE_TABLE					     \
  /* { name, min_len, max_len, decl_req, type_req, fn_type_req, handler } */ \
  { "apple_kext_compatibility", 0, 0, false, true, false,		     \
    darwin_handle_kext_attribute },					     \
  { "weak_import", 0, 0, true, false, false,				     \
    darwin_handle_weak_import_attribute }

#undef ASM_GENERATE_INTERNAL_LABEL
#define ASM_GENERATE_INTERNAL_LABEL(LABEL,PREFIX,NUM)	\
  sprintf (LABEL, "*%s%ld", PREFIX, (long)(NUM))

#undef TARGET_ASM_MARK_DECL_PRESERVED
#define TARGET_ASM_MARK_DECL_PRESERVED darwin_mark_decl_preserved

/* Set on a symbol with SYMBOL_FLAG_FUNCTION or
   MACHO_SYMBOL_FLAG_VARIABLE to indicate that the function or
   variable has been defined in this translation unit.
   When porting Mach-O to new architectures you need to make
   sure these aren't clobbered by the backend.  */

#define MACHO_SYMBOL_FLAG_VARIABLE (SYMBOL_FLAG_MACH_DEP)
#define MACHO_SYMBOL_FLAG_DEFINED ((SYMBOL_FLAG_MACH_DEP) << 1)

/* Set on a symbol to indicate when fix-and-continue style code
   generation is being used and the symbol refers to a static symbol
   that should be rebound from new instances of a translation unit to
   the original instance of the data.  */

#define MACHO_SYMBOL_STATIC ((SYMBOL_FLAG_MACH_DEP) << 2)

/* Symbolic names for various things we might know about a symbol.  */

enum machopic_addr_class {
  MACHOPIC_UNDEFINED,
  MACHOPIC_DEFINED_DATA,
  MACHOPIC_UNDEFINED_DATA,
  MACHOPIC_DEFINED_FUNCTION,
  MACHOPIC_UNDEFINED_FUNCTION
};

/* Macros defining the various PIC cases.  */

#undef  MACHO_DYNAMIC_NO_PIC_P
#define MACHO_DYNAMIC_NO_PIC_P	(TARGET_MACHO_DYNAMIC_NO_PIC)
#undef  MACHOPIC_INDIRECT
#define MACHOPIC_INDIRECT	(flag_pic || MACHO_DYNAMIC_NO_PIC_P)
#define MACHOPIC_JUST_INDIRECT	(MACHO_DYNAMIC_NO_PIC_P)
#undef  MACHOPIC_PURE
#define MACHOPIC_PURE		(flag_pic && ! MACHO_DYNAMIC_NO_PIC_P)

#undef TARGET_ENCODE_SECTION_INFO
#define TARGET_ENCODE_SECTION_INFO  darwin_encode_section_info
#undef TARGET_STRIP_NAME_ENCODING
#define TARGET_STRIP_NAME_ENCODING  default_strip_name_encoding

#define GEN_BINDER_NAME_FOR_STUB(BUF,STUB,STUB_LENGTH)		\
  do {								\
    const char *const stub_ = (STUB);				\
    char *buffer_ = (BUF);					\
    strcpy (buffer_, stub_);					\
    if (stub_[0] == '"')					\
      {								\
	strcpy (buffer_ + (STUB_LENGTH) - 1, "_binder\"");	\
      }								\
    else							\
      {								\
	strcpy (buffer_ + (STUB_LENGTH), "_binder");		\
      }								\
  } while (0)

#define GEN_SYMBOL_NAME_FOR_SYMBOL(BUF,SYMBOL,SYMBOL_LENGTH)	\
  do {								\
    const char *const symbol_ = (SYMBOL);			\
    char *buffer_ = (BUF);					\
    if (name_needs_quotes (symbol_) && symbol_[0] != '"')	\
      {								\
	  sprintf (buffer_, "\"%s\"", symbol_);			\
      }								\
    else							\
      {								\
	strcpy (buffer_, symbol_);				\
      }								\
  } while (0)

/* Given a symbol name string, create the lazy pointer version
   of the symbol name.  */

#define GEN_LAZY_PTR_NAME_FOR_SYMBOL(BUF,SYMBOL,SYMBOL_LENGTH)	\
  do {								\
    const char *symbol_ = (SYMBOL);                             \
    char *buffer_ = (BUF);					\
    if (symbol_[0] == '"')					\
      {								\
        strcpy (buffer_, "\"L");				\
        strcpy (buffer_ + 2, symbol_ + 1);			\
	strcpy (buffer_ + (SYMBOL_LENGTH), "$lazy_ptr\"");	\
      }								\
    else if (name_needs_quotes (symbol_))			\
      {								\
        strcpy (buffer_, "\"L");				\
        strcpy (buffer_ + 2, symbol_);				\
	strcpy (buffer_ + (SYMBOL_LENGTH) + 2, "$lazy_ptr\"");	\
      }								\
    else							\
      {								\
        strcpy (buffer_, "L");					\
        strcpy (buffer_ + 1, symbol_);				\
	strcpy (buffer_ + (SYMBOL_LENGTH) + 1, "$lazy_ptr");	\
      }								\
  } while (0)

#define EH_FRAME_SECTION_NAME   "__TEXT"
#define EH_FRAME_SECTION_ATTR ",coalesced,no_toc+strip_static_syms+live_support"

/* Java runtime class list.  */
#define JCR_SECTION_NAME "__DATA,jcr,regular,no_dead_strip"

#undef ASM_PREFERRED_EH_DATA_FORMAT
#define ASM_PREFERRED_EH_DATA_FORMAT(CODE,GLOBAL)  \
  (((CODE) == 2 && (GLOBAL) == 1) \
   ? (DW_EH_PE_pcrel | DW_EH_PE_indirect | DW_EH_PE_sdata4) : \
     ((CODE) == 1 || (GLOBAL) == 0) ? DW_EH_PE_pcrel : DW_EH_PE_absptr)

#define ASM_OUTPUT_DWARF_DELTA(FILE,SIZE,LABEL1,LABEL2)  \
  darwin_asm_output_dwarf_delta (FILE, SIZE, LABEL1, LABEL2)

#define ASM_OUTPUT_DWARF_OFFSET(FILE,SIZE,LABEL,BASE)  \
  darwin_asm_output_dwarf_offset (FILE, SIZE, LABEL, BASE)

#define ASM_MAYBE_OUTPUT_ENCODED_ADDR_RTX(ASM_OUT_FILE, ENCODING, SIZE, ADDR, DONE)	\
      if (ENCODING == ASM_PREFERRED_EH_DATA_FORMAT (2, 1)) {				\
	darwin_non_lazy_pcrel (ASM_OUT_FILE, ADDR);					\
	goto DONE;									\
      }

/* Experimentally, putting jump tables in text is faster on SPEC.
   Also this is needed for correctness for coalesced functions.  */

#ifndef JUMP_TABLES_IN_TEXT_SECTION
#define JUMP_TABLES_IN_TEXT_SECTION 1
#endif

#define TARGET_TERMINATE_DW2_EH_FRAME_INFO false

#define TARGET_ASM_INIT_SECTIONS darwin_init_sections
#undef TARGET_ASM_NAMED_SECTION
#define TARGET_ASM_NAMED_SECTION darwin_asm_named_section

#define DARWIN_REGISTER_TARGET_PRAGMAS()			\
  do {								\
    if (!flag_preprocess_only)					\
      cpp_register_pragma (parse_in, NULL, "mark",		\
			   darwin_pragma_ignore, false);	\
    c_register_pragma (0, "options", darwin_pragma_options);	\
    c_register_pragma (0, "segment", darwin_pragma_ignore);	\
    c_register_pragma (0, "unused", darwin_pragma_unused);	\
    c_register_pragma (0, "ms_struct", darwin_pragma_ms_struct); \
  } while (0)

#undef ASM_APP_ON
#define ASM_APP_ON ""
#undef ASM_APP_OFF
#define ASM_APP_OFF ""

void darwin_register_frameworks (const char *, const char *, int);
void darwin_register_objc_includes (const char *, const char *, int);
#define TARGET_EXTRA_PRE_INCLUDES darwin_register_objc_includes
#define TARGET_EXTRA_INCLUDES darwin_register_frameworks

void add_framework_path (char *);
#define TARGET_OPTF add_framework_path

#define TARGET_POSIX_IO

/* All new versions of Darwin have C99 functions.  */

#define TARGET_C99_FUNCTIONS 1

#define WINT_TYPE "int"

/* Every program on darwin links against libSystem which contains the pthread
   routines, so there's no need to explicitly call out when doing threaded
   work.  */

#undef GOMP_SELF_SPECS
#define GOMP_SELF_SPECS ""

/* Darwin disables section anchors by default.  
   They should be enabled per arch where support exists in that arch.  */
#define TARGET_ASM_OUTPUT_ANCHOR NULL
#define DARWIN_SECTION_ANCHORS 0

/* Attempt to turn on execute permission for the stack.  This may be
    used by TARGET_TRAMPOLINE_INIT if the target needs it (that is,
    if the target machine can change execute permissions on a page).

    There is no way to query the execute permission of the stack, so
    we always issue the mprotect() call.

    Unfortunately it is not possible to make this namespace-clean.

    Also note that no errors should be emitted by this code; it is
    considered dangerous for library calls to send messages to
    stdout/stderr.  */

#define ENABLE_EXECUTE_STACK                                            \
extern void __enable_execute_stack (void *);                            \
void                                                                    \
__enable_execute_stack (void *addr)                                     \
{                                                                       \
   extern int mprotect (void *, size_t, int);                           \
   extern int getpagesize (void);					\
   static int size;                                                     \
   static long mask;                                                    \
                                                                        \
   char *page, *end;                                                    \
                                                                        \
   if (size == 0)                                                       \
     {                                                                  \
       size = getpagesize();						\
       mask = ~((long) size - 1);                                       \
     }                                                                  \
                                                                        \
   page = (char *) (((long) addr) & mask);                              \
   end  = (char *) ((((long) (addr + (TARGET_64BIT ? 48 : 40))) & mask) + size); \
                                                                        \
   /* 7 == PROT_READ | PROT_WRITE | PROT_EXEC */                        \
   (void) mprotect (page, end - page, 7);                               \
}

/* For Apple KEXTs, we make the constructors return this to match gcc
   2.95.  */
#define TARGET_CXX_CDTOR_RETURNS_THIS (darwin_kextabi_p)
#define TARGET_KEXTABI flag_apple_kext

/* We have target-specific builtins.  */
#define TARGET_FOLD_BUILTIN darwin_fold_builtin

#define TARGET_OBJC_CONSTRUCT_STRING_OBJECT \
  darwin_objc_construct_string

#define TARGET_STRING_OBJECT_REF_TYPE_P \
  darwin_cfstring_ref_p

#define TARGET_N_FORMAT_TYPES 1
#define TARGET_FORMAT_TYPES darwin_additional_format_types

#define TARGET_CHECK_STRING_OBJECT_FORMAT_ARG \
  darwin_check_cfstring_format_arg

#define TARGET_HAS_TARGETCM 1

#ifndef USED_FOR_TARGET
extern void darwin_driver_init (unsigned int *,struct cl_decoded_option **);
#define GCC_DRIVER_HOST_INITIALIZATION \
  darwin_driver_init (&decoded_options_count, &decoded_options)
#endif

/* The Apple assembler and linker do not support constructor priorities.  */
#undef SUPPORTS_INIT_PRIORITY
#define SUPPORTS_INIT_PRIORITY 0

/* The Apple assembler and linker do not support constructor priorities.  */
#undef SUPPORTS_INIT_PRIORITY
#define SUPPORTS_INIT_PRIORITY 0

#endif /* CONFIG_DARWIN_H */<|MERGE_RESOLUTION|>--- conflicted
+++ resolved
@@ -1,10 +1,6 @@
 /* Target definitions for Darwin (Mac OS X) systems.
    Copyright (C) 1989, 1990, 1991, 1992, 1993, 2000, 2001, 2002, 2003, 2004,
-<<<<<<< HEAD
-   2005, 2006, 2007, 2008, 2009, 2010
-=======
    2005, 2006, 2007, 2008, 2009, 2010, 2011
->>>>>>> 03d20231
    Free Software Foundation, Inc.
    Contributed by Apple Computer Inc.
 
@@ -194,16 +190,6 @@
     %l %X %{s} %{t} %{Z} %{u*} \
     %{e*} %{r} \
     %{o*}%{!o:-o a.out} \
-<<<<<<< HEAD
-    %{!A:%{!nostdlib:%{!nostartfiles:%S}}} \
-    %{L*} %(link_libgcc) %o %{fprofile-arcs|fprofile-generate*|coverage:-lgcov} \
-    %{flto} %{fwhopr} \
-    %{fopenmp|ftree-parallelize-loops=*: \
-      %{static|static-libgcc|static-libstdc++|static-libgfortran: libgomp.a%s; : -lgomp } } \
-    %{!nostdlib:%{!nodefaultlibs: %(link_ssp) %G %L }} \
-    %{!A:%{!nostdlib:%{!nostartfiles:%E}}} %{T*} %{F*} }}}}}}}\n\
-%{!fdump=*:%{!fsyntax-only:%{!c:%{!M:%{!MM:%{!E:%{!S:\
-=======
     %{!nostdlib:%{!nostartfiles:%S}} \
     %{L*} %(link_libgcc) %o %{fprofile-arcs|fprofile-generate*|coverage:-lgcov} \
     %{fopenmp|ftree-parallelize-loops=*: \
@@ -219,7 +205,6 @@
    "%{!fdump=*:%{!fsyntax-only:%{!c:%{!M:%{!MM:%{!E:%{!S:\
     %{v} \
     %{gdwarf-2:%{!gstabs*:%{!g0: -idsym}}}\
->>>>>>> 03d20231
     %{.c|.cc|.C|.cpp|.cp|.c++|.cxx|.CPP|.m|.mm: \
     %{gdwarf-2:%{!gstabs*:%{!g0: -dsym}}}}}}}}}}}"
 
@@ -246,12 +231,9 @@
    so put a * after their names so all of them get passed.  */
 #define LINK_SPEC  \
   "%{static}%{!static:-dynamic} \
-<<<<<<< HEAD
-=======
    %:remove-outfile(-ldl) \
    %:remove-outfile(-lm) \
    %:remove-outfile(-lpthread) \
->>>>>>> 03d20231
    %{fgnu-runtime: %{static|static-libgcc: \
                      %:replace-outfile(-lobjc libobjc-gnu.a%s); \
                     :%:replace-outfile(-lobjc -lobjc-gnu ) } }\
@@ -355,17 +337,6 @@
    "%{static-libgcc|static: -lgcc_eh -lgcc;				   \
       shared-libgcc|fexceptions|fgnu-runtime:				   \
        %:version-compare(!> 10.5 mmacosx-version-min= -lgcc_s.10.4)	   \
-<<<<<<< HEAD
-       %:version-compare(>= 10.5 mmacosx-version-min= -lgcc_s.10.5)	   \
-       %:version-compare(!> 10.5 mmacosx-version-min= -lgcc_ext.10.4)	   \
-       %:version-compare(>= 10.5 mmacosx-version-min= -lgcc_ext.10.5)	   \
-       -lgcc;								   \
-      :%:version-compare(>< 10.3.9 10.5 mmacosx-version-min= -lgcc_s.10.4) \
-       %:version-compare(>= 10.5 mmacosx-version-min= -lgcc_s.10.5)	   \
-       %:version-compare(!> 10.5 mmacosx-version-min= -lgcc_ext.10.4)	   \
-       %:version-compare(>= 10.5 mmacosx-version-min= -lgcc_ext.10.5)	   \
-       -lgcc}"
-=======
        %:version-compare(>< 10.5 10.6 mmacosx-version-min= -lgcc_s.10.5)   \
        %:version-compare(!> 10.5 mmacosx-version-min= -lgcc_ext.10.4)	   \
        %:version-compare(>= 10.5 mmacosx-version-min= -lgcc_ext.10.5)	   \
@@ -375,7 +346,6 @@
        %:version-compare(!> 10.5 mmacosx-version-min= -lgcc_ext.10.4)	   \
        %:version-compare(>= 10.5 mmacosx-version-min= -lgcc_ext.10.5)	   \
        -lgcc }"
->>>>>>> 03d20231
 
 /* We specify crt0.o as -lcrt0.o so that ld will search the library path.
 
@@ -613,10 +583,6 @@
    Make Objective-C internal symbols local and in doing this, we need 
    to accommodate the name mangling done by c++ on file scope locals.  */
 
-<<<<<<< HEAD
-
-=======
->>>>>>> 03d20231
 int darwin_label_is_anonymous_local_objc_name (const char *name);
 
 #undef	ASM_OUTPUT_LABELREF
@@ -643,11 +609,7 @@
 	 }								     \
        else if (xname[0] == '+' || xname[0] == '-')			     \
          fprintf (FILE, "\"%s\"", xname);				     \
-<<<<<<< HEAD
-       else if (darwin_label_is_anonymous_local_objc_name (xname))				     \
-=======
        else if (darwin_label_is_anonymous_local_objc_name (xname))	     \
->>>>>>> 03d20231
          fprintf (FILE, "L%s", xname);					     \
        else if (!strncmp (xname, ".objc_class_name_", 17))		     \
 	 fprintf (FILE, "%s", xname);					     \
@@ -672,31 +634,7 @@
 #undef	ASM_OUTPUT_ALIGN
 #define ASM_OUTPUT_ALIGN(FILE,LOG)	\
   if ((LOG) != 0)			\
-<<<<<<< HEAD
-    fprintf (FILE, "\t%s %d\n", ALIGN_ASM_OP, (LOG))
-
-/* Ensure correct alignment of bss data.  */
-
-#undef	ASM_OUTPUT_ALIGNED_DECL_LOCAL
-#define ASM_OUTPUT_ALIGNED_DECL_LOCAL(FILE, DECL, NAME, SIZE, ALIGN)	\
-  do {									\
-    unsigned HOST_WIDE_INT _new_size = SIZE;				\
-    fputs ("\t.lcomm ", (FILE));						\
-    assemble_name ((FILE), (NAME));					\
-    if (_new_size == 0) _new_size = 1;					\
-    fprintf ((FILE), ","HOST_WIDE_INT_PRINT_UNSIGNED",%u\n", _new_size,	\
-	     floor_log2 ((ALIGN) / BITS_PER_UNIT));			\
-    if ((DECL) && ((TREE_STATIC (DECL)					\
-	 && (!DECL_COMMON (DECL) || !TREE_PUBLIC (DECL)))		\
-        || DECL_INITIAL (DECL)))					\
-      {									\
-	(* targetm.encode_section_info) (DECL, DECL_RTL (DECL), false);	\
-	machopic_define_symbol (DECL_RTL (DECL));			\
-      }									\
-  } while (0)
-=======
     fprintf (FILE, "\t%s\t%d\n", ALIGN_ASM_OP, (LOG))
->>>>>>> 03d20231
 
 /* The maximum alignment which the object file format can support in
    bits.  For Mach-O, this is 2^15 bytes.  */
@@ -1049,8 +987,4 @@
 #undef SUPPORTS_INIT_PRIORITY
 #define SUPPORTS_INIT_PRIORITY 0
 
-/* The Apple assembler and linker do not support constructor priorities.  */
-#undef SUPPORTS_INIT_PRIORITY
-#define SUPPORTS_INIT_PRIORITY 0
-
 #endif /* CONFIG_DARWIN_H */
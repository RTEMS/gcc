/* Definitions of target machine for GNU compiler.
   MIPS SDE version.
<<<<<<< HEAD
   Copyright (C) 2003, 2004, 2007, 2008, 2009
=======
   Copyright (C) 2003, 2004, 2007, 2008, 2009, 2010, 2011
>>>>>>> 03d20231
   Free Software Foundation, Inc.

This file is part of GCC.

GCC is free software; you can redistribute it and/or modify
it under the terms of the GNU General Public License as published by
the Free Software Foundation; either version 3, or (at your option)
any later version.

GCC is distributed in the hope that it will be useful,
but WITHOUT ANY WARRANTY; without even the implied warranty of
MERCHANTABILITY or FITNESS FOR A PARTICULAR PURPOSE.  See the
GNU General Public License for more details.

You should have received a copy of the GNU General Public License
along with GCC; see the file COPYING3.  If not see
<http://www.gnu.org/licenses/>.  */

#undef DRIVER_SELF_SPECS
#define DRIVER_SELF_SPECS						\
  /* Make sure a -mips option is present.  This helps us to pick	\
     the right multilib, and also makes the later specs easier		\
     to write.  */							\
  MIPS_ISA_LEVEL_SPEC,							\
									\
  /* Infer the default float setting from -march.  */			\
  MIPS_ARCH_FLOAT_SPEC,							\
									\
  /* If no ABI option is specified, infer one from the ISA level	\
     or -mgp setting.  */						\
  "%{!mabi=*: %{" MIPS_32BIT_OPTION_SPEC ": -mabi=32;: -mabi=n32}}",	\
									\
  /* Remove a redundant -mfp64 for -mabi=n32; we want the !mfp64	\
     multilibs.  There's no need to check whether the architecture	\
     is 64-bit; cc1 will complain if it isn't.  */			\
  "%{mabi=n32: %<mfp64}",						\
									\
  /* Make sure that an endian option is always present.  This makes	\
     things like LINK_SPEC easier to write.  */				\
  "%{!EB:%{!EL:%(endian_spec)}}",					\
									\
  /* Configuration-independent MIPS rules.  */				\
  BASE_DRIVER_SELF_SPECS				

/* Use trap rather than break for all but MIPS I ISA.  Force -no-mips16,
   so that MIPS16 assembler code requires an explicit ".set mips16".
   Very little hand-written MIPS16 assembler exists, and some build
   systems expect code to be assembled as non-MIPS16 even if the
   prevailing compiler flags select -mips16.  */
#undef SUBTARGET_ASM_SPEC
#define SUBTARGET_ASM_SPEC "\
%{!mips1:--trap} \
%{mips16:-no-mips16}"

#undef LINK_SPEC
#define LINK_SPEC "\
%(endian_spec) \
%{G*} %{mips1} %{mips2} %{mips3} %{mips4} %{mips32*} %{mips64*} \
<<<<<<< HEAD
%{bestGnum} \
%{shared} %{non_shared} %{call_shared} \
=======
%{shared} \
>>>>>>> 03d20231
%{mabi=n32:-melf32%{EB:b}%{EL:l}tsmipn32} \
%{mabi=64:-melf64%{EB:b}%{EL:l}tsmip} \
%{mabi=32:-melf32%{EB:b}%{EL:l}tsmip}"

#undef DEFAULT_SIGNED_CHAR
#define DEFAULT_SIGNED_CHAR 0

/* SDE-MIPS won't ever support SDB debugging info.  */
#undef SDB_DEBUGGING_INFO

/* Describe how we implement __builtin_eh_return.  */

/* At the moment, nothing appears to use more than 2 EH data registers.
   The chosen registers must not clash with the return register ($2),
   EH_RETURN_STACKADJ ($3), or MIPS_EPILOGUE_TEMP ($5), and they must
   be general MIPS16 registers.  Pick $6 and $7.  */
#undef EH_RETURN_DATA_REGNO
#define EH_RETURN_DATA_REGNO(N) \
  ((N) < 2 ? 7 - (N) : INVALID_REGNUM)

/* Use $5 as a temporary for both MIPS16 and non-MIPS16.  */
#undef MIPS_EPILOGUE_TEMP_REGNUM
#define MIPS_EPILOGUE_TEMP_REGNUM \
  (cfun->machine->interrupt_handler_p ? K0_REG_NUM : GP_REG_FIRST + 5)

/* Using long will always be right for size_t and ptrdiff_t, since
   sizeof(long) must equal sizeof(void *), following from the setting
   of the -mlong64 option.  */
#undef SIZE_TYPE
#define SIZE_TYPE "long unsigned int"
#undef PTRDIFF_TYPE
#define PTRDIFF_TYPE "long int"

/* Use standard ELF-style local labels (not '$' as on early Irix).  */
#undef LOCAL_LABEL_PREFIX
#define LOCAL_LABEL_PREFIX "."

/* Use periods rather than dollar signs in special g++ assembler names.  */
#define NO_DOLLAR_IN_LABEL

/* Attach a special .ident directive to the end of the file to identify
   the version of GCC which compiled this code.  */
#undef IDENT_ASM_OP
#define IDENT_ASM_OP "\t.ident\t"

/* Output #ident string into the ELF .comment section, so it doesn't
   form part of the load image, and so that it can be stripped.  */
#undef ASM_OUTPUT_IDENT
#define ASM_OUTPUT_IDENT(STREAM, STRING) \
  fprintf (STREAM, "%s\"%s\"\n", IDENT_ASM_OP, STRING);

/* Currently we don't support 128bit long doubles, so for now we force
   n32 to be 64bit.  */
#undef LONG_DOUBLE_TYPE_SIZE
#define LONG_DOUBLE_TYPE_SIZE 64

#ifdef IN_LIBGCC2
#undef LIBGCC2_LONG_DOUBLE_TYPE_SIZE
#define LIBGCC2_LONG_DOUBLE_TYPE_SIZE 64
#endif

/* Force all .init and .fini entries to be 32-bit, not mips16, so that
   in a mixed environment they are all the same mode. The crti.asm and
   crtn.asm files will also be compiled as 32-bit due to the
   -no-mips16 flag in SUBTARGET_ASM_SPEC above. */
#undef CRT_CALL_STATIC_FUNCTION
#define CRT_CALL_STATIC_FUNCTION(SECTION_OP, FUNC) \
   asm (SECTION_OP "\n\
	.set push\n\
	.set nomips16\n\
	jal " USER_LABEL_PREFIX #FUNC "\n\
	.set pop\n\
	" TEXT_SECTION_ASM_OP);<|MERGE_RESOLUTION|>--- conflicted
+++ resolved
@@ -1,10 +1,6 @@
 /* Definitions of target machine for GNU compiler.
    MIPS SDE version.
-<<<<<<< HEAD
-   Copyright (C) 2003, 2004, 2007, 2008, 2009
-=======
    Copyright (C) 2003, 2004, 2007, 2008, 2009, 2010, 2011
->>>>>>> 03d20231
    Free Software Foundation, Inc.
 
 This file is part of GCC.
@@ -63,12 +59,7 @@
 #define LINK_SPEC "\
 %(endian_spec) \
 %{G*} %{mips1} %{mips2} %{mips3} %{mips4} %{mips32*} %{mips64*} \
-<<<<<<< HEAD
-%{bestGnum} \
-%{shared} %{non_shared} %{call_shared} \
-=======
 %{shared} \
->>>>>>> 03d20231
 %{mabi=n32:-melf32%{EB:b}%{EL:l}tsmipn32} \
 %{mabi=64:-melf64%{EB:b}%{EL:l}tsmip} \
 %{mabi=32:-melf32%{EB:b}%{EL:l}tsmip}"

/* Subroutines used for MIPS code generation.
   Copyright (C) 1989, 1990, 1991, 1993, 1994, 1995, 1996, 1997, 1998,
<<<<<<< HEAD
   1999, 2000, 2001, 2002, 2003, 2004, 2005, 2007 Free Software Foundation, Inc.
=======
   1999, 2000, 2001, 2002, 2003, 2004, 2005, 2006, 2007, 2008, 2009
   Free Software Foundation, Inc.
>>>>>>> 42bae686
   Contributed by A. Lichnewsky, lich@inria.inria.fr.
   Changes by Michael Meissner, meissner@osf.org.
   64-bit r4000 support by Ian Lance Taylor, ian@cygnus.com, and
   Brendan Eich, brendan@microunity.com.

This file is part of GCC.

GCC is free software; you can redistribute it and/or modify
it under the terms of the GNU General Public License as published by
the Free Software Foundation; either version 3, or (at your option)
any later version.

GCC is distributed in the hope that it will be useful,
but WITHOUT ANY WARRANTY; without even the implied warranty of
MERCHANTABILITY or FITNESS FOR A PARTICULAR PURPOSE.  See the
GNU General Public License for more details.

You should have received a copy of the GNU General Public License
along with GCC; see the file COPYING3.  If not see
<http://www.gnu.org/licenses/>.  */

#include "config.h"
#include "system.h"
#include "coretypes.h"
#include "tm.h"
#include <signal.h>
#include "rtl.h"
#include "regs.h"
#include "hard-reg-set.h"
#include "real.h"
#include "insn-config.h"
#include "conditions.h"
#include "insn-attr.h"
#include "recog.h"
#include "toplev.h"
#include "output.h"
#include "tree.h"
#include "function.h"
#include "expr.h"
#include "optabs.h"
#include "libfuncs.h"
#include "flags.h"
#include "reload.h"
#include "tm_p.h"
#include "ggc.h"
#include "gstab.h"
#include "hashtab.h"
#include "debug.h"
#include "target.h"
#include "target-def.h"
#include "integrate.h"
#include "langhooks.h"
#include "cfglayout.h"
#include "sched-int.h"
#include "gimple.h"
#include "bitmap.h"
#include "diagnostic.h"

/* True if X is an UNSPEC wrapper around a SYMBOL_REF or LABEL_REF.  */
#define UNSPEC_ADDRESS_P(X)					\
  (GET_CODE (X) == UNSPEC					\
   && XINT (X, 1) >= UNSPEC_ADDRESS_FIRST			\
   && XINT (X, 1) < UNSPEC_ADDRESS_FIRST + NUM_SYMBOL_TYPES)

/* Extract the symbol or label from UNSPEC wrapper X.  */
#define UNSPEC_ADDRESS(X) \
  XVECEXP (X, 0, 0)

/* Extract the symbol type from UNSPEC wrapper X.  */
#define UNSPEC_ADDRESS_TYPE(X) \
  ((enum mips_symbol_type) (XINT (X, 1) - UNSPEC_ADDRESS_FIRST))

/* The maximum distance between the top of the stack frame and the
   value $sp has when we save and restore registers.

   The value for normal-mode code must be a SMALL_OPERAND and must
   preserve the maximum stack alignment.  We therefore use a value
   of 0x7ff0 in this case.

   MIPS16e SAVE and RESTORE instructions can adjust the stack pointer by
   up to 0x7f8 bytes and can usually save or restore all the registers
   that we need to save or restore.  (Note that we can only use these
   instructions for o32, for which the stack alignment is 8 bytes.)

   We use a maximum gap of 0x100 or 0x400 for MIPS16 code when SAVE and
   RESTORE are not available.  We can then use unextended instructions
   to save and restore registers, and to allocate and deallocate the top
   part of the frame.  */
#define MIPS_MAX_FIRST_STACK_STEP					\
  (!TARGET_MIPS16 ? 0x7ff0						\
   : GENERATE_MIPS16E_SAVE_RESTORE ? 0x7f8				\
   : TARGET_64BIT ? 0x100 : 0x400)

/* True if INSN is a mips.md pattern or asm statement.  */
#define USEFUL_INSN_P(INSN)						\
  (INSN_P (INSN)							\
   && GET_CODE (PATTERN (INSN)) != USE					\
   && GET_CODE (PATTERN (INSN)) != CLOBBER				\
   && GET_CODE (PATTERN (INSN)) != ADDR_VEC				\
   && GET_CODE (PATTERN (INSN)) != ADDR_DIFF_VEC)

/* If INSN is a delayed branch sequence, return the first instruction
   in the sequence, otherwise return INSN itself.  */
#define SEQ_BEGIN(INSN)							\
  (INSN_P (INSN) && GET_CODE (PATTERN (INSN)) == SEQUENCE		\
   ? XVECEXP (PATTERN (INSN), 0, 0)					\
   : (INSN))

/* Likewise for the last instruction in a delayed branch sequence.  */
#define SEQ_END(INSN)							\
  (INSN_P (INSN) && GET_CODE (PATTERN (INSN)) == SEQUENCE		\
   ? XVECEXP (PATTERN (INSN), 0, XVECLEN (PATTERN (INSN), 0) - 1)	\
   : (INSN))

/* Execute the following loop body with SUBINSN set to each instruction
   between SEQ_BEGIN (INSN) and SEQ_END (INSN) inclusive.  */
#define FOR_EACH_SUBINSN(SUBINSN, INSN)					\
  for ((SUBINSN) = SEQ_BEGIN (INSN);					\
       (SUBINSN) != NEXT_INSN (SEQ_END (INSN));				\
       (SUBINSN) = NEXT_INSN (SUBINSN))

/* True if bit BIT is set in VALUE.  */
#define BITSET_P(VALUE, BIT) (((VALUE) & (1 << (BIT))) != 0)

/* Classifies an address.

   ADDRESS_REG
       A natural register + offset address.  The register satisfies
       mips_valid_base_register_p and the offset is a const_arith_operand.

   ADDRESS_LO_SUM
       A LO_SUM rtx.  The first operand is a valid base register and
       the second operand is a symbolic address.

   ADDRESS_CONST_INT
       A signed 16-bit constant address.

   ADDRESS_SYMBOLIC:
       A constant symbolic address.  */
enum mips_address_type {
  ADDRESS_REG,
  ADDRESS_LO_SUM,
  ADDRESS_CONST_INT,
  ADDRESS_SYMBOLIC
};

/* Enumerates the setting of the -mr10k-cache-barrier option.  */
enum mips_r10k_cache_barrier_setting {
  R10K_CACHE_BARRIER_NONE,
  R10K_CACHE_BARRIER_STORE,
  R10K_CACHE_BARRIER_LOAD_STORE
};

/* Macros to create an enumeration identifier for a function prototype.  */
#define MIPS_FTYPE_NAME1(A, B) MIPS_##A##_FTYPE_##B
#define MIPS_FTYPE_NAME2(A, B, C) MIPS_##A##_FTYPE_##B##_##C
#define MIPS_FTYPE_NAME3(A, B, C, D) MIPS_##A##_FTYPE_##B##_##C##_##D
#define MIPS_FTYPE_NAME4(A, B, C, D, E) MIPS_##A##_FTYPE_##B##_##C##_##D##_##E

/* Classifies the prototype of a built-in function.  */
enum mips_function_type {
#define DEF_MIPS_FTYPE(NARGS, LIST) MIPS_FTYPE_NAME##NARGS LIST,
#include "config/mips/mips-ftypes.def"
#undef DEF_MIPS_FTYPE
  MIPS_MAX_FTYPE_MAX
};

/* Specifies how a built-in function should be converted into rtl.  */
enum mips_builtin_type {
  /* The function corresponds directly to an .md pattern.  The return
     value is mapped to operand 0 and the arguments are mapped to
     operands 1 and above.  */
  MIPS_BUILTIN_DIRECT,

  /* The function corresponds directly to an .md pattern.  There is no return
     value and the arguments are mapped to operands 0 and above.  */
  MIPS_BUILTIN_DIRECT_NO_TARGET,

  /* The function corresponds to a comparison instruction followed by
     a mips_cond_move_tf_ps pattern.  The first two arguments are the
     values to compare and the second two arguments are the vector
     operands for the movt.ps or movf.ps instruction (in assembly order).  */
  MIPS_BUILTIN_MOVF,
  MIPS_BUILTIN_MOVT,

  /* The function corresponds to a V2SF comparison instruction.  Operand 0
     of this instruction is the result of the comparison, which has mode
     CCV2 or CCV4.  The function arguments are mapped to operands 1 and
     above.  The function's return value is an SImode boolean that is
     true under the following conditions:

     MIPS_BUILTIN_CMP_ANY: one of the registers is true
     MIPS_BUILTIN_CMP_ALL: all of the registers are true
     MIPS_BUILTIN_CMP_LOWER: the first register is true
     MIPS_BUILTIN_CMP_UPPER: the second register is true.  */
  MIPS_BUILTIN_CMP_ANY,
  MIPS_BUILTIN_CMP_ALL,
  MIPS_BUILTIN_CMP_UPPER,
  MIPS_BUILTIN_CMP_LOWER,

  /* As above, but the instruction only sets a single $fcc register.  */
  MIPS_BUILTIN_CMP_SINGLE,

  /* For generating bposge32 branch instructions in MIPS32 DSP ASE.  */
  MIPS_BUILTIN_BPOSGE32
};

/* Invoke MACRO (COND) for each C.cond.fmt condition.  */
#define MIPS_FP_CONDITIONS(MACRO) \
  MACRO (f),	\
  MACRO (un),	\
  MACRO (eq),	\
  MACRO (ueq),	\
  MACRO (olt),	\
  MACRO (ult),	\
  MACRO (ole),	\
  MACRO (ule),	\
  MACRO (sf),	\
  MACRO (ngle),	\
  MACRO (seq),	\
  MACRO (ngl),	\
  MACRO (lt),	\
  MACRO (nge),	\
  MACRO (le),	\
  MACRO (ngt)

/* Enumerates the codes above as MIPS_FP_COND_<X>.  */
#define DECLARE_MIPS_COND(X) MIPS_FP_COND_ ## X
enum mips_fp_condition {
  MIPS_FP_CONDITIONS (DECLARE_MIPS_COND)
};

/* Index X provides the string representation of MIPS_FP_COND_<X>.  */
#define STRINGIFY(X) #X
static const char *const mips_fp_conditions[] = {
  MIPS_FP_CONDITIONS (STRINGIFY)
};

/* Information about a function's frame layout.  */
struct mips_frame_info GTY(()) {
  /* The size of the frame in bytes.  */
  HOST_WIDE_INT total_size;

  /* The number of bytes allocated to variables.  */
  HOST_WIDE_INT var_size;

  /* The number of bytes allocated to outgoing function arguments.  */
  HOST_WIDE_INT args_size;

  /* The number of bytes allocated to the .cprestore slot, or 0 if there
     is no such slot.  */
  HOST_WIDE_INT cprestore_size;

  /* Bit X is set if the function saves or restores GPR X.  */
  unsigned int mask;

  /* Likewise FPR X.  */
  unsigned int fmask;

  /* The number of GPRs and FPRs saved.  */
  unsigned int num_gp;
  unsigned int num_fp;

  /* The offset of the topmost GPR and FPR save slots from the top of
     the frame, or zero if no such slots are needed.  */
  HOST_WIDE_INT gp_save_offset;
  HOST_WIDE_INT fp_save_offset;

  /* Likewise, but giving offsets from the bottom of the frame.  */
  HOST_WIDE_INT gp_sp_offset;
  HOST_WIDE_INT fp_sp_offset;

  /* The offset of arg_pointer_rtx from frame_pointer_rtx.  */
  HOST_WIDE_INT arg_pointer_offset;

  /* The offset of hard_frame_pointer_rtx from frame_pointer_rtx.  */
  HOST_WIDE_INT hard_frame_pointer_offset;
};

struct machine_function GTY(()) {
  /* The register returned by mips16_gp_pseudo_reg; see there for details.  */
  rtx mips16_gp_pseudo_rtx;

  /* The number of extra stack bytes taken up by register varargs.
     This area is allocated by the callee at the very top of the frame.  */
  int varargs_size;

  /* The current frame information, calculated by mips_compute_frame_info.  */
  struct mips_frame_info frame;

  /* The register to use as the function's global pointer, or INVALID_REGNUM
     if the function doesn't need one.  */
  unsigned int global_pointer;

  /* True if mips_adjust_insn_length should ignore an instruction's
     hazard attribute.  */
  bool ignore_hazard_length_p;

  /* True if the whole function is suitable for .set noreorder and
     .set nomacro.  */
  bool all_noreorder_p;

  /* True if the function is known to have an instruction that needs $gp.  */
  bool has_gp_insn_p;

  /* True if we have emitted an instruction to initialize
     mips16_gp_pseudo_rtx.  */
  bool initialized_mips16_gp_pseudo_p;
};

/* Information about a single argument.  */
struct mips_arg_info {
  /* True if the argument is passed in a floating-point register, or
     would have been if we hadn't run out of registers.  */
  bool fpr_p;

  /* The number of words passed in registers, rounded up.  */
  unsigned int reg_words;

  /* For EABI, the offset of the first register from GP_ARG_FIRST or
     FP_ARG_FIRST.  For other ABIs, the offset of the first register from
     the start of the ABI's argument structure (see the CUMULATIVE_ARGS
     comment for details).

     The value is MAX_ARGS_IN_REGISTERS if the argument is passed entirely
     on the stack.  */
  unsigned int reg_offset;

  /* The number of words that must be passed on the stack, rounded up.  */
  unsigned int stack_words;

  /* The offset from the start of the stack overflow area of the argument's
     first stack word.  Only meaningful when STACK_WORDS is nonzero.  */
  unsigned int stack_offset;
};

/* Information about an address described by mips_address_type.

   ADDRESS_CONST_INT
       No fields are used.

   ADDRESS_REG
       REG is the base register and OFFSET is the constant offset.

   ADDRESS_LO_SUM
       REG and OFFSET are the operands to the LO_SUM and SYMBOL_TYPE
       is the type of symbol it references.

   ADDRESS_SYMBOLIC
       SYMBOL_TYPE is the type of symbol that the address references.  */
struct mips_address_info {
  enum mips_address_type type;
  rtx reg;
  rtx offset;
  enum mips_symbol_type symbol_type;
};

/* One stage in a constant building sequence.  These sequences have
   the form:

	A = VALUE[0]
	A = A CODE[1] VALUE[1]
	A = A CODE[2] VALUE[2]
	...

   where A is an accumulator, each CODE[i] is a binary rtl operation
   and each VALUE[i] is a constant integer.  CODE[0] is undefined.  */
struct mips_integer_op {
  enum rtx_code code;
  unsigned HOST_WIDE_INT value;
};

/* The largest number of operations needed to load an integer constant.
   The worst accepted case for 64-bit constants is LUI,ORI,SLL,ORI,SLL,ORI.
   When the lowest bit is clear, we can try, but reject a sequence with
   an extra SLL at the end.  */
#define MIPS_MAX_INTEGER_OPS 7

/* Information about a MIPS16e SAVE or RESTORE instruction.  */
struct mips16e_save_restore_info {
  /* The number of argument registers saved by a SAVE instruction.
     0 for RESTORE instructions.  */
  unsigned int nargs;

  /* Bit X is set if the instruction saves or restores GPR X.  */
  unsigned int mask;

  /* The total number of bytes to allocate.  */
  HOST_WIDE_INT size;
};

/* Global variables for machine-dependent things.  */

/* The -G setting, or the configuration's default small-data limit if
   no -G option is given.  */
static unsigned int mips_small_data_threshold;

/* The number of file directives written by mips_output_filename.  */
int num_source_filenames;

/* The name that appeared in the last .file directive written by
   mips_output_filename, or "" if mips_output_filename hasn't
   written anything yet.  */
const char *current_function_file = "";

/* A label counter used by PUT_SDB_BLOCK_START and PUT_SDB_BLOCK_END.  */
int sdb_label_count;

/* Arrays that map GCC register numbers to debugger register numbers.  */
int mips_dbx_regno[FIRST_PSEUDO_REGISTER];
int mips_dwarf_regno[FIRST_PSEUDO_REGISTER];

/* The nesting depth of the PRINT_OPERAND '%(', '%<' and '%[' constructs.  */
int set_noreorder;
int set_nomacro;
static int set_noat;

/* True if we're writing out a branch-likely instruction rather than a
   normal branch.  */
static bool mips_branch_likely;

/* The operands passed to the last cmpMM expander.  */
rtx cmp_operands[2];

/* The current instruction-set architecture.  */
enum processor_type mips_arch;
const struct mips_cpu_info *mips_arch_info;

/* The processor that we should tune the code for.  */
enum processor_type mips_tune;
const struct mips_cpu_info *mips_tune_info;

/* The ISA level associated with mips_arch.  */
int mips_isa;

/* The architecture selected by -mipsN, or null if -mipsN wasn't used.  */
static const struct mips_cpu_info *mips_isa_option_info;

/* Which ABI to use.  */
int mips_abi = MIPS_ABI_DEFAULT;

/* Which cost information to use.  */
const struct mips_rtx_cost_data *mips_cost;

/* The ambient target flags, excluding MASK_MIPS16.  */
static int mips_base_target_flags;

/* True if MIPS16 is the default mode.  */
bool mips_base_mips16;

/* The ambient values of other global variables.  */
static int mips_base_schedule_insns; /* flag_schedule_insns */
static int mips_base_reorder_blocks_and_partition; /* flag_reorder... */
static int mips_base_move_loop_invariants; /* flag_move_loop_invariants */
static int mips_base_align_loops; /* align_loops */
static int mips_base_align_jumps; /* align_jumps */
static int mips_base_align_functions; /* align_functions */

/* The -mcode-readable setting.  */
enum mips_code_readable_setting mips_code_readable = CODE_READABLE_YES;

/* The -mr10k-cache-barrier setting.  */
static enum mips_r10k_cache_barrier_setting mips_r10k_cache_barrier;

/* Index [M][R] is true if register R is allowed to hold a value of mode M.  */
bool mips_hard_regno_mode_ok[(int) MAX_MACHINE_MODE][FIRST_PSEUDO_REGISTER];

/* Index C is true if character C is a valid PRINT_OPERAND punctation
   character.  */
bool mips_print_operand_punct[256];

static GTY (()) int mips_output_filename_first_time = 1;

/* mips_split_p[X] is true if symbols of type X can be split by
   mips_split_symbol.  */
bool mips_split_p[NUM_SYMBOL_TYPES];

/* mips_split_hi_p[X] is true if the high parts of symbols of type X
   can be split by mips_split_symbol.  */
bool mips_split_hi_p[NUM_SYMBOL_TYPES];

/* mips_lo_relocs[X] is the relocation to use when a symbol of type X
   appears in a LO_SUM.  It can be null if such LO_SUMs aren't valid or
   if they are matched by a special .md file pattern.  */
static const char *mips_lo_relocs[NUM_SYMBOL_TYPES];

/* Likewise for HIGHs.  */
static const char *mips_hi_relocs[NUM_SYMBOL_TYPES];

/* Index R is the smallest register class that contains register R.  */
const enum reg_class mips_regno_to_class[FIRST_PSEUDO_REGISTER] = {
  LEA_REGS,	LEA_REGS,	M16_REGS,	V1_REG,
  M16_REGS,	M16_REGS,	M16_REGS,	M16_REGS,
  LEA_REGS,	LEA_REGS,	LEA_REGS,	LEA_REGS,
  LEA_REGS,	LEA_REGS,	LEA_REGS,	LEA_REGS,
  M16_REGS,	M16_REGS,	LEA_REGS,	LEA_REGS,
  LEA_REGS,	LEA_REGS,	LEA_REGS,	LEA_REGS,
  T_REG,	PIC_FN_ADDR_REG, LEA_REGS,	LEA_REGS,
  LEA_REGS,	LEA_REGS,	LEA_REGS,	LEA_REGS,
  FP_REGS,	FP_REGS,	FP_REGS,	FP_REGS,
  FP_REGS,	FP_REGS,	FP_REGS,	FP_REGS,
  FP_REGS,	FP_REGS,	FP_REGS,	FP_REGS,
  FP_REGS,	FP_REGS,	FP_REGS,	FP_REGS,
  FP_REGS,	FP_REGS,	FP_REGS,	FP_REGS,
  FP_REGS,	FP_REGS,	FP_REGS,	FP_REGS,
  FP_REGS,	FP_REGS,	FP_REGS,	FP_REGS,
  FP_REGS,	FP_REGS,	FP_REGS,	FP_REGS,
  MD0_REG,	MD1_REG,	NO_REGS,	ST_REGS,
  ST_REGS,	ST_REGS,	ST_REGS,	ST_REGS,
  ST_REGS,	ST_REGS,	ST_REGS,	NO_REGS,
  NO_REGS,	FRAME_REGS,	FRAME_REGS,	NO_REGS,
  COP0_REGS,	COP0_REGS,	COP0_REGS,	COP0_REGS,
  COP0_REGS,	COP0_REGS,	COP0_REGS,	COP0_REGS,
  COP0_REGS,	COP0_REGS,	COP0_REGS,	COP0_REGS,
  COP0_REGS,	COP0_REGS,	COP0_REGS,	COP0_REGS,
  COP0_REGS,	COP0_REGS,	COP0_REGS,	COP0_REGS,
  COP0_REGS,	COP0_REGS,	COP0_REGS,	COP0_REGS,
  COP0_REGS,	COP0_REGS,	COP0_REGS,	COP0_REGS,
  COP0_REGS,	COP0_REGS,	COP0_REGS,	COP0_REGS,
  COP2_REGS,	COP2_REGS,	COP2_REGS,	COP2_REGS,
  COP2_REGS,	COP2_REGS,	COP2_REGS,	COP2_REGS,
  COP2_REGS,	COP2_REGS,	COP2_REGS,	COP2_REGS,
  COP2_REGS,	COP2_REGS,	COP2_REGS,	COP2_REGS,
  COP2_REGS,	COP2_REGS,	COP2_REGS,	COP2_REGS,
  COP2_REGS,	COP2_REGS,	COP2_REGS,	COP2_REGS,
  COP2_REGS,	COP2_REGS,	COP2_REGS,	COP2_REGS,
  COP2_REGS,	COP2_REGS,	COP2_REGS,	COP2_REGS,
  COP3_REGS,	COP3_REGS,	COP3_REGS,	COP3_REGS,
  COP3_REGS,	COP3_REGS,	COP3_REGS,	COP3_REGS,
  COP3_REGS,	COP3_REGS,	COP3_REGS,	COP3_REGS,
  COP3_REGS,	COP3_REGS,	COP3_REGS,	COP3_REGS,
  COP3_REGS,	COP3_REGS,	COP3_REGS,	COP3_REGS,
  COP3_REGS,	COP3_REGS,	COP3_REGS,	COP3_REGS,
  COP3_REGS,	COP3_REGS,	COP3_REGS,	COP3_REGS,
  COP3_REGS,	COP3_REGS,	COP3_REGS,	COP3_REGS,
  DSP_ACC_REGS,	DSP_ACC_REGS,	DSP_ACC_REGS,	DSP_ACC_REGS,
  DSP_ACC_REGS,	DSP_ACC_REGS,	ALL_REGS,	ALL_REGS,
  ALL_REGS,	ALL_REGS,	ALL_REGS,	ALL_REGS
};

/* The value of TARGET_ATTRIBUTE_TABLE.  */
const struct attribute_spec mips_attribute_table[] = {
  /* { name, min_len, max_len, decl_req, type_req, fn_type_req, handler } */
  { "long_call",   0, 0, false, true,  true,  NULL },
  { "far",     	   0, 0, false, true,  true,  NULL },
  { "near",        0, 0, false, true,  true,  NULL },
  /* We would really like to treat "mips16" and "nomips16" as type
     attributes, but GCC doesn't provide the hooks we need to support
     the right conversion rules.  As declaration attributes, they affect
     code generation but don't carry other semantics.  */
  { "mips16", 	   0, 0, true,  false, false, NULL },
  { "nomips16",    0, 0, true,  false, false, NULL },
  { NULL,	   0, 0, false, false, false, NULL }
};

/* A table describing all the processors GCC knows about.  Names are
   matched in the order listed.  The first mention of an ISA level is
   taken as the canonical name for that ISA.

   To ease comparison, please keep this table in the same order
   as GAS's mips_cpu_info_table.  Please also make sure that
   MIPS_ISA_LEVEL_SPEC and MIPS_ARCH_FLOAT_SPEC handle all -march
   options correctly.  */
static const struct mips_cpu_info mips_cpu_info_table[] = {
  /* Entries for generic ISAs.  */
  { "mips1", PROCESSOR_R3000, 1, 0 },
  { "mips2", PROCESSOR_R6000, 2, 0 },
  { "mips3", PROCESSOR_R4000, 3, 0 },
  { "mips4", PROCESSOR_R8000, 4, 0 },
  /* Prefer not to use branch-likely instructions for generic MIPS32rX
     and MIPS64rX code.  The instructions were officially deprecated
     in revisions 2 and earlier, but revision 3 is likely to downgrade
     that to a recommendation to avoid the instructions in code that
     isn't tuned to a specific processor.  */
  { "mips32", PROCESSOR_4KC, 32, PTF_AVOID_BRANCHLIKELY },
  { "mips32r2", PROCESSOR_M4K, 33, PTF_AVOID_BRANCHLIKELY },
  { "mips64", PROCESSOR_5KC, 64, PTF_AVOID_BRANCHLIKELY },
  /* ??? For now just tune the generic MIPS64r2 for 5KC as well.   */
  { "mips64r2", PROCESSOR_5KC, 65, PTF_AVOID_BRANCHLIKELY },

  /* MIPS I processors.  */
  { "r3000", PROCESSOR_R3000, 1, 0 },
  { "r2000", PROCESSOR_R3000, 1, 0 },
  { "r3900", PROCESSOR_R3900, 1, 0 },

  /* MIPS II processors.  */
  { "r6000", PROCESSOR_R6000, 2, 0 },

  /* MIPS III processors.  */
  { "r4000", PROCESSOR_R4000, 3, 0 },
  { "vr4100", PROCESSOR_R4100, 3, 0 },
  { "vr4111", PROCESSOR_R4111, 3, 0 },
  { "vr4120", PROCESSOR_R4120, 3, 0 },
  { "vr4130", PROCESSOR_R4130, 3, 0 },
  { "vr4300", PROCESSOR_R4300, 3, 0 },
  { "r4400", PROCESSOR_R4000, 3, 0 },
  { "r4600", PROCESSOR_R4600, 3, 0 },
  { "orion", PROCESSOR_R4600, 3, 0 },
  { "r4650", PROCESSOR_R4650, 3, 0 },
  /* ST Loongson 2E/2F processors.  */
  { "loongson2e", PROCESSOR_LOONGSON_2E, 3, PTF_AVOID_BRANCHLIKELY },
  { "loongson2f", PROCESSOR_LOONGSON_2F, 3, PTF_AVOID_BRANCHLIKELY },

  /* MIPS IV processors. */
  { "r8000", PROCESSOR_R8000, 4, 0 },
  { "r10000", PROCESSOR_R10000, 4, 0 },
  { "r12000", PROCESSOR_R10000, 4, 0 },
  { "r14000", PROCESSOR_R10000, 4, 0 },
  { "r16000", PROCESSOR_R10000, 4, 0 },
  { "vr5000", PROCESSOR_R5000, 4, 0 },
  { "vr5400", PROCESSOR_R5400, 4, 0 },
  { "vr5500", PROCESSOR_R5500, 4, PTF_AVOID_BRANCHLIKELY },
  { "rm7000", PROCESSOR_R7000, 4, 0 },
  { "rm9000", PROCESSOR_R9000, 4, 0 },

  /* MIPS32 processors.  */
  { "4kc", PROCESSOR_4KC, 32, 0 },
  { "4km", PROCESSOR_4KC, 32, 0 },
  { "4kp", PROCESSOR_4KP, 32, 0 },
  { "4ksc", PROCESSOR_4KC, 32, 0 },

  /* MIPS32 Release 2 processors.  */
  { "m4k", PROCESSOR_M4K, 33, 0 },
  { "4kec", PROCESSOR_4KC, 33, 0 },
  { "4kem", PROCESSOR_4KC, 33, 0 },
  { "4kep", PROCESSOR_4KP, 33, 0 },
  { "4ksd", PROCESSOR_4KC, 33, 0 },

  { "24kc", PROCESSOR_24KC, 33, 0 },
  { "24kf2_1", PROCESSOR_24KF2_1, 33, 0 },
  { "24kf", PROCESSOR_24KF2_1, 33, 0 },
  { "24kf1_1", PROCESSOR_24KF1_1, 33, 0 },
  { "24kfx", PROCESSOR_24KF1_1, 33, 0 },
  { "24kx", PROCESSOR_24KF1_1, 33, 0 },

  { "24kec", PROCESSOR_24KC, 33, 0 }, /* 24K with DSP.  */
  { "24kef2_1", PROCESSOR_24KF2_1, 33, 0 },
  { "24kef", PROCESSOR_24KF2_1, 33, 0 },
  { "24kef1_1", PROCESSOR_24KF1_1, 33, 0 },
  { "24kefx", PROCESSOR_24KF1_1, 33, 0 },
  { "24kex", PROCESSOR_24KF1_1, 33, 0 },

  { "34kc", PROCESSOR_24KC, 33, 0 }, /* 34K with MT/DSP.  */
  { "34kf2_1", PROCESSOR_24KF2_1, 33, 0 },
  { "34kf", PROCESSOR_24KF2_1, 33, 0 },
  { "34kf1_1", PROCESSOR_24KF1_1, 33, 0 },
  { "34kfx", PROCESSOR_24KF1_1, 33, 0 },
  { "34kx", PROCESSOR_24KF1_1, 33, 0 },

  { "74kc", PROCESSOR_74KC, 33, 0 }, /* 74K with DSPr2.  */
  { "74kf2_1", PROCESSOR_74KF2_1, 33, 0 },
  { "74kf", PROCESSOR_74KF2_1, 33, 0 },
  { "74kf1_1", PROCESSOR_74KF1_1, 33, 0 },
  { "74kfx", PROCESSOR_74KF1_1, 33, 0 },
  { "74kx", PROCESSOR_74KF1_1, 33, 0 },
  { "74kf3_2", PROCESSOR_74KF3_2, 33, 0 },

  /* MIPS64 processors.  */
  { "5kc", PROCESSOR_5KC, 64, 0 },
  { "5kf", PROCESSOR_5KF, 64, 0 },
  { "20kc", PROCESSOR_20KC, 64, PTF_AVOID_BRANCHLIKELY },
  { "sb1", PROCESSOR_SB1, 64, PTF_AVOID_BRANCHLIKELY },
  { "sb1a", PROCESSOR_SB1A, 64, PTF_AVOID_BRANCHLIKELY },
  { "sr71000", PROCESSOR_SR71000, 64, PTF_AVOID_BRANCHLIKELY },
  { "xlr", PROCESSOR_XLR, 64, 0 },

  /* MIPS64 Release 2 processors.  */
  { "octeon", PROCESSOR_OCTEON, 65, PTF_AVOID_BRANCHLIKELY }
};

/* Default costs.  If these are used for a processor we should look
   up the actual costs.  */
#define DEFAULT_COSTS COSTS_N_INSNS (6),  /* fp_add */       \
                      COSTS_N_INSNS (7),  /* fp_mult_sf */   \
                      COSTS_N_INSNS (8),  /* fp_mult_df */   \
                      COSTS_N_INSNS (23), /* fp_div_sf */    \
                      COSTS_N_INSNS (36), /* fp_div_df */    \
                      COSTS_N_INSNS (10), /* int_mult_si */  \
                      COSTS_N_INSNS (10), /* int_mult_di */  \
                      COSTS_N_INSNS (69), /* int_div_si */   \
                      COSTS_N_INSNS (69), /* int_div_di */   \
                                       2, /* branch_cost */  \
                                       4  /* memory_latency */

/* Floating-point costs for processors without an FPU.  Just assume that
   all floating-point libcalls are very expensive.  */
#define SOFT_FP_COSTS COSTS_N_INSNS (256), /* fp_add */       \
                      COSTS_N_INSNS (256), /* fp_mult_sf */   \
                      COSTS_N_INSNS (256), /* fp_mult_df */   \
                      COSTS_N_INSNS (256), /* fp_div_sf */    \
                      COSTS_N_INSNS (256)  /* fp_div_df */

/* Costs to use when optimizing for size.  */
static const struct mips_rtx_cost_data mips_rtx_cost_optimize_size = {
  COSTS_N_INSNS (1),            /* fp_add */
  COSTS_N_INSNS (1),            /* fp_mult_sf */
  COSTS_N_INSNS (1),            /* fp_mult_df */
  COSTS_N_INSNS (1),            /* fp_div_sf */
  COSTS_N_INSNS (1),            /* fp_div_df */
  COSTS_N_INSNS (1),            /* int_mult_si */
  COSTS_N_INSNS (1),            /* int_mult_di */
  COSTS_N_INSNS (1),            /* int_div_si */
  COSTS_N_INSNS (1),            /* int_div_di */
		   2,           /* branch_cost */
		   4            /* memory_latency */
};

/* Costs to use when optimizing for speed, indexed by processor.  */
static const struct mips_rtx_cost_data mips_rtx_cost_data[PROCESSOR_MAX] = {
  { /* R3000 */
    COSTS_N_INSNS (2),            /* fp_add */
    COSTS_N_INSNS (4),            /* fp_mult_sf */
    COSTS_N_INSNS (5),            /* fp_mult_df */
    COSTS_N_INSNS (12),           /* fp_div_sf */
    COSTS_N_INSNS (19),           /* fp_div_df */
    COSTS_N_INSNS (12),           /* int_mult_si */
    COSTS_N_INSNS (12),           /* int_mult_di */
    COSTS_N_INSNS (35),           /* int_div_si */
    COSTS_N_INSNS (35),           /* int_div_di */
		     1,           /* branch_cost */
		     4            /* memory_latency */
  },
  { /* 4KC */
    SOFT_FP_COSTS,
    COSTS_N_INSNS (6),            /* int_mult_si */
    COSTS_N_INSNS (6),            /* int_mult_di */
    COSTS_N_INSNS (36),           /* int_div_si */
    COSTS_N_INSNS (36),           /* int_div_di */
		     1,           /* branch_cost */
		     4            /* memory_latency */
  },
  { /* 4KP */
    SOFT_FP_COSTS,
    COSTS_N_INSNS (36),           /* int_mult_si */
    COSTS_N_INSNS (36),           /* int_mult_di */
    COSTS_N_INSNS (37),           /* int_div_si */
    COSTS_N_INSNS (37),           /* int_div_di */
		     1,           /* branch_cost */
		     4            /* memory_latency */
  },
  { /* 5KC */
    SOFT_FP_COSTS,
    COSTS_N_INSNS (4),            /* int_mult_si */
    COSTS_N_INSNS (11),           /* int_mult_di */
    COSTS_N_INSNS (36),           /* int_div_si */
    COSTS_N_INSNS (68),           /* int_div_di */
		     1,           /* branch_cost */
		     4            /* memory_latency */
  },
  { /* 5KF */
    COSTS_N_INSNS (4),            /* fp_add */
    COSTS_N_INSNS (4),            /* fp_mult_sf */
    COSTS_N_INSNS (5),            /* fp_mult_df */
    COSTS_N_INSNS (17),           /* fp_div_sf */
    COSTS_N_INSNS (32),           /* fp_div_df */
    COSTS_N_INSNS (4),            /* int_mult_si */
    COSTS_N_INSNS (11),           /* int_mult_di */
    COSTS_N_INSNS (36),           /* int_div_si */
    COSTS_N_INSNS (68),           /* int_div_di */
		     1,           /* branch_cost */
		     4            /* memory_latency */
  },
  { /* 20KC */
    COSTS_N_INSNS (4),            /* fp_add */
    COSTS_N_INSNS (4),            /* fp_mult_sf */
    COSTS_N_INSNS (5),            /* fp_mult_df */
    COSTS_N_INSNS (17),           /* fp_div_sf */
    COSTS_N_INSNS (32),           /* fp_div_df */
    COSTS_N_INSNS (4),            /* int_mult_si */
    COSTS_N_INSNS (7),            /* int_mult_di */
    COSTS_N_INSNS (42),           /* int_div_si */
    COSTS_N_INSNS (72),           /* int_div_di */
		     1,           /* branch_cost */
		     4            /* memory_latency */
  },
  { /* 24KC */
    SOFT_FP_COSTS,
    COSTS_N_INSNS (5),            /* int_mult_si */
    COSTS_N_INSNS (5),            /* int_mult_di */
    COSTS_N_INSNS (41),           /* int_div_si */
    COSTS_N_INSNS (41),           /* int_div_di */
		     1,           /* branch_cost */
		     4            /* memory_latency */
  },
  { /* 24KF2_1 */
    COSTS_N_INSNS (8),            /* fp_add */
    COSTS_N_INSNS (8),            /* fp_mult_sf */
    COSTS_N_INSNS (10),           /* fp_mult_df */
    COSTS_N_INSNS (34),           /* fp_div_sf */
    COSTS_N_INSNS (64),           /* fp_div_df */
    COSTS_N_INSNS (5),            /* int_mult_si */
    COSTS_N_INSNS (5),            /* int_mult_di */
    COSTS_N_INSNS (41),           /* int_div_si */
    COSTS_N_INSNS (41),           /* int_div_di */
		     1,           /* branch_cost */
		     4            /* memory_latency */
  },
  { /* 24KF1_1 */
    COSTS_N_INSNS (4),            /* fp_add */
    COSTS_N_INSNS (4),            /* fp_mult_sf */
    COSTS_N_INSNS (5),            /* fp_mult_df */
    COSTS_N_INSNS (17),           /* fp_div_sf */
    COSTS_N_INSNS (32),           /* fp_div_df */
    COSTS_N_INSNS (5),            /* int_mult_si */
    COSTS_N_INSNS (5),            /* int_mult_di */
    COSTS_N_INSNS (41),           /* int_div_si */
    COSTS_N_INSNS (41),           /* int_div_di */
		     1,           /* branch_cost */
		     4            /* memory_latency */
  },
  { /* 74KC */
    SOFT_FP_COSTS,
    COSTS_N_INSNS (5),            /* int_mult_si */
    COSTS_N_INSNS (5),            /* int_mult_di */
    COSTS_N_INSNS (41),           /* int_div_si */
    COSTS_N_INSNS (41),           /* int_div_di */
		     1,           /* branch_cost */
		     4            /* memory_latency */
  },
  { /* 74KF2_1 */
    COSTS_N_INSNS (8),            /* fp_add */
    COSTS_N_INSNS (8),            /* fp_mult_sf */
    COSTS_N_INSNS (10),           /* fp_mult_df */
    COSTS_N_INSNS (34),           /* fp_div_sf */
    COSTS_N_INSNS (64),           /* fp_div_df */
    COSTS_N_INSNS (5),            /* int_mult_si */
    COSTS_N_INSNS (5),            /* int_mult_di */
    COSTS_N_INSNS (41),           /* int_div_si */
    COSTS_N_INSNS (41),           /* int_div_di */
		     1,           /* branch_cost */
		     4            /* memory_latency */
  },
  { /* 74KF1_1 */
    COSTS_N_INSNS (4),            /* fp_add */
    COSTS_N_INSNS (4),            /* fp_mult_sf */
    COSTS_N_INSNS (5),            /* fp_mult_df */
    COSTS_N_INSNS (17),           /* fp_div_sf */
    COSTS_N_INSNS (32),           /* fp_div_df */
    COSTS_N_INSNS (5),            /* int_mult_si */
    COSTS_N_INSNS (5),            /* int_mult_di */
    COSTS_N_INSNS (41),           /* int_div_si */
    COSTS_N_INSNS (41),           /* int_div_di */
		     1,           /* branch_cost */
		     4            /* memory_latency */
  },
  { /* 74KF3_2 */
    COSTS_N_INSNS (6),            /* fp_add */
    COSTS_N_INSNS (6),            /* fp_mult_sf */
    COSTS_N_INSNS (7),            /* fp_mult_df */
    COSTS_N_INSNS (25),           /* fp_div_sf */
    COSTS_N_INSNS (48),           /* fp_div_df */
    COSTS_N_INSNS (5),            /* int_mult_si */
    COSTS_N_INSNS (5),            /* int_mult_di */
    COSTS_N_INSNS (41),           /* int_div_si */
    COSTS_N_INSNS (41),           /* int_div_di */
		     1,           /* branch_cost */
		     4            /* memory_latency */
  },
  { /* Loongson-2E */
    DEFAULT_COSTS
  },
  { /* Loongson-2F */
    DEFAULT_COSTS
  },
  { /* M4k */
    DEFAULT_COSTS
  },
    /* Octeon */
  {
    SOFT_FP_COSTS,
    COSTS_N_INSNS (5),            /* int_mult_si */
    COSTS_N_INSNS (5),            /* int_mult_di */
    COSTS_N_INSNS (72),           /* int_div_si */
    COSTS_N_INSNS (72),           /* int_div_di */
                     1,		  /* branch_cost */
                     4		  /* memory_latency */
  },
  { /* R3900 */
    COSTS_N_INSNS (2),            /* fp_add */
    COSTS_N_INSNS (4),            /* fp_mult_sf */
    COSTS_N_INSNS (5),            /* fp_mult_df */
    COSTS_N_INSNS (12),           /* fp_div_sf */
    COSTS_N_INSNS (19),           /* fp_div_df */
    COSTS_N_INSNS (2),            /* int_mult_si */
    COSTS_N_INSNS (2),            /* int_mult_di */
    COSTS_N_INSNS (35),           /* int_div_si */
    COSTS_N_INSNS (35),           /* int_div_di */
		     1,           /* branch_cost */
		     4            /* memory_latency */
  },
  { /* R6000 */
    COSTS_N_INSNS (3),            /* fp_add */
    COSTS_N_INSNS (5),            /* fp_mult_sf */
    COSTS_N_INSNS (6),            /* fp_mult_df */
    COSTS_N_INSNS (15),           /* fp_div_sf */
    COSTS_N_INSNS (16),           /* fp_div_df */
    COSTS_N_INSNS (17),           /* int_mult_si */
    COSTS_N_INSNS (17),           /* int_mult_di */
    COSTS_N_INSNS (38),           /* int_div_si */
    COSTS_N_INSNS (38),           /* int_div_di */
		     2,           /* branch_cost */
		     6            /* memory_latency */
  },
  { /* R4000 */
     COSTS_N_INSNS (6),           /* fp_add */
     COSTS_N_INSNS (7),           /* fp_mult_sf */
     COSTS_N_INSNS (8),           /* fp_mult_df */
     COSTS_N_INSNS (23),          /* fp_div_sf */
     COSTS_N_INSNS (36),          /* fp_div_df */
     COSTS_N_INSNS (10),          /* int_mult_si */
     COSTS_N_INSNS (10),          /* int_mult_di */
     COSTS_N_INSNS (69),          /* int_div_si */
     COSTS_N_INSNS (69),          /* int_div_di */
		      2,          /* branch_cost */
		      6           /* memory_latency */
  },
  { /* R4100 */
    DEFAULT_COSTS
  },
  { /* R4111 */
    DEFAULT_COSTS
  },
  { /* R4120 */
    DEFAULT_COSTS
  },
  { /* R4130 */
    /* The only costs that appear to be updated here are
       integer multiplication.  */
    SOFT_FP_COSTS,
    COSTS_N_INSNS (4),            /* int_mult_si */
    COSTS_N_INSNS (6),            /* int_mult_di */
    COSTS_N_INSNS (69),           /* int_div_si */
    COSTS_N_INSNS (69),           /* int_div_di */
		     1,           /* branch_cost */
		     4            /* memory_latency */
  },
  { /* R4300 */
    DEFAULT_COSTS
  },
  { /* R4600 */
    DEFAULT_COSTS
  },
  { /* R4650 */
    DEFAULT_COSTS
  },
  { /* R5000 */
    COSTS_N_INSNS (6),            /* fp_add */
    COSTS_N_INSNS (4),            /* fp_mult_sf */
    COSTS_N_INSNS (5),            /* fp_mult_df */
    COSTS_N_INSNS (23),           /* fp_div_sf */
    COSTS_N_INSNS (36),           /* fp_div_df */
    COSTS_N_INSNS (5),            /* int_mult_si */
    COSTS_N_INSNS (5),            /* int_mult_di */
    COSTS_N_INSNS (36),           /* int_div_si */
    COSTS_N_INSNS (36),           /* int_div_di */
		     1,           /* branch_cost */
		     4            /* memory_latency */
  },
  { /* R5400 */
    COSTS_N_INSNS (6),            /* fp_add */
    COSTS_N_INSNS (5),            /* fp_mult_sf */
    COSTS_N_INSNS (6),            /* fp_mult_df */
    COSTS_N_INSNS (30),           /* fp_div_sf */
    COSTS_N_INSNS (59),           /* fp_div_df */
    COSTS_N_INSNS (3),            /* int_mult_si */
    COSTS_N_INSNS (4),            /* int_mult_di */
    COSTS_N_INSNS (42),           /* int_div_si */
    COSTS_N_INSNS (74),           /* int_div_di */
		     1,           /* branch_cost */
		     4            /* memory_latency */
  },
  { /* R5500 */
    COSTS_N_INSNS (6),            /* fp_add */
    COSTS_N_INSNS (5),            /* fp_mult_sf */
    COSTS_N_INSNS (6),            /* fp_mult_df */
    COSTS_N_INSNS (30),           /* fp_div_sf */
    COSTS_N_INSNS (59),           /* fp_div_df */
    COSTS_N_INSNS (5),            /* int_mult_si */
    COSTS_N_INSNS (9),            /* int_mult_di */
    COSTS_N_INSNS (42),           /* int_div_si */
    COSTS_N_INSNS (74),           /* int_div_di */
		     1,           /* branch_cost */
		     4            /* memory_latency */
  },
  { /* R7000 */
    /* The only costs that are changed here are
       integer multiplication.  */
    COSTS_N_INSNS (6),            /* fp_add */
    COSTS_N_INSNS (7),            /* fp_mult_sf */
    COSTS_N_INSNS (8),            /* fp_mult_df */
    COSTS_N_INSNS (23),           /* fp_div_sf */
    COSTS_N_INSNS (36),           /* fp_div_df */
    COSTS_N_INSNS (5),            /* int_mult_si */
    COSTS_N_INSNS (9),            /* int_mult_di */
    COSTS_N_INSNS (69),           /* int_div_si */
    COSTS_N_INSNS (69),           /* int_div_di */
		     1,           /* branch_cost */
		     4            /* memory_latency */
  },
  { /* R8000 */
    DEFAULT_COSTS
  },
  { /* R9000 */
    /* The only costs that are changed here are
       integer multiplication.  */
    COSTS_N_INSNS (6),            /* fp_add */
    COSTS_N_INSNS (7),            /* fp_mult_sf */
    COSTS_N_INSNS (8),            /* fp_mult_df */
    COSTS_N_INSNS (23),           /* fp_div_sf */
    COSTS_N_INSNS (36),           /* fp_div_df */
    COSTS_N_INSNS (3),            /* int_mult_si */
    COSTS_N_INSNS (8),            /* int_mult_di */
    COSTS_N_INSNS (69),           /* int_div_si */
    COSTS_N_INSNS (69),           /* int_div_di */
		     1,           /* branch_cost */
		     4            /* memory_latency */
  },
  { /* R1x000 */
    COSTS_N_INSNS (2),            /* fp_add */
    COSTS_N_INSNS (2),            /* fp_mult_sf */
    COSTS_N_INSNS (2),            /* fp_mult_df */
    COSTS_N_INSNS (12),           /* fp_div_sf */
    COSTS_N_INSNS (19),           /* fp_div_df */
    COSTS_N_INSNS (5),            /* int_mult_si */
    COSTS_N_INSNS (9),            /* int_mult_di */
    COSTS_N_INSNS (34),           /* int_div_si */
    COSTS_N_INSNS (66),           /* int_div_di */
		     1,           /* branch_cost */
		     4            /* memory_latency */
  },
  { /* SB1 */
    /* These costs are the same as the SB-1A below.  */
    COSTS_N_INSNS (4),            /* fp_add */
    COSTS_N_INSNS (4),            /* fp_mult_sf */
    COSTS_N_INSNS (4),            /* fp_mult_df */
    COSTS_N_INSNS (24),           /* fp_div_sf */
    COSTS_N_INSNS (32),           /* fp_div_df */
    COSTS_N_INSNS (3),            /* int_mult_si */
    COSTS_N_INSNS (4),            /* int_mult_di */
    COSTS_N_INSNS (36),           /* int_div_si */
    COSTS_N_INSNS (68),           /* int_div_di */
		     1,           /* branch_cost */
		     4            /* memory_latency */
  },
  { /* SB1-A */
    /* These costs are the same as the SB-1 above.  */
    COSTS_N_INSNS (4),            /* fp_add */
    COSTS_N_INSNS (4),            /* fp_mult_sf */
    COSTS_N_INSNS (4),            /* fp_mult_df */
    COSTS_N_INSNS (24),           /* fp_div_sf */
    COSTS_N_INSNS (32),           /* fp_div_df */
    COSTS_N_INSNS (3),            /* int_mult_si */
    COSTS_N_INSNS (4),            /* int_mult_di */
    COSTS_N_INSNS (36),           /* int_div_si */
    COSTS_N_INSNS (68),           /* int_div_di */
		     1,           /* branch_cost */
		     4            /* memory_latency */
  },
  { /* SR71000 */
    DEFAULT_COSTS
  },
  { /* XLR */
    /* Need to replace first five with the costs of calling the appropriate 
       libgcc routine.  */
    COSTS_N_INSNS (256),          /* fp_add */
    COSTS_N_INSNS (256),          /* fp_mult_sf */
    COSTS_N_INSNS (256),          /* fp_mult_df */
    COSTS_N_INSNS (256),          /* fp_div_sf */
    COSTS_N_INSNS (256),          /* fp_div_df */
    COSTS_N_INSNS (8),            /* int_mult_si */
    COSTS_N_INSNS (8),            /* int_mult_di */
    COSTS_N_INSNS (72),           /* int_div_si */
    COSTS_N_INSNS (72),           /* int_div_di */
		     1,           /* branch_cost */
		     4            /* memory_latency */
  }
};

/* This hash table keeps track of implicit "mips16" and "nomips16" attributes
   for -mflip_mips16.  It maps decl names onto a boolean mode setting.  */
struct mflip_mips16_entry GTY (()) {
  const char *name;
  bool mips16_p;
};
static GTY ((param_is (struct mflip_mips16_entry))) htab_t mflip_mips16_htab;

/* Hash table callbacks for mflip_mips16_htab.  */

static hashval_t
mflip_mips16_htab_hash (const void *entry)
{
  return htab_hash_string (((const struct mflip_mips16_entry *) entry)->name);
}

static int
mflip_mips16_htab_eq (const void *entry, const void *name)
{
  return strcmp (((const struct mflip_mips16_entry *) entry)->name,
		 (const char *) name) == 0;
}

/* True if -mflip-mips16 should next add an attribute for the default MIPS16
   mode, false if it should next add an attribute for the opposite mode.  */
static GTY(()) bool mips16_flipper;

/* DECL is a function that needs a default "mips16" or "nomips16" attribute
   for -mflip-mips16.  Return true if it should use "mips16" and false if
   it should use "nomips16".  */

static bool
mflip_mips16_use_mips16_p (tree decl)
{
  struct mflip_mips16_entry *entry;
  const char *name;
  hashval_t hash;
  void **slot;

  /* Use the opposite of the command-line setting for anonymous decls.  */
  if (!DECL_NAME (decl))
    return !mips_base_mips16;

  if (!mflip_mips16_htab)
    mflip_mips16_htab = htab_create_ggc (37, mflip_mips16_htab_hash,
					 mflip_mips16_htab_eq, NULL);

  name = IDENTIFIER_POINTER (DECL_NAME (decl));
  hash = htab_hash_string (name);
  slot = htab_find_slot_with_hash (mflip_mips16_htab, name, hash, INSERT);
  entry = (struct mflip_mips16_entry *) *slot;
  if (!entry)
    {
      mips16_flipper = !mips16_flipper;
      entry = GGC_NEW (struct mflip_mips16_entry);
      entry->name = name;
      entry->mips16_p = mips16_flipper ? !mips_base_mips16 : mips_base_mips16;
      *slot = entry;
    }
  return entry->mips16_p;
}

/* Predicates to test for presence of "near" and "far"/"long_call"
   attributes on the given TYPE.  */

static bool
mips_near_type_p (const_tree type)
{
  return lookup_attribute ("near", TYPE_ATTRIBUTES (type)) != NULL;
}

static bool
mips_far_type_p (const_tree type)
{
  return (lookup_attribute ("long_call", TYPE_ATTRIBUTES (type)) != NULL
	  || lookup_attribute ("far", TYPE_ATTRIBUTES (type)) != NULL);
}

/* Similar predicates for "mips16"/"nomips16" function attributes.  */

static bool
mips_mips16_decl_p (const_tree decl)
{
  return lookup_attribute ("mips16", DECL_ATTRIBUTES (decl)) != NULL;
}

static bool
mips_nomips16_decl_p (const_tree decl)
{
  return lookup_attribute ("nomips16", DECL_ATTRIBUTES (decl)) != NULL;
}

/* Return true if function DECL is a MIPS16 function.  Return the ambient
   setting if DECL is null.  */

static bool
mips_use_mips16_mode_p (tree decl)
{
  if (decl)
    {
      /* Nested functions must use the same frame pointer as their
	 parent and must therefore use the same ISA mode.  */
      tree parent = decl_function_context (decl);
      if (parent)
	decl = parent;
      if (mips_mips16_decl_p (decl))
	return true;
      if (mips_nomips16_decl_p (decl))
	return false;
    }
  return mips_base_mips16;
}

/* Implement TARGET_COMP_TYPE_ATTRIBUTES.  */

static int
mips_comp_type_attributes (const_tree type1, const_tree type2)
{
  /* Disallow mixed near/far attributes.  */
  if (mips_far_type_p (type1) && mips_near_type_p (type2))
    return 0;
  if (mips_near_type_p (type1) && mips_far_type_p (type2))
    return 0;
  return 1;
}

/* Implement TARGET_INSERT_ATTRIBUTES.  */

static void
mips_insert_attributes (tree decl, tree *attributes)
{
  const char *name;
  bool mips16_p, nomips16_p;

  /* Check for "mips16" and "nomips16" attributes.  */
  mips16_p = lookup_attribute ("mips16", *attributes) != NULL;
  nomips16_p = lookup_attribute ("nomips16", *attributes) != NULL;
  if (TREE_CODE (decl) != FUNCTION_DECL)
    {
      if (mips16_p)
	error ("%qs attribute only applies to functions", "mips16");
      if (nomips16_p)
	error ("%qs attribute only applies to functions", "nomips16");
    }
  else
    {
      mips16_p |= mips_mips16_decl_p (decl);
      nomips16_p |= mips_nomips16_decl_p (decl);
      if (mips16_p || nomips16_p)
	{
	  /* DECL cannot be simultaneously "mips16" and "nomips16".  */
	  if (mips16_p && nomips16_p)
	    error ("%qs cannot have both %<mips16%> and "
		   "%<nomips16%> attributes",
		   IDENTIFIER_POINTER (DECL_NAME (decl)));
	}
      else if (TARGET_FLIP_MIPS16 && !DECL_ARTIFICIAL (decl))
	{
	  /* Implement -mflip-mips16.  If DECL has neither a "nomips16" nor a
	     "mips16" attribute, arbitrarily pick one.  We must pick the same
	     setting for duplicate declarations of a function.  */
	  name = mflip_mips16_use_mips16_p (decl) ? "mips16" : "nomips16";
	  *attributes = tree_cons (get_identifier (name), NULL, *attributes);
	}
    }
}

/* Implement TARGET_MERGE_DECL_ATTRIBUTES.  */

static tree
mips_merge_decl_attributes (tree olddecl, tree newdecl)
{
  /* The decls' "mips16" and "nomips16" attributes must match exactly.  */
  if (mips_mips16_decl_p (olddecl) != mips_mips16_decl_p (newdecl))
    error ("%qs redeclared with conflicting %qs attributes",
	   IDENTIFIER_POINTER (DECL_NAME (newdecl)), "mips16");
  if (mips_nomips16_decl_p (olddecl) != mips_nomips16_decl_p (newdecl))
    error ("%qs redeclared with conflicting %qs attributes",
	   IDENTIFIER_POINTER (DECL_NAME (newdecl)), "nomips16");

<<<<<<< HEAD
  if (GET_CODE (x) == CONST)
    {
      x = XEXP (x, 0);
      if (GET_CODE (x) == PLUS && GET_CODE (XEXP (x, 1)) == CONST_INT)
	{
	  *offset += INTVAL (XEXP (x, 1));
	  x = XEXP (x, 0);
	}
=======
  return merge_attributes (DECL_ATTRIBUTES (olddecl),
			   DECL_ATTRIBUTES (newdecl));
}

/* If X is a PLUS of a CONST_INT, return the two terms in *BASE_PTR
   and *OFFSET_PTR.  Return X in *BASE_PTR and 0 in *OFFSET_PTR otherwise.  */

static void
mips_split_plus (rtx x, rtx *base_ptr, HOST_WIDE_INT *offset_ptr)
{
  if (GET_CODE (x) == PLUS && GET_CODE (XEXP (x, 1)) == CONST_INT)
    {
      *base_ptr = XEXP (x, 0);
      *offset_ptr = INTVAL (XEXP (x, 1));
    }
  else
    {
      *base_ptr = x;
      *offset_ptr = 0;
>>>>>>> 42bae686
    }
}

static unsigned int mips_build_integer (struct mips_integer_op *,
					unsigned HOST_WIDE_INT);

<<<<<<< HEAD
/* Classify symbolic expression X, given that it appears in context
   CONTEXT.  */

static enum mips_symbol_type
mips_classify_symbolic_expression (rtx x)
{
  HOST_WIDE_INT offset;

  mips_split_const (x, &x, &offset);
  if (UNSPEC_ADDRESS_P (x))
    return UNSPEC_ADDRESS_TYPE (x);

  return mips_classify_symbol (x);
}
=======
/* A subroutine of mips_build_integer, with the same interface.
   Assume that the final action in the sequence should be a left shift.  */
>>>>>>> 42bae686

static unsigned int
mips_build_shift (struct mips_integer_op *codes, HOST_WIDE_INT value)
{
  unsigned int i, shift;

  /* Shift VALUE right until its lowest bit is set.  Shift arithmetically
     since signed numbers are easier to load than unsigned ones.  */
  shift = 0;
  while ((value & 1) == 0)
    value /= 2, shift++;

  i = mips_build_integer (codes, value);
  codes[i].code = ASHIFT;
  codes[i].value = shift;
  return i + 1;
}

/* As for mips_build_shift, but assume that the final action will be
   an IOR or PLUS operation.  */

static unsigned int
mips_build_lower (struct mips_integer_op *codes, unsigned HOST_WIDE_INT value)
{
  unsigned HOST_WIDE_INT high;
  unsigned int i;

  high = value & ~(unsigned HOST_WIDE_INT) 0xffff;
  if (!LUI_OPERAND (high) && (value & 0x18000) == 0x18000)
    {
      /* The constant is too complex to load with a simple LUI/ORI pair,
	 so we want to give the recursive call as many trailing zeros as
	 possible.  In this case, we know bit 16 is set and that the
	 low 16 bits form a negative number.  If we subtract that number
	 from VALUE, we will clear at least the lowest 17 bits, maybe more.  */
      i = mips_build_integer (codes, CONST_HIGH_PART (value));
      codes[i].code = PLUS;
      codes[i].value = CONST_LOW_PART (value);
    }
  else
    {
      /* Either this is a simple LUI/ORI pair, or clearing the lowest 16
	 bits gives a value with at least 17 trailing zeros.  */
      i = mips_build_integer (codes, high);
      codes[i].code = IOR;
      codes[i].value = value & 0xffff;
    }
  return i + 1;
}

/* Fill CODES with a sequence of rtl operations to load VALUE.
   Return the number of operations needed.  */

static unsigned int
mips_build_integer (struct mips_integer_op *codes,
		    unsigned HOST_WIDE_INT value)
{
  if (SMALL_OPERAND (value)
      || SMALL_OPERAND_UNSIGNED (value)
      || LUI_OPERAND (value))
    {
      /* The value can be loaded with a single instruction.  */
      codes[0].code = UNKNOWN;
      codes[0].value = value;
      return 1;
    }
  else if ((value & 1) != 0 || LUI_OPERAND (CONST_HIGH_PART (value)))
    {
      /* Either the constant is a simple LUI/ORI combination or its
	 lowest bit is set.  We don't want to shift in this case.  */
      return mips_build_lower (codes, value);
    }
  else if ((value & 0xffff) == 0)
    {
      /* The constant will need at least three actions.  The lowest
	 16 bits are clear, so the final action will be a shift.  */
      return mips_build_shift (codes, value);
    }
  else
    {
      /* The final action could be a shift, add or inclusive OR.
	 Rather than use a complex condition to select the best
	 approach, try both mips_build_shift and mips_build_lower
	 and pick the one that gives the shortest sequence.
	 Note that this case is only used once per constant.  */
      struct mips_integer_op alt_codes[MIPS_MAX_INTEGER_OPS];
      unsigned int cost, alt_cost;

      cost = mips_build_shift (codes, value);
      alt_cost = mips_build_lower (alt_codes, value);
      if (alt_cost < cost)
	{
	  memcpy (codes, alt_codes, alt_cost * sizeof (codes[0]));
	  cost = alt_cost;
	}
      return cost;
    }
}

/* Return true if symbols of type TYPE require a GOT access.  */

static bool
mips_got_symbol_type_p (enum mips_symbol_type type)
{
  switch (type)
    {
    case SYMBOL_GOT_PAGE_OFST:
    case SYMBOL_GOT_DISP:
      return true;

    default:
      return false;
    }
}

/* Return true if X is a thread-local symbol.  */

static bool
mips_tls_symbol_p (rtx x)
{
  return GET_CODE (x) == SYMBOL_REF && SYMBOL_REF_TLS_MODEL (x) != 0;
}

/* Return true if SYMBOL_REF X is associated with a global symbol
   (in the STB_GLOBAL sense).  */

static bool
mips_global_symbol_p (const_rtx x)
{
  const_tree decl = SYMBOL_REF_DECL (x);

  if (!decl)
    return !SYMBOL_REF_LOCAL_P (x) || SYMBOL_REF_EXTERNAL_P (x);

  /* Weakref symbols are not TREE_PUBLIC, but their targets are global
     or weak symbols.  Relocations in the object file will be against
     the target symbol, so it's that symbol's binding that matters here.  */
  return DECL_P (decl) && (TREE_PUBLIC (decl) || DECL_WEAK (decl));
}

/* Return true if function X is a libgcc MIPS16 stub function.  */

static bool
mips16_stub_function_p (const_rtx x)
{
  return (GET_CODE (x) == SYMBOL_REF
	  && strncmp (XSTR (x, 0), "__mips16_", 9) == 0);
}

/* Return true if function X is a locally-defined and locally-binding
   MIPS16 function.  */

static bool
mips16_local_function_p (const_rtx x)
{
  return (GET_CODE (x) == SYMBOL_REF
	  && SYMBOL_REF_LOCAL_P (x)
	  && !SYMBOL_REF_EXTERNAL_P (x)
	  && mips_use_mips16_mode_p (SYMBOL_REF_DECL (x)));
}

/* Return true if SYMBOL_REF X binds locally.  */

static bool
mips_symbol_binds_local_p (const_rtx x)
{
  return (SYMBOL_REF_DECL (x)
	  ? targetm.binds_local_p (SYMBOL_REF_DECL (x))
	  : SYMBOL_REF_LOCAL_P (x));
}

/* Return true if rtx constants of mode MODE should be put into a small
   data section.  */

static bool
mips_rtx_constant_in_small_data_p (enum machine_mode mode)
{
  return (!TARGET_EMBEDDED_DATA
	  && TARGET_LOCAL_SDATA
	  && GET_MODE_SIZE (mode) <= mips_small_data_threshold);
}

/* Return true if X should not be moved directly into register $25.
   We need this because many versions of GAS will treat "la $25,foo" as
   part of a call sequence and so allow a global "foo" to be lazily bound.  */

bool
mips_dangerous_for_la25_p (rtx x)
{
  return (!TARGET_EXPLICIT_RELOCS
	  && TARGET_USE_GOT
	  && GET_CODE (x) == SYMBOL_REF
	  && mips_global_symbol_p (x));
}

/* Return true if calls to X might need $25 to be valid on entry.  */

bool
mips_use_pic_fn_addr_reg_p (const_rtx x)
{
  if (!TARGET_USE_PIC_FN_ADDR_REG)
    return false;

  /* MIPS16 stub functions are guaranteed not to use $25.  */
  if (mips16_stub_function_p (x))
    return false;

  if (GET_CODE (x) == SYMBOL_REF)
    {
      /* If PLTs and copy relocations are available, the static linker
	 will make sure that $25 is valid on entry to the target function.  */
      if (TARGET_ABICALLS_PIC0)
	return false;

      /* Locally-defined functions use absolute accesses to set up
	 the global pointer.  */
      if (TARGET_ABSOLUTE_ABICALLS
	  && mips_symbol_binds_local_p (x)
	  && !SYMBOL_REF_EXTERNAL_P (x))
	return false;
    }

  return true;
}

/* Return the method that should be used to access SYMBOL_REF or
   LABEL_REF X in context CONTEXT.  */

static enum mips_symbol_type
mips_classify_symbol (const_rtx x, enum mips_symbol_context context)
{
  if (TARGET_RTP_PIC)
    return SYMBOL_GOT_DISP;

  if (GET_CODE (x) == LABEL_REF)
    {
      /* LABEL_REFs are used for jump tables as well as text labels.
	 Only return SYMBOL_PC_RELATIVE if we know the label is in
	 the text section.  */
      if (TARGET_MIPS16_SHORT_JUMP_TABLES)
	return SYMBOL_PC_RELATIVE;

      if (TARGET_ABICALLS && !TARGET_ABSOLUTE_ABICALLS)
	return SYMBOL_GOT_PAGE_OFST;

      return SYMBOL_ABSOLUTE;
    }

  gcc_assert (GET_CODE (x) == SYMBOL_REF);

  if (SYMBOL_REF_TLS_MODEL (x))
    return SYMBOL_TLS;

  if (CONSTANT_POOL_ADDRESS_P (x))
    {
      if (TARGET_MIPS16_TEXT_LOADS)
	return SYMBOL_PC_RELATIVE;

      if (TARGET_MIPS16_PCREL_LOADS && context == SYMBOL_CONTEXT_MEM)
	return SYMBOL_PC_RELATIVE;

      if (mips_rtx_constant_in_small_data_p (get_pool_mode (x)))
	return SYMBOL_GP_RELATIVE;
    }

  /* Do not use small-data accesses for weak symbols; they may end up
     being zero.  */
  if (TARGET_GPOPT && SYMBOL_REF_SMALL_P (x) && !SYMBOL_REF_WEAK (x))
    return SYMBOL_GP_RELATIVE;

  /* Don't use GOT accesses for locally-binding symbols when -mno-shared
     is in effect.  */
  if (TARGET_ABICALLS_PIC2
      && !(TARGET_ABSOLUTE_ABICALLS && mips_symbol_binds_local_p (x)))
    {
      /* There are three cases to consider:

	    - o32 PIC (either with or without explicit relocs)
	    - n32/n64 PIC without explicit relocs
	    - n32/n64 PIC with explicit relocs

	 In the first case, both local and global accesses will use an
	 R_MIPS_GOT16 relocation.  We must correctly predict which of
	 the two semantics (local or global) the assembler and linker
	 will apply.  The choice depends on the symbol's binding rather
	 than its visibility.

	 In the second case, the assembler will not use R_MIPS_GOT16
	 relocations, but it chooses between local and global accesses
	 in the same way as for o32 PIC.

	 In the third case we have more freedom since both forms of
	 access will work for any kind of symbol.  However, there seems
	 little point in doing things differently.  */
      if (mips_global_symbol_p (x))
	return SYMBOL_GOT_DISP;

      return SYMBOL_GOT_PAGE_OFST;
    }

  if (TARGET_MIPS16_PCREL_LOADS && context != SYMBOL_CONTEXT_CALL)
    return SYMBOL_FORCE_TO_MEM;

  return SYMBOL_ABSOLUTE;
}

/* Classify the base of symbolic expression X, given that X appears in
   context CONTEXT.  */

static enum mips_symbol_type
mips_classify_symbolic_expression (rtx x, enum mips_symbol_context context)
{
  rtx offset;

  split_const (x, &x, &offset);
  if (UNSPEC_ADDRESS_P (x))
    return UNSPEC_ADDRESS_TYPE (x);

  return mips_classify_symbol (x, context);
}

/* Return true if OFFSET is within the range [0, ALIGN), where ALIGN
   is the alignment in bytes of SYMBOL_REF X.  */

static bool
mips_offset_within_alignment_p (rtx x, HOST_WIDE_INT offset)
{
  HOST_WIDE_INT align;

  align = SYMBOL_REF_DECL (x) ? DECL_ALIGN_UNIT (SYMBOL_REF_DECL (x)) : 1;
  return IN_RANGE (offset, 0, align - 1);
}

/* Return true if X is a symbolic constant that can be used in context
   CONTEXT.  If it is, store the type of the symbol in *SYMBOL_TYPE.  */

bool
mips_symbolic_constant_p (rtx x, enum mips_symbol_context context,
			  enum mips_symbol_type *symbol_type)
{
  rtx offset;

  split_const (x, &x, &offset);
  if (UNSPEC_ADDRESS_P (x))
    {
      *symbol_type = UNSPEC_ADDRESS_TYPE (x);
      x = UNSPEC_ADDRESS (x);
    }
  else if (GET_CODE (x) == SYMBOL_REF || GET_CODE (x) == LABEL_REF)
    {
      *symbol_type = mips_classify_symbol (x, context);
      if (*symbol_type == SYMBOL_TLS)
	return false;
    }
  else
    return false;

  if (offset == const0_rtx)
    return true;

  /* Check whether a nonzero offset is valid for the underlying
     relocations.  */
  switch (*symbol_type)
    {
    case SYMBOL_ABSOLUTE:
    case SYMBOL_FORCE_TO_MEM:
    case SYMBOL_32_HIGH:
    case SYMBOL_64_HIGH:
    case SYMBOL_64_MID:
    case SYMBOL_64_LOW:
      /* If the target has 64-bit pointers and the object file only
	 supports 32-bit symbols, the values of those symbols will be
	 sign-extended.  In this case we can't allow an arbitrary offset
	 in case the 32-bit value X + OFFSET has a different sign from X.  */
      if (Pmode == DImode && !ABI_HAS_64BIT_SYMBOLS)
	return offset_within_block_p (x, INTVAL (offset));

      /* In other cases the relocations can handle any offset.  */
      return true;

    case SYMBOL_PC_RELATIVE:
      /* Allow constant pool references to be converted to LABEL+CONSTANT.
	 In this case, we no longer have access to the underlying constant,
	 but the original symbol-based access was known to be valid.  */
      if (GET_CODE (x) == LABEL_REF)
	return true;

      /* Fall through.  */

    case SYMBOL_GP_RELATIVE:
      /* Make sure that the offset refers to something within the
	 same object block.  This should guarantee that the final
	 PC- or GP-relative offset is within the 16-bit limit.  */
      return offset_within_block_p (x, INTVAL (offset));

    case SYMBOL_GOT_PAGE_OFST:
    case SYMBOL_GOTOFF_PAGE:
      /* If the symbol is global, the GOT entry will contain the symbol's
	 address, and we will apply a 16-bit offset after loading it.
	 If the symbol is local, the linker should provide enough local
	 GOT entries for a 16-bit offset, but larger offsets may lead
	 to GOT overflow.  */
      return SMALL_INT (offset);

    case SYMBOL_TPREL:
    case SYMBOL_DTPREL:
      /* There is no carry between the HI and LO REL relocations, so the
	 offset is only valid if we know it won't lead to such a carry.  */
      return mips_offset_within_alignment_p (x, INTVAL (offset));

    case SYMBOL_GOT_DISP:
    case SYMBOL_GOTOFF_DISP:
    case SYMBOL_GOTOFF_CALL:
    case SYMBOL_GOTOFF_LOADGP:
    case SYMBOL_TLSGD:
    case SYMBOL_TLSLDM:
    case SYMBOL_GOTTPREL:
    case SYMBOL_TLS:
    case SYMBOL_HALF:
      return false;
    }
  gcc_unreachable ();
}

/* Like mips_symbol_insns, but treat extended MIPS16 instructions as a
   single instruction.  We rely on the fact that, in the worst case,
   all instructions involved in a MIPS16 address calculation are usually
   extended ones.  */

static int
mips_symbol_insns_1 (enum mips_symbol_type type, enum machine_mode mode)
{
  switch (type)
    {
    case SYMBOL_ABSOLUTE:
      /* When using 64-bit symbols, we need 5 preparatory instructions,
	 such as:

	     lui     $at,%highest(symbol)
	     daddiu  $at,$at,%higher(symbol)
	     dsll    $at,$at,16
	     daddiu  $at,$at,%hi(symbol)
	     dsll    $at,$at,16

	 The final address is then $at + %lo(symbol).  With 32-bit
	 symbols we just need a preparatory LUI for normal mode and
	 a preparatory LI and SLL for MIPS16.  */
      return ABI_HAS_64BIT_SYMBOLS ? 6 : TARGET_MIPS16 ? 3 : 2;

    case SYMBOL_GP_RELATIVE:
      /* Treat GP-relative accesses as taking a single instruction on
	 MIPS16 too; the copy of $gp can often be shared.  */
      return 1;

    case SYMBOL_PC_RELATIVE:
      /* PC-relative constants can be only be used with ADDIUPC,
	 DADDIUPC, LWPC and LDPC.  */
      if (mode == MAX_MACHINE_MODE
	  || GET_MODE_SIZE (mode) == 4
	  || GET_MODE_SIZE (mode) == 8)
	return 1;

      /* The constant must be loaded using ADDIUPC or DADDIUPC first.  */
      return 0;

    case SYMBOL_FORCE_TO_MEM:
      /* LEAs will be converted into constant-pool references by
	 mips_reorg.  */
      if (mode == MAX_MACHINE_MODE)
	return 1;

      /* The constant must be loaded and then dereferenced.  */
      return 0;

    case SYMBOL_GOT_DISP:
      /* The constant will have to be loaded from the GOT before it
	 is used in an address.  */
      if (mode != MAX_MACHINE_MODE)
	return 0;

      /* Fall through.  */

    case SYMBOL_GOT_PAGE_OFST:
      /* Unless -funit-at-a-time is in effect, we can't be sure whether the
	 local/global classification is accurate.  The worst cases are:

	 (1) For local symbols when generating o32 or o64 code.  The assembler
	     will use:

		 lw	      $at,%got(symbol)
		 nop

	     ...and the final address will be $at + %lo(symbol).

	 (2) For global symbols when -mxgot.  The assembler will use:

	         lui     $at,%got_hi(symbol)
	         (d)addu $at,$at,$gp

	     ...and the final address will be $at + %got_lo(symbol).  */
      return 3;

    case SYMBOL_GOTOFF_PAGE:
    case SYMBOL_GOTOFF_DISP:
    case SYMBOL_GOTOFF_CALL:
    case SYMBOL_GOTOFF_LOADGP:
    case SYMBOL_32_HIGH:
    case SYMBOL_64_HIGH:
    case SYMBOL_64_MID:
    case SYMBOL_64_LOW:
    case SYMBOL_TLSGD:
    case SYMBOL_TLSLDM:
    case SYMBOL_DTPREL:
    case SYMBOL_GOTTPREL:
    case SYMBOL_TPREL:
    case SYMBOL_HALF:
      /* A 16-bit constant formed by a single relocation, or a 32-bit
	 constant formed from a high 16-bit relocation and a low 16-bit
	 relocation.  Use mips_split_p to determine which.  32-bit
	 constants need an "lui; addiu" sequence for normal mode and
	 an "li; sll; addiu" sequence for MIPS16 mode.  */
      return !mips_split_p[type] ? 1 : TARGET_MIPS16 ? 3 : 2;

    case SYMBOL_TLS:
      /* We don't treat a bare TLS symbol as a constant.  */
      return 0;
    }
  gcc_unreachable ();
}

/* If MODE is MAX_MACHINE_MODE, return the number of instructions needed
   to load symbols of type TYPE into a register.  Return 0 if the given
   type of symbol cannot be used as an immediate operand.

<<<<<<< HEAD
/* Return true if X is a valid address for machine mode MODE.  If it is,
   fill in INFO appropriately.  STRICT is true if we should only accept
   hard base registers.  */

static bool
mips_classify_address (struct mips_address_info *info, rtx x,
		       enum machine_mode mode, int strict)
{
  switch (GET_CODE (x))
    {
    case REG:
    case SUBREG:
      info->type = ADDRESS_REG;
      info->reg = x;
      info->offset = const0_rtx;
      return mips_valid_base_register_p (info->reg, mode, strict);

    case PLUS:
      info->type = ADDRESS_REG;
      info->reg = XEXP (x, 0);
      info->offset = XEXP (x, 1);
      return (mips_valid_base_register_p (info->reg, mode, strict)
	      && const_arith_operand (info->offset, VOIDmode));

    case LO_SUM:
      info->type = ADDRESS_LO_SUM;
      info->reg = XEXP (x, 0);
      info->offset = XEXP (x, 1);
      /* We have to trust the creator of the LO_SUM to do something vaguely
	 sane.  Target-independent code that creates a LO_SUM should also
	 create and verify the matching HIGH.  Target-independent code that
	 adds an offset to a LO_SUM must prove that the offset will not
	 induce a carry.  Failure to do either of these things would be
	 a bug, and we are not required to check for it here.  The MIPS
	 backend itself should only create LO_SUMs for valid symbolic
	 constants, with the high part being either a HIGH or a copy
	 of _gp. */
      info->symbol_type = mips_classify_symbolic_expression (info->offset);
      return (mips_valid_base_register_p (info->reg, mode, strict)
	      && mips_symbolic_address_p (info->symbol_type, mode)
	      && mips_lo_relocs[info->symbol_type] != 0);

    case CONST_INT:
      /* Small-integer addresses don't occur very often, but they
	 are legitimate if $0 is a valid base register.  */
      info->type = ADDRESS_CONST_INT;
      return !TARGET_MIPS16 && SMALL_INT (x);

    case CONST:
    case LABEL_REF:
    case SYMBOL_REF:
      info->type = ADDRESS_SYMBOLIC;
      return (mips_symbolic_constant_p (x, &info->symbol_type)
	      && mips_symbolic_address_p (info->symbol_type, mode)
	      && !mips_split_p[info->symbol_type]);

    default:
      return false;
    }
}
=======
   Otherwise, return the number of instructions needed to load or store
   values of mode MODE to or from addresses of type TYPE.  Return 0 if
   the given type of symbol is not valid in addresses.
>>>>>>> 42bae686

   In both cases, treat extended MIPS16 instructions as two instructions.  */

static int
mips_symbol_insns (enum mips_symbol_type type, enum machine_mode mode)
{
  return mips_symbol_insns_1 (type, mode) * (TARGET_MIPS16 ? 2 : 1);
}

/* A for_each_rtx callback.  Stop the search if *X references a
   thread-local symbol.  */

static int
mips_tls_symbol_ref_1 (rtx *x, void *data ATTRIBUTE_UNUSED)
{
  return mips_tls_symbol_p (*x);
}

/* Implement TARGET_CANNOT_FORCE_CONST_MEM.  */

static bool
mips_cannot_force_const_mem (rtx x)
{
  enum mips_symbol_type type;
  rtx base, offset;

  /* There is no assembler syntax for expressing an address-sized
     high part.  */
  if (GET_CODE (x) == HIGH)
    return true;

  /* As an optimization, reject constants that mips_legitimize_move
     can expand inline.

     Suppose we have a multi-instruction sequence that loads constant C
     into register R.  If R does not get allocated a hard register, and
     R is used in an operand that allows both registers and memory
     references, reload will consider forcing C into memory and using
     one of the instruction's memory alternatives.  Returning false
     here will force it to use an input reload instead.  */
  if (GET_CODE (x) == CONST_INT && LEGITIMATE_CONSTANT_P (x))
    return true;

  split_const (x, &base, &offset);
  if (mips_symbolic_constant_p (base, SYMBOL_CONTEXT_LEA, &type)
      && type != SYMBOL_FORCE_TO_MEM)
    {
      /* The same optimization as for CONST_INT.  */
      if (SMALL_INT (offset) && mips_symbol_insns (type, MAX_MACHINE_MODE) > 0)
	return true;

      /* If MIPS16 constant pools live in the text section, they should
	 not refer to anything that might need run-time relocation.  */
      if (TARGET_MIPS16_PCREL_LOADS && mips_got_symbol_type_p (type))
	return true;
    }

  /* TLS symbols must be computed by mips_legitimize_move.  */
  if (for_each_rtx (&x, &mips_tls_symbol_ref_1, NULL))
    return true;

  return false;
}

/* Implement TARGET_USE_BLOCKS_FOR_CONSTANT_P.  We can't use blocks for
   constants when we're using a per-function constant pool.  */

static bool
mips_use_blocks_for_constant_p (enum machine_mode mode ATTRIBUTE_UNUSED,
				const_rtx x ATTRIBUTE_UNUSED)
{
  return !TARGET_MIPS16_PCREL_LOADS;
}

/* Return true if register REGNO is a valid base register for mode MODE.
   STRICT_P is true if REG_OK_STRICT is in effect.  */

int
mips_regno_mode_ok_for_base_p (int regno, enum machine_mode mode,
			       bool strict_p)
{
  if (!HARD_REGISTER_NUM_P (regno))
    {
      if (!strict_p)
	return true;
      regno = reg_renumber[regno];
    }

  /* These fake registers will be eliminated to either the stack or
     hard frame pointer, both of which are usually valid base registers.
     Reload deals with the cases where the eliminated form isn't valid.  */
  if (regno == ARG_POINTER_REGNUM || regno == FRAME_POINTER_REGNUM)
    return true;

  /* In MIPS16 mode, the stack pointer can only address word and doubleword
     values, nothing smaller.  There are two problems here:

       (a) Instantiating virtual registers can introduce new uses of the
	   stack pointer.  If these virtual registers are valid addresses,
	   the stack pointer should be too.

       (b) Most uses of the stack pointer are not made explicit until
	   FRAME_POINTER_REGNUM and ARG_POINTER_REGNUM have been eliminated.
	   We don't know until that stage whether we'll be eliminating to the
	   stack pointer (which needs the restriction) or the hard frame
	   pointer (which doesn't).

     All in all, it seems more consistent to only enforce this restriction
     during and after reload.  */
  if (TARGET_MIPS16 && regno == STACK_POINTER_REGNUM)
    return !strict_p || GET_MODE_SIZE (mode) == 4 || GET_MODE_SIZE (mode) == 8;

  return TARGET_MIPS16 ? M16_REG_P (regno) : GP_REG_P (regno);
}

/* Return true if X is a valid base register for mode MODE.
   STRICT_P is true if REG_OK_STRICT is in effect.  */

static bool
mips_valid_base_register_p (rtx x, enum machine_mode mode, bool strict_p)
{
  if (!strict_p && GET_CODE (x) == SUBREG)
    x = SUBREG_REG (x);

  return (REG_P (x)
	  && mips_regno_mode_ok_for_base_p (REGNO (x), mode, strict_p));
}

/* Return true if, for every base register BASE_REG, (plus BASE_REG X)
   can address a value of mode MODE.  */

static bool
mips_valid_offset_p (rtx x, enum machine_mode mode)
{
  /* Check that X is a signed 16-bit number.  */
  if (!const_arith_operand (x, Pmode))
    return false;

  /* We may need to split multiword moves, so make sure that every word
     is accessible.  */
  if (GET_MODE_SIZE (mode) > UNITS_PER_WORD
      && !SMALL_OPERAND (INTVAL (x) + GET_MODE_SIZE (mode) - UNITS_PER_WORD))
    return false;

  return true;
}

/* Return true if a LO_SUM can address a value of mode MODE when the
   LO_SUM symbol has type SYMBOL_TYPE.  */

static bool
mips_valid_lo_sum_p (enum mips_symbol_type symbol_type, enum machine_mode mode)
{
  /* Check that symbols of type SYMBOL_TYPE can be used to access values
     of mode MODE.  */
  if (mips_symbol_insns (symbol_type, mode) == 0)
    return false;

  /* Check that there is a known low-part relocation.  */
  if (mips_lo_relocs[symbol_type] == NULL)
    return false;

  /* We may need to split multiword moves, so make sure that each word
     can be accessed without inducing a carry.  This is mainly needed
     for o64, which has historically only guaranteed 64-bit alignment
     for 128-bit types.  */
  if (GET_MODE_SIZE (mode) > UNITS_PER_WORD
      && GET_MODE_BITSIZE (mode) > GET_MODE_ALIGNMENT (mode))
    return false;

  return true;
}

/* Return true if X is a valid address for machine mode MODE.  If it is,
   fill in INFO appropriately.  STRICT_P is true if REG_OK_STRICT is in
   effect.  */

static bool
mips_classify_address (struct mips_address_info *info, rtx x,
		       enum machine_mode mode, bool strict_p)
{
  switch (GET_CODE (x))
    {
    case REG:
    case SUBREG:
      info->type = ADDRESS_REG;
      info->reg = x;
      info->offset = const0_rtx;
      return mips_valid_base_register_p (info->reg, mode, strict_p);

    case PLUS:
      info->type = ADDRESS_REG;
      info->reg = XEXP (x, 0);
      info->offset = XEXP (x, 1);
      return (mips_valid_base_register_p (info->reg, mode, strict_p)
	      && mips_valid_offset_p (info->offset, mode));

    case LO_SUM:
      info->type = ADDRESS_LO_SUM;
      info->reg = XEXP (x, 0);
      info->offset = XEXP (x, 1);
      /* We have to trust the creator of the LO_SUM to do something vaguely
	 sane.  Target-independent code that creates a LO_SUM should also
	 create and verify the matching HIGH.  Target-independent code that
	 adds an offset to a LO_SUM must prove that the offset will not
	 induce a carry.  Failure to do either of these things would be
	 a bug, and we are not required to check for it here.  The MIPS
	 backend itself should only create LO_SUMs for valid symbolic
	 constants, with the high part being either a HIGH or a copy
	 of _gp. */
      info->symbol_type
	= mips_classify_symbolic_expression (info->offset, SYMBOL_CONTEXT_MEM);
      return (mips_valid_base_register_p (info->reg, mode, strict_p)
	      && mips_valid_lo_sum_p (info->symbol_type, mode));

    case CONST_INT:
      /* Small-integer addresses don't occur very often, but they
	 are legitimate if $0 is a valid base register.  */
      info->type = ADDRESS_CONST_INT;
      return !TARGET_MIPS16 && SMALL_INT (x);

    case CONST:
    case LABEL_REF:
    case SYMBOL_REF:
      info->type = ADDRESS_SYMBOLIC;
      return (mips_symbolic_constant_p (x, SYMBOL_CONTEXT_MEM,
					&info->symbol_type)
	      && mips_symbol_insns (info->symbol_type, mode) > 0
	      && !mips_split_p[info->symbol_type]);

    default:
      return false;
    }
}

/* Return true if X is a legitimate address for a memory operand of mode
   MODE.  STRICT_P is true if REG_OK_STRICT is in effect.  */

bool
mips_legitimate_address_p (enum machine_mode mode, rtx x, bool strict_p)
{
  struct mips_address_info addr;

  return mips_classify_address (&addr, x, mode, strict_p);
}

/* Return true if X is a legitimate $sp-based address for mode MDOE.  */

bool
mips_stack_address_p (rtx x, enum machine_mode mode)
{
  struct mips_address_info addr;

  return (mips_classify_address (&addr, x, mode, false)
	  && addr.type == ADDRESS_REG
	  && addr.reg == stack_pointer_rtx);
}

/* Return true if ADDR matches the pattern for the LWXS load scaled indexed
   address instruction.  Note that such addresses are not considered
   legitimate in the GO_IF_LEGITIMATE_ADDRESS sense, because their use
   is so restricted.  */

static bool
mips_lwxs_address_p (rtx addr)
{
  if (ISA_HAS_LWXS
      && GET_CODE (addr) == PLUS
      && REG_P (XEXP (addr, 1)))
    {
      rtx offset = XEXP (addr, 0);
      if (GET_CODE (offset) == MULT
	  && REG_P (XEXP (offset, 0))
	  && GET_CODE (XEXP (offset, 1)) == CONST_INT
	  && INTVAL (XEXP (offset, 1)) == 4)
	return true;
    }
  return false;
}

/* Return true if a value at OFFSET bytes from base register BASE can be
   accessed using an unextended MIPS16 instruction.  MODE is the mode of
   the value.

   Usually the offset in an unextended instruction is a 5-bit field.
   The offset is unsigned and shifted left once for LH and SH, twice
   for LW and SW, and so on.  An exception is LWSP and SWSP, which have
   an 8-bit immediate field that's shifted left twice.  */

static bool
mips16_unextended_reference_p (enum machine_mode mode, rtx base,
			       unsigned HOST_WIDE_INT offset)
{
  if (offset % GET_MODE_SIZE (mode) == 0)
    {
      if (GET_MODE_SIZE (mode) == 4 && base == stack_pointer_rtx)
	return offset < 256U * GET_MODE_SIZE (mode);
      return offset < 32U * GET_MODE_SIZE (mode);
    }
  return false;
}

/* Return the number of instructions needed to load or store a value
   of mode MODE at address X.  Return 0 if X isn't valid for MODE.
   Assume that multiword moves may need to be split into word moves
   if MIGHT_SPLIT_P, otherwise assume that a single load or store is
   enough.

   For MIPS16 code, count extended instructions as two instructions.  */

int
mips_address_insns (rtx x, enum machine_mode mode, bool might_split_p)
{
  struct mips_address_info addr;
  int factor;

  /* BLKmode is used for single unaligned loads and stores and should
     not count as a multiword mode.  (GET_MODE_SIZE (BLKmode) is pretty
     meaningless, so we have to single it out as a special case one way
     or the other.)  */
  if (mode != BLKmode && might_split_p)
    factor = (GET_MODE_SIZE (mode) + UNITS_PER_WORD - 1) / UNITS_PER_WORD;
  else
    factor = 1;

  if (mips_classify_address (&addr, x, mode, false))
    switch (addr.type)
      {
      case ADDRESS_REG:
	if (TARGET_MIPS16
	    && !mips16_unextended_reference_p (mode, addr.reg,
					       UINTVAL (addr.offset)))
	  return factor * 2;
	return factor;

      case ADDRESS_LO_SUM:
	return TARGET_MIPS16 ? factor * 2 : factor;

      case ADDRESS_CONST_INT:
	return factor;

      case ADDRESS_SYMBOLIC:
	return factor * mips_symbol_insns (addr.symbol_type, mode);
      }
  return 0;
}

/* Return the number of instructions needed to load constant X.
   Return 0 if X isn't a valid constant.  */

int
mips_const_insns (rtx x)
{
  struct mips_integer_op codes[MIPS_MAX_INTEGER_OPS];
  enum mips_symbol_type symbol_type;
  rtx offset;

  switch (GET_CODE (x))
    {
    case HIGH:
      if (!mips_symbolic_constant_p (XEXP (x, 0), SYMBOL_CONTEXT_LEA,
				     &symbol_type)
	  || !mips_split_p[symbol_type])
	return 0;

      /* This is simply an LUI for normal mode.  It is an extended
	 LI followed by an extended SLL for MIPS16.  */
      return TARGET_MIPS16 ? 4 : 1;

    case CONST_INT:
      if (TARGET_MIPS16)
	/* Unsigned 8-bit constants can be loaded using an unextended
	   LI instruction.  Unsigned 16-bit constants can be loaded
	   using an extended LI.  Negative constants must be loaded
	   using LI and then negated.  */
	return (IN_RANGE (INTVAL (x), 0, 255) ? 1
		: SMALL_OPERAND_UNSIGNED (INTVAL (x)) ? 2
		: IN_RANGE (-INTVAL (x), 0, 255) ? 2
		: SMALL_OPERAND_UNSIGNED (-INTVAL (x)) ? 3
		: 0);

      return mips_build_integer (codes, INTVAL (x));

    case CONST_DOUBLE:
    case CONST_VECTOR:
      /* Allow zeros for normal mode, where we can use $0.  */
      return !TARGET_MIPS16 && x == CONST0_RTX (GET_MODE (x)) ? 1 : 0;

    case CONST:
      if (CONST_GP_P (x))
	return 1;

      /* See if we can refer to X directly.  */
      if (mips_symbolic_constant_p (x, SYMBOL_CONTEXT_LEA, &symbol_type))
	return mips_symbol_insns (symbol_type, MAX_MACHINE_MODE);

      /* Otherwise try splitting the constant into a base and offset.
	 If the offset is a 16-bit value, we can load the base address
	 into a register and then use (D)ADDIU to add in the offset.
	 If the offset is larger, we can load the base and offset
	 into separate registers and add them together with (D)ADDU.
	 However, the latter is only possible before reload; during
	 and after reload, we must have the option of forcing the
	 constant into the pool instead.  */
      split_const (x, &x, &offset);
      if (offset != 0)
	{
	  int n = mips_const_insns (x);
	  if (n != 0)
	    {
	      if (SMALL_INT (offset))
		return n + 1;
	      else if (!targetm.cannot_force_const_mem (x))
		return n + 1 + mips_build_integer (codes, INTVAL (offset));
	    }
	}
      return 0;

    case SYMBOL_REF:
    case LABEL_REF:
      return mips_symbol_insns (mips_classify_symbol (x, SYMBOL_CONTEXT_LEA),
				MAX_MACHINE_MODE);

    default:
      return 0;
    }
}

/* X is a doubleword constant that can be handled by splitting it into
   two words and loading each word separately.  Return the number of
   instructions required to do this.  */

int
mips_split_const_insns (rtx x)
{
  unsigned int low, high;

  low = mips_const_insns (mips_subword (x, false));
  high = mips_const_insns (mips_subword (x, true));
  gcc_assert (low > 0 && high > 0);
  return low + high;
}

/* Return the number of instructions needed to implement INSN,
   given that it loads from or stores to MEM.  Count extended
   MIPS16 instructions as two instructions.  */

int
mips_load_store_insns (rtx mem, rtx insn)
{
  enum machine_mode mode;
  bool might_split_p;
  rtx set;

  gcc_assert (MEM_P (mem));
  mode = GET_MODE (mem);

  /* Try to prove that INSN does not need to be split.  */
  might_split_p = true;
  if (GET_MODE_BITSIZE (mode) == 64)
    {
      set = single_set (insn);
      if (set && !mips_split_64bit_move_p (SET_DEST (set), SET_SRC (set)))
	might_split_p = false;
    }

  return mips_address_insns (XEXP (mem, 0), mode, might_split_p);
}

/* Return the number of instructions needed for an integer division.  */

int
mips_idiv_insns (void)
{
  int count;

  count = 1;
  if (TARGET_CHECK_ZERO_DIV)
    {
      if (GENERATE_DIVIDE_TRAPS)
        count++;
      else
        count += 2;
    }

  if (TARGET_FIX_R4000 || TARGET_FIX_R4400)
    count++;
  return count;
}

/* Emit a move from SRC to DEST.  Assume that the move expanders can
   handle all moves if !can_create_pseudo_p ().  The distinction is
   important because, unlike emit_move_insn, the move expanders know
   how to force Pmode objects into the constant pool even when the
   constant pool address is not itself legitimate.  */

rtx
mips_emit_move (rtx dest, rtx src)
{
  return (can_create_pseudo_p ()
	  ? emit_move_insn (dest, src)
	  : emit_move_insn_1 (dest, src));
}

/* Emit an instruction of the form (set TARGET (CODE OP0 OP1)).  */

static void
mips_emit_binary (enum rtx_code code, rtx target, rtx op0, rtx op1)
{
  emit_insn (gen_rtx_SET (VOIDmode, target,
			  gen_rtx_fmt_ee (code, GET_MODE (target), op0, op1)));
}

/* Compute (CODE OP0 OP1) and store the result in a new register
   of mode MODE.  Return that new register.  */

static rtx
mips_force_binary (enum machine_mode mode, enum rtx_code code, rtx op0, rtx op1)
{
  rtx reg;

  reg = gen_reg_rtx (mode);
  mips_emit_binary (code, reg, op0, op1);
  return reg;
}

/* Copy VALUE to a register and return that register.  If new pseudos
   are allowed, copy it into a new register, otherwise use DEST.  */

static rtx
mips_force_temporary (rtx dest, rtx value)
{
  if (can_create_pseudo_p ())
    return force_reg (Pmode, value);
  else
    {
      mips_emit_move (dest, value);
      return dest;
    }
}

/* Emit a call sequence with call pattern PATTERN and return the call
   instruction itself (which is not necessarily the last instruction
   emitted).  ORIG_ADDR is the original, unlegitimized address,
   ADDR is the legitimized form, and LAZY_P is true if the call
   address is lazily-bound.  */

static rtx
mips_emit_call_insn (rtx pattern, rtx orig_addr, rtx addr, bool lazy_p)
{
  rtx insn, reg;

  insn = emit_call_insn (pattern);

  if (TARGET_MIPS16 && mips_use_pic_fn_addr_reg_p (orig_addr))
    {
      /* MIPS16 JALRs only take MIPS16 registers.  If the target
	 function requires $25 to be valid on entry, we must copy it
	 there separately.  The move instruction can be put in the
	 call's delay slot.  */
      reg = gen_rtx_REG (Pmode, PIC_FUNCTION_ADDR_REGNUM);
      emit_insn_before (gen_move_insn (reg, addr), insn);
      use_reg (&CALL_INSN_FUNCTION_USAGE (insn), reg);
    }

  if (lazy_p)
    /* Lazy-binding stubs require $gp to be valid on entry.  */
    use_reg (&CALL_INSN_FUNCTION_USAGE (insn), pic_offset_table_rtx);

  if (TARGET_USE_GOT)
    {
      /* See the comment above load_call<mode> for details.  */
      use_reg (&CALL_INSN_FUNCTION_USAGE (insn),
	       gen_rtx_REG (Pmode, GOT_VERSION_REGNUM));
      emit_insn (gen_update_got_version ());
    }
  return insn;
}

/* Wrap symbol or label BASE in an UNSPEC address of type SYMBOL_TYPE,
   then add CONST_INT OFFSET to the result.  */

static rtx
mips_unspec_address_offset (rtx base, rtx offset,
			    enum mips_symbol_type symbol_type)
{
  base = gen_rtx_UNSPEC (Pmode, gen_rtvec (1, base),
			 UNSPEC_ADDRESS_FIRST + symbol_type);
  if (offset != const0_rtx)
    base = gen_rtx_PLUS (Pmode, base, offset);
  return gen_rtx_CONST (Pmode, base);
}

/* Return an UNSPEC address with underlying address ADDRESS and symbol
   type SYMBOL_TYPE.  */

rtx
mips_unspec_address (rtx address, enum mips_symbol_type symbol_type)
{
  rtx base, offset;

  split_const (address, &base, &offset);
  return mips_unspec_address_offset (base, offset, symbol_type);
}

/* If mips_unspec_address (ADDR, SYMBOL_TYPE) is a 32-bit value, add the
   high part to BASE and return the result.  Just return BASE otherwise.
   TEMP is as for mips_force_temporary.

   The returned expression can be used as the first operand to a LO_SUM.  */

static rtx
mips_unspec_offset_high (rtx temp, rtx base, rtx addr,
			 enum mips_symbol_type symbol_type)
{
  if (mips_split_p[symbol_type])
    {
      addr = gen_rtx_HIGH (Pmode, mips_unspec_address (addr, symbol_type));
      addr = mips_force_temporary (temp, addr);
      base = mips_force_temporary (temp, gen_rtx_PLUS (Pmode, addr, base));
    }
  return base;
}

/* Return an instruction that copies $gp into register REG.  We want
   GCC to treat the register's value as constant, so that its value
   can be rematerialized on demand.  */

static rtx
gen_load_const_gp (rtx reg)
{
  return (Pmode == SImode
	  ? gen_load_const_gp_si (reg)
	  : gen_load_const_gp_di (reg));
}

/* Return a pseudo register that contains the value of $gp throughout
   the current function.  Such registers are needed by MIPS16 functions,
   for which $gp itself is not a valid base register or addition operand.  */

static rtx
mips16_gp_pseudo_reg (void)
{
  if (cfun->machine->mips16_gp_pseudo_rtx == NULL_RTX)
    cfun->machine->mips16_gp_pseudo_rtx = gen_reg_rtx (Pmode);

  /* Don't emit an instruction to initialize the pseudo register if
     we are being called from the tree optimizers' cost-calculation
     routines.  */
  if (!cfun->machine->initialized_mips16_gp_pseudo_p
      && (current_ir_type () != IR_GIMPLE || currently_expanding_to_rtl))
    {
      rtx insn, scan;

      push_topmost_sequence ();

      scan = get_insns ();
      while (NEXT_INSN (scan) && !INSN_P (NEXT_INSN (scan)))
	scan = NEXT_INSN (scan);

      insn = gen_load_const_gp (cfun->machine->mips16_gp_pseudo_rtx);
      emit_insn_after (insn, scan);

      pop_topmost_sequence ();

      cfun->machine->initialized_mips16_gp_pseudo_p = true;
    }

  return cfun->machine->mips16_gp_pseudo_rtx;
}

/* Return a base register that holds pic_offset_table_rtx.
   TEMP, if nonnull, is a scratch Pmode base register.  */

rtx
mips_pic_base_register (rtx temp)
{
  if (!TARGET_MIPS16)
    return pic_offset_table_rtx;

  if (can_create_pseudo_p ())
    return mips16_gp_pseudo_reg ();

  if (TARGET_USE_GOT)
    /* The first post-reload split exposes all references to $gp
       (both uses and definitions).  All references must remain
       explicit after that point.

       It is safe to introduce uses of $gp at any time, so for
       simplicity, we do that before the split too.  */
    mips_emit_move (temp, pic_offset_table_rtx);
  else
    emit_insn (gen_load_const_gp (temp));
  return temp;
}

/* Create and return a GOT reference of type TYPE for address ADDR.
   TEMP, if nonnull, is a scratch Pmode base register.  */

rtx
mips_got_load (rtx temp, rtx addr, enum mips_symbol_type type)
{
  rtx base, high, lo_sum_symbol;

  base = mips_pic_base_register (temp);

  /* If we used the temporary register to load $gp, we can't use
     it for the high part as well.  */
  if (temp != NULL && reg_overlap_mentioned_p (base, temp))
    temp = NULL;

  high = mips_unspec_offset_high (temp, base, addr, type);
  lo_sum_symbol = mips_unspec_address (addr, type);

  if (type == SYMBOL_GOTOFF_CALL)
    return (Pmode == SImode
	    ? gen_unspec_callsi (high, lo_sum_symbol)
	    : gen_unspec_calldi (high, lo_sum_symbol));
  else
    return (Pmode == SImode
	    ? gen_unspec_gotsi (high, lo_sum_symbol)
	    : gen_unspec_gotdi (high, lo_sum_symbol));
}

/* If MODE is MAX_MACHINE_MODE, ADDR appears as a move operand, otherwise
   it appears in a MEM of that mode.  Return true if ADDR is a legitimate
   constant in that context and can be split into high and low parts.
   If so, and if LOW_OUT is nonnull, emit the high part and store the
   low part in *LOW_OUT.  Leave *LOW_OUT unchanged otherwise.

   TEMP is as for mips_force_temporary and is used to load the high
   part into a register.

   When MODE is MAX_MACHINE_MODE, the low part is guaranteed to be
   a legitimize SET_SRC for an .md pattern, otherwise the low part
   is guaranteed to be a legitimate address for mode MODE.  */

bool
mips_split_symbol (rtx temp, rtx addr, enum machine_mode mode, rtx *low_out)
{
  enum mips_symbol_context context;
  enum mips_symbol_type symbol_type;
  rtx high;

  context = (mode == MAX_MACHINE_MODE
	     ? SYMBOL_CONTEXT_LEA
	     : SYMBOL_CONTEXT_MEM);
  if (GET_CODE (addr) == HIGH && context == SYMBOL_CONTEXT_LEA)
    {
      addr = XEXP (addr, 0);
      if (mips_symbolic_constant_p (addr, context, &symbol_type)
	  && mips_symbol_insns (symbol_type, mode) > 0
	  && mips_split_hi_p[symbol_type])
	{
	  if (low_out)
	    switch (symbol_type)
	      {
	      case SYMBOL_GOT_PAGE_OFST:
		/* The high part of a page/ofst pair is loaded from the GOT.  */
		*low_out = mips_got_load (temp, addr, SYMBOL_GOTOFF_PAGE);
		break;

	      default:
		gcc_unreachable ();
	      }
	  return true;
	}
    }
  else
    {
      if (mips_symbolic_constant_p (addr, context, &symbol_type)
	  && mips_symbol_insns (symbol_type, mode) > 0
	  && mips_split_p[symbol_type])
	{
	  if (low_out)
	    switch (symbol_type)
	      {
	      case SYMBOL_GOT_DISP:
		/* SYMBOL_GOT_DISP symbols are loaded from the GOT.  */
		*low_out = mips_got_load (temp, addr, SYMBOL_GOTOFF_DISP);
		break;

	      case SYMBOL_GP_RELATIVE:
		high = mips_pic_base_register (temp);
		*low_out = gen_rtx_LO_SUM (Pmode, high, addr);
		break;

	      default:
		high = gen_rtx_HIGH (Pmode, copy_rtx (addr));
		high = mips_force_temporary (temp, high);
		*low_out = gen_rtx_LO_SUM (Pmode, high, addr);
		break;
	      }
	  return true;
	}
    }
  return false;
}

/* Return a legitimate address for REG + OFFSET.  TEMP is as for
   mips_force_temporary; it is only needed when OFFSET is not a
   SMALL_OPERAND.  */

static rtx
mips_add_offset (rtx temp, rtx reg, HOST_WIDE_INT offset)
{
  if (!SMALL_OPERAND (offset))
    {
      rtx high;

      if (TARGET_MIPS16)
	{
	  /* Load the full offset into a register so that we can use
	     an unextended instruction for the address itself.  */
	  high = GEN_INT (offset);
	  offset = 0;
	}
      else
	{
	  /* Leave OFFSET as a 16-bit offset and put the excess in HIGH.  */
	  high = GEN_INT (CONST_HIGH_PART (offset));
	  offset = CONST_LOW_PART (offset);
	}
      high = mips_force_temporary (temp, high);
      reg = mips_force_temporary (temp, gen_rtx_PLUS (Pmode, high, reg));
    }
  return plus_constant (reg, offset);
}

/* The __tls_get_attr symbol.  */
static GTY(()) rtx mips_tls_symbol;

/* Return an instruction sequence that calls __tls_get_addr.  SYM is
   the TLS symbol we are referencing and TYPE is the symbol type to use
   (either global dynamic or local dynamic).  V0 is an RTX for the
   return value location.  */

static rtx
mips_call_tls_get_addr (rtx sym, enum mips_symbol_type type, rtx v0)
{
  rtx insn, loc, a0;

  a0 = gen_rtx_REG (Pmode, GP_ARG_FIRST);

  if (!mips_tls_symbol)
    mips_tls_symbol = init_one_libfunc ("__tls_get_addr");

  loc = mips_unspec_address (sym, type);

  start_sequence ();

  emit_insn (gen_rtx_SET (Pmode, a0,
			  gen_rtx_LO_SUM (Pmode, pic_offset_table_rtx, loc)));
  insn = mips_expand_call (MIPS_CALL_NORMAL, v0, mips_tls_symbol,
			   const0_rtx, NULL_RTX, false);
  RTL_CONST_CALL_P (insn) = 1;
  use_reg (&CALL_INSN_FUNCTION_USAGE (insn), a0);
  insn = get_insns ();

  end_sequence ();

  return insn;
}

/* Return a pseudo register that contains the current thread pointer.  */

static rtx
mips_get_tp (void)
{
  rtx tp;

  tp = gen_reg_rtx (Pmode);
  if (Pmode == DImode)
    emit_insn (gen_tls_get_tp_di (tp));
  else
    emit_insn (gen_tls_get_tp_si (tp));
  return tp;
}

/* Generate the code to access LOC, a thread-local SYMBOL_REF, and return
   its address.  The return value will be both a valid address and a valid
   SET_SRC (either a REG or a LO_SUM).  */

static rtx
mips_legitimize_tls_address (rtx loc)
{
  rtx dest, insn, v0, tp, tmp1, tmp2, eqv;
  enum tls_model model;

  if (TARGET_MIPS16)
    {
      sorry ("MIPS16 TLS");
      return gen_reg_rtx (Pmode);
    }

  model = SYMBOL_REF_TLS_MODEL (loc);
  /* Only TARGET_ABICALLS code can have more than one module; other
     code must be be static and should not use a GOT.  All TLS models
     reduce to local exec in this situation.  */
  if (!TARGET_ABICALLS)
    model = TLS_MODEL_LOCAL_EXEC;

  switch (model)
    {
    case TLS_MODEL_GLOBAL_DYNAMIC:
      v0 = gen_rtx_REG (Pmode, GP_RETURN);
      insn = mips_call_tls_get_addr (loc, SYMBOL_TLSGD, v0);
      dest = gen_reg_rtx (Pmode);
      emit_libcall_block (insn, dest, v0, loc);
      break;

    case TLS_MODEL_LOCAL_DYNAMIC:
      v0 = gen_rtx_REG (Pmode, GP_RETURN);
      insn = mips_call_tls_get_addr (loc, SYMBOL_TLSLDM, v0);
      tmp1 = gen_reg_rtx (Pmode);

      /* Attach a unique REG_EQUIV, to allow the RTL optimizers to
	 share the LDM result with other LD model accesses.  */
      eqv = gen_rtx_UNSPEC (Pmode, gen_rtvec (1, const0_rtx),
			    UNSPEC_TLS_LDM);
      emit_libcall_block (insn, tmp1, v0, eqv);

      tmp2 = mips_unspec_offset_high (NULL, tmp1, loc, SYMBOL_DTPREL);
      dest = gen_rtx_LO_SUM (Pmode, tmp2,
			     mips_unspec_address (loc, SYMBOL_DTPREL));
      break;

    case TLS_MODEL_INITIAL_EXEC:
      tp = mips_get_tp ();
      tmp1 = gen_reg_rtx (Pmode);
      tmp2 = mips_unspec_address (loc, SYMBOL_GOTTPREL);
      if (Pmode == DImode)
	emit_insn (gen_load_gotdi (tmp1, pic_offset_table_rtx, tmp2));
      else
	emit_insn (gen_load_gotsi (tmp1, pic_offset_table_rtx, tmp2));
      dest = gen_reg_rtx (Pmode);
      emit_insn (gen_add3_insn (dest, tmp1, tp));
      break;

    case TLS_MODEL_LOCAL_EXEC:
      tp = mips_get_tp ();
      tmp1 = mips_unspec_offset_high (NULL, tp, loc, SYMBOL_TPREL);
      dest = gen_rtx_LO_SUM (Pmode, tmp1,
			     mips_unspec_address (loc, SYMBOL_TPREL));
      break;

    default:
      gcc_unreachable ();
    }
  return dest;
}

/* If X is not a valid address for mode MODE, force it into a register.  */

static rtx
mips_force_address (rtx x, enum machine_mode mode)
{
  if (!mips_legitimate_address_p (mode, x, false))
    x = force_reg (Pmode, x);
  return x;
}

/* This function is used to implement LEGITIMIZE_ADDRESS.  If *XLOC can
   be legitimized in a way that the generic machinery might not expect,
   put the new address in *XLOC and return true.  MODE is the mode of
   the memory being accessed.  */

bool
mips_legitimize_address (rtx *xloc, enum machine_mode mode)
{
  rtx base, addr;
  HOST_WIDE_INT offset;

  if (mips_tls_symbol_p (*xloc))
    {
      *xloc = mips_legitimize_tls_address (*xloc);
      return true;
    }

  /* See if the address can split into a high part and a LO_SUM.  */
  if (mips_split_symbol (NULL, *xloc, mode, &addr))
    {
      *xloc = mips_force_address (addr, mode);
      return true;
    }

  /* Handle BASE + OFFSET using mips_add_offset.  */
  mips_split_plus (*xloc, &base, &offset);
  if (offset != 0)
    {
      if (!mips_valid_base_register_p (base, mode, false))
	base = copy_to_mode_reg (Pmode, base);
      addr = mips_add_offset (NULL, base, offset);
      *xloc = mips_force_address (addr, mode);
      return true;
    }
  return false;
}

/* Load VALUE into DEST.  TEMP is as for mips_force_temporary.  */

void
mips_move_integer (rtx temp, rtx dest, unsigned HOST_WIDE_INT value)
{
  struct mips_integer_op codes[MIPS_MAX_INTEGER_OPS];
  enum machine_mode mode;
  unsigned int i, num_ops;
  rtx x;

  mode = GET_MODE (dest);
  num_ops = mips_build_integer (codes, value);

  /* Apply each binary operation to X.  Invariant: X is a legitimate
     source operand for a SET pattern.  */
  x = GEN_INT (codes[0].value);
  for (i = 1; i < num_ops; i++)
    {
      if (!can_create_pseudo_p ())
	{
	  emit_insn (gen_rtx_SET (VOIDmode, temp, x));
	  x = temp;
	}
      else
	x = force_reg (mode, x);
      x = gen_rtx_fmt_ee (codes[i].code, mode, x, GEN_INT (codes[i].value));
    }

  emit_insn (gen_rtx_SET (VOIDmode, dest, x));
}

/* Subroutine of mips_legitimize_move.  Move constant SRC into register
   DEST given that SRC satisfies immediate_operand but doesn't satisfy
   move_operand.  */

static void
mips_legitimize_const_move (enum machine_mode mode, rtx dest, rtx src)
{
  rtx base, offset;

  /* Split moves of big integers into smaller pieces.  */
  if (splittable_const_int_operand (src, mode))
    {
      mips_move_integer (dest, dest, INTVAL (src));
      return;
    }

  /* Split moves of symbolic constants into high/low pairs.  */
  if (mips_split_symbol (dest, src, MAX_MACHINE_MODE, &src))
    {
      emit_insn (gen_rtx_SET (VOIDmode, dest, src));
      return;
    }

  /* Generate the appropriate access sequences for TLS symbols.  */
  if (mips_tls_symbol_p (src))
    {
      mips_emit_move (dest, mips_legitimize_tls_address (src));
      return;
    }

  /* If we have (const (plus symbol offset)), and that expression cannot
     be forced into memory, load the symbol first and add in the offset.
     In non-MIPS16 mode, prefer to do this even if the constant _can_ be
     forced into memory, as it usually produces better code.  */
  split_const (src, &base, &offset);
  if (offset != const0_rtx
      && (targetm.cannot_force_const_mem (src)
	  || (!TARGET_MIPS16 && can_create_pseudo_p ())))
    {
      base = mips_force_temporary (dest, base);
      mips_emit_move (dest, mips_add_offset (NULL, base, INTVAL (offset)));
      return;
    }

  src = force_const_mem (mode, src);

  /* When using explicit relocs, constant pool references are sometimes
     not legitimate addresses.  */
  mips_split_symbol (dest, XEXP (src, 0), mode, &XEXP (src, 0));
  mips_emit_move (dest, src);
}

/* If (set DEST SRC) is not a valid move instruction, emit an equivalent
   sequence that is valid.  */

bool
mips_legitimize_move (enum machine_mode mode, rtx dest, rtx src)
{
  if (!register_operand (dest, mode) && !reg_or_0_operand (src, mode))
    {
      mips_emit_move (dest, force_reg (mode, src));
      return true;
    }

  /* We need to deal with constants that would be legitimate
     immediate_operands but aren't legitimate move_operands.  */
  if (CONSTANT_P (src) && !move_operand (src, mode))
    {
      mips_legitimize_const_move (mode, dest, src);
      set_unique_reg_note (get_last_insn (), REG_EQUAL, copy_rtx (src));
      return true;
    }
  return false;
}

/* Return true if value X in context CONTEXT is a small-data address
   that can be rewritten as a LO_SUM.  */

static bool
mips_rewrite_small_data_p (rtx x, enum mips_symbol_context context)
{
  enum mips_symbol_type symbol_type;

  return (mips_lo_relocs[SYMBOL_GP_RELATIVE]
	  && !mips_split_p[SYMBOL_GP_RELATIVE]
	  && mips_symbolic_constant_p (x, context, &symbol_type)
	  && symbol_type == SYMBOL_GP_RELATIVE);
}

/* A for_each_rtx callback for mips_small_data_pattern_p.  DATA is the
   containing MEM, or null if none.  */

static int
mips_small_data_pattern_1 (rtx *loc, void *data)
{
  enum mips_symbol_context context;

  if (GET_CODE (*loc) == LO_SUM)
    return -1;

  if (MEM_P (*loc))
    {
      if (for_each_rtx (&XEXP (*loc, 0), mips_small_data_pattern_1, *loc))
	return 1;
      return -1;
    }

  context = data ? SYMBOL_CONTEXT_MEM : SYMBOL_CONTEXT_LEA;
  return mips_rewrite_small_data_p (*loc, context);
}

/* Return true if OP refers to small data symbols directly, not through
   a LO_SUM.  */

bool
mips_small_data_pattern_p (rtx op)
{
  return for_each_rtx (&op, mips_small_data_pattern_1, NULL);
}

/* A for_each_rtx callback, used by mips_rewrite_small_data.
   DATA is the containing MEM, or null if none.  */

static int
mips_rewrite_small_data_1 (rtx *loc, void *data)
{
  enum mips_symbol_context context;

  if (MEM_P (*loc))
    {
      for_each_rtx (&XEXP (*loc, 0), mips_rewrite_small_data_1, *loc);
      return -1;
    }

  context = data ? SYMBOL_CONTEXT_MEM : SYMBOL_CONTEXT_LEA;
  if (mips_rewrite_small_data_p (*loc, context))
    *loc = gen_rtx_LO_SUM (Pmode, pic_offset_table_rtx, *loc);

  if (GET_CODE (*loc) == LO_SUM)
    return -1;

  return 0;
}

/* Rewrite instruction pattern PATTERN so that it refers to small data
   using explicit relocations.  */

rtx
mips_rewrite_small_data (rtx pattern)
{
  pattern = copy_insn (pattern);
  for_each_rtx (&pattern, mips_rewrite_small_data_1, NULL);
  return pattern;
}

/* We need a lot of little routines to check the range of MIPS16 immediate
   operands.  */

static int
m16_check_op (rtx op, int low, int high, int mask)
{
  return (GET_CODE (op) == CONST_INT
	  && IN_RANGE (INTVAL (op), low, high)
	  && (INTVAL (op) & mask) == 0);
}

int
m16_uimm3_b (rtx op, enum machine_mode mode ATTRIBUTE_UNUSED)
{
  return m16_check_op (op, 0x1, 0x8, 0);
}

int
m16_simm4_1 (rtx op, enum machine_mode mode ATTRIBUTE_UNUSED)
{
  return m16_check_op (op, -0x8, 0x7, 0);
}

int
m16_nsimm4_1 (rtx op, enum machine_mode mode ATTRIBUTE_UNUSED)
{
  return m16_check_op (op, -0x7, 0x8, 0);
}

int
m16_simm5_1 (rtx op, enum machine_mode mode ATTRIBUTE_UNUSED)
{
  return m16_check_op (op, -0x10, 0xf, 0);
}

int
m16_nsimm5_1 (rtx op, enum machine_mode mode ATTRIBUTE_UNUSED)
{
  return m16_check_op (op, -0xf, 0x10, 0);
}

int
m16_uimm5_4 (rtx op, enum machine_mode mode ATTRIBUTE_UNUSED)
{
  return m16_check_op (op, -0x10 << 2, 0xf << 2, 3);
}

int
m16_nuimm5_4 (rtx op, enum machine_mode mode ATTRIBUTE_UNUSED)
{
  return m16_check_op (op, -0xf << 2, 0x10 << 2, 3);
}

int
m16_simm8_1 (rtx op, enum machine_mode mode ATTRIBUTE_UNUSED)
{
  return m16_check_op (op, -0x80, 0x7f, 0);
}

int
m16_nsimm8_1 (rtx op, enum machine_mode mode ATTRIBUTE_UNUSED)
{
  return m16_check_op (op, -0x7f, 0x80, 0);
}

int
m16_uimm8_1 (rtx op, enum machine_mode mode ATTRIBUTE_UNUSED)
{
  return m16_check_op (op, 0x0, 0xff, 0);
}

int
m16_nuimm8_1 (rtx op, enum machine_mode mode ATTRIBUTE_UNUSED)
{
  return m16_check_op (op, -0xff, 0x0, 0);
}

int
m16_uimm8_m1_1 (rtx op, enum machine_mode mode ATTRIBUTE_UNUSED)
{
  return m16_check_op (op, -0x1, 0xfe, 0);
}

int
m16_uimm8_4 (rtx op, enum machine_mode mode ATTRIBUTE_UNUSED)
{
  return m16_check_op (op, 0x0, 0xff << 2, 3);
}

int
m16_nuimm8_4 (rtx op, enum machine_mode mode ATTRIBUTE_UNUSED)
{
  return m16_check_op (op, -0xff << 2, 0x0, 3);
}

int
m16_simm8_8 (rtx op, enum machine_mode mode ATTRIBUTE_UNUSED)
{
  return m16_check_op (op, -0x80 << 3, 0x7f << 3, 7);
}

int
m16_nsimm8_8 (rtx op, enum machine_mode mode ATTRIBUTE_UNUSED)
{
  return m16_check_op (op, -0x7f << 3, 0x80 << 3, 7);
}

/* The cost of loading values from the constant pool.  It should be
   larger than the cost of any constant we want to synthesize inline.  */
#define CONSTANT_POOL_COST COSTS_N_INSNS (TARGET_MIPS16 ? 4 : 8)

/* Return the cost of X when used as an operand to the MIPS16 instruction
   that implements CODE.  Return -1 if there is no such instruction, or if
   X is not a valid immediate operand for it.  */

static int
mips16_constant_cost (int code, HOST_WIDE_INT x)
{
  switch (code)
    {
    case ASHIFT:
    case ASHIFTRT:
    case LSHIFTRT:
      /* Shifts by between 1 and 8 bits (inclusive) are unextended,
	 other shifts are extended.  The shift patterns truncate the shift
	 count to the right size, so there are no out-of-range values.  */
      if (IN_RANGE (x, 1, 8))
	return 0;
      return COSTS_N_INSNS (1);

    case PLUS:
      if (IN_RANGE (x, -128, 127))
	return 0;
      if (SMALL_OPERAND (x))
	return COSTS_N_INSNS (1);
      return -1;

    case LEU:
      /* Like LE, but reject the always-true case.  */
      if (x == -1)
	return -1;
    case LE:
      /* We add 1 to the immediate and use SLT.  */
      x += 1;
    case XOR:
      /* We can use CMPI for an xor with an unsigned 16-bit X.  */
    case LT:
    case LTU:
      if (IN_RANGE (x, 0, 255))
	return 0;
      if (SMALL_OPERAND_UNSIGNED (x))
	return COSTS_N_INSNS (1);
      return -1;

    case EQ:
    case NE:
      /* Equality comparisons with 0 are cheap.  */
      if (x == 0)
	return 0;
      return -1;

    default:
      return -1;
    }
}

/* Return true if there is a non-MIPS16 instruction that implements CODE
   and if that instruction accepts X as an immediate operand.  */

static int
mips_immediate_operand_p (int code, HOST_WIDE_INT x)
{
  switch (code)
    {
    case ASHIFT:
    case ASHIFTRT:
    case LSHIFTRT:
      /* All shift counts are truncated to a valid constant.  */
      return true;

    case ROTATE:
    case ROTATERT:
      /* Likewise rotates, if the target supports rotates at all.  */
      return ISA_HAS_ROR;

    case AND:
    case IOR:
    case XOR:
      /* These instructions take 16-bit unsigned immediates.  */
      return SMALL_OPERAND_UNSIGNED (x);

    case PLUS:
    case LT:
    case LTU:
      /* These instructions take 16-bit signed immediates.  */
      return SMALL_OPERAND (x);

    case EQ:
    case NE:
    case GT:
    case GTU:
      /* The "immediate" forms of these instructions are really
	 implemented as comparisons with register 0.  */
      return x == 0;

    case GE:
    case GEU:
      /* Likewise, meaning that the only valid immediate operand is 1.  */
      return x == 1;

    case LE:
      /* We add 1 to the immediate and use SLT.  */
      return SMALL_OPERAND (x + 1);

    case LEU:
      /* Likewise SLTU, but reject the always-true case.  */
      return SMALL_OPERAND (x + 1) && x + 1 != 0;

    case SIGN_EXTRACT:
    case ZERO_EXTRACT:
      /* The bit position and size are immediate operands.  */
      return ISA_HAS_EXT_INS;

    default:
      /* By default assume that $0 can be used for 0.  */
      return x == 0;
    }
}

/* Return the cost of binary operation X, given that the instruction
   sequence for a word-sized or smaller operation has cost SINGLE_COST
   and that the sequence of a double-word operation has cost DOUBLE_COST.  */

static int
mips_binary_cost (rtx x, int single_cost, int double_cost)
{
  int cost;

  if (GET_MODE_SIZE (GET_MODE (x)) == UNITS_PER_WORD * 2)
    cost = double_cost;
  else
    cost = single_cost;
  return (cost
	  + rtx_cost (XEXP (x, 0), 0, !optimize_size)
	  + rtx_cost (XEXP (x, 1), GET_CODE (x), !optimize_size));
}

/* Return the cost of floating-point multiplications of mode MODE.  */

static int
mips_fp_mult_cost (enum machine_mode mode)
{
  return mode == DFmode ? mips_cost->fp_mult_df : mips_cost->fp_mult_sf;
}

/* Return the cost of floating-point divisions of mode MODE.  */

static int
mips_fp_div_cost (enum machine_mode mode)
{
  return mode == DFmode ? mips_cost->fp_div_df : mips_cost->fp_div_sf;
}

/* Return the cost of sign-extending OP to mode MODE, not including the
   cost of OP itself.  */

static int
mips_sign_extend_cost (enum machine_mode mode, rtx op)
{
  if (MEM_P (op))
    /* Extended loads are as cheap as unextended ones.  */
    return 0;

  if (TARGET_64BIT && mode == DImode && GET_MODE (op) == SImode)
    /* A sign extension from SImode to DImode in 64-bit mode is free.  */
    return 0;

  if (ISA_HAS_SEB_SEH || GENERATE_MIPS16E)
    /* We can use SEB or SEH.  */
    return COSTS_N_INSNS (1);

  /* We need to use a shift left and a shift right.  */
  return COSTS_N_INSNS (TARGET_MIPS16 ? 4 : 2);
}

/* Return the cost of zero-extending OP to mode MODE, not including the
   cost of OP itself.  */

static int
mips_zero_extend_cost (enum machine_mode mode, rtx op)
{
  if (MEM_P (op))
    /* Extended loads are as cheap as unextended ones.  */
    return 0;

  if (TARGET_64BIT && mode == DImode && GET_MODE (op) == SImode)
    /* We need a shift left by 32 bits and a shift right by 32 bits.  */
    return COSTS_N_INSNS (TARGET_MIPS16 ? 4 : 2);

  if (GENERATE_MIPS16E)
    /* We can use ZEB or ZEH.  */
    return COSTS_N_INSNS (1);

  if (TARGET_MIPS16)
    /* We need to load 0xff or 0xffff into a register and use AND.  */
    return COSTS_N_INSNS (GET_MODE (op) == QImode ? 2 : 3);

  /* We can use ANDI.  */
  return COSTS_N_INSNS (1);
}

/* Implement TARGET_RTX_COSTS.  */

static bool
mips_rtx_costs (rtx x, int code, int outer_code, int *total,
		bool speed)
{
  enum machine_mode mode = GET_MODE (x);
  bool float_mode_p = FLOAT_MODE_P (mode);
  int cost;
  rtx addr;

  /* The cost of a COMPARE is hard to define for MIPS.  COMPAREs don't
     appear in the instruction stream, and the cost of a comparison is
     really the cost of the branch or scc condition.  At the time of
     writing, GCC only uses an explicit outer COMPARE code when optabs
     is testing whether a constant is expensive enough to force into a
     register.  We want optabs to pass such constants through the MIPS
     expanders instead, so make all constants very cheap here.  */
  if (outer_code == COMPARE)
    {
      gcc_assert (CONSTANT_P (x));
      *total = 0;
      return true;
    }

  switch (code)
    {
    case CONST_INT:
      /* Treat *clear_upper32-style ANDs as having zero cost in the
	 second operand.  The cost is entirely in the first operand.

	 ??? This is needed because we would otherwise try to CSE
	 the constant operand.  Although that's the right thing for
	 instructions that continue to be a register operation throughout
	 compilation, it is disastrous for instructions that could
	 later be converted into a memory operation.  */
      if (TARGET_64BIT
	  && outer_code == AND
	  && UINTVAL (x) == 0xffffffff)
	{
	  *total = 0;
	  return true;
	}

      if (TARGET_MIPS16)
	{
	  cost = mips16_constant_cost (outer_code, INTVAL (x));
	  if (cost >= 0)
	    {
	      *total = cost;
	      return true;
	    }
	}
      else
	{
	  /* When not optimizing for size, we care more about the cost
	     of hot code, and hot code is often in a loop.  If a constant
	     operand needs to be forced into a register, we will often be
	     able to hoist the constant load out of the loop, so the load
	     should not contribute to the cost.  */
	  if (!optimize_size
	      || mips_immediate_operand_p (outer_code, INTVAL (x)))
	    {
	      *total = 0;
	      return true;
	    }
	}
      /* Fall through.  */

    case CONST:
    case SYMBOL_REF:
    case LABEL_REF:
    case CONST_DOUBLE:
      if (force_to_mem_operand (x, VOIDmode))
	{
	  *total = COSTS_N_INSNS (1);
	  return true;
	}
      cost = mips_const_insns (x);
      if (cost > 0)
	{
	  /* If the constant is likely to be stored in a GPR, SETs of
	     single-insn constants are as cheap as register sets; we
	     never want to CSE them.

	     Don't reduce the cost of storing a floating-point zero in
	     FPRs.  If we have a zero in an FPR for other reasons, we
	     can get better cfg-cleanup and delayed-branch results by
	     using it consistently, rather than using $0 sometimes and
	     an FPR at other times.  Also, moves between floating-point
	     registers are sometimes cheaper than (D)MTC1 $0.  */
	  if (cost == 1
	      && outer_code == SET
	      && !(float_mode_p && TARGET_HARD_FLOAT))
	    cost = 0;
	  /* When non-MIPS16 code loads a constant N>1 times, we rarely
	     want to CSE the constant itself.  It is usually better to
	     have N copies of the last operation in the sequence and one
	     shared copy of the other operations.  (Note that this is
	     not true for MIPS16 code, where the final operation in the
	     sequence is often an extended instruction.)

	     Also, if we have a CONST_INT, we don't know whether it is
	     for a word or doubleword operation, so we cannot rely on
	     the result of mips_build_integer.  */
	  else if (!TARGET_MIPS16
		   && (outer_code == SET || mode == VOIDmode))
	    cost = 1;
	  *total = COSTS_N_INSNS (cost);
	  return true;
	}
      /* The value will need to be fetched from the constant pool.  */
      *total = CONSTANT_POOL_COST;
      return true;

    case MEM:
      /* If the address is legitimate, return the number of
	 instructions it needs.  */
      addr = XEXP (x, 0);
      cost = mips_address_insns (addr, mode, true);
      if (cost > 0)
	{
	  *total = COSTS_N_INSNS (cost + 1);
	  return true;
	}
      /* Check for a scaled indexed address.  */
      if (mips_lwxs_address_p (addr))
	{
	  *total = COSTS_N_INSNS (2);
	  return true;
	}
      /* Otherwise use the default handling.  */
      return false;

    case FFS:
      *total = COSTS_N_INSNS (6);
      return false;

    case NOT:
      *total = COSTS_N_INSNS (GET_MODE_SIZE (mode) > UNITS_PER_WORD ? 2 : 1);
      return false;

    case AND:
      /* Check for a *clear_upper32 pattern and treat it like a zero
	 extension.  See the pattern's comment for details.  */
      if (TARGET_64BIT
	  && mode == DImode
	  && CONST_INT_P (XEXP (x, 1))
	  && UINTVAL (XEXP (x, 1)) == 0xffffffff)
	{
	  *total = (mips_zero_extend_cost (mode, XEXP (x, 0))
		    + rtx_cost (XEXP (x, 0), 0, speed));
	  return true;
	}
      /* Fall through.  */

    case IOR:
    case XOR:
      /* Double-word operations use two single-word operations.  */
      *total = mips_binary_cost (x, COSTS_N_INSNS (1), COSTS_N_INSNS (2));
      return true;

    case ASHIFT:
    case ASHIFTRT:
    case LSHIFTRT:
    case ROTATE:
    case ROTATERT:
      if (CONSTANT_P (XEXP (x, 1)))
	*total = mips_binary_cost (x, COSTS_N_INSNS (1), COSTS_N_INSNS (4));
      else
	*total = mips_binary_cost (x, COSTS_N_INSNS (1), COSTS_N_INSNS (12));
      return true;

    case ABS:
      if (float_mode_p)
        *total = mips_cost->fp_add;
      else
        *total = COSTS_N_INSNS (4);
      return false;

    case LO_SUM:
      /* Low-part immediates need an extended MIPS16 instruction.  */
      *total = (COSTS_N_INSNS (TARGET_MIPS16 ? 2 : 1)
		+ rtx_cost (XEXP (x, 0), 0, speed));
      return true;

    case LT:
    case LTU:
    case LE:
    case LEU:
    case GT:
    case GTU:
    case GE:
    case GEU:
    case EQ:
    case NE:
    case UNORDERED:
    case LTGT:
      /* Branch comparisons have VOIDmode, so use the first operand's
	 mode instead.  */
      mode = GET_MODE (XEXP (x, 0));
      if (FLOAT_MODE_P (mode))
	{
	  *total = mips_cost->fp_add;
	  return false;
	}
      *total = mips_binary_cost (x, COSTS_N_INSNS (1), COSTS_N_INSNS (4));
      return true;

    case MINUS:
      if (float_mode_p
	  && (ISA_HAS_NMADD4_NMSUB4 (mode) || ISA_HAS_NMADD3_NMSUB3 (mode))
	  && TARGET_FUSED_MADD
	  && !HONOR_NANS (mode)
	  && !HONOR_SIGNED_ZEROS (mode))
	{
	  /* See if we can use NMADD or NMSUB.  See mips.md for the
	     associated patterns.  */
	  rtx op0 = XEXP (x, 0);
	  rtx op1 = XEXP (x, 1);
	  if (GET_CODE (op0) == MULT && GET_CODE (XEXP (op0, 0)) == NEG)
	    {
	      *total = (mips_fp_mult_cost (mode)
			+ rtx_cost (XEXP (XEXP (op0, 0), 0), 0, speed)
			+ rtx_cost (XEXP (op0, 1), 0, speed)
			+ rtx_cost (op1, 0, speed));
	      return true;
	    }
	  if (GET_CODE (op1) == MULT)
	    {
	      *total = (mips_fp_mult_cost (mode)
			+ rtx_cost (op0, 0, speed)
			+ rtx_cost (XEXP (op1, 0), 0, speed)
			+ rtx_cost (XEXP (op1, 1), 0, speed));
	      return true;
	    }
	}
      /* Fall through.  */

    case PLUS:
      if (float_mode_p)
	{
	  /* If this is part of a MADD or MSUB, treat the PLUS as
	     being free.  */
	  if (ISA_HAS_FP4
	      && TARGET_FUSED_MADD
	      && GET_CODE (XEXP (x, 0)) == MULT)
	    *total = 0;
	  else
	    *total = mips_cost->fp_add;
	  return false;
	}

      /* Double-word operations require three single-word operations and
	 an SLTU.  The MIPS16 version then needs to move the result of
	 the SLTU from $24 to a MIPS16 register.  */
      *total = mips_binary_cost (x, COSTS_N_INSNS (1),
				 COSTS_N_INSNS (TARGET_MIPS16 ? 5 : 4));
      return true;

    case NEG:
      if (float_mode_p
	  && (ISA_HAS_NMADD4_NMSUB4 (mode) || ISA_HAS_NMADD3_NMSUB3 (mode))
	  && TARGET_FUSED_MADD
	  && !HONOR_NANS (mode)
	  && HONOR_SIGNED_ZEROS (mode))
	{
	  /* See if we can use NMADD or NMSUB.  See mips.md for the
	     associated patterns.  */
	  rtx op = XEXP (x, 0);
	  if ((GET_CODE (op) == PLUS || GET_CODE (op) == MINUS)
	      && GET_CODE (XEXP (op, 0)) == MULT)
	    {
	      *total = (mips_fp_mult_cost (mode)
			+ rtx_cost (XEXP (XEXP (op, 0), 0), 0, speed)
			+ rtx_cost (XEXP (XEXP (op, 0), 1), 0, speed)
			+ rtx_cost (XEXP (op, 1), 0, speed));
	      return true;
	    }
	}

      if (float_mode_p)
	*total = mips_cost->fp_add;
      else
	*total = COSTS_N_INSNS (GET_MODE_SIZE (mode) > UNITS_PER_WORD ? 4 : 1);
      return false;

    case MULT:
      if (float_mode_p)
	*total = mips_fp_mult_cost (mode);
      else if (mode == DImode && !TARGET_64BIT)
	/* Synthesized from 2 mulsi3s, 1 mulsidi3 and two additions,
	   where the mulsidi3 always includes an MFHI and an MFLO.  */
	*total = (optimize_size
		  ? COSTS_N_INSNS (ISA_HAS_MUL3 ? 7 : 9)
		  : mips_cost->int_mult_si * 3 + 6);
      else if (optimize_size)
	*total = (ISA_HAS_MUL3 ? 1 : 2);
      else if (mode == DImode)
	*total = mips_cost->int_mult_di;
      else
	*total = mips_cost->int_mult_si;
      return false;

    case DIV:
      /* Check for a reciprocal.  */
      if (float_mode_p
	  && ISA_HAS_FP4
	  && flag_unsafe_math_optimizations
	  && XEXP (x, 0) == CONST1_RTX (mode))
	{
	  if (outer_code == SQRT || GET_CODE (XEXP (x, 1)) == SQRT)
	    /* An rsqrt<mode>a or rsqrt<mode>b pattern.  Count the
	       division as being free.  */
	    *total = rtx_cost (XEXP (x, 1), 0, speed);
	  else
	    *total = mips_fp_div_cost (mode) + rtx_cost (XEXP (x, 1), 0, speed);
	  return true;
	}
      /* Fall through.  */

    case SQRT:
    case MOD:
      if (float_mode_p)
	{
	  *total = mips_fp_div_cost (mode);
	  return false;
	}
      /* Fall through.  */

    case UDIV:
    case UMOD:
      if (optimize_size)
	{
	  /* It is our responsibility to make division by a power of 2
	     as cheap as 2 register additions if we want the division
	     expanders to be used for such operations; see the setting
	     of sdiv_pow2_cheap in optabs.c.  Using (D)DIV for MIPS16
	     should always produce shorter code than using
	     expand_sdiv2_pow2.  */
	  if (TARGET_MIPS16
	      && CONST_INT_P (XEXP (x, 1))
	      && exact_log2 (INTVAL (XEXP (x, 1))) >= 0)
	    {
	      *total = COSTS_N_INSNS (2) + rtx_cost (XEXP (x, 0), 0, speed);
	      return true;
	    }
	  *total = COSTS_N_INSNS (mips_idiv_insns ());
	}
      else if (mode == DImode)
        *total = mips_cost->int_div_di;
      else
	*total = mips_cost->int_div_si;
      return false;

    case SIGN_EXTEND:
      *total = mips_sign_extend_cost (mode, XEXP (x, 0));
      return false;

    case ZERO_EXTEND:
      *total = mips_zero_extend_cost (mode, XEXP (x, 0));
      return false;

    case FLOAT:
    case UNSIGNED_FLOAT:
    case FIX:
    case FLOAT_EXTEND:
    case FLOAT_TRUNCATE:
      *total = mips_cost->fp_add;
      return false;

    default:
      return false;
    }
}

/* Implement TARGET_ADDRESS_COST.  */

static int
mips_address_cost (rtx addr, bool speed ATTRIBUTE_UNUSED)
{
  return mips_address_insns (addr, SImode, false);
}

/* Return one word of double-word value OP, taking into account the fixed
   endianness of certain registers.  HIGH_P is true to select the high part,
   false to select the low part.  */

rtx
mips_subword (rtx op, bool high_p)
{
  unsigned int byte, offset;
  enum machine_mode mode;

  mode = GET_MODE (op);
  if (mode == VOIDmode)
    mode = TARGET_64BIT ? TImode : DImode;

  if (TARGET_BIG_ENDIAN ? !high_p : high_p)
    byte = UNITS_PER_WORD;
  else
    byte = 0;

  if (FP_REG_RTX_P (op))
    {
      /* Paired FPRs are always ordered little-endian.  */
      offset = (UNITS_PER_WORD < UNITS_PER_HWFPVALUE ? high_p : byte != 0);
      return gen_rtx_REG (word_mode, REGNO (op) + offset);
    }

  if (MEM_P (op))
    return mips_rewrite_small_data (adjust_address (op, word_mode, byte));

  return simplify_gen_subreg (word_mode, op, mode, byte);
}

/* Return true if a 64-bit move from SRC to DEST should be split into two.  */

bool
mips_split_64bit_move_p (rtx dest, rtx src)
{
  if (TARGET_64BIT)
    return false;

  /* FPR-to-FPR moves can be done in a single instruction, if they're
     allowed at all.  */
  if (FP_REG_RTX_P (src) && FP_REG_RTX_P (dest))
    return false;

  /* Check for floating-point loads and stores.  */
  if (ISA_HAS_LDC1_SDC1)
    {
      if (FP_REG_RTX_P (dest) && MEM_P (src))
	return false;
      if (FP_REG_RTX_P (src) && MEM_P (dest))
	return false;
    }
  return true;
}

/* Split a doubleword move from SRC to DEST.  On 32-bit targets,
   this function handles 64-bit moves for which mips_split_64bit_move_p
   holds.  For 64-bit targets, this function handles 128-bit moves.  */

void
mips_split_doubleword_move (rtx dest, rtx src)
{
  rtx low_dest;

  if (FP_REG_RTX_P (dest) || FP_REG_RTX_P (src))
    {
      if (!TARGET_64BIT && GET_MODE (dest) == DImode)
	emit_insn (gen_move_doubleword_fprdi (dest, src));
      else if (!TARGET_64BIT && GET_MODE (dest) == DFmode)
	emit_insn (gen_move_doubleword_fprdf (dest, src));
      else if (!TARGET_64BIT && GET_MODE (dest) == V2SFmode)
	emit_insn (gen_move_doubleword_fprv2sf (dest, src));
      else if (!TARGET_64BIT && GET_MODE (dest) == V2SImode)
	emit_insn (gen_move_doubleword_fprv2si (dest, src));
      else if (!TARGET_64BIT && GET_MODE (dest) == V4HImode)
	emit_insn (gen_move_doubleword_fprv4hi (dest, src));
      else if (!TARGET_64BIT && GET_MODE (dest) == V8QImode)
	emit_insn (gen_move_doubleword_fprv8qi (dest, src));
      else if (TARGET_64BIT && GET_MODE (dest) == TFmode)
	emit_insn (gen_move_doubleword_fprtf (dest, src));
      else
	gcc_unreachable ();
    }
  else if (REG_P (dest) && REGNO (dest) == MD_REG_FIRST)
    {
      low_dest = mips_subword (dest, false);
      mips_emit_move (low_dest, mips_subword (src, false));
      if (TARGET_64BIT)
	emit_insn (gen_mthidi_ti (dest, mips_subword (src, true), low_dest));
      else
	emit_insn (gen_mthisi_di (dest, mips_subword (src, true), low_dest));
    }
  else if (REG_P (src) && REGNO (src) == MD_REG_FIRST)
    {
      mips_emit_move (mips_subword (dest, false), mips_subword (src, false));
      if (TARGET_64BIT)
	emit_insn (gen_mfhidi_ti (mips_subword (dest, true), src));
      else
	emit_insn (gen_mfhisi_di (mips_subword (dest, true), src));
    }
  else
    {
      /* The operation can be split into two normal moves.  Decide in
	 which order to do them.  */
      low_dest = mips_subword (dest, false);
      if (REG_P (low_dest)
	  && reg_overlap_mentioned_p (low_dest, src))
	{
	  mips_emit_move (mips_subword (dest, true), mips_subword (src, true));
	  mips_emit_move (low_dest, mips_subword (src, false));
	}
      else
	{
	  mips_emit_move (low_dest, mips_subword (src, false));
	  mips_emit_move (mips_subword (dest, true), mips_subword (src, true));
	}
    }
}

/* Return the appropriate instructions to move SRC into DEST.  Assume
   that SRC is operand 1 and DEST is operand 0.  */

const char *
mips_output_move (rtx dest, rtx src)
{
  enum rtx_code dest_code, src_code;
  enum machine_mode mode;
  enum mips_symbol_type symbol_type;
  bool dbl_p;

  dest_code = GET_CODE (dest);
  src_code = GET_CODE (src);
  mode = GET_MODE (dest);
  dbl_p = (GET_MODE_SIZE (mode) == 8);

  if (dbl_p && mips_split_64bit_move_p (dest, src))
    return "#";

  if ((src_code == REG && GP_REG_P (REGNO (src)))
      || (!TARGET_MIPS16 && src == CONST0_RTX (mode)))
    {
      if (dest_code == REG)
	{
	  if (GP_REG_P (REGNO (dest)))
	    return "move\t%0,%z1";

	  /* Moves to HI are handled by special .md insns.  */
	  if (REGNO (dest) == LO_REGNUM)
	    return "mtlo\t%z1";

	  if (DSP_ACC_REG_P (REGNO (dest)))
	    {
	      static char retval[] = "mt__\t%z1,%q0";

	      retval[2] = reg_names[REGNO (dest)][4];
	      retval[3] = reg_names[REGNO (dest)][5];
	      return retval;
	    }

	  if (FP_REG_P (REGNO (dest)))
	    return dbl_p ? "dmtc1\t%z1,%0" : "mtc1\t%z1,%0";

	  if (ALL_COP_REG_P (REGNO (dest)))
	    {
	      static char retval[] = "dmtc_\t%z1,%0";

	      retval[4] = COPNUM_AS_CHAR_FROM_REGNUM (REGNO (dest));
	      return dbl_p ? retval : retval + 1;
	    }
	}
      if (dest_code == MEM)
	switch (GET_MODE_SIZE (mode))
	  {
	  case 1: return "sb\t%z1,%0";
	  case 2: return "sh\t%z1,%0";
	  case 4: return "sw\t%z1,%0";
	  case 8: return "sd\t%z1,%0";
	  }
    }
  if (dest_code == REG && GP_REG_P (REGNO (dest)))
    {
      if (src_code == REG)
	{
	  /* Moves from HI are handled by special .md insns.  */
	  if (REGNO (src) == LO_REGNUM)
	    {
	      /* When generating VR4120 or VR4130 code, we use MACC and
		 DMACC instead of MFLO.  This avoids both the normal
		 MIPS III HI/LO hazards and the errata related to
		 -mfix-vr4130.  */
	      if (ISA_HAS_MACCHI)
		return dbl_p ? "dmacc\t%0,%.,%." : "macc\t%0,%.,%.";
	      return "mflo\t%0";
	    }

	  if (DSP_ACC_REG_P (REGNO (src)))
	    {
	      static char retval[] = "mf__\t%0,%q1";

	      retval[2] = reg_names[REGNO (src)][4];
	      retval[3] = reg_names[REGNO (src)][5];
	      return retval;
	    }

	  if (FP_REG_P (REGNO (src)))
	    return dbl_p ? "dmfc1\t%0,%1" : "mfc1\t%0,%1";

	  if (ALL_COP_REG_P (REGNO (src)))
	    {
	      static char retval[] = "dmfc_\t%0,%1";

	      retval[4] = COPNUM_AS_CHAR_FROM_REGNUM (REGNO (src));
	      return dbl_p ? retval : retval + 1;
	    }

	  if (ST_REG_P (REGNO (src)) && ISA_HAS_8CC)
	    return "lui\t%0,0x3f80\n\tmovf\t%0,%.,%1";
	}

      if (src_code == MEM)
	switch (GET_MODE_SIZE (mode))
	  {
	  case 1: return "lbu\t%0,%1";
	  case 2: return "lhu\t%0,%1";
	  case 4: return "lw\t%0,%1";
	  case 8: return "ld\t%0,%1";
	  }

      if (src_code == CONST_INT)
	{
	  /* Don't use the X format for the operand itself, because that
	     will give out-of-range numbers for 64-bit hosts and 32-bit
	     targets.  */
	  if (!TARGET_MIPS16)
	    return "li\t%0,%1\t\t\t# %X1";

	  if (SMALL_OPERAND_UNSIGNED (INTVAL (src)))
	    return "li\t%0,%1";

	  if (SMALL_OPERAND_UNSIGNED (-INTVAL (src)))
	    return "#";
	}

      if (src_code == HIGH)
	return TARGET_MIPS16 ? "#" : "lui\t%0,%h1";

      if (CONST_GP_P (src))
	return "move\t%0,%1";

      if (mips_symbolic_constant_p (src, SYMBOL_CONTEXT_LEA, &symbol_type)
	  && mips_lo_relocs[symbol_type] != 0)
	{
	  /* A signed 16-bit constant formed by applying a relocation
	     operator to a symbolic address.  */
	  gcc_assert (!mips_split_p[symbol_type]);
	  return "li\t%0,%R1";
	}

      if (symbolic_operand (src, VOIDmode))
	{
	  gcc_assert (TARGET_MIPS16
		      ? TARGET_MIPS16_TEXT_LOADS
		      : !TARGET_EXPLICIT_RELOCS);
	  return dbl_p ? "dla\t%0,%1" : "la\t%0,%1";
	}
    }
  if (src_code == REG && FP_REG_P (REGNO (src)))
    {
      if (dest_code == REG && FP_REG_P (REGNO (dest)))
	{
	  if (GET_MODE (dest) == V2SFmode)
	    return "mov.ps\t%0,%1";
	  else
	    return dbl_p ? "mov.d\t%0,%1" : "mov.s\t%0,%1";
	}

      if (dest_code == MEM)
	return dbl_p ? "sdc1\t%1,%0" : "swc1\t%1,%0";
    }
  if (dest_code == REG && FP_REG_P (REGNO (dest)))
    {
      if (src_code == MEM)
	return dbl_p ? "ldc1\t%0,%1" : "lwc1\t%0,%1";
    }
  if (dest_code == REG && ALL_COP_REG_P (REGNO (dest)) && src_code == MEM)
    {
      static char retval[] = "l_c_\t%0,%1";

      retval[1] = (dbl_p ? 'd' : 'w');
      retval[3] = COPNUM_AS_CHAR_FROM_REGNUM (REGNO (dest));
      return retval;
    }
  if (dest_code == MEM && src_code == REG && ALL_COP_REG_P (REGNO (src)))
    {
      static char retval[] = "s_c_\t%1,%0";

      retval[1] = (dbl_p ? 'd' : 'w');
      retval[3] = COPNUM_AS_CHAR_FROM_REGNUM (REGNO (src));
      return retval;
    }
  gcc_unreachable ();
}

/* Return true if CMP1 is a suitable second operand for integer ordering
   test CODE.  See also the *sCC patterns in mips.md.  */

static bool
mips_int_order_operand_ok_p (enum rtx_code code, rtx cmp1)
{
  switch (code)
    {
    case GT:
    case GTU:
      return reg_or_0_operand (cmp1, VOIDmode);

    case GE:
    case GEU:
      return !TARGET_MIPS16 && cmp1 == const1_rtx;

    case LT:
    case LTU:
      return arith_operand (cmp1, VOIDmode);

    case LE:
      return sle_operand (cmp1, VOIDmode);

    case LEU:
      return sleu_operand (cmp1, VOIDmode);

    default:
      gcc_unreachable ();
    }
}

/* Return true if *CMP1 (of mode MODE) is a valid second operand for
   integer ordering test *CODE, or if an equivalent combination can
   be formed by adjusting *CODE and *CMP1.  When returning true, update
   *CODE and *CMP1 with the chosen code and operand, otherwise leave
   them alone.  */

static bool
mips_canonicalize_int_order_test (enum rtx_code *code, rtx *cmp1,
				  enum machine_mode mode)
{
  HOST_WIDE_INT plus_one;

  if (mips_int_order_operand_ok_p (*code, *cmp1))
    return true;

  if (GET_CODE (*cmp1) == CONST_INT)
    switch (*code)
      {
      case LE:
	plus_one = trunc_int_for_mode (UINTVAL (*cmp1) + 1, mode);
	if (INTVAL (*cmp1) < plus_one)
	  {
	    *code = LT;
	    *cmp1 = force_reg (mode, GEN_INT (plus_one));
	    return true;
	  }
	break;

      case LEU:
	plus_one = trunc_int_for_mode (UINTVAL (*cmp1) + 1, mode);
	if (plus_one != 0)
	  {
	    *code = LTU;
	    *cmp1 = force_reg (mode, GEN_INT (plus_one));
	    return true;
	  }
	break;

      default:
	break;
      }
  return false;
}

/* Compare CMP0 and CMP1 using ordering test CODE and store the result
   in TARGET.  CMP0 and TARGET are register_operands.  If INVERT_PTR
   is nonnull, it's OK to set TARGET to the inverse of the result and
   flip *INVERT_PTR instead.  */

static void
mips_emit_int_order_test (enum rtx_code code, bool *invert_ptr,
			  rtx target, rtx cmp0, rtx cmp1)
{
  enum machine_mode mode;

  /* First see if there is a MIPS instruction that can do this operation.
     If not, try doing the same for the inverse operation.  If that also
     fails, force CMP1 into a register and try again.  */
  mode = GET_MODE (cmp0);
  if (mips_canonicalize_int_order_test (&code, &cmp1, mode))
    mips_emit_binary (code, target, cmp0, cmp1);
  else
    {
      enum rtx_code inv_code = reverse_condition (code);
      if (!mips_canonicalize_int_order_test (&inv_code, &cmp1, mode))
	{
	  cmp1 = force_reg (mode, cmp1);
	  mips_emit_int_order_test (code, invert_ptr, target, cmp0, cmp1);
	}
      else if (invert_ptr == 0)
	{
	  rtx inv_target;

	  inv_target = mips_force_binary (GET_MODE (target),
					  inv_code, cmp0, cmp1);
	  mips_emit_binary (XOR, target, inv_target, const1_rtx);
	}
      else
	{
	  *invert_ptr = !*invert_ptr;
	  mips_emit_binary (inv_code, target, cmp0, cmp1);
	}
    }
}

/* Return a register that is zero iff CMP0 and CMP1 are equal.
   The register will have the same mode as CMP0.  */

static rtx
mips_zero_if_equal (rtx cmp0, rtx cmp1)
{
  if (cmp1 == const0_rtx)
    return cmp0;

  if (uns_arith_operand (cmp1, VOIDmode))
    return expand_binop (GET_MODE (cmp0), xor_optab,
			 cmp0, cmp1, 0, 0, OPTAB_DIRECT);

  return expand_binop (GET_MODE (cmp0), sub_optab,
		       cmp0, cmp1, 0, 0, OPTAB_DIRECT);
}

/* Convert *CODE into a code that can be used in a floating-point
   scc instruction (C.cond.fmt).  Return true if the values of
   the condition code registers will be inverted, with 0 indicating
   that the condition holds.  */

static bool
mips_reversed_fp_cond (enum rtx_code *code)
{
  switch (*code)
    {
    case NE:
    case LTGT:
    case ORDERED:
      *code = reverse_condition_maybe_unordered (*code);
      return true;

    default:
      return false;
    }
}

/* Convert a comparison into something that can be used in a branch or
   conditional move.  cmp_operands[0] and cmp_operands[1] are the values
   being compared and *CODE is the code used to compare them.

   Update *CODE, *OP0 and *OP1 so that they describe the final comparison.
   If NEED_EQ_NE_P, then only EQ or NE comparisons against zero are possible,
   otherwise any standard branch condition can be used.  The standard branch
   conditions are:

      - EQ or NE between two registers.
      - any comparison between a register and zero.  */

static void
mips_emit_compare (enum rtx_code *code, rtx *op0, rtx *op1, bool need_eq_ne_p)
{
  if (GET_MODE_CLASS (GET_MODE (cmp_operands[0])) == MODE_INT)
    {
      if (!need_eq_ne_p && cmp_operands[1] == const0_rtx)
	{
	  *op0 = cmp_operands[0];
	  *op1 = cmp_operands[1];
	}
      else if (*code == EQ || *code == NE)
	{
	  if (need_eq_ne_p)
	    {
	      *op0 = mips_zero_if_equal (cmp_operands[0], cmp_operands[1]);
	      *op1 = const0_rtx;
	    }
	  else
	    {
	      *op0 = cmp_operands[0];
	      *op1 = force_reg (GET_MODE (*op0), cmp_operands[1]);
	    }
	}
      else
	{
	  /* The comparison needs a separate scc instruction.  Store the
	     result of the scc in *OP0 and compare it against zero.  */
	  bool invert = false;
	  *op0 = gen_reg_rtx (GET_MODE (cmp_operands[0]));
	  mips_emit_int_order_test (*code, &invert, *op0,
				    cmp_operands[0], cmp_operands[1]);
	  *code = (invert ? EQ : NE);
	  *op1 = const0_rtx;
	}
    }
  else if (ALL_FIXED_POINT_MODE_P (GET_MODE (cmp_operands[0])))
    {
      *op0 = gen_rtx_REG (CCDSPmode, CCDSP_CC_REGNUM);
      mips_emit_binary (*code, *op0, cmp_operands[0], cmp_operands[1]);
      *code = NE;
      *op1 = const0_rtx;
    }
  else
    {
      enum rtx_code cmp_code;

      /* Floating-point tests use a separate C.cond.fmt comparison to
	 set a condition code register.  The branch or conditional move
	 will then compare that register against zero.

	 Set CMP_CODE to the code of the comparison instruction and
	 *CODE to the code that the branch or move should use.  */
      cmp_code = *code;
      *code = mips_reversed_fp_cond (&cmp_code) ? EQ : NE;
      *op0 = (ISA_HAS_8CC
	      ? gen_reg_rtx (CCmode)
	      : gen_rtx_REG (CCmode, FPSW_REGNUM));
      *op1 = const0_rtx;
      mips_emit_binary (cmp_code, *op0, cmp_operands[0], cmp_operands[1]);
    }
}

/* Try comparing cmp_operands[0] and cmp_operands[1] using rtl code CODE.
   Store the result in TARGET and return true if successful.

   On 64-bit targets, TARGET may be narrower than cmp_operands[0].  */

bool
mips_expand_scc (enum rtx_code code, rtx target)
{
  if (GET_MODE_CLASS (GET_MODE (cmp_operands[0])) != MODE_INT)
    return false;

  if (code == EQ || code == NE)
    {
      if (ISA_HAS_SEQ_SNE
	  && reg_imm10_operand (cmp_operands[1], GET_MODE (cmp_operands[1])))
	mips_emit_binary (code, target, cmp_operands[0], cmp_operands[1]);
      else
	{
	  rtx zie = mips_zero_if_equal (cmp_operands[0], cmp_operands[1]);
	  mips_emit_binary (code, target, zie, const0_rtx);
	}
    }
  else
    mips_emit_int_order_test (code, 0, target,
			      cmp_operands[0], cmp_operands[1]);
  return true;
}

/* Compare cmp_operands[0] with cmp_operands[1] using comparison code
   CODE and jump to OPERANDS[0] if the condition holds.  */

void
mips_expand_conditional_branch (rtx *operands, enum rtx_code code)
{
  rtx op0, op1, condition;

  mips_emit_compare (&code, &op0, &op1, TARGET_MIPS16);
  condition = gen_rtx_fmt_ee (code, VOIDmode, op0, op1);
  emit_jump_insn (gen_condjump (condition, operands[0]));
}

/* Implement:

   (set temp (COND:CCV2 CMP_OP0 CMP_OP1))
   (set DEST (unspec [TRUE_SRC FALSE_SRC temp] UNSPEC_MOVE_TF_PS))  */

void
mips_expand_vcondv2sf (rtx dest, rtx true_src, rtx false_src,
		       enum rtx_code cond, rtx cmp_op0, rtx cmp_op1)
{
  rtx cmp_result;
  bool reversed_p;

  reversed_p = mips_reversed_fp_cond (&cond);
  cmp_result = gen_reg_rtx (CCV2mode);
  emit_insn (gen_scc_ps (cmp_result,
			 gen_rtx_fmt_ee (cond, VOIDmode, cmp_op0, cmp_op1)));
  if (reversed_p)
    emit_insn (gen_mips_cond_move_tf_ps (dest, false_src, true_src,
					 cmp_result));
  else
    emit_insn (gen_mips_cond_move_tf_ps (dest, true_src, false_src,
					 cmp_result));
}

/* Compare cmp_operands[0] with cmp_operands[1] using the code of
   OPERANDS[1].  Move OPERANDS[2] into OPERANDS[0] if the condition
   holds, otherwise move OPERANDS[3] into OPERANDS[0].  */

void
mips_expand_conditional_move (rtx *operands)
{
  enum rtx_code code;
  rtx cond, op0, op1;

  code = GET_CODE (operands[1]);
  mips_emit_compare (&code, &op0, &op1, true);
  cond = gen_rtx_fmt_ee (code, GET_MODE (op0), op0, op1),
  emit_insn (gen_rtx_SET (VOIDmode, operands[0],
			  gen_rtx_IF_THEN_ELSE (GET_MODE (operands[0]), cond,
						operands[2], operands[3])));
}

/* Compare cmp_operands[0] with cmp_operands[1] using rtl code CODE,
   then trap if the condition holds.  */

void
mips_expand_conditional_trap (enum rtx_code code)
{
  rtx op0, op1;
  enum machine_mode mode;

  /* MIPS conditional trap instructions don't have GT or LE flavors,
     so we must swap the operands and convert to LT and GE respectively.  */
  switch (code)
    {
    case GT:
    case LE:
    case GTU:
    case LEU:
      code = swap_condition (code);
      op0 = cmp_operands[1];
      op1 = cmp_operands[0];
      break;

    default:
      op0 = cmp_operands[0];
      op1 = cmp_operands[1];
      break;
    }

  mode = GET_MODE (cmp_operands[0]);
  op0 = force_reg (mode, op0);
  if (!arith_operand (op1, mode))
    op1 = force_reg (mode, op1);

  emit_insn (gen_rtx_TRAP_IF (VOIDmode,
			      gen_rtx_fmt_ee (code, mode, op0, op1),
			      const0_rtx));
}

/* Initialize *CUM for a call to a function of type FNTYPE.  */

void
mips_init_cumulative_args (CUMULATIVE_ARGS *cum, tree fntype)
{
  memset (cum, 0, sizeof (*cum));
  cum->prototype = (fntype && prototype_p (fntype));
  cum->gp_reg_found = (cum->prototype && stdarg_p (fntype));
}

/* Fill INFO with information about a single argument.  CUM is the
   cumulative state for earlier arguments.  MODE is the mode of this
   argument and TYPE is its type (if known).  NAMED is true if this
   is a named (fixed) argument rather than a variable one.  */

static void
mips_get_arg_info (struct mips_arg_info *info, const CUMULATIVE_ARGS *cum,
		   enum machine_mode mode, tree type, int named)
{
  bool doubleword_aligned_p;
  unsigned int num_bytes, num_words, max_regs;

  /* Work out the size of the argument.  */
  num_bytes = type ? int_size_in_bytes (type) : GET_MODE_SIZE (mode);
  num_words = (num_bytes + UNITS_PER_WORD - 1) / UNITS_PER_WORD;

  /* Decide whether it should go in a floating-point register, assuming
     one is free.  Later code checks for availability.

     The checks against UNITS_PER_FPVALUE handle the soft-float and
     single-float cases.  */
  switch (mips_abi)
    {
    case ABI_EABI:
      /* The EABI conventions have traditionally been defined in terms
	 of TYPE_MODE, regardless of the actual type.  */
      info->fpr_p = ((GET_MODE_CLASS (mode) == MODE_FLOAT
		      || GET_MODE_CLASS (mode) == MODE_VECTOR_FLOAT)
		     && GET_MODE_SIZE (mode) <= UNITS_PER_FPVALUE);
      break;

    case ABI_32:
    case ABI_O64:
      /* Only leading floating-point scalars are passed in
	 floating-point registers.  We also handle vector floats the same
	 say, which is OK because they are not covered by the standard ABI.  */
      info->fpr_p = (!cum->gp_reg_found
		     && cum->arg_number < 2
		     && (type == 0
			 || SCALAR_FLOAT_TYPE_P (type)
			 || VECTOR_FLOAT_TYPE_P (type))
		     && (GET_MODE_CLASS (mode) == MODE_FLOAT
			 || GET_MODE_CLASS (mode) == MODE_VECTOR_FLOAT)
		     && GET_MODE_SIZE (mode) <= UNITS_PER_FPVALUE);
      break;

    case ABI_N32:
    case ABI_64:
      /* Scalar, complex and vector floating-point types are passed in
	 floating-point registers, as long as this is a named rather
	 than a variable argument.  */
      info->fpr_p = (named
		     && (type == 0 || FLOAT_TYPE_P (type))
		     && (GET_MODE_CLASS (mode) == MODE_FLOAT
			 || GET_MODE_CLASS (mode) == MODE_COMPLEX_FLOAT
			 || GET_MODE_CLASS (mode) == MODE_VECTOR_FLOAT)
		     && GET_MODE_UNIT_SIZE (mode) <= UNITS_PER_FPVALUE);

      /* ??? According to the ABI documentation, the real and imaginary
	 parts of complex floats should be passed in individual registers.
	 The real and imaginary parts of stack arguments are supposed
	 to be contiguous and there should be an extra word of padding
	 at the end.

	 This has two problems.  First, it makes it impossible to use a
	 single "void *" va_list type, since register and stack arguments
	 are passed differently.  (At the time of writing, MIPSpro cannot
	 handle complex float varargs correctly.)  Second, it's unclear
	 what should happen when there is only one register free.

	 For now, we assume that named complex floats should go into FPRs
	 if there are two FPRs free, otherwise they should be passed in the
	 same way as a struct containing two floats.  */
      if (info->fpr_p
	  && GET_MODE_CLASS (mode) == MODE_COMPLEX_FLOAT
	  && GET_MODE_UNIT_SIZE (mode) < UNITS_PER_FPVALUE)
	{
	  if (cum->num_gprs >= MAX_ARGS_IN_REGISTERS - 1)
	    info->fpr_p = false;
	  else
	    num_words = 2;
	}
      break;

    default:
      gcc_unreachable ();
    }

  /* See whether the argument has doubleword alignment.  */
  doubleword_aligned_p = FUNCTION_ARG_BOUNDARY (mode, type) > BITS_PER_WORD;

  /* Set REG_OFFSET to the register count we're interested in.
     The EABI allocates the floating-point registers separately,
     but the other ABIs allocate them like integer registers.  */
  info->reg_offset = (mips_abi == ABI_EABI && info->fpr_p
		      ? cum->num_fprs
		      : cum->num_gprs);

  /* Advance to an even register if the argument is doubleword-aligned.  */
  if (doubleword_aligned_p)
    info->reg_offset += info->reg_offset & 1;

  /* Work out the offset of a stack argument.  */
  info->stack_offset = cum->stack_words;
  if (doubleword_aligned_p)
    info->stack_offset += info->stack_offset & 1;

  max_regs = MAX_ARGS_IN_REGISTERS - info->reg_offset;

  /* Partition the argument between registers and stack.  */
  info->reg_words = MIN (num_words, max_regs);
  info->stack_words = num_words - info->reg_words;
}

/* INFO describes a register argument that has the normal format for the
   argument's mode.  Return the register it uses, assuming that FPRs are
   available if HARD_FLOAT_P.  */

static unsigned int
mips_arg_regno (const struct mips_arg_info *info, bool hard_float_p)
{
  if (!info->fpr_p || !hard_float_p)
    return GP_ARG_FIRST + info->reg_offset;
  else if (mips_abi == ABI_32 && TARGET_DOUBLE_FLOAT && info->reg_offset > 0)
    /* In o32, the second argument is always passed in $f14
       for TARGET_DOUBLE_FLOAT, regardless of whether the
       first argument was a word or doubleword.  */
    return FP_ARG_FIRST + 2;
  else
    return FP_ARG_FIRST + info->reg_offset;
}

/* Implement TARGET_STRICT_ARGUMENT_NAMING.  */

static bool
mips_strict_argument_naming (CUMULATIVE_ARGS *ca ATTRIBUTE_UNUSED)
{
  return !TARGET_OLDABI;
}

/* Implement FUNCTION_ARG.  */

rtx
mips_function_arg (const CUMULATIVE_ARGS *cum, enum machine_mode mode,
		   tree type, int named)
{
  struct mips_arg_info info;

  /* We will be called with a mode of VOIDmode after the last argument
     has been seen.  Whatever we return will be passed to the call expander.
     If we need a MIPS16 fp_code, return a REG with the code stored as
     the mode.  */
  if (mode == VOIDmode)
    {
      if (TARGET_MIPS16 && cum->fp_code != 0)
	return gen_rtx_REG ((enum machine_mode) cum->fp_code, 0);
      else
	return NULL;
    }

  mips_get_arg_info (&info, cum, mode, type, named);

  /* Return straight away if the whole argument is passed on the stack.  */
  if (info.reg_offset == MAX_ARGS_IN_REGISTERS)
    return NULL;

  /* The n32 and n64 ABIs say that if any 64-bit chunk of the structure
     contains a double in its entirety, then that 64-bit chunk is passed
     in a floating-point register.  */
  if (TARGET_NEWABI
      && TARGET_HARD_FLOAT
      && named
      && type != 0
      && TREE_CODE (type) == RECORD_TYPE
      && TYPE_SIZE_UNIT (type)
      && host_integerp (TYPE_SIZE_UNIT (type), 1))
    {
      tree field;

      /* First check to see if there is any such field.  */
      for (field = TYPE_FIELDS (type); field; field = TREE_CHAIN (field))
	if (TREE_CODE (field) == FIELD_DECL
	    && SCALAR_FLOAT_TYPE_P (TREE_TYPE (field))
	    && TYPE_PRECISION (TREE_TYPE (field)) == BITS_PER_WORD
	    && host_integerp (bit_position (field), 0)
	    && int_bit_position (field) % BITS_PER_WORD == 0)
	  break;

      if (field != 0)
	{
	  /* Now handle the special case by returning a PARALLEL
	     indicating where each 64-bit chunk goes.  INFO.REG_WORDS
	     chunks are passed in registers.  */
	  unsigned int i;
	  HOST_WIDE_INT bitpos;
	  rtx ret;

	  /* assign_parms checks the mode of ENTRY_PARM, so we must
	     use the actual mode here.  */
	  ret = gen_rtx_PARALLEL (mode, rtvec_alloc (info.reg_words));

	  bitpos = 0;
	  field = TYPE_FIELDS (type);
	  for (i = 0; i < info.reg_words; i++)
	    {
	      rtx reg;

	      for (; field; field = TREE_CHAIN (field))
		if (TREE_CODE (field) == FIELD_DECL
		    && int_bit_position (field) >= bitpos)
		  break;

	      if (field
		  && int_bit_position (field) == bitpos
		  && SCALAR_FLOAT_TYPE_P (TREE_TYPE (field))
		  && TYPE_PRECISION (TREE_TYPE (field)) == BITS_PER_WORD)
		reg = gen_rtx_REG (DFmode, FP_ARG_FIRST + info.reg_offset + i);
	      else
		reg = gen_rtx_REG (DImode, GP_ARG_FIRST + info.reg_offset + i);

	      XVECEXP (ret, 0, i)
		= gen_rtx_EXPR_LIST (VOIDmode, reg,
				     GEN_INT (bitpos / BITS_PER_UNIT));

	      bitpos += BITS_PER_WORD;
	    }
	  return ret;
	}
    }

  /* Handle the n32/n64 conventions for passing complex floating-point
     arguments in FPR pairs.  The real part goes in the lower register
     and the imaginary part goes in the upper register.  */
  if (TARGET_NEWABI
      && info.fpr_p
      && GET_MODE_CLASS (mode) == MODE_COMPLEX_FLOAT)
    {
      rtx real, imag;
      enum machine_mode inner;
      unsigned int regno;

      inner = GET_MODE_INNER (mode);
      regno = FP_ARG_FIRST + info.reg_offset;
      if (info.reg_words * UNITS_PER_WORD == GET_MODE_SIZE (inner))
	{
	  /* Real part in registers, imaginary part on stack.  */
	  gcc_assert (info.stack_words == info.reg_words);
	  return gen_rtx_REG (inner, regno);
	}
      else
	{
	  gcc_assert (info.stack_words == 0);
	  real = gen_rtx_EXPR_LIST (VOIDmode,
				    gen_rtx_REG (inner, regno),
				    const0_rtx);
	  imag = gen_rtx_EXPR_LIST (VOIDmode,
				    gen_rtx_REG (inner,
						 regno + info.reg_words / 2),
				    GEN_INT (GET_MODE_SIZE (inner)));
	  return gen_rtx_PARALLEL (mode, gen_rtvec (2, real, imag));
	}
    }

  return gen_rtx_REG (mode, mips_arg_regno (&info, TARGET_HARD_FLOAT));
}

/* Implement FUNCTION_ARG_ADVANCE.  */

void
mips_function_arg_advance (CUMULATIVE_ARGS *cum, enum machine_mode mode,
			   tree type, int named)
{
  struct mips_arg_info info;

  mips_get_arg_info (&info, cum, mode, type, named);

  if (!info.fpr_p)
    cum->gp_reg_found = true;

  /* See the comment above the CUMULATIVE_ARGS structure in mips.h for
     an explanation of what this code does.  It assumes that we're using
     either the o32 or the o64 ABI, both of which pass at most 2 arguments
     in FPRs.  */
  if (cum->arg_number < 2 && info.fpr_p)
    cum->fp_code += (mode == SFmode ? 1 : 2) << (cum->arg_number * 2);

  /* Advance the register count.  This has the effect of setting
     num_gprs to MAX_ARGS_IN_REGISTERS if a doubleword-aligned
     argument required us to skip the final GPR and pass the whole
     argument on the stack.  */
  if (mips_abi != ABI_EABI || !info.fpr_p)
    cum->num_gprs = info.reg_offset + info.reg_words;
  else if (info.reg_words > 0)
    cum->num_fprs += MAX_FPRS_PER_FMT;

  /* Advance the stack word count.  */
  if (info.stack_words > 0)
    cum->stack_words = info.stack_offset + info.stack_words;

  cum->arg_number++;
}

/* Implement TARGET_ARG_PARTIAL_BYTES.  */

static int
mips_arg_partial_bytes (CUMULATIVE_ARGS *cum,
			enum machine_mode mode, tree type, bool named)
{
  struct mips_arg_info info;

  mips_get_arg_info (&info, cum, mode, type, named);
  return info.stack_words > 0 ? info.reg_words * UNITS_PER_WORD : 0;
}

/* Implement FUNCTION_ARG_BOUNDARY.  Every parameter gets at least
   PARM_BOUNDARY bits of alignment, but will be given anything up
   to STACK_BOUNDARY bits if the type requires it.  */

int
mips_function_arg_boundary (enum machine_mode mode, tree type)
{
  unsigned int alignment;

  alignment = type ? TYPE_ALIGN (type) : GET_MODE_ALIGNMENT (mode);
  if (alignment < PARM_BOUNDARY)
    alignment = PARM_BOUNDARY;
  if (alignment > STACK_BOUNDARY)
    alignment = STACK_BOUNDARY;
  return alignment;
}

/* Return true if FUNCTION_ARG_PADDING (MODE, TYPE) should return
   upward rather than downward.  In other words, return true if the
   first byte of the stack slot has useful data, false if the last
   byte does.  */

bool
mips_pad_arg_upward (enum machine_mode mode, const_tree type)
{
  /* On little-endian targets, the first byte of every stack argument
     is passed in the first byte of the stack slot.  */
  if (!BYTES_BIG_ENDIAN)
    return true;

  /* Otherwise, integral types are padded downward: the last byte of a
     stack argument is passed in the last byte of the stack slot.  */
  if (type != 0
      ? (INTEGRAL_TYPE_P (type)
	 || POINTER_TYPE_P (type)
	 || FIXED_POINT_TYPE_P (type))
      : (SCALAR_INT_MODE_P (mode)
	 || ALL_SCALAR_FIXED_POINT_MODE_P (mode)))
    return false;

  /* Big-endian o64 pads floating-point arguments downward.  */
  if (mips_abi == ABI_O64)
    if (type != 0 ? FLOAT_TYPE_P (type) : GET_MODE_CLASS (mode) == MODE_FLOAT)
      return false;

  /* Other types are padded upward for o32, o64, n32 and n64.  */
  if (mips_abi != ABI_EABI)
    return true;

  /* Arguments smaller than a stack slot are padded downward.  */
  if (mode != BLKmode)
    return GET_MODE_BITSIZE (mode) >= PARM_BOUNDARY;
  else
    return int_size_in_bytes (type) >= (PARM_BOUNDARY / BITS_PER_UNIT);
}

/* Likewise BLOCK_REG_PADDING (MODE, TYPE, ...).  Return !BYTES_BIG_ENDIAN
   if the least significant byte of the register has useful data.  Return
   the opposite if the most significant byte does.  */

bool
mips_pad_reg_upward (enum machine_mode mode, tree type)
{
  /* No shifting is required for floating-point arguments.  */
  if (type != 0 ? FLOAT_TYPE_P (type) : GET_MODE_CLASS (mode) == MODE_FLOAT)
    return !BYTES_BIG_ENDIAN;

  /* Otherwise, apply the same padding to register arguments as we do
     to stack arguments.  */
  return mips_pad_arg_upward (mode, type);
}

/* Return nonzero when an argument must be passed by reference.  */

static bool
mips_pass_by_reference (CUMULATIVE_ARGS *cum ATTRIBUTE_UNUSED,
			enum machine_mode mode, const_tree type,
			bool named ATTRIBUTE_UNUSED)
{
  if (mips_abi == ABI_EABI)
    {
      int size;

      /* ??? How should SCmode be handled?  */
      if (mode == DImode || mode == DFmode
	  || mode == DQmode || mode == UDQmode
	  || mode == DAmode || mode == UDAmode)
	return 0;

      size = type ? int_size_in_bytes (type) : GET_MODE_SIZE (mode);
      return size == -1 || size > UNITS_PER_WORD;
    }
  else
    {
      /* If we have a variable-sized parameter, we have no choice.  */
      return targetm.calls.must_pass_in_stack (mode, type);
    }
}

/* Implement TARGET_CALLEE_COPIES.  */

static bool
mips_callee_copies (CUMULATIVE_ARGS *cum ATTRIBUTE_UNUSED,
		    enum machine_mode mode ATTRIBUTE_UNUSED,
		    const_tree type ATTRIBUTE_UNUSED, bool named)
{
  return mips_abi == ABI_EABI && named;
}

/* See whether VALTYPE is a record whose fields should be returned in
   floating-point registers.  If so, return the number of fields and
   list them in FIELDS (which should have two elements).  Return 0
   otherwise.

   For n32 & n64, a structure with one or two fields is returned in
   floating-point registers as long as every field has a floating-point
   type.  */

static int
mips_fpr_return_fields (const_tree valtype, tree *fields)
{
  tree field;
  int i;

  if (!TARGET_NEWABI)
    return 0;

  if (TREE_CODE (valtype) != RECORD_TYPE)
    return 0;

  i = 0;
  for (field = TYPE_FIELDS (valtype); field != 0; field = TREE_CHAIN (field))
    {
      if (TREE_CODE (field) != FIELD_DECL)
	continue;

      if (!SCALAR_FLOAT_TYPE_P (TREE_TYPE (field)))
	return 0;

      if (i == 2)
	return 0;

      fields[i++] = field;
    }
  return i;
}

/* Implement TARGET_RETURN_IN_MSB.  For n32 & n64, we should return
   a value in the most significant part of $2/$3 if:

      - the target is big-endian;

      - the value has a structure or union type (we generalize this to
	cover aggregates from other languages too); and

      - the structure is not returned in floating-point registers.  */

static bool
mips_return_in_msb (const_tree valtype)
{
  tree fields[2];

  return (TARGET_NEWABI
	  && TARGET_BIG_ENDIAN
	  && AGGREGATE_TYPE_P (valtype)
	  && mips_fpr_return_fields (valtype, fields) == 0);
}

/* Return true if the function return value MODE will get returned in a
   floating-point register.  */

static bool
mips_return_mode_in_fpr_p (enum machine_mode mode)
{
  return ((GET_MODE_CLASS (mode) == MODE_FLOAT
	   || GET_MODE_CLASS (mode) == MODE_VECTOR_FLOAT
	   || GET_MODE_CLASS (mode) == MODE_COMPLEX_FLOAT)
	  && GET_MODE_UNIT_SIZE (mode) <= UNITS_PER_HWFPVALUE);
}

/* Return the representation of an FPR return register when the
   value being returned in FP_RETURN has mode VALUE_MODE and the
   return type itself has mode TYPE_MODE.  On NewABI targets,
   the two modes may be different for structures like:

       struct __attribute__((packed)) foo { float f; }

   where we return the SFmode value of "f" in FP_RETURN, but where
   the structure itself has mode BLKmode.  */

static rtx
mips_return_fpr_single (enum machine_mode type_mode,
			enum machine_mode value_mode)
{
  rtx x;

  x = gen_rtx_REG (value_mode, FP_RETURN);
  if (type_mode != value_mode)
    {
      x = gen_rtx_EXPR_LIST (VOIDmode, x, const0_rtx);
      x = gen_rtx_PARALLEL (type_mode, gen_rtvec (1, x));
    }
  return x;
}

/* Return a composite value in a pair of floating-point registers.
   MODE1 and OFFSET1 are the mode and byte offset for the first value,
   likewise MODE2 and OFFSET2 for the second.  MODE is the mode of the
   complete value.

   For n32 & n64, $f0 always holds the first value and $f2 the second.
   Otherwise the values are packed together as closely as possible.  */

static rtx
mips_return_fpr_pair (enum machine_mode mode,
		      enum machine_mode mode1, HOST_WIDE_INT offset1,
		      enum machine_mode mode2, HOST_WIDE_INT offset2)
{
  int inc;

  inc = (TARGET_NEWABI ? 2 : MAX_FPRS_PER_FMT);
  return gen_rtx_PARALLEL
    (mode,
     gen_rtvec (2,
		gen_rtx_EXPR_LIST (VOIDmode,
				   gen_rtx_REG (mode1, FP_RETURN),
				   GEN_INT (offset1)),
		gen_rtx_EXPR_LIST (VOIDmode,
				   gen_rtx_REG (mode2, FP_RETURN + inc),
				   GEN_INT (offset2))));

}

/* Implement FUNCTION_VALUE and LIBCALL_VALUE.  For normal calls,
   VALTYPE is the return type and MODE is VOIDmode.  For libcalls,
   VALTYPE is null and MODE is the mode of the return value.  */

rtx
mips_function_value (const_tree valtype, enum machine_mode mode)
{
  if (valtype)
    {
      tree fields[2];
      int unsigned_p;

      mode = TYPE_MODE (valtype);
      unsigned_p = TYPE_UNSIGNED (valtype);

      /* Since TARGET_PROMOTE_FUNCTION_RETURN unconditionally returns true,
	 we must promote the mode just as PROMOTE_MODE does.  */
      mode = promote_mode (valtype, mode, &unsigned_p, 1);

      /* Handle structures whose fields are returned in $f0/$f2.  */
      switch (mips_fpr_return_fields (valtype, fields))
	{
	case 1:
	  return mips_return_fpr_single (mode,
					 TYPE_MODE (TREE_TYPE (fields[0])));

	case 2:
	  return mips_return_fpr_pair (mode,
				       TYPE_MODE (TREE_TYPE (fields[0])),
				       int_byte_position (fields[0]),
				       TYPE_MODE (TREE_TYPE (fields[1])),
				       int_byte_position (fields[1]));
	}

      /* If a value is passed in the most significant part of a register, see
	 whether we have to round the mode up to a whole number of words.  */
      if (mips_return_in_msb (valtype))
	{
	  HOST_WIDE_INT size = int_size_in_bytes (valtype);
	  if (size % UNITS_PER_WORD != 0)
	    {
	      size += UNITS_PER_WORD - size % UNITS_PER_WORD;
	      mode = mode_for_size (size * BITS_PER_UNIT, MODE_INT, 0);
	    }
	}

      /* For EABI, the class of return register depends entirely on MODE.
	 For example, "struct { some_type x; }" and "union { some_type x; }"
	 are returned in the same way as a bare "some_type" would be.
	 Other ABIs only use FPRs for scalar, complex or vector types.  */
      if (mips_abi != ABI_EABI && !FLOAT_TYPE_P (valtype))
	return gen_rtx_REG (mode, GP_RETURN);
    }

  if (!TARGET_MIPS16)
    {
      /* Handle long doubles for n32 & n64.  */
      if (mode == TFmode)
	return mips_return_fpr_pair (mode,
				     DImode, 0,
				     DImode, GET_MODE_SIZE (mode) / 2);

      if (mips_return_mode_in_fpr_p (mode))
	{
	  if (GET_MODE_CLASS (mode) == MODE_COMPLEX_FLOAT)
	    return mips_return_fpr_pair (mode,
					 GET_MODE_INNER (mode), 0,
					 GET_MODE_INNER (mode),
					 GET_MODE_SIZE (mode) / 2);
	  else
	    return gen_rtx_REG (mode, FP_RETURN);
	}
    }

  return gen_rtx_REG (mode, GP_RETURN);
}

/* Implement TARGET_RETURN_IN_MEMORY.  Under the o32 and o64 ABIs,
   all BLKmode objects are returned in memory.  Under the n32, n64
   and embedded ABIs, small structures are returned in a register.
   Objects with varying size must still be returned in memory, of
   course.  */

static bool
mips_return_in_memory (const_tree type, const_tree fndecl ATTRIBUTE_UNUSED)
{
  return (TARGET_OLDABI
	  ? TYPE_MODE (type) == BLKmode
	  : !IN_RANGE (int_size_in_bytes (type), 0, 2 * UNITS_PER_WORD));
}

/* Implement TARGET_SETUP_INCOMING_VARARGS.  */

static void
mips_setup_incoming_varargs (CUMULATIVE_ARGS *cum, enum machine_mode mode,
			     tree type, int *pretend_size ATTRIBUTE_UNUSED,
			     int no_rtl)
{
  CUMULATIVE_ARGS local_cum;
  int gp_saved, fp_saved;

  /* The caller has advanced CUM up to, but not beyond, the last named
     argument.  Advance a local copy of CUM past the last "real" named
     argument, to find out how many registers are left over.  */
  local_cum = *cum;
  FUNCTION_ARG_ADVANCE (local_cum, mode, type, true);

  /* Found out how many registers we need to save.  */
  gp_saved = MAX_ARGS_IN_REGISTERS - local_cum.num_gprs;
  fp_saved = (EABI_FLOAT_VARARGS_P
	      ? MAX_ARGS_IN_REGISTERS - local_cum.num_fprs
	      : 0);

  if (!no_rtl)
    {
      if (gp_saved > 0)
	{
	  rtx ptr, mem;

	  ptr = plus_constant (virtual_incoming_args_rtx,
			       REG_PARM_STACK_SPACE (cfun->decl)
			       - gp_saved * UNITS_PER_WORD);
	  mem = gen_frame_mem (BLKmode, ptr);
	  set_mem_alias_set (mem, get_varargs_alias_set ());

	  move_block_from_reg (local_cum.num_gprs + GP_ARG_FIRST,
			       mem, gp_saved);
	}
      if (fp_saved > 0)
	{
	  /* We can't use move_block_from_reg, because it will use
	     the wrong mode.  */
	  enum machine_mode mode;
	  int off, i;

	  /* Set OFF to the offset from virtual_incoming_args_rtx of
	     the first float register.  The FP save area lies below
	     the integer one, and is aligned to UNITS_PER_FPVALUE bytes.  */
	  off = (-gp_saved * UNITS_PER_WORD) & -UNITS_PER_FPVALUE;
	  off -= fp_saved * UNITS_PER_FPREG;

	  mode = TARGET_SINGLE_FLOAT ? SFmode : DFmode;

	  for (i = local_cum.num_fprs; i < MAX_ARGS_IN_REGISTERS;
	       i += MAX_FPRS_PER_FMT)
	    {
	      rtx ptr, mem;

	      ptr = plus_constant (virtual_incoming_args_rtx, off);
	      mem = gen_frame_mem (mode, ptr);
	      set_mem_alias_set (mem, get_varargs_alias_set ());
	      mips_emit_move (mem, gen_rtx_REG (mode, FP_ARG_FIRST + i));
	      off += UNITS_PER_HWFPVALUE;
	    }
	}
    }
  if (REG_PARM_STACK_SPACE (cfun->decl) == 0)
    cfun->machine->varargs_size = (gp_saved * UNITS_PER_WORD
				   + fp_saved * UNITS_PER_FPREG);
}

/* Implement TARGET_BUILTIN_VA_LIST.  */

static tree
mips_build_builtin_va_list (void)
{
  if (EABI_FLOAT_VARARGS_P)
    {
      /* We keep 3 pointers, and two offsets.

	 Two pointers are to the overflow area, which starts at the CFA.
	 One of these is constant, for addressing into the GPR save area
	 below it.  The other is advanced up the stack through the
	 overflow region.

	 The third pointer is to the bottom of the GPR save area.
	 Since the FPR save area is just below it, we can address
	 FPR slots off this pointer.

	 We also keep two one-byte offsets, which are to be subtracted
	 from the constant pointers to yield addresses in the GPR and
	 FPR save areas.  These are downcounted as float or non-float
	 arguments are used, and when they get to zero, the argument
	 must be obtained from the overflow region.  */
      tree f_ovfl, f_gtop, f_ftop, f_goff, f_foff, f_res, record;
      tree array, index;

      record = lang_hooks.types.make_type (RECORD_TYPE);

      f_ovfl = build_decl (FIELD_DECL, get_identifier ("__overflow_argptr"),
			   ptr_type_node);
      f_gtop = build_decl (FIELD_DECL, get_identifier ("__gpr_top"),
			   ptr_type_node);
      f_ftop = build_decl (FIELD_DECL, get_identifier ("__fpr_top"),
			   ptr_type_node);
      f_goff = build_decl (FIELD_DECL, get_identifier ("__gpr_offset"),
			   unsigned_char_type_node);
      f_foff = build_decl (FIELD_DECL, get_identifier ("__fpr_offset"),
			   unsigned_char_type_node);
      /* Explicitly pad to the size of a pointer, so that -Wpadded won't
	 warn on every user file.  */
      index = build_int_cst (NULL_TREE, GET_MODE_SIZE (ptr_mode) - 2 - 1);
      array = build_array_type (unsigned_char_type_node,
			        build_index_type (index));
      f_res = build_decl (FIELD_DECL, get_identifier ("__reserved"), array);

      DECL_FIELD_CONTEXT (f_ovfl) = record;
      DECL_FIELD_CONTEXT (f_gtop) = record;
      DECL_FIELD_CONTEXT (f_ftop) = record;
      DECL_FIELD_CONTEXT (f_goff) = record;
      DECL_FIELD_CONTEXT (f_foff) = record;
      DECL_FIELD_CONTEXT (f_res) = record;

      TYPE_FIELDS (record) = f_ovfl;
      TREE_CHAIN (f_ovfl) = f_gtop;
      TREE_CHAIN (f_gtop) = f_ftop;
      TREE_CHAIN (f_ftop) = f_goff;
      TREE_CHAIN (f_goff) = f_foff;
      TREE_CHAIN (f_foff) = f_res;

      layout_type (record);
      return record;
    }
  else if (TARGET_IRIX && TARGET_IRIX6)
    /* On IRIX 6, this type is 'char *'.  */
    return build_pointer_type (char_type_node);
  else
    /* Otherwise, we use 'void *'.  */
    return ptr_type_node;
}

/* Implement TARGET_EXPAND_BUILTIN_VA_START.  */

static void
mips_va_start (tree valist, rtx nextarg)
{
  if (EABI_FLOAT_VARARGS_P)
    {
      const CUMULATIVE_ARGS *cum;
      tree f_ovfl, f_gtop, f_ftop, f_goff, f_foff;
      tree ovfl, gtop, ftop, goff, foff;
      tree t;
      int gpr_save_area_size;
      int fpr_save_area_size;
      int fpr_offset;

      cum = &crtl->args.info;
      gpr_save_area_size
	= (MAX_ARGS_IN_REGISTERS - cum->num_gprs) * UNITS_PER_WORD;
      fpr_save_area_size
	= (MAX_ARGS_IN_REGISTERS - cum->num_fprs) * UNITS_PER_FPREG;

      f_ovfl = TYPE_FIELDS (va_list_type_node);
      f_gtop = TREE_CHAIN (f_ovfl);
      f_ftop = TREE_CHAIN (f_gtop);
      f_goff = TREE_CHAIN (f_ftop);
      f_foff = TREE_CHAIN (f_goff);

      ovfl = build3 (COMPONENT_REF, TREE_TYPE (f_ovfl), valist, f_ovfl,
		     NULL_TREE);
      gtop = build3 (COMPONENT_REF, TREE_TYPE (f_gtop), valist, f_gtop,
		     NULL_TREE);
      ftop = build3 (COMPONENT_REF, TREE_TYPE (f_ftop), valist, f_ftop,
		     NULL_TREE);
      goff = build3 (COMPONENT_REF, TREE_TYPE (f_goff), valist, f_goff,
		     NULL_TREE);
      foff = build3 (COMPONENT_REF, TREE_TYPE (f_foff), valist, f_foff,
		     NULL_TREE);

      /* Emit code to initialize OVFL, which points to the next varargs
	 stack argument.  CUM->STACK_WORDS gives the number of stack
	 words used by named arguments.  */
      t = make_tree (TREE_TYPE (ovfl), virtual_incoming_args_rtx);
      if (cum->stack_words > 0)
	t = build2 (POINTER_PLUS_EXPR, TREE_TYPE (ovfl), t,
		    size_int (cum->stack_words * UNITS_PER_WORD));
      t = build2 (MODIFY_EXPR, TREE_TYPE (ovfl), ovfl, t);
      expand_expr (t, const0_rtx, VOIDmode, EXPAND_NORMAL);

      /* Emit code to initialize GTOP, the top of the GPR save area.  */
      t = make_tree (TREE_TYPE (gtop), virtual_incoming_args_rtx);
      t = build2 (MODIFY_EXPR, TREE_TYPE (gtop), gtop, t);
      expand_expr (t, const0_rtx, VOIDmode, EXPAND_NORMAL);

      /* Emit code to initialize FTOP, the top of the FPR save area.
	 This address is gpr_save_area_bytes below GTOP, rounded
	 down to the next fp-aligned boundary.  */
      t = make_tree (TREE_TYPE (ftop), virtual_incoming_args_rtx);
      fpr_offset = gpr_save_area_size + UNITS_PER_FPVALUE - 1;
      fpr_offset &= -UNITS_PER_FPVALUE;
      if (fpr_offset)
	t = build2 (POINTER_PLUS_EXPR, TREE_TYPE (ftop), t,
		    size_int (-fpr_offset));
      t = build2 (MODIFY_EXPR, TREE_TYPE (ftop), ftop, t);
      expand_expr (t, const0_rtx, VOIDmode, EXPAND_NORMAL);

      /* Emit code to initialize GOFF, the offset from GTOP of the
	 next GPR argument.  */
      t = build2 (MODIFY_EXPR, TREE_TYPE (goff), goff,
		  build_int_cst (TREE_TYPE (goff), gpr_save_area_size));
      expand_expr (t, const0_rtx, VOIDmode, EXPAND_NORMAL);

      /* Likewise emit code to initialize FOFF, the offset from FTOP
	 of the next FPR argument.  */
      t = build2 (MODIFY_EXPR, TREE_TYPE (foff), foff,
		  build_int_cst (TREE_TYPE (foff), fpr_save_area_size));
      expand_expr (t, const0_rtx, VOIDmode, EXPAND_NORMAL);
    }
  else
    {
      nextarg = plus_constant (nextarg, -cfun->machine->varargs_size);
      std_expand_builtin_va_start (valist, nextarg);
    }
}

/* Implement TARGET_GIMPLIFY_VA_ARG_EXPR.  */

static tree
mips_gimplify_va_arg_expr (tree valist, tree type, gimple_seq *pre_p,
			   gimple_seq *post_p)
{
  tree addr;
  bool indirect_p;

  indirect_p = pass_by_reference (NULL, TYPE_MODE (type), type, 0);
  if (indirect_p)
    type = build_pointer_type (type);

  if (!EABI_FLOAT_VARARGS_P)
    addr = std_gimplify_va_arg_expr (valist, type, pre_p, post_p);
  else
    {
      tree f_ovfl, f_gtop, f_ftop, f_goff, f_foff;
      tree ovfl, top, off, align;
      HOST_WIDE_INT size, rsize, osize;
      tree t, u;

      f_ovfl = TYPE_FIELDS (va_list_type_node);
      f_gtop = TREE_CHAIN (f_ovfl);
      f_ftop = TREE_CHAIN (f_gtop);
      f_goff = TREE_CHAIN (f_ftop);
      f_foff = TREE_CHAIN (f_goff);

      /* Let:

	 TOP be the top of the GPR or FPR save area;
	 OFF be the offset from TOP of the next register;
	 ADDR_RTX be the address of the argument;
	 SIZE be the number of bytes in the argument type;
	 RSIZE be the number of bytes used to store the argument
	   when it's in the register save area; and
	 OSIZE be the number of bytes used to store it when it's
	   in the stack overflow area.

	 The code we want is:

	 1: off &= -rsize;	  // round down
	 2: if (off != 0)
	 3:   {
	 4:	addr_rtx = top - off + (BYTES_BIG_ENDIAN ? RSIZE - SIZE : 0);
	 5:	off -= rsize;
	 6:   }
	 7: else
	 8:   {
	 9:	ovfl = ((intptr_t) ovfl + osize - 1) & -osize;
	 10:	addr_rtx = ovfl + (BYTES_BIG_ENDIAN ? OSIZE - SIZE : 0);
	 11:	ovfl += osize;
	 14:  }

	 [1] and [9] can sometimes be optimized away.  */

      ovfl = build3 (COMPONENT_REF, TREE_TYPE (f_ovfl), valist, f_ovfl,
		     NULL_TREE);
      size = int_size_in_bytes (type);

      if (GET_MODE_CLASS (TYPE_MODE (type)) == MODE_FLOAT
	  && GET_MODE_SIZE (TYPE_MODE (type)) <= UNITS_PER_FPVALUE)
	{
	  top = build3 (COMPONENT_REF, TREE_TYPE (f_ftop),
			unshare_expr (valist), f_ftop, NULL_TREE);
	  off = build3 (COMPONENT_REF, TREE_TYPE (f_foff),
			unshare_expr (valist), f_foff, NULL_TREE);

	  /* When va_start saves FPR arguments to the stack, each slot
	     takes up UNITS_PER_HWFPVALUE bytes, regardless of the
	     argument's precision.  */
	  rsize = UNITS_PER_HWFPVALUE;

	  /* Overflow arguments are padded to UNITS_PER_WORD bytes
	     (= PARM_BOUNDARY bits).  This can be different from RSIZE
	     in two cases:

	     (1) On 32-bit targets when TYPE is a structure such as:

	     struct s { float f; };

	     Such structures are passed in paired FPRs, so RSIZE
	     will be 8 bytes.  However, the structure only takes
	     up 4 bytes of memory, so OSIZE will only be 4.

	     (2) In combinations such as -mgp64 -msingle-float
	     -fshort-double.  Doubles passed in registers will then take
	     up 4 (UNITS_PER_HWFPVALUE) bytes, but those passed on the
	     stack take up UNITS_PER_WORD bytes.  */
	  osize = MAX (GET_MODE_SIZE (TYPE_MODE (type)), UNITS_PER_WORD);
	}
      else
	{
	  top = build3 (COMPONENT_REF, TREE_TYPE (f_gtop),
			unshare_expr (valist), f_gtop, NULL_TREE);
	  off = build3 (COMPONENT_REF, TREE_TYPE (f_goff),
			unshare_expr (valist), f_goff, NULL_TREE);
	  rsize = (size + UNITS_PER_WORD - 1) & -UNITS_PER_WORD;
	  if (rsize > UNITS_PER_WORD)
	    {
	      /* [1] Emit code for: off &= -rsize.	*/
	      t = build2 (BIT_AND_EXPR, TREE_TYPE (off), unshare_expr (off),
			  build_int_cst (TREE_TYPE (off), -rsize));
	      gimplify_assign (unshare_expr (off), t, pre_p);
	    }
	  osize = rsize;
	}

      /* [2] Emit code to branch if off == 0.  */
      t = build2 (NE_EXPR, boolean_type_node, off,
		  build_int_cst (TREE_TYPE (off), 0));
      addr = build3 (COND_EXPR, ptr_type_node, t, NULL_TREE, NULL_TREE);

      /* [5] Emit code for: off -= rsize.  We do this as a form of
	 post-decrement not available to C.  */
      t = fold_convert (TREE_TYPE (off), build_int_cst (NULL_TREE, rsize));
      t = build2 (POSTDECREMENT_EXPR, TREE_TYPE (off), off, t);

      /* [4] Emit code for:
	 addr_rtx = top - off + (BYTES_BIG_ENDIAN ? RSIZE - SIZE : 0).  */
      t = fold_convert (sizetype, t);
      t = fold_build1 (NEGATE_EXPR, sizetype, t);
      t = build2 (POINTER_PLUS_EXPR, TREE_TYPE (top), top, t);
      if (BYTES_BIG_ENDIAN && rsize > size)
	{
	  u = size_int (rsize - size);
	  t = build2 (POINTER_PLUS_EXPR, TREE_TYPE (t), t, u);
	}
      COND_EXPR_THEN (addr) = t;

      if (osize > UNITS_PER_WORD)
	{
	  /* [9] Emit: ovfl = ((intptr_t) ovfl + osize - 1) & -osize.  */
	  u = size_int (osize - 1);
	  t = build2 (POINTER_PLUS_EXPR, TREE_TYPE (ovfl),
		      unshare_expr (ovfl), u);
	  t = fold_convert (sizetype, t);
	  u = size_int (-osize);
	  t = build2 (BIT_AND_EXPR, sizetype, t, u);
	  t = fold_convert (TREE_TYPE (ovfl), t);
	  align = build2 (MODIFY_EXPR, TREE_TYPE (ovfl),
			  unshare_expr (ovfl), t);
	}
      else
	align = NULL;

      /* [10, 11] Emit code for:
	 addr_rtx = ovfl + (BYTES_BIG_ENDIAN ? OSIZE - SIZE : 0)
	 ovfl += osize.  */
      u = fold_convert (TREE_TYPE (ovfl), build_int_cst (NULL_TREE, osize));
      t = build2 (POSTINCREMENT_EXPR, TREE_TYPE (ovfl), ovfl, u);
      if (BYTES_BIG_ENDIAN && osize > size)
	{
	  u = size_int (osize - size);
	  t = build2 (POINTER_PLUS_EXPR, TREE_TYPE (t), t, u);
	}

      /* String [9] and [10, 11] together.  */
      if (align)
	t = build2 (COMPOUND_EXPR, TREE_TYPE (t), align, t);
      COND_EXPR_ELSE (addr) = t;

      addr = fold_convert (build_pointer_type (type), addr);
      addr = build_va_arg_indirect_ref (addr);
    }

  if (indirect_p)
    addr = build_va_arg_indirect_ref (addr);

  return addr;
}

/* Start a definition of function NAME.  MIPS16_P indicates whether the
   function contains MIPS16 code.  */

static void
mips_start_function_definition (const char *name, bool mips16_p)
{
  if (mips16_p)
    fprintf (asm_out_file, "\t.set\tmips16\n");
  else
    fprintf (asm_out_file, "\t.set\tnomips16\n");

  if (!flag_inhibit_size_directive)
    {
      fputs ("\t.ent\t", asm_out_file);
      assemble_name (asm_out_file, name);
      fputs ("\n", asm_out_file);
    }

  ASM_OUTPUT_TYPE_DIRECTIVE (asm_out_file, name, "function");

  /* Start the definition proper.  */
  assemble_name (asm_out_file, name);
  fputs (":\n", asm_out_file);
}

/* End a function definition started by mips_start_function_definition.  */

static void
mips_end_function_definition (const char *name)
{
  if (!flag_inhibit_size_directive)
    {
      fputs ("\t.end\t", asm_out_file);
      assemble_name (asm_out_file, name);
      fputs ("\n", asm_out_file);
    }
}

/* Return true if calls to X can use R_MIPS_CALL* relocations.  */

static bool
mips_ok_for_lazy_binding_p (rtx x)
{
  return (TARGET_USE_GOT
	  && GET_CODE (x) == SYMBOL_REF
	  && !SYMBOL_REF_BIND_NOW_P (x)
	  && !mips_symbol_binds_local_p (x));
}

/* Load function address ADDR into register DEST.  TYPE is as for
   mips_expand_call.  Return true if we used an explicit lazy-binding
   sequence.  */

static bool
mips_load_call_address (enum mips_call_type type, rtx dest, rtx addr)
{
  /* If we're generating PIC, and this call is to a global function,
     try to allow its address to be resolved lazily.  This isn't
     possible for sibcalls when $gp is call-saved because the value
     of $gp on entry to the stub would be our caller's gp, not ours.  */
  if (TARGET_EXPLICIT_RELOCS
      && !(type == MIPS_CALL_SIBCALL && TARGET_CALL_SAVED_GP)
      && mips_ok_for_lazy_binding_p (addr))
    {
      addr = mips_got_load (dest, addr, SYMBOL_GOTOFF_CALL);
      emit_insn (gen_rtx_SET (VOIDmode, dest, addr));
      return true;
    }
  else
    {
      mips_emit_move (dest, addr);
      return false;
    }
}

/* Each locally-defined hard-float MIPS16 function has a local symbol
   associated with it.  This hash table maps the function symbol (FUNC)
   to the local symbol (LOCAL). */
struct mips16_local_alias GTY(()) {
  rtx func;
  rtx local;
};
static GTY ((param_is (struct mips16_local_alias))) htab_t mips16_local_aliases;

/* Hash table callbacks for mips16_local_aliases.  */

static hashval_t
mips16_local_aliases_hash (const void *entry)
{
  const struct mips16_local_alias *alias;

  alias = (const struct mips16_local_alias *) entry;
  return htab_hash_string (XSTR (alias->func, 0));
}

static int
mips16_local_aliases_eq (const void *entry1, const void *entry2)
{
  const struct mips16_local_alias *alias1, *alias2;

  alias1 = (const struct mips16_local_alias *) entry1;
  alias2 = (const struct mips16_local_alias *) entry2;
  return rtx_equal_p (alias1->func, alias2->func);
}

/* FUNC is the symbol for a locally-defined hard-float MIPS16 function.
   Return a local alias for it, creating a new one if necessary.  */

static rtx
mips16_local_alias (rtx func)
{
  struct mips16_local_alias *alias, tmp_alias;
  void **slot;

  /* Create the hash table if this is the first call.  */
  if (mips16_local_aliases == NULL)
    mips16_local_aliases = htab_create_ggc (37, mips16_local_aliases_hash,
					    mips16_local_aliases_eq, NULL);

  /* Look up the function symbol, creating a new entry if need be.  */
  tmp_alias.func = func;
  slot = htab_find_slot (mips16_local_aliases, &tmp_alias, INSERT);
  gcc_assert (slot != NULL);

  alias = (struct mips16_local_alias *) *slot;
  if (alias == NULL)
    {
      const char *func_name, *local_name;
      rtx local;

      /* Create a new SYMBOL_REF for the local symbol.  The choice of
	 __fn_local_* is based on the __fn_stub_* names that we've
	 traditionally used for the non-MIPS16 stub.  */
      func_name = targetm.strip_name_encoding (XSTR (func, 0));
      local_name = ACONCAT (("__fn_local_", func_name, NULL));
      local = gen_rtx_SYMBOL_REF (Pmode, ggc_strdup (local_name));
      SYMBOL_REF_FLAGS (local) = SYMBOL_REF_FLAGS (func) | SYMBOL_FLAG_LOCAL;

      /* Create a new structure to represent the mapping.  */
      alias = GGC_NEW (struct mips16_local_alias);
      alias->func = func;
      alias->local = local;
      *slot = alias;
    }
  return alias->local;
}

/* A chained list of functions for which mips16_build_call_stub has already
   generated a stub.  NAME is the name of the function and FP_RET_P is true
   if the function returns a value in floating-point registers.  */
struct mips16_stub {
  struct mips16_stub *next;
  char *name;
  bool fp_ret_p;
};
static struct mips16_stub *mips16_stubs;

/* Return a SYMBOL_REF for a MIPS16 function called NAME.  */

static rtx
mips16_stub_function (const char *name)
{
  rtx x;

  x = gen_rtx_SYMBOL_REF (Pmode, ggc_strdup (name));
  SYMBOL_REF_FLAGS (x) |= (SYMBOL_FLAG_EXTERNAL | SYMBOL_FLAG_FUNCTION);
  return x;
}

/* Return the two-character string that identifies floating-point
   return mode MODE in the name of a MIPS16 function stub.  */

static const char *
mips16_call_stub_mode_suffix (enum machine_mode mode)
{
  if (mode == SFmode)
    return "sf";
  else if (mode == DFmode)
    return "df";
  else if (mode == SCmode)
    return "sc";
  else if (mode == DCmode)
    return "dc";
  else if (mode == V2SFmode)
    return "df";
  else
    gcc_unreachable ();
}

/* Write instructions to move a 32-bit value between general register
   GPREG and floating-point register FPREG.  DIRECTION is 't' to move
   from GPREG to FPREG and 'f' to move in the opposite direction.  */

static void
mips_output_32bit_xfer (char direction, unsigned int gpreg, unsigned int fpreg)
{
  fprintf (asm_out_file, "\tm%cc1\t%s,%s\n", direction,
	   reg_names[gpreg], reg_names[fpreg]);
}

/* Likewise for 64-bit values.  */

static void
mips_output_64bit_xfer (char direction, unsigned int gpreg, unsigned int fpreg)
{
  if (TARGET_64BIT)
    fprintf (asm_out_file, "\tdm%cc1\t%s,%s\n", direction,
 	     reg_names[gpreg], reg_names[fpreg]);
  else if (TARGET_FLOAT64)
    {
      fprintf (asm_out_file, "\tm%cc1\t%s,%s\n", direction,
 	       reg_names[gpreg + TARGET_BIG_ENDIAN], reg_names[fpreg]);
      fprintf (asm_out_file, "\tm%chc1\t%s,%s\n", direction,
 	       reg_names[gpreg + TARGET_LITTLE_ENDIAN], reg_names[fpreg]);
    }
  else
    {
      /* Move the least-significant word.  */
      fprintf (asm_out_file, "\tm%cc1\t%s,%s\n", direction,
	       reg_names[gpreg + TARGET_BIG_ENDIAN], reg_names[fpreg]);
      /* ...then the most significant word.  */
      fprintf (asm_out_file, "\tm%cc1\t%s,%s\n", direction,
	       reg_names[gpreg + TARGET_LITTLE_ENDIAN], reg_names[fpreg + 1]);
    }
}

/* Write out code to move floating-point arguments into or out of
   general registers.  FP_CODE is the code describing which arguments
   are present (see the comment above the definition of CUMULATIVE_ARGS
   in mips.h).  DIRECTION is as for mips_output_32bit_xfer.  */

static void
mips_output_args_xfer (int fp_code, char direction)
{
  unsigned int gparg, fparg, f;
  CUMULATIVE_ARGS cum;

  /* This code only works for o32 and o64.  */
  gcc_assert (TARGET_OLDABI);

  mips_init_cumulative_args (&cum, NULL);

  for (f = (unsigned int) fp_code; f != 0; f >>= 2)
    {
      enum machine_mode mode;
      struct mips_arg_info info;

      if ((f & 3) == 1)
	mode = SFmode;
      else if ((f & 3) == 2)
	mode = DFmode;
      else
	gcc_unreachable ();

      mips_get_arg_info (&info, &cum, mode, NULL, true);
      gparg = mips_arg_regno (&info, false);
      fparg = mips_arg_regno (&info, true);

      if (mode == SFmode)
	mips_output_32bit_xfer (direction, gparg, fparg);
      else
	mips_output_64bit_xfer (direction, gparg, fparg);

      mips_function_arg_advance (&cum, mode, NULL, true);
    }
}

/* Write a MIPS16 stub for the current function.  This stub is used
   for functions which take arguments in the floating-point registers.
   It is normal-mode code that moves the floating-point arguments
   into the general registers and then jumps to the MIPS16 code.  */

static void
mips16_build_function_stub (void)
{
  const char *fnname, *alias_name, *separator;
  char *secname, *stubname;
  tree stubdecl;
  unsigned int f;
  rtx symbol, alias;

  /* Create the name of the stub, and its unique section.  */
  symbol = XEXP (DECL_RTL (current_function_decl), 0);
  alias = mips16_local_alias (symbol);

  fnname = targetm.strip_name_encoding (XSTR (symbol, 0));
  alias_name = targetm.strip_name_encoding (XSTR (alias, 0));
  secname = ACONCAT ((".mips16.fn.", fnname, NULL));
  stubname = ACONCAT (("__fn_stub_", fnname, NULL));

  /* Build a decl for the stub.  */
  stubdecl = build_decl (FUNCTION_DECL, get_identifier (stubname),
			 build_function_type (void_type_node, NULL_TREE));
  DECL_SECTION_NAME (stubdecl) = build_string (strlen (secname), secname);
  DECL_RESULT (stubdecl) = build_decl (RESULT_DECL, NULL_TREE, void_type_node);

  /* Output a comment.  */
  fprintf (asm_out_file, "\t# Stub function for %s (",
	   current_function_name ());
  separator = "";
  for (f = (unsigned int) crtl->args.info.fp_code; f != 0; f >>= 2)
    {
      fprintf (asm_out_file, "%s%s", separator,
	       (f & 3) == 1 ? "float" : "double");
      separator = ", ";
    }
  fprintf (asm_out_file, ")\n");

  /* Start the function definition.  */
  assemble_start_function (stubdecl, stubname);
  mips_start_function_definition (stubname, false);

  /* If generating pic2 code, either set up the global pointer or
     switch to pic0.  */
  if (TARGET_ABICALLS_PIC2)
    {
      if (TARGET_ABSOLUTE_ABICALLS)
	fprintf (asm_out_file, "\t.option\tpic0\n");
      else
	{
	  output_asm_insn ("%(.cpload\t%^%)", NULL);
	  /* Emit an R_MIPS_NONE relocation to tell the linker what the
	     target function is.  Use a local GOT access when loading the
	     symbol, to cut down on the number of unnecessary GOT entries
	     for stubs that aren't needed.  */
	  output_asm_insn (".reloc\t0,R_MIPS_NONE,%0", &symbol);
	  symbol = alias;
	}
    }

  /* Load the address of the MIPS16 function into $25.  Do this first so
     that targets with coprocessor interlocks can use an MFC1 to fill the
     delay slot.  */
  output_asm_insn ("la\t%^,%0", &symbol);

  /* Move the arguments from floating-point registers to general registers.  */
  mips_output_args_xfer (crtl->args.info.fp_code, 'f');

  /* Jump to the MIPS16 function.  */
  output_asm_insn ("jr\t%^", NULL);

  if (TARGET_ABICALLS_PIC2 && TARGET_ABSOLUTE_ABICALLS)
    fprintf (asm_out_file, "\t.option\tpic2\n");

  mips_end_function_definition (stubname);

  /* If the linker needs to create a dynamic symbol for the target
     function, it will associate the symbol with the stub (which,
     unlike the target function, follows the proper calling conventions).
     It is therefore useful to have a local alias for the target function,
     so that it can still be identified as MIPS16 code.  As an optimization,
     this symbol can also be used for indirect MIPS16 references from
     within this file.  */
  ASM_OUTPUT_DEF (asm_out_file, alias_name, fnname);

  switch_to_section (function_section (current_function_decl));
}

/* The current function is a MIPS16 function that returns a value in an FPR.
   Copy the return value from its soft-float to its hard-float location.
   libgcc2 has special non-MIPS16 helper functions for each case.  */

static void
mips16_copy_fpr_return_value (void)
{
  rtx fn, insn, retval;
  tree return_type;
  enum machine_mode return_mode;
  const char *name;

  return_type = DECL_RESULT (current_function_decl);
  return_mode = DECL_MODE (return_type);

  name = ACONCAT (("__mips16_ret_",
		   mips16_call_stub_mode_suffix (return_mode),
		   NULL));
  fn = mips16_stub_function (name);

  /* The function takes arguments in $2 (and possibly $3), so calls
     to it cannot be lazily bound.  */
  SYMBOL_REF_FLAGS (fn) |= SYMBOL_FLAG_BIND_NOW;

  /* Model the call as something that takes the GPR return value as
     argument and returns an "updated" value.  */
  retval = gen_rtx_REG (return_mode, GP_RETURN);
  insn = mips_expand_call (MIPS_CALL_EPILOGUE, retval, fn,
			   const0_rtx, NULL_RTX, false);
  use_reg (&CALL_INSN_FUNCTION_USAGE (insn), retval);
}

/* Consider building a stub for a MIPS16 call to function *FN_PTR.
   RETVAL is the location of the return value, or null if this is
   a "call" rather than a "call_value".  ARGS_SIZE is the size of the
   arguments and FP_CODE is the code built by mips_function_arg;
   see the comment above CUMULATIVE_ARGS for details.

   There are three alternatives:

   - If a stub was needed, emit the call and return the call insn itself.

   - If we can avoid using a stub by redirecting the call, set *FN_PTR
     to the new target and return null.

   - If *FN_PTR doesn't need a stub, return null and leave *FN_PTR
     unmodified.

   A stub is needed for calls to functions that, in normal mode,
   receive arguments in FPRs or return values in FPRs.  The stub
   copies the arguments from their soft-float positions to their
   hard-float positions, calls the real function, then copies the
   return value from its hard-float position to its soft-float
   position.

   We can emit a JAL to *FN_PTR even when *FN_PTR might need a stub.
   If *FN_PTR turns out to be to a non-MIPS16 function, the linker
   automatically redirects the JAL to the stub, otherwise the JAL
   continues to call FN directly.  */

static rtx
mips16_build_call_stub (rtx retval, rtx *fn_ptr, rtx args_size, int fp_code)
{
  const char *fnname;
  bool fp_ret_p;
  struct mips16_stub *l;
  rtx insn, fn;

  /* We don't need to do anything if we aren't in MIPS16 mode, or if
     we were invoked with the -msoft-float option.  */
  if (!TARGET_MIPS16 || TARGET_SOFT_FLOAT_ABI)
    return NULL_RTX;

  /* Figure out whether the value might come back in a floating-point
     register.  */
  fp_ret_p = retval && mips_return_mode_in_fpr_p (GET_MODE (retval));

  /* We don't need to do anything if there were no floating-point
     arguments and the value will not be returned in a floating-point
     register.  */
  if (fp_code == 0 && !fp_ret_p)
    return NULL_RTX;

  /* We don't need to do anything if this is a call to a special
     MIPS16 support function.  */
  fn = *fn_ptr;
  if (mips16_stub_function_p (fn))
    return NULL_RTX;

  /* This code will only work for o32 and o64 abis.  The other ABI's
     require more sophisticated support.  */
  gcc_assert (TARGET_OLDABI);

  /* If we're calling via a function pointer, use one of the magic
     libgcc.a stubs provided for each (FP_CODE, FP_RET_P) combination.
     Each stub expects the function address to arrive in register $2.  */
  if (GET_CODE (fn) != SYMBOL_REF
      || !call_insn_operand (fn, VOIDmode))
    {
      char buf[30];
      rtx stub_fn, insn, addr;
      bool lazy_p;

      /* If this is a locally-defined and locally-binding function,
	 avoid the stub by calling the local alias directly.  */
      if (mips16_local_function_p (fn))
	{
	  *fn_ptr = mips16_local_alias (fn);
	  return NULL_RTX;
	}

      /* Create a SYMBOL_REF for the libgcc.a function.  */
      if (fp_ret_p)
	sprintf (buf, "__mips16_call_stub_%s_%d",
		 mips16_call_stub_mode_suffix (GET_MODE (retval)),
		 fp_code);
      else
	sprintf (buf, "__mips16_call_stub_%d", fp_code);
      stub_fn = mips16_stub_function (buf);

      /* The function uses $2 as an argument, so calls to it
	 cannot be lazily bound.  */
      SYMBOL_REF_FLAGS (stub_fn) |= SYMBOL_FLAG_BIND_NOW;

      /* Load the target function into $2.  */
      addr = gen_rtx_REG (Pmode, GP_REG_FIRST + 2);
      lazy_p = mips_load_call_address (MIPS_CALL_NORMAL, addr, fn);

      /* Emit the call.  */
      insn = mips_expand_call (MIPS_CALL_NORMAL, retval, stub_fn,
			       args_size, NULL_RTX, lazy_p);

      /* Tell GCC that this call does indeed use the value of $2.  */
      use_reg (&CALL_INSN_FUNCTION_USAGE (insn), addr);

      /* If we are handling a floating-point return value, we need to
         save $18 in the function prologue.  Putting a note on the
         call will mean that df_regs_ever_live_p ($18) will be true if the
         call is not eliminated, and we can check that in the prologue
         code.  */
      if (fp_ret_p)
	CALL_INSN_FUNCTION_USAGE (insn) =
	  gen_rtx_EXPR_LIST (VOIDmode,
			     gen_rtx_CLOBBER (VOIDmode,
					      gen_rtx_REG (word_mode, 18)),
			     CALL_INSN_FUNCTION_USAGE (insn));

      return insn;
    }

  /* We know the function we are going to call.  If we have already
     built a stub, we don't need to do anything further.  */
  fnname = targetm.strip_name_encoding (XSTR (fn, 0));
  for (l = mips16_stubs; l != NULL; l = l->next)
    if (strcmp (l->name, fnname) == 0)
      break;

  if (l == NULL)
    {
      const char *separator;
      char *secname, *stubname;
      tree stubid, stubdecl;
      unsigned int f;

      /* If the function does not return in FPRs, the special stub
	 section is named
	     .mips16.call.FNNAME

	 If the function does return in FPRs, the stub section is named
	     .mips16.call.fp.FNNAME

	 Build a decl for the stub.  */
      secname = ACONCAT ((".mips16.call.", fp_ret_p ? "fp." : "",
			  fnname, NULL));
      stubname = ACONCAT (("__call_stub_", fp_ret_p ? "fp_" : "",
			   fnname, NULL));
      stubid = get_identifier (stubname);
      stubdecl = build_decl (FUNCTION_DECL, stubid,
			     build_function_type (void_type_node, NULL_TREE));
      DECL_SECTION_NAME (stubdecl) = build_string (strlen (secname), secname);
      DECL_RESULT (stubdecl) = build_decl (RESULT_DECL, NULL_TREE,
					   void_type_node);

      /* Output a comment.  */
      fprintf (asm_out_file, "\t# Stub function to call %s%s (",
	       (fp_ret_p
		? (GET_MODE (retval) == SFmode ? "float " : "double ")
		: ""),
	       fnname);
      separator = "";
      for (f = (unsigned int) fp_code; f != 0; f >>= 2)
	{
	  fprintf (asm_out_file, "%s%s", separator,
		   (f & 3) == 1 ? "float" : "double");
	  separator = ", ";
	}
      fprintf (asm_out_file, ")\n");

      /* Start the function definition.  */
      assemble_start_function (stubdecl, stubname);
      mips_start_function_definition (stubname, false);

      if (!fp_ret_p)
	{
	  /* Load the address of the MIPS16 function into $25.  Do this
	     first so that targets with coprocessor interlocks can use
	     an MFC1 to fill the delay slot.  */
	  if (TARGET_EXPLICIT_RELOCS)
	    {
	      output_asm_insn ("lui\t%^,%%hi(%0)", &fn);
	      output_asm_insn ("addiu\t%^,%^,%%lo(%0)", &fn);
	    }
	  else
	    output_asm_insn ("la\t%^,%0", &fn);
	}

      /* Move the arguments from general registers to floating-point
	 registers.  */
      mips_output_args_xfer (fp_code, 't');

      if (!fp_ret_p)
	{
	  /* Jump to the previously-loaded address.  */
	  output_asm_insn ("jr\t%^", NULL);
	}
      else
	{
	  /* Save the return address in $18 and call the non-MIPS16 function.
	     The stub's caller knows that $18 might be clobbered, even though
	     $18 is usually a call-saved register.  */
	  fprintf (asm_out_file, "\tmove\t%s,%s\n",
		   reg_names[GP_REG_FIRST + 18], reg_names[GP_REG_FIRST + 31]);
	  output_asm_insn (MIPS_CALL ("jal", &fn, 0), &fn);

	  /* Move the result from floating-point registers to
	     general registers.  */
	  switch (GET_MODE (retval))
	    {
	    case SCmode:
	      mips_output_32bit_xfer ('f', GP_RETURN + 1,
				      FP_REG_FIRST + MAX_FPRS_PER_FMT);
	      /* Fall though.  */
	    case SFmode:
	      mips_output_32bit_xfer ('f', GP_RETURN, FP_REG_FIRST);
	      if (GET_MODE (retval) == SCmode && TARGET_64BIT)
		{
		  /* On 64-bit targets, complex floats are returned in
		     a single GPR, such that "sd" on a suitably-aligned
		     target would store the value correctly.  */
		  fprintf (asm_out_file, "\tdsll\t%s,%s,32\n",
			   reg_names[GP_RETURN + TARGET_LITTLE_ENDIAN],
			   reg_names[GP_RETURN + TARGET_LITTLE_ENDIAN]);
		  fprintf (asm_out_file, "\tor\t%s,%s,%s\n",
			   reg_names[GP_RETURN],
			   reg_names[GP_RETURN],
			   reg_names[GP_RETURN + 1]);
		}
	      break;

	    case DCmode:
	      mips_output_64bit_xfer ('f', GP_RETURN + (8 / UNITS_PER_WORD),
				      FP_REG_FIRST + MAX_FPRS_PER_FMT);
	      /* Fall though.  */
 	    case DFmode:
	    case V2SFmode:
	      mips_output_64bit_xfer ('f', GP_RETURN, FP_REG_FIRST);
	      break;

	    default:
	      gcc_unreachable ();
	    }
	  fprintf (asm_out_file, "\tjr\t%s\n", reg_names[GP_REG_FIRST + 18]);
	}

#ifdef ASM_DECLARE_FUNCTION_SIZE
      ASM_DECLARE_FUNCTION_SIZE (asm_out_file, stubname, stubdecl);
#endif

      mips_end_function_definition (stubname);

      /* Record this stub.  */
      l = XNEW (struct mips16_stub);
      l->name = xstrdup (fnname);
      l->fp_ret_p = fp_ret_p;
      l->next = mips16_stubs;
      mips16_stubs = l;
    }

  /* If we expect a floating-point return value, but we've built a
     stub which does not expect one, then we're in trouble.  We can't
     use the existing stub, because it won't handle the floating-point
     value.  We can't build a new stub, because the linker won't know
     which stub to use for the various calls in this object file.
     Fortunately, this case is illegal, since it means that a function
     was declared in two different ways in a single compilation.  */
  if (fp_ret_p && !l->fp_ret_p)
    error ("cannot handle inconsistent calls to %qs", fnname);

  if (retval == NULL_RTX)
    insn = gen_call_internal_direct (fn, args_size);
  else
    insn = gen_call_value_internal_direct (retval, fn, args_size);
  insn = mips_emit_call_insn (insn, fn, fn, false);

  /* If we are calling a stub which handles a floating-point return
     value, we need to arrange to save $18 in the prologue.  We do this
     by marking the function call as using the register.  The prologue
     will later see that it is used, and emit code to save it.  */
  if (fp_ret_p)
    CALL_INSN_FUNCTION_USAGE (insn) =
      gen_rtx_EXPR_LIST (VOIDmode,
			 gen_rtx_CLOBBER (VOIDmode,
					  gen_rtx_REG (word_mode, 18)),
			 CALL_INSN_FUNCTION_USAGE (insn));

  return insn;
}

/* Expand a call of type TYPE.  RESULT is where the result will go (null
   for "call"s and "sibcall"s), ADDR is the address of the function,
   ARGS_SIZE is the size of the arguments and AUX is the value passed
   to us by mips_function_arg.  LAZY_P is true if this call already
   involves a lazily-bound function address (such as when calling
   functions through a MIPS16 hard-float stub).

   Return the call itself.  */

rtx
mips_expand_call (enum mips_call_type type, rtx result, rtx addr,
		  rtx args_size, rtx aux, bool lazy_p)
{
  rtx orig_addr, pattern, insn;
  int fp_code;

  fp_code = aux == 0 ? 0 : (int) GET_MODE (aux);
  insn = mips16_build_call_stub (result, &addr, args_size, fp_code);
  if (insn)
    {
      gcc_assert (!lazy_p && type == MIPS_CALL_NORMAL);
      return insn;
    }
				 ;
  orig_addr = addr;
  if (!call_insn_operand (addr, VOIDmode))
    {
      if (type == MIPS_CALL_EPILOGUE)
	addr = MIPS_EPILOGUE_TEMP (Pmode);
      else
	addr = gen_reg_rtx (Pmode);
      lazy_p |= mips_load_call_address (type, addr, orig_addr);
    }

  if (result == 0)
    {
      rtx (*fn) (rtx, rtx);

      if (type == MIPS_CALL_EPILOGUE && TARGET_SPLIT_CALLS)
	fn = gen_call_split;
      else if (type == MIPS_CALL_SIBCALL)
	fn = gen_sibcall_internal;
      else
	fn = gen_call_internal;

      pattern = fn (addr, args_size);
    }
  else if (GET_CODE (result) == PARALLEL && XVECLEN (result, 0) == 2)
    {
      /* Handle return values created by mips_return_fpr_pair.  */
      rtx (*fn) (rtx, rtx, rtx, rtx);
      rtx reg1, reg2;

      if (type == MIPS_CALL_EPILOGUE && TARGET_SPLIT_CALLS)
	fn = gen_call_value_multiple_split;
      else if (type == MIPS_CALL_SIBCALL)
	fn = gen_sibcall_value_multiple_internal;
      else
	fn = gen_call_value_multiple_internal;

      reg1 = XEXP (XVECEXP (result, 0, 0), 0);
      reg2 = XEXP (XVECEXP (result, 0, 1), 0);
      pattern = fn (reg1, addr, args_size, reg2);
    }
  else
    {
      rtx (*fn) (rtx, rtx, rtx);

      if (type == MIPS_CALL_EPILOGUE && TARGET_SPLIT_CALLS)
	fn = gen_call_value_split;
      else if (type == MIPS_CALL_SIBCALL)
	fn = gen_sibcall_value_internal;
      else
	fn = gen_call_value_internal;

      /* Handle return values created by mips_return_fpr_single.  */
      if (GET_CODE (result) == PARALLEL && XVECLEN (result, 0) == 1)
	result = XEXP (XVECEXP (result, 0, 0), 0);
      pattern = fn (result, addr, args_size);
    }

  return mips_emit_call_insn (pattern, orig_addr, addr, lazy_p);
}

/* Split call instruction INSN into a $gp-clobbering call and
   (where necessary) an instruction to restore $gp from its save slot.
   CALL_PATTERN is the pattern of the new call.  */

void
mips_split_call (rtx insn, rtx call_pattern)
{
  rtx new_insn;

  new_insn = emit_call_insn (call_pattern);
  CALL_INSN_FUNCTION_USAGE (new_insn)
    = copy_rtx (CALL_INSN_FUNCTION_USAGE (insn));
  if (!find_reg_note (insn, REG_NORETURN, 0))
    /* Pick a temporary register that is suitable for both MIPS16 and
       non-MIPS16 code.  $4 and $5 are used for returning complex double
       values in soft-float code, so $6 is the first suitable candidate.  */
    mips_restore_gp (gen_rtx_REG (Pmode, GP_ARG_FIRST + 2));
}

/* Implement TARGET_FUNCTION_OK_FOR_SIBCALL.  */

static bool
mips_function_ok_for_sibcall (tree decl, tree exp ATTRIBUTE_UNUSED)
{
  if (!TARGET_SIBCALLS)
    return false;

  /* We can't do a sibcall if the called function is a MIPS16 function
     because there is no direct "jx" instruction equivalent to "jalx" to
     switch the ISA mode.  We only care about cases where the sibling
     and normal calls would both be direct.  */
  if (decl
      && mips_use_mips16_mode_p (decl)
      && const_call_insn_operand (XEXP (DECL_RTL (decl), 0), VOIDmode))
    return false;

  /* When -minterlink-mips16 is in effect, assume that non-locally-binding
     functions could be MIPS16 ones unless an attribute explicitly tells
     us otherwise.  */
  if (TARGET_INTERLINK_MIPS16
      && decl
      && (DECL_EXTERNAL (decl) || !targetm.binds_local_p (decl))
      && !mips_nomips16_decl_p (decl)
      && const_call_insn_operand (XEXP (DECL_RTL (decl), 0), VOIDmode))
    return false;

  /* Otherwise OK.  */
  return true;
}

/* Emit code to move general operand SRC into condition-code
   register DEST given that SCRATCH is a scratch TFmode FPR.
   The sequence is:

	FP1 = SRC
	FP2 = 0.0f
	DEST = FP2 < FP1

   where FP1 and FP2 are single-precision FPRs taken from SCRATCH.  */

void
mips_expand_fcc_reload (rtx dest, rtx src, rtx scratch)
{
  rtx fp1, fp2;

  /* Change the source to SFmode.  */
  if (MEM_P (src))
    src = adjust_address (src, SFmode, 0);
  else if (REG_P (src) || GET_CODE (src) == SUBREG)
    src = gen_rtx_REG (SFmode, true_regnum (src));

  fp1 = gen_rtx_REG (SFmode, REGNO (scratch));
  fp2 = gen_rtx_REG (SFmode, REGNO (scratch) + MAX_FPRS_PER_FMT);

  mips_emit_move (copy_rtx (fp1), src);
  mips_emit_move (copy_rtx (fp2), CONST0_RTX (SFmode));
  emit_insn (gen_slt_sf (dest, fp2, fp1));
}

/* Emit straight-line code to move LENGTH bytes from SRC to DEST.
   Assume that the areas do not overlap.  */

static void
mips_block_move_straight (rtx dest, rtx src, HOST_WIDE_INT length)
{
  HOST_WIDE_INT offset, delta;
  unsigned HOST_WIDE_INT bits;
  int i;
  enum machine_mode mode;
  rtx *regs;

  /* Work out how many bits to move at a time.  If both operands have
     half-word alignment, it is usually better to move in half words.
     For instance, lh/lh/sh/sh is usually better than lwl/lwr/swl/swr
     and lw/lw/sw/sw is usually better than ldl/ldr/sdl/sdr.
     Otherwise move word-sized chunks.  */
  if (MEM_ALIGN (src) == BITS_PER_WORD / 2
      && MEM_ALIGN (dest) == BITS_PER_WORD / 2)
    bits = BITS_PER_WORD / 2;
  else
    bits = BITS_PER_WORD;

  mode = mode_for_size (bits, MODE_INT, 0);
  delta = bits / BITS_PER_UNIT;

  /* Allocate a buffer for the temporary registers.  */
  regs = XALLOCAVEC (rtx, length / delta);

  /* Load as many BITS-sized chunks as possible.  Use a normal load if
     the source has enough alignment, otherwise use left/right pairs.  */
  for (offset = 0, i = 0; offset + delta <= length; offset += delta, i++)
    {
      regs[i] = gen_reg_rtx (mode);
      if (MEM_ALIGN (src) >= bits)
	mips_emit_move (regs[i], adjust_address (src, mode, offset));
      else
	{
	  rtx part = adjust_address (src, BLKmode, offset);
	  if (!mips_expand_ext_as_unaligned_load (regs[i], part, bits, 0))
	    gcc_unreachable ();
	}
    }

  /* Copy the chunks to the destination.  */
  for (offset = 0, i = 0; offset + delta <= length; offset += delta, i++)
    if (MEM_ALIGN (dest) >= bits)
      mips_emit_move (adjust_address (dest, mode, offset), regs[i]);
    else
      {
	rtx part = adjust_address (dest, BLKmode, offset);
	if (!mips_expand_ins_as_unaligned_store (part, regs[i], bits, 0))
	  gcc_unreachable ();
      }

  /* Mop up any left-over bytes.  */
  if (offset < length)
    {
      src = adjust_address (src, BLKmode, offset);
      dest = adjust_address (dest, BLKmode, offset);
      move_by_pieces (dest, src, length - offset,
		      MIN (MEM_ALIGN (src), MEM_ALIGN (dest)), 0);
    }
}

/* Helper function for doing a loop-based block operation on memory
   reference MEM.  Each iteration of the loop will operate on LENGTH
   bytes of MEM.

   Create a new base register for use within the loop and point it to
   the start of MEM.  Create a new memory reference that uses this
   register.  Store them in *LOOP_REG and *LOOP_MEM respectively.  */

static void
mips_adjust_block_mem (rtx mem, HOST_WIDE_INT length,
		       rtx *loop_reg, rtx *loop_mem)
{
  *loop_reg = copy_addr_to_reg (XEXP (mem, 0));

  /* Although the new mem does not refer to a known location,
     it does keep up to LENGTH bytes of alignment.  */
  *loop_mem = change_address (mem, BLKmode, *loop_reg);
  set_mem_align (*loop_mem, MIN (MEM_ALIGN (mem), length * BITS_PER_UNIT));
}

/* Move LENGTH bytes from SRC to DEST using a loop that moves BYTES_PER_ITER
   bytes at a time.  LENGTH must be at least BYTES_PER_ITER.  Assume that
   the memory regions do not overlap.  */

static void
mips_block_move_loop (rtx dest, rtx src, HOST_WIDE_INT length,
		      HOST_WIDE_INT bytes_per_iter)
{
  rtx label, src_reg, dest_reg, final_src;
  HOST_WIDE_INT leftover;

  leftover = length % bytes_per_iter;
  length -= leftover;

  /* Create registers and memory references for use within the loop.  */
  mips_adjust_block_mem (src, bytes_per_iter, &src_reg, &src);
  mips_adjust_block_mem (dest, bytes_per_iter, &dest_reg, &dest);

  /* Calculate the value that SRC_REG should have after the last iteration
     of the loop.  */
  final_src = expand_simple_binop (Pmode, PLUS, src_reg, GEN_INT (length),
				   0, 0, OPTAB_WIDEN);

  /* Emit the start of the loop.  */
  label = gen_label_rtx ();
  emit_label (label);

  /* Emit the loop body.  */
  mips_block_move_straight (dest, src, bytes_per_iter);

  /* Move on to the next block.  */
  mips_emit_move (src_reg, plus_constant (src_reg, bytes_per_iter));
  mips_emit_move (dest_reg, plus_constant (dest_reg, bytes_per_iter));

  /* Emit the loop condition.  */
  if (Pmode == DImode)
    emit_insn (gen_cmpdi (src_reg, final_src));
  else
    emit_insn (gen_cmpsi (src_reg, final_src));
  emit_jump_insn (gen_bne (label));

  /* Mop up any left-over bytes.  */
  if (leftover)
    mips_block_move_straight (dest, src, leftover);
}

/* Expand a movmemsi instruction, which copies LENGTH bytes from
   memory reference SRC to memory reference DEST.  */

bool
mips_expand_block_move (rtx dest, rtx src, rtx length)
{
  if (GET_CODE (length) == CONST_INT)
    {
      if (INTVAL (length) <= MIPS_MAX_MOVE_BYTES_STRAIGHT)
	{
	  mips_block_move_straight (dest, src, INTVAL (length));
	  return true;
	}
      else if (optimize)
	{
	  mips_block_move_loop (dest, src, INTVAL (length),
				MIPS_MAX_MOVE_BYTES_PER_LOOP_ITER);
	  return true;
	}
    }
  return false;
}

/* Expand a loop of synci insns for the address range [BEGIN, END).  */

void
mips_expand_synci_loop (rtx begin, rtx end)
{
  rtx inc, label, cmp, cmp_result;

  /* Load INC with the cache line size (rdhwr INC,$1).  */
  inc = gen_reg_rtx (Pmode);
  emit_insn (Pmode == SImode
	     ? gen_rdhwr_synci_step_si (inc)
	     : gen_rdhwr_synci_step_di (inc));

  /* Loop back to here.  */
  label = gen_label_rtx ();
  emit_label (label);

  emit_insn (gen_synci (begin));

  cmp = mips_force_binary (Pmode, GTU, begin, end);

  mips_emit_binary (PLUS, begin, begin, inc);

  cmp_result = gen_rtx_EQ (VOIDmode, cmp, const0_rtx);
  emit_jump_insn (gen_condjump (cmp_result, label));
}

/* Expand a QI or HI mode atomic memory operation.

   GENERATOR contains a pointer to the gen_* function that generates
   the SI mode underlying atomic operation using masks that we
   calculate.

   RESULT is the return register for the operation.  Its value is NULL
   if unused.

   MEM is the location of the atomic access.

   OLDVAL is the first operand for the operation.

   NEWVAL is the optional second operand for the operation.  Its value
   is NULL if unused.  */

void
mips_expand_atomic_qihi (union mips_gen_fn_ptrs generator,
                         rtx result, rtx mem, rtx oldval, rtx newval)
{
  rtx orig_addr, memsi_addr, memsi, shift, shiftsi, unshifted_mask;
  rtx unshifted_mask_reg, mask, inverted_mask, si_op;
  rtx res = NULL;
  enum machine_mode mode;

  mode = GET_MODE (mem);

  /* Compute the address of the containing SImode value.  */
  orig_addr = force_reg (Pmode, XEXP (mem, 0));
  memsi_addr = mips_force_binary (Pmode, AND, orig_addr,
				  force_reg (Pmode, GEN_INT (-4)));

  /* Create a memory reference for it.  */
  memsi = gen_rtx_MEM (SImode, memsi_addr);
  set_mem_alias_set (memsi, ALIAS_SET_MEMORY_BARRIER);
  MEM_VOLATILE_P (memsi) = MEM_VOLATILE_P (mem);

  /* Work out the byte offset of the QImode or HImode value,
     counting from the least significant byte.  */
  shift = mips_force_binary (Pmode, AND, orig_addr, GEN_INT (3));
  if (TARGET_BIG_ENDIAN)
    mips_emit_binary (XOR, shift, shift, GEN_INT (mode == QImode ? 3 : 2));

  /* Multiply by eight to convert the shift value from bytes to bits.  */
  mips_emit_binary (ASHIFT, shift, shift, GEN_INT (3));

  /* Make the final shift an SImode value, so that it can be used in
     SImode operations.  */
  shiftsi = force_reg (SImode, gen_lowpart (SImode, shift));

  /* Set MASK to an inclusive mask of the QImode or HImode value.  */
  unshifted_mask = GEN_INT (GET_MODE_MASK (mode));
  unshifted_mask_reg = force_reg (SImode, unshifted_mask);
  mask = mips_force_binary (SImode, ASHIFT, unshifted_mask_reg, shiftsi);

  /* Compute the equivalent exclusive mask.  */
  inverted_mask = gen_reg_rtx (SImode);
  emit_insn (gen_rtx_SET (VOIDmode, inverted_mask,
			  gen_rtx_NOT (SImode, mask)));

  /* Shift the old value into place.  */
  if (oldval != const0_rtx)
    {
      oldval = convert_modes (SImode, mode, oldval, true);
      oldval = force_reg (SImode, oldval);
      oldval = mips_force_binary (SImode, ASHIFT, oldval, shiftsi);
    }

  /* Do the same for the new value.  */
  if (newval && newval != const0_rtx)
    {
      newval = convert_modes (SImode, mode, newval, true);
      newval = force_reg (SImode, newval);
      newval = mips_force_binary (SImode, ASHIFT, newval, shiftsi);
    }

  /* Do the SImode atomic access.  */
  if (result)
    res = gen_reg_rtx (SImode);
  if (newval)
    si_op = generator.fn_6 (res, memsi, mask, inverted_mask, oldval, newval);
  else if (result)
    si_op = generator.fn_5 (res, memsi, mask, inverted_mask, oldval);
  else
    si_op = generator.fn_4 (memsi, mask, inverted_mask, oldval);

  emit_insn (si_op);

  if (result)
    {
      /* Shift and convert the result.  */
      mips_emit_binary (AND, res, res, mask);
      mips_emit_binary (LSHIFTRT, res, res, shiftsi);
      mips_emit_move (result, gen_lowpart (GET_MODE (result), res));
    }
}

/* Return true if it is possible to use left/right accesses for a
   bitfield of WIDTH bits starting BITPOS bits into *OP.  When
   returning true, update *OP, *LEFT and *RIGHT as follows:

   *OP is a BLKmode reference to the whole field.

   *LEFT is a QImode reference to the first byte if big endian or
   the last byte if little endian.  This address can be used in the
   left-side instructions (LWL, SWL, LDL, SDL).

   *RIGHT is a QImode reference to the opposite end of the field and
   can be used in the patterning right-side instruction.  */

static bool
mips_get_unaligned_mem (rtx *op, HOST_WIDE_INT width, HOST_WIDE_INT bitpos,
			rtx *left, rtx *right)
{
  rtx first, last;

  /* Check that the operand really is a MEM.  Not all the extv and
     extzv predicates are checked.  */
  if (!MEM_P (*op))
    return false;

  /* Check that the size is valid.  */
  if (width != 32 && (!TARGET_64BIT || width != 64))
    return false;

  /* We can only access byte-aligned values.  Since we are always passed
     a reference to the first byte of the field, it is not necessary to
     do anything with BITPOS after this check.  */
  if (bitpos % BITS_PER_UNIT != 0)
    return false;

  /* Reject aligned bitfields: we want to use a normal load or store
     instead of a left/right pair.  */
  if (MEM_ALIGN (*op) >= width)
    return false;

  /* Adjust *OP to refer to the whole field.  This also has the effect
     of legitimizing *OP's address for BLKmode, possibly simplifying it.  */
  *op = adjust_address (*op, BLKmode, 0);
  set_mem_size (*op, GEN_INT (width / BITS_PER_UNIT));

  /* Get references to both ends of the field.  We deliberately don't
     use the original QImode *OP for FIRST since the new BLKmode one
     might have a simpler address.  */
  first = adjust_address (*op, QImode, 0);
  last = adjust_address (*op, QImode, width / BITS_PER_UNIT - 1);

  /* Allocate to LEFT and RIGHT according to endianness.  LEFT should
     correspond to the MSB and RIGHT to the LSB.  */
  if (TARGET_BIG_ENDIAN)
    *left = first, *right = last;
  else
    *left = last, *right = first;

  return true;
}

/* Try to use left/right loads to expand an "extv" or "extzv" pattern.
   DEST, SRC, WIDTH and BITPOS are the operands passed to the expander;
   the operation is the equivalent of:

      (set DEST (*_extract SRC WIDTH BITPOS))

   Return true on success.  */

bool
mips_expand_ext_as_unaligned_load (rtx dest, rtx src, HOST_WIDE_INT width,
				   HOST_WIDE_INT bitpos)
{
  rtx left, right, temp;

<<<<<<< HEAD
  symbol_type = mips_classify_symbolic_expression (op);
  if (relocs[symbol_type] == 0)
    fatal_insn ("PRINT_OPERAND, invalid operand for relocation", op);
=======
  /* If TARGET_64BIT, the destination of a 32-bit "extz" or "extzv" will
     be a paradoxical word_mode subreg.  This is the only case in which
     we allow the destination to be larger than the source.  */
  if (GET_CODE (dest) == SUBREG
      && GET_MODE (dest) == DImode
      && GET_MODE (SUBREG_REG (dest)) == SImode)
    dest = SUBREG_REG (dest);
>>>>>>> 42bae686

  /* After the above adjustment, the destination must be the same
     width as the source.  */
  if (GET_MODE_BITSIZE (GET_MODE (dest)) != width)
    return false;

  if (!mips_get_unaligned_mem (&src, width, bitpos, &left, &right))
    return false;

  temp = gen_reg_rtx (GET_MODE (dest));
  if (GET_MODE (dest) == DImode)
    {
      emit_insn (gen_mov_ldl (temp, src, left));
      emit_insn (gen_mov_ldr (dest, copy_rtx (src), right, temp));
    }
  else
    {
      emit_insn (gen_mov_lwl (temp, src, left));
      emit_insn (gen_mov_lwr (dest, copy_rtx (src), right, temp));
    }
  return true;
}

/* Try to use left/right stores to expand an "ins" pattern.  DEST, WIDTH,
   BITPOS and SRC are the operands passed to the expander; the operation
   is the equivalent of:

       (set (zero_extract DEST WIDTH BITPOS) SRC)

   Return true on success.  */

bool
mips_expand_ins_as_unaligned_store (rtx dest, rtx src, HOST_WIDE_INT width,
				    HOST_WIDE_INT bitpos)
{
  rtx left, right;
  enum machine_mode mode;

  if (!mips_get_unaligned_mem (&dest, width, bitpos, &left, &right))
    return false;

  mode = mode_for_size (width, MODE_INT, 0);
  src = gen_lowpart (mode, src);
  if (mode == DImode)
    {
      emit_insn (gen_mov_sdl (dest, src, left));
      emit_insn (gen_mov_sdr (copy_rtx (dest), copy_rtx (src), right));
    }
  else
    {
      emit_insn (gen_mov_swl (dest, src, left));
      emit_insn (gen_mov_swr (copy_rtx (dest), copy_rtx (src), right));
    }
  return true;
}

/* Return true if X is a MEM with the same size as MODE.  */

bool
mips_mem_fits_mode_p (enum machine_mode mode, rtx x)
{
  rtx size;

  if (!MEM_P (x))
    return false;

  size = MEM_SIZE (x);
  return size && INTVAL (size) == GET_MODE_SIZE (mode);
}

/* Return true if (zero_extract OP WIDTH BITPOS) can be used as the
   source of an "ext" instruction or the destination of an "ins"
   instruction.  OP must be a register operand and the following
   conditions must hold:

     0 <= BITPOS < GET_MODE_BITSIZE (GET_MODE (op))
     0 < WIDTH <= GET_MODE_BITSIZE (GET_MODE (op))
     0 < BITPOS + WIDTH <= GET_MODE_BITSIZE (GET_MODE (op))

   Also reject lengths equal to a word as they are better handled
   by the move patterns.  */

bool
mips_use_ins_ext_p (rtx op, HOST_WIDE_INT width, HOST_WIDE_INT bitpos)
{
  if (!ISA_HAS_EXT_INS
      || !register_operand (op, VOIDmode)
      || GET_MODE_BITSIZE (GET_MODE (op)) > BITS_PER_WORD)
    return false;

  if (!IN_RANGE (width, 1, GET_MODE_BITSIZE (GET_MODE (op)) - 1))
    return false;

  if (bitpos < 0 || bitpos + width > GET_MODE_BITSIZE (GET_MODE (op)))
    return false;

  return true;
}

/* Check if MASK and SHIFT are valid in mask-low-and-shift-left
   operation if MAXLEN is the maxium length of consecutive bits that
   can make up MASK.  MODE is the mode of the operation.  See
   mask_low_and_shift_len for the actual definition.  */

bool
mask_low_and_shift_p (enum machine_mode mode, rtx mask, rtx shift, int maxlen)
{
  return IN_RANGE (mask_low_and_shift_len (mode, mask, shift), 1, maxlen);
}

/* The canonical form of a mask-low-and-shift-left operation is
   (and (ashift X SHIFT) MASK) where MASK has the lower SHIFT number of bits
   cleared.  Thus we need to shift MASK to the right before checking if it
   is a valid mask value.  MODE is the mode of the operation.  If true
   return the length of the mask, otherwise return -1.  */

int
mask_low_and_shift_len (enum machine_mode mode, rtx mask, rtx shift)
{
  HOST_WIDE_INT shval;

  shval = INTVAL (shift) & (GET_MODE_BITSIZE (mode) - 1);
  return exact_log2 ((UINTVAL (mask) >> shval) + 1);
}

/* Return true if -msplit-addresses is selected and should be honored.

   -msplit-addresses is a half-way house between explicit relocations
   and the traditional assembler macros.  It can split absolute 32-bit
   symbolic constants into a high/lo_sum pair but uses macros for other
   sorts of access.

   Like explicit relocation support for REL targets, it relies
   on GNU extensions in the assembler and the linker.

   Although this code should work for -O0, it has traditionally
   been treated as an optimization.  */

static bool
mips_split_addresses_p (void)
{
  return (TARGET_SPLIT_ADDRESSES
	  && optimize
	  && !TARGET_MIPS16
	  && !flag_pic
	  && !ABI_HAS_64BIT_SYMBOLS);
}

/* (Re-)Initialize mips_split_p, mips_lo_relocs and mips_hi_relocs.  */

static void
mips_init_relocs (void)
{
  memset (mips_split_p, '\0', sizeof (mips_split_p));
  memset (mips_split_hi_p, '\0', sizeof (mips_split_hi_p));
  memset (mips_hi_relocs, '\0', sizeof (mips_hi_relocs));
  memset (mips_lo_relocs, '\0', sizeof (mips_lo_relocs));

  if (ABI_HAS_64BIT_SYMBOLS)
    {
      if (TARGET_EXPLICIT_RELOCS)
	{
	  mips_split_p[SYMBOL_64_HIGH] = true;
	  mips_hi_relocs[SYMBOL_64_HIGH] = "%highest(";
	  mips_lo_relocs[SYMBOL_64_HIGH] = "%higher(";

	  mips_split_p[SYMBOL_64_MID] = true;
	  mips_hi_relocs[SYMBOL_64_MID] = "%higher(";
	  mips_lo_relocs[SYMBOL_64_MID] = "%hi(";

	  mips_split_p[SYMBOL_64_LOW] = true;
	  mips_hi_relocs[SYMBOL_64_LOW] = "%hi(";
	  mips_lo_relocs[SYMBOL_64_LOW] = "%lo(";

	  mips_split_p[SYMBOL_ABSOLUTE] = true;
	  mips_lo_relocs[SYMBOL_ABSOLUTE] = "%lo(";
	}
    }
  else
    {
      if (TARGET_EXPLICIT_RELOCS || mips_split_addresses_p () || TARGET_MIPS16)
	{
	  mips_split_p[SYMBOL_ABSOLUTE] = true;
	  mips_hi_relocs[SYMBOL_ABSOLUTE] = "%hi(";
	  mips_lo_relocs[SYMBOL_ABSOLUTE] = "%lo(";

	  mips_lo_relocs[SYMBOL_32_HIGH] = "%hi(";
	}
    }

  if (TARGET_MIPS16)
    {
      /* The high part is provided by a pseudo copy of $gp.  */
      mips_split_p[SYMBOL_GP_RELATIVE] = true;
      mips_lo_relocs[SYMBOL_GP_RELATIVE] = "%gprel(";
    }
  else if (TARGET_EXPLICIT_RELOCS)
    /* Small data constants are kept whole until after reload,
       then lowered by mips_rewrite_small_data.  */
    mips_lo_relocs[SYMBOL_GP_RELATIVE] = "%gp_rel(";

  if (TARGET_EXPLICIT_RELOCS)
    {
      mips_split_p[SYMBOL_GOT_PAGE_OFST] = true;
      if (TARGET_NEWABI)
	{
	  mips_lo_relocs[SYMBOL_GOTOFF_PAGE] = "%got_page(";
	  mips_lo_relocs[SYMBOL_GOT_PAGE_OFST] = "%got_ofst(";
	}
      else
	{
	  mips_lo_relocs[SYMBOL_GOTOFF_PAGE] = "%got(";
	  mips_lo_relocs[SYMBOL_GOT_PAGE_OFST] = "%lo(";
	}
      if (TARGET_MIPS16)
	/* Expose the use of $28 as soon as possible.  */
	mips_split_hi_p[SYMBOL_GOT_PAGE_OFST] = true;

      if (TARGET_XGOT)
	{
	  /* The HIGH and LO_SUM are matched by special .md patterns.  */
	  mips_split_p[SYMBOL_GOT_DISP] = true;

	  mips_split_p[SYMBOL_GOTOFF_DISP] = true;
	  mips_hi_relocs[SYMBOL_GOTOFF_DISP] = "%got_hi(";
	  mips_lo_relocs[SYMBOL_GOTOFF_DISP] = "%got_lo(";

	  mips_split_p[SYMBOL_GOTOFF_CALL] = true;
	  mips_hi_relocs[SYMBOL_GOTOFF_CALL] = "%call_hi(";
	  mips_lo_relocs[SYMBOL_GOTOFF_CALL] = "%call_lo(";
	}
      else
	{
	  if (TARGET_NEWABI)
	    mips_lo_relocs[SYMBOL_GOTOFF_DISP] = "%got_disp(";
	  else
	    mips_lo_relocs[SYMBOL_GOTOFF_DISP] = "%got(";
	  mips_lo_relocs[SYMBOL_GOTOFF_CALL] = "%call16(";
	  if (TARGET_MIPS16)
	    /* Expose the use of $28 as soon as possible.  */
	    mips_split_p[SYMBOL_GOT_DISP] = true;
	}
    }

  if (TARGET_NEWABI)
    {
      mips_split_p[SYMBOL_GOTOFF_LOADGP] = true;
      mips_hi_relocs[SYMBOL_GOTOFF_LOADGP] = "%hi(%neg(%gp_rel(";
      mips_lo_relocs[SYMBOL_GOTOFF_LOADGP] = "%lo(%neg(%gp_rel(";
    }

  mips_lo_relocs[SYMBOL_TLSGD] = "%tlsgd(";
  mips_lo_relocs[SYMBOL_TLSLDM] = "%tlsldm(";

  mips_split_p[SYMBOL_DTPREL] = true;
  mips_hi_relocs[SYMBOL_DTPREL] = "%dtprel_hi(";
  mips_lo_relocs[SYMBOL_DTPREL] = "%dtprel_lo(";

  mips_lo_relocs[SYMBOL_GOTTPREL] = "%gottprel(";

  mips_split_p[SYMBOL_TPREL] = true;
  mips_hi_relocs[SYMBOL_TPREL] = "%tprel_hi(";
  mips_lo_relocs[SYMBOL_TPREL] = "%tprel_lo(";

  mips_lo_relocs[SYMBOL_HALF] = "%half(";
}

/* If OP is an UNSPEC address, return the address to which it refers,
   otherwise return OP itself.  */

static rtx
mips_strip_unspec_address (rtx op)
{
  rtx base, offset;

  split_const (op, &base, &offset);
  if (UNSPEC_ADDRESS_P (base))
    op = plus_constant (UNSPEC_ADDRESS (base), INTVAL (offset));
  return op;
}

/* Print symbolic operand OP, which is part of a HIGH or LO_SUM
   in context CONTEXT.  RELOCS is the array of relocations to use.  */

static void
mips_print_operand_reloc (FILE *file, rtx op, enum mips_symbol_context context,
			  const char **relocs)
{
  enum mips_symbol_type symbol_type;
  const char *p;

  symbol_type = mips_classify_symbolic_expression (op, context);
  gcc_assert (relocs[symbol_type]);

  fputs (relocs[symbol_type], file);
  output_addr_const (file, mips_strip_unspec_address (op));
  for (p = relocs[symbol_type]; *p != 0; p++)
    if (*p == '(')
      fputc (')', file);
}

/* Print the text for PRINT_OPERAND punctation character CH to FILE.
   The punctuation characters are:

   '('	Start a nested ".set noreorder" block.
   ')'	End a nested ".set noreorder" block.
   '['	Start a nested ".set noat" block.
   ']'	End a nested ".set noat" block.
   '<'	Start a nested ".set nomacro" block.
   '>'	End a nested ".set nomacro" block.
   '*'	Behave like %(%< if generating a delayed-branch sequence.
   '#'	Print a nop if in a ".set noreorder" block.
   '/'	Like '#', but do nothing within a delayed-branch sequence.
   '?'	Print "l" if mips_branch_likely is true
   '~'	Print a nop if mips_branch_likely is true
   '.'	Print the name of the register with a hard-wired zero (zero or $0).
   '@'	Print the name of the assembler temporary register (at or $1).
   '^'	Print the name of the pic call-through register (t9 or $25).
   '+'	Print the name of the gp register (usually gp or $28).
   '$'	Print the name of the stack pointer register (sp or $29).
   '|'	Print ".set push; .set mips2" if !ISA_HAS_LL_SC.
   '-'	Print ".set pop" under the same conditions for '|'.

   See also mips_init_print_operand_pucnt.  */

static void
mips_print_operand_punctuation (FILE *file, int ch)
{
  switch (ch)
    {
    case '(':
      if (set_noreorder++ == 0)
	fputs (".set\tnoreorder\n\t", file);
      break;

    case ')':
      gcc_assert (set_noreorder > 0);
      if (--set_noreorder == 0)
	fputs ("\n\t.set\treorder", file);
      break;

    case '[':
      if (set_noat++ == 0)
	fputs (".set\tnoat\n\t", file);
      break;

    case ']':
      gcc_assert (set_noat > 0);
      if (--set_noat == 0)
	fputs ("\n\t.set\tat", file);
      break;

    case '<':
      if (set_nomacro++ == 0)
	fputs (".set\tnomacro\n\t", file);
      break;

    case '>':
      gcc_assert (set_nomacro > 0);
      if (--set_nomacro == 0)
	fputs ("\n\t.set\tmacro", file);
      break;

    case '*':
      if (final_sequence != 0)
	{
	  mips_print_operand_punctuation (file, '(');
	  mips_print_operand_punctuation (file, '<');
	}
      break;

    case '#':
      if (set_noreorder != 0)
	fputs ("\n\tnop", file);
      break;

    case '/':
      /* Print an extra newline so that the delayed insn is separated
	 from the following ones.  This looks neater and is consistent
	 with non-nop delayed sequences.  */
      if (set_noreorder != 0 && final_sequence == 0)
	fputs ("\n\tnop\n", file);
      break;

    case '?':
      if (mips_branch_likely)
	putc ('l', file);
      break;

    case '~':
      if (mips_branch_likely)
	fputs ("\n\tnop", file);
      break;

    case '.':
      fputs (reg_names[GP_REG_FIRST + 0], file);
      break;

    case '@':
      fputs (reg_names[GP_REG_FIRST + 1], file);
      break;

    case '^':
      fputs (reg_names[PIC_FUNCTION_ADDR_REGNUM], file);
      break;

    case '+':
      fputs (reg_names[PIC_OFFSET_TABLE_REGNUM], file);
      break;

    case '$':
      fputs (reg_names[STACK_POINTER_REGNUM], file);
      break;

    case '|':
      if (!ISA_HAS_LL_SC)
	fputs (".set\tpush\n\t.set\tmips2\n\t", file);
      break;

    case '-':
      if (!ISA_HAS_LL_SC)
	fputs ("\n\t.set\tpop", file);
      break;

    default:
      gcc_unreachable ();
      break;
    }
}

/* Initialize mips_print_operand_punct.  */

static void
mips_init_print_operand_punct (void)
{
  const char *p;

  for (p = "()[]<>*#/?~.@^+$|-"; *p; p++)
    mips_print_operand_punct[(unsigned char) *p] = true;
}

/* PRINT_OPERAND prefix LETTER refers to the integer branch instruction
   associated with condition CODE.  Print the condition part of the
   opcode to FILE.  */

static void
mips_print_int_branch_condition (FILE *file, enum rtx_code code, int letter)
{
  switch (code)
    {
    case EQ:
    case NE:
    case GT:
    case GE:
    case LT:
    case LE:
    case GTU:
    case GEU:
    case LTU:
    case LEU:
      /* Conveniently, the MIPS names for these conditions are the same
	 as their RTL equivalents.  */
      fputs (GET_RTX_NAME (code), file);
      break;

    default:
      output_operand_lossage ("'%%%c' is not a valid operand prefix", letter);
      break;
    }
}

/* Likewise floating-point branches.  */

static void
mips_print_float_branch_condition (FILE *file, enum rtx_code code, int letter)
{
  switch (code)
    {
    case EQ:
      fputs ("c1f", file);
      break;

    case NE:
      fputs ("c1t", file);
      break;

    default:
      output_operand_lossage ("'%%%c' is not a valid operand prefix", letter);
      break;
    }
}

/* Implement the PRINT_OPERAND macro.  The MIPS-specific operand codes are:

   'X'	Print CONST_INT OP in hexadecimal format.
   'x'	Print the low 16 bits of CONST_INT OP in hexadecimal format.
   'd'	Print CONST_INT OP in decimal.
   'm'	Print one less than CONST_INT OP in decimal.
   'h'	Print the high-part relocation associated with OP, after stripping
	  any outermost HIGH.
   'R'	Print the low-part relocation associated with OP.
   'C'	Print the integer branch condition for comparison OP.
   'N'	Print the inverse of the integer branch condition for comparison OP.
   'F'	Print the FPU branch condition for comparison OP.
   'W'	Print the inverse of the FPU branch condition for comparison OP.
   'T'	Print 'f' for (eq:CC ...), 't' for (ne:CC ...),
	      'z' for (eq:?I ...), 'n' for (ne:?I ...).
   't'	Like 'T', but with the EQ/NE cases reversed
   'Y'	Print mips_fp_conditions[INTVAL (OP)]
   'Z'	Print OP and a comma for ISA_HAS_8CC, otherwise print nothing.
   'q'	Print a DSP accumulator register.
   'D'	Print the second part of a double-word register or memory operand.
   'L'	Print the low-order register in a double-word register operand.
   'M'	Print high-order register in a double-word register operand.
   'z'	Print $0 if OP is zero, otherwise print OP normally.  */

void
mips_print_operand (FILE *file, rtx op, int letter)
{
  enum rtx_code code;

  if (PRINT_OPERAND_PUNCT_VALID_P (letter))
    {
      mips_print_operand_punctuation (file, letter);
      return;
    }

  gcc_assert (op);
  code = GET_CODE (op);

  switch (letter)
    {
    case 'X':
      if (GET_CODE (op) == CONST_INT)
	fprintf (file, HOST_WIDE_INT_PRINT_HEX, INTVAL (op));
      else
	output_operand_lossage ("invalid use of '%%%c'", letter);
      break;

    case 'x':
      if (GET_CODE (op) == CONST_INT)
	fprintf (file, HOST_WIDE_INT_PRINT_HEX, INTVAL (op) & 0xffff);
      else
	output_operand_lossage ("invalid use of '%%%c'", letter);
      break;

    case 'd':
      if (GET_CODE (op) == CONST_INT)
	fprintf (file, HOST_WIDE_INT_PRINT_DEC, INTVAL (op));
      else
	output_operand_lossage ("invalid use of '%%%c'", letter);
      break;

    case 'm':
      if (GET_CODE (op) == CONST_INT)
	fprintf (file, HOST_WIDE_INT_PRINT_DEC, INTVAL (op) - 1);
      else
	output_operand_lossage ("invalid use of '%%%c'", letter);
      break;

    case 'h':
      if (code == HIGH)
	op = XEXP (op, 0);
      mips_print_operand_reloc (file, op, SYMBOL_CONTEXT_LEA, mips_hi_relocs);
      break;

    case 'R':
      mips_print_operand_reloc (file, op, SYMBOL_CONTEXT_LEA, mips_lo_relocs);
      break;

    case 'C':
      mips_print_int_branch_condition (file, code, letter);
      break;

    case 'N':
      mips_print_int_branch_condition (file, reverse_condition (code), letter);
      break;

    case 'F':
      mips_print_float_branch_condition (file, code, letter);
      break;

    case 'W':
      mips_print_float_branch_condition (file, reverse_condition (code),
					 letter);
      break;

    case 'T':
    case 't':
      {
	int truth = (code == NE) == (letter == 'T');
	fputc ("zfnt"[truth * 2 + (GET_MODE (op) == CCmode)], file);
      }
      break;

    case 'Y':
      if (code == CONST_INT && UINTVAL (op) < ARRAY_SIZE (mips_fp_conditions))
	fputs (mips_fp_conditions[UINTVAL (op)], file);
      else
	output_operand_lossage ("'%%%c' is not a valid operand prefix",
				letter);
      break;

    case 'Z':
      if (ISA_HAS_8CC)
	{
	  mips_print_operand (file, op, 0);
	  fputc (',', file);
	}
      break;

    case 'q':
      if (code == REG && MD_REG_P (REGNO (op)))
	fprintf (file, "$ac0");
      else if (code == REG && DSP_ACC_REG_P (REGNO (op)))
	fprintf (file, "$ac%c", reg_names[REGNO (op)][3]);
      else
	output_operand_lossage ("invalid use of '%%%c'", letter);
      break;

    default:
      switch (code)
	{
	case REG:
	  {
	    unsigned int regno = REGNO (op);
	    if ((letter == 'M' && TARGET_LITTLE_ENDIAN)
		|| (letter == 'L' && TARGET_BIG_ENDIAN)
		|| letter == 'D')
	      regno++;
	    fprintf (file, "%s", reg_names[regno]);
	  }
	  break;

	case MEM:
	  if (letter == 'D')
	    output_address (plus_constant (XEXP (op, 0), 4));
	  else
	    output_address (XEXP (op, 0));
	  break;

	default:
	  if (letter == 'z' && op == CONST0_RTX (GET_MODE (op)))
	    fputs (reg_names[GP_REG_FIRST], file);
	  else if (CONST_GP_P (op))
	    fputs (reg_names[GLOBAL_POINTER_REGNUM], file);
	  else
	    output_addr_const (file, mips_strip_unspec_address (op));
	  break;
	}
    }
}

/* Output address operand X to FILE.  */

void
mips_print_operand_address (FILE *file, rtx x)
{
  struct mips_address_info addr;

  if (mips_classify_address (&addr, x, word_mode, true))
    switch (addr.type)
      {
      case ADDRESS_REG:
	mips_print_operand (file, addr.offset, 0);
	fprintf (file, "(%s)", reg_names[REGNO (addr.reg)]);
	return;

      case ADDRESS_LO_SUM:
	mips_print_operand_reloc (file, addr.offset, SYMBOL_CONTEXT_MEM,
				  mips_lo_relocs);
	fprintf (file, "(%s)", reg_names[REGNO (addr.reg)]);
	return;

      case ADDRESS_CONST_INT:
	output_addr_const (file, x);
	fprintf (file, "(%s)", reg_names[GP_REG_FIRST]);
	return;

      case ADDRESS_SYMBOLIC:
	output_addr_const (file, mips_strip_unspec_address (x));
	return;
      }
  gcc_unreachable ();
}

/* Implement TARGET_ENCODE_SECTION_INFO.  */

static void
mips_encode_section_info (tree decl, rtx rtl, int first)
{
  default_encode_section_info (decl, rtl, first);

  if (TREE_CODE (decl) == FUNCTION_DECL)
    {
      rtx symbol = XEXP (rtl, 0);
      tree type = TREE_TYPE (decl);

      /* Encode whether the symbol is short or long.  */
      if ((TARGET_LONG_CALLS && !mips_near_type_p (type))
	  || mips_far_type_p (type))
	SYMBOL_REF_FLAGS (symbol) |= SYMBOL_FLAG_LONG_CALL;
    }
}

/* Implement TARGET_SELECT_RTX_SECTION.  */

static section *
mips_select_rtx_section (enum machine_mode mode, rtx x,
			 unsigned HOST_WIDE_INT align)
{
  /* ??? Consider using mergeable small data sections.  */
  if (mips_rtx_constant_in_small_data_p (mode))
    return get_named_section (NULL, ".sdata", 0);

  return default_elf_select_rtx_section (mode, x, align);
}

/* Implement TARGET_ASM_FUNCTION_RODATA_SECTION.

   The complication here is that, with the combination TARGET_ABICALLS
   && !TARGET_ABSOLUTE_ABICALLS && !TARGET_GPWORD, jump tables will use
   absolute addresses, and should therefore not be included in the
   read-only part of a DSO.  Handle such cases by selecting a normal
   data section instead of a read-only one.  The logic apes that in
   default_function_rodata_section.  */

static section *
mips_function_rodata_section (tree decl)
{
  if (!TARGET_ABICALLS || TARGET_ABSOLUTE_ABICALLS || TARGET_GPWORD)
    return default_function_rodata_section (decl);

  if (decl && DECL_SECTION_NAME (decl))
    {
      const char *name = TREE_STRING_POINTER (DECL_SECTION_NAME (decl));
      if (DECL_ONE_ONLY (decl) && strncmp (name, ".gnu.linkonce.t.", 16) == 0)
	{
	  char *rname = ASTRDUP (name);
	  rname[14] = 'd';
	  return get_section (rname, SECTION_LINKONCE | SECTION_WRITE, decl);
	}
      else if (flag_function_sections
	       && flag_data_sections
	       && strncmp (name, ".text.", 6) == 0)
	{
	  char *rname = ASTRDUP (name);
	  memcpy (rname + 1, "data", 4);
	  return get_section (rname, SECTION_WRITE, decl);
	}
    }
  return data_section;
}

/* Implement TARGET_IN_SMALL_DATA_P.  */

static bool
mips_in_small_data_p (const_tree decl)
{
  unsigned HOST_WIDE_INT size;

  if (TREE_CODE (decl) == STRING_CST || TREE_CODE (decl) == FUNCTION_DECL)
    return false;

  /* We don't yet generate small-data references for -mabicalls
     or VxWorks RTP code.  See the related -G handling in
     mips_override_options.  */
  if (TARGET_ABICALLS || TARGET_VXWORKS_RTP)
    return false;

  if (TREE_CODE (decl) == VAR_DECL && DECL_SECTION_NAME (decl) != 0)
    {
      const char *name;

      /* Reject anything that isn't in a known small-data section.  */
      name = TREE_STRING_POINTER (DECL_SECTION_NAME (decl));
      if (strcmp (name, ".sdata") != 0 && strcmp (name, ".sbss") != 0)
	return false;

      /* If a symbol is defined externally, the assembler will use the
	 usual -G rules when deciding how to implement macros.  */
      if (mips_lo_relocs[SYMBOL_GP_RELATIVE] || !DECL_EXTERNAL (decl))
	return true;
    }
  else if (TARGET_EMBEDDED_DATA)
    {
      /* Don't put constants into the small data section: we want them
	 to be in ROM rather than RAM.  */
      if (TREE_CODE (decl) != VAR_DECL)
	return false;

      if (TREE_READONLY (decl)
	  && !TREE_SIDE_EFFECTS (decl)
	  && (!DECL_INITIAL (decl) || TREE_CONSTANT (DECL_INITIAL (decl))))
	return false;
    }

  /* Enforce -mlocal-sdata.  */
  if (!TARGET_LOCAL_SDATA && !TREE_PUBLIC (decl))
    return false;

  /* Enforce -mextern-sdata.  */
  if (!TARGET_EXTERN_SDATA && DECL_P (decl))
    {
      if (DECL_EXTERNAL (decl))
	return false;
      if (DECL_COMMON (decl) && DECL_INITIAL (decl) == NULL)
	return false;
    }

  /* We have traditionally not treated zero-sized objects as small data,
     so this is now effectively part of the ABI.  */
  size = int_size_in_bytes (TREE_TYPE (decl));
  return size > 0 && size <= mips_small_data_threshold;
}

/* Implement TARGET_USE_ANCHORS_FOR_SYMBOL_P.  We don't want to use
   anchors for small data: the GP register acts as an anchor in that
   case.  We also don't want to use them for PC-relative accesses,
   where the PC acts as an anchor.  */

static bool
mips_use_anchors_for_symbol_p (const_rtx symbol)
{
  switch (mips_classify_symbol (symbol, SYMBOL_CONTEXT_MEM))
    {
    case SYMBOL_PC_RELATIVE:
    case SYMBOL_GP_RELATIVE:
      return false;

    default:
      return default_use_anchors_for_symbol_p (symbol);
    }
}

/* The MIPS debug format wants all automatic variables and arguments
   to be in terms of the virtual frame pointer (stack pointer before
   any adjustment in the function), while the MIPS 3.0 linker wants
   the frame pointer to be the stack pointer after the initial
   adjustment.  So, we do the adjustment here.  The arg pointer (which
   is eliminated) points to the virtual frame pointer, while the frame
   pointer (which may be eliminated) points to the stack pointer after
   the initial adjustments.  */

HOST_WIDE_INT
mips_debugger_offset (rtx addr, HOST_WIDE_INT offset)
{
  rtx offset2 = const0_rtx;
  rtx reg = eliminate_constant_term (addr, &offset2);

  if (offset == 0)
    offset = INTVAL (offset2);

  if (reg == stack_pointer_rtx
      || reg == frame_pointer_rtx
      || reg == hard_frame_pointer_rtx)
    {
      offset -= cfun->machine->frame.total_size;
      if (reg == hard_frame_pointer_rtx)
	offset += cfun->machine->frame.hard_frame_pointer_offset;
    }

  /* sdbout_parms does not want this to crash for unrecognized cases.  */
#if 0
  else if (reg != arg_pointer_rtx)
    fatal_insn ("mips_debugger_offset called with non stack/frame/arg pointer",
		addr);
#endif

  return offset;
}

/* Implement ASM_OUTPUT_EXTERNAL.  */

void
mips_output_external (FILE *file, tree decl, const char *name)
{
  default_elf_asm_output_external (file, decl, name);

  /* We output the name if and only if TREE_SYMBOL_REFERENCED is
     set in order to avoid putting out names that are never really
     used. */
  if (TREE_SYMBOL_REFERENCED (DECL_ASSEMBLER_NAME (decl)))
    {
      if (!TARGET_EXPLICIT_RELOCS && mips_in_small_data_p (decl))
	{
	  /* When using assembler macros, emit .extern directives for
	     all small-data externs so that the assembler knows how
	     big they are.

	     In most cases it would be safe (though pointless) to emit
	     .externs for other symbols too.  One exception is when an
	     object is within the -G limit but declared by the user to
	     be in a section other than .sbss or .sdata.  */
	  fputs ("\t.extern\t", file);
	  assemble_name (file, name);
	  fprintf (file, ", " HOST_WIDE_INT_PRINT_DEC "\n",
		   int_size_in_bytes (TREE_TYPE (decl)));
	}
      else if (TARGET_IRIX
	       && mips_abi == ABI_32
	       && TREE_CODE (decl) == FUNCTION_DECL)
	{
	  /* In IRIX 5 or IRIX 6 for the O32 ABI, we must output a
	     `.global name .text' directive for every used but
	     undefined function.  If we don't, the linker may perform
	     an optimization (skipping over the insns that set $gp)
	     when it is unsafe.  */
	  fputs ("\t.globl ", file);
	  assemble_name (file, name);
	  fputs (" .text\n", file);
	}
    }
}

/* Implement ASM_OUTPUT_SOURCE_FILENAME.  */

void
mips_output_filename (FILE *stream, const char *name)
{
  /* If we are emitting DWARF-2, let dwarf2out handle the ".file"
     directives.  */
  if (write_symbols == DWARF2_DEBUG)
    return;
  else if (mips_output_filename_first_time)
    {
      mips_output_filename_first_time = 0;
      num_source_filenames += 1;
      current_function_file = name;
      fprintf (stream, "\t.file\t%d ", num_source_filenames);
      output_quoted_string (stream, name);
      putc ('\n', stream);
    }
  /* If we are emitting stabs, let dbxout.c handle this (except for
     the mips_output_filename_first_time case).  */
  else if (write_symbols == DBX_DEBUG)
    return;
  else if (name != current_function_file
	   && strcmp (name, current_function_file) != 0)
    {
      num_source_filenames += 1;
      current_function_file = name;
      fprintf (stream, "\t.file\t%d ", num_source_filenames);
      output_quoted_string (stream, name);
      putc ('\n', stream);
    }
}

/* Implement TARGET_ASM_OUTPUT_DWARF_DTPREL.  */

static void ATTRIBUTE_UNUSED
mips_output_dwarf_dtprel (FILE *file, int size, rtx x)
{
  switch (size)
    {
    case 4:
      fputs ("\t.dtprelword\t", file);
      break;

    case 8:
      fputs ("\t.dtpreldword\t", file);
      break;

    default:
      gcc_unreachable ();
    }
  output_addr_const (file, x);
  fputs ("+0x8000", file);
}

/* Implement TARGET_DWARF_REGISTER_SPAN.  */

static rtx
mips_dwarf_register_span (rtx reg)
{
  rtx high, low;
  enum machine_mode mode;

  /* By default, GCC maps increasing register numbers to increasing
     memory locations, but paired FPRs are always little-endian,
     regardless of the prevailing endianness.  */
  mode = GET_MODE (reg);
  if (FP_REG_P (REGNO (reg))
      && TARGET_BIG_ENDIAN
      && MAX_FPRS_PER_FMT > 1
      && GET_MODE_SIZE (mode) > UNITS_PER_FPREG)
    {
      gcc_assert (GET_MODE_SIZE (mode) == UNITS_PER_HWFPVALUE);
      high = mips_subword (reg, true);
      low = mips_subword (reg, false);
      return gen_rtx_PARALLEL (VOIDmode, gen_rtvec (2, high, low));
    }

  return NULL_RTX;
}

/* Implement ASM_OUTPUT_ASCII.  */

void
mips_output_ascii (FILE *stream, const char *string, size_t len)
{
  size_t i;
  int cur_pos;

  cur_pos = 17;
  fprintf (stream, "\t.ascii\t\"");
  for (i = 0; i < len; i++)
    {
      int c;

      c = (unsigned char) string[i];
      if (ISPRINT (c))
	{
	  if (c == '\\' || c == '\"')
	    {
	      putc ('\\', stream);
	      cur_pos++;
	    }
	  putc (c, stream);
	  cur_pos++;
	}
      else
	{
	  fprintf (stream, "\\%03o", c);
	  cur_pos += 4;
	}

      if (cur_pos > 72 && i+1 < len)
	{
	  cur_pos = 17;
	  fprintf (stream, "\"\n\t.ascii\t\"");
	}
    }
  fprintf (stream, "\"\n");
}

/* Emit either a label, .comm, or .lcomm directive.  When using assembler
   macros, mark the symbol as written so that mips_asm_output_external
   won't emit an .extern for it.  STREAM is the output file, NAME is the
   name of the symbol, INIT_STRING is the string that should be written
   before the symbol and FINAL_STRING is the string that should be
   written after it.  FINAL_STRING is a printf format that consumes the
   remaining arguments.  */

void
mips_declare_object (FILE *stream, const char *name, const char *init_string,
		     const char *final_string, ...)
{
  va_list ap;

  fputs (init_string, stream);
  assemble_name (stream, name);
  va_start (ap, final_string);
  vfprintf (stream, final_string, ap);
  va_end (ap);

  if (!TARGET_EXPLICIT_RELOCS)
    {
      tree name_tree = get_identifier (name);
      TREE_ASM_WRITTEN (name_tree) = 1;
    }
}

/* Declare a common object of SIZE bytes using asm directive INIT_STRING.
   NAME is the name of the object and ALIGN is the required alignment
   in bytes.  TAKES_ALIGNMENT_P is true if the directive takes a third
   alignment argument.  */

void
mips_declare_common_object (FILE *stream, const char *name,
			    const char *init_string,
			    unsigned HOST_WIDE_INT size,
			    unsigned int align, bool takes_alignment_p)
{
  if (!takes_alignment_p)
    {
      size += (align / BITS_PER_UNIT) - 1;
      size -= size % (align / BITS_PER_UNIT);
      mips_declare_object (stream, name, init_string,
			   "," HOST_WIDE_INT_PRINT_UNSIGNED "\n", size);
    }
  else
    mips_declare_object (stream, name, init_string,
			 "," HOST_WIDE_INT_PRINT_UNSIGNED ",%u\n",
			 size, align / BITS_PER_UNIT);
}

/* Implement ASM_OUTPUT_ALIGNED_DECL_COMMON.  This is usually the same as the
   elfos.h version, but we also need to handle -muninit-const-in-rodata.  */

void
mips_output_aligned_decl_common (FILE *stream, tree decl, const char *name,
				 unsigned HOST_WIDE_INT size,
				 unsigned int align)
{
  /* If the target wants uninitialized const declarations in
     .rdata then don't put them in .comm.  */
  if (TARGET_EMBEDDED_DATA
      && TARGET_UNINIT_CONST_IN_RODATA
      && TREE_CODE (decl) == VAR_DECL
      && TREE_READONLY (decl)
      && (DECL_INITIAL (decl) == 0 || DECL_INITIAL (decl) == error_mark_node))
    {
      if (TREE_PUBLIC (decl) && DECL_NAME (decl))
	targetm.asm_out.globalize_label (stream, name);

      switch_to_section (readonly_data_section);
      ASM_OUTPUT_ALIGN (stream, floor_log2 (align / BITS_PER_UNIT));
      mips_declare_object (stream, name, "",
			   ":\n\t.space\t" HOST_WIDE_INT_PRINT_UNSIGNED "\n",
			   size);
    }
  else
    mips_declare_common_object (stream, name, "\n\t.comm\t",
				size, align, true);
}

#ifdef ASM_OUTPUT_SIZE_DIRECTIVE
extern int size_directive_output;

/* Implement ASM_DECLARE_OBJECT_NAME.  This is like most of the standard ELF
   definitions except that it uses mips_declare_object to emit the label.  */

void
mips_declare_object_name (FILE *stream, const char *name,
			  tree decl ATTRIBUTE_UNUSED)
{
#ifdef ASM_OUTPUT_TYPE_DIRECTIVE
  ASM_OUTPUT_TYPE_DIRECTIVE (stream, name, "object");
#endif

  size_directive_output = 0;
  if (!flag_inhibit_size_directive && DECL_SIZE (decl))
    {
      HOST_WIDE_INT size;

      size_directive_output = 1;
      size = int_size_in_bytes (TREE_TYPE (decl));
      ASM_OUTPUT_SIZE_DIRECTIVE (stream, name, size);
    }

  mips_declare_object (stream, name, "", ":\n");
}

/* Implement ASM_FINISH_DECLARE_OBJECT.  This is generic ELF stuff.  */

void
mips_finish_declare_object (FILE *stream, tree decl, int top_level, int at_end)
{
  const char *name;

  name = XSTR (XEXP (DECL_RTL (decl), 0), 0);
  if (!flag_inhibit_size_directive
      && DECL_SIZE (decl) != 0
      && !at_end
      && top_level
      && DECL_INITIAL (decl) == error_mark_node
      && !size_directive_output)
    {
      HOST_WIDE_INT size;

      size_directive_output = 1;
      size = int_size_in_bytes (TREE_TYPE (decl));
      ASM_OUTPUT_SIZE_DIRECTIVE (stream, name, size);
    }
}
#endif

/* Return the FOO in the name of the ".mdebug.FOO" section associated
   with the current ABI.  */

static const char *
mips_mdebug_abi_name (void)
{
  switch (mips_abi)
    {
    case ABI_32:
      return "abi32";
    case ABI_O64:
      return "abiO64";
    case ABI_N32:
      return "abiN32";
    case ABI_64:
      return "abi64";
    case ABI_EABI:
      return TARGET_64BIT ? "eabi64" : "eabi32";
    default:
      gcc_unreachable ();
    }
}

/* Implement TARGET_ASM_FILE_START.  */

static void
mips_file_start (void)
{
  default_file_start ();

  /* Generate a special section to describe the ABI switches used to
     produce the resultant binary.  This is unnecessary on IRIX and
     causes unwanted warnings from the native linker.  */
  if (!TARGET_IRIX)
    {
      /* Record the ABI itself.  Modern versions of binutils encode
	 this information in the ELF header flags, but GDB needs the
	 information in order to correctly debug binaries produced by
	 older binutils.  See the function mips_gdbarch_init in
	 gdb/mips-tdep.c.  */
      fprintf (asm_out_file, "\t.section .mdebug.%s\n\t.previous\n",
	       mips_mdebug_abi_name ());

      /* There is no ELF header flag to distinguish long32 forms of the
	 EABI from long64 forms.  Emit a special section to help tools
	 such as GDB.  Do the same for o64, which is sometimes used with
	 -mlong64.  */
      if (mips_abi == ABI_EABI || mips_abi == ABI_O64)
	fprintf (asm_out_file, "\t.section .gcc_compiled_long%d\n"
		 "\t.previous\n", TARGET_LONG64 ? 64 : 32);

#ifdef HAVE_AS_GNU_ATTRIBUTE
      fprintf (asm_out_file, "\t.gnu_attribute 4, %d\n",
	       (TARGET_HARD_FLOAT_ABI
		? (TARGET_DOUBLE_FLOAT
		   ? ((!TARGET_64BIT && TARGET_FLOAT64) ? 4 : 1) : 2) : 3));
#endif
    }

  /* If TARGET_ABICALLS, tell GAS to generate -KPIC code.  */
  if (TARGET_ABICALLS)
    {
      fprintf (asm_out_file, "\t.abicalls\n");
      if (TARGET_ABICALLS_PIC0)
	fprintf (asm_out_file, "\t.option\tpic0\n");
    }

  if (flag_verbose_asm)
    fprintf (asm_out_file, "\n%s -G value = %d, Arch = %s, ISA = %d\n",
	     ASM_COMMENT_START,
	     mips_small_data_threshold, mips_arch_info->name, mips_isa);
}

/* Make the last instruction frame-related and note that it performs
   the operation described by FRAME_PATTERN.  */

static void
mips_set_frame_expr (rtx frame_pattern)
{
  rtx insn;

  insn = get_last_insn ();
  RTX_FRAME_RELATED_P (insn) = 1;
  REG_NOTES (insn) = alloc_EXPR_LIST (REG_FRAME_RELATED_EXPR,
				      frame_pattern,
				      REG_NOTES (insn));
}

/* Return a frame-related rtx that stores REG at MEM.
   REG must be a single register.  */

static rtx
mips_frame_set (rtx mem, rtx reg)
{
  rtx set;

  /* If we're saving the return address register and the DWARF return
     address column differs from the hard register number, adjust the
     note reg to refer to the former.  */
  if (REGNO (reg) == GP_REG_FIRST + 31
      && DWARF_FRAME_RETURN_COLUMN != GP_REG_FIRST + 31)
    reg = gen_rtx_REG (GET_MODE (reg), DWARF_FRAME_RETURN_COLUMN);

  set = gen_rtx_SET (VOIDmode, mem, reg);
  RTX_FRAME_RELATED_P (set) = 1;

  return set;
}

/* If a MIPS16e SAVE or RESTORE instruction saves or restores register
   mips16e_s2_s8_regs[X], it must also save the registers in indexes
   X + 1 onwards.  Likewise mips16e_a0_a3_regs.  */
static const unsigned char mips16e_s2_s8_regs[] = {
  30, 23, 22, 21, 20, 19, 18
};
static const unsigned char mips16e_a0_a3_regs[] = {
  4, 5, 6, 7
};

/* A list of the registers that can be saved by the MIPS16e SAVE instruction,
   ordered from the uppermost in memory to the lowest in memory.  */
static const unsigned char mips16e_save_restore_regs[] = {
  31, 30, 23, 22, 21, 20, 19, 18, 17, 16, 7, 6, 5, 4
};

/* Return the index of the lowest X in the range [0, SIZE) for which
   bit REGS[X] is set in MASK.  Return SIZE if there is no such X.  */

static unsigned int
mips16e_find_first_register (unsigned int mask, const unsigned char *regs,
			     unsigned int size)
{
  unsigned int i;

  for (i = 0; i < size; i++)
    if (BITSET_P (mask, regs[i]))
      break;

  return i;
}

/* *MASK_PTR is a mask of general-purpose registers and *NUM_REGS_PTR
   is the number of set bits.  If *MASK_PTR contains REGS[X] for some X
   in [0, SIZE), adjust *MASK_PTR and *NUM_REGS_PTR so that the same
   is true for all indexes (X, SIZE).  */

static void
mips16e_mask_registers (unsigned int *mask_ptr, const unsigned char *regs,
			unsigned int size, unsigned int *num_regs_ptr)
{
  unsigned int i;

  i = mips16e_find_first_register (*mask_ptr, regs, size);
  for (i++; i < size; i++)
    if (!BITSET_P (*mask_ptr, regs[i]))
      {
	*num_regs_ptr += 1;
	*mask_ptr |= 1 << regs[i];
      }
}

/* Return a simplified form of X using the register values in REG_VALUES.
   REG_VALUES[R] is the last value assigned to hard register R, or null
   if R has not been modified.

   This function is rather limited, but is good enough for our purposes.  */

static rtx
mips16e_collect_propagate_value (rtx x, rtx *reg_values)
{
  x = avoid_constant_pool_reference (x);

  if (UNARY_P (x))
    {
      rtx x0 = mips16e_collect_propagate_value (XEXP (x, 0), reg_values);
      return simplify_gen_unary (GET_CODE (x), GET_MODE (x),
				 x0, GET_MODE (XEXP (x, 0)));
    }

  if (ARITHMETIC_P (x))
    {
      rtx x0 = mips16e_collect_propagate_value (XEXP (x, 0), reg_values);
      rtx x1 = mips16e_collect_propagate_value (XEXP (x, 1), reg_values);
      return simplify_gen_binary (GET_CODE (x), GET_MODE (x), x0, x1);
    }

  if (REG_P (x)
      && reg_values[REGNO (x)]
      && !rtx_unstable_p (reg_values[REGNO (x)]))
    return reg_values[REGNO (x)];

  return x;
}

/* Return true if (set DEST SRC) stores an argument register into its
   caller-allocated save slot, storing the number of that argument
   register in *REGNO_PTR if so.  REG_VALUES is as for
   mips16e_collect_propagate_value.  */

static bool
mips16e_collect_argument_save_p (rtx dest, rtx src, rtx *reg_values,
				 unsigned int *regno_ptr)
{
  unsigned int argno, regno;
  HOST_WIDE_INT offset, required_offset;
  rtx addr, base;

  /* Check that this is a word-mode store.  */
  if (!MEM_P (dest) || !REG_P (src) || GET_MODE (dest) != word_mode)
    return false;

  /* Check that the register being saved is an unmodified argument
     register.  */
  regno = REGNO (src);
  if (!IN_RANGE (regno, GP_ARG_FIRST, GP_ARG_LAST) || reg_values[regno])
    return false;
  argno = regno - GP_ARG_FIRST;

  /* Check whether the address is an appropriate stack-pointer or
     frame-pointer access.  */
  addr = mips16e_collect_propagate_value (XEXP (dest, 0), reg_values);
  mips_split_plus (addr, &base, &offset);
  required_offset = cfun->machine->frame.total_size + argno * UNITS_PER_WORD;
  if (base == hard_frame_pointer_rtx)
    required_offset -= cfun->machine->frame.hard_frame_pointer_offset;
  else if (base != stack_pointer_rtx)
    return false;
  if (offset != required_offset)
    return false;

  *regno_ptr = regno;
  return true;
}

/* A subroutine of mips_expand_prologue, called only when generating
   MIPS16e SAVE instructions.  Search the start of the function for any
   instructions that save argument registers into their caller-allocated
   save slots.  Delete such instructions and return a value N such that
   saving [GP_ARG_FIRST, GP_ARG_FIRST + N) would make all the deleted
   instructions redundant.  */

static unsigned int
mips16e_collect_argument_saves (void)
{
  rtx reg_values[FIRST_PSEUDO_REGISTER];
  rtx insn, next, set, dest, src;
  unsigned int nargs, regno;

  push_topmost_sequence ();
  nargs = 0;
  memset (reg_values, 0, sizeof (reg_values));
  for (insn = get_insns (); insn; insn = next)
    {
      next = NEXT_INSN (insn);
      if (NOTE_P (insn))
	continue;

      if (!INSN_P (insn))
	break;

      set = PATTERN (insn);
      if (GET_CODE (set) != SET)
	break;

      dest = SET_DEST (set);
      src = SET_SRC (set);
      if (mips16e_collect_argument_save_p (dest, src, reg_values, &regno))
	{
	  if (!BITSET_P (cfun->machine->frame.mask, regno))
	    {
	      delete_insn (insn);
	      nargs = MAX (nargs, (regno - GP_ARG_FIRST) + 1);
	    }
	}
      else if (REG_P (dest) && GET_MODE (dest) == word_mode)
	reg_values[REGNO (dest)]
	  = mips16e_collect_propagate_value (src, reg_values);
      else
	break;
    }
  pop_topmost_sequence ();

  return nargs;
}

/* Return a move between register REGNO and memory location SP + OFFSET.
   Make the move a load if RESTORE_P, otherwise make it a frame-related
   store.  */

static rtx
mips16e_save_restore_reg (bool restore_p, HOST_WIDE_INT offset,
			  unsigned int regno)
{
  rtx reg, mem;

  mem = gen_frame_mem (SImode, plus_constant (stack_pointer_rtx, offset));
  reg = gen_rtx_REG (SImode, regno);
  return (restore_p
	  ? gen_rtx_SET (VOIDmode, reg, mem)
	  : mips_frame_set (mem, reg));
}

/* Return RTL for a MIPS16e SAVE or RESTORE instruction; RESTORE_P says which.
   The instruction must:

     - Allocate or deallocate SIZE bytes in total; SIZE is known
       to be nonzero.

     - Save or restore as many registers in *MASK_PTR as possible.
       The instruction saves the first registers at the top of the
       allocated area, with the other registers below it.

     - Save NARGS argument registers above the allocated area.

   (NARGS is always zero if RESTORE_P.)

   The SAVE and RESTORE instructions cannot save and restore all general
   registers, so there may be some registers left over for the caller to
   handle.  Destructively modify *MASK_PTR so that it contains the registers
   that still need to be saved or restored.  The caller can save these
   registers in the memory immediately below *OFFSET_PTR, which is a
   byte offset from the bottom of the allocated stack area.  */

static rtx
mips16e_build_save_restore (bool restore_p, unsigned int *mask_ptr,
			    HOST_WIDE_INT *offset_ptr, unsigned int nargs,
			    HOST_WIDE_INT size)
{
  rtx pattern, set;
  HOST_WIDE_INT offset, top_offset;
  unsigned int i, regno;
  int n;

  gcc_assert (cfun->machine->frame.num_fp == 0);

  /* Calculate the number of elements in the PARALLEL.  We need one element
     for the stack adjustment, one for each argument register save, and one
     for each additional register move.  */
  n = 1 + nargs;
  for (i = 0; i < ARRAY_SIZE (mips16e_save_restore_regs); i++)
    if (BITSET_P (*mask_ptr, mips16e_save_restore_regs[i]))
      n++;

  /* Create the final PARALLEL.  */
  pattern = gen_rtx_PARALLEL (VOIDmode, rtvec_alloc (n));
  n = 0;

  /* Add the stack pointer adjustment.  */
  set = gen_rtx_SET (VOIDmode, stack_pointer_rtx,
		     plus_constant (stack_pointer_rtx,
				    restore_p ? size : -size));
  RTX_FRAME_RELATED_P (set) = 1;
  XVECEXP (pattern, 0, n++) = set;

  /* Stack offsets in the PARALLEL are relative to the old stack pointer.  */
  top_offset = restore_p ? size : 0;

  /* Save the arguments.  */
  for (i = 0; i < nargs; i++)
    {
      offset = top_offset + i * UNITS_PER_WORD;
      set = mips16e_save_restore_reg (restore_p, offset, GP_ARG_FIRST + i);
      XVECEXP (pattern, 0, n++) = set;
    }

  /* Then fill in the other register moves.  */
  offset = top_offset;
  for (i = 0; i < ARRAY_SIZE (mips16e_save_restore_regs); i++)
    {
      regno = mips16e_save_restore_regs[i];
      if (BITSET_P (*mask_ptr, regno))
	{
	  offset -= UNITS_PER_WORD;
	  set = mips16e_save_restore_reg (restore_p, offset, regno);
	  XVECEXP (pattern, 0, n++) = set;
	  *mask_ptr &= ~(1 << regno);
	}
    }

  /* Tell the caller what offset it should use for the remaining registers.  */
  *offset_ptr = size + (offset - top_offset);

  gcc_assert (n == XVECLEN (pattern, 0));

  return pattern;
}

/* PATTERN is a PARALLEL whose first element adds ADJUST to the stack
   pointer.  Return true if PATTERN matches the kind of instruction
   generated by mips16e_build_save_restore.  If INFO is nonnull,
   initialize it when returning true.  */

bool
mips16e_save_restore_pattern_p (rtx pattern, HOST_WIDE_INT adjust,
				struct mips16e_save_restore_info *info)
{
  unsigned int i, nargs, mask, extra;
  HOST_WIDE_INT top_offset, save_offset, offset;
  rtx set, reg, mem, base;
  int n;

  if (!GENERATE_MIPS16E_SAVE_RESTORE)
    return false;

  /* Stack offsets in the PARALLEL are relative to the old stack pointer.  */
  top_offset = adjust > 0 ? adjust : 0;

  /* Interpret all other members of the PARALLEL.  */
  save_offset = top_offset - UNITS_PER_WORD;
  mask = 0;
  nargs = 0;
  i = 0;
  for (n = 1; n < XVECLEN (pattern, 0); n++)
    {
      /* Check that we have a SET.  */
      set = XVECEXP (pattern, 0, n);
      if (GET_CODE (set) != SET)
	return false;

      /* Check that the SET is a load (if restoring) or a store
	 (if saving).  */
      mem = adjust > 0 ? SET_SRC (set) : SET_DEST (set);
      if (!MEM_P (mem))
	return false;

      /* Check that the address is the sum of the stack pointer and a
	 possibly-zero constant offset.  */
      mips_split_plus (XEXP (mem, 0), &base, &offset);
      if (base != stack_pointer_rtx)
	return false;

      /* Check that SET's other operand is a register.  */
      reg = adjust > 0 ? SET_DEST (set) : SET_SRC (set);
      if (!REG_P (reg))
	return false;

      /* Check for argument saves.  */
      if (offset == top_offset + nargs * UNITS_PER_WORD
	  && REGNO (reg) == GP_ARG_FIRST + nargs)
	nargs++;
      else if (offset == save_offset)
	{
	  while (mips16e_save_restore_regs[i++] != REGNO (reg))
	    if (i == ARRAY_SIZE (mips16e_save_restore_regs))
	      return false;

	  mask |= 1 << REGNO (reg);
	  save_offset -= UNITS_PER_WORD;
	}
      else
	return false;
    }

  /* Check that the restrictions on register ranges are met.  */
  extra = 0;
  mips16e_mask_registers (&mask, mips16e_s2_s8_regs,
			  ARRAY_SIZE (mips16e_s2_s8_regs), &extra);
  mips16e_mask_registers (&mask, mips16e_a0_a3_regs,
			  ARRAY_SIZE (mips16e_a0_a3_regs), &extra);
  if (extra != 0)
    return false;

  /* Make sure that the topmost argument register is not saved twice.
     The checks above ensure that the same is then true for the other
     argument registers.  */
  if (nargs > 0 && BITSET_P (mask, GP_ARG_FIRST + nargs - 1))
    return false;

  /* Pass back information, if requested.  */
  if (info)
    {
      info->nargs = nargs;
      info->mask = mask;
      info->size = (adjust > 0 ? adjust : -adjust);
    }

  return true;
}

/* Add a MIPS16e SAVE or RESTORE register-range argument to string S
   for the register range [MIN_REG, MAX_REG].  Return a pointer to
   the null terminator.  */

static char *
mips16e_add_register_range (char *s, unsigned int min_reg,
			    unsigned int max_reg)
{
  if (min_reg != max_reg)
    s += sprintf (s, ",%s-%s", reg_names[min_reg], reg_names[max_reg]);
  else
    s += sprintf (s, ",%s", reg_names[min_reg]);
  return s;
}

/* Return the assembly instruction for a MIPS16e SAVE or RESTORE instruction.
   PATTERN and ADJUST are as for mips16e_save_restore_pattern_p.  */

const char *
mips16e_output_save_restore (rtx pattern, HOST_WIDE_INT adjust)
{
  static char buffer[300];

  struct mips16e_save_restore_info info;
  unsigned int i, end;
  char *s;

  /* Parse the pattern.  */
  if (!mips16e_save_restore_pattern_p (pattern, adjust, &info))
    gcc_unreachable ();

  /* Add the mnemonic.  */
  s = strcpy (buffer, adjust > 0 ? "restore\t" : "save\t");
  s += strlen (s);

  /* Save the arguments.  */
  if (info.nargs > 1)
    s += sprintf (s, "%s-%s,", reg_names[GP_ARG_FIRST],
		  reg_names[GP_ARG_FIRST + info.nargs - 1]);
  else if (info.nargs == 1)
    s += sprintf (s, "%s,", reg_names[GP_ARG_FIRST]);

  /* Emit the amount of stack space to allocate or deallocate.  */
  s += sprintf (s, "%d", (int) info.size);

  /* Save or restore $16.  */
  if (BITSET_P (info.mask, 16))
    s += sprintf (s, ",%s", reg_names[GP_REG_FIRST + 16]);

  /* Save or restore $17.  */
  if (BITSET_P (info.mask, 17))
    s += sprintf (s, ",%s", reg_names[GP_REG_FIRST + 17]);

  /* Save or restore registers in the range $s2...$s8, which
     mips16e_s2_s8_regs lists in decreasing order.  Note that this
     is a software register range; the hardware registers are not
     numbered consecutively.  */
  end = ARRAY_SIZE (mips16e_s2_s8_regs);
  i = mips16e_find_first_register (info.mask, mips16e_s2_s8_regs, end);
  if (i < end)
    s = mips16e_add_register_range (s, mips16e_s2_s8_regs[end - 1],
				    mips16e_s2_s8_regs[i]);

  /* Save or restore registers in the range $a0...$a3.  */
  end = ARRAY_SIZE (mips16e_a0_a3_regs);
  i = mips16e_find_first_register (info.mask, mips16e_a0_a3_regs, end);
  if (i < end)
    s = mips16e_add_register_range (s, mips16e_a0_a3_regs[i],
				    mips16e_a0_a3_regs[end - 1]);

  /* Save or restore $31.  */
  if (BITSET_P (info.mask, 31))
    s += sprintf (s, ",%s", reg_names[GP_REG_FIRST + 31]);

  return buffer;
}

/* Return true if the current function has an insn that implicitly
   refers to $gp.  */

static bool
mips_function_has_gp_insn (void)
{
  /* Don't bother rechecking if we found one last time.  */
  if (!cfun->machine->has_gp_insn_p)
    {
      rtx insn;

      push_topmost_sequence ();
      for (insn = get_insns (); insn; insn = NEXT_INSN (insn))
	if (USEFUL_INSN_P (insn)
	    && (get_attr_got (insn) != GOT_UNSET
		|| mips_small_data_pattern_p (PATTERN (insn))))
	  {
	    cfun->machine->has_gp_insn_p = true;
	    break;
	  }
      pop_topmost_sequence ();
    }
  return cfun->machine->has_gp_insn_p;
}

/* Return true if the current function returns its value in a floating-point
   register in MIPS16 mode.  */

static bool
mips16_cfun_returns_in_fpr_p (void)
{
  tree return_type = DECL_RESULT (current_function_decl);
  return (TARGET_MIPS16
	  && TARGET_HARD_FLOAT_ABI
	  && !aggregate_value_p (return_type, current_function_decl)
 	  && mips_return_mode_in_fpr_p (DECL_MODE (return_type)));
}

/* Return the register that should be used as the global pointer
   within this function.  Return INVALID_REGNUM if the function
   doesn't need a global pointer.  */

static unsigned int
mips_global_pointer (void)
{
  unsigned int regno;

  /* $gp is always available unless we're using a GOT.  */
  if (!TARGET_USE_GOT)
    return GLOBAL_POINTER_REGNUM;

  /* We must always provide $gp when it is used implicitly.  */
  if (!TARGET_EXPLICIT_RELOCS)
    return GLOBAL_POINTER_REGNUM;

  /* FUNCTION_PROFILER includes a jal macro, so we need to give it
     a valid gp.  */
  if (crtl->profile)
    return GLOBAL_POINTER_REGNUM;

  /* If the function has a nonlocal goto, $gp must hold the correct
     global pointer for the target function.  */
  if (crtl->has_nonlocal_goto)
    return GLOBAL_POINTER_REGNUM;

  /* There's no need to initialize $gp if it isn't referenced now,
     and if we can be sure that no new references will be added during
     or after reload.  */
  if (!df_regs_ever_live_p (GLOBAL_POINTER_REGNUM)
      && !mips_function_has_gp_insn ())
    {
      /* The function doesn't use $gp at the moment.  If we're generating
	 -call_nonpic code, no new uses will be introduced during or after
	 reload.  */
      if (TARGET_ABICALLS_PIC0)
	return INVALID_REGNUM;

      /* We need to handle the following implicit gp references:

	 - Reload can sometimes introduce constant pool references
	   into a function that otherwise didn't need them.  For example,
	   suppose we have an instruction like:

	       (set (reg:DF R1) (float:DF (reg:SI R2)))

	   If R2 turns out to be constant such as 1, the instruction may
	   have a REG_EQUAL note saying that R1 == 1.0.  Reload then has
	   the option of using this constant if R2 doesn't get allocated
	   to a register.

	   In cases like these, reload will have added the constant to the
	   pool but no instruction will yet refer to it.

	 - MIPS16 functions that return in FPRs need to call an
	   external libgcc routine.  */
      if (!crtl->uses_const_pool
	  && !mips16_cfun_returns_in_fpr_p ())
	return INVALID_REGNUM;
    }

  /* We need a global pointer, but perhaps we can use a call-clobbered
     register instead of $gp.  */
  if (TARGET_CALL_SAVED_GP && current_function_is_leaf)
    for (regno = GP_REG_FIRST; regno <= GP_REG_LAST; regno++)
      if (!df_regs_ever_live_p (regno)
	  && call_really_used_regs[regno]
	  && !fixed_regs[regno]
	  && regno != PIC_FUNCTION_ADDR_REGNUM)
	return regno;

  return GLOBAL_POINTER_REGNUM;
}

/* Return true if the current function should treat register REGNO
   as call-saved.  */

static bool
mips_cfun_call_saved_reg_p (unsigned int regno)
{
  /* call_insns preserve $28 unless they explicitly say otherwise,
     so call_really_used_regs[] treats $28 as call-saved.  However,
     we want the ABI property rather than the default call_insn
     property here.  */
  return (regno == GLOBAL_POINTER_REGNUM
	  ? TARGET_CALL_SAVED_GP
	  : !call_really_used_regs[regno]);
}

/* Return true if the function body might clobber register REGNO.
   We know that REGNO is call-saved.  */

static bool
mips_cfun_might_clobber_call_saved_reg_p (unsigned int regno)
{
  /* Some functions should be treated as clobbering all call-saved
     registers.  */
  if (crtl->saves_all_registers)
    return true;

  /* DF handles cases where a register is explicitly referenced in
     the rtl.  Incoming values are passed in call-clobbered registers,
     so we can assume that any live call-saved register is set within
     the function.  */
  if (df_regs_ever_live_p (regno))
    return true;

  /* Check for registers that are clobbered by FUNCTION_PROFILER.
     These clobbers are not explicit in the rtl.  */
  if (crtl->profile && MIPS_SAVE_REG_FOR_PROFILING_P (regno))
    return true;

  /* If we're using a call-saved global pointer, the function's
     prologue will need to set it up.  */
  if (cfun->machine->global_pointer == regno)
    return true;

  /* The function's prologue will need to set the frame pointer if
     frame_pointer_needed.  */
  if (regno == HARD_FRAME_POINTER_REGNUM && frame_pointer_needed)
    return true;

  /* If a MIPS16 function returns a value in FPRs, its epilogue
     will need to call an external libgcc routine.  This yet-to-be
     generated call_insn will clobber $31.  */
  if (regno == GP_REG_FIRST + 31 && mips16_cfun_returns_in_fpr_p ())
    return true;

  return false;
}

/* Return true if the current function must save register REGNO.  */

static bool
mips_save_reg_p (unsigned int regno)
{
  if (mips_cfun_call_saved_reg_p (regno))
    {
      if (mips_cfun_might_clobber_call_saved_reg_p (regno))
	return true;

      /* Save both registers in an FPR pair if either one is used.  This is
	 needed for the case when MIN_FPRS_PER_FMT == 1, which allows the odd
	 register to be used without the even register.  */
      if (FP_REG_P (regno)
	  && MAX_FPRS_PER_FMT == 2
	  && mips_cfun_might_clobber_call_saved_reg_p (regno + 1))
	return true;
    }

  /* We need to save the incoming return address if __builtin_eh_return
     is being used to set a different return address.  */
  if (regno == GP_REG_FIRST + 31 && crtl->calls_eh_return)
    return true;

  return false;
}

/* Populate the current function's mips_frame_info structure.

   MIPS stack frames look like:

	+-------------------------------+
	|                               |
	|  incoming stack arguments     |
	|                               |
	+-------------------------------+
	|                               |
	|  caller-allocated save area   |
      A |  for register arguments       |
	|                               |
	+-------------------------------+ <-- incoming stack pointer
	|                               |
	|  callee-allocated save area   |
      B |  for arguments that are       |
	|  split between registers and  |
	|  the stack                    |
	|                               |
	+-------------------------------+ <-- arg_pointer_rtx
	|                               |
      C |  callee-allocated save area   |
	|  for register varargs         |
	|                               |
	+-------------------------------+ <-- frame_pointer_rtx + fp_sp_offset
	|                               |       + UNITS_PER_HWFPVALUE
	|  FPR save area                |
	|                               |
	+-------------------------------+ <-- frame_pointer_rtx + gp_sp_offset
	|                               |       + UNITS_PER_WORD
	|  GPR save area                |
	|                               |
	+-------------------------------+
	|                               | \
	|  local variables              |  | var_size
	|                               | /
	+-------------------------------+
	|                               | \
	|  $gp save area                |  | cprestore_size
	|                               | /
      P +-------------------------------+ <-- hard_frame_pointer_rtx for
	|                               |       MIPS16 code
	|  outgoing stack arguments     |
	|                               |
	+-------------------------------+
	|                               |
	|  caller-allocated save area   |
	|  for register arguments       |
	|                               |
	+-------------------------------+ <-- stack_pointer_rtx
					      frame_pointer_rtx
					      hard_frame_pointer_rtx for
						non-MIPS16 code.

   At least two of A, B and C will be empty.

   Dynamic stack allocations such as alloca insert data at point P.
   They decrease stack_pointer_rtx but leave frame_pointer_rtx and
   hard_frame_pointer_rtx unchanged.  */

static void
mips_compute_frame_info (void)
{
  struct mips_frame_info *frame;
  HOST_WIDE_INT offset, size;
  unsigned int regno, i;

  frame = &cfun->machine->frame;
  memset (frame, 0, sizeof (*frame));
  size = get_frame_size ();

  cfun->machine->global_pointer = mips_global_pointer ();

  /* The first STARTING_FRAME_OFFSET bytes contain the outgoing argument
     area and the $gp save slot.  This area isn't needed in leaf functions,
     but if the target-independent frame size is nonzero, we're committed
     to allocating it anyway.  */
  if (size == 0 && current_function_is_leaf)
    {
      /* The MIPS 3.0 linker does not like functions that dynamically
	 allocate the stack and have 0 for STACK_DYNAMIC_OFFSET, since it
	 looks like we are trying to create a second frame pointer to the
	 function, so allocate some stack space to make it happy.  */
      if (cfun->calls_alloca)
	frame->args_size = REG_PARM_STACK_SPACE (cfun->decl);
      else
	frame->args_size = 0;
      frame->cprestore_size = 0;
    }
  else
    {
      frame->args_size = crtl->outgoing_args_size;
      frame->cprestore_size = STARTING_FRAME_OFFSET - frame->args_size;
    }
  offset = frame->args_size + frame->cprestore_size;

  /* Move above the local variables.  */
  frame->var_size = MIPS_STACK_ALIGN (size);
  offset += frame->var_size;

  /* Find out which GPRs we need to save.  */
  for (regno = GP_REG_FIRST; regno <= GP_REG_LAST; regno++)
    if (mips_save_reg_p (regno))
      {
	frame->num_gp++;
	frame->mask |= 1 << (regno - GP_REG_FIRST);
      }

  /* If this function calls eh_return, we must also save and restore the
     EH data registers.  */
  if (crtl->calls_eh_return)
    for (i = 0; EH_RETURN_DATA_REGNO (i) != INVALID_REGNUM; i++)
      {
	frame->num_gp++;
	frame->mask |= 1 << (EH_RETURN_DATA_REGNO (i) - GP_REG_FIRST);
      }

  /* The MIPS16e SAVE and RESTORE instructions have two ranges of registers:
     $a3-$a0 and $s2-$s8.  If we save one register in the range, we must
     save all later registers too.  */
  if (GENERATE_MIPS16E_SAVE_RESTORE)
    {
      mips16e_mask_registers (&frame->mask, mips16e_s2_s8_regs,
 			      ARRAY_SIZE (mips16e_s2_s8_regs), &frame->num_gp);
      mips16e_mask_registers (&frame->mask, mips16e_a0_a3_regs,
 			      ARRAY_SIZE (mips16e_a0_a3_regs), &frame->num_gp);
    }

  /* Move above the GPR save area.  */
  if (frame->num_gp > 0)
    {
      offset += MIPS_STACK_ALIGN (frame->num_gp * UNITS_PER_WORD);
      frame->gp_sp_offset = offset - UNITS_PER_WORD;
    }

  /* Find out which FPRs we need to save.  This loop must iterate over
     the same space as its companion in mips_for_each_saved_reg.  */
  if (TARGET_HARD_FLOAT)
    for (regno = FP_REG_FIRST; regno <= FP_REG_LAST; regno += MAX_FPRS_PER_FMT)
      if (mips_save_reg_p (regno))
	{
	  frame->num_fp += MAX_FPRS_PER_FMT;
	  frame->fmask |= ~(~0 << MAX_FPRS_PER_FMT) << (regno - FP_REG_FIRST);
	}

  /* Move above the FPR save area.  */
  if (frame->num_fp > 0)
    {
      offset += MIPS_STACK_ALIGN (frame->num_fp * UNITS_PER_FPREG);
      frame->fp_sp_offset = offset - UNITS_PER_HWFPVALUE;
    }

  /* Move above the callee-allocated varargs save area.  */
  offset += MIPS_STACK_ALIGN (cfun->machine->varargs_size);
  frame->arg_pointer_offset = offset;

  /* Move above the callee-allocated area for pretend stack arguments.  */
  offset += crtl->args.pretend_args_size;
  frame->total_size = offset;

  /* Work out the offsets of the save areas from the top of the frame.  */
  if (frame->gp_sp_offset > 0)
    frame->gp_save_offset = frame->gp_sp_offset - offset;
  if (frame->fp_sp_offset > 0)
    frame->fp_save_offset = frame->fp_sp_offset - offset;

  /* MIPS16 code offsets the frame pointer by the size of the outgoing
     arguments.  This tends to increase the chances of using unextended
     instructions for local variables and incoming arguments.  */
  if (TARGET_MIPS16)
    frame->hard_frame_pointer_offset = frame->args_size;
}

/* Return the style of GP load sequence that is being used for the
   current function.  */

enum mips_loadgp_style
mips_current_loadgp_style (void)
{
  if (!TARGET_USE_GOT || cfun->machine->global_pointer == INVALID_REGNUM)
    return LOADGP_NONE;

  if (TARGET_RTP_PIC)
    return LOADGP_RTP;

  if (TARGET_ABSOLUTE_ABICALLS)
    return LOADGP_ABSOLUTE;

  return TARGET_NEWABI ? LOADGP_NEWABI : LOADGP_OLDABI;
}

/* Implement FRAME_POINTER_REQUIRED.  */

bool
mips_frame_pointer_required (void)
{
  /* If the function contains dynamic stack allocations, we need to
     use the frame pointer to access the static parts of the frame.  */
  if (cfun->calls_alloca)
    return true;

  /* In MIPS16 mode, we need a frame pointer for a large frame; otherwise,
     reload may be unable to compute the address of a local variable,
     since there is no way to add a large constant to the stack pointer
     without using a second temporary register.  */
  if (TARGET_MIPS16)
    {
      mips_compute_frame_info ();
      if (!SMALL_OPERAND (cfun->machine->frame.total_size))
	return true;
    }

  return false;
}

/* Implement INITIAL_ELIMINATION_OFFSET.  FROM is either the frame pointer
   or argument pointer.  TO is either the stack pointer or hard frame
   pointer.  */

HOST_WIDE_INT
mips_initial_elimination_offset (int from, int to)
{
  HOST_WIDE_INT offset;

  mips_compute_frame_info ();

  /* Set OFFSET to the offset from the soft frame pointer, which is also
     the offset from the end-of-prologue stack pointer.  */
  switch (from)
    {
    case FRAME_POINTER_REGNUM:
      offset = 0;
      break;

    case ARG_POINTER_REGNUM:
      offset = cfun->machine->frame.arg_pointer_offset;
      break;

    default:
      gcc_unreachable ();
    }

  if (to == HARD_FRAME_POINTER_REGNUM)
    offset -= cfun->machine->frame.hard_frame_pointer_offset;

  return offset;
}

/* Implement TARGET_EXTRA_LIVE_ON_ENTRY.  */

static void
mips_extra_live_on_entry (bitmap regs)
{
  if (TARGET_USE_GOT)
    {
      /* PIC_FUNCTION_ADDR_REGNUM is live if we need it to set up
	 the global pointer.   */
      if (!TARGET_ABSOLUTE_ABICALLS)
	bitmap_set_bit (regs, PIC_FUNCTION_ADDR_REGNUM);

      /* The prologue may set MIPS16_PIC_TEMP_REGNUM to the value of
	 the global pointer.  */
      if (TARGET_MIPS16)
	bitmap_set_bit (regs, MIPS16_PIC_TEMP_REGNUM);

      /* See the comment above load_call<mode> for details.  */
      bitmap_set_bit (regs, GOT_VERSION_REGNUM);
    }
}

/* Implement RETURN_ADDR_RTX.  We do not support moving back to a
   previous frame.  */

rtx
mips_return_addr (int count, rtx frame ATTRIBUTE_UNUSED)
{
  if (count != 0)
    return const0_rtx;

  return get_hard_reg_initial_val (Pmode, GP_REG_FIRST + 31);
}

/* Emit code to change the current function's return address to
   ADDRESS.  SCRATCH is available as a scratch register, if needed.
   ADDRESS and SCRATCH are both word-mode GPRs.  */

void
mips_set_return_address (rtx address, rtx scratch)
{
  rtx slot_address;

  gcc_assert (BITSET_P (cfun->machine->frame.mask, 31));
  slot_address = mips_add_offset (scratch, stack_pointer_rtx,
				  cfun->machine->frame.gp_sp_offset);
  mips_emit_move (gen_frame_mem (GET_MODE (address), slot_address), address);
}

/* Return a MEM rtx for the cprestore slot, using TEMP as a temporary base
   register if need be.  */

static rtx
mips_cprestore_slot (rtx temp)
{
  const struct mips_frame_info *frame;
  rtx base;
  HOST_WIDE_INT offset;

  frame = &cfun->machine->frame;
  if (frame_pointer_needed)
    {
      base = hard_frame_pointer_rtx;
      offset = frame->args_size - frame->hard_frame_pointer_offset;
    }
  else
    {
      base = stack_pointer_rtx;
      offset = frame->args_size;
    }
  return gen_frame_mem (Pmode, mips_add_offset (temp, base, offset));
}

/* Restore $gp from its save slot, using TEMP as a temporary base register
   if need be.  This function is for o32 and o64 abicalls only.  */

void
mips_restore_gp (rtx temp)
{
  gcc_assert (TARGET_ABICALLS && TARGET_OLDABI);

  if (cfun->machine->global_pointer == INVALID_REGNUM)
    return;

  if (TARGET_MIPS16)
    {
      mips_emit_move (temp, mips_cprestore_slot (temp));
      mips_emit_move (pic_offset_table_rtx, temp);
    }
  else
    mips_emit_move (pic_offset_table_rtx, mips_cprestore_slot (temp));
  if (!TARGET_EXPLICIT_RELOCS)
    emit_insn (gen_blockage ());
}

/* A function to save or store a register.  The first argument is the
   register and the second is the stack slot.  */
typedef void (*mips_save_restore_fn) (rtx, rtx);

/* Use FN to save or restore register REGNO.  MODE is the register's
   mode and OFFSET is the offset of its save slot from the current
   stack pointer.  */

static void
mips_save_restore_reg (enum machine_mode mode, int regno,
		       HOST_WIDE_INT offset, mips_save_restore_fn fn)
{
  rtx mem;

  mem = gen_frame_mem (mode, plus_constant (stack_pointer_rtx, offset));
  fn (gen_rtx_REG (mode, regno), mem);
}

/* Call FN for each register that is saved by the current function.
   SP_OFFSET is the offset of the current stack pointer from the start
   of the frame.  */

static void
mips_for_each_saved_reg (HOST_WIDE_INT sp_offset, mips_save_restore_fn fn)
{
  enum machine_mode fpr_mode;
  HOST_WIDE_INT offset;
  int regno;

  /* Save registers starting from high to low.  The debuggers prefer at least
     the return register be stored at func+4, and also it allows us not to
     need a nop in the epilogue if at least one register is reloaded in
     addition to return address.  */
  offset = cfun->machine->frame.gp_sp_offset - sp_offset;
  for (regno = GP_REG_LAST; regno >= GP_REG_FIRST; regno--)
    if (BITSET_P (cfun->machine->frame.mask, regno - GP_REG_FIRST))
      {
	mips_save_restore_reg (word_mode, regno, offset, fn);
	offset -= UNITS_PER_WORD;
      }

  /* This loop must iterate over the same space as its companion in
     mips_compute_frame_info.  */
  offset = cfun->machine->frame.fp_sp_offset - sp_offset;
  fpr_mode = (TARGET_SINGLE_FLOAT ? SFmode : DFmode);
  for (regno = FP_REG_LAST - MAX_FPRS_PER_FMT + 1;
       regno >= FP_REG_FIRST;
       regno -= MAX_FPRS_PER_FMT)
    if (BITSET_P (cfun->machine->frame.fmask, regno - FP_REG_FIRST))
      {
	mips_save_restore_reg (fpr_mode, regno, offset, fn);
	offset -= GET_MODE_SIZE (fpr_mode);
      }
}

/* If we're generating n32 or n64 abicalls, and the current function
   does not use $28 as its global pointer, emit a cplocal directive.
   Use pic_offset_table_rtx as the argument to the directive.  */

static void
mips_output_cplocal (void)
{
  if (!TARGET_EXPLICIT_RELOCS
      && cfun->machine->global_pointer != INVALID_REGNUM
      && cfun->machine->global_pointer != GLOBAL_POINTER_REGNUM)
    output_asm_insn (".cplocal %+", 0);
}

/* Implement TARGET_OUTPUT_FUNCTION_PROLOGUE.  */

static void
mips_output_function_prologue (FILE *file, HOST_WIDE_INT size ATTRIBUTE_UNUSED)
{
  const char *fnname;

#ifdef SDB_DEBUGGING_INFO
  if (debug_info_level != DINFO_LEVEL_TERSE && write_symbols == SDB_DEBUG)
    SDB_OUTPUT_SOURCE_LINE (file, DECL_SOURCE_LINE (current_function_decl));
#endif

  /* In MIPS16 mode, we may need to generate a non-MIPS16 stub to handle
     floating-point arguments.  */
  if (TARGET_MIPS16
      && TARGET_HARD_FLOAT_ABI
      && crtl->args.info.fp_code != 0)
    mips16_build_function_stub ();

  /* Get the function name the same way that toplev.c does before calling
     assemble_start_function.  This is needed so that the name used here
     exactly matches the name used in ASM_DECLARE_FUNCTION_NAME.  */
  fnname = XSTR (XEXP (DECL_RTL (current_function_decl), 0), 0);
  mips_start_function_definition (fnname, TARGET_MIPS16);

  /* Stop mips_file_end from treating this function as external.  */
  if (TARGET_IRIX && mips_abi == ABI_32)
    TREE_ASM_WRITTEN (DECL_NAME (cfun->decl)) = 1;

  /* Output MIPS-specific frame information.  */
  if (!flag_inhibit_size_directive)
    {
      const struct mips_frame_info *frame;

      frame = &cfun->machine->frame;

      /* .frame FRAMEREG, FRAMESIZE, RETREG.  */
      fprintf (file,
	       "\t.frame\t%s," HOST_WIDE_INT_PRINT_DEC ",%s\t\t"
	       "# vars= " HOST_WIDE_INT_PRINT_DEC
	       ", regs= %d/%d"
	       ", args= " HOST_WIDE_INT_PRINT_DEC
	       ", gp= " HOST_WIDE_INT_PRINT_DEC "\n",
	       reg_names[frame_pointer_needed
			 ? HARD_FRAME_POINTER_REGNUM
			 : STACK_POINTER_REGNUM],
	       (frame_pointer_needed
		? frame->total_size - frame->hard_frame_pointer_offset
		: frame->total_size),
	       reg_names[GP_REG_FIRST + 31],
	       frame->var_size,
	       frame->num_gp, frame->num_fp,
	       frame->args_size,
	       frame->cprestore_size);

      /* .mask MASK, OFFSET.  */
      fprintf (file, "\t.mask\t0x%08x," HOST_WIDE_INT_PRINT_DEC "\n",
	       frame->mask, frame->gp_save_offset);

      /* .fmask MASK, OFFSET.  */
      fprintf (file, "\t.fmask\t0x%08x," HOST_WIDE_INT_PRINT_DEC "\n",
	       frame->fmask, frame->fp_save_offset);
    }

  /* Handle the initialization of $gp for SVR4 PIC, if applicable.
     Also emit the ".set noreorder; .set nomacro" sequence for functions
     that need it.  */
  if (mips_current_loadgp_style () == LOADGP_OLDABI)
    {
      if (TARGET_MIPS16)
	{
	  /* This is a fixed-form sequence.  The position of the
	     first two instructions is important because of the
	     way _gp_disp is defined.  */
	  output_asm_insn ("li\t$2,%%hi(_gp_disp)", 0);
	  output_asm_insn ("addiu\t$3,$pc,%%lo(_gp_disp)", 0);
	  output_asm_insn ("sll\t$2,16", 0);
	  output_asm_insn ("addu\t$2,$3", 0);
	}
      /* .cpload must be in a .set noreorder but not a .set nomacro block.  */
      else if (!cfun->machine->all_noreorder_p)
	output_asm_insn ("%(.cpload\t%^%)", 0);
      else
	output_asm_insn ("%(.cpload\t%^\n\t%<", 0);
    }
  else if (cfun->machine->all_noreorder_p)
    output_asm_insn ("%(%<", 0);

  /* Tell the assembler which register we're using as the global
     pointer.  This is needed for thunks, since they can use either
     explicit relocs or assembler macros.  */
  mips_output_cplocal ();
}

/* Implement TARGET_OUTPUT_FUNCTION_EPILOGUE.  */

static void
mips_output_function_epilogue (FILE *file ATTRIBUTE_UNUSED,
			       HOST_WIDE_INT size ATTRIBUTE_UNUSED)
{
  const char *fnname;

  /* Reinstate the normal $gp.  */
  SET_REGNO (pic_offset_table_rtx, GLOBAL_POINTER_REGNUM);
  mips_output_cplocal ();

  if (cfun->machine->all_noreorder_p)
    {
      /* Avoid using %>%) since it adds excess whitespace.  */
      output_asm_insn (".set\tmacro", 0);
      output_asm_insn (".set\treorder", 0);
      set_noreorder = set_nomacro = 0;
    }

  /* Get the function name the same way that toplev.c does before calling
     assemble_start_function.  This is needed so that the name used here
     exactly matches the name used in ASM_DECLARE_FUNCTION_NAME.  */
  fnname = XSTR (XEXP (DECL_RTL (current_function_decl), 0), 0);
  mips_end_function_definition (fnname);
}

/* Save register REG to MEM.  Make the instruction frame-related.  */

static void
mips_save_reg (rtx reg, rtx mem)
{
  if (GET_MODE (reg) == DFmode && !TARGET_FLOAT64)
    {
      rtx x1, x2;

      if (mips_split_64bit_move_p (mem, reg))
	mips_split_doubleword_move (mem, reg);
      else
	mips_emit_move (mem, reg);

      x1 = mips_frame_set (mips_subword (mem, false),
			   mips_subword (reg, false));
      x2 = mips_frame_set (mips_subword (mem, true),
			   mips_subword (reg, true));
      mips_set_frame_expr (gen_rtx_PARALLEL (VOIDmode, gen_rtvec (2, x1, x2)));
    }
  else
    {
      if (TARGET_MIPS16
	  && REGNO (reg) != GP_REG_FIRST + 31
	  && !M16_REG_P (REGNO (reg)))
	{
	  /* Save a non-MIPS16 register by moving it through a temporary.
	     We don't need to do this for $31 since there's a special
	     instruction for it.  */
	  mips_emit_move (MIPS_PROLOGUE_TEMP (GET_MODE (reg)), reg);
	  mips_emit_move (mem, MIPS_PROLOGUE_TEMP (GET_MODE (reg)));
	}
      else
	mips_emit_move (mem, reg);

      mips_set_frame_expr (mips_frame_set (mem, reg));
    }
}

/* The __gnu_local_gp symbol.  */

static GTY(()) rtx mips_gnu_local_gp;

/* If we're generating n32 or n64 abicalls, emit instructions
   to set up the global pointer.  */

static void
mips_emit_loadgp (void)
{
  rtx addr, offset, incoming_address, base, index, pic_reg;

  pic_reg = TARGET_MIPS16 ? MIPS16_PIC_TEMP : pic_offset_table_rtx;
  switch (mips_current_loadgp_style ())
    {
    case LOADGP_ABSOLUTE:
      if (mips_gnu_local_gp == NULL)
	{
	  mips_gnu_local_gp = gen_rtx_SYMBOL_REF (Pmode, "__gnu_local_gp");
	  SYMBOL_REF_FLAGS (mips_gnu_local_gp) |= SYMBOL_FLAG_LOCAL;
	}
      emit_insn (Pmode == SImode
		 ? gen_loadgp_absolute_si (pic_reg, mips_gnu_local_gp)
		 : gen_loadgp_absolute_di (pic_reg, mips_gnu_local_gp));
      break;

    case LOADGP_OLDABI:
      /* Added by mips_output_function_prologue.  */
      break;

    case LOADGP_NEWABI:
      addr = XEXP (DECL_RTL (current_function_decl), 0);
      offset = mips_unspec_address (addr, SYMBOL_GOTOFF_LOADGP);
      incoming_address = gen_rtx_REG (Pmode, PIC_FUNCTION_ADDR_REGNUM);
      emit_insn (Pmode == SImode
		 ? gen_loadgp_newabi_si (pic_reg, offset, incoming_address)
		 : gen_loadgp_newabi_di (pic_reg, offset, incoming_address));
      break;

    case LOADGP_RTP:
      base = gen_rtx_SYMBOL_REF (Pmode, ggc_strdup (VXWORKS_GOTT_BASE));
      index = gen_rtx_SYMBOL_REF (Pmode, ggc_strdup (VXWORKS_GOTT_INDEX));
      emit_insn (Pmode == SImode
		 ? gen_loadgp_rtp_si (pic_reg, base, index)
		 : gen_loadgp_rtp_di (pic_reg, base, index));
      break;

    default:
      return;
    }

  if (TARGET_MIPS16)
    emit_insn (gen_copygp_mips16 (pic_offset_table_rtx, pic_reg));

  /* Emit a blockage if there are implicit uses of the GP register.
     This includes profiled functions, because FUNCTION_PROFILE uses
     a jal macro.  */
  if (!TARGET_EXPLICIT_RELOCS || crtl->profile)
    emit_insn (gen_loadgp_blockage ());
}

/* Expand the "prologue" pattern.  */

void
mips_expand_prologue (void)
{
  const struct mips_frame_info *frame;
  HOST_WIDE_INT size;
  unsigned int nargs;
  rtx insn;

  if (cfun->machine->global_pointer != INVALID_REGNUM)
    SET_REGNO (pic_offset_table_rtx, cfun->machine->global_pointer);

  frame = &cfun->machine->frame;
  size = frame->total_size;

  /* Save the registers.  Allocate up to MIPS_MAX_FIRST_STACK_STEP
     bytes beforehand; this is enough to cover the register save area
     without going out of range.  */
  if ((frame->mask | frame->fmask) != 0)
    {
      HOST_WIDE_INT step1;

      step1 = MIN (size, MIPS_MAX_FIRST_STACK_STEP);
      if (GENERATE_MIPS16E_SAVE_RESTORE)
 	{
 	  HOST_WIDE_INT offset;
 	  unsigned int mask, regno;

	  /* Try to merge argument stores into the save instruction.  */
	  nargs = mips16e_collect_argument_saves ();

	  /* Build the save instruction.  */
	  mask = frame->mask;
	  insn = mips16e_build_save_restore (false, &mask, &offset,
					     nargs, step1);
	  RTX_FRAME_RELATED_P (emit_insn (insn)) = 1;
 	  size -= step1;

 	  /* Check if we need to save other registers.  */
 	  for (regno = GP_REG_FIRST; regno < GP_REG_LAST; regno++)
 	    if (BITSET_P (mask, regno - GP_REG_FIRST))
 	      {
		offset -= UNITS_PER_WORD;
		mips_save_restore_reg (word_mode, regno,
				       offset, mips_save_reg);
 	      }
 	}
      else
 	{
	  insn = gen_add3_insn (stack_pointer_rtx,
				stack_pointer_rtx,
				GEN_INT (-step1));
	  RTX_FRAME_RELATED_P (emit_insn (insn)) = 1;
	  size -= step1;
	  mips_for_each_saved_reg (size, mips_save_reg);
	}
    }

  /* Allocate the rest of the frame.  */
  if (size > 0)
    {
      if (SMALL_OPERAND (-size))
	RTX_FRAME_RELATED_P (emit_insn (gen_add3_insn (stack_pointer_rtx,
						       stack_pointer_rtx,
						       GEN_INT (-size)))) = 1;
      else
	{
	  mips_emit_move (MIPS_PROLOGUE_TEMP (Pmode), GEN_INT (size));
	  if (TARGET_MIPS16)
	    {
	      /* There are no instructions to add or subtract registers
		 from the stack pointer, so use the frame pointer as a
		 temporary.  We should always be using a frame pointer
		 in this case anyway.  */
	      gcc_assert (frame_pointer_needed);
	      mips_emit_move (hard_frame_pointer_rtx, stack_pointer_rtx);
	      emit_insn (gen_sub3_insn (hard_frame_pointer_rtx,
					hard_frame_pointer_rtx,
					MIPS_PROLOGUE_TEMP (Pmode)));
	      mips_emit_move (stack_pointer_rtx, hard_frame_pointer_rtx);
	    }
	  else
	    emit_insn (gen_sub3_insn (stack_pointer_rtx,
				      stack_pointer_rtx,
				      MIPS_PROLOGUE_TEMP (Pmode)));

	  /* Describe the combined effect of the previous instructions.  */
	  mips_set_frame_expr
	    (gen_rtx_SET (VOIDmode, stack_pointer_rtx,
			  plus_constant (stack_pointer_rtx, -size)));
	}
    }

  /* Set up the frame pointer, if we're using one.  */
  if (frame_pointer_needed)
    {
      HOST_WIDE_INT offset;

      offset = frame->hard_frame_pointer_offset;
      if (offset == 0)
	{
	  insn = mips_emit_move (hard_frame_pointer_rtx, stack_pointer_rtx);
	  RTX_FRAME_RELATED_P (insn) = 1;
	}
      else if (SMALL_OPERAND (offset))
	{
	  insn = gen_add3_insn (hard_frame_pointer_rtx,
				stack_pointer_rtx, GEN_INT (offset));
	  RTX_FRAME_RELATED_P (emit_insn (insn)) = 1;
	}
      else
	{
	  mips_emit_move (MIPS_PROLOGUE_TEMP (Pmode), GEN_INT (offset));
	  mips_emit_move (hard_frame_pointer_rtx, stack_pointer_rtx);
	  emit_insn (gen_add3_insn (hard_frame_pointer_rtx,
				    hard_frame_pointer_rtx,
				    MIPS_PROLOGUE_TEMP (Pmode)));
	  mips_set_frame_expr
	    (gen_rtx_SET (VOIDmode, hard_frame_pointer_rtx,
			  plus_constant (stack_pointer_rtx, offset)));
	}
    }

  mips_emit_loadgp ();

  /* Initialize the $gp save slot.  */
  if (frame->cprestore_size > 0
      && cfun->machine->global_pointer != INVALID_REGNUM)
    {
      if (TARGET_MIPS16)
	mips_emit_move (mips_cprestore_slot (MIPS_PROLOGUE_TEMP (Pmode)),
			MIPS16_PIC_TEMP);
      else if (TARGET_ABICALLS_PIC2)
	emit_insn (gen_cprestore (GEN_INT (frame->args_size)));
      else
	emit_move_insn (mips_cprestore_slot (MIPS_PROLOGUE_TEMP (Pmode)),
			pic_offset_table_rtx);
    }

  /* If we are profiling, make sure no instructions are scheduled before
     the call to mcount.  */
  if (crtl->profile)
    emit_insn (gen_blockage ());
}

/* Emit instructions to restore register REG from slot MEM.  */

static void
mips_restore_reg (rtx reg, rtx mem)
{
  /* There's no MIPS16 instruction to load $31 directly.  Load into
     $7 instead and adjust the return insn appropriately.  */
  if (TARGET_MIPS16 && REGNO (reg) == GP_REG_FIRST + 31)
    reg = gen_rtx_REG (GET_MODE (reg), GP_REG_FIRST + 7);

  if (TARGET_MIPS16 && !M16_REG_P (REGNO (reg)))
    {
      /* Can't restore directly; move through a temporary.  */
      mips_emit_move (MIPS_EPILOGUE_TEMP (GET_MODE (reg)), mem);
      mips_emit_move (reg, MIPS_EPILOGUE_TEMP (GET_MODE (reg)));
    }
  else
    mips_emit_move (reg, mem);
}

/* Emit any instructions needed before a return.  */

void
mips_expand_before_return (void)
{
  /* When using a call-clobbered gp, we start out with unified call
     insns that include instructions to restore the gp.  We then split
     these unified calls after reload.  These split calls explicitly
     clobber gp, so there is no need to define
     PIC_OFFSET_TABLE_REG_CALL_CLOBBERED.

     For consistency, we should also insert an explicit clobber of $28
     before return insns, so that the post-reload optimizers know that
     the register is not live on exit.  */
  if (TARGET_CALL_CLOBBERED_GP)
    emit_clobber (pic_offset_table_rtx);
}

/* Expand an "epilogue" or "sibcall_epilogue" pattern; SIBCALL_P
   says which.  */

void
mips_expand_epilogue (bool sibcall_p)
{
  const struct mips_frame_info *frame;
  HOST_WIDE_INT step1, step2;
  rtx base, target;

  if (!sibcall_p && mips_can_use_return_insn ())
    {
      emit_jump_insn (gen_return ());
      return;
    }

  /* In MIPS16 mode, if the return value should go into a floating-point
     register, we need to call a helper routine to copy it over.  */
  if (mips16_cfun_returns_in_fpr_p ())
    mips16_copy_fpr_return_value ();

  /* Split the frame into two.  STEP1 is the amount of stack we should
     deallocate before restoring the registers.  STEP2 is the amount we
     should deallocate afterwards.

     Start off by assuming that no registers need to be restored.  */
  frame = &cfun->machine->frame;
  step1 = frame->total_size;
  step2 = 0;

  /* Work out which register holds the frame address.  */
  if (!frame_pointer_needed)
    base = stack_pointer_rtx;
  else
    {
      base = hard_frame_pointer_rtx;
      step1 -= frame->hard_frame_pointer_offset;
    }

  /* If we need to restore registers, deallocate as much stack as
     possible in the second step without going out of range.  */
  if ((frame->mask | frame->fmask) != 0)
    {
      step2 = MIN (step1, MIPS_MAX_FIRST_STACK_STEP);
      step1 -= step2;
    }

  /* Set TARGET to BASE + STEP1.  */
  target = base;
  if (step1 > 0)
    {
      rtx adjust;

      /* Get an rtx for STEP1 that we can add to BASE.  */
      adjust = GEN_INT (step1);
      if (!SMALL_OPERAND (step1))
	{
	  mips_emit_move (MIPS_EPILOGUE_TEMP (Pmode), adjust);
	  adjust = MIPS_EPILOGUE_TEMP (Pmode);
	}

      /* Normal mode code can copy the result straight into $sp.  */
      if (!TARGET_MIPS16)
	target = stack_pointer_rtx;

      emit_insn (gen_add3_insn (target, base, adjust));
    }

  /* Copy TARGET into the stack pointer.  */
  if (target != stack_pointer_rtx)
    mips_emit_move (stack_pointer_rtx, target);

  /* If we're using addressing macros, $gp is implicitly used by all
     SYMBOL_REFs.  We must emit a blockage insn before restoring $gp
     from the stack.  */
  if (TARGET_CALL_SAVED_GP && !TARGET_EXPLICIT_RELOCS)
    emit_insn (gen_blockage ());

  if (GENERATE_MIPS16E_SAVE_RESTORE && frame->mask != 0)
    {
      unsigned int regno, mask;
      HOST_WIDE_INT offset;
      rtx restore;

      /* Generate the restore instruction.  */
      mask = frame->mask;
      restore = mips16e_build_save_restore (true, &mask, &offset, 0, step2);

      /* Restore any other registers manually.  */
      for (regno = GP_REG_FIRST; regno < GP_REG_LAST; regno++)
 	if (BITSET_P (mask, regno - GP_REG_FIRST))
 	  {
 	    offset -= UNITS_PER_WORD;
 	    mips_save_restore_reg (word_mode, regno, offset, mips_restore_reg);
 	  }

      /* Restore the remaining registers and deallocate the final bit
	 of the frame.  */
      emit_insn (restore);
    }
  else
    {
      /* Restore the registers.  */
      mips_for_each_saved_reg (frame->total_size - step2, mips_restore_reg);

      /* Deallocate the final bit of the frame.  */
      if (step2 > 0)
	emit_insn (gen_add3_insn (stack_pointer_rtx,
				  stack_pointer_rtx,
				  GEN_INT (step2)));
    }

  /* Add in the __builtin_eh_return stack adjustment.  We need to
     use a temporary in MIPS16 code.  */
  if (crtl->calls_eh_return)
    {
      if (TARGET_MIPS16)
	{
	  mips_emit_move (MIPS_EPILOGUE_TEMP (Pmode), stack_pointer_rtx);
	  emit_insn (gen_add3_insn (MIPS_EPILOGUE_TEMP (Pmode),
				    MIPS_EPILOGUE_TEMP (Pmode),
				    EH_RETURN_STACKADJ_RTX));
	  mips_emit_move (stack_pointer_rtx, MIPS_EPILOGUE_TEMP (Pmode));
	}
      else
	emit_insn (gen_add3_insn (stack_pointer_rtx,
				  stack_pointer_rtx,
				  EH_RETURN_STACKADJ_RTX));
    }

  if (!sibcall_p)
    {
      unsigned int regno;

      /* When generating MIPS16 code, the normal mips_for_each_saved_reg
	 path will restore the return address into $7 rather than $31.  */
      if (TARGET_MIPS16
	  && !GENERATE_MIPS16E_SAVE_RESTORE
	  && BITSET_P (frame->mask, 31))
	regno = GP_REG_FIRST + 7;
      else
	regno = GP_REG_FIRST + 31;
      mips_expand_before_return ();
      emit_jump_insn (gen_return_internal (gen_rtx_REG (Pmode, regno)));
    }
}

/* Return nonzero if this function is known to have a null epilogue.
   This allows the optimizer to omit jumps to jumps if no stack
   was created.  */

bool
mips_can_use_return_insn (void)
{
  if (!reload_completed)
    return false;

  if (crtl->profile)
    return false;

  /* In MIPS16 mode, a function that returns a floating-point value
     needs to arrange to copy the return value into the floating-point
     registers.  */
  if (mips16_cfun_returns_in_fpr_p ())
    return false;

  return cfun->machine->frame.total_size == 0;
}

/* Return true if register REGNO can store a value of mode MODE.
   The result of this function is cached in mips_hard_regno_mode_ok.  */

static bool
mips_hard_regno_mode_ok_p (unsigned int regno, enum machine_mode mode)
{
  unsigned int size;
  enum mode_class mclass;

  if (mode == CCV2mode)
    return (ISA_HAS_8CC
	    && ST_REG_P (regno)
	    && (regno - ST_REG_FIRST) % 2 == 0);

  if (mode == CCV4mode)
    return (ISA_HAS_8CC
	    && ST_REG_P (regno)
	    && (regno - ST_REG_FIRST) % 4 == 0);

  if (mode == CCmode)
    {
      if (!ISA_HAS_8CC)
	return regno == FPSW_REGNUM;

      return (ST_REG_P (regno)
	      || GP_REG_P (regno)
	      || FP_REG_P (regno));
    }

  size = GET_MODE_SIZE (mode);
  mclass = GET_MODE_CLASS (mode);

  if (GP_REG_P (regno))
    return ((regno - GP_REG_FIRST) & 1) == 0 || size <= UNITS_PER_WORD;

  if (FP_REG_P (regno)
      && (((regno - FP_REG_FIRST) % MAX_FPRS_PER_FMT) == 0
	  || (MIN_FPRS_PER_FMT == 1 && size <= UNITS_PER_FPREG)))
    {
      /* Allow TFmode for CCmode reloads.  */
      if (mode == TFmode && ISA_HAS_8CC)
	return true;

      /* Allow 64-bit vector modes for Loongson-2E/2F.  */
      if (TARGET_LOONGSON_VECTORS
	  && (mode == V2SImode
	      || mode == V4HImode
	      || mode == V8QImode
	      || mode == DImode))
	return true;

      if (mclass == MODE_FLOAT
	  || mclass == MODE_COMPLEX_FLOAT
	  || mclass == MODE_VECTOR_FLOAT)
	return size <= UNITS_PER_FPVALUE;

      /* Allow integer modes that fit into a single register.  We need
	 to put integers into FPRs when using instructions like CVT
	 and TRUNC.  There's no point allowing sizes smaller than a word,
	 because the FPU has no appropriate load/store instructions.  */
      if (mclass == MODE_INT)
	return size >= MIN_UNITS_PER_WORD && size <= UNITS_PER_FPREG;
    }

  if (ACC_REG_P (regno)
      && (INTEGRAL_MODE_P (mode) || ALL_FIXED_POINT_MODE_P (mode)))
    {
      if (MD_REG_P (regno))
	{
	  /* After a multiplication or division, clobbering HI makes
	     the value of LO unpredictable, and vice versa.  This means
	     that, for all interesting cases, HI and LO are effectively
	     a single register.

	     We model this by requiring that any value that uses HI
	     also uses LO.  */
	  if (size <= UNITS_PER_WORD * 2)
	    return regno == (size <= UNITS_PER_WORD ? LO_REGNUM : MD_REG_FIRST);
	}
      else
	{
	  /* DSP accumulators do not have the same restrictions as
	     HI and LO, so we can treat them as normal doubleword
	     registers.  */
	  if (size <= UNITS_PER_WORD)
	    return true;

	  if (size <= UNITS_PER_WORD * 2
	      && ((regno - DSP_ACC_REG_FIRST) & 1) == 0)
	    return true;
	}
    }

  if (ALL_COP_REG_P (regno))
    return mclass == MODE_INT && size <= UNITS_PER_WORD;

  if (regno == GOT_VERSION_REGNUM)
    return mode == SImode;

  return false;
}

/* Implement HARD_REGNO_NREGS.  */

unsigned int
mips_hard_regno_nregs (int regno, enum machine_mode mode)
{
  if (ST_REG_P (regno))
    /* The size of FP status registers is always 4, because they only hold
       CCmode values, and CCmode is always considered to be 4 bytes wide.  */
    return (GET_MODE_SIZE (mode) + 3) / 4;

  if (FP_REG_P (regno))
    return (GET_MODE_SIZE (mode) + UNITS_PER_FPREG - 1) / UNITS_PER_FPREG;

  /* All other registers are word-sized.  */
  return (GET_MODE_SIZE (mode) + UNITS_PER_WORD - 1) / UNITS_PER_WORD;
}

/* Implement CLASS_MAX_NREGS, taking the maximum of the cases
   in mips_hard_regno_nregs.  */

int
mips_class_max_nregs (enum reg_class rclass, enum machine_mode mode)
{
  int size;
  HARD_REG_SET left;

  size = 0x8000;
  COPY_HARD_REG_SET (left, reg_class_contents[(int) rclass]);
  if (hard_reg_set_intersect_p (left, reg_class_contents[(int) ST_REGS]))
    {
      size = MIN (size, 4);
      AND_COMPL_HARD_REG_SET (left, reg_class_contents[(int) ST_REGS]);
    }
  if (hard_reg_set_intersect_p (left, reg_class_contents[(int) FP_REGS]))
    {
      size = MIN (size, UNITS_PER_FPREG);
      AND_COMPL_HARD_REG_SET (left, reg_class_contents[(int) FP_REGS]);
    }
  if (!hard_reg_set_empty_p (left))
    size = MIN (size, UNITS_PER_WORD);
  return (GET_MODE_SIZE (mode) + size - 1) / size;
}

/* Implement CANNOT_CHANGE_MODE_CLASS.  */

bool
mips_cannot_change_mode_class (enum machine_mode from ATTRIBUTE_UNUSED,
			       enum machine_mode to ATTRIBUTE_UNUSED,
			       enum reg_class rclass)
{
  /* There are several problems with changing the modes of values
     in floating-point registers:

     - When a multi-word value is stored in paired floating-point
       registers, the first register always holds the low word.
       We therefore can't allow FPRs to change between single-word
       and multi-word modes on big-endian targets.

     - GCC assumes that each word of a multiword register can be accessed
       individually using SUBREGs.  This is not true for floating-point
       registers if they are bigger than a word.

     - Loading a 32-bit value into a 64-bit floating-point register
       will not sign-extend the value, despite what LOAD_EXTEND_OP says.
       We can't allow FPRs to change from SImode to to a wider mode on
       64-bit targets.

     - If the FPU has already interpreted a value in one format, we must
       not ask it to treat the value as having a different format.

     We therefore disallow all mode changes involving FPRs.  */
  return reg_classes_intersect_p (FP_REGS, rclass);
}

/* Return true if moves in mode MODE can use the FPU's mov.fmt instruction.  */

static bool
mips_mode_ok_for_mov_fmt_p (enum machine_mode mode)
{
  switch (mode)
    {
    case SFmode:
      return TARGET_HARD_FLOAT;

    case DFmode:
      return TARGET_HARD_FLOAT && TARGET_DOUBLE_FLOAT;

    case V2SFmode:
      return TARGET_HARD_FLOAT && TARGET_PAIRED_SINGLE_FLOAT;

    default:
      return false;
    }
}

/* Implement MODES_TIEABLE_P.  */

bool
mips_modes_tieable_p (enum machine_mode mode1, enum machine_mode mode2)
{
  /* FPRs allow no mode punning, so it's not worth tying modes if we'd
     prefer to put one of them in FPRs.  */
  return (mode1 == mode2
	  || (!mips_mode_ok_for_mov_fmt_p (mode1)
	      && !mips_mode_ok_for_mov_fmt_p (mode2)));
}

/* Implement PREFERRED_RELOAD_CLASS.  */

enum reg_class
mips_preferred_reload_class (rtx x, enum reg_class rclass)
{
  if (mips_dangerous_for_la25_p (x) && reg_class_subset_p (LEA_REGS, rclass))
    return LEA_REGS;

  if (reg_class_subset_p (FP_REGS, rclass)
      && mips_mode_ok_for_mov_fmt_p (GET_MODE (x)))
    return FP_REGS;

  if (reg_class_subset_p (GR_REGS, rclass))
    rclass = GR_REGS;

  if (TARGET_MIPS16 && reg_class_subset_p (M16_REGS, rclass))
    rclass = M16_REGS;

  return rclass;
}

/* RCLASS is a class involved in a REGISTER_MOVE_COST calculation.
   Return a "canonical" class to represent it in later calculations.  */

static enum reg_class
mips_canonicalize_move_class (enum reg_class rclass)
{
  /* All moves involving accumulator registers have the same cost.  */
  if (reg_class_subset_p (rclass, ACC_REGS))
    rclass = ACC_REGS;

  /* Likewise promote subclasses of general registers to the most
     interesting containing class.  */
  if (TARGET_MIPS16 && reg_class_subset_p (rclass, M16_REGS))
    rclass = M16_REGS;
  else if (reg_class_subset_p (rclass, GENERAL_REGS))
    rclass = GENERAL_REGS;

  return rclass;
}

/* Return the cost of moving a value of mode MODE from a register of
   class FROM to a GPR.  Return 0 for classes that are unions of other
   classes handled by this function.  */

static int
mips_move_to_gpr_cost (enum machine_mode mode ATTRIBUTE_UNUSED,
		       enum reg_class from)
{
  switch (from)
    {
    case GENERAL_REGS:
      /* A MIPS16 MOVE instruction, or a non-MIPS16 MOVE macro.  */
      return 2;

    case ACC_REGS:
      /* MFLO and MFHI.  */
      return 6;

    case FP_REGS:
      /* MFC1, etc.  */
      return 4;

    case ST_REGS:
      /* LUI followed by MOVF.  */
      return 4;

    case COP0_REGS:
    case COP2_REGS:
    case COP3_REGS:
      /* This choice of value is historical.  */
      return 5;

    default:
      return 0;
    }
}

/* Return the cost of moving a value of mode MODE from a GPR to a
   register of class TO.  Return 0 for classes that are unions of
   other classes handled by this function.  */

static int
mips_move_from_gpr_cost (enum machine_mode mode, enum reg_class to)
{
  switch (to)
    {
    case GENERAL_REGS:
      /* A MIPS16 MOVE instruction, or a non-MIPS16 MOVE macro.  */
      return 2;

    case ACC_REGS:
      /* MTLO and MTHI.  */
      return 6;

    case FP_REGS:
      /* MTC1, etc.  */
      return 4;

    case ST_REGS:
      /* A secondary reload through an FPR scratch.  */
      return (mips_register_move_cost (mode, GENERAL_REGS, FP_REGS)
	      + mips_register_move_cost (mode, FP_REGS, ST_REGS));

    case COP0_REGS:
    case COP2_REGS:
    case COP3_REGS:
      /* This choice of value is historical.  */
      return 5;

    default:
      return 0;
    }
}

/* Implement REGISTER_MOVE_COST.  Return 0 for classes that are the
   maximum of the move costs for subclasses; regclass will work out
   the maximum for us.  */

int
mips_register_move_cost (enum machine_mode mode,
			 enum reg_class from, enum reg_class to)
{
  enum reg_class dregs;
  int cost1, cost2;

  from = mips_canonicalize_move_class (from);
  to = mips_canonicalize_move_class (to);

  /* Handle moves that can be done without using general-purpose registers.  */
  if (from == FP_REGS)
    {
      if (to == FP_REGS && mips_mode_ok_for_mov_fmt_p (mode))
	/* MOV.FMT.  */
	return 4;
      if (to == ST_REGS)
	/* The sequence generated by mips_expand_fcc_reload.  */
	return 8;
    }

  /* Handle cases in which only one class deviates from the ideal.  */
  dregs = TARGET_MIPS16 ? M16_REGS : GENERAL_REGS;
  if (from == dregs)
    return mips_move_from_gpr_cost (mode, to);
  if (to == dregs)
    return mips_move_to_gpr_cost (mode, from);

  /* Handles cases that require a GPR temporary.  */
  cost1 = mips_move_to_gpr_cost (mode, from);
  if (cost1 != 0)
    {
      cost2 = mips_move_from_gpr_cost (mode, to);
      if (cost2 != 0)
	return cost1 + cost2;
    }

  return 0;
}

/* Implement TARGET_IRA_COVER_CLASSES.  */

static const enum reg_class *
mips_ira_cover_classes (void)
{
  static const enum reg_class acc_classes[] = {
    GR_AND_ACC_REGS, FP_REGS, COP0_REGS, COP2_REGS, COP3_REGS,
    ST_REGS, LIM_REG_CLASSES
  };
  static const enum reg_class no_acc_classes[] = {
    GR_REGS, FP_REGS, COP0_REGS, COP2_REGS, COP3_REGS,
    ST_REGS, LIM_REG_CLASSES
  };

  /* Don't allow the register allocators to use LO and HI in MIPS16 mode,
     which has no MTLO or MTHI instructions.  Also, using GR_AND_ACC_REGS
     as a cover class only works well when we keep per-register costs.
     Using it when not optimizing can cause us to think accumulators
     have the same cost as GPRs in cases where GPRs are actually much
     cheaper.  */
  return TARGET_MIPS16 || !optimize ? no_acc_classes : acc_classes;
}

/* Return the register class required for a secondary register when
   copying between one of the registers in RCLASS and value X, which
   has mode MODE.  X is the source of the move if IN_P, otherwise it
   is the destination.  Return NO_REGS if no secondary register is
   needed.  */

enum reg_class
mips_secondary_reload_class (enum reg_class rclass,
			     enum machine_mode mode, rtx x, bool in_p)
{
  int regno;

  /* If X is a constant that cannot be loaded into $25, it must be loaded
     into some other GPR.  No other register class allows a direct move.  */
  if (mips_dangerous_for_la25_p (x))
    return reg_class_subset_p (rclass, LEA_REGS) ? NO_REGS : LEA_REGS;

  regno = true_regnum (x);
  if (TARGET_MIPS16)
    {
      /* In MIPS16 mode, every move must involve a member of M16_REGS.  */
      if (!reg_class_subset_p (rclass, M16_REGS) && !M16_REG_P (regno))
	return M16_REGS;

      return NO_REGS;
    }

  /* Copying from accumulator registers to anywhere other than a general
     register requires a temporary general register.  */
  if (reg_class_subset_p (rclass, ACC_REGS))
    return GP_REG_P (regno) ? NO_REGS : GR_REGS;
  if (ACC_REG_P (regno))
    return reg_class_subset_p (rclass, GR_REGS) ? NO_REGS : GR_REGS;

  /* We can only copy a value to a condition code register from a
     floating-point register, and even then we require a scratch
     floating-point register.  We can only copy a value out of a
     condition-code register into a general register.  */
  if (reg_class_subset_p (rclass, ST_REGS))
    {
      if (in_p)
	return FP_REGS;
      return GP_REG_P (regno) ? NO_REGS : GR_REGS;
    }
  if (ST_REG_P (regno))
    {
      if (!in_p)
	return FP_REGS;
      return reg_class_subset_p (rclass, GR_REGS) ? NO_REGS : GR_REGS;
    }

  if (reg_class_subset_p (rclass, FP_REGS))
    {
      if (MEM_P (x)
	  && (GET_MODE_SIZE (mode) == 4 || GET_MODE_SIZE (mode) == 8))
	/* In this case we can use lwc1, swc1, ldc1 or sdc1.  We'll use
	   pairs of lwc1s and swc1s if ldc1 and sdc1 are not supported.  */
	return NO_REGS;

      if (GP_REG_P (regno) || x == CONST0_RTX (mode))
	/* In this case we can use mtc1, mfc1, dmtc1 or dmfc1.  */
	return NO_REGS;

      if (CONSTANT_P (x) && !targetm.cannot_force_const_mem (x))
	/* We can force the constant to memory and use lwc1
	   and ldc1.  As above, we will use pairs of lwc1s if
	   ldc1 is not supported.  */
	return NO_REGS;

      if (FP_REG_P (regno) && mips_mode_ok_for_mov_fmt_p (mode))
	/* In this case we can use mov.fmt.  */
	return NO_REGS;

      /* Otherwise, we need to reload through an integer register.  */
      return GR_REGS;
    }
  if (FP_REG_P (regno))
    return reg_class_subset_p (rclass, GR_REGS) ? NO_REGS : GR_REGS;

  return NO_REGS;
}

/* Implement TARGET_MODE_REP_EXTENDED.  */

static int
mips_mode_rep_extended (enum machine_mode mode, enum machine_mode mode_rep)
{
  /* On 64-bit targets, SImode register values are sign-extended to DImode.  */
  if (TARGET_64BIT && mode == SImode && mode_rep == DImode)
    return SIGN_EXTEND;

  return UNKNOWN;
}

/* Implement TARGET_VALID_POINTER_MODE.  */

static bool
mips_valid_pointer_mode (enum machine_mode mode)
{
  return mode == SImode || (TARGET_64BIT && mode == DImode);
}

/* Implement TARGET_VECTOR_MODE_SUPPORTED_P.  */

static bool
mips_vector_mode_supported_p (enum machine_mode mode)
{
  switch (mode)
    {
    case V2SFmode:
      return TARGET_PAIRED_SINGLE_FLOAT;

    case V2HImode:
    case V4QImode:
    case V2HQmode:
    case V2UHQmode:
    case V2HAmode:
    case V2UHAmode:
    case V4QQmode:
    case V4UQQmode:
      return TARGET_DSP;

    case V2SImode:
    case V4HImode:
    case V8QImode:
      return TARGET_LOONGSON_VECTORS;

    default:
      return false;
    }
}

/* Implement TARGET_SCALAR_MODE_SUPPORTED_P.  */

static bool
mips_scalar_mode_supported_p (enum machine_mode mode)
{
  if (ALL_FIXED_POINT_MODE_P (mode)
      && GET_MODE_PRECISION (mode) <= 2 * BITS_PER_WORD)
    return true;

  return default_scalar_mode_supported_p (mode);
}

/* Implement TARGET_INIT_LIBFUNCS.  */

#include "config/gofast.h"

static void
mips_init_libfuncs (void)
{
  if (TARGET_FIX_VR4120)
    {
      /* Register the special divsi3 and modsi3 functions needed to work
	 around VR4120 division errata.  */
      set_optab_libfunc (sdiv_optab, SImode, "__vr4120_divsi3");
      set_optab_libfunc (smod_optab, SImode, "__vr4120_modsi3");
    }

  if (TARGET_MIPS16 && TARGET_HARD_FLOAT_ABI)
    {
      /* Register the MIPS16 -mhard-float stubs.  */
      set_optab_libfunc (add_optab, SFmode, "__mips16_addsf3");
      set_optab_libfunc (sub_optab, SFmode, "__mips16_subsf3");
      set_optab_libfunc (smul_optab, SFmode, "__mips16_mulsf3");
      set_optab_libfunc (sdiv_optab, SFmode, "__mips16_divsf3");

      set_optab_libfunc (eq_optab, SFmode, "__mips16_eqsf2");
      set_optab_libfunc (ne_optab, SFmode, "__mips16_nesf2");
      set_optab_libfunc (gt_optab, SFmode, "__mips16_gtsf2");
      set_optab_libfunc (ge_optab, SFmode, "__mips16_gesf2");
      set_optab_libfunc (lt_optab, SFmode, "__mips16_ltsf2");
      set_optab_libfunc (le_optab, SFmode, "__mips16_lesf2");
      set_optab_libfunc (unord_optab, SFmode, "__mips16_unordsf2");

      set_conv_libfunc (sfix_optab, SImode, SFmode, "__mips16_fix_truncsfsi");
      set_conv_libfunc (sfloat_optab, SFmode, SImode, "__mips16_floatsisf");
      set_conv_libfunc (ufloat_optab, SFmode, SImode, "__mips16_floatunsisf");

      if (TARGET_DOUBLE_FLOAT)
	{
	  set_optab_libfunc (add_optab, DFmode, "__mips16_adddf3");
	  set_optab_libfunc (sub_optab, DFmode, "__mips16_subdf3");
	  set_optab_libfunc (smul_optab, DFmode, "__mips16_muldf3");
	  set_optab_libfunc (sdiv_optab, DFmode, "__mips16_divdf3");

	  set_optab_libfunc (eq_optab, DFmode, "__mips16_eqdf2");
	  set_optab_libfunc (ne_optab, DFmode, "__mips16_nedf2");
	  set_optab_libfunc (gt_optab, DFmode, "__mips16_gtdf2");
	  set_optab_libfunc (ge_optab, DFmode, "__mips16_gedf2");
	  set_optab_libfunc (lt_optab, DFmode, "__mips16_ltdf2");
	  set_optab_libfunc (le_optab, DFmode, "__mips16_ledf2");
	  set_optab_libfunc (unord_optab, DFmode, "__mips16_unorddf2");

	  set_conv_libfunc (sext_optab, DFmode, SFmode,
			    "__mips16_extendsfdf2");
	  set_conv_libfunc (trunc_optab, SFmode, DFmode,
			    "__mips16_truncdfsf2");
	  set_conv_libfunc (sfix_optab, SImode, DFmode,
			    "__mips16_fix_truncdfsi");
	  set_conv_libfunc (sfloat_optab, DFmode, SImode,
			    "__mips16_floatsidf");
	  set_conv_libfunc (ufloat_optab, DFmode, SImode,
			    "__mips16_floatunsidf");
	}
    }
  else
    /* Register the gofast functions if selected using --enable-gofast.  */
    gofast_maybe_init_libfuncs ();

  /* The MIPS16 ISA does not have an encoding for "sync", so we rely
     on an external non-MIPS16 routine to implement __sync_synchronize.  */
  if (TARGET_MIPS16)
    synchronize_libfunc = init_one_libfunc ("__sync_synchronize");
}

/* Return the length of INSN.  LENGTH is the initial length computed by
   attributes in the machine-description file.  */

int
mips_adjust_insn_length (rtx insn, int length)
{
  /* A unconditional jump has an unfilled delay slot if it is not part
     of a sequence.  A conditional jump normally has a delay slot, but
     does not on MIPS16.  */
  if (CALL_P (insn) || (TARGET_MIPS16 ? simplejump_p (insn) : JUMP_P (insn)))
    length += 4;

  /* See how many nops might be needed to avoid hardware hazards.  */
  if (!cfun->machine->ignore_hazard_length_p && INSN_CODE (insn) >= 0)
    switch (get_attr_hazard (insn))
      {
      case HAZARD_NONE:
	break;

      case HAZARD_DELAY:
	length += 4;
	break;

      case HAZARD_HILO:
	length += 8;
	break;
      }

  /* In order to make it easier to share MIPS16 and non-MIPS16 patterns,
     the .md file length attributes are 4-based for both modes.
     Adjust the MIPS16 ones here.  */
  if (TARGET_MIPS16)
    length /= 2;

  return length;
}

/* Return an asm sequence to start a noat block and load the address
   of a label into $1.  */

const char *
mips_output_load_label (void)
{
  if (TARGET_EXPLICIT_RELOCS)
    switch (mips_abi)
      {
      case ABI_N32:
	return "%[lw\t%@,%%got_page(%0)(%+)\n\taddiu\t%@,%@,%%got_ofst(%0)";

      case ABI_64:
	return "%[ld\t%@,%%got_page(%0)(%+)\n\tdaddiu\t%@,%@,%%got_ofst(%0)";

      default:
	if (ISA_HAS_LOAD_DELAY)
	  return "%[lw\t%@,%%got(%0)(%+)%#\n\taddiu\t%@,%@,%%lo(%0)";
	return "%[lw\t%@,%%got(%0)(%+)\n\taddiu\t%@,%@,%%lo(%0)";
      }
  else
    {
      if (Pmode == DImode)
	return "%[dla\t%@,%0";
      else
	return "%[la\t%@,%0";
    }
}

/* Return the assembly code for INSN, which has the operands given by
   OPERANDS, and which branches to OPERANDS[1] if some condition is true.
   BRANCH_IF_TRUE is the asm template that should be used if OPERANDS[1]
   is in range of a direct branch.  BRANCH_IF_FALSE is an inverted
   version of BRANCH_IF_TRUE.  */

const char *
mips_output_conditional_branch (rtx insn, rtx *operands,
				const char *branch_if_true,
				const char *branch_if_false)
{
  unsigned int length;
  rtx taken, not_taken;

  gcc_assert (LABEL_P (operands[1]));  

  length = get_attr_length (insn);
  if (length <= 8)
    {
      /* Just a simple conditional branch.  */
      mips_branch_likely = (final_sequence && INSN_ANNULLED_BRANCH_P (insn));
      return branch_if_true;
    }

  /* Generate a reversed branch around a direct jump.  This fallback does
     not use branch-likely instructions.  */
  mips_branch_likely = false;
  not_taken = gen_label_rtx ();
  taken = operands[1];

  /* Generate the reversed branch to NOT_TAKEN.  */
  operands[1] = not_taken;
  output_asm_insn (branch_if_false, operands);

  /* If INSN has a delay slot, we must provide delay slots for both the
     branch to NOT_TAKEN and the conditional jump.  We must also ensure
     that INSN's delay slot is executed in the appropriate cases.  */
  if (final_sequence)
    {
      /* This first delay slot will always be executed, so use INSN's
	 delay slot if is not annulled.  */
      if (!INSN_ANNULLED_BRANCH_P (insn))
	{
	  final_scan_insn (XVECEXP (final_sequence, 0, 1),
			   asm_out_file, optimize, 1, NULL);
	  INSN_DELETED_P (XVECEXP (final_sequence, 0, 1)) = 1;
	}
      else
	output_asm_insn ("nop", 0);
      fprintf (asm_out_file, "\n");
    }

  /* Output the unconditional branch to TAKEN.  */
  if (length <= 16)
    output_asm_insn ("j\t%0%/", &taken);
  else
    {
      output_asm_insn (mips_output_load_label (), &taken);
      output_asm_insn ("jr\t%@%]%/", 0);
    }

  /* Now deal with its delay slot; see above.  */
  if (final_sequence)
    {
      /* This delay slot will only be executed if the branch is taken.
	 Use INSN's delay slot if is annulled.  */
      if (INSN_ANNULLED_BRANCH_P (insn))
	{
	  final_scan_insn (XVECEXP (final_sequence, 0, 1),
			   asm_out_file, optimize, 1, NULL);
	  INSN_DELETED_P (XVECEXP (final_sequence, 0, 1)) = 1;
	}
      else
	output_asm_insn ("nop", 0);
      fprintf (asm_out_file, "\n");
    }

  /* Output NOT_TAKEN.  */
  targetm.asm_out.internal_label (asm_out_file, "L",
				  CODE_LABEL_NUMBER (not_taken));
  return "";
}

/* Return the assembly code for INSN, which branches to OPERANDS[1]
   if some ordering condition is true.  The condition is given by
   OPERANDS[0] if !INVERTED_P, otherwise it is the inverse of
   OPERANDS[0].  OPERANDS[2] is the comparison's first operand;
   its second is always zero.  */

const char *
mips_output_order_conditional_branch (rtx insn, rtx *operands, bool inverted_p)
{
  const char *branch[2];

  /* Make BRANCH[1] branch to OPERANDS[1] when the condition is true.
     Make BRANCH[0] branch on the inverse condition.  */
  switch (GET_CODE (operands[0]))
    {
      /* These cases are equivalent to comparisons against zero.  */
    case LEU:
      inverted_p = !inverted_p;
      /* Fall through.  */
    case GTU:
      branch[!inverted_p] = MIPS_BRANCH ("bne", "%2,%.,%1");
      branch[inverted_p] = MIPS_BRANCH ("beq", "%2,%.,%1");
      break;

      /* These cases are always true or always false.  */
    case LTU:
      inverted_p = !inverted_p;
      /* Fall through.  */
    case GEU:
      branch[!inverted_p] = MIPS_BRANCH ("beq", "%.,%.,%1");
      branch[inverted_p] = MIPS_BRANCH ("bne", "%.,%.,%1");
      break;

    default:
      branch[!inverted_p] = MIPS_BRANCH ("b%C0z", "%2,%1");
      branch[inverted_p] = MIPS_BRANCH ("b%N0z", "%2,%1");
      break;
    }
  return mips_output_conditional_branch (insn, operands, branch[1], branch[0]);
}

/* Return the assembly code for __sync_*() loop LOOP.  The loop should support
   both normal and likely branches, using %? and %~ where appropriate.  */

const char *
mips_output_sync_loop (const char *loop)
{
  /* Use branch-likely instructions to work around the LL/SC R10000 errata.  */
  mips_branch_likely = TARGET_FIX_R10000;
  return loop;
}

/* Return the assembly code for DIV or DDIV instruction DIVISION, which has
   the operands given by OPERANDS.  Add in a divide-by-zero check if needed.

   When working around R4000 and R4400 errata, we need to make sure that
   the division is not immediately followed by a shift[1][2].  We also
   need to stop the division from being put into a branch delay slot[3].
   The easiest way to avoid both problems is to add a nop after the
   division.  When a divide-by-zero check is needed, this nop can be
   used to fill the branch delay slot.

   [1] If a double-word or a variable shift executes immediately
       after starting an integer division, the shift may give an
       incorrect result.  See quotations of errata #16 and #28 from
       "MIPS R4000PC/SC Errata, Processor Revision 2.2 and 3.0"
       in mips.md for details.

   [2] A similar bug to [1] exists for all revisions of the
       R4000 and the R4400 when run in an MC configuration.
       From "MIPS R4000MC Errata, Processor Revision 2.2 and 3.0":

       "19. In this following sequence:

		    ddiv		(or ddivu or div or divu)
		    dsll32		(or dsrl32, dsra32)

	    if an MPT stall occurs, while the divide is slipping the cpu
	    pipeline, then the following double shift would end up with an
	    incorrect result.

	    Workaround: The compiler needs to avoid generating any
	    sequence with divide followed by extended double shift."

       This erratum is also present in "MIPS R4400MC Errata, Processor
       Revision 1.0" and "MIPS R4400MC Errata, Processor Revision 2.0
       & 3.0" as errata #10 and #4, respectively.

   [3] From "MIPS R4000PC/SC Errata, Processor Revision 2.2 and 3.0"
       (also valid for MIPS R4000MC processors):

       "52. R4000SC: This bug does not apply for the R4000PC.

	    There are two flavors of this bug:

	    1) If the instruction just after divide takes an RF exception
	       (tlb-refill, tlb-invalid) and gets an instruction cache
	       miss (both primary and secondary) and the line which is
	       currently in secondary cache at this index had the first
	       data word, where the bits 5..2 are set, then R4000 would
	       get a wrong result for the div.

	    ##1
		    nop
		    div	r8, r9
		    -------------------		# end-of page. -tlb-refill
		    nop
	    ##2
		    nop
		    div	r8, r9
		    -------------------		# end-of page. -tlb-invalid
		    nop

	    2) If the divide is in the taken branch delay slot, where the
	       target takes RF exception and gets an I-cache miss for the
	       exception vector or where I-cache miss occurs for the
	       target address, under the above mentioned scenarios, the
	       div would get wrong results.

	    ##1
		    j	r2		# to next page mapped or unmapped
		    div	r8,r9		# this bug would be there as long
					# as there is an ICache miss and
		    nop			# the "data pattern" is present

	    ##2
		    beq	r0, r0, NextPage	# to Next page
		    div	r8,r9
		    nop

	    This bug is present for div, divu, ddiv, and ddivu
	    instructions.

	    Workaround: For item 1), OS could make sure that the next page
	    after the divide instruction is also mapped.  For item 2), the
	    compiler could make sure that the divide instruction is not in
	    the branch delay slot."

       These processors have PRId values of 0x00004220 and 0x00004300 for
       the R4000 and 0x00004400, 0x00004500 and 0x00004600 for the R4400.  */

const char *
mips_output_division (const char *division, rtx *operands)
{
  const char *s;

  s = division;
  if (TARGET_FIX_R4000 || TARGET_FIX_R4400)
    {
      output_asm_insn (s, operands);
      s = "nop";
    }
  if (TARGET_CHECK_ZERO_DIV)
    {
      if (TARGET_MIPS16)
	{
	  output_asm_insn (s, operands);
	  s = "bnez\t%2,1f\n\tbreak\t7\n1:";
	}
      else if (GENERATE_DIVIDE_TRAPS)
        {
	  output_asm_insn (s, operands);
	  s = "teq\t%2,%.,7";
        }
      else
	{
	  output_asm_insn ("%(bne\t%2,%.,1f", operands);
	  output_asm_insn (s, operands);
	  s = "break\t7%)\n1:";
	}
    }
  return s;
}

/* Return true if IN_INSN is a multiply-add or multiply-subtract
   instruction and if OUT_INSN assigns to the accumulator operand.  */

bool
mips_linked_madd_p (rtx out_insn, rtx in_insn)
{
  rtx x;

  x = single_set (in_insn);
  if (x == 0)
    return false;

  x = SET_SRC (x);

  if (GET_CODE (x) == PLUS
      && GET_CODE (XEXP (x, 0)) == MULT
      && reg_set_p (XEXP (x, 1), out_insn))
    return true;

  if (GET_CODE (x) == MINUS
      && GET_CODE (XEXP (x, 1)) == MULT
      && reg_set_p (XEXP (x, 0), out_insn))
    return true;

  return false;
}

/* True if the dependency between OUT_INSN and IN_INSN is on the store
   data rather than the address.  We need this because the cprestore
   pattern is type "store", but is defined using an UNSPEC_VOLATILE,
   which causes the default routine to abort.  We just return false
   for that case.  */

bool
mips_store_data_bypass_p (rtx out_insn, rtx in_insn)
{
  if (GET_CODE (PATTERN (in_insn)) == UNSPEC_VOLATILE)
    return false;

  return !store_data_bypass_p (out_insn, in_insn);
}


/* Variables and flags used in scheduler hooks when tuning for
   Loongson 2E/2F.  */
static struct
{
  /* Variables to support Loongson 2E/2F round-robin [F]ALU1/2 dispatch
     strategy.  */

  /* If true, then next ALU1/2 instruction will go to ALU1.  */
  bool alu1_turn_p;

  /* If true, then next FALU1/2 unstruction will go to FALU1.  */
  bool falu1_turn_p;

  /* Codes to query if [f]alu{1,2}_core units are subscribed or not.  */
  int alu1_core_unit_code;
  int alu2_core_unit_code;
  int falu1_core_unit_code;
  int falu2_core_unit_code;

  /* True if current cycle has a multi instruction.
     This flag is used in mips_ls2_dfa_post_advance_cycle.  */
  bool cycle_has_multi_p;

  /* Instructions to subscribe ls2_[f]alu{1,2}_turn_enabled units.
     These are used in mips_ls2_dfa_post_advance_cycle to initialize
     DFA state.
     E.g., when alu1_turn_enabled_insn is issued it makes next ALU1/2
     instruction to go ALU1.  */
  rtx alu1_turn_enabled_insn;
  rtx alu2_turn_enabled_insn;
  rtx falu1_turn_enabled_insn;
  rtx falu2_turn_enabled_insn;
} mips_ls2;

/* Implement TARGET_SCHED_ADJUST_COST.  We assume that anti and output
   dependencies have no cost, except on the 20Kc where output-dependence
   is treated like input-dependence.  */

static int
mips_adjust_cost (rtx insn ATTRIBUTE_UNUSED, rtx link,
		  rtx dep ATTRIBUTE_UNUSED, int cost)
{
  if (REG_NOTE_KIND (link) == REG_DEP_OUTPUT
      && TUNE_20KC)
    return cost;
  if (REG_NOTE_KIND (link) != 0)
    return 0;
  return cost;
}

/* Return the number of instructions that can be issued per cycle.  */

static int
mips_issue_rate (void)
{
  switch (mips_tune)
    {
    case PROCESSOR_74KC:
    case PROCESSOR_74KF2_1:
    case PROCESSOR_74KF1_1:
    case PROCESSOR_74KF3_2:
      /* The 74k is not strictly quad-issue cpu, but can be seen as one
	 by the scheduler.  It can issue 1 ALU, 1 AGEN and 2 FPU insns,
	 but in reality only a maximum of 3 insns can be issued as
	 floating-point loads and stores also require a slot in the
	 AGEN pipe.  */
    case PROCESSOR_R10000:
      /* All R10K Processors are quad-issue (being the first MIPS
         processors to support this feature). */
      return 4;

    case PROCESSOR_20KC:
    case PROCESSOR_R4130:
    case PROCESSOR_R5400:
    case PROCESSOR_R5500:
    case PROCESSOR_R7000:
    case PROCESSOR_R9000:
    case PROCESSOR_OCTEON:
      return 2;

    case PROCESSOR_SB1:
    case PROCESSOR_SB1A:
      /* This is actually 4, but we get better performance if we claim 3.
	 This is partly because of unwanted speculative code motion with the
	 larger number, and partly because in most common cases we can't
	 reach the theoretical max of 4.  */
      return 3;

    case PROCESSOR_LOONGSON_2E:
    case PROCESSOR_LOONGSON_2F:
      return 4;

    default:
      return 1;
    }
}

/* Implement TARGET_SCHED_INIT_DFA_POST_CYCLE_INSN hook for Loongson2.  */

static void
mips_ls2_init_dfa_post_cycle_insn (void)
{
  start_sequence ();
  emit_insn (gen_ls2_alu1_turn_enabled_insn ());
  mips_ls2.alu1_turn_enabled_insn = get_insns ();
  end_sequence ();

  start_sequence ();
  emit_insn (gen_ls2_alu2_turn_enabled_insn ());
  mips_ls2.alu2_turn_enabled_insn = get_insns ();
  end_sequence ();

  start_sequence ();
  emit_insn (gen_ls2_falu1_turn_enabled_insn ());
  mips_ls2.falu1_turn_enabled_insn = get_insns ();
  end_sequence ();

  start_sequence ();
  emit_insn (gen_ls2_falu2_turn_enabled_insn ());
  mips_ls2.falu2_turn_enabled_insn = get_insns ();
  end_sequence ();

  mips_ls2.alu1_core_unit_code = get_cpu_unit_code ("ls2_alu1_core");
  mips_ls2.alu2_core_unit_code = get_cpu_unit_code ("ls2_alu2_core");
  mips_ls2.falu1_core_unit_code = get_cpu_unit_code ("ls2_falu1_core");
  mips_ls2.falu2_core_unit_code = get_cpu_unit_code ("ls2_falu2_core");
}

/* Implement TARGET_SCHED_INIT_DFA_POST_CYCLE_INSN hook.
   Init data used in mips_dfa_post_advance_cycle.  */

static void
mips_init_dfa_post_cycle_insn (void)
{
  if (TUNE_LOONGSON_2EF)
    mips_ls2_init_dfa_post_cycle_insn ();
}

/* Initialize STATE when scheduling for Loongson 2E/2F.
   Support round-robin dispatch scheme by enabling only one of
   ALU1/ALU2 and one of FALU1/FALU2 units for ALU1/2 and FALU1/2 instructions
   respectively.  */

static void
mips_ls2_dfa_post_advance_cycle (state_t state)
{
  if (cpu_unit_reservation_p (state, mips_ls2.alu1_core_unit_code))
    {
      /* Though there are no non-pipelined ALU1 insns,
	 we can get an instruction of type 'multi' before reload.  */
      gcc_assert (mips_ls2.cycle_has_multi_p);
      mips_ls2.alu1_turn_p = false;
    }

  mips_ls2.cycle_has_multi_p = false;

  if (cpu_unit_reservation_p (state, mips_ls2.alu2_core_unit_code))
    /* We have a non-pipelined alu instruction in the core,
       adjust round-robin counter.  */
    mips_ls2.alu1_turn_p = true;

  if (mips_ls2.alu1_turn_p)
    {
      if (state_transition (state, mips_ls2.alu1_turn_enabled_insn) >= 0)
	gcc_unreachable ();
    }
  else
    {
      if (state_transition (state, mips_ls2.alu2_turn_enabled_insn) >= 0)
	gcc_unreachable ();
    }

  if (cpu_unit_reservation_p (state, mips_ls2.falu1_core_unit_code))
    {
      /* There are no non-pipelined FALU1 insns.  */
      gcc_unreachable ();
      mips_ls2.falu1_turn_p = false;
    }

  if (cpu_unit_reservation_p (state, mips_ls2.falu2_core_unit_code))
    /* We have a non-pipelined falu instruction in the core,
       adjust round-robin counter.  */
    mips_ls2.falu1_turn_p = true;

  if (mips_ls2.falu1_turn_p)
    {
      if (state_transition (state, mips_ls2.falu1_turn_enabled_insn) >= 0)
	gcc_unreachable ();
    }
  else
    {
      if (state_transition (state, mips_ls2.falu2_turn_enabled_insn) >= 0)
	gcc_unreachable ();
    }
}

/* Implement TARGET_SCHED_DFA_POST_ADVANCE_CYCLE.
   This hook is being called at the start of each cycle.  */

static void
mips_dfa_post_advance_cycle (void)
{
  if (TUNE_LOONGSON_2EF)
    mips_ls2_dfa_post_advance_cycle (curr_state);
}

/* Implement TARGET_SCHED_FIRST_CYCLE_MULTIPASS_DFA_LOOKAHEAD.  This should
   be as wide as the scheduling freedom in the DFA.  */

static int
mips_multipass_dfa_lookahead (void)
{
  /* Can schedule up to 4 of the 6 function units in any one cycle.  */
  if (TUNE_SB1)
    return 4;

  if (TUNE_LOONGSON_2EF)
    return 4;

  if (TUNE_OCTEON)
    return 2;

  return 0;
}

/* Remove the instruction at index LOWER from ready queue READY and
   reinsert it in front of the instruction at index HIGHER.  LOWER must
   be <= HIGHER.  */

static void
mips_promote_ready (rtx *ready, int lower, int higher)
{
  rtx new_head;
  int i;

  new_head = ready[lower];
  for (i = lower; i < higher; i++)
    ready[i] = ready[i + 1];
  ready[i] = new_head;
}

/* If the priority of the instruction at POS2 in the ready queue READY
   is within LIMIT units of that of the instruction at POS1, swap the
   instructions if POS2 is not already less than POS1.  */

static void
mips_maybe_swap_ready (rtx *ready, int pos1, int pos2, int limit)
{
  if (pos1 < pos2
      && INSN_PRIORITY (ready[pos1]) + limit >= INSN_PRIORITY (ready[pos2]))
    {
      rtx temp;

      temp = ready[pos1];
      ready[pos1] = ready[pos2];
      ready[pos2] = temp;
    }
}

/* Used by TUNE_MACC_CHAINS to record the last scheduled instruction
   that may clobber hi or lo.  */
static rtx mips_macc_chains_last_hilo;

/* A TUNE_MACC_CHAINS helper function.  Record that instruction INSN has
   been scheduled, updating mips_macc_chains_last_hilo appropriately.  */

static void
mips_macc_chains_record (rtx insn)
{
  if (get_attr_may_clobber_hilo (insn))
    mips_macc_chains_last_hilo = insn;
}

/* A TUNE_MACC_CHAINS helper function.  Search ready queue READY, which
   has NREADY elements, looking for a multiply-add or multiply-subtract
   instruction that is cumulative with mips_macc_chains_last_hilo.
   If there is one, promote it ahead of anything else that might
   clobber hi or lo.  */

static void
mips_macc_chains_reorder (rtx *ready, int nready)
{
  int i, j;

  if (mips_macc_chains_last_hilo != 0)
    for (i = nready - 1; i >= 0; i--)
      if (mips_linked_madd_p (mips_macc_chains_last_hilo, ready[i]))
	{
	  for (j = nready - 1; j > i; j--)
	    if (recog_memoized (ready[j]) >= 0
		&& get_attr_may_clobber_hilo (ready[j]))
	      {
		mips_promote_ready (ready, i, j);
		break;
	      }
	  break;
	}
}

/* The last instruction to be scheduled.  */
static rtx vr4130_last_insn;

/* A note_stores callback used by vr4130_true_reg_dependence_p.  DATA
   points to an rtx that is initially an instruction.  Nullify the rtx
   if the instruction uses the value of register X.  */

static void
vr4130_true_reg_dependence_p_1 (rtx x, const_rtx pat ATTRIBUTE_UNUSED,
				void *data)
{
  rtx *insn_ptr;

  insn_ptr = (rtx *) data;
  if (REG_P (x)
      && *insn_ptr != 0
      && reg_referenced_p (x, PATTERN (*insn_ptr)))
    *insn_ptr = 0;
}

/* Return true if there is true register dependence between vr4130_last_insn
   and INSN.  */

static bool
vr4130_true_reg_dependence_p (rtx insn)
{
  note_stores (PATTERN (vr4130_last_insn),
	       vr4130_true_reg_dependence_p_1, &insn);
  return insn == 0;
}

/* A TUNE_MIPS4130 helper function.  Given that INSN1 is at the head of
   the ready queue and that INSN2 is the instruction after it, return
   true if it is worth promoting INSN2 ahead of INSN1.  Look for cases
   in which INSN1 and INSN2 can probably issue in parallel, but for
   which (INSN2, INSN1) should be less sensitive to instruction
   alignment than (INSN1, INSN2).  See 4130.md for more details.  */

static bool
vr4130_swap_insns_p (rtx insn1, rtx insn2)
{
  sd_iterator_def sd_it;
  dep_t dep;

  /* Check for the following case:

     1) there is some other instruction X with an anti dependence on INSN1;
     2) X has a higher priority than INSN2; and
     3) X is an arithmetic instruction (and thus has no unit restrictions).

     If INSN1 is the last instruction blocking X, it would better to
     choose (INSN1, X) over (INSN2, INSN1).  */
  FOR_EACH_DEP (insn1, SD_LIST_FORW, sd_it, dep)
    if (DEP_TYPE (dep) == REG_DEP_ANTI
	&& INSN_PRIORITY (DEP_CON (dep)) > INSN_PRIORITY (insn2)
	&& recog_memoized (DEP_CON (dep)) >= 0
	&& get_attr_vr4130_class (DEP_CON (dep)) == VR4130_CLASS_ALU)
      return false;

  if (vr4130_last_insn != 0
      && recog_memoized (insn1) >= 0
      && recog_memoized (insn2) >= 0)
    {
      /* See whether INSN1 and INSN2 use different execution units,
	 or if they are both ALU-type instructions.  If so, they can
	 probably execute in parallel.  */
      enum attr_vr4130_class class1 = get_attr_vr4130_class (insn1);
      enum attr_vr4130_class class2 = get_attr_vr4130_class (insn2);
      if (class1 != class2 || class1 == VR4130_CLASS_ALU)
	{
	  /* If only one of the instructions has a dependence on
	     vr4130_last_insn, prefer to schedule the other one first.  */
	  bool dep1_p = vr4130_true_reg_dependence_p (insn1);
	  bool dep2_p = vr4130_true_reg_dependence_p (insn2);
	  if (dep1_p != dep2_p)
	    return dep1_p;

	  /* Prefer to schedule INSN2 ahead of INSN1 if vr4130_last_insn
	     is not an ALU-type instruction and if INSN1 uses the same
	     execution unit.  (Note that if this condition holds, we already
	     know that INSN2 uses a different execution unit.)  */
	  if (class1 != VR4130_CLASS_ALU
	      && recog_memoized (vr4130_last_insn) >= 0
	      && class1 == get_attr_vr4130_class (vr4130_last_insn))
	    return true;
	}
    }
  return false;
}

/* A TUNE_MIPS4130 helper function.  (READY, NREADY) describes a ready
   queue with at least two instructions.  Swap the first two if
   vr4130_swap_insns_p says that it could be worthwhile.  */

static void
vr4130_reorder (rtx *ready, int nready)
{
  if (vr4130_swap_insns_p (ready[nready - 1], ready[nready - 2]))
    mips_promote_ready (ready, nready - 2, nready - 1);
}

/* Record whether last 74k AGEN instruction was a load or store.  */
static enum attr_type mips_last_74k_agen_insn = TYPE_UNKNOWN;

/* Initialize mips_last_74k_agen_insn from INSN.  A null argument
   resets to TYPE_UNKNOWN state.  */

static void
mips_74k_agen_init (rtx insn)
{
  if (!insn || !NONJUMP_INSN_P (insn))
    mips_last_74k_agen_insn = TYPE_UNKNOWN;
  else
    {
      enum attr_type type = get_attr_type (insn);
      if (type == TYPE_LOAD || type == TYPE_STORE)
	mips_last_74k_agen_insn = type;
    }
}

/* A TUNE_74K helper function.  The 74K AGEN pipeline likes multiple
   loads to be grouped together, and multiple stores to be grouped
   together.  Swap things around in the ready queue to make this happen.  */

static void
mips_74k_agen_reorder (rtx *ready, int nready)
{
  int i;
  int store_pos, load_pos;

  store_pos = -1;
  load_pos = -1;

  for (i = nready - 1; i >= 0; i--)
    {
      rtx insn = ready[i];
      if (USEFUL_INSN_P (insn))
	switch (get_attr_type (insn))
	  {
	  case TYPE_STORE:
	    if (store_pos == -1)
	      store_pos = i;
	    break;

	  case TYPE_LOAD:
	    if (load_pos == -1)
	      load_pos = i;
	    break;

	  default:
	    break;
	  }
    }

  if (load_pos == -1 || store_pos == -1)
    return;

  switch (mips_last_74k_agen_insn)
    {
    case TYPE_UNKNOWN:
      /* Prefer to schedule loads since they have a higher latency.  */
    case TYPE_LOAD:
      /* Swap loads to the front of the queue.  */
      mips_maybe_swap_ready (ready, load_pos, store_pos, 4);
      break;
    case TYPE_STORE:
      /* Swap stores to the front of the queue.  */
      mips_maybe_swap_ready (ready, store_pos, load_pos, 4);
      break;
    default:
      break;
    }
}

/* Implement TARGET_SCHED_INIT.  */

static void
mips_sched_init (FILE *file ATTRIBUTE_UNUSED, int verbose ATTRIBUTE_UNUSED,
		 int max_ready ATTRIBUTE_UNUSED)
{
  mips_macc_chains_last_hilo = 0;
  vr4130_last_insn = 0;
  mips_74k_agen_init (NULL_RTX);

  /* When scheduling for Loongson2, branch instructions go to ALU1,
     therefore basic block is most likely to start with round-robin counter
     pointed to ALU2.  */
  mips_ls2.alu1_turn_p = false;
  mips_ls2.falu1_turn_p = true;
}

/* Implement TARGET_SCHED_REORDER and TARGET_SCHED_REORDER2.  */

static int
mips_sched_reorder (FILE *file ATTRIBUTE_UNUSED, int verbose ATTRIBUTE_UNUSED,
		    rtx *ready, int *nreadyp, int cycle ATTRIBUTE_UNUSED)
{
  if (!reload_completed
      && TUNE_MACC_CHAINS
      && *nreadyp > 0)
    mips_macc_chains_reorder (ready, *nreadyp);

  if (reload_completed
      && TUNE_MIPS4130
      && !TARGET_VR4130_ALIGN
      && *nreadyp > 1)
    vr4130_reorder (ready, *nreadyp);

  if (TUNE_74K)
    mips_74k_agen_reorder (ready, *nreadyp);

  return mips_issue_rate ();
}

/* Update round-robin counters for ALU1/2 and FALU1/2.  */

static void
mips_ls2_variable_issue (rtx insn)
{
  if (mips_ls2.alu1_turn_p)
    {
      if (cpu_unit_reservation_p (curr_state, mips_ls2.alu1_core_unit_code))
	mips_ls2.alu1_turn_p = false;
    }
  else
    {
      if (cpu_unit_reservation_p (curr_state, mips_ls2.alu2_core_unit_code))
	mips_ls2.alu1_turn_p = true;
    }

  if (mips_ls2.falu1_turn_p)
    {
      if (cpu_unit_reservation_p (curr_state, mips_ls2.falu1_core_unit_code))
	mips_ls2.falu1_turn_p = false;
    }
  else
    {
      if (cpu_unit_reservation_p (curr_state, mips_ls2.falu2_core_unit_code))
	mips_ls2.falu1_turn_p = true;
    }

  if (recog_memoized (insn) >= 0)
    mips_ls2.cycle_has_multi_p |= (get_attr_type (insn) == TYPE_MULTI);
}

/* Implement TARGET_SCHED_VARIABLE_ISSUE.  */

static int
mips_variable_issue (FILE *file ATTRIBUTE_UNUSED, int verbose ATTRIBUTE_UNUSED,
		     rtx insn, int more)
{
  /* Ignore USEs and CLOBBERs; don't count them against the issue rate.  */
  if (USEFUL_INSN_P (insn))
    {
      more--;
      if (!reload_completed && TUNE_MACC_CHAINS)
	mips_macc_chains_record (insn);
      vr4130_last_insn = insn;
      if (TUNE_74K)
	mips_74k_agen_init (insn);
      else if (TUNE_LOONGSON_2EF)
	mips_ls2_variable_issue (insn);
    }

  /* Instructions of type 'multi' should all be split before
     the second scheduling pass.  */
  gcc_assert (!reload_completed
	      || recog_memoized (insn) < 0
	      || get_attr_type (insn) != TYPE_MULTI);

  return more;
}

/* Given that we have an rtx of the form (prefetch ... WRITE LOCALITY),
   return the first operand of the associated PREF or PREFX insn.  */

rtx
mips_prefetch_cookie (rtx write, rtx locality)
{
  /* store_streamed / load_streamed.  */
  if (INTVAL (locality) <= 0)
    return GEN_INT (INTVAL (write) + 4);

  /* store / load.  */
  if (INTVAL (locality) <= 2)
    return write;

  /* store_retained / load_retained.  */
  return GEN_INT (INTVAL (write) + 6);
}

/* Flags that indicate when a built-in function is available.

   BUILTIN_AVAIL_NON_MIPS16
	The function is available on the current target, but only
	in non-MIPS16 mode.  */
#define BUILTIN_AVAIL_NON_MIPS16 1

/* Declare an availability predicate for built-in functions that
   require non-MIPS16 mode and also require COND to be true.
   NAME is the main part of the predicate's name.  */
#define AVAIL_NON_MIPS16(NAME, COND)					\
 static unsigned int							\
 mips_builtin_avail_##NAME (void)					\
 {									\
   return (COND) ? BUILTIN_AVAIL_NON_MIPS16 : 0;			\
 }

/* This structure describes a single built-in function.  */
struct mips_builtin_description {
  /* The code of the main .md file instruction.  See mips_builtin_type
     for more information.  */
  enum insn_code icode;

  /* The floating-point comparison code to use with ICODE, if any.  */
  enum mips_fp_condition cond;

  /* The name of the built-in function.  */
  const char *name;

  /* Specifies how the function should be expanded.  */
  enum mips_builtin_type builtin_type;

  /* The function's prototype.  */
  enum mips_function_type function_type;

  /* Whether the function is available.  */
  unsigned int (*avail) (void);
};

AVAIL_NON_MIPS16 (paired_single, TARGET_PAIRED_SINGLE_FLOAT)
AVAIL_NON_MIPS16 (sb1_paired_single, TARGET_SB1 && TARGET_PAIRED_SINGLE_FLOAT)
AVAIL_NON_MIPS16 (mips3d, TARGET_MIPS3D)
AVAIL_NON_MIPS16 (dsp, TARGET_DSP)
AVAIL_NON_MIPS16 (dspr2, TARGET_DSPR2)
AVAIL_NON_MIPS16 (dsp_32, !TARGET_64BIT && TARGET_DSP)
AVAIL_NON_MIPS16 (dspr2_32, !TARGET_64BIT && TARGET_DSPR2)
AVAIL_NON_MIPS16 (loongson, TARGET_LOONGSON_VECTORS)
AVAIL_NON_MIPS16 (cache, TARGET_CACHE_BUILTIN)

/* Construct a mips_builtin_description from the given arguments.

   INSN is the name of the associated instruction pattern, without the
   leading CODE_FOR_mips_.

   CODE is the floating-point condition code associated with the
   function.  It can be 'f' if the field is not applicable.

   NAME is the name of the function itself, without the leading
   "__builtin_mips_".

   BUILTIN_TYPE and FUNCTION_TYPE are mips_builtin_description fields.

   AVAIL is the name of the availability predicate, without the leading
   mips_builtin_avail_.  */
#define MIPS_BUILTIN(INSN, COND, NAME, BUILTIN_TYPE,			\
		     FUNCTION_TYPE, AVAIL)				\
  { CODE_FOR_mips_ ## INSN, MIPS_FP_COND_ ## COND,			\
    "__builtin_mips_" NAME, BUILTIN_TYPE, FUNCTION_TYPE,		\
    mips_builtin_avail_ ## AVAIL }

/* Define __builtin_mips_<INSN>, which is a MIPS_BUILTIN_DIRECT function
   mapped to instruction CODE_FOR_mips_<INSN>,  FUNCTION_TYPE and AVAIL
   are as for MIPS_BUILTIN.  */
#define DIRECT_BUILTIN(INSN, FUNCTION_TYPE, AVAIL)			\
  MIPS_BUILTIN (INSN, f, #INSN, MIPS_BUILTIN_DIRECT, FUNCTION_TYPE, AVAIL)

/* Define __builtin_mips_<INSN>_<COND>_{s,d} functions, both of which
   are subject to mips_builtin_avail_<AVAIL>.  */
#define CMP_SCALAR_BUILTINS(INSN, COND, AVAIL)				\
  MIPS_BUILTIN (INSN ## _cond_s, COND, #INSN "_" #COND "_s",		\
		MIPS_BUILTIN_CMP_SINGLE, MIPS_INT_FTYPE_SF_SF, AVAIL),	\
  MIPS_BUILTIN (INSN ## _cond_d, COND, #INSN "_" #COND "_d",		\
		MIPS_BUILTIN_CMP_SINGLE, MIPS_INT_FTYPE_DF_DF, AVAIL)

/* Define __builtin_mips_{any,all,upper,lower}_<INSN>_<COND>_ps.
   The lower and upper forms are subject to mips_builtin_avail_<AVAIL>
   while the any and all forms are subject to mips_builtin_avail_mips3d.  */
#define CMP_PS_BUILTINS(INSN, COND, AVAIL)				\
  MIPS_BUILTIN (INSN ## _cond_ps, COND, "any_" #INSN "_" #COND "_ps",	\
		MIPS_BUILTIN_CMP_ANY, MIPS_INT_FTYPE_V2SF_V2SF,		\
		mips3d),						\
  MIPS_BUILTIN (INSN ## _cond_ps, COND, "all_" #INSN "_" #COND "_ps",	\
		MIPS_BUILTIN_CMP_ALL, MIPS_INT_FTYPE_V2SF_V2SF,		\
		mips3d),						\
  MIPS_BUILTIN (INSN ## _cond_ps, COND, "lower_" #INSN "_" #COND "_ps",	\
		MIPS_BUILTIN_CMP_LOWER, MIPS_INT_FTYPE_V2SF_V2SF,	\
		AVAIL),							\
  MIPS_BUILTIN (INSN ## _cond_ps, COND, "upper_" #INSN "_" #COND "_ps",	\
		MIPS_BUILTIN_CMP_UPPER, MIPS_INT_FTYPE_V2SF_V2SF,	\
		AVAIL)

/* Define __builtin_mips_{any,all}_<INSN>_<COND>_4s.  The functions
   are subject to mips_builtin_avail_mips3d.  */
#define CMP_4S_BUILTINS(INSN, COND)					\
  MIPS_BUILTIN (INSN ## _cond_4s, COND, "any_" #INSN "_" #COND "_4s",	\
		MIPS_BUILTIN_CMP_ANY,					\
		MIPS_INT_FTYPE_V2SF_V2SF_V2SF_V2SF, mips3d),		\
  MIPS_BUILTIN (INSN ## _cond_4s, COND, "all_" #INSN "_" #COND "_4s",	\
		MIPS_BUILTIN_CMP_ALL,					\
		MIPS_INT_FTYPE_V2SF_V2SF_V2SF_V2SF, mips3d)

/* Define __builtin_mips_mov{t,f}_<INSN>_<COND>_ps.  The comparison
   instruction requires mips_builtin_avail_<AVAIL>.  */
#define MOVTF_BUILTINS(INSN, COND, AVAIL)				\
  MIPS_BUILTIN (INSN ## _cond_ps, COND, "movt_" #INSN "_" #COND "_ps",	\
		MIPS_BUILTIN_MOVT, MIPS_V2SF_FTYPE_V2SF_V2SF_V2SF_V2SF,	\
		AVAIL),							\
  MIPS_BUILTIN (INSN ## _cond_ps, COND, "movf_" #INSN "_" #COND "_ps",	\
		MIPS_BUILTIN_MOVF, MIPS_V2SF_FTYPE_V2SF_V2SF_V2SF_V2SF,	\
		AVAIL)

/* Define all the built-in functions related to C.cond.fmt condition COND.  */
#define CMP_BUILTINS(COND)						\
  MOVTF_BUILTINS (c, COND, paired_single),				\
  MOVTF_BUILTINS (cabs, COND, mips3d),					\
  CMP_SCALAR_BUILTINS (cabs, COND, mips3d),				\
  CMP_PS_BUILTINS (c, COND, paired_single),				\
  CMP_PS_BUILTINS (cabs, COND, mips3d),					\
  CMP_4S_BUILTINS (c, COND),						\
  CMP_4S_BUILTINS (cabs, COND)

/* Define __builtin_mips_<INSN>, which is a MIPS_BUILTIN_DIRECT_NO_TARGET
   function mapped to instruction CODE_FOR_mips_<INSN>,  FUNCTION_TYPE
   and AVAIL are as for MIPS_BUILTIN.  */
#define DIRECT_NO_TARGET_BUILTIN(INSN, FUNCTION_TYPE, AVAIL)		\
  MIPS_BUILTIN (INSN, f, #INSN,	MIPS_BUILTIN_DIRECT_NO_TARGET,		\
		FUNCTION_TYPE, AVAIL)

/* Define __builtin_mips_bposge<VALUE>.  <VALUE> is 32 for the MIPS32 DSP
   branch instruction.  AVAIL is as for MIPS_BUILTIN.  */
#define BPOSGE_BUILTIN(VALUE, AVAIL)					\
  MIPS_BUILTIN (bposge, f, "bposge" #VALUE,				\
		MIPS_BUILTIN_BPOSGE ## VALUE, MIPS_SI_FTYPE_VOID, AVAIL)

/* Define a Loongson MIPS_BUILTIN_DIRECT function __builtin_loongson_<FN_NAME>
   for instruction CODE_FOR_loongson_<INSN>.  FUNCTION_TYPE is a
   builtin_description field.  */
#define LOONGSON_BUILTIN_ALIAS(INSN, FN_NAME, FUNCTION_TYPE)		\
  { CODE_FOR_loongson_ ## INSN, 0, "__builtin_loongson_" #FN_NAME,	\
    MIPS_BUILTIN_DIRECT, FUNCTION_TYPE, mips_builtin_avail_loongson }

/* Define a Loongson MIPS_BUILTIN_DIRECT function __builtin_loongson_<INSN>
   for instruction CODE_FOR_loongson_<INSN>.  FUNCTION_TYPE is a
   builtin_description field.  */
#define LOONGSON_BUILTIN(INSN, FUNCTION_TYPE)				\
  LOONGSON_BUILTIN_ALIAS (INSN, INSN, FUNCTION_TYPE)

/* Like LOONGSON_BUILTIN, but add _<SUFFIX> to the end of the function name.
   We use functions of this form when the same insn can be usefully applied
   to more than one datatype.  */
#define LOONGSON_BUILTIN_SUFFIX(INSN, SUFFIX, FUNCTION_TYPE)		\
  LOONGSON_BUILTIN_ALIAS (INSN, INSN ## _ ## SUFFIX, FUNCTION_TYPE)

#define CODE_FOR_mips_sqrt_ps CODE_FOR_sqrtv2sf2
#define CODE_FOR_mips_addq_ph CODE_FOR_addv2hi3
#define CODE_FOR_mips_addu_qb CODE_FOR_addv4qi3
#define CODE_FOR_mips_subq_ph CODE_FOR_subv2hi3
#define CODE_FOR_mips_subu_qb CODE_FOR_subv4qi3
#define CODE_FOR_mips_mul_ph CODE_FOR_mulv2hi3

#define CODE_FOR_loongson_packsswh CODE_FOR_vec_pack_ssat_v2si
#define CODE_FOR_loongson_packsshb CODE_FOR_vec_pack_ssat_v4hi
#define CODE_FOR_loongson_packushb CODE_FOR_vec_pack_usat_v4hi
#define CODE_FOR_loongson_paddw CODE_FOR_addv2si3
#define CODE_FOR_loongson_paddh CODE_FOR_addv4hi3
#define CODE_FOR_loongson_paddb CODE_FOR_addv8qi3
#define CODE_FOR_loongson_paddsh CODE_FOR_ssaddv4hi3
#define CODE_FOR_loongson_paddsb CODE_FOR_ssaddv8qi3
#define CODE_FOR_loongson_paddush CODE_FOR_usaddv4hi3
#define CODE_FOR_loongson_paddusb CODE_FOR_usaddv8qi3
#define CODE_FOR_loongson_pmaxsh CODE_FOR_smaxv4hi3
#define CODE_FOR_loongson_pmaxub CODE_FOR_umaxv8qi3
#define CODE_FOR_loongson_pminsh CODE_FOR_sminv4hi3
#define CODE_FOR_loongson_pminub CODE_FOR_uminv8qi3
#define CODE_FOR_loongson_pmulhuh CODE_FOR_umulv4hi3_highpart
#define CODE_FOR_loongson_pmulhh CODE_FOR_smulv4hi3_highpart
#define CODE_FOR_loongson_psubw CODE_FOR_subv2si3
#define CODE_FOR_loongson_psubh CODE_FOR_subv4hi3
#define CODE_FOR_loongson_psubb CODE_FOR_subv8qi3
#define CODE_FOR_loongson_psubsh CODE_FOR_sssubv4hi3
#define CODE_FOR_loongson_psubsb CODE_FOR_sssubv8qi3
#define CODE_FOR_loongson_psubush CODE_FOR_ussubv4hi3
#define CODE_FOR_loongson_psubusb CODE_FOR_ussubv8qi3
#define CODE_FOR_loongson_punpckhbh CODE_FOR_vec_interleave_highv8qi
#define CODE_FOR_loongson_punpckhhw CODE_FOR_vec_interleave_highv4hi
#define CODE_FOR_loongson_punpckhwd CODE_FOR_vec_interleave_highv2si
#define CODE_FOR_loongson_punpcklbh CODE_FOR_vec_interleave_lowv8qi
#define CODE_FOR_loongson_punpcklhw CODE_FOR_vec_interleave_lowv4hi
#define CODE_FOR_loongson_punpcklwd CODE_FOR_vec_interleave_lowv2si

static const struct mips_builtin_description mips_builtins[] = {
  DIRECT_BUILTIN (pll_ps, MIPS_V2SF_FTYPE_V2SF_V2SF, paired_single),
  DIRECT_BUILTIN (pul_ps, MIPS_V2SF_FTYPE_V2SF_V2SF, paired_single),
  DIRECT_BUILTIN (plu_ps, MIPS_V2SF_FTYPE_V2SF_V2SF, paired_single),
  DIRECT_BUILTIN (puu_ps, MIPS_V2SF_FTYPE_V2SF_V2SF, paired_single),
  DIRECT_BUILTIN (cvt_ps_s, MIPS_V2SF_FTYPE_SF_SF, paired_single),
  DIRECT_BUILTIN (cvt_s_pl, MIPS_SF_FTYPE_V2SF, paired_single),
  DIRECT_BUILTIN (cvt_s_pu, MIPS_SF_FTYPE_V2SF, paired_single),
  DIRECT_BUILTIN (abs_ps, MIPS_V2SF_FTYPE_V2SF, paired_single),

  DIRECT_BUILTIN (alnv_ps, MIPS_V2SF_FTYPE_V2SF_V2SF_INT, paired_single),
  DIRECT_BUILTIN (addr_ps, MIPS_V2SF_FTYPE_V2SF_V2SF, mips3d),
  DIRECT_BUILTIN (mulr_ps, MIPS_V2SF_FTYPE_V2SF_V2SF, mips3d),
  DIRECT_BUILTIN (cvt_pw_ps, MIPS_V2SF_FTYPE_V2SF, mips3d),
  DIRECT_BUILTIN (cvt_ps_pw, MIPS_V2SF_FTYPE_V2SF, mips3d),

  DIRECT_BUILTIN (recip1_s, MIPS_SF_FTYPE_SF, mips3d),
  DIRECT_BUILTIN (recip1_d, MIPS_DF_FTYPE_DF, mips3d),
  DIRECT_BUILTIN (recip1_ps, MIPS_V2SF_FTYPE_V2SF, mips3d),
  DIRECT_BUILTIN (recip2_s, MIPS_SF_FTYPE_SF_SF, mips3d),
  DIRECT_BUILTIN (recip2_d, MIPS_DF_FTYPE_DF_DF, mips3d),
  DIRECT_BUILTIN (recip2_ps, MIPS_V2SF_FTYPE_V2SF_V2SF, mips3d),

  DIRECT_BUILTIN (rsqrt1_s, MIPS_SF_FTYPE_SF, mips3d),
  DIRECT_BUILTIN (rsqrt1_d, MIPS_DF_FTYPE_DF, mips3d),
  DIRECT_BUILTIN (rsqrt1_ps, MIPS_V2SF_FTYPE_V2SF, mips3d),
  DIRECT_BUILTIN (rsqrt2_s, MIPS_SF_FTYPE_SF_SF, mips3d),
  DIRECT_BUILTIN (rsqrt2_d, MIPS_DF_FTYPE_DF_DF, mips3d),
  DIRECT_BUILTIN (rsqrt2_ps, MIPS_V2SF_FTYPE_V2SF_V2SF, mips3d),

  MIPS_FP_CONDITIONS (CMP_BUILTINS),

  /* Built-in functions for the SB-1 processor.  */
  DIRECT_BUILTIN (sqrt_ps, MIPS_V2SF_FTYPE_V2SF, sb1_paired_single),

  /* Built-in functions for the DSP ASE (32-bit and 64-bit).  */
  DIRECT_BUILTIN (addq_ph, MIPS_V2HI_FTYPE_V2HI_V2HI, dsp),
  DIRECT_BUILTIN (addq_s_ph, MIPS_V2HI_FTYPE_V2HI_V2HI, dsp),
  DIRECT_BUILTIN (addq_s_w, MIPS_SI_FTYPE_SI_SI, dsp),
  DIRECT_BUILTIN (addu_qb, MIPS_V4QI_FTYPE_V4QI_V4QI, dsp),
  DIRECT_BUILTIN (addu_s_qb, MIPS_V4QI_FTYPE_V4QI_V4QI, dsp),
  DIRECT_BUILTIN (subq_ph, MIPS_V2HI_FTYPE_V2HI_V2HI, dsp),
  DIRECT_BUILTIN (subq_s_ph, MIPS_V2HI_FTYPE_V2HI_V2HI, dsp),
  DIRECT_BUILTIN (subq_s_w, MIPS_SI_FTYPE_SI_SI, dsp),
  DIRECT_BUILTIN (subu_qb, MIPS_V4QI_FTYPE_V4QI_V4QI, dsp),
  DIRECT_BUILTIN (subu_s_qb, MIPS_V4QI_FTYPE_V4QI_V4QI, dsp),
  DIRECT_BUILTIN (addsc, MIPS_SI_FTYPE_SI_SI, dsp),
  DIRECT_BUILTIN (addwc, MIPS_SI_FTYPE_SI_SI, dsp),
  DIRECT_BUILTIN (modsub, MIPS_SI_FTYPE_SI_SI, dsp),
  DIRECT_BUILTIN (raddu_w_qb, MIPS_SI_FTYPE_V4QI, dsp),
  DIRECT_BUILTIN (absq_s_ph, MIPS_V2HI_FTYPE_V2HI, dsp),
  DIRECT_BUILTIN (absq_s_w, MIPS_SI_FTYPE_SI, dsp),
  DIRECT_BUILTIN (precrq_qb_ph, MIPS_V4QI_FTYPE_V2HI_V2HI, dsp),
  DIRECT_BUILTIN (precrq_ph_w, MIPS_V2HI_FTYPE_SI_SI, dsp),
  DIRECT_BUILTIN (precrq_rs_ph_w, MIPS_V2HI_FTYPE_SI_SI, dsp),
  DIRECT_BUILTIN (precrqu_s_qb_ph, MIPS_V4QI_FTYPE_V2HI_V2HI, dsp),
  DIRECT_BUILTIN (preceq_w_phl, MIPS_SI_FTYPE_V2HI, dsp),
  DIRECT_BUILTIN (preceq_w_phr, MIPS_SI_FTYPE_V2HI, dsp),
  DIRECT_BUILTIN (precequ_ph_qbl, MIPS_V2HI_FTYPE_V4QI, dsp),
  DIRECT_BUILTIN (precequ_ph_qbr, MIPS_V2HI_FTYPE_V4QI, dsp),
  DIRECT_BUILTIN (precequ_ph_qbla, MIPS_V2HI_FTYPE_V4QI, dsp),
  DIRECT_BUILTIN (precequ_ph_qbra, MIPS_V2HI_FTYPE_V4QI, dsp),
  DIRECT_BUILTIN (preceu_ph_qbl, MIPS_V2HI_FTYPE_V4QI, dsp),
  DIRECT_BUILTIN (preceu_ph_qbr, MIPS_V2HI_FTYPE_V4QI, dsp),
  DIRECT_BUILTIN (preceu_ph_qbla, MIPS_V2HI_FTYPE_V4QI, dsp),
  DIRECT_BUILTIN (preceu_ph_qbra, MIPS_V2HI_FTYPE_V4QI, dsp),
  DIRECT_BUILTIN (shll_qb, MIPS_V4QI_FTYPE_V4QI_SI, dsp),
  DIRECT_BUILTIN (shll_ph, MIPS_V2HI_FTYPE_V2HI_SI, dsp),
  DIRECT_BUILTIN (shll_s_ph, MIPS_V2HI_FTYPE_V2HI_SI, dsp),
  DIRECT_BUILTIN (shll_s_w, MIPS_SI_FTYPE_SI_SI, dsp),
  DIRECT_BUILTIN (shrl_qb, MIPS_V4QI_FTYPE_V4QI_SI, dsp),
  DIRECT_BUILTIN (shra_ph, MIPS_V2HI_FTYPE_V2HI_SI, dsp),
  DIRECT_BUILTIN (shra_r_ph, MIPS_V2HI_FTYPE_V2HI_SI, dsp),
  DIRECT_BUILTIN (shra_r_w, MIPS_SI_FTYPE_SI_SI, dsp),
  DIRECT_BUILTIN (muleu_s_ph_qbl, MIPS_V2HI_FTYPE_V4QI_V2HI, dsp),
  DIRECT_BUILTIN (muleu_s_ph_qbr, MIPS_V2HI_FTYPE_V4QI_V2HI, dsp),
  DIRECT_BUILTIN (mulq_rs_ph, MIPS_V2HI_FTYPE_V2HI_V2HI, dsp),
  DIRECT_BUILTIN (muleq_s_w_phl, MIPS_SI_FTYPE_V2HI_V2HI, dsp),
  DIRECT_BUILTIN (muleq_s_w_phr, MIPS_SI_FTYPE_V2HI_V2HI, dsp),
  DIRECT_BUILTIN (bitrev, MIPS_SI_FTYPE_SI, dsp),
  DIRECT_BUILTIN (insv, MIPS_SI_FTYPE_SI_SI, dsp),
  DIRECT_BUILTIN (repl_qb, MIPS_V4QI_FTYPE_SI, dsp),
  DIRECT_BUILTIN (repl_ph, MIPS_V2HI_FTYPE_SI, dsp),
  DIRECT_NO_TARGET_BUILTIN (cmpu_eq_qb, MIPS_VOID_FTYPE_V4QI_V4QI, dsp),
  DIRECT_NO_TARGET_BUILTIN (cmpu_lt_qb, MIPS_VOID_FTYPE_V4QI_V4QI, dsp),
  DIRECT_NO_TARGET_BUILTIN (cmpu_le_qb, MIPS_VOID_FTYPE_V4QI_V4QI, dsp),
  DIRECT_BUILTIN (cmpgu_eq_qb, MIPS_SI_FTYPE_V4QI_V4QI, dsp),
  DIRECT_BUILTIN (cmpgu_lt_qb, MIPS_SI_FTYPE_V4QI_V4QI, dsp),
  DIRECT_BUILTIN (cmpgu_le_qb, MIPS_SI_FTYPE_V4QI_V4QI, dsp),
  DIRECT_NO_TARGET_BUILTIN (cmp_eq_ph, MIPS_VOID_FTYPE_V2HI_V2HI, dsp),
  DIRECT_NO_TARGET_BUILTIN (cmp_lt_ph, MIPS_VOID_FTYPE_V2HI_V2HI, dsp),
  DIRECT_NO_TARGET_BUILTIN (cmp_le_ph, MIPS_VOID_FTYPE_V2HI_V2HI, dsp),
  DIRECT_BUILTIN (pick_qb, MIPS_V4QI_FTYPE_V4QI_V4QI, dsp),
  DIRECT_BUILTIN (pick_ph, MIPS_V2HI_FTYPE_V2HI_V2HI, dsp),
  DIRECT_BUILTIN (packrl_ph, MIPS_V2HI_FTYPE_V2HI_V2HI, dsp),
  DIRECT_NO_TARGET_BUILTIN (wrdsp, MIPS_VOID_FTYPE_SI_SI, dsp),
  DIRECT_BUILTIN (rddsp, MIPS_SI_FTYPE_SI, dsp),
  DIRECT_BUILTIN (lbux, MIPS_SI_FTYPE_POINTER_SI, dsp),
  DIRECT_BUILTIN (lhx, MIPS_SI_FTYPE_POINTER_SI, dsp),
  DIRECT_BUILTIN (lwx, MIPS_SI_FTYPE_POINTER_SI, dsp),
  BPOSGE_BUILTIN (32, dsp),

  /* The following are for the MIPS DSP ASE REV 2 (32-bit and 64-bit).  */
  DIRECT_BUILTIN (absq_s_qb, MIPS_V4QI_FTYPE_V4QI, dspr2),
  DIRECT_BUILTIN (addu_ph, MIPS_V2HI_FTYPE_V2HI_V2HI, dspr2),
  DIRECT_BUILTIN (addu_s_ph, MIPS_V2HI_FTYPE_V2HI_V2HI, dspr2),
  DIRECT_BUILTIN (adduh_qb, MIPS_V4QI_FTYPE_V4QI_V4QI, dspr2),
  DIRECT_BUILTIN (adduh_r_qb, MIPS_V4QI_FTYPE_V4QI_V4QI, dspr2),
  DIRECT_BUILTIN (append, MIPS_SI_FTYPE_SI_SI_SI, dspr2),
  DIRECT_BUILTIN (balign, MIPS_SI_FTYPE_SI_SI_SI, dspr2),
  DIRECT_BUILTIN (cmpgdu_eq_qb, MIPS_SI_FTYPE_V4QI_V4QI, dspr2),
  DIRECT_BUILTIN (cmpgdu_lt_qb, MIPS_SI_FTYPE_V4QI_V4QI, dspr2),
  DIRECT_BUILTIN (cmpgdu_le_qb, MIPS_SI_FTYPE_V4QI_V4QI, dspr2),
  DIRECT_BUILTIN (mul_ph, MIPS_V2HI_FTYPE_V2HI_V2HI, dspr2),
  DIRECT_BUILTIN (mul_s_ph, MIPS_V2HI_FTYPE_V2HI_V2HI, dspr2),
  DIRECT_BUILTIN (mulq_rs_w, MIPS_SI_FTYPE_SI_SI, dspr2),
  DIRECT_BUILTIN (mulq_s_ph, MIPS_V2HI_FTYPE_V2HI_V2HI, dspr2),
  DIRECT_BUILTIN (mulq_s_w, MIPS_SI_FTYPE_SI_SI, dspr2),
  DIRECT_BUILTIN (precr_qb_ph, MIPS_V4QI_FTYPE_V2HI_V2HI, dspr2),
  DIRECT_BUILTIN (precr_sra_ph_w, MIPS_V2HI_FTYPE_SI_SI_SI, dspr2),
  DIRECT_BUILTIN (precr_sra_r_ph_w, MIPS_V2HI_FTYPE_SI_SI_SI, dspr2),
  DIRECT_BUILTIN (prepend, MIPS_SI_FTYPE_SI_SI_SI, dspr2),
  DIRECT_BUILTIN (shra_qb, MIPS_V4QI_FTYPE_V4QI_SI, dspr2),
  DIRECT_BUILTIN (shra_r_qb, MIPS_V4QI_FTYPE_V4QI_SI, dspr2),
  DIRECT_BUILTIN (shrl_ph, MIPS_V2HI_FTYPE_V2HI_SI, dspr2),
  DIRECT_BUILTIN (subu_ph, MIPS_V2HI_FTYPE_V2HI_V2HI, dspr2),
  DIRECT_BUILTIN (subu_s_ph, MIPS_V2HI_FTYPE_V2HI_V2HI, dspr2),
  DIRECT_BUILTIN (subuh_qb, MIPS_V4QI_FTYPE_V4QI_V4QI, dspr2),
  DIRECT_BUILTIN (subuh_r_qb, MIPS_V4QI_FTYPE_V4QI_V4QI, dspr2),
  DIRECT_BUILTIN (addqh_ph, MIPS_V2HI_FTYPE_V2HI_V2HI, dspr2),
  DIRECT_BUILTIN (addqh_r_ph, MIPS_V2HI_FTYPE_V2HI_V2HI, dspr2),
  DIRECT_BUILTIN (addqh_w, MIPS_SI_FTYPE_SI_SI, dspr2),
  DIRECT_BUILTIN (addqh_r_w, MIPS_SI_FTYPE_SI_SI, dspr2),
  DIRECT_BUILTIN (subqh_ph, MIPS_V2HI_FTYPE_V2HI_V2HI, dspr2),
  DIRECT_BUILTIN (subqh_r_ph, MIPS_V2HI_FTYPE_V2HI_V2HI, dspr2),
  DIRECT_BUILTIN (subqh_w, MIPS_SI_FTYPE_SI_SI, dspr2),
  DIRECT_BUILTIN (subqh_r_w, MIPS_SI_FTYPE_SI_SI, dspr2),

  /* Built-in functions for the DSP ASE (32-bit only).  */
  DIRECT_BUILTIN (dpau_h_qbl, MIPS_DI_FTYPE_DI_V4QI_V4QI, dsp_32),
  DIRECT_BUILTIN (dpau_h_qbr, MIPS_DI_FTYPE_DI_V4QI_V4QI, dsp_32),
  DIRECT_BUILTIN (dpsu_h_qbl, MIPS_DI_FTYPE_DI_V4QI_V4QI, dsp_32),
  DIRECT_BUILTIN (dpsu_h_qbr, MIPS_DI_FTYPE_DI_V4QI_V4QI, dsp_32),
  DIRECT_BUILTIN (dpaq_s_w_ph, MIPS_DI_FTYPE_DI_V2HI_V2HI, dsp_32),
  DIRECT_BUILTIN (dpsq_s_w_ph, MIPS_DI_FTYPE_DI_V2HI_V2HI, dsp_32),
  DIRECT_BUILTIN (mulsaq_s_w_ph, MIPS_DI_FTYPE_DI_V2HI_V2HI, dsp_32),
  DIRECT_BUILTIN (dpaq_sa_l_w, MIPS_DI_FTYPE_DI_SI_SI, dsp_32),
  DIRECT_BUILTIN (dpsq_sa_l_w, MIPS_DI_FTYPE_DI_SI_SI, dsp_32),
  DIRECT_BUILTIN (maq_s_w_phl, MIPS_DI_FTYPE_DI_V2HI_V2HI, dsp_32),
  DIRECT_BUILTIN (maq_s_w_phr, MIPS_DI_FTYPE_DI_V2HI_V2HI, dsp_32),
  DIRECT_BUILTIN (maq_sa_w_phl, MIPS_DI_FTYPE_DI_V2HI_V2HI, dsp_32),
  DIRECT_BUILTIN (maq_sa_w_phr, MIPS_DI_FTYPE_DI_V2HI_V2HI, dsp_32),
  DIRECT_BUILTIN (extr_w, MIPS_SI_FTYPE_DI_SI, dsp_32),
  DIRECT_BUILTIN (extr_r_w, MIPS_SI_FTYPE_DI_SI, dsp_32),
  DIRECT_BUILTIN (extr_rs_w, MIPS_SI_FTYPE_DI_SI, dsp_32),
  DIRECT_BUILTIN (extr_s_h, MIPS_SI_FTYPE_DI_SI, dsp_32),
  DIRECT_BUILTIN (extp, MIPS_SI_FTYPE_DI_SI, dsp_32),
  DIRECT_BUILTIN (extpdp, MIPS_SI_FTYPE_DI_SI, dsp_32),
  DIRECT_BUILTIN (shilo, MIPS_DI_FTYPE_DI_SI, dsp_32),
  DIRECT_BUILTIN (mthlip, MIPS_DI_FTYPE_DI_SI, dsp_32),

  /* The following are for the MIPS DSP ASE REV 2 (32-bit only).  */
  DIRECT_BUILTIN (dpa_w_ph, MIPS_DI_FTYPE_DI_V2HI_V2HI, dspr2_32),
  DIRECT_BUILTIN (dps_w_ph, MIPS_DI_FTYPE_DI_V2HI_V2HI, dspr2_32),
  DIRECT_BUILTIN (madd, MIPS_DI_FTYPE_DI_SI_SI, dspr2_32),
  DIRECT_BUILTIN (maddu, MIPS_DI_FTYPE_DI_USI_USI, dspr2_32),
  DIRECT_BUILTIN (msub, MIPS_DI_FTYPE_DI_SI_SI, dspr2_32),
  DIRECT_BUILTIN (msubu, MIPS_DI_FTYPE_DI_USI_USI, dspr2_32),
  DIRECT_BUILTIN (mulsa_w_ph, MIPS_DI_FTYPE_DI_V2HI_V2HI, dspr2_32),
  DIRECT_BUILTIN (mult, MIPS_DI_FTYPE_SI_SI, dspr2_32),
  DIRECT_BUILTIN (multu, MIPS_DI_FTYPE_USI_USI, dspr2_32),
  DIRECT_BUILTIN (dpax_w_ph, MIPS_DI_FTYPE_DI_V2HI_V2HI, dspr2_32),
  DIRECT_BUILTIN (dpsx_w_ph, MIPS_DI_FTYPE_DI_V2HI_V2HI, dspr2_32),
  DIRECT_BUILTIN (dpaqx_s_w_ph, MIPS_DI_FTYPE_DI_V2HI_V2HI, dspr2_32),
  DIRECT_BUILTIN (dpaqx_sa_w_ph, MIPS_DI_FTYPE_DI_V2HI_V2HI, dspr2_32),
  DIRECT_BUILTIN (dpsqx_s_w_ph, MIPS_DI_FTYPE_DI_V2HI_V2HI, dspr2_32),
  DIRECT_BUILTIN (dpsqx_sa_w_ph, MIPS_DI_FTYPE_DI_V2HI_V2HI, dspr2_32),

  /* Builtin functions for ST Microelectronics Loongson-2E/2F cores.  */
  LOONGSON_BUILTIN (packsswh, MIPS_V4HI_FTYPE_V2SI_V2SI),
  LOONGSON_BUILTIN (packsshb, MIPS_V8QI_FTYPE_V4HI_V4HI),
  LOONGSON_BUILTIN (packushb, MIPS_UV8QI_FTYPE_UV4HI_UV4HI),
  LOONGSON_BUILTIN_SUFFIX (paddw, u, MIPS_UV2SI_FTYPE_UV2SI_UV2SI),
  LOONGSON_BUILTIN_SUFFIX (paddh, u, MIPS_UV4HI_FTYPE_UV4HI_UV4HI),
  LOONGSON_BUILTIN_SUFFIX (paddb, u, MIPS_UV8QI_FTYPE_UV8QI_UV8QI),
  LOONGSON_BUILTIN_SUFFIX (paddw, s, MIPS_V2SI_FTYPE_V2SI_V2SI),
  LOONGSON_BUILTIN_SUFFIX (paddh, s, MIPS_V4HI_FTYPE_V4HI_V4HI),
  LOONGSON_BUILTIN_SUFFIX (paddb, s, MIPS_V8QI_FTYPE_V8QI_V8QI),
  LOONGSON_BUILTIN_SUFFIX (paddd, u, MIPS_UDI_FTYPE_UDI_UDI),
  LOONGSON_BUILTIN_SUFFIX (paddd, s, MIPS_DI_FTYPE_DI_DI),
  LOONGSON_BUILTIN (paddsh, MIPS_V4HI_FTYPE_V4HI_V4HI),
  LOONGSON_BUILTIN (paddsb, MIPS_V8QI_FTYPE_V8QI_V8QI),
  LOONGSON_BUILTIN (paddush, MIPS_UV4HI_FTYPE_UV4HI_UV4HI),
  LOONGSON_BUILTIN (paddusb, MIPS_UV8QI_FTYPE_UV8QI_UV8QI),
  LOONGSON_BUILTIN_ALIAS (pandn_d, pandn_ud, MIPS_UDI_FTYPE_UDI_UDI),
  LOONGSON_BUILTIN_ALIAS (pandn_w, pandn_uw, MIPS_UV2SI_FTYPE_UV2SI_UV2SI),
  LOONGSON_BUILTIN_ALIAS (pandn_h, pandn_uh, MIPS_UV4HI_FTYPE_UV4HI_UV4HI),
  LOONGSON_BUILTIN_ALIAS (pandn_b, pandn_ub, MIPS_UV8QI_FTYPE_UV8QI_UV8QI),
  LOONGSON_BUILTIN_ALIAS (pandn_d, pandn_sd, MIPS_DI_FTYPE_DI_DI),
  LOONGSON_BUILTIN_ALIAS (pandn_w, pandn_sw, MIPS_V2SI_FTYPE_V2SI_V2SI),
  LOONGSON_BUILTIN_ALIAS (pandn_h, pandn_sh, MIPS_V4HI_FTYPE_V4HI_V4HI),
  LOONGSON_BUILTIN_ALIAS (pandn_b, pandn_sb, MIPS_V8QI_FTYPE_V8QI_V8QI),
  LOONGSON_BUILTIN (pavgh, MIPS_UV4HI_FTYPE_UV4HI_UV4HI),
  LOONGSON_BUILTIN (pavgb, MIPS_UV8QI_FTYPE_UV8QI_UV8QI),
  LOONGSON_BUILTIN_SUFFIX (pcmpeqw, u, MIPS_UV2SI_FTYPE_UV2SI_UV2SI),
  LOONGSON_BUILTIN_SUFFIX (pcmpeqh, u, MIPS_UV4HI_FTYPE_UV4HI_UV4HI),
  LOONGSON_BUILTIN_SUFFIX (pcmpeqb, u, MIPS_UV8QI_FTYPE_UV8QI_UV8QI),
  LOONGSON_BUILTIN_SUFFIX (pcmpeqw, s, MIPS_V2SI_FTYPE_V2SI_V2SI),
  LOONGSON_BUILTIN_SUFFIX (pcmpeqh, s, MIPS_V4HI_FTYPE_V4HI_V4HI),
  LOONGSON_BUILTIN_SUFFIX (pcmpeqb, s, MIPS_V8QI_FTYPE_V8QI_V8QI),
  LOONGSON_BUILTIN_SUFFIX (pcmpgtw, u, MIPS_UV2SI_FTYPE_UV2SI_UV2SI),
  LOONGSON_BUILTIN_SUFFIX (pcmpgth, u, MIPS_UV4HI_FTYPE_UV4HI_UV4HI),
  LOONGSON_BUILTIN_SUFFIX (pcmpgtb, u, MIPS_UV8QI_FTYPE_UV8QI_UV8QI),
  LOONGSON_BUILTIN_SUFFIX (pcmpgtw, s, MIPS_V2SI_FTYPE_V2SI_V2SI),
  LOONGSON_BUILTIN_SUFFIX (pcmpgth, s, MIPS_V4HI_FTYPE_V4HI_V4HI),
  LOONGSON_BUILTIN_SUFFIX (pcmpgtb, s, MIPS_V8QI_FTYPE_V8QI_V8QI),
  LOONGSON_BUILTIN_SUFFIX (pextrh, u, MIPS_UV4HI_FTYPE_UV4HI_USI),
  LOONGSON_BUILTIN_SUFFIX (pextrh, s, MIPS_V4HI_FTYPE_V4HI_USI),
  LOONGSON_BUILTIN_SUFFIX (pinsrh_0, u, MIPS_UV4HI_FTYPE_UV4HI_UV4HI),
  LOONGSON_BUILTIN_SUFFIX (pinsrh_1, u, MIPS_UV4HI_FTYPE_UV4HI_UV4HI),
  LOONGSON_BUILTIN_SUFFIX (pinsrh_2, u, MIPS_UV4HI_FTYPE_UV4HI_UV4HI),
  LOONGSON_BUILTIN_SUFFIX (pinsrh_3, u, MIPS_UV4HI_FTYPE_UV4HI_UV4HI),
  LOONGSON_BUILTIN_SUFFIX (pinsrh_0, s, MIPS_V4HI_FTYPE_V4HI_V4HI),
  LOONGSON_BUILTIN_SUFFIX (pinsrh_1, s, MIPS_V4HI_FTYPE_V4HI_V4HI),
  LOONGSON_BUILTIN_SUFFIX (pinsrh_2, s, MIPS_V4HI_FTYPE_V4HI_V4HI),
  LOONGSON_BUILTIN_SUFFIX (pinsrh_3, s, MIPS_V4HI_FTYPE_V4HI_V4HI),
  LOONGSON_BUILTIN (pmaddhw, MIPS_V2SI_FTYPE_V4HI_V4HI),
  LOONGSON_BUILTIN (pmaxsh, MIPS_V4HI_FTYPE_V4HI_V4HI),
  LOONGSON_BUILTIN (pmaxub, MIPS_UV8QI_FTYPE_UV8QI_UV8QI),
  LOONGSON_BUILTIN (pminsh, MIPS_V4HI_FTYPE_V4HI_V4HI),
  LOONGSON_BUILTIN (pminub, MIPS_UV8QI_FTYPE_UV8QI_UV8QI),
  LOONGSON_BUILTIN_SUFFIX (pmovmskb, u, MIPS_UV8QI_FTYPE_UV8QI),
  LOONGSON_BUILTIN_SUFFIX (pmovmskb, s, MIPS_V8QI_FTYPE_V8QI),
  LOONGSON_BUILTIN (pmulhuh, MIPS_UV4HI_FTYPE_UV4HI_UV4HI),
  LOONGSON_BUILTIN (pmulhh, MIPS_V4HI_FTYPE_V4HI_V4HI),
  LOONGSON_BUILTIN (pmullh, MIPS_V4HI_FTYPE_V4HI_V4HI),
  LOONGSON_BUILTIN (pmuluw, MIPS_UDI_FTYPE_UV2SI_UV2SI),
  LOONGSON_BUILTIN (pasubub, MIPS_UV8QI_FTYPE_UV8QI_UV8QI),
  LOONGSON_BUILTIN (biadd, MIPS_UV4HI_FTYPE_UV8QI),
  LOONGSON_BUILTIN (psadbh, MIPS_UV4HI_FTYPE_UV8QI_UV8QI),
  LOONGSON_BUILTIN_SUFFIX (pshufh, u, MIPS_UV4HI_FTYPE_UV4HI_UV4HI_UQI),
  LOONGSON_BUILTIN_SUFFIX (pshufh, s, MIPS_V4HI_FTYPE_V4HI_V4HI_UQI),
  LOONGSON_BUILTIN_SUFFIX (psllh, u, MIPS_UV4HI_FTYPE_UV4HI_UQI),
  LOONGSON_BUILTIN_SUFFIX (psllh, s, MIPS_V4HI_FTYPE_V4HI_UQI),
  LOONGSON_BUILTIN_SUFFIX (psllw, u, MIPS_UV2SI_FTYPE_UV2SI_UQI),
  LOONGSON_BUILTIN_SUFFIX (psllw, s, MIPS_V2SI_FTYPE_V2SI_UQI),
  LOONGSON_BUILTIN_SUFFIX (psrah, u, MIPS_UV4HI_FTYPE_UV4HI_UQI),
  LOONGSON_BUILTIN_SUFFIX (psrah, s, MIPS_V4HI_FTYPE_V4HI_UQI),
  LOONGSON_BUILTIN_SUFFIX (psraw, u, MIPS_UV2SI_FTYPE_UV2SI_UQI),
  LOONGSON_BUILTIN_SUFFIX (psraw, s, MIPS_V2SI_FTYPE_V2SI_UQI),
  LOONGSON_BUILTIN_SUFFIX (psrlh, u, MIPS_UV4HI_FTYPE_UV4HI_UQI),
  LOONGSON_BUILTIN_SUFFIX (psrlh, s, MIPS_V4HI_FTYPE_V4HI_UQI),
  LOONGSON_BUILTIN_SUFFIX (psrlw, u, MIPS_UV2SI_FTYPE_UV2SI_UQI),
  LOONGSON_BUILTIN_SUFFIX (psrlw, s, MIPS_V2SI_FTYPE_V2SI_UQI),
  LOONGSON_BUILTIN_SUFFIX (psubw, u, MIPS_UV2SI_FTYPE_UV2SI_UV2SI),
  LOONGSON_BUILTIN_SUFFIX (psubh, u, MIPS_UV4HI_FTYPE_UV4HI_UV4HI),
  LOONGSON_BUILTIN_SUFFIX (psubb, u, MIPS_UV8QI_FTYPE_UV8QI_UV8QI),
  LOONGSON_BUILTIN_SUFFIX (psubw, s, MIPS_V2SI_FTYPE_V2SI_V2SI),
  LOONGSON_BUILTIN_SUFFIX (psubh, s, MIPS_V4HI_FTYPE_V4HI_V4HI),
  LOONGSON_BUILTIN_SUFFIX (psubb, s, MIPS_V8QI_FTYPE_V8QI_V8QI),
  LOONGSON_BUILTIN_SUFFIX (psubd, u, MIPS_UDI_FTYPE_UDI_UDI),
  LOONGSON_BUILTIN_SUFFIX (psubd, s, MIPS_DI_FTYPE_DI_DI),
  LOONGSON_BUILTIN (psubsh, MIPS_V4HI_FTYPE_V4HI_V4HI),
  LOONGSON_BUILTIN (psubsb, MIPS_V8QI_FTYPE_V8QI_V8QI),
  LOONGSON_BUILTIN (psubush, MIPS_UV4HI_FTYPE_UV4HI_UV4HI),
  LOONGSON_BUILTIN (psubusb, MIPS_UV8QI_FTYPE_UV8QI_UV8QI),
  LOONGSON_BUILTIN_SUFFIX (punpckhbh, u, MIPS_UV8QI_FTYPE_UV8QI_UV8QI),
  LOONGSON_BUILTIN_SUFFIX (punpckhhw, u, MIPS_UV4HI_FTYPE_UV4HI_UV4HI),
  LOONGSON_BUILTIN_SUFFIX (punpckhwd, u, MIPS_UV2SI_FTYPE_UV2SI_UV2SI),
  LOONGSON_BUILTIN_SUFFIX (punpckhbh, s, MIPS_V8QI_FTYPE_V8QI_V8QI),
  LOONGSON_BUILTIN_SUFFIX (punpckhhw, s, MIPS_V4HI_FTYPE_V4HI_V4HI),
  LOONGSON_BUILTIN_SUFFIX (punpckhwd, s, MIPS_V2SI_FTYPE_V2SI_V2SI),
  LOONGSON_BUILTIN_SUFFIX (punpcklbh, u, MIPS_UV8QI_FTYPE_UV8QI_UV8QI),
  LOONGSON_BUILTIN_SUFFIX (punpcklhw, u, MIPS_UV4HI_FTYPE_UV4HI_UV4HI),
  LOONGSON_BUILTIN_SUFFIX (punpcklwd, u, MIPS_UV2SI_FTYPE_UV2SI_UV2SI),
  LOONGSON_BUILTIN_SUFFIX (punpcklbh, s, MIPS_V8QI_FTYPE_V8QI_V8QI),
  LOONGSON_BUILTIN_SUFFIX (punpcklhw, s, MIPS_V4HI_FTYPE_V4HI_V4HI),
  LOONGSON_BUILTIN_SUFFIX (punpcklwd, s, MIPS_V2SI_FTYPE_V2SI_V2SI),

  /* Sundry other built-in functions.  */
  DIRECT_NO_TARGET_BUILTIN (cache, MIPS_VOID_FTYPE_SI_CVPOINTER, cache)
};

/* MODE is a vector mode whose elements have type TYPE.  Return the type
   of the vector itself.  */

static tree
mips_builtin_vector_type (tree type, enum machine_mode mode)
{
  static tree types[2 * (int) MAX_MACHINE_MODE];
  int mode_index;

  mode_index = (int) mode;

  if (TREE_CODE (type) == INTEGER_TYPE && TYPE_UNSIGNED (type))
    mode_index += MAX_MACHINE_MODE;

  if (types[mode_index] == NULL_TREE)
    types[mode_index] = build_vector_type_for_mode (type, mode);
  return types[mode_index];
}

/* Return a type for 'const volatile void *'.  */

static tree
mips_build_cvpointer_type (void)
{
  static tree cache;

  if (cache == NULL_TREE)
    cache = build_pointer_type (build_qualified_type
				(void_type_node,
				 TYPE_QUAL_CONST | TYPE_QUAL_VOLATILE));
  return cache;
}

/* Source-level argument types.  */
#define MIPS_ATYPE_VOID void_type_node
#define MIPS_ATYPE_INT integer_type_node
#define MIPS_ATYPE_POINTER ptr_type_node
#define MIPS_ATYPE_CVPOINTER mips_build_cvpointer_type ()

/* Standard mode-based argument types.  */
#define MIPS_ATYPE_UQI unsigned_intQI_type_node
#define MIPS_ATYPE_SI intSI_type_node
#define MIPS_ATYPE_USI unsigned_intSI_type_node
#define MIPS_ATYPE_DI intDI_type_node
#define MIPS_ATYPE_UDI unsigned_intDI_type_node
#define MIPS_ATYPE_SF float_type_node
#define MIPS_ATYPE_DF double_type_node

/* Vector argument types.  */
#define MIPS_ATYPE_V2SF mips_builtin_vector_type (float_type_node, V2SFmode)
#define MIPS_ATYPE_V2HI mips_builtin_vector_type (intHI_type_node, V2HImode)
#define MIPS_ATYPE_V2SI mips_builtin_vector_type (intSI_type_node, V2SImode)
#define MIPS_ATYPE_V4QI mips_builtin_vector_type (intQI_type_node, V4QImode)
#define MIPS_ATYPE_V4HI mips_builtin_vector_type (intHI_type_node, V4HImode)
#define MIPS_ATYPE_V8QI mips_builtin_vector_type (intQI_type_node, V8QImode)
#define MIPS_ATYPE_UV2SI					\
  mips_builtin_vector_type (unsigned_intSI_type_node, V2SImode)
#define MIPS_ATYPE_UV4HI					\
  mips_builtin_vector_type (unsigned_intHI_type_node, V4HImode)
#define MIPS_ATYPE_UV8QI					\
  mips_builtin_vector_type (unsigned_intQI_type_node, V8QImode)

/* MIPS_FTYPE_ATYPESN takes N MIPS_FTYPES-like type codes and lists
   their associated MIPS_ATYPEs.  */
#define MIPS_FTYPE_ATYPES1(A, B) \
  MIPS_ATYPE_##A, MIPS_ATYPE_##B

#define MIPS_FTYPE_ATYPES2(A, B, C) \
  MIPS_ATYPE_##A, MIPS_ATYPE_##B, MIPS_ATYPE_##C

#define MIPS_FTYPE_ATYPES3(A, B, C, D) \
  MIPS_ATYPE_##A, MIPS_ATYPE_##B, MIPS_ATYPE_##C, MIPS_ATYPE_##D

#define MIPS_FTYPE_ATYPES4(A, B, C, D, E) \
  MIPS_ATYPE_##A, MIPS_ATYPE_##B, MIPS_ATYPE_##C, MIPS_ATYPE_##D, \
  MIPS_ATYPE_##E

/* Return the function type associated with function prototype TYPE.  */

static tree
mips_build_function_type (enum mips_function_type type)
{
  static tree types[(int) MIPS_MAX_FTYPE_MAX];

  if (types[(int) type] == NULL_TREE)
    switch (type)
      {
#define DEF_MIPS_FTYPE(NUM, ARGS)					\
  case MIPS_FTYPE_NAME##NUM ARGS:					\
    types[(int) type]							\
      = build_function_type_list (MIPS_FTYPE_ATYPES##NUM ARGS,		\
				  NULL_TREE);				\
    break;
#include "config/mips/mips-ftypes.def"
#undef DEF_MIPS_FTYPE
      default:
	gcc_unreachable ();
      }

  return types[(int) type];
}

/* Implement TARGET_INIT_BUILTINS.  */

static void
mips_init_builtins (void)
{
  const struct mips_builtin_description *d;
  unsigned int i;

  /* Iterate through all of the bdesc arrays, initializing all of the
     builtin functions.  */
  for (i = 0; i < ARRAY_SIZE (mips_builtins); i++)
    {
      d = &mips_builtins[i];
      if (d->avail ())
	add_builtin_function (d->name,
			      mips_build_function_type (d->function_type),
			      i, BUILT_IN_MD, NULL, NULL);
    }
}

/* Take argument ARGNO from EXP's argument list and convert it into a
   form suitable for input operand OPNO of instruction ICODE.  Return the
   value.  */

static rtx
mips_prepare_builtin_arg (enum insn_code icode,
			  unsigned int opno, tree exp, unsigned int argno)
{
  tree arg;
  rtx value;
  enum machine_mode mode;

  arg = CALL_EXPR_ARG (exp, argno);
  value = expand_normal (arg);
  mode = insn_data[icode].operand[opno].mode;
  if (!insn_data[icode].operand[opno].predicate (value, mode))
    {
      /* We need to get the mode from ARG for two reasons:

	   - to cope with address operands, where MODE is the mode of the
	     memory, rather than of VALUE itself.

	   - to cope with special predicates like pmode_register_operand,
	     where MODE is VOIDmode.  */
      value = copy_to_mode_reg (TYPE_MODE (TREE_TYPE (arg)), value);

      /* Check the predicate again.  */
      if (!insn_data[icode].operand[opno].predicate (value, mode))
	{
	  error ("invalid argument to built-in function");
	  return const0_rtx;
	}
    }

  return value;
}

/* Return an rtx suitable for output operand OP of instruction ICODE.
   If TARGET is non-null, try to use it where possible.  */

static rtx
mips_prepare_builtin_target (enum insn_code icode, unsigned int op, rtx target)
{
  enum machine_mode mode;

  mode = insn_data[icode].operand[op].mode;
  if (target == 0 || !insn_data[icode].operand[op].predicate (target, mode))
    target = gen_reg_rtx (mode);

  return target;
}

/* Expand a MIPS_BUILTIN_DIRECT or MIPS_BUILTIN_DIRECT_NO_TARGET function;
   HAS_TARGET_P says which.  EXP is the CALL_EXPR that calls the function
   and ICODE is the code of the associated .md pattern.  TARGET, if nonnull,
   suggests a good place to put the result.  */

static rtx
mips_expand_builtin_direct (enum insn_code icode, rtx target, tree exp,
			    bool has_target_p)
{
  rtx ops[MAX_RECOG_OPERANDS];
  int opno, argno;

  /* Map any target to operand 0.  */
  opno = 0;
  if (has_target_p)
    {
      target = mips_prepare_builtin_target (icode, opno, target);
      ops[opno] = target;
      opno++;
    }

  /* Map the arguments to the other operands.  The n_operands value
     for an expander includes match_dups and match_scratches as well as
     match_operands, so n_operands is only an upper bound on the number
     of arguments to the expander function.  */
  gcc_assert (opno + call_expr_nargs (exp) <= insn_data[icode].n_operands);
  for (argno = 0; argno < call_expr_nargs (exp); argno++, opno++)
    ops[opno] = mips_prepare_builtin_arg (icode, opno, exp, argno);

  switch (opno)
    {
    case 2:
      emit_insn (GEN_FCN (icode) (ops[0], ops[1]));
      break;

    case 3:
      emit_insn (GEN_FCN (icode) (ops[0], ops[1], ops[2]));
      break;

    case 4:
      emit_insn (GEN_FCN (icode) (ops[0], ops[1], ops[2], ops[3]));
      break;

    default:
      gcc_unreachable ();
    }
  return target;
}

/* Expand a __builtin_mips_movt_*_ps or __builtin_mips_movf_*_ps
   function; TYPE says which.  EXP is the CALL_EXPR that calls the
   function, ICODE is the instruction that should be used to compare
   the first two arguments, and COND is the condition it should test.
   TARGET, if nonnull, suggests a good place to put the result.  */

static rtx
mips_expand_builtin_movtf (enum mips_builtin_type type,
			   enum insn_code icode, enum mips_fp_condition cond,
			   rtx target, tree exp)
{
  rtx cmp_result, op0, op1;

  cmp_result = mips_prepare_builtin_target (icode, 0, 0);
  op0 = mips_prepare_builtin_arg (icode, 1, exp, 0);
  op1 = mips_prepare_builtin_arg (icode, 2, exp, 1);
  emit_insn (GEN_FCN (icode) (cmp_result, op0, op1, GEN_INT (cond)));

  icode = CODE_FOR_mips_cond_move_tf_ps;
  target = mips_prepare_builtin_target (icode, 0, target);
  if (type == MIPS_BUILTIN_MOVT)
    {
      op1 = mips_prepare_builtin_arg (icode, 2, exp, 2);
      op0 = mips_prepare_builtin_arg (icode, 1, exp, 3);
    }
  else
    {
      op0 = mips_prepare_builtin_arg (icode, 1, exp, 2);
      op1 = mips_prepare_builtin_arg (icode, 2, exp, 3);
    }
  emit_insn (gen_mips_cond_move_tf_ps (target, op0, op1, cmp_result));
  return target;
}

/* Move VALUE_IF_TRUE into TARGET if CONDITION is true; move VALUE_IF_FALSE
   into TARGET otherwise.  Return TARGET.  */

static rtx
mips_builtin_branch_and_move (rtx condition, rtx target,
			      rtx value_if_true, rtx value_if_false)
{
  rtx true_label, done_label;

  true_label = gen_label_rtx ();
  done_label = gen_label_rtx ();

  /* First assume that CONDITION is false.  */
  mips_emit_move (target, value_if_false);

  /* Branch to TRUE_LABEL if CONDITION is true and DONE_LABEL otherwise.  */
  emit_jump_insn (gen_condjump (condition, true_label));
  emit_jump_insn (gen_jump (done_label));
  emit_barrier ();

  /* Fix TARGET if CONDITION is true.  */
  emit_label (true_label);
  mips_emit_move (target, value_if_true);

  emit_label (done_label);
  return target;
}

/* Expand a comparison built-in function of type BUILTIN_TYPE.  EXP is
   the CALL_EXPR that calls the function, ICODE is the code of the
   comparison instruction, and COND is the condition it should test.
   TARGET, if nonnull, suggests a good place to put the boolean result.  */

static rtx
mips_expand_builtin_compare (enum mips_builtin_type builtin_type,
			     enum insn_code icode, enum mips_fp_condition cond,
			     rtx target, tree exp)
{
  rtx offset, condition, cmp_result, args[MAX_RECOG_OPERANDS];
  int argno;

  if (target == 0 || GET_MODE (target) != SImode)
    target = gen_reg_rtx (SImode);

  /* The instruction should have a target operand, an operand for each
     argument, and an operand for COND.  */
  gcc_assert (call_expr_nargs (exp) + 2 == insn_data[icode].n_operands);

  /* Prepare the operands to the comparison.  */
  cmp_result = mips_prepare_builtin_target (icode, 0, 0);
  for (argno = 0; argno < call_expr_nargs (exp); argno++)
    args[argno] = mips_prepare_builtin_arg (icode, argno + 1, exp, argno);

  switch (insn_data[icode].n_operands)
    {
    case 4:
      emit_insn (GEN_FCN (icode) (cmp_result, args[0], args[1],
				  GEN_INT (cond)));
      break;

    case 6:
      emit_insn (GEN_FCN (icode) (cmp_result, args[0], args[1],
				  args[2], args[3], GEN_INT (cond)));
      break;

    default:
      gcc_unreachable ();
    }

  /* If the comparison sets more than one register, we define the result
     to be 0 if all registers are false and -1 if all registers are true.
     The value of the complete result is indeterminate otherwise.  */
  switch (builtin_type)
    {
    case MIPS_BUILTIN_CMP_ALL:
      condition = gen_rtx_NE (VOIDmode, cmp_result, constm1_rtx);
      return mips_builtin_branch_and_move (condition, target,
					   const0_rtx, const1_rtx);

    case MIPS_BUILTIN_CMP_UPPER:
    case MIPS_BUILTIN_CMP_LOWER:
      offset = GEN_INT (builtin_type == MIPS_BUILTIN_CMP_UPPER);
      condition = gen_single_cc (cmp_result, offset);
      return mips_builtin_branch_and_move (condition, target,
					   const1_rtx, const0_rtx);

    default:
      condition = gen_rtx_NE (VOIDmode, cmp_result, const0_rtx);
      return mips_builtin_branch_and_move (condition, target,
					   const1_rtx, const0_rtx);
    }
}

/* Expand a bposge built-in function of type BUILTIN_TYPE.  TARGET,
   if nonnull, suggests a good place to put the boolean result.  */

static rtx
mips_expand_builtin_bposge (enum mips_builtin_type builtin_type, rtx target)
{
  rtx condition, cmp_result;
  int cmp_value;

  if (target == 0 || GET_MODE (target) != SImode)
    target = gen_reg_rtx (SImode);

  cmp_result = gen_rtx_REG (CCDSPmode, CCDSP_PO_REGNUM);

  if (builtin_type == MIPS_BUILTIN_BPOSGE32)
    cmp_value = 32;
  else
    gcc_assert (0);

  condition = gen_rtx_GE (VOIDmode, cmp_result, GEN_INT (cmp_value));
  return mips_builtin_branch_and_move (condition, target,
				       const1_rtx, const0_rtx);
}

/* Implement TARGET_EXPAND_BUILTIN.  */

static rtx
mips_expand_builtin (tree exp, rtx target, rtx subtarget ATTRIBUTE_UNUSED,
		     enum machine_mode mode, int ignore)
{
  tree fndecl;
  unsigned int fcode, avail;
  const struct mips_builtin_description *d;

  fndecl = TREE_OPERAND (CALL_EXPR_FN (exp), 0);
  fcode = DECL_FUNCTION_CODE (fndecl);
  gcc_assert (fcode < ARRAY_SIZE (mips_builtins));
  d = &mips_builtins[fcode];
  avail = d->avail ();
  gcc_assert (avail != 0);
  if (TARGET_MIPS16)
    {
      error ("built-in function %qs not supported for MIPS16",
	     IDENTIFIER_POINTER (DECL_NAME (fndecl)));
      return ignore ? const0_rtx : CONST0_RTX (mode);
    }
  switch (d->builtin_type)
    {
    case MIPS_BUILTIN_DIRECT:
      return mips_expand_builtin_direct (d->icode, target, exp, true);

    case MIPS_BUILTIN_DIRECT_NO_TARGET:
      return mips_expand_builtin_direct (d->icode, target, exp, false);

    case MIPS_BUILTIN_MOVT:
    case MIPS_BUILTIN_MOVF:
      return mips_expand_builtin_movtf (d->builtin_type, d->icode,
					d->cond, target, exp);

    case MIPS_BUILTIN_CMP_ANY:
    case MIPS_BUILTIN_CMP_ALL:
    case MIPS_BUILTIN_CMP_UPPER:
    case MIPS_BUILTIN_CMP_LOWER:
    case MIPS_BUILTIN_CMP_SINGLE:
      return mips_expand_builtin_compare (d->builtin_type, d->icode,
					  d->cond, target, exp);

    case MIPS_BUILTIN_BPOSGE32:
      return mips_expand_builtin_bposge (d->builtin_type, target);
    }
  gcc_unreachable ();
}

/* An entry in the MIPS16 constant pool.  VALUE is the pool constant,
   MODE is its mode, and LABEL is the CODE_LABEL associated with it.  */
struct mips16_constant {
  struct mips16_constant *next;
  rtx value;
  rtx label;
  enum machine_mode mode;
};

/* Information about an incomplete MIPS16 constant pool.  FIRST is the
   first constant, HIGHEST_ADDRESS is the highest address that the first
   byte of the pool can have, and INSN_ADDRESS is the current instruction
   address.  */
struct mips16_constant_pool {
  struct mips16_constant *first;
  int highest_address;
  int insn_address;
};

/* Add constant VALUE to POOL and return its label.  MODE is the
   value's mode (used for CONST_INTs, etc.).  */

static rtx
mips16_add_constant (struct mips16_constant_pool *pool,
		     rtx value, enum machine_mode mode)
{
  struct mips16_constant **p, *c;
  bool first_of_size_p;

  /* See whether the constant is already in the pool.  If so, return the
     existing label, otherwise leave P pointing to the place where the
     constant should be added.

     Keep the pool sorted in increasing order of mode size so that we can
     reduce the number of alignments needed.  */
  first_of_size_p = true;
  for (p = &pool->first; *p != 0; p = &(*p)->next)
    {
      if (mode == (*p)->mode && rtx_equal_p (value, (*p)->value))
	return (*p)->label;
      if (GET_MODE_SIZE (mode) < GET_MODE_SIZE ((*p)->mode))
	break;
      if (GET_MODE_SIZE (mode) == GET_MODE_SIZE ((*p)->mode))
	first_of_size_p = false;
    }

  /* In the worst case, the constant needed by the earliest instruction
     will end up at the end of the pool.  The entire pool must then be
     accessible from that instruction.

     When adding the first constant, set the pool's highest address to
     the address of the first out-of-range byte.  Adjust this address
     downwards each time a new constant is added.  */
  if (pool->first == 0)
    /* For LWPC, ADDIUPC and DADDIUPC, the base PC value is the address
       of the instruction with the lowest two bits clear.  The base PC
       value for LDPC has the lowest three bits clear.  Assume the worst
       case here; namely that the PC-relative instruction occupies the
       last 2 bytes in an aligned word.  */
    pool->highest_address = pool->insn_address - (UNITS_PER_WORD - 2) + 0x8000;
  pool->highest_address -= GET_MODE_SIZE (mode);
  if (first_of_size_p)
    /* Take into account the worst possible padding due to alignment.  */
    pool->highest_address -= GET_MODE_SIZE (mode) - 1;

  /* Create a new entry.  */
  c = XNEW (struct mips16_constant);
  c->value = value;
  c->mode = mode;
  c->label = gen_label_rtx ();
  c->next = *p;
  *p = c;

  return c->label;
}

/* Output constant VALUE after instruction INSN and return the last
   instruction emitted.  MODE is the mode of the constant.  */

static rtx
mips16_emit_constants_1 (enum machine_mode mode, rtx value, rtx insn)
{
  if (SCALAR_INT_MODE_P (mode) || ALL_SCALAR_FIXED_POINT_MODE_P (mode))
    {
      rtx size = GEN_INT (GET_MODE_SIZE (mode));
      return emit_insn_after (gen_consttable_int (value, size), insn);
    }

  if (SCALAR_FLOAT_MODE_P (mode))
    return emit_insn_after (gen_consttable_float (value), insn);

  if (VECTOR_MODE_P (mode))
    {
      int i;

      for (i = 0; i < CONST_VECTOR_NUNITS (value); i++)
	insn = mips16_emit_constants_1 (GET_MODE_INNER (mode),
					CONST_VECTOR_ELT (value, i), insn);
      return insn;
    }

  gcc_unreachable ();
}

/* Dump out the constants in CONSTANTS after INSN.  */

static void
mips16_emit_constants (struct mips16_constant *constants, rtx insn)
{
  struct mips16_constant *c, *next;
  int align;

  align = 0;
  for (c = constants; c != NULL; c = next)
    {
      /* If necessary, increase the alignment of PC.  */
      if (align < GET_MODE_SIZE (c->mode))
	{
	  int align_log = floor_log2 (GET_MODE_SIZE (c->mode));
	  insn = emit_insn_after (gen_align (GEN_INT (align_log)), insn);
	}
      align = GET_MODE_SIZE (c->mode);

      insn = emit_label_after (c->label, insn);
      insn = mips16_emit_constants_1 (c->mode, c->value, insn);

      next = c->next;
      free (c);
    }

  emit_barrier_after (insn);
}

/* Return the length of instruction INSN.  */

static int
mips16_insn_length (rtx insn)
{
  if (JUMP_P (insn))
    {
      rtx body = PATTERN (insn);
      if (GET_CODE (body) == ADDR_VEC)
	return GET_MODE_SIZE (GET_MODE (body)) * XVECLEN (body, 0);
      if (GET_CODE (body) == ADDR_DIFF_VEC)
	return GET_MODE_SIZE (GET_MODE (body)) * XVECLEN (body, 1);
    }
  return get_attr_length (insn);
}

/* If *X is a symbolic constant that refers to the constant pool, add
   the constant to POOL and rewrite *X to use the constant's label.  */

static void
mips16_rewrite_pool_constant (struct mips16_constant_pool *pool, rtx *x)
{
  rtx base, offset, label;

  split_const (*x, &base, &offset);
  if (GET_CODE (base) == SYMBOL_REF && CONSTANT_POOL_ADDRESS_P (base))
    {
      label = mips16_add_constant (pool, get_pool_constant (base),
				   get_pool_mode (base));
      base = gen_rtx_LABEL_REF (Pmode, label);
      *x = mips_unspec_address_offset (base, offset, SYMBOL_PC_RELATIVE);
    }
}

/* This structure is used to communicate with mips16_rewrite_pool_refs.
   INSN is the instruction we're rewriting and POOL points to the current
   constant pool.  */
struct mips16_rewrite_pool_refs_info {
  rtx insn;
  struct mips16_constant_pool *pool;
};

/* Rewrite *X so that constant pool references refer to the constant's
   label instead.  DATA points to a mips16_rewrite_pool_refs_info
   structure.  */

static int
mips16_rewrite_pool_refs (rtx *x, void *data)
{
  struct mips16_rewrite_pool_refs_info *info =
    (struct mips16_rewrite_pool_refs_info *) data;

  if (force_to_mem_operand (*x, Pmode))
    {
      rtx mem = force_const_mem (GET_MODE (*x), *x);
      validate_change (info->insn, x, mem, false);
    }

  if (MEM_P (*x))
    {
      mips16_rewrite_pool_constant (info->pool, &XEXP (*x, 0));
      return -1;
    }

  if (TARGET_MIPS16_TEXT_LOADS)
    mips16_rewrite_pool_constant (info->pool, x);

  return GET_CODE (*x) == CONST ? -1 : 0;
}

/* Build MIPS16 constant pools.  */

static void
mips16_lay_out_constants (void)
{
  struct mips16_constant_pool pool;
  struct mips16_rewrite_pool_refs_info info;
  rtx insn, barrier;

  if (!TARGET_MIPS16_PCREL_LOADS)
    return;

  split_all_insns_noflow ();
  barrier = 0;
  memset (&pool, 0, sizeof (pool));
  for (insn = get_insns (); insn; insn = NEXT_INSN (insn))
    {
      /* Rewrite constant pool references in INSN.  */
      if (INSN_P (insn))
	{
	  info.insn = insn;
	  info.pool = &pool;
	  for_each_rtx (&PATTERN (insn), mips16_rewrite_pool_refs, &info);
	}

      pool.insn_address += mips16_insn_length (insn);

      if (pool.first != NULL)
	{
	  /* If there are no natural barriers between the first user of
	     the pool and the highest acceptable address, we'll need to
	     create a new instruction to jump around the constant pool.
	     In the worst case, this instruction will be 4 bytes long.

	     If it's too late to do this transformation after INSN,
	     do it immediately before INSN.  */
	  if (barrier == 0 && pool.insn_address + 4 > pool.highest_address)
	    {
	      rtx label, jump;

	      label = gen_label_rtx ();

	      jump = emit_jump_insn_before (gen_jump (label), insn);
	      JUMP_LABEL (jump) = label;
	      LABEL_NUSES (label) = 1;
	      barrier = emit_barrier_after (jump);

	      emit_label_after (label, barrier);
	      pool.insn_address += 4;
	    }

	  /* See whether the constant pool is now out of range of the first
	     user.  If so, output the constants after the previous barrier.
	     Note that any instructions between BARRIER and INSN (inclusive)
	     will use negative offsets to refer to the pool.  */
	  if (pool.insn_address > pool.highest_address)
	    {
	      mips16_emit_constants (pool.first, barrier);
	      pool.first = NULL;
	      barrier = 0;
	    }
	  else if (BARRIER_P (insn))
	    barrier = insn;
	}
    }
  mips16_emit_constants (pool.first, get_last_insn ());
}

/* Return true if it is worth r10k_simplify_address's while replacing
   an address with X.  We are looking for constants, and for addresses
   at a known offset from the incoming stack pointer.  */

static bool
r10k_simplified_address_p (rtx x)
{
  if (GET_CODE (x) == PLUS && CONST_INT_P (XEXP (x, 1)))
    x = XEXP (x, 0);
  return x == virtual_incoming_args_rtx || CONSTANT_P (x);
}

/* X is an expression that appears in INSN.  Try to use the UD chains
   to simplify it, returning the simplified form on success and the
   original form otherwise.  Replace the incoming value of $sp with
   virtual_incoming_args_rtx (which should never occur in X otherwise).  */

static rtx
r10k_simplify_address (rtx x, rtx insn)
{
  rtx newx, op0, op1, set, def_insn, note;
  df_ref use, def;
  struct df_link *defs;

  newx = NULL_RTX;
  if (UNARY_P (x))
    {
      op0 = r10k_simplify_address (XEXP (x, 0), insn);
      if (op0 != XEXP (x, 0))
	newx = simplify_gen_unary (GET_CODE (x), GET_MODE (x),
				   op0, GET_MODE (XEXP (x, 0)));
    }
  else if (BINARY_P (x))
    {
      op0 = r10k_simplify_address (XEXP (x, 0), insn);
      op1 = r10k_simplify_address (XEXP (x, 1), insn);
      if (op0 != XEXP (x, 0) || op1 != XEXP (x, 1))
	newx = simplify_gen_binary (GET_CODE (x), GET_MODE (x), op0, op1);
    }
  else if (GET_CODE (x) == LO_SUM)
    {
      /* LO_SUMs can be offset from HIGHs, if we know they won't
	 overflow.  See mips_classify_address for the rationale behind
	 the lax check.  */
      op0 = r10k_simplify_address (XEXP (x, 0), insn);
      if (GET_CODE (op0) == HIGH)
	newx = XEXP (x, 1);
    }
  else if (REG_P (x))
    {
      /* Uses are recorded by regno_reg_rtx, not X itself.  */
      use = df_find_use (insn, regno_reg_rtx[REGNO (x)]);
      gcc_assert (use);
      defs = DF_REF_CHAIN (use);

      /* Require a single definition.  */
      if (defs && defs->next == NULL)
	{
	  def = defs->ref;
	  if (DF_REF_IS_ARTIFICIAL (def))
	    {
	      /* Replace the incoming value of $sp with
		 virtual_incoming_args_rtx.  */
	      if (x == stack_pointer_rtx
		  && DF_REF_BB (def) == ENTRY_BLOCK_PTR)
		newx = virtual_incoming_args_rtx;
	    }
	  else if (dominated_by_p (CDI_DOMINATORS, DF_REF_BB (use),
				   DF_REF_BB (def)))
	    {
	      /* Make sure that DEF_INSN is a single set of REG.  */
	      def_insn = DF_REF_INSN (def);
	      if (NONJUMP_INSN_P (def_insn))
		{
		  set = single_set (def_insn);
		  if (set && rtx_equal_p (SET_DEST (set), x))
		    {
		      /* Prefer to use notes, since the def-use chains
			 are often shorter.  */
		      note = find_reg_equal_equiv_note (def_insn);
		      if (note)
			newx = XEXP (note, 0);
		      else
			newx = SET_SRC (set);
		      newx = r10k_simplify_address (newx, def_insn);
		    }
		}
	    }
	}
    }
  if (newx && r10k_simplified_address_p (newx))
    return newx;
  return x;
}

/* Return true if ADDRESS is known to be an uncached address
   on R10K systems.  */

static bool
r10k_uncached_address_p (unsigned HOST_WIDE_INT address)
{
  unsigned HOST_WIDE_INT upper;

  /* Check for KSEG1.  */
  if (address + 0x60000000 < 0x20000000)
    return true;

  /* Check for uncached XKPHYS addresses.  */
  if (Pmode == DImode)
    {
      upper = (address >> 40) & 0xf9ffff;
      if (upper == 0x900000 || upper == 0xb80000)
	return true;
    }
  return false;
}

/* Return true if we can prove that an access to address X in instruction
   INSN would be safe from R10K speculation.  This X is a general
   expression; it might not be a legitimate address.  */

static bool
r10k_safe_address_p (rtx x, rtx insn)
{
  rtx base, offset;
  HOST_WIDE_INT offset_val;

  x = r10k_simplify_address (x, insn);

  /* Check for references to the stack frame.  It doesn't really matter
     how much of the frame has been allocated at INSN; -mr10k-cache-barrier
     allows us to assume that accesses to any part of the eventual frame
     is safe from speculation at any point in the function.  */
  mips_split_plus (x, &base, &offset_val);
  if (base == virtual_incoming_args_rtx
      && offset_val >= -cfun->machine->frame.total_size
      && offset_val < cfun->machine->frame.args_size)
    return true;

  /* Check for uncached addresses.  */
  if (CONST_INT_P (x))
    return r10k_uncached_address_p (INTVAL (x));

  /* Check for accesses to a static object.  */
  split_const (x, &base, &offset);
  return offset_within_block_p (base, INTVAL (offset));
}

/* Return true if a MEM with MEM_EXPR EXPR and MEM_OFFSET OFFSET is
   an in-range access to an automatic variable, or to an object with
   a link-time-constant address.  */

static bool
r10k_safe_mem_expr_p (tree expr, rtx offset)
{
  if (expr == NULL_TREE
      || offset == NULL_RTX
      || !CONST_INT_P (offset)
      || INTVAL (offset) < 0
      || INTVAL (offset) >= int_size_in_bytes (TREE_TYPE (expr)))
    return false;

  while (TREE_CODE (expr) == COMPONENT_REF)
    {
      expr = TREE_OPERAND (expr, 0);
      if (expr == NULL_TREE)
	return false;
    }

  return DECL_P (expr);
}

/* A for_each_rtx callback for which DATA points to the instruction
   containing *X.  Stop the search if we find a MEM that is not safe
   from R10K speculation.  */

static int
r10k_needs_protection_p_1 (rtx *loc, void *data)
{
  rtx mem;

  mem = *loc;
  if (!MEM_P (mem))
    return 0;

  if (r10k_safe_mem_expr_p (MEM_EXPR (mem), MEM_OFFSET (mem)))
    return -1;

  if (r10k_safe_address_p (XEXP (mem, 0), (rtx) data))
    return -1;

  return 1;
}

/* A note_stores callback for which DATA points to an instruction pointer.
   If *DATA is nonnull, make it null if it X contains a MEM that is not
   safe from R10K speculation.  */

static void
r10k_needs_protection_p_store (rtx x, const_rtx pat ATTRIBUTE_UNUSED,
			       void *data)
{
  rtx *insn_ptr;

  insn_ptr = (rtx *) data;
  if (*insn_ptr && for_each_rtx (&x, r10k_needs_protection_p_1, *insn_ptr))
    *insn_ptr = NULL_RTX;
}

/* A for_each_rtx callback that iterates over the pattern of a CALL_INSN.
   Return nonzero if the call is not to a declared function.  */

static int
r10k_needs_protection_p_call (rtx *loc, void *data ATTRIBUTE_UNUSED)
{
  rtx x;

  x = *loc;
  if (!MEM_P (x))
    return 0;

  x = XEXP (x, 0);
  if (GET_CODE (x) == SYMBOL_REF && SYMBOL_REF_DECL (x))
    return -1;

  return 1;
}

/* Return true if instruction INSN needs to be protected by an R10K
   cache barrier.  */

static bool
r10k_needs_protection_p (rtx insn)
{
  if (CALL_P (insn))
    return for_each_rtx (&PATTERN (insn), r10k_needs_protection_p_call, NULL);

  if (mips_r10k_cache_barrier == R10K_CACHE_BARRIER_STORE)
    {
      note_stores (PATTERN (insn), r10k_needs_protection_p_store, &insn);
      return insn == NULL_RTX;
    }

  return for_each_rtx (&PATTERN (insn), r10k_needs_protection_p_1, insn);
}

/* Return true if BB is only reached by blocks in PROTECTED_BBS and if every
   edge is unconditional.  */

static bool
r10k_protected_bb_p (basic_block bb, sbitmap protected_bbs)
{
  edge_iterator ei;
  edge e;

  FOR_EACH_EDGE (e, ei, bb->preds)
    if (!single_succ_p (e->src)
	|| !TEST_BIT (protected_bbs, e->src->index)
	|| (e->flags & EDGE_COMPLEX) != 0)
      return false;
  return true;
}

/* Implement -mr10k-cache-barrier= for the current function.  */

static void
r10k_insert_cache_barriers (void)
{
  int *rev_post_order;
  unsigned int i, n;
  basic_block bb;
  sbitmap protected_bbs;
  rtx insn, end, unprotected_region;

  if (TARGET_MIPS16)
    {
      sorry ("%qs does not support MIPS16 code", "-mr10k-cache-barrier");
      return;
    }

  /* Restore the BLOCK_FOR_INSN pointers, which are needed by DF.  */
  compute_bb_for_insn ();

  /* Create def-use chains.  */
  df_set_flags (DF_EQ_NOTES);
  df_chain_add_problem (DF_UD_CHAIN);
  df_analyze ();

  /* Calculate dominators.  */
  calculate_dominance_info (CDI_DOMINATORS);

  /* Bit X of PROTECTED_BBS is set if the last operation in basic block
     X is protected by a cache barrier.  */
  protected_bbs = sbitmap_alloc (last_basic_block);
  sbitmap_zero (protected_bbs);

  /* Iterate over the basic blocks in reverse post-order.  */
  rev_post_order = XNEWVEC (int, last_basic_block);
  n = pre_and_rev_post_order_compute (NULL, rev_post_order, false);
  for (i = 0; i < n; i++)
    {
      bb = BASIC_BLOCK (rev_post_order[i]);

      /* If this block is only reached by unconditional edges, and if the
	 source of every edge is protected, the beginning of the block is
	 also protected.  */
      if (r10k_protected_bb_p (bb, protected_bbs))
	unprotected_region = NULL_RTX;
      else
	unprotected_region = pc_rtx;
      end = NEXT_INSN (BB_END (bb));

      /* UNPROTECTED_REGION is:

	 - null if we are processing a protected region,
	 - pc_rtx if we are processing an unprotected region but have
	   not yet found the first instruction in it
	 - the first instruction in an unprotected region otherwise.  */
      for (insn = BB_HEAD (bb); insn != end; insn = NEXT_INSN (insn))
	{
	  if (unprotected_region && INSN_P (insn))
	    {
	      if (recog_memoized (insn) == CODE_FOR_mips_cache)
		/* This CACHE instruction protects the following code.  */
		unprotected_region = NULL_RTX;
	      else
		{
		  /* See if INSN is the first instruction in this
		     unprotected region.  */
		  if (unprotected_region == pc_rtx)
		    unprotected_region = insn;

		  /* See if INSN needs to be protected.  If so,
		     we must insert a cache barrier somewhere between
		     PREV_INSN (UNPROTECTED_REGION) and INSN.  It isn't
		     clear which position is better performance-wise,
		     but as a tie-breaker, we assume that it is better
		     to allow delay slots to be back-filled where
		     possible, and that it is better not to insert
		     barriers in the middle of already-scheduled code.
		     We therefore insert the barrier at the beginning
		     of the region.  */
		  if (r10k_needs_protection_p (insn))
		    {
		      emit_insn_before (gen_r10k_cache_barrier (),
					unprotected_region);
		      unprotected_region = NULL_RTX;
		    }
		}
	    }

	  if (CALL_P (insn))
	    /* The called function is not required to protect the exit path.
	       The code that follows a call is therefore unprotected.  */
	    unprotected_region = pc_rtx;
	}

      /* Record whether the end of this block is protected.  */
      if (unprotected_region == NULL_RTX)
	SET_BIT (protected_bbs, bb->index);
    }
  XDELETEVEC (rev_post_order);

  sbitmap_free (protected_bbs);

  free_dominance_info (CDI_DOMINATORS);

  df_finish_pass (false);

  free_bb_for_insn ();
}

/* A temporary variable used by for_each_rtx callbacks, etc.  */
static rtx mips_sim_insn;

/* A structure representing the state of the processor pipeline.
   Used by the mips_sim_* family of functions.  */
struct mips_sim {
  /* The maximum number of instructions that can be issued in a cycle.
     (Caches mips_issue_rate.)  */
  unsigned int issue_rate;

  /* The current simulation time.  */
  unsigned int time;

  /* How many more instructions can be issued in the current cycle.  */
  unsigned int insns_left;

  /* LAST_SET[X].INSN is the last instruction to set register X.
     LAST_SET[X].TIME is the time at which that instruction was issued.
     INSN is null if no instruction has yet set register X.  */
  struct {
    rtx insn;
    unsigned int time;
  } last_set[FIRST_PSEUDO_REGISTER];

  /* The pipeline's current DFA state.  */
  state_t dfa_state;
};

/* Reset STATE to the initial simulation state.  */

static void
mips_sim_reset (struct mips_sim *state)
{
  state->time = 0;
  state->insns_left = state->issue_rate;
  memset (&state->last_set, 0, sizeof (state->last_set));
  state_reset (state->dfa_state);
}

/* Initialize STATE before its first use.  DFA_STATE points to an
   allocated but uninitialized DFA state.  */

static void
mips_sim_init (struct mips_sim *state, state_t dfa_state)
{
  state->issue_rate = mips_issue_rate ();
  state->dfa_state = dfa_state;
  mips_sim_reset (state);
}

/* Advance STATE by one clock cycle.  */

static void
mips_sim_next_cycle (struct mips_sim *state)
{
  state->time++;
  state->insns_left = state->issue_rate;
  state_transition (state->dfa_state, 0);
}

/* Advance simulation state STATE until instruction INSN can read
   register REG.  */

static void
mips_sim_wait_reg (struct mips_sim *state, rtx insn, rtx reg)
{
  unsigned int regno, end_regno;

  end_regno = END_REGNO (reg);
  for (regno = REGNO (reg); regno < end_regno; regno++)
    if (state->last_set[regno].insn != 0)
      {
	unsigned int t;

	t = (state->last_set[regno].time
	     + insn_latency (state->last_set[regno].insn, insn));
	while (state->time < t)
	  mips_sim_next_cycle (state);
    }
}

/* A for_each_rtx callback.  If *X is a register, advance simulation state
   DATA until mips_sim_insn can read the register's value.  */

static int
mips_sim_wait_regs_2 (rtx *x, void *data)
{
  if (REG_P (*x))
    mips_sim_wait_reg ((struct mips_sim *) data, mips_sim_insn, *x);
  return 0;
}

/* Call mips_sim_wait_regs_2 (R, DATA) for each register R mentioned in *X.  */

static void
mips_sim_wait_regs_1 (rtx *x, void *data)
{
  for_each_rtx (x, mips_sim_wait_regs_2, data);
}

/* Advance simulation state STATE until all of INSN's register
   dependencies are satisfied.  */

static void
mips_sim_wait_regs (struct mips_sim *state, rtx insn)
{
  mips_sim_insn = insn;
  note_uses (&PATTERN (insn), mips_sim_wait_regs_1, state);
}

/* Advance simulation state STATE until the units required by
   instruction INSN are available.  */

static void
mips_sim_wait_units (struct mips_sim *state, rtx insn)
{
  state_t tmp_state;

  tmp_state = alloca (state_size ());
  while (state->insns_left == 0
	 || (memcpy (tmp_state, state->dfa_state, state_size ()),
	     state_transition (tmp_state, insn) >= 0))
    mips_sim_next_cycle (state);
}

/* Advance simulation state STATE until INSN is ready to issue.  */

static void
mips_sim_wait_insn (struct mips_sim *state, rtx insn)
{
  mips_sim_wait_regs (state, insn);
  mips_sim_wait_units (state, insn);
}

/* mips_sim_insn has just set X.  Update the LAST_SET array
   in simulation state DATA.  */

static void
mips_sim_record_set (rtx x, const_rtx pat ATTRIBUTE_UNUSED, void *data)
{
  struct mips_sim *state;

  state = (struct mips_sim *) data;
  if (REG_P (x))
    {
      unsigned int regno, end_regno;

      end_regno = END_REGNO (x);
      for (regno = REGNO (x); regno < end_regno; regno++)
	{
	  state->last_set[regno].insn = mips_sim_insn;
	  state->last_set[regno].time = state->time;
	}
    }
}

/* Issue instruction INSN in scheduler state STATE.  Assume that INSN
   can issue immediately (i.e., that mips_sim_wait_insn has already
   been called).  */

static void
mips_sim_issue_insn (struct mips_sim *state, rtx insn)
{
  state_transition (state->dfa_state, insn);
  state->insns_left--;

  mips_sim_insn = insn;
  note_stores (PATTERN (insn), mips_sim_record_set, state);
}

/* Simulate issuing a NOP in state STATE.  */

static void
mips_sim_issue_nop (struct mips_sim *state)
{
  if (state->insns_left == 0)
    mips_sim_next_cycle (state);
  state->insns_left--;
}

/* Update simulation state STATE so that it's ready to accept the instruction
   after INSN.  INSN should be part of the main rtl chain, not a member of a
   SEQUENCE.  */

static void
mips_sim_finish_insn (struct mips_sim *state, rtx insn)
{
  /* If INSN is a jump with an implicit delay slot, simulate a nop.  */
  if (JUMP_P (insn))
    mips_sim_issue_nop (state);

  switch (GET_CODE (SEQ_BEGIN (insn)))
    {
    case CODE_LABEL:
    case CALL_INSN:
      /* We can't predict the processor state after a call or label.  */
      mips_sim_reset (state);
      break;

    case JUMP_INSN:
      /* The delay slots of branch likely instructions are only executed
	 when the branch is taken.  Therefore, if the caller has simulated
	 the delay slot instruction, STATE does not really reflect the state
	 of the pipeline for the instruction after the delay slot.  Also,
	 branch likely instructions tend to incur a penalty when not taken,
	 so there will probably be an extra delay between the branch and
	 the instruction after the delay slot.  */
      if (INSN_ANNULLED_BRANCH_P (SEQ_BEGIN (insn)))
	mips_sim_reset (state);
      break;

    default:
      break;
    }
}

/* The VR4130 pipeline issues aligned pairs of instructions together,
   but it stalls the second instruction if it depends on the first.
   In order to cut down the amount of logic required, this dependence
   check is not based on a full instruction decode.  Instead, any non-SPECIAL
   instruction is assumed to modify the register specified by bits 20-16
   (which is usually the "rt" field).

   In BEQ, BEQL, BNE and BNEL instructions, the rt field is actually an
   input, so we can end up with a false dependence between the branch
   and its delay slot.  If this situation occurs in instruction INSN,
   try to avoid it by swapping rs and rt.  */

static void
vr4130_avoid_branch_rt_conflict (rtx insn)
{
  rtx first, second;

  first = SEQ_BEGIN (insn);
  second = SEQ_END (insn);
  if (JUMP_P (first)
      && NONJUMP_INSN_P (second)
      && GET_CODE (PATTERN (first)) == SET
      && GET_CODE (SET_DEST (PATTERN (first))) == PC
      && GET_CODE (SET_SRC (PATTERN (first))) == IF_THEN_ELSE)
    {
      /* Check for the right kind of condition.  */
      rtx cond = XEXP (SET_SRC (PATTERN (first)), 0);
      if ((GET_CODE (cond) == EQ || GET_CODE (cond) == NE)
	  && REG_P (XEXP (cond, 0))
	  && REG_P (XEXP (cond, 1))
	  && reg_referenced_p (XEXP (cond, 1), PATTERN (second))
	  && !reg_referenced_p (XEXP (cond, 0), PATTERN (second)))
	{
	  /* SECOND mentions the rt register but not the rs register.  */
	  rtx tmp = XEXP (cond, 0);
	  XEXP (cond, 0) = XEXP (cond, 1);
	  XEXP (cond, 1) = tmp;
	}
    }
}

/* Implement -mvr4130-align.  Go through each basic block and simulate the
   processor pipeline.  If we find that a pair of instructions could execute
   in parallel, and the first of those instructions is not 8-byte aligned,
   insert a nop to make it aligned.  */

static void
vr4130_align_insns (void)
{
  struct mips_sim state;
  rtx insn, subinsn, last, last2, next;
  bool aligned_p;

  dfa_start ();

  /* LAST is the last instruction before INSN to have a nonzero length.
     LAST2 is the last such instruction before LAST.  */
  last = 0;
  last2 = 0;

  /* ALIGNED_P is true if INSN is known to be at an aligned address.  */
  aligned_p = true;

  mips_sim_init (&state, alloca (state_size ()));
  for (insn = get_insns (); insn != 0; insn = next)
    {
      unsigned int length;

      next = NEXT_INSN (insn);

      /* See the comment above vr4130_avoid_branch_rt_conflict for details.
	 This isn't really related to the alignment pass, but we do it on
	 the fly to avoid a separate instruction walk.  */
      vr4130_avoid_branch_rt_conflict (insn);

      if (USEFUL_INSN_P (insn))
	FOR_EACH_SUBINSN (subinsn, insn)
	  {
	    mips_sim_wait_insn (&state, subinsn);

	    /* If we want this instruction to issue in parallel with the
	       previous one, make sure that the previous instruction is
	       aligned.  There are several reasons why this isn't worthwhile
	       when the second instruction is a call:

	          - Calls are less likely to be performance critical,
		  - There's a good chance that the delay slot can execute
		    in parallel with the call.
	          - The return address would then be unaligned.

	       In general, if we're going to insert a nop between instructions
	       X and Y, it's better to insert it immediately after X.  That
	       way, if the nop makes Y aligned, it will also align any labels
	       between X and Y.  */
	    if (state.insns_left != state.issue_rate
		&& !CALL_P (subinsn))
	      {
		if (subinsn == SEQ_BEGIN (insn) && aligned_p)
		  {
		    /* SUBINSN is the first instruction in INSN and INSN is
		       aligned.  We want to align the previous instruction
		       instead, so insert a nop between LAST2 and LAST.

		       Note that LAST could be either a single instruction
		       or a branch with a delay slot.  In the latter case,
		       LAST, like INSN, is already aligned, but the delay
		       slot must have some extra delay that stops it from
		       issuing at the same time as the branch.  We therefore
		       insert a nop before the branch in order to align its
		       delay slot.  */
		    emit_insn_after (gen_nop (), last2);
		    aligned_p = false;
		  }
		else if (subinsn != SEQ_BEGIN (insn) && !aligned_p)
		  {
		    /* SUBINSN is the delay slot of INSN, but INSN is
		       currently unaligned.  Insert a nop between
		       LAST and INSN to align it.  */
		    emit_insn_after (gen_nop (), last);
		    aligned_p = true;
		  }
	      }
	    mips_sim_issue_insn (&state, subinsn);
	  }
      mips_sim_finish_insn (&state, insn);

      /* Update LAST, LAST2 and ALIGNED_P for the next instruction.  */
      length = get_attr_length (insn);
      if (length > 0)
	{
	  /* If the instruction is an asm statement or multi-instruction
	     mips.md patern, the length is only an estimate.  Insert an
	     8 byte alignment after it so that the following instructions
	     can be handled correctly.  */
	  if (NONJUMP_INSN_P (SEQ_BEGIN (insn))
	      && (recog_memoized (insn) < 0 || length >= 8))
	    {
	      next = emit_insn_after (gen_align (GEN_INT (3)), insn);
	      next = NEXT_INSN (next);
	      mips_sim_next_cycle (&state);
	      aligned_p = true;
	    }
	  else if (length & 4)
	    aligned_p = !aligned_p;
	  last2 = last;
	  last = insn;
	}

      /* See whether INSN is an aligned label.  */
      if (LABEL_P (insn) && label_to_alignment (insn) >= 3)
	aligned_p = true;
    }
  dfa_finish ();
}

/* This structure records that the current function has a LO_SUM
   involving SYMBOL_REF or LABEL_REF BASE and that MAX_OFFSET is
   the largest offset applied to BASE by all such LO_SUMs.  */
struct mips_lo_sum_offset {
  rtx base;
  HOST_WIDE_INT offset;
};

/* Return a hash value for SYMBOL_REF or LABEL_REF BASE.  */

static hashval_t
mips_hash_base (rtx base)
{
  int do_not_record_p;

  return hash_rtx (base, GET_MODE (base), &do_not_record_p, NULL, false);
}

/* Hash-table callbacks for mips_lo_sum_offsets.  */

static hashval_t
mips_lo_sum_offset_hash (const void *entry)
{
  return mips_hash_base (((const struct mips_lo_sum_offset *) entry)->base);
}

static int
mips_lo_sum_offset_eq (const void *entry, const void *value)
{
  return rtx_equal_p (((const struct mips_lo_sum_offset *) entry)->base,
		      (const_rtx) value);
}

/* Look up symbolic constant X in HTAB, which is a hash table of
   mips_lo_sum_offsets.  If OPTION is NO_INSERT, return true if X can be
   paired with a recorded LO_SUM, otherwise record X in the table.  */

static bool
mips_lo_sum_offset_lookup (htab_t htab, rtx x, enum insert_option option)
{
  rtx base, offset;
  void **slot;
  struct mips_lo_sum_offset *entry;

  /* Split X into a base and offset.  */
  split_const (x, &base, &offset);
  if (UNSPEC_ADDRESS_P (base))
    base = UNSPEC_ADDRESS (base);

  /* Look up the base in the hash table.  */
  slot = htab_find_slot_with_hash (htab, base, mips_hash_base (base), option);
  if (slot == NULL)
    return false;

  entry = (struct mips_lo_sum_offset *) *slot;
  if (option == INSERT)
    {
      if (entry == NULL)
	{
	  entry = XNEW (struct mips_lo_sum_offset);
	  entry->base = base;
	  entry->offset = INTVAL (offset);
	  *slot = entry;
	}
      else
	{
	  if (INTVAL (offset) > entry->offset)
	    entry->offset = INTVAL (offset);
	}
    }
  return INTVAL (offset) <= entry->offset;
}

/* A for_each_rtx callback for which DATA is a mips_lo_sum_offset hash table.
   Record every LO_SUM in *LOC.  */

static int
mips_record_lo_sum (rtx *loc, void *data)
{
  if (GET_CODE (*loc) == LO_SUM)
    mips_lo_sum_offset_lookup ((htab_t) data, XEXP (*loc, 1), INSERT);
  return 0;
}

/* Return true if INSN is a SET of an orphaned high-part relocation.
   HTAB is a hash table of mips_lo_sum_offsets that describes all the
   LO_SUMs in the current function.  */

static bool
mips_orphaned_high_part_p (htab_t htab, rtx insn)
{
  enum mips_symbol_type type;
  rtx x, set;

  set = single_set (insn);
  if (set)
    {
      /* Check for %his.  */
      x = SET_SRC (set);
      if (GET_CODE (x) == HIGH
	  && absolute_symbolic_operand (XEXP (x, 0), VOIDmode))
	return !mips_lo_sum_offset_lookup (htab, XEXP (x, 0), NO_INSERT);

      /* Check for local %gots (and %got_pages, which is redundant but OK).  */
      if (GET_CODE (x) == UNSPEC
	  && XINT (x, 1) == UNSPEC_LOAD_GOT
	  && mips_symbolic_constant_p (XVECEXP (x, 0, 1),
				       SYMBOL_CONTEXT_LEA, &type)
	  && type == SYMBOL_GOTOFF_PAGE)
	return !mips_lo_sum_offset_lookup (htab, XVECEXP (x, 0, 1), NO_INSERT);
    }
  return false;
}

/* Subroutine of mips_reorg_process_insns.  If there is a hazard between
   INSN and a previous instruction, avoid it by inserting nops after
   instruction AFTER.

   *DELAYED_REG and *HILO_DELAY describe the hazards that apply at
   this point.  If *DELAYED_REG is non-null, INSN must wait a cycle
   before using the value of that register.  *HILO_DELAY counts the
   number of instructions since the last hilo hazard (that is,
   the number of instructions since the last MFLO or MFHI).

   After inserting nops for INSN, update *DELAYED_REG and *HILO_DELAY
   for the next instruction.

   LO_REG is an rtx for the LO register, used in dependence checking.  */

static void
mips_avoid_hazard (rtx after, rtx insn, int *hilo_delay,
		   rtx *delayed_reg, rtx lo_reg)
{
  rtx pattern, set;
  int nops, ninsns;

  pattern = PATTERN (insn);

  /* Do not put the whole function in .set noreorder if it contains
     an asm statement.  We don't know whether there will be hazards
     between the asm statement and the gcc-generated code.  */
  if (GET_CODE (pattern) == ASM_INPUT || asm_noperands (pattern) >= 0)
    cfun->machine->all_noreorder_p = false;

  /* Ignore zero-length instructions (barriers and the like).  */
  ninsns = get_attr_length (insn) / 4;
  if (ninsns == 0)
    return;

  /* Work out how many nops are needed.  Note that we only care about
     registers that are explicitly mentioned in the instruction's pattern.
     It doesn't matter that calls use the argument registers or that they
     clobber hi and lo.  */
  if (*hilo_delay < 2 && reg_set_p (lo_reg, pattern))
    nops = 2 - *hilo_delay;
  else if (*delayed_reg != 0 && reg_referenced_p (*delayed_reg, pattern))
    nops = 1;
  else
    nops = 0;

  /* Insert the nops between this instruction and the previous one.
     Each new nop takes us further from the last hilo hazard.  */
  *hilo_delay += nops;
  while (nops-- > 0)
    emit_insn_after (gen_hazard_nop (), after);

  /* Set up the state for the next instruction.  */
  *hilo_delay += ninsns;
  *delayed_reg = 0;
  if (INSN_CODE (insn) >= 0)
    switch (get_attr_hazard (insn))
      {
      case HAZARD_NONE:
	break;

      case HAZARD_HILO:
	*hilo_delay = 0;
	break;

      case HAZARD_DELAY:
	set = single_set (insn);
	gcc_assert (set);
	*delayed_reg = SET_DEST (set);
	break;
      }
}

/* Go through the instruction stream and insert nops where necessary.
   Also delete any high-part relocations whose partnering low parts
   are now all dead.  See if the whole function can then be put into
   .set noreorder and .set nomacro.  */

static void
mips_reorg_process_insns (void)
{
  rtx insn, last_insn, subinsn, next_insn, lo_reg, delayed_reg;
  int hilo_delay;
  htab_t htab;

  /* Force all instructions to be split into their final form.  */
  split_all_insns_noflow ();

  /* Recalculate instruction lengths without taking nops into account.  */
  cfun->machine->ignore_hazard_length_p = true;
  shorten_branches (get_insns ());

  cfun->machine->all_noreorder_p = true;

  /* We don't track MIPS16 PC-relative offsets closely enough to make
     a good job of "set .noreorder" code in MIPS16 mode.  */
  if (TARGET_MIPS16)
    cfun->machine->all_noreorder_p = false;

  /* Code that doesn't use explicit relocs can't be ".set nomacro".  */
  if (!TARGET_EXPLICIT_RELOCS)
    cfun->machine->all_noreorder_p = false;

  /* Profiled functions can't be all noreorder because the profiler
     support uses assembler macros.  */
  if (crtl->profile)
    cfun->machine->all_noreorder_p = false;

  /* Code compiled with -mfix-vr4120 can't be all noreorder because
     we rely on the assembler to work around some errata.  */
  if (TARGET_FIX_VR4120)
    cfun->machine->all_noreorder_p = false;

  /* The same is true for -mfix-vr4130 if we might generate MFLO or
     MFHI instructions.  Note that we avoid using MFLO and MFHI if
     the VR4130 MACC and DMACC instructions are available instead;
     see the *mfhilo_{si,di}_macc patterns.  */
  if (TARGET_FIX_VR4130 && !ISA_HAS_MACCHI)
    cfun->machine->all_noreorder_p = false;

  htab = htab_create (37, mips_lo_sum_offset_hash,
		      mips_lo_sum_offset_eq, free);

  /* Make a first pass over the instructions, recording all the LO_SUMs.  */
  for (insn = get_insns (); insn != 0; insn = NEXT_INSN (insn))
    FOR_EACH_SUBINSN (subinsn, insn)
      if (INSN_P (subinsn))
	for_each_rtx (&PATTERN (subinsn), mips_record_lo_sum, htab);

  last_insn = 0;
  hilo_delay = 2;
  delayed_reg = 0;
  lo_reg = gen_rtx_REG (SImode, LO_REGNUM);

  /* Make a second pass over the instructions.  Delete orphaned
     high-part relocations or turn them into NOPs.  Avoid hazards
     by inserting NOPs.  */
  for (insn = get_insns (); insn != 0; insn = next_insn)
    {
      next_insn = NEXT_INSN (insn);
      if (INSN_P (insn))
	{
	  if (GET_CODE (PATTERN (insn)) == SEQUENCE)
	    {
	      /* If we find an orphaned high-part relocation in a delay
		 slot, it's easier to turn that instruction into a NOP than
		 to delete it.  The delay slot will be a NOP either way.  */
	      FOR_EACH_SUBINSN (subinsn, insn)
		if (INSN_P (subinsn))
		  {
		    if (mips_orphaned_high_part_p (htab, subinsn))
		      {
			PATTERN (subinsn) = gen_nop ();
			INSN_CODE (subinsn) = CODE_FOR_nop;
		      }
		    mips_avoid_hazard (last_insn, subinsn, &hilo_delay,
				       &delayed_reg, lo_reg);
		  }
	      last_insn = insn;
	    }
	  else
	    {
	      /* INSN is a single instruction.  Delete it if it's an
		 orphaned high-part relocation.  */
	      if (mips_orphaned_high_part_p (htab, insn))
		delete_insn (insn);
	      /* Also delete cache barriers if the last instruction
		 was an annulled branch.  INSN will not be speculatively
		 executed.  */
	      else if (recog_memoized (insn) == CODE_FOR_r10k_cache_barrier
		       && last_insn
		       && INSN_ANNULLED_BRANCH_P (SEQ_BEGIN (last_insn)))
		delete_insn (insn);
	      else
		{
		  mips_avoid_hazard (last_insn, insn, &hilo_delay,
				     &delayed_reg, lo_reg);
		  last_insn = insn;
		}
	    }
	}
    }

  htab_delete (htab);
}

/* Implement TARGET_MACHINE_DEPENDENT_REORG.  */

static void
mips_reorg (void)
{
  mips16_lay_out_constants ();
  if (mips_r10k_cache_barrier != R10K_CACHE_BARRIER_NONE)
    r10k_insert_cache_barriers ();
  if (optimize > 0 && flag_delayed_branch)
    dbr_schedule (get_insns ());
  mips_reorg_process_insns ();
  if (!TARGET_MIPS16
      && TARGET_EXPLICIT_RELOCS
      && TUNE_MIPS4130
      && TARGET_VR4130_ALIGN)
    vr4130_align_insns ();
}

/* Implement TARGET_ASM_OUTPUT_MI_THUNK.  Generate rtl rather than asm text
   in order to avoid duplicating too much logic from elsewhere.  */

static void
mips_output_mi_thunk (FILE *file, tree thunk_fndecl ATTRIBUTE_UNUSED,
		      HOST_WIDE_INT delta, HOST_WIDE_INT vcall_offset,
		      tree function)
{
  rtx this_rtx, temp1, temp2, insn, fnaddr;
  bool use_sibcall_p;

  /* Pretend to be a post-reload pass while generating rtl.  */
  reload_completed = 1;

  /* Mark the end of the (empty) prologue.  */
  emit_note (NOTE_INSN_PROLOGUE_END);

  /* Determine if we can use a sibcall to call FUNCTION directly.  */
  fnaddr = XEXP (DECL_RTL (function), 0);
  use_sibcall_p = (mips_function_ok_for_sibcall (function, NULL)
		   && const_call_insn_operand (fnaddr, Pmode));

  /* Determine if we need to load FNADDR from the GOT.  */
  if (!use_sibcall_p
      && (mips_got_symbol_type_p
	  (mips_classify_symbol (fnaddr, SYMBOL_CONTEXT_LEA))))
    {
      /* Pick a global pointer.  Use a call-clobbered register if
	 TARGET_CALL_SAVED_GP.  */
      cfun->machine->global_pointer
	= TARGET_CALL_SAVED_GP ? 15 : GLOBAL_POINTER_REGNUM;
      SET_REGNO (pic_offset_table_rtx, cfun->machine->global_pointer);

      /* Set up the global pointer for n32 or n64 abicalls.  */
      mips_emit_loadgp ();
    }

  /* We need two temporary registers in some cases.  */
  temp1 = gen_rtx_REG (Pmode, 2);
  temp2 = gen_rtx_REG (Pmode, 3);

  /* Find out which register contains the "this" pointer.  */
  if (aggregate_value_p (TREE_TYPE (TREE_TYPE (function)), function))
    this_rtx = gen_rtx_REG (Pmode, GP_ARG_FIRST + 1);
  else
    this_rtx = gen_rtx_REG (Pmode, GP_ARG_FIRST);

  /* Add DELTA to THIS_RTX.  */
  if (delta != 0)
    {
      rtx offset = GEN_INT (delta);
      if (!SMALL_OPERAND (delta))
	{
	  mips_emit_move (temp1, offset);
	  offset = temp1;
	}
      emit_insn (gen_add3_insn (this_rtx, this_rtx, offset));
    }

  /* If needed, add *(*THIS_RTX + VCALL_OFFSET) to THIS_RTX.  */
  if (vcall_offset != 0)
    {
      rtx addr;

      /* Set TEMP1 to *THIS_RTX.  */
      mips_emit_move (temp1, gen_rtx_MEM (Pmode, this_rtx));

      /* Set ADDR to a legitimate address for *THIS_RTX + VCALL_OFFSET.  */
      addr = mips_add_offset (temp2, temp1, vcall_offset);

      /* Load the offset and add it to THIS_RTX.  */
      mips_emit_move (temp1, gen_rtx_MEM (Pmode, addr));
      emit_insn (gen_add3_insn (this_rtx, this_rtx, temp1));
    }

  /* Jump to the target function.  Use a sibcall if direct jumps are
     allowed, otherwise load the address into a register first.  */
  if (use_sibcall_p)
    {
      insn = emit_call_insn (gen_sibcall_internal (fnaddr, const0_rtx));
      SIBLING_CALL_P (insn) = 1;
    }
  else
    {
      /* This is messy.  GAS treats "la $25,foo" as part of a call
	 sequence and may allow a global "foo" to be lazily bound.
	 The general move patterns therefore reject this combination.

	 In this context, lazy binding would actually be OK
	 for TARGET_CALL_CLOBBERED_GP, but it's still wrong for
	 TARGET_CALL_SAVED_GP; see mips_load_call_address.
	 We must therefore load the address via a temporary
	 register if mips_dangerous_for_la25_p.

	 If we jump to the temporary register rather than $25,
	 the assembler can use the move insn to fill the jump's
	 delay slot.

	 We can use the same technique for MIPS16 code, where $25
	 is not a valid JR register.  */
      if (TARGET_USE_PIC_FN_ADDR_REG
	  && !TARGET_MIPS16
	  && !mips_dangerous_for_la25_p (fnaddr))
	temp1 = gen_rtx_REG (Pmode, PIC_FUNCTION_ADDR_REGNUM);
      mips_load_call_address (MIPS_CALL_SIBCALL, temp1, fnaddr);

      if (TARGET_USE_PIC_FN_ADDR_REG
	  && REGNO (temp1) != PIC_FUNCTION_ADDR_REGNUM)
	mips_emit_move (gen_rtx_REG (Pmode, PIC_FUNCTION_ADDR_REGNUM), temp1);
      emit_jump_insn (gen_indirect_jump (temp1));
    }

  /* Run just enough of rest_of_compilation.  This sequence was
     "borrowed" from alpha.c.  */
  insn = get_insns ();
  insn_locators_alloc ();
  split_all_insns_noflow ();
  mips16_lay_out_constants ();
  shorten_branches (insn);
  final_start_function (insn, file, 1);
  final (insn, file, 1);
  final_end_function ();
  free_after_compilation (cfun);

  /* Clean up the vars set above.  Note that final_end_function resets
     the global pointer for us.  */
  reload_completed = 0;
}

/* The last argument passed to mips_set_mips16_mode, or negative if the
   function hasn't been called yet.

   There are two copies of this information.  One is saved and restored
   by the PCH process while the other is specific to this compiler
   invocation.  The information calculated by mips_set_mips16_mode
   is invalid unless the two variables are the same.  */
static int was_mips16_p = -1;
static GTY(()) int was_mips16_pch_p = -1;

/* Set up the target-dependent global state so that it matches the
   current function's ISA mode.  */

static void
mips_set_mips16_mode (int mips16_p)
{
  if (mips16_p == was_mips16_p
      && mips16_p == was_mips16_pch_p)
    return;

  /* Restore base settings of various flags.  */
  target_flags = mips_base_target_flags;
  flag_schedule_insns = mips_base_schedule_insns;
  flag_reorder_blocks_and_partition = mips_base_reorder_blocks_and_partition;
  flag_move_loop_invariants = mips_base_move_loop_invariants;
  align_loops = mips_base_align_loops;
  align_jumps = mips_base_align_jumps;
  align_functions = mips_base_align_functions;

  if (mips16_p)
    {
      /* Switch to MIPS16 mode.  */
      target_flags |= MASK_MIPS16;

      /* Don't run the scheduler before reload, since it tends to
         increase register pressure.  */
      flag_schedule_insns = 0;

      /* Don't do hot/cold partitioning.  mips16_lay_out_constants expects
	 the whole function to be in a single section.  */
      flag_reorder_blocks_and_partition = 0;

      /* Don't move loop invariants, because it tends to increase
	 register pressure.  It also introduces an extra move in cases
	 where the constant is the first operand in a two-operand binary
	 instruction, or when it forms a register argument to a functon
	 call.  */
      flag_move_loop_invariants = 0;

      target_flags |= MASK_EXPLICIT_RELOCS;

      /* Experiments suggest we get the best overall section-anchor
	 results from using the range of an unextended LW or SW.  Code
	 that makes heavy use of byte or short accesses can do better
	 with ranges of 0...31 and 0...63 respectively, but most code is
	 sensitive to the range of LW and SW instead.  */
      targetm.min_anchor_offset = 0;
      targetm.max_anchor_offset = 127;

      if (flag_pic && !TARGET_OLDABI)
	sorry ("MIPS16 PIC for ABIs other than o32 and o64");

      if (TARGET_XGOT)
	sorry ("MIPS16 -mxgot code");

      if (TARGET_HARD_FLOAT_ABI && !TARGET_OLDABI)
	sorry ("hard-float MIPS16 code for ABIs other than o32 and o64");
    }
  else
    {
      /* Switch to normal (non-MIPS16) mode.  */
      target_flags &= ~MASK_MIPS16;

      /* Provide default values for align_* for 64-bit targets.  */
      if (TARGET_64BIT)
	{
	  if (align_loops == 0)
	    align_loops = 8;
	  if (align_jumps == 0)
	    align_jumps = 8;
	  if (align_functions == 0)
	    align_functions = 8;
	}

      targetm.min_anchor_offset = -32768;
      targetm.max_anchor_offset = 32767;
    }

  /* (Re)initialize MIPS target internals for new ISA.  */
  mips_init_relocs ();

  if (was_mips16_p >= 0 || was_mips16_pch_p >= 0)
    /* Reinitialize target-dependent state.  */
    target_reinit ();

  was_mips16_p = mips16_p;
  was_mips16_pch_p = mips16_p;
}

/* Implement TARGET_SET_CURRENT_FUNCTION.  Decide whether the current
   function should use the MIPS16 ISA and switch modes accordingly.  */

static void
mips_set_current_function (tree fndecl)
{
  mips_set_mips16_mode (mips_use_mips16_mode_p (fndecl));
}

/* Allocate a chunk of memory for per-function machine-dependent data.  */

static struct machine_function *
mips_init_machine_status (void)
{
  return ((struct machine_function *)
	  ggc_alloc_cleared (sizeof (struct machine_function)));
}

/* Return the processor associated with the given ISA level, or null
   if the ISA isn't valid.  */

static const struct mips_cpu_info *
mips_cpu_info_from_isa (int isa)
{
  unsigned int i;

  for (i = 0; i < ARRAY_SIZE (mips_cpu_info_table); i++)
    if (mips_cpu_info_table[i].isa == isa)
      return mips_cpu_info_table + i;

  return NULL;
}

/* Return true if GIVEN is the same as CANONICAL, or if it is CANONICAL
   with a final "000" replaced by "k".  Ignore case.

   Note: this function is shared between GCC and GAS.  */

static bool
mips_strict_matching_cpu_name_p (const char *canonical, const char *given)
{
  while (*given != 0 && TOLOWER (*given) == TOLOWER (*canonical))
    given++, canonical++;

  return ((*given == 0 && *canonical == 0)
	  || (strcmp (canonical, "000") == 0 && strcasecmp (given, "k") == 0));
}

/* Return true if GIVEN matches CANONICAL, where GIVEN is a user-supplied
   CPU name.  We've traditionally allowed a lot of variation here.

   Note: this function is shared between GCC and GAS.  */

static bool
mips_matching_cpu_name_p (const char *canonical, const char *given)
{
  /* First see if the name matches exactly, or with a final "000"
     turned into "k".  */
  if (mips_strict_matching_cpu_name_p (canonical, given))
    return true;

  /* If not, try comparing based on numerical designation alone.
     See if GIVEN is an unadorned number, or 'r' followed by a number.  */
  if (TOLOWER (*given) == 'r')
    given++;
  if (!ISDIGIT (*given))
    return false;

  /* Skip over some well-known prefixes in the canonical name,
     hoping to find a number there too.  */
  if (TOLOWER (canonical[0]) == 'v' && TOLOWER (canonical[1]) == 'r')
    canonical += 2;
  else if (TOLOWER (canonical[0]) == 'r' && TOLOWER (canonical[1]) == 'm')
    canonical += 2;
  else if (TOLOWER (canonical[0]) == 'r')
    canonical += 1;

  return mips_strict_matching_cpu_name_p (canonical, given);
}

/* Return the mips_cpu_info entry for the processor or ISA given
   by CPU_STRING.  Return null if the string isn't recognized.

   A similar function exists in GAS.  */

static const struct mips_cpu_info *
mips_parse_cpu (const char *cpu_string)
{
  unsigned int i;
  const char *s;

  /* In the past, we allowed upper-case CPU names, but it doesn't
     work well with the multilib machinery.  */
  for (s = cpu_string; *s != 0; s++)
    if (ISUPPER (*s))
      {
	warning (0, "CPU names must be lower case");
	break;
      }

  /* 'from-abi' selects the most compatible architecture for the given
     ABI: MIPS I for 32-bit ABIs and MIPS III for 64-bit ABIs.  For the
     EABIs, we have to decide whether we're using the 32-bit or 64-bit
     version.  */
  if (strcasecmp (cpu_string, "from-abi") == 0)
    return mips_cpu_info_from_isa (ABI_NEEDS_32BIT_REGS ? 1
				   : ABI_NEEDS_64BIT_REGS ? 3
				   : (TARGET_64BIT ? 3 : 1));

  /* 'default' has traditionally been a no-op.  Probably not very useful.  */
  if (strcasecmp (cpu_string, "default") == 0)
    return NULL;

  for (i = 0; i < ARRAY_SIZE (mips_cpu_info_table); i++)
    if (mips_matching_cpu_name_p (mips_cpu_info_table[i].name, cpu_string))
      return mips_cpu_info_table + i;

  return NULL;
}

/* Set up globals to generate code for the ISA or processor
   described by INFO.  */

static void
mips_set_architecture (const struct mips_cpu_info *info)
{
  if (info != 0)
    {
      mips_arch_info = info;
      mips_arch = info->cpu;
      mips_isa = info->isa;
    }
}

/* Likewise for tuning.  */

static void
mips_set_tune (const struct mips_cpu_info *info)
{
  if (info != 0)
    {
      mips_tune_info = info;
      mips_tune = info->cpu;
    }
}

/* Implement TARGET_HANDLE_OPTION.  */

static bool
mips_handle_option (size_t code, const char *arg, int value ATTRIBUTE_UNUSED)
{
  switch (code)
    {
    case OPT_mabi_:
      if (strcmp (arg, "32") == 0)
	mips_abi = ABI_32;
      else if (strcmp (arg, "o64") == 0)
	mips_abi = ABI_O64;
      else if (strcmp (arg, "n32") == 0)
	mips_abi = ABI_N32;
      else if (strcmp (arg, "64") == 0)
	mips_abi = ABI_64;
      else if (strcmp (arg, "eabi") == 0)
	mips_abi = ABI_EABI;
      else
	return false;
      return true;

    case OPT_march_:
    case OPT_mtune_:
      return mips_parse_cpu (arg) != 0;

    case OPT_mips:
      mips_isa_option_info = mips_parse_cpu (ACONCAT (("mips", arg, NULL)));
      return mips_isa_option_info != 0;

    case OPT_mno_flush_func:
      mips_cache_flush_func = NULL;
      return true;

    case OPT_mcode_readable_:
      if (strcmp (arg, "yes") == 0)
	mips_code_readable = CODE_READABLE_YES;
      else if (strcmp (arg, "pcrel") == 0)
	mips_code_readable = CODE_READABLE_PCREL;
      else if (strcmp (arg, "no") == 0)
	mips_code_readable = CODE_READABLE_NO;
      else
	return false;
      return true;

    case OPT_mr10k_cache_barrier_:
      if (strcmp (arg, "load-store") == 0)
	mips_r10k_cache_barrier = R10K_CACHE_BARRIER_LOAD_STORE;
      else if (strcmp (arg, "store") == 0)
	mips_r10k_cache_barrier = R10K_CACHE_BARRIER_STORE;
      else if (strcmp (arg, "none") == 0)
	mips_r10k_cache_barrier = R10K_CACHE_BARRIER_NONE;
      else
	return false;
      return true;

    default:
      return true;
    }
}

/* Implement OVERRIDE_OPTIONS.  */

void
mips_override_options (void)
{
  int i, start, regno, mode;

  /* Process flags as though we were generating non-MIPS16 code.  */
  mips_base_mips16 = TARGET_MIPS16;
  target_flags &= ~MASK_MIPS16;

#ifdef SUBTARGET_OVERRIDE_OPTIONS
  SUBTARGET_OVERRIDE_OPTIONS;
#endif

  /* Set the small data limit.  */
  mips_small_data_threshold = (g_switch_set
			       ? g_switch_value
			       : MIPS_DEFAULT_GVALUE);

  /* The following code determines the architecture and register size.
     Similar code was added to GAS 2.14 (see tc-mips.c:md_after_parse_args()).
     The GAS and GCC code should be kept in sync as much as possible.  */

  if (mips_arch_string != 0)
    mips_set_architecture (mips_parse_cpu (mips_arch_string));

  if (mips_isa_option_info != 0)
    {
      if (mips_arch_info == 0)
	mips_set_architecture (mips_isa_option_info);
      else if (mips_arch_info->isa != mips_isa_option_info->isa)
	error ("%<-%s%> conflicts with the other architecture options, "
	       "which specify a %s processor",
	       mips_isa_option_info->name,
	       mips_cpu_info_from_isa (mips_arch_info->isa)->name);
    }

  if (mips_arch_info == 0)
    {
#ifdef MIPS_CPU_STRING_DEFAULT
      mips_set_architecture (mips_parse_cpu (MIPS_CPU_STRING_DEFAULT));
#else
      mips_set_architecture (mips_cpu_info_from_isa (MIPS_ISA_DEFAULT));
#endif
    }

  if (ABI_NEEDS_64BIT_REGS && !ISA_HAS_64BIT_REGS)
    error ("%<-march=%s%> is not compatible with the selected ABI",
	   mips_arch_info->name);

  /* Optimize for mips_arch, unless -mtune selects a different processor.  */
  if (mips_tune_string != 0)
    mips_set_tune (mips_parse_cpu (mips_tune_string));

  if (mips_tune_info == 0)
    mips_set_tune (mips_arch_info);

  if ((target_flags_explicit & MASK_64BIT) != 0)
    {
      /* The user specified the size of the integer registers.  Make sure
	 it agrees with the ABI and ISA.  */
      if (TARGET_64BIT && !ISA_HAS_64BIT_REGS)
	error ("%<-mgp64%> used with a 32-bit processor");
      else if (!TARGET_64BIT && ABI_NEEDS_64BIT_REGS)
	error ("%<-mgp32%> used with a 64-bit ABI");
      else if (TARGET_64BIT && ABI_NEEDS_32BIT_REGS)
	error ("%<-mgp64%> used with a 32-bit ABI");
    }
  else
    {
      /* Infer the integer register size from the ABI and processor.
	 Restrict ourselves to 32-bit registers if that's all the
	 processor has, or if the ABI cannot handle 64-bit registers.  */
      if (ABI_NEEDS_32BIT_REGS || !ISA_HAS_64BIT_REGS)
	target_flags &= ~MASK_64BIT;
      else
	target_flags |= MASK_64BIT;
    }

  if ((target_flags_explicit & MASK_FLOAT64) != 0)
    {
      if (TARGET_SINGLE_FLOAT && TARGET_FLOAT64)
	error ("unsupported combination: %s", "-mfp64 -msingle-float");
      else if (TARGET_64BIT && TARGET_DOUBLE_FLOAT && !TARGET_FLOAT64)
	error ("unsupported combination: %s", "-mgp64 -mfp32 -mdouble-float");
      else if (!TARGET_64BIT && TARGET_FLOAT64)
	{
	  if (!ISA_HAS_MXHC1)
	    error ("%<-mgp32%> and %<-mfp64%> can only be combined if"
		   " the target supports the mfhc1 and mthc1 instructions");
	  else if (mips_abi != ABI_32)
	    error ("%<-mgp32%> and %<-mfp64%> can only be combined when using"
		   " the o32 ABI");
	}
    }
  else
    {
      /* -msingle-float selects 32-bit float registers.  Otherwise the
	 float registers should be the same size as the integer ones.  */
      if (TARGET_64BIT && TARGET_DOUBLE_FLOAT)
	target_flags |= MASK_FLOAT64;
      else
	target_flags &= ~MASK_FLOAT64;
    }

  /* End of code shared with GAS.  */

  /* If no -mlong* option was given, infer it from the other options.  */
  if ((target_flags_explicit & MASK_LONG64) == 0)
    {
      if ((mips_abi == ABI_EABI && TARGET_64BIT) || mips_abi == ABI_64)
	target_flags |= MASK_LONG64;
      else
	target_flags &= ~MASK_LONG64;
    }

  if (!TARGET_OLDABI)
    flag_pcc_struct_return = 0;

  /* Decide which rtx_costs structure to use.  */
  if (optimize_size)
    mips_cost = &mips_rtx_cost_optimize_size;
  else
    mips_cost = &mips_rtx_cost_data[mips_tune];

  /* If the user hasn't specified a branch cost, use the processor's
     default.  */
  if (mips_branch_cost == 0)
    mips_branch_cost = mips_cost->branch_cost;

  /* If neither -mbranch-likely nor -mno-branch-likely was given
     on the command line, set MASK_BRANCHLIKELY based on the target
     architecture and tuning flags.  Annulled delay slots are a
     size win, so we only consider the processor-specific tuning
     for !optimize_size.  */
  if ((target_flags_explicit & MASK_BRANCHLIKELY) == 0)
    {
      if (ISA_HAS_BRANCHLIKELY
	  && (optimize_size
	      || (mips_tune_info->tune_flags & PTF_AVOID_BRANCHLIKELY) == 0))
	target_flags |= MASK_BRANCHLIKELY;
      else
	target_flags &= ~MASK_BRANCHLIKELY;
    }
  else if (TARGET_BRANCHLIKELY && !ISA_HAS_BRANCHLIKELY)
    warning (0, "the %qs architecture does not support branch-likely"
	     " instructions", mips_arch_info->name);

  /* The effect of -mabicalls isn't defined for the EABI.  */
  if (mips_abi == ABI_EABI && TARGET_ABICALLS)
    {
      error ("unsupported combination: %s", "-mabicalls -mabi=eabi");
      target_flags &= ~MASK_ABICALLS;
    }

  if (TARGET_ABICALLS_PIC2)
    /* We need to set flag_pic for executables as well as DSOs
       because we may reference symbols that are not defined in
       the final executable.  (MIPS does not use things like
       copy relocs, for example.)

       There is a body of code that uses __PIC__ to distinguish
       between -mabicalls and -mno-abicalls code.  The non-__PIC__
       variant is usually appropriate for TARGET_ABICALLS_PIC0, as
       long as any indirect jumps use $25.  */
    flag_pic = 1;

  /* -mvr4130-align is a "speed over size" optimization: it usually produces
     faster code, but at the expense of more nops.  Enable it at -O3 and
     above.  */
  if (optimize > 2 && (target_flags_explicit & MASK_VR4130_ALIGN) == 0)
    target_flags |= MASK_VR4130_ALIGN;

  /* Prefer a call to memcpy over inline code when optimizing for size,
     though see MOVE_RATIO in mips.h.  */
  if (optimize_size && (target_flags_explicit & MASK_MEMCPY) == 0)
    target_flags |= MASK_MEMCPY;

  /* If we have a nonzero small-data limit, check that the -mgpopt
     setting is consistent with the other target flags.  */
  if (mips_small_data_threshold > 0)
    {
      if (!TARGET_GPOPT)
	{
	  if (!TARGET_EXPLICIT_RELOCS)
	    error ("%<-mno-gpopt%> needs %<-mexplicit-relocs%>");

	  TARGET_LOCAL_SDATA = false;
	  TARGET_EXTERN_SDATA = false;
	}
      else
	{
	  if (TARGET_VXWORKS_RTP)
	    warning (0, "cannot use small-data accesses for %qs", "-mrtp");

	  if (TARGET_ABICALLS)
	    warning (0, "cannot use small-data accesses for %qs",
		     "-mabicalls");
	}
    }

#ifdef MIPS_TFMODE_FORMAT
  REAL_MODE_FORMAT (TFmode) = &MIPS_TFMODE_FORMAT;
#endif

  /* Make sure that the user didn't turn off paired single support when
     MIPS-3D support is requested.  */
  if (TARGET_MIPS3D
      && (target_flags_explicit & MASK_PAIRED_SINGLE_FLOAT)
      && !TARGET_PAIRED_SINGLE_FLOAT)
    error ("%<-mips3d%> requires %<-mpaired-single%>");

  /* If TARGET_MIPS3D, enable MASK_PAIRED_SINGLE_FLOAT.  */
  if (TARGET_MIPS3D)
    target_flags |= MASK_PAIRED_SINGLE_FLOAT;

  /* Make sure that when TARGET_PAIRED_SINGLE_FLOAT is true, TARGET_FLOAT64
     and TARGET_HARD_FLOAT_ABI are both true.  */
  if (TARGET_PAIRED_SINGLE_FLOAT && !(TARGET_FLOAT64 && TARGET_HARD_FLOAT_ABI))
    error ("%qs must be used with %qs",
	   TARGET_MIPS3D ? "-mips3d" : "-mpaired-single",
	   TARGET_HARD_FLOAT_ABI ? "-mfp64" : "-mhard-float");

  /* Make sure that the ISA supports TARGET_PAIRED_SINGLE_FLOAT when it is
     enabled.  */
  if (TARGET_PAIRED_SINGLE_FLOAT && !ISA_HAS_PAIRED_SINGLE)
    warning (0, "the %qs architecture does not support paired-single"
	     " instructions", mips_arch_info->name);

  if (mips_r10k_cache_barrier != R10K_CACHE_BARRIER_NONE
      && !TARGET_CACHE_BUILTIN)
    {
      error ("%qs requires a target that provides the %qs instruction",
	     "-mr10k-cache-barrier", "cache");
      mips_r10k_cache_barrier = R10K_CACHE_BARRIER_NONE;
    }

  /* If TARGET_DSPR2, enable MASK_DSP.  */
  if (TARGET_DSPR2)
    target_flags |= MASK_DSP;

  /* .eh_frame addresses should be the same width as a C pointer.
     Most MIPS ABIs support only one pointer size, so the assembler
     will usually know exactly how big an .eh_frame address is.

     Unfortunately, this is not true of the 64-bit EABI.  The ABI was
     originally defined to use 64-bit pointers (i.e. it is LP64), and
     this is still the default mode.  However, we also support an n32-like
     ILP32 mode, which is selected by -mlong32.  The problem is that the
     assembler has traditionally not had an -mlong option, so it has
     traditionally not known whether we're using the ILP32 or LP64 form.

     As it happens, gas versions up to and including 2.19 use _32-bit_
     addresses for EABI64 .cfi_* directives.  This is wrong for the
     default LP64 mode, so we can't use the directives by default.
     Moreover, since gas's current behavior is at odds with gcc's
     default behavior, it seems unwise to rely on future versions
     of gas behaving the same way.  We therefore avoid using .cfi
     directives for -mlong32 as well.  */
  if (mips_abi == ABI_EABI && TARGET_64BIT)
    flag_dwarf2_cfi_asm = 0;

  mips_init_print_operand_punct ();

  /* Set up array to map GCC register number to debug register number.
     Ignore the special purpose register numbers.  */

  for (i = 0; i < FIRST_PSEUDO_REGISTER; i++)
    {
      mips_dbx_regno[i] = INVALID_REGNUM;
      if (GP_REG_P (i) || FP_REG_P (i) || ALL_COP_REG_P (i))
	mips_dwarf_regno[i] = i;
      else
	mips_dwarf_regno[i] = INVALID_REGNUM;
    }

  start = GP_DBX_FIRST - GP_REG_FIRST;
  for (i = GP_REG_FIRST; i <= GP_REG_LAST; i++)
    mips_dbx_regno[i] = i + start;

  start = FP_DBX_FIRST - FP_REG_FIRST;
  for (i = FP_REG_FIRST; i <= FP_REG_LAST; i++)
    mips_dbx_regno[i] = i + start;

  /* Accumulator debug registers use big-endian ordering.  */
  mips_dbx_regno[HI_REGNUM] = MD_DBX_FIRST + 0;
  mips_dbx_regno[LO_REGNUM] = MD_DBX_FIRST + 1;
  mips_dwarf_regno[HI_REGNUM] = MD_REG_FIRST + 0;
  mips_dwarf_regno[LO_REGNUM] = MD_REG_FIRST + 1;
  for (i = DSP_ACC_REG_FIRST; i <= DSP_ACC_REG_LAST; i += 2)
    {
      mips_dwarf_regno[i + TARGET_LITTLE_ENDIAN] = i;
      mips_dwarf_regno[i + TARGET_BIG_ENDIAN] = i + 1;
    }

  /* Set up mips_hard_regno_mode_ok.  */
  for (mode = 0; mode < MAX_MACHINE_MODE; mode++)
    for (regno = 0; regno < FIRST_PSEUDO_REGISTER; regno++)
      mips_hard_regno_mode_ok[(int)mode][regno]
	= mips_hard_regno_mode_ok_p (regno, mode);

  /* Function to allocate machine-dependent function status.  */
  init_machine_status = &mips_init_machine_status;

  /* Default to working around R4000 errata only if the processor
     was selected explicitly.  */
  if ((target_flags_explicit & MASK_FIX_R4000) == 0
      && mips_matching_cpu_name_p (mips_arch_info->name, "r4000"))
    target_flags |= MASK_FIX_R4000;

  /* Default to working around R4400 errata only if the processor
     was selected explicitly.  */
  if ((target_flags_explicit & MASK_FIX_R4400) == 0
      && mips_matching_cpu_name_p (mips_arch_info->name, "r4400"))
    target_flags |= MASK_FIX_R4400;

  /* Default to working around R10000 errata only if the processor
     was selected explicitly.  */
  if ((target_flags_explicit & MASK_FIX_R10000) == 0
      && mips_matching_cpu_name_p (mips_arch_info->name, "r10000"))
    target_flags |= MASK_FIX_R10000;

  /* Make sure that branch-likely instructions available when using
     -mfix-r10000.  The instructions are not available if either:

	1. -mno-branch-likely was passed.
	2. The selected ISA does not support branch-likely and
	   the command line does not include -mbranch-likely.  */
  if (TARGET_FIX_R10000
      && ((target_flags_explicit & MASK_BRANCHLIKELY) == 0
          ? !ISA_HAS_BRANCHLIKELY
          : !TARGET_BRANCHLIKELY))
    sorry ("%qs requires branch-likely instructions", "-mfix-r10000");

  /* Save base state of options.  */
  mips_base_target_flags = target_flags;
  mips_base_schedule_insns = flag_schedule_insns;
  mips_base_reorder_blocks_and_partition = flag_reorder_blocks_and_partition;
  mips_base_move_loop_invariants = flag_move_loop_invariants;
  mips_base_align_loops = align_loops;
  mips_base_align_jumps = align_jumps;
  mips_base_align_functions = align_functions;

  /* Now select the ISA mode.

     Do all CPP-sensitive stuff in non-MIPS16 mode; we'll switch to
     MIPS16 mode afterwards if need be.  */
  mips_set_mips16_mode (false);
}

/* Swap the register information for registers I and I + 1, which
   currently have the wrong endianness.  Note that the registers'
   fixedness and call-clobberedness might have been set on the
   command line.  */

static void
mips_swap_registers (unsigned int i)
{
  int tmpi;
  const char *tmps;

#define SWAP_INT(X, Y) (tmpi = (X), (X) = (Y), (Y) = tmpi)
#define SWAP_STRING(X, Y) (tmps = (X), (X) = (Y), (Y) = tmps)

  SWAP_INT (fixed_regs[i], fixed_regs[i + 1]);
  SWAP_INT (call_used_regs[i], call_used_regs[i + 1]);
  SWAP_INT (call_really_used_regs[i], call_really_used_regs[i + 1]);
  SWAP_STRING (reg_names[i], reg_names[i + 1]);

#undef SWAP_STRING
#undef SWAP_INT
}

/* Implement CONDITIONAL_REGISTER_USAGE.  */

void
mips_conditional_register_usage (void)
{

  if (ISA_HAS_DSP)
    {
      /* These DSP control register fields are global.  */
      global_regs[CCDSP_PO_REGNUM] = 1;
      global_regs[CCDSP_SC_REGNUM] = 1;
    }
  else 
    {
      int regno;

      for (regno = DSP_ACC_REG_FIRST; regno <= DSP_ACC_REG_LAST; regno++)
	fixed_regs[regno] = call_used_regs[regno] = 1;
    }
  if (!TARGET_HARD_FLOAT)
    {
      int regno;

      for (regno = FP_REG_FIRST; regno <= FP_REG_LAST; regno++)
	fixed_regs[regno] = call_used_regs[regno] = 1;
      for (regno = ST_REG_FIRST; regno <= ST_REG_LAST; regno++)
	fixed_regs[regno] = call_used_regs[regno] = 1;
    }
  else if (! ISA_HAS_8CC)
    {
      int regno;

      /* We only have a single condition-code register.  We implement
	 this by fixing all the condition-code registers and generating
	 RTL that refers directly to ST_REG_FIRST.  */
      for (regno = ST_REG_FIRST; regno <= ST_REG_LAST; regno++)
	fixed_regs[regno] = call_used_regs[regno] = 1;
    }
  /* In MIPS16 mode, we permit the $t temporary registers to be used
     for reload.  We prohibit the unused $s registers, since they
     are call-saved, and saving them via a MIPS16 register would
     probably waste more time than just reloading the value.  */
  if (TARGET_MIPS16)
    {
      fixed_regs[18] = call_used_regs[18] = 1;
      fixed_regs[19] = call_used_regs[19] = 1;
      fixed_regs[20] = call_used_regs[20] = 1;
      fixed_regs[21] = call_used_regs[21] = 1;
      fixed_regs[22] = call_used_regs[22] = 1;
      fixed_regs[23] = call_used_regs[23] = 1;
      fixed_regs[26] = call_used_regs[26] = 1;
      fixed_regs[27] = call_used_regs[27] = 1;
      fixed_regs[30] = call_used_regs[30] = 1;
    }
  /* $f20-$f23 are call-clobbered for n64.  */
  if (mips_abi == ABI_64)
    {
      int regno;
      for (regno = FP_REG_FIRST + 20; regno < FP_REG_FIRST + 24; regno++)
	call_really_used_regs[regno] = call_used_regs[regno] = 1;
    }
  /* Odd registers in the range $f21-$f31 (inclusive) are call-clobbered
     for n32.  */
  if (mips_abi == ABI_N32)
    {
      int regno;
      for (regno = FP_REG_FIRST + 21; regno <= FP_REG_FIRST + 31; regno+=2)
	call_really_used_regs[regno] = call_used_regs[regno] = 1;
    }
  /* Make sure that double-register accumulator values are correctly
     ordered for the current endianness.  */
  if (TARGET_LITTLE_ENDIAN)
    {
      unsigned int regno;

      mips_swap_registers (MD_REG_FIRST);
      for (regno = DSP_ACC_REG_FIRST; regno <= DSP_ACC_REG_LAST; regno += 2)
	mips_swap_registers (regno);
    }
}

/* Initialize vector TARGET to VALS.  */

void
mips_expand_vector_init (rtx target, rtx vals)
{
  enum machine_mode mode;
  enum machine_mode inner;
  unsigned int i, n_elts;
  rtx mem;

  mode = GET_MODE (target);
  inner = GET_MODE_INNER (mode);
  n_elts = GET_MODE_NUNITS (mode);

  gcc_assert (VECTOR_MODE_P (mode));

  mem = assign_stack_temp (mode, GET_MODE_SIZE (mode), 0);
  for (i = 0; i < n_elts; i++)
    emit_move_insn (adjust_address_nv (mem, inner, i * GET_MODE_SIZE (inner)),
                    XVECEXP (vals, 0, i));

  emit_move_insn (target, mem);
}

/* When generating MIPS16 code, we want to allocate $24 (T_REG) before
   other registers for instructions for which it is possible.  This
   encourages the compiler to use CMP in cases where an XOR would
   require some register shuffling.  */

void
mips_order_regs_for_local_alloc (void)
{
  int i;

  for (i = 0; i < FIRST_PSEUDO_REGISTER; i++)
    reg_alloc_order[i] = i;

  if (TARGET_MIPS16)
    {
      /* It really doesn't matter where we put register 0, since it is
         a fixed register anyhow.  */
      reg_alloc_order[0] = 24;
      reg_alloc_order[24] = 0;
    }
}

/* Initialize the GCC target structure.  */
#undef TARGET_ASM_ALIGNED_HI_OP
#define TARGET_ASM_ALIGNED_HI_OP "\t.half\t"
#undef TARGET_ASM_ALIGNED_SI_OP
#define TARGET_ASM_ALIGNED_SI_OP "\t.word\t"
#undef TARGET_ASM_ALIGNED_DI_OP
#define TARGET_ASM_ALIGNED_DI_OP "\t.dword\t"

#undef TARGET_ASM_FUNCTION_PROLOGUE
#define TARGET_ASM_FUNCTION_PROLOGUE mips_output_function_prologue
#undef TARGET_ASM_FUNCTION_EPILOGUE
#define TARGET_ASM_FUNCTION_EPILOGUE mips_output_function_epilogue
#undef TARGET_ASM_SELECT_RTX_SECTION
#define TARGET_ASM_SELECT_RTX_SECTION mips_select_rtx_section
#undef TARGET_ASM_FUNCTION_RODATA_SECTION
#define TARGET_ASM_FUNCTION_RODATA_SECTION mips_function_rodata_section

#undef TARGET_SCHED_INIT
#define TARGET_SCHED_INIT mips_sched_init
#undef TARGET_SCHED_REORDER
#define TARGET_SCHED_REORDER mips_sched_reorder
#undef TARGET_SCHED_REORDER2
#define TARGET_SCHED_REORDER2 mips_sched_reorder
#undef TARGET_SCHED_VARIABLE_ISSUE
#define TARGET_SCHED_VARIABLE_ISSUE mips_variable_issue
#undef TARGET_SCHED_ADJUST_COST
#define TARGET_SCHED_ADJUST_COST mips_adjust_cost
#undef TARGET_SCHED_ISSUE_RATE
#define TARGET_SCHED_ISSUE_RATE mips_issue_rate
#undef TARGET_SCHED_INIT_DFA_POST_CYCLE_INSN
#define TARGET_SCHED_INIT_DFA_POST_CYCLE_INSN mips_init_dfa_post_cycle_insn
#undef TARGET_SCHED_DFA_POST_ADVANCE_CYCLE
#define TARGET_SCHED_DFA_POST_ADVANCE_CYCLE mips_dfa_post_advance_cycle
#undef TARGET_SCHED_FIRST_CYCLE_MULTIPASS_DFA_LOOKAHEAD
#define TARGET_SCHED_FIRST_CYCLE_MULTIPASS_DFA_LOOKAHEAD \
  mips_multipass_dfa_lookahead

#undef TARGET_DEFAULT_TARGET_FLAGS
#define TARGET_DEFAULT_TARGET_FLAGS		\
  (TARGET_DEFAULT				\
   | TARGET_CPU_DEFAULT				\
   | TARGET_ENDIAN_DEFAULT			\
   | TARGET_FP_EXCEPTIONS_DEFAULT		\
   | MASK_CHECK_ZERO_DIV			\
   | MASK_FUSED_MADD)
#undef TARGET_HANDLE_OPTION
#define TARGET_HANDLE_OPTION mips_handle_option

#undef TARGET_FUNCTION_OK_FOR_SIBCALL
#define TARGET_FUNCTION_OK_FOR_SIBCALL mips_function_ok_for_sibcall

#undef TARGET_INSERT_ATTRIBUTES
#define TARGET_INSERT_ATTRIBUTES mips_insert_attributes
#undef TARGET_MERGE_DECL_ATTRIBUTES
#define TARGET_MERGE_DECL_ATTRIBUTES mips_merge_decl_attributes
#undef TARGET_SET_CURRENT_FUNCTION
#define TARGET_SET_CURRENT_FUNCTION mips_set_current_function

#undef TARGET_VALID_POINTER_MODE
#define TARGET_VALID_POINTER_MODE mips_valid_pointer_mode
#undef TARGET_RTX_COSTS
#define TARGET_RTX_COSTS mips_rtx_costs
#undef TARGET_ADDRESS_COST
#define TARGET_ADDRESS_COST mips_address_cost

#undef TARGET_IN_SMALL_DATA_P
#define TARGET_IN_SMALL_DATA_P mips_in_small_data_p

#undef TARGET_MACHINE_DEPENDENT_REORG
#define TARGET_MACHINE_DEPENDENT_REORG mips_reorg

#undef TARGET_ASM_FILE_START
#define TARGET_ASM_FILE_START mips_file_start
#undef TARGET_ASM_FILE_START_FILE_DIRECTIVE
#define TARGET_ASM_FILE_START_FILE_DIRECTIVE true

#undef TARGET_INIT_LIBFUNCS
#define TARGET_INIT_LIBFUNCS mips_init_libfuncs

#undef TARGET_BUILD_BUILTIN_VA_LIST
#define TARGET_BUILD_BUILTIN_VA_LIST mips_build_builtin_va_list
#undef TARGET_EXPAND_BUILTIN_VA_START
#define TARGET_EXPAND_BUILTIN_VA_START mips_va_start
#undef TARGET_GIMPLIFY_VA_ARG_EXPR
#define TARGET_GIMPLIFY_VA_ARG_EXPR mips_gimplify_va_arg_expr

#undef TARGET_PROMOTE_FUNCTION_ARGS
#define TARGET_PROMOTE_FUNCTION_ARGS hook_bool_const_tree_true
#undef TARGET_PROMOTE_FUNCTION_RETURN
#define TARGET_PROMOTE_FUNCTION_RETURN hook_bool_const_tree_true
#undef TARGET_PROMOTE_PROTOTYPES
#define TARGET_PROMOTE_PROTOTYPES hook_bool_const_tree_true

#undef TARGET_RETURN_IN_MEMORY
#define TARGET_RETURN_IN_MEMORY mips_return_in_memory
#undef TARGET_RETURN_IN_MSB
#define TARGET_RETURN_IN_MSB mips_return_in_msb

#undef TARGET_ASM_OUTPUT_MI_THUNK
#define TARGET_ASM_OUTPUT_MI_THUNK mips_output_mi_thunk
#undef TARGET_ASM_CAN_OUTPUT_MI_THUNK
#define TARGET_ASM_CAN_OUTPUT_MI_THUNK hook_bool_const_tree_hwi_hwi_const_tree_true

#undef TARGET_SETUP_INCOMING_VARARGS
#define TARGET_SETUP_INCOMING_VARARGS mips_setup_incoming_varargs
#undef TARGET_STRICT_ARGUMENT_NAMING
#define TARGET_STRICT_ARGUMENT_NAMING mips_strict_argument_naming
#undef TARGET_MUST_PASS_IN_STACK
#define TARGET_MUST_PASS_IN_STACK must_pass_in_stack_var_size
#undef TARGET_PASS_BY_REFERENCE
#define TARGET_PASS_BY_REFERENCE mips_pass_by_reference
#undef TARGET_CALLEE_COPIES
#define TARGET_CALLEE_COPIES mips_callee_copies
#undef TARGET_ARG_PARTIAL_BYTES
#define TARGET_ARG_PARTIAL_BYTES mips_arg_partial_bytes

#undef TARGET_MODE_REP_EXTENDED
#define TARGET_MODE_REP_EXTENDED mips_mode_rep_extended

#undef TARGET_VECTOR_MODE_SUPPORTED_P
#define TARGET_VECTOR_MODE_SUPPORTED_P mips_vector_mode_supported_p

#undef TARGET_SCALAR_MODE_SUPPORTED_P
#define TARGET_SCALAR_MODE_SUPPORTED_P mips_scalar_mode_supported_p

#undef TARGET_INIT_BUILTINS
#define TARGET_INIT_BUILTINS mips_init_builtins
#undef TARGET_EXPAND_BUILTIN
#define TARGET_EXPAND_BUILTIN mips_expand_builtin

#undef TARGET_HAVE_TLS
#define TARGET_HAVE_TLS HAVE_AS_TLS

#undef TARGET_CANNOT_FORCE_CONST_MEM
#define TARGET_CANNOT_FORCE_CONST_MEM mips_cannot_force_const_mem

#undef TARGET_ENCODE_SECTION_INFO
#define TARGET_ENCODE_SECTION_INFO mips_encode_section_info

#undef TARGET_ATTRIBUTE_TABLE
#define TARGET_ATTRIBUTE_TABLE mips_attribute_table
/* All our function attributes are related to how out-of-line copies should
   be compiled or called.  They don't in themselves prevent inlining.  */
#undef TARGET_FUNCTION_ATTRIBUTE_INLINABLE_P
#define TARGET_FUNCTION_ATTRIBUTE_INLINABLE_P hook_bool_const_tree_true

#undef TARGET_EXTRA_LIVE_ON_ENTRY
#define TARGET_EXTRA_LIVE_ON_ENTRY mips_extra_live_on_entry

#undef TARGET_USE_BLOCKS_FOR_CONSTANT_P
#define TARGET_USE_BLOCKS_FOR_CONSTANT_P mips_use_blocks_for_constant_p
#undef TARGET_USE_ANCHORS_FOR_SYMBOL_P
#define TARGET_USE_ANCHORS_FOR_SYMBOL_P mips_use_anchors_for_symbol_p

#undef  TARGET_COMP_TYPE_ATTRIBUTES
#define TARGET_COMP_TYPE_ATTRIBUTES mips_comp_type_attributes

#ifdef HAVE_AS_DTPRELWORD
#undef TARGET_ASM_OUTPUT_DWARF_DTPREL
#define TARGET_ASM_OUTPUT_DWARF_DTPREL mips_output_dwarf_dtprel
#endif
#undef TARGET_DWARF_REGISTER_SPAN
#define TARGET_DWARF_REGISTER_SPAN mips_dwarf_register_span

#undef TARGET_IRA_COVER_CLASSES
#define TARGET_IRA_COVER_CLASSES mips_ira_cover_classes

struct gcc_target targetm = TARGET_INITIALIZER;

#include "gt-mips.h"<|MERGE_RESOLUTION|>--- conflicted
+++ resolved
@@ -1,11 +1,7 @@
 /* Subroutines used for MIPS code generation.
    Copyright (C) 1989, 1990, 1991, 1993, 1994, 1995, 1996, 1997, 1998,
-<<<<<<< HEAD
-   1999, 2000, 2001, 2002, 2003, 2004, 2005, 2007 Free Software Foundation, Inc.
-=======
    1999, 2000, 2001, 2002, 2003, 2004, 2005, 2006, 2007, 2008, 2009
    Free Software Foundation, Inc.
->>>>>>> 42bae686
    Contributed by A. Lichnewsky, lich@inria.inria.fr.
    Changes by Michael Meissner, meissner@osf.org.
    64-bit r4000 support by Ian Lance Taylor, ian@cygnus.com, and
@@ -1267,16 +1263,6 @@
     error ("%qs redeclared with conflicting %qs attributes",
 	   IDENTIFIER_POINTER (DECL_NAME (newdecl)), "nomips16");
 
-<<<<<<< HEAD
-  if (GET_CODE (x) == CONST)
-    {
-      x = XEXP (x, 0);
-      if (GET_CODE (x) == PLUS && GET_CODE (XEXP (x, 1)) == CONST_INT)
-	{
-	  *offset += INTVAL (XEXP (x, 1));
-	  x = XEXP (x, 0);
-	}
-=======
   return merge_attributes (DECL_ATTRIBUTES (olddecl),
 			   DECL_ATTRIBUTES (newdecl));
 }
@@ -1297,7 +1283,6 @@
     {
       *base_ptr = x;
       *offset_ptr = 0;
->>>>>>> 42bae686
     }
 }
 @@ -1305,25 +1290,8 @@
 static unsigned int mips_build_integer (struct mips_integer_op *,
 					unsigned HOST_WIDE_INT);
 
-<<<<<<< HEAD
-/* Classify symbolic expression X, given that it appears in context
-   CONTEXT.  */
-
-static enum mips_symbol_type
-mips_classify_symbolic_expression (rtx x)
-{
-  HOST_WIDE_INT offset;
-
-  mips_split_const (x, &x, &offset);
-  if (UNSPEC_ADDRESS_P (x))
-    return UNSPEC_ADDRESS_TYPE (x);
-
-  return mips_classify_symbol (x);
-}
-=======
 /* A subroutine of mips_build_integer, with the same interface.
    Assume that the final action in the sequence should be a left shift.  */
->>>>>>> 42bae686
 
 static unsigned int
 mips_build_shift (struct mips_integer_op *codes, HOST_WIDE_INT value)
@@ -1860,72 +1828,9 @@
    to load symbols of type TYPE into a register.  Return 0 if the given
    type of symbol cannot be used as an immediate operand.
 
-<<<<<<< HEAD
-/* Return true if X is a valid address for machine mode MODE.  If it is,
-   fill in INFO appropriately.  STRICT is true if we should only accept
-   hard base registers.  */
-
-static bool
-mips_classify_address (struct mips_address_info *info, rtx x,
-		       enum machine_mode mode, int strict)
-{
-  switch (GET_CODE (x))
-    {
-    case REG:
-    case SUBREG:
-      info->type = ADDRESS_REG;
-      info->reg = x;
-      info->offset = const0_rtx;
-      return mips_valid_base_register_p (info->reg, mode, strict);
-
-    case PLUS:
-      info->type = ADDRESS_REG;
-      info->reg = XEXP (x, 0);
-      info->offset = XEXP (x, 1);
-      return (mips_valid_base_register_p (info->reg, mode, strict)
-	      && const_arith_operand (info->offset, VOIDmode));
-
-    case LO_SUM:
-      info->type = ADDRESS_LO_SUM;
-      info->reg = XEXP (x, 0);
-      info->offset = XEXP (x, 1);
-      /* We have to trust the creator of the LO_SUM to do something vaguely
-	 sane.  Target-independent code that creates a LO_SUM should also
-	 create and verify the matching HIGH.  Target-independent code that
-	 adds an offset to a LO_SUM must prove that the offset will not
-	 induce a carry.  Failure to do either of these things would be
-	 a bug, and we are not required to check for it here.  The MIPS
-	 backend itself should only create LO_SUMs for valid symbolic
-	 constants, with the high part being either a HIGH or a copy
-	 of _gp. */
-      info->symbol_type = mips_classify_symbolic_expression (info->offset);
-      return (mips_valid_base_register_p (info->reg, mode, strict)
-	      && mips_symbolic_address_p (info->symbol_type, mode)
-	      && mips_lo_relocs[info->symbol_type] != 0);
-
-    case CONST_INT:
-      /* Small-integer addresses don't occur very often, but they
-	 are legitimate if $0 is a valid base register.  */
-      info->type = ADDRESS_CONST_INT;
-      return !TARGET_MIPS16 && SMALL_INT (x);
-
-    case CONST:
-    case LABEL_REF:
-    case SYMBOL_REF:
-      info->type = ADDRESS_SYMBOLIC;
-      return (mips_symbolic_constant_p (x, &info->symbol_type)
-	      && mips_symbolic_address_p (info->symbol_type, mode)
-	      && !mips_split_p[info->symbol_type]);
-
-    default:
-      return false;
-    }
-}
-=======
    Otherwise, return the number of instructions needed to load or store
    values of mode MODE to or from addresses of type TYPE.  Return 0 if
    the given type of symbol is not valid in addresses.
->>>>>>> 42bae686
 
    In both cases, treat extended MIPS16 instructions as two instructions.  */
 
@@ -6721,11 +6626,6 @@
 {
   rtx left, right, temp;
 
-<<<<<<< HEAD
-  symbol_type = mips_classify_symbolic_expression (op);
-  if (relocs[symbol_type] == 0)
-    fatal_insn ("PRINT_OPERAND, invalid operand for relocation", op);
-=======
   /* If TARGET_64BIT, the destination of a 32-bit "extz" or "extzv" will
      be a paradoxical word_mode subreg.  This is the only case in which
      we allow the destination to be larger than the source.  */
@@ -6733,7 +6633,6 @@
       && GET_MODE (dest) == DImode
       && GET_MODE (SUBREG_REG (dest)) == SImode)
     dest = SUBREG_REG (dest);
->>>>>>> 42bae686
 
   /* After the above adjustment, the destination must be the same
      width as the source.  */

--- conflicted
+++ resolved
@@ -7336,11 +7336,8 @@
 		|| (letter == 'L' && TARGET_BIG_ENDIAN)
 		|| letter == 'D')
 	      regno++;
-<<<<<<< HEAD
-=======
 	    else if (letter && letter != 'z' && letter != 'M' && letter != 'L')
 	      output_operand_lossage ("invalid use of '%%%c'", letter);
->>>>>>> 42a9ba1d
 	    /* We need to print $0 .. $31 for COP0 registers.  */
 	    if (COP0_REG_P (regno))
 	      fprintf (file, "$%s", &reg_names[regno][4]);
@@ -8728,11 +8725,7 @@
 	|                               |       + UNITS_PER_WORD
 	|  accumulator save area        |
 	|                               |
-<<<<<<< HEAD
-	+-------------------------------+ <-- frame_pointer_rtx + fp_sp_offset
-=======
 	+-------------------------------+ <-- stack_pointer_rtx + fp_sp_offset
->>>>>>> 42a9ba1d
 	|                               |       + UNITS_PER_HWFPVALUE
 	|  FPR save area                |
 	|                               |
@@ -9368,7 +9361,6 @@
   else
     {
       if (REGNO (reg) == HI_REGNUM)
-<<<<<<< HEAD
 	{
 	  if (TARGET_64BIT)
 	    emit_insn (gen_mfhidi_ti (MIPS_PROLOGUE_TEMP (DImode),
@@ -9383,22 +9375,6 @@
 		&& !M16_REG_P (REGNO (reg)))
 	       || ACC_REG_P (REGNO (reg)))
 	{
-=======
-	{
-	  if (TARGET_64BIT)
-	    emit_insn (gen_mfhidi_ti (MIPS_PROLOGUE_TEMP (DImode),
-				      gen_rtx_REG (TImode, MD_REG_FIRST)));
-	  else
-	    emit_insn (gen_mfhisi_di (MIPS_PROLOGUE_TEMP (SImode),
-				      gen_rtx_REG (DImode, MD_REG_FIRST)));
-	  mips_emit_move (mem, MIPS_PROLOGUE_TEMP (GET_MODE (reg)));
-	}
-      else if ((TARGET_MIPS16
-		&& REGNO (reg) != GP_REG_FIRST + 31
-		&& !M16_REG_P (REGNO (reg)))
-	       || ACC_REG_P (REGNO (reg)))
-	{
->>>>>>> 42a9ba1d
 	  /* If the register has no direct store instruction, move it
 	     through a temporary.  Note that there's a special MIPS16
 	     instruction to save $31.  */
@@ -9478,11 +9454,7 @@
 static int
 mips_kernel_reg_p (rtx *x, void *data ATTRIBUTE_UNUSED)
 {
-<<<<<<< HEAD
-  return GET_CODE (*x) == REG && KERNEL_REG_P (REGNO (*x));
-=======
   return REG_P (*x) && KERNEL_REG_P (REGNO (*x));
->>>>>>> 42a9ba1d
 }
 
 /* Expand the "prologue" pattern.  */
@@ -12477,13 +12449,8 @@
   gcc_assert (avail != 0);
   if (TARGET_MIPS16)
     {
-<<<<<<< HEAD
-      error ("built-in function %qs not supported for MIPS16",
-	     IDENTIFIER_POINTER (DECL_NAME (fndecl)));
-=======
       error ("built-in function %qE not supported for MIPS16",
 	     DECL_NAME (fndecl));
->>>>>>> 42a9ba1d
       return ignore ? const0_rtx : CONST0_RTX (mode);
     }
   switch (d->builtin_type)
@@ -14627,8 +14594,6 @@
           : !TARGET_BRANCHLIKELY))
     sorry ("%qs requires branch-likely instructions", "-mfix-r10000");
 
-<<<<<<< HEAD
-=======
   if (TARGET_SYNCI && !ISA_HAS_SYNCI)
     {
       warning (0, "the %qs architecture does not support the synci "
@@ -14636,7 +14601,6 @@
       target_flags &= ~MASK_SYNCI;
     }
 
->>>>>>> 42a9ba1d
   /* Save base state of options.  */
   mips_base_target_flags = target_flags;
   mips_base_schedule_insns = flag_schedule_insns;
@@ -14833,11 +14797,7 @@
 static int
 mips_at_reg_p (rtx *x, void *data ATTRIBUTE_UNUSED)
 {
-<<<<<<< HEAD
-  return GET_CODE (*x) == REG && REGNO (*x) == AT_REGNUM;
-=======
   return REG_P (*x) && REGNO (*x) == AT_REGNUM;
->>>>>>> 42a9ba1d
 }
 
 
@@ -15044,15 +15004,12 @@
 #undef TARGET_ASM_FINAL_POSTSCAN_INSN
 #define TARGET_ASM_FINAL_POSTSCAN_INSN mips_final_postscan_insn
 
-<<<<<<< HEAD
-=======
 #undef TARGET_LEGITIMATE_ADDRESS_P
 #define TARGET_LEGITIMATE_ADDRESS_P	mips_legitimate_address_p
 
 #undef TARGET_FRAME_POINTER_REQUIRED
 #define TARGET_FRAME_POINTER_REQUIRED mips_frame_pointer_required
 
->>>>>>> 42a9ba1d
 struct gcc_target targetm = TARGET_INITIALIZER;
  

--- conflicted
+++ resolved
@@ -751,12 +751,9 @@
   { "34kc", PROCESSOR_24KC, 33 },  /* 34K with MT/DSP */
   { "34kf", PROCESSOR_24KF, 33 },
   { "34kx", PROCESSOR_24KX, 33 },
-<<<<<<< HEAD
-=======
   { "74kc", PROCESSOR_74KC, 33 },
   { "74kf", PROCESSOR_74KF, 33 },
   { "74kx", PROCESSOR_74KX, 33 },
->>>>>>> 1177f497
 
   /* MIPS64 */
   { "5kc", PROCESSOR_5KC, 64 },
@@ -876,8 +873,6 @@
                        4            /* memory_latency */
     },
     { /* 24KF */
-<<<<<<< HEAD
-=======
       COSTS_N_INSNS (8),            /* fp_add */
       COSTS_N_INSNS (8),            /* fp_mult_sf */
       COSTS_N_INSNS (10),           /* fp_mult_df */
@@ -913,7 +908,6 @@
                        4            /* memory_latency */
     },
     { /* 74KF */
->>>>>>> 1177f497
       COSTS_N_INSNS (8),            /* fp_add */
       COSTS_N_INSNS (8),            /* fp_mult_sf */
       COSTS_N_INSNS (10),           /* fp_mult_df */
@@ -926,11 +920,7 @@
                        1,           /* branch_cost */
                        4            /* memory_latency */
     },
-<<<<<<< HEAD
-    { /* 24KX */
-=======
     { /* 74KX */
->>>>>>> 1177f497
       COSTS_N_INSNS (4),            /* fp_add */
       COSTS_N_INSNS (4),            /* fp_mult_sf */
       COSTS_N_INSNS (5),            /* fp_mult_df */
@@ -1297,12 +1287,8 @@
 static enum mips_symbol_type
 mips_classify_symbol (rtx x)
 {
-<<<<<<< HEAD
-  tree decl;
-=======
   if (TARGET_RTP_PIC)
     return SYMBOL_GOT_DISP;
->>>>>>> 1177f497
 
   if (GET_CODE (x) == LABEL_REF)
     {
@@ -1335,57 +1321,10 @@
 
   if (TARGET_ABICALLS)
     {
-<<<<<<< HEAD
-      decl = SYMBOL_REF_DECL (x);
-      if (decl == 0)
-	{
-	  if (!SYMBOL_REF_LOCAL_P (x))
-	    return SYMBOL_GOT_GLOBAL;
-	}
-      else
-	{
-	  /* Don't use GOT accesses for locally-binding symbols if
-	     TARGET_ABSOLUTE_ABICALLS.  Otherwise, there are three
-	     cases to consider:
-
-		- o32 PIC (either with or without explicit relocs)
-		- n32/n64 PIC without explicit relocs
-		- n32/n64 PIC with explicit relocs
-
-	     In the first case, both local and global accesses will use an
-	     R_MIPS_GOT16 relocation.  We must correctly predict which of
-	     the two semantics (local or global) the assembler and linker
-	     will apply.  The choice doesn't depend on the symbol's
-	     visibility, so we deliberately ignore decl_visibility and
-	     binds_local_p here.
-
-	     In the second case, the assembler will not use R_MIPS_GOT16
-	     relocations, but it chooses between local and global accesses
-	     in the same way as for o32 PIC.
-
-	     In the third case we have more freedom since both forms of
-	     access will work for any kind of symbol.  However, there seems
-	     little point in doing things differently.
-
-	     Note that weakref symbols are not TREE_PUBLIC, but their
-	     targets are global or weak symbols.  Relocations in the
-	     object file will be against the target symbol, so it's
-	     that symbol's binding that matters here.  */
-	  if (DECL_P (decl)
-	      && (TREE_PUBLIC (decl) || DECL_WEAK (decl))
-	      && !(TARGET_ABSOLUTE_ABICALLS && targetm.binds_local_p (decl)))
-	    return SYMBOL_GOT_GLOBAL;
-	}
-
-      if (!TARGET_ABSOLUTE_ABICALLS)
-	return SYMBOL_GOT_LOCAL;
-    }
-=======
       /* Don't use GOT accesses for locally-binding symbols; we can use
 	 %hi and %lo instead.  */
       if (TARGET_ABSOLUTE_ABICALLS && mips_symbol_binds_local_p (x))
 	return SYMBOL_GENERAL;
->>>>>>> 1177f497
 
       /* There are three cases to consider:
 
@@ -1403,16 +1342,6 @@
 	 relocations, but it chooses between local and global accesses
 	 in the same way as for o32 PIC.
 
-<<<<<<< HEAD
-  if (GET_CODE (x) == CONST)
-    {
-      x = XEXP (x, 0);
-      if (GET_CODE (x) == PLUS && GET_CODE (XEXP (x, 1)) == CONST_INT)
-	{
-	  *offset += INTVAL (XEXP (x, 1));
-	  x = XEXP (x, 0);
-	}
-=======
 	 In the third case we have more freedom since both forms of
 	 access will work for any kind of symbol.  However, there seems
 	 little point in doing things differently.  */
@@ -1420,7 +1349,6 @@
 	return SYMBOL_GOT_DISP;
 
       return SYMBOL_GOT_PAGE_OFST;
->>>>>>> 1177f497
     }
 
   return SYMBOL_GENERAL;
@@ -4930,11 +4858,7 @@
 	 only one right answer here.  */
       if (TARGET_64BIT && TARGET_DOUBLE_FLOAT && !TARGET_FLOAT64)
 	error ("unsupported combination: %s", "-mgp64 -mfp32 -mdouble-float");
-<<<<<<< HEAD
-      else if (!TARGET_64BIT && TARGET_FLOAT64 
-=======
       else if (!TARGET_64BIT && TARGET_FLOAT64
->>>>>>> 1177f497
 	       && !(ISA_HAS_MXHC1 && mips_abi == ABI_32))
 	error ("-mgp32 and -mfp64 can only be combined if the target"
 	       " supports the mfhc1 and mthc1 instructions");
@@ -7785,11 +7709,7 @@
 
   /* gcc assumes that each word of a multiword register can be accessed
      individually using SUBREGs.  This is not true for floating-point
-<<<<<<< HEAD
-     registers if they are bigger than a word.  */  
-=======
      registers if they are bigger than a word.  */
->>>>>>> 1177f497
   if (UNITS_PER_FPREG > UNITS_PER_WORD
       && GET_MODE_SIZE (from) > UNITS_PER_WORD
       && GET_MODE_SIZE (to) < UNITS_PER_FPREG

/* Subroutines used for MIPS code generation.
   Copyright (C) 1989, 1990, 1991, 1993, 1994, 1995, 1996, 1997, 1998,
   1999, 2000, 2001, 2002, 2003, 2004, 2005 Free Software Foundation, Inc.
   Contributed by A. Lichnewsky, lich@inria.inria.fr.
   Changes by Michael Meissner, meissner@osf.org.
   64-bit r4000 support by Ian Lance Taylor, ian@cygnus.com, and
   Brendan Eich, brendan@microunity.com.

This file is part of GCC.

GCC is free software; you can redistribute it and/or modify
it under the terms of the GNU General Public License as published by
the Free Software Foundation; either version 2, or (at your option)
any later version.

GCC is distributed in the hope that it will be useful,
but WITHOUT ANY WARRANTY; without even the implied warranty of
MERCHANTABILITY or FITNESS FOR A PARTICULAR PURPOSE.  See the
GNU General Public License for more details.

You should have received a copy of the GNU General Public License
along with GCC; see the file COPYING.  If not, write to
the Free Software Foundation, 51 Franklin Street, Fifth Floor,
Boston, MA 02110-1301, USA.  */

#include "config.h"
#include "system.h"
#include "coretypes.h"
#include "tm.h"
#include <signal.h>
#include "rtl.h"
#include "regs.h"
#include "hard-reg-set.h"
#include "real.h"
#include "insn-config.h"
#include "conditions.h"
#include "insn-attr.h"
#include "recog.h"
#include "toplev.h"
#include "output.h"
#include "tree.h"
#include "function.h"
#include "expr.h"
#include "optabs.h"
#include "flags.h"
#include "reload.h"
#include "tm_p.h"
#include "ggc.h"
#include "gstab.h"
#include "hashtab.h"
#include "debug.h"
#include "target.h"
#include "target-def.h"
#include "integrate.h"
#include "langhooks.h"
#include "cfglayout.h"
#include "sched-int.h"
#include "tree-gimple.h"
#include "bitmap.h"

/* True if X is an unspec wrapper around a SYMBOL_REF or LABEL_REF.  */
#define UNSPEC_ADDRESS_P(X)					\
  (GET_CODE (X) == UNSPEC					\
   && XINT (X, 1) >= UNSPEC_ADDRESS_FIRST			\
   && XINT (X, 1) < UNSPEC_ADDRESS_FIRST + NUM_SYMBOL_TYPES)

/* Extract the symbol or label from UNSPEC wrapper X.  */
#define UNSPEC_ADDRESS(X) \
  XVECEXP (X, 0, 0)

/* Extract the symbol type from UNSPEC wrapper X.  */
#define UNSPEC_ADDRESS_TYPE(X) \
  ((enum mips_symbol_type) (XINT (X, 1) - UNSPEC_ADDRESS_FIRST))

/* The maximum distance between the top of the stack frame and the
   value $sp has when we save & restore registers.

   Use a maximum gap of 0x100 in the mips16 case.  We can then use
   unextended instructions to save and restore registers, and to
   allocate and deallocate the top part of the frame.

   The value in the !mips16 case must be a SMALL_OPERAND and must
   preserve the maximum stack alignment.  */
#define MIPS_MAX_FIRST_STACK_STEP (TARGET_MIPS16 ? 0x100 : 0x7ff0)

/* True if INSN is a mips.md pattern or asm statement.  */
#define USEFUL_INSN_P(INSN)						\
  (INSN_P (INSN)							\
   && GET_CODE (PATTERN (INSN)) != USE					\
   && GET_CODE (PATTERN (INSN)) != CLOBBER				\
   && GET_CODE (PATTERN (INSN)) != ADDR_VEC				\
   && GET_CODE (PATTERN (INSN)) != ADDR_DIFF_VEC)

/* If INSN is a delayed branch sequence, return the first instruction
   in the sequence, otherwise return INSN itself.  */
#define SEQ_BEGIN(INSN)							\
  (INSN_P (INSN) && GET_CODE (PATTERN (INSN)) == SEQUENCE		\
   ? XVECEXP (PATTERN (INSN), 0, 0)					\
   : (INSN))

/* Likewise for the last instruction in a delayed branch sequence.  */
#define SEQ_END(INSN)							\
  (INSN_P (INSN) && GET_CODE (PATTERN (INSN)) == SEQUENCE		\
   ? XVECEXP (PATTERN (INSN), 0, XVECLEN (PATTERN (INSN), 0) - 1)	\
   : (INSN))

/* Execute the following loop body with SUBINSN set to each instruction
   between SEQ_BEGIN (INSN) and SEQ_END (INSN) inclusive.  */
#define FOR_EACH_SUBINSN(SUBINSN, INSN)					\
  for ((SUBINSN) = SEQ_BEGIN (INSN);					\
       (SUBINSN) != NEXT_INSN (SEQ_END (INSN));				\
       (SUBINSN) = NEXT_INSN (SUBINSN))

/* Classifies an address.

   ADDRESS_REG
       A natural register + offset address.  The register satisfies
       mips_valid_base_register_p and the offset is a const_arith_operand.

   ADDRESS_LO_SUM
       A LO_SUM rtx.  The first operand is a valid base register and
       the second operand is a symbolic address.

   ADDRESS_CONST_INT
       A signed 16-bit constant address.

   ADDRESS_SYMBOLIC:
       A constant symbolic address (equivalent to CONSTANT_SYMBOLIC).  */
enum mips_address_type {
  ADDRESS_REG,
  ADDRESS_LO_SUM,
  ADDRESS_CONST_INT,
  ADDRESS_SYMBOLIC
};

/* Classifies the prototype of a builtin function.  */
enum mips_function_type
{
  MIPS_V2SF_FTYPE_V2SF,
  MIPS_V2SF_FTYPE_V2SF_V2SF,
  MIPS_V2SF_FTYPE_V2SF_V2SF_INT,
  MIPS_V2SF_FTYPE_V2SF_V2SF_V2SF_V2SF,
  MIPS_V2SF_FTYPE_SF_SF,
  MIPS_INT_FTYPE_V2SF_V2SF,
  MIPS_INT_FTYPE_V2SF_V2SF_V2SF_V2SF,
  MIPS_INT_FTYPE_SF_SF,
  MIPS_INT_FTYPE_DF_DF,
  MIPS_SF_FTYPE_V2SF,
  MIPS_SF_FTYPE_SF,
  MIPS_SF_FTYPE_SF_SF,
  MIPS_DF_FTYPE_DF,
  MIPS_DF_FTYPE_DF_DF,

  /* For MIPS DSP ASE  */
  MIPS_DI_FTYPE_DI_SI,
  MIPS_DI_FTYPE_DI_SI_SI,
  MIPS_DI_FTYPE_DI_V2HI_V2HI,
  MIPS_DI_FTYPE_DI_V4QI_V4QI,
  MIPS_SI_FTYPE_DI_SI,
  MIPS_SI_FTYPE_PTR_SI,
  MIPS_SI_FTYPE_SI,
  MIPS_SI_FTYPE_SI_SI,
  MIPS_SI_FTYPE_V2HI,
  MIPS_SI_FTYPE_V2HI_V2HI,
  MIPS_SI_FTYPE_V4QI,
  MIPS_SI_FTYPE_V4QI_V4QI,
  MIPS_SI_FTYPE_VOID,
  MIPS_V2HI_FTYPE_SI,
  MIPS_V2HI_FTYPE_SI_SI,
  MIPS_V2HI_FTYPE_V2HI,
  MIPS_V2HI_FTYPE_V2HI_SI,
  MIPS_V2HI_FTYPE_V2HI_V2HI,
  MIPS_V2HI_FTYPE_V4QI,
  MIPS_V2HI_FTYPE_V4QI_V2HI,
  MIPS_V4QI_FTYPE_SI,
  MIPS_V4QI_FTYPE_V2HI_V2HI,
  MIPS_V4QI_FTYPE_V4QI_SI,
  MIPS_V4QI_FTYPE_V4QI_V4QI,
  MIPS_VOID_FTYPE_SI_SI,
  MIPS_VOID_FTYPE_V2HI_V2HI,
  MIPS_VOID_FTYPE_V4QI_V4QI,

  /* For MIPS DSP REV 2 ASE.  */
  MIPS_V4QI_FTYPE_V4QI,
  MIPS_SI_FTYPE_SI_SI_SI,
  MIPS_DI_FTYPE_DI_USI_USI,
  MIPS_DI_FTYPE_SI_SI,
  MIPS_DI_FTYPE_USI_USI,
  MIPS_V2HI_FTYPE_SI_SI_SI,

  /* The last type.  */
  MIPS_MAX_FTYPE_MAX
};

/* Specifies how a builtin function should be converted into rtl.  */
enum mips_builtin_type
{
  /* The builtin corresponds directly to an .md pattern.  The return
     value is mapped to operand 0 and the arguments are mapped to
     operands 1 and above.  */
  MIPS_BUILTIN_DIRECT,

  /* The builtin corresponds directly to an .md pattern.  There is no return
     value and the arguments are mapped to operands 0 and above.  */
  MIPS_BUILTIN_DIRECT_NO_TARGET,

  /* The builtin corresponds to a comparison instruction followed by
     a mips_cond_move_tf_ps pattern.  The first two arguments are the
     values to compare and the second two arguments are the vector
     operands for the movt.ps or movf.ps instruction (in assembly order).  */
  MIPS_BUILTIN_MOVF,
  MIPS_BUILTIN_MOVT,

  /* The builtin corresponds to a V2SF comparison instruction.  Operand 0
     of this instruction is the result of the comparison, which has mode
     CCV2 or CCV4.  The function arguments are mapped to operands 1 and
     above.  The function's return value is an SImode boolean that is
     true under the following conditions:

     MIPS_BUILTIN_CMP_ANY: one of the registers is true
     MIPS_BUILTIN_CMP_ALL: all of the registers are true
     MIPS_BUILTIN_CMP_LOWER: the first register is true
     MIPS_BUILTIN_CMP_UPPER: the second register is true.  */
  MIPS_BUILTIN_CMP_ANY,
  MIPS_BUILTIN_CMP_ALL,
  MIPS_BUILTIN_CMP_UPPER,
  MIPS_BUILTIN_CMP_LOWER,

  /* As above, but the instruction only sets a single $fcc register.  */
  MIPS_BUILTIN_CMP_SINGLE,

  /* For generating bposge32 branch instructions in MIPS32 DSP ASE.  */
  MIPS_BUILTIN_BPOSGE32
};

/* Invokes MACRO (COND) for each c.cond.fmt condition.  */
#define MIPS_FP_CONDITIONS(MACRO) \
  MACRO (f),	\
  MACRO (un),	\
  MACRO (eq),	\
  MACRO (ueq),	\
  MACRO (olt),	\
  MACRO (ult),	\
  MACRO (ole),	\
  MACRO (ule),	\
  MACRO (sf),	\
  MACRO (ngle),	\
  MACRO (seq),	\
  MACRO (ngl),	\
  MACRO (lt),	\
  MACRO (nge),	\
  MACRO (le),	\
  MACRO (ngt)

/* Enumerates the codes above as MIPS_FP_COND_<X>.  */
#define DECLARE_MIPS_COND(X) MIPS_FP_COND_ ## X
enum mips_fp_condition {
  MIPS_FP_CONDITIONS (DECLARE_MIPS_COND)
};

/* Index X provides the string representation of MIPS_FP_COND_<X>.  */
#define STRINGIFY(X) #X
static const char *const mips_fp_conditions[] = {
  MIPS_FP_CONDITIONS (STRINGIFY)
};

/* A function to save or store a register.  The first argument is the
   register and the second is the stack slot.  */
typedef void (*mips_save_restore_fn) (rtx, rtx);

struct mips16_constant;
struct mips_arg_info;
struct mips_address_info;
struct mips_integer_op;
struct mips_sim;

static enum mips_symbol_type mips_classify_symbol (rtx);
static bool mips_valid_base_register_p (rtx, enum machine_mode, int);
static bool mips_symbolic_address_p (enum mips_symbol_type, enum machine_mode);
static bool mips_classify_address (struct mips_address_info *, rtx,
				   enum machine_mode, int);
static bool mips_cannot_force_const_mem (rtx);
static bool mips_use_blocks_for_constant_p (enum machine_mode, rtx);
static int mips_symbol_insns (enum mips_symbol_type);
static bool mips16_unextended_reference_p (enum machine_mode mode, rtx, rtx);
static rtx mips_force_temporary (rtx, rtx);
static rtx mips_unspec_offset_high (rtx, rtx, rtx, enum mips_symbol_type);
static rtx mips_add_offset (rtx, rtx, HOST_WIDE_INT);
static unsigned int mips_build_shift (struct mips_integer_op *, HOST_WIDE_INT);
static unsigned int mips_build_lower (struct mips_integer_op *,
				      unsigned HOST_WIDE_INT);
static unsigned int mips_build_integer (struct mips_integer_op *,
					unsigned HOST_WIDE_INT);
static void mips_legitimize_const_move (enum machine_mode, rtx, rtx);
static int m16_check_op (rtx, int, int, int);
static bool mips_rtx_costs (rtx, int, int, int *);
static int mips_address_cost (rtx);
static void mips_emit_compare (enum rtx_code *, rtx *, rtx *, bool);
static void mips_load_call_address (rtx, rtx, int);
static bool mips_function_ok_for_sibcall (tree, tree);
static void mips_block_move_straight (rtx, rtx, HOST_WIDE_INT);
static void mips_adjust_block_mem (rtx, HOST_WIDE_INT, rtx *, rtx *);
static void mips_block_move_loop (rtx, rtx, HOST_WIDE_INT);
static void mips_arg_info (const CUMULATIVE_ARGS *, enum machine_mode,
			   tree, int, struct mips_arg_info *);
static bool mips_get_unaligned_mem (rtx *, unsigned int, int, rtx *, rtx *);
static void mips_set_architecture (const struct mips_cpu_info *);
static void mips_set_tune (const struct mips_cpu_info *);
static bool mips_handle_option (size_t, const char *, int);
static struct machine_function *mips_init_machine_status (void);
static void print_operand_reloc (FILE *, rtx, const char **);
static void mips_file_start (void);
static bool mips_rewrite_small_data_p (rtx);
static int mips_small_data_pattern_1 (rtx *, void *);
static int mips_rewrite_small_data_1 (rtx *, void *);
static bool mips_function_has_gp_insn (void);
static unsigned int mips_global_pointer	(void);
static bool mips_save_reg_p (unsigned int);
static void mips_save_restore_reg (enum machine_mode, int, HOST_WIDE_INT,
				   mips_save_restore_fn);
static void mips_for_each_saved_reg (HOST_WIDE_INT, mips_save_restore_fn);
static void mips_output_cplocal (void);
static void mips_emit_loadgp (void);
static void mips_output_function_prologue (FILE *, HOST_WIDE_INT);
static void mips_set_frame_expr (rtx);
static rtx mips_frame_set (rtx, rtx);
static void mips_save_reg (rtx, rtx);
static void mips_output_function_epilogue (FILE *, HOST_WIDE_INT);
static void mips_restore_reg (rtx, rtx);
static void mips_output_mi_thunk (FILE *, tree, HOST_WIDE_INT,
				  HOST_WIDE_INT, tree);
static int symbolic_expression_p (rtx);
static section *mips_select_rtx_section (enum machine_mode, rtx,
					 unsigned HOST_WIDE_INT);
static section *mips_function_rodata_section (tree);
static bool mips_in_small_data_p (tree);
static bool mips_use_anchors_for_symbol_p (rtx);
static int mips_fpr_return_fields (tree, tree *);
static bool mips_return_in_msb (tree);
static rtx mips_return_fpr_pair (enum machine_mode mode,
				 enum machine_mode mode1, HOST_WIDE_INT,
				 enum machine_mode mode2, HOST_WIDE_INT);
static rtx mips16_gp_pseudo_reg (void);
static void mips16_fp_args (FILE *, int, int);
static void build_mips16_function_stub (FILE *);
static rtx dump_constants_1 (enum machine_mode, rtx, rtx);
static void dump_constants (struct mips16_constant *, rtx);
static int mips16_insn_length (rtx);
static int mips16_rewrite_pool_refs (rtx *, void *);
static void mips16_lay_out_constants (void);
static void mips_sim_reset (struct mips_sim *);
static void mips_sim_init (struct mips_sim *, state_t);
static void mips_sim_next_cycle (struct mips_sim *);
static void mips_sim_wait_reg (struct mips_sim *, rtx, rtx);
static int mips_sim_wait_regs_2 (rtx *, void *);
static void mips_sim_wait_regs_1 (rtx *, void *);
static void mips_sim_wait_regs (struct mips_sim *, rtx);
static void mips_sim_wait_units (struct mips_sim *, rtx);
static void mips_sim_wait_insn (struct mips_sim *, rtx);
static void mips_sim_record_set (rtx, rtx, void *);
static void mips_sim_issue_insn (struct mips_sim *, rtx);
static void mips_sim_issue_nop (struct mips_sim *);
static void mips_sim_finish_insn (struct mips_sim *, rtx);
static void vr4130_avoid_branch_rt_conflict (rtx);
static void vr4130_align_insns (void);
static void mips_avoid_hazard (rtx, rtx, int *, rtx *, rtx);
static void mips_avoid_hazards (void);
static void mips_reorg (void);
static bool mips_strict_matching_cpu_name_p (const char *, const char *);
static bool mips_matching_cpu_name_p (const char *, const char *);
static const struct mips_cpu_info *mips_parse_cpu (const char *);
static const struct mips_cpu_info *mips_cpu_info_from_isa (int);
static bool mips_return_in_memory (tree, tree);
static bool mips_strict_argument_naming (CUMULATIVE_ARGS *);
static void mips_macc_chains_record (rtx);
static void mips_macc_chains_reorder (rtx *, int);
static void vr4130_true_reg_dependence_p_1 (rtx, rtx, void *);
static bool vr4130_true_reg_dependence_p (rtx);
static bool vr4130_swap_insns_p (rtx, rtx);
static void vr4130_reorder (rtx *, int);
static void mips_promote_ready (rtx *, int, int);
static int mips_sched_reorder (FILE *, int, rtx *, int *, int);
static int mips_variable_issue (FILE *, int, rtx, int);
static int mips_adjust_cost (rtx, rtx, rtx, int);
static int mips_issue_rate (void);
static int mips_multipass_dfa_lookahead (void);
static void mips_init_libfuncs (void);
static void mips_setup_incoming_varargs (CUMULATIVE_ARGS *, enum machine_mode,
					 tree, int *, int);
static tree mips_build_builtin_va_list (void);
static tree mips_gimplify_va_arg_expr (tree, tree, tree *, tree *);
static bool mips_pass_by_reference (CUMULATIVE_ARGS *, enum machine_mode mode,
				    tree, bool);
static bool mips_callee_copies (CUMULATIVE_ARGS *, enum machine_mode mode,
				tree, bool);
static int mips_arg_partial_bytes (CUMULATIVE_ARGS *, enum machine_mode mode,
				   tree, bool);
static bool mips_valid_pointer_mode (enum machine_mode);
static bool mips_vector_mode_supported_p (enum machine_mode);
static rtx mips_prepare_builtin_arg (enum insn_code, unsigned int, tree, unsigned int);
static rtx mips_prepare_builtin_target (enum insn_code, unsigned int, rtx);
static rtx mips_expand_builtin (tree, rtx, rtx, enum machine_mode, int);
static void mips_init_builtins (void);
static rtx mips_expand_builtin_direct (enum insn_code, rtx, tree, bool);
static rtx mips_expand_builtin_movtf (enum mips_builtin_type,
				      enum insn_code, enum mips_fp_condition,
				      rtx, tree);
static rtx mips_expand_builtin_compare (enum mips_builtin_type,
					enum insn_code, enum mips_fp_condition,
					rtx, tree);
static rtx mips_expand_builtin_bposge (enum mips_builtin_type, rtx);
static void mips_encode_section_info (tree, rtx, int);
static void mips_extra_live_on_entry (bitmap);
static int mips_comp_type_attributes (tree, tree);
static int mips_mode_rep_extended (enum machine_mode, enum machine_mode);
static bool mips_offset_within_alignment_p (rtx, HOST_WIDE_INT);

/* Structure to be filled in by compute_frame_size with register
   save masks, and offsets for the current function.  */

struct mips_frame_info GTY(())
{
  HOST_WIDE_INT total_size;	/* # bytes that the entire frame takes up */
  HOST_WIDE_INT var_size;	/* # bytes that variables take up */
  HOST_WIDE_INT args_size;	/* # bytes that outgoing arguments take up */
  HOST_WIDE_INT cprestore_size;	/* # bytes that the .cprestore slot takes up */
  HOST_WIDE_INT gp_reg_size;	/* # bytes needed to store gp regs */
  HOST_WIDE_INT fp_reg_size;	/* # bytes needed to store fp regs */
  unsigned int mask;		/* mask of saved gp registers */
  unsigned int fmask;		/* mask of saved fp registers */
  HOST_WIDE_INT gp_save_offset;	/* offset from vfp to store gp registers */
  HOST_WIDE_INT fp_save_offset;	/* offset from vfp to store fp registers */
  HOST_WIDE_INT gp_sp_offset;	/* offset from new sp to store gp registers */
  HOST_WIDE_INT fp_sp_offset;	/* offset from new sp to store fp registers */
  bool initialized;		/* true if frame size already calculated */
  int num_gp;			/* number of gp registers saved */
  int num_fp;			/* number of fp registers saved */
};

struct machine_function GTY(()) {
  /* Pseudo-reg holding the value of $28 in a mips16 function which
     refers to GP relative global variables.  */
  rtx mips16_gp_pseudo_rtx;

  /* The number of extra stack bytes taken up by register varargs.
     This area is allocated by the callee at the very top of the frame.  */
  int varargs_size;

  /* Current frame information, calculated by compute_frame_size.  */
  struct mips_frame_info frame;

  /* The register to use as the global pointer within this function.  */
  unsigned int global_pointer;

  /* True if mips_adjust_insn_length should ignore an instruction's
     hazard attribute.  */
  bool ignore_hazard_length_p;

  /* True if the whole function is suitable for .set noreorder and
     .set nomacro.  */
  bool all_noreorder_p;

  /* True if the function is known to have an instruction that needs $gp.  */
  bool has_gp_insn_p;
};

/* Information about a single argument.  */
struct mips_arg_info
{
  /* True if the argument is passed in a floating-point register, or
     would have been if we hadn't run out of registers.  */
  bool fpr_p;

  /* The number of words passed in registers, rounded up.  */
  unsigned int reg_words;

  /* For EABI, the offset of the first register from GP_ARG_FIRST or
     FP_ARG_FIRST.  For other ABIs, the offset of the first register from
     the start of the ABI's argument structure (see the CUMULATIVE_ARGS
     comment for details).

     The value is MAX_ARGS_IN_REGISTERS if the argument is passed entirely
     on the stack.  */
  unsigned int reg_offset;

  /* The number of words that must be passed on the stack, rounded up.  */
  unsigned int stack_words;

  /* The offset from the start of the stack overflow area of the argument's
     first stack word.  Only meaningful when STACK_WORDS is nonzero.  */
  unsigned int stack_offset;
};


/* Information about an address described by mips_address_type.

   ADDRESS_CONST_INT
       No fields are used.

   ADDRESS_REG
       REG is the base register and OFFSET is the constant offset.

   ADDRESS_LO_SUM
       REG is the register that contains the high part of the address,
       OFFSET is the symbolic address being referenced and SYMBOL_TYPE
       is the type of OFFSET's symbol.

   ADDRESS_SYMBOLIC
       SYMBOL_TYPE is the type of symbol being referenced.  */

struct mips_address_info
{
  enum mips_address_type type;
  rtx reg;
  rtx offset;
  enum mips_symbol_type symbol_type;
};


/* One stage in a constant building sequence.  These sequences have
   the form:

	A = VALUE[0]
	A = A CODE[1] VALUE[1]
	A = A CODE[2] VALUE[2]
	...

   where A is an accumulator, each CODE[i] is a binary rtl operation
   and each VALUE[i] is a constant integer.  */
struct mips_integer_op {
  enum rtx_code code;
  unsigned HOST_WIDE_INT value;
};


/* The largest number of operations needed to load an integer constant.
   The worst accepted case for 64-bit constants is LUI,ORI,SLL,ORI,SLL,ORI.
   When the lowest bit is clear, we can try, but reject a sequence with
   an extra SLL at the end.  */
#define MIPS_MAX_INTEGER_OPS 7


/* Global variables for machine-dependent things.  */

/* Threshold for data being put into the small data/bss area, instead
   of the normal data area.  */
int mips_section_threshold = -1;

/* Count the number of .file directives, so that .loc is up to date.  */
int num_source_filenames = 0;

/* Count the number of sdb related labels are generated (to find block
   start and end boundaries).  */
int sdb_label_count = 0;

/* Next label # for each statement for Silicon Graphics IRIS systems.  */
int sym_lineno = 0;

/* Name of the file containing the current function.  */
const char *current_function_file = "";

/* Number of nested .set noreorder, noat, nomacro, and volatile requests.  */
int set_noreorder;
int set_noat;
int set_nomacro;
int set_volatile;

/* The next branch instruction is a branch likely, not branch normal.  */
int mips_branch_likely;

/* The operands passed to the last cmpMM expander.  */
rtx cmp_operands[2];

/* The target cpu for code generation.  */
enum processor_type mips_arch;
const struct mips_cpu_info *mips_arch_info;

/* The target cpu for optimization and scheduling.  */
enum processor_type mips_tune;
const struct mips_cpu_info *mips_tune_info;

/* Which instruction set architecture to use.  */
int mips_isa;

/* Which ABI to use.  */
int mips_abi = MIPS_ABI_DEFAULT;

/* Cost information to use.  */
const struct mips_rtx_cost_data *mips_cost;

/* Whether we are generating mips16 hard float code.  In mips16 mode
   we always set TARGET_SOFT_FLOAT; this variable is nonzero if
   -msoft-float was not specified by the user, which means that we
   should arrange to call mips32 hard floating point code.  */
int mips16_hard_float;

/* The architecture selected by -mipsN.  */
static const struct mips_cpu_info *mips_isa_info;

/* If TRUE, we split addresses into their high and low parts in the RTL.  */
int mips_split_addresses;

/* Mode used for saving/restoring general purpose registers.  */
static enum machine_mode gpr_mode;

/* Array giving truth value on whether or not a given hard register
   can support a given mode.  */
char mips_hard_regno_mode_ok[(int)MAX_MACHINE_MODE][FIRST_PSEUDO_REGISTER];

/* List of all MIPS punctuation characters used by print_operand.  */
char mips_print_operand_punct[256];

/* Map GCC register number to debugger register number.  */
int mips_dbx_regno[FIRST_PSEUDO_REGISTER];

/* A copy of the original flag_delayed_branch: see override_options.  */
static int mips_flag_delayed_branch;

static GTY (()) int mips_output_filename_first_time = 1;

/* mips_split_p[X] is true if symbols of type X can be split by
   mips_split_symbol().  */
bool mips_split_p[NUM_SYMBOL_TYPES];

/* mips_lo_relocs[X] is the relocation to use when a symbol of type X
   appears in a LO_SUM.  It can be null if such LO_SUMs aren't valid or
   if they are matched by a special .md file pattern.  */
static const char *mips_lo_relocs[NUM_SYMBOL_TYPES];

/* Likewise for HIGHs.  */
static const char *mips_hi_relocs[NUM_SYMBOL_TYPES];

/* Map hard register number to register class */
const enum reg_class mips_regno_to_class[] =
{
  LEA_REGS,	LEA_REGS,	M16_NA_REGS,	V1_REG,
  M16_REGS,	M16_REGS,	M16_REGS,	M16_REGS,
  LEA_REGS,	LEA_REGS,	LEA_REGS,	LEA_REGS,
  LEA_REGS,	LEA_REGS,	LEA_REGS,	LEA_REGS,
  M16_NA_REGS,	M16_NA_REGS,	LEA_REGS,	LEA_REGS,
  LEA_REGS,	LEA_REGS,	LEA_REGS,	LEA_REGS,
  T_REG,	PIC_FN_ADDR_REG, LEA_REGS,	LEA_REGS,
  LEA_REGS,	LEA_REGS,	LEA_REGS,	LEA_REGS,
  FP_REGS,	FP_REGS,	FP_REGS,	FP_REGS,
  FP_REGS,	FP_REGS,	FP_REGS,	FP_REGS,
  FP_REGS,	FP_REGS,	FP_REGS,	FP_REGS,
  FP_REGS,	FP_REGS,	FP_REGS,	FP_REGS,
  FP_REGS,	FP_REGS,	FP_REGS,	FP_REGS,
  FP_REGS,	FP_REGS,	FP_REGS,	FP_REGS,
  FP_REGS,	FP_REGS,	FP_REGS,	FP_REGS,
  FP_REGS,	FP_REGS,	FP_REGS,	FP_REGS,
  HI_REG,	LO_REG,		NO_REGS,	ST_REGS,
  ST_REGS,	ST_REGS,	ST_REGS,	ST_REGS,
  ST_REGS,	ST_REGS,	ST_REGS,	NO_REGS,
  NO_REGS,	ALL_REGS,	ALL_REGS,	NO_REGS,
  COP0_REGS,	COP0_REGS,	COP0_REGS,	COP0_REGS,
  COP0_REGS,	COP0_REGS,	COP0_REGS,	COP0_REGS,
  COP0_REGS,	COP0_REGS,	COP0_REGS,	COP0_REGS,
  COP0_REGS,	COP0_REGS,	COP0_REGS,	COP0_REGS,
  COP0_REGS,	COP0_REGS,	COP0_REGS,	COP0_REGS,
  COP0_REGS,	COP0_REGS,	COP0_REGS,	COP0_REGS,
  COP0_REGS,	COP0_REGS,	COP0_REGS,	COP0_REGS,
  COP0_REGS,	COP0_REGS,	COP0_REGS,	COP0_REGS,
  COP2_REGS,	COP2_REGS,	COP2_REGS,	COP2_REGS,
  COP2_REGS,	COP2_REGS,	COP2_REGS,	COP2_REGS,
  COP2_REGS,	COP2_REGS,	COP2_REGS,	COP2_REGS,
  COP2_REGS,	COP2_REGS,	COP2_REGS,	COP2_REGS,
  COP2_REGS,	COP2_REGS,	COP2_REGS,	COP2_REGS,
  COP2_REGS,	COP2_REGS,	COP2_REGS,	COP2_REGS,
  COP2_REGS,	COP2_REGS,	COP2_REGS,	COP2_REGS,
  COP2_REGS,	COP2_REGS,	COP2_REGS,	COP2_REGS,
  COP3_REGS,	COP3_REGS,	COP3_REGS,	COP3_REGS,
  COP3_REGS,	COP3_REGS,	COP3_REGS,	COP3_REGS,
  COP3_REGS,	COP3_REGS,	COP3_REGS,	COP3_REGS,
  COP3_REGS,	COP3_REGS,	COP3_REGS,	COP3_REGS,
  COP3_REGS,	COP3_REGS,	COP3_REGS,	COP3_REGS,
  COP3_REGS,	COP3_REGS,	COP3_REGS,	COP3_REGS,
  COP3_REGS,	COP3_REGS,	COP3_REGS,	COP3_REGS,
  COP3_REGS,	COP3_REGS,	COP3_REGS,	COP3_REGS,
  DSP_ACC_REGS,	DSP_ACC_REGS,	DSP_ACC_REGS,	DSP_ACC_REGS,
  DSP_ACC_REGS,	DSP_ACC_REGS,	ALL_REGS,	ALL_REGS,
  ALL_REGS,	ALL_REGS,	ALL_REGS,	ALL_REGS
};

/* Table of machine dependent attributes.  */
const struct attribute_spec mips_attribute_table[] =
{
  { "long_call",   0, 0, false, true,  true,  NULL },
  { "far",     	   0, 0, false, true,  true,  NULL },
  { "near",        0, 0, false, true,  true,  NULL },
  { NULL,	   0, 0, false, false, false, NULL }
};

/* A table describing all the processors gcc knows about.  Names are
   matched in the order listed.  The first mention of an ISA level is
   taken as the canonical name for that ISA.

   To ease comparison, please keep this table in the same order as
   gas's mips_cpu_info_table[].  */
const struct mips_cpu_info mips_cpu_info_table[] = {
  /* Entries for generic ISAs */
  { "mips1", PROCESSOR_R3000, 1 },
  { "mips2", PROCESSOR_R6000, 2 },
  { "mips3", PROCESSOR_R4000, 3 },
  { "mips4", PROCESSOR_R8000, 4 },
  { "mips32", PROCESSOR_4KC, 32 },
  { "mips32r2", PROCESSOR_M4K, 33 },
  { "mips64", PROCESSOR_5KC, 64 },

  /* MIPS I */
  { "r3000", PROCESSOR_R3000, 1 },
  { "r2000", PROCESSOR_R3000, 1 }, /* = r3000 */
  { "r3900", PROCESSOR_R3900, 1 },

  /* MIPS II */
  { "r6000", PROCESSOR_R6000, 2 },

  /* MIPS III */
  { "r4000", PROCESSOR_R4000, 3 },
  { "vr4100", PROCESSOR_R4100, 3 },
  { "vr4111", PROCESSOR_R4111, 3 },
  { "vr4120", PROCESSOR_R4120, 3 },
  { "vr4130", PROCESSOR_R4130, 3 },
  { "vr4300", PROCESSOR_R4300, 3 },
  { "r4400", PROCESSOR_R4000, 3 }, /* = r4000 */
  { "r4600", PROCESSOR_R4600, 3 },
  { "orion", PROCESSOR_R4600, 3 }, /* = r4600 */
  { "r4650", PROCESSOR_R4650, 3 },

  /* MIPS IV */
  { "r8000", PROCESSOR_R8000, 4 },
  { "vr5000", PROCESSOR_R5000, 4 },
  { "vr5400", PROCESSOR_R5400, 4 },
  { "vr5500", PROCESSOR_R5500, 4 },
  { "rm7000", PROCESSOR_R7000, 4 },
  { "rm9000", PROCESSOR_R9000, 4 },

  /* MIPS32 */
  { "4kc", PROCESSOR_4KC, 32 },
  { "4km", PROCESSOR_4KC, 32 }, /* = 4kc */
  { "4kp", PROCESSOR_4KP, 32 },

  /* MIPS32 Release 2 */
  { "m4k", PROCESSOR_M4K, 33 },
  { "4kec", PROCESSOR_4KC, 33 },
  { "4kem", PROCESSOR_4KC, 33 },
  { "4kep", PROCESSOR_4KP, 33 },
  { "24kc", PROCESSOR_24KC, 33 },  /* 24K  no FPU */
  { "24kf", PROCESSOR_24KF, 33 },  /* 24K 1:2 FPU */
  { "24kx", PROCESSOR_24KX, 33 },  /* 24K 1:1 FPU */
  { "24kec", PROCESSOR_24KC, 33 }, /* 24K with DSP */
  { "24kef", PROCESSOR_24KF, 33 },
  { "24kex", PROCESSOR_24KX, 33 },
  { "34kc", PROCESSOR_24KC, 33 },  /* 34K with MT/DSP */
  { "34kf", PROCESSOR_24KF, 33 },
  { "34kx", PROCESSOR_24KX, 33 },
  { "74kc", PROCESSOR_74KC, 33 },
  { "74kf", PROCESSOR_74KF, 33 },
  { "74kx", PROCESSOR_74KX, 33 },

  /* MIPS64 */
  { "5kc", PROCESSOR_5KC, 64 },
  { "5kf", PROCESSOR_5KF, 64 },
  { "20kc", PROCESSOR_20KC, 64 },
  { "sb1", PROCESSOR_SB1, 64 },
  { "sb1a", PROCESSOR_SB1A, 64 },
  { "sr71000", PROCESSOR_SR71000, 64 },

  /* End marker */
  { 0, 0, 0 }
};

/* Default costs. If these are used for a processor we should look
   up the actual costs.  */
#define DEFAULT_COSTS COSTS_N_INSNS (6),  /* fp_add */       \
                      COSTS_N_INSNS (7),  /* fp_mult_sf */   \
                      COSTS_N_INSNS (8),  /* fp_mult_df */   \
                      COSTS_N_INSNS (23), /* fp_div_sf */    \
                      COSTS_N_INSNS (36), /* fp_div_df */    \
                      COSTS_N_INSNS (10), /* int_mult_si */  \
                      COSTS_N_INSNS (10), /* int_mult_di */  \
                      COSTS_N_INSNS (69), /* int_div_si */   \
                      COSTS_N_INSNS (69), /* int_div_di */   \
                                       2, /* branch_cost */  \
                                       4  /* memory_latency */

/* Need to replace these with the costs of calling the appropriate
   libgcc routine.  */
#define SOFT_FP_COSTS COSTS_N_INSNS (256), /* fp_add */       \
                      COSTS_N_INSNS (256), /* fp_mult_sf */   \
                      COSTS_N_INSNS (256), /* fp_mult_df */   \
                      COSTS_N_INSNS (256), /* fp_div_sf */    \
                      COSTS_N_INSNS (256)  /* fp_div_df */

static struct mips_rtx_cost_data const mips_rtx_cost_optimize_size =
  {
      COSTS_N_INSNS (1),            /* fp_add */
      COSTS_N_INSNS (1),            /* fp_mult_sf */
      COSTS_N_INSNS (1),            /* fp_mult_df */
      COSTS_N_INSNS (1),            /* fp_div_sf */
      COSTS_N_INSNS (1),            /* fp_div_df */
      COSTS_N_INSNS (1),            /* int_mult_si */
      COSTS_N_INSNS (1),            /* int_mult_di */
      COSTS_N_INSNS (1),            /* int_div_si */
      COSTS_N_INSNS (1),            /* int_div_di */
                       2,           /* branch_cost */
                       4            /* memory_latency */
  };

static struct mips_rtx_cost_data const mips_rtx_cost_data[PROCESSOR_MAX] =
  {
    { /* R3000 */
      COSTS_N_INSNS (2),            /* fp_add */
      COSTS_N_INSNS (4),            /* fp_mult_sf */
      COSTS_N_INSNS (5),            /* fp_mult_df */
      COSTS_N_INSNS (12),           /* fp_div_sf */
      COSTS_N_INSNS (19),           /* fp_div_df */
      COSTS_N_INSNS (12),           /* int_mult_si */
      COSTS_N_INSNS (12),           /* int_mult_di */
      COSTS_N_INSNS (35),           /* int_div_si */
      COSTS_N_INSNS (35),           /* int_div_di */
                       1,           /* branch_cost */
                       4            /* memory_latency */

    },
    { /* 4KC */
      SOFT_FP_COSTS,
      COSTS_N_INSNS (6),            /* int_mult_si */
      COSTS_N_INSNS (6),            /* int_mult_di */
      COSTS_N_INSNS (36),           /* int_div_si */
      COSTS_N_INSNS (36),           /* int_div_di */
                       1,           /* branch_cost */
                       4            /* memory_latency */
    },
    { /* 4KP */
      SOFT_FP_COSTS,
      COSTS_N_INSNS (36),           /* int_mult_si */
      COSTS_N_INSNS (36),           /* int_mult_di */
      COSTS_N_INSNS (37),           /* int_div_si */
      COSTS_N_INSNS (37),           /* int_div_di */
                       1,           /* branch_cost */
                       4            /* memory_latency */
    },
    { /* 5KC */
      SOFT_FP_COSTS,
      COSTS_N_INSNS (4),            /* int_mult_si */
      COSTS_N_INSNS (11),           /* int_mult_di */
      COSTS_N_INSNS (36),           /* int_div_si */
      COSTS_N_INSNS (68),           /* int_div_di */
                       1,           /* branch_cost */
                       4            /* memory_latency */
    },
    { /* 5KF */
      COSTS_N_INSNS (4),            /* fp_add */
      COSTS_N_INSNS (4),            /* fp_mult_sf */
      COSTS_N_INSNS (5),            /* fp_mult_df */
      COSTS_N_INSNS (17),           /* fp_div_sf */
      COSTS_N_INSNS (32),           /* fp_div_df */
      COSTS_N_INSNS (4),            /* int_mult_si */
      COSTS_N_INSNS (11),           /* int_mult_di */
      COSTS_N_INSNS (36),           /* int_div_si */
      COSTS_N_INSNS (68),           /* int_div_di */
                       1,           /* branch_cost */
                       4            /* memory_latency */
    },
    { /* 20KC */
      DEFAULT_COSTS
    },
    { /* 24KC */
      SOFT_FP_COSTS,
      COSTS_N_INSNS (5),            /* int_mult_si */
      COSTS_N_INSNS (5),            /* int_mult_di */
      COSTS_N_INSNS (41),           /* int_div_si */
      COSTS_N_INSNS (41),           /* int_div_di */
                       1,           /* branch_cost */
                       4            /* memory_latency */
    },
    { /* 24KF */
      COSTS_N_INSNS (8),            /* fp_add */
      COSTS_N_INSNS (8),            /* fp_mult_sf */
      COSTS_N_INSNS (10),           /* fp_mult_df */
      COSTS_N_INSNS (34),           /* fp_div_sf */
      COSTS_N_INSNS (64),           /* fp_div_df */
      COSTS_N_INSNS (5),            /* int_mult_si */
      COSTS_N_INSNS (5),            /* int_mult_di */
      COSTS_N_INSNS (41),           /* int_div_si */
      COSTS_N_INSNS (41),           /* int_div_di */
                       1,           /* branch_cost */
                       4            /* memory_latency */
    },
    { /* 24KX */
      COSTS_N_INSNS (4),            /* fp_add */
      COSTS_N_INSNS (4),            /* fp_mult_sf */
      COSTS_N_INSNS (5),            /* fp_mult_df */
      COSTS_N_INSNS (17),           /* fp_div_sf */
      COSTS_N_INSNS (32),           /* fp_div_df */
      COSTS_N_INSNS (5),            /* int_mult_si */
      COSTS_N_INSNS (5),            /* int_mult_di */
      COSTS_N_INSNS (41),           /* int_div_si */
      COSTS_N_INSNS (41),           /* int_div_di */
                       1,           /* branch_cost */
                       4            /* memory_latency */
    },
    { /* 74KC */
      SOFT_FP_COSTS,
      COSTS_N_INSNS (5),            /* int_mult_si */
      COSTS_N_INSNS (5),            /* int_mult_di */
      COSTS_N_INSNS (41),           /* int_div_si */
      COSTS_N_INSNS (41),           /* int_div_di */
                       1,           /* branch_cost */
                       4            /* memory_latency */
    },
    { /* 74KF */
      COSTS_N_INSNS (8),            /* fp_add */
      COSTS_N_INSNS (8),            /* fp_mult_sf */
      COSTS_N_INSNS (10),           /* fp_mult_df */
      COSTS_N_INSNS (34),           /* fp_div_sf */
      COSTS_N_INSNS (64),           /* fp_div_df */
      COSTS_N_INSNS (5),            /* int_mult_si */
      COSTS_N_INSNS (5),            /* int_mult_di */
      COSTS_N_INSNS (41),           /* int_div_si */
      COSTS_N_INSNS (41),           /* int_div_di */
                       1,           /* branch_cost */
                       4            /* memory_latency */
    },
    { /* 74KX */
      COSTS_N_INSNS (4),            /* fp_add */
      COSTS_N_INSNS (4),            /* fp_mult_sf */
      COSTS_N_INSNS (5),            /* fp_mult_df */
      COSTS_N_INSNS (17),           /* fp_div_sf */
      COSTS_N_INSNS (32),           /* fp_div_df */
      COSTS_N_INSNS (5),            /* int_mult_si */
      COSTS_N_INSNS (5),            /* int_mult_di */
      COSTS_N_INSNS (41),           /* int_div_si */
      COSTS_N_INSNS (41),           /* int_div_di */
                       1,           /* branch_cost */
                       4            /* memory_latency */
    },
    { /* M4k */
      DEFAULT_COSTS
    },
    { /* R3900 */
      COSTS_N_INSNS (2),            /* fp_add */
      COSTS_N_INSNS (4),            /* fp_mult_sf */
      COSTS_N_INSNS (5),            /* fp_mult_df */
      COSTS_N_INSNS (12),           /* fp_div_sf */
      COSTS_N_INSNS (19),           /* fp_div_df */
      COSTS_N_INSNS (2),            /* int_mult_si */
      COSTS_N_INSNS (2),            /* int_mult_di */
      COSTS_N_INSNS (35),           /* int_div_si */
      COSTS_N_INSNS (35),           /* int_div_di */
                       1,           /* branch_cost */
                       4            /* memory_latency */
    },
    { /* R6000 */
      COSTS_N_INSNS (3),            /* fp_add */
      COSTS_N_INSNS (5),            /* fp_mult_sf */
      COSTS_N_INSNS (6),            /* fp_mult_df */
      COSTS_N_INSNS (15),           /* fp_div_sf */
      COSTS_N_INSNS (16),           /* fp_div_df */
      COSTS_N_INSNS (17),           /* int_mult_si */
      COSTS_N_INSNS (17),           /* int_mult_di */
      COSTS_N_INSNS (38),           /* int_div_si */
      COSTS_N_INSNS (38),           /* int_div_di */
                       2,           /* branch_cost */
                       6            /* memory_latency */
    },
    { /* R4000 */
       COSTS_N_INSNS (6),           /* fp_add */
       COSTS_N_INSNS (7),           /* fp_mult_sf */
       COSTS_N_INSNS (8),           /* fp_mult_df */
       COSTS_N_INSNS (23),          /* fp_div_sf */
       COSTS_N_INSNS (36),          /* fp_div_df */
       COSTS_N_INSNS (10),          /* int_mult_si */
       COSTS_N_INSNS (10),          /* int_mult_di */
       COSTS_N_INSNS (69),          /* int_div_si */
       COSTS_N_INSNS (69),          /* int_div_di */
                        2,          /* branch_cost */
                        6           /* memory_latency */
    },
    { /* R4100 */
      DEFAULT_COSTS
    },
    { /* R4111 */
      DEFAULT_COSTS
    },
    { /* R4120 */
      DEFAULT_COSTS
    },
    { /* R4130 */
      /* The only costs that appear to be updated here are
	 integer multiplication.  */
      SOFT_FP_COSTS,
      COSTS_N_INSNS (4),            /* int_mult_si */
      COSTS_N_INSNS (6),            /* int_mult_di */
      COSTS_N_INSNS (69),           /* int_div_si */
      COSTS_N_INSNS (69),           /* int_div_di */
                       1,           /* branch_cost */
                       4            /* memory_latency */
    },
    { /* R4300 */
      DEFAULT_COSTS
    },
    { /* R4600 */
      DEFAULT_COSTS
    },
    { /* R4650 */
      DEFAULT_COSTS
    },
    { /* R5000 */
      COSTS_N_INSNS (6),            /* fp_add */
      COSTS_N_INSNS (4),            /* fp_mult_sf */
      COSTS_N_INSNS (5),            /* fp_mult_df */
      COSTS_N_INSNS (23),           /* fp_div_sf */
      COSTS_N_INSNS (36),           /* fp_div_df */
      COSTS_N_INSNS (5),            /* int_mult_si */
      COSTS_N_INSNS (5),            /* int_mult_di */
      COSTS_N_INSNS (36),           /* int_div_si */
      COSTS_N_INSNS (36),           /* int_div_di */
                       1,           /* branch_cost */
                       4            /* memory_latency */
    },
    { /* R5400 */
      COSTS_N_INSNS (6),            /* fp_add */
      COSTS_N_INSNS (5),            /* fp_mult_sf */
      COSTS_N_INSNS (6),            /* fp_mult_df */
      COSTS_N_INSNS (30),           /* fp_div_sf */
      COSTS_N_INSNS (59),           /* fp_div_df */
      COSTS_N_INSNS (3),            /* int_mult_si */
      COSTS_N_INSNS (4),            /* int_mult_di */
      COSTS_N_INSNS (42),           /* int_div_si */
      COSTS_N_INSNS (74),           /* int_div_di */
                       1,           /* branch_cost */
                       4            /* memory_latency */
    },
    { /* R5500 */
      COSTS_N_INSNS (6),            /* fp_add */
      COSTS_N_INSNS (5),            /* fp_mult_sf */
      COSTS_N_INSNS (6),            /* fp_mult_df */
      COSTS_N_INSNS (30),           /* fp_div_sf */
      COSTS_N_INSNS (59),           /* fp_div_df */
      COSTS_N_INSNS (5),            /* int_mult_si */
      COSTS_N_INSNS (9),            /* int_mult_di */
      COSTS_N_INSNS (42),           /* int_div_si */
      COSTS_N_INSNS (74),           /* int_div_di */
                       1,           /* branch_cost */
                       4            /* memory_latency */
    },
    { /* R7000 */
      /* The only costs that are changed here are
	 integer multiplication.  */
      COSTS_N_INSNS (6),            /* fp_add */
      COSTS_N_INSNS (7),            /* fp_mult_sf */
      COSTS_N_INSNS (8),            /* fp_mult_df */
      COSTS_N_INSNS (23),           /* fp_div_sf */
      COSTS_N_INSNS (36),           /* fp_div_df */
      COSTS_N_INSNS (5),            /* int_mult_si */
      COSTS_N_INSNS (9),            /* int_mult_di */
      COSTS_N_INSNS (69),           /* int_div_si */
      COSTS_N_INSNS (69),           /* int_div_di */
                       1,           /* branch_cost */
                       4            /* memory_latency */
    },
    { /* R8000 */
      DEFAULT_COSTS
    },
    { /* R9000 */
      /* The only costs that are changed here are
	 integer multiplication.  */
      COSTS_N_INSNS (6),            /* fp_add */
      COSTS_N_INSNS (7),            /* fp_mult_sf */
      COSTS_N_INSNS (8),            /* fp_mult_df */
      COSTS_N_INSNS (23),           /* fp_div_sf */
      COSTS_N_INSNS (36),           /* fp_div_df */
      COSTS_N_INSNS (3),            /* int_mult_si */
      COSTS_N_INSNS (8),            /* int_mult_di */
      COSTS_N_INSNS (69),           /* int_div_si */
      COSTS_N_INSNS (69),           /* int_div_di */
                       1,           /* branch_cost */
                       4            /* memory_latency */
    },
    { /* SB1 */
      /* These costs are the same as the SB-1A below.  */
      COSTS_N_INSNS (4),            /* fp_add */
      COSTS_N_INSNS (4),            /* fp_mult_sf */
      COSTS_N_INSNS (4),            /* fp_mult_df */
      COSTS_N_INSNS (24),           /* fp_div_sf */
      COSTS_N_INSNS (32),           /* fp_div_df */
      COSTS_N_INSNS (3),            /* int_mult_si */
      COSTS_N_INSNS (4),            /* int_mult_di */
      COSTS_N_INSNS (36),           /* int_div_si */
      COSTS_N_INSNS (68),           /* int_div_di */
                       1,           /* branch_cost */
                       4            /* memory_latency */
    },
    { /* SB1-A */
      /* These costs are the same as the SB-1 above.  */
      COSTS_N_INSNS (4),            /* fp_add */
      COSTS_N_INSNS (4),            /* fp_mult_sf */
      COSTS_N_INSNS (4),            /* fp_mult_df */
      COSTS_N_INSNS (24),           /* fp_div_sf */
      COSTS_N_INSNS (32),           /* fp_div_df */
      COSTS_N_INSNS (3),            /* int_mult_si */
      COSTS_N_INSNS (4),            /* int_mult_di */
      COSTS_N_INSNS (36),           /* int_div_si */
      COSTS_N_INSNS (68),           /* int_div_di */
                       1,           /* branch_cost */
                       4            /* memory_latency */
    },
    { /* SR71000 */
      DEFAULT_COSTS
    },
  };


/* Nonzero if -march should decide the default value of MASK_SOFT_FLOAT.  */
#ifndef MIPS_MARCH_CONTROLS_SOFT_FLOAT
#define MIPS_MARCH_CONTROLS_SOFT_FLOAT 0
#endif

/* Initialize the GCC target structure.  */
#undef TARGET_ASM_ALIGNED_HI_OP
#define TARGET_ASM_ALIGNED_HI_OP "\t.half\t"
#undef TARGET_ASM_ALIGNED_SI_OP
#define TARGET_ASM_ALIGNED_SI_OP "\t.word\t"
#undef TARGET_ASM_ALIGNED_DI_OP
#define TARGET_ASM_ALIGNED_DI_OP "\t.dword\t"

#undef TARGET_ASM_FUNCTION_PROLOGUE
#define TARGET_ASM_FUNCTION_PROLOGUE mips_output_function_prologue
#undef TARGET_ASM_FUNCTION_EPILOGUE
#define TARGET_ASM_FUNCTION_EPILOGUE mips_output_function_epilogue
#undef TARGET_ASM_SELECT_RTX_SECTION
#define TARGET_ASM_SELECT_RTX_SECTION mips_select_rtx_section
#undef TARGET_ASM_FUNCTION_RODATA_SECTION
#define TARGET_ASM_FUNCTION_RODATA_SECTION mips_function_rodata_section

#undef TARGET_SCHED_REORDER
#define TARGET_SCHED_REORDER mips_sched_reorder
#undef TARGET_SCHED_VARIABLE_ISSUE
#define TARGET_SCHED_VARIABLE_ISSUE mips_variable_issue
#undef TARGET_SCHED_ADJUST_COST
#define TARGET_SCHED_ADJUST_COST mips_adjust_cost
#undef TARGET_SCHED_ISSUE_RATE
#define TARGET_SCHED_ISSUE_RATE mips_issue_rate
#undef TARGET_SCHED_FIRST_CYCLE_MULTIPASS_DFA_LOOKAHEAD
#define TARGET_SCHED_FIRST_CYCLE_MULTIPASS_DFA_LOOKAHEAD \
  mips_multipass_dfa_lookahead

#undef TARGET_DEFAULT_TARGET_FLAGS
#define TARGET_DEFAULT_TARGET_FLAGS		\
  (TARGET_DEFAULT				\
   | TARGET_CPU_DEFAULT				\
   | TARGET_ENDIAN_DEFAULT			\
   | TARGET_FP_EXCEPTIONS_DEFAULT		\
   | MASK_CHECK_ZERO_DIV			\
   | MASK_FUSED_MADD)
#undef TARGET_HANDLE_OPTION
#define TARGET_HANDLE_OPTION mips_handle_option

#undef TARGET_FUNCTION_OK_FOR_SIBCALL
#define TARGET_FUNCTION_OK_FOR_SIBCALL mips_function_ok_for_sibcall

#undef TARGET_VALID_POINTER_MODE
#define TARGET_VALID_POINTER_MODE mips_valid_pointer_mode
#undef TARGET_RTX_COSTS
#define TARGET_RTX_COSTS mips_rtx_costs
#undef TARGET_ADDRESS_COST
#define TARGET_ADDRESS_COST mips_address_cost

#undef TARGET_IN_SMALL_DATA_P
#define TARGET_IN_SMALL_DATA_P mips_in_small_data_p

#undef TARGET_MACHINE_DEPENDENT_REORG
#define TARGET_MACHINE_DEPENDENT_REORG mips_reorg

#undef TARGET_ASM_FILE_START
#define TARGET_ASM_FILE_START mips_file_start
#undef TARGET_ASM_FILE_START_FILE_DIRECTIVE
#define TARGET_ASM_FILE_START_FILE_DIRECTIVE true

#undef TARGET_INIT_LIBFUNCS
#define TARGET_INIT_LIBFUNCS mips_init_libfuncs

#undef TARGET_BUILD_BUILTIN_VA_LIST
#define TARGET_BUILD_BUILTIN_VA_LIST mips_build_builtin_va_list
#undef TARGET_GIMPLIFY_VA_ARG_EXPR
#define TARGET_GIMPLIFY_VA_ARG_EXPR mips_gimplify_va_arg_expr

#undef TARGET_PROMOTE_FUNCTION_ARGS
#define TARGET_PROMOTE_FUNCTION_ARGS hook_bool_tree_true
#undef TARGET_PROMOTE_FUNCTION_RETURN
#define TARGET_PROMOTE_FUNCTION_RETURN hook_bool_tree_true
#undef TARGET_PROMOTE_PROTOTYPES
#define TARGET_PROMOTE_PROTOTYPES hook_bool_tree_true

#undef TARGET_RETURN_IN_MEMORY
#define TARGET_RETURN_IN_MEMORY mips_return_in_memory
#undef TARGET_RETURN_IN_MSB
#define TARGET_RETURN_IN_MSB mips_return_in_msb

#undef TARGET_ASM_OUTPUT_MI_THUNK
#define TARGET_ASM_OUTPUT_MI_THUNK mips_output_mi_thunk
#undef TARGET_ASM_CAN_OUTPUT_MI_THUNK
#define TARGET_ASM_CAN_OUTPUT_MI_THUNK hook_bool_tree_hwi_hwi_tree_true

#undef TARGET_SETUP_INCOMING_VARARGS
#define TARGET_SETUP_INCOMING_VARARGS mips_setup_incoming_varargs
#undef TARGET_STRICT_ARGUMENT_NAMING
#define TARGET_STRICT_ARGUMENT_NAMING mips_strict_argument_naming
#undef TARGET_MUST_PASS_IN_STACK
#define TARGET_MUST_PASS_IN_STACK must_pass_in_stack_var_size
#undef TARGET_PASS_BY_REFERENCE
#define TARGET_PASS_BY_REFERENCE mips_pass_by_reference
#undef TARGET_CALLEE_COPIES
#define TARGET_CALLEE_COPIES mips_callee_copies
#undef TARGET_ARG_PARTIAL_BYTES
#define TARGET_ARG_PARTIAL_BYTES mips_arg_partial_bytes

#undef TARGET_MODE_REP_EXTENDED
#define TARGET_MODE_REP_EXTENDED mips_mode_rep_extended

#undef TARGET_VECTOR_MODE_SUPPORTED_P
#define TARGET_VECTOR_MODE_SUPPORTED_P mips_vector_mode_supported_p

#undef TARGET_INIT_BUILTINS
#define TARGET_INIT_BUILTINS mips_init_builtins
#undef TARGET_EXPAND_BUILTIN
#define TARGET_EXPAND_BUILTIN mips_expand_builtin

#undef TARGET_HAVE_TLS
#define TARGET_HAVE_TLS HAVE_AS_TLS

#undef TARGET_CANNOT_FORCE_CONST_MEM
#define TARGET_CANNOT_FORCE_CONST_MEM mips_cannot_force_const_mem

#undef TARGET_ENCODE_SECTION_INFO
#define TARGET_ENCODE_SECTION_INFO mips_encode_section_info

#undef TARGET_ATTRIBUTE_TABLE
#define TARGET_ATTRIBUTE_TABLE mips_attribute_table

#undef TARGET_EXTRA_LIVE_ON_ENTRY
#define TARGET_EXTRA_LIVE_ON_ENTRY mips_extra_live_on_entry

#undef TARGET_MIN_ANCHOR_OFFSET
#define TARGET_MIN_ANCHOR_OFFSET -32768
#undef TARGET_MAX_ANCHOR_OFFSET
#define TARGET_MAX_ANCHOR_OFFSET 32767
#undef TARGET_USE_BLOCKS_FOR_CONSTANT_P
#define TARGET_USE_BLOCKS_FOR_CONSTANT_P mips_use_blocks_for_constant_p
#undef TARGET_USE_ANCHORS_FOR_SYMBOL_P
#define TARGET_USE_ANCHORS_FOR_SYMBOL_P mips_use_anchors_for_symbol_p

#undef  TARGET_COMP_TYPE_ATTRIBUTES
#define TARGET_COMP_TYPE_ATTRIBUTES mips_comp_type_attributes

struct gcc_target targetm = TARGET_INITIALIZER;


/* Predicates to test for presence of "near" and "far"/"long_call"
   attributes on the given TYPE.  */

static bool
mips_near_type_p (tree type)
{
  return lookup_attribute ("near", TYPE_ATTRIBUTES (type)) != NULL;
}

static bool
mips_far_type_p (tree type)
{
  return (lookup_attribute ("long_call", TYPE_ATTRIBUTES (type)) != NULL
	  || lookup_attribute ("far", TYPE_ATTRIBUTES (type)) != NULL);
}


/* Return 0 if the attributes for two types are incompatible, 1 if they
   are compatible, and 2 if they are nearly compatible (which causes a
   warning to be generated).  */

static int
mips_comp_type_attributes (tree type1, tree type2)
{
  /* Check for mismatch of non-default calling convention.  */
  if (TREE_CODE (type1) != FUNCTION_TYPE)
    return 1;

  /* Disallow mixed near/far attributes.  */
  if (mips_far_type_p (type1) && mips_near_type_p (type2))
    return 0;
  if (mips_near_type_p (type1) && mips_far_type_p (type2))
    return 0;

  return 1;
}

/* Return true if SYMBOL_REF X is associated with a global symbol
   (in the STB_GLOBAL sense).  */

static bool
mips_global_symbol_p (rtx x)
{
  tree decl;

  decl = SYMBOL_REF_DECL (x);
  if (!decl)
    return !SYMBOL_REF_LOCAL_P (x);

  /* Weakref symbols are not TREE_PUBLIC, but their targets are global
     or weak symbols.  Relocations in the object file will be against
     the target symbol, so it's that symbol's binding that matters here.  */
  return DECL_P (decl) && (TREE_PUBLIC (decl) || DECL_WEAK (decl));
}

/* Return true if SYMBOL_REF X binds locally.  */

static bool
mips_symbol_binds_local_p (rtx x)
{
  return (SYMBOL_REF_DECL (x)
	  ? targetm.binds_local_p (SYMBOL_REF_DECL (x))
	  : SYMBOL_REF_LOCAL_P (x));
}

/* Classify symbol X, which must be a SYMBOL_REF or a LABEL_REF.  */

static enum mips_symbol_type
mips_classify_symbol (rtx x)
{
  if (TARGET_RTP_PIC)
    return SYMBOL_GOT_DISP;

  if (GET_CODE (x) == LABEL_REF)
    {
      if (TARGET_MIPS16)
	return SYMBOL_CONSTANT_POOL;
      if (TARGET_ABICALLS && !TARGET_ABSOLUTE_ABICALLS)
	return SYMBOL_GOT_PAGE_OFST;
      return SYMBOL_GENERAL;
    }

  gcc_assert (GET_CODE (x) == SYMBOL_REF);

  if (SYMBOL_REF_TLS_MODEL (x))
    return SYMBOL_TLS;

  if (CONSTANT_POOL_ADDRESS_P (x))
    {
      if (TARGET_MIPS16)
	return SYMBOL_CONSTANT_POOL;

      if (GET_MODE_SIZE (get_pool_mode (x)) <= mips_section_threshold)
	return SYMBOL_SMALL_DATA;
    }

  /* Do not use small-data accesses for weak symbols; they may end up
     being zero.  */
  if (SYMBOL_REF_SMALL_P (x)
      && !SYMBOL_REF_WEAK (x))
    return SYMBOL_SMALL_DATA;

  if (TARGET_ABICALLS)
    {
      /* Don't use GOT accesses for locally-binding symbols; we can use
	 %hi and %lo instead.  */
      if (TARGET_ABSOLUTE_ABICALLS && mips_symbol_binds_local_p (x))
	return SYMBOL_GENERAL;

      /* There are three cases to consider:

	    - o32 PIC (either with or without explicit relocs)
	    - n32/n64 PIC without explicit relocs
	    - n32/n64 PIC with explicit relocs

	 In the first case, both local and global accesses will use an
	 R_MIPS_GOT16 relocation.  We must correctly predict which of
	 the two semantics (local or global) the assembler and linker
	 will apply.  The choice depends on the symbol's binding rather
	 than its visibility.

	 In the second case, the assembler will not use R_MIPS_GOT16
	 relocations, but it chooses between local and global accesses
	 in the same way as for o32 PIC.

	 In the third case we have more freedom since both forms of
	 access will work for any kind of symbol.  However, there seems
	 little point in doing things differently.  */
      if (mips_global_symbol_p (x))
	return SYMBOL_GOT_DISP;

      return SYMBOL_GOT_PAGE_OFST;
    }

  return SYMBOL_GENERAL;
}

/* Return true if OFFSET is within the range [0, ALIGN), where ALIGN
   is the alignment (in bytes) of SYMBOL_REF X.  */

static bool
mips_offset_within_alignment_p (rtx x, HOST_WIDE_INT offset)
{
  /* If for some reason we can't get the alignment for the
     symbol, initializing this to one means we will only accept
     a zero offset.  */
  HOST_WIDE_INT align = 1;
  tree t;

  /* Get the alignment of the symbol we're referring to.  */
  t = SYMBOL_REF_DECL (x);
  if (t)
    align = DECL_ALIGN_UNIT (t);

  return offset >= 0 && offset < align;
}

/* Return true if X is a symbolic constant that can be calculated in
   the same way as a bare symbol.  If it is, store the type of the
   symbol in *SYMBOL_TYPE.  */

bool
mips_symbolic_constant_p (rtx x, enum mips_symbol_type *symbol_type)
{
  rtx offset;

  split_const (x, &x, &offset);
  if (UNSPEC_ADDRESS_P (x))
    {
      *symbol_type = UNSPEC_ADDRESS_TYPE (x);
      x = UNSPEC_ADDRESS (x);
    }
  else if (GET_CODE (x) == SYMBOL_REF || GET_CODE (x) == LABEL_REF)
    {
      *symbol_type = mips_classify_symbol (x);
      if (*symbol_type == SYMBOL_TLS)
	return false;
    }
  else
    return false;

  if (offset == const0_rtx)
    return true;

  /* Check whether a nonzero offset is valid for the underlying
     relocations.  */
  switch (*symbol_type)
    {
    case SYMBOL_GENERAL:
    case SYMBOL_64_HIGH:
    case SYMBOL_64_MID:
    case SYMBOL_64_LOW:
      /* If the target has 64-bit pointers and the object file only
	 supports 32-bit symbols, the values of those symbols will be
	 sign-extended.  In this case we can't allow an arbitrary offset
	 in case the 32-bit value X + OFFSET has a different sign from X.  */
      if (Pmode == DImode && !ABI_HAS_64BIT_SYMBOLS)
	return offset_within_block_p (x, INTVAL (offset));

      /* In other cases the relocations can handle any offset.  */
      return true;

    case SYMBOL_CONSTANT_POOL:
      /* Allow constant pool references to be converted to LABEL+CONSTANT.
	 In this case, we no longer have access to the underlying constant,
	 but the original symbol-based access was known to be valid.  */
      if (GET_CODE (x) == LABEL_REF)
	return true;

      /* Fall through.  */

    case SYMBOL_SMALL_DATA:
      /* Make sure that the offset refers to something within the
	 same object block.  This should guarantee that the final
	 PC- or GP-relative offset is within the 16-bit limit.  */
      return offset_within_block_p (x, INTVAL (offset));

    case SYMBOL_GOT_PAGE_OFST:
    case SYMBOL_GOTOFF_PAGE:
      /* If the symbol is global, the GOT entry will contain the symbol's
	 address, and we will apply a 16-bit offset after loading it.
	 If the symbol is local, the linker should provide enough local
	 GOT entries for a 16-bit offset, but larger offsets may lead
	 to GOT overflow.  */
      return SMALL_INT (offset);

    case SYMBOL_TPREL:
    case SYMBOL_DTPREL:
      /* There is no carry between the HI and LO REL relocations, so the
	 offset is only valid if we know it won't lead to such a carry.  */
      return mips_offset_within_alignment_p (x, INTVAL (offset));

    case SYMBOL_GOT_DISP:
    case SYMBOL_GOTOFF_DISP:
    case SYMBOL_GOTOFF_CALL:
    case SYMBOL_GOTOFF_LOADGP:
    case SYMBOL_TLSGD:
    case SYMBOL_TLSLDM:
    case SYMBOL_GOTTPREL:
    case SYMBOL_TLS:
    case SYMBOL_HALF:
      return false;
    }
  gcc_unreachable ();
}


/* This function is used to implement REG_MODE_OK_FOR_BASE_P.  */

int
mips_regno_mode_ok_for_base_p (int regno, enum machine_mode mode, int strict)
{
  if (!HARD_REGISTER_NUM_P (regno))
    {
      if (!strict)
	return true;
      regno = reg_renumber[regno];
    }

  /* These fake registers will be eliminated to either the stack or
     hard frame pointer, both of which are usually valid base registers.
     Reload deals with the cases where the eliminated form isn't valid.  */
  if (regno == ARG_POINTER_REGNUM || regno == FRAME_POINTER_REGNUM)
    return true;

  /* In mips16 mode, the stack pointer can only address word and doubleword
     values, nothing smaller.  There are two problems here:

       (a) Instantiating virtual registers can introduce new uses of the
	   stack pointer.  If these virtual registers are valid addresses,
	   the stack pointer should be too.

       (b) Most uses of the stack pointer are not made explicit until
	   FRAME_POINTER_REGNUM and ARG_POINTER_REGNUM have been eliminated.
	   We don't know until that stage whether we'll be eliminating to the
	   stack pointer (which needs the restriction) or the hard frame
	   pointer (which doesn't).

     All in all, it seems more consistent to only enforce this restriction
     during and after reload.  */
  if (TARGET_MIPS16 && regno == STACK_POINTER_REGNUM)
    return !strict || GET_MODE_SIZE (mode) == 4 || GET_MODE_SIZE (mode) == 8;

  return TARGET_MIPS16 ? M16_REG_P (regno) : GP_REG_P (regno);
}


/* Return true if X is a valid base register for the given mode.
   Allow only hard registers if STRICT.  */

static bool
mips_valid_base_register_p (rtx x, enum machine_mode mode, int strict)
{
  if (!strict && GET_CODE (x) == SUBREG)
    x = SUBREG_REG (x);

  return (REG_P (x)
	  && mips_regno_mode_ok_for_base_p (REGNO (x), mode, strict));
}


/* Return true if symbols of type SYMBOL_TYPE can directly address a value
   with mode MODE.  This is used for both symbolic and LO_SUM addresses.  */

static bool
mips_symbolic_address_p (enum mips_symbol_type symbol_type,
			 enum machine_mode mode)
{
  switch (symbol_type)
    {
    case SYMBOL_GENERAL:
      return !TARGET_MIPS16;

    case SYMBOL_SMALL_DATA:
      return true;

    case SYMBOL_CONSTANT_POOL:
      /* PC-relative addressing is only available for lw and ld.  */
      return GET_MODE_SIZE (mode) == 4 || GET_MODE_SIZE (mode) == 8;

    case SYMBOL_GOT_PAGE_OFST:
      return true;

    case SYMBOL_GOT_DISP:
      /* The address will have to be loaded from the GOT first.  */
      return false;

    case SYMBOL_GOTOFF_PAGE:
    case SYMBOL_GOTOFF_DISP:
    case SYMBOL_GOTOFF_CALL:
    case SYMBOL_GOTOFF_LOADGP:
    case SYMBOL_TLS:
    case SYMBOL_TLSGD:
    case SYMBOL_TLSLDM:
    case SYMBOL_DTPREL:
    case SYMBOL_GOTTPREL:
    case SYMBOL_TPREL:
    case SYMBOL_64_HIGH:
    case SYMBOL_64_MID:
    case SYMBOL_64_LOW:
    case SYMBOL_HALF:
      return true;
    }
  gcc_unreachable ();
}


/* Return true if X is a valid address for machine mode MODE.  If it is,
   fill in INFO appropriately.  STRICT is true if we should only accept
   hard base registers.  */

static bool
mips_classify_address (struct mips_address_info *info, rtx x,
		       enum machine_mode mode, int strict)
{
  switch (GET_CODE (x))
    {
    case REG:
    case SUBREG:
      info->type = ADDRESS_REG;
      info->reg = x;
      info->offset = const0_rtx;
      return mips_valid_base_register_p (info->reg, mode, strict);

    case PLUS:
      info->type = ADDRESS_REG;
      info->reg = XEXP (x, 0);
      info->offset = XEXP (x, 1);
      return (mips_valid_base_register_p (info->reg, mode, strict)
	      && const_arith_operand (info->offset, VOIDmode));

    case LO_SUM:
      info->type = ADDRESS_LO_SUM;
      info->reg = XEXP (x, 0);
      info->offset = XEXP (x, 1);
      return (mips_valid_base_register_p (info->reg, mode, strict)
	      && mips_symbolic_constant_p (info->offset, &info->symbol_type)
	      && mips_symbolic_address_p (info->symbol_type, mode)
	      && mips_lo_relocs[info->symbol_type] != 0);

    case CONST_INT:
      /* Small-integer addresses don't occur very often, but they
	 are legitimate if $0 is a valid base register.  */
      info->type = ADDRESS_CONST_INT;
      return !TARGET_MIPS16 && SMALL_INT (x);

    case CONST:
    case LABEL_REF:
    case SYMBOL_REF:
      info->type = ADDRESS_SYMBOLIC;
      return (mips_symbolic_constant_p (x, &info->symbol_type)
	      && mips_symbolic_address_p (info->symbol_type, mode)
	      && !mips_split_p[info->symbol_type]);

    default:
      return false;
    }
}

/* Return true if X is a thread-local symbol.  */

static bool
mips_tls_operand_p (rtx x)
{
  return GET_CODE (x) == SYMBOL_REF && SYMBOL_REF_TLS_MODEL (x) != 0;
}

/* Return true if X can not be forced into a constant pool.  */

static int
mips_tls_symbol_ref_1 (rtx *x, void *data ATTRIBUTE_UNUSED)
{
  return mips_tls_operand_p (*x);
}

/* Return true if X can not be forced into a constant pool.  */

static bool
mips_cannot_force_const_mem (rtx x)
{
  rtx base, offset;

  if (!TARGET_MIPS16)
    {
      /* As an optimization, reject constants that mips_legitimize_move
	 can expand inline.

	 Suppose we have a multi-instruction sequence that loads constant C
	 into register R.  If R does not get allocated a hard register, and
	 R is used in an operand that allows both registers and memory
	 references, reload will consider forcing C into memory and using
	 one of the instruction's memory alternatives.  Returning false
	 here will force it to use an input reload instead.  */
      if (GET_CODE (x) == CONST_INT)
	return true;

      split_const (x, &base, &offset);
      if (symbolic_operand (base, VOIDmode) && SMALL_INT (offset))
	return true;
    }

  if (TARGET_HAVE_TLS && for_each_rtx (&x, &mips_tls_symbol_ref_1, 0))
    return true;

  return false;
}

/* Implement TARGET_USE_BLOCKS_FOR_CONSTANT_P.  MIPS16 uses per-function
   constant pools, but normal-mode code doesn't need to.  */

static bool
mips_use_blocks_for_constant_p (enum machine_mode mode ATTRIBUTE_UNUSED,
				rtx x ATTRIBUTE_UNUSED)
{
  return !TARGET_MIPS16;
}

/* Return the number of instructions needed to load a symbol of the
   given type into a register.  If valid in an address, the same number
   of instructions are needed for loads and stores.  Treat extended
   mips16 instructions as two instructions.  */

static int
mips_symbol_insns (enum mips_symbol_type type)
{
  switch (type)
    {
    case SYMBOL_GENERAL:
      /* In mips16 code, general symbols must be fetched from the
	 constant pool.  */
      if (TARGET_MIPS16)
	return 0;

      /* When using 64-bit symbols, we need 5 preparatory instructions,
	 such as:

	     lui     $at,%highest(symbol)
	     daddiu  $at,$at,%higher(symbol)
	     dsll    $at,$at,16
	     daddiu  $at,$at,%hi(symbol)
	     dsll    $at,$at,16

	 The final address is then $at + %lo(symbol).  With 32-bit
	 symbols we just need a preparatory lui.  */
      return (ABI_HAS_64BIT_SYMBOLS ? 6 : 2);

    case SYMBOL_SMALL_DATA:
    case SYMBOL_HALF:
      return 1;

    case SYMBOL_CONSTANT_POOL:
      /* This case is for mips16 only.  Assume we'll need an
	 extended instruction.  */
      return 2;

    case SYMBOL_GOT_PAGE_OFST:
    case SYMBOL_GOT_DISP:
      /* Unless -funit-at-a-time is in effect, we can't be sure whether
	 the local/global classification is accurate.  See override_options
	 for details.

	 The worst cases are:

	 (1) For local symbols when generating o32 or o64 code.  The assembler
	     will use:

		 lw	      $at,%got(symbol)
		 nop

	     ...and the final address will be $at + %lo(symbol).

	 (2) For global symbols when -mxgot.  The assembler will use:

	         lui     $at,%got_hi(symbol)
	         (d)addu $at,$at,$gp

	     ...and the final address will be $at + %got_lo(symbol).  */
      return 3;

    case SYMBOL_GOTOFF_PAGE:
    case SYMBOL_GOTOFF_DISP:
    case SYMBOL_GOTOFF_CALL:
    case SYMBOL_GOTOFF_LOADGP:
    case SYMBOL_64_HIGH:
    case SYMBOL_64_MID:
    case SYMBOL_64_LOW:
    case SYMBOL_TLSGD:
    case SYMBOL_TLSLDM:
    case SYMBOL_DTPREL:
    case SYMBOL_GOTTPREL:
    case SYMBOL_TPREL:
      /* Check whether the offset is a 16- or 32-bit value.  */
      return mips_split_p[type] ? 2 : 1;

    case SYMBOL_TLS:
      /* We don't treat a bare TLS symbol as a constant.  */
      return 0;
    }
  gcc_unreachable ();
}

/* Return true if X is a legitimate $sp-based address for mode MDOE.  */

bool
mips_stack_address_p (rtx x, enum machine_mode mode)
{
  struct mips_address_info addr;

  return (mips_classify_address (&addr, x, mode, false)
	  && addr.type == ADDRESS_REG
	  && addr.reg == stack_pointer_rtx);
}

/* Return true if a value at OFFSET bytes from BASE can be accessed
   using an unextended mips16 instruction.  MODE is the mode of the
   value.

   Usually the offset in an unextended instruction is a 5-bit field.
   The offset is unsigned and shifted left once for HIs, twice
   for SIs, and so on.  An exception is SImode accesses off the
   stack pointer, which have an 8-bit immediate field.  */

static bool
mips16_unextended_reference_p (enum machine_mode mode, rtx base, rtx offset)
{
  if (TARGET_MIPS16
      && GET_CODE (offset) == CONST_INT
      && INTVAL (offset) >= 0
      && (INTVAL (offset) & (GET_MODE_SIZE (mode) - 1)) == 0)
    {
      if (GET_MODE_SIZE (mode) == 4 && base == stack_pointer_rtx)
	return INTVAL (offset) < 256 * GET_MODE_SIZE (mode);
      return INTVAL (offset) < 32 * GET_MODE_SIZE (mode);
    }
  return false;
}


/* Return the number of instructions needed to load or store a value
   of mode MODE at X.  Return 0 if X isn't valid for MODE.

   For mips16 code, count extended instructions as two instructions.  */

int
mips_address_insns (rtx x, enum machine_mode mode)
{
  struct mips_address_info addr;
  int factor;

  if (mode == BLKmode)
    /* BLKmode is used for single unaligned loads and stores.  */
    factor = 1;
  else
    /* Each word of a multi-word value will be accessed individually.  */
    factor = (GET_MODE_SIZE (mode) + UNITS_PER_WORD - 1) / UNITS_PER_WORD;

  if (mips_classify_address (&addr, x, mode, false))
    switch (addr.type)
      {
      case ADDRESS_REG:
	if (TARGET_MIPS16
	    && !mips16_unextended_reference_p (mode, addr.reg, addr.offset))
	  return factor * 2;
	return factor;

      case ADDRESS_LO_SUM:
	return (TARGET_MIPS16 ? factor * 2 : factor);

      case ADDRESS_CONST_INT:
	return factor;

      case ADDRESS_SYMBOLIC:
	return factor * mips_symbol_insns (addr.symbol_type);
      }
  return 0;
}


/* Likewise for constant X.  */

int
mips_const_insns (rtx x)
{
  struct mips_integer_op codes[MIPS_MAX_INTEGER_OPS];
  enum mips_symbol_type symbol_type;
  rtx offset;

  switch (GET_CODE (x))
    {
    case HIGH:
      if (TARGET_MIPS16
	  || !mips_symbolic_constant_p (XEXP (x, 0), &symbol_type)
	  || !mips_split_p[symbol_type])
	return 0;

      return 1;

    case CONST_INT:
      if (TARGET_MIPS16)
	/* Unsigned 8-bit constants can be loaded using an unextended
	   LI instruction.  Unsigned 16-bit constants can be loaded
	   using an extended LI.  Negative constants must be loaded
	   using LI and then negated.  */
	return (INTVAL (x) >= 0 && INTVAL (x) < 256 ? 1
		: SMALL_OPERAND_UNSIGNED (INTVAL (x)) ? 2
		: INTVAL (x) > -256 && INTVAL (x) < 0 ? 2
		: SMALL_OPERAND_UNSIGNED (-INTVAL (x)) ? 3
		: 0);

      return mips_build_integer (codes, INTVAL (x));

    case CONST_DOUBLE:
    case CONST_VECTOR:
      return (!TARGET_MIPS16 && x == CONST0_RTX (GET_MODE (x)) ? 1 : 0);

    case CONST:
      if (CONST_GP_P (x))
	return 1;

      /* See if we can refer to X directly.  */
      if (mips_symbolic_constant_p (x, &symbol_type))
	return mips_symbol_insns (symbol_type);

      /* Otherwise try splitting the constant into a base and offset.
	 16-bit offsets can be added using an extra addiu.  Larger offsets
	 must be calculated separately and then added to the base.  */
      split_const (x, &x, &offset);
      if (offset != 0)
	{
	  int n = mips_const_insns (x);
	  if (n != 0)
	    {
	      if (SMALL_INT (offset))
		return n + 1;
	      else
		return n + 1 + mips_build_integer (codes, INTVAL (offset));
	    }
	}
      return 0;

    case SYMBOL_REF:
    case LABEL_REF:
      return mips_symbol_insns (mips_classify_symbol (x));

    default:
      return 0;
    }
}


/* Return the number of instructions needed for memory reference X.
   Count extended mips16 instructions as two instructions.  */

int
mips_fetch_insns (rtx x)
{
  gcc_assert (MEM_P (x));
  return mips_address_insns (XEXP (x, 0), GET_MODE (x));
}


/* Return the number of instructions needed for an integer division.  */

int
mips_idiv_insns (void)
{
  int count;

  count = 1;
  if (TARGET_CHECK_ZERO_DIV)
    {
      if (GENERATE_DIVIDE_TRAPS)
        count++;
      else
        count += 2;
    }

  if (TARGET_FIX_R4000 || TARGET_FIX_R4400)
    count++;
  return count;
}

/* This function is used to implement GO_IF_LEGITIMATE_ADDRESS.  It
   returns a nonzero value if X is a legitimate address for a memory
   operand of the indicated MODE.  STRICT is nonzero if this function
   is called during reload.  */

bool
mips_legitimate_address_p (enum machine_mode mode, rtx x, int strict)
{
  struct mips_address_info addr;

  return mips_classify_address (&addr, x, mode, strict);
}


/* Copy VALUE to a register and return that register.  If new psuedos
   are allowed, copy it into a new register, otherwise use DEST.  */

static rtx
mips_force_temporary (rtx dest, rtx value)
{
  if (!no_new_pseudos)
    return force_reg (Pmode, value);
  else
    {
      emit_move_insn (copy_rtx (dest), value);
      return dest;
    }
}


/* Return a LO_SUM expression for ADDR.  TEMP is as for mips_force_temporary
   and is used to load the high part into a register.  */

rtx
mips_split_symbol (rtx temp, rtx addr)
{
  rtx high;

  if (!TARGET_MIPS16)
    high = mips_force_temporary (temp, gen_rtx_HIGH (Pmode, copy_rtx (addr)));
  else if (no_new_pseudos)
    {
      emit_insn (gen_load_const_gp (copy_rtx (temp)));
      high = temp;
    }
  else
    high = mips16_gp_pseudo_reg ();
  return gen_rtx_LO_SUM (Pmode, high, addr);
}


/* Return an UNSPEC address with underlying address ADDRESS and symbol
   type SYMBOL_TYPE.  */

rtx
mips_unspec_address (rtx address, enum mips_symbol_type symbol_type)
{
  rtx base, offset;

  split_const (address, &base, &offset);
  base = gen_rtx_UNSPEC (Pmode, gen_rtvec (1, base),
			 UNSPEC_ADDRESS_FIRST + symbol_type);
  if (offset != const0_rtx)
    base = gen_rtx_PLUS (Pmode, base, offset);
  return gen_rtx_CONST (Pmode, base);
}


/* If mips_unspec_address (ADDR, SYMBOL_TYPE) is a 32-bit value, add the
   high part to BASE and return the result.  Just return BASE otherwise.
   TEMP is available as a temporary register if needed.

   The returned expression can be used as the first operand to a LO_SUM.  */

static rtx
mips_unspec_offset_high (rtx temp, rtx base, rtx addr,
			 enum mips_symbol_type symbol_type)
{
  if (mips_split_p[symbol_type])
    {
      addr = gen_rtx_HIGH (Pmode, mips_unspec_address (addr, symbol_type));
      addr = mips_force_temporary (temp, addr);
      return mips_force_temporary (temp, gen_rtx_PLUS (Pmode, addr, base));
    }
  return base;
}


/* Return a legitimate address for REG + OFFSET.  TEMP is as for
   mips_force_temporary; it is only needed when OFFSET is not a
   SMALL_OPERAND.  */

static rtx
mips_add_offset (rtx temp, rtx reg, HOST_WIDE_INT offset)
{
  if (!SMALL_OPERAND (offset))
    {
      rtx high;
      if (TARGET_MIPS16)
	{
	  /* Load the full offset into a register so that we can use
	     an unextended instruction for the address itself.  */
	  high = GEN_INT (offset);
	  offset = 0;
	}
      else
	{
	  /* Leave OFFSET as a 16-bit offset and put the excess in HIGH.  */
	  high = GEN_INT (CONST_HIGH_PART (offset));
	  offset = CONST_LOW_PART (offset);
	}
      high = mips_force_temporary (temp, high);
      reg = mips_force_temporary (temp, gen_rtx_PLUS (Pmode, high, reg));
    }
  return plus_constant (reg, offset);
}

/* Emit a call to __tls_get_addr.  SYM is the TLS symbol we are
   referencing, and TYPE is the symbol type to use (either global
   dynamic or local dynamic).  V0 is an RTX for the return value
   location.  The entire insn sequence is returned.  */

static GTY(()) rtx mips_tls_symbol;

static rtx
mips_call_tls_get_addr (rtx sym, enum mips_symbol_type type, rtx v0)
{
  rtx insn, loc, tga, a0;

  a0 = gen_rtx_REG (Pmode, GP_ARG_FIRST);

  if (!mips_tls_symbol)
    mips_tls_symbol = init_one_libfunc ("__tls_get_addr");

  loc = mips_unspec_address (sym, type);

  start_sequence ();

  emit_insn (gen_rtx_SET (Pmode, a0,
			  gen_rtx_LO_SUM (Pmode, pic_offset_table_rtx, loc)));
  tga = gen_rtx_MEM (Pmode, mips_tls_symbol);
  insn = emit_call_insn (gen_call_value (v0, tga, const0_rtx, const0_rtx));
  CONST_OR_PURE_CALL_P (insn) = 1;
  use_reg (&CALL_INSN_FUNCTION_USAGE (insn), v0);
  use_reg (&CALL_INSN_FUNCTION_USAGE (insn), a0);
  insn = get_insns ();

  end_sequence ();

  return insn;
}

/* Generate the code to access LOC, a thread local SYMBOL_REF.  The
   return value will be a valid address and move_operand (either a REG
   or a LO_SUM).  */

static rtx
mips_legitimize_tls_address (rtx loc)
{
  rtx dest, insn, v0, v1, tmp1, tmp2, eqv;
  enum tls_model model;

  v0 = gen_rtx_REG (Pmode, GP_RETURN);
  v1 = gen_rtx_REG (Pmode, GP_RETURN + 1);

  model = SYMBOL_REF_TLS_MODEL (loc);
  /* Only TARGET_ABICALLS code can have more than one module; other
     code must be be static and should not use a GOT.  All TLS models
     reduce to local exec in this situation.  */
  if (!TARGET_ABICALLS)
    model = TLS_MODEL_LOCAL_EXEC;

  switch (model)
    {
    case TLS_MODEL_GLOBAL_DYNAMIC:
      insn = mips_call_tls_get_addr (loc, SYMBOL_TLSGD, v0);
      dest = gen_reg_rtx (Pmode);
      emit_libcall_block (insn, dest, v0, loc);
      break;

    case TLS_MODEL_LOCAL_DYNAMIC:
      insn = mips_call_tls_get_addr (loc, SYMBOL_TLSLDM, v0);
      tmp1 = gen_reg_rtx (Pmode);

      /* Attach a unique REG_EQUIV, to allow the RTL optimizers to
	 share the LDM result with other LD model accesses.  */
      eqv = gen_rtx_UNSPEC (Pmode, gen_rtvec (1, const0_rtx),
			    UNSPEC_TLS_LDM);
      emit_libcall_block (insn, tmp1, v0, eqv);

      tmp2 = mips_unspec_offset_high (NULL, tmp1, loc, SYMBOL_DTPREL);
      dest = gen_rtx_LO_SUM (Pmode, tmp2,
			     mips_unspec_address (loc, SYMBOL_DTPREL));
      break;

    case TLS_MODEL_INITIAL_EXEC:
      tmp1 = gen_reg_rtx (Pmode);
      tmp2 = mips_unspec_address (loc, SYMBOL_GOTTPREL);
      if (Pmode == DImode)
	{
	  emit_insn (gen_tls_get_tp_di (v1));
	  emit_insn (gen_load_gotdi (tmp1, pic_offset_table_rtx, tmp2));
	}
      else
	{
	  emit_insn (gen_tls_get_tp_si (v1));
	  emit_insn (gen_load_gotsi (tmp1, pic_offset_table_rtx, tmp2));
	}
      dest = gen_reg_rtx (Pmode);
      emit_insn (gen_add3_insn (dest, tmp1, v1));
      break;

    case TLS_MODEL_LOCAL_EXEC:
      if (Pmode == DImode)
	emit_insn (gen_tls_get_tp_di (v1));
      else
	emit_insn (gen_tls_get_tp_si (v1));

      tmp1 = mips_unspec_offset_high (NULL, v1, loc, SYMBOL_TPREL);
      dest = gen_rtx_LO_SUM (Pmode, tmp1,
			     mips_unspec_address (loc, SYMBOL_TPREL));
      break;

    default:
      gcc_unreachable ();
    }

  return dest;
}

/* This function is used to implement LEGITIMIZE_ADDRESS.  If *XLOC can
   be legitimized in a way that the generic machinery might not expect,
   put the new address in *XLOC and return true.  MODE is the mode of
   the memory being accessed.  */

bool
mips_legitimize_address (rtx *xloc, enum machine_mode mode)
{
  enum mips_symbol_type symbol_type;

  if (mips_tls_operand_p (*xloc))
    {
      *xloc = mips_legitimize_tls_address (*xloc);
      return true;
    }

  /* See if the address can split into a high part and a LO_SUM.  */
  if (mips_symbolic_constant_p (*xloc, &symbol_type)
      && mips_symbolic_address_p (symbol_type, mode)
      && mips_split_p[symbol_type])
    {
      *xloc = mips_split_symbol (0, *xloc);
      return true;
    }

  if (GET_CODE (*xloc) == PLUS && GET_CODE (XEXP (*xloc, 1)) == CONST_INT)
    {
      /* Handle REG + CONSTANT using mips_add_offset.  */
      rtx reg;

      reg = XEXP (*xloc, 0);
      if (!mips_valid_base_register_p (reg, mode, 0))
	reg = copy_to_mode_reg (Pmode, reg);
      *xloc = mips_add_offset (0, reg, INTVAL (XEXP (*xloc, 1)));
      return true;
    }

  return false;
}


/* Subroutine of mips_build_integer (with the same interface).
   Assume that the final action in the sequence should be a left shift.  */

static unsigned int
mips_build_shift (struct mips_integer_op *codes, HOST_WIDE_INT value)
{
  unsigned int i, shift;

  /* Shift VALUE right until its lowest bit is set.  Shift arithmetically
     since signed numbers are easier to load than unsigned ones.  */
  shift = 0;
  while ((value & 1) == 0)
    value /= 2, shift++;

  i = mips_build_integer (codes, value);
  codes[i].code = ASHIFT;
  codes[i].value = shift;
  return i + 1;
}


/* As for mips_build_shift, but assume that the final action will be
   an IOR or PLUS operation.  */

static unsigned int
mips_build_lower (struct mips_integer_op *codes, unsigned HOST_WIDE_INT value)
{
  unsigned HOST_WIDE_INT high;
  unsigned int i;

  high = value & ~(unsigned HOST_WIDE_INT) 0xffff;
  if (!LUI_OPERAND (high) && (value & 0x18000) == 0x18000)
    {
      /* The constant is too complex to load with a simple lui/ori pair
	 so our goal is to clear as many trailing zeros as possible.
	 In this case, we know bit 16 is set and that the low 16 bits
	 form a negative number.  If we subtract that number from VALUE,
	 we will clear at least the lowest 17 bits, maybe more.  */
      i = mips_build_integer (codes, CONST_HIGH_PART (value));
      codes[i].code = PLUS;
      codes[i].value = CONST_LOW_PART (value);
    }
  else
    {
      i = mips_build_integer (codes, high);
      codes[i].code = IOR;
      codes[i].value = value & 0xffff;
    }
  return i + 1;
}


/* Fill CODES with a sequence of rtl operations to load VALUE.
   Return the number of operations needed.  */

static unsigned int
mips_build_integer (struct mips_integer_op *codes,
		    unsigned HOST_WIDE_INT value)
{
  if (SMALL_OPERAND (value)
      || SMALL_OPERAND_UNSIGNED (value)
      || LUI_OPERAND (value))
    {
      /* The value can be loaded with a single instruction.  */
      codes[0].code = UNKNOWN;
      codes[0].value = value;
      return 1;
    }
  else if ((value & 1) != 0 || LUI_OPERAND (CONST_HIGH_PART (value)))
    {
      /* Either the constant is a simple LUI/ORI combination or its
	 lowest bit is set.  We don't want to shift in this case.  */
      return mips_build_lower (codes, value);
    }
  else if ((value & 0xffff) == 0)
    {
      /* The constant will need at least three actions.  The lowest
	 16 bits are clear, so the final action will be a shift.  */
      return mips_build_shift (codes, value);
    }
  else
    {
      /* The final action could be a shift, add or inclusive OR.
	 Rather than use a complex condition to select the best
	 approach, try both mips_build_shift and mips_build_lower
	 and pick the one that gives the shortest sequence.
	 Note that this case is only used once per constant.  */
      struct mips_integer_op alt_codes[MIPS_MAX_INTEGER_OPS];
      unsigned int cost, alt_cost;

      cost = mips_build_shift (codes, value);
      alt_cost = mips_build_lower (alt_codes, value);
      if (alt_cost < cost)
	{
	  memcpy (codes, alt_codes, alt_cost * sizeof (codes[0]));
	  cost = alt_cost;
	}
      return cost;
    }
}


/* Load VALUE into DEST, using TEMP as a temporary register if need be.  */

void
mips_move_integer (rtx dest, rtx temp, unsigned HOST_WIDE_INT value)
{
  struct mips_integer_op codes[MIPS_MAX_INTEGER_OPS];
  enum machine_mode mode;
  unsigned int i, cost;
  rtx x;

  mode = GET_MODE (dest);
  cost = mips_build_integer (codes, value);

  /* Apply each binary operation to X.  Invariant: X is a legitimate
     source operand for a SET pattern.  */
  x = GEN_INT (codes[0].value);
  for (i = 1; i < cost; i++)
    {
      if (no_new_pseudos)
	{
	  emit_insn (gen_rtx_SET (VOIDmode, temp, x));
	  x = temp;
	}
      else
	x = force_reg (mode, x);
      x = gen_rtx_fmt_ee (codes[i].code, mode, x, GEN_INT (codes[i].value));
    }

  emit_insn (gen_rtx_SET (VOIDmode, dest, x));
}


/* Subroutine of mips_legitimize_move.  Move constant SRC into register
   DEST given that SRC satisfies immediate_operand but doesn't satisfy
   move_operand.  */

static void
mips_legitimize_const_move (enum machine_mode mode, rtx dest, rtx src)
{
  rtx base, offset;

  /* Split moves of big integers into smaller pieces.  */
  if (splittable_const_int_operand (src, mode))
    {
      mips_move_integer (dest, dest, INTVAL (src));
      return;
    }

  /* Split moves of symbolic constants into high/low pairs.  */
  if (splittable_symbolic_operand (src, mode))
    {
      emit_insn (gen_rtx_SET (VOIDmode, dest, mips_split_symbol (dest, src)));
      return;
    }

  if (mips_tls_operand_p (src))
    {
      emit_move_insn (dest, mips_legitimize_tls_address (src));
      return;
    }

  /* If we have (const (plus symbol offset)), load the symbol first
     and then add in the offset.  This is usually better than forcing
     the constant into memory, at least in non-mips16 code.  */
  split_const (src, &base, &offset);
  if (!TARGET_MIPS16
      && offset != const0_rtx
      && (!no_new_pseudos || SMALL_INT (offset)))
    {
      base = mips_force_temporary (dest, base);
      emit_move_insn (dest, mips_add_offset (0, base, INTVAL (offset)));
      return;
    }

  src = force_const_mem (mode, src);

  /* When using explicit relocs, constant pool references are sometimes
     not legitimate addresses.  */
  if (!memory_operand (src, VOIDmode))
    src = replace_equiv_address (src, mips_split_symbol (dest, XEXP (src, 0)));
  emit_move_insn (dest, src);
}


/* If (set DEST SRC) is not a valid instruction, emit an equivalent
   sequence that is valid.  */

bool
mips_legitimize_move (enum machine_mode mode, rtx dest, rtx src)
{
  if (!register_operand (dest, mode) && !reg_or_0_operand (src, mode))
    {
      emit_move_insn (dest, force_reg (mode, src));
      return true;
    }

  /* Check for individual, fully-reloaded mflo and mfhi instructions.  */
  if (GET_MODE_SIZE (mode) <= UNITS_PER_WORD
      && REG_P (src) && MD_REG_P (REGNO (src))
      && REG_P (dest) && GP_REG_P (REGNO (dest)))
    {
      int other_regno = REGNO (src) == HI_REGNUM ? LO_REGNUM : HI_REGNUM;
      if (GET_MODE_SIZE (mode) <= 4)
	emit_insn (gen_mfhilo_si (gen_rtx_REG (SImode, REGNO (dest)),
				  gen_rtx_REG (SImode, REGNO (src)),
				  gen_rtx_REG (SImode, other_regno)));
      else
	emit_insn (gen_mfhilo_di (gen_rtx_REG (DImode, REGNO (dest)),
				  gen_rtx_REG (DImode, REGNO (src)),
				  gen_rtx_REG (DImode, other_regno)));
      return true;
    }

  /* We need to deal with constants that would be legitimate
     immediate_operands but not legitimate move_operands.  */
  if (CONSTANT_P (src) && !move_operand (src, mode))
    {
      mips_legitimize_const_move (mode, dest, src);
      set_unique_reg_note (get_last_insn (), REG_EQUAL, copy_rtx (src));
      return true;
    }
  return false;
}

/* We need a lot of little routines to check constant values on the
   mips16.  These are used to figure out how long the instruction will
   be.  It would be much better to do this using constraints, but
   there aren't nearly enough letters available.  */

static int
m16_check_op (rtx op, int low, int high, int mask)
{
  return (GET_CODE (op) == CONST_INT
	  && INTVAL (op) >= low
	  && INTVAL (op) <= high
	  && (INTVAL (op) & mask) == 0);
}

int
m16_uimm3_b (rtx op, enum machine_mode mode ATTRIBUTE_UNUSED)
{
  return m16_check_op (op, 0x1, 0x8, 0);
}

int
m16_simm4_1 (rtx op, enum machine_mode mode ATTRIBUTE_UNUSED)
{
  return m16_check_op (op, - 0x8, 0x7, 0);
}

int
m16_nsimm4_1 (rtx op, enum machine_mode mode ATTRIBUTE_UNUSED)
{
  return m16_check_op (op, - 0x7, 0x8, 0);
}

int
m16_simm5_1 (rtx op, enum machine_mode mode ATTRIBUTE_UNUSED)
{
  return m16_check_op (op, - 0x10, 0xf, 0);
}

int
m16_nsimm5_1 (rtx op, enum machine_mode mode ATTRIBUTE_UNUSED)
{
  return m16_check_op (op, - 0xf, 0x10, 0);
}

int
m16_uimm5_4 (rtx op, enum machine_mode mode ATTRIBUTE_UNUSED)
{
  return m16_check_op (op, (- 0x10) << 2, 0xf << 2, 3);
}

int
m16_nuimm5_4 (rtx op, enum machine_mode mode ATTRIBUTE_UNUSED)
{
  return m16_check_op (op, (- 0xf) << 2, 0x10 << 2, 3);
}

int
m16_simm8_1 (rtx op, enum machine_mode mode ATTRIBUTE_UNUSED)
{
  return m16_check_op (op, - 0x80, 0x7f, 0);
}

int
m16_nsimm8_1 (rtx op, enum machine_mode mode ATTRIBUTE_UNUSED)
{
  return m16_check_op (op, - 0x7f, 0x80, 0);
}

int
m16_uimm8_1 (rtx op, enum machine_mode mode ATTRIBUTE_UNUSED)
{
  return m16_check_op (op, 0x0, 0xff, 0);
}

int
m16_nuimm8_1 (rtx op, enum machine_mode mode ATTRIBUTE_UNUSED)
{
  return m16_check_op (op, - 0xff, 0x0, 0);
}

int
m16_uimm8_m1_1 (rtx op, enum machine_mode mode ATTRIBUTE_UNUSED)
{
  return m16_check_op (op, - 0x1, 0xfe, 0);
}

int
m16_uimm8_4 (rtx op, enum machine_mode mode ATTRIBUTE_UNUSED)
{
  return m16_check_op (op, 0x0, 0xff << 2, 3);
}

int
m16_nuimm8_4 (rtx op, enum machine_mode mode ATTRIBUTE_UNUSED)
{
  return m16_check_op (op, (- 0xff) << 2, 0x0, 3);
}

int
m16_simm8_8 (rtx op, enum machine_mode mode ATTRIBUTE_UNUSED)
{
  return m16_check_op (op, (- 0x80) << 3, 0x7f << 3, 7);
}

int
m16_nsimm8_8 (rtx op, enum machine_mode mode ATTRIBUTE_UNUSED)
{
  return m16_check_op (op, (- 0x7f) << 3, 0x80 << 3, 7);
}

static bool
mips_rtx_costs (rtx x, int code, int outer_code, int *total)
{
  enum machine_mode mode = GET_MODE (x);
  bool float_mode_p = FLOAT_MODE_P (mode);

  switch (code)
    {
    case CONST_INT:
      if (TARGET_MIPS16)
        {
	  /* A number between 1 and 8 inclusive is efficient for a shift.
	     Otherwise, we will need an extended instruction.  */
	  if ((outer_code) == ASHIFT || (outer_code) == ASHIFTRT
	      || (outer_code) == LSHIFTRT)
	    {
	      if (INTVAL (x) >= 1 && INTVAL (x) <= 8)
		*total = 0;
	      else
		*total = COSTS_N_INSNS (1);
	      return true;
	    }

	  /* We can use cmpi for an xor with an unsigned 16-bit value.  */
	  if ((outer_code) == XOR
	      && INTVAL (x) >= 0 && INTVAL (x) < 0x10000)
	    {
	      *total = 0;
	      return true;
	    }

	  /* We may be able to use slt or sltu for a comparison with a
	     signed 16-bit value.  (The boundary conditions aren't quite
	     right, but this is just a heuristic anyhow.)  */
	  if (((outer_code) == LT || (outer_code) == LE
	       || (outer_code) == GE || (outer_code) == GT
	       || (outer_code) == LTU || (outer_code) == LEU
	       || (outer_code) == GEU || (outer_code) == GTU)
	      && INTVAL (x) >= -0x8000 && INTVAL (x) < 0x8000)
	    {
	      *total = 0;
	      return true;
	    }

	  /* Equality comparisons with 0 are cheap.  */
	  if (((outer_code) == EQ || (outer_code) == NE)
	      && INTVAL (x) == 0)
	    {
	      *total = 0;
	      return true;
	    }

	  /* Constants in the range 0...255 can be loaded with an unextended
	     instruction.  They are therefore as cheap as a register move.

	     Given the choice between "li R1,0...255" and "move R1,R2"
	     (where R2 is a known constant), it is usually better to use "li",
	     since we do not want to unnecessarily extend the lifetime
	     of R2.  */
	  if (outer_code == SET
	      && INTVAL (x) >= 0
	      && INTVAL (x) < 256)
	    {
	      *total = 0;
	      return true;
	    }
	}
      else
	{
	  /* These can be used anywhere. */
	  *total = 0;
	  return true;
	}

      /* Otherwise fall through to the handling below because
	 we'll need to construct the constant.  */

    case CONST:
    case SYMBOL_REF:
    case LABEL_REF:
    case CONST_DOUBLE:
      if (LEGITIMATE_CONSTANT_P (x))
	{
	  *total = COSTS_N_INSNS (1);
	  return true;
	}
      else
	{
	  /* The value will need to be fetched from the constant pool.  */
	  *total = CONSTANT_POOL_COST;
	  return true;
	}

    case MEM:
      {
	/* If the address is legitimate, return the number of
	   instructions it needs, otherwise use the default handling.  */
	int n = mips_address_insns (XEXP (x, 0), GET_MODE (x));
	if (n > 0)
	  {
	    *total = COSTS_N_INSNS (n + 1);
	    return true;
	  }
	return false;
      }

    case FFS:
      *total = COSTS_N_INSNS (6);
      return true;

    case NOT:
      *total = COSTS_N_INSNS ((mode == DImode && !TARGET_64BIT) ? 2 : 1);
      return true;

    case AND:
    case IOR:
    case XOR:
      if (mode == DImode && !TARGET_64BIT)
        {
          *total = COSTS_N_INSNS (2);
          return true;
        }
      return false;

    case ASHIFT:
    case ASHIFTRT:
    case LSHIFTRT:
      if (mode == DImode && !TARGET_64BIT)
        {
          *total = COSTS_N_INSNS ((GET_CODE (XEXP (x, 1)) == CONST_INT)
                                  ? 4 : 12);
          return true;
        }
      return false;

    case ABS:
      if (float_mode_p)
        *total = COSTS_N_INSNS (1);
      else
        *total = COSTS_N_INSNS (4);
      return true;

    case LO_SUM:
      *total = COSTS_N_INSNS (1);
      return true;

    case PLUS:
    case MINUS:
      if (float_mode_p)
	{
	  *total = mips_cost->fp_add;
	  return true;
	}

      else if (mode == DImode && !TARGET_64BIT)
        {
          *total = COSTS_N_INSNS (4);
          return true;
        }
      return false;

    case NEG:
      if (mode == DImode && !TARGET_64BIT)
        {
          *total = COSTS_N_INSNS (4);
          return true;
        }
      return false;

    case MULT:
      if (mode == SFmode)
	*total = mips_cost->fp_mult_sf;

      else if (mode == DFmode)
	*total = mips_cost->fp_mult_df;

      else if (mode == SImode)
	*total = mips_cost->int_mult_si;

      else
	*total = mips_cost->int_mult_di;

      return true;

    case DIV:
    case MOD:
      if (float_mode_p)
	{
	  if (mode == SFmode)
	    *total = mips_cost->fp_div_sf;
	  else
	    *total = mips_cost->fp_div_df;

	  return true;
	}
      /* Fall through.  */

    case UDIV:
    case UMOD:
      if (mode == DImode)
        *total = mips_cost->int_div_di;
      else
	*total = mips_cost->int_div_si;

      return true;

    case SIGN_EXTEND:
      /* A sign extend from SImode to DImode in 64-bit mode is often
         zero instructions, because the result can often be used
         directly by another instruction; we'll call it one.  */
      if (TARGET_64BIT && mode == DImode
          && GET_MODE (XEXP (x, 0)) == SImode)
        *total = COSTS_N_INSNS (1);
      else
        *total = COSTS_N_INSNS (2);
      return true;

    case ZERO_EXTEND:
      if (TARGET_64BIT && mode == DImode
          && GET_MODE (XEXP (x, 0)) == SImode)
        *total = COSTS_N_INSNS (2);
      else
        *total = COSTS_N_INSNS (1);
      return true;

    case FLOAT:
    case UNSIGNED_FLOAT:
    case FIX:
    case FLOAT_EXTEND:
    case FLOAT_TRUNCATE:
    case SQRT:
      *total = mips_cost->fp_add;
      return true;

    default:
      return false;
    }
}

/* Provide the costs of an addressing mode that contains ADDR.
   If ADDR is not a valid address, its cost is irrelevant.  */

static int
mips_address_cost (rtx addr)
{
  return mips_address_insns (addr, SImode);
}

/* Return one word of double-word value OP, taking into account the fixed
   endianness of certain registers.  HIGH_P is true to select the high part,
   false to select the low part.  */

rtx
mips_subword (rtx op, int high_p)
{
  unsigned int byte;
  enum machine_mode mode;

  mode = GET_MODE (op);
  if (mode == VOIDmode)
    mode = DImode;

  if (TARGET_BIG_ENDIAN ? !high_p : high_p)
    byte = UNITS_PER_WORD;
  else
    byte = 0;

  if (REG_P (op))
    {
      if (FP_REG_P (REGNO (op)))
	return gen_rtx_REG (word_mode, high_p ? REGNO (op) + 1 : REGNO (op));
      if (ACC_HI_REG_P (REGNO (op)))
	return gen_rtx_REG (word_mode, high_p ? REGNO (op) : REGNO (op) + 1);
    }

  if (MEM_P (op))
    return mips_rewrite_small_data (adjust_address (op, word_mode, byte));

  return simplify_gen_subreg (word_mode, op, mode, byte);
}


/* Return true if a 64-bit move from SRC to DEST should be split into two.  */

bool
mips_split_64bit_move_p (rtx dest, rtx src)
{
  if (TARGET_64BIT)
    return false;

  /* FP->FP moves can be done in a single instruction.  */
  if (FP_REG_RTX_P (src) && FP_REG_RTX_P (dest))
    return false;

  /* Check for floating-point loads and stores.  They can be done using
     ldc1 and sdc1 on MIPS II and above.  */
  if (mips_isa > 1)
    {
      if (FP_REG_RTX_P (dest) && MEM_P (src))
	return false;
      if (FP_REG_RTX_P (src) && MEM_P (dest))
	return false;
    }
  return true;
}


/* Split a 64-bit move from SRC to DEST assuming that
   mips_split_64bit_move_p holds.

   Moves into and out of FPRs cause some difficulty here.  Such moves
   will always be DFmode, since paired FPRs are not allowed to store
   DImode values.  The most natural representation would be two separate
   32-bit moves, such as:

	(set (reg:SI $f0) (mem:SI ...))
	(set (reg:SI $f1) (mem:SI ...))

   However, the second insn is invalid because odd-numbered FPRs are
   not allowed to store independent values.  Use the patterns load_df_low,
   load_df_high and store_df_high instead.  */

void
mips_split_64bit_move (rtx dest, rtx src)
{
  if (FP_REG_RTX_P (dest))
    {
      /* Loading an FPR from memory or from GPRs.  */
      if (ISA_HAS_MXHC1)
	{
	  dest = gen_lowpart (DFmode, dest);
	  emit_insn (gen_load_df_low (dest, mips_subword (src, 0)));
	  emit_insn (gen_mthc1 (dest, mips_subword (src, 1),
				copy_rtx (dest)));
	}
      else
	{
	  emit_insn (gen_load_df_low (copy_rtx (dest),
				      mips_subword (src, 0)));
	  emit_insn (gen_load_df_high (dest, mips_subword (src, 1),
				       copy_rtx (dest)));
	}
    }
  else if (FP_REG_RTX_P (src))
    {
      /* Storing an FPR into memory or GPRs.  */
      if (ISA_HAS_MXHC1)
	{
	  src = gen_lowpart (DFmode, src);
	  emit_move_insn (mips_subword (dest, 0), mips_subword (src, 0));
	  emit_insn (gen_mfhc1 (mips_subword (dest, 1), src));
	}
      else
	{
	  emit_move_insn (mips_subword (dest, 0), mips_subword (src, 0));
	  emit_insn (gen_store_df_high (mips_subword (dest, 1), src));
	}
    }
  else
    {
      /* The operation can be split into two normal moves.  Decide in
	 which order to do them.  */
      rtx low_dest;

      low_dest = mips_subword (dest, 0);
      if (REG_P (low_dest)
	  && reg_overlap_mentioned_p (low_dest, src))
	{
	  emit_move_insn (mips_subword (dest, 1), mips_subword (src, 1));
	  emit_move_insn (low_dest, mips_subword (src, 0));
	}
      else
	{
	  emit_move_insn (low_dest, mips_subword (src, 0));
	  emit_move_insn (mips_subword (dest, 1), mips_subword (src, 1));
	}
    }
}

/* Return the appropriate instructions to move SRC into DEST.  Assume
   that SRC is operand 1 and DEST is operand 0.  */

const char *
mips_output_move (rtx dest, rtx src)
{
  enum rtx_code dest_code, src_code;
  bool dbl_p;

  dest_code = GET_CODE (dest);
  src_code = GET_CODE (src);
  dbl_p = (GET_MODE_SIZE (GET_MODE (dest)) == 8);

  if (dbl_p && mips_split_64bit_move_p (dest, src))
    return "#";

  if ((src_code == REG && GP_REG_P (REGNO (src)))
      || (!TARGET_MIPS16 && src == CONST0_RTX (GET_MODE (dest))))
    {
      if (dest_code == REG)
	{
	  if (GP_REG_P (REGNO (dest)))
	    return "move\t%0,%z1";

	  if (MD_REG_P (REGNO (dest)))
	    return "mt%0\t%z1";

	  if (DSP_ACC_REG_P (REGNO (dest)))
	    {
	      static char retval[] = "mt__\t%z1,%q0";
	      retval[2] = reg_names[REGNO (dest)][4];
	      retval[3] = reg_names[REGNO (dest)][5];
	      return retval;
	    }

	  if (FP_REG_P (REGNO (dest)))
	    return (dbl_p ? "dmtc1\t%z1,%0" : "mtc1\t%z1,%0");

	  if (ALL_COP_REG_P (REGNO (dest)))
	    {
	      static char retval[] = "dmtc_\t%z1,%0";

	      retval[4] = COPNUM_AS_CHAR_FROM_REGNUM (REGNO (dest));
	      return (dbl_p ? retval : retval + 1);
	    }
	}
      if (dest_code == MEM)
	return (dbl_p ? "sd\t%z1,%0" : "sw\t%z1,%0");
    }
  if (dest_code == REG && GP_REG_P (REGNO (dest)))
    {
      if (src_code == REG)
	{
	  if (DSP_ACC_REG_P (REGNO (src)))
	    {
	      static char retval[] = "mf__\t%0,%q1";
	      retval[2] = reg_names[REGNO (src)][4];
	      retval[3] = reg_names[REGNO (src)][5];
	      return retval;
	    }

	  if (ST_REG_P (REGNO (src)) && ISA_HAS_8CC)
	    return "lui\t%0,0x3f80\n\tmovf\t%0,%.,%1";

	  if (FP_REG_P (REGNO (src)))
	    return (dbl_p ? "dmfc1\t%0,%1" : "mfc1\t%0,%1");

	  if (ALL_COP_REG_P (REGNO (src)))
	    {
	      static char retval[] = "dmfc_\t%0,%1";

	      retval[4] = COPNUM_AS_CHAR_FROM_REGNUM (REGNO (src));
	      return (dbl_p ? retval : retval + 1);
	    }
	}

      if (src_code == MEM)
	return (dbl_p ? "ld\t%0,%1" : "lw\t%0,%1");

      if (src_code == CONST_INT)
	{
	  /* Don't use the X format, because that will give out of
	     range numbers for 64-bit hosts and 32-bit targets.  */
	  if (!TARGET_MIPS16)
	    return "li\t%0,%1\t\t\t# %X1";

	  if (INTVAL (src) >= 0 && INTVAL (src) <= 0xffff)
	    return "li\t%0,%1";

	  if (INTVAL (src) < 0 && INTVAL (src) >= -0xffff)
	    return "#";
	}

      if (src_code == HIGH)
	return "lui\t%0,%h1";

      if (CONST_GP_P (src))
	return "move\t%0,%1";

      if (symbolic_operand (src, VOIDmode))
	return (dbl_p ? "dla\t%0,%1" : "la\t%0,%1");
    }
  if (src_code == REG && FP_REG_P (REGNO (src)))
    {
      if (dest_code == REG && FP_REG_P (REGNO (dest)))
	{
	  if (GET_MODE (dest) == V2SFmode)
	    return "mov.ps\t%0,%1";
	  else
	    return (dbl_p ? "mov.d\t%0,%1" : "mov.s\t%0,%1");
	}

      if (dest_code == MEM)
	return (dbl_p ? "sdc1\t%1,%0" : "swc1\t%1,%0");
    }
  if (dest_code == REG && FP_REG_P (REGNO (dest)))
    {
      if (src_code == MEM)
	return (dbl_p ? "ldc1\t%0,%1" : "lwc1\t%0,%1");
    }
  if (dest_code == REG && ALL_COP_REG_P (REGNO (dest)) && src_code == MEM)
    {
      static char retval[] = "l_c_\t%0,%1";

      retval[1] = (dbl_p ? 'd' : 'w');
      retval[3] = COPNUM_AS_CHAR_FROM_REGNUM (REGNO (dest));
      return retval;
    }
  if (dest_code == MEM && src_code == REG && ALL_COP_REG_P (REGNO (src)))
    {
      static char retval[] = "s_c_\t%1,%0";

      retval[1] = (dbl_p ? 'd' : 'w');
      retval[3] = COPNUM_AS_CHAR_FROM_REGNUM (REGNO (src));
      return retval;
    }
  gcc_unreachable ();
}

/* Restore $gp from its save slot.  Valid only when using o32 or
   o64 abicalls.  */

void
mips_restore_gp (void)
{
  rtx address, slot;

  gcc_assert (TARGET_ABICALLS && TARGET_OLDABI);

  address = mips_add_offset (pic_offset_table_rtx,
			     frame_pointer_needed
			     ? hard_frame_pointer_rtx
			     : stack_pointer_rtx,
			     current_function_outgoing_args_size);
  slot = gen_rtx_MEM (Pmode, address);

  emit_move_insn (pic_offset_table_rtx, slot);
  if (!TARGET_EXPLICIT_RELOCS)
    emit_insn (gen_blockage ());
}

/* Emit an instruction of the form (set TARGET (CODE OP0 OP1)).  */

static void
mips_emit_binary (enum rtx_code code, rtx target, rtx op0, rtx op1)
{
  emit_insn (gen_rtx_SET (VOIDmode, target,
			  gen_rtx_fmt_ee (code, GET_MODE (target), op0, op1)));
}

/* Return true if CMP1 is a suitable second operand for relational
   operator CODE.  See also the *sCC patterns in mips.md.  */

static bool
mips_relational_operand_ok_p (enum rtx_code code, rtx cmp1)
{
  switch (code)
    {
    case GT:
    case GTU:
      return reg_or_0_operand (cmp1, VOIDmode);

    case GE:
    case GEU:
      return !TARGET_MIPS16 && cmp1 == const1_rtx;

    case LT:
    case LTU:
      return arith_operand (cmp1, VOIDmode);

    case LE:
      return sle_operand (cmp1, VOIDmode);

    case LEU:
      return sleu_operand (cmp1, VOIDmode);

    default:
      gcc_unreachable ();
    }
}

/* Canonicalize LE or LEU comparisons into LT comparisons when
   possible to avoid extra instructions or inverting the
   comparison.  */

static bool
mips_canonicalize_comparison (enum rtx_code *code, rtx *cmp1,
			      enum machine_mode mode)
{
  HOST_WIDE_INT original, plus_one;

  if (GET_CODE (*cmp1) != CONST_INT)
    return false;

  original = INTVAL (*cmp1);
  plus_one = trunc_int_for_mode ((unsigned HOST_WIDE_INT) original + 1, mode);

  switch (*code)
    {
    case LE:
      if (original < plus_one)
	{
	  *code = LT;
	  *cmp1 = force_reg (mode, GEN_INT (plus_one));
	  return true;
	}
      break;

    case LEU:
      if (plus_one != 0)
	{
	  *code = LTU;
	  *cmp1 = force_reg (mode, GEN_INT (plus_one));
	  return true;
	}
      break;

    default:
      return false;
   }

  return false;

}

/* Compare CMP0 and CMP1 using relational operator CODE and store the
   result in TARGET.  CMP0 and TARGET are register_operands that have
   the same integer mode.  If INVERT_PTR is nonnull, it's OK to set
   TARGET to the inverse of the result and flip *INVERT_PTR instead.  */

static void
mips_emit_int_relational (enum rtx_code code, bool *invert_ptr,
			  rtx target, rtx cmp0, rtx cmp1)
{
  /* First see if there is a MIPS instruction that can do this operation
     with CMP1 in its current form. If not, try to canonicalize the
     comparison to LT. If that fails, try doing the same for the
     inverse operation.  If that also fails, force CMP1 into a register
     and try again.  */
  if (mips_relational_operand_ok_p (code, cmp1))
    mips_emit_binary (code, target, cmp0, cmp1);
  else if (mips_canonicalize_comparison (&code, &cmp1, GET_MODE (target)))
    mips_emit_binary (code, target, cmp0, cmp1);
  else
    {
      enum rtx_code inv_code = reverse_condition (code);
      if (!mips_relational_operand_ok_p (inv_code, cmp1))
	{
	  cmp1 = force_reg (GET_MODE (cmp0), cmp1);
	  mips_emit_int_relational (code, invert_ptr, target, cmp0, cmp1);
	}
      else if (invert_ptr == 0)
	{
	  rtx inv_target = gen_reg_rtx (GET_MODE (target));
	  mips_emit_binary (inv_code, inv_target, cmp0, cmp1);
	  mips_emit_binary (XOR, target, inv_target, const1_rtx);
	}
      else
	{
	  *invert_ptr = !*invert_ptr;
	  mips_emit_binary (inv_code, target, cmp0, cmp1);
	}
    }
}

/* Return a register that is zero iff CMP0 and CMP1 are equal.
   The register will have the same mode as CMP0.  */

static rtx
mips_zero_if_equal (rtx cmp0, rtx cmp1)
{
  if (cmp1 == const0_rtx)
    return cmp0;

  if (uns_arith_operand (cmp1, VOIDmode))
    return expand_binop (GET_MODE (cmp0), xor_optab,
			 cmp0, cmp1, 0, 0, OPTAB_DIRECT);

  return expand_binop (GET_MODE (cmp0), sub_optab,
		       cmp0, cmp1, 0, 0, OPTAB_DIRECT);
}

/* Convert *CODE into a code that can be used in a floating-point
   scc instruction (c.<cond>.<fmt>).  Return true if the values of
   the condition code registers will be inverted, with 0 indicating
   that the condition holds.  */

static bool
mips_reverse_fp_cond_p (enum rtx_code *code)
{
  switch (*code)
    {
    case NE:
    case LTGT:
    case ORDERED:
      *code = reverse_condition_maybe_unordered (*code);
      return true;

    default:
      return false;
    }
}

/* Convert a comparison into something that can be used in a branch or
   conditional move.  cmp_operands[0] and cmp_operands[1] are the values
   being compared and *CODE is the code used to compare them.

   Update *CODE, *OP0 and *OP1 so that they describe the final comparison.
   If NEED_EQ_NE_P, then only EQ/NE comparisons against zero are possible,
   otherwise any standard branch condition can be used.  The standard branch
   conditions are:

      - EQ/NE between two registers.
      - any comparison between a register and zero.  */

static void
mips_emit_compare (enum rtx_code *code, rtx *op0, rtx *op1, bool need_eq_ne_p)
{
  if (GET_MODE_CLASS (GET_MODE (cmp_operands[0])) == MODE_INT)
    {
      if (!need_eq_ne_p && cmp_operands[1] == const0_rtx)
	{
	  *op0 = cmp_operands[0];
	  *op1 = cmp_operands[1];
	}
      else if (*code == EQ || *code == NE)
	{
	  if (need_eq_ne_p)
	    {
	      *op0 = mips_zero_if_equal (cmp_operands[0], cmp_operands[1]);
	      *op1 = const0_rtx;
	    }
	  else
	    {
	      *op0 = cmp_operands[0];
	      *op1 = force_reg (GET_MODE (*op0), cmp_operands[1]);
	    }
	}
      else
	{
	  /* The comparison needs a separate scc instruction.  Store the
	     result of the scc in *OP0 and compare it against zero.  */
	  bool invert = false;
	  *op0 = gen_reg_rtx (GET_MODE (cmp_operands[0]));
	  *op1 = const0_rtx;
	  mips_emit_int_relational (*code, &invert, *op0,
				    cmp_operands[0], cmp_operands[1]);
	  *code = (invert ? EQ : NE);
	}
    }
  else
    {
      enum rtx_code cmp_code;

      /* Floating-point tests use a separate c.cond.fmt comparison to
	 set a condition code register.  The branch or conditional move
	 will then compare that register against zero.

	 Set CMP_CODE to the code of the comparison instruction and
	 *CODE to the code that the branch or move should use.  */
      cmp_code = *code;
      *code = mips_reverse_fp_cond_p (&cmp_code) ? EQ : NE;
      *op0 = (ISA_HAS_8CC
	      ? gen_reg_rtx (CCmode)
	      : gen_rtx_REG (CCmode, FPSW_REGNUM));
      *op1 = const0_rtx;
      mips_emit_binary (cmp_code, *op0, cmp_operands[0], cmp_operands[1]);
    }
}

/* Try comparing cmp_operands[0] and cmp_operands[1] using rtl code CODE.
   Store the result in TARGET and return true if successful.

   On 64-bit targets, TARGET may be wider than cmp_operands[0].  */

bool
mips_emit_scc (enum rtx_code code, rtx target)
{
  if (GET_MODE_CLASS (GET_MODE (cmp_operands[0])) != MODE_INT)
    return false;

  target = gen_lowpart (GET_MODE (cmp_operands[0]), target);
  if (code == EQ || code == NE)
    {
      rtx zie = mips_zero_if_equal (cmp_operands[0], cmp_operands[1]);
      mips_emit_binary (code, target, zie, const0_rtx);
    }
  else
    mips_emit_int_relational (code, 0, target,
			      cmp_operands[0], cmp_operands[1]);
  return true;
}

/* Emit the common code for doing conditional branches.
   operand[0] is the label to jump to.
   The comparison operands are saved away by cmp{si,di,sf,df}.  */

void
gen_conditional_branch (rtx *operands, enum rtx_code code)
{
  rtx op0, op1, condition;

  mips_emit_compare (&code, &op0, &op1, TARGET_MIPS16);
  condition = gen_rtx_fmt_ee (code, VOIDmode, op0, op1);
  emit_jump_insn (gen_condjump (condition, operands[0]));
}

/* Implement:

   (set temp (COND:CCV2 CMP_OP0 CMP_OP1))
   (set DEST (unspec [TRUE_SRC FALSE_SRC temp] UNSPEC_MOVE_TF_PS))  */

void
mips_expand_vcondv2sf (rtx dest, rtx true_src, rtx false_src,
		       enum rtx_code cond, rtx cmp_op0, rtx cmp_op1)
{
  rtx cmp_result;
  bool reversed_p;

  reversed_p = mips_reverse_fp_cond_p (&cond);
  cmp_result = gen_reg_rtx (CCV2mode);
  emit_insn (gen_scc_ps (cmp_result,
			 gen_rtx_fmt_ee (cond, VOIDmode, cmp_op0, cmp_op1)));
  if (reversed_p)
    emit_insn (gen_mips_cond_move_tf_ps (dest, false_src, true_src,
					 cmp_result));
  else
    emit_insn (gen_mips_cond_move_tf_ps (dest, true_src, false_src,
					 cmp_result));
}

/* Emit the common code for conditional moves.  OPERANDS is the array
   of operands passed to the conditional move define_expand.  */

void
gen_conditional_move (rtx *operands)
{
  enum rtx_code code;
  rtx op0, op1;

  code = GET_CODE (operands[1]);
  mips_emit_compare (&code, &op0, &op1, true);
  emit_insn (gen_rtx_SET (VOIDmode, operands[0],
			  gen_rtx_IF_THEN_ELSE (GET_MODE (operands[0]),
						gen_rtx_fmt_ee (code,
								GET_MODE (op0),
								op0, op1),
						operands[2], operands[3])));
}

/* Emit a conditional trap.  OPERANDS is the array of operands passed to
   the conditional_trap expander.  */

void
mips_gen_conditional_trap (rtx *operands)
{
  rtx op0, op1;
  enum rtx_code cmp_code = GET_CODE (operands[0]);
  enum machine_mode mode = GET_MODE (cmp_operands[0]);

  /* MIPS conditional trap machine instructions don't have GT or LE
     flavors, so we must invert the comparison and convert to LT and
     GE, respectively.  */
  switch (cmp_code)
    {
    case GT: cmp_code = LT; break;
    case LE: cmp_code = GE; break;
    case GTU: cmp_code = LTU; break;
    case LEU: cmp_code = GEU; break;
    default: break;
    }
  if (cmp_code == GET_CODE (operands[0]))
    {
      op0 = cmp_operands[0];
      op1 = cmp_operands[1];
    }
  else
    {
      op0 = cmp_operands[1];
      op1 = cmp_operands[0];
    }
  op0 = force_reg (mode, op0);
  if (!arith_operand (op1, mode))
    op1 = force_reg (mode, op1);

  emit_insn (gen_rtx_TRAP_IF (VOIDmode,
			      gen_rtx_fmt_ee (cmp_code, mode, op0, op1),
			      operands[1]));
}

/* Return true if calls to X can use R_MIPS_CALL* relocations.  */

static bool
mips_ok_for_lazy_binding_p (rtx x)
{
  return (TARGET_USE_GOT
	  && GET_CODE (x) == SYMBOL_REF
	  && !mips_symbol_binds_local_p (x));
}

/* Load function address ADDR into register DEST.  SIBCALL_P is true
   if the address is needed for a sibling call.  */

static void
mips_load_call_address (rtx dest, rtx addr, int sibcall_p)
{
  /* If we're generating PIC, and this call is to a global function,
     try to allow its address to be resolved lazily.  This isn't
     possible if TARGET_CALL_SAVED_GP since the value of $gp on entry
     to the stub would be our caller's gp, not ours.  */
  if (TARGET_EXPLICIT_RELOCS
      && !(sibcall_p && TARGET_CALL_SAVED_GP)
      && mips_ok_for_lazy_binding_p (addr))
    {
      rtx high, lo_sum_symbol;

      high = mips_unspec_offset_high (dest, pic_offset_table_rtx,
				      addr, SYMBOL_GOTOFF_CALL);
      lo_sum_symbol = mips_unspec_address (addr, SYMBOL_GOTOFF_CALL);
      if (Pmode == SImode)
	emit_insn (gen_load_callsi (dest, high, lo_sum_symbol));
      else
	emit_insn (gen_load_calldi (dest, high, lo_sum_symbol));
    }
  else
    emit_move_insn (dest, addr);
}


/* Expand a call or call_value instruction.  RESULT is where the
   result will go (null for calls), ADDR is the address of the
   function, ARGS_SIZE is the size of the arguments and AUX is
   the value passed to us by mips_function_arg.  SIBCALL_P is true
   if we are expanding a sibling call, false if we're expanding
   a normal call.  */

void
mips_expand_call (rtx result, rtx addr, rtx args_size, rtx aux, int sibcall_p)
{
  rtx orig_addr, pattern, insn;

  orig_addr = addr;
  if (!call_insn_operand (addr, VOIDmode))
    {
      addr = gen_reg_rtx (Pmode);
      mips_load_call_address (addr, orig_addr, sibcall_p);
    }

  if (mips16_hard_float
      && build_mips16_call_stub (result, addr, args_size,
				 aux == 0 ? 0 : (int) GET_MODE (aux)))
    return;

  if (result == 0)
    pattern = (sibcall_p
	       ? gen_sibcall_internal (addr, args_size)
	       : gen_call_internal (addr, args_size));
  else if (GET_CODE (result) == PARALLEL && XVECLEN (result, 0) == 2)
    {
      rtx reg1, reg2;

      reg1 = XEXP (XVECEXP (result, 0, 0), 0);
      reg2 = XEXP (XVECEXP (result, 0, 1), 0);
      pattern =
	(sibcall_p
	 ? gen_sibcall_value_multiple_internal (reg1, addr, args_size, reg2)
	 : gen_call_value_multiple_internal (reg1, addr, args_size, reg2));
    }
  else
    pattern = (sibcall_p
	       ? gen_sibcall_value_internal (result, addr, args_size)
	       : gen_call_value_internal (result, addr, args_size));

  insn = emit_call_insn (pattern);

  /* Lazy-binding stubs require $gp to be valid on entry.  */
  if (mips_ok_for_lazy_binding_p (orig_addr))
    use_reg (&CALL_INSN_FUNCTION_USAGE (insn), pic_offset_table_rtx);
}


/* We can handle any sibcall when TARGET_SIBCALLS is true.  */

static bool
mips_function_ok_for_sibcall (tree decl ATTRIBUTE_UNUSED,
			      tree exp ATTRIBUTE_UNUSED)
{
  return TARGET_SIBCALLS;
}

/* Emit code to move general operand SRC into condition-code
   register DEST.  SCRATCH is a scratch TFmode float register.
   The sequence is:

	FP1 = SRC
	FP2 = 0.0f
	DEST = FP2 < FP1

   where FP1 and FP2 are single-precision float registers
   taken from SCRATCH.  */

void
mips_emit_fcc_reload (rtx dest, rtx src, rtx scratch)
{
  rtx fp1, fp2;

  /* Change the source to SFmode.  */
  if (MEM_P (src))
    src = adjust_address (src, SFmode, 0);
  else if (REG_P (src) || GET_CODE (src) == SUBREG)
    src = gen_rtx_REG (SFmode, true_regnum (src));

  fp1 = gen_rtx_REG (SFmode, REGNO (scratch));
  fp2 = gen_rtx_REG (SFmode, REGNO (scratch) + MAX_FPRS_PER_FMT);

  emit_move_insn (copy_rtx (fp1), src);
  emit_move_insn (copy_rtx (fp2), CONST0_RTX (SFmode));
  emit_insn (gen_slt_sf (dest, fp2, fp1));
}

/* Emit code to change the current function's return address to
   ADDRESS.  SCRATCH is available as a scratch register, if needed.
   ADDRESS and SCRATCH are both word-mode GPRs.  */

void
mips_set_return_address (rtx address, rtx scratch)
{
  rtx slot_address;

  compute_frame_size (get_frame_size ());
  gcc_assert ((cfun->machine->frame.mask >> 31) & 1);
  slot_address = mips_add_offset (scratch, stack_pointer_rtx,
				  cfun->machine->frame.gp_sp_offset);

  emit_move_insn (gen_rtx_MEM (GET_MODE (address), slot_address), address);
}

/* Emit straight-line code to move LENGTH bytes from SRC to DEST.
   Assume that the areas do not overlap.  */

static void
mips_block_move_straight (rtx dest, rtx src, HOST_WIDE_INT length)
{
  HOST_WIDE_INT offset, delta;
  unsigned HOST_WIDE_INT bits;
  int i;
  enum machine_mode mode;
  rtx *regs;

  /* Work out how many bits to move at a time.  If both operands have
     half-word alignment, it is usually better to move in half words.
     For instance, lh/lh/sh/sh is usually better than lwl/lwr/swl/swr
     and lw/lw/sw/sw is usually better than ldl/ldr/sdl/sdr.
     Otherwise move word-sized chunks.  */
  if (MEM_ALIGN (src) == BITS_PER_WORD / 2
      && MEM_ALIGN (dest) == BITS_PER_WORD / 2)
    bits = BITS_PER_WORD / 2;
  else
    bits = BITS_PER_WORD;

  mode = mode_for_size (bits, MODE_INT, 0);
  delta = bits / BITS_PER_UNIT;

  /* Allocate a buffer for the temporary registers.  */
  regs = alloca (sizeof (rtx) * length / delta);

  /* Load as many BITS-sized chunks as possible.  Use a normal load if
     the source has enough alignment, otherwise use left/right pairs.  */
  for (offset = 0, i = 0; offset + delta <= length; offset += delta, i++)
    {
      regs[i] = gen_reg_rtx (mode);
      if (MEM_ALIGN (src) >= bits)
	emit_move_insn (regs[i], adjust_address (src, mode, offset));
      else
	{
	  rtx part = adjust_address (src, BLKmode, offset);
	  if (!mips_expand_unaligned_load (regs[i], part, bits, 0))
	    gcc_unreachable ();
	}
    }

  /* Copy the chunks to the destination.  */
  for (offset = 0, i = 0; offset + delta <= length; offset += delta, i++)
    if (MEM_ALIGN (dest) >= bits)
      emit_move_insn (adjust_address (dest, mode, offset), regs[i]);
    else
      {
	rtx part = adjust_address (dest, BLKmode, offset);
	if (!mips_expand_unaligned_store (part, regs[i], bits, 0))
	  gcc_unreachable ();
      }

  /* Mop up any left-over bytes.  */
  if (offset < length)
    {
      src = adjust_address (src, BLKmode, offset);
      dest = adjust_address (dest, BLKmode, offset);
      move_by_pieces (dest, src, length - offset,
		      MIN (MEM_ALIGN (src), MEM_ALIGN (dest)), 0);
    }
}

#define MAX_MOVE_REGS 4
#define MAX_MOVE_BYTES (MAX_MOVE_REGS * UNITS_PER_WORD)


/* Helper function for doing a loop-based block operation on memory
   reference MEM.  Each iteration of the loop will operate on LENGTH
   bytes of MEM.

   Create a new base register for use within the loop and point it to
   the start of MEM.  Create a new memory reference that uses this
   register.  Store them in *LOOP_REG and *LOOP_MEM respectively.  */

static void
mips_adjust_block_mem (rtx mem, HOST_WIDE_INT length,
		       rtx *loop_reg, rtx *loop_mem)
{
  *loop_reg = copy_addr_to_reg (XEXP (mem, 0));

  /* Although the new mem does not refer to a known location,
     it does keep up to LENGTH bytes of alignment.  */
  *loop_mem = change_address (mem, BLKmode, *loop_reg);
  set_mem_align (*loop_mem, MIN (MEM_ALIGN (mem), length * BITS_PER_UNIT));
}


/* Move LENGTH bytes from SRC to DEST using a loop that moves MAX_MOVE_BYTES
   per iteration.  LENGTH must be at least MAX_MOVE_BYTES.  Assume that the
   memory regions do not overlap.  */

static void
mips_block_move_loop (rtx dest, rtx src, HOST_WIDE_INT length)
{
  rtx label, src_reg, dest_reg, final_src;
  HOST_WIDE_INT leftover;

  leftover = length % MAX_MOVE_BYTES;
  length -= leftover;

  /* Create registers and memory references for use within the loop.  */
  mips_adjust_block_mem (src, MAX_MOVE_BYTES, &src_reg, &src);
  mips_adjust_block_mem (dest, MAX_MOVE_BYTES, &dest_reg, &dest);

  /* Calculate the value that SRC_REG should have after the last iteration
     of the loop.  */
  final_src = expand_simple_binop (Pmode, PLUS, src_reg, GEN_INT (length),
				   0, 0, OPTAB_WIDEN);

  /* Emit the start of the loop.  */
  label = gen_label_rtx ();
  emit_label (label);

  /* Emit the loop body.  */
  mips_block_move_straight (dest, src, MAX_MOVE_BYTES);

  /* Move on to the next block.  */
  emit_move_insn (src_reg, plus_constant (src_reg, MAX_MOVE_BYTES));
  emit_move_insn (dest_reg, plus_constant (dest_reg, MAX_MOVE_BYTES));

  /* Emit the loop condition.  */
  if (Pmode == DImode)
    emit_insn (gen_cmpdi (src_reg, final_src));
  else
    emit_insn (gen_cmpsi (src_reg, final_src));
  emit_jump_insn (gen_bne (label));

  /* Mop up any left-over bytes.  */
  if (leftover)
    mips_block_move_straight (dest, src, leftover);
}

/* Expand a movmemsi instruction.  */

bool
mips_expand_block_move (rtx dest, rtx src, rtx length)
{
  if (GET_CODE (length) == CONST_INT)
    {
      if (INTVAL (length) <= 2 * MAX_MOVE_BYTES)
	{
	  mips_block_move_straight (dest, src, INTVAL (length));
	  return true;
	}
      else if (optimize)
	{
	  mips_block_move_loop (dest, src, INTVAL (length));
	  return true;
	}
    }
  return false;
}

/* Argument support functions.  */

/* Initialize CUMULATIVE_ARGS for a function.  */

void
init_cumulative_args (CUMULATIVE_ARGS *cum, tree fntype,
		      rtx libname ATTRIBUTE_UNUSED)
{
  static CUMULATIVE_ARGS zero_cum;
  tree param, next_param;

  *cum = zero_cum;
  cum->prototype = (fntype && TYPE_ARG_TYPES (fntype));

  /* Determine if this function has variable arguments.  This is
     indicated by the last argument being 'void_type_mode' if there
     are no variable arguments.  The standard MIPS calling sequence
     passes all arguments in the general purpose registers in this case.  */

  for (param = fntype ? TYPE_ARG_TYPES (fntype) : 0;
       param != 0; param = next_param)
    {
      next_param = TREE_CHAIN (param);
      if (next_param == 0 && TREE_VALUE (param) != void_type_node)
	cum->gp_reg_found = 1;
    }
}


/* Fill INFO with information about a single argument.  CUM is the
   cumulative state for earlier arguments.  MODE is the mode of this
   argument and TYPE is its type (if known).  NAMED is true if this
   is a named (fixed) argument rather than a variable one.  */

static void
mips_arg_info (const CUMULATIVE_ARGS *cum, enum machine_mode mode,
	       tree type, int named, struct mips_arg_info *info)
{
  bool doubleword_aligned_p;
  unsigned int num_bytes, num_words, max_regs;

  /* Work out the size of the argument.  */
  num_bytes = type ? int_size_in_bytes (type) : GET_MODE_SIZE (mode);
  num_words = (num_bytes + UNITS_PER_WORD - 1) / UNITS_PER_WORD;

  /* Decide whether it should go in a floating-point register, assuming
     one is free.  Later code checks for availability.

     The checks against UNITS_PER_FPVALUE handle the soft-float and
     single-float cases.  */
  switch (mips_abi)
    {
    case ABI_EABI:
      /* The EABI conventions have traditionally been defined in terms
	 of TYPE_MODE, regardless of the actual type.  */
      info->fpr_p = ((GET_MODE_CLASS (mode) == MODE_FLOAT
		      || GET_MODE_CLASS (mode) == MODE_VECTOR_FLOAT)
		     && GET_MODE_SIZE (mode) <= UNITS_PER_FPVALUE);
      break;

    case ABI_32:
    case ABI_O64:
      /* Only leading floating-point scalars are passed in
	 floating-point registers.  We also handle vector floats the same
	 say, which is OK because they are not covered by the standard ABI.  */
      info->fpr_p = (!cum->gp_reg_found
		     && cum->arg_number < 2
		     && (type == 0 || SCALAR_FLOAT_TYPE_P (type)
			 || VECTOR_FLOAT_TYPE_P (type))
		     && (GET_MODE_CLASS (mode) == MODE_FLOAT
			 || GET_MODE_CLASS (mode) == MODE_VECTOR_FLOAT)
		     && GET_MODE_SIZE (mode) <= UNITS_PER_FPVALUE);
      break;

    case ABI_N32:
    case ABI_64:
      /* Scalar and complex floating-point types are passed in
	 floating-point registers.  */
      info->fpr_p = (named
		     && (type == 0 || FLOAT_TYPE_P (type))
		     && (GET_MODE_CLASS (mode) == MODE_FLOAT
			 || GET_MODE_CLASS (mode) == MODE_COMPLEX_FLOAT
			 || GET_MODE_CLASS (mode) == MODE_VECTOR_FLOAT)
		     && GET_MODE_UNIT_SIZE (mode) <= UNITS_PER_FPVALUE);

      /* ??? According to the ABI documentation, the real and imaginary
	 parts of complex floats should be passed in individual registers.
	 The real and imaginary parts of stack arguments are supposed
	 to be contiguous and there should be an extra word of padding
	 at the end.

	 This has two problems.  First, it makes it impossible to use a
	 single "void *" va_list type, since register and stack arguments
	 are passed differently.  (At the time of writing, MIPSpro cannot
	 handle complex float varargs correctly.)  Second, it's unclear
	 what should happen when there is only one register free.

	 For now, we assume that named complex floats should go into FPRs
	 if there are two FPRs free, otherwise they should be passed in the
	 same way as a struct containing two floats.  */
      if (info->fpr_p
	  && GET_MODE_CLASS (mode) == MODE_COMPLEX_FLOAT
	  && GET_MODE_UNIT_SIZE (mode) < UNITS_PER_FPVALUE)
	{
	  if (cum->num_gprs >= MAX_ARGS_IN_REGISTERS - 1)
	    info->fpr_p = false;
	  else
	    num_words = 2;
	}
      break;

    default:
      gcc_unreachable ();
    }

  /* See whether the argument has doubleword alignment.  */
  doubleword_aligned_p = FUNCTION_ARG_BOUNDARY (mode, type) > BITS_PER_WORD;

  /* Set REG_OFFSET to the register count we're interested in.
     The EABI allocates the floating-point registers separately,
     but the other ABIs allocate them like integer registers.  */
  info->reg_offset = (mips_abi == ABI_EABI && info->fpr_p
		      ? cum->num_fprs
		      : cum->num_gprs);

  /* Advance to an even register if the argument is doubleword-aligned.  */
  if (doubleword_aligned_p)
    info->reg_offset += info->reg_offset & 1;

  /* Work out the offset of a stack argument.  */
  info->stack_offset = cum->stack_words;
  if (doubleword_aligned_p)
    info->stack_offset += info->stack_offset & 1;

  max_regs = MAX_ARGS_IN_REGISTERS - info->reg_offset;

  /* Partition the argument between registers and stack.  */
  info->reg_words = MIN (num_words, max_regs);
  info->stack_words = num_words - info->reg_words;
}


/* INFO describes an argument that is passed in a single-register value.
   Return the register it uses, assuming that FPRs are available if
   HARD_FLOAT_P.  */

static unsigned int
mips_arg_regno (const struct mips_arg_info *info, bool hard_float_p)
{
  if (!info->fpr_p || !hard_float_p)
    return GP_ARG_FIRST + info->reg_offset;
  else if (mips_abi == ABI_32 && TARGET_DOUBLE_FLOAT && info->reg_offset > 0)
    /* In o32, the second argument is always passed in $f14
       for TARGET_DOUBLE_FLOAT, regardless of whether the
       first argument was a word or doubleword.  */
    return FP_ARG_FIRST + 2;
  else
    return FP_ARG_FIRST + info->reg_offset;
}

/* Implement FUNCTION_ARG_ADVANCE.  */

void
function_arg_advance (CUMULATIVE_ARGS *cum, enum machine_mode mode,
		      tree type, int named)
{
  struct mips_arg_info info;

  mips_arg_info (cum, mode, type, named, &info);

  if (!info.fpr_p)
    cum->gp_reg_found = true;

  /* See the comment above the cumulative args structure in mips.h
     for an explanation of what this code does.  It assumes the O32
     ABI, which passes at most 2 arguments in float registers.  */
  if (cum->arg_number < 2 && info.fpr_p)
    cum->fp_code += (mode == SFmode ? 1 : 2) << (cum->arg_number * 2);

  if (mips_abi != ABI_EABI || !info.fpr_p)
    cum->num_gprs = info.reg_offset + info.reg_words;
  else if (info.reg_words > 0)
    cum->num_fprs += MAX_FPRS_PER_FMT;

  if (info.stack_words > 0)
    cum->stack_words = info.stack_offset + info.stack_words;

  cum->arg_number++;
}

/* Implement FUNCTION_ARG.  */

struct rtx_def *
function_arg (const CUMULATIVE_ARGS *cum, enum machine_mode mode,
	      tree type, int named)
{
  struct mips_arg_info info;

  /* We will be called with a mode of VOIDmode after the last argument
     has been seen.  Whatever we return will be passed to the call
     insn.  If we need a mips16 fp_code, return a REG with the code
     stored as the mode.  */
  if (mode == VOIDmode)
    {
      if (TARGET_MIPS16 && cum->fp_code != 0)
	return gen_rtx_REG ((enum machine_mode) cum->fp_code, 0);

      else
	return 0;
    }

  mips_arg_info (cum, mode, type, named, &info);

  /* Return straight away if the whole argument is passed on the stack.  */
  if (info.reg_offset == MAX_ARGS_IN_REGISTERS)
    return 0;

  if (type != 0
      && TREE_CODE (type) == RECORD_TYPE
      && TARGET_NEWABI
      && TYPE_SIZE_UNIT (type)
      && host_integerp (TYPE_SIZE_UNIT (type), 1)
      && named)
    {
      /* The Irix 6 n32/n64 ABIs say that if any 64-bit chunk of the
	 structure contains a double in its entirety, then that 64-bit
	 chunk is passed in a floating point register.  */
      tree field;

      /* First check to see if there is any such field.  */
      for (field = TYPE_FIELDS (type); field; field = TREE_CHAIN (field))
	if (TREE_CODE (field) == FIELD_DECL
	    && TREE_CODE (TREE_TYPE (field)) == REAL_TYPE
	    && TYPE_PRECISION (TREE_TYPE (field)) == BITS_PER_WORD
	    && host_integerp (bit_position (field), 0)
	    && int_bit_position (field) % BITS_PER_WORD == 0)
	  break;

      if (field != 0)
	{
	  /* Now handle the special case by returning a PARALLEL
	     indicating where each 64-bit chunk goes.  INFO.REG_WORDS
	     chunks are passed in registers.  */
	  unsigned int i;
	  HOST_WIDE_INT bitpos;
	  rtx ret;

	  /* assign_parms checks the mode of ENTRY_PARM, so we must
	     use the actual mode here.  */
	  ret = gen_rtx_PARALLEL (mode, rtvec_alloc (info.reg_words));

	  bitpos = 0;
	  field = TYPE_FIELDS (type);
	  for (i = 0; i < info.reg_words; i++)
	    {
	      rtx reg;

	      for (; field; field = TREE_CHAIN (field))
		if (TREE_CODE (field) == FIELD_DECL
		    && int_bit_position (field) >= bitpos)
		  break;

	      if (field
		  && int_bit_position (field) == bitpos
		  && TREE_CODE (TREE_TYPE (field)) == REAL_TYPE
		  && !TARGET_SOFT_FLOAT
		  && TYPE_PRECISION (TREE_TYPE (field)) == BITS_PER_WORD)
		reg = gen_rtx_REG (DFmode, FP_ARG_FIRST + info.reg_offset + i);
	      else
		reg = gen_rtx_REG (DImode, GP_ARG_FIRST + info.reg_offset + i);

	      XVECEXP (ret, 0, i)
		= gen_rtx_EXPR_LIST (VOIDmode, reg,
				     GEN_INT (bitpos / BITS_PER_UNIT));

	      bitpos += BITS_PER_WORD;
	    }
	  return ret;
	}
    }

  /* Handle the n32/n64 conventions for passing complex floating-point
     arguments in FPR pairs.  The real part goes in the lower register
     and the imaginary part goes in the upper register.  */
  if (TARGET_NEWABI
      && info.fpr_p
      && GET_MODE_CLASS (mode) == MODE_COMPLEX_FLOAT)
    {
      rtx real, imag;
      enum machine_mode inner;
      int reg;

      inner = GET_MODE_INNER (mode);
      reg = FP_ARG_FIRST + info.reg_offset;
      if (info.reg_words * UNITS_PER_WORD == GET_MODE_SIZE (inner))
	{
	  /* Real part in registers, imaginary part on stack.  */
	  gcc_assert (info.stack_words == info.reg_words);
	  return gen_rtx_REG (inner, reg);
	}
      else
	{
	  gcc_assert (info.stack_words == 0);
	  real = gen_rtx_EXPR_LIST (VOIDmode,
				    gen_rtx_REG (inner, reg),
				    const0_rtx);
	  imag = gen_rtx_EXPR_LIST (VOIDmode,
				    gen_rtx_REG (inner,
						 reg + info.reg_words / 2),
				    GEN_INT (GET_MODE_SIZE (inner)));
	  return gen_rtx_PARALLEL (mode, gen_rtvec (2, real, imag));
	}
    }

  return gen_rtx_REG (mode, mips_arg_regno (&info, TARGET_HARD_FLOAT));
}


/* Implement TARGET_ARG_PARTIAL_BYTES.  */

static int
mips_arg_partial_bytes (CUMULATIVE_ARGS *cum,
			enum machine_mode mode, tree type, bool named)
{
  struct mips_arg_info info;

  mips_arg_info (cum, mode, type, named, &info);
  return info.stack_words > 0 ? info.reg_words * UNITS_PER_WORD : 0;
}


/* Implement FUNCTION_ARG_BOUNDARY.  Every parameter gets at least
   PARM_BOUNDARY bits of alignment, but will be given anything up
   to STACK_BOUNDARY bits if the type requires it.  */

int
function_arg_boundary (enum machine_mode mode, tree type)
{
  unsigned int alignment;

  alignment = type ? TYPE_ALIGN (type) : GET_MODE_ALIGNMENT (mode);
  if (alignment < PARM_BOUNDARY)
    alignment = PARM_BOUNDARY;
  if (alignment > STACK_BOUNDARY)
    alignment = STACK_BOUNDARY;
  return alignment;
}

/* Return true if FUNCTION_ARG_PADDING (MODE, TYPE) should return
   upward rather than downward.  In other words, return true if the
   first byte of the stack slot has useful data, false if the last
   byte does.  */

bool
mips_pad_arg_upward (enum machine_mode mode, tree type)
{
  /* On little-endian targets, the first byte of every stack argument
     is passed in the first byte of the stack slot.  */
  if (!BYTES_BIG_ENDIAN)
    return true;

  /* Otherwise, integral types are padded downward: the last byte of a
     stack argument is passed in the last byte of the stack slot.  */
  if (type != 0
      ? INTEGRAL_TYPE_P (type) || POINTER_TYPE_P (type)
      : GET_MODE_CLASS (mode) == MODE_INT)
    return false;

  /* Big-endian o64 pads floating-point arguments downward.  */
  if (mips_abi == ABI_O64)
    if (type != 0 ? FLOAT_TYPE_P (type) : GET_MODE_CLASS (mode) == MODE_FLOAT)
      return false;

  /* Other types are padded upward for o32, o64, n32 and n64.  */
  if (mips_abi != ABI_EABI)
    return true;

  /* Arguments smaller than a stack slot are padded downward.  */
  if (mode != BLKmode)
    return (GET_MODE_BITSIZE (mode) >= PARM_BOUNDARY);
  else
    return (int_size_in_bytes (type) >= (PARM_BOUNDARY / BITS_PER_UNIT));
}


/* Likewise BLOCK_REG_PADDING (MODE, TYPE, ...).  Return !BYTES_BIG_ENDIAN
   if the least significant byte of the register has useful data.  Return
   the opposite if the most significant byte does.  */

bool
mips_pad_reg_upward (enum machine_mode mode, tree type)
{
  /* No shifting is required for floating-point arguments.  */
  if (type != 0 ? FLOAT_TYPE_P (type) : GET_MODE_CLASS (mode) == MODE_FLOAT)
    return !BYTES_BIG_ENDIAN;

  /* Otherwise, apply the same padding to register arguments as we do
     to stack arguments.  */
  return mips_pad_arg_upward (mode, type);
}

static void
mips_setup_incoming_varargs (CUMULATIVE_ARGS *cum, enum machine_mode mode,
			     tree type, int *pretend_size ATTRIBUTE_UNUSED,
			     int no_rtl)
{
  CUMULATIVE_ARGS local_cum;
  int gp_saved, fp_saved;

  /* The caller has advanced CUM up to, but not beyond, the last named
     argument.  Advance a local copy of CUM past the last "real" named
     argument, to find out how many registers are left over.  */

  local_cum = *cum;
  FUNCTION_ARG_ADVANCE (local_cum, mode, type, 1);

  /* Found out how many registers we need to save.  */
  gp_saved = MAX_ARGS_IN_REGISTERS - local_cum.num_gprs;
  fp_saved = (EABI_FLOAT_VARARGS_P
	      ? MAX_ARGS_IN_REGISTERS - local_cum.num_fprs
	      : 0);

  if (!no_rtl)
    {
      if (gp_saved > 0)
	{
	  rtx ptr, mem;

	  ptr = plus_constant (virtual_incoming_args_rtx,
			       REG_PARM_STACK_SPACE (cfun->decl)
			       - gp_saved * UNITS_PER_WORD);
	  mem = gen_rtx_MEM (BLKmode, ptr);
	  set_mem_alias_set (mem, get_varargs_alias_set ());

	  move_block_from_reg (local_cum.num_gprs + GP_ARG_FIRST,
			       mem, gp_saved);
	}
      if (fp_saved > 0)
	{
	  /* We can't use move_block_from_reg, because it will use
	     the wrong mode.  */
	  enum machine_mode mode;
	  int off, i;

	  /* Set OFF to the offset from virtual_incoming_args_rtx of
	     the first float register.  The FP save area lies below
	     the integer one, and is aligned to UNITS_PER_FPVALUE bytes.  */
	  off = -gp_saved * UNITS_PER_WORD;
	  off &= ~(UNITS_PER_FPVALUE - 1);
	  off -= fp_saved * UNITS_PER_FPREG;

	  mode = TARGET_SINGLE_FLOAT ? SFmode : DFmode;

	  for (i = local_cum.num_fprs; i < MAX_ARGS_IN_REGISTERS;
	       i += MAX_FPRS_PER_FMT)
	    {
	      rtx ptr, mem;

	      ptr = plus_constant (virtual_incoming_args_rtx, off);
	      mem = gen_rtx_MEM (mode, ptr);
	      set_mem_alias_set (mem, get_varargs_alias_set ());
	      emit_move_insn (mem, gen_rtx_REG (mode, FP_ARG_FIRST + i));
	      off += UNITS_PER_HWFPVALUE;
	    }
	}
    }
  if (REG_PARM_STACK_SPACE (cfun->decl) == 0)
    cfun->machine->varargs_size = (gp_saved * UNITS_PER_WORD
				   + fp_saved * UNITS_PER_FPREG);
}

/* Create the va_list data type.
   We keep 3 pointers, and two offsets.
   Two pointers are to the overflow area, which starts at the CFA.
     One of these is constant, for addressing into the GPR save area below it.
     The other is advanced up the stack through the overflow region.
   The third pointer is to the GPR save area.  Since the FPR save area
     is just below it, we can address FPR slots off this pointer.
   We also keep two one-byte offsets, which are to be subtracted from the
     constant pointers to yield addresses in the GPR and FPR save areas.
     These are downcounted as float or non-float arguments are used,
     and when they get to zero, the argument must be obtained from the
     overflow region.
   If !EABI_FLOAT_VARARGS_P, then no FPR save area exists, and a single
     pointer is enough.  It's started at the GPR save area, and is
     advanced, period.
   Note that the GPR save area is not constant size, due to optimization
     in the prologue.  Hence, we can't use a design with two pointers
     and two offsets, although we could have designed this with two pointers
     and three offsets.  */

static tree
mips_build_builtin_va_list (void)
{
  if (EABI_FLOAT_VARARGS_P)
    {
      tree f_ovfl, f_gtop, f_ftop, f_goff, f_foff, f_res, record;
      tree array, index;

      record = (*lang_hooks.types.make_type) (RECORD_TYPE);

      f_ovfl = build_decl (FIELD_DECL, get_identifier ("__overflow_argptr"),
			  ptr_type_node);
      f_gtop = build_decl (FIELD_DECL, get_identifier ("__gpr_top"),
			  ptr_type_node);
      f_ftop = build_decl (FIELD_DECL, get_identifier ("__fpr_top"),
			  ptr_type_node);
      f_goff = build_decl (FIELD_DECL, get_identifier ("__gpr_offset"),
			  unsigned_char_type_node);
      f_foff = build_decl (FIELD_DECL, get_identifier ("__fpr_offset"),
			  unsigned_char_type_node);
      /* Explicitly pad to the size of a pointer, so that -Wpadded won't
	 warn on every user file.  */
      index = build_int_cst (NULL_TREE, GET_MODE_SIZE (ptr_mode) - 2 - 1);
      array = build_array_type (unsigned_char_type_node,
			        build_index_type (index));
      f_res = build_decl (FIELD_DECL, get_identifier ("__reserved"), array);

      DECL_FIELD_CONTEXT (f_ovfl) = record;
      DECL_FIELD_CONTEXT (f_gtop) = record;
      DECL_FIELD_CONTEXT (f_ftop) = record;
      DECL_FIELD_CONTEXT (f_goff) = record;
      DECL_FIELD_CONTEXT (f_foff) = record;
      DECL_FIELD_CONTEXT (f_res) = record;

      TYPE_FIELDS (record) = f_ovfl;
      TREE_CHAIN (f_ovfl) = f_gtop;
      TREE_CHAIN (f_gtop) = f_ftop;
      TREE_CHAIN (f_ftop) = f_goff;
      TREE_CHAIN (f_goff) = f_foff;
      TREE_CHAIN (f_foff) = f_res;

      layout_type (record);
      return record;
    }
  else if (TARGET_IRIX && TARGET_IRIX6)
    /* On IRIX 6, this type is 'char *'.  */
    return build_pointer_type (char_type_node);
  else
    /* Otherwise, we use 'void *'.  */
    return ptr_type_node;
}

/* Implement va_start.  */

void
mips_va_start (tree valist, rtx nextarg)
{
  if (EABI_FLOAT_VARARGS_P)
    {
      const CUMULATIVE_ARGS *cum;
      tree f_ovfl, f_gtop, f_ftop, f_goff, f_foff;
      tree ovfl, gtop, ftop, goff, foff;
      tree t;
      int gpr_save_area_size;
      int fpr_save_area_size;
      int fpr_offset;

      cum = &current_function_args_info;
      gpr_save_area_size
	= (MAX_ARGS_IN_REGISTERS - cum->num_gprs) * UNITS_PER_WORD;
      fpr_save_area_size
	= (MAX_ARGS_IN_REGISTERS - cum->num_fprs) * UNITS_PER_FPREG;

      f_ovfl = TYPE_FIELDS (va_list_type_node);
      f_gtop = TREE_CHAIN (f_ovfl);
      f_ftop = TREE_CHAIN (f_gtop);
      f_goff = TREE_CHAIN (f_ftop);
      f_foff = TREE_CHAIN (f_goff);

      ovfl = build3 (COMPONENT_REF, TREE_TYPE (f_ovfl), valist, f_ovfl,
		     NULL_TREE);
      gtop = build3 (COMPONENT_REF, TREE_TYPE (f_gtop), valist, f_gtop,
		     NULL_TREE);
      ftop = build3 (COMPONENT_REF, TREE_TYPE (f_ftop), valist, f_ftop,
		     NULL_TREE);
      goff = build3 (COMPONENT_REF, TREE_TYPE (f_goff), valist, f_goff,
		     NULL_TREE);
      foff = build3 (COMPONENT_REF, TREE_TYPE (f_foff), valist, f_foff,
		     NULL_TREE);

      /* Emit code to initialize OVFL, which points to the next varargs
	 stack argument.  CUM->STACK_WORDS gives the number of stack
	 words used by named arguments.  */
      t = make_tree (TREE_TYPE (ovfl), virtual_incoming_args_rtx);
      if (cum->stack_words > 0)
	t = build2 (PLUS_EXPR, TREE_TYPE (ovfl), t,
		    build_int_cst (NULL_TREE,
				   cum->stack_words * UNITS_PER_WORD));
      t = build2 (GIMPLE_MODIFY_STMT, TREE_TYPE (ovfl), ovfl, t);
      expand_expr (t, const0_rtx, VOIDmode, EXPAND_NORMAL);

      /* Emit code to initialize GTOP, the top of the GPR save area.  */
      t = make_tree (TREE_TYPE (gtop), virtual_incoming_args_rtx);
      t = build2 (GIMPLE_MODIFY_STMT, TREE_TYPE (gtop), gtop, t);
      expand_expr (t, const0_rtx, VOIDmode, EXPAND_NORMAL);

      /* Emit code to initialize FTOP, the top of the FPR save area.
	 This address is gpr_save_area_bytes below GTOP, rounded
	 down to the next fp-aligned boundary.  */
      t = make_tree (TREE_TYPE (ftop), virtual_incoming_args_rtx);
      fpr_offset = gpr_save_area_size + UNITS_PER_FPVALUE - 1;
      fpr_offset &= ~(UNITS_PER_FPVALUE - 1);
      if (fpr_offset)
	t = build2 (PLUS_EXPR, TREE_TYPE (ftop), t,
		    build_int_cst (NULL_TREE, -fpr_offset));
      t = build2 (GIMPLE_MODIFY_STMT, TREE_TYPE (ftop), ftop, t);
      expand_expr (t, const0_rtx, VOIDmode, EXPAND_NORMAL);

      /* Emit code to initialize GOFF, the offset from GTOP of the
	 next GPR argument.  */
      t = build2 (GIMPLE_MODIFY_STMT, TREE_TYPE (goff), goff,
		  build_int_cst (NULL_TREE, gpr_save_area_size));
      expand_expr (t, const0_rtx, VOIDmode, EXPAND_NORMAL);

      /* Likewise emit code to initialize FOFF, the offset from FTOP
	 of the next FPR argument.  */
      t = build2 (GIMPLE_MODIFY_STMT, TREE_TYPE (foff), foff,
		  build_int_cst (NULL_TREE, fpr_save_area_size));
      expand_expr (t, const0_rtx, VOIDmode, EXPAND_NORMAL);
    }
  else
    {
      nextarg = plus_constant (nextarg, -cfun->machine->varargs_size);
      std_expand_builtin_va_start (valist, nextarg);
    }
}

/* Implement va_arg.  */

static tree
mips_gimplify_va_arg_expr (tree valist, tree type, tree *pre_p, tree *post_p)
{
  HOST_WIDE_INT size, rsize;
  tree addr;
  bool indirect;

  indirect = pass_by_reference (NULL, TYPE_MODE (type), type, 0);

  if (indirect)
    type = build_pointer_type (type);

  size = int_size_in_bytes (type);
  rsize = (size + UNITS_PER_WORD - 1) & -UNITS_PER_WORD;

  if (mips_abi != ABI_EABI || !EABI_FLOAT_VARARGS_P)
    addr = std_gimplify_va_arg_expr (valist, type, pre_p, post_p);
  else
    {
      /* Not a simple merged stack.	 */

      tree f_ovfl, f_gtop, f_ftop, f_goff, f_foff;
      tree ovfl, top, off, align;
      HOST_WIDE_INT osize;
      tree t, u;

      f_ovfl = TYPE_FIELDS (va_list_type_node);
      f_gtop = TREE_CHAIN (f_ovfl);
      f_ftop = TREE_CHAIN (f_gtop);
      f_goff = TREE_CHAIN (f_ftop);
      f_foff = TREE_CHAIN (f_goff);

      /* We maintain separate pointers and offsets for floating-point
	 and integer arguments, but we need similar code in both cases.
	 Let:

	 TOP be the top of the register save area;
	 OFF be the offset from TOP of the next register;
	 ADDR_RTX be the address of the argument;
	 RSIZE be the number of bytes used to store the argument
	 when it's in the register save area;
	 OSIZE be the number of bytes used to store it when it's
	 in the stack overflow area; and
	 PADDING be (BYTES_BIG_ENDIAN ? OSIZE - RSIZE : 0)

	 The code we want is:

	 1: off &= -rsize;	  // round down
	 2: if (off != 0)
	 3:   {
	 4:	 addr_rtx = top - off;
	 5:	 off -= rsize;
	 6:   }
	 7: else
	 8:   {
	 9:	 ovfl += ((intptr_t) ovfl + osize - 1) & -osize;
	 10:	 addr_rtx = ovfl + PADDING;
	 11:	 ovfl += osize;
	 14:   }

	 [1] and [9] can sometimes be optimized away.  */

      ovfl = build3 (COMPONENT_REF, TREE_TYPE (f_ovfl), valist, f_ovfl,
		     NULL_TREE);

      if (GET_MODE_CLASS (TYPE_MODE (type)) == MODE_FLOAT
	  && GET_MODE_SIZE (TYPE_MODE (type)) <= UNITS_PER_FPVALUE)
	{
	  top = build3 (COMPONENT_REF, TREE_TYPE (f_ftop), valist, f_ftop,
		        NULL_TREE);
	  off = build3 (COMPONENT_REF, TREE_TYPE (f_foff), valist, f_foff,
		        NULL_TREE);

	  /* When floating-point registers are saved to the stack,
	     each one will take up UNITS_PER_HWFPVALUE bytes, regardless
	     of the float's precision.  */
	  rsize = UNITS_PER_HWFPVALUE;

	  /* Overflow arguments are padded to UNITS_PER_WORD bytes
	     (= PARM_BOUNDARY bits).  This can be different from RSIZE
	     in two cases:

	     (1) On 32-bit targets when TYPE is a structure such as:

	     struct s { float f; };

	     Such structures are passed in paired FPRs, so RSIZE
	     will be 8 bytes.  However, the structure only takes
	     up 4 bytes of memory, so OSIZE will only be 4.

	     (2) In combinations such as -mgp64 -msingle-float
	     -fshort-double.  Doubles passed in registers
	     will then take up 4 (UNITS_PER_HWFPVALUE) bytes,
	     but those passed on the stack take up
	     UNITS_PER_WORD bytes.  */
	  osize = MAX (GET_MODE_SIZE (TYPE_MODE (type)), UNITS_PER_WORD);
	}
      else
	{
	  top = build3 (COMPONENT_REF, TREE_TYPE (f_gtop), valist, f_gtop,
		        NULL_TREE);
	  off = build3 (COMPONENT_REF, TREE_TYPE (f_goff), valist, f_goff,
		        NULL_TREE);
	  if (rsize > UNITS_PER_WORD)
	    {
	      /* [1] Emit code for: off &= -rsize.	*/
	      t = build2 (BIT_AND_EXPR, TREE_TYPE (off), off,
			  build_int_cst (NULL_TREE, -rsize));
	      t = build2 (GIMPLE_MODIFY_STMT, TREE_TYPE (off), off, t);
	      gimplify_and_add (t, pre_p);
	    }
	  osize = rsize;
	}

      /* [2] Emit code to branch if off == 0.  */
      t = build2 (NE_EXPR, boolean_type_node, off,
		  build_int_cst (TREE_TYPE (off), 0));
      addr = build3 (COND_EXPR, ptr_type_node, t, NULL_TREE, NULL_TREE);

      /* [5] Emit code for: off -= rsize.  We do this as a form of
	 post-increment not available to C.  Also widen for the
	 coming pointer arithmetic.  */
      t = fold_convert (TREE_TYPE (off), build_int_cst (NULL_TREE, rsize));
      t = build2 (POSTDECREMENT_EXPR, TREE_TYPE (off), off, t);
      t = fold_convert (sizetype, t);
      t = fold_convert (TREE_TYPE (top), t);

      /* [4] Emit code for: addr_rtx = top - off.  On big endian machines,
	 the argument has RSIZE - SIZE bytes of leading padding.  */
      t = build2 (MINUS_EXPR, TREE_TYPE (top), top, t);
      if (BYTES_BIG_ENDIAN && rsize > size)
	{
	  u = fold_convert (TREE_TYPE (t), build_int_cst (NULL_TREE,
							  rsize - size));
	  t = build2 (PLUS_EXPR, TREE_TYPE (t), t, u);
	}
      COND_EXPR_THEN (addr) = t;

      if (osize > UNITS_PER_WORD)
	{
	  /* [9] Emit: ovfl += ((intptr_t) ovfl + osize - 1) & -osize.  */
	  u = fold_convert (TREE_TYPE (ovfl),
			    build_int_cst (NULL_TREE, osize - 1));
	  t = build2 (PLUS_EXPR, TREE_TYPE (ovfl), ovfl, u);
	  u = fold_convert (TREE_TYPE (ovfl),
			    build_int_cst (NULL_TREE, -osize));
	  t = build2 (BIT_AND_EXPR, TREE_TYPE (ovfl), t, u);
	  align = build2 (GIMPLE_MODIFY_STMT, TREE_TYPE (ovfl), ovfl, t);
	}
      else
	align = NULL;

      /* [10, 11].	Emit code to store ovfl in addr_rtx, then
	 post-increment ovfl by osize.  On big-endian machines,
	 the argument has OSIZE - SIZE bytes of leading padding.  */
      u = fold_convert (TREE_TYPE (ovfl),
			build_int_cst (NULL_TREE, osize));
      t = build2 (POSTINCREMENT_EXPR, TREE_TYPE (ovfl), ovfl, u);
      if (BYTES_BIG_ENDIAN && osize > size)
	{
	  u = fold_convert (TREE_TYPE (t),
			    build_int_cst (NULL_TREE, osize - size));
	  t = build2 (PLUS_EXPR, TREE_TYPE (t), t, u);
	}

      /* String [9] and [10,11] together.  */
      if (align)
	t = build2 (COMPOUND_EXPR, TREE_TYPE (t), align, t);
      COND_EXPR_ELSE (addr) = t;

      addr = fold_convert (build_pointer_type (type), addr);
      addr = build_va_arg_indirect_ref (addr);
    }

  if (indirect)
    addr = build_va_arg_indirect_ref (addr);

  return addr;
}

/* Return true if it is possible to use left/right accesses for a
   bitfield of WIDTH bits starting BITPOS bits into *OP.  When
   returning true, update *OP, *LEFT and *RIGHT as follows:

   *OP is a BLKmode reference to the whole field.

   *LEFT is a QImode reference to the first byte if big endian or
   the last byte if little endian.  This address can be used in the
   left-side instructions (lwl, swl, ldl, sdl).

   *RIGHT is a QImode reference to the opposite end of the field and
   can be used in the patterning right-side instruction.  */

static bool
mips_get_unaligned_mem (rtx *op, unsigned int width, int bitpos,
			rtx *left, rtx *right)
{
  rtx first, last;

  /* Check that the operand really is a MEM.  Not all the extv and
     extzv predicates are checked.  */
  if (!MEM_P (*op))
    return false;

  /* Check that the size is valid.  */
  if (width != 32 && (!TARGET_64BIT || width != 64))
    return false;

  /* We can only access byte-aligned values.  Since we are always passed
     a reference to the first byte of the field, it is not necessary to
     do anything with BITPOS after this check.  */
  if (bitpos % BITS_PER_UNIT != 0)
    return false;

  /* Reject aligned bitfields: we want to use a normal load or store
     instead of a left/right pair.  */
  if (MEM_ALIGN (*op) >= width)
    return false;

  /* Adjust *OP to refer to the whole field.  This also has the effect
     of legitimizing *OP's address for BLKmode, possibly simplifying it.  */
  *op = adjust_address (*op, BLKmode, 0);
  set_mem_size (*op, GEN_INT (width / BITS_PER_UNIT));

  /* Get references to both ends of the field.  We deliberately don't
     use the original QImode *OP for FIRST since the new BLKmode one
     might have a simpler address.  */
  first = adjust_address (*op, QImode, 0);
  last = adjust_address (*op, QImode, width / BITS_PER_UNIT - 1);

  /* Allocate to LEFT and RIGHT according to endianness.  LEFT should
     be the upper word and RIGHT the lower word.  */
  if (TARGET_BIG_ENDIAN)
    *left = first, *right = last;
  else
    *left = last, *right = first;

  return true;
}


/* Try to emit the equivalent of (set DEST (zero_extract SRC WIDTH BITPOS)).
   Return true on success.  We only handle cases where zero_extract is
   equivalent to sign_extract.  */

bool
mips_expand_unaligned_load (rtx dest, rtx src, unsigned int width, int bitpos)
{
  rtx left, right, temp;

  /* If TARGET_64BIT, the destination of a 32-bit load will be a
     paradoxical word_mode subreg.  This is the only case in which
     we allow the destination to be larger than the source.  */
  if (GET_CODE (dest) == SUBREG
      && GET_MODE (dest) == DImode
      && SUBREG_BYTE (dest) == 0
      && GET_MODE (SUBREG_REG (dest)) == SImode)
    dest = SUBREG_REG (dest);

  /* After the above adjustment, the destination must be the same
     width as the source.  */
  if (GET_MODE_BITSIZE (GET_MODE (dest)) != width)
    return false;

  if (!mips_get_unaligned_mem (&src, width, bitpos, &left, &right))
    return false;

  temp = gen_reg_rtx (GET_MODE (dest));
  if (GET_MODE (dest) == DImode)
    {
      emit_insn (gen_mov_ldl (temp, src, left));
      emit_insn (gen_mov_ldr (dest, copy_rtx (src), right, temp));
    }
  else
    {
      emit_insn (gen_mov_lwl (temp, src, left));
      emit_insn (gen_mov_lwr (dest, copy_rtx (src), right, temp));
    }
  return true;
}


/* Try to expand (set (zero_extract DEST WIDTH BITPOS) SRC).  Return
   true on success.  */

bool
mips_expand_unaligned_store (rtx dest, rtx src, unsigned int width, int bitpos)
{
  rtx left, right;
  enum machine_mode mode;

  if (!mips_get_unaligned_mem (&dest, width, bitpos, &left, &right))
    return false;

  mode = mode_for_size (width, MODE_INT, 0);
  src = gen_lowpart (mode, src);

  if (mode == DImode)
    {
      emit_insn (gen_mov_sdl (dest, src, left));
      emit_insn (gen_mov_sdr (copy_rtx (dest), copy_rtx (src), right));
    }
  else
    {
      emit_insn (gen_mov_swl (dest, src, left));
      emit_insn (gen_mov_swr (copy_rtx (dest), copy_rtx (src), right));
    }
  return true;
}

/* Return true if X is a MEM with the same size as MODE.  */

bool
mips_mem_fits_mode_p (enum machine_mode mode, rtx x)
{
  rtx size;

  if (!MEM_P (x))
    return false;

  size = MEM_SIZE (x);
  return size && INTVAL (size) == GET_MODE_SIZE (mode);
}

/* Return true if (zero_extract OP SIZE POSITION) can be used as the
   source of an "ext" instruction or the destination of an "ins"
   instruction.  OP must be a register operand and the following
   conditions must hold:

     0 <= POSITION < GET_MODE_BITSIZE (GET_MODE (op))
     0 < SIZE <= GET_MODE_BITSIZE (GET_MODE (op))
     0 < POSITION + SIZE <= GET_MODE_BITSIZE (GET_MODE (op))

   Also reject lengths equal to a word as they are better handled
   by the move patterns.  */

bool
mips_use_ins_ext_p (rtx op, rtx size, rtx position)
{
  HOST_WIDE_INT len, pos;

  if (!ISA_HAS_EXT_INS
      || !register_operand (op, VOIDmode)
      || GET_MODE_BITSIZE (GET_MODE (op)) > BITS_PER_WORD)
    return false;

  len = INTVAL (size);
  pos = INTVAL (position);

  if (len <= 0 || len >= GET_MODE_BITSIZE (GET_MODE (op))
      || pos < 0 || pos + len > GET_MODE_BITSIZE (GET_MODE (op)))
    return false;

  return true;
}

/* Set up globals to generate code for the ISA or processor
   described by INFO.  */

static void
mips_set_architecture (const struct mips_cpu_info *info)
{
  if (info != 0)
    {
      mips_arch_info = info;
      mips_arch = info->cpu;
      mips_isa = info->isa;
    }
}


/* Likewise for tuning.  */

static void
mips_set_tune (const struct mips_cpu_info *info)
{
  if (info != 0)
    {
      mips_tune_info = info;
      mips_tune = info->cpu;
    }
}

/* Implement TARGET_HANDLE_OPTION.  */

static bool
mips_handle_option (size_t code, const char *arg, int value ATTRIBUTE_UNUSED)
{
  switch (code)
    {
    case OPT_mabi_:
      if (strcmp (arg, "32") == 0)
	mips_abi = ABI_32;
      else if (strcmp (arg, "o64") == 0)
	mips_abi = ABI_O64;
      else if (strcmp (arg, "n32") == 0)
	mips_abi = ABI_N32;
      else if (strcmp (arg, "64") == 0)
	mips_abi = ABI_64;
      else if (strcmp (arg, "eabi") == 0)
	mips_abi = ABI_EABI;
      else
	return false;
      return true;

    case OPT_march_:
    case OPT_mtune_:
      return mips_parse_cpu (arg) != 0;

    case OPT_mips:
      mips_isa_info = mips_parse_cpu (ACONCAT (("mips", arg, NULL)));
      return mips_isa_info != 0;

    case OPT_mno_flush_func:
      mips_cache_flush_func = NULL;
      return true;

    default:
      return true;
    }
}

/* Set up the threshold for data to go into the small data area, instead
   of the normal data area, and detect any conflicts in the switches.  */

void
override_options (void)
{
  int i, start, regno;
  enum machine_mode mode;

#ifdef SUBTARGET_OVERRIDE_OPTIONS
  SUBTARGET_OVERRIDE_OPTIONS;
#endif

  mips_section_threshold = g_switch_set ? g_switch_value : MIPS_DEFAULT_GVALUE;

  /* The following code determines the architecture and register size.
     Similar code was added to GAS 2.14 (see tc-mips.c:md_after_parse_args()).
     The GAS and GCC code should be kept in sync as much as possible.  */

  if (mips_arch_string != 0)
    mips_set_architecture (mips_parse_cpu (mips_arch_string));

  if (mips_isa_info != 0)
    {
      if (mips_arch_info == 0)
	mips_set_architecture (mips_isa_info);
      else if (mips_arch_info->isa != mips_isa_info->isa)
	error ("-%s conflicts with the other architecture options, "
	       "which specify a %s processor",
	       mips_isa_info->name,
	       mips_cpu_info_from_isa (mips_arch_info->isa)->name);
    }

  if (mips_arch_info == 0)
    {
#ifdef MIPS_CPU_STRING_DEFAULT
      mips_set_architecture (mips_parse_cpu (MIPS_CPU_STRING_DEFAULT));
#else
      mips_set_architecture (mips_cpu_info_from_isa (MIPS_ISA_DEFAULT));
#endif
    }

  if (ABI_NEEDS_64BIT_REGS && !ISA_HAS_64BIT_REGS)
    error ("-march=%s is not compatible with the selected ABI",
	   mips_arch_info->name);

  /* Optimize for mips_arch, unless -mtune selects a different processor.  */
  if (mips_tune_string != 0)
    mips_set_tune (mips_parse_cpu (mips_tune_string));

  if (mips_tune_info == 0)
    mips_set_tune (mips_arch_info);

  /* Set cost structure for the processor.  */
  if (optimize_size)
    mips_cost = &mips_rtx_cost_optimize_size;
  else
    mips_cost = &mips_rtx_cost_data[mips_tune];

  if ((target_flags_explicit & MASK_64BIT) != 0)
    {
      /* The user specified the size of the integer registers.  Make sure
	 it agrees with the ABI and ISA.  */
      if (TARGET_64BIT && !ISA_HAS_64BIT_REGS)
	error ("-mgp64 used with a 32-bit processor");
      else if (!TARGET_64BIT && ABI_NEEDS_64BIT_REGS)
	error ("-mgp32 used with a 64-bit ABI");
      else if (TARGET_64BIT && ABI_NEEDS_32BIT_REGS)
	error ("-mgp64 used with a 32-bit ABI");
    }
  else
    {
      /* Infer the integer register size from the ABI and processor.
	 Restrict ourselves to 32-bit registers if that's all the
	 processor has, or if the ABI cannot handle 64-bit registers.  */
      if (ABI_NEEDS_32BIT_REGS || !ISA_HAS_64BIT_REGS)
	target_flags &= ~MASK_64BIT;
      else
	target_flags |= MASK_64BIT;
    }

  if ((target_flags_explicit & MASK_FLOAT64) != 0)
    {
      /* Really, -mfp32 and -mfp64 are ornamental options.  There's
	 only one right answer here.  */
      if (TARGET_64BIT && TARGET_DOUBLE_FLOAT && !TARGET_FLOAT64)
	error ("unsupported combination: %s", "-mgp64 -mfp32 -mdouble-float");
      else if (!TARGET_64BIT && TARGET_FLOAT64
	       && !(ISA_HAS_MXHC1 && mips_abi == ABI_32))
	error ("-mgp32 and -mfp64 can only be combined if the target"
	       " supports the mfhc1 and mthc1 instructions");
      else if (TARGET_SINGLE_FLOAT && TARGET_FLOAT64)
	error ("unsupported combination: %s", "-mfp64 -msingle-float");
    }
  else
    {
      /* -msingle-float selects 32-bit float registers.  Otherwise the
	 float registers should be the same size as the integer ones.  */
      if (TARGET_64BIT && TARGET_DOUBLE_FLOAT)
	target_flags |= MASK_FLOAT64;
      else
	target_flags &= ~MASK_FLOAT64;
    }

  /* End of code shared with GAS.  */

  if ((target_flags_explicit & MASK_LONG64) == 0)
    {
      if ((mips_abi == ABI_EABI && TARGET_64BIT) || mips_abi == ABI_64)
	target_flags |= MASK_LONG64;
      else
	target_flags &= ~MASK_LONG64;
    }

  if (MIPS_MARCH_CONTROLS_SOFT_FLOAT
      && (target_flags_explicit & MASK_SOFT_FLOAT) == 0)
    {
      /* For some configurations, it is useful to have -march control
	 the default setting of MASK_SOFT_FLOAT.  */
      switch ((int) mips_arch)
	{
	case PROCESSOR_R4100:
	case PROCESSOR_R4111:
	case PROCESSOR_R4120:
	case PROCESSOR_R4130:
	  target_flags |= MASK_SOFT_FLOAT;
	  break;

	default:
	  target_flags &= ~MASK_SOFT_FLOAT;
	  break;
	}
    }

  if (!TARGET_OLDABI)
    flag_pcc_struct_return = 0;

  if ((target_flags_explicit & MASK_BRANCHLIKELY) == 0)
    {
      /* If neither -mbranch-likely nor -mno-branch-likely was given
	 on the command line, set MASK_BRANCHLIKELY based on the target
	 architecture.

	 By default, we enable use of Branch Likely instructions on
	 all architectures which support them with the following
	 exceptions: when creating MIPS32 or MIPS64 code, and when
	 tuning for architectures where their use tends to hurt
	 performance.

	 The MIPS32 and MIPS64 architecture specifications say "Software
	 is strongly encouraged to avoid use of Branch Likely
	 instructions, as they will be removed from a future revision
	 of the [MIPS32 and MIPS64] architecture."  Therefore, we do not
	 issue those instructions unless instructed to do so by
	 -mbranch-likely.  */
      if (ISA_HAS_BRANCHLIKELY
	  && !(ISA_MIPS32 || ISA_MIPS32R2 || ISA_MIPS64)
	  && !(TUNE_MIPS5500 || TUNE_SB1))
	target_flags |= MASK_BRANCHLIKELY;
      else
	target_flags &= ~MASK_BRANCHLIKELY;
    }
  if (TARGET_BRANCHLIKELY && !ISA_HAS_BRANCHLIKELY)
    warning (0, "generation of Branch Likely instructions enabled, but not supported by architecture");

  /* The effect of -mabicalls isn't defined for the EABI.  */
  if (mips_abi == ABI_EABI && TARGET_ABICALLS)
    {
      error ("unsupported combination: %s", "-mabicalls -mabi=eabi");
      target_flags &= ~MASK_ABICALLS;
    }

  if (TARGET_ABICALLS)
    {
      /* We need to set flag_pic for executables as well as DSOs
	 because we may reference symbols that are not defined in
	 the final executable.  (MIPS does not use things like
	 copy relocs, for example.)

	 Also, there is a body of code that uses __PIC__ to distinguish
	 between -mabicalls and -mno-abicalls code.  */
      flag_pic = 1;
      if (mips_section_threshold > 0)
	warning (0, "%<-G%> is incompatible with %<-mabicalls%>");
    }

  if (TARGET_VXWORKS_RTP && mips_section_threshold > 0)
    warning (0, "-G and -mrtp are incompatible");

  /* mips_split_addresses is a half-way house between explicit
     relocations and the traditional assembler macros.  It can
     split absolute 32-bit symbolic constants into a high/lo_sum
     pair but uses macros for other sorts of access.

     Like explicit relocation support for REL targets, it relies
     on GNU extensions in the assembler and the linker.

     Although this code should work for -O0, it has traditionally
     been treated as an optimization.  */
  if (!TARGET_MIPS16 && TARGET_SPLIT_ADDRESSES
      && optimize && !flag_pic
      && !ABI_HAS_64BIT_SYMBOLS)
    mips_split_addresses = 1;
  else
    mips_split_addresses = 0;

  /* -mvr4130-align is a "speed over size" optimization: it usually produces
     faster code, but at the expense of more nops.  Enable it at -O3 and
     above.  */
  if (optimize > 2 && (target_flags_explicit & MASK_VR4130_ALIGN) == 0)
    target_flags |= MASK_VR4130_ALIGN;

  /* When compiling for the mips16, we cannot use floating point.  We
     record the original hard float value in mips16_hard_float.  */
  if (TARGET_MIPS16)
    {
      if (TARGET_SOFT_FLOAT)
	mips16_hard_float = 0;
      else
	mips16_hard_float = 1;
      target_flags |= MASK_SOFT_FLOAT;

      /* Don't run the scheduler before reload, since it tends to
         increase register pressure.  */
      flag_schedule_insns = 0;

      /* Don't do hot/cold partitioning.  The constant layout code expects
	 the whole function to be in a single section.  */
      flag_reorder_blocks_and_partition = 0;

      /* Silently disable -mexplicit-relocs since it doesn't apply
	 to mips16 code.  Even so, it would overly pedantic to warn
	 about "-mips16 -mexplicit-relocs", especially given that
	 we use a %gprel() operator.  */
      target_flags &= ~MASK_EXPLICIT_RELOCS;
    }

  /* When using explicit relocs, we call dbr_schedule from within
     mips_reorg.  */
  if (TARGET_EXPLICIT_RELOCS)
    {
      mips_flag_delayed_branch = flag_delayed_branch;
      flag_delayed_branch = 0;
    }

#ifdef MIPS_TFMODE_FORMAT
  REAL_MODE_FORMAT (TFmode) = &MIPS_TFMODE_FORMAT;
#endif

  /* Make sure that the user didn't turn off paired single support when
     MIPS-3D support is requested.  */
  if (TARGET_MIPS3D && (target_flags_explicit & MASK_PAIRED_SINGLE_FLOAT)
      && !TARGET_PAIRED_SINGLE_FLOAT)
    error ("-mips3d requires -mpaired-single");

  /* If TARGET_MIPS3D, enable MASK_PAIRED_SINGLE_FLOAT.  */
  if (TARGET_MIPS3D)
    target_flags |= MASK_PAIRED_SINGLE_FLOAT;

  /* Make sure that when TARGET_PAIRED_SINGLE_FLOAT is true, TARGET_FLOAT64
     and TARGET_HARD_FLOAT are both true.  */
  if (TARGET_PAIRED_SINGLE_FLOAT && !(TARGET_FLOAT64 && TARGET_HARD_FLOAT))
    error ("-mips3d/-mpaired-single must be used with -mfp64 -mhard-float");

  /* Make sure that the ISA supports TARGET_PAIRED_SINGLE_FLOAT when it is
     enabled.  */
  if (TARGET_PAIRED_SINGLE_FLOAT && !ISA_MIPS64)
    error ("-mips3d/-mpaired-single must be used with -mips64");

  /* If TARGET_DSPR2, enable MASK_DSP.  */
  if (TARGET_DSPR2)
    target_flags |= MASK_DSP;

  if (TARGET_MIPS16 && TARGET_DSP)
    error ("-mips16 and -mdsp cannot be used together");

  mips_print_operand_punct['?'] = 1;
  mips_print_operand_punct['#'] = 1;
  mips_print_operand_punct['/'] = 1;
  mips_print_operand_punct['&'] = 1;
  mips_print_operand_punct['!'] = 1;
  mips_print_operand_punct['*'] = 1;
  mips_print_operand_punct['@'] = 1;
  mips_print_operand_punct['.'] = 1;
  mips_print_operand_punct['('] = 1;
  mips_print_operand_punct[')'] = 1;
  mips_print_operand_punct['['] = 1;
  mips_print_operand_punct[']'] = 1;
  mips_print_operand_punct['<'] = 1;
  mips_print_operand_punct['>'] = 1;
  mips_print_operand_punct['{'] = 1;
  mips_print_operand_punct['}'] = 1;
  mips_print_operand_punct['^'] = 1;
  mips_print_operand_punct['$'] = 1;
  mips_print_operand_punct['+'] = 1;
  mips_print_operand_punct['~'] = 1;

  /* Set up array to map GCC register number to debug register number.
     Ignore the special purpose register numbers.  */

  for (i = 0; i < FIRST_PSEUDO_REGISTER; i++)
    mips_dbx_regno[i] = -1;

  start = GP_DBX_FIRST - GP_REG_FIRST;
  for (i = GP_REG_FIRST; i <= GP_REG_LAST; i++)
    mips_dbx_regno[i] = i + start;

  start = FP_DBX_FIRST - FP_REG_FIRST;
  for (i = FP_REG_FIRST; i <= FP_REG_LAST; i++)
    mips_dbx_regno[i] = i + start;

  mips_dbx_regno[HI_REGNUM] = MD_DBX_FIRST + 0;
  mips_dbx_regno[LO_REGNUM] = MD_DBX_FIRST + 1;

  /* Set up array giving whether a given register can hold a given mode.  */

  for (mode = VOIDmode;
       mode != MAX_MACHINE_MODE;
       mode = (enum machine_mode) ((int)mode + 1))
    {
      register int size		     = GET_MODE_SIZE (mode);
      register enum mode_class class = GET_MODE_CLASS (mode);

      for (regno = 0; regno < FIRST_PSEUDO_REGISTER; regno++)
	{
	  register int temp;

	  if (mode == CCV2mode)
	    temp = (ISA_HAS_8CC
		    && ST_REG_P (regno)
		    && (regno - ST_REG_FIRST) % 2 == 0);

	  else if (mode == CCV4mode)
	    temp = (ISA_HAS_8CC
		    && ST_REG_P (regno)
		    && (regno - ST_REG_FIRST) % 4 == 0);

	  else if (mode == CCmode)
	    {
	      if (! ISA_HAS_8CC)
		temp = (regno == FPSW_REGNUM);
	      else
		temp = (ST_REG_P (regno) || GP_REG_P (regno)
			|| FP_REG_P (regno));
	    }

	  else if (GP_REG_P (regno))
	    temp = ((regno & 1) == 0 || size <= UNITS_PER_WORD);

	  else if (FP_REG_P (regno))
	    temp = ((((regno % MAX_FPRS_PER_FMT) == 0)
		     || (MIN_FPRS_PER_FMT == 1
			 && size <= UNITS_PER_FPREG))
		    && (((class == MODE_FLOAT || class == MODE_COMPLEX_FLOAT
			  || class == MODE_VECTOR_FLOAT)
			 && size <= UNITS_PER_FPVALUE)
			/* Allow integer modes that fit into a single
			   register.  We need to put integers into FPRs
			   when using instructions like cvt and trunc.
			   We can't allow sizes smaller than a word,
			   the FPU has no appropriate load/store
			   instructions for those.  */
			|| (class == MODE_INT
			    && size >= MIN_UNITS_PER_WORD
			    && size <= UNITS_PER_FPREG)
			/* Allow TFmode for CCmode reloads.  */
			|| (ISA_HAS_8CC && mode == TFmode)));

          else if (ACC_REG_P (regno))
	    temp = (INTEGRAL_MODE_P (mode)
		    && (size <= UNITS_PER_WORD
			|| (ACC_HI_REG_P (regno)
			    && size == 2 * UNITS_PER_WORD)));

	  else if (ALL_COP_REG_P (regno))
	    temp = (class == MODE_INT && size <= UNITS_PER_WORD);
	  else
	    temp = 0;

	  mips_hard_regno_mode_ok[(int)mode][regno] = temp;
	}
    }

  /* Save GPR registers in word_mode sized hunks.  word_mode hasn't been
     initialized yet, so we can't use that here.  */
  gpr_mode = TARGET_64BIT ? DImode : SImode;

  /* Provide default values for align_* for 64-bit targets.  */
  if (TARGET_64BIT && !TARGET_MIPS16)
    {
      if (align_loops == 0)
	align_loops = 8;
      if (align_jumps == 0)
	align_jumps = 8;
      if (align_functions == 0)
	align_functions = 8;
    }

  /* Function to allocate machine-dependent function status.  */
  init_machine_status = &mips_init_machine_status;

  if (ABI_HAS_64BIT_SYMBOLS)
    {
      if (TARGET_EXPLICIT_RELOCS)
	{
	  mips_split_p[SYMBOL_64_HIGH] = true;
	  mips_hi_relocs[SYMBOL_64_HIGH] = "%highest(";
	  mips_lo_relocs[SYMBOL_64_HIGH] = "%higher(";

	  mips_split_p[SYMBOL_64_MID] = true;
	  mips_hi_relocs[SYMBOL_64_MID] = "%higher(";
	  mips_lo_relocs[SYMBOL_64_MID] = "%hi(";

	  mips_split_p[SYMBOL_64_LOW] = true;
	  mips_hi_relocs[SYMBOL_64_LOW] = "%hi(";
	  mips_lo_relocs[SYMBOL_64_LOW] = "%lo(";

	  mips_split_p[SYMBOL_GENERAL] = true;
	  mips_lo_relocs[SYMBOL_GENERAL] = "%lo(";
	}
    }
  else
    {
      if (TARGET_EXPLICIT_RELOCS || mips_split_addresses)
	{
	  mips_split_p[SYMBOL_GENERAL] = true;
	  mips_hi_relocs[SYMBOL_GENERAL] = "%hi(";
	  mips_lo_relocs[SYMBOL_GENERAL] = "%lo(";
	}
    }

  if (TARGET_MIPS16)
    {
      /* The high part is provided by a pseudo copy of $gp.  */
      mips_split_p[SYMBOL_SMALL_DATA] = true;
      mips_lo_relocs[SYMBOL_SMALL_DATA] = "%gprel(";
    }

  if (TARGET_EXPLICIT_RELOCS)
    {
      /* Small data constants are kept whole until after reload,
	 then lowered by mips_rewrite_small_data.  */
      mips_lo_relocs[SYMBOL_SMALL_DATA] = "%gp_rel(";

      mips_split_p[SYMBOL_GOT_PAGE_OFST] = true;
      if (TARGET_NEWABI)
	{
	  mips_lo_relocs[SYMBOL_GOTOFF_PAGE] = "%got_page(";
	  mips_lo_relocs[SYMBOL_GOT_PAGE_OFST] = "%got_ofst(";
	}
      else
	{
	  mips_lo_relocs[SYMBOL_GOTOFF_PAGE] = "%got(";
	  mips_lo_relocs[SYMBOL_GOT_PAGE_OFST] = "%lo(";
	}

      if (TARGET_XGOT)
	{
	  /* The HIGH and LO_SUM are matched by special .md patterns.  */
	  mips_split_p[SYMBOL_GOT_DISP] = true;

	  mips_split_p[SYMBOL_GOTOFF_DISP] = true;
	  mips_hi_relocs[SYMBOL_GOTOFF_DISP] = "%got_hi(";
	  mips_lo_relocs[SYMBOL_GOTOFF_DISP] = "%got_lo(";

	  mips_split_p[SYMBOL_GOTOFF_CALL] = true;
	  mips_hi_relocs[SYMBOL_GOTOFF_CALL] = "%call_hi(";
	  mips_lo_relocs[SYMBOL_GOTOFF_CALL] = "%call_lo(";
	}
      else
	{
	  if (TARGET_NEWABI)
	    mips_lo_relocs[SYMBOL_GOTOFF_DISP] = "%got_disp(";
	  else
	    mips_lo_relocs[SYMBOL_GOTOFF_DISP] = "%got(";
	  mips_lo_relocs[SYMBOL_GOTOFF_CALL] = "%call16(";
	}
    }

  if (TARGET_NEWABI)
    {
      mips_split_p[SYMBOL_GOTOFF_LOADGP] = true;
      mips_hi_relocs[SYMBOL_GOTOFF_LOADGP] = "%hi(%neg(%gp_rel(";
      mips_lo_relocs[SYMBOL_GOTOFF_LOADGP] = "%lo(%neg(%gp_rel(";
    }

  /* Thread-local relocation operators.  */
  mips_lo_relocs[SYMBOL_TLSGD] = "%tlsgd(";
  mips_lo_relocs[SYMBOL_TLSLDM] = "%tlsldm(";
  mips_split_p[SYMBOL_DTPREL] = 1;
  mips_hi_relocs[SYMBOL_DTPREL] = "%dtprel_hi(";
  mips_lo_relocs[SYMBOL_DTPREL] = "%dtprel_lo(";
  mips_lo_relocs[SYMBOL_GOTTPREL] = "%gottprel(";
  mips_split_p[SYMBOL_TPREL] = 1;
  mips_hi_relocs[SYMBOL_TPREL] = "%tprel_hi(";
  mips_lo_relocs[SYMBOL_TPREL] = "%tprel_lo(";

  mips_lo_relocs[SYMBOL_HALF] = "%half(";

  /* We don't have a thread pointer access instruction on MIPS16, or
     appropriate TLS relocations.  */
  if (TARGET_MIPS16)
    targetm.have_tls = false;

  /* Default to working around R4000 errata only if the processor
     was selected explicitly.  */
  if ((target_flags_explicit & MASK_FIX_R4000) == 0
      && mips_matching_cpu_name_p (mips_arch_info->name, "r4000"))
    target_flags |= MASK_FIX_R4000;

  /* Default to working around R4400 errata only if the processor
     was selected explicitly.  */
  if ((target_flags_explicit & MASK_FIX_R4400) == 0
      && mips_matching_cpu_name_p (mips_arch_info->name, "r4400"))
    target_flags |= MASK_FIX_R4400;
}

/* Implement CONDITIONAL_REGISTER_USAGE.  */

void
mips_conditional_register_usage (void)
{
  if (!TARGET_DSP)
    {
      int regno;

      for (regno = DSP_ACC_REG_FIRST; regno <= DSP_ACC_REG_LAST; regno++)
	fixed_regs[regno] = call_used_regs[regno] = 1;
    }
  if (!TARGET_HARD_FLOAT)
    {
      int regno;

      for (regno = FP_REG_FIRST; regno <= FP_REG_LAST; regno++)
	fixed_regs[regno] = call_used_regs[regno] = 1;
      for (regno = ST_REG_FIRST; regno <= ST_REG_LAST; regno++)
	fixed_regs[regno] = call_used_regs[regno] = 1;
    }
  else if (! ISA_HAS_8CC)
    {
      int regno;

      /* We only have a single condition code register.  We
	 implement this by hiding all the condition code registers,
	 and generating RTL that refers directly to ST_REG_FIRST.  */
      for (regno = ST_REG_FIRST; regno <= ST_REG_LAST; regno++)
	fixed_regs[regno] = call_used_regs[regno] = 1;
    }
  /* In mips16 mode, we permit the $t temporary registers to be used
     for reload.  We prohibit the unused $s registers, since they
     are caller saved, and saving them via a mips16 register would
     probably waste more time than just reloading the value.  */
  if (TARGET_MIPS16)
    {
      fixed_regs[18] = call_used_regs[18] = 1;
      fixed_regs[19] = call_used_regs[19] = 1;
      fixed_regs[20] = call_used_regs[20] = 1;
      fixed_regs[21] = call_used_regs[21] = 1;
      fixed_regs[22] = call_used_regs[22] = 1;
      fixed_regs[23] = call_used_regs[23] = 1;
      fixed_regs[26] = call_used_regs[26] = 1;
      fixed_regs[27] = call_used_regs[27] = 1;
      fixed_regs[30] = call_used_regs[30] = 1;
    }
  /* fp20-23 are now caller saved.  */
  if (mips_abi == ABI_64)
    {
      int regno;
      for (regno = FP_REG_FIRST + 20; regno < FP_REG_FIRST + 24; regno++)
	call_really_used_regs[regno] = call_used_regs[regno] = 1;
    }
  /* Odd registers from fp21 to fp31 are now caller saved.  */
  if (mips_abi == ABI_N32)
    {
      int regno;
      for (regno = FP_REG_FIRST + 21; regno <= FP_REG_FIRST + 31; regno+=2)
	call_really_used_regs[regno] = call_used_regs[regno] = 1;
    }
}

/* Allocate a chunk of memory for per-function machine-dependent data.  */
static struct machine_function *
mips_init_machine_status (void)
{
  return ((struct machine_function *)
	  ggc_alloc_cleared (sizeof (struct machine_function)));
}

/* On the mips16, we want to allocate $24 (T_REG) before other
   registers for instructions for which it is possible.  This helps
   avoid shuffling registers around in order to set up for an xor,
   encouraging the compiler to use a cmp instead.  */

void
mips_order_regs_for_local_alloc (void)
{
  register int i;

  for (i = 0; i < FIRST_PSEUDO_REGISTER; i++)
    reg_alloc_order[i] = i;

  if (TARGET_MIPS16)
    {
      /* It really doesn't matter where we put register 0, since it is
         a fixed register anyhow.  */
      reg_alloc_order[0] = 24;
      reg_alloc_order[24] = 0;
    }
}


/* The MIPS debug format wants all automatic variables and arguments
   to be in terms of the virtual frame pointer (stack pointer before
   any adjustment in the function), while the MIPS 3.0 linker wants
   the frame pointer to be the stack pointer after the initial
   adjustment.  So, we do the adjustment here.  The arg pointer (which
   is eliminated) points to the virtual frame pointer, while the frame
   pointer (which may be eliminated) points to the stack pointer after
   the initial adjustments.  */

HOST_WIDE_INT
mips_debugger_offset (rtx addr, HOST_WIDE_INT offset)
{
  rtx offset2 = const0_rtx;
  rtx reg = eliminate_constant_term (addr, &offset2);

  if (offset == 0)
    offset = INTVAL (offset2);

  if (reg == stack_pointer_rtx || reg == frame_pointer_rtx
      || reg == hard_frame_pointer_rtx)
    {
      HOST_WIDE_INT frame_size = (!cfun->machine->frame.initialized)
				  ? compute_frame_size (get_frame_size ())
				  : cfun->machine->frame.total_size;

      /* MIPS16 frame is smaller */
      if (frame_pointer_needed && TARGET_MIPS16)
	frame_size -= cfun->machine->frame.args_size;

      offset = offset - frame_size;
    }

  /* sdbout_parms does not want this to crash for unrecognized cases.  */
#if 0
  else if (reg != arg_pointer_rtx)
    fatal_insn ("mips_debugger_offset called with non stack/frame/arg pointer",
		addr);
#endif

  return offset;
}

/* Implement the PRINT_OPERAND macro.  The MIPS-specific operand codes are:

   'X'  OP is CONST_INT, prints 32 bits in hexadecimal format = "0x%08x",
   'x'  OP is CONST_INT, prints 16 bits in hexadecimal format = "0x%04x",
   'h'  OP is HIGH, prints %hi(X),
   'd'  output integer constant in decimal,
   'z'	if the operand is 0, use $0 instead of normal operand.
   'D'  print second part of double-word register or memory operand.
   'L'  print low-order register of double-word register operand.
   'M'  print high-order register of double-word register operand.
   'C'  print part of opcode for a branch condition.
   'F'  print part of opcode for a floating-point branch condition.
   'N'  print part of opcode for a branch condition, inverted.
   'W'  print part of opcode for a floating-point branch condition, inverted.
   'T'  print 'f' for (eq:CC ...), 't' for (ne:CC ...),
	      'z' for (eq:?I ...), 'n' for (ne:?I ...).
   't'  like 'T', but with the EQ/NE cases reversed
   'Y'  for a CONST_INT X, print mips_fp_conditions[X]
   'Z'  print the operand and a comma for ISA_HAS_8CC, otherwise print nothing
   'R'  print the reloc associated with LO_SUM
   'q'  print DSP accumulator registers

   The punctuation characters are:

   '('	Turn on .set noreorder
   ')'	Turn on .set reorder
   '['	Turn on .set noat
   ']'	Turn on .set at
   '<'	Turn on .set nomacro
   '>'	Turn on .set macro
   '{'	Turn on .set volatile (not GAS)
   '}'	Turn on .set novolatile (not GAS)
   '&'	Turn on .set noreorder if filling delay slots
   '*'	Turn on both .set noreorder and .set nomacro if filling delay slots
   '!'	Turn on .set nomacro if filling delay slots
   '#'	Print nop if in a .set noreorder section.
   '/'	Like '#', but does nothing within a delayed branch sequence
   '?'	Print 'l' if we are to use a branch likely instead of normal branch.
   '@'	Print the name of the assembler temporary register (at or $1).
   '.'	Print the name of the register with a hard-wired zero (zero or $0).
   '^'	Print the name of the pic call-through register (t9 or $25).
   '$'	Print the name of the stack pointer register (sp or $29).
   '+'	Print the name of the gp register (usually gp or $28).
   '~'	Output a branch alignment to LABEL_ALIGN(NULL).  */

void
print_operand (FILE *file, rtx op, int letter)
{
  register enum rtx_code code;

  if (PRINT_OPERAND_PUNCT_VALID_P (letter))
    {
      switch (letter)
	{
	case '?':
	  if (mips_branch_likely)
	    putc ('l', file);
	  break;

	case '@':
	  fputs (reg_names [GP_REG_FIRST + 1], file);
	  break;

	case '^':
	  fputs (reg_names [PIC_FUNCTION_ADDR_REGNUM], file);
	  break;

	case '.':
	  fputs (reg_names [GP_REG_FIRST + 0], file);
	  break;

	case '$':
	  fputs (reg_names[STACK_POINTER_REGNUM], file);
	  break;

	case '+':
	  fputs (reg_names[PIC_OFFSET_TABLE_REGNUM], file);
	  break;

	case '&':
	  if (final_sequence != 0 && set_noreorder++ == 0)
	    fputs (".set\tnoreorder\n\t", file);
	  break;

	case '*':
	  if (final_sequence != 0)
	    {
	      if (set_noreorder++ == 0)
		fputs (".set\tnoreorder\n\t", file);

	      if (set_nomacro++ == 0)
		fputs (".set\tnomacro\n\t", file);
	    }
	  break;

	case '!':
	  if (final_sequence != 0 && set_nomacro++ == 0)
	    fputs ("\n\t.set\tnomacro", file);
	  break;

	case '#':
	  if (set_noreorder != 0)
	    fputs ("\n\tnop", file);
	  break;

	case '/':
	  /* Print an extra newline so that the delayed insn is separated
	     from the following ones.  This looks neater and is consistent
	     with non-nop delayed sequences.  */
	  if (set_noreorder != 0 && final_sequence == 0)
	    fputs ("\n\tnop\n", file);
	  break;

	case '(':
	  if (set_noreorder++ == 0)
	    fputs (".set\tnoreorder\n\t", file);
	  break;

	case ')':
	  if (set_noreorder == 0)
	    error ("internal error: %%) found without a %%( in assembler pattern");

	  else if (--set_noreorder == 0)
	    fputs ("\n\t.set\treorder", file);

	  break;

	case '[':
	  if (set_noat++ == 0)
	    fputs (".set\tnoat\n\t", file);
	  break;

	case ']':
	  if (set_noat == 0)
	    error ("internal error: %%] found without a %%[ in assembler pattern");
	  else if (--set_noat == 0)
	    fputs ("\n\t.set\tat", file);

	  break;

	case '<':
	  if (set_nomacro++ == 0)
	    fputs (".set\tnomacro\n\t", file);
	  break;

	case '>':
	  if (set_nomacro == 0)
	    error ("internal error: %%> found without a %%< in assembler pattern");
	  else if (--set_nomacro == 0)
	    fputs ("\n\t.set\tmacro", file);

	  break;

	case '{':
	  if (set_volatile++ == 0)
	    fputs ("#.set\tvolatile\n\t", file);
	  break;

	case '}':
	  if (set_volatile == 0)
	    error ("internal error: %%} found without a %%{ in assembler pattern");
	  else if (--set_volatile == 0)
	    fputs ("\n\t#.set\tnovolatile", file);

	  break;

	case '~':
	  {
	    if (align_labels_log > 0)
	      ASM_OUTPUT_ALIGN (file, align_labels_log);
	  }
	  break;

	default:
	  error ("PRINT_OPERAND: unknown punctuation '%c'", letter);
	  break;
	}

      return;
    }

  if (! op)
    {
      error ("PRINT_OPERAND null pointer");
      return;
    }

  code = GET_CODE (op);

  if (letter == 'C')
    switch (code)
      {
      case EQ:	fputs ("eq",  file); break;
      case NE:	fputs ("ne",  file); break;
      case GT:	fputs ("gt",  file); break;
      case GE:	fputs ("ge",  file); break;
      case LT:	fputs ("lt",  file); break;
      case LE:	fputs ("le",  file); break;
      case GTU: fputs ("gtu", file); break;
      case GEU: fputs ("geu", file); break;
      case LTU: fputs ("ltu", file); break;
      case LEU: fputs ("leu", file); break;
      default:
	fatal_insn ("PRINT_OPERAND, invalid insn for %%C", op);
      }

  else if (letter == 'N')
    switch (code)
      {
      case EQ:	fputs ("ne",  file); break;
      case NE:	fputs ("eq",  file); break;
      case GT:	fputs ("le",  file); break;
      case GE:	fputs ("lt",  file); break;
      case LT:	fputs ("ge",  file); break;
      case LE:	fputs ("gt",  file); break;
      case GTU: fputs ("leu", file); break;
      case GEU: fputs ("ltu", file); break;
      case LTU: fputs ("geu", file); break;
      case LEU: fputs ("gtu", file); break;
      default:
	fatal_insn ("PRINT_OPERAND, invalid insn for %%N", op);
      }

  else if (letter == 'F')
    switch (code)
      {
      case EQ: fputs ("c1f", file); break;
      case NE: fputs ("c1t", file); break;
      default:
	fatal_insn ("PRINT_OPERAND, invalid insn for %%F", op);
      }

  else if (letter == 'W')
    switch (code)
      {
      case EQ: fputs ("c1t", file); break;
      case NE: fputs ("c1f", file); break;
      default:
	fatal_insn ("PRINT_OPERAND, invalid insn for %%W", op);
      }

  else if (letter == 'h')
    {
      if (GET_CODE (op) == HIGH)
	op = XEXP (op, 0);

      print_operand_reloc (file, op, mips_hi_relocs);
    }

  else if (letter == 'R')
    print_operand_reloc (file, op, mips_lo_relocs);

  else if (letter == 'Y')
    {
      if (GET_CODE (op) == CONST_INT
	  && ((unsigned HOST_WIDE_INT) INTVAL (op)
	      < ARRAY_SIZE (mips_fp_conditions)))
	fputs (mips_fp_conditions[INTVAL (op)], file);
      else
	output_operand_lossage ("invalid %%Y value");
    }

  else if (letter == 'Z')
    {
      if (ISA_HAS_8CC)
	{
	  print_operand (file, op, 0);
	  fputc (',', file);
	}
    }

  else if (letter == 'q')
    {
      int regnum;

      if (code != REG)
	fatal_insn ("PRINT_OPERAND, invalid insn for %%q", op);

      regnum = REGNO (op);
      if (MD_REG_P (regnum))
	fprintf (file, "$ac0");
      else if (DSP_ACC_REG_P (regnum))
	fprintf (file, "$ac%c", reg_names[regnum][3]);
      else
	fatal_insn ("PRINT_OPERAND, invalid insn for %%q", op);
    }

  else if (code == REG || code == SUBREG)
    {
      register int regnum;

      if (code == REG)
	regnum = REGNO (op);
      else
	regnum = true_regnum (op);

      if ((letter == 'M' && ! WORDS_BIG_ENDIAN)
	  || (letter == 'L' && WORDS_BIG_ENDIAN)
	  || letter == 'D')
	regnum++;

      fprintf (file, "%s", reg_names[regnum]);
    }

  else if (code == MEM)
    {
      if (letter == 'D')
	output_address (plus_constant (XEXP (op, 0), 4));
      else
	output_address (XEXP (op, 0));
    }

  else if (letter == 'x' && GET_CODE (op) == CONST_INT)
    fprintf (file, HOST_WIDE_INT_PRINT_HEX, 0xffff & INTVAL(op));

  else if (letter == 'X' && GET_CODE(op) == CONST_INT)
    fprintf (file, HOST_WIDE_INT_PRINT_HEX, INTVAL (op));

  else if (letter == 'd' && GET_CODE(op) == CONST_INT)
    fprintf (file, HOST_WIDE_INT_PRINT_DEC, (INTVAL(op)));

  else if (letter == 'z' && op == CONST0_RTX (GET_MODE (op)))
    fputs (reg_names[GP_REG_FIRST], file);

  else if (letter == 'd' || letter == 'x' || letter == 'X')
    output_operand_lossage ("invalid use of %%d, %%x, or %%X");

  else if (letter == 'T' || letter == 't')
    {
      int truth = (code == NE) == (letter == 'T');
      fputc ("zfnt"[truth * 2 + (GET_MODE (op) == CCmode)], file);
    }

  else if (CONST_GP_P (op))
    fputs (reg_names[GLOBAL_POINTER_REGNUM], file);

  else
    output_addr_const (file, op);
}


/* Print symbolic operand OP, which is part of a HIGH or LO_SUM.
   RELOCS is the array of relocations to use.  */

static void
print_operand_reloc (FILE *file, rtx op, const char **relocs)
{
  enum mips_symbol_type symbol_type;
  const char *p;
  rtx base, offset;

  if (!mips_symbolic_constant_p (op, &symbol_type) || relocs[symbol_type] == 0)
    fatal_insn ("PRINT_OPERAND, invalid operand for relocation", op);

  /* If OP uses an UNSPEC address, we want to print the inner symbol.  */
  split_const (op, &base, &offset);
  if (UNSPEC_ADDRESS_P (base))
    op = plus_constant (UNSPEC_ADDRESS (base), INTVAL (offset));

  fputs (relocs[symbol_type], file);
  output_addr_const (file, op);
  for (p = relocs[symbol_type]; *p != 0; p++)
    if (*p == '(')
      fputc (')', file);
}

/* Output address operand X to FILE.  */

void
print_operand_address (FILE *file, rtx x)
{
  struct mips_address_info addr;

  if (mips_classify_address (&addr, x, word_mode, true))
    switch (addr.type)
      {
      case ADDRESS_REG:
	print_operand (file, addr.offset, 0);
	fprintf (file, "(%s)", reg_names[REGNO (addr.reg)]);
	return;

      case ADDRESS_LO_SUM:
	print_operand (file, addr.offset, 'R');
	fprintf (file, "(%s)", reg_names[REGNO (addr.reg)]);
	return;

      case ADDRESS_CONST_INT:
	output_addr_const (file, x);
	fprintf (file, "(%s)", reg_names[0]);
	return;

      case ADDRESS_SYMBOLIC:
	output_addr_const (file, x);
	return;
      }
  gcc_unreachable ();
}

/* When using assembler macros, keep track of all of small-data externs
   so that mips_file_end can emit the appropriate declarations for them.

   In most cases it would be safe (though pointless) to emit .externs
   for other symbols too.  One exception is when an object is within
   the -G limit but declared by the user to be in a section other
   than .sbss or .sdata.  */

void
mips_output_external (FILE *file, tree decl, const char *name)
{
  default_elf_asm_output_external (file, decl, name);

  /* We output the name if and only if TREE_SYMBOL_REFERENCED is
     set in order to avoid putting out names that are never really
     used. */
  if (TREE_SYMBOL_REFERENCED (DECL_ASSEMBLER_NAME (decl)))
    {
      if (!TARGET_EXPLICIT_RELOCS && mips_in_small_data_p (decl))
	{
	  fputs ("\t.extern\t", file);
	  assemble_name (file, name);
	  fprintf (file, ", " HOST_WIDE_INT_PRINT_DEC "\n",
		   int_size_in_bytes (TREE_TYPE (decl)));
	}
      else if (TARGET_IRIX
	       && mips_abi == ABI_32
	       && TREE_CODE (decl) == FUNCTION_DECL)
	{
	  /* In IRIX 5 or IRIX 6 for the O32 ABI, we must output a
	     `.global name .text' directive for every used but
	     undefined function.  If we don't, the linker may perform
	     an optimization (skipping over the insns that set $gp)
	     when it is unsafe.  */
	  fputs ("\t.globl ", file);
	  assemble_name (file, name);
	  fputs (" .text\n", file);
	}
    }
}

/* Emit a new filename to a stream.  If we are smuggling stabs, try to
   put out a MIPS ECOFF file and a stab.  */

void
mips_output_filename (FILE *stream, const char *name)
{

  /* If we are emitting DWARF-2, let dwarf2out handle the ".file"
     directives.  */
  if (write_symbols == DWARF2_DEBUG)
    return;
  else if (mips_output_filename_first_time)
    {
      mips_output_filename_first_time = 0;
      num_source_filenames += 1;
      current_function_file = name;
      fprintf (stream, "\t.file\t%d ", num_source_filenames);
      output_quoted_string (stream, name);
      putc ('\n', stream);
    }

  /* If we are emitting stabs, let dbxout.c handle this (except for
     the mips_output_filename_first_time case).  */
  else if (write_symbols == DBX_DEBUG)
    return;

  else if (name != current_function_file
	   && strcmp (name, current_function_file) != 0)
    {
      num_source_filenames += 1;
      current_function_file = name;
      fprintf (stream, "\t.file\t%d ", num_source_filenames);
      output_quoted_string (stream, name);
      putc ('\n', stream);
    }
}

/* Output an ASCII string, in a space-saving way.  PREFIX is the string
   that should be written before the opening quote, such as "\t.ascii\t"
   for real string data or "\t# " for a comment.  */

void
mips_output_ascii (FILE *stream, const char *string_param, size_t len,
		   const char *prefix)
{
  size_t i;
  int cur_pos = 17;
  register const unsigned char *string =
    (const unsigned char *)string_param;

  fprintf (stream, "%s\"", prefix);
  for (i = 0; i < len; i++)
    {
      register int c = string[i];

      if (ISPRINT (c))
	{
	  if (c == '\\' || c == '\"')
	    {
	      putc ('\\', stream);
	      cur_pos++;
	    }
	  putc (c, stream);
	  cur_pos++;
	}
      else
	{
	  fprintf (stream, "\\%03o", c);
	  cur_pos += 4;
	}

      if (cur_pos > 72 && i+1 < len)
	{
	  cur_pos = 17;
	  fprintf (stream, "\"\n%s\"", prefix);
	}
    }
  fprintf (stream, "\"\n");
}

/* Implement TARGET_ASM_FILE_START.  */

static void
mips_file_start (void)
{
  default_file_start ();

  if (!TARGET_IRIX)
    {
      /* Generate a special section to describe the ABI switches used to
	 produce the resultant binary.  This used to be done by the assembler
	 setting bits in the ELF header's flags field, but we have run out of
	 bits.  GDB needs this information in order to be able to correctly
	 debug these binaries.  See the function mips_gdbarch_init() in
	 gdb/mips-tdep.c.  This is unnecessary for the IRIX 5/6 ABIs and
	 causes unnecessary IRIX 6 ld warnings.  */
      const char * abi_string = NULL;

      switch (mips_abi)
	{
	case ABI_32:   abi_string = "abi32"; break;
	case ABI_N32:  abi_string = "abiN32"; break;
	case ABI_64:   abi_string = "abi64"; break;
	case ABI_O64:  abi_string = "abiO64"; break;
	case ABI_EABI: abi_string = TARGET_64BIT ? "eabi64" : "eabi32"; break;
	default:
	  gcc_unreachable ();
	}
      /* Note - we use fprintf directly rather than calling switch_to_section
	 because in this way we can avoid creating an allocated section.  We
	 do not want this section to take up any space in the running
	 executable.  */
      fprintf (asm_out_file, "\t.section .mdebug.%s\n", abi_string);

      /* There is no ELF header flag to distinguish long32 forms of the
	 EABI from long64 forms.  Emit a special section to help tools
	 such as GDB.  Do the same for o64, which is sometimes used with
	 -mlong64.  */
      if (mips_abi == ABI_EABI || mips_abi == ABI_O64)
	fprintf (asm_out_file, "\t.section .gcc_compiled_long%d\n",
		 TARGET_LONG64 ? 64 : 32);

      /* Restore the default section.  */
      fprintf (asm_out_file, "\t.previous\n");
    }

  /* Generate the pseudo ops that System V.4 wants.  */
  if (TARGET_ABICALLS)
    fprintf (asm_out_file, "\t.abicalls\n");

  if (TARGET_MIPS16)
    fprintf (asm_out_file, "\t.set\tmips16\n");

  if (flag_verbose_asm)
    fprintf (asm_out_file, "\n%s -G value = %d, Arch = %s, ISA = %d\n",
	     ASM_COMMENT_START,
	     mips_section_threshold, mips_arch_info->name, mips_isa);
}

#ifdef BSS_SECTION_ASM_OP
/* Implement ASM_OUTPUT_ALIGNED_BSS.  This differs from the default only
   in the use of sbss.  */

void
mips_output_aligned_bss (FILE *stream, tree decl, const char *name,
			 unsigned HOST_WIDE_INT size, int align)
{
  extern tree last_assemble_variable_decl;

  if (mips_in_small_data_p (decl))
    switch_to_section (get_named_section (NULL, ".sbss", 0));
  else
    switch_to_section (bss_section);
  ASM_OUTPUT_ALIGN (stream, floor_log2 (align / BITS_PER_UNIT));
  last_assemble_variable_decl = decl;
  ASM_DECLARE_OBJECT_NAME (stream, name, decl);
  ASM_OUTPUT_SKIP (stream, size != 0 ? size : 1);
}
#endif

/* Implement ASM_OUTPUT_ALIGNED_DECL_COMMON.  This is usually the same as the
   elfos.h version, but we also need to handle -muninit-const-in-rodata.  */

void
mips_output_aligned_decl_common (FILE *stream, tree decl, const char *name,
				 unsigned HOST_WIDE_INT size,
				 unsigned int align)
{
  /* If the target wants uninitialized const declarations in
     .rdata then don't put them in .comm.  */
  if (TARGET_EMBEDDED_DATA && TARGET_UNINIT_CONST_IN_RODATA
      && TREE_CODE (decl) == VAR_DECL && TREE_READONLY (decl)
      && (DECL_INITIAL (decl) == 0 || DECL_INITIAL (decl) == error_mark_node))
    {
      if (TREE_PUBLIC (decl) && DECL_NAME (decl))
	targetm.asm_out.globalize_label (stream, name);

      switch_to_section (readonly_data_section);
      ASM_OUTPUT_ALIGN (stream, floor_log2 (align / BITS_PER_UNIT));
      mips_declare_object (stream, name, "",
			   ":\n\t.space\t" HOST_WIDE_INT_PRINT_UNSIGNED "\n",
			   size);
    }
  else
    mips_declare_common_object (stream, name, "\n\t.comm\t",
				size, align, true);
}

/* Declare a common object of SIZE bytes using asm directive INIT_STRING.
   NAME is the name of the object and ALIGN is the required alignment
   in bytes.  TAKES_ALIGNMENT_P is true if the directive takes a third
   alignment argument.  */

void
mips_declare_common_object (FILE *stream, const char *name,
			    const char *init_string,
			    unsigned HOST_WIDE_INT size,
			    unsigned int align, bool takes_alignment_p)
{
  if (!takes_alignment_p)
    {
      size += (align / BITS_PER_UNIT) - 1;
      size -= size % (align / BITS_PER_UNIT);
      mips_declare_object (stream, name, init_string,
			   "," HOST_WIDE_INT_PRINT_UNSIGNED "\n", size);
    }
  else
    mips_declare_object (stream, name, init_string,
			 "," HOST_WIDE_INT_PRINT_UNSIGNED ",%u\n",
			 size, align / BITS_PER_UNIT);
}

/* Emit either a label, .comm, or .lcomm directive.  When using assembler
   macros, mark the symbol as written so that mips_file_end won't emit an
   .extern for it.  STREAM is the output file, NAME is the name of the
   symbol, INIT_STRING is the string that should be written before the
   symbol and FINAL_STRING is the string that should be written after it.
   FINAL_STRING is a printf() format that consumes the remaining arguments.  */

void
mips_declare_object (FILE *stream, const char *name, const char *init_string,
		     const char *final_string, ...)
{
  va_list ap;

  fputs (init_string, stream);
  assemble_name (stream, name);
  va_start (ap, final_string);
  vfprintf (stream, final_string, ap);
  va_end (ap);

  if (!TARGET_EXPLICIT_RELOCS)
    {
      tree name_tree = get_identifier (name);
      TREE_ASM_WRITTEN (name_tree) = 1;
    }
}

#ifdef ASM_OUTPUT_SIZE_DIRECTIVE
extern int size_directive_output;

/* Implement ASM_DECLARE_OBJECT_NAME.  This is like most of the standard ELF
   definitions except that it uses mips_declare_object() to emit the label.  */

void
mips_declare_object_name (FILE *stream, const char *name,
			  tree decl ATTRIBUTE_UNUSED)
{
#ifdef ASM_OUTPUT_TYPE_DIRECTIVE
  ASM_OUTPUT_TYPE_DIRECTIVE (stream, name, "object");
#endif

  size_directive_output = 0;
  if (!flag_inhibit_size_directive && DECL_SIZE (decl))
    {
      HOST_WIDE_INT size;

      size_directive_output = 1;
      size = int_size_in_bytes (TREE_TYPE (decl));
      ASM_OUTPUT_SIZE_DIRECTIVE (stream, name, size);
    }

  mips_declare_object (stream, name, "", ":\n");
}

/* Implement ASM_FINISH_DECLARE_OBJECT.  This is generic ELF stuff.  */

void
mips_finish_declare_object (FILE *stream, tree decl, int top_level, int at_end)
{
  const char *name;

  name = XSTR (XEXP (DECL_RTL (decl), 0), 0);
  if (!flag_inhibit_size_directive
      && DECL_SIZE (decl) != 0
      && !at_end && top_level
      && DECL_INITIAL (decl) == error_mark_node
      && !size_directive_output)
    {
      HOST_WIDE_INT size;

      size_directive_output = 1;
      size = int_size_in_bytes (TREE_TYPE (decl));
      ASM_OUTPUT_SIZE_DIRECTIVE (stream, name, size);
    }
}
#endif

/* Return true if X is a small data address that can be rewritten
   as a LO_SUM.  */

static bool
mips_rewrite_small_data_p (rtx x)
{
  enum mips_symbol_type symbol_type;

  return (TARGET_EXPLICIT_RELOCS
	  && mips_symbolic_constant_p (x, &symbol_type)
	  && symbol_type == SYMBOL_SMALL_DATA);
}


/* A for_each_rtx callback for mips_small_data_pattern_p.  */

static int
mips_small_data_pattern_1 (rtx *loc, void *data ATTRIBUTE_UNUSED)
{
  if (GET_CODE (*loc) == LO_SUM)
    return -1;

  return mips_rewrite_small_data_p (*loc);
}

/* Return true if OP refers to small data symbols directly, not through
   a LO_SUM.  */

bool
mips_small_data_pattern_p (rtx op)
{
  return for_each_rtx (&op, mips_small_data_pattern_1, 0);
}

/* A for_each_rtx callback, used by mips_rewrite_small_data.  */

static int
mips_rewrite_small_data_1 (rtx *loc, void *data ATTRIBUTE_UNUSED)
{
  if (mips_rewrite_small_data_p (*loc))
    *loc = gen_rtx_LO_SUM (Pmode, pic_offset_table_rtx, *loc);

  if (GET_CODE (*loc) == LO_SUM)
    return -1;

  return 0;
}

/* If possible, rewrite OP so that it refers to small data using
   explicit relocations.  */

rtx
mips_rewrite_small_data (rtx op)
{
  op = copy_insn (op);
  for_each_rtx (&op, mips_rewrite_small_data_1, 0);
  return op;
}

/* Return true if the current function has an insn that implicitly
   refers to $gp.  */

static bool
mips_function_has_gp_insn (void)
{
  /* Don't bother rechecking if we found one last time.  */
  if (!cfun->machine->has_gp_insn_p)
    {
      rtx insn;

      push_topmost_sequence ();
      for (insn = get_insns (); insn; insn = NEXT_INSN (insn))
	if (INSN_P (insn)
	    && GET_CODE (PATTERN (insn)) != USE
	    && GET_CODE (PATTERN (insn)) != CLOBBER
	    && (get_attr_got (insn) != GOT_UNSET
		|| small_data_pattern (PATTERN (insn), VOIDmode)))
	  break;
      pop_topmost_sequence ();

      cfun->machine->has_gp_insn_p = (insn != 0);
    }
  return cfun->machine->has_gp_insn_p;
}


/* Return the register that should be used as the global pointer
   within this function.  Return 0 if the function doesn't need
   a global pointer.  */

static unsigned int
mips_global_pointer (void)
{
  unsigned int regno;

  /* $gp is always available unless we're using a GOT.  */
  if (!TARGET_USE_GOT)
    return GLOBAL_POINTER_REGNUM;

  /* We must always provide $gp when it is used implicitly.  */
  if (!TARGET_EXPLICIT_RELOCS)
    return GLOBAL_POINTER_REGNUM;

  /* FUNCTION_PROFILER includes a jal macro, so we need to give it
     a valid gp.  */
  if (current_function_profile)
    return GLOBAL_POINTER_REGNUM;

  /* If the function has a nonlocal goto, $gp must hold the correct
     global pointer for the target function.  */
  if (current_function_has_nonlocal_goto)
    return GLOBAL_POINTER_REGNUM;

  /* If the gp is never referenced, there's no need to initialize it.
     Note that reload can sometimes introduce constant pool references
     into a function that otherwise didn't need them.  For example,
     suppose we have an instruction like:

	  (set (reg:DF R1) (float:DF (reg:SI R2)))

     If R2 turns out to be constant such as 1, the instruction may have a
     REG_EQUAL note saying that R1 == 1.0.  Reload then has the option of
     using this constant if R2 doesn't get allocated to a register.

     In cases like these, reload will have added the constant to the pool
     but no instruction will yet refer to it.  */
  if (!regs_ever_live[GLOBAL_POINTER_REGNUM]
      && !current_function_uses_const_pool
      && !mips_function_has_gp_insn ())
    return 0;

  /* We need a global pointer, but perhaps we can use a call-clobbered
     register instead of $gp.  */
  if (TARGET_CALL_SAVED_GP && current_function_is_leaf)
    for (regno = GP_REG_FIRST; regno <= GP_REG_LAST; regno++)
      if (!regs_ever_live[regno]
	  && call_used_regs[regno]
	  && !fixed_regs[regno]
	  && regno != PIC_FUNCTION_ADDR_REGNUM)
	return regno;

  return GLOBAL_POINTER_REGNUM;
}


/* Return true if the function return value MODE will get returned in a
   floating-point register.  */

static bool
mips_return_mode_in_fpr_p (enum machine_mode mode)
{
  return ((GET_MODE_CLASS (mode) == MODE_FLOAT
	   || GET_MODE_CLASS (mode) == MODE_VECTOR_FLOAT
	   || GET_MODE_CLASS (mode) == MODE_COMPLEX_FLOAT)
	  && GET_MODE_UNIT_SIZE (mode) <= UNITS_PER_HWFPVALUE);
}

/* Return a two-character string representing a function floating-point
   return mode, used to name MIPS16 function stubs.  */

static const char *
mips16_call_stub_mode_suffix (enum machine_mode mode)
{
  if (mode == SFmode)
    return "sf";
  else if (mode == DFmode)
    return "df";
  else if (mode == SCmode)
    return "sc";
  else if (mode == DCmode)
    return "dc";
  else if (mode == V2SFmode)
    return "df";
  else
    gcc_unreachable ();
}

/* Return true if the current function returns its value in a floating-point
   register in MIPS16 mode.  */

static bool
mips16_cfun_returns_in_fpr_p (void)
{
  tree return_type = DECL_RESULT (current_function_decl);
  return (mips16_hard_float
	  && !aggregate_value_p (return_type, current_function_decl)
 	  && mips_return_mode_in_fpr_p (DECL_MODE (return_type)));
}


/* Return true if the current function must save REGNO.  */

static bool
mips_save_reg_p (unsigned int regno)
{
  /* We only need to save $gp if TARGET_CALL_SAVED_GP and only then
     if we have not chosen a call-clobbered substitute.  */
  if (regno == GLOBAL_POINTER_REGNUM)
    return TARGET_CALL_SAVED_GP && cfun->machine->global_pointer == regno;

  /* Check call-saved registers.  */
  if (regs_ever_live[regno] && !call_used_regs[regno])
    return true;

 /* Save both registers in an FPR pair if either one is used.  This is
    needed for the case when MIN_FPRS_PER_FMT == 1, which allows the odd
    register to be used without the even register.  */
 if (FP_REG_P (regno)
     && MAX_FPRS_PER_FMT == 2 
     && regs_ever_live[regno + 1]
     && !call_used_regs[regno + 1])
   return true;

  /* We need to save the old frame pointer before setting up a new one.  */
  if (regno == HARD_FRAME_POINTER_REGNUM && frame_pointer_needed)
    return true;

  /* We need to save the incoming return address if it is ever clobbered
     within the function.  */
  if (regno == GP_REG_FIRST + 31 && regs_ever_live[regno])
    return true;

  if (TARGET_MIPS16)
    {
      /* $18 is a special case in mips16 code.  It may be used to call
	 a function which returns a floating point value, but it is
	 marked in call_used_regs.  */
      if (regno == GP_REG_FIRST + 18 && regs_ever_live[regno])
	return true;

      /* $31 is also a special case.  It will be used to copy a return
	 value into the floating point registers if the return value is
	 floating point.  */
      if (regno == GP_REG_FIRST + 31
	  && mips16_cfun_returns_in_fpr_p ())
	return true;
    }

  return false;
}


/* Return the bytes needed to compute the frame pointer from the current
   stack pointer.  SIZE is the size (in bytes) of the local variables.

   MIPS stack frames look like:

             Before call		        After call
        +-----------------------+	+-----------------------+
   high |			|       |      			|
   mem. |		        |	|			|
        |  caller's temps.    	|       |  caller's temps.    	|
	|       		|       |       	        |
        +-----------------------+	+-----------------------+
 	|       		|	|		        |
        |  arguments on stack.  |	|  arguments on stack.  |
	|       		|	|			|
        +-----------------------+	+-----------------------+
 	|  4 words to save     	|	|  4 words to save	|
	|  arguments passed	|	|  arguments passed	|
	|  in registers, even	|	|  in registers, even	|
    SP->|  if not passed.       |  VFP->|  if not passed.	|
	+-----------------------+       +-----------------------+
					|		        |
                                        |  fp register save     |
					|			|
					+-----------------------+
					|		        |
                                        |  gp register save     |
                                        |       		|
					+-----------------------+
					|			|
					|  local variables	|
					|			|
					+-----------------------+
					|			|
                                        |  alloca allocations   |
        				|			|
					+-----------------------+
					|			|
					|  GP save for V.4 abi	|
					|			|
					+-----------------------+
					|			|
                                        |  arguments on stack   |
        				|		        |
					+-----------------------+
                                        |  4 words to save      |
					|  arguments passed     |
                                        |  in registers, even   |
   low                              SP->|  if not passed.       |
   memory        			+-----------------------+

*/

HOST_WIDE_INT
compute_frame_size (HOST_WIDE_INT size)
{
  unsigned int regno;
  HOST_WIDE_INT total_size;	/* # bytes that the entire frame takes up */
  HOST_WIDE_INT var_size;	/* # bytes that variables take up */
  HOST_WIDE_INT args_size;	/* # bytes that outgoing arguments take up */
  HOST_WIDE_INT cprestore_size; /* # bytes that the cprestore slot takes up */
  HOST_WIDE_INT gp_reg_rounded;	/* # bytes needed to store gp after rounding */
  HOST_WIDE_INT gp_reg_size;	/* # bytes needed to store gp regs */
  HOST_WIDE_INT fp_reg_size;	/* # bytes needed to store fp regs */
  unsigned int mask;		/* mask of saved gp registers */
  unsigned int fmask;		/* mask of saved fp registers */

  cfun->machine->global_pointer = mips_global_pointer ();

  gp_reg_size = 0;
  fp_reg_size = 0;
  mask = 0;
  fmask	= 0;
  var_size = MIPS_STACK_ALIGN (size);
  args_size = current_function_outgoing_args_size;
  cprestore_size = MIPS_STACK_ALIGN (STARTING_FRAME_OFFSET) - args_size;

  /* The space set aside by STARTING_FRAME_OFFSET isn't needed in leaf
     functions.  If the function has local variables, we're committed
     to allocating it anyway.  Otherwise reclaim it here.  */
  if (var_size == 0 && current_function_is_leaf)
    cprestore_size = args_size = 0;

  /* The MIPS 3.0 linker does not like functions that dynamically
     allocate the stack and have 0 for STACK_DYNAMIC_OFFSET, since it
     looks like we are trying to create a second frame pointer to the
     function, so allocate some stack space to make it happy.  */

  if (args_size == 0 && current_function_calls_alloca)
    args_size = 4 * UNITS_PER_WORD;

  total_size = var_size + args_size + cprestore_size;

  /* Calculate space needed for gp registers.  */
  for (regno = GP_REG_FIRST; regno <= GP_REG_LAST; regno++)
    if (mips_save_reg_p (regno))
      {
	gp_reg_size += GET_MODE_SIZE (gpr_mode);
	mask |= 1 << (regno - GP_REG_FIRST);
      }

  /* We need to restore these for the handler.  */
  if (current_function_calls_eh_return)
    {
      unsigned int i;
      for (i = 0; ; ++i)
	{
	  regno = EH_RETURN_DATA_REGNO (i);
	  if (regno == INVALID_REGNUM)
	    break;
	  gp_reg_size += GET_MODE_SIZE (gpr_mode);
	  mask |= 1 << (regno - GP_REG_FIRST);
	}
    }

  /* This loop must iterate over the same space as its companion in
     mips_for_each_saved_reg.  */
  for (regno = (FP_REG_LAST - MAX_FPRS_PER_FMT + 1);
       regno >= FP_REG_FIRST;
       regno -= MAX_FPRS_PER_FMT)
    {
      if (mips_save_reg_p (regno))
	{
	  fp_reg_size += MAX_FPRS_PER_FMT * UNITS_PER_FPREG;
	  fmask |= ((1 << MAX_FPRS_PER_FMT) - 1) << (regno - FP_REG_FIRST);
	}
    }

  gp_reg_rounded = MIPS_STACK_ALIGN (gp_reg_size);
  total_size += gp_reg_rounded + MIPS_STACK_ALIGN (fp_reg_size);

  /* Add in the space required for saving incoming register arguments.  */
  total_size += current_function_pretend_args_size;
  total_size += MIPS_STACK_ALIGN (cfun->machine->varargs_size);

  /* Save other computed information.  */
  cfun->machine->frame.total_size = total_size;
  cfun->machine->frame.var_size = var_size;
  cfun->machine->frame.args_size = args_size;
  cfun->machine->frame.cprestore_size = cprestore_size;
  cfun->machine->frame.gp_reg_size = gp_reg_size;
  cfun->machine->frame.fp_reg_size = fp_reg_size;
  cfun->machine->frame.mask = mask;
  cfun->machine->frame.fmask = fmask;
  cfun->machine->frame.initialized = reload_completed;
  cfun->machine->frame.num_gp = gp_reg_size / UNITS_PER_WORD;
  cfun->machine->frame.num_fp = (fp_reg_size
				 / (MAX_FPRS_PER_FMT * UNITS_PER_FPREG));

  if (mask)
    {
      HOST_WIDE_INT offset;

      offset = (args_size + cprestore_size + var_size
		+ gp_reg_size - GET_MODE_SIZE (gpr_mode));
      cfun->machine->frame.gp_sp_offset = offset;
      cfun->machine->frame.gp_save_offset = offset - total_size;
    }
  else
    {
      cfun->machine->frame.gp_sp_offset = 0;
      cfun->machine->frame.gp_save_offset = 0;
    }

  if (fmask)
    {
      HOST_WIDE_INT offset;

      offset = (args_size + cprestore_size + var_size
		+ gp_reg_rounded + fp_reg_size
		- MAX_FPRS_PER_FMT * UNITS_PER_FPREG);
      cfun->machine->frame.fp_sp_offset = offset;
      cfun->machine->frame.fp_save_offset = offset - total_size;
    }
  else
    {
      cfun->machine->frame.fp_sp_offset = 0;
      cfun->machine->frame.fp_save_offset = 0;
    }

  /* Ok, we're done.  */
  return total_size;
}

/* Implement INITIAL_ELIMINATION_OFFSET.  FROM is either the frame
   pointer or argument pointer.  TO is either the stack pointer or
   hard frame pointer.  */

HOST_WIDE_INT
mips_initial_elimination_offset (int from, int to)
{
  HOST_WIDE_INT offset;

  compute_frame_size (get_frame_size ());

  /* Set OFFSET to the offset from the stack pointer.  */
  switch (from)
    {
    case FRAME_POINTER_REGNUM:
      offset = 0;
      break;

    case ARG_POINTER_REGNUM:
      offset = (cfun->machine->frame.total_size
		- current_function_pretend_args_size);
      break;

    default:
      gcc_unreachable ();
    }

  if (TARGET_MIPS16 && to == HARD_FRAME_POINTER_REGNUM)
    offset -= cfun->machine->frame.args_size;

  return offset;
}

/* Implement RETURN_ADDR_RTX.  Note, we do not support moving
   back to a previous frame.  */
rtx
mips_return_addr (int count, rtx frame ATTRIBUTE_UNUSED)
{
  if (count != 0)
    return const0_rtx;

  return get_hard_reg_initial_val (Pmode, GP_REG_FIRST + 31);
}

/* Use FN to save or restore register REGNO.  MODE is the register's
   mode and OFFSET is the offset of its save slot from the current
   stack pointer.  */

static void
mips_save_restore_reg (enum machine_mode mode, int regno,
		       HOST_WIDE_INT offset, mips_save_restore_fn fn)
{
  rtx mem;

  mem = gen_frame_mem (mode, plus_constant (stack_pointer_rtx, offset));

  fn (gen_rtx_REG (mode, regno), mem);
}


/* Call FN for each register that is saved by the current function.
   SP_OFFSET is the offset of the current stack pointer from the start
   of the frame.  */

static void
mips_for_each_saved_reg (HOST_WIDE_INT sp_offset, mips_save_restore_fn fn)
{
#define BITSET_P(VALUE, BIT) (((VALUE) & (1L << (BIT))) != 0)

  enum machine_mode fpr_mode;
  HOST_WIDE_INT offset;
  int regno;

  /* Save registers starting from high to low.  The debuggers prefer at least
     the return register be stored at func+4, and also it allows us not to
     need a nop in the epilogue if at least one register is reloaded in
     addition to return address.  */
  offset = cfun->machine->frame.gp_sp_offset - sp_offset;
  for (regno = GP_REG_LAST; regno >= GP_REG_FIRST; regno--)
    if (BITSET_P (cfun->machine->frame.mask, regno - GP_REG_FIRST))
      {
	mips_save_restore_reg (gpr_mode, regno, offset, fn);
	offset -= GET_MODE_SIZE (gpr_mode);
      }

  /* This loop must iterate over the same space as its companion in
     compute_frame_size.  */
  offset = cfun->machine->frame.fp_sp_offset - sp_offset;
  fpr_mode = (TARGET_SINGLE_FLOAT ? SFmode : DFmode);
  for (regno = (FP_REG_LAST - MAX_FPRS_PER_FMT + 1);
       regno >= FP_REG_FIRST;
       regno -= MAX_FPRS_PER_FMT)
    if (BITSET_P (cfun->machine->frame.fmask, regno - FP_REG_FIRST))
      {
	mips_save_restore_reg (fpr_mode, regno, offset, fn);
	offset -= GET_MODE_SIZE (fpr_mode);
      }
#undef BITSET_P
}

/* If we're generating n32 or n64 abicalls, and the current function
   does not use $28 as its global pointer, emit a cplocal directive.
   Use pic_offset_table_rtx as the argument to the directive.  */

static void
mips_output_cplocal (void)
{
  if (!TARGET_EXPLICIT_RELOCS
      && cfun->machine->global_pointer > 0
      && cfun->machine->global_pointer != GLOBAL_POINTER_REGNUM)
    output_asm_insn (".cplocal %+", 0);
}

/* Return the style of GP load sequence that is being used for the
   current function.  */

enum mips_loadgp_style
mips_current_loadgp_style (void)
{
  if (!TARGET_USE_GOT || cfun->machine->global_pointer == 0)
    return LOADGP_NONE;

  if (TARGET_RTP_PIC)
    return LOADGP_RTP;

  if (TARGET_ABSOLUTE_ABICALLS)
    return LOADGP_ABSOLUTE;

  return TARGET_NEWABI ? LOADGP_NEWABI : LOADGP_OLDABI;
}

/* The __gnu_local_gp symbol.  */

static GTY(()) rtx mips_gnu_local_gp;

/* If we're generating n32 or n64 abicalls, emit instructions
   to set up the global pointer.  */

static void
mips_emit_loadgp (void)
{
  rtx addr, offset, incoming_address, base, index;

  switch (mips_current_loadgp_style ())
    {
    case LOADGP_ABSOLUTE:
      if (mips_gnu_local_gp == NULL)
	{
	  mips_gnu_local_gp = gen_rtx_SYMBOL_REF (Pmode, "__gnu_local_gp");
	  SYMBOL_REF_FLAGS (mips_gnu_local_gp) |= SYMBOL_FLAG_LOCAL;
	}
      emit_insn (gen_loadgp_absolute (mips_gnu_local_gp));
      break;

    case LOADGP_NEWABI:
      addr = XEXP (DECL_RTL (current_function_decl), 0);
      offset = mips_unspec_address (addr, SYMBOL_GOTOFF_LOADGP);
      incoming_address = gen_rtx_REG (Pmode, PIC_FUNCTION_ADDR_REGNUM);
      emit_insn (gen_loadgp_newabi (offset, incoming_address));
      if (!TARGET_EXPLICIT_RELOCS)
	emit_insn (gen_loadgp_blockage ());
      break;

    case LOADGP_RTP:
      base = gen_rtx_SYMBOL_REF (Pmode, ggc_strdup (VXWORKS_GOTT_BASE));
      index = gen_rtx_SYMBOL_REF (Pmode, ggc_strdup (VXWORKS_GOTT_INDEX));
      emit_insn (gen_loadgp_rtp (base, index));
      if (!TARGET_EXPLICIT_RELOCS)
	emit_insn (gen_loadgp_blockage ());
      break;

    default:
      break;
    }
}

/* Set up the stack and frame (if desired) for the function.  */

static void
mips_output_function_prologue (FILE *file, HOST_WIDE_INT size ATTRIBUTE_UNUSED)
{
  const char *fnname;
  HOST_WIDE_INT tsize = cfun->machine->frame.total_size;

#ifdef SDB_DEBUGGING_INFO
  if (debug_info_level != DINFO_LEVEL_TERSE && write_symbols == SDB_DEBUG)
    SDB_OUTPUT_SOURCE_LINE (file, DECL_SOURCE_LINE (current_function_decl));
#endif

  /* In mips16 mode, we may need to generate a 32 bit to handle
     floating point arguments.  The linker will arrange for any 32-bit
     functions to call this stub, which will then jump to the 16-bit
     function proper.  */
  if (mips16_hard_float
      && current_function_args_info.fp_code != 0)
    build_mips16_function_stub (file);

  if (!FUNCTION_NAME_ALREADY_DECLARED)
    {
      /* Get the function name the same way that toplev.c does before calling
	 assemble_start_function.  This is needed so that the name used here
	 exactly matches the name used in ASM_DECLARE_FUNCTION_NAME.  */
      fnname = XSTR (XEXP (DECL_RTL (current_function_decl), 0), 0);

      if (!flag_inhibit_size_directive)
	{
	  fputs ("\t.ent\t", file);
	  assemble_name (file, fnname);
	  fputs ("\n", file);
	}

      assemble_name (file, fnname);
      fputs (":\n", file);
    }

  /* Stop mips_file_end from treating this function as external.  */
  if (TARGET_IRIX && mips_abi == ABI_32)
    TREE_ASM_WRITTEN (DECL_NAME (cfun->decl)) = 1;

  if (!flag_inhibit_size_directive)
    {
      /* .frame FRAMEREG, FRAMESIZE, RETREG */
      fprintf (file,
	       "\t.frame\t%s," HOST_WIDE_INT_PRINT_DEC ",%s\t\t"
	       "# vars= " HOST_WIDE_INT_PRINT_DEC ", regs= %d/%d"
	       ", args= " HOST_WIDE_INT_PRINT_DEC
	       ", gp= " HOST_WIDE_INT_PRINT_DEC "\n",
	       (reg_names[(frame_pointer_needed)
			  ? HARD_FRAME_POINTER_REGNUM : STACK_POINTER_REGNUM]),
	       ((frame_pointer_needed && TARGET_MIPS16)
		? tsize - cfun->machine->frame.args_size
		: tsize),
	       reg_names[GP_REG_FIRST + 31],
	       cfun->machine->frame.var_size,
	       cfun->machine->frame.num_gp,
	       cfun->machine->frame.num_fp,
	       cfun->machine->frame.args_size,
	       cfun->machine->frame.cprestore_size);

      /* .mask MASK, GPOFFSET; .fmask FPOFFSET */
      fprintf (file, "\t.mask\t0x%08x," HOST_WIDE_INT_PRINT_DEC "\n",
	       cfun->machine->frame.mask,
	       cfun->machine->frame.gp_save_offset);
      fprintf (file, "\t.fmask\t0x%08x," HOST_WIDE_INT_PRINT_DEC "\n",
	       cfun->machine->frame.fmask,
	       cfun->machine->frame.fp_save_offset);

      /* Require:
	 OLD_SP == *FRAMEREG + FRAMESIZE => can find old_sp from nominated FP reg.
	 HIGHEST_GP_SAVED == *FRAMEREG + FRAMESIZE + GPOFFSET => can find saved regs.  */
    }

  if (mips_current_loadgp_style () == LOADGP_OLDABI)
    {
      /* Handle the initialization of $gp for SVR4 PIC.  */
      if (!cfun->machine->all_noreorder_p)
	output_asm_insn ("%(.cpload\t%^%)", 0);
      else
	output_asm_insn ("%(.cpload\t%^\n\t%<", 0);
    }
  else if (cfun->machine->all_noreorder_p)
    output_asm_insn ("%(%<", 0);

  /* Tell the assembler which register we're using as the global
     pointer.  This is needed for thunks, since they can use either
     explicit relocs or assembler macros.  */
  mips_output_cplocal ();
}

/* Make the last instruction frame related and note that it performs
   the operation described by FRAME_PATTERN.  */

static void
mips_set_frame_expr (rtx frame_pattern)
{
  rtx insn;

  insn = get_last_insn ();
  RTX_FRAME_RELATED_P (insn) = 1;
  REG_NOTES (insn) = alloc_EXPR_LIST (REG_FRAME_RELATED_EXPR,
				      frame_pattern,
				      REG_NOTES (insn));
}


/* Return a frame-related rtx that stores REG at MEM.
   REG must be a single register.  */

static rtx
mips_frame_set (rtx mem, rtx reg)
{
  rtx set;

  /* If we're saving the return address register and the dwarf return
     address column differs from the hard register number, adjust the
     note reg to refer to the former.  */
  if (REGNO (reg) == GP_REG_FIRST + 31
      && DWARF_FRAME_RETURN_COLUMN != GP_REG_FIRST + 31)
    reg = gen_rtx_REG (GET_MODE (reg), DWARF_FRAME_RETURN_COLUMN);

  set = gen_rtx_SET (VOIDmode, mem, reg);
  RTX_FRAME_RELATED_P (set) = 1;

  return set;
}


/* Save register REG to MEM.  Make the instruction frame-related.  */

static void
mips_save_reg (rtx reg, rtx mem)
{
  if (GET_MODE (reg) == DFmode && !TARGET_FLOAT64)
    {
      rtx x1, x2;

      if (mips_split_64bit_move_p (mem, reg))
	mips_split_64bit_move (mem, reg);
      else
	emit_move_insn (mem, reg);

      x1 = mips_frame_set (mips_subword (mem, 0), mips_subword (reg, 0));
      x2 = mips_frame_set (mips_subword (mem, 1), mips_subword (reg, 1));
      mips_set_frame_expr (gen_rtx_PARALLEL (VOIDmode, gen_rtvec (2, x1, x2)));
    }
  else
    {
      if (TARGET_MIPS16
	  && REGNO (reg) != GP_REG_FIRST + 31
	  && !M16_REG_P (REGNO (reg)))
	{
	  /* Save a non-mips16 register by moving it through a temporary.
	     We don't need to do this for $31 since there's a special
	     instruction for it.  */
	  emit_move_insn (MIPS_PROLOGUE_TEMP (GET_MODE (reg)), reg);
	  emit_move_insn (mem, MIPS_PROLOGUE_TEMP (GET_MODE (reg)));
	}
      else
	emit_move_insn (mem, reg);

      mips_set_frame_expr (mips_frame_set (mem, reg));
    }
}


/* Expand the prologue into a bunch of separate insns.  */

void
mips_expand_prologue (void)
{
  HOST_WIDE_INT size;

  if (cfun->machine->global_pointer > 0)
    REGNO (pic_offset_table_rtx) = cfun->machine->global_pointer;

  size = compute_frame_size (get_frame_size ());

  /* Save the registers.  Allocate up to MIPS_MAX_FIRST_STACK_STEP
     bytes beforehand; this is enough to cover the register save area
     without going out of range.  */
  if ((cfun->machine->frame.mask | cfun->machine->frame.fmask) != 0)
    {
      HOST_WIDE_INT step1;

      step1 = MIN (size, MIPS_MAX_FIRST_STACK_STEP);
      RTX_FRAME_RELATED_P (emit_insn (gen_add3_insn (stack_pointer_rtx,
						     stack_pointer_rtx,
						     GEN_INT (-step1)))) = 1;
      size -= step1;
      mips_for_each_saved_reg (size, mips_save_reg);
    }

  /* Allocate the rest of the frame.  */
  if (size > 0)
    {
      if (SMALL_OPERAND (-size))
	RTX_FRAME_RELATED_P (emit_insn (gen_add3_insn (stack_pointer_rtx,
						       stack_pointer_rtx,
						       GEN_INT (-size)))) = 1;
      else
	{
	  emit_move_insn (MIPS_PROLOGUE_TEMP (Pmode), GEN_INT (size));
	  if (TARGET_MIPS16)
	    {
	      /* There are no instructions to add or subtract registers
		 from the stack pointer, so use the frame pointer as a
		 temporary.  We should always be using a frame pointer
		 in this case anyway.  */
	      gcc_assert (frame_pointer_needed);
	      emit_move_insn (hard_frame_pointer_rtx, stack_pointer_rtx);
	      emit_insn (gen_sub3_insn (hard_frame_pointer_rtx,
					hard_frame_pointer_rtx,
					MIPS_PROLOGUE_TEMP (Pmode)));
	      emit_move_insn (stack_pointer_rtx, hard_frame_pointer_rtx);
	    }
	  else
	    emit_insn (gen_sub3_insn (stack_pointer_rtx,
				      stack_pointer_rtx,
				      MIPS_PROLOGUE_TEMP (Pmode)));

	  /* Describe the combined effect of the previous instructions.  */
	  mips_set_frame_expr
	    (gen_rtx_SET (VOIDmode, stack_pointer_rtx,
			  plus_constant (stack_pointer_rtx, -size)));
	}
    }

  /* Set up the frame pointer, if we're using one.  In mips16 code,
     we point the frame pointer ahead of the outgoing argument area.
     This should allow more variables & incoming arguments to be
     accessed with unextended instructions.  */
  if (frame_pointer_needed)
    {
      if (TARGET_MIPS16 && cfun->machine->frame.args_size != 0)
	{
	  rtx offset = GEN_INT (cfun->machine->frame.args_size);
	  if (SMALL_OPERAND (cfun->machine->frame.args_size))
	    RTX_FRAME_RELATED_P
	      (emit_insn (gen_add3_insn (hard_frame_pointer_rtx,
					 stack_pointer_rtx,
					 offset))) = 1;
	  else
	    {
	      emit_move_insn (MIPS_PROLOGUE_TEMP (Pmode), offset);
	      emit_move_insn (hard_frame_pointer_rtx, stack_pointer_rtx);
	      emit_insn (gen_add3_insn (hard_frame_pointer_rtx,
					hard_frame_pointer_rtx,
					MIPS_PROLOGUE_TEMP (Pmode)));
	      mips_set_frame_expr
		(gen_rtx_SET (VOIDmode, hard_frame_pointer_rtx,
			      plus_constant (stack_pointer_rtx,
					     cfun->machine->frame.args_size)));
	    }
	}
      else
	RTX_FRAME_RELATED_P (emit_move_insn (hard_frame_pointer_rtx,
					     stack_pointer_rtx)) = 1;
    }

  mips_emit_loadgp ();

  /* If generating o32/o64 abicalls, save $gp on the stack.  */
  if (TARGET_ABICALLS && TARGET_OLDABI && !current_function_is_leaf)
    emit_insn (gen_cprestore (GEN_INT (current_function_outgoing_args_size)));

  /* If we are profiling, make sure no instructions are scheduled before
     the call to mcount.  */

  if (current_function_profile)
    emit_insn (gen_blockage ());
}

/* Do any necessary cleanup after a function to restore stack, frame,
   and regs.  */

#define RA_MASK BITMASK_HIGH	/* 1 << 31 */

static void
mips_output_function_epilogue (FILE *file ATTRIBUTE_UNUSED,
			       HOST_WIDE_INT size ATTRIBUTE_UNUSED)
{
  /* Reinstate the normal $gp.  */
  REGNO (pic_offset_table_rtx) = GLOBAL_POINTER_REGNUM;
  mips_output_cplocal ();

  if (cfun->machine->all_noreorder_p)
    {
      /* Avoid using %>%) since it adds excess whitespace.  */
      output_asm_insn (".set\tmacro", 0);
      output_asm_insn (".set\treorder", 0);
      set_noreorder = set_nomacro = 0;
    }

  if (!FUNCTION_NAME_ALREADY_DECLARED && !flag_inhibit_size_directive)
    {
      const char *fnname;

      /* Get the function name the same way that toplev.c does before calling
	 assemble_start_function.  This is needed so that the name used here
	 exactly matches the name used in ASM_DECLARE_FUNCTION_NAME.  */
      fnname = XSTR (XEXP (DECL_RTL (current_function_decl), 0), 0);
      fputs ("\t.end\t", file);
      assemble_name (file, fnname);
      fputs ("\n", file);
    }
}

/* Emit instructions to restore register REG from slot MEM.  */

static void
mips_restore_reg (rtx reg, rtx mem)
{
  /* There's no mips16 instruction to load $31 directly.  Load into
     $7 instead and adjust the return insn appropriately.  */
  if (TARGET_MIPS16 && REGNO (reg) == GP_REG_FIRST + 31)
    reg = gen_rtx_REG (GET_MODE (reg), 7);

  if (TARGET_MIPS16 && !M16_REG_P (REGNO (reg)))
    {
      /* Can't restore directly; move through a temporary.  */
      emit_move_insn (MIPS_EPILOGUE_TEMP (GET_MODE (reg)), mem);
      emit_move_insn (reg, MIPS_EPILOGUE_TEMP (GET_MODE (reg)));
    }
  else
    emit_move_insn (reg, mem);
}


/* Expand the epilogue into a bunch of separate insns.  SIBCALL_P is true
   if this epilogue precedes a sibling call, false if it is for a normal
   "epilogue" pattern.  */

void
mips_expand_epilogue (int sibcall_p)
{
  HOST_WIDE_INT step1, step2;
  rtx base, target;

  if (!sibcall_p && mips_can_use_return_insn ())
    {
      emit_jump_insn (gen_return ());
      return;
    }
  
  /* In mips16 mode, if the return value should go into a floating-point
     register, we need to call a helper routine to copy it over.  */
  if (mips16_cfun_returns_in_fpr_p ())
    {
      char *name;
      rtx func;
      rtx insn;
      rtx retval;
      rtx call;
      tree id;
      tree return_type;
      enum machine_mode return_mode;

      return_type = DECL_RESULT (current_function_decl);
      return_mode = DECL_MODE (return_type);

      name = ACONCAT (("__mips16_ret_",
		       mips16_call_stub_mode_suffix (return_mode),
		       NULL));
      id = get_identifier (name);
      func = gen_rtx_SYMBOL_REF (Pmode, IDENTIFIER_POINTER (id));
      retval = gen_rtx_REG (return_mode, GP_RETURN);
      call = gen_call_value_internal (retval, func, const0_rtx);
      insn = emit_call_insn (call);
      use_reg (&CALL_INSN_FUNCTION_USAGE (insn), retval);
    }

  /* Split the frame into two.  STEP1 is the amount of stack we should
     deallocate before restoring the registers.  STEP2 is the amount we
     should deallocate afterwards.

     Start off by assuming that no registers need to be restored.  */
  step1 = cfun->machine->frame.total_size;
  step2 = 0;

  /* Work out which register holds the frame address.  Account for the
     frame pointer offset used by mips16 code.  */
  if (!frame_pointer_needed)
    base = stack_pointer_rtx;
  else
    {
      base = hard_frame_pointer_rtx;
      if (TARGET_MIPS16)
	step1 -= cfun->machine->frame.args_size;
    }

  /* If we need to restore registers, deallocate as much stack as
     possible in the second step without going out of range.  */
  if ((cfun->machine->frame.mask | cfun->machine->frame.fmask) != 0)
    {
      step2 = MIN (step1, MIPS_MAX_FIRST_STACK_STEP);
      step1 -= step2;
    }

  /* Set TARGET to BASE + STEP1.  */
  target = base;
  if (step1 > 0)
    {
      rtx adjust;

      /* Get an rtx for STEP1 that we can add to BASE.  */
      adjust = GEN_INT (step1);
      if (!SMALL_OPERAND (step1))
	{
	  emit_move_insn (MIPS_EPILOGUE_TEMP (Pmode), adjust);
	  adjust = MIPS_EPILOGUE_TEMP (Pmode);
	}

      /* Normal mode code can copy the result straight into $sp.  */
      if (!TARGET_MIPS16)
	target = stack_pointer_rtx;

      emit_insn (gen_add3_insn (target, base, adjust));
    }

  /* Copy TARGET into the stack pointer.  */
  if (target != stack_pointer_rtx)
    emit_move_insn (stack_pointer_rtx, target);

  /* If we're using addressing macros, $gp is implicitly used by all
     SYMBOL_REFs.  We must emit a blockage insn before restoring $gp
     from the stack.  */
  if (TARGET_CALL_SAVED_GP && !TARGET_EXPLICIT_RELOCS)
    emit_insn (gen_blockage ());

  /* Restore the registers.  */
  mips_for_each_saved_reg (cfun->machine->frame.total_size - step2,
			   mips_restore_reg);

  /* Deallocate the final bit of the frame.  */
  if (step2 > 0)
    emit_insn (gen_add3_insn (stack_pointer_rtx,
			      stack_pointer_rtx,
			      GEN_INT (step2)));

  /* Add in the __builtin_eh_return stack adjustment.  We need to
     use a temporary in mips16 code.  */
  if (current_function_calls_eh_return)
    {
      if (TARGET_MIPS16)
	{
	  emit_move_insn (MIPS_EPILOGUE_TEMP (Pmode), stack_pointer_rtx);
	  emit_insn (gen_add3_insn (MIPS_EPILOGUE_TEMP (Pmode),
				    MIPS_EPILOGUE_TEMP (Pmode),
				    EH_RETURN_STACKADJ_RTX));
	  emit_move_insn (stack_pointer_rtx, MIPS_EPILOGUE_TEMP (Pmode));
	}
      else
	emit_insn (gen_add3_insn (stack_pointer_rtx,
				  stack_pointer_rtx,
				  EH_RETURN_STACKADJ_RTX));
    }

  if (!sibcall_p)
    {
      /* The mips16 loads the return address into $7, not $31.  */
      if (TARGET_MIPS16 && (cfun->machine->frame.mask & RA_MASK) != 0)
	emit_jump_insn (gen_return_internal (gen_rtx_REG (Pmode,
							  GP_REG_FIRST + 7)));
      else
	emit_jump_insn (gen_return_internal (gen_rtx_REG (Pmode,
							  GP_REG_FIRST + 31)));
    }
}

/* Return nonzero if this function is known to have a null epilogue.
   This allows the optimizer to omit jumps to jumps if no stack
   was created.  */

int
mips_can_use_return_insn (void)
{
  if (! reload_completed)
    return 0;

  if (regs_ever_live[31] || current_function_profile)
    return 0;

  /* In mips16 mode, a function that returns a floating point value
     needs to arrange to copy the return value into the floating point
     registers.  */
  if (mips16_cfun_returns_in_fpr_p ())
    return 0;

  if (cfun->machine->frame.initialized)
    return cfun->machine->frame.total_size == 0;

  return compute_frame_size (get_frame_size ()) == 0;
}

/* Implement TARGET_ASM_OUTPUT_MI_THUNK.  Generate rtl rather than asm text
   in order to avoid duplicating too much logic from elsewhere.  */

static void
mips_output_mi_thunk (FILE *file, tree thunk_fndecl ATTRIBUTE_UNUSED,
		      HOST_WIDE_INT delta, HOST_WIDE_INT vcall_offset,
		      tree function)
{
  rtx this, temp1, temp2, insn, fnaddr;

  /* Pretend to be a post-reload pass while generating rtl.  */
  no_new_pseudos = 1;
  reload_completed = 1;

  /* Mark the end of the (empty) prologue.  */
  emit_note (NOTE_INSN_PROLOGUE_END);

  /* Pick a global pointer.  Use a call-clobbered register if
     TARGET_CALL_SAVED_GP, so that we can use a sibcall.  */
  if (TARGET_USE_GOT)
    cfun->machine->global_pointer
      = REGNO (pic_offset_table_rtx)
      = TARGET_CALL_SAVED_GP ? 15 : GLOBAL_POINTER_REGNUM;

  /* Set up the global pointer for n32 or n64 abicalls.  If
     LOADGP_ABSOLUTE then the thunk does not use the gp and there is
     no need to load it.*/
  if (mips_current_loadgp_style () != LOADGP_ABSOLUTE
      || !targetm.binds_local_p (function))
    mips_emit_loadgp ();

  /* We need two temporary registers in some cases.  */
  temp1 = gen_rtx_REG (Pmode, 2);
  temp2 = gen_rtx_REG (Pmode, 3);

  /* Find out which register contains the "this" pointer.  */
  if (aggregate_value_p (TREE_TYPE (TREE_TYPE (function)), function))
    this = gen_rtx_REG (Pmode, GP_ARG_FIRST + 1);
  else
    this = gen_rtx_REG (Pmode, GP_ARG_FIRST);

  /* Add DELTA to THIS.  */
  if (delta != 0)
    {
      rtx offset = GEN_INT (delta);
      if (!SMALL_OPERAND (delta))
	{
	  emit_move_insn (temp1, offset);
	  offset = temp1;
	}
      emit_insn (gen_add3_insn (this, this, offset));
    }

  /* If needed, add *(*THIS + VCALL_OFFSET) to THIS.  */
  if (vcall_offset != 0)
    {
      rtx addr;

      /* Set TEMP1 to *THIS.  */
      emit_move_insn (temp1, gen_rtx_MEM (Pmode, this));

      /* Set ADDR to a legitimate address for *THIS + VCALL_OFFSET.  */
      addr = mips_add_offset (temp2, temp1, vcall_offset);

      /* Load the offset and add it to THIS.  */
      emit_move_insn (temp1, gen_rtx_MEM (Pmode, addr));
      emit_insn (gen_add3_insn (this, this, temp1));
    }

  /* Jump to the target function.  Use a sibcall if direct jumps are
     allowed, otherwise load the address into a register first.  */
  fnaddr = XEXP (DECL_RTL (function), 0);
  if (TARGET_MIPS16 || TARGET_USE_GOT || SYMBOL_REF_LONG_CALL_P (fnaddr))
    {
      /* This is messy.  gas treats "la $25,foo" as part of a call
	 sequence and may allow a global "foo" to be lazily bound.
	 The general move patterns therefore reject this combination.

	 In this context, lazy binding would actually be OK
	 for TARGET_CALL_CLOBBERED_GP, but it's still wrong for
	 TARGET_CALL_SAVED_GP; see mips_load_call_address.
	 We must therefore load the address via a temporary
	 register if mips_dangerous_for_la25_p.

	 If we jump to the temporary register rather than $25, the assembler
	 can use the move insn to fill the jump's delay slot.  */
      if (TARGET_USE_PIC_FN_ADDR_REG
	  && !mips_dangerous_for_la25_p (fnaddr))
	temp1 = gen_rtx_REG (Pmode, PIC_FUNCTION_ADDR_REGNUM);
      mips_load_call_address (temp1, fnaddr, true);

      if (TARGET_USE_PIC_FN_ADDR_REG
	  && REGNO (temp1) != PIC_FUNCTION_ADDR_REGNUM)
	emit_move_insn (gen_rtx_REG (Pmode, PIC_FUNCTION_ADDR_REGNUM), temp1);
      emit_jump_insn (gen_indirect_jump (temp1));
    }
  else
    {
      insn = emit_call_insn (gen_sibcall_internal (fnaddr, const0_rtx));
      SIBLING_CALL_P (insn) = 1;
    }

  /* Run just enough of rest_of_compilation.  This sequence was
     "borrowed" from alpha.c.  */
  insn = get_insns ();
  insn_locators_alloc ();
  split_all_insns_noflow ();
  if (TARGET_MIPS16)
    mips16_lay_out_constants ();
  shorten_branches (insn);
  final_start_function (insn, file, 1);
  final (insn, file, 1);
  final_end_function ();

  /* Clean up the vars set above.  Note that final_end_function resets
     the global pointer for us.  */
  reload_completed = 0;
  no_new_pseudos = 0;
}

/* Returns nonzero if X contains a SYMBOL_REF.  */

static int
symbolic_expression_p (rtx x)
{
  if (GET_CODE (x) == SYMBOL_REF)
    return 1;

  if (GET_CODE (x) == CONST)
    return symbolic_expression_p (XEXP (x, 0));

  if (UNARY_P (x))
    return symbolic_expression_p (XEXP (x, 0));

  if (ARITHMETIC_P (x))
    return (symbolic_expression_p (XEXP (x, 0))
	    || symbolic_expression_p (XEXP (x, 1)));

  return 0;
}

/* Choose the section to use for the constant rtx expression X that has
   mode MODE.  */

static section *
mips_select_rtx_section (enum machine_mode mode, rtx x,
			 unsigned HOST_WIDE_INT align)
{
  if (TARGET_MIPS16)
    {
      /* In mips16 mode, the constant table always goes in the same section
         as the function, so that constants can be loaded using PC relative
         addressing.  */
      return function_section (current_function_decl);
    }
  else if (TARGET_EMBEDDED_DATA)
    {
      /* For embedded applications, always put constants in read-only data,
	 in order to reduce RAM usage.  */
      return mergeable_constant_section (mode, align, 0);
    }
  else
    {
      /* For hosted applications, always put constants in small data if
	 possible, as this gives the best performance.  */
      /* ??? Consider using mergeable small data sections.  */

      if (GET_MODE_SIZE (mode) <= (unsigned) mips_section_threshold
	  && mips_section_threshold > 0)
	return get_named_section (NULL, ".sdata", 0);
      else if (flag_pic && symbolic_expression_p (x))
	return get_named_section (NULL, ".data.rel.ro", 3);
      else
	return mergeable_constant_section (mode, align, 0);
    }
}

/* Implement TARGET_ASM_FUNCTION_RODATA_SECTION.

   The complication here is that, with the combination TARGET_ABICALLS
   && !TARGET_GPWORD, jump tables will use absolute addresses, and should
   therefore not be included in the read-only part of a DSO.  Handle such
   cases by selecting a normal data section instead of a read-only one.
   The logic apes that in default_function_rodata_section.  */

static section *
mips_function_rodata_section (tree decl)
{
  if (!TARGET_ABICALLS || TARGET_GPWORD)
    return default_function_rodata_section (decl);

  if (decl && DECL_SECTION_NAME (decl))
    {
      const char *name = TREE_STRING_POINTER (DECL_SECTION_NAME (decl));
      if (DECL_ONE_ONLY (decl) && strncmp (name, ".gnu.linkonce.t.", 16) == 0)
	{
	  char *rname = ASTRDUP (name);
	  rname[14] = 'd';
	  return get_section (rname, SECTION_LINKONCE | SECTION_WRITE, decl);
	}
      else if (flag_function_sections && flag_data_sections
	       && strncmp (name, ".text.", 6) == 0)
	{
	  char *rname = ASTRDUP (name);
	  memcpy (rname + 1, "data", 4);
	  return get_section (rname, SECTION_WRITE, decl);
	}
    }
  return data_section;
}

/* Implement TARGET_IN_SMALL_DATA_P.  This function controls whether
   locally-defined objects go in a small data section.  It also controls
   the setting of the SYMBOL_REF_SMALL_P flag, which in turn helps
   mips_classify_symbol decide when to use %gp_rel(...)($gp) accesses.  */

static bool
mips_in_small_data_p (tree decl)
{
  HOST_WIDE_INT size;

  if (TREE_CODE (decl) == STRING_CST || TREE_CODE (decl) == FUNCTION_DECL)
    return false;

  /* We don't yet generate small-data references for -mabicalls or
     VxWorks RTP code.  See the related -G handling in override_options.  */
  if (TARGET_ABICALLS || TARGET_VXWORKS_RTP)
    return false;

  if (TREE_CODE (decl) == VAR_DECL && DECL_SECTION_NAME (decl) != 0)
    {
      const char *name;

      /* Reject anything that isn't in a known small-data section.  */
      name = TREE_STRING_POINTER (DECL_SECTION_NAME (decl));
      if (strcmp (name, ".sdata") != 0 && strcmp (name, ".sbss") != 0)
	return false;

      /* If a symbol is defined externally, the assembler will use the
	 usual -G rules when deciding how to implement macros.  */
      if (TARGET_EXPLICIT_RELOCS || !DECL_EXTERNAL (decl))
	return true;
    }
  else if (TARGET_EMBEDDED_DATA)
    {
      /* Don't put constants into the small data section: we want them
	 to be in ROM rather than RAM.  */
      if (TREE_CODE (decl) != VAR_DECL)
	return false;

      if (TREE_READONLY (decl)
	  && !TREE_SIDE_EFFECTS (decl)
	  && (!DECL_INITIAL (decl) || TREE_CONSTANT (DECL_INITIAL (decl))))
	return false;
    }

  size = int_size_in_bytes (TREE_TYPE (decl));
  return (size > 0 && size <= mips_section_threshold);
}

/* Implement TARGET_USE_ANCHORS_FOR_SYMBOL_P.  We don't want to use
   anchors for small data: the GP register acts as an anchor in that
   case.  We also don't want to use them for PC-relative accesses,
   where the PC acts as an anchor.  */

static bool
mips_use_anchors_for_symbol_p (rtx symbol)
{
  switch (mips_classify_symbol (symbol))
    {
    case SYMBOL_CONSTANT_POOL:
    case SYMBOL_SMALL_DATA:
      return false;

    default:
      return true;
    }
}

/* See whether VALTYPE is a record whose fields should be returned in
   floating-point registers.  If so, return the number of fields and
   list them in FIELDS (which should have two elements).  Return 0
   otherwise.

   For n32 & n64, a structure with one or two fields is returned in
   floating-point registers as long as every field has a floating-point
   type.  */

static int
mips_fpr_return_fields (tree valtype, tree *fields)
{
  tree field;
  int i;

  if (!TARGET_NEWABI)
    return 0;

  if (TREE_CODE (valtype) != RECORD_TYPE)
    return 0;

  i = 0;
  for (field = TYPE_FIELDS (valtype); field != 0; field = TREE_CHAIN (field))
    {
      if (TREE_CODE (field) != FIELD_DECL)
	continue;

      if (TREE_CODE (TREE_TYPE (field)) != REAL_TYPE)
	return 0;

      if (i == 2)
	return 0;

      fields[i++] = field;
    }
  return i;
}


/* Implement TARGET_RETURN_IN_MSB.  For n32 & n64, we should return
   a value in the most significant part of $2/$3 if:

      - the target is big-endian;

      - the value has a structure or union type (we generalize this to
	cover aggregates from other languages too); and

      - the structure is not returned in floating-point registers.  */

static bool
mips_return_in_msb (tree valtype)
{
  tree fields[2];

  return (TARGET_NEWABI
	  && TARGET_BIG_ENDIAN
	  && AGGREGATE_TYPE_P (valtype)
	  && mips_fpr_return_fields (valtype, fields) == 0);
}


/* Return a composite value in a pair of floating-point registers.
   MODE1 and OFFSET1 are the mode and byte offset for the first value,
   likewise MODE2 and OFFSET2 for the second.  MODE is the mode of the
   complete value.

   For n32 & n64, $f0 always holds the first value and $f2 the second.
   Otherwise the values are packed together as closely as possible.  */

static rtx
mips_return_fpr_pair (enum machine_mode mode,
		      enum machine_mode mode1, HOST_WIDE_INT offset1,
		      enum machine_mode mode2, HOST_WIDE_INT offset2)
{
  int inc;

  inc = (TARGET_NEWABI ? 2 : MAX_FPRS_PER_FMT);
  return gen_rtx_PARALLEL
    (mode,
     gen_rtvec (2,
		gen_rtx_EXPR_LIST (VOIDmode,
				   gen_rtx_REG (mode1, FP_RETURN),
				   GEN_INT (offset1)),
		gen_rtx_EXPR_LIST (VOIDmode,
				   gen_rtx_REG (mode2, FP_RETURN + inc),
				   GEN_INT (offset2))));

}


/* Implement FUNCTION_VALUE and LIBCALL_VALUE.  For normal calls,
   VALTYPE is the return type and MODE is VOIDmode.  For libcalls,
   VALTYPE is null and MODE is the mode of the return value.  */

rtx
mips_function_value (tree valtype, tree func ATTRIBUTE_UNUSED,
		     enum machine_mode mode)
{
  if (valtype)
    {
      tree fields[2];
      int unsignedp;

      mode = TYPE_MODE (valtype);
      unsignedp = TYPE_UNSIGNED (valtype);

      /* Since we define TARGET_PROMOTE_FUNCTION_RETURN that returns
	 true, we must promote the mode just as PROMOTE_MODE does.  */
      mode = promote_mode (valtype, mode, &unsignedp, 1);

      /* Handle structures whose fields are returned in $f0/$f2.  */
      switch (mips_fpr_return_fields (valtype, fields))
	{
	case 1:
	  return gen_rtx_REG (mode, FP_RETURN);

	case 2:
	  return mips_return_fpr_pair (mode,
				       TYPE_MODE (TREE_TYPE (fields[0])),
				       int_byte_position (fields[0]),
				       TYPE_MODE (TREE_TYPE (fields[1])),
				       int_byte_position (fields[1]));
	}

      /* If a value is passed in the most significant part of a register, see
	 whether we have to round the mode up to a whole number of words.  */
      if (mips_return_in_msb (valtype))
	{
	  HOST_WIDE_INT size = int_size_in_bytes (valtype);
	  if (size % UNITS_PER_WORD != 0)
	    {
	      size += UNITS_PER_WORD - size % UNITS_PER_WORD;
	      mode = mode_for_size (size * BITS_PER_UNIT, MODE_INT, 0);
	    }
	}

      /* For EABI, the class of return register depends entirely on MODE.
	 For example, "struct { some_type x; }" and "union { some_type x; }"
	 are returned in the same way as a bare "some_type" would be.
	 Other ABIs only use FPRs for scalar, complex or vector types.  */
      if (mips_abi != ABI_EABI && !FLOAT_TYPE_P (valtype))
	return gen_rtx_REG (mode, GP_RETURN);
    }

  if (!TARGET_MIPS16)
    {
      /* Handle long doubles for n32 & n64.  */
      if (mode == TFmode)
	return mips_return_fpr_pair (mode,
				     DImode, 0,
				     DImode, GET_MODE_SIZE (mode) / 2);

      if (mips_return_mode_in_fpr_p (mode))
	{
	  if (GET_MODE_CLASS (mode) == MODE_COMPLEX_FLOAT)
	    return mips_return_fpr_pair (mode,
					 GET_MODE_INNER (mode), 0,
					 GET_MODE_INNER (mode),
					 GET_MODE_SIZE (mode) / 2);
	  else
	    return gen_rtx_REG (mode, FP_RETURN);
	}
    }

  return gen_rtx_REG (mode, GP_RETURN);
}

/* Return nonzero when an argument must be passed by reference.  */

static bool
mips_pass_by_reference (CUMULATIVE_ARGS *cum ATTRIBUTE_UNUSED,
			enum machine_mode mode, tree type,
			bool named ATTRIBUTE_UNUSED)
{
  if (mips_abi == ABI_EABI)
    {
      int size;

      /* ??? How should SCmode be handled?  */
      if (mode == DImode || mode == DFmode)
	return 0;

      size = type ? int_size_in_bytes (type) : GET_MODE_SIZE (mode);
      return size == -1 || size > UNITS_PER_WORD;
    }
  else
    {
      /* If we have a variable-sized parameter, we have no choice.  */
      return targetm.calls.must_pass_in_stack (mode, type);
    }
}

static bool
mips_callee_copies (CUMULATIVE_ARGS *cum ATTRIBUTE_UNUSED,
		    enum machine_mode mode ATTRIBUTE_UNUSED,
		    tree type ATTRIBUTE_UNUSED, bool named)
{
  return mips_abi == ABI_EABI && named;
}

/* Return true if registers of class CLASS cannot change from mode FROM
   to mode TO.  */

bool
mips_cannot_change_mode_class (enum machine_mode from,
			       enum machine_mode to, enum reg_class class)
{
  if (MIN (GET_MODE_SIZE (from), GET_MODE_SIZE (to)) <= UNITS_PER_WORD
      && MAX (GET_MODE_SIZE (from), GET_MODE_SIZE (to)) > UNITS_PER_WORD)
    {
      if (TARGET_BIG_ENDIAN)
	{
	  /* When a multi-word value is stored in paired floating-point
	     registers, the first register always holds the low word.
	     We therefore can't allow FPRs to change between single-word
	     and multi-word modes.  */
	  if (MAX_FPRS_PER_FMT > 1 && reg_classes_intersect_p (FP_REGS, class))
	    return true;
	}
      else
	{
	  /* LO_REGNO == HI_REGNO + 1, so if a multi-word value is stored
	     in LO and HI, the high word always comes first.  We therefore
	     can't allow values stored in HI to change between single-word
	     and multi-word modes.
	     This rule applies to both the original HI/LO pair and the new
	     DSP accumulators.  */
	  if (reg_classes_intersect_p (ACC_REGS, class))
	    return true;
	}
    }

  /* gcc assumes that each word of a multiword register can be accessed
     individually using SUBREGs.  This is not true for floating-point
     registers if they are bigger than a word.  */
  if (UNITS_PER_FPREG > UNITS_PER_WORD
      && GET_MODE_SIZE (from) > UNITS_PER_WORD
      && GET_MODE_SIZE (to) < UNITS_PER_FPREG
      && reg_classes_intersect_p (FP_REGS, class))
    return true;

  /* Loading a 32-bit value into a 64-bit floating-point register
     will not sign-extend the value, despite what LOAD_EXTEND_OP says.
     We can't allow 64-bit float registers to change from SImode to
     to a wider mode.  */
  if (TARGET_64BIT
      && TARGET_FLOAT64
      && from == SImode
      && GET_MODE_SIZE (to) >= UNITS_PER_WORD
      && reg_classes_intersect_p (FP_REGS, class))
    return true;

  return false;
}

/* Return true if X should not be moved directly into register $25.
   We need this because many versions of GAS will treat "la $25,foo" as
   part of a call sequence and so allow a global "foo" to be lazily bound.  */

bool
mips_dangerous_for_la25_p (rtx x)
{
  return (!TARGET_EXPLICIT_RELOCS
	  && TARGET_USE_GOT
	  && GET_CODE (x) == SYMBOL_REF
	  && mips_global_symbol_p (x));
}

/* Implement PREFERRED_RELOAD_CLASS.  */

enum reg_class
mips_preferred_reload_class (rtx x, enum reg_class class)
{
  if (mips_dangerous_for_la25_p (x) && reg_class_subset_p (LEA_REGS, class))
    return LEA_REGS;

  if (TARGET_HARD_FLOAT
      && FLOAT_MODE_P (GET_MODE (x))
      && reg_class_subset_p (FP_REGS, class))
    return FP_REGS;

  if (reg_class_subset_p (GR_REGS, class))
    class = GR_REGS;

  if (TARGET_MIPS16 && reg_class_subset_p (M16_REGS, class))
    class = M16_REGS;

  return class;
}

/* This function returns the register class required for a secondary
   register when copying between one of the registers in CLASS, and X,
   using MODE.  If IN_P is nonzero, the copy is going from X to the
   register, otherwise the register is the source.  A return value of
   NO_REGS means that no secondary register is required.  */

enum reg_class
mips_secondary_reload_class (enum reg_class class,
			     enum machine_mode mode, rtx x, int in_p)
{
  enum reg_class gr_regs = TARGET_MIPS16 ? M16_REGS : GR_REGS;
  int regno = -1;
  int gp_reg_p;

  if (REG_P (x)|| GET_CODE (x) == SUBREG)
    regno = true_regnum (x);

  gp_reg_p = TARGET_MIPS16 ? M16_REG_P (regno) : GP_REG_P (regno);

  if (mips_dangerous_for_la25_p (x))
    {
      gr_regs = LEA_REGS;
      if (TEST_HARD_REG_BIT (reg_class_contents[(int) class], 25))
	return gr_regs;
    }

  /* Copying from HI or LO to anywhere other than a general register
     requires a general register.
     This rule applies to both the original HI/LO pair and the new
     DSP accumulators.  */
  if (reg_class_subset_p (class, ACC_REGS))
    {
      if (TARGET_MIPS16 && in_p)
	{
	  /* We can't really copy to HI or LO at all in mips16 mode.  */
	  return M16_REGS;
	}
      return gp_reg_p ? NO_REGS : gr_regs;
    }
  if (ACC_REG_P (regno))
    {
      if (TARGET_MIPS16 && ! in_p)
	{
	  /* We can't really copy to HI or LO at all in mips16 mode.  */
	  return M16_REGS;
	}
      return class == gr_regs ? NO_REGS : gr_regs;
    }

  /* We can only copy a value to a condition code register from a
     floating point register, and even then we require a scratch
     floating point register.  We can only copy a value out of a
     condition code register into a general register.  */
  if (class == ST_REGS)
    {
      if (in_p)
	return FP_REGS;
      return gp_reg_p ? NO_REGS : gr_regs;
    }
  if (ST_REG_P (regno))
    {
      if (! in_p)
	return FP_REGS;
      return class == gr_regs ? NO_REGS : gr_regs;
    }

  if (class == FP_REGS)
    {
      if (MEM_P (x))
	{
	  /* In this case we can use lwc1, swc1, ldc1 or sdc1.  */
	  return NO_REGS;
	}
      else if (CONSTANT_P (x) && GET_MODE_CLASS (mode) == MODE_FLOAT)
	{
	  /* We can use the l.s and l.d macros to load floating-point
	     constants.  ??? For l.s, we could probably get better
	     code by returning GR_REGS here.  */
	  return NO_REGS;
	}
      else if (gp_reg_p || x == CONST0_RTX (mode))
	{
	  /* In this case we can use mtc1, mfc1, dmtc1 or dmfc1.  */
	  return NO_REGS;
	}
      else if (FP_REG_P (regno))
	{
	  /* In this case we can use mov.s or mov.d.  */
	  return NO_REGS;
	}
      else
	{
	  /* Otherwise, we need to reload through an integer register.  */
	  return gr_regs;
	}
    }

  /* In mips16 mode, going between memory and anything but M16_REGS
     requires an M16_REG.  */
  if (TARGET_MIPS16)
    {
      if (class != M16_REGS && class != M16_NA_REGS)
	{
	  if (gp_reg_p)
	    return NO_REGS;
	  return M16_REGS;
	}
      if (! gp_reg_p)
	{
	  if (class == M16_REGS || class == M16_NA_REGS)
	    return NO_REGS;
	  return M16_REGS;
	}
    }

  return NO_REGS;
}

/* Implement CLASS_MAX_NREGS.

   - UNITS_PER_FPREG controls the number of registers needed by FP_REGS.

   - ST_REGS are always hold CCmode values, and CCmode values are
     considered to be 4 bytes wide.

   All other register classes are covered by UNITS_PER_WORD.  Note that
   this is true even for unions of integer and float registers when the
   latter are smaller than the former.  The only supported combination
   in which case this occurs is -mgp64 -msingle-float, which has 64-bit
   words but 32-bit float registers.  A word-based calculation is correct
   in that case since -msingle-float disallows multi-FPR values.  */

int
mips_class_max_nregs (enum reg_class class ATTRIBUTE_UNUSED,
		      enum machine_mode mode)
{
  if (class == ST_REGS)
    return (GET_MODE_SIZE (mode) + 3) / 4;
  else if (class == FP_REGS)
    return (GET_MODE_SIZE (mode) + UNITS_PER_FPREG - 1) / UNITS_PER_FPREG;
  else
    return (GET_MODE_SIZE (mode) + UNITS_PER_WORD - 1) / UNITS_PER_WORD;
}

static bool
mips_valid_pointer_mode (enum machine_mode mode)
{
  return (mode == SImode || (TARGET_64BIT && mode == DImode));
}

/* Target hook for vector_mode_supported_p.  */

static bool
mips_vector_mode_supported_p (enum machine_mode mode)
{
  switch (mode)
    {
    case V2SFmode:
      return TARGET_PAIRED_SINGLE_FLOAT;

    case V2HImode:
    case V4QImode:
      return TARGET_DSP;

    default:
      return false;
    }
}

/* If we can access small data directly (using gp-relative relocation
   operators) return the small data pointer, otherwise return null.

   For each mips16 function which refers to GP relative symbols, we
   use a pseudo register, initialized at the start of the function, to
   hold the $gp value.  */

static rtx
mips16_gp_pseudo_reg (void)
{
  if (cfun->machine->mips16_gp_pseudo_rtx == NULL_RTX)
    {
      rtx insn, scan;

      cfun->machine->mips16_gp_pseudo_rtx = gen_reg_rtx (Pmode);

      /* We want to initialize this to a value which gcc will believe
         is constant.  */
      insn = gen_load_const_gp (cfun->machine->mips16_gp_pseudo_rtx);

      push_topmost_sequence ();
      /* We need to emit the initialization after the FUNCTION_BEG
         note, so that it will be integrated.  */
      for (scan = get_insns (); scan != NULL_RTX; scan = NEXT_INSN (scan))
	if (NOTE_P (scan)
	    && NOTE_KIND (scan) == NOTE_INSN_FUNCTION_BEG)
	  break;
      if (scan == NULL_RTX)
	scan = get_insns ();
      insn = emit_insn_after (insn, scan);
      pop_topmost_sequence ();
    }

  return cfun->machine->mips16_gp_pseudo_rtx;
}

/* Write out code to move floating point arguments in or out of
   general registers.  Output the instructions to FILE.  FP_CODE is
   the code describing which arguments are present (see the comment at
   the definition of CUMULATIVE_ARGS in mips.h).  FROM_FP_P is nonzero if
   we are copying from the floating point registers.  */

static void
mips16_fp_args (FILE *file, int fp_code, int from_fp_p)
{
  const char *s;
  int gparg, fparg;
  unsigned int f;
  CUMULATIVE_ARGS cum;

  /* This code only works for the original 32-bit ABI and the O64 ABI.  */
  gcc_assert (TARGET_OLDABI);

  if (from_fp_p)
    s = "mfc1";
  else
    s = "mtc1";

  init_cumulative_args (&cum, NULL, NULL);

  for (f = (unsigned int) fp_code; f != 0; f >>= 2)
    {
      enum machine_mode mode;
      struct mips_arg_info info;

      if ((f & 3) == 1)
	mode = SFmode;
      else if ((f & 3) == 2)
	mode = DFmode;
      else
	gcc_unreachable ();

      mips_arg_info (&cum, mode, NULL, true, &info);
      gparg = mips_arg_regno (&info, false);
      fparg = mips_arg_regno (&info, true);

      if (mode == SFmode)
	fprintf (file, "\t%s\t%s,%s\n", s,
		 reg_names[gparg], reg_names[fparg]);
      else if (TARGET_64BIT)
	fprintf (file, "\td%s\t%s,%s\n", s,
		 reg_names[gparg], reg_names[fparg]);
      else if (ISA_HAS_MXHC1)
	/* -mips32r2 -mfp64 */
	fprintf (file, "\t%s\t%s,%s\n\t%s\t%s,%s\n", 
		 s,
		 reg_names[gparg + (WORDS_BIG_ENDIAN ? 1 : 0)],
		 reg_names[fparg],
		 from_fp_p ? "mfhc1" : "mthc1",
		 reg_names[gparg + (WORDS_BIG_ENDIAN ? 0 : 1)],
		 reg_names[fparg]);
      else if (TARGET_BIG_ENDIAN)
	fprintf (file, "\t%s\t%s,%s\n\t%s\t%s,%s\n", s,
		 reg_names[gparg], reg_names[fparg + 1], s,
		 reg_names[gparg + 1], reg_names[fparg]);
      else
	fprintf (file, "\t%s\t%s,%s\n\t%s\t%s,%s\n", s,
		 reg_names[gparg], reg_names[fparg], s,
		 reg_names[gparg + 1], reg_names[fparg + 1]);

      function_arg_advance (&cum, mode, NULL, true);
    }
}

/* Build a mips16 function stub.  This is used for functions which
   take arguments in the floating point registers.  It is 32-bit code
   that moves the floating point args into the general registers, and
   then jumps to the 16-bit code.  */

static void
build_mips16_function_stub (FILE *file)
{
  const char *fnname;
  char *secname, *stubname;
  tree stubid, stubdecl;
  int need_comma;
  unsigned int f;

  fnname = XSTR (XEXP (DECL_RTL (current_function_decl), 0), 0);
  secname = (char *) alloca (strlen (fnname) + 20);
  sprintf (secname, ".mips16.fn.%s", fnname);
  stubname = (char *) alloca (strlen (fnname) + 20);
  sprintf (stubname, "__fn_stub_%s", fnname);
  stubid = get_identifier (stubname);
  stubdecl = build_decl (FUNCTION_DECL, stubid,
			 build_function_type (void_type_node, NULL_TREE));
  DECL_SECTION_NAME (stubdecl) = build_string (strlen (secname), secname);
  DECL_RESULT (stubdecl) = build_decl (RESULT_DECL, NULL_TREE, void_type_node);

  fprintf (file, "\t# Stub function for %s (", current_function_name ());
  need_comma = 0;
  for (f = (unsigned int) current_function_args_info.fp_code; f != 0; f >>= 2)
    {
      fprintf (file, "%s%s",
	       need_comma ? ", " : "",
	       (f & 3) == 1 ? "float" : "double");
      need_comma = 1;
    }
  fprintf (file, ")\n");

  fprintf (file, "\t.set\tnomips16\n");
  switch_to_section (function_section (stubdecl));
  ASM_OUTPUT_ALIGN (file, floor_log2 (FUNCTION_BOUNDARY / BITS_PER_UNIT));

  /* ??? If FUNCTION_NAME_ALREADY_DECLARED is defined, then we are
     within a .ent, and we cannot emit another .ent.  */
  if (!FUNCTION_NAME_ALREADY_DECLARED)
    {
      fputs ("\t.ent\t", file);
      assemble_name (file, stubname);
      fputs ("\n", file);
    }

  assemble_name (file, stubname);
  fputs (":\n", file);

  /* We don't want the assembler to insert any nops here.  */
  fprintf (file, "\t.set\tnoreorder\n");

  mips16_fp_args (file, current_function_args_info.fp_code, 1);

  fprintf (asm_out_file, "\t.set\tnoat\n");
  fprintf (asm_out_file, "\tla\t%s,", reg_names[GP_REG_FIRST + 1]);
  assemble_name (file, fnname);
  fprintf (file, "\n");
  fprintf (asm_out_file, "\tjr\t%s\n", reg_names[GP_REG_FIRST + 1]);
  fprintf (asm_out_file, "\t.set\tat\n");

  /* Unfortunately, we can't fill the jump delay slot.  We can't fill
     with one of the mfc1 instructions, because the result is not
     available for one instruction, so if the very first instruction
     in the function refers to the register, it will see the wrong
     value.  */
  fprintf (file, "\tnop\n");

  fprintf (file, "\t.set\treorder\n");

  if (!FUNCTION_NAME_ALREADY_DECLARED)
    {
      fputs ("\t.end\t", file);
      assemble_name (file, stubname);
      fputs ("\n", file);
    }

  fprintf (file, "\t.set\tmips16\n");

  switch_to_section (function_section (current_function_decl));
}

/* We keep a list of functions for which we have already built stubs
   in build_mips16_call_stub.  */

struct mips16_stub
{
  struct mips16_stub *next;
  char *name;
  int fpret;
};

static struct mips16_stub *mips16_stubs;

/* Emit code to return a double value from a mips16 stub.  GPREG is the
   first GP reg to use, FPREG is the first FP reg to use.  */

static void
mips16_fpret_double (int gpreg, int fpreg)
{
  if (TARGET_64BIT)
    fprintf (asm_out_file, "\tdmfc1\t%s,%s\n",
 	     reg_names[gpreg], reg_names[fpreg]);
  else if (TARGET_FLOAT64)
    {
      fprintf (asm_out_file, "\tmfc1\t%s,%s\n",
 	       reg_names[gpreg + WORDS_BIG_ENDIAN],
 	       reg_names[fpreg]);
      fprintf (asm_out_file, "\tmfhc1\t%s,%s\n",
 	       reg_names[gpreg + !WORDS_BIG_ENDIAN],
 	       reg_names[fpreg]);
    }
  else
    {
      if (TARGET_BIG_ENDIAN)
 	{
 	  fprintf (asm_out_file, "\tmfc1\t%s,%s\n",
 		   reg_names[gpreg + 0],
 		   reg_names[fpreg + 1]);
 	  fprintf (asm_out_file, "\tmfc1\t%s,%s\n",
 		   reg_names[gpreg + 1],
 		   reg_names[fpreg + 0]);
 	}
      else
 	{
	  fprintf (asm_out_file, "\tmfc1\t%s,%s\n",
		   reg_names[gpreg + 0],
 		   reg_names[fpreg + 0]);
 	  fprintf (asm_out_file, "\tmfc1\t%s,%s\n",
 		   reg_names[gpreg + 1],
 		   reg_names[fpreg + 1]);
 	}
    }
}

/* Build a call stub for a mips16 call.  A stub is needed if we are
   passing any floating point values which should go into the floating
   point registers.  If we are, and the call turns out to be to a
   32-bit function, the stub will be used to move the values into the
   floating point registers before calling the 32-bit function.  The
   linker will magically adjust the function call to either the 16-bit
   function or the 32-bit stub, depending upon where the function call
   is actually defined.

   Similarly, we need a stub if the return value might come back in a
   floating point register.

   RETVAL is the location of the return value, or null if this is
   a call rather than a call_value.  FN is the address of the
   function and ARG_SIZE is the size of the arguments.  FP_CODE
   is the code built by function_arg.  This function returns a nonzero
   value if it builds the call instruction itself.  */

int
build_mips16_call_stub (rtx retval, rtx fn, rtx arg_size, int fp_code)
{
  int fpret = 0;
  const char *fnname;
  char *secname, *stubname;
  struct mips16_stub *l;
  tree stubid, stubdecl;
  int need_comma;
  unsigned int f;

  /* We don't need to do anything if we aren't in mips16 mode, or if
     we were invoked with the -msoft-float option.  */
  if (!mips16_hard_float)
    return 0;

  /* Figure out whether the value might come back in a floating point
     register.  */
  if (retval)
    fpret = mips_return_mode_in_fpr_p (GET_MODE (retval));

  /* We don't need to do anything if there were no floating point
     arguments and the value will not be returned in a floating point
     register.  */
  if (fp_code == 0 && ! fpret)
    return 0;

  /* We don't need to do anything if this is a call to a special
     mips16 support function.  */
  if (GET_CODE (fn) == SYMBOL_REF
      && strncmp (XSTR (fn, 0), "__mips16_", 9) == 0)
    return 0;

  /* This code will only work for o32 and o64 abis.  The other ABI's
     require more sophisticated support.  */
  gcc_assert (TARGET_OLDABI);

  /* If we're calling via a function pointer, then we must always call
     via a stub.  There are magic stubs provided in libgcc.a for each
     of the required cases.  Each of them expects the function address
     to arrive in register $2.  */

  if (GET_CODE (fn) != SYMBOL_REF)
    {
      char buf[30];
      tree id;
      rtx stub_fn, insn;

      /* ??? If this code is modified to support other ABI's, we need
         to handle PARALLEL return values here.  */

      if (fpret)
	sprintf (buf, "__mips16_call_stub_%s_%d",
		 mips16_call_stub_mode_suffix (GET_MODE (retval)),
		 fp_code);
      else
	sprintf (buf, "__mips16_call_stub_%d",
		 fp_code);

      id = get_identifier (buf);
      stub_fn = gen_rtx_SYMBOL_REF (Pmode, IDENTIFIER_POINTER (id));

      emit_move_insn (gen_rtx_REG (Pmode, 2), fn);

      if (retval == NULL_RTX)
	insn = gen_call_internal (stub_fn, arg_size);
      else
	insn = gen_call_value_internal (retval, stub_fn, arg_size);
      insn = emit_call_insn (insn);

      /* Put the register usage information on the CALL.  */
      CALL_INSN_FUNCTION_USAGE (insn) =
	gen_rtx_EXPR_LIST (VOIDmode,
			   gen_rtx_USE (VOIDmode, gen_rtx_REG (Pmode, 2)),
			   CALL_INSN_FUNCTION_USAGE (insn));

      /* If we are handling a floating point return value, we need to
         save $18 in the function prologue.  Putting a note on the
         call will mean that regs_ever_live[$18] will be true if the
         call is not eliminated, and we can check that in the prologue
         code.  */
      if (fpret)
	CALL_INSN_FUNCTION_USAGE (insn) =
	  gen_rtx_EXPR_LIST (VOIDmode,
			     gen_rtx_USE (VOIDmode,
					  gen_rtx_REG (word_mode, 18)),
			     CALL_INSN_FUNCTION_USAGE (insn));

      /* Return 1 to tell the caller that we've generated the call
         insn.  */
      return 1;
    }

  /* We know the function we are going to call.  If we have already
     built a stub, we don't need to do anything further.  */

  fnname = XSTR (fn, 0);
  for (l = mips16_stubs; l != NULL; l = l->next)
    if (strcmp (l->name, fnname) == 0)
      break;

  if (l == NULL)
    {
      /* Build a special purpose stub.  When the linker sees a
	 function call in mips16 code, it will check where the target
	 is defined.  If the target is a 32-bit call, the linker will
	 search for the section defined here.  It can tell which
	 symbol this section is associated with by looking at the
	 relocation information (the name is unreliable, since this
	 might be a static function).  If such a section is found, the
	 linker will redirect the call to the start of the magic
	 section.

	 If the function does not return a floating point value, the
	 special stub section is named
	     .mips16.call.FNNAME

	 If the function does return a floating point value, the stub
	 section is named
	     .mips16.call.fp.FNNAME
	 */

      secname = (char *) alloca (strlen (fnname) + 40);
      sprintf (secname, ".mips16.call.%s%s",
	       fpret ? "fp." : "",
	       fnname);
      stubname = (char *) alloca (strlen (fnname) + 20);
      sprintf (stubname, "__call_stub_%s%s",
	       fpret ? "fp_" : "",
	       fnname);
      stubid = get_identifier (stubname);
      stubdecl = build_decl (FUNCTION_DECL, stubid,
			     build_function_type (void_type_node, NULL_TREE));
      DECL_SECTION_NAME (stubdecl) = build_string (strlen (secname), secname);
      DECL_RESULT (stubdecl) = build_decl (RESULT_DECL, NULL_TREE, void_type_node);

      fprintf (asm_out_file, "\t# Stub function to call %s%s (",
	       (fpret
		? (GET_MODE (retval) == SFmode ? "float " : "double ")
		: ""),
	       fnname);
      need_comma = 0;
      for (f = (unsigned int) fp_code; f != 0; f >>= 2)
	{
	  fprintf (asm_out_file, "%s%s",
		   need_comma ? ", " : "",
		   (f & 3) == 1 ? "float" : "double");
	  need_comma = 1;
	}
      fprintf (asm_out_file, ")\n");

      fprintf (asm_out_file, "\t.set\tnomips16\n");
      assemble_start_function (stubdecl, stubname);

      if (!FUNCTION_NAME_ALREADY_DECLARED)
	{
	  fputs ("\t.ent\t", asm_out_file);
	  assemble_name (asm_out_file, stubname);
	  fputs ("\n", asm_out_file);

	  assemble_name (asm_out_file, stubname);
	  fputs (":\n", asm_out_file);
	}

      /* We build the stub code by hand.  That's the only way we can
	 do it, since we can't generate 32-bit code during a 16-bit
	 compilation.  */

      /* We don't want the assembler to insert any nops here.  */
      fprintf (asm_out_file, "\t.set\tnoreorder\n");

      mips16_fp_args (asm_out_file, fp_code, 0);

      if (! fpret)
	{
	  fprintf (asm_out_file, "\t.set\tnoat\n");
	  fprintf (asm_out_file, "\tla\t%s,%s\n", reg_names[GP_REG_FIRST + 1],
		   fnname);
	  fprintf (asm_out_file, "\tjr\t%s\n", reg_names[GP_REG_FIRST + 1]);
	  fprintf (asm_out_file, "\t.set\tat\n");
	  /* Unfortunately, we can't fill the jump delay slot.  We
	     can't fill with one of the mtc1 instructions, because the
	     result is not available for one instruction, so if the
	     very first instruction in the function refers to the
	     register, it will see the wrong value.  */
	  fprintf (asm_out_file, "\tnop\n");
	}
      else
	{
	  fprintf (asm_out_file, "\tmove\t%s,%s\n",
		   reg_names[GP_REG_FIRST + 18], reg_names[GP_REG_FIRST + 31]);
	  fprintf (asm_out_file, "\tjal\t%s\n", fnname);
	  /* As above, we can't fill the delay slot.  */
	  fprintf (asm_out_file, "\tnop\n");
	  if (GET_MODE (retval) == SFmode)
	    fprintf (asm_out_file, "\tmfc1\t%s,%s\n",
		     reg_names[GP_REG_FIRST + 2], reg_names[FP_REG_FIRST + 0]);
 	  else if (GET_MODE (retval) == SCmode)
 	    {
 	      fprintf (asm_out_file, "\tmfc1\t%s,%s\n",
 		       reg_names[GP_REG_FIRST + 2],
		       reg_names[FP_REG_FIRST + 0]);
 	      fprintf (asm_out_file, "\tmfc1\t%s,%s\n",
 		       reg_names[GP_REG_FIRST + 3],
		       reg_names[FP_REG_FIRST + MAX_FPRS_PER_FMT]);
 	    }
 	  else if (GET_MODE (retval) == DFmode
		   || GET_MODE (retval) == V2SFmode)
 	    {
 	      mips16_fpret_double (GP_REG_FIRST + 2, FP_REG_FIRST + 0);
 	    }
 	  else if (GET_MODE (retval) == DCmode)
	    {
 	      mips16_fpret_double (GP_REG_FIRST + 2,
				   FP_REG_FIRST + 0);
 	      mips16_fpret_double (GP_REG_FIRST + 4,
				   FP_REG_FIRST + MAX_FPRS_PER_FMT);
 	    }
	  else
	    {
	      if (TARGET_BIG_ENDIAN)
		{
		  fprintf (asm_out_file, "\tmfc1\t%s,%s\n",
			   reg_names[GP_REG_FIRST + 2],
			   reg_names[FP_REG_FIRST + 1]);
		  fprintf (asm_out_file, "\tmfc1\t%s,%s\n",
			   reg_names[GP_REG_FIRST + 3],
			   reg_names[FP_REG_FIRST + 0]);
		}
	      else
		{
		  fprintf (asm_out_file, "\tmfc1\t%s,%s\n",
			   reg_names[GP_REG_FIRST + 2],
			   reg_names[FP_REG_FIRST + 0]);
		  fprintf (asm_out_file, "\tmfc1\t%s,%s\n",
			   reg_names[GP_REG_FIRST + 3],
			   reg_names[FP_REG_FIRST + 1]);
		}
	    }
	  fprintf (asm_out_file, "\tj\t%s\n", reg_names[GP_REG_FIRST + 18]);
	  /* As above, we can't fill the delay slot.  */
	  fprintf (asm_out_file, "\tnop\n");
	}

      fprintf (asm_out_file, "\t.set\treorder\n");

#ifdef ASM_DECLARE_FUNCTION_SIZE
      ASM_DECLARE_FUNCTION_SIZE (asm_out_file, stubname, stubdecl);
#endif

      if (!FUNCTION_NAME_ALREADY_DECLARED)
	{
	  fputs ("\t.end\t", asm_out_file);
	  assemble_name (asm_out_file, stubname);
	  fputs ("\n", asm_out_file);
	}

      fprintf (asm_out_file, "\t.set\tmips16\n");

      /* Record this stub.  */
      l = (struct mips16_stub *) xmalloc (sizeof *l);
      l->name = xstrdup (fnname);
      l->fpret = fpret;
      l->next = mips16_stubs;
      mips16_stubs = l;
    }

  /* If we expect a floating point return value, but we've built a
     stub which does not expect one, then we're in trouble.  We can't
     use the existing stub, because it won't handle the floating point
     value.  We can't build a new stub, because the linker won't know
     which stub to use for the various calls in this object file.
     Fortunately, this case is illegal, since it means that a function
     was declared in two different ways in a single compilation.  */
  if (fpret && ! l->fpret)
    error ("cannot handle inconsistent calls to %qs", fnname);

  /* If we are calling a stub which handles a floating point return
     value, we need to arrange to save $18 in the prologue.  We do
     this by marking the function call as using the register.  The
     prologue will later see that it is used, and emit code to save
     it.  */

  if (l->fpret)
    {
      rtx insn;

      if (retval == NULL_RTX)
	insn = gen_call_internal (fn, arg_size);
      else
	insn = gen_call_value_internal (retval, fn, arg_size);
      insn = emit_call_insn (insn);

      CALL_INSN_FUNCTION_USAGE (insn) =
	gen_rtx_EXPR_LIST (VOIDmode,
			   gen_rtx_USE (VOIDmode, gen_rtx_REG (word_mode, 18)),
			   CALL_INSN_FUNCTION_USAGE (insn));

      /* Return 1 to tell the caller that we've generated the call
         insn.  */
      return 1;
    }

  /* Return 0 to let the caller generate the call insn.  */
  return 0;
}

/* An entry in the mips16 constant pool.  VALUE is the pool constant,
   MODE is its mode, and LABEL is the CODE_LABEL associated with it.  */

struct mips16_constant {
  struct mips16_constant *next;
  rtx value;
  rtx label;
  enum machine_mode mode;
};

/* Information about an incomplete mips16 constant pool.  FIRST is the
   first constant, HIGHEST_ADDRESS is the highest address that the first
   byte of the pool can have, and INSN_ADDRESS is the current instruction
   address.  */

struct mips16_constant_pool {
  struct mips16_constant *first;
  int highest_address;
  int insn_address;
};

/* Add constant VALUE to POOL and return its label.  MODE is the
   value's mode (used for CONST_INTs, etc.).  */

static rtx
add_constant (struct mips16_constant_pool *pool,
	      rtx value, enum machine_mode mode)
{
  struct mips16_constant **p, *c;
  bool first_of_size_p;

  /* See whether the constant is already in the pool.  If so, return the
     existing label, otherwise leave P pointing to the place where the
     constant should be added.

     Keep the pool sorted in increasing order of mode size so that we can
     reduce the number of alignments needed.  */
  first_of_size_p = true;
  for (p = &pool->first; *p != 0; p = &(*p)->next)
    {
      if (mode == (*p)->mode && rtx_equal_p (value, (*p)->value))
	return (*p)->label;
      if (GET_MODE_SIZE (mode) < GET_MODE_SIZE ((*p)->mode))
	break;
      if (GET_MODE_SIZE (mode) == GET_MODE_SIZE ((*p)->mode))
	first_of_size_p = false;
    }

  /* In the worst case, the constant needed by the earliest instruction
     will end up at the end of the pool.  The entire pool must then be
     accessible from that instruction.

     When adding the first constant, set the pool's highest address to
     the address of the first out-of-range byte.  Adjust this address
     downwards each time a new constant is added.  */
  if (pool->first == 0)
    /* For pc-relative lw, addiu and daddiu instructions, the base PC value
       is the address of the instruction with the lowest two bits clear.
       The base PC value for ld has the lowest three bits clear.  Assume
       the worst case here.  */
    pool->highest_address = pool->insn_address - (UNITS_PER_WORD - 2) + 0x8000;
  pool->highest_address -= GET_MODE_SIZE (mode);
  if (first_of_size_p)
    /* Take into account the worst possible padding due to alignment.  */
    pool->highest_address -= GET_MODE_SIZE (mode) - 1;

  /* Create a new entry.  */
  c = (struct mips16_constant *) xmalloc (sizeof *c);
  c->value = value;
  c->mode = mode;
  c->label = gen_label_rtx ();
  c->next = *p;
  *p = c;

  return c->label;
}

/* Output constant VALUE after instruction INSN and return the last
   instruction emitted.  MODE is the mode of the constant.  */

static rtx
dump_constants_1 (enum machine_mode mode, rtx value, rtx insn)
{
  switch (GET_MODE_CLASS (mode))
    {
    case MODE_INT:
      {
	rtx size = GEN_INT (GET_MODE_SIZE (mode));
	return emit_insn_after (gen_consttable_int (value, size), insn);
      }

    case MODE_FLOAT:
      return emit_insn_after (gen_consttable_float (value), insn);

    case MODE_VECTOR_FLOAT:
    case MODE_VECTOR_INT:
      {
	int i;
	for (i = 0; i < CONST_VECTOR_NUNITS (value); i++)
	  insn = dump_constants_1 (GET_MODE_INNER (mode),
				   CONST_VECTOR_ELT (value, i), insn);
	return insn;
      }

    default:
      gcc_unreachable ();
    }
}


/* Dump out the constants in CONSTANTS after INSN.  */

static void
dump_constants (struct mips16_constant *constants, rtx insn)
{
  struct mips16_constant *c, *next;
  int align;

  align = 0;
  for (c = constants; c != NULL; c = next)
    {
      /* If necessary, increase the alignment of PC.  */
      if (align < GET_MODE_SIZE (c->mode))
	{
	  int align_log = floor_log2 (GET_MODE_SIZE (c->mode));
	  insn = emit_insn_after (gen_align (GEN_INT (align_log)), insn);
	}
      align = GET_MODE_SIZE (c->mode);

      insn = emit_label_after (c->label, insn);
      insn = dump_constants_1 (c->mode, c->value, insn);

      next = c->next;
      free (c);
    }

  emit_barrier_after (insn);
}

/* Return the length of instruction INSN.  */

static int
mips16_insn_length (rtx insn)
{
  if (JUMP_P (insn))
    {
      rtx body = PATTERN (insn);
      if (GET_CODE (body) == ADDR_VEC)
	return GET_MODE_SIZE (GET_MODE (body)) * XVECLEN (body, 0);
      if (GET_CODE (body) == ADDR_DIFF_VEC)
	return GET_MODE_SIZE (GET_MODE (body)) * XVECLEN (body, 1);
    }
  return get_attr_length (insn);
}

/* Rewrite *X so that constant pool references refer to the constant's
   label instead.  DATA points to the constant pool structure.  */

static int
mips16_rewrite_pool_refs (rtx *x, void *data)
{
  struct mips16_constant_pool *pool = data;
  if (GET_CODE (*x) == SYMBOL_REF && CONSTANT_POOL_ADDRESS_P (*x))
    *x = gen_rtx_LABEL_REF (Pmode, add_constant (pool,
						 get_pool_constant (*x),
						 get_pool_mode (*x)));
  return 0;
}

/* Build MIPS16 constant pools.  */

static void
mips16_lay_out_constants (void)
{
  struct mips16_constant_pool pool;
  rtx insn, barrier;

  barrier = 0;
  memset (&pool, 0, sizeof (pool));
  for (insn = get_insns (); insn; insn = NEXT_INSN (insn))
    {
      /* Rewrite constant pool references in INSN.  */
      if (INSN_P (insn))
	for_each_rtx (&PATTERN (insn), mips16_rewrite_pool_refs, &pool);

      pool.insn_address += mips16_insn_length (insn);

      if (pool.first != NULL)
	{
	  /* If there are no natural barriers between the first user of
	     the pool and the highest acceptable address, we'll need to
	     create a new instruction to jump around the constant pool.
	     In the worst case, this instruction will be 4 bytes long.

	     If it's too late to do this transformation after INSN,
	     do it immediately before INSN.  */
	  if (barrier == 0 && pool.insn_address + 4 > pool.highest_address)
	    {
	      rtx label, jump;

	      label = gen_label_rtx ();

	      jump = emit_jump_insn_before (gen_jump (label), insn);
	      JUMP_LABEL (jump) = label;
	      LABEL_NUSES (label) = 1;
	      barrier = emit_barrier_after (jump);

	      emit_label_after (label, barrier);
	      pool.insn_address += 4;
	    }

	  /* See whether the constant pool is now out of range of the first
	     user.  If so, output the constants after the previous barrier.
	     Note that any instructions between BARRIER and INSN (inclusive)
	     will use negative offsets to refer to the pool.  */
	  if (pool.insn_address > pool.highest_address)
	    {
	      dump_constants (pool.first, barrier);
	      pool.first = NULL;
	      barrier = 0;
	    }
	  else if (BARRIER_P (insn))
	    barrier = insn;
	}
    }
  dump_constants (pool.first, get_last_insn ());
}

/* A temporary variable used by for_each_rtx callbacks, etc.  */
static rtx mips_sim_insn;

/* A structure representing the state of the processor pipeline.
   Used by the mips_sim_* family of functions.  */
struct mips_sim {
  /* The maximum number of instructions that can be issued in a cycle.
     (Caches mips_issue_rate.)  */
  unsigned int issue_rate;

  /* The current simulation time.  */
  unsigned int time;

  /* How many more instructions can be issued in the current cycle.  */
  unsigned int insns_left;

  /* LAST_SET[X].INSN is the last instruction to set register X.
     LAST_SET[X].TIME is the time at which that instruction was issued.
     INSN is null if no instruction has yet set register X.  */
  struct {
    rtx insn;
    unsigned int time;
  } last_set[FIRST_PSEUDO_REGISTER];

  /* The pipeline's current DFA state.  */
  state_t dfa_state;
};

/* Reset STATE to the initial simulation state.  */

static void
mips_sim_reset (struct mips_sim *state)
{
  state->time = 0;
  state->insns_left = state->issue_rate;
  memset (&state->last_set, 0, sizeof (state->last_set));
  state_reset (state->dfa_state);
}

/* Initialize STATE before its first use.  DFA_STATE points to an
   allocated but uninitialized DFA state.  */

static void
mips_sim_init (struct mips_sim *state, state_t dfa_state)
{
  state->issue_rate = mips_issue_rate ();
  state->dfa_state = dfa_state;
  mips_sim_reset (state);
}

/* Advance STATE by one clock cycle.  */

static void
mips_sim_next_cycle (struct mips_sim *state)
{
  state->time++;
  state->insns_left = state->issue_rate;
  state_transition (state->dfa_state, 0);
}

/* Advance simulation state STATE until instruction INSN can read
   register REG.  */

static void
mips_sim_wait_reg (struct mips_sim *state, rtx insn, rtx reg)
{
  unsigned int i;

  for (i = 0; i < HARD_REGNO_NREGS (REGNO (reg), GET_MODE (reg)); i++)
    if (state->last_set[REGNO (reg) + i].insn != 0)
      {
	unsigned int t;

	t = state->last_set[REGNO (reg) + i].time;
	t += insn_latency (state->last_set[REGNO (reg) + i].insn, insn);
	while (state->time < t)
	  mips_sim_next_cycle (state);
    }
}

/* A for_each_rtx callback.  If *X is a register, advance simulation state
   DATA until mips_sim_insn can read the register's value.  */

static int
mips_sim_wait_regs_2 (rtx *x, void *data)
{
  if (REG_P (*x))
    mips_sim_wait_reg (data, mips_sim_insn, *x);
  return 0;
}

/* Call mips_sim_wait_regs_2 (R, DATA) for each register R mentioned in *X.  */

static void
mips_sim_wait_regs_1 (rtx *x, void *data)
{
  for_each_rtx (x, mips_sim_wait_regs_2, data);
}

/* Advance simulation state STATE until all of INSN's register
   dependencies are satisfied.  */

static void
mips_sim_wait_regs (struct mips_sim *state, rtx insn)
{
  mips_sim_insn = insn;
  note_uses (&PATTERN (insn), mips_sim_wait_regs_1, state);
}

/* Advance simulation state STATE until the units required by
   instruction INSN are available.  */

static void
mips_sim_wait_units (struct mips_sim *state, rtx insn)
{
  state_t tmp_state;

  tmp_state = alloca (state_size ());
  while (state->insns_left == 0
	 || (memcpy (tmp_state, state->dfa_state, state_size ()),
	     state_transition (tmp_state, insn) >= 0))
    mips_sim_next_cycle (state);
}

/* Advance simulation state STATE until INSN is ready to issue.  */

static void
mips_sim_wait_insn (struct mips_sim *state, rtx insn)
{
  mips_sim_wait_regs (state, insn);
  mips_sim_wait_units (state, insn);
}

/* mips_sim_insn has just set X.  Update the LAST_SET array
   in simulation state DATA.  */

static void
mips_sim_record_set (rtx x, rtx pat ATTRIBUTE_UNUSED, void *data)
{
  struct mips_sim *state;
  unsigned int i;

  state = data;
  if (REG_P (x))
    for (i = 0; i < HARD_REGNO_NREGS (REGNO (x), GET_MODE (x)); i++)
      {
	state->last_set[REGNO (x) + i].insn = mips_sim_insn;
	state->last_set[REGNO (x) + i].time = state->time;
      }
}

/* Issue instruction INSN in scheduler state STATE.  Assume that INSN
   can issue immediately (i.e., that mips_sim_wait_insn has already
   been called).  */

static void
mips_sim_issue_insn (struct mips_sim *state, rtx insn)
{
  state_transition (state->dfa_state, insn);
  state->insns_left--;

  mips_sim_insn = insn;
  note_stores (PATTERN (insn), mips_sim_record_set, state);
}

/* Simulate issuing a NOP in state STATE.  */

static void
mips_sim_issue_nop (struct mips_sim *state)
{
  if (state->insns_left == 0)
    mips_sim_next_cycle (state);
  state->insns_left--;
}

/* Update simulation state STATE so that it's ready to accept the instruction
   after INSN.  INSN should be part of the main rtl chain, not a member of a
   SEQUENCE.  */

static void
mips_sim_finish_insn (struct mips_sim *state, rtx insn)
{
  /* If INSN is a jump with an implicit delay slot, simulate a nop.  */
  if (JUMP_P (insn))
    mips_sim_issue_nop (state);

  switch (GET_CODE (SEQ_BEGIN (insn)))
    {
    case CODE_LABEL:
    case CALL_INSN:
      /* We can't predict the processor state after a call or label.  */
      mips_sim_reset (state);
      break;

    case JUMP_INSN:
      /* The delay slots of branch likely instructions are only executed
	 when the branch is taken.  Therefore, if the caller has simulated
	 the delay slot instruction, STATE does not really reflect the state
	 of the pipeline for the instruction after the delay slot.  Also,
	 branch likely instructions tend to incur a penalty when not taken,
	 so there will probably be an extra delay between the branch and
	 the instruction after the delay slot.  */
      if (INSN_ANNULLED_BRANCH_P (SEQ_BEGIN (insn)))
	mips_sim_reset (state);
      break;

    default:
      break;
    }
}

/* The VR4130 pipeline issues aligned pairs of instructions together,
   but it stalls the second instruction if it depends on the first.
   In order to cut down the amount of logic required, this dependence
   check is not based on a full instruction decode.  Instead, any non-SPECIAL
   instruction is assumed to modify the register specified by bits 20-16
   (which is usually the "rt" field).

   In beq, beql, bne and bnel instructions, the rt field is actually an
   input, so we can end up with a false dependence between the branch
   and its delay slot.  If this situation occurs in instruction INSN,
   try to avoid it by swapping rs and rt.  */

static void
vr4130_avoid_branch_rt_conflict (rtx insn)
{
  rtx first, second;

  first = SEQ_BEGIN (insn);
  second = SEQ_END (insn);
  if (JUMP_P (first)
      && NONJUMP_INSN_P (second)
      && GET_CODE (PATTERN (first)) == SET
      && GET_CODE (SET_DEST (PATTERN (first))) == PC
      && GET_CODE (SET_SRC (PATTERN (first))) == IF_THEN_ELSE)
    {
      /* Check for the right kind of condition.  */
      rtx cond = XEXP (SET_SRC (PATTERN (first)), 0);
      if ((GET_CODE (cond) == EQ || GET_CODE (cond) == NE)
	  && REG_P (XEXP (cond, 0))
	  && REG_P (XEXP (cond, 1))
	  && reg_referenced_p (XEXP (cond, 1), PATTERN (second))
	  && !reg_referenced_p (XEXP (cond, 0), PATTERN (second)))
	{
	  /* SECOND mentions the rt register but not the rs register.  */
	  rtx tmp = XEXP (cond, 0);
	  XEXP (cond, 0) = XEXP (cond, 1);
	  XEXP (cond, 1) = tmp;
	}
    }
}

/* Implement -mvr4130-align.  Go through each basic block and simulate the
   processor pipeline.  If we find that a pair of instructions could execute
   in parallel, and the first of those instruction is not 8-byte aligned,
   insert a nop to make it aligned.  */

static void
vr4130_align_insns (void)
{
  struct mips_sim state;
  rtx insn, subinsn, last, last2, next;
  bool aligned_p;

  dfa_start ();

  /* LAST is the last instruction before INSN to have a nonzero length.
     LAST2 is the last such instruction before LAST.  */
  last = 0;
  last2 = 0;

  /* ALIGNED_P is true if INSN is known to be at an aligned address.  */
  aligned_p = true;

  mips_sim_init (&state, alloca (state_size ()));
  for (insn = get_insns (); insn != 0; insn = next)
    {
      unsigned int length;

      next = NEXT_INSN (insn);

      /* See the comment above vr4130_avoid_branch_rt_conflict for details.
	 This isn't really related to the alignment pass, but we do it on
	 the fly to avoid a separate instruction walk.  */
      vr4130_avoid_branch_rt_conflict (insn);

      if (USEFUL_INSN_P (insn))
	FOR_EACH_SUBINSN (subinsn, insn)
	  {
	    mips_sim_wait_insn (&state, subinsn);

	    /* If we want this instruction to issue in parallel with the
	       previous one, make sure that the previous instruction is
	       aligned.  There are several reasons why this isn't worthwhile
	       when the second instruction is a call:

	          - Calls are less likely to be performance critical,
		  - There's a good chance that the delay slot can execute
		    in parallel with the call.
	          - The return address would then be unaligned.

	       In general, if we're going to insert a nop between instructions
	       X and Y, it's better to insert it immediately after X.  That
	       way, if the nop makes Y aligned, it will also align any labels
	       between X and Y.  */
	    if (state.insns_left != state.issue_rate
		&& !CALL_P (subinsn))
	      {
		if (subinsn == SEQ_BEGIN (insn) && aligned_p)
		  {
		    /* SUBINSN is the first instruction in INSN and INSN is
		       aligned.  We want to align the previous instruction
		       instead, so insert a nop between LAST2 and LAST.

		       Note that LAST could be either a single instruction
		       or a branch with a delay slot.  In the latter case,
		       LAST, like INSN, is already aligned, but the delay
		       slot must have some extra delay that stops it from
		       issuing at the same time as the branch.  We therefore
		       insert a nop before the branch in order to align its
		       delay slot.  */
		    emit_insn_after (gen_nop (), last2);
		    aligned_p = false;
		  }
		else if (subinsn != SEQ_BEGIN (insn) && !aligned_p)
		  {
		    /* SUBINSN is the delay slot of INSN, but INSN is
		       currently unaligned.  Insert a nop between
		       LAST and INSN to align it.  */
		    emit_insn_after (gen_nop (), last);
		    aligned_p = true;
		  }
	      }
	    mips_sim_issue_insn (&state, subinsn);
	  }
      mips_sim_finish_insn (&state, insn);

      /* Update LAST, LAST2 and ALIGNED_P for the next instruction.  */
      length = get_attr_length (insn);
      if (length > 0)
	{
	  /* If the instruction is an asm statement or multi-instruction
	     mips.md patern, the length is only an estimate.  Insert an
	     8 byte alignment after it so that the following instructions
	     can be handled correctly.  */
	  if (NONJUMP_INSN_P (SEQ_BEGIN (insn))
	      && (recog_memoized (insn) < 0 || length >= 8))
	    {
	      next = emit_insn_after (gen_align (GEN_INT (3)), insn);
	      next = NEXT_INSN (next);
	      mips_sim_next_cycle (&state);
	      aligned_p = true;
	    }
	  else if (length & 4)
	    aligned_p = !aligned_p;
	  last2 = last;
	  last = insn;
	}

      /* See whether INSN is an aligned label.  */
      if (LABEL_P (insn) && label_to_alignment (insn) >= 3)
	aligned_p = true;
    }
  dfa_finish ();
}

/* Subroutine of mips_reorg.  If there is a hazard between INSN
   and a previous instruction, avoid it by inserting nops after
   instruction AFTER.

   *DELAYED_REG and *HILO_DELAY describe the hazards that apply at
   this point.  If *DELAYED_REG is non-null, INSN must wait a cycle
   before using the value of that register.  *HILO_DELAY counts the
   number of instructions since the last hilo hazard (that is,
   the number of instructions since the last mflo or mfhi).

   After inserting nops for INSN, update *DELAYED_REG and *HILO_DELAY
   for the next instruction.

   LO_REG is an rtx for the LO register, used in dependence checking.  */

static void
mips_avoid_hazard (rtx after, rtx insn, int *hilo_delay,
		   rtx *delayed_reg, rtx lo_reg)
{
  rtx pattern, set;
  int nops, ninsns;

  if (!INSN_P (insn))
    return;

  pattern = PATTERN (insn);

  /* Do not put the whole function in .set noreorder if it contains
     an asm statement.  We don't know whether there will be hazards
     between the asm statement and the gcc-generated code.  */
  if (GET_CODE (pattern) == ASM_INPUT || asm_noperands (pattern) >= 0)
    cfun->machine->all_noreorder_p = false;

  /* Ignore zero-length instructions (barriers and the like).  */
  ninsns = get_attr_length (insn) / 4;
  if (ninsns == 0)
    return;

  /* Work out how many nops are needed.  Note that we only care about
     registers that are explicitly mentioned in the instruction's pattern.
     It doesn't matter that calls use the argument registers or that they
     clobber hi and lo.  */
  if (*hilo_delay < 2 && reg_set_p (lo_reg, pattern))
    nops = 2 - *hilo_delay;
  else if (*delayed_reg != 0 && reg_referenced_p (*delayed_reg, pattern))
    nops = 1;
  else
    nops = 0;

  /* Insert the nops between this instruction and the previous one.
     Each new nop takes us further from the last hilo hazard.  */
  *hilo_delay += nops;
  while (nops-- > 0)
    emit_insn_after (gen_hazard_nop (), after);

  /* Set up the state for the next instruction.  */
  *hilo_delay += ninsns;
  *delayed_reg = 0;
  if (INSN_CODE (insn) >= 0)
    switch (get_attr_hazard (insn))
      {
      case HAZARD_NONE:
	break;

      case HAZARD_HILO:
	*hilo_delay = 0;
	break;

      case HAZARD_DELAY:
	set = single_set (insn);
	gcc_assert (set != 0);
	*delayed_reg = SET_DEST (set);
	break;
      }
}


/* Go through the instruction stream and insert nops where necessary.
   See if the whole function can then be put into .set noreorder &
   .set nomacro.  */

static void
mips_avoid_hazards (void)
{
  rtx insn, last_insn, lo_reg, delayed_reg;
  int hilo_delay, i;

  /* Force all instructions to be split into their final form.  */
  split_all_insns_noflow ();

  /* Recalculate instruction lengths without taking nops into account.  */
  cfun->machine->ignore_hazard_length_p = true;
  shorten_branches (get_insns ());

  cfun->machine->all_noreorder_p = true;

  /* Profiled functions can't be all noreorder because the profiler
     support uses assembler macros.  */
  if (current_function_profile)
    cfun->machine->all_noreorder_p = false;

  /* Code compiled with -mfix-vr4120 can't be all noreorder because
     we rely on the assembler to work around some errata.  */
  if (TARGET_FIX_VR4120)
    cfun->machine->all_noreorder_p = false;

  /* The same is true for -mfix-vr4130 if we might generate mflo or
     mfhi instructions.  Note that we avoid using mflo and mfhi if
     the VR4130 macc and dmacc instructions are available instead;
     see the *mfhilo_{si,di}_macc patterns.  */
  if (TARGET_FIX_VR4130 && !ISA_HAS_MACCHI)
    cfun->machine->all_noreorder_p = false;

  last_insn = 0;
  hilo_delay = 2;
  delayed_reg = 0;
  lo_reg = gen_rtx_REG (SImode, LO_REGNUM);

  for (insn = get_insns (); insn != 0; insn = NEXT_INSN (insn))
    if (INSN_P (insn))
      {
	if (GET_CODE (PATTERN (insn)) == SEQUENCE)
	  for (i = 0; i < XVECLEN (PATTERN (insn), 0); i++)
	    mips_avoid_hazard (last_insn, XVECEXP (PATTERN (insn), 0, i),
			       &hilo_delay, &delayed_reg, lo_reg);
	else
	  mips_avoid_hazard (last_insn, insn, &hilo_delay,
			     &delayed_reg, lo_reg);

	last_insn = insn;
      }
}


/* Implement TARGET_MACHINE_DEPENDENT_REORG.  */

static void
mips_reorg (void)
{
  if (TARGET_MIPS16)
    mips16_lay_out_constants ();
  else if (TARGET_EXPLICIT_RELOCS)
    {
      if (mips_flag_delayed_branch)
	dbr_schedule (get_insns ());
      mips_avoid_hazards ();
      if (TUNE_MIPS4130 && TARGET_VR4130_ALIGN)
	vr4130_align_insns ();
    }
}

/* This function does three things:

   - Register the special divsi3 and modsi3 functions if -mfix-vr4120.
   - Register the mips16 hardware floating point stubs.
   - Register the gofast functions if selected using --enable-gofast.  */

#include "config/gofast.h"

static void
mips_init_libfuncs (void)
{
  if (TARGET_FIX_VR4120)
    {
      set_optab_libfunc (sdiv_optab, SImode, "__vr4120_divsi3");
      set_optab_libfunc (smod_optab, SImode, "__vr4120_modsi3");
    }

  if (mips16_hard_float)
    {
      set_optab_libfunc (add_optab, SFmode, "__mips16_addsf3");
      set_optab_libfunc (sub_optab, SFmode, "__mips16_subsf3");
      set_optab_libfunc (smul_optab, SFmode, "__mips16_mulsf3");
      set_optab_libfunc (sdiv_optab, SFmode, "__mips16_divsf3");

      set_optab_libfunc (eq_optab, SFmode, "__mips16_eqsf2");
      set_optab_libfunc (ne_optab, SFmode, "__mips16_nesf2");
      set_optab_libfunc (gt_optab, SFmode, "__mips16_gtsf2");
      set_optab_libfunc (ge_optab, SFmode, "__mips16_gesf2");
      set_optab_libfunc (lt_optab, SFmode, "__mips16_ltsf2");
      set_optab_libfunc (le_optab, SFmode, "__mips16_lesf2");

      set_conv_libfunc (sfix_optab, SImode, SFmode, "__mips16_fix_truncsfsi");
      set_conv_libfunc (sfloat_optab, SFmode, SImode, "__mips16_floatsisf");

      if (TARGET_DOUBLE_FLOAT)
	{
	  set_optab_libfunc (add_optab, DFmode, "__mips16_adddf3");
	  set_optab_libfunc (sub_optab, DFmode, "__mips16_subdf3");
	  set_optab_libfunc (smul_optab, DFmode, "__mips16_muldf3");
	  set_optab_libfunc (sdiv_optab, DFmode, "__mips16_divdf3");

	  set_optab_libfunc (eq_optab, DFmode, "__mips16_eqdf2");
	  set_optab_libfunc (ne_optab, DFmode, "__mips16_nedf2");
	  set_optab_libfunc (gt_optab, DFmode, "__mips16_gtdf2");
	  set_optab_libfunc (ge_optab, DFmode, "__mips16_gedf2");
	  set_optab_libfunc (lt_optab, DFmode, "__mips16_ltdf2");
	  set_optab_libfunc (le_optab, DFmode, "__mips16_ledf2");

	  set_conv_libfunc (sext_optab, DFmode, SFmode, "__mips16_extendsfdf2");
	  set_conv_libfunc (trunc_optab, SFmode, DFmode, "__mips16_truncdfsf2");

	  set_conv_libfunc (sfix_optab, SImode, DFmode, "__mips16_fix_truncdfsi");
	  set_conv_libfunc (sfloat_optab, DFmode, SImode, "__mips16_floatsidf");
	}
    }
  else
    gofast_maybe_init_libfuncs ();
}

/* Return a number assessing the cost of moving a register in class
   FROM to class TO.  The classes are expressed using the enumeration
   values such as `GENERAL_REGS'.  A value of 2 is the default; other
   values are interpreted relative to that.

   It is not required that the cost always equal 2 when FROM is the
   same as TO; on some machines it is expensive to move between
   registers if they are not general registers.

   If reload sees an insn consisting of a single `set' between two
   hard registers, and if `REGISTER_MOVE_COST' applied to their
   classes returns a value of 2, reload does not check to ensure that
   the constraints of the insn are met.  Setting a cost of other than
   2 will allow reload to verify that the constraints are met.  You
   should do this if the `movM' pattern's constraints do not allow
   such copying.

   ??? We make the cost of moving from HI/LO into general
   registers the same as for one of moving general registers to
   HI/LO for TARGET_MIPS16 in order to prevent allocating a
   pseudo to HI/LO.  This might hurt optimizations though, it
   isn't clear if it is wise.  And it might not work in all cases.  We
   could solve the DImode LO reg problem by using a multiply, just
   like reload_{in,out}si.  We could solve the SImode/HImode HI reg
   problem by using divide instructions.  divu puts the remainder in
   the HI reg, so doing a divide by -1 will move the value in the HI
   reg for all values except -1.  We could handle that case by using a
   signed divide, e.g.  -1 / 2 (or maybe 1 / -2?).  We'd have to emit
   a compare/branch to test the input value to see which instruction
   we need to use.  This gets pretty messy, but it is feasible.  */

int
mips_register_move_cost (enum machine_mode mode ATTRIBUTE_UNUSED,
			 enum reg_class to, enum reg_class from)
{
  if (from == M16_REGS && GR_REG_CLASS_P (to))
    return 2;
  else if (from == M16_NA_REGS && GR_REG_CLASS_P (to))
    return 2;
  else if (GR_REG_CLASS_P (from))
    {
      if (to == M16_REGS)
	return 2;
      else if (to == M16_NA_REGS)
	return 2;
      else if (GR_REG_CLASS_P (to))
	{
	  if (TARGET_MIPS16)
	    return 4;
	  else
	    return 2;
	}
      else if (to == FP_REGS)
	return 4;
      else if (reg_class_subset_p (to, ACC_REGS))
	{
	  if (TARGET_MIPS16)
	    return 12;
	  else
	    return 6;
	}
      else if (COP_REG_CLASS_P (to))
	{
	  return 5;
	}
    }
  else if (from == FP_REGS)
    {
      if (GR_REG_CLASS_P (to))
	return 4;
      else if (to == FP_REGS)
	return 2;
      else if (to == ST_REGS)
	return 8;
    }
  else if (reg_class_subset_p (from, ACC_REGS))
    {
      if (GR_REG_CLASS_P (to))
	{
	  if (TARGET_MIPS16)
	    return 12;
	  else
	    return 6;
	}
    }
  else if (from == ST_REGS && GR_REG_CLASS_P (to))
    return 4;
  else if (COP_REG_CLASS_P (from))
    {
      return 5;
    }

  /* Fall through.
     ??? What cases are these? Shouldn't we return 2 here?  */

  return 12;
}

/* Return the length of INSN.  LENGTH is the initial length computed by
   attributes in the machine-description file.  */

int
mips_adjust_insn_length (rtx insn, int length)
{
  /* A unconditional jump has an unfilled delay slot if it is not part
     of a sequence.  A conditional jump normally has a delay slot, but
     does not on MIPS16.  */
  if (CALL_P (insn) || (TARGET_MIPS16 ? simplejump_p (insn) : JUMP_P (insn)))
    length += 4;

  /* See how many nops might be needed to avoid hardware hazards.  */
  if (!cfun->machine->ignore_hazard_length_p && INSN_CODE (insn) >= 0)
    switch (get_attr_hazard (insn))
      {
      case HAZARD_NONE:
	break;

      case HAZARD_DELAY:
	length += 4;
	break;

      case HAZARD_HILO:
	length += 8;
	break;
      }

  /* All MIPS16 instructions are a measly two bytes.  */
  if (TARGET_MIPS16)
    length /= 2;

  return length;
}


/* Return an asm sequence to start a noat block and load the address
   of a label into $1.  */

const char *
mips_output_load_label (void)
{
  if (TARGET_EXPLICIT_RELOCS)
    switch (mips_abi)
      {
      case ABI_N32:
	return "%[lw\t%@,%%got_page(%0)(%+)\n\taddiu\t%@,%@,%%got_ofst(%0)";

      case ABI_64:
	return "%[ld\t%@,%%got_page(%0)(%+)\n\tdaddiu\t%@,%@,%%got_ofst(%0)";

      default:
	if (ISA_HAS_LOAD_DELAY)
	  return "%[lw\t%@,%%got(%0)(%+)%#\n\taddiu\t%@,%@,%%lo(%0)";
	return "%[lw\t%@,%%got(%0)(%+)\n\taddiu\t%@,%@,%%lo(%0)";
      }
  else
    {
      if (Pmode == DImode)
	return "%[dla\t%@,%0";
      else
	return "%[la\t%@,%0";
    }
}

/* Return the assembly code for INSN, which has the operands given by
   OPERANDS, and which branches to OPERANDS[1] if some condition is true.
   BRANCH_IF_TRUE is the asm template that should be used if OPERANDS[1]
   is in range of a direct branch.  BRANCH_IF_FALSE is an inverted
   version of BRANCH_IF_TRUE.  */

const char *
mips_output_conditional_branch (rtx insn, rtx *operands,
				const char *branch_if_true,
				const char *branch_if_false)
{
  unsigned int length;
  rtx taken, not_taken;

  length = get_attr_length (insn);
  if (length <= 8)
    {
      /* Just a simple conditional branch.  */
      mips_branch_likely = (final_sequence && INSN_ANNULLED_BRANCH_P (insn));
      return branch_if_true;
    }

  /* Generate a reversed branch around a direct jump.  This fallback does
     not use branch-likely instructions.  */
  mips_branch_likely = false;
  not_taken = gen_label_rtx ();
  taken = operands[1];

  /* Generate the reversed branch to NOT_TAKEN.  */
  operands[1] = not_taken;
  output_asm_insn (branch_if_false, operands);

  /* If INSN has a delay slot, we must provide delay slots for both the
     branch to NOT_TAKEN and the conditional jump.  We must also ensure
     that INSN's delay slot is executed in the appropriate cases.  */
  if (final_sequence)
    {
      /* This first delay slot will always be executed, so use INSN's
	 delay slot if is not annulled.  */
      if (!INSN_ANNULLED_BRANCH_P (insn))
	{
	  final_scan_insn (XVECEXP (final_sequence, 0, 1),
			   asm_out_file, optimize, 1, NULL);
	  INSN_DELETED_P (XVECEXP (final_sequence, 0, 1)) = 1;
	}
      else
	output_asm_insn ("nop", 0);
      fprintf (asm_out_file, "\n");
    }

  /* Output the unconditional branch to TAKEN.  */
  if (length <= 16)
    output_asm_insn ("j\t%0%/", &taken);
  else
    {
      output_asm_insn (mips_output_load_label (), &taken);
      output_asm_insn ("jr\t%@%]%/", 0);
    }

  /* Now deal with its delay slot; see above.  */
  if (final_sequence)
    {
      /* This delay slot will only be executed if the branch is taken.
	 Use INSN's delay slot if is annulled.  */
      if (INSN_ANNULLED_BRANCH_P (insn))
	{
	  final_scan_insn (XVECEXP (final_sequence, 0, 1),
			   asm_out_file, optimize, 1, NULL);
	  INSN_DELETED_P (XVECEXP (final_sequence, 0, 1)) = 1;
	}
      else
	output_asm_insn ("nop", 0);
      fprintf (asm_out_file, "\n");
    }

  /* Output NOT_TAKEN.  */
  (*targetm.asm_out.internal_label) (asm_out_file, "L",
				     CODE_LABEL_NUMBER (not_taken));
  return "";
}

/* Return the assembly code for INSN, which branches to OPERANDS[1]
   if some ordered condition is true.  The condition is given by
   OPERANDS[0] if !INVERTED_P, otherwise it is the inverse of
   OPERANDS[0].  OPERANDS[2] is the comparison's first operand;
   its second is always zero.  */

const char *
mips_output_order_conditional_branch (rtx insn, rtx *operands, bool inverted_p)
{
  const char *branch[2];

  /* Make BRANCH[1] branch to OPERANDS[1] when the condition is true.
     Make BRANCH[0] branch on the inverse condition.  */
  switch (GET_CODE (operands[0]))
    {
      /* These cases are equivalent to comparisons against zero.  */
    case LEU:
      inverted_p = !inverted_p;
      /* Fall through.  */
    case GTU:
      branch[!inverted_p] = MIPS_BRANCH ("bne", "%2,%.,%1");
      branch[inverted_p] = MIPS_BRANCH ("beq", "%2,%.,%1");
      break;

      /* These cases are always true or always false.  */
    case LTU:
      inverted_p = !inverted_p;
      /* Fall through.  */
    case GEU:
      branch[!inverted_p] = MIPS_BRANCH ("beq", "%.,%.,%1");
      branch[inverted_p] = MIPS_BRANCH ("bne", "%.,%.,%1");
      break;

    default:
      branch[!inverted_p] = MIPS_BRANCH ("b%C0z", "%2,%1");
      branch[inverted_p] = MIPS_BRANCH ("b%N0z", "%2,%1");
      break;
    }
  return mips_output_conditional_branch (insn, operands, branch[1], branch[0]);
}

/* Used to output div or ddiv instruction DIVISION, which has the operands
   given by OPERANDS.  Add in a divide-by-zero check if needed.

   When working around R4000 and R4400 errata, we need to make sure that
   the division is not immediately followed by a shift[1][2].  We also
   need to stop the division from being put into a branch delay slot[3].
   The easiest way to avoid both problems is to add a nop after the
   division.  When a divide-by-zero check is needed, this nop can be
   used to fill the branch delay slot.

   [1] If a double-word or a variable shift executes immediately
       after starting an integer division, the shift may give an
       incorrect result.  See quotations of errata #16 and #28 from
       "MIPS R4000PC/SC Errata, Processor Revision 2.2 and 3.0"
       in mips.md for details.

   [2] A similar bug to [1] exists for all revisions of the
       R4000 and the R4400 when run in an MC configuration.
       From "MIPS R4000MC Errata, Processor Revision 2.2 and 3.0":

       "19. In this following sequence:

		    ddiv		(or ddivu or div or divu)
		    dsll32		(or dsrl32, dsra32)

	    if an MPT stall occurs, while the divide is slipping the cpu
	    pipeline, then the following double shift would end up with an
	    incorrect result.

	    Workaround: The compiler needs to avoid generating any
	    sequence with divide followed by extended double shift."

       This erratum is also present in "MIPS R4400MC Errata, Processor
       Revision 1.0" and "MIPS R4400MC Errata, Processor Revision 2.0
       & 3.0" as errata #10 and #4, respectively.

   [3] From "MIPS R4000PC/SC Errata, Processor Revision 2.2 and 3.0"
       (also valid for MIPS R4000MC processors):

       "52. R4000SC: This bug does not apply for the R4000PC.

	    There are two flavors of this bug:

	    1) If the instruction just after divide takes an RF exception
	       (tlb-refill, tlb-invalid) and gets an instruction cache
	       miss (both primary and secondary) and the line which is
	       currently in secondary cache at this index had the first
	       data word, where the bits 5..2 are set, then R4000 would
	       get a wrong result for the div.

	    ##1
		    nop
		    div	r8, r9
		    -------------------		# end-of page. -tlb-refill
		    nop
	    ##2
		    nop
		    div	r8, r9
		    -------------------		# end-of page. -tlb-invalid
		    nop

	    2) If the divide is in the taken branch delay slot, where the
	       target takes RF exception and gets an I-cache miss for the
	       exception vector or where I-cache miss occurs for the
	       target address, under the above mentioned scenarios, the
	       div would get wrong results.

	    ##1
		    j	r2		# to next page mapped or unmapped
		    div	r8,r9		# this bug would be there as long
					# as there is an ICache miss and
		    nop			# the "data pattern" is present

	    ##2
		    beq	r0, r0, NextPage	# to Next page
		    div	r8,r9
		    nop

	    This bug is present for div, divu, ddiv, and ddivu
	    instructions.

	    Workaround: For item 1), OS could make sure that the next page
	    after the divide instruction is also mapped.  For item 2), the
	    compiler could make sure that the divide instruction is not in
	    the branch delay slot."

       These processors have PRId values of 0x00004220 and 0x00004300 for
       the R4000 and 0x00004400, 0x00004500 and 0x00004600 for the R4400.  */

const char *
mips_output_division (const char *division, rtx *operands)
{
  const char *s;

  s = division;
  if (TARGET_FIX_R4000 || TARGET_FIX_R4400)
    {
      output_asm_insn (s, operands);
      s = "nop";
    }
  if (TARGET_CHECK_ZERO_DIV)
    {
      if (TARGET_MIPS16)
	{
	  output_asm_insn (s, operands);
	  s = "bnez\t%2,1f\n\tbreak\t7\n1:";
	}
      else if (GENERATE_DIVIDE_TRAPS)
        {
	  output_asm_insn (s, operands);
	  s = "teq\t%2,%.,7";
        }
      else
	{
	  output_asm_insn ("%(bne\t%2,%.,1f", operands);
	  output_asm_insn (s, operands);
	  s = "break\t7%)\n1:";
	}
    }
  return s;
}

/* Return true if GIVEN is the same as CANONICAL, or if it is CANONICAL
   with a final "000" replaced by "k".  Ignore case.

   Note: this function is shared between GCC and GAS.  */

static bool
mips_strict_matching_cpu_name_p (const char *canonical, const char *given)
{
  while (*given != 0 && TOLOWER (*given) == TOLOWER (*canonical))
    given++, canonical++;

  return ((*given == 0 && *canonical == 0)
	  || (strcmp (canonical, "000") == 0 && strcasecmp (given, "k") == 0));
}


/* Return true if GIVEN matches CANONICAL, where GIVEN is a user-supplied
   CPU name.  We've traditionally allowed a lot of variation here.

   Note: this function is shared between GCC and GAS.  */

static bool
mips_matching_cpu_name_p (const char *canonical, const char *given)
{
  /* First see if the name matches exactly, or with a final "000"
     turned into "k".  */
  if (mips_strict_matching_cpu_name_p (canonical, given))
    return true;

  /* If not, try comparing based on numerical designation alone.
     See if GIVEN is an unadorned number, or 'r' followed by a number.  */
  if (TOLOWER (*given) == 'r')
    given++;
  if (!ISDIGIT (*given))
    return false;

  /* Skip over some well-known prefixes in the canonical name,
     hoping to find a number there too.  */
  if (TOLOWER (canonical[0]) == 'v' && TOLOWER (canonical[1]) == 'r')
    canonical += 2;
  else if (TOLOWER (canonical[0]) == 'r' && TOLOWER (canonical[1]) == 'm')
    canonical += 2;
  else if (TOLOWER (canonical[0]) == 'r')
    canonical += 1;

  return mips_strict_matching_cpu_name_p (canonical, given);
}


/* Return the mips_cpu_info entry for the processor or ISA given
   by CPU_STRING.  Return null if the string isn't recognized.

   A similar function exists in GAS.  */

static const struct mips_cpu_info *
mips_parse_cpu (const char *cpu_string)
{
  const struct mips_cpu_info *p;
  const char *s;

  /* In the past, we allowed upper-case CPU names, but it doesn't
     work well with the multilib machinery.  */
  for (s = cpu_string; *s != 0; s++)
    if (ISUPPER (*s))
      {
	warning (0, "the cpu name must be lower case");
	break;
      }

  /* 'from-abi' selects the most compatible architecture for the given
     ABI: MIPS I for 32-bit ABIs and MIPS III for 64-bit ABIs.  For the
     EABIs, we have to decide whether we're using the 32-bit or 64-bit
     version.  Look first at the -mgp options, if given, otherwise base
     the choice on MASK_64BIT in TARGET_DEFAULT.  */
  if (strcasecmp (cpu_string, "from-abi") == 0)
    return mips_cpu_info_from_isa (ABI_NEEDS_32BIT_REGS ? 1
				   : ABI_NEEDS_64BIT_REGS ? 3
				   : (TARGET_64BIT ? 3 : 1));

  /* 'default' has traditionally been a no-op.  Probably not very useful.  */
  if (strcasecmp (cpu_string, "default") == 0)
    return 0;

  for (p = mips_cpu_info_table; p->name != 0; p++)
    if (mips_matching_cpu_name_p (p->name, cpu_string))
      return p;

  return 0;
}


/* Return the processor associated with the given ISA level, or null
   if the ISA isn't valid.  */

static const struct mips_cpu_info *
mips_cpu_info_from_isa (int isa)
{
  const struct mips_cpu_info *p;

  for (p = mips_cpu_info_table; p->name != 0; p++)
    if (p->isa == isa)
      return p;

  return 0;
}

/* Implement HARD_REGNO_NREGS.  The size of FP registers is controlled
   by UNITS_PER_FPREG.  The size of FP status registers is always 4, because
   they only hold condition code modes, and CCmode is always considered to
   be 4 bytes wide.  All other registers are word sized.  */

unsigned int
mips_hard_regno_nregs (int regno, enum machine_mode mode)
{
  if (ST_REG_P (regno))
    return ((GET_MODE_SIZE (mode) + 3) / 4);
  else if (! FP_REG_P (regno))
    return ((GET_MODE_SIZE (mode) + UNITS_PER_WORD - 1) / UNITS_PER_WORD);
  else
    return ((GET_MODE_SIZE (mode) + UNITS_PER_FPREG - 1) / UNITS_PER_FPREG);
}

/* Implement TARGET_RETURN_IN_MEMORY.  Under the old (i.e., 32 and O64 ABIs)
   all BLKmode objects are returned in memory.  Under the new (N32 and
   64-bit MIPS ABIs) small structures are returned in a register.
   Objects with varying size must still be returned in memory, of
   course.  */

static bool
mips_return_in_memory (tree type, tree fndecl ATTRIBUTE_UNUSED)
{
  if (TARGET_OLDABI)
    return (TYPE_MODE (type) == BLKmode);
  else
    return ((int_size_in_bytes (type) > (2 * UNITS_PER_WORD))
	    || (int_size_in_bytes (type) == -1));
}

static bool
mips_strict_argument_naming (CUMULATIVE_ARGS *ca ATTRIBUTE_UNUSED)
{
  return !TARGET_OLDABI;
}

/* Return true if INSN is a multiply-add or multiply-subtract
   instruction and PREV assigns to the accumulator operand.  */

bool
mips_linked_madd_p (rtx prev, rtx insn)
{
  rtx x;

  x = single_set (insn);
  if (x == 0)
    return false;

  x = SET_SRC (x);

  if (GET_CODE (x) == PLUS
      && GET_CODE (XEXP (x, 0)) == MULT
      && reg_set_p (XEXP (x, 1), prev))
    return true;

  if (GET_CODE (x) == MINUS
      && GET_CODE (XEXP (x, 1)) == MULT
      && reg_set_p (XEXP (x, 0), prev))
    return true;

  return false;
}

/* Used by TUNE_MACC_CHAINS to record the last scheduled instruction
   that may clobber hi or lo.  */

static rtx mips_macc_chains_last_hilo;

/* A TUNE_MACC_CHAINS helper function.  Record that instruction INSN has
   been scheduled, updating mips_macc_chains_last_hilo appropriately.  */

static void
mips_macc_chains_record (rtx insn)
{
  if (get_attr_may_clobber_hilo (insn))
    mips_macc_chains_last_hilo = insn;
}

/* A TUNE_MACC_CHAINS helper function.  Search ready queue READY, which
   has NREADY elements, looking for a multiply-add or multiply-subtract
   instruction that is cumulative with mips_macc_chains_last_hilo.
   If there is one, promote it ahead of anything else that might
   clobber hi or lo.  */

static void
mips_macc_chains_reorder (rtx *ready, int nready)
{
  int i, j;

  if (mips_macc_chains_last_hilo != 0)
    for (i = nready - 1; i >= 0; i--)
      if (mips_linked_madd_p (mips_macc_chains_last_hilo, ready[i]))
	{
	  for (j = nready - 1; j > i; j--)
	    if (recog_memoized (ready[j]) >= 0
		&& get_attr_may_clobber_hilo (ready[j]))
	      {
		mips_promote_ready (ready, i, j);
		break;
	      }
	  break;
	}
}

/* The last instruction to be scheduled.  */

static rtx vr4130_last_insn;

/* A note_stores callback used by vr4130_true_reg_dependence_p.  DATA
   points to an rtx that is initially an instruction.  Nullify the rtx
   if the instruction uses the value of register X.  */

static void
vr4130_true_reg_dependence_p_1 (rtx x, rtx pat ATTRIBUTE_UNUSED, void *data)
{
  rtx *insn_ptr = data;
  if (REG_P (x)
      && *insn_ptr != 0
      && reg_referenced_p (x, PATTERN (*insn_ptr)))
    *insn_ptr = 0;
}

/* Return true if there is true register dependence between vr4130_last_insn
   and INSN.  */

static bool
vr4130_true_reg_dependence_p (rtx insn)
{
  note_stores (PATTERN (vr4130_last_insn),
	       vr4130_true_reg_dependence_p_1, &insn);
  return insn == 0;
}

/* A TUNE_MIPS4130 helper function.  Given that INSN1 is at the head of
   the ready queue and that INSN2 is the instruction after it, return
   true if it is worth promoting INSN2 ahead of INSN1.  Look for cases
   in which INSN1 and INSN2 can probably issue in parallel, but for
   which (INSN2, INSN1) should be less sensitive to instruction
   alignment than (INSN1, INSN2).  See 4130.md for more details.  */

static bool
vr4130_swap_insns_p (rtx insn1, rtx insn2)
{
  dep_link_t dep;

  /* Check for the following case:

     1) there is some other instruction X with an anti dependence on INSN1;
     2) X has a higher priority than INSN2; and
     3) X is an arithmetic instruction (and thus has no unit restrictions).

     If INSN1 is the last instruction blocking X, it would better to
     choose (INSN1, X) over (INSN2, INSN1).  */
  FOR_EACH_DEP_LINK (dep, INSN_FORW_DEPS (insn1))
    if (DEP_LINK_KIND (dep) == REG_DEP_ANTI
	&& INSN_PRIORITY (DEP_LINK_CON (dep)) > INSN_PRIORITY (insn2)
	&& recog_memoized (DEP_LINK_CON (dep)) >= 0
	&& get_attr_vr4130_class (DEP_LINK_CON (dep)) == VR4130_CLASS_ALU)
      return false;

  if (vr4130_last_insn != 0
      && recog_memoized (insn1) >= 0
      && recog_memoized (insn2) >= 0)
    {
      /* See whether INSN1 and INSN2 use different execution units,
	 or if they are both ALU-type instructions.  If so, they can
	 probably execute in parallel.  */
      enum attr_vr4130_class class1 = get_attr_vr4130_class (insn1);
      enum attr_vr4130_class class2 = get_attr_vr4130_class (insn2);
      if (class1 != class2 || class1 == VR4130_CLASS_ALU)
	{
	  /* If only one of the instructions has a dependence on
	     vr4130_last_insn, prefer to schedule the other one first.  */
	  bool dep1 = vr4130_true_reg_dependence_p (insn1);
	  bool dep2 = vr4130_true_reg_dependence_p (insn2);
	  if (dep1 != dep2)
	    return dep1;

	  /* Prefer to schedule INSN2 ahead of INSN1 if vr4130_last_insn
	     is not an ALU-type instruction and if INSN1 uses the same
	     execution unit.  (Note that if this condition holds, we already
	     know that INSN2 uses a different execution unit.)  */
	  if (class1 != VR4130_CLASS_ALU
	      && recog_memoized (vr4130_last_insn) >= 0
	      && class1 == get_attr_vr4130_class (vr4130_last_insn))
	    return true;
	}
    }
  return false;
}

/* A TUNE_MIPS4130 helper function.  (READY, NREADY) describes a ready
   queue with at least two instructions.  Swap the first two if
   vr4130_swap_insns_p says that it could be worthwhile.  */

static void
vr4130_reorder (rtx *ready, int nready)
{
  if (vr4130_swap_insns_p (ready[nready - 1], ready[nready - 2]))
    mips_promote_ready (ready, nready - 2, nready - 1);
}

/* Remove the instruction at index LOWER from ready queue READY and
   reinsert it in front of the instruction at index HIGHER.  LOWER must
   be <= HIGHER.  */

static void
mips_promote_ready (rtx *ready, int lower, int higher)
{
  rtx new_head;
  int i;

  new_head = ready[lower];
  for (i = lower; i < higher; i++)
    ready[i] = ready[i + 1];
  ready[i] = new_head;
}

/* Implement TARGET_SCHED_REORDER.  */

static int
mips_sched_reorder (FILE *file ATTRIBUTE_UNUSED, int verbose ATTRIBUTE_UNUSED,
		    rtx *ready, int *nreadyp, int cycle)
{
  if (!reload_completed && TUNE_MACC_CHAINS)
    {
      if (cycle == 0)
	mips_macc_chains_last_hilo = 0;
      if (*nreadyp > 0)
	mips_macc_chains_reorder (ready, *nreadyp);
    }
  if (reload_completed && TUNE_MIPS4130 && !TARGET_VR4130_ALIGN)
    {
      if (cycle == 0)
	vr4130_last_insn = 0;
      if (*nreadyp > 1)
	vr4130_reorder (ready, *nreadyp);
    }
  return mips_issue_rate ();
}

/* Implement TARGET_SCHED_VARIABLE_ISSUE.  */

static int
mips_variable_issue (FILE *file ATTRIBUTE_UNUSED, int verbose ATTRIBUTE_UNUSED,
		     rtx insn, int more)
{
  switch (GET_CODE (PATTERN (insn)))
    {
    case USE:
    case CLOBBER:
      /* Don't count USEs and CLOBBERs against the issue rate.  */
      break;

    default:
      more--;
      if (!reload_completed && TUNE_MACC_CHAINS)
	mips_macc_chains_record (insn);
      vr4130_last_insn = insn;
      break;
    }
  return more;
}

/* Implement TARGET_SCHED_ADJUST_COST.  We assume that anti and output
   dependencies have no cost.  */

static int
mips_adjust_cost (rtx insn ATTRIBUTE_UNUSED, rtx link,
		  rtx dep ATTRIBUTE_UNUSED, int cost)
{
  if (REG_NOTE_KIND (link) != 0)
    return 0;
  return cost;
}

/* Return the number of instructions that can be issued per cycle.  */

static int
mips_issue_rate (void)
{
  switch (mips_tune)
    {
    case PROCESSOR_74KC:
    case PROCESSOR_74KF:
    case PROCESSOR_74KX:
    case PROCESSOR_R4130:
    case PROCESSOR_R5400:
    case PROCESSOR_R5500:
    case PROCESSOR_R7000:
    case PROCESSOR_R9000:
      return 2;

    case PROCESSOR_SB1:
    case PROCESSOR_SB1A:
      /* This is actually 4, but we get better performance if we claim 3.
	 This is partly because of unwanted speculative code motion with the
	 larger number, and partly because in most common cases we can't
	 reach the theoretical max of 4.  */
      return 3;

    default:
      return 1;
    }
}

/* Implements TARGET_SCHED_FIRST_CYCLE_MULTIPASS_DFA_LOOKAHEAD.  This should
   be as wide as the scheduling freedom in the DFA.  */

static int
mips_multipass_dfa_lookahead (void)
{
  /* Can schedule up to 4 of the 6 function units in any one cycle.  */
  if (TUNE_SB1)
    return 4;

  return 0;
}

/* Implements a store data bypass check.  We need this because the cprestore
   pattern is type store, but defined using an UNSPEC.  This UNSPEC causes the
   default routine to abort.  We just return false for that case.  */
/* ??? Should try to give a better result here than assuming false.  */

int
mips_store_data_bypass_p (rtx out_insn, rtx in_insn)
{
  if (GET_CODE (PATTERN (in_insn)) == UNSPEC_VOLATILE)
    return false;

  return ! store_data_bypass_p (out_insn, in_insn);
}

/* Given that we have an rtx of the form (prefetch ... WRITE LOCALITY),
   return the first operand of the associated "pref" or "prefx" insn.  */

rtx
mips_prefetch_cookie (rtx write, rtx locality)
{
  /* store_streamed / load_streamed.  */
  if (INTVAL (locality) <= 0)
    return GEN_INT (INTVAL (write) + 4);

  /* store / load.  */
  if (INTVAL (locality) <= 2)
    return write;

  /* store_retained / load_retained.  */
  return GEN_INT (INTVAL (write) + 6);
}

/* MIPS builtin function support. */

struct builtin_description
{
  /* The code of the main .md file instruction.  See mips_builtin_type
     for more information.  */
  enum insn_code icode;

  /* The floating-point comparison code to use with ICODE, if any.  */
  enum mips_fp_condition cond;

  /* The name of the builtin function.  */
  const char *name;

  /* Specifies how the function should be expanded.  */
  enum mips_builtin_type builtin_type;

  /* The function's prototype.  */
  enum mips_function_type function_type;

  /* The target flags required for this function.  */
  int target_flags;
};

/* Define a MIPS_BUILTIN_DIRECT function for instruction CODE_FOR_mips_<INSN>.
   FUNCTION_TYPE and TARGET_FLAGS are builtin_description fields.  */
#define DIRECT_BUILTIN(INSN, FUNCTION_TYPE, TARGET_FLAGS)		\
  { CODE_FOR_mips_ ## INSN, 0, "__builtin_mips_" #INSN,			\
    MIPS_BUILTIN_DIRECT, FUNCTION_TYPE, TARGET_FLAGS }

/* Define __builtin_mips_<INSN>_<COND>_{s,d}, both of which require
   TARGET_FLAGS.  */
#define CMP_SCALAR_BUILTINS(INSN, COND, TARGET_FLAGS)			\
  { CODE_FOR_mips_ ## INSN ## _cond_s, MIPS_FP_COND_ ## COND,		\
    "__builtin_mips_" #INSN "_" #COND "_s",				\
    MIPS_BUILTIN_CMP_SINGLE, MIPS_INT_FTYPE_SF_SF, TARGET_FLAGS },	\
  { CODE_FOR_mips_ ## INSN ## _cond_d, MIPS_FP_COND_ ## COND,		\
    "__builtin_mips_" #INSN "_" #COND "_d",				\
    MIPS_BUILTIN_CMP_SINGLE, MIPS_INT_FTYPE_DF_DF, TARGET_FLAGS }

/* Define __builtin_mips_{any,all,upper,lower}_<INSN>_<COND>_ps.
   The lower and upper forms require TARGET_FLAGS while the any and all
   forms require MASK_MIPS3D.  */
#define CMP_PS_BUILTINS(INSN, COND, TARGET_FLAGS)			\
  { CODE_FOR_mips_ ## INSN ## _cond_ps, MIPS_FP_COND_ ## COND,		\
    "__builtin_mips_any_" #INSN "_" #COND "_ps",			\
    MIPS_BUILTIN_CMP_ANY, MIPS_INT_FTYPE_V2SF_V2SF, MASK_MIPS3D },	\
  { CODE_FOR_mips_ ## INSN ## _cond_ps, MIPS_FP_COND_ ## COND,		\
    "__builtin_mips_all_" #INSN "_" #COND "_ps",			\
    MIPS_BUILTIN_CMP_ALL, MIPS_INT_FTYPE_V2SF_V2SF, MASK_MIPS3D },	\
  { CODE_FOR_mips_ ## INSN ## _cond_ps, MIPS_FP_COND_ ## COND,		\
    "__builtin_mips_lower_" #INSN "_" #COND "_ps",			\
    MIPS_BUILTIN_CMP_LOWER, MIPS_INT_FTYPE_V2SF_V2SF, TARGET_FLAGS },	\
  { CODE_FOR_mips_ ## INSN ## _cond_ps, MIPS_FP_COND_ ## COND,		\
    "__builtin_mips_upper_" #INSN "_" #COND "_ps",			\
    MIPS_BUILTIN_CMP_UPPER, MIPS_INT_FTYPE_V2SF_V2SF, TARGET_FLAGS }

/* Define __builtin_mips_{any,all}_<INSN>_<COND>_4s.  The functions
   require MASK_MIPS3D.  */
#define CMP_4S_BUILTINS(INSN, COND)					\
  { CODE_FOR_mips_ ## INSN ## _cond_4s, MIPS_FP_COND_ ## COND,		\
    "__builtin_mips_any_" #INSN "_" #COND "_4s",			\
    MIPS_BUILTIN_CMP_ANY, MIPS_INT_FTYPE_V2SF_V2SF_V2SF_V2SF,		\
    MASK_MIPS3D },							\
  { CODE_FOR_mips_ ## INSN ## _cond_4s, MIPS_FP_COND_ ## COND,		\
    "__builtin_mips_all_" #INSN "_" #COND "_4s",			\
    MIPS_BUILTIN_CMP_ALL, MIPS_INT_FTYPE_V2SF_V2SF_V2SF_V2SF,		\
    MASK_MIPS3D }

/* Define __builtin_mips_mov{t,f}_<INSN>_<COND>_ps.  The comparison
   instruction requires TARGET_FLAGS.  */
#define MOVTF_BUILTINS(INSN, COND, TARGET_FLAGS)			\
  { CODE_FOR_mips_ ## INSN ## _cond_ps, MIPS_FP_COND_ ## COND,		\
    "__builtin_mips_movt_" #INSN "_" #COND "_ps",			\
    MIPS_BUILTIN_MOVT, MIPS_V2SF_FTYPE_V2SF_V2SF_V2SF_V2SF,		\
    TARGET_FLAGS },							\
  { CODE_FOR_mips_ ## INSN ## _cond_ps, MIPS_FP_COND_ ## COND,		\
    "__builtin_mips_movf_" #INSN "_" #COND "_ps",			\
    MIPS_BUILTIN_MOVF, MIPS_V2SF_FTYPE_V2SF_V2SF_V2SF_V2SF,		\
    TARGET_FLAGS }

/* Define all the builtins related to c.cond.fmt condition COND.  */
#define CMP_BUILTINS(COND)						\
  MOVTF_BUILTINS (c, COND, MASK_PAIRED_SINGLE_FLOAT),			\
  MOVTF_BUILTINS (cabs, COND, MASK_MIPS3D),				\
  CMP_SCALAR_BUILTINS (cabs, COND, MASK_MIPS3D),			\
  CMP_PS_BUILTINS (c, COND, MASK_PAIRED_SINGLE_FLOAT),			\
  CMP_PS_BUILTINS (cabs, COND, MASK_MIPS3D),				\
  CMP_4S_BUILTINS (c, COND),						\
  CMP_4S_BUILTINS (cabs, COND)

static const struct builtin_description mips_bdesc[] =
{
  DIRECT_BUILTIN (pll_ps, MIPS_V2SF_FTYPE_V2SF_V2SF, MASK_PAIRED_SINGLE_FLOAT),
  DIRECT_BUILTIN (pul_ps, MIPS_V2SF_FTYPE_V2SF_V2SF, MASK_PAIRED_SINGLE_FLOAT),
  DIRECT_BUILTIN (plu_ps, MIPS_V2SF_FTYPE_V2SF_V2SF, MASK_PAIRED_SINGLE_FLOAT),
  DIRECT_BUILTIN (puu_ps, MIPS_V2SF_FTYPE_V2SF_V2SF, MASK_PAIRED_SINGLE_FLOAT),
  DIRECT_BUILTIN (cvt_ps_s, MIPS_V2SF_FTYPE_SF_SF, MASK_PAIRED_SINGLE_FLOAT),
  DIRECT_BUILTIN (cvt_s_pl, MIPS_SF_FTYPE_V2SF, MASK_PAIRED_SINGLE_FLOAT),
  DIRECT_BUILTIN (cvt_s_pu, MIPS_SF_FTYPE_V2SF, MASK_PAIRED_SINGLE_FLOAT),
  DIRECT_BUILTIN (abs_ps, MIPS_V2SF_FTYPE_V2SF, MASK_PAIRED_SINGLE_FLOAT),

  DIRECT_BUILTIN (alnv_ps, MIPS_V2SF_FTYPE_V2SF_V2SF_INT,
		  MASK_PAIRED_SINGLE_FLOAT),
  DIRECT_BUILTIN (addr_ps, MIPS_V2SF_FTYPE_V2SF_V2SF, MASK_MIPS3D),
  DIRECT_BUILTIN (mulr_ps, MIPS_V2SF_FTYPE_V2SF_V2SF, MASK_MIPS3D),
  DIRECT_BUILTIN (cvt_pw_ps, MIPS_V2SF_FTYPE_V2SF, MASK_MIPS3D),
  DIRECT_BUILTIN (cvt_ps_pw, MIPS_V2SF_FTYPE_V2SF, MASK_MIPS3D),

  DIRECT_BUILTIN (recip1_s, MIPS_SF_FTYPE_SF, MASK_MIPS3D),
  DIRECT_BUILTIN (recip1_d, MIPS_DF_FTYPE_DF, MASK_MIPS3D),
  DIRECT_BUILTIN (recip1_ps, MIPS_V2SF_FTYPE_V2SF, MASK_MIPS3D),
  DIRECT_BUILTIN (recip2_s, MIPS_SF_FTYPE_SF_SF, MASK_MIPS3D),
  DIRECT_BUILTIN (recip2_d, MIPS_DF_FTYPE_DF_DF, MASK_MIPS3D),
  DIRECT_BUILTIN (recip2_ps, MIPS_V2SF_FTYPE_V2SF_V2SF, MASK_MIPS3D),

  DIRECT_BUILTIN (rsqrt1_s, MIPS_SF_FTYPE_SF, MASK_MIPS3D),
  DIRECT_BUILTIN (rsqrt1_d, MIPS_DF_FTYPE_DF, MASK_MIPS3D),
  DIRECT_BUILTIN (rsqrt1_ps, MIPS_V2SF_FTYPE_V2SF, MASK_MIPS3D),
  DIRECT_BUILTIN (rsqrt2_s, MIPS_SF_FTYPE_SF_SF, MASK_MIPS3D),
  DIRECT_BUILTIN (rsqrt2_d, MIPS_DF_FTYPE_DF_DF, MASK_MIPS3D),
  DIRECT_BUILTIN (rsqrt2_ps, MIPS_V2SF_FTYPE_V2SF_V2SF, MASK_MIPS3D),

  MIPS_FP_CONDITIONS (CMP_BUILTINS)
};

/* Builtin functions for the SB-1 processor.  */

#define CODE_FOR_mips_sqrt_ps CODE_FOR_sqrtv2sf2

static const struct builtin_description sb1_bdesc[] =
{
  DIRECT_BUILTIN (sqrt_ps, MIPS_V2SF_FTYPE_V2SF, MASK_PAIRED_SINGLE_FLOAT)
};

/* Builtin functions for DSP ASE.  */

#define CODE_FOR_mips_addq_ph CODE_FOR_addv2hi3
#define CODE_FOR_mips_addu_qb CODE_FOR_addv4qi3
#define CODE_FOR_mips_subq_ph CODE_FOR_subv2hi3
#define CODE_FOR_mips_subu_qb CODE_FOR_subv4qi3
#define CODE_FOR_mips_mul_ph CODE_FOR_mulv2hi3

/* Define a MIPS_BUILTIN_DIRECT_NO_TARGET function for instruction
   CODE_FOR_mips_<INSN>.  FUNCTION_TYPE and TARGET_FLAGS are
   builtin_description fields.  */
#define DIRECT_NO_TARGET_BUILTIN(INSN, FUNCTION_TYPE, TARGET_FLAGS)	\
  { CODE_FOR_mips_ ## INSN, 0, "__builtin_mips_" #INSN,			\
    MIPS_BUILTIN_DIRECT_NO_TARGET, FUNCTION_TYPE, TARGET_FLAGS }

/* Define __builtin_mips_bposge<VALUE>.  <VALUE> is 32 for the MIPS32 DSP
   branch instruction.  TARGET_FLAGS is a builtin_description field.  */
#define BPOSGE_BUILTIN(VALUE, TARGET_FLAGS)				\
  { CODE_FOR_mips_bposge, 0, "__builtin_mips_bposge" #VALUE,		\
    MIPS_BUILTIN_BPOSGE ## VALUE, MIPS_SI_FTYPE_VOID, TARGET_FLAGS }

static const struct builtin_description dsp_bdesc[] =
{
  DIRECT_BUILTIN (addq_ph, MIPS_V2HI_FTYPE_V2HI_V2HI, MASK_DSP),
  DIRECT_BUILTIN (addq_s_ph, MIPS_V2HI_FTYPE_V2HI_V2HI, MASK_DSP),
  DIRECT_BUILTIN (addq_s_w, MIPS_SI_FTYPE_SI_SI, MASK_DSP),
  DIRECT_BUILTIN (addu_qb, MIPS_V4QI_FTYPE_V4QI_V4QI, MASK_DSP),
  DIRECT_BUILTIN (addu_s_qb, MIPS_V4QI_FTYPE_V4QI_V4QI, MASK_DSP),
  DIRECT_BUILTIN (subq_ph, MIPS_V2HI_FTYPE_V2HI_V2HI, MASK_DSP),
  DIRECT_BUILTIN (subq_s_ph, MIPS_V2HI_FTYPE_V2HI_V2HI, MASK_DSP),
  DIRECT_BUILTIN (subq_s_w, MIPS_SI_FTYPE_SI_SI, MASK_DSP),
  DIRECT_BUILTIN (subu_qb, MIPS_V4QI_FTYPE_V4QI_V4QI, MASK_DSP),
  DIRECT_BUILTIN (subu_s_qb, MIPS_V4QI_FTYPE_V4QI_V4QI, MASK_DSP),
  DIRECT_BUILTIN (addsc, MIPS_SI_FTYPE_SI_SI, MASK_DSP),
  DIRECT_BUILTIN (addwc, MIPS_SI_FTYPE_SI_SI, MASK_DSP),
  DIRECT_BUILTIN (modsub, MIPS_SI_FTYPE_SI_SI, MASK_DSP),
  DIRECT_BUILTIN (raddu_w_qb, MIPS_SI_FTYPE_V4QI, MASK_DSP),
  DIRECT_BUILTIN (absq_s_ph, MIPS_V2HI_FTYPE_V2HI, MASK_DSP),
  DIRECT_BUILTIN (absq_s_w, MIPS_SI_FTYPE_SI, MASK_DSP),
  DIRECT_BUILTIN (precrq_qb_ph, MIPS_V4QI_FTYPE_V2HI_V2HI, MASK_DSP),
  DIRECT_BUILTIN (precrq_ph_w, MIPS_V2HI_FTYPE_SI_SI, MASK_DSP),
  DIRECT_BUILTIN (precrq_rs_ph_w, MIPS_V2HI_FTYPE_SI_SI, MASK_DSP),
  DIRECT_BUILTIN (precrqu_s_qb_ph, MIPS_V4QI_FTYPE_V2HI_V2HI, MASK_DSP),
  DIRECT_BUILTIN (preceq_w_phl, MIPS_SI_FTYPE_V2HI, MASK_DSP),
  DIRECT_BUILTIN (preceq_w_phr, MIPS_SI_FTYPE_V2HI, MASK_DSP),
  DIRECT_BUILTIN (precequ_ph_qbl, MIPS_V2HI_FTYPE_V4QI, MASK_DSP),
  DIRECT_BUILTIN (precequ_ph_qbr, MIPS_V2HI_FTYPE_V4QI, MASK_DSP),
  DIRECT_BUILTIN (precequ_ph_qbla, MIPS_V2HI_FTYPE_V4QI, MASK_DSP),
  DIRECT_BUILTIN (precequ_ph_qbra, MIPS_V2HI_FTYPE_V4QI, MASK_DSP),
  DIRECT_BUILTIN (preceu_ph_qbl, MIPS_V2HI_FTYPE_V4QI, MASK_DSP),
  DIRECT_BUILTIN (preceu_ph_qbr, MIPS_V2HI_FTYPE_V4QI, MASK_DSP),
  DIRECT_BUILTIN (preceu_ph_qbla, MIPS_V2HI_FTYPE_V4QI, MASK_DSP),
  DIRECT_BUILTIN (preceu_ph_qbra, MIPS_V2HI_FTYPE_V4QI, MASK_DSP),
  DIRECT_BUILTIN (shll_qb, MIPS_V4QI_FTYPE_V4QI_SI, MASK_DSP),
  DIRECT_BUILTIN (shll_ph, MIPS_V2HI_FTYPE_V2HI_SI, MASK_DSP),
  DIRECT_BUILTIN (shll_s_ph, MIPS_V2HI_FTYPE_V2HI_SI, MASK_DSP),
  DIRECT_BUILTIN (shll_s_w, MIPS_SI_FTYPE_SI_SI, MASK_DSP),
  DIRECT_BUILTIN (shrl_qb, MIPS_V4QI_FTYPE_V4QI_SI, MASK_DSP),
  DIRECT_BUILTIN (shra_ph, MIPS_V2HI_FTYPE_V2HI_SI, MASK_DSP),
  DIRECT_BUILTIN (shra_r_ph, MIPS_V2HI_FTYPE_V2HI_SI, MASK_DSP),
  DIRECT_BUILTIN (shra_r_w, MIPS_SI_FTYPE_SI_SI, MASK_DSP),
  DIRECT_BUILTIN (muleu_s_ph_qbl, MIPS_V2HI_FTYPE_V4QI_V2HI, MASK_DSP),
  DIRECT_BUILTIN (muleu_s_ph_qbr, MIPS_V2HI_FTYPE_V4QI_V2HI, MASK_DSP),
  DIRECT_BUILTIN (mulq_rs_ph, MIPS_V2HI_FTYPE_V2HI_V2HI, MASK_DSP),
  DIRECT_BUILTIN (muleq_s_w_phl, MIPS_SI_FTYPE_V2HI_V2HI, MASK_DSP),
  DIRECT_BUILTIN (muleq_s_w_phr, MIPS_SI_FTYPE_V2HI_V2HI, MASK_DSP),
  DIRECT_BUILTIN (bitrev, MIPS_SI_FTYPE_SI, MASK_DSP),
  DIRECT_BUILTIN (insv, MIPS_SI_FTYPE_SI_SI, MASK_DSP),
  DIRECT_BUILTIN (repl_qb, MIPS_V4QI_FTYPE_SI, MASK_DSP),
  DIRECT_BUILTIN (repl_ph, MIPS_V2HI_FTYPE_SI, MASK_DSP),
  DIRECT_NO_TARGET_BUILTIN (cmpu_eq_qb, MIPS_VOID_FTYPE_V4QI_V4QI, MASK_DSP),
  DIRECT_NO_TARGET_BUILTIN (cmpu_lt_qb, MIPS_VOID_FTYPE_V4QI_V4QI, MASK_DSP),
  DIRECT_NO_TARGET_BUILTIN (cmpu_le_qb, MIPS_VOID_FTYPE_V4QI_V4QI, MASK_DSP),
  DIRECT_BUILTIN (cmpgu_eq_qb, MIPS_SI_FTYPE_V4QI_V4QI, MASK_DSP),
  DIRECT_BUILTIN (cmpgu_lt_qb, MIPS_SI_FTYPE_V4QI_V4QI, MASK_DSP),
  DIRECT_BUILTIN (cmpgu_le_qb, MIPS_SI_FTYPE_V4QI_V4QI, MASK_DSP),
  DIRECT_NO_TARGET_BUILTIN (cmp_eq_ph, MIPS_VOID_FTYPE_V2HI_V2HI, MASK_DSP),
  DIRECT_NO_TARGET_BUILTIN (cmp_lt_ph, MIPS_VOID_FTYPE_V2HI_V2HI, MASK_DSP),
  DIRECT_NO_TARGET_BUILTIN (cmp_le_ph, MIPS_VOID_FTYPE_V2HI_V2HI, MASK_DSP),
  DIRECT_BUILTIN (pick_qb, MIPS_V4QI_FTYPE_V4QI_V4QI, MASK_DSP),
  DIRECT_BUILTIN (pick_ph, MIPS_V2HI_FTYPE_V2HI_V2HI, MASK_DSP),
  DIRECT_BUILTIN (packrl_ph, MIPS_V2HI_FTYPE_V2HI_V2HI, MASK_DSP),
  DIRECT_NO_TARGET_BUILTIN (wrdsp, MIPS_VOID_FTYPE_SI_SI, MASK_DSP),
  DIRECT_BUILTIN (rddsp, MIPS_SI_FTYPE_SI, MASK_DSP),
  DIRECT_BUILTIN (lbux, MIPS_SI_FTYPE_PTR_SI, MASK_DSP),
  DIRECT_BUILTIN (lhx, MIPS_SI_FTYPE_PTR_SI, MASK_DSP),
  DIRECT_BUILTIN (lwx, MIPS_SI_FTYPE_PTR_SI, MASK_DSP),
  BPOSGE_BUILTIN (32, MASK_DSP),

  /* The following are for the MIPS DSP ASE REV 2.  */
  DIRECT_BUILTIN (absq_s_qb, MIPS_V4QI_FTYPE_V4QI, MASK_DSPR2),
  DIRECT_BUILTIN (addu_ph, MIPS_V2HI_FTYPE_V2HI_V2HI, MASK_DSPR2),
  DIRECT_BUILTIN (addu_s_ph, MIPS_V2HI_FTYPE_V2HI_V2HI, MASK_DSPR2),
  DIRECT_BUILTIN (adduh_qb, MIPS_V4QI_FTYPE_V4QI_V4QI, MASK_DSPR2),
  DIRECT_BUILTIN (adduh_r_qb, MIPS_V4QI_FTYPE_V4QI_V4QI, MASK_DSPR2),
  DIRECT_BUILTIN (append, MIPS_SI_FTYPE_SI_SI_SI, MASK_DSPR2),
  DIRECT_BUILTIN (balign, MIPS_SI_FTYPE_SI_SI_SI, MASK_DSPR2),
  DIRECT_BUILTIN (cmpgdu_eq_qb, MIPS_SI_FTYPE_V4QI_V4QI, MASK_DSPR2),
  DIRECT_BUILTIN (cmpgdu_lt_qb, MIPS_SI_FTYPE_V4QI_V4QI, MASK_DSPR2),
  DIRECT_BUILTIN (cmpgdu_le_qb, MIPS_SI_FTYPE_V4QI_V4QI, MASK_DSPR2),
  DIRECT_BUILTIN (mul_ph, MIPS_V2HI_FTYPE_V2HI_V2HI, MASK_DSPR2),
  DIRECT_BUILTIN (mul_s_ph, MIPS_V2HI_FTYPE_V2HI_V2HI, MASK_DSPR2),
  DIRECT_BUILTIN (mulq_rs_w, MIPS_SI_FTYPE_SI_SI, MASK_DSPR2),
  DIRECT_BUILTIN (mulq_s_ph, MIPS_V2HI_FTYPE_V2HI_V2HI, MASK_DSPR2),
  DIRECT_BUILTIN (mulq_s_w, MIPS_SI_FTYPE_SI_SI, MASK_DSPR2),
  DIRECT_BUILTIN (precr_qb_ph, MIPS_V4QI_FTYPE_V2HI_V2HI, MASK_DSPR2),
  DIRECT_BUILTIN (precr_sra_ph_w, MIPS_V2HI_FTYPE_SI_SI_SI, MASK_DSPR2),
  DIRECT_BUILTIN (precr_sra_r_ph_w, MIPS_V2HI_FTYPE_SI_SI_SI, MASK_DSPR2),
  DIRECT_BUILTIN (prepend, MIPS_SI_FTYPE_SI_SI_SI, MASK_DSPR2),
  DIRECT_BUILTIN (shra_qb, MIPS_V4QI_FTYPE_V4QI_SI, MASK_DSPR2),
  DIRECT_BUILTIN (shra_r_qb, MIPS_V4QI_FTYPE_V4QI_SI, MASK_DSPR2),
  DIRECT_BUILTIN (shrl_ph, MIPS_V2HI_FTYPE_V2HI_SI, MASK_DSPR2),
  DIRECT_BUILTIN (subu_ph, MIPS_V2HI_FTYPE_V2HI_V2HI, MASK_DSPR2),
  DIRECT_BUILTIN (subu_s_ph, MIPS_V2HI_FTYPE_V2HI_V2HI, MASK_DSPR2),
  DIRECT_BUILTIN (subuh_qb, MIPS_V4QI_FTYPE_V4QI_V4QI, MASK_DSPR2),
  DIRECT_BUILTIN (subuh_r_qb, MIPS_V4QI_FTYPE_V4QI_V4QI, MASK_DSPR2),
  DIRECT_BUILTIN (addqh_ph, MIPS_V2HI_FTYPE_V2HI_V2HI, MASK_DSPR2),
  DIRECT_BUILTIN (addqh_r_ph, MIPS_V2HI_FTYPE_V2HI_V2HI, MASK_DSPR2),
  DIRECT_BUILTIN (addqh_w, MIPS_SI_FTYPE_SI_SI, MASK_DSPR2),
  DIRECT_BUILTIN (addqh_r_w, MIPS_SI_FTYPE_SI_SI, MASK_DSPR2),
  DIRECT_BUILTIN (subqh_ph, MIPS_V2HI_FTYPE_V2HI_V2HI, MASK_DSPR2),
  DIRECT_BUILTIN (subqh_r_ph, MIPS_V2HI_FTYPE_V2HI_V2HI, MASK_DSPR2),
  DIRECT_BUILTIN (subqh_w, MIPS_SI_FTYPE_SI_SI, MASK_DSPR2),
  DIRECT_BUILTIN (subqh_r_w, MIPS_SI_FTYPE_SI_SI, MASK_DSPR2)
};

static const struct builtin_description dsp_32only_bdesc[] =
{
  DIRECT_BUILTIN (dpau_h_qbl, MIPS_DI_FTYPE_DI_V4QI_V4QI, MASK_DSP),
  DIRECT_BUILTIN (dpau_h_qbr, MIPS_DI_FTYPE_DI_V4QI_V4QI, MASK_DSP),
  DIRECT_BUILTIN (dpsu_h_qbl, MIPS_DI_FTYPE_DI_V4QI_V4QI, MASK_DSP),
  DIRECT_BUILTIN (dpsu_h_qbr, MIPS_DI_FTYPE_DI_V4QI_V4QI, MASK_DSP),
  DIRECT_BUILTIN (dpaq_s_w_ph, MIPS_DI_FTYPE_DI_V2HI_V2HI, MASK_DSP),
  DIRECT_BUILTIN (dpsq_s_w_ph, MIPS_DI_FTYPE_DI_V2HI_V2HI, MASK_DSP),
  DIRECT_BUILTIN (mulsaq_s_w_ph, MIPS_DI_FTYPE_DI_V2HI_V2HI, MASK_DSP),
  DIRECT_BUILTIN (dpaq_sa_l_w, MIPS_DI_FTYPE_DI_SI_SI, MASK_DSP),
  DIRECT_BUILTIN (dpsq_sa_l_w, MIPS_DI_FTYPE_DI_SI_SI, MASK_DSP),
  DIRECT_BUILTIN (maq_s_w_phl, MIPS_DI_FTYPE_DI_V2HI_V2HI, MASK_DSP),
  DIRECT_BUILTIN (maq_s_w_phr, MIPS_DI_FTYPE_DI_V2HI_V2HI, MASK_DSP),
  DIRECT_BUILTIN (maq_sa_w_phl, MIPS_DI_FTYPE_DI_V2HI_V2HI, MASK_DSP),
  DIRECT_BUILTIN (maq_sa_w_phr, MIPS_DI_FTYPE_DI_V2HI_V2HI, MASK_DSP),
  DIRECT_BUILTIN (extr_w, MIPS_SI_FTYPE_DI_SI, MASK_DSP),
  DIRECT_BUILTIN (extr_r_w, MIPS_SI_FTYPE_DI_SI, MASK_DSP),
  DIRECT_BUILTIN (extr_rs_w, MIPS_SI_FTYPE_DI_SI, MASK_DSP),
  DIRECT_BUILTIN (extr_s_h, MIPS_SI_FTYPE_DI_SI, MASK_DSP),
  DIRECT_BUILTIN (extp, MIPS_SI_FTYPE_DI_SI, MASK_DSP),
  DIRECT_BUILTIN (extpdp, MIPS_SI_FTYPE_DI_SI, MASK_DSP),
  DIRECT_BUILTIN (shilo, MIPS_DI_FTYPE_DI_SI, MASK_DSP),
  DIRECT_BUILTIN (mthlip, MIPS_DI_FTYPE_DI_SI, MASK_DSP),

  /* The following are for the MIPS DSP ASE REV 2.  */
  DIRECT_BUILTIN (dpa_w_ph, MIPS_DI_FTYPE_DI_V2HI_V2HI, MASK_DSPR2),
  DIRECT_BUILTIN (dps_w_ph, MIPS_DI_FTYPE_DI_V2HI_V2HI, MASK_DSPR2),
  DIRECT_BUILTIN (madd, MIPS_DI_FTYPE_DI_SI_SI, MASK_DSPR2),
  DIRECT_BUILTIN (maddu, MIPS_DI_FTYPE_DI_USI_USI, MASK_DSPR2),
  DIRECT_BUILTIN (msub, MIPS_DI_FTYPE_DI_SI_SI, MASK_DSPR2),
  DIRECT_BUILTIN (msubu, MIPS_DI_FTYPE_DI_USI_USI, MASK_DSPR2),
  DIRECT_BUILTIN (mulsa_w_ph, MIPS_DI_FTYPE_DI_V2HI_V2HI, MASK_DSPR2),
  DIRECT_BUILTIN (mult, MIPS_DI_FTYPE_SI_SI, MASK_DSPR2),
  DIRECT_BUILTIN (multu, MIPS_DI_FTYPE_USI_USI, MASK_DSPR2),
  DIRECT_BUILTIN (dpax_w_ph, MIPS_DI_FTYPE_DI_V2HI_V2HI, MASK_DSPR2),
  DIRECT_BUILTIN (dpsx_w_ph, MIPS_DI_FTYPE_DI_V2HI_V2HI, MASK_DSPR2),
  DIRECT_BUILTIN (dpaqx_s_w_ph, MIPS_DI_FTYPE_DI_V2HI_V2HI, MASK_DSPR2),
  DIRECT_BUILTIN (dpaqx_sa_w_ph, MIPS_DI_FTYPE_DI_V2HI_V2HI, MASK_DSPR2),
  DIRECT_BUILTIN (dpsqx_s_w_ph, MIPS_DI_FTYPE_DI_V2HI_V2HI, MASK_DSPR2),
  DIRECT_BUILTIN (dpsqx_sa_w_ph, MIPS_DI_FTYPE_DI_V2HI_V2HI, MASK_DSPR2)
};

/* This helps provide a mapping from builtin function codes to bdesc
   arrays.  */

struct bdesc_map
{
  /* The builtin function table that this entry describes.  */
  const struct builtin_description *bdesc;

  /* The number of entries in the builtin function table.  */
  unsigned int size;

  /* The target processor that supports these builtin functions.
     PROCESSOR_MAX means we enable them for all processors.  */
  enum processor_type proc;

  /* If the target has these flags, this builtin function table
     will not be supported.  */
  int unsupported_target_flags;
};

static const struct bdesc_map bdesc_arrays[] =
{
  { mips_bdesc, ARRAY_SIZE (mips_bdesc), PROCESSOR_MAX, 0 },
  { sb1_bdesc, ARRAY_SIZE (sb1_bdesc), PROCESSOR_SB1, 0 },
  { dsp_bdesc, ARRAY_SIZE (dsp_bdesc), PROCESSOR_MAX, 0 },
  { dsp_32only_bdesc, ARRAY_SIZE (dsp_32only_bdesc), PROCESSOR_MAX,
    MASK_64BIT }
};

/* Take the argument ARGNUM of the arglist of EXP and convert it into a form
   suitable for input operand OP of instruction ICODE.  Return the value.  */

static rtx
mips_prepare_builtin_arg (enum insn_code icode,
			  unsigned int op, tree exp, unsigned int argnum)
{
  rtx value;
  enum machine_mode mode;

  value = expand_normal (CALL_EXPR_ARG (exp, argnum));
  mode = insn_data[icode].operand[op].mode;
  if (!insn_data[icode].operand[op].predicate (value, mode))
    {
      value = copy_to_mode_reg (mode, value);
      /* Check the predicate again.  */
      if (!insn_data[icode].operand[op].predicate (value, mode))
	{
	  error ("invalid argument to builtin function");
	  return const0_rtx;
	}
    }

  return value;
}

/* Return an rtx suitable for output operand OP of instruction ICODE.
   If TARGET is non-null, try to use it where possible.  */

static rtx
mips_prepare_builtin_target (enum insn_code icode, unsigned int op, rtx target)
{
  enum machine_mode mode;

  mode = insn_data[icode].operand[op].mode;
  if (target == 0 || !insn_data[icode].operand[op].predicate (target, mode))
    target = gen_reg_rtx (mode);

  return target;
}

/* Expand builtin functions.  This is called from TARGET_EXPAND_BUILTIN.  */

rtx
mips_expand_builtin (tree exp, rtx target, rtx subtarget ATTRIBUTE_UNUSED,
		     enum machine_mode mode ATTRIBUTE_UNUSED,
		     int ignore ATTRIBUTE_UNUSED)
{
  enum insn_code icode;
  enum mips_builtin_type type;
  tree fndecl;
  unsigned int fcode;
  const struct builtin_description *bdesc;
  const struct bdesc_map *m;

  fndecl = TREE_OPERAND (CALL_EXPR_FN (exp), 0);
<<<<<<< HEAD
  /* FIXME: Rewrite this to use the CALL_EXPR directly instead of consing
     up an arglist.  */
  arglist = CALL_EXPR_ARGS (exp);
=======
>>>>>>> 867c03eb
  fcode = DECL_FUNCTION_CODE (fndecl);

  bdesc = NULL;
  for (m = bdesc_arrays; m < &bdesc_arrays[ARRAY_SIZE (bdesc_arrays)]; m++)
    {
      if (fcode < m->size)
	{
	  bdesc = m->bdesc;
	  icode = bdesc[fcode].icode;
	  type = bdesc[fcode].builtin_type;
	  break;
	}
      fcode -= m->size;
    }
  if (bdesc == NULL)
    return 0;

  switch (type)
    {
    case MIPS_BUILTIN_DIRECT:
      return mips_expand_builtin_direct (icode, target, exp, true);

    case MIPS_BUILTIN_DIRECT_NO_TARGET:
      return mips_expand_builtin_direct (icode, target, exp, false);

    case MIPS_BUILTIN_MOVT:
    case MIPS_BUILTIN_MOVF:
      return mips_expand_builtin_movtf (type, icode, bdesc[fcode].cond,
					target, exp);

    case MIPS_BUILTIN_CMP_ANY:
    case MIPS_BUILTIN_CMP_ALL:
    case MIPS_BUILTIN_CMP_UPPER:
    case MIPS_BUILTIN_CMP_LOWER:
    case MIPS_BUILTIN_CMP_SINGLE:
      return mips_expand_builtin_compare (type, icode, bdesc[fcode].cond,
					  target, exp);

    case MIPS_BUILTIN_BPOSGE32:
      return mips_expand_builtin_bposge (type, target);

    default:
      return 0;
    }
}

/* Init builtin functions.  This is called from TARGET_INIT_BUILTIN.  */

void
mips_init_builtins (void)
{
  const struct builtin_description *d;
  const struct bdesc_map *m;
  tree types[(int) MIPS_MAX_FTYPE_MAX];
  tree V2SF_type_node;
  tree V2HI_type_node;
  tree V4QI_type_node;
  unsigned int offset;

  /* We have only builtins for -mpaired-single, -mips3d and -mdsp.  */
  if (!TARGET_PAIRED_SINGLE_FLOAT && !TARGET_DSP)
    return;

  if (TARGET_PAIRED_SINGLE_FLOAT)
    {
      V2SF_type_node = build_vector_type_for_mode (float_type_node, V2SFmode);

      types[MIPS_V2SF_FTYPE_V2SF]
	= build_function_type_list (V2SF_type_node, V2SF_type_node, NULL_TREE);

      types[MIPS_V2SF_FTYPE_V2SF_V2SF]
	= build_function_type_list (V2SF_type_node,
				    V2SF_type_node, V2SF_type_node, NULL_TREE);

      types[MIPS_V2SF_FTYPE_V2SF_V2SF_INT]
	= build_function_type_list (V2SF_type_node,
				    V2SF_type_node, V2SF_type_node,
				    integer_type_node, NULL_TREE);

      types[MIPS_V2SF_FTYPE_V2SF_V2SF_V2SF_V2SF]
	= build_function_type_list (V2SF_type_node,
				    V2SF_type_node, V2SF_type_node,
				    V2SF_type_node, V2SF_type_node, NULL_TREE);

      types[MIPS_V2SF_FTYPE_SF_SF]
	= build_function_type_list (V2SF_type_node,
				    float_type_node, float_type_node, NULL_TREE);

      types[MIPS_INT_FTYPE_V2SF_V2SF]
	= build_function_type_list (integer_type_node,
				    V2SF_type_node, V2SF_type_node, NULL_TREE);

      types[MIPS_INT_FTYPE_V2SF_V2SF_V2SF_V2SF]
	= build_function_type_list (integer_type_node,
				    V2SF_type_node, V2SF_type_node,
				    V2SF_type_node, V2SF_type_node, NULL_TREE);

      types[MIPS_INT_FTYPE_SF_SF]
	= build_function_type_list (integer_type_node,
				    float_type_node, float_type_node, NULL_TREE);

      types[MIPS_INT_FTYPE_DF_DF]
	= build_function_type_list (integer_type_node,
				    double_type_node, double_type_node, NULL_TREE);

      types[MIPS_SF_FTYPE_V2SF]
	= build_function_type_list (float_type_node, V2SF_type_node, NULL_TREE);

      types[MIPS_SF_FTYPE_SF]
	= build_function_type_list (float_type_node,
				    float_type_node, NULL_TREE);

      types[MIPS_SF_FTYPE_SF_SF]
	= build_function_type_list (float_type_node,
				    float_type_node, float_type_node, NULL_TREE);

      types[MIPS_DF_FTYPE_DF]
	= build_function_type_list (double_type_node,
				    double_type_node, NULL_TREE);

      types[MIPS_DF_FTYPE_DF_DF]
	= build_function_type_list (double_type_node,
				    double_type_node, double_type_node, NULL_TREE);
    }

  if (TARGET_DSP)
    {
      V2HI_type_node = build_vector_type_for_mode (intHI_type_node, V2HImode);
      V4QI_type_node = build_vector_type_for_mode (intQI_type_node, V4QImode);

      types[MIPS_V2HI_FTYPE_V2HI_V2HI]
	= build_function_type_list (V2HI_type_node,
				    V2HI_type_node, V2HI_type_node,
				    NULL_TREE);

      types[MIPS_SI_FTYPE_SI_SI]
	= build_function_type_list (intSI_type_node,
				    intSI_type_node, intSI_type_node,
				    NULL_TREE);

      types[MIPS_V4QI_FTYPE_V4QI_V4QI]
	= build_function_type_list (V4QI_type_node,
				    V4QI_type_node, V4QI_type_node,
				    NULL_TREE);

      types[MIPS_SI_FTYPE_V4QI]
	= build_function_type_list (intSI_type_node,
				    V4QI_type_node,
				    NULL_TREE);

      types[MIPS_V2HI_FTYPE_V2HI]
	= build_function_type_list (V2HI_type_node,
				    V2HI_type_node,
				    NULL_TREE);

      types[MIPS_SI_FTYPE_SI]
	= build_function_type_list (intSI_type_node,
				    intSI_type_node,
				    NULL_TREE);

      types[MIPS_V4QI_FTYPE_V2HI_V2HI]
	= build_function_type_list (V4QI_type_node,
				    V2HI_type_node, V2HI_type_node,
				    NULL_TREE);

      types[MIPS_V2HI_FTYPE_SI_SI]
	= build_function_type_list (V2HI_type_node,
				    intSI_type_node, intSI_type_node,
				    NULL_TREE);

      types[MIPS_SI_FTYPE_V2HI]
	= build_function_type_list (intSI_type_node,
				    V2HI_type_node,
				    NULL_TREE);

      types[MIPS_V2HI_FTYPE_V4QI]
	= build_function_type_list (V2HI_type_node,
				    V4QI_type_node,
				    NULL_TREE);

      types[MIPS_V4QI_FTYPE_V4QI_SI]
	= build_function_type_list (V4QI_type_node,
				    V4QI_type_node, intSI_type_node,
				    NULL_TREE);

      types[MIPS_V2HI_FTYPE_V2HI_SI]
	= build_function_type_list (V2HI_type_node,
				    V2HI_type_node, intSI_type_node,
				    NULL_TREE);

      types[MIPS_V2HI_FTYPE_V4QI_V2HI]
	= build_function_type_list (V2HI_type_node,
				    V4QI_type_node, V2HI_type_node,
				    NULL_TREE);

      types[MIPS_SI_FTYPE_V2HI_V2HI]
	= build_function_type_list (intSI_type_node,
				    V2HI_type_node, V2HI_type_node,
				    NULL_TREE);

      types[MIPS_DI_FTYPE_DI_V4QI_V4QI]
	= build_function_type_list (intDI_type_node,
				    intDI_type_node, V4QI_type_node, V4QI_type_node,
				    NULL_TREE);

      types[MIPS_DI_FTYPE_DI_V2HI_V2HI]
	= build_function_type_list (intDI_type_node,
				    intDI_type_node, V2HI_type_node, V2HI_type_node,
				    NULL_TREE);

      types[MIPS_DI_FTYPE_DI_SI_SI]
	= build_function_type_list (intDI_type_node,
				    intDI_type_node, intSI_type_node, intSI_type_node,
				    NULL_TREE);

      types[MIPS_V4QI_FTYPE_SI]
	= build_function_type_list (V4QI_type_node,
				    intSI_type_node,
				    NULL_TREE);

      types[MIPS_V2HI_FTYPE_SI]
	= build_function_type_list (V2HI_type_node,
				    intSI_type_node,
				    NULL_TREE);

      types[MIPS_VOID_FTYPE_V4QI_V4QI]
	= build_function_type_list (void_type_node,
				    V4QI_type_node, V4QI_type_node,
				    NULL_TREE);

      types[MIPS_SI_FTYPE_V4QI_V4QI]
	= build_function_type_list (intSI_type_node,
				    V4QI_type_node, V4QI_type_node,
				    NULL_TREE);

      types[MIPS_VOID_FTYPE_V2HI_V2HI]
	= build_function_type_list (void_type_node,
				    V2HI_type_node, V2HI_type_node,
				    NULL_TREE);

      types[MIPS_SI_FTYPE_DI_SI]
	= build_function_type_list (intSI_type_node,
				    intDI_type_node, intSI_type_node,
				    NULL_TREE);

      types[MIPS_DI_FTYPE_DI_SI]
	= build_function_type_list (intDI_type_node,
				    intDI_type_node, intSI_type_node,
				    NULL_TREE);

      types[MIPS_VOID_FTYPE_SI_SI]
	= build_function_type_list (void_type_node,
				    intSI_type_node, intSI_type_node,
				    NULL_TREE);

      types[MIPS_SI_FTYPE_PTR_SI]
	= build_function_type_list (intSI_type_node,
				    ptr_type_node, intSI_type_node,
				    NULL_TREE);

      types[MIPS_SI_FTYPE_VOID]
	= build_function_type (intSI_type_node, void_list_node);

      if (TARGET_DSPR2)
	{
	  types[MIPS_V4QI_FTYPE_V4QI]
	    = build_function_type_list (V4QI_type_node,
					V4QI_type_node,
					NULL_TREE);

	  types[MIPS_SI_FTYPE_SI_SI_SI]
	    = build_function_type_list (intSI_type_node,
					intSI_type_node, intSI_type_node,
					intSI_type_node, NULL_TREE);

	  types[MIPS_DI_FTYPE_DI_USI_USI]
	    = build_function_type_list (intDI_type_node,
					intDI_type_node,
					unsigned_intSI_type_node,
					unsigned_intSI_type_node, NULL_TREE);

	  types[MIPS_DI_FTYPE_SI_SI]
	    = build_function_type_list (intDI_type_node,
					intSI_type_node, intSI_type_node,
					NULL_TREE);

	  types[MIPS_DI_FTYPE_USI_USI]
	    = build_function_type_list (intDI_type_node,
					unsigned_intSI_type_node,
					unsigned_intSI_type_node, NULL_TREE);

	  types[MIPS_V2HI_FTYPE_SI_SI_SI]
	    = build_function_type_list (V2HI_type_node,
					intSI_type_node, intSI_type_node,
					intSI_type_node, NULL_TREE);

	}
    }

  /* Iterate through all of the bdesc arrays, initializing all of the
     builtin functions.  */

  offset = 0;
  for (m = bdesc_arrays; m < &bdesc_arrays[ARRAY_SIZE (bdesc_arrays)]; m++)
    {
      if ((m->proc == PROCESSOR_MAX || (m->proc == mips_arch))
	  && (m->unsupported_target_flags & target_flags) == 0)
	for (d = m->bdesc; d < &m->bdesc[m->size]; d++)
	  if ((d->target_flags & target_flags) == d->target_flags)
	    add_builtin_function (d->name, types[d->function_type],
				  d - m->bdesc + offset,
				  BUILT_IN_MD, NULL, NULL);
      offset += m->size;
    }
}

/* Expand a MIPS_BUILTIN_DIRECT function.  ICODE is the code of the
   .md pattern and CALL is the function expr with arguments.  TARGET,
   if nonnull, suggests a good place to put the result.
   HAS_TARGET indicates the function must return something.  */

static rtx
mips_expand_builtin_direct (enum insn_code icode, rtx target, tree exp,
			    bool has_target)
{
  rtx ops[MAX_RECOG_OPERANDS];
  int i = 0;
  int j = 0;

  if (has_target)
    {
      /* We save target to ops[0].  */
      ops[0] = mips_prepare_builtin_target (icode, 0, target);
      i = 1;
    }

  /* We need to test if the arglist is not zero.  Some instructions have extra
     clobber registers.  */
  for (; i < insn_data[icode].n_operands && i <= call_expr_nargs (exp); i++, j++)
    ops[i] = mips_prepare_builtin_arg (icode, i, exp, j);

  switch (i)
    {
    case 2:
      emit_insn (GEN_FCN (icode) (ops[0], ops[1]));
      break;

    case 3:
      emit_insn (GEN_FCN (icode) (ops[0], ops[1], ops[2]));
      break;

    case 4:
      emit_insn (GEN_FCN (icode) (ops[0], ops[1], ops[2], ops[3]));
      break;

    default:
      gcc_unreachable ();
    }
  return target;
}

/* Expand a __builtin_mips_movt_*_ps() or __builtin_mips_movf_*_ps()
   function (TYPE says which).  EXP is the tree for the function
   function, ICODE is the instruction that should be used to compare
   the first two arguments, and COND is the condition it should test.
   TARGET, if nonnull, suggests a good place to put the result.  */

static rtx
mips_expand_builtin_movtf (enum mips_builtin_type type,
			   enum insn_code icode, enum mips_fp_condition cond,
			   rtx target, tree exp)
{
  rtx cmp_result, op0, op1;

  cmp_result = mips_prepare_builtin_target (icode, 0, 0);
  op0 = mips_prepare_builtin_arg (icode, 1, exp, 0);
  op1 = mips_prepare_builtin_arg (icode, 2, exp, 1);
  emit_insn (GEN_FCN (icode) (cmp_result, op0, op1, GEN_INT (cond)));

  icode = CODE_FOR_mips_cond_move_tf_ps;
  target = mips_prepare_builtin_target (icode, 0, target);
  if (type == MIPS_BUILTIN_MOVT)
    {
      op1 = mips_prepare_builtin_arg (icode, 2, exp, 2);
      op0 = mips_prepare_builtin_arg (icode, 1, exp, 3);
    }
  else
    {
      op0 = mips_prepare_builtin_arg (icode, 1, exp, 2);
      op1 = mips_prepare_builtin_arg (icode, 2, exp, 3);
    }
  emit_insn (gen_mips_cond_move_tf_ps (target, op0, op1, cmp_result));
  return target;
}

/* Move VALUE_IF_TRUE into TARGET if CONDITION is true; move VALUE_IF_FALSE
   into TARGET otherwise.  Return TARGET.  */

static rtx
mips_builtin_branch_and_move (rtx condition, rtx target,
			      rtx value_if_true, rtx value_if_false)
{
  rtx true_label, done_label;

  true_label = gen_label_rtx ();
  done_label = gen_label_rtx ();

  /* First assume that CONDITION is false.  */
  emit_move_insn (target, value_if_false);

  /* Branch to TRUE_LABEL if CONDITION is true and DONE_LABEL otherwise.  */
  emit_jump_insn (gen_condjump (condition, true_label));
  emit_jump_insn (gen_jump (done_label));
  emit_barrier ();

  /* Fix TARGET if CONDITION is true.  */
  emit_label (true_label);
  emit_move_insn (target, value_if_true);

  emit_label (done_label);
  return target;
}

/* Expand a comparison builtin of type BUILTIN_TYPE.  ICODE is the code
   of the comparison instruction and COND is the condition it should test.
   EXP is the function call and arguments and TARGET, if nonnull,
   suggests a good place to put the boolean result.  */

static rtx
mips_expand_builtin_compare (enum mips_builtin_type builtin_type,
			     enum insn_code icode, enum mips_fp_condition cond,
			     rtx target, tree exp)
{
  rtx offset, condition, cmp_result, ops[MAX_RECOG_OPERANDS];
  int i;
  int j = 0;

  if (target == 0 || GET_MODE (target) != SImode)
    target = gen_reg_rtx (SImode);

  /* Prepare the operands to the comparison.  */
  cmp_result = mips_prepare_builtin_target (icode, 0, 0);
  for (i = 1; i < insn_data[icode].n_operands - 1; i++, j++)
    ops[i] = mips_prepare_builtin_arg (icode, i, exp, j);

  switch (insn_data[icode].n_operands)
    {
    case 4:
      emit_insn (GEN_FCN (icode) (cmp_result, ops[1], ops[2], GEN_INT (cond)));
      break;

    case 6:
      emit_insn (GEN_FCN (icode) (cmp_result, ops[1], ops[2],
				  ops[3], ops[4], GEN_INT (cond)));
      break;

    default:
      gcc_unreachable ();
    }

  /* If the comparison sets more than one register, we define the result
     to be 0 if all registers are false and -1 if all registers are true.
     The value of the complete result is indeterminate otherwise.  */
  switch (builtin_type)
    {
    case MIPS_BUILTIN_CMP_ALL:
      condition = gen_rtx_NE (VOIDmode, cmp_result, constm1_rtx);
      return mips_builtin_branch_and_move (condition, target,
					   const0_rtx, const1_rtx);

    case MIPS_BUILTIN_CMP_UPPER:
    case MIPS_BUILTIN_CMP_LOWER:
      offset = GEN_INT (builtin_type == MIPS_BUILTIN_CMP_UPPER);
      condition = gen_single_cc (cmp_result, offset);
      return mips_builtin_branch_and_move (condition, target,
					   const1_rtx, const0_rtx);

    default:
      condition = gen_rtx_NE (VOIDmode, cmp_result, const0_rtx);
      return mips_builtin_branch_and_move (condition, target,
					   const1_rtx, const0_rtx);
    }
}

/* Expand a bposge builtin of type BUILTIN_TYPE.  TARGET, if nonnull,
   suggests a good place to put the boolean result.  */

static rtx
mips_expand_builtin_bposge (enum mips_builtin_type builtin_type, rtx target)
{
  rtx condition, cmp_result;
  int cmp_value;

  if (target == 0 || GET_MODE (target) != SImode)
    target = gen_reg_rtx (SImode);

  cmp_result = gen_rtx_REG (CCDSPmode, CCDSP_PO_REGNUM);

  if (builtin_type == MIPS_BUILTIN_BPOSGE32)
    cmp_value = 32;
  else
    gcc_assert (0);

  condition = gen_rtx_GE (VOIDmode, cmp_result, GEN_INT (cmp_value));
  return mips_builtin_branch_and_move (condition, target,
				       const1_rtx, const0_rtx);
}

/* Set SYMBOL_REF_FLAGS for the SYMBOL_REF inside RTL, which belongs to DECL.
   FIRST is true if this is the first time handling this decl.  */

static void
mips_encode_section_info (tree decl, rtx rtl, int first)
{
  default_encode_section_info (decl, rtl, first);

  if (TREE_CODE (decl) == FUNCTION_DECL)
    {
      rtx symbol = XEXP (rtl, 0);

      if ((TARGET_LONG_CALLS && !mips_near_type_p (TREE_TYPE (decl)))
	  || mips_far_type_p (TREE_TYPE (decl)))
	SYMBOL_REF_FLAGS (symbol) |= SYMBOL_FLAG_LONG_CALL;
    }
}

/* Implement TARGET_EXTRA_LIVE_ON_ENTRY.  Some code models use the incoming
   value of PIC_FUNCTION_ADDR_REGNUM to set up the global pointer.  */

static void
mips_extra_live_on_entry (bitmap regs)
{
  if (TARGET_USE_GOT && !TARGET_ABSOLUTE_ABICALLS)
    bitmap_set_bit (regs, PIC_FUNCTION_ADDR_REGNUM);
}

/* SImode values are represented as sign-extended to DImode.  */

int
mips_mode_rep_extended (enum machine_mode mode, enum machine_mode mode_rep)
{
  if (TARGET_64BIT && mode == SImode && mode_rep == DImode)
    return SIGN_EXTEND;

  return UNKNOWN;
}

#include "gt-mips.h"<|MERGE_RESOLUTION|>--- conflicted
+++ resolved
@@ -10733,12 +10733,6 @@
   const struct bdesc_map *m;
 
   fndecl = TREE_OPERAND (CALL_EXPR_FN (exp), 0);
-<<<<<<< HEAD
-  /* FIXME: Rewrite this to use the CALL_EXPR directly instead of consing
-     up an arglist.  */
-  arglist = CALL_EXPR_ARGS (exp);
-=======
->>>>>>> 867c03eb
   fcode = DECL_FUNCTION_CODE (fndecl);
 
   bdesc = NULL;

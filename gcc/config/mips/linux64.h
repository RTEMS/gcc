/* Definitions for MIPS running Linux-based GNU systems with ELF format
   using n32/64 abi.
<<<<<<< HEAD
   Copyright 2002, 2003, 2004, 2005, 2006, 2007, 2008
=======
   Copyright 2002, 2003, 2004, 2005, 2006, 2007, 2008, 2010, 2011
>>>>>>> 03d20231
   Free Software Foundation, Inc.

This file is part of GCC.

GCC is free software; you can redistribute it and/or modify
it under the terms of the GNU General Public License as published by
the Free Software Foundation; either version 3, or (at your option)
any later version.

GCC is distributed in the hope that it will be useful,
but WITHOUT ANY WARRANTY; without even the implied warranty of
MERCHANTABILITY or FITNESS FOR A PARTICULAR PURPOSE.  See the
GNU General Public License for more details.

You should have received a copy of the GNU General Public License
along with GCC; see the file COPYING3.  If not see
<http://www.gnu.org/licenses/>.  */

/* Force the default endianness and ABI flags onto the command line
   in order to make the other specs easier to write.  */
#undef DRIVER_SELF_SPECS
#define DRIVER_SELF_SPECS \
  BASE_DRIVER_SELF_SPECS, \
  LINUX_DRIVER_SELF_SPECS \
  " %{!EB:%{!EL:%(endian_spec)}}" \
  " %{!mabi=*: -mabi=n32}"

#undef LIB_SPEC
#define LIB_SPEC "\
%{pthread:-lpthread} \
%{shared:-lc} \
%{!shared: \
  %{profile:-lc_p} %{!profile:-lc}}"

#define GLIBC_DYNAMIC_LINKER32 "/lib/ld.so.1"
#define GLIBC_DYNAMIC_LINKER64 "/lib64/ld.so.1"
#define GLIBC_DYNAMIC_LINKERN32 "/lib32/ld.so.1"
#define UCLIBC_DYNAMIC_LINKERN32 "/lib32/ld-uClibc.so.0"
#define BIONIC_DYNAMIC_LINKERN32 "/system/bin/linker32"
#define LINUX_DYNAMIC_LINKERN32 \
  CHOOSE_DYNAMIC_LINKER (GLIBC_DYNAMIC_LINKERN32, UCLIBC_DYNAMIC_LINKERN32, \
			 BIONIC_DYNAMIC_LINKERN32)

#undef LINK_SPEC
#define LINK_SPEC "\
%{G*} %{EB} %{EL} %{mips1} %{mips2} %{mips3} %{mips4} \
%{shared} \
 %(endian_spec) \
  %{!shared: \
    %{!static: \
      %{rdynamic:-export-dynamic} \
      %{mabi=n32: -dynamic-linker " LINUX_DYNAMIC_LINKERN32 "} \
      %{mabi=64: -dynamic-linker " LINUX_DYNAMIC_LINKER64 "} \
      %{mabi=32: -dynamic-linker " LINUX_DYNAMIC_LINKER32 "}} \
    %{static:-static}} \
%{mabi=n32:-melf32%{EB:b}%{EL:l}tsmipn32} \
%{mabi=64:-melf64%{EB:b}%{EL:l}tsmip} \
%{mabi=32:-melf32%{EB:b}%{EL:l}tsmip}"

#undef LOCAL_LABEL_PREFIX
#define LOCAL_LABEL_PREFIX (TARGET_OLDABI ? "$" : ".")

/* GNU/Linux doesn't use the same floating-point format that IRIX uses
   for long double.  There's no need to override this here, since
   ieee_quad_format is the default, but let's put this here to make
   sure nobody thinks we just forgot to set it to something else.  */
#define MIPS_TFMODE_FORMAT mips_quad_format<|MERGE_RESOLUTION|>--- conflicted
+++ resolved
@@ -1,10 +1,6 @@
 /* Definitions for MIPS running Linux-based GNU systems with ELF format
    using n32/64 abi.
-<<<<<<< HEAD
-   Copyright 2002, 2003, 2004, 2005, 2006, 2007, 2008
-=======
    Copyright 2002, 2003, 2004, 2005, 2006, 2007, 2008, 2010, 2011
->>>>>>> 03d20231
    Free Software Foundation, Inc.
 
 This file is part of GCC.

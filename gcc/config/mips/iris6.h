--- conflicted
+++ resolved
@@ -1,10 +1,6 @@
 /* Definitions of target machine for GNU compiler.  IRIX 6.5 version.
    Copyright (C) 1993, 1994, 1995, 1996, 1997, 1998, 2000,
-<<<<<<< HEAD
-   2001, 2002, 2003, 2004, 2005, 2006, 2007, 2008, 2009, 2010
-=======
    2001, 2002, 2003, 2004, 2005, 2006, 2007, 2008, 2009, 2010, 2011
->>>>>>> 03d20231
    Free Software Foundation, Inc.
 
 This file is part of GCC.
@@ -42,12 +38,9 @@
   /* Configuration-independent MIPS rules.  */	\
   BASE_DRIVER_SELF_SPECS
 
-<<<<<<< HEAD
-=======
 /* IRIX 6.5 has the float and long double forms of math functions.  */
 #define TARGET_C99_FUNCTIONS 1
 
->>>>>>> 03d20231
 /* MIPS specific debugging info */
 #define MIPS_DEBUGGING_INFO 1
 
@@ -156,13 +149,6 @@
 #undef DEFAULT_SIGNED_CHAR
 #define DEFAULT_SIGNED_CHAR 0
 
-<<<<<<< HEAD
-#define WORD_SWITCH_TAKES_ARG(STR)			\
-  (DEFAULT_WORD_SWITCH_TAKES_ARG (STR)			\
-   || strcmp (STR, "rpath") == 0)
-
-=======
->>>>>>> 03d20231
 #define TARGET_OS_CPP_BUILTINS()				\
   do								\
     {								\
@@ -328,14 +314,11 @@
    library search directories.  */
 #define LINK_ELIMINATE_DUPLICATE_LDIRECTORIES 1
 
-<<<<<<< HEAD
-=======
 /* The SGI linker doesn't understand constructor priorities.  */
 #ifndef IRIX_USING_GNU_LD
 #define SUPPORTS_INIT_PRIORITY 0
 #endif
 
->>>>>>> 03d20231
 /* Add -g to mips.h default to avoid confusing gas with local symbols
    generated from stabs info.  */
 #undef NM_FLAGS

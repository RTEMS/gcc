--- conflicted
+++ resolved
@@ -71,20 +71,12 @@
    (UNSPEC_MULR_PS		207)
    (UNSPEC_ABS_PS		208)
 
-<<<<<<< HEAD
-   (UNSPEC_RSQRT1		208)
-   (UNSPEC_RSQRT2		209)
-   (UNSPEC_RECIP1		210)
-   (UNSPEC_RECIP2		211)
-   (UNSPEC_SINGLE_CC		212)
-=======
    (UNSPEC_RSQRT1		209)
    (UNSPEC_RSQRT2		210)
    (UNSPEC_RECIP1		211)
    (UNSPEC_RECIP2		212)
    (UNSPEC_SINGLE_CC		213)
    (UNSPEC_SCC			214)
->>>>>>> f8383f28
 
    ;; MIPS DSP ASE Revision 0.98 3/24/2005
    (UNSPEC_ADDQ			300)

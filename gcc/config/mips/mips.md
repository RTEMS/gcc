;;  Mips.md	     Machine Description for MIPS based processors
;;  Copyright (C) 1989, 1990, 1991, 1992, 1993, 1994, 1995, 1996, 1997, 1998,
<<<<<<< HEAD
;;  1999, 2000, 2001, 2002, 2003, 2004, 2005, 2007 Free Software Foundation, Inc.
=======
;;  1999, 2000, 2001, 2002, 2003, 2004, 2005, 2006, 2007, 2008, 2009
;;  Free Software Foundation, Inc.
>>>>>>> 42bae686
;;  Contributed by   A. Lichnewsky, lich@inria.inria.fr
;;  Changes by       Michael Meissner, meissner@osf.org
;;  64-bit r4000 support by Ian Lance Taylor, ian@cygnus.com, and
;;  Brendan Eich, brendan@microunity.com.

;; This file is part of GCC.

;; GCC is free software; you can redistribute it and/or modify
;; it under the terms of the GNU General Public License as published by
;; the Free Software Foundation; either version 3, or (at your option)
;; any later version.

;; GCC is distributed in the hope that it will be useful,
;; but WITHOUT ANY WARRANTY; without even the implied warranty of
;; MERCHANTABILITY or FITNESS FOR A PARTICULAR PURPOSE.  See the
;; GNU General Public License for more details.

;; You should have received a copy of the GNU General Public License
;; along with GCC; see the file COPYING3.  If not see
;; <http://www.gnu.org/licenses/>.

(define_constants
  [(UNSPEC_LOAD_LOW		 0)
   (UNSPEC_LOAD_HIGH		 1)
   (UNSPEC_STORE_WORD		 2)
   (UNSPEC_GET_FNADDR		 3)
   (UNSPEC_BLOCKAGE		 4)
   (UNSPEC_CPRESTORE		 5)
   (UNSPEC_RESTORE_GP		 6)
   (UNSPEC_EH_RETURN		 7)
   (UNSPEC_CONSTTABLE_INT	 8)
   (UNSPEC_CONSTTABLE_FLOAT	 9)
   (UNSPEC_ALIGN		14)
   (UNSPEC_HIGH			17)
   (UNSPEC_LOAD_LEFT		18)
   (UNSPEC_LOAD_RIGHT		19)
   (UNSPEC_STORE_LEFT		20)
   (UNSPEC_STORE_RIGHT		21)
   (UNSPEC_LOADGP		22)
   (UNSPEC_LOAD_CALL		23)
   (UNSPEC_LOAD_GOT		24)
   (UNSPEC_GP			25)
   (UNSPEC_MFHI			26)
   (UNSPEC_MTHI			27)
   (UNSPEC_SET_HILO		28)
   (UNSPEC_TLS_LDM		29)
   (UNSPEC_TLS_GET_TP		30)
   (UNSPEC_MFHC1		31)
   (UNSPEC_MTHC1		32)
   (UNSPEC_CLEAR_HAZARD		33)
   (UNSPEC_RDHWR		34)
   (UNSPEC_SYNCI		35)
   (UNSPEC_SYNC			36)
   (UNSPEC_COMPARE_AND_SWAP	37)
   (UNSPEC_COMPARE_AND_SWAP_12	38)
   (UNSPEC_SYNC_OLD_OP		39)
   (UNSPEC_SYNC_NEW_OP		40)
   (UNSPEC_SYNC_NEW_OP_12	41)
   (UNSPEC_SYNC_OLD_OP_12	42)
   (UNSPEC_SYNC_EXCHANGE	43)
   (UNSPEC_SYNC_EXCHANGE_12	44)
   (UNSPEC_MEMORY_BARRIER	45)
   (UNSPEC_SET_GOT_VERSION	46)
   (UNSPEC_UPDATE_GOT_VERSION	47)
   (UNSPEC_COPYGP		48)
   
   (UNSPEC_ADDRESS_FIRST	100)

   (TLS_GET_TP_REGNUM		3)
   (GOT_VERSION_REGNUM		79)

   ;; For MIPS Paired-Singled Floating Point Instructions.

   (UNSPEC_MOVE_TF_PS		200)
   (UNSPEC_C			201)

   ;; MIPS64/MIPS32R2 alnv.ps
   (UNSPEC_ALNV_PS		202)

   ;; MIPS-3D instructions
   (UNSPEC_CABS			203)

   (UNSPEC_ADDR_PS		204)
   (UNSPEC_CVT_PW_PS		205)
   (UNSPEC_CVT_PS_PW		206)
   (UNSPEC_MULR_PS		207)
   (UNSPEC_ABS_PS		208)

   (UNSPEC_RSQRT1		209)
   (UNSPEC_RSQRT2		210)
   (UNSPEC_RECIP1		211)
   (UNSPEC_RECIP2		212)
   (UNSPEC_SINGLE_CC		213)
   (UNSPEC_SCC			214)

   ;; MIPS DSP ASE Revision 0.98 3/24/2005
   (UNSPEC_ADDQ			300)
   (UNSPEC_ADDQ_S		301)
   (UNSPEC_SUBQ			302)
   (UNSPEC_SUBQ_S		303)
   (UNSPEC_ADDSC		304)
   (UNSPEC_ADDWC		305)
   (UNSPEC_MODSUB		306)
   (UNSPEC_RADDU_W_QB		307)
   (UNSPEC_ABSQ_S		308)
   (UNSPEC_PRECRQ_QB_PH		309)
   (UNSPEC_PRECRQ_PH_W		310)
   (UNSPEC_PRECRQ_RS_PH_W	311)
   (UNSPEC_PRECRQU_S_QB_PH	312)
   (UNSPEC_PRECEQ_W_PHL		313)
   (UNSPEC_PRECEQ_W_PHR		314)
   (UNSPEC_PRECEQU_PH_QBL	315)
   (UNSPEC_PRECEQU_PH_QBR	316)
   (UNSPEC_PRECEQU_PH_QBLA	317)
   (UNSPEC_PRECEQU_PH_QBRA	318)
   (UNSPEC_PRECEU_PH_QBL	319)
   (UNSPEC_PRECEU_PH_QBR	320)
   (UNSPEC_PRECEU_PH_QBLA	321)
   (UNSPEC_PRECEU_PH_QBRA	322)
   (UNSPEC_SHLL			323)
   (UNSPEC_SHLL_S		324)
   (UNSPEC_SHRL_QB		325)
   (UNSPEC_SHRA_PH		326)
   (UNSPEC_SHRA_R		327)
   (UNSPEC_MULEU_S_PH_QBL	328)
   (UNSPEC_MULEU_S_PH_QBR	329)
   (UNSPEC_MULQ_RS_PH		330)
   (UNSPEC_MULEQ_S_W_PHL	331)
   (UNSPEC_MULEQ_S_W_PHR	332)
   (UNSPEC_DPAU_H_QBL		333)
   (UNSPEC_DPAU_H_QBR		334)
   (UNSPEC_DPSU_H_QBL		335)
   (UNSPEC_DPSU_H_QBR		336)
   (UNSPEC_DPAQ_S_W_PH		337)
   (UNSPEC_DPSQ_S_W_PH		338)
   (UNSPEC_MULSAQ_S_W_PH	339)
   (UNSPEC_DPAQ_SA_L_W		340)
   (UNSPEC_DPSQ_SA_L_W		341)
   (UNSPEC_MAQ_S_W_PHL		342)
   (UNSPEC_MAQ_S_W_PHR		343)
   (UNSPEC_MAQ_SA_W_PHL		344)
   (UNSPEC_MAQ_SA_W_PHR		345)
   (UNSPEC_BITREV		346)
   (UNSPEC_INSV			347)
   (UNSPEC_REPL_QB		348)
   (UNSPEC_REPL_PH		349)
   (UNSPEC_CMP_EQ		350)
   (UNSPEC_CMP_LT		351)
   (UNSPEC_CMP_LE		352)
   (UNSPEC_CMPGU_EQ_QB		353)
   (UNSPEC_CMPGU_LT_QB		354)
   (UNSPEC_CMPGU_LE_QB		355)
   (UNSPEC_PICK			356)
   (UNSPEC_PACKRL_PH		357)
   (UNSPEC_EXTR_W		358)
   (UNSPEC_EXTR_R_W		359)
   (UNSPEC_EXTR_RS_W		360)
   (UNSPEC_EXTR_S_H		361)
   (UNSPEC_EXTP			362)
   (UNSPEC_EXTPDP		363)
   (UNSPEC_SHILO		364)
   (UNSPEC_MTHLIP		365)
   (UNSPEC_WRDSP		366)
   (UNSPEC_RDDSP		367)

   ;; MIPS DSP ASE REV 2 Revision 0.02 11/24/2006
   (UNSPEC_ABSQ_S_QB		400)
   (UNSPEC_ADDU_PH		401)
   (UNSPEC_ADDU_S_PH		402)
   (UNSPEC_ADDUH_QB		403)
   (UNSPEC_ADDUH_R_QB		404)
   (UNSPEC_APPEND		405)
   (UNSPEC_BALIGN		406)
   (UNSPEC_CMPGDU_EQ_QB		407)
   (UNSPEC_CMPGDU_LT_QB		408)
   (UNSPEC_CMPGDU_LE_QB		409)
   (UNSPEC_DPA_W_PH		410)
   (UNSPEC_DPS_W_PH		411)
   (UNSPEC_MADD			412)
   (UNSPEC_MADDU		413)
   (UNSPEC_MSUB			414)
   (UNSPEC_MSUBU		415)
   (UNSPEC_MUL_PH		416)
   (UNSPEC_MUL_S_PH		417)
   (UNSPEC_MULQ_RS_W		418)
   (UNSPEC_MULQ_S_PH		419)
   (UNSPEC_MULQ_S_W		420)
   (UNSPEC_MULSA_W_PH		421)
   (UNSPEC_MULT			422)
   (UNSPEC_MULTU		423)
   (UNSPEC_PRECR_QB_PH		424)
   (UNSPEC_PRECR_SRA_PH_W	425)
   (UNSPEC_PRECR_SRA_R_PH_W	426)
   (UNSPEC_PREPEND		427)
   (UNSPEC_SHRA_QB		428)
   (UNSPEC_SHRA_R_QB		429)
   (UNSPEC_SHRL_PH		430)
   (UNSPEC_SUBU_PH		431)
   (UNSPEC_SUBU_S_PH		432)
   (UNSPEC_SUBUH_QB		433)
   (UNSPEC_SUBUH_R_QB		434)
   (UNSPEC_ADDQH_PH		435)
   (UNSPEC_ADDQH_R_PH		436)
   (UNSPEC_ADDQH_W		437)
   (UNSPEC_ADDQH_R_W		438)
   (UNSPEC_SUBQH_PH		439)
   (UNSPEC_SUBQH_R_PH		440)
   (UNSPEC_SUBQH_W		441)
   (UNSPEC_SUBQH_R_W		442)
   (UNSPEC_DPAX_W_PH		443)
   (UNSPEC_DPSX_W_PH		444)
   (UNSPEC_DPAQX_S_W_PH		445)
   (UNSPEC_DPAQX_SA_W_PH	446)
   (UNSPEC_DPSQX_S_W_PH		447)
   (UNSPEC_DPSQX_SA_W_PH	448)

   ;; ST Microelectronics Loongson-2E/2F.
   (UNSPEC_LOONGSON_PAVG	500)
   (UNSPEC_LOONGSON_PCMPEQ	501)
   (UNSPEC_LOONGSON_PCMPGT	502)
   (UNSPEC_LOONGSON_PEXTR	503)
   (UNSPEC_LOONGSON_PINSR_0	504)
   (UNSPEC_LOONGSON_PINSR_1	505)
   (UNSPEC_LOONGSON_PINSR_2	506)
   (UNSPEC_LOONGSON_PINSR_3	507)
   (UNSPEC_LOONGSON_PMADD	508)
   (UNSPEC_LOONGSON_PMOVMSK	509)
   (UNSPEC_LOONGSON_PMULHU	510)
   (UNSPEC_LOONGSON_PMULH	511)
   (UNSPEC_LOONGSON_PMULL	512)
   (UNSPEC_LOONGSON_PMULU	513)
   (UNSPEC_LOONGSON_PASUBUB	514)
   (UNSPEC_LOONGSON_BIADD	515)
   (UNSPEC_LOONGSON_PSADBH	516)
   (UNSPEC_LOONGSON_PSHUFH	517)
   (UNSPEC_LOONGSON_PUNPCKH	518)
   (UNSPEC_LOONGSON_PUNPCKL	519)
   (UNSPEC_LOONGSON_PADDD	520)
   (UNSPEC_LOONGSON_PSUBD	521)

   ;; Used in loongson2ef.md
   (UNSPEC_LOONGSON_ALU1_TURN_ENABLED_INSN   530)
   (UNSPEC_LOONGSON_ALU2_TURN_ENABLED_INSN   531)
   (UNSPEC_LOONGSON_FALU1_TURN_ENABLED_INSN  532)
   (UNSPEC_LOONGSON_FALU2_TURN_ENABLED_INSN  533)

   (UNSPEC_MIPS_CACHE		600)
   (UNSPEC_R10K_CACHE_BARRIER	601)
  ]
)

(include "predicates.md")
(include "constraints.md")

;; ....................
;;
;;	Attributes
;;
;; ....................

(define_attr "got" "unset,xgot_high,load"
  (const_string "unset"))

;; For jal instructions, this attribute is DIRECT when the target address
;; is symbolic and INDIRECT when it is a register.
(define_attr "jal" "unset,direct,indirect"
  (const_string "unset"))

;; This attribute is YES if the instruction is a jal macro (not a
;; real jal instruction).
;;
;; jal is always a macro for TARGET_CALL_CLOBBERED_GP because it includes
;; an instruction to restore $gp.  Direct jals are also macros for
;; flag_pic && !TARGET_ABSOLUTE_ABICALLS because they first load
;; the target address into a register.
(define_attr "jal_macro" "no,yes"
  (cond [(eq_attr "jal" "direct")
	 (symbol_ref "TARGET_CALL_CLOBBERED_GP
		      || (flag_pic && !TARGET_ABSOLUTE_ABICALLS)")
	 (eq_attr "jal" "indirect")
	 (symbol_ref "TARGET_CALL_CLOBBERED_GP")]
	(const_string "no")))

;; Classification of moves, extensions and truncations.  Most values
;; are as for "type" (see below) but there are also the following
;; move-specific values:
;;
;; constN	move an N-constraint integer into a MIPS16 register
;; sll0		"sll DEST,SRC,0", which on 64-bit targets is guaranteed
;;		to produce a sign-extended DEST, even if SRC is not
;;		properly sign-extended
;; andi		a single ANDI instruction
;; loadpool	move a constant into a MIPS16 register by loading it
;;		from the pool
;; shift_shift	a shift left followed by a shift right
;; lui_movf	an LUI followed by a MOVF (for d<-z CC moves)
;;
;; This attribute is used to determine the instruction's length and
;; scheduling type.  For doubleword moves, the attribute always describes
;; the split instructions; in some cases, it is more appropriate for the
;; scheduling type to be "multi" instead.
(define_attr "move_type"
  "unknown,load,fpload,store,fpstore,mtc,mfc,mthilo,mfhilo,move,fmove,
   const,constN,signext,sll0,andi,loadpool,shift_shift,lui_movf"
  (const_string "unknown"))

;; Main data type used by the insn
(define_attr "mode" "unknown,none,QI,HI,SI,DI,TI,SF,DF,TF,FPSW"
  (const_string "unknown"))

;; True if the main data type is twice the size of a word.
(define_attr "dword_mode" "no,yes"
  (cond [(and (eq_attr "mode" "DI,DF")
	      (eq (symbol_ref "TARGET_64BIT") (const_int 0)))
	 (const_string "yes")

	 (and (eq_attr "mode" "TI,TF")
	      (ne (symbol_ref "TARGET_64BIT") (const_int 0)))
	 (const_string "yes")]
	(const_string "no")))

;; Classification of each insn.
;; branch	conditional branch
;; jump		unconditional jump
;; call		unconditional call
;; load		load instruction(s)
;; fpload	floating point load
;; fpidxload    floating point indexed load
;; store	store instruction(s)
;; fpstore	floating point store
;; fpidxstore	floating point indexed store
;; prefetch	memory prefetch (register + offset)
;; prefetchx	memory indexed prefetch (register + register)
;; condmove	conditional moves
;; mtc		transfer to coprocessor
;; mfc		transfer from coprocessor
;; mthilo	transfer to hi/lo registers
;; mfhilo	transfer from hi/lo registers
;; const	load constant
;; arith	integer arithmetic instructions
;; logical      integer logical instructions
;; shift	integer shift instructions
;; slt		set less than instructions
;; signext      sign extend instructions
;; clz		the clz and clo instructions
;; pop		the pop instruction
;; trap		trap if instructions
;; imul		integer multiply 2 operands
;; imul3	integer multiply 3 operands
;; imul3nc	integer multiply 3 operands without clobbering HI/LO
;; imadd	integer multiply-add
;; idiv		integer divide 2 operands
;; idiv3	integer divide 3 operands
;; move		integer register move ({,D}ADD{,U} with rt = 0)
;; fmove	floating point register move
;; fadd		floating point add/subtract
;; fmul		floating point multiply
;; fmadd	floating point multiply-add
;; fdiv		floating point divide
;; frdiv	floating point reciprocal divide
;; frdiv1	floating point reciprocal divide step 1
;; frdiv2	floating point reciprocal divide step 2
;; fabs		floating point absolute value
;; fneg		floating point negation
;; fcmp		floating point compare
;; fcvt		floating point convert
;; fsqrt	floating point square root
;; frsqrt       floating point reciprocal square root
;; frsqrt1      floating point reciprocal square root step1
;; frsqrt2      floating point reciprocal square root step2
;; multi	multiword sequence (or user asm statements)
;; nop		no operation
;; ghost	an instruction that produces no real code
(define_attr "type"
  "unknown,branch,jump,call,load,fpload,fpidxload,store,fpstore,fpidxstore,
   prefetch,prefetchx,condmove,mtc,mfc,mthilo,mfhilo,const,arith,logical,
   shift,slt,signext,clz,pop,trap,imul,imul3,imul3nc,imadd,idiv,idiv3,move,
   fmove,fadd,fmul,fmadd,fdiv,frdiv,frdiv1,frdiv2,fabs,fneg,fcmp,fcvt,fsqrt,
   frsqrt,frsqrt1,frsqrt2,multi,nop,ghost"
  (cond [(eq_attr "jal" "!unset") (const_string "call")
	 (eq_attr "got" "load") (const_string "load")

	 ;; If a doubleword move uses these expensive instructions,
	 ;; it is usually better to schedule them in the same way
	 ;; as the singleword form, rather than as "multi".
	 (eq_attr "move_type" "load") (const_string "load")
	 (eq_attr "move_type" "fpload") (const_string "fpload")
	 (eq_attr "move_type" "store") (const_string "store")
	 (eq_attr "move_type" "fpstore") (const_string "fpstore")
	 (eq_attr "move_type" "mtc") (const_string "mtc")
	 (eq_attr "move_type" "mfc") (const_string "mfc")
	 (eq_attr "move_type" "mthilo") (const_string "mthilo")
	 (eq_attr "move_type" "mfhilo") (const_string "mfhilo")

	 ;; These types of move are always single insns.
	 (eq_attr "move_type" "fmove") (const_string "fmove")
	 (eq_attr "move_type" "loadpool") (const_string "load")
	 (eq_attr "move_type" "signext") (const_string "signext")
	 (eq_attr "move_type" "sll0") (const_string "shift")
	 (eq_attr "move_type" "andi") (const_string "logical")

	 ;; These types of move are always split.
	 (eq_attr "move_type" "constN,shift_shift")
	   (const_string "multi")

	 ;; These types of move are split for doubleword modes only.
	 (and (eq_attr "move_type" "move,const")
	      (eq_attr "dword_mode" "yes"))
	   (const_string "multi")
	 (eq_attr "move_type" "move") (const_string "move")
	 (eq_attr "move_type" "const") (const_string "const")]
	;; We classify "lui_movf" as "unknown" rather than "multi"
	;; because we don't split it.  FIXME: we should split instead.
	(const_string "unknown")))

;; Mode for conversion types (fcvt)
;; I2S          integer to float single (SI/DI to SF)
;; I2D          integer to float double (SI/DI to DF)
;; S2I          float to integer (SF to SI/DI)
;; D2I          float to integer (DF to SI/DI)
;; D2S          double to float single
;; S2D          float single to double

(define_attr "cnv_mode" "unknown,I2S,I2D,S2I,D2I,D2S,S2D" 
  (const_string "unknown"))

;; Is this an extended instruction in mips16 mode?
(define_attr "extended_mips16" "no,yes"
  (if_then_else (ior (eq_attr "move_type" "sll0")
		     (eq_attr "type" "branch")
		     (eq_attr "jal" "direct"))
		(const_string "yes")
		(const_string "no")))

;; Length of instruction in bytes.
(define_attr "length" ""
   (cond [(and (eq_attr "extended_mips16" "yes")
	       (ne (symbol_ref "TARGET_MIPS16") (const_int 0)))
	  (const_int 8)

	  ;; Direct branch instructions have a range of [-0x40000,0x3fffc].
	  ;; If a branch is outside this range, we have a choice of two
	  ;; sequences.  For PIC, an out-of-range branch like:
	  ;;
	  ;;	bne	r1,r2,target
	  ;;	dslot
	  ;;
	  ;; becomes the equivalent of:
	  ;;
	  ;;	beq	r1,r2,1f
	  ;;	dslot
	  ;;	la	$at,target
	  ;;	jr	$at
	  ;;	nop
	  ;; 1:
	  ;;
	  ;; where the load address can be up to three instructions long
	  ;; (lw, nop, addiu).
	  ;;
	  ;; The non-PIC case is similar except that we use a direct
	  ;; jump instead of an la/jr pair.  Since the target of this
	  ;; jump is an absolute 28-bit bit address (the other bits
	  ;; coming from the address of the delay slot) this form cannot
	  ;; cross a 256MB boundary.  We could provide the option of
	  ;; using la/jr in this case too, but we do not do so at
	  ;; present.
	  ;;
	  ;; Note that this value does not account for the delay slot
	  ;; instruction, whose length is added separately.  If the RTL
	  ;; pattern has no explicit delay slot, mips_adjust_insn_length
	  ;; will add the length of the implicit nop.  The values for
	  ;; forward and backward branches will be different as well.
	  (eq_attr "type" "branch")
	  (cond [(and (le (minus (match_dup 1) (pc)) (const_int 131064))
                      (le (minus (pc) (match_dup 1)) (const_int 131068)))
                  (const_int 4)
		 (ne (symbol_ref "flag_pic") (const_int 0))
		 (const_int 24)
		 ] (const_int 12))

	  ;; "Ghost" instructions occupy no space.
	  (eq_attr "type" "ghost")
	  (const_int 0)

	  (eq_attr "got" "load")
	  (if_then_else (ne (symbol_ref "TARGET_MIPS16") (const_int 0))
			(const_int 8)
			(const_int 4))
	  (eq_attr "got" "xgot_high")
	  (const_int 8)

	  ;; In general, constant-pool loads are extended instructions.
	  (eq_attr "move_type" "loadpool")
	  (const_int 8)

	  ;; LUI_MOVFs are decomposed into two separate instructions.
	  (eq_attr "move_type" "lui_movf")
	  (const_int 8)

	  ;; SHIFT_SHIFTs are decomposed into two separate instructions.
	  ;; They are extended instructions on MIPS16 targets.
	  (eq_attr "move_type" "shift_shift")
	  (if_then_else (ne (symbol_ref "TARGET_MIPS16") (const_int 0))
			(const_int 16)
			(const_int 8))

	  ;; Check for doubleword moves that are decomposed into two
	  ;; instructions.
	  (and (eq_attr "move_type" "mtc,mfc,mthilo,mfhilo,move")
	       (eq_attr "dword_mode" "yes"))
	  (const_int 8)

	  ;; Doubleword CONST{,N} moves are split into two word
	  ;; CONST{,N} moves.
	  (and (eq_attr "move_type" "const,constN")
	       (eq_attr "dword_mode" "yes"))
	  (symbol_ref "mips_split_const_insns (operands[1]) * 4")

	  ;; Otherwise, constants, loads and stores are handled by external
	  ;; routines.
	  (eq_attr "move_type" "const,constN")
	  (symbol_ref "mips_const_insns (operands[1]) * 4")
	  (eq_attr "move_type" "load,fpload")
	  (symbol_ref "mips_load_store_insns (operands[1], insn) * 4")
	  (eq_attr "move_type" "store,fpstore")
	  (symbol_ref "mips_load_store_insns (operands[0], insn) * 4")

	  ;; In the worst case, a call macro will take 8 instructions:
	  ;;
	  ;;	 lui $25,%call_hi(FOO)
	  ;;	 addu $25,$25,$28
	  ;;     lw $25,%call_lo(FOO)($25)
	  ;;	 nop
	  ;;	 jalr $25
	  ;;	 nop
	  ;;	 lw $gp,X($sp)
	  ;;	 nop
	  (eq_attr "jal_macro" "yes")
	  (const_int 32)

	  ;; Various VR4120 errata require a nop to be inserted after a macc
	  ;; instruction.  The assembler does this for us, so account for
	  ;; the worst-case length here.
	  (and (eq_attr "type" "imadd")
	       (ne (symbol_ref "TARGET_FIX_VR4120") (const_int 0)))
	  (const_int 8)

	  ;; VR4120 errata MD(4): if there are consecutive dmult instructions,
	  ;; the result of the second one is missed.  The assembler should work
	  ;; around this by inserting a nop after the first dmult.
	  (and (eq_attr "type" "imul,imul3")
	       (and (eq_attr "mode" "DI")
		    (ne (symbol_ref "TARGET_FIX_VR4120") (const_int 0))))
	  (const_int 8)

	  (eq_attr "type" "idiv,idiv3")
	  (symbol_ref "mips_idiv_insns () * 4")
	  ] (const_int 4)))

;; Attribute describing the processor.  This attribute must match exactly
;; with the processor_type enumeration in mips.h.
(define_attr "cpu"
  "r3000,4kc,4kp,5kc,5kf,20kc,24kc,24kf2_1,24kf1_1,74kc,74kf2_1,74kf1_1,74kf3_2,loongson_2e,loongson_2f,m4k,octeon,r3900,r6000,r4000,r4100,r4111,r4120,r4130,r4300,r4600,r4650,r5000,r5400,r5500,r7000,r8000,r9000,r10000,sb1,sb1a,sr71000,xlr"
  (const (symbol_ref "mips_tune")))

;; The type of hardware hazard associated with this instruction.
;; DELAY means that the next instruction cannot read the result
;; of this one.  HILO means that the next two instructions cannot
;; write to HI or LO.
(define_attr "hazard" "none,delay,hilo"
  (cond [(and (eq_attr "type" "load,fpload,fpidxload")
	      (ne (symbol_ref "ISA_HAS_LOAD_DELAY") (const_int 0)))
	 (const_string "delay")

	 (and (eq_attr "type" "mfc,mtc")
	      (ne (symbol_ref "ISA_HAS_XFER_DELAY") (const_int 0)))
	 (const_string "delay")

	 (and (eq_attr "type" "fcmp")
	      (ne (symbol_ref "ISA_HAS_FCMP_DELAY") (const_int 0)))
	 (const_string "delay")

	 ;; The r4000 multiplication patterns include an mflo instruction.
	 (and (eq_attr "type" "imul")
	      (ne (symbol_ref "TARGET_FIX_R4000") (const_int 0)))
	 (const_string "hilo")

	 (and (eq_attr "type" "mfhilo")
	      (eq (symbol_ref "ISA_HAS_HILO_INTERLOCKS") (const_int 0)))
	 (const_string "hilo")]
	(const_string "none")))

;; Is it a single instruction?
(define_attr "single_insn" "no,yes"
  (symbol_ref "get_attr_length (insn) == (TARGET_MIPS16 ? 2 : 4)"))

;; Can the instruction be put into a delay slot?
(define_attr "can_delay" "no,yes"
  (if_then_else (and (eq_attr "type" "!branch,call,jump")
		     (and (eq_attr "hazard" "none")
			  (eq_attr "single_insn" "yes")))
		(const_string "yes")
		(const_string "no")))

;; Attribute defining whether or not we can use the branch-likely
;; instructions.
(define_attr "branch_likely" "no,yes"
  (if_then_else (ne (symbol_ref "GENERATE_BRANCHLIKELY") (const_int 0))
		(const_string "yes")
		(const_string "no")))

;; True if an instruction might assign to hi or lo when reloaded.
;; This is used by the TUNE_MACC_CHAINS code.
(define_attr "may_clobber_hilo" "no,yes"
  (if_then_else (eq_attr "type" "imul,imul3,imadd,idiv,mthilo")
		(const_string "yes")
		(const_string "no")))

;; Describe a user's asm statement.
(define_asm_attributes
  [(set_attr "type" "multi")
   (set_attr "can_delay" "no")])

;; This mode iterator allows 32-bit and 64-bit GPR patterns to be generated
;; from the same template.
(define_mode_iterator GPR [SI (DI "TARGET_64BIT")])

;; A copy of GPR that can be used when a pattern has two independent
;; modes.
(define_mode_iterator GPR2 [SI (DI "TARGET_64BIT")])

;; This mode iterator allows :HILO to be used as the mode of the
;; concatenated HI and LO registers.
(define_mode_iterator HILO [(DI "!TARGET_64BIT") (TI "TARGET_64BIT")])

;; This mode iterator allows :P to be used for patterns that operate on
;; pointer-sized quantities.  Exactly one of the two alternatives will match.
(define_mode_iterator P [(SI "Pmode == SImode") (DI "Pmode == DImode")])

;; This mode iterator allows :MOVECC to be used anywhere that a
;; conditional-move-type condition is needed.
(define_mode_iterator MOVECC [SI (DI "TARGET_64BIT")
                              (CC "TARGET_HARD_FLOAT && !TARGET_LOONGSON_2EF")])

;; 32-bit integer moves for which we provide move patterns.
(define_mode_iterator IMOVE32
  [SI
   (V2HI "TARGET_DSP")
   (V4QI "TARGET_DSP")
   (V2HQ "TARGET_DSP")
   (V2UHQ "TARGET_DSP")
   (V2HA "TARGET_DSP")
   (V2UHA "TARGET_DSP")
   (V4QQ "TARGET_DSP")
   (V4UQQ "TARGET_DSP")])

;; 64-bit modes for which we provide move patterns.
(define_mode_iterator MOVE64
  [DI DF
   (V2SF "TARGET_HARD_FLOAT && TARGET_PAIRED_SINGLE_FLOAT")
   (V2SI "TARGET_HARD_FLOAT && TARGET_LOONGSON_VECTORS")
   (V4HI "TARGET_HARD_FLOAT && TARGET_LOONGSON_VECTORS")
   (V8QI "TARGET_HARD_FLOAT && TARGET_LOONGSON_VECTORS")])

;; 128-bit modes for which we provide move patterns on 64-bit targets.
(define_mode_iterator MOVE128 [TI TF])

;; This mode iterator allows the QI and HI extension patterns to be
;; defined from the same template.
(define_mode_iterator SHORT [QI HI])

;; Likewise the 64-bit truncate-and-shift patterns.
(define_mode_iterator SUBDI [QI HI SI])

;; This mode iterator allows :ANYF to be used wherever a scalar or vector
;; floating-point mode is allowed.
(define_mode_iterator ANYF [(SF "TARGET_HARD_FLOAT")
			    (DF "TARGET_HARD_FLOAT && TARGET_DOUBLE_FLOAT")
			    (V2SF "TARGET_HARD_FLOAT && TARGET_PAIRED_SINGLE_FLOAT")])

;; Like ANYF, but only applies to scalar modes.
(define_mode_iterator SCALARF [(SF "TARGET_HARD_FLOAT")
			       (DF "TARGET_HARD_FLOAT && TARGET_DOUBLE_FLOAT")])

;; A floating-point mode for which moves involving FPRs may need to be split.
(define_mode_iterator SPLITF
  [(DF "!TARGET_64BIT && TARGET_DOUBLE_FLOAT")
   (DI "!TARGET_64BIT && TARGET_DOUBLE_FLOAT")
   (V2SF "!TARGET_64BIT && TARGET_PAIRED_SINGLE_FLOAT")
   (V2SI "!TARGET_64BIT && TARGET_LOONGSON_VECTORS")
   (V4HI "!TARGET_64BIT && TARGET_LOONGSON_VECTORS")
   (V8QI "!TARGET_64BIT && TARGET_LOONGSON_VECTORS")
   (TF "TARGET_64BIT && TARGET_FLOAT64")])

;; In GPR templates, a string like "<d>subu" will expand to "subu" in the
;; 32-bit version and "dsubu" in the 64-bit version.
(define_mode_attr d [(SI "") (DI "d")
		     (QQ "") (HQ "") (SQ "") (DQ "d")
		     (UQQ "") (UHQ "") (USQ "") (UDQ "d")
		     (HA "") (SA "") (DA "d")
		     (UHA "") (USA "") (UDA "d")])

;; Same as d but upper-case.
(define_mode_attr D [(SI "") (DI "D")
		     (QQ "") (HQ "") (SQ "") (DQ "D")
		     (UQQ "") (UHQ "") (USQ "") (UDQ "D")
		     (HA "") (SA "") (DA "D")
		     (UHA "") (USA "") (UDA "D")])

;; This attribute gives the length suffix for a sign- or zero-extension
;; instruction.
(define_mode_attr size [(QI "b") (HI "h")])

;; This attributes gives the mode mask of a SHORT.
(define_mode_attr mask [(QI "0x00ff") (HI "0xffff")])

;; Mode attributes for GPR loads and stores.
(define_mode_attr load [(SI "lw") (DI "ld")])
(define_mode_attr store [(SI "sw") (DI "sd")])

;; Similarly for MIPS IV indexed FPR loads and stores.
(define_mode_attr loadx [(SF "lwxc1") (DF "ldxc1") (V2SF "ldxc1")])
(define_mode_attr storex [(SF "swxc1") (DF "sdxc1") (V2SF "sdxc1")])

;; The unextended ranges of the MIPS16 addiu and daddiu instructions
;; are different.  Some forms of unextended addiu have an 8-bit immediate
;; field but the equivalent daddiu has only a 5-bit field.
(define_mode_attr si8_di5 [(SI "8") (DI "5")])

;; This attribute gives the best constraint to use for registers of
;; a given mode.
(define_mode_attr reg [(SI "d") (DI "d") (CC "z")])

;; This attribute gives the format suffix for floating-point operations.
(define_mode_attr fmt [(SF "s") (DF "d") (V2SF "ps")])

;; This attribute gives the upper-case mode name for one unit of a
;; floating-point mode.
(define_mode_attr UNITMODE [(SF "SF") (DF "DF") (V2SF "SF")])

;; This attribute gives the integer mode that has the same size as a
;; fixed-point mode.
(define_mode_attr IMODE [(QQ "QI") (HQ "HI") (SQ "SI") (DQ "DI")
			 (UQQ "QI") (UHQ "HI") (USQ "SI") (UDQ "DI")
			 (HA "HI") (SA "SI") (DA "DI")
			 (UHA "HI") (USA "SI") (UDA "DI")
			 (V4UQQ "SI") (V2UHQ "SI") (V2UHA "SI")
			 (V2HQ "SI") (V2HA "SI")])

;; This attribute gives the integer mode that has half the size of
;; the controlling mode.
(define_mode_attr HALFMODE [(DF "SI") (DI "SI") (V2SF "SI")
			    (V2SI "SI") (V4HI "SI") (V8QI "SI")
			    (TF "DI")])

;; This attribute works around the early SB-1 rev2 core "F2" erratum:
;;
;; In certain cases, div.s and div.ps may have a rounding error
;; and/or wrong inexact flag.
;;
;; Therefore, we only allow div.s if not working around SB-1 rev2
;; errata or if a slight loss of precision is OK.
(define_mode_attr divide_condition
  [DF (SF "!TARGET_FIX_SB1 || flag_unsafe_math_optimizations")
   (V2SF "TARGET_SB1 && (!TARGET_FIX_SB1 || flag_unsafe_math_optimizations)")])

;; This attribute gives the conditions under which SQRT.fmt instructions
;; can be used.
(define_mode_attr sqrt_condition
  [(SF "!ISA_MIPS1") (DF "!ISA_MIPS1") (V2SF "TARGET_SB1")])

;; This attribute gives the conditions under which RECIP.fmt and RSQRT.fmt
;; instructions can be used.  The MIPS32 and MIPS64 ISAs say that RECIP.D
;; and RSQRT.D are unpredictable when doubles are stored in pairs of FPRs,
;; so for safety's sake, we apply this restriction to all targets.
(define_mode_attr recip_condition
  [(SF "ISA_HAS_FP4")
   (DF "ISA_HAS_FP4 && TARGET_FLOAT64")
   (V2SF "TARGET_SB1")])

;; This code iterator allows all branch instructions to be generated from
;; a single define_expand template.
(define_code_iterator any_cond [unordered ordered unlt unge uneq ltgt unle ungt
			        eq ne gt ge lt le gtu geu ltu leu])

;; This code iterator allows signed and unsigned widening multiplications
;; to use the same template.
(define_code_iterator any_extend [sign_extend zero_extend])

;; This code iterator allows the two right shift instructions to be
;; generated from the same template.
(define_code_iterator any_shiftrt [ashiftrt lshiftrt])

;; This code iterator allows the three shift instructions to be generated
;; from the same template.
(define_code_iterator any_shift [ashift ashiftrt lshiftrt])

;; This code iterator allows unsigned and signed division to be generated
;; from the same template.
(define_code_iterator any_div [div udiv])

;; This code iterator allows unsigned and signed modulus to be generated
;; from the same template.
(define_code_iterator any_mod [mod umod])

;; This code iterator allows all native floating-point comparisons to be
;; generated from the same template.
(define_code_iterator fcond [unordered uneq unlt unle eq lt le])

;; This code iterator is used for comparisons that can be implemented
;; by swapping the operands.
(define_code_iterator swapped_fcond [ge gt unge ungt])

;; Equality operators.
(define_code_iterator equality_op [eq ne])

;; These code iterators allow the signed and unsigned scc operations to use
;; the same template.
(define_code_iterator any_gt [gt gtu])
(define_code_iterator any_ge [ge geu])
(define_code_iterator any_lt [lt ltu])
(define_code_iterator any_le [le leu])

;; <u> expands to an empty string when doing a signed operation and
;; "u" when doing an unsigned operation.
(define_code_attr u [(sign_extend "") (zero_extend "u")
		     (div "") (udiv "u")
		     (mod "") (umod "u")
		     (gt "") (gtu "u")
		     (ge "") (geu "u")
		     (lt "") (ltu "u")
		     (le "") (leu "u")])

;; <su> is like <u>, but the signed form expands to "s" rather than "".
(define_code_attr su [(sign_extend "s") (zero_extend "u")])

;; <optab> expands to the name of the optab for a particular code.
(define_code_attr optab [(ashift "ashl")
			 (ashiftrt "ashr")
			 (lshiftrt "lshr")
			 (ior "ior")
			 (xor "xor")
			 (and "and")
			 (plus "add")
			 (minus "sub")])

;; <insn> expands to the name of the insn that implements a particular code.
(define_code_attr insn [(ashift "sll")
			(ashiftrt "sra")
			(lshiftrt "srl")
			(ior "or")
			(xor "xor")
			(and "and")
			(plus "addu")
			(minus "subu")])

;; <immediate_insn> expands to the name of the insn that implements
;; a particular code to operate on immediate values.
(define_code_attr immediate_insn [(ior "ori")
				  (xor "xori")
				  (and "andi")])

;; <fcond> is the c.cond.fmt condition associated with a particular code.
(define_code_attr fcond [(unordered "un")
			 (uneq "ueq")
			 (unlt "ult")
			 (unle "ule")
			 (eq "eq")
			 (lt "lt")
			 (le "le")])

;; Similar, but for swapped conditions.
(define_code_attr swapped_fcond [(ge "le")
				 (gt "lt")
				 (unge "ule")
				 (ungt "ult")])

;; The value of the bit when the branch is taken for branch_bit patterns.
;; Comparison is always against zero so this depends on the operator.
(define_code_attr bbv [(eq "0") (ne "1")])

;; This is the inverse value of bbv.
(define_code_attr bbinv [(eq "1") (ne "0")])

;; .........................
;;
;;	Branch, call and jump delay slots
;;
;; .........................

(define_delay (and (eq_attr "type" "branch")
		   (eq (symbol_ref "TARGET_MIPS16") (const_int 0))
		   (eq_attr "branch_likely" "yes"))
  [(eq_attr "can_delay" "yes")
   (nil)
   (eq_attr "can_delay" "yes")])

;; Branches that don't have likely variants do not annul on false.
(define_delay (and (eq_attr "type" "branch")
		   (eq (symbol_ref "TARGET_MIPS16") (const_int 0))
		   (eq_attr "branch_likely" "no"))
  [(eq_attr "can_delay" "yes")
   (nil)
   (nil)])

(define_delay (eq_attr "type" "jump")
  [(eq_attr "can_delay" "yes")
   (nil)
   (nil)])

(define_delay (and (eq_attr "type" "call")
		   (eq_attr "jal_macro" "no"))
  [(eq_attr "can_delay" "yes")
   (nil)
   (nil)])

;; Pipeline descriptions.
;;
;; generic.md provides a fallback for processors without a specific
;; pipeline description.  It is derived from the old define_function_unit
;; version and uses the "alu" and "imuldiv" units declared below.
;;
;; Some of the processor-specific files are also derived from old
;; define_function_unit descriptions and simply override the parts of
;; generic.md that don't apply.  The other processor-specific files
;; are self-contained.
(define_automaton "alu,imuldiv")

(define_cpu_unit "alu" "alu")
(define_cpu_unit "imuldiv" "imuldiv")

;; Ghost instructions produce no real code and introduce no hazards.
;; They exist purely to express an effect on dataflow.
(define_insn_reservation "ghost" 0
  (eq_attr "type" "ghost")
  "nothing")

(include "4k.md")
(include "5k.md")
(include "20kc.md")
(include "24k.md")
(include "74k.md")
(include "3000.md")
(include "4000.md")
(include "4100.md")
(include "4130.md")
(include "4300.md")
(include "4600.md")
(include "5000.md")
(include "5400.md")
(include "5500.md")
(include "6000.md")
(include "7000.md")
(include "9000.md")
(include "10000.md")
(include "loongson2ef.md")
(include "octeon.md")
(include "sb1.md")
(include "sr71k.md")
(include "xlr.md")
(include "generic.md")

;;
;;  ....................
;;
;;	CONDITIONAL TRAPS
;;
;;  ....................
;;

(define_insn "trap"
  [(trap_if (const_int 1) (const_int 0))]
  ""
{
  if (ISA_HAS_COND_TRAP)
    return "teq\t$0,$0";
  else if (TARGET_MIPS16)
    return "break 0";
  else
    return "break";
}
  [(set_attr "type" "trap")])

(define_expand "conditional_trap"
  [(trap_if (match_operator 0 "comparison_operator"
			    [(match_dup 2) (match_dup 3)])
	    (match_operand 1 "const_int_operand"))]
  "ISA_HAS_COND_TRAP"
{
  if (GET_MODE_CLASS (GET_MODE (cmp_operands[0])) == MODE_INT
      && operands[1] == const0_rtx)
    {
      mips_expand_conditional_trap (GET_CODE (operands[0]));
      DONE;
    }
  FAIL;
})

(define_insn "*conditional_trap<mode>"
  [(trap_if (match_operator:GPR 0 "trap_comparison_operator"
				[(match_operand:GPR 1 "reg_or_0_operand" "dJ")
				 (match_operand:GPR 2 "arith_operand" "dI")])
	    (const_int 0))]
  "ISA_HAS_COND_TRAP"
  "t%C0\t%z1,%2"
  [(set_attr "type" "trap")])

;;
;;  ....................
;;
;;	ADDITION
;;
;;  ....................
;;

(define_insn "add<mode>3"
  [(set (match_operand:ANYF 0 "register_operand" "=f")
	(plus:ANYF (match_operand:ANYF 1 "register_operand" "f")
		   (match_operand:ANYF 2 "register_operand" "f")))]
  ""
  "add.<fmt>\t%0,%1,%2"
  [(set_attr "type" "fadd")
   (set_attr "mode" "<UNITMODE>")])

(define_expand "add<mode>3"
  [(set (match_operand:GPR 0 "register_operand")
	(plus:GPR (match_operand:GPR 1 "register_operand")
		  (match_operand:GPR 2 "arith_operand")))]
  "")

(define_insn "*add<mode>3"
  [(set (match_operand:GPR 0 "register_operand" "=d,d")
	(plus:GPR (match_operand:GPR 1 "register_operand" "d,d")
		  (match_operand:GPR 2 "arith_operand" "d,Q")))]
  "!TARGET_MIPS16"
  "@
    <d>addu\t%0,%1,%2
    <d>addiu\t%0,%1,%2"
  [(set_attr "type" "arith")
   (set_attr "mode" "<MODE>")])

(define_insn "*add<mode>3_mips16"
  [(set (match_operand:GPR 0 "register_operand" "=ks,d,d,d,d")
	(plus:GPR (match_operand:GPR 1 "register_operand" "ks,ks,0,d,d")
		  (match_operand:GPR 2 "arith_operand" "Q,Q,Q,O,d")))]
  "TARGET_MIPS16"
  "@
    <d>addiu\t%0,%2
    <d>addiu\t%0,%1,%2
    <d>addiu\t%0,%2
    <d>addiu\t%0,%1,%2
    <d>addu\t%0,%1,%2"
  [(set_attr "type" "arith")
   (set_attr "mode" "<MODE>")
   (set_attr_alternative "length"
		[(if_then_else (match_operand 2 "m16_simm8_8")
			       (const_int 4)
			       (const_int 8))
		 (if_then_else (match_operand 2 "m16_uimm<si8_di5>_4")
			       (const_int 4)
			       (const_int 8))
		 (if_then_else (match_operand 2 "m16_simm<si8_di5>_1")
			       (const_int 4)
			       (const_int 8))
		 (if_then_else (match_operand 2 "m16_simm4_1")
			       (const_int 4)
			       (const_int 8))
		 (const_int 4)])])

;; On the mips16, we can sometimes split an add of a constant which is
;; a 4 byte instruction into two adds which are both 2 byte
;; instructions.  There are two cases: one where we are adding a
;; constant plus a register to another register, and one where we are
;; simply adding a constant to a register.

(define_split
  [(set (match_operand:SI 0 "d_operand")
	(plus:SI (match_dup 0)
		 (match_operand:SI 1 "const_int_operand")))]
  "TARGET_MIPS16 && reload_completed && !TARGET_DEBUG_D_MODE
   && ((INTVAL (operands[1]) > 0x7f
	&& INTVAL (operands[1]) <= 0x7f + 0x7f)
       || (INTVAL (operands[1]) < - 0x80
	   && INTVAL (operands[1]) >= - 0x80 - 0x80))"
  [(set (match_dup 0) (plus:SI (match_dup 0) (match_dup 1)))
   (set (match_dup 0) (plus:SI (match_dup 0) (match_dup 2)))]
{
  HOST_WIDE_INT val = INTVAL (operands[1]);

  if (val >= 0)
    {
      operands[1] = GEN_INT (0x7f);
      operands[2] = GEN_INT (val - 0x7f);
    }
  else
    {
      operands[1] = GEN_INT (- 0x80);
      operands[2] = GEN_INT (val + 0x80);
    }
})

(define_split
  [(set (match_operand:SI 0 "d_operand")
	(plus:SI (match_operand:SI 1 "d_operand")
		 (match_operand:SI 2 "const_int_operand")))]
  "TARGET_MIPS16 && reload_completed && !TARGET_DEBUG_D_MODE
   && REGNO (operands[0]) != REGNO (operands[1])
   && ((INTVAL (operands[2]) > 0x7
	&& INTVAL (operands[2]) <= 0x7 + 0x7f)
       || (INTVAL (operands[2]) < - 0x8
	   && INTVAL (operands[2]) >= - 0x8 - 0x80))"
  [(set (match_dup 0) (plus:SI (match_dup 1) (match_dup 2)))
   (set (match_dup 0) (plus:SI (match_dup 0) (match_dup 3)))]
{
  HOST_WIDE_INT val = INTVAL (operands[2]);

  if (val >= 0)
    {
      operands[2] = GEN_INT (0x7);
      operands[3] = GEN_INT (val - 0x7);
    }
  else
    {
      operands[2] = GEN_INT (- 0x8);
      operands[3] = GEN_INT (val + 0x8);
    }
})

(define_split
  [(set (match_operand:DI 0 "d_operand")
	(plus:DI (match_dup 0)
		 (match_operand:DI 1 "const_int_operand")))]
  "TARGET_MIPS16 && TARGET_64BIT && reload_completed && !TARGET_DEBUG_D_MODE
   && ((INTVAL (operands[1]) > 0xf
	&& INTVAL (operands[1]) <= 0xf + 0xf)
       || (INTVAL (operands[1]) < - 0x10
	   && INTVAL (operands[1]) >= - 0x10 - 0x10))"
  [(set (match_dup 0) (plus:DI (match_dup 0) (match_dup 1)))
   (set (match_dup 0) (plus:DI (match_dup 0) (match_dup 2)))]
{
  HOST_WIDE_INT val = INTVAL (operands[1]);

  if (val >= 0)
    {
      operands[1] = GEN_INT (0xf);
      operands[2] = GEN_INT (val - 0xf);
    }
  else
    {
      operands[1] = GEN_INT (- 0x10);
      operands[2] = GEN_INT (val + 0x10);
    }
})

(define_split
  [(set (match_operand:DI 0 "d_operand")
	(plus:DI (match_operand:DI 1 "d_operand")
		 (match_operand:DI 2 "const_int_operand")))]
  "TARGET_MIPS16 && TARGET_64BIT && reload_completed && !TARGET_DEBUG_D_MODE
   && REGNO (operands[0]) != REGNO (operands[1])
   && ((INTVAL (operands[2]) > 0x7
	&& INTVAL (operands[2]) <= 0x7 + 0xf)
       || (INTVAL (operands[2]) < - 0x8
	   && INTVAL (operands[2]) >= - 0x8 - 0x10))"
  [(set (match_dup 0) (plus:DI (match_dup 1) (match_dup 2)))
   (set (match_dup 0) (plus:DI (match_dup 0) (match_dup 3)))]
{
  HOST_WIDE_INT val = INTVAL (operands[2]);

  if (val >= 0)
    {
      operands[2] = GEN_INT (0x7);
      operands[3] = GEN_INT (val - 0x7);
    }
  else
    {
      operands[2] = GEN_INT (- 0x8);
      operands[3] = GEN_INT (val + 0x8);
    }
})

(define_insn "*addsi3_extended"
  [(set (match_operand:DI 0 "register_operand" "=d,d")
	(sign_extend:DI
	     (plus:SI (match_operand:SI 1 "register_operand" "d,d")
		      (match_operand:SI 2 "arith_operand" "d,Q"))))]
  "TARGET_64BIT && !TARGET_MIPS16"
  "@
    addu\t%0,%1,%2
    addiu\t%0,%1,%2"
  [(set_attr "type" "arith")
   (set_attr "mode" "SI")])

;; Split this insn so that the addiu splitters can have a crack at it.
;; Use a conservative length estimate until the split.
(define_insn_and_split "*addsi3_extended_mips16"
  [(set (match_operand:DI 0 "register_operand" "=d,d,d")
	(sign_extend:DI
	     (plus:SI (match_operand:SI 1 "register_operand" "0,d,d")
		      (match_operand:SI 2 "arith_operand" "Q,O,d"))))]
  "TARGET_64BIT && TARGET_MIPS16"
  "#"
  "&& reload_completed"
  [(set (match_dup 3) (plus:SI (match_dup 1) (match_dup 2)))]
  { operands[3] = gen_lowpart (SImode, operands[0]); }
  [(set_attr "type" "arith")
   (set_attr "mode" "SI")
   (set_attr "extended_mips16" "yes")])

;; Combiner patterns for unsigned byte-add.

(define_insn "*baddu_si_eb"
  [(set (match_operand:SI 0 "register_operand" "=d")
        (zero_extend:SI
	 (subreg:QI
	  (plus:SI (match_operand:SI 1 "register_operand" "d")
		   (match_operand:SI 2 "register_operand" "d")) 3)))]
  "ISA_HAS_BADDU && BYTES_BIG_ENDIAN"
  "baddu\\t%0,%1,%2"
  [(set_attr "type" "arith")])

(define_insn "*baddu_si_el"
  [(set (match_operand:SI 0 "register_operand" "=d")
        (zero_extend:SI
	 (subreg:QI
	  (plus:SI (match_operand:SI 1 "register_operand" "d")
		   (match_operand:SI 2 "register_operand" "d")) 0)))]
  "ISA_HAS_BADDU && !BYTES_BIG_ENDIAN"
  "baddu\\t%0,%1,%2"
  [(set_attr "type" "arith")])

(define_insn "*baddu_di<mode>"
  [(set (match_operand:GPR 0 "register_operand" "=d")
        (zero_extend:GPR
	 (truncate:QI
	  (plus:DI (match_operand:DI 1 "register_operand" "d")
		   (match_operand:DI 2 "register_operand" "d")))))]
  "ISA_HAS_BADDU && TARGET_64BIT"
  "baddu\\t%0,%1,%2"
  [(set_attr "type" "arith")])

;;
;;  ....................
;;
;;	SUBTRACTION
;;
;;  ....................
;;

(define_insn "sub<mode>3"
  [(set (match_operand:ANYF 0 "register_operand" "=f")
	(minus:ANYF (match_operand:ANYF 1 "register_operand" "f")
		    (match_operand:ANYF 2 "register_operand" "f")))]
  ""
  "sub.<fmt>\t%0,%1,%2"
  [(set_attr "type" "fadd")
   (set_attr "mode" "<UNITMODE>")])

(define_insn "sub<mode>3"
  [(set (match_operand:GPR 0 "register_operand" "=d")
	(minus:GPR (match_operand:GPR 1 "register_operand" "d")
		   (match_operand:GPR 2 "register_operand" "d")))]
  ""
  "<d>subu\t%0,%1,%2"
  [(set_attr "type" "arith")
   (set_attr "mode" "<MODE>")])

(define_insn "*subsi3_extended"
  [(set (match_operand:DI 0 "register_operand" "=d")
	(sign_extend:DI
	    (minus:SI (match_operand:SI 1 "register_operand" "d")
		      (match_operand:SI 2 "register_operand" "d"))))]
  "TARGET_64BIT"
  "subu\t%0,%1,%2"
  [(set_attr "type" "arith")
   (set_attr "mode" "DI")])

;;
;;  ....................
;;
;;	MULTIPLICATION
;;
;;  ....................
;;

(define_expand "mul<mode>3"
  [(set (match_operand:SCALARF 0 "register_operand")
	(mult:SCALARF (match_operand:SCALARF 1 "register_operand")
		      (match_operand:SCALARF 2 "register_operand")))]
  ""
  "")

(define_insn "*mul<mode>3"
  [(set (match_operand:SCALARF 0 "register_operand" "=f")
	(mult:SCALARF (match_operand:SCALARF 1 "register_operand" "f")
		      (match_operand:SCALARF 2 "register_operand" "f")))]
  "!TARGET_4300_MUL_FIX"
  "mul.<fmt>\t%0,%1,%2"
  [(set_attr "type" "fmul")
   (set_attr "mode" "<MODE>")])

;; Early VR4300 silicon has a CPU bug where multiplies with certain
;; operands may corrupt immediately following multiplies. This is a
;; simple fix to insert NOPs.

(define_insn "*mul<mode>3_r4300"
  [(set (match_operand:SCALARF 0 "register_operand" "=f")
	(mult:SCALARF (match_operand:SCALARF 1 "register_operand" "f")
		      (match_operand:SCALARF 2 "register_operand" "f")))]
  "TARGET_4300_MUL_FIX"
  "mul.<fmt>\t%0,%1,%2\;nop"
  [(set_attr "type" "fmul")
   (set_attr "mode" "<MODE>")
   (set_attr "length" "8")])

(define_insn "mulv2sf3"
  [(set (match_operand:V2SF 0 "register_operand" "=f")
	(mult:V2SF (match_operand:V2SF 1 "register_operand" "f")
		   (match_operand:V2SF 2 "register_operand" "f")))]
  "TARGET_HARD_FLOAT && TARGET_PAIRED_SINGLE_FLOAT"
  "mul.ps\t%0,%1,%2"
  [(set_attr "type" "fmul")
   (set_attr "mode" "SF")])

;; The original R4000 has a cpu bug.  If a double-word or a variable
;; shift executes while an integer multiplication is in progress, the
;; shift may give an incorrect result.  Avoid this by keeping the mflo
;; with the mult on the R4000.
;;
;; From "MIPS R4000PC/SC Errata, Processor Revision 2.2 and 3.0"
;; (also valid for MIPS R4000MC processors):
;;
;; "16. R4000PC, R4000SC: Please refer to errata 28 for an update to
;;	this errata description.
;;	The following code sequence causes the R4000 to incorrectly
;;	execute the Double Shift Right Arithmetic 32 (dsra32)
;;	instruction.  If the dsra32 instruction is executed during an
;;	integer multiply, the dsra32 will only shift by the amount in
;;	specified in the instruction rather than the amount plus 32
;;	bits.
;;	instruction 1:		mult	rs,rt		integer multiply
;;	instruction 2-12:	dsra32	rd,rt,rs	doubleword shift
;;							right arithmetic + 32
;;	Workaround: A dsra32 instruction placed after an integer
;;	multiply should not be one of the 11 instructions after the
;;	multiply instruction."
;;
;; and:
;;
;; "28. R4000PC, R4000SC: The text from errata 16 should be replaced by
;;	the following description.
;;	All extended shifts (shift by n+32) and variable shifts (32 and
;;	64-bit versions) may produce incorrect results under the
;;	following conditions:
;;	1) An integer multiply is currently executing
;;	2) These types of shift instructions are executed immediately
;;	   following an integer divide instruction.
;;	Workaround:
;;	1) Make sure no integer multiply is running wihen these
;;	   instruction are executed.  If this cannot be predicted at
;;	   compile time, then insert a "mfhi" to R0 instruction
;;	   immediately after the integer multiply instruction.  This
;;	   will cause the integer multiply to complete before the shift
;;	   is executed.
;;	2) Separate integer divide and these two classes of shift
;;	   instructions by another instruction or a noop."
;;
;; These processors have PRId values of 0x00004220 and 0x00004300,
;; respectively.

(define_expand "mul<mode>3"
  [(set (match_operand:GPR 0 "register_operand")
	(mult:GPR (match_operand:GPR 1 "register_operand")
		  (match_operand:GPR 2 "register_operand")))]
  ""
{
  if (TARGET_LOONGSON_2EF)
    emit_insn (gen_mul<mode>3_mul3_ls2ef (operands[0], operands[1],
                                          operands[2]));
  else if (ISA_HAS_<D>MUL3)
    emit_insn (gen_mul<mode>3_mul3 (operands[0], operands[1], operands[2]));
  else if (TARGET_FIX_R4000)
    emit_insn (gen_mul<mode>3_r4000 (operands[0], operands[1], operands[2]));
  else
    emit_insn
      (gen_mul<mode>3_internal (operands[0], operands[1], operands[2]));
  DONE;
})

(define_insn "mul<mode>3_mul3_ls2ef"
  [(set (match_operand:GPR 0 "register_operand" "=d")
        (mult:GPR (match_operand:GPR 1 "register_operand" "d")
                  (match_operand:GPR 2 "register_operand" "d")))]
  "TARGET_LOONGSON_2EF"
  "<d>multu.g\t%0,%1,%2"
  [(set_attr "type" "imul3nc")
   (set_attr "mode" "<MODE>")])

(define_insn "mul<mode>3_mul3"
  [(set (match_operand:GPR 0 "register_operand" "=d,l")
	(mult:GPR (match_operand:GPR 1 "register_operand" "d,d")
		  (match_operand:GPR 2 "register_operand" "d,d")))
   (clobber (match_scratch:GPR 3 "=l,X"))]
  "ISA_HAS_<D>MUL3"
{
  if (which_alternative == 1)
    return "<d>mult\t%1,%2";
  if (<MODE>mode == SImode && TARGET_MIPS3900)
    return "mult\t%0,%1,%2";
  return "<d>mul\t%0,%1,%2";
}
  [(set_attr "type" "imul3,imul")
   (set_attr "mode" "<MODE>")])

;; If a register gets allocated to LO, and we spill to memory, the reload
;; will include a move from LO to a GPR.  Merge it into the multiplication
;; if it can set the GPR directly.
;;
;; Operand 0: LO
;; Operand 1: GPR (1st multiplication operand)
;; Operand 2: GPR (2nd multiplication operand)
;; Operand 3: GPR (destination)
(define_peephole2
  [(parallel
       [(set (match_operand:SI 0 "lo_operand")
	     (mult:SI (match_operand:SI 1 "d_operand")
		      (match_operand:SI 2 "d_operand")))
        (clobber (scratch:SI))])
   (set (match_operand:SI 3 "d_operand")
	(match_dup 0))]
  "ISA_HAS_MUL3 && peep2_reg_dead_p (2, operands[0])"
  [(parallel
       [(set (match_dup 3)
	     (mult:SI (match_dup 1)
		      (match_dup 2)))
        (clobber (match_dup 0))])])

(define_insn "mul<mode>3_internal"
  [(set (match_operand:GPR 0 "register_operand" "=l")
	(mult:GPR (match_operand:GPR 1 "register_operand" "d")
		  (match_operand:GPR 2 "register_operand" "d")))]
  "!TARGET_FIX_R4000"
  "<d>mult\t%1,%2"
  [(set_attr "type" "imul")
   (set_attr "mode" "<MODE>")])

(define_insn "mul<mode>3_r4000"
  [(set (match_operand:GPR 0 "register_operand" "=d")
	(mult:GPR (match_operand:GPR 1 "register_operand" "d")
		  (match_operand:GPR 2 "register_operand" "d")))
   (clobber (match_scratch:GPR 3 "=l"))]
  "TARGET_FIX_R4000"
  "<d>mult\t%1,%2\;mflo\t%0"
  [(set_attr "type" "imul")
   (set_attr "mode" "<MODE>")
   (set_attr "length" "8")])

;; On the VR4120 and VR4130, it is better to use "mtlo $0; macc" instead
;; of "mult; mflo".  They have the same latency, but the first form gives
;; us an extra cycle to compute the operands.

;; Operand 0: LO
;; Operand 1: GPR (1st multiplication operand)
;; Operand 2: GPR (2nd multiplication operand)
;; Operand 3: GPR (destination)
(define_peephole2
  [(set (match_operand:SI 0 "lo_operand")
	(mult:SI (match_operand:SI 1 "d_operand")
		 (match_operand:SI 2 "d_operand")))
   (set (match_operand:SI 3 "d_operand")
	(match_dup 0))]
  "ISA_HAS_MACC && !ISA_HAS_MUL3"
  [(set (match_dup 0)
	(const_int 0))
   (parallel
       [(set (match_dup 0)
	     (plus:SI (mult:SI (match_dup 1)
			       (match_dup 2))
		      (match_dup 0)))
	(set (match_dup 3)
	     (plus:SI (mult:SI (match_dup 1)
			       (match_dup 2))
		      (match_dup 0)))])])

;; Multiply-accumulate patterns

;; This pattern is first matched by combine, which tries to use the
;; pattern wherever it can.  We don't know until later whether it
;; is actually profitable to use MADD over a "MUL; ADDIU" sequence,
;; so we need to keep both options open.
;;
;; The second alternative has a "?" marker because it is generally
;; one instruction more costly than the first alternative.  This "?"
;; marker is enough to convey the relative costs to the register
;; allocator.
;;
;; However, reload counts reloads of operands 4 and 5 in the same way as
;; reloads of the other operands, even though operands 4 and 5 need no
;; copy instructions.  Reload therefore thinks that the second alternative
;; is two reloads more costly than the first.  We add "*?*?" to the first
;; alternative as a counterweight.
(define_insn "*mul_acc_si"
  [(set (match_operand:SI 0 "register_operand" "=l*?*?,d?")
	(plus:SI (mult:SI (match_operand:SI 1 "register_operand" "d,d")
			  (match_operand:SI 2 "register_operand" "d,d"))
		 (match_operand:SI 3 "register_operand" "0,d")))
   (clobber (match_scratch:SI 4 "=X,l"))
   (clobber (match_scratch:SI 5 "=X,&d"))]
  "GENERATE_MADD_MSUB && !TARGET_MIPS16"
  "@
    madd\t%1,%2
    #"
  [(set_attr "type"	"imadd")
   (set_attr "mode"	"SI")
   (set_attr "length"	"4,8")])

;; The same idea applies here.  The middle alternative needs one less
;; clobber than the final alternative, so we add "*?" as a counterweight.
(define_insn "*mul_acc_si_r3900"
  [(set (match_operand:SI 0 "register_operand" "=l*?*?,d*?,d?")
	(plus:SI (mult:SI (match_operand:SI 1 "register_operand" "d,d,d")
			  (match_operand:SI 2 "register_operand" "d,d,d"))
		 (match_operand:SI 3 "register_operand" "0,l,d")))
   (clobber (match_scratch:SI 4 "=X,3,l"))
   (clobber (match_scratch:SI 5 "=X,X,&d"))]
  "TARGET_MIPS3900 && !TARGET_MIPS16"
  "@
    madd\t%1,%2
    madd\t%0,%1,%2
    #"
  [(set_attr "type"	"imadd")
   (set_attr "mode"	"SI")
   (set_attr "length"	"4,4,8")])

;; Split *mul_acc_si if both the source and destination accumulator
;; values are GPRs.
(define_split
  [(set (match_operand:SI 0 "d_operand")
	(plus:SI (mult:SI (match_operand:SI 1 "d_operand")
			  (match_operand:SI 2 "d_operand"))
		 (match_operand:SI 3 "d_operand")))
   (clobber (match_operand:SI 4 "lo_operand"))
   (clobber (match_operand:SI 5 "d_operand"))]
  "reload_completed"
  [(parallel [(set (match_dup 5)
		   (mult:SI (match_dup 1) (match_dup 2)))
	      (clobber (match_dup 4))])
   (set (match_dup 0) (plus:SI (match_dup 5) (match_dup 3)))]
  "")

(define_insn "*macc"
  [(set (match_operand:SI 0 "register_operand" "=l,d")
	(plus:SI (mult:SI (match_operand:SI 1 "register_operand" "d,d")
			  (match_operand:SI 2 "register_operand" "d,d"))
		 (match_operand:SI 3 "register_operand" "0,l")))
   (clobber (match_scratch:SI 4 "=X,3"))]
  "ISA_HAS_MACC"
{
  if (which_alternative == 1)
    return "macc\t%0,%1,%2";
  else if (TARGET_MIPS5500)
    return "madd\t%1,%2";
  else
    /* The VR4130 assumes that there is a two-cycle latency between a macc
       that "writes" to $0 and an instruction that reads from it.  We avoid
       this by assigning to $1 instead.  */
    return "%[macc\t%@,%1,%2%]";
}
  [(set_attr "type" "imadd")
   (set_attr "mode" "SI")])

(define_insn "*msac"
  [(set (match_operand:SI 0 "register_operand" "=l,d")
        (minus:SI (match_operand:SI 1 "register_operand" "0,l")
                  (mult:SI (match_operand:SI 2 "register_operand" "d,d")
                           (match_operand:SI 3 "register_operand" "d,d"))))
   (clobber (match_scratch:SI 4 "=X,1"))]
  "ISA_HAS_MSAC"
{
  if (which_alternative == 1)
    return "msac\t%0,%2,%3";
  else if (TARGET_MIPS5500)
    return "msub\t%2,%3";
  else
    return "msac\t$0,%2,%3";
}
  [(set_attr "type"     "imadd")
   (set_attr "mode"     "SI")])

;; An msac-like instruction implemented using negation and a macc.
(define_insn_and_split "*msac_using_macc"
  [(set (match_operand:SI 0 "register_operand" "=l,d")
        (minus:SI (match_operand:SI 1 "register_operand" "0,l")
                  (mult:SI (match_operand:SI 2 "register_operand" "d,d")
                           (match_operand:SI 3 "register_operand" "d,d"))))
   (clobber (match_scratch:SI 4 "=X,1"))
   (clobber (match_scratch:SI 5 "=d,d"))]
  "ISA_HAS_MACC && !ISA_HAS_MSAC"
  "#"
  "&& reload_completed"
  [(set (match_dup 5)
	(neg:SI (match_dup 3)))
   (parallel
       [(set (match_dup 0)
	     (plus:SI (mult:SI (match_dup 2)
			       (match_dup 5))
		      (match_dup 1)))
	(clobber (match_dup 4))])]
  ""
  [(set_attr "type"     "imadd")
   (set_attr "length"	"8")])

;; Patterns generated by the define_peephole2 below.

(define_insn "*macc2"
  [(set (match_operand:SI 0 "register_operand" "=l")
	(plus:SI (mult:SI (match_operand:SI 1 "register_operand" "d")
			  (match_operand:SI 2 "register_operand" "d"))
		 (match_dup 0)))
   (set (match_operand:SI 3 "register_operand" "=d")
	(plus:SI (mult:SI (match_dup 1)
			  (match_dup 2))
		 (match_dup 0)))]
  "ISA_HAS_MACC && reload_completed"
  "macc\t%3,%1,%2"
  [(set_attr "type"	"imadd")
   (set_attr "mode"	"SI")])

(define_insn "*msac2"
  [(set (match_operand:SI 0 "register_operand" "=l")
	(minus:SI (match_dup 0)
		  (mult:SI (match_operand:SI 1 "register_operand" "d")
			   (match_operand:SI 2 "register_operand" "d"))))
   (set (match_operand:SI 3 "register_operand" "=d")
	(minus:SI (match_dup 0)
		  (mult:SI (match_dup 1)
			   (match_dup 2))))]
  "ISA_HAS_MSAC && reload_completed"
  "msac\t%3,%1,%2"
  [(set_attr "type"	"imadd")
   (set_attr "mode"	"SI")])

;; Convert macc $0,<r1>,<r2> & mflo <r3> into macc <r3>,<r1>,<r2>
;; Similarly msac.
;;
;; Operand 0: LO
;; Operand 1: macc/msac
;; Operand 2: GPR (destination)
(define_peephole2
  [(parallel
       [(set (match_operand:SI 0 "lo_operand")
	     (match_operand:SI 1 "macc_msac_operand"))
	(clobber (scratch:SI))])
   (set (match_operand:SI 2 "d_operand")
	(match_dup 0))]
  ""
  [(parallel [(set (match_dup 0)
		   (match_dup 1))
	      (set (match_dup 2)
		   (match_dup 1))])])

;; When we have a three-address multiplication instruction, it should
;; be faster to do a separate multiply and add, rather than moving
;; something into LO in order to use a macc instruction.
;;
;; This peephole needs a scratch register to cater for the case when one
;; of the multiplication operands is the same as the destination.
;;
;; Operand 0: GPR (scratch)
;; Operand 1: LO
;; Operand 2: GPR (addend)
;; Operand 3: GPR (destination)
;; Operand 4: macc/msac
;; Operand 5: new multiplication
;; Operand 6: new addition/subtraction
(define_peephole2
  [(match_scratch:SI 0 "d")
   (set (match_operand:SI 1 "lo_operand")
	(match_operand:SI 2 "d_operand"))
   (match_dup 0)
   (parallel
       [(set (match_operand:SI 3 "d_operand")
	     (match_operand:SI 4 "macc_msac_operand"))
	(clobber (match_dup 1))])]
  "ISA_HAS_MUL3 && peep2_reg_dead_p (2, operands[1])"
  [(parallel [(set (match_dup 0)
		   (match_dup 5))
	      (clobber (match_dup 1))])
   (set (match_dup 3)
	(match_dup 6))]
{
  operands[5] = XEXP (operands[4], GET_CODE (operands[4]) == PLUS ? 0 : 1);
  operands[6] = gen_rtx_fmt_ee (GET_CODE (operands[4]), SImode,
				operands[2], operands[0]);
})

;; Same as above, except LO is the initial target of the macc.
;;
;; Operand 0: GPR (scratch)
;; Operand 1: LO
;; Operand 2: GPR (addend)
;; Operand 3: macc/msac
;; Operand 4: GPR (destination)
;; Operand 5: new multiplication
;; Operand 6: new addition/subtraction
(define_peephole2
  [(match_scratch:SI 0 "d")
   (set (match_operand:SI 1 "lo_operand")
	(match_operand:SI 2 "d_operand"))
   (match_dup 0)
   (parallel
       [(set (match_dup 1)
	     (match_operand:SI 3 "macc_msac_operand"))
	(clobber (scratch:SI))])
   (match_dup 0)
   (set (match_operand:SI 4 "d_operand")
	(match_dup 1))]
  "ISA_HAS_MUL3 && peep2_reg_dead_p (3, operands[1])"
  [(parallel [(set (match_dup 0)
		   (match_dup 5))
	      (clobber (match_dup 1))])
   (set (match_dup 4)
	(match_dup 6))]
{
  operands[5] = XEXP (operands[3], GET_CODE (operands[3]) == PLUS ? 0 : 1);
  operands[6] = gen_rtx_fmt_ee (GET_CODE (operands[3]), SImode,
				operands[2], operands[0]);
})

;; See the comment above *mul_add_si for details.
(define_insn "*mul_sub_si"
  [(set (match_operand:SI 0 "register_operand" "=l*?*?,d?")
        (minus:SI (match_operand:SI 1 "register_operand" "0,d")
                  (mult:SI (match_operand:SI 2 "register_operand" "d,d")
                           (match_operand:SI 3 "register_operand" "d,d"))))
   (clobber (match_scratch:SI 4 "=X,l"))
   (clobber (match_scratch:SI 5 "=X,&d"))]
  "GENERATE_MADD_MSUB"
  "@
   msub\t%2,%3
   #"
  [(set_attr "type"     "imadd")
   (set_attr "mode"     "SI")
   (set_attr "length"   "4,8")])

;; Split *mul_sub_si if both the source and destination accumulator
;; values are GPRs.
(define_split
  [(set (match_operand:SI 0 "d_operand")
        (minus:SI (match_operand:SI 1 "d_operand")
                  (mult:SI (match_operand:SI 2 "d_operand")
                           (match_operand:SI 3 "d_operand"))))
   (clobber (match_operand:SI 4 "lo_operand"))
   (clobber (match_operand:SI 5 "d_operand"))]
  "reload_completed"
  [(parallel [(set (match_dup 5)
                   (mult:SI (match_dup 2) (match_dup 3)))
              (clobber (match_dup 4))])
   (set (match_dup 0) (minus:SI (match_dup 1) (match_dup 5)))]
  "")

(define_insn "*muls"
  [(set (match_operand:SI 0 "register_operand" "=l,d")
        (neg:SI (mult:SI (match_operand:SI 1 "register_operand" "d,d")
                         (match_operand:SI 2 "register_operand" "d,d"))))
   (clobber (match_scratch:SI 3 "=X,l"))]
  "ISA_HAS_MULS"
  "@
   muls\t$0,%1,%2
   muls\t%0,%1,%2"
  [(set_attr "type"     "imul,imul3")
   (set_attr "mode"     "SI")])

(define_expand "<u>mulsidi3"
  [(set (match_operand:DI 0 "register_operand")
	(mult:DI (any_extend:DI (match_operand:SI 1 "register_operand"))
		 (any_extend:DI (match_operand:SI 2 "register_operand"))))]
  "!TARGET_64BIT || !TARGET_FIX_R4000"
{
  if (TARGET_64BIT)
    emit_insn (gen_<u>mulsidi3_64bit (operands[0], operands[1], operands[2]));
  else if (TARGET_FIX_R4000)
    emit_insn (gen_<u>mulsidi3_32bit_r4000 (operands[0], operands[1],
					    operands[2]));
  else
    emit_insn (gen_<u>mulsidi3_32bit (operands[0], operands[1], operands[2]));
  DONE;
})

(define_insn "<u>mulsidi3_32bit"
  [(set (match_operand:DI 0 "register_operand" "=x")
	(mult:DI (any_extend:DI (match_operand:SI 1 "register_operand" "d"))
		 (any_extend:DI (match_operand:SI 2 "register_operand" "d"))))]
  "!TARGET_64BIT && !TARGET_FIX_R4000 && !ISA_HAS_DSPR2"
  "mult<u>\t%1,%2"
  [(set_attr "type" "imul")
   (set_attr "mode" "SI")])

(define_insn "<u>mulsidi3_32bit_r4000"
  [(set (match_operand:DI 0 "register_operand" "=d")
	(mult:DI (any_extend:DI (match_operand:SI 1 "register_operand" "d"))
		 (any_extend:DI (match_operand:SI 2 "register_operand" "d"))))
   (clobber (match_scratch:DI 3 "=x"))]
  "!TARGET_64BIT && TARGET_FIX_R4000"
  "mult<u>\t%1,%2\;mflo\t%L0\;mfhi\t%M0"
  [(set_attr "type" "imul")
   (set_attr "mode" "SI")
   (set_attr "length" "12")])

(define_insn_and_split "<u>mulsidi3_64bit"
  [(set (match_operand:DI 0 "register_operand" "=d")
	(mult:DI (any_extend:DI (match_operand:SI 1 "register_operand" "d"))
		 (any_extend:DI (match_operand:SI 2 "register_operand" "d"))))
   (clobber (match_scratch:TI 3 "=x"))
   (clobber (match_scratch:DI 4 "=d"))]
  "TARGET_64BIT && !TARGET_FIX_R4000"
  "#"
  "&& reload_completed"
  [(set (match_dup 3)
	(unspec:TI [(mult:DI (any_extend:DI (match_dup 1))
			     (any_extend:DI (match_dup 2)))]
		   UNSPEC_SET_HILO))

   ;; OP4 <- LO, OP0 <- HI
   (set (match_dup 4) (match_dup 5))
   (set (match_dup 0) (unspec:DI [(match_dup 3)] UNSPEC_MFHI))

   ;; Zero-extend OP4.
   (set (match_dup 4)
	(ashift:DI (match_dup 4)
		   (const_int 32)))
   (set (match_dup 4)
	(lshiftrt:DI (match_dup 4)
		     (const_int 32)))

   ;; Shift OP0 into place.
   (set (match_dup 0)
	(ashift:DI (match_dup 0)
		   (const_int 32)))

   ;; OR the two halves together
   (set (match_dup 0)
	(ior:DI (match_dup 0)
		(match_dup 4)))]
  { operands[5] = gen_rtx_REG (DImode, LO_REGNUM); }
  [(set_attr "type" "imul")
   (set_attr "mode" "SI")
   (set_attr "length" "24")])

(define_insn "<u>mulsidi3_64bit_hilo"
  [(set (match_operand:TI 0 "register_operand" "=x")
	(unspec:TI
	  [(mult:DI
	     (any_extend:DI (match_operand:SI 1 "register_operand" "d"))
	     (any_extend:DI (match_operand:SI 2 "register_operand" "d")))]
	  UNSPEC_SET_HILO))]
  "TARGET_64BIT && !TARGET_FIX_R4000"
  "mult<u>\t%1,%2"
  [(set_attr "type" "imul")
   (set_attr "mode" "SI")])

;; Widening multiply with negation.
(define_insn "*muls<u>_di"
  [(set (match_operand:DI 0 "register_operand" "=x")
        (neg:DI
	 (mult:DI
	  (any_extend:DI (match_operand:SI 1 "register_operand" "d"))
	  (any_extend:DI (match_operand:SI 2 "register_operand" "d")))))]
  "!TARGET_64BIT && ISA_HAS_MULS"
  "muls<u>\t$0,%1,%2"
  [(set_attr "type" "imul")
   (set_attr "mode" "SI")])

(define_insn "<u>msubsidi4"
  [(set (match_operand:DI 0 "register_operand" "=ka")
        (minus:DI
	   (match_operand:DI 3 "register_operand" "0")
	   (mult:DI
	      (any_extend:DI (match_operand:SI 1 "register_operand" "d"))
	      (any_extend:DI (match_operand:SI 2 "register_operand" "d")))))]
  "!TARGET_64BIT && (ISA_HAS_MSAC || GENERATE_MADD_MSUB || ISA_HAS_DSPR2)"
{
  if (ISA_HAS_DSPR2)
    return "msub<u>\t%q0,%1,%2";
  else if (TARGET_MIPS5500 || GENERATE_MADD_MSUB)
    return "msub<u>\t%1,%2";
  else
    return "msac<u>\t$0,%1,%2";
}
  [(set_attr "type" "imadd")
   (set_attr "mode" "SI")])

;; _highpart patterns

(define_expand "<su>mulsi3_highpart"
  [(set (match_operand:SI 0 "register_operand")
	(truncate:SI
	 (lshiftrt:DI
	  (mult:DI (any_extend:DI (match_operand:SI 1 "register_operand"))
		   (any_extend:DI (match_operand:SI 2 "register_operand")))
	  (const_int 32))))]
  ""
{
  if (ISA_HAS_MULHI)
    emit_insn (gen_<su>mulsi3_highpart_mulhi_internal (operands[0],
						       operands[1],
						       operands[2]));
  else
    emit_insn (gen_<su>mulsi3_highpart_internal (operands[0], operands[1],
					         operands[2]));
  DONE;
})

(define_insn_and_split "<su>mulsi3_highpart_internal"
  [(set (match_operand:SI 0 "register_operand" "=d")
	(truncate:SI
	 (lshiftrt:DI
	  (mult:DI (any_extend:DI (match_operand:SI 1 "register_operand" "d"))
		   (any_extend:DI (match_operand:SI 2 "register_operand" "d")))
	  (const_int 32))))
   (clobber (match_scratch:SI 3 "=l"))]
  "!ISA_HAS_MULHI"
  { return TARGET_FIX_R4000 ? "mult<u>\t%1,%2\n\tmfhi\t%0" : "#"; }
  "&& reload_completed && !TARGET_FIX_R4000"
  [(const_int 0)]
{
  rtx hilo;

  if (TARGET_64BIT)
    {
      hilo = gen_rtx_REG (TImode, MD_REG_FIRST);
      emit_insn (gen_<u>mulsidi3_64bit_hilo (hilo, operands[1], operands[2]));
      emit_insn (gen_mfhisi_ti (operands[0], hilo));
    }
  else
    {
      hilo = gen_rtx_REG (DImode, MD_REG_FIRST);
      emit_insn (gen_<u>mulsidi3_32bit (hilo, operands[1], operands[2]));
      emit_insn (gen_mfhisi_di (operands[0], hilo));
    }
  DONE;
}
  [(set_attr "type" "imul")
   (set_attr "mode" "SI")
   (set_attr "length" "8")])

(define_insn "<su>mulsi3_highpart_mulhi_internal"
  [(set (match_operand:SI 0 "register_operand" "=d")
        (truncate:SI
	 (lshiftrt:DI
	  (mult:DI
	   (any_extend:DI (match_operand:SI 1 "register_operand" "d"))
	   (any_extend:DI (match_operand:SI 2 "register_operand" "d")))
	  (const_int 32))))
   (clobber (match_scratch:SI 3 "=l"))]
  "ISA_HAS_MULHI"
  "mulhi<u>\t%0,%1,%2"
  [(set_attr "type" "imul3")
   (set_attr "mode" "SI")])

(define_insn "*<su>mulsi3_highpart_neg_mulhi_internal"
  [(set (match_operand:SI 0 "register_operand" "=d")
        (truncate:SI
	 (lshiftrt:DI
	  (neg:DI
	   (mult:DI
	    (any_extend:DI (match_operand:SI 1 "register_operand" "d"))
	    (any_extend:DI (match_operand:SI 2 "register_operand" "d"))))
	  (const_int 32))))
   (clobber (match_scratch:SI 3 "=l"))]
  "ISA_HAS_MULHI"
  "mulshi<u>\t%0,%1,%2"
  [(set_attr "type" "imul3")
   (set_attr "mode" "SI")])

;; Disable unsigned multiplication for -mfix-vr4120.  This is for VR4120
;; errata MD(0), which says that dmultu does not always produce the
;; correct result.
(define_insn_and_split "<su>muldi3_highpart"
  [(set (match_operand:DI 0 "register_operand" "=d")
	(truncate:DI
	 (lshiftrt:TI
	  (mult:TI (any_extend:TI (match_operand:DI 1 "register_operand" "d"))
		   (any_extend:TI (match_operand:DI 2 "register_operand" "d")))
	  (const_int 64))))
   (clobber (match_scratch:DI 3 "=l"))]
  "TARGET_64BIT && !(<CODE> == ZERO_EXTEND && TARGET_FIX_VR4120)"
  { return TARGET_FIX_R4000 ? "dmult<u>\t%1,%2\n\tmfhi\t%0" : "#"; }
  "&& reload_completed && !TARGET_FIX_R4000"
  [(const_int 0)]
{
  rtx hilo;

  hilo = gen_rtx_REG (TImode, MD_REG_FIRST);
  emit_insn (gen_<u>mulditi3_internal (hilo, operands[1], operands[2]));
  emit_insn (gen_mfhidi_ti (operands[0], hilo));
  DONE;
}
  [(set_attr "type" "imul")
   (set_attr "mode" "DI")
   (set_attr "length" "8")])

(define_expand "<u>mulditi3"
  [(set (match_operand:TI 0 "register_operand")
	(mult:TI (any_extend:TI (match_operand:DI 1 "register_operand"))
		 (any_extend:TI (match_operand:DI 2 "register_operand"))))]
  "TARGET_64BIT && !(<CODE> == ZERO_EXTEND && TARGET_FIX_VR4120)"
{
  if (TARGET_FIX_R4000)
    emit_insn (gen_<u>mulditi3_r4000 (operands[0], operands[1], operands[2]));
  else
    emit_insn (gen_<u>mulditi3_internal (operands[0], operands[1],
					 operands[2]));
  DONE;
})

(define_insn "<u>mulditi3_internal"
  [(set (match_operand:TI 0 "register_operand" "=x")
	(mult:TI (any_extend:TI (match_operand:DI 1 "register_operand" "d"))
		 (any_extend:TI (match_operand:DI 2 "register_operand" "d"))))]
  "TARGET_64BIT
   && !TARGET_FIX_R4000
   && !(<CODE> == ZERO_EXTEND && TARGET_FIX_VR4120)"
  "dmult<u>\t%1,%2"
  [(set_attr "type" "imul")
   (set_attr "mode" "DI")])

(define_insn "<u>mulditi3_r4000"
  [(set (match_operand:TI 0 "register_operand" "=d")
	(mult:TI (any_extend:TI (match_operand:DI 1 "register_operand" "d"))
		 (any_extend:TI (match_operand:DI 2 "register_operand" "d"))))
   (clobber (match_scratch:TI 3 "=x"))]
  "TARGET_64BIT
   && TARGET_FIX_R4000
   && !(<CODE> == ZERO_EXTEND && TARGET_FIX_VR4120)"
  "dmult<u>\t%1,%2\;mflo\t%L0\;mfhi\t%M0"
  [(set_attr "type" "imul")
   (set_attr "mode" "DI")
   (set_attr "length" "12")])

;; The R4650 supports a 32-bit multiply/ 64-bit accumulate
;; instruction.  The HI/LO registers are used as a 64-bit accumulator.

(define_insn "madsi"
  [(set (match_operand:SI 0 "register_operand" "+l")
	(plus:SI (mult:SI (match_operand:SI 1 "register_operand" "d")
			  (match_operand:SI 2 "register_operand" "d"))
		 (match_dup 0)))]
  "TARGET_MAD"
  "mad\t%1,%2"
  [(set_attr "type"	"imadd")
   (set_attr "mode"	"SI")])

(define_insn "<u>maddsidi4"
  [(set (match_operand:DI 0 "register_operand" "=ka")
	(plus:DI
	 (mult:DI (any_extend:DI (match_operand:SI 1 "register_operand" "d"))
		  (any_extend:DI (match_operand:SI 2 "register_operand" "d")))
	 (match_operand:DI 3 "register_operand" "0")))]
  "(TARGET_MAD || ISA_HAS_MACC || GENERATE_MADD_MSUB || ISA_HAS_DSPR2)
   && !TARGET_64BIT"
{
  if (TARGET_MAD)
    return "mad<u>\t%1,%2";
  else if (ISA_HAS_DSPR2)
    return "madd<u>\t%q0,%1,%2";
  else if (GENERATE_MADD_MSUB || TARGET_MIPS5500)
    return "madd<u>\t%1,%2";
  else
    /* See comment in *macc.  */
    return "%[macc<u>\t%@,%1,%2%]";
}
  [(set_attr "type" "imadd")
   (set_attr "mode" "SI")])

;; Floating point multiply accumulate instructions.

(define_insn "*madd4<mode>"
  [(set (match_operand:ANYF 0 "register_operand" "=f")
	(plus:ANYF (mult:ANYF (match_operand:ANYF 1 "register_operand" "f")
			      (match_operand:ANYF 2 "register_operand" "f"))
		   (match_operand:ANYF 3 "register_operand" "f")))]
  "ISA_HAS_FP_MADD4_MSUB4 && TARGET_FUSED_MADD"
  "madd.<fmt>\t%0,%3,%1,%2"
  [(set_attr "type" "fmadd")
   (set_attr "mode" "<UNITMODE>")])

(define_insn "*madd3<mode>"
  [(set (match_operand:ANYF 0 "register_operand" "=f")
	(plus:ANYF (mult:ANYF (match_operand:ANYF 1 "register_operand" "f")
			      (match_operand:ANYF 2 "register_operand" "f"))
		   (match_operand:ANYF 3 "register_operand" "0")))]
  "ISA_HAS_FP_MADD3_MSUB3 && TARGET_FUSED_MADD"
  "madd.<fmt>\t%0,%1,%2"
  [(set_attr "type" "fmadd")
   (set_attr "mode" "<UNITMODE>")])

(define_insn "*msub4<mode>"
  [(set (match_operand:ANYF 0 "register_operand" "=f")
	(minus:ANYF (mult:ANYF (match_operand:ANYF 1 "register_operand" "f")
			       (match_operand:ANYF 2 "register_operand" "f"))
		    (match_operand:ANYF 3 "register_operand" "f")))]
  "ISA_HAS_FP_MADD4_MSUB4 && TARGET_FUSED_MADD"
  "msub.<fmt>\t%0,%3,%1,%2"
  [(set_attr "type" "fmadd")
   (set_attr "mode" "<UNITMODE>")])

(define_insn "*msub3<mode>"
  [(set (match_operand:ANYF 0 "register_operand" "=f")
	(minus:ANYF (mult:ANYF (match_operand:ANYF 1 "register_operand" "f")
			       (match_operand:ANYF 2 "register_operand" "f"))
		    (match_operand:ANYF 3 "register_operand" "0")))]
  "ISA_HAS_FP_MADD3_MSUB3 && TARGET_FUSED_MADD"
  "msub.<fmt>\t%0,%1,%2"
  [(set_attr "type" "fmadd")
   (set_attr "mode" "<UNITMODE>")])

(define_insn "*nmadd4<mode>"
  [(set (match_operand:ANYF 0 "register_operand" "=f")
	(neg:ANYF (plus:ANYF
		   (mult:ANYF (match_operand:ANYF 1 "register_operand" "f")
			      (match_operand:ANYF 2 "register_operand" "f"))
		   (match_operand:ANYF 3 "register_operand" "f"))))]
  "ISA_HAS_NMADD4_NMSUB4 (<MODE>mode)
   && TARGET_FUSED_MADD
   && HONOR_SIGNED_ZEROS (<MODE>mode)
   && !HONOR_NANS (<MODE>mode)"
  "nmadd.<fmt>\t%0,%3,%1,%2"
  [(set_attr "type" "fmadd")
   (set_attr "mode" "<UNITMODE>")])

(define_insn "*nmadd3<mode>"
  [(set (match_operand:ANYF 0 "register_operand" "=f")
	(neg:ANYF (plus:ANYF
		   (mult:ANYF (match_operand:ANYF 1 "register_operand" "f")
			      (match_operand:ANYF 2 "register_operand" "f"))
		   (match_operand:ANYF 3 "register_operand" "0"))))]
  "ISA_HAS_NMADD3_NMSUB3 (<MODE>mode)
   && TARGET_FUSED_MADD
   && HONOR_SIGNED_ZEROS (<MODE>mode)
   && !HONOR_NANS (<MODE>mode)"
  "nmadd.<fmt>\t%0,%1,%2"
  [(set_attr "type" "fmadd")
   (set_attr "mode" "<UNITMODE>")])

(define_insn "*nmadd4<mode>_fastmath"
  [(set (match_operand:ANYF 0 "register_operand" "=f")
	(minus:ANYF
	 (mult:ANYF (neg:ANYF (match_operand:ANYF 1 "register_operand" "f"))
		    (match_operand:ANYF 2 "register_operand" "f"))
	 (match_operand:ANYF 3 "register_operand" "f")))]
  "ISA_HAS_NMADD4_NMSUB4 (<MODE>mode)
   && TARGET_FUSED_MADD
   && !HONOR_SIGNED_ZEROS (<MODE>mode)
   && !HONOR_NANS (<MODE>mode)"
  "nmadd.<fmt>\t%0,%3,%1,%2"
  [(set_attr "type" "fmadd")
   (set_attr "mode" "<UNITMODE>")])

(define_insn "*nmadd3<mode>_fastmath"
  [(set (match_operand:ANYF 0 "register_operand" "=f")
	(minus:ANYF
	 (mult:ANYF (neg:ANYF (match_operand:ANYF 1 "register_operand" "f"))
		    (match_operand:ANYF 2 "register_operand" "f"))
	 (match_operand:ANYF 3 "register_operand" "0")))]
  "ISA_HAS_NMADD3_NMSUB3 (<MODE>mode)
   && TARGET_FUSED_MADD
   && !HONOR_SIGNED_ZEROS (<MODE>mode)
   && !HONOR_NANS (<MODE>mode)"
  "nmadd.<fmt>\t%0,%1,%2"
  [(set_attr "type" "fmadd")
   (set_attr "mode" "<UNITMODE>")])

(define_insn "*nmsub4<mode>"
  [(set (match_operand:ANYF 0 "register_operand" "=f")
	(neg:ANYF (minus:ANYF
		   (mult:ANYF (match_operand:ANYF 2 "register_operand" "f")
			      (match_operand:ANYF 3 "register_operand" "f"))
		   (match_operand:ANYF 1 "register_operand" "f"))))]
  "ISA_HAS_NMADD4_NMSUB4 (<MODE>mode)
   && TARGET_FUSED_MADD
   && HONOR_SIGNED_ZEROS (<MODE>mode)
   && !HONOR_NANS (<MODE>mode)"
  "nmsub.<fmt>\t%0,%1,%2,%3"
  [(set_attr "type" "fmadd")
   (set_attr "mode" "<UNITMODE>")])

(define_insn "*nmsub3<mode>"
  [(set (match_operand:ANYF 0 "register_operand" "=f")
	(neg:ANYF (minus:ANYF
		   (mult:ANYF (match_operand:ANYF 2 "register_operand" "f")
			      (match_operand:ANYF 3 "register_operand" "f"))
		   (match_operand:ANYF 1 "register_operand" "0"))))]
  "ISA_HAS_NMADD3_NMSUB3 (<MODE>mode)
   && TARGET_FUSED_MADD
   && HONOR_SIGNED_ZEROS (<MODE>mode)
   && !HONOR_NANS (<MODE>mode)"
  "nmsub.<fmt>\t%0,%1,%2"
  [(set_attr "type" "fmadd")
   (set_attr "mode" "<UNITMODE>")])

(define_insn "*nmsub4<mode>_fastmath"
  [(set (match_operand:ANYF 0 "register_operand" "=f")
	(minus:ANYF
	 (match_operand:ANYF 1 "register_operand" "f")
	 (mult:ANYF (match_operand:ANYF 2 "register_operand" "f")
		    (match_operand:ANYF 3 "register_operand" "f"))))]
  "ISA_HAS_NMADD4_NMSUB4 (<MODE>mode)
   && TARGET_FUSED_MADD
   && !HONOR_SIGNED_ZEROS (<MODE>mode)
   && !HONOR_NANS (<MODE>mode)"
  "nmsub.<fmt>\t%0,%1,%2,%3"
  [(set_attr "type" "fmadd")
   (set_attr "mode" "<UNITMODE>")])

(define_insn "*nmsub3<mode>_fastmath"
  [(set (match_operand:ANYF 0 "register_operand" "=f")
	(minus:ANYF
	 (match_operand:ANYF 1 "register_operand" "f")
	 (mult:ANYF (match_operand:ANYF 2 "register_operand" "f")
		    (match_operand:ANYF 3 "register_operand" "0"))))]
  "ISA_HAS_NMADD3_NMSUB3 (<MODE>mode)
   && TARGET_FUSED_MADD
   && !HONOR_SIGNED_ZEROS (<MODE>mode)
   && !HONOR_NANS (<MODE>mode)"
  "nmsub.<fmt>\t%0,%1,%2"
  [(set_attr "type" "fmadd")
   (set_attr "mode" "<UNITMODE>")])

;;
;;  ....................
;;
;;	DIVISION and REMAINDER
;;
;;  ....................
;;

(define_expand "div<mode>3"
  [(set (match_operand:ANYF 0 "register_operand")
	(div:ANYF (match_operand:ANYF 1 "reg_or_1_operand")
		  (match_operand:ANYF 2 "register_operand")))]
  "<divide_condition>"
{
  if (const_1_operand (operands[1], <MODE>mode))
    if (!(<recip_condition> && flag_unsafe_math_optimizations))
      operands[1] = force_reg (<MODE>mode, operands[1]);
})

;; These patterns work around the early SB-1 rev2 core "F1" erratum:
;;
;; If an mfc1 or dmfc1 happens to access the floating point register
;; file at the same time a long latency operation (div, sqrt, recip,
;; sqrt) iterates an intermediate result back through the floating
;; point register file bypass, then instead returning the correct
;; register value the mfc1 or dmfc1 operation returns the intermediate
;; result of the long latency operation.
;;
;; The workaround is to insert an unconditional 'mov' from/to the
;; long latency op destination register.

(define_insn "*div<mode>3"
  [(set (match_operand:ANYF 0 "register_operand" "=f")
	(div:ANYF (match_operand:ANYF 1 "register_operand" "f")
		  (match_operand:ANYF 2 "register_operand" "f")))]
  "<divide_condition>"
{
  if (TARGET_FIX_SB1)
    return "div.<fmt>\t%0,%1,%2\;mov.<fmt>\t%0,%0";
  else
    return "div.<fmt>\t%0,%1,%2";
}
  [(set_attr "type" "fdiv")
   (set_attr "mode" "<UNITMODE>")
   (set (attr "length")
        (if_then_else (ne (symbol_ref "TARGET_FIX_SB1") (const_int 0))
                      (const_int 8)
                      (const_int 4)))])

(define_insn "*recip<mode>3"
  [(set (match_operand:ANYF 0 "register_operand" "=f")
	(div:ANYF (match_operand:ANYF 1 "const_1_operand" "")
		  (match_operand:ANYF 2 "register_operand" "f")))]
  "<recip_condition> && flag_unsafe_math_optimizations"
{
  if (TARGET_FIX_SB1)
    return "recip.<fmt>\t%0,%2\;mov.<fmt>\t%0,%0";
  else
    return "recip.<fmt>\t%0,%2";
}
  [(set_attr "type" "frdiv")
   (set_attr "mode" "<UNITMODE>")
   (set (attr "length")
        (if_then_else (ne (symbol_ref "TARGET_FIX_SB1") (const_int 0))
                      (const_int 8)
                      (const_int 4)))])

;; VR4120 errata MD(A1): signed division instructions do not work correctly
;; with negative operands.  We use special libgcc functions instead.
(define_insn_and_split "divmod<mode>4"
  [(set (match_operand:GPR 0 "register_operand" "=l")
	(div:GPR (match_operand:GPR 1 "register_operand" "d")
		 (match_operand:GPR 2 "register_operand" "d")))
   (set (match_operand:GPR 3 "register_operand" "=d")
	(mod:GPR (match_dup 1)
		 (match_dup 2)))]
  "!TARGET_FIX_VR4120"
  "#"
  "&& reload_completed"
  [(const_int 0)]
{
  rtx hilo;

  if (TARGET_64BIT)
    {
      hilo = gen_rtx_REG (TImode, MD_REG_FIRST);
      emit_insn (gen_divmod<mode>4_hilo_ti (hilo, operands[1], operands[2]));
      emit_insn (gen_mfhi<mode>_ti (operands[3], hilo));
    }
  else
    {
      hilo = gen_rtx_REG (DImode, MD_REG_FIRST);
      emit_insn (gen_divmod<mode>4_hilo_di (hilo, operands[1], operands[2]));
      emit_insn (gen_mfhi<mode>_di (operands[3], hilo));
    }
  DONE;
}
 [(set_attr "type" "idiv")
  (set_attr "mode" "<MODE>")
  (set_attr "length" "8")])

(define_insn_and_split "udivmod<mode>4"
  [(set (match_operand:GPR 0 "register_operand" "=l")
	(udiv:GPR (match_operand:GPR 1 "register_operand" "d")
		  (match_operand:GPR 2 "register_operand" "d")))
   (set (match_operand:GPR 3 "register_operand" "=d")
	(umod:GPR (match_dup 1)
		  (match_dup 2)))]
  ""
  "#"
  "reload_completed"
  [(const_int 0)]
{
  rtx hilo;

  if (TARGET_64BIT)
    {
      hilo = gen_rtx_REG (TImode, MD_REG_FIRST);
      emit_insn (gen_udivmod<mode>4_hilo_ti (hilo, operands[1], operands[2]));
      emit_insn (gen_mfhi<mode>_ti (operands[3], hilo));
    }
  else
    {
      hilo = gen_rtx_REG (DImode, MD_REG_FIRST);
      emit_insn (gen_udivmod<mode>4_hilo_di (hilo, operands[1], operands[2]));
      emit_insn (gen_mfhi<mode>_di (operands[3], hilo));
    }
  DONE;
}
 [(set_attr "type" "idiv")
  (set_attr "mode" "<MODE>")
  (set_attr "length" "8")])

(define_insn "<u>divmod<GPR:mode>4_hilo_<HILO:mode>"
  [(set (match_operand:HILO 0 "register_operand" "=x")
	(unspec:HILO
	  [(any_div:GPR (match_operand:GPR 1 "register_operand" "d")
			(match_operand:GPR 2 "register_operand" "d"))]
	  UNSPEC_SET_HILO))]
  ""
  { return mips_output_division ("<GPR:d>div<u>\t%.,%1,%2", operands); }
  [(set_attr "type" "idiv")
   (set_attr "mode" "<GPR:MODE>")])

;;
;;  ....................
;;
;;	SQUARE ROOT
;;
;;  ....................

;; These patterns work around the early SB-1 rev2 core "F1" erratum (see
;; "*div[sd]f3" comment for details).

(define_insn "sqrt<mode>2"
  [(set (match_operand:ANYF 0 "register_operand" "=f")
	(sqrt:ANYF (match_operand:ANYF 1 "register_operand" "f")))]
  "<sqrt_condition>"
{
  if (TARGET_FIX_SB1)
    return "sqrt.<fmt>\t%0,%1\;mov.<fmt>\t%0,%0";
  else
    return "sqrt.<fmt>\t%0,%1";
}
  [(set_attr "type" "fsqrt")
   (set_attr "mode" "<UNITMODE>")
   (set (attr "length")
        (if_then_else (ne (symbol_ref "TARGET_FIX_SB1") (const_int 0))
                      (const_int 8)
                      (const_int 4)))])

(define_insn "*rsqrt<mode>a"
  [(set (match_operand:ANYF 0 "register_operand" "=f")
	(div:ANYF (match_operand:ANYF 1 "const_1_operand" "")
		  (sqrt:ANYF (match_operand:ANYF 2 "register_operand" "f"))))]
  "<recip_condition> && flag_unsafe_math_optimizations"
{
  if (TARGET_FIX_SB1)
    return "rsqrt.<fmt>\t%0,%2\;mov.<fmt>\t%0,%0";
  else
    return "rsqrt.<fmt>\t%0,%2";
}
  [(set_attr "type" "frsqrt")
   (set_attr "mode" "<UNITMODE>")
   (set (attr "length")
        (if_then_else (ne (symbol_ref "TARGET_FIX_SB1") (const_int 0))
                      (const_int 8)
                      (const_int 4)))])

(define_insn "*rsqrt<mode>b"
  [(set (match_operand:ANYF 0 "register_operand" "=f")
	(sqrt:ANYF (div:ANYF (match_operand:ANYF 1 "const_1_operand" "")
			     (match_operand:ANYF 2 "register_operand" "f"))))]
  "<recip_condition> && flag_unsafe_math_optimizations"
{
  if (TARGET_FIX_SB1)
    return "rsqrt.<fmt>\t%0,%2\;mov.<fmt>\t%0,%0";
  else
    return "rsqrt.<fmt>\t%0,%2";
}
  [(set_attr "type" "frsqrt")
   (set_attr "mode" "<UNITMODE>")
   (set (attr "length")
        (if_then_else (ne (symbol_ref "TARGET_FIX_SB1") (const_int 0))
                      (const_int 8)
                      (const_int 4)))])

;;
;;  ....................
;;
;;	ABSOLUTE VALUE
;;
;;  ....................

;; Do not use the integer abs macro instruction, since that signals an
;; exception on -2147483648 (sigh).

;; abs.fmt is an arithmetic instruction and treats all NaN inputs as
;; invalid; it does not clear their sign bits.  We therefore can't use
;; abs.fmt if the signs of NaNs matter.

(define_insn "abs<mode>2"
  [(set (match_operand:ANYF 0 "register_operand" "=f")
	(abs:ANYF (match_operand:ANYF 1 "register_operand" "f")))]
  "!HONOR_NANS (<MODE>mode)"
  "abs.<fmt>\t%0,%1"
  [(set_attr "type" "fabs")
   (set_attr "mode" "<UNITMODE>")])

;;
;;  ...................
;;
;;  Count leading zeroes.
;;
;;  ...................
;;

(define_insn "clz<mode>2"
  [(set (match_operand:GPR 0 "register_operand" "=d")
	(clz:GPR (match_operand:GPR 1 "register_operand" "d")))]
  "ISA_HAS_CLZ_CLO"
  "<d>clz\t%0,%1"
  [(set_attr "type" "clz")
   (set_attr "mode" "<MODE>")])

;;
;;  ...................
;;
;;  Count number of set bits.
;;
;;  ...................
;;

(define_insn "popcount<mode>2"
  [(set (match_operand:GPR 0 "register_operand" "=d")
	(popcount:GPR (match_operand:GPR 1 "register_operand" "d")))]
  "ISA_HAS_POP"
  "<d>pop\t%0,%1"
  [(set_attr "type" "pop")
   (set_attr "mode" "<MODE>")])

;;
;;  ....................
;;
;;	NEGATION and ONE'S COMPLEMENT
;;
;;  ....................

(define_insn "negsi2"
  [(set (match_operand:SI 0 "register_operand" "=d")
	(neg:SI (match_operand:SI 1 "register_operand" "d")))]
  ""
{
  if (TARGET_MIPS16)
    return "neg\t%0,%1";
  else
    return "subu\t%0,%.,%1";
}
  [(set_attr "type"	"arith")
   (set_attr "mode"	"SI")])

(define_insn "negdi2"
  [(set (match_operand:DI 0 "register_operand" "=d")
	(neg:DI (match_operand:DI 1 "register_operand" "d")))]
  "TARGET_64BIT && !TARGET_MIPS16"
  "dsubu\t%0,%.,%1"
  [(set_attr "type"	"arith")
   (set_attr "mode"	"DI")])

;; neg.fmt is an arithmetic instruction and treats all NaN inputs as
;; invalid; it does not flip their sign bit.  We therefore can't use
;; neg.fmt if the signs of NaNs matter.

(define_insn "neg<mode>2"
  [(set (match_operand:ANYF 0 "register_operand" "=f")
	(neg:ANYF (match_operand:ANYF 1 "register_operand" "f")))]
  "!HONOR_NANS (<MODE>mode)"
  "neg.<fmt>\t%0,%1"
  [(set_attr "type" "fneg")
   (set_attr "mode" "<UNITMODE>")])

(define_insn "one_cmpl<mode>2"
  [(set (match_operand:GPR 0 "register_operand" "=d")
	(not:GPR (match_operand:GPR 1 "register_operand" "d")))]
  ""
{
  if (TARGET_MIPS16)
    return "not\t%0,%1";
  else
    return "nor\t%0,%.,%1";
}
  [(set_attr "type" "logical")
   (set_attr "mode" "<MODE>")])

;;
;;  ....................
;;
;;	LOGICAL
;;
;;  ....................
;;

;; Many of these instructions use trivial define_expands, because we
;; want to use a different set of constraints when TARGET_MIPS16.

(define_expand "and<mode>3"
  [(set (match_operand:GPR 0 "register_operand")
	(and:GPR (match_operand:GPR 1 "register_operand")
		 (match_operand:GPR 2 "uns_arith_operand")))]
  ""
{
  if (TARGET_MIPS16)
    operands[2] = force_reg (<MODE>mode, operands[2]);
})

(define_insn "*and<mode>3"
  [(set (match_operand:GPR 0 "register_operand" "=d,d")
	(and:GPR (match_operand:GPR 1 "register_operand" "%d,d")
		 (match_operand:GPR 2 "uns_arith_operand" "d,K")))]
  "!TARGET_MIPS16"
  "@
   and\t%0,%1,%2
   andi\t%0,%1,%x2"
  [(set_attr "type" "logical")
   (set_attr "mode" "<MODE>")])

(define_insn "*and<mode>3_mips16"
  [(set (match_operand:GPR 0 "register_operand" "=d")
	(and:GPR (match_operand:GPR 1 "register_operand" "%0")
		 (match_operand:GPR 2 "register_operand" "d")))]
  "TARGET_MIPS16"
  "and\t%0,%2"
  [(set_attr "type" "logical")
   (set_attr "mode" "<MODE>")])

(define_expand "ior<mode>3"
  [(set (match_operand:GPR 0 "register_operand")
	(ior:GPR (match_operand:GPR 1 "register_operand")
		 (match_operand:GPR 2 "uns_arith_operand")))]
  ""
{
  if (TARGET_MIPS16)
    operands[2] = force_reg (<MODE>mode, operands[2]);
})

(define_insn "*ior<mode>3"
  [(set (match_operand:GPR 0 "register_operand" "=d,d")
	(ior:GPR (match_operand:GPR 1 "register_operand" "%d,d")
		 (match_operand:GPR 2 "uns_arith_operand" "d,K")))]
  "!TARGET_MIPS16"
  "@
   or\t%0,%1,%2
   ori\t%0,%1,%x2"
  [(set_attr "type" "logical")
   (set_attr "mode" "<MODE>")])

(define_insn "*ior<mode>3_mips16"
  [(set (match_operand:GPR 0 "register_operand" "=d")
	(ior:GPR (match_operand:GPR 1 "register_operand" "%0")
		 (match_operand:GPR 2 "register_operand" "d")))]
  "TARGET_MIPS16"
  "or\t%0,%2"
  [(set_attr "type" "logical")
   (set_attr "mode" "<MODE>")])

(define_expand "xor<mode>3"
  [(set (match_operand:GPR 0 "register_operand")
	(xor:GPR (match_operand:GPR 1 "register_operand")
		 (match_operand:GPR 2 "uns_arith_operand")))]
  ""
  "")

(define_insn ""
  [(set (match_operand:GPR 0 "register_operand" "=d,d")
	(xor:GPR (match_operand:GPR 1 "register_operand" "%d,d")
		 (match_operand:GPR 2 "uns_arith_operand" "d,K")))]
  "!TARGET_MIPS16"
  "@
   xor\t%0,%1,%2
   xori\t%0,%1,%x2"
  [(set_attr "type" "logical")
   (set_attr "mode" "<MODE>")])

(define_insn ""
  [(set (match_operand:GPR 0 "register_operand" "=d,t,t")
	(xor:GPR (match_operand:GPR 1 "register_operand" "%0,d,d")
		 (match_operand:GPR 2 "uns_arith_operand" "d,K,d")))]
  "TARGET_MIPS16"
  "@
   xor\t%0,%2
   cmpi\t%1,%2
   cmp\t%1,%2"
  [(set_attr "type" "logical,arith,arith")
   (set_attr "mode" "<MODE>")
   (set_attr_alternative "length"
		[(const_int 4)
		 (if_then_else (match_operand:VOID 2 "m16_uimm8_1")
			       (const_int 4)
			       (const_int 8))
		 (const_int 4)])])

(define_insn "*nor<mode>3"
  [(set (match_operand:GPR 0 "register_operand" "=d")
	(and:GPR (not:GPR (match_operand:GPR 1 "register_operand" "d"))
		 (not:GPR (match_operand:GPR 2 "register_operand" "d"))))]
  "!TARGET_MIPS16"
  "nor\t%0,%1,%2"
  [(set_attr "type" "logical")
   (set_attr "mode" "<MODE>")])

;;
;;  ....................
;;
;;	TRUNCATION
;;
;;  ....................



(define_insn "truncdfsf2"
  [(set (match_operand:SF 0 "register_operand" "=f")
	(float_truncate:SF (match_operand:DF 1 "register_operand" "f")))]
  "TARGET_HARD_FLOAT && TARGET_DOUBLE_FLOAT"
  "cvt.s.d\t%0,%1"
  [(set_attr "type"	"fcvt")
   (set_attr "cnv_mode"	"D2S")   
   (set_attr "mode"	"SF")])

;; Integer truncation patterns.  Truncating SImode values to smaller
;; modes is a no-op, as it is for most other GCC ports.  Truncating
;; DImode values to SImode is not a no-op for TARGET_64BIT since we
;; need to make sure that the lower 32 bits are properly sign-extended
;; (see TRULY_NOOP_TRUNCATION).  Truncating DImode values into modes
;; smaller than SImode is equivalent to two separate truncations:
;;
;;                        A       B
;;    DI ---> HI  ==  DI ---> SI ---> HI
;;    DI ---> QI  ==  DI ---> SI ---> QI
;;
;; Step A needs a real instruction but step B does not.

(define_insn "truncdisi2"
  [(set (match_operand:SI 0 "nonimmediate_operand" "=d,m")
        (truncate:SI (match_operand:DI 1 "register_operand" "d,d")))]
  "TARGET_64BIT"
  "@
    sll\t%0,%1,0
    sw\t%1,%0"
  [(set_attr "move_type" "sll0,store")
   (set_attr "mode" "SI")])

(define_insn "truncdihi2"
  [(set (match_operand:HI 0 "nonimmediate_operand" "=d,m")
        (truncate:HI (match_operand:DI 1 "register_operand" "d,d")))]
  "TARGET_64BIT"
  "@
    sll\t%0,%1,0
    sh\t%1,%0"
  [(set_attr "move_type" "sll0,store")
   (set_attr "mode" "SI")])

(define_insn "truncdiqi2"
  [(set (match_operand:QI 0 "nonimmediate_operand" "=d,m")
        (truncate:QI (match_operand:DI 1 "register_operand" "d,d")))]
  "TARGET_64BIT"
  "@
    sll\t%0,%1,0
    sb\t%1,%0"
  [(set_attr "move_type" "sll0,store")
   (set_attr "mode" "SI")])

;; Combiner patterns to optimize shift/truncate combinations.

(define_insn "*ashr_trunc<mode>"
  [(set (match_operand:SUBDI 0 "register_operand" "=d")
        (truncate:SUBDI
	  (ashiftrt:DI (match_operand:DI 1 "register_operand" "d")
		       (match_operand:DI 2 "const_arith_operand" ""))))]
  "TARGET_64BIT && !TARGET_MIPS16 && IN_RANGE (INTVAL (operands[2]), 32, 63)"
  "dsra\t%0,%1,%2"
  [(set_attr "type" "shift")
   (set_attr "mode" "<MODE>")])

(define_insn "*lshr32_trunc<mode>"
  [(set (match_operand:SUBDI 0 "register_operand" "=d")
        (truncate:SUBDI
	  (lshiftrt:DI (match_operand:DI 1 "register_operand" "d")
		       (const_int 32))))]
  "TARGET_64BIT && !TARGET_MIPS16"
  "dsra\t%0,%1,32"
  [(set_attr "type" "shift")
   (set_attr "mode" "<MODE>")])

;; Logical shift by 32 or more results in proper SI values so
;; truncation is removed by the middle end.
(define_insn "*<optab>_trunc<mode>_exts"
  [(set (match_operand:SUBDI 0 "register_operand" "=d")
        (truncate:SUBDI
	 (any_shiftrt:DI (match_operand:DI 1 "register_operand" "d")
			 (match_operand:DI 2 "const_arith_operand" ""))))]
  "ISA_HAS_EXTS && TARGET_64BIT && UINTVAL (operands[2]) < 32"
  "exts\t%0,%1,%2,31"
  [(set_attr "type" "arith")
   (set_attr "mode" "<MODE>")])

;; Combiner patterns for truncate/sign_extend combinations.  The SI versions
;; use the shift/truncate patterns above.

(define_insn_and_split "*extenddi_truncate<mode>"
  [(set (match_operand:DI 0 "register_operand" "=d")
	(sign_extend:DI
	    (truncate:SHORT (match_operand:DI 1 "register_operand" "d"))))]
  "TARGET_64BIT && !TARGET_MIPS16"
  "#"
  "&& reload_completed"
  [(set (match_dup 2)
	(ashift:DI (match_dup 1)
		   (match_dup 3)))
   (set (match_dup 0)
	(ashiftrt:DI (match_dup 2)
		     (match_dup 3)))]
{
  operands[2] = gen_lowpart (DImode, operands[0]);
  operands[3] = GEN_INT (BITS_PER_WORD - GET_MODE_BITSIZE (<MODE>mode));
})

(define_insn_and_split "*extendsi_truncate<mode>"
  [(set (match_operand:SI 0 "register_operand" "=d")
	(sign_extend:SI
	    (truncate:SHORT (match_operand:DI 1 "register_operand" "d"))))]
  "TARGET_64BIT && !TARGET_MIPS16"
  "#"
  "&& reload_completed"
  [(set (match_dup 2)
	(ashift:DI (match_dup 1)
		   (match_dup 3)))
   (set (match_dup 0)
	(truncate:SI (ashiftrt:DI (match_dup 2)
				  (match_dup 3))))]
{
  operands[2] = gen_lowpart (DImode, operands[0]);
  operands[3] = GEN_INT (BITS_PER_WORD - GET_MODE_BITSIZE (<MODE>mode));
})

;; Combiner patterns to optimize truncate/zero_extend combinations.

(define_insn "*zero_extend<mode>_trunchi"
  [(set (match_operand:GPR 0 "register_operand" "=d")
        (zero_extend:GPR
	    (truncate:HI (match_operand:DI 1 "register_operand" "d"))))]
  "TARGET_64BIT && !TARGET_MIPS16"
  "andi\t%0,%1,0xffff"
  [(set_attr "type" "logical")
   (set_attr "mode" "<MODE>")])

(define_insn "*zero_extend<mode>_truncqi"
  [(set (match_operand:GPR 0 "register_operand" "=d")
        (zero_extend:GPR
	    (truncate:QI (match_operand:DI 1 "register_operand" "d"))))]
  "TARGET_64BIT && !TARGET_MIPS16"
  "andi\t%0,%1,0xff"
  [(set_attr "type" "logical")
   (set_attr "mode" "<MODE>")])

(define_insn ""
  [(set (match_operand:HI 0 "register_operand" "=d")
        (zero_extend:HI
	    (truncate:QI (match_operand:DI 1 "register_operand" "d"))))]
  "TARGET_64BIT && !TARGET_MIPS16"
  "andi\t%0,%1,0xff"
  [(set_attr "type" "logical")
   (set_attr "mode" "HI")])

;;
;;  ....................
;;
;;	ZERO EXTENSION
;;
;;  ....................

;; Extension insns.

(define_insn_and_split "zero_extendsidi2"
  [(set (match_operand:DI 0 "register_operand" "=d,d")
        (zero_extend:DI (match_operand:SI 1 "nonimmediate_operand" "d,W")))]
  "TARGET_64BIT"
  "@
   #
   lwu\t%0,%1"
  "&& reload_completed && REG_P (operands[1])"
  [(set (match_dup 0)
        (ashift:DI (match_dup 1) (const_int 32)))
   (set (match_dup 0)
        (lshiftrt:DI (match_dup 0) (const_int 32)))]
  { operands[1] = gen_lowpart (DImode, operands[1]); }
  [(set_attr "move_type" "shift_shift,load")
   (set_attr "mode" "DI")])

;; Combine is not allowed to convert this insn into a zero_extendsidi2
;; because of TRULY_NOOP_TRUNCATION.

(define_insn_and_split "*clear_upper32"
  [(set (match_operand:DI 0 "register_operand" "=d,d")
        (and:DI (match_operand:DI 1 "nonimmediate_operand" "d,W")
		(const_int 4294967295)))]
  "TARGET_64BIT"
{
  if (which_alternative == 0)
    return "#";

  operands[1] = gen_lowpart (SImode, operands[1]);
  return "lwu\t%0,%1";
}
  "&& reload_completed && REG_P (operands[1])"
  [(set (match_dup 0)
        (ashift:DI (match_dup 1) (const_int 32)))
   (set (match_dup 0)
        (lshiftrt:DI (match_dup 0) (const_int 32)))]
  ""
  [(set_attr "move_type" "shift_shift,load")
   (set_attr "mode" "DI")])

(define_expand "zero_extend<SHORT:mode><GPR:mode>2"
  [(set (match_operand:GPR 0 "register_operand")
        (zero_extend:GPR (match_operand:SHORT 1 "nonimmediate_operand")))]
  ""
{
  if (TARGET_MIPS16 && !GENERATE_MIPS16E
      && !memory_operand (operands[1], <SHORT:MODE>mode))
    {
      emit_insn (gen_and<GPR:mode>3 (operands[0],
				     gen_lowpart (<GPR:MODE>mode, operands[1]),
				     force_reg (<GPR:MODE>mode,
						GEN_INT (<SHORT:mask>))));
      DONE;
    }
})

(define_insn "*zero_extend<SHORT:mode><GPR:mode>2"
  [(set (match_operand:GPR 0 "register_operand" "=d,d")
        (zero_extend:GPR
	     (match_operand:SHORT 1 "nonimmediate_operand" "d,m")))]
  "!TARGET_MIPS16"
  "@
   andi\t%0,%1,<SHORT:mask>
   l<SHORT:size>u\t%0,%1"
  [(set_attr "move_type" "andi,load")
   (set_attr "mode" "<GPR:MODE>")])

(define_insn "*zero_extend<SHORT:mode><GPR:mode>2_mips16e"
  [(set (match_operand:GPR 0 "register_operand" "=d")
        (zero_extend:GPR (match_operand:SHORT 1 "register_operand" "0")))]
  "GENERATE_MIPS16E"
  "ze<SHORT:size>\t%0"
  ;; This instruction is effectively a special encoding of ANDI.
  [(set_attr "move_type" "andi")
   (set_attr "mode" "<GPR:MODE>")])

(define_insn "*zero_extend<SHORT:mode><GPR:mode>2_mips16"
  [(set (match_operand:GPR 0 "register_operand" "=d")
        (zero_extend:GPR (match_operand:SHORT 1 "memory_operand" "m")))]
  "TARGET_MIPS16"
  "l<SHORT:size>u\t%0,%1"
  [(set_attr "move_type" "load")
   (set_attr "mode" "<GPR:MODE>")])

(define_expand "zero_extendqihi2"
  [(set (match_operand:HI 0 "register_operand")
	(zero_extend:HI (match_operand:QI 1 "nonimmediate_operand")))]
  ""
{
  if (TARGET_MIPS16 && !memory_operand (operands[1], QImode))
    {
      emit_insn (gen_zero_extendqisi2 (gen_lowpart (SImode, operands[0]),
				       operands[1]));
      DONE;
    }
})

(define_insn "*zero_extendqihi2"
  [(set (match_operand:HI 0 "register_operand" "=d,d")
        (zero_extend:HI (match_operand:QI 1 "nonimmediate_operand" "d,m")))]
  "!TARGET_MIPS16"
  "@
   andi\t%0,%1,0x00ff
   lbu\t%0,%1"
  [(set_attr "move_type" "andi,load")
   (set_attr "mode" "HI")])

(define_insn "*zero_extendqihi2_mips16"
  [(set (match_operand:HI 0 "register_operand" "=d")
        (zero_extend:HI (match_operand:QI 1 "memory_operand" "m")))]
  "TARGET_MIPS16"
  "lbu\t%0,%1"
  [(set_attr "move_type" "load")
   (set_attr "mode" "HI")])

;;
;;  ....................
;;
;;	SIGN EXTENSION
;;
;;  ....................

;; Extension insns.
;; Those for integer source operand are ordered widest source type first.

;; When TARGET_64BIT, all SImode integer registers should already be in
;; sign-extended form (see TRULY_NOOP_TRUNCATION and truncdisi2).  We can
;; therefore get rid of register->register instructions if we constrain
;; the source to be in the same register as the destination.
;;
;; The register alternative has type "arith" so that the pre-reload
;; scheduler will treat it as a move.  This reflects what happens if
;; the register alternative needs a reload.
(define_insn_and_split "extendsidi2"
  [(set (match_operand:DI 0 "register_operand" "=d,d")
        (sign_extend:DI (match_operand:SI 1 "nonimmediate_operand" "0,m")))]
  "TARGET_64BIT"
  "@
   #
   lw\t%0,%1"
  "&& reload_completed && register_operand (operands[1], VOIDmode)"
  [(const_int 0)]
{
  emit_note (NOTE_INSN_DELETED);
  DONE;
}
  [(set_attr "move_type" "move,load")
   (set_attr "mode" "DI")])

(define_expand "extend<SHORT:mode><GPR:mode>2"
  [(set (match_operand:GPR 0 "register_operand")
        (sign_extend:GPR (match_operand:SHORT 1 "nonimmediate_operand")))]
  "")

(define_insn "*extend<SHORT:mode><GPR:mode>2_mips16e"
  [(set (match_operand:GPR 0 "register_operand" "=d,d")
        (sign_extend:GPR (match_operand:SHORT 1 "nonimmediate_operand" "0,m")))]
  "GENERATE_MIPS16E"
  "@
   se<SHORT:size>\t%0
   l<SHORT:size>\t%0,%1"
  [(set_attr "move_type" "signext,load")
   (set_attr "mode" "<GPR:MODE>")])

(define_insn_and_split "*extend<SHORT:mode><GPR:mode>2"
  [(set (match_operand:GPR 0 "register_operand" "=d,d")
        (sign_extend:GPR
	     (match_operand:SHORT 1 "nonimmediate_operand" "d,m")))]
  "!ISA_HAS_SEB_SEH && !GENERATE_MIPS16E"
  "@
   #
   l<SHORT:size>\t%0,%1"
  "&& reload_completed && REG_P (operands[1])"
  [(set (match_dup 0) (ashift:GPR (match_dup 1) (match_dup 2)))
   (set (match_dup 0) (ashiftrt:GPR (match_dup 0) (match_dup 2)))]
{
  operands[1] = gen_lowpart (<GPR:MODE>mode, operands[1]);
  operands[2] = GEN_INT (GET_MODE_BITSIZE (<GPR:MODE>mode)
			 - GET_MODE_BITSIZE (<SHORT:MODE>mode));
}
  [(set_attr "move_type" "shift_shift,load")
   (set_attr "mode" "<GPR:MODE>")])

(define_insn "*extend<SHORT:mode><GPR:mode>2_se<SHORT:size>"
  [(set (match_operand:GPR 0 "register_operand" "=d,d")
        (sign_extend:GPR
	     (match_operand:SHORT 1 "nonimmediate_operand" "d,m")))]
  "ISA_HAS_SEB_SEH"
  "@
   se<SHORT:size>\t%0,%1
   l<SHORT:size>\t%0,%1"
  [(set_attr "move_type" "signext,load")
   (set_attr "mode" "<GPR:MODE>")])

(define_expand "extendqihi2"
  [(set (match_operand:HI 0 "register_operand")
        (sign_extend:HI (match_operand:QI 1 "nonimmediate_operand")))]
  "")

(define_insn "*extendqihi2_mips16e"
  [(set (match_operand:HI 0 "register_operand" "=d,d")
        (sign_extend:HI (match_operand:QI 1 "nonimmediate_operand" "0,m")))]
  "GENERATE_MIPS16E"
  "@
   seb\t%0
   lb\t%0,%1"
  [(set_attr "move_type" "signext,load")
   (set_attr "mode" "SI")])

(define_insn_and_split "*extendqihi2"
  [(set (match_operand:HI 0 "register_operand" "=d,d")
        (sign_extend:HI
	     (match_operand:QI 1 "nonimmediate_operand" "d,m")))]
  "!ISA_HAS_SEB_SEH && !GENERATE_MIPS16E"
  "@
   #
   lb\t%0,%1"
  "&& reload_completed && REG_P (operands[1])"
  [(set (match_dup 0) (ashift:SI (match_dup 1) (match_dup 2)))
   (set (match_dup 0) (ashiftrt:SI (match_dup 0) (match_dup 2)))]
{
  operands[0] = gen_lowpart (SImode, operands[0]);
  operands[1] = gen_lowpart (SImode, operands[1]);
  operands[2] = GEN_INT (GET_MODE_BITSIZE (SImode)
			 - GET_MODE_BITSIZE (QImode));
}
  [(set_attr "move_type" "shift_shift,load")
   (set_attr "mode" "SI")])

(define_insn "*extendqihi2_seb"
  [(set (match_operand:HI 0 "register_operand" "=d,d")
        (sign_extend:HI
	     (match_operand:QI 1 "nonimmediate_operand" "d,m")))]
  "ISA_HAS_SEB_SEH"
  "@
   seb\t%0,%1
   lb\t%0,%1"
  [(set_attr "move_type" "signext,load")
   (set_attr "mode" "SI")])

(define_insn "extendsfdf2"
  [(set (match_operand:DF 0 "register_operand" "=f")
	(float_extend:DF (match_operand:SF 1 "register_operand" "f")))]
  "TARGET_HARD_FLOAT && TARGET_DOUBLE_FLOAT"
  "cvt.d.s\t%0,%1"
  [(set_attr "type"	"fcvt")
   (set_attr "cnv_mode"	"S2D")   
   (set_attr "mode"	"DF")])

;;
;;  ....................
;;
;;	CONVERSIONS
;;
;;  ....................

(define_expand "fix_truncdfsi2"
  [(set (match_operand:SI 0 "register_operand")
	(fix:SI (match_operand:DF 1 "register_operand")))]
  "TARGET_HARD_FLOAT && TARGET_DOUBLE_FLOAT"
{
  if (!ISA_HAS_TRUNC_W)
    {
      emit_insn (gen_fix_truncdfsi2_macro (operands[0], operands[1]));
      DONE;
    }
})

(define_insn "fix_truncdfsi2_insn"
  [(set (match_operand:SI 0 "register_operand" "=f")
	(fix:SI (match_operand:DF 1 "register_operand" "f")))]
  "TARGET_HARD_FLOAT && TARGET_DOUBLE_FLOAT && ISA_HAS_TRUNC_W"
  "trunc.w.d %0,%1"
  [(set_attr "type"	"fcvt")
   (set_attr "mode"	"DF")
   (set_attr "cnv_mode"	"D2I")])

(define_insn "fix_truncdfsi2_macro"
  [(set (match_operand:SI 0 "register_operand" "=f")
	(fix:SI (match_operand:DF 1 "register_operand" "f")))
   (clobber (match_scratch:DF 2 "=d"))]
  "TARGET_HARD_FLOAT && TARGET_DOUBLE_FLOAT && !ISA_HAS_TRUNC_W"
{
  if (set_nomacro)
    return ".set\tmacro\;trunc.w.d %0,%1,%2\;.set\tnomacro";
  else
    return "trunc.w.d %0,%1,%2";
}
  [(set_attr "type"	"fcvt")
   (set_attr "mode"	"DF")
   (set_attr "cnv_mode"	"D2I")
   (set_attr "length"	"36")])

(define_expand "fix_truncsfsi2"
  [(set (match_operand:SI 0 "register_operand")
	(fix:SI (match_operand:SF 1 "register_operand")))]
  "TARGET_HARD_FLOAT"
{
  if (!ISA_HAS_TRUNC_W)
    {
      emit_insn (gen_fix_truncsfsi2_macro (operands[0], operands[1]));
      DONE;
    }
})

(define_insn "fix_truncsfsi2_insn"
  [(set (match_operand:SI 0 "register_operand" "=f")
	(fix:SI (match_operand:SF 1 "register_operand" "f")))]
  "TARGET_HARD_FLOAT && ISA_HAS_TRUNC_W"
  "trunc.w.s %0,%1"
  [(set_attr "type"	"fcvt")
   (set_attr "mode"	"SF")
   (set_attr "cnv_mode"	"S2I")])

(define_insn "fix_truncsfsi2_macro"
  [(set (match_operand:SI 0 "register_operand" "=f")
	(fix:SI (match_operand:SF 1 "register_operand" "f")))
   (clobber (match_scratch:SF 2 "=d"))]
  "TARGET_HARD_FLOAT && !ISA_HAS_TRUNC_W"
{
  if (set_nomacro)
    return ".set\tmacro\;trunc.w.s %0,%1,%2\;.set\tnomacro";
  else
    return "trunc.w.s %0,%1,%2";
}
  [(set_attr "type"	"fcvt")
   (set_attr "mode"	"SF")
   (set_attr "cnv_mode"	"S2I")
   (set_attr "length"	"36")])


(define_insn "fix_truncdfdi2"
  [(set (match_operand:DI 0 "register_operand" "=f")
	(fix:DI (match_operand:DF 1 "register_operand" "f")))]
  "TARGET_HARD_FLOAT && TARGET_FLOAT64 && TARGET_DOUBLE_FLOAT"
  "trunc.l.d %0,%1"
  [(set_attr "type"	"fcvt")
   (set_attr "mode"	"DF")
   (set_attr "cnv_mode"	"D2I")])


(define_insn "fix_truncsfdi2"
  [(set (match_operand:DI 0 "register_operand" "=f")
	(fix:DI (match_operand:SF 1 "register_operand" "f")))]
  "TARGET_HARD_FLOAT && TARGET_FLOAT64 && TARGET_DOUBLE_FLOAT"
  "trunc.l.s %0,%1"
  [(set_attr "type"	"fcvt")
   (set_attr "mode"	"SF")
   (set_attr "cnv_mode"	"S2I")])


(define_insn "floatsidf2"
  [(set (match_operand:DF 0 "register_operand" "=f")
	(float:DF (match_operand:SI 1 "register_operand" "f")))]
  "TARGET_HARD_FLOAT && TARGET_DOUBLE_FLOAT"
  "cvt.d.w\t%0,%1"
  [(set_attr "type"	"fcvt")
   (set_attr "mode"	"DF")
   (set_attr "cnv_mode"	"I2D")])


(define_insn "floatdidf2"
  [(set (match_operand:DF 0 "register_operand" "=f")
	(float:DF (match_operand:DI 1 "register_operand" "f")))]
  "TARGET_HARD_FLOAT && TARGET_FLOAT64 && TARGET_DOUBLE_FLOAT"
  "cvt.d.l\t%0,%1"
  [(set_attr "type"	"fcvt")
   (set_attr "mode"	"DF")
   (set_attr "cnv_mode"	"I2D")])


(define_insn "floatsisf2"
  [(set (match_operand:SF 0 "register_operand" "=f")
	(float:SF (match_operand:SI 1 "register_operand" "f")))]
  "TARGET_HARD_FLOAT"
  "cvt.s.w\t%0,%1"
  [(set_attr "type"	"fcvt")
   (set_attr "mode"	"SF")
   (set_attr "cnv_mode"	"I2S")])


(define_insn "floatdisf2"
  [(set (match_operand:SF 0 "register_operand" "=f")
	(float:SF (match_operand:DI 1 "register_operand" "f")))]
  "TARGET_HARD_FLOAT && TARGET_FLOAT64 && TARGET_DOUBLE_FLOAT"
  "cvt.s.l\t%0,%1"
  [(set_attr "type"	"fcvt")
   (set_attr "mode"	"SF")
   (set_attr "cnv_mode"	"I2S")])


(define_expand "fixuns_truncdfsi2"
  [(set (match_operand:SI 0 "register_operand")
	(unsigned_fix:SI (match_operand:DF 1 "register_operand")))]
  "TARGET_HARD_FLOAT && TARGET_DOUBLE_FLOAT"
{
  rtx reg1 = gen_reg_rtx (DFmode);
  rtx reg2 = gen_reg_rtx (DFmode);
  rtx reg3 = gen_reg_rtx (SImode);
  rtx label1 = gen_label_rtx ();
  rtx label2 = gen_label_rtx ();
  REAL_VALUE_TYPE offset;

  real_2expN (&offset, 31, DFmode);

  if (reg1)			/* Turn off complaints about unreached code.  */
    {
      mips_emit_move (reg1, CONST_DOUBLE_FROM_REAL_VALUE (offset, DFmode));
      do_pending_stack_adjust ();

      emit_insn (gen_cmpdf (operands[1], reg1));
      emit_jump_insn (gen_bge (label1));

      emit_insn (gen_fix_truncdfsi2 (operands[0], operands[1]));
      emit_jump_insn (gen_rtx_SET (VOIDmode, pc_rtx,
				   gen_rtx_LABEL_REF (VOIDmode, label2)));
      emit_barrier ();

      emit_label (label1);
      mips_emit_move (reg2, gen_rtx_MINUS (DFmode, operands[1], reg1));
      mips_emit_move (reg3, GEN_INT (trunc_int_for_mode
				     (BITMASK_HIGH, SImode)));

      emit_insn (gen_fix_truncdfsi2 (operands[0], reg2));
      emit_insn (gen_iorsi3 (operands[0], operands[0], reg3));

      emit_label (label2);

      /* Allow REG_NOTES to be set on last insn (labels don't have enough
	 fields, and can't be used for REG_NOTES anyway).  */
      emit_use (stack_pointer_rtx);
      DONE;
    }
})


(define_expand "fixuns_truncdfdi2"
  [(set (match_operand:DI 0 "register_operand")
	(unsigned_fix:DI (match_operand:DF 1 "register_operand")))]
  "TARGET_HARD_FLOAT && TARGET_64BIT && TARGET_DOUBLE_FLOAT"
{
  rtx reg1 = gen_reg_rtx (DFmode);
  rtx reg2 = gen_reg_rtx (DFmode);
  rtx reg3 = gen_reg_rtx (DImode);
  rtx label1 = gen_label_rtx ();
  rtx label2 = gen_label_rtx ();
  REAL_VALUE_TYPE offset;

  real_2expN (&offset, 63, DFmode);

  mips_emit_move (reg1, CONST_DOUBLE_FROM_REAL_VALUE (offset, DFmode));
  do_pending_stack_adjust ();

  emit_insn (gen_cmpdf (operands[1], reg1));
  emit_jump_insn (gen_bge (label1));

  emit_insn (gen_fix_truncdfdi2 (operands[0], operands[1]));
  emit_jump_insn (gen_rtx_SET (VOIDmode, pc_rtx,
			       gen_rtx_LABEL_REF (VOIDmode, label2)));
  emit_barrier ();

  emit_label (label1);
  mips_emit_move (reg2, gen_rtx_MINUS (DFmode, operands[1], reg1));
  mips_emit_move (reg3, GEN_INT (BITMASK_HIGH));
  emit_insn (gen_ashldi3 (reg3, reg3, GEN_INT (32)));

  emit_insn (gen_fix_truncdfdi2 (operands[0], reg2));
  emit_insn (gen_iordi3 (operands[0], operands[0], reg3));

  emit_label (label2);

  /* Allow REG_NOTES to be set on last insn (labels don't have enough
     fields, and can't be used for REG_NOTES anyway).  */
  emit_use (stack_pointer_rtx);
  DONE;
})


(define_expand "fixuns_truncsfsi2"
  [(set (match_operand:SI 0 "register_operand")
	(unsigned_fix:SI (match_operand:SF 1 "register_operand")))]
  "TARGET_HARD_FLOAT"
{
  rtx reg1 = gen_reg_rtx (SFmode);
  rtx reg2 = gen_reg_rtx (SFmode);
  rtx reg3 = gen_reg_rtx (SImode);
  rtx label1 = gen_label_rtx ();
  rtx label2 = gen_label_rtx ();
  REAL_VALUE_TYPE offset;

  real_2expN (&offset, 31, SFmode);

  mips_emit_move (reg1, CONST_DOUBLE_FROM_REAL_VALUE (offset, SFmode));
  do_pending_stack_adjust ();

  emit_insn (gen_cmpsf (operands[1], reg1));
  emit_jump_insn (gen_bge (label1));

  emit_insn (gen_fix_truncsfsi2 (operands[0], operands[1]));
  emit_jump_insn (gen_rtx_SET (VOIDmode, pc_rtx,
			       gen_rtx_LABEL_REF (VOIDmode, label2)));
  emit_barrier ();

  emit_label (label1);
  mips_emit_move (reg2, gen_rtx_MINUS (SFmode, operands[1], reg1));
  mips_emit_move (reg3, GEN_INT (trunc_int_for_mode
				 (BITMASK_HIGH, SImode)));

  emit_insn (gen_fix_truncsfsi2 (operands[0], reg2));
  emit_insn (gen_iorsi3 (operands[0], operands[0], reg3));

  emit_label (label2);

  /* Allow REG_NOTES to be set on last insn (labels don't have enough
     fields, and can't be used for REG_NOTES anyway).  */
  emit_use (stack_pointer_rtx);
  DONE;
})


(define_expand "fixuns_truncsfdi2"
  [(set (match_operand:DI 0 "register_operand")
	(unsigned_fix:DI (match_operand:SF 1 "register_operand")))]
  "TARGET_HARD_FLOAT && TARGET_64BIT && TARGET_DOUBLE_FLOAT"
{
  rtx reg1 = gen_reg_rtx (SFmode);
  rtx reg2 = gen_reg_rtx (SFmode);
  rtx reg3 = gen_reg_rtx (DImode);
  rtx label1 = gen_label_rtx ();
  rtx label2 = gen_label_rtx ();
  REAL_VALUE_TYPE offset;

  real_2expN (&offset, 63, SFmode);

  mips_emit_move (reg1, CONST_DOUBLE_FROM_REAL_VALUE (offset, SFmode));
  do_pending_stack_adjust ();

  emit_insn (gen_cmpsf (operands[1], reg1));
  emit_jump_insn (gen_bge (label1));

  emit_insn (gen_fix_truncsfdi2 (operands[0], operands[1]));
  emit_jump_insn (gen_rtx_SET (VOIDmode, pc_rtx,
			       gen_rtx_LABEL_REF (VOIDmode, label2)));
  emit_barrier ();

  emit_label (label1);
  mips_emit_move (reg2, gen_rtx_MINUS (SFmode, operands[1], reg1));
  mips_emit_move (reg3, GEN_INT (BITMASK_HIGH));
  emit_insn (gen_ashldi3 (reg3, reg3, GEN_INT (32)));

  emit_insn (gen_fix_truncsfdi2 (operands[0], reg2));
  emit_insn (gen_iordi3 (operands[0], operands[0], reg3));

  emit_label (label2);

  /* Allow REG_NOTES to be set on last insn (labels don't have enough
     fields, and can't be used for REG_NOTES anyway).  */
  emit_use (stack_pointer_rtx);
  DONE;
})

;;
;;  ....................
;;
;;	DATA MOVEMENT
;;
;;  ....................

;; Bit field extract patterns which use lwl/lwr or ldl/ldr.

(define_expand "extv"
  [(set (match_operand 0 "register_operand")
	(sign_extract (match_operand 1 "nonimmediate_operand")
		      (match_operand 2 "const_int_operand")
		      (match_operand 3 "const_int_operand")))]
  "!TARGET_MIPS16"
{
  if (mips_expand_ext_as_unaligned_load (operands[0], operands[1],
					 INTVAL (operands[2]),
					 INTVAL (operands[3])))
    DONE;
  else if (register_operand (operands[1], GET_MODE (operands[0]))
	   && ISA_HAS_EXTS && UINTVAL (operands[2]) <= 32)
    {
      if (GET_MODE (operands[0]) == DImode)
	emit_insn (gen_extvdi (operands[0], operands[1], operands[2],
			       operands[3]));
      else
	emit_insn (gen_extvsi (operands[0], operands[1], operands[2],
			       operands[3]));
      DONE;
    }
  else
    FAIL;
})

(define_insn "extv<mode>"
  [(set (match_operand:GPR 0 "register_operand" "=d")
        (sign_extract:GPR (match_operand:GPR 1 "register_operand" "d")
			  (match_operand 2 "const_int_operand" "")
			  (match_operand 3 "const_int_operand" "")))]
  "ISA_HAS_EXTS && UINTVAL (operands[2]) <= 32"
  "exts\t%0,%1,%3,%m2"
  [(set_attr "type"     "arith")
   (set_attr "mode"     "<MODE>")])


(define_expand "extzv"
  [(set (match_operand 0 "register_operand")
	(zero_extract (match_operand 1 "nonimmediate_operand")
		      (match_operand 2 "const_int_operand")
		      (match_operand 3 "const_int_operand")))]
  "!TARGET_MIPS16"
{
  if (mips_expand_ext_as_unaligned_load (operands[0], operands[1],
					 INTVAL (operands[2]),
					 INTVAL (operands[3])))
    DONE;
  else if (mips_use_ins_ext_p (operands[1], INTVAL (operands[2]),
			       INTVAL (operands[3])))
    {
      if (GET_MODE (operands[0]) == DImode)
        emit_insn (gen_extzvdi (operands[0], operands[1], operands[2],
				operands[3]));
      else
        emit_insn (gen_extzvsi (operands[0], operands[1], operands[2],
				operands[3]));
      DONE;
    }
  else
    FAIL;
})

(define_insn "extzv<mode>"
  [(set (match_operand:GPR 0 "register_operand" "=d")
	(zero_extract:GPR (match_operand:GPR 1 "register_operand" "d")
			  (match_operand 2 "const_int_operand" "")
			  (match_operand 3 "const_int_operand" "")))]
  "mips_use_ins_ext_p (operands[1], INTVAL (operands[2]),
		       INTVAL (operands[3]))"
  "<d>ext\t%0,%1,%3,%2"
  [(set_attr "type"	"arith")
   (set_attr "mode"	"<MODE>")])

(define_insn "*extzv_trunc<mode>_exts"
  [(set (match_operand:GPR 0 "register_operand" "=d")
        (truncate:GPR
	 (zero_extract:DI (match_operand:DI 1 "register_operand" "d")
			  (match_operand 2 "const_int_operand" "")
			  (match_operand 3 "const_int_operand" ""))))]
  "ISA_HAS_EXTS && TARGET_64BIT && IN_RANGE (INTVAL (operands[2]), 32, 63)"
  "exts\t%0,%1,%3,31"
  [(set_attr "type"     "arith")
   (set_attr "mode"     "<MODE>")])


(define_expand "insv"
  [(set (zero_extract (match_operand 0 "nonimmediate_operand")
		      (match_operand 1 "immediate_operand")
		      (match_operand 2 "immediate_operand"))
	(match_operand 3 "reg_or_0_operand"))]
  "!TARGET_MIPS16"
{
  if (mips_expand_ins_as_unaligned_store (operands[0], operands[3],
					  INTVAL (operands[1]),
					  INTVAL (operands[2])))
    DONE;
  else if (mips_use_ins_ext_p (operands[0], INTVAL (operands[1]),
			       INTVAL (operands[2])))
    {
      if (GET_MODE (operands[0]) == DImode)
        emit_insn (gen_insvdi (operands[0], operands[1], operands[2],
			       operands[3]));
      else
        emit_insn (gen_insvsi (operands[0], operands[1], operands[2],
			       operands[3]));
      DONE;
   }
   else
     FAIL;
})

(define_insn "insv<mode>"
  [(set (zero_extract:GPR (match_operand:GPR 0 "register_operand" "+d")
			  (match_operand:SI 1 "immediate_operand" "I")
			  (match_operand:SI 2 "immediate_operand" "I"))
	(match_operand:GPR 3 "reg_or_0_operand" "dJ"))]
  "mips_use_ins_ext_p (operands[0], INTVAL (operands[1]),
		       INTVAL (operands[2]))"
  "<d>ins\t%0,%z3,%2,%1"
  [(set_attr "type"	"arith")
   (set_attr "mode"	"<MODE>")])

;; Combiner pattern for cins (clear and insert bit field).  We can
;; implement mask-and-shift-left operation with this.  Note that if
;; the upper bit of the mask is set in an SImode operation, the mask
;; itself will be sign-extended.  mask_low_and_shift_len will
;; therefore be greater than our threshold of 32.

(define_insn "*cins<mode>"
  [(set (match_operand:GPR 0 "register_operand" "=d")
	(and:GPR
	 (ashift:GPR (match_operand:GPR 1 "register_operand" "d")
		     (match_operand:GPR 2 "const_int_operand" ""))
	 (match_operand:GPR 3 "const_int_operand" "")))]
  "ISA_HAS_CINS
   && mask_low_and_shift_p (<MODE>mode, operands[3], operands[2], 32)"
{
  operands[3] =
    GEN_INT (mask_low_and_shift_len (<MODE>mode, operands[3], operands[2]));
  return "cins\t%0,%1,%2,%m3";
}
  [(set_attr "type"     "shift")
   (set_attr "mode"     "<MODE>")])

;; Unaligned word moves generated by the bit field patterns.
;;
;; As far as the rtl is concerned, both the left-part and right-part
;; instructions can access the whole field.  However, the real operand
;; refers to just the first or the last byte (depending on endianness).
;; We therefore use two memory operands to each instruction, one to
;; describe the rtl effect and one to use in the assembly output.
;;
;; Operands 0 and 1 are the rtl-level target and source respectively.
;; This allows us to use the standard length calculations for the "load"
;; and "store" type attributes.

(define_insn "mov_<load>l"
  [(set (match_operand:GPR 0 "register_operand" "=d")
	(unspec:GPR [(match_operand:BLK 1 "memory_operand" "m")
		     (match_operand:QI 2 "memory_operand" "m")]
		    UNSPEC_LOAD_LEFT))]
  "!TARGET_MIPS16 && mips_mem_fits_mode_p (<MODE>mode, operands[1])"
  "<load>l\t%0,%2"
  [(set_attr "move_type" "load")
   (set_attr "mode" "<MODE>")])

(define_insn "mov_<load>r"
  [(set (match_operand:GPR 0 "register_operand" "=d")
	(unspec:GPR [(match_operand:BLK 1 "memory_operand" "m")
		     (match_operand:QI 2 "memory_operand" "m")
		     (match_operand:GPR 3 "register_operand" "0")]
		    UNSPEC_LOAD_RIGHT))]
  "!TARGET_MIPS16 && mips_mem_fits_mode_p (<MODE>mode, operands[1])"
  "<load>r\t%0,%2"
  [(set_attr "move_type" "load")
   (set_attr "mode" "<MODE>")])

(define_insn "mov_<store>l"
  [(set (match_operand:BLK 0 "memory_operand" "=m")
	(unspec:BLK [(match_operand:GPR 1 "reg_or_0_operand" "dJ")
		     (match_operand:QI 2 "memory_operand" "m")]
		    UNSPEC_STORE_LEFT))]
  "!TARGET_MIPS16 && mips_mem_fits_mode_p (<MODE>mode, operands[0])"
  "<store>l\t%z1,%2"
  [(set_attr "move_type" "store")
   (set_attr "mode" "<MODE>")])

(define_insn "mov_<store>r"
  [(set (match_operand:BLK 0 "memory_operand" "+m")
	(unspec:BLK [(match_operand:GPR 1 "reg_or_0_operand" "dJ")
		     (match_operand:QI 2 "memory_operand" "m")
		     (match_dup 0)]
		    UNSPEC_STORE_RIGHT))]
  "!TARGET_MIPS16 && mips_mem_fits_mode_p (<MODE>mode, operands[0])"
  "<store>r\t%z1,%2"
  [(set_attr "move_type" "store")
   (set_attr "mode" "<MODE>")])

;; An instruction to calculate the high part of a 64-bit SYMBOL_ABSOLUTE.
;; The required value is:
;;
;;	(%highest(op1) << 48) + (%higher(op1) << 32) + (%hi(op1) << 16)
;;
;; which translates to:
;;
;;	lui	op0,%highest(op1)
;;	daddiu	op0,op0,%higher(op1)
;;	dsll	op0,op0,16
;;	daddiu	op0,op0,%hi(op1)
;;	dsll	op0,op0,16
;;
;; The split is deferred until after flow2 to allow the peephole2 below
;; to take effect.
(define_insn_and_split "*lea_high64"
  [(set (match_operand:DI 0 "register_operand" "=d")
	(high:DI (match_operand:DI 1 "absolute_symbolic_operand" "")))]
  "TARGET_EXPLICIT_RELOCS && ABI_HAS_64BIT_SYMBOLS"
  "#"
  "&& epilogue_completed"
  [(set (match_dup 0) (high:DI (match_dup 2)))
   (set (match_dup 0) (lo_sum:DI (match_dup 0) (match_dup 2)))
   (set (match_dup 0) (ashift:DI (match_dup 0) (const_int 16)))
   (set (match_dup 0) (lo_sum:DI (match_dup 0) (match_dup 3)))
   (set (match_dup 0) (ashift:DI (match_dup 0) (const_int 16)))]
{
  operands[2] = mips_unspec_address (operands[1], SYMBOL_64_HIGH);
  operands[3] = mips_unspec_address (operands[1], SYMBOL_64_MID);
}
  [(set_attr "length" "20")])

;; Use a scratch register to reduce the latency of the above pattern
;; on superscalar machines.  The optimized sequence is:
;;
;;	lui	op1,%highest(op2)
;;	lui	op0,%hi(op2)
;;	daddiu	op1,op1,%higher(op2)
;;	dsll32	op1,op1,0
;;	daddu	op1,op1,op0
(define_peephole2
  [(set (match_operand:DI 1 "d_operand")
	(high:DI (match_operand:DI 2 "absolute_symbolic_operand")))
   (match_scratch:DI 0 "d")]
  "TARGET_EXPLICIT_RELOCS && ABI_HAS_64BIT_SYMBOLS"
  [(set (match_dup 1) (high:DI (match_dup 3)))
   (set (match_dup 0) (high:DI (match_dup 4)))
   (set (match_dup 1) (lo_sum:DI (match_dup 1) (match_dup 3)))
   (set (match_dup 1) (ashift:DI (match_dup 1) (const_int 32)))
   (set (match_dup 1) (plus:DI (match_dup 1) (match_dup 0)))]
{
  operands[3] = mips_unspec_address (operands[2], SYMBOL_64_HIGH);
  operands[4] = mips_unspec_address (operands[2], SYMBOL_64_LOW);
})

;; On most targets, the expansion of (lo_sum (high X) X) for a 64-bit
;; SYMBOL_ABSOLUTE X will take 6 cycles.  This next pattern allows combine
;; to merge the HIGH and LO_SUM parts of a move if the HIGH part is only
;; used once.  We can then use the sequence:
;;
;;	lui	op0,%highest(op1)
;;	lui	op2,%hi(op1)
;;	daddiu	op0,op0,%higher(op1)
;;	daddiu	op2,op2,%lo(op1)
;;	dsll32	op0,op0,0
;;	daddu	op0,op0,op2
;;
;; which takes 4 cycles on most superscalar targets.
(define_insn_and_split "*lea64"
  [(set (match_operand:DI 0 "register_operand" "=d")
	(match_operand:DI 1 "absolute_symbolic_operand" ""))
   (clobber (match_scratch:DI 2 "=&d"))]
  "TARGET_EXPLICIT_RELOCS && ABI_HAS_64BIT_SYMBOLS && cse_not_expected"
  "#"
  "&& reload_completed"
  [(set (match_dup 0) (high:DI (match_dup 3)))
   (set (match_dup 2) (high:DI (match_dup 4)))
   (set (match_dup 0) (lo_sum:DI (match_dup 0) (match_dup 3)))
   (set (match_dup 2) (lo_sum:DI (match_dup 2) (match_dup 4)))
   (set (match_dup 0) (ashift:DI (match_dup 0) (const_int 32)))
   (set (match_dup 0) (plus:DI (match_dup 0) (match_dup 2)))]
{
  operands[3] = mips_unspec_address (operands[1], SYMBOL_64_HIGH);
  operands[4] = mips_unspec_address (operands[1], SYMBOL_64_LOW);
}
  [(set_attr "length" "24")])

;; Split HIGHs into:
;;
;;	li op0,%hi(sym)
;;	sll op0,16
;;
;; on MIPS16 targets.
(define_split
  [(set (match_operand:SI 0 "d_operand")
	(high:SI (match_operand:SI 1 "absolute_symbolic_operand")))]
  "TARGET_MIPS16 && reload_completed"
  [(set (match_dup 0) (match_dup 2))
   (set (match_dup 0) (ashift:SI (match_dup 0) (const_int 16)))]
{
  operands[2] = mips_unspec_address (operands[1], SYMBOL_32_HIGH);
})

;; Insns to fetch a symbol from a big GOT.

(define_insn_and_split "*xgot_hi<mode>"
  [(set (match_operand:P 0 "register_operand" "=d")
	(high:P (match_operand:P 1 "got_disp_operand" "")))]
  "TARGET_EXPLICIT_RELOCS && TARGET_XGOT"
  "#"
  "&& reload_completed"
  [(set (match_dup 0) (high:P (match_dup 2)))
   (set (match_dup 0) (plus:P (match_dup 0) (match_dup 3)))]
{
  operands[2] = mips_unspec_address (operands[1], SYMBOL_GOTOFF_DISP);
  operands[3] = pic_offset_table_rtx;
}
  [(set_attr "got" "xgot_high")
   (set_attr "mode" "<MODE>")])

(define_insn_and_split "*xgot_lo<mode>"
  [(set (match_operand:P 0 "register_operand" "=d")
	(lo_sum:P (match_operand:P 1 "register_operand" "d")
		  (match_operand:P 2 "got_disp_operand" "")))]
  "TARGET_EXPLICIT_RELOCS && TARGET_XGOT"
  "#"
  "&& reload_completed"
  [(set (match_dup 0)
	(unspec:P [(match_dup 1) (match_dup 3)] UNSPEC_LOAD_GOT))]
  { operands[3] = mips_unspec_address (operands[2], SYMBOL_GOTOFF_DISP); }
  [(set_attr "got" "load")
   (set_attr "mode" "<MODE>")])

;; Insns to fetch a symbol from a normal GOT.

(define_insn_and_split "*got_disp<mode>"
  [(set (match_operand:P 0 "register_operand" "=d")
	(match_operand:P 1 "got_disp_operand" ""))]
  "TARGET_EXPLICIT_RELOCS && !mips_split_p[SYMBOL_GOT_DISP]"
  "#"
  "&& reload_completed"
  [(set (match_dup 0) (match_dup 2))]
  { operands[2] = mips_got_load (NULL, operands[1], SYMBOL_GOTOFF_DISP); }
  [(set_attr "got" "load")
   (set_attr "mode" "<MODE>")])

;; Insns for loading the "page" part of a page/ofst address from the GOT.

(define_insn_and_split "*got_page<mode>"
  [(set (match_operand:P 0 "register_operand" "=d")
	(high:P (match_operand:P 1 "got_page_ofst_operand" "")))]
  "TARGET_EXPLICIT_RELOCS && !mips_split_hi_p[SYMBOL_GOT_PAGE_OFST]"
  "#"
  "&& reload_completed"
  [(set (match_dup 0) (match_dup 2))]
  { operands[2] = mips_got_load (NULL, operands[1], SYMBOL_GOTOFF_PAGE); }
  [(set_attr "got" "load")
   (set_attr "mode" "<MODE>")])

;; Convenience expander that generates the rhs of a load_got<mode> insn.
(define_expand "unspec_got<mode>"
  [(unspec:P [(match_operand:P 0)
	      (match_operand:P 1)] UNSPEC_LOAD_GOT)])

;; Lower-level instructions for loading an address from the GOT.
;; We could use MEMs, but an unspec gives more optimization
;; opportunities.

(define_insn "load_got<mode>"
  [(set (match_operand:P 0 "register_operand" "=d")
	(unspec:P [(match_operand:P 1 "register_operand" "d")
		   (match_operand:P 2 "immediate_operand" "")]
		  UNSPEC_LOAD_GOT))]
  ""
  "<load>\t%0,%R2(%1)"
  [(set_attr "got" "load")
   (set_attr "mode" "<MODE>")])

;; Instructions for adding the low 16 bits of an address to a register.
;; Operand 2 is the address: mips_print_operand works out which relocation
;; should be applied.

(define_insn "*low<mode>"
  [(set (match_operand:P 0 "register_operand" "=d")
	(lo_sum:P (match_operand:P 1 "register_operand" "d")
		  (match_operand:P 2 "immediate_operand" "")))]
  "!TARGET_MIPS16"
  "<d>addiu\t%0,%1,%R2"
  [(set_attr "type" "arith")
   (set_attr "mode" "<MODE>")])

(define_insn "*low<mode>_mips16"
  [(set (match_operand:P 0 "register_operand" "=d")
	(lo_sum:P (match_operand:P 1 "register_operand" "0")
		  (match_operand:P 2 "immediate_operand" "")))]
  "TARGET_MIPS16"
  "<d>addiu\t%0,%R2"
  [(set_attr "type" "arith")
   (set_attr "mode" "<MODE>")
   (set_attr "extended_mips16" "yes")])

;; Expose MIPS16 uses of the global pointer after reload if the function
;; is responsible for setting up the register itself.
(define_split
  [(set (match_operand:GPR 0 "d_operand")
	(const:GPR (unspec:GPR [(const_int 0)] UNSPEC_GP)))]
  "TARGET_MIPS16 && TARGET_USE_GOT && reload_completed"
  [(set (match_dup 0) (match_dup 1))]
  { operands[1] = pic_offset_table_rtx; })

;; Allow combine to split complex const_int load sequences, using operand 2
;; to store the intermediate results.  See move_operand for details.
(define_split
  [(set (match_operand:GPR 0 "register_operand")
	(match_operand:GPR 1 "splittable_const_int_operand"))
   (clobber (match_operand:GPR 2 "register_operand"))]
  ""
  [(const_int 0)]
{
  mips_move_integer (operands[2], operands[0], INTVAL (operands[1]));
  DONE;
})

;; Likewise, for symbolic operands.
(define_split
  [(set (match_operand:P 0 "register_operand")
	(match_operand:P 1))
   (clobber (match_operand:P 2 "register_operand"))]
  "mips_split_symbol (operands[2], operands[1], MAX_MACHINE_MODE, NULL)"
  [(set (match_dup 0) (match_dup 3))]
{
  mips_split_symbol (operands[2], operands[1],
		     MAX_MACHINE_MODE, &operands[3]);
})

;; 64-bit integer moves

;; Unlike most other insns, the move insns can't be split with
;; different predicates, because register spilling and other parts of
;; the compiler, have memoized the insn number already.

(define_expand "movdi"
  [(set (match_operand:DI 0 "")
	(match_operand:DI 1 ""))]
  ""
{
  if (mips_legitimize_move (DImode, operands[0], operands[1]))
    DONE;
})

;; For mips16, we need a special case to handle storing $31 into
;; memory, since we don't have a constraint to match $31.  This
;; instruction can be generated by save_restore_insns.

(define_insn "*mov<mode>_ra"
  [(set (match_operand:GPR 0 "stack_operand" "=m")
	(reg:GPR 31))]
  "TARGET_MIPS16"
  "<store>\t$31,%0"
  [(set_attr "move_type" "store")
   (set_attr "mode" "<MODE>")])

(define_insn "*movdi_32bit"
  [(set (match_operand:DI 0 "nonimmediate_operand" "=d,d,d,m,*a,*d,*f,*f,*d,*m,*B*C*D,*B*C*D,*d,*m")
	(match_operand:DI 1 "move_operand" "d,i,m,d,*J*d,*a,*J*d,*m,*f,*f,*d,*m,*B*C*D,*B*C*D"))]
  "!TARGET_64BIT && !TARGET_MIPS16
   && (register_operand (operands[0], DImode)
       || reg_or_0_operand (operands[1], DImode))"
  { return mips_output_move (operands[0], operands[1]); }
  [(set_attr "move_type" "move,const,load,store,mthilo,mfhilo,mtc,fpload,mfc,fpstore,mtc,fpload,mfc,fpstore")
   (set_attr "mode" "DI")])

(define_insn "*movdi_32bit_mips16"
  [(set (match_operand:DI 0 "nonimmediate_operand" "=d,y,d,d,d,d,m,*d")
	(match_operand:DI 1 "move_operand" "d,d,y,K,N,m,d,*x"))]
  "!TARGET_64BIT && TARGET_MIPS16
   && (register_operand (operands[0], DImode)
       || register_operand (operands[1], DImode))"
  { return mips_output_move (operands[0], operands[1]); }
  [(set_attr "move_type" "move,move,move,const,constN,load,store,mfhilo")
   (set_attr "mode" "DI")])

(define_insn "*movdi_64bit"
  [(set (match_operand:DI 0 "nonimmediate_operand" "=d,d,e,d,m,*f,*f,*d,*m,*a,*d,*B*C*D,*B*C*D,*d,*m")
	(match_operand:DI 1 "move_operand" "d,U,T,m,dJ,*d*J,*m,*f,*f,*J*d,*a,*d,*m,*B*C*D,*B*C*D"))]
  "TARGET_64BIT && !TARGET_MIPS16
   && (register_operand (operands[0], DImode)
       || reg_or_0_operand (operands[1], DImode))"
  { return mips_output_move (operands[0], operands[1]); }
  [(set_attr "move_type" "move,const,const,load,store,mtc,fpload,mfc,fpstore,mthilo,mfhilo,mtc,fpload,mfc,fpstore")
   (set_attr "mode" "DI")])

(define_insn "*movdi_64bit_mips16"
  [(set (match_operand:DI 0 "nonimmediate_operand" "=d,y,d,d,d,d,d,d,m,*d")
	(match_operand:DI 1 "move_operand" "d,d,y,K,N,U,kf,m,d,*a"))]
  "TARGET_64BIT && TARGET_MIPS16
   && (register_operand (operands[0], DImode)
       || register_operand (operands[1], DImode))"
  { return mips_output_move (operands[0], operands[1]); }
  [(set_attr "move_type" "move,move,move,const,constN,const,loadpool,load,store,mfhilo")
   (set_attr "mode" "DI")])

;; On the mips16, we can split ld $r,N($r) into an add and a load,
;; when the original load is a 4 byte instruction but the add and the
;; load are 2 2 byte instructions.

(define_split
  [(set (match_operand:DI 0 "d_operand")
	(mem:DI (plus:DI (match_dup 0)
			 (match_operand:DI 1 "const_int_operand"))))]
  "TARGET_64BIT && TARGET_MIPS16 && reload_completed
   && !TARGET_DEBUG_D_MODE
   && ((INTVAL (operands[1]) < 0
	&& INTVAL (operands[1]) >= -0x10)
       || (INTVAL (operands[1]) >= 32 * 8
	   && INTVAL (operands[1]) <= 31 * 8 + 0x8)
       || (INTVAL (operands[1]) >= 0
	   && INTVAL (operands[1]) < 32 * 8
	   && (INTVAL (operands[1]) & 7) != 0))"
  [(set (match_dup 0) (plus:DI (match_dup 0) (match_dup 1)))
   (set (match_dup 0) (mem:DI (plus:DI (match_dup 0) (match_dup 2))))]
{
  HOST_WIDE_INT val = INTVAL (operands[1]);

  if (val < 0)
    operands[2] = const0_rtx;
  else if (val >= 32 * 8)
    {
      int off = val & 7;

      operands[1] = GEN_INT (0x8 + off);
      operands[2] = GEN_INT (val - off - 0x8);
    }
  else
    {
      int off = val & 7;

      operands[1] = GEN_INT (off);
      operands[2] = GEN_INT (val - off);
    }
})

;; 32-bit Integer moves

;; Unlike most other insns, the move insns can't be split with
;; different predicates, because register spilling and other parts of
;; the compiler, have memoized the insn number already.

(define_expand "mov<mode>"
  [(set (match_operand:IMOVE32 0 "")
	(match_operand:IMOVE32 1 ""))]
  ""
{
  if (mips_legitimize_move (<MODE>mode, operands[0], operands[1]))
    DONE;
})

;; The difference between these two is whether or not ints are allowed
;; in FP registers (off by default, use -mdebugh to enable).

(define_insn "*mov<mode>_internal"
  [(set (match_operand:IMOVE32 0 "nonimmediate_operand" "=d,d,e,d,m,*f,*f,*d,*m,*d,*z,*a,*d,*B*C*D,*B*C*D,*d,*m")
	(match_operand:IMOVE32 1 "move_operand" "d,U,T,m,dJ,*d*J,*m,*f,*f,*z,*d,*J*d,*a,*d,*m,*B*C*D,*B*C*D"))]
  "!TARGET_MIPS16
   && (register_operand (operands[0], <MODE>mode)
       || reg_or_0_operand (operands[1], <MODE>mode))"
  { return mips_output_move (operands[0], operands[1]); }
  [(set_attr "move_type" "move,const,const,load,store,mtc,fpload,mfc,fpstore,mfc,mtc,mthilo,mfhilo,mtc,fpload,mfc,fpstore")
   (set_attr "mode" "SI")])

(define_insn "*mov<mode>_mips16"
  [(set (match_operand:IMOVE32 0 "nonimmediate_operand" "=d,y,d,d,d,d,d,d,m,*d")
	(match_operand:IMOVE32 1 "move_operand" "d,d,y,K,N,U,kf,m,d,*a"))]
  "TARGET_MIPS16
   && (register_operand (operands[0], <MODE>mode)
       || register_operand (operands[1], <MODE>mode))"
  { return mips_output_move (operands[0], operands[1]); }
  [(set_attr "move_type" "move,move,move,const,constN,const,loadpool,load,store,mfhilo")
   (set_attr "mode" "SI")])

;; On the mips16, we can split lw $r,N($r) into an add and a load,
;; when the original load is a 4 byte instruction but the add and the
;; load are 2 2 byte instructions.

(define_split
  [(set (match_operand:SI 0 "d_operand")
	(mem:SI (plus:SI (match_dup 0)
			 (match_operand:SI 1 "const_int_operand"))))]
  "TARGET_MIPS16 && reload_completed && !TARGET_DEBUG_D_MODE
   && ((INTVAL (operands[1]) < 0
	&& INTVAL (operands[1]) >= -0x80)
       || (INTVAL (operands[1]) >= 32 * 4
	   && INTVAL (operands[1]) <= 31 * 4 + 0x7c)
       || (INTVAL (operands[1]) >= 0
	   && INTVAL (operands[1]) < 32 * 4
	   && (INTVAL (operands[1]) & 3) != 0))"
  [(set (match_dup 0) (plus:SI (match_dup 0) (match_dup 1)))
   (set (match_dup 0) (mem:SI (plus:SI (match_dup 0) (match_dup 2))))]
{
  HOST_WIDE_INT val = INTVAL (operands[1]);

  if (val < 0)
    operands[2] = const0_rtx;
  else if (val >= 32 * 4)
    {
      int off = val & 3;

      operands[1] = GEN_INT (0x7c + off);
      operands[2] = GEN_INT (val - off - 0x7c);
    }
  else
    {
      int off = val & 3;

      operands[1] = GEN_INT (off);
      operands[2] = GEN_INT (val - off);
    }
})

;; On the mips16, we can split a load of certain constants into a load
;; and an add.  This turns a 4 byte instruction into 2 2 byte
;; instructions.

(define_split
  [(set (match_operand:SI 0 "d_operand")
	(match_operand:SI 1 "const_int_operand"))]
  "TARGET_MIPS16 && reload_completed && !TARGET_DEBUG_D_MODE
   && INTVAL (operands[1]) >= 0x100
   && INTVAL (operands[1]) <= 0xff + 0x7f"
  [(set (match_dup 0) (match_dup 1))
   (set (match_dup 0) (plus:SI (match_dup 0) (match_dup 2)))]
{
  int val = INTVAL (operands[1]);

  operands[1] = GEN_INT (0xff);
  operands[2] = GEN_INT (val - 0xff);
})

;; This insn handles moving CCmode values.  It's really just a
;; slightly simplified copy of movsi_internal2, with additional cases
;; to move a condition register to a general register and to move
;; between the general registers and the floating point registers.

(define_insn "movcc"
  [(set (match_operand:CC 0 "nonimmediate_operand" "=d,*d,*d,*m,*d,*f,*f,*f,*m")
	(match_operand:CC 1 "general_operand" "z,*d,*m,*d,*f,*d,*f,*m,*f"))]
  "ISA_HAS_8CC && TARGET_HARD_FLOAT"
  { return mips_output_move (operands[0], operands[1]); }
  [(set_attr "move_type" "lui_movf,move,load,store,mfc,mtc,fmove,fpload,fpstore")
   (set_attr "mode" "SI")])

;; Reload condition code registers.  reload_incc and reload_outcc
;; both handle moves from arbitrary operands into condition code
;; registers.  reload_incc handles the more common case in which
;; a source operand is constrained to be in a condition-code
;; register, but has not been allocated to one.
;;
;; Sometimes, such as in movcc, we have a CCmode destination whose
;; constraints do not include 'z'.  reload_outcc handles the case
;; when such an operand is allocated to a condition-code register.
;;
;; Note that reloads from a condition code register to some
;; other location can be done using ordinary moves.  Moving
;; into a GPR takes a single movcc, moving elsewhere takes
;; two.  We can leave these cases to the generic reload code.
(define_expand "reload_incc"
  [(set (match_operand:CC 0 "fcc_reload_operand" "=z")
	(match_operand:CC 1 "general_operand" ""))
   (clobber (match_operand:TF 2 "register_operand" "=&f"))]
  "ISA_HAS_8CC && TARGET_HARD_FLOAT"
{
  mips_expand_fcc_reload (operands[0], operands[1], operands[2]);
  DONE;
})

(define_expand "reload_outcc"
  [(set (match_operand:CC 0 "fcc_reload_operand" "=z")
	(match_operand:CC 1 "register_operand" ""))
   (clobber (match_operand:TF 2 "register_operand" "=&f"))]
  "ISA_HAS_8CC && TARGET_HARD_FLOAT"
{
  mips_expand_fcc_reload (operands[0], operands[1], operands[2]);
  DONE;
})

;; MIPS4 supports loading and storing a floating point register from
;; the sum of two general registers.  We use two versions for each of
;; these four instructions: one where the two general registers are
;; SImode, and one where they are DImode.  This is because general
;; registers will be in SImode when they hold 32-bit values, but,
;; since the 32-bit values are always sign extended, the [ls][wd]xc1
;; instructions will still work correctly.

;; ??? Perhaps it would be better to support these instructions by
;; modifying GO_IF_LEGITIMATE_ADDRESS and friends.  However, since
;; these instructions can only be used to load and store floating
;; point registers, that would probably cause trouble in reload.

(define_insn "*<ANYF:loadx>_<P:mode>"
  [(set (match_operand:ANYF 0 "register_operand" "=f")
	(mem:ANYF (plus:P (match_operand:P 1 "register_operand" "d")
			  (match_operand:P 2 "register_operand" "d"))))]
  "ISA_HAS_FP4"
  "<ANYF:loadx>\t%0,%1(%2)"
  [(set_attr "type" "fpidxload")
   (set_attr "mode" "<ANYF:UNITMODE>")])

(define_insn "*<ANYF:storex>_<P:mode>"
  [(set (mem:ANYF (plus:P (match_operand:P 1 "register_operand" "d")
			  (match_operand:P 2 "register_operand" "d")))
	(match_operand:ANYF 0 "register_operand" "f"))]
  "ISA_HAS_FP4"
  "<ANYF:storex>\t%0,%1(%2)"
  [(set_attr "type" "fpidxstore")
   (set_attr "mode" "<ANYF:UNITMODE>")])

;; Scaled indexed address load.
;; Per md.texi, we only need to look for a pattern with multiply in the
;; address expression, not shift.

(define_insn "*lwxs"
  [(set (match_operand:IMOVE32 0 "register_operand" "=d")
	(mem:IMOVE32
	  (plus:SI (mult:SI (match_operand:SI 1 "register_operand" "d")
			    (const_int 4))
		   (match_operand:SI 2 "register_operand" "d"))))]
  "ISA_HAS_LWXS"
  "lwxs\t%0,%1(%2)"
  [(set_attr "type"	"load")
   (set_attr "mode"	"SI")])

;; 16-bit Integer moves

;; Unlike most other insns, the move insns can't be split with
;; different predicates, because register spilling and other parts of
;; the compiler, have memoized the insn number already.
;; Unsigned loads are used because LOAD_EXTEND_OP returns ZERO_EXTEND.

(define_expand "movhi"
  [(set (match_operand:HI 0 "")
	(match_operand:HI 1 ""))]
  ""
{
  if (mips_legitimize_move (HImode, operands[0], operands[1]))
    DONE;
})

(define_insn "*movhi_internal"
  [(set (match_operand:HI 0 "nonimmediate_operand" "=d,d,d,m,*a,*d")
	(match_operand:HI 1 "move_operand"         "d,I,m,dJ,*d*J,*a"))]
  "!TARGET_MIPS16
   && (register_operand (operands[0], HImode)
       || reg_or_0_operand (operands[1], HImode))"
  { return mips_output_move (operands[0], operands[1]); }
  [(set_attr "move_type" "move,const,load,store,mthilo,mfhilo")
   (set_attr "mode" "HI")])

(define_insn "*movhi_mips16"
  [(set (match_operand:HI 0 "nonimmediate_operand" "=d,y,d,d,d,d,m,*d")
	(match_operand:HI 1 "move_operand"         "d,d,y,K,N,m,d,*a"))]
  "TARGET_MIPS16
   && (register_operand (operands[0], HImode)
       || register_operand (operands[1], HImode))"
  { return mips_output_move (operands[0], operands[1]); }
  [(set_attr "move_type" "move,move,move,const,constN,load,store,mfhilo")
   (set_attr "mode" "HI")])

;; On the mips16, we can split lh $r,N($r) into an add and a load,
;; when the original load is a 4 byte instruction but the add and the
;; load are 2 2 byte instructions.

(define_split
  [(set (match_operand:HI 0 "d_operand")
	(mem:HI (plus:SI (match_dup 0)
			 (match_operand:SI 1 "const_int_operand"))))]
  "TARGET_MIPS16 && reload_completed && !TARGET_DEBUG_D_MODE
   && ((INTVAL (operands[1]) < 0
	&& INTVAL (operands[1]) >= -0x80)
       || (INTVAL (operands[1]) >= 32 * 2
	   && INTVAL (operands[1]) <= 31 * 2 + 0x7e)
       || (INTVAL (operands[1]) >= 0
	   && INTVAL (operands[1]) < 32 * 2
	   && (INTVAL (operands[1]) & 1) != 0))"
  [(set (match_dup 0) (plus:SI (match_dup 0) (match_dup 1)))
   (set (match_dup 0) (mem:HI (plus:SI (match_dup 0) (match_dup 2))))]
{
  HOST_WIDE_INT val = INTVAL (operands[1]);

  if (val < 0)
    operands[2] = const0_rtx;
  else if (val >= 32 * 2)
    {
      int off = val & 1;

      operands[1] = GEN_INT (0x7e + off);
      operands[2] = GEN_INT (val - off - 0x7e);
    }
  else
    {
      int off = val & 1;

      operands[1] = GEN_INT (off);
      operands[2] = GEN_INT (val - off);
    }
})

;; 8-bit Integer moves

;; Unlike most other insns, the move insns can't be split with
;; different predicates, because register spilling and other parts of
;; the compiler, have memoized the insn number already.
;; Unsigned loads are used because LOAD_EXTEND_OP returns ZERO_EXTEND.

(define_expand "movqi"
  [(set (match_operand:QI 0 "")
	(match_operand:QI 1 ""))]
  ""
{
  if (mips_legitimize_move (QImode, operands[0], operands[1]))
    DONE;
})

(define_insn "*movqi_internal"
  [(set (match_operand:QI 0 "nonimmediate_operand" "=d,d,d,m,*a,*d")
	(match_operand:QI 1 "move_operand"         "d,I,m,dJ,*d*J,*a"))]
  "!TARGET_MIPS16
   && (register_operand (operands[0], QImode)
       || reg_or_0_operand (operands[1], QImode))"
  { return mips_output_move (operands[0], operands[1]); }
  [(set_attr "move_type" "move,const,load,store,mthilo,mfhilo")
   (set_attr "mode" "QI")])

(define_insn "*movqi_mips16"
  [(set (match_operand:QI 0 "nonimmediate_operand" "=d,y,d,d,d,d,m,*d")
	(match_operand:QI 1 "move_operand"         "d,d,y,K,N,m,d,*a"))]
  "TARGET_MIPS16
   && (register_operand (operands[0], QImode)
       || register_operand (operands[1], QImode))"
  { return mips_output_move (operands[0], operands[1]); }
  [(set_attr "move_type" "move,move,move,const,constN,load,store,mfhilo")
   (set_attr "mode" "QI")])

;; On the mips16, we can split lb $r,N($r) into an add and a load,
;; when the original load is a 4 byte instruction but the add and the
;; load are 2 2 byte instructions.

(define_split
  [(set (match_operand:QI 0 "d_operand")
	(mem:QI (plus:SI (match_dup 0)
			 (match_operand:SI 1 "const_int_operand"))))]
  "TARGET_MIPS16 && reload_completed && !TARGET_DEBUG_D_MODE
   && ((INTVAL (operands[1]) < 0
	&& INTVAL (operands[1]) >= -0x80)
       || (INTVAL (operands[1]) >= 32
	   && INTVAL (operands[1]) <= 31 + 0x7f))"
  [(set (match_dup 0) (plus:SI (match_dup 0) (match_dup 1)))
   (set (match_dup 0) (mem:QI (plus:SI (match_dup 0) (match_dup 2))))]
{
  HOST_WIDE_INT val = INTVAL (operands[1]);

  if (val < 0)
    operands[2] = const0_rtx;
  else
    {
      operands[1] = GEN_INT (0x7f);
      operands[2] = GEN_INT (val - 0x7f);
    }
})

;; 32-bit floating point moves

(define_expand "movsf"
  [(set (match_operand:SF 0 "")
	(match_operand:SF 1 ""))]
  ""
{
  if (mips_legitimize_move (SFmode, operands[0], operands[1]))
    DONE;
})

(define_insn "*movsf_hardfloat"
  [(set (match_operand:SF 0 "nonimmediate_operand" "=f,f,f,m,m,*f,*d,*d,*d,*m")
	(match_operand:SF 1 "move_operand" "f,G,m,f,G,*d,*f,*G*d,*m,*d"))]
  "TARGET_HARD_FLOAT
   && (register_operand (operands[0], SFmode)
       || reg_or_0_operand (operands[1], SFmode))"
  { return mips_output_move (operands[0], operands[1]); }
  [(set_attr "move_type" "fmove,mtc,fpload,fpstore,store,mtc,mfc,move,load,store")
   (set_attr "mode" "SF")])

(define_insn "*movsf_softfloat"
  [(set (match_operand:SF 0 "nonimmediate_operand" "=d,d,m")
	(match_operand:SF 1 "move_operand" "Gd,m,d"))]
  "TARGET_SOFT_FLOAT && !TARGET_MIPS16
   && (register_operand (operands[0], SFmode)
       || reg_or_0_operand (operands[1], SFmode))"
  { return mips_output_move (operands[0], operands[1]); }
  [(set_attr "move_type" "move,load,store")
   (set_attr "mode" "SF")])

(define_insn "*movsf_mips16"
  [(set (match_operand:SF 0 "nonimmediate_operand" "=d,y,d,d,m")
	(match_operand:SF 1 "move_operand" "d,d,y,m,d"))]
  "TARGET_MIPS16
   && (register_operand (operands[0], SFmode)
       || register_operand (operands[1], SFmode))"
  { return mips_output_move (operands[0], operands[1]); }
  [(set_attr "move_type" "move,move,move,load,store")
   (set_attr "mode" "SF")])

;; 64-bit floating point moves

(define_expand "movdf"
  [(set (match_operand:DF 0 "")
	(match_operand:DF 1 ""))]
  ""
{
  if (mips_legitimize_move (DFmode, operands[0], operands[1]))
    DONE;
})

(define_insn "*movdf_hardfloat"
  [(set (match_operand:DF 0 "nonimmediate_operand" "=f,f,f,m,m,*f,*d,*d,*d,*m")
	(match_operand:DF 1 "move_operand" "f,G,m,f,G,*d,*f,*d*G,*m,*d"))]
  "TARGET_HARD_FLOAT && TARGET_DOUBLE_FLOAT
   && (register_operand (operands[0], DFmode)
       || reg_or_0_operand (operands[1], DFmode))"
  { return mips_output_move (operands[0], operands[1]); }
  [(set_attr "move_type" "fmove,mtc,fpload,fpstore,store,mtc,mfc,move,load,store")
   (set_attr "mode" "DF")])

(define_insn "*movdf_softfloat"
  [(set (match_operand:DF 0 "nonimmediate_operand" "=d,d,m")
	(match_operand:DF 1 "move_operand" "dG,m,dG"))]
  "(TARGET_SOFT_FLOAT || TARGET_SINGLE_FLOAT) && !TARGET_MIPS16
   && (register_operand (operands[0], DFmode)
       || reg_or_0_operand (operands[1], DFmode))"
  { return mips_output_move (operands[0], operands[1]); }
  [(set_attr "move_type" "move,load,store")
   (set_attr "mode" "DF")])

(define_insn "*movdf_mips16"
  [(set (match_operand:DF 0 "nonimmediate_operand" "=d,y,d,d,m")
	(match_operand:DF 1 "move_operand" "d,d,y,m,d"))]
  "TARGET_MIPS16
   && (register_operand (operands[0], DFmode)
       || register_operand (operands[1], DFmode))"
  { return mips_output_move (operands[0], operands[1]); }
  [(set_attr "move_type" "move,move,move,load,store")
   (set_attr "mode" "DF")])

;; 128-bit integer moves

(define_expand "movti"
  [(set (match_operand:TI 0)
	(match_operand:TI 1))]
  "TARGET_64BIT"
{
  if (mips_legitimize_move (TImode, operands[0], operands[1]))
    DONE;
})

(define_insn "*movti"
  [(set (match_operand:TI 0 "nonimmediate_operand" "=d,d,d,m,*a,*d")
	(match_operand:TI 1 "move_operand" "d,i,m,dJ,*d*J,*a"))]
  "TARGET_64BIT
   && !TARGET_MIPS16
   && (register_operand (operands[0], TImode)
       || reg_or_0_operand (operands[1], TImode))"
  "#"
  [(set_attr "move_type" "move,const,load,store,mthilo,mfhilo")
   (set_attr "mode" "TI")])

(define_insn "*movti_mips16"
  [(set (match_operand:TI 0 "nonimmediate_operand" "=d,y,d,d,d,d,m,*d")
	(match_operand:TI 1 "move_operand" "d,d,y,K,N,m,d,*a"))]
  "TARGET_64BIT
   && TARGET_MIPS16
   && (register_operand (operands[0], TImode)
       || register_operand (operands[1], TImode))"
  "#"
  [(set_attr "move_type" "move,move,move,const,constN,load,store,mfhilo")
   (set_attr "mode" "TI")])

;; 128-bit floating point moves

(define_expand "movtf"
  [(set (match_operand:TF 0)
	(match_operand:TF 1))]
  "TARGET_64BIT"
{
  if (mips_legitimize_move (TFmode, operands[0], operands[1]))
    DONE;
})

;; This pattern handles both hard- and soft-float cases.
(define_insn "*movtf"
  [(set (match_operand:TF 0 "nonimmediate_operand" "=d,d,m,f,d,f,m")
	(match_operand:TF 1 "move_operand" "dG,m,dG,dG,f,m,f"))]
  "TARGET_64BIT
   && !TARGET_MIPS16
   && (register_operand (operands[0], TFmode)
       || reg_or_0_operand (operands[1], TFmode))"
  "#"
  [(set_attr "move_type" "move,load,store,mtc,mfc,fpload,fpstore")
   (set_attr "mode" "TF")])

(define_insn "*movtf_mips16"
  [(set (match_operand:TF 0 "nonimmediate_operand" "=d,y,d,d,m")
	(match_operand:TF 1 "move_operand" "d,d,y,m,d"))]
  "TARGET_64BIT
   && TARGET_MIPS16
   && (register_operand (operands[0], TFmode)
       || register_operand (operands[1], TFmode))"
  "#"
  [(set_attr "move_type" "move,move,move,load,store")
   (set_attr "mode" "TF")])

(define_split
  [(set (match_operand:MOVE64 0 "nonimmediate_operand")
	(match_operand:MOVE64 1 "move_operand"))]
  "reload_completed && !TARGET_64BIT
   && mips_split_64bit_move_p (operands[0], operands[1])"
  [(const_int 0)]
{
  mips_split_doubleword_move (operands[0], operands[1]);
  DONE;
})

(define_split
  [(set (match_operand:MOVE128 0 "nonimmediate_operand")
	(match_operand:MOVE128 1 "move_operand"))]
  "TARGET_64BIT && reload_completed"
  [(const_int 0)]
{
  mips_split_doubleword_move (operands[0], operands[1]);
  DONE;
})

;; When generating mips16 code, split moves of negative constants into
;; a positive "li" followed by a negation.
(define_split
  [(set (match_operand 0 "d_operand")
	(match_operand 1 "const_int_operand"))]
  "TARGET_MIPS16 && reload_completed && INTVAL (operands[1]) < 0"
  [(set (match_dup 2)
	(match_dup 3))
   (set (match_dup 2)
	(neg:SI (match_dup 2)))]
{
  operands[2] = gen_lowpart (SImode, operands[0]);
  operands[3] = GEN_INT (-INTVAL (operands[1]));
})

;; 64-bit paired-single floating point moves

(define_expand "movv2sf"
  [(set (match_operand:V2SF 0)
	(match_operand:V2SF 1))]
  "TARGET_HARD_FLOAT && TARGET_PAIRED_SINGLE_FLOAT"
{
  if (mips_legitimize_move (V2SFmode, operands[0], operands[1]))
    DONE;
})

(define_insn "*movv2sf"
  [(set (match_operand:V2SF 0 "nonimmediate_operand" "=f,f,f,m,m,*f,*d,*d,*d,*m")
	(match_operand:V2SF 1 "move_operand" "f,YG,m,f,YG,*d,*f,*d*YG,*m,*d"))]
  "TARGET_HARD_FLOAT
   && TARGET_PAIRED_SINGLE_FLOAT
   && (register_operand (operands[0], V2SFmode)
       || reg_or_0_operand (operands[1], V2SFmode))"
  { return mips_output_move (operands[0], operands[1]); }
  [(set_attr "move_type" "fmove,mtc,fpload,fpstore,store,mtc,mfc,move,load,store")
   (set_attr "mode" "DF")])

;; Extract the high part of a HI/LO value.  See mips_hard_regno_mode_ok_p
;; for the reason why we can't just use (reg:GPR HI_REGNUM).
;;
;; When generating VR4120 or VR4130 code, we use MACCHI and DMACCHI
;; instead of MFHI.  This avoids both the normal MIPS III hi/lo hazards
;; and the errata related to -mfix-vr4130.
(define_insn "mfhi<GPR:mode>_<HILO:mode>"
  [(set (match_operand:GPR 0 "register_operand" "=d")
	(unspec:GPR [(match_operand:HILO 1 "register_operand" "x")]
		    UNSPEC_MFHI))]
  ""
  { return ISA_HAS_MACCHI ? "<GPR:d>macchi\t%0,%.,%." : "mfhi\t%0"; }
  [(set_attr "move_type" "mfhilo")
   (set_attr "mode" "<GPR:MODE>")])

;; Set the high part of a HI/LO value, given that the low part has
;; already been set.  See mips_hard_regno_mode_ok_p for the reason
;; why we can't just use (reg:GPR HI_REGNUM).
(define_insn "mthi<GPR:mode>_<HILO:mode>"
  [(set (match_operand:HILO 0 "register_operand" "=x")
	(unspec:HILO [(match_operand:GPR 1 "reg_or_0_operand" "dJ")
		      (match_operand:GPR 2 "register_operand" "l")]
		     UNSPEC_MTHI))]
  ""
  "mthi\t%z1"
  [(set_attr "move_type" "mthilo")
   (set_attr "mode" "SI")])

;; Emit a doubleword move in which exactly one of the operands is
;; a floating-point register.  We can't just emit two normal moves
;; because of the constraints imposed by the FPU register model;
;; see mips_cannot_change_mode_class for details.  Instead, we keep
;; the FPR whole and use special patterns to refer to each word of
;; the other operand.

(define_expand "move_doubleword_fpr<mode>"
  [(set (match_operand:SPLITF 0)
	(match_operand:SPLITF 1))]
  ""
{
  if (FP_REG_RTX_P (operands[0]))
    {
      rtx low = mips_subword (operands[1], 0);
      rtx high = mips_subword (operands[1], 1);
      emit_insn (gen_load_low<mode> (operands[0], low));
      if (TARGET_FLOAT64 && !TARGET_64BIT)
      	emit_insn (gen_mthc1<mode> (operands[0], high, operands[0]));
      else
	emit_insn (gen_load_high<mode> (operands[0], high, operands[0]));
    }
  else
    {
      rtx low = mips_subword (operands[0], 0);
      rtx high = mips_subword (operands[0], 1);
      emit_insn (gen_store_word<mode> (low, operands[1], const0_rtx));
      if (TARGET_FLOAT64 && !TARGET_64BIT)
	emit_insn (gen_mfhc1<mode> (high, operands[1]));
      else
	emit_insn (gen_store_word<mode> (high, operands[1], const1_rtx));
    }
  DONE;
})

;; Load the low word of operand 0 with operand 1.
(define_insn "load_low<mode>"
  [(set (match_operand:SPLITF 0 "register_operand" "=f,f")
	(unspec:SPLITF [(match_operand:<HALFMODE> 1 "general_operand" "dJ,m")]
		       UNSPEC_LOAD_LOW))]
  "TARGET_HARD_FLOAT"
{
  operands[0] = mips_subword (operands[0], 0);
  return mips_output_move (operands[0], operands[1]);
}
  [(set_attr "move_type" "mtc,fpload")
   (set_attr "mode" "<HALFMODE>")])

;; Load the high word of operand 0 from operand 1, preserving the value
;; in the low word.
(define_insn "load_high<mode>"
  [(set (match_operand:SPLITF 0 "register_operand" "=f,f")
	(unspec:SPLITF [(match_operand:<HALFMODE> 1 "general_operand" "dJ,m")
			(match_operand:SPLITF 2 "register_operand" "0,0")]
		       UNSPEC_LOAD_HIGH))]
  "TARGET_HARD_FLOAT"
{
  operands[0] = mips_subword (operands[0], 1);
  return mips_output_move (operands[0], operands[1]);
}
  [(set_attr "move_type" "mtc,fpload")
   (set_attr "mode" "<HALFMODE>")])

;; Store one word of operand 1 in operand 0.  Operand 2 is 1 to store the
;; high word and 0 to store the low word.
(define_insn "store_word<mode>"
  [(set (match_operand:<HALFMODE> 0 "nonimmediate_operand" "=d,m")
	(unspec:<HALFMODE> [(match_operand:SPLITF 1 "register_operand" "f,f")
			    (match_operand 2 "const_int_operand")]
			   UNSPEC_STORE_WORD))]
  "TARGET_HARD_FLOAT"
{
  operands[1] = mips_subword (operands[1], INTVAL (operands[2]));
  return mips_output_move (operands[0], operands[1]);
}
  [(set_attr "move_type" "mfc,fpstore")
   (set_attr "mode" "<HALFMODE>")])

;; Move operand 1 to the high word of operand 0 using mthc1, preserving the
;; value in the low word.
(define_insn "mthc1<mode>"
  [(set (match_operand:SPLITF 0 "register_operand" "=f")
	(unspec:SPLITF [(match_operand:<HALFMODE> 1 "reg_or_0_operand" "dJ")
		        (match_operand:SPLITF 2 "register_operand" "0")]
		       UNSPEC_MTHC1))]
  "TARGET_HARD_FLOAT && ISA_HAS_MXHC1"
  "mthc1\t%z1,%0"
  [(set_attr "move_type" "mtc")
   (set_attr "mode" "<HALFMODE>")])

;; Move high word of operand 1 to operand 0 using mfhc1.
(define_insn "mfhc1<mode>"
  [(set (match_operand:<HALFMODE> 0 "register_operand" "=d")
	(unspec:<HALFMODE> [(match_operand:SPLITF 1 "register_operand" "f")]
			    UNSPEC_MFHC1))]
  "TARGET_HARD_FLOAT && ISA_HAS_MXHC1"
  "mfhc1\t%0,%1"
  [(set_attr "move_type" "mfc")
   (set_attr "mode" "<HALFMODE>")])

;; Move a constant that satisfies CONST_GP_P into operand 0.
(define_expand "load_const_gp_<mode>"
  [(set (match_operand:P 0 "register_operand" "=d")
	(const:P (unspec:P [(const_int 0)] UNSPEC_GP)))])

;; Insn to initialize $gp for n32/n64 abicalls.  Operand 0 is the offset
;; of _gp from the start of this function.  Operand 1 is the incoming
;; function address.
(define_insn_and_split "loadgp_newabi_<mode>"
  [(set (match_operand:P 0 "register_operand" "=d")
	(unspec_volatile:P [(match_operand:P 1)
			    (match_operand:P 2 "register_operand" "d")]
			   UNSPEC_LOADGP))]
  "mips_current_loadgp_style () == LOADGP_NEWABI"
  "#"
  ""
  [(set (match_dup 0) (match_dup 3))
   (set (match_dup 0) (match_dup 4))
   (set (match_dup 0) (match_dup 5))]
{
  operands[3] = gen_rtx_HIGH (Pmode, operands[1]);
  operands[4] = gen_rtx_PLUS (Pmode, operands[0], operands[2]);
  operands[5] = gen_rtx_LO_SUM (Pmode, operands[0], operands[1]);
}
  [(set_attr "length" "12")])

;; Likewise, for -mno-shared code.  Operand 0 is the __gnu_local_gp symbol.
(define_insn_and_split "loadgp_absolute_<mode>"
  [(set (match_operand:P 0 "register_operand" "=d")
	(unspec_volatile:P [(match_operand:P 1)] UNSPEC_LOADGP))]
  "mips_current_loadgp_style () == LOADGP_ABSOLUTE"
  "#"
  ""
  [(const_int 0)]
{
  mips_emit_move (operands[0], operands[1]);
  DONE;
}
  [(set_attr "length" "8")])

;; This blockage instruction prevents the gp load from being
;; scheduled after an implicit use of gp.  It also prevents
;; the load from being deleted as dead.
(define_insn "loadgp_blockage"
  [(unspec_volatile [(reg:SI 28)] UNSPEC_BLOCKAGE)]
  ""
  ""
  [(set_attr "type" "ghost")
   (set_attr "mode" "none")])

;; Initialize $gp for RTP PIC.  Operand 0 is the __GOTT_BASE__ symbol
;; and operand 1 is the __GOTT_INDEX__ symbol.
(define_insn_and_split "loadgp_rtp_<mode>"
  [(set (match_operand:P 0 "register_operand" "=d")
	(unspec_volatile:P [(match_operand:P 1 "symbol_ref_operand")
			    (match_operand:P 2 "symbol_ref_operand")]
			   UNSPEC_LOADGP))]
  "mips_current_loadgp_style () == LOADGP_RTP"
  "#"
  ""
  [(set (match_dup 0) (high:P (match_dup 3)))
   (set (match_dup 0) (unspec:P [(match_dup 0)
				 (match_dup 3)] UNSPEC_LOAD_GOT))
   (set (match_dup 0) (unspec:P [(match_dup 0)
				 (match_dup 4)] UNSPEC_LOAD_GOT))]
{
  operands[3] = mips_unspec_address (operands[1], SYMBOL_ABSOLUTE);
  operands[4] = mips_unspec_address (operands[2], SYMBOL_HALF);
}
  [(set_attr "length" "12")])

;; Initialize the global pointer for MIPS16 code.  Operand 0 is the
;; global pointer and operand 1 is the MIPS16 register that holds
;; the required value.
(define_insn_and_split "copygp_mips16"
  [(set (match_operand:SI 0 "register_operand" "=y")
	(unspec_volatile:SI [(match_operand:SI 1 "register_operand" "d")]
			    UNSPEC_COPYGP))]
  "TARGET_MIPS16"
  "#"
  "&& reload_completed"
  [(set (match_dup 0) (match_dup 1))])

;; Emit a .cprestore directive, which normally expands to a single store
;; instruction.  Note that we continue to use .cprestore for explicit reloc
;; code so that jals inside inline asms will work correctly.
(define_insn "cprestore"
  [(unspec_volatile [(match_operand 0 "const_int_operand" "I,i")
                     (use (reg:SI 28))]
		    UNSPEC_CPRESTORE)]
  ""
{
  if (set_nomacro && which_alternative == 1)
    return ".set\tmacro\;.cprestore\t%0\;.set\tnomacro";
  else
    return ".cprestore\t%0";
}
  [(set_attr "type" "store")
   (set_attr "length" "4,12")])

;; Expand in-line code to clear the instruction cache between operand[0] and
;; operand[1].
(define_expand "clear_cache"
  [(match_operand 0 "pmode_register_operand")
   (match_operand 1 "pmode_register_operand")]
  ""
  "
{
  if (ISA_HAS_SYNCI)
    {
      mips_expand_synci_loop (operands[0], operands[1]);
      emit_insn (gen_sync ());
      emit_insn (Pmode == SImode
		 ? gen_clear_hazard_si ()
		 : gen_clear_hazard_di ());
    }
  else if (mips_cache_flush_func && mips_cache_flush_func[0])
    {
      rtx len = gen_reg_rtx (Pmode);
      emit_insn (gen_sub3_insn (len, operands[1], operands[0]));
      MIPS_ICACHE_SYNC (operands[0], len);
    }
  DONE;
}")

(define_insn "sync"
  [(unspec_volatile [(const_int 0)] UNSPEC_SYNC)]
  "GENERATE_SYNC"
  "%|sync%-")

(define_insn "synci"
  [(unspec_volatile [(match_operand 0 "pmode_register_operand" "d")]
		    UNSPEC_SYNCI)]
  "ISA_HAS_SYNCI"
  "synci\t0(%0)")

(define_insn "rdhwr_synci_step_<mode>"
  [(set (match_operand:P 0 "register_operand" "=d")
        (unspec_volatile [(const_int 1)]
        UNSPEC_RDHWR))]
  "ISA_HAS_SYNCI"
  "rdhwr\t%0,$1")

(define_insn "clear_hazard_<mode>"
  [(unspec_volatile [(const_int 0)] UNSPEC_CLEAR_HAZARD)
   (clobber (reg:P 31))]
  "ISA_HAS_SYNCI"
{
  return "%(%<bal\t1f\n"
         "\tnop\n"
         "1:\t<d>addiu\t$31,$31,12\n"
         "\tjr.hb\t$31\n"
         "\tnop%>%)";
}
  [(set_attr "length" "20")])

;; Cache operations for R4000-style caches.
(define_insn "mips_cache"
  [(set (mem:BLK (scratch))
	(unspec:BLK [(match_operand:SI 0 "const_int_operand")
		     (match_operand:QI 1 "address_operand" "p")]
		    UNSPEC_MIPS_CACHE))]
  "ISA_HAS_CACHE"
  "cache\t%X0,%a1")

;; Similar, but with the operands hard-coded to an R10K cache barrier
;; operation.  We keep the pattern distinct so that we can identify
;; cache operations inserted by -mr10k-cache-barrier=, and so that
;; the operation is never inserted into a delay slot.
(define_insn "r10k_cache_barrier"
  [(set (mem:BLK (scratch))
	(unspec:BLK [(const_int 0)] UNSPEC_R10K_CACHE_BARRIER))]
  "ISA_HAS_CACHE"
  "cache\t0x14,0(%$)"
  [(set_attr "can_delay" "no")])

;; Block moves, see mips.c for more details.
;; Argument 0 is the destination
;; Argument 1 is the source
;; Argument 2 is the length
;; Argument 3 is the alignment

(define_expand "movmemsi"
  [(parallel [(set (match_operand:BLK 0 "general_operand")
		   (match_operand:BLK 1 "general_operand"))
	      (use (match_operand:SI 2 ""))
	      (use (match_operand:SI 3 "const_int_operand"))])]
  "!TARGET_MIPS16 && !TARGET_MEMCPY"
{
  if (mips_expand_block_move (operands[0], operands[1], operands[2]))
    DONE;
  else
    FAIL;
})

;;
;;  ....................
;;
;;	SHIFTS
;;
;;  ....................

(define_expand "<optab><mode>3"
  [(set (match_operand:GPR 0 "register_operand")
	(any_shift:GPR (match_operand:GPR 1 "register_operand")
		       (match_operand:SI 2 "arith_operand")))]
  ""
{
  /* On the mips16, a shift of more than 8 is a four byte instruction,
     so, for a shift between 8 and 16, it is just as fast to do two
     shifts of 8 or less.  If there is a lot of shifting going on, we
     may win in CSE.  Otherwise combine will put the shifts back
     together again.  This can be called by mips_function_arg, so we must
     be careful not to allocate a new register if we've reached the
     reload pass.  */
  if (TARGET_MIPS16
      && optimize
      && GET_CODE (operands[2]) == CONST_INT
      && INTVAL (operands[2]) > 8
      && INTVAL (operands[2]) <= 16
      && !reload_in_progress
      && !reload_completed)
    {
      rtx temp = gen_reg_rtx (<MODE>mode);

      emit_insn (gen_<optab><mode>3 (temp, operands[1], GEN_INT (8)));
      emit_insn (gen_<optab><mode>3 (operands[0], temp,
				     GEN_INT (INTVAL (operands[2]) - 8)));
      DONE;
    }
})

(define_insn "*<optab><mode>3"
  [(set (match_operand:GPR 0 "register_operand" "=d")
	(any_shift:GPR (match_operand:GPR 1 "register_operand" "d")
		       (match_operand:SI 2 "arith_operand" "dI")))]
  "!TARGET_MIPS16"
{
  if (GET_CODE (operands[2]) == CONST_INT)
    operands[2] = GEN_INT (INTVAL (operands[2])
			   & (GET_MODE_BITSIZE (<MODE>mode) - 1));

  return "<d><insn>\t%0,%1,%2";
}
  [(set_attr "type" "shift")
   (set_attr "mode" "<MODE>")])

(define_insn "*<optab>si3_extend"
  [(set (match_operand:DI 0 "register_operand" "=d")
	(sign_extend:DI
	   (any_shift:SI (match_operand:SI 1 "register_operand" "d")
			 (match_operand:SI 2 "arith_operand" "dI"))))]
  "TARGET_64BIT && !TARGET_MIPS16"
{
  if (GET_CODE (operands[2]) == CONST_INT)
    operands[2] = GEN_INT (INTVAL (operands[2]) & 0x1f);

  return "<insn>\t%0,%1,%2";
}
  [(set_attr "type" "shift")
   (set_attr "mode" "SI")])

(define_insn "*<optab>si3_mips16"
  [(set (match_operand:SI 0 "register_operand" "=d,d")
	(any_shift:SI (match_operand:SI 1 "register_operand" "0,d")
		      (match_operand:SI 2 "arith_operand" "d,I")))]
  "TARGET_MIPS16"
{
  if (which_alternative == 0)
    return "<insn>\t%0,%2";

  operands[2] = GEN_INT (INTVAL (operands[2]) & 0x1f);
  return "<insn>\t%0,%1,%2";
}
  [(set_attr "type" "shift")
   (set_attr "mode" "SI")
   (set_attr_alternative "length"
		[(const_int 4)
		 (if_then_else (match_operand 2 "m16_uimm3_b")
			       (const_int 4)
			       (const_int 8))])])

;; We need separate DImode MIPS16 patterns because of the irregularity
;; of right shifts.
(define_insn "*ashldi3_mips16"
  [(set (match_operand:DI 0 "register_operand" "=d,d")
	(ashift:DI (match_operand:DI 1 "register_operand" "0,d")
		   (match_operand:SI 2 "arith_operand" "d,I")))]
  "TARGET_64BIT && TARGET_MIPS16"
{
  if (which_alternative == 0)
    return "dsll\t%0,%2";

  operands[2] = GEN_INT (INTVAL (operands[2]) & 0x3f);
  return "dsll\t%0,%1,%2";
}
  [(set_attr "type" "shift")
   (set_attr "mode" "DI")
   (set_attr_alternative "length"
		[(const_int 4)
		 (if_then_else (match_operand 2 "m16_uimm3_b")
			       (const_int 4)
			       (const_int 8))])])

(define_insn "*ashrdi3_mips16"
  [(set (match_operand:DI 0 "register_operand" "=d,d")
	(ashiftrt:DI (match_operand:DI 1 "register_operand" "0,0")
		     (match_operand:SI 2 "arith_operand" "d,I")))]
  "TARGET_64BIT && TARGET_MIPS16"
{
  if (GET_CODE (operands[2]) == CONST_INT)
    operands[2] = GEN_INT (INTVAL (operands[2]) & 0x3f);

  return "dsra\t%0,%2";
}
  [(set_attr "type" "shift")
   (set_attr "mode" "DI")
   (set_attr_alternative "length"
		[(const_int 4)
		 (if_then_else (match_operand 2 "m16_uimm3_b")
			       (const_int 4)
			       (const_int 8))])])

(define_insn "*lshrdi3_mips16"
  [(set (match_operand:DI 0 "register_operand" "=d,d")
	(lshiftrt:DI (match_operand:DI 1 "register_operand" "0,0")
		     (match_operand:SI 2 "arith_operand" "d,I")))]
  "TARGET_64BIT && TARGET_MIPS16"
{
  if (GET_CODE (operands[2]) == CONST_INT)
    operands[2] = GEN_INT (INTVAL (operands[2]) & 0x3f);

  return "dsrl\t%0,%2";
}
  [(set_attr "type" "shift")
   (set_attr "mode" "DI")
   (set_attr_alternative "length"
		[(const_int 4)
		 (if_then_else (match_operand 2 "m16_uimm3_b")
			       (const_int 4)
			       (const_int 8))])])

;; On the mips16, we can split a 4 byte shift into 2 2 byte shifts.

(define_split
  [(set (match_operand:GPR 0 "d_operand")
	(any_shift:GPR (match_operand:GPR 1 "d_operand")
		       (match_operand:GPR 2 "const_int_operand")))]
  "TARGET_MIPS16 && reload_completed && !TARGET_DEBUG_D_MODE
   && INTVAL (operands[2]) > 8
   && INTVAL (operands[2]) <= 16"
  [(set (match_dup 0) (any_shift:GPR (match_dup 1) (const_int 8)))
   (set (match_dup 0) (any_shift:GPR (match_dup 0) (match_dup 2)))]
  { operands[2] = GEN_INT (INTVAL (operands[2]) - 8); })

;; If we load a byte on the mips16 as a bitfield, the resulting
;; sequence of instructions is too complicated for combine, because it
;; involves four instructions: a load, a shift, a constant load into a
;; register, and an and (the key problem here is that the mips16 does
;; not have and immediate).  We recognize a shift of a load in order
;; to make it simple enough for combine to understand.
;;
;; The length here is the worst case: the length of the split version
;; will be more accurate.
(define_insn_and_split ""
  [(set (match_operand:SI 0 "register_operand" "=d")
	(lshiftrt:SI (match_operand:SI 1 "memory_operand" "m")
		     (match_operand:SI 2 "immediate_operand" "I")))]
  "TARGET_MIPS16"
  "#"
  ""
  [(set (match_dup 0) (match_dup 1))
   (set (match_dup 0) (lshiftrt:SI (match_dup 0) (match_dup 2)))]
  ""
  [(set_attr "type"	"load")
   (set_attr "mode"	"SI")
   (set_attr "length"	"16")])

(define_insn "rotr<mode>3"
  [(set (match_operand:GPR 0 "register_operand" "=d")
	(rotatert:GPR (match_operand:GPR 1 "register_operand" "d")
		      (match_operand:SI 2 "arith_operand" "dI")))]
  "ISA_HAS_ROR"
{
  if (GET_CODE (operands[2]) == CONST_INT)
    gcc_assert (INTVAL (operands[2]) >= 0
		&& INTVAL (operands[2]) < GET_MODE_BITSIZE (<MODE>mode));

  return "<d>ror\t%0,%1,%2";
}
  [(set_attr "type" "shift")
   (set_attr "mode" "<MODE>")])

;;
;;  ....................
;;
;;	COMPARISONS
;;
;;  ....................

;; Flow here is rather complex:
;;
;;  1)	The cmp{si,di,sf,df} routine is called.  It deposits the arguments
;;	into cmp_operands[] but generates no RTL.
;;
;;  2)	The appropriate branch define_expand is called, which then
;;	creates the appropriate RTL for the comparison and branch.
;;	Different CC modes are used, based on what type of branch is
;;	done, so that we can constrain things appropriately.  There
;;	are assumptions in the rest of GCC that break if we fold the
;;	operands into the branches for integer operations, and use cc0
;;	for floating point, so we use the fp status register instead.
;;	If needed, an appropriate temporary is created to hold the
;;	of the integer compare.

(define_expand "cmp<mode>"
  [(set (cc0)
	(compare:CC (match_operand:GPR 0 "register_operand")
		    (match_operand:GPR 1 "nonmemory_operand")))]
  ""
{
  cmp_operands[0] = operands[0];
  cmp_operands[1] = operands[1];
  DONE;
})

(define_expand "cmp<mode>"
  [(set (cc0)
	(compare:CC (match_operand:SCALARF 0 "register_operand")
		    (match_operand:SCALARF 1 "register_operand")))]
  ""
{
  cmp_operands[0] = operands[0];
  cmp_operands[1] = operands[1];
  DONE;
})

;;
;;  ....................
;;
;;	CONDITIONAL BRANCHES
;;
;;  ....................

;; Conditional branches on floating-point equality tests.

(define_insn "*branch_fp"
  [(set (pc)
        (if_then_else
         (match_operator 0 "equality_operator"
                         [(match_operand:CC 2 "register_operand" "z")
			  (const_int 0)])
         (label_ref (match_operand 1 "" ""))
         (pc)))]
  "TARGET_HARD_FLOAT"
{
  return mips_output_conditional_branch (insn, operands,
					 MIPS_BRANCH ("b%F0", "%Z2%1"),
					 MIPS_BRANCH ("b%W0", "%Z2%1"));
}
  [(set_attr "type" "branch")
   (set_attr "mode" "none")])

(define_insn "*branch_fp_inverted"
  [(set (pc)
        (if_then_else
         (match_operator 0 "equality_operator"
                         [(match_operand:CC 2 "register_operand" "z")
			  (const_int 0)])
         (pc)
         (label_ref (match_operand 1 "" ""))))]
  "TARGET_HARD_FLOAT"
{
  return mips_output_conditional_branch (insn, operands,
					 MIPS_BRANCH ("b%W0", "%Z2%1"),
					 MIPS_BRANCH ("b%F0", "%Z2%1"));
}
  [(set_attr "type" "branch")
   (set_attr "mode" "none")])

;; Conditional branches on ordered comparisons with zero.

(define_insn "*branch_order<mode>"
  [(set (pc)
	(if_then_else
	 (match_operator 0 "order_operator"
			 [(match_operand:GPR 2 "register_operand" "d")
			  (const_int 0)])
	 (label_ref (match_operand 1 "" ""))
	 (pc)))]
  "!TARGET_MIPS16"
  { return mips_output_order_conditional_branch (insn, operands, false); }
  [(set_attr "type" "branch")
   (set_attr "mode" "none")])

(define_insn "*branch_order<mode>_inverted"
  [(set (pc)
	(if_then_else
	 (match_operator 0 "order_operator"
			 [(match_operand:GPR 2 "register_operand" "d")
			  (const_int 0)])
	 (pc)
	 (label_ref (match_operand 1 "" ""))))]
  "!TARGET_MIPS16"
  { return mips_output_order_conditional_branch (insn, operands, true); }
  [(set_attr "type" "branch")
   (set_attr "mode" "none")])

;; Conditional branch on equality comparison.

(define_insn "*branch_equality<mode>"
  [(set (pc)
	(if_then_else
	 (match_operator 0 "equality_operator"
			 [(match_operand:GPR 2 "register_operand" "d")
			  (match_operand:GPR 3 "reg_or_0_operand" "dJ")])
	 (label_ref (match_operand 1 "" ""))
	 (pc)))]
  "!TARGET_MIPS16"
{
  return mips_output_conditional_branch (insn, operands,
					 MIPS_BRANCH ("b%C0", "%2,%z3,%1"),
					 MIPS_BRANCH ("b%N0", "%2,%z3,%1"));
}
  [(set_attr "type" "branch")
   (set_attr "mode" "none")])

(define_insn "*branch_equality<mode>_inverted"
  [(set (pc)
	(if_then_else
	 (match_operator 0 "equality_operator"
			 [(match_operand:GPR 2 "register_operand" "d")
			  (match_operand:GPR 3 "reg_or_0_operand" "dJ")])
	 (pc)
	 (label_ref (match_operand 1 "" ""))))]
  "!TARGET_MIPS16"
{
  return mips_output_conditional_branch (insn, operands,
					 MIPS_BRANCH ("b%N0", "%2,%z3,%1"),
					 MIPS_BRANCH ("b%C0", "%2,%z3,%1"));
}
  [(set_attr "type" "branch")
   (set_attr "mode" "none")])

;; MIPS16 branches

(define_insn "*branch_equality<mode>_mips16"
  [(set (pc)
	(if_then_else
	 (match_operator 0 "equality_operator"
			 [(match_operand:GPR 1 "register_operand" "d,t")
			  (const_int 0)])
	 (match_operand 2 "pc_or_label_operand" "")
	 (match_operand 3 "pc_or_label_operand" "")))]
  "TARGET_MIPS16"
{
  if (operands[2] != pc_rtx)
    {
      if (which_alternative == 0)
	return "b%C0z\t%1,%2";
      else
	return "bt%C0z\t%2";
    }
  else
    {
      if (which_alternative == 0)
	return "b%N0z\t%1,%3";
      else
	return "bt%N0z\t%3";
    }
}
  [(set_attr "type" "branch")
   (set_attr "mode" "none")])

(define_expand "b<code>"
  [(set (pc)
	(if_then_else (any_cond:CC (cc0)
				   (const_int 0))
		      (label_ref (match_operand 0 ""))
		      (pc)))]
  ""
{
  mips_expand_conditional_branch (operands, <CODE>);
  DONE;
})

;; Used to implement built-in functions.
(define_expand "condjump"
  [(set (pc)
	(if_then_else (match_operand 0)
		      (label_ref (match_operand 1))
		      (pc)))])

;; Branch if bit is set/clear.

(define_insn "*branch_bit<bbv><mode>"
  [(set (pc)
	(if_then_else
	 (equality_op (zero_extract:GPR
		       (match_operand:GPR 0 "register_operand" "d")
		       (const_int 1)
		       (match_operand 2 "const_int_operand" ""))
		      (const_int 0))
	 (label_ref (match_operand 1 ""))
	 (pc)))]
  "ISA_HAS_BBIT && UINTVAL (operands[2]) < GET_MODE_BITSIZE (<MODE>mode)"
{
  return
    mips_output_conditional_branch (insn, operands,
				    MIPS_BRANCH ("bbit<bbv>", "%0,%2,%1"),
				    MIPS_BRANCH ("bbit<bbinv>", "%0,%2,%1"));
}
  [(set_attr "type"	     "branch")
   (set_attr "mode"	     "none")
   (set_attr "branch_likely" "no")])

(define_insn "*branch_bit<bbv><mode>_inverted"
  [(set (pc)
	(if_then_else
	 (equality_op (zero_extract:GPR
		       (match_operand:GPR 0 "register_operand" "d")
		       (const_int 1)
		       (match_operand 2 "const_int_operand" ""))
		      (const_int 0))
	 (pc)
	 (label_ref (match_operand 1 ""))))]
  "ISA_HAS_BBIT && UINTVAL (operands[2]) < GET_MODE_BITSIZE (<MODE>mode)"
{
  return
    mips_output_conditional_branch (insn, operands,
				    MIPS_BRANCH ("bbit<bbinv>", "%0,%2,%1"),
				    MIPS_BRANCH ("bbit<bbv>", "%0,%2,%1"));
}
  [(set_attr "type"	     "branch")
   (set_attr "mode"	     "none")
   (set_attr "branch_likely" "no")])

;;
;;  ....................
;;
;;	SETTING A REGISTER FROM A COMPARISON
;;
;;  ....................

;; Destination is always set in SI mode.

(define_expand "seq"
  [(set (match_operand:SI 0 "register_operand")
	(eq:SI (match_dup 1)
	       (match_dup 2)))]
  ""
  { if (mips_expand_scc (EQ, operands[0])) DONE; else FAIL; })

(define_insn "*seq_zero_<GPR:mode><GPR2:mode>"
  [(set (match_operand:GPR2 0 "register_operand" "=d")
	(eq:GPR2 (match_operand:GPR 1 "register_operand" "d")
		 (const_int 0)))]
  "!TARGET_MIPS16 && !ISA_HAS_SEQ_SNE"
  "sltu\t%0,%1,1"
  [(set_attr "type" "slt")
   (set_attr "mode" "<GPR:MODE>")])

(define_insn "*seq_zero_<GPR:mode><GPR2:mode>_mips16"
  [(set (match_operand:GPR2 0 "register_operand" "=t")
	(eq:GPR2 (match_operand:GPR 1 "register_operand" "d")
		 (const_int 0)))]
  "TARGET_MIPS16 && !ISA_HAS_SEQ_SNE"
  "sltu\t%1,1"
  [(set_attr "type" "slt")
   (set_attr "mode" "<GPR:MODE>")])

;; Generate sltiu unless using seq results in better code.
(define_insn "*seq_<GPR:mode><GPR2:mode>_seq"
  [(set (match_operand:GPR2 0 "register_operand" "=d,d,d")
	(eq:GPR2 (match_operand:GPR 1 "register_operand" "%d,d,d")
		 (match_operand:GPR 2 "reg_imm10_operand" "d,J,YB")))]
  "ISA_HAS_SEQ_SNE"
  "@
   seq\t%0,%1,%2
   sltiu\t%0,%1,1
   seqi\t%0,%1,%2"
  [(set_attr "type" "slt")
   (set_attr "mode" "<GPR:MODE>")])

;; "sne" uses sltu instructions in which the first operand is $0.
;; This isn't possible in mips16 code.

(define_expand "sne"
  [(set (match_operand:SI 0 "register_operand")
	(ne:SI (match_dup 1)
	       (match_dup 2)))]
  "!TARGET_MIPS16"
  { if (mips_expand_scc (NE, operands[0])) DONE; else FAIL; })

(define_insn "*sne_zero_<GPR:mode><GPR2:mode>"
  [(set (match_operand:GPR2 0 "register_operand" "=d")
	(ne:GPR2 (match_operand:GPR 1 "register_operand" "d")
		 (const_int 0)))]
  "!TARGET_MIPS16 && !ISA_HAS_SEQ_SNE"
  "sltu\t%0,%.,%1"
  [(set_attr "type" "slt")
   (set_attr "mode" "<GPR:MODE>")])

;; Generate sltu unless using sne results in better code.
(define_insn "*sne_<GPR:mode><GPR2:mode>_sne"
  [(set (match_operand:GPR2 0 "register_operand" "=d,d,d")
	(ne:GPR2 (match_operand:GPR 1 "register_operand" "%d,d,d")
		 (match_operand:GPR 2 "reg_imm10_operand" "d,J,YB")))]
  "ISA_HAS_SEQ_SNE"
  "@
   sne\t%0,%1,%2
   sltu\t%0,%.,%1
   snei\t%0,%1,%2"
  [(set_attr "type" "slt")
   (set_attr "mode" "<GPR:MODE>")])

(define_expand "sgt<u>"
  [(set (match_operand:SI 0 "register_operand")
	(any_gt:SI (match_dup 1)
		   (match_dup 2)))]
  ""
  { if (mips_expand_scc (<CODE>, operands[0])) DONE; else FAIL; })

(define_insn "*sgt<u>_<GPR:mode><GPR2:mode>"
  [(set (match_operand:GPR2 0 "register_operand" "=d")
	(any_gt:GPR2 (match_operand:GPR 1 "register_operand" "d")
		     (match_operand:GPR 2 "reg_or_0_operand" "dJ")))]
  "!TARGET_MIPS16"
  "slt<u>\t%0,%z2,%1"
  [(set_attr "type" "slt")
   (set_attr "mode" "<GPR:MODE>")])

(define_insn "*sgt<u>_<GPR:mode><GPR2:mode>_mips16"
  [(set (match_operand:GPR2 0 "register_operand" "=t")
	(any_gt:GPR2 (match_operand:GPR 1 "register_operand" "d")
		     (match_operand:GPR 2 "register_operand" "d")))]
  "TARGET_MIPS16"
  "slt<u>\t%2,%1"
  [(set_attr "type" "slt")
   (set_attr "mode" "<GPR:MODE>")])

(define_expand "sge<u>"
  [(set (match_operand:SI 0 "register_operand")
	(any_ge:SI (match_dup 1)
		   (match_dup 2)))]
  ""
  { if (mips_expand_scc (<CODE>, operands[0])) DONE; else FAIL; })

(define_insn "*sge<u>_<GPR:mode><GPR2:mode>"
  [(set (match_operand:GPR2 0 "register_operand" "=d")
	(any_ge:GPR2 (match_operand:GPR 1 "register_operand" "d")
		     (const_int 1)))]
  "!TARGET_MIPS16"
  "slt<u>\t%0,%.,%1"
  [(set_attr "type" "slt")
   (set_attr "mode" "<GPR:MODE>")])

(define_expand "slt<u>"
  [(set (match_operand:SI 0 "register_operand")
	(any_lt:SI (match_dup 1)
		   (match_dup 2)))]
  ""
  { if (mips_expand_scc (<CODE>, operands[0])) DONE; else FAIL; })

(define_insn "*slt<u>_<GPR:mode><GPR2:mode>"
  [(set (match_operand:GPR2 0 "register_operand" "=d")
	(any_lt:GPR2 (match_operand:GPR 1 "register_operand" "d")
		     (match_operand:GPR 2 "arith_operand" "dI")))]
  "!TARGET_MIPS16"
  "slt<u>\t%0,%1,%2"
  [(set_attr "type" "slt")
   (set_attr "mode" "<GPR:MODE>")])

(define_insn "*slt<u>_<GPR:mode><GPR2:mode>_mips16"
  [(set (match_operand:GPR2 0 "register_operand" "=t,t")
	(any_lt:GPR2 (match_operand:GPR 1 "register_operand" "d,d")
		     (match_operand:GPR 2 "arith_operand" "d,I")))]
  "TARGET_MIPS16"
  "slt<u>\t%1,%2"
  [(set_attr "type" "slt")
   (set_attr "mode" "<GPR:MODE>")
   (set_attr_alternative "length"
		[(const_int 4)
		 (if_then_else (match_operand 2 "m16_uimm8_1")
			       (const_int 4)
			       (const_int 8))])])

(define_expand "sle<u>"
  [(set (match_operand:SI 0 "register_operand")
	(any_le:SI (match_dup 1)
		   (match_dup 2)))]
  ""
  { if (mips_expand_scc (<CODE>, operands[0])) DONE; else FAIL; })

(define_insn "*sle<u>_<GPR:mode><GPR2:mode>"
  [(set (match_operand:GPR2 0 "register_operand" "=d")
	(any_le:GPR2 (match_operand:GPR 1 "register_operand" "d")
		     (match_operand:GPR 2 "sle_operand" "")))]
  "!TARGET_MIPS16"
{
  operands[2] = GEN_INT (INTVAL (operands[2]) + 1);
  return "slt<u>\t%0,%1,%2";
}
  [(set_attr "type" "slt")
   (set_attr "mode" "<GPR:MODE>")])

(define_insn "*sle<u>_<GPR:mode><GPR2:mode>_mips16"
  [(set (match_operand:GPR2 0 "register_operand" "=t")
	(any_le:GPR2 (match_operand:GPR 1 "register_operand" "d")
		     (match_operand:GPR 2 "sle_operand" "")))]
  "TARGET_MIPS16"
{
  operands[2] = GEN_INT (INTVAL (operands[2]) + 1);
  return "slt<u>\t%1,%2";
}
  [(set_attr "type" "slt")
   (set_attr "mode" "<GPR:MODE>")
   (set (attr "length") (if_then_else (match_operand 2 "m16_uimm8_m1_1")
				      (const_int 4)
				      (const_int 8)))])

;;
;;  ....................
;;
;;	FLOATING POINT COMPARISONS
;;
;;  ....................

(define_insn "s<code>_<mode>"
  [(set (match_operand:CC 0 "register_operand" "=z")
	(fcond:CC (match_operand:SCALARF 1 "register_operand" "f")
		  (match_operand:SCALARF 2 "register_operand" "f")))]
  ""
  "c.<fcond>.<fmt>\t%Z0%1,%2"
  [(set_attr "type" "fcmp")
   (set_attr "mode" "FPSW")])

(define_insn "s<code>_<mode>"
  [(set (match_operand:CC 0 "register_operand" "=z")
	(swapped_fcond:CC (match_operand:SCALARF 1 "register_operand" "f")
		          (match_operand:SCALARF 2 "register_operand" "f")))]
  ""
  "c.<swapped_fcond>.<fmt>\t%Z0%2,%1"
  [(set_attr "type" "fcmp")
   (set_attr "mode" "FPSW")])

;;
;;  ....................
;;
;;	UNCONDITIONAL BRANCHES
;;
;;  ....................

;; Unconditional branches.

(define_insn "jump"
  [(set (pc)
	(label_ref (match_operand 0 "" "")))]
  "!TARGET_MIPS16"
{
  if (flag_pic)
    {
      if (get_attr_length (insn) <= 8)
	return "%*b\t%l0%/";
      else
	{
	  output_asm_insn (mips_output_load_label (), operands);
	  return "%*jr\t%@%/%]";
	}
    }
  else
    return "%*j\t%l0%/";
}
  [(set_attr "type"	"jump")
   (set_attr "mode"	"none")
   (set (attr "length")
	;; We can't use `j' when emitting PIC.  Emit a branch if it's
	;; in range, otherwise load the address of the branch target into
	;; $at and then jump to it.
	(if_then_else
	 (ior (eq (symbol_ref "flag_pic") (const_int 0))
	      (lt (abs (minus (match_dup 0)
			      (plus (pc) (const_int 4))))
		  (const_int 131072)))
	 (const_int 4) (const_int 16)))])

;; We need a different insn for the mips16, because a mips16 branch
;; does not have a delay slot.

(define_insn ""
  [(set (pc)
	(label_ref (match_operand 0 "" "")))]
  "TARGET_MIPS16"
  "b\t%l0"
  [(set_attr "type" "branch")
   (set_attr "mode" "none")])

(define_expand "indirect_jump"
  [(set (pc) (match_operand 0 "register_operand"))]
  ""
{
  operands[0] = force_reg (Pmode, operands[0]);
  if (Pmode == SImode)
    emit_jump_insn (gen_indirect_jumpsi (operands[0]));
  else
    emit_jump_insn (gen_indirect_jumpdi (operands[0]));
  DONE;
})

(define_insn "indirect_jump<mode>"
  [(set (pc) (match_operand:P 0 "register_operand" "d"))]
  ""
  "%*j\t%0%/"
  [(set_attr "type" "jump")
   (set_attr "mode" "none")])

(define_expand "tablejump"
  [(set (pc)
	(match_operand 0 "register_operand"))
   (use (label_ref (match_operand 1 "")))]
  ""
{
  if (TARGET_MIPS16_SHORT_JUMP_TABLES)
    operands[0] = expand_binop (Pmode, add_optab,
				convert_to_mode (Pmode, operands[0], false),
				gen_rtx_LABEL_REF (Pmode, operands[1]),
				0, 0, OPTAB_WIDEN);
  else if (TARGET_GPWORD)
    operands[0] = expand_binop (Pmode, add_optab, operands[0],
				pic_offset_table_rtx, 0, 0, OPTAB_WIDEN);
  else if (TARGET_RTP_PIC)
    {
      /* When generating RTP PIC, we use case table entries that are relative
	 to the start of the function.  Add the function's address to the
	 value we loaded.  */
      rtx start = get_hard_reg_initial_val (Pmode, PIC_FUNCTION_ADDR_REGNUM);
      operands[0] = expand_binop (ptr_mode, add_optab, operands[0],
				  start, 0, 0, OPTAB_WIDEN);
    }

  if (Pmode == SImode)
    emit_jump_insn (gen_tablejumpsi (operands[0], operands[1]));
  else
    emit_jump_insn (gen_tablejumpdi (operands[0], operands[1]));
  DONE;
})

(define_insn "tablejump<mode>"
  [(set (pc)
	(match_operand:P 0 "register_operand" "d"))
   (use (label_ref (match_operand 1 "" "")))]
  ""
  "%*j\t%0%/"
  [(set_attr "type" "jump")
   (set_attr "mode" "none")])

;; For TARGET_USE_GOT, we save the gp in the jmp_buf as well.
;; While it is possible to either pull it off the stack (in the
;; o32 case) or recalculate it given t9 and our target label,
;; it takes 3 or 4 insns to do so.

(define_expand "builtin_setjmp_setup"
  [(use (match_operand 0 "register_operand"))]
  "TARGET_USE_GOT"
{
  rtx addr;

  addr = plus_constant (operands[0], GET_MODE_SIZE (Pmode) * 3);
  mips_emit_move (gen_rtx_MEM (Pmode, addr), pic_offset_table_rtx);
  DONE;
})

;; Restore the gp that we saved above.  Despite the earlier comment, it seems
;; that older code did recalculate the gp from $25.  Continue to jump through
;; $25 for compatibility (we lose nothing by doing so).

(define_expand "builtin_longjmp"
  [(use (match_operand 0 "register_operand"))]
  "TARGET_USE_GOT"
{
  /* The elements of the buffer are, in order:  */
  int W = GET_MODE_SIZE (Pmode);
  rtx fp = gen_rtx_MEM (Pmode, operands[0]);
  rtx lab = gen_rtx_MEM (Pmode, plus_constant (operands[0], 1*W));
  rtx stack = gen_rtx_MEM (Pmode, plus_constant (operands[0], 2*W));
  rtx gpv = gen_rtx_MEM (Pmode, plus_constant (operands[0], 3*W));
  rtx pv = gen_rtx_REG (Pmode, PIC_FUNCTION_ADDR_REGNUM);
  /* Use gen_raw_REG to avoid being given pic_offset_table_rtx.
     The target is bound to be using $28 as the global pointer
     but the current function might not be.  */
  rtx gp = gen_raw_REG (Pmode, GLOBAL_POINTER_REGNUM);

  /* This bit is similar to expand_builtin_longjmp except that it
     restores $gp as well.  */
  mips_emit_move (hard_frame_pointer_rtx, fp);
  mips_emit_move (pv, lab);
  emit_stack_restore (SAVE_NONLOCAL, stack, NULL_RTX);
  mips_emit_move (gp, gpv);
  emit_use (hard_frame_pointer_rtx);
  emit_use (stack_pointer_rtx);
  emit_use (gp);
  emit_indirect_jump (pv);
  DONE;
})

;;
;;  ....................
;;
;;	Function prologue/epilogue
;;
;;  ....................
;;

(define_expand "prologue"
  [(const_int 1)]
  ""
{
  mips_expand_prologue ();
  DONE;
})

;; Block any insns from being moved before this point, since the
;; profiling call to mcount can use various registers that aren't
;; saved or used to pass arguments.

(define_insn "blockage"
  [(unspec_volatile [(const_int 0)] UNSPEC_BLOCKAGE)]
  ""
  ""
  [(set_attr "type" "ghost")
   (set_attr "mode" "none")])

(define_expand "epilogue"
  [(const_int 2)]
  ""
{
  mips_expand_epilogue (false);
  DONE;
})

(define_expand "sibcall_epilogue"
  [(const_int 2)]
  ""
{
  mips_expand_epilogue (true);
  DONE;
})

;; Trivial return.  Make it look like a normal return insn as that
;; allows jump optimizations to work better.

(define_expand "return"
  [(return)]
  "mips_can_use_return_insn ()"
  { mips_expand_before_return (); })

(define_insn "*return"
  [(return)]
  "mips_can_use_return_insn ()"
  "%*j\t$31%/"
  [(set_attr "type"	"jump")
   (set_attr "mode"	"none")])

;; Normal return.

(define_insn "return_internal"
  [(return)
   (use (match_operand 0 "pmode_register_operand" ""))]
  ""
  "%*j\t%0%/"
  [(set_attr "type"	"jump")
   (set_attr "mode"	"none")])

;; This is used in compiling the unwind routines.
(define_expand "eh_return"
  [(use (match_operand 0 "general_operand"))]
  ""
{
  if (GET_MODE (operands[0]) != word_mode)
    operands[0] = convert_to_mode (word_mode, operands[0], 0);
  if (TARGET_64BIT)
    emit_insn (gen_eh_set_lr_di (operands[0]));
  else
    emit_insn (gen_eh_set_lr_si (operands[0]));
  DONE;
})

;; Clobber the return address on the stack.  We can't expand this
;; until we know where it will be put in the stack frame.

(define_insn "eh_set_lr_si"
  [(unspec [(match_operand:SI 0 "register_operand" "d")] UNSPEC_EH_RETURN)
   (clobber (match_scratch:SI 1 "=&d"))]
  "! TARGET_64BIT"
  "#")

(define_insn "eh_set_lr_di"
  [(unspec [(match_operand:DI 0 "register_operand" "d")] UNSPEC_EH_RETURN)
   (clobber (match_scratch:DI 1 "=&d"))]
  "TARGET_64BIT"
  "#")

(define_split
  [(unspec [(match_operand 0 "register_operand")] UNSPEC_EH_RETURN)
   (clobber (match_scratch 1))]
  "reload_completed"
  [(const_int 0)]
{
  mips_set_return_address (operands[0], operands[1]);
  DONE;
})

(define_expand "exception_receiver"
  [(const_int 0)]
  "TARGET_USE_GOT"
{
  /* See the comment above load_call<mode> for details.  */
  emit_insn (gen_set_got_version ());

  /* If we have a call-clobbered $gp, restore it from its save slot.  */
  if (HAVE_restore_gp)
    emit_insn (gen_restore_gp ());
  DONE;
})

(define_expand "nonlocal_goto_receiver"
  [(const_int 0)]
  "TARGET_USE_GOT"
{
  /* See the comment above load_call<mode> for details.  */
  emit_insn (gen_set_got_version ());
  DONE;
})

;; Restore $gp from its .cprestore stack slot.  The instruction remains
;; volatile until all uses of $28 are exposed.
(define_insn_and_split "restore_gp"
  [(set (reg:SI 28)
	(unspec_volatile:SI [(const_int 0)] UNSPEC_RESTORE_GP))
   (clobber (match_scratch:SI 0 "=&d"))]
  "TARGET_CALL_CLOBBERED_GP"
  "#"
  "&& reload_completed"
  [(const_int 0)]
{
  mips_restore_gp (operands[0]);
  DONE;
}
  [(set_attr "type" "load")
   (set_attr "length" "12")])

;;
;;  ....................
;;
;;	FUNCTION CALLS
;;
;;  ....................

;; Instructions to load a call address from the GOT.  The address might
;; point to a function or to a lazy binding stub.  In the latter case,
;; the stub will use the dynamic linker to resolve the function, which
;; in turn will change the GOT entry to point to the function's real
;; address.
;;
;; This means that every call, even pure and constant ones, can
;; potentially modify the GOT entry.  And once a stub has been called,
;; we must not call it again.
;;
;; We represent this restriction using an imaginary, fixed, call-saved
;; register called GOT_VERSION_REGNUM.  The idea is to make the register
;; live throughout the function and to change its value after every
;; potential call site.  This stops any rtx value that uses the register
;; from being computed before an earlier call.  To do this, we:
;;
;;    - Ensure that the register is live on entry to the function,
;;	so that it is never thought to be used uninitalized.
;;
;;    - Ensure that the register is live on exit from the function,
;;	so that it is live throughout.
;;
;;    - Make each call (lazily-bound or not) use the current value
;;	of GOT_VERSION_REGNUM, so that updates of the register are
;;	not moved across call boundaries.
;;
;;    - Add "ghost" definitions of the register to the beginning of
;;	blocks reached by EH and ABNORMAL_CALL edges, because those
;;	edges may involve calls that normal paths don't.  (E.g. the
;;	unwinding code that handles a non-call exception may change
;;	lazily-bound GOT entries.)  We do this by making the
;;	exception_receiver and nonlocal_goto_receiver expanders emit
;;	a set_got_version instruction.
;;
;;    - After each call (lazily-bound or not), use a "ghost"
;;	update_got_version instruction to change the register's value.
;;	This instruction mimics the _possible_ effect of the dynamic
;;	resolver during the call and it remains live even if the call
;;	itself becomes dead.
;;
;;    - Leave GOT_VERSION_REGNUM out of all register classes.
;;	The register is therefore not a valid register_operand
;;	and cannot be moved to or from other registers.

;; Convenience expander that generates the rhs of a load_call<mode> insn.
(define_expand "unspec_call<mode>"
  [(unspec:P [(match_operand:P 0)
	      (match_operand:P 1)
	      (reg:SI GOT_VERSION_REGNUM)] UNSPEC_LOAD_CALL)])

(define_insn "load_call<mode>"
  [(set (match_operand:P 0 "register_operand" "=d")
	(unspec:P [(match_operand:P 1 "register_operand" "d")
		   (match_operand:P 2 "immediate_operand" "")
		   (reg:SI GOT_VERSION_REGNUM)] UNSPEC_LOAD_CALL))]
  "TARGET_USE_GOT"
  "<load>\t%0,%R2(%1)"
  [(set_attr "got" "load")
   (set_attr "mode" "<MODE>")])

(define_insn "set_got_version"
  [(set (reg:SI GOT_VERSION_REGNUM)
	(unspec_volatile:SI [(const_int 0)] UNSPEC_SET_GOT_VERSION))]
  "TARGET_USE_GOT"
  ""
  [(set_attr "type" "ghost")])

(define_insn "update_got_version"
  [(set (reg:SI GOT_VERSION_REGNUM)
	(unspec:SI [(reg:SI GOT_VERSION_REGNUM)] UNSPEC_UPDATE_GOT_VERSION))]
  "TARGET_USE_GOT"
  ""
  [(set_attr "type" "ghost")])

;; Sibling calls.  All these patterns use jump instructions.

;; If TARGET_SIBCALLS, call_insn_operand will only accept constant
;; addresses if a direct jump is acceptable.  Since the 'S' constraint
;; is defined in terms of call_insn_operand, the same is true of the
;; constraints.

;; When we use an indirect jump, we need a register that will be
;; preserved by the epilogue.  Since TARGET_USE_PIC_FN_ADDR_REG forces
;; us to use $25 for this purpose -- and $25 is never clobbered by the
;; epilogue -- we might as well use it for !TARGET_USE_PIC_FN_ADDR_REG
;; as well.

(define_expand "sibcall"
  [(parallel [(call (match_operand 0 "")
		    (match_operand 1 ""))
	      (use (match_operand 2 ""))	;; next_arg_reg
	      (use (match_operand 3 ""))])]	;; struct_value_size_rtx
  "TARGET_SIBCALLS"
{
  mips_expand_call (MIPS_CALL_SIBCALL, NULL_RTX, XEXP (operands[0], 0),
		    operands[1], operands[2], false);
  DONE;
})

(define_insn "sibcall_internal"
  [(call (mem:SI (match_operand 0 "call_insn_operand" "j,S"))
	 (match_operand 1 "" ""))]
  "TARGET_SIBCALLS && SIBLING_CALL_P (insn)"
  { return MIPS_CALL ("j", operands, 0); }
  [(set_attr "type" "call")])

(define_expand "sibcall_value"
  [(parallel [(set (match_operand 0 "")
		   (call (match_operand 1 "")
			 (match_operand 2 "")))
	      (use (match_operand 3 ""))])]		;; next_arg_reg
  "TARGET_SIBCALLS"
{
  mips_expand_call (MIPS_CALL_SIBCALL, operands[0], XEXP (operands[1], 0),
		    operands[2], operands[3], false);
  DONE;
})

(define_insn "sibcall_value_internal"
  [(set (match_operand 0 "register_operand" "")
        (call (mem:SI (match_operand 1 "call_insn_operand" "j,S"))
              (match_operand 2 "" "")))]
  "TARGET_SIBCALLS && SIBLING_CALL_P (insn)"
  { return MIPS_CALL ("j", operands, 1); }
  [(set_attr "type" "call")])

(define_insn "sibcall_value_multiple_internal"
  [(set (match_operand 0 "register_operand" "")
        (call (mem:SI (match_operand 1 "call_insn_operand" "j,S"))
              (match_operand 2 "" "")))
   (set (match_operand 3 "register_operand" "")
	(call (mem:SI (match_dup 1))
	      (match_dup 2)))]
  "TARGET_SIBCALLS && SIBLING_CALL_P (insn)"
  { return MIPS_CALL ("j", operands, 1); }
  [(set_attr "type" "call")])

(define_expand "call"
  [(parallel [(call (match_operand 0 "")
		    (match_operand 1 ""))
	      (use (match_operand 2 ""))	;; next_arg_reg
	      (use (match_operand 3 ""))])]	;; struct_value_size_rtx
  ""
{
  mips_expand_call (MIPS_CALL_NORMAL, NULL_RTX, XEXP (operands[0], 0),
		    operands[1], operands[2], false);
  DONE;
})

;; This instruction directly corresponds to an assembly-language "jal".
;; There are four cases:
;;
;;    - -mno-abicalls:
;;	  Both symbolic and register destinations are OK.  The pattern
;;	  always expands to a single mips instruction.
;;
;;    - -mabicalls/-mno-explicit-relocs:
;;	  Again, both symbolic and register destinations are OK.
;;	  The call is treated as a multi-instruction black box.
;;
;;    - -mabicalls/-mexplicit-relocs with n32 or n64:
;;	  Only "jal $25" is allowed.  This expands to a single "jalr $25"
;;	  instruction.
;;
;;    - -mabicalls/-mexplicit-relocs with o32 or o64:
;;	  Only "jal $25" is allowed.  The call is actually two instructions:
;;	  "jalr $25" followed by an insn to reload $gp.
;;
;; In the last case, we can generate the individual instructions with
;; a define_split.  There are several things to be wary of:
;;
;;   - We can't expose the load of $gp before reload.  If we did,
;;     it might get removed as dead, but reload can introduce new
;;     uses of $gp by rematerializing constants.
;;
;;   - We shouldn't restore $gp after calls that never return.
;;     It isn't valid to insert instructions between a noreturn
;;     call and the following barrier.
;;
;;   - The splitter deliberately changes the liveness of $gp.  The unsplit
;;     instruction preserves $gp and so have no effect on its liveness.
;;     But once we generate the separate insns, it becomes obvious that
;;     $gp is not live on entry to the call.
;;
;; ??? The operands[2] = insn check is a hack to make the original insn
;; available to the splitter.
(define_insn_and_split "call_internal"
  [(call (mem:SI (match_operand 0 "call_insn_operand" "c,S"))
	 (match_operand 1 "" ""))
   (clobber (reg:SI 31))]
  ""
  { return TARGET_SPLIT_CALLS ? "#" : MIPS_CALL ("jal", operands, 0); }
  "reload_completed && TARGET_SPLIT_CALLS && (operands[2] = insn)"
  [(const_int 0)]
{
  mips_split_call (operands[2], gen_call_split (operands[0], operands[1]));
  DONE;
}
  [(set_attr "jal" "indirect,direct")])

(define_insn "call_split"
  [(call (mem:SI (match_operand 0 "call_insn_operand" "cS"))
	 (match_operand 1 "" ""))
   (clobber (reg:SI 31))
   (clobber (reg:SI 28))]
  "TARGET_SPLIT_CALLS"
  { return MIPS_CALL ("jal", operands, 0); }
  [(set_attr "type" "call")])

;; A pattern for calls that must be made directly.  It is used for
;; MIPS16 calls that the linker may need to redirect to a hard-float
;; stub; the linker relies on the call relocation type to detect when
;; such redirection is needed.
(define_insn_and_split "call_internal_direct"
  [(call (mem:SI (match_operand 0 "const_call_insn_operand"))
	 (match_operand 1))
   (const_int 1)
   (clobber (reg:SI 31))]
  ""
  { return TARGET_SPLIT_CALLS ? "#" : MIPS_CALL ("jal", operands, 0); }
  "reload_completed && TARGET_SPLIT_CALLS && (operands[2] = insn)"
  [(const_int 0)]
{
  mips_split_call (operands[2],
		   gen_call_direct_split (operands[0], operands[1]));
  DONE;
}
  [(set_attr "type" "call")])

(define_insn "call_direct_split"
  [(call (mem:SI (match_operand 0 "const_call_insn_operand"))
	 (match_operand 1))
   (const_int 1)
   (clobber (reg:SI 31))
   (clobber (reg:SI 28))]
  "TARGET_SPLIT_CALLS"
  { return MIPS_CALL ("jal", operands, 0); }
  [(set_attr "type" "call")])

(define_expand "call_value"
  [(parallel [(set (match_operand 0 "")
		   (call (match_operand 1 "")
			 (match_operand 2 "")))
	      (use (match_operand 3 ""))])]		;; next_arg_reg
  ""
{
  mips_expand_call (MIPS_CALL_NORMAL, operands[0], XEXP (operands[1], 0),
		    operands[2], operands[3], false);
  DONE;
})

;; See comment for call_internal.
(define_insn_and_split "call_value_internal"
  [(set (match_operand 0 "register_operand" "")
        (call (mem:SI (match_operand 1 "call_insn_operand" "c,S"))
              (match_operand 2 "" "")))
   (clobber (reg:SI 31))]
  ""
  { return TARGET_SPLIT_CALLS ? "#" : MIPS_CALL ("jal", operands, 1); }
  "reload_completed && TARGET_SPLIT_CALLS && (operands[3] = insn)"
  [(const_int 0)]
{
  mips_split_call (operands[3],
		   gen_call_value_split (operands[0], operands[1],
					 operands[2]));
  DONE;
}
  [(set_attr "jal" "indirect,direct")])

(define_insn "call_value_split"
  [(set (match_operand 0 "register_operand" "")
        (call (mem:SI (match_operand 1 "call_insn_operand" "cS"))
              (match_operand 2 "" "")))
   (clobber (reg:SI 31))
   (clobber (reg:SI 28))]
  "TARGET_SPLIT_CALLS"
  { return MIPS_CALL ("jal", operands, 1); }
  [(set_attr "type" "call")])

;; See call_internal_direct.
(define_insn_and_split "call_value_internal_direct"
  [(set (match_operand 0 "register_operand")
        (call (mem:SI (match_operand 1 "const_call_insn_operand"))
              (match_operand 2)))
   (const_int 1)
   (clobber (reg:SI 31))]
  ""
  { return TARGET_SPLIT_CALLS ? "#" : MIPS_CALL ("jal", operands, 1); }
  "reload_completed && TARGET_SPLIT_CALLS && (operands[3] = insn)"
  [(const_int 0)]
{
  mips_split_call (operands[3],
		   gen_call_value_direct_split (operands[0], operands[1],
						operands[2]));
  DONE;
}
  [(set_attr "type" "call")])

(define_insn "call_value_direct_split"
  [(set (match_operand 0 "register_operand")
        (call (mem:SI (match_operand 1 "const_call_insn_operand"))
              (match_operand 2)))
   (const_int 1)
   (clobber (reg:SI 31))
   (clobber (reg:SI 28))]
  "TARGET_SPLIT_CALLS"
  { return MIPS_CALL ("jal", operands, 1); }
  [(set_attr "type" "call")])

;; See comment for call_internal.
(define_insn_and_split "call_value_multiple_internal"
  [(set (match_operand 0 "register_operand" "")
        (call (mem:SI (match_operand 1 "call_insn_operand" "c,S"))
              (match_operand 2 "" "")))
   (set (match_operand 3 "register_operand" "")
	(call (mem:SI (match_dup 1))
	      (match_dup 2)))
   (clobber (reg:SI 31))]
  ""
  { return TARGET_SPLIT_CALLS ? "#" : MIPS_CALL ("jal", operands, 1); }
  "reload_completed && TARGET_SPLIT_CALLS && (operands[4] = insn)"
  [(const_int 0)]
{
  mips_split_call (operands[4],
		   gen_call_value_multiple_split (operands[0], operands[1],
						  operands[2], operands[3]));
  DONE;
}
  [(set_attr "jal" "indirect,direct")])

(define_insn "call_value_multiple_split"
  [(set (match_operand 0 "register_operand" "")
        (call (mem:SI (match_operand 1 "call_insn_operand" "cS"))
              (match_operand 2 "" "")))
   (set (match_operand 3 "register_operand" "")
	(call (mem:SI (match_dup 1))
	      (match_dup 2)))
   (clobber (reg:SI 31))
   (clobber (reg:SI 28))]
  "TARGET_SPLIT_CALLS"
  { return MIPS_CALL ("jal", operands, 1); }
  [(set_attr "type" "call")])

;; Call subroutine returning any type.

(define_expand "untyped_call"
  [(parallel [(call (match_operand 0 "")
		    (const_int 0))
	      (match_operand 1 "")
	      (match_operand 2 "")])]
  ""
{
  int i;

  emit_call_insn (GEN_CALL (operands[0], const0_rtx, NULL, const0_rtx));

  for (i = 0; i < XVECLEN (operands[2], 0); i++)
    {
      rtx set = XVECEXP (operands[2], 0, i);
      mips_emit_move (SET_DEST (set), SET_SRC (set));
    }

  emit_insn (gen_blockage ());
  DONE;
})

;;
;;  ....................
;;
;;	MISC.
;;
;;  ....................
;;


(define_insn "prefetch"
  [(prefetch (match_operand:QI 0 "address_operand" "p")
	     (match_operand 1 "const_int_operand" "n")
	     (match_operand 2 "const_int_operand" "n"))]
  "ISA_HAS_PREFETCH && TARGET_EXPLICIT_RELOCS"
{
  if (TARGET_LOONGSON_2EF)
    /* Loongson 2[ef] use load to $0 to perform prefetching.  */
    return "ld\t$0,%a0";
  operands[1] = mips_prefetch_cookie (operands[1], operands[2]);
  return "pref\t%1,%a0";
}
  [(set_attr "type" "prefetch")])

(define_insn "*prefetch_indexed_<mode>"
  [(prefetch (plus:P (match_operand:P 0 "register_operand" "d")
		     (match_operand:P 1 "register_operand" "d"))
	     (match_operand 2 "const_int_operand" "n")
	     (match_operand 3 "const_int_operand" "n"))]
  "ISA_HAS_PREFETCHX && TARGET_HARD_FLOAT && TARGET_DOUBLE_FLOAT"
{
  operands[2] = mips_prefetch_cookie (operands[2], operands[3]);
  return "prefx\t%2,%1(%0)";
}
  [(set_attr "type" "prefetchx")])

(define_insn "nop"
  [(const_int 0)]
  ""
  "%(nop%)"
  [(set_attr "type"	"nop")
   (set_attr "mode"	"none")])

;; Like nop, but commented out when outside a .set noreorder block.
(define_insn "hazard_nop"
  [(const_int 1)]
  ""
  {
    if (set_noreorder)
      return "nop";
    else
      return "#nop";
  }
  [(set_attr "type"	"nop")])

;; MIPS4 Conditional move instructions.

(define_insn "*mov<GPR:mode>_on_<MOVECC:mode>"
  [(set (match_operand:GPR 0 "register_operand" "=d,d")
	(if_then_else:GPR
	 (match_operator:MOVECC 4 "equality_operator"
		[(match_operand:MOVECC 1 "register_operand" "<MOVECC:reg>,<MOVECC:reg>")
		 (const_int 0)])
	 (match_operand:GPR 2 "reg_or_0_operand" "dJ,0")
	 (match_operand:GPR 3 "reg_or_0_operand" "0,dJ")))]
  "ISA_HAS_CONDMOVE"
  "@
    mov%T4\t%0,%z2,%1
    mov%t4\t%0,%z3,%1"
  [(set_attr "type" "condmove")
   (set_attr "mode" "<GPR:MODE>")])

(define_insn "*mov<SCALARF:mode>_on_<MOVECC:mode>"
  [(set (match_operand:SCALARF 0 "register_operand" "=f,f")
	(if_then_else:SCALARF
	 (match_operator:MOVECC 4 "equality_operator"
		[(match_operand:MOVECC 1 "register_operand" "<MOVECC:reg>,<MOVECC:reg>")
		 (const_int 0)])
	 (match_operand:SCALARF 2 "register_operand" "f,0")
	 (match_operand:SCALARF 3 "register_operand" "0,f")))]
  "ISA_HAS_FP_CONDMOVE"
  "@
    mov%T4.<fmt>\t%0,%2,%1
    mov%t4.<fmt>\t%0,%3,%1"
  [(set_attr "type" "condmove")
   (set_attr "mode" "<SCALARF:MODE>")])

;; These are the main define_expand's used to make conditional moves.

(define_expand "mov<mode>cc"
  [(set (match_dup 4) (match_operand 1 "comparison_operator"))
   (set (match_operand:GPR 0 "register_operand")
	(if_then_else:GPR (match_dup 5)
			  (match_operand:GPR 2 "reg_or_0_operand")
			  (match_operand:GPR 3 "reg_or_0_operand")))]
  "ISA_HAS_CONDMOVE"
{
  mips_expand_conditional_move (operands);
  DONE;
})

(define_expand "mov<mode>cc"
  [(set (match_dup 4) (match_operand 1 "comparison_operator"))
   (set (match_operand:SCALARF 0 "register_operand")
	(if_then_else:SCALARF (match_dup 5)
			      (match_operand:SCALARF 2 "register_operand")
			      (match_operand:SCALARF 3 "register_operand")))]
  "ISA_HAS_FP_CONDMOVE"
{
  mips_expand_conditional_move (operands);
  DONE;
})

;;
;;  ....................
;;
;;	mips16 inline constant tables
;;
;;  ....................
;;

(define_insn "consttable_int"
  [(unspec_volatile [(match_operand 0 "consttable_operand" "")
		     (match_operand 1 "const_int_operand" "")]
		    UNSPEC_CONSTTABLE_INT)]
  "TARGET_MIPS16"
{
  assemble_integer (operands[0], INTVAL (operands[1]),
		    BITS_PER_UNIT * INTVAL (operands[1]), 1);
  return "";
}
  [(set (attr "length") (symbol_ref "INTVAL (operands[1])"))])

(define_insn "consttable_float"
  [(unspec_volatile [(match_operand 0 "consttable_operand" "")]
		    UNSPEC_CONSTTABLE_FLOAT)]
  "TARGET_MIPS16"
{
  REAL_VALUE_TYPE d;

  gcc_assert (GET_CODE (operands[0]) == CONST_DOUBLE);
  REAL_VALUE_FROM_CONST_DOUBLE (d, operands[0]);
  assemble_real (d, GET_MODE (operands[0]),
		 GET_MODE_BITSIZE (GET_MODE (operands[0])));
  return "";
}
  [(set (attr "length")
	(symbol_ref "GET_MODE_SIZE (GET_MODE (operands[0]))"))])

(define_insn "align"
  [(unspec_volatile [(match_operand 0 "const_int_operand" "")] UNSPEC_ALIGN)]
  ""
  ".align\t%0"
  [(set (attr "length") (symbol_ref "(1 << INTVAL (operands[0])) - 1"))])

(define_split
  [(match_operand 0 "small_data_pattern")]
  "reload_completed"
  [(match_dup 0)]
  { operands[0] = mips_rewrite_small_data (operands[0]); })

;;
;;  ....................
;;
;;	MIPS16e Save/Restore
;;
;;  ....................
;;

(define_insn "*mips16e_save_restore"
  [(match_parallel 0 ""
       [(set (match_operand:SI 1 "register_operand")
	     (plus:SI (match_dup 1)
		      (match_operand:SI 2 "const_int_operand")))])]
  "operands[1] == stack_pointer_rtx
   && mips16e_save_restore_pattern_p (operands[0], INTVAL (operands[2]), NULL)"
  { return mips16e_output_save_restore (operands[0], INTVAL (operands[2])); }
  [(set_attr "type" "arith")
   (set_attr "extended_mips16" "yes")])

;; Thread-Local Storage

;; The TLS base pointer is accessed via "rdhwr $3, $29".  No current
;; MIPS architecture defines this register, and no current
;; implementation provides it; instead, any OS which supports TLS is
;; expected to trap and emulate this instruction.  rdhwr is part of the
;; MIPS 32r2 specification, but we use it on any architecture because
;; we expect it to be emulated.  Use .set to force the assembler to
;; accept it.
;;
;; We do not use a constraint to force the destination to be $3
;; because $3 can appear explicitly as a function return value.
;; If we leave the use of $3 implicit in the constraints until
;; reload, we may end up making a $3 return value live across
;; the instruction, leading to a spill failure when reloading it.
(define_insn_and_split "tls_get_tp_<mode>"
  [(set (match_operand:P 0 "register_operand" "=d")
	(unspec:P [(const_int 0)] UNSPEC_TLS_GET_TP))
   (clobber (reg:P TLS_GET_TP_REGNUM))]
  "HAVE_AS_TLS && !TARGET_MIPS16"
  "#"
  "&& reload_completed"
  [(set (reg:P TLS_GET_TP_REGNUM)
	(unspec:P [(const_int 0)] UNSPEC_TLS_GET_TP))
   (set (match_dup 0) (reg:P TLS_GET_TP_REGNUM))]
  ""
  [(set_attr "type" "unknown")
   ; Since rdhwr always generates a trap for now, putting it in a delay
   ; slot would make the kernel's emulation of it much slower.
   (set_attr "can_delay" "no")
   (set_attr "mode" "<MODE>")
   (set_attr "length" "8")])

(define_insn "*tls_get_tp_<mode>_split"
  [(set (reg:P TLS_GET_TP_REGNUM)
	(unspec:P [(const_int 0)] UNSPEC_TLS_GET_TP))]
  "HAVE_AS_TLS && !TARGET_MIPS16"
  ".set\tpush\;.set\tmips32r2\t\;rdhwr\t$3,$29\;.set\tpop"
  [(set_attr "type" "unknown")
   ; See tls_get_tp_<mode>
   (set_attr "can_delay" "no")
   (set_attr "mode" "<MODE>")])

;; Synchronization instructions.

(include "sync.md")

; The MIPS Paired-Single Floating Point and MIPS-3D Instructions.

(include "mips-ps-3d.md")

; The MIPS DSP Instructions.

(include "mips-dsp.md")

; The MIPS DSP REV 2 Instructions.

(include "mips-dspr2.md")

; MIPS fixed-point instructions.
(include "mips-fixed.md")

; ST-Microelectronics Loongson-2E/2F-specific patterns.
(include "loongson.md")<|MERGE_RESOLUTION|>--- conflicted
+++ resolved
@@ -1,11 +1,7 @@
 ;;  Mips.md	     Machine Description for MIPS based processors
 ;;  Copyright (C) 1989, 1990, 1991, 1992, 1993, 1994, 1995, 1996, 1997, 1998,
-<<<<<<< HEAD
-;;  1999, 2000, 2001, 2002, 2003, 2004, 2005, 2007 Free Software Foundation, Inc.
-=======
 ;;  1999, 2000, 2001, 2002, 2003, 2004, 2005, 2006, 2007, 2008, 2009
 ;;  Free Software Foundation, Inc.
->>>>>>> 42bae686
 ;;  Contributed by   A. Lichnewsky, lich@inria.inria.fr
 ;;  Changes by       Michael Meissner, meissner@osf.org
 ;;  64-bit r4000 support by Ian Lance Taylor, ian@cygnus.com, and

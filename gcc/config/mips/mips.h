--- conflicted
+++ resolved
@@ -1,10 +1,6 @@
 /* Definitions of target machine for GNU compiler.  MIPS version.
    Copyright (C) 1989, 1990, 1991, 1992, 1993, 1994, 1995, 1996, 1997, 1998
-<<<<<<< HEAD
    1999, 2000, 2001, 2002, 2003, 2004, 2005, 2007, 2008, 2009, 2010
-=======
-   1999, 2000, 2001, 2002, 2003, 2004, 2005, 2007, 2008, 2009
->>>>>>> e33a1692
    Free Software Foundation, Inc.
    Contributed by A. Lichnewsky (lich@inria.inria.fr).
    Changed by Michael Meissner	(meissner@osf.org).
@@ -31,73 +27,6 @@
 #include "config/vxworks-dummy.h"
 
 /* MIPS external variables defined in mips.c.  */
-
-<<<<<<< HEAD
-=======
-/* Which processor to schedule for.  Since there is no difference between
-   a R2000 and R3000 in terms of the scheduler, we collapse them into
-   just an R3000.  The elements of the enumeration must match exactly
-   the cpu attribute in the mips.md machine description.  */
-
-enum processor_type {
-  PROCESSOR_R3000,
-  PROCESSOR_4KC,
-  PROCESSOR_4KP,
-  PROCESSOR_5KC,
-  PROCESSOR_5KF,
-  PROCESSOR_20KC,
-  PROCESSOR_24KC,
-  PROCESSOR_24KF2_1,
-  PROCESSOR_24KF1_1,
-  PROCESSOR_74KC,
-  PROCESSOR_74KF2_1,
-  PROCESSOR_74KF1_1,
-  PROCESSOR_74KF3_2,
-  PROCESSOR_LOONGSON_2E,
-  PROCESSOR_LOONGSON_2F,
-  PROCESSOR_M4K,
-  PROCESSOR_OCTEON,
-  PROCESSOR_R3900,
-  PROCESSOR_R6000,
-  PROCESSOR_R4000,
-  PROCESSOR_R4100,
-  PROCESSOR_R4111,
-  PROCESSOR_R4120,
-  PROCESSOR_R4130,
-  PROCESSOR_R4300,
-  PROCESSOR_R4600,
-  PROCESSOR_R4650,
-  PROCESSOR_R5000,
-  PROCESSOR_R5400,
-  PROCESSOR_R5500,
-  PROCESSOR_R7000,
-  PROCESSOR_R8000,
-  PROCESSOR_R9000,
-  PROCESSOR_R10000,
-  PROCESSOR_SB1,
-  PROCESSOR_SB1A,
-  PROCESSOR_SR71000,
-  PROCESSOR_XLR,
-  PROCESSOR_MAX
-};
-
->>>>>>> e33a1692
-/* Costs of various operations on the different architectures.  */
-
-struct mips_rtx_cost_data
-{
-  unsigned short fp_add;
-  unsigned short fp_mult_sf;
-  unsigned short fp_mult_df;
-  unsigned short fp_div_sf;
-  unsigned short fp_div_df;
-  unsigned short int_mult_si;
-  unsigned short int_mult_di;
-  unsigned short int_div_si;
-  unsigned short int_div_di;
-  unsigned short branch_cost;
-  unsigned short memory_latency;
-};
 
 /* Which ABI to use.  ABI_32 (original 32, or o32), ABI_N32 (n32),
    ABI_64 (n64) are all defined by SGI.  ABI_O64 is o32 extended
@@ -236,11 +165,7 @@
 #define TARGET_GPWORD				\
   (TARGET_ABICALLS				\
    && !TARGET_ABSOLUTE_ABICALLS			\
-<<<<<<< HEAD
    && !(mips_abi == ABI_64 && TARGET_IRIX6))
-=======
-   && !(mips_abi == ABI_64 && TARGET_IRIX))
->>>>>>> e33a1692
 
 /* True if the output must have a writable .eh_frame.
    See ASM_PREFERRED_EH_DATA_FORMAT for details.  */
@@ -1831,7 +1756,6 @@
 
    - The prologue can use MIPS_PROLOGUE_TEMP as a general temporary
      register.  The register must not conflict with MIPS16_PIC_TEMP.
-<<<<<<< HEAD
 
    - The epilogue can use MIPS_EPILOGUE_TEMP as a general temporary
      register.
@@ -1846,22 +1770,6 @@
    If we're generating interrupt handlers, we use K0 as a temporary register
    in prologue/epilogue code.  */
 
-=======
-
-   - The epilogue can use MIPS_EPILOGUE_TEMP as a general temporary
-     register.
-
-   If we're generating MIPS16 code, these registers must come from the
-   core set of 8.  The prologue registers mustn't conflict with any
-   incoming arguments, the static chain pointer, or the frame pointer.
-   The epilogue temporary mustn't conflict with the return registers,
-   the PIC call register ($25), the frame pointer, the EH stack adjustment,
-   or the EH data registers.
-
-   If we're generating interrupt handlers, we use K0 as a temporary register
-   in prologue/epilogue code.  */
-
->>>>>>> e33a1692
 #define MIPS16_PIC_TEMP_REGNUM (GP_REG_FIRST + 2)
 #define MIPS_PROLOGUE_TEMP_REGNUM \
   (cfun->machine->interrupt_handler_p ? K0_REG_NUM : GP_REG_FIRST + 3)
@@ -2043,16 +1951,6 @@
 
 #define INDEX_REG_CLASS NO_REGS
 
-<<<<<<< HEAD
-=======
-/* When SMALL_REGISTER_CLASSES is nonzero, the compiler allows
-   registers explicitly used in the rtl to be used as spill registers
-   but prevents the compiler from extending the lifetime of these
-   registers.  */
-
-#define SMALL_REGISTER_CLASSES (TARGET_MIPS16)
-
->>>>>>> e33a1692
 /* We generally want to put call-clobbered registers ahead of
    call-saved ones.  (IRA expects this.)  */
 
@@ -2176,17 +2074,10 @@
 
 #define MIPS_GP_SAVE_AREA_SIZE \
   (TARGET_CALL_CLOBBERED_GP ? MIPS_STACK_ALIGN (UNITS_PER_WORD) : 0)
-<<<<<<< HEAD
 
 /* The offset of the first local variable from the frame pointer.  See
    mips_compute_frame_info for details about the frame layout.  */
 
-=======
-
-/* The offset of the first local variable from the frame pointer.  See
-   mips_compute_frame_info for details about the frame layout.  */
-
->>>>>>> e33a1692
 #define STARTING_FRAME_OFFSET				\
   (FRAME_GROWS_DOWNWARD					\
    ? 0							\
@@ -2195,7 +2086,6 @@
 #define RETURN_ADDR_RTX mips_return_addr
 
 /* Mask off the MIPS16 ISA bit in unwind addresses.
-<<<<<<< HEAD
 
    The reason for this is a little subtle.  When unwinding a call,
    we are given the call's return address, which on most targets
@@ -2209,21 +2099,6 @@
    too, so a search for an even address within a MIPS16 region would
    usually work.
 
-=======
-
-   The reason for this is a little subtle.  When unwinding a call,
-   we are given the call's return address, which on most targets
-   is the address of the following instruction.  However, what we
-   actually want to find is the EH region for the call itself.
-   The target-independent unwind code therefore searches for "RA - 1".
-
-   In the MIPS16 case, RA is always an odd-valued (ISA-encoded) address.
-   RA - 1 is therefore the real (even-valued) start of the return
-   instruction.  EH region labels are usually odd-valued MIPS16 symbols
-   too, so a search for an even address within a MIPS16 region would
-   usually work.
-
->>>>>>> e33a1692
    However, there is an exception.  If the end of an EH region is also
    the end of a function, the end label is allowed to be even.  This is
    necessary because a following non-MIPS16 function may also need EH
@@ -2438,48 +2313,7 @@
 /* Output assembler code to FILE to increment profiler label # LABELNO
    for profiling a function entry.  */
 
-<<<<<<< HEAD
 #define FUNCTION_PROFILER(FILE, LABELNO) mips_function_profiler ((FILE))
-=======
-#define FUNCTION_PROFILER(FILE, LABELNO)				\
-{									\
-  if (TARGET_MIPS16)							\
-    sorry ("mips16 function profiling");				\
-  if (TARGET_LONG_CALLS)						\
-    {									\
-      /*  For TARGET_LONG_CALLS use $3 for the address of _mcount.  */	\
-      if (Pmode == DImode)						\
-	fprintf (FILE, "\tdla\t%s,_mcount\n", reg_names[GP_REG_FIRST + 3]); \
-      else								\
-	fprintf (FILE, "\tla\t%s,_mcount\n", reg_names[GP_REG_FIRST + 3]); \
-    }									\
-  mips_push_asm_switch (&mips_noat);					\
-  fprintf (FILE, "\tmove\t%s,%s\t\t# save current return address\n",	\
-	   reg_names[GP_REG_FIRST + 1], reg_names[GP_REG_FIRST + 31]);	\
-  /* _mcount treats $2 as the static chain register.  */		\
-  if (cfun->static_chain_decl != NULL)					\
-    fprintf (FILE, "\tmove\t%s,%s\n", reg_names[2],			\
-	     reg_names[STATIC_CHAIN_REGNUM]);				\
-  if (!TARGET_NEWABI)							\
-    {									\
-      fprintf (FILE,							\
-	       "\t%s\t%s,%s,%d\t\t# _mcount pops 2 words from  stack\n", \
-	       TARGET_64BIT ? "dsubu" : "subu",				\
-	       reg_names[STACK_POINTER_REGNUM],				\
-	       reg_names[STACK_POINTER_REGNUM],				\
-	       Pmode == DImode ? 16 : 8);				\
-    }									\
-  if (TARGET_LONG_CALLS)						\
-    fprintf (FILE, "\tjalr\t%s\n", reg_names[GP_REG_FIRST + 3]);	\
-  else									\
-    fprintf (FILE, "\tjal\t_mcount\n");					\
-  mips_pop_asm_switch (&mips_noat);					\
-  /* _mcount treats $2 as the static chain register.  */		\
-  if (cfun->static_chain_decl != NULL)					\
-    fprintf (FILE, "\tmove\t%s,%s\n", reg_names[STATIC_CHAIN_REGNUM],	\
-	     reg_names[2]);						\
-}
->>>>>>> e33a1692
 
 /* The profiler preserves all interesting registers, including $31.  */
 #define MIPS_SAVE_REG_FOR_PROFILING_P(REGNO) false
@@ -2504,17 +2338,10 @@
 
  
-<<<<<<< HEAD
 /* Trampolines are a block of code followed by two pointers.  */
 
 #define TRAMPOLINE_SIZE \
   (mips_trampoline_code_size () + GET_MODE_SIZE (ptr_mode) * 2)
-=======
-/* A C expression for the size in bytes of the trampoline, as an
-   integer.  */
-
-#define TRAMPOLINE_SIZE (ptr_mode == DImode ? 48 : 36)
->>>>>>> e33a1692
 
 /* Forcing a 64-bit alignment for 32-bit targets allows us to load two
    pointers from a single LUI base.  */
@@ -2661,29 +2488,6 @@
 
  
-/* A C expression for the cost of moving data from a register in
-   class FROM to one in class TO.  The classes are expressed using
-   the enumeration values such as `GENERAL_REGS'.  A value of 2 is
-   the default; other values are interpreted relative to that.
-
-   It is not required that the cost always equal 2 when FROM is the
-   same as TO; on some machines it is expensive to move between
-   registers if they are not general registers.
-
-   If reload sees an insn consisting of a single `set' between two
-   hard registers, and if `REGISTER_MOVE_COST' applied to their
-   classes returns a value of 2, reload does not check to ensure
-   that the constraints of the insn are met.  Setting a cost of
-   other than 2 will allow reload to verify that the constraints are
-   met.  You should do this if the `movM' pattern's constraints do
-   not allow such copying.  */
-
-#define REGISTER_MOVE_COST(MODE, FROM, TO)				\
-  mips_register_move_cost (MODE, FROM, TO)
-
-#define MEMORY_MOVE_COST(MODE,CLASS,TO_P) \
-  (mips_cost->memory_latency	      		\
-   + memory_move_secondary_cost ((MODE), (CLASS), (TO_P)))
 
 /* Define if copies to/from condition code registers should be avoided.
 
@@ -2830,13 +2634,6 @@
 
 #define ALL_COP_ADDITIONAL_REGISTER_NAMES
 
-<<<<<<< HEAD
-=======
-#define PRINT_OPERAND mips_print_operand
-#define PRINT_OPERAND_PUNCT_VALID_P(CODE) mips_print_operand_punct[CODE]
-#define PRINT_OPERAND_ADDRESS mips_print_operand_address
-
->>>>>>> e33a1692
 #define DBR_OUTPUT_SEQEND(STREAM)					\
 do									\
   {									\
@@ -2847,9 +2644,6 @@
     fputs ("\n", STREAM);						\
   }									\
 while (0)
-
-/* How to tell the debugger about changes of source files.  */
-#define ASM_OUTPUT_SOURCE_FILENAME mips_output_filename
 
 /* mips-tfile does not understand .stabd directives.  */
 #define DBX_OUTPUT_SOURCE_LINE(STREAM, LINE, COUNTER) do {	\
@@ -3202,20 +2996,15 @@
 extern int mips_dwarf_regno[];
 extern bool mips_split_p[];
 extern bool mips_split_hi_p[];
-<<<<<<< HEAD
 extern enum processor mips_arch;        /* which cpu to codegen for */
 extern enum processor mips_tune;        /* which cpu to schedule for */
-=======
-extern enum processor_type mips_arch;   /* which cpu to codegen for */
-extern enum processor_type mips_tune;   /* which cpu to schedule for */
->>>>>>> e33a1692
 extern int mips_isa;			/* architectural level */
 extern int mips_abi;			/* which ABI to use */
 extern const struct mips_cpu_info *mips_arch_info;
 extern const struct mips_cpu_info *mips_tune_info;
-extern const struct mips_rtx_cost_data *mips_cost;
 extern bool mips_base_mips16;
 extern enum mips_code_readable_setting mips_code_readable;
+extern GTY(()) struct target_globals *mips16_globals;
 #endif
 
 /* Enable querying of DFA units.  */
@@ -3224,13 +3013,6 @@
 #define FINAL_PRESCAN_INSN(INSN, OPVEC, NOPERANDS)	\
   mips_final_prescan_insn (INSN, OPVEC, NOPERANDS)
 
-<<<<<<< HEAD
-=======
-/* This is necessary to avoid a warning about comparing different enum
-   types.  */
-#define mips_tune_attr ((enum attr_cpu) mips_tune)
-
->>>>>>> e33a1692
 /* As on most targets, we want the .eh_frame section to be read-only where
    possible.  And as on most targets, this means two things:
 
@@ -3256,4 +3038,7 @@
    .eh_frame sections for shared libraries if the linker does not
    support this feature.  */
 #define ASM_PREFERRED_EH_DATA_FORMAT(CODE,GLOBAL) \
-  (((GLOBAL) ? DW_EH_PE_indirect : 0) | DW_EH_PE_absptr)+  (((GLOBAL) ? DW_EH_PE_indirect : 0) | DW_EH_PE_absptr)
+
+/* For switching between MIPS16 and non-MIPS16 modes.  */
+#define SWITCHABLE_TARGET 1
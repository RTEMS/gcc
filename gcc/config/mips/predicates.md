;; Predicate definitions for MIPS.
;; Copyright (C) 2004 Free Software Foundation, Inc.
;;
;; This file is part of GCC.
;;
;; GCC is free software; you can redistribute it and/or modify
;; it under the terms of the GNU General Public License as published by
;; the Free Software Foundation; either version 2, or (at your option)
;; any later version.
;;
;; GCC is distributed in the hope that it will be useful,
;; but WITHOUT ANY WARRANTY; without even the implied warranty of
;; MERCHANTABILITY or FITNESS FOR A PARTICULAR PURPOSE.  See the
;; GNU General Public License for more details.
;;
;; You should have received a copy of the GNU General Public License
;; along with GCC; see the file COPYING.  If not, write to
;; the Free Software Foundation, 51 Franklin Street, Fifth Floor,
;; Boston, MA 02110-1301, USA.

(define_predicate "const_uns_arith_operand"
  (and (match_code "const_int")
       (match_test "SMALL_OPERAND_UNSIGNED (INTVAL (op))")))

(define_predicate "uns_arith_operand"
  (ior (match_operand 0 "const_uns_arith_operand")
       (match_operand 0 "register_operand")))

(define_predicate "const_arith_operand"
  (and (match_code "const_int")
       (match_test "SMALL_OPERAND (INTVAL (op))")))

(define_predicate "arith_operand"
  (ior (match_operand 0 "const_arith_operand")
       (match_operand 0 "register_operand")))

(define_predicate "const_uimm6_operand"
  (and (match_code "const_int")
       (match_test "UIMM6_OPERAND (INTVAL (op))")))

(define_predicate "const_imm10_operand"
  (and (match_code "const_int")
       (match_test "IMM10_OPERAND (INTVAL (op))")))

(define_predicate "reg_imm10_operand"
  (ior (match_operand 0 "const_imm10_operand")
       (match_operand 0 "register_operand")))

(define_predicate "sle_operand"
  (and (match_code "const_int")
       (match_test "SMALL_OPERAND (INTVAL (op) + 1)")))

(define_predicate "sleu_operand"
  (and (match_operand 0 "sle_operand")
       (match_test "INTVAL (op) + 1 != 0")))

(define_predicate "const_0_operand"
  (and (match_code "const_int,const_double,const_vector")
       (match_test "op == CONST0_RTX (GET_MODE (op))")))

(define_predicate "reg_or_0_operand"
  (ior (and (match_operand 0 "const_0_operand")
	    (match_test "!TARGET_MIPS16"))
       (match_operand 0 "register_operand")))

(define_predicate "const_1_operand"
  (and (match_code "const_int,const_double,const_vector")
       (match_test "op == CONST1_RTX (GET_MODE (op))")))

(define_predicate "reg_or_1_operand"
  (ior (match_operand 0 "const_1_operand")
       (match_operand 0 "register_operand")))

;; This is used for indexing into vectors, and hence only accepts const_int.
(define_predicate "const_0_or_1_operand"
  (and (match_code "const_int")
       (ior (match_test "op == CONST0_RTX (GET_MODE (op))")
	    (match_test "op == CONST1_RTX (GET_MODE (op))"))))

(define_predicate "fpr_operand"
  (and (match_code "reg")
       (match_test "FP_REG_P (REGNO (op))")))

(define_predicate "lo_operand"
  (and (match_code "reg")
       (match_test "REGNO (op) == LO_REGNUM")))

(define_predicate "fcc_reload_operand"
  (and (match_code "reg,subreg")
       (match_test "ST_REG_P (true_regnum (op))")))

(define_special_predicate "pc_or_label_operand"
  (match_code "pc,label_ref"))

(define_predicate "const_call_insn_operand"
  (match_code "const,symbol_ref,label_ref")
{
  enum mips_symbol_type symbol_type;

  if (!mips_symbolic_constant_p (op, &symbol_type))
    return false;

  switch (symbol_type)
    {
    case SYMBOL_GENERAL:
<<<<<<< HEAD
=======
      /* We can only use direct calls for TARGET_ABSOLUTE_ABICALLS if we
	 are sure that the target function does not need $25 to be live
	 on entry.  This is true for any locally-defined function because
	 any such function will use %hi/%lo accesses to set up $gp.  */
      if (TARGET_ABSOLUTE_ABICALLS
          && !(GET_CODE (op) == SYMBOL_REF
	       && SYMBOL_REF_DECL (op)
	       && !DECL_EXTERNAL (SYMBOL_REF_DECL (op))))
	return false;

>>>>>>> c355071f
      /* If -mlong-calls, force all calls to use register addressing.  Also,
	 if this function has the long_call attribute, we must use register
	 addressing.  */
      return !TARGET_LONG_CALLS && !SYMBOL_REF_LONG_CALL_P (op);

    case SYMBOL_GOT_GLOBAL:
      /* Without explicit relocs, there is no special syntax for
	 loading the address of a call destination into a register.
	 Using "la $25,foo; jal $25" would prevent the lazy binding
	 of "foo", so keep the address of global symbols with the
	 jal macro.  */
      return !TARGET_EXPLICIT_RELOCS;

    default:
      return false;
    }
})

(define_predicate "call_insn_operand"
  (ior (match_operand 0 "const_call_insn_operand")
       (match_operand 0 "register_operand")))

;; A legitimate CONST_INT operand that takes more than one instruction
;; to load.
(define_predicate "splittable_const_int_operand"
  (match_code "const_int")
{
  /* When generating mips16 code, LEGITIMATE_CONSTANT_P rejects
     CONST_INTs that can't be loaded using simple insns.  */
  if (TARGET_MIPS16)
    return false;

  /* Don't handle multi-word moves this way; we don't want to introduce
     the individual word-mode moves until after reload.  */
  if (GET_MODE_SIZE (mode) > UNITS_PER_WORD)
    return false;

  /* Otherwise check whether the constant can be loaded in a single
     instruction.  */
  return !LUI_INT (op) && !SMALL_INT (op) && !SMALL_INT_UNSIGNED (op);
})

;; A legitimate symbolic operand that takes more than one instruction
;; to load.
(define_predicate "splittable_symbolic_operand"
  (match_code "const,symbol_ref,label_ref")
{
  enum mips_symbol_type symbol_type;
  return (mips_symbolic_constant_p (op, &symbol_type)
	  && mips_split_p[symbol_type]);
})

(define_predicate "move_operand"
  (match_operand 0 "general_operand")
{
  enum mips_symbol_type symbol_type;

  /* The thinking here is as follows:

     (1) The move expanders should split complex load sequences into
	 individual instructions.  Those individual instructions can
	 then be optimized by all rtl passes.

     (2) The target of pre-reload load sequences should not be used
	 to store temporary results.  If the target register is only
	 assigned one value, reload can rematerialize that value
	 on demand, rather than spill it to the stack.

     (3) If we allowed pre-reload passes like combine and cse to recreate
	 complex load sequences, we would want to be able to split the
	 sequences before reload as well, so that the pre-reload scheduler
	 can see the individual instructions.  This falls foul of (2);
	 the splitter would be forced to reuse the target register for
	 intermediate results.

     (4) We want to define complex load splitters for combine.  These
	 splitters can request a temporary scratch register, which avoids
	 the problem in (2).  They allow things like:

	      (set (reg T1) (high SYM))
	      (set (reg T2) (low (reg T1) SYM))
	      (set (reg X) (plus (reg T2) (const_int OFFSET)))

	 to be combined into:

	      (set (reg T3) (high SYM+OFFSET))
	      (set (reg X) (lo_sum (reg T3) SYM+OFFSET))

	 if T2 is only used this once.  */
  switch (GET_CODE (op))
    {
    case CONST_INT:
      return !splittable_const_int_operand (op, mode);

    case CONST:
    case SYMBOL_REF:
    case LABEL_REF:
      if (CONST_GP_P (op))
	return true;
      return (mips_symbolic_constant_p (op, &symbol_type)
	      && !mips_split_p[symbol_type]);

    default:
      return true;
    }
})

(define_predicate "consttable_operand"
  (match_test "CONSTANT_P (op)"))

(define_predicate "symbolic_operand"
  (match_code "const,symbol_ref,label_ref")
{
  enum mips_symbol_type type;
  return mips_symbolic_constant_p (op, &type);
})

(define_predicate "general_symbolic_operand"
  (match_code "const,symbol_ref,label_ref")
{
  enum mips_symbol_type type;
  return mips_symbolic_constant_p (op, &type) && type == SYMBOL_GENERAL;
})

(define_predicate "global_got_operand"
  (match_code "const,symbol_ref,label_ref")
{
  enum mips_symbol_type type;
  return mips_symbolic_constant_p (op, &type) && type == SYMBOL_GOT_GLOBAL;
})

(define_predicate "local_got_operand"
  (match_code "const,symbol_ref,label_ref")
{
  enum mips_symbol_type type;
  return mips_symbolic_constant_p (op, &type) && type == SYMBOL_GOT_LOCAL;
})

(define_predicate "stack_operand"
  (and (match_code "mem")
       (match_test "mips_stack_address_p (XEXP (op, 0), GET_MODE (op))")))

(define_predicate "macc_msac_operand"
  (ior (and (match_code "plus") (match_test "ISA_HAS_MACC"))
       (and (match_code "minus") (match_test "ISA_HAS_MSAC")))
{
  rtx mult = XEXP (op, GET_CODE (op) == PLUS ? 0 : 1);
  rtx accum = XEXP (op, GET_CODE (op) == PLUS ? 1 : 0);
  return (GET_CODE (mult) == MULT
	  && REG_P (XEXP (mult, 0))
	  && REG_P (XEXP (mult, 1))
	  && REG_P (accum));
})


(define_predicate "equality_operator"
  (match_code "eq,ne"))

(define_predicate "extend_operator"
  (match_code "zero_extend,sign_extend"))

(define_predicate "trap_comparison_operator"
  (match_code "eq,ne,lt,ltu,ge,geu"))

(define_predicate "order_operator"
  (match_code "lt,ltu,le,leu,ge,geu,gt,gtu"))


(define_predicate "small_data_pattern"
  (and (match_code "set,parallel,unspec,unspec_volatile,prefetch")
       (match_test "mips_small_data_pattern_p (op)")))<|MERGE_RESOLUTION|>--- conflicted
+++ resolved
@@ -103,8 +103,6 @@
   switch (symbol_type)
     {
     case SYMBOL_GENERAL:
-<<<<<<< HEAD
-=======
       /* We can only use direct calls for TARGET_ABSOLUTE_ABICALLS if we
 	 are sure that the target function does not need $25 to be live
 	 on entry.  This is true for any locally-defined function because
@@ -115,7 +113,6 @@
 	       && !DECL_EXTERNAL (SYMBOL_REF_DECL (op))))
 	return false;
 
->>>>>>> c355071f
       /* If -mlong-calls, force all calls to use register addressing.  Also,
 	 if this function has the long_call attribute, we must use register
 	 addressing.  */

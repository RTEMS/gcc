--- conflicted
+++ resolved
@@ -18,12 +18,9 @@
 along with GCC; see the file COPYING3.  If not see
 <http://www.gnu.org/licenses/>.  */
 
-<<<<<<< HEAD
-=======
 /* Shared between the driver and cc1.  */
 extern enum unwind_info_type ia64_except_unwind_info (struct gcc_options *);
 
->>>>>>> 3082eeb7
 /* Functions defined in ia64.c */
 
 extern int bundling_p;
@@ -78,10 +75,7 @@
 						 unsigned HOST_WIDE_INT,
 						 unsigned int);
 extern void ia64_vms_elf_asm_named_section (const char *, unsigned int, tree);
-<<<<<<< HEAD
-=======
 extern void ia64_start_function (FILE *, const char *, tree);
->>>>>>> 3082eeb7
 #endif /* TREE_CODE */
 
 extern int ia64_epilogue_uses (int);
@@ -102,10 +96,6 @@
 extern void ia64_output_function_profiler (FILE *, int);
 extern void ia64_profile_hook (int);
 
-<<<<<<< HEAD
-extern void ia64_optimization_options (int, int);
-=======
->>>>>>> 3082eeb7
 extern void ia64_init_expanders (void);
 
 extern rtx ia64_dconst_0_5 (void);

--- conflicted
+++ resolved
@@ -50,10 +50,6 @@
 extern rtx ia64_expand_compare (enum rtx_code, enum machine_mode);
 extern void ia64_expand_vecint_cmov (rtx[]);
 extern bool ia64_expand_vecint_minmax (enum rtx_code, enum machine_mode, rtx[]);
-<<<<<<< HEAD
-extern void ia64_expand_unpack (rtx [], bool, bool);
-=======
->>>>>>> c355071f
 extern void ia64_expand_widen_sum (rtx[], bool);
 extern void ia64_expand_dot_prod_v8qi (rtx[], bool);
 extern void ia64_expand_call (rtx, rtx, rtx, int);
@@ -113,10 +109,6 @@
 
 extern void ia64_hpux_handle_builtin_pragma (struct cpp_reader *);
 extern void ia64_output_function_profiler (FILE *, int);
-<<<<<<< HEAD
-extern void ia64_profile_hook (int);
-=======
 extern void ia64_profile_hook (int);
 
-extern void ia64_optimization_options (int, int);
->>>>>>> c355071f
+extern void ia64_optimization_options (int, int);
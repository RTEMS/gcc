/* Definitions of target machine for GNU compiler for IA-64.
   Copyright (C) 1999, 2000, 2002, 2003, 2004, 2005, 2007, 2010
   Free Software Foundation, Inc.

This file is part of GCC.

GCC is free software; you can redistribute it and/or modify
it under the terms of the GNU General Public License as published by
the Free Software Foundation; either version 3, or (at your option)
any later version.

GCC is distributed in the hope that it will be useful,
but WITHOUT ANY WARRANTY; without even the implied warranty of
MERCHANTABILITY or FITNESS FOR A PARTICULAR PURPOSE.  See the
GNU General Public License for more details.

You should have received a copy of the GNU General Public License
along with GCC; see the file COPYING3.  If not see
<http://www.gnu.org/licenses/>.  */

/* Functions defined in ia64.c */

extern int bundling_p;
#ifdef RTX_CODE
extern int ia64_st_address_bypass_p (rtx, rtx);
extern int ia64_ld_address_bypass_p (rtx, rtx);
extern int ia64_produce_address_p (rtx);

extern bool ia64_legitimate_constant_p (rtx);

extern rtx ia64_expand_move (rtx, rtx);
extern int ia64_move_ok (rtx, rtx);
extern int ia64_load_pair_ok (rtx, rtx);
extern int addp4_optimize_ok (rtx, rtx);
extern void ia64_emit_cond_move (rtx, rtx, rtx);
extern int ia64_depz_field_mask (rtx, rtx);
extern void ia64_split_tmode_move (rtx[]);
extern bool ia64_expand_movxf_movrf (enum machine_mode, rtx[]);
extern void ia64_expand_compare (rtx *, rtx *, rtx *);
extern void ia64_expand_vecint_cmov (rtx[]);
extern bool ia64_expand_vecint_minmax (enum rtx_code, enum machine_mode, rtx[]);
extern void ia64_unpack_assemble (rtx, rtx, rtx, bool);
extern void ia64_expand_unpack (rtx [], bool, bool);
extern void ia64_expand_widen_sum (rtx[], bool);
extern void ia64_expand_dot_prod_v8qi (rtx[], bool);
extern void ia64_expand_call (rtx, rtx, rtx, int);
extern void ia64_split_call (rtx, rtx, rtx, rtx, rtx, int, int);
extern void ia64_reload_gp (void);
extern void ia64_expand_atomic_op (enum rtx_code, rtx, rtx, rtx, rtx);

extern HOST_WIDE_INT ia64_initial_elimination_offset (int, int);
extern void ia64_expand_prologue (void);
extern void ia64_expand_epilogue (int);

extern int ia64_direct_return (void);
extern bool ia64_expand_load_address (rtx, rtx);
extern int ia64_hard_regno_rename_ok (int, int);

extern void ia64_print_operand_address (FILE *, rtx);
extern void ia64_print_operand (FILE *, rtx, int);
extern enum reg_class ia64_secondary_reload_class (enum reg_class,
						   enum machine_mode, rtx);
extern const char *get_bundle_name (int);
#endif /* RTX_CODE */

#ifdef TREE_CODE
#ifdef RTX_CODE
extern rtx ia64_expand_builtin (tree, rtx, rtx, enum machine_mode, int);
extern rtx ia64_va_arg (tree, tree);
#endif /* RTX_CODE */

extern void ia64_asm_output_external (FILE *, tree, const char *);
extern void ia64_vms_output_aligned_decl_common (FILE *, tree, const char *,
						 unsigned HOST_WIDE_INT,
						 unsigned int);
extern void ia64_vms_elf_asm_named_section (const char *, unsigned int, tree);
extern void ia64_start_function (FILE *, const char *, tree);
#endif /* TREE_CODE */

extern int ia64_epilogue_uses (int);
extern int ia64_eh_uses (int);
extern void emit_safe_across_calls (void);
extern void ia64_init_builtins (void);
extern int ia64_dbx_register_number (int);

extern rtx ia64_return_addr_rtx (HOST_WIDE_INT, rtx);
extern void ia64_split_return_addr_rtx (rtx);

#ifdef ARGS_SIZE_RTX
/* expr.h defines ARGS_SIZE_RTX and `enum direction'.  */
extern enum direction ia64_hpux_function_arg_padding (enum machine_mode, const_tree);
#endif /* ARGS_SIZE_RTX */

extern void ia64_hpux_handle_builtin_pragma (struct cpp_reader *);
extern void ia64_output_function_profiler (FILE *, int);
extern void ia64_profile_hook (int);

<<<<<<< HEAD
extern void ia64_optimization_options (int, int);
=======
>>>>>>> 03d20231
extern void ia64_init_expanders (void);

extern rtx ia64_dconst_0_5 (void);
extern rtx ia64_dconst_0_375 (void);<|MERGE_RESOLUTION|>--- conflicted
+++ resolved
@@ -95,10 +95,6 @@
 extern void ia64_output_function_profiler (FILE *, int);
 extern void ia64_profile_hook (int);
 
-<<<<<<< HEAD
-extern void ia64_optimization_options (int, int);
-=======
->>>>>>> 03d20231
 extern void ia64_init_expanders (void);
 
 extern rtx ia64_dconst_0_5 (void);

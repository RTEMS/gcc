--- conflicted
+++ resolved
@@ -795,10 +795,8 @@
 	}
 	.endp __floattitf
 #endif
-<<<<<<< HEAD
+#endif
 
 #ifdef __linux__
 .section .note.GNU-stack; .previous
-=======
->>>>>>> dd2139e7
 #endif
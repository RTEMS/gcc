/* Definitions for ia64-linux target.

Copyright (C) 2000, 2001, 2002, 2003, 2004, 2006,
<<<<<<< HEAD
2009 Free Software Foundation, Inc.
=======
2009, 2010 Free Software Foundation, Inc.
>>>>>>> 03d20231

This file is part of GCC.

GCC is free software; you can redistribute it and/or modify it under
the terms of the GNU General Public License as published by the Free
Software Foundation; either version 3, or (at your option) any later
version.

GCC is distributed in the hope that it will be useful, but WITHOUT ANY
WARRANTY; without even the implied warranty of MERCHANTABILITY or
FITNESS FOR A PARTICULAR PURPOSE.  See the GNU General Public License
for more details.

Under Section 7 of GPL version 3, you are granted additional
permissions described in the GCC Runtime Library Exception, version
3.1, as published by the Free Software Foundation.

You should have received a copy of the GNU General Public License and
a copy of the GCC Runtime Library Exception along with this program;
see the files COPYING3 and COPYING.RUNTIME respectively.  If not, see
<http://www.gnu.org/licenses/>.  */

/* This macro is a C statement to print on `stderr' a string describing the
   particular machine description choice.  */

#define TARGET_VERSION fprintf (stderr, " (IA-64) Linux");

/* This is for -profile to use -lc_p instead of -lc.  */
#undef CC1_SPEC
#define CC1_SPEC "%{profile:-p} %{G*}"

/* Target OS builtins.  */
#define TARGET_OS_CPP_BUILTINS()		\
do {						\
	LINUX_TARGET_OS_CPP_BUILTINS();		\
	builtin_define("_LONGLONG");		\
} while (0)

/* Need to override linux.h STARTFILE_SPEC, since it has crtbeginT.o in.  */
#undef STARTFILE_SPEC
#ifdef HAVE_LD_PIE
#define STARTFILE_SPEC \
  "%{!shared: %{pg|p|profile:gcrt1.o%s;pie:Scrt1.o%s;:crt1.o%s}}\
   crti.o%s %{shared|pie:crtbeginS.o%s;:crtbegin.o%s}"
#else
#define STARTFILE_SPEC \
  "%{!shared: %{pg|p|profile:gcrt1.o%s;:crt1.o%s}}\
   crti.o%s %{shared|pie:crtbeginS.o%s;:crtbegin.o%s}"
#endif

/* Similar to standard Linux, but adding -ffast-math support.  */
#undef  ENDFILE_SPEC
#define ENDFILE_SPEC \
  "%{ffast-math|funsafe-math-optimizations:crtfastmath.o%s} \
   %{shared|pie:crtendS.o%s;:crtend.o%s} crtn.o%s"

/* Define this for shared library support because it isn't in the main
   linux.h file.  */

#define GLIBC_DYNAMIC_LINKER "/lib/ld-linux-ia64.so.2"

#undef LINK_SPEC
#define LINK_SPEC "\
  %{shared:-shared} \
  %{!shared: \
    %{!static: \
      %{rdynamic:-export-dynamic} \
      -dynamic-linker " LINUX_DYNAMIC_LINKER "} \
      %{static:-static}}"

#define CPP_SPEC "%{posix:-D_POSIX_SOURCE} %{pthread:-D_REENTRANT}"

#define JMP_BUF_SIZE  76

/* Override linux.h LINK_EH_SPEC definition.
   Signalize that because we have fde-glibc, we don't need all C shared libs
   linked against -lgcc_s.  */
#undef LINK_EH_SPEC
#define LINK_EH_SPEC ""

#define MD_UNWIND_SUPPORT "config/ia64/linux-unwind.h"

/* Put all *tf routines in libgcc.  */
#undef LIBGCC2_HAS_TF_MODE
#define LIBGCC2_HAS_TF_MODE 1
#undef LIBGCC2_TF_CEXT
#define LIBGCC2_TF_CEXT q
#define TF_SIZE 113

#undef TARGET_INIT_LIBFUNCS
#define TARGET_INIT_LIBFUNCS ia64_soft_fp_init_libfuncs<|MERGE_RESOLUTION|>--- conflicted
+++ resolved
@@ -1,11 +1,7 @@
 /* Definitions for ia64-linux target.
 
 Copyright (C) 2000, 2001, 2002, 2003, 2004, 2006,
-<<<<<<< HEAD
-2009 Free Software Foundation, Inc.
-=======
 2009, 2010 Free Software Foundation, Inc.
->>>>>>> 03d20231
 
 This file is part of GCC.
 

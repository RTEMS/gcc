/* Subroutines needed for unwinding IA-64 standard format stack frame
   info for exception handling.
<<<<<<< HEAD
   Copyright (C) 1997, 1998, 1999, 2000, 2001, 2002, 2004, 2005
=======
   Copyright (C) 1997, 1998, 1999, 2000, 2001, 2002, 2004, 2005, 2006
>>>>>>> c355071f
   Free Software Foundation, Inc.
   Contributed by Andrew MacLeod  <amacleod@cygnus.com>
	          Andrew Haley  <aph@cygnus.com>
		  David Mosberger-Tang <davidm@hpl.hp.com>

   This file is part of GCC.

   GCC is free software; you can redistribute it and/or modify
   it under the terms of the GNU General Public License as published by
   the Free Software Foundation; either version 2, or (at your option)
   any later version.

   GCC is distributed in the hope that it will be useful,
   but WITHOUT ANY WARRANTY; without even the implied warranty of
   MERCHANTABILITY or FITNESS FOR A PARTICULAR PURPOSE.  See the
   GNU General Public License for more details.

   You should have received a copy of the GNU General Public License
   along with GCC; see the file COPYING.  If not, write to
   the Free Software Foundation, 51 Franklin Street, Fifth Floor,
   Boston, MA 02110-1301, USA.  */

/* As a special exception, if you link this library with other files,
   some of which are compiled with GCC, to produce an executable,
   this library does not by itself cause the resulting executable
   to be covered by the GNU General Public License.
   This exception does not however invalidate any other reasons why
   the executable file might be covered by the GNU General Public License.  */


#include "tconfig.h"
#include "tsystem.h"
#include "coretypes.h"
#include "tm.h"
#include "unwind.h"
#include "unwind-ia64.h"
#include "unwind-compat.h"
#include "ia64intrin.h"

/* This isn't thread safe, but nice for occasional tests.  */
#undef ENABLE_MALLOC_CHECKING

#ifndef __USING_SJLJ_EXCEPTIONS__

#define UNW_VER(x)		((x) >> 48)
#define UNW_FLAG_MASK		0x0000ffff00000000
#define UNW_FLAG_OSMASK		0x0000f00000000000
#define UNW_FLAG_EHANDLER(x)	((x) & 0x0000000100000000L)
#define UNW_FLAG_UHANDLER(x)	((x) & 0x0000000200000000L)
#define UNW_LENGTH(x)		((x) & 0x00000000ffffffffL)

enum unw_application_register
{
  UNW_AR_BSP,
  UNW_AR_BSPSTORE,
  UNW_AR_PFS,
  UNW_AR_RNAT,
  UNW_AR_UNAT,
  UNW_AR_LC,
  UNW_AR_EC,
  UNW_AR_FPSR,
  UNW_AR_RSC,
  UNW_AR_CCV
};

enum unw_register_index
{
  /* Primary UNAT.  */
  UNW_REG_PRI_UNAT_GR,
  UNW_REG_PRI_UNAT_MEM,

  /* Memory Stack.  */
  UNW_REG_PSP,			/* previous memory stack pointer */

  /* Register Stack.  */
  UNW_REG_BSP,			/* register stack pointer */
  UNW_REG_BSPSTORE,
  UNW_REG_PFS,			/* previous function state */
  UNW_REG_RNAT,
  /* Return Pointer.  */
  UNW_REG_RP,

  /* Special preserved registers.  */
  UNW_REG_UNAT, UNW_REG_PR, UNW_REG_LC, UNW_REG_FPSR,

  /* Non-stacked general registers.  */
  UNW_REG_R2,
  UNW_REG_R4 = UNW_REG_R2 + 2,
  UNW_REG_R7 = UNW_REG_R2 + 5,
  UNW_REG_R31 = UNW_REG_R2 + 29,

  /* Non-stacked floating point registers.  */
  UNW_REG_F2,
  UNW_REG_F5 = UNW_REG_F2 + 3,
  UNW_REG_F16 = UNW_REG_F2 + 14,
  UNW_REG_F31 = UNW_REG_F2 + 29,

  /* Branch registers.  */
  UNW_REG_B0, UNW_REG_B1,
  UNW_REG_B5 = UNW_REG_B1 + 4,

  UNW_NUM_REGS
};

enum unw_where
{
  UNW_WHERE_NONE,	/* register isn't saved at all */
  UNW_WHERE_GR,		/* register is saved in a general register */
  UNW_WHERE_FR,		/* register is saved in a floating-point register */
  UNW_WHERE_BR,		/* register is saved in a branch register */
  UNW_WHERE_SPREL,	/* register is saved on memstack (sp-relative) */
  UNW_WHERE_PSPREL,	/* register is saved on memstack (psp-relative) */
 
 /* At the end of each prologue these locations get resolved to
     UNW_WHERE_PSPREL and UNW_WHERE_GR, respectively.  */
  UNW_WHERE_SPILL_HOME,	/* register is saved in its spill home */
  UNW_WHERE_GR_SAVE	/* register is saved in next general register */
};

#define UNW_WHEN_NEVER  0x7fffffff

struct unw_reg_info
{
  unsigned long val;		/* save location: register number or offset */
  enum unw_where where;		/* where the register gets saved */
  int when;			/* when the register gets saved */
};

struct unw_reg_state {
	struct unw_reg_state *next;	/* next (outer) element on state stack */
	struct unw_reg_info reg[UNW_NUM_REGS];	/* register save locations */
};

struct unw_labeled_state {
	struct unw_labeled_state *next;		/* next labeled state (or NULL) */
	unsigned long label;			/* label for this state */
	struct unw_reg_state saved_state;
};

typedef struct unw_state_record
{
  unsigned int first_region : 1;	/* is this the first region? */
  unsigned int done : 1;		/* are we done scanning descriptors? */
  unsigned int any_spills : 1;		/* got any register spills? */
  unsigned int in_body : 1;	/* are we inside a body? */
  unsigned int no_reg_stack_frame : 1;	/* Don't adjust bsp for i&l regs */
  unsigned char *imask;		/* imask of spill_mask record or NULL */
  unsigned long pr_val;		/* predicate values */
  unsigned long pr_mask;	/* predicate mask */
  long spill_offset;		/* psp-relative offset for spill base */
  int region_start;
  int region_len;
  int epilogue_start;
  int epilogue_count;
  int when_target;

  unsigned char gr_save_loc;	/* next general register to use for saving */
  unsigned char return_link_reg; /* branch register for return link */
  unsigned short unwabi;

  struct unw_labeled_state *labeled_states;	/* list of all labeled states */
  struct unw_reg_state curr;	/* current state */

  _Unwind_Personality_Fn personality;
  
} _Unwind_FrameState;

enum unw_nat_type
{
  UNW_NAT_NONE,			/* NaT not represented */
  UNW_NAT_VAL,			/* NaT represented by NaT value (fp reg) */
  UNW_NAT_MEMSTK,		/* NaT value is in unat word at offset OFF  */
  UNW_NAT_REGSTK		/* NaT is in rnat */
};

struct unw_stack
{
  unsigned long limit;
  unsigned long top;
};

struct _Unwind_Context
{
  /* Initial frame info.  */
  unsigned long rnat;		/* rse nat collection */
  unsigned long regstk_top;	/* lowest address of rbs stored register
				   which uses context->rnat collection */

  /* Current frame info.  */
  unsigned long bsp;		/* backing store pointer value
				   corresponding to psp.  */
  unsigned long sp;		/* stack pointer value */
  unsigned long psp;		/* previous sp value */
  unsigned long rp;		/* return pointer */
  unsigned long pr;		/* predicate collection */

  unsigned long region_start;	/* start of unwind region */
  unsigned long gp;		/* global pointer value */
  void *lsda;			/* language specific data area */

  /* Preserved state.  */
  unsigned long *bsp_loc;	/* previous bsp save location
  				   Appears to be write-only?	*/
  unsigned long *bspstore_loc;
  unsigned long *pfs_loc;	/* Save location for pfs in current
  				   (corr. to sp) frame.  Target
  				   contains cfm for caller.	*/
  unsigned long *pri_unat_loc;
  unsigned long *unat_loc;
  unsigned long *lc_loc;
  unsigned long *fpsr_loc;

  unsigned long eh_data[4];

  struct unw_ireg
  {
    unsigned long *loc;
    struct unw_ireg_nat
    {
      enum unw_nat_type type : 3;
      signed long off : 61;		/* NaT word is at loc+nat.off */
    } nat;
  } ireg[32 - 2];	/* Indexed by <register number> - 2 */

  unsigned long *br_loc[8];
  void *fr_loc[32 - 2];

  /* ??? We initially point pri_unat_loc here.  The entire NAT bit
     logic needs work.  */
  unsigned long initial_unat;
};

typedef unsigned long unw_word;

/* Implicit register save order.  See section 11.4.2.3 Rules for Using
   Unwind Descriptors, rule 3.  */

static unsigned char const save_order[] =
{
  UNW_REG_RP, UNW_REG_PFS, UNW_REG_PSP, UNW_REG_PR,
  UNW_REG_UNAT, UNW_REG_LC, UNW_REG_FPSR, UNW_REG_PRI_UNAT_GR
};


#define MIN(X, Y) ((X) < (Y) ? (X) : (Y))

/* MASK is a bitmap describing the allocation state of emergency buffers,
   with bit set indicating free. Return >= 0 if allocation is successful;
   < 0 if failure.  */

static inline int
atomic_alloc (unsigned int *mask)
{
  unsigned int old = *mask, ret, new;

  while (1)
    {
      if (old == 0)
	return -1;
      ret = old & -old;
      new = old & ~ret;
      new = __sync_val_compare_and_swap (mask, old, new);
      if (old == new)
	break;
      old = new;
    }

  return __builtin_ffs (ret) - 1;
}

/* Similarly, free an emergency buffer.  */

static inline void
atomic_free (unsigned int *mask, int bit)
{
  __sync_xor_and_fetch (mask, 1 << bit);
}


#define SIZE(X)		(sizeof(X) / sizeof(*(X)))
#define MASK_FOR(X)	((2U << (SIZE (X) - 1)) - 1)
#define PTR_IN(X, P)	((P) >= (X) && (P) < (X) + SIZE (X))

static struct unw_reg_state emergency_reg_state[32];
static unsigned int emergency_reg_state_free = MASK_FOR (emergency_reg_state);

static struct unw_labeled_state emergency_labeled_state[8];
static unsigned int emergency_labeled_state_free = MASK_FOR (emergency_labeled_state);

#ifdef ENABLE_MALLOC_CHECKING
static int reg_state_alloced;
static int labeled_state_alloced;
#endif

/* Allocation and deallocation of structures.  */

static struct unw_reg_state *
alloc_reg_state (void)
{
  struct unw_reg_state *rs;

#ifdef ENABLE_MALLOC_CHECKING
  reg_state_alloced++;
#endif

  rs = malloc (sizeof (struct unw_reg_state));
  if (!rs)
    {
      int n = atomic_alloc (&emergency_reg_state_free);
      if (n >= 0)
	rs = &emergency_reg_state[n];
    }

  return rs;
}

static void
free_reg_state (struct unw_reg_state *rs)
{
#ifdef ENABLE_MALLOC_CHECKING
  reg_state_alloced--;
#endif

  if (PTR_IN (emergency_reg_state, rs))
    atomic_free (&emergency_reg_state_free, rs - emergency_reg_state);
  else
    free (rs);
}

static struct unw_labeled_state *
alloc_label_state (void)
{
  struct unw_labeled_state *ls;

#ifdef ENABLE_MALLOC_CHECKING
  labeled_state_alloced++;
#endif

  ls = malloc(sizeof(struct unw_labeled_state));
  if (!ls)
    {
      int n = atomic_alloc (&emergency_labeled_state_free);
      if (n >= 0)
	ls = &emergency_labeled_state[n];
    }

  return ls;
}

static void
free_label_state (struct unw_labeled_state *ls)
{
#ifdef ENABLE_MALLOC_CHECKING
  labeled_state_alloced--;
#endif

  if (PTR_IN (emergency_labeled_state, ls))
    atomic_free (&emergency_labeled_state_free, emergency_labeled_state - ls);
  else
    free (ls);
}

/* Routines to manipulate the state stack.  */

static void
push (struct unw_state_record *sr)
{
  struct unw_reg_state *rs = alloc_reg_state ();
  memcpy (rs, &sr->curr, sizeof (*rs));
  sr->curr.next = rs;
}

static void
pop (struct unw_state_record *sr)
{
  struct unw_reg_state *rs = sr->curr.next;

  if (!rs)
    abort ();
  memcpy (&sr->curr, rs, sizeof(*rs));
  free_reg_state (rs);
}

/* Make a copy of the state stack.  Non-recursive to avoid stack overflows.  */

static struct unw_reg_state *
dup_state_stack (struct unw_reg_state *rs)
{
  struct unw_reg_state *copy, *prev = NULL, *first = NULL;

  while (rs)
    {
      copy = alloc_reg_state ();
      memcpy (copy, rs, sizeof(*copy));
      if (first)
	prev->next = copy;
      else
	first = copy;
      rs = rs->next;
      prev = copy;
    }

  return first;
}

/* Free all stacked register states (but not RS itself).  */
static void
free_state_stack (struct unw_reg_state *rs)
{
  struct unw_reg_state *p, *next;

  for (p = rs->next; p != NULL; p = next)
    {
      next = p->next;
      free_reg_state (p);
    }
  rs->next = NULL;
}

/* Free all labeled states.  */

static void
free_label_states (struct unw_labeled_state *ls)
{
  struct unw_labeled_state *next;

  for (; ls ; ls = next)
    {
      next = ls->next;

      free_state_stack (&ls->saved_state);
      free_label_state (ls);
    }
}

/* Unwind decoder routines */

static enum unw_register_index __attribute__((const))
decode_abreg (unsigned char abreg, int memory)
{
  switch (abreg)
    {
    case 0x04 ... 0x07: return UNW_REG_R4 + (abreg - 0x04);
    case 0x22 ... 0x25: return UNW_REG_F2 + (abreg - 0x22);
    case 0x30 ... 0x3f: return UNW_REG_F16 + (abreg - 0x30);
    case 0x41 ... 0x45: return UNW_REG_B1 + (abreg - 0x41);
    case 0x60: return UNW_REG_PR;
    case 0x61: return UNW_REG_PSP;
    case 0x62: return memory ? UNW_REG_PRI_UNAT_MEM : UNW_REG_PRI_UNAT_GR;
    case 0x63: return UNW_REG_RP;
    case 0x64: return UNW_REG_BSP;
    case 0x65: return UNW_REG_BSPSTORE;
    case 0x66: return UNW_REG_RNAT;
    case 0x67: return UNW_REG_UNAT;
    case 0x68: return UNW_REG_FPSR;
    case 0x69: return UNW_REG_PFS;
    case 0x6a: return UNW_REG_LC;
    default:
      abort ();
  }
}

static void
set_reg (struct unw_reg_info *reg, enum unw_where where,
	 int when, unsigned long val)
{
  reg->val = val;
  reg->where = where;
  if (reg->when == UNW_WHEN_NEVER)
    reg->when = when;
}

static void
alloc_spill_area (unsigned long *offp, unsigned long regsize,
		  struct unw_reg_info *lo, struct unw_reg_info *hi)
{
  struct unw_reg_info *reg;

  for (reg = hi; reg >= lo; --reg)
    {
      if (reg->where == UNW_WHERE_SPILL_HOME)
	{
	  reg->where = UNW_WHERE_PSPREL;
	  *offp -= regsize;
	  reg->val = *offp;
	}
    }
}

static inline void
spill_next_when (struct unw_reg_info **regp, struct unw_reg_info *lim,
		 unw_word t)
{
  struct unw_reg_info *reg;

  for (reg = *regp; reg <= lim; ++reg)
    {
      if (reg->where == UNW_WHERE_SPILL_HOME)
	{
	  reg->when = t;
	  *regp = reg + 1;
	  return;
	}
    }
  /* Excess spill.  */
  abort ();
}

static void
finish_prologue (struct unw_state_record *sr)
{
  struct unw_reg_info *reg;
  unsigned long off;
  int i;

  /* First, resolve implicit register save locations
     (see Section "11.4.2.3 Rules for Using Unwind Descriptors", rule 3).  */

  for (i = 0; i < (int) sizeof (save_order); ++i)
    {
      reg = sr->curr.reg + save_order[i];
      if (reg->where == UNW_WHERE_GR_SAVE)
	{
	  reg->where = UNW_WHERE_GR;
	  reg->val = sr->gr_save_loc++;
	}
    }

  /* Next, compute when the fp, general, and branch registers get saved.
     This must come before alloc_spill_area() because we need to know
     which registers are spilled to their home locations.  */
  if (sr->imask)
    {
      static unsigned char const limit[3] = {
	UNW_REG_F31, UNW_REG_R7, UNW_REG_B5
      };

      unsigned char kind, mask = 0, *cp = sr->imask;
      int t;
      struct unw_reg_info *(regs[3]);

      regs[0] = sr->curr.reg + UNW_REG_F2;
      regs[1] = sr->curr.reg + UNW_REG_R4;
      regs[2] = sr->curr.reg + UNW_REG_B1;

      for (t = 0; t < sr->region_len; ++t)
	{
	  if ((t & 3) == 0)
	    mask = *cp++;
	  kind = (mask >> 2*(3-(t & 3))) & 3;
	  if (kind > 0)
	    spill_next_when (&regs[kind - 1], sr->curr.reg + limit[kind - 1],
			     sr->region_start + t);
	}
    }

  /* Next, lay out the memory stack spill area.  */
  if (sr->any_spills)
    {
      off = sr->spill_offset;
      alloc_spill_area (&off, 16, sr->curr.reg + UNW_REG_F2,
		        sr->curr.reg + UNW_REG_F31); 
      alloc_spill_area (&off,  8, sr->curr.reg + UNW_REG_B1,
		        sr->curr.reg + UNW_REG_B5);
      alloc_spill_area (&off,  8, sr->curr.reg + UNW_REG_R4,
		        sr->curr.reg + UNW_REG_R7);
    }
}

/*
 * Region header descriptors.
 */

static void
desc_prologue (int body, unw_word rlen, unsigned char mask,
	       unsigned char grsave, struct unw_state_record *sr)
{
  int i;

  if (!(sr->in_body || sr->first_region))
    finish_prologue (sr);
  sr->first_region = 0;

  /* Check if we're done.  */
  if (sr->when_target < sr->region_start + sr->region_len) 
    {
      sr->done = 1;
      return;
    }

  for (i = 0; i < sr->epilogue_count; ++i)
    pop (sr);

  sr->epilogue_count = 0;
  sr->epilogue_start = UNW_WHEN_NEVER;

  if (!body)
    push (sr);

  sr->region_start += sr->region_len;
  sr->region_len = rlen;
  sr->in_body = body;

  if (!body)
    {
      for (i = 0; i < 4; ++i)
	{
	  if (mask & 0x8)
	    set_reg (sr->curr.reg + save_order[i], UNW_WHERE_GR,
		     sr->region_start + sr->region_len - 1, grsave++);
	  mask <<= 1;
	}
      sr->gr_save_loc = grsave;
      sr->any_spills = 0;
      sr->imask = 0;
      sr->spill_offset = 0x10;	/* default to psp+16 */
    }
}

/*
 * Prologue descriptors.
 */

static inline void
desc_abi (unsigned char abi,
	  unsigned char context,
	  struct unw_state_record *sr)
{
  sr->unwabi = (abi << 8) | context;
}

static inline void
desc_br_gr (unsigned char brmask, unsigned char gr,
	    struct unw_state_record *sr)
{
  int i;

  for (i = 0; i < 5; ++i)
    {
      if (brmask & 1)
	set_reg (sr->curr.reg + UNW_REG_B1 + i, UNW_WHERE_GR,
		 sr->region_start + sr->region_len - 1, gr++);
      brmask >>= 1;
    }
}

static inline void
desc_br_mem (unsigned char brmask, struct unw_state_record *sr)
{
  int i;

  for (i = 0; i < 5; ++i)
    {
      if (brmask & 1)
	{
	  set_reg (sr->curr.reg + UNW_REG_B1 + i, UNW_WHERE_SPILL_HOME,
		   sr->region_start + sr->region_len - 1, 0);
	  sr->any_spills = 1;
	}
      brmask >>= 1;
    }
}

static inline void
desc_frgr_mem (unsigned char grmask, unw_word frmask,
	       struct unw_state_record *sr)
{
  int i;

  for (i = 0; i < 4; ++i)
    {
      if ((grmask & 1) != 0)
	{
	  set_reg (sr->curr.reg + UNW_REG_R4 + i, UNW_WHERE_SPILL_HOME,
		   sr->region_start + sr->region_len - 1, 0);
	  sr->any_spills = 1;
	}
      grmask >>= 1;
    }
  for (i = 0; i < 20; ++i)
    {
      if ((frmask & 1) != 0)
	{
	  enum unw_register_index base = i < 4 ? UNW_REG_F2 : UNW_REG_F16 - 4;
	  set_reg (sr->curr.reg + base + i, UNW_WHERE_SPILL_HOME,
		   sr->region_start + sr->region_len - 1, 0);
	  sr->any_spills = 1;
	}
      frmask >>= 1;
    }
}

static inline void
desc_fr_mem (unsigned char frmask, struct unw_state_record *sr)
{
  int i;

  for (i = 0; i < 4; ++i)
    {
      if ((frmask & 1) != 0)
	{
	  set_reg (sr->curr.reg + UNW_REG_F2 + i, UNW_WHERE_SPILL_HOME,
		   sr->region_start + sr->region_len - 1, 0);
	  sr->any_spills = 1;
	}
      frmask >>= 1;
    }
}

static inline void
desc_gr_gr (unsigned char grmask, unsigned char gr,
	    struct unw_state_record *sr)
{
  int i;

  for (i = 0; i < 4; ++i)
    {
      if ((grmask & 1) != 0)
	set_reg (sr->curr.reg + UNW_REG_R4 + i, UNW_WHERE_GR,
		 sr->region_start + sr->region_len - 1, gr++);
      grmask >>= 1;
    }
}

static inline void
desc_gr_mem (unsigned char grmask, struct unw_state_record *sr)
{
  int i;

  for (i = 0; i < 4; ++i)
    {
      if ((grmask & 1) != 0)
	{
	  set_reg (sr->curr.reg + UNW_REG_R4 + i, UNW_WHERE_SPILL_HOME,
		   sr->region_start + sr->region_len - 1, 0);
	  sr->any_spills = 1;
	}
      grmask >>= 1;
    }
}

static inline void
desc_mem_stack_f (unw_word t, unw_word size, struct unw_state_record *sr)
{
  set_reg (sr->curr.reg + UNW_REG_PSP, UNW_WHERE_NONE,
	   sr->region_start + MIN ((int)t, sr->region_len - 1), 16*size);
}

static inline void
desc_mem_stack_v (unw_word t, struct unw_state_record *sr)
{
  sr->curr.reg[UNW_REG_PSP].when
    = sr->region_start + MIN ((int)t, sr->region_len - 1);
}

static inline void
desc_reg_gr (unsigned char reg, unsigned char dst, struct unw_state_record *sr)
{
  set_reg (sr->curr.reg + reg, UNW_WHERE_GR,
	   sr->region_start + sr->region_len - 1, dst);
}

static inline void
desc_reg_psprel (unsigned char reg, unw_word pspoff,
		 struct unw_state_record *sr)
{
  set_reg (sr->curr.reg + reg, UNW_WHERE_PSPREL,
	   sr->region_start + sr->region_len - 1,
	   0x10 - 4*pspoff);
}

static inline void
desc_reg_sprel (unsigned char reg, unw_word spoff, struct unw_state_record *sr)
{
  set_reg (sr->curr.reg + reg, UNW_WHERE_SPREL,
	   sr->region_start + sr->region_len - 1,
	   4*spoff);
}

static inline void
desc_rp_br (unsigned char dst, struct unw_state_record *sr)
{
  sr->return_link_reg = dst;
}

static inline void
desc_reg_when (unsigned char regnum, unw_word t, struct unw_state_record *sr)
{
  struct unw_reg_info *reg = sr->curr.reg + regnum;

  if (reg->where == UNW_WHERE_NONE)
    reg->where = UNW_WHERE_GR_SAVE;
  reg->when = sr->region_start + MIN ((int)t, sr->region_len - 1);
}

static inline void
desc_spill_base (unw_word pspoff, struct unw_state_record *sr)
{
  sr->spill_offset = 0x10 - 4*pspoff;
}

static inline unsigned char *
desc_spill_mask (unsigned char *imaskp, struct unw_state_record *sr)
{
  sr->imask = imaskp;
  return imaskp + (2*sr->region_len + 7)/8;
}

/*
 * Body descriptors.
 */
static inline void
desc_epilogue (unw_word t, unw_word ecount, struct unw_state_record *sr)
{
  sr->epilogue_start = sr->region_start + sr->region_len - 1 - t;
  sr->epilogue_count = ecount + 1;
}

static inline void
desc_copy_state (unw_word label, struct unw_state_record *sr)
{
  struct unw_labeled_state *ls;

  for (ls = sr->labeled_states; ls; ls = ls->next)
    {
      if (ls->label == label)
        {
	  free_state_stack (&sr->curr);
   	  memcpy (&sr->curr, &ls->saved_state, sizeof (sr->curr));
	  sr->curr.next = dup_state_stack (ls->saved_state.next);
	  return;
	}
    }
  abort ();
}

static inline void
desc_label_state (unw_word label, struct unw_state_record *sr)
{
  struct unw_labeled_state *ls = alloc_label_state ();

  ls->label = label;
  memcpy (&ls->saved_state, &sr->curr, sizeof (ls->saved_state));
  ls->saved_state.next = dup_state_stack (sr->curr.next);

  /* Insert into list of labeled states.  */
  ls->next = sr->labeled_states;
  sr->labeled_states = ls;
}

/*
 * General descriptors.
 */

static inline int
desc_is_active (unsigned char qp, unw_word t, struct unw_state_record *sr)
{
  if (sr->when_target <= sr->region_start + MIN ((int)t, sr->region_len - 1))
    return 0;
  if (qp > 0)
    {
      if ((sr->pr_val & (1UL << qp)) == 0) 
	return 0;
      sr->pr_mask |= (1UL << qp);
    }
  return 1;
}

static inline void
desc_restore_p (unsigned char qp, unw_word t, unsigned char abreg,
		struct unw_state_record *sr)
{
  struct unw_reg_info *r;

  if (! desc_is_active (qp, t, sr))
    return;

  r = sr->curr.reg + decode_abreg (abreg, 0);
  r->where = UNW_WHERE_NONE;
  r->when = sr->region_start + MIN ((int)t, sr->region_len - 1);
  r->val = 0;
}

static inline void
desc_spill_reg_p (unsigned char qp, unw_word t, unsigned char abreg,
		  unsigned char x, unsigned char ytreg,
		  struct unw_state_record *sr)
{
  enum unw_where where = UNW_WHERE_GR;
  struct unw_reg_info *r;

  if (! desc_is_active (qp, t, sr))
    return;

  if (x)
    where = UNW_WHERE_BR;
  else if (ytreg & 0x80)
    where = UNW_WHERE_FR;

  r = sr->curr.reg + decode_abreg (abreg, 0);
  r->where = where;
  r->when = sr->region_start + MIN ((int)t, sr->region_len - 1);
  r->val = ytreg & 0x7f;
}

static inline void
desc_spill_psprel_p (unsigned char qp, unw_word t, unsigned char abreg,
		     unw_word pspoff, struct unw_state_record *sr)
{
  struct unw_reg_info *r;

  if (! desc_is_active (qp, t, sr))
    return;

  r = sr->curr.reg + decode_abreg (abreg, 1);
  r->where = UNW_WHERE_PSPREL;
  r->when = sr->region_start + MIN((int)t, sr->region_len - 1);
  r->val = 0x10 - 4*pspoff;
}

static inline void
desc_spill_sprel_p (unsigned char qp, unw_word t, unsigned char abreg,
		    unw_word spoff, struct unw_state_record *sr)
{
  struct unw_reg_info *r;

  if (! desc_is_active (qp, t, sr))
    return;

  r = sr->curr.reg + decode_abreg (abreg, 1);
  r->where = UNW_WHERE_SPREL;
  r->when = sr->region_start + MIN ((int)t, sr->region_len - 1);
  r->val = 4*spoff;
}


#define UNW_DEC_BAD_CODE(code)			abort ();

/* Region headers.  */
#define UNW_DEC_PROLOGUE_GR(fmt,r,m,gr,arg)	desc_prologue(0,r,m,gr,arg)
#define UNW_DEC_PROLOGUE(fmt,b,r,arg)		desc_prologue(b,r,0,32,arg)

/* Prologue descriptors.  */
#define UNW_DEC_ABI(fmt,a,c,arg)		desc_abi(a,c,arg)
#define UNW_DEC_BR_GR(fmt,b,g,arg)		desc_br_gr(b,g,arg)
#define UNW_DEC_BR_MEM(fmt,b,arg)		desc_br_mem(b,arg)
#define UNW_DEC_FRGR_MEM(fmt,g,f,arg)		desc_frgr_mem(g,f,arg)
#define UNW_DEC_FR_MEM(fmt,f,arg)		desc_fr_mem(f,arg)
#define UNW_DEC_GR_GR(fmt,m,g,arg)		desc_gr_gr(m,g,arg)
#define UNW_DEC_GR_MEM(fmt,m,arg)		desc_gr_mem(m,arg)
#define UNW_DEC_MEM_STACK_F(fmt,t,s,arg)	desc_mem_stack_f(t,s,arg)
#define UNW_DEC_MEM_STACK_V(fmt,t,arg)		desc_mem_stack_v(t,arg)
#define UNW_DEC_REG_GR(fmt,r,d,arg)		desc_reg_gr(r,d,arg)
#define UNW_DEC_REG_PSPREL(fmt,r,o,arg)		desc_reg_psprel(r,o,arg)
#define UNW_DEC_REG_SPREL(fmt,r,o,arg)		desc_reg_sprel(r,o,arg)
#define UNW_DEC_REG_WHEN(fmt,r,t,arg)		desc_reg_when(r,t,arg)
#define UNW_DEC_PRIUNAT_WHEN_GR(fmt,t,arg)	desc_reg_when(UNW_REG_PRI_UNAT_GR,t,arg)
#define UNW_DEC_PRIUNAT_WHEN_MEM(fmt,t,arg)	desc_reg_when(UNW_REG_PRI_UNAT_MEM,t,arg)
#define UNW_DEC_PRIUNAT_GR(fmt,r,arg)		desc_reg_gr(UNW_REG_PRI_UNAT_GR,r,arg)
#define UNW_DEC_PRIUNAT_PSPREL(fmt,o,arg)	desc_reg_psprel(UNW_REG_PRI_UNAT_MEM,o,arg)
#define UNW_DEC_PRIUNAT_SPREL(fmt,o,arg)	desc_reg_sprel(UNW_REG_PRI_UNAT_MEM,o,arg)
#define UNW_DEC_RP_BR(fmt,d,arg)		desc_rp_br(d,arg)
#define UNW_DEC_SPILL_BASE(fmt,o,arg)		desc_spill_base(o,arg)
#define UNW_DEC_SPILL_MASK(fmt,m,arg)		(m = desc_spill_mask(m,arg))

/* Body descriptors.  */
#define UNW_DEC_EPILOGUE(fmt,t,c,arg)		desc_epilogue(t,c,arg)
#define UNW_DEC_COPY_STATE(fmt,l,arg)		desc_copy_state(l,arg)
#define UNW_DEC_LABEL_STATE(fmt,l,arg)		desc_label_state(l,arg)

/* General unwind descriptors.  */
#define UNW_DEC_SPILL_REG_P(f,p,t,a,x,y,arg)	desc_spill_reg_p(p,t,a,x,y,arg)
#define UNW_DEC_SPILL_REG(f,t,a,x,y,arg)	desc_spill_reg_p(0,t,a,x,y,arg)
#define UNW_DEC_SPILL_PSPREL_P(f,p,t,a,o,arg)	desc_spill_psprel_p(p,t,a,o,arg)
#define UNW_DEC_SPILL_PSPREL(f,t,a,o,arg)	desc_spill_psprel_p(0,t,a,o,arg)
#define UNW_DEC_SPILL_SPREL_P(f,p,t,a,o,arg)	desc_spill_sprel_p(p,t,a,o,arg)
#define UNW_DEC_SPILL_SPREL(f,t,a,o,arg)	desc_spill_sprel_p(0,t,a,o,arg)
#define UNW_DEC_RESTORE_P(f,p,t,a,arg)		desc_restore_p(p,t,a,arg)
#define UNW_DEC_RESTORE(f,t,a,arg)		desc_restore_p(0,t,a,arg)


/*
 * Generic IA-64 unwind info decoder.
 *
 * This file is used both by the Linux kernel and objdump.  Please keep
 * the copies of this file in sync.
 *
 * You need to customize the decoder by defining the following
 * macros/constants before including this file:
 *
 *  Types:
 *	unw_word	Unsigned integer type with at least 64 bits 
 *
 *  Register names:
 *	UNW_REG_BSP
 *	UNW_REG_BSPSTORE
 *	UNW_REG_FPSR
 *	UNW_REG_LC
 *	UNW_REG_PFS
 *	UNW_REG_PR
 *	UNW_REG_RNAT
 *	UNW_REG_PSP
 *	UNW_REG_RP
 *	UNW_REG_UNAT
 *
 *  Decoder action macros:
 *	UNW_DEC_BAD_CODE(code)
 *	UNW_DEC_ABI(fmt,abi,context,arg)
 *	UNW_DEC_BR_GR(fmt,brmask,gr,arg)
 *	UNW_DEC_BR_MEM(fmt,brmask,arg)
 *	UNW_DEC_COPY_STATE(fmt,label,arg)
 *	UNW_DEC_EPILOGUE(fmt,t,ecount,arg)
 *	UNW_DEC_FRGR_MEM(fmt,grmask,frmask,arg)
 *	UNW_DEC_FR_MEM(fmt,frmask,arg)
 *	UNW_DEC_GR_GR(fmt,grmask,gr,arg)
 *	UNW_DEC_GR_MEM(fmt,grmask,arg)
 *	UNW_DEC_LABEL_STATE(fmt,label,arg)
 *	UNW_DEC_MEM_STACK_F(fmt,t,size,arg)
 *	UNW_DEC_MEM_STACK_V(fmt,t,arg)
 *	UNW_DEC_PRIUNAT_GR(fmt,r,arg)
 *	UNW_DEC_PRIUNAT_WHEN_GR(fmt,t,arg)
 *	UNW_DEC_PRIUNAT_WHEN_MEM(fmt,t,arg)
 *	UNW_DEC_PRIUNAT_WHEN_PSPREL(fmt,pspoff,arg)
 *	UNW_DEC_PRIUNAT_WHEN_SPREL(fmt,spoff,arg)
 *	UNW_DEC_PROLOGUE(fmt,body,rlen,arg)
 *	UNW_DEC_PROLOGUE_GR(fmt,rlen,mask,grsave,arg)
 *	UNW_DEC_REG_PSPREL(fmt,reg,pspoff,arg)
 *	UNW_DEC_REG_REG(fmt,src,dst,arg)
 *	UNW_DEC_REG_SPREL(fmt,reg,spoff,arg)
 *	UNW_DEC_REG_WHEN(fmt,reg,t,arg)
 *	UNW_DEC_RESTORE(fmt,t,abreg,arg)
 *	UNW_DEC_RESTORE_P(fmt,qp,t,abreg,arg)
 *	UNW_DEC_SPILL_BASE(fmt,pspoff,arg)
 *	UNW_DEC_SPILL_MASK(fmt,imaskp,arg)
 *	UNW_DEC_SPILL_PSPREL(fmt,t,abreg,pspoff,arg)
 *	UNW_DEC_SPILL_PSPREL_P(fmt,qp,t,abreg,pspoff,arg)
 *	UNW_DEC_SPILL_REG(fmt,t,abreg,x,ytreg,arg)
 *	UNW_DEC_SPILL_REG_P(fmt,qp,t,abreg,x,ytreg,arg)
 *	UNW_DEC_SPILL_SPREL(fmt,t,abreg,spoff,arg)
 *	UNW_DEC_SPILL_SPREL_P(fmt,qp,t,abreg,pspoff,arg)
 */

static unw_word
unw_decode_uleb128 (unsigned char **dpp)
{
  unsigned shift = 0;
  unw_word byte, result = 0;
  unsigned char *bp = *dpp;

  while (1)
    {
      byte = *bp++;
      result |= (byte & 0x7f) << shift;
      if ((byte & 0x80) == 0)
	break;
      shift += 7;
    }
  *dpp = bp;
  return result;
}

static unsigned char *
unw_decode_x1 (unsigned char *dp,
	       unsigned char code __attribute__((unused)),
	       void *arg)
{
  unsigned char byte1, abreg;
  unw_word t, off;

  byte1 = *dp++;
  t = unw_decode_uleb128 (&dp);
  off = unw_decode_uleb128 (&dp);
  abreg = (byte1 & 0x7f);
  if (byte1 & 0x80)
	  UNW_DEC_SPILL_SPREL(X1, t, abreg, off, arg);
  else
	  UNW_DEC_SPILL_PSPREL(X1, t, abreg, off, arg);
  return dp;
}

static unsigned char *
unw_decode_x2 (unsigned char *dp,
	       unsigned char code __attribute__((unused)),
	       void *arg)
{
  unsigned char byte1, byte2, abreg, x, ytreg;
  unw_word t;

  byte1 = *dp++; byte2 = *dp++;
  t = unw_decode_uleb128 (&dp);
  abreg = (byte1 & 0x7f);
  ytreg = byte2;
  x = (byte1 >> 7) & 1;
  if ((byte1 & 0x80) == 0 && ytreg == 0)
    UNW_DEC_RESTORE(X2, t, abreg, arg);
  else
    UNW_DEC_SPILL_REG(X2, t, abreg, x, ytreg, arg);
  return dp;
}

static unsigned char *
unw_decode_x3 (unsigned char *dp,
	       unsigned char code __attribute__((unused)),
	       void *arg)
{
  unsigned char byte1, byte2, abreg, qp;
  unw_word t, off;

  byte1 = *dp++; byte2 = *dp++;
  t = unw_decode_uleb128 (&dp);
  off = unw_decode_uleb128 (&dp);

  qp = (byte1 & 0x3f);
  abreg = (byte2 & 0x7f);

  if (byte1 & 0x80)
    UNW_DEC_SPILL_SPREL_P(X3, qp, t, abreg, off, arg);
  else
    UNW_DEC_SPILL_PSPREL_P(X3, qp, t, abreg, off, arg);
  return dp;
}

static unsigned char *
unw_decode_x4 (unsigned char *dp,
	       unsigned char code __attribute__((unused)),
	       void *arg)
{
  unsigned char byte1, byte2, byte3, qp, abreg, x, ytreg;
  unw_word t;

  byte1 = *dp++; byte2 = *dp++; byte3 = *dp++;
  t = unw_decode_uleb128 (&dp);

  qp = (byte1 & 0x3f);
  abreg = (byte2 & 0x7f);
  x = (byte2 >> 7) & 1;
  ytreg = byte3;

  if ((byte2 & 0x80) == 0 && byte3 == 0)
    UNW_DEC_RESTORE_P(X4, qp, t, abreg, arg);
  else
    UNW_DEC_SPILL_REG_P(X4, qp, t, abreg, x, ytreg, arg);
  return dp;
}

static unsigned char *
unw_decode_r1 (unsigned char *dp, unsigned char code, void *arg)
{
  int body = (code & 0x20) != 0;
  unw_word rlen;

  rlen = (code & 0x1f);
  UNW_DEC_PROLOGUE(R1, body, rlen, arg);
  return dp;
}

static unsigned char *
unw_decode_r2 (unsigned char *dp, unsigned char code, void *arg)
{
  unsigned char byte1, mask, grsave;
  unw_word rlen;

  byte1 = *dp++;

  mask = ((code & 0x7) << 1) | ((byte1 >> 7) & 1);
  grsave = (byte1 & 0x7f);
  rlen = unw_decode_uleb128 (&dp);
  UNW_DEC_PROLOGUE_GR(R2, rlen, mask, grsave, arg);
  return dp;
}

static unsigned char *
unw_decode_r3 (unsigned char *dp, unsigned char code, void *arg)
{
  unw_word rlen;

  rlen = unw_decode_uleb128 (&dp);
  UNW_DEC_PROLOGUE(R3, ((code & 0x3) == 1), rlen, arg);
  return dp;
}

static unsigned char *
unw_decode_p1 (unsigned char *dp, unsigned char code, void *arg)
{
  unsigned char brmask = (code & 0x1f);

  UNW_DEC_BR_MEM(P1, brmask, arg);
  return dp;
}

static unsigned char *
unw_decode_p2_p5 (unsigned char *dp, unsigned char code, void *arg)
{
  if ((code & 0x10) == 0)
    {
      unsigned char byte1 = *dp++;

      UNW_DEC_BR_GR(P2, ((code & 0xf) << 1) | ((byte1 >> 7) & 1),
		    (byte1 & 0x7f), arg);
    }
  else if ((code & 0x08) == 0)
    {
      unsigned char byte1 = *dp++, r, dst;

      r = ((code & 0x7) << 1) | ((byte1 >> 7) & 1);
      dst = (byte1 & 0x7f);
      switch (r)
	{
	case 0: UNW_DEC_REG_GR(P3, UNW_REG_PSP, dst, arg); break;
	case 1: UNW_DEC_REG_GR(P3, UNW_REG_RP, dst, arg); break;
	case 2: UNW_DEC_REG_GR(P3, UNW_REG_PFS, dst, arg); break;
	case 3: UNW_DEC_REG_GR(P3, UNW_REG_PR, dst, arg); break;
	case 4: UNW_DEC_REG_GR(P3, UNW_REG_UNAT, dst, arg); break;
	case 5: UNW_DEC_REG_GR(P3, UNW_REG_LC, dst, arg); break;
	case 6: UNW_DEC_RP_BR(P3, dst, arg); break;
	case 7: UNW_DEC_REG_GR(P3, UNW_REG_RNAT, dst, arg); break;
	case 8: UNW_DEC_REG_GR(P3, UNW_REG_BSP, dst, arg); break;
	case 9: UNW_DEC_REG_GR(P3, UNW_REG_BSPSTORE, dst, arg); break;
	case 10: UNW_DEC_REG_GR(P3, UNW_REG_FPSR, dst, arg); break;
	case 11: UNW_DEC_PRIUNAT_GR(P3, dst, arg); break;
	default: UNW_DEC_BAD_CODE(r); break;
	}
    }
  else if ((code & 0x7) == 0)
    UNW_DEC_SPILL_MASK(P4, dp, arg);
  else if ((code & 0x7) == 1)
    {
      unw_word grmask, frmask, byte1, byte2, byte3;

      byte1 = *dp++; byte2 = *dp++; byte3 = *dp++;
      grmask = ((byte1 >> 4) & 0xf);
      frmask = ((byte1 & 0xf) << 16) | (byte2 << 8) | byte3;
      UNW_DEC_FRGR_MEM(P5, grmask, frmask, arg);
    }
  else
    UNW_DEC_BAD_CODE(code);
  return dp;
}

static unsigned char *
unw_decode_p6 (unsigned char *dp, unsigned char code, void *arg)
{
  int gregs = (code & 0x10) != 0;
  unsigned char mask = (code & 0x0f);

  if (gregs)
    UNW_DEC_GR_MEM(P6, mask, arg);
  else
    UNW_DEC_FR_MEM(P6, mask, arg);
  return dp;
}

static unsigned char *
unw_decode_p7_p10 (unsigned char *dp, unsigned char code, void *arg)
{
  unsigned char r, byte1, byte2;
  unw_word t, size;

  if ((code & 0x10) == 0)
    {
      r = (code & 0xf);
      t = unw_decode_uleb128 (&dp);
      switch (r)
	{
	case 0:
	  size = unw_decode_uleb128 (&dp);
	  UNW_DEC_MEM_STACK_F(P7, t, size, arg);
	  break;

	case 1: UNW_DEC_MEM_STACK_V(P7, t, arg); break;
	case 2: UNW_DEC_SPILL_BASE(P7, t, arg); break;
	case 3: UNW_DEC_REG_SPREL(P7, UNW_REG_PSP, t, arg); break;
	case 4: UNW_DEC_REG_WHEN(P7, UNW_REG_RP, t, arg); break;
	case 5: UNW_DEC_REG_PSPREL(P7, UNW_REG_RP, t, arg); break;
	case 6: UNW_DEC_REG_WHEN(P7, UNW_REG_PFS, t, arg); break;
	case 7: UNW_DEC_REG_PSPREL(P7, UNW_REG_PFS, t, arg); break;
	case 8: UNW_DEC_REG_WHEN(P7, UNW_REG_PR, t, arg); break;
	case 9: UNW_DEC_REG_PSPREL(P7, UNW_REG_PR, t, arg); break;
	case 10: UNW_DEC_REG_WHEN(P7, UNW_REG_LC, t, arg); break;
	case 11: UNW_DEC_REG_PSPREL(P7, UNW_REG_LC, t, arg); break;
	case 12: UNW_DEC_REG_WHEN(P7, UNW_REG_UNAT, t, arg); break;
	case 13: UNW_DEC_REG_PSPREL(P7, UNW_REG_UNAT, t, arg); break;
	case 14: UNW_DEC_REG_WHEN(P7, UNW_REG_FPSR, t, arg); break;
	case 15: UNW_DEC_REG_PSPREL(P7, UNW_REG_FPSR, t, arg); break;
	default: UNW_DEC_BAD_CODE(r); break;
	}
    }
  else
    {
      switch (code & 0xf)
	{
	case 0x0: /* p8 */
	  {
	    r = *dp++;
	    t = unw_decode_uleb128 (&dp);
	    switch (r)
	      {
	      case  1: UNW_DEC_REG_SPREL(P8, UNW_REG_RP, t, arg); break;
	      case  2: UNW_DEC_REG_SPREL(P8, UNW_REG_PFS, t, arg); break;
	      case  3: UNW_DEC_REG_SPREL(P8, UNW_REG_PR, t, arg); break;
	      case  4: UNW_DEC_REG_SPREL(P8, UNW_REG_LC, t, arg); break;
	      case  5: UNW_DEC_REG_SPREL(P8, UNW_REG_UNAT, t, arg); break;
	      case  6: UNW_DEC_REG_SPREL(P8, UNW_REG_FPSR, t, arg); break;
	      case  7: UNW_DEC_REG_WHEN(P8, UNW_REG_BSP, t, arg); break;
	      case  8: UNW_DEC_REG_PSPREL(P8, UNW_REG_BSP, t, arg); break;
	      case  9: UNW_DEC_REG_SPREL(P8, UNW_REG_BSP, t, arg); break;
	      case 10: UNW_DEC_REG_WHEN(P8, UNW_REG_BSPSTORE, t, arg); break;
	      case 11: UNW_DEC_REG_PSPREL(P8, UNW_REG_BSPSTORE, t, arg); break;
	      case 12: UNW_DEC_REG_SPREL(P8, UNW_REG_BSPSTORE, t, arg); break;
	      case 13: UNW_DEC_REG_WHEN(P8, UNW_REG_RNAT, t, arg); break;
	      case 14: UNW_DEC_REG_PSPREL(P8, UNW_REG_RNAT, t, arg); break;
	      case 15: UNW_DEC_REG_SPREL(P8, UNW_REG_RNAT, t, arg); break;
	      case 16: UNW_DEC_PRIUNAT_WHEN_GR(P8, t, arg); break;
	      case 17: UNW_DEC_PRIUNAT_PSPREL(P8, t, arg); break;
	      case 18: UNW_DEC_PRIUNAT_SPREL(P8, t, arg); break;
	      case 19: UNW_DEC_PRIUNAT_WHEN_MEM(P8, t, arg); break;
	      default: UNW_DEC_BAD_CODE(r); break;
	    }
	  }
	  break;

	case 0x1:
	  byte1 = *dp++; byte2 = *dp++;
	  UNW_DEC_GR_GR(P9, (byte1 & 0xf), (byte2 & 0x7f), arg);
	  break;

	case 0xf: /* p10 */
	  byte1 = *dp++; byte2 = *dp++;
	  UNW_DEC_ABI(P10, byte1, byte2, arg);
	  break;

	case 0x9:
	  return unw_decode_x1 (dp, code, arg);

	case 0xa:
	  return unw_decode_x2 (dp, code, arg);

	case 0xb:
	  return unw_decode_x3 (dp, code, arg);

	case 0xc:
	  return unw_decode_x4 (dp, code, arg);

	default:
	  UNW_DEC_BAD_CODE(code);
	  break;
	}
    }
  return dp;
}

static unsigned char *
unw_decode_b1 (unsigned char *dp, unsigned char code, void *arg)
{
  unw_word label = (code & 0x1f);

  if ((code & 0x20) != 0)
    UNW_DEC_COPY_STATE(B1, label, arg);
  else
    UNW_DEC_LABEL_STATE(B1, label, arg);
  return dp;
}

static unsigned char *
unw_decode_b2 (unsigned char *dp, unsigned char code, void *arg)
{
  unw_word t;

  t = unw_decode_uleb128 (&dp);
  UNW_DEC_EPILOGUE(B2, t, (code & 0x1f), arg);
  return dp;
}

static unsigned char *
unw_decode_b3_x4 (unsigned char *dp, unsigned char code, void *arg)
{
  unw_word t, ecount, label;

  if ((code & 0x10) == 0)
    {
      t = unw_decode_uleb128 (&dp);
      ecount = unw_decode_uleb128 (&dp);
      UNW_DEC_EPILOGUE(B3, t, ecount, arg);
    }
  else if ((code & 0x07) == 0)
    {
      label = unw_decode_uleb128 (&dp);
      if ((code & 0x08) != 0)
	UNW_DEC_COPY_STATE(B4, label, arg);
      else
	UNW_DEC_LABEL_STATE(B4, label, arg);
    }
  else
    switch (code & 0x7)
      {
      case 1: return unw_decode_x1 (dp, code, arg);
      case 2: return unw_decode_x2 (dp, code, arg);
      case 3: return unw_decode_x3 (dp, code, arg);
      case 4: return unw_decode_x4 (dp, code, arg);
      default: UNW_DEC_BAD_CODE(code); break;
      }
  return dp;
}

typedef unsigned char *(*unw_decoder) (unsigned char *, unsigned char, void *);

static const unw_decoder unw_decode_table[2][8] =
{
  /* prologue table: */
  {
    unw_decode_r1,	/* 0 */
    unw_decode_r1,
    unw_decode_r2,
    unw_decode_r3,
    unw_decode_p1,	/* 4 */
    unw_decode_p2_p5,
    unw_decode_p6,
    unw_decode_p7_p10
  },
  {
    unw_decode_r1,	/* 0 */
    unw_decode_r1,
    unw_decode_r2,
    unw_decode_r3,
    unw_decode_b1,	/* 4 */
    unw_decode_b1,
    unw_decode_b2,
    unw_decode_b3_x4
  }
};

/*
 * Decode one descriptor and return address of next descriptor.
 */
static inline unsigned char *
unw_decode (unsigned char *dp, int inside_body, void *arg)
{
  unw_decoder decoder;
  unsigned char code;

  code = *dp++;
  decoder = unw_decode_table[inside_body][code >> 5];
  dp = (*decoder) (dp, code, arg);
  return dp;
}


/* RSE helper functions.  */

static inline unsigned long
ia64_rse_slot_num (unsigned long *addr)
{
  return (((unsigned long) addr) >> 3) & 0x3f;
}

/* Return TRUE if ADDR is the address of an RNAT slot.  */
static inline unsigned long
ia64_rse_is_rnat_slot (unsigned long *addr)
{
  return ia64_rse_slot_num (addr) == 0x3f;
}

/* Returns the address of the RNAT slot that covers the slot at
   address SLOT_ADDR.  */
static inline unsigned long *
ia64_rse_rnat_addr (unsigned long *slot_addr)
{
  return (unsigned long *) ((unsigned long) slot_addr | (0x3f << 3));
}

/* Calculate the number of registers in the dirty partition starting at
   BSPSTORE with a size of DIRTY bytes.  This isn't simply DIRTY
   divided by eight because the 64th slot is used to store ar.rnat.  */
static inline unsigned long
ia64_rse_num_regs (unsigned long *bspstore, unsigned long *bsp)
{
  unsigned long slots = (bsp - bspstore);

  return slots - (ia64_rse_slot_num (bspstore) + slots)/0x40;
}

/* The inverse of the above: given bspstore and the number of
   registers, calculate ar.bsp.  */
static inline unsigned long *
ia64_rse_skip_regs (unsigned long *addr, long num_regs)
{
  long delta = ia64_rse_slot_num (addr) + num_regs;

  if (num_regs < 0)
    delta -= 0x3e;
  return addr + num_regs + delta/0x3f;
}


/* Copy register backing store from SRC to DST, LEN words
   (which include both saved registers and nat collections).
   DST_RNAT is a partial nat collection for DST.  SRC and DST
   don't have to be equal modulo 64 slots, so it cannot be
   done with a simple memcpy as the nat collections will be
   at different relative offsets and need to be combined together.  */
static void
ia64_copy_rbs (struct _Unwind_Context *info, unsigned long dst,
               unsigned long src, long len, unsigned long dst_rnat)
{
  long count;
  unsigned long src_rnat;
  unsigned long shift1, shift2;

  len <<= 3;
  dst_rnat &= (1UL << ((dst >> 3) & 0x3f)) - 1;
  src_rnat = src >= info->regstk_top
	     ? info->rnat : *(unsigned long *) (src | 0x1f8);
  src_rnat &= ~((1UL << ((src >> 3) & 0x3f)) - 1);
  /* Just to make sure.  */
  src_rnat &= ~(1UL << 63);
  shift1 = ((dst - src) >> 3) & 0x3f;
  if ((dst & 0x1f8) < (src & 0x1f8))
    shift1--;
  shift2 = 0x3f - shift1;
  if ((dst & 0x1f8) >= (src & 0x1f8))
    {
      count = ~dst & 0x1f8;
      goto first;
    }
  count = ~src & 0x1f8;
  goto second;
  while (len > 0)
    {
      src_rnat = src >= info->regstk_top
		 ? info->rnat : *(unsigned long *) (src | 0x1f8);
      /* Just to make sure.  */
      src_rnat &= ~(1UL << 63);
      count = shift2 << 3;
first:
      if (count > len)
        count = len;
      memcpy ((char *) dst, (char *) src, count);
      dst += count;
      src += count;
      len -= count;
      dst_rnat |= (src_rnat << shift1) & ~(1UL << 63);
      if (len <= 0)
        break;
      *(long *) dst = dst_rnat;
      dst += 8;
      dst_rnat = 0;
      count = shift1 << 3;
second:
      if (count > len)
        count = len;
      memcpy ((char *) dst, (char *) src, count);
      dst += count;
      src += count + 8;
      len -= count + 8;
      dst_rnat |= (src_rnat >> shift2);
    }
  if ((dst & 0x1f8) == 0x1f8)
    {
      *(long *) dst = dst_rnat;
      dst += 8;
      dst_rnat = 0;
    }
  /* Set info->regstk_top to lowest rbs address which will use
     info->rnat collection.  */
  info->regstk_top = dst & ~0x1ffUL;
  info->rnat = dst_rnat;
}

/* Unwind accessors.  */

static void
unw_access_gr (struct _Unwind_Context *info, int regnum,
	       unsigned long *val, char *nat, int write)
{
  unsigned long *addr, *nat_addr = 0, nat_mask = 0, dummy_nat;
  struct unw_ireg *ireg;

  if ((unsigned) regnum - 1 >= 127)
    abort ();

  if (regnum < 1)
    {
      nat_addr = addr = &dummy_nat;
      dummy_nat = 0;
    }
  else if (regnum < 32)
    {
      /* Access a non-stacked register.  */
      ireg = &info->ireg[regnum - 2];
      addr = ireg->loc;
      if (addr)
	{
	  nat_addr = addr + ireg->nat.off;
	  switch (ireg->nat.type)
	    {
	    case UNW_NAT_VAL:
	      /* Simulate getf.sig/setf.sig.  */
	      if (write)
		{
		  if (*nat)
		    {
		      /* Write NaTVal and be done with it.  */
		      addr[0] = 0;
		      addr[1] = 0x1fffe;
		      return;
		    }
		  addr[1] = 0x1003e;
		}
	      else if (addr[0] == 0 && addr[1] == 0x1ffe)
		{
		  /* Return NaT and be done with it.  */
		  *val = 0;
		  *nat = 1;
		  return;
		}
	      /* FALLTHRU */

	    case UNW_NAT_NONE:
	      dummy_nat = 0;
	      nat_addr = &dummy_nat;
	      break;

	    case UNW_NAT_MEMSTK:
	      nat_mask = 1UL << ((long) addr & 0x1f8)/8;
	      break;

	    case UNW_NAT_REGSTK:
	      if ((unsigned long) addr >= info->regstk_top)
		nat_addr = &info->rnat;
	      else
		nat_addr = ia64_rse_rnat_addr (addr);
	      nat_mask = 1UL << ia64_rse_slot_num (addr);
	      break;
	    }
	}
    }
  else
    {
      /* Access a stacked register.  */
      addr = ia64_rse_skip_regs ((unsigned long *) info->bsp, regnum - 32);
      if ((unsigned long) addr >= info->regstk_top)
	nat_addr = &info->rnat;
      else
	nat_addr = ia64_rse_rnat_addr (addr);
      nat_mask = 1UL << ia64_rse_slot_num (addr);
    }

  if (write)
    {
      *addr = *val;
      if (*nat)
	*nat_addr |= nat_mask;
      else
	*nat_addr &= ~nat_mask;
    }
  else
    {
      *val = *addr;
      *nat = (*nat_addr & nat_mask) != 0;
    }
}

/* Get the value of register REG as saved in CONTEXT.  */

_Unwind_Word
_Unwind_GetGR (struct _Unwind_Context *context, int index)
{
  _Unwind_Word ret;
  char nat;

  if (index == 1)
    return context->gp;
  else if (index >= 15 && index <= 18)
    return context->eh_data[index - 15];
  else
    unw_access_gr (context, index, &ret, &nat, 0);

  return ret;
}

/* Overwrite the saved value for register REG in CONTEXT with VAL.  */

void
_Unwind_SetGR (struct _Unwind_Context *context, int index, _Unwind_Word val)
{
  char nat = 0;

  if (index == 1)
    context->gp = val;
  else if (index >= 15 && index <= 18)
    context->eh_data[index - 15] = val;
  else
    unw_access_gr (context, index, &val, &nat, 1);
}

/* Retrieve the return address for CONTEXT.  */

inline _Unwind_Ptr
_Unwind_GetIP (struct _Unwind_Context *context)
{
  return context->rp;
}

inline _Unwind_Ptr
_Unwind_GetIPInfo (struct _Unwind_Context *context, int *ip_before_insn)
{
  *ip_before_insn = 0;
  return context->rp;
}

/* Overwrite the return address for CONTEXT with VAL.  */

inline void
_Unwind_SetIP (struct _Unwind_Context *context, _Unwind_Ptr val)
{
  context->rp = val;
}

void *
_Unwind_GetLanguageSpecificData (struct _Unwind_Context *context)
{
  return context->lsda;
}

_Unwind_Ptr
_Unwind_GetRegionStart (struct _Unwind_Context *context)
{
  return context->region_start;
}

void *
_Unwind_FindEnclosingFunction (void *pc)
{
  struct unw_table_entry *ent;
  unsigned long segment_base, gp;

  ent = _Unwind_FindTableEntry (pc, &segment_base, &gp);
  if (ent == NULL)
    return NULL;
  else
    return (void *)(segment_base + ent->start_offset);
}

/* Get the value of the CFA as saved in CONTEXT.  In GCC/Dwarf2 parlance,
   the CFA is the value of the stack pointer on entry; In IA-64 unwind
   parlance, this is the PSP.  */

_Unwind_Word
_Unwind_GetCFA (struct _Unwind_Context *context)
{
  return (_Unwind_Ptr) context->psp;
}

/* Get the value of the Backing Store Pointer as saved in CONTEXT.  */

_Unwind_Word
_Unwind_GetBSP (struct _Unwind_Context *context)
{
  return (_Unwind_Ptr) context->bsp;
}

#ifdef MD_UNWIND_SUPPORT
#include MD_UNWIND_SUPPORT
#endif

static _Unwind_Reason_Code
uw_frame_state_for (struct _Unwind_Context *context, _Unwind_FrameState *fs)
{
  struct unw_table_entry *ent;
  unsigned long *unw, header, length;
  unsigned char *insn, *insn_end;
  unsigned long segment_base;
  struct unw_reg_info *r;

  memset (fs, 0, sizeof (*fs));
  for (r = fs->curr.reg; r < fs->curr.reg + UNW_NUM_REGS; ++r)
    r->when = UNW_WHEN_NEVER;
  context->lsda = 0;

  ent = _Unwind_FindTableEntry ((void *) context->rp,
				&segment_base, &context->gp);
  if (ent == NULL)
    {
      /* Couldn't find unwind info for this function.  Try an
	 os-specific fallback mechanism.  This will necessarily
	 not provide a personality routine or LSDA.  */
#ifdef MD_FALLBACK_FRAME_STATE_FOR
      if (MD_FALLBACK_FRAME_STATE_FOR (context, fs) == _URC_NO_REASON)
	return _URC_NO_REASON;

      /* [SCRA 11.4.1] A leaf function with no memory stack, no exception
	 handlers, and which keeps the return value in B0 does not need
	 an unwind table entry.

	 This can only happen in the frame after unwinding through a signal
	 handler.  Avoid infinite looping by requiring that B0 != RP.
	 RP == 0 terminates the chain.  */
      if (context->br_loc[0] && *context->br_loc[0] != context->rp
	  && context->rp != 0)
	{
	  fs->curr.reg[UNW_REG_RP].where = UNW_WHERE_BR;
	  fs->curr.reg[UNW_REG_RP].when = -1;
	  fs->curr.reg[UNW_REG_RP].val = 0;
	  return _URC_NO_REASON;
	}
#endif
      return _URC_END_OF_STACK;
    }

  context->region_start = ent->start_offset + segment_base;
  fs->when_target = ((context->rp & -16) - context->region_start) / 16 * 3
		    + (context->rp & 15);

  unw = (unsigned long *) (ent->info_offset + segment_base);
  header = *unw;
  length = UNW_LENGTH (header);

  /* ??? Perhaps check UNW_VER / UNW_FLAG_OSMASK.  */

  if (UNW_FLAG_EHANDLER (header) | UNW_FLAG_UHANDLER (header))
    {
      fs->personality =
	*(_Unwind_Personality_Fn *) (unw[length + 1] + context->gp);
      context->lsda = unw + length + 2;
    }

  insn = (unsigned char *) (unw + 1);
  insn_end = (unsigned char *) (unw + 1 + length);
  while (!fs->done && insn < insn_end)
    insn = unw_decode (insn, fs->in_body, fs);

  free_label_states (fs->labeled_states);
  free_state_stack (&fs->curr);

#ifdef ENABLE_MALLOC_CHECKING
  if (reg_state_alloced || labeled_state_alloced)
    abort ();
#endif

  /* If we're in the epilogue, sp has been restored and all values
     on the memory stack below psp also have been restored.  */
  if (fs->when_target > fs->epilogue_start)
    {
      struct unw_reg_info *r;

      fs->curr.reg[UNW_REG_PSP].where = UNW_WHERE_NONE;
      fs->curr.reg[UNW_REG_PSP].val = 0;
      for (r = fs->curr.reg; r < fs->curr.reg + UNW_NUM_REGS; ++r)
	if ((r->where == UNW_WHERE_PSPREL && r->val <= 0x10)
	    || r->where == UNW_WHERE_SPREL)
	  r->where = UNW_WHERE_NONE;
    }

  /* If RP did't get saved, generate entry for the return link register.  */
  if (fs->curr.reg[UNW_REG_RP].when >= fs->when_target)
    {
      fs->curr.reg[UNW_REG_RP].where = UNW_WHERE_BR;
      fs->curr.reg[UNW_REG_RP].when = -1;
      fs->curr.reg[UNW_REG_RP].val = fs->return_link_reg;
    }

  return _URC_NO_REASON;
}

static void
uw_update_reg_address (struct _Unwind_Context *context,
		       _Unwind_FrameState *fs,
		       enum unw_register_index regno)
{
  struct unw_reg_info *r = fs->curr.reg + regno;
  void *addr;
  unsigned long rval;

  if (r->where == UNW_WHERE_NONE || r->when >= fs->when_target)
    return;

  rval = r->val;
  switch (r->where)
    {
    case UNW_WHERE_GR:
      if (rval >= 32)
	addr = ia64_rse_skip_regs ((unsigned long *) context->bsp, rval - 32);
      else if (rval >= 2)
	addr = context->ireg[rval - 2].loc;
      else if (rval == 0)
	{
	  static const unsigned long dummy;
	  addr = (void *) &dummy;
	}
      else
	abort ();
      break;

    case UNW_WHERE_FR:
      if (rval >= 2 && rval < 32)
	addr = context->fr_loc[rval - 2];
      else
	abort ();
      break;

    case UNW_WHERE_BR:
      /* Note that while RVAL can only be 1-5 from normal descriptors,
	 we can want to look at B0, B6 and B7 due to having manually unwound a
	 signal frame.  */
      if (rval < 8)
	addr = context->br_loc[rval];
      else
	abort ();
      break;

    case UNW_WHERE_SPREL:
      addr = (void *)(context->sp + rval);
      break;

    case UNW_WHERE_PSPREL:
      addr = (void *)(context->psp + rval);
      break;

    default:
      abort ();
    }

  switch (regno)
    {
    case UNW_REG_R2 ... UNW_REG_R31:
      context->ireg[regno - UNW_REG_R2].loc = addr;
      switch (r->where)
      {
      case UNW_WHERE_GR:
	if (rval >= 32)
	  {
	    context->ireg[regno - UNW_REG_R2].nat.type = UNW_NAT_MEMSTK;
	    context->ireg[regno - UNW_REG_R2].nat.off
	      = context->pri_unat_loc - (unsigned long *) addr;
	  }
	else if (rval >= 2)
	  {
	    context->ireg[regno - UNW_REG_R2].nat
	      = context->ireg[rval - 2].nat;
	  }
	else if (rval == 0)
	  {
	    context->ireg[regno - UNW_REG_R2].nat.type = UNW_NAT_NONE;
	    context->ireg[regno - UNW_REG_R2].nat.off = 0;
	  }
	else
	  abort ();
	break;

      case UNW_WHERE_FR:
	context->ireg[regno - UNW_REG_R2].nat.type = UNW_NAT_VAL;
	context->ireg[regno - UNW_REG_R2].nat.off = 0;
	break;

      case UNW_WHERE_BR:
	context->ireg[regno - UNW_REG_R2].nat.type = UNW_NAT_NONE;
	context->ireg[regno - UNW_REG_R2].nat.off = 0;
	break;

      case UNW_WHERE_PSPREL:
      case UNW_WHERE_SPREL:
	context->ireg[regno - UNW_REG_R2].nat.type = UNW_NAT_MEMSTK;
	context->ireg[regno - UNW_REG_R2].nat.off
	  = context->pri_unat_loc - (unsigned long *) addr;
	break;

      default:
	abort ();
      }
      break;

    case UNW_REG_F2 ... UNW_REG_F31:
      context->fr_loc[regno - UNW_REG_F2] = addr;
      break;

    case UNW_REG_B1 ... UNW_REG_B5:
      context->br_loc[regno - UNW_REG_B0] = addr;
      break;

    case UNW_REG_BSP:
      context->bsp_loc = addr;
      break;
    case UNW_REG_BSPSTORE:
      context->bspstore_loc = addr;
      break;
    case UNW_REG_PFS:
      context->pfs_loc = addr;
      break;
    case UNW_REG_RP:
      context->rp = *(unsigned long *)addr;
      break;
    case UNW_REG_UNAT:
      context->unat_loc = addr;
      break;
    case UNW_REG_PR:
      context->pr = *(unsigned long *) addr;
      break;
    case UNW_REG_LC:
      context->lc_loc = addr;
      break;
    case UNW_REG_FPSR:
      context->fpsr_loc = addr;
      break;

    case UNW_REG_PSP:
      context->psp = *(unsigned long *)addr;
      break;

    default:
      abort ();
    }
}

static void
uw_update_context (struct _Unwind_Context *context, _Unwind_FrameState *fs)
{
  long i;

#ifdef MD_HANDLE_UNWABI
  MD_HANDLE_UNWABI (context, fs);
#endif

  context->sp = context->psp;

  /* First, set PSP.  Subsequent instructions may depend on this value.  */
  if (fs->when_target > fs->curr.reg[UNW_REG_PSP].when)
    {
      if (fs->curr.reg[UNW_REG_PSP].where == UNW_WHERE_NONE)
	context->psp = context->psp + fs->curr.reg[UNW_REG_PSP].val;
      else
	uw_update_reg_address (context, fs, UNW_REG_PSP);
    }

  /* Determine the location of the primary UNaT.  */
  {
    int i;
    if (fs->when_target < fs->curr.reg[UNW_REG_PRI_UNAT_GR].when)
      i = UNW_REG_PRI_UNAT_MEM;
    else if (fs->when_target < fs->curr.reg[UNW_REG_PRI_UNAT_MEM].when)
      i = UNW_REG_PRI_UNAT_GR;
    else if (fs->curr.reg[UNW_REG_PRI_UNAT_MEM].when
	     > fs->curr.reg[UNW_REG_PRI_UNAT_GR].when)
      i = UNW_REG_PRI_UNAT_MEM;
    else
      i = UNW_REG_PRI_UNAT_GR;
    uw_update_reg_address (context, fs, i);
  }

  /* Compute the addresses of all registers saved in this frame.  */
  for (i = UNW_REG_BSP; i < UNW_NUM_REGS; ++i)
    uw_update_reg_address (context, fs, i);

  /* Unwind BSP for the local registers allocated this frame.  */
  /* ??? What to do with stored BSP or BSPSTORE registers.  */
  /* We assert that we are either at a call site, or we have
     just unwound through a signal frame.  In either case
     pfs_loc is valid.	*/
  if (!(fs -> no_reg_stack_frame))
    {
      unsigned long pfs = *context->pfs_loc;
      unsigned long sol = (pfs >> 7) & 0x7f;
      context->bsp = (unsigned long)
	ia64_rse_skip_regs ((unsigned long *) context->bsp, -sol);
    }
}

static void
uw_advance_context (struct _Unwind_Context *context, _Unwind_FrameState *fs)
{
  uw_update_context (context, fs);
}

/* Fill in CONTEXT for top-of-stack.  The only valid registers at this
   level will be the return address and the CFA.  Note that CFA = SP+16.  */
   
#define uw_init_context(CONTEXT)					\
  do {									\
    /* ??? There is a whole lot o code in uw_install_context that	\
       tries to avoid spilling the entire machine state here.  We	\
       should try to make that work again.  */				\
    __builtin_unwind_init();						\
    uw_init_context_1 (CONTEXT, __builtin_ia64_bsp ());			\
  } while (0)

static void
uw_init_context_1 (struct _Unwind_Context *context, void *bsp)
{
  void *rp = __builtin_extract_return_addr (__builtin_return_address (0));
  /* Set psp to the caller's stack pointer.  */
  void *psp = __builtin_dwarf_cfa () - 16;
  _Unwind_FrameState fs;
  unsigned long rnat, tmp1, tmp2;

  /* Flush the register stack to memory so that we can access it.
     Get rse nat collection for the last incomplete rbs chunk of
     registers at the same time.  For this RSE needs to be turned
     into the mandatory only mode.  */
  asm ("mov.m %1 = ar.rsc;;\n\t"
       "and %2 = 0x1c, %1;;\n\t"
       "mov.m ar.rsc = %2;;\n\t"
       "flushrs;;\n\t"
       "mov.m %0 = ar.rnat;;\n\t"
       "mov.m ar.rsc = %1\n\t"
       : "=r" (rnat), "=r" (tmp1), "=r" (tmp2));

  memset (context, 0, sizeof (struct _Unwind_Context));
  context->bsp = (unsigned long) bsp;
  /* Set context->regstk_top to lowest rbs address which will use
     context->rnat collection.  */
  context->regstk_top = context->bsp & ~0x1ffULL;
  context->rnat = rnat;
  context->psp = (unsigned long) psp;
  context->rp = (unsigned long) rp;
  asm ("mov %0 = sp" : "=r" (context->sp));
  asm ("mov %0 = pr" : "=r" (context->pr));
  context->pri_unat_loc = &context->initial_unat;	/* ??? */

  if (uw_frame_state_for (context, &fs) != _URC_NO_REASON)
    abort ();

  uw_update_context (context, &fs);
}

/* Install (i.e. longjmp to) the contents of TARGET.  */

static void __attribute__((noreturn))
uw_install_context (struct _Unwind_Context *current __attribute__((unused)),
		    struct _Unwind_Context *target)
{
  unsigned long ireg_buf[4], ireg_nat = 0, ireg_pr = 0;
  long i;

  /* Copy integer register data from the target context to a
     temporary buffer.  Do this so that we can frob AR.UNAT
     to get the NaT bits for these registers set properly.  */
  for (i = 4; i <= 7; ++i)
    {
      char nat;
      void *t = target->ireg[i - 2].loc;
      if (t)
	{
	  unw_access_gr (target, i, &ireg_buf[i - 4], &nat, 0);
          ireg_nat |= (long)nat << (((size_t)&ireg_buf[i - 4] >> 3) & 0x3f);
	  /* Set p6 - p9.  */
	  ireg_pr |= 4L << i;
	}
    }

  /* The value in uc_bsp that we've computed is that for the 
     target function.  The value that we install below will be
     adjusted by the BR.RET instruction based on the contents
     of AR.PFS.  So we must unadjust that here.  */
  target->bsp = (unsigned long)
    ia64_rse_skip_regs ((unsigned long *)target->bsp,
			(*target->pfs_loc >> 7) & 0x7f);

  if (target->bsp < target->regstk_top)
    target->rnat = *ia64_rse_rnat_addr ((unsigned long *) target->bsp);

  /* Provide assembly with the offsets into the _Unwind_Context.  */
  asm volatile ("uc_rnat = %0"
		: : "i"(offsetof (struct _Unwind_Context, rnat)));
  asm volatile ("uc_bsp = %0"
		: : "i"(offsetof (struct _Unwind_Context, bsp)));
  asm volatile ("uc_psp = %0"
		: : "i"(offsetof (struct _Unwind_Context, psp)));
  asm volatile ("uc_rp = %0"
		: : "i"(offsetof (struct _Unwind_Context, rp)));
  asm volatile ("uc_pr = %0"
		: : "i"(offsetof (struct _Unwind_Context, pr)));
  asm volatile ("uc_gp = %0"
		: : "i"(offsetof (struct _Unwind_Context, gp)));
  asm volatile ("uc_pfs_loc = %0"
		: : "i"(offsetof (struct _Unwind_Context, pfs_loc)));
  asm volatile ("uc_unat_loc = %0"
		: : "i"(offsetof (struct _Unwind_Context, unat_loc)));
  asm volatile ("uc_lc_loc = %0"
		: : "i"(offsetof (struct _Unwind_Context, lc_loc)));
  asm volatile ("uc_fpsr_loc = %0"
		: : "i"(offsetof (struct _Unwind_Context, fpsr_loc)));
  asm volatile ("uc_eh_data = %0"
		: : "i"(offsetof (struct _Unwind_Context, eh_data)));
  asm volatile ("uc_br_loc = %0"
		: : "i"(offsetof (struct _Unwind_Context, br_loc)));
  asm volatile ("uc_fr_loc = %0"
		: : "i"(offsetof (struct _Unwind_Context, fr_loc)));

  asm volatile (
	/* Load up call-saved non-window integer registers from ireg_buf.  */
	"add r20 = 8, %1			\n\t"
	"mov ar.unat = %2			\n\t"
	"mov pr = %3, 0x3c0			\n\t"
	";;					\n\t"
	"(p6) ld8.fill r4 = [%1]		\n\t"
	"(p7) ld8.fill r5 = [r20]		\n\t"
	"add r21 = uc_br_loc + 16, %0		\n\t"
	"adds %1 = 16, %1			\n\t"
	"adds r20 = 16, r20			\n\t"
	";;					\n\t"
	"(p8) ld8.fill r6 = [%1]		\n\t"
	"(p9) ld8.fill r7 = [r20]		\n\t"
	"add r20 = uc_br_loc + 8, %0		\n\t"
	";;					\n\t"
	/* Load up call-saved branch registers.  */
	"ld8 r22 = [r20], 16			\n\t"
	"ld8 r23 = [r21], 16			\n\t"
	";;					\n\t"
	"ld8 r24 = [r20], 16			\n\t"
	"ld8 r25 = [r21], uc_fr_loc - (uc_br_loc + 32)\n\t"
	";;					\n\t"
	"ld8 r26 = [r20], uc_fr_loc + 8 - (uc_br_loc + 40)\n\t"
	"ld8 r27 = [r21], 24			\n\t"
	"cmp.ne p6, p0 = r0, r22		\n\t"
	";;					\n\t"
	"ld8 r28 = [r20], 8			\n\t"
	"(p6) ld8 r22 = [r22]			\n\t"
	"cmp.ne p7, p0 = r0, r23		\n\t"
	";;					\n\t"
	"(p7) ld8 r23 = [r23]			\n\t"
	"cmp.ne p8, p0 = r0, r24		\n\t"
	";;					\n\t"
	"(p8) ld8 r24 = [r24]			\n\t"
	"(p6) mov b1 = r22			\n\t"
	"cmp.ne p9, p0 = r0, r25		\n\t"
	";;					\n\t"
	"(p9) ld8 r25 = [r25]			\n\t"
	"(p7) mov b2 = r23			\n\t"
	"cmp.ne p6, p0 = r0, r26		\n\t"
	";;					\n\t"
	"(p6) ld8 r26 = [r26]			\n\t"
	"(p8) mov b3 = r24			\n\t"
	"cmp.ne p7, p0 = r0, r27		\n\t"
	";;					\n\t"
	/* Load up call-saved fp registers.  */
	"(p7) ldf.fill f2 = [r27]		\n\t"
	"(p9) mov b4 = r25			\n\t"
	"cmp.ne p8, p0 = r0, r28		\n\t"
	";;					\n\t"
	"(p8) ldf.fill f3 = [r28]		\n\t"
	"(p6) mov b5 = r26			\n\t"
	";;					\n\t"
	"ld8 r29 = [r20], 16*8 - 4*8		\n\t"
	"ld8 r30 = [r21], 17*8 - 5*8		\n\t"
	";;					\n\t"
	"ld8 r22 = [r20], 16			\n\t"
	"ld8 r23 = [r21], 16			\n\t"
	";;					\n\t"
	"ld8 r24 = [r20], 16			\n\t"
	"ld8 r25 = [r21]			\n\t"
	"cmp.ne p6, p0 = r0, r29		\n\t"
	";;					\n\t"
	"ld8 r26 = [r20], 8			\n\t"
	"(p6) ldf.fill f4 = [r29]		\n\t"
	"cmp.ne p7, p0 = r0, r30		\n\t"
	";;					\n\t"
	"ld8 r27 = [r20], 8			\n\t"
	"(p7) ldf.fill f5 = [r30]		\n\t"
	"cmp.ne p6, p0 = r0, r22		\n\t"
	";;					\n\t"
	"ld8 r28 = [r20], 8			\n\t"
	"(p6) ldf.fill f16 = [r22]		\n\t"
	"cmp.ne p7, p0 = r0, r23		\n\t"
	";;					\n\t"
	"ld8 r29 = [r20], 8			\n\t"
	"(p7) ldf.fill f17 = [r23]		\n\t"
	"cmp.ne p6, p0 = r0, r24		\n\t"
	";;					\n\t"
	"ld8 r22 = [r20], 8			\n\t"
	"(p6) ldf.fill f18 = [r24]		\n\t"
	"cmp.ne p7, p0 = r0, r25		\n\t"
	";;					\n\t"
	"ld8 r23 = [r20], 8			\n\t"
	"(p7) ldf.fill f19 = [r25]		\n\t"
	"cmp.ne p6, p0 = r0, r26		\n\t"
	";;					\n\t"
	"ld8 r24 = [r20], 8			\n\t"
	"(p6) ldf.fill f20 = [r26]		\n\t"
	"cmp.ne p7, p0 = r0, r27		\n\t"
	";;					\n\t"
	"ld8 r25 = [r20], 8			\n\t"
	"(p7) ldf.fill f21 = [r27]		\n\t"
	"cmp.ne p6, p0 = r0, r28		\n\t"
	";;					\n\t"
	"ld8 r26 = [r20], 8			\n\t"
	"(p6) ldf.fill f22 = [r28]		\n\t"
	"cmp.ne p7, p0 = r0, r29		\n\t"
	";;					\n\t"
	"ld8 r27 = [r20], 8			\n\t"
	";;					\n\t"
	"ld8 r28 = [r20], 8			\n\t"
	"(p7) ldf.fill f23 = [r29]		\n\t"
	"cmp.ne p6, p0 = r0, r22		\n\t"
	";;					\n\t"
	"ld8 r29 = [r20], 8			\n\t"
	"(p6) ldf.fill f24 = [r22]		\n\t"
	"cmp.ne p7, p0 = r0, r23		\n\t"
	";;					\n\t"
	"(p7) ldf.fill f25 = [r23]		\n\t"
	"cmp.ne p6, p0 = r0, r24		\n\t"
	"cmp.ne p7, p0 = r0, r25		\n\t"
	";;					\n\t"
	"(p6) ldf.fill f26 = [r24]		\n\t"
	"(p7) ldf.fill f27 = [r25]		\n\t"
	"cmp.ne p6, p0 = r0, r26		\n\t"
	";;					\n\t"
	"(p6) ldf.fill f28 = [r26]		\n\t"
	"cmp.ne p7, p0 = r0, r27		\n\t"
	"cmp.ne p6, p0 = r0, r28		\n\t"
	";;					\n\t"
	"(p7) ldf.fill f29 = [r27]		\n\t"
	"(p6) ldf.fill f30 = [r28]		\n\t"
	"cmp.ne p7, p0 = r0, r29		\n\t"
	";;					\n\t"
	"(p7) ldf.fill f31 = [r29]		\n\t"
	"add r20 = uc_rnat, %0			\n\t"
	"add r21 = uc_bsp, %0			\n\t"
	";;					\n\t"
	/* Load the balance of the thread state from the context.  */
	"ld8 r22 = [r20], uc_psp - uc_rnat	\n\t"
	"ld8 r23 = [r21], uc_gp - uc_bsp	\n\t"
	";;					\n\t"
	"ld8 r24 = [r20], uc_pfs_loc - uc_psp	\n\t"
	"ld8 r1 = [r21], uc_rp - uc_gp		\n\t"
	";;					\n\t"
	"ld8 r25 = [r20], uc_unat_loc - uc_pfs_loc\n\t"
	"ld8 r26 = [r21], uc_pr - uc_rp		\n\t"
	";;					\n\t"
	"ld8 r27 = [r20], uc_lc_loc - uc_unat_loc\n\t"
	"ld8 r28 = [r21], uc_fpsr_loc - uc_pr	\n\t"
	";;					\n\t"
	"ld8 r29 = [r20], uc_eh_data - uc_lc_loc\n\t"
	"ld8 r30 = [r21], uc_eh_data + 8 - uc_fpsr_loc\n\t"
	";;					\n\t"
	/* Load data for the exception handler.  */
	"ld8 r15 = [r20], 16			\n\t"
	"ld8 r16 = [r21], 16			\n\t"
	";;					\n\t"
	"ld8 r17 = [r20]			\n\t"
	"ld8 r18 = [r21]			\n\t"
	";;					\n\t"
	/* Install the balance of the thread state loaded above.  */
	"cmp.ne p6, p0 = r0, r25		\n\t"
	"cmp.ne p7, p0 = r0, r27		\n\t"
	";;					\n\t"
	"(p6) ld8 r25 = [r25]			\n\t"
	"(p7) ld8 r27 = [r27]			\n\t"
	";;					\n\t"
	"(p7) mov.m ar.unat = r27		\n\t"
	"(p6) mov.i ar.pfs = r25		\n\t"
	"cmp.ne p9, p0 = r0, r29		\n\t"
	";;					\n\t"
	"(p9) ld8 r29 = [r29]			\n\t"
	"cmp.ne p6, p0 = r0, r30		\n\t"
	";;					\n\t"
	"(p6) ld8 r30 = [r30]			\n\t"
	/* Don't clobber p6-p9, which are in use at present.  */
	"mov pr = r28, ~0x3c0			\n\t"
	"(p9) mov.i ar.lc = r29			\n\t"
	";;					\n\t"
	"mov.m r25 = ar.rsc			\n\t"
	"(p6) mov.m ar.fpsr = r30		\n\t"
	";;					\n\t"
	"and r29 = 0x1c, r25			\n\t"
	"mov b0 = r26				\n\t"
	";;					\n\t"
	"mov.m ar.rsc = r29			\n\t"
	";;					\n\t"
	/* This must be done before setting AR.BSPSTORE, otherwise 
	   AR.BSP will be initialized with a random displacement
	   below the value we want, based on the current number of
	   dirty stacked registers.  */
	"loadrs					\n\t"
	"invala					\n\t"
	";;					\n\t"
	"mov.m ar.bspstore = r23		\n\t"
	";;					\n\t"
	"mov.m ar.rnat = r22			\n\t"
	";;					\n\t"
	"mov.m ar.rsc = r25			\n\t"
	"mov sp = r24				\n\t"
	"br.ret.sptk.few b0"
	: : "r"(target), "r"(ireg_buf), "r"(ireg_nat), "r"(ireg_pr)
	: "r15", "r16", "r17", "r18", "r20", "r21", "r22",
	  "r23", "r24", "r25", "r26", "r27", "r28", "r29",
	  "r30", "r31");
  /* NOTREACHED */
  while (1);
}

static inline _Unwind_Ptr
uw_identify_context (struct _Unwind_Context *context)
{
  return _Unwind_GetIP (context);
}

#include "unwind.inc"

#if defined (USE_GAS_SYMVER) && defined (SHARED) && defined (USE_LIBUNWIND_EXCEPTIONS)
alias (_Unwind_Backtrace);
alias (_Unwind_DeleteException);
alias (_Unwind_FindEnclosingFunction);
alias (_Unwind_ForcedUnwind);
alias (_Unwind_GetBSP);
alias (_Unwind_GetCFA);
alias (_Unwind_GetGR);
alias (_Unwind_GetIP);
alias (_Unwind_GetLanguageSpecificData);
alias (_Unwind_GetRegionStart);
alias (_Unwind_RaiseException);
alias (_Unwind_Resume);
alias (_Unwind_Resume_or_Rethrow);
alias (_Unwind_SetGR);
alias (_Unwind_SetIP);
#endif

#endif<|MERGE_RESOLUTION|>--- conflicted
+++ resolved
@@ -1,10 +1,6 @@
 /* Subroutines needed for unwinding IA-64 standard format stack frame
    info for exception handling.
-<<<<<<< HEAD
-   Copyright (C) 1997, 1998, 1999, 2000, 2001, 2002, 2004, 2005
-=======
    Copyright (C) 1997, 1998, 1999, 2000, 2001, 2002, 2004, 2005, 2006
->>>>>>> c355071f
    Free Software Foundation, Inc.
    Contributed by Andrew MacLeod  <amacleod@cygnus.com>
 	          Andrew Haley  <aph@cygnus.com>

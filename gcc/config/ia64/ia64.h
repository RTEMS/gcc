/* Definitions of target machine GNU compiler.  IA-64 version.
<<<<<<< HEAD
   Copyright (C) 1999, 2000, 2001, 2002, 2003, 2004, 2005, 2006,
   2007 Free Software Foundation, Inc.
=======
   Copyright (C) 1999, 2000, 2001, 2002, 2003, 2004, 2005, 2006, 2007, 2008
   Free Software Foundation, Inc.
>>>>>>> 42bae686
   Contributed by James E. Wilson <wilson@cygnus.com> and
   		  David Mosberger <davidm@hpl.hp.com>.

This file is part of GCC.

GCC is free software; you can redistribute it and/or modify
it under the terms of the GNU General Public License as published by
the Free Software Foundation; either version 3, or (at your option)
any later version.

GCC is distributed in the hope that it will be useful,
but WITHOUT ANY WARRANTY; without even the implied warranty of
MERCHANTABILITY or FITNESS FOR A PARTICULAR PURPOSE.  See the
GNU General Public License for more details.

You should have received a copy of the GNU General Public License
along with GCC; see the file COPYING3.  If not see
<http://www.gnu.org/licenses/>.  */

/* ??? Look at ABI group documents for list of preprocessor macros and
   other features required for ABI compliance.  */

/* ??? Functions containing a non-local goto target save many registers.  Why?
   See for instance execute/920428-2.c.  */


/* Run-time target specifications */

/* Target CPU builtins.  */
#define TARGET_CPU_CPP_BUILTINS()		\
do {						\
	builtin_assert("cpu=ia64");		\
	builtin_assert("machine=ia64");		\
	builtin_define("__ia64");		\
	builtin_define("__ia64__");		\
	builtin_define("__itanium__");		\
	if (TARGET_BIG_ENDIAN)			\
	  builtin_define("__BIG_ENDIAN__");	\
} while (0)

#ifndef SUBTARGET_EXTRA_SPECS
#define SUBTARGET_EXTRA_SPECS
#endif

#define EXTRA_SPECS \
  { "asm_extra", ASM_EXTRA_SPEC }, \
  SUBTARGET_EXTRA_SPECS

#define CC1_SPEC "%(cc1_cpu) "

#define ASM_EXTRA_SPEC ""

/* Variables which are this size or smaller are put in the sdata/sbss
   sections.  */
extern unsigned int ia64_section_threshold;

/* If the assembler supports thread-local storage, assume that the
   system does as well.  If a particular target system has an
   assembler that supports TLS -- but the rest of the system does not
   support TLS -- that system should explicit define TARGET_HAVE_TLS
   to false in its own configuration file.  */
#if !defined(TARGET_HAVE_TLS) && defined(HAVE_AS_TLS)
#define TARGET_HAVE_TLS true
#endif

#define TARGET_TLS14		(ia64_tls_size == 14)
#define TARGET_TLS22		(ia64_tls_size == 22)
#define TARGET_TLS64		(ia64_tls_size == 64)

#define TARGET_HPUX		0
#define TARGET_HPUX_LD		0

#ifndef TARGET_ILP32
#define TARGET_ILP32 0
#endif

#ifndef HAVE_AS_LTOFFX_LDXMOV_RELOCS
#define HAVE_AS_LTOFFX_LDXMOV_RELOCS 0
#endif

/* Values for TARGET_INLINE_FLOAT_DIV, TARGET_INLINE_INT_DIV, and
   TARGET_INLINE_SQRT.  */

enum ia64_inline_type
{
  INL_NO = 0,
  INL_MIN_LAT = 1,
  INL_MAX_THR = 2
};

/* Default target_flags if no switches are specified  */

#ifndef TARGET_DEFAULT
#define TARGET_DEFAULT (MASK_DWARF2_ASM)
#endif

#ifndef TARGET_CPU_DEFAULT
#define TARGET_CPU_DEFAULT 0
#endif

/* Which processor to schedule for. The cpu attribute defines a list
   that mirrors this list, so changes to ia64.md must be made at the
   same time.  */

enum processor_type
{
  PROCESSOR_ITANIUM,			/* Original Itanium.  */
  PROCESSOR_ITANIUM2,
  PROCESSOR_max
};

extern enum processor_type ia64_tune;

/* Sometimes certain combinations of command options do not make sense on a
   particular target machine.  You can define a macro `OVERRIDE_OPTIONS' to
   take account of this.  This macro, if defined, is executed once just after
   all the command options have been parsed.  */

#define OVERRIDE_OPTIONS ia64_override_options ()

/* Some machines may desire to change what optimizations are performed for
   various optimization levels.  This macro, if defined, is executed once just
   after the optimization level is determined and before the remainder of the
   command options have been parsed.  Values set in this macro are used as the
   default values for the other command line options.  */

/* #define OPTIMIZATION_OPTIONS(LEVEL,SIZE) */

/* Driver configuration */

/* A C string constant that tells the GCC driver program options to pass to
   `cc1'.  It can also specify how to translate options you give to GCC into
   options for GCC to pass to the `cc1'.  */

#undef CC1_SPEC
#define CC1_SPEC "%{G*}"

/* A C string constant that tells the GCC driver program options to pass to
   `cc1plus'.  It can also specify how to translate options you give to GCC
   into options for GCC to pass to the `cc1plus'.  */

/* #define CC1PLUS_SPEC "" */

/* Storage Layout */

/* Define this macro to have the value 1 if the most significant bit in a byte
   has the lowest number; otherwise define it to have the value zero.  */

#define BITS_BIG_ENDIAN 0

#define BYTES_BIG_ENDIAN (TARGET_BIG_ENDIAN != 0)

/* Define this macro to have the value 1 if, in a multiword object, the most
   significant word has the lowest number.  */

#define WORDS_BIG_ENDIAN (TARGET_BIG_ENDIAN != 0)

#if defined(__BIG_ENDIAN__)
#define LIBGCC2_WORDS_BIG_ENDIAN 1
#else
#define LIBGCC2_WORDS_BIG_ENDIAN 0
#endif

#define UNITS_PER_WORD 8

#define POINTER_SIZE (TARGET_ILP32 ? 32 : 64)

/* A C expression whose value is zero if pointers that need to be extended
   from being `POINTER_SIZE' bits wide to `Pmode' are sign-extended and one if
   they are zero-extended and negative one if there is a ptr_extend operation.

   You need not define this macro if the `POINTER_SIZE' is equal to the width
   of `Pmode'.  */
/* Need this for 32-bit pointers, see hpux.h for setting it.  */
/* #define POINTERS_EXTEND_UNSIGNED */

/* A macro to update MODE and UNSIGNEDP when an object whose type is TYPE and
   which has the specified mode and signedness is to be stored in a register.
   This macro is only called when TYPE is a scalar type.  */
#define PROMOTE_MODE(MODE,UNSIGNEDP,TYPE)				\
do									\
  {									\
    if (GET_MODE_CLASS (MODE) == MODE_INT				\
	&& GET_MODE_SIZE (MODE) < 4)					\
      (MODE) = SImode;							\
  }									\
while (0)

#define PARM_BOUNDARY 64

/* Define this macro if you wish to preserve a certain alignment for the stack
   pointer.  The definition is a C expression for the desired alignment
   (measured in bits).  */

#define STACK_BOUNDARY 128

/* Align frames on double word boundaries */
#ifndef IA64_STACK_ALIGN
#define IA64_STACK_ALIGN(LOC) (((LOC) + 15) & ~15)
#endif

#define FUNCTION_BOUNDARY 128

/* Optional x86 80-bit float, quad-precision 128-bit float, and quad-word
   128-bit integers all require 128-bit alignment.  */
#define BIGGEST_ALIGNMENT 128

/* If defined, a C expression to compute the alignment for a static variable.
   TYPE is the data type, and ALIGN is the alignment that the object
   would ordinarily have.  The value of this macro is used instead of that
   alignment to align the object.  */

#define DATA_ALIGNMENT(TYPE, ALIGN)		\
  (TREE_CODE (TYPE) == ARRAY_TYPE		\
   && TYPE_MODE (TREE_TYPE (TYPE)) == QImode	\
   && (ALIGN) < BITS_PER_WORD ? BITS_PER_WORD : (ALIGN))

/* If defined, a C expression to compute the alignment given to a constant that
   is being placed in memory.  CONSTANT is the constant and ALIGN is the
   alignment that the object would ordinarily have.  The value of this macro is
   used instead of that alignment to align the object.  */

#define CONSTANT_ALIGNMENT(EXP, ALIGN)  \
  (TREE_CODE (EXP) == STRING_CST	\
   && (ALIGN) < BITS_PER_WORD ? BITS_PER_WORD : (ALIGN))

#define STRICT_ALIGNMENT 1

/* Define this if you wish to imitate the way many other C compilers handle
   alignment of bitfields and the structures that contain them.
   The behavior is that the type written for a bit-field (`int', `short', or
   other integer type) imposes an alignment for the entire structure, as if the
   structure really did contain an ordinary field of that type.  In addition,
   the bit-field is placed within the structure so that it would fit within such
   a field, not crossing a boundary for it.  */
#define PCC_BITFIELD_TYPE_MATTERS 1

/* An integer expression for the size in bits of the largest integer machine
   mode that should actually be used.  */

/* Allow pairs of registers to be used, which is the intent of the default.  */
#define MAX_FIXED_MODE_SIZE GET_MODE_BITSIZE (TImode)

/* By default, the C++ compiler will use function addresses in the
   vtable entries.  Setting this nonzero tells the compiler to use
   function descriptors instead.  The value of this macro says how
   many words wide the descriptor is (normally 2).  It is assumed
   that the address of a function descriptor may be treated as a
   pointer to a function.

   For reasons known only to HP, the vtable entries (as opposed to
   normal function descriptors) are 16 bytes wide in 32-bit mode as
   well, even though the 3rd and 4th words are unused.  */
#define TARGET_VTABLE_USES_DESCRIPTORS (TARGET_ILP32 ? 4 : 2)

/* Due to silliness in the HPUX linker, vtable entries must be
   8-byte aligned even in 32-bit mode.  Rather than create multiple
   ABIs, force this restriction on everyone else too.  */
#define TARGET_VTABLE_ENTRY_ALIGN  64

/* Due to the above, we need extra padding for the data entries below 0
   to retain the alignment of the descriptors.  */
#define TARGET_VTABLE_DATA_ENTRY_DISTANCE (TARGET_ILP32 ? 2 : 1)

/* Layout of Source Language Data Types */

#define INT_TYPE_SIZE 32

#define SHORT_TYPE_SIZE 16

#define LONG_TYPE_SIZE (TARGET_ILP32 ? 32 : 64)

#define LONG_LONG_TYPE_SIZE 64

#define FLOAT_TYPE_SIZE 32

#define DOUBLE_TYPE_SIZE 64

/* long double is XFmode normally, TFmode for HPUX.  */
#define LONG_DOUBLE_TYPE_SIZE (TARGET_HPUX ? 128 : 80)

/* We always want the XFmode operations from libgcc2.c.  */
#define LIBGCC2_LONG_DOUBLE_TYPE_SIZE 80

/* On HP-UX, we use the l suffix for TFmode in libgcc2.c.  */
#define LIBGCC2_TF_CEXT l

#define DEFAULT_SIGNED_CHAR 1

/* A C expression for a string describing the name of the data type to use for
   size values.  The typedef name `size_t' is defined using the contents of the
   string.  */
/* ??? Needs to be defined for P64 code.  */
/* #define SIZE_TYPE */

/* A C expression for a string describing the name of the data type to use for
   the result of subtracting two pointers.  The typedef name `ptrdiff_t' is
   defined using the contents of the string.  See `SIZE_TYPE' above for more
   information.  */
/* ??? Needs to be defined for P64 code.  */
/* #define PTRDIFF_TYPE */

/* A C expression for a string describing the name of the data type to use for
   wide characters.  The typedef name `wchar_t' is defined using the contents
   of the string.  See `SIZE_TYPE' above for more information.  */
/* #define WCHAR_TYPE */

/* A C expression for the size in bits of the data type for wide characters.
   This is used in `cpp', which cannot make use of `WCHAR_TYPE'.  */
/* #define WCHAR_TYPE_SIZE */


/* Register Basics */

/* Number of hardware registers known to the compiler.
   We have 128 general registers, 128 floating point registers,
   64 predicate registers, 8 branch registers, one frame pointer,
   and several "application" registers.  */

#define FIRST_PSEUDO_REGISTER 334

/* Ranges for the various kinds of registers.  */
#define ADDL_REGNO_P(REGNO) ((unsigned HOST_WIDE_INT) (REGNO) <= 3)
#define GR_REGNO_P(REGNO) ((unsigned HOST_WIDE_INT) (REGNO) <= 127)
#define FR_REGNO_P(REGNO) ((REGNO) >= 128 && (REGNO) <= 255)
#define FP_REGNO_P(REGNO) ((REGNO) >= 128 && (REGNO) <= 254 && (REGNO) != 159)
#define PR_REGNO_P(REGNO) ((REGNO) >= 256 && (REGNO) <= 319)
#define BR_REGNO_P(REGNO) ((REGNO) >= 320 && (REGNO) <= 327)
#define GENERAL_REGNO_P(REGNO) \
  (GR_REGNO_P (REGNO) || (REGNO) == FRAME_POINTER_REGNUM)

#define GR_REG(REGNO) ((REGNO) + 0)
#define FR_REG(REGNO) ((REGNO) + 128)
#define PR_REG(REGNO) ((REGNO) + 256)
#define BR_REG(REGNO) ((REGNO) + 320)
#define OUT_REG(REGNO) ((REGNO) + 120)
#define IN_REG(REGNO) ((REGNO) + 112)
#define LOC_REG(REGNO) ((REGNO) + 32)

#define AR_CCV_REGNUM	329
#define AR_UNAT_REGNUM  330
#define AR_PFS_REGNUM	331
#define AR_LC_REGNUM	332
#define AR_EC_REGNUM	333

#define IN_REGNO_P(REGNO) ((REGNO) >= IN_REG (0) && (REGNO) <= IN_REG (7))
#define LOC_REGNO_P(REGNO) ((REGNO) >= LOC_REG (0) && (REGNO) <= LOC_REG (79))
#define OUT_REGNO_P(REGNO) ((REGNO) >= OUT_REG (0) && (REGNO) <= OUT_REG (7))

#define AR_M_REGNO_P(REGNO) ((REGNO) == AR_CCV_REGNUM \
			     || (REGNO) == AR_UNAT_REGNUM)
#define AR_I_REGNO_P(REGNO) ((REGNO) >= AR_PFS_REGNUM \
			     && (REGNO) < FIRST_PSEUDO_REGISTER)
#define AR_REGNO_P(REGNO) ((REGNO) >= AR_CCV_REGNUM \
			   && (REGNO) < FIRST_PSEUDO_REGISTER)


/* ??? Don't really need two sets of macros.  I like this one better because
   it is less typing.  */
#define R_GR(REGNO) GR_REG (REGNO)
#define R_FR(REGNO) FR_REG (REGNO)
#define R_PR(REGNO) PR_REG (REGNO)
#define R_BR(REGNO) BR_REG (REGNO)

/* An initializer that says which registers are used for fixed purposes all
   throughout the compiled code and are therefore not available for general
   allocation.

   r0: constant 0
   r1: global pointer (gp)
   r12: stack pointer (sp)
   r13: thread pointer (tp)
   f0: constant 0.0
   f1: constant 1.0
   p0: constant true
   fp: eliminable frame pointer */

/* The last 16 stacked regs are reserved for the 8 input and 8 output
   registers.  */

#define FIXED_REGISTERS \
{ /* General registers.  */				\
  1, 1, 0, 0, 0, 0, 0, 0, 0, 0, 0, 0, 1, 1, 0, 0,	\
  0, 0, 0, 0, 0, 0, 0, 0, 0, 0, 0, 0, 0, 0, 0, 0,	\
  0, 0, 0, 0, 0, 0, 0, 0, 0, 0, 0, 0, 0, 0, 0, 0,	\
  0, 0, 0, 0, 0, 0, 0, 0, 0, 0, 0, 0, 0, 0, 0, 0,	\
  0, 0, 0, 0, 0, 0, 0, 0, 0, 0, 0, 0, 0, 0, 0, 0,	\
  0, 0, 0, 0, 0, 0, 0, 0, 0, 0, 0, 0, 0, 0, 0, 0,	\
  0, 0, 0, 0, 0, 0, 0, 0, 0, 0, 0, 0, 0, 0, 0, 0,	\
  0, 0, 0, 0, 0, 0, 0, 0, 0, 0, 0, 0, 0, 0, 0, 0,	\
  /* Floating-point registers.  */			\
  1, 1, 0, 0, 0, 0, 0, 0, 0, 0, 0, 0, 0, 0, 0, 0,	\
  0, 0, 0, 0, 0, 0, 0, 0, 0, 0, 0, 0, 0, 0, 0, 0,	\
  0, 0, 0, 0, 0, 0, 0, 0, 0, 0, 0, 0, 0, 0, 0, 0,	\
  0, 0, 0, 0, 0, 0, 0, 0, 0, 0, 0, 0, 0, 0, 0, 0,	\
  0, 0, 0, 0, 0, 0, 0, 0, 0, 0, 0, 0, 0, 0, 0, 0,	\
  0, 0, 0, 0, 0, 0, 0, 0, 0, 0, 0, 0, 0, 0, 0, 0,	\
  0, 0, 0, 0, 0, 0, 0, 0, 0, 0, 0, 0, 0, 0, 0, 0,	\
  0, 0, 0, 0, 0, 0, 0, 0, 0, 0, 0, 0, 0, 0, 0, 0,	\
  /* Predicate registers.  */				\
  1, 0, 0, 0, 0, 0, 0, 0, 0, 0, 0, 0, 0, 0, 0, 0,	\
  0, 0, 0, 0, 0, 0, 0, 0, 0, 0, 0, 0, 0, 0, 0, 0,	\
  0, 0, 0, 0, 0, 0, 0, 0, 0, 0, 0, 0, 0, 0, 0, 0,	\
  0, 0, 0, 0, 0, 0, 0, 0, 0, 0, 0, 0, 0, 0, 0, 0,	\
  /* Branch registers.  */				\
  0, 0, 0, 0, 0, 0, 0, 0,				\
  /*FP CCV UNAT PFS LC EC */				\
     1,  1,   1,  1, 0, 1				\
 }

/* Like `FIXED_REGISTERS' but has 1 for each register that is clobbered
   (in general) by function calls as well as for fixed registers.  This
   macro therefore identifies the registers that are not available for
   general allocation of values that must live across function calls.  */

#define CALL_USED_REGISTERS \
{ /* General registers.  */				\
  1, 1, 1, 1, 0, 0, 0, 0, 1, 1, 1, 1, 1, 1, 1, 1,	\
  1, 1, 1, 1, 1, 1, 1, 1, 1, 1, 1, 1, 1, 1, 1, 1,	\
  0, 0, 0, 0, 0, 0, 0, 0, 0, 0, 0, 0, 0, 0, 0, 0,	\
  0, 0, 0, 0, 0, 0, 0, 0, 0, 0, 0, 0, 0, 0, 0, 0,	\
  0, 0, 0, 0, 0, 0, 0, 0, 0, 0, 0, 0, 0, 0, 0, 0,	\
  0, 0, 0, 0, 0, 0, 0, 0, 0, 0, 0, 0, 0, 0, 0, 0,	\
  0, 0, 0, 0, 0, 0, 0, 0, 0, 0, 0, 0, 0, 0, 0, 0,	\
  0, 0, 0, 0, 0, 0, 0, 0, 1, 1, 1, 1, 1, 1, 1, 1,	\
  /* Floating-point registers.  */			\
  1, 1, 0, 0, 0, 0, 1, 1, 1, 1, 1, 1, 1, 1, 1, 1,	\
  0, 0, 0, 0, 0, 0, 0, 0, 0, 0, 0, 0, 0, 0, 0, 0,	\
  1, 1, 1, 1, 1, 1, 1, 1, 1, 1, 1, 1, 1, 1, 1, 1,	\
  1, 1, 1, 1, 1, 1, 1, 1, 1, 1, 1, 1, 1, 1, 1, 1,	\
  1, 1, 1, 1, 1, 1, 1, 1, 1, 1, 1, 1, 1, 1, 1, 1,	\
  1, 1, 1, 1, 1, 1, 1, 1, 1, 1, 1, 1, 1, 1, 1, 1,	\
  1, 1, 1, 1, 1, 1, 1, 1, 1, 1, 1, 1, 1, 1, 1, 1,	\
  1, 1, 1, 1, 1, 1, 1, 1, 1, 1, 1, 1, 1, 1, 1, 1,	\
  /* Predicate registers.  */				\
  1, 0, 0, 0, 0, 0, 1, 1, 1, 1, 1, 1, 1, 1, 1, 1,	\
  0, 0, 0, 0, 0, 0, 0, 0, 0, 0, 0, 0, 0, 0, 0, 0,	\
  0, 0, 0, 0, 0, 0, 0, 0, 0, 0, 0, 0, 0, 0, 0, 0,	\
  0, 0, 0, 0, 0, 0, 0, 0, 0, 0, 0, 0, 0, 0, 0, 0,	\
  /* Branch registers.  */				\
  1, 0, 0, 0, 0, 0, 1, 1,				\
  /*FP CCV UNAT PFS LC EC */				\
     1,  1,   1,  1, 0, 1				\
}

/* Like `CALL_USED_REGISTERS' but used to overcome a historical
   problem which makes CALL_USED_REGISTERS *always* include
   all the FIXED_REGISTERS.  Until this problem has been
   resolved this macro can be used to overcome this situation.
   In particular, block_propagate() requires this list
   be accurate, or we can remove registers which should be live.
   This macro is used in regs_invalidated_by_call.  */

#define CALL_REALLY_USED_REGISTERS \
{ /* General registers.  */				\
  0, 1, 1, 1, 0, 0, 0, 0, 1, 1, 1, 1, 0, 0, 1, 1,	\
  1, 1, 1, 1, 1, 1, 1, 1, 1, 1, 1, 1, 1, 1, 1, 1,	\
  0, 0, 0, 0, 0, 0, 0, 0, 0, 0, 0, 0, 0, 0, 0, 0,	\
  0, 0, 0, 0, 0, 0, 0, 0, 0, 0, 0, 0, 0, 0, 0, 0,	\
  0, 0, 0, 0, 0, 0, 0, 0, 0, 0, 0, 0, 0, 0, 0, 0,	\
  0, 0, 0, 0, 0, 0, 0, 0, 0, 0, 0, 0, 0, 0, 0, 0,	\
  0, 0, 0, 0, 0, 0, 0, 0, 0, 0, 0, 0, 0, 0, 0, 0,	\
  0, 0, 0, 0, 0, 0, 0, 0, 1, 1, 1, 1, 1, 1, 1, 1,	\
  /* Floating-point registers.  */			\
  0, 0, 0, 0, 0, 0, 1, 1, 1, 1, 1, 1, 1, 1, 1, 1,	\
  0, 0, 0, 0, 0, 0, 0, 0, 0, 0, 0, 0, 0, 0, 0, 0,	\
  1, 1, 1, 1, 1, 1, 1, 1, 1, 1, 1, 1, 1, 1, 1, 1,	\
  1, 1, 1, 1, 1, 1, 1, 1, 1, 1, 1, 1, 1, 1, 1, 1,	\
  1, 1, 1, 1, 1, 1, 1, 1, 1, 1, 1, 1, 1, 1, 1, 1,	\
  1, 1, 1, 1, 1, 1, 1, 1, 1, 1, 1, 1, 1, 1, 1, 1,	\
  1, 1, 1, 1, 1, 1, 1, 1, 1, 1, 1, 1, 1, 1, 1, 1,	\
  1, 1, 1, 1, 1, 1, 1, 1, 1, 1, 1, 1, 1, 1, 1, 1,	\
  /* Predicate registers.  */				\
  0, 0, 0, 0, 0, 0, 1, 1, 1, 1, 1, 1, 1, 1, 1, 1,	\
  0, 0, 0, 0, 0, 0, 0, 0, 0, 0, 0, 0, 0, 0, 0, 0,	\
  0, 0, 0, 0, 0, 0, 0, 0, 0, 0, 0, 0, 0, 0, 0, 0,	\
  0, 0, 0, 0, 0, 0, 0, 0, 0, 0, 0, 0, 0, 0, 0, 0,	\
  /* Branch registers.  */				\
  1, 0, 0, 0, 0, 0, 1, 1,				\
  /*FP CCV UNAT PFS LC EC */				\
     0,  1,   0,  1, 0, 0				\
}


/* Define this macro if the target machine has register windows.  This C
   expression returns the register number as seen by the called function
   corresponding to the register number OUT as seen by the calling function.
   Return OUT if register number OUT is not an outbound register.  */

#define INCOMING_REGNO(OUT) \
  ((unsigned) ((OUT) - OUT_REG (0)) < 8 ? IN_REG ((OUT) - OUT_REG (0)) : (OUT))

/* Define this macro if the target machine has register windows.  This C
   expression returns the register number as seen by the calling function
   corresponding to the register number IN as seen by the called function.
   Return IN if register number IN is not an inbound register.  */

#define OUTGOING_REGNO(IN) \
  ((unsigned) ((IN) - IN_REG (0)) < 8 ? OUT_REG ((IN) - IN_REG (0)) : (IN))

/* Define this macro if the target machine has register windows.  This
   C expression returns true if the register is call-saved but is in the
   register window.  */

#define LOCAL_REGNO(REGNO) \
  (IN_REGNO_P (REGNO) || LOC_REGNO_P (REGNO))

/* We define CCImode in ia64-modes.def so we need a selector.  */

#define SELECT_CC_MODE(OP,X,Y)  CCmode

/* Order of allocation of registers */

/* If defined, an initializer for a vector of integers, containing the numbers
   of hard registers in the order in which GCC should prefer to use them
   (from most preferred to least).

   If this macro is not defined, registers are used lowest numbered first (all
   else being equal).

   One use of this macro is on machines where the highest numbered registers
   must always be saved and the save-multiple-registers instruction supports
   only sequences of consecutive registers.  On such machines, define
   `REG_ALLOC_ORDER' to be an initializer that lists the highest numbered
   allocatable register first.  */

/* ??? Should the GR return value registers come before or after the rest
   of the caller-save GRs?  */

#define REG_ALLOC_ORDER							   \
{									   \
  /* Caller-saved general registers.  */				   \
  R_GR (14), R_GR (15), R_GR (16), R_GR (17),				   \
  R_GR (18), R_GR (19), R_GR (20), R_GR (21), R_GR (22), R_GR (23),	   \
  R_GR (24), R_GR (25), R_GR (26), R_GR (27), R_GR (28), R_GR (29),	   \
  R_GR (30), R_GR (31),							   \
  /* Output registers.  */						   \
  R_GR (120), R_GR (121), R_GR (122), R_GR (123), R_GR (124), R_GR (125),  \
  R_GR (126), R_GR (127),						   \
  /* Caller-saved general registers, also used for return values.  */	   \
  R_GR (8), R_GR (9), R_GR (10), R_GR (11),				   \
  /* addl caller-saved general registers.  */				   \
  R_GR (2), R_GR (3),							   \
  /* Caller-saved FP registers.  */					   \
  R_FR (6), R_FR (7),							   \
  /* Caller-saved FP registers, used for parameters and return values.  */ \
  R_FR (8), R_FR (9), R_FR (10), R_FR (11),				   \
  R_FR (12), R_FR (13), R_FR (14), R_FR (15),				   \
  /* Rotating caller-saved FP registers.  */				   \
  R_FR (32), R_FR (33), R_FR (34), R_FR (35),				   \
  R_FR (36), R_FR (37), R_FR (38), R_FR (39), R_FR (40), R_FR (41),	   \
  R_FR (42), R_FR (43), R_FR (44), R_FR (45), R_FR (46), R_FR (47),	   \
  R_FR (48), R_FR (49), R_FR (50), R_FR (51), R_FR (52), R_FR (53),	   \
  R_FR (54), R_FR (55), R_FR (56), R_FR (57), R_FR (58), R_FR (59),	   \
  R_FR (60), R_FR (61), R_FR (62), R_FR (63), R_FR (64), R_FR (65),	   \
  R_FR (66), R_FR (67), R_FR (68), R_FR (69), R_FR (70), R_FR (71),	   \
  R_FR (72), R_FR (73), R_FR (74), R_FR (75), R_FR (76), R_FR (77),	   \
  R_FR (78), R_FR (79), R_FR (80), R_FR (81), R_FR (82), R_FR (83),	   \
  R_FR (84), R_FR (85), R_FR (86), R_FR (87), R_FR (88), R_FR (89),	   \
  R_FR (90), R_FR (91), R_FR (92), R_FR (93), R_FR (94), R_FR (95),	   \
  R_FR (96), R_FR (97), R_FR (98), R_FR (99), R_FR (100), R_FR (101),	   \
  R_FR (102), R_FR (103), R_FR (104), R_FR (105), R_FR (106), R_FR (107),  \
  R_FR (108), R_FR (109), R_FR (110), R_FR (111), R_FR (112), R_FR (113),  \
  R_FR (114), R_FR (115), R_FR (116), R_FR (117), R_FR (118), R_FR (119),  \
  R_FR (120), R_FR (121), R_FR (122), R_FR (123), R_FR (124), R_FR (125),  \
  R_FR (126), R_FR (127),						   \
  /* Caller-saved predicate registers.  */				   \
  R_PR (6), R_PR (7), R_PR (8), R_PR (9), R_PR (10), R_PR (11),		   \
  R_PR (12), R_PR (13), R_PR (14), R_PR (15),				   \
  /* Rotating caller-saved predicate registers.  */			   \
  R_PR (16), R_PR (17),							   \
  R_PR (18), R_PR (19), R_PR (20), R_PR (21), R_PR (22), R_PR (23),	   \
  R_PR (24), R_PR (25), R_PR (26), R_PR (27), R_PR (28), R_PR (29),	   \
  R_PR (30), R_PR (31), R_PR (32), R_PR (33), R_PR (34), R_PR (35),	   \
  R_PR (36), R_PR (37), R_PR (38), R_PR (39), R_PR (40), R_PR (41),	   \
  R_PR (42), R_PR (43), R_PR (44), R_PR (45), R_PR (46), R_PR (47),	   \
  R_PR (48), R_PR (49), R_PR (50), R_PR (51), R_PR (52), R_PR (53),	   \
  R_PR (54), R_PR (55), R_PR (56), R_PR (57), R_PR (58), R_PR (59),	   \
  R_PR (60), R_PR (61), R_PR (62), R_PR (63),				   \
  /* Caller-saved branch registers.  */					   \
  R_BR (6), R_BR (7),							   \
									   \
  /* Stacked callee-saved general registers.  */			   \
  R_GR (32), R_GR (33), R_GR (34), R_GR (35),				   \
  R_GR (36), R_GR (37), R_GR (38), R_GR (39), R_GR (40), R_GR (41),	   \
  R_GR (42), R_GR (43), R_GR (44), R_GR (45), R_GR (46), R_GR (47),	   \
  R_GR (48), R_GR (49), R_GR (50), R_GR (51), R_GR (52), R_GR (53),	   \
  R_GR (54), R_GR (55), R_GR (56), R_GR (57), R_GR (58), R_GR (59),	   \
  R_GR (60), R_GR (61), R_GR (62), R_GR (63), R_GR (64), R_GR (65),	   \
  R_GR (66), R_GR (67), R_GR (68), R_GR (69), R_GR (70), R_GR (71),	   \
  R_GR (72), R_GR (73), R_GR (74), R_GR (75), R_GR (76), R_GR (77),	   \
  R_GR (78), R_GR (79), R_GR (80), R_GR (81), R_GR (82), R_GR (83),	   \
  R_GR (84), R_GR (85), R_GR (86), R_GR (87), R_GR (88), R_GR (89),	   \
  R_GR (90), R_GR (91), R_GR (92), R_GR (93), R_GR (94), R_GR (95),	   \
  R_GR (96), R_GR (97), R_GR (98), R_GR (99), R_GR (100), R_GR (101),	   \
  R_GR (102), R_GR (103), R_GR (104), R_GR (105), R_GR (106), R_GR (107),  \
  R_GR (108),								   \
  /* Input registers.  */						   \
  R_GR (112), R_GR (113), R_GR (114), R_GR (115), R_GR (116), R_GR (117),  \
  R_GR (118), R_GR (119),						   \
  /* Callee-saved general registers.  */				   \
  R_GR (4), R_GR (5), R_GR (6), R_GR (7),				   \
  /* Callee-saved FP registers.  */					   \
  R_FR (2), R_FR (3), R_FR (4), R_FR (5), R_FR (16), R_FR (17),		   \
  R_FR (18), R_FR (19), R_FR (20), R_FR (21), R_FR (22), R_FR (23),	   \
  R_FR (24), R_FR (25), R_FR (26), R_FR (27), R_FR (28), R_FR (29),	   \
  R_FR (30), R_FR (31),							   \
  /* Callee-saved predicate registers.  */				   \
  R_PR (1), R_PR (2), R_PR (3), R_PR (4), R_PR (5),			   \
  /* Callee-saved branch registers.  */					   \
  R_BR (1), R_BR (2), R_BR (3), R_BR (4), R_BR (5),			   \
									   \
  /* ??? Stacked registers reserved for fp, rp, and ar.pfs.  */		   \
  R_GR (109), R_GR (110), R_GR (111),					   \
									   \
  /* Special general registers.  */					   \
  R_GR (0), R_GR (1), R_GR (12), R_GR (13),				   \
  /* Special FP registers.  */						   \
  R_FR (0), R_FR (1),							   \
  /* Special predicate registers.  */					   \
  R_PR (0),								   \
  /* Special branch registers.  */					   \
  R_BR (0),								   \
  /* Other fixed registers.  */						   \
  FRAME_POINTER_REGNUM, 						   \
  AR_CCV_REGNUM, AR_UNAT_REGNUM, AR_PFS_REGNUM, AR_LC_REGNUM,		   \
  AR_EC_REGNUM		  						   \
}

/* How Values Fit in Registers */

/* A C expression for the number of consecutive hard registers, starting at
   register number REGNO, required to hold a value of mode MODE.  */

/* ??? We say that BImode PR values require two registers.  This allows us to
   easily store the normal and inverted values.  We use CCImode to indicate
   a single predicate register.  */

#define HARD_REGNO_NREGS(REGNO, MODE)					\
  ((REGNO) == PR_REG (0) && (MODE) == DImode ? 64			\
   : PR_REGNO_P (REGNO) && (MODE) == BImode ? 2				\
   : PR_REGNO_P (REGNO) && (MODE) == CCImode ? 1			\
   : FR_REGNO_P (REGNO) && (MODE) == XFmode ? 1				\
   : FR_REGNO_P (REGNO) && (MODE) == RFmode ? 1				\
   : FR_REGNO_P (REGNO) && (MODE) == XCmode ? 2				\
   : (GET_MODE_SIZE (MODE) + UNITS_PER_WORD - 1) / UNITS_PER_WORD)

/* A C expression that is nonzero if it is permissible to store a value of mode
   MODE in hard register number REGNO (or in several registers starting with
   that one).  */

#define HARD_REGNO_MODE_OK(REGNO, MODE)				\
  (FR_REGNO_P (REGNO) ?						\
     GET_MODE_CLASS (MODE) != MODE_CC &&			\
     (MODE) != BImode &&					\
     (MODE) != TFmode 						\
   : PR_REGNO_P (REGNO) ?					\
     (MODE) == BImode || GET_MODE_CLASS (MODE) == MODE_CC	\
   : GR_REGNO_P (REGNO) ?					\
     (MODE) != CCImode && (MODE) != XFmode && (MODE) != XCmode && (MODE) != RFmode \
   : AR_REGNO_P (REGNO) ? (MODE) == DImode			\
   : BR_REGNO_P (REGNO) ? (MODE) == DImode			\
   : 0)

/* A C expression that is nonzero if it is desirable to choose register
   allocation so as to avoid move instructions between a value of mode MODE1
   and a value of mode MODE2.

   If `HARD_REGNO_MODE_OK (R, MODE1)' and `HARD_REGNO_MODE_OK (R, MODE2)' are
   ever different for any R, then `MODES_TIEABLE_P (MODE1, MODE2)' must be
   zero.  */
/* Don't tie integer and FP modes, as that causes us to get integer registers
   allocated for FP instructions.  XFmode only supported in FP registers so
   we can't tie it with any other modes.  */
#define MODES_TIEABLE_P(MODE1, MODE2)			\
  (GET_MODE_CLASS (MODE1) == GET_MODE_CLASS (MODE2)	\
   && ((((MODE1) == XFmode) || ((MODE1) == XCmode) || ((MODE1) == RFmode))	\
       == (((MODE2) == XFmode) || ((MODE2) == XCmode) || ((MODE2) == RFmode)))	\
   && (((MODE1) == BImode) == ((MODE2) == BImode)))

/* Specify the modes required to caller save a given hard regno.
   We need to ensure floating pt regs are not saved as DImode.  */

#define HARD_REGNO_CALLER_SAVE_MODE(REGNO, NREGS, MODE) \
  ((FR_REGNO_P (REGNO) && (NREGS) == 1) ? RFmode        \
   : choose_hard_reg_mode ((REGNO), (NREGS), false))

/* Handling Leaf Functions */

/* A C initializer for a vector, indexed by hard register number, which
   contains 1 for a register that is allowable in a candidate for leaf function
   treatment.  */
/* ??? This might be useful.  */
/* #define LEAF_REGISTERS */

/* A C expression whose value is the register number to which REGNO should be
   renumbered, when a function is treated as a leaf function.  */
/* ??? This might be useful.  */
/* #define LEAF_REG_REMAP(REGNO) */


/* Register Classes */

/* An enumeral type that must be defined with all the register class names as
   enumeral values.  `NO_REGS' must be first.  `ALL_REGS' must be the last
   register class, followed by one more enumeral value, `LIM_REG_CLASSES',
   which is not a register class but rather tells how many classes there
   are.  */
/* ??? When compiling without optimization, it is possible for the only use of
   a pseudo to be a parameter load from the stack with a REG_EQUIV note.
   Regclass handles this case specially and does not assign any costs to the
   pseudo.  The pseudo then ends up using the last class before ALL_REGS.
   Thus we must not let either PR_REGS or BR_REGS be the last class.  The
   testcase for this is gcc.c-torture/execute/va-arg-7.c.  */
enum reg_class
{
  NO_REGS,
  PR_REGS,
  BR_REGS,
  AR_M_REGS,
  AR_I_REGS,
  ADDL_REGS,
  GR_REGS,
  FP_REGS,
  FR_REGS,
  GR_AND_BR_REGS,
  GR_AND_FR_REGS,
  ALL_REGS,
  LIM_REG_CLASSES
};

#define GENERAL_REGS GR_REGS

/* The number of distinct register classes.  */
#define N_REG_CLASSES ((int) LIM_REG_CLASSES)

/* An initializer containing the names of the register classes as C string
   constants.  These names are used in writing some of the debugging dumps.  */
#define REG_CLASS_NAMES \
{ "NO_REGS", "PR_REGS", "BR_REGS", "AR_M_REGS", "AR_I_REGS", \
  "ADDL_REGS", "GR_REGS", "FP_REGS", "FR_REGS", \
  "GR_AND_BR_REGS", "GR_AND_FR_REGS", "ALL_REGS" }

/* An initializer containing the contents of the register classes, as integers
   which are bit masks.  The Nth integer specifies the contents of class N.
   The way the integer MASK is interpreted is that register R is in the class
   if `MASK & (1 << R)' is 1.  */
#define REG_CLASS_CONTENTS \
{ 							\
  /* NO_REGS.  */					\
  { 0x00000000, 0x00000000, 0x00000000, 0x00000000,	\
    0x00000000, 0x00000000, 0x00000000, 0x00000000,	\
    0x00000000, 0x00000000, 0x0000 },			\
  /* PR_REGS.  */					\
  { 0x00000000, 0x00000000, 0x00000000, 0x00000000,	\
    0x00000000, 0x00000000, 0x00000000, 0x00000000,	\
    0xFFFFFFFF, 0xFFFFFFFF, 0x0000 },			\
  /* BR_REGS.  */					\
  { 0x00000000, 0x00000000, 0x00000000, 0x00000000,	\
    0x00000000, 0x00000000, 0x00000000, 0x00000000,	\
    0x00000000, 0x00000000, 0x00FF },			\
  /* AR_M_REGS.  */					\
  { 0x00000000, 0x00000000, 0x00000000, 0x00000000,	\
    0x00000000, 0x00000000, 0x00000000, 0x00000000,	\
    0x00000000, 0x00000000, 0x0600 },			\
  /* AR_I_REGS.  */					\
  { 0x00000000, 0x00000000, 0x00000000, 0x00000000,	\
    0x00000000, 0x00000000, 0x00000000, 0x00000000,	\
    0x00000000, 0x00000000, 0x3800 },			\
  /* ADDL_REGS.  */					\
  { 0x0000000F, 0x00000000, 0x00000000, 0x00000000,	\
    0x00000000, 0x00000000, 0x00000000, 0x00000000,	\
    0x00000000, 0x00000000, 0x0000 },			\
  /* GR_REGS.  */					\
  { 0xFFFFFFFF, 0xFFFFFFFF, 0xFFFFFFFF, 0xFFFFFFFF,	\
    0x00000000, 0x00000000, 0x00000000, 0x00000000,	\
    0x00000000, 0x00000000, 0x0100 },			\
  /* FP_REGS.  */					\
  { 0x00000000, 0x00000000, 0x00000000, 0x00000000,	\
    0x7FFFFFFF, 0xFFFFFFFF, 0xFFFFFFFF, 0x7FFFFFFF,	\
    0x00000000, 0x00000000, 0x0000 },			\
  /* FR_REGS.  */					\
  { 0x00000000, 0x00000000, 0x00000000, 0x00000000,	\
    0xFFFFFFFF, 0xFFFFFFFF, 0xFFFFFFFF, 0xFFFFFFFF,	\
    0x00000000, 0x00000000, 0x0000 },			\
  /* GR_AND_BR_REGS.  */				\
  { 0xFFFFFFFF, 0xFFFFFFFF, 0xFFFFFFFF, 0xFFFFFFFF,	\
    0x00000000, 0x00000000, 0x00000000, 0x00000000,	\
    0x00000000, 0x00000000, 0x01FF },			\
  /* GR_AND_FR_REGS.  */				\
  { 0xFFFFFFFF, 0xFFFFFFFF, 0xFFFFFFFF, 0xFFFFFFFF,	\
    0xFFFFFFFF, 0xFFFFFFFF, 0xFFFFFFFF, 0xFFFFFFFF,	\
    0x00000000, 0x00000000, 0x0100 },			\
  /* ALL_REGS.  */					\
  { 0xFFFFFFFF, 0xFFFFFFFF, 0xFFFFFFFF, 0xFFFFFFFF,	\
    0xFFFFFFFF, 0xFFFFFFFF, 0xFFFFFFFF, 0xFFFFFFFF,	\
    0xFFFFFFFF, 0xFFFFFFFF, 0x3FFF },			\
}

/* The following macro defines cover classes for Integrated Register
   Allocator.  Cover classes is a set of non-intersected register
   classes covering all hard registers used for register allocation
   purpose.  Any move between two registers of a cover class should be
   cheaper than load or store of the registers.  The macro value is
   array of register classes with LIM_REG_CLASSES used as the end
   marker.  */

#define IRA_COVER_CLASSES						     \
{									     \
  PR_REGS, BR_REGS, AR_M_REGS, AR_I_REGS, GR_REGS, FR_REGS, LIM_REG_CLASSES  \
}

/* A C expression whose value is a register class containing hard register
   REGNO.  In general there is more than one such class; choose a class which
   is "minimal", meaning that no smaller class also contains the register.  */
/* The NO_REGS case is primarily for the benefit of rws_access_reg, which
   may call here with private (invalid) register numbers, such as
   REG_VOLATILE.  */
#define REGNO_REG_CLASS(REGNO) \
(ADDL_REGNO_P (REGNO) ? ADDL_REGS	\
 : GENERAL_REGNO_P (REGNO) ? GR_REGS	\
 : FR_REGNO_P (REGNO) ? (REGNO) != R_FR (31) \
			&& (REGNO) != R_FR(127) ? FP_REGS : FR_REGS \
 : PR_REGNO_P (REGNO) ? PR_REGS		\
 : BR_REGNO_P (REGNO) ? BR_REGS		\
 : AR_M_REGNO_P (REGNO) ? AR_M_REGS	\
 : AR_I_REGNO_P (REGNO) ? AR_I_REGS	\
 : NO_REGS)

/* A macro whose definition is the name of the class to which a valid base
   register must belong.  A base register is one used in an address which is
   the register value plus a displacement.  */
#define BASE_REG_CLASS GENERAL_REGS

/* A macro whose definition is the name of the class to which a valid index
   register must belong.  An index register is one used in an address where its
   value is either multiplied by a scale factor or added to another register
   (as well as added to a displacement).  This is needed for POST_MODIFY.  */
#define INDEX_REG_CLASS GENERAL_REGS

/* A C expression which is nonzero if register number NUM is suitable for use
   as a base register in operand addresses.  It may be either a suitable hard
   register or a pseudo register that has been allocated such a hard reg.  */
#define REGNO_OK_FOR_BASE_P(REGNO) \
  (GENERAL_REGNO_P (REGNO) || GENERAL_REGNO_P (reg_renumber[REGNO]))

/* A C expression which is nonzero if register number NUM is suitable for use
   as an index register in operand addresses.  It may be either a suitable hard
   register or a pseudo register that has been allocated such a hard reg.
   This is needed for POST_MODIFY.  */
#define REGNO_OK_FOR_INDEX_P(NUM) REGNO_OK_FOR_BASE_P (NUM)

/* A C expression that places additional restrictions on the register class to
   use when it is necessary to copy value X into a register in class CLASS.
   The value is a register class; perhaps CLASS, or perhaps another, smaller
   class.  */

#define PREFERRED_RELOAD_CLASS(X, CLASS) \
  ia64_preferred_reload_class (X, CLASS)

/* You should define this macro to indicate to the reload phase that it may
   need to allocate at least one register for a reload in addition to the
   register to contain the data.  Specifically, if copying X to a register
   CLASS in MODE requires an intermediate register, you should define this
   to return the largest register class all of whose registers can be used
   as intermediate registers or scratch registers.  */

#define SECONDARY_RELOAD_CLASS(CLASS, MODE, X) \
 ia64_secondary_reload_class (CLASS, MODE, X)

/* Certain machines have the property that some registers cannot be copied to
   some other registers without using memory.  Define this macro on those
   machines to be a C expression that is nonzero if objects of mode M in
   registers of CLASS1 can only be copied to registers of class CLASS2 by
   storing a register of CLASS1 into memory and loading that memory location
   into a register of CLASS2.  */

#if 0
/* ??? May need this, but since we've disallowed XFmode in GR_REGS,
   I'm not quite sure how it could be invoked.  The normal problems
   with unions should be solved with the addressof fiddling done by
   movxf and friends.  */
#define SECONDARY_MEMORY_NEEDED(CLASS1, CLASS2, MODE)			\
  (((MODE) == XFmode || (MODE) == XCmode)				\
   && (((CLASS1) == GR_REGS && (CLASS2) == FR_REGS)			\
       || ((CLASS1) == FR_REGS && (CLASS2) == GR_REGS)))
#endif

/* A C expression for the maximum number of consecutive registers of
   class CLASS needed to hold a value of mode MODE.
   This is closely related to the macro `HARD_REGNO_NREGS'.  */

#define CLASS_MAX_NREGS(CLASS, MODE) \
  ((MODE) == BImode && (CLASS) == PR_REGS ? 2			\
   : (((CLASS) == FR_REGS || (CLASS) == FP_REGS) && (MODE) == XFmode) ? 1 \
   : (((CLASS) == FR_REGS || (CLASS) == FP_REGS) && (MODE) == RFmode) ? 1 \
   : (((CLASS) == FR_REGS || (CLASS) == FP_REGS) && (MODE) == XCmode) ? 2 \
   : (GET_MODE_SIZE (MODE) + UNITS_PER_WORD - 1) / UNITS_PER_WORD)

/* In BR regs, we can't change the DImode at all.
   In FP regs, we can't change FP values to integer values and vice versa,
   but we can change e.g. DImode to SImode, and V2SFmode into DImode.  */

#define CANNOT_CHANGE_MODE_CLASS(FROM, TO, CLASS) 		\
  (reg_classes_intersect_p (CLASS, BR_REGS)			\
   ? (FROM) != (TO)						\
   : (SCALAR_FLOAT_MODE_P (FROM) != SCALAR_FLOAT_MODE_P (TO)	\
      ? reg_classes_intersect_p (CLASS, FR_REGS)		\
      : 0))

/* Basic Stack Layout */

/* Define this macro if pushing a word onto the stack moves the stack pointer
   to a smaller address.  */
#define STACK_GROWS_DOWNWARD 1

/* Define this macro to nonzero if the addresses of local variable slots
   are at negative offsets from the frame pointer.  */
#define FRAME_GROWS_DOWNWARD 0

/* Offset from the frame pointer to the first local variable slot to
   be allocated.  */
#define STARTING_FRAME_OFFSET 0

/* Offset from the stack pointer register to the first location at which
   outgoing arguments are placed.  If not specified, the default value of zero
   is used.  This is the proper value for most machines.  */
/* IA64 has a 16 byte scratch area that is at the bottom of the stack.  */
#define STACK_POINTER_OFFSET 16

/* Offset from the argument pointer register to the first argument's address.
   On some machines it may depend on the data type of the function.  */
#define FIRST_PARM_OFFSET(FUNDECL) 0

/* A C expression whose value is RTL representing the value of the return
   address for the frame COUNT steps up from the current frame, after the
   prologue.  */

/* ??? Frames other than zero would likely require interpreting the frame
   unwind info, so we don't try to support them.  We would also need to define
   DYNAMIC_CHAIN_ADDRESS and SETUP_FRAME_ADDRESS (for the reg stack flush).  */

#define RETURN_ADDR_RTX(COUNT, FRAME) \
  ia64_return_addr_rtx (COUNT, FRAME)

/* A C expression whose value is RTL representing the location of the incoming
   return address at the beginning of any function, before the prologue.  This
   RTL is either a `REG', indicating that the return value is saved in `REG',
   or a `MEM' representing a location in the stack.  This enables DWARF2
   unwind info for C++ EH.  */
#define INCOMING_RETURN_ADDR_RTX gen_rtx_REG (VOIDmode, BR_REG (0))

/* A C expression whose value is an integer giving the offset, in bytes, from
   the value of the stack pointer register to the top of the stack frame at the
   beginning of any function, before the prologue.  The top of the frame is
   defined to be the value of the stack pointer in the previous frame, just
   before the call instruction.  */
/* The CFA is past the red zone, not at the entry-point stack
   pointer.  */
#define INCOMING_FRAME_SP_OFFSET STACK_POINTER_OFFSET

/* We shorten debug info by using CFA-16 as DW_AT_frame_base.  */
#define CFA_FRAME_BASE_OFFSET(FUNDECL) (-INCOMING_FRAME_SP_OFFSET)


/* Register That Address the Stack Frame.  */

/* The register number of the stack pointer register, which must also be a
   fixed register according to `FIXED_REGISTERS'.  On most machines, the
   hardware determines which register this is.  */

#define STACK_POINTER_REGNUM 12

/* The register number of the frame pointer register, which is used to access
   automatic variables in the stack frame.  On some machines, the hardware
   determines which register this is.  On other machines, you can choose any
   register you wish for this purpose.  */

#define FRAME_POINTER_REGNUM 328

/* Base register for access to local variables of the function.  */
#define HARD_FRAME_POINTER_REGNUM  LOC_REG (79)

/* The register number of the arg pointer register, which is used to access the
   function's argument list.  */
/* r0 won't otherwise be used, so put the always eliminated argument pointer
   in it.  */
#define ARG_POINTER_REGNUM R_GR(0)

/* Due to the way varargs and argument spilling happens, the argument
   pointer is not 16-byte aligned like the stack pointer.  */
#define INIT_EXPANDERS					\
  do {							\
    ia64_init_expanders ();                             \
    if (crtl->emit.regno_pointer_align)	\
      REGNO_POINTER_ALIGN (ARG_POINTER_REGNUM) = 64;	\
  } while (0)

/* Register numbers used for passing a function's static chain pointer.  */
/* ??? The ABI sez the static chain should be passed as a normal parameter.  */
#define STATIC_CHAIN_REGNUM 15

/* Eliminating the Frame Pointer and the Arg Pointer */

/* A C expression which is nonzero if a function must have and use a frame
   pointer.  This expression is evaluated in the reload pass.  If its value is
   nonzero the function will have a frame pointer.  */
#define FRAME_POINTER_REQUIRED 0

/* Show we can debug even without a frame pointer.  */
#define CAN_DEBUG_WITHOUT_FP

/* If defined, this macro specifies a table of register pairs used to eliminate
   unneeded registers that point into the stack frame.  */

#define ELIMINABLE_REGS							\
{									\
  {ARG_POINTER_REGNUM,	 STACK_POINTER_REGNUM},				\
  {ARG_POINTER_REGNUM,	 HARD_FRAME_POINTER_REGNUM},			\
  {FRAME_POINTER_REGNUM, STACK_POINTER_REGNUM},				\
  {FRAME_POINTER_REGNUM, HARD_FRAME_POINTER_REGNUM},			\
}

/* A C expression that returns nonzero if the compiler is allowed to try to
   replace register number FROM with register number TO.  The frame pointer
   is automatically handled.  */

#define CAN_ELIMINATE(FROM, TO) \
  (TO == BR_REG (0) ? current_function_is_leaf : 1)

/* This macro is similar to `INITIAL_FRAME_POINTER_OFFSET'.  It
   specifies the initial difference between the specified pair of
   registers.  This macro must be defined if `ELIMINABLE_REGS' is
   defined.  */
#define INITIAL_ELIMINATION_OFFSET(FROM, TO, OFFSET) \
  ((OFFSET) = ia64_initial_elimination_offset ((FROM), (TO)))

/* Passing Function Arguments on the Stack */

/* If defined, the maximum amount of space required for outgoing arguments will
   be computed and placed into the variable
   `crtl->outgoing_args_size'.  */

#define ACCUMULATE_OUTGOING_ARGS 1

/* A C expression that should indicate the number of bytes of its own arguments
   that a function pops on returning, or 0 if the function pops no arguments
   and the caller must therefore pop them all after the function returns.  */

#define RETURN_POPS_ARGS(FUNDECL, FUNTYPE, STACK_SIZE) 0


/* Function Arguments in Registers */

#define MAX_ARGUMENT_SLOTS 8
#define MAX_INT_RETURN_SLOTS 4
#define GR_ARG_FIRST IN_REG (0)
#define GR_RET_FIRST GR_REG (8)
#define GR_RET_LAST  GR_REG (11)
#define FR_ARG_FIRST FR_REG (8)
#define FR_RET_FIRST FR_REG (8)
#define FR_RET_LAST  FR_REG (15)
#define AR_ARG_FIRST OUT_REG (0)

/* A C expression that controls whether a function argument is passed in a
   register, and which register.  */

#define FUNCTION_ARG(CUM, MODE, TYPE, NAMED) \
  ia64_function_arg (&CUM, MODE, TYPE, NAMED, 0)

/* Define this macro if the target machine has "register windows", so that the
   register in which a function sees an arguments is not necessarily the same
   as the one in which the caller passed the argument.  */

#define FUNCTION_INCOMING_ARG(CUM, MODE, TYPE, NAMED) \
  ia64_function_arg (&CUM, MODE, TYPE, NAMED, 1)

/* A C type for declaring a variable that is used as the first argument of
   `FUNCTION_ARG' and other related values.  For some target machines, the type
   `int' suffices and can hold the number of bytes of argument so far.  */

typedef struct ia64_args
{
  int words;			/* # words of arguments so far  */
  int int_regs;			/* # GR registers used so far  */
  int fp_regs;			/* # FR registers used so far  */
  int prototype;		/* whether function prototyped  */
} CUMULATIVE_ARGS;

/* A C statement (sans semicolon) for initializing the variable CUM for the
   state at the beginning of the argument list.  */

#define INIT_CUMULATIVE_ARGS(CUM, FNTYPE, LIBNAME, INDIRECT, N_NAMED_ARGS) \
do {									\
  (CUM).words = 0;							\
  (CUM).int_regs = 0;							\
  (CUM).fp_regs = 0;							\
  (CUM).prototype = ((FNTYPE) && TYPE_ARG_TYPES (FNTYPE)) || (LIBNAME);	\
} while (0)

/* Like `INIT_CUMULATIVE_ARGS' but overrides it for the purposes of finding the
   arguments for the function being compiled.  If this macro is undefined,
   `INIT_CUMULATIVE_ARGS' is used instead.  */

/* We set prototype to true so that we never try to return a PARALLEL from
   function_arg.  */
#define INIT_CUMULATIVE_INCOMING_ARGS(CUM, FNTYPE, LIBNAME) \
do {									\
  (CUM).words = 0;							\
  (CUM).int_regs = 0;							\
  (CUM).fp_regs = 0;							\
  (CUM).prototype = 1;							\
} while (0)

/* A C statement (sans semicolon) to update the summarizer variable CUM to
   advance past an argument in the argument list.  The values MODE, TYPE and
   NAMED describe that argument.  Once this is done, the variable CUM is
   suitable for analyzing the *following* argument with `FUNCTION_ARG'.  */

#define FUNCTION_ARG_ADVANCE(CUM, MODE, TYPE, NAMED) \
 ia64_function_arg_advance (&CUM, MODE, TYPE, NAMED)

/* If defined, a C expression that gives the alignment boundary, in bits, of an
   argument with the specified mode and type.  */

/* Return the alignment boundary in bits for an argument with a specified
   mode and type.  */

#define FUNCTION_ARG_BOUNDARY(MODE, TYPE) \
  ia64_function_arg_boundary (MODE, TYPE)

/* A C expression that is nonzero if REGNO is the number of a hard register in
   which function arguments are sometimes passed.  This does *not* include
   implicit arguments such as the static chain and the structure-value address.
   On many machines, no registers can be used for this purpose since all
   function arguments are pushed on the stack.  */
#define FUNCTION_ARG_REGNO_P(REGNO) \
(((REGNO) >= AR_ARG_FIRST && (REGNO) < (AR_ARG_FIRST + MAX_ARGUMENT_SLOTS)) \
 || ((REGNO) >= FR_ARG_FIRST && (REGNO) < (FR_ARG_FIRST + MAX_ARGUMENT_SLOTS)))

/* How Scalar Function Values are Returned */

/* A C expression to create an RTX representing the place where a function
   returns a value of data type VALTYPE.  */

#define FUNCTION_VALUE(VALTYPE, FUNC) \
  ia64_function_value (VALTYPE, FUNC)

/* A C expression to create an RTX representing the place where a library
   function returns a value of mode MODE.  */

#define LIBCALL_VALUE(MODE) \
  gen_rtx_REG (MODE,							\
	       (((GET_MODE_CLASS (MODE) == MODE_FLOAT			\
		 || GET_MODE_CLASS (MODE) == MODE_COMPLEX_FLOAT) &&	\
		      (MODE) != TFmode)	\
		? FR_RET_FIRST : GR_RET_FIRST))

/* A C expression that is nonzero if REGNO is the number of a hard register in
   which the values of called function may come back.  */

#define FUNCTION_VALUE_REGNO_P(REGNO)				\
  (((REGNO) >= GR_RET_FIRST && (REGNO) <= GR_RET_LAST)		\
   || ((REGNO) >= FR_RET_FIRST && (REGNO) <= FR_RET_LAST))


/* How Large Values are Returned */

#define DEFAULT_PCC_STRUCT_RETURN 0


/* Caller-Saves Register Allocation */

/* A C expression to determine whether it is worthwhile to consider placing a
   pseudo-register in a call-clobbered hard register and saving and restoring
   it around each function call.  The expression should be 1 when this is worth
   doing, and 0 otherwise.

   If you don't define this macro, a default is used which is good on most
   machines: `4 * CALLS < REFS'.  */
/* ??? Investigate.  */
/* #define CALLER_SAVE_PROFITABLE(REFS, CALLS) */


/* Function Entry and Exit */

/* Define this macro as a C expression that is nonzero if the return
   instruction or the function epilogue ignores the value of the stack pointer;
   in other words, if it is safe to delete an instruction to adjust the stack
   pointer before a return from the function.  */

#define EXIT_IGNORE_STACK 1

/* Define this macro as a C expression that is nonzero for registers
   used by the epilogue or the `return' pattern.  */

#define EPILOGUE_USES(REGNO) ia64_epilogue_uses (REGNO)

/* Nonzero for registers used by the exception handling mechanism.  */

#define EH_USES(REGNO) ia64_eh_uses (REGNO)

/* Output part N of a function descriptor for DECL.  For ia64, both
   words are emitted with a single relocation, so ignore N > 0.  */
#define ASM_OUTPUT_FDESC(FILE, DECL, PART)				\
do {									\
  if ((PART) == 0)							\
    {									\
      if (TARGET_ILP32)							\
        fputs ("\tdata8.ua @iplt(", FILE);				\
      else								\
        fputs ("\tdata16.ua @iplt(", FILE);				\
      mark_decl_referenced (DECL);					\
      assemble_name (FILE, XSTR (XEXP (DECL_RTL (DECL), 0), 0));	\
      fputs (")\n", FILE);						\
      if (TARGET_ILP32)							\
	fputs ("\tdata8.ua 0\n", FILE);					\
    }									\
} while (0)

/* Generating Code for Profiling.  */

/* A C statement or compound statement to output to FILE some assembler code to
   call the profiling subroutine `mcount'.  */

#undef FUNCTION_PROFILER
#define FUNCTION_PROFILER(FILE, LABELNO) \
  ia64_output_function_profiler(FILE, LABELNO)

/* Neither hpux nor linux use profile counters.  */
#define NO_PROFILE_COUNTERS 1

/* Trampolines for Nested Functions.  */

/* We need 32 bytes, so we can save the sp, ar.rnat, ar.bsp, and ar.pfs of
   the function containing a non-local goto target.  */

#define STACK_SAVEAREA_MODE(LEVEL) \
  ((LEVEL) == SAVE_NONLOCAL ? OImode : Pmode)

/* Output assembler code for a block containing the constant parts of
   a trampoline, leaving space for the variable parts.

   The trampoline should set the static chain pointer to value placed
   into the trampoline and should branch to the specified routine.
   To make the normal indirect-subroutine calling convention work,
   the trampoline must look like a function descriptor; the first
   word being the target address and the second being the target's
   global pointer.

   We abuse the concept of a global pointer by arranging for it
   to point to the data we need to load.  The complete trampoline
   has the following form:

		+-------------------+ \
	TRAMP:	| __ia64_trampoline | |
		+-------------------+  > fake function descriptor
		| TRAMP+16          | |
		+-------------------+ /
		| target descriptor |
		+-------------------+
		| static link	    |
		+-------------------+
*/

/* A C expression for the size in bytes of the trampoline, as an integer.  */

#define TRAMPOLINE_SIZE		32

/* Alignment required for trampolines, in bits.  */

#define TRAMPOLINE_ALIGNMENT	64

/* A C statement to initialize the variable parts of a trampoline.  */

#define INITIALIZE_TRAMPOLINE(ADDR, FNADDR, STATIC_CHAIN) \
  ia64_initialize_trampoline((ADDR), (FNADDR), (STATIC_CHAIN))

/* Addressing Modes */

/* Define this macro if the machine supports post-increment addressing.  */

#define HAVE_POST_INCREMENT 1
#define HAVE_POST_DECREMENT 1
#define HAVE_POST_MODIFY_DISP 1
#define HAVE_POST_MODIFY_REG 1

/* A C expression that is 1 if the RTX X is a constant which is a valid
   address.  */

#define CONSTANT_ADDRESS_P(X) 0

/* The max number of registers that can appear in a valid memory address.  */

#define MAX_REGS_PER_ADDRESS 2

/* A C compound statement with a conditional `goto LABEL;' executed if X (an
   RTX) is a legitimate memory address on the target machine for a memory
   operand of mode MODE.  */

#define LEGITIMATE_ADDRESS_REG(X)					\
  ((GET_CODE (X) == REG && REG_OK_FOR_BASE_P (X))			\
   || (GET_CODE (X) == SUBREG && GET_CODE (XEXP (X, 0)) == REG		\
       && REG_OK_FOR_BASE_P (XEXP (X, 0))))

#define LEGITIMATE_ADDRESS_DISP(R, X)					\
  (GET_CODE (X) == PLUS							\
   && rtx_equal_p (R, XEXP (X, 0))					\
   && (LEGITIMATE_ADDRESS_REG (XEXP (X, 1))				\
       || (GET_CODE (XEXP (X, 1)) == CONST_INT				\
	   && INTVAL (XEXP (X, 1)) >= -256				\
	   && INTVAL (XEXP (X, 1)) < 256)))

#define GO_IF_LEGITIMATE_ADDRESS(MODE, X, LABEL) 			\
do {									\
  if (LEGITIMATE_ADDRESS_REG (X))					\
    goto LABEL;								\
  else if ((GET_CODE (X) == POST_INC || GET_CODE (X) == POST_DEC)	\
	   && LEGITIMATE_ADDRESS_REG (XEXP (X, 0))			\
	   && XEXP (X, 0) != arg_pointer_rtx)				\
    goto LABEL;								\
  else if (GET_CODE (X) == POST_MODIFY					\
	   && LEGITIMATE_ADDRESS_REG (XEXP (X, 0))			\
	   && XEXP (X, 0) != arg_pointer_rtx				\
	   && LEGITIMATE_ADDRESS_DISP (XEXP (X, 0), XEXP (X, 1)))	\
    goto LABEL;								\
} while (0)

/* A C expression that is nonzero if X (assumed to be a `reg' RTX) is valid for
   use as a base register.  */

#ifdef REG_OK_STRICT
#define REG_OK_FOR_BASE_P(X) REGNO_OK_FOR_BASE_P (REGNO (X))
#else
#define REG_OK_FOR_BASE_P(X) \
  (GENERAL_REGNO_P (REGNO (X)) || (REGNO (X) >= FIRST_PSEUDO_REGISTER))
#endif

/* A C expression that is nonzero if X (assumed to be a `reg' RTX) is valid for
   use as an index register.  This is needed for POST_MODIFY.  */

#define REG_OK_FOR_INDEX_P(X) REG_OK_FOR_BASE_P (X)

/* A C statement or compound statement with a conditional `goto LABEL;'
   executed if memory address X (an RTX) can have different meanings depending
   on the machine mode of the memory reference it is used for or if the address
   is valid for some modes but not others.  */

#define GO_IF_MODE_DEPENDENT_ADDRESS(ADDR, LABEL)

/* A C expression that is nonzero if X is a legitimate constant for an
   immediate operand on the target machine.  */

#define LEGITIMATE_CONSTANT_P(X) ia64_legitimate_constant_p (X)

/* Condition Code Status */

/* One some machines not all possible comparisons are defined, but you can
   convert an invalid comparison into a valid one.  */
/* ??? Investigate.  See the alpha definition.  */
/* #define CANONICALIZE_COMPARISON(CODE, OP0, OP1) */


/* Describing Relative Costs of Operations */

/* A C expression for the cost of moving data from a register in class FROM to
   one in class TO, using MODE.  */

#define REGISTER_MOVE_COST  ia64_register_move_cost

/* A C expression for the cost of moving data of mode M between a
   register and memory.  */
#define MEMORY_MOVE_COST(MODE,CLASS,IN) \
  ((CLASS) == GENERAL_REGS || (CLASS) == FR_REGS || (CLASS) == FP_REGS \
   || (CLASS) == GR_AND_FR_REGS ? 4 : 10)

/* A C expression for the cost of a branch instruction.  A value of 1 is the
   default; other values are interpreted relative to that.  Used by the
   if-conversion code as max instruction count.  */
/* ??? This requires investigation.  The primary effect might be how
   many additional insn groups we run into, vs how good the dynamic
   branch predictor is.  */

#define BRANCH_COST(speed_p, predictable_p) 6

/* Define this macro as a C expression which is nonzero if accessing less than
   a word of memory (i.e. a `char' or a `short') is no faster than accessing a
   word of memory.  */

#define SLOW_BYTE_ACCESS 1

/* Define this macro if it is as good or better to call a constant function
   address than to call an address kept in a register.

   Indirect function calls are more expensive that direct function calls, so
   don't cse function addresses.  */

#define NO_FUNCTION_CSE


/* Dividing the output into sections.  */

/* A C expression whose value is a string containing the assembler operation
   that should precede instructions and read-only data.  */

#define TEXT_SECTION_ASM_OP "\t.text"

/* A C expression whose value is a string containing the assembler operation to
   identify the following data as writable initialized data.  */

#define DATA_SECTION_ASM_OP "\t.data"

/* If defined, a C expression whose value is a string containing the assembler
   operation to identify the following data as uninitialized global data.  */

#define BSS_SECTION_ASM_OP "\t.bss"

#define IA64_DEFAULT_GVALUE 8

/* Position Independent Code.  */

/* The register number of the register used to address a table of static data
   addresses in memory.  */

/* ??? Should modify ia64.md to use pic_offset_table_rtx instead of
   gen_rtx_REG (DImode, 1).  */

/* ??? Should we set flag_pic?  Probably need to define
   LEGITIMIZE_PIC_OPERAND_P to make that work.  */

#define PIC_OFFSET_TABLE_REGNUM GR_REG (1)

/* Define this macro if the register defined by `PIC_OFFSET_TABLE_REGNUM' is
   clobbered by calls.  */

#define PIC_OFFSET_TABLE_REG_CALL_CLOBBERED


/* The Overall Framework of an Assembler File.  */

/* A C string constant describing how to begin a comment in the target
   assembler language.  The compiler assumes that the comment will end at the
   end of the line.  */

#define ASM_COMMENT_START "//"

/* A C string constant for text to be output before each `asm' statement or
   group of consecutive ones.  */

#define ASM_APP_ON (TARGET_GNU_AS ? "#APP\n" : "//APP\n")

/* A C string constant for text to be output after each `asm' statement or
   group of consecutive ones.  */

#define ASM_APP_OFF (TARGET_GNU_AS ? "#NO_APP\n" : "//NO_APP\n")

/* Output of Uninitialized Variables.  */

/* This is all handled by svr4.h.  */


/* Output and Generation of Labels.  */

/* A C statement (sans semicolon) to output to the stdio stream STREAM the
   assembler definition of a label named NAME.  */

/* See the ASM_OUTPUT_LABELREF definition in sysv4.h for an explanation of
   why ia64_asm_output_label exists.  */

extern int ia64_asm_output_label;
#define ASM_OUTPUT_LABEL(STREAM, NAME)					\
do {									\
  ia64_asm_output_label = 1;						\
  assemble_name (STREAM, NAME);						\
  fputs (":\n", STREAM);						\
  ia64_asm_output_label = 0;						\
} while (0)

/* Globalizing directive for a label.  */
#define GLOBAL_ASM_OP "\t.global "

/* A C statement (sans semicolon) to output to the stdio stream STREAM any text
   necessary for declaring the name of an external symbol named NAME which is
   referenced in this compilation but not defined.  */

#define ASM_OUTPUT_EXTERNAL(FILE, DECL, NAME) \
  ia64_asm_output_external (FILE, DECL, NAME)

/* A C statement to store into the string STRING a label whose name is made
   from the string PREFIX and the number NUM.  */

#define ASM_GENERATE_INTERNAL_LABEL(LABEL, PREFIX, NUM) \
do {									\
  sprintf (LABEL, "*.%s%d", PREFIX, NUM);				\
} while (0)

/* ??? Not sure if using a ? in the name for Intel as is safe.  */

#define ASM_PN_FORMAT (TARGET_GNU_AS ? "%s.%lu" : "%s?%lu")

/* A C statement to output to the stdio stream STREAM assembler code which
   defines (equates) the symbol NAME to have the value VALUE.  */

#define ASM_OUTPUT_DEF(STREAM, NAME, VALUE) \
do {									\
  assemble_name (STREAM, NAME);						\
  fputs (" = ", STREAM);						\
  assemble_name (STREAM, VALUE);					\
  fputc ('\n', STREAM);							\
} while (0)


/* Macros Controlling Initialization Routines.  */

/* This is handled by svr4.h and sysv4.h.  */


/* Output of Assembler Instructions.  */

/* A C initializer containing the assembler's names for the machine registers,
   each one as a C string constant.  */

#define REGISTER_NAMES \
{									\
  /* General registers.  */						\
  "ap", "r1", "r2", "r3", "r4", "r5", "r6", "r7", "r8", "r9",		\
  "r10", "r11", "r12", "r13", "r14", "r15", "r16", "r17", "r18", "r19",	\
  "r20", "r21", "r22", "r23", "r24", "r25", "r26", "r27", "r28", "r29",	\
  "r30", "r31",								\
  /* Local registers.  */						\
  "loc0", "loc1", "loc2", "loc3", "loc4", "loc5", "loc6", "loc7",	\
  "loc8", "loc9", "loc10","loc11","loc12","loc13","loc14","loc15",	\
  "loc16","loc17","loc18","loc19","loc20","loc21","loc22","loc23",	\
  "loc24","loc25","loc26","loc27","loc28","loc29","loc30","loc31",	\
  "loc32","loc33","loc34","loc35","loc36","loc37","loc38","loc39",	\
  "loc40","loc41","loc42","loc43","loc44","loc45","loc46","loc47",	\
  "loc48","loc49","loc50","loc51","loc52","loc53","loc54","loc55",	\
  "loc56","loc57","loc58","loc59","loc60","loc61","loc62","loc63",	\
  "loc64","loc65","loc66","loc67","loc68","loc69","loc70","loc71",	\
  "loc72","loc73","loc74","loc75","loc76","loc77","loc78","loc79",	\
  /* Input registers.  */						\
  "in0",  "in1",  "in2",  "in3",  "in4",  "in5",  "in6",  "in7",	\
  /* Output registers.  */						\
  "out0", "out1", "out2", "out3", "out4", "out5", "out6", "out7",	\
  /* Floating-point registers.  */					\
  "f0", "f1", "f2", "f3", "f4", "f5", "f6", "f7", "f8", "f9",		\
  "f10", "f11", "f12", "f13", "f14", "f15", "f16", "f17", "f18", "f19",	\
  "f20", "f21", "f22", "f23", "f24", "f25", "f26", "f27", "f28", "f29",	\
  "f30", "f31", "f32", "f33", "f34", "f35", "f36", "f37", "f38", "f39",	\
  "f40", "f41", "f42", "f43", "f44", "f45", "f46", "f47", "f48", "f49",	\
  "f50", "f51", "f52", "f53", "f54", "f55", "f56", "f57", "f58", "f59",	\
  "f60", "f61", "f62", "f63", "f64", "f65", "f66", "f67", "f68", "f69",	\
  "f70", "f71", "f72", "f73", "f74", "f75", "f76", "f77", "f78", "f79",	\
  "f80", "f81", "f82", "f83", "f84", "f85", "f86", "f87", "f88", "f89",	\
  "f90", "f91", "f92", "f93", "f94", "f95", "f96", "f97", "f98", "f99",	\
  "f100","f101","f102","f103","f104","f105","f106","f107","f108","f109",\
  "f110","f111","f112","f113","f114","f115","f116","f117","f118","f119",\
  "f120","f121","f122","f123","f124","f125","f126","f127",		\
  /* Predicate registers.  */						\
  "p0", "p1", "p2", "p3", "p4", "p5", "p6", "p7", "p8", "p9",		\
  "p10", "p11", "p12", "p13", "p14", "p15", "p16", "p17", "p18", "p19",	\
  "p20", "p21", "p22", "p23", "p24", "p25", "p26", "p27", "p28", "p29",	\
  "p30", "p31", "p32", "p33", "p34", "p35", "p36", "p37", "p38", "p39",	\
  "p40", "p41", "p42", "p43", "p44", "p45", "p46", "p47", "p48", "p49",	\
  "p50", "p51", "p52", "p53", "p54", "p55", "p56", "p57", "p58", "p59",	\
  "p60", "p61", "p62", "p63",						\
  /* Branch registers.  */						\
  "b0", "b1", "b2", "b3", "b4", "b5", "b6", "b7",			\
  /* Frame pointer.  Application registers.  */				\
  "sfp", "ar.ccv", "ar.unat", "ar.pfs", "ar.lc", "ar.ec",	\
}

/* If defined, a C initializer for an array of structures containing a name and
   a register number.  This macro defines additional names for hard registers,
   thus allowing the `asm' option in declarations to refer to registers using
   alternate names.  */

#define ADDITIONAL_REGISTER_NAMES \
{									\
  { "gp", R_GR (1) },							\
  { "sp", R_GR (12) },							\
  { "in0", IN_REG (0) },						\
  { "in1", IN_REG (1) },						\
  { "in2", IN_REG (2) },						\
  { "in3", IN_REG (3) },						\
  { "in4", IN_REG (4) },						\
  { "in5", IN_REG (5) },						\
  { "in6", IN_REG (6) },						\
  { "in7", IN_REG (7) },						\
  { "out0", OUT_REG (0) },						\
  { "out1", OUT_REG (1) },						\
  { "out2", OUT_REG (2) },						\
  { "out3", OUT_REG (3) },						\
  { "out4", OUT_REG (4) },						\
  { "out5", OUT_REG (5) },						\
  { "out6", OUT_REG (6) },						\
  { "out7", OUT_REG (7) },						\
  { "loc0", LOC_REG (0) },						\
  { "loc1", LOC_REG (1) },						\
  { "loc2", LOC_REG (2) },						\
  { "loc3", LOC_REG (3) },						\
  { "loc4", LOC_REG (4) },						\
  { "loc5", LOC_REG (5) },						\
  { "loc6", LOC_REG (6) },						\
  { "loc7", LOC_REG (7) },						\
  { "loc8", LOC_REG (8) }, 						\
  { "loc9", LOC_REG (9) }, 						\
  { "loc10", LOC_REG (10) }, 						\
  { "loc11", LOC_REG (11) }, 						\
  { "loc12", LOC_REG (12) }, 						\
  { "loc13", LOC_REG (13) }, 						\
  { "loc14", LOC_REG (14) }, 						\
  { "loc15", LOC_REG (15) }, 						\
  { "loc16", LOC_REG (16) }, 						\
  { "loc17", LOC_REG (17) }, 						\
  { "loc18", LOC_REG (18) }, 						\
  { "loc19", LOC_REG (19) }, 						\
  { "loc20", LOC_REG (20) }, 						\
  { "loc21", LOC_REG (21) }, 						\
  { "loc22", LOC_REG (22) }, 						\
  { "loc23", LOC_REG (23) }, 						\
  { "loc24", LOC_REG (24) }, 						\
  { "loc25", LOC_REG (25) }, 						\
  { "loc26", LOC_REG (26) }, 						\
  { "loc27", LOC_REG (27) }, 						\
  { "loc28", LOC_REG (28) }, 						\
  { "loc29", LOC_REG (29) }, 						\
  { "loc30", LOC_REG (30) }, 						\
  { "loc31", LOC_REG (31) }, 						\
  { "loc32", LOC_REG (32) }, 						\
  { "loc33", LOC_REG (33) }, 						\
  { "loc34", LOC_REG (34) }, 						\
  { "loc35", LOC_REG (35) }, 						\
  { "loc36", LOC_REG (36) }, 						\
  { "loc37", LOC_REG (37) }, 						\
  { "loc38", LOC_REG (38) }, 						\
  { "loc39", LOC_REG (39) }, 						\
  { "loc40", LOC_REG (40) }, 						\
  { "loc41", LOC_REG (41) }, 						\
  { "loc42", LOC_REG (42) }, 						\
  { "loc43", LOC_REG (43) }, 						\
  { "loc44", LOC_REG (44) }, 						\
  { "loc45", LOC_REG (45) }, 						\
  { "loc46", LOC_REG (46) }, 						\
  { "loc47", LOC_REG (47) }, 						\
  { "loc48", LOC_REG (48) }, 						\
  { "loc49", LOC_REG (49) }, 						\
  { "loc50", LOC_REG (50) }, 						\
  { "loc51", LOC_REG (51) }, 						\
  { "loc52", LOC_REG (52) }, 						\
  { "loc53", LOC_REG (53) }, 						\
  { "loc54", LOC_REG (54) }, 						\
  { "loc55", LOC_REG (55) }, 						\
  { "loc56", LOC_REG (56) }, 						\
  { "loc57", LOC_REG (57) }, 						\
  { "loc58", LOC_REG (58) }, 						\
  { "loc59", LOC_REG (59) }, 						\
  { "loc60", LOC_REG (60) }, 						\
  { "loc61", LOC_REG (61) }, 						\
  { "loc62", LOC_REG (62) }, 						\
  { "loc63", LOC_REG (63) }, 						\
  { "loc64", LOC_REG (64) }, 						\
  { "loc65", LOC_REG (65) }, 						\
  { "loc66", LOC_REG (66) }, 						\
  { "loc67", LOC_REG (67) }, 						\
  { "loc68", LOC_REG (68) }, 						\
  { "loc69", LOC_REG (69) }, 						\
  { "loc70", LOC_REG (70) }, 						\
  { "loc71", LOC_REG (71) }, 						\
  { "loc72", LOC_REG (72) }, 						\
  { "loc73", LOC_REG (73) }, 						\
  { "loc74", LOC_REG (74) }, 						\
  { "loc75", LOC_REG (75) }, 						\
  { "loc76", LOC_REG (76) }, 						\
  { "loc77", LOC_REG (77) }, 						\
  { "loc78", LOC_REG (78) }, 						\
  { "loc79", LOC_REG (79) }, 						\
}

/* A C compound statement to output to stdio stream STREAM the assembler syntax
   for an instruction operand X.  X is an RTL expression.  */

#define PRINT_OPERAND(STREAM, X, CODE) \
  ia64_print_operand (STREAM, X, CODE)

/* A C expression which evaluates to true if CODE is a valid punctuation
   character for use in the `PRINT_OPERAND' macro.  */

/* ??? Keep this around for now, as we might need it later.  */

#define PRINT_OPERAND_PUNCT_VALID_P(CODE) \
  ((CODE) == '+' || (CODE) == ',')

/* A C compound statement to output to stdio stream STREAM the assembler syntax
   for an instruction operand that is a memory reference whose address is X.  X
   is an RTL expression.  */

#define PRINT_OPERAND_ADDRESS(STREAM, X) \
  ia64_print_operand_address (STREAM, X)

/* If defined, C string expressions to be used for the `%R', `%L', `%U', and
   `%I' options of `asm_fprintf' (see `final.c').  */

#define REGISTER_PREFIX ""
#define LOCAL_LABEL_PREFIX "."
#define USER_LABEL_PREFIX ""
#define IMMEDIATE_PREFIX ""


/* Output of dispatch tables.  */

/* This macro should be provided on machines where the addresses in a dispatch
   table are relative to the table's own address.  */

/* ??? Depends on the pointer size.  */

#define ASM_OUTPUT_ADDR_DIFF_ELT(STREAM, BODY, VALUE, REL)	\
  do {								\
  if (TARGET_ILP32)						\
    fprintf (STREAM, "\tdata4 @pcrel(.L%d)\n", VALUE);		\
  else								\
    fprintf (STREAM, "\tdata8 @pcrel(.L%d)\n", VALUE);		\
  } while (0)

/* Jump tables only need 8 byte alignment.  */

#define ADDR_VEC_ALIGN(ADDR_VEC) 3


/* Assembler Commands for Exception Regions.  */

/* Select a format to encode pointers in exception handling data.  CODE
   is 0 for data, 1 for code labels, 2 for function pointers.  GLOBAL is
   true if the symbol may be affected by dynamic relocations.  */
#define ASM_PREFERRED_EH_DATA_FORMAT(CODE,GLOBAL)	\
  (((CODE) == 1 ? DW_EH_PE_textrel : DW_EH_PE_datarel)	\
   | ((GLOBAL) ? DW_EH_PE_indirect : 0)			\
   | (TARGET_ILP32 ? DW_EH_PE_udata4 : DW_EH_PE_udata8))

/* Handle special EH pointer encodings.  Absolute, pc-relative, and
   indirect are handled automatically.  */
#define ASM_MAYBE_OUTPUT_ENCODED_ADDR_RTX(FILE, ENCODING, SIZE, ADDR, DONE) \
  do {									\
    const char *reltag = NULL;						\
    if (((ENCODING) & 0xF0) == DW_EH_PE_textrel)			\
      reltag = "@segrel(";						\
    else if (((ENCODING) & 0xF0) == DW_EH_PE_datarel)			\
      reltag = "@gprel(";						\
    if (reltag)								\
      {									\
	fputs (integer_asm_op (SIZE, FALSE), FILE);			\
	fputs (reltag, FILE);						\
	assemble_name (FILE, XSTR (ADDR, 0));				\
	fputc (')', FILE);						\
	goto DONE;							\
      }									\
  } while (0)


/* Assembler Commands for Alignment.  */

/* ??? Investigate.  */

/* The alignment (log base 2) to put in front of LABEL, which follows
   a BARRIER.  */

/* #define LABEL_ALIGN_AFTER_BARRIER(LABEL) */

/* The desired alignment for the location counter at the beginning
   of a loop.  */

/* #define LOOP_ALIGN(LABEL) */

/* Define this macro if `ASM_OUTPUT_SKIP' should not be used in the text
   section because it fails put zeros in the bytes that are skipped.  */

#define ASM_NO_SKIP_IN_TEXT 1

/* A C statement to output to the stdio stream STREAM an assembler command to
   advance the location counter to a multiple of 2 to the POWER bytes.  */

#define ASM_OUTPUT_ALIGN(STREAM, POWER) \
  fprintf (STREAM, "\t.align %d\n", 1<<(POWER))


/* Macros Affecting all Debug Formats.  */

/* This is handled in svr4.h and sysv4.h.  */


/* Specific Options for DBX Output.  */

/* This is handled by dbxelf.h which is included by svr4.h.  */


/* Open ended Hooks for DBX Output.  */

/* Likewise.  */


/* File names in DBX format.  */

/* Likewise.  */


/* Macros for SDB and Dwarf Output.  */

/* Define this macro if GCC should produce dwarf version 2 format debugging
   output in response to the `-g' option.  */

#define DWARF2_DEBUGGING_INFO 1

/* We do not want call-frame info to be output, since debuggers are
   supposed to use the target unwind info.  Leave this undefined it
   TARGET_UNWIND_INFO might ever be false.  */

#define DWARF2_FRAME_INFO 0

#define DWARF2_ASM_LINE_DEBUG_INFO (TARGET_DWARF2_ASM)

/* Use tags for debug info labels, so that they don't break instruction
   bundles.  This also avoids getting spurious DV warnings from the
   assembler.  This is similar to (*targetm.asm_out.internal_label), except that we
   add brackets around the label.  */

#define ASM_OUTPUT_DEBUG_LABEL(FILE, PREFIX, NUM) \
  fprintf (FILE, TARGET_GNU_AS ? "[.%s%d:]\n" : ".%s%d:\n", PREFIX, NUM)

/* Use section-relative relocations for debugging offsets.  Unlike other
   targets that fake this by putting the section VMA at 0, IA-64 has
   proper relocations for them.  */
#define ASM_OUTPUT_DWARF_OFFSET(FILE, SIZE, LABEL, SECTION)	\
  do {								\
    fputs (integer_asm_op (SIZE, FALSE), FILE);			\
    fputs ("@secrel(", FILE);					\
    assemble_name (FILE, LABEL);				\
    fputc (')', FILE);						\
  } while (0)

/* Emit a PC-relative relocation.  */
#define ASM_OUTPUT_DWARF_PCREL(FILE, SIZE, LABEL)	\
  do {							\
    fputs (integer_asm_op (SIZE, FALSE), FILE);		\
    fputs ("@pcrel(", FILE);				\
    assemble_name (FILE, LABEL);			\
    fputc (')', FILE);					\
  } while (0)

/* Register Renaming Parameters.  */

/* A C expression that is nonzero if hard register number REGNO2 can be
   considered for use as a rename register for REGNO1 */

#define HARD_REGNO_RENAME_OK(REGNO1,REGNO2) \
  ia64_hard_regno_rename_ok((REGNO1), (REGNO2))


/* Miscellaneous Parameters.  */

/* Flag to mark data that is in the small address area (addressable
   via "addl", that is, within a 2MByte offset of 0.  */
#define SYMBOL_FLAG_SMALL_ADDR		(SYMBOL_FLAG_MACH_DEP << 0)
#define SYMBOL_REF_SMALL_ADDR_P(X)	\
	((SYMBOL_REF_FLAGS (X) & SYMBOL_FLAG_SMALL_ADDR) != 0)

/* An alias for a machine mode name.  This is the machine mode that elements of
   a jump-table should have.  */

#define CASE_VECTOR_MODE ptr_mode

/* Define as C expression which evaluates to nonzero if the tablejump
   instruction expects the table to contain offsets from the address of the
   table.  */

#define CASE_VECTOR_PC_RELATIVE 1

/* Define this macro if operations between registers with integral mode smaller
   than a word are always performed on the entire register.  */

#define WORD_REGISTER_OPERATIONS

/* Define this macro to be a C expression indicating when insns that read
   memory in MODE, an integral mode narrower than a word, set the bits outside
   of MODE to be either the sign-extension or the zero-extension of the data
   read.  */

#define LOAD_EXTEND_OP(MODE) ZERO_EXTEND

/* The maximum number of bytes that a single instruction can move quickly from
   memory to memory.  */
#define MOVE_MAX 8

/* A C expression which is nonzero if on this machine it is safe to "convert"
   an integer of INPREC bits to one of OUTPREC bits (where OUTPREC is smaller
   than INPREC) by merely operating on it as if it had only OUTPREC bits.  */

#define TRULY_NOOP_TRUNCATION(OUTPREC, INPREC) 1

/* A C expression describing the value returned by a comparison operator with
   an integral mode and stored by a store-flag instruction (`sCOND') when the
   condition is true.  */

/* ??? Investigate using STORE_FLAG_VALUE of -1 instead of 1.  */

/* An alias for the machine mode for pointers.  */

/* ??? This would change if we had ILP32 support.  */

#define Pmode DImode

/* An alias for the machine mode used for memory references to functions being
   called, in `call' RTL expressions.  */

#define FUNCTION_MODE Pmode

/* Define this macro to handle System V style pragmas: #pragma pack and
   #pragma weak.  Note, #pragma weak will only be supported if SUPPORT_WEAK is
   defined.  */

#define HANDLE_SYSV_PRAGMA 1

/* A C expression for the maximum number of instructions to execute via
   conditional execution instructions instead of a branch.  A value of
   BRANCH_COST+1 is the default if the machine does not use
   cc0, and 1 if it does use cc0.  */
/* ??? Investigate.  */
#define MAX_CONDITIONAL_EXECUTE 12

extern int ia64_final_schedule;

#define TARGET_UNWIND_INFO	1

#define TARGET_UNWIND_TABLES_DEFAULT true

#define EH_RETURN_DATA_REGNO(N) ((N) < 4 ? (N) + 15 : INVALID_REGNUM)

/* This function contains machine specific function data.  */
struct machine_function GTY(())
{
  /* The new stack pointer when unwinding from EH.  */
  rtx ia64_eh_epilogue_sp;

  /* The new bsp value when unwinding from EH.  */
  rtx ia64_eh_epilogue_bsp;

  /* The GP value save register.  */
  rtx ia64_gp_save;

  /* The number of varargs registers to save.  */
  int n_varargs;

  /* The number of the next unwind state to copy.  */
  int state_num;
};

#define DONT_USE_BUILTIN_SETJMP

/* Output any profiling code before the prologue.  */

#undef  PROFILE_BEFORE_PROLOGUE
#define PROFILE_BEFORE_PROLOGUE 1

/* Initialize library function table. */
#undef TARGET_INIT_LIBFUNCS
#define TARGET_INIT_LIBFUNCS ia64_init_libfuncs


/* Switch on code for querying unit reservations.  */
#define CPU_UNITS_QUERY 1

/* Define this to change the optimizations performed by default.  */
#define OPTIMIZATION_OPTIONS(LEVEL, SIZE) \
  ia64_optimization_options ((LEVEL), (SIZE))

/* End of ia64.h */<|MERGE_RESOLUTION|>--- conflicted
+++ resolved
@@ -1,11 +1,6 @@
 /* Definitions of target machine GNU compiler.  IA-64 version.
-<<<<<<< HEAD
-   Copyright (C) 1999, 2000, 2001, 2002, 2003, 2004, 2005, 2006,
-   2007 Free Software Foundation, Inc.
-=======
    Copyright (C) 1999, 2000, 2001, 2002, 2003, 2004, 2005, 2006, 2007, 2008
    Free Software Foundation, Inc.
->>>>>>> 42bae686
    Contributed by James E. Wilson <wilson@cygnus.com> and
    		  David Mosberger <davidm@hpl.hp.com>.
 

--- conflicted
+++ resolved
@@ -731,16 +731,6 @@
             (eq_attr "itanium_class" "fcvtfx"))
        (eq (symbol_ref "bundling_p") (const_int 0))) "2_F")
 (define_insn_reservation "2_fld"     6
-<<<<<<< HEAD
-  (and (and (eq_attr "cpu" "itanium2")
-            (eq_attr "itanium_class" "fld"))
-       (eq (symbol_ref "bundling_p") (const_int 0))) "2_M")
-(define_insn_reservation "2_fldp"    6
-  (and (and (eq_attr "cpu" "itanium2")
-            (eq_attr "itanium_class" "fldp"))
-       (eq (symbol_ref "bundling_p") (const_int 0)))
-  "2_M_only_um01")
-=======
   (and (and (and (and (eq_attr "cpu" "itanium2")
                       (eq_attr "itanium_class" "fld"))
                  (eq_attr "data_speculative" "no"))
@@ -773,7 +763,6 @@
        (eq (symbol_ref "bundling_p") (const_int 0)))
   "2_M_only_um01")
 
->>>>>>> c355071f
 (define_insn_reservation "2_fmac"    4
   (and (and (eq_attr "cpu" "itanium2")
             (eq_attr "itanium_class" "fmac"))
@@ -1079,39 +1068,23 @@
 (define_bypass  0 "2_tbit" "2_br,2_scall")
 (define_bypass  2 "2_ld" "2_ld"  "ia64_ld_address_bypass_p")
 (define_bypass  2 "2_ld" "2_st"  "ia64_st_address_bypass_p")
-<<<<<<< HEAD
-(define_bypass  2 "2_ld" "2_mmalua,2_mmmul,2_mmshf")
-(define_bypass  3 "2_ilog" "2_mmalua,2_mmmul,2_mmshf")
-(define_bypass  3 "2_ialu" "2_mmalua,2_mmmul,2_mmshf")
-(define_bypass  3 "2_mmalua,2_mmmul,2_mmshf" "2_ialu,2_ilog,2_ishf,2_st,2_ld")
-=======
 (define_bypass  2 "2_ld,2_ldc" "2_mmalua,2_mmmul,2_mmshf")
 (define_bypass  3 "2_ilog" "2_mmalua,2_mmmul,2_mmshf")
 (define_bypass  3 "2_ialu" "2_mmalua,2_mmmul,2_mmshf")
 (define_bypass  3 "2_mmalua,2_mmmul,2_mmshf" "2_ialu,2_ilog,2_ishf,2_st,2_ld,2_ldc")
->>>>>>> c355071f
 (define_bypass  6 "2_tofr"  "2_frfr,2_stf")
 (define_bypass  7 "2_fmac"  "2_frfr,2_stf")
 
 ;; We don't use here fcmp because scall may be predicated.
-<<<<<<< HEAD
-(define_bypass  0 "2_fcvtfx,2_fld,2_fmac,2_fmisc,2_frar_i,2_frar_m,\
-                   2_frbr,2_frfr,2_frpr,2_ialu,2_ilog,2_ishf,2_ld,2_long_i,\
-=======
 (define_bypass  0 "2_fcvtfx,2_fld,2_flda,2_fldc,2_fmac,2_fmisc,2_frar_i,2_frar_m,\
                    2_frbr,2_frfr,2_frpr,2_ialu,2_ilog,2_ishf,2_ld,2_ldc,2_long_i,\
->>>>>>> c355071f
                    2_mmalua,2_mmmul,2_mmshf,2_mmshfi,2_toar_m,2_tofr,\
 		   2_xmpy,2_xtd"
                   "2_scall")
 
 (define_bypass  0 "2_unknown,2_ignore,2_stop_bit,2_br,2_fcmp,2_fcvtfx,2_fld,2_flda,2_fldc,\
                    2_fmac,2_fmisc,2_frar_i,2_frar_m,2_frbr,2_frfr,2_frpr,\
-<<<<<<< HEAD
-                   2_ialu,2_icmp,2_ilog,2_ishf,2_ld,2_chk_s,2_long_i,\
-=======
                    2_ialu,2_icmp,2_ilog,2_ishf,2_ld,2_ldc,2_chk_s_i,2_chk_s_f,2_chk_a,2_long_i,\
->>>>>>> c355071f
 		   2_mmalua,2_mmmul,2_mmshf,2_mmshfi,2_nop,2_nop_b,2_nop_f,\
                    2_nop_i,2_nop_m,2_nop_x,2_rse_m,2_scall,2_sem,2_stf,2_st,\
                    2_syst_m0,2_syst_m,2_tbit,2_toar_i,2_toar_m,2_tobr,2_tofr,\
@@ -1614,16 +1587,6 @@
             (eq_attr "itanium_class" "fcvtfx"))
        (ne (symbol_ref "bundling_p") (const_int 0))) "2b_F")
 (define_insn_reservation "2b_fld"     6
-<<<<<<< HEAD
-  (and (and (eq_attr "cpu" "itanium2")
-            (eq_attr "itanium_class" "fld"))
-       (ne (symbol_ref "bundling_p") (const_int 0))) "2b_M")
-(define_insn_reservation "2b_fldp"    6
-  (and (and (eq_attr "cpu" "itanium2")
-            (eq_attr "itanium_class" "fldp"))
-       (ne (symbol_ref "bundling_p") (const_int 0)))
-  "2b_M_only_um01")
-=======
   (and (and (and (and (eq_attr "cpu" "itanium2")
                       (eq_attr "itanium_class" "fld"))
                  (eq_attr "data_speculative" "no"))
@@ -1656,7 +1619,6 @@
        (ne (symbol_ref "bundling_p") (const_int 0)))
   "2b_M_only_um01")
 
->>>>>>> c355071f
 (define_insn_reservation "2b_fmac"    4
   (and (and (eq_attr "cpu" "itanium2")
             (eq_attr "itanium_class" "fmac"))

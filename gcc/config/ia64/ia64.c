/* Definitions of target machine for GNU compiler.
<<<<<<< HEAD
   Copyright (C) 1999, 2000, 2001, 2002, 2003, 2004, 2005
=======
   Copyright (C) 1999, 2000, 2001, 2002, 2003, 2004, 2005, 2006
>>>>>>> c355071f
   Free Software Foundation, Inc.
   Contributed by James E. Wilson <wilson@cygnus.com> and
		  David Mosberger <davidm@hpl.hp.com>.

This file is part of GCC.

GCC is free software; you can redistribute it and/or modify
it under the terms of the GNU General Public License as published by
the Free Software Foundation; either version 2, or (at your option)
any later version.

GCC is distributed in the hope that it will be useful,
but WITHOUT ANY WARRANTY; without even the implied warranty of
MERCHANTABILITY or FITNESS FOR A PARTICULAR PURPOSE.  See the
GNU General Public License for more details.

You should have received a copy of the GNU General Public License
along with GCC; see the file COPYING.  If not, write to
the Free Software Foundation, 51 Franklin Street, Fifth Floor,
Boston, MA 02110-1301, USA.  */

#include "config.h"
#include "system.h"
#include "coretypes.h"
#include "tm.h"
#include "rtl.h"
#include "tree.h"
#include "regs.h"
#include "hard-reg-set.h"
#include "real.h"
#include "insn-config.h"
#include "conditions.h"
#include "output.h"
#include "insn-attr.h"
#include "flags.h"
#include "recog.h"
#include "expr.h"
#include "optabs.h"
#include "except.h"
#include "function.h"
#include "ggc.h"
#include "basic-block.h"
#include "toplev.h"
#include "sched-int.h"
#include "timevar.h"
#include "target.h"
#include "target-def.h"
#include "tm_p.h"
#include "hashtab.h"
#include "langhooks.h"
#include "cfglayout.h"
#include "tree-gimple.h"
#include "intl.h"
<<<<<<< HEAD
=======
#include "debug.h"
#include "params.h"
>>>>>>> c355071f

/* This is used for communication between ASM_OUTPUT_LABEL and
   ASM_OUTPUT_LABELREF.  */
int ia64_asm_output_label = 0;

/* Define the information needed to generate branch and scc insns.  This is
   stored from the compare operation.  */
struct rtx_def * ia64_compare_op0;
struct rtx_def * ia64_compare_op1;

/* Register names for ia64_expand_prologue.  */
static const char * const ia64_reg_numbers[96] =
{ "r32", "r33", "r34", "r35", "r36", "r37", "r38", "r39",
  "r40", "r41", "r42", "r43", "r44", "r45", "r46", "r47",
  "r48", "r49", "r50", "r51", "r52", "r53", "r54", "r55",
  "r56", "r57", "r58", "r59", "r60", "r61", "r62", "r63",
  "r64", "r65", "r66", "r67", "r68", "r69", "r70", "r71",
  "r72", "r73", "r74", "r75", "r76", "r77", "r78", "r79",
  "r80", "r81", "r82", "r83", "r84", "r85", "r86", "r87",
  "r88", "r89", "r90", "r91", "r92", "r93", "r94", "r95",
  "r96", "r97", "r98", "r99", "r100","r101","r102","r103",
  "r104","r105","r106","r107","r108","r109","r110","r111",
  "r112","r113","r114","r115","r116","r117","r118","r119",
  "r120","r121","r122","r123","r124","r125","r126","r127"};

/* ??? These strings could be shared with REGISTER_NAMES.  */
static const char * const ia64_input_reg_names[8] =
{ "in0",  "in1",  "in2",  "in3",  "in4",  "in5",  "in6",  "in7" };

/* ??? These strings could be shared with REGISTER_NAMES.  */
static const char * const ia64_local_reg_names[80] =
{ "loc0", "loc1", "loc2", "loc3", "loc4", "loc5", "loc6", "loc7",
  "loc8", "loc9", "loc10","loc11","loc12","loc13","loc14","loc15",
  "loc16","loc17","loc18","loc19","loc20","loc21","loc22","loc23",
  "loc24","loc25","loc26","loc27","loc28","loc29","loc30","loc31",
  "loc32","loc33","loc34","loc35","loc36","loc37","loc38","loc39",
  "loc40","loc41","loc42","loc43","loc44","loc45","loc46","loc47",
  "loc48","loc49","loc50","loc51","loc52","loc53","loc54","loc55",
  "loc56","loc57","loc58","loc59","loc60","loc61","loc62","loc63",
  "loc64","loc65","loc66","loc67","loc68","loc69","loc70","loc71",
  "loc72","loc73","loc74","loc75","loc76","loc77","loc78","loc79" };

/* ??? These strings could be shared with REGISTER_NAMES.  */
static const char * const ia64_output_reg_names[8] =
{ "out0", "out1", "out2", "out3", "out4", "out5", "out6", "out7" };

/* Which cpu are we scheduling for.  */
enum processor_type ia64_tune = PROCESSOR_ITANIUM2;

/* Determines whether we run our final scheduling pass or not.  We always
   avoid the normal second scheduling pass.  */
static int ia64_flag_schedule_insns2;

/* Determines whether we run variable tracking in machine dependent
   reorganization.  */
static int ia64_flag_var_tracking;

/* Variables which are this size or smaller are put in the sdata/sbss
   sections.  */

unsigned int ia64_section_threshold;

/* The following variable is used by the DFA insn scheduler.  The value is
   TRUE if we do insn bundling instead of insn scheduling.  */
int bundling_p = 0;

/* Structure to be filled in by ia64_compute_frame_size with register
   save masks and offsets for the current function.  */

struct ia64_frame_info
{
  HOST_WIDE_INT total_size;	/* size of the stack frame, not including
				   the caller's scratch area.  */
  HOST_WIDE_INT spill_cfa_off;	/* top of the reg spill area from the cfa.  */
  HOST_WIDE_INT spill_size;	/* size of the gr/br/fr spill area.  */
  HOST_WIDE_INT extra_spill_size;  /* size of spill area for others.  */
  HARD_REG_SET mask;		/* mask of saved registers.  */
  unsigned int gr_used_mask;	/* mask of registers in use as gr spill
				   registers or long-term scratches.  */
  int n_spilled;		/* number of spilled registers.  */
  int reg_fp;			/* register for fp.  */
  int reg_save_b0;		/* save register for b0.  */
  int reg_save_pr;		/* save register for prs.  */
  int reg_save_ar_pfs;		/* save register for ar.pfs.  */
  int reg_save_ar_unat;		/* save register for ar.unat.  */
  int reg_save_ar_lc;		/* save register for ar.lc.  */
  int reg_save_gp;		/* save register for gp.  */
  int n_input_regs;		/* number of input registers used.  */
  int n_local_regs;		/* number of local registers used.  */
  int n_output_regs;		/* number of output registers used.  */
  int n_rotate_regs;		/* number of rotating registers used.  */

  char need_regstk;		/* true if a .regstk directive needed.  */
  char initialized;		/* true if the data is finalized.  */
};

/* Current frame information calculated by ia64_compute_frame_size.  */
static struct ia64_frame_info current_frame_info;

static int ia64_first_cycle_multipass_dfa_lookahead (void);
static void ia64_dependencies_evaluation_hook (rtx, rtx);
static void ia64_init_dfa_pre_cycle_insn (void);
static rtx ia64_dfa_pre_cycle_insn (void);
static int ia64_first_cycle_multipass_dfa_lookahead_guard (rtx);
static bool ia64_first_cycle_multipass_dfa_lookahead_guard_spec (rtx);
static int ia64_dfa_new_cycle (FILE *, int, rtx, int, int, int *);
static void ia64_h_i_d_extended (void);
static int ia64_mode_to_int (enum machine_mode);
static void ia64_set_sched_flags (spec_info_t);
static int ia64_speculate_insn (rtx, ds_t, rtx *);
static rtx ia64_gen_spec_insn (rtx, ds_t, int, bool, bool);
static bool ia64_needs_block_p (rtx);
static rtx ia64_gen_check (rtx, rtx, bool);
static int ia64_spec_check_p (rtx);
static int ia64_spec_check_src_p (rtx);
static rtx gen_tls_get_addr (void);
static rtx gen_thread_pointer (void);
static int find_gr_spill (int);
static int next_scratch_gr_reg (void);
static void mark_reg_gr_used_mask (rtx, void *);
static void ia64_compute_frame_size (HOST_WIDE_INT);
static void setup_spill_pointers (int, rtx, HOST_WIDE_INT);
static void finish_spill_pointers (void);
static rtx spill_restore_mem (rtx, HOST_WIDE_INT);
static void do_spill (rtx (*)(rtx, rtx, rtx), rtx, HOST_WIDE_INT, rtx);
static void do_restore (rtx (*)(rtx, rtx, rtx), rtx, HOST_WIDE_INT);
static rtx gen_movdi_x (rtx, rtx, rtx);
static rtx gen_fr_spill_x (rtx, rtx, rtx);
static rtx gen_fr_restore_x (rtx, rtx, rtx);

static enum machine_mode hfa_element_mode (tree, bool);
static void ia64_setup_incoming_varargs (CUMULATIVE_ARGS *, enum machine_mode,
					 tree, int *, int);
static int ia64_arg_partial_bytes (CUMULATIVE_ARGS *, enum machine_mode,
				   tree, bool);
static bool ia64_function_ok_for_sibcall (tree, tree);
static bool ia64_return_in_memory (tree, tree);
static bool ia64_rtx_costs (rtx, int, int, int *);
static void fix_range (const char *);
static bool ia64_handle_option (size_t, const char *, int);
static struct machine_function * ia64_init_machine_status (void);
static void emit_insn_group_barriers (FILE *);
static void emit_all_insn_group_barriers (FILE *);
static void final_emit_insn_group_barriers (FILE *);
static void emit_predicate_relation_info (void);
static void ia64_reorg (void);
static bool ia64_in_small_data_p (tree);
<<<<<<< HEAD
static void process_epilogue (void);
static int process_set (FILE *, rtx);
=======
static void process_epilogue (FILE *, rtx, bool, bool);
static int process_set (FILE *, rtx, rtx, bool, bool);
>>>>>>> c355071f

static bool ia64_assemble_integer (rtx, unsigned int, int);
static void ia64_output_function_prologue (FILE *, HOST_WIDE_INT);
static void ia64_output_function_epilogue (FILE *, HOST_WIDE_INT);
static void ia64_output_function_end_prologue (FILE *);

static int ia64_issue_rate (void);
static int ia64_adjust_cost_2 (rtx, int, rtx, int);
static void ia64_sched_init (FILE *, int, int);
static void ia64_sched_init_global (FILE *, int, int);
static void ia64_sched_finish_global (FILE *, int);
static void ia64_sched_finish (FILE *, int);
static int ia64_dfa_sched_reorder (FILE *, int, rtx *, int *, int, int);
static int ia64_sched_reorder (FILE *, int, rtx *, int *, int);
static int ia64_sched_reorder2 (FILE *, int, rtx *, int *, int);
static int ia64_variable_issue (FILE *, int, rtx, int);

static struct bundle_state *get_free_bundle_state (void);
static void free_bundle_state (struct bundle_state *);
static void initiate_bundle_states (void);
static void finish_bundle_states (void);
static unsigned bundle_state_hash (const void *);
static int bundle_state_eq_p (const void *, const void *);
static int insert_bundle_state (struct bundle_state *);
static void initiate_bundle_state_table (void);
static void finish_bundle_state_table (void);
static int try_issue_nops (struct bundle_state *, int);
static int try_issue_insn (struct bundle_state *, rtx);
static void issue_nops_and_insn (struct bundle_state *, int, rtx, int, int);
static int get_max_pos (state_t);
static int get_template (state_t, int);

static rtx get_next_important_insn (rtx, rtx);
static void bundling (FILE *, int, rtx, rtx);

static void ia64_output_mi_thunk (FILE *, tree, HOST_WIDE_INT,
				  HOST_WIDE_INT, tree);
static void ia64_file_start (void);

static section *ia64_select_rtx_section (enum machine_mode, rtx,
					 unsigned HOST_WIDE_INT);
static void ia64_output_dwarf_dtprel (FILE *, int, rtx)
<<<<<<< HEAD
     ATTRIBUTE_UNUSED;
static section *ia64_rwreloc_select_section (tree, int, unsigned HOST_WIDE_INT)
     ATTRIBUTE_UNUSED;
static void ia64_rwreloc_unique_section (tree, int)
     ATTRIBUTE_UNUSED;
static section *ia64_rwreloc_select_rtx_section (enum machine_mode, rtx,
						 unsigned HOST_WIDE_INT)
     ATTRIBUTE_UNUSED;
static unsigned int ia64_section_type_flags (tree, const char *, int);
static void ia64_hpux_add_extern_decl (tree decl)
=======
     ATTRIBUTE_UNUSED;
static section *ia64_rwreloc_select_section (tree, int, unsigned HOST_WIDE_INT)
     ATTRIBUTE_UNUSED;
static void ia64_rwreloc_unique_section (tree, int)
>>>>>>> c355071f
     ATTRIBUTE_UNUSED;
static section *ia64_rwreloc_select_rtx_section (enum machine_mode, rtx,
						 unsigned HOST_WIDE_INT)
     ATTRIBUTE_UNUSED;
static unsigned int ia64_section_type_flags (tree, const char *, int);
static void ia64_init_libfuncs (void)
     ATTRIBUTE_UNUSED;
static void ia64_hpux_init_libfuncs (void)
     ATTRIBUTE_UNUSED;
static void ia64_sysv4_init_libfuncs (void)
     ATTRIBUTE_UNUSED;
static void ia64_vms_init_libfuncs (void)
     ATTRIBUTE_UNUSED;

static tree ia64_handle_model_attribute (tree *, tree, tree, int, bool *);
static void ia64_encode_section_info (tree, rtx, int);
static rtx ia64_struct_value_rtx (tree, int);
static tree ia64_gimplify_va_arg (tree, tree, tree *, tree *);
static bool ia64_scalar_mode_supported_p (enum machine_mode mode);
static bool ia64_vector_mode_supported_p (enum machine_mode mode);
static bool ia64_cannot_force_const_mem (rtx);
static const char *ia64_mangle_fundamental_type (tree);
static const char *ia64_invalid_conversion (tree, tree);
static const char *ia64_invalid_unary_op (int, tree);
static const char *ia64_invalid_binary_op (int, tree, tree);
<<<<<<< HEAD
static tree ia64_builtin_mul_widen_even (tree type);
static tree ia64_builtin_mul_widen_odd (tree type);
=======
>>>>>>> c355071f

/* Table of valid machine attributes.  */
static const struct attribute_spec ia64_attribute_table[] =
{
  /* { name, min_len, max_len, decl_req, type_req, fn_type_req, handler } */
  { "syscall_linkage", 0, 0, false, true,  true,  NULL },
  { "model",	       1, 1, true, false, false, ia64_handle_model_attribute },
  { NULL,	       0, 0, false, false, false, NULL }
};

/* Initialize the GCC target structure.  */
#undef TARGET_ATTRIBUTE_TABLE
#define TARGET_ATTRIBUTE_TABLE ia64_attribute_table

#undef TARGET_INIT_BUILTINS
#define TARGET_INIT_BUILTINS ia64_init_builtins

#undef TARGET_EXPAND_BUILTIN
#define TARGET_EXPAND_BUILTIN ia64_expand_builtin

#undef TARGET_ASM_BYTE_OP
#define TARGET_ASM_BYTE_OP "\tdata1\t"
#undef TARGET_ASM_ALIGNED_HI_OP
#define TARGET_ASM_ALIGNED_HI_OP "\tdata2\t"
#undef TARGET_ASM_ALIGNED_SI_OP
#define TARGET_ASM_ALIGNED_SI_OP "\tdata4\t"
#undef TARGET_ASM_ALIGNED_DI_OP
#define TARGET_ASM_ALIGNED_DI_OP "\tdata8\t"
#undef TARGET_ASM_UNALIGNED_HI_OP
#define TARGET_ASM_UNALIGNED_HI_OP "\tdata2.ua\t"
#undef TARGET_ASM_UNALIGNED_SI_OP
#define TARGET_ASM_UNALIGNED_SI_OP "\tdata4.ua\t"
#undef TARGET_ASM_UNALIGNED_DI_OP
#define TARGET_ASM_UNALIGNED_DI_OP "\tdata8.ua\t"
#undef TARGET_ASM_INTEGER
#define TARGET_ASM_INTEGER ia64_assemble_integer

#undef TARGET_ASM_FUNCTION_PROLOGUE
#define TARGET_ASM_FUNCTION_PROLOGUE ia64_output_function_prologue
#undef TARGET_ASM_FUNCTION_END_PROLOGUE
#define TARGET_ASM_FUNCTION_END_PROLOGUE ia64_output_function_end_prologue
#undef TARGET_ASM_FUNCTION_EPILOGUE
#define TARGET_ASM_FUNCTION_EPILOGUE ia64_output_function_epilogue

#undef TARGET_IN_SMALL_DATA_P
#define TARGET_IN_SMALL_DATA_P  ia64_in_small_data_p

#undef TARGET_SCHED_ADJUST_COST_2
#define TARGET_SCHED_ADJUST_COST_2 ia64_adjust_cost_2
#undef TARGET_SCHED_ISSUE_RATE
#define TARGET_SCHED_ISSUE_RATE ia64_issue_rate
#undef TARGET_SCHED_VARIABLE_ISSUE
#define TARGET_SCHED_VARIABLE_ISSUE ia64_variable_issue
#undef TARGET_SCHED_INIT
#define TARGET_SCHED_INIT ia64_sched_init
#undef TARGET_SCHED_FINISH
#define TARGET_SCHED_FINISH ia64_sched_finish
#undef TARGET_SCHED_INIT_GLOBAL
#define TARGET_SCHED_INIT_GLOBAL ia64_sched_init_global
#undef TARGET_SCHED_FINISH_GLOBAL
#define TARGET_SCHED_FINISH_GLOBAL ia64_sched_finish_global
#undef TARGET_SCHED_REORDER
#define TARGET_SCHED_REORDER ia64_sched_reorder
#undef TARGET_SCHED_REORDER2
#define TARGET_SCHED_REORDER2 ia64_sched_reorder2

#undef TARGET_SCHED_DEPENDENCIES_EVALUATION_HOOK
#define TARGET_SCHED_DEPENDENCIES_EVALUATION_HOOK ia64_dependencies_evaluation_hook

#undef TARGET_SCHED_FIRST_CYCLE_MULTIPASS_DFA_LOOKAHEAD
#define TARGET_SCHED_FIRST_CYCLE_MULTIPASS_DFA_LOOKAHEAD ia64_first_cycle_multipass_dfa_lookahead

#undef TARGET_SCHED_INIT_DFA_PRE_CYCLE_INSN
#define TARGET_SCHED_INIT_DFA_PRE_CYCLE_INSN ia64_init_dfa_pre_cycle_insn
#undef TARGET_SCHED_DFA_PRE_CYCLE_INSN
#define TARGET_SCHED_DFA_PRE_CYCLE_INSN ia64_dfa_pre_cycle_insn

#undef TARGET_SCHED_FIRST_CYCLE_MULTIPASS_DFA_LOOKAHEAD_GUARD
#define TARGET_SCHED_FIRST_CYCLE_MULTIPASS_DFA_LOOKAHEAD_GUARD\
  ia64_first_cycle_multipass_dfa_lookahead_guard

#undef TARGET_SCHED_DFA_NEW_CYCLE
#define TARGET_SCHED_DFA_NEW_CYCLE ia64_dfa_new_cycle

#undef TARGET_SCHED_H_I_D_EXTENDED
#define TARGET_SCHED_H_I_D_EXTENDED ia64_h_i_d_extended

#undef TARGET_SCHED_SET_SCHED_FLAGS
#define TARGET_SCHED_SET_SCHED_FLAGS ia64_set_sched_flags

#undef TARGET_SCHED_SPECULATE_INSN
#define TARGET_SCHED_SPECULATE_INSN ia64_speculate_insn

#undef TARGET_SCHED_NEEDS_BLOCK_P
#define TARGET_SCHED_NEEDS_BLOCK_P ia64_needs_block_p

#undef TARGET_SCHED_GEN_CHECK
#define TARGET_SCHED_GEN_CHECK ia64_gen_check

#undef TARGET_SCHED_FIRST_CYCLE_MULTIPASS_DFA_LOOKAHEAD_GUARD_SPEC
#define TARGET_SCHED_FIRST_CYCLE_MULTIPASS_DFA_LOOKAHEAD_GUARD_SPEC\
  ia64_first_cycle_multipass_dfa_lookahead_guard_spec

#undef TARGET_FUNCTION_OK_FOR_SIBCALL
#define TARGET_FUNCTION_OK_FOR_SIBCALL ia64_function_ok_for_sibcall
#undef TARGET_ARG_PARTIAL_BYTES
#define TARGET_ARG_PARTIAL_BYTES ia64_arg_partial_bytes

#undef TARGET_ASM_OUTPUT_MI_THUNK
#define TARGET_ASM_OUTPUT_MI_THUNK ia64_output_mi_thunk
#undef TARGET_ASM_CAN_OUTPUT_MI_THUNK
#define TARGET_ASM_CAN_OUTPUT_MI_THUNK hook_bool_tree_hwi_hwi_tree_true

#undef TARGET_ASM_FILE_START
#define TARGET_ASM_FILE_START ia64_file_start

#undef TARGET_RTX_COSTS
#define TARGET_RTX_COSTS ia64_rtx_costs
#undef TARGET_ADDRESS_COST
#define TARGET_ADDRESS_COST hook_int_rtx_0

#undef TARGET_MACHINE_DEPENDENT_REORG
#define TARGET_MACHINE_DEPENDENT_REORG ia64_reorg

#undef TARGET_ENCODE_SECTION_INFO
#define TARGET_ENCODE_SECTION_INFO ia64_encode_section_info

#undef  TARGET_SECTION_TYPE_FLAGS
#define TARGET_SECTION_TYPE_FLAGS  ia64_section_type_flags

#ifdef HAVE_AS_TLS
#undef TARGET_ASM_OUTPUT_DWARF_DTPREL
#define TARGET_ASM_OUTPUT_DWARF_DTPREL ia64_output_dwarf_dtprel
#endif

/* ??? ABI doesn't allow us to define this.  */
#if 0
#undef TARGET_PROMOTE_FUNCTION_ARGS
#define TARGET_PROMOTE_FUNCTION_ARGS hook_bool_tree_true
#endif

/* ??? ABI doesn't allow us to define this.  */
#if 0
#undef TARGET_PROMOTE_FUNCTION_RETURN
#define TARGET_PROMOTE_FUNCTION_RETURN hook_bool_tree_true
#endif

/* ??? Investigate.  */
#if 0
#undef TARGET_PROMOTE_PROTOTYPES
#define TARGET_PROMOTE_PROTOTYPES hook_bool_tree_true
#endif

#undef TARGET_STRUCT_VALUE_RTX
#define TARGET_STRUCT_VALUE_RTX ia64_struct_value_rtx
#undef TARGET_RETURN_IN_MEMORY
#define TARGET_RETURN_IN_MEMORY ia64_return_in_memory
#undef TARGET_SETUP_INCOMING_VARARGS
#define TARGET_SETUP_INCOMING_VARARGS ia64_setup_incoming_varargs
#undef TARGET_STRICT_ARGUMENT_NAMING
#define TARGET_STRICT_ARGUMENT_NAMING hook_bool_CUMULATIVE_ARGS_true
#undef TARGET_MUST_PASS_IN_STACK
#define TARGET_MUST_PASS_IN_STACK must_pass_in_stack_var_size

#undef TARGET_GIMPLIFY_VA_ARG_EXPR
#define TARGET_GIMPLIFY_VA_ARG_EXPR ia64_gimplify_va_arg

#undef TARGET_UNWIND_EMIT
#define TARGET_UNWIND_EMIT process_for_unwind_directive

#undef TARGET_SCALAR_MODE_SUPPORTED_P
#define TARGET_SCALAR_MODE_SUPPORTED_P ia64_scalar_mode_supported_p
#undef TARGET_VECTOR_MODE_SUPPORTED_P
#define TARGET_VECTOR_MODE_SUPPORTED_P ia64_vector_mode_supported_p

/* ia64 architecture manual 4.4.7: ... reads, writes, and flushes may occur
   in an order different from the specified program order.  */
#undef TARGET_RELAXED_ORDERING
#define TARGET_RELAXED_ORDERING true

#undef TARGET_DEFAULT_TARGET_FLAGS
#define TARGET_DEFAULT_TARGET_FLAGS (TARGET_DEFAULT | TARGET_CPU_DEFAULT)
#undef TARGET_HANDLE_OPTION
#define TARGET_HANDLE_OPTION ia64_handle_option

#undef TARGET_CANNOT_FORCE_CONST_MEM
#define TARGET_CANNOT_FORCE_CONST_MEM ia64_cannot_force_const_mem

#undef TARGET_MANGLE_FUNDAMENTAL_TYPE
#define TARGET_MANGLE_FUNDAMENTAL_TYPE ia64_mangle_fundamental_type

#undef TARGET_INVALID_CONVERSION
#define TARGET_INVALID_CONVERSION ia64_invalid_conversion
#undef TARGET_INVALID_UNARY_OP
#define TARGET_INVALID_UNARY_OP ia64_invalid_unary_op
#undef TARGET_INVALID_BINARY_OP
#define TARGET_INVALID_BINARY_OP ia64_invalid_binary_op
<<<<<<< HEAD

#undef TARGET_VECTORIZE_BUILTIN_EXTRACT_EVEN
#define TARGET_VECTORIZE_BUILTIN_EXTRACT_EVEN \
  interleave_vectorize_builtin_extract_even
#undef TARGET_VECTORIZE_BUILTIN_EXTRACT_ODD
#define TARGET_VECTORIZE_BUILTIN_EXTRACT_ODD \
  interleave_vectorize_builtin_extract_odd
#undef TARGET_VECTORIZE_BUILTIN_MUL_WIDEN_EVEN
#define TARGET_VECTORIZE_BUILTIN_MUL_WIDEN_EVEN ia64_builtin_mul_widen_even
#undef TARGET_VECTORIZE_BUILTIN_MUL_WIDEN_ODD
#define TARGET_VECTORIZE_BUILTIN_MUL_WIDEN_ODD ia64_builtin_mul_widen_odd
=======
>>>>>>> c355071f

struct gcc_target targetm = TARGET_INITIALIZER;

typedef enum
  {
    ADDR_AREA_NORMAL,	/* normal address area */
    ADDR_AREA_SMALL	/* addressable by "addl" (-2MB < addr < 2MB) */
  }
ia64_addr_area;

static GTY(()) tree small_ident1;
static GTY(()) tree small_ident2;

static void
init_idents (void)
{
  if (small_ident1 == 0)
    {
      small_ident1 = get_identifier ("small");
      small_ident2 = get_identifier ("__small__");
    }
}

/* Retrieve the address area that has been chosen for the given decl.  */

static ia64_addr_area
ia64_get_addr_area (tree decl)
{
  tree model_attr;

  model_attr = lookup_attribute ("model", DECL_ATTRIBUTES (decl));
  if (model_attr)
    {
      tree id;

      init_idents ();
      id = TREE_VALUE (TREE_VALUE (model_attr));
      if (id == small_ident1 || id == small_ident2)
	return ADDR_AREA_SMALL;
    }
  return ADDR_AREA_NORMAL;
}

static tree
ia64_handle_model_attribute (tree *node, tree name, tree args,
			     int flags ATTRIBUTE_UNUSED, bool *no_add_attrs)
{
  ia64_addr_area addr_area = ADDR_AREA_NORMAL;
  ia64_addr_area area;
  tree arg, decl = *node;

  init_idents ();
  arg = TREE_VALUE (args);
  if (arg == small_ident1 || arg == small_ident2)
    {
      addr_area = ADDR_AREA_SMALL;
    }
  else
    {
      warning (OPT_Wattributes, "invalid argument of %qs attribute",
	       IDENTIFIER_POINTER (name));
      *no_add_attrs = true;
    }

  switch (TREE_CODE (decl))
    {
    case VAR_DECL:
      if ((DECL_CONTEXT (decl) && TREE_CODE (DECL_CONTEXT (decl))
	   == FUNCTION_DECL)
	  && !TREE_STATIC (decl))
	{
	  error ("%Jan address area attribute cannot be specified for "
		 "local variables", decl);
	  *no_add_attrs = true;
	}
      area = ia64_get_addr_area (decl);
      if (area != ADDR_AREA_NORMAL && addr_area != area)
	{
	  error ("address area of %q+D conflicts with previous "
		 "declaration", decl);
	  *no_add_attrs = true;
	}
      break;

    case FUNCTION_DECL:
      error ("%Jaddress area attribute cannot be specified for functions",
	     decl);
      *no_add_attrs = true;
      break;

    default:
      warning (OPT_Wattributes, "%qs attribute ignored",
	       IDENTIFIER_POINTER (name));
      *no_add_attrs = true;
      break;
    }

  return NULL_TREE;
}

static void
ia64_encode_addr_area (tree decl, rtx symbol)
{
  int flags;

  flags = SYMBOL_REF_FLAGS (symbol);
  switch (ia64_get_addr_area (decl))
    {
    case ADDR_AREA_NORMAL: break;
    case ADDR_AREA_SMALL: flags |= SYMBOL_FLAG_SMALL_ADDR; break;
    default: gcc_unreachable ();
    }
  SYMBOL_REF_FLAGS (symbol) = flags;
}

static void
ia64_encode_section_info (tree decl, rtx rtl, int first)
{
  default_encode_section_info (decl, rtl, first);

  /* Careful not to prod global register variables.  */
  if (TREE_CODE (decl) == VAR_DECL
      && GET_CODE (DECL_RTL (decl)) == MEM
      && GET_CODE (XEXP (DECL_RTL (decl), 0)) == SYMBOL_REF
      && (TREE_STATIC (decl) || DECL_EXTERNAL (decl)))
    ia64_encode_addr_area (decl, XEXP (rtl, 0));
}

/* Implement CONST_OK_FOR_LETTER_P.  */

bool
ia64_const_ok_for_letter_p (HOST_WIDE_INT value, char c)
{
  switch (c)
    {
    case 'I':
      return CONST_OK_FOR_I (value);
    case 'J':
      return CONST_OK_FOR_J (value);
    case 'K':
      return CONST_OK_FOR_K (value);
    case 'L':
      return CONST_OK_FOR_L (value);
    case 'M':
      return CONST_OK_FOR_M (value);
    case 'N':
      return CONST_OK_FOR_N (value);
    case 'O':
      return CONST_OK_FOR_O (value);
    case 'P':
      return CONST_OK_FOR_P (value);
    default:
      return false;
    }
}

/* Implement CONST_DOUBLE_OK_FOR_LETTER_P.  */

bool
ia64_const_double_ok_for_letter_p (rtx value, char c)
{
  switch (c)
    {
    case 'G':
      return CONST_DOUBLE_OK_FOR_G (value);
    default:
      return false;
    }
}

/* Implement EXTRA_CONSTRAINT.  */

bool
ia64_extra_constraint (rtx value, char c)
{
  switch (c)
    {
    case 'Q':
      /* Non-volatile memory for FP_REG loads/stores.  */
      return memory_operand(value, VOIDmode) && !MEM_VOLATILE_P (value);

    case 'R':
      /* 1..4 for shladd arguments.  */
      return (GET_CODE (value) == CONST_INT
	      && INTVAL (value) >= 1 && INTVAL (value) <= 4);

    case 'S':
      /* Non-post-inc memory for asms and other unsavory creatures.  */
      return (GET_CODE (value) == MEM
	      && GET_RTX_CLASS (GET_CODE (XEXP (value, 0))) != RTX_AUTOINC
	      && (reload_in_progress || memory_operand (value, VOIDmode)));

    case 'T':
      /* Symbol ref to small-address-area.  */
      return small_addr_symbolic_operand (value, VOIDmode);

    case 'U':
      /* Vector zero.  */
      return value == CONST0_RTX (GET_MODE (value));

    case 'W':
      /* An integer vector, such that conversion to an integer yields a
	 value appropriate for an integer 'J' constraint.  */
      if (GET_CODE (value) == CONST_VECTOR
	  && GET_MODE_CLASS (GET_MODE (value)) == MODE_VECTOR_INT)
	{
	  value = simplify_subreg (DImode, value, GET_MODE (value), 0);
	  return ia64_const_ok_for_letter_p (INTVAL (value), 'J');
	}
      return false;

    case 'Y':
      /* A V2SF vector containing elements that satisfy 'G'.  */
      return
	(GET_CODE (value) == CONST_VECTOR
	 && GET_MODE (value) == V2SFmode
	 && ia64_const_double_ok_for_letter_p (XVECEXP (value, 0, 0), 'G')
	 && ia64_const_double_ok_for_letter_p (XVECEXP (value, 0, 1), 'G'));

    default:
      return false;
    }
}

/* Return 1 if the operands of a move are ok.  */

int
ia64_move_ok (rtx dst, rtx src)
{
  /* If we're under init_recog_no_volatile, we'll not be able to use
     memory_operand.  So check the code directly and don't worry about
     the validity of the underlying address, which should have been
     checked elsewhere anyway.  */
  if (GET_CODE (dst) != MEM)
    return 1;
  if (GET_CODE (src) == MEM)
    return 0;
  if (register_operand (src, VOIDmode))
    return 1;

  /* Otherwise, this must be a constant, and that either 0 or 0.0 or 1.0.  */
  if (INTEGRAL_MODE_P (GET_MODE (dst)))
    return src == const0_rtx;
  else
    return GET_CODE (src) == CONST_DOUBLE && CONST_DOUBLE_OK_FOR_G (src);
}

/* Return 1 if the operands are ok for a floating point load pair.  */

int
ia64_load_pair_ok (rtx dst, rtx src)
{
  if (GET_CODE (dst) != REG || !FP_REGNO_P (REGNO (dst)))
    return 0;
  if (GET_CODE (src) != MEM || MEM_VOLATILE_P (src))
    return 0;
  switch (GET_CODE (XEXP (src, 0)))
    {
    case REG:
    case POST_INC:
      break;
    case POST_DEC:
      return 0;
    case POST_MODIFY:
      {
	rtx adjust = XEXP (XEXP (XEXP (src, 0), 1), 1);

	if (GET_CODE (adjust) != CONST_INT
	    || INTVAL (adjust) != GET_MODE_SIZE (GET_MODE (src)))
	  return 0;
      }
      break;
    default:
      abort ();
    }
  return 1;
}

int
addp4_optimize_ok (rtx op1, rtx op2)
{
  return (basereg_operand (op1, GET_MODE(op1)) !=
	  basereg_operand (op2, GET_MODE(op2)));
}

/* Check if OP is a mask suitable for use with SHIFT in a dep.z instruction.
   Return the length of the field, or <= 0 on failure.  */

int
ia64_depz_field_mask (rtx rop, rtx rshift)
{
  unsigned HOST_WIDE_INT op = INTVAL (rop);
  unsigned HOST_WIDE_INT shift = INTVAL (rshift);

  /* Get rid of the zero bits we're shifting in.  */
  op >>= shift;

  /* We must now have a solid block of 1's at bit 0.  */
  return exact_log2 (op + 1);
}

/* Return the TLS model to use for ADDR.  */

static enum tls_model
tls_symbolic_operand_type (rtx addr)
{
  enum tls_model tls_kind = 0;

  if (GET_CODE (addr) == CONST)
    {
      if (GET_CODE (XEXP (addr, 0)) == PLUS
	  && GET_CODE (XEXP (XEXP (addr, 0), 0)) == SYMBOL_REF)
        tls_kind = SYMBOL_REF_TLS_MODEL (XEXP (XEXP (addr, 0), 0));
    }
  else if (GET_CODE (addr) == SYMBOL_REF)
    tls_kind = SYMBOL_REF_TLS_MODEL (addr);

  return tls_kind;
}

/* Return true if X is a constant that is valid for some immediate
   field in an instruction.  */

bool
ia64_legitimate_constant_p (rtx x)
{
  switch (GET_CODE (x))
    {
    case CONST_INT:
    case LABEL_REF:
      return true;

    case CONST_DOUBLE:
      if (GET_MODE (x) == VOIDmode)
	return true;
      return CONST_DOUBLE_OK_FOR_G (x);

    case CONST:
    case SYMBOL_REF:
<<<<<<< HEAD
      return tls_symbolic_operand_type (x) == 0;
=======
      /* ??? Short term workaround for PR 28490.  We must make the code here
	 match the code in ia64_expand_move and move_operand, even though they
	 are both technically wrong.  */
      if (tls_symbolic_operand_type (x) == 0)
	{
	  HOST_WIDE_INT addend = 0;
	  rtx op = x;

	  if (GET_CODE (op) == CONST
	      && GET_CODE (XEXP (op, 0)) == PLUS
	      && GET_CODE (XEXP (XEXP (op, 0), 1)) == CONST_INT)
	    {
	      addend = INTVAL (XEXP (XEXP (op, 0), 1));
	      op = XEXP (XEXP (op, 0), 0);
	    }

          if (any_offset_symbol_operand (op, GET_MODE (op))
              || function_operand (op, GET_MODE (op)))
            return true;
	  if (aligned_offset_symbol_operand (op, GET_MODE (op)))
	    return (addend & 0x3fff) == 0;
	  return false;
	}
      return false;
>>>>>>> c355071f

    case CONST_VECTOR:
      {
	enum machine_mode mode = GET_MODE (x);

	if (mode == V2SFmode)
	  return ia64_extra_constraint (x, 'Y');

	return (GET_MODE_CLASS (mode) == MODE_VECTOR_INT
		&& GET_MODE_SIZE (mode) <= 8);
      }

    default:
      return false;
    }
}

/* Don't allow TLS addresses to get spilled to memory.  */

static bool
ia64_cannot_force_const_mem (rtx x)
{
  return tls_symbolic_operand_type (x) != 0;
}

/* Expand a symbolic constant load.  */

bool
ia64_expand_load_address (rtx dest, rtx src)
{
  gcc_assert (GET_CODE (dest) == REG);

  /* ILP32 mode still loads 64-bits of data from the GOT.  This avoids
     having to pointer-extend the value afterward.  Other forms of address
     computation below are also more natural to compute as 64-bit quantities.
     If we've been given an SImode destination register, change it.  */
  if (GET_MODE (dest) != Pmode)
    dest = gen_rtx_REG_offset (dest, Pmode, REGNO (dest), 0);

  if (TARGET_NO_PIC)
    return false;
  if (small_addr_symbolic_operand (src, VOIDmode))
    return false;

  if (TARGET_AUTO_PIC)
    emit_insn (gen_load_gprel64 (dest, src));
  else if (GET_CODE (src) == SYMBOL_REF && SYMBOL_REF_FUNCTION_P (src))
    emit_insn (gen_load_fptr (dest, src));
  else if (sdata_symbolic_operand (src, VOIDmode))
    emit_insn (gen_load_gprel (dest, src));
  else
    {
      HOST_WIDE_INT addend = 0;
      rtx tmp;

      /* We did split constant offsets in ia64_expand_move, and we did try
	 to keep them split in move_operand, but we also allowed reload to
	 rematerialize arbitrary constants rather than spill the value to
	 the stack and reload it.  So we have to be prepared here to split
	 them apart again.  */
      if (GET_CODE (src) == CONST)
	{
	  HOST_WIDE_INT hi, lo;

	  hi = INTVAL (XEXP (XEXP (src, 0), 1));
	  lo = ((hi & 0x3fff) ^ 0x2000) - 0x2000;
	  hi = hi - lo;

	  if (lo != 0)
	    {
	      addend = lo;
	      src = plus_constant (XEXP (XEXP (src, 0), 0), hi);
	    }
	}

      tmp = gen_rtx_HIGH (Pmode, src);
      tmp = gen_rtx_PLUS (Pmode, tmp, pic_offset_table_rtx);
      emit_insn (gen_rtx_SET (VOIDmode, dest, tmp));

      tmp = gen_rtx_LO_SUM (Pmode, dest, src);
      emit_insn (gen_rtx_SET (VOIDmode, dest, tmp));

      if (addend)
	{
	  tmp = gen_rtx_PLUS (Pmode, dest, GEN_INT (addend));
	  emit_insn (gen_rtx_SET (VOIDmode, dest, tmp));
	}
    }

  return true;
}

static GTY(()) rtx gen_tls_tga;
static rtx
gen_tls_get_addr (void)
{
  if (!gen_tls_tga)
    gen_tls_tga = init_one_libfunc ("__tls_get_addr");
  return gen_tls_tga;
}

static GTY(()) rtx thread_pointer_rtx;
static rtx
gen_thread_pointer (void)
{
  if (!thread_pointer_rtx)
    thread_pointer_rtx = gen_rtx_REG (Pmode, 13);
  return thread_pointer_rtx;
}

static rtx
ia64_expand_tls_address (enum tls_model tls_kind, rtx op0, rtx op1,
			 rtx orig_op1, HOST_WIDE_INT addend)
{
  rtx tga_op1, tga_op2, tga_ret, tga_eqv, tmp, insns;
  rtx orig_op0 = op0;
  HOST_WIDE_INT addend_lo, addend_hi;

  switch (tls_kind)
    {
    case TLS_MODEL_GLOBAL_DYNAMIC:
      start_sequence ();

      tga_op1 = gen_reg_rtx (Pmode);
      emit_insn (gen_load_dtpmod (tga_op1, op1));

      tga_op2 = gen_reg_rtx (Pmode);
      emit_insn (gen_load_dtprel (tga_op2, op1));

      tga_ret = emit_library_call_value (gen_tls_get_addr (), NULL_RTX,
					 LCT_CONST, Pmode, 2, tga_op1,
					 Pmode, tga_op2, Pmode);

      insns = get_insns ();
      end_sequence ();

      if (GET_MODE (op0) != Pmode)
	op0 = tga_ret;
      emit_libcall_block (insns, op0, tga_ret, op1);
      break;

    case TLS_MODEL_LOCAL_DYNAMIC:
      /* ??? This isn't the completely proper way to do local-dynamic
	 If the call to __tls_get_addr is used only by a single symbol,
	 then we should (somehow) move the dtprel to the second arg
	 to avoid the extra add.  */
      start_sequence ();

      tga_op1 = gen_reg_rtx (Pmode);
      emit_insn (gen_load_dtpmod (tga_op1, op1));

      tga_op2 = const0_rtx;

      tga_ret = emit_library_call_value (gen_tls_get_addr (), NULL_RTX,
					 LCT_CONST, Pmode, 2, tga_op1,
					 Pmode, tga_op2, Pmode);

      insns = get_insns ();
      end_sequence ();

      tga_eqv = gen_rtx_UNSPEC (Pmode, gen_rtvec (1, const0_rtx),
				UNSPEC_LD_BASE);
      tmp = gen_reg_rtx (Pmode);
      emit_libcall_block (insns, tmp, tga_ret, tga_eqv);

      if (!register_operand (op0, Pmode))
	op0 = gen_reg_rtx (Pmode);
      if (TARGET_TLS64)
	{
	  emit_insn (gen_load_dtprel (op0, op1));
	  emit_insn (gen_adddi3 (op0, tmp, op0));
	}
      else
	emit_insn (gen_add_dtprel (op0, op1, tmp));
      break;

    case TLS_MODEL_INITIAL_EXEC:
      addend_lo = ((addend & 0x3fff) ^ 0x2000) - 0x2000;
      addend_hi = addend - addend_lo;

      op1 = plus_constant (op1, addend_hi);
      addend = addend_lo;

      tmp = gen_reg_rtx (Pmode);
      emit_insn (gen_load_tprel (tmp, op1));

      if (!register_operand (op0, Pmode))
	op0 = gen_reg_rtx (Pmode);
      emit_insn (gen_adddi3 (op0, tmp, gen_thread_pointer ()));
      break;

    case TLS_MODEL_LOCAL_EXEC:
      if (!register_operand (op0, Pmode))
	op0 = gen_reg_rtx (Pmode);

      op1 = orig_op1;
      addend = 0;
      if (TARGET_TLS64)
	{
	  emit_insn (gen_load_tprel (op0, op1));
	  emit_insn (gen_adddi3 (op0, op0, gen_thread_pointer ()));
	}
      else
	emit_insn (gen_add_tprel (op0, op1, gen_thread_pointer ()));
      break;

    default:
      gcc_unreachable ();
    }

  if (addend)
    op0 = expand_simple_binop (Pmode, PLUS, op0, GEN_INT (addend),
			       orig_op0, 1, OPTAB_DIRECT);
  if (orig_op0 == op0)
    return NULL_RTX;
  if (GET_MODE (orig_op0) == Pmode)
    return op0;
  return gen_lowpart (GET_MODE (orig_op0), op0);
}

rtx
ia64_expand_move (rtx op0, rtx op1)
{
  enum machine_mode mode = GET_MODE (op0);

  if (!reload_in_progress && !reload_completed && !ia64_move_ok (op0, op1))
    op1 = force_reg (mode, op1);

  if ((mode == Pmode || mode == ptr_mode) && symbolic_operand (op1, VOIDmode))
    {
      HOST_WIDE_INT addend = 0;
      enum tls_model tls_kind;
      rtx sym = op1;

      if (GET_CODE (op1) == CONST
	  && GET_CODE (XEXP (op1, 0)) == PLUS
	  && GET_CODE (XEXP (XEXP (op1, 0), 1)) == CONST_INT)
	{
	  addend = INTVAL (XEXP (XEXP (op1, 0), 1));
	  sym = XEXP (XEXP (op1, 0), 0);
	}

      tls_kind = tls_symbolic_operand_type (sym);
      if (tls_kind)
	return ia64_expand_tls_address (tls_kind, op0, sym, op1, addend);

      if (any_offset_symbol_operand (sym, mode))
	addend = 0;
      else if (aligned_offset_symbol_operand (sym, mode))
	{
	  HOST_WIDE_INT addend_lo, addend_hi;
	      
	  addend_lo = ((addend & 0x3fff) ^ 0x2000) - 0x2000;
	  addend_hi = addend - addend_lo;

	  if (addend_lo != 0)
	    {
	      op1 = plus_constant (sym, addend_hi);
	      addend = addend_lo;
	    }
	  else
	    addend = 0;
	}
      else
	op1 = sym;
<<<<<<< HEAD

      if (reload_completed)
	{
	  /* We really should have taken care of this offset earlier.  */
	  gcc_assert (addend == 0);
	  if (ia64_expand_load_address (op0, op1))
	    return NULL_RTX;
	}

      if (addend)
	{
=======

      if (reload_completed)
	{
	  /* We really should have taken care of this offset earlier.  */
	  gcc_assert (addend == 0);
	  if (ia64_expand_load_address (op0, op1))
	    return NULL_RTX;
	}

      if (addend)
	{
>>>>>>> c355071f
	  rtx subtarget = no_new_pseudos ? op0 : gen_reg_rtx (mode);

	  emit_insn (gen_rtx_SET (VOIDmode, subtarget, op1));

	  op1 = expand_simple_binop (mode, PLUS, subtarget,
				     GEN_INT (addend), op0, 1, OPTAB_DIRECT);
	  if (op0 == op1)
	    return NULL_RTX;
	}
    }

  return op1;
}

/* Split a move from OP1 to OP0 conditional on COND.  */

void
ia64_emit_cond_move (rtx op0, rtx op1, rtx cond)
{
  rtx insn, first = get_last_insn ();

  emit_move_insn (op0, op1);

  for (insn = get_last_insn (); insn != first; insn = PREV_INSN (insn))
    if (INSN_P (insn))
      PATTERN (insn) = gen_rtx_COND_EXEC (VOIDmode, copy_rtx (cond),
					  PATTERN (insn));
}

/* Split a post-reload TImode or TFmode reference into two DImode
   components.  This is made extra difficult by the fact that we do
   not get any scratch registers to work with, because reload cannot
   be prevented from giving us a scratch that overlaps the register
   pair involved.  So instead, when addressing memory, we tweak the
   pointer register up and back down with POST_INCs.  Or up and not
   back down when we can get away with it.

   REVERSED is true when the loads must be done in reversed order
   (high word first) for correctness.  DEAD is true when the pointer
   dies with the second insn we generate and therefore the second
   address must not carry a postmodify.

   May return an insn which is to be emitted after the moves.  */

static rtx
ia64_split_tmode (rtx out[2], rtx in, bool reversed, bool dead)
{
  rtx fixup = 0;

  switch (GET_CODE (in))
    {
    case REG:
      out[reversed] = gen_rtx_REG (DImode, REGNO (in));
      out[!reversed] = gen_rtx_REG (DImode, REGNO (in) + 1);
      break;

    case CONST_INT:
    case CONST_DOUBLE:
      /* Cannot occur reversed.  */
      gcc_assert (!reversed);
      
      if (GET_MODE (in) != TFmode)
	split_double (in, &out[0], &out[1]);
      else
	/* split_double does not understand how to split a TFmode
	   quantity into a pair of DImode constants.  */
	{
	  REAL_VALUE_TYPE r;
	  unsigned HOST_WIDE_INT p[2];
	  long l[4];  /* TFmode is 128 bits */

	  REAL_VALUE_FROM_CONST_DOUBLE (r, in);
	  real_to_target (l, &r, TFmode);

	  if (FLOAT_WORDS_BIG_ENDIAN)
	    {
	      p[0] = (((unsigned HOST_WIDE_INT) l[0]) << 32) + l[1];
	      p[1] = (((unsigned HOST_WIDE_INT) l[2]) << 32) + l[3];
	    }
	  else
	    {
	      p[0] = (((unsigned HOST_WIDE_INT) l[3]) << 32) + l[2];
	      p[1] = (((unsigned HOST_WIDE_INT) l[1]) << 32) + l[0];
	    }
	  out[0] = GEN_INT (p[0]);
	  out[1] = GEN_INT (p[1]);
	}
      break;

    case MEM:
      {
	rtx base = XEXP (in, 0);
	rtx offset;

	switch (GET_CODE (base))
	  {
	  case REG:
	    if (!reversed)
	      {
		out[0] = adjust_automodify_address
		  (in, DImode, gen_rtx_POST_INC (Pmode, base), 0);
		out[1] = adjust_automodify_address
		  (in, DImode, dead ? 0 : gen_rtx_POST_DEC (Pmode, base), 8);
	      }
	    else
	      {
		/* Reversal requires a pre-increment, which can only
		   be done as a separate insn.  */
		emit_insn (gen_adddi3 (base, base, GEN_INT (8)));
		out[0] = adjust_automodify_address
		  (in, DImode, gen_rtx_POST_DEC (Pmode, base), 8);
		out[1] = adjust_address (in, DImode, 0);
	      }
	    break;

	  case POST_INC:
	    gcc_assert (!reversed && !dead);
	    
	    /* Just do the increment in two steps.  */
	    out[0] = adjust_automodify_address (in, DImode, 0, 0);
	    out[1] = adjust_automodify_address (in, DImode, 0, 8);
	    break;

	  case POST_DEC:
	    gcc_assert (!reversed && !dead);
	    
	    /* Add 8, subtract 24.  */
	    base = XEXP (base, 0);
	    out[0] = adjust_automodify_address
	      (in, DImode, gen_rtx_POST_INC (Pmode, base), 0);
	    out[1] = adjust_automodify_address
	      (in, DImode,
	       gen_rtx_POST_MODIFY (Pmode, base, plus_constant (base, -24)),
	       8);
	    break;

	  case POST_MODIFY:
	    gcc_assert (!reversed && !dead);

	    /* Extract and adjust the modification.  This case is
	       trickier than the others, because we might have an
	       index register, or we might have a combined offset that
	       doesn't fit a signed 9-bit displacement field.  We can
	       assume the incoming expression is already legitimate.  */
	    offset = XEXP (base, 1);
	    base = XEXP (base, 0);

	    out[0] = adjust_automodify_address
	      (in, DImode, gen_rtx_POST_INC (Pmode, base), 0);

	    if (GET_CODE (XEXP (offset, 1)) == REG)
	      {
		/* Can't adjust the postmodify to match.  Emit the
		   original, then a separate addition insn.  */
		out[1] = adjust_automodify_address (in, DImode, 0, 8);
		fixup = gen_adddi3 (base, base, GEN_INT (-8));
	      }
	    else
	      {
		gcc_assert (GET_CODE (XEXP (offset, 1)) == CONST_INT);
		if (INTVAL (XEXP (offset, 1)) < -256 + 8)
		  {
		    /* Again the postmodify cannot be made to match,
		       but in this case it's more efficient to get rid
		       of the postmodify entirely and fix up with an
		       add insn.  */
		    out[1] = adjust_automodify_address (in, DImode, base, 8);
		    fixup = gen_adddi3
		      (base, base, GEN_INT (INTVAL (XEXP (offset, 1)) - 8));
		  }
		else
		  {
		    /* Combined offset still fits in the displacement field.
		       (We cannot overflow it at the high end.)  */
		    out[1] = adjust_automodify_address
		      (in, DImode, gen_rtx_POST_MODIFY
		       (Pmode, base, gen_rtx_PLUS
			(Pmode, base,
			 GEN_INT (INTVAL (XEXP (offset, 1)) - 8))),
		       8);
		  }
	      }
	    break;

	  default:
	    gcc_unreachable ();
	  }
	break;
      }

    default:
      gcc_unreachable ();
    }

  return fixup;
}

/* Split a TImode or TFmode move instruction after reload.
   This is used by *movtf_internal and *movti_internal.  */
void
ia64_split_tmode_move (rtx operands[])
{
  rtx in[2], out[2], insn;
  rtx fixup[2];
  bool dead = false;
  bool reversed = false;

  /* It is possible for reload to decide to overwrite a pointer with
     the value it points to.  In that case we have to do the loads in
     the appropriate order so that the pointer is not destroyed too
     early.  Also we must not generate a postmodify for that second
     load, or rws_access_regno will die.  */
  if (GET_CODE (operands[1]) == MEM
      && reg_overlap_mentioned_p (operands[0], operands[1]))
    {
      rtx base = XEXP (operands[1], 0);
      while (GET_CODE (base) != REG)
	base = XEXP (base, 0);

      if (REGNO (base) == REGNO (operands[0]))
	reversed = true;
      dead = true;
    }
  /* Another reason to do the moves in reversed order is if the first
     element of the target register pair is also the second element of
     the source register pair.  */
  if (GET_CODE (operands[0]) == REG && GET_CODE (operands[1]) == REG
      && REGNO (operands[0]) == REGNO (operands[1]) + 1)
    reversed = true;

  fixup[0] = ia64_split_tmode (in, operands[1], reversed, dead);
  fixup[1] = ia64_split_tmode (out, operands[0], reversed, dead);

#define MAYBE_ADD_REG_INC_NOTE(INSN, EXP)				\
  if (GET_CODE (EXP) == MEM						\
      && (GET_CODE (XEXP (EXP, 0)) == POST_MODIFY			\
	  || GET_CODE (XEXP (EXP, 0)) == POST_INC			\
	  || GET_CODE (XEXP (EXP, 0)) == POST_DEC))			\
    REG_NOTES (INSN) = gen_rtx_EXPR_LIST (REG_INC,			\
					  XEXP (XEXP (EXP, 0), 0),	\
					  REG_NOTES (INSN))

  insn = emit_insn (gen_rtx_SET (VOIDmode, out[0], in[0]));
  MAYBE_ADD_REG_INC_NOTE (insn, in[0]);
  MAYBE_ADD_REG_INC_NOTE (insn, out[0]);

  insn = emit_insn (gen_rtx_SET (VOIDmode, out[1], in[1]));
  MAYBE_ADD_REG_INC_NOTE (insn, in[1]);
  MAYBE_ADD_REG_INC_NOTE (insn, out[1]);

  if (fixup[0])
    emit_insn (fixup[0]);
  if (fixup[1])
    emit_insn (fixup[1]);

#undef MAYBE_ADD_REG_INC_NOTE
}

/* ??? Fixing GR->FR XFmode moves during reload is hard.  You need to go
   through memory plus an extra GR scratch register.  Except that you can
   either get the first from SECONDARY_MEMORY_NEEDED or the second from
   SECONDARY_RELOAD_CLASS, but not both.

   We got into problems in the first place by allowing a construct like
   (subreg:XF (reg:TI)), which we got from a union containing a long double.
   This solution attempts to prevent this situation from occurring.  When
   we see something like the above, we spill the inner register to memory.  */

static rtx
spill_xfmode_rfmode_operand (rtx in, int force, enum machine_mode mode)
{
  if (GET_CODE (in) == SUBREG
      && GET_MODE (SUBREG_REG (in)) == TImode
      && GET_CODE (SUBREG_REG (in)) == REG)
    {
      rtx memt = assign_stack_temp (TImode, 16, 0);
      emit_move_insn (memt, SUBREG_REG (in));
      return adjust_address (memt, mode, 0);
    }
  else if (force && GET_CODE (in) == REG)
    {
      rtx memx = assign_stack_temp (mode, 16, 0);
      emit_move_insn (memx, in);
      return memx;
    }
  else
    return in;
}

/* Expand the movxf or movrf pattern (MODE says which) with the given
   OPERANDS, returning true if the pattern should then invoke
   DONE.  */

bool
ia64_expand_movxf_movrf (enum machine_mode mode, rtx operands[])
{
  rtx op0 = operands[0];

  if (GET_CODE (op0) == SUBREG)
    op0 = SUBREG_REG (op0);

  /* We must support XFmode loads into general registers for stdarg/vararg,
     unprototyped calls, and a rare case where a long double is passed as
     an argument after a float HFA fills the FP registers.  We split them into
     DImode loads for convenience.  We also need to support XFmode stores
     for the last case.  This case does not happen for stdarg/vararg routines,
     because we do a block store to memory of unnamed arguments.  */

  if (GET_CODE (op0) == REG && GR_REGNO_P (REGNO (op0)))
    {
      rtx out[2];

      /* We're hoping to transform everything that deals with XFmode
	 quantities and GR registers early in the compiler.  */
      gcc_assert (!no_new_pseudos);

      /* Struct to register can just use TImode instead.  */
      if ((GET_CODE (operands[1]) == SUBREG
	   && GET_MODE (SUBREG_REG (operands[1])) == TImode)
	  || (GET_CODE (operands[1]) == REG
	      && GR_REGNO_P (REGNO (operands[1]))))
	{
	  rtx op1 = operands[1];

	  if (GET_CODE (op1) == SUBREG)
	    op1 = SUBREG_REG (op1);
	  else
	    op1 = gen_rtx_REG (TImode, REGNO (op1));

	  emit_move_insn (gen_rtx_REG (TImode, REGNO (op0)), op1);
	  return true;
	}

      if (GET_CODE (operands[1]) == CONST_DOUBLE)
	{
	  /* Don't word-swap when reading in the constant.  */
	  emit_move_insn (gen_rtx_REG (DImode, REGNO (op0)),
			  operand_subword (operands[1], WORDS_BIG_ENDIAN,
					   0, mode));
	  emit_move_insn (gen_rtx_REG (DImode, REGNO (op0) + 1),
			  operand_subword (operands[1], !WORDS_BIG_ENDIAN,
					   0, mode));
	  return true;
	}

      /* If the quantity is in a register not known to be GR, spill it.  */
      if (register_operand (operands[1], mode))
	operands[1] = spill_xfmode_rfmode_operand (operands[1], 1, mode);

      gcc_assert (GET_CODE (operands[1]) == MEM);

      /* Don't word-swap when reading in the value.  */
      out[0] = gen_rtx_REG (DImode, REGNO (op0));
      out[1] = gen_rtx_REG (DImode, REGNO (op0) + 1);

      emit_move_insn (out[0], adjust_address (operands[1], DImode, 0));
      emit_move_insn (out[1], adjust_address (operands[1], DImode, 8));
      return true;
    }

  if (GET_CODE (operands[1]) == REG && GR_REGNO_P (REGNO (operands[1])))
    {
      /* We're hoping to transform everything that deals with XFmode
	 quantities and GR registers early in the compiler.  */
      gcc_assert (!no_new_pseudos);

      /* Op0 can't be a GR_REG here, as that case is handled above.
	 If op0 is a register, then we spill op1, so that we now have a
	 MEM operand.  This requires creating an XFmode subreg of a TImode reg
	 to force the spill.  */
      if (register_operand (operands[0], mode))
	{
	  rtx op1 = gen_rtx_REG (TImode, REGNO (operands[1]));
	  op1 = gen_rtx_SUBREG (mode, op1, 0);
	  operands[1] = spill_xfmode_rfmode_operand (op1, 0, mode);
	}

      else
	{
	  rtx in[2];

	  gcc_assert (GET_CODE (operands[0]) == MEM);

	  /* Don't word-swap when writing out the value.  */
	  in[0] = gen_rtx_REG (DImode, REGNO (operands[1]));
	  in[1] = gen_rtx_REG (DImode, REGNO (operands[1]) + 1);

	  emit_move_insn (adjust_address (operands[0], DImode, 0), in[0]);
	  emit_move_insn (adjust_address (operands[0], DImode, 8), in[1]);
	  return true;
	}
    }

  if (!reload_in_progress && !reload_completed)
    {
      operands[1] = spill_xfmode_rfmode_operand (operands[1], 0, mode);

      if (GET_MODE (op0) == TImode && GET_CODE (op0) == REG)
	{
	  rtx memt, memx, in = operands[1];
	  if (CONSTANT_P (in))
	    in = validize_mem (force_const_mem (mode, in));
	  if (GET_CODE (in) == MEM)
	    memt = adjust_address (in, TImode, 0);
	  else
	    {
	      memt = assign_stack_temp (TImode, 16, 0);
	      memx = adjust_address (memt, mode, 0);
	      emit_move_insn (memx, in);
	    }
	  emit_move_insn (op0, memt);
	  return true;
	}

      if (!ia64_move_ok (operands[0], operands[1]))
	operands[1] = force_reg (mode, operands[1]);
    }

  return false;
}

/* Emit comparison instruction if necessary, returning the expression
   that holds the compare result in the proper mode.  */

static GTY(()) rtx cmptf_libfunc;

rtx
ia64_expand_compare (enum rtx_code code, enum machine_mode mode)
{
  rtx op0 = ia64_compare_op0, op1 = ia64_compare_op1;
  rtx cmp;

  /* If we have a BImode input, then we already have a compare result, and
     do not need to emit another comparison.  */
  if (GET_MODE (op0) == BImode)
    {
      gcc_assert ((code == NE || code == EQ) && op1 == const0_rtx);
      cmp = op0;
    }
  /* HPUX TFmode compare requires a library call to _U_Qfcmp, which takes a
     magic number as its third argument, that indicates what to do.
     The return value is an integer to be compared against zero.  */
  else if (GET_MODE (op0) == TFmode)
    {
      enum qfcmp_magic {
	QCMP_INV = 1,	/* Raise FP_INVALID on SNaN as a side effect.  */
	QCMP_UNORD = 2,
	QCMP_EQ = 4,
	QCMP_LT = 8,
	QCMP_GT = 16
      } magic;
      enum rtx_code ncode;
      rtx ret, insns;
      
      gcc_assert (cmptf_libfunc && GET_MODE (op1) == TFmode);
      switch (code)
	{
	  /* 1 = equal, 0 = not equal.  Equality operators do
	     not raise FP_INVALID when given an SNaN operand.  */
	case EQ:        magic = QCMP_EQ;                  ncode = NE; break;
	case NE:        magic = QCMP_EQ;                  ncode = EQ; break;
	  /* isunordered() from C99.  */
	case UNORDERED: magic = QCMP_UNORD;               ncode = NE; break;
	case ORDERED:   magic = QCMP_UNORD;               ncode = EQ; break;
	  /* Relational operators raise FP_INVALID when given
	     an SNaN operand.  */
	case LT:        magic = QCMP_LT        |QCMP_INV; ncode = NE; break;
	case LE:        magic = QCMP_LT|QCMP_EQ|QCMP_INV; ncode = NE; break;
	case GT:        magic = QCMP_GT        |QCMP_INV; ncode = NE; break;
	case GE:        magic = QCMP_GT|QCMP_EQ|QCMP_INV; ncode = NE; break;
	  /* FUTURE: Implement UNEQ, UNLT, UNLE, UNGT, UNGE, LTGT.
	     Expanders for buneq etc. weuld have to be added to ia64.md
	     for this to be useful.  */
	default: gcc_unreachable ();
	}

      start_sequence ();

      ret = emit_library_call_value (cmptf_libfunc, 0, LCT_CONST, DImode, 3,
				     op0, TFmode, op1, TFmode,
				     GEN_INT (magic), DImode);
      cmp = gen_reg_rtx (BImode);
      emit_insn (gen_rtx_SET (VOIDmode, cmp,
			      gen_rtx_fmt_ee (ncode, BImode,
					      ret, const0_rtx)));

      insns = get_insns ();
      end_sequence ();

      emit_libcall_block (insns, cmp, cmp,
			  gen_rtx_fmt_ee (code, BImode, op0, op1));
      code = NE;
    }
  else
    {
      cmp = gen_reg_rtx (BImode);
      emit_insn (gen_rtx_SET (VOIDmode, cmp,
			      gen_rtx_fmt_ee (code, BImode, op0, op1)));
      code = NE;
    }

  return gen_rtx_fmt_ee (code, mode, cmp, const0_rtx);
}

/* Generate an integral vector comparison.  Return true if the condition has
   been reversed, and so the sense of the comparison should be inverted.  */
<<<<<<< HEAD

static bool
ia64_expand_vecint_compare (enum rtx_code code, enum machine_mode mode,
			    rtx dest, rtx op0, rtx op1)
{
  bool negate = false;
  rtx x;

  /* Canonicalize the comparison to EQ, GT, GTU.  */
  switch (code)
    {
    case EQ:
    case GT:
    case GTU:
      break;

    case NE:
    case LE:
    case LEU:
      code = reverse_condition (code);
      negate = true;
      break;

    case GE:
    case GEU:
      code = reverse_condition (code);
      negate = true;
      /* FALLTHRU */

    case LT:
    case LTU:
      code = swap_condition (code);
      x = op0, op0 = op1, op1 = x;
      break;

    default:
      gcc_unreachable ();
    }

  /* Unsigned parallel compare is not supported by the hardware.  Play some
     tricks to turn this into a signed comparison against 0.  */
  if (code == GTU)
    {
      switch (mode)
	{
	case V2SImode:
	  {
	    rtx t1, t2, mask;

	    /* Perform a parallel modulo subtraction.  */
	    t1 = gen_reg_rtx (V2SImode);
	    emit_insn (gen_subv2si3 (t1, op0, op1));

	    /* Extract the original sign bit of op0.  */
	    mask = GEN_INT (-0x80000000);
	    mask = gen_rtx_CONST_VECTOR (V2SImode, gen_rtvec (2, mask, mask));
	    mask = force_reg (V2SImode, mask);
	    t2 = gen_reg_rtx (V2SImode);
	    emit_insn (gen_andv2si3 (t2, op0, mask));

	    /* XOR it back into the result of the subtraction.  This results
	       in the sign bit set iff we saw unsigned underflow.  */
	    x = gen_reg_rtx (V2SImode);
	    emit_insn (gen_xorv2si3 (x, t1, t2));

	    code = GT;
	    op0 = x;
	    op1 = CONST0_RTX (mode);
	  }
	  break;

	case V8QImode:
	case V4HImode:
	  /* Perform a parallel unsigned saturating subtraction.  */
	  x = gen_reg_rtx (mode);
	  emit_insn (gen_rtx_SET (VOIDmode, x,
				  gen_rtx_US_MINUS (mode, op0, op1)));

	  code = EQ;
	  op0 = x;
	  op1 = CONST0_RTX (mode);
	  negate = !negate;
	  break;

	default:
	  gcc_unreachable ();
	}
    }

  x = gen_rtx_fmt_ee (code, mode, op0, op1);
  emit_insn (gen_rtx_SET (VOIDmode, dest, x));

  return negate;
}

/* Emit an integral vector conditional move.  */

void
ia64_expand_vecint_cmov (rtx operands[])
{
  enum machine_mode mode = GET_MODE (operands[0]);
  enum rtx_code code = GET_CODE (operands[3]);
  bool negate;
  rtx cmp, x, ot, of;

  cmp = gen_reg_rtx (mode);
  negate = ia64_expand_vecint_compare (code, mode, cmp,
				       operands[4], operands[5]);

  ot = operands[1+negate];
  of = operands[2-negate];

  if (ot == CONST0_RTX (mode))
    {
      if (of == CONST0_RTX (mode))
	{
	  emit_move_insn (operands[0], ot);
	  return;
	}

      x = gen_rtx_NOT (mode, cmp);
      x = gen_rtx_AND (mode, x, of);
      emit_insn (gen_rtx_SET (VOIDmode, operands[0], x));
    }
  else if (of == CONST0_RTX (mode))
    {
      x = gen_rtx_AND (mode, cmp, ot);
      emit_insn (gen_rtx_SET (VOIDmode, operands[0], x));
    }
  else
    {
      rtx t, f;

      t = gen_reg_rtx (mode);
      x = gen_rtx_AND (mode, cmp, operands[1+negate]);
      emit_insn (gen_rtx_SET (VOIDmode, t, x));

      f = gen_reg_rtx (mode);
      x = gen_rtx_NOT (mode, cmp);
      x = gen_rtx_AND (mode, x, operands[2-negate]);
      emit_insn (gen_rtx_SET (VOIDmode, f, x));

      x = gen_rtx_IOR (mode, t, f);
      emit_insn (gen_rtx_SET (VOIDmode, operands[0], x));
    }
}

/* Emit an integral vector min or max operation.  Return true if all done.  */

bool
ia64_expand_vecint_minmax (enum rtx_code code, enum machine_mode mode,
			   rtx operands[])
{
  rtx xops[6];

  /* These four combinations are supported directly.  */
  if (mode == V8QImode && (code == UMIN || code == UMAX))
    return false;
  if (mode == V4HImode && (code == SMIN || code == SMAX))
    return false;

  /* This combination can be implemented with only saturating subtraction.  */
  if (mode == V4HImode && code == UMAX)
    {
      rtx x, tmp = gen_reg_rtx (mode);

      x = gen_rtx_US_MINUS (mode, operands[1], operands[2]);
      emit_insn (gen_rtx_SET (VOIDmode, tmp, x));

      emit_insn (gen_addv4hi3 (operands[0], tmp, operands[2]));
      return true;
    }

  /* Everything else implemented via vector comparisons.  */
  xops[0] = operands[0];
  xops[4] = xops[1] = operands[1];
  xops[5] = xops[2] = operands[2];

  switch (code)
    {
    case UMIN:
      code = LTU;
      break;
    case UMAX:
      code = GTU;
      break;
    case SMIN:
      code = LT;
      break;
    case SMAX:
      code = GT;
      break;
    default:
      gcc_unreachable ();
    }
  xops[3] = gen_rtx_fmt_ee (code, VOIDmode, operands[1], operands[2]);

  ia64_expand_vecint_cmov (xops);
  return true;
}

/* Sign or zero extend a vector, producing either high or low results.  */

void
ia64_expand_unpack (rtx operands[2], bool unsignedp, bool highp)
{
  enum machine_mode imode = GET_MODE (operands[1]);
  rtx (*unpack)(rtx, rtx, rtx);
  rtx se, dest;

  switch (imode)
    {
    case V8QImode:
      if (highp)
	unpack = gen_vec_interleave_highv8qi;
      else
	unpack = gen_vec_interleave_lowv8qi;
      break;
    case V4HImode:
      if (highp)
	unpack = gen_vec_interleave_highv4hi;
      else
	unpack = gen_vec_interleave_lowv4hi;
      break;
    default:
      gcc_unreachable ();
    }

  dest = gen_lowpart (imode, operands[0]);
  if (unsignedp)
    se = force_reg (imode, CONST0_RTX (imode));
  else
    {
      bool neg;

      se = gen_reg_rtx (imode);
      neg = ia64_expand_vecint_compare (LT, imode, se, operands[1],
					CONST0_RTX (imode));
      gcc_assert (!neg);
    }

  emit_insn (unpack (dest, operands[1], se));
}

/* Emit an integral vector widening sum operations.  */

void
ia64_expand_widen_sum (rtx operands[3], bool unsignedp)
{
  rtx l, h, x, s;
  enum machine_mode wmode, mode;
  rtx (*unpack_l) (rtx, rtx, rtx);
  rtx (*unpack_h) (rtx, rtx, rtx);
  rtx (*plus) (rtx, rtx, rtx);

  wmode = GET_MODE (operands[0]);
  mode = GET_MODE (operands[1]);

  switch (mode)
    {
    case V8QImode:
      unpack_l = gen_vec_interleave_lowv8qi;
      unpack_h = gen_vec_interleave_highv8qi;
      plus = gen_addv4hi3;
      break;
    case V4HImode:
      unpack_l = gen_vec_interleave_lowv4hi;
      unpack_h = gen_vec_interleave_highv4hi;
      plus = gen_addv2si3;
      break;
    default:
      gcc_unreachable ();
    }

  /* Fill in x with the sign extension of each element in op1.  */
  if (unsignedp)
    x = CONST0_RTX (mode);
  else
    {
      bool neg;

      x = gen_reg_rtx (mode);

      neg = ia64_expand_vecint_compare (LT, mode, x, operands[1],
					CONST0_RTX (mode));
      gcc_assert (!neg);
    }

  l = gen_reg_rtx (wmode);
  h = gen_reg_rtx (wmode);
  s = gen_reg_rtx (wmode);

  emit_insn (unpack_l (gen_lowpart (mode, l), operands[1], x));
  emit_insn (unpack_h (gen_lowpart (mode, h), operands[1], x));
  emit_insn (plus (s, l, operands[2]));
  emit_insn (plus (operands[0], h, s));
}

/* Emit a signed or unsigned V8QI dot product operation.  */

void
ia64_expand_dot_prod_v8qi (rtx operands[4], bool unsignedp)
{
  rtx l1, l2, h1, h2, x1, x2, p1, p2, p3, p4, s1, s2, s3;

  /* Fill in x1 and x2 with the sign extension of each element.  */
  if (unsignedp)
    x1 = x2 = CONST0_RTX (V8QImode);
  else
    {
      bool neg;

      x1 = gen_reg_rtx (V8QImode);
      x2 = gen_reg_rtx (V8QImode);

      neg = ia64_expand_vecint_compare (LT, V8QImode, x1, operands[1],
					CONST0_RTX (V8QImode));
      gcc_assert (!neg);
      neg = ia64_expand_vecint_compare (LT, V8QImode, x2, operands[2],
					CONST0_RTX (V8QImode));
      gcc_assert (!neg);
    }

  l1 = gen_reg_rtx (V4HImode);
  l2 = gen_reg_rtx (V4HImode);
  h1 = gen_reg_rtx (V4HImode);
  h2 = gen_reg_rtx (V4HImode);

  emit_insn (gen_vec_interleave_lowv8qi (gen_lowpart (V8QImode, l1),
					 operands[1], x1));
  emit_insn (gen_vec_interleave_lowv8qi (gen_lowpart (V8QImode, l2),
					 operands[2], x2));
  emit_insn (gen_vec_interleave_highv8qi (gen_lowpart (V8QImode, h1),
					  operands[1], x1));
  emit_insn (gen_vec_interleave_highv8qi (gen_lowpart (V8QImode, h2),
					  operands[2], x2));

  p1 = gen_reg_rtx (V2SImode);
  p2 = gen_reg_rtx (V2SImode);
  p3 = gen_reg_rtx (V2SImode);
  p4 = gen_reg_rtx (V2SImode);
  emit_insn (gen_pmpy2_r (p1, l1, l2));
  emit_insn (gen_pmpy2_l (p2, l1, l2));
  emit_insn (gen_pmpy2_r (p3, h1, h2));
  emit_insn (gen_pmpy2_l (p4, h1, h2));

  s1 = gen_reg_rtx (V2SImode);
  s2 = gen_reg_rtx (V2SImode);
  s3 = gen_reg_rtx (V2SImode);
  emit_insn (gen_addv2si3 (s1, p1, p2));
  emit_insn (gen_addv2si3 (s2, p3, p4));
  emit_insn (gen_addv2si3 (s3, s1, operands[3]));
  emit_insn (gen_addv2si3 (operands[0], s2, s3));
}

/* Implement the TARGET_VECTORIZE_BUILTIN_MUL_WIDEN_EVEN and
   TARGET_VECTORIZE_BUILTIN_MUL_WIDEN_ODD hooks.  There is no tree code
   for these operations, so we must create and use builtin functions.  */

static GTY(()) tree builtin_ia64_pmpy_r;
static GTY(()) tree builtin_ia64_pmpy_l;

static tree
ia64_builtin_mul_widen_even (tree type)
{
  if (TYPE_MODE (type) == V4HImode)
    return builtin_ia64_pmpy_r;
  return NULL;
}

static tree
ia64_builtin_mul_widen_odd (tree type)
{
  if (TYPE_MODE (type) == V4HImode)
    return builtin_ia64_pmpy_l;
  return NULL;
}

/* Emit the appropriate sequence for a call.  */
=======
>>>>>>> c355071f

static bool
ia64_expand_vecint_compare (enum rtx_code code, enum machine_mode mode,
			    rtx dest, rtx op0, rtx op1)
{
  bool negate = false;
  rtx x;

  /* Canonicalize the comparison to EQ, GT, GTU.  */
  switch (code)
    {
    case EQ:
    case GT:
    case GTU:
      break;

    case NE:
    case LE:
    case LEU:
      code = reverse_condition (code);
      negate = true;
      break;

    case GE:
    case GEU:
      code = reverse_condition (code);
      negate = true;
      /* FALLTHRU */

    case LT:
    case LTU:
      code = swap_condition (code);
      x = op0, op0 = op1, op1 = x;
      break;

    default:
      gcc_unreachable ();
    }

  /* Unsigned parallel compare is not supported by the hardware.  Play some
     tricks to turn this into a signed comparison against 0.  */
  if (code == GTU)
    {
      switch (mode)
	{
	case V2SImode:
	  {
	    rtx t1, t2, mask;

	    /* Perform a parallel modulo subtraction.  */
	    t1 = gen_reg_rtx (V2SImode);
	    emit_insn (gen_subv2si3 (t1, op0, op1));

	    /* Extract the original sign bit of op0.  */
	    mask = GEN_INT (-0x80000000);
	    mask = gen_rtx_CONST_VECTOR (V2SImode, gen_rtvec (2, mask, mask));
	    mask = force_reg (V2SImode, mask);
	    t2 = gen_reg_rtx (V2SImode);
	    emit_insn (gen_andv2si3 (t2, op0, mask));

	    /* XOR it back into the result of the subtraction.  This results
	       in the sign bit set iff we saw unsigned underflow.  */
	    x = gen_reg_rtx (V2SImode);
	    emit_insn (gen_xorv2si3 (x, t1, t2));

	    code = GT;
	    op0 = x;
	    op1 = CONST0_RTX (mode);
	  }
	  break;

	case V8QImode:
	case V4HImode:
	  /* Perform a parallel unsigned saturating subtraction.  */
	  x = gen_reg_rtx (mode);
	  emit_insn (gen_rtx_SET (VOIDmode, x,
				  gen_rtx_US_MINUS (mode, op0, op1)));

	  code = EQ;
	  op0 = x;
	  op1 = CONST0_RTX (mode);
	  negate = !negate;
	  break;

	default:
	  gcc_unreachable ();
	}
    }

  x = gen_rtx_fmt_ee (code, mode, op0, op1);
  emit_insn (gen_rtx_SET (VOIDmode, dest, x));

  return negate;
}

/* Emit an integral vector conditional move.  */

void
ia64_expand_vecint_cmov (rtx operands[])
{
  enum machine_mode mode = GET_MODE (operands[0]);
  enum rtx_code code = GET_CODE (operands[3]);
  bool negate;
  rtx cmp, x, ot, of;

  cmp = gen_reg_rtx (mode);
  negate = ia64_expand_vecint_compare (code, mode, cmp,
				       operands[4], operands[5]);

  ot = operands[1+negate];
  of = operands[2-negate];

  if (ot == CONST0_RTX (mode))
    {
      if (of == CONST0_RTX (mode))
	{
	  emit_move_insn (operands[0], ot);
	  return;
	}

      x = gen_rtx_NOT (mode, cmp);
      x = gen_rtx_AND (mode, x, of);
      emit_insn (gen_rtx_SET (VOIDmode, operands[0], x));
    }
  else if (of == CONST0_RTX (mode))
    {
      x = gen_rtx_AND (mode, cmp, ot);
      emit_insn (gen_rtx_SET (VOIDmode, operands[0], x));
    }
  else
    {
      rtx t, f;

      t = gen_reg_rtx (mode);
      x = gen_rtx_AND (mode, cmp, operands[1+negate]);
      emit_insn (gen_rtx_SET (VOIDmode, t, x));

      f = gen_reg_rtx (mode);
      x = gen_rtx_NOT (mode, cmp);
      x = gen_rtx_AND (mode, x, operands[2-negate]);
      emit_insn (gen_rtx_SET (VOIDmode, f, x));

      x = gen_rtx_IOR (mode, t, f);
      emit_insn (gen_rtx_SET (VOIDmode, operands[0], x));
    }
}

/* Emit an integral vector min or max operation.  Return true if all done.  */

bool
ia64_expand_vecint_minmax (enum rtx_code code, enum machine_mode mode,
			   rtx operands[])
{
  rtx xops[6];

  /* These four combinations are supported directly.  */
  if (mode == V8QImode && (code == UMIN || code == UMAX))
    return false;
  if (mode == V4HImode && (code == SMIN || code == SMAX))
    return false;

  /* This combination can be implemented with only saturating subtraction.  */
  if (mode == V4HImode && code == UMAX)
    {
      rtx x, tmp = gen_reg_rtx (mode);

      x = gen_rtx_US_MINUS (mode, operands[1], operands[2]);
      emit_insn (gen_rtx_SET (VOIDmode, tmp, x));

      emit_insn (gen_addv4hi3 (operands[0], tmp, operands[2]));
      return true;
    }

  /* Everything else implemented via vector comparisons.  */
  xops[0] = operands[0];
  xops[4] = xops[1] = operands[1];
  xops[5] = xops[2] = operands[2];

  switch (code)
    {
    case UMIN:
      code = LTU;
      break;
    case UMAX:
      code = GTU;
      break;
    case SMIN:
      code = LT;
      break;
    case SMAX:
      code = GT;
      break;
    default:
      gcc_unreachable ();
    }
  xops[3] = gen_rtx_fmt_ee (code, VOIDmode, operands[1], operands[2]);

  ia64_expand_vecint_cmov (xops);
  return true;
}

/* Emit an integral vector widening sum operations.  */

void
ia64_expand_widen_sum (rtx operands[3], bool unsignedp)
{
  rtx l, h, x, s;
  enum machine_mode wmode, mode;
  rtx (*unpack_l) (rtx, rtx, rtx);
  rtx (*unpack_h) (rtx, rtx, rtx);
  rtx (*plus) (rtx, rtx, rtx);

  wmode = GET_MODE (operands[0]);
  mode = GET_MODE (operands[1]);

  switch (mode)
    {
    case V8QImode:
      unpack_l = gen_unpack1_l;
      unpack_h = gen_unpack1_h;
      plus = gen_addv4hi3;
      break;
    case V4HImode:
      unpack_l = gen_unpack2_l;
      unpack_h = gen_unpack2_h;
      plus = gen_addv2si3;
      break;
    default:
      gcc_unreachable ();
    }

  /* Fill in x with the sign extension of each element in op1.  */
  if (unsignedp)
    x = CONST0_RTX (mode);
  else
    {
      bool neg;

      x = gen_reg_rtx (mode);

      neg = ia64_expand_vecint_compare (LT, mode, x, operands[1],
					CONST0_RTX (mode));
      gcc_assert (!neg);
    }

  l = gen_reg_rtx (wmode);
  h = gen_reg_rtx (wmode);
  s = gen_reg_rtx (wmode);

  emit_insn (unpack_l (gen_lowpart (mode, l), operands[1], x));
  emit_insn (unpack_h (gen_lowpart (mode, h), operands[1], x));
  emit_insn (plus (s, l, operands[2]));
  emit_insn (plus (operands[0], h, s));
}

/* Emit a signed or unsigned V8QI dot product operation.  */

void
ia64_expand_dot_prod_v8qi (rtx operands[4], bool unsignedp)
{
  rtx l1, l2, h1, h2, x1, x2, p1, p2, p3, p4, s1, s2, s3;

  /* Fill in x1 and x2 with the sign extension of each element.  */
  if (unsignedp)
    x1 = x2 = CONST0_RTX (V8QImode);
  else
    {
      bool neg;

      x1 = gen_reg_rtx (V8QImode);
      x2 = gen_reg_rtx (V8QImode);

      neg = ia64_expand_vecint_compare (LT, V8QImode, x1, operands[1],
					CONST0_RTX (V8QImode));
      gcc_assert (!neg);
      neg = ia64_expand_vecint_compare (LT, V8QImode, x2, operands[2],
					CONST0_RTX (V8QImode));
      gcc_assert (!neg);
    }

  l1 = gen_reg_rtx (V4HImode);
  l2 = gen_reg_rtx (V4HImode);
  h1 = gen_reg_rtx (V4HImode);
  h2 = gen_reg_rtx (V4HImode);

  emit_insn (gen_unpack1_l (gen_lowpart (V8QImode, l1), operands[1], x1));
  emit_insn (gen_unpack1_l (gen_lowpart (V8QImode, l2), operands[2], x2));
  emit_insn (gen_unpack1_h (gen_lowpart (V8QImode, h1), operands[1], x1));
  emit_insn (gen_unpack1_h (gen_lowpart (V8QImode, h2), operands[2], x2));

  p1 = gen_reg_rtx (V2SImode);
  p2 = gen_reg_rtx (V2SImode);
  p3 = gen_reg_rtx (V2SImode);
  p4 = gen_reg_rtx (V2SImode);
  emit_insn (gen_pmpy2_r (p1, l1, l2));
  emit_insn (gen_pmpy2_l (p2, l1, l2));
  emit_insn (gen_pmpy2_r (p3, h1, h2));
  emit_insn (gen_pmpy2_l (p4, h1, h2));

  s1 = gen_reg_rtx (V2SImode);
  s2 = gen_reg_rtx (V2SImode);
  s3 = gen_reg_rtx (V2SImode);
  emit_insn (gen_addv2si3 (s1, p1, p2));
  emit_insn (gen_addv2si3 (s2, p3, p4));
  emit_insn (gen_addv2si3 (s3, s1, operands[3]));
  emit_insn (gen_addv2si3 (operands[0], s2, s3));
}

/* Emit the appropriate sequence for a call.  */

void
ia64_expand_call (rtx retval, rtx addr, rtx nextarg ATTRIBUTE_UNUSED,
		  int sibcall_p)
{
  rtx insn, b0;

  addr = XEXP (addr, 0);
  addr = convert_memory_address (DImode, addr);
  b0 = gen_rtx_REG (DImode, R_BR (0));

  /* ??? Should do this for functions known to bind local too.  */
  if (TARGET_NO_PIC || TARGET_AUTO_PIC)
    {
      if (sibcall_p)
	insn = gen_sibcall_nogp (addr);
      else if (! retval)
	insn = gen_call_nogp (addr, b0);
      else
	insn = gen_call_value_nogp (retval, addr, b0);
      insn = emit_call_insn (insn);
    }
  else
    {
      if (sibcall_p)
	insn = gen_sibcall_gp (addr);
      else if (! retval)
	insn = gen_call_gp (addr, b0);
      else
	insn = gen_call_value_gp (retval, addr, b0);
      insn = emit_call_insn (insn);

      use_reg (&CALL_INSN_FUNCTION_USAGE (insn), pic_offset_table_rtx);
    }

  if (sibcall_p)
    use_reg (&CALL_INSN_FUNCTION_USAGE (insn), b0);
}

void
ia64_reload_gp (void)
{
  rtx tmp;

  if (current_frame_info.reg_save_gp)
    tmp = gen_rtx_REG (DImode, current_frame_info.reg_save_gp);
  else
    {
      HOST_WIDE_INT offset;

      offset = (current_frame_info.spill_cfa_off
	        + current_frame_info.spill_size);
      if (frame_pointer_needed)
        {
          tmp = hard_frame_pointer_rtx;
          offset = -offset;
        }
      else
        {
          tmp = stack_pointer_rtx;
          offset = current_frame_info.total_size - offset;
        }

      if (CONST_OK_FOR_I (offset))
        emit_insn (gen_adddi3 (pic_offset_table_rtx,
			       tmp, GEN_INT (offset)));
      else
        {
          emit_move_insn (pic_offset_table_rtx, GEN_INT (offset));
          emit_insn (gen_adddi3 (pic_offset_table_rtx,
			         pic_offset_table_rtx, tmp));
        }

      tmp = gen_rtx_MEM (DImode, pic_offset_table_rtx);
    }

  emit_move_insn (pic_offset_table_rtx, tmp);
}

void
ia64_split_call (rtx retval, rtx addr, rtx retaddr, rtx scratch_r,
		 rtx scratch_b, int noreturn_p, int sibcall_p)
{
  rtx insn;
  bool is_desc = false;

  /* If we find we're calling through a register, then we're actually
     calling through a descriptor, so load up the values.  */
  if (REG_P (addr) && GR_REGNO_P (REGNO (addr)))
    {
      rtx tmp;
      bool addr_dead_p;

      /* ??? We are currently constrained to *not* use peep2, because
	 we can legitimately change the global lifetime of the GP
	 (in the form of killing where previously live).  This is
	 because a call through a descriptor doesn't use the previous
	 value of the GP, while a direct call does, and we do not
	 commit to either form until the split here.

	 That said, this means that we lack precise life info for
	 whether ADDR is dead after this call.  This is not terribly
	 important, since we can fix things up essentially for free
	 with the POST_DEC below, but it's nice to not use it when we
	 can immediately tell it's not necessary.  */
      addr_dead_p = ((noreturn_p || sibcall_p
		      || TEST_HARD_REG_BIT (regs_invalidated_by_call,
					    REGNO (addr)))
		     && !FUNCTION_ARG_REGNO_P (REGNO (addr)));

      /* Load the code address into scratch_b.  */
      tmp = gen_rtx_POST_INC (Pmode, addr);
      tmp = gen_rtx_MEM (Pmode, tmp);
      emit_move_insn (scratch_r, tmp);
      emit_move_insn (scratch_b, scratch_r);

      /* Load the GP address.  If ADDR is not dead here, then we must
	 revert the change made above via the POST_INCREMENT.  */
      if (!addr_dead_p)
	tmp = gen_rtx_POST_DEC (Pmode, addr);
      else
	tmp = addr;
      tmp = gen_rtx_MEM (Pmode, tmp);
      emit_move_insn (pic_offset_table_rtx, tmp);

      is_desc = true;
      addr = scratch_b;
    }

  if (sibcall_p)
    insn = gen_sibcall_nogp (addr);
  else if (retval)
    insn = gen_call_value_nogp (retval, addr, retaddr);
  else
    insn = gen_call_nogp (addr, retaddr);
  emit_call_insn (insn);

  if ((!TARGET_CONST_GP || is_desc) && !noreturn_p && !sibcall_p)
    ia64_reload_gp ();
}

/* Expand an atomic operation.  We want to perform MEM <CODE>= VAL atomically.

   This differs from the generic code in that we know about the zero-extending
   properties of cmpxchg, and the zero-extending requirements of ar.ccv.  We
   also know that ld.acq+cmpxchg.rel equals a full barrier.

   The loop we want to generate looks like

	cmp_reg = mem;
      label:
        old_reg = cmp_reg;
	new_reg = cmp_reg op val;
	cmp_reg = compare-and-swap(mem, old_reg, new_reg)
	if (cmp_reg != old_reg)
	  goto label;

   Note that we only do the plain load from memory once.  Subsequent
   iterations use the value loaded by the compare-and-swap pattern.  */

void
ia64_expand_atomic_op (enum rtx_code code, rtx mem, rtx val,
		       rtx old_dst, rtx new_dst)
{
  enum machine_mode mode = GET_MODE (mem);
  rtx old_reg, new_reg, cmp_reg, ar_ccv, label;
  enum insn_code icode;

  /* Special case for using fetchadd.  */
  if ((mode == SImode || mode == DImode)
      && (code == PLUS || code == MINUS)
      && fetchadd_operand (val, mode))
    {
      if (code == MINUS)
	val = GEN_INT (-INTVAL (val));

      if (!old_dst)
        old_dst = gen_reg_rtx (mode);

      emit_insn (gen_memory_barrier ());

      if (mode == SImode)
	icode = CODE_FOR_fetchadd_acq_si;
      else
	icode = CODE_FOR_fetchadd_acq_di;
      emit_insn (GEN_FCN (icode) (old_dst, mem, val));

      if (new_dst)
	{
	  new_reg = expand_simple_binop (mode, PLUS, old_dst, val, new_dst,
					 true, OPTAB_WIDEN);
	  if (new_reg != new_dst)
	    emit_move_insn (new_dst, new_reg);
	}
      return;
    }

  /* Because of the volatile mem read, we get an ld.acq, which is the
     front half of the full barrier.  The end half is the cmpxchg.rel.  */
  gcc_assert (MEM_VOLATILE_P (mem));

  old_reg = gen_reg_rtx (DImode);
  cmp_reg = gen_reg_rtx (DImode);
  label = gen_label_rtx ();

  if (mode != DImode)
    {
      val = simplify_gen_subreg (DImode, val, mode, 0);
      emit_insn (gen_extend_insn (cmp_reg, mem, DImode, mode, 1));
    }
  else
    emit_move_insn (cmp_reg, mem);

  emit_label (label);

  ar_ccv = gen_rtx_REG (DImode, AR_CCV_REGNUM);
  emit_move_insn (old_reg, cmp_reg);
  emit_move_insn (ar_ccv, cmp_reg);

  if (old_dst)
    emit_move_insn (old_dst, gen_lowpart (mode, cmp_reg));

  new_reg = cmp_reg;
  if (code == NOT)
    {
      new_reg = expand_simple_unop (DImode, NOT, new_reg, NULL_RTX, true);
      code = AND;
    }
  new_reg = expand_simple_binop (DImode, code, new_reg, val, NULL_RTX,
				 true, OPTAB_DIRECT);

  if (mode != DImode)
    new_reg = gen_lowpart (mode, new_reg);
  if (new_dst)
    emit_move_insn (new_dst, new_reg);

  switch (mode)
    {
    case QImode:  icode = CODE_FOR_cmpxchg_rel_qi;  break;
    case HImode:  icode = CODE_FOR_cmpxchg_rel_hi;  break;
    case SImode:  icode = CODE_FOR_cmpxchg_rel_si;  break;
    case DImode:  icode = CODE_FOR_cmpxchg_rel_di;  break;
    default:
      gcc_unreachable ();
    }

  emit_insn (GEN_FCN (icode) (cmp_reg, mem, ar_ccv, new_reg));

  emit_cmp_and_jump_insns (cmp_reg, old_reg, NE, NULL, DImode, true, label);
}

/* Expand an atomic operation.  We want to perform MEM <CODE>= VAL atomically.

   This differs from the generic code in that we know about the zero-extending
   properties of cmpxchg, and the zero-extending requirements of ar.ccv.  We
   also know that ld.acq+cmpxchg.rel equals a full barrier.

   The loop we want to generate looks like

	cmp_reg = mem;
      label:
        old_reg = cmp_reg;
	new_reg = cmp_reg op val;
	cmp_reg = compare-and-swap(mem, old_reg, new_reg)
	if (cmp_reg != old_reg)
	  goto label;

   Note that we only do the plain load from memory once.  Subsequent
   iterations use the value loaded by the compare-and-swap pattern.  */

void
ia64_expand_atomic_op (enum rtx_code code, rtx mem, rtx val,
		       rtx old_dst, rtx new_dst)
{
  enum machine_mode mode = GET_MODE (mem);
  rtx old_reg, new_reg, cmp_reg, ar_ccv, label;
  enum insn_code icode;

  /* Special case for using fetchadd.  */
  if ((mode == SImode || mode == DImode)
      && (code == PLUS || code == MINUS)
      && fetchadd_operand (val, mode))
    {
      if (code == MINUS)
	val = GEN_INT (-INTVAL (val));

      if (!old_dst)
        old_dst = gen_reg_rtx (mode);

      emit_insn (gen_memory_barrier ());

      if (mode == SImode)
	icode = CODE_FOR_fetchadd_acq_si;
      else
	icode = CODE_FOR_fetchadd_acq_di;
      emit_insn (GEN_FCN (icode) (old_dst, mem, val));

      if (new_dst)
	{
	  new_reg = expand_simple_binop (mode, PLUS, old_dst, val, new_dst,
					 true, OPTAB_WIDEN);
	  if (new_reg != new_dst)
	    emit_move_insn (new_dst, new_reg);
	}
      return;
    }

  /* Because of the volatile mem read, we get an ld.acq, which is the
     front half of the full barrier.  The end half is the cmpxchg.rel.  */
  gcc_assert (MEM_VOLATILE_P (mem));

  old_reg = gen_reg_rtx (DImode);
  cmp_reg = gen_reg_rtx (DImode);
  label = gen_label_rtx ();

  if (mode != DImode)
    {
      val = simplify_gen_subreg (DImode, val, mode, 0);
      emit_insn (gen_extend_insn (cmp_reg, mem, DImode, mode, 1));
    }
  else
    emit_move_insn (cmp_reg, mem);

  emit_label (label);

  ar_ccv = gen_rtx_REG (DImode, AR_CCV_REGNUM);
  emit_move_insn (old_reg, cmp_reg);
  emit_move_insn (ar_ccv, cmp_reg);

  if (old_dst)
    emit_move_insn (old_dst, gen_lowpart (mode, cmp_reg));

  new_reg = cmp_reg;
  if (code == NOT)
    {
      new_reg = expand_simple_unop (DImode, NOT, new_reg, NULL_RTX, true);
      code = AND;
    }
  new_reg = expand_simple_binop (DImode, code, new_reg, val, NULL_RTX,
				 true, OPTAB_DIRECT);

  if (mode != DImode)
    new_reg = gen_lowpart (mode, new_reg);
  if (new_dst)
    emit_move_insn (new_dst, new_reg);

  switch (mode)
    {
    case QImode:  icode = CODE_FOR_cmpxchg_rel_qi;  break;
    case HImode:  icode = CODE_FOR_cmpxchg_rel_hi;  break;
    case SImode:  icode = CODE_FOR_cmpxchg_rel_si;  break;
    case DImode:  icode = CODE_FOR_cmpxchg_rel_di;  break;
    default:
      gcc_unreachable ();
    }

  emit_insn (GEN_FCN (icode) (cmp_reg, mem, ar_ccv, new_reg));

  emit_cmp_and_jump_insns (cmp_reg, old_reg, NE, NULL, DImode, true, label);
}

/* Begin the assembly file.  */

static void
ia64_file_start (void)
{
  /* Variable tracking should be run after all optimizations which change order
     of insns.  It also needs a valid CFG.  This can't be done in
     ia64_override_options, because flag_var_tracking is finalized after
     that.  */
  ia64_flag_var_tracking = flag_var_tracking;
  flag_var_tracking = 0;

  default_file_start ();
  emit_safe_across_calls ();
}

void
emit_safe_across_calls (void)
{
  unsigned int rs, re;
  int out_state;

  rs = 1;
  out_state = 0;
  while (1)
    {
      while (rs < 64 && call_used_regs[PR_REG (rs)])
	rs++;
      if (rs >= 64)
	break;
      for (re = rs + 1; re < 64 && ! call_used_regs[PR_REG (re)]; re++)
	continue;
      if (out_state == 0)
	{
	  fputs ("\t.pred.safe_across_calls ", asm_out_file);
	  out_state = 1;
	}
      else
	fputc (',', asm_out_file);
      if (re == rs + 1)
	fprintf (asm_out_file, "p%u", rs);
      else
	fprintf (asm_out_file, "p%u-p%u", rs, re - 1);
      rs = re + 1;
    }
  if (out_state)
    fputc ('\n', asm_out_file);
}

/* Helper function for ia64_compute_frame_size: find an appropriate general
   register to spill some special register to.  SPECIAL_SPILL_MASK contains
   bits in GR0 to GR31 that have already been allocated by this routine.
   TRY_LOCALS is true if we should attempt to locate a local regnum.  */

static int
find_gr_spill (int try_locals)
{
  int regno;

  /* If this is a leaf function, first try an otherwise unused
     call-clobbered register.  */
  if (current_function_is_leaf)
    {
      for (regno = GR_REG (1); regno <= GR_REG (31); regno++)
	if (! regs_ever_live[regno]
	    && call_used_regs[regno]
	    && ! fixed_regs[regno]
	    && ! global_regs[regno]
	    && ((current_frame_info.gr_used_mask >> regno) & 1) == 0)
	  {
	    current_frame_info.gr_used_mask |= 1 << regno;
	    return regno;
	  }
    }

  if (try_locals)
    {
      regno = current_frame_info.n_local_regs;
      /* If there is a frame pointer, then we can't use loc79, because
	 that is HARD_FRAME_POINTER_REGNUM.  In particular, see the
	 reg_name switching code in ia64_expand_prologue.  */
      if (regno < (80 - frame_pointer_needed))
	{
	  current_frame_info.n_local_regs = regno + 1;
	  return LOC_REG (0) + regno;
	}
    }

  /* Failed to find a general register to spill to.  Must use stack.  */
  return 0;
}

/* In order to make for nice schedules, we try to allocate every temporary
   to a different register.  We must of course stay away from call-saved,
   fixed, and global registers.  We must also stay away from registers
   allocated in current_frame_info.gr_used_mask, since those include regs
   used all through the prologue.

   Any register allocated here must be used immediately.  The idea is to
   aid scheduling, not to solve data flow problems.  */

static int last_scratch_gr_reg;

static int
next_scratch_gr_reg (void)
{
  int i, regno;

  for (i = 0; i < 32; ++i)
    {
      regno = (last_scratch_gr_reg + i + 1) & 31;
      if (call_used_regs[regno]
	  && ! fixed_regs[regno]
	  && ! global_regs[regno]
	  && ((current_frame_info.gr_used_mask >> regno) & 1) == 0)
	{
	  last_scratch_gr_reg = regno;
	  return regno;
	}
    }

  /* There must be _something_ available.  */
  gcc_unreachable ();
}

/* Helper function for ia64_compute_frame_size, called through
   diddle_return_value.  Mark REG in current_frame_info.gr_used_mask.  */

static void
mark_reg_gr_used_mask (rtx reg, void *data ATTRIBUTE_UNUSED)
{
  unsigned int regno = REGNO (reg);
  if (regno < 32)
    {
      unsigned int i, n = hard_regno_nregs[regno][GET_MODE (reg)];
      for (i = 0; i < n; ++i)
	current_frame_info.gr_used_mask |= 1 << (regno + i);
    }
}

/* Returns the number of bytes offset between the frame pointer and the stack
   pointer for the current function.  SIZE is the number of bytes of space
   needed for local variables.  */

static void
ia64_compute_frame_size (HOST_WIDE_INT size)
{
  HOST_WIDE_INT total_size;
  HOST_WIDE_INT spill_size = 0;
  HOST_WIDE_INT extra_spill_size = 0;
  HOST_WIDE_INT pretend_args_size;
  HARD_REG_SET mask;
  int n_spilled = 0;
  int spilled_gr_p = 0;
  int spilled_fr_p = 0;
  unsigned int regno;
  int i;

  if (current_frame_info.initialized)
    return;

  memset (&current_frame_info, 0, sizeof current_frame_info);
  CLEAR_HARD_REG_SET (mask);

  /* Don't allocate scratches to the return register.  */
  diddle_return_value (mark_reg_gr_used_mask, NULL);

  /* Don't allocate scratches to the EH scratch registers.  */
  if (cfun->machine->ia64_eh_epilogue_sp)
    mark_reg_gr_used_mask (cfun->machine->ia64_eh_epilogue_sp, NULL);
  if (cfun->machine->ia64_eh_epilogue_bsp)
    mark_reg_gr_used_mask (cfun->machine->ia64_eh_epilogue_bsp, NULL);

  /* Find the size of the register stack frame.  We have only 80 local
     registers, because we reserve 8 for the inputs and 8 for the
     outputs.  */

  /* Skip HARD_FRAME_POINTER_REGNUM (loc79) when frame_pointer_needed,
     since we'll be adjusting that down later.  */
  regno = LOC_REG (78) + ! frame_pointer_needed;
  for (; regno >= LOC_REG (0); regno--)
    if (regs_ever_live[regno])
      break;
  current_frame_info.n_local_regs = regno - LOC_REG (0) + 1;

  /* For functions marked with the syscall_linkage attribute, we must mark
     all eight input registers as in use, so that locals aren't visible to
     the caller.  */

  if (cfun->machine->n_varargs > 0
      || lookup_attribute ("syscall_linkage",
			   TYPE_ATTRIBUTES (TREE_TYPE (current_function_decl))))
    current_frame_info.n_input_regs = 8;
  else
    {
      for (regno = IN_REG (7); regno >= IN_REG (0); regno--)
	if (regs_ever_live[regno])
	  break;
      current_frame_info.n_input_regs = regno - IN_REG (0) + 1;
    }

  for (regno = OUT_REG (7); regno >= OUT_REG (0); regno--)
    if (regs_ever_live[regno])
      break;
  i = regno - OUT_REG (0) + 1;

#ifndef PROFILE_HOOK
  /* When -p profiling, we need one output register for the mcount argument.
     Likewise for -a profiling for the bb_init_func argument.  For -ax
     profiling, we need two output registers for the two bb_init_trace_func
     arguments.  */
  if (current_function_profile)
    i = MAX (i, 1);
#endif
  current_frame_info.n_output_regs = i;

  /* ??? No rotating register support yet.  */
  current_frame_info.n_rotate_regs = 0;

  /* Discover which registers need spilling, and how much room that
     will take.  Begin with floating point and general registers,
     which will always wind up on the stack.  */

  for (regno = FR_REG (2); regno <= FR_REG (127); regno++)
    if (regs_ever_live[regno] && ! call_used_regs[regno])
      {
	SET_HARD_REG_BIT (mask, regno);
	spill_size += 16;
	n_spilled += 1;
	spilled_fr_p = 1;
      }

  for (regno = GR_REG (1); regno <= GR_REG (31); regno++)
    if (regs_ever_live[regno] && ! call_used_regs[regno])
      {
	SET_HARD_REG_BIT (mask, regno);
	spill_size += 8;
	n_spilled += 1;
	spilled_gr_p = 1;
      }

  for (regno = BR_REG (1); regno <= BR_REG (7); regno++)
    if (regs_ever_live[regno] && ! call_used_regs[regno])
      {
	SET_HARD_REG_BIT (mask, regno);
	spill_size += 8;
	n_spilled += 1;
      }

  /* Now come all special registers that might get saved in other
     general registers.  */

  if (frame_pointer_needed)
    {
      current_frame_info.reg_fp = find_gr_spill (1);
      /* If we did not get a register, then we take LOC79.  This is guaranteed
	 to be free, even if regs_ever_live is already set, because this is
	 HARD_FRAME_POINTER_REGNUM.  This requires incrementing n_local_regs,
	 as we don't count loc79 above.  */
      if (current_frame_info.reg_fp == 0)
	{
	  current_frame_info.reg_fp = LOC_REG (79);
	  current_frame_info.n_local_regs++;
	}
    }

  if (! current_function_is_leaf)
    {
      /* Emit a save of BR0 if we call other functions.  Do this even
	 if this function doesn't return, as EH depends on this to be
	 able to unwind the stack.  */
      SET_HARD_REG_BIT (mask, BR_REG (0));

      current_frame_info.reg_save_b0 = find_gr_spill (1);
      if (current_frame_info.reg_save_b0 == 0)
	{
	  extra_spill_size += 8;
	  n_spilled += 1;
	}

      /* Similarly for ar.pfs.  */
      SET_HARD_REG_BIT (mask, AR_PFS_REGNUM);
      current_frame_info.reg_save_ar_pfs = find_gr_spill (1);
      if (current_frame_info.reg_save_ar_pfs == 0)
	{
	  extra_spill_size += 8;
	  n_spilled += 1;
	}

      /* Similarly for gp.  Note that if we're calling setjmp, the stacked
	 registers are clobbered, so we fall back to the stack.  */
      current_frame_info.reg_save_gp
	= (current_function_calls_setjmp ? 0 : find_gr_spill (1));
      if (current_frame_info.reg_save_gp == 0)
	{
	  SET_HARD_REG_BIT (mask, GR_REG (1));
	  spill_size += 8;
	  n_spilled += 1;
	}
    }
  else
    {
      if (regs_ever_live[BR_REG (0)] && ! call_used_regs[BR_REG (0)])
	{
	  SET_HARD_REG_BIT (mask, BR_REG (0));
	  extra_spill_size += 8;
	  n_spilled += 1;
	}

      if (regs_ever_live[AR_PFS_REGNUM])
	{
	  SET_HARD_REG_BIT (mask, AR_PFS_REGNUM);
	  current_frame_info.reg_save_ar_pfs = find_gr_spill (1);
	  if (current_frame_info.reg_save_ar_pfs == 0)
	    {
	      extra_spill_size += 8;
	      n_spilled += 1;
	    }
	}
    }

  /* Unwind descriptor hackery: things are most efficient if we allocate
     consecutive GR save registers for RP, PFS, FP in that order. However,
     it is absolutely critical that FP get the only hard register that's
     guaranteed to be free, so we allocated it first.  If all three did
     happen to be allocated hard regs, and are consecutive, rearrange them
     into the preferred order now.  */
  if (current_frame_info.reg_fp != 0
      && current_frame_info.reg_save_b0 == current_frame_info.reg_fp + 1
      && current_frame_info.reg_save_ar_pfs == current_frame_info.reg_fp + 2)
    {
      current_frame_info.reg_save_b0 = current_frame_info.reg_fp;
      current_frame_info.reg_save_ar_pfs = current_frame_info.reg_fp + 1;
      current_frame_info.reg_fp = current_frame_info.reg_fp + 2;
    }

  /* See if we need to store the predicate register block.  */
  for (regno = PR_REG (0); regno <= PR_REG (63); regno++)
    if (regs_ever_live[regno] && ! call_used_regs[regno])
      break;
  if (regno <= PR_REG (63))
    {
      SET_HARD_REG_BIT (mask, PR_REG (0));
      current_frame_info.reg_save_pr = find_gr_spill (1);
      if (current_frame_info.reg_save_pr == 0)
	{
	  extra_spill_size += 8;
	  n_spilled += 1;
	}

      /* ??? Mark them all as used so that register renaming and such
	 are free to use them.  */
      for (regno = PR_REG (0); regno <= PR_REG (63); regno++)
	regs_ever_live[regno] = 1;
    }

  /* If we're forced to use st8.spill, we're forced to save and restore
     ar.unat as well.  The check for existing liveness allows inline asm
     to touch ar.unat.  */
  if (spilled_gr_p || cfun->machine->n_varargs
      || regs_ever_live[AR_UNAT_REGNUM])
    {
      regs_ever_live[AR_UNAT_REGNUM] = 1;
      SET_HARD_REG_BIT (mask, AR_UNAT_REGNUM);
      current_frame_info.reg_save_ar_unat = find_gr_spill (spill_size == 0);
      if (current_frame_info.reg_save_ar_unat == 0)
	{
	  extra_spill_size += 8;
	  n_spilled += 1;
	}
    }

  if (regs_ever_live[AR_LC_REGNUM])
    {
      SET_HARD_REG_BIT (mask, AR_LC_REGNUM);
      current_frame_info.reg_save_ar_lc = find_gr_spill (spill_size == 0);
      if (current_frame_info.reg_save_ar_lc == 0)
	{
	  extra_spill_size += 8;
	  n_spilled += 1;
	}
    }

  /* If we have an odd number of words of pretend arguments written to
     the stack, then the FR save area will be unaligned.  We round the
     size of this area up to keep things 16 byte aligned.  */
  if (spilled_fr_p)
    pretend_args_size = IA64_STACK_ALIGN (current_function_pretend_args_size);
  else
    pretend_args_size = current_function_pretend_args_size;

  total_size = (spill_size + extra_spill_size + size + pretend_args_size
		+ current_function_outgoing_args_size);
  total_size = IA64_STACK_ALIGN (total_size);

  /* We always use the 16-byte scratch area provided by the caller, but
     if we are a leaf function, there's no one to which we need to provide
     a scratch area.  */
  if (current_function_is_leaf)
    total_size = MAX (0, total_size - 16);

  current_frame_info.total_size = total_size;
  current_frame_info.spill_cfa_off = pretend_args_size - 16;
  current_frame_info.spill_size = spill_size;
  current_frame_info.extra_spill_size = extra_spill_size;
  COPY_HARD_REG_SET (current_frame_info.mask, mask);
  current_frame_info.n_spilled = n_spilled;
  current_frame_info.initialized = reload_completed;
}

/* Compute the initial difference between the specified pair of registers.  */

HOST_WIDE_INT
ia64_initial_elimination_offset (int from, int to)
{
  HOST_WIDE_INT offset;

  ia64_compute_frame_size (get_frame_size ());
  switch (from)
    {
    case FRAME_POINTER_REGNUM:
      switch (to)
	{
	case HARD_FRAME_POINTER_REGNUM:
	  if (current_function_is_leaf)
	    offset = -current_frame_info.total_size;
	  else
	    offset = -(current_frame_info.total_size
		       - current_function_outgoing_args_size - 16);
	  break;

	case STACK_POINTER_REGNUM:
	  if (current_function_is_leaf)
	    offset = 0;
	  else
	    offset = 16 + current_function_outgoing_args_size;
	  break;

	default:
	  gcc_unreachable ();
	}
      break;

    case ARG_POINTER_REGNUM:
      /* Arguments start above the 16 byte save area, unless stdarg
	 in which case we store through the 16 byte save area.  */
      switch (to)
	{
	case HARD_FRAME_POINTER_REGNUM:
	  offset = 16 - current_function_pretend_args_size;
	  break;

	case STACK_POINTER_REGNUM:
	  offset = (current_frame_info.total_size
		    + 16 - current_function_pretend_args_size);
	  break;

	default:
	  gcc_unreachable ();
	}
      break;

    default:
      gcc_unreachable ();
    }

  return offset;
}

/* If there are more than a trivial number of register spills, we use
   two interleaved iterators so that we can get two memory references
   per insn group.

   In order to simplify things in the prologue and epilogue expanders,
   we use helper functions to fix up the memory references after the
   fact with the appropriate offsets to a POST_MODIFY memory mode.
   The following data structure tracks the state of the two iterators
   while insns are being emitted.  */

struct spill_fill_data
{
  rtx init_after;		/* point at which to emit initializations */
  rtx init_reg[2];		/* initial base register */
  rtx iter_reg[2];		/* the iterator registers */
  rtx *prev_addr[2];		/* address of last memory use */
  rtx prev_insn[2];		/* the insn corresponding to prev_addr */
  HOST_WIDE_INT prev_off[2];	/* last offset */
  int n_iter;			/* number of iterators in use */
  int next_iter;		/* next iterator to use */
  unsigned int save_gr_used_mask;
};

static struct spill_fill_data spill_fill_data;

static void
setup_spill_pointers (int n_spills, rtx init_reg, HOST_WIDE_INT cfa_off)
{
  int i;

  spill_fill_data.init_after = get_last_insn ();
  spill_fill_data.init_reg[0] = init_reg;
  spill_fill_data.init_reg[1] = init_reg;
  spill_fill_data.prev_addr[0] = NULL;
  spill_fill_data.prev_addr[1] = NULL;
  spill_fill_data.prev_insn[0] = NULL;
  spill_fill_data.prev_insn[1] = NULL;
  spill_fill_data.prev_off[0] = cfa_off;
  spill_fill_data.prev_off[1] = cfa_off;
  spill_fill_data.next_iter = 0;
  spill_fill_data.save_gr_used_mask = current_frame_info.gr_used_mask;

  spill_fill_data.n_iter = 1 + (n_spills > 2);
  for (i = 0; i < spill_fill_data.n_iter; ++i)
    {
      int regno = next_scratch_gr_reg ();
      spill_fill_data.iter_reg[i] = gen_rtx_REG (DImode, regno);
      current_frame_info.gr_used_mask |= 1 << regno;
    }
}

static void
finish_spill_pointers (void)
{
  current_frame_info.gr_used_mask = spill_fill_data.save_gr_used_mask;
}

static rtx
spill_restore_mem (rtx reg, HOST_WIDE_INT cfa_off)
{
  int iter = spill_fill_data.next_iter;
  HOST_WIDE_INT disp = spill_fill_data.prev_off[iter] - cfa_off;
  rtx disp_rtx = GEN_INT (disp);
  rtx mem;

  if (spill_fill_data.prev_addr[iter])
    {
      if (CONST_OK_FOR_N (disp))
	{
	  *spill_fill_data.prev_addr[iter]
	    = gen_rtx_POST_MODIFY (DImode, spill_fill_data.iter_reg[iter],
				   gen_rtx_PLUS (DImode,
						 spill_fill_data.iter_reg[iter],
						 disp_rtx));
	  REG_NOTES (spill_fill_data.prev_insn[iter])
	    = gen_rtx_EXPR_LIST (REG_INC, spill_fill_data.iter_reg[iter],
				 REG_NOTES (spill_fill_data.prev_insn[iter]));
	}
      else
	{
	  /* ??? Could use register post_modify for loads.  */
	  if (! CONST_OK_FOR_I (disp))
	    {
	      rtx tmp = gen_rtx_REG (DImode, next_scratch_gr_reg ());
	      emit_move_insn (tmp, disp_rtx);
	      disp_rtx = tmp;
	    }
	  emit_insn (gen_adddi3 (spill_fill_data.iter_reg[iter],
				 spill_fill_data.iter_reg[iter], disp_rtx));
	}
    }
  /* Micro-optimization: if we've created a frame pointer, it's at
     CFA 0, which may allow the real iterator to be initialized lower,
     slightly increasing parallelism.  Also, if there are few saves
     it may eliminate the iterator entirely.  */
  else if (disp == 0
	   && spill_fill_data.init_reg[iter] == stack_pointer_rtx
	   && frame_pointer_needed)
    {
      mem = gen_rtx_MEM (GET_MODE (reg), hard_frame_pointer_rtx);
      set_mem_alias_set (mem, get_varargs_alias_set ());
      return mem;
    }
  else
    {
      rtx seq, insn;

      if (disp == 0)
	seq = gen_movdi (spill_fill_data.iter_reg[iter],
			 spill_fill_data.init_reg[iter]);
      else
	{
	  start_sequence ();

	  if (! CONST_OK_FOR_I (disp))
	    {
	      rtx tmp = gen_rtx_REG (DImode, next_scratch_gr_reg ());
	      emit_move_insn (tmp, disp_rtx);
	      disp_rtx = tmp;
	    }

	  emit_insn (gen_adddi3 (spill_fill_data.iter_reg[iter],
				 spill_fill_data.init_reg[iter],
				 disp_rtx));

	  seq = get_insns ();
	  end_sequence ();
	}

      /* Careful for being the first insn in a sequence.  */
      if (spill_fill_data.init_after)
	insn = emit_insn_after (seq, spill_fill_data.init_after);
      else
	{
	  rtx first = get_insns ();
	  if (first)
	    insn = emit_insn_before (seq, first);
	  else
	    insn = emit_insn (seq);
	}
      spill_fill_data.init_after = insn;

      /* If DISP is 0, we may or may not have a further adjustment
	 afterward.  If we do, then the load/store insn may be modified
	 to be a post-modify.  If we don't, then this copy may be
	 eliminated by copyprop_hardreg_forward, which makes this
	 insn garbage, which runs afoul of the sanity check in
	 propagate_one_insn.  So mark this insn as legal to delete.  */
      if (disp == 0)
	REG_NOTES(insn) = gen_rtx_EXPR_LIST (REG_MAYBE_DEAD, const0_rtx,
					     REG_NOTES (insn));
    }

  mem = gen_rtx_MEM (GET_MODE (reg), spill_fill_data.iter_reg[iter]);

  /* ??? Not all of the spills are for varargs, but some of them are.
     The rest of the spills belong in an alias set of their own.  But
     it doesn't actually hurt to include them here.  */
  set_mem_alias_set (mem, get_varargs_alias_set ());

  spill_fill_data.prev_addr[iter] = &XEXP (mem, 0);
  spill_fill_data.prev_off[iter] = cfa_off;

  if (++iter >= spill_fill_data.n_iter)
    iter = 0;
  spill_fill_data.next_iter = iter;

  return mem;
}

static void
do_spill (rtx (*move_fn) (rtx, rtx, rtx), rtx reg, HOST_WIDE_INT cfa_off,
	  rtx frame_reg)
{
  int iter = spill_fill_data.next_iter;
  rtx mem, insn;

  mem = spill_restore_mem (reg, cfa_off);
  insn = emit_insn ((*move_fn) (mem, reg, GEN_INT (cfa_off)));
  spill_fill_data.prev_insn[iter] = insn;

  if (frame_reg)
    {
      rtx base;
      HOST_WIDE_INT off;

      RTX_FRAME_RELATED_P (insn) = 1;

      /* Don't even pretend that the unwind code can intuit its way
	 through a pair of interleaved post_modify iterators.  Just
	 provide the correct answer.  */

      if (frame_pointer_needed)
	{
	  base = hard_frame_pointer_rtx;
	  off = - cfa_off;
	}
      else
	{
	  base = stack_pointer_rtx;
	  off = current_frame_info.total_size - cfa_off;
	}

      REG_NOTES (insn)
	= gen_rtx_EXPR_LIST (REG_FRAME_RELATED_EXPR,
		gen_rtx_SET (VOIDmode,
			     gen_rtx_MEM (GET_MODE (reg),
					  plus_constant (base, off)),
			     frame_reg),
		REG_NOTES (insn));
    }
}

static void
do_restore (rtx (*move_fn) (rtx, rtx, rtx), rtx reg, HOST_WIDE_INT cfa_off)
{
  int iter = spill_fill_data.next_iter;
  rtx insn;

  insn = emit_insn ((*move_fn) (reg, spill_restore_mem (reg, cfa_off),
				GEN_INT (cfa_off)));
  spill_fill_data.prev_insn[iter] = insn;
}

/* Wrapper functions that discards the CONST_INT spill offset.  These
   exist so that we can give gr_spill/gr_fill the offset they need and
   use a consistent function interface.  */

static rtx
gen_movdi_x (rtx dest, rtx src, rtx offset ATTRIBUTE_UNUSED)
{
  return gen_movdi (dest, src);
}

static rtx
gen_fr_spill_x (rtx dest, rtx src, rtx offset ATTRIBUTE_UNUSED)
{
  return gen_fr_spill (dest, src);
}

static rtx
gen_fr_restore_x (rtx dest, rtx src, rtx offset ATTRIBUTE_UNUSED)
{
  return gen_fr_restore (dest, src);
}

/* Called after register allocation to add any instructions needed for the
   prologue.  Using a prologue insn is favored compared to putting all of the
   instructions in output_function_prologue(), since it allows the scheduler
   to intermix instructions with the saves of the caller saved registers.  In
   some cases, it might be necessary to emit a barrier instruction as the last
   insn to prevent such scheduling.

   Also any insns generated here should have RTX_FRAME_RELATED_P(insn) = 1
   so that the debug info generation code can handle them properly.

   The register save area is layed out like so:
   cfa+16
	[ varargs spill area ]
	[ fr register spill area ]
	[ br register spill area ]
	[ ar register spill area ]
	[ pr register spill area ]
	[ gr register spill area ] */

/* ??? Get inefficient code when the frame size is larger than can fit in an
   adds instruction.  */

void
ia64_expand_prologue (void)
{
  rtx insn, ar_pfs_save_reg, ar_unat_save_reg;
  int i, epilogue_p, regno, alt_regno, cfa_off, n_varargs;
  rtx reg, alt_reg;

  ia64_compute_frame_size (get_frame_size ());
  last_scratch_gr_reg = 15;

  /* If there is no epilogue, then we don't need some prologue insns.
     We need to avoid emitting the dead prologue insns, because flow
     will complain about them.  */
  if (optimize)
    {
      edge e;
      edge_iterator ei;

      FOR_EACH_EDGE (e, ei, EXIT_BLOCK_PTR->preds)
	if ((e->flags & EDGE_FAKE) == 0
	    && (e->flags & EDGE_FALLTHRU) != 0)
	  break;
      epilogue_p = (e != NULL);
    }
  else
    epilogue_p = 1;

  /* Set the local, input, and output register names.  We need to do this
     for GNU libc, which creates crti.S/crtn.S by splitting initfini.c in
     half.  If we use in/loc/out register names, then we get assembler errors
     in crtn.S because there is no alloc insn or regstk directive in there.  */
  if (! TARGET_REG_NAMES)
    {
      int inputs = current_frame_info.n_input_regs;
      int locals = current_frame_info.n_local_regs;
      int outputs = current_frame_info.n_output_regs;

      for (i = 0; i < inputs; i++)
	reg_names[IN_REG (i)] = ia64_reg_numbers[i];
      for (i = 0; i < locals; i++)
	reg_names[LOC_REG (i)] = ia64_reg_numbers[inputs + i];
      for (i = 0; i < outputs; i++)
	reg_names[OUT_REG (i)] = ia64_reg_numbers[inputs + locals + i];
    }

  /* Set the frame pointer register name.  The regnum is logically loc79,
     but of course we'll not have allocated that many locals.  Rather than
     worrying about renumbering the existing rtxs, we adjust the name.  */
  /* ??? This code means that we can never use one local register when
     there is a frame pointer.  loc79 gets wasted in this case, as it is
     renamed to a register that will never be used.  See also the try_locals
     code in find_gr_spill.  */
  if (current_frame_info.reg_fp)
    {
      const char *tmp = reg_names[HARD_FRAME_POINTER_REGNUM];
      reg_names[HARD_FRAME_POINTER_REGNUM]
	= reg_names[current_frame_info.reg_fp];
      reg_names[current_frame_info.reg_fp] = tmp;
    }

  /* We don't need an alloc instruction if we've used no outputs or locals.  */
  if (current_frame_info.n_local_regs == 0
      && current_frame_info.n_output_regs == 0
      && current_frame_info.n_input_regs <= current_function_args_info.int_regs
      && !TEST_HARD_REG_BIT (current_frame_info.mask, AR_PFS_REGNUM))
    {
      /* If there is no alloc, but there are input registers used, then we
	 need a .regstk directive.  */
      current_frame_info.need_regstk = (TARGET_REG_NAMES != 0);
      ar_pfs_save_reg = NULL_RTX;
    }
  else
    {
      current_frame_info.need_regstk = 0;

      if (current_frame_info.reg_save_ar_pfs)
	regno = current_frame_info.reg_save_ar_pfs;
      else
	regno = next_scratch_gr_reg ();
      ar_pfs_save_reg = gen_rtx_REG (DImode, regno);

      insn = emit_insn (gen_alloc (ar_pfs_save_reg,
				   GEN_INT (current_frame_info.n_input_regs),
				   GEN_INT (current_frame_info.n_local_regs),
				   GEN_INT (current_frame_info.n_output_regs),
				   GEN_INT (current_frame_info.n_rotate_regs)));
      RTX_FRAME_RELATED_P (insn) = (current_frame_info.reg_save_ar_pfs != 0);
    }

  /* Set up frame pointer, stack pointer, and spill iterators.  */

  n_varargs = cfun->machine->n_varargs;
  setup_spill_pointers (current_frame_info.n_spilled + n_varargs,
			stack_pointer_rtx, 0);

  if (frame_pointer_needed)
    {
      insn = emit_move_insn (hard_frame_pointer_rtx, stack_pointer_rtx);
      RTX_FRAME_RELATED_P (insn) = 1;
    }

  if (current_frame_info.total_size != 0)
    {
      rtx frame_size_rtx = GEN_INT (- current_frame_info.total_size);
      rtx offset;

      if (CONST_OK_FOR_I (- current_frame_info.total_size))
	offset = frame_size_rtx;
      else
	{
	  regno = next_scratch_gr_reg ();
	  offset = gen_rtx_REG (DImode, regno);
	  emit_move_insn (offset, frame_size_rtx);
	}

      insn = emit_insn (gen_adddi3 (stack_pointer_rtx,
				    stack_pointer_rtx, offset));

      if (! frame_pointer_needed)
	{
	  RTX_FRAME_RELATED_P (insn) = 1;
	  if (GET_CODE (offset) != CONST_INT)
	    {
	      REG_NOTES (insn)
		= gen_rtx_EXPR_LIST (REG_FRAME_RELATED_EXPR,
			gen_rtx_SET (VOIDmode,
				     stack_pointer_rtx,
				     gen_rtx_PLUS (DImode,
						   stack_pointer_rtx,
						   frame_size_rtx)),
			REG_NOTES (insn));
	    }
	}

      /* ??? At this point we must generate a magic insn that appears to
	 modify the stack pointer, the frame pointer, and all spill
	 iterators.  This would allow the most scheduling freedom.  For
	 now, just hard stop.  */
      emit_insn (gen_blockage ());
    }

  /* Must copy out ar.unat before doing any integer spills.  */
  if (TEST_HARD_REG_BIT (current_frame_info.mask, AR_UNAT_REGNUM))
    {
      if (current_frame_info.reg_save_ar_unat)
	ar_unat_save_reg
	  = gen_rtx_REG (DImode, current_frame_info.reg_save_ar_unat);
      else
	{
	  alt_regno = next_scratch_gr_reg ();
	  ar_unat_save_reg = gen_rtx_REG (DImode, alt_regno);
	  current_frame_info.gr_used_mask |= 1 << alt_regno;
	}

      reg = gen_rtx_REG (DImode, AR_UNAT_REGNUM);
      insn = emit_move_insn (ar_unat_save_reg, reg);
      RTX_FRAME_RELATED_P (insn) = (current_frame_info.reg_save_ar_unat != 0);

      /* Even if we're not going to generate an epilogue, we still
	 need to save the register so that EH works.  */
      if (! epilogue_p && current_frame_info.reg_save_ar_unat)
	emit_insn (gen_prologue_use (ar_unat_save_reg));
    }
  else
    ar_unat_save_reg = NULL_RTX;

  /* Spill all varargs registers.  Do this before spilling any GR registers,
     since we want the UNAT bits for the GR registers to override the UNAT
     bits from varargs, which we don't care about.  */

  cfa_off = -16;
  for (regno = GR_ARG_FIRST + 7; n_varargs > 0; --n_varargs, --regno)
    {
      reg = gen_rtx_REG (DImode, regno);
      do_spill (gen_gr_spill, reg, cfa_off += 8, NULL_RTX);
    }

  /* Locate the bottom of the register save area.  */
  cfa_off = (current_frame_info.spill_cfa_off
	     + current_frame_info.spill_size
	     + current_frame_info.extra_spill_size);

  /* Save the predicate register block either in a register or in memory.  */
  if (TEST_HARD_REG_BIT (current_frame_info.mask, PR_REG (0)))
    {
      reg = gen_rtx_REG (DImode, PR_REG (0));
      if (current_frame_info.reg_save_pr != 0)
	{
	  alt_reg = gen_rtx_REG (DImode, current_frame_info.reg_save_pr);
	  insn = emit_move_insn (alt_reg, reg);

	  /* ??? Denote pr spill/fill by a DImode move that modifies all
	     64 hard registers.  */
	  RTX_FRAME_RELATED_P (insn) = 1;
	  REG_NOTES (insn)
	    = gen_rtx_EXPR_LIST (REG_FRAME_RELATED_EXPR,
			gen_rtx_SET (VOIDmode, alt_reg, reg),
			REG_NOTES (insn));

	  /* Even if we're not going to generate an epilogue, we still
	     need to save the register so that EH works.  */
	  if (! epilogue_p)
	    emit_insn (gen_prologue_use (alt_reg));
	}
      else
	{
	  alt_regno = next_scratch_gr_reg ();
	  alt_reg = gen_rtx_REG (DImode, alt_regno);
	  insn = emit_move_insn (alt_reg, reg);
	  do_spill (gen_movdi_x, alt_reg, cfa_off, reg);
	  cfa_off -= 8;
	}
    }

  /* Handle AR regs in numerical order.  All of them get special handling.  */
  if (TEST_HARD_REG_BIT (current_frame_info.mask, AR_UNAT_REGNUM)
      && current_frame_info.reg_save_ar_unat == 0)
    {
      reg = gen_rtx_REG (DImode, AR_UNAT_REGNUM);
      do_spill (gen_movdi_x, ar_unat_save_reg, cfa_off, reg);
      cfa_off -= 8;
    }

  /* The alloc insn already copied ar.pfs into a general register.  The
     only thing we have to do now is copy that register to a stack slot
     if we'd not allocated a local register for the job.  */
  if (TEST_HARD_REG_BIT (current_frame_info.mask, AR_PFS_REGNUM)
      && current_frame_info.reg_save_ar_pfs == 0)
    {
      reg = gen_rtx_REG (DImode, AR_PFS_REGNUM);
      do_spill (gen_movdi_x, ar_pfs_save_reg, cfa_off, reg);
      cfa_off -= 8;
    }

  if (TEST_HARD_REG_BIT (current_frame_info.mask, AR_LC_REGNUM))
    {
      reg = gen_rtx_REG (DImode, AR_LC_REGNUM);
      if (current_frame_info.reg_save_ar_lc != 0)
	{
	  alt_reg = gen_rtx_REG (DImode, current_frame_info.reg_save_ar_lc);
	  insn = emit_move_insn (alt_reg, reg);
	  RTX_FRAME_RELATED_P (insn) = 1;

	  /* Even if we're not going to generate an epilogue, we still
	     need to save the register so that EH works.  */
	  if (! epilogue_p)
	    emit_insn (gen_prologue_use (alt_reg));
	}
      else
	{
	  alt_regno = next_scratch_gr_reg ();
	  alt_reg = gen_rtx_REG (DImode, alt_regno);
	  emit_move_insn (alt_reg, reg);
	  do_spill (gen_movdi_x, alt_reg, cfa_off, reg);
	  cfa_off -= 8;
	}
    }

<<<<<<< HEAD
  if (current_frame_info.reg_save_gp)
    {
      insn = emit_move_insn (gen_rtx_REG (DImode,
					  current_frame_info.reg_save_gp),
			     pic_offset_table_rtx);
      /* We don't know for sure yet if this is actually needed, since
	 we've not split the PIC call patterns.  If all of the calls
	 are indirect, and not followed by any uses of the gp, then
	 this save is dead.  Allow it to go away.  */
      REG_NOTES (insn)
	= gen_rtx_EXPR_LIST (REG_MAYBE_DEAD, const0_rtx, REG_NOTES (insn));
    }

  /* We should now be at the base of the gr/br/fr spill area.  */
  gcc_assert (cfa_off == (current_frame_info.spill_cfa_off
			  + current_frame_info.spill_size));

  /* Spill all general registers.  */
  for (regno = GR_REG (1); regno <= GR_REG (31); ++regno)
    if (TEST_HARD_REG_BIT (current_frame_info.mask, regno))
      {
	reg = gen_rtx_REG (DImode, regno);
	do_spill (gen_gr_spill, reg, cfa_off, reg);
	cfa_off -= 8;
      }

  /* Handle BR0 specially -- it may be getting stored permanently in
     some GR register.  */
=======
  /* Save the return pointer.  */
>>>>>>> c355071f
  if (TEST_HARD_REG_BIT (current_frame_info.mask, BR_REG (0)))
    {
      reg = gen_rtx_REG (DImode, BR_REG (0));
      if (current_frame_info.reg_save_b0 != 0)
	{
	  alt_reg = gen_rtx_REG (DImode, current_frame_info.reg_save_b0);
	  insn = emit_move_insn (alt_reg, reg);
	  RTX_FRAME_RELATED_P (insn) = 1;

	  /* Even if we're not going to generate an epilogue, we still
	     need to save the register so that EH works.  */
	  if (! epilogue_p)
	    emit_insn (gen_prologue_use (alt_reg));
	}
      else
	{
	  alt_regno = next_scratch_gr_reg ();
	  alt_reg = gen_rtx_REG (DImode, alt_regno);
	  emit_move_insn (alt_reg, reg);
	  do_spill (gen_movdi_x, alt_reg, cfa_off, reg);
	  cfa_off -= 8;
	}
    }

  if (current_frame_info.reg_save_gp)
    {
      insn = emit_move_insn (gen_rtx_REG (DImode,
					  current_frame_info.reg_save_gp),
			     pic_offset_table_rtx);
      /* We don't know for sure yet if this is actually needed, since
	 we've not split the PIC call patterns.  If all of the calls
	 are indirect, and not followed by any uses of the gp, then
	 this save is dead.  Allow it to go away.  */
      REG_NOTES (insn)
	= gen_rtx_EXPR_LIST (REG_MAYBE_DEAD, const0_rtx, REG_NOTES (insn));
    }

  /* We should now be at the base of the gr/br/fr spill area.  */
  gcc_assert (cfa_off == (current_frame_info.spill_cfa_off
			  + current_frame_info.spill_size));

  /* Spill all general registers.  */
  for (regno = GR_REG (1); regno <= GR_REG (31); ++regno)
    if (TEST_HARD_REG_BIT (current_frame_info.mask, regno))
      {
	reg = gen_rtx_REG (DImode, regno);
	do_spill (gen_gr_spill, reg, cfa_off, reg);
	cfa_off -= 8;
      }

  /* Spill the rest of the BR registers.  */
  for (regno = BR_REG (1); regno <= BR_REG (7); ++regno)
    if (TEST_HARD_REG_BIT (current_frame_info.mask, regno))
      {
	alt_regno = next_scratch_gr_reg ();
	alt_reg = gen_rtx_REG (DImode, alt_regno);
	reg = gen_rtx_REG (DImode, regno);
	emit_move_insn (alt_reg, reg);
	do_spill (gen_movdi_x, alt_reg, cfa_off, reg);
	cfa_off -= 8;
      }

  /* Align the frame and spill all FR registers.  */
  for (regno = FR_REG (2); regno <= FR_REG (127); ++regno)
    if (TEST_HARD_REG_BIT (current_frame_info.mask, regno))
      {
        gcc_assert (!(cfa_off & 15));
	reg = gen_rtx_REG (XFmode, regno);
	do_spill (gen_fr_spill_x, reg, cfa_off, reg);
	cfa_off -= 16;
      }

  gcc_assert (cfa_off == current_frame_info.spill_cfa_off);

  finish_spill_pointers ();
}

/* Called after register allocation to add any instructions needed for the
   epilogue.  Using an epilogue insn is favored compared to putting all of the
   instructions in output_function_prologue(), since it allows the scheduler
   to intermix instructions with the saves of the caller saved registers.  In
   some cases, it might be necessary to emit a barrier instruction as the last
   insn to prevent such scheduling.  */

void
ia64_expand_epilogue (int sibcall_p)
{
  rtx insn, reg, alt_reg, ar_unat_save_reg;
  int regno, alt_regno, cfa_off;

  ia64_compute_frame_size (get_frame_size ());

  /* If there is a frame pointer, then we use it instead of the stack
     pointer, so that the stack pointer does not need to be valid when
     the epilogue starts.  See EXIT_IGNORE_STACK.  */
  if (frame_pointer_needed)
    setup_spill_pointers (current_frame_info.n_spilled,
			  hard_frame_pointer_rtx, 0);
  else
    setup_spill_pointers (current_frame_info.n_spilled, stack_pointer_rtx,
			  current_frame_info.total_size);

  if (current_frame_info.total_size != 0)
    {
      /* ??? At this point we must generate a magic insn that appears to
         modify the spill iterators and the frame pointer.  This would
	 allow the most scheduling freedom.  For now, just hard stop.  */
      emit_insn (gen_blockage ());
    }

  /* Locate the bottom of the register save area.  */
  cfa_off = (current_frame_info.spill_cfa_off
	     + current_frame_info.spill_size
	     + current_frame_info.extra_spill_size);

  /* Restore the predicate registers.  */
  if (TEST_HARD_REG_BIT (current_frame_info.mask, PR_REG (0)))
    {
      if (current_frame_info.reg_save_pr != 0)
	alt_reg = gen_rtx_REG (DImode, current_frame_info.reg_save_pr);
      else
	{
	  alt_regno = next_scratch_gr_reg ();
	  alt_reg = gen_rtx_REG (DImode, alt_regno);
	  do_restore (gen_movdi_x, alt_reg, cfa_off);
	  cfa_off -= 8;
	}
      reg = gen_rtx_REG (DImode, PR_REG (0));
      emit_move_insn (reg, alt_reg);
    }

  /* Restore the application registers.  */

  /* Load the saved unat from the stack, but do not restore it until
     after the GRs have been restored.  */
  if (TEST_HARD_REG_BIT (current_frame_info.mask, AR_UNAT_REGNUM))
    {
      if (current_frame_info.reg_save_ar_unat != 0)
        ar_unat_save_reg
	  = gen_rtx_REG (DImode, current_frame_info.reg_save_ar_unat);
      else
	{
	  alt_regno = next_scratch_gr_reg ();
	  ar_unat_save_reg = gen_rtx_REG (DImode, alt_regno);
	  current_frame_info.gr_used_mask |= 1 << alt_regno;
	  do_restore (gen_movdi_x, ar_unat_save_reg, cfa_off);
	  cfa_off -= 8;
	}
    }
  else
    ar_unat_save_reg = NULL_RTX;

  if (current_frame_info.reg_save_ar_pfs != 0)
    {
      alt_reg = gen_rtx_REG (DImode, current_frame_info.reg_save_ar_pfs);
      reg = gen_rtx_REG (DImode, AR_PFS_REGNUM);
      emit_move_insn (reg, alt_reg);
    }
  else if (TEST_HARD_REG_BIT (current_frame_info.mask, AR_PFS_REGNUM))
    {
      alt_regno = next_scratch_gr_reg ();
      alt_reg = gen_rtx_REG (DImode, alt_regno);
      do_restore (gen_movdi_x, alt_reg, cfa_off);
      cfa_off -= 8;
      reg = gen_rtx_REG (DImode, AR_PFS_REGNUM);
      emit_move_insn (reg, alt_reg);
    }

  if (TEST_HARD_REG_BIT (current_frame_info.mask, AR_LC_REGNUM))
    {
      if (current_frame_info.reg_save_ar_lc != 0)
	alt_reg = gen_rtx_REG (DImode, current_frame_info.reg_save_ar_lc);
      else
	{
	  alt_regno = next_scratch_gr_reg ();
	  alt_reg = gen_rtx_REG (DImode, alt_regno);
	  do_restore (gen_movdi_x, alt_reg, cfa_off);
	  cfa_off -= 8;
	}
      reg = gen_rtx_REG (DImode, AR_LC_REGNUM);
      emit_move_insn (reg, alt_reg);
    }

  /* Restore the return pointer.  */
  if (TEST_HARD_REG_BIT (current_frame_info.mask, BR_REG (0)))
    {
      if (current_frame_info.reg_save_b0 != 0)
	alt_reg = gen_rtx_REG (DImode, current_frame_info.reg_save_b0);
      else
	{
	  alt_regno = next_scratch_gr_reg ();
	  alt_reg = gen_rtx_REG (DImode, alt_regno);
	  do_restore (gen_movdi_x, alt_reg, cfa_off);
	  cfa_off -= 8;
	}
      reg = gen_rtx_REG (DImode, BR_REG (0));
      emit_move_insn (reg, alt_reg);
    }

  /* We should now be at the base of the gr/br/fr spill area.  */
  gcc_assert (cfa_off == (current_frame_info.spill_cfa_off
			  + current_frame_info.spill_size));

  /* The GP may be stored on the stack in the prologue, but it's
     never restored in the epilogue.  Skip the stack slot.  */
  if (TEST_HARD_REG_BIT (current_frame_info.mask, GR_REG (1)))
    cfa_off -= 8;

  /* Restore all general registers.  */
  for (regno = GR_REG (2); regno <= GR_REG (31); ++regno)
    if (TEST_HARD_REG_BIT (current_frame_info.mask, regno))
      {
	reg = gen_rtx_REG (DImode, regno);
	do_restore (gen_gr_restore, reg, cfa_off);
	cfa_off -= 8;
      }

  /* Restore the branch registers.  */
  for (regno = BR_REG (1); regno <= BR_REG (7); ++regno)
    if (TEST_HARD_REG_BIT (current_frame_info.mask, regno))
      {
	alt_regno = next_scratch_gr_reg ();
	alt_reg = gen_rtx_REG (DImode, alt_regno);
	do_restore (gen_movdi_x, alt_reg, cfa_off);
	cfa_off -= 8;
	reg = gen_rtx_REG (DImode, regno);
	emit_move_insn (reg, alt_reg);
      }

  /* Restore floating point registers.  */
  for (regno = FR_REG (2); regno <= FR_REG (127); ++regno)
    if (TEST_HARD_REG_BIT (current_frame_info.mask, regno))
      {
        gcc_assert (!(cfa_off & 15));
	reg = gen_rtx_REG (XFmode, regno);
	do_restore (gen_fr_restore_x, reg, cfa_off);
	cfa_off -= 16;
      }

  /* Restore ar.unat for real.  */
  if (TEST_HARD_REG_BIT (current_frame_info.mask, AR_UNAT_REGNUM))
    {
      reg = gen_rtx_REG (DImode, AR_UNAT_REGNUM);
      emit_move_insn (reg, ar_unat_save_reg);
    }

  gcc_assert (cfa_off == current_frame_info.spill_cfa_off);

  finish_spill_pointers ();

  if (current_frame_info.total_size || cfun->machine->ia64_eh_epilogue_sp)
    {
      /* ??? At this point we must generate a magic insn that appears to
         modify the spill iterators, the stack pointer, and the frame
	 pointer.  This would allow the most scheduling freedom.  For now,
	 just hard stop.  */
      emit_insn (gen_blockage ());
    }

  if (cfun->machine->ia64_eh_epilogue_sp)
    emit_move_insn (stack_pointer_rtx, cfun->machine->ia64_eh_epilogue_sp);
  else if (frame_pointer_needed)
    {
      insn = emit_move_insn (stack_pointer_rtx, hard_frame_pointer_rtx);
      RTX_FRAME_RELATED_P (insn) = 1;
    }
  else if (current_frame_info.total_size)
    {
      rtx offset, frame_size_rtx;

      frame_size_rtx = GEN_INT (current_frame_info.total_size);
      if (CONST_OK_FOR_I (current_frame_info.total_size))
	offset = frame_size_rtx;
      else
	{
	  regno = next_scratch_gr_reg ();
	  offset = gen_rtx_REG (DImode, regno);
	  emit_move_insn (offset, frame_size_rtx);
	}

      insn = emit_insn (gen_adddi3 (stack_pointer_rtx, stack_pointer_rtx,
				    offset));

      RTX_FRAME_RELATED_P (insn) = 1;
      if (GET_CODE (offset) != CONST_INT)
	{
	  REG_NOTES (insn)
	    = gen_rtx_EXPR_LIST (REG_FRAME_RELATED_EXPR,
			gen_rtx_SET (VOIDmode,
				     stack_pointer_rtx,
				     gen_rtx_PLUS (DImode,
						   stack_pointer_rtx,
						   frame_size_rtx)),
			REG_NOTES (insn));
	}
    }

  if (cfun->machine->ia64_eh_epilogue_bsp)
    emit_insn (gen_set_bsp (cfun->machine->ia64_eh_epilogue_bsp));

  if (! sibcall_p)
    emit_jump_insn (gen_return_internal (gen_rtx_REG (DImode, BR_REG (0))));
  else
    {
      int fp = GR_REG (2);
      /* We need a throw away register here, r0 and r1 are reserved, so r2 is the
	 first available call clobbered register.  If there was a frame_pointer
	 register, we may have swapped the names of r2 and HARD_FRAME_POINTER_REGNUM,
	 so we have to make sure we're using the string "r2" when emitting
	 the register name for the assembler.  */
      if (current_frame_info.reg_fp && current_frame_info.reg_fp == GR_REG (2))
	fp = HARD_FRAME_POINTER_REGNUM;

      /* We must emit an alloc to force the input registers to become output
	 registers.  Otherwise, if the callee tries to pass its parameters
	 through to another call without an intervening alloc, then these
	 values get lost.  */
      /* ??? We don't need to preserve all input registers.  We only need to
	 preserve those input registers used as arguments to the sibling call.
	 It is unclear how to compute that number here.  */
      if (current_frame_info.n_input_regs != 0)
	{
	  rtx n_inputs = GEN_INT (current_frame_info.n_input_regs);
	  insn = emit_insn (gen_alloc (gen_rtx_REG (DImode, fp),
				const0_rtx, const0_rtx,
				n_inputs, const0_rtx));
	  RTX_FRAME_RELATED_P (insn) = 1;
	}
    }
}

/* Return 1 if br.ret can do all the work required to return from a
   function.  */

int
ia64_direct_return (void)
{
  if (reload_completed && ! frame_pointer_needed)
    {
      ia64_compute_frame_size (get_frame_size ());

      return (current_frame_info.total_size == 0
	      && current_frame_info.n_spilled == 0
	      && current_frame_info.reg_save_b0 == 0
	      && current_frame_info.reg_save_pr == 0
	      && current_frame_info.reg_save_ar_pfs == 0
	      && current_frame_info.reg_save_ar_unat == 0
	      && current_frame_info.reg_save_ar_lc == 0);
    }
  return 0;
}

/* Return the magic cookie that we use to hold the return address
   during early compilation.  */

rtx
ia64_return_addr_rtx (HOST_WIDE_INT count, rtx frame ATTRIBUTE_UNUSED)
{
  if (count != 0)
    return NULL;
  return gen_rtx_UNSPEC (Pmode, gen_rtvec (1, const0_rtx), UNSPEC_RET_ADDR);
}

/* Split this value after reload, now that we know where the return
   address is saved.  */

void
ia64_split_return_addr_rtx (rtx dest)
{
  rtx src;

  if (TEST_HARD_REG_BIT (current_frame_info.mask, BR_REG (0)))
    {
      if (current_frame_info.reg_save_b0 != 0)
	src = gen_rtx_REG (DImode, current_frame_info.reg_save_b0);
      else
	{
	  HOST_WIDE_INT off;
	  unsigned int regno;

	  /* Compute offset from CFA for BR0.  */
	  /* ??? Must be kept in sync with ia64_expand_prologue.  */
	  off = (current_frame_info.spill_cfa_off
		 + current_frame_info.spill_size);
	  for (regno = GR_REG (1); regno <= GR_REG (31); ++regno)
	    if (TEST_HARD_REG_BIT (current_frame_info.mask, regno))
	      off -= 8;

	  /* Convert CFA offset to a register based offset.  */
	  if (frame_pointer_needed)
	    src = hard_frame_pointer_rtx;
	  else
	    {
	      src = stack_pointer_rtx;
	      off += current_frame_info.total_size;
	    }

	  /* Load address into scratch register.  */
	  if (CONST_OK_FOR_I (off))
	    emit_insn (gen_adddi3 (dest, src, GEN_INT (off)));
	  else
	    {
	      emit_move_insn (dest, GEN_INT (off));
	      emit_insn (gen_adddi3 (dest, src, dest));
	    }

	  src = gen_rtx_MEM (Pmode, dest);
	}
    }
  else
    src = gen_rtx_REG (DImode, BR_REG (0));

  emit_move_insn (dest, src);
}

int
ia64_hard_regno_rename_ok (int from, int to)
{
  /* Don't clobber any of the registers we reserved for the prologue.  */
  if (to == current_frame_info.reg_fp
      || to == current_frame_info.reg_save_b0
      || to == current_frame_info.reg_save_pr
      || to == current_frame_info.reg_save_ar_pfs
      || to == current_frame_info.reg_save_ar_unat
      || to == current_frame_info.reg_save_ar_lc)
    return 0;

  if (from == current_frame_info.reg_fp
      || from == current_frame_info.reg_save_b0
      || from == current_frame_info.reg_save_pr
      || from == current_frame_info.reg_save_ar_pfs
      || from == current_frame_info.reg_save_ar_unat
      || from == current_frame_info.reg_save_ar_lc)
    return 0;

  /* Don't use output registers outside the register frame.  */
  if (OUT_REGNO_P (to) && to >= OUT_REG (current_frame_info.n_output_regs))
    return 0;

  /* Retain even/oddness on predicate register pairs.  */
  if (PR_REGNO_P (from) && PR_REGNO_P (to))
    return (from & 1) == (to & 1);

  return 1;
}

/* Target hook for assembling integer objects.  Handle word-sized
   aligned objects and detect the cases when @fptr is needed.  */

static bool
ia64_assemble_integer (rtx x, unsigned int size, int aligned_p)
{
  if (size == POINTER_SIZE / BITS_PER_UNIT
      && !(TARGET_NO_PIC || TARGET_AUTO_PIC)
      && GET_CODE (x) == SYMBOL_REF
      && SYMBOL_REF_FUNCTION_P (x))
    {
      static const char * const directive[2][2] = {
	  /* 64-bit pointer */  /* 32-bit pointer */
	{ "\tdata8.ua\t@fptr(", "\tdata4.ua\t@fptr("},	/* unaligned */
	{ "\tdata8\t@fptr(",    "\tdata4\t@fptr("}	/* aligned */
      };
      fputs (directive[(aligned_p != 0)][POINTER_SIZE == 32], asm_out_file);
      output_addr_const (asm_out_file, x);
      fputs (")\n", asm_out_file);
      return true;
    }
  return default_assemble_integer (x, size, aligned_p);
}

/* Emit the function prologue.  */

static void
ia64_output_function_prologue (FILE *file, HOST_WIDE_INT size ATTRIBUTE_UNUSED)
{
  int mask, grsave, grsave_prev;

  if (current_frame_info.need_regstk)
    fprintf (file, "\t.regstk %d, %d, %d, %d\n",
	     current_frame_info.n_input_regs,
	     current_frame_info.n_local_regs,
	     current_frame_info.n_output_regs,
	     current_frame_info.n_rotate_regs);

  if (!flag_unwind_tables && (!flag_exceptions || USING_SJLJ_EXCEPTIONS))
    return;

  /* Emit the .prologue directive.  */

  mask = 0;
  grsave = grsave_prev = 0;
  if (current_frame_info.reg_save_b0 != 0)
    {
      mask |= 8;
      grsave = grsave_prev = current_frame_info.reg_save_b0;
    }
  if (current_frame_info.reg_save_ar_pfs != 0
      && (grsave_prev == 0
	  || current_frame_info.reg_save_ar_pfs == grsave_prev + 1))
    {
      mask |= 4;
      if (grsave_prev == 0)
	grsave = current_frame_info.reg_save_ar_pfs;
      grsave_prev = current_frame_info.reg_save_ar_pfs;
    }
  if (current_frame_info.reg_fp != 0
      && (grsave_prev == 0
	  || current_frame_info.reg_fp == grsave_prev + 1))
    {
      mask |= 2;
      if (grsave_prev == 0)
	grsave = HARD_FRAME_POINTER_REGNUM;
      grsave_prev = current_frame_info.reg_fp;
    }
  if (current_frame_info.reg_save_pr != 0
      && (grsave_prev == 0
	  || current_frame_info.reg_save_pr == grsave_prev + 1))
    {
      mask |= 1;
      if (grsave_prev == 0)
	grsave = current_frame_info.reg_save_pr;
    }

  if (mask && TARGET_GNU_AS)
    fprintf (file, "\t.prologue %d, %d\n", mask,
	     ia64_dbx_register_number (grsave));
  else
    fputs ("\t.prologue\n", file);

  /* Emit a .spill directive, if necessary, to relocate the base of
     the register spill area.  */
  if (current_frame_info.spill_cfa_off != -16)
    fprintf (file, "\t.spill %ld\n",
	     (long) (current_frame_info.spill_cfa_off
		     + current_frame_info.spill_size));
}

/* Emit the .body directive at the scheduled end of the prologue.  */

static void
ia64_output_function_end_prologue (FILE *file)
{
  if (!flag_unwind_tables && (!flag_exceptions || USING_SJLJ_EXCEPTIONS))
    return;

  fputs ("\t.body\n", file);
}

/* Emit the function epilogue.  */

static void
ia64_output_function_epilogue (FILE *file ATTRIBUTE_UNUSED,
			       HOST_WIDE_INT size ATTRIBUTE_UNUSED)
{
  int i;

  if (current_frame_info.reg_fp)
    {
      const char *tmp = reg_names[HARD_FRAME_POINTER_REGNUM];
      reg_names[HARD_FRAME_POINTER_REGNUM]
	= reg_names[current_frame_info.reg_fp];
      reg_names[current_frame_info.reg_fp] = tmp;
    }
  if (! TARGET_REG_NAMES)
    {
      for (i = 0; i < current_frame_info.n_input_regs; i++)
	reg_names[IN_REG (i)] = ia64_input_reg_names[i];
      for (i = 0; i < current_frame_info.n_local_regs; i++)
	reg_names[LOC_REG (i)] = ia64_local_reg_names[i];
      for (i = 0; i < current_frame_info.n_output_regs; i++)
	reg_names[OUT_REG (i)] = ia64_output_reg_names[i];
    }

  current_frame_info.initialized = 0;
}

int
ia64_dbx_register_number (int regno)
{
  /* In ia64_expand_prologue we quite literally renamed the frame pointer
     from its home at loc79 to something inside the register frame.  We
     must perform the same renumbering here for the debug info.  */
  if (current_frame_info.reg_fp)
    {
      if (regno == HARD_FRAME_POINTER_REGNUM)
	regno = current_frame_info.reg_fp;
      else if (regno == current_frame_info.reg_fp)
	regno = HARD_FRAME_POINTER_REGNUM;
    }

  if (IN_REGNO_P (regno))
    return 32 + regno - IN_REG (0);
  else if (LOC_REGNO_P (regno))
    return 32 + current_frame_info.n_input_regs + regno - LOC_REG (0);
  else if (OUT_REGNO_P (regno))
    return (32 + current_frame_info.n_input_regs
	    + current_frame_info.n_local_regs + regno - OUT_REG (0));
  else
    return regno;
}

void
ia64_initialize_trampoline (rtx addr, rtx fnaddr, rtx static_chain)
{
  rtx addr_reg, eight = GEN_INT (8);

  /* The Intel assembler requires that the global __ia64_trampoline symbol
     be declared explicitly */
  if (!TARGET_GNU_AS)
    {
      static bool declared_ia64_trampoline = false;

      if (!declared_ia64_trampoline)
	{
	  declared_ia64_trampoline = true;
	  (*targetm.asm_out.globalize_label) (asm_out_file,
					      "__ia64_trampoline");
	}
    }

  /* Make sure addresses are Pmode even if we are in ILP32 mode. */
  addr = convert_memory_address (Pmode, addr);
  fnaddr = convert_memory_address (Pmode, fnaddr);
  static_chain = convert_memory_address (Pmode, static_chain);

  /* Load up our iterator.  */
  addr_reg = gen_reg_rtx (Pmode);
  emit_move_insn (addr_reg, addr);

  /* The first two words are the fake descriptor:
     __ia64_trampoline, ADDR+16.  */
  emit_move_insn (gen_rtx_MEM (Pmode, addr_reg),
		  gen_rtx_SYMBOL_REF (Pmode, "__ia64_trampoline"));
  emit_insn (gen_adddi3 (addr_reg, addr_reg, eight));

  emit_move_insn (gen_rtx_MEM (Pmode, addr_reg),
		  copy_to_reg (plus_constant (addr, 16)));
  emit_insn (gen_adddi3 (addr_reg, addr_reg, eight));

  /* The third word is the target descriptor.  */
  emit_move_insn (gen_rtx_MEM (Pmode, addr_reg), fnaddr);
  emit_insn (gen_adddi3 (addr_reg, addr_reg, eight));

  /* The fourth word is the static chain.  */
  emit_move_insn (gen_rtx_MEM (Pmode, addr_reg), static_chain);
}

/* Do any needed setup for a variadic function.  CUM has not been updated
   for the last named argument which has type TYPE and mode MODE.

   We generate the actual spill instructions during prologue generation.  */

static void
ia64_setup_incoming_varargs (CUMULATIVE_ARGS *cum, enum machine_mode mode,
			     tree type, int * pretend_size,
			     int second_time ATTRIBUTE_UNUSED)
{
  CUMULATIVE_ARGS next_cum = *cum;

  /* Skip the current argument.  */
  ia64_function_arg_advance (&next_cum, mode, type, 1);

  if (next_cum.words < MAX_ARGUMENT_SLOTS)
    {
      int n = MAX_ARGUMENT_SLOTS - next_cum.words;
      *pretend_size = n * UNITS_PER_WORD;
      cfun->machine->n_varargs = n;
    }
}

/* Check whether TYPE is a homogeneous floating point aggregate.  If
   it is, return the mode of the floating point type that appears
   in all leafs.  If it is not, return VOIDmode.

   An aggregate is a homogeneous floating point aggregate is if all
   fields/elements in it have the same floating point type (e.g,
   SFmode).  128-bit quad-precision floats are excluded.

   Variable sized aggregates should never arrive here, since we should
   have already decided to pass them by reference.  Top-level zero-sized
   aggregates are excluded because our parallels crash the middle-end.  */

static enum machine_mode
hfa_element_mode (tree type, bool nested)
{
  enum machine_mode element_mode = VOIDmode;
  enum machine_mode mode;
  enum tree_code code = TREE_CODE (type);
  int know_element_mode = 0;
  tree t;

  if (!nested && (!TYPE_SIZE (type) || integer_zerop (TYPE_SIZE (type))))
    return VOIDmode;

  switch (code)
    {
    case VOID_TYPE:	case INTEGER_TYPE:	case ENUMERAL_TYPE:
    case BOOLEAN_TYPE:	case POINTER_TYPE:
    case OFFSET_TYPE:	case REFERENCE_TYPE:	case METHOD_TYPE:
    case LANG_TYPE:		case FUNCTION_TYPE:
      return VOIDmode;

      /* Fortran complex types are supposed to be HFAs, so we need to handle
	 gcc's COMPLEX_TYPEs as HFAs.  We need to exclude the integral complex
	 types though.  */
    case COMPLEX_TYPE:
      if (GET_MODE_CLASS (TYPE_MODE (type)) == MODE_COMPLEX_FLOAT
	  && TYPE_MODE (type) != TCmode)
	return GET_MODE_INNER (TYPE_MODE (type));
      else
	return VOIDmode;

    case REAL_TYPE:
      /* We want to return VOIDmode for raw REAL_TYPEs, but the actual
	 mode if this is contained within an aggregate.  */
      if (nested && TYPE_MODE (type) != TFmode)
	return TYPE_MODE (type);
      else
	return VOIDmode;

    case ARRAY_TYPE:
      return hfa_element_mode (TREE_TYPE (type), 1);

    case RECORD_TYPE:
    case UNION_TYPE:
    case QUAL_UNION_TYPE:
      for (t = TYPE_FIELDS (type); t; t = TREE_CHAIN (t))
	{
	  if (TREE_CODE (t) != FIELD_DECL)
	    continue;

	  mode = hfa_element_mode (TREE_TYPE (t), 1);
	  if (know_element_mode)
	    {
	      if (mode != element_mode)
		return VOIDmode;
	    }
	  else if (GET_MODE_CLASS (mode) != MODE_FLOAT)
	    return VOIDmode;
	  else
	    {
	      know_element_mode = 1;
	      element_mode = mode;
	    }
	}
      return element_mode;

    default:
      /* If we reach here, we probably have some front-end specific type
	 that the backend doesn't know about.  This can happen via the
	 aggregate_value_p call in init_function_start.  All we can do is
	 ignore unknown tree types.  */
      return VOIDmode;
    }

  return VOIDmode;
}

/* Return the number of words required to hold a quantity of TYPE and MODE
   when passed as an argument.  */
static int
ia64_function_arg_words (tree type, enum machine_mode mode)
{
  int words;

  if (mode == BLKmode)
    words = int_size_in_bytes (type);
  else
    words = GET_MODE_SIZE (mode);

  return (words + UNITS_PER_WORD - 1) / UNITS_PER_WORD;  /* round up */
}

/* Return the number of registers that should be skipped so the current
   argument (described by TYPE and WORDS) will be properly aligned.

   Integer and float arguments larger than 8 bytes start at the next
   even boundary.  Aggregates larger than 8 bytes start at the next
   even boundary if the aggregate has 16 byte alignment.  Note that
   in the 32-bit ABI, TImode and TFmode have only 8-byte alignment
   but are still to be aligned in registers.

   ??? The ABI does not specify how to handle aggregates with
   alignment from 9 to 15 bytes, or greater than 16.  We handle them
   all as if they had 16 byte alignment.  Such aggregates can occur
   only if gcc extensions are used.  */
static int
ia64_function_arg_offset (CUMULATIVE_ARGS *cum, tree type, int words)
{
  if ((cum->words & 1) == 0)
    return 0;

  if (type
      && TREE_CODE (type) != INTEGER_TYPE
      && TREE_CODE (type) != REAL_TYPE)
    return TYPE_ALIGN (type) > 8 * BITS_PER_UNIT;
  else
    return words > 1;
}

/* Return rtx for register where argument is passed, or zero if it is passed
   on the stack.  */
/* ??? 128-bit quad-precision floats are always passed in general
   registers.  */

rtx
ia64_function_arg (CUMULATIVE_ARGS *cum, enum machine_mode mode, tree type,
		   int named, int incoming)
{
  int basereg = (incoming ? GR_ARG_FIRST : AR_ARG_FIRST);
  int words = ia64_function_arg_words (type, mode);
  int offset = ia64_function_arg_offset (cum, type, words);
  enum machine_mode hfa_mode = VOIDmode;

  /* If all argument slots are used, then it must go on the stack.  */
  if (cum->words + offset >= MAX_ARGUMENT_SLOTS)
    return 0;

  /* Check for and handle homogeneous FP aggregates.  */
  if (type)
    hfa_mode = hfa_element_mode (type, 0);

  /* Unnamed prototyped hfas are passed as usual.  Named prototyped hfas
     and unprototyped hfas are passed specially.  */
  if (hfa_mode != VOIDmode && (! cum->prototype || named))
    {
      rtx loc[16];
      int i = 0;
      int fp_regs = cum->fp_regs;
      int int_regs = cum->words + offset;
      int hfa_size = GET_MODE_SIZE (hfa_mode);
      int byte_size;
      int args_byte_size;

      /* If prototyped, pass it in FR regs then GR regs.
	 If not prototyped, pass it in both FR and GR regs.

	 If this is an SFmode aggregate, then it is possible to run out of
	 FR regs while GR regs are still left.  In that case, we pass the
	 remaining part in the GR regs.  */

      /* Fill the FP regs.  We do this always.  We stop if we reach the end
	 of the argument, the last FP register, or the last argument slot.  */

      byte_size = ((mode == BLKmode)
		   ? int_size_in_bytes (type) : GET_MODE_SIZE (mode));
      args_byte_size = int_regs * UNITS_PER_WORD;
      offset = 0;
      for (; (offset < byte_size && fp_regs < MAX_ARGUMENT_SLOTS
	      && args_byte_size < (MAX_ARGUMENT_SLOTS * UNITS_PER_WORD)); i++)
	{
	  loc[i] = gen_rtx_EXPR_LIST (VOIDmode,
				      gen_rtx_REG (hfa_mode, (FR_ARG_FIRST
							      + fp_regs)),
				      GEN_INT (offset));
	  offset += hfa_size;
	  args_byte_size += hfa_size;
	  fp_regs++;
	}

      /* If no prototype, then the whole thing must go in GR regs.  */
      if (! cum->prototype)
	offset = 0;
      /* If this is an SFmode aggregate, then we might have some left over
	 that needs to go in GR regs.  */
      else if (byte_size != offset)
	int_regs += offset / UNITS_PER_WORD;

      /* Fill in the GR regs.  We must use DImode here, not the hfa mode.  */

      for (; offset < byte_size && int_regs < MAX_ARGUMENT_SLOTS; i++)
	{
	  enum machine_mode gr_mode = DImode;
	  unsigned int gr_size;

	  /* If we have an odd 4 byte hunk because we ran out of FR regs,
	     then this goes in a GR reg left adjusted/little endian, right
	     adjusted/big endian.  */
	  /* ??? Currently this is handled wrong, because 4-byte hunks are
	     always right adjusted/little endian.  */
	  if (offset & 0x4)
	    gr_mode = SImode;
	  /* If we have an even 4 byte hunk because the aggregate is a
	     multiple of 4 bytes in size, then this goes in a GR reg right
	     adjusted/little endian.  */
	  else if (byte_size - offset == 4)
	    gr_mode = SImode;

	  loc[i] = gen_rtx_EXPR_LIST (VOIDmode,
				      gen_rtx_REG (gr_mode, (basereg
							     + int_regs)),
				      GEN_INT (offset));

	  gr_size = GET_MODE_SIZE (gr_mode);
	  offset += gr_size;
	  if (gr_size == UNITS_PER_WORD
	      || (gr_size < UNITS_PER_WORD && offset % UNITS_PER_WORD == 0))
	    int_regs++;
	  else if (gr_size > UNITS_PER_WORD)
	    int_regs += gr_size / UNITS_PER_WORD;
	}
      return gen_rtx_PARALLEL (mode, gen_rtvec_v (i, loc));
    }

  /* Integral and aggregates go in general registers.  If we have run out of
     FR registers, then FP values must also go in general registers.  This can
     happen when we have a SFmode HFA.  */
  else if (mode == TFmode || mode == TCmode
	   || (! FLOAT_MODE_P (mode) || cum->fp_regs == MAX_ARGUMENT_SLOTS))
    {
      int byte_size = ((mode == BLKmode)
                       ? int_size_in_bytes (type) : GET_MODE_SIZE (mode));
      if (BYTES_BIG_ENDIAN
	&& (mode == BLKmode || (type && AGGREGATE_TYPE_P (type)))
	&& byte_size < UNITS_PER_WORD
	&& byte_size > 0)
	{
	  rtx gr_reg = gen_rtx_EXPR_LIST (VOIDmode,
					  gen_rtx_REG (DImode,
						       (basereg + cum->words
							+ offset)),
					  const0_rtx);
	  return gen_rtx_PARALLEL (mode, gen_rtvec (1, gr_reg));
	}
      else
	return gen_rtx_REG (mode, basereg + cum->words + offset);

    }

  /* If there is a prototype, then FP values go in a FR register when
     named, and in a GR register when unnamed.  */
  else if (cum->prototype)
    {
      if (named)
	return gen_rtx_REG (mode, FR_ARG_FIRST + cum->fp_regs);
      /* In big-endian mode, an anonymous SFmode value must be represented
         as (parallel:SF [(expr_list (reg:DI n) (const_int 0))]) to force
	 the value into the high half of the general register.  */
      else if (BYTES_BIG_ENDIAN && mode == SFmode)
	return gen_rtx_PARALLEL (mode,
		 gen_rtvec (1,
                   gen_rtx_EXPR_LIST (VOIDmode,
		     gen_rtx_REG (DImode, basereg + cum->words + offset),
				      const0_rtx)));
      else
	return gen_rtx_REG (mode, basereg + cum->words + offset);
    }
  /* If there is no prototype, then FP values go in both FR and GR
     registers.  */
  else
    {
      /* See comment above.  */
      enum machine_mode inner_mode =
	(BYTES_BIG_ENDIAN && mode == SFmode) ? DImode : mode;

      rtx fp_reg = gen_rtx_EXPR_LIST (VOIDmode,
				      gen_rtx_REG (mode, (FR_ARG_FIRST
							  + cum->fp_regs)),
				      const0_rtx);
      rtx gr_reg = gen_rtx_EXPR_LIST (VOIDmode,
				      gen_rtx_REG (inner_mode,
						   (basereg + cum->words
						    + offset)),
				      const0_rtx);

      return gen_rtx_PARALLEL (mode, gen_rtvec (2, fp_reg, gr_reg));
    }
}

/* Return number of bytes, at the beginning of the argument, that must be
   put in registers.  0 is the argument is entirely in registers or entirely
   in memory.  */

static int
ia64_arg_partial_bytes (CUMULATIVE_ARGS *cum, enum machine_mode mode,
			tree type, bool named ATTRIBUTE_UNUSED)
{
  int words = ia64_function_arg_words (type, mode);
  int offset = ia64_function_arg_offset (cum, type, words);

  /* If all argument slots are used, then it must go on the stack.  */
  if (cum->words + offset >= MAX_ARGUMENT_SLOTS)
    return 0;

  /* It doesn't matter whether the argument goes in FR or GR regs.  If
     it fits within the 8 argument slots, then it goes entirely in
     registers.  If it extends past the last argument slot, then the rest
     goes on the stack.  */

  if (words + cum->words + offset <= MAX_ARGUMENT_SLOTS)
    return 0;

  return (MAX_ARGUMENT_SLOTS - cum->words - offset) * UNITS_PER_WORD;
}

/* Update CUM to point after this argument.  This is patterned after
   ia64_function_arg.  */

void
ia64_function_arg_advance (CUMULATIVE_ARGS *cum, enum machine_mode mode,
			   tree type, int named)
{
  int words = ia64_function_arg_words (type, mode);
  int offset = ia64_function_arg_offset (cum, type, words);
  enum machine_mode hfa_mode = VOIDmode;

  /* If all arg slots are already full, then there is nothing to do.  */
  if (cum->words >= MAX_ARGUMENT_SLOTS)
    return;

  cum->words += words + offset;

  /* Check for and handle homogeneous FP aggregates.  */
  if (type)
    hfa_mode = hfa_element_mode (type, 0);

  /* Unnamed prototyped hfas are passed as usual.  Named prototyped hfas
     and unprototyped hfas are passed specially.  */
  if (hfa_mode != VOIDmode && (! cum->prototype || named))
    {
      int fp_regs = cum->fp_regs;
      /* This is the original value of cum->words + offset.  */
      int int_regs = cum->words - words;
      int hfa_size = GET_MODE_SIZE (hfa_mode);
      int byte_size;
      int args_byte_size;

      /* If prototyped, pass it in FR regs then GR regs.
	 If not prototyped, pass it in both FR and GR regs.

	 If this is an SFmode aggregate, then it is possible to run out of
	 FR regs while GR regs are still left.  In that case, we pass the
	 remaining part in the GR regs.  */

      /* Fill the FP regs.  We do this always.  We stop if we reach the end
	 of the argument, the last FP register, or the last argument slot.  */

      byte_size = ((mode == BLKmode)
		   ? int_size_in_bytes (type) : GET_MODE_SIZE (mode));
      args_byte_size = int_regs * UNITS_PER_WORD;
      offset = 0;
      for (; (offset < byte_size && fp_regs < MAX_ARGUMENT_SLOTS
	      && args_byte_size < (MAX_ARGUMENT_SLOTS * UNITS_PER_WORD));)
	{
	  offset += hfa_size;
	  args_byte_size += hfa_size;
	  fp_regs++;
	}

      cum->fp_regs = fp_regs;
    }

  /* Integral and aggregates go in general registers.  So do TFmode FP values.
     If we have run out of FR registers, then other FP values must also go in
     general registers.  This can happen when we have a SFmode HFA.  */
  else if (mode == TFmode || mode == TCmode
           || (! FLOAT_MODE_P (mode) || cum->fp_regs == MAX_ARGUMENT_SLOTS))
    cum->int_regs = cum->words;

  /* If there is a prototype, then FP values go in a FR register when
     named, and in a GR register when unnamed.  */
  else if (cum->prototype)
    {
      if (! named)
	cum->int_regs = cum->words;
      else
	/* ??? Complex types should not reach here.  */
	cum->fp_regs += (GET_MODE_CLASS (mode) == MODE_COMPLEX_FLOAT ? 2 : 1);
    }
  /* If there is no prototype, then FP values go in both FR and GR
     registers.  */
  else
    {
      /* ??? Complex types should not reach here.  */
      cum->fp_regs += (GET_MODE_CLASS (mode) == MODE_COMPLEX_FLOAT ? 2 : 1);
      cum->int_regs = cum->words;
    }
}

/* Arguments with alignment larger than 8 bytes start at the next even
   boundary.  On ILP32 HPUX, TFmode arguments start on next even boundary
   even though their normal alignment is 8 bytes.  See ia64_function_arg.  */

int
ia64_function_arg_boundary (enum machine_mode mode, tree type)
{

  if (mode == TFmode && TARGET_HPUX && TARGET_ILP32)
    return PARM_BOUNDARY * 2;

  if (type)
    {
      if (TYPE_ALIGN (type) > PARM_BOUNDARY)
        return PARM_BOUNDARY * 2;
      else
        return PARM_BOUNDARY;
    }

  if (GET_MODE_BITSIZE (mode) > PARM_BOUNDARY)
    return PARM_BOUNDARY * 2;
  else
    return PARM_BOUNDARY;
}

/* True if it is OK to do sibling call optimization for the specified
   call expression EXP.  DECL will be the called function, or NULL if
   this is an indirect call.  */
static bool
ia64_function_ok_for_sibcall (tree decl, tree exp ATTRIBUTE_UNUSED)
{
  /* We can't perform a sibcall if the current function has the syscall_linkage
     attribute.  */
  if (lookup_attribute ("syscall_linkage",
			TYPE_ATTRIBUTES (TREE_TYPE (current_function_decl))))
    return false;

  /* We must always return with our current GP.  This means we can
     only sibcall to functions defined in the current module.  */
  return decl && (*targetm.binds_local_p) (decl);
}


/* Implement va_arg.  */

static tree
ia64_gimplify_va_arg (tree valist, tree type, tree *pre_p, tree *post_p)
{
  /* Variable sized types are passed by reference.  */
  if (pass_by_reference (NULL, TYPE_MODE (type), type, false))
    {
      tree ptrtype = build_pointer_type (type);
      tree addr = std_gimplify_va_arg_expr (valist, ptrtype, pre_p, post_p);
      return build_va_arg_indirect_ref (addr);
    }

  /* Aggregate arguments with alignment larger than 8 bytes start at
     the next even boundary.  Integer and floating point arguments
     do so if they are larger than 8 bytes, whether or not they are
     also aligned larger than 8 bytes.  */
  if ((TREE_CODE (type) == REAL_TYPE || TREE_CODE (type) == INTEGER_TYPE)
      ? int_size_in_bytes (type) > 8 : TYPE_ALIGN (type) > 8 * BITS_PER_UNIT)
    {
      tree t = build2 (PLUS_EXPR, TREE_TYPE (valist), valist,
		       build_int_cst (NULL_TREE, 2 * UNITS_PER_WORD - 1));
      t = build2 (BIT_AND_EXPR, TREE_TYPE (t), t,
		  build_int_cst (NULL_TREE, -2 * UNITS_PER_WORD));
<<<<<<< HEAD
      t = build2 (MODIFY_EXPR, TREE_TYPE (valist), valist, t);
=======
      t = build2 (GIMPLE_MODIFY_STMT, TREE_TYPE (valist), valist, t);
>>>>>>> c355071f
      gimplify_and_add (t, pre_p);
    }

  return std_gimplify_va_arg_expr (valist, type, pre_p, post_p);
}

/* Return 1 if function return value returned in memory.  Return 0 if it is
   in a register.  */

static bool
ia64_return_in_memory (tree valtype, tree fntype ATTRIBUTE_UNUSED)
{
  enum machine_mode mode;
  enum machine_mode hfa_mode;
  HOST_WIDE_INT byte_size;

  mode = TYPE_MODE (valtype);
  byte_size = GET_MODE_SIZE (mode);
  if (mode == BLKmode)
    {
      byte_size = int_size_in_bytes (valtype);
      if (byte_size < 0)
	return true;
    }

  /* Hfa's with up to 8 elements are returned in the FP argument registers.  */

  hfa_mode = hfa_element_mode (valtype, 0);
  if (hfa_mode != VOIDmode)
    {
      int hfa_size = GET_MODE_SIZE (hfa_mode);

      if (byte_size / hfa_size > MAX_ARGUMENT_SLOTS)
	return true;
      else
	return false;
    }
  else if (byte_size > UNITS_PER_WORD * MAX_INT_RETURN_SLOTS)
    return true;
  else
    return false;
}

/* Return rtx for register that holds the function return value.  */

rtx
ia64_function_value (tree valtype, tree func ATTRIBUTE_UNUSED)
{
  enum machine_mode mode;
  enum machine_mode hfa_mode;

  mode = TYPE_MODE (valtype);
  hfa_mode = hfa_element_mode (valtype, 0);

  if (hfa_mode != VOIDmode)
    {
      rtx loc[8];
      int i;
      int hfa_size;
      int byte_size;
      int offset;

      hfa_size = GET_MODE_SIZE (hfa_mode);
      byte_size = ((mode == BLKmode)
		   ? int_size_in_bytes (valtype) : GET_MODE_SIZE (mode));
      offset = 0;
      for (i = 0; offset < byte_size; i++)
	{
	  loc[i] = gen_rtx_EXPR_LIST (VOIDmode,
				      gen_rtx_REG (hfa_mode, FR_ARG_FIRST + i),
				      GEN_INT (offset));
	  offset += hfa_size;
	}
      return gen_rtx_PARALLEL (mode, gen_rtvec_v (i, loc));
    }
  else if (FLOAT_TYPE_P (valtype) && mode != TFmode && mode != TCmode)
    return gen_rtx_REG (mode, FR_ARG_FIRST);
  else
    {
      bool need_parallel = false;

      /* In big-endian mode, we need to manage the layout of aggregates
	 in the registers so that we get the bits properly aligned in
	 the highpart of the registers.  */
      if (BYTES_BIG_ENDIAN
	  && (mode == BLKmode || (valtype && AGGREGATE_TYPE_P (valtype))))
	need_parallel = true;

      /* Something like struct S { long double x; char a[0] } is not an
	 HFA structure, and therefore doesn't go in fp registers.  But
	 the middle-end will give it XFmode anyway, and XFmode values
	 don't normally fit in integer registers.  So we need to smuggle
	 the value inside a parallel.  */
      else if (mode == XFmode || mode == XCmode || mode == RFmode)
	need_parallel = true;

      if (need_parallel)
	{
	  rtx loc[8];
	  int offset;
	  int bytesize;
	  int i;

	  offset = 0;
	  bytesize = int_size_in_bytes (valtype);
	  /* An empty PARALLEL is invalid here, but the return value
	     doesn't matter for empty structs.  */
	  if (bytesize == 0)
	    return gen_rtx_REG (mode, GR_RET_FIRST);
	  for (i = 0; offset < bytesize; i++)
	    {
	      loc[i] = gen_rtx_EXPR_LIST (VOIDmode,
					  gen_rtx_REG (DImode,
						       GR_RET_FIRST + i),
					  GEN_INT (offset));
	      offset += UNITS_PER_WORD;
	    }
	  return gen_rtx_PARALLEL (mode, gen_rtvec_v (i, loc));
	}

      return gen_rtx_REG (mode, GR_RET_FIRST);
    }
}

/* This is called from dwarf2out.c via TARGET_ASM_OUTPUT_DWARF_DTPREL.
   We need to emit DTP-relative relocations.  */

static void
ia64_output_dwarf_dtprel (FILE *file, int size, rtx x)
{
  gcc_assert (size == 4 || size == 8);
  if (size == 4)
    fputs ("\tdata4.ua\t@dtprel(", file);
  else
    fputs ("\tdata8.ua\t@dtprel(", file);
  output_addr_const (file, x);
  fputs (")", file);
}

/* Print a memory address as an operand to reference that memory location.  */

/* ??? Do we need this?  It gets used only for 'a' operands.  We could perhaps
   also call this from ia64_print_operand for memory addresses.  */

void
ia64_print_operand_address (FILE * stream ATTRIBUTE_UNUSED,
			    rtx address ATTRIBUTE_UNUSED)
{
}

/* Print an operand to an assembler instruction.
   C	Swap and print a comparison operator.
   D	Print an FP comparison operator.
   E    Print 32 - constant, for SImode shifts as extract.
   e    Print 64 - constant, for DImode rotates.
   F	A floating point constant 0.0 emitted as f0, or 1.0 emitted as f1, or
        a floating point register emitted normally.
   I	Invert a predicate register by adding 1.
   J    Select the proper predicate register for a condition.
   j    Select the inverse predicate register for a condition.
   O	Append .acq for volatile load.
   P	Postincrement of a MEM.
   Q	Append .rel for volatile store.
   S	Shift amount for shladd instruction.
   T	Print an 8-bit sign extended number (K) as a 32-bit unsigned number
	for Intel assembler.
   U	Print an 8-bit sign extended number (K) as a 64-bit unsigned number
	for Intel assembler.
   X	A pair of floating point registers.
   r	Print register name, or constant 0 as r0.  HP compatibility for
	Linux kernel.
   v    Print vector constant value as an 8-byte integer value.  */

void
ia64_print_operand (FILE * file, rtx x, int code)
{
  const char *str;

  switch (code)
    {
    case 0:
      /* Handled below.  */
      break;

    case 'C':
      {
	enum rtx_code c = swap_condition (GET_CODE (x));
	fputs (GET_RTX_NAME (c), file);
	return;
      }

    case 'D':
      switch (GET_CODE (x))
	{
	case NE:
	  str = "neq";
	  break;
	case UNORDERED:
	  str = "unord";
	  break;
	case ORDERED:
	  str = "ord";
	  break;
	default:
	  str = GET_RTX_NAME (GET_CODE (x));
	  break;
	}
      fputs (str, file);
      return;

    case 'E':
      fprintf (file, HOST_WIDE_INT_PRINT_DEC, 32 - INTVAL (x));
      return;

    case 'e':
      fprintf (file, HOST_WIDE_INT_PRINT_DEC, 64 - INTVAL (x));
      return;

    case 'F':
      if (x == CONST0_RTX (GET_MODE (x)))
	str = reg_names [FR_REG (0)];
      else if (x == CONST1_RTX (GET_MODE (x)))
	str = reg_names [FR_REG (1)];
      else
	{
	  gcc_assert (GET_CODE (x) == REG);
	  str = reg_names [REGNO (x)];
	}
      fputs (str, file);
      return;

    case 'I':
      fputs (reg_names [REGNO (x) + 1], file);
      return;

    case 'J':
    case 'j':
      {
	unsigned int regno = REGNO (XEXP (x, 0));
	if (GET_CODE (x) == EQ)
	  regno += 1;
	if (code == 'j')
	  regno ^= 1;
        fputs (reg_names [regno], file);
      }
      return;

    case 'O':
      if (MEM_VOLATILE_P (x))
	fputs(".acq", file);
      return;

    case 'P':
      {
	HOST_WIDE_INT value;

	switch (GET_CODE (XEXP (x, 0)))
	  {
	  default:
	    return;

	  case POST_MODIFY:
	    x = XEXP (XEXP (XEXP (x, 0), 1), 1);
	    if (GET_CODE (x) == CONST_INT)
	      value = INTVAL (x);
	    else
	      {
		gcc_assert (GET_CODE (x) == REG);
		fprintf (file, ", %s", reg_names[REGNO (x)]);
		return;
	      }
	    break;

	  case POST_INC:
	    value = GET_MODE_SIZE (GET_MODE (x));
	    break;

	  case POST_DEC:
	    value = - (HOST_WIDE_INT) GET_MODE_SIZE (GET_MODE (x));
	    break;
	  }

	fprintf (file, ", " HOST_WIDE_INT_PRINT_DEC, value);
	return;
      }

    case 'Q':
      if (MEM_VOLATILE_P (x))
	fputs(".rel", file);
      return;

    case 'S':
      fprintf (file, "%d", exact_log2 (INTVAL (x)));
      return;

    case 'T':
      if (! TARGET_GNU_AS && GET_CODE (x) == CONST_INT)
	{
	  fprintf (file, "0x%x", (int) INTVAL (x) & 0xffffffff);
	  return;
	}
      break;

    case 'U':
      if (! TARGET_GNU_AS && GET_CODE (x) == CONST_INT)
	{
	  const char *prefix = "0x";
	  if (INTVAL (x) & 0x80000000)
	    {
	      fprintf (file, "0xffffffff");
	      prefix = "";
	    }
	  fprintf (file, "%s%x", prefix, (int) INTVAL (x) & 0xffffffff);
	  return;
	}
      break;

    case 'X':
      {
	unsigned int regno = REGNO (x);
	fprintf (file, "%s, %s", reg_names [regno], reg_names [regno + 1]);
      }
      return;

    case 'r':
      /* If this operand is the constant zero, write it as register zero.
	 Any register, zero, or CONST_INT value is OK here.  */
      if (GET_CODE (x) == REG)
	fputs (reg_names[REGNO (x)], file);
      else if (x == CONST0_RTX (GET_MODE (x)))
	fputs ("r0", file);
      else if (GET_CODE (x) == CONST_INT)
	output_addr_const (file, x);
      else
	output_operand_lossage ("invalid %%r value");
      return;

    case 'v':
      gcc_assert (GET_CODE (x) == CONST_VECTOR);
      x = simplify_subreg (DImode, x, GET_MODE (x), 0);
      break;

    case '+':
      {
	const char *which;

	/* For conditional branches, returns or calls, substitute
	   sptk, dptk, dpnt, or spnt for %s.  */
	x = find_reg_note (current_output_insn, REG_BR_PROB, 0);
	if (x)
	  {
	    int pred_val = INTVAL (XEXP (x, 0));

	    /* Guess top and bottom 10% statically predicted.  */
	    if (pred_val < REG_BR_PROB_BASE / 50
		&& br_prob_note_reliable_p (x))
	      which = ".spnt";
	    else if (pred_val < REG_BR_PROB_BASE / 2)
	      which = ".dpnt";
	    else if (pred_val < REG_BR_PROB_BASE / 100 * 98
		     || !br_prob_note_reliable_p (x))
	      which = ".dptk";
	    else
	      which = ".sptk";
	  }
	else if (GET_CODE (current_output_insn) == CALL_INSN)
	  which = ".sptk";
	else
	  which = ".dptk";

	fputs (which, file);
	return;
      }

    case ',':
      x = current_insn_predicate;
      if (x)
	{
	  unsigned int regno = REGNO (XEXP (x, 0));
	  if (GET_CODE (x) == EQ)
	    regno += 1;
          fprintf (file, "(%s) ", reg_names [regno]);
	}
      return;

    default:
      output_operand_lossage ("ia64_print_operand: unknown code");
      return;
    }

  switch (GET_CODE (x))
    {
      /* This happens for the spill/restore instructions.  */
    case POST_INC:
    case POST_DEC:
    case POST_MODIFY:
      x = XEXP (x, 0);
      /* ... fall through ...  */

    case REG:
      fputs (reg_names [REGNO (x)], file);
      break;

    case MEM:
      {
	rtx addr = XEXP (x, 0);
	if (GET_RTX_CLASS (GET_CODE (addr)) == RTX_AUTOINC)
	  addr = XEXP (addr, 0);
	fprintf (file, "[%s]", reg_names [REGNO (addr)]);
	break;
      }

    default:
      output_addr_const (file, x);
      break;
    }

  return;
}

/* Compute a (partial) cost for rtx X.  Return true if the complete
   cost has been computed, and false if subexpressions should be
   scanned.  In either case, *TOTAL contains the cost result.  */
/* ??? This is incomplete.  */

static bool
ia64_rtx_costs (rtx x, int code, int outer_code, int *total)
{
  switch (code)
    {
    case CONST_INT:
      switch (outer_code)
        {
        case SET:
	  *total = CONST_OK_FOR_J (INTVAL (x)) ? 0 : COSTS_N_INSNS (1);
	  return true;
        case PLUS:
	  if (CONST_OK_FOR_I (INTVAL (x)))
	    *total = 0;
	  else if (CONST_OK_FOR_J (INTVAL (x)))
	    *total = 1;
	  else
	    *total = COSTS_N_INSNS (1);
	  return true;
        default:
	  if (CONST_OK_FOR_K (INTVAL (x)) || CONST_OK_FOR_L (INTVAL (x)))
	    *total = 0;
	  else
	    *total = COSTS_N_INSNS (1);
	  return true;
	}

    case CONST_DOUBLE:
      *total = COSTS_N_INSNS (1);
      return true;

    case CONST:
    case SYMBOL_REF:
    case LABEL_REF:
      *total = COSTS_N_INSNS (3);
      return true;

    case MULT:
      /* For multiplies wider than HImode, we have to go to the FPU,
         which normally involves copies.  Plus there's the latency
         of the multiply itself, and the latency of the instructions to
         transfer integer regs to FP regs.  */
      /* ??? Check for FP mode.  */
      if (GET_MODE_SIZE (GET_MODE (x)) > 2)
        *total = COSTS_N_INSNS (10);
      else
	*total = COSTS_N_INSNS (2);
      return true;

    case PLUS:
    case MINUS:
    case ASHIFT:
    case ASHIFTRT:
    case LSHIFTRT:
      *total = COSTS_N_INSNS (1);
      return true;

    case DIV:
    case UDIV:
    case MOD:
    case UMOD:
      /* We make divide expensive, so that divide-by-constant will be
         optimized to a multiply.  */
      *total = COSTS_N_INSNS (60);
      return true;

    default:
      return false;
    }
}

/* Calculate the cost of moving data from a register in class FROM to
   one in class TO, using MODE.  */

int
ia64_register_move_cost (enum machine_mode mode, enum reg_class from,
			 enum reg_class to)
{
  /* ADDL_REGS is the same as GR_REGS for movement purposes.  */
  if (to == ADDL_REGS)
    to = GR_REGS;
  if (from == ADDL_REGS)
    from = GR_REGS;

  /* All costs are symmetric, so reduce cases by putting the
     lower number class as the destination.  */
  if (from < to)
    {
      enum reg_class tmp = to;
      to = from, from = tmp;
    }

  /* Moving from FR<->GR in XFmode must be more expensive than 2,
     so that we get secondary memory reloads.  Between FR_REGS,
     we have to make this at least as expensive as MEMORY_MOVE_COST
     to avoid spectacularly poor register class preferencing.  */
  if (mode == XFmode || mode == RFmode)
    {
      if (to != GR_REGS || from != GR_REGS)
        return MEMORY_MOVE_COST (mode, to, 0);
      else
	return 3;
    }

  switch (to)
    {
    case PR_REGS:
      /* Moving between PR registers takes two insns.  */
      if (from == PR_REGS)
	return 3;
      /* Moving between PR and anything but GR is impossible.  */
      if (from != GR_REGS)
	return MEMORY_MOVE_COST (mode, to, 0);
      break;

    case BR_REGS:
      /* Moving between BR and anything but GR is impossible.  */
      if (from != GR_REGS && from != GR_AND_BR_REGS)
	return MEMORY_MOVE_COST (mode, to, 0);
      break;

    case AR_I_REGS:
    case AR_M_REGS:
      /* Moving between AR and anything but GR is impossible.  */
      if (from != GR_REGS)
	return MEMORY_MOVE_COST (mode, to, 0);
      break;

    case GR_REGS:
    case FR_REGS:
    case FP_REGS:
    case GR_AND_FR_REGS:
    case GR_AND_BR_REGS:
    case ALL_REGS:
      break;

    default:
      gcc_unreachable ();
    }

  return 2;
}

/* Implement PREFERRED_RELOAD_CLASS.  Place additional restrictions on CLASS
   to use when copying X into that class.  */

enum reg_class
ia64_preferred_reload_class (rtx x, enum reg_class class)
{
  switch (class)
    {
    case FR_REGS:
    case FP_REGS:
      /* Don't allow volatile mem reloads into floating point registers.
	 This is defined to force reload to choose the r/m case instead
	 of the f/f case when reloading (set (reg fX) (mem/v)).  */
      if (MEM_P (x) && MEM_VOLATILE_P (x))
	return NO_REGS;
      
      /* Force all unrecognized constants into the constant pool.  */
      if (CONSTANT_P (x))
	return NO_REGS;
      break;

    case AR_M_REGS:
    case AR_I_REGS:
      if (!OBJECT_P (x))
	return NO_REGS;
      break;

    default:
      break;
    }

  return class;
}

/* This function returns the register class required for a secondary
   register when copying between one of the registers in CLASS, and X,
   using MODE.  A return value of NO_REGS means that no secondary register
   is required.  */

enum reg_class
ia64_secondary_reload_class (enum reg_class class,
			     enum machine_mode mode ATTRIBUTE_UNUSED, rtx x)
{
  int regno = -1;

  if (GET_CODE (x) == REG || GET_CODE (x) == SUBREG)
    regno = true_regnum (x);

  switch (class)
    {
    case BR_REGS:
    case AR_M_REGS:
    case AR_I_REGS:
      /* ??? BR<->BR register copies can happen due to a bad gcse/cse/global
	 interaction.  We end up with two pseudos with overlapping lifetimes
	 both of which are equiv to the same constant, and both which need
	 to be in BR_REGS.  This seems to be a cse bug.  cse_basic_block_end
	 changes depending on the path length, which means the qty_first_reg
	 check in make_regs_eqv can give different answers at different times.
	 At some point I'll probably need a reload_indi pattern to handle
	 this.

	 We can also get GR_AND_FR_REGS to BR_REGS/AR_REGS copies, where we
	 wound up with a FP register from GR_AND_FR_REGS.  Extend that to all
	 non-general registers for good measure.  */
      if (regno >= 0 && ! GENERAL_REGNO_P (regno))
	return GR_REGS;

      /* This is needed if a pseudo used as a call_operand gets spilled to a
	 stack slot.  */
      if (GET_CODE (x) == MEM)
	return GR_REGS;
      break;

    case FR_REGS:
    case FP_REGS:
      /* Need to go through general registers to get to other class regs.  */
      if (regno >= 0 && ! (FR_REGNO_P (regno) || GENERAL_REGNO_P (regno)))
	return GR_REGS;

      /* This can happen when a paradoxical subreg is an operand to the
	 muldi3 pattern.  */
      /* ??? This shouldn't be necessary after instruction scheduling is
	 enabled, because paradoxical subregs are not accepted by
	 register_operand when INSN_SCHEDULING is defined.  Or alternatively,
	 stop the paradoxical subreg stupidity in the *_operand functions
	 in recog.c.  */
      if (GET_CODE (x) == MEM
	  && (GET_MODE (x) == SImode || GET_MODE (x) == HImode
	      || GET_MODE (x) == QImode))
	return GR_REGS;

      /* This can happen because of the ior/and/etc patterns that accept FP
	 registers as operands.  If the third operand is a constant, then it
	 needs to be reloaded into a FP register.  */
      if (GET_CODE (x) == CONST_INT)
	return GR_REGS;

      /* This can happen because of register elimination in a muldi3 insn.
	 E.g. `26107 * (unsigned long)&u'.  */
      if (GET_CODE (x) == PLUS)
	return GR_REGS;
      break;

    case PR_REGS:
      /* ??? This happens if we cse/gcse a BImode value across a call,
	 and the function has a nonlocal goto.  This is because global
	 does not allocate call crossing pseudos to hard registers when
	 current_function_has_nonlocal_goto is true.  This is relatively
	 common for C++ programs that use exceptions.  To reproduce,
	 return NO_REGS and compile libstdc++.  */
      if (GET_CODE (x) == MEM)
	return GR_REGS;

      /* This can happen when we take a BImode subreg of a DImode value,
	 and that DImode value winds up in some non-GR register.  */
      if (regno >= 0 && ! GENERAL_REGNO_P (regno) && ! PR_REGNO_P (regno))
	return GR_REGS;
      break;

    default:
      break;
    }

  return NO_REGS;
}


/* Parse the -mfixed-range= option string.  */

static void
fix_range (const char *const_str)
{
  int i, first, last;
  char *str, *dash, *comma;

  /* str must be of the form REG1'-'REG2{,REG1'-'REG} where REG1 and
     REG2 are either register names or register numbers.  The effect
     of this option is to mark the registers in the range from REG1 to
     REG2 as ``fixed'' so they won't be used by the compiler.  This is
     used, e.g., to ensure that kernel mode code doesn't use f32-f127.  */

  i = strlen (const_str);
  str = (char *) alloca (i + 1);
  memcpy (str, const_str, i + 1);

  while (1)
    {
      dash = strchr (str, '-');
      if (!dash)
	{
	  warning (0, "value of -mfixed-range must have form REG1-REG2");
	  return;
	}
      *dash = '\0';

      comma = strchr (dash + 1, ',');
      if (comma)
	*comma = '\0';

      first = decode_reg_name (str);
      if (first < 0)
	{
	  warning (0, "unknown register name: %s", str);
	  return;
	}

      last = decode_reg_name (dash + 1);
      if (last < 0)
	{
	  warning (0, "unknown register name: %s", dash + 1);
	  return;
	}

      *dash = '-';

      if (first > last)
	{
	  warning (0, "%s-%s is an empty range", str, dash + 1);
	  return;
	}

      for (i = first; i <= last; ++i)
	fixed_regs[i] = call_used_regs[i] = 1;

      if (!comma)
	break;

      *comma = ',';
      str = comma + 1;
    }
}

/* Implement TARGET_HANDLE_OPTION.  */

static bool
ia64_handle_option (size_t code, const char *arg, int value)
{
  switch (code)
    {
    case OPT_mfixed_range_:
      fix_range (arg);
      return true;

    case OPT_mtls_size_:
      if (value != 14 && value != 22 && value != 64)
	error ("bad value %<%s%> for -mtls-size= switch", arg);
      return true;

    case OPT_mtune_:
      {
	static struct pta
	  {
	    const char *name;		/* processor name or nickname.  */
	    enum processor_type processor;
	  }
	const processor_alias_table[] =
	  {
	    {"itanium", PROCESSOR_ITANIUM},
	    {"itanium1", PROCESSOR_ITANIUM},
	    {"merced", PROCESSOR_ITANIUM},
	    {"itanium2", PROCESSOR_ITANIUM2},
	    {"mckinley", PROCESSOR_ITANIUM2},
	  };
	int const pta_size = ARRAY_SIZE (processor_alias_table);
	int i;

	for (i = 0; i < pta_size; i++)
	  if (!strcmp (arg, processor_alias_table[i].name))
	    {
	      ia64_tune = processor_alias_table[i].processor;
	      break;
	    }
	if (i == pta_size)
	  error ("bad value %<%s%> for -mtune= switch", arg);
	return true;
      }

    default:
      return true;
    }
}

/* Implement OVERRIDE_OPTIONS.  */

void
ia64_override_options (void)
{
  if (TARGET_AUTO_PIC)
    target_flags |= MASK_CONST_GP;

  if (TARGET_INLINE_SQRT == INL_MIN_LAT)
    {
      warning (0, "not yet implemented: latency-optimized inline square root");
      TARGET_INLINE_SQRT = INL_MAX_THR;
    }

  ia64_flag_schedule_insns2 = flag_schedule_insns_after_reload;
  flag_schedule_insns_after_reload = 0;

  ia64_section_threshold = g_switch_set ? g_switch_value : IA64_DEFAULT_GVALUE;

  init_machine_status = ia64_init_machine_status;
}

static struct machine_function *
ia64_init_machine_status (void)
{
  return ggc_alloc_cleared (sizeof (struct machine_function));
}

static enum attr_itanium_class ia64_safe_itanium_class (rtx);
static enum attr_type ia64_safe_type (rtx);

static enum attr_itanium_class
ia64_safe_itanium_class (rtx insn)
{
  if (recog_memoized (insn) >= 0)
    return get_attr_itanium_class (insn);
  else
    return ITANIUM_CLASS_UNKNOWN;
}

static enum attr_type
ia64_safe_type (rtx insn)
{
  if (recog_memoized (insn) >= 0)
    return get_attr_type (insn);
  else
    return TYPE_UNKNOWN;
}

/* The following collection of routines emit instruction group stop bits as
   necessary to avoid dependencies.  */

/* Need to track some additional registers as far as serialization is
   concerned so we can properly handle br.call and br.ret.  We could
   make these registers visible to gcc, but since these registers are
   never explicitly used in gcc generated code, it seems wasteful to
   do so (plus it would make the call and return patterns needlessly
   complex).  */
#define REG_RP		(BR_REG (0))
#define REG_AR_CFM	(FIRST_PSEUDO_REGISTER + 1)
/* This is used for volatile asms which may require a stop bit immediately
   before and after them.  */
#define REG_VOLATILE	(FIRST_PSEUDO_REGISTER + 2)
#define AR_UNAT_BIT_0	(FIRST_PSEUDO_REGISTER + 3)
#define NUM_REGS	(AR_UNAT_BIT_0 + 64)

/* For each register, we keep track of how it has been written in the
   current instruction group.

   If a register is written unconditionally (no qualifying predicate),
   WRITE_COUNT is set to 2 and FIRST_PRED is ignored.

   If a register is written if its qualifying predicate P is true, we
   set WRITE_COUNT to 1 and FIRST_PRED to P.  Later on, the same register
   may be written again by the complement of P (P^1) and when this happens,
   WRITE_COUNT gets set to 2.

   The result of this is that whenever an insn attempts to write a register
   whose WRITE_COUNT is two, we need to issue an insn group barrier first.

   If a predicate register is written by a floating-point insn, we set
   WRITTEN_BY_FP to true.

   If a predicate register is written by an AND.ORCM we set WRITTEN_BY_AND
   to true; if it was written by an OR.ANDCM we set WRITTEN_BY_OR to true.  */

struct reg_write_state
{
  unsigned int write_count : 2;
  unsigned int first_pred : 16;
  unsigned int written_by_fp : 1;
  unsigned int written_by_and : 1;
  unsigned int written_by_or : 1;
};

/* Cumulative info for the current instruction group.  */
struct reg_write_state rws_sum[NUM_REGS];
/* Info for the current instruction.  This gets copied to rws_sum after a
   stop bit is emitted.  */
struct reg_write_state rws_insn[NUM_REGS];

/* Indicates whether this is the first instruction after a stop bit,
   in which case we don't need another stop bit.  Without this,
   ia64_variable_issue will die when scheduling an alloc.  */
static int first_instruction;

/* Misc flags needed to compute RAW/WAW dependencies while we are traversing
   RTL for one instruction.  */
struct reg_flags
{
  unsigned int is_write : 1;	/* Is register being written?  */
  unsigned int is_fp : 1;	/* Is register used as part of an fp op?  */
  unsigned int is_branch : 1;	/* Is register used as part of a branch?  */
  unsigned int is_and : 1;	/* Is register used as part of and.orcm?  */
  unsigned int is_or : 1;	/* Is register used as part of or.andcm?  */
  unsigned int is_sibcall : 1;	/* Is this a sibling or normal call?  */
};

static void rws_update (struct reg_write_state *, int, struct reg_flags, int);
static int rws_access_regno (int, struct reg_flags, int);
static int rws_access_reg (rtx, struct reg_flags, int);
static void update_set_flags (rtx, struct reg_flags *);
static int set_src_needs_barrier (rtx, struct reg_flags, int);
static int rtx_needs_barrier (rtx, struct reg_flags, int);
static void init_insn_group_barriers (void);
static int group_barrier_needed (rtx);
static int safe_group_barrier_needed (rtx);

/* Update *RWS for REGNO, which is being written by the current instruction,
   with predicate PRED, and associated register flags in FLAGS.  */

static void
rws_update (struct reg_write_state *rws, int regno, struct reg_flags flags, int pred)
{
  if (pred)
    rws[regno].write_count++;
  else
    rws[regno].write_count = 2;
  rws[regno].written_by_fp |= flags.is_fp;
  /* ??? Not tracking and/or across differing predicates.  */
  rws[regno].written_by_and = flags.is_and;
  rws[regno].written_by_or = flags.is_or;
  rws[regno].first_pred = pred;
}

/* Handle an access to register REGNO of type FLAGS using predicate register
   PRED.  Update rws_insn and rws_sum arrays.  Return 1 if this access creates
   a dependency with an earlier instruction in the same group.  */

static int
rws_access_regno (int regno, struct reg_flags flags, int pred)
{
  int need_barrier = 0;

  gcc_assert (regno < NUM_REGS);

  if (! PR_REGNO_P (regno))
    flags.is_and = flags.is_or = 0;

  if (flags.is_write)
    {
      int write_count;

      /* One insn writes same reg multiple times?  */
      gcc_assert (!rws_insn[regno].write_count);

      /* Update info for current instruction.  */
      rws_update (rws_insn, regno, flags, pred);
      write_count = rws_sum[regno].write_count;

      switch (write_count)
	{
	case 0:
	  /* The register has not been written yet.  */
	  rws_update (rws_sum, regno, flags, pred);
	  break;

	case 1:
	  /* The register has been written via a predicate.  If this is
	     not a complementary predicate, then we need a barrier.  */
	  /* ??? This assumes that P and P+1 are always complementary
	     predicates for P even.  */
	  if (flags.is_and && rws_sum[regno].written_by_and)
	    ;
	  else if (flags.is_or && rws_sum[regno].written_by_or)
	    ;
	  else if ((rws_sum[regno].first_pred ^ 1) != pred)
	    need_barrier = 1;
	  rws_update (rws_sum, regno, flags, pred);
	  break;

	case 2:
	  /* The register has been unconditionally written already.  We
	     need a barrier.  */
	  if (flags.is_and && rws_sum[regno].written_by_and)
	    ;
	  else if (flags.is_or && rws_sum[regno].written_by_or)
	    ;
	  else
	    need_barrier = 1;
	  rws_sum[regno].written_by_and = flags.is_and;
	  rws_sum[regno].written_by_or = flags.is_or;
	  break;

	default:
	  gcc_unreachable ();
	}
    }
  else
    {
      if (flags.is_branch)
	{
	  /* Branches have several RAW exceptions that allow to avoid
	     barriers.  */

	  if (REGNO_REG_CLASS (regno) == BR_REGS || regno == AR_PFS_REGNUM)
	    /* RAW dependencies on branch regs are permissible as long
	       as the writer is a non-branch instruction.  Since we
	       never generate code that uses a branch register written
	       by a branch instruction, handling this case is
	       easy.  */
	    return 0;

	  if (REGNO_REG_CLASS (regno) == PR_REGS
	      && ! rws_sum[regno].written_by_fp)
	    /* The predicates of a branch are available within the
	       same insn group as long as the predicate was written by
	       something other than a floating-point instruction.  */
	    return 0;
	}

      if (flags.is_and && rws_sum[regno].written_by_and)
	return 0;
      if (flags.is_or && rws_sum[regno].written_by_or)
	return 0;

      switch (rws_sum[regno].write_count)
	{
	case 0:
	  /* The register has not been written yet.  */
	  break;

	case 1:
	  /* The register has been written via a predicate.  If this is
	     not a complementary predicate, then we need a barrier.  */
	  /* ??? This assumes that P and P+1 are always complementary
	     predicates for P even.  */
	  if ((rws_sum[regno].first_pred ^ 1) != pred)
	    need_barrier = 1;
	  break;

	case 2:
	  /* The register has been unconditionally written already.  We
	     need a barrier.  */
	  need_barrier = 1;
	  break;

	default:
	  gcc_unreachable ();
	}
    }

  return need_barrier;
}

static int
rws_access_reg (rtx reg, struct reg_flags flags, int pred)
{
  int regno = REGNO (reg);
  int n = HARD_REGNO_NREGS (REGNO (reg), GET_MODE (reg));

  if (n == 1)
    return rws_access_regno (regno, flags, pred);
  else
    {
      int need_barrier = 0;
      while (--n >= 0)
	need_barrier |= rws_access_regno (regno + n, flags, pred);
      return need_barrier;
    }
}

/* Examine X, which is a SET rtx, and update the flags, the predicate, and
   the condition, stored in *PFLAGS, *PPRED and *PCOND.  */

static void
update_set_flags (rtx x, struct reg_flags *pflags)
{
  rtx src = SET_SRC (x);

  switch (GET_CODE (src))
    {
    case CALL:
      return;

    case IF_THEN_ELSE:
<<<<<<< HEAD
      /* There are three cases here:
=======
      /* There are four cases here:
>>>>>>> c355071f
	 (1) The destination is (pc), in which case this is a branch,
	 nothing here applies.
	 (2) The destination is ar.lc, in which case this is a
	 doloop_end_internal,
	 (3) The destination is an fp register, in which case this is
	 an fselect instruction.
<<<<<<< HEAD
=======
	 (4) The condition has (unspec [(reg)] UNSPEC_LDC), in which case 
	 this is a check load.
>>>>>>> c355071f
	 In all cases, nothing we do in this function applies.  */
      return;

    default:
      if (COMPARISON_P (src)
	  && SCALAR_FLOAT_MODE_P (GET_MODE (XEXP (src, 0))))
	/* Set pflags->is_fp to 1 so that we know we're dealing
	   with a floating point comparison when processing the
	   destination of the SET.  */
	pflags->is_fp = 1;

      /* Discover if this is a parallel comparison.  We only handle
	 and.orcm and or.andcm at present, since we must retain a
	 strict inverse on the predicate pair.  */
      else if (GET_CODE (src) == AND)
	pflags->is_and = 1;
      else if (GET_CODE (src) == IOR)
	pflags->is_or = 1;

      break;
    }
}

/* Subroutine of rtx_needs_barrier; this function determines whether the
   source of a given SET rtx found in X needs a barrier.  FLAGS and PRED
   are as in rtx_needs_barrier.  COND is an rtx that holds the condition
   for this insn.  */

static int
set_src_needs_barrier (rtx x, struct reg_flags flags, int pred)
{
  int need_barrier = 0;
  rtx dst;
  rtx src = SET_SRC (x);

  if (GET_CODE (src) == CALL)
    /* We don't need to worry about the result registers that
       get written by subroutine call.  */
    return rtx_needs_barrier (src, flags, pred);
  else if (SET_DEST (x) == pc_rtx)
    {
      /* X is a conditional branch.  */
      /* ??? This seems redundant, as the caller sets this bit for
	 all JUMP_INSNs.  */
      if (!ia64_spec_check_src_p (src))
	flags.is_branch = 1;
      return rtx_needs_barrier (src, flags, pred);
    }

  if (ia64_spec_check_src_p (src))
    /* Avoid checking one register twice (in condition 
       and in 'then' section) for ldc pattern.  */
    {
      gcc_assert (REG_P (XEXP (src, 2)));
      need_barrier = rtx_needs_barrier (XEXP (src, 2), flags, pred);
		  
      /* We process MEM below.  */
      src = XEXP (src, 1);
    }

<<<<<<< HEAD
=======
  need_barrier |= rtx_needs_barrier (src, flags, pred);

>>>>>>> c355071f
  dst = SET_DEST (x);
  if (GET_CODE (dst) == ZERO_EXTRACT)
    {
      need_barrier |= rtx_needs_barrier (XEXP (dst, 1), flags, pred);
      need_barrier |= rtx_needs_barrier (XEXP (dst, 2), flags, pred);
    }
  return need_barrier;
}

/* Handle an access to rtx X of type FLAGS using predicate register
   PRED.  Return 1 if this access creates a dependency with an earlier
   instruction in the same group.  */

static int
rtx_needs_barrier (rtx x, struct reg_flags flags, int pred)
{
  int i, j;
  int is_complemented = 0;
  int need_barrier = 0;
  const char *format_ptr;
  struct reg_flags new_flags;
  rtx cond;

  if (! x)
    return 0;

  new_flags = flags;

  switch (GET_CODE (x))
    {
    case SET:
      update_set_flags (x, &new_flags);
      need_barrier = set_src_needs_barrier (x, new_flags, pred);
      if (GET_CODE (SET_SRC (x)) != CALL)
	{
	  new_flags.is_write = 1;
	  need_barrier |= rtx_needs_barrier (SET_DEST (x), new_flags, pred);
	}
      break;

    case CALL:
      new_flags.is_write = 0;
      need_barrier |= rws_access_regno (AR_EC_REGNUM, new_flags, pred);

      /* Avoid multiple register writes, in case this is a pattern with
	 multiple CALL rtx.  This avoids a failure in rws_access_reg.  */
      if (! flags.is_sibcall && ! rws_insn[REG_AR_CFM].write_count)
	{
	  new_flags.is_write = 1;
	  need_barrier |= rws_access_regno (REG_RP, new_flags, pred);
	  need_barrier |= rws_access_regno (AR_PFS_REGNUM, new_flags, pred);
	  need_barrier |= rws_access_regno (REG_AR_CFM, new_flags, pred);
	}
      break;

    case COND_EXEC:
      /* X is a predicated instruction.  */

      cond = COND_EXEC_TEST (x);
      gcc_assert (!pred);
      need_barrier = rtx_needs_barrier (cond, flags, 0);

      if (GET_CODE (cond) == EQ)
	is_complemented = 1;
      cond = XEXP (cond, 0);
      gcc_assert (GET_CODE (cond) == REG
		  && REGNO_REG_CLASS (REGNO (cond)) == PR_REGS);
      pred = REGNO (cond);
      if (is_complemented)
	++pred;

      need_barrier |= rtx_needs_barrier (COND_EXEC_CODE (x), flags, pred);
      return need_barrier;

    case CLOBBER:
    case USE:
      /* Clobber & use are for earlier compiler-phases only.  */
      break;

    case ASM_OPERANDS:
    case ASM_INPUT:
      /* We always emit stop bits for traditional asms.  We emit stop bits
	 for volatile extended asms if TARGET_VOL_ASM_STOP is true.  */
      if (GET_CODE (x) != ASM_OPERANDS
	  || (MEM_VOLATILE_P (x) && TARGET_VOL_ASM_STOP))
	{
	  /* Avoid writing the register multiple times if we have multiple
	     asm outputs.  This avoids a failure in rws_access_reg.  */
	  if (! rws_insn[REG_VOLATILE].write_count)
	    {
	      new_flags.is_write = 1;
	      rws_access_regno (REG_VOLATILE, new_flags, pred);
	    }
	  return 1;
	}

      /* For all ASM_OPERANDS, we must traverse the vector of input operands.
	 We cannot just fall through here since then we would be confused
	 by the ASM_INPUT rtx inside ASM_OPERANDS, which do not indicate
	 traditional asms unlike their normal usage.  */

      for (i = ASM_OPERANDS_INPUT_LENGTH (x) - 1; i >= 0; --i)
	if (rtx_needs_barrier (ASM_OPERANDS_INPUT (x, i), flags, pred))
	  need_barrier = 1;
      break;

    case PARALLEL:
      for (i = XVECLEN (x, 0) - 1; i >= 0; --i)
	{
	  rtx pat = XVECEXP (x, 0, i);
	  switch (GET_CODE (pat))
	    {
	    case SET:
	      update_set_flags (pat, &new_flags);
	      need_barrier |= set_src_needs_barrier (pat, new_flags, pred);
	      break;

	    case USE:
	    case CALL:
	    case ASM_OPERANDS:
	      need_barrier |= rtx_needs_barrier (pat, flags, pred);
	      break;

	    case CLOBBER:
	    case RETURN:
	      break;

	    default:
	      gcc_unreachable ();
	    }
	}
      for (i = XVECLEN (x, 0) - 1; i >= 0; --i)
	{
	  rtx pat = XVECEXP (x, 0, i);
	  if (GET_CODE (pat) == SET)
	    {
	      if (GET_CODE (SET_SRC (pat)) != CALL)
		{
		  new_flags.is_write = 1;
		  need_barrier |= rtx_needs_barrier (SET_DEST (pat), new_flags,
						     pred);
		}
	    }
	  else if (GET_CODE (pat) == CLOBBER || GET_CODE (pat) == RETURN)
	    need_barrier |= rtx_needs_barrier (pat, flags, pred);
	}
      break;

    case SUBREG:
      need_barrier |= rtx_needs_barrier (SUBREG_REG (x), flags, pred);
      break;
    case REG:
      if (REGNO (x) == AR_UNAT_REGNUM)
	{
	  for (i = 0; i < 64; ++i)
	    need_barrier |= rws_access_regno (AR_UNAT_BIT_0 + i, flags, pred);
	}
      else
	need_barrier = rws_access_reg (x, flags, pred);
      break;

    case MEM:
      /* Find the regs used in memory address computation.  */
      new_flags.is_write = 0;
      need_barrier = rtx_needs_barrier (XEXP (x, 0), new_flags, pred);
      break;

    case CONST_INT:   case CONST_DOUBLE:  case CONST_VECTOR:
    case SYMBOL_REF:  case LABEL_REF:     case CONST:
      break;

      /* Operators with side-effects.  */
    case POST_INC:    case POST_DEC:
      gcc_assert (GET_CODE (XEXP (x, 0)) == REG);

      new_flags.is_write = 0;
      need_barrier  = rws_access_reg (XEXP (x, 0), new_flags, pred);
      new_flags.is_write = 1;
      need_barrier |= rws_access_reg (XEXP (x, 0), new_flags, pred);
      break;

    case POST_MODIFY:
      gcc_assert (GET_CODE (XEXP (x, 0)) == REG);

      new_flags.is_write = 0;
      need_barrier  = rws_access_reg (XEXP (x, 0), new_flags, pred);
      need_barrier |= rtx_needs_barrier (XEXP (x, 1), new_flags, pred);
      new_flags.is_write = 1;
      need_barrier |= rws_access_reg (XEXP (x, 0), new_flags, pred);
      break;

      /* Handle common unary and binary ops for efficiency.  */
    case COMPARE:  case PLUS:    case MINUS:   case MULT:      case DIV:
    case MOD:      case UDIV:    case UMOD:    case AND:       case IOR:
    case XOR:      case ASHIFT:  case ROTATE:  case ASHIFTRT:  case LSHIFTRT:
    case ROTATERT: case SMIN:    case SMAX:    case UMIN:      case UMAX:
    case NE:       case EQ:      case GE:      case GT:        case LE:
    case LT:       case GEU:     case GTU:     case LEU:       case LTU:
      need_barrier = rtx_needs_barrier (XEXP (x, 0), new_flags, pred);
      need_barrier |= rtx_needs_barrier (XEXP (x, 1), new_flags, pred);
      break;

    case NEG:      case NOT:	        case SIGN_EXTEND:     case ZERO_EXTEND:
    case TRUNCATE: case FLOAT_EXTEND:   case FLOAT_TRUNCATE:  case FLOAT:
    case FIX:      case UNSIGNED_FLOAT: case UNSIGNED_FIX:    case ABS:
    case SQRT:     case FFS:		case POPCOUNT:
      need_barrier = rtx_needs_barrier (XEXP (x, 0), flags, pred);
      break;

    case VEC_SELECT:
      /* VEC_SELECT's second argument is a PARALLEL with integers that
	 describe the elements selected.  On ia64, those integers are
	 always constants.  Avoid walking the PARALLEL so that we don't
	 get confused with "normal" parallels and then die.  */
      need_barrier = rtx_needs_barrier (XEXP (x, 0), flags, pred);
      break;

    case UNSPEC:
      switch (XINT (x, 1))
	{
	case UNSPEC_LTOFF_DTPMOD:
	case UNSPEC_LTOFF_DTPREL:
	case UNSPEC_DTPREL:
	case UNSPEC_LTOFF_TPREL:
	case UNSPEC_TPREL:
	case UNSPEC_PRED_REL_MUTEX:
	case UNSPEC_PIC_CALL:
        case UNSPEC_MF:
        case UNSPEC_FETCHADD_ACQ:
	case UNSPEC_BSP_VALUE:
	case UNSPEC_FLUSHRS:
	case UNSPEC_BUNDLE_SELECTOR:
          break;

	case UNSPEC_GR_SPILL:
	case UNSPEC_GR_RESTORE:
	  {
	    HOST_WIDE_INT offset = INTVAL (XVECEXP (x, 0, 1));
	    HOST_WIDE_INT bit = (offset >> 3) & 63;

	    need_barrier = rtx_needs_barrier (XVECEXP (x, 0, 0), flags, pred);
	    new_flags.is_write = (XINT (x, 1) == UNSPEC_GR_SPILL);
	    need_barrier |= rws_access_regno (AR_UNAT_BIT_0 + bit,
					      new_flags, pred);
	    break;
	  }

	case UNSPEC_FR_SPILL:
	case UNSPEC_FR_RESTORE:
	case UNSPEC_GETF_EXP:
	case UNSPEC_SETF_EXP:
        case UNSPEC_ADDP4:
	case UNSPEC_FR_SQRT_RECIP_APPROX:
	case UNSPEC_LDA:
	case UNSPEC_LDS:
	case UNSPEC_LDSA:
	case UNSPEC_CHKACLR:
        case UNSPEC_CHKS:
	  need_barrier = rtx_needs_barrier (XVECEXP (x, 0, 0), flags, pred);
	  break;

	case UNSPEC_FR_RECIP_APPROX:
	case UNSPEC_SHRP:
	case UNSPEC_COPYSIGN:
	  need_barrier = rtx_needs_barrier (XVECEXP (x, 0, 0), flags, pred);
	  need_barrier |= rtx_needs_barrier (XVECEXP (x, 0, 1), flags, pred);
	  break;

        case UNSPEC_CMPXCHG_ACQ:
	  need_barrier = rtx_needs_barrier (XVECEXP (x, 0, 1), flags, pred);
	  need_barrier |= rtx_needs_barrier (XVECEXP (x, 0, 2), flags, pred);
	  break;

	default:
	  gcc_unreachable ();
	}
      break;

    case UNSPEC_VOLATILE:
      switch (XINT (x, 1))
	{
	case UNSPECV_ALLOC:
	  /* Alloc must always be the first instruction of a group.
	     We force this by always returning true.  */
	  /* ??? We might get better scheduling if we explicitly check for
	     input/local/output register dependencies, and modify the
	     scheduler so that alloc is always reordered to the start of
	     the current group.  We could then eliminate all of the
	     first_instruction code.  */
	  rws_access_regno (AR_PFS_REGNUM, flags, pred);

	  new_flags.is_write = 1;
	  rws_access_regno (REG_AR_CFM, new_flags, pred);
	  return 1;

	case UNSPECV_SET_BSP:
	  need_barrier = 1;
          break;

	case UNSPECV_BLOCKAGE:
	case UNSPECV_INSN_GROUP_BARRIER:
	case UNSPECV_BREAK:
	case UNSPECV_PSAC_ALL:
	case UNSPECV_PSAC_NORMAL:
	  return 0;

	default:
	  gcc_unreachable ();
	}
      break;

    case RETURN:
      new_flags.is_write = 0;
      need_barrier  = rws_access_regno (REG_RP, flags, pred);
      need_barrier |= rws_access_regno (AR_PFS_REGNUM, flags, pred);

      new_flags.is_write = 1;
      need_barrier |= rws_access_regno (AR_EC_REGNUM, new_flags, pred);
      need_barrier |= rws_access_regno (REG_AR_CFM, new_flags, pred);
      break;

    default:
      format_ptr = GET_RTX_FORMAT (GET_CODE (x));
      for (i = GET_RTX_LENGTH (GET_CODE (x)) - 1; i >= 0; i--)
	switch (format_ptr[i])
	  {
	  case '0':	/* unused field */
	  case 'i':	/* integer */
	  case 'n':	/* note */
	  case 'w':	/* wide integer */
	  case 's':	/* pointer to string */
	  case 'S':	/* optional pointer to string */
	    break;

	  case 'e':
	    if (rtx_needs_barrier (XEXP (x, i), flags, pred))
	      need_barrier = 1;
	    break;

	  case 'E':
	    for (j = XVECLEN (x, i) - 1; j >= 0; --j)
	      if (rtx_needs_barrier (XVECEXP (x, i, j), flags, pred))
		need_barrier = 1;
	    break;

	  default:
	    gcc_unreachable ();
	  }
      break;
    }
  return need_barrier;
}

/* Clear out the state for group_barrier_needed at the start of a
   sequence of insns.  */

static void
init_insn_group_barriers (void)
{
  memset (rws_sum, 0, sizeof (rws_sum));
  first_instruction = 1;
}

/* Given the current state, determine whether a group barrier (a stop bit) is
   necessary before INSN.  Return nonzero if so.  This modifies the state to
   include the effects of INSN as a side-effect.  */

static int
group_barrier_needed (rtx insn)
{
  rtx pat;
  int need_barrier = 0;
  struct reg_flags flags;

  memset (&flags, 0, sizeof (flags));
  switch (GET_CODE (insn))
    {
    case NOTE:
      break;

    case BARRIER:
      /* A barrier doesn't imply an instruction group boundary.  */
      break;

    case CODE_LABEL:
      memset (rws_insn, 0, sizeof (rws_insn));
      return 1;

    case CALL_INSN:
      flags.is_branch = 1;
      flags.is_sibcall = SIBLING_CALL_P (insn);
      memset (rws_insn, 0, sizeof (rws_insn));

      /* Don't bundle a call following another call.  */
      if ((pat = prev_active_insn (insn))
	  && GET_CODE (pat) == CALL_INSN)
	{
	  need_barrier = 1;
	  break;
	}

      need_barrier = rtx_needs_barrier (PATTERN (insn), flags, 0);
      break;

    case JUMP_INSN:
      if (!ia64_spec_check_p (insn))
	flags.is_branch = 1;

      /* Don't bundle a jump following a call.  */
      if ((pat = prev_active_insn (insn))
	  && GET_CODE (pat) == CALL_INSN)
	{
	  need_barrier = 1;
	  break;
	}
      /* FALLTHRU */

    case INSN:
      if (GET_CODE (PATTERN (insn)) == USE
	  || GET_CODE (PATTERN (insn)) == CLOBBER)
	/* Don't care about USE and CLOBBER "insns"---those are used to
	   indicate to the optimizer that it shouldn't get rid of
	   certain operations.  */
	break;

      pat = PATTERN (insn);

      /* Ug.  Hack hacks hacked elsewhere.  */
      switch (recog_memoized (insn))
	{
	  /* We play dependency tricks with the epilogue in order
	     to get proper schedules.  Undo this for dv analysis.  */
	case CODE_FOR_epilogue_deallocate_stack:
	case CODE_FOR_prologue_allocate_stack:
	  pat = XVECEXP (pat, 0, 0);
	  break;

	  /* The pattern we use for br.cloop confuses the code above.
	     The second element of the vector is representative.  */
	case CODE_FOR_doloop_end_internal:
	  pat = XVECEXP (pat, 0, 1);
	  break;

	  /* Doesn't generate code.  */
	case CODE_FOR_pred_rel_mutex:
	case CODE_FOR_prologue_use:
	  return 0;

	default:
	  break;
	}

      memset (rws_insn, 0, sizeof (rws_insn));
      need_barrier = rtx_needs_barrier (pat, flags, 0);

      /* Check to see if the previous instruction was a volatile
	 asm.  */
      if (! need_barrier)
	need_barrier = rws_access_regno (REG_VOLATILE, flags, 0);
      break;

    default:
      gcc_unreachable ();
    }

  if (first_instruction && INSN_P (insn)
      && ia64_safe_itanium_class (insn) != ITANIUM_CLASS_IGNORE
      && GET_CODE (PATTERN (insn)) != USE
      && GET_CODE (PATTERN (insn)) != CLOBBER)
    {
      need_barrier = 0;
      first_instruction = 0;
    }

  return need_barrier;
}

/* Like group_barrier_needed, but do not clobber the current state.  */

static int
safe_group_barrier_needed (rtx insn)
{
  struct reg_write_state rws_saved[NUM_REGS];
  int saved_first_instruction;
  int t;

  memcpy (rws_saved, rws_sum, NUM_REGS * sizeof *rws_saved);
  saved_first_instruction = first_instruction;

  t = group_barrier_needed (insn);

  memcpy (rws_sum, rws_saved, NUM_REGS * sizeof *rws_saved);
  first_instruction = saved_first_instruction;

  return t;
}

/* Scan the current function and insert stop bits as necessary to
   eliminate dependencies.  This function assumes that a final
   instruction scheduling pass has been run which has already
   inserted most of the necessary stop bits.  This function only
   inserts new ones at basic block boundaries, since these are
   invisible to the scheduler.  */

static void
emit_insn_group_barriers (FILE *dump)
{
  rtx insn;
  rtx last_label = 0;
  int insns_since_last_label = 0;

  init_insn_group_barriers ();

  for (insn = get_insns (); insn; insn = NEXT_INSN (insn))
    {
      if (GET_CODE (insn) == CODE_LABEL)
	{
	  if (insns_since_last_label)
	    last_label = insn;
	  insns_since_last_label = 0;
	}
      else if (GET_CODE (insn) == NOTE
	       && NOTE_LINE_NUMBER (insn) == NOTE_INSN_BASIC_BLOCK)
	{
	  if (insns_since_last_label)
	    last_label = insn;
	  insns_since_last_label = 0;
	}
      else if (GET_CODE (insn) == INSN
	       && GET_CODE (PATTERN (insn)) == UNSPEC_VOLATILE
	       && XINT (PATTERN (insn), 1) == UNSPECV_INSN_GROUP_BARRIER)
	{
	  init_insn_group_barriers ();
	  last_label = 0;
	}
      else if (INSN_P (insn))
	{
	  insns_since_last_label = 1;

	  if (group_barrier_needed (insn))
	    {
	      if (last_label)
		{
		  if (dump)
		    fprintf (dump, "Emitting stop before label %d\n",
			     INSN_UID (last_label));
		  emit_insn_before (gen_insn_group_barrier (GEN_INT (3)), last_label);
		  insn = last_label;

		  init_insn_group_barriers ();
		  last_label = 0;
		}
	    }
	}
    }
}

/* Like emit_insn_group_barriers, but run if no final scheduling pass was run.
   This function has to emit all necessary group barriers.  */

static void
emit_all_insn_group_barriers (FILE *dump ATTRIBUTE_UNUSED)
{
  rtx insn;

  init_insn_group_barriers ();

  for (insn = get_insns (); insn; insn = NEXT_INSN (insn))
    {
      if (GET_CODE (insn) == BARRIER)
	{
	  rtx last = prev_active_insn (insn);

	  if (! last)
	    continue;
	  if (GET_CODE (last) == JUMP_INSN
	      && GET_CODE (PATTERN (last)) == ADDR_DIFF_VEC)
	    last = prev_active_insn (last);
	  if (recog_memoized (last) != CODE_FOR_insn_group_barrier)
	    emit_insn_after (gen_insn_group_barrier (GEN_INT (3)), last);

	  init_insn_group_barriers ();
	}
      else if (INSN_P (insn))
	{
	  if (recog_memoized (insn) == CODE_FOR_insn_group_barrier)
	    init_insn_group_barriers ();
	  else if (group_barrier_needed (insn))
	    {
	      emit_insn_before (gen_insn_group_barrier (GEN_INT (3)), insn);
	      init_insn_group_barriers ();
	      group_barrier_needed (insn);
	    }
	}
    }
}



/* Instruction scheduling support.  */

#define NR_BUNDLES 10

/* A list of names of all available bundles.  */

static const char *bundle_name [NR_BUNDLES] =
{
  ".mii",
  ".mmi",
  ".mfi",
  ".mmf",
#if NR_BUNDLES == 10
  ".bbb",
  ".mbb",
#endif
  ".mib",
  ".mmb",
  ".mfb",
  ".mlx"
};

/* Nonzero if we should insert stop bits into the schedule.  */

int ia64_final_schedule = 0;

/* Codes of the corresponding queried units: */

static int _0mii_, _0mmi_, _0mfi_, _0mmf_;
static int _0bbb_, _0mbb_, _0mib_, _0mmb_, _0mfb_, _0mlx_;

static int _1mii_, _1mmi_, _1mfi_, _1mmf_;
static int _1bbb_, _1mbb_, _1mib_, _1mmb_, _1mfb_, _1mlx_;

static int pos_1, pos_2, pos_3, pos_4, pos_5, pos_6;

/* The following variable value is an insn group barrier.  */

static rtx dfa_stop_insn;

/* The following variable value is the last issued insn.  */

static rtx last_scheduled_insn;

/* The following variable value is size of the DFA state.  */

static size_t dfa_state_size;

/* The following variable value is pointer to a DFA state used as
   temporary variable.  */

static state_t temp_dfa_state = NULL;

/* The following variable value is DFA state after issuing the last
   insn.  */

static state_t prev_cycle_state = NULL;

/* The following array element values are TRUE if the corresponding
   insn requires to add stop bits before it.  */

static char *stops_p = NULL;

/* The following array element values are ZERO for non-speculative
   instructions and hold corresponding speculation check number for
   speculative instructions.  */
static int *spec_check_no = NULL;

/* Size of spec_check_no array.  */
static int max_uid = 0;

/* The following variable is used to set up the mentioned above array.  */

static int stop_before_p = 0;

/* The following variable value is length of the arrays `clocks' and
   `add_cycles'. */

static int clocks_length;

/* The following array element values are cycles on which the
   corresponding insn will be issued.  The array is used only for
   Itanium1.  */

static int *clocks;

/* The following array element values are numbers of cycles should be
   added to improve insn scheduling for MM_insns for Itanium1.  */

static int *add_cycles;

/* The following variable value is number of data speculations in progress.  */
static int pending_data_specs = 0;

static rtx ia64_single_set (rtx);
static void ia64_emit_insn_before (rtx, rtx);

/* Map a bundle number to its pseudo-op.  */

const char *
get_bundle_name (int b)
{
  return bundle_name[b];
}


/* Return the maximum number of instructions a cpu can issue.  */

static int
ia64_issue_rate (void)
{
  return 6;
}

/* Helper function - like single_set, but look inside COND_EXEC.  */

static rtx
ia64_single_set (rtx insn)
{
  rtx x = PATTERN (insn), ret;
  if (GET_CODE (x) == COND_EXEC)
    x = COND_EXEC_CODE (x);
  if (GET_CODE (x) == SET)
    return x;

  /* Special case here prologue_allocate_stack and epilogue_deallocate_stack.
     Although they are not classical single set, the second set is there just
     to protect it from moving past FP-relative stack accesses.  */
  switch (recog_memoized (insn))
    {
    case CODE_FOR_prologue_allocate_stack:
    case CODE_FOR_epilogue_deallocate_stack:
      ret = XVECEXP (x, 0, 0);
      break;

    default:
      ret = single_set_2 (insn, x);
      break;
    }

  return ret;
}

/* Adjust the cost of a scheduling dependency.
   Return the new cost of a dependency of type DEP_TYPE or INSN on DEP_INSN.
   COST is the current cost.  */

static int
ia64_adjust_cost_2 (rtx insn, int dep_type1, rtx dep_insn, int cost)
{
  enum reg_note dep_type = (enum reg_note) dep_type1;
  enum attr_itanium_class dep_class;
  enum attr_itanium_class insn_class;

  if (dep_type != REG_DEP_OUTPUT)
    return cost;

  insn_class = ia64_safe_itanium_class (insn);
  dep_class = ia64_safe_itanium_class (dep_insn);
  if (dep_class == ITANIUM_CLASS_ST || dep_class == ITANIUM_CLASS_STF
      || insn_class == ITANIUM_CLASS_ST || insn_class == ITANIUM_CLASS_STF)
    return 0;

  return cost;
}

/* Like emit_insn_before, but skip cycle_display notes.
   ??? When cycle display notes are implemented, update this.  */

static void
ia64_emit_insn_before (rtx insn, rtx before)
{
  emit_insn_before (insn, before);
}

/* The following function marks insns who produce addresses for load
   and store insns.  Such insns will be placed into M slots because it
   decrease latency time for Itanium1 (see function
   `ia64_produce_address_p' and the DFA descriptions).  */

static void
ia64_dependencies_evaluation_hook (rtx head, rtx tail)
{
  rtx insn, link, next, next_tail;

  /* Before reload, which_alternative is not set, which means that
     ia64_safe_itanium_class will produce wrong results for (at least)
     move instructions.  */
  if (!reload_completed)
    return;

  next_tail = NEXT_INSN (tail);
  for (insn = head; insn != next_tail; insn = NEXT_INSN (insn))
    if (INSN_P (insn))
      insn->call = 0;
  for (insn = head; insn != next_tail; insn = NEXT_INSN (insn))
    if (INSN_P (insn)
	&& ia64_safe_itanium_class (insn) == ITANIUM_CLASS_IALU)
      {
	for (link = INSN_DEPEND (insn); link != 0; link = XEXP (link, 1))
	  {
	    enum attr_itanium_class c;

	    if (REG_NOTE_KIND (link) != REG_DEP_TRUE)
	      continue;
	    next = XEXP (link, 0);
	    c = ia64_safe_itanium_class (next);
	    if ((c == ITANIUM_CLASS_ST
		 || c == ITANIUM_CLASS_STF)
		&& ia64_st_address_bypass_p (insn, next))
	      break;
	    else if ((c == ITANIUM_CLASS_LD
		      || c == ITANIUM_CLASS_FLD
		      || c == ITANIUM_CLASS_FLDP)
		     && ia64_ld_address_bypass_p (insn, next))
	      break;
	  }
	insn->call = link != 0;
      }
}

/* We're beginning a new block.  Initialize data structures as necessary.  */

static void
ia64_sched_init (FILE *dump ATTRIBUTE_UNUSED,
		 int sched_verbose ATTRIBUTE_UNUSED,
		 int max_ready ATTRIBUTE_UNUSED)
{
#ifdef ENABLE_CHECKING
  rtx insn;

  if (reload_completed)
    for (insn = NEXT_INSN (current_sched_info->prev_head);
	 insn != current_sched_info->next_tail;
	 insn = NEXT_INSN (insn))
      gcc_assert (!SCHED_GROUP_P (insn));
#endif
  last_scheduled_insn = NULL_RTX;
  init_insn_group_barriers ();
}

/* We're beginning a scheduling pass.  Check assertion.  */

static void
ia64_sched_init_global (FILE *dump ATTRIBUTE_UNUSED,
                        int sched_verbose ATTRIBUTE_UNUSED,
                        int max_ready ATTRIBUTE_UNUSED)
{  
  gcc_assert (!pending_data_specs);
}

/* Scheduling pass is now finished.  Free/reset static variable.  */
static void
ia64_sched_finish_global (FILE *dump ATTRIBUTE_UNUSED,
			  int sched_verbose ATTRIBUTE_UNUSED)
{
  free (spec_check_no);
  spec_check_no = 0;
  max_uid = 0;
}

/* We are about to being issuing insns for this clock cycle.
   Override the default sort algorithm to better slot instructions.  */

static int
ia64_dfa_sched_reorder (FILE *dump, int sched_verbose, rtx *ready,
			int *pn_ready, int clock_var ATTRIBUTE_UNUSED,
			int reorder_type)
{
  int n_asms;
  int n_ready = *pn_ready;
  rtx *e_ready = ready + n_ready;
  rtx *insnp;

  if (sched_verbose)
    fprintf (dump, "// ia64_dfa_sched_reorder (type %d):\n", reorder_type);

  if (reorder_type == 0)
    {
      /* First, move all USEs, CLOBBERs and other crud out of the way.  */
      n_asms = 0;
      for (insnp = ready; insnp < e_ready; insnp++)
	if (insnp < e_ready)
	  {
	    rtx insn = *insnp;
	    enum attr_type t = ia64_safe_type (insn);
	    if (t == TYPE_UNKNOWN)
	      {
		if (GET_CODE (PATTERN (insn)) == ASM_INPUT
		    || asm_noperands (PATTERN (insn)) >= 0)
		  {
		    rtx lowest = ready[n_asms];
		    ready[n_asms] = insn;
		    *insnp = lowest;
		    n_asms++;
		  }
		else
		  {
		    rtx highest = ready[n_ready - 1];
		    ready[n_ready - 1] = insn;
		    *insnp = highest;
		    return 1;
		  }
	      }
	  }

      if (n_asms < n_ready)
	{
	  /* Some normal insns to process.  Skip the asms.  */
	  ready += n_asms;
	  n_ready -= n_asms;
	}
      else if (n_ready > 0)
	return 1;
    }

  if (ia64_final_schedule)
    {
      int deleted = 0;
      int nr_need_stop = 0;

      for (insnp = ready; insnp < e_ready; insnp++)
	if (safe_group_barrier_needed (*insnp))
	  nr_need_stop++;

      if (reorder_type == 1 && n_ready == nr_need_stop)
	return 0;
      if (reorder_type == 0)
	return 1;
      insnp = e_ready;
      /* Move down everything that needs a stop bit, preserving
	 relative order.  */
      while (insnp-- > ready + deleted)
	while (insnp >= ready + deleted)
	  {
	    rtx insn = *insnp;
	    if (! safe_group_barrier_needed (insn))
	      break;
	    memmove (ready + 1, ready, (insnp - ready) * sizeof (rtx));
	    *ready = insn;
	    deleted++;
	  }
      n_ready -= deleted;
      ready += deleted;
    }

  return 1;
}

/* We are about to being issuing insns for this clock cycle.  Override
   the default sort algorithm to better slot instructions.  */

static int
ia64_sched_reorder (FILE *dump, int sched_verbose, rtx *ready, int *pn_ready,
		    int clock_var)
{
  return ia64_dfa_sched_reorder (dump, sched_verbose, ready,
				 pn_ready, clock_var, 0);
}

/* Like ia64_sched_reorder, but called after issuing each insn.
   Override the default sort algorithm to better slot instructions.  */

static int
ia64_sched_reorder2 (FILE *dump ATTRIBUTE_UNUSED,
		     int sched_verbose ATTRIBUTE_UNUSED, rtx *ready,
		     int *pn_ready, int clock_var)
{
  if (ia64_tune == PROCESSOR_ITANIUM && reload_completed && last_scheduled_insn)
    clocks [INSN_UID (last_scheduled_insn)] = clock_var;
  return ia64_dfa_sched_reorder (dump, sched_verbose, ready, pn_ready,
				 clock_var, 1);
}

/* We are about to issue INSN.  Return the number of insns left on the
   ready queue that can be issued this cycle.  */

static int
ia64_variable_issue (FILE *dump ATTRIBUTE_UNUSED,
		     int sched_verbose ATTRIBUTE_UNUSED,
		     rtx insn ATTRIBUTE_UNUSED,
		     int can_issue_more ATTRIBUTE_UNUSED)
{
  if (current_sched_info->flags & DO_SPECULATION)
    /* Modulo scheduling does not extend h_i_d when emitting
       new instructions.  Deal with it.  */
    {
      if (DONE_SPEC (insn) & BEGIN_DATA)
	pending_data_specs++;
      if (CHECK_SPEC (insn) & BEGIN_DATA)
	pending_data_specs--;
    }

  last_scheduled_insn = insn;
  memcpy (prev_cycle_state, curr_state, dfa_state_size);
  if (reload_completed)
    {
      int needed = group_barrier_needed (insn);
      
      gcc_assert (!needed);
      if (GET_CODE (insn) == CALL_INSN)
	init_insn_group_barriers ();
      stops_p [INSN_UID (insn)] = stop_before_p;
      stop_before_p = 0;
    }
  return 1;
}

/* We are choosing insn from the ready queue.  Return nonzero if INSN
   can be chosen.  */

static int
ia64_first_cycle_multipass_dfa_lookahead_guard (rtx insn)
{
  gcc_assert (insn  && INSN_P (insn));
<<<<<<< HEAD
  return (!reload_completed
	  || !safe_group_barrier_needed (insn));
=======
  return ((!reload_completed
	   || !safe_group_barrier_needed (insn))
	  && ia64_first_cycle_multipass_dfa_lookahead_guard_spec (insn));
}

/* We are choosing insn from the ready queue.  Return nonzero if INSN
   can be chosen.  */

static bool
ia64_first_cycle_multipass_dfa_lookahead_guard_spec (rtx insn)
{
  gcc_assert (insn  && INSN_P (insn));
  /* Size of ALAT is 32.  As far as we perform conservative data speculation,
     we keep ALAT half-empty.  */
  return (pending_data_specs < 16
	  || !(TODO_SPEC (insn) & BEGIN_DATA));
>>>>>>> c355071f
}

/* The following variable value is pseudo-insn used by the DFA insn
   scheduler to change the DFA state when the simulated clock is
   increased.  */

static rtx dfa_pre_cycle_insn;

/* We are about to being issuing INSN.  Return nonzero if we cannot
   issue it on given cycle CLOCK and return zero if we should not sort
   the ready queue on the next clock start.  */

static int
ia64_dfa_new_cycle (FILE *dump, int verbose, rtx insn, int last_clock,
		    int clock, int *sort_p)
{
  int setup_clocks_p = FALSE;

  gcc_assert (insn && INSN_P (insn));
  if ((reload_completed && safe_group_barrier_needed (insn))
      || (last_scheduled_insn
	  && (GET_CODE (last_scheduled_insn) == CALL_INSN
	      || GET_CODE (PATTERN (last_scheduled_insn)) == ASM_INPUT
	      || asm_noperands (PATTERN (last_scheduled_insn)) >= 0)))
    {
      init_insn_group_barriers ();
      if (verbose && dump)
	fprintf (dump, "//    Stop should be before %d%s\n", INSN_UID (insn),
		 last_clock == clock ? " + cycle advance" : "");
      stop_before_p = 1;
      if (last_clock == clock)
	{
	  state_transition (curr_state, dfa_stop_insn);
	  if (TARGET_EARLY_STOP_BITS)
	    *sort_p = (last_scheduled_insn == NULL_RTX
		       || GET_CODE (last_scheduled_insn) != CALL_INSN);
	  else
	    *sort_p = 0;
	  return 1;
	}
      else if (reload_completed)
	setup_clocks_p = TRUE;
      if (GET_CODE (PATTERN (last_scheduled_insn)) == ASM_INPUT
	  || asm_noperands (PATTERN (last_scheduled_insn)) >= 0)
	state_reset (curr_state);
      else
	{
	  memcpy (curr_state, prev_cycle_state, dfa_state_size);
	  state_transition (curr_state, dfa_stop_insn);
	  state_transition (curr_state, dfa_pre_cycle_insn);
	  state_transition (curr_state, NULL);
	}
    }
  else if (reload_completed)
    setup_clocks_p = TRUE;
  if (setup_clocks_p && ia64_tune == PROCESSOR_ITANIUM
      && GET_CODE (PATTERN (insn)) != ASM_INPUT
      && asm_noperands (PATTERN (insn)) < 0)
    {
      enum attr_itanium_class c = ia64_safe_itanium_class (insn);

      if (c != ITANIUM_CLASS_MMMUL && c != ITANIUM_CLASS_MMSHF)
	{
	  rtx link;
	  int d = -1;

	  for (link = LOG_LINKS (insn); link; link = XEXP (link, 1))
	    if (REG_NOTE_KIND (link) == 0)
	      {
		enum attr_itanium_class dep_class;
		rtx dep_insn = XEXP (link, 0);

		dep_class = ia64_safe_itanium_class (dep_insn);
		if ((dep_class == ITANIUM_CLASS_MMMUL
		     || dep_class == ITANIUM_CLASS_MMSHF)
		    && last_clock - clocks [INSN_UID (dep_insn)] < 4
		    && (d < 0
			|| last_clock - clocks [INSN_UID (dep_insn)] < d))
		  d = last_clock - clocks [INSN_UID (dep_insn)];
	      }
	  if (d >= 0)
	    add_cycles [INSN_UID (insn)] = 3 - d;
	}
    }
  return 0;
}

/* Implement targetm.sched.h_i_d_extended hook.
   Extend internal data structures.  */
static void
ia64_h_i_d_extended (void)
{
  if (current_sched_info->flags & DO_SPECULATION)
    {
      int new_max_uid = get_max_uid () + 1;

      spec_check_no = xrecalloc (spec_check_no, new_max_uid,
				 max_uid, sizeof (*spec_check_no));
      max_uid = new_max_uid;
    }

  if (stops_p != NULL) 
    {
      int new_clocks_length = get_max_uid () + 1;
      
      stops_p = xrecalloc (stops_p, new_clocks_length, clocks_length, 1);
      
      if (ia64_tune == PROCESSOR_ITANIUM)
	{
	  clocks = xrecalloc (clocks, new_clocks_length, clocks_length,
			      sizeof (int));
	  add_cycles = xrecalloc (add_cycles, new_clocks_length, clocks_length,
				  sizeof (int));
	}
      
      clocks_length = new_clocks_length;
    }
}

/* Constants that help mapping 'enum machine_mode' to int.  */
enum SPEC_MODES
  {
    SPEC_MODE_INVALID = -1,
    SPEC_MODE_FIRST = 0,
    SPEC_MODE_FOR_EXTEND_FIRST = 1,
    SPEC_MODE_FOR_EXTEND_LAST = 3,
    SPEC_MODE_LAST = 8
  };

/* Return index of the MODE.  */
static int
ia64_mode_to_int (enum machine_mode mode)
{
  switch (mode)
    {
    case BImode: return 0; /* SPEC_MODE_FIRST  */
    case QImode: return 1; /* SPEC_MODE_FOR_EXTEND_FIRST  */
    case HImode: return 2;
    case SImode: return 3; /* SPEC_MODE_FOR_EXTEND_LAST  */
    case DImode: return 4;
    case SFmode: return 5;
    case DFmode: return 6;
    case XFmode: return 7;
    case TImode:
      /* ??? This mode needs testing.  Bypasses for ldfp8 instruction are not
	 mentioned in itanium[12].md.  Predicate fp_register_operand also
	 needs to be defined.  Bottom line: better disable for now.  */
      return SPEC_MODE_INVALID;
    default:     return SPEC_MODE_INVALID;
    }
}

/* Provide information about speculation capabilities.  */
static void
ia64_set_sched_flags (spec_info_t spec_info)
{
  unsigned int *flags = &(current_sched_info->flags);

  if (*flags & SCHED_RGN
      || *flags & SCHED_EBB)  
    {
      int mask = 0;

      if ((mflag_sched_br_data_spec && !reload_completed && optimize > 0)
	  || (mflag_sched_ar_data_spec && reload_completed))
	{
	  mask |= BEGIN_DATA;
	  
	  if ((mflag_sched_br_in_data_spec && !reload_completed)
	      || (mflag_sched_ar_in_data_spec && reload_completed))
	    mask |= BE_IN_DATA;
	}
      
      if (mflag_sched_control_spec)
	{
	  mask |= BEGIN_CONTROL;
	  
	  if (mflag_sched_in_control_spec)
	    mask |= BE_IN_CONTROL;
	}

      gcc_assert (*flags & USE_GLAT);

      if (mask)
	{
	  *flags |= USE_DEPS_LIST | DETACH_LIFE_INFO | DO_SPECULATION;
	  
	  spec_info->mask = mask;
	  spec_info->flags = 0;
      
	  if ((mask & DATA_SPEC) && mflag_sched_prefer_non_data_spec_insns)
	    spec_info->flags |= PREFER_NON_DATA_SPEC;

	  if ((mask & CONTROL_SPEC)
	      && mflag_sched_prefer_non_control_spec_insns)
	    spec_info->flags |= PREFER_NON_CONTROL_SPEC;

	  if (mflag_sched_spec_verbose)
	    {
	      if (sched_verbose >= 1)
		spec_info->dump = sched_dump;
	      else
		spec_info->dump = stderr;
	    }
	  else
	    spec_info->dump = 0;
	  
	  if (mflag_sched_count_spec_in_critical_path)
	    spec_info->flags |= COUNT_SPEC_IN_CRITICAL_PATH;
	}
    }
}

/* Implement targetm.sched.speculate_insn hook.
   Check if the INSN can be TS speculative.
   If 'no' - return -1.
   If 'yes' - generate speculative pattern in the NEW_PAT and return 1.
   If current pattern of the INSN already provides TS speculation, return 0.  */
static int
ia64_speculate_insn (rtx insn, ds_t ts, rtx *new_pat)
{  
  rtx pat, reg, mem, mem_reg;
  int mode_no, gen_p = 1;
  bool extend_p;
  
  gcc_assert (!(ts & ~BEGIN_SPEC) && ts);
           
  pat = PATTERN (insn);

  if (GET_CODE (pat) == COND_EXEC)
    pat = COND_EXEC_CODE (pat);

  if (GET_CODE (pat) != SET)
    return -1;
  reg = SET_DEST (pat);
  if (!REG_P (reg))
    return -1;

  mem = SET_SRC (pat);  
  if (GET_CODE (mem) == ZERO_EXTEND)
    {
      mem = XEXP (mem, 0);
      extend_p = true;      
    }
  else
    extend_p = false;

  if (GET_CODE (mem) == UNSPEC)
    {
      int code;
      
      code = XINT (mem, 1);
      if (code != UNSPEC_LDA && code != UNSPEC_LDS && code != UNSPEC_LDSA)
	return -1;

      if ((code == UNSPEC_LDA && !(ts & BEGIN_CONTROL))
	  || (code == UNSPEC_LDS && !(ts & BEGIN_DATA))
	  || code == UNSPEC_LDSA)
	gen_p = 0;

      mem = XVECEXP (mem, 0, 0);
      gcc_assert (MEM_P (mem));
    }
  if (!MEM_P (mem))
    return -1;
  mem_reg = XEXP (mem, 0);
  if (!REG_P (mem_reg))
    return -1;
     
  /* We should use MEM's mode since REG's mode in presence of ZERO_EXTEND
     will always be DImode.  */
  mode_no = ia64_mode_to_int (GET_MODE (mem));
  
  if (mode_no == SPEC_MODE_INVALID
      || (extend_p
	  && !(SPEC_MODE_FOR_EXTEND_FIRST <= mode_no
	       && mode_no <= SPEC_MODE_FOR_EXTEND_LAST)))
    return -1;

  extract_insn_cached (insn);
  gcc_assert (reg == recog_data.operand[0] && mem == recog_data.operand[1]);
  *new_pat = ia64_gen_spec_insn (insn, ts, mode_no, gen_p != 0, extend_p);

  return gen_p;
}

enum
  {
    /* Offset to reach ZERO_EXTEND patterns.  */
    SPEC_GEN_EXTEND_OFFSET = SPEC_MODE_LAST - SPEC_MODE_FOR_EXTEND_FIRST + 1,
    /* Number of patterns for each speculation mode.  */
    SPEC_N = (SPEC_MODE_LAST
              + SPEC_MODE_FOR_EXTEND_LAST - SPEC_MODE_FOR_EXTEND_FIRST + 2)
  };

enum SPEC_GEN_LD_MAP
  {
    /* Offset to ld.a patterns.  */
    SPEC_GEN_A = 0 * SPEC_N,
    /* Offset to ld.s patterns.  */
    SPEC_GEN_S = 1 * SPEC_N,
    /* Offset to ld.sa patterns.  */
    SPEC_GEN_SA = 2 * SPEC_N,
    /* Offset to ld.sa patterns.  For this patterns corresponding ld.c will
       mutate to chk.s.  */
    SPEC_GEN_SA_FOR_S = 3 * SPEC_N
  };

/* These offsets are used to get (4 * SPEC_N).  */
enum SPEC_GEN_CHECK_OFFSET
  {
    SPEC_GEN_CHKA_FOR_A_OFFSET = 4 * SPEC_N - SPEC_GEN_A,
    SPEC_GEN_CHKA_FOR_SA_OFFSET = 4 * SPEC_N - SPEC_GEN_SA
  };

/* If GEN_P is true, calculate the index of needed speculation check and return
   speculative pattern for INSN with speculative mode TS, machine mode
   MODE_NO and with ZERO_EXTEND (if EXTEND_P is true).
   If GEN_P is false, just calculate the index of needed speculation check.  */
static rtx
ia64_gen_spec_insn (rtx insn, ds_t ts, int mode_no, bool gen_p, bool extend_p)
{
  rtx pat, new_pat;
  int load_no;
  int shift = 0;

  static rtx (* const gen_load[]) (rtx, rtx) = {
    gen_movbi_advanced,
    gen_movqi_advanced,
    gen_movhi_advanced,
    gen_movsi_advanced,
    gen_movdi_advanced,
    gen_movsf_advanced,
    gen_movdf_advanced,
    gen_movxf_advanced,
    gen_movti_advanced,
    gen_zero_extendqidi2_advanced,
    gen_zero_extendhidi2_advanced,
    gen_zero_extendsidi2_advanced,

    gen_movbi_speculative,
    gen_movqi_speculative,
    gen_movhi_speculative,
    gen_movsi_speculative,
    gen_movdi_speculative,
    gen_movsf_speculative,
    gen_movdf_speculative,
    gen_movxf_speculative,
    gen_movti_speculative,
    gen_zero_extendqidi2_speculative,
    gen_zero_extendhidi2_speculative,
    gen_zero_extendsidi2_speculative,

    gen_movbi_speculative_advanced,
    gen_movqi_speculative_advanced,
    gen_movhi_speculative_advanced,
    gen_movsi_speculative_advanced,
    gen_movdi_speculative_advanced,
    gen_movsf_speculative_advanced,
    gen_movdf_speculative_advanced,
    gen_movxf_speculative_advanced,
    gen_movti_speculative_advanced,
    gen_zero_extendqidi2_speculative_advanced,
    gen_zero_extendhidi2_speculative_advanced,
    gen_zero_extendsidi2_speculative_advanced,

    gen_movbi_speculative_advanced,
    gen_movqi_speculative_advanced,
    gen_movhi_speculative_advanced,
    gen_movsi_speculative_advanced,
    gen_movdi_speculative_advanced,
    gen_movsf_speculative_advanced,
    gen_movdf_speculative_advanced,
    gen_movxf_speculative_advanced,
    gen_movti_speculative_advanced,
    gen_zero_extendqidi2_speculative_advanced,
    gen_zero_extendhidi2_speculative_advanced,
    gen_zero_extendsidi2_speculative_advanced
  };

  load_no = extend_p ? mode_no + SPEC_GEN_EXTEND_OFFSET : mode_no;

  if (ts & BEGIN_DATA)
    {
      /* We don't need recovery because even if this is ld.sa
	 ALAT entry will be allocated only if NAT bit is set to zero. 
	 So it is enough to use ld.c here.  */	  

      if (ts & BEGIN_CONTROL)
	{	      
	  load_no += SPEC_GEN_SA;

	  if (!mflag_sched_ldc)
	    shift = SPEC_GEN_CHKA_FOR_SA_OFFSET;
	}
      else
	{
	  load_no += SPEC_GEN_A;

	  if (!mflag_sched_ldc)		
	    shift = SPEC_GEN_CHKA_FOR_A_OFFSET;
	}
    }
  else if (ts & BEGIN_CONTROL)
    {
      /* ld.sa can be used instead of ld.s to avoid basic block splitting.  */
      if (!mflag_control_ldc)
	load_no += SPEC_GEN_S;
      else
	{
	  gcc_assert (mflag_sched_ldc);
	  load_no += SPEC_GEN_SA_FOR_S;
	}
    }
  else
    gcc_unreachable ();

  /* Set the desired check index.  We add '1', because zero element in this
     array means, that instruction with such uid is non-speculative.  */
  spec_check_no[INSN_UID (insn)] = load_no + shift + 1;

  if (!gen_p)
    return 0;

  new_pat = gen_load[load_no] (copy_rtx (recog_data.operand[0]),
			       copy_rtx (recog_data.operand[1]));

  pat = PATTERN (insn);
  if (GET_CODE (pat) == COND_EXEC)
    new_pat = gen_rtx_COND_EXEC (VOIDmode, copy_rtx 
				 (COND_EXEC_TEST (pat)), new_pat);

  return new_pat;
}

/* Offset to branchy checks.  */
enum { SPEC_GEN_CHECK_MUTATION_OFFSET = 5 * SPEC_N };

/* Return nonzero, if INSN needs branchy recovery check.  */
static bool
ia64_needs_block_p (rtx insn)
{
  int check_no;

  check_no = spec_check_no[INSN_UID(insn)] - 1;
  gcc_assert (0 <= check_no && check_no < SPEC_GEN_CHECK_MUTATION_OFFSET);

  return ((SPEC_GEN_S <= check_no && check_no < SPEC_GEN_S + SPEC_N)
	  || (4 * SPEC_N <= check_no && check_no < 4 * SPEC_N + SPEC_N));
}

/* Generate (or regenerate, if (MUTATE_P)) recovery check for INSN.
   If (LABEL != 0 || MUTATE_P), generate branchy recovery check.
   Otherwise, generate a simple check.  */
static rtx
ia64_gen_check (rtx insn, rtx label, bool mutate_p)
{
  rtx op1, pat, check_pat;

  static rtx (* const gen_check[]) (rtx, rtx) = {
    gen_movbi_clr,
    gen_movqi_clr,
    gen_movhi_clr,
    gen_movsi_clr,
    gen_movdi_clr,
    gen_movsf_clr,
    gen_movdf_clr,
    gen_movxf_clr,
    gen_movti_clr,
    gen_zero_extendqidi2_clr,
    gen_zero_extendhidi2_clr,
    gen_zero_extendsidi2_clr,

    gen_speculation_check_bi,
    gen_speculation_check_qi,
    gen_speculation_check_hi,
    gen_speculation_check_si,
    gen_speculation_check_di,
    gen_speculation_check_sf,
    gen_speculation_check_df,
    gen_speculation_check_xf,
    gen_speculation_check_ti,
    gen_speculation_check_di,
    gen_speculation_check_di,
    gen_speculation_check_di,

    gen_movbi_clr,
    gen_movqi_clr,
    gen_movhi_clr,
    gen_movsi_clr,
    gen_movdi_clr,
    gen_movsf_clr,
    gen_movdf_clr,
    gen_movxf_clr,
    gen_movti_clr,
    gen_zero_extendqidi2_clr,
    gen_zero_extendhidi2_clr,
    gen_zero_extendsidi2_clr,

    gen_movbi_clr,
    gen_movqi_clr,
    gen_movhi_clr,
    gen_movsi_clr,
    gen_movdi_clr,
    gen_movsf_clr,
    gen_movdf_clr,
    gen_movxf_clr,
    gen_movti_clr,
    gen_zero_extendqidi2_clr,
    gen_zero_extendhidi2_clr,
    gen_zero_extendsidi2_clr,

    gen_advanced_load_check_clr_bi,
    gen_advanced_load_check_clr_qi,
    gen_advanced_load_check_clr_hi,
    gen_advanced_load_check_clr_si,
    gen_advanced_load_check_clr_di,
    gen_advanced_load_check_clr_sf,
    gen_advanced_load_check_clr_df,
    gen_advanced_load_check_clr_xf,
    gen_advanced_load_check_clr_ti,
    gen_advanced_load_check_clr_di,
    gen_advanced_load_check_clr_di,
    gen_advanced_load_check_clr_di,

    /* Following checks are generated during mutation.  */
    gen_advanced_load_check_clr_bi,
    gen_advanced_load_check_clr_qi,
    gen_advanced_load_check_clr_hi,
    gen_advanced_load_check_clr_si,
    gen_advanced_load_check_clr_di,
    gen_advanced_load_check_clr_sf,
    gen_advanced_load_check_clr_df,
    gen_advanced_load_check_clr_xf,
    gen_advanced_load_check_clr_ti,
    gen_advanced_load_check_clr_di,
    gen_advanced_load_check_clr_di,
    gen_advanced_load_check_clr_di,

    0,0,0,0,0,0,0,0,0,0,0,0,

    gen_advanced_load_check_clr_bi,
    gen_advanced_load_check_clr_qi,
    gen_advanced_load_check_clr_hi,
    gen_advanced_load_check_clr_si,
    gen_advanced_load_check_clr_di,
    gen_advanced_load_check_clr_sf,
    gen_advanced_load_check_clr_df,
    gen_advanced_load_check_clr_xf,
    gen_advanced_load_check_clr_ti,
    gen_advanced_load_check_clr_di,
    gen_advanced_load_check_clr_di,
    gen_advanced_load_check_clr_di,

    gen_speculation_check_bi,
    gen_speculation_check_qi,
    gen_speculation_check_hi,
    gen_speculation_check_si,
    gen_speculation_check_di,
    gen_speculation_check_sf,
    gen_speculation_check_df,
    gen_speculation_check_xf,
    gen_speculation_check_ti,
    gen_speculation_check_di,
    gen_speculation_check_di,
    gen_speculation_check_di
  };

  extract_insn_cached (insn);

  if (label)
    {
      gcc_assert (mutate_p || ia64_needs_block_p (insn));
      op1 = label;
    }
  else
    {
      gcc_assert (!mutate_p && !ia64_needs_block_p (insn));
      op1 = copy_rtx (recog_data.operand[1]);
    }
      
  if (mutate_p)
    /* INSN is ld.c.
       Find the speculation check number by searching for original
       speculative load in the RESOLVED_DEPS list of INSN.
       As long as patterns are unique for each instruction, this can be
       accomplished by matching ORIG_PAT fields.  */
    {
      rtx link;
      int check_no = 0;
      rtx orig_pat = ORIG_PAT (insn);

      for (link = RESOLVED_DEPS (insn); link; link = XEXP (link, 1))
	{
	  rtx x = XEXP (link, 0);

	  if (ORIG_PAT (x) == orig_pat)
	    check_no = spec_check_no[INSN_UID (x)];
	}
      gcc_assert (check_no);

      spec_check_no[INSN_UID (insn)] = (check_no
					+ SPEC_GEN_CHECK_MUTATION_OFFSET);
    }

  check_pat = (gen_check[spec_check_no[INSN_UID (insn)] - 1]
	       (copy_rtx (recog_data.operand[0]), op1));
    
  pat = PATTERN (insn);
  if (GET_CODE (pat) == COND_EXEC)
    check_pat = gen_rtx_COND_EXEC (VOIDmode, copy_rtx (COND_EXEC_TEST (pat)),
				   check_pat);

  return check_pat;
}

/* Return nonzero, if X is branchy recovery check.  */
static int
ia64_spec_check_p (rtx x)
{
  x = PATTERN (x);
  if (GET_CODE (x) == COND_EXEC)
    x = COND_EXEC_CODE (x);
  if (GET_CODE (x) == SET)
    return ia64_spec_check_src_p (SET_SRC (x));
  return 0;
}

/* Return nonzero, if SRC belongs to recovery check.  */
static int
ia64_spec_check_src_p (rtx src)
{
  if (GET_CODE (src) == IF_THEN_ELSE)
    {
      rtx t;

      t = XEXP (src, 0);
      if (GET_CODE (t) == NE)
	{
	  t = XEXP (t, 0);	    

	  if (GET_CODE (t) == UNSPEC)
	    {
	      int code;
	      
	      code = XINT (t, 1);
	     
	      if (code == UNSPEC_CHKACLR
		  || code == UNSPEC_CHKS
		  || code == UNSPEC_LDCCLR)
		{
		  gcc_assert (code != 0);
		  return code;
		}
	    }
	}
    }
  return 0;
}


/* The following page contains abstract data `bundle states' which are
   used for bundling insns (inserting nops and template generation).  */

/* The following describes state of insn bundling.  */

struct bundle_state
{
  /* Unique bundle state number to identify them in the debugging
     output  */
  int unique_num;
  rtx insn;     /* corresponding insn, NULL for the 1st and the last state  */
  /* number nops before and after the insn  */
  short before_nops_num, after_nops_num;
  int insn_num; /* insn number (0 - for initial state, 1 - for the 1st
                   insn */
  int cost;     /* cost of the state in cycles */
  int accumulated_insns_num; /* number of all previous insns including
				nops.  L is considered as 2 insns */
  int branch_deviation; /* deviation of previous branches from 3rd slots  */
  struct bundle_state *next;  /* next state with the same insn_num  */
  struct bundle_state *originator; /* originator (previous insn state)  */
  /* All bundle states are in the following chain.  */
  struct bundle_state *allocated_states_chain;
  /* The DFA State after issuing the insn and the nops.  */
  state_t dfa_state;
};

/* The following is map insn number to the corresponding bundle state.  */

static struct bundle_state **index_to_bundle_states;

/* The unique number of next bundle state.  */

static int bundle_states_num;

/* All allocated bundle states are in the following chain.  */

static struct bundle_state *allocated_bundle_states_chain;

/* All allocated but not used bundle states are in the following
   chain.  */

static struct bundle_state *free_bundle_state_chain;


/* The following function returns a free bundle state.  */

static struct bundle_state *
get_free_bundle_state (void)
{
  struct bundle_state *result;

  if (free_bundle_state_chain != NULL)
    {
      result = free_bundle_state_chain;
      free_bundle_state_chain = result->next;
    }
  else
    {
      result = xmalloc (sizeof (struct bundle_state));
      result->dfa_state = xmalloc (dfa_state_size);
      result->allocated_states_chain = allocated_bundle_states_chain;
      allocated_bundle_states_chain = result;
    }
  result->unique_num = bundle_states_num++;
  return result;

}

/* The following function frees given bundle state.  */

static void
free_bundle_state (struct bundle_state *state)
{
  state->next = free_bundle_state_chain;
  free_bundle_state_chain = state;
}

/* Start work with abstract data `bundle states'.  */

static void
initiate_bundle_states (void)
{
  bundle_states_num = 0;
  free_bundle_state_chain = NULL;
  allocated_bundle_states_chain = NULL;
}

/* Finish work with abstract data `bundle states'.  */

static void
finish_bundle_states (void)
{
  struct bundle_state *curr_state, *next_state;

  for (curr_state = allocated_bundle_states_chain;
       curr_state != NULL;
       curr_state = next_state)
    {
      next_state = curr_state->allocated_states_chain;
      free (curr_state->dfa_state);
      free (curr_state);
    }
}

/* Hash table of the bundle states.  The key is dfa_state and insn_num
   of the bundle states.  */

static htab_t bundle_state_table;

/* The function returns hash of BUNDLE_STATE.  */

static unsigned
bundle_state_hash (const void *bundle_state)
{
  const struct bundle_state *state = (struct bundle_state *) bundle_state;
  unsigned result, i;

  for (result = i = 0; i < dfa_state_size; i++)
    result += (((unsigned char *) state->dfa_state) [i]
	       << ((i % CHAR_BIT) * 3 + CHAR_BIT));
  return result + state->insn_num;
}

/* The function returns nonzero if the bundle state keys are equal.  */

static int
bundle_state_eq_p (const void *bundle_state_1, const void *bundle_state_2)
{
  const struct bundle_state * state1 = (struct bundle_state *) bundle_state_1;
  const struct bundle_state * state2 = (struct bundle_state *) bundle_state_2;

  return (state1->insn_num == state2->insn_num
	  && memcmp (state1->dfa_state, state2->dfa_state,
		     dfa_state_size) == 0);
}

/* The function inserts the BUNDLE_STATE into the hash table.  The
   function returns nonzero if the bundle has been inserted into the
   table.  The table contains the best bundle state with given key.  */

static int
insert_bundle_state (struct bundle_state *bundle_state)
{
  void **entry_ptr;

  entry_ptr = htab_find_slot (bundle_state_table, bundle_state, 1);
  if (*entry_ptr == NULL)
    {
      bundle_state->next = index_to_bundle_states [bundle_state->insn_num];
      index_to_bundle_states [bundle_state->insn_num] = bundle_state;
      *entry_ptr = (void *) bundle_state;
      return TRUE;
    }
  else if (bundle_state->cost < ((struct bundle_state *) *entry_ptr)->cost
	   || (bundle_state->cost == ((struct bundle_state *) *entry_ptr)->cost
	       && (((struct bundle_state *)*entry_ptr)->accumulated_insns_num
		   > bundle_state->accumulated_insns_num
		   || (((struct bundle_state *)
			*entry_ptr)->accumulated_insns_num
		       == bundle_state->accumulated_insns_num
		       && ((struct bundle_state *)
			   *entry_ptr)->branch_deviation
		       > bundle_state->branch_deviation))))

    {
      struct bundle_state temp;

      temp = *(struct bundle_state *) *entry_ptr;
      *(struct bundle_state *) *entry_ptr = *bundle_state;
      ((struct bundle_state *) *entry_ptr)->next = temp.next;
      *bundle_state = temp;
    }
  return FALSE;
}

/* Start work with the hash table.  */

static void
initiate_bundle_state_table (void)
{
  bundle_state_table = htab_create (50, bundle_state_hash, bundle_state_eq_p,
				    (htab_del) 0);
}

/* Finish work with the hash table.  */

static void
finish_bundle_state_table (void)
{
  htab_delete (bundle_state_table);
}



/* The following variable is a insn `nop' used to check bundle states
   with different number of inserted nops.  */

static rtx ia64_nop;

/* The following function tries to issue NOPS_NUM nops for the current
   state without advancing processor cycle.  If it failed, the
   function returns FALSE and frees the current state.  */

static int
try_issue_nops (struct bundle_state *curr_state, int nops_num)
{
  int i;

  for (i = 0; i < nops_num; i++)
    if (state_transition (curr_state->dfa_state, ia64_nop) >= 0)
      {
	free_bundle_state (curr_state);
	return FALSE;
      }
  return TRUE;
}

/* The following function tries to issue INSN for the current
   state without advancing processor cycle.  If it failed, the
   function returns FALSE and frees the current state.  */

static int
try_issue_insn (struct bundle_state *curr_state, rtx insn)
{
  if (insn && state_transition (curr_state->dfa_state, insn) >= 0)
    {
      free_bundle_state (curr_state);
      return FALSE;
    }
  return TRUE;
}

/* The following function tries to issue BEFORE_NOPS_NUM nops and INSN
   starting with ORIGINATOR without advancing processor cycle.  If
   TRY_BUNDLE_END_P is TRUE, the function also/only (if
   ONLY_BUNDLE_END_P is TRUE) tries to issue nops to fill all bundle.
   If it was successful, the function creates new bundle state and
   insert into the hash table and into `index_to_bundle_states'.  */

static void
issue_nops_and_insn (struct bundle_state *originator, int before_nops_num,
		     rtx insn, int try_bundle_end_p, int only_bundle_end_p)
{
  struct bundle_state *curr_state;

  curr_state = get_free_bundle_state ();
  memcpy (curr_state->dfa_state, originator->dfa_state, dfa_state_size);
  curr_state->insn = insn;
  curr_state->insn_num = originator->insn_num + 1;
  curr_state->cost = originator->cost;
  curr_state->originator = originator;
  curr_state->before_nops_num = before_nops_num;
  curr_state->after_nops_num = 0;
  curr_state->accumulated_insns_num
    = originator->accumulated_insns_num + before_nops_num;
  curr_state->branch_deviation = originator->branch_deviation;
  gcc_assert (insn);
  if (INSN_CODE (insn) == CODE_FOR_insn_group_barrier)
    {
      gcc_assert (GET_MODE (insn) != TImode);
      if (!try_issue_nops (curr_state, before_nops_num))
	return;
      if (!try_issue_insn (curr_state, insn))
	return;
      memcpy (temp_dfa_state, curr_state->dfa_state, dfa_state_size);
      if (state_transition (temp_dfa_state, dfa_pre_cycle_insn) >= 0
	  && curr_state->accumulated_insns_num % 3 != 0)
	{
	  free_bundle_state (curr_state);
	  return;
	}
    }
  else if (GET_MODE (insn) != TImode)
    {
      if (!try_issue_nops (curr_state, before_nops_num))
	return;
      if (!try_issue_insn (curr_state, insn))
	return;
      curr_state->accumulated_insns_num++;
      gcc_assert (GET_CODE (PATTERN (insn)) != ASM_INPUT
		  && asm_noperands (PATTERN (insn)) < 0);

      if (ia64_safe_type (insn) == TYPE_L)
	curr_state->accumulated_insns_num++;
    }
  else
    {
      /* If this is an insn that must be first in a group, then don't allow
	 nops to be emitted before it.  Currently, alloc is the only such
	 supported instruction.  */
      /* ??? The bundling automatons should handle this for us, but they do
	 not yet have support for the first_insn attribute.  */
      if (before_nops_num > 0 && get_attr_first_insn (insn) == FIRST_INSN_YES)
	{
	  free_bundle_state (curr_state);
	  return;
	}

      state_transition (curr_state->dfa_state, dfa_pre_cycle_insn);
      state_transition (curr_state->dfa_state, NULL);
      curr_state->cost++;
      if (!try_issue_nops (curr_state, before_nops_num))
	return;
      if (!try_issue_insn (curr_state, insn))
	return;
      curr_state->accumulated_insns_num++;
      if (GET_CODE (PATTERN (insn)) == ASM_INPUT
	  || asm_noperands (PATTERN (insn)) >= 0)
	{
	  /* Finish bundle containing asm insn.  */
	  curr_state->after_nops_num
	    = 3 - curr_state->accumulated_insns_num % 3;
	  curr_state->accumulated_insns_num
	    += 3 - curr_state->accumulated_insns_num % 3;
	}
      else if (ia64_safe_type (insn) == TYPE_L)
	curr_state->accumulated_insns_num++;
    }
  if (ia64_safe_type (insn) == TYPE_B)
    curr_state->branch_deviation
      += 2 - (curr_state->accumulated_insns_num - 1) % 3;
  if (try_bundle_end_p && curr_state->accumulated_insns_num % 3 != 0)
    {
      if (!only_bundle_end_p && insert_bundle_state (curr_state))
	{
	  state_t dfa_state;
	  struct bundle_state *curr_state1;
	  struct bundle_state *allocated_states_chain;

	  curr_state1 = get_free_bundle_state ();
	  dfa_state = curr_state1->dfa_state;
	  allocated_states_chain = curr_state1->allocated_states_chain;
	  *curr_state1 = *curr_state;
	  curr_state1->dfa_state = dfa_state;
	  curr_state1->allocated_states_chain = allocated_states_chain;
	  memcpy (curr_state1->dfa_state, curr_state->dfa_state,
		  dfa_state_size);
	  curr_state = curr_state1;
	}
      if (!try_issue_nops (curr_state,
			   3 - curr_state->accumulated_insns_num % 3))
	return;
      curr_state->after_nops_num
	= 3 - curr_state->accumulated_insns_num % 3;
      curr_state->accumulated_insns_num
	+= 3 - curr_state->accumulated_insns_num % 3;
    }
  if (!insert_bundle_state (curr_state))
    free_bundle_state (curr_state);
  return;
}

/* The following function returns position in the two window bundle
   for given STATE.  */

static int
get_max_pos (state_t state)
{
  if (cpu_unit_reservation_p (state, pos_6))
    return 6;
  else if (cpu_unit_reservation_p (state, pos_5))
    return 5;
  else if (cpu_unit_reservation_p (state, pos_4))
    return 4;
  else if (cpu_unit_reservation_p (state, pos_3))
    return 3;
  else if (cpu_unit_reservation_p (state, pos_2))
    return 2;
  else if (cpu_unit_reservation_p (state, pos_1))
    return 1;
  else
    return 0;
}

/* The function returns code of a possible template for given position
   and state.  The function should be called only with 2 values of
   position equal to 3 or 6.  We avoid generating F NOPs by putting
   templates containing F insns at the end of the template search
   because undocumented anomaly in McKinley derived cores which can
   cause stalls if an F-unit insn (including a NOP) is issued within a
   six-cycle window after reading certain application registers (such
   as ar.bsp).  Furthermore, power-considerations also argue against
   the use of F-unit instructions unless they're really needed.  */

static int
get_template (state_t state, int pos)
{
  switch (pos)
    {
    case 3:
      if (cpu_unit_reservation_p (state, _0mmi_))
	return 1;
      else if (cpu_unit_reservation_p (state, _0mii_))
	return 0;
      else if (cpu_unit_reservation_p (state, _0mmb_))
	return 7;
      else if (cpu_unit_reservation_p (state, _0mib_))
	return 6;
      else if (cpu_unit_reservation_p (state, _0mbb_))
	return 5;
      else if (cpu_unit_reservation_p (state, _0bbb_))
	return 4;
      else if (cpu_unit_reservation_p (state, _0mmf_))
	return 3;
      else if (cpu_unit_reservation_p (state, _0mfi_))
	return 2;
      else if (cpu_unit_reservation_p (state, _0mfb_))
	return 8;
      else if (cpu_unit_reservation_p (state, _0mlx_))
	return 9;
      else
	gcc_unreachable ();
    case 6:
      if (cpu_unit_reservation_p (state, _1mmi_))
	return 1;
      else if (cpu_unit_reservation_p (state, _1mii_))
	return 0;
      else if (cpu_unit_reservation_p (state, _1mmb_))
	return 7;
      else if (cpu_unit_reservation_p (state, _1mib_))
	return 6;
      else if (cpu_unit_reservation_p (state, _1mbb_))
	return 5;
      else if (cpu_unit_reservation_p (state, _1bbb_))
	return 4;
      else if (_1mmf_ >= 0 && cpu_unit_reservation_p (state, _1mmf_))
	return 3;
      else if (cpu_unit_reservation_p (state, _1mfi_))
	return 2;
      else if (cpu_unit_reservation_p (state, _1mfb_))
	return 8;
      else if (cpu_unit_reservation_p (state, _1mlx_))
	return 9;
      else
	gcc_unreachable ();
    default:
      gcc_unreachable ();
    }
}

/* The following function returns an insn important for insn bundling
   followed by INSN and before TAIL.  */

static rtx
get_next_important_insn (rtx insn, rtx tail)
{
  for (; insn && insn != tail; insn = NEXT_INSN (insn))
    if (INSN_P (insn)
	&& ia64_safe_itanium_class (insn) != ITANIUM_CLASS_IGNORE
	&& GET_CODE (PATTERN (insn)) != USE
	&& GET_CODE (PATTERN (insn)) != CLOBBER)
      return insn;
  return NULL_RTX;
}

/* Add a bundle selector TEMPLATE0 before INSN.  */

static void
ia64_add_bundle_selector_before (int template0, rtx insn)
{
  rtx b = gen_bundle_selector (GEN_INT (template0));

  ia64_emit_insn_before (b, insn);
#if NR_BUNDLES == 10
  if ((template0 == 4 || template0 == 5)
      && (flag_unwind_tables || (flag_exceptions && !USING_SJLJ_EXCEPTIONS)))
    {
      int i;
      rtx note = NULL_RTX;

      /* In .mbb and .bbb bundles, check if CALL_INSN isn't in the
	 first or second slot.  If it is and has REG_EH_NOTE set, copy it
	 to following nops, as br.call sets rp to the address of following
	 bundle and therefore an EH region end must be on a bundle
	 boundary.  */
      insn = PREV_INSN (insn);
      for (i = 0; i < 3; i++)
	{
	  do
	    insn = next_active_insn (insn);
	  while (GET_CODE (insn) == INSN
		 && get_attr_empty (insn) == EMPTY_YES);
	  if (GET_CODE (insn) == CALL_INSN)
	    note = find_reg_note (insn, REG_EH_REGION, NULL_RTX);
	  else if (note)
	    {
	      int code;

	      gcc_assert ((code = recog_memoized (insn)) == CODE_FOR_nop
			  || code == CODE_FOR_nop_b);
	      if (find_reg_note (insn, REG_EH_REGION, NULL_RTX))
		note = NULL_RTX;
	      else
		REG_NOTES (insn)
		  = gen_rtx_EXPR_LIST (REG_EH_REGION, XEXP (note, 0),
				       REG_NOTES (insn));
	    }
	}
    }
#endif
}

/* The following function does insn bundling.  Bundling means
   inserting templates and nop insns to fit insn groups into permitted
   templates.  Instruction scheduling uses NDFA (non-deterministic
   finite automata) encoding informations about the templates and the
   inserted nops.  Nondeterminism of the automata permits follows
   all possible insn sequences very fast.

   Unfortunately it is not possible to get information about inserting
   nop insns and used templates from the automata states.  The
   automata only says that we can issue an insn possibly inserting
   some nops before it and using some template.  Therefore insn
   bundling in this function is implemented by using DFA
   (deterministic finite automata).  We follow all possible insn
   sequences by inserting 0-2 nops (that is what the NDFA describe for
   insn scheduling) before/after each insn being bundled.  We know the
   start of simulated processor cycle from insn scheduling (insn
   starting a new cycle has TImode).

   Simple implementation of insn bundling would create enormous
   number of possible insn sequences satisfying information about new
   cycle ticks taken from the insn scheduling.  To make the algorithm
   practical we use dynamic programming.  Each decision (about
   inserting nops and implicitly about previous decisions) is described
   by structure bundle_state (see above).  If we generate the same
   bundle state (key is automaton state after issuing the insns and
   nops for it), we reuse already generated one.  As consequence we
   reject some decisions which cannot improve the solution and
   reduce memory for the algorithm.

   When we reach the end of EBB (extended basic block), we choose the
   best sequence and then, moving back in EBB, insert templates for
   the best alternative.  The templates are taken from querying
   automaton state for each insn in chosen bundle states.

   So the algorithm makes two (forward and backward) passes through
   EBB.  There is an additional forward pass through EBB for Itanium1
   processor.  This pass inserts more nops to make dependency between
   a producer insn and MMMUL/MMSHF at least 4 cycles long.  */

static void
bundling (FILE *dump, int verbose, rtx prev_head_insn, rtx tail)
{
  struct bundle_state *curr_state, *next_state, *best_state;
  rtx insn, next_insn;
  int insn_num;
  int i, bundle_end_p, only_bundle_end_p, asm_p;
  int pos = 0, max_pos, template0, template1;
  rtx b;
  rtx nop;
  enum attr_type type;

  insn_num = 0;
  /* Count insns in the EBB.  */
  for (insn = NEXT_INSN (prev_head_insn);
       insn && insn != tail;
       insn = NEXT_INSN (insn))
    if (INSN_P (insn))
      insn_num++;
  if (insn_num == 0)
    return;
  bundling_p = 1;
  dfa_clean_insn_cache ();
  initiate_bundle_state_table ();
  index_to_bundle_states = xmalloc ((insn_num + 2)
				    * sizeof (struct bundle_state *));
  /* First (forward) pass -- generation of bundle states.  */
  curr_state = get_free_bundle_state ();
  curr_state->insn = NULL;
  curr_state->before_nops_num = 0;
  curr_state->after_nops_num = 0;
  curr_state->insn_num = 0;
  curr_state->cost = 0;
  curr_state->accumulated_insns_num = 0;
  curr_state->branch_deviation = 0;
  curr_state->next = NULL;
  curr_state->originator = NULL;
  state_reset (curr_state->dfa_state);
  index_to_bundle_states [0] = curr_state;
  insn_num = 0;
  /* Shift cycle mark if it is put on insn which could be ignored.  */
  for (insn = NEXT_INSN (prev_head_insn);
       insn != tail;
       insn = NEXT_INSN (insn))
    if (INSN_P (insn)
	&& (ia64_safe_itanium_class (insn) == ITANIUM_CLASS_IGNORE
	    || GET_CODE (PATTERN (insn)) == USE
	    || GET_CODE (PATTERN (insn)) == CLOBBER)
	&& GET_MODE (insn) == TImode)
      {
	PUT_MODE (insn, VOIDmode);
	for (next_insn = NEXT_INSN (insn);
	     next_insn != tail;
	     next_insn = NEXT_INSN (next_insn))
	  if (INSN_P (next_insn)
	      && ia64_safe_itanium_class (next_insn) != ITANIUM_CLASS_IGNORE
	      && GET_CODE (PATTERN (next_insn)) != USE
	      && GET_CODE (PATTERN (next_insn)) != CLOBBER)
	    {
	      PUT_MODE (next_insn, TImode);
	      break;
	    }
      }
  /* Forward pass: generation of bundle states.  */
  for (insn = get_next_important_insn (NEXT_INSN (prev_head_insn), tail);
       insn != NULL_RTX;
       insn = next_insn)
    {
      gcc_assert (INSN_P (insn)
		  && ia64_safe_itanium_class (insn) != ITANIUM_CLASS_IGNORE
		  && GET_CODE (PATTERN (insn)) != USE
		  && GET_CODE (PATTERN (insn)) != CLOBBER);
      type = ia64_safe_type (insn);
      next_insn = get_next_important_insn (NEXT_INSN (insn), tail);
      insn_num++;
      index_to_bundle_states [insn_num] = NULL;
      for (curr_state = index_to_bundle_states [insn_num - 1];
	   curr_state != NULL;
	   curr_state = next_state)
	{
	  pos = curr_state->accumulated_insns_num % 3;
	  next_state = curr_state->next;
	  /* We must fill up the current bundle in order to start a
	     subsequent asm insn in a new bundle.  Asm insn is always
	     placed in a separate bundle.  */
	  only_bundle_end_p
	    = (next_insn != NULL_RTX
	       && INSN_CODE (insn) == CODE_FOR_insn_group_barrier
	       && ia64_safe_type (next_insn) == TYPE_UNKNOWN);
	  /* We may fill up the current bundle if it is the cycle end
	     without a group barrier.  */
	  bundle_end_p
	    = (only_bundle_end_p || next_insn == NULL_RTX
	       || (GET_MODE (next_insn) == TImode
		   && INSN_CODE (insn) != CODE_FOR_insn_group_barrier));
	  if (type == TYPE_F || type == TYPE_B || type == TYPE_L
	      || type == TYPE_S
	      /* We need to insert 2 nops for cases like M_MII.  To
		 guarantee issuing all insns on the same cycle for
		 Itanium 1, we need to issue 2 nops after the first M
		 insn (MnnMII where n is a nop insn).  */
	      || ((type == TYPE_M || type == TYPE_A)
		  && ia64_tune == PROCESSOR_ITANIUM
		  && !bundle_end_p && pos == 1))
	    issue_nops_and_insn (curr_state, 2, insn, bundle_end_p,
				 only_bundle_end_p);
	  issue_nops_and_insn (curr_state, 1, insn, bundle_end_p,
			       only_bundle_end_p);
	  issue_nops_and_insn (curr_state, 0, insn, bundle_end_p,
			       only_bundle_end_p);
	}
      gcc_assert (index_to_bundle_states [insn_num]);
      for (curr_state = index_to_bundle_states [insn_num];
	   curr_state != NULL;
	   curr_state = curr_state->next)
	if (verbose >= 2 && dump)
	  {
	    /* This structure is taken from generated code of the
	       pipeline hazard recognizer (see file insn-attrtab.c).
	       Please don't forget to change the structure if a new
	       automaton is added to .md file.  */
	    struct DFA_chip
	    {
	      unsigned short one_automaton_state;
	      unsigned short oneb_automaton_state;
	      unsigned short two_automaton_state;
	      unsigned short twob_automaton_state;
	    };

	    fprintf
	      (dump,
	       "//    Bundle state %d (orig %d, cost %d, nops %d/%d, insns %d, branch %d, state %d) for %d\n",
	       curr_state->unique_num,
	       (curr_state->originator == NULL
		? -1 : curr_state->originator->unique_num),
	       curr_state->cost,
	       curr_state->before_nops_num, curr_state->after_nops_num,
	       curr_state->accumulated_insns_num, curr_state->branch_deviation,
	       (ia64_tune == PROCESSOR_ITANIUM
		? ((struct DFA_chip *) curr_state->dfa_state)->oneb_automaton_state
		: ((struct DFA_chip *) curr_state->dfa_state)->twob_automaton_state),
	       INSN_UID (insn));
	  }
    }
  
  /* We should find a solution because the 2nd insn scheduling has
     found one.  */
  gcc_assert (index_to_bundle_states [insn_num]);
  /* Find a state corresponding to the best insn sequence.  */
  best_state = NULL;
  for (curr_state = index_to_bundle_states [insn_num];
       curr_state != NULL;
       curr_state = curr_state->next)
    /* We are just looking at the states with fully filled up last
       bundle.  The first we prefer insn sequences with minimal cost
       then with minimal inserted nops and finally with branch insns
       placed in the 3rd slots.  */
    if (curr_state->accumulated_insns_num % 3 == 0
	&& (best_state == NULL || best_state->cost > curr_state->cost
	    || (best_state->cost == curr_state->cost
		&& (curr_state->accumulated_insns_num
		    < best_state->accumulated_insns_num
		    || (curr_state->accumulated_insns_num
			== best_state->accumulated_insns_num
			&& curr_state->branch_deviation
			< best_state->branch_deviation)))))
      best_state = curr_state;
  /* Second (backward) pass: adding nops and templates.  */
  insn_num = best_state->before_nops_num;
  template0 = template1 = -1;
  for (curr_state = best_state;
       curr_state->originator != NULL;
       curr_state = curr_state->originator)
    {
      insn = curr_state->insn;
      asm_p = (GET_CODE (PATTERN (insn)) == ASM_INPUT
	       || asm_noperands (PATTERN (insn)) >= 0);
      insn_num++;
      if (verbose >= 2 && dump)
	{
	  struct DFA_chip
	  {
	    unsigned short one_automaton_state;
	    unsigned short oneb_automaton_state;
	    unsigned short two_automaton_state;
	    unsigned short twob_automaton_state;
	  };

	  fprintf
	    (dump,
	     "//    Best %d (orig %d, cost %d, nops %d/%d, insns %d, branch %d, state %d) for %d\n",
	     curr_state->unique_num,
	     (curr_state->originator == NULL
	      ? -1 : curr_state->originator->unique_num),
	     curr_state->cost,
	     curr_state->before_nops_num, curr_state->after_nops_num,
	     curr_state->accumulated_insns_num, curr_state->branch_deviation,
	     (ia64_tune == PROCESSOR_ITANIUM
	      ? ((struct DFA_chip *) curr_state->dfa_state)->oneb_automaton_state
	      : ((struct DFA_chip *) curr_state->dfa_state)->twob_automaton_state),
	     INSN_UID (insn));
	}
      /* Find the position in the current bundle window.  The window can
	 contain at most two bundles.  Two bundle window means that
	 the processor will make two bundle rotation.  */
      max_pos = get_max_pos (curr_state->dfa_state);
      if (max_pos == 6
	  /* The following (negative template number) means that the
	     processor did one bundle rotation.  */
	  || (max_pos == 3 && template0 < 0))
	{
	  /* We are at the end of the window -- find template(s) for
	     its bundle(s).  */
	  pos = max_pos;
	  if (max_pos == 3)
	    template0 = get_template (curr_state->dfa_state, 3);
	  else
	    {
	      template1 = get_template (curr_state->dfa_state, 3);
	      template0 = get_template (curr_state->dfa_state, 6);
	    }
	}
      if (max_pos > 3 && template1 < 0)
	/* It may happen when we have the stop inside a bundle.  */
	{
	  gcc_assert (pos <= 3);
	  template1 = get_template (curr_state->dfa_state, 3);
	  pos += 3;
	}
      if (!asm_p)
	/* Emit nops after the current insn.  */
	for (i = 0; i < curr_state->after_nops_num; i++)
	  {
	    nop = gen_nop ();
	    emit_insn_after (nop, insn);
	    pos--;
	    gcc_assert (pos >= 0);
	    if (pos % 3 == 0)
	      {
		/* We are at the start of a bundle: emit the template
		   (it should be defined).  */
		gcc_assert (template0 >= 0);
<<<<<<< HEAD
		b = gen_bundle_selector (GEN_INT (template0));
		ia64_emit_insn_before (b, nop);
=======
		ia64_add_bundle_selector_before (template0, nop);
>>>>>>> c355071f
		/* If we have two bundle window, we make one bundle
		   rotation.  Otherwise template0 will be undefined
		   (negative value).  */
		template0 = template1;
		template1 = -1;
	      }
	  }
      /* Move the position backward in the window.  Group barrier has
	 no slot.  Asm insn takes all bundle.  */
      if (INSN_CODE (insn) != CODE_FOR_insn_group_barrier
	  && GET_CODE (PATTERN (insn)) != ASM_INPUT
	  && asm_noperands (PATTERN (insn)) < 0)
	pos--;
      /* Long insn takes 2 slots.  */
      if (ia64_safe_type (insn) == TYPE_L)
	pos--;
      gcc_assert (pos >= 0);
      if (pos % 3 == 0
	  && INSN_CODE (insn) != CODE_FOR_insn_group_barrier
	  && GET_CODE (PATTERN (insn)) != ASM_INPUT
	  && asm_noperands (PATTERN (insn)) < 0)
	{
	  /* The current insn is at the bundle start: emit the
	     template.  */
	  gcc_assert (template0 >= 0);
<<<<<<< HEAD
	  b = gen_bundle_selector (GEN_INT (template0));
	  ia64_emit_insn_before (b, insn);
=======
	  ia64_add_bundle_selector_before (template0, insn);
>>>>>>> c355071f
	  b = PREV_INSN (insn);
	  insn = b;
	  /* See comment above in analogous place for emitting nops
	     after the insn.  */
	  template0 = template1;
	  template1 = -1;
	}
      /* Emit nops after the current insn.  */
      for (i = 0; i < curr_state->before_nops_num; i++)
	{
	  nop = gen_nop ();
	  ia64_emit_insn_before (nop, insn);
	  nop = PREV_INSN (insn);
	  insn = nop;
	  pos--;
	  gcc_assert (pos >= 0);
	  if (pos % 3 == 0)
	    {
	      /* See comment above in analogous place for emitting nops
		 after the insn.  */
	      gcc_assert (template0 >= 0);
<<<<<<< HEAD
	      b = gen_bundle_selector (GEN_INT (template0));
	      ia64_emit_insn_before (b, insn);
=======
	      ia64_add_bundle_selector_before (template0, insn);
>>>>>>> c355071f
	      b = PREV_INSN (insn);
	      insn = b;
	      template0 = template1;
	      template1 = -1;
	    }
	}
    }
  if (ia64_tune == PROCESSOR_ITANIUM)
    /* Insert additional cycles for MM-insns (MMMUL and MMSHF).
       Itanium1 has a strange design, if the distance between an insn
       and dependent MM-insn is less 4 then we have a 6 additional
       cycles stall.  So we make the distance equal to 4 cycles if it
       is less.  */
    for (insn = get_next_important_insn (NEXT_INSN (prev_head_insn), tail);
	 insn != NULL_RTX;
	 insn = next_insn)
      {
	gcc_assert (INSN_P (insn)
		    && ia64_safe_itanium_class (insn) != ITANIUM_CLASS_IGNORE
		    && GET_CODE (PATTERN (insn)) != USE
		    && GET_CODE (PATTERN (insn)) != CLOBBER);
	next_insn = get_next_important_insn (NEXT_INSN (insn), tail);
	if (INSN_UID (insn) < clocks_length && add_cycles [INSN_UID (insn)])
	  /* We found a MM-insn which needs additional cycles.  */
	  {
	    rtx last;
	    int i, j, n;
	    int pred_stop_p;

	    /* Now we are searching for a template of the bundle in
	       which the MM-insn is placed and the position of the
	       insn in the bundle (0, 1, 2).  Also we are searching
	       for that there is a stop before the insn.  */
	    last = prev_active_insn (insn);
	    pred_stop_p = recog_memoized (last) == CODE_FOR_insn_group_barrier;
	    if (pred_stop_p)
	      last = prev_active_insn (last);
	    n = 0;
	    for (;; last = prev_active_insn (last))
	      if (recog_memoized (last) == CODE_FOR_bundle_selector)
		{
		  template0 = XINT (XVECEXP (PATTERN (last), 0, 0), 0);
		  if (template0 == 9)
		    /* The insn is in MLX bundle.  Change the template
		       onto MFI because we will add nops before the
		       insn.  It simplifies subsequent code a lot.  */
		    PATTERN (last)
		      = gen_bundle_selector (const2_rtx); /* -> MFI */
		  break;
		}
	      else if (recog_memoized (last) != CODE_FOR_insn_group_barrier
		       && (ia64_safe_itanium_class (last)
			   != ITANIUM_CLASS_IGNORE))
		n++;
	    /* Some check of correctness: the stop is not at the
	       bundle start, there are no more 3 insns in the bundle,
	       and the MM-insn is not at the start of bundle with
	       template MLX.  */
	    gcc_assert ((!pred_stop_p || n)
			&& n <= 2
			&& (template0 != 9 || !n));
	    /* Put nops after the insn in the bundle.  */
	    for (j = 3 - n; j > 0; j --)
	      ia64_emit_insn_before (gen_nop (), insn);
	    /* It takes into account that we will add more N nops
	       before the insn lately -- please see code below.  */
	    add_cycles [INSN_UID (insn)]--;
	    if (!pred_stop_p || add_cycles [INSN_UID (insn)])
	      ia64_emit_insn_before (gen_insn_group_barrier (GEN_INT (3)),
				     insn);
	    if (pred_stop_p)
	      add_cycles [INSN_UID (insn)]--;
	    for (i = add_cycles [INSN_UID (insn)]; i > 0; i--)
	      {
		/* Insert "MII;" template.  */
		ia64_emit_insn_before (gen_bundle_selector (const0_rtx),
				       insn);
		ia64_emit_insn_before (gen_nop (), insn);
		ia64_emit_insn_before (gen_nop (), insn);
		if (i > 1)
		  {
		    /* To decrease code size, we use "MI;I;"
		       template.  */
		    ia64_emit_insn_before
		      (gen_insn_group_barrier (GEN_INT (3)), insn);
		    i--;
		  }
		ia64_emit_insn_before (gen_nop (), insn);
		ia64_emit_insn_before (gen_insn_group_barrier (GEN_INT (3)),
				       insn);
	      }
	    /* Put the MM-insn in the same slot of a bundle with the
	       same template as the original one.  */
	    ia64_add_bundle_selector_before (template0, insn);
	    /* To put the insn in the same slot, add necessary number
	       of nops.  */
	    for (j = n; j > 0; j --)
	      ia64_emit_insn_before (gen_nop (), insn);
	    /* Put the stop if the original bundle had it.  */
	    if (pred_stop_p)
	      ia64_emit_insn_before (gen_insn_group_barrier (GEN_INT (3)),
				     insn);
	  }
      }
  free (index_to_bundle_states);
  finish_bundle_state_table ();
  bundling_p = 0;
  dfa_clean_insn_cache ();
}

/* The following function is called at the end of scheduling BB or
   EBB.  After reload, it inserts stop bits and does insn bundling.  */

static void
ia64_sched_finish (FILE *dump, int sched_verbose)
{
  if (sched_verbose)
    fprintf (dump, "// Finishing schedule.\n");
  if (!reload_completed)
    return;
  if (reload_completed)
    {
      final_emit_insn_group_barriers (dump);
      bundling (dump, sched_verbose, current_sched_info->prev_head,
		current_sched_info->next_tail);
      if (sched_verbose && dump)
	fprintf (dump, "//    finishing %d-%d\n",
		 INSN_UID (NEXT_INSN (current_sched_info->prev_head)),
		 INSN_UID (PREV_INSN (current_sched_info->next_tail)));

      return;
    }
}

/* The following function inserts stop bits in scheduled BB or EBB.  */

static void
final_emit_insn_group_barriers (FILE *dump ATTRIBUTE_UNUSED)
{
  rtx insn;
  int need_barrier_p = 0;
  rtx prev_insn = NULL_RTX;

  init_insn_group_barriers ();

  for (insn = NEXT_INSN (current_sched_info->prev_head);
       insn != current_sched_info->next_tail;
       insn = NEXT_INSN (insn))
    {
      if (GET_CODE (insn) == BARRIER)
	{
	  rtx last = prev_active_insn (insn);

	  if (! last)
	    continue;
	  if (GET_CODE (last) == JUMP_INSN
	      && GET_CODE (PATTERN (last)) == ADDR_DIFF_VEC)
	    last = prev_active_insn (last);
	  if (recog_memoized (last) != CODE_FOR_insn_group_barrier)
	    emit_insn_after (gen_insn_group_barrier (GEN_INT (3)), last);

	  init_insn_group_barriers ();
	  need_barrier_p = 0;
	  prev_insn = NULL_RTX;
	}
      else if (INSN_P (insn))
	{
	  if (recog_memoized (insn) == CODE_FOR_insn_group_barrier)
	    {
	      init_insn_group_barriers ();
	      need_barrier_p = 0;
	      prev_insn = NULL_RTX;
	    }
	  else if (need_barrier_p || group_barrier_needed (insn))
	    {
	      if (TARGET_EARLY_STOP_BITS)
		{
		  rtx last;

		  for (last = insn;
		       last != current_sched_info->prev_head;
		       last = PREV_INSN (last))
		    if (INSN_P (last) && GET_MODE (last) == TImode
			&& stops_p [INSN_UID (last)])
		      break;
		  if (last == current_sched_info->prev_head)
		    last = insn;
		  last = prev_active_insn (last);
		  if (last
		      && recog_memoized (last) != CODE_FOR_insn_group_barrier)
		    emit_insn_after (gen_insn_group_barrier (GEN_INT (3)),
				     last);
		  init_insn_group_barriers ();
		  for (last = NEXT_INSN (last);
		       last != insn;
		       last = NEXT_INSN (last))
		    if (INSN_P (last))
		      group_barrier_needed (last);
		}
	      else
		{
		  emit_insn_before (gen_insn_group_barrier (GEN_INT (3)),
				    insn);
		  init_insn_group_barriers ();
		}
	      group_barrier_needed (insn);
	      prev_insn = NULL_RTX;
	    }
	  else if (recog_memoized (insn) >= 0)
	    prev_insn = insn;
	  need_barrier_p = (GET_CODE (insn) == CALL_INSN
			    || GET_CODE (PATTERN (insn)) == ASM_INPUT
			    || asm_noperands (PATTERN (insn)) >= 0);
	}
    }
}



/* If the following function returns TRUE, we will use the DFA
   insn scheduler.  */

static int
ia64_first_cycle_multipass_dfa_lookahead (void)
{
  return (reload_completed ? 6 : 4);
}

/* The following function initiates variable `dfa_pre_cycle_insn'.  */

static void
ia64_init_dfa_pre_cycle_insn (void)
{
  if (temp_dfa_state == NULL)
    {
      dfa_state_size = state_size ();
      temp_dfa_state = xmalloc (dfa_state_size);
      prev_cycle_state = xmalloc (dfa_state_size);
    }
  dfa_pre_cycle_insn = make_insn_raw (gen_pre_cycle ());
  PREV_INSN (dfa_pre_cycle_insn) = NEXT_INSN (dfa_pre_cycle_insn) = NULL_RTX;
  recog_memoized (dfa_pre_cycle_insn);
  dfa_stop_insn = make_insn_raw (gen_insn_group_barrier (GEN_INT (3)));
  PREV_INSN (dfa_stop_insn) = NEXT_INSN (dfa_stop_insn) = NULL_RTX;
  recog_memoized (dfa_stop_insn);
}

/* The following function returns the pseudo insn DFA_PRE_CYCLE_INSN
   used by the DFA insn scheduler.  */

static rtx
ia64_dfa_pre_cycle_insn (void)
{
  return dfa_pre_cycle_insn;
}

/* The following function returns TRUE if PRODUCER (of type ilog or
   ld) produces address for CONSUMER (of type st or stf). */

int
ia64_st_address_bypass_p (rtx producer, rtx consumer)
{
  rtx dest, reg, mem;

  gcc_assert (producer && consumer);
  dest = ia64_single_set (producer);
  gcc_assert (dest);
  reg = SET_DEST (dest);
  gcc_assert (reg);
  if (GET_CODE (reg) == SUBREG)
    reg = SUBREG_REG (reg);
  gcc_assert (GET_CODE (reg) == REG);
  
  dest = ia64_single_set (consumer);
  gcc_assert (dest);
  mem = SET_DEST (dest);
  gcc_assert (mem && GET_CODE (mem) == MEM);
  return reg_mentioned_p (reg, mem);
}

/* The following function returns TRUE if PRODUCER (of type ilog or
   ld) produces address for CONSUMER (of type ld or fld). */

int
ia64_ld_address_bypass_p (rtx producer, rtx consumer)
{
  rtx dest, src, reg, mem;

  gcc_assert (producer && consumer);
  dest = ia64_single_set (producer);
  gcc_assert (dest);
  reg = SET_DEST (dest);
  gcc_assert (reg);
  if (GET_CODE (reg) == SUBREG)
    reg = SUBREG_REG (reg);
  gcc_assert (GET_CODE (reg) == REG);
  
  src = ia64_single_set (consumer);
  gcc_assert (src);
  mem = SET_SRC (src);
  gcc_assert (mem);
<<<<<<< HEAD
=======
 
>>>>>>> c355071f
  if (GET_CODE (mem) == UNSPEC && XVECLEN (mem, 0) > 0)
    mem = XVECEXP (mem, 0, 0);
  else if (GET_CODE (mem) == IF_THEN_ELSE)
    /* ??? Is this bypass necessary for ld.c?  */
    {
      gcc_assert (XINT (XEXP (XEXP (mem, 0), 0), 1) == UNSPEC_LDCCLR);
      mem = XEXP (mem, 1);
    }
     
  while (GET_CODE (mem) == SUBREG || GET_CODE (mem) == ZERO_EXTEND)
    mem = XEXP (mem, 0);

  if (GET_CODE (mem) == UNSPEC)
    {
      int c = XINT (mem, 1);

      gcc_assert (c == UNSPEC_LDA || c == UNSPEC_LDS || c == UNSPEC_LDSA);
      mem = XVECEXP (mem, 0, 0);
    }

  /* Note that LO_SUM is used for GOT loads.  */
  gcc_assert (GET_CODE (mem) == LO_SUM || GET_CODE (mem) == MEM);

  return reg_mentioned_p (reg, mem);
}

/* The following function returns TRUE if INSN produces address for a
   load/store insn.  We will place such insns into M slot because it
   decreases its latency time.  */

int
ia64_produce_address_p (rtx insn)
{
  return insn->call;
}


/* Emit pseudo-ops for the assembler to describe predicate relations.
   At present this assumes that we only consider predicate pairs to
   be mutex, and that the assembler can deduce proper values from
   straight-line code.  */

static void
emit_predicate_relation_info (void)
{
  basic_block bb;

  FOR_EACH_BB_REVERSE (bb)
    {
      int r;
      rtx head = BB_HEAD (bb);

      /* We only need such notes at code labels.  */
      if (GET_CODE (head) != CODE_LABEL)
	continue;
      if (GET_CODE (NEXT_INSN (head)) == NOTE
	  && NOTE_LINE_NUMBER (NEXT_INSN (head)) == NOTE_INSN_BASIC_BLOCK)
	head = NEXT_INSN (head);

      /* Skip p0, which may be thought to be live due to (reg:DI p0)
	 grabbing the entire block of predicate registers.  */
      for (r = PR_REG (2); r < PR_REG (64); r += 2)
	if (REGNO_REG_SET_P (bb->il.rtl->global_live_at_start, r))
	  {
	    rtx p = gen_rtx_REG (BImode, r);
	    rtx n = emit_insn_after (gen_pred_rel_mutex (p), head);
	    if (head == BB_END (bb))
	      BB_END (bb) = n;
	    head = n;
	  }
    }

  /* Look for conditional calls that do not return, and protect predicate
     relations around them.  Otherwise the assembler will assume the call
     returns, and complain about uses of call-clobbered predicates after
     the call.  */
  FOR_EACH_BB_REVERSE (bb)
    {
      rtx insn = BB_HEAD (bb);

      while (1)
	{
	  if (GET_CODE (insn) == CALL_INSN
	      && GET_CODE (PATTERN (insn)) == COND_EXEC
	      && find_reg_note (insn, REG_NORETURN, NULL_RTX))
	    {
	      rtx b = emit_insn_before (gen_safe_across_calls_all (), insn);
	      rtx a = emit_insn_after (gen_safe_across_calls_normal (), insn);
	      if (BB_HEAD (bb) == insn)
		BB_HEAD (bb) = b;
	      if (BB_END (bb) == insn)
		BB_END (bb) = a;
	    }

	  if (insn == BB_END (bb))
	    break;
	  insn = NEXT_INSN (insn);
	}
    }
}

/* Perform machine dependent operations on the rtl chain INSNS.  */

static void
ia64_reorg (void)
{
  /* We are freeing block_for_insn in the toplev to keep compatibility
     with old MDEP_REORGS that are not CFG based.  Recompute it now.  */
  compute_bb_for_insn ();

  /* If optimizing, we'll have split before scheduling.  */
  if (optimize == 0)
    split_all_insns (0);

  /* ??? update_life_info_in_dirty_blocks fails to terminate during
     non-optimizing bootstrap.  */
  update_life_info (NULL, UPDATE_LIFE_GLOBAL_RM_NOTES, PROP_DEATH_NOTES);

  if (optimize && ia64_flag_schedule_insns2)
    {
      timevar_push (TV_SCHED2);
      ia64_final_schedule = 1;

      initiate_bundle_states ();
      ia64_nop = make_insn_raw (gen_nop ());
      PREV_INSN (ia64_nop) = NEXT_INSN (ia64_nop) = NULL_RTX;
      recog_memoized (ia64_nop);
      clocks_length = get_max_uid () + 1;
      stops_p = xcalloc (1, clocks_length);
      if (ia64_tune == PROCESSOR_ITANIUM)
	{
	  clocks = xcalloc (clocks_length, sizeof (int));
	  add_cycles = xcalloc (clocks_length, sizeof (int));
	}
      if (ia64_tune == PROCESSOR_ITANIUM2)
	{
	  pos_1 = get_cpu_unit_code ("2_1");
	  pos_2 = get_cpu_unit_code ("2_2");
	  pos_3 = get_cpu_unit_code ("2_3");
	  pos_4 = get_cpu_unit_code ("2_4");
	  pos_5 = get_cpu_unit_code ("2_5");
	  pos_6 = get_cpu_unit_code ("2_6");
	  _0mii_ = get_cpu_unit_code ("2b_0mii.");
	  _0mmi_ = get_cpu_unit_code ("2b_0mmi.");
	  _0mfi_ = get_cpu_unit_code ("2b_0mfi.");
	  _0mmf_ = get_cpu_unit_code ("2b_0mmf.");
	  _0bbb_ = get_cpu_unit_code ("2b_0bbb.");
	  _0mbb_ = get_cpu_unit_code ("2b_0mbb.");
	  _0mib_ = get_cpu_unit_code ("2b_0mib.");
	  _0mmb_ = get_cpu_unit_code ("2b_0mmb.");
	  _0mfb_ = get_cpu_unit_code ("2b_0mfb.");
	  _0mlx_ = get_cpu_unit_code ("2b_0mlx.");
	  _1mii_ = get_cpu_unit_code ("2b_1mii.");
	  _1mmi_ = get_cpu_unit_code ("2b_1mmi.");
	  _1mfi_ = get_cpu_unit_code ("2b_1mfi.");
	  _1mmf_ = get_cpu_unit_code ("2b_1mmf.");
	  _1bbb_ = get_cpu_unit_code ("2b_1bbb.");
	  _1mbb_ = get_cpu_unit_code ("2b_1mbb.");
	  _1mib_ = get_cpu_unit_code ("2b_1mib.");
	  _1mmb_ = get_cpu_unit_code ("2b_1mmb.");
	  _1mfb_ = get_cpu_unit_code ("2b_1mfb.");
	  _1mlx_ = get_cpu_unit_code ("2b_1mlx.");
	}
      else
	{
	  pos_1 = get_cpu_unit_code ("1_1");
	  pos_2 = get_cpu_unit_code ("1_2");
	  pos_3 = get_cpu_unit_code ("1_3");
	  pos_4 = get_cpu_unit_code ("1_4");
	  pos_5 = get_cpu_unit_code ("1_5");
	  pos_6 = get_cpu_unit_code ("1_6");
	  _0mii_ = get_cpu_unit_code ("1b_0mii.");
	  _0mmi_ = get_cpu_unit_code ("1b_0mmi.");
	  _0mfi_ = get_cpu_unit_code ("1b_0mfi.");
	  _0mmf_ = get_cpu_unit_code ("1b_0mmf.");
	  _0bbb_ = get_cpu_unit_code ("1b_0bbb.");
	  _0mbb_ = get_cpu_unit_code ("1b_0mbb.");
	  _0mib_ = get_cpu_unit_code ("1b_0mib.");
	  _0mmb_ = get_cpu_unit_code ("1b_0mmb.");
	  _0mfb_ = get_cpu_unit_code ("1b_0mfb.");
	  _0mlx_ = get_cpu_unit_code ("1b_0mlx.");
	  _1mii_ = get_cpu_unit_code ("1b_1mii.");
	  _1mmi_ = get_cpu_unit_code ("1b_1mmi.");
	  _1mfi_ = get_cpu_unit_code ("1b_1mfi.");
	  _1mmf_ = get_cpu_unit_code ("1b_1mmf.");
	  _1bbb_ = get_cpu_unit_code ("1b_1bbb.");
	  _1mbb_ = get_cpu_unit_code ("1b_1mbb.");
	  _1mib_ = get_cpu_unit_code ("1b_1mib.");
	  _1mmb_ = get_cpu_unit_code ("1b_1mmb.");
	  _1mfb_ = get_cpu_unit_code ("1b_1mfb.");
	  _1mlx_ = get_cpu_unit_code ("1b_1mlx.");
	}
      schedule_ebbs ();
      finish_bundle_states ();
      if (ia64_tune == PROCESSOR_ITANIUM)
	{
	  free (add_cycles);
	  free (clocks);
	}
      free (stops_p);
      stops_p = NULL;
      emit_insn_group_barriers (dump_file);

      ia64_final_schedule = 0;
      timevar_pop (TV_SCHED2);
    }
  else
    emit_all_insn_group_barriers (dump_file);

  /* A call must not be the last instruction in a function, so that the
     return address is still within the function, so that unwinding works
     properly.  Note that IA-64 differs from dwarf2 on this point.  */
  if (flag_unwind_tables || (flag_exceptions && !USING_SJLJ_EXCEPTIONS))
    {
      rtx insn;
      int saw_stop = 0;

      insn = get_last_insn ();
      if (! INSN_P (insn))
        insn = prev_active_insn (insn);
      /* Skip over insns that expand to nothing.  */
      while (GET_CODE (insn) == INSN && get_attr_empty (insn) == EMPTY_YES)
        {
	  if (GET_CODE (PATTERN (insn)) == UNSPEC_VOLATILE
	      && XINT (PATTERN (insn), 1) == UNSPECV_INSN_GROUP_BARRIER)
	    saw_stop = 1;
	  insn = prev_active_insn (insn);
	}
      if (GET_CODE (insn) == CALL_INSN)
	{
	  if (! saw_stop)
	    emit_insn (gen_insn_group_barrier (GEN_INT (3)));
	  emit_insn (gen_break_f ());
	  emit_insn (gen_insn_group_barrier (GEN_INT (3)));
	}
    }

  emit_predicate_relation_info ();

  if (ia64_flag_var_tracking)
    {
      timevar_push (TV_VAR_TRACKING);
      variable_tracking_main ();
      timevar_pop (TV_VAR_TRACKING);
    }
}

/* Return true if REGNO is used by the epilogue.  */

int
ia64_epilogue_uses (int regno)
{
  switch (regno)
    {
    case R_GR (1):
      /* With a call to a function in another module, we will write a new
	 value to "gp".  After returning from such a call, we need to make
	 sure the function restores the original gp-value, even if the
	 function itself does not use the gp anymore.  */
      return !(TARGET_AUTO_PIC || TARGET_NO_PIC);

    case IN_REG (0): case IN_REG (1): case IN_REG (2): case IN_REG (3):
    case IN_REG (4): case IN_REG (5): case IN_REG (6): case IN_REG (7):
      /* For functions defined with the syscall_linkage attribute, all
	 input registers are marked as live at all function exits.  This
	 prevents the register allocator from using the input registers,
	 which in turn makes it possible to restart a system call after
	 an interrupt without having to save/restore the input registers.
	 This also prevents kernel data from leaking to application code.  */
      return lookup_attribute ("syscall_linkage",
	   TYPE_ATTRIBUTES (TREE_TYPE (current_function_decl))) != NULL;

    case R_BR (0):
      /* Conditional return patterns can't represent the use of `b0' as
         the return address, so we force the value live this way.  */
      return 1;

    case AR_PFS_REGNUM:
      /* Likewise for ar.pfs, which is used by br.ret.  */
      return 1;

    default:
      return 0;
    }
}

/* Return true if REGNO is used by the frame unwinder.  */

int
ia64_eh_uses (int regno)
{
  if (! reload_completed)
    return 0;

  if (current_frame_info.reg_save_b0
      && regno == current_frame_info.reg_save_b0)
    return 1;
  if (current_frame_info.reg_save_pr
      && regno == current_frame_info.reg_save_pr)
    return 1;
  if (current_frame_info.reg_save_ar_pfs
      && regno == current_frame_info.reg_save_ar_pfs)
    return 1;
  if (current_frame_info.reg_save_ar_unat
      && regno == current_frame_info.reg_save_ar_unat)
    return 1;
  if (current_frame_info.reg_save_ar_lc
      && regno == current_frame_info.reg_save_ar_lc)
    return 1;

  return 0;
}

/* Return true if this goes in small data/bss.  */

/* ??? We could also support own long data here.  Generating movl/add/ld8
   instead of addl,ld8/ld8.  This makes the code bigger, but should make the
   code faster because there is one less load.  This also includes incomplete
   types which can't go in sdata/sbss.  */

static bool
ia64_in_small_data_p (tree exp)
{
  if (TARGET_NO_SDATA)
    return false;

  /* We want to merge strings, so we never consider them small data.  */
  if (TREE_CODE (exp) == STRING_CST)
    return false;

  /* Functions are never small data.  */
  if (TREE_CODE (exp) == FUNCTION_DECL)
    return false;

  if (TREE_CODE (exp) == VAR_DECL && DECL_SECTION_NAME (exp))
    {
      const char *section = TREE_STRING_POINTER (DECL_SECTION_NAME (exp));

      if (strcmp (section, ".sdata") == 0
	  || strncmp (section, ".sdata.", 7) == 0
	  || strncmp (section, ".gnu.linkonce.s.", 16) == 0
	  || strcmp (section, ".sbss") == 0
	  || strncmp (section, ".sbss.", 6) == 0
	  || strncmp (section, ".gnu.linkonce.sb.", 17) == 0)
	return true;
    }
  else
    {
      HOST_WIDE_INT size = int_size_in_bytes (TREE_TYPE (exp));

      /* If this is an incomplete type with size 0, then we can't put it
	 in sdata because it might be too big when completed.  */
      if (size > 0 && size <= ia64_section_threshold)
	return true;
    }

  return false;
}

/* Output assembly directives for prologue regions.  */

/* The current basic block number.  */

static bool last_block;

/* True if we need a copy_state command at the start of the next block.  */

static bool need_copy_state;

#ifndef MAX_ARTIFICIAL_LABEL_BYTES
# define MAX_ARTIFICIAL_LABEL_BYTES 30
#endif

/* Emit a debugging label after a call-frame-related insn.  We'd
   rather output the label right away, but we'd have to output it
   after, not before, the instruction, and the instruction has not
   been output yet.  So we emit the label after the insn, delete it to
   avoid introducing basic blocks, and mark it as preserved, such that
   it is still output, given that it is referenced in debug info.  */

static const char *
ia64_emit_deleted_label_after_insn (rtx insn)
{
  char label[MAX_ARTIFICIAL_LABEL_BYTES];
  rtx lb = gen_label_rtx ();
  rtx label_insn = emit_label_after (lb, insn);

  LABEL_PRESERVE_P (lb) = 1;

  delete_insn (label_insn);

  ASM_GENERATE_INTERNAL_LABEL (label, "L", CODE_LABEL_NUMBER (label_insn));

  return xstrdup (label);
}

/* Define the CFA after INSN with the steady-state definition.  */

static void
ia64_dwarf2out_def_steady_cfa (rtx insn)
{
  rtx fp = frame_pointer_needed
    ? hard_frame_pointer_rtx
    : stack_pointer_rtx;

  dwarf2out_def_cfa
    (ia64_emit_deleted_label_after_insn (insn),
     REGNO (fp),
     ia64_initial_elimination_offset
     (REGNO (arg_pointer_rtx), REGNO (fp))
     + ARG_POINTER_CFA_OFFSET (current_function_decl));
}

/* The generic dwarf2 frame debug info generator does not define a
   separate region for the very end of the epilogue, so refrain from
   doing so in the IA64-specific code as well.  */

#define IA64_CHANGE_CFA_IN_EPILOGUE 0

/* The function emits unwind directives for the start of an epilogue.  */

static void
process_epilogue (FILE *asm_out_file, rtx insn, bool unwind, bool frame)
{
  /* If this isn't the last block of the function, then we need to label the
     current state, and copy it back in at the start of the next block.  */

  if (!last_block)
    {
<<<<<<< HEAD
      fprintf (asm_out_file, "\t.label_state %d\n",
	       ++cfun->machine->state_num);
=======
      if (unwind)
	fprintf (asm_out_file, "\t.label_state %d\n",
		 ++cfun->machine->state_num);
>>>>>>> c355071f
      need_copy_state = true;
    }

  if (unwind)
    fprintf (asm_out_file, "\t.restore sp\n");
  if (IA64_CHANGE_CFA_IN_EPILOGUE && frame)
    dwarf2out_def_cfa (ia64_emit_deleted_label_after_insn (insn),
		       STACK_POINTER_REGNUM, INCOMING_FRAME_SP_OFFSET);
}

/* This function processes a SET pattern looking for specific patterns
   which result in emitting an assembly directive required for unwinding.  */

static int
process_set (FILE *asm_out_file, rtx pat, rtx insn, bool unwind, bool frame)
{
  rtx src = SET_SRC (pat);
  rtx dest = SET_DEST (pat);
  int src_regno, dest_regno;

  /* Look for the ALLOC insn.  */
  if (GET_CODE (src) == UNSPEC_VOLATILE
      && XINT (src, 1) == UNSPECV_ALLOC
      && GET_CODE (dest) == REG)
    {
      dest_regno = REGNO (dest);

      /* If this is the final destination for ar.pfs, then this must
	 be the alloc in the prologue.  */
      if (dest_regno == current_frame_info.reg_save_ar_pfs)
	{
	  if (unwind)
	    fprintf (asm_out_file, "\t.save ar.pfs, r%d\n",
		     ia64_dbx_register_number (dest_regno));
	}
      else
	{
	  /* This must be an alloc before a sibcall.  We must drop the
	     old frame info.  The easiest way to drop the old frame
	     info is to ensure we had a ".restore sp" directive
	     followed by a new prologue.  If the procedure doesn't
	     have a memory-stack frame, we'll issue a dummy ".restore
	     sp" now.  */
	  if (current_frame_info.total_size == 0 && !frame_pointer_needed)
	    /* if haven't done process_epilogue() yet, do it now */
	    process_epilogue (asm_out_file, insn, unwind, frame);
	  if (unwind)
	    fprintf (asm_out_file, "\t.prologue\n");
	}
      return 1;
    }

  /* Look for SP = ....  */
  if (GET_CODE (dest) == REG && REGNO (dest) == STACK_POINTER_REGNUM)
    {
      if (GET_CODE (src) == PLUS)
        {
	  rtx op0 = XEXP (src, 0);
	  rtx op1 = XEXP (src, 1);
	  
	  gcc_assert (op0 == dest && GET_CODE (op1) == CONST_INT);
	  
	  if (INTVAL (op1) < 0)
<<<<<<< HEAD
	    fprintf (asm_out_file, "\t.fframe "HOST_WIDE_INT_PRINT_DEC"\n",
		     -INTVAL (op1));
	  else
	    process_epilogue ();
=======
	    {
	      gcc_assert (!frame_pointer_needed);
	      if (unwind)
		fprintf (asm_out_file, "\t.fframe "HOST_WIDE_INT_PRINT_DEC"\n",
			 -INTVAL (op1));
	      if (frame)
		ia64_dwarf2out_def_steady_cfa (insn);
	    }
	  else
	    process_epilogue (asm_out_file, insn, unwind, frame);
>>>>>>> c355071f
	}
      else
	{
	  gcc_assert (GET_CODE (src) == REG
		      && REGNO (src) == HARD_FRAME_POINTER_REGNUM);
<<<<<<< HEAD
	  process_epilogue ();
=======
	  process_epilogue (asm_out_file, insn, unwind, frame);
>>>>>>> c355071f
	}

      return 1;
    }

  /* Register move we need to look at.  */
  if (GET_CODE (dest) == REG && GET_CODE (src) == REG)
    {
      src_regno = REGNO (src);
      dest_regno = REGNO (dest);

      switch (src_regno)
	{
	case BR_REG (0):
	  /* Saving return address pointer.  */
	  gcc_assert (dest_regno == current_frame_info.reg_save_b0);
<<<<<<< HEAD
	  fprintf (asm_out_file, "\t.save rp, r%d\n",
		   ia64_dbx_register_number (dest_regno));
=======
	  if (unwind)
	    fprintf (asm_out_file, "\t.save rp, r%d\n",
		     ia64_dbx_register_number (dest_regno));
>>>>>>> c355071f
	  return 1;

	case PR_REG (0):
	  gcc_assert (dest_regno == current_frame_info.reg_save_pr);
<<<<<<< HEAD
	  fprintf (asm_out_file, "\t.save pr, r%d\n",
		   ia64_dbx_register_number (dest_regno));
=======
	  if (unwind)
	    fprintf (asm_out_file, "\t.save pr, r%d\n",
		     ia64_dbx_register_number (dest_regno));
>>>>>>> c355071f
	  return 1;

	case AR_UNAT_REGNUM:
	  gcc_assert (dest_regno == current_frame_info.reg_save_ar_unat);
<<<<<<< HEAD
	  fprintf (asm_out_file, "\t.save ar.unat, r%d\n",
		   ia64_dbx_register_number (dest_regno));
=======
	  if (unwind)
	    fprintf (asm_out_file, "\t.save ar.unat, r%d\n",
		     ia64_dbx_register_number (dest_regno));
>>>>>>> c355071f
	  return 1;

	case AR_LC_REGNUM:
	  gcc_assert (dest_regno == current_frame_info.reg_save_ar_lc);
<<<<<<< HEAD
	  fprintf (asm_out_file, "\t.save ar.lc, r%d\n",
		   ia64_dbx_register_number (dest_regno));
=======
	  if (unwind)
	    fprintf (asm_out_file, "\t.save ar.lc, r%d\n",
		     ia64_dbx_register_number (dest_regno));
>>>>>>> c355071f
	  return 1;

	case STACK_POINTER_REGNUM:
	  gcc_assert (dest_regno == HARD_FRAME_POINTER_REGNUM
		      && frame_pointer_needed);
<<<<<<< HEAD
	  fprintf (asm_out_file, "\t.vframe r%d\n",
		   ia64_dbx_register_number (dest_regno));
=======
	  if (unwind)
	    fprintf (asm_out_file, "\t.vframe r%d\n",
		     ia64_dbx_register_number (dest_regno));
	  if (frame)
	    ia64_dwarf2out_def_steady_cfa (insn);
>>>>>>> c355071f
	  return 1;

	default:
	  /* Everything else should indicate being stored to memory.  */
	  gcc_unreachable ();
	}
    }

  /* Memory store we need to look at.  */
  if (GET_CODE (dest) == MEM && GET_CODE (src) == REG)
    {
      long off;
      rtx base;
      const char *saveop;

      if (GET_CODE (XEXP (dest, 0)) == REG)
	{
	  base = XEXP (dest, 0);
	  off = 0;
	}
      else
	{
	  gcc_assert (GET_CODE (XEXP (dest, 0)) == PLUS
		      && GET_CODE (XEXP (XEXP (dest, 0), 1)) == CONST_INT);
	  base = XEXP (XEXP (dest, 0), 0);
	  off = INTVAL (XEXP (XEXP (dest, 0), 1));
	}

      if (base == hard_frame_pointer_rtx)
	{
	  saveop = ".savepsp";
	  off = - off;
	}
      else
	{
	  gcc_assert (base == stack_pointer_rtx);
	  saveop = ".savesp";
	}

      src_regno = REGNO (src);
      switch (src_regno)
	{
	case BR_REG (0):
	  gcc_assert (!current_frame_info.reg_save_b0);
<<<<<<< HEAD
	  fprintf (asm_out_file, "\t%s rp, %ld\n", saveop, off);
=======
	  if (unwind)
	    fprintf (asm_out_file, "\t%s rp, %ld\n", saveop, off);
>>>>>>> c355071f
	  return 1;

	case PR_REG (0):
	  gcc_assert (!current_frame_info.reg_save_pr);
<<<<<<< HEAD
	  fprintf (asm_out_file, "\t%s pr, %ld\n", saveop, off);
=======
	  if (unwind)
	    fprintf (asm_out_file, "\t%s pr, %ld\n", saveop, off);
>>>>>>> c355071f
	  return 1;

	case AR_LC_REGNUM:
	  gcc_assert (!current_frame_info.reg_save_ar_lc);
<<<<<<< HEAD
	  fprintf (asm_out_file, "\t%s ar.lc, %ld\n", saveop, off);
=======
	  if (unwind)
	    fprintf (asm_out_file, "\t%s ar.lc, %ld\n", saveop, off);
>>>>>>> c355071f
	  return 1;

	case AR_PFS_REGNUM:
	  gcc_assert (!current_frame_info.reg_save_ar_pfs);
<<<<<<< HEAD
	  fprintf (asm_out_file, "\t%s ar.pfs, %ld\n", saveop, off);
=======
	  if (unwind)
	    fprintf (asm_out_file, "\t%s ar.pfs, %ld\n", saveop, off);
>>>>>>> c355071f
	  return 1;

	case AR_UNAT_REGNUM:
	  gcc_assert (!current_frame_info.reg_save_ar_unat);
<<<<<<< HEAD
	  fprintf (asm_out_file, "\t%s ar.unat, %ld\n", saveop, off);
=======
	  if (unwind)
	    fprintf (asm_out_file, "\t%s ar.unat, %ld\n", saveop, off);
>>>>>>> c355071f
	  return 1;

	case GR_REG (4):
	case GR_REG (5):
	case GR_REG (6):
	case GR_REG (7):
	  if (unwind)
	    fprintf (asm_out_file, "\t.save.g 0x%x\n",
		     1 << (src_regno - GR_REG (4)));
	  return 1;

	case BR_REG (1):
	case BR_REG (2):
	case BR_REG (3):
	case BR_REG (4):
	case BR_REG (5):
	  if (unwind)
	    fprintf (asm_out_file, "\t.save.b 0x%x\n",
		     1 << (src_regno - BR_REG (1)));
	  return 1;

	case FR_REG (2):
	case FR_REG (3):
	case FR_REG (4):
	case FR_REG (5):
	  if (unwind)
	    fprintf (asm_out_file, "\t.save.f 0x%x\n",
		     1 << (src_regno - FR_REG (2)));
	  return 1;

	case FR_REG (16): case FR_REG (17): case FR_REG (18): case FR_REG (19):
	case FR_REG (20): case FR_REG (21): case FR_REG (22): case FR_REG (23):
	case FR_REG (24): case FR_REG (25): case FR_REG (26): case FR_REG (27):
	case FR_REG (28): case FR_REG (29): case FR_REG (30): case FR_REG (31):
	  if (unwind)
	    fprintf (asm_out_file, "\t.save.gf 0x0, 0x%x\n",
		     1 << (src_regno - FR_REG (12)));
	  return 1;

	default:
	  return 0;
	}
    }

  return 0;
}


/* This function looks at a single insn and emits any directives
   required to unwind this insn.  */
void
process_for_unwind_directive (FILE *asm_out_file, rtx insn)
{
  bool unwind = (flag_unwind_tables
		 || (flag_exceptions && !USING_SJLJ_EXCEPTIONS));
  bool frame = dwarf2out_do_frame ();

  if (unwind || frame)
    {
      rtx pat;

      if (GET_CODE (insn) == NOTE
	  && NOTE_LINE_NUMBER (insn) == NOTE_INSN_BASIC_BLOCK)
	{
	  last_block = NOTE_BASIC_BLOCK (insn)->next_bb == EXIT_BLOCK_PTR;

	  /* Restore unwind state from immediately before the epilogue.  */
	  if (need_copy_state)
	    {
<<<<<<< HEAD
	      fprintf (asm_out_file, "\t.body\n");
	      fprintf (asm_out_file, "\t.copy_state %d\n",
		       cfun->machine->state_num);
=======
	      if (unwind)
		{
		  fprintf (asm_out_file, "\t.body\n");
		  fprintf (asm_out_file, "\t.copy_state %d\n",
			   cfun->machine->state_num);
		}
	      if (IA64_CHANGE_CFA_IN_EPILOGUE && frame)
		ia64_dwarf2out_def_steady_cfa (insn);
>>>>>>> c355071f
	      need_copy_state = false;
	    }
	}

      if (GET_CODE (insn) == NOTE || ! RTX_FRAME_RELATED_P (insn))
	return;

      pat = find_reg_note (insn, REG_FRAME_RELATED_EXPR, NULL_RTX);
      if (pat)
	pat = XEXP (pat, 0);
      else
	pat = PATTERN (insn);

      switch (GET_CODE (pat))
        {
	case SET:
	  process_set (asm_out_file, pat, insn, unwind, frame);
	  break;

	case PARALLEL:
	  {
	    int par_index;
	    int limit = XVECLEN (pat, 0);
	    for (par_index = 0; par_index < limit; par_index++)
	      {
		rtx x = XVECEXP (pat, 0, par_index);
		if (GET_CODE (x) == SET)
		  process_set (asm_out_file, x, insn, unwind, frame);
	      }
	    break;
	  }

	default:
	  gcc_unreachable ();
	}
    }
}


enum ia64_builtins
{
  IA64_BUILTIN_BSP,
<<<<<<< HEAD
  IA64_BUILTIN_FLUSHRS,
  IA64_BUILTIN_PMPY_R,
  IA64_BUILTIN_PMPY_L
=======
  IA64_BUILTIN_FLUSHRS
>>>>>>> c355071f
};

void
ia64_init_builtins (void)
{
  tree fpreg_type;
  tree float80_type;
  tree v4hi_type_node, pmpy_type_node;

  /* The __fpreg type.  */
  fpreg_type = make_node (REAL_TYPE);
  TYPE_PRECISION (fpreg_type) = 82;
  layout_type (fpreg_type);
  (*lang_hooks.types.register_builtin_type) (fpreg_type, "__fpreg");

  /* The __float80 type.  */
  float80_type = make_node (REAL_TYPE);
  TYPE_PRECISION (float80_type) = 80;
  layout_type (float80_type);
  (*lang_hooks.types.register_builtin_type) (float80_type, "__float80");

  /* The __float128 type.  */
  if (!TARGET_HPUX)
    {
      tree float128_type = make_node (REAL_TYPE);
      TYPE_PRECISION (float128_type) = 128;
      layout_type (float128_type);
      (*lang_hooks.types.register_builtin_type) (float128_type, "__float128");
    }
  else
    /* Under HPUX, this is a synonym for "long double".  */
    (*lang_hooks.types.register_builtin_type) (long_double_type_node,
					       "__float128");

#define def_builtin(name, type, code)					\
<<<<<<< HEAD
  lang_hooks.builtin_function ((name), (type), (code), BUILT_IN_MD,	\
			       NULL, NULL_TREE)
=======
  add_builtin_function ((name), (type), (code), BUILT_IN_MD,	\
		       NULL, NULL_TREE)
>>>>>>> c355071f

  def_builtin ("__builtin_ia64_bsp",
	       build_function_type (ptr_type_node, void_list_node),
	       IA64_BUILTIN_BSP);

  def_builtin ("__builtin_ia64_flushrs",
	       build_function_type (void_type_node, void_list_node),
	       IA64_BUILTIN_FLUSHRS);

<<<<<<< HEAD
  v4hi_type_node = build_vector_type_for_mode (intHI_type_node, V4HImode);
  pmpy_type_node = build_function_type_list (v4hi_type_node, v4hi_type_node,
					     v4hi_type_node, NULL_TREE);

  builtin_ia64_pmpy_r = 
    def_builtin ("__builtin_ia64_pmpy_r", pmpy_type_node, IA64_BUILTIN_PMPY_R);
  builtin_ia64_pmpy_l = 
    def_builtin ("__builtin_ia64_pmpy_l", pmpy_type_node, IA64_BUILTIN_PMPY_L);

=======
>>>>>>> c355071f
#undef def_builtin
}

rtx
ia64_expand_builtin (tree exp, rtx target, rtx subtarget ATTRIBUTE_UNUSED,
		     enum machine_mode mode ATTRIBUTE_UNUSED,
		     int ignore ATTRIBUTE_UNUSED)
{
  tree fndecl = TREE_OPERAND (TREE_OPERAND (exp, 0), 0);
  unsigned int fcode = DECL_FUNCTION_CODE (fndecl);

  switch (fcode)
    {
    case IA64_BUILTIN_BSP:
      if (! target || ! register_operand (target, DImode))
	target = gen_reg_rtx (DImode);
      emit_insn (gen_bsp_value (target));
#ifdef POINTERS_EXTEND_UNSIGNED
      target = convert_memory_address (ptr_mode, target);
#endif
      return target;

    case IA64_BUILTIN_FLUSHRS:
      emit_insn (gen_flushrs ());
      return const0_rtx;

<<<<<<< HEAD
    case IA64_BUILTIN_PMPY_R:
    case IA64_BUILTIN_PMPY_L:
      {
	tree arg1, arg2;
	rtx op1, op2, insn;

	arg1 = TREE_VALUE (TREE_OPERAND (exp, 1));
	arg2 = TREE_VALUE (TREE_CHAIN (TREE_OPERAND (exp, 1)));
	op1 = expand_expr (arg1, NULL_RTX, V4HImode, EXPAND_NORMAL);
	op2 = expand_expr (arg2, NULL_RTX, V4HImode, EXPAND_NORMAL);
	op1 = force_reg (V4HImode, op1);
	op2 = force_reg (V4HImode, op2);
	if (target == 0 || !gr_register_operand (target, V4HImode))
	  target= gen_reg_rtx (V4HImode);
  
	if (fcode == IA64_BUILTIN_PMPY_R)
	  insn = gen_pmpy2_r (target, op1, op2);
	else
	  insn = gen_pmpy2_l (target, op1, op2);
	emit_insn (insn);

	return target;
      }

=======
>>>>>>> c355071f
    default:
      break;
    }

  return NULL_RTX;
}

/* For the HP-UX IA64 aggregate parameters are passed stored in the
   most significant bits of the stack slot.  */

enum direction
ia64_hpux_function_arg_padding (enum machine_mode mode, tree type)
{
   /* Exception to normal case for structures/unions/etc.  */

   if (type && AGGREGATE_TYPE_P (type)
       && int_size_in_bytes (type) < UNITS_PER_WORD)
     return upward;

   /* Fall back to the default.  */
   return DEFAULT_FUNCTION_ARG_PADDING (mode, type);
}

/* Emit text to declare externally defined variables and functions, because
   the Intel assembler does not support undefined externals.  */

void
ia64_asm_output_external (FILE *file, tree decl, const char *name)
{
  /* We output the name if and only if TREE_SYMBOL_REFERENCED is
     set in order to avoid putting out names that are never really
     used. */
  if (TREE_SYMBOL_REFERENCED (DECL_ASSEMBLER_NAME (decl)))
    {
<<<<<<< HEAD
      tree decl = p->decl;
      tree id = DECL_ASSEMBLER_NAME (decl);

      gcc_assert (id);

      if (!TREE_ASM_WRITTEN (decl) && TREE_SYMBOL_REFERENCED (id))
        {
	  const char *name = XSTR (XEXP (DECL_RTL (decl), 0), 0);
=======
      /* maybe_assemble_visibility will return 1 if the assembler
	 visibility directive is output.  */
      int need_visibility = ((*targetm.binds_local_p) (decl)
			     && maybe_assemble_visibility (decl));
>>>>>>> c355071f

      /* GNU as does not need anything here, but the HP linker does
	 need something for external functions.  */
      if ((TARGET_HPUX_LD || !TARGET_GNU_AS)
	  && TREE_CODE (decl) == FUNCTION_DECL)
	{
	  ASM_OUTPUT_TYPE_DIRECTIVE (file, name, "function");
	  (*targetm.asm_out.globalize_label) (file, name);
	}
      else if (need_visibility && !TARGET_GNU_AS)
	(*targetm.asm_out.globalize_label) (file, name);
    }
}

/* Set SImode div/mod functions, init_integral_libfuncs only initializes
   modes of word_mode and larger.  Rename the TFmode libfuncs using the
   HPUX conventions. __divtf3 is used for XFmode. We need to keep it for
   backward compatibility. */

static void
ia64_init_libfuncs (void)
{
  set_optab_libfunc (sdiv_optab, SImode, "__divsi3");
  set_optab_libfunc (udiv_optab, SImode, "__udivsi3");
  set_optab_libfunc (smod_optab, SImode, "__modsi3");
  set_optab_libfunc (umod_optab, SImode, "__umodsi3");

  set_optab_libfunc (add_optab, TFmode, "_U_Qfadd");
  set_optab_libfunc (sub_optab, TFmode, "_U_Qfsub");
  set_optab_libfunc (smul_optab, TFmode, "_U_Qfmpy");
  set_optab_libfunc (sdiv_optab, TFmode, "_U_Qfdiv");
  set_optab_libfunc (neg_optab, TFmode, "_U_Qfneg");

  set_conv_libfunc (sext_optab, TFmode, SFmode, "_U_Qfcnvff_sgl_to_quad");
  set_conv_libfunc (sext_optab, TFmode, DFmode, "_U_Qfcnvff_dbl_to_quad");
  set_conv_libfunc (sext_optab, TFmode, XFmode, "_U_Qfcnvff_f80_to_quad");
  set_conv_libfunc (trunc_optab, SFmode, TFmode, "_U_Qfcnvff_quad_to_sgl");
  set_conv_libfunc (trunc_optab, DFmode, TFmode, "_U_Qfcnvff_quad_to_dbl");
  set_conv_libfunc (trunc_optab, XFmode, TFmode, "_U_Qfcnvff_quad_to_f80");

  set_conv_libfunc (sfix_optab, SImode, TFmode, "_U_Qfcnvfxt_quad_to_sgl");
  set_conv_libfunc (sfix_optab, DImode, TFmode, "_U_Qfcnvfxt_quad_to_dbl");
  set_conv_libfunc (sfix_optab, TImode, TFmode, "_U_Qfcnvfxt_quad_to_quad");
  set_conv_libfunc (ufix_optab, SImode, TFmode, "_U_Qfcnvfxut_quad_to_sgl");
  set_conv_libfunc (ufix_optab, DImode, TFmode, "_U_Qfcnvfxut_quad_to_dbl");

  set_conv_libfunc (sfloat_optab, TFmode, SImode, "_U_Qfcnvxf_sgl_to_quad");
  set_conv_libfunc (sfloat_optab, TFmode, DImode, "_U_Qfcnvxf_dbl_to_quad");
  set_conv_libfunc (sfloat_optab, TFmode, TImode, "_U_Qfcnvxf_quad_to_quad");
  /* HP-UX 11.23 libc does not have a function for unsigned
     SImode-to-TFmode conversion.  */
  set_conv_libfunc (ufloat_optab, TFmode, DImode, "_U_Qfcnvxuf_dbl_to_quad");
}

/* Rename all the TFmode libfuncs using the HPUX conventions.  */

static void
ia64_hpux_init_libfuncs (void)
{
  ia64_init_libfuncs ();

  /* The HP SI millicode division and mod functions expect DI arguments.
     By turning them off completely we avoid using both libgcc and the
     non-standard millicode routines and use the HP DI millicode routines
     instead.  */

  set_optab_libfunc (sdiv_optab, SImode, 0);
  set_optab_libfunc (udiv_optab, SImode, 0);
  set_optab_libfunc (smod_optab, SImode, 0);
  set_optab_libfunc (umod_optab, SImode, 0);

  set_optab_libfunc (sdiv_optab, DImode, "__milli_divI");
  set_optab_libfunc (udiv_optab, DImode, "__milli_divU");
  set_optab_libfunc (smod_optab, DImode, "__milli_remI");
  set_optab_libfunc (umod_optab, DImode, "__milli_remU");

  /* HP-UX libc has TF min/max/abs routines in it.  */
  set_optab_libfunc (smin_optab, TFmode, "_U_Qfmin");
  set_optab_libfunc (smax_optab, TFmode, "_U_Qfmax");
  set_optab_libfunc (abs_optab, TFmode, "_U_Qfabs");

  /* ia64_expand_compare uses this.  */
  cmptf_libfunc = init_one_libfunc ("_U_Qfcmp");

  /* These should never be used.  */
  set_optab_libfunc (eq_optab, TFmode, 0);
  set_optab_libfunc (ne_optab, TFmode, 0);
  set_optab_libfunc (gt_optab, TFmode, 0);
  set_optab_libfunc (ge_optab, TFmode, 0);
  set_optab_libfunc (lt_optab, TFmode, 0);
  set_optab_libfunc (le_optab, TFmode, 0);
}

/* Rename the division and modulus functions in VMS.  */

static void
ia64_vms_init_libfuncs (void)
{
  set_optab_libfunc (sdiv_optab, SImode, "OTS$DIV_I");
  set_optab_libfunc (sdiv_optab, DImode, "OTS$DIV_L");
  set_optab_libfunc (udiv_optab, SImode, "OTS$DIV_UI");
  set_optab_libfunc (udiv_optab, DImode, "OTS$DIV_UL");
  set_optab_libfunc (smod_optab, SImode, "OTS$REM_I");
  set_optab_libfunc (smod_optab, DImode, "OTS$REM_L");
  set_optab_libfunc (umod_optab, SImode, "OTS$REM_UI");
  set_optab_libfunc (umod_optab, DImode, "OTS$REM_UL");
}

/* Rename the TFmode libfuncs available from soft-fp in glibc using
   the HPUX conventions.  */

static void
ia64_sysv4_init_libfuncs (void)
{
  ia64_init_libfuncs ();

  /* These functions are not part of the HPUX TFmode interface.  We
     use them instead of _U_Qfcmp, which doesn't work the way we
     expect.  */
  set_optab_libfunc (eq_optab, TFmode, "_U_Qfeq");
  set_optab_libfunc (ne_optab, TFmode, "_U_Qfne");
  set_optab_libfunc (gt_optab, TFmode, "_U_Qfgt");
  set_optab_libfunc (ge_optab, TFmode, "_U_Qfge");
  set_optab_libfunc (lt_optab, TFmode, "_U_Qflt");
  set_optab_libfunc (le_optab, TFmode, "_U_Qfle");

  /* We leave out _U_Qfmin, _U_Qfmax and _U_Qfabs since soft-fp in
     glibc doesn't have them.  */
}

/* Return the section to use for X.  The only special thing we do here
   is to honor small data.  */

static section *
ia64_select_rtx_section (enum machine_mode mode, rtx x,
			 unsigned HOST_WIDE_INT align)
{
  if (GET_MODE_SIZE (mode) > 0
<<<<<<< HEAD
      && GET_MODE_SIZE (mode) <= ia64_section_threshold)
=======
      && GET_MODE_SIZE (mode) <= ia64_section_threshold
      && !TARGET_NO_SDATA)
>>>>>>> c355071f
    return sdata_section;
  else
    return default_elf_select_rtx_section (mode, x, align);
}

/* It is illegal to have relocations in shared segments on AIX and HPUX.
   Pretend flag_pic is always set.  */

static section *
ia64_rwreloc_select_section (tree exp, int reloc, unsigned HOST_WIDE_INT align)
{
  return default_elf_select_section_1 (exp, reloc, align, true);
}

static void
ia64_rwreloc_unique_section (tree decl, int reloc)
{
  default_unique_section_1 (decl, reloc, true);
}

static section *
ia64_rwreloc_select_rtx_section (enum machine_mode mode, rtx x,
				 unsigned HOST_WIDE_INT align)
{
  section *sect;
  int save_pic = flag_pic;
  flag_pic = 1;
  sect = ia64_select_rtx_section (mode, x, align);
  flag_pic = save_pic;
  return sect;
}

#ifndef TARGET_RWRELOC
#define TARGET_RWRELOC flag_pic
#endif

static unsigned int
ia64_section_type_flags (tree decl, const char *name, int reloc)
{
  unsigned int flags = 0;

  if (strcmp (name, ".sdata") == 0
      || strncmp (name, ".sdata.", 7) == 0
      || strncmp (name, ".gnu.linkonce.s.", 16) == 0
      || strncmp (name, ".sdata2.", 8) == 0
      || strncmp (name, ".gnu.linkonce.s2.", 17) == 0
      || strcmp (name, ".sbss") == 0
      || strncmp (name, ".sbss.", 6) == 0
      || strncmp (name, ".gnu.linkonce.sb.", 17) == 0)
    flags = SECTION_SMALL;

  flags |= default_section_type_flags_1 (decl, name, reloc, TARGET_RWRELOC);
  return flags;
}

/* Returns true if FNTYPE (a FUNCTION_TYPE or a METHOD_TYPE) returns a
   structure type and that the address of that type should be passed
   in out0, rather than in r8.  */

static bool
ia64_struct_retval_addr_is_first_parm_p (tree fntype)
{
  tree ret_type = TREE_TYPE (fntype);

  /* The Itanium C++ ABI requires that out0, rather than r8, be used
     as the structure return address parameter, if the return value
     type has a non-trivial copy constructor or destructor.  It is not
     clear if this same convention should be used for other
     programming languages.  Until G++ 3.4, we incorrectly used r8 for
     these return values.  */
  return (abi_version_at_least (2)
	  && ret_type
	  && TYPE_MODE (ret_type) == BLKmode 
	  && TREE_ADDRESSABLE (ret_type)
	  && strcmp (lang_hooks.name, "GNU C++") == 0);
}

/* Output the assembler code for a thunk function.  THUNK_DECL is the
   declaration for the thunk function itself, FUNCTION is the decl for
   the target function.  DELTA is an immediate constant offset to be
   added to THIS.  If VCALL_OFFSET is nonzero, the word at
   *(*this + vcall_offset) should be added to THIS.  */

static void
ia64_output_mi_thunk (FILE *file, tree thunk ATTRIBUTE_UNUSED,
		      HOST_WIDE_INT delta, HOST_WIDE_INT vcall_offset,
		      tree function)
{
  rtx this, insn, funexp;
  unsigned int this_parmno;
  unsigned int this_regno;

  reload_completed = 1;
  epilogue_completed = 1;
  no_new_pseudos = 1;
  reset_block_changes ();

  /* Set things up as ia64_expand_prologue might.  */
  last_scratch_gr_reg = 15;

  memset (&current_frame_info, 0, sizeof (current_frame_info));
  current_frame_info.spill_cfa_off = -16;
  current_frame_info.n_input_regs = 1;
  current_frame_info.need_regstk = (TARGET_REG_NAMES != 0);

  /* Mark the end of the (empty) prologue.  */
  emit_note (NOTE_INSN_PROLOGUE_END);

  /* Figure out whether "this" will be the first parameter (the
     typical case) or the second parameter (as happens when the
     virtual function returns certain class objects).  */
  this_parmno
    = (ia64_struct_retval_addr_is_first_parm_p (TREE_TYPE (thunk))
       ? 1 : 0);
  this_regno = IN_REG (this_parmno);
  if (!TARGET_REG_NAMES)
    reg_names[this_regno] = ia64_reg_numbers[this_parmno];

  this = gen_rtx_REG (Pmode, this_regno);
  if (TARGET_ILP32)
    {
      rtx tmp = gen_rtx_REG (ptr_mode, this_regno);
      REG_POINTER (tmp) = 1;
      if (delta && CONST_OK_FOR_I (delta))
	{
	  emit_insn (gen_ptr_extend_plus_imm (this, tmp, GEN_INT (delta)));
	  delta = 0;
	}
      else
	emit_insn (gen_ptr_extend (this, tmp));
    }

  /* Apply the constant offset, if required.  */
  if (delta)
    {
      rtx delta_rtx = GEN_INT (delta);

      if (!CONST_OK_FOR_I (delta))
	{
	  rtx tmp = gen_rtx_REG (Pmode, 2);
	  emit_move_insn (tmp, delta_rtx);
	  delta_rtx = tmp;
	}
      emit_insn (gen_adddi3 (this, this, delta_rtx));
    }

  /* Apply the offset from the vtable, if required.  */
  if (vcall_offset)
    {
      rtx vcall_offset_rtx = GEN_INT (vcall_offset);
      rtx tmp = gen_rtx_REG (Pmode, 2);

      if (TARGET_ILP32)
	{
	  rtx t = gen_rtx_REG (ptr_mode, 2);
	  REG_POINTER (t) = 1;
	  emit_move_insn (t, gen_rtx_MEM (ptr_mode, this));
	  if (CONST_OK_FOR_I (vcall_offset))
	    {
	      emit_insn (gen_ptr_extend_plus_imm (tmp, t, 
						  vcall_offset_rtx));
	      vcall_offset = 0;
	    }
	  else
	    emit_insn (gen_ptr_extend (tmp, t));
	}
      else
	emit_move_insn (tmp, gen_rtx_MEM (Pmode, this));

      if (vcall_offset)
	{
	  if (!CONST_OK_FOR_J (vcall_offset))
	    {
	      rtx tmp2 = gen_rtx_REG (Pmode, next_scratch_gr_reg ());
	      emit_move_insn (tmp2, vcall_offset_rtx);
	      vcall_offset_rtx = tmp2;
	    }
	  emit_insn (gen_adddi3 (tmp, tmp, vcall_offset_rtx));
	}

      if (TARGET_ILP32)
	emit_move_insn (gen_rtx_REG (ptr_mode, 2), 
			gen_rtx_MEM (ptr_mode, tmp));
      else
	emit_move_insn (tmp, gen_rtx_MEM (Pmode, tmp));

      emit_insn (gen_adddi3 (this, this, tmp));
    }

  /* Generate a tail call to the target function.  */
  if (! TREE_USED (function))
    {
      assemble_external (function);
      TREE_USED (function) = 1;
    }
  funexp = XEXP (DECL_RTL (function), 0);
  funexp = gen_rtx_MEM (FUNCTION_MODE, funexp);
  ia64_expand_call (NULL_RTX, funexp, NULL_RTX, 1);
  insn = get_last_insn ();
  SIBLING_CALL_P (insn) = 1;

  /* Code generation for calls relies on splitting.  */
  reload_completed = 1;
  epilogue_completed = 1;
  try_split (PATTERN (insn), insn, 0);

  emit_barrier ();

  /* Run just enough of rest_of_compilation to get the insns emitted.
     There's not really enough bulk here to make other passes such as
     instruction scheduling worth while.  Note that use_thunk calls
     assemble_start_function and assemble_end_function.  */

  insn_locators_initialize ();
  emit_all_insn_group_barriers (NULL);
  insn = get_insns ();
  shorten_branches (insn);
  final_start_function (insn, file, 1);
  final (insn, file, 1);
  final_end_function ();

  reload_completed = 0;
  epilogue_completed = 0;
  no_new_pseudos = 0;
}

/* Worker function for TARGET_STRUCT_VALUE_RTX.  */

static rtx
ia64_struct_value_rtx (tree fntype,
		       int incoming ATTRIBUTE_UNUSED)
{
  if (fntype && ia64_struct_retval_addr_is_first_parm_p (fntype))
    return NULL_RTX;
  return gen_rtx_REG (Pmode, GR_REG (8));
}

static bool
ia64_scalar_mode_supported_p (enum machine_mode mode)
{
  switch (mode)
    {
    case QImode:
    case HImode:
    case SImode:
    case DImode:
    case TImode:
      return true;

    case SFmode:
    case DFmode:
    case XFmode:
    case RFmode:
      return true;

    case TFmode:
      return TARGET_HPUX;

    default:
      return false;
    }
}

static bool
ia64_vector_mode_supported_p (enum machine_mode mode)
{
  switch (mode)
    {
    case V8QImode:
    case V4HImode:
    case V2SImode:
      return true;

    case V2SFmode:
      return true;

    default:
      return false;
    }
}

/* Implement the FUNCTION_PROFILER macro.  */

void
ia64_output_function_profiler (FILE *file, int labelno)
{
  bool indirect_call;

  /* If the function needs a static chain and the static chain
     register is r15, we use an indirect call so as to bypass
     the PLT stub in case the executable is dynamically linked,
     because the stub clobbers r15 as per 5.3.6 of the psABI.
     We don't need to do that in non canonical PIC mode.  */

  if (cfun->static_chain_decl && !TARGET_NO_PIC && !TARGET_AUTO_PIC)
    {
      gcc_assert (STATIC_CHAIN_REGNUM == 15);
      indirect_call = true;
    }
  else
    indirect_call = false;

  if (TARGET_GNU_AS)
    fputs ("\t.prologue 4, r40\n", file);
  else
    fputs ("\t.prologue\n\t.save ar.pfs, r40\n", file);
  fputs ("\talloc out0 = ar.pfs, 8, 0, 4, 0\n", file);

  if (NO_PROFILE_COUNTERS)
    fputs ("\tmov out3 = r0\n", file);
  else
    {
      char buf[20];
      ASM_GENERATE_INTERNAL_LABEL (buf, "LP", labelno);

      if (TARGET_AUTO_PIC)
	fputs ("\tmovl out3 = @gprel(", file);
      else
	fputs ("\taddl out3 = @ltoff(", file);
      assemble_name (file, buf);
      if (TARGET_AUTO_PIC)
	fputs (")\n", file);
      else
	fputs ("), r1\n", file);
    }

  if (indirect_call)
    fputs ("\taddl r14 = @ltoff(@fptr(_mcount)), r1\n", file);
  fputs ("\t;;\n", file);

  fputs ("\t.save rp, r42\n", file);
  fputs ("\tmov out2 = b0\n", file);
  if (indirect_call)
    fputs ("\tld8 r14 = [r14]\n\t;;\n", file);
  fputs ("\t.body\n", file);
  fputs ("\tmov out1 = r1\n", file);
  if (indirect_call)
    {
      fputs ("\tld8 r16 = [r14], 8\n\t;;\n", file);
      fputs ("\tmov b6 = r16\n", file);
      fputs ("\tld8 r1 = [r14]\n", file);
      fputs ("\tbr.call.sptk.many b0 = b6\n\t;;\n", file);
    }
  else
    fputs ("\tbr.call.sptk.many b0 = _mcount\n\t;;\n", file);
}

static GTY(()) rtx mcount_func_rtx;
static rtx
gen_mcount_func_rtx (void)
{
  if (!mcount_func_rtx)
    mcount_func_rtx = init_one_libfunc ("_mcount");
  return mcount_func_rtx;
}

void
ia64_profile_hook (int labelno)
{
  rtx label, ip;

  if (NO_PROFILE_COUNTERS)
    label = const0_rtx;
  else
    {
      char buf[30];
      const char *label_name;
      ASM_GENERATE_INTERNAL_LABEL (buf, "LP", labelno);
      label_name = (*targetm.strip_name_encoding) (ggc_strdup (buf));
      label = gen_rtx_SYMBOL_REF (Pmode, label_name);
      SYMBOL_REF_FLAGS (label) = SYMBOL_FLAG_LOCAL;
    }
  ip = gen_reg_rtx (Pmode);
  emit_insn (gen_ip_value (ip));
  emit_library_call (gen_mcount_func_rtx (), LCT_NORMAL,
                     VOIDmode, 3,
		     gen_rtx_REG (Pmode, BR_REG (0)), Pmode,
		     ip, Pmode,
		     label, Pmode);
}

/* Return the mangling of TYPE if it is an extended fundamental type.  */

static const char *
ia64_mangle_fundamental_type (tree type)
{
  /* On HP-UX, "long double" is mangled as "e" so __float128 is
     mangled as "e".  */
  if (!TARGET_HPUX && TYPE_MODE (type) == TFmode)
    return "g";
  /* On HP-UX, "e" is not available as a mangling of __float80 so use
     an extended mangling.  Elsewhere, "e" is available since long
     double is 80 bits.  */
  if (TYPE_MODE (type) == XFmode)
    return TARGET_HPUX ? "u9__float80" : "e";
  if (TYPE_MODE (type) == RFmode)
    return "u7__fpreg";
  return NULL;
}

/* Return the diagnostic message string if conversion from FROMTYPE to
   TOTYPE is not allowed, NULL otherwise.  */
static const char *
ia64_invalid_conversion (tree fromtype, tree totype)
{
  /* Reject nontrivial conversion to or from __fpreg.  */
  if (TYPE_MODE (fromtype) == RFmode
      && TYPE_MODE (totype) != RFmode
      && TYPE_MODE (totype) != VOIDmode)
    return N_("invalid conversion from %<__fpreg%>");
  if (TYPE_MODE (totype) == RFmode
      && TYPE_MODE (fromtype) != RFmode)
    return N_("invalid conversion to %<__fpreg%>");
  return NULL;
}

/* Return the diagnostic message string if the unary operation OP is
   not permitted on TYPE, NULL otherwise.  */
static const char *
ia64_invalid_unary_op (int op, tree type)
{
  /* Reject operations on __fpreg other than unary + or &.  */
  if (TYPE_MODE (type) == RFmode
      && op != CONVERT_EXPR
      && op != ADDR_EXPR)
    return N_("invalid operation on %<__fpreg%>");
  return NULL;
}

/* Return the diagnostic message string if the binary operation OP is
   not permitted on TYPE1 and TYPE2, NULL otherwise.  */
static const char *
ia64_invalid_binary_op (int op ATTRIBUTE_UNUSED, tree type1, tree type2)
{
  /* Reject operations on __fpreg.  */
  if (TYPE_MODE (type1) == RFmode || TYPE_MODE (type2) == RFmode)
    return N_("invalid operation on %<__fpreg%>");
  return NULL;
}

<<<<<<< HEAD
=======
/* Implement overriding of the optimization options.  */
void
ia64_optimization_options (int level ATTRIBUTE_UNUSED,
                           int size ATTRIBUTE_UNUSED)
{
  /* Let the scheduler form additional regions.  */
  set_param_value ("max-sched-extend-regions-iters", 2);

  /* Set the default values for cache-related parameters.  */
  set_param_value ("simultaneous-prefetches", 6);
  set_param_value ("l1-cache-line-size", 32);

}

>>>>>>> c355071f
#include "gt-ia64.h"<|MERGE_RESOLUTION|>--- conflicted
+++ resolved
@@ -1,9 +1,5 @@
 /* Definitions of target machine for GNU compiler.
-<<<<<<< HEAD
-   Copyright (C) 1999, 2000, 2001, 2002, 2003, 2004, 2005
-=======
    Copyright (C) 1999, 2000, 2001, 2002, 2003, 2004, 2005, 2006
->>>>>>> c355071f
    Free Software Foundation, Inc.
    Contributed by James E. Wilson <wilson@cygnus.com> and
 		  David Mosberger <davidm@hpl.hp.com>.
@@ -57,11 +53,8 @@
 #include "cfglayout.h"
 #include "tree-gimple.h"
 #include "intl.h"
-<<<<<<< HEAD
-=======
 #include "debug.h"
 #include "params.h"
->>>>>>> c355071f
 
 /* This is used for communication between ASM_OUTPUT_LABEL and
    ASM_OUTPUT_LABELREF.  */
@@ -210,13 +203,8 @@
 static void emit_predicate_relation_info (void);
 static void ia64_reorg (void);
 static bool ia64_in_small_data_p (tree);
-<<<<<<< HEAD
-static void process_epilogue (void);
-static int process_set (FILE *, rtx);
-=======
 static void process_epilogue (FILE *, rtx, bool, bool);
 static int process_set (FILE *, rtx, rtx, bool, bool);
->>>>>>> c355071f
 
 static bool ia64_assemble_integer (rtx, unsigned int, int);
 static void ia64_output_function_prologue (FILE *, HOST_WIDE_INT);
@@ -259,23 +247,10 @@
 static section *ia64_select_rtx_section (enum machine_mode, rtx,
 					 unsigned HOST_WIDE_INT);
 static void ia64_output_dwarf_dtprel (FILE *, int, rtx)
-<<<<<<< HEAD
      ATTRIBUTE_UNUSED;
 static section *ia64_rwreloc_select_section (tree, int, unsigned HOST_WIDE_INT)
      ATTRIBUTE_UNUSED;
 static void ia64_rwreloc_unique_section (tree, int)
-     ATTRIBUTE_UNUSED;
-static section *ia64_rwreloc_select_rtx_section (enum machine_mode, rtx,
-						 unsigned HOST_WIDE_INT)
-     ATTRIBUTE_UNUSED;
-static unsigned int ia64_section_type_flags (tree, const char *, int);
-static void ia64_hpux_add_extern_decl (tree decl)
-=======
-     ATTRIBUTE_UNUSED;
-static section *ia64_rwreloc_select_section (tree, int, unsigned HOST_WIDE_INT)
-     ATTRIBUTE_UNUSED;
-static void ia64_rwreloc_unique_section (tree, int)
->>>>>>> c355071f
      ATTRIBUTE_UNUSED;
 static section *ia64_rwreloc_select_rtx_section (enum machine_mode, rtx,
 						 unsigned HOST_WIDE_INT)
@@ -301,11 +276,6 @@
 static const char *ia64_invalid_conversion (tree, tree);
 static const char *ia64_invalid_unary_op (int, tree);
 static const char *ia64_invalid_binary_op (int, tree, tree);
-<<<<<<< HEAD
-static tree ia64_builtin_mul_widen_even (tree type);
-static tree ia64_builtin_mul_widen_odd (tree type);
-=======
->>>>>>> c355071f
  
 /* Table of valid machine attributes.  */
@@ -504,20 +474,6 @@
 #define TARGET_INVALID_UNARY_OP ia64_invalid_unary_op
 #undef TARGET_INVALID_BINARY_OP
 #define TARGET_INVALID_BINARY_OP ia64_invalid_binary_op
-<<<<<<< HEAD
-
-#undef TARGET_VECTORIZE_BUILTIN_EXTRACT_EVEN
-#define TARGET_VECTORIZE_BUILTIN_EXTRACT_EVEN \
-  interleave_vectorize_builtin_extract_even
-#undef TARGET_VECTORIZE_BUILTIN_EXTRACT_ODD
-#define TARGET_VECTORIZE_BUILTIN_EXTRACT_ODD \
-  interleave_vectorize_builtin_extract_odd
-#undef TARGET_VECTORIZE_BUILTIN_MUL_WIDEN_EVEN
-#define TARGET_VECTORIZE_BUILTIN_MUL_WIDEN_EVEN ia64_builtin_mul_widen_even
-#undef TARGET_VECTORIZE_BUILTIN_MUL_WIDEN_ODD
-#define TARGET_VECTORIZE_BUILTIN_MUL_WIDEN_ODD ia64_builtin_mul_widen_odd
-=======
->>>>>>> c355071f
 
 struct gcc_target targetm = TARGET_INITIALIZER;
 @@ -860,9 +816,6 @@
 
     case CONST:
     case SYMBOL_REF:
-<<<<<<< HEAD
-      return tls_symbolic_operand_type (x) == 0;
-=======
       /* ??? Short term workaround for PR 28490.  We must make the code here
 	 match the code in ia64_expand_move and move_operand, even though they
 	 are both technically wrong.  */
@@ -887,7 +840,6 @@
 	  return false;
 	}
       return false;
->>>>>>> c355071f
 
     case CONST_VECTOR:
       {
@@ -1153,7 +1105,6 @@
 	}
       else
 	op1 = sym;
-<<<<<<< HEAD
 
       if (reload_completed)
 	{
@@ -1165,19 +1116,6 @@
 
       if (addend)
 	{
-=======
-
-      if (reload_completed)
-	{
-	  /* We really should have taken care of this offset earlier.  */
-	  gcc_assert (addend == 0);
-	  if (ia64_expand_load_address (op0, op1))
-	    return NULL_RTX;
-	}
-
-      if (addend)
-	{
->>>>>>> c355071f
 	  rtx subtarget = no_new_pseudos ? op0 : gen_reg_rtx (mode);
 
 	  emit_insn (gen_rtx_SET (VOIDmode, subtarget, op1));
@@ -1684,7 +1622,6 @@
 
 /* Generate an integral vector comparison.  Return true if the condition has
    been reversed, and so the sense of the comparison should be inverted.  */
-<<<<<<< HEAD
 
 static bool
 ia64_expand_vecint_compare (enum rtx_code code, enum machine_mode mode,
@@ -1886,387 +1823,6 @@
   return true;
 }
 
-/* Sign or zero extend a vector, producing either high or low results.  */
-
-void
-ia64_expand_unpack (rtx operands[2], bool unsignedp, bool highp)
-{
-  enum machine_mode imode = GET_MODE (operands[1]);
-  rtx (*unpack)(rtx, rtx, rtx);
-  rtx se, dest;
-
-  switch (imode)
-    {
-    case V8QImode:
-      if (highp)
-	unpack = gen_vec_interleave_highv8qi;
-      else
-	unpack = gen_vec_interleave_lowv8qi;
-      break;
-    case V4HImode:
-      if (highp)
-	unpack = gen_vec_interleave_highv4hi;
-      else
-	unpack = gen_vec_interleave_lowv4hi;
-      break;
-    default:
-      gcc_unreachable ();
-    }
-
-  dest = gen_lowpart (imode, operands[0]);
-  if (unsignedp)
-    se = force_reg (imode, CONST0_RTX (imode));
-  else
-    {
-      bool neg;
-
-      se = gen_reg_rtx (imode);
-      neg = ia64_expand_vecint_compare (LT, imode, se, operands[1],
-					CONST0_RTX (imode));
-      gcc_assert (!neg);
-    }
-
-  emit_insn (unpack (dest, operands[1], se));
-}
-
-/* Emit an integral vector widening sum operations.  */
-
-void
-ia64_expand_widen_sum (rtx operands[3], bool unsignedp)
-{
-  rtx l, h, x, s;
-  enum machine_mode wmode, mode;
-  rtx (*unpack_l) (rtx, rtx, rtx);
-  rtx (*unpack_h) (rtx, rtx, rtx);
-  rtx (*plus) (rtx, rtx, rtx);
-
-  wmode = GET_MODE (operands[0]);
-  mode = GET_MODE (operands[1]);
-
-  switch (mode)
-    {
-    case V8QImode:
-      unpack_l = gen_vec_interleave_lowv8qi;
-      unpack_h = gen_vec_interleave_highv8qi;
-      plus = gen_addv4hi3;
-      break;
-    case V4HImode:
-      unpack_l = gen_vec_interleave_lowv4hi;
-      unpack_h = gen_vec_interleave_highv4hi;
-      plus = gen_addv2si3;
-      break;
-    default:
-      gcc_unreachable ();
-    }
-
-  /* Fill in x with the sign extension of each element in op1.  */
-  if (unsignedp)
-    x = CONST0_RTX (mode);
-  else
-    {
-      bool neg;
-
-      x = gen_reg_rtx (mode);
-
-      neg = ia64_expand_vecint_compare (LT, mode, x, operands[1],
-					CONST0_RTX (mode));
-      gcc_assert (!neg);
-    }
-
-  l = gen_reg_rtx (wmode);
-  h = gen_reg_rtx (wmode);
-  s = gen_reg_rtx (wmode);
-
-  emit_insn (unpack_l (gen_lowpart (mode, l), operands[1], x));
-  emit_insn (unpack_h (gen_lowpart (mode, h), operands[1], x));
-  emit_insn (plus (s, l, operands[2]));
-  emit_insn (plus (operands[0], h, s));
-}
-
-/* Emit a signed or unsigned V8QI dot product operation.  */
-
-void
-ia64_expand_dot_prod_v8qi (rtx operands[4], bool unsignedp)
-{
-  rtx l1, l2, h1, h2, x1, x2, p1, p2, p3, p4, s1, s2, s3;
-
-  /* Fill in x1 and x2 with the sign extension of each element.  */
-  if (unsignedp)
-    x1 = x2 = CONST0_RTX (V8QImode);
-  else
-    {
-      bool neg;
-
-      x1 = gen_reg_rtx (V8QImode);
-      x2 = gen_reg_rtx (V8QImode);
-
-      neg = ia64_expand_vecint_compare (LT, V8QImode, x1, operands[1],
-					CONST0_RTX (V8QImode));
-      gcc_assert (!neg);
-      neg = ia64_expand_vecint_compare (LT, V8QImode, x2, operands[2],
-					CONST0_RTX (V8QImode));
-      gcc_assert (!neg);
-    }
-
-  l1 = gen_reg_rtx (V4HImode);
-  l2 = gen_reg_rtx (V4HImode);
-  h1 = gen_reg_rtx (V4HImode);
-  h2 = gen_reg_rtx (V4HImode);
-
-  emit_insn (gen_vec_interleave_lowv8qi (gen_lowpart (V8QImode, l1),
-					 operands[1], x1));
-  emit_insn (gen_vec_interleave_lowv8qi (gen_lowpart (V8QImode, l2),
-					 operands[2], x2));
-  emit_insn (gen_vec_interleave_highv8qi (gen_lowpart (V8QImode, h1),
-					  operands[1], x1));
-  emit_insn (gen_vec_interleave_highv8qi (gen_lowpart (V8QImode, h2),
-					  operands[2], x2));
-
-  p1 = gen_reg_rtx (V2SImode);
-  p2 = gen_reg_rtx (V2SImode);
-  p3 = gen_reg_rtx (V2SImode);
-  p4 = gen_reg_rtx (V2SImode);
-  emit_insn (gen_pmpy2_r (p1, l1, l2));
-  emit_insn (gen_pmpy2_l (p2, l1, l2));
-  emit_insn (gen_pmpy2_r (p3, h1, h2));
-  emit_insn (gen_pmpy2_l (p4, h1, h2));
-
-  s1 = gen_reg_rtx (V2SImode);
-  s2 = gen_reg_rtx (V2SImode);
-  s3 = gen_reg_rtx (V2SImode);
-  emit_insn (gen_addv2si3 (s1, p1, p2));
-  emit_insn (gen_addv2si3 (s2, p3, p4));
-  emit_insn (gen_addv2si3 (s3, s1, operands[3]));
-  emit_insn (gen_addv2si3 (operands[0], s2, s3));
-}
-
-/* Implement the TARGET_VECTORIZE_BUILTIN_MUL_WIDEN_EVEN and
-   TARGET_VECTORIZE_BUILTIN_MUL_WIDEN_ODD hooks.  There is no tree code
-   for these operations, so we must create and use builtin functions.  */
-
-static GTY(()) tree builtin_ia64_pmpy_r;
-static GTY(()) tree builtin_ia64_pmpy_l;
-
-static tree
-ia64_builtin_mul_widen_even (tree type)
-{
-  if (TYPE_MODE (type) == V4HImode)
-    return builtin_ia64_pmpy_r;
-  return NULL;
-}
-
-static tree
-ia64_builtin_mul_widen_odd (tree type)
-{
-  if (TYPE_MODE (type) == V4HImode)
-    return builtin_ia64_pmpy_l;
-  return NULL;
-}
-
-/* Emit the appropriate sequence for a call.  */
-=======
->>>>>>> c355071f
-
-static bool
-ia64_expand_vecint_compare (enum rtx_code code, enum machine_mode mode,
-			    rtx dest, rtx op0, rtx op1)
-{
-  bool negate = false;
-  rtx x;
-
-  /* Canonicalize the comparison to EQ, GT, GTU.  */
-  switch (code)
-    {
-    case EQ:
-    case GT:
-    case GTU:
-      break;
-
-    case NE:
-    case LE:
-    case LEU:
-      code = reverse_condition (code);
-      negate = true;
-      break;
-
-    case GE:
-    case GEU:
-      code = reverse_condition (code);
-      negate = true;
-      /* FALLTHRU */
-
-    case LT:
-    case LTU:
-      code = swap_condition (code);
-      x = op0, op0 = op1, op1 = x;
-      break;
-
-    default:
-      gcc_unreachable ();
-    }
-
-  /* Unsigned parallel compare is not supported by the hardware.  Play some
-     tricks to turn this into a signed comparison against 0.  */
-  if (code == GTU)
-    {
-      switch (mode)
-	{
-	case V2SImode:
-	  {
-	    rtx t1, t2, mask;
-
-	    /* Perform a parallel modulo subtraction.  */
-	    t1 = gen_reg_rtx (V2SImode);
-	    emit_insn (gen_subv2si3 (t1, op0, op1));
-
-	    /* Extract the original sign bit of op0.  */
-	    mask = GEN_INT (-0x80000000);
-	    mask = gen_rtx_CONST_VECTOR (V2SImode, gen_rtvec (2, mask, mask));
-	    mask = force_reg (V2SImode, mask);
-	    t2 = gen_reg_rtx (V2SImode);
-	    emit_insn (gen_andv2si3 (t2, op0, mask));
-
-	    /* XOR it back into the result of the subtraction.  This results
-	       in the sign bit set iff we saw unsigned underflow.  */
-	    x = gen_reg_rtx (V2SImode);
-	    emit_insn (gen_xorv2si3 (x, t1, t2));
-
-	    code = GT;
-	    op0 = x;
-	    op1 = CONST0_RTX (mode);
-	  }
-	  break;
-
-	case V8QImode:
-	case V4HImode:
-	  /* Perform a parallel unsigned saturating subtraction.  */
-	  x = gen_reg_rtx (mode);
-	  emit_insn (gen_rtx_SET (VOIDmode, x,
-				  gen_rtx_US_MINUS (mode, op0, op1)));
-
-	  code = EQ;
-	  op0 = x;
-	  op1 = CONST0_RTX (mode);
-	  negate = !negate;
-	  break;
-
-	default:
-	  gcc_unreachable ();
-	}
-    }
-
-  x = gen_rtx_fmt_ee (code, mode, op0, op1);
-  emit_insn (gen_rtx_SET (VOIDmode, dest, x));
-
-  return negate;
-}
-
-/* Emit an integral vector conditional move.  */
-
-void
-ia64_expand_vecint_cmov (rtx operands[])
-{
-  enum machine_mode mode = GET_MODE (operands[0]);
-  enum rtx_code code = GET_CODE (operands[3]);
-  bool negate;
-  rtx cmp, x, ot, of;
-
-  cmp = gen_reg_rtx (mode);
-  negate = ia64_expand_vecint_compare (code, mode, cmp,
-				       operands[4], operands[5]);
-
-  ot = operands[1+negate];
-  of = operands[2-negate];
-
-  if (ot == CONST0_RTX (mode))
-    {
-      if (of == CONST0_RTX (mode))
-	{
-	  emit_move_insn (operands[0], ot);
-	  return;
-	}
-
-      x = gen_rtx_NOT (mode, cmp);
-      x = gen_rtx_AND (mode, x, of);
-      emit_insn (gen_rtx_SET (VOIDmode, operands[0], x));
-    }
-  else if (of == CONST0_RTX (mode))
-    {
-      x = gen_rtx_AND (mode, cmp, ot);
-      emit_insn (gen_rtx_SET (VOIDmode, operands[0], x));
-    }
-  else
-    {
-      rtx t, f;
-
-      t = gen_reg_rtx (mode);
-      x = gen_rtx_AND (mode, cmp, operands[1+negate]);
-      emit_insn (gen_rtx_SET (VOIDmode, t, x));
-
-      f = gen_reg_rtx (mode);
-      x = gen_rtx_NOT (mode, cmp);
-      x = gen_rtx_AND (mode, x, operands[2-negate]);
-      emit_insn (gen_rtx_SET (VOIDmode, f, x));
-
-      x = gen_rtx_IOR (mode, t, f);
-      emit_insn (gen_rtx_SET (VOIDmode, operands[0], x));
-    }
-}
-
-/* Emit an integral vector min or max operation.  Return true if all done.  */
-
-bool
-ia64_expand_vecint_minmax (enum rtx_code code, enum machine_mode mode,
-			   rtx operands[])
-{
-  rtx xops[6];
-
-  /* These four combinations are supported directly.  */
-  if (mode == V8QImode && (code == UMIN || code == UMAX))
-    return false;
-  if (mode == V4HImode && (code == SMIN || code == SMAX))
-    return false;
-
-  /* This combination can be implemented with only saturating subtraction.  */
-  if (mode == V4HImode && code == UMAX)
-    {
-      rtx x, tmp = gen_reg_rtx (mode);
-
-      x = gen_rtx_US_MINUS (mode, operands[1], operands[2]);
-      emit_insn (gen_rtx_SET (VOIDmode, tmp, x));
-
-      emit_insn (gen_addv4hi3 (operands[0], tmp, operands[2]));
-      return true;
-    }
-
-  /* Everything else implemented via vector comparisons.  */
-  xops[0] = operands[0];
-  xops[4] = xops[1] = operands[1];
-  xops[5] = xops[2] = operands[2];
-
-  switch (code)
-    {
-    case UMIN:
-      code = LTU;
-      break;
-    case UMAX:
-      code = GTU;
-      break;
-    case SMIN:
-      code = LT;
-      break;
-    case SMAX:
-      code = GT;
-      break;
-    default:
-      gcc_unreachable ();
-    }
-  xops[3] = gen_rtx_fmt_ee (code, VOIDmode, operands[1], operands[2]);
-
-  ia64_expand_vecint_cmov (xops);
-  return true;
-}
-
 /* Emit an integral vector widening sum operations.  */
 
 void
@@ -2625,116 +2181,6 @@
 
   emit_cmp_and_jump_insns (cmp_reg, old_reg, NE, NULL, DImode, true, label);
 }
-
-/* Expand an atomic operation.  We want to perform MEM <CODE>= VAL atomically.
-
-   This differs from the generic code in that we know about the zero-extending
-   properties of cmpxchg, and the zero-extending requirements of ar.ccv.  We
-   also know that ld.acq+cmpxchg.rel equals a full barrier.
-
-   The loop we want to generate looks like
-
-	cmp_reg = mem;
-      label:
-        old_reg = cmp_reg;
-	new_reg = cmp_reg op val;
-	cmp_reg = compare-and-swap(mem, old_reg, new_reg)
-	if (cmp_reg != old_reg)
-	  goto label;
-
-   Note that we only do the plain load from memory once.  Subsequent
-   iterations use the value loaded by the compare-and-swap pattern.  */
-
-void
-ia64_expand_atomic_op (enum rtx_code code, rtx mem, rtx val,
-		       rtx old_dst, rtx new_dst)
-{
-  enum machine_mode mode = GET_MODE (mem);
-  rtx old_reg, new_reg, cmp_reg, ar_ccv, label;
-  enum insn_code icode;
-
-  /* Special case for using fetchadd.  */
-  if ((mode == SImode || mode == DImode)
-      && (code == PLUS || code == MINUS)
-      && fetchadd_operand (val, mode))
-    {
-      if (code == MINUS)
-	val = GEN_INT (-INTVAL (val));
-
-      if (!old_dst)
-        old_dst = gen_reg_rtx (mode);
-
-      emit_insn (gen_memory_barrier ());
-
-      if (mode == SImode)
-	icode = CODE_FOR_fetchadd_acq_si;
-      else
-	icode = CODE_FOR_fetchadd_acq_di;
-      emit_insn (GEN_FCN (icode) (old_dst, mem, val));
-
-      if (new_dst)
-	{
-	  new_reg = expand_simple_binop (mode, PLUS, old_dst, val, new_dst,
-					 true, OPTAB_WIDEN);
-	  if (new_reg != new_dst)
-	    emit_move_insn (new_dst, new_reg);
-	}
-      return;
-    }
-
-  /* Because of the volatile mem read, we get an ld.acq, which is the
-     front half of the full barrier.  The end half is the cmpxchg.rel.  */
-  gcc_assert (MEM_VOLATILE_P (mem));
-
-  old_reg = gen_reg_rtx (DImode);
-  cmp_reg = gen_reg_rtx (DImode);
-  label = gen_label_rtx ();
-
-  if (mode != DImode)
-    {
-      val = simplify_gen_subreg (DImode, val, mode, 0);
-      emit_insn (gen_extend_insn (cmp_reg, mem, DImode, mode, 1));
-    }
-  else
-    emit_move_insn (cmp_reg, mem);
-
-  emit_label (label);
-
-  ar_ccv = gen_rtx_REG (DImode, AR_CCV_REGNUM);
-  emit_move_insn (old_reg, cmp_reg);
-  emit_move_insn (ar_ccv, cmp_reg);
-
-  if (old_dst)
-    emit_move_insn (old_dst, gen_lowpart (mode, cmp_reg));
-
-  new_reg = cmp_reg;
-  if (code == NOT)
-    {
-      new_reg = expand_simple_unop (DImode, NOT, new_reg, NULL_RTX, true);
-      code = AND;
-    }
-  new_reg = expand_simple_binop (DImode, code, new_reg, val, NULL_RTX,
-				 true, OPTAB_DIRECT);
-
-  if (mode != DImode)
-    new_reg = gen_lowpart (mode, new_reg);
-  if (new_dst)
-    emit_move_insn (new_dst, new_reg);
-
-  switch (mode)
-    {
-    case QImode:  icode = CODE_FOR_cmpxchg_rel_qi;  break;
-    case HImode:  icode = CODE_FOR_cmpxchg_rel_hi;  break;
-    case SImode:  icode = CODE_FOR_cmpxchg_rel_si;  break;
-    case DImode:  icode = CODE_FOR_cmpxchg_rel_di;  break;
-    default:
-      gcc_unreachable ();
-    }
-
-  emit_insn (GEN_FCN (icode) (cmp_reg, mem, ar_ccv, new_reg));
-
-  emit_cmp_and_jump_insns (cmp_reg, old_reg, NE, NULL, DImode, true, label);
-}
  
 /* Begin the assembly file.  */
@@ -3732,38 +3178,7 @@
 	}
     }
 
-<<<<<<< HEAD
-  if (current_frame_info.reg_save_gp)
-    {
-      insn = emit_move_insn (gen_rtx_REG (DImode,
-					  current_frame_info.reg_save_gp),
-			     pic_offset_table_rtx);
-      /* We don't know for sure yet if this is actually needed, since
-	 we've not split the PIC call patterns.  If all of the calls
-	 are indirect, and not followed by any uses of the gp, then
-	 this save is dead.  Allow it to go away.  */
-      REG_NOTES (insn)
-	= gen_rtx_EXPR_LIST (REG_MAYBE_DEAD, const0_rtx, REG_NOTES (insn));
-    }
-
-  /* We should now be at the base of the gr/br/fr spill area.  */
-  gcc_assert (cfa_off == (current_frame_info.spill_cfa_off
-			  + current_frame_info.spill_size));
-
-  /* Spill all general registers.  */
-  for (regno = GR_REG (1); regno <= GR_REG (31); ++regno)
-    if (TEST_HARD_REG_BIT (current_frame_info.mask, regno))
-      {
-	reg = gen_rtx_REG (DImode, regno);
-	do_spill (gen_gr_spill, reg, cfa_off, reg);
-	cfa_off -= 8;
-      }
-
-  /* Handle BR0 specially -- it may be getting stored permanently in
-     some GR register.  */
-=======
   /* Save the return pointer.  */
->>>>>>> c355071f
   if (TEST_HARD_REG_BIT (current_frame_info.mask, BR_REG (0)))
     {
       reg = gen_rtx_REG (DImode, BR_REG (0));
@@ -4912,11 +4327,7 @@
 		       build_int_cst (NULL_TREE, 2 * UNITS_PER_WORD - 1));
       t = build2 (BIT_AND_EXPR, TREE_TYPE (t), t,
 		  build_int_cst (NULL_TREE, -2 * UNITS_PER_WORD));
-<<<<<<< HEAD
-      t = build2 (MODIFY_EXPR, TREE_TYPE (valist), valist, t);
-=======
       t = build2 (GIMPLE_MODIFY_STMT, TREE_TYPE (valist), valist, t);
->>>>>>> c355071f
       gimplify_and_add (t, pre_p);
     }
 
@@ -6029,22 +5440,15 @@
       return;
 
     case IF_THEN_ELSE:
-<<<<<<< HEAD
-      /* There are three cases here:
-=======
       /* There are four cases here:
->>>>>>> c355071f
 	 (1) The destination is (pc), in which case this is a branch,
 	 nothing here applies.
 	 (2) The destination is ar.lc, in which case this is a
 	 doloop_end_internal,
 	 (3) The destination is an fp register, in which case this is
 	 an fselect instruction.
-<<<<<<< HEAD
-=======
 	 (4) The condition has (unspec [(reg)] UNSPEC_LDC), in which case 
 	 this is a check load.
->>>>>>> c355071f
 	 In all cases, nothing we do in this function applies.  */
       return;
 
@@ -6105,11 +5509,8 @@
       src = XEXP (src, 1);
     }
 
-<<<<<<< HEAD
-=======
   need_barrier |= rtx_needs_barrier (src, flags, pred);
 
->>>>>>> c355071f
   dst = SET_DEST (x);
   if (GET_CODE (dst) == ZERO_EXTRACT)
     {
@@ -7125,10 +6526,6 @@
 ia64_first_cycle_multipass_dfa_lookahead_guard (rtx insn)
 {
   gcc_assert (insn  && INSN_P (insn));
-<<<<<<< HEAD
-  return (!reload_completed
-	  || !safe_group_barrier_needed (insn));
-=======
   return ((!reload_completed
 	   || !safe_group_barrier_needed (insn))
 	  && ia64_first_cycle_multipass_dfa_lookahead_guard_spec (insn));
@@ -7145,7 +6542,6 @@
      we keep ALAT half-empty.  */
   return (pending_data_specs < 16
 	  || !(TODO_SPEC (insn) & BEGIN_DATA));
->>>>>>> c355071f
 }
 
 /* The following variable value is pseudo-insn used by the DFA insn
@@ -8593,12 +7989,7 @@
 		/* We are at the start of a bundle: emit the template
 		   (it should be defined).  */
 		gcc_assert (template0 >= 0);
-<<<<<<< HEAD
-		b = gen_bundle_selector (GEN_INT (template0));
-		ia64_emit_insn_before (b, nop);
-=======
 		ia64_add_bundle_selector_before (template0, nop);
->>>>>>> c355071f
 		/* If we have two bundle window, we make one bundle
 		   rotation.  Otherwise template0 will be undefined
 		   (negative value).  */
@@ -8624,12 +8015,7 @@
 	  /* The current insn is at the bundle start: emit the
 	     template.  */
 	  gcc_assert (template0 >= 0);
-<<<<<<< HEAD
-	  b = gen_bundle_selector (GEN_INT (template0));
-	  ia64_emit_insn_before (b, insn);
-=======
 	  ia64_add_bundle_selector_before (template0, insn);
->>>>>>> c355071f
 	  b = PREV_INSN (insn);
 	  insn = b;
 	  /* See comment above in analogous place for emitting nops
@@ -8651,12 +8037,7 @@
 	      /* See comment above in analogous place for emitting nops
 		 after the insn.  */
 	      gcc_assert (template0 >= 0);
-<<<<<<< HEAD
-	      b = gen_bundle_selector (GEN_INT (template0));
-	      ia64_emit_insn_before (b, insn);
-=======
 	      ia64_add_bundle_selector_before (template0, insn);
->>>>>>> c355071f
 	      b = PREV_INSN (insn);
 	      insn = b;
 	      template0 = template1;
@@ -8959,10 +8340,7 @@
   gcc_assert (src);
   mem = SET_SRC (src);
   gcc_assert (mem);
-<<<<<<< HEAD
-=======
  
->>>>>>> c355071f
   if (GET_CODE (mem) == UNSPEC && XVECLEN (mem, 0) > 0)
     mem = XVECEXP (mem, 0, 0);
   else if (GET_CODE (mem) == IF_THEN_ELSE)
@@ -9396,14 +8774,9 @@
 
   if (!last_block)
     {
-<<<<<<< HEAD
-      fprintf (asm_out_file, "\t.label_state %d\n",
-	       ++cfun->machine->state_num);
-=======
       if (unwind)
 	fprintf (asm_out_file, "\t.label_state %d\n",
 		 ++cfun->machine->state_num);
->>>>>>> c355071f
       need_copy_state = true;
     }
 
@@ -9467,12 +8840,6 @@
 	  gcc_assert (op0 == dest && GET_CODE (op1) == CONST_INT);
 	  
 	  if (INTVAL (op1) < 0)
-<<<<<<< HEAD
-	    fprintf (asm_out_file, "\t.fframe "HOST_WIDE_INT_PRINT_DEC"\n",
-		     -INTVAL (op1));
-	  else
-	    process_epilogue ();
-=======
 	    {
 	      gcc_assert (!frame_pointer_needed);
 	      if (unwind)
@@ -9483,17 +8850,12 @@
 	    }
 	  else
 	    process_epilogue (asm_out_file, insn, unwind, frame);
->>>>>>> c355071f
 	}
       else
 	{
 	  gcc_assert (GET_CODE (src) == REG
 		      && REGNO (src) == HARD_FRAME_POINTER_REGNUM);
-<<<<<<< HEAD
-	  process_epilogue ();
-=======
 	  process_epilogue (asm_out_file, insn, unwind, frame);
->>>>>>> c355071f
 	}
 
       return 1;
@@ -9510,65 +8872,40 @@
 	case BR_REG (0):
 	  /* Saving return address pointer.  */
 	  gcc_assert (dest_regno == current_frame_info.reg_save_b0);
-<<<<<<< HEAD
-	  fprintf (asm_out_file, "\t.save rp, r%d\n",
-		   ia64_dbx_register_number (dest_regno));
-=======
 	  if (unwind)
 	    fprintf (asm_out_file, "\t.save rp, r%d\n",
 		     ia64_dbx_register_number (dest_regno));
->>>>>>> c355071f
 	  return 1;
 
 	case PR_REG (0):
 	  gcc_assert (dest_regno == current_frame_info.reg_save_pr);
-<<<<<<< HEAD
-	  fprintf (asm_out_file, "\t.save pr, r%d\n",
-		   ia64_dbx_register_number (dest_regno));
-=======
 	  if (unwind)
 	    fprintf (asm_out_file, "\t.save pr, r%d\n",
 		     ia64_dbx_register_number (dest_regno));
->>>>>>> c355071f
 	  return 1;
 
 	case AR_UNAT_REGNUM:
 	  gcc_assert (dest_regno == current_frame_info.reg_save_ar_unat);
-<<<<<<< HEAD
-	  fprintf (asm_out_file, "\t.save ar.unat, r%d\n",
-		   ia64_dbx_register_number (dest_regno));
-=======
 	  if (unwind)
 	    fprintf (asm_out_file, "\t.save ar.unat, r%d\n",
 		     ia64_dbx_register_number (dest_regno));
->>>>>>> c355071f
 	  return 1;
 
 	case AR_LC_REGNUM:
 	  gcc_assert (dest_regno == current_frame_info.reg_save_ar_lc);
-<<<<<<< HEAD
-	  fprintf (asm_out_file, "\t.save ar.lc, r%d\n",
-		   ia64_dbx_register_number (dest_regno));
-=======
 	  if (unwind)
 	    fprintf (asm_out_file, "\t.save ar.lc, r%d\n",
 		     ia64_dbx_register_number (dest_regno));
->>>>>>> c355071f
 	  return 1;
 
 	case STACK_POINTER_REGNUM:
 	  gcc_assert (dest_regno == HARD_FRAME_POINTER_REGNUM
 		      && frame_pointer_needed);
-<<<<<<< HEAD
-	  fprintf (asm_out_file, "\t.vframe r%d\n",
-		   ia64_dbx_register_number (dest_regno));
-=======
 	  if (unwind)
 	    fprintf (asm_out_file, "\t.vframe r%d\n",
 		     ia64_dbx_register_number (dest_regno));
 	  if (frame)
 	    ia64_dwarf2out_def_steady_cfa (insn);
->>>>>>> c355071f
 	  return 1;
 
 	default:
@@ -9613,52 +8950,32 @@
 	{
 	case BR_REG (0):
 	  gcc_assert (!current_frame_info.reg_save_b0);
-<<<<<<< HEAD
-	  fprintf (asm_out_file, "\t%s rp, %ld\n", saveop, off);
-=======
 	  if (unwind)
 	    fprintf (asm_out_file, "\t%s rp, %ld\n", saveop, off);
->>>>>>> c355071f
 	  return 1;
 
 	case PR_REG (0):
 	  gcc_assert (!current_frame_info.reg_save_pr);
-<<<<<<< HEAD
-	  fprintf (asm_out_file, "\t%s pr, %ld\n", saveop, off);
-=======
 	  if (unwind)
 	    fprintf (asm_out_file, "\t%s pr, %ld\n", saveop, off);
->>>>>>> c355071f
 	  return 1;
 
 	case AR_LC_REGNUM:
 	  gcc_assert (!current_frame_info.reg_save_ar_lc);
-<<<<<<< HEAD
-	  fprintf (asm_out_file, "\t%s ar.lc, %ld\n", saveop, off);
-=======
 	  if (unwind)
 	    fprintf (asm_out_file, "\t%s ar.lc, %ld\n", saveop, off);
->>>>>>> c355071f
 	  return 1;
 
 	case AR_PFS_REGNUM:
 	  gcc_assert (!current_frame_info.reg_save_ar_pfs);
-<<<<<<< HEAD
-	  fprintf (asm_out_file, "\t%s ar.pfs, %ld\n", saveop, off);
-=======
 	  if (unwind)
 	    fprintf (asm_out_file, "\t%s ar.pfs, %ld\n", saveop, off);
->>>>>>> c355071f
 	  return 1;
 
 	case AR_UNAT_REGNUM:
 	  gcc_assert (!current_frame_info.reg_save_ar_unat);
-<<<<<<< HEAD
-	  fprintf (asm_out_file, "\t%s ar.unat, %ld\n", saveop, off);
-=======
 	  if (unwind)
 	    fprintf (asm_out_file, "\t%s ar.unat, %ld\n", saveop, off);
->>>>>>> c355071f
 	  return 1;
 
 	case GR_REG (4):
@@ -9728,11 +9045,6 @@
 	  /* Restore unwind state from immediately before the epilogue.  */
 	  if (need_copy_state)
 	    {
-<<<<<<< HEAD
-	      fprintf (asm_out_file, "\t.body\n");
-	      fprintf (asm_out_file, "\t.copy_state %d\n",
-		       cfun->machine->state_num);
-=======
 	      if (unwind)
 		{
 		  fprintf (asm_out_file, "\t.body\n");
@@ -9741,7 +9053,6 @@
 		}
 	      if (IA64_CHANGE_CFA_IN_EPILOGUE && frame)
 		ia64_dwarf2out_def_steady_cfa (insn);
->>>>>>> c355071f
 	      need_copy_state = false;
 	    }
 	}
@@ -9785,13 +9096,7 @@
 enum ia64_builtins
 {
   IA64_BUILTIN_BSP,
-<<<<<<< HEAD
-  IA64_BUILTIN_FLUSHRS,
-  IA64_BUILTIN_PMPY_R,
-  IA64_BUILTIN_PMPY_L
-=======
   IA64_BUILTIN_FLUSHRS
->>>>>>> c355071f
 };
 
 void
@@ -9799,7 +9104,6 @@
 {
   tree fpreg_type;
   tree float80_type;
-  tree v4hi_type_node, pmpy_type_node;
 
   /* The __fpreg type.  */
   fpreg_type = make_node (REAL_TYPE);
@@ -9827,13 +9131,8 @@
 					       "__float128");
 
 #define def_builtin(name, type, code)					\
-<<<<<<< HEAD
-  lang_hooks.builtin_function ((name), (type), (code), BUILT_IN_MD,	\
-			       NULL, NULL_TREE)
-=======
   add_builtin_function ((name), (type), (code), BUILT_IN_MD,	\
 		       NULL, NULL_TREE)
->>>>>>> c355071f
 
   def_builtin ("__builtin_ia64_bsp",
 	       build_function_type (ptr_type_node, void_list_node),
@@ -9843,18 +9142,6 @@
 	       build_function_type (void_type_node, void_list_node),
 	       IA64_BUILTIN_FLUSHRS);
 
-<<<<<<< HEAD
-  v4hi_type_node = build_vector_type_for_mode (intHI_type_node, V4HImode);
-  pmpy_type_node = build_function_type_list (v4hi_type_node, v4hi_type_node,
-					     v4hi_type_node, NULL_TREE);
-
-  builtin_ia64_pmpy_r = 
-    def_builtin ("__builtin_ia64_pmpy_r", pmpy_type_node, IA64_BUILTIN_PMPY_R);
-  builtin_ia64_pmpy_l = 
-    def_builtin ("__builtin_ia64_pmpy_l", pmpy_type_node, IA64_BUILTIN_PMPY_L);
-
-=======
->>>>>>> c355071f
 #undef def_builtin
 }
 
@@ -9881,33 +9168,6 @@
       emit_insn (gen_flushrs ());
       return const0_rtx;
 
-<<<<<<< HEAD
-    case IA64_BUILTIN_PMPY_R:
-    case IA64_BUILTIN_PMPY_L:
-      {
-	tree arg1, arg2;
-	rtx op1, op2, insn;
-
-	arg1 = TREE_VALUE (TREE_OPERAND (exp, 1));
-	arg2 = TREE_VALUE (TREE_CHAIN (TREE_OPERAND (exp, 1)));
-	op1 = expand_expr (arg1, NULL_RTX, V4HImode, EXPAND_NORMAL);
-	op2 = expand_expr (arg2, NULL_RTX, V4HImode, EXPAND_NORMAL);
-	op1 = force_reg (V4HImode, op1);
-	op2 = force_reg (V4HImode, op2);
-	if (target == 0 || !gr_register_operand (target, V4HImode))
-	  target= gen_reg_rtx (V4HImode);
-  
-	if (fcode == IA64_BUILTIN_PMPY_R)
-	  insn = gen_pmpy2_r (target, op1, op2);
-	else
-	  insn = gen_pmpy2_l (target, op1, op2);
-	emit_insn (insn);
-
-	return target;
-      }
-
-=======
->>>>>>> c355071f
     default:
       break;
     }
@@ -9942,21 +9202,10 @@
      used. */
   if (TREE_SYMBOL_REFERENCED (DECL_ASSEMBLER_NAME (decl)))
     {
-<<<<<<< HEAD
-      tree decl = p->decl;
-      tree id = DECL_ASSEMBLER_NAME (decl);
-
-      gcc_assert (id);
-
-      if (!TREE_ASM_WRITTEN (decl) && TREE_SYMBOL_REFERENCED (id))
-        {
-	  const char *name = XSTR (XEXP (DECL_RTL (decl), 0), 0);
-=======
       /* maybe_assemble_visibility will return 1 if the assembler
 	 visibility directive is output.  */
       int need_visibility = ((*targetm.binds_local_p) (decl)
 			     && maybe_assemble_visibility (decl));
->>>>>>> c355071f
 
       /* GNU as does not need anything here, but the HP linker does
 	 need something for external functions.  */
@@ -10096,12 +9345,8 @@
 			 unsigned HOST_WIDE_INT align)
 {
   if (GET_MODE_SIZE (mode) > 0
-<<<<<<< HEAD
-      && GET_MODE_SIZE (mode) <= ia64_section_threshold)
-=======
       && GET_MODE_SIZE (mode) <= ia64_section_threshold
       && !TARGET_NO_SDATA)
->>>>>>> c355071f
     return sdata_section;
   else
     return default_elf_select_rtx_section (mode, x, align);
@@ -10542,8 +9787,6 @@
   return NULL;
 }
 
-<<<<<<< HEAD
-=======
 /* Implement overriding of the optimization options.  */
 void
 ia64_optimization_options (int level ATTRIBUTE_UNUSED,
@@ -10558,5 +9801,4 @@
 
 }
 
->>>>>>> c355071f
 #include "gt-ia64.h"
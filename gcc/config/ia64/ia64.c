/* Definitions of target machine for GNU compiler.
   Copyright (C) 1999, 2000, 2001, 2002, 2003, 2004, 2005, 2006, 2007, 2008,
   2009, 2010
   Free Software Foundation, Inc.
   Contributed by James E. Wilson <wilson@cygnus.com> and
		  David Mosberger <davidm@hpl.hp.com>.

This file is part of GCC.

GCC is free software; you can redistribute it and/or modify
it under the terms of the GNU General Public License as published by
the Free Software Foundation; either version 3, or (at your option)
any later version.

GCC is distributed in the hope that it will be useful,
but WITHOUT ANY WARRANTY; without even the implied warranty of
MERCHANTABILITY or FITNESS FOR A PARTICULAR PURPOSE.  See the
GNU General Public License for more details.

You should have received a copy of the GNU General Public License
along with GCC; see the file COPYING3.  If not see
<http://www.gnu.org/licenses/>.  */

#include "config.h"
#include "system.h"
#include "coretypes.h"
#include "tm.h"
#include "rtl.h"
#include "tree.h"
#include "regs.h"
#include "hard-reg-set.h"
#include "insn-config.h"
#include "conditions.h"
#include "output.h"
#include "insn-attr.h"
#include "flags.h"
#include "recog.h"
#include "expr.h"
#include "optabs.h"
#include "except.h"
#include "function.h"
#include "ggc.h"
#include "basic-block.h"
#include "libfuncs.h"
#include "diagnostic-core.h"
#include "toplev.h"
#include "sched-int.h"
#include "timevar.h"
#include "target.h"
#include "target-def.h"
#include "tm_p.h"
#include "hashtab.h"
#include "langhooks.h"
#include "cfglayout.h"
#include "gimple.h"
#include "intl.h"
#include "df.h"
#include "debug.h"
#include "params.h"
#include "dbgcnt.h"
#include "tm-constrs.h"
#include "sel-sched.h"
#include "reload.h"

/* This is used for communication between ASM_OUTPUT_LABEL and
   ASM_OUTPUT_LABELREF.  */
int ia64_asm_output_label = 0;

/* Register names for ia64_expand_prologue.  */
static const char * const ia64_reg_numbers[96] =
{ "r32", "r33", "r34", "r35", "r36", "r37", "r38", "r39",
  "r40", "r41", "r42", "r43", "r44", "r45", "r46", "r47",
  "r48", "r49", "r50", "r51", "r52", "r53", "r54", "r55",
  "r56", "r57", "r58", "r59", "r60", "r61", "r62", "r63",
  "r64", "r65", "r66", "r67", "r68", "r69", "r70", "r71",
  "r72", "r73", "r74", "r75", "r76", "r77", "r78", "r79",
  "r80", "r81", "r82", "r83", "r84", "r85", "r86", "r87",
  "r88", "r89", "r90", "r91", "r92", "r93", "r94", "r95",
  "r96", "r97", "r98", "r99", "r100","r101","r102","r103",
  "r104","r105","r106","r107","r108","r109","r110","r111",
  "r112","r113","r114","r115","r116","r117","r118","r119",
  "r120","r121","r122","r123","r124","r125","r126","r127"};

/* ??? These strings could be shared with REGISTER_NAMES.  */
static const char * const ia64_input_reg_names[8] =
{ "in0",  "in1",  "in2",  "in3",  "in4",  "in5",  "in6",  "in7" };

/* ??? These strings could be shared with REGISTER_NAMES.  */
static const char * const ia64_local_reg_names[80] =
{ "loc0", "loc1", "loc2", "loc3", "loc4", "loc5", "loc6", "loc7",
  "loc8", "loc9", "loc10","loc11","loc12","loc13","loc14","loc15",
  "loc16","loc17","loc18","loc19","loc20","loc21","loc22","loc23",
  "loc24","loc25","loc26","loc27","loc28","loc29","loc30","loc31",
  "loc32","loc33","loc34","loc35","loc36","loc37","loc38","loc39",
  "loc40","loc41","loc42","loc43","loc44","loc45","loc46","loc47",
  "loc48","loc49","loc50","loc51","loc52","loc53","loc54","loc55",
  "loc56","loc57","loc58","loc59","loc60","loc61","loc62","loc63",
  "loc64","loc65","loc66","loc67","loc68","loc69","loc70","loc71",
  "loc72","loc73","loc74","loc75","loc76","loc77","loc78","loc79" };

/* ??? These strings could be shared with REGISTER_NAMES.  */
static const char * const ia64_output_reg_names[8] =
{ "out0", "out1", "out2", "out3", "out4", "out5", "out6", "out7" };

/* Which cpu are we scheduling for.  */
enum processor_type ia64_tune = PROCESSOR_ITANIUM2;

/* Determines whether we run our final scheduling pass or not.  We always
   avoid the normal second scheduling pass.  */
static int ia64_flag_schedule_insns2;

/* Determines whether we run variable tracking in machine dependent
   reorganization.  */
static int ia64_flag_var_tracking;

/* Variables which are this size or smaller are put in the sdata/sbss
   sections.  */

unsigned int ia64_section_threshold;

/* The following variable is used by the DFA insn scheduler.  The value is
   TRUE if we do insn bundling instead of insn scheduling.  */
int bundling_p = 0;

enum ia64_frame_regs
{
   reg_fp,
   reg_save_b0,
   reg_save_pr,
   reg_save_ar_pfs,
   reg_save_ar_unat,
   reg_save_ar_lc,
   reg_save_gp,
   number_of_ia64_frame_regs
};

/* Structure to be filled in by ia64_compute_frame_size with register
   save masks and offsets for the current function.  */

struct ia64_frame_info
{
  HOST_WIDE_INT total_size;	/* size of the stack frame, not including
				   the caller's scratch area.  */
  HOST_WIDE_INT spill_cfa_off;	/* top of the reg spill area from the cfa.  */
  HOST_WIDE_INT spill_size;	/* size of the gr/br/fr spill area.  */
  HOST_WIDE_INT extra_spill_size;  /* size of spill area for others.  */
  HARD_REG_SET mask;		/* mask of saved registers.  */
  unsigned int gr_used_mask;	/* mask of registers in use as gr spill
				   registers or long-term scratches.  */
  int n_spilled;		/* number of spilled registers.  */
  int r[number_of_ia64_frame_regs];  /* Frame related registers.  */
  int n_input_regs;		/* number of input registers used.  */
  int n_local_regs;		/* number of local registers used.  */
  int n_output_regs;		/* number of output registers used.  */
  int n_rotate_regs;		/* number of rotating registers used.  */

  char need_regstk;		/* true if a .regstk directive needed.  */
  char initialized;		/* true if the data is finalized.  */
};

/* Current frame information calculated by ia64_compute_frame_size.  */
static struct ia64_frame_info current_frame_info;
/* The actual registers that are emitted.  */
static int emitted_frame_related_regs[number_of_ia64_frame_regs];

static int ia64_first_cycle_multipass_dfa_lookahead (void);
static void ia64_dependencies_evaluation_hook (rtx, rtx);
static void ia64_init_dfa_pre_cycle_insn (void);
static rtx ia64_dfa_pre_cycle_insn (void);
static int ia64_first_cycle_multipass_dfa_lookahead_guard (rtx);
static bool ia64_first_cycle_multipass_dfa_lookahead_guard_spec (const_rtx);
static int ia64_dfa_new_cycle (FILE *, int, rtx, int, int, int *);
static void ia64_h_i_d_extended (void);
static void * ia64_alloc_sched_context (void);
static void ia64_init_sched_context (void *, bool);
static void ia64_set_sched_context (void *);
static void ia64_clear_sched_context (void *);
static void ia64_free_sched_context (void *);
static int ia64_mode_to_int (enum machine_mode);
static void ia64_set_sched_flags (spec_info_t);
static ds_t ia64_get_insn_spec_ds (rtx);
static ds_t ia64_get_insn_checked_ds (rtx);
static bool ia64_skip_rtx_p (const_rtx);
static int ia64_speculate_insn (rtx, ds_t, rtx *);
static bool ia64_needs_block_p (int);
static rtx ia64_gen_spec_check (rtx, rtx, ds_t);
static int ia64_spec_check_p (rtx);
static int ia64_spec_check_src_p (rtx);
static rtx gen_tls_get_addr (void);
static rtx gen_thread_pointer (void);
static int find_gr_spill (enum ia64_frame_regs, int);
static int next_scratch_gr_reg (void);
static void mark_reg_gr_used_mask (rtx, void *);
static void ia64_compute_frame_size (HOST_WIDE_INT);
static void setup_spill_pointers (int, rtx, HOST_WIDE_INT);
static void finish_spill_pointers (void);
static rtx spill_restore_mem (rtx, HOST_WIDE_INT);
static void do_spill (rtx (*)(rtx, rtx, rtx), rtx, HOST_WIDE_INT, rtx);
static void do_restore (rtx (*)(rtx, rtx, rtx), rtx, HOST_WIDE_INT);
static rtx gen_movdi_x (rtx, rtx, rtx);
static rtx gen_fr_spill_x (rtx, rtx, rtx);
static rtx gen_fr_restore_x (rtx, rtx, rtx);

static void ia64_option_override (void);
static void ia64_option_default_params (void);
static bool ia64_can_eliminate (const int, const int);
static enum machine_mode hfa_element_mode (const_tree, bool);
static void ia64_setup_incoming_varargs (CUMULATIVE_ARGS *, enum machine_mode,
					 tree, int *, int);
static int ia64_arg_partial_bytes (CUMULATIVE_ARGS *, enum machine_mode,
				   tree, bool);
static rtx ia64_function_arg_1 (const CUMULATIVE_ARGS *, enum machine_mode,
				const_tree, bool, bool);
static rtx ia64_function_arg (CUMULATIVE_ARGS *, enum machine_mode,
			      const_tree, bool);
static rtx ia64_function_incoming_arg (CUMULATIVE_ARGS *,
				       enum machine_mode, const_tree, bool);
static void ia64_function_arg_advance (CUMULATIVE_ARGS *, enum machine_mode,
				       const_tree, bool);
static unsigned int ia64_function_arg_boundary (enum machine_mode,
						const_tree);
static bool ia64_function_ok_for_sibcall (tree, tree);
static bool ia64_return_in_memory (const_tree, const_tree);
static rtx ia64_function_value (const_tree, const_tree, bool);
static rtx ia64_libcall_value (enum machine_mode, const_rtx);
static bool ia64_function_value_regno_p (const unsigned int);
<<<<<<< HEAD
static int ia64_register_move_cost (enum machine_mode, enum reg_class,
                                    enum reg_class);
=======
static int ia64_register_move_cost (enum machine_mode, reg_class_t,
                                    reg_class_t);
static int ia64_memory_move_cost (enum machine_mode mode, reg_class_t,
				  bool);
>>>>>>> 155d23aa
static bool ia64_rtx_costs (rtx, int, int, int *, bool);
static int ia64_unspec_may_trap_p (const_rtx, unsigned);
static void fix_range (const char *);
static bool ia64_handle_option (size_t, const char *, int);
static struct machine_function * ia64_init_machine_status (void);
static void emit_insn_group_barriers (FILE *);
static void emit_all_insn_group_barriers (FILE *);
static void final_emit_insn_group_barriers (FILE *);
static void emit_predicate_relation_info (void);
static void ia64_reorg (void);
static bool ia64_in_small_data_p (const_tree);
static void process_epilogue (FILE *, rtx, bool, bool);

static bool ia64_assemble_integer (rtx, unsigned int, int);
static void ia64_output_function_prologue (FILE *, HOST_WIDE_INT);
static void ia64_output_function_epilogue (FILE *, HOST_WIDE_INT);
static void ia64_output_function_end_prologue (FILE *);

static int ia64_issue_rate (void);
static int ia64_adjust_cost_2 (rtx, int, rtx, int, dw_t);
static void ia64_sched_init (FILE *, int, int);
static void ia64_sched_init_global (FILE *, int, int);
static void ia64_sched_finish_global (FILE *, int);
static void ia64_sched_finish (FILE *, int);
static int ia64_dfa_sched_reorder (FILE *, int, rtx *, int *, int, int);
static int ia64_sched_reorder (FILE *, int, rtx *, int *, int);
static int ia64_sched_reorder2 (FILE *, int, rtx *, int *, int);
static int ia64_variable_issue (FILE *, int, rtx, int);

static void ia64_asm_unwind_emit (FILE *, rtx);
static void ia64_asm_emit_except_personality (rtx);
static void ia64_asm_init_sections (void);

static enum unwind_info_type ia64_debug_unwind_info (void);
static enum unwind_info_type ia64_except_unwind_info (struct gcc_options *);

static struct bundle_state *get_free_bundle_state (void);
static void free_bundle_state (struct bundle_state *);
static void initiate_bundle_states (void);
static void finish_bundle_states (void);
static unsigned bundle_state_hash (const void *);
static int bundle_state_eq_p (const void *, const void *);
static int insert_bundle_state (struct bundle_state *);
static void initiate_bundle_state_table (void);
static void finish_bundle_state_table (void);
static int try_issue_nops (struct bundle_state *, int);
static int try_issue_insn (struct bundle_state *, rtx);
static void issue_nops_and_insn (struct bundle_state *, int, rtx, int, int);
static int get_max_pos (state_t);
static int get_template (state_t, int);

static rtx get_next_important_insn (rtx, rtx);
static bool important_for_bundling_p (rtx);
static void bundling (FILE *, int, rtx, rtx);

static void ia64_output_mi_thunk (FILE *, tree, HOST_WIDE_INT,
				  HOST_WIDE_INT, tree);
static void ia64_file_start (void);
static void ia64_globalize_decl_name (FILE *, tree);

static int ia64_hpux_reloc_rw_mask (void) ATTRIBUTE_UNUSED;
static int ia64_reloc_rw_mask (void) ATTRIBUTE_UNUSED;
static section *ia64_select_rtx_section (enum machine_mode, rtx,
					 unsigned HOST_WIDE_INT);
static void ia64_output_dwarf_dtprel (FILE *, int, rtx)
     ATTRIBUTE_UNUSED;
static unsigned int ia64_section_type_flags (tree, const char *, int);
static void ia64_init_libfuncs (void)
     ATTRIBUTE_UNUSED;
static void ia64_hpux_init_libfuncs (void)
     ATTRIBUTE_UNUSED;
static void ia64_sysv4_init_libfuncs (void)
     ATTRIBUTE_UNUSED;
static void ia64_vms_init_libfuncs (void)
     ATTRIBUTE_UNUSED;
static void ia64_soft_fp_init_libfuncs (void)
     ATTRIBUTE_UNUSED;
static bool ia64_vms_valid_pointer_mode (enum machine_mode mode)
     ATTRIBUTE_UNUSED;
static tree ia64_vms_common_object_attribute (tree *, tree, tree, int, bool *)
     ATTRIBUTE_UNUSED;

static tree ia64_handle_model_attribute (tree *, tree, tree, int, bool *);
static tree ia64_handle_version_id_attribute (tree *, tree, tree, int, bool *);
static void ia64_encode_section_info (tree, rtx, int);
static rtx ia64_struct_value_rtx (tree, int);
static tree ia64_gimplify_va_arg (tree, tree, gimple_seq *, gimple_seq *);
static bool ia64_scalar_mode_supported_p (enum machine_mode mode);
static bool ia64_vector_mode_supported_p (enum machine_mode mode);
static bool ia64_cannot_force_const_mem (rtx);
static const char *ia64_mangle_type (const_tree);
static const char *ia64_invalid_conversion (const_tree, const_tree);
static const char *ia64_invalid_unary_op (int, const_tree);
static const char *ia64_invalid_binary_op (int, const_tree, const_tree);
static enum machine_mode ia64_c_mode_for_suffix (char);
static enum machine_mode ia64_promote_function_mode (const_tree,
						     enum machine_mode,
						     int *,
						     const_tree,
						     int);
static void ia64_trampoline_init (rtx, tree, rtx);
static void ia64_override_options_after_change (void);

static void ia64_dwarf_handle_frame_unspec (const char *, rtx, int);
static tree ia64_builtin_decl (unsigned, bool);

static reg_class_t ia64_preferred_reload_class (rtx, reg_class_t);
static enum machine_mode ia64_get_reg_raw_mode (int regno);
static section * ia64_hpux_function_section (tree, enum node_frequency,
					     bool, bool);

/* Table of valid machine attributes.  */
static const struct attribute_spec ia64_attribute_table[] =
{
  /* { name, min_len, max_len, decl_req, type_req, fn_type_req, handler } */
  { "syscall_linkage", 0, 0, false, true,  true,  NULL },
  { "model",	       1, 1, true, false, false, ia64_handle_model_attribute },
#if TARGET_ABI_OPEN_VMS
  { "common_object",   1, 1, true, false, false, ia64_vms_common_object_attribute},
#endif
  { "version_id",      1, 1, true, false, false,
    ia64_handle_version_id_attribute },
  { NULL,	       0, 0, false, false, false, NULL }
};

/* Implement overriding of the optimization options.  */
static const struct default_options ia64_option_optimization_table[] =
  {
    { OPT_LEVELS_1_PLUS, OPT_fomit_frame_pointer, NULL, 1 },
#ifdef SUBTARGET_OPTIMIZATION_OPTIONS
    SUBTARGET_OPTIMIZATION_OPTIONS,
#endif
    { OPT_LEVELS_NONE, 0, NULL, 0 }
  };

/* Initialize the GCC target structure.  */
#undef TARGET_ATTRIBUTE_TABLE
#define TARGET_ATTRIBUTE_TABLE ia64_attribute_table

#undef TARGET_INIT_BUILTINS
#define TARGET_INIT_BUILTINS ia64_init_builtins

#undef TARGET_EXPAND_BUILTIN
#define TARGET_EXPAND_BUILTIN ia64_expand_builtin

#undef TARGET_BUILTIN_DECL
#define TARGET_BUILTIN_DECL ia64_builtin_decl

#undef TARGET_ASM_BYTE_OP
#define TARGET_ASM_BYTE_OP "\tdata1\t"
#undef TARGET_ASM_ALIGNED_HI_OP
#define TARGET_ASM_ALIGNED_HI_OP "\tdata2\t"
#undef TARGET_ASM_ALIGNED_SI_OP
#define TARGET_ASM_ALIGNED_SI_OP "\tdata4\t"
#undef TARGET_ASM_ALIGNED_DI_OP
#define TARGET_ASM_ALIGNED_DI_OP "\tdata8\t"
#undef TARGET_ASM_UNALIGNED_HI_OP
#define TARGET_ASM_UNALIGNED_HI_OP "\tdata2.ua\t"
#undef TARGET_ASM_UNALIGNED_SI_OP
#define TARGET_ASM_UNALIGNED_SI_OP "\tdata4.ua\t"
#undef TARGET_ASM_UNALIGNED_DI_OP
#define TARGET_ASM_UNALIGNED_DI_OP "\tdata8.ua\t"
#undef TARGET_ASM_INTEGER
#define TARGET_ASM_INTEGER ia64_assemble_integer

#undef TARGET_OPTION_OVERRIDE
#define TARGET_OPTION_OVERRIDE ia64_option_override
#undef TARGET_OPTION_OPTIMIZATION_TABLE
#define TARGET_OPTION_OPTIMIZATION_TABLE ia64_option_optimization_table
#undef TARGET_OPTION_DEFAULT_PARAMS
#define TARGET_OPTION_DEFAULT_PARAMS ia64_option_default_params

#undef TARGET_ASM_FUNCTION_PROLOGUE
#define TARGET_ASM_FUNCTION_PROLOGUE ia64_output_function_prologue
#undef TARGET_ASM_FUNCTION_END_PROLOGUE
#define TARGET_ASM_FUNCTION_END_PROLOGUE ia64_output_function_end_prologue
#undef TARGET_ASM_FUNCTION_EPILOGUE
#define TARGET_ASM_FUNCTION_EPILOGUE ia64_output_function_epilogue

#undef TARGET_IN_SMALL_DATA_P
#define TARGET_IN_SMALL_DATA_P  ia64_in_small_data_p

#undef TARGET_SCHED_ADJUST_COST_2
#define TARGET_SCHED_ADJUST_COST_2 ia64_adjust_cost_2
#undef TARGET_SCHED_ISSUE_RATE
#define TARGET_SCHED_ISSUE_RATE ia64_issue_rate
#undef TARGET_SCHED_VARIABLE_ISSUE
#define TARGET_SCHED_VARIABLE_ISSUE ia64_variable_issue
#undef TARGET_SCHED_INIT
#define TARGET_SCHED_INIT ia64_sched_init
#undef TARGET_SCHED_FINISH
#define TARGET_SCHED_FINISH ia64_sched_finish
#undef TARGET_SCHED_INIT_GLOBAL
#define TARGET_SCHED_INIT_GLOBAL ia64_sched_init_global
#undef TARGET_SCHED_FINISH_GLOBAL
#define TARGET_SCHED_FINISH_GLOBAL ia64_sched_finish_global
#undef TARGET_SCHED_REORDER
#define TARGET_SCHED_REORDER ia64_sched_reorder
#undef TARGET_SCHED_REORDER2
#define TARGET_SCHED_REORDER2 ia64_sched_reorder2

#undef TARGET_SCHED_DEPENDENCIES_EVALUATION_HOOK
#define TARGET_SCHED_DEPENDENCIES_EVALUATION_HOOK ia64_dependencies_evaluation_hook

#undef TARGET_SCHED_FIRST_CYCLE_MULTIPASS_DFA_LOOKAHEAD
#define TARGET_SCHED_FIRST_CYCLE_MULTIPASS_DFA_LOOKAHEAD ia64_first_cycle_multipass_dfa_lookahead

#undef TARGET_SCHED_INIT_DFA_PRE_CYCLE_INSN
#define TARGET_SCHED_INIT_DFA_PRE_CYCLE_INSN ia64_init_dfa_pre_cycle_insn
#undef TARGET_SCHED_DFA_PRE_CYCLE_INSN
#define TARGET_SCHED_DFA_PRE_CYCLE_INSN ia64_dfa_pre_cycle_insn

#undef TARGET_SCHED_FIRST_CYCLE_MULTIPASS_DFA_LOOKAHEAD_GUARD
#define TARGET_SCHED_FIRST_CYCLE_MULTIPASS_DFA_LOOKAHEAD_GUARD\
  ia64_first_cycle_multipass_dfa_lookahead_guard

#undef TARGET_SCHED_DFA_NEW_CYCLE
#define TARGET_SCHED_DFA_NEW_CYCLE ia64_dfa_new_cycle

#undef TARGET_SCHED_H_I_D_EXTENDED
#define TARGET_SCHED_H_I_D_EXTENDED ia64_h_i_d_extended

#undef TARGET_SCHED_ALLOC_SCHED_CONTEXT
#define TARGET_SCHED_ALLOC_SCHED_CONTEXT ia64_alloc_sched_context

#undef TARGET_SCHED_INIT_SCHED_CONTEXT
#define TARGET_SCHED_INIT_SCHED_CONTEXT ia64_init_sched_context

#undef TARGET_SCHED_SET_SCHED_CONTEXT
#define TARGET_SCHED_SET_SCHED_CONTEXT ia64_set_sched_context

#undef TARGET_SCHED_CLEAR_SCHED_CONTEXT
#define TARGET_SCHED_CLEAR_SCHED_CONTEXT ia64_clear_sched_context

#undef TARGET_SCHED_FREE_SCHED_CONTEXT
#define TARGET_SCHED_FREE_SCHED_CONTEXT ia64_free_sched_context

#undef TARGET_SCHED_SET_SCHED_FLAGS
#define TARGET_SCHED_SET_SCHED_FLAGS ia64_set_sched_flags

#undef TARGET_SCHED_GET_INSN_SPEC_DS
#define TARGET_SCHED_GET_INSN_SPEC_DS ia64_get_insn_spec_ds

#undef TARGET_SCHED_GET_INSN_CHECKED_DS
#define TARGET_SCHED_GET_INSN_CHECKED_DS ia64_get_insn_checked_ds

#undef TARGET_SCHED_SPECULATE_INSN
#define TARGET_SCHED_SPECULATE_INSN ia64_speculate_insn

#undef TARGET_SCHED_NEEDS_BLOCK_P
#define TARGET_SCHED_NEEDS_BLOCK_P ia64_needs_block_p

#undef TARGET_SCHED_GEN_SPEC_CHECK
#define TARGET_SCHED_GEN_SPEC_CHECK ia64_gen_spec_check

#undef TARGET_SCHED_FIRST_CYCLE_MULTIPASS_DFA_LOOKAHEAD_GUARD_SPEC
#define TARGET_SCHED_FIRST_CYCLE_MULTIPASS_DFA_LOOKAHEAD_GUARD_SPEC\
  ia64_first_cycle_multipass_dfa_lookahead_guard_spec

#undef TARGET_SCHED_SKIP_RTX_P
#define TARGET_SCHED_SKIP_RTX_P ia64_skip_rtx_p

#undef TARGET_FUNCTION_OK_FOR_SIBCALL
#define TARGET_FUNCTION_OK_FOR_SIBCALL ia64_function_ok_for_sibcall
#undef TARGET_ARG_PARTIAL_BYTES
#define TARGET_ARG_PARTIAL_BYTES ia64_arg_partial_bytes
#undef TARGET_FUNCTION_ARG
#define TARGET_FUNCTION_ARG ia64_function_arg
#undef TARGET_FUNCTION_INCOMING_ARG
#define TARGET_FUNCTION_INCOMING_ARG ia64_function_incoming_arg
#undef TARGET_FUNCTION_ARG_ADVANCE
#define TARGET_FUNCTION_ARG_ADVANCE ia64_function_arg_advance
#undef TARGET_FUNCTION_ARG_BOUNDARY
#define TARGET_FUNCTION_ARG_BOUNDARY ia64_function_arg_boundary

#undef TARGET_ASM_OUTPUT_MI_THUNK
#define TARGET_ASM_OUTPUT_MI_THUNK ia64_output_mi_thunk
#undef TARGET_ASM_CAN_OUTPUT_MI_THUNK
#define TARGET_ASM_CAN_OUTPUT_MI_THUNK hook_bool_const_tree_hwi_hwi_const_tree_true

#undef TARGET_ASM_FILE_START
#define TARGET_ASM_FILE_START ia64_file_start

#undef TARGET_ASM_GLOBALIZE_DECL_NAME
#define TARGET_ASM_GLOBALIZE_DECL_NAME ia64_globalize_decl_name

#undef TARGET_REGISTER_MOVE_COST
#define TARGET_REGISTER_MOVE_COST ia64_register_move_cost
<<<<<<< HEAD
=======
#undef TARGET_MEMORY_MOVE_COST
#define TARGET_MEMORY_MOVE_COST ia64_memory_move_cost
>>>>>>> 155d23aa
#undef TARGET_RTX_COSTS
#define TARGET_RTX_COSTS ia64_rtx_costs
#undef TARGET_ADDRESS_COST
#define TARGET_ADDRESS_COST hook_int_rtx_bool_0

#undef TARGET_UNSPEC_MAY_TRAP_P
#define TARGET_UNSPEC_MAY_TRAP_P ia64_unspec_may_trap_p

#undef TARGET_MACHINE_DEPENDENT_REORG
#define TARGET_MACHINE_DEPENDENT_REORG ia64_reorg

#undef TARGET_ENCODE_SECTION_INFO
#define TARGET_ENCODE_SECTION_INFO ia64_encode_section_info

#undef  TARGET_SECTION_TYPE_FLAGS
#define TARGET_SECTION_TYPE_FLAGS  ia64_section_type_flags

#ifdef HAVE_AS_TLS
#undef TARGET_ASM_OUTPUT_DWARF_DTPREL
#define TARGET_ASM_OUTPUT_DWARF_DTPREL ia64_output_dwarf_dtprel
#endif

#undef TARGET_PROMOTE_FUNCTION_MODE
#define TARGET_PROMOTE_FUNCTION_MODE ia64_promote_function_mode

/* ??? Investigate.  */
#if 0
#undef TARGET_PROMOTE_PROTOTYPES
#define TARGET_PROMOTE_PROTOTYPES hook_bool_tree_true
#endif

#undef TARGET_FUNCTION_VALUE
#define TARGET_FUNCTION_VALUE ia64_function_value
#undef TARGET_LIBCALL_VALUE
#define TARGET_LIBCALL_VALUE ia64_libcall_value
#undef TARGET_FUNCTION_VALUE_REGNO_P
#define TARGET_FUNCTION_VALUE_REGNO_P ia64_function_value_regno_p

#undef TARGET_STRUCT_VALUE_RTX
#define TARGET_STRUCT_VALUE_RTX ia64_struct_value_rtx
#undef TARGET_RETURN_IN_MEMORY
#define TARGET_RETURN_IN_MEMORY ia64_return_in_memory
#undef TARGET_SETUP_INCOMING_VARARGS
#define TARGET_SETUP_INCOMING_VARARGS ia64_setup_incoming_varargs
#undef TARGET_STRICT_ARGUMENT_NAMING
#define TARGET_STRICT_ARGUMENT_NAMING hook_bool_CUMULATIVE_ARGS_true
#undef TARGET_MUST_PASS_IN_STACK
#define TARGET_MUST_PASS_IN_STACK must_pass_in_stack_var_size
#undef TARGET_GET_RAW_RESULT_MODE
#define TARGET_GET_RAW_RESULT_MODE ia64_get_reg_raw_mode
#undef TARGET_GET_RAW_ARG_MODE
#define TARGET_GET_RAW_ARG_MODE ia64_get_reg_raw_mode

#undef TARGET_GIMPLIFY_VA_ARG_EXPR
#define TARGET_GIMPLIFY_VA_ARG_EXPR ia64_gimplify_va_arg

#undef TARGET_DWARF_HANDLE_FRAME_UNSPEC
#define TARGET_DWARF_HANDLE_FRAME_UNSPEC  ia64_dwarf_handle_frame_unspec
#undef TARGET_ASM_UNWIND_EMIT
#define TARGET_ASM_UNWIND_EMIT ia64_asm_unwind_emit
#undef TARGET_ASM_EMIT_EXCEPT_PERSONALITY
#define TARGET_ASM_EMIT_EXCEPT_PERSONALITY  ia64_asm_emit_except_personality
#undef TARGET_ASM_INIT_SECTIONS
#define TARGET_ASM_INIT_SECTIONS  ia64_asm_init_sections

#undef TARGET_DEBUG_UNWIND_INFO
#define TARGET_DEBUG_UNWIND_INFO  ia64_debug_unwind_info
#undef TARGET_EXCEPT_UNWIND_INFO
#define TARGET_EXCEPT_UNWIND_INFO  ia64_except_unwind_info

#undef TARGET_SCALAR_MODE_SUPPORTED_P
#define TARGET_SCALAR_MODE_SUPPORTED_P ia64_scalar_mode_supported_p
#undef TARGET_VECTOR_MODE_SUPPORTED_P
#define TARGET_VECTOR_MODE_SUPPORTED_P ia64_vector_mode_supported_p

/* ia64 architecture manual 4.4.7: ... reads, writes, and flushes may occur
   in an order different from the specified program order.  */
#undef TARGET_RELAXED_ORDERING
#define TARGET_RELAXED_ORDERING true

#undef TARGET_DEFAULT_TARGET_FLAGS
#define TARGET_DEFAULT_TARGET_FLAGS (TARGET_DEFAULT | TARGET_CPU_DEFAULT)
#undef TARGET_HANDLE_OPTION
#define TARGET_HANDLE_OPTION ia64_handle_option

#undef TARGET_CANNOT_FORCE_CONST_MEM
#define TARGET_CANNOT_FORCE_CONST_MEM ia64_cannot_force_const_mem

#undef TARGET_MANGLE_TYPE
#define TARGET_MANGLE_TYPE ia64_mangle_type

#undef TARGET_INVALID_CONVERSION
#define TARGET_INVALID_CONVERSION ia64_invalid_conversion
#undef TARGET_INVALID_UNARY_OP
#define TARGET_INVALID_UNARY_OP ia64_invalid_unary_op
#undef TARGET_INVALID_BINARY_OP
#define TARGET_INVALID_BINARY_OP ia64_invalid_binary_op

#undef TARGET_C_MODE_FOR_SUFFIX
#define TARGET_C_MODE_FOR_SUFFIX ia64_c_mode_for_suffix

#undef TARGET_CAN_ELIMINATE
#define TARGET_CAN_ELIMINATE ia64_can_eliminate

#undef TARGET_TRAMPOLINE_INIT
#define TARGET_TRAMPOLINE_INIT ia64_trampoline_init

#undef TARGET_INVALID_WITHIN_DOLOOP
#define TARGET_INVALID_WITHIN_DOLOOP hook_constcharptr_const_rtx_null

#undef TARGET_OVERRIDE_OPTIONS_AFTER_CHANGE
#define TARGET_OVERRIDE_OPTIONS_AFTER_CHANGE ia64_override_options_after_change

#undef TARGET_PREFERRED_RELOAD_CLASS
#define TARGET_PREFERRED_RELOAD_CLASS ia64_preferred_reload_class

struct gcc_target targetm = TARGET_INITIALIZER;

typedef enum
  {
    ADDR_AREA_NORMAL,	/* normal address area */
    ADDR_AREA_SMALL	/* addressable by "addl" (-2MB < addr < 2MB) */
  }
ia64_addr_area;

static GTY(()) tree small_ident1;
static GTY(()) tree small_ident2;

static void
init_idents (void)
{
  if (small_ident1 == 0)
    {
      small_ident1 = get_identifier ("small");
      small_ident2 = get_identifier ("__small__");
    }
}

/* Retrieve the address area that has been chosen for the given decl.  */

static ia64_addr_area
ia64_get_addr_area (tree decl)
{
  tree model_attr;

  model_attr = lookup_attribute ("model", DECL_ATTRIBUTES (decl));
  if (model_attr)
    {
      tree id;

      init_idents ();
      id = TREE_VALUE (TREE_VALUE (model_attr));
      if (id == small_ident1 || id == small_ident2)
	return ADDR_AREA_SMALL;
    }
  return ADDR_AREA_NORMAL;
}

static tree
ia64_handle_model_attribute (tree *node, tree name, tree args,
			     int flags ATTRIBUTE_UNUSED, bool *no_add_attrs)
{
  ia64_addr_area addr_area = ADDR_AREA_NORMAL;
  ia64_addr_area area;
  tree arg, decl = *node;

  init_idents ();
  arg = TREE_VALUE (args);
  if (arg == small_ident1 || arg == small_ident2)
    {
      addr_area = ADDR_AREA_SMALL;
    }
  else
    {
      warning (OPT_Wattributes, "invalid argument of %qE attribute",
	       name);
      *no_add_attrs = true;
    }

  switch (TREE_CODE (decl))
    {
    case VAR_DECL:
      if ((DECL_CONTEXT (decl) && TREE_CODE (DECL_CONTEXT (decl))
	   == FUNCTION_DECL)
	  && !TREE_STATIC (decl))
	{
	  error_at (DECL_SOURCE_LOCATION (decl),
		    "an address area attribute cannot be specified for "
		    "local variables");
	  *no_add_attrs = true;
	}
      area = ia64_get_addr_area (decl);
      if (area != ADDR_AREA_NORMAL && addr_area != area)
	{
	  error ("address area of %q+D conflicts with previous "
		 "declaration", decl);
	  *no_add_attrs = true;
	}
      break;

    case FUNCTION_DECL:
      error_at (DECL_SOURCE_LOCATION (decl),
		"address area attribute cannot be specified for "
		"functions");
      *no_add_attrs = true;
      break;

    default:
      warning (OPT_Wattributes, "%qE attribute ignored",
	       name);
      *no_add_attrs = true;
      break;
    }

  return NULL_TREE;
}

/* The section must have global and overlaid attributes.  */
#define SECTION_VMS_OVERLAY SECTION_MACH_DEP

/* Part of the low level implementation of DEC Ada pragma Common_Object which
   enables the shared use of variables stored in overlaid linker areas
   corresponding to the use of Fortran COMMON.  */

static tree
ia64_vms_common_object_attribute (tree *node, tree name, tree args,
				  int flags ATTRIBUTE_UNUSED,
				  bool *no_add_attrs)
{
    tree decl = *node;
    tree id, val;
    if (! DECL_P (decl))
      abort ();
  
    DECL_COMMON (decl) = 1;
    id = TREE_VALUE (args);
    if (TREE_CODE (id) == IDENTIFIER_NODE)
      val = build_string (IDENTIFIER_LENGTH (id), IDENTIFIER_POINTER (id));
    else if (TREE_CODE (id) == STRING_CST)
      val = id;
    else
      {
	warning (OPT_Wattributes,
		 "%qE attribute requires a string constant argument", name);
	*no_add_attrs = true;
	return NULL_TREE;
      }
    DECL_SECTION_NAME (decl) = val;
    return NULL_TREE;
}

/* Part of the low level implementation of DEC Ada pragma Common_Object.  */

void
ia64_vms_output_aligned_decl_common (FILE *file, tree decl, const char *name,
				     unsigned HOST_WIDE_INT size,
				     unsigned int align)
{
  tree attr = DECL_ATTRIBUTES (decl);

  /* As common_object attribute set DECL_SECTION_NAME check it before
     looking up the attribute.  */
  if (DECL_SECTION_NAME (decl) && attr)
    attr = lookup_attribute ("common_object", attr);
  else
    attr = NULL_TREE;

  if (!attr)
    {
      /*  Code from elfos.h.  */
      fprintf (file, "%s", COMMON_ASM_OP);
      assemble_name (file, name);
      fprintf (file, ","HOST_WIDE_INT_PRINT_UNSIGNED",%u\n",
	       size, align / BITS_PER_UNIT);
    }
  else
    {
      ASM_OUTPUT_ALIGN (file, floor_log2 (align / BITS_PER_UNIT));
      ASM_OUTPUT_LABEL (file, name);
      ASM_OUTPUT_SKIP (file, size ? size : 1);
    }
}

/* Definition of TARGET_ASM_NAMED_SECTION for VMS.  */

void
ia64_vms_elf_asm_named_section (const char *name, unsigned int flags,
				tree decl)
{
  if (!(flags & SECTION_VMS_OVERLAY))
    {
      default_elf_asm_named_section (name, flags, decl);
      return;
    }
  if (flags != (SECTION_VMS_OVERLAY | SECTION_WRITE))
    abort ();

  if (flags & SECTION_DECLARED)
    {
      fprintf (asm_out_file, "\t.section\t%s\n", name);
      return;
    }

  fprintf (asm_out_file, "\t.section\t%s,\"awgO\"\n", name);
}

static void
ia64_encode_addr_area (tree decl, rtx symbol)
{
  int flags;

  flags = SYMBOL_REF_FLAGS (symbol);
  switch (ia64_get_addr_area (decl))
    {
    case ADDR_AREA_NORMAL: break;
    case ADDR_AREA_SMALL: flags |= SYMBOL_FLAG_SMALL_ADDR; break;
    default: gcc_unreachable ();
    }
  SYMBOL_REF_FLAGS (symbol) = flags;
}

static void
ia64_encode_section_info (tree decl, rtx rtl, int first)
{
  default_encode_section_info (decl, rtl, first);

  /* Careful not to prod global register variables.  */
  if (TREE_CODE (decl) == VAR_DECL
      && GET_CODE (DECL_RTL (decl)) == MEM
      && GET_CODE (XEXP (DECL_RTL (decl), 0)) == SYMBOL_REF
      && (TREE_STATIC (decl) || DECL_EXTERNAL (decl)))
    ia64_encode_addr_area (decl, XEXP (rtl, 0));
}

/* Return 1 if the operands of a move are ok.  */

int
ia64_move_ok (rtx dst, rtx src)
{
  /* If we're under init_recog_no_volatile, we'll not be able to use
     memory_operand.  So check the code directly and don't worry about
     the validity of the underlying address, which should have been
     checked elsewhere anyway.  */
  if (GET_CODE (dst) != MEM)
    return 1;
  if (GET_CODE (src) == MEM)
    return 0;
  if (register_operand (src, VOIDmode))
    return 1;

  /* Otherwise, this must be a constant, and that either 0 or 0.0 or 1.0.  */
  if (INTEGRAL_MODE_P (GET_MODE (dst)))
    return src == const0_rtx;
  else
    return satisfies_constraint_G (src);
}

/* Return 1 if the operands are ok for a floating point load pair.  */

int
ia64_load_pair_ok (rtx dst, rtx src)
{
  if (GET_CODE (dst) != REG || !FP_REGNO_P (REGNO (dst)))
    return 0;
  if (GET_CODE (src) != MEM || MEM_VOLATILE_P (src))
    return 0;
  switch (GET_CODE (XEXP (src, 0)))
    {
    case REG:
    case POST_INC:
      break;
    case POST_DEC:
      return 0;
    case POST_MODIFY:
      {
	rtx adjust = XEXP (XEXP (XEXP (src, 0), 1), 1);

	if (GET_CODE (adjust) != CONST_INT
	    || INTVAL (adjust) != GET_MODE_SIZE (GET_MODE (src)))
	  return 0;
      }
      break;
    default:
      abort ();
    }
  return 1;
}

int
addp4_optimize_ok (rtx op1, rtx op2)
{
  return (basereg_operand (op1, GET_MODE(op1)) !=
	  basereg_operand (op2, GET_MODE(op2)));
}

/* Check if OP is a mask suitable for use with SHIFT in a dep.z instruction.
   Return the length of the field, or <= 0 on failure.  */

int
ia64_depz_field_mask (rtx rop, rtx rshift)
{
  unsigned HOST_WIDE_INT op = INTVAL (rop);
  unsigned HOST_WIDE_INT shift = INTVAL (rshift);

  /* Get rid of the zero bits we're shifting in.  */
  op >>= shift;

  /* We must now have a solid block of 1's at bit 0.  */
  return exact_log2 (op + 1);
}

/* Return the TLS model to use for ADDR.  */

static enum tls_model
tls_symbolic_operand_type (rtx addr)
{
  enum tls_model tls_kind = TLS_MODEL_NONE;

  if (GET_CODE (addr) == CONST)
    {
      if (GET_CODE (XEXP (addr, 0)) == PLUS
	  && GET_CODE (XEXP (XEXP (addr, 0), 0)) == SYMBOL_REF)
        tls_kind = SYMBOL_REF_TLS_MODEL (XEXP (XEXP (addr, 0), 0));
    }
  else if (GET_CODE (addr) == SYMBOL_REF)
    tls_kind = SYMBOL_REF_TLS_MODEL (addr);

  return tls_kind;
}

/* Return true if X is a constant that is valid for some immediate
   field in an instruction.  */

bool
ia64_legitimate_constant_p (rtx x)
{
  switch (GET_CODE (x))
    {
    case CONST_INT:
    case LABEL_REF:
      return true;

    case CONST_DOUBLE:
      if (GET_MODE (x) == VOIDmode || GET_MODE (x) == SFmode
	  || GET_MODE (x) == DFmode)
	return true;
      return satisfies_constraint_G (x);

    case CONST:
    case SYMBOL_REF:
      /* ??? Short term workaround for PR 28490.  We must make the code here
	 match the code in ia64_expand_move and move_operand, even though they
	 are both technically wrong.  */
      if (tls_symbolic_operand_type (x) == 0)
	{
	  HOST_WIDE_INT addend = 0;
	  rtx op = x;

	  if (GET_CODE (op) == CONST
	      && GET_CODE (XEXP (op, 0)) == PLUS
	      && GET_CODE (XEXP (XEXP (op, 0), 1)) == CONST_INT)
	    {
	      addend = INTVAL (XEXP (XEXP (op, 0), 1));
	      op = XEXP (XEXP (op, 0), 0);
	    }

          if (any_offset_symbol_operand (op, GET_MODE (op))
              || function_operand (op, GET_MODE (op)))
            return true;
	  if (aligned_offset_symbol_operand (op, GET_MODE (op)))
	    return (addend & 0x3fff) == 0;
	  return false;
	}
      return false;

    case CONST_VECTOR:
      {
	enum machine_mode mode = GET_MODE (x);

	if (mode == V2SFmode)
	  return satisfies_constraint_Y (x);

	return (GET_MODE_CLASS (mode) == MODE_VECTOR_INT
		&& GET_MODE_SIZE (mode) <= 8);
      }

    default:
      return false;
    }
}

/* Don't allow TLS addresses to get spilled to memory.  */

static bool
ia64_cannot_force_const_mem (rtx x)
{
  if (GET_MODE (x) == RFmode)
    return true;
  return tls_symbolic_operand_type (x) != 0;
}

/* Expand a symbolic constant load.  */

bool
ia64_expand_load_address (rtx dest, rtx src)
{
  gcc_assert (GET_CODE (dest) == REG);

  /* ILP32 mode still loads 64-bits of data from the GOT.  This avoids
     having to pointer-extend the value afterward.  Other forms of address
     computation below are also more natural to compute as 64-bit quantities.
     If we've been given an SImode destination register, change it.  */
  if (GET_MODE (dest) != Pmode)
    dest = gen_rtx_REG_offset (dest, Pmode, REGNO (dest),
			       byte_lowpart_offset (Pmode, GET_MODE (dest)));

  if (TARGET_NO_PIC)
    return false;
  if (small_addr_symbolic_operand (src, VOIDmode))
    return false;

  if (TARGET_AUTO_PIC)
    emit_insn (gen_load_gprel64 (dest, src));
  else if (GET_CODE (src) == SYMBOL_REF && SYMBOL_REF_FUNCTION_P (src))
    emit_insn (gen_load_fptr (dest, src));
  else if (sdata_symbolic_operand (src, VOIDmode))
    emit_insn (gen_load_gprel (dest, src));
  else
    {
      HOST_WIDE_INT addend = 0;
      rtx tmp;

      /* We did split constant offsets in ia64_expand_move, and we did try
	 to keep them split in move_operand, but we also allowed reload to
	 rematerialize arbitrary constants rather than spill the value to
	 the stack and reload it.  So we have to be prepared here to split
	 them apart again.  */
      if (GET_CODE (src) == CONST)
	{
	  HOST_WIDE_INT hi, lo;

	  hi = INTVAL (XEXP (XEXP (src, 0), 1));
	  lo = ((hi & 0x3fff) ^ 0x2000) - 0x2000;
	  hi = hi - lo;

	  if (lo != 0)
	    {
	      addend = lo;
	      src = plus_constant (XEXP (XEXP (src, 0), 0), hi);
	    }
	}

      tmp = gen_rtx_HIGH (Pmode, src);
      tmp = gen_rtx_PLUS (Pmode, tmp, pic_offset_table_rtx);
      emit_insn (gen_rtx_SET (VOIDmode, dest, tmp));

      tmp = gen_rtx_LO_SUM (Pmode, dest, src);
      emit_insn (gen_rtx_SET (VOIDmode, dest, tmp));

      if (addend)
	{
	  tmp = gen_rtx_PLUS (Pmode, dest, GEN_INT (addend));
	  emit_insn (gen_rtx_SET (VOIDmode, dest, tmp));
	}
    }

  return true;
}

static GTY(()) rtx gen_tls_tga;
static rtx
gen_tls_get_addr (void)
{
  if (!gen_tls_tga)
    gen_tls_tga = init_one_libfunc ("__tls_get_addr");
  return gen_tls_tga;
}

static GTY(()) rtx thread_pointer_rtx;
static rtx
gen_thread_pointer (void)
{
  if (!thread_pointer_rtx)
    thread_pointer_rtx = gen_rtx_REG (Pmode, 13);
  return thread_pointer_rtx;
}

static rtx
ia64_expand_tls_address (enum tls_model tls_kind, rtx op0, rtx op1,
			 rtx orig_op1, HOST_WIDE_INT addend)
{
  rtx tga_op1, tga_op2, tga_ret, tga_eqv, tmp, insns;
  rtx orig_op0 = op0;
  HOST_WIDE_INT addend_lo, addend_hi;

  switch (tls_kind)
    {
    case TLS_MODEL_GLOBAL_DYNAMIC:
      start_sequence ();

      tga_op1 = gen_reg_rtx (Pmode);
      emit_insn (gen_load_dtpmod (tga_op1, op1));

      tga_op2 = gen_reg_rtx (Pmode);
      emit_insn (gen_load_dtprel (tga_op2, op1));

      tga_ret = emit_library_call_value (gen_tls_get_addr (), NULL_RTX,
					 LCT_CONST, Pmode, 2, tga_op1,
					 Pmode, tga_op2, Pmode);

      insns = get_insns ();
      end_sequence ();

      if (GET_MODE (op0) != Pmode)
	op0 = tga_ret;
      emit_libcall_block (insns, op0, tga_ret, op1);
      break;

    case TLS_MODEL_LOCAL_DYNAMIC:
      /* ??? This isn't the completely proper way to do local-dynamic
	 If the call to __tls_get_addr is used only by a single symbol,
	 then we should (somehow) move the dtprel to the second arg
	 to avoid the extra add.  */
      start_sequence ();

      tga_op1 = gen_reg_rtx (Pmode);
      emit_insn (gen_load_dtpmod (tga_op1, op1));

      tga_op2 = const0_rtx;

      tga_ret = emit_library_call_value (gen_tls_get_addr (), NULL_RTX,
					 LCT_CONST, Pmode, 2, tga_op1,
					 Pmode, tga_op2, Pmode);

      insns = get_insns ();
      end_sequence ();

      tga_eqv = gen_rtx_UNSPEC (Pmode, gen_rtvec (1, const0_rtx),
				UNSPEC_LD_BASE);
      tmp = gen_reg_rtx (Pmode);
      emit_libcall_block (insns, tmp, tga_ret, tga_eqv);

      if (!register_operand (op0, Pmode))
	op0 = gen_reg_rtx (Pmode);
      if (TARGET_TLS64)
	{
	  emit_insn (gen_load_dtprel (op0, op1));
	  emit_insn (gen_adddi3 (op0, tmp, op0));
	}
      else
	emit_insn (gen_add_dtprel (op0, op1, tmp));
      break;

    case TLS_MODEL_INITIAL_EXEC:
      addend_lo = ((addend & 0x3fff) ^ 0x2000) - 0x2000;
      addend_hi = addend - addend_lo;

      op1 = plus_constant (op1, addend_hi);
      addend = addend_lo;

      tmp = gen_reg_rtx (Pmode);
      emit_insn (gen_load_tprel (tmp, op1));

      if (!register_operand (op0, Pmode))
	op0 = gen_reg_rtx (Pmode);
      emit_insn (gen_adddi3 (op0, tmp, gen_thread_pointer ()));
      break;

    case TLS_MODEL_LOCAL_EXEC:
      if (!register_operand (op0, Pmode))
	op0 = gen_reg_rtx (Pmode);

      op1 = orig_op1;
      addend = 0;
      if (TARGET_TLS64)
	{
	  emit_insn (gen_load_tprel (op0, op1));
	  emit_insn (gen_adddi3 (op0, op0, gen_thread_pointer ()));
	}
      else
	emit_insn (gen_add_tprel (op0, op1, gen_thread_pointer ()));
      break;

    default:
      gcc_unreachable ();
    }

  if (addend)
    op0 = expand_simple_binop (Pmode, PLUS, op0, GEN_INT (addend),
			       orig_op0, 1, OPTAB_DIRECT);
  if (orig_op0 == op0)
    return NULL_RTX;
  if (GET_MODE (orig_op0) == Pmode)
    return op0;
  return gen_lowpart (GET_MODE (orig_op0), op0);
}

rtx
ia64_expand_move (rtx op0, rtx op1)
{
  enum machine_mode mode = GET_MODE (op0);

  if (!reload_in_progress && !reload_completed && !ia64_move_ok (op0, op1))
    op1 = force_reg (mode, op1);

  if ((mode == Pmode || mode == ptr_mode) && symbolic_operand (op1, VOIDmode))
    {
      HOST_WIDE_INT addend = 0;
      enum tls_model tls_kind;
      rtx sym = op1;

      if (GET_CODE (op1) == CONST
	  && GET_CODE (XEXP (op1, 0)) == PLUS
	  && GET_CODE (XEXP (XEXP (op1, 0), 1)) == CONST_INT)
	{
	  addend = INTVAL (XEXP (XEXP (op1, 0), 1));
	  sym = XEXP (XEXP (op1, 0), 0);
	}

      tls_kind = tls_symbolic_operand_type (sym);
      if (tls_kind)
	return ia64_expand_tls_address (tls_kind, op0, sym, op1, addend);

      if (any_offset_symbol_operand (sym, mode))
	addend = 0;
      else if (aligned_offset_symbol_operand (sym, mode))
	{
	  HOST_WIDE_INT addend_lo, addend_hi;
	      
	  addend_lo = ((addend & 0x3fff) ^ 0x2000) - 0x2000;
	  addend_hi = addend - addend_lo;

	  if (addend_lo != 0)
	    {
	      op1 = plus_constant (sym, addend_hi);
	      addend = addend_lo;
	    }
	  else
	    addend = 0;
	}
      else
	op1 = sym;

      if (reload_completed)
	{
	  /* We really should have taken care of this offset earlier.  */
	  gcc_assert (addend == 0);
	  if (ia64_expand_load_address (op0, op1))
	    return NULL_RTX;
	}

      if (addend)
	{
	  rtx subtarget = !can_create_pseudo_p () ? op0 : gen_reg_rtx (mode);

	  emit_insn (gen_rtx_SET (VOIDmode, subtarget, op1));

	  op1 = expand_simple_binop (mode, PLUS, subtarget,
				     GEN_INT (addend), op0, 1, OPTAB_DIRECT);
	  if (op0 == op1)
	    return NULL_RTX;
	}
    }

  return op1;
}

/* Split a move from OP1 to OP0 conditional on COND.  */

void
ia64_emit_cond_move (rtx op0, rtx op1, rtx cond)
{
  rtx insn, first = get_last_insn ();

  emit_move_insn (op0, op1);

  for (insn = get_last_insn (); insn != first; insn = PREV_INSN (insn))
    if (INSN_P (insn))
      PATTERN (insn) = gen_rtx_COND_EXEC (VOIDmode, copy_rtx (cond),
					  PATTERN (insn));
}

/* Split a post-reload TImode or TFmode reference into two DImode
   components.  This is made extra difficult by the fact that we do
   not get any scratch registers to work with, because reload cannot
   be prevented from giving us a scratch that overlaps the register
   pair involved.  So instead, when addressing memory, we tweak the
   pointer register up and back down with POST_INCs.  Or up and not
   back down when we can get away with it.

   REVERSED is true when the loads must be done in reversed order
   (high word first) for correctness.  DEAD is true when the pointer
   dies with the second insn we generate and therefore the second
   address must not carry a postmodify.

   May return an insn which is to be emitted after the moves.  */

static rtx
ia64_split_tmode (rtx out[2], rtx in, bool reversed, bool dead)
{
  rtx fixup = 0;

  switch (GET_CODE (in))
    {
    case REG:
      out[reversed] = gen_rtx_REG (DImode, REGNO (in));
      out[!reversed] = gen_rtx_REG (DImode, REGNO (in) + 1);
      break;

    case CONST_INT:
    case CONST_DOUBLE:
      /* Cannot occur reversed.  */
      gcc_assert (!reversed);
      
      if (GET_MODE (in) != TFmode)
	split_double (in, &out[0], &out[1]);
      else
	/* split_double does not understand how to split a TFmode
	   quantity into a pair of DImode constants.  */
	{
	  REAL_VALUE_TYPE r;
	  unsigned HOST_WIDE_INT p[2];
	  long l[4];  /* TFmode is 128 bits */

	  REAL_VALUE_FROM_CONST_DOUBLE (r, in);
	  real_to_target (l, &r, TFmode);

	  if (FLOAT_WORDS_BIG_ENDIAN)
	    {
	      p[0] = (((unsigned HOST_WIDE_INT) l[0]) << 32) + l[1];
	      p[1] = (((unsigned HOST_WIDE_INT) l[2]) << 32) + l[3];
	    }
	  else
	    {
	      p[0] = (((unsigned HOST_WIDE_INT) l[1]) << 32) + l[0];
	      p[1] = (((unsigned HOST_WIDE_INT) l[3]) << 32) + l[2];
	    }
	  out[0] = GEN_INT (p[0]);
	  out[1] = GEN_INT (p[1]);
	}
      break;

    case MEM:
      {
	rtx base = XEXP (in, 0);
	rtx offset;

	switch (GET_CODE (base))
	  {
	  case REG:
	    if (!reversed)
	      {
		out[0] = adjust_automodify_address
		  (in, DImode, gen_rtx_POST_INC (Pmode, base), 0);
		out[1] = adjust_automodify_address
		  (in, DImode, dead ? 0 : gen_rtx_POST_DEC (Pmode, base), 8);
	      }
	    else
	      {
		/* Reversal requires a pre-increment, which can only
		   be done as a separate insn.  */
		emit_insn (gen_adddi3 (base, base, GEN_INT (8)));
		out[0] = adjust_automodify_address
		  (in, DImode, gen_rtx_POST_DEC (Pmode, base), 8);
		out[1] = adjust_address (in, DImode, 0);
	      }
	    break;

	  case POST_INC:
	    gcc_assert (!reversed && !dead);
	    
	    /* Just do the increment in two steps.  */
	    out[0] = adjust_automodify_address (in, DImode, 0, 0);
	    out[1] = adjust_automodify_address (in, DImode, 0, 8);
	    break;

	  case POST_DEC:
	    gcc_assert (!reversed && !dead);
	    
	    /* Add 8, subtract 24.  */
	    base = XEXP (base, 0);
	    out[0] = adjust_automodify_address
	      (in, DImode, gen_rtx_POST_INC (Pmode, base), 0);
	    out[1] = adjust_automodify_address
	      (in, DImode,
	       gen_rtx_POST_MODIFY (Pmode, base, plus_constant (base, -24)),
	       8);
	    break;

	  case POST_MODIFY:
	    gcc_assert (!reversed && !dead);

	    /* Extract and adjust the modification.  This case is
	       trickier than the others, because we might have an
	       index register, or we might have a combined offset that
	       doesn't fit a signed 9-bit displacement field.  We can
	       assume the incoming expression is already legitimate.  */
	    offset = XEXP (base, 1);
	    base = XEXP (base, 0);

	    out[0] = adjust_automodify_address
	      (in, DImode, gen_rtx_POST_INC (Pmode, base), 0);

	    if (GET_CODE (XEXP (offset, 1)) == REG)
	      {
		/* Can't adjust the postmodify to match.  Emit the
		   original, then a separate addition insn.  */
		out[1] = adjust_automodify_address (in, DImode, 0, 8);
		fixup = gen_adddi3 (base, base, GEN_INT (-8));
	      }
	    else
	      {
		gcc_assert (GET_CODE (XEXP (offset, 1)) == CONST_INT);
		if (INTVAL (XEXP (offset, 1)) < -256 + 8)
		  {
		    /* Again the postmodify cannot be made to match,
		       but in this case it's more efficient to get rid
		       of the postmodify entirely and fix up with an
		       add insn.  */
		    out[1] = adjust_automodify_address (in, DImode, base, 8);
		    fixup = gen_adddi3
		      (base, base, GEN_INT (INTVAL (XEXP (offset, 1)) - 8));
		  }
		else
		  {
		    /* Combined offset still fits in the displacement field.
		       (We cannot overflow it at the high end.)  */
		    out[1] = adjust_automodify_address
		      (in, DImode, gen_rtx_POST_MODIFY
		       (Pmode, base, gen_rtx_PLUS
			(Pmode, base,
			 GEN_INT (INTVAL (XEXP (offset, 1)) - 8))),
		       8);
		  }
	      }
	    break;

	  default:
	    gcc_unreachable ();
	  }
	break;
      }

    default:
      gcc_unreachable ();
    }

  return fixup;
}

/* Split a TImode or TFmode move instruction after reload.
   This is used by *movtf_internal and *movti_internal.  */
void
ia64_split_tmode_move (rtx operands[])
{
  rtx in[2], out[2], insn;
  rtx fixup[2];
  bool dead = false;
  bool reversed = false;

  /* It is possible for reload to decide to overwrite a pointer with
     the value it points to.  In that case we have to do the loads in
     the appropriate order so that the pointer is not destroyed too
     early.  Also we must not generate a postmodify for that second
     load, or rws_access_regno will die.  */
  if (GET_CODE (operands[1]) == MEM
      && reg_overlap_mentioned_p (operands[0], operands[1]))
    {
      rtx base = XEXP (operands[1], 0);
      while (GET_CODE (base) != REG)
	base = XEXP (base, 0);

      if (REGNO (base) == REGNO (operands[0]))
	reversed = true;
      dead = true;
    }
  /* Another reason to do the moves in reversed order is if the first
     element of the target register pair is also the second element of
     the source register pair.  */
  if (GET_CODE (operands[0]) == REG && GET_CODE (operands[1]) == REG
      && REGNO (operands[0]) == REGNO (operands[1]) + 1)
    reversed = true;

  fixup[0] = ia64_split_tmode (in, operands[1], reversed, dead);
  fixup[1] = ia64_split_tmode (out, operands[0], reversed, dead);

#define MAYBE_ADD_REG_INC_NOTE(INSN, EXP)				\
  if (GET_CODE (EXP) == MEM						\
      && (GET_CODE (XEXP (EXP, 0)) == POST_MODIFY			\
	  || GET_CODE (XEXP (EXP, 0)) == POST_INC			\
	  || GET_CODE (XEXP (EXP, 0)) == POST_DEC))			\
    add_reg_note (insn, REG_INC, XEXP (XEXP (EXP, 0), 0))

  insn = emit_insn (gen_rtx_SET (VOIDmode, out[0], in[0]));
  MAYBE_ADD_REG_INC_NOTE (insn, in[0]);
  MAYBE_ADD_REG_INC_NOTE (insn, out[0]);

  insn = emit_insn (gen_rtx_SET (VOIDmode, out[1], in[1]));
  MAYBE_ADD_REG_INC_NOTE (insn, in[1]);
  MAYBE_ADD_REG_INC_NOTE (insn, out[1]);

  if (fixup[0])
    emit_insn (fixup[0]);
  if (fixup[1])
    emit_insn (fixup[1]);

#undef MAYBE_ADD_REG_INC_NOTE
}

/* ??? Fixing GR->FR XFmode moves during reload is hard.  You need to go
   through memory plus an extra GR scratch register.  Except that you can
   either get the first from SECONDARY_MEMORY_NEEDED or the second from
   SECONDARY_RELOAD_CLASS, but not both.

   We got into problems in the first place by allowing a construct like
   (subreg:XF (reg:TI)), which we got from a union containing a long double.
   This solution attempts to prevent this situation from occurring.  When
   we see something like the above, we spill the inner register to memory.  */

static rtx
spill_xfmode_rfmode_operand (rtx in, int force, enum machine_mode mode)
{
  if (GET_CODE (in) == SUBREG
      && GET_MODE (SUBREG_REG (in)) == TImode
      && GET_CODE (SUBREG_REG (in)) == REG)
    {
      rtx memt = assign_stack_temp (TImode, 16, 0);
      emit_move_insn (memt, SUBREG_REG (in));
      return adjust_address (memt, mode, 0);
    }
  else if (force && GET_CODE (in) == REG)
    {
      rtx memx = assign_stack_temp (mode, 16, 0);
      emit_move_insn (memx, in);
      return memx;
    }
  else
    return in;
}

/* Expand the movxf or movrf pattern (MODE says which) with the given
   OPERANDS, returning true if the pattern should then invoke
   DONE.  */

bool
ia64_expand_movxf_movrf (enum machine_mode mode, rtx operands[])
{
  rtx op0 = operands[0];

  if (GET_CODE (op0) == SUBREG)
    op0 = SUBREG_REG (op0);

  /* We must support XFmode loads into general registers for stdarg/vararg,
     unprototyped calls, and a rare case where a long double is passed as
     an argument after a float HFA fills the FP registers.  We split them into
     DImode loads for convenience.  We also need to support XFmode stores
     for the last case.  This case does not happen for stdarg/vararg routines,
     because we do a block store to memory of unnamed arguments.  */

  if (GET_CODE (op0) == REG && GR_REGNO_P (REGNO (op0)))
    {
      rtx out[2];

      /* We're hoping to transform everything that deals with XFmode
	 quantities and GR registers early in the compiler.  */
      gcc_assert (can_create_pseudo_p ());

      /* Struct to register can just use TImode instead.  */
      if ((GET_CODE (operands[1]) == SUBREG
	   && GET_MODE (SUBREG_REG (operands[1])) == TImode)
	  || (GET_CODE (operands[1]) == REG
	      && GR_REGNO_P (REGNO (operands[1]))))
	{
	  rtx op1 = operands[1];

	  if (GET_CODE (op1) == SUBREG)
	    op1 = SUBREG_REG (op1);
	  else
	    op1 = gen_rtx_REG (TImode, REGNO (op1));

	  emit_move_insn (gen_rtx_REG (TImode, REGNO (op0)), op1);
	  return true;
	}

      if (GET_CODE (operands[1]) == CONST_DOUBLE)
	{
	  /* Don't word-swap when reading in the constant.  */
	  emit_move_insn (gen_rtx_REG (DImode, REGNO (op0)),
			  operand_subword (operands[1], WORDS_BIG_ENDIAN,
					   0, mode));
	  emit_move_insn (gen_rtx_REG (DImode, REGNO (op0) + 1),
			  operand_subword (operands[1], !WORDS_BIG_ENDIAN,
					   0, mode));
	  return true;
	}

      /* If the quantity is in a register not known to be GR, spill it.  */
      if (register_operand (operands[1], mode))
	operands[1] = spill_xfmode_rfmode_operand (operands[1], 1, mode);

      gcc_assert (GET_CODE (operands[1]) == MEM);

      /* Don't word-swap when reading in the value.  */
      out[0] = gen_rtx_REG (DImode, REGNO (op0));
      out[1] = gen_rtx_REG (DImode, REGNO (op0) + 1);

      emit_move_insn (out[0], adjust_address (operands[1], DImode, 0));
      emit_move_insn (out[1], adjust_address (operands[1], DImode, 8));
      return true;
    }

  if (GET_CODE (operands[1]) == REG && GR_REGNO_P (REGNO (operands[1])))
    {
      /* We're hoping to transform everything that deals with XFmode
	 quantities and GR registers early in the compiler.  */
      gcc_assert (can_create_pseudo_p ());

      /* Op0 can't be a GR_REG here, as that case is handled above.
	 If op0 is a register, then we spill op1, so that we now have a
	 MEM operand.  This requires creating an XFmode subreg of a TImode reg
	 to force the spill.  */
      if (register_operand (operands[0], mode))
	{
	  rtx op1 = gen_rtx_REG (TImode, REGNO (operands[1]));
	  op1 = gen_rtx_SUBREG (mode, op1, 0);
	  operands[1] = spill_xfmode_rfmode_operand (op1, 0, mode);
	}

      else
	{
	  rtx in[2];

	  gcc_assert (GET_CODE (operands[0]) == MEM);

	  /* Don't word-swap when writing out the value.  */
	  in[0] = gen_rtx_REG (DImode, REGNO (operands[1]));
	  in[1] = gen_rtx_REG (DImode, REGNO (operands[1]) + 1);

	  emit_move_insn (adjust_address (operands[0], DImode, 0), in[0]);
	  emit_move_insn (adjust_address (operands[0], DImode, 8), in[1]);
	  return true;
	}
    }

  if (!reload_in_progress && !reload_completed)
    {
      operands[1] = spill_xfmode_rfmode_operand (operands[1], 0, mode);

      if (GET_MODE (op0) == TImode && GET_CODE (op0) == REG)
	{
	  rtx memt, memx, in = operands[1];
	  if (CONSTANT_P (in))
	    in = validize_mem (force_const_mem (mode, in));
	  if (GET_CODE (in) == MEM)
	    memt = adjust_address (in, TImode, 0);
	  else
	    {
	      memt = assign_stack_temp (TImode, 16, 0);
	      memx = adjust_address (memt, mode, 0);
	      emit_move_insn (memx, in);
	    }
	  emit_move_insn (op0, memt);
	  return true;
	}

      if (!ia64_move_ok (operands[0], operands[1]))
	operands[1] = force_reg (mode, operands[1]);
    }

  return false;
}

/* Emit comparison instruction if necessary, replacing *EXPR, *OP0, *OP1
   with the expression that holds the compare result (in VOIDmode).  */

static GTY(()) rtx cmptf_libfunc;

void
ia64_expand_compare (rtx *expr, rtx *op0, rtx *op1)
{
  enum rtx_code code = GET_CODE (*expr);
  rtx cmp;

  /* If we have a BImode input, then we already have a compare result, and
     do not need to emit another comparison.  */
  if (GET_MODE (*op0) == BImode)
    {
      gcc_assert ((code == NE || code == EQ) && *op1 == const0_rtx);
      cmp = *op0;
    }
  /* HPUX TFmode compare requires a library call to _U_Qfcmp, which takes a
     magic number as its third argument, that indicates what to do.
     The return value is an integer to be compared against zero.  */
  else if (TARGET_HPUX && GET_MODE (*op0) == TFmode)
    {
      enum qfcmp_magic {
	QCMP_INV = 1,	/* Raise FP_INVALID on SNaN as a side effect.  */
	QCMP_UNORD = 2,
	QCMP_EQ = 4,
	QCMP_LT = 8,
	QCMP_GT = 16
      };
      int magic;
      enum rtx_code ncode;
      rtx ret, insns;
      
      gcc_assert (cmptf_libfunc && GET_MODE (*op1) == TFmode);
      switch (code)
	{
	  /* 1 = equal, 0 = not equal.  Equality operators do
	     not raise FP_INVALID when given an SNaN operand.  */
	case EQ:        magic = QCMP_EQ;                  ncode = NE; break;
	case NE:        magic = QCMP_EQ;                  ncode = EQ; break;
	  /* isunordered() from C99.  */
	case UNORDERED: magic = QCMP_UNORD;               ncode = NE; break;
	case ORDERED:   magic = QCMP_UNORD;               ncode = EQ; break;
	  /* Relational operators raise FP_INVALID when given
	     an SNaN operand.  */
	case LT:        magic = QCMP_LT        |QCMP_INV; ncode = NE; break;
	case LE:        magic = QCMP_LT|QCMP_EQ|QCMP_INV; ncode = NE; break;
	case GT:        magic = QCMP_GT        |QCMP_INV; ncode = NE; break;
	case GE:        magic = QCMP_GT|QCMP_EQ|QCMP_INV; ncode = NE; break;
	  /* FUTURE: Implement UNEQ, UNLT, UNLE, UNGT, UNGE, LTGT.
	     Expanders for buneq etc. weuld have to be added to ia64.md
	     for this to be useful.  */
	default: gcc_unreachable ();
	}

      start_sequence ();

      ret = emit_library_call_value (cmptf_libfunc, 0, LCT_CONST, DImode, 3,
				     *op0, TFmode, *op1, TFmode,
				     GEN_INT (magic), DImode);
      cmp = gen_reg_rtx (BImode);
      emit_insn (gen_rtx_SET (VOIDmode, cmp,
			      gen_rtx_fmt_ee (ncode, BImode,
					      ret, const0_rtx)));

      insns = get_insns ();
      end_sequence ();

      emit_libcall_block (insns, cmp, cmp,
			  gen_rtx_fmt_ee (code, BImode, *op0, *op1));
      code = NE;
    }
  else
    {
      cmp = gen_reg_rtx (BImode);
      emit_insn (gen_rtx_SET (VOIDmode, cmp,
			      gen_rtx_fmt_ee (code, BImode, *op0, *op1)));
      code = NE;
    }

  *expr = gen_rtx_fmt_ee (code, VOIDmode, cmp, const0_rtx);
  *op0 = cmp;
  *op1 = const0_rtx;
}

/* Generate an integral vector comparison.  Return true if the condition has
   been reversed, and so the sense of the comparison should be inverted.  */

static bool
ia64_expand_vecint_compare (enum rtx_code code, enum machine_mode mode,
			    rtx dest, rtx op0, rtx op1)
{
  bool negate = false;
  rtx x;

  /* Canonicalize the comparison to EQ, GT, GTU.  */
  switch (code)
    {
    case EQ:
    case GT:
    case GTU:
      break;

    case NE:
    case LE:
    case LEU:
      code = reverse_condition (code);
      negate = true;
      break;

    case GE:
    case GEU:
      code = reverse_condition (code);
      negate = true;
      /* FALLTHRU */

    case LT:
    case LTU:
      code = swap_condition (code);
      x = op0, op0 = op1, op1 = x;
      break;

    default:
      gcc_unreachable ();
    }

  /* Unsigned parallel compare is not supported by the hardware.  Play some
     tricks to turn this into a signed comparison against 0.  */
  if (code == GTU)
    {
      switch (mode)
	{
	case V2SImode:
	  {
	    rtx t1, t2, mask;

	    /* Subtract (-(INT MAX) - 1) from both operands to make
	       them signed.  */
	    mask = GEN_INT (0x80000000);
	    mask = gen_rtx_CONST_VECTOR (V2SImode, gen_rtvec (2, mask, mask));
	    mask = force_reg (mode, mask);
	    t1 = gen_reg_rtx (mode);
	    emit_insn (gen_subv2si3 (t1, op0, mask));
	    t2 = gen_reg_rtx (mode);
	    emit_insn (gen_subv2si3 (t2, op1, mask));
	    op0 = t1;
	    op1 = t2;
	    code = GT;
	  }
	  break;

	case V8QImode:
	case V4HImode:
	  /* Perform a parallel unsigned saturating subtraction.  */
	  x = gen_reg_rtx (mode);
	  emit_insn (gen_rtx_SET (VOIDmode, x,
				  gen_rtx_US_MINUS (mode, op0, op1)));

	  code = EQ;
	  op0 = x;
	  op1 = CONST0_RTX (mode);
	  negate = !negate;
	  break;

	default:
	  gcc_unreachable ();
	}
    }

  x = gen_rtx_fmt_ee (code, mode, op0, op1);
  emit_insn (gen_rtx_SET (VOIDmode, dest, x));

  return negate;
}

/* Emit an integral vector conditional move.  */

void
ia64_expand_vecint_cmov (rtx operands[])
{
  enum machine_mode mode = GET_MODE (operands[0]);
  enum rtx_code code = GET_CODE (operands[3]);
  bool negate;
  rtx cmp, x, ot, of;

  cmp = gen_reg_rtx (mode);
  negate = ia64_expand_vecint_compare (code, mode, cmp,
				       operands[4], operands[5]);

  ot = operands[1+negate];
  of = operands[2-negate];

  if (ot == CONST0_RTX (mode))
    {
      if (of == CONST0_RTX (mode))
	{
	  emit_move_insn (operands[0], ot);
	  return;
	}

      x = gen_rtx_NOT (mode, cmp);
      x = gen_rtx_AND (mode, x, of);
      emit_insn (gen_rtx_SET (VOIDmode, operands[0], x));
    }
  else if (of == CONST0_RTX (mode))
    {
      x = gen_rtx_AND (mode, cmp, ot);
      emit_insn (gen_rtx_SET (VOIDmode, operands[0], x));
    }
  else
    {
      rtx t, f;

      t = gen_reg_rtx (mode);
      x = gen_rtx_AND (mode, cmp, operands[1+negate]);
      emit_insn (gen_rtx_SET (VOIDmode, t, x));

      f = gen_reg_rtx (mode);
      x = gen_rtx_NOT (mode, cmp);
      x = gen_rtx_AND (mode, x, operands[2-negate]);
      emit_insn (gen_rtx_SET (VOIDmode, f, x));

      x = gen_rtx_IOR (mode, t, f);
      emit_insn (gen_rtx_SET (VOIDmode, operands[0], x));
    }
}

/* Emit an integral vector min or max operation.  Return true if all done.  */

bool
ia64_expand_vecint_minmax (enum rtx_code code, enum machine_mode mode,
			   rtx operands[])
{
  rtx xops[6];

  /* These four combinations are supported directly.  */
  if (mode == V8QImode && (code == UMIN || code == UMAX))
    return false;
  if (mode == V4HImode && (code == SMIN || code == SMAX))
    return false;

  /* This combination can be implemented with only saturating subtraction.  */
  if (mode == V4HImode && code == UMAX)
    {
      rtx x, tmp = gen_reg_rtx (mode);

      x = gen_rtx_US_MINUS (mode, operands[1], operands[2]);
      emit_insn (gen_rtx_SET (VOIDmode, tmp, x));

      emit_insn (gen_addv4hi3 (operands[0], tmp, operands[2]));
      return true;
    }

  /* Everything else implemented via vector comparisons.  */
  xops[0] = operands[0];
  xops[4] = xops[1] = operands[1];
  xops[5] = xops[2] = operands[2];

  switch (code)
    {
    case UMIN:
      code = LTU;
      break;
    case UMAX:
      code = GTU;
      break;
    case SMIN:
      code = LT;
      break;
    case SMAX:
      code = GT;
      break;
    default:
      gcc_unreachable ();
    }
  xops[3] = gen_rtx_fmt_ee (code, VOIDmode, operands[1], operands[2]);

  ia64_expand_vecint_cmov (xops);
  return true;
}

/* Emit an integral vector unpack operation.  */

void
ia64_expand_unpack (rtx operands[3], bool unsignedp, bool highp)
{
  enum machine_mode mode = GET_MODE (operands[1]);
  rtx (*gen) (rtx, rtx, rtx);
  rtx x;

  switch (mode)
    {
    case V8QImode:
      gen = highp ? gen_vec_interleave_highv8qi : gen_vec_interleave_lowv8qi;
      break;
    case V4HImode:
      gen = highp ? gen_vec_interleave_highv4hi : gen_vec_interleave_lowv4hi;
      break;
    default:
      gcc_unreachable ();
    }

  /* Fill in x with the sign extension of each element in op1.  */
  if (unsignedp)
    x = CONST0_RTX (mode);
  else
    {
      bool neg;

      x = gen_reg_rtx (mode);

      neg = ia64_expand_vecint_compare (LT, mode, x, operands[1],
					CONST0_RTX (mode));
      gcc_assert (!neg);
    }

  emit_insn (gen (gen_lowpart (mode, operands[0]), operands[1], x));
}

/* Emit an integral vector widening sum operations.  */

void
ia64_expand_widen_sum (rtx operands[3], bool unsignedp)
{
  rtx l, h, x, s;
  enum machine_mode wmode, mode;
  rtx (*unpack_l) (rtx, rtx, rtx);
  rtx (*unpack_h) (rtx, rtx, rtx);
  rtx (*plus) (rtx, rtx, rtx);

  wmode = GET_MODE (operands[0]);
  mode = GET_MODE (operands[1]);

  switch (mode)
    {
    case V8QImode:
      unpack_l = gen_vec_interleave_lowv8qi;
      unpack_h = gen_vec_interleave_highv8qi;
      plus = gen_addv4hi3;
      break;
    case V4HImode:
      unpack_l = gen_vec_interleave_lowv4hi;
      unpack_h = gen_vec_interleave_highv4hi;
      plus = gen_addv2si3;
      break;
    default:
      gcc_unreachable ();
    }

  /* Fill in x with the sign extension of each element in op1.  */
  if (unsignedp)
    x = CONST0_RTX (mode);
  else
    {
      bool neg;

      x = gen_reg_rtx (mode);

      neg = ia64_expand_vecint_compare (LT, mode, x, operands[1],
					CONST0_RTX (mode));
      gcc_assert (!neg);
    }

  l = gen_reg_rtx (wmode);
  h = gen_reg_rtx (wmode);
  s = gen_reg_rtx (wmode);

  emit_insn (unpack_l (gen_lowpart (mode, l), operands[1], x));
  emit_insn (unpack_h (gen_lowpart (mode, h), operands[1], x));
  emit_insn (plus (s, l, operands[2]));
  emit_insn (plus (operands[0], h, s));
}

void
ia64_expand_widen_mul_v4hi (rtx operands[3], bool unsignedp, bool highp)
{
  rtx l = gen_reg_rtx (V4HImode);
  rtx h = gen_reg_rtx (V4HImode);
  rtx (*mulhigh)(rtx, rtx, rtx, rtx);
  rtx (*interl)(rtx, rtx, rtx);

  emit_insn (gen_mulv4hi3 (l, operands[1], operands[2]));

  /* For signed, pmpy2.r would appear to more closely match this operation.
     However, the vectorizer is more likely to use the LO and HI patterns
     in pairs. At which point, with this formulation, the first two insns
     of each can be CSEd.  */
  mulhigh = unsignedp ? gen_pmpyshr2_u : gen_pmpyshr2;
  emit_insn (mulhigh (h, operands[1], operands[2], GEN_INT (16)));

  interl = highp ? gen_vec_interleave_highv4hi : gen_vec_interleave_lowv4hi;
  emit_insn (interl (gen_lowpart (V4HImode, operands[0]), l, h));
}

/* Emit a signed or unsigned V8QI dot product operation.  */

void
ia64_expand_dot_prod_v8qi (rtx operands[4], bool unsignedp)
{
  rtx l1, l2, h1, h2, x1, x2, p1, p2, p3, p4, s1, s2, s3;

  /* Fill in x1 and x2 with the sign extension of each element.  */
  if (unsignedp)
    x1 = x2 = CONST0_RTX (V8QImode);
  else
    {
      bool neg;

      x1 = gen_reg_rtx (V8QImode);
      x2 = gen_reg_rtx (V8QImode);

      neg = ia64_expand_vecint_compare (LT, V8QImode, x1, operands[1],
					CONST0_RTX (V8QImode));
      gcc_assert (!neg);
      neg = ia64_expand_vecint_compare (LT, V8QImode, x2, operands[2],
					CONST0_RTX (V8QImode));
      gcc_assert (!neg);
    }

  l1 = gen_reg_rtx (V4HImode);
  l2 = gen_reg_rtx (V4HImode);
  h1 = gen_reg_rtx (V4HImode);
  h2 = gen_reg_rtx (V4HImode);

  emit_insn (gen_vec_interleave_lowv8qi
	     (gen_lowpart (V8QImode, l1), operands[1], x1));
  emit_insn (gen_vec_interleave_lowv8qi
	     (gen_lowpart (V8QImode, l2), operands[2], x2));
  emit_insn (gen_vec_interleave_highv8qi
	     (gen_lowpart (V8QImode, h1), operands[1], x1));
  emit_insn (gen_vec_interleave_highv8qi
	     (gen_lowpart (V8QImode, h2), operands[2], x2));

  p1 = gen_reg_rtx (V2SImode);
  p2 = gen_reg_rtx (V2SImode);
  p3 = gen_reg_rtx (V2SImode);
  p4 = gen_reg_rtx (V2SImode);
  emit_insn (gen_pmpy2_r (p1, l1, l2));
  emit_insn (gen_pmpy2_l (p2, l1, l2));
  emit_insn (gen_pmpy2_r (p3, h1, h2));
  emit_insn (gen_pmpy2_l (p4, h1, h2));

  s1 = gen_reg_rtx (V2SImode);
  s2 = gen_reg_rtx (V2SImode);
  s3 = gen_reg_rtx (V2SImode);
  emit_insn (gen_addv2si3 (s1, p1, p2));
  emit_insn (gen_addv2si3 (s2, p3, p4));
  emit_insn (gen_addv2si3 (s3, s1, operands[3]));
  emit_insn (gen_addv2si3 (operands[0], s2, s3));
}

/* Emit the appropriate sequence for a call.  */

void
ia64_expand_call (rtx retval, rtx addr, rtx nextarg ATTRIBUTE_UNUSED,
		  int sibcall_p)
{
  rtx insn, b0;

  addr = XEXP (addr, 0);
  addr = convert_memory_address (DImode, addr);
  b0 = gen_rtx_REG (DImode, R_BR (0));

  /* ??? Should do this for functions known to bind local too.  */
  if (TARGET_NO_PIC || TARGET_AUTO_PIC)
    {
      if (sibcall_p)
	insn = gen_sibcall_nogp (addr);
      else if (! retval)
	insn = gen_call_nogp (addr, b0);
      else
	insn = gen_call_value_nogp (retval, addr, b0);
      insn = emit_call_insn (insn);
    }
  else
    {
      if (sibcall_p)
	insn = gen_sibcall_gp (addr);
      else if (! retval)
	insn = gen_call_gp (addr, b0);
      else
	insn = gen_call_value_gp (retval, addr, b0);
      insn = emit_call_insn (insn);

      use_reg (&CALL_INSN_FUNCTION_USAGE (insn), pic_offset_table_rtx);
    }

  if (sibcall_p)
    use_reg (&CALL_INSN_FUNCTION_USAGE (insn), b0);

  if (TARGET_ABI_OPEN_VMS)
    use_reg (&CALL_INSN_FUNCTION_USAGE (insn),
	     gen_rtx_REG (DImode, GR_REG (25)));
}

static void
reg_emitted (enum ia64_frame_regs r)
{
  if (emitted_frame_related_regs[r] == 0)
    emitted_frame_related_regs[r] = current_frame_info.r[r];
  else
    gcc_assert (emitted_frame_related_regs[r] == current_frame_info.r[r]);
}

static int
get_reg (enum ia64_frame_regs r)
{
  reg_emitted (r);
  return current_frame_info.r[r];
}

static bool
is_emitted (int regno)
{
  unsigned int r;

  for (r = reg_fp; r < number_of_ia64_frame_regs; r++)
    if (emitted_frame_related_regs[r] == regno)
      return true;
  return false;
}

void
ia64_reload_gp (void)
{
  rtx tmp;

  if (current_frame_info.r[reg_save_gp])
    {
      tmp = gen_rtx_REG (DImode, get_reg (reg_save_gp));
    }
  else
    {
      HOST_WIDE_INT offset;
      rtx offset_r;

      offset = (current_frame_info.spill_cfa_off
	        + current_frame_info.spill_size);
      if (frame_pointer_needed)
        {
          tmp = hard_frame_pointer_rtx;
          offset = -offset;
        }
      else
        {
          tmp = stack_pointer_rtx;
          offset = current_frame_info.total_size - offset;
        }

      offset_r = GEN_INT (offset);
      if (satisfies_constraint_I (offset_r))
        emit_insn (gen_adddi3 (pic_offset_table_rtx, tmp, offset_r));
      else
        {
          emit_move_insn (pic_offset_table_rtx, offset_r);
          emit_insn (gen_adddi3 (pic_offset_table_rtx,
			         pic_offset_table_rtx, tmp));
        }

      tmp = gen_rtx_MEM (DImode, pic_offset_table_rtx);
    }

  emit_move_insn (pic_offset_table_rtx, tmp);
}

void
ia64_split_call (rtx retval, rtx addr, rtx retaddr, rtx scratch_r,
		 rtx scratch_b, int noreturn_p, int sibcall_p)
{
  rtx insn;
  bool is_desc = false;

  /* If we find we're calling through a register, then we're actually
     calling through a descriptor, so load up the values.  */
  if (REG_P (addr) && GR_REGNO_P (REGNO (addr)))
    {
      rtx tmp;
      bool addr_dead_p;

      /* ??? We are currently constrained to *not* use peep2, because
	 we can legitimately change the global lifetime of the GP
	 (in the form of killing where previously live).  This is
	 because a call through a descriptor doesn't use the previous
	 value of the GP, while a direct call does, and we do not
	 commit to either form until the split here.

	 That said, this means that we lack precise life info for
	 whether ADDR is dead after this call.  This is not terribly
	 important, since we can fix things up essentially for free
	 with the POST_DEC below, but it's nice to not use it when we
	 can immediately tell it's not necessary.  */
      addr_dead_p = ((noreturn_p || sibcall_p
		      || TEST_HARD_REG_BIT (regs_invalidated_by_call,
					    REGNO (addr)))
		     && !FUNCTION_ARG_REGNO_P (REGNO (addr)));

      /* Load the code address into scratch_b.  */
      tmp = gen_rtx_POST_INC (Pmode, addr);
      tmp = gen_rtx_MEM (Pmode, tmp);
      emit_move_insn (scratch_r, tmp);
      emit_move_insn (scratch_b, scratch_r);

      /* Load the GP address.  If ADDR is not dead here, then we must
	 revert the change made above via the POST_INCREMENT.  */
      if (!addr_dead_p)
	tmp = gen_rtx_POST_DEC (Pmode, addr);
      else
	tmp = addr;
      tmp = gen_rtx_MEM (Pmode, tmp);
      emit_move_insn (pic_offset_table_rtx, tmp);

      is_desc = true;
      addr = scratch_b;
    }

  if (sibcall_p)
    insn = gen_sibcall_nogp (addr);
  else if (retval)
    insn = gen_call_value_nogp (retval, addr, retaddr);
  else
    insn = gen_call_nogp (addr, retaddr);
  emit_call_insn (insn);

  if ((!TARGET_CONST_GP || is_desc) && !noreturn_p && !sibcall_p)
    ia64_reload_gp ();
}

/* Expand an atomic operation.  We want to perform MEM <CODE>= VAL atomically.

   This differs from the generic code in that we know about the zero-extending
   properties of cmpxchg, and the zero-extending requirements of ar.ccv.  We
   also know that ld.acq+cmpxchg.rel equals a full barrier.

   The loop we want to generate looks like

	cmp_reg = mem;
      label:
        old_reg = cmp_reg;
	new_reg = cmp_reg op val;
	cmp_reg = compare-and-swap(mem, old_reg, new_reg)
	if (cmp_reg != old_reg)
	  goto label;

   Note that we only do the plain load from memory once.  Subsequent
   iterations use the value loaded by the compare-and-swap pattern.  */

void
ia64_expand_atomic_op (enum rtx_code code, rtx mem, rtx val,
		       rtx old_dst, rtx new_dst)
{
  enum machine_mode mode = GET_MODE (mem);
  rtx old_reg, new_reg, cmp_reg, ar_ccv, label;
  enum insn_code icode;

  /* Special case for using fetchadd.  */
  if ((mode == SImode || mode == DImode)
      && (code == PLUS || code == MINUS)
      && fetchadd_operand (val, mode))
    {
      if (code == MINUS)
	val = GEN_INT (-INTVAL (val));

      if (!old_dst)
        old_dst = gen_reg_rtx (mode);

      emit_insn (gen_memory_barrier ());

      if (mode == SImode)
	icode = CODE_FOR_fetchadd_acq_si;
      else
	icode = CODE_FOR_fetchadd_acq_di;
      emit_insn (GEN_FCN (icode) (old_dst, mem, val));

      if (new_dst)
	{
	  new_reg = expand_simple_binop (mode, PLUS, old_dst, val, new_dst,
					 true, OPTAB_WIDEN);
	  if (new_reg != new_dst)
	    emit_move_insn (new_dst, new_reg);
	}
      return;
    }

  /* Because of the volatile mem read, we get an ld.acq, which is the
     front half of the full barrier.  The end half is the cmpxchg.rel.  */
  gcc_assert (MEM_VOLATILE_P (mem));

  old_reg = gen_reg_rtx (DImode);
  cmp_reg = gen_reg_rtx (DImode);
  label = gen_label_rtx ();

  if (mode != DImode)
    {
      val = simplify_gen_subreg (DImode, val, mode, 0);
      emit_insn (gen_extend_insn (cmp_reg, mem, DImode, mode, 1));
    }
  else
    emit_move_insn (cmp_reg, mem);

  emit_label (label);

  ar_ccv = gen_rtx_REG (DImode, AR_CCV_REGNUM);
  emit_move_insn (old_reg, cmp_reg);
  emit_move_insn (ar_ccv, cmp_reg);

  if (old_dst)
    emit_move_insn (old_dst, gen_lowpart (mode, cmp_reg));

  new_reg = cmp_reg;
  if (code == NOT)
    {
      new_reg = expand_simple_binop (DImode, AND, new_reg, val, NULL_RTX,
				     true, OPTAB_DIRECT);
      new_reg = expand_simple_unop (DImode, code, new_reg, NULL_RTX, true);
    }
  else
    new_reg = expand_simple_binop (DImode, code, new_reg, val, NULL_RTX,
				   true, OPTAB_DIRECT);

  if (mode != DImode)
    new_reg = gen_lowpart (mode, new_reg);
  if (new_dst)
    emit_move_insn (new_dst, new_reg);

  switch (mode)
    {
    case QImode:  icode = CODE_FOR_cmpxchg_rel_qi;  break;
    case HImode:  icode = CODE_FOR_cmpxchg_rel_hi;  break;
    case SImode:  icode = CODE_FOR_cmpxchg_rel_si;  break;
    case DImode:  icode = CODE_FOR_cmpxchg_rel_di;  break;
    default:
      gcc_unreachable ();
    }

  emit_insn (GEN_FCN (icode) (cmp_reg, mem, ar_ccv, new_reg));

  emit_cmp_and_jump_insns (cmp_reg, old_reg, NE, NULL, DImode, true, label);
}

/* Begin the assembly file.  */

static void
ia64_file_start (void)
{
  /* Variable tracking should be run after all optimizations which change order
     of insns.  It also needs a valid CFG.  This can't be done in
     ia64_option_override, because flag_var_tracking is finalized after
     that.  */
  ia64_flag_var_tracking = flag_var_tracking;
  flag_var_tracking = 0;

  default_file_start ();
  emit_safe_across_calls ();
}

void
emit_safe_across_calls (void)
{
  unsigned int rs, re;
  int out_state;

  rs = 1;
  out_state = 0;
  while (1)
    {
      while (rs < 64 && call_used_regs[PR_REG (rs)])
	rs++;
      if (rs >= 64)
	break;
      for (re = rs + 1; re < 64 && ! call_used_regs[PR_REG (re)]; re++)
	continue;
      if (out_state == 0)
	{
	  fputs ("\t.pred.safe_across_calls ", asm_out_file);
	  out_state = 1;
	}
      else
	fputc (',', asm_out_file);
      if (re == rs + 1)
	fprintf (asm_out_file, "p%u", rs);
      else
	fprintf (asm_out_file, "p%u-p%u", rs, re - 1);
      rs = re + 1;
    }
  if (out_state)
    fputc ('\n', asm_out_file);
}

/* Globalize a declaration.  */

static void
ia64_globalize_decl_name (FILE * stream, tree decl)
{
  const char *name = XSTR (XEXP (DECL_RTL (decl), 0), 0);
  tree version_attr = lookup_attribute ("version_id", DECL_ATTRIBUTES (decl));
  if (version_attr)
    {
      tree v = TREE_VALUE (TREE_VALUE (version_attr));
      const char *p = TREE_STRING_POINTER (v);
      fprintf (stream, "\t.alias %s#, \"%s{%s}\"\n", name, name, p);
    }
  targetm.asm_out.globalize_label (stream, name);
  if (TREE_CODE (decl) == FUNCTION_DECL)
    ASM_OUTPUT_TYPE_DIRECTIVE (stream, name, "function");
}

/* Helper function for ia64_compute_frame_size: find an appropriate general
   register to spill some special register to.  SPECIAL_SPILL_MASK contains
   bits in GR0 to GR31 that have already been allocated by this routine.
   TRY_LOCALS is true if we should attempt to locate a local regnum.  */

static int
find_gr_spill (enum ia64_frame_regs r, int try_locals)
{
  int regno;

  if (emitted_frame_related_regs[r] != 0)
    {
      regno = emitted_frame_related_regs[r];
      if (regno >= LOC_REG (0) && regno < LOC_REG (80 - frame_pointer_needed)
	  && current_frame_info.n_local_regs < regno - LOC_REG (0) + 1)
        current_frame_info.n_local_regs = regno - LOC_REG (0) + 1;
      else if (current_function_is_leaf 
               && regno >= GR_REG (1) && regno <= GR_REG (31))
        current_frame_info.gr_used_mask |= 1 << regno;

      return regno;
    }

  /* If this is a leaf function, first try an otherwise unused
     call-clobbered register.  */
  if (current_function_is_leaf)
    {
      for (regno = GR_REG (1); regno <= GR_REG (31); regno++)
	if (! df_regs_ever_live_p (regno)
	    && call_used_regs[regno]
	    && ! fixed_regs[regno]
	    && ! global_regs[regno]
	    && ((current_frame_info.gr_used_mask >> regno) & 1) == 0
            && ! is_emitted (regno))
	  {
	    current_frame_info.gr_used_mask |= 1 << regno;
	    return regno;
	  }
    }

  if (try_locals)
    {
      regno = current_frame_info.n_local_regs;
      /* If there is a frame pointer, then we can't use loc79, because
	 that is HARD_FRAME_POINTER_REGNUM.  In particular, see the
	 reg_name switching code in ia64_expand_prologue.  */
      while (regno < (80 - frame_pointer_needed))
	if (! is_emitted (LOC_REG (regno++)))
	  {
	    current_frame_info.n_local_regs = regno;
	    return LOC_REG (regno - 1);
	  }
    }

  /* Failed to find a general register to spill to.  Must use stack.  */
  return 0;
}

/* In order to make for nice schedules, we try to allocate every temporary
   to a different register.  We must of course stay away from call-saved,
   fixed, and global registers.  We must also stay away from registers
   allocated in current_frame_info.gr_used_mask, since those include regs
   used all through the prologue.

   Any register allocated here must be used immediately.  The idea is to
   aid scheduling, not to solve data flow problems.  */

static int last_scratch_gr_reg;

static int
next_scratch_gr_reg (void)
{
  int i, regno;

  for (i = 0; i < 32; ++i)
    {
      regno = (last_scratch_gr_reg + i + 1) & 31;
      if (call_used_regs[regno]
	  && ! fixed_regs[regno]
	  && ! global_regs[regno]
	  && ((current_frame_info.gr_used_mask >> regno) & 1) == 0)
	{
	  last_scratch_gr_reg = regno;
	  return regno;
	}
    }

  /* There must be _something_ available.  */
  gcc_unreachable ();
}

/* Helper function for ia64_compute_frame_size, called through
   diddle_return_value.  Mark REG in current_frame_info.gr_used_mask.  */

static void
mark_reg_gr_used_mask (rtx reg, void *data ATTRIBUTE_UNUSED)
{
  unsigned int regno = REGNO (reg);
  if (regno < 32)
    {
      unsigned int i, n = hard_regno_nregs[regno][GET_MODE (reg)];
      for (i = 0; i < n; ++i)
	current_frame_info.gr_used_mask |= 1 << (regno + i);
    }
}


/* Returns the number of bytes offset between the frame pointer and the stack
   pointer for the current function.  SIZE is the number of bytes of space
   needed for local variables.  */

static void
ia64_compute_frame_size (HOST_WIDE_INT size)
{
  HOST_WIDE_INT total_size;
  HOST_WIDE_INT spill_size = 0;
  HOST_WIDE_INT extra_spill_size = 0;
  HOST_WIDE_INT pretend_args_size;
  HARD_REG_SET mask;
  int n_spilled = 0;
  int spilled_gr_p = 0;
  int spilled_fr_p = 0;
  unsigned int regno;
  int min_regno;
  int max_regno;
  int i;

  if (current_frame_info.initialized)
    return;

  memset (&current_frame_info, 0, sizeof current_frame_info);
  CLEAR_HARD_REG_SET (mask);

  /* Don't allocate scratches to the return register.  */
  diddle_return_value (mark_reg_gr_used_mask, NULL);

  /* Don't allocate scratches to the EH scratch registers.  */
  if (cfun->machine->ia64_eh_epilogue_sp)
    mark_reg_gr_used_mask (cfun->machine->ia64_eh_epilogue_sp, NULL);
  if (cfun->machine->ia64_eh_epilogue_bsp)
    mark_reg_gr_used_mask (cfun->machine->ia64_eh_epilogue_bsp, NULL);

  /* Find the size of the register stack frame.  We have only 80 local
     registers, because we reserve 8 for the inputs and 8 for the
     outputs.  */

  /* Skip HARD_FRAME_POINTER_REGNUM (loc79) when frame_pointer_needed,
     since we'll be adjusting that down later.  */
  regno = LOC_REG (78) + ! frame_pointer_needed;
  for (; regno >= LOC_REG (0); regno--)
    if (df_regs_ever_live_p (regno) && !is_emitted (regno))
      break;
  current_frame_info.n_local_regs = regno - LOC_REG (0) + 1;

  /* For functions marked with the syscall_linkage attribute, we must mark
     all eight input registers as in use, so that locals aren't visible to
     the caller.  */

  if (cfun->machine->n_varargs > 0
      || lookup_attribute ("syscall_linkage",
			   TYPE_ATTRIBUTES (TREE_TYPE (current_function_decl))))
    current_frame_info.n_input_regs = 8;
  else
    {
      for (regno = IN_REG (7); regno >= IN_REG (0); regno--)
	if (df_regs_ever_live_p (regno))
	  break;
      current_frame_info.n_input_regs = regno - IN_REG (0) + 1;
    }

  for (regno = OUT_REG (7); regno >= OUT_REG (0); regno--)
    if (df_regs_ever_live_p (regno))
      break;
  i = regno - OUT_REG (0) + 1;

#ifndef PROFILE_HOOK
  /* When -p profiling, we need one output register for the mcount argument.
     Likewise for -a profiling for the bb_init_func argument.  For -ax
     profiling, we need two output registers for the two bb_init_trace_func
     arguments.  */
  if (crtl->profile)
    i = MAX (i, 1);
#endif
  current_frame_info.n_output_regs = i;

  /* ??? No rotating register support yet.  */
  current_frame_info.n_rotate_regs = 0;

  /* Discover which registers need spilling, and how much room that
     will take.  Begin with floating point and general registers,
     which will always wind up on the stack.  */

  for (regno = FR_REG (2); regno <= FR_REG (127); regno++)
    if (df_regs_ever_live_p (regno) && ! call_used_regs[regno])
      {
	SET_HARD_REG_BIT (mask, regno);
	spill_size += 16;
	n_spilled += 1;
	spilled_fr_p = 1;
      }

  for (regno = GR_REG (1); regno <= GR_REG (31); regno++)
    if (df_regs_ever_live_p (regno) && ! call_used_regs[regno])
      {
	SET_HARD_REG_BIT (mask, regno);
	spill_size += 8;
	n_spilled += 1;
	spilled_gr_p = 1;
      }

  for (regno = BR_REG (1); regno <= BR_REG (7); regno++)
    if (df_regs_ever_live_p (regno) && ! call_used_regs[regno])
      {
	SET_HARD_REG_BIT (mask, regno);
	spill_size += 8;
	n_spilled += 1;
      }

  /* Now come all special registers that might get saved in other
     general registers.  */

  if (frame_pointer_needed)
    {
      current_frame_info.r[reg_fp] = find_gr_spill (reg_fp, 1);
      /* If we did not get a register, then we take LOC79.  This is guaranteed
	 to be free, even if regs_ever_live is already set, because this is
	 HARD_FRAME_POINTER_REGNUM.  This requires incrementing n_local_regs,
	 as we don't count loc79 above.  */
      if (current_frame_info.r[reg_fp] == 0)
	{
	  current_frame_info.r[reg_fp] = LOC_REG (79);
	  current_frame_info.n_local_regs = LOC_REG (79) - LOC_REG (0) + 1;
	}
    }

  if (! current_function_is_leaf)
    {
      /* Emit a save of BR0 if we call other functions.  Do this even
	 if this function doesn't return, as EH depends on this to be
	 able to unwind the stack.  */
      SET_HARD_REG_BIT (mask, BR_REG (0));

      current_frame_info.r[reg_save_b0] = find_gr_spill (reg_save_b0, 1);
      if (current_frame_info.r[reg_save_b0] == 0)
	{
	  extra_spill_size += 8;
	  n_spilled += 1;
	}

      /* Similarly for ar.pfs.  */
      SET_HARD_REG_BIT (mask, AR_PFS_REGNUM);
      current_frame_info.r[reg_save_ar_pfs] = find_gr_spill (reg_save_ar_pfs, 1);
      if (current_frame_info.r[reg_save_ar_pfs] == 0)
	{
	  extra_spill_size += 8;
	  n_spilled += 1;
	}

      /* Similarly for gp.  Note that if we're calling setjmp, the stacked
	 registers are clobbered, so we fall back to the stack.  */
      current_frame_info.r[reg_save_gp]
	= (cfun->calls_setjmp ? 0 : find_gr_spill (reg_save_gp, 1));
      if (current_frame_info.r[reg_save_gp] == 0)
	{
	  SET_HARD_REG_BIT (mask, GR_REG (1));
	  spill_size += 8;
	  n_spilled += 1;
	}
    }
  else
    {
      if (df_regs_ever_live_p (BR_REG (0)) && ! call_used_regs[BR_REG (0)])
	{
	  SET_HARD_REG_BIT (mask, BR_REG (0));
	  extra_spill_size += 8;
	  n_spilled += 1;
	}

      if (df_regs_ever_live_p (AR_PFS_REGNUM))
	{
	  SET_HARD_REG_BIT (mask, AR_PFS_REGNUM);
 	  current_frame_info.r[reg_save_ar_pfs] 
            = find_gr_spill (reg_save_ar_pfs, 1);
	  if (current_frame_info.r[reg_save_ar_pfs] == 0)
	    {
	      extra_spill_size += 8;
	      n_spilled += 1;
	    }
	}
    }

  /* Unwind descriptor hackery: things are most efficient if we allocate
     consecutive GR save registers for RP, PFS, FP in that order. However,
     it is absolutely critical that FP get the only hard register that's
     guaranteed to be free, so we allocated it first.  If all three did
     happen to be allocated hard regs, and are consecutive, rearrange them
     into the preferred order now.  
     
     If we have already emitted code for any of those registers,
     then it's already too late to change.  */
  min_regno = MIN (current_frame_info.r[reg_fp],
		   MIN (current_frame_info.r[reg_save_b0],
			current_frame_info.r[reg_save_ar_pfs]));
  max_regno = MAX (current_frame_info.r[reg_fp],
		   MAX (current_frame_info.r[reg_save_b0],
			current_frame_info.r[reg_save_ar_pfs]));
  if (min_regno > 0
      && min_regno + 2 == max_regno
      && (current_frame_info.r[reg_fp] == min_regno + 1
	  || current_frame_info.r[reg_save_b0] == min_regno + 1
	  || current_frame_info.r[reg_save_ar_pfs] == min_regno + 1)
      && (emitted_frame_related_regs[reg_save_b0] == 0
	  || emitted_frame_related_regs[reg_save_b0] == min_regno)
      && (emitted_frame_related_regs[reg_save_ar_pfs] == 0
	  || emitted_frame_related_regs[reg_save_ar_pfs] == min_regno + 1)
      && (emitted_frame_related_regs[reg_fp] == 0
	  || emitted_frame_related_regs[reg_fp] == min_regno + 2))
    {
      current_frame_info.r[reg_save_b0] = min_regno;
      current_frame_info.r[reg_save_ar_pfs] = min_regno + 1;
      current_frame_info.r[reg_fp] = min_regno + 2;
    }

  /* See if we need to store the predicate register block.  */
  for (regno = PR_REG (0); regno <= PR_REG (63); regno++)
    if (df_regs_ever_live_p (regno) && ! call_used_regs[regno])
      break;
  if (regno <= PR_REG (63))
    {
      SET_HARD_REG_BIT (mask, PR_REG (0));
      current_frame_info.r[reg_save_pr] = find_gr_spill (reg_save_pr, 1);
      if (current_frame_info.r[reg_save_pr] == 0)
	{
	  extra_spill_size += 8;
	  n_spilled += 1;
	}

      /* ??? Mark them all as used so that register renaming and such
	 are free to use them.  */
      for (regno = PR_REG (0); regno <= PR_REG (63); regno++)
	df_set_regs_ever_live (regno, true);
    }

  /* If we're forced to use st8.spill, we're forced to save and restore
     ar.unat as well.  The check for existing liveness allows inline asm
     to touch ar.unat.  */
  if (spilled_gr_p || cfun->machine->n_varargs
      || df_regs_ever_live_p (AR_UNAT_REGNUM))
    {
      df_set_regs_ever_live (AR_UNAT_REGNUM, true);
      SET_HARD_REG_BIT (mask, AR_UNAT_REGNUM);
      current_frame_info.r[reg_save_ar_unat] 
        = find_gr_spill (reg_save_ar_unat, spill_size == 0);
      if (current_frame_info.r[reg_save_ar_unat] == 0)
	{
	  extra_spill_size += 8;
	  n_spilled += 1;
	}
    }

  if (df_regs_ever_live_p (AR_LC_REGNUM))
    {
      SET_HARD_REG_BIT (mask, AR_LC_REGNUM);
      current_frame_info.r[reg_save_ar_lc] 
        = find_gr_spill (reg_save_ar_lc, spill_size == 0);
      if (current_frame_info.r[reg_save_ar_lc] == 0)
	{
	  extra_spill_size += 8;
	  n_spilled += 1;
	}
    }

  /* If we have an odd number of words of pretend arguments written to
     the stack, then the FR save area will be unaligned.  We round the
     size of this area up to keep things 16 byte aligned.  */
  if (spilled_fr_p)
    pretend_args_size = IA64_STACK_ALIGN (crtl->args.pretend_args_size);
  else
    pretend_args_size = crtl->args.pretend_args_size;

  total_size = (spill_size + extra_spill_size + size + pretend_args_size
		+ crtl->outgoing_args_size);
  total_size = IA64_STACK_ALIGN (total_size);

  /* We always use the 16-byte scratch area provided by the caller, but
     if we are a leaf function, there's no one to which we need to provide
     a scratch area.  */
  if (current_function_is_leaf)
    total_size = MAX (0, total_size - 16);

  current_frame_info.total_size = total_size;
  current_frame_info.spill_cfa_off = pretend_args_size - 16;
  current_frame_info.spill_size = spill_size;
  current_frame_info.extra_spill_size = extra_spill_size;
  COPY_HARD_REG_SET (current_frame_info.mask, mask);
  current_frame_info.n_spilled = n_spilled;
  current_frame_info.initialized = reload_completed;
}

/* Worker function for TARGET_CAN_ELIMINATE.  */

bool
ia64_can_eliminate (const int from ATTRIBUTE_UNUSED, const int to)
{
  return (to == BR_REG (0) ? current_function_is_leaf : true);
}

/* Compute the initial difference between the specified pair of registers.  */

HOST_WIDE_INT
ia64_initial_elimination_offset (int from, int to)
{
  HOST_WIDE_INT offset;

  ia64_compute_frame_size (get_frame_size ());
  switch (from)
    {
    case FRAME_POINTER_REGNUM:
      switch (to)
	{
	case HARD_FRAME_POINTER_REGNUM:
	  if (current_function_is_leaf)
	    offset = -current_frame_info.total_size;
	  else
	    offset = -(current_frame_info.total_size
		       - crtl->outgoing_args_size - 16);
	  break;

	case STACK_POINTER_REGNUM:
	  if (current_function_is_leaf)
	    offset = 0;
	  else
	    offset = 16 + crtl->outgoing_args_size;
	  break;

	default:
	  gcc_unreachable ();
	}
      break;

    case ARG_POINTER_REGNUM:
      /* Arguments start above the 16 byte save area, unless stdarg
	 in which case we store through the 16 byte save area.  */
      switch (to)
	{
	case HARD_FRAME_POINTER_REGNUM:
	  offset = 16 - crtl->args.pretend_args_size;
	  break;

	case STACK_POINTER_REGNUM:
	  offset = (current_frame_info.total_size
		    + 16 - crtl->args.pretend_args_size);
	  break;

	default:
	  gcc_unreachable ();
	}
      break;

    default:
      gcc_unreachable ();
    }

  return offset;
}

/* If there are more than a trivial number of register spills, we use
   two interleaved iterators so that we can get two memory references
   per insn group.

   In order to simplify things in the prologue and epilogue expanders,
   we use helper functions to fix up the memory references after the
   fact with the appropriate offsets to a POST_MODIFY memory mode.
   The following data structure tracks the state of the two iterators
   while insns are being emitted.  */

struct spill_fill_data
{
  rtx init_after;		/* point at which to emit initializations */
  rtx init_reg[2];		/* initial base register */
  rtx iter_reg[2];		/* the iterator registers */
  rtx *prev_addr[2];		/* address of last memory use */
  rtx prev_insn[2];		/* the insn corresponding to prev_addr */
  HOST_WIDE_INT prev_off[2];	/* last offset */
  int n_iter;			/* number of iterators in use */
  int next_iter;		/* next iterator to use */
  unsigned int save_gr_used_mask;
};

static struct spill_fill_data spill_fill_data;

static void
setup_spill_pointers (int n_spills, rtx init_reg, HOST_WIDE_INT cfa_off)
{
  int i;

  spill_fill_data.init_after = get_last_insn ();
  spill_fill_data.init_reg[0] = init_reg;
  spill_fill_data.init_reg[1] = init_reg;
  spill_fill_data.prev_addr[0] = NULL;
  spill_fill_data.prev_addr[1] = NULL;
  spill_fill_data.prev_insn[0] = NULL;
  spill_fill_data.prev_insn[1] = NULL;
  spill_fill_data.prev_off[0] = cfa_off;
  spill_fill_data.prev_off[1] = cfa_off;
  spill_fill_data.next_iter = 0;
  spill_fill_data.save_gr_used_mask = current_frame_info.gr_used_mask;

  spill_fill_data.n_iter = 1 + (n_spills > 2);
  for (i = 0; i < spill_fill_data.n_iter; ++i)
    {
      int regno = next_scratch_gr_reg ();
      spill_fill_data.iter_reg[i] = gen_rtx_REG (DImode, regno);
      current_frame_info.gr_used_mask |= 1 << regno;
    }
}

static void
finish_spill_pointers (void)
{
  current_frame_info.gr_used_mask = spill_fill_data.save_gr_used_mask;
}

static rtx
spill_restore_mem (rtx reg, HOST_WIDE_INT cfa_off)
{
  int iter = spill_fill_data.next_iter;
  HOST_WIDE_INT disp = spill_fill_data.prev_off[iter] - cfa_off;
  rtx disp_rtx = GEN_INT (disp);
  rtx mem;

  if (spill_fill_data.prev_addr[iter])
    {
      if (satisfies_constraint_N (disp_rtx))
	{
	  *spill_fill_data.prev_addr[iter]
	    = gen_rtx_POST_MODIFY (DImode, spill_fill_data.iter_reg[iter],
				   gen_rtx_PLUS (DImode,
						 spill_fill_data.iter_reg[iter],
						 disp_rtx));
	  add_reg_note (spill_fill_data.prev_insn[iter],
			REG_INC, spill_fill_data.iter_reg[iter]);
	}
      else
	{
	  /* ??? Could use register post_modify for loads.  */
	  if (!satisfies_constraint_I (disp_rtx))
	    {
	      rtx tmp = gen_rtx_REG (DImode, next_scratch_gr_reg ());
	      emit_move_insn (tmp, disp_rtx);
	      disp_rtx = tmp;
	    }
	  emit_insn (gen_adddi3 (spill_fill_data.iter_reg[iter],
				 spill_fill_data.iter_reg[iter], disp_rtx));
	}
    }
  /* Micro-optimization: if we've created a frame pointer, it's at
     CFA 0, which may allow the real iterator to be initialized lower,
     slightly increasing parallelism.  Also, if there are few saves
     it may eliminate the iterator entirely.  */
  else if (disp == 0
	   && spill_fill_data.init_reg[iter] == stack_pointer_rtx
	   && frame_pointer_needed)
    {
      mem = gen_rtx_MEM (GET_MODE (reg), hard_frame_pointer_rtx);
      set_mem_alias_set (mem, get_varargs_alias_set ());
      return mem;
    }
  else
    {
      rtx seq, insn;

      if (disp == 0)
	seq = gen_movdi (spill_fill_data.iter_reg[iter],
			 spill_fill_data.init_reg[iter]);
      else
	{
	  start_sequence ();

	  if (!satisfies_constraint_I (disp_rtx))
	    {
	      rtx tmp = gen_rtx_REG (DImode, next_scratch_gr_reg ());
	      emit_move_insn (tmp, disp_rtx);
	      disp_rtx = tmp;
	    }

	  emit_insn (gen_adddi3 (spill_fill_data.iter_reg[iter],
				 spill_fill_data.init_reg[iter],
				 disp_rtx));

	  seq = get_insns ();
	  end_sequence ();
	}

      /* Careful for being the first insn in a sequence.  */
      if (spill_fill_data.init_after)
	insn = emit_insn_after (seq, spill_fill_data.init_after);
      else
	{
	  rtx first = get_insns ();
	  if (first)
	    insn = emit_insn_before (seq, first);
	  else
	    insn = emit_insn (seq);
	}
      spill_fill_data.init_after = insn;
    }

  mem = gen_rtx_MEM (GET_MODE (reg), spill_fill_data.iter_reg[iter]);

  /* ??? Not all of the spills are for varargs, but some of them are.
     The rest of the spills belong in an alias set of their own.  But
     it doesn't actually hurt to include them here.  */
  set_mem_alias_set (mem, get_varargs_alias_set ());

  spill_fill_data.prev_addr[iter] = &XEXP (mem, 0);
  spill_fill_data.prev_off[iter] = cfa_off;

  if (++iter >= spill_fill_data.n_iter)
    iter = 0;
  spill_fill_data.next_iter = iter;

  return mem;
}

static void
do_spill (rtx (*move_fn) (rtx, rtx, rtx), rtx reg, HOST_WIDE_INT cfa_off,
	  rtx frame_reg)
{
  int iter = spill_fill_data.next_iter;
  rtx mem, insn;

  mem = spill_restore_mem (reg, cfa_off);
  insn = emit_insn ((*move_fn) (mem, reg, GEN_INT (cfa_off)));
  spill_fill_data.prev_insn[iter] = insn;

  if (frame_reg)
    {
      rtx base;
      HOST_WIDE_INT off;

      RTX_FRAME_RELATED_P (insn) = 1;

      /* Don't even pretend that the unwind code can intuit its way
	 through a pair of interleaved post_modify iterators.  Just
	 provide the correct answer.  */

      if (frame_pointer_needed)
	{
	  base = hard_frame_pointer_rtx;
	  off = - cfa_off;
	}
      else
	{
	  base = stack_pointer_rtx;
	  off = current_frame_info.total_size - cfa_off;
	}

      add_reg_note (insn, REG_CFA_OFFSET,
		    gen_rtx_SET (VOIDmode,
				 gen_rtx_MEM (GET_MODE (reg),
					      plus_constant (base, off)),
				 frame_reg));
    }
}

static void
do_restore (rtx (*move_fn) (rtx, rtx, rtx), rtx reg, HOST_WIDE_INT cfa_off)
{
  int iter = spill_fill_data.next_iter;
  rtx insn;

  insn = emit_insn ((*move_fn) (reg, spill_restore_mem (reg, cfa_off),
				GEN_INT (cfa_off)));
  spill_fill_data.prev_insn[iter] = insn;
}

/* Wrapper functions that discards the CONST_INT spill offset.  These
   exist so that we can give gr_spill/gr_fill the offset they need and
   use a consistent function interface.  */

static rtx
gen_movdi_x (rtx dest, rtx src, rtx offset ATTRIBUTE_UNUSED)
{
  return gen_movdi (dest, src);
}

static rtx
gen_fr_spill_x (rtx dest, rtx src, rtx offset ATTRIBUTE_UNUSED)
{
  return gen_fr_spill (dest, src);
}

static rtx
gen_fr_restore_x (rtx dest, rtx src, rtx offset ATTRIBUTE_UNUSED)
{
  return gen_fr_restore (dest, src);
}

/* Called after register allocation to add any instructions needed for the
   prologue.  Using a prologue insn is favored compared to putting all of the
   instructions in output_function_prologue(), since it allows the scheduler
   to intermix instructions with the saves of the caller saved registers.  In
   some cases, it might be necessary to emit a barrier instruction as the last
   insn to prevent such scheduling.

   Also any insns generated here should have RTX_FRAME_RELATED_P(insn) = 1
   so that the debug info generation code can handle them properly.

   The register save area is layed out like so:
   cfa+16
	[ varargs spill area ]
	[ fr register spill area ]
	[ br register spill area ]
	[ ar register spill area ]
	[ pr register spill area ]
	[ gr register spill area ] */

/* ??? Get inefficient code when the frame size is larger than can fit in an
   adds instruction.  */

void
ia64_expand_prologue (void)
{
  rtx insn, ar_pfs_save_reg, ar_unat_save_reg;
  int i, epilogue_p, regno, alt_regno, cfa_off, n_varargs;
  rtx reg, alt_reg;

  ia64_compute_frame_size (get_frame_size ());
  last_scratch_gr_reg = 15;

  if (flag_stack_usage)
    current_function_static_stack_size = current_frame_info.total_size;

  if (dump_file) 
    {
      fprintf (dump_file, "ia64 frame related registers "
               "recorded in current_frame_info.r[]:\n");
#define PRINTREG(a) if (current_frame_info.r[a]) \
        fprintf(dump_file, "%s = %d\n", #a, current_frame_info.r[a])
      PRINTREG(reg_fp);
      PRINTREG(reg_save_b0);
      PRINTREG(reg_save_pr);
      PRINTREG(reg_save_ar_pfs);
      PRINTREG(reg_save_ar_unat);
      PRINTREG(reg_save_ar_lc);
      PRINTREG(reg_save_gp);
#undef PRINTREG
    }

  /* If there is no epilogue, then we don't need some prologue insns.
     We need to avoid emitting the dead prologue insns, because flow
     will complain about them.  */
  if (optimize)
    {
      edge e;
      edge_iterator ei;

      FOR_EACH_EDGE (e, ei, EXIT_BLOCK_PTR->preds)
	if ((e->flags & EDGE_FAKE) == 0
	    && (e->flags & EDGE_FALLTHRU) != 0)
	  break;
      epilogue_p = (e != NULL);
    }
  else
    epilogue_p = 1;

  /* Set the local, input, and output register names.  We need to do this
     for GNU libc, which creates crti.S/crtn.S by splitting initfini.c in
     half.  If we use in/loc/out register names, then we get assembler errors
     in crtn.S because there is no alloc insn or regstk directive in there.  */
  if (! TARGET_REG_NAMES)
    {
      int inputs = current_frame_info.n_input_regs;
      int locals = current_frame_info.n_local_regs;
      int outputs = current_frame_info.n_output_regs;

      for (i = 0; i < inputs; i++)
	reg_names[IN_REG (i)] = ia64_reg_numbers[i];
      for (i = 0; i < locals; i++)
	reg_names[LOC_REG (i)] = ia64_reg_numbers[inputs + i];
      for (i = 0; i < outputs; i++)
	reg_names[OUT_REG (i)] = ia64_reg_numbers[inputs + locals + i];
    }

  /* Set the frame pointer register name.  The regnum is logically loc79,
     but of course we'll not have allocated that many locals.  Rather than
     worrying about renumbering the existing rtxs, we adjust the name.  */
  /* ??? This code means that we can never use one local register when
     there is a frame pointer.  loc79 gets wasted in this case, as it is
     renamed to a register that will never be used.  See also the try_locals
     code in find_gr_spill.  */
  if (current_frame_info.r[reg_fp])
    {
      const char *tmp = reg_names[HARD_FRAME_POINTER_REGNUM];
      reg_names[HARD_FRAME_POINTER_REGNUM]
	= reg_names[current_frame_info.r[reg_fp]];
      reg_names[current_frame_info.r[reg_fp]] = tmp;
    }

  /* We don't need an alloc instruction if we've used no outputs or locals.  */
  if (current_frame_info.n_local_regs == 0
      && current_frame_info.n_output_regs == 0
      && current_frame_info.n_input_regs <= crtl->args.info.int_regs
      && !TEST_HARD_REG_BIT (current_frame_info.mask, AR_PFS_REGNUM))
    {
      /* If there is no alloc, but there are input registers used, then we
	 need a .regstk directive.  */
      current_frame_info.need_regstk = (TARGET_REG_NAMES != 0);
      ar_pfs_save_reg = NULL_RTX;
    }
  else
    {
      current_frame_info.need_regstk = 0;

      if (current_frame_info.r[reg_save_ar_pfs])
        {
	  regno = current_frame_info.r[reg_save_ar_pfs];
	  reg_emitted (reg_save_ar_pfs);
	}
      else
	regno = next_scratch_gr_reg ();
      ar_pfs_save_reg = gen_rtx_REG (DImode, regno);

      insn = emit_insn (gen_alloc (ar_pfs_save_reg,
				   GEN_INT (current_frame_info.n_input_regs),
				   GEN_INT (current_frame_info.n_local_regs),
				   GEN_INT (current_frame_info.n_output_regs),
				   GEN_INT (current_frame_info.n_rotate_regs)));
      RTX_FRAME_RELATED_P (insn) = (current_frame_info.r[reg_save_ar_pfs] != 0);
    }

  /* Set up frame pointer, stack pointer, and spill iterators.  */

  n_varargs = cfun->machine->n_varargs;
  setup_spill_pointers (current_frame_info.n_spilled + n_varargs,
			stack_pointer_rtx, 0);

  if (frame_pointer_needed)
    {
      insn = emit_move_insn (hard_frame_pointer_rtx, stack_pointer_rtx);
      RTX_FRAME_RELATED_P (insn) = 1;

      /* Force the unwind info to recognize this as defining a new CFA,
	 rather than some temp register setup.  */
      add_reg_note (insn, REG_CFA_ADJUST_CFA, NULL_RTX);
    }

  if (current_frame_info.total_size != 0)
    {
      rtx frame_size_rtx = GEN_INT (- current_frame_info.total_size);
      rtx offset;

      if (satisfies_constraint_I (frame_size_rtx))
	offset = frame_size_rtx;
      else
	{
	  regno = next_scratch_gr_reg ();
	  offset = gen_rtx_REG (DImode, regno);
	  emit_move_insn (offset, frame_size_rtx);
	}

      insn = emit_insn (gen_adddi3 (stack_pointer_rtx,
				    stack_pointer_rtx, offset));

      if (! frame_pointer_needed)
	{
	  RTX_FRAME_RELATED_P (insn) = 1;
	  add_reg_note (insn, REG_CFA_ADJUST_CFA,
			gen_rtx_SET (VOIDmode,
				     stack_pointer_rtx,
				     gen_rtx_PLUS (DImode,
						   stack_pointer_rtx,
						   frame_size_rtx)));
	}

      /* ??? At this point we must generate a magic insn that appears to
	 modify the stack pointer, the frame pointer, and all spill
	 iterators.  This would allow the most scheduling freedom.  For
	 now, just hard stop.  */
      emit_insn (gen_blockage ());
    }

  /* Must copy out ar.unat before doing any integer spills.  */
  if (TEST_HARD_REG_BIT (current_frame_info.mask, AR_UNAT_REGNUM))
    {
      if (current_frame_info.r[reg_save_ar_unat])
        {
	  ar_unat_save_reg
	    = gen_rtx_REG (DImode, current_frame_info.r[reg_save_ar_unat]);
	  reg_emitted (reg_save_ar_unat);
	}
      else
	{
	  alt_regno = next_scratch_gr_reg ();
	  ar_unat_save_reg = gen_rtx_REG (DImode, alt_regno);
	  current_frame_info.gr_used_mask |= 1 << alt_regno;
	}

      reg = gen_rtx_REG (DImode, AR_UNAT_REGNUM);
      insn = emit_move_insn (ar_unat_save_reg, reg);
      if (current_frame_info.r[reg_save_ar_unat])
	{
	  RTX_FRAME_RELATED_P (insn) = 1;
	  add_reg_note (insn, REG_CFA_REGISTER, NULL_RTX);
	}

      /* Even if we're not going to generate an epilogue, we still
	 need to save the register so that EH works.  */
      if (! epilogue_p && current_frame_info.r[reg_save_ar_unat])
	emit_insn (gen_prologue_use (ar_unat_save_reg));
    }
  else
    ar_unat_save_reg = NULL_RTX;

  /* Spill all varargs registers.  Do this before spilling any GR registers,
     since we want the UNAT bits for the GR registers to override the UNAT
     bits from varargs, which we don't care about.  */

  cfa_off = -16;
  for (regno = GR_ARG_FIRST + 7; n_varargs > 0; --n_varargs, --regno)
    {
      reg = gen_rtx_REG (DImode, regno);
      do_spill (gen_gr_spill, reg, cfa_off += 8, NULL_RTX);
    }

  /* Locate the bottom of the register save area.  */
  cfa_off = (current_frame_info.spill_cfa_off
	     + current_frame_info.spill_size
	     + current_frame_info.extra_spill_size);

  /* Save the predicate register block either in a register or in memory.  */
  if (TEST_HARD_REG_BIT (current_frame_info.mask, PR_REG (0)))
    {
      reg = gen_rtx_REG (DImode, PR_REG (0));
      if (current_frame_info.r[reg_save_pr] != 0)
	{
	  alt_reg = gen_rtx_REG (DImode, current_frame_info.r[reg_save_pr]);
	  reg_emitted (reg_save_pr);
	  insn = emit_move_insn (alt_reg, reg);

	  /* ??? Denote pr spill/fill by a DImode move that modifies all
	     64 hard registers.  */
	  RTX_FRAME_RELATED_P (insn) = 1;
	  add_reg_note (insn, REG_CFA_REGISTER, NULL_RTX);

	  /* Even if we're not going to generate an epilogue, we still
	     need to save the register so that EH works.  */
	  if (! epilogue_p)
	    emit_insn (gen_prologue_use (alt_reg));
	}
      else
	{
	  alt_regno = next_scratch_gr_reg ();
	  alt_reg = gen_rtx_REG (DImode, alt_regno);
	  insn = emit_move_insn (alt_reg, reg);
	  do_spill (gen_movdi_x, alt_reg, cfa_off, reg);
	  cfa_off -= 8;
	}
    }

  /* Handle AR regs in numerical order.  All of them get special handling.  */
  if (TEST_HARD_REG_BIT (current_frame_info.mask, AR_UNAT_REGNUM)
      && current_frame_info.r[reg_save_ar_unat] == 0)
    {
      reg = gen_rtx_REG (DImode, AR_UNAT_REGNUM);
      do_spill (gen_movdi_x, ar_unat_save_reg, cfa_off, reg);
      cfa_off -= 8;
    }

  /* The alloc insn already copied ar.pfs into a general register.  The
     only thing we have to do now is copy that register to a stack slot
     if we'd not allocated a local register for the job.  */
  if (TEST_HARD_REG_BIT (current_frame_info.mask, AR_PFS_REGNUM)
      && current_frame_info.r[reg_save_ar_pfs] == 0)
    {
      reg = gen_rtx_REG (DImode, AR_PFS_REGNUM);
      do_spill (gen_movdi_x, ar_pfs_save_reg, cfa_off, reg);
      cfa_off -= 8;
    }

  if (TEST_HARD_REG_BIT (current_frame_info.mask, AR_LC_REGNUM))
    {
      reg = gen_rtx_REG (DImode, AR_LC_REGNUM);
      if (current_frame_info.r[reg_save_ar_lc] != 0)
	{
	  alt_reg = gen_rtx_REG (DImode, current_frame_info.r[reg_save_ar_lc]);
	  reg_emitted (reg_save_ar_lc);
	  insn = emit_move_insn (alt_reg, reg);
	  RTX_FRAME_RELATED_P (insn) = 1;
	  add_reg_note (insn, REG_CFA_REGISTER, NULL_RTX);

	  /* Even if we're not going to generate an epilogue, we still
	     need to save the register so that EH works.  */
	  if (! epilogue_p)
	    emit_insn (gen_prologue_use (alt_reg));
	}
      else
	{
	  alt_regno = next_scratch_gr_reg ();
	  alt_reg = gen_rtx_REG (DImode, alt_regno);
	  emit_move_insn (alt_reg, reg);
	  do_spill (gen_movdi_x, alt_reg, cfa_off, reg);
	  cfa_off -= 8;
	}
    }

  /* Save the return pointer.  */
  if (TEST_HARD_REG_BIT (current_frame_info.mask, BR_REG (0)))
    {
      reg = gen_rtx_REG (DImode, BR_REG (0));
      if (current_frame_info.r[reg_save_b0] != 0)
	{
          alt_reg = gen_rtx_REG (DImode, current_frame_info.r[reg_save_b0]);
          reg_emitted (reg_save_b0);
	  insn = emit_move_insn (alt_reg, reg);
	  RTX_FRAME_RELATED_P (insn) = 1;
	  add_reg_note (insn, REG_CFA_REGISTER, NULL_RTX);

	  /* Even if we're not going to generate an epilogue, we still
	     need to save the register so that EH works.  */
	  if (! epilogue_p)
	    emit_insn (gen_prologue_use (alt_reg));
	}
      else
	{
	  alt_regno = next_scratch_gr_reg ();
	  alt_reg = gen_rtx_REG (DImode, alt_regno);
	  emit_move_insn (alt_reg, reg);
	  do_spill (gen_movdi_x, alt_reg, cfa_off, reg);
	  cfa_off -= 8;
	}
    }

  if (current_frame_info.r[reg_save_gp])
    {
      reg_emitted (reg_save_gp);
      insn = emit_move_insn (gen_rtx_REG (DImode,
					  current_frame_info.r[reg_save_gp]),
			     pic_offset_table_rtx);
    }

  /* We should now be at the base of the gr/br/fr spill area.  */
  gcc_assert (cfa_off == (current_frame_info.spill_cfa_off
			  + current_frame_info.spill_size));

  /* Spill all general registers.  */
  for (regno = GR_REG (1); regno <= GR_REG (31); ++regno)
    if (TEST_HARD_REG_BIT (current_frame_info.mask, regno))
      {
	reg = gen_rtx_REG (DImode, regno);
	do_spill (gen_gr_spill, reg, cfa_off, reg);
	cfa_off -= 8;
      }

  /* Spill the rest of the BR registers.  */
  for (regno = BR_REG (1); regno <= BR_REG (7); ++regno)
    if (TEST_HARD_REG_BIT (current_frame_info.mask, regno))
      {
	alt_regno = next_scratch_gr_reg ();
	alt_reg = gen_rtx_REG (DImode, alt_regno);
	reg = gen_rtx_REG (DImode, regno);
	emit_move_insn (alt_reg, reg);
	do_spill (gen_movdi_x, alt_reg, cfa_off, reg);
	cfa_off -= 8;
      }

  /* Align the frame and spill all FR registers.  */
  for (regno = FR_REG (2); regno <= FR_REG (127); ++regno)
    if (TEST_HARD_REG_BIT (current_frame_info.mask, regno))
      {
        gcc_assert (!(cfa_off & 15));
	reg = gen_rtx_REG (XFmode, regno);
	do_spill (gen_fr_spill_x, reg, cfa_off, reg);
	cfa_off -= 16;
      }

  gcc_assert (cfa_off == current_frame_info.spill_cfa_off);

  finish_spill_pointers ();
}

/* Output the textual info surrounding the prologue.  */

void
ia64_start_function (FILE *file, const char *fnname,
		     tree decl ATTRIBUTE_UNUSED)
{
#if VMS_DEBUGGING_INFO
  if (vms_debug_main
      && strncmp (vms_debug_main, fnname, strlen (vms_debug_main)) == 0)
    {
      targetm.asm_out.globalize_label (asm_out_file, VMS_DEBUG_MAIN_POINTER);
      ASM_OUTPUT_DEF (asm_out_file, VMS_DEBUG_MAIN_POINTER, fnname);
      dwarf2out_vms_debug_main_pointer ();
      vms_debug_main = 0;
    }
#endif

  fputs ("\t.proc ", file);
  assemble_name (file, fnname);
  fputc ('\n', file);
  ASM_OUTPUT_LABEL (file, fnname);
}

/* Called after register allocation to add any instructions needed for the
   epilogue.  Using an epilogue insn is favored compared to putting all of the
   instructions in output_function_prologue(), since it allows the scheduler
   to intermix instructions with the saves of the caller saved registers.  In
   some cases, it might be necessary to emit a barrier instruction as the last
   insn to prevent such scheduling.  */

void
ia64_expand_epilogue (int sibcall_p)
{
  rtx insn, reg, alt_reg, ar_unat_save_reg;
  int regno, alt_regno, cfa_off;

  ia64_compute_frame_size (get_frame_size ());

  /* If there is a frame pointer, then we use it instead of the stack
     pointer, so that the stack pointer does not need to be valid when
     the epilogue starts.  See EXIT_IGNORE_STACK.  */
  if (frame_pointer_needed)
    setup_spill_pointers (current_frame_info.n_spilled,
			  hard_frame_pointer_rtx, 0);
  else
    setup_spill_pointers (current_frame_info.n_spilled, stack_pointer_rtx,
			  current_frame_info.total_size);

  if (current_frame_info.total_size != 0)
    {
      /* ??? At this point we must generate a magic insn that appears to
         modify the spill iterators and the frame pointer.  This would
	 allow the most scheduling freedom.  For now, just hard stop.  */
      emit_insn (gen_blockage ());
    }

  /* Locate the bottom of the register save area.  */
  cfa_off = (current_frame_info.spill_cfa_off
	     + current_frame_info.spill_size
	     + current_frame_info.extra_spill_size);

  /* Restore the predicate registers.  */
  if (TEST_HARD_REG_BIT (current_frame_info.mask, PR_REG (0)))
    {
      if (current_frame_info.r[reg_save_pr] != 0)
        {
	  alt_reg = gen_rtx_REG (DImode, current_frame_info.r[reg_save_pr]);
	  reg_emitted (reg_save_pr);
	}
      else
	{
	  alt_regno = next_scratch_gr_reg ();
	  alt_reg = gen_rtx_REG (DImode, alt_regno);
	  do_restore (gen_movdi_x, alt_reg, cfa_off);
	  cfa_off -= 8;
	}
      reg = gen_rtx_REG (DImode, PR_REG (0));
      emit_move_insn (reg, alt_reg);
    }

  /* Restore the application registers.  */

  /* Load the saved unat from the stack, but do not restore it until
     after the GRs have been restored.  */
  if (TEST_HARD_REG_BIT (current_frame_info.mask, AR_UNAT_REGNUM))
    {
      if (current_frame_info.r[reg_save_ar_unat] != 0)
        {
          ar_unat_save_reg
	    = gen_rtx_REG (DImode, current_frame_info.r[reg_save_ar_unat]);
	  reg_emitted (reg_save_ar_unat);
	}
      else
	{
	  alt_regno = next_scratch_gr_reg ();
	  ar_unat_save_reg = gen_rtx_REG (DImode, alt_regno);
	  current_frame_info.gr_used_mask |= 1 << alt_regno;
	  do_restore (gen_movdi_x, ar_unat_save_reg, cfa_off);
	  cfa_off -= 8;
	}
    }
  else
    ar_unat_save_reg = NULL_RTX;

  if (current_frame_info.r[reg_save_ar_pfs] != 0)
    {
      reg_emitted (reg_save_ar_pfs);
      alt_reg = gen_rtx_REG (DImode, current_frame_info.r[reg_save_ar_pfs]);
      reg = gen_rtx_REG (DImode, AR_PFS_REGNUM);
      emit_move_insn (reg, alt_reg);
    }
  else if (TEST_HARD_REG_BIT (current_frame_info.mask, AR_PFS_REGNUM))
    {
      alt_regno = next_scratch_gr_reg ();
      alt_reg = gen_rtx_REG (DImode, alt_regno);
      do_restore (gen_movdi_x, alt_reg, cfa_off);
      cfa_off -= 8;
      reg = gen_rtx_REG (DImode, AR_PFS_REGNUM);
      emit_move_insn (reg, alt_reg);
    }

  if (TEST_HARD_REG_BIT (current_frame_info.mask, AR_LC_REGNUM))
    {
      if (current_frame_info.r[reg_save_ar_lc] != 0)
        {
	  alt_reg = gen_rtx_REG (DImode, current_frame_info.r[reg_save_ar_lc]);
          reg_emitted (reg_save_ar_lc);
	}
      else
	{
	  alt_regno = next_scratch_gr_reg ();
	  alt_reg = gen_rtx_REG (DImode, alt_regno);
	  do_restore (gen_movdi_x, alt_reg, cfa_off);
	  cfa_off -= 8;
	}
      reg = gen_rtx_REG (DImode, AR_LC_REGNUM);
      emit_move_insn (reg, alt_reg);
    }

  /* Restore the return pointer.  */
  if (TEST_HARD_REG_BIT (current_frame_info.mask, BR_REG (0)))
    {
      if (current_frame_info.r[reg_save_b0] != 0)
        {
         alt_reg = gen_rtx_REG (DImode, current_frame_info.r[reg_save_b0]);
         reg_emitted (reg_save_b0);
        }
      else
	{
	  alt_regno = next_scratch_gr_reg ();
	  alt_reg = gen_rtx_REG (DImode, alt_regno);
	  do_restore (gen_movdi_x, alt_reg, cfa_off);
	  cfa_off -= 8;
	}
      reg = gen_rtx_REG (DImode, BR_REG (0));
      emit_move_insn (reg, alt_reg);
    }

  /* We should now be at the base of the gr/br/fr spill area.  */
  gcc_assert (cfa_off == (current_frame_info.spill_cfa_off
			  + current_frame_info.spill_size));

  /* The GP may be stored on the stack in the prologue, but it's
     never restored in the epilogue.  Skip the stack slot.  */
  if (TEST_HARD_REG_BIT (current_frame_info.mask, GR_REG (1)))
    cfa_off -= 8;

  /* Restore all general registers.  */
  for (regno = GR_REG (2); regno <= GR_REG (31); ++regno)
    if (TEST_HARD_REG_BIT (current_frame_info.mask, regno))
      {
	reg = gen_rtx_REG (DImode, regno);
	do_restore (gen_gr_restore, reg, cfa_off);
	cfa_off -= 8;
      }

  /* Restore the branch registers.  */
  for (regno = BR_REG (1); regno <= BR_REG (7); ++regno)
    if (TEST_HARD_REG_BIT (current_frame_info.mask, regno))
      {
	alt_regno = next_scratch_gr_reg ();
	alt_reg = gen_rtx_REG (DImode, alt_regno);
	do_restore (gen_movdi_x, alt_reg, cfa_off);
	cfa_off -= 8;
	reg = gen_rtx_REG (DImode, regno);
	emit_move_insn (reg, alt_reg);
      }

  /* Restore floating point registers.  */
  for (regno = FR_REG (2); regno <= FR_REG (127); ++regno)
    if (TEST_HARD_REG_BIT (current_frame_info.mask, regno))
      {
        gcc_assert (!(cfa_off & 15));
	reg = gen_rtx_REG (XFmode, regno);
	do_restore (gen_fr_restore_x, reg, cfa_off);
	cfa_off -= 16;
      }

  /* Restore ar.unat for real.  */
  if (TEST_HARD_REG_BIT (current_frame_info.mask, AR_UNAT_REGNUM))
    {
      reg = gen_rtx_REG (DImode, AR_UNAT_REGNUM);
      emit_move_insn (reg, ar_unat_save_reg);
    }

  gcc_assert (cfa_off == current_frame_info.spill_cfa_off);

  finish_spill_pointers ();

  if (current_frame_info.total_size
      || cfun->machine->ia64_eh_epilogue_sp
      || frame_pointer_needed)
    {
      /* ??? At this point we must generate a magic insn that appears to
         modify the spill iterators, the stack pointer, and the frame
	 pointer.  This would allow the most scheduling freedom.  For now,
	 just hard stop.  */
      emit_insn (gen_blockage ());
    }

  if (cfun->machine->ia64_eh_epilogue_sp)
    emit_move_insn (stack_pointer_rtx, cfun->machine->ia64_eh_epilogue_sp);
  else if (frame_pointer_needed)
    {
      insn = emit_move_insn (stack_pointer_rtx, hard_frame_pointer_rtx);
      RTX_FRAME_RELATED_P (insn) = 1;
      add_reg_note (insn, REG_CFA_ADJUST_CFA, NULL);
    }
  else if (current_frame_info.total_size)
    {
      rtx offset, frame_size_rtx;

      frame_size_rtx = GEN_INT (current_frame_info.total_size);
      if (satisfies_constraint_I (frame_size_rtx))
	offset = frame_size_rtx;
      else
	{
	  regno = next_scratch_gr_reg ();
	  offset = gen_rtx_REG (DImode, regno);
	  emit_move_insn (offset, frame_size_rtx);
	}

      insn = emit_insn (gen_adddi3 (stack_pointer_rtx, stack_pointer_rtx,
				    offset));

      RTX_FRAME_RELATED_P (insn) = 1;
      add_reg_note (insn, REG_CFA_ADJUST_CFA,
		    gen_rtx_SET (VOIDmode,
				 stack_pointer_rtx,
				 gen_rtx_PLUS (DImode,
					       stack_pointer_rtx,
					       frame_size_rtx)));
    }

  if (cfun->machine->ia64_eh_epilogue_bsp)
    emit_insn (gen_set_bsp (cfun->machine->ia64_eh_epilogue_bsp));

  if (! sibcall_p)
    emit_jump_insn (gen_return_internal (gen_rtx_REG (DImode, BR_REG (0))));
  else
    {
      int fp = GR_REG (2);
      /* We need a throw away register here, r0 and r1 are reserved,
	 so r2 is the first available call clobbered register.  If
	 there was a frame_pointer register, we may have swapped the
	 names of r2 and HARD_FRAME_POINTER_REGNUM, so we have to make
	 sure we're using the string "r2" when emitting the register
	 name for the assembler.  */
      if (current_frame_info.r[reg_fp] 
          && current_frame_info.r[reg_fp] == GR_REG (2))
	fp = HARD_FRAME_POINTER_REGNUM;

      /* We must emit an alloc to force the input registers to become output
	 registers.  Otherwise, if the callee tries to pass its parameters
	 through to another call without an intervening alloc, then these
	 values get lost.  */
      /* ??? We don't need to preserve all input registers.  We only need to
	 preserve those input registers used as arguments to the sibling call.
	 It is unclear how to compute that number here.  */
      if (current_frame_info.n_input_regs != 0)
	{
	  rtx n_inputs = GEN_INT (current_frame_info.n_input_regs);
	  insn = emit_insn (gen_alloc (gen_rtx_REG (DImode, fp),
				const0_rtx, const0_rtx,
				n_inputs, const0_rtx));
	  RTX_FRAME_RELATED_P (insn) = 1;
	}
    }
}

/* Return 1 if br.ret can do all the work required to return from a
   function.  */

int
ia64_direct_return (void)
{
  if (reload_completed && ! frame_pointer_needed)
    {
      ia64_compute_frame_size (get_frame_size ());

      return (current_frame_info.total_size == 0
	      && current_frame_info.n_spilled == 0
	      && current_frame_info.r[reg_save_b0] == 0
	      && current_frame_info.r[reg_save_pr] == 0
	      && current_frame_info.r[reg_save_ar_pfs] == 0
	      && current_frame_info.r[reg_save_ar_unat] == 0
	      && current_frame_info.r[reg_save_ar_lc] == 0);
    }
  return 0;
}

/* Return the magic cookie that we use to hold the return address
   during early compilation.  */

rtx
ia64_return_addr_rtx (HOST_WIDE_INT count, rtx frame ATTRIBUTE_UNUSED)
{
  if (count != 0)
    return NULL;
  return gen_rtx_UNSPEC (Pmode, gen_rtvec (1, const0_rtx), UNSPEC_RET_ADDR);
}

/* Split this value after reload, now that we know where the return
   address is saved.  */

void
ia64_split_return_addr_rtx (rtx dest)
{
  rtx src;

  if (TEST_HARD_REG_BIT (current_frame_info.mask, BR_REG (0)))
    {
      if (current_frame_info.r[reg_save_b0] != 0)
        {
	  src = gen_rtx_REG (DImode, current_frame_info.r[reg_save_b0]);
	  reg_emitted (reg_save_b0);
	}
      else
	{
	  HOST_WIDE_INT off;
	  unsigned int regno;
	  rtx off_r;

	  /* Compute offset from CFA for BR0.  */
	  /* ??? Must be kept in sync with ia64_expand_prologue.  */
	  off = (current_frame_info.spill_cfa_off
		 + current_frame_info.spill_size);
	  for (regno = GR_REG (1); regno <= GR_REG (31); ++regno)
	    if (TEST_HARD_REG_BIT (current_frame_info.mask, regno))
	      off -= 8;

	  /* Convert CFA offset to a register based offset.  */
	  if (frame_pointer_needed)
	    src = hard_frame_pointer_rtx;
	  else
	    {
	      src = stack_pointer_rtx;
	      off += current_frame_info.total_size;
	    }

	  /* Load address into scratch register.  */
	  off_r = GEN_INT (off);
	  if (satisfies_constraint_I (off_r))
	    emit_insn (gen_adddi3 (dest, src, off_r));
	  else
	    {
	      emit_move_insn (dest, off_r);
	      emit_insn (gen_adddi3 (dest, src, dest));
	    }

	  src = gen_rtx_MEM (Pmode, dest);
	}
    }
  else
    src = gen_rtx_REG (DImode, BR_REG (0));

  emit_move_insn (dest, src);
}

int
ia64_hard_regno_rename_ok (int from, int to)
{
  /* Don't clobber any of the registers we reserved for the prologue.  */
  unsigned int r;

  for (r = reg_fp; r <= reg_save_ar_lc; r++)
    if (to == current_frame_info.r[r] 
        || from == current_frame_info.r[r]
        || to == emitted_frame_related_regs[r]
        || from == emitted_frame_related_regs[r])
      return 0;

  /* Don't use output registers outside the register frame.  */
  if (OUT_REGNO_P (to) && to >= OUT_REG (current_frame_info.n_output_regs))
    return 0;

  /* Retain even/oddness on predicate register pairs.  */
  if (PR_REGNO_P (from) && PR_REGNO_P (to))
    return (from & 1) == (to & 1);

  return 1;
}

/* Target hook for assembling integer objects.  Handle word-sized
   aligned objects and detect the cases when @fptr is needed.  */

static bool
ia64_assemble_integer (rtx x, unsigned int size, int aligned_p)
{
  if (size == POINTER_SIZE / BITS_PER_UNIT
      && !(TARGET_NO_PIC || TARGET_AUTO_PIC)
      && GET_CODE (x) == SYMBOL_REF
      && SYMBOL_REF_FUNCTION_P (x))
    {
      static const char * const directive[2][2] = {
	  /* 64-bit pointer */  /* 32-bit pointer */
	{ "\tdata8.ua\t@fptr(", "\tdata4.ua\t@fptr("},	/* unaligned */
	{ "\tdata8\t@fptr(",    "\tdata4\t@fptr("}	/* aligned */
      };
      fputs (directive[(aligned_p != 0)][POINTER_SIZE == 32], asm_out_file);
      output_addr_const (asm_out_file, x);
      fputs (")\n", asm_out_file);
      return true;
    }
  return default_assemble_integer (x, size, aligned_p);
}

/* Emit the function prologue.  */

static void
ia64_output_function_prologue (FILE *file, HOST_WIDE_INT size ATTRIBUTE_UNUSED)
{
  int mask, grsave, grsave_prev;

  if (current_frame_info.need_regstk)
    fprintf (file, "\t.regstk %d, %d, %d, %d\n",
	     current_frame_info.n_input_regs,
	     current_frame_info.n_local_regs,
	     current_frame_info.n_output_regs,
	     current_frame_info.n_rotate_regs);

  if (ia64_except_unwind_info (&global_options) != UI_TARGET)
    return;

  /* Emit the .prologue directive.  */

  mask = 0;
  grsave = grsave_prev = 0;
  if (current_frame_info.r[reg_save_b0] != 0)
    {
      mask |= 8;
      grsave = grsave_prev = current_frame_info.r[reg_save_b0];
    }
  if (current_frame_info.r[reg_save_ar_pfs] != 0
      && (grsave_prev == 0
	  || current_frame_info.r[reg_save_ar_pfs] == grsave_prev + 1))
    {
      mask |= 4;
      if (grsave_prev == 0)
	grsave = current_frame_info.r[reg_save_ar_pfs];
      grsave_prev = current_frame_info.r[reg_save_ar_pfs];
    }
  if (current_frame_info.r[reg_fp] != 0
      && (grsave_prev == 0
	  || current_frame_info.r[reg_fp] == grsave_prev + 1))
    {
      mask |= 2;
      if (grsave_prev == 0)
	grsave = HARD_FRAME_POINTER_REGNUM;
      grsave_prev = current_frame_info.r[reg_fp];
    }
  if (current_frame_info.r[reg_save_pr] != 0
      && (grsave_prev == 0
	  || current_frame_info.r[reg_save_pr] == grsave_prev + 1))
    {
      mask |= 1;
      if (grsave_prev == 0)
	grsave = current_frame_info.r[reg_save_pr];
    }

  if (mask && TARGET_GNU_AS)
    fprintf (file, "\t.prologue %d, %d\n", mask,
	     ia64_dbx_register_number (grsave));
  else
    fputs ("\t.prologue\n", file);

  /* Emit a .spill directive, if necessary, to relocate the base of
     the register spill area.  */
  if (current_frame_info.spill_cfa_off != -16)
    fprintf (file, "\t.spill %ld\n",
	     (long) (current_frame_info.spill_cfa_off
		     + current_frame_info.spill_size));
}

/* Emit the .body directive at the scheduled end of the prologue.  */

static void
ia64_output_function_end_prologue (FILE *file)
{
  if (ia64_except_unwind_info (&global_options) != UI_TARGET)
    return;

  fputs ("\t.body\n", file);
}

/* Emit the function epilogue.  */

static void
ia64_output_function_epilogue (FILE *file ATTRIBUTE_UNUSED,
			       HOST_WIDE_INT size ATTRIBUTE_UNUSED)
{
  int i;

  if (current_frame_info.r[reg_fp])
    {
      const char *tmp = reg_names[HARD_FRAME_POINTER_REGNUM];
      reg_names[HARD_FRAME_POINTER_REGNUM]
	= reg_names[current_frame_info.r[reg_fp]];
      reg_names[current_frame_info.r[reg_fp]] = tmp;
      reg_emitted (reg_fp);
    }
  if (! TARGET_REG_NAMES)
    {
      for (i = 0; i < current_frame_info.n_input_regs; i++)
	reg_names[IN_REG (i)] = ia64_input_reg_names[i];
      for (i = 0; i < current_frame_info.n_local_regs; i++)
	reg_names[LOC_REG (i)] = ia64_local_reg_names[i];
      for (i = 0; i < current_frame_info.n_output_regs; i++)
	reg_names[OUT_REG (i)] = ia64_output_reg_names[i];
    }

  current_frame_info.initialized = 0;
}

int
ia64_dbx_register_number (int regno)
{
  /* In ia64_expand_prologue we quite literally renamed the frame pointer
     from its home at loc79 to something inside the register frame.  We
     must perform the same renumbering here for the debug info.  */
  if (current_frame_info.r[reg_fp])
    {
      if (regno == HARD_FRAME_POINTER_REGNUM)
	regno = current_frame_info.r[reg_fp];
      else if (regno == current_frame_info.r[reg_fp])
	regno = HARD_FRAME_POINTER_REGNUM;
    }

  if (IN_REGNO_P (regno))
    return 32 + regno - IN_REG (0);
  else if (LOC_REGNO_P (regno))
    return 32 + current_frame_info.n_input_regs + regno - LOC_REG (0);
  else if (OUT_REGNO_P (regno))
    return (32 + current_frame_info.n_input_regs
	    + current_frame_info.n_local_regs + regno - OUT_REG (0));
  else
    return regno;
}

/* Implement TARGET_TRAMPOLINE_INIT.

   The trampoline should set the static chain pointer to value placed
   into the trampoline and should branch to the specified routine.
   To make the normal indirect-subroutine calling convention work,
   the trampoline must look like a function descriptor; the first
   word being the target address and the second being the target's
   global pointer.

   We abuse the concept of a global pointer by arranging for it
   to point to the data we need to load.  The complete trampoline
   has the following form:

		+-------------------+ \
	TRAMP:	| __ia64_trampoline | |
		+-------------------+  > fake function descriptor
		| TRAMP+16          | |
		+-------------------+ /
		| target descriptor |
		+-------------------+
		| static link	    |
		+-------------------+
*/

static void
ia64_trampoline_init (rtx m_tramp, tree fndecl, rtx static_chain)
{
  rtx fnaddr = XEXP (DECL_RTL (fndecl), 0);
  rtx addr, addr_reg, tramp, eight = GEN_INT (8);

  /* The Intel assembler requires that the global __ia64_trampoline symbol
     be declared explicitly */
  if (!TARGET_GNU_AS)
    {
      static bool declared_ia64_trampoline = false;

      if (!declared_ia64_trampoline)
	{
	  declared_ia64_trampoline = true;
	  (*targetm.asm_out.globalize_label) (asm_out_file,
					      "__ia64_trampoline");
	}
    }

  /* Make sure addresses are Pmode even if we are in ILP32 mode. */
  addr = convert_memory_address (Pmode, XEXP (m_tramp, 0));
  fnaddr = convert_memory_address (Pmode, fnaddr);
  static_chain = convert_memory_address (Pmode, static_chain);

  /* Load up our iterator.  */
  addr_reg = copy_to_reg (addr);
  m_tramp = adjust_automodify_address (m_tramp, Pmode, addr_reg, 0);

  /* The first two words are the fake descriptor:
     __ia64_trampoline, ADDR+16.  */
  tramp = gen_rtx_SYMBOL_REF (Pmode, "__ia64_trampoline");
  if (TARGET_ABI_OPEN_VMS)
    {
      /* HP decided to break the ELF ABI on VMS (to deal with an ambiguity
	 in the Macro-32 compiler) and changed the semantics of the LTOFF22
	 relocation against function symbols to make it identical to the
	 LTOFF_FPTR22 relocation.  Emit the latter directly to stay within
	 strict ELF and dereference to get the bare code address.  */
      rtx reg = gen_reg_rtx (Pmode);
      SYMBOL_REF_FLAGS (tramp) |= SYMBOL_FLAG_FUNCTION;
      emit_move_insn (reg, tramp);
      emit_move_insn (reg, gen_rtx_MEM (Pmode, reg));
      tramp = reg;
   }
  emit_move_insn (m_tramp, tramp);
  emit_insn (gen_adddi3 (addr_reg, addr_reg, eight));
  m_tramp = adjust_automodify_address (m_tramp, VOIDmode, NULL, 8);

  emit_move_insn (m_tramp, force_reg (Pmode, plus_constant (addr, 16)));
  emit_insn (gen_adddi3 (addr_reg, addr_reg, eight));
  m_tramp = adjust_automodify_address (m_tramp, VOIDmode, NULL, 8);

  /* The third word is the target descriptor.  */
  emit_move_insn (m_tramp, force_reg (Pmode, fnaddr));
  emit_insn (gen_adddi3 (addr_reg, addr_reg, eight));
  m_tramp = adjust_automodify_address (m_tramp, VOIDmode, NULL, 8);

  /* The fourth word is the static chain.  */
  emit_move_insn (m_tramp, static_chain);
}

/* Do any needed setup for a variadic function.  CUM has not been updated
   for the last named argument which has type TYPE and mode MODE.

   We generate the actual spill instructions during prologue generation.  */

static void
ia64_setup_incoming_varargs (CUMULATIVE_ARGS *cum, enum machine_mode mode,
			     tree type, int * pretend_size,
			     int second_time ATTRIBUTE_UNUSED)
{
  CUMULATIVE_ARGS next_cum = *cum;

  /* Skip the current argument.  */
  ia64_function_arg_advance (&next_cum, mode, type, 1);

  if (next_cum.words < MAX_ARGUMENT_SLOTS)
    {
      int n = MAX_ARGUMENT_SLOTS - next_cum.words;
      *pretend_size = n * UNITS_PER_WORD;
      cfun->machine->n_varargs = n;
    }
}

/* Check whether TYPE is a homogeneous floating point aggregate.  If
   it is, return the mode of the floating point type that appears
   in all leafs.  If it is not, return VOIDmode.

   An aggregate is a homogeneous floating point aggregate is if all
   fields/elements in it have the same floating point type (e.g,
   SFmode).  128-bit quad-precision floats are excluded.

   Variable sized aggregates should never arrive here, since we should
   have already decided to pass them by reference.  Top-level zero-sized
   aggregates are excluded because our parallels crash the middle-end.  */

static enum machine_mode
hfa_element_mode (const_tree type, bool nested)
{
  enum machine_mode element_mode = VOIDmode;
  enum machine_mode mode;
  enum tree_code code = TREE_CODE (type);
  int know_element_mode = 0;
  tree t;

  if (!nested && (!TYPE_SIZE (type) || integer_zerop (TYPE_SIZE (type))))
    return VOIDmode;

  switch (code)
    {
    case VOID_TYPE:	case INTEGER_TYPE:	case ENUMERAL_TYPE:
    case BOOLEAN_TYPE:	case POINTER_TYPE:
    case OFFSET_TYPE:	case REFERENCE_TYPE:	case METHOD_TYPE:
    case LANG_TYPE:		case FUNCTION_TYPE:
      return VOIDmode;

      /* Fortran complex types are supposed to be HFAs, so we need to handle
	 gcc's COMPLEX_TYPEs as HFAs.  We need to exclude the integral complex
	 types though.  */
    case COMPLEX_TYPE:
      if (GET_MODE_CLASS (TYPE_MODE (type)) == MODE_COMPLEX_FLOAT
	  && TYPE_MODE (type) != TCmode)
	return GET_MODE_INNER (TYPE_MODE (type));
      else
	return VOIDmode;

    case REAL_TYPE:
      /* We want to return VOIDmode for raw REAL_TYPEs, but the actual
	 mode if this is contained within an aggregate.  */
      if (nested && TYPE_MODE (type) != TFmode)
	return TYPE_MODE (type);
      else
	return VOIDmode;

    case ARRAY_TYPE:
      return hfa_element_mode (TREE_TYPE (type), 1);

    case RECORD_TYPE:
    case UNION_TYPE:
    case QUAL_UNION_TYPE:
      for (t = TYPE_FIELDS (type); t; t = DECL_CHAIN (t))
	{
	  if (TREE_CODE (t) != FIELD_DECL)
	    continue;

	  mode = hfa_element_mode (TREE_TYPE (t), 1);
	  if (know_element_mode)
	    {
	      if (mode != element_mode)
		return VOIDmode;
	    }
	  else if (GET_MODE_CLASS (mode) != MODE_FLOAT)
	    return VOIDmode;
	  else
	    {
	      know_element_mode = 1;
	      element_mode = mode;
	    }
	}
      return element_mode;

    default:
      /* If we reach here, we probably have some front-end specific type
	 that the backend doesn't know about.  This can happen via the
	 aggregate_value_p call in init_function_start.  All we can do is
	 ignore unknown tree types.  */
      return VOIDmode;
    }

  return VOIDmode;
}

/* Return the number of words required to hold a quantity of TYPE and MODE
   when passed as an argument.  */
static int
ia64_function_arg_words (const_tree type, enum machine_mode mode)
{
  int words;

  if (mode == BLKmode)
    words = int_size_in_bytes (type);
  else
    words = GET_MODE_SIZE (mode);

  return (words + UNITS_PER_WORD - 1) / UNITS_PER_WORD;  /* round up */
}

/* Return the number of registers that should be skipped so the current
   argument (described by TYPE and WORDS) will be properly aligned.

   Integer and float arguments larger than 8 bytes start at the next
   even boundary.  Aggregates larger than 8 bytes start at the next
   even boundary if the aggregate has 16 byte alignment.  Note that
   in the 32-bit ABI, TImode and TFmode have only 8-byte alignment
   but are still to be aligned in registers.

   ??? The ABI does not specify how to handle aggregates with
   alignment from 9 to 15 bytes, or greater than 16.  We handle them
   all as if they had 16 byte alignment.  Such aggregates can occur
   only if gcc extensions are used.  */
static int
ia64_function_arg_offset (const CUMULATIVE_ARGS *cum,
			  const_tree type, int words)
{
  /* No registers are skipped on VMS.  */
  if (TARGET_ABI_OPEN_VMS || (cum->words & 1) == 0)
    return 0;

  if (type
      && TREE_CODE (type) != INTEGER_TYPE
      && TREE_CODE (type) != REAL_TYPE)
    return TYPE_ALIGN (type) > 8 * BITS_PER_UNIT;
  else
    return words > 1;
}

/* Return rtx for register where argument is passed, or zero if it is passed
   on the stack.  */
/* ??? 128-bit quad-precision floats are always passed in general
   registers.  */

static rtx
ia64_function_arg_1 (const CUMULATIVE_ARGS *cum, enum machine_mode mode,
		     const_tree type, bool named, bool incoming)
{
  int basereg = (incoming ? GR_ARG_FIRST : AR_ARG_FIRST);
  int words = ia64_function_arg_words (type, mode);
  int offset = ia64_function_arg_offset (cum, type, words);
  enum machine_mode hfa_mode = VOIDmode;

  /* For OPEN VMS, emit the instruction setting up the argument register here,
     when we know this will be together with the other arguments setup related
     insns.  This is not the conceptually best place to do this, but this is
     the easiest as we have convenient access to cumulative args info.  */

  if (TARGET_ABI_OPEN_VMS && mode == VOIDmode && type == void_type_node
      && named == 1)
    {
      unsigned HOST_WIDE_INT regval = cum->words;
      int i;

      for (i = 0; i < 8; i++)
	regval |= ((int) cum->atypes[i]) << (i * 3 + 8);

      emit_move_insn (gen_rtx_REG (DImode, GR_REG (25)),
		      GEN_INT (regval));
    }

  /* If all argument slots are used, then it must go on the stack.  */
  if (cum->words + offset >= MAX_ARGUMENT_SLOTS)
    return 0;

  /* Check for and handle homogeneous FP aggregates.  */
  if (type)
    hfa_mode = hfa_element_mode (type, 0);

  /* Unnamed prototyped hfas are passed as usual.  Named prototyped hfas
     and unprototyped hfas are passed specially.  */
  if (hfa_mode != VOIDmode && (! cum->prototype || named))
    {
      rtx loc[16];
      int i = 0;
      int fp_regs = cum->fp_regs;
      int int_regs = cum->words + offset;
      int hfa_size = GET_MODE_SIZE (hfa_mode);
      int byte_size;
      int args_byte_size;

      /* If prototyped, pass it in FR regs then GR regs.
	 If not prototyped, pass it in both FR and GR regs.

	 If this is an SFmode aggregate, then it is possible to run out of
	 FR regs while GR regs are still left.  In that case, we pass the
	 remaining part in the GR regs.  */

      /* Fill the FP regs.  We do this always.  We stop if we reach the end
	 of the argument, the last FP register, or the last argument slot.  */

      byte_size = ((mode == BLKmode)
		   ? int_size_in_bytes (type) : GET_MODE_SIZE (mode));
      args_byte_size = int_regs * UNITS_PER_WORD;
      offset = 0;
      for (; (offset < byte_size && fp_regs < MAX_ARGUMENT_SLOTS
	      && args_byte_size < (MAX_ARGUMENT_SLOTS * UNITS_PER_WORD)); i++)
	{
	  loc[i] = gen_rtx_EXPR_LIST (VOIDmode,
				      gen_rtx_REG (hfa_mode, (FR_ARG_FIRST
							      + fp_regs)),
				      GEN_INT (offset));
	  offset += hfa_size;
	  args_byte_size += hfa_size;
	  fp_regs++;
	}

      /* If no prototype, then the whole thing must go in GR regs.  */
      if (! cum->prototype)
	offset = 0;
      /* If this is an SFmode aggregate, then we might have some left over
	 that needs to go in GR regs.  */
      else if (byte_size != offset)
	int_regs += offset / UNITS_PER_WORD;

      /* Fill in the GR regs.  We must use DImode here, not the hfa mode.  */

      for (; offset < byte_size && int_regs < MAX_ARGUMENT_SLOTS; i++)
	{
	  enum machine_mode gr_mode = DImode;
	  unsigned int gr_size;

	  /* If we have an odd 4 byte hunk because we ran out of FR regs,
	     then this goes in a GR reg left adjusted/little endian, right
	     adjusted/big endian.  */
	  /* ??? Currently this is handled wrong, because 4-byte hunks are
	     always right adjusted/little endian.  */
	  if (offset & 0x4)
	    gr_mode = SImode;
	  /* If we have an even 4 byte hunk because the aggregate is a
	     multiple of 4 bytes in size, then this goes in a GR reg right
	     adjusted/little endian.  */
	  else if (byte_size - offset == 4)
	    gr_mode = SImode;

	  loc[i] = gen_rtx_EXPR_LIST (VOIDmode,
				      gen_rtx_REG (gr_mode, (basereg
							     + int_regs)),
				      GEN_INT (offset));

	  gr_size = GET_MODE_SIZE (gr_mode);
	  offset += gr_size;
	  if (gr_size == UNITS_PER_WORD
	      || (gr_size < UNITS_PER_WORD && offset % UNITS_PER_WORD == 0))
	    int_regs++;
	  else if (gr_size > UNITS_PER_WORD)
	    int_regs += gr_size / UNITS_PER_WORD;
	}
      return gen_rtx_PARALLEL (mode, gen_rtvec_v (i, loc));
    }
  
  /* On OpenVMS variable argument is either in Rn or Fn.  */
  else if (TARGET_ABI_OPEN_VMS && named == 0)
    {
      if (FLOAT_MODE_P (mode))
	return gen_rtx_REG (mode, FR_ARG_FIRST + cum->words);
      else
	return gen_rtx_REG (mode, basereg + cum->words);
    }

  /* Integral and aggregates go in general registers.  If we have run out of
     FR registers, then FP values must also go in general registers.  This can
     happen when we have a SFmode HFA.  */
  else if (mode == TFmode || mode == TCmode
	   || (! FLOAT_MODE_P (mode) || cum->fp_regs == MAX_ARGUMENT_SLOTS))
    {
      int byte_size = ((mode == BLKmode)
                       ? int_size_in_bytes (type) : GET_MODE_SIZE (mode));
      if (BYTES_BIG_ENDIAN
	&& (mode == BLKmode || (type && AGGREGATE_TYPE_P (type)))
	&& byte_size < UNITS_PER_WORD
	&& byte_size > 0)
	{
	  rtx gr_reg = gen_rtx_EXPR_LIST (VOIDmode,
					  gen_rtx_REG (DImode,
						       (basereg + cum->words
							+ offset)),
					  const0_rtx);
	  return gen_rtx_PARALLEL (mode, gen_rtvec (1, gr_reg));
	}
      else
	return gen_rtx_REG (mode, basereg + cum->words + offset);

    }

  /* If there is a prototype, then FP values go in a FR register when
     named, and in a GR register when unnamed.  */
  else if (cum->prototype)
    {
      if (named)
	return gen_rtx_REG (mode, FR_ARG_FIRST + cum->fp_regs);
      /* In big-endian mode, an anonymous SFmode value must be represented
         as (parallel:SF [(expr_list (reg:DI n) (const_int 0))]) to force
	 the value into the high half of the general register.  */
      else if (BYTES_BIG_ENDIAN && mode == SFmode)
	return gen_rtx_PARALLEL (mode,
		 gen_rtvec (1,
                   gen_rtx_EXPR_LIST (VOIDmode,
		     gen_rtx_REG (DImode, basereg + cum->words + offset),
				      const0_rtx)));
      else
	return gen_rtx_REG (mode, basereg + cum->words + offset);
    }
  /* If there is no prototype, then FP values go in both FR and GR
     registers.  */
  else
    {
      /* See comment above.  */
      enum machine_mode inner_mode =
	(BYTES_BIG_ENDIAN && mode == SFmode) ? DImode : mode;

      rtx fp_reg = gen_rtx_EXPR_LIST (VOIDmode,
				      gen_rtx_REG (mode, (FR_ARG_FIRST
							  + cum->fp_regs)),
				      const0_rtx);
      rtx gr_reg = gen_rtx_EXPR_LIST (VOIDmode,
				      gen_rtx_REG (inner_mode,
						   (basereg + cum->words
						    + offset)),
				      const0_rtx);

      return gen_rtx_PARALLEL (mode, gen_rtvec (2, fp_reg, gr_reg));
    }
}

/* Implement TARGET_FUNCION_ARG target hook.  */

static rtx
ia64_function_arg (CUMULATIVE_ARGS *cum, enum machine_mode mode,
		   const_tree type, bool named)
{
  return ia64_function_arg_1 (cum, mode, type, named, false);
}

/* Implement TARGET_FUNCION_INCOMING_ARG target hook.  */

static rtx
ia64_function_incoming_arg (CUMULATIVE_ARGS *cum,
			    enum machine_mode mode,
			    const_tree type, bool named)
{
  return ia64_function_arg_1 (cum, mode, type, named, true);
}

/* Return number of bytes, at the beginning of the argument, that must be
   put in registers.  0 is the argument is entirely in registers or entirely
   in memory.  */

static int
ia64_arg_partial_bytes (CUMULATIVE_ARGS *cum, enum machine_mode mode,
			tree type, bool named ATTRIBUTE_UNUSED)
{
  int words = ia64_function_arg_words (type, mode);
  int offset = ia64_function_arg_offset (cum, type, words);

  /* If all argument slots are used, then it must go on the stack.  */
  if (cum->words + offset >= MAX_ARGUMENT_SLOTS)
    return 0;

  /* It doesn't matter whether the argument goes in FR or GR regs.  If
     it fits within the 8 argument slots, then it goes entirely in
     registers.  If it extends past the last argument slot, then the rest
     goes on the stack.  */

  if (words + cum->words + offset <= MAX_ARGUMENT_SLOTS)
    return 0;

  return (MAX_ARGUMENT_SLOTS - cum->words - offset) * UNITS_PER_WORD;
}

/* Return ivms_arg_type based on machine_mode.  */

static enum ivms_arg_type
ia64_arg_type (enum machine_mode mode)
{
  switch (mode)
    {
    case SFmode:
      return FS;
    case DFmode:
      return FT;
    default:
      return I64;
    }
}

/* Update CUM to point after this argument.  This is patterned after
   ia64_function_arg.  */

static void
ia64_function_arg_advance (CUMULATIVE_ARGS *cum, enum machine_mode mode,
			   const_tree type, bool named)
{
  int words = ia64_function_arg_words (type, mode);
  int offset = ia64_function_arg_offset (cum, type, words);
  enum machine_mode hfa_mode = VOIDmode;

  /* If all arg slots are already full, then there is nothing to do.  */
  if (cum->words >= MAX_ARGUMENT_SLOTS)
    {
      cum->words += words + offset;
      return;
    }

  cum->atypes[cum->words] = ia64_arg_type (mode);
  cum->words += words + offset;

  /* Check for and handle homogeneous FP aggregates.  */
  if (type)
    hfa_mode = hfa_element_mode (type, 0);

  /* Unnamed prototyped hfas are passed as usual.  Named prototyped hfas
     and unprototyped hfas are passed specially.  */
  if (hfa_mode != VOIDmode && (! cum->prototype || named))
    {
      int fp_regs = cum->fp_regs;
      /* This is the original value of cum->words + offset.  */
      int int_regs = cum->words - words;
      int hfa_size = GET_MODE_SIZE (hfa_mode);
      int byte_size;
      int args_byte_size;

      /* If prototyped, pass it in FR regs then GR regs.
	 If not prototyped, pass it in both FR and GR regs.

	 If this is an SFmode aggregate, then it is possible to run out of
	 FR regs while GR regs are still left.  In that case, we pass the
	 remaining part in the GR regs.  */

      /* Fill the FP regs.  We do this always.  We stop if we reach the end
	 of the argument, the last FP register, or the last argument slot.  */

      byte_size = ((mode == BLKmode)
		   ? int_size_in_bytes (type) : GET_MODE_SIZE (mode));
      args_byte_size = int_regs * UNITS_PER_WORD;
      offset = 0;
      for (; (offset < byte_size && fp_regs < MAX_ARGUMENT_SLOTS
	      && args_byte_size < (MAX_ARGUMENT_SLOTS * UNITS_PER_WORD));)
	{
	  offset += hfa_size;
	  args_byte_size += hfa_size;
	  fp_regs++;
	}

      cum->fp_regs = fp_regs;
    }

  /* On OpenVMS variable argument is either in Rn or Fn.  */
  else if (TARGET_ABI_OPEN_VMS && named == 0)
    {
      cum->int_regs = cum->words;
      cum->fp_regs = cum->words;
    }

  /* Integral and aggregates go in general registers.  So do TFmode FP values.
     If we have run out of FR registers, then other FP values must also go in
     general registers.  This can happen when we have a SFmode HFA.  */
  else if (mode == TFmode || mode == TCmode
           || (! FLOAT_MODE_P (mode) || cum->fp_regs == MAX_ARGUMENT_SLOTS))
    cum->int_regs = cum->words;

  /* If there is a prototype, then FP values go in a FR register when
     named, and in a GR register when unnamed.  */
  else if (cum->prototype)
    {
      if (! named)
	cum->int_regs = cum->words;
      else
	/* ??? Complex types should not reach here.  */
	cum->fp_regs += (GET_MODE_CLASS (mode) == MODE_COMPLEX_FLOAT ? 2 : 1);
    }
  /* If there is no prototype, then FP values go in both FR and GR
     registers.  */
  else
    {
      /* ??? Complex types should not reach here.  */
      cum->fp_regs += (GET_MODE_CLASS (mode) == MODE_COMPLEX_FLOAT ? 2 : 1);
      cum->int_regs = cum->words;
    }
}

/* Arguments with alignment larger than 8 bytes start at the next even
   boundary.  On ILP32 HPUX, TFmode arguments start on next even boundary
   even though their normal alignment is 8 bytes.  See ia64_function_arg.  */

static unsigned int
ia64_function_arg_boundary (enum machine_mode mode, const_tree type)
{
  if (mode == TFmode && TARGET_HPUX && TARGET_ILP32)
    return PARM_BOUNDARY * 2;

  if (type)
    {
      if (TYPE_ALIGN (type) > PARM_BOUNDARY)
        return PARM_BOUNDARY * 2;
      else
        return PARM_BOUNDARY;
    }

  if (GET_MODE_BITSIZE (mode) > PARM_BOUNDARY)
    return PARM_BOUNDARY * 2;
  else
    return PARM_BOUNDARY;
}

/* True if it is OK to do sibling call optimization for the specified
   call expression EXP.  DECL will be the called function, or NULL if
   this is an indirect call.  */
static bool
ia64_function_ok_for_sibcall (tree decl, tree exp ATTRIBUTE_UNUSED)
{
  /* We can't perform a sibcall if the current function has the syscall_linkage
     attribute.  */
  if (lookup_attribute ("syscall_linkage",
			TYPE_ATTRIBUTES (TREE_TYPE (current_function_decl))))
    return false;

  /* We must always return with our current GP.  This means we can
     only sibcall to functions defined in the current module unless
     TARGET_CONST_GP is set to true.  */
  return (decl && (*targetm.binds_local_p) (decl)) || TARGET_CONST_GP;
}


/* Implement va_arg.  */

static tree
ia64_gimplify_va_arg (tree valist, tree type, gimple_seq *pre_p,
		      gimple_seq *post_p)
{
  /* Variable sized types are passed by reference.  */
  if (pass_by_reference (NULL, TYPE_MODE (type), type, false))
    {
      tree ptrtype = build_pointer_type (type);
      tree addr = std_gimplify_va_arg_expr (valist, ptrtype, pre_p, post_p);
      return build_va_arg_indirect_ref (addr);
    }

  /* Aggregate arguments with alignment larger than 8 bytes start at
     the next even boundary.  Integer and floating point arguments
     do so if they are larger than 8 bytes, whether or not they are
     also aligned larger than 8 bytes.  */
  if ((TREE_CODE (type) == REAL_TYPE || TREE_CODE (type) == INTEGER_TYPE)
      ? int_size_in_bytes (type) > 8 : TYPE_ALIGN (type) > 8 * BITS_PER_UNIT)
    {
      tree t = build2 (POINTER_PLUS_EXPR, TREE_TYPE (valist), valist,
		       size_int (2 * UNITS_PER_WORD - 1));
      t = fold_convert (sizetype, t);
      t = build2 (BIT_AND_EXPR, TREE_TYPE (t), t,
		  size_int (-2 * UNITS_PER_WORD));
      t = fold_convert (TREE_TYPE (valist), t);
      gimplify_assign (unshare_expr (valist), t, pre_p);
    }

  return std_gimplify_va_arg_expr (valist, type, pre_p, post_p);
}

/* Return 1 if function return value returned in memory.  Return 0 if it is
   in a register.  */

static bool
ia64_return_in_memory (const_tree valtype, const_tree fntype ATTRIBUTE_UNUSED)
{
  enum machine_mode mode;
  enum machine_mode hfa_mode;
  HOST_WIDE_INT byte_size;

  mode = TYPE_MODE (valtype);
  byte_size = GET_MODE_SIZE (mode);
  if (mode == BLKmode)
    {
      byte_size = int_size_in_bytes (valtype);
      if (byte_size < 0)
	return true;
    }

  /* Hfa's with up to 8 elements are returned in the FP argument registers.  */

  hfa_mode = hfa_element_mode (valtype, 0);
  if (hfa_mode != VOIDmode)
    {
      int hfa_size = GET_MODE_SIZE (hfa_mode);

      if (byte_size / hfa_size > MAX_ARGUMENT_SLOTS)
	return true;
      else
	return false;
    }
  else if (byte_size > UNITS_PER_WORD * MAX_INT_RETURN_SLOTS)
    return true;
  else
    return false;
}

/* Return rtx for register that holds the function return value.  */

static rtx
ia64_function_value (const_tree valtype,
		     const_tree fn_decl_or_type,
		     bool outgoing ATTRIBUTE_UNUSED)
{
  enum machine_mode mode;
  enum machine_mode hfa_mode;
  int unsignedp;
  const_tree func = fn_decl_or_type;

  if (fn_decl_or_type
      && !DECL_P (fn_decl_or_type))
    func = NULL;
  
  mode = TYPE_MODE (valtype);
  hfa_mode = hfa_element_mode (valtype, 0);

  if (hfa_mode != VOIDmode)
    {
      rtx loc[8];
      int i;
      int hfa_size;
      int byte_size;
      int offset;

      hfa_size = GET_MODE_SIZE (hfa_mode);
      byte_size = ((mode == BLKmode)
		   ? int_size_in_bytes (valtype) : GET_MODE_SIZE (mode));
      offset = 0;
      for (i = 0; offset < byte_size; i++)
	{
	  loc[i] = gen_rtx_EXPR_LIST (VOIDmode,
				      gen_rtx_REG (hfa_mode, FR_ARG_FIRST + i),
				      GEN_INT (offset));
	  offset += hfa_size;
	}
      return gen_rtx_PARALLEL (mode, gen_rtvec_v (i, loc));
    }
  else if (FLOAT_TYPE_P (valtype) && mode != TFmode && mode != TCmode)
    return gen_rtx_REG (mode, FR_ARG_FIRST);
  else
    {
      bool need_parallel = false;

      /* In big-endian mode, we need to manage the layout of aggregates
	 in the registers so that we get the bits properly aligned in
	 the highpart of the registers.  */
      if (BYTES_BIG_ENDIAN
	  && (mode == BLKmode || (valtype && AGGREGATE_TYPE_P (valtype))))
	need_parallel = true;

      /* Something like struct S { long double x; char a[0] } is not an
	 HFA structure, and therefore doesn't go in fp registers.  But
	 the middle-end will give it XFmode anyway, and XFmode values
	 don't normally fit in integer registers.  So we need to smuggle
	 the value inside a parallel.  */
      else if (mode == XFmode || mode == XCmode || mode == RFmode)
	need_parallel = true;

      if (need_parallel)
	{
	  rtx loc[8];
	  int offset;
	  int bytesize;
	  int i;

	  offset = 0;
	  bytesize = int_size_in_bytes (valtype);
	  /* An empty PARALLEL is invalid here, but the return value
	     doesn't matter for empty structs.  */
	  if (bytesize == 0)
	    return gen_rtx_REG (mode, GR_RET_FIRST);
	  for (i = 0; offset < bytesize; i++)
	    {
	      loc[i] = gen_rtx_EXPR_LIST (VOIDmode,
					  gen_rtx_REG (DImode,
						       GR_RET_FIRST + i),
					  GEN_INT (offset));
	      offset += UNITS_PER_WORD;
	    }
	  return gen_rtx_PARALLEL (mode, gen_rtvec_v (i, loc));
	}

      mode = ia64_promote_function_mode (valtype, mode, &unsignedp,
					 func ? TREE_TYPE (func) : NULL_TREE,
					 true);

      return gen_rtx_REG (mode, GR_RET_FIRST);
    }
}

/* Worker function for TARGET_LIBCALL_VALUE.  */

static rtx
ia64_libcall_value (enum machine_mode mode,
		    const_rtx fun ATTRIBUTE_UNUSED)
{
  return gen_rtx_REG (mode,
		      (((GET_MODE_CLASS (mode) == MODE_FLOAT
			 || GET_MODE_CLASS (mode) == MODE_COMPLEX_FLOAT)
			&& (mode) != TFmode)
		       ? FR_RET_FIRST : GR_RET_FIRST));
}

/* Worker function for FUNCTION_VALUE_REGNO_P.  */

static bool
ia64_function_value_regno_p (const unsigned int regno)
{
  return ((regno >= GR_RET_FIRST && regno <= GR_RET_LAST)
          || (regno >= FR_RET_FIRST && regno <= FR_RET_LAST));
}

/* This is called from dwarf2out.c via TARGET_ASM_OUTPUT_DWARF_DTPREL.
   We need to emit DTP-relative relocations.  */

static void
ia64_output_dwarf_dtprel (FILE *file, int size, rtx x)
{
  gcc_assert (size == 4 || size == 8);
  if (size == 4)
    fputs ("\tdata4.ua\t@dtprel(", file);
  else
    fputs ("\tdata8.ua\t@dtprel(", file);
  output_addr_const (file, x);
  fputs (")", file);
}

/* Print a memory address as an operand to reference that memory location.  */

/* ??? Do we need this?  It gets used only for 'a' operands.  We could perhaps
   also call this from ia64_print_operand for memory addresses.  */

void
ia64_print_operand_address (FILE * stream ATTRIBUTE_UNUSED,
			    rtx address ATTRIBUTE_UNUSED)
{
}

/* Print an operand to an assembler instruction.
   C	Swap and print a comparison operator.
   D	Print an FP comparison operator.
   E    Print 32 - constant, for SImode shifts as extract.
   e    Print 64 - constant, for DImode rotates.
   F	A floating point constant 0.0 emitted as f0, or 1.0 emitted as f1, or
        a floating point register emitted normally.
   G	A floating point constant.
   I	Invert a predicate register by adding 1.
   J    Select the proper predicate register for a condition.
   j    Select the inverse predicate register for a condition.
   O	Append .acq for volatile load.
   P	Postincrement of a MEM.
   Q	Append .rel for volatile store.
   R	Print .s .d or nothing for a single, double or no truncation.
   S	Shift amount for shladd instruction.
   T	Print an 8-bit sign extended number (K) as a 32-bit unsigned number
	for Intel assembler.
   U	Print an 8-bit sign extended number (K) as a 64-bit unsigned number
	for Intel assembler.
   X	A pair of floating point registers.
   r	Print register name, or constant 0 as r0.  HP compatibility for
	Linux kernel.
   v    Print vector constant value as an 8-byte integer value.  */

void
ia64_print_operand (FILE * file, rtx x, int code)
{
  const char *str;

  switch (code)
    {
    case 0:
      /* Handled below.  */
      break;

    case 'C':
      {
	enum rtx_code c = swap_condition (GET_CODE (x));
	fputs (GET_RTX_NAME (c), file);
	return;
      }

    case 'D':
      switch (GET_CODE (x))
	{
	case NE:
	  str = "neq";
	  break;
	case UNORDERED:
	  str = "unord";
	  break;
	case ORDERED:
	  str = "ord";
	  break;
	case UNLT:
	  str = "nge";
	  break;
	case UNLE:
	  str = "ngt";
	  break;
	case UNGT:
	  str = "nle";
	  break;
	case UNGE:
	  str = "nlt";
	  break;
	default:
	  str = GET_RTX_NAME (GET_CODE (x));
	  break;
	}
      fputs (str, file);
      return;

    case 'E':
      fprintf (file, HOST_WIDE_INT_PRINT_DEC, 32 - INTVAL (x));
      return;

    case 'e':
      fprintf (file, HOST_WIDE_INT_PRINT_DEC, 64 - INTVAL (x));
      return;

    case 'F':
      if (x == CONST0_RTX (GET_MODE (x)))
	str = reg_names [FR_REG (0)];
      else if (x == CONST1_RTX (GET_MODE (x)))
	str = reg_names [FR_REG (1)];
      else
	{
	  gcc_assert (GET_CODE (x) == REG);
	  str = reg_names [REGNO (x)];
	}
      fputs (str, file);
      return;

    case 'G':
      {
	long val[4];
	REAL_VALUE_TYPE rv;
	REAL_VALUE_FROM_CONST_DOUBLE (rv, x);
	real_to_target (val, &rv, GET_MODE (x));
	if (GET_MODE (x) == SFmode)
	  fprintf (file, "0x%08lx", val[0] & 0xffffffff);
	else if (GET_MODE (x) == DFmode)
	  fprintf (file, "0x%08lx%08lx", (WORDS_BIG_ENDIAN ? val[0] : val[1])
					  & 0xffffffff,
					 (WORDS_BIG_ENDIAN ? val[1] : val[0])
					  & 0xffffffff);
	else
	  output_operand_lossage ("invalid %%G mode");
      }
      return;

    case 'I':
      fputs (reg_names [REGNO (x) + 1], file);
      return;

    case 'J':
    case 'j':
      {
	unsigned int regno = REGNO (XEXP (x, 0));
	if (GET_CODE (x) == EQ)
	  regno += 1;
	if (code == 'j')
	  regno ^= 1;
        fputs (reg_names [regno], file);
      }
      return;

    case 'O':
      if (MEM_VOLATILE_P (x))
	fputs(".acq", file);
      return;

    case 'P':
      {
	HOST_WIDE_INT value;

	switch (GET_CODE (XEXP (x, 0)))
	  {
	  default:
	    return;

	  case POST_MODIFY:
	    x = XEXP (XEXP (XEXP (x, 0), 1), 1);
	    if (GET_CODE (x) == CONST_INT)
	      value = INTVAL (x);
	    else
	      {
		gcc_assert (GET_CODE (x) == REG);
		fprintf (file, ", %s", reg_names[REGNO (x)]);
		return;
	      }
	    break;

	  case POST_INC:
	    value = GET_MODE_SIZE (GET_MODE (x));
	    break;

	  case POST_DEC:
	    value = - (HOST_WIDE_INT) GET_MODE_SIZE (GET_MODE (x));
	    break;
	  }

	fprintf (file, ", " HOST_WIDE_INT_PRINT_DEC, value);
	return;
      }

    case 'Q':
      if (MEM_VOLATILE_P (x))
	fputs(".rel", file);
      return;

    case 'R':
      if (x == CONST0_RTX (GET_MODE (x)))
	fputs(".s", file);
      else if (x == CONST1_RTX (GET_MODE (x)))
	fputs(".d", file);
      else if (x == CONST2_RTX (GET_MODE (x)))
	;
      else
	output_operand_lossage ("invalid %%R value");
      return;

    case 'S':
      fprintf (file, "%d", exact_log2 (INTVAL (x)));
      return;

    case 'T':
      if (! TARGET_GNU_AS && GET_CODE (x) == CONST_INT)
	{
	  fprintf (file, "0x%x", (int) INTVAL (x) & 0xffffffff);
	  return;
	}
      break;

    case 'U':
      if (! TARGET_GNU_AS && GET_CODE (x) == CONST_INT)
	{
	  const char *prefix = "0x";
	  if (INTVAL (x) & 0x80000000)
	    {
	      fprintf (file, "0xffffffff");
	      prefix = "";
	    }
	  fprintf (file, "%s%x", prefix, (int) INTVAL (x) & 0xffffffff);
	  return;
	}
      break;

    case 'X':
      {
	unsigned int regno = REGNO (x);
	fprintf (file, "%s, %s", reg_names [regno], reg_names [regno + 1]);
      }
      return;

    case 'r':
      /* If this operand is the constant zero, write it as register zero.
	 Any register, zero, or CONST_INT value is OK here.  */
      if (GET_CODE (x) == REG)
	fputs (reg_names[REGNO (x)], file);
      else if (x == CONST0_RTX (GET_MODE (x)))
	fputs ("r0", file);
      else if (GET_CODE (x) == CONST_INT)
	output_addr_const (file, x);
      else
	output_operand_lossage ("invalid %%r value");
      return;

    case 'v':
      gcc_assert (GET_CODE (x) == CONST_VECTOR);
      x = simplify_subreg (DImode, x, GET_MODE (x), 0);
      break;

    case '+':
      {
	const char *which;

	/* For conditional branches, returns or calls, substitute
	   sptk, dptk, dpnt, or spnt for %s.  */
	x = find_reg_note (current_output_insn, REG_BR_PROB, 0);
	if (x)
	  {
	    int pred_val = INTVAL (XEXP (x, 0));

	    /* Guess top and bottom 10% statically predicted.  */
	    if (pred_val < REG_BR_PROB_BASE / 50
		&& br_prob_note_reliable_p (x))
	      which = ".spnt";
	    else if (pred_val < REG_BR_PROB_BASE / 2)
	      which = ".dpnt";
	    else if (pred_val < REG_BR_PROB_BASE / 100 * 98
		     || !br_prob_note_reliable_p (x))
	      which = ".dptk";
	    else
	      which = ".sptk";
	  }
	else if (GET_CODE (current_output_insn) == CALL_INSN)
	  which = ".sptk";
	else
	  which = ".dptk";

	fputs (which, file);
	return;
      }

    case ',':
      x = current_insn_predicate;
      if (x)
	{
	  unsigned int regno = REGNO (XEXP (x, 0));
	  if (GET_CODE (x) == EQ)
	    regno += 1;
          fprintf (file, "(%s) ", reg_names [regno]);
	}
      return;

    default:
      output_operand_lossage ("ia64_print_operand: unknown code");
      return;
    }

  switch (GET_CODE (x))
    {
      /* This happens for the spill/restore instructions.  */
    case POST_INC:
    case POST_DEC:
    case POST_MODIFY:
      x = XEXP (x, 0);
      /* ... fall through ...  */

    case REG:
      fputs (reg_names [REGNO (x)], file);
      break;

    case MEM:
      {
	rtx addr = XEXP (x, 0);
	if (GET_RTX_CLASS (GET_CODE (addr)) == RTX_AUTOINC)
	  addr = XEXP (addr, 0);
	fprintf (file, "[%s]", reg_names [REGNO (addr)]);
	break;
      }

    default:
      output_addr_const (file, x);
      break;
    }

  return;
}

/* Compute a (partial) cost for rtx X.  Return true if the complete
   cost has been computed, and false if subexpressions should be
   scanned.  In either case, *TOTAL contains the cost result.  */
/* ??? This is incomplete.  */

static bool
ia64_rtx_costs (rtx x, int code, int outer_code, int *total,
		bool speed ATTRIBUTE_UNUSED)
{
  switch (code)
    {
    case CONST_INT:
      switch (outer_code)
        {
        case SET:
	  *total = satisfies_constraint_J (x) ? 0 : COSTS_N_INSNS (1);
	  return true;
        case PLUS:
	  if (satisfies_constraint_I (x))
	    *total = 0;
	  else if (satisfies_constraint_J (x))
	    *total = 1;
	  else
	    *total = COSTS_N_INSNS (1);
	  return true;
        default:
	  if (satisfies_constraint_K (x) || satisfies_constraint_L (x))
	    *total = 0;
	  else
	    *total = COSTS_N_INSNS (1);
	  return true;
	}

    case CONST_DOUBLE:
      *total = COSTS_N_INSNS (1);
      return true;

    case CONST:
    case SYMBOL_REF:
    case LABEL_REF:
      *total = COSTS_N_INSNS (3);
      return true;

    case FMA:
      *total = COSTS_N_INSNS (4);
      return true;

    case MULT:
      /* For multiplies wider than HImode, we have to go to the FPU,
         which normally involves copies.  Plus there's the latency
         of the multiply itself, and the latency of the instructions to
         transfer integer regs to FP regs.  */
      if (FLOAT_MODE_P (GET_MODE (x)))
	*total = COSTS_N_INSNS (4);
      else if (GET_MODE_SIZE (GET_MODE (x)) > 2)
        *total = COSTS_N_INSNS (10);
      else
	*total = COSTS_N_INSNS (2);
      return true;

    case PLUS:
    case MINUS:
      if (FLOAT_MODE_P (GET_MODE (x)))
	{
	  *total = COSTS_N_INSNS (4);
	  return true;
	}
      /* FALLTHRU */

    case ASHIFT:
    case ASHIFTRT:
    case LSHIFTRT:
      *total = COSTS_N_INSNS (1);
      return true;

    case DIV:
    case UDIV:
    case MOD:
    case UMOD:
      /* We make divide expensive, so that divide-by-constant will be
         optimized to a multiply.  */
      *total = COSTS_N_INSNS (60);
      return true;

    default:
      return false;
    }
}

/* Calculate the cost of moving data from a register in class FROM to
   one in class TO, using MODE.  */

static int
<<<<<<< HEAD
ia64_register_move_cost (enum machine_mode mode, enum reg_class from,
			 enum reg_class to)
=======
ia64_register_move_cost (enum machine_mode mode, reg_class_t from_i,
			 reg_class_t to_i)
>>>>>>> 155d23aa
{
  enum reg_class from = (enum reg_class) from_i;
  enum reg_class to = (enum reg_class) to_i;

  /* ADDL_REGS is the same as GR_REGS for movement purposes.  */
  if (to == ADDL_REGS)
    to = GR_REGS;
  if (from == ADDL_REGS)
    from = GR_REGS;

  /* All costs are symmetric, so reduce cases by putting the
     lower number class as the destination.  */
  if (from < to)
    {
      enum reg_class tmp = to;
      to = from, from = tmp;
    }

  /* Moving from FR<->GR in XFmode must be more expensive than 2,
     so that we get secondary memory reloads.  Between FR_REGS,
     we have to make this at least as expensive as memory_move_cost
     to avoid spectacularly poor register class preferencing.  */
  if (mode == XFmode || mode == RFmode)
    {
      if (to != GR_REGS || from != GR_REGS)
        return memory_move_cost (mode, to, false);
      else
	return 3;
    }

  switch (to)
    {
    case PR_REGS:
      /* Moving between PR registers takes two insns.  */
      if (from == PR_REGS)
	return 3;
      /* Moving between PR and anything but GR is impossible.  */
      if (from != GR_REGS)
	return memory_move_cost (mode, to, false);
      break;

    case BR_REGS:
      /* Moving between BR and anything but GR is impossible.  */
      if (from != GR_REGS && from != GR_AND_BR_REGS)
	return memory_move_cost (mode, to, false);
      break;

    case AR_I_REGS:
    case AR_M_REGS:
      /* Moving between AR and anything but GR is impossible.  */
      if (from != GR_REGS)
	return memory_move_cost (mode, to, false);
      break;

    case GR_REGS:
    case FR_REGS:
    case FP_REGS:
    case GR_AND_FR_REGS:
    case GR_AND_BR_REGS:
    case ALL_REGS:
      break;

    default:
      gcc_unreachable ();
    }

  return 2;
}

/* Calculate the cost of moving data of MODE from a register to or from
   memory.  */

static int
ia64_memory_move_cost (enum machine_mode mode ATTRIBUTE_UNUSED,
		       reg_class_t rclass,
		       bool in ATTRIBUTE_UNUSED)
{
  if (rclass == GENERAL_REGS
      || rclass == FR_REGS
      || rclass == FP_REGS
      || rclass == GR_AND_FR_REGS)
    return 4;
  else
    return 10;
}

/* Implement TARGET_PREFERRED_RELOAD_CLASS.  Place additional restrictions
   on RCLASS to use when copying X into that class.  */

static reg_class_t
ia64_preferred_reload_class (rtx x, reg_class_t rclass)
{
  switch (rclass)
    {
    case FR_REGS:
    case FP_REGS:
      /* Don't allow volatile mem reloads into floating point registers.
	 This is defined to force reload to choose the r/m case instead
	 of the f/f case when reloading (set (reg fX) (mem/v)).  */
      if (MEM_P (x) && MEM_VOLATILE_P (x))
	return NO_REGS;
      
      /* Force all unrecognized constants into the constant pool.  */
      if (CONSTANT_P (x))
	return NO_REGS;
      break;

    case AR_M_REGS:
    case AR_I_REGS:
      if (!OBJECT_P (x))
	return NO_REGS;
      break;

    default:
      break;
    }

  return rclass;
}

/* This function returns the register class required for a secondary
   register when copying between one of the registers in RCLASS, and X,
   using MODE.  A return value of NO_REGS means that no secondary register
   is required.  */

enum reg_class
ia64_secondary_reload_class (enum reg_class rclass,
			     enum machine_mode mode ATTRIBUTE_UNUSED, rtx x)
{
  int regno = -1;

  if (GET_CODE (x) == REG || GET_CODE (x) == SUBREG)
    regno = true_regnum (x);

  switch (rclass)
    {
    case BR_REGS:
    case AR_M_REGS:
    case AR_I_REGS:
      /* ??? BR<->BR register copies can happen due to a bad gcse/cse/global
	 interaction.  We end up with two pseudos with overlapping lifetimes
	 both of which are equiv to the same constant, and both which need
	 to be in BR_REGS.  This seems to be a cse bug.  cse_basic_block_end
	 changes depending on the path length, which means the qty_first_reg
	 check in make_regs_eqv can give different answers at different times.
	 At some point I'll probably need a reload_indi pattern to handle
	 this.

	 We can also get GR_AND_FR_REGS to BR_REGS/AR_REGS copies, where we
	 wound up with a FP register from GR_AND_FR_REGS.  Extend that to all
	 non-general registers for good measure.  */
      if (regno >= 0 && ! GENERAL_REGNO_P (regno))
	return GR_REGS;

      /* This is needed if a pseudo used as a call_operand gets spilled to a
	 stack slot.  */
      if (GET_CODE (x) == MEM)
	return GR_REGS;
      break;

    case FR_REGS:
    case FP_REGS:
      /* Need to go through general registers to get to other class regs.  */
      if (regno >= 0 && ! (FR_REGNO_P (regno) || GENERAL_REGNO_P (regno)))
	return GR_REGS;

      /* This can happen when a paradoxical subreg is an operand to the
	 muldi3 pattern.  */
      /* ??? This shouldn't be necessary after instruction scheduling is
	 enabled, because paradoxical subregs are not accepted by
	 register_operand when INSN_SCHEDULING is defined.  Or alternatively,
	 stop the paradoxical subreg stupidity in the *_operand functions
	 in recog.c.  */
      if (GET_CODE (x) == MEM
	  && (GET_MODE (x) == SImode || GET_MODE (x) == HImode
	      || GET_MODE (x) == QImode))
	return GR_REGS;

      /* This can happen because of the ior/and/etc patterns that accept FP
	 registers as operands.  If the third operand is a constant, then it
	 needs to be reloaded into a FP register.  */
      if (GET_CODE (x) == CONST_INT)
	return GR_REGS;

      /* This can happen because of register elimination in a muldi3 insn.
	 E.g. `26107 * (unsigned long)&u'.  */
      if (GET_CODE (x) == PLUS)
	return GR_REGS;
      break;

    case PR_REGS:
      /* ??? This happens if we cse/gcse a BImode value across a call,
	 and the function has a nonlocal goto.  This is because global
	 does not allocate call crossing pseudos to hard registers when
	 crtl->has_nonlocal_goto is true.  This is relatively
	 common for C++ programs that use exceptions.  To reproduce,
	 return NO_REGS and compile libstdc++.  */
      if (GET_CODE (x) == MEM)
	return GR_REGS;

      /* This can happen when we take a BImode subreg of a DImode value,
	 and that DImode value winds up in some non-GR register.  */
      if (regno >= 0 && ! GENERAL_REGNO_P (regno) && ! PR_REGNO_P (regno))
	return GR_REGS;
      break;

    default:
      break;
    }

  return NO_REGS;
}


/* Implement targetm.unspec_may_trap_p hook.  */
static int
ia64_unspec_may_trap_p (const_rtx x, unsigned flags)
{
  if (GET_CODE (x) == UNSPEC)
    {
      switch (XINT (x, 1))
	{
	case UNSPEC_LDA:
	case UNSPEC_LDS:
	case UNSPEC_LDSA:
	case UNSPEC_LDCCLR:
	case UNSPEC_CHKACLR:
	case UNSPEC_CHKS:
	  /* These unspecs are just wrappers.  */
	  return may_trap_p_1 (XVECEXP (x, 0, 0), flags);
	}
    }

  return default_unspec_may_trap_p (x, flags);
}


/* Parse the -mfixed-range= option string.  */

static void
fix_range (const char *const_str)
{
  int i, first, last;
  char *str, *dash, *comma;

  /* str must be of the form REG1'-'REG2{,REG1'-'REG} where REG1 and
     REG2 are either register names or register numbers.  The effect
     of this option is to mark the registers in the range from REG1 to
     REG2 as ``fixed'' so they won't be used by the compiler.  This is
     used, e.g., to ensure that kernel mode code doesn't use f32-f127.  */

  i = strlen (const_str);
  str = (char *) alloca (i + 1);
  memcpy (str, const_str, i + 1);

  while (1)
    {
      dash = strchr (str, '-');
      if (!dash)
	{
	  warning (0, "value of -mfixed-range must have form REG1-REG2");
	  return;
	}
      *dash = '\0';

      comma = strchr (dash + 1, ',');
      if (comma)
	*comma = '\0';

      first = decode_reg_name (str);
      if (first < 0)
	{
	  warning (0, "unknown register name: %s", str);
	  return;
	}

      last = decode_reg_name (dash + 1);
      if (last < 0)
	{
	  warning (0, "unknown register name: %s", dash + 1);
	  return;
	}

      *dash = '-';

      if (first > last)
	{
	  warning (0, "%s-%s is an empty range", str, dash + 1);
	  return;
	}

      for (i = first; i <= last; ++i)
	fixed_regs[i] = call_used_regs[i] = 1;

      if (!comma)
	break;

      *comma = ',';
      str = comma + 1;
    }
}

/* Implement TARGET_HANDLE_OPTION.  */

static bool
ia64_handle_option (size_t code, const char *arg, int value)
{
  switch (code)
    {
    case OPT_mfixed_range_:
      fix_range (arg);
      return true;

    case OPT_mtls_size_:
      if (value != 14 && value != 22 && value != 64)
	error ("bad value %<%s%> for -mtls-size= switch", arg);
      return true;

    case OPT_mtune_:
      {
	static struct pta
	  {
	    const char *name;		/* processor name or nickname.  */
	    enum processor_type processor;
	  }
	const processor_alias_table[] =
	  {
	    {"itanium2", PROCESSOR_ITANIUM2},
	    {"mckinley", PROCESSOR_ITANIUM2},
	  };
	int const pta_size = ARRAY_SIZE (processor_alias_table);
	int i;

	for (i = 0; i < pta_size; i++)
	  if (!strcmp (arg, processor_alias_table[i].name))
	    {
	      ia64_tune = processor_alias_table[i].processor;
	      break;
	    }
	if (i == pta_size)
	  error ("bad value %<%s%> for -mtune= switch", arg);
	return true;
      }

    default:
      return true;
    }
}

/* Implement TARGET_OPTION_OVERRIDE.  */

static void
ia64_option_override (void)
{
  if (TARGET_AUTO_PIC)
    target_flags |= MASK_CONST_GP;

  /* Numerous experiment shows that IRA based loop pressure
     calculation works better for RTL loop invariant motion on targets
     with enough (>= 32) registers.  It is an expensive optimization.
     So it is on only for peak performance.  */
  if (optimize >= 3)
    flag_ira_loop_pressure = 1;


  ia64_section_threshold = (global_options_set.x_g_switch_value
			    ? g_switch_value
			    : IA64_DEFAULT_GVALUE);

  init_machine_status = ia64_init_machine_status;

  if (align_functions <= 0)
    align_functions = 64;
  if (align_loops <= 0)
    align_loops = 32;
  if (TARGET_ABI_OPEN_VMS)
    flag_no_common = 1;

  ia64_override_options_after_change();
}

/* Implement targetm.override_options_after_change.  */

static void
ia64_override_options_after_change (void)
{
  ia64_flag_schedule_insns2 = flag_schedule_insns_after_reload;
  flag_schedule_insns_after_reload = 0;

  if (optimize >= 3
      && !global_options_set.x_flag_selective_scheduling
      && !global_options_set.x_flag_selective_scheduling2)
    {
      flag_selective_scheduling2 = 1;
      flag_sel_sched_pipelining = 1;
    }
  if (mflag_sched_control_spec == 2)
    {
      /* Control speculation is on by default for the selective scheduler,
         but not for the Haifa scheduler.  */
      mflag_sched_control_spec = flag_selective_scheduling2 ? 1 : 0;
    }
  if (flag_sel_sched_pipelining && flag_auto_inc_dec)
    {
      /* FIXME: remove this when we'd implement breaking autoinsns as
         a transformation.  */
      flag_auto_inc_dec = 0;
    }
}

/* Initialize the record of emitted frame related registers.  */

void ia64_init_expanders (void)
{
  memset (&emitted_frame_related_regs, 0, sizeof (emitted_frame_related_regs));
}

static struct machine_function *
ia64_init_machine_status (void)
{
  return ggc_alloc_cleared_machine_function ();
}

static enum attr_itanium_class ia64_safe_itanium_class (rtx);
static enum attr_type ia64_safe_type (rtx);

static enum attr_itanium_class
ia64_safe_itanium_class (rtx insn)
{
  if (recog_memoized (insn) >= 0)
    return get_attr_itanium_class (insn);
  else if (DEBUG_INSN_P (insn))
    return ITANIUM_CLASS_IGNORE;
  else
    return ITANIUM_CLASS_UNKNOWN;
}

static enum attr_type
ia64_safe_type (rtx insn)
{
  if (recog_memoized (insn) >= 0)
    return get_attr_type (insn);
  else
    return TYPE_UNKNOWN;
}

/* The following collection of routines emit instruction group stop bits as
   necessary to avoid dependencies.  */

/* Need to track some additional registers as far as serialization is
   concerned so we can properly handle br.call and br.ret.  We could
   make these registers visible to gcc, but since these registers are
   never explicitly used in gcc generated code, it seems wasteful to
   do so (plus it would make the call and return patterns needlessly
   complex).  */
#define REG_RP		(BR_REG (0))
#define REG_AR_CFM	(FIRST_PSEUDO_REGISTER + 1)
/* This is used for volatile asms which may require a stop bit immediately
   before and after them.  */
#define REG_VOLATILE	(FIRST_PSEUDO_REGISTER + 2)
#define AR_UNAT_BIT_0	(FIRST_PSEUDO_REGISTER + 3)
#define NUM_REGS	(AR_UNAT_BIT_0 + 64)

/* For each register, we keep track of how it has been written in the
   current instruction group.

   If a register is written unconditionally (no qualifying predicate),
   WRITE_COUNT is set to 2 and FIRST_PRED is ignored.

   If a register is written if its qualifying predicate P is true, we
   set WRITE_COUNT to 1 and FIRST_PRED to P.  Later on, the same register
   may be written again by the complement of P (P^1) and when this happens,
   WRITE_COUNT gets set to 2.

   The result of this is that whenever an insn attempts to write a register
   whose WRITE_COUNT is two, we need to issue an insn group barrier first.

   If a predicate register is written by a floating-point insn, we set
   WRITTEN_BY_FP to true.

   If a predicate register is written by an AND.ORCM we set WRITTEN_BY_AND
   to true; if it was written by an OR.ANDCM we set WRITTEN_BY_OR to true.  */

#if GCC_VERSION >= 4000
#define RWS_FIELD_TYPE __extension__ unsigned short
#else
#define RWS_FIELD_TYPE unsigned int
#endif
struct reg_write_state
{
  RWS_FIELD_TYPE write_count : 2;
  RWS_FIELD_TYPE first_pred : 10;
  RWS_FIELD_TYPE written_by_fp : 1;
  RWS_FIELD_TYPE written_by_and : 1;
  RWS_FIELD_TYPE written_by_or : 1;
};

/* Cumulative info for the current instruction group.  */
struct reg_write_state rws_sum[NUM_REGS];
#ifdef ENABLE_CHECKING
/* Bitmap whether a register has been written in the current insn.  */
HARD_REG_ELT_TYPE rws_insn[(NUM_REGS + HOST_BITS_PER_WIDEST_FAST_INT - 1)
			   / HOST_BITS_PER_WIDEST_FAST_INT];

static inline void
rws_insn_set (int regno)
{
  gcc_assert (!TEST_HARD_REG_BIT (rws_insn, regno));
  SET_HARD_REG_BIT (rws_insn, regno);
}

static inline int
rws_insn_test (int regno)
{
  return TEST_HARD_REG_BIT (rws_insn, regno);
}
#else
/* When not checking, track just REG_AR_CFM and REG_VOLATILE.  */
unsigned char rws_insn[2];

static inline void
rws_insn_set (int regno)
{
  if (regno == REG_AR_CFM)
    rws_insn[0] = 1;
  else if (regno == REG_VOLATILE)
    rws_insn[1] = 1;
}

static inline int
rws_insn_test (int regno)
{
  if (regno == REG_AR_CFM)
    return rws_insn[0];
  if (regno == REG_VOLATILE)
    return rws_insn[1];
  return 0;
}
#endif

/* Indicates whether this is the first instruction after a stop bit,
   in which case we don't need another stop bit.  Without this,
   ia64_variable_issue will die when scheduling an alloc.  */
static int first_instruction;

/* Misc flags needed to compute RAW/WAW dependencies while we are traversing
   RTL for one instruction.  */
struct reg_flags
{
  unsigned int is_write : 1;	/* Is register being written?  */
  unsigned int is_fp : 1;	/* Is register used as part of an fp op?  */
  unsigned int is_branch : 1;	/* Is register used as part of a branch?  */
  unsigned int is_and : 1;	/* Is register used as part of and.orcm?  */
  unsigned int is_or : 1;	/* Is register used as part of or.andcm?  */
  unsigned int is_sibcall : 1;	/* Is this a sibling or normal call?  */
};

static void rws_update (int, struct reg_flags, int);
static int rws_access_regno (int, struct reg_flags, int);
static int rws_access_reg (rtx, struct reg_flags, int);
static void update_set_flags (rtx, struct reg_flags *);
static int set_src_needs_barrier (rtx, struct reg_flags, int);
static int rtx_needs_barrier (rtx, struct reg_flags, int);
static void init_insn_group_barriers (void);
static int group_barrier_needed (rtx);
static int safe_group_barrier_needed (rtx);
static int in_safe_group_barrier;

/* Update *RWS for REGNO, which is being written by the current instruction,
   with predicate PRED, and associated register flags in FLAGS.  */

static void
rws_update (int regno, struct reg_flags flags, int pred)
{
  if (pred)
    rws_sum[regno].write_count++;
  else
    rws_sum[regno].write_count = 2;
  rws_sum[regno].written_by_fp |= flags.is_fp;
  /* ??? Not tracking and/or across differing predicates.  */
  rws_sum[regno].written_by_and = flags.is_and;
  rws_sum[regno].written_by_or = flags.is_or;
  rws_sum[regno].first_pred = pred;
}

/* Handle an access to register REGNO of type FLAGS using predicate register
   PRED.  Update rws_sum array.  Return 1 if this access creates
   a dependency with an earlier instruction in the same group.  */

static int
rws_access_regno (int regno, struct reg_flags flags, int pred)
{
  int need_barrier = 0;

  gcc_assert (regno < NUM_REGS);

  if (! PR_REGNO_P (regno))
    flags.is_and = flags.is_or = 0;

  if (flags.is_write)
    {
      int write_count;

      rws_insn_set (regno);
      write_count = rws_sum[regno].write_count;

      switch (write_count)
	{
	case 0:
	  /* The register has not been written yet.  */
	  if (!in_safe_group_barrier)
	    rws_update (regno, flags, pred);
	  break;

	case 1:
	  /* The register has been written via a predicate.  Treat
	     it like a unconditional write and do not try to check
	     for complementary pred reg in earlier write.  */
	  if (flags.is_and && rws_sum[regno].written_by_and)
	    ;
	  else if (flags.is_or && rws_sum[regno].written_by_or)
	    ;
	  else
	    need_barrier = 1;
	  if (!in_safe_group_barrier)
	    rws_update (regno, flags, pred);
	  break;

	case 2:
	  /* The register has been unconditionally written already.  We
	     need a barrier.  */
	  if (flags.is_and && rws_sum[regno].written_by_and)
	    ;
	  else if (flags.is_or && rws_sum[regno].written_by_or)
	    ;
	  else
	    need_barrier = 1;
	  if (!in_safe_group_barrier)
	    {
	      rws_sum[regno].written_by_and = flags.is_and;
	      rws_sum[regno].written_by_or = flags.is_or;
	    }
	  break;

	default:
	  gcc_unreachable ();
	}
    }
  else
    {
      if (flags.is_branch)
	{
	  /* Branches have several RAW exceptions that allow to avoid
	     barriers.  */

	  if (REGNO_REG_CLASS (regno) == BR_REGS || regno == AR_PFS_REGNUM)
	    /* RAW dependencies on branch regs are permissible as long
	       as the writer is a non-branch instruction.  Since we
	       never generate code that uses a branch register written
	       by a branch instruction, handling this case is
	       easy.  */
	    return 0;

	  if (REGNO_REG_CLASS (regno) == PR_REGS
	      && ! rws_sum[regno].written_by_fp)
	    /* The predicates of a branch are available within the
	       same insn group as long as the predicate was written by
	       something other than a floating-point instruction.  */
	    return 0;
	}

      if (flags.is_and && rws_sum[regno].written_by_and)
	return 0;
      if (flags.is_or && rws_sum[regno].written_by_or)
	return 0;

      switch (rws_sum[regno].write_count)
	{
	case 0:
	  /* The register has not been written yet.  */
	  break;

	case 1:
	  /* The register has been written via a predicate, assume we
	     need a barrier (don't check for complementary regs).  */
	  need_barrier = 1;
	  break;

	case 2:
	  /* The register has been unconditionally written already.  We
	     need a barrier.  */
	  need_barrier = 1;
	  break;

	default:
	  gcc_unreachable ();
	}
    }

  return need_barrier;
}

static int
rws_access_reg (rtx reg, struct reg_flags flags, int pred)
{
  int regno = REGNO (reg);
  int n = HARD_REGNO_NREGS (REGNO (reg), GET_MODE (reg));

  if (n == 1)
    return rws_access_regno (regno, flags, pred);
  else
    {
      int need_barrier = 0;
      while (--n >= 0)
	need_barrier |= rws_access_regno (regno + n, flags, pred);
      return need_barrier;
    }
}

/* Examine X, which is a SET rtx, and update the flags, the predicate, and
   the condition, stored in *PFLAGS, *PPRED and *PCOND.  */

static void
update_set_flags (rtx x, struct reg_flags *pflags)
{
  rtx src = SET_SRC (x);

  switch (GET_CODE (src))
    {
    case CALL:
      return;

    case IF_THEN_ELSE:
      /* There are four cases here:
	 (1) The destination is (pc), in which case this is a branch,
	 nothing here applies.
	 (2) The destination is ar.lc, in which case this is a
	 doloop_end_internal,
	 (3) The destination is an fp register, in which case this is
	 an fselect instruction.
	 (4) The condition has (unspec [(reg)] UNSPEC_LDC), in which case 
	 this is a check load.
	 In all cases, nothing we do in this function applies.  */
      return;

    default:
      if (COMPARISON_P (src)
	  && SCALAR_FLOAT_MODE_P (GET_MODE (XEXP (src, 0))))
	/* Set pflags->is_fp to 1 so that we know we're dealing
	   with a floating point comparison when processing the
	   destination of the SET.  */
	pflags->is_fp = 1;

      /* Discover if this is a parallel comparison.  We only handle
	 and.orcm and or.andcm at present, since we must retain a
	 strict inverse on the predicate pair.  */
      else if (GET_CODE (src) == AND)
	pflags->is_and = 1;
      else if (GET_CODE (src) == IOR)
	pflags->is_or = 1;

      break;
    }
}

/* Subroutine of rtx_needs_barrier; this function determines whether the
   source of a given SET rtx found in X needs a barrier.  FLAGS and PRED
   are as in rtx_needs_barrier.  COND is an rtx that holds the condition
   for this insn.  */

static int
set_src_needs_barrier (rtx x, struct reg_flags flags, int pred)
{
  int need_barrier = 0;
  rtx dst;
  rtx src = SET_SRC (x);

  if (GET_CODE (src) == CALL)
    /* We don't need to worry about the result registers that
       get written by subroutine call.  */
    return rtx_needs_barrier (src, flags, pred);
  else if (SET_DEST (x) == pc_rtx)
    {
      /* X is a conditional branch.  */
      /* ??? This seems redundant, as the caller sets this bit for
	 all JUMP_INSNs.  */
      if (!ia64_spec_check_src_p (src))
	flags.is_branch = 1;
      return rtx_needs_barrier (src, flags, pred);
    }

  if (ia64_spec_check_src_p (src))
    /* Avoid checking one register twice (in condition 
       and in 'then' section) for ldc pattern.  */
    {
      gcc_assert (REG_P (XEXP (src, 2)));
      need_barrier = rtx_needs_barrier (XEXP (src, 2), flags, pred);
		  
      /* We process MEM below.  */
      src = XEXP (src, 1);
    }

  need_barrier |= rtx_needs_barrier (src, flags, pred);

  dst = SET_DEST (x);
  if (GET_CODE (dst) == ZERO_EXTRACT)
    {
      need_barrier |= rtx_needs_barrier (XEXP (dst, 1), flags, pred);
      need_barrier |= rtx_needs_barrier (XEXP (dst, 2), flags, pred);
    }
  return need_barrier;
}

/* Handle an access to rtx X of type FLAGS using predicate register
   PRED.  Return 1 if this access creates a dependency with an earlier
   instruction in the same group.  */

static int
rtx_needs_barrier (rtx x, struct reg_flags flags, int pred)
{
  int i, j;
  int is_complemented = 0;
  int need_barrier = 0;
  const char *format_ptr;
  struct reg_flags new_flags;
  rtx cond;

  if (! x)
    return 0;

  new_flags = flags;

  switch (GET_CODE (x))
    {
    case SET:
      update_set_flags (x, &new_flags);
      need_barrier = set_src_needs_barrier (x, new_flags, pred);
      if (GET_CODE (SET_SRC (x)) != CALL)
	{
	  new_flags.is_write = 1;
	  need_barrier |= rtx_needs_barrier (SET_DEST (x), new_flags, pred);
	}
      break;

    case CALL:
      new_flags.is_write = 0;
      need_barrier |= rws_access_regno (AR_EC_REGNUM, new_flags, pred);

      /* Avoid multiple register writes, in case this is a pattern with
	 multiple CALL rtx.  This avoids a failure in rws_access_reg.  */
      if (! flags.is_sibcall && ! rws_insn_test (REG_AR_CFM))
	{
	  new_flags.is_write = 1;
	  need_barrier |= rws_access_regno (REG_RP, new_flags, pred);
	  need_barrier |= rws_access_regno (AR_PFS_REGNUM, new_flags, pred);
	  need_barrier |= rws_access_regno (REG_AR_CFM, new_flags, pred);
	}
      break;

    case COND_EXEC:
      /* X is a predicated instruction.  */

      cond = COND_EXEC_TEST (x);
      gcc_assert (!pred);
      need_barrier = rtx_needs_barrier (cond, flags, 0);

      if (GET_CODE (cond) == EQ)
	is_complemented = 1;
      cond = XEXP (cond, 0);
      gcc_assert (GET_CODE (cond) == REG
		  && REGNO_REG_CLASS (REGNO (cond)) == PR_REGS);
      pred = REGNO (cond);
      if (is_complemented)
	++pred;

      need_barrier |= rtx_needs_barrier (COND_EXEC_CODE (x), flags, pred);
      return need_barrier;

    case CLOBBER:
    case USE:
      /* Clobber & use are for earlier compiler-phases only.  */
      break;

    case ASM_OPERANDS:
    case ASM_INPUT:
      /* We always emit stop bits for traditional asms.  We emit stop bits
	 for volatile extended asms if TARGET_VOL_ASM_STOP is true.  */
      if (GET_CODE (x) != ASM_OPERANDS
	  || (MEM_VOLATILE_P (x) && TARGET_VOL_ASM_STOP))
	{
	  /* Avoid writing the register multiple times if we have multiple
	     asm outputs.  This avoids a failure in rws_access_reg.  */
	  if (! rws_insn_test (REG_VOLATILE))
	    {
	      new_flags.is_write = 1;
	      rws_access_regno (REG_VOLATILE, new_flags, pred);
	    }
	  return 1;
	}

      /* For all ASM_OPERANDS, we must traverse the vector of input operands.
	 We cannot just fall through here since then we would be confused
	 by the ASM_INPUT rtx inside ASM_OPERANDS, which do not indicate
	 traditional asms unlike their normal usage.  */

      for (i = ASM_OPERANDS_INPUT_LENGTH (x) - 1; i >= 0; --i)
	if (rtx_needs_barrier (ASM_OPERANDS_INPUT (x, i), flags, pred))
	  need_barrier = 1;
      break;

    case PARALLEL:
      for (i = XVECLEN (x, 0) - 1; i >= 0; --i)
	{
	  rtx pat = XVECEXP (x, 0, i);
	  switch (GET_CODE (pat))
	    {
	    case SET:
	      update_set_flags (pat, &new_flags);
	      need_barrier |= set_src_needs_barrier (pat, new_flags, pred);
	      break;

	    case USE:
	    case CALL:
	    case ASM_OPERANDS:
	      need_barrier |= rtx_needs_barrier (pat, flags, pred);
	      break;

	    case CLOBBER:
	    case RETURN:
	      break;

	    default:
	      gcc_unreachable ();
	    }
	}
      for (i = XVECLEN (x, 0) - 1; i >= 0; --i)
	{
	  rtx pat = XVECEXP (x, 0, i);
	  if (GET_CODE (pat) == SET)
	    {
	      if (GET_CODE (SET_SRC (pat)) != CALL)
		{
		  new_flags.is_write = 1;
		  need_barrier |= rtx_needs_barrier (SET_DEST (pat), new_flags,
						     pred);
		}
	    }
	  else if (GET_CODE (pat) == CLOBBER || GET_CODE (pat) == RETURN)
	    need_barrier |= rtx_needs_barrier (pat, flags, pred);
	}
      break;

    case SUBREG:
      need_barrier |= rtx_needs_barrier (SUBREG_REG (x), flags, pred);
      break;
    case REG:
      if (REGNO (x) == AR_UNAT_REGNUM)
	{
	  for (i = 0; i < 64; ++i)
	    need_barrier |= rws_access_regno (AR_UNAT_BIT_0 + i, flags, pred);
	}
      else
	need_barrier = rws_access_reg (x, flags, pred);
      break;

    case MEM:
      /* Find the regs used in memory address computation.  */
      new_flags.is_write = 0;
      need_barrier = rtx_needs_barrier (XEXP (x, 0), new_flags, pred);
      break;

    case CONST_INT:   case CONST_DOUBLE:  case CONST_VECTOR:
    case SYMBOL_REF:  case LABEL_REF:     case CONST:
      break;

      /* Operators with side-effects.  */
    case POST_INC:    case POST_DEC:
      gcc_assert (GET_CODE (XEXP (x, 0)) == REG);

      new_flags.is_write = 0;
      need_barrier  = rws_access_reg (XEXP (x, 0), new_flags, pred);
      new_flags.is_write = 1;
      need_barrier |= rws_access_reg (XEXP (x, 0), new_flags, pred);
      break;

    case POST_MODIFY:
      gcc_assert (GET_CODE (XEXP (x, 0)) == REG);

      new_flags.is_write = 0;
      need_barrier  = rws_access_reg (XEXP (x, 0), new_flags, pred);
      need_barrier |= rtx_needs_barrier (XEXP (x, 1), new_flags, pred);
      new_flags.is_write = 1;
      need_barrier |= rws_access_reg (XEXP (x, 0), new_flags, pred);
      break;

      /* Handle common unary and binary ops for efficiency.  */
    case COMPARE:  case PLUS:    case MINUS:   case MULT:      case DIV:
    case MOD:      case UDIV:    case UMOD:    case AND:       case IOR:
    case XOR:      case ASHIFT:  case ROTATE:  case ASHIFTRT:  case LSHIFTRT:
    case ROTATERT: case SMIN:    case SMAX:    case UMIN:      case UMAX:
    case NE:       case EQ:      case GE:      case GT:        case LE:
    case LT:       case GEU:     case GTU:     case LEU:       case LTU:
      need_barrier = rtx_needs_barrier (XEXP (x, 0), new_flags, pred);
      need_barrier |= rtx_needs_barrier (XEXP (x, 1), new_flags, pred);
      break;

    case NEG:      case NOT:	        case SIGN_EXTEND:     case ZERO_EXTEND:
    case TRUNCATE: case FLOAT_EXTEND:   case FLOAT_TRUNCATE:  case FLOAT:
    case FIX:      case UNSIGNED_FLOAT: case UNSIGNED_FIX:    case ABS:
    case SQRT:     case FFS:		case POPCOUNT:
      need_barrier = rtx_needs_barrier (XEXP (x, 0), flags, pred);
      break;

    case VEC_SELECT:
      /* VEC_SELECT's second argument is a PARALLEL with integers that
	 describe the elements selected.  On ia64, those integers are
	 always constants.  Avoid walking the PARALLEL so that we don't
	 get confused with "normal" parallels and then die.  */
      need_barrier = rtx_needs_barrier (XEXP (x, 0), flags, pred);
      break;

    case UNSPEC:
      switch (XINT (x, 1))
	{
	case UNSPEC_LTOFF_DTPMOD:
	case UNSPEC_LTOFF_DTPREL:
	case UNSPEC_DTPREL:
	case UNSPEC_LTOFF_TPREL:
	case UNSPEC_TPREL:
	case UNSPEC_PRED_REL_MUTEX:
	case UNSPEC_PIC_CALL:
        case UNSPEC_MF:
        case UNSPEC_FETCHADD_ACQ:
	case UNSPEC_BSP_VALUE:
	case UNSPEC_FLUSHRS:
	case UNSPEC_BUNDLE_SELECTOR:
          break;

	case UNSPEC_GR_SPILL:
	case UNSPEC_GR_RESTORE:
	  {
	    HOST_WIDE_INT offset = INTVAL (XVECEXP (x, 0, 1));
	    HOST_WIDE_INT bit = (offset >> 3) & 63;

	    need_barrier = rtx_needs_barrier (XVECEXP (x, 0, 0), flags, pred);
	    new_flags.is_write = (XINT (x, 1) == UNSPEC_GR_SPILL);
	    need_barrier |= rws_access_regno (AR_UNAT_BIT_0 + bit,
					      new_flags, pred);
	    break;
	  }

	case UNSPEC_FR_SPILL:
	case UNSPEC_FR_RESTORE:
	case UNSPEC_GETF_EXP:
	case UNSPEC_SETF_EXP:
        case UNSPEC_ADDP4:
	case UNSPEC_FR_SQRT_RECIP_APPROX:
	case UNSPEC_FR_SQRT_RECIP_APPROX_RES:
	case UNSPEC_LDA:
	case UNSPEC_LDS:
	case UNSPEC_LDS_A:
	case UNSPEC_LDSA:
	case UNSPEC_CHKACLR:
        case UNSPEC_CHKS:
	  need_barrier = rtx_needs_barrier (XVECEXP (x, 0, 0), flags, pred);
	  break;

	case UNSPEC_FR_RECIP_APPROX:
	case UNSPEC_SHRP:
	case UNSPEC_COPYSIGN:
	case UNSPEC_FR_RECIP_APPROX_RES:
	  need_barrier = rtx_needs_barrier (XVECEXP (x, 0, 0), flags, pred);
	  need_barrier |= rtx_needs_barrier (XVECEXP (x, 0, 1), flags, pred);
	  break;

        case UNSPEC_CMPXCHG_ACQ:
	  need_barrier = rtx_needs_barrier (XVECEXP (x, 0, 1), flags, pred);
	  need_barrier |= rtx_needs_barrier (XVECEXP (x, 0, 2), flags, pred);
	  break;

	default:
	  gcc_unreachable ();
	}
      break;

    case UNSPEC_VOLATILE:
      switch (XINT (x, 1))
	{
	case UNSPECV_ALLOC:
	  /* Alloc must always be the first instruction of a group.
	     We force this by always returning true.  */
	  /* ??? We might get better scheduling if we explicitly check for
	     input/local/output register dependencies, and modify the
	     scheduler so that alloc is always reordered to the start of
	     the current group.  We could then eliminate all of the
	     first_instruction code.  */
	  rws_access_regno (AR_PFS_REGNUM, flags, pred);

	  new_flags.is_write = 1;
	  rws_access_regno (REG_AR_CFM, new_flags, pred);
	  return 1;

	case UNSPECV_SET_BSP:
	  need_barrier = 1;
          break;

	case UNSPECV_BLOCKAGE:
	case UNSPECV_INSN_GROUP_BARRIER:
	case UNSPECV_BREAK:
	case UNSPECV_PSAC_ALL:
	case UNSPECV_PSAC_NORMAL:
	  return 0;

	default:
	  gcc_unreachable ();
	}
      break;

    case RETURN:
      new_flags.is_write = 0;
      need_barrier  = rws_access_regno (REG_RP, flags, pred);
      need_barrier |= rws_access_regno (AR_PFS_REGNUM, flags, pred);

      new_flags.is_write = 1;
      need_barrier |= rws_access_regno (AR_EC_REGNUM, new_flags, pred);
      need_barrier |= rws_access_regno (REG_AR_CFM, new_flags, pred);
      break;

    default:
      format_ptr = GET_RTX_FORMAT (GET_CODE (x));
      for (i = GET_RTX_LENGTH (GET_CODE (x)) - 1; i >= 0; i--)
	switch (format_ptr[i])
	  {
	  case '0':	/* unused field */
	  case 'i':	/* integer */
	  case 'n':	/* note */
	  case 'w':	/* wide integer */
	  case 's':	/* pointer to string */
	  case 'S':	/* optional pointer to string */
	    break;

	  case 'e':
	    if (rtx_needs_barrier (XEXP (x, i), flags, pred))
	      need_barrier = 1;
	    break;

	  case 'E':
	    for (j = XVECLEN (x, i) - 1; j >= 0; --j)
	      if (rtx_needs_barrier (XVECEXP (x, i, j), flags, pred))
		need_barrier = 1;
	    break;

	  default:
	    gcc_unreachable ();
	  }
      break;
    }
  return need_barrier;
}

/* Clear out the state for group_barrier_needed at the start of a
   sequence of insns.  */

static void
init_insn_group_barriers (void)
{
  memset (rws_sum, 0, sizeof (rws_sum));
  first_instruction = 1;
}

/* Given the current state, determine whether a group barrier (a stop bit) is
   necessary before INSN.  Return nonzero if so.  This modifies the state to
   include the effects of INSN as a side-effect.  */

static int
group_barrier_needed (rtx insn)
{
  rtx pat;
  int need_barrier = 0;
  struct reg_flags flags;

  memset (&flags, 0, sizeof (flags));
  switch (GET_CODE (insn))
    {
    case NOTE:
    case DEBUG_INSN:
      break;

    case BARRIER:
      /* A barrier doesn't imply an instruction group boundary.  */
      break;

    case CODE_LABEL:
      memset (rws_insn, 0, sizeof (rws_insn));
      return 1;

    case CALL_INSN:
      flags.is_branch = 1;
      flags.is_sibcall = SIBLING_CALL_P (insn);
      memset (rws_insn, 0, sizeof (rws_insn));

      /* Don't bundle a call following another call.  */
      if ((pat = prev_active_insn (insn))
	  && GET_CODE (pat) == CALL_INSN)
	{
	  need_barrier = 1;
	  break;
	}

      need_barrier = rtx_needs_barrier (PATTERN (insn), flags, 0);
      break;

    case JUMP_INSN:
      if (!ia64_spec_check_p (insn))
	flags.is_branch = 1;

      /* Don't bundle a jump following a call.  */
      if ((pat = prev_active_insn (insn))
	  && GET_CODE (pat) == CALL_INSN)
	{
	  need_barrier = 1;
	  break;
	}
      /* FALLTHRU */

    case INSN:
      if (GET_CODE (PATTERN (insn)) == USE
	  || GET_CODE (PATTERN (insn)) == CLOBBER)
	/* Don't care about USE and CLOBBER "insns"---those are used to
	   indicate to the optimizer that it shouldn't get rid of
	   certain operations.  */
	break;

      pat = PATTERN (insn);

      /* Ug.  Hack hacks hacked elsewhere.  */
      switch (recog_memoized (insn))
	{
	  /* We play dependency tricks with the epilogue in order
	     to get proper schedules.  Undo this for dv analysis.  */
	case CODE_FOR_epilogue_deallocate_stack:
	case CODE_FOR_prologue_allocate_stack:
	  pat = XVECEXP (pat, 0, 0);
	  break;

	  /* The pattern we use for br.cloop confuses the code above.
	     The second element of the vector is representative.  */
	case CODE_FOR_doloop_end_internal:
	  pat = XVECEXP (pat, 0, 1);
	  break;

	  /* Doesn't generate code.  */
	case CODE_FOR_pred_rel_mutex:
	case CODE_FOR_prologue_use:
	  return 0;

	default:
	  break;
	}

      memset (rws_insn, 0, sizeof (rws_insn));
      need_barrier = rtx_needs_barrier (pat, flags, 0);

      /* Check to see if the previous instruction was a volatile
	 asm.  */
      if (! need_barrier)
	need_barrier = rws_access_regno (REG_VOLATILE, flags, 0);

      break;

    default:
      gcc_unreachable ();
    }

  if (first_instruction && INSN_P (insn)
      && ia64_safe_itanium_class (insn) != ITANIUM_CLASS_IGNORE
      && GET_CODE (PATTERN (insn)) != USE
      && GET_CODE (PATTERN (insn)) != CLOBBER)
    {
      need_barrier = 0;
      first_instruction = 0;
    }

  return need_barrier;
}

/* Like group_barrier_needed, but do not clobber the current state.  */

static int
safe_group_barrier_needed (rtx insn)
{
  int saved_first_instruction;
  int t;

  saved_first_instruction = first_instruction;
  in_safe_group_barrier = 1;

  t = group_barrier_needed (insn);

  first_instruction = saved_first_instruction;
  in_safe_group_barrier = 0;

  return t;
}

/* Scan the current function and insert stop bits as necessary to
   eliminate dependencies.  This function assumes that a final
   instruction scheduling pass has been run which has already
   inserted most of the necessary stop bits.  This function only
   inserts new ones at basic block boundaries, since these are
   invisible to the scheduler.  */

static void
emit_insn_group_barriers (FILE *dump)
{
  rtx insn;
  rtx last_label = 0;
  int insns_since_last_label = 0;

  init_insn_group_barriers ();

  for (insn = get_insns (); insn; insn = NEXT_INSN (insn))
    {
      if (GET_CODE (insn) == CODE_LABEL)
	{
	  if (insns_since_last_label)
	    last_label = insn;
	  insns_since_last_label = 0;
	}
      else if (GET_CODE (insn) == NOTE
	       && NOTE_KIND (insn) == NOTE_INSN_BASIC_BLOCK)
	{
	  if (insns_since_last_label)
	    last_label = insn;
	  insns_since_last_label = 0;
	}
      else if (GET_CODE (insn) == INSN
	       && GET_CODE (PATTERN (insn)) == UNSPEC_VOLATILE
	       && XINT (PATTERN (insn), 1) == UNSPECV_INSN_GROUP_BARRIER)
	{
	  init_insn_group_barriers ();
	  last_label = 0;
	}
      else if (NONDEBUG_INSN_P (insn))
	{
	  insns_since_last_label = 1;

	  if (group_barrier_needed (insn))
	    {
	      if (last_label)
		{
		  if (dump)
		    fprintf (dump, "Emitting stop before label %d\n",
			     INSN_UID (last_label));
		  emit_insn_before (gen_insn_group_barrier (GEN_INT (3)), last_label);
		  insn = last_label;

		  init_insn_group_barriers ();
		  last_label = 0;
		}
	    }
	}
    }
}

/* Like emit_insn_group_barriers, but run if no final scheduling pass was run.
   This function has to emit all necessary group barriers.  */

static void
emit_all_insn_group_barriers (FILE *dump ATTRIBUTE_UNUSED)
{
  rtx insn;

  init_insn_group_barriers ();

  for (insn = get_insns (); insn; insn = NEXT_INSN (insn))
    {
      if (GET_CODE (insn) == BARRIER)
	{
	  rtx last = prev_active_insn (insn);

	  if (! last)
	    continue;
	  if (GET_CODE (last) == JUMP_INSN
	      && GET_CODE (PATTERN (last)) == ADDR_DIFF_VEC)
	    last = prev_active_insn (last);
	  if (recog_memoized (last) != CODE_FOR_insn_group_barrier)
	    emit_insn_after (gen_insn_group_barrier (GEN_INT (3)), last);

	  init_insn_group_barriers ();
	}
      else if (NONDEBUG_INSN_P (insn))
	{
	  if (recog_memoized (insn) == CODE_FOR_insn_group_barrier)
	    init_insn_group_barriers ();
	  else if (group_barrier_needed (insn))
	    {
	      emit_insn_before (gen_insn_group_barrier (GEN_INT (3)), insn);
	      init_insn_group_barriers ();
	      group_barrier_needed (insn);
	    }
	}
    }
}



/* Instruction scheduling support.  */

#define NR_BUNDLES 10

/* A list of names of all available bundles.  */

static const char *bundle_name [NR_BUNDLES] =
{
  ".mii",
  ".mmi",
  ".mfi",
  ".mmf",
#if NR_BUNDLES == 10
  ".bbb",
  ".mbb",
#endif
  ".mib",
  ".mmb",
  ".mfb",
  ".mlx"
};

/* Nonzero if we should insert stop bits into the schedule.  */

int ia64_final_schedule = 0;

/* Codes of the corresponding queried units: */

static int _0mii_, _0mmi_, _0mfi_, _0mmf_;
static int _0bbb_, _0mbb_, _0mib_, _0mmb_, _0mfb_, _0mlx_;

static int _1mii_, _1mmi_, _1mfi_, _1mmf_;
static int _1bbb_, _1mbb_, _1mib_, _1mmb_, _1mfb_, _1mlx_;

static int pos_1, pos_2, pos_3, pos_4, pos_5, pos_6;

/* The following variable value is an insn group barrier.  */

static rtx dfa_stop_insn;

/* The following variable value is the last issued insn.  */

static rtx last_scheduled_insn;

/* The following variable value is pointer to a DFA state used as
   temporary variable.  */

static state_t temp_dfa_state = NULL;

/* The following variable value is DFA state after issuing the last
   insn.  */

static state_t prev_cycle_state = NULL;

/* The following array element values are TRUE if the corresponding
   insn requires to add stop bits before it.  */

static char *stops_p = NULL;

/* The following variable is used to set up the mentioned above array.  */

static int stop_before_p = 0;

/* The following variable value is length of the arrays `clocks' and
   `add_cycles'. */

static int clocks_length;

/* The following variable value is number of data speculations in progress.  */
static int pending_data_specs = 0;

/* Number of memory references on current and three future processor cycles.  */
static char mem_ops_in_group[4];

/* Number of current processor cycle (from scheduler's point of view).  */
static int current_cycle;

static rtx ia64_single_set (rtx);
static void ia64_emit_insn_before (rtx, rtx);

/* Map a bundle number to its pseudo-op.  */

const char *
get_bundle_name (int b)
{
  return bundle_name[b];
}


/* Return the maximum number of instructions a cpu can issue.  */

static int
ia64_issue_rate (void)
{
  return 6;
}

/* Helper function - like single_set, but look inside COND_EXEC.  */

static rtx
ia64_single_set (rtx insn)
{
  rtx x = PATTERN (insn), ret;
  if (GET_CODE (x) == COND_EXEC)
    x = COND_EXEC_CODE (x);
  if (GET_CODE (x) == SET)
    return x;

  /* Special case here prologue_allocate_stack and epilogue_deallocate_stack.
     Although they are not classical single set, the second set is there just
     to protect it from moving past FP-relative stack accesses.  */
  switch (recog_memoized (insn))
    {
    case CODE_FOR_prologue_allocate_stack:
    case CODE_FOR_epilogue_deallocate_stack:
      ret = XVECEXP (x, 0, 0);
      break;

    default:
      ret = single_set_2 (insn, x);
      break;
    }

  return ret;
}

/* Adjust the cost of a scheduling dependency.
   Return the new cost of a dependency of type DEP_TYPE or INSN on DEP_INSN.
   COST is the current cost, DW is dependency weakness.  */
static int
ia64_adjust_cost_2 (rtx insn, int dep_type1, rtx dep_insn, int cost, dw_t dw)
{
  enum reg_note dep_type = (enum reg_note) dep_type1;
  enum attr_itanium_class dep_class;
  enum attr_itanium_class insn_class;

  insn_class = ia64_safe_itanium_class (insn);
  dep_class = ia64_safe_itanium_class (dep_insn);

  /* Treat true memory dependencies separately.  Ignore apparent true
     dependence between store and call (call has a MEM inside a SYMBOL_REF).  */
  if (dep_type == REG_DEP_TRUE
      && (dep_class == ITANIUM_CLASS_ST || dep_class == ITANIUM_CLASS_STF)
      && (insn_class == ITANIUM_CLASS_BR || insn_class == ITANIUM_CLASS_SCALL))
    return 0;

  if (dw == MIN_DEP_WEAK)
    /* Store and load are likely to alias, use higher cost to avoid stall.  */
    return PARAM_VALUE (PARAM_SCHED_MEM_TRUE_DEP_COST);
  else if (dw > MIN_DEP_WEAK)
    {
      /* Store and load are less likely to alias.  */
      if (mflag_sched_fp_mem_deps_zero_cost && dep_class == ITANIUM_CLASS_STF)
	/* Assume there will be no cache conflict for floating-point data.
	   For integer data, L1 conflict penalty is huge (17 cycles), so we
	   never assume it will not cause a conflict.  */
	return 0;
      else
	return cost;
    }

  if (dep_type != REG_DEP_OUTPUT)
    return cost;

  if (dep_class == ITANIUM_CLASS_ST || dep_class == ITANIUM_CLASS_STF
      || insn_class == ITANIUM_CLASS_ST || insn_class == ITANIUM_CLASS_STF)
    return 0;

  return cost;
}

/* Like emit_insn_before, but skip cycle_display notes.
   ??? When cycle display notes are implemented, update this.  */

static void
ia64_emit_insn_before (rtx insn, rtx before)
{
  emit_insn_before (insn, before);
}

/* The following function marks insns who produce addresses for load
   and store insns.  Such insns will be placed into M slots because it
   decrease latency time for Itanium1 (see function
   `ia64_produce_address_p' and the DFA descriptions).  */

static void
ia64_dependencies_evaluation_hook (rtx head, rtx tail)
{
  rtx insn, next, next_tail;

  /* Before reload, which_alternative is not set, which means that
     ia64_safe_itanium_class will produce wrong results for (at least)
     move instructions.  */
  if (!reload_completed)
    return;

  next_tail = NEXT_INSN (tail);
  for (insn = head; insn != next_tail; insn = NEXT_INSN (insn))
    if (INSN_P (insn))
      insn->call = 0;
  for (insn = head; insn != next_tail; insn = NEXT_INSN (insn))
    if (INSN_P (insn)
	&& ia64_safe_itanium_class (insn) == ITANIUM_CLASS_IALU)
      {
	sd_iterator_def sd_it;
	dep_t dep;
	bool has_mem_op_consumer_p = false;

	FOR_EACH_DEP (insn, SD_LIST_FORW, sd_it, dep)
	  {
	    enum attr_itanium_class c;

	    if (DEP_TYPE (dep) != REG_DEP_TRUE)
	      continue;

	    next = DEP_CON (dep);
	    c = ia64_safe_itanium_class (next);
	    if ((c == ITANIUM_CLASS_ST
		 || c == ITANIUM_CLASS_STF)
		&& ia64_st_address_bypass_p (insn, next))
	      {
		has_mem_op_consumer_p = true;
		break;
	      }
	    else if ((c == ITANIUM_CLASS_LD
		      || c == ITANIUM_CLASS_FLD
		      || c == ITANIUM_CLASS_FLDP)
		     && ia64_ld_address_bypass_p (insn, next))
	      {
		has_mem_op_consumer_p = true;
		break;
	      }
	  }

	insn->call = has_mem_op_consumer_p;
      }
}

/* We're beginning a new block.  Initialize data structures as necessary.  */

static void
ia64_sched_init (FILE *dump ATTRIBUTE_UNUSED,
		 int sched_verbose ATTRIBUTE_UNUSED,
		 int max_ready ATTRIBUTE_UNUSED)
{
#ifdef ENABLE_CHECKING
  rtx insn;

  if (!sel_sched_p () && reload_completed)
    for (insn = NEXT_INSN (current_sched_info->prev_head);
	 insn != current_sched_info->next_tail;
	 insn = NEXT_INSN (insn))
      gcc_assert (!SCHED_GROUP_P (insn));
#endif
  last_scheduled_insn = NULL_RTX;
  init_insn_group_barriers ();

  current_cycle = 0;
  memset (mem_ops_in_group, 0, sizeof (mem_ops_in_group));
}

/* We're beginning a scheduling pass.  Check assertion.  */

static void
ia64_sched_init_global (FILE *dump ATTRIBUTE_UNUSED,
                        int sched_verbose ATTRIBUTE_UNUSED,
                        int max_ready ATTRIBUTE_UNUSED)
{  
  gcc_assert (pending_data_specs == 0);
}

/* Scheduling pass is now finished.  Free/reset static variable.  */
static void
ia64_sched_finish_global (FILE *dump ATTRIBUTE_UNUSED,
			  int sched_verbose ATTRIBUTE_UNUSED)
{
  gcc_assert (pending_data_specs == 0);
}

/* Return TRUE if INSN is a load (either normal or speculative, but not a
   speculation check), FALSE otherwise.  */
static bool
is_load_p (rtx insn)
{
  enum attr_itanium_class insn_class = ia64_safe_itanium_class (insn);

  return
   ((insn_class == ITANIUM_CLASS_LD || insn_class == ITANIUM_CLASS_FLD)
    && get_attr_check_load (insn) == CHECK_LOAD_NO);
}

/* If INSN is a memory reference, memoize it in MEM_OPS_IN_GROUP global array
   (taking account for 3-cycle cache reference postponing for stores: Intel
   Itanium 2 Reference Manual for Software Development and Optimization,
   6.7.3.1).  */
static void
record_memory_reference (rtx insn)
{
  enum attr_itanium_class insn_class = ia64_safe_itanium_class (insn);

  switch (insn_class) {
    case ITANIUM_CLASS_FLD:
    case ITANIUM_CLASS_LD:
      mem_ops_in_group[current_cycle % 4]++;
      break;
    case ITANIUM_CLASS_STF:
    case ITANIUM_CLASS_ST:
      mem_ops_in_group[(current_cycle + 3) % 4]++;
      break;
    default:;
  }
}

/* We are about to being issuing insns for this clock cycle.
   Override the default sort algorithm to better slot instructions.  */

static int
ia64_dfa_sched_reorder (FILE *dump, int sched_verbose, rtx *ready,
			int *pn_ready, int clock_var,
			int reorder_type)
{
  int n_asms;
  int n_ready = *pn_ready;
  rtx *e_ready = ready + n_ready;
  rtx *insnp;

  if (sched_verbose)
    fprintf (dump, "// ia64_dfa_sched_reorder (type %d):\n", reorder_type);

  if (reorder_type == 0)
    {
      /* First, move all USEs, CLOBBERs and other crud out of the way.  */
      n_asms = 0;
      for (insnp = ready; insnp < e_ready; insnp++)
	if (insnp < e_ready)
	  {
	    rtx insn = *insnp;
	    enum attr_type t = ia64_safe_type (insn);
	    if (t == TYPE_UNKNOWN)
	      {
		if (GET_CODE (PATTERN (insn)) == ASM_INPUT
		    || asm_noperands (PATTERN (insn)) >= 0)
		  {
		    rtx lowest = ready[n_asms];
		    ready[n_asms] = insn;
		    *insnp = lowest;
		    n_asms++;
		  }
		else
		  {
		    rtx highest = ready[n_ready - 1];
		    ready[n_ready - 1] = insn;
		    *insnp = highest;
		    return 1;
		  }
	      }
	  }

      if (n_asms < n_ready)
	{
	  /* Some normal insns to process.  Skip the asms.  */
	  ready += n_asms;
	  n_ready -= n_asms;
	}
      else if (n_ready > 0)
	return 1;
    }

  if (ia64_final_schedule)
    {
      int deleted = 0;
      int nr_need_stop = 0;

      for (insnp = ready; insnp < e_ready; insnp++)
	if (safe_group_barrier_needed (*insnp))
	  nr_need_stop++;

      if (reorder_type == 1 && n_ready == nr_need_stop)
	return 0;
      if (reorder_type == 0)
	return 1;
      insnp = e_ready;
      /* Move down everything that needs a stop bit, preserving
	 relative order.  */
      while (insnp-- > ready + deleted)
	while (insnp >= ready + deleted)
	  {
	    rtx insn = *insnp;
	    if (! safe_group_barrier_needed (insn))
	      break;
	    memmove (ready + 1, ready, (insnp - ready) * sizeof (rtx));
	    *ready = insn;
	    deleted++;
	  }
      n_ready -= deleted;
      ready += deleted;
    }

  current_cycle = clock_var;
  if (reload_completed && mem_ops_in_group[clock_var % 4] >= ia64_max_memory_insns)
    {
      int moved = 0;

      insnp = e_ready;
      /* Move down loads/stores, preserving relative order.  */
      while (insnp-- > ready + moved)
	while (insnp >= ready + moved)
	  {
	    rtx insn = *insnp;
	    if (! is_load_p (insn))
	      break;
	    memmove (ready + 1, ready, (insnp - ready) * sizeof (rtx));
	    *ready = insn;
	    moved++;
	  }
      n_ready -= moved;
      ready += moved;
    }

  return 1;
}

/* We are about to being issuing insns for this clock cycle.  Override
   the default sort algorithm to better slot instructions.  */

static int
ia64_sched_reorder (FILE *dump, int sched_verbose, rtx *ready, int *pn_ready,
		    int clock_var)
{
  return ia64_dfa_sched_reorder (dump, sched_verbose, ready,
				 pn_ready, clock_var, 0);
}

/* Like ia64_sched_reorder, but called after issuing each insn.
   Override the default sort algorithm to better slot instructions.  */

static int
ia64_sched_reorder2 (FILE *dump ATTRIBUTE_UNUSED,
		     int sched_verbose ATTRIBUTE_UNUSED, rtx *ready,
		     int *pn_ready, int clock_var)
{
  return ia64_dfa_sched_reorder (dump, sched_verbose, ready, pn_ready,
				 clock_var, 1);
}

/* We are about to issue INSN.  Return the number of insns left on the
   ready queue that can be issued this cycle.  */

static int
ia64_variable_issue (FILE *dump ATTRIBUTE_UNUSED,
		     int sched_verbose ATTRIBUTE_UNUSED,
		     rtx insn ATTRIBUTE_UNUSED,
		     int can_issue_more ATTRIBUTE_UNUSED)
{
  if (sched_deps_info->generate_spec_deps && !sel_sched_p ())
    /* Modulo scheduling does not extend h_i_d when emitting
       new instructions.  Don't use h_i_d, if we don't have to.  */
    {
      if (DONE_SPEC (insn) & BEGIN_DATA)
	pending_data_specs++;
      if (CHECK_SPEC (insn) & BEGIN_DATA)
	pending_data_specs--;
    }

  if (DEBUG_INSN_P (insn))
    return 1;

  last_scheduled_insn = insn;
  memcpy (prev_cycle_state, curr_state, dfa_state_size);
  if (reload_completed)
    {
      int needed = group_barrier_needed (insn);
      
      gcc_assert (!needed);
      if (GET_CODE (insn) == CALL_INSN)
	init_insn_group_barriers ();
      stops_p [INSN_UID (insn)] = stop_before_p;
      stop_before_p = 0;

      record_memory_reference (insn);
    }
  return 1;
}

/* We are choosing insn from the ready queue.  Return nonzero if INSN
   can be chosen.  */

static int
ia64_first_cycle_multipass_dfa_lookahead_guard (rtx insn)
{
  gcc_assert (insn && INSN_P (insn));
  return ((!reload_completed
	   || !safe_group_barrier_needed (insn))
	  && ia64_first_cycle_multipass_dfa_lookahead_guard_spec (insn)
	  && (!mflag_sched_mem_insns_hard_limit
	      || !is_load_p (insn)
	      || mem_ops_in_group[current_cycle % 4] < ia64_max_memory_insns));
}

/* We are choosing insn from the ready queue.  Return nonzero if INSN
   can be chosen.  */

static bool
ia64_first_cycle_multipass_dfa_lookahead_guard_spec (const_rtx insn)
{
  gcc_assert (insn  && INSN_P (insn));
  /* Size of ALAT is 32.  As far as we perform conservative data speculation,
     we keep ALAT half-empty.  */
  return (pending_data_specs < 16
	  || !(TODO_SPEC (insn) & BEGIN_DATA));
}

/* The following variable value is pseudo-insn used by the DFA insn
   scheduler to change the DFA state when the simulated clock is
   increased.  */

static rtx dfa_pre_cycle_insn;

/* Returns 1 when a meaningful insn was scheduled between the last group
   barrier and LAST.  */
static int
scheduled_good_insn (rtx last)
{
  if (last && recog_memoized (last) >= 0)
    return 1;

  for ( ;
       last != NULL && !NOTE_INSN_BASIC_BLOCK_P (last)
       && !stops_p[INSN_UID (last)];
       last = PREV_INSN (last))
    /* We could hit a NOTE_INSN_DELETED here which is actually outside
       the ebb we're scheduling.  */
    if (INSN_P (last) && recog_memoized (last) >= 0)
      return 1;

  return 0;
}

/* We are about to being issuing INSN.  Return nonzero if we cannot
   issue it on given cycle CLOCK and return zero if we should not sort
   the ready queue on the next clock start.  */

static int
ia64_dfa_new_cycle (FILE *dump, int verbose, rtx insn, int last_clock,
		    int clock, int *sort_p)
{
  gcc_assert (insn && INSN_P (insn));

  if (DEBUG_INSN_P (insn))
    return 0;

  /* When a group barrier is needed for insn, last_scheduled_insn
     should be set.  */
  gcc_assert (!(reload_completed && safe_group_barrier_needed (insn))
              || last_scheduled_insn);

  if ((reload_completed
       && (safe_group_barrier_needed (insn)
	   || (mflag_sched_stop_bits_after_every_cycle
	       && last_clock != clock
	       && last_scheduled_insn
	       && scheduled_good_insn (last_scheduled_insn))))
      || (last_scheduled_insn
	  && (GET_CODE (last_scheduled_insn) == CALL_INSN
	      || GET_CODE (PATTERN (last_scheduled_insn)) == ASM_INPUT
	      || asm_noperands (PATTERN (last_scheduled_insn)) >= 0)))
    {
      init_insn_group_barriers ();

      if (verbose && dump)
	fprintf (dump, "//    Stop should be before %d%s\n", INSN_UID (insn),
		 last_clock == clock ? " + cycle advance" : "");

      stop_before_p = 1;
      current_cycle = clock;
      mem_ops_in_group[current_cycle % 4] = 0;

      if (last_clock == clock)
	{
	  state_transition (curr_state, dfa_stop_insn);
	  if (TARGET_EARLY_STOP_BITS)
	    *sort_p = (last_scheduled_insn == NULL_RTX
		       || GET_CODE (last_scheduled_insn) != CALL_INSN);
	  else
	    *sort_p = 0;
	  return 1;
	}

      if (last_scheduled_insn)
	{
	  if (GET_CODE (PATTERN (last_scheduled_insn)) == ASM_INPUT
	      || asm_noperands (PATTERN (last_scheduled_insn)) >= 0)
	    state_reset (curr_state);
	  else
	    {
	      memcpy (curr_state, prev_cycle_state, dfa_state_size);
	      state_transition (curr_state, dfa_stop_insn);
	      state_transition (curr_state, dfa_pre_cycle_insn);
	      state_transition (curr_state, NULL);
	    }
	}
    }
  return 0;
}

/* Implement targetm.sched.h_i_d_extended hook.
   Extend internal data structures.  */
static void
ia64_h_i_d_extended (void)
{
  if (stops_p != NULL) 
    {
      int new_clocks_length = get_max_uid () * 3 / 2;
      stops_p = (char *) xrecalloc (stops_p, new_clocks_length, clocks_length, 1);
      clocks_length = new_clocks_length;
    }
}


/* This structure describes the data used by the backend to guide scheduling.
   When the current scheduling point is switched, this data should be saved
   and restored later, if the scheduler returns to this point.  */
struct _ia64_sched_context
{
  state_t prev_cycle_state;
  rtx last_scheduled_insn;
  struct reg_write_state rws_sum[NUM_REGS];
  struct reg_write_state rws_insn[NUM_REGS];
  int first_instruction;
  int pending_data_specs;
  int current_cycle;
  char mem_ops_in_group[4];
};
typedef struct _ia64_sched_context *ia64_sched_context_t;

/* Allocates a scheduling context.  */
static void *
ia64_alloc_sched_context (void)
{
  return xmalloc (sizeof (struct _ia64_sched_context));
}

/* Initializes the _SC context with clean data, if CLEAN_P, and from
   the global context otherwise.  */
static void
ia64_init_sched_context (void *_sc, bool clean_p)
{
  ia64_sched_context_t sc = (ia64_sched_context_t) _sc;

  sc->prev_cycle_state = xmalloc (dfa_state_size);
  if (clean_p)
    {
      state_reset (sc->prev_cycle_state);
      sc->last_scheduled_insn = NULL_RTX;
      memset (sc->rws_sum, 0, sizeof (rws_sum));
      memset (sc->rws_insn, 0, sizeof (rws_insn));
      sc->first_instruction = 1;
      sc->pending_data_specs = 0;
      sc->current_cycle = 0;
      memset (sc->mem_ops_in_group, 0, sizeof (mem_ops_in_group));
    }
  else
    {
      memcpy (sc->prev_cycle_state, prev_cycle_state, dfa_state_size);
      sc->last_scheduled_insn = last_scheduled_insn;
      memcpy (sc->rws_sum, rws_sum, sizeof (rws_sum));
      memcpy (sc->rws_insn, rws_insn, sizeof (rws_insn));
      sc->first_instruction = first_instruction;
      sc->pending_data_specs = pending_data_specs;
      sc->current_cycle = current_cycle;
      memcpy (sc->mem_ops_in_group, mem_ops_in_group, sizeof (mem_ops_in_group));
    }
}

/* Sets the global scheduling context to the one pointed to by _SC.  */
static void
ia64_set_sched_context (void *_sc)
{
  ia64_sched_context_t sc = (ia64_sched_context_t) _sc;

  gcc_assert (sc != NULL);

  memcpy (prev_cycle_state, sc->prev_cycle_state, dfa_state_size);
  last_scheduled_insn = sc->last_scheduled_insn;
  memcpy (rws_sum, sc->rws_sum, sizeof (rws_sum));
  memcpy (rws_insn, sc->rws_insn, sizeof (rws_insn));
  first_instruction = sc->first_instruction;
  pending_data_specs = sc->pending_data_specs;
  current_cycle = sc->current_cycle;
  memcpy (mem_ops_in_group, sc->mem_ops_in_group, sizeof (mem_ops_in_group));
}

/* Clears the data in the _SC scheduling context.  */
static void
ia64_clear_sched_context (void *_sc)
{
  ia64_sched_context_t sc = (ia64_sched_context_t) _sc;
  
  free (sc->prev_cycle_state);
  sc->prev_cycle_state = NULL;
}

/* Frees the _SC scheduling context.  */
static void
ia64_free_sched_context (void *_sc)
{
  gcc_assert (_sc != NULL);

  free (_sc);
}

typedef rtx (* gen_func_t) (rtx, rtx);

/* Return a function that will generate a load of mode MODE_NO
   with speculation types TS.  */
static gen_func_t
get_spec_load_gen_function (ds_t ts, int mode_no)
{
  static gen_func_t gen_ld_[] = {
    gen_movbi,
    gen_movqi_internal,
    gen_movhi_internal,
    gen_movsi_internal,
    gen_movdi_internal,
    gen_movsf_internal,
    gen_movdf_internal,
    gen_movxf_internal,
    gen_movti_internal,
    gen_zero_extendqidi2,
    gen_zero_extendhidi2,
    gen_zero_extendsidi2,
  };

  static gen_func_t gen_ld_a[] = {
    gen_movbi_advanced,
    gen_movqi_advanced,
    gen_movhi_advanced,
    gen_movsi_advanced,
    gen_movdi_advanced,
    gen_movsf_advanced,
    gen_movdf_advanced,
    gen_movxf_advanced,
    gen_movti_advanced,
    gen_zero_extendqidi2_advanced,
    gen_zero_extendhidi2_advanced,
    gen_zero_extendsidi2_advanced,
  };
  static gen_func_t gen_ld_s[] = {
    gen_movbi_speculative,
    gen_movqi_speculative,
    gen_movhi_speculative,
    gen_movsi_speculative,
    gen_movdi_speculative,
    gen_movsf_speculative,
    gen_movdf_speculative,
    gen_movxf_speculative,
    gen_movti_speculative,
    gen_zero_extendqidi2_speculative,
    gen_zero_extendhidi2_speculative,
    gen_zero_extendsidi2_speculative,
  };
  static gen_func_t gen_ld_sa[] = {
    gen_movbi_speculative_advanced,
    gen_movqi_speculative_advanced,
    gen_movhi_speculative_advanced,
    gen_movsi_speculative_advanced,
    gen_movdi_speculative_advanced,
    gen_movsf_speculative_advanced,
    gen_movdf_speculative_advanced,
    gen_movxf_speculative_advanced,
    gen_movti_speculative_advanced,
    gen_zero_extendqidi2_speculative_advanced,
    gen_zero_extendhidi2_speculative_advanced,
    gen_zero_extendsidi2_speculative_advanced,
  };
  static gen_func_t gen_ld_s_a[] = {
    gen_movbi_speculative_a,
    gen_movqi_speculative_a,
    gen_movhi_speculative_a,
    gen_movsi_speculative_a,
    gen_movdi_speculative_a,
    gen_movsf_speculative_a,
    gen_movdf_speculative_a,
    gen_movxf_speculative_a,
    gen_movti_speculative_a,
    gen_zero_extendqidi2_speculative_a,
    gen_zero_extendhidi2_speculative_a,
    gen_zero_extendsidi2_speculative_a,
  };

  gen_func_t *gen_ld;

  if (ts & BEGIN_DATA)
    {
      if (ts & BEGIN_CONTROL)
	gen_ld = gen_ld_sa;
      else
	gen_ld = gen_ld_a;
    }
  else if (ts & BEGIN_CONTROL)
    {
      if ((spec_info->flags & SEL_SCHED_SPEC_DONT_CHECK_CONTROL)
	  || ia64_needs_block_p (ts))
	gen_ld = gen_ld_s;
      else
	gen_ld = gen_ld_s_a;
    }
  else if (ts == 0)
    gen_ld = gen_ld_;
  else
    gcc_unreachable ();

  return gen_ld[mode_no];
}

/* Constants that help mapping 'enum machine_mode' to int.  */
enum SPEC_MODES
  {
    SPEC_MODE_INVALID = -1,
    SPEC_MODE_FIRST = 0,
    SPEC_MODE_FOR_EXTEND_FIRST = 1,
    SPEC_MODE_FOR_EXTEND_LAST = 3,
    SPEC_MODE_LAST = 8
  };

enum
  {
    /* Offset to reach ZERO_EXTEND patterns.  */
    SPEC_GEN_EXTEND_OFFSET = SPEC_MODE_LAST - SPEC_MODE_FOR_EXTEND_FIRST + 1
  };

/* Return index of the MODE.  */
static int
ia64_mode_to_int (enum machine_mode mode)
{
  switch (mode)
    {
    case BImode: return 0; /* SPEC_MODE_FIRST  */
    case QImode: return 1; /* SPEC_MODE_FOR_EXTEND_FIRST  */
    case HImode: return 2;
    case SImode: return 3; /* SPEC_MODE_FOR_EXTEND_LAST  */
    case DImode: return 4;
    case SFmode: return 5;
    case DFmode: return 6;
    case XFmode: return 7;
    case TImode:
      /* ??? This mode needs testing.  Bypasses for ldfp8 instruction are not
	 mentioned in itanium[12].md.  Predicate fp_register_operand also
	 needs to be defined.  Bottom line: better disable for now.  */
      return SPEC_MODE_INVALID;
    default:     return SPEC_MODE_INVALID;
    }
}

/* Provide information about speculation capabilities.  */
static void
ia64_set_sched_flags (spec_info_t spec_info)
{
  unsigned int *flags = &(current_sched_info->flags);

  if (*flags & SCHED_RGN
      || *flags & SCHED_EBB
      || *flags & SEL_SCHED)
    {
      int mask = 0;

      if ((mflag_sched_br_data_spec && !reload_completed && optimize > 0)
          || (mflag_sched_ar_data_spec && reload_completed))
	{
	  mask |= BEGIN_DATA;

	  if (!sel_sched_p ()
	      && ((mflag_sched_br_in_data_spec && !reload_completed)
		  || (mflag_sched_ar_in_data_spec && reload_completed)))
	    mask |= BE_IN_DATA;
	}
      
      if (mflag_sched_control_spec
          && (!sel_sched_p ()
	      || reload_completed))
	{
	  mask |= BEGIN_CONTROL;
	  
	  if (!sel_sched_p () && mflag_sched_in_control_spec)
	    mask |= BE_IN_CONTROL;
	}

      spec_info->mask = mask;

      if (mask)
	{
	  *flags |= USE_DEPS_LIST | DO_SPECULATION;

	  if (mask & BE_IN_SPEC)
	    *flags |= NEW_BBS;
	  
	  spec_info->flags = 0;
      
	  if ((mask & DATA_SPEC) && mflag_sched_prefer_non_data_spec_insns)
	    spec_info->flags |= PREFER_NON_DATA_SPEC;

	  if (mask & CONTROL_SPEC)
	    {
	      if (mflag_sched_prefer_non_control_spec_insns)
		spec_info->flags |= PREFER_NON_CONTROL_SPEC;

	      if (sel_sched_p () && mflag_sel_sched_dont_check_control_spec)
		spec_info->flags |= SEL_SCHED_SPEC_DONT_CHECK_CONTROL;
	    }

	  if (sched_verbose >= 1)
	    spec_info->dump = sched_dump;
	  else
	    spec_info->dump = 0;
	  
	  if (mflag_sched_count_spec_in_critical_path)
	    spec_info->flags |= COUNT_SPEC_IN_CRITICAL_PATH;
	}
    }
  else
    spec_info->mask = 0;
}

/* If INSN is an appropriate load return its mode.
   Return -1 otherwise.  */
static int
get_mode_no_for_insn (rtx insn)
{
  rtx reg, mem, mode_rtx;
  int mode_no;
  bool extend_p;

  extract_insn_cached (insn);

  /* We use WHICH_ALTERNATIVE only after reload.  This will
     guarantee that reload won't touch a speculative insn.  */

  if (recog_data.n_operands != 2)
    return -1;

  reg = recog_data.operand[0];
  mem = recog_data.operand[1];

  /* We should use MEM's mode since REG's mode in presence of
     ZERO_EXTEND will always be DImode.  */
  if (get_attr_speculable1 (insn) == SPECULABLE1_YES)
    /* Process non-speculative ld.  */
    {
      if (!reload_completed)
	{
	  /* Do not speculate into regs like ar.lc.  */
	  if (!REG_P (reg) || AR_REGNO_P (REGNO (reg)))
	    return -1;

	  if (!MEM_P (mem))
	    return -1;

	  {
	    rtx mem_reg = XEXP (mem, 0);

	    if (!REG_P (mem_reg))
	      return -1;
	  }

	  mode_rtx = mem;
	}
      else if (get_attr_speculable2 (insn) == SPECULABLE2_YES)
	{
	  gcc_assert (REG_P (reg) && MEM_P (mem));
	  mode_rtx = mem;
	}
      else
	return -1;
    }
  else if (get_attr_data_speculative (insn) == DATA_SPECULATIVE_YES
	   || get_attr_control_speculative (insn) == CONTROL_SPECULATIVE_YES
	   || get_attr_check_load (insn) == CHECK_LOAD_YES)
    /* Process speculative ld or ld.c.  */
    {
      gcc_assert (REG_P (reg) && MEM_P (mem));
      mode_rtx = mem;
    }
  else
    {
      enum attr_itanium_class attr_class = get_attr_itanium_class (insn);

      if (attr_class == ITANIUM_CLASS_CHK_A
	  || attr_class == ITANIUM_CLASS_CHK_S_I
	  || attr_class == ITANIUM_CLASS_CHK_S_F)
	/* Process chk.  */
	mode_rtx = reg;
      else
	return -1;
    }

  mode_no = ia64_mode_to_int (GET_MODE (mode_rtx));

  if (mode_no == SPEC_MODE_INVALID)
    return -1;

  extend_p = (GET_MODE (reg) != GET_MODE (mode_rtx));

  if (extend_p)
    {
      if (!(SPEC_MODE_FOR_EXTEND_FIRST <= mode_no
	    && mode_no <= SPEC_MODE_FOR_EXTEND_LAST))
	return -1;

      mode_no += SPEC_GEN_EXTEND_OFFSET;
    }

  return mode_no;
}

/* If X is an unspec part of a speculative load, return its code.
   Return -1 otherwise.  */
static int
get_spec_unspec_code (const_rtx x)
{
  if (GET_CODE (x) != UNSPEC)
    return -1;

  {
    int code;

    code = XINT (x, 1);

    switch (code)
      {
      case UNSPEC_LDA:
      case UNSPEC_LDS:
      case UNSPEC_LDS_A:
      case UNSPEC_LDSA:
	return code;

      default:
	return -1;
      }
  }
}

/* Implement skip_rtx_p hook.  */
static bool
ia64_skip_rtx_p (const_rtx x)
{
  return get_spec_unspec_code (x) != -1;
}

/* If INSN is a speculative load, return its UNSPEC code.
   Return -1 otherwise.  */
static int
get_insn_spec_code (const_rtx insn)
{
  rtx pat, reg, mem;

  pat = PATTERN (insn);

  if (GET_CODE (pat) == COND_EXEC)
    pat = COND_EXEC_CODE (pat);

  if (GET_CODE (pat) != SET)
    return -1;

  reg = SET_DEST (pat);
  if (!REG_P (reg))
    return -1;

  mem = SET_SRC (pat);
  if (GET_CODE (mem) == ZERO_EXTEND)
    mem = XEXP (mem, 0);

  return get_spec_unspec_code (mem);
}

/* If INSN is a speculative load, return a ds with the speculation types.
   Otherwise [if INSN is a normal instruction] return 0.  */
static ds_t
ia64_get_insn_spec_ds (rtx insn)
{
  int code = get_insn_spec_code (insn);

  switch (code)
    {
    case UNSPEC_LDA:
      return BEGIN_DATA;

    case UNSPEC_LDS:
    case UNSPEC_LDS_A:
      return BEGIN_CONTROL;

    case UNSPEC_LDSA:
      return BEGIN_DATA | BEGIN_CONTROL;

    default:
      return 0;
    }
}

/* If INSN is a speculative load return a ds with the speculation types that
   will be checked.
   Otherwise [if INSN is a normal instruction] return 0.  */
static ds_t
ia64_get_insn_checked_ds (rtx insn)
{
  int code = get_insn_spec_code (insn);

  switch (code)
    {
    case UNSPEC_LDA:
      return BEGIN_DATA | BEGIN_CONTROL;

    case UNSPEC_LDS:
      return BEGIN_CONTROL;

    case UNSPEC_LDS_A:
    case UNSPEC_LDSA:
      return BEGIN_DATA | BEGIN_CONTROL;

    default:
      return 0;
    }
}

/* If GEN_P is true, calculate the index of needed speculation check and return
   speculative pattern for INSN with speculative mode TS, machine mode
   MODE_NO and with ZERO_EXTEND (if EXTEND_P is true).
   If GEN_P is false, just calculate the index of needed speculation check.  */
static rtx
ia64_gen_spec_load (rtx insn, ds_t ts, int mode_no)
{
  rtx pat, new_pat;
  gen_func_t gen_load;

  gen_load = get_spec_load_gen_function (ts, mode_no);

  new_pat = gen_load (copy_rtx (recog_data.operand[0]),
		      copy_rtx (recog_data.operand[1]));

  pat = PATTERN (insn);
  if (GET_CODE (pat) == COND_EXEC)
    new_pat = gen_rtx_COND_EXEC (VOIDmode, copy_rtx (COND_EXEC_TEST (pat)),
				 new_pat);

  return new_pat;
}

static bool
insn_can_be_in_speculative_p (rtx insn ATTRIBUTE_UNUSED,
			      ds_t ds ATTRIBUTE_UNUSED)
{
  return false;
}

/* Implement targetm.sched.speculate_insn hook.
   Check if the INSN can be TS speculative.
   If 'no' - return -1.
   If 'yes' - generate speculative pattern in the NEW_PAT and return 1.
   If current pattern of the INSN already provides TS speculation,
   return 0.  */
static int
ia64_speculate_insn (rtx insn, ds_t ts, rtx *new_pat)
{  
  int mode_no;
  int res;
  
  gcc_assert (!(ts & ~SPECULATIVE));

  if (ia64_spec_check_p (insn))
    return -1;

  if ((ts & BE_IN_SPEC)
      && !insn_can_be_in_speculative_p (insn, ts))
    return -1;

  mode_no = get_mode_no_for_insn (insn);

  if (mode_no != SPEC_MODE_INVALID)
    {
      if (ia64_get_insn_spec_ds (insn) == ds_get_speculation_types (ts))
	res = 0;
      else
	{
	  res = 1;
	  *new_pat = ia64_gen_spec_load (insn, ts, mode_no);
	}
    }
  else
    res = -1;

  return res;
}

/* Return a function that will generate a check for speculation TS with mode
   MODE_NO.
   If simple check is needed, pass true for SIMPLE_CHECK_P.
   If clearing check is needed, pass true for CLEARING_CHECK_P.  */
static gen_func_t
get_spec_check_gen_function (ds_t ts, int mode_no,
			     bool simple_check_p, bool clearing_check_p)
{
  static gen_func_t gen_ld_c_clr[] = {
    gen_movbi_clr,
    gen_movqi_clr,
    gen_movhi_clr,
    gen_movsi_clr,
    gen_movdi_clr,
    gen_movsf_clr,
    gen_movdf_clr,
    gen_movxf_clr,
    gen_movti_clr,
    gen_zero_extendqidi2_clr,
    gen_zero_extendhidi2_clr,
    gen_zero_extendsidi2_clr,
  };
  static gen_func_t gen_ld_c_nc[] = {
    gen_movbi_nc,
    gen_movqi_nc,
    gen_movhi_nc,
    gen_movsi_nc,
    gen_movdi_nc,
    gen_movsf_nc,
    gen_movdf_nc,
    gen_movxf_nc,
    gen_movti_nc,
    gen_zero_extendqidi2_nc,
    gen_zero_extendhidi2_nc,
    gen_zero_extendsidi2_nc,
  };
  static gen_func_t gen_chk_a_clr[] = {
    gen_advanced_load_check_clr_bi,
    gen_advanced_load_check_clr_qi,
    gen_advanced_load_check_clr_hi,
    gen_advanced_load_check_clr_si,
    gen_advanced_load_check_clr_di,
    gen_advanced_load_check_clr_sf,
    gen_advanced_load_check_clr_df,
    gen_advanced_load_check_clr_xf,
    gen_advanced_load_check_clr_ti,
    gen_advanced_load_check_clr_di,
    gen_advanced_load_check_clr_di,
    gen_advanced_load_check_clr_di,
  };
  static gen_func_t gen_chk_a_nc[] = {
    gen_advanced_load_check_nc_bi,
    gen_advanced_load_check_nc_qi,
    gen_advanced_load_check_nc_hi,
    gen_advanced_load_check_nc_si,
    gen_advanced_load_check_nc_di,
    gen_advanced_load_check_nc_sf,
    gen_advanced_load_check_nc_df,
    gen_advanced_load_check_nc_xf,
    gen_advanced_load_check_nc_ti,
    gen_advanced_load_check_nc_di,
    gen_advanced_load_check_nc_di,
    gen_advanced_load_check_nc_di,
  };
  static gen_func_t gen_chk_s[] = {
    gen_speculation_check_bi,
    gen_speculation_check_qi,
    gen_speculation_check_hi,
    gen_speculation_check_si,
    gen_speculation_check_di,
    gen_speculation_check_sf,
    gen_speculation_check_df,
    gen_speculation_check_xf,
    gen_speculation_check_ti,
    gen_speculation_check_di,
    gen_speculation_check_di,
    gen_speculation_check_di,
  };

  gen_func_t *gen_check;

  if (ts & BEGIN_DATA)
    {
      /* We don't need recovery because even if this is ld.sa
	 ALAT entry will be allocated only if NAT bit is set to zero.
	 So it is enough to use ld.c here.  */

      if (simple_check_p)
	{
	  gcc_assert (mflag_sched_spec_ldc);

	  if (clearing_check_p)
	    gen_check = gen_ld_c_clr;
	  else
	    gen_check = gen_ld_c_nc;
	}
      else
	{
	  if (clearing_check_p)
	    gen_check = gen_chk_a_clr;
	  else
	    gen_check = gen_chk_a_nc;
	}
    }
  else if (ts & BEGIN_CONTROL)
    {
      if (simple_check_p)
	/* We might want to use ld.sa -> ld.c instead of
	   ld.s -> chk.s.  */
	{
	  gcc_assert (!ia64_needs_block_p (ts));

	  if (clearing_check_p)
	    gen_check = gen_ld_c_clr;
	  else
	    gen_check = gen_ld_c_nc;
	}
      else
	{
	  gen_check = gen_chk_s;
	}
    }
  else
    gcc_unreachable ();

  gcc_assert (mode_no >= 0);
  return gen_check[mode_no];
}

/* Return nonzero, if INSN needs branchy recovery check.  */
static bool
ia64_needs_block_p (ds_t ts)
{
  if (ts & BEGIN_DATA)
    return !mflag_sched_spec_ldc;

  gcc_assert ((ts & BEGIN_CONTROL) != 0);

  return !(mflag_sched_spec_control_ldc && mflag_sched_spec_ldc);
}

/* Generate (or regenerate, if (MUTATE_P)) recovery check for INSN.
   If (LABEL != 0 || MUTATE_P), generate branchy recovery check.
   Otherwise, generate a simple check.  */
static rtx
ia64_gen_spec_check (rtx insn, rtx label, ds_t ds)
{
  rtx op1, pat, check_pat;
  gen_func_t gen_check;
  int mode_no;

  mode_no = get_mode_no_for_insn (insn);
  gcc_assert (mode_no >= 0);

  if (label)
    op1 = label;
  else
    {
      gcc_assert (!ia64_needs_block_p (ds));
      op1 = copy_rtx (recog_data.operand[1]);
    }
      
  gen_check = get_spec_check_gen_function (ds, mode_no, label == NULL_RTX,
					   true);

  check_pat = gen_check (copy_rtx (recog_data.operand[0]), op1);
    
  pat = PATTERN (insn);
  if (GET_CODE (pat) == COND_EXEC)
    check_pat = gen_rtx_COND_EXEC (VOIDmode, copy_rtx (COND_EXEC_TEST (pat)),
				   check_pat);

  return check_pat;
}

/* Return nonzero, if X is branchy recovery check.  */
static int
ia64_spec_check_p (rtx x)
{
  x = PATTERN (x);
  if (GET_CODE (x) == COND_EXEC)
    x = COND_EXEC_CODE (x);
  if (GET_CODE (x) == SET)
    return ia64_spec_check_src_p (SET_SRC (x));
  return 0;
}

/* Return nonzero, if SRC belongs to recovery check.  */
static int
ia64_spec_check_src_p (rtx src)
{
  if (GET_CODE (src) == IF_THEN_ELSE)
    {
      rtx t;

      t = XEXP (src, 0);
      if (GET_CODE (t) == NE)
	{
	  t = XEXP (t, 0);	    

	  if (GET_CODE (t) == UNSPEC)
	    {
	      int code;
	      
	      code = XINT (t, 1);
	     
	      if (code == UNSPEC_LDCCLR
		  || code == UNSPEC_LDCNC
		  || code == UNSPEC_CHKACLR
		  || code == UNSPEC_CHKANC
		  || code == UNSPEC_CHKS)
		{
		  gcc_assert (code != 0);
		  return code;
		}
	    }
	}
    }
  return 0;
}


/* The following page contains abstract data `bundle states' which are
   used for bundling insns (inserting nops and template generation).  */

/* The following describes state of insn bundling.  */

struct bundle_state
{
  /* Unique bundle state number to identify them in the debugging
     output  */
  int unique_num;
  rtx insn;     /* corresponding insn, NULL for the 1st and the last state  */
  /* number nops before and after the insn  */
  short before_nops_num, after_nops_num;
  int insn_num; /* insn number (0 - for initial state, 1 - for the 1st
                   insn */
  int cost;     /* cost of the state in cycles */
  int accumulated_insns_num; /* number of all previous insns including
				nops.  L is considered as 2 insns */
  int branch_deviation; /* deviation of previous branches from 3rd slots  */
  int middle_bundle_stops; /* number of stop bits in the middle of bundles */
  struct bundle_state *next;  /* next state with the same insn_num  */
  struct bundle_state *originator; /* originator (previous insn state)  */
  /* All bundle states are in the following chain.  */
  struct bundle_state *allocated_states_chain;
  /* The DFA State after issuing the insn and the nops.  */
  state_t dfa_state;
};

/* The following is map insn number to the corresponding bundle state.  */

static struct bundle_state **index_to_bundle_states;

/* The unique number of next bundle state.  */

static int bundle_states_num;

/* All allocated bundle states are in the following chain.  */

static struct bundle_state *allocated_bundle_states_chain;

/* All allocated but not used bundle states are in the following
   chain.  */

static struct bundle_state *free_bundle_state_chain;


/* The following function returns a free bundle state.  */

static struct bundle_state *
get_free_bundle_state (void)
{
  struct bundle_state *result;

  if (free_bundle_state_chain != NULL)
    {
      result = free_bundle_state_chain;
      free_bundle_state_chain = result->next;
    }
  else
    {
      result = XNEW (struct bundle_state);
      result->dfa_state = xmalloc (dfa_state_size);
      result->allocated_states_chain = allocated_bundle_states_chain;
      allocated_bundle_states_chain = result;
    }
  result->unique_num = bundle_states_num++;
  return result;

}

/* The following function frees given bundle state.  */

static void
free_bundle_state (struct bundle_state *state)
{
  state->next = free_bundle_state_chain;
  free_bundle_state_chain = state;
}

/* Start work with abstract data `bundle states'.  */

static void
initiate_bundle_states (void)
{
  bundle_states_num = 0;
  free_bundle_state_chain = NULL;
  allocated_bundle_states_chain = NULL;
}

/* Finish work with abstract data `bundle states'.  */

static void
finish_bundle_states (void)
{
  struct bundle_state *curr_state, *next_state;

  for (curr_state = allocated_bundle_states_chain;
       curr_state != NULL;
       curr_state = next_state)
    {
      next_state = curr_state->allocated_states_chain;
      free (curr_state->dfa_state);
      free (curr_state);
    }
}

/* Hash table of the bundle states.  The key is dfa_state and insn_num
   of the bundle states.  */

static htab_t bundle_state_table;

/* The function returns hash of BUNDLE_STATE.  */

static unsigned
bundle_state_hash (const void *bundle_state)
{
  const struct bundle_state *const state
    = (const struct bundle_state *) bundle_state;
  unsigned result, i;

  for (result = i = 0; i < dfa_state_size; i++)
    result += (((unsigned char *) state->dfa_state) [i]
	       << ((i % CHAR_BIT) * 3 + CHAR_BIT));
  return result + state->insn_num;
}

/* The function returns nonzero if the bundle state keys are equal.  */

static int
bundle_state_eq_p (const void *bundle_state_1, const void *bundle_state_2)
{
  const struct bundle_state *const state1
    = (const struct bundle_state *) bundle_state_1;
  const struct bundle_state *const state2
    = (const struct bundle_state *) bundle_state_2;

  return (state1->insn_num == state2->insn_num
	  && memcmp (state1->dfa_state, state2->dfa_state,
		     dfa_state_size) == 0);
}

/* The function inserts the BUNDLE_STATE into the hash table.  The
   function returns nonzero if the bundle has been inserted into the
   table.  The table contains the best bundle state with given key.  */

static int
insert_bundle_state (struct bundle_state *bundle_state)
{
  void **entry_ptr;

  entry_ptr = htab_find_slot (bundle_state_table, bundle_state, INSERT);
  if (*entry_ptr == NULL)
    {
      bundle_state->next = index_to_bundle_states [bundle_state->insn_num];
      index_to_bundle_states [bundle_state->insn_num] = bundle_state;
      *entry_ptr = (void *) bundle_state;
      return TRUE;
    }
  else if (bundle_state->cost < ((struct bundle_state *) *entry_ptr)->cost
	   || (bundle_state->cost == ((struct bundle_state *) *entry_ptr)->cost
	       && (((struct bundle_state *)*entry_ptr)->accumulated_insns_num
		   > bundle_state->accumulated_insns_num
		   || (((struct bundle_state *)
			*entry_ptr)->accumulated_insns_num
		       == bundle_state->accumulated_insns_num
		       && (((struct bundle_state *)
			    *entry_ptr)->branch_deviation
			   > bundle_state->branch_deviation
			   || (((struct bundle_state *)
				*entry_ptr)->branch_deviation
			       == bundle_state->branch_deviation
			       && ((struct bundle_state *)
				   *entry_ptr)->middle_bundle_stops
			       > bundle_state->middle_bundle_stops))))))

    {
      struct bundle_state temp;

      temp = *(struct bundle_state *) *entry_ptr;
      *(struct bundle_state *) *entry_ptr = *bundle_state;
      ((struct bundle_state *) *entry_ptr)->next = temp.next;
      *bundle_state = temp;
    }
  return FALSE;
}

/* Start work with the hash table.  */

static void
initiate_bundle_state_table (void)
{
  bundle_state_table = htab_create (50, bundle_state_hash, bundle_state_eq_p,
				    (htab_del) 0);
}

/* Finish work with the hash table.  */

static void
finish_bundle_state_table (void)
{
  htab_delete (bundle_state_table);
}



/* The following variable is a insn `nop' used to check bundle states
   with different number of inserted nops.  */

static rtx ia64_nop;

/* The following function tries to issue NOPS_NUM nops for the current
   state without advancing processor cycle.  If it failed, the
   function returns FALSE and frees the current state.  */

static int
try_issue_nops (struct bundle_state *curr_state, int nops_num)
{
  int i;

  for (i = 0; i < nops_num; i++)
    if (state_transition (curr_state->dfa_state, ia64_nop) >= 0)
      {
	free_bundle_state (curr_state);
	return FALSE;
      }
  return TRUE;
}

/* The following function tries to issue INSN for the current
   state without advancing processor cycle.  If it failed, the
   function returns FALSE and frees the current state.  */

static int
try_issue_insn (struct bundle_state *curr_state, rtx insn)
{
  if (insn && state_transition (curr_state->dfa_state, insn) >= 0)
    {
      free_bundle_state (curr_state);
      return FALSE;
    }
  return TRUE;
}

/* The following function tries to issue BEFORE_NOPS_NUM nops and INSN
   starting with ORIGINATOR without advancing processor cycle.  If
   TRY_BUNDLE_END_P is TRUE, the function also/only (if
   ONLY_BUNDLE_END_P is TRUE) tries to issue nops to fill all bundle.
   If it was successful, the function creates new bundle state and
   insert into the hash table and into `index_to_bundle_states'.  */

static void
issue_nops_and_insn (struct bundle_state *originator, int before_nops_num,
		     rtx insn, int try_bundle_end_p, int only_bundle_end_p)
{
  struct bundle_state *curr_state;

  curr_state = get_free_bundle_state ();
  memcpy (curr_state->dfa_state, originator->dfa_state, dfa_state_size);
  curr_state->insn = insn;
  curr_state->insn_num = originator->insn_num + 1;
  curr_state->cost = originator->cost;
  curr_state->originator = originator;
  curr_state->before_nops_num = before_nops_num;
  curr_state->after_nops_num = 0;
  curr_state->accumulated_insns_num
    = originator->accumulated_insns_num + before_nops_num;
  curr_state->branch_deviation = originator->branch_deviation;
  curr_state->middle_bundle_stops = originator->middle_bundle_stops;
  gcc_assert (insn);
  if (INSN_CODE (insn) == CODE_FOR_insn_group_barrier)
    {
      gcc_assert (GET_MODE (insn) != TImode);
      if (!try_issue_nops (curr_state, before_nops_num))
	return;
      if (!try_issue_insn (curr_state, insn))
	return;
      memcpy (temp_dfa_state, curr_state->dfa_state, dfa_state_size);
      if (curr_state->accumulated_insns_num % 3 != 0)
	curr_state->middle_bundle_stops++;
      if (state_transition (temp_dfa_state, dfa_pre_cycle_insn) >= 0
	  && curr_state->accumulated_insns_num % 3 != 0)
	{
	  free_bundle_state (curr_state);
	  return;
	}
    }
  else if (GET_MODE (insn) != TImode)
    {
      if (!try_issue_nops (curr_state, before_nops_num))
	return;
      if (!try_issue_insn (curr_state, insn))
	return;
      curr_state->accumulated_insns_num++;
      gcc_assert (GET_CODE (PATTERN (insn)) != ASM_INPUT
		  && asm_noperands (PATTERN (insn)) < 0);

      if (ia64_safe_type (insn) == TYPE_L)
	curr_state->accumulated_insns_num++;
    }
  else
    {
      /* If this is an insn that must be first in a group, then don't allow
	 nops to be emitted before it.  Currently, alloc is the only such
	 supported instruction.  */
      /* ??? The bundling automatons should handle this for us, but they do
	 not yet have support for the first_insn attribute.  */
      if (before_nops_num > 0 && get_attr_first_insn (insn) == FIRST_INSN_YES)
	{
	  free_bundle_state (curr_state);
	  return;
	}

      state_transition (curr_state->dfa_state, dfa_pre_cycle_insn);
      state_transition (curr_state->dfa_state, NULL);
      curr_state->cost++;
      if (!try_issue_nops (curr_state, before_nops_num))
	return;
      if (!try_issue_insn (curr_state, insn))
	return;
      curr_state->accumulated_insns_num++;
      if (GET_CODE (PATTERN (insn)) == ASM_INPUT
	  || asm_noperands (PATTERN (insn)) >= 0)
	{
	  /* Finish bundle containing asm insn.  */
	  curr_state->after_nops_num
	    = 3 - curr_state->accumulated_insns_num % 3;
	  curr_state->accumulated_insns_num
	    += 3 - curr_state->accumulated_insns_num % 3;
	}
      else if (ia64_safe_type (insn) == TYPE_L)
	curr_state->accumulated_insns_num++;
    }
  if (ia64_safe_type (insn) == TYPE_B)
    curr_state->branch_deviation
      += 2 - (curr_state->accumulated_insns_num - 1) % 3;
  if (try_bundle_end_p && curr_state->accumulated_insns_num % 3 != 0)
    {
      if (!only_bundle_end_p && insert_bundle_state (curr_state))
	{
	  state_t dfa_state;
	  struct bundle_state *curr_state1;
	  struct bundle_state *allocated_states_chain;

	  curr_state1 = get_free_bundle_state ();
	  dfa_state = curr_state1->dfa_state;
	  allocated_states_chain = curr_state1->allocated_states_chain;
	  *curr_state1 = *curr_state;
	  curr_state1->dfa_state = dfa_state;
	  curr_state1->allocated_states_chain = allocated_states_chain;
	  memcpy (curr_state1->dfa_state, curr_state->dfa_state,
		  dfa_state_size);
	  curr_state = curr_state1;
	}
      if (!try_issue_nops (curr_state,
			   3 - curr_state->accumulated_insns_num % 3))
	return;
      curr_state->after_nops_num
	= 3 - curr_state->accumulated_insns_num % 3;
      curr_state->accumulated_insns_num
	+= 3 - curr_state->accumulated_insns_num % 3;
    }
  if (!insert_bundle_state (curr_state))
    free_bundle_state (curr_state);
  return;
}

/* The following function returns position in the two window bundle
   for given STATE.  */

static int
get_max_pos (state_t state)
{
  if (cpu_unit_reservation_p (state, pos_6))
    return 6;
  else if (cpu_unit_reservation_p (state, pos_5))
    return 5;
  else if (cpu_unit_reservation_p (state, pos_4))
    return 4;
  else if (cpu_unit_reservation_p (state, pos_3))
    return 3;
  else if (cpu_unit_reservation_p (state, pos_2))
    return 2;
  else if (cpu_unit_reservation_p (state, pos_1))
    return 1;
  else
    return 0;
}

/* The function returns code of a possible template for given position
   and state.  The function should be called only with 2 values of
   position equal to 3 or 6.  We avoid generating F NOPs by putting
   templates containing F insns at the end of the template search
   because undocumented anomaly in McKinley derived cores which can
   cause stalls if an F-unit insn (including a NOP) is issued within a
   six-cycle window after reading certain application registers (such
   as ar.bsp).  Furthermore, power-considerations also argue against
   the use of F-unit instructions unless they're really needed.  */

static int
get_template (state_t state, int pos)
{
  switch (pos)
    {
    case 3:
      if (cpu_unit_reservation_p (state, _0mmi_))
	return 1;
      else if (cpu_unit_reservation_p (state, _0mii_))
	return 0;
      else if (cpu_unit_reservation_p (state, _0mmb_))
	return 7;
      else if (cpu_unit_reservation_p (state, _0mib_))
	return 6;
      else if (cpu_unit_reservation_p (state, _0mbb_))
	return 5;
      else if (cpu_unit_reservation_p (state, _0bbb_))
	return 4;
      else if (cpu_unit_reservation_p (state, _0mmf_))
	return 3;
      else if (cpu_unit_reservation_p (state, _0mfi_))
	return 2;
      else if (cpu_unit_reservation_p (state, _0mfb_))
	return 8;
      else if (cpu_unit_reservation_p (state, _0mlx_))
	return 9;
      else
	gcc_unreachable ();
    case 6:
      if (cpu_unit_reservation_p (state, _1mmi_))
	return 1;
      else if (cpu_unit_reservation_p (state, _1mii_))
	return 0;
      else if (cpu_unit_reservation_p (state, _1mmb_))
	return 7;
      else if (cpu_unit_reservation_p (state, _1mib_))
	return 6;
      else if (cpu_unit_reservation_p (state, _1mbb_))
	return 5;
      else if (cpu_unit_reservation_p (state, _1bbb_))
	return 4;
      else if (_1mmf_ >= 0 && cpu_unit_reservation_p (state, _1mmf_))
	return 3;
      else if (cpu_unit_reservation_p (state, _1mfi_))
	return 2;
      else if (cpu_unit_reservation_p (state, _1mfb_))
	return 8;
      else if (cpu_unit_reservation_p (state, _1mlx_))
	return 9;
      else
	gcc_unreachable ();
    default:
      gcc_unreachable ();
    }
}

/* True when INSN is important for bundling.  */
static bool
important_for_bundling_p (rtx insn)
{
  return (INSN_P (insn)
	  && ia64_safe_itanium_class (insn) != ITANIUM_CLASS_IGNORE
	  && GET_CODE (PATTERN (insn)) != USE
	  && GET_CODE (PATTERN (insn)) != CLOBBER);
}

/* The following function returns an insn important for insn bundling
   followed by INSN and before TAIL.  */

static rtx
get_next_important_insn (rtx insn, rtx tail)
{
  for (; insn && insn != tail; insn = NEXT_INSN (insn))
    if (important_for_bundling_p (insn))
      return insn;
  return NULL_RTX;
}

/* Add a bundle selector TEMPLATE0 before INSN.  */

static void
ia64_add_bundle_selector_before (int template0, rtx insn)
{
  rtx b = gen_bundle_selector (GEN_INT (template0));

  ia64_emit_insn_before (b, insn);
#if NR_BUNDLES == 10
  if ((template0 == 4 || template0 == 5)
      && ia64_except_unwind_info (&global_options) == UI_TARGET)
    {
      int i;
      rtx note = NULL_RTX;

      /* In .mbb and .bbb bundles, check if CALL_INSN isn't in the
	 first or second slot.  If it is and has REG_EH_NOTE set, copy it
	 to following nops, as br.call sets rp to the address of following
	 bundle and therefore an EH region end must be on a bundle
	 boundary.  */
      insn = PREV_INSN (insn);
      for (i = 0; i < 3; i++)
	{
	  do
	    insn = next_active_insn (insn);
	  while (GET_CODE (insn) == INSN
		 && get_attr_empty (insn) == EMPTY_YES);
	  if (GET_CODE (insn) == CALL_INSN)
	    note = find_reg_note (insn, REG_EH_REGION, NULL_RTX);
	  else if (note)
	    {
	      int code;

	      gcc_assert ((code = recog_memoized (insn)) == CODE_FOR_nop
			  || code == CODE_FOR_nop_b);
	      if (find_reg_note (insn, REG_EH_REGION, NULL_RTX))
		note = NULL_RTX;
	      else
		add_reg_note (insn, REG_EH_REGION, XEXP (note, 0));
	    }
	}
    }
#endif
}

/* The following function does insn bundling.  Bundling means
   inserting templates and nop insns to fit insn groups into permitted
   templates.  Instruction scheduling uses NDFA (non-deterministic
   finite automata) encoding informations about the templates and the
   inserted nops.  Nondeterminism of the automata permits follows
   all possible insn sequences very fast.

   Unfortunately it is not possible to get information about inserting
   nop insns and used templates from the automata states.  The
   automata only says that we can issue an insn possibly inserting
   some nops before it and using some template.  Therefore insn
   bundling in this function is implemented by using DFA
   (deterministic finite automata).  We follow all possible insn
   sequences by inserting 0-2 nops (that is what the NDFA describe for
   insn scheduling) before/after each insn being bundled.  We know the
   start of simulated processor cycle from insn scheduling (insn
   starting a new cycle has TImode).

   Simple implementation of insn bundling would create enormous
   number of possible insn sequences satisfying information about new
   cycle ticks taken from the insn scheduling.  To make the algorithm
   practical we use dynamic programming.  Each decision (about
   inserting nops and implicitly about previous decisions) is described
   by structure bundle_state (see above).  If we generate the same
   bundle state (key is automaton state after issuing the insns and
   nops for it), we reuse already generated one.  As consequence we
   reject some decisions which cannot improve the solution and
   reduce memory for the algorithm.

   When we reach the end of EBB (extended basic block), we choose the
   best sequence and then, moving back in EBB, insert templates for
   the best alternative.  The templates are taken from querying
   automaton state for each insn in chosen bundle states.

   So the algorithm makes two (forward and backward) passes through
   EBB.  */

static void
bundling (FILE *dump, int verbose, rtx prev_head_insn, rtx tail)
{
  struct bundle_state *curr_state, *next_state, *best_state;
  rtx insn, next_insn;
  int insn_num;
  int i, bundle_end_p, only_bundle_end_p, asm_p;
  int pos = 0, max_pos, template0, template1;
  rtx b;
  rtx nop;
  enum attr_type type;

  insn_num = 0;
  /* Count insns in the EBB.  */
  for (insn = NEXT_INSN (prev_head_insn);
       insn && insn != tail;
       insn = NEXT_INSN (insn))
    if (INSN_P (insn))
      insn_num++;
  if (insn_num == 0)
    return;
  bundling_p = 1;
  dfa_clean_insn_cache ();
  initiate_bundle_state_table ();
  index_to_bundle_states = XNEWVEC (struct bundle_state *, insn_num + 2);
  /* First (forward) pass -- generation of bundle states.  */
  curr_state = get_free_bundle_state ();
  curr_state->insn = NULL;
  curr_state->before_nops_num = 0;
  curr_state->after_nops_num = 0;
  curr_state->insn_num = 0;
  curr_state->cost = 0;
  curr_state->accumulated_insns_num = 0;
  curr_state->branch_deviation = 0;
  curr_state->middle_bundle_stops = 0;
  curr_state->next = NULL;
  curr_state->originator = NULL;
  state_reset (curr_state->dfa_state);
  index_to_bundle_states [0] = curr_state;
  insn_num = 0;
  /* Shift cycle mark if it is put on insn which could be ignored.  */
  for (insn = NEXT_INSN (prev_head_insn);
       insn != tail;
       insn = NEXT_INSN (insn))
    if (INSN_P (insn)
	&& (ia64_safe_itanium_class (insn) == ITANIUM_CLASS_IGNORE
	    || GET_CODE (PATTERN (insn)) == USE
	    || GET_CODE (PATTERN (insn)) == CLOBBER)
	&& GET_MODE (insn) == TImode)
      {
	PUT_MODE (insn, VOIDmode);
	for (next_insn = NEXT_INSN (insn);
	     next_insn != tail;
	     next_insn = NEXT_INSN (next_insn))
	  if (INSN_P (next_insn)
	      && ia64_safe_itanium_class (next_insn) != ITANIUM_CLASS_IGNORE
	      && GET_CODE (PATTERN (next_insn)) != USE
	      && GET_CODE (PATTERN (next_insn)) != CLOBBER
	      && INSN_CODE (next_insn) != CODE_FOR_insn_group_barrier)
	    {
	      PUT_MODE (next_insn, TImode);
	      break;
	    }
      }
  /* Forward pass: generation of bundle states.  */
  for (insn = get_next_important_insn (NEXT_INSN (prev_head_insn), tail);
       insn != NULL_RTX;
       insn = next_insn)
    {
      gcc_assert (INSN_P (insn)
		  && ia64_safe_itanium_class (insn) != ITANIUM_CLASS_IGNORE
		  && GET_CODE (PATTERN (insn)) != USE
		  && GET_CODE (PATTERN (insn)) != CLOBBER);
      type = ia64_safe_type (insn);
      next_insn = get_next_important_insn (NEXT_INSN (insn), tail);
      insn_num++;
      index_to_bundle_states [insn_num] = NULL;
      for (curr_state = index_to_bundle_states [insn_num - 1];
	   curr_state != NULL;
	   curr_state = next_state)
	{
	  pos = curr_state->accumulated_insns_num % 3;
	  next_state = curr_state->next;
	  /* We must fill up the current bundle in order to start a
	     subsequent asm insn in a new bundle.  Asm insn is always
	     placed in a separate bundle.  */
	  only_bundle_end_p
	    = (next_insn != NULL_RTX
	       && INSN_CODE (insn) == CODE_FOR_insn_group_barrier
	       && ia64_safe_type (next_insn) == TYPE_UNKNOWN);
	  /* We may fill up the current bundle if it is the cycle end
	     without a group barrier.  */
	  bundle_end_p
	    = (only_bundle_end_p || next_insn == NULL_RTX
	       || (GET_MODE (next_insn) == TImode
		   && INSN_CODE (insn) != CODE_FOR_insn_group_barrier));
	  if (type == TYPE_F || type == TYPE_B || type == TYPE_L
	      || type == TYPE_S)
	    issue_nops_and_insn (curr_state, 2, insn, bundle_end_p,
				 only_bundle_end_p);
	  issue_nops_and_insn (curr_state, 1, insn, bundle_end_p,
			       only_bundle_end_p);
	  issue_nops_and_insn (curr_state, 0, insn, bundle_end_p,
			       only_bundle_end_p);
	}
      gcc_assert (index_to_bundle_states [insn_num]);
      for (curr_state = index_to_bundle_states [insn_num];
	   curr_state != NULL;
	   curr_state = curr_state->next)
	if (verbose >= 2 && dump)
	  {
	    /* This structure is taken from generated code of the
	       pipeline hazard recognizer (see file insn-attrtab.c).
	       Please don't forget to change the structure if a new
	       automaton is added to .md file.  */
	    struct DFA_chip
	    {
	      unsigned short one_automaton_state;
	      unsigned short oneb_automaton_state;
	      unsigned short two_automaton_state;
	      unsigned short twob_automaton_state;
	    };

	    fprintf
	      (dump,
	       "//    Bundle state %d (orig %d, cost %d, nops %d/%d, insns %d, branch %d, mid.stops %d state %d) for %d\n",
	       curr_state->unique_num,
	       (curr_state->originator == NULL
		? -1 : curr_state->originator->unique_num),
	       curr_state->cost,
	       curr_state->before_nops_num, curr_state->after_nops_num,
	       curr_state->accumulated_insns_num, curr_state->branch_deviation,
	       curr_state->middle_bundle_stops,
	       ((struct DFA_chip *) curr_state->dfa_state)->twob_automaton_state,
	       INSN_UID (insn));
	  }
    }
  
  /* We should find a solution because the 2nd insn scheduling has
     found one.  */
  gcc_assert (index_to_bundle_states [insn_num]);
  /* Find a state corresponding to the best insn sequence.  */
  best_state = NULL;
  for (curr_state = index_to_bundle_states [insn_num];
       curr_state != NULL;
       curr_state = curr_state->next)
    /* We are just looking at the states with fully filled up last
       bundle.  The first we prefer insn sequences with minimal cost
       then with minimal inserted nops and finally with branch insns
       placed in the 3rd slots.  */
    if (curr_state->accumulated_insns_num % 3 == 0
	&& (best_state == NULL || best_state->cost > curr_state->cost
	    || (best_state->cost == curr_state->cost
		&& (curr_state->accumulated_insns_num
		    < best_state->accumulated_insns_num
		    || (curr_state->accumulated_insns_num
			== best_state->accumulated_insns_num
			&& (curr_state->branch_deviation
			    < best_state->branch_deviation
			    || (curr_state->branch_deviation
				== best_state->branch_deviation
				&& curr_state->middle_bundle_stops
				< best_state->middle_bundle_stops)))))))
      best_state = curr_state;
  /* Second (backward) pass: adding nops and templates.  */
  gcc_assert (best_state);
  insn_num = best_state->before_nops_num;
  template0 = template1 = -1;
  for (curr_state = best_state;
       curr_state->originator != NULL;
       curr_state = curr_state->originator)
    {
      insn = curr_state->insn;
      asm_p = (GET_CODE (PATTERN (insn)) == ASM_INPUT
	       || asm_noperands (PATTERN (insn)) >= 0);
      insn_num++;
      if (verbose >= 2 && dump)
	{
	  struct DFA_chip
	  {
	    unsigned short one_automaton_state;
	    unsigned short oneb_automaton_state;
	    unsigned short two_automaton_state;
	    unsigned short twob_automaton_state;
	  };

	  fprintf
	    (dump,
	     "//    Best %d (orig %d, cost %d, nops %d/%d, insns %d, branch %d, mid.stops %d, state %d) for %d\n",
	     curr_state->unique_num,
	     (curr_state->originator == NULL
	      ? -1 : curr_state->originator->unique_num),
	     curr_state->cost,
	     curr_state->before_nops_num, curr_state->after_nops_num,
	     curr_state->accumulated_insns_num, curr_state->branch_deviation,
	     curr_state->middle_bundle_stops,
	     ((struct DFA_chip *) curr_state->dfa_state)->twob_automaton_state,
	     INSN_UID (insn));
	}
      /* Find the position in the current bundle window.  The window can
	 contain at most two bundles.  Two bundle window means that
	 the processor will make two bundle rotation.  */
      max_pos = get_max_pos (curr_state->dfa_state);
      if (max_pos == 6
	  /* The following (negative template number) means that the
	     processor did one bundle rotation.  */
	  || (max_pos == 3 && template0 < 0))
	{
	  /* We are at the end of the window -- find template(s) for
	     its bundle(s).  */
	  pos = max_pos;
	  if (max_pos == 3)
	    template0 = get_template (curr_state->dfa_state, 3);
	  else
	    {
	      template1 = get_template (curr_state->dfa_state, 3);
	      template0 = get_template (curr_state->dfa_state, 6);
	    }
	}
      if (max_pos > 3 && template1 < 0)
	/* It may happen when we have the stop inside a bundle.  */
	{
	  gcc_assert (pos <= 3);
	  template1 = get_template (curr_state->dfa_state, 3);
	  pos += 3;
	}
      if (!asm_p)
	/* Emit nops after the current insn.  */
	for (i = 0; i < curr_state->after_nops_num; i++)
	  {
	    nop = gen_nop ();
	    emit_insn_after (nop, insn);
	    pos--;
	    gcc_assert (pos >= 0);
	    if (pos % 3 == 0)
	      {
		/* We are at the start of a bundle: emit the template
		   (it should be defined).  */
		gcc_assert (template0 >= 0);
		ia64_add_bundle_selector_before (template0, nop);
		/* If we have two bundle window, we make one bundle
		   rotation.  Otherwise template0 will be undefined
		   (negative value).  */
		template0 = template1;
		template1 = -1;
	      }
	  }
      /* Move the position backward in the window.  Group barrier has
	 no slot.  Asm insn takes all bundle.  */
      if (INSN_CODE (insn) != CODE_FOR_insn_group_barrier
	  && GET_CODE (PATTERN (insn)) != ASM_INPUT
	  && asm_noperands (PATTERN (insn)) < 0)
	pos--;
      /* Long insn takes 2 slots.  */
      if (ia64_safe_type (insn) == TYPE_L)
	pos--;
      gcc_assert (pos >= 0);
      if (pos % 3 == 0
	  && INSN_CODE (insn) != CODE_FOR_insn_group_barrier
	  && GET_CODE (PATTERN (insn)) != ASM_INPUT
	  && asm_noperands (PATTERN (insn)) < 0)
	{
	  /* The current insn is at the bundle start: emit the
	     template.  */
	  gcc_assert (template0 >= 0);
	  ia64_add_bundle_selector_before (template0, insn);
	  b = PREV_INSN (insn);
	  insn = b;
	  /* See comment above in analogous place for emitting nops
	     after the insn.  */
	  template0 = template1;
	  template1 = -1;
	}
      /* Emit nops after the current insn.  */
      for (i = 0; i < curr_state->before_nops_num; i++)
	{
	  nop = gen_nop ();
	  ia64_emit_insn_before (nop, insn);
	  nop = PREV_INSN (insn);
	  insn = nop;
	  pos--;
	  gcc_assert (pos >= 0);
	  if (pos % 3 == 0)
	    {
	      /* See comment above in analogous place for emitting nops
		 after the insn.  */
	      gcc_assert (template0 >= 0);
	      ia64_add_bundle_selector_before (template0, insn);
	      b = PREV_INSN (insn);
	      insn = b;
	      template0 = template1;
	      template1 = -1;
	    }
	}
    }

#ifdef ENABLE_CHECKING
  {
    /* Assert right calculation of middle_bundle_stops.  */
    int num = best_state->middle_bundle_stops;
    bool start_bundle = true, end_bundle = false;

    for (insn = NEXT_INSN (prev_head_insn);
	 insn && insn != tail;
	 insn = NEXT_INSN (insn))
      {
	if (!INSN_P (insn))
	  continue;
	if (recog_memoized (insn) == CODE_FOR_bundle_selector)
	  start_bundle = true;
	else
	  {
	    rtx next_insn;

	    for (next_insn = NEXT_INSN (insn);
		 next_insn && next_insn != tail;
		 next_insn = NEXT_INSN (next_insn))
	      if (INSN_P (next_insn)
		  && (ia64_safe_itanium_class (next_insn)
		      != ITANIUM_CLASS_IGNORE
		      || recog_memoized (next_insn)
		      == CODE_FOR_bundle_selector)
		  && GET_CODE (PATTERN (next_insn)) != USE
		  && GET_CODE (PATTERN (next_insn)) != CLOBBER)
		break;

	    end_bundle = next_insn == NULL_RTX
	     || next_insn == tail
	     || (INSN_P (next_insn)
		 && recog_memoized (next_insn)
		 == CODE_FOR_bundle_selector);
	    if (recog_memoized (insn) == CODE_FOR_insn_group_barrier
		&& !start_bundle && !end_bundle
		&& next_insn
		&& GET_CODE (PATTERN (next_insn)) != ASM_INPUT
		&& asm_noperands (PATTERN (next_insn)) < 0)
	      num--;

	    start_bundle = false;
	  }
      }

    gcc_assert (num == 0);
  }
#endif

  free (index_to_bundle_states);
  finish_bundle_state_table ();
  bundling_p = 0;
  dfa_clean_insn_cache ();
}

/* The following function is called at the end of scheduling BB or
   EBB.  After reload, it inserts stop bits and does insn bundling.  */

static void
ia64_sched_finish (FILE *dump, int sched_verbose)
{
  if (sched_verbose)
    fprintf (dump, "// Finishing schedule.\n");
  if (!reload_completed)
    return;
  if (reload_completed)
    {
      final_emit_insn_group_barriers (dump);
      bundling (dump, sched_verbose, current_sched_info->prev_head,
		current_sched_info->next_tail);
      if (sched_verbose && dump)
	fprintf (dump, "//    finishing %d-%d\n",
		 INSN_UID (NEXT_INSN (current_sched_info->prev_head)),
		 INSN_UID (PREV_INSN (current_sched_info->next_tail)));

      return;
    }
}

/* The following function inserts stop bits in scheduled BB or EBB.  */

static void
final_emit_insn_group_barriers (FILE *dump ATTRIBUTE_UNUSED)
{
  rtx insn;
  int need_barrier_p = 0;
  int seen_good_insn = 0;

  init_insn_group_barriers ();

  for (insn = NEXT_INSN (current_sched_info->prev_head);
       insn != current_sched_info->next_tail;
       insn = NEXT_INSN (insn))
    {
      if (GET_CODE (insn) == BARRIER)
	{
	  rtx last = prev_active_insn (insn);

	  if (! last)
	    continue;
	  if (GET_CODE (last) == JUMP_INSN
	      && GET_CODE (PATTERN (last)) == ADDR_DIFF_VEC)
	    last = prev_active_insn (last);
	  if (recog_memoized (last) != CODE_FOR_insn_group_barrier)
	    emit_insn_after (gen_insn_group_barrier (GEN_INT (3)), last);

	  init_insn_group_barriers ();
	  seen_good_insn = 0;
	  need_barrier_p = 0;
	}
      else if (NONDEBUG_INSN_P (insn))
	{
	  if (recog_memoized (insn) == CODE_FOR_insn_group_barrier)
	    {
	      init_insn_group_barriers ();
	      seen_good_insn = 0;
	      need_barrier_p = 0;
	    }
	  else if (need_barrier_p || group_barrier_needed (insn)
		   || (mflag_sched_stop_bits_after_every_cycle
		       && GET_MODE (insn) == TImode
		       && seen_good_insn))
	    {
	      if (TARGET_EARLY_STOP_BITS)
		{
		  rtx last;

		  for (last = insn;
		       last != current_sched_info->prev_head;
		       last = PREV_INSN (last))
		    if (INSN_P (last) && GET_MODE (last) == TImode
			&& stops_p [INSN_UID (last)])
		      break;
		  if (last == current_sched_info->prev_head)
		    last = insn;
		  last = prev_active_insn (last);
		  if (last
		      && recog_memoized (last) != CODE_FOR_insn_group_barrier)
		    emit_insn_after (gen_insn_group_barrier (GEN_INT (3)),
				     last);
		  init_insn_group_barriers ();
		  for (last = NEXT_INSN (last);
		       last != insn;
		       last = NEXT_INSN (last))
		    if (INSN_P (last))
		      {
			group_barrier_needed (last);
			if (recog_memoized (last) >= 0
			    && important_for_bundling_p (last))
			  seen_good_insn = 1;
		      }
		}
	      else
		{
		  emit_insn_before (gen_insn_group_barrier (GEN_INT (3)),
				    insn);
		  init_insn_group_barriers ();
		  seen_good_insn = 0;
		}
	      group_barrier_needed (insn);
	      if (recog_memoized (insn) >= 0
		  && important_for_bundling_p (insn))
		seen_good_insn = 1;
	    }
	  else if (recog_memoized (insn) >= 0
		   && important_for_bundling_p (insn))
	    seen_good_insn = 1;
	  need_barrier_p = (GET_CODE (insn) == CALL_INSN
			    || GET_CODE (PATTERN (insn)) == ASM_INPUT
			    || asm_noperands (PATTERN (insn)) >= 0);
	}
    }
}



/* If the following function returns TRUE, we will use the DFA
   insn scheduler.  */

static int
ia64_first_cycle_multipass_dfa_lookahead (void)
{
  return (reload_completed ? 6 : 4);
}

/* The following function initiates variable `dfa_pre_cycle_insn'.  */

static void
ia64_init_dfa_pre_cycle_insn (void)
{
  if (temp_dfa_state == NULL)
    {
      dfa_state_size = state_size ();
      temp_dfa_state = xmalloc (dfa_state_size);
      prev_cycle_state = xmalloc (dfa_state_size);
    }
  dfa_pre_cycle_insn = make_insn_raw (gen_pre_cycle ());
  PREV_INSN (dfa_pre_cycle_insn) = NEXT_INSN (dfa_pre_cycle_insn) = NULL_RTX;
  recog_memoized (dfa_pre_cycle_insn);
  dfa_stop_insn = make_insn_raw (gen_insn_group_barrier (GEN_INT (3)));
  PREV_INSN (dfa_stop_insn) = NEXT_INSN (dfa_stop_insn) = NULL_RTX;
  recog_memoized (dfa_stop_insn);
}

/* The following function returns the pseudo insn DFA_PRE_CYCLE_INSN
   used by the DFA insn scheduler.  */

static rtx
ia64_dfa_pre_cycle_insn (void)
{
  return dfa_pre_cycle_insn;
}

/* The following function returns TRUE if PRODUCER (of type ilog or
   ld) produces address for CONSUMER (of type st or stf). */

int
ia64_st_address_bypass_p (rtx producer, rtx consumer)
{
  rtx dest, reg, mem;

  gcc_assert (producer && consumer);
  dest = ia64_single_set (producer);
  gcc_assert (dest);
  reg = SET_DEST (dest);
  gcc_assert (reg);
  if (GET_CODE (reg) == SUBREG)
    reg = SUBREG_REG (reg);
  gcc_assert (GET_CODE (reg) == REG);
  
  dest = ia64_single_set (consumer);
  gcc_assert (dest);
  mem = SET_DEST (dest);
  gcc_assert (mem && GET_CODE (mem) == MEM);
  return reg_mentioned_p (reg, mem);
}

/* The following function returns TRUE if PRODUCER (of type ilog or
   ld) produces address for CONSUMER (of type ld or fld). */

int
ia64_ld_address_bypass_p (rtx producer, rtx consumer)
{
  rtx dest, src, reg, mem;

  gcc_assert (producer && consumer);
  dest = ia64_single_set (producer);
  gcc_assert (dest);
  reg = SET_DEST (dest);
  gcc_assert (reg);
  if (GET_CODE (reg) == SUBREG)
    reg = SUBREG_REG (reg);
  gcc_assert (GET_CODE (reg) == REG);
  
  src = ia64_single_set (consumer);
  gcc_assert (src);
  mem = SET_SRC (src);
  gcc_assert (mem);
 
  if (GET_CODE (mem) == UNSPEC && XVECLEN (mem, 0) > 0)
    mem = XVECEXP (mem, 0, 0);
  else if (GET_CODE (mem) == IF_THEN_ELSE)
    /* ??? Is this bypass necessary for ld.c?  */
    {
      gcc_assert (XINT (XEXP (XEXP (mem, 0), 0), 1) == UNSPEC_LDCCLR);
      mem = XEXP (mem, 1);
    }
     
  while (GET_CODE (mem) == SUBREG || GET_CODE (mem) == ZERO_EXTEND)
    mem = XEXP (mem, 0);

  if (GET_CODE (mem) == UNSPEC)
    {
      int c = XINT (mem, 1);

      gcc_assert (c == UNSPEC_LDA || c == UNSPEC_LDS || c == UNSPEC_LDS_A
		  || c == UNSPEC_LDSA);
      mem = XVECEXP (mem, 0, 0);
    }

  /* Note that LO_SUM is used for GOT loads.  */
  gcc_assert (GET_CODE (mem) == LO_SUM || GET_CODE (mem) == MEM);

  return reg_mentioned_p (reg, mem);
}

/* The following function returns TRUE if INSN produces address for a
   load/store insn.  We will place such insns into M slot because it
   decreases its latency time.  */

int
ia64_produce_address_p (rtx insn)
{
  return insn->call;
}


/* Emit pseudo-ops for the assembler to describe predicate relations.
   At present this assumes that we only consider predicate pairs to
   be mutex, and that the assembler can deduce proper values from
   straight-line code.  */

static void
emit_predicate_relation_info (void)
{
  basic_block bb;

  FOR_EACH_BB_REVERSE (bb)
    {
      int r;
      rtx head = BB_HEAD (bb);

      /* We only need such notes at code labels.  */
      if (GET_CODE (head) != CODE_LABEL)
	continue;
      if (NOTE_INSN_BASIC_BLOCK_P (NEXT_INSN (head)))
	head = NEXT_INSN (head);

      /* Skip p0, which may be thought to be live due to (reg:DI p0)
	 grabbing the entire block of predicate registers.  */
      for (r = PR_REG (2); r < PR_REG (64); r += 2)
	if (REGNO_REG_SET_P (df_get_live_in (bb), r))
	  {
	    rtx p = gen_rtx_REG (BImode, r);
	    rtx n = emit_insn_after (gen_pred_rel_mutex (p), head);
	    if (head == BB_END (bb))
	      BB_END (bb) = n;
	    head = n;
	  }
    }

  /* Look for conditional calls that do not return, and protect predicate
     relations around them.  Otherwise the assembler will assume the call
     returns, and complain about uses of call-clobbered predicates after
     the call.  */
  FOR_EACH_BB_REVERSE (bb)
    {
      rtx insn = BB_HEAD (bb);

      while (1)
	{
	  if (GET_CODE (insn) == CALL_INSN
	      && GET_CODE (PATTERN (insn)) == COND_EXEC
	      && find_reg_note (insn, REG_NORETURN, NULL_RTX))
	    {
	      rtx b = emit_insn_before (gen_safe_across_calls_all (), insn);
	      rtx a = emit_insn_after (gen_safe_across_calls_normal (), insn);
	      if (BB_HEAD (bb) == insn)
		BB_HEAD (bb) = b;
	      if (BB_END (bb) == insn)
		BB_END (bb) = a;
	    }

	  if (insn == BB_END (bb))
	    break;
	  insn = NEXT_INSN (insn);
	}
    }
}

/* Perform machine dependent operations on the rtl chain INSNS.  */

static void
ia64_reorg (void)
{
  /* We are freeing block_for_insn in the toplev to keep compatibility
     with old MDEP_REORGS that are not CFG based.  Recompute it now.  */
  compute_bb_for_insn ();

  /* If optimizing, we'll have split before scheduling.  */
  if (optimize == 0)
    split_all_insns ();

  if (optimize && ia64_flag_schedule_insns2
      && dbg_cnt (ia64_sched2))
    {
      timevar_push (TV_SCHED2);
      ia64_final_schedule = 1;

      initiate_bundle_states ();
      ia64_nop = make_insn_raw (gen_nop ());
      PREV_INSN (ia64_nop) = NEXT_INSN (ia64_nop) = NULL_RTX;
      recog_memoized (ia64_nop);
      clocks_length = get_max_uid () + 1;
      stops_p = XCNEWVEC (char, clocks_length);

      if (ia64_tune == PROCESSOR_ITANIUM2)
	{
	  pos_1 = get_cpu_unit_code ("2_1");
	  pos_2 = get_cpu_unit_code ("2_2");
	  pos_3 = get_cpu_unit_code ("2_3");
	  pos_4 = get_cpu_unit_code ("2_4");
	  pos_5 = get_cpu_unit_code ("2_5");
	  pos_6 = get_cpu_unit_code ("2_6");
	  _0mii_ = get_cpu_unit_code ("2b_0mii.");
	  _0mmi_ = get_cpu_unit_code ("2b_0mmi.");
	  _0mfi_ = get_cpu_unit_code ("2b_0mfi.");
	  _0mmf_ = get_cpu_unit_code ("2b_0mmf.");
	  _0bbb_ = get_cpu_unit_code ("2b_0bbb.");
	  _0mbb_ = get_cpu_unit_code ("2b_0mbb.");
	  _0mib_ = get_cpu_unit_code ("2b_0mib.");
	  _0mmb_ = get_cpu_unit_code ("2b_0mmb.");
	  _0mfb_ = get_cpu_unit_code ("2b_0mfb.");
	  _0mlx_ = get_cpu_unit_code ("2b_0mlx.");
	  _1mii_ = get_cpu_unit_code ("2b_1mii.");
	  _1mmi_ = get_cpu_unit_code ("2b_1mmi.");
	  _1mfi_ = get_cpu_unit_code ("2b_1mfi.");
	  _1mmf_ = get_cpu_unit_code ("2b_1mmf.");
	  _1bbb_ = get_cpu_unit_code ("2b_1bbb.");
	  _1mbb_ = get_cpu_unit_code ("2b_1mbb.");
	  _1mib_ = get_cpu_unit_code ("2b_1mib.");
	  _1mmb_ = get_cpu_unit_code ("2b_1mmb.");
	  _1mfb_ = get_cpu_unit_code ("2b_1mfb.");
	  _1mlx_ = get_cpu_unit_code ("2b_1mlx.");
	}
      else
	{
	  pos_1 = get_cpu_unit_code ("1_1");
	  pos_2 = get_cpu_unit_code ("1_2");
	  pos_3 = get_cpu_unit_code ("1_3");
	  pos_4 = get_cpu_unit_code ("1_4");
	  pos_5 = get_cpu_unit_code ("1_5");
	  pos_6 = get_cpu_unit_code ("1_6");
	  _0mii_ = get_cpu_unit_code ("1b_0mii.");
	  _0mmi_ = get_cpu_unit_code ("1b_0mmi.");
	  _0mfi_ = get_cpu_unit_code ("1b_0mfi.");
	  _0mmf_ = get_cpu_unit_code ("1b_0mmf.");
	  _0bbb_ = get_cpu_unit_code ("1b_0bbb.");
	  _0mbb_ = get_cpu_unit_code ("1b_0mbb.");
	  _0mib_ = get_cpu_unit_code ("1b_0mib.");
	  _0mmb_ = get_cpu_unit_code ("1b_0mmb.");
	  _0mfb_ = get_cpu_unit_code ("1b_0mfb.");
	  _0mlx_ = get_cpu_unit_code ("1b_0mlx.");
	  _1mii_ = get_cpu_unit_code ("1b_1mii.");
	  _1mmi_ = get_cpu_unit_code ("1b_1mmi.");
	  _1mfi_ = get_cpu_unit_code ("1b_1mfi.");
	  _1mmf_ = get_cpu_unit_code ("1b_1mmf.");
	  _1bbb_ = get_cpu_unit_code ("1b_1bbb.");
	  _1mbb_ = get_cpu_unit_code ("1b_1mbb.");
	  _1mib_ = get_cpu_unit_code ("1b_1mib.");
	  _1mmb_ = get_cpu_unit_code ("1b_1mmb.");
	  _1mfb_ = get_cpu_unit_code ("1b_1mfb.");
	  _1mlx_ = get_cpu_unit_code ("1b_1mlx.");
	}

      if (flag_selective_scheduling2
	  && !maybe_skip_selective_scheduling ())
        run_selective_scheduling ();
      else
	schedule_ebbs ();

      /* Redo alignment computation, as it might gone wrong.  */
      compute_alignments ();

      /* We cannot reuse this one because it has been corrupted by the
	 evil glat.  */
      finish_bundle_states ();
      free (stops_p);
      stops_p = NULL;
      emit_insn_group_barriers (dump_file);

      ia64_final_schedule = 0;
      timevar_pop (TV_SCHED2);
    }
  else
    emit_all_insn_group_barriers (dump_file);

  df_analyze ();
 
  /* A call must not be the last instruction in a function, so that the
     return address is still within the function, so that unwinding works
     properly.  Note that IA-64 differs from dwarf2 on this point.  */
  if (ia64_except_unwind_info (&global_options) == UI_TARGET)
    {
      rtx insn;
      int saw_stop = 0;

      insn = get_last_insn ();
      if (! INSN_P (insn))
        insn = prev_active_insn (insn);
      if (insn)
	{
	  /* Skip over insns that expand to nothing.  */
	  while (GET_CODE (insn) == INSN
		 && get_attr_empty (insn) == EMPTY_YES)
	    {
	      if (GET_CODE (PATTERN (insn)) == UNSPEC_VOLATILE
		  && XINT (PATTERN (insn), 1) == UNSPECV_INSN_GROUP_BARRIER)
		saw_stop = 1;
	      insn = prev_active_insn (insn);
	    }
	  if (GET_CODE (insn) == CALL_INSN)
	    {
	      if (! saw_stop)
		emit_insn (gen_insn_group_barrier (GEN_INT (3)));
	      emit_insn (gen_break_f ());
	      emit_insn (gen_insn_group_barrier (GEN_INT (3)));
	    }
	}
    }

  emit_predicate_relation_info ();

  if (ia64_flag_var_tracking)
    {
      timevar_push (TV_VAR_TRACKING);
      variable_tracking_main ();
      timevar_pop (TV_VAR_TRACKING);
    }
  df_finish_pass (false);
}

/* Return true if REGNO is used by the epilogue.  */

int
ia64_epilogue_uses (int regno)
{
  switch (regno)
    {
    case R_GR (1):
      /* With a call to a function in another module, we will write a new
	 value to "gp".  After returning from such a call, we need to make
	 sure the function restores the original gp-value, even if the
	 function itself does not use the gp anymore.  */
      return !(TARGET_AUTO_PIC || TARGET_NO_PIC);

    case IN_REG (0): case IN_REG (1): case IN_REG (2): case IN_REG (3):
    case IN_REG (4): case IN_REG (5): case IN_REG (6): case IN_REG (7):
      /* For functions defined with the syscall_linkage attribute, all
	 input registers are marked as live at all function exits.  This
	 prevents the register allocator from using the input registers,
	 which in turn makes it possible to restart a system call after
	 an interrupt without having to save/restore the input registers.
	 This also prevents kernel data from leaking to application code.  */
      return lookup_attribute ("syscall_linkage",
	   TYPE_ATTRIBUTES (TREE_TYPE (current_function_decl))) != NULL;

    case R_BR (0):
      /* Conditional return patterns can't represent the use of `b0' as
         the return address, so we force the value live this way.  */
      return 1;

    case AR_PFS_REGNUM:
      /* Likewise for ar.pfs, which is used by br.ret.  */
      return 1;

    default:
      return 0;
    }
}

/* Return true if REGNO is used by the frame unwinder.  */

int
ia64_eh_uses (int regno)
{
  unsigned int r;

  if (! reload_completed)
    return 0;

  if (regno == 0)
    return 0;

  for (r = reg_save_b0; r <= reg_save_ar_lc; r++)
    if (regno == current_frame_info.r[r]
       || regno == emitted_frame_related_regs[r])
      return 1;

  return 0;
}

/* Return true if this goes in small data/bss.  */

/* ??? We could also support own long data here.  Generating movl/add/ld8
   instead of addl,ld8/ld8.  This makes the code bigger, but should make the
   code faster because there is one less load.  This also includes incomplete
   types which can't go in sdata/sbss.  */

static bool
ia64_in_small_data_p (const_tree exp)
{
  if (TARGET_NO_SDATA)
    return false;

  /* We want to merge strings, so we never consider them small data.  */
  if (TREE_CODE (exp) == STRING_CST)
    return false;

  /* Functions are never small data.  */
  if (TREE_CODE (exp) == FUNCTION_DECL)
    return false;

  if (TREE_CODE (exp) == VAR_DECL && DECL_SECTION_NAME (exp))
    {
      const char *section = TREE_STRING_POINTER (DECL_SECTION_NAME (exp));

      if (strcmp (section, ".sdata") == 0
	  || strncmp (section, ".sdata.", 7) == 0
	  || strncmp (section, ".gnu.linkonce.s.", 16) == 0
	  || strcmp (section, ".sbss") == 0
	  || strncmp (section, ".sbss.", 6) == 0
	  || strncmp (section, ".gnu.linkonce.sb.", 17) == 0)
	return true;
    }
  else
    {
      HOST_WIDE_INT size = int_size_in_bytes (TREE_TYPE (exp));

      /* If this is an incomplete type with size 0, then we can't put it
	 in sdata because it might be too big when completed.  */
      if (size > 0 && size <= ia64_section_threshold)
	return true;
    }

  return false;
}

/* Output assembly directives for prologue regions.  */

/* The current basic block number.  */

static bool last_block;

/* True if we need a copy_state command at the start of the next block.  */

static bool need_copy_state;

#ifndef MAX_ARTIFICIAL_LABEL_BYTES
# define MAX_ARTIFICIAL_LABEL_BYTES 30
#endif

/* Emit a debugging label after a call-frame-related insn.  We'd
   rather output the label right away, but we'd have to output it
   after, not before, the instruction, and the instruction has not
   been output yet.  So we emit the label after the insn, delete it to
   avoid introducing basic blocks, and mark it as preserved, such that
   it is still output, given that it is referenced in debug info.  */

static const char *
ia64_emit_deleted_label_after_insn (rtx insn)
{
  char label[MAX_ARTIFICIAL_LABEL_BYTES];
  rtx lb = gen_label_rtx ();
  rtx label_insn = emit_label_after (lb, insn);

  LABEL_PRESERVE_P (lb) = 1;

  delete_insn (label_insn);

  ASM_GENERATE_INTERNAL_LABEL (label, "L", CODE_LABEL_NUMBER (label_insn));

  return xstrdup (label);
}

/* Define the CFA after INSN with the steady-state definition.  */

static void
ia64_dwarf2out_def_steady_cfa (rtx insn, bool frame)
{
  rtx fp = frame_pointer_needed
    ? hard_frame_pointer_rtx
    : stack_pointer_rtx;
  const char *label = ia64_emit_deleted_label_after_insn (insn);

  if (!frame)
    return;

  dwarf2out_def_cfa
    (label, REGNO (fp),
     ia64_initial_elimination_offset
     (REGNO (arg_pointer_rtx), REGNO (fp))
     + ARG_POINTER_CFA_OFFSET (current_function_decl));
}

/* All we need to do here is avoid a crash in the generic dwarf2
   processing.  The real CFA definition is set up above.  */

static void
ia64_dwarf_handle_frame_unspec (const char * ARG_UNUSED (label),
				rtx ARG_UNUSED (pattern),
				int index)
{
  gcc_assert (index == UNSPECV_ALLOC);
}

/* The generic dwarf2 frame debug info generator does not define a
   separate region for the very end of the epilogue, so refrain from
   doing so in the IA64-specific code as well.  */

#define IA64_CHANGE_CFA_IN_EPILOGUE 0

/* The function emits unwind directives for the start of an epilogue.  */

static void
process_epilogue (FILE *asm_out_file, rtx insn, bool unwind, bool frame)
{
  /* If this isn't the last block of the function, then we need to label the
     current state, and copy it back in at the start of the next block.  */

  if (!last_block)
    {
      if (unwind)
	fprintf (asm_out_file, "\t.label_state %d\n",
		 ++cfun->machine->state_num);
      need_copy_state = true;
    }

  if (unwind)
    fprintf (asm_out_file, "\t.restore sp\n");
  if (IA64_CHANGE_CFA_IN_EPILOGUE && frame)
    dwarf2out_def_cfa (ia64_emit_deleted_label_after_insn (insn),
		       STACK_POINTER_REGNUM, INCOMING_FRAME_SP_OFFSET);
}

/* This function processes a SET pattern for REG_CFA_ADJUST_CFA.  */

static void
process_cfa_adjust_cfa (FILE *asm_out_file, rtx pat, rtx insn,
			bool unwind, bool frame)
{
  rtx dest = SET_DEST (pat);
  rtx src = SET_SRC (pat);

  if (dest == stack_pointer_rtx)
    {
      if (GET_CODE (src) == PLUS)
	{
	  rtx op0 = XEXP (src, 0);
	  rtx op1 = XEXP (src, 1);
	  
	  gcc_assert (op0 == dest && GET_CODE (op1) == CONST_INT);
	  
	  if (INTVAL (op1) < 0)
	    {
	      gcc_assert (!frame_pointer_needed);
	      if (unwind)
		fprintf (asm_out_file,
			 "\t.fframe "HOST_WIDE_INT_PRINT_DEC"\n",
			 -INTVAL (op1));
	      ia64_dwarf2out_def_steady_cfa (insn, frame);
	    }
	  else
	    process_epilogue (asm_out_file, insn, unwind, frame);
	}
      else
	{
	  gcc_assert (src == hard_frame_pointer_rtx);
	  process_epilogue (asm_out_file, insn, unwind, frame);
	}
    }
  else if (dest == hard_frame_pointer_rtx)
    {
      gcc_assert (src == stack_pointer_rtx);
      gcc_assert (frame_pointer_needed);

      if (unwind)
	fprintf (asm_out_file, "\t.vframe r%d\n",
		 ia64_dbx_register_number (REGNO (dest)));
      ia64_dwarf2out_def_steady_cfa (insn, frame);
    }
  else
    gcc_unreachable ();
}

/* This function processes a SET pattern for REG_CFA_REGISTER.  */

static void
process_cfa_register (FILE *asm_out_file, rtx pat, bool unwind)
{
  rtx dest = SET_DEST (pat);
  rtx src = SET_SRC (pat);

  int dest_regno = REGNO (dest);
  int src_regno = REGNO (src);

  switch (src_regno)
    {
    case BR_REG (0):
      /* Saving return address pointer.  */
      gcc_assert (dest_regno == current_frame_info.r[reg_save_b0]);
      if (unwind)
	fprintf (asm_out_file, "\t.save rp, r%d\n",
		 ia64_dbx_register_number (dest_regno));
      break;

    case PR_REG (0):
      gcc_assert (dest_regno == current_frame_info.r[reg_save_pr]);
      if (unwind)
	fprintf (asm_out_file, "\t.save pr, r%d\n",
		 ia64_dbx_register_number (dest_regno));
      break;

    case AR_UNAT_REGNUM:
      gcc_assert (dest_regno == current_frame_info.r[reg_save_ar_unat]);
      if (unwind)
	fprintf (asm_out_file, "\t.save ar.unat, r%d\n",
		 ia64_dbx_register_number (dest_regno));
      break;

    case AR_LC_REGNUM:
      gcc_assert (dest_regno == current_frame_info.r[reg_save_ar_lc]);
      if (unwind)
	fprintf (asm_out_file, "\t.save ar.lc, r%d\n",
		 ia64_dbx_register_number (dest_regno));
      break;

    default:
      /* Everything else should indicate being stored to memory.  */
      gcc_unreachable ();
    }
}

/* This function processes a SET pattern for REG_CFA_OFFSET.  */

static void
process_cfa_offset (FILE *asm_out_file, rtx pat, bool unwind)
{
  rtx dest = SET_DEST (pat);
  rtx src = SET_SRC (pat);
  int src_regno = REGNO (src);
  const char *saveop;
  HOST_WIDE_INT off;
  rtx base;

  gcc_assert (MEM_P (dest));
  if (GET_CODE (XEXP (dest, 0)) == REG)
    {
      base = XEXP (dest, 0);
      off = 0;
    }
  else
    {
      gcc_assert (GET_CODE (XEXP (dest, 0)) == PLUS
		  && GET_CODE (XEXP (XEXP (dest, 0), 1)) == CONST_INT);
      base = XEXP (XEXP (dest, 0), 0);
      off = INTVAL (XEXP (XEXP (dest, 0), 1));
    }

  if (base == hard_frame_pointer_rtx)
    {
      saveop = ".savepsp";
      off = - off;
    }
  else
    {
      gcc_assert (base == stack_pointer_rtx);
      saveop = ".savesp";
    }

  src_regno = REGNO (src);
  switch (src_regno)
    {
    case BR_REG (0):
      gcc_assert (!current_frame_info.r[reg_save_b0]);
      if (unwind)
	fprintf (asm_out_file, "\t%s rp, " HOST_WIDE_INT_PRINT_DEC "\n",
		 saveop, off);
      break;

    case PR_REG (0):
      gcc_assert (!current_frame_info.r[reg_save_pr]);
      if (unwind)
	fprintf (asm_out_file, "\t%s pr, " HOST_WIDE_INT_PRINT_DEC "\n",
		 saveop, off);
      break;

    case AR_LC_REGNUM:
      gcc_assert (!current_frame_info.r[reg_save_ar_lc]);
      if (unwind)
	fprintf (asm_out_file, "\t%s ar.lc, " HOST_WIDE_INT_PRINT_DEC "\n",
		 saveop, off);
      break;

    case AR_PFS_REGNUM:
      gcc_assert (!current_frame_info.r[reg_save_ar_pfs]);
      if (unwind)
	fprintf (asm_out_file, "\t%s ar.pfs, " HOST_WIDE_INT_PRINT_DEC "\n",
		 saveop, off);
      break;

    case AR_UNAT_REGNUM:
      gcc_assert (!current_frame_info.r[reg_save_ar_unat]);
      if (unwind)
	fprintf (asm_out_file, "\t%s ar.unat, " HOST_WIDE_INT_PRINT_DEC "\n",
		 saveop, off);
      break;

    case GR_REG (4):
    case GR_REG (5):
    case GR_REG (6):
    case GR_REG (7):
      if (unwind)
	fprintf (asm_out_file, "\t.save.g 0x%x\n",
		 1 << (src_regno - GR_REG (4)));
      break;

    case BR_REG (1):
    case BR_REG (2):
    case BR_REG (3):
    case BR_REG (4):
    case BR_REG (5):
      if (unwind)
	fprintf (asm_out_file, "\t.save.b 0x%x\n",
		 1 << (src_regno - BR_REG (1)));
      break;

    case FR_REG (2):
    case FR_REG (3):
    case FR_REG (4):
    case FR_REG (5):
      if (unwind)
	fprintf (asm_out_file, "\t.save.f 0x%x\n",
		 1 << (src_regno - FR_REG (2)));
      break;

    case FR_REG (16): case FR_REG (17): case FR_REG (18): case FR_REG (19):
    case FR_REG (20): case FR_REG (21): case FR_REG (22): case FR_REG (23):
    case FR_REG (24): case FR_REG (25): case FR_REG (26): case FR_REG (27):
    case FR_REG (28): case FR_REG (29): case FR_REG (30): case FR_REG (31):
      if (unwind)
	fprintf (asm_out_file, "\t.save.gf 0x0, 0x%x\n",
		 1 << (src_regno - FR_REG (12)));
      break;

    default:
      /* ??? For some reason we mark other general registers, even those
	 we can't represent in the unwind info.  Ignore them.  */
      break;
    }
}

/* This function looks at a single insn and emits any directives
   required to unwind this insn.  */

static void
ia64_asm_unwind_emit (FILE *asm_out_file, rtx insn)
{
  bool unwind = ia64_except_unwind_info (&global_options) == UI_TARGET;
  bool frame = dwarf2out_do_frame ();
  rtx note, pat;
  bool handled_one;

  if (!unwind && !frame)
    return;

  if (NOTE_INSN_BASIC_BLOCK_P (insn))
    {
      last_block = NOTE_BASIC_BLOCK (insn)->next_bb == EXIT_BLOCK_PTR;

      /* Restore unwind state from immediately before the epilogue.  */
      if (need_copy_state)
	{
	  if (unwind)
	    {
	      fprintf (asm_out_file, "\t.body\n");
	      fprintf (asm_out_file, "\t.copy_state %d\n",
		       cfun->machine->state_num);
	    }
	  if (IA64_CHANGE_CFA_IN_EPILOGUE)
	    ia64_dwarf2out_def_steady_cfa (insn, frame);
	  need_copy_state = false;
	}
    }

  if (GET_CODE (insn) == NOTE || ! RTX_FRAME_RELATED_P (insn))
    return;

  /* Look for the ALLOC insn.  */
  if (INSN_CODE (insn) == CODE_FOR_alloc)
    {
      rtx dest = SET_DEST (XVECEXP (PATTERN (insn), 0, 0));
      int dest_regno = REGNO (dest);

      /* If this is the final destination for ar.pfs, then this must
	 be the alloc in the prologue.  */
      if (dest_regno == current_frame_info.r[reg_save_ar_pfs])
	{
	  if (unwind)
	    fprintf (asm_out_file, "\t.save ar.pfs, r%d\n",
		     ia64_dbx_register_number (dest_regno));
	}
      else
	{
	  /* This must be an alloc before a sibcall.  We must drop the
	     old frame info.  The easiest way to drop the old frame
	     info is to ensure we had a ".restore sp" directive
	     followed by a new prologue.  If the procedure doesn't
	     have a memory-stack frame, we'll issue a dummy ".restore
	     sp" now.  */
	  if (current_frame_info.total_size == 0 && !frame_pointer_needed)
	    /* if haven't done process_epilogue() yet, do it now */
	    process_epilogue (asm_out_file, insn, unwind, frame);
	  if (unwind)
	    fprintf (asm_out_file, "\t.prologue\n");
	}
      return;
    }

  handled_one = false;
  for (note = REG_NOTES (insn); note; note = XEXP (note, 1))
    switch (REG_NOTE_KIND (note))
      {
      case REG_CFA_ADJUST_CFA:
	pat = XEXP (note, 0);
	if (pat == NULL)
	  pat = PATTERN (insn);
	process_cfa_adjust_cfa (asm_out_file, pat, insn, unwind, frame);
	handled_one = true;
	break;

      case REG_CFA_OFFSET:
	pat = XEXP (note, 0);
	if (pat == NULL)
	  pat = PATTERN (insn);
	process_cfa_offset (asm_out_file, pat, unwind);
	handled_one = true;
	break;

      case REG_CFA_REGISTER:
	pat = XEXP (note, 0);
	if (pat == NULL)
	  pat = PATTERN (insn);
	process_cfa_register (asm_out_file, pat, unwind);
	handled_one = true;
	break;

      case REG_FRAME_RELATED_EXPR:
      case REG_CFA_DEF_CFA:
      case REG_CFA_EXPRESSION:
      case REG_CFA_RESTORE:
      case REG_CFA_SET_VDRAP:
	/* Not used in the ia64 port.  */
	gcc_unreachable ();

      default:
	/* Not a frame-related note.  */
	break;
      }

  /* All REG_FRAME_RELATED_P insns, besides ALLOC, are marked with the
     explicit action to take.  No guessing required.  */
  gcc_assert (handled_one);
}

/* Implement TARGET_ASM_EMIT_EXCEPT_PERSONALITY.  */

static void
ia64_asm_emit_except_personality (rtx personality)
{
  fputs ("\t.personality\t", asm_out_file);
  output_addr_const (asm_out_file, personality);
  fputc ('\n', asm_out_file);
}

/* Implement TARGET_ASM_INITIALIZE_SECTIONS.  */

static void
ia64_asm_init_sections (void)
{
  exception_section = get_unnamed_section (0, output_section_asm_op,
					   "\t.handlerdata");
}

/* Implement TARGET_DEBUG_UNWIND_INFO.  */

static enum unwind_info_type
ia64_debug_unwind_info (void)
{
  return UI_TARGET;
}

/* Implement TARGET_EXCEPT_UNWIND_INFO.  */

static enum unwind_info_type
ia64_except_unwind_info (struct gcc_options *opts)
{
  /* Honor the --enable-sjlj-exceptions configure switch.  */
#ifdef CONFIG_UNWIND_EXCEPTIONS
  if (CONFIG_UNWIND_EXCEPTIONS)
    return UI_SJLJ;
#endif

  /* For simplicity elsewhere in this file, indicate that all unwind
     info is disabled if we're not emitting unwind tables.  */
  if (!opts->x_flag_exceptions && !opts->x_flag_unwind_tables)
    return UI_NONE;

  return UI_TARGET;
}

enum ia64_builtins
{
  IA64_BUILTIN_BSP,
  IA64_BUILTIN_COPYSIGNQ,
  IA64_BUILTIN_FABSQ,
  IA64_BUILTIN_FLUSHRS,
  IA64_BUILTIN_INFQ,
  IA64_BUILTIN_HUGE_VALQ,
  IA64_BUILTIN_max
};

static GTY(()) tree ia64_builtins[(int) IA64_BUILTIN_max];

void
ia64_init_builtins (void)
{
  tree fpreg_type;
  tree float80_type;
  tree decl;

  /* The __fpreg type.  */
  fpreg_type = make_node (REAL_TYPE);
  TYPE_PRECISION (fpreg_type) = 82;
  layout_type (fpreg_type);
  (*lang_hooks.types.register_builtin_type) (fpreg_type, "__fpreg");

  /* The __float80 type.  */
  float80_type = make_node (REAL_TYPE);
  TYPE_PRECISION (float80_type) = 80;
  layout_type (float80_type);
  (*lang_hooks.types.register_builtin_type) (float80_type, "__float80");

  /* The __float128 type.  */
  if (!TARGET_HPUX)
    {
      tree ftype;
      tree float128_type = make_node (REAL_TYPE);

      TYPE_PRECISION (float128_type) = 128;
      layout_type (float128_type);
      (*lang_hooks.types.register_builtin_type) (float128_type, "__float128");

      /* TFmode support builtins.  */
      ftype = build_function_type (float128_type, void_list_node);
      decl = add_builtin_function ("__builtin_infq", ftype,
				   IA64_BUILTIN_INFQ, BUILT_IN_MD,
				   NULL, NULL_TREE);
      ia64_builtins[IA64_BUILTIN_INFQ] = decl;

      decl = add_builtin_function ("__builtin_huge_valq", ftype,
				   IA64_BUILTIN_HUGE_VALQ, BUILT_IN_MD,
				   NULL, NULL_TREE);
      ia64_builtins[IA64_BUILTIN_HUGE_VALQ] = decl;

      ftype = build_function_type_list (float128_type,
					float128_type,
					NULL_TREE);
      decl = add_builtin_function ("__builtin_fabsq", ftype,
				   IA64_BUILTIN_FABSQ, BUILT_IN_MD,
				   "__fabstf2", NULL_TREE);
      TREE_READONLY (decl) = 1;
      ia64_builtins[IA64_BUILTIN_FABSQ] = decl;

      ftype = build_function_type_list (float128_type,
					float128_type,
					float128_type,
					NULL_TREE);
      decl = add_builtin_function ("__builtin_copysignq", ftype,
				   IA64_BUILTIN_COPYSIGNQ, BUILT_IN_MD,
				   "__copysigntf3", NULL_TREE);
      TREE_READONLY (decl) = 1;
      ia64_builtins[IA64_BUILTIN_COPYSIGNQ] = decl;
    }
  else
    /* Under HPUX, this is a synonym for "long double".  */
    (*lang_hooks.types.register_builtin_type) (long_double_type_node,
					       "__float128");

  /* Fwrite on VMS is non-standard.  */
  if (TARGET_ABI_OPEN_VMS)
    {
      implicit_built_in_decls[(int) BUILT_IN_FWRITE] = NULL_TREE;
      implicit_built_in_decls[(int) BUILT_IN_FWRITE_UNLOCKED] = NULL_TREE;
    }

#define def_builtin(name, type, code)					\
  add_builtin_function ((name), (type), (code), BUILT_IN_MD,	\
		       NULL, NULL_TREE)

  decl = def_builtin ("__builtin_ia64_bsp",
	       build_function_type (ptr_type_node, void_list_node),
	       IA64_BUILTIN_BSP);
  ia64_builtins[IA64_BUILTIN_BSP] = decl;

  decl = def_builtin ("__builtin_ia64_flushrs",
	       build_function_type (void_type_node, void_list_node),
	       IA64_BUILTIN_FLUSHRS);
  ia64_builtins[IA64_BUILTIN_FLUSHRS] = decl;

#undef def_builtin

  if (TARGET_HPUX)
    {
      if (built_in_decls [BUILT_IN_FINITE])
	set_user_assembler_name (built_in_decls [BUILT_IN_FINITE],
	  "_Isfinite");
      if (built_in_decls [BUILT_IN_FINITEF])
	set_user_assembler_name (built_in_decls [BUILT_IN_FINITEF],
	  "_Isfinitef");
      if (built_in_decls [BUILT_IN_FINITEL])
	set_user_assembler_name (built_in_decls [BUILT_IN_FINITEL],
	  "_Isfinitef128");
    }
}

rtx
ia64_expand_builtin (tree exp, rtx target, rtx subtarget ATTRIBUTE_UNUSED,
		     enum machine_mode mode ATTRIBUTE_UNUSED,
		     int ignore ATTRIBUTE_UNUSED)
{
  tree fndecl = TREE_OPERAND (CALL_EXPR_FN (exp), 0);
  unsigned int fcode = DECL_FUNCTION_CODE (fndecl);

  switch (fcode)
    {
    case IA64_BUILTIN_BSP:
      if (! target || ! register_operand (target, DImode))
	target = gen_reg_rtx (DImode);
      emit_insn (gen_bsp_value (target));
#ifdef POINTERS_EXTEND_UNSIGNED
      target = convert_memory_address (ptr_mode, target);
#endif
      return target;

    case IA64_BUILTIN_FLUSHRS:
      emit_insn (gen_flushrs ());
      return const0_rtx;

    case IA64_BUILTIN_INFQ:
    case IA64_BUILTIN_HUGE_VALQ:
      {
        enum machine_mode target_mode = TYPE_MODE (TREE_TYPE (exp));
	REAL_VALUE_TYPE inf;
	rtx tmp;

	real_inf (&inf);
	tmp = CONST_DOUBLE_FROM_REAL_VALUE (inf, target_mode);

	tmp = validize_mem (force_const_mem (target_mode, tmp));

	if (target == 0)
	  target = gen_reg_rtx (target_mode);

	emit_move_insn (target, tmp);
	return target;
      }

    case IA64_BUILTIN_FABSQ:
    case IA64_BUILTIN_COPYSIGNQ:
      return expand_call (exp, target, ignore);

    default:
      gcc_unreachable ();
    }

  return NULL_RTX;
}

/* Return the ia64 builtin for CODE.  */

static tree
ia64_builtin_decl (unsigned code, bool initialize_p ATTRIBUTE_UNUSED)
{
  if (code >= IA64_BUILTIN_max)
    return error_mark_node;

  return ia64_builtins[code];
}

/* For the HP-UX IA64 aggregate parameters are passed stored in the
   most significant bits of the stack slot.  */

enum direction
ia64_hpux_function_arg_padding (enum machine_mode mode, const_tree type)
{
   /* Exception to normal case for structures/unions/etc.  */

   if (type && AGGREGATE_TYPE_P (type)
       && int_size_in_bytes (type) < UNITS_PER_WORD)
     return upward;

   /* Fall back to the default.  */
   return DEFAULT_FUNCTION_ARG_PADDING (mode, type);
}

/* Emit text to declare externally defined variables and functions, because
   the Intel assembler does not support undefined externals.  */

void
ia64_asm_output_external (FILE *file, tree decl, const char *name)
{
  /* We output the name if and only if TREE_SYMBOL_REFERENCED is
     set in order to avoid putting out names that are never really
     used. */
  if (TREE_SYMBOL_REFERENCED (DECL_ASSEMBLER_NAME (decl)))
    {
      /* maybe_assemble_visibility will return 1 if the assembler
	 visibility directive is output.  */
      int need_visibility = ((*targetm.binds_local_p) (decl)
			     && maybe_assemble_visibility (decl));

#ifdef DO_CRTL_NAMES
      DO_CRTL_NAMES;
#endif

      /* GNU as does not need anything here, but the HP linker does
	 need something for external functions.  */
      if ((TARGET_HPUX_LD || !TARGET_GNU_AS)
	  && TREE_CODE (decl) == FUNCTION_DECL)
	  (*targetm.asm_out.globalize_decl_name) (file, decl);
      else if (need_visibility && !TARGET_GNU_AS)
	(*targetm.asm_out.globalize_label) (file, name);
    }
}

/* Set SImode div/mod functions, init_integral_libfuncs only initializes
   modes of word_mode and larger.  Rename the TFmode libfuncs using the
   HPUX conventions. __divtf3 is used for XFmode. We need to keep it for
   backward compatibility. */

static void
ia64_init_libfuncs (void)
{
  set_optab_libfunc (sdiv_optab, SImode, "__divsi3");
  set_optab_libfunc (udiv_optab, SImode, "__udivsi3");
  set_optab_libfunc (smod_optab, SImode, "__modsi3");
  set_optab_libfunc (umod_optab, SImode, "__umodsi3");

  set_optab_libfunc (add_optab, TFmode, "_U_Qfadd");
  set_optab_libfunc (sub_optab, TFmode, "_U_Qfsub");
  set_optab_libfunc (smul_optab, TFmode, "_U_Qfmpy");
  set_optab_libfunc (sdiv_optab, TFmode, "_U_Qfdiv");
  set_optab_libfunc (neg_optab, TFmode, "_U_Qfneg");

  set_conv_libfunc (sext_optab, TFmode, SFmode, "_U_Qfcnvff_sgl_to_quad");
  set_conv_libfunc (sext_optab, TFmode, DFmode, "_U_Qfcnvff_dbl_to_quad");
  set_conv_libfunc (sext_optab, TFmode, XFmode, "_U_Qfcnvff_f80_to_quad");
  set_conv_libfunc (trunc_optab, SFmode, TFmode, "_U_Qfcnvff_quad_to_sgl");
  set_conv_libfunc (trunc_optab, DFmode, TFmode, "_U_Qfcnvff_quad_to_dbl");
  set_conv_libfunc (trunc_optab, XFmode, TFmode, "_U_Qfcnvff_quad_to_f80");

  set_conv_libfunc (sfix_optab, SImode, TFmode, "_U_Qfcnvfxt_quad_to_sgl");
  set_conv_libfunc (sfix_optab, DImode, TFmode, "_U_Qfcnvfxt_quad_to_dbl");
  set_conv_libfunc (sfix_optab, TImode, TFmode, "_U_Qfcnvfxt_quad_to_quad");
  set_conv_libfunc (ufix_optab, SImode, TFmode, "_U_Qfcnvfxut_quad_to_sgl");
  set_conv_libfunc (ufix_optab, DImode, TFmode, "_U_Qfcnvfxut_quad_to_dbl");

  set_conv_libfunc (sfloat_optab, TFmode, SImode, "_U_Qfcnvxf_sgl_to_quad");
  set_conv_libfunc (sfloat_optab, TFmode, DImode, "_U_Qfcnvxf_dbl_to_quad");
  set_conv_libfunc (sfloat_optab, TFmode, TImode, "_U_Qfcnvxf_quad_to_quad");
  /* HP-UX 11.23 libc does not have a function for unsigned
     SImode-to-TFmode conversion.  */
  set_conv_libfunc (ufloat_optab, TFmode, DImode, "_U_Qfcnvxuf_dbl_to_quad");
}

/* Rename all the TFmode libfuncs using the HPUX conventions.  */

static void
ia64_hpux_init_libfuncs (void)
{
  ia64_init_libfuncs ();

  /* The HP SI millicode division and mod functions expect DI arguments.
     By turning them off completely we avoid using both libgcc and the
     non-standard millicode routines and use the HP DI millicode routines
     instead.  */

  set_optab_libfunc (sdiv_optab, SImode, 0);
  set_optab_libfunc (udiv_optab, SImode, 0);
  set_optab_libfunc (smod_optab, SImode, 0);
  set_optab_libfunc (umod_optab, SImode, 0);

  set_optab_libfunc (sdiv_optab, DImode, "__milli_divI");
  set_optab_libfunc (udiv_optab, DImode, "__milli_divU");
  set_optab_libfunc (smod_optab, DImode, "__milli_remI");
  set_optab_libfunc (umod_optab, DImode, "__milli_remU");

  /* HP-UX libc has TF min/max/abs routines in it.  */
  set_optab_libfunc (smin_optab, TFmode, "_U_Qfmin");
  set_optab_libfunc (smax_optab, TFmode, "_U_Qfmax");
  set_optab_libfunc (abs_optab, TFmode, "_U_Qfabs");

  /* ia64_expand_compare uses this.  */
  cmptf_libfunc = init_one_libfunc ("_U_Qfcmp");

  /* These should never be used.  */
  set_optab_libfunc (eq_optab, TFmode, 0);
  set_optab_libfunc (ne_optab, TFmode, 0);
  set_optab_libfunc (gt_optab, TFmode, 0);
  set_optab_libfunc (ge_optab, TFmode, 0);
  set_optab_libfunc (lt_optab, TFmode, 0);
  set_optab_libfunc (le_optab, TFmode, 0);
}

/* Rename the division and modulus functions in VMS.  */

static void
ia64_vms_init_libfuncs (void)
{
  set_optab_libfunc (sdiv_optab, SImode, "OTS$DIV_I");
  set_optab_libfunc (sdiv_optab, DImode, "OTS$DIV_L");
  set_optab_libfunc (udiv_optab, SImode, "OTS$DIV_UI");
  set_optab_libfunc (udiv_optab, DImode, "OTS$DIV_UL");
  set_optab_libfunc (smod_optab, SImode, "OTS$REM_I");
  set_optab_libfunc (smod_optab, DImode, "OTS$REM_L");
  set_optab_libfunc (umod_optab, SImode, "OTS$REM_UI");
  set_optab_libfunc (umod_optab, DImode, "OTS$REM_UL");
  abort_libfunc = init_one_libfunc ("decc$abort");
  memcmp_libfunc = init_one_libfunc ("decc$memcmp");
#ifdef MEM_LIBFUNCS_INIT
  MEM_LIBFUNCS_INIT;
#endif
}

/* Rename the TFmode libfuncs available from soft-fp in glibc using
   the HPUX conventions.  */

static void
ia64_sysv4_init_libfuncs (void)
{
  ia64_init_libfuncs ();

  /* These functions are not part of the HPUX TFmode interface.  We
     use them instead of _U_Qfcmp, which doesn't work the way we
     expect.  */
  set_optab_libfunc (eq_optab, TFmode, "_U_Qfeq");
  set_optab_libfunc (ne_optab, TFmode, "_U_Qfne");
  set_optab_libfunc (gt_optab, TFmode, "_U_Qfgt");
  set_optab_libfunc (ge_optab, TFmode, "_U_Qfge");
  set_optab_libfunc (lt_optab, TFmode, "_U_Qflt");
  set_optab_libfunc (le_optab, TFmode, "_U_Qfle");

  /* We leave out _U_Qfmin, _U_Qfmax and _U_Qfabs since soft-fp in
     glibc doesn't have them.  */
}

/* Use soft-fp.  */

static void
ia64_soft_fp_init_libfuncs (void)
{
}

static bool
ia64_vms_valid_pointer_mode (enum machine_mode mode)
{
  return (mode == SImode || mode == DImode);
}

/* For HPUX, it is illegal to have relocations in shared segments.  */

static int
ia64_hpux_reloc_rw_mask (void)
{
  return 3;
}

/* For others, relax this so that relocations to local data goes in
   read-only segments, but we still cannot allow global relocations
   in read-only segments.  */

static int
ia64_reloc_rw_mask (void)
{
  return flag_pic ? 3 : 2;
}

/* Return the section to use for X.  The only special thing we do here
   is to honor small data.  */

static section *
ia64_select_rtx_section (enum machine_mode mode, rtx x,
			 unsigned HOST_WIDE_INT align)
{
  if (GET_MODE_SIZE (mode) > 0
      && GET_MODE_SIZE (mode) <= ia64_section_threshold
      && !TARGET_NO_SDATA)
    return sdata_section;
  else
    return default_elf_select_rtx_section (mode, x, align);
}

static unsigned int
ia64_section_type_flags (tree decl, const char *name, int reloc)
{
  unsigned int flags = 0;

  if (strcmp (name, ".sdata") == 0
      || strncmp (name, ".sdata.", 7) == 0
      || strncmp (name, ".gnu.linkonce.s.", 16) == 0
      || strncmp (name, ".sdata2.", 8) == 0
      || strncmp (name, ".gnu.linkonce.s2.", 17) == 0
      || strcmp (name, ".sbss") == 0
      || strncmp (name, ".sbss.", 6) == 0
      || strncmp (name, ".gnu.linkonce.sb.", 17) == 0)
    flags = SECTION_SMALL;

#if TARGET_ABI_OPEN_VMS
  if (decl && DECL_ATTRIBUTES (decl)
      && lookup_attribute ("common_object", DECL_ATTRIBUTES (decl)))
    flags |= SECTION_VMS_OVERLAY;
#endif

  flags |= default_section_type_flags (decl, name, reloc);
  return flags;
}

/* Returns true if FNTYPE (a FUNCTION_TYPE or a METHOD_TYPE) returns a
   structure type and that the address of that type should be passed
   in out0, rather than in r8.  */

static bool
ia64_struct_retval_addr_is_first_parm_p (tree fntype)
{
  tree ret_type = TREE_TYPE (fntype);

  /* The Itanium C++ ABI requires that out0, rather than r8, be used
     as the structure return address parameter, if the return value
     type has a non-trivial copy constructor or destructor.  It is not
     clear if this same convention should be used for other
     programming languages.  Until G++ 3.4, we incorrectly used r8 for
     these return values.  */
  return (abi_version_at_least (2)
	  && ret_type
	  && TYPE_MODE (ret_type) == BLKmode 
	  && TREE_ADDRESSABLE (ret_type)
	  && strcmp (lang_hooks.name, "GNU C++") == 0);
}

/* Output the assembler code for a thunk function.  THUNK_DECL is the
   declaration for the thunk function itself, FUNCTION is the decl for
   the target function.  DELTA is an immediate constant offset to be
   added to THIS.  If VCALL_OFFSET is nonzero, the word at
   *(*this + vcall_offset) should be added to THIS.  */

static void
ia64_output_mi_thunk (FILE *file, tree thunk ATTRIBUTE_UNUSED,
		      HOST_WIDE_INT delta, HOST_WIDE_INT vcall_offset,
		      tree function)
{
  rtx this_rtx, insn, funexp;
  unsigned int this_parmno;
  unsigned int this_regno;
  rtx delta_rtx;

  reload_completed = 1;
  epilogue_completed = 1;

  /* Set things up as ia64_expand_prologue might.  */
  last_scratch_gr_reg = 15;

  memset (&current_frame_info, 0, sizeof (current_frame_info));
  current_frame_info.spill_cfa_off = -16;
  current_frame_info.n_input_regs = 1;
  current_frame_info.need_regstk = (TARGET_REG_NAMES != 0);

  /* Mark the end of the (empty) prologue.  */
  emit_note (NOTE_INSN_PROLOGUE_END);

  /* Figure out whether "this" will be the first parameter (the
     typical case) or the second parameter (as happens when the
     virtual function returns certain class objects).  */
  this_parmno
    = (ia64_struct_retval_addr_is_first_parm_p (TREE_TYPE (thunk))
       ? 1 : 0);
  this_regno = IN_REG (this_parmno);
  if (!TARGET_REG_NAMES)
    reg_names[this_regno] = ia64_reg_numbers[this_parmno];

  this_rtx = gen_rtx_REG (Pmode, this_regno);

  /* Apply the constant offset, if required.  */
  delta_rtx = GEN_INT (delta);
  if (TARGET_ILP32)
    {
      rtx tmp = gen_rtx_REG (ptr_mode, this_regno);
      REG_POINTER (tmp) = 1;
      if (delta && satisfies_constraint_I (delta_rtx))
	{
	  emit_insn (gen_ptr_extend_plus_imm (this_rtx, tmp, delta_rtx));
	  delta = 0;
	}
      else
	emit_insn (gen_ptr_extend (this_rtx, tmp));
    }
  if (delta)
    {
      if (!satisfies_constraint_I (delta_rtx))
	{
	  rtx tmp = gen_rtx_REG (Pmode, 2);
	  emit_move_insn (tmp, delta_rtx);
	  delta_rtx = tmp;
	}
      emit_insn (gen_adddi3 (this_rtx, this_rtx, delta_rtx));
    }

  /* Apply the offset from the vtable, if required.  */
  if (vcall_offset)
    {
      rtx vcall_offset_rtx = GEN_INT (vcall_offset);
      rtx tmp = gen_rtx_REG (Pmode, 2);

      if (TARGET_ILP32)
	{
	  rtx t = gen_rtx_REG (ptr_mode, 2);
	  REG_POINTER (t) = 1;
	  emit_move_insn (t, gen_rtx_MEM (ptr_mode, this_rtx));
	  if (satisfies_constraint_I (vcall_offset_rtx))
	    {
	      emit_insn (gen_ptr_extend_plus_imm (tmp, t, vcall_offset_rtx));
	      vcall_offset = 0;
	    }
	  else
	    emit_insn (gen_ptr_extend (tmp, t));
	}
      else
	emit_move_insn (tmp, gen_rtx_MEM (Pmode, this_rtx));

      if (vcall_offset)
	{
	  if (!satisfies_constraint_J (vcall_offset_rtx))
	    {
	      rtx tmp2 = gen_rtx_REG (Pmode, next_scratch_gr_reg ());
	      emit_move_insn (tmp2, vcall_offset_rtx);
	      vcall_offset_rtx = tmp2;
	    }
	  emit_insn (gen_adddi3 (tmp, tmp, vcall_offset_rtx));
	}

      if (TARGET_ILP32)
	emit_insn (gen_zero_extendsidi2 (tmp, gen_rtx_MEM (ptr_mode, tmp)));
      else
	emit_move_insn (tmp, gen_rtx_MEM (Pmode, tmp));

      emit_insn (gen_adddi3 (this_rtx, this_rtx, tmp));
    }

  /* Generate a tail call to the target function.  */
  if (! TREE_USED (function))
    {
      assemble_external (function);
      TREE_USED (function) = 1;
    }
  funexp = XEXP (DECL_RTL (function), 0);
  funexp = gen_rtx_MEM (FUNCTION_MODE, funexp);
  ia64_expand_call (NULL_RTX, funexp, NULL_RTX, 1);
  insn = get_last_insn ();
  SIBLING_CALL_P (insn) = 1;

  /* Code generation for calls relies on splitting.  */
  reload_completed = 1;
  epilogue_completed = 1;
  try_split (PATTERN (insn), insn, 0);

  emit_barrier ();

  /* Run just enough of rest_of_compilation to get the insns emitted.
     There's not really enough bulk here to make other passes such as
     instruction scheduling worth while.  Note that use_thunk calls
     assemble_start_function and assemble_end_function.  */

  insn_locators_alloc ();
  emit_all_insn_group_barriers (NULL);
  insn = get_insns ();
  shorten_branches (insn);
  final_start_function (insn, file, 1);
  final (insn, file, 1);
  final_end_function ();

  reload_completed = 0;
  epilogue_completed = 0;
}

/* Worker function for TARGET_STRUCT_VALUE_RTX.  */

static rtx
ia64_struct_value_rtx (tree fntype,
		       int incoming ATTRIBUTE_UNUSED)
{
  if (TARGET_ABI_OPEN_VMS ||
      (fntype && ia64_struct_retval_addr_is_first_parm_p (fntype)))
    return NULL_RTX;
  return gen_rtx_REG (Pmode, GR_REG (8));
}

static bool
ia64_scalar_mode_supported_p (enum machine_mode mode)
{
  switch (mode)
    {
    case QImode:
    case HImode:
    case SImode:
    case DImode:
    case TImode:
      return true;

    case SFmode:
    case DFmode:
    case XFmode:
    case RFmode:
      return true;

    case TFmode:
      return true;

    default:
      return false;
    }
}

static bool
ia64_vector_mode_supported_p (enum machine_mode mode)
{
  switch (mode)
    {
    case V8QImode:
    case V4HImode:
    case V2SImode:
      return true;

    case V2SFmode:
      return true;

    default:
      return false;
    }
}

/* Implement the FUNCTION_PROFILER macro.  */

void
ia64_output_function_profiler (FILE *file, int labelno)
{
  bool indirect_call;

  /* If the function needs a static chain and the static chain
     register is r15, we use an indirect call so as to bypass
     the PLT stub in case the executable is dynamically linked,
     because the stub clobbers r15 as per 5.3.6 of the psABI.
     We don't need to do that in non canonical PIC mode.  */

  if (cfun->static_chain_decl && !TARGET_NO_PIC && !TARGET_AUTO_PIC)
    {
      gcc_assert (STATIC_CHAIN_REGNUM == 15);
      indirect_call = true;
    }
  else
    indirect_call = false;

  if (TARGET_GNU_AS)
    fputs ("\t.prologue 4, r40\n", file);
  else
    fputs ("\t.prologue\n\t.save ar.pfs, r40\n", file);
  fputs ("\talloc out0 = ar.pfs, 8, 0, 4, 0\n", file);

  if (NO_PROFILE_COUNTERS)
    fputs ("\tmov out3 = r0\n", file);
  else
    {
      char buf[20];
      ASM_GENERATE_INTERNAL_LABEL (buf, "LP", labelno);

      if (TARGET_AUTO_PIC)
	fputs ("\tmovl out3 = @gprel(", file);
      else
	fputs ("\taddl out3 = @ltoff(", file);
      assemble_name (file, buf);
      if (TARGET_AUTO_PIC)
	fputs (")\n", file);
      else
	fputs ("), r1\n", file);
    }

  if (indirect_call)
    fputs ("\taddl r14 = @ltoff(@fptr(_mcount)), r1\n", file);
  fputs ("\t;;\n", file);

  fputs ("\t.save rp, r42\n", file);
  fputs ("\tmov out2 = b0\n", file);
  if (indirect_call)
    fputs ("\tld8 r14 = [r14]\n\t;;\n", file);
  fputs ("\t.body\n", file);
  fputs ("\tmov out1 = r1\n", file);
  if (indirect_call)
    {
      fputs ("\tld8 r16 = [r14], 8\n\t;;\n", file);
      fputs ("\tmov b6 = r16\n", file);
      fputs ("\tld8 r1 = [r14]\n", file);
      fputs ("\tbr.call.sptk.many b0 = b6\n\t;;\n", file);
    }
  else
    fputs ("\tbr.call.sptk.many b0 = _mcount\n\t;;\n", file);
}

static GTY(()) rtx mcount_func_rtx;
static rtx
gen_mcount_func_rtx (void)
{
  if (!mcount_func_rtx)
    mcount_func_rtx = init_one_libfunc ("_mcount");
  return mcount_func_rtx;
}

void
ia64_profile_hook (int labelno)
{
  rtx label, ip;

  if (NO_PROFILE_COUNTERS)
    label = const0_rtx;
  else
    {
      char buf[30];
      const char *label_name;
      ASM_GENERATE_INTERNAL_LABEL (buf, "LP", labelno);
      label_name = (*targetm.strip_name_encoding) (ggc_strdup (buf));
      label = gen_rtx_SYMBOL_REF (Pmode, label_name);
      SYMBOL_REF_FLAGS (label) = SYMBOL_FLAG_LOCAL;
    }
  ip = gen_reg_rtx (Pmode);
  emit_insn (gen_ip_value (ip));
  emit_library_call (gen_mcount_func_rtx (), LCT_NORMAL,
                     VOIDmode, 3,
		     gen_rtx_REG (Pmode, BR_REG (0)), Pmode,
		     ip, Pmode,
		     label, Pmode);
}

/* Return the mangling of TYPE if it is an extended fundamental type.  */

static const char *
ia64_mangle_type (const_tree type)
{
  type = TYPE_MAIN_VARIANT (type);

  if (TREE_CODE (type) != VOID_TYPE && TREE_CODE (type) != BOOLEAN_TYPE
      && TREE_CODE (type) != INTEGER_TYPE && TREE_CODE (type) != REAL_TYPE)
    return NULL;

  /* On HP-UX, "long double" is mangled as "e" so __float128 is
     mangled as "e".  */
  if (!TARGET_HPUX && TYPE_MODE (type) == TFmode)
    return "g";
  /* On HP-UX, "e" is not available as a mangling of __float80 so use
     an extended mangling.  Elsewhere, "e" is available since long
     double is 80 bits.  */
  if (TYPE_MODE (type) == XFmode)
    return TARGET_HPUX ? "u9__float80" : "e";
  if (TYPE_MODE (type) == RFmode)
    return "u7__fpreg";
  return NULL;
}

/* Return the diagnostic message string if conversion from FROMTYPE to
   TOTYPE is not allowed, NULL otherwise.  */
static const char *
ia64_invalid_conversion (const_tree fromtype, const_tree totype)
{
  /* Reject nontrivial conversion to or from __fpreg.  */
  if (TYPE_MODE (fromtype) == RFmode
      && TYPE_MODE (totype) != RFmode
      && TYPE_MODE (totype) != VOIDmode)
    return N_("invalid conversion from %<__fpreg%>");
  if (TYPE_MODE (totype) == RFmode
      && TYPE_MODE (fromtype) != RFmode)
    return N_("invalid conversion to %<__fpreg%>");
  return NULL;
}

/* Return the diagnostic message string if the unary operation OP is
   not permitted on TYPE, NULL otherwise.  */
static const char *
ia64_invalid_unary_op (int op, const_tree type)
{
  /* Reject operations on __fpreg other than unary + or &.  */
  if (TYPE_MODE (type) == RFmode
      && op != CONVERT_EXPR
      && op != ADDR_EXPR)
    return N_("invalid operation on %<__fpreg%>");
  return NULL;
}

/* Return the diagnostic message string if the binary operation OP is
   not permitted on TYPE1 and TYPE2, NULL otherwise.  */
static const char *
ia64_invalid_binary_op (int op ATTRIBUTE_UNUSED, const_tree type1, const_tree type2)
{
  /* Reject operations on __fpreg.  */
  if (TYPE_MODE (type1) == RFmode || TYPE_MODE (type2) == RFmode)
    return N_("invalid operation on %<__fpreg%>");
  return NULL;
}

/* Implement TARGET_OPTION_DEFAULT_PARAMS.  */
static void
ia64_option_default_params (void)
{
  /* Let the scheduler form additional regions.  */
  set_default_param_value (PARAM_MAX_SCHED_EXTEND_REGIONS_ITERS, 2);

  /* Set the default values for cache-related parameters.  */
  set_default_param_value (PARAM_SIMULTANEOUS_PREFETCHES, 6);
  set_default_param_value (PARAM_L1_CACHE_LINE_SIZE, 32);

  set_default_param_value (PARAM_SCHED_MEM_TRUE_DEP_COST, 4);
}

/* HP-UX version_id attribute.
   For object foo, if the version_id is set to 1234 put out an alias
   of '.alias foo "foo{1234}"  We can't use "foo{1234}" in anything
   other than an alias statement because it is an illegal symbol name.  */

static tree
ia64_handle_version_id_attribute (tree *node ATTRIBUTE_UNUSED,
                                 tree name ATTRIBUTE_UNUSED,
                                 tree args,
                                 int flags ATTRIBUTE_UNUSED,
                                 bool *no_add_attrs)
{
  tree arg = TREE_VALUE (args);

  if (TREE_CODE (arg) != STRING_CST)
    {
      error("version attribute is not a string");
      *no_add_attrs = true;
      return NULL_TREE;
    }
  return NULL_TREE;
}

/* Target hook for c_mode_for_suffix.  */

static enum machine_mode
ia64_c_mode_for_suffix (char suffix)
{
  if (suffix == 'q')
    return TFmode;
  if (suffix == 'w')
    return XFmode;

  return VOIDmode;
}

static enum machine_mode
ia64_promote_function_mode (const_tree type,
			    enum machine_mode mode,
			    int *punsignedp,
			    const_tree funtype,
			    int for_return)
{
  /* Special processing required for OpenVMS ...  */

  if (!TARGET_ABI_OPEN_VMS)
    return default_promote_function_mode(type, mode, punsignedp, funtype,
					 for_return);

  /* HP OpenVMS Calling Standard dated June, 2004, that describes
     HP OpenVMS I64 Version 8.2EFT,
     chapter 4 "OpenVMS I64 Conventions"
     section 4.7 "Procedure Linkage"
     subsection 4.7.5.2, "Normal Register Parameters"

     "Unsigned integral (except unsigned 32-bit), set, and VAX floating-point
     values passed in registers are zero-filled; signed integral values as
     well as unsigned 32-bit integral values are sign-extended to 64 bits.
     For all other types passed in the general registers, unused bits are
     undefined."  */

  if (!AGGREGATE_TYPE_P (type)
      && GET_MODE_CLASS (mode) == MODE_INT
      && GET_MODE_SIZE (mode) < UNITS_PER_WORD)
    {
      if (mode == SImode)
	*punsignedp = 0;
      return DImode;
    }
  else
    return promote_mode (type, mode, punsignedp);
}
   
static GTY(()) rtx ia64_dconst_0_5_rtx;

rtx
ia64_dconst_0_5 (void)
{
  if (! ia64_dconst_0_5_rtx)
    {
      REAL_VALUE_TYPE rv;
      real_from_string (&rv, "0.5");
      ia64_dconst_0_5_rtx = const_double_from_real_value (rv, DFmode);
    }
  return ia64_dconst_0_5_rtx;
}

static GTY(()) rtx ia64_dconst_0_375_rtx;

rtx
ia64_dconst_0_375 (void)
{
  if (! ia64_dconst_0_375_rtx)
    {
      REAL_VALUE_TYPE rv;
      real_from_string (&rv, "0.375");
      ia64_dconst_0_375_rtx = const_double_from_real_value (rv, DFmode);
    }
  return ia64_dconst_0_375_rtx;
}

static enum machine_mode
ia64_get_reg_raw_mode (int regno)
{
  if (FR_REGNO_P (regno))
    return XFmode;
  return default_get_reg_raw_mode(regno);
}

/* Always default to .text section until HP-UX linker is fixed.  */

ATTRIBUTE_UNUSED static section *
ia64_hpux_function_section (tree decl ATTRIBUTE_UNUSED,
			    enum node_frequency freq ATTRIBUTE_UNUSED,
			    bool startup ATTRIBUTE_UNUSED,
			    bool exit ATTRIBUTE_UNUSED)
{
  return NULL;
}

#include "gt-ia64.h"<|MERGE_RESOLUTION|>--- conflicted
+++ resolved
@@ -225,15 +225,10 @@
 static rtx ia64_function_value (const_tree, const_tree, bool);
 static rtx ia64_libcall_value (enum machine_mode, const_rtx);
 static bool ia64_function_value_regno_p (const unsigned int);
-<<<<<<< HEAD
-static int ia64_register_move_cost (enum machine_mode, enum reg_class,
-                                    enum reg_class);
-=======
 static int ia64_register_move_cost (enum machine_mode, reg_class_t,
                                     reg_class_t);
 static int ia64_memory_move_cost (enum machine_mode mode, reg_class_t,
 				  bool);
->>>>>>> 155d23aa
 static bool ia64_rtx_costs (rtx, int, int, int *, bool);
 static int ia64_unspec_may_trap_p (const_rtx, unsigned);
 static void fix_range (const char *);
@@ -523,11 +518,8 @@
 
 #undef TARGET_REGISTER_MOVE_COST
 #define TARGET_REGISTER_MOVE_COST ia64_register_move_cost
-<<<<<<< HEAD
-=======
 #undef TARGET_MEMORY_MOVE_COST
 #define TARGET_MEMORY_MOVE_COST ia64_memory_move_cost
->>>>>>> 155d23aa
 #undef TARGET_RTX_COSTS
 #define TARGET_RTX_COSTS ia64_rtx_costs
 #undef TARGET_ADDRESS_COST
@@ -5408,13 +5400,8 @@
    one in class TO, using MODE.  */
 
 static int
-<<<<<<< HEAD
-ia64_register_move_cost (enum machine_mode mode, enum reg_class from,
-			 enum reg_class to)
-=======
 ia64_register_move_cost (enum machine_mode mode, reg_class_t from_i,
 			 reg_class_t to_i)
->>>>>>> 155d23aa
 {
   enum reg_class from = (enum reg_class) from_i;
   enum reg_class to = (enum reg_class) to_i;

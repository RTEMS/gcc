--- conflicted
+++ resolved
@@ -54,10 +54,7 @@
 #include "tree-gimple.h"
 #include "intl.h"
 #include "debug.h"
-<<<<<<< HEAD
-=======
 #include "params.h"
->>>>>>> f8383f28
 
 /* This is used for communication between ASM_OUTPUT_LABEL and
    ASM_OUTPUT_LABELREF.  */
@@ -8353,11 +8350,7 @@
   if (GET_CODE (mem) == UNSPEC && XVECLEN (mem, 0) > 0)
     mem = XVECEXP (mem, 0, 0);
   else if (GET_CODE (mem) == IF_THEN_ELSE)
-<<<<<<< HEAD
-    /* ??? Is this bypass neccessary for ld.c?  */
-=======
     /* ??? Is this bypass necessary for ld.c?  */
->>>>>>> f8383f28
     {
       gcc_assert (XINT (XEXP (XEXP (mem, 0), 0), 1) == UNSPEC_LDCCLR);
       mem = XEXP (mem, 1);
@@ -9380,12 +9373,8 @@
 			 unsigned HOST_WIDE_INT align)
 {
   if (GET_MODE_SIZE (mode) > 0
-<<<<<<< HEAD
-      && GET_MODE_SIZE (mode) <= ia64_section_threshold)
-=======
       && GET_MODE_SIZE (mode) <= ia64_section_threshold
       && !TARGET_NO_SDATA)
->>>>>>> f8383f28
     return sdata_section;
   else
     return default_elf_select_rtx_section (mode, x, align);

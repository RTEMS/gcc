/* Definitions of target machine for GNU compiler.
   Copyright (C) 1999, 2000, 2001, 2002, 2003, 2004, 2005, 2006, 2007
   Free Software Foundation, Inc.
   Contributed by James E. Wilson <wilson@cygnus.com> and
		  David Mosberger <davidm@hpl.hp.com>.

This file is part of GCC.

GCC is free software; you can redistribute it and/or modify
it under the terms of the GNU General Public License as published by
the Free Software Foundation; either version 2, or (at your option)
any later version.

GCC is distributed in the hope that it will be useful,
but WITHOUT ANY WARRANTY; without even the implied warranty of
MERCHANTABILITY or FITNESS FOR A PARTICULAR PURPOSE.  See the
GNU General Public License for more details.

You should have received a copy of the GNU General Public License
along with GCC; see the file COPYING.  If not, write to
the Free Software Foundation, 51 Franklin Street, Fifth Floor,
Boston, MA 02110-1301, USA.  */

#include "config.h"
#include "system.h"
#include "coretypes.h"
#include "tm.h"
#include "rtl.h"
#include "tree.h"
#include "regs.h"
#include "hard-reg-set.h"
#include "real.h"
#include "insn-config.h"
#include "conditions.h"
#include "output.h"
#include "insn-attr.h"
#include "flags.h"
#include "recog.h"
#include "expr.h"
#include "optabs.h"
#include "except.h"
#include "function.h"
#include "ggc.h"
#include "basic-block.h"
#include "toplev.h"
#include "sched-int.h"
#include "sched-deps.h"
#include "timevar.h"
#include "target.h"
#include "target-def.h"
#include "tm_p.h"
#include "hashtab.h"
#include "langhooks.h"
#include "cfglayout.h"
#include "tree-gimple.h"
#include "intl.h"
#include "debug.h"
#include "params.h"
<<<<<<< HEAD
#include "sel-sched.h"
=======
#include "tm-constrs.h"
>>>>>>> ad365750

/* This is used for communication between ASM_OUTPUT_LABEL and
   ASM_OUTPUT_LABELREF.  */
int ia64_asm_output_label = 0;

/* Define the information needed to generate branch and scc insns.  This is
   stored from the compare operation.  */
struct rtx_def * ia64_compare_op0;
struct rtx_def * ia64_compare_op1;

/* Register names for ia64_expand_prologue.  */
static const char * const ia64_reg_numbers[96] =
{ "r32", "r33", "r34", "r35", "r36", "r37", "r38", "r39",
  "r40", "r41", "r42", "r43", "r44", "r45", "r46", "r47",
  "r48", "r49", "r50", "r51", "r52", "r53", "r54", "r55",
  "r56", "r57", "r58", "r59", "r60", "r61", "r62", "r63",
  "r64", "r65", "r66", "r67", "r68", "r69", "r70", "r71",
  "r72", "r73", "r74", "r75", "r76", "r77", "r78", "r79",
  "r80", "r81", "r82", "r83", "r84", "r85", "r86", "r87",
  "r88", "r89", "r90", "r91", "r92", "r93", "r94", "r95",
  "r96", "r97", "r98", "r99", "r100","r101","r102","r103",
  "r104","r105","r106","r107","r108","r109","r110","r111",
  "r112","r113","r114","r115","r116","r117","r118","r119",
  "r120","r121","r122","r123","r124","r125","r126","r127"};

/* ??? These strings could be shared with REGISTER_NAMES.  */
static const char * const ia64_input_reg_names[8] =
{ "in0",  "in1",  "in2",  "in3",  "in4",  "in5",  "in6",  "in7" };

/* ??? These strings could be shared with REGISTER_NAMES.  */
static const char * const ia64_local_reg_names[80] =
{ "loc0", "loc1", "loc2", "loc3", "loc4", "loc5", "loc6", "loc7",
  "loc8", "loc9", "loc10","loc11","loc12","loc13","loc14","loc15",
  "loc16","loc17","loc18","loc19","loc20","loc21","loc22","loc23",
  "loc24","loc25","loc26","loc27","loc28","loc29","loc30","loc31",
  "loc32","loc33","loc34","loc35","loc36","loc37","loc38","loc39",
  "loc40","loc41","loc42","loc43","loc44","loc45","loc46","loc47",
  "loc48","loc49","loc50","loc51","loc52","loc53","loc54","loc55",
  "loc56","loc57","loc58","loc59","loc60","loc61","loc62","loc63",
  "loc64","loc65","loc66","loc67","loc68","loc69","loc70","loc71",
  "loc72","loc73","loc74","loc75","loc76","loc77","loc78","loc79" };

/* ??? These strings could be shared with REGISTER_NAMES.  */
static const char * const ia64_output_reg_names[8] =
{ "out0", "out1", "out2", "out3", "out4", "out5", "out6", "out7" };

/* Which cpu are we scheduling for.  */
enum processor_type ia64_tune = PROCESSOR_ITANIUM2;

/* Determines whether we run our final scheduling pass or not.  We always
   avoid the normal second scheduling pass.  */
static int ia64_flag_schedule_insns2;

/* Determines whether we run variable tracking in machine dependent
   reorganization.  */
static int ia64_flag_var_tracking;

/* Variables which are this size or smaller are put in the sdata/sbss
   sections.  */

unsigned int ia64_section_threshold;

/* The following variable is used by the DFA insn scheduler.  The value is
   TRUE if we do insn bundling instead of insn scheduling.  */
int bundling_p = 0;

/* Structure to be filled in by ia64_compute_frame_size with register
   save masks and offsets for the current function.  */

struct ia64_frame_info
{
  HOST_WIDE_INT total_size;	/* size of the stack frame, not including
				   the caller's scratch area.  */
  HOST_WIDE_INT spill_cfa_off;	/* top of the reg spill area from the cfa.  */
  HOST_WIDE_INT spill_size;	/* size of the gr/br/fr spill area.  */
  HOST_WIDE_INT extra_spill_size;  /* size of spill area for others.  */
  HARD_REG_SET mask;		/* mask of saved registers.  */
  unsigned int gr_used_mask;	/* mask of registers in use as gr spill
				   registers or long-term scratches.  */
  int n_spilled;		/* number of spilled registers.  */
  int reg_fp;			/* register for fp.  */
  int reg_save_b0;		/* save register for b0.  */
  int reg_save_pr;		/* save register for prs.  */
  int reg_save_ar_pfs;		/* save register for ar.pfs.  */
  int reg_save_ar_unat;		/* save register for ar.unat.  */
  int reg_save_ar_lc;		/* save register for ar.lc.  */
  int reg_save_gp;		/* save register for gp.  */
  int n_input_regs;		/* number of input registers used.  */
  int n_local_regs;		/* number of local registers used.  */
  int n_output_regs;		/* number of output registers used.  */
  int n_rotate_regs;		/* number of rotating registers used.  */

  char need_regstk;		/* true if a .regstk directive needed.  */
  char initialized;		/* true if the data is finalized.  */
};

/* Current frame information calculated by ia64_compute_frame_size.  */
static struct ia64_frame_info current_frame_info;

static int ia64_first_cycle_multipass_dfa_lookahead (void);
static void ia64_dependencies_evaluation_hook (rtx, rtx);
static void ia64_init_dfa_pre_cycle_insn (void);
static rtx ia64_dfa_pre_cycle_insn (void);
static int ia64_first_cycle_multipass_dfa_lookahead_guard (rtx);
static bool ia64_first_cycle_multipass_dfa_lookahead_guard_spec (rtx);
static int ia64_dfa_new_cycle (FILE *, int, rtx, int, int, int *);
static void ia64_h_i_d_extended (void);
static void * ia64_alloc_sched_context (void);
static void ia64_init_sched_context (void *, bool);
static void ia64_set_sched_context (void *);
static void ia64_clear_sched_context (void *);
static void ia64_free_sched_context (void *);
static int ia64_mode_to_int (enum machine_mode);
static void ia64_set_sched_flags (spec_info_t);
static ds_t ia64_get_insn_spec_ds (rtx);
static ds_t ia64_get_insn_checked_ds (rtx);
static bool ia64_skip_rtx_p (rtx);
static int ia64_speculate_insn (rtx, ds_t, rtx *);
static bool ia64_needs_block_p (int);
static rtx ia64_gen_spec_check (rtx, rtx, ds_t);
static int ia64_spec_check_p (rtx);
static int ia64_spec_check_src_p (rtx);
static rtx gen_tls_get_addr (void);
static rtx gen_thread_pointer (void);
static int find_gr_spill (int);
static int next_scratch_gr_reg (void);
static void mark_reg_gr_used_mask (rtx, void *);
static void ia64_compute_frame_size (HOST_WIDE_INT);
static void setup_spill_pointers (int, rtx, HOST_WIDE_INT);
static void finish_spill_pointers (void);
static rtx spill_restore_mem (rtx, HOST_WIDE_INT);
static void do_spill (rtx (*)(rtx, rtx, rtx), rtx, HOST_WIDE_INT, rtx);
static void do_restore (rtx (*)(rtx, rtx, rtx), rtx, HOST_WIDE_INT);
static rtx gen_movdi_x (rtx, rtx, rtx);
static rtx gen_fr_spill_x (rtx, rtx, rtx);
static rtx gen_fr_restore_x (rtx, rtx, rtx);

static enum machine_mode hfa_element_mode (tree, bool);
static void ia64_setup_incoming_varargs (CUMULATIVE_ARGS *, enum machine_mode,
					 tree, int *, int);
static int ia64_arg_partial_bytes (CUMULATIVE_ARGS *, enum machine_mode,
				   tree, bool);
static bool ia64_function_ok_for_sibcall (tree, tree);
static bool ia64_return_in_memory (tree, tree);
static bool ia64_rtx_costs (rtx, int, int, int *);
static void fix_range (const char *);
static bool ia64_handle_option (size_t, const char *, int);
static struct machine_function * ia64_init_machine_status (void);
static void emit_insn_group_barriers (FILE *);
static void emit_all_insn_group_barriers (FILE *);
static void final_emit_insn_group_barriers (FILE *);
static void emit_predicate_relation_info (void);
static void ia64_reorg (void);
static bool ia64_in_small_data_p (tree);
static void process_epilogue (FILE *, rtx, bool, bool);
static int process_set (FILE *, rtx, rtx, bool, bool);

static bool ia64_assemble_integer (rtx, unsigned int, int);
static void ia64_output_function_prologue (FILE *, HOST_WIDE_INT);
static void ia64_output_function_epilogue (FILE *, HOST_WIDE_INT);
static void ia64_output_function_end_prologue (FILE *);

static int ia64_issue_rate (void);
<<<<<<< HEAD
static int ia64_adjust_cost_2 (rtx, int, rtx, int, dw_t);
=======
static int ia64_adjust_cost (rtx, rtx, rtx, int);
>>>>>>> ad365750
static void ia64_sched_init (FILE *, int, int);
static void ia64_sched_init_global (FILE *, int, int);
static void ia64_sched_finish_global (FILE *, int);
static void ia64_sched_finish (FILE *, int);
static int ia64_dfa_sched_reorder (FILE *, int, rtx *, int *, int, int);
static int ia64_sched_reorder (FILE *, int, rtx *, int *, int);
static int ia64_sched_reorder2 (FILE *, int, rtx *, int *, int);
static int ia64_variable_issue (FILE *, int, rtx, int);

static struct bundle_state *get_free_bundle_state (void);
static void free_bundle_state (struct bundle_state *);
static void initiate_bundle_states (void);
static void finish_bundle_states (void);
static unsigned bundle_state_hash (const void *);
static int bundle_state_eq_p (const void *, const void *);
static int insert_bundle_state (struct bundle_state *);
static void initiate_bundle_state_table (void);
static void finish_bundle_state_table (void);
static int try_issue_nops (struct bundle_state *, int);
static int try_issue_insn (struct bundle_state *, rtx);
static void issue_nops_and_insn (struct bundle_state *, int, rtx, int, int);
static int get_max_pos (state_t);
static int get_template (state_t, int);

static rtx get_next_important_insn (rtx, rtx);
static void bundling (FILE *, int, rtx, rtx);

static void ia64_output_mi_thunk (FILE *, tree, HOST_WIDE_INT,
				  HOST_WIDE_INT, tree);
static void ia64_file_start (void);
static void ia64_globalize_decl_name (FILE *, tree);

static int ia64_hpux_reloc_rw_mask (void) ATTRIBUTE_UNUSED;
static int ia64_reloc_rw_mask (void) ATTRIBUTE_UNUSED;
static section *ia64_select_rtx_section (enum machine_mode, rtx,
					 unsigned HOST_WIDE_INT);
static void ia64_output_dwarf_dtprel (FILE *, int, rtx)
     ATTRIBUTE_UNUSED;
static unsigned int ia64_section_type_flags (tree, const char *, int);
static void ia64_init_libfuncs (void)
     ATTRIBUTE_UNUSED;
static void ia64_hpux_init_libfuncs (void)
     ATTRIBUTE_UNUSED;
static void ia64_sysv4_init_libfuncs (void)
     ATTRIBUTE_UNUSED;
static void ia64_vms_init_libfuncs (void)
     ATTRIBUTE_UNUSED;

static tree ia64_handle_model_attribute (tree *, tree, tree, int, bool *);
static tree ia64_handle_version_id_attribute (tree *, tree, tree, int, bool *);
static void ia64_encode_section_info (tree, rtx, int);
static rtx ia64_struct_value_rtx (tree, int);
static tree ia64_gimplify_va_arg (tree, tree, tree *, tree *);
static bool ia64_scalar_mode_supported_p (enum machine_mode mode);
static bool ia64_vector_mode_supported_p (enum machine_mode mode);
static bool ia64_cannot_force_const_mem (rtx);
static const char *ia64_mangle_fundamental_type (tree);
static const char *ia64_invalid_conversion (tree, tree);
static const char *ia64_invalid_unary_op (int, tree);
static const char *ia64_invalid_binary_op (int, tree, tree);

/* Table of valid machine attributes.  */
static const struct attribute_spec ia64_attribute_table[] =
{
  /* { name, min_len, max_len, decl_req, type_req, fn_type_req, handler } */
  { "syscall_linkage", 0, 0, false, true,  true,  NULL },
  { "model",	       1, 1, true, false, false, ia64_handle_model_attribute },
  { "version_id",      1, 1, true, false, false,
    ia64_handle_version_id_attribute },
  { NULL,	       0, 0, false, false, false, NULL }
};

/* Initialize the GCC target structure.  */
#undef TARGET_ATTRIBUTE_TABLE
#define TARGET_ATTRIBUTE_TABLE ia64_attribute_table

#undef TARGET_INIT_BUILTINS
#define TARGET_INIT_BUILTINS ia64_init_builtins

#undef TARGET_EXPAND_BUILTIN
#define TARGET_EXPAND_BUILTIN ia64_expand_builtin

#undef TARGET_ASM_BYTE_OP
#define TARGET_ASM_BYTE_OP "\tdata1\t"
#undef TARGET_ASM_ALIGNED_HI_OP
#define TARGET_ASM_ALIGNED_HI_OP "\tdata2\t"
#undef TARGET_ASM_ALIGNED_SI_OP
#define TARGET_ASM_ALIGNED_SI_OP "\tdata4\t"
#undef TARGET_ASM_ALIGNED_DI_OP
#define TARGET_ASM_ALIGNED_DI_OP "\tdata8\t"
#undef TARGET_ASM_UNALIGNED_HI_OP
#define TARGET_ASM_UNALIGNED_HI_OP "\tdata2.ua\t"
#undef TARGET_ASM_UNALIGNED_SI_OP
#define TARGET_ASM_UNALIGNED_SI_OP "\tdata4.ua\t"
#undef TARGET_ASM_UNALIGNED_DI_OP
#define TARGET_ASM_UNALIGNED_DI_OP "\tdata8.ua\t"
#undef TARGET_ASM_INTEGER
#define TARGET_ASM_INTEGER ia64_assemble_integer

#undef TARGET_ASM_FUNCTION_PROLOGUE
#define TARGET_ASM_FUNCTION_PROLOGUE ia64_output_function_prologue
#undef TARGET_ASM_FUNCTION_END_PROLOGUE
#define TARGET_ASM_FUNCTION_END_PROLOGUE ia64_output_function_end_prologue
#undef TARGET_ASM_FUNCTION_EPILOGUE
#define TARGET_ASM_FUNCTION_EPILOGUE ia64_output_function_epilogue

#undef TARGET_IN_SMALL_DATA_P
#define TARGET_IN_SMALL_DATA_P  ia64_in_small_data_p

#undef TARGET_SCHED_ADJUST_COST
#define TARGET_SCHED_ADJUST_COST ia64_adjust_cost
#undef TARGET_SCHED_ISSUE_RATE
#define TARGET_SCHED_ISSUE_RATE ia64_issue_rate
#undef TARGET_SCHED_VARIABLE_ISSUE
#define TARGET_SCHED_VARIABLE_ISSUE ia64_variable_issue
#undef TARGET_SCHED_INIT
#define TARGET_SCHED_INIT ia64_sched_init
#undef TARGET_SCHED_FINISH
#define TARGET_SCHED_FINISH ia64_sched_finish
#undef TARGET_SCHED_INIT_GLOBAL
#define TARGET_SCHED_INIT_GLOBAL ia64_sched_init_global
#undef TARGET_SCHED_FINISH_GLOBAL
#define TARGET_SCHED_FINISH_GLOBAL ia64_sched_finish_global
#undef TARGET_SCHED_REORDER
#define TARGET_SCHED_REORDER ia64_sched_reorder
#undef TARGET_SCHED_REORDER2
#define TARGET_SCHED_REORDER2 ia64_sched_reorder2

#undef TARGET_SCHED_DEPENDENCIES_EVALUATION_HOOK
#define TARGET_SCHED_DEPENDENCIES_EVALUATION_HOOK ia64_dependencies_evaluation_hook

#undef TARGET_SCHED_FIRST_CYCLE_MULTIPASS_DFA_LOOKAHEAD
#define TARGET_SCHED_FIRST_CYCLE_MULTIPASS_DFA_LOOKAHEAD ia64_first_cycle_multipass_dfa_lookahead

#undef TARGET_SCHED_INIT_DFA_PRE_CYCLE_INSN
#define TARGET_SCHED_INIT_DFA_PRE_CYCLE_INSN ia64_init_dfa_pre_cycle_insn
#undef TARGET_SCHED_DFA_PRE_CYCLE_INSN
#define TARGET_SCHED_DFA_PRE_CYCLE_INSN ia64_dfa_pre_cycle_insn

#undef TARGET_SCHED_FIRST_CYCLE_MULTIPASS_DFA_LOOKAHEAD_GUARD
#define TARGET_SCHED_FIRST_CYCLE_MULTIPASS_DFA_LOOKAHEAD_GUARD\
  ia64_first_cycle_multipass_dfa_lookahead_guard

#undef TARGET_SCHED_DFA_NEW_CYCLE
#define TARGET_SCHED_DFA_NEW_CYCLE ia64_dfa_new_cycle

#undef TARGET_SCHED_H_I_D_EXTENDED
#define TARGET_SCHED_H_I_D_EXTENDED ia64_h_i_d_extended

#undef TARGET_SCHED_ALLOC_SCHED_CONTEXT
#define TARGET_SCHED_ALLOC_SCHED_CONTEXT ia64_alloc_sched_context

#undef TARGET_SCHED_INIT_SCHED_CONTEXT
#define TARGET_SCHED_INIT_SCHED_CONTEXT ia64_init_sched_context

#undef TARGET_SCHED_SET_SCHED_CONTEXT
#define TARGET_SCHED_SET_SCHED_CONTEXT ia64_set_sched_context

#undef TARGET_SCHED_CLEAR_SCHED_CONTEXT
#define TARGET_SCHED_CLEAR_SCHED_CONTEXT ia64_clear_sched_context

#undef TARGET_SCHED_FREE_SCHED_CONTEXT
#define TARGET_SCHED_FREE_SCHED_CONTEXT ia64_free_sched_context

#undef TARGET_SCHED_SET_SCHED_FLAGS
#define TARGET_SCHED_SET_SCHED_FLAGS ia64_set_sched_flags

#undef TARGET_SCHED_GET_INSN_SPEC_DS
#define TARGET_SCHED_GET_INSN_SPEC_DS ia64_get_insn_spec_ds

#undef TARGET_SCHED_GET_INSN_CHECKED_DS
#define TARGET_SCHED_GET_INSN_CHECKED_DS ia64_get_insn_checked_ds

#undef TARGET_SCHED_SPECULATE_INSN
#define TARGET_SCHED_SPECULATE_INSN ia64_speculate_insn

#undef TARGET_SCHED_NEEDS_BLOCK_P
#define TARGET_SCHED_NEEDS_BLOCK_P ia64_needs_block_p

#undef TARGET_SCHED_GEN_SPEC_CHECK
#define TARGET_SCHED_GEN_SPEC_CHECK ia64_gen_spec_check

#undef TARGET_SCHED_FIRST_CYCLE_MULTIPASS_DFA_LOOKAHEAD_GUARD_SPEC
#define TARGET_SCHED_FIRST_CYCLE_MULTIPASS_DFA_LOOKAHEAD_GUARD_SPEC\
  ia64_first_cycle_multipass_dfa_lookahead_guard_spec

#undef TARGET_SCHED_SKIP_RTX_P
#define TARGET_SCHED_SKIP_RTX_P ia64_skip_rtx_p

#undef TARGET_FUNCTION_OK_FOR_SIBCALL
#define TARGET_FUNCTION_OK_FOR_SIBCALL ia64_function_ok_for_sibcall
#undef TARGET_ARG_PARTIAL_BYTES
#define TARGET_ARG_PARTIAL_BYTES ia64_arg_partial_bytes

#undef TARGET_ASM_OUTPUT_MI_THUNK
#define TARGET_ASM_OUTPUT_MI_THUNK ia64_output_mi_thunk
#undef TARGET_ASM_CAN_OUTPUT_MI_THUNK
#define TARGET_ASM_CAN_OUTPUT_MI_THUNK hook_bool_tree_hwi_hwi_tree_true

#undef TARGET_ASM_FILE_START
#define TARGET_ASM_FILE_START ia64_file_start

#undef TARGET_ASM_GLOBALIZE_DECL_NAME
#define TARGET_ASM_GLOBALIZE_DECL_NAME ia64_globalize_decl_name

#undef TARGET_RTX_COSTS
#define TARGET_RTX_COSTS ia64_rtx_costs
#undef TARGET_ADDRESS_COST
#define TARGET_ADDRESS_COST hook_int_rtx_0

#undef TARGET_MACHINE_DEPENDENT_REORG
#define TARGET_MACHINE_DEPENDENT_REORG ia64_reorg

#undef TARGET_ENCODE_SECTION_INFO
#define TARGET_ENCODE_SECTION_INFO ia64_encode_section_info

#undef  TARGET_SECTION_TYPE_FLAGS
#define TARGET_SECTION_TYPE_FLAGS  ia64_section_type_flags

#ifdef HAVE_AS_TLS
#undef TARGET_ASM_OUTPUT_DWARF_DTPREL
#define TARGET_ASM_OUTPUT_DWARF_DTPREL ia64_output_dwarf_dtprel
#endif

/* ??? ABI doesn't allow us to define this.  */
#if 0
#undef TARGET_PROMOTE_FUNCTION_ARGS
#define TARGET_PROMOTE_FUNCTION_ARGS hook_bool_tree_true
#endif

/* ??? ABI doesn't allow us to define this.  */
#if 0
#undef TARGET_PROMOTE_FUNCTION_RETURN
#define TARGET_PROMOTE_FUNCTION_RETURN hook_bool_tree_true
#endif

/* ??? Investigate.  */
#if 0
#undef TARGET_PROMOTE_PROTOTYPES
#define TARGET_PROMOTE_PROTOTYPES hook_bool_tree_true
#endif

#undef TARGET_STRUCT_VALUE_RTX
#define TARGET_STRUCT_VALUE_RTX ia64_struct_value_rtx
#undef TARGET_RETURN_IN_MEMORY
#define TARGET_RETURN_IN_MEMORY ia64_return_in_memory
#undef TARGET_SETUP_INCOMING_VARARGS
#define TARGET_SETUP_INCOMING_VARARGS ia64_setup_incoming_varargs
#undef TARGET_STRICT_ARGUMENT_NAMING
#define TARGET_STRICT_ARGUMENT_NAMING hook_bool_CUMULATIVE_ARGS_true
#undef TARGET_MUST_PASS_IN_STACK
#define TARGET_MUST_PASS_IN_STACK must_pass_in_stack_var_size

#undef TARGET_GIMPLIFY_VA_ARG_EXPR
#define TARGET_GIMPLIFY_VA_ARG_EXPR ia64_gimplify_va_arg

#undef TARGET_UNWIND_EMIT
#define TARGET_UNWIND_EMIT process_for_unwind_directive

#undef TARGET_SCALAR_MODE_SUPPORTED_P
#define TARGET_SCALAR_MODE_SUPPORTED_P ia64_scalar_mode_supported_p
#undef TARGET_VECTOR_MODE_SUPPORTED_P
#define TARGET_VECTOR_MODE_SUPPORTED_P ia64_vector_mode_supported_p

/* ia64 architecture manual 4.4.7: ... reads, writes, and flushes may occur
   in an order different from the specified program order.  */
#undef TARGET_RELAXED_ORDERING
#define TARGET_RELAXED_ORDERING true

#undef TARGET_DEFAULT_TARGET_FLAGS
#define TARGET_DEFAULT_TARGET_FLAGS (TARGET_DEFAULT | TARGET_CPU_DEFAULT)
#undef TARGET_HANDLE_OPTION
#define TARGET_HANDLE_OPTION ia64_handle_option

#undef TARGET_CANNOT_FORCE_CONST_MEM
#define TARGET_CANNOT_FORCE_CONST_MEM ia64_cannot_force_const_mem

#undef TARGET_MANGLE_FUNDAMENTAL_TYPE
#define TARGET_MANGLE_FUNDAMENTAL_TYPE ia64_mangle_fundamental_type

#undef TARGET_INVALID_CONVERSION
#define TARGET_INVALID_CONVERSION ia64_invalid_conversion
#undef TARGET_INVALID_UNARY_OP
#define TARGET_INVALID_UNARY_OP ia64_invalid_unary_op
#undef TARGET_INVALID_BINARY_OP
#define TARGET_INVALID_BINARY_OP ia64_invalid_binary_op

struct gcc_target targetm = TARGET_INITIALIZER;

typedef enum
  {
    ADDR_AREA_NORMAL,	/* normal address area */
    ADDR_AREA_SMALL	/* addressable by "addl" (-2MB < addr < 2MB) */
  }
ia64_addr_area;

static GTY(()) tree small_ident1;
static GTY(()) tree small_ident2;

static void
init_idents (void)
{
  if (small_ident1 == 0)
    {
      small_ident1 = get_identifier ("small");
      small_ident2 = get_identifier ("__small__");
    }
}

/* Retrieve the address area that has been chosen for the given decl.  */

static ia64_addr_area
ia64_get_addr_area (tree decl)
{
  tree model_attr;

  model_attr = lookup_attribute ("model", DECL_ATTRIBUTES (decl));
  if (model_attr)
    {
      tree id;

      init_idents ();
      id = TREE_VALUE (TREE_VALUE (model_attr));
      if (id == small_ident1 || id == small_ident2)
	return ADDR_AREA_SMALL;
    }
  return ADDR_AREA_NORMAL;
}

static tree
ia64_handle_model_attribute (tree *node, tree name, tree args,
			     int flags ATTRIBUTE_UNUSED, bool *no_add_attrs)
{
  ia64_addr_area addr_area = ADDR_AREA_NORMAL;
  ia64_addr_area area;
  tree arg, decl = *node;

  init_idents ();
  arg = TREE_VALUE (args);
  if (arg == small_ident1 || arg == small_ident2)
    {
      addr_area = ADDR_AREA_SMALL;
    }
  else
    {
      warning (OPT_Wattributes, "invalid argument of %qs attribute",
	       IDENTIFIER_POINTER (name));
      *no_add_attrs = true;
    }

  switch (TREE_CODE (decl))
    {
    case VAR_DECL:
      if ((DECL_CONTEXT (decl) && TREE_CODE (DECL_CONTEXT (decl))
	   == FUNCTION_DECL)
	  && !TREE_STATIC (decl))
	{
	  error ("%Jan address area attribute cannot be specified for "
		 "local variables", decl);
	  *no_add_attrs = true;
	}
      area = ia64_get_addr_area (decl);
      if (area != ADDR_AREA_NORMAL && addr_area != area)
	{
	  error ("address area of %q+D conflicts with previous "
		 "declaration", decl);
	  *no_add_attrs = true;
	}
      break;

    case FUNCTION_DECL:
      error ("%Jaddress area attribute cannot be specified for functions",
	     decl);
      *no_add_attrs = true;
      break;

    default:
      warning (OPT_Wattributes, "%qs attribute ignored",
	       IDENTIFIER_POINTER (name));
      *no_add_attrs = true;
      break;
    }

  return NULL_TREE;
}

static void
ia64_encode_addr_area (tree decl, rtx symbol)
{
  int flags;

  flags = SYMBOL_REF_FLAGS (symbol);
  switch (ia64_get_addr_area (decl))
    {
    case ADDR_AREA_NORMAL: break;
    case ADDR_AREA_SMALL: flags |= SYMBOL_FLAG_SMALL_ADDR; break;
    default: gcc_unreachable ();
    }
  SYMBOL_REF_FLAGS (symbol) = flags;
}

static void
ia64_encode_section_info (tree decl, rtx rtl, int first)
{
  default_encode_section_info (decl, rtl, first);

  /* Careful not to prod global register variables.  */
  if (TREE_CODE (decl) == VAR_DECL
      && GET_CODE (DECL_RTL (decl)) == MEM
      && GET_CODE (XEXP (DECL_RTL (decl), 0)) == SYMBOL_REF
      && (TREE_STATIC (decl) || DECL_EXTERNAL (decl)))
    ia64_encode_addr_area (decl, XEXP (rtl, 0));
}

/* Return 1 if the operands of a move are ok.  */

int
ia64_move_ok (rtx dst, rtx src)
{
  /* If we're under init_recog_no_volatile, we'll not be able to use
     memory_operand.  So check the code directly and don't worry about
     the validity of the underlying address, which should have been
     checked elsewhere anyway.  */
  if (GET_CODE (dst) != MEM)
    return 1;
  if (GET_CODE (src) == MEM)
    return 0;
  if (register_operand (src, VOIDmode))
    return 1;

  /* Otherwise, this must be a constant, and that either 0 or 0.0 or 1.0.  */
  if (INTEGRAL_MODE_P (GET_MODE (dst)))
    return src == const0_rtx;
  else
    return satisfies_constraint_G (src);
}

/* Return 1 if the operands are ok for a floating point load pair.  */

int
ia64_load_pair_ok (rtx dst, rtx src)
{
  if (GET_CODE (dst) != REG || !FP_REGNO_P (REGNO (dst)))
    return 0;
  if (GET_CODE (src) != MEM || MEM_VOLATILE_P (src))
    return 0;
  switch (GET_CODE (XEXP (src, 0)))
    {
    case REG:
    case POST_INC:
      break;
    case POST_DEC:
      return 0;
    case POST_MODIFY:
      {
	rtx adjust = XEXP (XEXP (XEXP (src, 0), 1), 1);

	if (GET_CODE (adjust) != CONST_INT
	    || INTVAL (adjust) != GET_MODE_SIZE (GET_MODE (src)))
	  return 0;
      }
      break;
    default:
      abort ();
    }
  return 1;
}

int
addp4_optimize_ok (rtx op1, rtx op2)
{
  return (basereg_operand (op1, GET_MODE(op1)) !=
	  basereg_operand (op2, GET_MODE(op2)));
}

/* Check if OP is a mask suitable for use with SHIFT in a dep.z instruction.
   Return the length of the field, or <= 0 on failure.  */

int
ia64_depz_field_mask (rtx rop, rtx rshift)
{
  unsigned HOST_WIDE_INT op = INTVAL (rop);
  unsigned HOST_WIDE_INT shift = INTVAL (rshift);

  /* Get rid of the zero bits we're shifting in.  */
  op >>= shift;

  /* We must now have a solid block of 1's at bit 0.  */
  return exact_log2 (op + 1);
}

/* Return the TLS model to use for ADDR.  */

static enum tls_model
tls_symbolic_operand_type (rtx addr)
{
  enum tls_model tls_kind = 0;

  if (GET_CODE (addr) == CONST)
    {
      if (GET_CODE (XEXP (addr, 0)) == PLUS
	  && GET_CODE (XEXP (XEXP (addr, 0), 0)) == SYMBOL_REF)
        tls_kind = SYMBOL_REF_TLS_MODEL (XEXP (XEXP (addr, 0), 0));
    }
  else if (GET_CODE (addr) == SYMBOL_REF)
    tls_kind = SYMBOL_REF_TLS_MODEL (addr);

  return tls_kind;
}

/* Return true if X is a constant that is valid for some immediate
   field in an instruction.  */

bool
ia64_legitimate_constant_p (rtx x)
{
  switch (GET_CODE (x))
    {
    case CONST_INT:
    case LABEL_REF:
      return true;

    case CONST_DOUBLE:
      if (GET_MODE (x) == VOIDmode)
	return true;
      return satisfies_constraint_G (x);

    case CONST:
    case SYMBOL_REF:
      /* ??? Short term workaround for PR 28490.  We must make the code here
	 match the code in ia64_expand_move and move_operand, even though they
	 are both technically wrong.  */
      if (tls_symbolic_operand_type (x) == 0)
	{
	  HOST_WIDE_INT addend = 0;
	  rtx op = x;

	  if (GET_CODE (op) == CONST
	      && GET_CODE (XEXP (op, 0)) == PLUS
	      && GET_CODE (XEXP (XEXP (op, 0), 1)) == CONST_INT)
	    {
	      addend = INTVAL (XEXP (XEXP (op, 0), 1));
	      op = XEXP (XEXP (op, 0), 0);
	    }

          if (any_offset_symbol_operand (op, GET_MODE (op))
              || function_operand (op, GET_MODE (op)))
            return true;
	  if (aligned_offset_symbol_operand (op, GET_MODE (op)))
	    return (addend & 0x3fff) == 0;
	  return false;
	}
      return false;

    case CONST_VECTOR:
      {
	enum machine_mode mode = GET_MODE (x);

	if (mode == V2SFmode)
	  return satisfies_constraint_Y (x);

	return (GET_MODE_CLASS (mode) == MODE_VECTOR_INT
		&& GET_MODE_SIZE (mode) <= 8);
      }

    default:
      return false;
    }
}

/* Don't allow TLS addresses to get spilled to memory.  */

static bool
ia64_cannot_force_const_mem (rtx x)
{
  return tls_symbolic_operand_type (x) != 0;
}

/* Expand a symbolic constant load.  */

bool
ia64_expand_load_address (rtx dest, rtx src)
{
  gcc_assert (GET_CODE (dest) == REG);

  /* ILP32 mode still loads 64-bits of data from the GOT.  This avoids
     having to pointer-extend the value afterward.  Other forms of address
     computation below are also more natural to compute as 64-bit quantities.
     If we've been given an SImode destination register, change it.  */
  if (GET_MODE (dest) != Pmode)
    dest = gen_rtx_REG_offset (dest, Pmode, REGNO (dest), 0);

  if (TARGET_NO_PIC)
    return false;
  if (small_addr_symbolic_operand (src, VOIDmode))
    return false;

  if (TARGET_AUTO_PIC)
    emit_insn (gen_load_gprel64 (dest, src));
  else if (GET_CODE (src) == SYMBOL_REF && SYMBOL_REF_FUNCTION_P (src))
    emit_insn (gen_load_fptr (dest, src));
  else if (sdata_symbolic_operand (src, VOIDmode))
    emit_insn (gen_load_gprel (dest, src));
  else
    {
      HOST_WIDE_INT addend = 0;
      rtx tmp;

      /* We did split constant offsets in ia64_expand_move, and we did try
	 to keep them split in move_operand, but we also allowed reload to
	 rematerialize arbitrary constants rather than spill the value to
	 the stack and reload it.  So we have to be prepared here to split
	 them apart again.  */
      if (GET_CODE (src) == CONST)
	{
	  HOST_WIDE_INT hi, lo;

	  hi = INTVAL (XEXP (XEXP (src, 0), 1));
	  lo = ((hi & 0x3fff) ^ 0x2000) - 0x2000;
	  hi = hi - lo;

	  if (lo != 0)
	    {
	      addend = lo;
	      src = plus_constant (XEXP (XEXP (src, 0), 0), hi);
	    }
	}

      tmp = gen_rtx_HIGH (Pmode, src);
      tmp = gen_rtx_PLUS (Pmode, tmp, pic_offset_table_rtx);
      emit_insn (gen_rtx_SET (VOIDmode, dest, tmp));

      tmp = gen_rtx_LO_SUM (Pmode, dest, src);
      emit_insn (gen_rtx_SET (VOIDmode, dest, tmp));

      if (addend)
	{
	  tmp = gen_rtx_PLUS (Pmode, dest, GEN_INT (addend));
	  emit_insn (gen_rtx_SET (VOIDmode, dest, tmp));
	}
    }

  return true;
}

static GTY(()) rtx gen_tls_tga;
static rtx
gen_tls_get_addr (void)
{
  if (!gen_tls_tga)
    gen_tls_tga = init_one_libfunc ("__tls_get_addr");
  return gen_tls_tga;
}

static GTY(()) rtx thread_pointer_rtx;
static rtx
gen_thread_pointer (void)
{
  if (!thread_pointer_rtx)
    thread_pointer_rtx = gen_rtx_REG (Pmode, 13);
  return thread_pointer_rtx;
}

static rtx
ia64_expand_tls_address (enum tls_model tls_kind, rtx op0, rtx op1,
			 rtx orig_op1, HOST_WIDE_INT addend)
{
  rtx tga_op1, tga_op2, tga_ret, tga_eqv, tmp, insns;
  rtx orig_op0 = op0;
  HOST_WIDE_INT addend_lo, addend_hi;

  switch (tls_kind)
    {
    case TLS_MODEL_GLOBAL_DYNAMIC:
      start_sequence ();

      tga_op1 = gen_reg_rtx (Pmode);
      emit_insn (gen_load_dtpmod (tga_op1, op1));

      tga_op2 = gen_reg_rtx (Pmode);
      emit_insn (gen_load_dtprel (tga_op2, op1));

      tga_ret = emit_library_call_value (gen_tls_get_addr (), NULL_RTX,
					 LCT_CONST, Pmode, 2, tga_op1,
					 Pmode, tga_op2, Pmode);

      insns = get_insns ();
      end_sequence ();

      if (GET_MODE (op0) != Pmode)
	op0 = tga_ret;
      emit_libcall_block (insns, op0, tga_ret, op1);
      break;

    case TLS_MODEL_LOCAL_DYNAMIC:
      /* ??? This isn't the completely proper way to do local-dynamic
	 If the call to __tls_get_addr is used only by a single symbol,
	 then we should (somehow) move the dtprel to the second arg
	 to avoid the extra add.  */
      start_sequence ();

      tga_op1 = gen_reg_rtx (Pmode);
      emit_insn (gen_load_dtpmod (tga_op1, op1));

      tga_op2 = const0_rtx;

      tga_ret = emit_library_call_value (gen_tls_get_addr (), NULL_RTX,
					 LCT_CONST, Pmode, 2, tga_op1,
					 Pmode, tga_op2, Pmode);

      insns = get_insns ();
      end_sequence ();

      tga_eqv = gen_rtx_UNSPEC (Pmode, gen_rtvec (1, const0_rtx),
				UNSPEC_LD_BASE);
      tmp = gen_reg_rtx (Pmode);
      emit_libcall_block (insns, tmp, tga_ret, tga_eqv);

      if (!register_operand (op0, Pmode))
	op0 = gen_reg_rtx (Pmode);
      if (TARGET_TLS64)
	{
	  emit_insn (gen_load_dtprel (op0, op1));
	  emit_insn (gen_adddi3 (op0, tmp, op0));
	}
      else
	emit_insn (gen_add_dtprel (op0, op1, tmp));
      break;

    case TLS_MODEL_INITIAL_EXEC:
      addend_lo = ((addend & 0x3fff) ^ 0x2000) - 0x2000;
      addend_hi = addend - addend_lo;

      op1 = plus_constant (op1, addend_hi);
      addend = addend_lo;

      tmp = gen_reg_rtx (Pmode);
      emit_insn (gen_load_tprel (tmp, op1));

      if (!register_operand (op0, Pmode))
	op0 = gen_reg_rtx (Pmode);
      emit_insn (gen_adddi3 (op0, tmp, gen_thread_pointer ()));
      break;

    case TLS_MODEL_LOCAL_EXEC:
      if (!register_operand (op0, Pmode))
	op0 = gen_reg_rtx (Pmode);

      op1 = orig_op1;
      addend = 0;
      if (TARGET_TLS64)
	{
	  emit_insn (gen_load_tprel (op0, op1));
	  emit_insn (gen_adddi3 (op0, op0, gen_thread_pointer ()));
	}
      else
	emit_insn (gen_add_tprel (op0, op1, gen_thread_pointer ()));
      break;

    default:
      gcc_unreachable ();
    }

  if (addend)
    op0 = expand_simple_binop (Pmode, PLUS, op0, GEN_INT (addend),
			       orig_op0, 1, OPTAB_DIRECT);
  if (orig_op0 == op0)
    return NULL_RTX;
  if (GET_MODE (orig_op0) == Pmode)
    return op0;
  return gen_lowpart (GET_MODE (orig_op0), op0);
}

rtx
ia64_expand_move (rtx op0, rtx op1)
{
  enum machine_mode mode = GET_MODE (op0);

  if (!reload_in_progress && !reload_completed && !ia64_move_ok (op0, op1))
    op1 = force_reg (mode, op1);

  if ((mode == Pmode || mode == ptr_mode) && symbolic_operand (op1, VOIDmode))
    {
      HOST_WIDE_INT addend = 0;
      enum tls_model tls_kind;
      rtx sym = op1;

      if (GET_CODE (op1) == CONST
	  && GET_CODE (XEXP (op1, 0)) == PLUS
	  && GET_CODE (XEXP (XEXP (op1, 0), 1)) == CONST_INT)
	{
	  addend = INTVAL (XEXP (XEXP (op1, 0), 1));
	  sym = XEXP (XEXP (op1, 0), 0);
	}

      tls_kind = tls_symbolic_operand_type (sym);
      if (tls_kind)
	return ia64_expand_tls_address (tls_kind, op0, sym, op1, addend);

      if (any_offset_symbol_operand (sym, mode))
	addend = 0;
      else if (aligned_offset_symbol_operand (sym, mode))
	{
	  HOST_WIDE_INT addend_lo, addend_hi;
	      
	  addend_lo = ((addend & 0x3fff) ^ 0x2000) - 0x2000;
	  addend_hi = addend - addend_lo;

	  if (addend_lo != 0)
	    {
	      op1 = plus_constant (sym, addend_hi);
	      addend = addend_lo;
	    }
	  else
	    addend = 0;
	}
      else
	op1 = sym;

      if (reload_completed)
	{
	  /* We really should have taken care of this offset earlier.  */
	  gcc_assert (addend == 0);
	  if (ia64_expand_load_address (op0, op1))
	    return NULL_RTX;
	}

      if (addend)
	{
	  rtx subtarget = no_new_pseudos ? op0 : gen_reg_rtx (mode);

	  emit_insn (gen_rtx_SET (VOIDmode, subtarget, op1));

	  op1 = expand_simple_binop (mode, PLUS, subtarget,
				     GEN_INT (addend), op0, 1, OPTAB_DIRECT);
	  if (op0 == op1)
	    return NULL_RTX;
	}
    }

  return op1;
}

/* Split a move from OP1 to OP0 conditional on COND.  */

void
ia64_emit_cond_move (rtx op0, rtx op1, rtx cond)
{
  rtx insn, first = get_last_insn ();

  emit_move_insn (op0, op1);

  for (insn = get_last_insn (); insn != first; insn = PREV_INSN (insn))
    if (INSN_P (insn))
      PATTERN (insn) = gen_rtx_COND_EXEC (VOIDmode, copy_rtx (cond),
					  PATTERN (insn));
}

/* Split a post-reload TImode or TFmode reference into two DImode
   components.  This is made extra difficult by the fact that we do
   not get any scratch registers to work with, because reload cannot
   be prevented from giving us a scratch that overlaps the register
   pair involved.  So instead, when addressing memory, we tweak the
   pointer register up and back down with POST_INCs.  Or up and not
   back down when we can get away with it.

   REVERSED is true when the loads must be done in reversed order
   (high word first) for correctness.  DEAD is true when the pointer
   dies with the second insn we generate and therefore the second
   address must not carry a postmodify.

   May return an insn which is to be emitted after the moves.  */

static rtx
ia64_split_tmode (rtx out[2], rtx in, bool reversed, bool dead)
{
  rtx fixup = 0;

  switch (GET_CODE (in))
    {
    case REG:
      out[reversed] = gen_rtx_REG (DImode, REGNO (in));
      out[!reversed] = gen_rtx_REG (DImode, REGNO (in) + 1);
      break;

    case CONST_INT:
    case CONST_DOUBLE:
      /* Cannot occur reversed.  */
      gcc_assert (!reversed);
      
      if (GET_MODE (in) != TFmode)
	split_double (in, &out[0], &out[1]);
      else
	/* split_double does not understand how to split a TFmode
	   quantity into a pair of DImode constants.  */
	{
	  REAL_VALUE_TYPE r;
	  unsigned HOST_WIDE_INT p[2];
	  long l[4];  /* TFmode is 128 bits */

	  REAL_VALUE_FROM_CONST_DOUBLE (r, in);
	  real_to_target (l, &r, TFmode);

	  if (FLOAT_WORDS_BIG_ENDIAN)
	    {
	      p[0] = (((unsigned HOST_WIDE_INT) l[0]) << 32) + l[1];
	      p[1] = (((unsigned HOST_WIDE_INT) l[2]) << 32) + l[3];
	    }
	  else
	    {
	      p[0] = (((unsigned HOST_WIDE_INT) l[3]) << 32) + l[2];
	      p[1] = (((unsigned HOST_WIDE_INT) l[1]) << 32) + l[0];
	    }
	  out[0] = GEN_INT (p[0]);
	  out[1] = GEN_INT (p[1]);
	}
      break;

    case MEM:
      {
	rtx base = XEXP (in, 0);
	rtx offset;

	switch (GET_CODE (base))
	  {
	  case REG:
	    if (!reversed)
	      {
		out[0] = adjust_automodify_address
		  (in, DImode, gen_rtx_POST_INC (Pmode, base), 0);
		out[1] = adjust_automodify_address
		  (in, DImode, dead ? 0 : gen_rtx_POST_DEC (Pmode, base), 8);
	      }
	    else
	      {
		/* Reversal requires a pre-increment, which can only
		   be done as a separate insn.  */
		emit_insn (gen_adddi3 (base, base, GEN_INT (8)));
		out[0] = adjust_automodify_address
		  (in, DImode, gen_rtx_POST_DEC (Pmode, base), 8);
		out[1] = adjust_address (in, DImode, 0);
	      }
	    break;

	  case POST_INC:
	    gcc_assert (!reversed && !dead);
	    
	    /* Just do the increment in two steps.  */
	    out[0] = adjust_automodify_address (in, DImode, 0, 0);
	    out[1] = adjust_automodify_address (in, DImode, 0, 8);
	    break;

	  case POST_DEC:
	    gcc_assert (!reversed && !dead);
	    
	    /* Add 8, subtract 24.  */
	    base = XEXP (base, 0);
	    out[0] = adjust_automodify_address
	      (in, DImode, gen_rtx_POST_INC (Pmode, base), 0);
	    out[1] = adjust_automodify_address
	      (in, DImode,
	       gen_rtx_POST_MODIFY (Pmode, base, plus_constant (base, -24)),
	       8);
	    break;

	  case POST_MODIFY:
	    gcc_assert (!reversed && !dead);

	    /* Extract and adjust the modification.  This case is
	       trickier than the others, because we might have an
	       index register, or we might have a combined offset that
	       doesn't fit a signed 9-bit displacement field.  We can
	       assume the incoming expression is already legitimate.  */
	    offset = XEXP (base, 1);
	    base = XEXP (base, 0);

	    out[0] = adjust_automodify_address
	      (in, DImode, gen_rtx_POST_INC (Pmode, base), 0);

	    if (GET_CODE (XEXP (offset, 1)) == REG)
	      {
		/* Can't adjust the postmodify to match.  Emit the
		   original, then a separate addition insn.  */
		out[1] = adjust_automodify_address (in, DImode, 0, 8);
		fixup = gen_adddi3 (base, base, GEN_INT (-8));
	      }
	    else
	      {
		gcc_assert (GET_CODE (XEXP (offset, 1)) == CONST_INT);
		if (INTVAL (XEXP (offset, 1)) < -256 + 8)
		  {
		    /* Again the postmodify cannot be made to match,
		       but in this case it's more efficient to get rid
		       of the postmodify entirely and fix up with an
		       add insn.  */
		    out[1] = adjust_automodify_address (in, DImode, base, 8);
		    fixup = gen_adddi3
		      (base, base, GEN_INT (INTVAL (XEXP (offset, 1)) - 8));
		  }
		else
		  {
		    /* Combined offset still fits in the displacement field.
		       (We cannot overflow it at the high end.)  */
		    out[1] = adjust_automodify_address
		      (in, DImode, gen_rtx_POST_MODIFY
		       (Pmode, base, gen_rtx_PLUS
			(Pmode, base,
			 GEN_INT (INTVAL (XEXP (offset, 1)) - 8))),
		       8);
		  }
	      }
	    break;

	  default:
	    gcc_unreachable ();
	  }
	break;
      }

    default:
      gcc_unreachable ();
    }

  return fixup;
}

/* Split a TImode or TFmode move instruction after reload.
   This is used by *movtf_internal and *movti_internal.  */
void
ia64_split_tmode_move (rtx operands[])
{
  rtx in[2], out[2], insn;
  rtx fixup[2];
  bool dead = false;
  bool reversed = false;

  /* It is possible for reload to decide to overwrite a pointer with
     the value it points to.  In that case we have to do the loads in
     the appropriate order so that the pointer is not destroyed too
     early.  Also we must not generate a postmodify for that second
     load, or rws_access_regno will die.  */
  if (GET_CODE (operands[1]) == MEM
      && reg_overlap_mentioned_p (operands[0], operands[1]))
    {
      rtx base = XEXP (operands[1], 0);
      while (GET_CODE (base) != REG)
	base = XEXP (base, 0);

      if (REGNO (base) == REGNO (operands[0]))
	reversed = true;
      dead = true;
    }
  /* Another reason to do the moves in reversed order is if the first
     element of the target register pair is also the second element of
     the source register pair.  */
  if (GET_CODE (operands[0]) == REG && GET_CODE (operands[1]) == REG
      && REGNO (operands[0]) == REGNO (operands[1]) + 1)
    reversed = true;

  fixup[0] = ia64_split_tmode (in, operands[1], reversed, dead);
  fixup[1] = ia64_split_tmode (out, operands[0], reversed, dead);

#define MAYBE_ADD_REG_INC_NOTE(INSN, EXP)				\
  if (GET_CODE (EXP) == MEM						\
      && (GET_CODE (XEXP (EXP, 0)) == POST_MODIFY			\
	  || GET_CODE (XEXP (EXP, 0)) == POST_INC			\
	  || GET_CODE (XEXP (EXP, 0)) == POST_DEC))			\
    REG_NOTES (INSN) = gen_rtx_EXPR_LIST (REG_INC,			\
					  XEXP (XEXP (EXP, 0), 0),	\
					  REG_NOTES (INSN))

  insn = emit_insn (gen_rtx_SET (VOIDmode, out[0], in[0]));
  MAYBE_ADD_REG_INC_NOTE (insn, in[0]);
  MAYBE_ADD_REG_INC_NOTE (insn, out[0]);

  insn = emit_insn (gen_rtx_SET (VOIDmode, out[1], in[1]));
  MAYBE_ADD_REG_INC_NOTE (insn, in[1]);
  MAYBE_ADD_REG_INC_NOTE (insn, out[1]);

  if (fixup[0])
    emit_insn (fixup[0]);
  if (fixup[1])
    emit_insn (fixup[1]);

#undef MAYBE_ADD_REG_INC_NOTE
}

/* ??? Fixing GR->FR XFmode moves during reload is hard.  You need to go
   through memory plus an extra GR scratch register.  Except that you can
   either get the first from SECONDARY_MEMORY_NEEDED or the second from
   SECONDARY_RELOAD_CLASS, but not both.

   We got into problems in the first place by allowing a construct like
   (subreg:XF (reg:TI)), which we got from a union containing a long double.
   This solution attempts to prevent this situation from occurring.  When
   we see something like the above, we spill the inner register to memory.  */

static rtx
spill_xfmode_rfmode_operand (rtx in, int force, enum machine_mode mode)
{
  if (GET_CODE (in) == SUBREG
      && GET_MODE (SUBREG_REG (in)) == TImode
      && GET_CODE (SUBREG_REG (in)) == REG)
    {
      rtx memt = assign_stack_temp (TImode, 16, 0);
      emit_move_insn (memt, SUBREG_REG (in));
      return adjust_address (memt, mode, 0);
    }
  else if (force && GET_CODE (in) == REG)
    {
      rtx memx = assign_stack_temp (mode, 16, 0);
      emit_move_insn (memx, in);
      return memx;
    }
  else
    return in;
}

/* Expand the movxf or movrf pattern (MODE says which) with the given
   OPERANDS, returning true if the pattern should then invoke
   DONE.  */

bool
ia64_expand_movxf_movrf (enum machine_mode mode, rtx operands[])
{
  rtx op0 = operands[0];

  if (GET_CODE (op0) == SUBREG)
    op0 = SUBREG_REG (op0);

  /* We must support XFmode loads into general registers for stdarg/vararg,
     unprototyped calls, and a rare case where a long double is passed as
     an argument after a float HFA fills the FP registers.  We split them into
     DImode loads for convenience.  We also need to support XFmode stores
     for the last case.  This case does not happen for stdarg/vararg routines,
     because we do a block store to memory of unnamed arguments.  */

  if (GET_CODE (op0) == REG && GR_REGNO_P (REGNO (op0)))
    {
      rtx out[2];

      /* We're hoping to transform everything that deals with XFmode
	 quantities and GR registers early in the compiler.  */
      gcc_assert (!no_new_pseudos);

      /* Struct to register can just use TImode instead.  */
      if ((GET_CODE (operands[1]) == SUBREG
	   && GET_MODE (SUBREG_REG (operands[1])) == TImode)
	  || (GET_CODE (operands[1]) == REG
	      && GR_REGNO_P (REGNO (operands[1]))))
	{
	  rtx op1 = operands[1];

	  if (GET_CODE (op1) == SUBREG)
	    op1 = SUBREG_REG (op1);
	  else
	    op1 = gen_rtx_REG (TImode, REGNO (op1));

	  emit_move_insn (gen_rtx_REG (TImode, REGNO (op0)), op1);
	  return true;
	}

      if (GET_CODE (operands[1]) == CONST_DOUBLE)
	{
	  /* Don't word-swap when reading in the constant.  */
	  emit_move_insn (gen_rtx_REG (DImode, REGNO (op0)),
			  operand_subword (operands[1], WORDS_BIG_ENDIAN,
					   0, mode));
	  emit_move_insn (gen_rtx_REG (DImode, REGNO (op0) + 1),
			  operand_subword (operands[1], !WORDS_BIG_ENDIAN,
					   0, mode));
	  return true;
	}

      /* If the quantity is in a register not known to be GR, spill it.  */
      if (register_operand (operands[1], mode))
	operands[1] = spill_xfmode_rfmode_operand (operands[1], 1, mode);

      gcc_assert (GET_CODE (operands[1]) == MEM);

      /* Don't word-swap when reading in the value.  */
      out[0] = gen_rtx_REG (DImode, REGNO (op0));
      out[1] = gen_rtx_REG (DImode, REGNO (op0) + 1);

      emit_move_insn (out[0], adjust_address (operands[1], DImode, 0));
      emit_move_insn (out[1], adjust_address (operands[1], DImode, 8));
      return true;
    }

  if (GET_CODE (operands[1]) == REG && GR_REGNO_P (REGNO (operands[1])))
    {
      /* We're hoping to transform everything that deals with XFmode
	 quantities and GR registers early in the compiler.  */
      gcc_assert (!no_new_pseudos);

      /* Op0 can't be a GR_REG here, as that case is handled above.
	 If op0 is a register, then we spill op1, so that we now have a
	 MEM operand.  This requires creating an XFmode subreg of a TImode reg
	 to force the spill.  */
      if (register_operand (operands[0], mode))
	{
	  rtx op1 = gen_rtx_REG (TImode, REGNO (operands[1]));
	  op1 = gen_rtx_SUBREG (mode, op1, 0);
	  operands[1] = spill_xfmode_rfmode_operand (op1, 0, mode);
	}

      else
	{
	  rtx in[2];

	  gcc_assert (GET_CODE (operands[0]) == MEM);

	  /* Don't word-swap when writing out the value.  */
	  in[0] = gen_rtx_REG (DImode, REGNO (operands[1]));
	  in[1] = gen_rtx_REG (DImode, REGNO (operands[1]) + 1);

	  emit_move_insn (adjust_address (operands[0], DImode, 0), in[0]);
	  emit_move_insn (adjust_address (operands[0], DImode, 8), in[1]);
	  return true;
	}
    }

  if (!reload_in_progress && !reload_completed)
    {
      operands[1] = spill_xfmode_rfmode_operand (operands[1], 0, mode);

      if (GET_MODE (op0) == TImode && GET_CODE (op0) == REG)
	{
	  rtx memt, memx, in = operands[1];
	  if (CONSTANT_P (in))
	    in = validize_mem (force_const_mem (mode, in));
	  if (GET_CODE (in) == MEM)
	    memt = adjust_address (in, TImode, 0);
	  else
	    {
	      memt = assign_stack_temp (TImode, 16, 0);
	      memx = adjust_address (memt, mode, 0);
	      emit_move_insn (memx, in);
	    }
	  emit_move_insn (op0, memt);
	  return true;
	}

      if (!ia64_move_ok (operands[0], operands[1]))
	operands[1] = force_reg (mode, operands[1]);
    }

  return false;
}

/* Emit comparison instruction if necessary, returning the expression
   that holds the compare result in the proper mode.  */

static GTY(()) rtx cmptf_libfunc;

rtx
ia64_expand_compare (enum rtx_code code, enum machine_mode mode)
{
  rtx op0 = ia64_compare_op0, op1 = ia64_compare_op1;
  rtx cmp;

  /* If we have a BImode input, then we already have a compare result, and
     do not need to emit another comparison.  */
  if (GET_MODE (op0) == BImode)
    {
      gcc_assert ((code == NE || code == EQ) && op1 == const0_rtx);
      cmp = op0;
    }
  /* HPUX TFmode compare requires a library call to _U_Qfcmp, which takes a
     magic number as its third argument, that indicates what to do.
     The return value is an integer to be compared against zero.  */
  else if (GET_MODE (op0) == TFmode)
    {
      enum qfcmp_magic {
	QCMP_INV = 1,	/* Raise FP_INVALID on SNaN as a side effect.  */
	QCMP_UNORD = 2,
	QCMP_EQ = 4,
	QCMP_LT = 8,
	QCMP_GT = 16
      } magic;
      enum rtx_code ncode;
      rtx ret, insns;
      
      gcc_assert (cmptf_libfunc && GET_MODE (op1) == TFmode);
      switch (code)
	{
	  /* 1 = equal, 0 = not equal.  Equality operators do
	     not raise FP_INVALID when given an SNaN operand.  */
	case EQ:        magic = QCMP_EQ;                  ncode = NE; break;
	case NE:        magic = QCMP_EQ;                  ncode = EQ; break;
	  /* isunordered() from C99.  */
	case UNORDERED: magic = QCMP_UNORD;               ncode = NE; break;
	case ORDERED:   magic = QCMP_UNORD;               ncode = EQ; break;
	  /* Relational operators raise FP_INVALID when given
	     an SNaN operand.  */
	case LT:        magic = QCMP_LT        |QCMP_INV; ncode = NE; break;
	case LE:        magic = QCMP_LT|QCMP_EQ|QCMP_INV; ncode = NE; break;
	case GT:        magic = QCMP_GT        |QCMP_INV; ncode = NE; break;
	case GE:        magic = QCMP_GT|QCMP_EQ|QCMP_INV; ncode = NE; break;
	  /* FUTURE: Implement UNEQ, UNLT, UNLE, UNGT, UNGE, LTGT.
	     Expanders for buneq etc. weuld have to be added to ia64.md
	     for this to be useful.  */
	default: gcc_unreachable ();
	}

      start_sequence ();

      ret = emit_library_call_value (cmptf_libfunc, 0, LCT_CONST, DImode, 3,
				     op0, TFmode, op1, TFmode,
				     GEN_INT (magic), DImode);
      cmp = gen_reg_rtx (BImode);
      emit_insn (gen_rtx_SET (VOIDmode, cmp,
			      gen_rtx_fmt_ee (ncode, BImode,
					      ret, const0_rtx)));

      insns = get_insns ();
      end_sequence ();

      emit_libcall_block (insns, cmp, cmp,
			  gen_rtx_fmt_ee (code, BImode, op0, op1));
      code = NE;
    }
  else
    {
      cmp = gen_reg_rtx (BImode);
      emit_insn (gen_rtx_SET (VOIDmode, cmp,
			      gen_rtx_fmt_ee (code, BImode, op0, op1)));
      code = NE;
    }

  return gen_rtx_fmt_ee (code, mode, cmp, const0_rtx);
}

/* Generate an integral vector comparison.  Return true if the condition has
   been reversed, and so the sense of the comparison should be inverted.  */

static bool
ia64_expand_vecint_compare (enum rtx_code code, enum machine_mode mode,
			    rtx dest, rtx op0, rtx op1)
{
  bool negate = false;
  rtx x;

  /* Canonicalize the comparison to EQ, GT, GTU.  */
  switch (code)
    {
    case EQ:
    case GT:
    case GTU:
      break;

    case NE:
    case LE:
    case LEU:
      code = reverse_condition (code);
      negate = true;
      break;

    case GE:
    case GEU:
      code = reverse_condition (code);
      negate = true;
      /* FALLTHRU */

    case LT:
    case LTU:
      code = swap_condition (code);
      x = op0, op0 = op1, op1 = x;
      break;

    default:
      gcc_unreachable ();
    }

  /* Unsigned parallel compare is not supported by the hardware.  Play some
     tricks to turn this into a signed comparison against 0.  */
  if (code == GTU)
    {
      switch (mode)
	{
	case V2SImode:
	  {
	    rtx t1, t2, mask;

	    /* Perform a parallel modulo subtraction.  */
	    t1 = gen_reg_rtx (V2SImode);
	    emit_insn (gen_subv2si3 (t1, op0, op1));

	    /* Extract the original sign bit of op0.  */
	    mask = GEN_INT (-0x80000000);
	    mask = gen_rtx_CONST_VECTOR (V2SImode, gen_rtvec (2, mask, mask));
	    mask = force_reg (V2SImode, mask);
	    t2 = gen_reg_rtx (V2SImode);
	    emit_insn (gen_andv2si3 (t2, op0, mask));

	    /* XOR it back into the result of the subtraction.  This results
	       in the sign bit set iff we saw unsigned underflow.  */
	    x = gen_reg_rtx (V2SImode);
	    emit_insn (gen_xorv2si3 (x, t1, t2));

	    code = GT;
	    op0 = x;
	    op1 = CONST0_RTX (mode);
	  }
	  break;

	case V8QImode:
	case V4HImode:
	  /* Perform a parallel unsigned saturating subtraction.  */
	  x = gen_reg_rtx (mode);
	  emit_insn (gen_rtx_SET (VOIDmode, x,
				  gen_rtx_US_MINUS (mode, op0, op1)));

	  code = EQ;
	  op0 = x;
	  op1 = CONST0_RTX (mode);
	  negate = !negate;
	  break;

	default:
	  gcc_unreachable ();
	}
    }

  x = gen_rtx_fmt_ee (code, mode, op0, op1);
  emit_insn (gen_rtx_SET (VOIDmode, dest, x));

  return negate;
}

/* Emit an integral vector conditional move.  */

void
ia64_expand_vecint_cmov (rtx operands[])
{
  enum machine_mode mode = GET_MODE (operands[0]);
  enum rtx_code code = GET_CODE (operands[3]);
  bool negate;
  rtx cmp, x, ot, of;

  cmp = gen_reg_rtx (mode);
  negate = ia64_expand_vecint_compare (code, mode, cmp,
				       operands[4], operands[5]);

  ot = operands[1+negate];
  of = operands[2-negate];

  if (ot == CONST0_RTX (mode))
    {
      if (of == CONST0_RTX (mode))
	{
	  emit_move_insn (operands[0], ot);
	  return;
	}

      x = gen_rtx_NOT (mode, cmp);
      x = gen_rtx_AND (mode, x, of);
      emit_insn (gen_rtx_SET (VOIDmode, operands[0], x));
    }
  else if (of == CONST0_RTX (mode))
    {
      x = gen_rtx_AND (mode, cmp, ot);
      emit_insn (gen_rtx_SET (VOIDmode, operands[0], x));
    }
  else
    {
      rtx t, f;

      t = gen_reg_rtx (mode);
      x = gen_rtx_AND (mode, cmp, operands[1+negate]);
      emit_insn (gen_rtx_SET (VOIDmode, t, x));

      f = gen_reg_rtx (mode);
      x = gen_rtx_NOT (mode, cmp);
      x = gen_rtx_AND (mode, x, operands[2-negate]);
      emit_insn (gen_rtx_SET (VOIDmode, f, x));

      x = gen_rtx_IOR (mode, t, f);
      emit_insn (gen_rtx_SET (VOIDmode, operands[0], x));
    }
}

/* Emit an integral vector min or max operation.  Return true if all done.  */

bool
ia64_expand_vecint_minmax (enum rtx_code code, enum machine_mode mode,
			   rtx operands[])
{
  rtx xops[6];

  /* These four combinations are supported directly.  */
  if (mode == V8QImode && (code == UMIN || code == UMAX))
    return false;
  if (mode == V4HImode && (code == SMIN || code == SMAX))
    return false;

  /* This combination can be implemented with only saturating subtraction.  */
  if (mode == V4HImode && code == UMAX)
    {
      rtx x, tmp = gen_reg_rtx (mode);

      x = gen_rtx_US_MINUS (mode, operands[1], operands[2]);
      emit_insn (gen_rtx_SET (VOIDmode, tmp, x));

      emit_insn (gen_addv4hi3 (operands[0], tmp, operands[2]));
      return true;
    }

  /* Everything else implemented via vector comparisons.  */
  xops[0] = operands[0];
  xops[4] = xops[1] = operands[1];
  xops[5] = xops[2] = operands[2];

  switch (code)
    {
    case UMIN:
      code = LTU;
      break;
    case UMAX:
      code = GTU;
      break;
    case SMIN:
      code = LT;
      break;
    case SMAX:
      code = GT;
      break;
    default:
      gcc_unreachable ();
    }
  xops[3] = gen_rtx_fmt_ee (code, VOIDmode, operands[1], operands[2]);

  ia64_expand_vecint_cmov (xops);
  return true;
}

/* Emit an integral vector widening sum operations.  */

void
ia64_expand_widen_sum (rtx operands[3], bool unsignedp)
{
  rtx l, h, x, s;
  enum machine_mode wmode, mode;
  rtx (*unpack_l) (rtx, rtx, rtx);
  rtx (*unpack_h) (rtx, rtx, rtx);
  rtx (*plus) (rtx, rtx, rtx);

  wmode = GET_MODE (operands[0]);
  mode = GET_MODE (operands[1]);

  switch (mode)
    {
    case V8QImode:
      unpack_l = gen_unpack1_l;
      unpack_h = gen_unpack1_h;
      plus = gen_addv4hi3;
      break;
    case V4HImode:
      unpack_l = gen_unpack2_l;
      unpack_h = gen_unpack2_h;
      plus = gen_addv2si3;
      break;
    default:
      gcc_unreachable ();
    }

  /* Fill in x with the sign extension of each element in op1.  */
  if (unsignedp)
    x = CONST0_RTX (mode);
  else
    {
      bool neg;

      x = gen_reg_rtx (mode);

      neg = ia64_expand_vecint_compare (LT, mode, x, operands[1],
					CONST0_RTX (mode));
      gcc_assert (!neg);
    }

  l = gen_reg_rtx (wmode);
  h = gen_reg_rtx (wmode);
  s = gen_reg_rtx (wmode);

  emit_insn (unpack_l (gen_lowpart (mode, l), operands[1], x));
  emit_insn (unpack_h (gen_lowpart (mode, h), operands[1], x));
  emit_insn (plus (s, l, operands[2]));
  emit_insn (plus (operands[0], h, s));
}

/* Emit a signed or unsigned V8QI dot product operation.  */

void
ia64_expand_dot_prod_v8qi (rtx operands[4], bool unsignedp)
{
  rtx l1, l2, h1, h2, x1, x2, p1, p2, p3, p4, s1, s2, s3;

  /* Fill in x1 and x2 with the sign extension of each element.  */
  if (unsignedp)
    x1 = x2 = CONST0_RTX (V8QImode);
  else
    {
      bool neg;

      x1 = gen_reg_rtx (V8QImode);
      x2 = gen_reg_rtx (V8QImode);

      neg = ia64_expand_vecint_compare (LT, V8QImode, x1, operands[1],
					CONST0_RTX (V8QImode));
      gcc_assert (!neg);
      neg = ia64_expand_vecint_compare (LT, V8QImode, x2, operands[2],
					CONST0_RTX (V8QImode));
      gcc_assert (!neg);
    }

  l1 = gen_reg_rtx (V4HImode);
  l2 = gen_reg_rtx (V4HImode);
  h1 = gen_reg_rtx (V4HImode);
  h2 = gen_reg_rtx (V4HImode);

  emit_insn (gen_unpack1_l (gen_lowpart (V8QImode, l1), operands[1], x1));
  emit_insn (gen_unpack1_l (gen_lowpart (V8QImode, l2), operands[2], x2));
  emit_insn (gen_unpack1_h (gen_lowpart (V8QImode, h1), operands[1], x1));
  emit_insn (gen_unpack1_h (gen_lowpart (V8QImode, h2), operands[2], x2));

  p1 = gen_reg_rtx (V2SImode);
  p2 = gen_reg_rtx (V2SImode);
  p3 = gen_reg_rtx (V2SImode);
  p4 = gen_reg_rtx (V2SImode);
  emit_insn (gen_pmpy2_r (p1, l1, l2));
  emit_insn (gen_pmpy2_l (p2, l1, l2));
  emit_insn (gen_pmpy2_r (p3, h1, h2));
  emit_insn (gen_pmpy2_l (p4, h1, h2));

  s1 = gen_reg_rtx (V2SImode);
  s2 = gen_reg_rtx (V2SImode);
  s3 = gen_reg_rtx (V2SImode);
  emit_insn (gen_addv2si3 (s1, p1, p2));
  emit_insn (gen_addv2si3 (s2, p3, p4));
  emit_insn (gen_addv2si3 (s3, s1, operands[3]));
  emit_insn (gen_addv2si3 (operands[0], s2, s3));
}

/* Emit the appropriate sequence for a call.  */

void
ia64_expand_call (rtx retval, rtx addr, rtx nextarg ATTRIBUTE_UNUSED,
		  int sibcall_p)
{
  rtx insn, b0;

  addr = XEXP (addr, 0);
  addr = convert_memory_address (DImode, addr);
  b0 = gen_rtx_REG (DImode, R_BR (0));

  /* ??? Should do this for functions known to bind local too.  */
  if (TARGET_NO_PIC || TARGET_AUTO_PIC)
    {
      if (sibcall_p)
	insn = gen_sibcall_nogp (addr);
      else if (! retval)
	insn = gen_call_nogp (addr, b0);
      else
	insn = gen_call_value_nogp (retval, addr, b0);
      insn = emit_call_insn (insn);
    }
  else
    {
      if (sibcall_p)
	insn = gen_sibcall_gp (addr);
      else if (! retval)
	insn = gen_call_gp (addr, b0);
      else
	insn = gen_call_value_gp (retval, addr, b0);
      insn = emit_call_insn (insn);

      use_reg (&CALL_INSN_FUNCTION_USAGE (insn), pic_offset_table_rtx);
    }

  if (sibcall_p)
    use_reg (&CALL_INSN_FUNCTION_USAGE (insn), b0);
}

void
ia64_reload_gp (void)
{
  rtx tmp;

  if (current_frame_info.reg_save_gp)
    tmp = gen_rtx_REG (DImode, current_frame_info.reg_save_gp);
  else
    {
      HOST_WIDE_INT offset;
      rtx offset_r;

      offset = (current_frame_info.spill_cfa_off
	        + current_frame_info.spill_size);
      if (frame_pointer_needed)
        {
          tmp = hard_frame_pointer_rtx;
          offset = -offset;
        }
      else
        {
          tmp = stack_pointer_rtx;
          offset = current_frame_info.total_size - offset;
        }

      offset_r = GEN_INT (offset);
      if (satisfies_constraint_I (offset_r))
        emit_insn (gen_adddi3 (pic_offset_table_rtx, tmp, offset_r));
      else
        {
          emit_move_insn (pic_offset_table_rtx, offset_r);
          emit_insn (gen_adddi3 (pic_offset_table_rtx,
			         pic_offset_table_rtx, tmp));
        }

      tmp = gen_rtx_MEM (DImode, pic_offset_table_rtx);
    }

  emit_move_insn (pic_offset_table_rtx, tmp);
}

void
ia64_split_call (rtx retval, rtx addr, rtx retaddr, rtx scratch_r,
		 rtx scratch_b, int noreturn_p, int sibcall_p)
{
  rtx insn;
  bool is_desc = false;

  /* If we find we're calling through a register, then we're actually
     calling through a descriptor, so load up the values.  */
  if (REG_P (addr) && GR_REGNO_P (REGNO (addr)))
    {
      rtx tmp;
      bool addr_dead_p;

      /* ??? We are currently constrained to *not* use peep2, because
	 we can legitimately change the global lifetime of the GP
	 (in the form of killing where previously live).  This is
	 because a call through a descriptor doesn't use the previous
	 value of the GP, while a direct call does, and we do not
	 commit to either form until the split here.

	 That said, this means that we lack precise life info for
	 whether ADDR is dead after this call.  This is not terribly
	 important, since we can fix things up essentially for free
	 with the POST_DEC below, but it's nice to not use it when we
	 can immediately tell it's not necessary.  */
      addr_dead_p = ((noreturn_p || sibcall_p
		      || TEST_HARD_REG_BIT (regs_invalidated_by_call,
					    REGNO (addr)))
		     && !FUNCTION_ARG_REGNO_P (REGNO (addr)));

      /* Load the code address into scratch_b.  */
      tmp = gen_rtx_POST_INC (Pmode, addr);
      tmp = gen_rtx_MEM (Pmode, tmp);
      emit_move_insn (scratch_r, tmp);
      emit_move_insn (scratch_b, scratch_r);

      /* Load the GP address.  If ADDR is not dead here, then we must
	 revert the change made above via the POST_INCREMENT.  */
      if (!addr_dead_p)
	tmp = gen_rtx_POST_DEC (Pmode, addr);
      else
	tmp = addr;
      tmp = gen_rtx_MEM (Pmode, tmp);
      emit_move_insn (pic_offset_table_rtx, tmp);

      is_desc = true;
      addr = scratch_b;
    }

  if (sibcall_p)
    insn = gen_sibcall_nogp (addr);
  else if (retval)
    insn = gen_call_value_nogp (retval, addr, retaddr);
  else
    insn = gen_call_nogp (addr, retaddr);
  emit_call_insn (insn);

  if ((!TARGET_CONST_GP || is_desc) && !noreturn_p && !sibcall_p)
    ia64_reload_gp ();
}

/* Expand an atomic operation.  We want to perform MEM <CODE>= VAL atomically.

   This differs from the generic code in that we know about the zero-extending
   properties of cmpxchg, and the zero-extending requirements of ar.ccv.  We
   also know that ld.acq+cmpxchg.rel equals a full barrier.

   The loop we want to generate looks like

	cmp_reg = mem;
      label:
        old_reg = cmp_reg;
	new_reg = cmp_reg op val;
	cmp_reg = compare-and-swap(mem, old_reg, new_reg)
	if (cmp_reg != old_reg)
	  goto label;

   Note that we only do the plain load from memory once.  Subsequent
   iterations use the value loaded by the compare-and-swap pattern.  */

void
ia64_expand_atomic_op (enum rtx_code code, rtx mem, rtx val,
		       rtx old_dst, rtx new_dst)
{
  enum machine_mode mode = GET_MODE (mem);
  rtx old_reg, new_reg, cmp_reg, ar_ccv, label;
  enum insn_code icode;

  /* Special case for using fetchadd.  */
  if ((mode == SImode || mode == DImode)
      && (code == PLUS || code == MINUS)
      && fetchadd_operand (val, mode))
    {
      if (code == MINUS)
	val = GEN_INT (-INTVAL (val));

      if (!old_dst)
        old_dst = gen_reg_rtx (mode);

      emit_insn (gen_memory_barrier ());

      if (mode == SImode)
	icode = CODE_FOR_fetchadd_acq_si;
      else
	icode = CODE_FOR_fetchadd_acq_di;
      emit_insn (GEN_FCN (icode) (old_dst, mem, val));

      if (new_dst)
	{
	  new_reg = expand_simple_binop (mode, PLUS, old_dst, val, new_dst,
					 true, OPTAB_WIDEN);
	  if (new_reg != new_dst)
	    emit_move_insn (new_dst, new_reg);
	}
      return;
    }

  /* Because of the volatile mem read, we get an ld.acq, which is the
     front half of the full barrier.  The end half is the cmpxchg.rel.  */
  gcc_assert (MEM_VOLATILE_P (mem));

  old_reg = gen_reg_rtx (DImode);
  cmp_reg = gen_reg_rtx (DImode);
  label = gen_label_rtx ();

  if (mode != DImode)
    {
      val = simplify_gen_subreg (DImode, val, mode, 0);
      emit_insn (gen_extend_insn (cmp_reg, mem, DImode, mode, 1));
    }
  else
    emit_move_insn (cmp_reg, mem);

  emit_label (label);

  ar_ccv = gen_rtx_REG (DImode, AR_CCV_REGNUM);
  emit_move_insn (old_reg, cmp_reg);
  emit_move_insn (ar_ccv, cmp_reg);

  if (old_dst)
    emit_move_insn (old_dst, gen_lowpart (mode, cmp_reg));

  new_reg = cmp_reg;
  if (code == NOT)
    {
      new_reg = expand_simple_unop (DImode, NOT, new_reg, NULL_RTX, true);
      code = AND;
    }
  new_reg = expand_simple_binop (DImode, code, new_reg, val, NULL_RTX,
				 true, OPTAB_DIRECT);

  if (mode != DImode)
    new_reg = gen_lowpart (mode, new_reg);
  if (new_dst)
    emit_move_insn (new_dst, new_reg);

  switch (mode)
    {
    case QImode:  icode = CODE_FOR_cmpxchg_rel_qi;  break;
    case HImode:  icode = CODE_FOR_cmpxchg_rel_hi;  break;
    case SImode:  icode = CODE_FOR_cmpxchg_rel_si;  break;
    case DImode:  icode = CODE_FOR_cmpxchg_rel_di;  break;
    default:
      gcc_unreachable ();
    }

  emit_insn (GEN_FCN (icode) (cmp_reg, mem, ar_ccv, new_reg));

  emit_cmp_and_jump_insns (cmp_reg, old_reg, NE, NULL, DImode, true, label);
}

/* Begin the assembly file.  */

static void
ia64_file_start (void)
{
  /* Variable tracking should be run after all optimizations which change order
     of insns.  It also needs a valid CFG.  This can't be done in
     ia64_override_options, because flag_var_tracking is finalized after
     that.  */
  ia64_flag_var_tracking = flag_var_tracking;
  flag_var_tracking = 0;

  default_file_start ();
  emit_safe_across_calls ();
}

void
emit_safe_across_calls (void)
{
  unsigned int rs, re;
  int out_state;

  rs = 1;
  out_state = 0;
  while (1)
    {
      while (rs < 64 && call_used_regs[PR_REG (rs)])
	rs++;
      if (rs >= 64)
	break;
      for (re = rs + 1; re < 64 && ! call_used_regs[PR_REG (re)]; re++)
	continue;
      if (out_state == 0)
	{
	  fputs ("\t.pred.safe_across_calls ", asm_out_file);
	  out_state = 1;
	}
      else
	fputc (',', asm_out_file);
      if (re == rs + 1)
	fprintf (asm_out_file, "p%u", rs);
      else
	fprintf (asm_out_file, "p%u-p%u", rs, re - 1);
      rs = re + 1;
    }
  if (out_state)
    fputc ('\n', asm_out_file);
}

/* Globalize a declaration.  */

static void
ia64_globalize_decl_name (FILE * stream, tree decl)
{
  const char *name = XSTR (XEXP (DECL_RTL (decl), 0), 0);
  tree version_attr = lookup_attribute ("version_id", DECL_ATTRIBUTES (decl));
  if (version_attr)
    {
      tree v = TREE_VALUE (TREE_VALUE (version_attr));
      const char *p = TREE_STRING_POINTER (v);
      fprintf (stream, "\t.alias %s#, \"%s{%s}\"\n", name, name, p);
    }
  targetm.asm_out.globalize_label (stream, name);
  if (TREE_CODE (decl) == FUNCTION_DECL)
    ASM_OUTPUT_TYPE_DIRECTIVE (stream, name, "function");
}

/* Helper function for ia64_compute_frame_size: find an appropriate general
   register to spill some special register to.  SPECIAL_SPILL_MASK contains
   bits in GR0 to GR31 that have already been allocated by this routine.
   TRY_LOCALS is true if we should attempt to locate a local regnum.  */

static int
find_gr_spill (int try_locals)
{
  int regno;

  /* If this is a leaf function, first try an otherwise unused
     call-clobbered register.  */
  if (current_function_is_leaf)
    {
      for (regno = GR_REG (1); regno <= GR_REG (31); regno++)
	if (! regs_ever_live[regno]
	    && call_used_regs[regno]
	    && ! fixed_regs[regno]
	    && ! global_regs[regno]
	    && ((current_frame_info.gr_used_mask >> regno) & 1) == 0)
	  {
	    current_frame_info.gr_used_mask |= 1 << regno;
	    return regno;
	  }
    }

  if (try_locals)
    {
      regno = current_frame_info.n_local_regs;
      /* If there is a frame pointer, then we can't use loc79, because
	 that is HARD_FRAME_POINTER_REGNUM.  In particular, see the
	 reg_name switching code in ia64_expand_prologue.  */
      if (regno < (80 - frame_pointer_needed))
	{
	  current_frame_info.n_local_regs = regno + 1;
	  return LOC_REG (0) + regno;
	}
    }

  /* Failed to find a general register to spill to.  Must use stack.  */
  return 0;
}

/* In order to make for nice schedules, we try to allocate every temporary
   to a different register.  We must of course stay away from call-saved,
   fixed, and global registers.  We must also stay away from registers
   allocated in current_frame_info.gr_used_mask, since those include regs
   used all through the prologue.

   Any register allocated here must be used immediately.  The idea is to
   aid scheduling, not to solve data flow problems.  */

static int last_scratch_gr_reg;

static int
next_scratch_gr_reg (void)
{
  int i, regno;

  for (i = 0; i < 32; ++i)
    {
      regno = (last_scratch_gr_reg + i + 1) & 31;
      if (call_used_regs[regno]
	  && ! fixed_regs[regno]
	  && ! global_regs[regno]
	  && ((current_frame_info.gr_used_mask >> regno) & 1) == 0)
	{
	  last_scratch_gr_reg = regno;
	  return regno;
	}
    }

  /* There must be _something_ available.  */
  gcc_unreachable ();
}

/* Helper function for ia64_compute_frame_size, called through
   diddle_return_value.  Mark REG in current_frame_info.gr_used_mask.  */

static void
mark_reg_gr_used_mask (rtx reg, void *data ATTRIBUTE_UNUSED)
{
  unsigned int regno = REGNO (reg);
  if (regno < 32)
    {
      unsigned int i, n = hard_regno_nregs[regno][GET_MODE (reg)];
      for (i = 0; i < n; ++i)
	current_frame_info.gr_used_mask |= 1 << (regno + i);
    }
}

/* Returns the number of bytes offset between the frame pointer and the stack
   pointer for the current function.  SIZE is the number of bytes of space
   needed for local variables.  */

static void
ia64_compute_frame_size (HOST_WIDE_INT size)
{
  HOST_WIDE_INT total_size;
  HOST_WIDE_INT spill_size = 0;
  HOST_WIDE_INT extra_spill_size = 0;
  HOST_WIDE_INT pretend_args_size;
  HARD_REG_SET mask;
  int n_spilled = 0;
  int spilled_gr_p = 0;
  int spilled_fr_p = 0;
  unsigned int regno;
  int i;

  if (current_frame_info.initialized)
    return;

  memset (&current_frame_info, 0, sizeof current_frame_info);
  CLEAR_HARD_REG_SET (mask);

  /* Don't allocate scratches to the return register.  */
  diddle_return_value (mark_reg_gr_used_mask, NULL);

  /* Don't allocate scratches to the EH scratch registers.  */
  if (cfun->machine->ia64_eh_epilogue_sp)
    mark_reg_gr_used_mask (cfun->machine->ia64_eh_epilogue_sp, NULL);
  if (cfun->machine->ia64_eh_epilogue_bsp)
    mark_reg_gr_used_mask (cfun->machine->ia64_eh_epilogue_bsp, NULL);

  /* Find the size of the register stack frame.  We have only 80 local
     registers, because we reserve 8 for the inputs and 8 for the
     outputs.  */

  /* Skip HARD_FRAME_POINTER_REGNUM (loc79) when frame_pointer_needed,
     since we'll be adjusting that down later.  */
  regno = LOC_REG (78) + ! frame_pointer_needed;
  for (; regno >= LOC_REG (0); regno--)
    if (regs_ever_live[regno])
      break;
  current_frame_info.n_local_regs = regno - LOC_REG (0) + 1;

  /* For functions marked with the syscall_linkage attribute, we must mark
     all eight input registers as in use, so that locals aren't visible to
     the caller.  */

  if (cfun->machine->n_varargs > 0
      || lookup_attribute ("syscall_linkage",
			   TYPE_ATTRIBUTES (TREE_TYPE (current_function_decl))))
    current_frame_info.n_input_regs = 8;
  else
    {
      for (regno = IN_REG (7); regno >= IN_REG (0); regno--)
	if (regs_ever_live[regno])
	  break;
      current_frame_info.n_input_regs = regno - IN_REG (0) + 1;
    }

  for (regno = OUT_REG (7); regno >= OUT_REG (0); regno--)
    if (regs_ever_live[regno])
      break;
  i = regno - OUT_REG (0) + 1;

#ifndef PROFILE_HOOK
  /* When -p profiling, we need one output register for the mcount argument.
     Likewise for -a profiling for the bb_init_func argument.  For -ax
     profiling, we need two output registers for the two bb_init_trace_func
     arguments.  */
  if (current_function_profile)
    i = MAX (i, 1);
#endif
  current_frame_info.n_output_regs = i;

  /* ??? No rotating register support yet.  */
  current_frame_info.n_rotate_regs = 0;

  /* Discover which registers need spilling, and how much room that
     will take.  Begin with floating point and general registers,
     which will always wind up on the stack.  */

  for (regno = FR_REG (2); regno <= FR_REG (127); regno++)
    if (regs_ever_live[regno] && ! call_used_regs[regno])
      {
	SET_HARD_REG_BIT (mask, regno);
	spill_size += 16;
	n_spilled += 1;
	spilled_fr_p = 1;
      }

  for (regno = GR_REG (1); regno <= GR_REG (31); regno++)
    if (regs_ever_live[regno] && ! call_used_regs[regno])
      {
	SET_HARD_REG_BIT (mask, regno);
	spill_size += 8;
	n_spilled += 1;
	spilled_gr_p = 1;
      }

  for (regno = BR_REG (1); regno <= BR_REG (7); regno++)
    if (regs_ever_live[regno] && ! call_used_regs[regno])
      {
	SET_HARD_REG_BIT (mask, regno);
	spill_size += 8;
	n_spilled += 1;
      }

  /* Now come all special registers that might get saved in other
     general registers.  */

  if (frame_pointer_needed)
    {
      current_frame_info.reg_fp = find_gr_spill (1);
      /* If we did not get a register, then we take LOC79.  This is guaranteed
	 to be free, even if regs_ever_live is already set, because this is
	 HARD_FRAME_POINTER_REGNUM.  This requires incrementing n_local_regs,
	 as we don't count loc79 above.  */
      if (current_frame_info.reg_fp == 0)
	{
	  current_frame_info.reg_fp = LOC_REG (79);
	  current_frame_info.n_local_regs++;
	}
    }

  if (! current_function_is_leaf)
    {
      /* Emit a save of BR0 if we call other functions.  Do this even
	 if this function doesn't return, as EH depends on this to be
	 able to unwind the stack.  */
      SET_HARD_REG_BIT (mask, BR_REG (0));

      current_frame_info.reg_save_b0 = find_gr_spill (1);
      if (current_frame_info.reg_save_b0 == 0)
	{
	  extra_spill_size += 8;
	  n_spilled += 1;
	}

      /* Similarly for ar.pfs.  */
      SET_HARD_REG_BIT (mask, AR_PFS_REGNUM);
      current_frame_info.reg_save_ar_pfs = find_gr_spill (1);
      if (current_frame_info.reg_save_ar_pfs == 0)
	{
	  extra_spill_size += 8;
	  n_spilled += 1;
	}

      /* Similarly for gp.  Note that if we're calling setjmp, the stacked
	 registers are clobbered, so we fall back to the stack.  */
      current_frame_info.reg_save_gp
	= (current_function_calls_setjmp ? 0 : find_gr_spill (1));
      if (current_frame_info.reg_save_gp == 0)
	{
	  SET_HARD_REG_BIT (mask, GR_REG (1));
	  spill_size += 8;
	  n_spilled += 1;
	}
    }
  else
    {
      if (regs_ever_live[BR_REG (0)] && ! call_used_regs[BR_REG (0)])
	{
	  SET_HARD_REG_BIT (mask, BR_REG (0));
	  extra_spill_size += 8;
	  n_spilled += 1;
	}

      if (regs_ever_live[AR_PFS_REGNUM])
	{
	  SET_HARD_REG_BIT (mask, AR_PFS_REGNUM);
	  current_frame_info.reg_save_ar_pfs = find_gr_spill (1);
	  if (current_frame_info.reg_save_ar_pfs == 0)
	    {
	      extra_spill_size += 8;
	      n_spilled += 1;
	    }
	}
    }

  /* Unwind descriptor hackery: things are most efficient if we allocate
     consecutive GR save registers for RP, PFS, FP in that order. However,
     it is absolutely critical that FP get the only hard register that's
     guaranteed to be free, so we allocated it first.  If all three did
     happen to be allocated hard regs, and are consecutive, rearrange them
     into the preferred order now.  */
  if (current_frame_info.reg_fp != 0
      && current_frame_info.reg_save_b0 == current_frame_info.reg_fp + 1
      && current_frame_info.reg_save_ar_pfs == current_frame_info.reg_fp + 2)
    {
      current_frame_info.reg_save_b0 = current_frame_info.reg_fp;
      current_frame_info.reg_save_ar_pfs = current_frame_info.reg_fp + 1;
      current_frame_info.reg_fp = current_frame_info.reg_fp + 2;
    }

  /* See if we need to store the predicate register block.  */
  for (regno = PR_REG (0); regno <= PR_REG (63); regno++)
    if (regs_ever_live[regno] && ! call_used_regs[regno])
      break;
  if (regno <= PR_REG (63))
    {
      SET_HARD_REG_BIT (mask, PR_REG (0));
      current_frame_info.reg_save_pr = find_gr_spill (1);
      if (current_frame_info.reg_save_pr == 0)
	{
	  extra_spill_size += 8;
	  n_spilled += 1;
	}

      /* ??? Mark them all as used so that register renaming and such
	 are free to use them.  */
      for (regno = PR_REG (0); regno <= PR_REG (63); regno++)
	regs_ever_live[regno] = 1;
    }

  /* If we're forced to use st8.spill, we're forced to save and restore
     ar.unat as well.  The check for existing liveness allows inline asm
     to touch ar.unat.  */
  if (spilled_gr_p || cfun->machine->n_varargs
      || regs_ever_live[AR_UNAT_REGNUM])
    {
      regs_ever_live[AR_UNAT_REGNUM] = 1;
      SET_HARD_REG_BIT (mask, AR_UNAT_REGNUM);
      current_frame_info.reg_save_ar_unat = find_gr_spill (spill_size == 0);
      if (current_frame_info.reg_save_ar_unat == 0)
	{
	  extra_spill_size += 8;
	  n_spilled += 1;
	}
    }

  if (regs_ever_live[AR_LC_REGNUM])
    {
      SET_HARD_REG_BIT (mask, AR_LC_REGNUM);
      current_frame_info.reg_save_ar_lc = find_gr_spill (spill_size == 0);
      if (current_frame_info.reg_save_ar_lc == 0)
	{
	  extra_spill_size += 8;
	  n_spilled += 1;
	}
    }

  /* If we have an odd number of words of pretend arguments written to
     the stack, then the FR save area will be unaligned.  We round the
     size of this area up to keep things 16 byte aligned.  */
  if (spilled_fr_p)
    pretend_args_size = IA64_STACK_ALIGN (current_function_pretend_args_size);
  else
    pretend_args_size = current_function_pretend_args_size;

  total_size = (spill_size + extra_spill_size + size + pretend_args_size
		+ current_function_outgoing_args_size);
  total_size = IA64_STACK_ALIGN (total_size);

  /* We always use the 16-byte scratch area provided by the caller, but
     if we are a leaf function, there's no one to which we need to provide
     a scratch area.  */
  if (current_function_is_leaf)
    total_size = MAX (0, total_size - 16);

  current_frame_info.total_size = total_size;
  current_frame_info.spill_cfa_off = pretend_args_size - 16;
  current_frame_info.spill_size = spill_size;
  current_frame_info.extra_spill_size = extra_spill_size;
  COPY_HARD_REG_SET (current_frame_info.mask, mask);
  current_frame_info.n_spilled = n_spilled;
  current_frame_info.initialized = reload_completed;
}

/* Compute the initial difference between the specified pair of registers.  */

HOST_WIDE_INT
ia64_initial_elimination_offset (int from, int to)
{
  HOST_WIDE_INT offset;

  ia64_compute_frame_size (get_frame_size ());
  switch (from)
    {
    case FRAME_POINTER_REGNUM:
      switch (to)
	{
	case HARD_FRAME_POINTER_REGNUM:
	  if (current_function_is_leaf)
	    offset = -current_frame_info.total_size;
	  else
	    offset = -(current_frame_info.total_size
		       - current_function_outgoing_args_size - 16);
	  break;

	case STACK_POINTER_REGNUM:
	  if (current_function_is_leaf)
	    offset = 0;
	  else
	    offset = 16 + current_function_outgoing_args_size;
	  break;

	default:
	  gcc_unreachable ();
	}
      break;

    case ARG_POINTER_REGNUM:
      /* Arguments start above the 16 byte save area, unless stdarg
	 in which case we store through the 16 byte save area.  */
      switch (to)
	{
	case HARD_FRAME_POINTER_REGNUM:
	  offset = 16 - current_function_pretend_args_size;
	  break;

	case STACK_POINTER_REGNUM:
	  offset = (current_frame_info.total_size
		    + 16 - current_function_pretend_args_size);
	  break;

	default:
	  gcc_unreachable ();
	}
      break;

    default:
      gcc_unreachable ();
    }

  return offset;
}

/* If there are more than a trivial number of register spills, we use
   two interleaved iterators so that we can get two memory references
   per insn group.

   In order to simplify things in the prologue and epilogue expanders,
   we use helper functions to fix up the memory references after the
   fact with the appropriate offsets to a POST_MODIFY memory mode.
   The following data structure tracks the state of the two iterators
   while insns are being emitted.  */

struct spill_fill_data
{
  rtx init_after;		/* point at which to emit initializations */
  rtx init_reg[2];		/* initial base register */
  rtx iter_reg[2];		/* the iterator registers */
  rtx *prev_addr[2];		/* address of last memory use */
  rtx prev_insn[2];		/* the insn corresponding to prev_addr */
  HOST_WIDE_INT prev_off[2];	/* last offset */
  int n_iter;			/* number of iterators in use */
  int next_iter;		/* next iterator to use */
  unsigned int save_gr_used_mask;
};

static struct spill_fill_data spill_fill_data;

static void
setup_spill_pointers (int n_spills, rtx init_reg, HOST_WIDE_INT cfa_off)
{
  int i;

  spill_fill_data.init_after = get_last_insn ();
  spill_fill_data.init_reg[0] = init_reg;
  spill_fill_data.init_reg[1] = init_reg;
  spill_fill_data.prev_addr[0] = NULL;
  spill_fill_data.prev_addr[1] = NULL;
  spill_fill_data.prev_insn[0] = NULL;
  spill_fill_data.prev_insn[1] = NULL;
  spill_fill_data.prev_off[0] = cfa_off;
  spill_fill_data.prev_off[1] = cfa_off;
  spill_fill_data.next_iter = 0;
  spill_fill_data.save_gr_used_mask = current_frame_info.gr_used_mask;

  spill_fill_data.n_iter = 1 + (n_spills > 2);
  for (i = 0; i < spill_fill_data.n_iter; ++i)
    {
      int regno = next_scratch_gr_reg ();
      spill_fill_data.iter_reg[i] = gen_rtx_REG (DImode, regno);
      current_frame_info.gr_used_mask |= 1 << regno;
    }
}

static void
finish_spill_pointers (void)
{
  current_frame_info.gr_used_mask = spill_fill_data.save_gr_used_mask;
}

static rtx
spill_restore_mem (rtx reg, HOST_WIDE_INT cfa_off)
{
  int iter = spill_fill_data.next_iter;
  HOST_WIDE_INT disp = spill_fill_data.prev_off[iter] - cfa_off;
  rtx disp_rtx = GEN_INT (disp);
  rtx mem;

  if (spill_fill_data.prev_addr[iter])
    {
      if (satisfies_constraint_N (disp_rtx))
	{
	  *spill_fill_data.prev_addr[iter]
	    = gen_rtx_POST_MODIFY (DImode, spill_fill_data.iter_reg[iter],
				   gen_rtx_PLUS (DImode,
						 spill_fill_data.iter_reg[iter],
						 disp_rtx));
	  REG_NOTES (spill_fill_data.prev_insn[iter])
	    = gen_rtx_EXPR_LIST (REG_INC, spill_fill_data.iter_reg[iter],
				 REG_NOTES (spill_fill_data.prev_insn[iter]));
	}
      else
	{
	  /* ??? Could use register post_modify for loads.  */
	  if (!satisfies_constraint_I (disp_rtx))
	    {
	      rtx tmp = gen_rtx_REG (DImode, next_scratch_gr_reg ());
	      emit_move_insn (tmp, disp_rtx);
	      disp_rtx = tmp;
	    }
	  emit_insn (gen_adddi3 (spill_fill_data.iter_reg[iter],
				 spill_fill_data.iter_reg[iter], disp_rtx));
	}
    }
  /* Micro-optimization: if we've created a frame pointer, it's at
     CFA 0, which may allow the real iterator to be initialized lower,
     slightly increasing parallelism.  Also, if there are few saves
     it may eliminate the iterator entirely.  */
  else if (disp == 0
	   && spill_fill_data.init_reg[iter] == stack_pointer_rtx
	   && frame_pointer_needed)
    {
      mem = gen_rtx_MEM (GET_MODE (reg), hard_frame_pointer_rtx);
      set_mem_alias_set (mem, get_varargs_alias_set ());
      return mem;
    }
  else
    {
      rtx seq, insn;

      if (disp == 0)
	seq = gen_movdi (spill_fill_data.iter_reg[iter],
			 spill_fill_data.init_reg[iter]);
      else
	{
	  start_sequence ();

	  if (!satisfies_constraint_I (disp_rtx))
	    {
	      rtx tmp = gen_rtx_REG (DImode, next_scratch_gr_reg ());
	      emit_move_insn (tmp, disp_rtx);
	      disp_rtx = tmp;
	    }

	  emit_insn (gen_adddi3 (spill_fill_data.iter_reg[iter],
				 spill_fill_data.init_reg[iter],
				 disp_rtx));

	  seq = get_insns ();
	  end_sequence ();
	}

      /* Careful for being the first insn in a sequence.  */
      if (spill_fill_data.init_after)
	insn = emit_insn_after (seq, spill_fill_data.init_after);
      else
	{
	  rtx first = get_insns ();
	  if (first)
	    insn = emit_insn_before (seq, first);
	  else
	    insn = emit_insn (seq);
	}
      spill_fill_data.init_after = insn;

      /* If DISP is 0, we may or may not have a further adjustment
	 afterward.  If we do, then the load/store insn may be modified
	 to be a post-modify.  If we don't, then this copy may be
	 eliminated by copyprop_hardreg_forward, which makes this
	 insn garbage, which runs afoul of the sanity check in
	 propagate_one_insn.  So mark this insn as legal to delete.  */
      if (disp == 0)
	REG_NOTES(insn) = gen_rtx_EXPR_LIST (REG_MAYBE_DEAD, const0_rtx,
					     REG_NOTES (insn));
    }

  mem = gen_rtx_MEM (GET_MODE (reg), spill_fill_data.iter_reg[iter]);

  /* ??? Not all of the spills are for varargs, but some of them are.
     The rest of the spills belong in an alias set of their own.  But
     it doesn't actually hurt to include them here.  */
  set_mem_alias_set (mem, get_varargs_alias_set ());

  spill_fill_data.prev_addr[iter] = &XEXP (mem, 0);
  spill_fill_data.prev_off[iter] = cfa_off;

  if (++iter >= spill_fill_data.n_iter)
    iter = 0;
  spill_fill_data.next_iter = iter;

  return mem;
}

static void
do_spill (rtx (*move_fn) (rtx, rtx, rtx), rtx reg, HOST_WIDE_INT cfa_off,
	  rtx frame_reg)
{
  int iter = spill_fill_data.next_iter;
  rtx mem, insn;

  mem = spill_restore_mem (reg, cfa_off);
  insn = emit_insn ((*move_fn) (mem, reg, GEN_INT (cfa_off)));
  spill_fill_data.prev_insn[iter] = insn;

  if (frame_reg)
    {
      rtx base;
      HOST_WIDE_INT off;

      RTX_FRAME_RELATED_P (insn) = 1;

      /* Don't even pretend that the unwind code can intuit its way
	 through a pair of interleaved post_modify iterators.  Just
	 provide the correct answer.  */

      if (frame_pointer_needed)
	{
	  base = hard_frame_pointer_rtx;
	  off = - cfa_off;
	}
      else
	{
	  base = stack_pointer_rtx;
	  off = current_frame_info.total_size - cfa_off;
	}

      REG_NOTES (insn)
	= gen_rtx_EXPR_LIST (REG_FRAME_RELATED_EXPR,
		gen_rtx_SET (VOIDmode,
			     gen_rtx_MEM (GET_MODE (reg),
					  plus_constant (base, off)),
			     frame_reg),
		REG_NOTES (insn));
    }
}

static void
do_restore (rtx (*move_fn) (rtx, rtx, rtx), rtx reg, HOST_WIDE_INT cfa_off)
{
  int iter = spill_fill_data.next_iter;
  rtx insn;

  insn = emit_insn ((*move_fn) (reg, spill_restore_mem (reg, cfa_off),
				GEN_INT (cfa_off)));
  spill_fill_data.prev_insn[iter] = insn;
}

/* Wrapper functions that discards the CONST_INT spill offset.  These
   exist so that we can give gr_spill/gr_fill the offset they need and
   use a consistent function interface.  */

static rtx
gen_movdi_x (rtx dest, rtx src, rtx offset ATTRIBUTE_UNUSED)
{
  return gen_movdi (dest, src);
}

static rtx
gen_fr_spill_x (rtx dest, rtx src, rtx offset ATTRIBUTE_UNUSED)
{
  return gen_fr_spill (dest, src);
}

static rtx
gen_fr_restore_x (rtx dest, rtx src, rtx offset ATTRIBUTE_UNUSED)
{
  return gen_fr_restore (dest, src);
}

/* Called after register allocation to add any instructions needed for the
   prologue.  Using a prologue insn is favored compared to putting all of the
   instructions in output_function_prologue(), since it allows the scheduler
   to intermix instructions with the saves of the caller saved registers.  In
   some cases, it might be necessary to emit a barrier instruction as the last
   insn to prevent such scheduling.

   Also any insns generated here should have RTX_FRAME_RELATED_P(insn) = 1
   so that the debug info generation code can handle them properly.

   The register save area is layed out like so:
   cfa+16
	[ varargs spill area ]
	[ fr register spill area ]
	[ br register spill area ]
	[ ar register spill area ]
	[ pr register spill area ]
	[ gr register spill area ] */

/* ??? Get inefficient code when the frame size is larger than can fit in an
   adds instruction.  */

void
ia64_expand_prologue (void)
{
  rtx insn, ar_pfs_save_reg, ar_unat_save_reg;
  int i, epilogue_p, regno, alt_regno, cfa_off, n_varargs;
  rtx reg, alt_reg;

  ia64_compute_frame_size (get_frame_size ());
  last_scratch_gr_reg = 15;

  /* If there is no epilogue, then we don't need some prologue insns.
     We need to avoid emitting the dead prologue insns, because flow
     will complain about them.  */
  if (optimize)
    {
      edge e;
      edge_iterator ei;

      FOR_EACH_EDGE (e, ei, EXIT_BLOCK_PTR->preds)
	if ((e->flags & EDGE_FAKE) == 0
	    && (e->flags & EDGE_FALLTHRU) != 0)
	  break;
      epilogue_p = (e != NULL);
    }
  else
    epilogue_p = 1;

  /* Set the local, input, and output register names.  We need to do this
     for GNU libc, which creates crti.S/crtn.S by splitting initfini.c in
     half.  If we use in/loc/out register names, then we get assembler errors
     in crtn.S because there is no alloc insn or regstk directive in there.  */
  if (! TARGET_REG_NAMES)
    {
      int inputs = current_frame_info.n_input_regs;
      int locals = current_frame_info.n_local_regs;
      int outputs = current_frame_info.n_output_regs;

      for (i = 0; i < inputs; i++)
	reg_names[IN_REG (i)] = ia64_reg_numbers[i];
      for (i = 0; i < locals; i++)
	reg_names[LOC_REG (i)] = ia64_reg_numbers[inputs + i];
      for (i = 0; i < outputs; i++)
	reg_names[OUT_REG (i)] = ia64_reg_numbers[inputs + locals + i];
    }

  /* Set the frame pointer register name.  The regnum is logically loc79,
     but of course we'll not have allocated that many locals.  Rather than
     worrying about renumbering the existing rtxs, we adjust the name.  */
  /* ??? This code means that we can never use one local register when
     there is a frame pointer.  loc79 gets wasted in this case, as it is
     renamed to a register that will never be used.  See also the try_locals
     code in find_gr_spill.  */
  if (current_frame_info.reg_fp)
    {
      const char *tmp = reg_names[HARD_FRAME_POINTER_REGNUM];
      reg_names[HARD_FRAME_POINTER_REGNUM]
	= reg_names[current_frame_info.reg_fp];
      reg_names[current_frame_info.reg_fp] = tmp;
    }

  /* We don't need an alloc instruction if we've used no outputs or locals.  */
  if (current_frame_info.n_local_regs == 0
      && current_frame_info.n_output_regs == 0
      && current_frame_info.n_input_regs <= current_function_args_info.int_regs
      && !TEST_HARD_REG_BIT (current_frame_info.mask, AR_PFS_REGNUM))
    {
      /* If there is no alloc, but there are input registers used, then we
	 need a .regstk directive.  */
      current_frame_info.need_regstk = (TARGET_REG_NAMES != 0);
      ar_pfs_save_reg = NULL_RTX;
    }
  else
    {
      current_frame_info.need_regstk = 0;

      if (current_frame_info.reg_save_ar_pfs)
	regno = current_frame_info.reg_save_ar_pfs;
      else
	regno = next_scratch_gr_reg ();
      ar_pfs_save_reg = gen_rtx_REG (DImode, regno);

      insn = emit_insn (gen_alloc (ar_pfs_save_reg,
				   GEN_INT (current_frame_info.n_input_regs),
				   GEN_INT (current_frame_info.n_local_regs),
				   GEN_INT (current_frame_info.n_output_regs),
				   GEN_INT (current_frame_info.n_rotate_regs)));
      RTX_FRAME_RELATED_P (insn) = (current_frame_info.reg_save_ar_pfs != 0);
    }

  /* Set up frame pointer, stack pointer, and spill iterators.  */

  n_varargs = cfun->machine->n_varargs;
  setup_spill_pointers (current_frame_info.n_spilled + n_varargs,
			stack_pointer_rtx, 0);

  if (frame_pointer_needed)
    {
      insn = emit_move_insn (hard_frame_pointer_rtx, stack_pointer_rtx);
      RTX_FRAME_RELATED_P (insn) = 1;
    }

  if (current_frame_info.total_size != 0)
    {
      rtx frame_size_rtx = GEN_INT (- current_frame_info.total_size);
      rtx offset;

      if (satisfies_constraint_I (frame_size_rtx))
	offset = frame_size_rtx;
      else
	{
	  regno = next_scratch_gr_reg ();
	  offset = gen_rtx_REG (DImode, regno);
	  emit_move_insn (offset, frame_size_rtx);
	}

      insn = emit_insn (gen_adddi3 (stack_pointer_rtx,
				    stack_pointer_rtx, offset));

      if (! frame_pointer_needed)
	{
	  RTX_FRAME_RELATED_P (insn) = 1;
	  if (GET_CODE (offset) != CONST_INT)
	    {
	      REG_NOTES (insn)
		= gen_rtx_EXPR_LIST (REG_FRAME_RELATED_EXPR,
			gen_rtx_SET (VOIDmode,
				     stack_pointer_rtx,
				     gen_rtx_PLUS (DImode,
						   stack_pointer_rtx,
						   frame_size_rtx)),
			REG_NOTES (insn));
	    }
	}

      /* ??? At this point we must generate a magic insn that appears to
	 modify the stack pointer, the frame pointer, and all spill
	 iterators.  This would allow the most scheduling freedom.  For
	 now, just hard stop.  */
      emit_insn (gen_blockage ());
    }

  /* Must copy out ar.unat before doing any integer spills.  */
  if (TEST_HARD_REG_BIT (current_frame_info.mask, AR_UNAT_REGNUM))
    {
      if (current_frame_info.reg_save_ar_unat)
	ar_unat_save_reg
	  = gen_rtx_REG (DImode, current_frame_info.reg_save_ar_unat);
      else
	{
	  alt_regno = next_scratch_gr_reg ();
	  ar_unat_save_reg = gen_rtx_REG (DImode, alt_regno);
	  current_frame_info.gr_used_mask |= 1 << alt_regno;
	}

      reg = gen_rtx_REG (DImode, AR_UNAT_REGNUM);
      insn = emit_move_insn (ar_unat_save_reg, reg);
      RTX_FRAME_RELATED_P (insn) = (current_frame_info.reg_save_ar_unat != 0);

      /* Even if we're not going to generate an epilogue, we still
	 need to save the register so that EH works.  */
      if (! epilogue_p && current_frame_info.reg_save_ar_unat)
	emit_insn (gen_prologue_use (ar_unat_save_reg));
    }
  else
    ar_unat_save_reg = NULL_RTX;

  /* Spill all varargs registers.  Do this before spilling any GR registers,
     since we want the UNAT bits for the GR registers to override the UNAT
     bits from varargs, which we don't care about.  */

  cfa_off = -16;
  for (regno = GR_ARG_FIRST + 7; n_varargs > 0; --n_varargs, --regno)
    {
      reg = gen_rtx_REG (DImode, regno);
      do_spill (gen_gr_spill, reg, cfa_off += 8, NULL_RTX);
    }

  /* Locate the bottom of the register save area.  */
  cfa_off = (current_frame_info.spill_cfa_off
	     + current_frame_info.spill_size
	     + current_frame_info.extra_spill_size);

  /* Save the predicate register block either in a register or in memory.  */
  if (TEST_HARD_REG_BIT (current_frame_info.mask, PR_REG (0)))
    {
      reg = gen_rtx_REG (DImode, PR_REG (0));
      if (current_frame_info.reg_save_pr != 0)
	{
	  alt_reg = gen_rtx_REG (DImode, current_frame_info.reg_save_pr);
	  insn = emit_move_insn (alt_reg, reg);

	  /* ??? Denote pr spill/fill by a DImode move that modifies all
	     64 hard registers.  */
	  RTX_FRAME_RELATED_P (insn) = 1;
	  REG_NOTES (insn)
	    = gen_rtx_EXPR_LIST (REG_FRAME_RELATED_EXPR,
			gen_rtx_SET (VOIDmode, alt_reg, reg),
			REG_NOTES (insn));

	  /* Even if we're not going to generate an epilogue, we still
	     need to save the register so that EH works.  */
	  if (! epilogue_p)
	    emit_insn (gen_prologue_use (alt_reg));
	}
      else
	{
	  alt_regno = next_scratch_gr_reg ();
	  alt_reg = gen_rtx_REG (DImode, alt_regno);
	  insn = emit_move_insn (alt_reg, reg);
	  do_spill (gen_movdi_x, alt_reg, cfa_off, reg);
	  cfa_off -= 8;
	}
    }

  /* Handle AR regs in numerical order.  All of them get special handling.  */
  if (TEST_HARD_REG_BIT (current_frame_info.mask, AR_UNAT_REGNUM)
      && current_frame_info.reg_save_ar_unat == 0)
    {
      reg = gen_rtx_REG (DImode, AR_UNAT_REGNUM);
      do_spill (gen_movdi_x, ar_unat_save_reg, cfa_off, reg);
      cfa_off -= 8;
    }

  /* The alloc insn already copied ar.pfs into a general register.  The
     only thing we have to do now is copy that register to a stack slot
     if we'd not allocated a local register for the job.  */
  if (TEST_HARD_REG_BIT (current_frame_info.mask, AR_PFS_REGNUM)
      && current_frame_info.reg_save_ar_pfs == 0)
    {
      reg = gen_rtx_REG (DImode, AR_PFS_REGNUM);
      do_spill (gen_movdi_x, ar_pfs_save_reg, cfa_off, reg);
      cfa_off -= 8;
    }

  if (TEST_HARD_REG_BIT (current_frame_info.mask, AR_LC_REGNUM))
    {
      reg = gen_rtx_REG (DImode, AR_LC_REGNUM);
      if (current_frame_info.reg_save_ar_lc != 0)
	{
	  alt_reg = gen_rtx_REG (DImode, current_frame_info.reg_save_ar_lc);
	  insn = emit_move_insn (alt_reg, reg);
	  RTX_FRAME_RELATED_P (insn) = 1;

	  /* Even if we're not going to generate an epilogue, we still
	     need to save the register so that EH works.  */
	  if (! epilogue_p)
	    emit_insn (gen_prologue_use (alt_reg));
	}
      else
	{
	  alt_regno = next_scratch_gr_reg ();
	  alt_reg = gen_rtx_REG (DImode, alt_regno);
	  emit_move_insn (alt_reg, reg);
	  do_spill (gen_movdi_x, alt_reg, cfa_off, reg);
	  cfa_off -= 8;
	}
    }

  /* Save the return pointer.  */
  if (TEST_HARD_REG_BIT (current_frame_info.mask, BR_REG (0)))
    {
      reg = gen_rtx_REG (DImode, BR_REG (0));
      if (current_frame_info.reg_save_b0 != 0)
	{
	  alt_reg = gen_rtx_REG (DImode, current_frame_info.reg_save_b0);
	  insn = emit_move_insn (alt_reg, reg);
	  RTX_FRAME_RELATED_P (insn) = 1;

	  /* Even if we're not going to generate an epilogue, we still
	     need to save the register so that EH works.  */
	  if (! epilogue_p)
	    emit_insn (gen_prologue_use (alt_reg));
	}
      else
	{
	  alt_regno = next_scratch_gr_reg ();
	  alt_reg = gen_rtx_REG (DImode, alt_regno);
	  emit_move_insn (alt_reg, reg);
	  do_spill (gen_movdi_x, alt_reg, cfa_off, reg);
	  cfa_off -= 8;
	}
    }

  if (current_frame_info.reg_save_gp)
    {
      insn = emit_move_insn (gen_rtx_REG (DImode,
					  current_frame_info.reg_save_gp),
			     pic_offset_table_rtx);
      /* We don't know for sure yet if this is actually needed, since
	 we've not split the PIC call patterns.  If all of the calls
	 are indirect, and not followed by any uses of the gp, then
	 this save is dead.  Allow it to go away.  */
      REG_NOTES (insn)
	= gen_rtx_EXPR_LIST (REG_MAYBE_DEAD, const0_rtx, REG_NOTES (insn));
    }

  /* We should now be at the base of the gr/br/fr spill area.  */
  gcc_assert (cfa_off == (current_frame_info.spill_cfa_off
			  + current_frame_info.spill_size));

  /* Spill all general registers.  */
  for (regno = GR_REG (1); regno <= GR_REG (31); ++regno)
    if (TEST_HARD_REG_BIT (current_frame_info.mask, regno))
      {
	reg = gen_rtx_REG (DImode, regno);
	do_spill (gen_gr_spill, reg, cfa_off, reg);
	cfa_off -= 8;
      }

  /* Spill the rest of the BR registers.  */
  for (regno = BR_REG (1); regno <= BR_REG (7); ++regno)
    if (TEST_HARD_REG_BIT (current_frame_info.mask, regno))
      {
	alt_regno = next_scratch_gr_reg ();
	alt_reg = gen_rtx_REG (DImode, alt_regno);
	reg = gen_rtx_REG (DImode, regno);
	emit_move_insn (alt_reg, reg);
	do_spill (gen_movdi_x, alt_reg, cfa_off, reg);
	cfa_off -= 8;
      }

  /* Align the frame and spill all FR registers.  */
  for (regno = FR_REG (2); regno <= FR_REG (127); ++regno)
    if (TEST_HARD_REG_BIT (current_frame_info.mask, regno))
      {
        gcc_assert (!(cfa_off & 15));
	reg = gen_rtx_REG (XFmode, regno);
	do_spill (gen_fr_spill_x, reg, cfa_off, reg);
	cfa_off -= 16;
      }

  gcc_assert (cfa_off == current_frame_info.spill_cfa_off);

  finish_spill_pointers ();
}

/* Called after register allocation to add any instructions needed for the
   epilogue.  Using an epilogue insn is favored compared to putting all of the
   instructions in output_function_prologue(), since it allows the scheduler
   to intermix instructions with the saves of the caller saved registers.  In
   some cases, it might be necessary to emit a barrier instruction as the last
   insn to prevent such scheduling.  */

void
ia64_expand_epilogue (int sibcall_p)
{
  rtx insn, reg, alt_reg, ar_unat_save_reg;
  int regno, alt_regno, cfa_off;

  ia64_compute_frame_size (get_frame_size ());

  /* If there is a frame pointer, then we use it instead of the stack
     pointer, so that the stack pointer does not need to be valid when
     the epilogue starts.  See EXIT_IGNORE_STACK.  */
  if (frame_pointer_needed)
    setup_spill_pointers (current_frame_info.n_spilled,
			  hard_frame_pointer_rtx, 0);
  else
    setup_spill_pointers (current_frame_info.n_spilled, stack_pointer_rtx,
			  current_frame_info.total_size);

  if (current_frame_info.total_size != 0)
    {
      /* ??? At this point we must generate a magic insn that appears to
         modify the spill iterators and the frame pointer.  This would
	 allow the most scheduling freedom.  For now, just hard stop.  */
      emit_insn (gen_blockage ());
    }

  /* Locate the bottom of the register save area.  */
  cfa_off = (current_frame_info.spill_cfa_off
	     + current_frame_info.spill_size
	     + current_frame_info.extra_spill_size);

  /* Restore the predicate registers.  */
  if (TEST_HARD_REG_BIT (current_frame_info.mask, PR_REG (0)))
    {
      if (current_frame_info.reg_save_pr != 0)
	alt_reg = gen_rtx_REG (DImode, current_frame_info.reg_save_pr);
      else
	{
	  alt_regno = next_scratch_gr_reg ();
	  alt_reg = gen_rtx_REG (DImode, alt_regno);
	  do_restore (gen_movdi_x, alt_reg, cfa_off);
	  cfa_off -= 8;
	}
      reg = gen_rtx_REG (DImode, PR_REG (0));
      emit_move_insn (reg, alt_reg);
    }

  /* Restore the application registers.  */

  /* Load the saved unat from the stack, but do not restore it until
     after the GRs have been restored.  */
  if (TEST_HARD_REG_BIT (current_frame_info.mask, AR_UNAT_REGNUM))
    {
      if (current_frame_info.reg_save_ar_unat != 0)
        ar_unat_save_reg
	  = gen_rtx_REG (DImode, current_frame_info.reg_save_ar_unat);
      else
	{
	  alt_regno = next_scratch_gr_reg ();
	  ar_unat_save_reg = gen_rtx_REG (DImode, alt_regno);
	  current_frame_info.gr_used_mask |= 1 << alt_regno;
	  do_restore (gen_movdi_x, ar_unat_save_reg, cfa_off);
	  cfa_off -= 8;
	}
    }
  else
    ar_unat_save_reg = NULL_RTX;

  if (current_frame_info.reg_save_ar_pfs != 0)
    {
      alt_reg = gen_rtx_REG (DImode, current_frame_info.reg_save_ar_pfs);
      reg = gen_rtx_REG (DImode, AR_PFS_REGNUM);
      emit_move_insn (reg, alt_reg);
    }
  else if (TEST_HARD_REG_BIT (current_frame_info.mask, AR_PFS_REGNUM))
    {
      alt_regno = next_scratch_gr_reg ();
      alt_reg = gen_rtx_REG (DImode, alt_regno);
      do_restore (gen_movdi_x, alt_reg, cfa_off);
      cfa_off -= 8;
      reg = gen_rtx_REG (DImode, AR_PFS_REGNUM);
      emit_move_insn (reg, alt_reg);
    }

  if (TEST_HARD_REG_BIT (current_frame_info.mask, AR_LC_REGNUM))
    {
      if (current_frame_info.reg_save_ar_lc != 0)
	alt_reg = gen_rtx_REG (DImode, current_frame_info.reg_save_ar_lc);
      else
	{
	  alt_regno = next_scratch_gr_reg ();
	  alt_reg = gen_rtx_REG (DImode, alt_regno);
	  do_restore (gen_movdi_x, alt_reg, cfa_off);
	  cfa_off -= 8;
	}
      reg = gen_rtx_REG (DImode, AR_LC_REGNUM);
      emit_move_insn (reg, alt_reg);
    }

  /* Restore the return pointer.  */
  if (TEST_HARD_REG_BIT (current_frame_info.mask, BR_REG (0)))
    {
      if (current_frame_info.reg_save_b0 != 0)
	alt_reg = gen_rtx_REG (DImode, current_frame_info.reg_save_b0);
      else
	{
	  alt_regno = next_scratch_gr_reg ();
	  alt_reg = gen_rtx_REG (DImode, alt_regno);
	  do_restore (gen_movdi_x, alt_reg, cfa_off);
	  cfa_off -= 8;
	}
      reg = gen_rtx_REG (DImode, BR_REG (0));
      emit_move_insn (reg, alt_reg);
    }

  /* We should now be at the base of the gr/br/fr spill area.  */
  gcc_assert (cfa_off == (current_frame_info.spill_cfa_off
			  + current_frame_info.spill_size));

  /* The GP may be stored on the stack in the prologue, but it's
     never restored in the epilogue.  Skip the stack slot.  */
  if (TEST_HARD_REG_BIT (current_frame_info.mask, GR_REG (1)))
    cfa_off -= 8;

  /* Restore all general registers.  */
  for (regno = GR_REG (2); regno <= GR_REG (31); ++regno)
    if (TEST_HARD_REG_BIT (current_frame_info.mask, regno))
      {
	reg = gen_rtx_REG (DImode, regno);
	do_restore (gen_gr_restore, reg, cfa_off);
	cfa_off -= 8;
      }

  /* Restore the branch registers.  */
  for (regno = BR_REG (1); regno <= BR_REG (7); ++regno)
    if (TEST_HARD_REG_BIT (current_frame_info.mask, regno))
      {
	alt_regno = next_scratch_gr_reg ();
	alt_reg = gen_rtx_REG (DImode, alt_regno);
	do_restore (gen_movdi_x, alt_reg, cfa_off);
	cfa_off -= 8;
	reg = gen_rtx_REG (DImode, regno);
	emit_move_insn (reg, alt_reg);
      }

  /* Restore floating point registers.  */
  for (regno = FR_REG (2); regno <= FR_REG (127); ++regno)
    if (TEST_HARD_REG_BIT (current_frame_info.mask, regno))
      {
        gcc_assert (!(cfa_off & 15));
	reg = gen_rtx_REG (XFmode, regno);
	do_restore (gen_fr_restore_x, reg, cfa_off);
	cfa_off -= 16;
      }

  /* Restore ar.unat for real.  */
  if (TEST_HARD_REG_BIT (current_frame_info.mask, AR_UNAT_REGNUM))
    {
      reg = gen_rtx_REG (DImode, AR_UNAT_REGNUM);
      emit_move_insn (reg, ar_unat_save_reg);
    }

  gcc_assert (cfa_off == current_frame_info.spill_cfa_off);

  finish_spill_pointers ();

  if (current_frame_info.total_size || cfun->machine->ia64_eh_epilogue_sp)
    {
      /* ??? At this point we must generate a magic insn that appears to
         modify the spill iterators, the stack pointer, and the frame
	 pointer.  This would allow the most scheduling freedom.  For now,
	 just hard stop.  */
      emit_insn (gen_blockage ());
    }

  if (cfun->machine->ia64_eh_epilogue_sp)
    emit_move_insn (stack_pointer_rtx, cfun->machine->ia64_eh_epilogue_sp);
  else if (frame_pointer_needed)
    {
      insn = emit_move_insn (stack_pointer_rtx, hard_frame_pointer_rtx);
      RTX_FRAME_RELATED_P (insn) = 1;
    }
  else if (current_frame_info.total_size)
    {
      rtx offset, frame_size_rtx;

      frame_size_rtx = GEN_INT (current_frame_info.total_size);
      if (satisfies_constraint_I (frame_size_rtx))
	offset = frame_size_rtx;
      else
	{
	  regno = next_scratch_gr_reg ();
	  offset = gen_rtx_REG (DImode, regno);
	  emit_move_insn (offset, frame_size_rtx);
	}

      insn = emit_insn (gen_adddi3 (stack_pointer_rtx, stack_pointer_rtx,
				    offset));

      RTX_FRAME_RELATED_P (insn) = 1;
      if (GET_CODE (offset) != CONST_INT)
	{
	  REG_NOTES (insn)
	    = gen_rtx_EXPR_LIST (REG_FRAME_RELATED_EXPR,
			gen_rtx_SET (VOIDmode,
				     stack_pointer_rtx,
				     gen_rtx_PLUS (DImode,
						   stack_pointer_rtx,
						   frame_size_rtx)),
			REG_NOTES (insn));
	}
    }

  if (cfun->machine->ia64_eh_epilogue_bsp)
    emit_insn (gen_set_bsp (cfun->machine->ia64_eh_epilogue_bsp));

  if (! sibcall_p)
    emit_jump_insn (gen_return_internal (gen_rtx_REG (DImode, BR_REG (0))));
  else
    {
      int fp = GR_REG (2);
      /* We need a throw away register here, r0 and r1 are reserved, so r2 is the
	 first available call clobbered register.  If there was a frame_pointer
	 register, we may have swapped the names of r2 and HARD_FRAME_POINTER_REGNUM,
	 so we have to make sure we're using the string "r2" when emitting
	 the register name for the assembler.  */
      if (current_frame_info.reg_fp && current_frame_info.reg_fp == GR_REG (2))
	fp = HARD_FRAME_POINTER_REGNUM;

      /* We must emit an alloc to force the input registers to become output
	 registers.  Otherwise, if the callee tries to pass its parameters
	 through to another call without an intervening alloc, then these
	 values get lost.  */
      /* ??? We don't need to preserve all input registers.  We only need to
	 preserve those input registers used as arguments to the sibling call.
	 It is unclear how to compute that number here.  */
      if (current_frame_info.n_input_regs != 0)
	{
	  rtx n_inputs = GEN_INT (current_frame_info.n_input_regs);
	  insn = emit_insn (gen_alloc (gen_rtx_REG (DImode, fp),
				const0_rtx, const0_rtx,
				n_inputs, const0_rtx));
	  RTX_FRAME_RELATED_P (insn) = 1;
	}
    }
}

/* Return 1 if br.ret can do all the work required to return from a
   function.  */

int
ia64_direct_return (void)
{
  if (reload_completed && ! frame_pointer_needed)
    {
      ia64_compute_frame_size (get_frame_size ());

      return (current_frame_info.total_size == 0
	      && current_frame_info.n_spilled == 0
	      && current_frame_info.reg_save_b0 == 0
	      && current_frame_info.reg_save_pr == 0
	      && current_frame_info.reg_save_ar_pfs == 0
	      && current_frame_info.reg_save_ar_unat == 0
	      && current_frame_info.reg_save_ar_lc == 0);
    }
  return 0;
}

/* Return the magic cookie that we use to hold the return address
   during early compilation.  */

rtx
ia64_return_addr_rtx (HOST_WIDE_INT count, rtx frame ATTRIBUTE_UNUSED)
{
  if (count != 0)
    return NULL;
  return gen_rtx_UNSPEC (Pmode, gen_rtvec (1, const0_rtx), UNSPEC_RET_ADDR);
}

/* Split this value after reload, now that we know where the return
   address is saved.  */

void
ia64_split_return_addr_rtx (rtx dest)
{
  rtx src;

  if (TEST_HARD_REG_BIT (current_frame_info.mask, BR_REG (0)))
    {
      if (current_frame_info.reg_save_b0 != 0)
	src = gen_rtx_REG (DImode, current_frame_info.reg_save_b0);
      else
	{
	  HOST_WIDE_INT off;
	  unsigned int regno;
	  rtx off_r;

	  /* Compute offset from CFA for BR0.  */
	  /* ??? Must be kept in sync with ia64_expand_prologue.  */
	  off = (current_frame_info.spill_cfa_off
		 + current_frame_info.spill_size);
	  for (regno = GR_REG (1); regno <= GR_REG (31); ++regno)
	    if (TEST_HARD_REG_BIT (current_frame_info.mask, regno))
	      off -= 8;

	  /* Convert CFA offset to a register based offset.  */
	  if (frame_pointer_needed)
	    src = hard_frame_pointer_rtx;
	  else
	    {
	      src = stack_pointer_rtx;
	      off += current_frame_info.total_size;
	    }

	  /* Load address into scratch register.  */
	  off_r = GEN_INT (off);
	  if (satisfies_constraint_I (off_r))
	    emit_insn (gen_adddi3 (dest, src, off_r));
	  else
	    {
	      emit_move_insn (dest, off_r);
	      emit_insn (gen_adddi3 (dest, src, dest));
	    }

	  src = gen_rtx_MEM (Pmode, dest);
	}
    }
  else
    src = gen_rtx_REG (DImode, BR_REG (0));

  emit_move_insn (dest, src);
}

int
ia64_hard_regno_rename_ok (int from, int to)
{
  /* Don't clobber any of the registers we reserved for the prologue.  */
  if (to == current_frame_info.reg_fp
      || to == current_frame_info.reg_save_b0
      || to == current_frame_info.reg_save_pr
      || to == current_frame_info.reg_save_ar_pfs
      || to == current_frame_info.reg_save_ar_unat
      || to == current_frame_info.reg_save_ar_lc)
    return 0;

  if (from == current_frame_info.reg_fp
      || from == current_frame_info.reg_save_b0
      || from == current_frame_info.reg_save_pr
      || from == current_frame_info.reg_save_ar_pfs
      || from == current_frame_info.reg_save_ar_unat
      || from == current_frame_info.reg_save_ar_lc)
    return 0;

  /* Don't use output registers outside the register frame.  */
  if (OUT_REGNO_P (to) && to >= OUT_REG (current_frame_info.n_output_regs))
    return 0;

  /* Retain even/oddness on predicate register pairs.  */
  if (PR_REGNO_P (from) && PR_REGNO_P (to))
    return (from & 1) == (to & 1);

  return 1;
}

/* Target hook for assembling integer objects.  Handle word-sized
   aligned objects and detect the cases when @fptr is needed.  */

static bool
ia64_assemble_integer (rtx x, unsigned int size, int aligned_p)
{
  if (size == POINTER_SIZE / BITS_PER_UNIT
      && !(TARGET_NO_PIC || TARGET_AUTO_PIC)
      && GET_CODE (x) == SYMBOL_REF
      && SYMBOL_REF_FUNCTION_P (x))
    {
      static const char * const directive[2][2] = {
	  /* 64-bit pointer */  /* 32-bit pointer */
	{ "\tdata8.ua\t@fptr(", "\tdata4.ua\t@fptr("},	/* unaligned */
	{ "\tdata8\t@fptr(",    "\tdata4\t@fptr("}	/* aligned */
      };
      fputs (directive[(aligned_p != 0)][POINTER_SIZE == 32], asm_out_file);
      output_addr_const (asm_out_file, x);
      fputs (")\n", asm_out_file);
      return true;
    }
  return default_assemble_integer (x, size, aligned_p);
}

/* Emit the function prologue.  */

static void
ia64_output_function_prologue (FILE *file, HOST_WIDE_INT size ATTRIBUTE_UNUSED)
{
  int mask, grsave, grsave_prev;

  if (current_frame_info.need_regstk)
    fprintf (file, "\t.regstk %d, %d, %d, %d\n",
	     current_frame_info.n_input_regs,
	     current_frame_info.n_local_regs,
	     current_frame_info.n_output_regs,
	     current_frame_info.n_rotate_regs);

  if (!flag_unwind_tables && (!flag_exceptions || USING_SJLJ_EXCEPTIONS))
    return;

  /* Emit the .prologue directive.  */

  mask = 0;
  grsave = grsave_prev = 0;
  if (current_frame_info.reg_save_b0 != 0)
    {
      mask |= 8;
      grsave = grsave_prev = current_frame_info.reg_save_b0;
    }
  if (current_frame_info.reg_save_ar_pfs != 0
      && (grsave_prev == 0
	  || current_frame_info.reg_save_ar_pfs == grsave_prev + 1))
    {
      mask |= 4;
      if (grsave_prev == 0)
	grsave = current_frame_info.reg_save_ar_pfs;
      grsave_prev = current_frame_info.reg_save_ar_pfs;
    }
  if (current_frame_info.reg_fp != 0
      && (grsave_prev == 0
	  || current_frame_info.reg_fp == grsave_prev + 1))
    {
      mask |= 2;
      if (grsave_prev == 0)
	grsave = HARD_FRAME_POINTER_REGNUM;
      grsave_prev = current_frame_info.reg_fp;
    }
  if (current_frame_info.reg_save_pr != 0
      && (grsave_prev == 0
	  || current_frame_info.reg_save_pr == grsave_prev + 1))
    {
      mask |= 1;
      if (grsave_prev == 0)
	grsave = current_frame_info.reg_save_pr;
    }

  if (mask && TARGET_GNU_AS)
    fprintf (file, "\t.prologue %d, %d\n", mask,
	     ia64_dbx_register_number (grsave));
  else
    fputs ("\t.prologue\n", file);

  /* Emit a .spill directive, if necessary, to relocate the base of
     the register spill area.  */
  if (current_frame_info.spill_cfa_off != -16)
    fprintf (file, "\t.spill %ld\n",
	     (long) (current_frame_info.spill_cfa_off
		     + current_frame_info.spill_size));
}

/* Emit the .body directive at the scheduled end of the prologue.  */

static void
ia64_output_function_end_prologue (FILE *file)
{
  if (!flag_unwind_tables && (!flag_exceptions || USING_SJLJ_EXCEPTIONS))
    return;

  fputs ("\t.body\n", file);
}

/* Emit the function epilogue.  */

static void
ia64_output_function_epilogue (FILE *file ATTRIBUTE_UNUSED,
			       HOST_WIDE_INT size ATTRIBUTE_UNUSED)
{
  int i;

  if (current_frame_info.reg_fp)
    {
      const char *tmp = reg_names[HARD_FRAME_POINTER_REGNUM];
      reg_names[HARD_FRAME_POINTER_REGNUM]
	= reg_names[current_frame_info.reg_fp];
      reg_names[current_frame_info.reg_fp] = tmp;
    }
  if (! TARGET_REG_NAMES)
    {
      for (i = 0; i < current_frame_info.n_input_regs; i++)
	reg_names[IN_REG (i)] = ia64_input_reg_names[i];
      for (i = 0; i < current_frame_info.n_local_regs; i++)
	reg_names[LOC_REG (i)] = ia64_local_reg_names[i];
      for (i = 0; i < current_frame_info.n_output_regs; i++)
	reg_names[OUT_REG (i)] = ia64_output_reg_names[i];
    }

  current_frame_info.initialized = 0;
}

int
ia64_dbx_register_number (int regno)
{
  /* In ia64_expand_prologue we quite literally renamed the frame pointer
     from its home at loc79 to something inside the register frame.  We
     must perform the same renumbering here for the debug info.  */
  if (current_frame_info.reg_fp)
    {
      if (regno == HARD_FRAME_POINTER_REGNUM)
	regno = current_frame_info.reg_fp;
      else if (regno == current_frame_info.reg_fp)
	regno = HARD_FRAME_POINTER_REGNUM;
    }

  if (IN_REGNO_P (regno))
    return 32 + regno - IN_REG (0);
  else if (LOC_REGNO_P (regno))
    return 32 + current_frame_info.n_input_regs + regno - LOC_REG (0);
  else if (OUT_REGNO_P (regno))
    return (32 + current_frame_info.n_input_regs
	    + current_frame_info.n_local_regs + regno - OUT_REG (0));
  else
    return regno;
}

void
ia64_initialize_trampoline (rtx addr, rtx fnaddr, rtx static_chain)
{
  rtx addr_reg, eight = GEN_INT (8);

  /* The Intel assembler requires that the global __ia64_trampoline symbol
     be declared explicitly */
  if (!TARGET_GNU_AS)
    {
      static bool declared_ia64_trampoline = false;

      if (!declared_ia64_trampoline)
	{
	  declared_ia64_trampoline = true;
	  (*targetm.asm_out.globalize_label) (asm_out_file,
					      "__ia64_trampoline");
	}
    }

  /* Make sure addresses are Pmode even if we are in ILP32 mode. */
  addr = convert_memory_address (Pmode, addr);
  fnaddr = convert_memory_address (Pmode, fnaddr);
  static_chain = convert_memory_address (Pmode, static_chain);

  /* Load up our iterator.  */
  addr_reg = gen_reg_rtx (Pmode);
  emit_move_insn (addr_reg, addr);

  /* The first two words are the fake descriptor:
     __ia64_trampoline, ADDR+16.  */
  emit_move_insn (gen_rtx_MEM (Pmode, addr_reg),
		  gen_rtx_SYMBOL_REF (Pmode, "__ia64_trampoline"));
  emit_insn (gen_adddi3 (addr_reg, addr_reg, eight));

  emit_move_insn (gen_rtx_MEM (Pmode, addr_reg),
		  copy_to_reg (plus_constant (addr, 16)));
  emit_insn (gen_adddi3 (addr_reg, addr_reg, eight));

  /* The third word is the target descriptor.  */
  emit_move_insn (gen_rtx_MEM (Pmode, addr_reg), fnaddr);
  emit_insn (gen_adddi3 (addr_reg, addr_reg, eight));

  /* The fourth word is the static chain.  */
  emit_move_insn (gen_rtx_MEM (Pmode, addr_reg), static_chain);
}

/* Do any needed setup for a variadic function.  CUM has not been updated
   for the last named argument which has type TYPE and mode MODE.

   We generate the actual spill instructions during prologue generation.  */

static void
ia64_setup_incoming_varargs (CUMULATIVE_ARGS *cum, enum machine_mode mode,
			     tree type, int * pretend_size,
			     int second_time ATTRIBUTE_UNUSED)
{
  CUMULATIVE_ARGS next_cum = *cum;

  /* Skip the current argument.  */
  ia64_function_arg_advance (&next_cum, mode, type, 1);

  if (next_cum.words < MAX_ARGUMENT_SLOTS)
    {
      int n = MAX_ARGUMENT_SLOTS - next_cum.words;
      *pretend_size = n * UNITS_PER_WORD;
      cfun->machine->n_varargs = n;
    }
}

/* Check whether TYPE is a homogeneous floating point aggregate.  If
   it is, return the mode of the floating point type that appears
   in all leafs.  If it is not, return VOIDmode.

   An aggregate is a homogeneous floating point aggregate is if all
   fields/elements in it have the same floating point type (e.g,
   SFmode).  128-bit quad-precision floats are excluded.

   Variable sized aggregates should never arrive here, since we should
   have already decided to pass them by reference.  Top-level zero-sized
   aggregates are excluded because our parallels crash the middle-end.  */

static enum machine_mode
hfa_element_mode (tree type, bool nested)
{
  enum machine_mode element_mode = VOIDmode;
  enum machine_mode mode;
  enum tree_code code = TREE_CODE (type);
  int know_element_mode = 0;
  tree t;

  if (!nested && (!TYPE_SIZE (type) || integer_zerop (TYPE_SIZE (type))))
    return VOIDmode;

  switch (code)
    {
    case VOID_TYPE:	case INTEGER_TYPE:	case ENUMERAL_TYPE:
    case BOOLEAN_TYPE:	case POINTER_TYPE:
    case OFFSET_TYPE:	case REFERENCE_TYPE:	case METHOD_TYPE:
    case LANG_TYPE:		case FUNCTION_TYPE:
      return VOIDmode;

      /* Fortran complex types are supposed to be HFAs, so we need to handle
	 gcc's COMPLEX_TYPEs as HFAs.  We need to exclude the integral complex
	 types though.  */
    case COMPLEX_TYPE:
      if (GET_MODE_CLASS (TYPE_MODE (type)) == MODE_COMPLEX_FLOAT
	  && TYPE_MODE (type) != TCmode)
	return GET_MODE_INNER (TYPE_MODE (type));
      else
	return VOIDmode;

    case REAL_TYPE:
      /* We want to return VOIDmode for raw REAL_TYPEs, but the actual
	 mode if this is contained within an aggregate.  */
      if (nested && TYPE_MODE (type) != TFmode)
	return TYPE_MODE (type);
      else
	return VOIDmode;

    case ARRAY_TYPE:
      return hfa_element_mode (TREE_TYPE (type), 1);

    case RECORD_TYPE:
    case UNION_TYPE:
    case QUAL_UNION_TYPE:
      for (t = TYPE_FIELDS (type); t; t = TREE_CHAIN (t))
	{
	  if (TREE_CODE (t) != FIELD_DECL)
	    continue;

	  mode = hfa_element_mode (TREE_TYPE (t), 1);
	  if (know_element_mode)
	    {
	      if (mode != element_mode)
		return VOIDmode;
	    }
	  else if (GET_MODE_CLASS (mode) != MODE_FLOAT)
	    return VOIDmode;
	  else
	    {
	      know_element_mode = 1;
	      element_mode = mode;
	    }
	}
      return element_mode;

    default:
      /* If we reach here, we probably have some front-end specific type
	 that the backend doesn't know about.  This can happen via the
	 aggregate_value_p call in init_function_start.  All we can do is
	 ignore unknown tree types.  */
      return VOIDmode;
    }

  return VOIDmode;
}

/* Return the number of words required to hold a quantity of TYPE and MODE
   when passed as an argument.  */
static int
ia64_function_arg_words (tree type, enum machine_mode mode)
{
  int words;

  if (mode == BLKmode)
    words = int_size_in_bytes (type);
  else
    words = GET_MODE_SIZE (mode);

  return (words + UNITS_PER_WORD - 1) / UNITS_PER_WORD;  /* round up */
}

/* Return the number of registers that should be skipped so the current
   argument (described by TYPE and WORDS) will be properly aligned.

   Integer and float arguments larger than 8 bytes start at the next
   even boundary.  Aggregates larger than 8 bytes start at the next
   even boundary if the aggregate has 16 byte alignment.  Note that
   in the 32-bit ABI, TImode and TFmode have only 8-byte alignment
   but are still to be aligned in registers.

   ??? The ABI does not specify how to handle aggregates with
   alignment from 9 to 15 bytes, or greater than 16.  We handle them
   all as if they had 16 byte alignment.  Such aggregates can occur
   only if gcc extensions are used.  */
static int
ia64_function_arg_offset (CUMULATIVE_ARGS *cum, tree type, int words)
{
  if ((cum->words & 1) == 0)
    return 0;

  if (type
      && TREE_CODE (type) != INTEGER_TYPE
      && TREE_CODE (type) != REAL_TYPE)
    return TYPE_ALIGN (type) > 8 * BITS_PER_UNIT;
  else
    return words > 1;
}

/* Return rtx for register where argument is passed, or zero if it is passed
   on the stack.  */
/* ??? 128-bit quad-precision floats are always passed in general
   registers.  */

rtx
ia64_function_arg (CUMULATIVE_ARGS *cum, enum machine_mode mode, tree type,
		   int named, int incoming)
{
  int basereg = (incoming ? GR_ARG_FIRST : AR_ARG_FIRST);
  int words = ia64_function_arg_words (type, mode);
  int offset = ia64_function_arg_offset (cum, type, words);
  enum machine_mode hfa_mode = VOIDmode;

  /* If all argument slots are used, then it must go on the stack.  */
  if (cum->words + offset >= MAX_ARGUMENT_SLOTS)
    return 0;

  /* Check for and handle homogeneous FP aggregates.  */
  if (type)
    hfa_mode = hfa_element_mode (type, 0);

  /* Unnamed prototyped hfas are passed as usual.  Named prototyped hfas
     and unprototyped hfas are passed specially.  */
  if (hfa_mode != VOIDmode && (! cum->prototype || named))
    {
      rtx loc[16];
      int i = 0;
      int fp_regs = cum->fp_regs;
      int int_regs = cum->words + offset;
      int hfa_size = GET_MODE_SIZE (hfa_mode);
      int byte_size;
      int args_byte_size;

      /* If prototyped, pass it in FR regs then GR regs.
	 If not prototyped, pass it in both FR and GR regs.

	 If this is an SFmode aggregate, then it is possible to run out of
	 FR regs while GR regs are still left.  In that case, we pass the
	 remaining part in the GR regs.  */

      /* Fill the FP regs.  We do this always.  We stop if we reach the end
	 of the argument, the last FP register, or the last argument slot.  */

      byte_size = ((mode == BLKmode)
		   ? int_size_in_bytes (type) : GET_MODE_SIZE (mode));
      args_byte_size = int_regs * UNITS_PER_WORD;
      offset = 0;
      for (; (offset < byte_size && fp_regs < MAX_ARGUMENT_SLOTS
	      && args_byte_size < (MAX_ARGUMENT_SLOTS * UNITS_PER_WORD)); i++)
	{
	  loc[i] = gen_rtx_EXPR_LIST (VOIDmode,
				      gen_rtx_REG (hfa_mode, (FR_ARG_FIRST
							      + fp_regs)),
				      GEN_INT (offset));
	  offset += hfa_size;
	  args_byte_size += hfa_size;
	  fp_regs++;
	}

      /* If no prototype, then the whole thing must go in GR regs.  */
      if (! cum->prototype)
	offset = 0;
      /* If this is an SFmode aggregate, then we might have some left over
	 that needs to go in GR regs.  */
      else if (byte_size != offset)
	int_regs += offset / UNITS_PER_WORD;

      /* Fill in the GR regs.  We must use DImode here, not the hfa mode.  */

      for (; offset < byte_size && int_regs < MAX_ARGUMENT_SLOTS; i++)
	{
	  enum machine_mode gr_mode = DImode;
	  unsigned int gr_size;

	  /* If we have an odd 4 byte hunk because we ran out of FR regs,
	     then this goes in a GR reg left adjusted/little endian, right
	     adjusted/big endian.  */
	  /* ??? Currently this is handled wrong, because 4-byte hunks are
	     always right adjusted/little endian.  */
	  if (offset & 0x4)
	    gr_mode = SImode;
	  /* If we have an even 4 byte hunk because the aggregate is a
	     multiple of 4 bytes in size, then this goes in a GR reg right
	     adjusted/little endian.  */
	  else if (byte_size - offset == 4)
	    gr_mode = SImode;

	  loc[i] = gen_rtx_EXPR_LIST (VOIDmode,
				      gen_rtx_REG (gr_mode, (basereg
							     + int_regs)),
				      GEN_INT (offset));

	  gr_size = GET_MODE_SIZE (gr_mode);
	  offset += gr_size;
	  if (gr_size == UNITS_PER_WORD
	      || (gr_size < UNITS_PER_WORD && offset % UNITS_PER_WORD == 0))
	    int_regs++;
	  else if (gr_size > UNITS_PER_WORD)
	    int_regs += gr_size / UNITS_PER_WORD;
	}
      return gen_rtx_PARALLEL (mode, gen_rtvec_v (i, loc));
    }

  /* Integral and aggregates go in general registers.  If we have run out of
     FR registers, then FP values must also go in general registers.  This can
     happen when we have a SFmode HFA.  */
  else if (mode == TFmode || mode == TCmode
	   || (! FLOAT_MODE_P (mode) || cum->fp_regs == MAX_ARGUMENT_SLOTS))
    {
      int byte_size = ((mode == BLKmode)
                       ? int_size_in_bytes (type) : GET_MODE_SIZE (mode));
      if (BYTES_BIG_ENDIAN
	&& (mode == BLKmode || (type && AGGREGATE_TYPE_P (type)))
	&& byte_size < UNITS_PER_WORD
	&& byte_size > 0)
	{
	  rtx gr_reg = gen_rtx_EXPR_LIST (VOIDmode,
					  gen_rtx_REG (DImode,
						       (basereg + cum->words
							+ offset)),
					  const0_rtx);
	  return gen_rtx_PARALLEL (mode, gen_rtvec (1, gr_reg));
	}
      else
	return gen_rtx_REG (mode, basereg + cum->words + offset);

    }

  /* If there is a prototype, then FP values go in a FR register when
     named, and in a GR register when unnamed.  */
  else if (cum->prototype)
    {
      if (named)
	return gen_rtx_REG (mode, FR_ARG_FIRST + cum->fp_regs);
      /* In big-endian mode, an anonymous SFmode value must be represented
         as (parallel:SF [(expr_list (reg:DI n) (const_int 0))]) to force
	 the value into the high half of the general register.  */
      else if (BYTES_BIG_ENDIAN && mode == SFmode)
	return gen_rtx_PARALLEL (mode,
		 gen_rtvec (1,
                   gen_rtx_EXPR_LIST (VOIDmode,
		     gen_rtx_REG (DImode, basereg + cum->words + offset),
				      const0_rtx)));
      else
	return gen_rtx_REG (mode, basereg + cum->words + offset);
    }
  /* If there is no prototype, then FP values go in both FR and GR
     registers.  */
  else
    {
      /* See comment above.  */
      enum machine_mode inner_mode =
	(BYTES_BIG_ENDIAN && mode == SFmode) ? DImode : mode;

      rtx fp_reg = gen_rtx_EXPR_LIST (VOIDmode,
				      gen_rtx_REG (mode, (FR_ARG_FIRST
							  + cum->fp_regs)),
				      const0_rtx);
      rtx gr_reg = gen_rtx_EXPR_LIST (VOIDmode,
				      gen_rtx_REG (inner_mode,
						   (basereg + cum->words
						    + offset)),
				      const0_rtx);

      return gen_rtx_PARALLEL (mode, gen_rtvec (2, fp_reg, gr_reg));
    }
}

/* Return number of bytes, at the beginning of the argument, that must be
   put in registers.  0 is the argument is entirely in registers or entirely
   in memory.  */

static int
ia64_arg_partial_bytes (CUMULATIVE_ARGS *cum, enum machine_mode mode,
			tree type, bool named ATTRIBUTE_UNUSED)
{
  int words = ia64_function_arg_words (type, mode);
  int offset = ia64_function_arg_offset (cum, type, words);

  /* If all argument slots are used, then it must go on the stack.  */
  if (cum->words + offset >= MAX_ARGUMENT_SLOTS)
    return 0;

  /* It doesn't matter whether the argument goes in FR or GR regs.  If
     it fits within the 8 argument slots, then it goes entirely in
     registers.  If it extends past the last argument slot, then the rest
     goes on the stack.  */

  if (words + cum->words + offset <= MAX_ARGUMENT_SLOTS)
    return 0;

  return (MAX_ARGUMENT_SLOTS - cum->words - offset) * UNITS_PER_WORD;
}

/* Update CUM to point after this argument.  This is patterned after
   ia64_function_arg.  */

void
ia64_function_arg_advance (CUMULATIVE_ARGS *cum, enum machine_mode mode,
			   tree type, int named)
{
  int words = ia64_function_arg_words (type, mode);
  int offset = ia64_function_arg_offset (cum, type, words);
  enum machine_mode hfa_mode = VOIDmode;

  /* If all arg slots are already full, then there is nothing to do.  */
  if (cum->words >= MAX_ARGUMENT_SLOTS)
    return;

  cum->words += words + offset;

  /* Check for and handle homogeneous FP aggregates.  */
  if (type)
    hfa_mode = hfa_element_mode (type, 0);

  /* Unnamed prototyped hfas are passed as usual.  Named prototyped hfas
     and unprototyped hfas are passed specially.  */
  if (hfa_mode != VOIDmode && (! cum->prototype || named))
    {
      int fp_regs = cum->fp_regs;
      /* This is the original value of cum->words + offset.  */
      int int_regs = cum->words - words;
      int hfa_size = GET_MODE_SIZE (hfa_mode);
      int byte_size;
      int args_byte_size;

      /* If prototyped, pass it in FR regs then GR regs.
	 If not prototyped, pass it in both FR and GR regs.

	 If this is an SFmode aggregate, then it is possible to run out of
	 FR regs while GR regs are still left.  In that case, we pass the
	 remaining part in the GR regs.  */

      /* Fill the FP regs.  We do this always.  We stop if we reach the end
	 of the argument, the last FP register, or the last argument slot.  */

      byte_size = ((mode == BLKmode)
		   ? int_size_in_bytes (type) : GET_MODE_SIZE (mode));
      args_byte_size = int_regs * UNITS_PER_WORD;
      offset = 0;
      for (; (offset < byte_size && fp_regs < MAX_ARGUMENT_SLOTS
	      && args_byte_size < (MAX_ARGUMENT_SLOTS * UNITS_PER_WORD));)
	{
	  offset += hfa_size;
	  args_byte_size += hfa_size;
	  fp_regs++;
	}

      cum->fp_regs = fp_regs;
    }

  /* Integral and aggregates go in general registers.  So do TFmode FP values.
     If we have run out of FR registers, then other FP values must also go in
     general registers.  This can happen when we have a SFmode HFA.  */
  else if (mode == TFmode || mode == TCmode
           || (! FLOAT_MODE_P (mode) || cum->fp_regs == MAX_ARGUMENT_SLOTS))
    cum->int_regs = cum->words;

  /* If there is a prototype, then FP values go in a FR register when
     named, and in a GR register when unnamed.  */
  else if (cum->prototype)
    {
      if (! named)
	cum->int_regs = cum->words;
      else
	/* ??? Complex types should not reach here.  */
	cum->fp_regs += (GET_MODE_CLASS (mode) == MODE_COMPLEX_FLOAT ? 2 : 1);
    }
  /* If there is no prototype, then FP values go in both FR and GR
     registers.  */
  else
    {
      /* ??? Complex types should not reach here.  */
      cum->fp_regs += (GET_MODE_CLASS (mode) == MODE_COMPLEX_FLOAT ? 2 : 1);
      cum->int_regs = cum->words;
    }
}

/* Arguments with alignment larger than 8 bytes start at the next even
   boundary.  On ILP32 HPUX, TFmode arguments start on next even boundary
   even though their normal alignment is 8 bytes.  See ia64_function_arg.  */

int
ia64_function_arg_boundary (enum machine_mode mode, tree type)
{

  if (mode == TFmode && TARGET_HPUX && TARGET_ILP32)
    return PARM_BOUNDARY * 2;

  if (type)
    {
      if (TYPE_ALIGN (type) > PARM_BOUNDARY)
        return PARM_BOUNDARY * 2;
      else
        return PARM_BOUNDARY;
    }

  if (GET_MODE_BITSIZE (mode) > PARM_BOUNDARY)
    return PARM_BOUNDARY * 2;
  else
    return PARM_BOUNDARY;
}

/* True if it is OK to do sibling call optimization for the specified
   call expression EXP.  DECL will be the called function, or NULL if
   this is an indirect call.  */
static bool
ia64_function_ok_for_sibcall (tree decl, tree exp ATTRIBUTE_UNUSED)
{
  /* We can't perform a sibcall if the current function has the syscall_linkage
     attribute.  */
  if (lookup_attribute ("syscall_linkage",
			TYPE_ATTRIBUTES (TREE_TYPE (current_function_decl))))
    return false;

  /* We must always return with our current GP.  This means we can
     only sibcall to functions defined in the current module.  */
  return decl && (*targetm.binds_local_p) (decl);
}


/* Implement va_arg.  */

static tree
ia64_gimplify_va_arg (tree valist, tree type, tree *pre_p, tree *post_p)
{
  /* Variable sized types are passed by reference.  */
  if (pass_by_reference (NULL, TYPE_MODE (type), type, false))
    {
      tree ptrtype = build_pointer_type (type);
      tree addr = std_gimplify_va_arg_expr (valist, ptrtype, pre_p, post_p);
      return build_va_arg_indirect_ref (addr);
    }

  /* Aggregate arguments with alignment larger than 8 bytes start at
     the next even boundary.  Integer and floating point arguments
     do so if they are larger than 8 bytes, whether or not they are
     also aligned larger than 8 bytes.  */
  if ((TREE_CODE (type) == REAL_TYPE || TREE_CODE (type) == INTEGER_TYPE)
      ? int_size_in_bytes (type) > 8 : TYPE_ALIGN (type) > 8 * BITS_PER_UNIT)
    {
      tree t = build2 (PLUS_EXPR, TREE_TYPE (valist), valist,
		       build_int_cst (NULL_TREE, 2 * UNITS_PER_WORD - 1));
      t = build2 (BIT_AND_EXPR, TREE_TYPE (t), t,
		  build_int_cst (NULL_TREE, -2 * UNITS_PER_WORD));
      t = build2 (GIMPLE_MODIFY_STMT, TREE_TYPE (valist), valist, t);
      gimplify_and_add (t, pre_p);
    }

  return std_gimplify_va_arg_expr (valist, type, pre_p, post_p);
}

/* Return 1 if function return value returned in memory.  Return 0 if it is
   in a register.  */

static bool
ia64_return_in_memory (tree valtype, tree fntype ATTRIBUTE_UNUSED)
{
  enum machine_mode mode;
  enum machine_mode hfa_mode;
  HOST_WIDE_INT byte_size;

  mode = TYPE_MODE (valtype);
  byte_size = GET_MODE_SIZE (mode);
  if (mode == BLKmode)
    {
      byte_size = int_size_in_bytes (valtype);
      if (byte_size < 0)
	return true;
    }

  /* Hfa's with up to 8 elements are returned in the FP argument registers.  */

  hfa_mode = hfa_element_mode (valtype, 0);
  if (hfa_mode != VOIDmode)
    {
      int hfa_size = GET_MODE_SIZE (hfa_mode);

      if (byte_size / hfa_size > MAX_ARGUMENT_SLOTS)
	return true;
      else
	return false;
    }
  else if (byte_size > UNITS_PER_WORD * MAX_INT_RETURN_SLOTS)
    return true;
  else
    return false;
}

/* Return rtx for register that holds the function return value.  */

rtx
ia64_function_value (tree valtype, tree func ATTRIBUTE_UNUSED)
{
  enum machine_mode mode;
  enum machine_mode hfa_mode;

  mode = TYPE_MODE (valtype);
  hfa_mode = hfa_element_mode (valtype, 0);

  if (hfa_mode != VOIDmode)
    {
      rtx loc[8];
      int i;
      int hfa_size;
      int byte_size;
      int offset;

      hfa_size = GET_MODE_SIZE (hfa_mode);
      byte_size = ((mode == BLKmode)
		   ? int_size_in_bytes (valtype) : GET_MODE_SIZE (mode));
      offset = 0;
      for (i = 0; offset < byte_size; i++)
	{
	  loc[i] = gen_rtx_EXPR_LIST (VOIDmode,
				      gen_rtx_REG (hfa_mode, FR_ARG_FIRST + i),
				      GEN_INT (offset));
	  offset += hfa_size;
	}
      return gen_rtx_PARALLEL (mode, gen_rtvec_v (i, loc));
    }
  else if (FLOAT_TYPE_P (valtype) && mode != TFmode && mode != TCmode)
    return gen_rtx_REG (mode, FR_ARG_FIRST);
  else
    {
      bool need_parallel = false;

      /* In big-endian mode, we need to manage the layout of aggregates
	 in the registers so that we get the bits properly aligned in
	 the highpart of the registers.  */
      if (BYTES_BIG_ENDIAN
	  && (mode == BLKmode || (valtype && AGGREGATE_TYPE_P (valtype))))
	need_parallel = true;

      /* Something like struct S { long double x; char a[0] } is not an
	 HFA structure, and therefore doesn't go in fp registers.  But
	 the middle-end will give it XFmode anyway, and XFmode values
	 don't normally fit in integer registers.  So we need to smuggle
	 the value inside a parallel.  */
      else if (mode == XFmode || mode == XCmode || mode == RFmode)
	need_parallel = true;

      if (need_parallel)
	{
	  rtx loc[8];
	  int offset;
	  int bytesize;
	  int i;

	  offset = 0;
	  bytesize = int_size_in_bytes (valtype);
	  /* An empty PARALLEL is invalid here, but the return value
	     doesn't matter for empty structs.  */
	  if (bytesize == 0)
	    return gen_rtx_REG (mode, GR_RET_FIRST);
	  for (i = 0; offset < bytesize; i++)
	    {
	      loc[i] = gen_rtx_EXPR_LIST (VOIDmode,
					  gen_rtx_REG (DImode,
						       GR_RET_FIRST + i),
					  GEN_INT (offset));
	      offset += UNITS_PER_WORD;
	    }
	  return gen_rtx_PARALLEL (mode, gen_rtvec_v (i, loc));
	}

      return gen_rtx_REG (mode, GR_RET_FIRST);
    }
}

/* This is called from dwarf2out.c via TARGET_ASM_OUTPUT_DWARF_DTPREL.
   We need to emit DTP-relative relocations.  */

static void
ia64_output_dwarf_dtprel (FILE *file, int size, rtx x)
{
  gcc_assert (size == 4 || size == 8);
  if (size == 4)
    fputs ("\tdata4.ua\t@dtprel(", file);
  else
    fputs ("\tdata8.ua\t@dtprel(", file);
  output_addr_const (file, x);
  fputs (")", file);
}

/* Print a memory address as an operand to reference that memory location.  */

/* ??? Do we need this?  It gets used only for 'a' operands.  We could perhaps
   also call this from ia64_print_operand for memory addresses.  */

void
ia64_print_operand_address (FILE * stream ATTRIBUTE_UNUSED,
			    rtx address ATTRIBUTE_UNUSED)
{
}

/* Print an operand to an assembler instruction.
   C	Swap and print a comparison operator.
   D	Print an FP comparison operator.
   E    Print 32 - constant, for SImode shifts as extract.
   e    Print 64 - constant, for DImode rotates.
   F	A floating point constant 0.0 emitted as f0, or 1.0 emitted as f1, or
        a floating point register emitted normally.
   I	Invert a predicate register by adding 1.
   J    Select the proper predicate register for a condition.
   j    Select the inverse predicate register for a condition.
   O	Append .acq for volatile load.
   P	Postincrement of a MEM.
   Q	Append .rel for volatile store.
   S	Shift amount for shladd instruction.
   T	Print an 8-bit sign extended number (K) as a 32-bit unsigned number
	for Intel assembler.
   U	Print an 8-bit sign extended number (K) as a 64-bit unsigned number
	for Intel assembler.
   X	A pair of floating point registers.
   r	Print register name, or constant 0 as r0.  HP compatibility for
	Linux kernel.
   v    Print vector constant value as an 8-byte integer value.  */

void
ia64_print_operand (FILE * file, rtx x, int code)
{
  const char *str;

  switch (code)
    {
    case 0:
      /* Handled below.  */
      break;

    case 'C':
      {
	enum rtx_code c = swap_condition (GET_CODE (x));
	fputs (GET_RTX_NAME (c), file);
	return;
      }

    case 'D':
      switch (GET_CODE (x))
	{
	case NE:
	  str = "neq";
	  break;
	case UNORDERED:
	  str = "unord";
	  break;
	case ORDERED:
	  str = "ord";
	  break;
	case UNLT:
	  str = "nge";
	  break;
	case UNLE:
	  str = "ngt";
	  break;
	case UNGT:
	  str = "nle";
	  break;
	case UNGE:
	  str = "nlt";
	  break;
	default:
	  str = GET_RTX_NAME (GET_CODE (x));
	  break;
	}
      fputs (str, file);
      return;

    case 'E':
      fprintf (file, HOST_WIDE_INT_PRINT_DEC, 32 - INTVAL (x));
      return;

    case 'e':
      fprintf (file, HOST_WIDE_INT_PRINT_DEC, 64 - INTVAL (x));
      return;

    case 'F':
      if (x == CONST0_RTX (GET_MODE (x)))
	str = reg_names [FR_REG (0)];
      else if (x == CONST1_RTX (GET_MODE (x)))
	str = reg_names [FR_REG (1)];
      else
	{
	  gcc_assert (GET_CODE (x) == REG);
	  str = reg_names [REGNO (x)];
	}
      fputs (str, file);
      return;

    case 'I':
      fputs (reg_names [REGNO (x) + 1], file);
      return;

    case 'J':
    case 'j':
      {
	unsigned int regno = REGNO (XEXP (x, 0));
	if (GET_CODE (x) == EQ)
	  regno += 1;
	if (code == 'j')
	  regno ^= 1;
        fputs (reg_names [regno], file);
      }
      return;

    case 'O':
      if (MEM_VOLATILE_P (x))
	fputs(".acq", file);
      return;

    case 'P':
      {
	HOST_WIDE_INT value;

	switch (GET_CODE (XEXP (x, 0)))
	  {
	  default:
	    return;

	  case POST_MODIFY:
	    x = XEXP (XEXP (XEXP (x, 0), 1), 1);
	    if (GET_CODE (x) == CONST_INT)
	      value = INTVAL (x);
	    else
	      {
		gcc_assert (GET_CODE (x) == REG);
		fprintf (file, ", %s", reg_names[REGNO (x)]);
		return;
	      }
	    break;

	  case POST_INC:
	    value = GET_MODE_SIZE (GET_MODE (x));
	    break;

	  case POST_DEC:
	    value = - (HOST_WIDE_INT) GET_MODE_SIZE (GET_MODE (x));
	    break;
	  }

	fprintf (file, ", " HOST_WIDE_INT_PRINT_DEC, value);
	return;
      }

    case 'Q':
      if (MEM_VOLATILE_P (x))
	fputs(".rel", file);
      return;

    case 'S':
      fprintf (file, "%d", exact_log2 (INTVAL (x)));
      return;

    case 'T':
      if (! TARGET_GNU_AS && GET_CODE (x) == CONST_INT)
	{
	  fprintf (file, "0x%x", (int) INTVAL (x) & 0xffffffff);
	  return;
	}
      break;

    case 'U':
      if (! TARGET_GNU_AS && GET_CODE (x) == CONST_INT)
	{
	  const char *prefix = "0x";
	  if (INTVAL (x) & 0x80000000)
	    {
	      fprintf (file, "0xffffffff");
	      prefix = "";
	    }
	  fprintf (file, "%s%x", prefix, (int) INTVAL (x) & 0xffffffff);
	  return;
	}
      break;

    case 'X':
      {
	unsigned int regno = REGNO (x);
	fprintf (file, "%s, %s", reg_names [regno], reg_names [regno + 1]);
      }
      return;

    case 'r':
      /* If this operand is the constant zero, write it as register zero.
	 Any register, zero, or CONST_INT value is OK here.  */
      if (GET_CODE (x) == REG)
	fputs (reg_names[REGNO (x)], file);
      else if (x == CONST0_RTX (GET_MODE (x)))
	fputs ("r0", file);
      else if (GET_CODE (x) == CONST_INT)
	output_addr_const (file, x);
      else
	output_operand_lossage ("invalid %%r value");
      return;

    case 'v':
      gcc_assert (GET_CODE (x) == CONST_VECTOR);
      x = simplify_subreg (DImode, x, GET_MODE (x), 0);
      break;

    case '+':
      {
	const char *which;

	/* For conditional branches, returns or calls, substitute
	   sptk, dptk, dpnt, or spnt for %s.  */
	x = find_reg_note (current_output_insn, REG_BR_PROB, 0);
	if (x)
	  {
	    int pred_val = INTVAL (XEXP (x, 0));

	    /* Guess top and bottom 10% statically predicted.  */
	    if (pred_val < REG_BR_PROB_BASE / 50
		&& br_prob_note_reliable_p (x))
	      which = ".spnt";
	    else if (pred_val < REG_BR_PROB_BASE / 2)
	      which = ".dpnt";
	    else if (pred_val < REG_BR_PROB_BASE / 100 * 98
		     || !br_prob_note_reliable_p (x))
	      which = ".dptk";
	    else
	      which = ".sptk";
	  }
	else if (GET_CODE (current_output_insn) == CALL_INSN)
	  which = ".sptk";
	else
	  which = ".dptk";

	fputs (which, file);
	return;
      }

    case ',':
      x = current_insn_predicate;
      if (x)
	{
	  unsigned int regno = REGNO (XEXP (x, 0));
	  if (GET_CODE (x) == EQ)
	    regno += 1;
          fprintf (file, "(%s) ", reg_names [regno]);
	}
      return;

    default:
      output_operand_lossage ("ia64_print_operand: unknown code");
      return;
    }

  switch (GET_CODE (x))
    {
      /* This happens for the spill/restore instructions.  */
    case POST_INC:
    case POST_DEC:
    case POST_MODIFY:
      x = XEXP (x, 0);
      /* ... fall through ...  */

    case REG:
      fputs (reg_names [REGNO (x)], file);
      break;

    case MEM:
      {
	rtx addr = XEXP (x, 0);
	if (GET_RTX_CLASS (GET_CODE (addr)) == RTX_AUTOINC)
	  addr = XEXP (addr, 0);
	fprintf (file, "[%s]", reg_names [REGNO (addr)]);
	break;
      }

    default:
      output_addr_const (file, x);
      break;
    }

  return;
}

/* Compute a (partial) cost for rtx X.  Return true if the complete
   cost has been computed, and false if subexpressions should be
   scanned.  In either case, *TOTAL contains the cost result.  */
/* ??? This is incomplete.  */

static bool
ia64_rtx_costs (rtx x, int code, int outer_code, int *total)
{
  switch (code)
    {
    case CONST_INT:
      switch (outer_code)
        {
        case SET:
	  *total = satisfies_constraint_J (x) ? 0 : COSTS_N_INSNS (1);
	  return true;
        case PLUS:
	  if (satisfies_constraint_I (x))
	    *total = 0;
	  else if (satisfies_constraint_J (x))
	    *total = 1;
	  else
	    *total = COSTS_N_INSNS (1);
	  return true;
        default:
	  if (satisfies_constraint_K (x) || satisfies_constraint_L (x))
	    *total = 0;
	  else
	    *total = COSTS_N_INSNS (1);
	  return true;
	}

    case CONST_DOUBLE:
      *total = COSTS_N_INSNS (1);
      return true;

    case CONST:
    case SYMBOL_REF:
    case LABEL_REF:
      *total = COSTS_N_INSNS (3);
      return true;

    case MULT:
      /* For multiplies wider than HImode, we have to go to the FPU,
         which normally involves copies.  Plus there's the latency
         of the multiply itself, and the latency of the instructions to
         transfer integer regs to FP regs.  */
      /* ??? Check for FP mode.  */
      if (GET_MODE_SIZE (GET_MODE (x)) > 2)
        *total = COSTS_N_INSNS (10);
      else
	*total = COSTS_N_INSNS (2);
      return true;

    case PLUS:
    case MINUS:
    case ASHIFT:
    case ASHIFTRT:
    case LSHIFTRT:
      *total = COSTS_N_INSNS (1);
      return true;

    case DIV:
    case UDIV:
    case MOD:
    case UMOD:
      /* We make divide expensive, so that divide-by-constant will be
         optimized to a multiply.  */
      *total = COSTS_N_INSNS (60);
      return true;

    default:
      return false;
    }
}

/* Calculate the cost of moving data from a register in class FROM to
   one in class TO, using MODE.  */

int
ia64_register_move_cost (enum machine_mode mode, enum reg_class from,
			 enum reg_class to)
{
  /* ADDL_REGS is the same as GR_REGS for movement purposes.  */
  if (to == ADDL_REGS)
    to = GR_REGS;
  if (from == ADDL_REGS)
    from = GR_REGS;

  /* All costs are symmetric, so reduce cases by putting the
     lower number class as the destination.  */
  if (from < to)
    {
      enum reg_class tmp = to;
      to = from, from = tmp;
    }

  /* Moving from FR<->GR in XFmode must be more expensive than 2,
     so that we get secondary memory reloads.  Between FR_REGS,
     we have to make this at least as expensive as MEMORY_MOVE_COST
     to avoid spectacularly poor register class preferencing.  */
  if (mode == XFmode || mode == RFmode)
    {
      if (to != GR_REGS || from != GR_REGS)
        return MEMORY_MOVE_COST (mode, to, 0);
      else
	return 3;
    }

  switch (to)
    {
    case PR_REGS:
      /* Moving between PR registers takes two insns.  */
      if (from == PR_REGS)
	return 3;
      /* Moving between PR and anything but GR is impossible.  */
      if (from != GR_REGS)
	return MEMORY_MOVE_COST (mode, to, 0);
      break;

    case BR_REGS:
      /* Moving between BR and anything but GR is impossible.  */
      if (from != GR_REGS && from != GR_AND_BR_REGS)
	return MEMORY_MOVE_COST (mode, to, 0);
      break;

    case AR_I_REGS:
    case AR_M_REGS:
      /* Moving between AR and anything but GR is impossible.  */
      if (from != GR_REGS)
	return MEMORY_MOVE_COST (mode, to, 0);
      break;

    case GR_REGS:
    case FR_REGS:
    case FP_REGS:
    case GR_AND_FR_REGS:
    case GR_AND_BR_REGS:
    case ALL_REGS:
      break;

    default:
      gcc_unreachable ();
    }

  return 2;
}

/* Implement PREFERRED_RELOAD_CLASS.  Place additional restrictions on CLASS
   to use when copying X into that class.  */

enum reg_class
ia64_preferred_reload_class (rtx x, enum reg_class class)
{
  switch (class)
    {
    case FR_REGS:
    case FP_REGS:
      /* Don't allow volatile mem reloads into floating point registers.
	 This is defined to force reload to choose the r/m case instead
	 of the f/f case when reloading (set (reg fX) (mem/v)).  */
      if (MEM_P (x) && MEM_VOLATILE_P (x))
	return NO_REGS;
      
      /* Force all unrecognized constants into the constant pool.  */
      if (CONSTANT_P (x))
	return NO_REGS;
      break;

    case AR_M_REGS:
    case AR_I_REGS:
      if (!OBJECT_P (x))
	return NO_REGS;
      break;

    default:
      break;
    }

  return class;
}

/* This function returns the register class required for a secondary
   register when copying between one of the registers in CLASS, and X,
   using MODE.  A return value of NO_REGS means that no secondary register
   is required.  */

enum reg_class
ia64_secondary_reload_class (enum reg_class class,
			     enum machine_mode mode ATTRIBUTE_UNUSED, rtx x)
{
  int regno = -1;

  if (GET_CODE (x) == REG || GET_CODE (x) == SUBREG)
    regno = true_regnum (x);

  switch (class)
    {
    case BR_REGS:
    case AR_M_REGS:
    case AR_I_REGS:
      /* ??? BR<->BR register copies can happen due to a bad gcse/cse/global
	 interaction.  We end up with two pseudos with overlapping lifetimes
	 both of which are equiv to the same constant, and both which need
	 to be in BR_REGS.  This seems to be a cse bug.  cse_basic_block_end
	 changes depending on the path length, which means the qty_first_reg
	 check in make_regs_eqv can give different answers at different times.
	 At some point I'll probably need a reload_indi pattern to handle
	 this.

	 We can also get GR_AND_FR_REGS to BR_REGS/AR_REGS copies, where we
	 wound up with a FP register from GR_AND_FR_REGS.  Extend that to all
	 non-general registers for good measure.  */
      if (regno >= 0 && ! GENERAL_REGNO_P (regno))
	return GR_REGS;

      /* This is needed if a pseudo used as a call_operand gets spilled to a
	 stack slot.  */
      if (GET_CODE (x) == MEM)
	return GR_REGS;
      break;

    case FR_REGS:
    case FP_REGS:
      /* Need to go through general registers to get to other class regs.  */
      if (regno >= 0 && ! (FR_REGNO_P (regno) || GENERAL_REGNO_P (regno)))
	return GR_REGS;

      /* This can happen when a paradoxical subreg is an operand to the
	 muldi3 pattern.  */
      /* ??? This shouldn't be necessary after instruction scheduling is
	 enabled, because paradoxical subregs are not accepted by
	 register_operand when INSN_SCHEDULING is defined.  Or alternatively,
	 stop the paradoxical subreg stupidity in the *_operand functions
	 in recog.c.  */
      if (GET_CODE (x) == MEM
	  && (GET_MODE (x) == SImode || GET_MODE (x) == HImode
	      || GET_MODE (x) == QImode))
	return GR_REGS;

      /* This can happen because of the ior/and/etc patterns that accept FP
	 registers as operands.  If the third operand is a constant, then it
	 needs to be reloaded into a FP register.  */
      if (GET_CODE (x) == CONST_INT)
	return GR_REGS;

      /* This can happen because of register elimination in a muldi3 insn.
	 E.g. `26107 * (unsigned long)&u'.  */
      if (GET_CODE (x) == PLUS)
	return GR_REGS;
      break;

    case PR_REGS:
      /* ??? This happens if we cse/gcse a BImode value across a call,
	 and the function has a nonlocal goto.  This is because global
	 does not allocate call crossing pseudos to hard registers when
	 current_function_has_nonlocal_goto is true.  This is relatively
	 common for C++ programs that use exceptions.  To reproduce,
	 return NO_REGS and compile libstdc++.  */
      if (GET_CODE (x) == MEM)
	return GR_REGS;

      /* This can happen when we take a BImode subreg of a DImode value,
	 and that DImode value winds up in some non-GR register.  */
      if (regno >= 0 && ! GENERAL_REGNO_P (regno) && ! PR_REGNO_P (regno))
	return GR_REGS;
      break;

    default:
      break;
    }

  return NO_REGS;
}


/* Parse the -mfixed-range= option string.  */

static void
fix_range (const char *const_str)
{
  int i, first, last;
  char *str, *dash, *comma;

  /* str must be of the form REG1'-'REG2{,REG1'-'REG} where REG1 and
     REG2 are either register names or register numbers.  The effect
     of this option is to mark the registers in the range from REG1 to
     REG2 as ``fixed'' so they won't be used by the compiler.  This is
     used, e.g., to ensure that kernel mode code doesn't use f32-f127.  */

  i = strlen (const_str);
  str = (char *) alloca (i + 1);
  memcpy (str, const_str, i + 1);

  while (1)
    {
      dash = strchr (str, '-');
      if (!dash)
	{
	  warning (0, "value of -mfixed-range must have form REG1-REG2");
	  return;
	}
      *dash = '\0';

      comma = strchr (dash + 1, ',');
      if (comma)
	*comma = '\0';

      first = decode_reg_name (str);
      if (first < 0)
	{
	  warning (0, "unknown register name: %s", str);
	  return;
	}

      last = decode_reg_name (dash + 1);
      if (last < 0)
	{
	  warning (0, "unknown register name: %s", dash + 1);
	  return;
	}

      *dash = '-';

      if (first > last)
	{
	  warning (0, "%s-%s is an empty range", str, dash + 1);
	  return;
	}

      for (i = first; i <= last; ++i)
	fixed_regs[i] = call_used_regs[i] = 1;

      if (!comma)
	break;

      *comma = ',';
      str = comma + 1;
    }
}

/* Implement TARGET_HANDLE_OPTION.  */

static bool
ia64_handle_option (size_t code, const char *arg, int value)
{
  switch (code)
    {
    case OPT_mfixed_range_:
      fix_range (arg);
      return true;

    case OPT_mtls_size_:
      if (value != 14 && value != 22 && value != 64)
	error ("bad value %<%s%> for -mtls-size= switch", arg);
      return true;

    case OPT_mtune_:
      {
	static struct pta
	  {
	    const char *name;		/* processor name or nickname.  */
	    enum processor_type processor;
	  }
	const processor_alias_table[] =
	  {
	    {"itanium", PROCESSOR_ITANIUM},
	    {"itanium1", PROCESSOR_ITANIUM},
	    {"merced", PROCESSOR_ITANIUM},
	    {"itanium2", PROCESSOR_ITANIUM2},
	    {"mckinley", PROCESSOR_ITANIUM2},
	  };
	int const pta_size = ARRAY_SIZE (processor_alias_table);
	int i;

	for (i = 0; i < pta_size; i++)
	  if (!strcmp (arg, processor_alias_table[i].name))
	    {
	      ia64_tune = processor_alias_table[i].processor;
	      break;
	    }
	if (i == pta_size)
	  error ("bad value %<%s%> for -mtune= switch", arg);
	return true;
      }

    default:
      return true;
    }
}

/* Implement OVERRIDE_OPTIONS.  */

void
ia64_override_options (void)
{
  if (TARGET_AUTO_PIC)
    target_flags |= MASK_CONST_GP;

  if (TARGET_INLINE_SQRT == INL_MIN_LAT)
    {
      warning (0, "not yet implemented: latency-optimized inline square root");
      TARGET_INLINE_SQRT = INL_MAX_THR;
    }

  ia64_flag_schedule_insns2 = flag_schedule_insns_after_reload;
  flag_schedule_insns_after_reload = 0;

  ia64_section_threshold = g_switch_set ? g_switch_value : IA64_DEFAULT_GVALUE;

  init_machine_status = ia64_init_machine_status;

  if (align_functions <= 0)
    align_functions = 64;
  if (align_loops <= 0)
    align_loops = 32;

  flag_sel_sched_renaming = mflag_sel_sched_renaming;
  flag_sel_sched_substitution = mflag_sel_sched_substitution;
}

static struct machine_function *
ia64_init_machine_status (void)
{
  return ggc_alloc_cleared (sizeof (struct machine_function));
}

static enum attr_itanium_class ia64_safe_itanium_class (rtx);
static enum attr_type ia64_safe_type (rtx);

static enum attr_itanium_class
ia64_safe_itanium_class (rtx insn)
{
  if (recog_memoized (insn) >= 0)
    return get_attr_itanium_class (insn);
  else
    return ITANIUM_CLASS_UNKNOWN;
}

static enum attr_type
ia64_safe_type (rtx insn)
{
  if (recog_memoized (insn) >= 0)
    return get_attr_type (insn);
  else
    return TYPE_UNKNOWN;
}

/* The following collection of routines emit instruction group stop bits as
   necessary to avoid dependencies.  */

/* Need to track some additional registers as far as serialization is
   concerned so we can properly handle br.call and br.ret.  We could
   make these registers visible to gcc, but since these registers are
   never explicitly used in gcc generated code, it seems wasteful to
   do so (plus it would make the call and return patterns needlessly
   complex).  */
#define REG_RP		(BR_REG (0))
#define REG_AR_CFM	(FIRST_PSEUDO_REGISTER + 1)
/* This is used for volatile asms which may require a stop bit immediately
   before and after them.  */
#define REG_VOLATILE	(FIRST_PSEUDO_REGISTER + 2)
#define AR_UNAT_BIT_0	(FIRST_PSEUDO_REGISTER + 3)
#define NUM_REGS	(AR_UNAT_BIT_0 + 64)

/* For each register, we keep track of how it has been written in the
   current instruction group.

   If a register is written unconditionally (no qualifying predicate),
   WRITE_COUNT is set to 2 and FIRST_PRED is ignored.

   If a register is written if its qualifying predicate P is true, we
   set WRITE_COUNT to 1 and FIRST_PRED to P.  Later on, the same register
   may be written again by the complement of P (P^1) and when this happens,
   WRITE_COUNT gets set to 2.

   The result of this is that whenever an insn attempts to write a register
   whose WRITE_COUNT is two, we need to issue an insn group barrier first.

   If a predicate register is written by a floating-point insn, we set
   WRITTEN_BY_FP to true.

   If a predicate register is written by an AND.ORCM we set WRITTEN_BY_AND
   to true; if it was written by an OR.ANDCM we set WRITTEN_BY_OR to true.  */

struct reg_write_state
{
  unsigned int write_count : 2;
  unsigned int first_pred : 16;
  unsigned int written_by_fp : 1;
  unsigned int written_by_and : 1;
  unsigned int written_by_or : 1;
};

/* Cumulative info for the current instruction group.  */
struct reg_write_state rws_sum[NUM_REGS];
/* Info for the current instruction.  This gets copied to rws_sum after a
   stop bit is emitted.  */
struct reg_write_state rws_insn[NUM_REGS];

/* Indicates whether this is the first instruction after a stop bit,
   in which case we don't need another stop bit.  Without this,
   ia64_variable_issue will die when scheduling an alloc.  */
static int first_instruction;

/* Misc flags needed to compute RAW/WAW dependencies while we are traversing
   RTL for one instruction.  */
struct reg_flags
{
  unsigned int is_write : 1;	/* Is register being written?  */
  unsigned int is_fp : 1;	/* Is register used as part of an fp op?  */
  unsigned int is_branch : 1;	/* Is register used as part of a branch?  */
  unsigned int is_and : 1;	/* Is register used as part of and.orcm?  */
  unsigned int is_or : 1;	/* Is register used as part of or.andcm?  */
  unsigned int is_sibcall : 1;	/* Is this a sibling or normal call?  */
};

static void rws_update (struct reg_write_state *, int, struct reg_flags, int);
static int rws_access_regno (int, struct reg_flags, int);
static int rws_access_reg (rtx, struct reg_flags, int);
static void update_set_flags (rtx, struct reg_flags *);
static int set_src_needs_barrier (rtx, struct reg_flags, int);
static int rtx_needs_barrier (rtx, struct reg_flags, int);
static void init_insn_group_barriers (void);
static int group_barrier_needed (rtx);
static int safe_group_barrier_needed (rtx);

/* Update *RWS for REGNO, which is being written by the current instruction,
   with predicate PRED, and associated register flags in FLAGS.  */

static void
rws_update (struct reg_write_state *rws, int regno, struct reg_flags flags, int pred)
{
  if (pred)
    rws[regno].write_count++;
  else
    rws[regno].write_count = 2;
  rws[regno].written_by_fp |= flags.is_fp;
  /* ??? Not tracking and/or across differing predicates.  */
  rws[regno].written_by_and = flags.is_and;
  rws[regno].written_by_or = flags.is_or;
  rws[regno].first_pred = pred;
}

/* Handle an access to register REGNO of type FLAGS using predicate register
   PRED.  Update rws_insn and rws_sum arrays.  Return 1 if this access creates
   a dependency with an earlier instruction in the same group.  */

static int
rws_access_regno (int regno, struct reg_flags flags, int pred)
{
  int need_barrier = 0;

  gcc_assert (regno < NUM_REGS);

  if (! PR_REGNO_P (regno))
    flags.is_and = flags.is_or = 0;

  if (flags.is_write)
    {
      int write_count;

      /* One insn writes same reg multiple times?  */
      gcc_assert (!rws_insn[regno].write_count);

      /* Update info for current instruction.  */
      rws_update (rws_insn, regno, flags, pred);
      write_count = rws_sum[regno].write_count;

      switch (write_count)
	{
	case 0:
	  /* The register has not been written yet.  */
	  rws_update (rws_sum, regno, flags, pred);
	  break;

	case 1:
	  /* The register has been written via a predicate.  If this is
	     not a complementary predicate, then we need a barrier.  */
	  /* ??? This assumes that P and P+1 are always complementary
	     predicates for P even.  */
	  if (flags.is_and && rws_sum[regno].written_by_and)
	    ;
	  else if (flags.is_or && rws_sum[regno].written_by_or)
	    ;
	  else if ((rws_sum[regno].first_pred ^ 1) != pred)
	    need_barrier = 1;
	  rws_update (rws_sum, regno, flags, pred);
	  break;

	case 2:
	  /* The register has been unconditionally written already.  We
	     need a barrier.  */
	  if (flags.is_and && rws_sum[regno].written_by_and)
	    ;
	  else if (flags.is_or && rws_sum[regno].written_by_or)
	    ;
	  else
	    need_barrier = 1;
	  rws_sum[regno].written_by_and = flags.is_and;
	  rws_sum[regno].written_by_or = flags.is_or;
	  break;

	default:
	  gcc_unreachable ();
	}
    }
  else
    {
      if (flags.is_branch)
	{
	  /* Branches have several RAW exceptions that allow to avoid
	     barriers.  */

	  if (REGNO_REG_CLASS (regno) == BR_REGS || regno == AR_PFS_REGNUM)
	    /* RAW dependencies on branch regs are permissible as long
	       as the writer is a non-branch instruction.  Since we
	       never generate code that uses a branch register written
	       by a branch instruction, handling this case is
	       easy.  */
	    return 0;

	  if (REGNO_REG_CLASS (regno) == PR_REGS
	      && ! rws_sum[regno].written_by_fp)
	    /* The predicates of a branch are available within the
	       same insn group as long as the predicate was written by
	       something other than a floating-point instruction.  */
	    return 0;
	}

      if (flags.is_and && rws_sum[regno].written_by_and)
	return 0;
      if (flags.is_or && rws_sum[regno].written_by_or)
	return 0;

      switch (rws_sum[regno].write_count)
	{
	case 0:
	  /* The register has not been written yet.  */
	  break;

	case 1:
	  /* The register has been written via a predicate.  If this is
	     not a complementary predicate, then we need a barrier.  */
	  /* ??? This assumes that P and P+1 are always complementary
	     predicates for P even.  */
	  if ((rws_sum[regno].first_pred ^ 1) != pred)
	    need_barrier = 1;
	  break;

	case 2:
	  /* The register has been unconditionally written already.  We
	     need a barrier.  */
	  need_barrier = 1;
	  break;

	default:
	  gcc_unreachable ();
	}
    }

  return need_barrier;
}

static int
rws_access_reg (rtx reg, struct reg_flags flags, int pred)
{
  int regno = REGNO (reg);
  int n = HARD_REGNO_NREGS (REGNO (reg), GET_MODE (reg));

  if (n == 1)
    return rws_access_regno (regno, flags, pred);
  else
    {
      int need_barrier = 0;
      while (--n >= 0)
	need_barrier |= rws_access_regno (regno + n, flags, pred);
      return need_barrier;
    }
}

/* Examine X, which is a SET rtx, and update the flags, the predicate, and
   the condition, stored in *PFLAGS, *PPRED and *PCOND.  */

static void
update_set_flags (rtx x, struct reg_flags *pflags)
{
  rtx src = SET_SRC (x);

  switch (GET_CODE (src))
    {
    case CALL:
      return;

    case IF_THEN_ELSE:
      /* There are four cases here:
	 (1) The destination is (pc), in which case this is a branch,
	 nothing here applies.
	 (2) The destination is ar.lc, in which case this is a
	 doloop_end_internal,
	 (3) The destination is an fp register, in which case this is
	 an fselect instruction.
	 (4) The condition has (unspec [(reg)] UNSPEC_LDC), in which case 
	 this is a check load.
	 In all cases, nothing we do in this function applies.  */
      return;

    default:
      if (COMPARISON_P (src)
	  && SCALAR_FLOAT_MODE_P (GET_MODE (XEXP (src, 0))))
	/* Set pflags->is_fp to 1 so that we know we're dealing
	   with a floating point comparison when processing the
	   destination of the SET.  */
	pflags->is_fp = 1;

      /* Discover if this is a parallel comparison.  We only handle
	 and.orcm and or.andcm at present, since we must retain a
	 strict inverse on the predicate pair.  */
      else if (GET_CODE (src) == AND)
	pflags->is_and = 1;
      else if (GET_CODE (src) == IOR)
	pflags->is_or = 1;

      break;
    }
}

/* Subroutine of rtx_needs_barrier; this function determines whether the
   source of a given SET rtx found in X needs a barrier.  FLAGS and PRED
   are as in rtx_needs_barrier.  COND is an rtx that holds the condition
   for this insn.  */

static int
set_src_needs_barrier (rtx x, struct reg_flags flags, int pred)
{
  int need_barrier = 0;
  rtx dst;
  rtx src = SET_SRC (x);

  if (GET_CODE (src) == CALL)
    /* We don't need to worry about the result registers that
       get written by subroutine call.  */
    return rtx_needs_barrier (src, flags, pred);
  else if (SET_DEST (x) == pc_rtx)
    {
      /* X is a conditional branch.  */
      /* ??? This seems redundant, as the caller sets this bit for
	 all JUMP_INSNs.  */
      if (!ia64_spec_check_src_p (src))
	flags.is_branch = 1;
      return rtx_needs_barrier (src, flags, pred);
    }

  if (ia64_spec_check_src_p (src))
    /* Avoid checking one register twice (in condition 
       and in 'then' section) for ldc pattern.  */
    {
      gcc_assert (REG_P (XEXP (src, 2)));
      need_barrier = rtx_needs_barrier (XEXP (src, 2), flags, pred);
		  
      /* We process MEM below.  */
      src = XEXP (src, 1);
    }

  need_barrier |= rtx_needs_barrier (src, flags, pred);

  dst = SET_DEST (x);
  if (GET_CODE (dst) == ZERO_EXTRACT)
    {
      need_barrier |= rtx_needs_barrier (XEXP (dst, 1), flags, pred);
      need_barrier |= rtx_needs_barrier (XEXP (dst, 2), flags, pred);
    }
  return need_barrier;
}

/* Handle an access to rtx X of type FLAGS using predicate register
   PRED.  Return 1 if this access creates a dependency with an earlier
   instruction in the same group.  */

static int
rtx_needs_barrier (rtx x, struct reg_flags flags, int pred)
{
  int i, j;
  int is_complemented = 0;
  int need_barrier = 0;
  const char *format_ptr;
  struct reg_flags new_flags;
  rtx cond;

  if (! x)
    return 0;

  new_flags = flags;

  switch (GET_CODE (x))
    {
    case SET:
      update_set_flags (x, &new_flags);
      need_barrier = set_src_needs_barrier (x, new_flags, pred);
      if (GET_CODE (SET_SRC (x)) != CALL)
	{
	  new_flags.is_write = 1;
	  need_barrier |= rtx_needs_barrier (SET_DEST (x), new_flags, pred);
	}
      break;

    case CALL:
      new_flags.is_write = 0;
      need_barrier |= rws_access_regno (AR_EC_REGNUM, new_flags, pred);

      /* Avoid multiple register writes, in case this is a pattern with
	 multiple CALL rtx.  This avoids a failure in rws_access_reg.  */
      if (! flags.is_sibcall && ! rws_insn[REG_AR_CFM].write_count)
	{
	  new_flags.is_write = 1;
	  need_barrier |= rws_access_regno (REG_RP, new_flags, pred);
	  need_barrier |= rws_access_regno (AR_PFS_REGNUM, new_flags, pred);
	  need_barrier |= rws_access_regno (REG_AR_CFM, new_flags, pred);
	}
      break;

    case COND_EXEC:
      /* X is a predicated instruction.  */

      cond = COND_EXEC_TEST (x);
      gcc_assert (!pred);
      need_barrier = rtx_needs_barrier (cond, flags, 0);

      if (GET_CODE (cond) == EQ)
	is_complemented = 1;
      cond = XEXP (cond, 0);
      gcc_assert (GET_CODE (cond) == REG
		  && REGNO_REG_CLASS (REGNO (cond)) == PR_REGS);
      pred = REGNO (cond);
      if (is_complemented)
	++pred;

      need_barrier |= rtx_needs_barrier (COND_EXEC_CODE (x), flags, pred);
      return need_barrier;

    case CLOBBER:
    case USE:
      /* Clobber & use are for earlier compiler-phases only.  */
      break;

    case ASM_OPERANDS:
    case ASM_INPUT:
      /* We always emit stop bits for traditional asms.  We emit stop bits
	 for volatile extended asms if TARGET_VOL_ASM_STOP is true.  */
      if (GET_CODE (x) != ASM_OPERANDS
	  || (MEM_VOLATILE_P (x) && TARGET_VOL_ASM_STOP))
	{
	  /* Avoid writing the register multiple times if we have multiple
	     asm outputs.  This avoids a failure in rws_access_reg.  */
	  if (! rws_insn[REG_VOLATILE].write_count)
	    {
	      new_flags.is_write = 1;
	      rws_access_regno (REG_VOLATILE, new_flags, pred);
	    }
	  return 1;
	}

      /* For all ASM_OPERANDS, we must traverse the vector of input operands.
	 We cannot just fall through here since then we would be confused
	 by the ASM_INPUT rtx inside ASM_OPERANDS, which do not indicate
	 traditional asms unlike their normal usage.  */

      for (i = ASM_OPERANDS_INPUT_LENGTH (x) - 1; i >= 0; --i)
	if (rtx_needs_barrier (ASM_OPERANDS_INPUT (x, i), flags, pred))
	  need_barrier = 1;
      break;

    case PARALLEL:
      for (i = XVECLEN (x, 0) - 1; i >= 0; --i)
	{
	  rtx pat = XVECEXP (x, 0, i);
	  switch (GET_CODE (pat))
	    {
	    case SET:
	      update_set_flags (pat, &new_flags);
	      need_barrier |= set_src_needs_barrier (pat, new_flags, pred);
	      break;

	    case USE:
	    case CALL:
	    case ASM_OPERANDS:
	      need_barrier |= rtx_needs_barrier (pat, flags, pred);
	      break;

	    case CLOBBER:
	    case RETURN:
	      break;

	    default:
	      gcc_unreachable ();
	    }
	}
      for (i = XVECLEN (x, 0) - 1; i >= 0; --i)
	{
	  rtx pat = XVECEXP (x, 0, i);
	  if (GET_CODE (pat) == SET)
	    {
	      if (GET_CODE (SET_SRC (pat)) != CALL)
		{
		  new_flags.is_write = 1;
		  need_barrier |= rtx_needs_barrier (SET_DEST (pat), new_flags,
						     pred);
		}
	    }
	  else if (GET_CODE (pat) == CLOBBER || GET_CODE (pat) == RETURN)
	    need_barrier |= rtx_needs_barrier (pat, flags, pred);
	}
      break;

    case SUBREG:
      need_barrier |= rtx_needs_barrier (SUBREG_REG (x), flags, pred);
      break;
    case REG:
      if (REGNO (x) == AR_UNAT_REGNUM)
	{
	  for (i = 0; i < 64; ++i)
	    need_barrier |= rws_access_regno (AR_UNAT_BIT_0 + i, flags, pred);
	}
      else
	need_barrier = rws_access_reg (x, flags, pred);
      break;

    case MEM:
      /* Find the regs used in memory address computation.  */
      new_flags.is_write = 0;
      need_barrier = rtx_needs_barrier (XEXP (x, 0), new_flags, pred);
      break;

    case CONST_INT:   case CONST_DOUBLE:  case CONST_VECTOR:
    case SYMBOL_REF:  case LABEL_REF:     case CONST:
      break;

      /* Operators with side-effects.  */
    case POST_INC:    case POST_DEC:
      gcc_assert (GET_CODE (XEXP (x, 0)) == REG);

      new_flags.is_write = 0;
      need_barrier  = rws_access_reg (XEXP (x, 0), new_flags, pred);
      new_flags.is_write = 1;
      need_barrier |= rws_access_reg (XEXP (x, 0), new_flags, pred);
      break;

    case POST_MODIFY:
      gcc_assert (GET_CODE (XEXP (x, 0)) == REG);

      new_flags.is_write = 0;
      need_barrier  = rws_access_reg (XEXP (x, 0), new_flags, pred);
      need_barrier |= rtx_needs_barrier (XEXP (x, 1), new_flags, pred);
      new_flags.is_write = 1;
      need_barrier |= rws_access_reg (XEXP (x, 0), new_flags, pred);
      break;

      /* Handle common unary and binary ops for efficiency.  */
    case COMPARE:  case PLUS:    case MINUS:   case MULT:      case DIV:
    case MOD:      case UDIV:    case UMOD:    case AND:       case IOR:
    case XOR:      case ASHIFT:  case ROTATE:  case ASHIFTRT:  case LSHIFTRT:
    case ROTATERT: case SMIN:    case SMAX:    case UMIN:      case UMAX:
    case NE:       case EQ:      case GE:      case GT:        case LE:
    case LT:       case GEU:     case GTU:     case LEU:       case LTU:
      need_barrier = rtx_needs_barrier (XEXP (x, 0), new_flags, pred);
      need_barrier |= rtx_needs_barrier (XEXP (x, 1), new_flags, pred);
      break;

    case NEG:      case NOT:	        case SIGN_EXTEND:     case ZERO_EXTEND:
    case TRUNCATE: case FLOAT_EXTEND:   case FLOAT_TRUNCATE:  case FLOAT:
    case FIX:      case UNSIGNED_FLOAT: case UNSIGNED_FIX:    case ABS:
    case SQRT:     case FFS:		case POPCOUNT:
      need_barrier = rtx_needs_barrier (XEXP (x, 0), flags, pred);
      break;

    case VEC_SELECT:
      /* VEC_SELECT's second argument is a PARALLEL with integers that
	 describe the elements selected.  On ia64, those integers are
	 always constants.  Avoid walking the PARALLEL so that we don't
	 get confused with "normal" parallels and then die.  */
      need_barrier = rtx_needs_barrier (XEXP (x, 0), flags, pred);
      break;

    case UNSPEC:
      switch (XINT (x, 1))
	{
	case UNSPEC_LTOFF_DTPMOD:
	case UNSPEC_LTOFF_DTPREL:
	case UNSPEC_DTPREL:
	case UNSPEC_LTOFF_TPREL:
	case UNSPEC_TPREL:
	case UNSPEC_PRED_REL_MUTEX:
	case UNSPEC_PIC_CALL:
        case UNSPEC_MF:
        case UNSPEC_FETCHADD_ACQ:
	case UNSPEC_BSP_VALUE:
	case UNSPEC_FLUSHRS:
	case UNSPEC_BUNDLE_SELECTOR:
          break;

	case UNSPEC_GR_SPILL:
	case UNSPEC_GR_RESTORE:
	  {
	    HOST_WIDE_INT offset = INTVAL (XVECEXP (x, 0, 1));
	    HOST_WIDE_INT bit = (offset >> 3) & 63;

	    need_barrier = rtx_needs_barrier (XVECEXP (x, 0, 0), flags, pred);
	    new_flags.is_write = (XINT (x, 1) == UNSPEC_GR_SPILL);
	    need_barrier |= rws_access_regno (AR_UNAT_BIT_0 + bit,
					      new_flags, pred);
	    break;
	  }

	case UNSPEC_FR_SPILL:
	case UNSPEC_FR_RESTORE:
	case UNSPEC_GETF_EXP:
	case UNSPEC_SETF_EXP:
        case UNSPEC_ADDP4:
	case UNSPEC_FR_SQRT_RECIP_APPROX:
	case UNSPEC_LDA:
	case UNSPEC_LDS:
	case UNSPEC_LDS_A:
	case UNSPEC_LDSA:
	case UNSPEC_CHKACLR:
        case UNSPEC_CHKS:
	  need_barrier = rtx_needs_barrier (XVECEXP (x, 0, 0), flags, pred);
	  break;

	case UNSPEC_FR_RECIP_APPROX:
	case UNSPEC_SHRP:
	case UNSPEC_COPYSIGN:
	  need_barrier = rtx_needs_barrier (XVECEXP (x, 0, 0), flags, pred);
	  need_barrier |= rtx_needs_barrier (XVECEXP (x, 0, 1), flags, pred);
	  break;

        case UNSPEC_CMPXCHG_ACQ:
	  need_barrier = rtx_needs_barrier (XVECEXP (x, 0, 1), flags, pred);
	  need_barrier |= rtx_needs_barrier (XVECEXP (x, 0, 2), flags, pred);
	  break;

	default:
	  gcc_unreachable ();
	}
      break;

    case UNSPEC_VOLATILE:
      switch (XINT (x, 1))
	{
	case UNSPECV_ALLOC:
	  /* Alloc must always be the first instruction of a group.
	     We force this by always returning true.  */
	  /* ??? We might get better scheduling if we explicitly check for
	     input/local/output register dependencies, and modify the
	     scheduler so that alloc is always reordered to the start of
	     the current group.  We could then eliminate all of the
	     first_instruction code.  */
	  rws_access_regno (AR_PFS_REGNUM, flags, pred);

	  new_flags.is_write = 1;
	  rws_access_regno (REG_AR_CFM, new_flags, pred);
	  return 1;

	case UNSPECV_SET_BSP:
	  need_barrier = 1;
          break;

	case UNSPECV_BLOCKAGE:
	case UNSPECV_INSN_GROUP_BARRIER:
	case UNSPECV_BREAK:
	case UNSPECV_PSAC_ALL:
	case UNSPECV_PSAC_NORMAL:
	  return 0;

	default:
	  gcc_unreachable ();
	}
      break;

    case RETURN:
      new_flags.is_write = 0;
      need_barrier  = rws_access_regno (REG_RP, flags, pred);
      need_barrier |= rws_access_regno (AR_PFS_REGNUM, flags, pred);

      new_flags.is_write = 1;
      need_barrier |= rws_access_regno (AR_EC_REGNUM, new_flags, pred);
      need_barrier |= rws_access_regno (REG_AR_CFM, new_flags, pred);
      break;

    default:
      format_ptr = GET_RTX_FORMAT (GET_CODE (x));
      for (i = GET_RTX_LENGTH (GET_CODE (x)) - 1; i >= 0; i--)
	switch (format_ptr[i])
	  {
	  case '0':	/* unused field */
	  case 'i':	/* integer */
	  case 'n':	/* note */
	  case 'w':	/* wide integer */
	  case 's':	/* pointer to string */
	  case 'S':	/* optional pointer to string */
	    break;

	  case 'e':
	    if (rtx_needs_barrier (XEXP (x, i), flags, pred))
	      need_barrier = 1;
	    break;

	  case 'E':
	    for (j = XVECLEN (x, i) - 1; j >= 0; --j)
	      if (rtx_needs_barrier (XVECEXP (x, i, j), flags, pred))
		need_barrier = 1;
	    break;

	  default:
	    gcc_unreachable ();
	  }
      break;
    }
  return need_barrier;
}

/* Clear out the state for group_barrier_needed at the start of a
   sequence of insns.  */

static void
init_insn_group_barriers (void)
{
  memset (rws_sum, 0, sizeof (rws_sum));
  first_instruction = 1;
}

/* Given the current state, determine whether a group barrier (a stop bit) is
   necessary before INSN.  Return nonzero if so.  This modifies the state to
   include the effects of INSN as a side-effect.  */

static int
group_barrier_needed (rtx insn)
{
  rtx pat;
  int need_barrier = 0;
  struct reg_flags flags;

  memset (&flags, 0, sizeof (flags));
  switch (GET_CODE (insn))
    {
    case NOTE:
      break;

    case BARRIER:
      /* A barrier doesn't imply an instruction group boundary.  */
      break;

    case CODE_LABEL:
      memset (rws_insn, 0, sizeof (rws_insn));
      return 1;

    case CALL_INSN:
      flags.is_branch = 1;
      flags.is_sibcall = SIBLING_CALL_P (insn);
      memset (rws_insn, 0, sizeof (rws_insn));

      /* Don't bundle a call following another call.  */
      if ((pat = prev_active_insn (insn))
	  && GET_CODE (pat) == CALL_INSN)
	{
	  need_barrier = 1;
	  break;
	}

      need_barrier = rtx_needs_barrier (PATTERN (insn), flags, 0);
      break;

    case JUMP_INSN:
      if (!ia64_spec_check_p (insn))
	flags.is_branch = 1;

      /* Don't bundle a jump following a call.  */
      if ((pat = prev_active_insn (insn))
	  && GET_CODE (pat) == CALL_INSN)
	{
	  need_barrier = 1;
	  break;
	}
      /* FALLTHRU */

    case INSN:
      if (GET_CODE (PATTERN (insn)) == USE
	  || GET_CODE (PATTERN (insn)) == CLOBBER)
	/* Don't care about USE and CLOBBER "insns"---those are used to
	   indicate to the optimizer that it shouldn't get rid of
	   certain operations.  */
	break;

      pat = PATTERN (insn);

      /* Ug.  Hack hacks hacked elsewhere.  */
      switch (recog_memoized (insn))
	{
	  /* We play dependency tricks with the epilogue in order
	     to get proper schedules.  Undo this for dv analysis.  */
	case CODE_FOR_epilogue_deallocate_stack:
	case CODE_FOR_prologue_allocate_stack:
	  pat = XVECEXP (pat, 0, 0);
	  break;

	  /* The pattern we use for br.cloop confuses the code above.
	     The second element of the vector is representative.  */
	case CODE_FOR_doloop_end_internal:
	  pat = XVECEXP (pat, 0, 1);
	  break;

	  /* Doesn't generate code.  */
	case CODE_FOR_pred_rel_mutex:
	case CODE_FOR_prologue_use:
	  return 0;

	default:
	  break;
	}

      memset (rws_insn, 0, sizeof (rws_insn));
      need_barrier = rtx_needs_barrier (pat, flags, 0);

      /* Check to see if the previous instruction was a volatile
	 asm.  */
      if (! need_barrier)
	need_barrier = rws_access_regno (REG_VOLATILE, flags, 0);
      break;

    default:
      gcc_unreachable ();
    }

  if (first_instruction && INSN_P (insn)
      && ia64_safe_itanium_class (insn) != ITANIUM_CLASS_IGNORE
      && GET_CODE (PATTERN (insn)) != USE
      && GET_CODE (PATTERN (insn)) != CLOBBER)
    {
      need_barrier = 0;
      first_instruction = 0;
    }

  return need_barrier;
}

/* Like group_barrier_needed, but do not clobber the current state.  */

static int
safe_group_barrier_needed (rtx insn)
{
  struct reg_write_state rws_saved[NUM_REGS];
  int saved_first_instruction;
  int t;

  memcpy (rws_saved, rws_sum, NUM_REGS * sizeof *rws_saved);
  saved_first_instruction = first_instruction;

  t = group_barrier_needed (insn);

  memcpy (rws_sum, rws_saved, NUM_REGS * sizeof *rws_saved);
  first_instruction = saved_first_instruction;

  return t;
}

/* Scan the current function and insert stop bits as necessary to
   eliminate dependencies.  This function assumes that a final
   instruction scheduling pass has been run which has already
   inserted most of the necessary stop bits.  This function only
   inserts new ones at basic block boundaries, since these are
   invisible to the scheduler.  */

static void
emit_insn_group_barriers (FILE *dump)
{
  rtx insn;
  rtx last_label = 0;
  int insns_since_last_label = 0;

  init_insn_group_barriers ();

  for (insn = get_insns (); insn; insn = NEXT_INSN (insn))
    {
      if (GET_CODE (insn) == CODE_LABEL)
	{
	  if (insns_since_last_label)
	    last_label = insn;
	  insns_since_last_label = 0;
	}
      else if (GET_CODE (insn) == NOTE
	       && NOTE_KIND (insn) == NOTE_INSN_BASIC_BLOCK)
	{
	  if (insns_since_last_label)
	    last_label = insn;
	  insns_since_last_label = 0;
	}
      else if (GET_CODE (insn) == INSN
	       && GET_CODE (PATTERN (insn)) == UNSPEC_VOLATILE
	       && XINT (PATTERN (insn), 1) == UNSPECV_INSN_GROUP_BARRIER)
	{
	  init_insn_group_barriers ();
	  last_label = 0;
	}
      else if (INSN_P (insn))
	{
	  insns_since_last_label = 1;

	  if (group_barrier_needed (insn))
	    {
	      if (last_label)
		{
		  if (dump)
		    fprintf (dump, "Emitting stop before label %d\n",
			     INSN_UID (last_label));
		  emit_insn_before (gen_insn_group_barrier (GEN_INT (3)), last_label);
		  insn = last_label;

		  init_insn_group_barriers ();
		  last_label = 0;
		}
	    }
	}
    }
}

/* Like emit_insn_group_barriers, but run if no final scheduling pass was run.
   This function has to emit all necessary group barriers.  */

static void
emit_all_insn_group_barriers (FILE *dump ATTRIBUTE_UNUSED)
{
  rtx insn;

  init_insn_group_barriers ();

  for (insn = get_insns (); insn; insn = NEXT_INSN (insn))
    {
      if (GET_CODE (insn) == BARRIER)
	{
	  rtx last = prev_active_insn (insn);

	  if (! last)
	    continue;
	  if (GET_CODE (last) == JUMP_INSN
	      && GET_CODE (PATTERN (last)) == ADDR_DIFF_VEC)
	    last = prev_active_insn (last);
	  if (recog_memoized (last) != CODE_FOR_insn_group_barrier)
	    emit_insn_after (gen_insn_group_barrier (GEN_INT (3)), last);

	  init_insn_group_barriers ();
	}
      else if (INSN_P (insn))
	{
	  if (recog_memoized (insn) == CODE_FOR_insn_group_barrier)
	    init_insn_group_barriers ();
	  else if (group_barrier_needed (insn))
	    {
	      emit_insn_before (gen_insn_group_barrier (GEN_INT (3)), insn);
	      init_insn_group_barriers ();
	      group_barrier_needed (insn);
	    }
	}
    }
}



/* Instruction scheduling support.  */

#define NR_BUNDLES 10

/* A list of names of all available bundles.  */

static const char *bundle_name [NR_BUNDLES] =
{
  ".mii",
  ".mmi",
  ".mfi",
  ".mmf",
#if NR_BUNDLES == 10
  ".bbb",
  ".mbb",
#endif
  ".mib",
  ".mmb",
  ".mfb",
  ".mlx"
};

/* Nonzero if we should insert stop bits into the schedule.  */

int ia64_final_schedule = 0;

/* Codes of the corresponding queried units: */

static int _0mii_, _0mmi_, _0mfi_, _0mmf_;
static int _0bbb_, _0mbb_, _0mib_, _0mmb_, _0mfb_, _0mlx_;

static int _1mii_, _1mmi_, _1mfi_, _1mmf_;
static int _1bbb_, _1mbb_, _1mib_, _1mmb_, _1mfb_, _1mlx_;

static int pos_1, pos_2, pos_3, pos_4, pos_5, pos_6;

/* The following variable value is an insn group barrier.  */

static rtx dfa_stop_insn;

/* The following variable value is the last issued insn.  */

static rtx last_scheduled_insn;

/* The following variable value is pointer to a DFA state used as
   temporary variable.  */

static state_t temp_dfa_state = NULL;

/* The following variable value is DFA state after issuing the last
   insn.  */

static state_t prev_cycle_state = NULL;

/* The following array element values are TRUE if the corresponding
   insn requires to add stop bits before it.  */

static char *stops_p = NULL;

/* The following variable is used to set up the mentioned above array.  */

static int stop_before_p = 0;

/* The following variable value is length of the arrays `clocks' and
   `add_cycles'. */

static int clocks_length;

/* The following array element values are cycles on which the
   corresponding insn will be issued.  The array is used only for
   Itanium1.  */

static int *clocks;

/* The following array element values are numbers of cycles should be
   added to improve insn scheduling for MM_insns for Itanium1.  */

static int *add_cycles;

/* The following variable value is number of data speculations in progress.  */
static int pending_data_specs = 0;

static rtx ia64_single_set (rtx);
static void ia64_emit_insn_before (rtx, rtx);

/* Map a bundle number to its pseudo-op.  */

const char *
get_bundle_name (int b)
{
  return bundle_name[b];
}


/* Return the maximum number of instructions a cpu can issue.  */

static int
ia64_issue_rate (void)
{
  return 6;
}

/* Helper function - like single_set, but look inside COND_EXEC.  */

static rtx
ia64_single_set (rtx insn)
{
  rtx x = PATTERN (insn), ret;
  if (GET_CODE (x) == COND_EXEC)
    x = COND_EXEC_CODE (x);
  if (GET_CODE (x) == SET)
    return x;

  /* Special case here prologue_allocate_stack and epilogue_deallocate_stack.
     Although they are not classical single set, the second set is there just
     to protect it from moving past FP-relative stack accesses.  */
  switch (recog_memoized (insn))
    {
    case CODE_FOR_prologue_allocate_stack:
    case CODE_FOR_epilogue_deallocate_stack:
      ret = XVECEXP (x, 0, 0);
      break;

    default:
      ret = single_set_2 (insn, x);
      break;
    }

  return ret;
}

<<<<<<< HEAD
/* Adjust the cost of a scheduling dependency.
   Return the new cost of a dependency of type DEP_TYPE or INSN on DEP_INSN.
   COST is the current cost, DW is dependency weakness.  */

static int
ia64_adjust_cost_2 (rtx insn, int dep_type1, rtx dep_insn, int cost, dw_t dw)
=======
/* Adjust the cost of a scheduling dependency.  Return the new cost of
   a dependency LINK or INSN on DEP_INSN.  COST is the current cost.  */

static int
ia64_adjust_cost (rtx insn, rtx link, rtx dep_insn, int cost)
>>>>>>> ad365750
{
  enum attr_itanium_class dep_class;
  enum attr_itanium_class insn_class;

<<<<<<< HEAD
  insn_class = ia64_safe_itanium_class (insn);
  dep_class = ia64_safe_itanium_class (dep_insn);

  /* Treat true memory dependencies separately.  */
  if (dw == MIN_DEP_WEAK)
    /* Store and load are likely to alias, use higher cost to avoid stall.  */
    return PARAM_VALUE (PARAM_SCHED_MEM_TRUE_DEP_COST);
  else if (dw > MIN_DEP_WEAK)
    {
      /* Store and load are less likely to alias.  */
      if (mflag_sched_fp_mem_deps_zero_cost && dep_class == ITANIUM_CLASS_STF)
	/* Assume there will be no cache conflict for floating-point data.
	   For integer data, L1 conflict penalty is huge (17 cycles), so we
	   never assume it will not cause a conflict.  */
	return 0;
      else
	return cost;
    }

  if (dep_type != REG_DEP_OUTPUT)
=======
  if (REG_NOTE_KIND (link) != REG_DEP_OUTPUT)
>>>>>>> ad365750
    return cost;

  if (dep_class == ITANIUM_CLASS_ST || dep_class == ITANIUM_CLASS_STF
      || insn_class == ITANIUM_CLASS_ST || insn_class == ITANIUM_CLASS_STF)
    return 0;

  return cost;
}

/* Like emit_insn_before, but skip cycle_display notes.
   ??? When cycle display notes are implemented, update this.  */

static void
ia64_emit_insn_before (rtx insn, rtx before)
{
  emit_insn_before (insn, before);
}

/* The following function marks insns who produce addresses for load
   and store insns.  Such insns will be placed into M slots because it
   decrease latency time for Itanium1 (see function
   `ia64_produce_address_p' and the DFA descriptions).  */

static void
ia64_dependencies_evaluation_hook (rtx head, rtx tail)
{
  rtx insn, next, next_tail;

  /* Before reload, which_alternative is not set, which means that
     ia64_safe_itanium_class will produce wrong results for (at least)
     move instructions.  */
  if (!reload_completed)
    return;

  next_tail = NEXT_INSN (tail);
  for (insn = head; insn != next_tail; insn = NEXT_INSN (insn))
    if (INSN_P (insn))
      insn->call = 0;
  for (insn = head; insn != next_tail; insn = NEXT_INSN (insn))
    if (INSN_P (insn)
	&& ia64_safe_itanium_class (insn) == ITANIUM_CLASS_IALU)
      {
	dep_link_t link;

	FOR_EACH_DEP_LINK (link, INSN_FORW_DEPS (insn))
	  {
	    enum attr_itanium_class c;

	    if (DEP_LINK_KIND (link) != REG_DEP_TRUE)
	      continue;

	    next = DEP_LINK_CON (link);
	    c = ia64_safe_itanium_class (next);
	    if ((c == ITANIUM_CLASS_ST
		 || c == ITANIUM_CLASS_STF)
		&& ia64_st_address_bypass_p (insn, next))
	      break;
	    else if ((c == ITANIUM_CLASS_LD
		      || c == ITANIUM_CLASS_FLD
		      || c == ITANIUM_CLASS_FLDP)
		     && ia64_ld_address_bypass_p (insn, next))
	      break;
	  }
	insn->call = link != 0;
      }
}

/* We're beginning a new block.  Initialize data structures as necessary.  */

static void
ia64_sched_init (FILE *dump ATTRIBUTE_UNUSED,
		 int sched_verbose ATTRIBUTE_UNUSED,
		 int max_ready ATTRIBUTE_UNUSED)
{
#ifdef ENABLE_CHECKING
  rtx insn;

  if (0 && reload_completed)
    for (insn = NEXT_INSN (current_sched_info->prev_head);
       insn != current_sched_info->next_tail;
       insn = NEXT_INSN (insn))
      gcc_assert (!SCHED_GROUP_P (insn));
#endif
  last_scheduled_insn = NULL_RTX;
  init_insn_group_barriers ();
}

/* We're beginning a scheduling pass.  Check assertion.  */

static void
ia64_sched_init_global (FILE *dump ATTRIBUTE_UNUSED,
                        int sched_verbose ATTRIBUTE_UNUSED,
                        int max_ready ATTRIBUTE_UNUSED)
{  
  gcc_assert (pending_data_specs == 0);
}

/* Scheduling pass is now finished.  Free/reset static variable.  */
static void
ia64_sched_finish_global (FILE *dump ATTRIBUTE_UNUSED,
			  int sched_verbose ATTRIBUTE_UNUSED)
{
  gcc_assert (pending_data_specs == 0);
}

/* We are about to being issuing insns for this clock cycle.
   Override the default sort algorithm to better slot instructions.  */

static int
ia64_dfa_sched_reorder (FILE *dump, int sched_verbose, rtx *ready,
			int *pn_ready, int clock_var ATTRIBUTE_UNUSED,
			int reorder_type)
{
  int n_asms;
  int n_ready = *pn_ready;
  rtx *e_ready = ready + n_ready;
  rtx *insnp;

  if (sched_verbose)
    fprintf (dump, "// ia64_dfa_sched_reorder (type %d):\n", reorder_type);

  if (reorder_type == 0)
    {
      /* First, move all USEs, CLOBBERs and other crud out of the way.  */
      n_asms = 0;
      for (insnp = ready; insnp < e_ready; insnp++)
	if (insnp < e_ready)
	  {
	    rtx insn = *insnp;
	    enum attr_type t = ia64_safe_type (insn);
	    if (t == TYPE_UNKNOWN)
	      {
		if (GET_CODE (PATTERN (insn)) == ASM_INPUT
		    || asm_noperands (PATTERN (insn)) >= 0)
		  {
		    rtx lowest = ready[n_asms];
		    ready[n_asms] = insn;
		    *insnp = lowest;
		    n_asms++;
		  }
		else
		  {
		    rtx highest = ready[n_ready - 1];
		    ready[n_ready - 1] = insn;
		    *insnp = highest;
		    return 1;
		  }
	      }
	  }

      if (n_asms < n_ready)
	{
	  /* Some normal insns to process.  Skip the asms.  */
	  ready += n_asms;
	  n_ready -= n_asms;
	}
      else if (n_ready > 0)
	return 1;
    }

  if (ia64_final_schedule)
    {
      int deleted = 0;
      int nr_need_stop = 0;

      for (insnp = ready; insnp < e_ready; insnp++)
	if (safe_group_barrier_needed (*insnp))
	  nr_need_stop++;

      if (reorder_type == 1 && n_ready == nr_need_stop)
	return 0;
      if (reorder_type == 0)
	return 1;
      insnp = e_ready;
      /* Move down everything that needs a stop bit, preserving
	 relative order.  */
      while (insnp-- > ready + deleted)
	while (insnp >= ready + deleted)
	  {
	    rtx insn = *insnp;
	    if (! safe_group_barrier_needed (insn))
	      break;
	    memmove (ready + 1, ready, (insnp - ready) * sizeof (rtx));
	    *ready = insn;
	    deleted++;
	  }
      n_ready -= deleted;
      ready += deleted;
    }

  return 1;
}

/* We are about to being issuing insns for this clock cycle.  Override
   the default sort algorithm to better slot instructions.  */

static int
ia64_sched_reorder (FILE *dump, int sched_verbose, rtx *ready, int *pn_ready,
		    int clock_var)
{
  return ia64_dfa_sched_reorder (dump, sched_verbose, ready,
				 pn_ready, clock_var, 0);
}

/* Like ia64_sched_reorder, but called after issuing each insn.
   Override the default sort algorithm to better slot instructions.  */

static int
ia64_sched_reorder2 (FILE *dump ATTRIBUTE_UNUSED,
		     int sched_verbose ATTRIBUTE_UNUSED, rtx *ready,
		     int *pn_ready, int clock_var)
{
  if (ia64_tune == PROCESSOR_ITANIUM && reload_completed && last_scheduled_insn)
    clocks [INSN_UID (last_scheduled_insn)] = clock_var;
  return ia64_dfa_sched_reorder (dump, sched_verbose, ready, pn_ready,
				 clock_var, 1);
}

/* We are about to issue INSN.  Return the number of insns left on the
   ready queue that can be issued this cycle.  */

static int
ia64_variable_issue (FILE *dump ATTRIBUTE_UNUSED,
		     int sched_verbose ATTRIBUTE_UNUSED,
		     rtx insn ATTRIBUTE_UNUSED,
		     int can_issue_more ATTRIBUTE_UNUSED)
{
  if (sched_deps_info->generate_spec_deps && !SEL_SCHED_P)
    /* Modulo scheduling does not extend h_i_d when emitting
       new instructions.  Don't use h_i_d, if we don't have to.  */
    {
      if (DONE_SPEC (insn) & BEGIN_DATA)
	pending_data_specs++;
      if (CHECK_SPEC (insn) & BEGIN_DATA)
	pending_data_specs--;
    }

  last_scheduled_insn = insn;
  memcpy (prev_cycle_state, curr_state, dfa_state_size);
  if (reload_completed)
    {
      int needed = group_barrier_needed (insn);
      
      gcc_assert (!needed);
      if (GET_CODE (insn) == CALL_INSN)
	init_insn_group_barriers ();
      stops_p [INSN_UID (insn)] = stop_before_p;
      stop_before_p = 0;
    }
  return 1;
}

/* We are choosing insn from the ready queue.  Return nonzero if INSN
   can be chosen.  */

static int
ia64_first_cycle_multipass_dfa_lookahead_guard (rtx insn)
{
  gcc_assert (insn  && INSN_P (insn));
  return ((!reload_completed
	   || !safe_group_barrier_needed (insn))
	  && ia64_first_cycle_multipass_dfa_lookahead_guard_spec (insn));
}

/* We are choosing insn from the ready queue.  Return nonzero if INSN
   can be chosen.  */

static bool
ia64_first_cycle_multipass_dfa_lookahead_guard_spec (rtx insn)
{
  gcc_assert (insn  && INSN_P (insn));
  /* Size of ALAT is 32.  As far as we perform conservative data speculation,
     we keep ALAT half-empty.  */
  return (pending_data_specs < 16
	  || !(TODO_SPEC (insn) & BEGIN_DATA));
}

/* The following variable value is pseudo-insn used by the DFA insn
   scheduler to change the DFA state when the simulated clock is
   increased.  */

static rtx dfa_pre_cycle_insn;

/* Returns 1 when a meaningful insn was scheduled between the last group
   barrier and LAST.  */
static int
scheduled_good_insn (rtx last)
{
  if (last && recog_memoized (last) >= 0)
    return 1;

  for ( ;
       last != NULL && !NOTE_INSN_BASIC_BLOCK_P (last)
       && !stops_p[INSN_UID (last)];
       last = PREV_INSN (last))
    /* We could hit a NOTE_INSN_DELETED here which is actually outside
       the ebb we're scheduling.  */
    if (INSN_P (last) && recog_memoized (last) >= 0)
      return 1;

  return 0;
}

/* We are about to being issuing INSN.  Return nonzero if we cannot
   issue it on given cycle CLOCK and return zero if we should not sort
   the ready queue on the next clock start.  */

static int
ia64_dfa_new_cycle (FILE *dump, int verbose, rtx insn, int last_clock,
		    int clock, int *sort_p)
{
  int setup_clocks_p = FALSE;

  gcc_assert (insn && INSN_P (insn));
  /* When a group barrier is needed for insn, last_scheduled_insn 
     should be set.  */
  gcc_assert (!(reload_completed && safe_group_barrier_needed (insn))
              || last_scheduled_insn);

  if ((reload_completed
       && (safe_group_barrier_needed (insn)
	   || (mflag_sched_stop_bits_after_every_cycle
	       && last_clock != clock
	       && last_scheduled_insn
	       && scheduled_good_insn (last_scheduled_insn))))
      || (last_scheduled_insn
	  && (GET_CODE (last_scheduled_insn) == CALL_INSN
	      || GET_CODE (PATTERN (last_scheduled_insn)) == ASM_INPUT
	      || asm_noperands (PATTERN (last_scheduled_insn)) >= 0)))
    {
      init_insn_group_barriers ();

      if (verbose && dump)
	fprintf (dump, "//    Stop should be before %d%s\n", INSN_UID (insn),
		 last_clock == clock ? " + cycle advance" : "");

      stop_before_p = 1;

      if (last_clock == clock)
	{
	  state_transition (curr_state, dfa_stop_insn);
	  if (TARGET_EARLY_STOP_BITS)
	    *sort_p = (last_scheduled_insn == NULL_RTX
		       || GET_CODE (last_scheduled_insn) != CALL_INSN);
	  else
	    *sort_p = 0;
	  return 1;
	}
      else if (reload_completed)
	setup_clocks_p = TRUE;

      if (last_scheduled_insn)
        {
          if (GET_CODE (PATTERN (last_scheduled_insn)) == ASM_INPUT
              || asm_noperands (PATTERN (last_scheduled_insn)) >= 0)
            state_reset (curr_state);
          else
            {
              memcpy (curr_state, prev_cycle_state, dfa_state_size);
              state_transition (curr_state, dfa_stop_insn);
              state_transition (curr_state, dfa_pre_cycle_insn);
              state_transition (curr_state, NULL);
            }
        }
    }
  else if (reload_completed)
    setup_clocks_p = TRUE;

  if (setup_clocks_p && ia64_tune == PROCESSOR_ITANIUM
      && GET_CODE (PATTERN (insn)) != ASM_INPUT
      && asm_noperands (PATTERN (insn)) < 0)
    {
      enum attr_itanium_class c = ia64_safe_itanium_class (insn);

      if (c != ITANIUM_CLASS_MMMUL && c != ITANIUM_CLASS_MMSHF)
	{
	  dep_link_t link;
	  int d = -1;

	  FOR_EACH_DEP_LINK (link, INSN_BACK_DEPS (insn))
	    if (DEP_LINK_KIND (link) == REG_DEP_TRUE)
	      {
		enum attr_itanium_class dep_class;
		rtx dep_insn = DEP_LINK_PRO (link);

		dep_class = ia64_safe_itanium_class (dep_insn);
		if ((dep_class == ITANIUM_CLASS_MMMUL
		     || dep_class == ITANIUM_CLASS_MMSHF)
		    && last_clock - clocks [INSN_UID (dep_insn)] < 4
		    && (d < 0
			|| last_clock - clocks [INSN_UID (dep_insn)] < d))
		  d = last_clock - clocks [INSN_UID (dep_insn)];
	      }
	  if (d >= 0)
	    add_cycles [INSN_UID (insn)] = 3 - d;
	}
    }

  return 0;
}

/* Implement targetm.sched.h_i_d_extended hook.
   Extend internal data structures.  */
static void
ia64_h_i_d_extended (void)
{
  if (stops_p != NULL) 
    {
      int new_clocks_length = get_max_uid () + 1;
      
      stops_p = xrecalloc (stops_p, new_clocks_length, clocks_length, 1);
      
      if (ia64_tune == PROCESSOR_ITANIUM)
	{
	  clocks = xrecalloc (clocks, new_clocks_length, clocks_length,
			      sizeof (int));
	  add_cycles = xrecalloc (add_cycles, new_clocks_length, clocks_length,
				  sizeof (int));
	}
      
      clocks_length = new_clocks_length;
    }
}


/* This structure describes the data used by the backend to guide scheduling.
   When the current scheduling point is switched, this data should be saved
   and restored later, if the scheduler returns to this point.  */
struct _ia64_sched_context
{
  state_t prev_cycle_state;
  rtx last_scheduled_insn;
  struct reg_write_state rws_sum[NUM_REGS];
  struct reg_write_state rws_insn[NUM_REGS];
  int first_instruction;
};
typedef struct _ia64_sched_context *ia64_sched_context_t;

/* Allocates a scheduling context.  */
static void *
ia64_alloc_sched_context (void)
{
  return xmalloc (sizeof (struct _ia64_sched_context));
}

/* Initializes the _SC context with clean data, if CLEAN_P, and from 
   the global context otherwise.  */
static void
ia64_init_sched_context (void *_sc, bool clean_p)
{
  ia64_sched_context_t sc = (ia64_sched_context_t) _sc;

  sc->prev_cycle_state = xmalloc (dfa_state_size);
  if (clean_p)
    {
      state_reset (sc->prev_cycle_state);
      sc->last_scheduled_insn = NULL_RTX;
      memset (sc->rws_sum, 0, sizeof (rws_sum));
      memset (sc->rws_insn, 0, sizeof (rws_insn));
      sc->first_instruction = 1;
    }
  else
    {
      memcpy (sc->prev_cycle_state, prev_cycle_state, dfa_state_size);
      sc->last_scheduled_insn = last_scheduled_insn;
      memcpy (sc->rws_sum, rws_sum, sizeof (rws_sum));
      memcpy (sc->rws_insn, rws_insn, sizeof (rws_insn));
      sc->first_instruction = first_instruction;
    }
}

/* Sets the global scheduling context to the one pointed to by _SC.  */
static void
ia64_set_sched_context (void *_sc)
{
  ia64_sched_context_t sc = (ia64_sched_context_t) _sc;

  gcc_assert (sc != NULL);

  memcpy (prev_cycle_state, sc->prev_cycle_state, dfa_state_size);
  last_scheduled_insn = sc->last_scheduled_insn;
  memcpy (rws_sum, sc->rws_sum, sizeof (rws_sum));
  memcpy (rws_insn, sc->rws_insn, sizeof (rws_insn));
  first_instruction = sc->first_instruction;
}

/* Clears the data in the _SC scheduling context.  */
static void
ia64_clear_sched_context (void *_sc)
{
  free (((ia64_sched_context_t) _sc)->prev_cycle_state);
}

/* Frees the _SC scheduling context.  */
static void
ia64_free_sched_context (void *_sc)
{
  gcc_assert (_sc != NULL);

  free (_sc);
}

/* Provide information about speculation capabilities.  */
static void
ia64_set_sched_flags (spec_info_t spec_info)
{
  if (common_sched_info->sched_pass_id == SCHED_RGN_PASS
      || common_sched_info->sched_pass_id == SCHED_EBB_PASS
      || SEL_SCHED_P)
    {
      int mask = 0;

      if ((!SEL_SCHED_P
	   && ((mflag_sched_br_data_spec && !reload_completed && optimize > 0)
	       || (mflag_sched_ar_data_spec && reload_completed)))
	  || (SEL_SCHED_P && mflag_sel_sched_data_spec))
	{
	  mask |= BEGIN_DATA;

	  if (!SEL_SCHED_P
	      && ((mflag_sched_br_in_data_spec && !reload_completed)
		  || (mflag_sched_ar_in_data_spec && reload_completed)))
	    mask |= BE_IN_DATA;
	}
      
      if ((!SEL_SCHED_P && mflag_sched_control_spec)
	  || (SEL_SCHED_P && mflag_sel_sched_control_spec))
	{
	  mask |= BEGIN_CONTROL;
	  
	  if (!SEL_SCHED_P && mflag_sched_in_control_spec)
	    mask |= BE_IN_CONTROL;
	}

      spec_info->mask = mask;

      if (mask)
	{
	  spec_info->flags = 0;
      
	  if ((mask & DATA_SPEC) && mflag_sched_prefer_non_data_spec_insns)
	    spec_info->flags |= PREFER_NON_DATA_SPEC;

	  if (mask & CONTROL_SPEC)
	    {
	      if (mflag_sched_prefer_non_control_spec_insns)
		spec_info->flags |= PREFER_NON_CONTROL_SPEC;

	      if (SEL_SCHED_P && mflag_sel_sched_dont_check_control_spec)
		spec_info->flags |= SEL_SCHED_SPEC_DONT_CHECK_CONTROL;
	    }

	  if (mflag_sched_spec_verbose)
	    {
	      if (sched_verbose >= 1)
		spec_info->dump = sched_dump;
	      else
		spec_info->dump = stderr;
	    }
	  else
	    spec_info->dump = 0;
	  
	  if (mflag_sched_count_spec_in_critical_path)
	    spec_info->flags |= COUNT_SPEC_IN_CRITICAL_PATH;
	}
    }
}

typedef rtx (* gen_func_t) (rtx, rtx);

<<<<<<< HEAD
/* Return a function that will generate a load of mode MODE_NO
   with speculation types TS.  */
static gen_func_t
get_spec_load_gen_function (ds_t ts, int mode_no)
=======
  /* This should be a SET ...  */
  if (GET_CODE (pat) != SET)
    return -1;

  reg = SET_DEST (pat);
  /* ... to the general/fp register ...  */
  if (!REG_P (reg) || !(GR_REGNO_P (REGNO (reg)) || FP_REGNO_P (REGNO (reg))))
    return -1;

  /* ... from the mem ...  */
  mem = SET_SRC (pat);

  /* ... that can, possibly, be a zero_extend ...  */
  if (GET_CODE (mem) == ZERO_EXTEND)
    {
      mem = XEXP (mem, 0);
      extend_p = true;      
    }
  else
    extend_p = false;

  /* ... or a speculative load.  */
  if (GET_CODE (mem) == UNSPEC)
    {
      int code;
      
      code = XINT (mem, 1);
      if (code != UNSPEC_LDA && code != UNSPEC_LDS && code != UNSPEC_LDSA)
	return -1;

      if ((code == UNSPEC_LDA && !(ts & BEGIN_CONTROL))
	  || (code == UNSPEC_LDS && !(ts & BEGIN_DATA))
	  || code == UNSPEC_LDSA)
	gen_p = 0;

      mem = XVECEXP (mem, 0, 0);
      gcc_assert (MEM_P (mem));
    }

  /* Source should be a mem ...  */
  if (!MEM_P (mem))
    return -1;

  /* ... addressed by a register.  */
  mem_reg = XEXP (mem, 0);
  if (!REG_P (mem_reg))
    return -1;
     
  /* We should use MEM's mode since REG's mode in presence of ZERO_EXTEND
     will always be DImode.  */
  mode_no = ia64_mode_to_int (GET_MODE (mem));
  
  if (mode_no == SPEC_MODE_INVALID
      || (extend_p
	  && !(SPEC_MODE_FOR_EXTEND_FIRST <= mode_no
	       && mode_no <= SPEC_MODE_FOR_EXTEND_LAST)))
    return -1;

  extract_insn_cached (insn);
  gcc_assert (reg == recog_data.operand[0] && mem == recog_data.operand[1]);

  *new_pat = ia64_gen_spec_insn (insn, ts, mode_no, gen_p != 0, extend_p);

  return gen_p;
}

enum
  {
    /* Offset to reach ZERO_EXTEND patterns.  */
    SPEC_GEN_EXTEND_OFFSET = SPEC_MODE_LAST - SPEC_MODE_FOR_EXTEND_FIRST + 1,
    /* Number of patterns for each speculation mode.  */
    SPEC_N = (SPEC_MODE_LAST
              + SPEC_MODE_FOR_EXTEND_LAST - SPEC_MODE_FOR_EXTEND_FIRST + 2)
  };

enum SPEC_GEN_LD_MAP
  {
    /* Offset to ld.a patterns.  */
    SPEC_GEN_A = 0 * SPEC_N,
    /* Offset to ld.s patterns.  */
    SPEC_GEN_S = 1 * SPEC_N,
    /* Offset to ld.sa patterns.  */
    SPEC_GEN_SA = 2 * SPEC_N,
    /* Offset to ld.sa patterns.  For this patterns corresponding ld.c will
       mutate to chk.s.  */
    SPEC_GEN_SA_FOR_S = 3 * SPEC_N
  };

/* These offsets are used to get (4 * SPEC_N).  */
enum SPEC_GEN_CHECK_OFFSET
  {
    SPEC_GEN_CHKA_FOR_A_OFFSET = 4 * SPEC_N - SPEC_GEN_A,
    SPEC_GEN_CHKA_FOR_SA_OFFSET = 4 * SPEC_N - SPEC_GEN_SA
  };

/* If GEN_P is true, calculate the index of needed speculation check and return
   speculative pattern for INSN with speculative mode TS, machine mode
   MODE_NO and with ZERO_EXTEND (if EXTEND_P is true).
   If GEN_P is false, just calculate the index of needed speculation check.  */
static rtx
ia64_gen_spec_insn (rtx insn, ds_t ts, int mode_no, bool gen_p, bool extend_p)
>>>>>>> ad365750
{
  static gen_func_t gen_ld_[] = {
    gen_movbi,
    gen_movqi_internal,
    gen_movhi_internal,
    gen_movsi_internal,
    gen_movdi_internal,
    gen_movsf_internal,
    gen_movdf_internal,
    gen_movxf_internal,
    gen_movti_internal,
    gen_zero_extendqidi2,
    gen_zero_extendhidi2,
    gen_zero_extendsidi2,
  };

  static gen_func_t gen_ld_a[] = {
    gen_movbi_advanced,
    gen_movqi_advanced,
    gen_movhi_advanced,
    gen_movsi_advanced,
    gen_movdi_advanced,
    gen_movsf_advanced,
    gen_movdf_advanced,
    gen_movxf_advanced,
    gen_movti_advanced,
    gen_zero_extendqidi2_advanced,
    gen_zero_extendhidi2_advanced,
    gen_zero_extendsidi2_advanced,
  };
  static gen_func_t gen_ld_s[] = {
    gen_movbi_speculative,
    gen_movqi_speculative,
    gen_movhi_speculative,
    gen_movsi_speculative,
    gen_movdi_speculative,
    gen_movsf_speculative,
    gen_movdf_speculative,
    gen_movxf_speculative,
    gen_movti_speculative,
    gen_zero_extendqidi2_speculative,
    gen_zero_extendhidi2_speculative,
    gen_zero_extendsidi2_speculative,
  };
  static gen_func_t gen_ld_sa[] = {
    gen_movbi_speculative_advanced,
    gen_movqi_speculative_advanced,
    gen_movhi_speculative_advanced,
    gen_movsi_speculative_advanced,
    gen_movdi_speculative_advanced,
    gen_movsf_speculative_advanced,
    gen_movdf_speculative_advanced,
    gen_movxf_speculative_advanced,
    gen_movti_speculative_advanced,
    gen_zero_extendqidi2_speculative_advanced,
    gen_zero_extendhidi2_speculative_advanced,
    gen_zero_extendsidi2_speculative_advanced,
  };
  static gen_func_t gen_ld_s_a[] = {
    gen_movbi_speculative_a,
    gen_movqi_speculative_a,
    gen_movhi_speculative_a,
    gen_movsi_speculative_a,
    gen_movdi_speculative_a,
    gen_movsf_speculative_a,
    gen_movdf_speculative_a,
    gen_movxf_speculative_a,
    gen_movti_speculative_a,
    gen_zero_extendqidi2_speculative_a,
    gen_zero_extendhidi2_speculative_a,
    gen_zero_extendsidi2_speculative_a,
  };

  gen_func_t *gen_ld; 

  if (ts & BEGIN_DATA)
    {
      if (ts & BEGIN_CONTROL)
	gen_ld = gen_ld_sa;
      else
	gen_ld = gen_ld_a;
    }
  else if (ts & BEGIN_CONTROL)
    {
      if ((spec_info->flags & SEL_SCHED_SPEC_DONT_CHECK_CONTROL)
	  || ia64_needs_block_p (ts))
	gen_ld = gen_ld_s;
      else
	gen_ld = gen_ld_s_a;
    }
  else if (ts == 0)
    gen_ld = gen_ld_;
  else
    gcc_unreachable ();

  return gen_ld[mode_no];
}

/* Constants that help mapping 'enum machine_mode' to int.  */
enum SPEC_MODES
  {
    SPEC_MODE_INVALID = -1,
    SPEC_MODE_FIRST = 0,
    SPEC_MODE_FOR_EXTEND_FIRST = 1,
    SPEC_MODE_FOR_EXTEND_LAST = 3,
    SPEC_MODE_LAST = 8
  };

enum
  {
    /* Offset to reach ZERO_EXTEND patterns.  */
    SPEC_GEN_EXTEND_OFFSET = SPEC_MODE_LAST - SPEC_MODE_FOR_EXTEND_FIRST + 1
  };

/* Return index of the MODE.  */
static int
ia64_mode_to_int (enum machine_mode mode)
{
  switch (mode)
    {
    case BImode: return 0; /* SPEC_MODE_FIRST  */
    case QImode: return 1; /* SPEC_MODE_FOR_EXTEND_FIRST  */
    case HImode: return 2;
    case SImode: return 3; /* SPEC_MODE_FOR_EXTEND_LAST  */
    case DImode: return 4;
    case SFmode: return 5;
    case DFmode: return 6;
    case XFmode: return 7;
    case TImode:
      /* ??? This mode needs testing.  Bypasses for ldfp8 instruction are not
	 mentioned in itanium[12].md.  Predicate fp_register_operand also
	 needs to be defined.  Bottom line: better disable for now.  */
      return SPEC_MODE_INVALID;
    default:     return SPEC_MODE_INVALID;
    }
}

/* If INSN is an appropriate load return its mode.
   Return -1 otherwise.  */
static int
get_mode_no_for_insn (rtx insn)
{
  rtx reg, mem, mode_rtx;
  int mode_no;
  bool extend_p;

  extract_insn_cached (insn);

  /* We use WHICH_ALTERNATIVE only after reload.  This will
     guarantee that reload won't touch a speculative insn.  */

  if (recog_data.n_operands != 2)
    return -1;

  reg = recog_data.operand[0];
  mem = recog_data.operand[1];

  /* We should use MEM's mode since REG's mode in presence of
     ZERO_EXTEND will always be DImode.  */
  if (get_attr_speculable1 (insn) == SPECULABLE1_YES)
    /* Process non-speculative ld.  */
    {
      if (!reload_completed)
	{
	  if (!REG_P (reg))
	    return -1;

	  if (!MEM_P (mem))
	    return -1;

	  {
	    rtx mem_reg = XEXP (mem, 0);

	    if (!REG_P (mem_reg))
	      return -1;
	  }

	  mode_rtx = mem;
	}
      else if (get_attr_speculable2 (insn) == SPECULABLE2_YES)
	{
	  gcc_assert (REG_P (reg) && MEM_P (mem));
	  mode_rtx = mem;
	}
      else
	return -1;
    }
  else if (get_attr_data_speculative (insn) == DATA_SPECULATIVE_YES
	   || get_attr_control_speculative (insn) == CONTROL_SPECULATIVE_YES
	   || get_attr_check_load (insn) == CHECK_LOAD_YES)
    /* Process speculative ld or ld.c.  */
    {
      gcc_assert (REG_P (reg) && MEM_P (mem));
      mode_rtx = mem;
    }
  else
    {
      enum attr_itanium_class class = get_attr_itanium_class (insn);

      if (class == ITANIUM_CLASS_CHK_A || class == ITANIUM_CLASS_CHK_S_I
	  || class == ITANIUM_CLASS_CHK_S_F)
	/* Process chk.  */
	mode_rtx = reg;
      else
	return -1;
    }

  mode_no = ia64_mode_to_int (GET_MODE (mode_rtx));
  
  if (mode_no == SPEC_MODE_INVALID)
    return -1;

  extend_p = (GET_MODE (reg) != GET_MODE (mode_rtx));

  if (extend_p)
    {
      if (!(SPEC_MODE_FOR_EXTEND_FIRST <= mode_no
	    && mode_no <= SPEC_MODE_FOR_EXTEND_LAST))
	return -1;

      mode_no += SPEC_GEN_EXTEND_OFFSET;
    }

  return mode_no;
}

/* If X is an unspec part of a speculative load, return its code.
   Return -1 otherwise.  */
static int
get_spec_unspec_code (rtx x)
{
  if (GET_CODE (x) != UNSPEC)
    return -1;

  {
    int code;

    code = XINT (x, 1);

    switch (code)
      {
      case UNSPEC_LDA:
      case UNSPEC_LDS:
      case UNSPEC_LDS_A:
      case UNSPEC_LDSA:
	return code;

      default:
	return -1;
      }
  }
}

/* Implement skip_rtx_p hook.  */
static bool
ia64_skip_rtx_p (rtx x)
{
  return get_spec_unspec_code (x) != -1;
}

/* If INSN is a speculative load, return its UNSPEC code.
   Return -1 otherwise.  */
static int
get_insn_spec_code (rtx insn)
{
  rtx pat, reg, mem;

  pat = PATTERN (insn);

  if (GET_CODE (pat) == COND_EXEC)
    pat = COND_EXEC_CODE (pat);

  if (GET_CODE (pat) != SET)
    return -1;

  reg = SET_DEST (pat);
  if (!REG_P (reg))
    return -1;

  mem = SET_SRC (pat);  
  if (GET_CODE (mem) == ZERO_EXTEND)
    mem = XEXP (mem, 0);

  return get_spec_unspec_code (mem);
}

/* If INSN is a speculative load, return a ds with the speculation types.
   Otherwise [if INSN is a normal instruction] return 0.  */
static ds_t
ia64_get_insn_spec_ds (rtx insn)
{
  int code = get_insn_spec_code (insn);

  switch (code)
    {
    case UNSPEC_LDA:
      return BEGIN_DATA;

    case UNSPEC_LDS:
    case UNSPEC_LDS_A:
      return BEGIN_CONTROL;

    case UNSPEC_LDSA:
      return BEGIN_DATA | BEGIN_CONTROL;

    default:
      return 0;
    }
}

/* If INSN is a speculative load return a ds with the speculation types that
   will be checked.
   Otherwise [if INSN is a normal instruction] return 0.  */
static ds_t
ia64_get_insn_checked_ds (rtx insn)
{
  int code = get_insn_spec_code (insn);

  switch (code)
    {
    case UNSPEC_LDA:
      return BEGIN_DATA | BEGIN_CONTROL;

    case UNSPEC_LDS:
      return BEGIN_CONTROL;

    case UNSPEC_LDS_A:
    case UNSPEC_LDSA:
      return BEGIN_DATA | BEGIN_CONTROL;

    default:
      return 0;
    }
}

/* If GEN_P is true, calculate the index of needed speculation check and return
   speculative pattern for INSN with speculative mode TS, machine mode
   MODE_NO and with ZERO_EXTEND (if EXTEND_P is true).
   If GEN_P is false, just calculate the index of needed speculation check.  */
static rtx
ia64_gen_spec_load (rtx insn, ds_t ts, int mode_no)
{
  rtx pat, new_pat;
  gen_func_t gen_load;

  gen_load = get_spec_load_gen_function (ts, mode_no);

  new_pat = gen_load (copy_rtx (recog_data.operand[0]),
		      copy_rtx (recog_data.operand[1]));

  pat = PATTERN (insn);
  if (GET_CODE (pat) == COND_EXEC)
    new_pat = gen_rtx_COND_EXEC (VOIDmode, copy_rtx (COND_EXEC_TEST (pat)),
				 new_pat);

  return new_pat;
}

static bool
insn_can_be_in_speculative_p (rtx insn ATTRIBUTE_UNUSED,
			      ds_t ds ATTRIBUTE_UNUSED)
{
  return false;
}

/* Implement targetm.sched.speculate_insn hook.
   Check if the INSN can be TS speculative.
   If 'no' - return -1.
   If 'yes' - generate speculative pattern in the NEW_PAT and return 1.
   If current pattern of the INSN already provides TS speculation,
   return 0.  */
static int
ia64_speculate_insn (rtx insn, ds_t ts, rtx *new_pat)
{  
  int mode_no;
  int res;
  
  gcc_assert (!(ts & ~SPECULATIVE));

  if (ia64_spec_check_p (insn))
    return -1;

  if ((ts & BE_IN_SPEC)
      && !insn_can_be_in_speculative_p (insn, ts))
    return -1;

  mode_no = get_mode_no_for_insn (insn);

  if (mode_no != SPEC_MODE_INVALID)
    {
      if (0 && SEL_SCHED_P && (ts & BEGIN_DATA)
	  && mode_no >= 5 && mode_no <= 7)
	/* !!! We can't data speculate float point loads because we might
	   get a trap-looking insn from the trap-free one.  This happens
	   because of the UNSPEC:?F part in the load, that is a floating
	   point operation that might trap.  */
	return -1;

      if (ia64_get_insn_spec_ds (insn) == ts)
	res = 0;
      else
	{
	  res = 1;
	  *new_pat = ia64_gen_spec_load (insn, ts, mode_no);
	}
    }
  else
    res = -1;

  return res;
}

/* Return a function that will generate a check for speculation TS with mode
   MODE_NO.
   If simple check is needed, pass true for SIMPLE_CHECK_P.
   If clearing check is needed, pass true for CLEARING_CHECK_P.  */
static gen_func_t
get_spec_check_gen_function (ds_t ts, int mode_no,
			     bool simple_check_p, bool clearing_check_p)
{
  static gen_func_t gen_ld_c_clr[] = {
    gen_movbi_clr,
    gen_movqi_clr,
    gen_movhi_clr,
    gen_movsi_clr,
    gen_movdi_clr,
    gen_movsf_clr,
    gen_movdf_clr,
    gen_movxf_clr,
    gen_movti_clr,
    gen_zero_extendqidi2_clr,
    gen_zero_extendhidi2_clr,
    gen_zero_extendsidi2_clr,
  };  
  static gen_func_t gen_ld_c_nc[] = {
    gen_movbi_nc,
    gen_movqi_nc,
    gen_movhi_nc,
    gen_movsi_nc,
    gen_movdi_nc,
    gen_movsf_nc,
    gen_movdf_nc,
    gen_movxf_nc,
    gen_movti_nc,
    gen_zero_extendqidi2_nc,
    gen_zero_extendhidi2_nc,
    gen_zero_extendsidi2_nc,
  };  
  static gen_func_t gen_chk_a_clr[] = {
    gen_advanced_load_check_clr_bi,
    gen_advanced_load_check_clr_qi,
    gen_advanced_load_check_clr_hi,
    gen_advanced_load_check_clr_si,
    gen_advanced_load_check_clr_di,
    gen_advanced_load_check_clr_sf,
    gen_advanced_load_check_clr_df,
    gen_advanced_load_check_clr_xf,
    gen_advanced_load_check_clr_ti,
    gen_advanced_load_check_clr_di,
    gen_advanced_load_check_clr_di,
    gen_advanced_load_check_clr_di,
  };
  static gen_func_t gen_chk_a_nc[] = {
    gen_advanced_load_check_nc_bi,
    gen_advanced_load_check_nc_qi,
    gen_advanced_load_check_nc_hi,
    gen_advanced_load_check_nc_si,
    gen_advanced_load_check_nc_di,
    gen_advanced_load_check_nc_sf,
    gen_advanced_load_check_nc_df,
    gen_advanced_load_check_nc_xf,
    gen_advanced_load_check_nc_ti,
    gen_advanced_load_check_nc_di,
    gen_advanced_load_check_nc_di,
    gen_advanced_load_check_nc_di,
  };
  static gen_func_t gen_chk_s[] = {
    gen_speculation_check_bi,
    gen_speculation_check_qi,
    gen_speculation_check_hi,
    gen_speculation_check_si,
    gen_speculation_check_di,
    gen_speculation_check_sf,
    gen_speculation_check_df,
    gen_speculation_check_xf,
    gen_speculation_check_ti,
    gen_speculation_check_di,
    gen_speculation_check_di,
    gen_speculation_check_di,
  };

  gen_func_t *gen_check;

  if (ts & BEGIN_DATA)
    {
      /* We don't need recovery because even if this is ld.sa
	 ALAT entry will be allocated only if NAT bit is set to zero.
	 So it is enough to use ld.c here.  */

      if (simple_check_p)
	{
	  gcc_assert (mflag_sched_spec_ldc);

	  if (clearing_check_p)
	    gen_check = gen_ld_c_clr;
	  else
	    gen_check = gen_ld_c_nc;
	}
      else
	{
	  if (clearing_check_p)
	    gen_check = gen_chk_a_clr;
	  else
	    gen_check = gen_chk_a_nc;
	}
    }
  else if (ts & BEGIN_CONTROL)
    {
<<<<<<< HEAD
      if (simple_check_p)
	/* We might want to use ld.sa -> ld.c instead of
	   ld.s -> chk.s.  */
	{
	  gcc_assert (!ia64_needs_block_p (ts));

	  if (clearing_check_p)
	    gen_check = gen_ld_c_clr;
	  else
	    gen_check = gen_ld_c_nc;
	}
      else
	{
	  gcc_assert (clearing_check_p);
=======
      dep_link_t link;
      int check_no = 0;
      rtx orig_pat = ORIG_PAT (insn);

      FOR_EACH_DEP_LINK (link, INSN_RESOLVED_BACK_DEPS (insn))
	{
	  rtx x = DEP_LINK_PRO (link);
>>>>>>> ad365750

	  gen_check = gen_chk_s;
	}
    }
  else
    gcc_unreachable ();

  return gen_check[mode_no];
}

/* Return nonzero, if INSN needs branchy recovery check.  */
static bool
ia64_needs_block_p (ds_t ts)
{
  if (ts & BEGIN_DATA)
    return !mflag_sched_spec_ldc;

  gcc_assert ((ts & BEGIN_CONTROL) != 0);

  return !(mflag_sched_spec_control_ldc && mflag_sched_spec_ldc);
}

/* Generate (or regenerate, if (MUTATE_P)) recovery check for INSN.
   If (LABEL != 0 || MUTATE_P), generate branchy recovery check.
   Otherwise, generate a simple check.  */
static rtx
ia64_gen_spec_check (rtx insn, rtx label, ds_t ds)
{
  rtx op1, pat, check_pat;
  gen_func_t gen_check;
  int mode_no;

  mode_no = get_mode_no_for_insn (insn);

  if (label)
    op1 = label;
  else
    {
      gcc_assert (!ia64_needs_block_p (ds));
      op1 = copy_rtx (recog_data.operand[1]);
    }
      
  gen_check = get_spec_check_gen_function (ds, mode_no, label == NULL_RTX,
					   true);

  check_pat = gen_check (copy_rtx (recog_data.operand[0]), op1);
    
  pat = PATTERN (insn);
  if (GET_CODE (pat) == COND_EXEC)
    check_pat = gen_rtx_COND_EXEC (VOIDmode, copy_rtx (COND_EXEC_TEST (pat)),
				   check_pat);

  return check_pat;
}

/* Return nonzero, if X is branchy recovery check.  */
static int
ia64_spec_check_p (rtx x)
{
  x = PATTERN (x);
  if (GET_CODE (x) == COND_EXEC)
    x = COND_EXEC_CODE (x);
  if (GET_CODE (x) == SET)
    return ia64_spec_check_src_p (SET_SRC (x));
  return 0;
}

/* Return nonzero, if SRC belongs to recovery check.  */
static int
ia64_spec_check_src_p (rtx src)
{
  if (GET_CODE (src) == IF_THEN_ELSE)
    {
      rtx t;

      t = XEXP (src, 0);
      if (GET_CODE (t) == NE)
	{
	  t = XEXP (t, 0);	    

	  if (GET_CODE (t) == UNSPEC)
	    {
	      int code;
	      
	      code = XINT (t, 1);
	     
	      if (code == UNSPEC_LDCCLR
		  || code == UNSPEC_LDCNC
		  || code == UNSPEC_CHKACLR
		  || code == UNSPEC_CHKANC
		  || code == UNSPEC_CHKS)
		{
		  gcc_assert (code != 0);
		  return code;
		}
	    }
	}
    }
  return 0;
}


/* The following page contains abstract data `bundle states' which are
   used for bundling insns (inserting nops and template generation).  */

/* The following describes state of insn bundling.  */

struct bundle_state
{
  /* Unique bundle state number to identify them in the debugging
     output  */
  int unique_num;
  rtx insn;     /* corresponding insn, NULL for the 1st and the last state  */
  /* number nops before and after the insn  */
  short before_nops_num, after_nops_num;
  int insn_num; /* insn number (0 - for initial state, 1 - for the 1st
                   insn */
  int cost;     /* cost of the state in cycles */
  int accumulated_insns_num; /* number of all previous insns including
				nops.  L is considered as 2 insns */
  int branch_deviation; /* deviation of previous branches from 3rd slots  */
  struct bundle_state *next;  /* next state with the same insn_num  */
  struct bundle_state *originator; /* originator (previous insn state)  */
  /* All bundle states are in the following chain.  */
  struct bundle_state *allocated_states_chain;
  /* The DFA State after issuing the insn and the nops.  */
  state_t dfa_state;
};

/* The following is map insn number to the corresponding bundle state.  */

static struct bundle_state **index_to_bundle_states;

/* The unique number of next bundle state.  */

static int bundle_states_num;

/* All allocated bundle states are in the following chain.  */

static struct bundle_state *allocated_bundle_states_chain;

/* All allocated but not used bundle states are in the following
   chain.  */

static struct bundle_state *free_bundle_state_chain;


/* The following function returns a free bundle state.  */

static struct bundle_state *
get_free_bundle_state (void)
{
  struct bundle_state *result;

  if (free_bundle_state_chain != NULL)
    {
      result = free_bundle_state_chain;
      free_bundle_state_chain = result->next;
    }
  else
    {
      result = xmalloc (sizeof (struct bundle_state));
      result->dfa_state = xmalloc (dfa_state_size);
      result->allocated_states_chain = allocated_bundle_states_chain;
      allocated_bundle_states_chain = result;
    }
  result->unique_num = bundle_states_num++;
  return result;

}

/* The following function frees given bundle state.  */

static void
free_bundle_state (struct bundle_state *state)
{
  state->next = free_bundle_state_chain;
  free_bundle_state_chain = state;
}

/* Start work with abstract data `bundle states'.  */

static void
initiate_bundle_states (void)
{
  bundle_states_num = 0;
  free_bundle_state_chain = NULL;
  allocated_bundle_states_chain = NULL;
}

/* Finish work with abstract data `bundle states'.  */

static void
finish_bundle_states (void)
{
  struct bundle_state *curr_state, *next_state;

  for (curr_state = allocated_bundle_states_chain;
       curr_state != NULL;
       curr_state = next_state)
    {
      next_state = curr_state->allocated_states_chain;
      free (curr_state->dfa_state);
      free (curr_state);
    }
}

/* Hash table of the bundle states.  The key is dfa_state and insn_num
   of the bundle states.  */

static htab_t bundle_state_table;

/* The function returns hash of BUNDLE_STATE.  */

static unsigned
bundle_state_hash (const void *bundle_state)
{
  const struct bundle_state *state = (struct bundle_state *) bundle_state;
  unsigned result, i;

  for (result = i = 0; i < dfa_state_size; i++)
    result += (((unsigned char *) state->dfa_state) [i]
	       << ((i % CHAR_BIT) * 3 + CHAR_BIT));
  return result + state->insn_num;
}

/* The function returns nonzero if the bundle state keys are equal.  */

static int
bundle_state_eq_p (const void *bundle_state_1, const void *bundle_state_2)
{
  const struct bundle_state * state1 = (struct bundle_state *) bundle_state_1;
  const struct bundle_state * state2 = (struct bundle_state *) bundle_state_2;

  return (state1->insn_num == state2->insn_num
	  && memcmp (state1->dfa_state, state2->dfa_state,
		     dfa_state_size) == 0);
}

/* The function inserts the BUNDLE_STATE into the hash table.  The
   function returns nonzero if the bundle has been inserted into the
   table.  The table contains the best bundle state with given key.  */

static int
insert_bundle_state (struct bundle_state *bundle_state)
{
  void **entry_ptr;

  entry_ptr = htab_find_slot (bundle_state_table, bundle_state, 1);
  if (*entry_ptr == NULL)
    {
      bundle_state->next = index_to_bundle_states [bundle_state->insn_num];
      index_to_bundle_states [bundle_state->insn_num] = bundle_state;
      *entry_ptr = (void *) bundle_state;
      return TRUE;
    }
  else if (bundle_state->cost < ((struct bundle_state *) *entry_ptr)->cost
	   || (bundle_state->cost == ((struct bundle_state *) *entry_ptr)->cost
	       && (((struct bundle_state *)*entry_ptr)->accumulated_insns_num
		   > bundle_state->accumulated_insns_num
		   || (((struct bundle_state *)
			*entry_ptr)->accumulated_insns_num
		       == bundle_state->accumulated_insns_num
		       && ((struct bundle_state *)
			   *entry_ptr)->branch_deviation
		       > bundle_state->branch_deviation))))

    {
      struct bundle_state temp;

      temp = *(struct bundle_state *) *entry_ptr;
      *(struct bundle_state *) *entry_ptr = *bundle_state;
      ((struct bundle_state *) *entry_ptr)->next = temp.next;
      *bundle_state = temp;
    }
  return FALSE;
}

/* Start work with the hash table.  */

static void
initiate_bundle_state_table (void)
{
  bundle_state_table = htab_create (50, bundle_state_hash, bundle_state_eq_p,
				    (htab_del) 0);
}

/* Finish work with the hash table.  */

static void
finish_bundle_state_table (void)
{
  htab_delete (bundle_state_table);
}



/* The following variable is a insn `nop' used to check bundle states
   with different number of inserted nops.  */

static rtx ia64_nop;

/* The following function tries to issue NOPS_NUM nops for the current
   state without advancing processor cycle.  If it failed, the
   function returns FALSE and frees the current state.  */

static int
try_issue_nops (struct bundle_state *curr_state, int nops_num)
{
  int i;

  for (i = 0; i < nops_num; i++)
    if (state_transition (curr_state->dfa_state, ia64_nop) >= 0)
      {
	free_bundle_state (curr_state);
	return FALSE;
      }
  return TRUE;
}

/* The following function tries to issue INSN for the current
   state without advancing processor cycle.  If it failed, the
   function returns FALSE and frees the current state.  */

static int
try_issue_insn (struct bundle_state *curr_state, rtx insn)
{
  if (insn && state_transition (curr_state->dfa_state, insn) >= 0)
    {
      free_bundle_state (curr_state);
      return FALSE;
    }
  return TRUE;
}

/* The following function tries to issue BEFORE_NOPS_NUM nops and INSN
   starting with ORIGINATOR without advancing processor cycle.  If
   TRY_BUNDLE_END_P is TRUE, the function also/only (if
   ONLY_BUNDLE_END_P is TRUE) tries to issue nops to fill all bundle.
   If it was successful, the function creates new bundle state and
   insert into the hash table and into `index_to_bundle_states'.  */

static void
issue_nops_and_insn (struct bundle_state *originator, int before_nops_num,
		     rtx insn, int try_bundle_end_p, int only_bundle_end_p)
{
  struct bundle_state *curr_state;

  curr_state = get_free_bundle_state ();
  memcpy (curr_state->dfa_state, originator->dfa_state, dfa_state_size);
  curr_state->insn = insn;
  curr_state->insn_num = originator->insn_num + 1;
  curr_state->cost = originator->cost;
  curr_state->originator = originator;
  curr_state->before_nops_num = before_nops_num;
  curr_state->after_nops_num = 0;
  curr_state->accumulated_insns_num
    = originator->accumulated_insns_num + before_nops_num;
  curr_state->branch_deviation = originator->branch_deviation;
  gcc_assert (insn);
  if (INSN_CODE (insn) == CODE_FOR_insn_group_barrier)
    {
      gcc_assert (GET_MODE (insn) != TImode);
      if (!try_issue_nops (curr_state, before_nops_num))
	return;
      if (!try_issue_insn (curr_state, insn))
	return;
      memcpy (temp_dfa_state, curr_state->dfa_state, dfa_state_size);
      if (state_transition (temp_dfa_state, dfa_pre_cycle_insn) >= 0
	  && curr_state->accumulated_insns_num % 3 != 0)
	{
	  free_bundle_state (curr_state);
	  return;
	}
    }
  else if (GET_MODE (insn) != TImode)
    {
      if (!try_issue_nops (curr_state, before_nops_num))
	return;
      if (!try_issue_insn (curr_state, insn))
	return;
      curr_state->accumulated_insns_num++;
      gcc_assert (GET_CODE (PATTERN (insn)) != ASM_INPUT
		  && asm_noperands (PATTERN (insn)) < 0);

      if (ia64_safe_type (insn) == TYPE_L)
	curr_state->accumulated_insns_num++;
    }
  else
    {
      /* If this is an insn that must be first in a group, then don't allow
	 nops to be emitted before it.  Currently, alloc is the only such
	 supported instruction.  */
      /* ??? The bundling automatons should handle this for us, but they do
	 not yet have support for the first_insn attribute.  */
      if (before_nops_num > 0 && get_attr_first_insn (insn) == FIRST_INSN_YES)
	{
	  free_bundle_state (curr_state);
	  return;
	}

      state_transition (curr_state->dfa_state, dfa_pre_cycle_insn);
      state_transition (curr_state->dfa_state, NULL);
      curr_state->cost++;
      if (!try_issue_nops (curr_state, before_nops_num))
	return;
      if (!try_issue_insn (curr_state, insn))
	return;
      curr_state->accumulated_insns_num++;
      if (GET_CODE (PATTERN (insn)) == ASM_INPUT
	  || asm_noperands (PATTERN (insn)) >= 0)
	{
	  /* Finish bundle containing asm insn.  */
	  curr_state->after_nops_num
	    = 3 - curr_state->accumulated_insns_num % 3;
	  curr_state->accumulated_insns_num
	    += 3 - curr_state->accumulated_insns_num % 3;
	}
      else if (ia64_safe_type (insn) == TYPE_L)
	curr_state->accumulated_insns_num++;
    }
  if (ia64_safe_type (insn) == TYPE_B)
    curr_state->branch_deviation
      += 2 - (curr_state->accumulated_insns_num - 1) % 3;
  if (try_bundle_end_p && curr_state->accumulated_insns_num % 3 != 0)
    {
      if (!only_bundle_end_p && insert_bundle_state (curr_state))
	{
	  state_t dfa_state;
	  struct bundle_state *curr_state1;
	  struct bundle_state *allocated_states_chain;

	  curr_state1 = get_free_bundle_state ();
	  dfa_state = curr_state1->dfa_state;
	  allocated_states_chain = curr_state1->allocated_states_chain;
	  *curr_state1 = *curr_state;
	  curr_state1->dfa_state = dfa_state;
	  curr_state1->allocated_states_chain = allocated_states_chain;
	  memcpy (curr_state1->dfa_state, curr_state->dfa_state,
		  dfa_state_size);
	  curr_state = curr_state1;
	}
      if (!try_issue_nops (curr_state,
			   3 - curr_state->accumulated_insns_num % 3))
	return;
      curr_state->after_nops_num
	= 3 - curr_state->accumulated_insns_num % 3;
      curr_state->accumulated_insns_num
	+= 3 - curr_state->accumulated_insns_num % 3;
    }
  if (!insert_bundle_state (curr_state))
    free_bundle_state (curr_state);
  return;
}

/* The following function returns position in the two window bundle
   for given STATE.  */

static int
get_max_pos (state_t state)
{
  if (cpu_unit_reservation_p (state, pos_6))
    return 6;
  else if (cpu_unit_reservation_p (state, pos_5))
    return 5;
  else if (cpu_unit_reservation_p (state, pos_4))
    return 4;
  else if (cpu_unit_reservation_p (state, pos_3))
    return 3;
  else if (cpu_unit_reservation_p (state, pos_2))
    return 2;
  else if (cpu_unit_reservation_p (state, pos_1))
    return 1;
  else
    return 0;
}

/* The function returns code of a possible template for given position
   and state.  The function should be called only with 2 values of
   position equal to 3 or 6.  We avoid generating F NOPs by putting
   templates containing F insns at the end of the template search
   because undocumented anomaly in McKinley derived cores which can
   cause stalls if an F-unit insn (including a NOP) is issued within a
   six-cycle window after reading certain application registers (such
   as ar.bsp).  Furthermore, power-considerations also argue against
   the use of F-unit instructions unless they're really needed.  */

static int
get_template (state_t state, int pos)
{
  switch (pos)
    {
    case 3:
      if (cpu_unit_reservation_p (state, _0mmi_))
	return 1;
      else if (cpu_unit_reservation_p (state, _0mii_))
	return 0;
      else if (cpu_unit_reservation_p (state, _0mmb_))
	return 7;
      else if (cpu_unit_reservation_p (state, _0mib_))
	return 6;
      else if (cpu_unit_reservation_p (state, _0mbb_))
	return 5;
      else if (cpu_unit_reservation_p (state, _0bbb_))
	return 4;
      else if (cpu_unit_reservation_p (state, _0mmf_))
	return 3;
      else if (cpu_unit_reservation_p (state, _0mfi_))
	return 2;
      else if (cpu_unit_reservation_p (state, _0mfb_))
	return 8;
      else if (cpu_unit_reservation_p (state, _0mlx_))
	return 9;
      else
	gcc_unreachable ();
    case 6:
      if (cpu_unit_reservation_p (state, _1mmi_))
	return 1;
      else if (cpu_unit_reservation_p (state, _1mii_))
	return 0;
      else if (cpu_unit_reservation_p (state, _1mmb_))
	return 7;
      else if (cpu_unit_reservation_p (state, _1mib_))
	return 6;
      else if (cpu_unit_reservation_p (state, _1mbb_))
	return 5;
      else if (cpu_unit_reservation_p (state, _1bbb_))
	return 4;
      else if (_1mmf_ >= 0 && cpu_unit_reservation_p (state, _1mmf_))
	return 3;
      else if (cpu_unit_reservation_p (state, _1mfi_))
	return 2;
      else if (cpu_unit_reservation_p (state, _1mfb_))
	return 8;
      else if (cpu_unit_reservation_p (state, _1mlx_))
	return 9;
      else
	gcc_unreachable ();
    default:
      gcc_unreachable ();
    }
}

/* The following function returns an insn important for insn bundling
   followed by INSN and before TAIL.  */

static rtx
get_next_important_insn (rtx insn, rtx tail)
{
  for (; insn && insn != tail; insn = NEXT_INSN (insn))
    if (INSN_P (insn)
	&& ia64_safe_itanium_class (insn) != ITANIUM_CLASS_IGNORE
	&& GET_CODE (PATTERN (insn)) != USE
	&& GET_CODE (PATTERN (insn)) != CLOBBER)
      return insn;
  return NULL_RTX;
}

/* Add a bundle selector TEMPLATE0 before INSN.  */

static void
ia64_add_bundle_selector_before (int template0, rtx insn)
{
  rtx b = gen_bundle_selector (GEN_INT (template0));

  ia64_emit_insn_before (b, insn);
#if NR_BUNDLES == 10
  if ((template0 == 4 || template0 == 5)
      && (flag_unwind_tables || (flag_exceptions && !USING_SJLJ_EXCEPTIONS)))
    {
      int i;
      rtx note = NULL_RTX;

      /* In .mbb and .bbb bundles, check if CALL_INSN isn't in the
	 first or second slot.  If it is and has REG_EH_NOTE set, copy it
	 to following nops, as br.call sets rp to the address of following
	 bundle and therefore an EH region end must be on a bundle
	 boundary.  */
      insn = PREV_INSN (insn);
      for (i = 0; i < 3; i++)
	{
	  do
	    insn = next_active_insn (insn);
	  while (GET_CODE (insn) == INSN
		 && get_attr_empty (insn) == EMPTY_YES);
	  if (GET_CODE (insn) == CALL_INSN)
	    note = find_reg_note (insn, REG_EH_REGION, NULL_RTX);
	  else if (note)
	    {
	      int code;

	      gcc_assert ((code = recog_memoized (insn)) == CODE_FOR_nop
			  || code == CODE_FOR_nop_b);
	      if (find_reg_note (insn, REG_EH_REGION, NULL_RTX))
		note = NULL_RTX;
	      else
		REG_NOTES (insn)
		  = gen_rtx_EXPR_LIST (REG_EH_REGION, XEXP (note, 0),
				       REG_NOTES (insn));
	    }
	}
    }
#endif
}

/* The following function does insn bundling.  Bundling means
   inserting templates and nop insns to fit insn groups into permitted
   templates.  Instruction scheduling uses NDFA (non-deterministic
   finite automata) encoding informations about the templates and the
   inserted nops.  Nondeterminism of the automata permits follows
   all possible insn sequences very fast.

   Unfortunately it is not possible to get information about inserting
   nop insns and used templates from the automata states.  The
   automata only says that we can issue an insn possibly inserting
   some nops before it and using some template.  Therefore insn
   bundling in this function is implemented by using DFA
   (deterministic finite automata).  We follow all possible insn
   sequences by inserting 0-2 nops (that is what the NDFA describe for
   insn scheduling) before/after each insn being bundled.  We know the
   start of simulated processor cycle from insn scheduling (insn
   starting a new cycle has TImode).

   Simple implementation of insn bundling would create enormous
   number of possible insn sequences satisfying information about new
   cycle ticks taken from the insn scheduling.  To make the algorithm
   practical we use dynamic programming.  Each decision (about
   inserting nops and implicitly about previous decisions) is described
   by structure bundle_state (see above).  If we generate the same
   bundle state (key is automaton state after issuing the insns and
   nops for it), we reuse already generated one.  As consequence we
   reject some decisions which cannot improve the solution and
   reduce memory for the algorithm.

   When we reach the end of EBB (extended basic block), we choose the
   best sequence and then, moving back in EBB, insert templates for
   the best alternative.  The templates are taken from querying
   automaton state for each insn in chosen bundle states.

   So the algorithm makes two (forward and backward) passes through
   EBB.  There is an additional forward pass through EBB for Itanium1
   processor.  This pass inserts more nops to make dependency between
   a producer insn and MMMUL/MMSHF at least 4 cycles long.  */

static void
bundling (FILE *dump, int verbose, rtx prev_head_insn, rtx tail)
{
  struct bundle_state *curr_state, *next_state, *best_state;
  rtx insn, next_insn;
  int insn_num;
  int i, bundle_end_p, only_bundle_end_p, asm_p;
  int pos = 0, max_pos, template0, template1;
  rtx b;
  rtx nop;
  enum attr_type type;

  insn_num = 0;
  /* Count insns in the EBB.  */
  for (insn = NEXT_INSN (prev_head_insn);
       insn && insn != tail;
       insn = NEXT_INSN (insn))
    if (INSN_P (insn))
      insn_num++;
  if (insn_num == 0)
    return;
  bundling_p = 1;
  dfa_clean_insn_cache ();
  initiate_bundle_state_table ();
  index_to_bundle_states = xmalloc ((insn_num + 2)
				    * sizeof (struct bundle_state *));
  /* First (forward) pass -- generation of bundle states.  */
  curr_state = get_free_bundle_state ();
  curr_state->insn = NULL;
  curr_state->before_nops_num = 0;
  curr_state->after_nops_num = 0;
  curr_state->insn_num = 0;
  curr_state->cost = 0;
  curr_state->accumulated_insns_num = 0;
  curr_state->branch_deviation = 0;
  curr_state->next = NULL;
  curr_state->originator = NULL;
  state_reset (curr_state->dfa_state);
  index_to_bundle_states [0] = curr_state;
  insn_num = 0;
  /* Shift cycle mark if it is put on insn which could be ignored.  */
  for (insn = NEXT_INSN (prev_head_insn);
       insn != tail;
       insn = NEXT_INSN (insn))
    if (INSN_P (insn)
	&& (ia64_safe_itanium_class (insn) == ITANIUM_CLASS_IGNORE
	    || GET_CODE (PATTERN (insn)) == USE
	    || GET_CODE (PATTERN (insn)) == CLOBBER)
	&& GET_MODE (insn) == TImode)
      {
	PUT_MODE (insn, VOIDmode);
	for (next_insn = NEXT_INSN (insn);
	     next_insn != tail;
	     next_insn = NEXT_INSN (next_insn))
	  if (INSN_P (next_insn)
	      && ia64_safe_itanium_class (next_insn) != ITANIUM_CLASS_IGNORE
	      && GET_CODE (PATTERN (next_insn)) != USE
	      && GET_CODE (PATTERN (next_insn)) != CLOBBER
              && INSN_CODE (next_insn) != CODE_FOR_insn_group_barrier)
	    {
	      PUT_MODE (next_insn, TImode);
	      break;
	    }
      }
  /* Forward pass: generation of bundle states.  */
  for (insn = get_next_important_insn (NEXT_INSN (prev_head_insn), tail);
       insn != NULL_RTX;
       insn = next_insn)
    {
      gcc_assert (INSN_P (insn)
		  && ia64_safe_itanium_class (insn) != ITANIUM_CLASS_IGNORE
		  && GET_CODE (PATTERN (insn)) != USE
		  && GET_CODE (PATTERN (insn)) != CLOBBER);
      type = ia64_safe_type (insn);
      next_insn = get_next_important_insn (NEXT_INSN (insn), tail);
      insn_num++;
      index_to_bundle_states [insn_num] = NULL;
      for (curr_state = index_to_bundle_states [insn_num - 1];
	   curr_state != NULL;
	   curr_state = next_state)
	{
	  pos = curr_state->accumulated_insns_num % 3;
	  next_state = curr_state->next;
	  /* We must fill up the current bundle in order to start a
	     subsequent asm insn in a new bundle.  Asm insn is always
	     placed in a separate bundle.  */
	  only_bundle_end_p
	    = (next_insn != NULL_RTX
	       && INSN_CODE (insn) == CODE_FOR_insn_group_barrier
	       && ia64_safe_type (next_insn) == TYPE_UNKNOWN);
	  /* We may fill up the current bundle if it is the cycle end
	     without a group barrier.  */
	  bundle_end_p
	    = (only_bundle_end_p || next_insn == NULL_RTX
	       || (GET_MODE (next_insn) == TImode
		   && INSN_CODE (insn) != CODE_FOR_insn_group_barrier));
	  if (type == TYPE_F || type == TYPE_B || type == TYPE_L
	      || type == TYPE_S
	      /* We need to insert 2 nops for cases like M_MII.  To
		 guarantee issuing all insns on the same cycle for
		 Itanium 1, we need to issue 2 nops after the first M
		 insn (MnnMII where n is a nop insn).  */
	      || ((type == TYPE_M || type == TYPE_A)
		  && ia64_tune == PROCESSOR_ITANIUM
		  && !bundle_end_p && pos == 1))
	    issue_nops_and_insn (curr_state, 2, insn, bundle_end_p,
				 only_bundle_end_p);
	  issue_nops_and_insn (curr_state, 1, insn, bundle_end_p,
			       only_bundle_end_p);
	  issue_nops_and_insn (curr_state, 0, insn, bundle_end_p,
			       only_bundle_end_p);
	}
      gcc_assert (index_to_bundle_states [insn_num]);
      for (curr_state = index_to_bundle_states [insn_num];
	   curr_state != NULL;
	   curr_state = curr_state->next)
	if (verbose >= 2 && dump)
	  {
	    /* This structure is taken from generated code of the
	       pipeline hazard recognizer (see file insn-attrtab.c).
	       Please don't forget to change the structure if a new
	       automaton is added to .md file.  */
	    struct DFA_chip
	    {
	      unsigned short one_automaton_state;
	      unsigned short oneb_automaton_state;
	      unsigned short two_automaton_state;
	      unsigned short twob_automaton_state;
	    };

	    fprintf
	      (dump,
	       "//    Bundle state %d (orig %d, cost %d, nops %d/%d, insns %d, branch %d, state %d) for %d\n",
	       curr_state->unique_num,
	       (curr_state->originator == NULL
		? -1 : curr_state->originator->unique_num),
	       curr_state->cost,
	       curr_state->before_nops_num, curr_state->after_nops_num,
	       curr_state->accumulated_insns_num, curr_state->branch_deviation,
	       (ia64_tune == PROCESSOR_ITANIUM
		? ((struct DFA_chip *) curr_state->dfa_state)->oneb_automaton_state
		: ((struct DFA_chip *) curr_state->dfa_state)->twob_automaton_state),
	       INSN_UID (insn));
	  }
    }
  
  /* We should find a solution because the 2nd insn scheduling has
     found one.  */
  gcc_assert (index_to_bundle_states [insn_num]);
  /* Find a state corresponding to the best insn sequence.  */
  best_state = NULL;
  for (curr_state = index_to_bundle_states [insn_num];
       curr_state != NULL;
       curr_state = curr_state->next)
    /* We are just looking at the states with fully filled up last
       bundle.  The first we prefer insn sequences with minimal cost
       then with minimal inserted nops and finally with branch insns
       placed in the 3rd slots.  */
    if (curr_state->accumulated_insns_num % 3 == 0
	&& (best_state == NULL || best_state->cost > curr_state->cost
	    || (best_state->cost == curr_state->cost
		&& (curr_state->accumulated_insns_num
		    < best_state->accumulated_insns_num
		    || (curr_state->accumulated_insns_num
			== best_state->accumulated_insns_num
			&& curr_state->branch_deviation
			< best_state->branch_deviation)))))
      best_state = curr_state;
  /* Second (backward) pass: adding nops and templates.  */
  gcc_assert (best_state);
  insn_num = best_state->before_nops_num;
  template0 = template1 = -1;
  for (curr_state = best_state;
       curr_state->originator != NULL;
       curr_state = curr_state->originator)
    {
      insn = curr_state->insn;
      asm_p = (GET_CODE (PATTERN (insn)) == ASM_INPUT
	       || asm_noperands (PATTERN (insn)) >= 0);
      insn_num++;
      if (verbose >= 2 && dump)
	{
	  struct DFA_chip
	  {
	    unsigned short one_automaton_state;
	    unsigned short oneb_automaton_state;
	    unsigned short two_automaton_state;
	    unsigned short twob_automaton_state;
	  };

	  fprintf
	    (dump,
	     "//    Best %d (orig %d, cost %d, nops %d/%d, insns %d, branch %d, state %d) for %d\n",
	     curr_state->unique_num,
	     (curr_state->originator == NULL
	      ? -1 : curr_state->originator->unique_num),
	     curr_state->cost,
	     curr_state->before_nops_num, curr_state->after_nops_num,
	     curr_state->accumulated_insns_num, curr_state->branch_deviation,
	     (ia64_tune == PROCESSOR_ITANIUM
	      ? ((struct DFA_chip *) curr_state->dfa_state)->oneb_automaton_state
	      : ((struct DFA_chip *) curr_state->dfa_state)->twob_automaton_state),
	     INSN_UID (insn));
	}
      /* Find the position in the current bundle window.  The window can
	 contain at most two bundles.  Two bundle window means that
	 the processor will make two bundle rotation.  */
      max_pos = get_max_pos (curr_state->dfa_state);
      if (max_pos == 6
	  /* The following (negative template number) means that the
	     processor did one bundle rotation.  */
	  || (max_pos == 3 && template0 < 0))
	{
	  /* We are at the end of the window -- find template(s) for
	     its bundle(s).  */
	  pos = max_pos;
	  if (max_pos == 3)
	    template0 = get_template (curr_state->dfa_state, 3);
	  else
	    {
	      template1 = get_template (curr_state->dfa_state, 3);
	      template0 = get_template (curr_state->dfa_state, 6);
	    }
	}
      if (max_pos > 3 && template1 < 0)
	/* It may happen when we have the stop inside a bundle.  */
	{
	  gcc_assert (pos <= 3);
	  template1 = get_template (curr_state->dfa_state, 3);
	  pos += 3;
	}
      if (!asm_p)
	/* Emit nops after the current insn.  */
	for (i = 0; i < curr_state->after_nops_num; i++)
	  {
	    nop = gen_nop ();
	    emit_insn_after (nop, insn);
	    pos--;
	    gcc_assert (pos >= 0);
	    if (pos % 3 == 0)
	      {
		/* We are at the start of a bundle: emit the template
		   (it should be defined).  */
		gcc_assert (template0 >= 0);
		ia64_add_bundle_selector_before (template0, nop);
		/* If we have two bundle window, we make one bundle
		   rotation.  Otherwise template0 will be undefined
		   (negative value).  */
		template0 = template1;
		template1 = -1;
	      }
	  }
      /* Move the position backward in the window.  Group barrier has
	 no slot.  Asm insn takes all bundle.  */
      if (INSN_CODE (insn) != CODE_FOR_insn_group_barrier
	  && GET_CODE (PATTERN (insn)) != ASM_INPUT
	  && asm_noperands (PATTERN (insn)) < 0)
	pos--;
      /* Long insn takes 2 slots.  */
      if (ia64_safe_type (insn) == TYPE_L)
	pos--;
      gcc_assert (pos >= 0);
      if (pos % 3 == 0
	  && INSN_CODE (insn) != CODE_FOR_insn_group_barrier
	  && GET_CODE (PATTERN (insn)) != ASM_INPUT
	  && asm_noperands (PATTERN (insn)) < 0)
	{
	  /* The current insn is at the bundle start: emit the
	     template.  */
	  gcc_assert (template0 >= 0);
	  ia64_add_bundle_selector_before (template0, insn);
	  b = PREV_INSN (insn);
	  insn = b;
	  /* See comment above in analogous place for emitting nops
	     after the insn.  */
	  template0 = template1;
	  template1 = -1;
	}
      /* Emit nops after the current insn.  */
      for (i = 0; i < curr_state->before_nops_num; i++)
	{
	  nop = gen_nop ();
	  ia64_emit_insn_before (nop, insn);
	  nop = PREV_INSN (insn);
	  insn = nop;
	  pos--;
	  gcc_assert (pos >= 0);
	  if (pos % 3 == 0)
	    {
	      /* See comment above in analogous place for emitting nops
		 after the insn.  */
	      gcc_assert (template0 >= 0);
	      ia64_add_bundle_selector_before (template0, insn);
	      b = PREV_INSN (insn);
	      insn = b;
	      template0 = template1;
	      template1 = -1;
	    }
	}
    }
  if (ia64_tune == PROCESSOR_ITANIUM)
    /* Insert additional cycles for MM-insns (MMMUL and MMSHF).
       Itanium1 has a strange design, if the distance between an insn
       and dependent MM-insn is less 4 then we have a 6 additional
       cycles stall.  So we make the distance equal to 4 cycles if it
       is less.  */
    for (insn = get_next_important_insn (NEXT_INSN (prev_head_insn), tail);
	 insn != NULL_RTX;
	 insn = next_insn)
      {
	gcc_assert (INSN_P (insn)
		    && ia64_safe_itanium_class (insn) != ITANIUM_CLASS_IGNORE
		    && GET_CODE (PATTERN (insn)) != USE
		    && GET_CODE (PATTERN (insn)) != CLOBBER);
	next_insn = get_next_important_insn (NEXT_INSN (insn), tail);
	if (INSN_UID (insn) < clocks_length && add_cycles [INSN_UID (insn)])
	  /* We found a MM-insn which needs additional cycles.  */
	  {
	    rtx last;
	    int i, j, n;
	    int pred_stop_p;

	    /* Now we are searching for a template of the bundle in
	       which the MM-insn is placed and the position of the
	       insn in the bundle (0, 1, 2).  Also we are searching
	       for that there is a stop before the insn.  */
	    last = prev_active_insn (insn);
	    pred_stop_p = recog_memoized (last) == CODE_FOR_insn_group_barrier;
	    if (pred_stop_p)
	      last = prev_active_insn (last);
	    n = 0;
	    for (;; last = prev_active_insn (last))
	      if (recog_memoized (last) == CODE_FOR_bundle_selector)
		{
		  template0 = XINT (XVECEXP (PATTERN (last), 0, 0), 0);
		  if (template0 == 9)
		    /* The insn is in MLX bundle.  Change the template
		       onto MFI because we will add nops before the
		       insn.  It simplifies subsequent code a lot.  */
		    PATTERN (last)
		      = gen_bundle_selector (const2_rtx); /* -> MFI */
		  break;
		}
	      else if (recog_memoized (last) != CODE_FOR_insn_group_barrier
		       && (ia64_safe_itanium_class (last)
			   != ITANIUM_CLASS_IGNORE))
		n++;
	    /* Some check of correctness: the stop is not at the
	       bundle start, there are no more 3 insns in the bundle,
	       and the MM-insn is not at the start of bundle with
	       template MLX.  */
	    gcc_assert ((!pred_stop_p || n)
			&& n <= 2
			&& (template0 != 9 || !n));
	    /* Put nops after the insn in the bundle.  */
	    for (j = 3 - n; j > 0; j --)
	      ia64_emit_insn_before (gen_nop (), insn);
	    /* It takes into account that we will add more N nops
	       before the insn lately -- please see code below.  */
	    add_cycles [INSN_UID (insn)]--;
	    if (!pred_stop_p || add_cycles [INSN_UID (insn)])
	      ia64_emit_insn_before (gen_insn_group_barrier (GEN_INT (3)),
				     insn);
	    if (pred_stop_p)
	      add_cycles [INSN_UID (insn)]--;
	    for (i = add_cycles [INSN_UID (insn)]; i > 0; i--)
	      {
		/* Insert "MII;" template.  */
		ia64_emit_insn_before (gen_bundle_selector (const0_rtx),
				       insn);
		ia64_emit_insn_before (gen_nop (), insn);
		ia64_emit_insn_before (gen_nop (), insn);
		if (i > 1)
		  {
		    /* To decrease code size, we use "MI;I;"
		       template.  */
		    ia64_emit_insn_before
		      (gen_insn_group_barrier (GEN_INT (3)), insn);
		    i--;
		  }
		ia64_emit_insn_before (gen_nop (), insn);
		ia64_emit_insn_before (gen_insn_group_barrier (GEN_INT (3)),
				       insn);
	      }
	    /* Put the MM-insn in the same slot of a bundle with the
	       same template as the original one.  */
	    ia64_add_bundle_selector_before (template0, insn);
	    /* To put the insn in the same slot, add necessary number
	       of nops.  */
	    for (j = n; j > 0; j --)
	      ia64_emit_insn_before (gen_nop (), insn);
	    /* Put the stop if the original bundle had it.  */
	    if (pred_stop_p)
	      ia64_emit_insn_before (gen_insn_group_barrier (GEN_INT (3)),
				     insn);
	  }
      }
  free (index_to_bundle_states);
  finish_bundle_state_table ();
  bundling_p = 0;
  dfa_clean_insn_cache ();
}

/* The following function is called at the end of scheduling BB or
   EBB.  After reload, it inserts stop bits and does insn bundling.  */

static void
ia64_sched_finish (FILE *dump, int sched_verbose)
{
  if (sched_verbose)
    fprintf (dump, "// Finishing schedule.\n");
  if (!reload_completed)
    return;
  if (reload_completed)
    {
      final_emit_insn_group_barriers (dump);
      bundling (dump, sched_verbose, current_sched_info->prev_head,
              current_sched_info->next_tail);
      if (sched_verbose && dump)
        fprintf (dump, "//    finishing %d-%d\n",
                 INSN_UID (NEXT_INSN (current_sched_info->prev_head)),
                 INSN_UID (PREV_INSN (current_sched_info->next_tail)));

      return;
    }
}

/* The following function inserts stop bits in scheduled BB or EBB.  */

static void
final_emit_insn_group_barriers (FILE *dump ATTRIBUTE_UNUSED)
{
  rtx insn;
  int need_barrier_p = 0;
  int seen_good_insn = 0;
  rtx prev_insn = NULL_RTX;

  init_insn_group_barriers ();

  for (insn = NEXT_INSN (current_sched_info->prev_head);
       insn != current_sched_info->next_tail;
       insn = NEXT_INSN (insn))
    {
      if (GET_CODE (insn) == BARRIER)
	{
	  rtx last = prev_active_insn (insn);

	  if (! last)
	    continue;
	  if (GET_CODE (last) == JUMP_INSN
	      && GET_CODE (PATTERN (last)) == ADDR_DIFF_VEC)
	    last = prev_active_insn (last);
	  if (recog_memoized (last) != CODE_FOR_insn_group_barrier)
	    emit_insn_after (gen_insn_group_barrier (GEN_INT (3)), last);

	  init_insn_group_barriers ();
	  seen_good_insn = 0;
	  need_barrier_p = 0;
	  prev_insn = NULL_RTX;
	}
      else if (INSN_P (insn))
	{
	  if (recog_memoized (insn) == CODE_FOR_insn_group_barrier)
	    {
	      init_insn_group_barriers ();
	      seen_good_insn = 0;
	      need_barrier_p = 0;
	      prev_insn = NULL_RTX;
	    }
	  else if (need_barrier_p || group_barrier_needed (insn)
		   || (mflag_sched_stop_bits_after_every_cycle
		       && GET_MODE (insn) == TImode
		       && seen_good_insn))
	    {
	      if (TARGET_EARLY_STOP_BITS)
		{
		  rtx last;

		  for (last = insn;
		       last != current_sched_info->prev_head;
		       last = PREV_INSN (last))
		    if (INSN_P (last) && GET_MODE (last) == TImode
			&& stops_p [INSN_UID (last)])
		      break;
		  if (last == current_sched_info->prev_head)
		    last = insn;
		  last = prev_active_insn (last);
		  if (last
		      && recog_memoized (last) != CODE_FOR_insn_group_barrier)
		    emit_insn_after (gen_insn_group_barrier (GEN_INT (3)),
				     last);
		  init_insn_group_barriers ();
		  for (last = NEXT_INSN (last);
		       last != insn;
		       last = NEXT_INSN (last))
		    if (INSN_P (last))
		      {
			group_barrier_needed (last);
			if (recog_memoized (last) >= 0)
			  seen_good_insn = 1;
		      }
		}
	      else
		{
		  emit_insn_before (gen_insn_group_barrier (GEN_INT (3)),
				    insn);
		  init_insn_group_barriers ();
		  seen_good_insn = 0;
		}
              group_barrier_needed (insn);
	      if (recog_memoized (insn) >= 0)
		seen_good_insn = 1;
	      prev_insn = NULL_RTX;
	    }
	  else if (recog_memoized (insn) >= 0)
	    {
	      prev_insn = insn;
	      seen_good_insn = 1;
	    }
	  need_barrier_p = (GET_CODE (insn) == CALL_INSN
			    || GET_CODE (PATTERN (insn)) == ASM_INPUT
			    || asm_noperands (PATTERN (insn)) >= 0);
	}
    }
}



/* If the following function returns TRUE, we will use the DFA
   insn scheduler.  */

static int
ia64_first_cycle_multipass_dfa_lookahead (void)
{
  return (reload_completed ? 6 : 4);
}

/* The following function initiates variable `dfa_pre_cycle_insn'.  */

static void
ia64_init_dfa_pre_cycle_insn (void)
{
  if (temp_dfa_state == NULL)
    {
      dfa_state_size = state_size ();
      temp_dfa_state = xmalloc (dfa_state_size);
      prev_cycle_state = xmalloc (dfa_state_size);
    }
  dfa_pre_cycle_insn = make_insn_raw (gen_pre_cycle ());
  PREV_INSN (dfa_pre_cycle_insn) = NEXT_INSN (dfa_pre_cycle_insn) = NULL_RTX;
  recog_memoized (dfa_pre_cycle_insn);
  dfa_stop_insn = make_insn_raw (gen_insn_group_barrier (GEN_INT (3)));
  PREV_INSN (dfa_stop_insn) = NEXT_INSN (dfa_stop_insn) = NULL_RTX;
  recog_memoized (dfa_stop_insn);
}

/* The following function returns the pseudo insn DFA_PRE_CYCLE_INSN
   used by the DFA insn scheduler.  */

static rtx
ia64_dfa_pre_cycle_insn (void)
{
  return dfa_pre_cycle_insn;
}

/* The following function returns TRUE if PRODUCER (of type ilog or
   ld) produces address for CONSUMER (of type st or stf). */

int
ia64_st_address_bypass_p (rtx producer, rtx consumer)
{
  rtx dest, reg, mem;

  gcc_assert (producer && consumer);
  dest = ia64_single_set (producer);
  gcc_assert (dest);
  reg = SET_DEST (dest);
  gcc_assert (reg);
  if (GET_CODE (reg) == SUBREG)
    reg = SUBREG_REG (reg);
  gcc_assert (GET_CODE (reg) == REG);
  
  dest = ia64_single_set (consumer);
  gcc_assert (dest);
  mem = SET_DEST (dest);
  gcc_assert (mem && GET_CODE (mem) == MEM);
  return reg_mentioned_p (reg, mem);
}

/* The following function returns TRUE if PRODUCER (of type ilog or
   ld) produces address for CONSUMER (of type ld or fld). */

int
ia64_ld_address_bypass_p (rtx producer, rtx consumer)
{
  rtx dest, src, reg, mem;

  gcc_assert (producer && consumer);
  dest = ia64_single_set (producer);
  gcc_assert (dest);
  reg = SET_DEST (dest);
  gcc_assert (reg);
  if (GET_CODE (reg) == SUBREG)
    reg = SUBREG_REG (reg);
  gcc_assert (GET_CODE (reg) == REG);
  
  src = ia64_single_set (consumer);
  gcc_assert (src);
  mem = SET_SRC (src);
  gcc_assert (mem);
 
  if (GET_CODE (mem) == UNSPEC && XVECLEN (mem, 0) > 0)
    mem = XVECEXP (mem, 0, 0);
  else if (GET_CODE (mem) == IF_THEN_ELSE)
    /* ??? Is this bypass necessary for ld.c?  */
    {
      gcc_assert (XINT (XEXP (XEXP (mem, 0), 0), 1) == UNSPEC_LDCCLR);
      mem = XEXP (mem, 1);
    }
     
  while (GET_CODE (mem) == SUBREG || GET_CODE (mem) == ZERO_EXTEND)
    mem = XEXP (mem, 0);

  if (GET_CODE (mem) == UNSPEC)
    {
      int c = XINT (mem, 1);

      gcc_assert (c == UNSPEC_LDA || c == UNSPEC_LDS || c == UNSPEC_LDS_A
		  || c == UNSPEC_LDSA);
      mem = XVECEXP (mem, 0, 0);
    }

  /* Note that LO_SUM is used for GOT loads.  */
  gcc_assert (GET_CODE (mem) == LO_SUM || GET_CODE (mem) == MEM);

  return reg_mentioned_p (reg, mem);
}

/* The following function returns TRUE if INSN produces address for a
   load/store insn.  We will place such insns into M slot because it
   decreases its latency time.  */

int
ia64_produce_address_p (rtx insn)
{
  return insn->call;
}


/* Emit pseudo-ops for the assembler to describe predicate relations.
   At present this assumes that we only consider predicate pairs to
   be mutex, and that the assembler can deduce proper values from
   straight-line code.  */

static void
emit_predicate_relation_info (void)
{
  basic_block bb;

  FOR_EACH_BB_REVERSE (bb)
    {
      int r;
      rtx head = BB_HEAD (bb);

      /* We only need such notes at code labels.  */
      if (GET_CODE (head) != CODE_LABEL)
	continue;
      if (NOTE_INSN_BASIC_BLOCK_P (NEXT_INSN (head)))
	head = NEXT_INSN (head);

      /* Skip p0, which may be thought to be live due to (reg:DI p0)
	 grabbing the entire block of predicate registers.  */
      for (r = PR_REG (2); r < PR_REG (64); r += 2)
	if (REGNO_REG_SET_P (bb->il.rtl->global_live_at_start, r))
	  {
	    rtx p = gen_rtx_REG (BImode, r);
	    rtx n = emit_insn_after (gen_pred_rel_mutex (p), head);
	    if (head == BB_END (bb))
	      BB_END (bb) = n;
	    head = n;
	  }
    }

  /* Look for conditional calls that do not return, and protect predicate
     relations around them.  Otherwise the assembler will assume the call
     returns, and complain about uses of call-clobbered predicates after
     the call.  */
  FOR_EACH_BB_REVERSE (bb)
    {
      rtx insn = BB_HEAD (bb);

      while (1)
	{
	  if (GET_CODE (insn) == CALL_INSN
	      && GET_CODE (PATTERN (insn)) == COND_EXEC
	      && find_reg_note (insn, REG_NORETURN, NULL_RTX))
	    {
	      rtx b = emit_insn_before (gen_safe_across_calls_all (), insn);
	      rtx a = emit_insn_after (gen_safe_across_calls_normal (), insn);
	      if (BB_HEAD (bb) == insn)
		BB_HEAD (bb) = b;
	      if (BB_END (bb) == insn)
		BB_END (bb) = a;
	    }

	  if (insn == BB_END (bb))
	    break;
	  insn = NEXT_INSN (insn);
	}
    }
}

static int sel2_run = 0;

/* Perform machine dependent operations on the rtl chain INSNS.  */

static void
ia64_reorg (void)
{
  /* We are freeing block_for_insn in the toplev to keep compatibility
     with old MDEP_REORGS that are not CFG based.  Recompute it now.  */
  compute_bb_for_insn ();

  /* If optimizing, we'll have split before scheduling.  */
  if (optimize == 0)
    split_all_insns (0);

  /* ??? update_life_info_in_dirty_blocks fails to terminate during
     non-optimizing bootstrap.  */
  update_life_info (NULL, UPDATE_LIFE_GLOBAL_RM_NOTES, PROP_DEATH_NOTES);

  if (optimize && ia64_flag_schedule_insns2
      && (!flag_selective_scheduling2 || flag_schedule_emulate_haifa))
    {
      timevar_push (TV_SCHED2);
      ia64_final_schedule = 1;

      initiate_bundle_states ();
      ia64_nop = make_insn_raw (gen_nop ());
      PREV_INSN (ia64_nop) = NEXT_INSN (ia64_nop) = NULL_RTX;
      recog_memoized (ia64_nop);
      clocks_length = get_max_uid () + 1;
      stops_p = xcalloc (1, clocks_length);
      if (ia64_tune == PROCESSOR_ITANIUM)
	{
	  clocks = xcalloc (clocks_length, sizeof (int));
	  add_cycles = xcalloc (clocks_length, sizeof (int));
	}
      if (ia64_tune == PROCESSOR_ITANIUM2)
	{
	  pos_1 = get_cpu_unit_code ("2_1");
	  pos_2 = get_cpu_unit_code ("2_2");
	  pos_3 = get_cpu_unit_code ("2_3");
	  pos_4 = get_cpu_unit_code ("2_4");
	  pos_5 = get_cpu_unit_code ("2_5");
	  pos_6 = get_cpu_unit_code ("2_6");
	  _0mii_ = get_cpu_unit_code ("2b_0mii.");
	  _0mmi_ = get_cpu_unit_code ("2b_0mmi.");
	  _0mfi_ = get_cpu_unit_code ("2b_0mfi.");
	  _0mmf_ = get_cpu_unit_code ("2b_0mmf.");
	  _0bbb_ = get_cpu_unit_code ("2b_0bbb.");
	  _0mbb_ = get_cpu_unit_code ("2b_0mbb.");
	  _0mib_ = get_cpu_unit_code ("2b_0mib.");
	  _0mmb_ = get_cpu_unit_code ("2b_0mmb.");
	  _0mfb_ = get_cpu_unit_code ("2b_0mfb.");
	  _0mlx_ = get_cpu_unit_code ("2b_0mlx.");
	  _1mii_ = get_cpu_unit_code ("2b_1mii.");
	  _1mmi_ = get_cpu_unit_code ("2b_1mmi.");
	  _1mfi_ = get_cpu_unit_code ("2b_1mfi.");
	  _1mmf_ = get_cpu_unit_code ("2b_1mmf.");
	  _1bbb_ = get_cpu_unit_code ("2b_1bbb.");
	  _1mbb_ = get_cpu_unit_code ("2b_1mbb.");
	  _1mib_ = get_cpu_unit_code ("2b_1mib.");
	  _1mmb_ = get_cpu_unit_code ("2b_1mmb.");
	  _1mfb_ = get_cpu_unit_code ("2b_1mfb.");
	  _1mlx_ = get_cpu_unit_code ("2b_1mlx.");
	}
      else
	{
	  pos_1 = get_cpu_unit_code ("1_1");
	  pos_2 = get_cpu_unit_code ("1_2");
	  pos_3 = get_cpu_unit_code ("1_3");
	  pos_4 = get_cpu_unit_code ("1_4");
	  pos_5 = get_cpu_unit_code ("1_5");
	  pos_6 = get_cpu_unit_code ("1_6");
	  _0mii_ = get_cpu_unit_code ("1b_0mii.");
	  _0mmi_ = get_cpu_unit_code ("1b_0mmi.");
	  _0mfi_ = get_cpu_unit_code ("1b_0mfi.");
	  _0mmf_ = get_cpu_unit_code ("1b_0mmf.");
	  _0bbb_ = get_cpu_unit_code ("1b_0bbb.");
	  _0mbb_ = get_cpu_unit_code ("1b_0mbb.");
	  _0mib_ = get_cpu_unit_code ("1b_0mib.");
	  _0mmb_ = get_cpu_unit_code ("1b_0mmb.");
	  _0mfb_ = get_cpu_unit_code ("1b_0mfb.");
	  _0mlx_ = get_cpu_unit_code ("1b_0mlx.");
	  _1mii_ = get_cpu_unit_code ("1b_1mii.");
	  _1mmi_ = get_cpu_unit_code ("1b_1mmi.");
	  _1mfi_ = get_cpu_unit_code ("1b_1mfi.");
	  _1mmf_ = get_cpu_unit_code ("1b_1mmf.");
	  _1bbb_ = get_cpu_unit_code ("1b_1bbb.");
	  _1mbb_ = get_cpu_unit_code ("1b_1mbb.");
	  _1mib_ = get_cpu_unit_code ("1b_1mib.");
	  _1mmb_ = get_cpu_unit_code ("1b_1mmb.");
	  _1mfb_ = get_cpu_unit_code ("1b_1mfb.");
	  _1mlx_ = get_cpu_unit_code ("1b_1mlx.");
	}
      {
	int now;
	int start;
	int stop;
	bool do_p;

	now = ++sel2_run;
	start = PARAM_VALUE (PARAM_SEL2_START);
	stop = PARAM_VALUE (PARAM_SEL2_STOP);
	do_p = (PARAM_VALUE (PARAM_SEL2_P) == 1);

	if (do_p)
	  do_p = (start <= now) && (now <= stop);
	else
	  do_p = (start > now) || (now > stop);

	if (flag_selective_scheduling2 && do_p)
	  selective_scheduling_run ();
	else
	  schedule_ebbs ();
      }

      finish_bundle_states ();
      if (ia64_tune == PROCESSOR_ITANIUM)
	{
	  free (add_cycles);
	  free (clocks);
	}
      free (stops_p);
      stops_p = NULL;
      emit_insn_group_barriers (dump_file);

      ia64_final_schedule = 0;
      timevar_pop (TV_SCHED2);
    }
  else
    {
      if (flag_selective_scheduling2 && optimize)
        {
          gcc_assert (!flag_schedule_emulate_haifa);
          selective_scheduling_run ();
        }

      emit_all_insn_group_barriers (dump_file);
    }

  /* A call must not be the last instruction in a function, so that the
     return address is still within the function, so that unwinding works
     properly.  Note that IA-64 differs from dwarf2 on this point.  */
  if (flag_unwind_tables || (flag_exceptions && !USING_SJLJ_EXCEPTIONS))
    {
      rtx insn;
      int saw_stop = 0;

      insn = get_last_insn ();
      if (! INSN_P (insn))
        insn = prev_active_insn (insn);
      /* Skip over insns that expand to nothing.  */
      while (GET_CODE (insn) == INSN && get_attr_empty (insn) == EMPTY_YES)
        {
	  if (GET_CODE (PATTERN (insn)) == UNSPEC_VOLATILE
	      && XINT (PATTERN (insn), 1) == UNSPECV_INSN_GROUP_BARRIER)
	    saw_stop = 1;
	  insn = prev_active_insn (insn);
	}
      if (GET_CODE (insn) == CALL_INSN)
	{
	  if (! saw_stop)
	    emit_insn (gen_insn_group_barrier (GEN_INT (3)));
	  emit_insn (gen_break_f ());
	  emit_insn (gen_insn_group_barrier (GEN_INT (3)));
	}
    }

  emit_predicate_relation_info ();

  if (ia64_flag_var_tracking)
    {
      timevar_push (TV_VAR_TRACKING);
      variable_tracking_main ();
      timevar_pop (TV_VAR_TRACKING);
    }
}

/* Return true if REGNO is used by the epilogue.  */

int
ia64_epilogue_uses (int regno)
{
  switch (regno)
    {
    case R_GR (1):
      /* With a call to a function in another module, we will write a new
	 value to "gp".  After returning from such a call, we need to make
	 sure the function restores the original gp-value, even if the
	 function itself does not use the gp anymore.  */
      return !(TARGET_AUTO_PIC || TARGET_NO_PIC);

    case IN_REG (0): case IN_REG (1): case IN_REG (2): case IN_REG (3):
    case IN_REG (4): case IN_REG (5): case IN_REG (6): case IN_REG (7):
      /* For functions defined with the syscall_linkage attribute, all
	 input registers are marked as live at all function exits.  This
	 prevents the register allocator from using the input registers,
	 which in turn makes it possible to restart a system call after
	 an interrupt without having to save/restore the input registers.
	 This also prevents kernel data from leaking to application code.  */
      return lookup_attribute ("syscall_linkage",
	   TYPE_ATTRIBUTES (TREE_TYPE (current_function_decl))) != NULL;

    case R_BR (0):
      /* Conditional return patterns can't represent the use of `b0' as
         the return address, so we force the value live this way.  */
      return 1;

    case AR_PFS_REGNUM:
      /* Likewise for ar.pfs, which is used by br.ret.  */
      return 1;

    default:
      return 0;
    }
}

/* Return true if REGNO is used by the frame unwinder.  */

int
ia64_eh_uses (int regno)
{
  if (! reload_completed)
    return 0;

  if (current_frame_info.reg_save_b0
      && regno == current_frame_info.reg_save_b0)
    return 1;
  if (current_frame_info.reg_save_pr
      && regno == current_frame_info.reg_save_pr)
    return 1;
  if (current_frame_info.reg_save_ar_pfs
      && regno == current_frame_info.reg_save_ar_pfs)
    return 1;
  if (current_frame_info.reg_save_ar_unat
      && regno == current_frame_info.reg_save_ar_unat)
    return 1;
  if (current_frame_info.reg_save_ar_lc
      && regno == current_frame_info.reg_save_ar_lc)
    return 1;

  return 0;
}

/* Return true if this goes in small data/bss.  */

/* ??? We could also support own long data here.  Generating movl/add/ld8
   instead of addl,ld8/ld8.  This makes the code bigger, but should make the
   code faster because there is one less load.  This also includes incomplete
   types which can't go in sdata/sbss.  */

static bool
ia64_in_small_data_p (tree exp)
{
  if (TARGET_NO_SDATA)
    return false;

  /* We want to merge strings, so we never consider them small data.  */
  if (TREE_CODE (exp) == STRING_CST)
    return false;

  /* Functions are never small data.  */
  if (TREE_CODE (exp) == FUNCTION_DECL)
    return false;

  if (TREE_CODE (exp) == VAR_DECL && DECL_SECTION_NAME (exp))
    {
      const char *section = TREE_STRING_POINTER (DECL_SECTION_NAME (exp));

      if (strcmp (section, ".sdata") == 0
	  || strncmp (section, ".sdata.", 7) == 0
	  || strncmp (section, ".gnu.linkonce.s.", 16) == 0
	  || strcmp (section, ".sbss") == 0
	  || strncmp (section, ".sbss.", 6) == 0
	  || strncmp (section, ".gnu.linkonce.sb.", 17) == 0)
	return true;
    }
  else
    {
      HOST_WIDE_INT size = int_size_in_bytes (TREE_TYPE (exp));

      /* If this is an incomplete type with size 0, then we can't put it
	 in sdata because it might be too big when completed.  */
      if (size > 0 && size <= ia64_section_threshold)
	return true;
    }

  return false;
}

/* Output assembly directives for prologue regions.  */

/* The current basic block number.  */

static bool last_block;

/* True if we need a copy_state command at the start of the next block.  */

static bool need_copy_state;

#ifndef MAX_ARTIFICIAL_LABEL_BYTES
# define MAX_ARTIFICIAL_LABEL_BYTES 30
#endif

/* Emit a debugging label after a call-frame-related insn.  We'd
   rather output the label right away, but we'd have to output it
   after, not before, the instruction, and the instruction has not
   been output yet.  So we emit the label after the insn, delete it to
   avoid introducing basic blocks, and mark it as preserved, such that
   it is still output, given that it is referenced in debug info.  */

static const char *
ia64_emit_deleted_label_after_insn (rtx insn)
{
  char label[MAX_ARTIFICIAL_LABEL_BYTES];
  rtx lb = gen_label_rtx ();
  rtx label_insn = emit_label_after (lb, insn);

  LABEL_PRESERVE_P (lb) = 1;

  delete_insn (label_insn);

  ASM_GENERATE_INTERNAL_LABEL (label, "L", CODE_LABEL_NUMBER (label_insn));

  return xstrdup (label);
}

/* Define the CFA after INSN with the steady-state definition.  */

static void
ia64_dwarf2out_def_steady_cfa (rtx insn)
{
  rtx fp = frame_pointer_needed
    ? hard_frame_pointer_rtx
    : stack_pointer_rtx;

  dwarf2out_def_cfa
    (ia64_emit_deleted_label_after_insn (insn),
     REGNO (fp),
     ia64_initial_elimination_offset
     (REGNO (arg_pointer_rtx), REGNO (fp))
     + ARG_POINTER_CFA_OFFSET (current_function_decl));
}

/* The generic dwarf2 frame debug info generator does not define a
   separate region for the very end of the epilogue, so refrain from
   doing so in the IA64-specific code as well.  */

#define IA64_CHANGE_CFA_IN_EPILOGUE 0

/* The function emits unwind directives for the start of an epilogue.  */

static void
process_epilogue (FILE *asm_out_file, rtx insn, bool unwind, bool frame)
{
  /* If this isn't the last block of the function, then we need to label the
     current state, and copy it back in at the start of the next block.  */

  if (!last_block)
    {
      if (unwind)
	fprintf (asm_out_file, "\t.label_state %d\n",
		 ++cfun->machine->state_num);
      need_copy_state = true;
    }

  if (unwind)
    fprintf (asm_out_file, "\t.restore sp\n");
  if (IA64_CHANGE_CFA_IN_EPILOGUE && frame)
    dwarf2out_def_cfa (ia64_emit_deleted_label_after_insn (insn),
		       STACK_POINTER_REGNUM, INCOMING_FRAME_SP_OFFSET);
}

/* This function processes a SET pattern looking for specific patterns
   which result in emitting an assembly directive required for unwinding.  */

static int
process_set (FILE *asm_out_file, rtx pat, rtx insn, bool unwind, bool frame)
{
  rtx src = SET_SRC (pat);
  rtx dest = SET_DEST (pat);
  int src_regno, dest_regno;

  /* Look for the ALLOC insn.  */
  if (GET_CODE (src) == UNSPEC_VOLATILE
      && XINT (src, 1) == UNSPECV_ALLOC
      && GET_CODE (dest) == REG)
    {
      dest_regno = REGNO (dest);

      /* If this is the final destination for ar.pfs, then this must
	 be the alloc in the prologue.  */
      if (dest_regno == current_frame_info.reg_save_ar_pfs)
	{
	  if (unwind)
	    fprintf (asm_out_file, "\t.save ar.pfs, r%d\n",
		     ia64_dbx_register_number (dest_regno));
	}
      else
	{
	  /* This must be an alloc before a sibcall.  We must drop the
	     old frame info.  The easiest way to drop the old frame
	     info is to ensure we had a ".restore sp" directive
	     followed by a new prologue.  If the procedure doesn't
	     have a memory-stack frame, we'll issue a dummy ".restore
	     sp" now.  */
	  if (current_frame_info.total_size == 0 && !frame_pointer_needed)
	    /* if haven't done process_epilogue() yet, do it now */
	    process_epilogue (asm_out_file, insn, unwind, frame);
	  if (unwind)
	    fprintf (asm_out_file, "\t.prologue\n");
	}
      return 1;
    }

  /* Look for SP = ....  */
  if (GET_CODE (dest) == REG && REGNO (dest) == STACK_POINTER_REGNUM)
    {
      if (GET_CODE (src) == PLUS)
        {
	  rtx op0 = XEXP (src, 0);
	  rtx op1 = XEXP (src, 1);
	  
	  gcc_assert (op0 == dest && GET_CODE (op1) == CONST_INT);
	  
	  if (INTVAL (op1) < 0)
	    {
	      gcc_assert (!frame_pointer_needed);
	      if (unwind)
		fprintf (asm_out_file, "\t.fframe "HOST_WIDE_INT_PRINT_DEC"\n",
			 -INTVAL (op1));
	      if (frame)
		ia64_dwarf2out_def_steady_cfa (insn);
	    }
	  else
	    process_epilogue (asm_out_file, insn, unwind, frame);
	}
      else
	{
	  gcc_assert (GET_CODE (src) == REG
		      && REGNO (src) == HARD_FRAME_POINTER_REGNUM);
	  process_epilogue (asm_out_file, insn, unwind, frame);
	}

      return 1;
    }

  /* Register move we need to look at.  */
  if (GET_CODE (dest) == REG && GET_CODE (src) == REG)
    {
      src_regno = REGNO (src);
      dest_regno = REGNO (dest);

      switch (src_regno)
	{
	case BR_REG (0):
	  /* Saving return address pointer.  */
	  gcc_assert (dest_regno == current_frame_info.reg_save_b0);
	  if (unwind)
	    fprintf (asm_out_file, "\t.save rp, r%d\n",
		     ia64_dbx_register_number (dest_regno));
	  return 1;

	case PR_REG (0):
	  gcc_assert (dest_regno == current_frame_info.reg_save_pr);
	  if (unwind)
	    fprintf (asm_out_file, "\t.save pr, r%d\n",
		     ia64_dbx_register_number (dest_regno));
	  return 1;

	case AR_UNAT_REGNUM:
	  gcc_assert (dest_regno == current_frame_info.reg_save_ar_unat);
	  if (unwind)
	    fprintf (asm_out_file, "\t.save ar.unat, r%d\n",
		     ia64_dbx_register_number (dest_regno));
	  return 1;

	case AR_LC_REGNUM:
	  gcc_assert (dest_regno == current_frame_info.reg_save_ar_lc);
	  if (unwind)
	    fprintf (asm_out_file, "\t.save ar.lc, r%d\n",
		     ia64_dbx_register_number (dest_regno));
	  return 1;

	case STACK_POINTER_REGNUM:
	  gcc_assert (dest_regno == HARD_FRAME_POINTER_REGNUM
		      && frame_pointer_needed);
	  if (unwind)
	    fprintf (asm_out_file, "\t.vframe r%d\n",
		     ia64_dbx_register_number (dest_regno));
	  if (frame)
	    ia64_dwarf2out_def_steady_cfa (insn);
	  return 1;

	default:
	  /* Everything else should indicate being stored to memory.  */
	  gcc_unreachable ();
	}
    }

  /* Memory store we need to look at.  */
  if (GET_CODE (dest) == MEM && GET_CODE (src) == REG)
    {
      long off;
      rtx base;
      const char *saveop;

      if (GET_CODE (XEXP (dest, 0)) == REG)
	{
	  base = XEXP (dest, 0);
	  off = 0;
	}
      else
	{
	  gcc_assert (GET_CODE (XEXP (dest, 0)) == PLUS
		      && GET_CODE (XEXP (XEXP (dest, 0), 1)) == CONST_INT);
	  base = XEXP (XEXP (dest, 0), 0);
	  off = INTVAL (XEXP (XEXP (dest, 0), 1));
	}

      if (base == hard_frame_pointer_rtx)
	{
	  saveop = ".savepsp";
	  off = - off;
	}
      else
	{
	  gcc_assert (base == stack_pointer_rtx);
	  saveop = ".savesp";
	}

      src_regno = REGNO (src);
      switch (src_regno)
	{
	case BR_REG (0):
	  gcc_assert (!current_frame_info.reg_save_b0);
	  if (unwind)
	    fprintf (asm_out_file, "\t%s rp, %ld\n", saveop, off);
	  return 1;

	case PR_REG (0):
	  gcc_assert (!current_frame_info.reg_save_pr);
	  if (unwind)
	    fprintf (asm_out_file, "\t%s pr, %ld\n", saveop, off);
	  return 1;

	case AR_LC_REGNUM:
	  gcc_assert (!current_frame_info.reg_save_ar_lc);
	  if (unwind)
	    fprintf (asm_out_file, "\t%s ar.lc, %ld\n", saveop, off);
	  return 1;

	case AR_PFS_REGNUM:
	  gcc_assert (!current_frame_info.reg_save_ar_pfs);
	  if (unwind)
	    fprintf (asm_out_file, "\t%s ar.pfs, %ld\n", saveop, off);
	  return 1;

	case AR_UNAT_REGNUM:
	  gcc_assert (!current_frame_info.reg_save_ar_unat);
	  if (unwind)
	    fprintf (asm_out_file, "\t%s ar.unat, %ld\n", saveop, off);
	  return 1;

	case GR_REG (4):
	case GR_REG (5):
	case GR_REG (6):
	case GR_REG (7):
	  if (unwind)
	    fprintf (asm_out_file, "\t.save.g 0x%x\n",
		     1 << (src_regno - GR_REG (4)));
	  return 1;

	case BR_REG (1):
	case BR_REG (2):
	case BR_REG (3):
	case BR_REG (4):
	case BR_REG (5):
	  if (unwind)
	    fprintf (asm_out_file, "\t.save.b 0x%x\n",
		     1 << (src_regno - BR_REG (1)));
	  return 1;

	case FR_REG (2):
	case FR_REG (3):
	case FR_REG (4):
	case FR_REG (5):
	  if (unwind)
	    fprintf (asm_out_file, "\t.save.f 0x%x\n",
		     1 << (src_regno - FR_REG (2)));
	  return 1;

	case FR_REG (16): case FR_REG (17): case FR_REG (18): case FR_REG (19):
	case FR_REG (20): case FR_REG (21): case FR_REG (22): case FR_REG (23):
	case FR_REG (24): case FR_REG (25): case FR_REG (26): case FR_REG (27):
	case FR_REG (28): case FR_REG (29): case FR_REG (30): case FR_REG (31):
	  if (unwind)
	    fprintf (asm_out_file, "\t.save.gf 0x0, 0x%x\n",
		     1 << (src_regno - FR_REG (12)));
	  return 1;

	default:
	  return 0;
	}
    }

  return 0;
}


/* This function looks at a single insn and emits any directives
   required to unwind this insn.  */
void
process_for_unwind_directive (FILE *asm_out_file, rtx insn)
{
  bool unwind = (flag_unwind_tables
		 || (flag_exceptions && !USING_SJLJ_EXCEPTIONS));
  bool frame = dwarf2out_do_frame ();

  if (unwind || frame)
    {
      rtx pat;

      if (NOTE_INSN_BASIC_BLOCK_P (insn))
	{
	  last_block = NOTE_BASIC_BLOCK (insn)->next_bb == EXIT_BLOCK_PTR;

	  /* Restore unwind state from immediately before the epilogue.  */
	  if (need_copy_state)
	    {
	      if (unwind)
		{
		  fprintf (asm_out_file, "\t.body\n");
		  fprintf (asm_out_file, "\t.copy_state %d\n",
			   cfun->machine->state_num);
		}
	      if (IA64_CHANGE_CFA_IN_EPILOGUE && frame)
		ia64_dwarf2out_def_steady_cfa (insn);
	      need_copy_state = false;
	    }
	}

      if (GET_CODE (insn) == NOTE || ! RTX_FRAME_RELATED_P (insn))
	return;

      pat = find_reg_note (insn, REG_FRAME_RELATED_EXPR, NULL_RTX);
      if (pat)
	pat = XEXP (pat, 0);
      else
	pat = PATTERN (insn);

      switch (GET_CODE (pat))
        {
	case SET:
	  process_set (asm_out_file, pat, insn, unwind, frame);
	  break;

	case PARALLEL:
	  {
	    int par_index;
	    int limit = XVECLEN (pat, 0);
	    for (par_index = 0; par_index < limit; par_index++)
	      {
		rtx x = XVECEXP (pat, 0, par_index);
		if (GET_CODE (x) == SET)
		  process_set (asm_out_file, x, insn, unwind, frame);
	      }
	    break;
	  }

	default:
	  gcc_unreachable ();
	}
    }
}


enum ia64_builtins
{
  IA64_BUILTIN_BSP,
  IA64_BUILTIN_FLUSHRS
};

void
ia64_init_builtins (void)
{
  tree fpreg_type;
  tree float80_type;

  /* The __fpreg type.  */
  fpreg_type = make_node (REAL_TYPE);
  TYPE_PRECISION (fpreg_type) = 82;
  layout_type (fpreg_type);
  (*lang_hooks.types.register_builtin_type) (fpreg_type, "__fpreg");

  /* The __float80 type.  */
  float80_type = make_node (REAL_TYPE);
  TYPE_PRECISION (float80_type) = 80;
  layout_type (float80_type);
  (*lang_hooks.types.register_builtin_type) (float80_type, "__float80");

  /* The __float128 type.  */
  if (!TARGET_HPUX)
    {
      tree float128_type = make_node (REAL_TYPE);
      TYPE_PRECISION (float128_type) = 128;
      layout_type (float128_type);
      (*lang_hooks.types.register_builtin_type) (float128_type, "__float128");
    }
  else
    /* Under HPUX, this is a synonym for "long double".  */
    (*lang_hooks.types.register_builtin_type) (long_double_type_node,
					       "__float128");

#define def_builtin(name, type, code)					\
  add_builtin_function ((name), (type), (code), BUILT_IN_MD,	\
		       NULL, NULL_TREE)

  def_builtin ("__builtin_ia64_bsp",
	       build_function_type (ptr_type_node, void_list_node),
	       IA64_BUILTIN_BSP);

  def_builtin ("__builtin_ia64_flushrs",
	       build_function_type (void_type_node, void_list_node),
	       IA64_BUILTIN_FLUSHRS);

#undef def_builtin

  if (TARGET_HPUX)
    {
      if (built_in_decls [BUILT_IN_FINITE])
	set_user_assembler_name (built_in_decls [BUILT_IN_FINITE],
	  "_Isfinite");
      if (built_in_decls [BUILT_IN_FINITEF])
	set_user_assembler_name (built_in_decls [BUILT_IN_FINITEF],
	  "_Isfinitef");
      if (built_in_decls [BUILT_IN_FINITEL])
	set_user_assembler_name (built_in_decls [BUILT_IN_FINITEL],
	  "_Isfinitef128");
    }
}

rtx
ia64_expand_builtin (tree exp, rtx target, rtx subtarget ATTRIBUTE_UNUSED,
		     enum machine_mode mode ATTRIBUTE_UNUSED,
		     int ignore ATTRIBUTE_UNUSED)
{
  tree fndecl = TREE_OPERAND (CALL_EXPR_FN (exp), 0);
  unsigned int fcode = DECL_FUNCTION_CODE (fndecl);

  switch (fcode)
    {
    case IA64_BUILTIN_BSP:
      if (! target || ! register_operand (target, DImode))
	target = gen_reg_rtx (DImode);
      emit_insn (gen_bsp_value (target));
#ifdef POINTERS_EXTEND_UNSIGNED
      target = convert_memory_address (ptr_mode, target);
#endif
      return target;

    case IA64_BUILTIN_FLUSHRS:
      emit_insn (gen_flushrs ());
      return const0_rtx;

    default:
      break;
    }

  return NULL_RTX;
}

/* For the HP-UX IA64 aggregate parameters are passed stored in the
   most significant bits of the stack slot.  */

enum direction
ia64_hpux_function_arg_padding (enum machine_mode mode, tree type)
{
   /* Exception to normal case for structures/unions/etc.  */

   if (type && AGGREGATE_TYPE_P (type)
       && int_size_in_bytes (type) < UNITS_PER_WORD)
     return upward;

   /* Fall back to the default.  */
   return DEFAULT_FUNCTION_ARG_PADDING (mode, type);
}

/* Emit text to declare externally defined variables and functions, because
   the Intel assembler does not support undefined externals.  */

void
ia64_asm_output_external (FILE *file, tree decl, const char *name)
{
  /* We output the name if and only if TREE_SYMBOL_REFERENCED is
     set in order to avoid putting out names that are never really
     used. */
  if (TREE_SYMBOL_REFERENCED (DECL_ASSEMBLER_NAME (decl)))
    {
      /* maybe_assemble_visibility will return 1 if the assembler
	 visibility directive is output.  */
      int need_visibility = ((*targetm.binds_local_p) (decl)
			     && maybe_assemble_visibility (decl));

      /* GNU as does not need anything here, but the HP linker does
	 need something for external functions.  */
      if ((TARGET_HPUX_LD || !TARGET_GNU_AS)
	  && TREE_CODE (decl) == FUNCTION_DECL)
	  (*targetm.asm_out.globalize_decl_name) (file, decl);
      else if (need_visibility && !TARGET_GNU_AS)
	(*targetm.asm_out.globalize_label) (file, name);
    }
}

/* Set SImode div/mod functions, init_integral_libfuncs only initializes
   modes of word_mode and larger.  Rename the TFmode libfuncs using the
   HPUX conventions. __divtf3 is used for XFmode. We need to keep it for
   backward compatibility. */

static void
ia64_init_libfuncs (void)
{
  set_optab_libfunc (sdiv_optab, SImode, "__divsi3");
  set_optab_libfunc (udiv_optab, SImode, "__udivsi3");
  set_optab_libfunc (smod_optab, SImode, "__modsi3");
  set_optab_libfunc (umod_optab, SImode, "__umodsi3");

  set_optab_libfunc (add_optab, TFmode, "_U_Qfadd");
  set_optab_libfunc (sub_optab, TFmode, "_U_Qfsub");
  set_optab_libfunc (smul_optab, TFmode, "_U_Qfmpy");
  set_optab_libfunc (sdiv_optab, TFmode, "_U_Qfdiv");
  set_optab_libfunc (neg_optab, TFmode, "_U_Qfneg");

  set_conv_libfunc (sext_optab, TFmode, SFmode, "_U_Qfcnvff_sgl_to_quad");
  set_conv_libfunc (sext_optab, TFmode, DFmode, "_U_Qfcnvff_dbl_to_quad");
  set_conv_libfunc (sext_optab, TFmode, XFmode, "_U_Qfcnvff_f80_to_quad");
  set_conv_libfunc (trunc_optab, SFmode, TFmode, "_U_Qfcnvff_quad_to_sgl");
  set_conv_libfunc (trunc_optab, DFmode, TFmode, "_U_Qfcnvff_quad_to_dbl");
  set_conv_libfunc (trunc_optab, XFmode, TFmode, "_U_Qfcnvff_quad_to_f80");

  set_conv_libfunc (sfix_optab, SImode, TFmode, "_U_Qfcnvfxt_quad_to_sgl");
  set_conv_libfunc (sfix_optab, DImode, TFmode, "_U_Qfcnvfxt_quad_to_dbl");
  set_conv_libfunc (sfix_optab, TImode, TFmode, "_U_Qfcnvfxt_quad_to_quad");
  set_conv_libfunc (ufix_optab, SImode, TFmode, "_U_Qfcnvfxut_quad_to_sgl");
  set_conv_libfunc (ufix_optab, DImode, TFmode, "_U_Qfcnvfxut_quad_to_dbl");

  set_conv_libfunc (sfloat_optab, TFmode, SImode, "_U_Qfcnvxf_sgl_to_quad");
  set_conv_libfunc (sfloat_optab, TFmode, DImode, "_U_Qfcnvxf_dbl_to_quad");
  set_conv_libfunc (sfloat_optab, TFmode, TImode, "_U_Qfcnvxf_quad_to_quad");
  /* HP-UX 11.23 libc does not have a function for unsigned
     SImode-to-TFmode conversion.  */
  set_conv_libfunc (ufloat_optab, TFmode, DImode, "_U_Qfcnvxuf_dbl_to_quad");
}

/* Rename all the TFmode libfuncs using the HPUX conventions.  */

static void
ia64_hpux_init_libfuncs (void)
{
  ia64_init_libfuncs ();

  /* The HP SI millicode division and mod functions expect DI arguments.
     By turning them off completely we avoid using both libgcc and the
     non-standard millicode routines and use the HP DI millicode routines
     instead.  */

  set_optab_libfunc (sdiv_optab, SImode, 0);
  set_optab_libfunc (udiv_optab, SImode, 0);
  set_optab_libfunc (smod_optab, SImode, 0);
  set_optab_libfunc (umod_optab, SImode, 0);

  set_optab_libfunc (sdiv_optab, DImode, "__milli_divI");
  set_optab_libfunc (udiv_optab, DImode, "__milli_divU");
  set_optab_libfunc (smod_optab, DImode, "__milli_remI");
  set_optab_libfunc (umod_optab, DImode, "__milli_remU");

  /* HP-UX libc has TF min/max/abs routines in it.  */
  set_optab_libfunc (smin_optab, TFmode, "_U_Qfmin");
  set_optab_libfunc (smax_optab, TFmode, "_U_Qfmax");
  set_optab_libfunc (abs_optab, TFmode, "_U_Qfabs");

  /* ia64_expand_compare uses this.  */
  cmptf_libfunc = init_one_libfunc ("_U_Qfcmp");

  /* These should never be used.  */
  set_optab_libfunc (eq_optab, TFmode, 0);
  set_optab_libfunc (ne_optab, TFmode, 0);
  set_optab_libfunc (gt_optab, TFmode, 0);
  set_optab_libfunc (ge_optab, TFmode, 0);
  set_optab_libfunc (lt_optab, TFmode, 0);
  set_optab_libfunc (le_optab, TFmode, 0);
}

/* Rename the division and modulus functions in VMS.  */

static void
ia64_vms_init_libfuncs (void)
{
  set_optab_libfunc (sdiv_optab, SImode, "OTS$DIV_I");
  set_optab_libfunc (sdiv_optab, DImode, "OTS$DIV_L");
  set_optab_libfunc (udiv_optab, SImode, "OTS$DIV_UI");
  set_optab_libfunc (udiv_optab, DImode, "OTS$DIV_UL");
  set_optab_libfunc (smod_optab, SImode, "OTS$REM_I");
  set_optab_libfunc (smod_optab, DImode, "OTS$REM_L");
  set_optab_libfunc (umod_optab, SImode, "OTS$REM_UI");
  set_optab_libfunc (umod_optab, DImode, "OTS$REM_UL");
}

/* Rename the TFmode libfuncs available from soft-fp in glibc using
   the HPUX conventions.  */

static void
ia64_sysv4_init_libfuncs (void)
{
  ia64_init_libfuncs ();

  /* These functions are not part of the HPUX TFmode interface.  We
     use them instead of _U_Qfcmp, which doesn't work the way we
     expect.  */
  set_optab_libfunc (eq_optab, TFmode, "_U_Qfeq");
  set_optab_libfunc (ne_optab, TFmode, "_U_Qfne");
  set_optab_libfunc (gt_optab, TFmode, "_U_Qfgt");
  set_optab_libfunc (ge_optab, TFmode, "_U_Qfge");
  set_optab_libfunc (lt_optab, TFmode, "_U_Qflt");
  set_optab_libfunc (le_optab, TFmode, "_U_Qfle");

  /* We leave out _U_Qfmin, _U_Qfmax and _U_Qfabs since soft-fp in
     glibc doesn't have them.  */
}

/* For HPUX, it is illegal to have relocations in shared segments.  */

static int
ia64_hpux_reloc_rw_mask (void)
{
  return 3;
}

/* For others, relax this so that relocations to local data goes in
   read-only segments, but we still cannot allow global relocations
   in read-only segments.  */

static int
ia64_reloc_rw_mask (void)
{
  return flag_pic ? 3 : 2;
}

/* Return the section to use for X.  The only special thing we do here
   is to honor small data.  */

static section *
ia64_select_rtx_section (enum machine_mode mode, rtx x,
			 unsigned HOST_WIDE_INT align)
{
  if (GET_MODE_SIZE (mode) > 0
      && GET_MODE_SIZE (mode) <= ia64_section_threshold
      && !TARGET_NO_SDATA)
    return sdata_section;
  else
    return default_elf_select_rtx_section (mode, x, align);
}

static unsigned int
ia64_section_type_flags (tree decl, const char *name, int reloc)
{
  unsigned int flags = 0;

  if (strcmp (name, ".sdata") == 0
      || strncmp (name, ".sdata.", 7) == 0
      || strncmp (name, ".gnu.linkonce.s.", 16) == 0
      || strncmp (name, ".sdata2.", 8) == 0
      || strncmp (name, ".gnu.linkonce.s2.", 17) == 0
      || strcmp (name, ".sbss") == 0
      || strncmp (name, ".sbss.", 6) == 0
      || strncmp (name, ".gnu.linkonce.sb.", 17) == 0)
    flags = SECTION_SMALL;

  flags |= default_section_type_flags (decl, name, reloc);
  return flags;
}

/* Returns true if FNTYPE (a FUNCTION_TYPE or a METHOD_TYPE) returns a
   structure type and that the address of that type should be passed
   in out0, rather than in r8.  */

static bool
ia64_struct_retval_addr_is_first_parm_p (tree fntype)
{
  tree ret_type = TREE_TYPE (fntype);

  /* The Itanium C++ ABI requires that out0, rather than r8, be used
     as the structure return address parameter, if the return value
     type has a non-trivial copy constructor or destructor.  It is not
     clear if this same convention should be used for other
     programming languages.  Until G++ 3.4, we incorrectly used r8 for
     these return values.  */
  return (abi_version_at_least (2)
	  && ret_type
	  && TYPE_MODE (ret_type) == BLKmode 
	  && TREE_ADDRESSABLE (ret_type)
	  && strcmp (lang_hooks.name, "GNU C++") == 0);
}

/* Output the assembler code for a thunk function.  THUNK_DECL is the
   declaration for the thunk function itself, FUNCTION is the decl for
   the target function.  DELTA is an immediate constant offset to be
   added to THIS.  If VCALL_OFFSET is nonzero, the word at
   *(*this + vcall_offset) should be added to THIS.  */

static void
ia64_output_mi_thunk (FILE *file, tree thunk ATTRIBUTE_UNUSED,
		      HOST_WIDE_INT delta, HOST_WIDE_INT vcall_offset,
		      tree function)
{
  rtx this, insn, funexp;
  unsigned int this_parmno;
  unsigned int this_regno;
  rtx delta_rtx;

  reload_completed = 1;
  epilogue_completed = 1;
  no_new_pseudos = 1;

  /* Set things up as ia64_expand_prologue might.  */
  last_scratch_gr_reg = 15;

  memset (&current_frame_info, 0, sizeof (current_frame_info));
  current_frame_info.spill_cfa_off = -16;
  current_frame_info.n_input_regs = 1;
  current_frame_info.need_regstk = (TARGET_REG_NAMES != 0);

  /* Mark the end of the (empty) prologue.  */
  emit_note (NOTE_INSN_PROLOGUE_END);

  /* Figure out whether "this" will be the first parameter (the
     typical case) or the second parameter (as happens when the
     virtual function returns certain class objects).  */
  this_parmno
    = (ia64_struct_retval_addr_is_first_parm_p (TREE_TYPE (thunk))
       ? 1 : 0);
  this_regno = IN_REG (this_parmno);
  if (!TARGET_REG_NAMES)
    reg_names[this_regno] = ia64_reg_numbers[this_parmno];

  this = gen_rtx_REG (Pmode, this_regno);

  /* Apply the constant offset, if required.  */
  delta_rtx = GEN_INT (delta);
  if (TARGET_ILP32)
    {
      rtx tmp = gen_rtx_REG (ptr_mode, this_regno);
      REG_POINTER (tmp) = 1;
      if (delta && satisfies_constraint_I (delta_rtx))
	{
	  emit_insn (gen_ptr_extend_plus_imm (this, tmp, delta_rtx));
	  delta = 0;
	}
      else
	emit_insn (gen_ptr_extend (this, tmp));
    }
  if (delta)
    {
      if (!satisfies_constraint_I (delta_rtx))
	{
	  rtx tmp = gen_rtx_REG (Pmode, 2);
	  emit_move_insn (tmp, delta_rtx);
	  delta_rtx = tmp;
	}
      emit_insn (gen_adddi3 (this, this, delta_rtx));
    }

  /* Apply the offset from the vtable, if required.  */
  if (vcall_offset)
    {
      rtx vcall_offset_rtx = GEN_INT (vcall_offset);
      rtx tmp = gen_rtx_REG (Pmode, 2);

      if (TARGET_ILP32)
	{
	  rtx t = gen_rtx_REG (ptr_mode, 2);
	  REG_POINTER (t) = 1;
	  emit_move_insn (t, gen_rtx_MEM (ptr_mode, this));
	  if (satisfies_constraint_I (vcall_offset_rtx))
	    {
	      emit_insn (gen_ptr_extend_plus_imm (tmp, t, vcall_offset_rtx));
	      vcall_offset = 0;
	    }
	  else
	    emit_insn (gen_ptr_extend (tmp, t));
	}
      else
	emit_move_insn (tmp, gen_rtx_MEM (Pmode, this));

      if (vcall_offset)
	{
	  if (!satisfies_constraint_J (vcall_offset_rtx))
	    {
	      rtx tmp2 = gen_rtx_REG (Pmode, next_scratch_gr_reg ());
	      emit_move_insn (tmp2, vcall_offset_rtx);
	      vcall_offset_rtx = tmp2;
	    }
	  emit_insn (gen_adddi3 (tmp, tmp, vcall_offset_rtx));
	}

      if (TARGET_ILP32)
	emit_insn (gen_zero_extendsidi2 (tmp, gen_rtx_MEM (ptr_mode, tmp)));
      else
	emit_move_insn (tmp, gen_rtx_MEM (Pmode, tmp));

      emit_insn (gen_adddi3 (this, this, tmp));
    }

  /* Generate a tail call to the target function.  */
  if (! TREE_USED (function))
    {
      assemble_external (function);
      TREE_USED (function) = 1;
    }
  funexp = XEXP (DECL_RTL (function), 0);
  funexp = gen_rtx_MEM (FUNCTION_MODE, funexp);
  ia64_expand_call (NULL_RTX, funexp, NULL_RTX, 1);
  insn = get_last_insn ();
  SIBLING_CALL_P (insn) = 1;

  /* Code generation for calls relies on splitting.  */
  reload_completed = 1;
  epilogue_completed = 1;
  try_split (PATTERN (insn), insn, 0);

  emit_barrier ();

  /* Run just enough of rest_of_compilation to get the insns emitted.
     There's not really enough bulk here to make other passes such as
     instruction scheduling worth while.  Note that use_thunk calls
     assemble_start_function and assemble_end_function.  */

  insn_locators_alloc ();
  emit_all_insn_group_barriers (NULL);
  insn = get_insns ();
  shorten_branches (insn);
  final_start_function (insn, file, 1);
  final (insn, file, 1);
  final_end_function ();

  reload_completed = 0;
  epilogue_completed = 0;
  no_new_pseudos = 0;
}

/* Worker function for TARGET_STRUCT_VALUE_RTX.  */

static rtx
ia64_struct_value_rtx (tree fntype,
		       int incoming ATTRIBUTE_UNUSED)
{
  if (fntype && ia64_struct_retval_addr_is_first_parm_p (fntype))
    return NULL_RTX;
  return gen_rtx_REG (Pmode, GR_REG (8));
}

static bool
ia64_scalar_mode_supported_p (enum machine_mode mode)
{
  switch (mode)
    {
    case QImode:
    case HImode:
    case SImode:
    case DImode:
    case TImode:
      return true;

    case SFmode:
    case DFmode:
    case XFmode:
    case RFmode:
      return true;

    case TFmode:
      return TARGET_HPUX;

    default:
      return false;
    }
}

static bool
ia64_vector_mode_supported_p (enum machine_mode mode)
{
  switch (mode)
    {
    case V8QImode:
    case V4HImode:
    case V2SImode:
      return true;

    case V2SFmode:
      return true;

    default:
      return false;
    }
}

/* Implement the FUNCTION_PROFILER macro.  */

void
ia64_output_function_profiler (FILE *file, int labelno)
{
  bool indirect_call;

  /* If the function needs a static chain and the static chain
     register is r15, we use an indirect call so as to bypass
     the PLT stub in case the executable is dynamically linked,
     because the stub clobbers r15 as per 5.3.6 of the psABI.
     We don't need to do that in non canonical PIC mode.  */

  if (cfun->static_chain_decl && !TARGET_NO_PIC && !TARGET_AUTO_PIC)
    {
      gcc_assert (STATIC_CHAIN_REGNUM == 15);
      indirect_call = true;
    }
  else
    indirect_call = false;

  if (TARGET_GNU_AS)
    fputs ("\t.prologue 4, r40\n", file);
  else
    fputs ("\t.prologue\n\t.save ar.pfs, r40\n", file);
  fputs ("\talloc out0 = ar.pfs, 8, 0, 4, 0\n", file);

  if (NO_PROFILE_COUNTERS)
    fputs ("\tmov out3 = r0\n", file);
  else
    {
      char buf[20];
      ASM_GENERATE_INTERNAL_LABEL (buf, "LP", labelno);

      if (TARGET_AUTO_PIC)
	fputs ("\tmovl out3 = @gprel(", file);
      else
	fputs ("\taddl out3 = @ltoff(", file);
      assemble_name (file, buf);
      if (TARGET_AUTO_PIC)
	fputs (")\n", file);
      else
	fputs ("), r1\n", file);
    }

  if (indirect_call)
    fputs ("\taddl r14 = @ltoff(@fptr(_mcount)), r1\n", file);
  fputs ("\t;;\n", file);

  fputs ("\t.save rp, r42\n", file);
  fputs ("\tmov out2 = b0\n", file);
  if (indirect_call)
    fputs ("\tld8 r14 = [r14]\n\t;;\n", file);
  fputs ("\t.body\n", file);
  fputs ("\tmov out1 = r1\n", file);
  if (indirect_call)
    {
      fputs ("\tld8 r16 = [r14], 8\n\t;;\n", file);
      fputs ("\tmov b6 = r16\n", file);
      fputs ("\tld8 r1 = [r14]\n", file);
      fputs ("\tbr.call.sptk.many b0 = b6\n\t;;\n", file);
    }
  else
    fputs ("\tbr.call.sptk.many b0 = _mcount\n\t;;\n", file);
}

static GTY(()) rtx mcount_func_rtx;
static rtx
gen_mcount_func_rtx (void)
{
  if (!mcount_func_rtx)
    mcount_func_rtx = init_one_libfunc ("_mcount");
  return mcount_func_rtx;
}

void
ia64_profile_hook (int labelno)
{
  rtx label, ip;

  if (NO_PROFILE_COUNTERS)
    label = const0_rtx;
  else
    {
      char buf[30];
      const char *label_name;
      ASM_GENERATE_INTERNAL_LABEL (buf, "LP", labelno);
      label_name = (*targetm.strip_name_encoding) (ggc_strdup (buf));
      label = gen_rtx_SYMBOL_REF (Pmode, label_name);
      SYMBOL_REF_FLAGS (label) = SYMBOL_FLAG_LOCAL;
    }
  ip = gen_reg_rtx (Pmode);
  emit_insn (gen_ip_value (ip));
  emit_library_call (gen_mcount_func_rtx (), LCT_NORMAL,
                     VOIDmode, 3,
		     gen_rtx_REG (Pmode, BR_REG (0)), Pmode,
		     ip, Pmode,
		     label, Pmode);
}

/* Return the mangling of TYPE if it is an extended fundamental type.  */

static const char *
ia64_mangle_fundamental_type (tree type)
{
  /* On HP-UX, "long double" is mangled as "e" so __float128 is
     mangled as "e".  */
  if (!TARGET_HPUX && TYPE_MODE (type) == TFmode)
    return "g";
  /* On HP-UX, "e" is not available as a mangling of __float80 so use
     an extended mangling.  Elsewhere, "e" is available since long
     double is 80 bits.  */
  if (TYPE_MODE (type) == XFmode)
    return TARGET_HPUX ? "u9__float80" : "e";
  if (TYPE_MODE (type) == RFmode)
    return "u7__fpreg";
  return NULL;
}

/* Return the diagnostic message string if conversion from FROMTYPE to
   TOTYPE is not allowed, NULL otherwise.  */
static const char *
ia64_invalid_conversion (tree fromtype, tree totype)
{
  /* Reject nontrivial conversion to or from __fpreg.  */
  if (TYPE_MODE (fromtype) == RFmode
      && TYPE_MODE (totype) != RFmode
      && TYPE_MODE (totype) != VOIDmode)
    return N_("invalid conversion from %<__fpreg%>");
  if (TYPE_MODE (totype) == RFmode
      && TYPE_MODE (fromtype) != RFmode)
    return N_("invalid conversion to %<__fpreg%>");
  return NULL;
}

/* Return the diagnostic message string if the unary operation OP is
   not permitted on TYPE, NULL otherwise.  */
static const char *
ia64_invalid_unary_op (int op, tree type)
{
  /* Reject operations on __fpreg other than unary + or &.  */
  if (TYPE_MODE (type) == RFmode
      && op != CONVERT_EXPR
      && op != ADDR_EXPR)
    return N_("invalid operation on %<__fpreg%>");
  return NULL;
}

/* Return the diagnostic message string if the binary operation OP is
   not permitted on TYPE1 and TYPE2, NULL otherwise.  */
static const char *
ia64_invalid_binary_op (int op ATTRIBUTE_UNUSED, tree type1, tree type2)
{
  /* Reject operations on __fpreg.  */
  if (TYPE_MODE (type1) == RFmode || TYPE_MODE (type2) == RFmode)
    return N_("invalid operation on %<__fpreg%>");
  return NULL;
}

/* Implement overriding of the optimization options.  */
void
ia64_optimization_options (int level ATTRIBUTE_UNUSED,
                           int size ATTRIBUTE_UNUSED)
{
  /* Let the scheduler form additional regions.  */
  set_param_value ("max-sched-extend-regions-iters", 2);

  /* Set the default values for cache-related parameters.  */
  set_param_value ("simultaneous-prefetches", 6);
  set_param_value ("l1-cache-line-size", 32);

  set_param_value("sched-mem-true-dep-cost", 4);
}

/* HP-UX version_id attribute.
   For object foo, if the version_id is set to 1234 put out an alias
   of '.alias foo "foo{1234}"  We can't use "foo{1234}" in anything
   other than an alias statement because it is an illegal symbol name.  */

static tree
ia64_handle_version_id_attribute (tree *node ATTRIBUTE_UNUSED,
                                 tree name ATTRIBUTE_UNUSED,
                                 tree args,
                                 int flags ATTRIBUTE_UNUSED,
                                 bool *no_add_attrs)
{
  tree arg = TREE_VALUE (args);

  if (TREE_CODE (arg) != STRING_CST)
    {
      error("version attribute is not a string");
      *no_add_attrs = true;
      return NULL_TREE;
    }
  return NULL_TREE;
}

#include "gt-ia64.h"<|MERGE_RESOLUTION|>--- conflicted
+++ resolved
@@ -56,11 +56,8 @@
 #include "intl.h"
 #include "debug.h"
 #include "params.h"
-<<<<<<< HEAD
+#include "tm-constrs.h"
 #include "sel-sched.h"
-=======
-#include "tm-constrs.h"
->>>>>>> ad365750
 
 /* This is used for communication between ASM_OUTPUT_LABEL and
    ASM_OUTPUT_LABELREF.  */
@@ -225,11 +222,7 @@
 static void ia64_output_function_end_prologue (FILE *);
 
 static int ia64_issue_rate (void);
-<<<<<<< HEAD
 static int ia64_adjust_cost_2 (rtx, int, rtx, int, dw_t);
-=======
-static int ia64_adjust_cost (rtx, rtx, rtx, int);
->>>>>>> ad365750
 static void ia64_sched_init (FILE *, int, int);
 static void ia64_sched_init_global (FILE *, int, int);
 static void ia64_sched_finish_global (FILE *, int);
@@ -340,8 +333,8 @@
 #undef TARGET_IN_SMALL_DATA_P
 #define TARGET_IN_SMALL_DATA_P  ia64_in_small_data_p
 
-#undef TARGET_SCHED_ADJUST_COST
-#define TARGET_SCHED_ADJUST_COST ia64_adjust_cost
+#undef TARGET_SCHED_ADJUST_COST_2
+#define TARGET_SCHED_ADJUST_COST_2 ia64_adjust_cost_2
 #undef TARGET_SCHED_ISSUE_RATE
 #define TARGET_SCHED_ISSUE_RATE ia64_issue_rate
 #undef TARGET_SCHED_VARIABLE_ISSUE
@@ -6230,25 +6223,16 @@
   return ret;
 }
 
-<<<<<<< HEAD
 /* Adjust the cost of a scheduling dependency.
    Return the new cost of a dependency of type DEP_TYPE or INSN on DEP_INSN.
    COST is the current cost, DW is dependency weakness.  */
-
 static int
 ia64_adjust_cost_2 (rtx insn, int dep_type1, rtx dep_insn, int cost, dw_t dw)
-=======
-/* Adjust the cost of a scheduling dependency.  Return the new cost of
-   a dependency LINK or INSN on DEP_INSN.  COST is the current cost.  */
-
-static int
-ia64_adjust_cost (rtx insn, rtx link, rtx dep_insn, int cost)
->>>>>>> ad365750
-{
+{
+  enum reg_note dep_type = (enum reg_note) dep_type1;
   enum attr_itanium_class dep_class;
   enum attr_itanium_class insn_class;
 
-<<<<<<< HEAD
   insn_class = ia64_safe_itanium_class (insn);
   dep_class = ia64_safe_itanium_class (dep_insn);
 
@@ -6269,9 +6253,6 @@
     }
 
   if (dep_type != REG_DEP_OUTPUT)
-=======
-  if (REG_NOTE_KIND (link) != REG_DEP_OUTPUT)
->>>>>>> ad365750
     return cost;
 
   if (dep_class == ITANIUM_CLASS_ST || dep_class == ITANIUM_CLASS_STF
@@ -6843,114 +6824,10 @@
 
 typedef rtx (* gen_func_t) (rtx, rtx);
 
-<<<<<<< HEAD
 /* Return a function that will generate a load of mode MODE_NO
    with speculation types TS.  */
 static gen_func_t
 get_spec_load_gen_function (ds_t ts, int mode_no)
-=======
-  /* This should be a SET ...  */
-  if (GET_CODE (pat) != SET)
-    return -1;
-
-  reg = SET_DEST (pat);
-  /* ... to the general/fp register ...  */
-  if (!REG_P (reg) || !(GR_REGNO_P (REGNO (reg)) || FP_REGNO_P (REGNO (reg))))
-    return -1;
-
-  /* ... from the mem ...  */
-  mem = SET_SRC (pat);
-
-  /* ... that can, possibly, be a zero_extend ...  */
-  if (GET_CODE (mem) == ZERO_EXTEND)
-    {
-      mem = XEXP (mem, 0);
-      extend_p = true;      
-    }
-  else
-    extend_p = false;
-
-  /* ... or a speculative load.  */
-  if (GET_CODE (mem) == UNSPEC)
-    {
-      int code;
-      
-      code = XINT (mem, 1);
-      if (code != UNSPEC_LDA && code != UNSPEC_LDS && code != UNSPEC_LDSA)
-	return -1;
-
-      if ((code == UNSPEC_LDA && !(ts & BEGIN_CONTROL))
-	  || (code == UNSPEC_LDS && !(ts & BEGIN_DATA))
-	  || code == UNSPEC_LDSA)
-	gen_p = 0;
-
-      mem = XVECEXP (mem, 0, 0);
-      gcc_assert (MEM_P (mem));
-    }
-
-  /* Source should be a mem ...  */
-  if (!MEM_P (mem))
-    return -1;
-
-  /* ... addressed by a register.  */
-  mem_reg = XEXP (mem, 0);
-  if (!REG_P (mem_reg))
-    return -1;
-     
-  /* We should use MEM's mode since REG's mode in presence of ZERO_EXTEND
-     will always be DImode.  */
-  mode_no = ia64_mode_to_int (GET_MODE (mem));
-  
-  if (mode_no == SPEC_MODE_INVALID
-      || (extend_p
-	  && !(SPEC_MODE_FOR_EXTEND_FIRST <= mode_no
-	       && mode_no <= SPEC_MODE_FOR_EXTEND_LAST)))
-    return -1;
-
-  extract_insn_cached (insn);
-  gcc_assert (reg == recog_data.operand[0] && mem == recog_data.operand[1]);
-
-  *new_pat = ia64_gen_spec_insn (insn, ts, mode_no, gen_p != 0, extend_p);
-
-  return gen_p;
-}
-
-enum
-  {
-    /* Offset to reach ZERO_EXTEND patterns.  */
-    SPEC_GEN_EXTEND_OFFSET = SPEC_MODE_LAST - SPEC_MODE_FOR_EXTEND_FIRST + 1,
-    /* Number of patterns for each speculation mode.  */
-    SPEC_N = (SPEC_MODE_LAST
-              + SPEC_MODE_FOR_EXTEND_LAST - SPEC_MODE_FOR_EXTEND_FIRST + 2)
-  };
-
-enum SPEC_GEN_LD_MAP
-  {
-    /* Offset to ld.a patterns.  */
-    SPEC_GEN_A = 0 * SPEC_N,
-    /* Offset to ld.s patterns.  */
-    SPEC_GEN_S = 1 * SPEC_N,
-    /* Offset to ld.sa patterns.  */
-    SPEC_GEN_SA = 2 * SPEC_N,
-    /* Offset to ld.sa patterns.  For this patterns corresponding ld.c will
-       mutate to chk.s.  */
-    SPEC_GEN_SA_FOR_S = 3 * SPEC_N
-  };
-
-/* These offsets are used to get (4 * SPEC_N).  */
-enum SPEC_GEN_CHECK_OFFSET
-  {
-    SPEC_GEN_CHKA_FOR_A_OFFSET = 4 * SPEC_N - SPEC_GEN_A,
-    SPEC_GEN_CHKA_FOR_SA_OFFSET = 4 * SPEC_N - SPEC_GEN_SA
-  };
-
-/* If GEN_P is true, calculate the index of needed speculation check and return
-   speculative pattern for INSN with speculative mode TS, machine mode
-   MODE_NO and with ZERO_EXTEND (if EXTEND_P is true).
-   If GEN_P is false, just calculate the index of needed speculation check.  */
-static rtx
-ia64_gen_spec_insn (rtx insn, ds_t ts, int mode_no, bool gen_p, bool extend_p)
->>>>>>> ad365750
 {
   static gen_func_t gen_ld_[] = {
     gen_movbi,
@@ -7115,7 +6992,8 @@
     {
       if (!reload_completed)
 	{
-	  if (!REG_P (reg))
+	  if (!REG_P (reg)
+	      || !(GR_REGNO_P (REGNO (reg)) || FP_REGNO_P (REGNO (reg))))
 	    return -1;
 
 	  if (!MEM_P (mem))
@@ -7469,7 +7347,6 @@
     }
   else if (ts & BEGIN_CONTROL)
     {
-<<<<<<< HEAD
       if (simple_check_p)
 	/* We might want to use ld.sa -> ld.c instead of
 	   ld.s -> chk.s.  */
@@ -7484,15 +7361,6 @@
       else
 	{
 	  gcc_assert (clearing_check_p);
-=======
-      dep_link_t link;
-      int check_no = 0;
-      rtx orig_pat = ORIG_PAT (insn);
-
-      FOR_EACH_DEP_LINK (link, INSN_RESOLVED_BACK_DEPS (insn))
-	{
-	  rtx x = DEP_LINK_PRO (link);
->>>>>>> ad365750
 
 	  gen_check = gen_chk_s;
 	}

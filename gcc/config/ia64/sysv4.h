--- conflicted
+++ resolved
@@ -1,8 +1,4 @@
-<<<<<<< HEAD
-/* Override definitions in elfos.h/svr4.h to be correct for IA64.
-=======
 /* Override definitions in elfos.h to be correct for IA64.
->>>>>>> 03d20231
 
 Copyright (C) 2000, 2001, 2002, 2003, 2004, 2005,
 2007, 2010 Free Software Foundation, Inc.

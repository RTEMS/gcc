;; Itanium1 (original Itanium) DFA descriptions for insn scheduling
;; and bundling.
;; Copyright (C) 2002, 2004, 2005 Free Software Foundation, Inc.
;; Contributed by Vladimir Makarov <vmakarov@redhat.com>.
;;
;; This file is part of GCC.
;;
;; GCC is free software; you can redistribute it and/or modify
;; it under the terms of the GNU General Public License as published by
;; the Free Software Foundation; either version 2, or (at your option)
;; any later version.
;;
;; GCC is distributed in the hope that it will be useful,
;; but WITHOUT ANY WARRANTY; without even the implied warranty of
;; MERCHANTABILITY or FITNESS FOR A PARTICULAR PURPOSE.  See the
;; GNU General Public License for more details.
;;
;; You should have received a copy of the GNU General Public License
;; along with GCC; see the file COPYING.  If not, write to
;; the Free Software Foundation, 51 Franklin Street, Fifth Floor,
;; Boston, MA 02110-1301, USA.  */
;;


/* This is description of pipeline hazards based on DFA.  The
   following constructions can be used for this:
   
   o define_cpu_unit string [string]) describes a cpu functional unit
     (separated by comma).

     1st operand: Names of cpu function units.
     2nd operand: Name of automaton (see comments for
     DEFINE_AUTOMATON).

     All define_reservations and define_cpu_units should have unique
     names which cannot be "nothing".

   o (exclusion_set string string) means that each CPU function unit
     in the first string cannot be reserved simultaneously with each
     unit whose name is in the second string and vise versa.  CPU
     units in the string are separated by commas. For example, it is
     useful for description CPU with fully pipelined floating point
     functional unit which can execute simultaneously only single
     floating point insns or only double floating point insns.

   o (presence_set string string) means that each CPU function unit in
     the first string cannot be reserved unless at least one of
     pattern of units whose names are in the second string is
     reserved.  This is an asymmetric relation.  CPU units or unit
     patterns in the strings are separated by commas.  Pattern is one
     unit name or unit names separated by white-spaces.
 
     For example, it is useful for description that slot1 is reserved
     after slot0 reservation for a VLIW processor.  We could describe
     it by the following construction

         (presence_set "slot1" "slot0")

     Or slot1 is reserved only after slot0 and unit b0 reservation.
     In this case we could write

         (presence_set "slot1" "slot0 b0")

     All CPU functional units in a set should belong to the same
     automaton.

   o (final_presence_set string string) is analogous to
     `presence_set'.  The difference between them is when checking is
     done.  When an instruction is issued in given automaton state
     reflecting all current and planned unit reservations, the
     automaton state is changed.  The first state is a source state,
     the second one is a result state.  Checking for `presence_set' is
     done on the source state reservation, checking for
     `final_presence_set' is done on the result reservation.  This
     construction is useful to describe a reservation which is
     actually two subsequent reservations.  For example, if we use

         (presence_set "slot1" "slot0")

     the following insn will be never issued (because slot1 requires
     slot0 which is absent in the source state).

         (define_reservation "insn_and_nop" "slot0 + slot1")

     but it can be issued if we use analogous `final_presence_set'.

   o (absence_set string string) means that each CPU function unit in
     the first string can be reserved only if each pattern of units
     whose names are in the second string is not reserved.  This is an
     asymmetric relation (actually exclusion set is analogous to this
     one but it is symmetric).  CPU units or unit patterns in the
     string are separated by commas.  Pattern is one unit name or unit
     names separated by white-spaces.

     For example, it is useful for description that slot0 cannot be
     reserved after slot1 or slot2 reservation for a VLIW processor.
     We could describe it by the following construction

        (absence_set "slot2" "slot0, slot1")

     Or slot2 cannot be reserved if slot0 and unit b0 are reserved or
     slot1 and unit b1 are reserved .  In this case we could write

        (absence_set "slot2" "slot0 b0, slot1 b1")

     All CPU functional units in a set should to belong the same
     automaton.

   o (final_absence_set string string) is analogous to `absence_set' but
     checking is done on the result (state) reservation.  See comments
     for final_presence_set.

   o (define_bypass number out_insn_names in_insn_names) names bypass with
     given latency (the first number) from insns given by the first
     string (see define_insn_reservation) into insns given by the
     second string.  Insn names in the strings are separated by
     commas.

   o (define_automaton string) describes names of an automaton
     generated and used for pipeline hazards recognition.  The names
     are separated by comma.  Actually it is possibly to generate the
     single automaton but unfortunately it can be very large.  If we
     use more one automata, the summary size of the automata usually
     is less than the single one.  The automaton name is used in
     define_cpu_unit.  All automata should have unique names.

   o (automata_option string) describes option for generation of
     automata.  Currently there are the following options:

     o "no-minimization" which makes no minimization of automata.
       This is only worth to do when we are debugging the description
       and need to look more accurately at reservations of states.

     o "ndfa" which makes automata with nondeterministic reservation
        by insns.

   o (define_reservation string string) names reservation (the first
     string) of cpu functional units (the 2nd string).  Sometimes unit
     reservations for different insns contain common parts.  In such
     case, you describe common part and use one its name (the 1st
     parameter) in regular expression in define_insn_reservation.  All
     define_reservations, define results and define_cpu_units should
     have unique names which cannot be "nothing".

   o (define_insn_reservation name default_latency condition regexpr)
     describes reservation of cpu functional units (the 3nd operand)
     for instruction which is selected by the condition (the 2nd
     parameter).  The first parameter is used for output of debugging
     information.  The reservations are described by a regular
     expression according the following syntax:

       regexp = regexp "," oneof
              | oneof

       oneof = oneof "|" allof
             | allof

       allof = allof "+" repeat
             | repeat
 
       repeat = element "*" number
              | element

       element = cpu_function_name
               | reservation_name
               | result_name
               | "nothing"
               | "(" regexp ")"

       1. "," is used for describing start of the next cycle in
          reservation.

       2. "|" is used for describing the reservation described by the
          first regular expression *or* the reservation described by
          the second regular expression *or* etc.

       3. "+" is used for describing the reservation described by the
          first regular expression *and* the reservation described by
          the second regular expression *and* etc.

       4. "*" is used for convenience and simply means sequence in
          which the regular expression are repeated NUMBER times with
          cycle advancing (see ",").

       5. cpu function unit name which means reservation.

       6. reservation name -- see define_reservation.

       7. string "nothing" means no units reservation.

*/

(define_automaton "one")

;;   All possible combinations of bundles/syllables
(define_cpu_unit "1_0m.ii, 1_0m.mi, 1_0m.fi, 1_0m.mf, 1_0b.bb, 1_0m.bb,\
                  1_0m.ib, 1_0m.mb, 1_0m.fb, 1_0m.lx" "one")
(define_cpu_unit "1_0mi.i, 1_0mm.i, 1_0mf.i, 1_0mm.f, 1_0bb.b, 1_0mb.b,\
                  1_0mi.b, 1_0mm.b, 1_0mf.b, 1_0mlx." "one")
(define_cpu_unit "1_0mii., 1_0mmi., 1_0mfi., 1_0mmf., 1_0bbb., 1_0mbb.,\
                  1_0mib., 1_0mmb., 1_0mfb." "one")

(define_cpu_unit "1_1m.ii, 1_1m.mi, 1_1m.fi, 1_1b.bb, 1_1m.bb,\
                  1_1m.ib, 1_1m.mb, 1_1m.fb, 1_1m.lx" "one")
(define_cpu_unit "1_1mi.i, 1_1mm.i, 1_1mf.i, 1_1bb.b, 1_1mb.b,\
                  1_1mi.b, 1_1mm.b, 1_1mf.b, 1_1mlx." "one")
(define_cpu_unit "1_1mii., 1_1mmi., 1_1mfi., 1_1bbb., 1_1mbb.,\
                  1_1mib., 1_1mmb., 1_1mfb." "one")

;; Slot 1
(exclusion_set "1_0m.ii"
   "1_0m.mi, 1_0m.fi, 1_0m.mf, 1_0b.bb, 1_0m.bb, 1_0m.ib, 1_0m.mb, 1_0m.fb,\
    1_0m.lx")
(exclusion_set "1_0m.mi"
   "1_0m.fi, 1_0m.mf, 1_0b.bb, 1_0m.bb, 1_0m.ib, 1_0m.mb, 1_0m.fb, 1_0m.lx")
(exclusion_set "1_0m.fi"
   "1_0m.mf, 1_0b.bb, 1_0m.bb, 1_0m.ib, 1_0m.mb, 1_0m.fb, 1_0m.lx")
(exclusion_set "1_0m.mf"
   "1_0b.bb, 1_0m.bb, 1_0m.ib, 1_0m.mb, 1_0m.fb, 1_0m.lx")
(exclusion_set "1_0b.bb" "1_0m.bb, 1_0m.ib, 1_0m.mb, 1_0m.fb, 1_0m.lx")
(exclusion_set "1_0m.bb" "1_0m.ib, 1_0m.mb, 1_0m.fb, 1_0m.lx")
(exclusion_set "1_0m.ib" "1_0m.mb, 1_0m.fb, 1_0m.lx")
(exclusion_set "1_0m.mb" "1_0m.fb, 1_0m.lx")
(exclusion_set "1_0m.fb" "1_0m.lx")

;; Slot 2
(exclusion_set "1_0mi.i"
   "1_0mm.i, 1_0mf.i, 1_0mm.f, 1_0bb.b, 1_0mb.b, 1_0mi.b, 1_0mm.b, 1_0mf.b,\
    1_0mlx.")
(exclusion_set "1_0mm.i"
   "1_0mf.i, 1_0mm.f, 1_0bb.b, 1_0mb.b, 1_0mi.b, 1_0mm.b, 1_0mf.b, 1_0mlx.")
(exclusion_set "1_0mf.i"
   "1_0mm.f, 1_0bb.b, 1_0mb.b, 1_0mi.b, 1_0mm.b, 1_0mf.b, 1_0mlx.")
(exclusion_set "1_0mm.f"
   "1_0bb.b, 1_0mb.b, 1_0mi.b, 1_0mm.b, 1_0mf.b, 1_0mlx.")
(exclusion_set "1_0bb.b" "1_0mb.b, 1_0mi.b, 1_0mm.b, 1_0mf.b, 1_0mlx.")
(exclusion_set "1_0mb.b" "1_0mi.b, 1_0mm.b, 1_0mf.b, 1_0mlx.")
(exclusion_set "1_0mi.b" "1_0mm.b, 1_0mf.b, 1_0mlx.")
(exclusion_set "1_0mm.b" "1_0mf.b, 1_0mlx.")
(exclusion_set "1_0mf.b" "1_0mlx.")

;; Slot 3
(exclusion_set "1_0mii."
   "1_0mmi., 1_0mfi., 1_0mmf., 1_0bbb., 1_0mbb., 1_0mib., 1_0mmb., 1_0mfb.,\
    1_0mlx.")
(exclusion_set "1_0mmi."
   "1_0mfi., 1_0mmf., 1_0bbb., 1_0mbb., 1_0mib., 1_0mmb., 1_0mfb., 1_0mlx.")
(exclusion_set "1_0mfi."
   "1_0mmf., 1_0bbb., 1_0mbb., 1_0mib., 1_0mmb., 1_0mfb., 1_0mlx.")
(exclusion_set "1_0mmf."
   "1_0bbb., 1_0mbb., 1_0mib., 1_0mmb., 1_0mfb., 1_0mlx.")
(exclusion_set "1_0bbb." "1_0mbb., 1_0mib., 1_0mmb., 1_0mfb., 1_0mlx.")
(exclusion_set "1_0mbb." "1_0mib., 1_0mmb., 1_0mfb., 1_0mlx.")
(exclusion_set "1_0mib." "1_0mmb., 1_0mfb., 1_0mlx.")
(exclusion_set "1_0mmb." "1_0mfb., 1_0mlx.")
(exclusion_set "1_0mfb." "1_0mlx.")

;; Slot 4
(exclusion_set "1_1m.ii"
   "1_1m.mi, 1_1m.fi, 1_1b.bb, 1_1m.bb, 1_1m.ib, 1_1m.mb, 1_1m.fb, 1_1m.lx")
(exclusion_set "1_1m.mi"
   "1_1m.fi, 1_1b.bb, 1_1m.bb, 1_1m.ib, 1_1m.mb, 1_1m.fb, 1_1m.lx")
(exclusion_set "1_1m.fi"
   "1_1b.bb, 1_1m.bb, 1_1m.ib, 1_1m.mb, 1_1m.fb, 1_1m.lx")
(exclusion_set "1_1b.bb" "1_1m.bb, 1_1m.ib, 1_1m.mb, 1_1m.fb, 1_1m.lx")
(exclusion_set "1_1m.bb" "1_1m.ib, 1_1m.mb, 1_1m.fb, 1_1m.lx")
(exclusion_set "1_1m.ib" "1_1m.mb, 1_1m.fb, 1_1m.lx")
(exclusion_set "1_1m.mb" "1_1m.fb, 1_1m.lx")
(exclusion_set "1_1m.fb" "1_1m.lx")

;; Slot 5
(exclusion_set "1_1mi.i"
   "1_1mm.i, 1_1mf.i, 1_1bb.b, 1_1mb.b, 1_1mi.b, 1_1mm.b, 1_1mf.b, 1_1mlx.")
(exclusion_set "1_1mm.i"
   "1_1mf.i, 1_1bb.b, 1_1mb.b, 1_1mi.b, 1_1mm.b, 1_1mf.b, 1_1mlx.")
(exclusion_set "1_1mf.i"
   "1_1bb.b, 1_1mb.b, 1_1mi.b, 1_1mm.b, 1_1mf.b, 1_1mlx.")
(exclusion_set "1_1bb.b" "1_1mb.b, 1_1mi.b, 1_1mm.b, 1_1mf.b, 1_1mlx.")
(exclusion_set "1_1mb.b" "1_1mi.b, 1_1mm.b, 1_1mf.b, 1_1mlx.")
(exclusion_set "1_1mi.b" "1_1mm.b, 1_1mf.b, 1_1mlx.")
(exclusion_set "1_1mm.b" "1_1mf.b, 1_1mlx.")
(exclusion_set "1_1mf.b" "1_1mlx.")

;; Slot 6
(exclusion_set "1_1mii."
   "1_1mmi., 1_1mfi., 1_1bbb., 1_1mbb., 1_1mib., 1_1mmb., 1_1mfb., 1_1mlx.")
(exclusion_set "1_1mmi."
   "1_1mfi., 1_1bbb., 1_1mbb., 1_1mib., 1_1mmb., 1_1mfb., 1_1mlx.")
(exclusion_set "1_1mfi."
   "1_1bbb., 1_1mbb., 1_1mib., 1_1mmb., 1_1mfb., 1_1mlx.")
(exclusion_set "1_1bbb." "1_1mbb., 1_1mib., 1_1mmb., 1_1mfb., 1_1mlx.")
(exclusion_set "1_1mbb." "1_1mib., 1_1mmb., 1_1mfb., 1_1mlx.")
(exclusion_set "1_1mib." "1_1mmb., 1_1mfb., 1_1mlx.")
(exclusion_set "1_1mmb." "1_1mfb., 1_1mlx.")
(exclusion_set "1_1mfb." "1_1mlx.")

(final_presence_set "1_0mi.i" "1_0m.ii")
(final_presence_set "1_0mii." "1_0mi.i")
(final_presence_set "1_1mi.i" "1_1m.ii")
(final_presence_set "1_1mii." "1_1mi.i")

(final_presence_set "1_0mm.i" "1_0m.mi")
(final_presence_set "1_0mmi." "1_0mm.i")
(final_presence_set "1_1mm.i" "1_1m.mi")
(final_presence_set "1_1mmi." "1_1mm.i")

(final_presence_set "1_0mf.i" "1_0m.fi")
(final_presence_set "1_0mfi." "1_0mf.i")
(final_presence_set "1_1mf.i" "1_1m.fi")
(final_presence_set "1_1mfi." "1_1mf.i")

(final_presence_set "1_0mm.f" "1_0m.mf")
(final_presence_set "1_0mmf." "1_0mm.f")

(final_presence_set "1_0bb.b" "1_0b.bb")
(final_presence_set "1_0bbb." "1_0bb.b")
(final_presence_set "1_1bb.b" "1_1b.bb")
(final_presence_set "1_1bbb." "1_1bb.b")

(final_presence_set "1_0mb.b" "1_0m.bb")
(final_presence_set "1_0mbb." "1_0mb.b")
(final_presence_set "1_1mb.b" "1_1m.bb")
(final_presence_set "1_1mbb." "1_1mb.b")

(final_presence_set "1_0mi.b" "1_0m.ib")
(final_presence_set "1_0mib." "1_0mi.b")
(final_presence_set "1_1mi.b" "1_1m.ib")
(final_presence_set "1_1mib." "1_1mi.b")

(final_presence_set "1_0mm.b" "1_0m.mb")
(final_presence_set "1_0mmb." "1_0mm.b")
(final_presence_set "1_1mm.b" "1_1m.mb")
(final_presence_set "1_1mmb." "1_1mm.b")

(final_presence_set "1_0mf.b" "1_0m.fb")
(final_presence_set "1_0mfb." "1_0mf.b")
(final_presence_set "1_1mf.b" "1_1m.fb")
(final_presence_set "1_1mfb." "1_1mf.b")

(final_presence_set "1_0mlx." "1_0m.lx")
(final_presence_set "1_1mlx." "1_1m.lx")

(final_presence_set
   "1_1m.ii,1_1m.mi,1_1m.fi,1_1b.bb,1_1m.bb,1_1m.ib,1_1m.mb,1_1m.fb,1_1m.lx"
   "1_0mii.,1_0mmi.,1_0mfi.,1_0mmf.,1_0bbb.,1_0mbb.,1_0mib.,1_0mmb.,1_0mfb.,\
    1_0mlx.")

;;  Microarchitecture units:
(define_cpu_unit
   "1_um0, 1_um1, 1_ui0, 1_ui1, 1_uf0, 1_uf1, 1_ub0, 1_ub1, 1_ub2,\
    1_unb0, 1_unb1, 1_unb2" "one")

(exclusion_set "1_ub0" "1_unb0")
(exclusion_set "1_ub1" "1_unb1")
(exclusion_set "1_ub2" "1_unb2")

;; The following rules are used to decrease number of alternatives.
;; They are consequences of Itanium microarchitecture.  They also
;; describe the following rules mentioned in Itanium
;; microarchitecture: rules mentioned in Itanium microarchitecture:
;; o "MMF: Always splits issue before the first M and after F regardless
;;   of surrounding bundles and stops".
;; o "BBB/MBB: Always splits issue after either of these bundles".
;; o "MIB BBB: Split issue after the first bundle in this pair".

(exclusion_set "1_0m.mf,1_0mm.f,1_0mmf."
   "1_1m.ii,1_1m.mi,1_1m.fi,1_1b.bb,1_1m.bb,1_1m.ib,1_1m.mb,1_1m.fb,1_1m.lx")
(exclusion_set "1_0b.bb,1_0bb.b,1_0bbb.,1_0m.bb,1_0mb.b,1_0mbb."
   "1_1m.ii,1_1m.mi,1_1m.fi,1_1b.bb,1_1m.bb,1_1m.ib,1_1m.mb,1_1m.fb,1_1m.lx")
(exclusion_set "1_0m.ib,1_0mi.b,1_0mib." "1_1b.bb")

;;  For exceptions of M, I, B, F insns:
(define_cpu_unit "1_not_um1, 1_not_ui1, 1_not_uf1" "one")

(final_absence_set "1_not_um1"  "1_um1")
(final_absence_set "1_not_ui1"  "1_ui1")
(final_absence_set "1_not_uf1"  "1_uf1")

;;; "MIB/MFB/MMB: Splits issue after any of these bundles unless the
;;; B-slot contains a nop.b or a brp instruction".
;;;   "The B in an MIB/MFB/MMB bundle disperses to B0 if it is a brp or
;;; nop.b, otherwise it disperses to B2".
(final_absence_set
   "1_1m.ii, 1_1m.mi, 1_1m.fi, 1_1b.bb, 1_1m.bb, 1_1m.ib, 1_1m.mb, 1_1m.fb,\
    1_1m.lx"
   "1_0mib. 1_ub2, 1_0mfb. 1_ub2, 1_0mmb. 1_ub2")

;; This is necessary to start new processor cycle when we meet stop bit.
(define_cpu_unit "1_stop" "one")
(final_absence_set
   "1_0m.ii,1_0mi.i,1_0mii.,1_0m.mi,1_0mm.i,1_0mmi.,1_0m.fi,1_0mf.i,1_0mfi.,\
    1_0m.mf,1_0mm.f,1_0mmf.,1_0b.bb,1_0bb.b,1_0bbb.,1_0m.bb,1_0mb.b,1_0mbb.,\
    1_0m.ib,1_0mi.b,1_0mib.,1_0m.mb,1_0mm.b,1_0mmb.,1_0m.fb,1_0mf.b,1_0mfb.,\
    1_0m.lx,1_0mlx., \
    1_1m.ii,1_1mi.i,1_1mii.,1_1m.mi,1_1mm.i,1_1mmi.,1_1m.fi,1_1mf.i,1_1mfi.,\
    1_1b.bb,1_1bb.b,1_1bbb.,1_1m.bb,1_1mb.b,1_1mbb.,1_1m.ib,1_1mi.b,1_1mib.,\
    1_1m.mb,1_1mm.b,1_1mmb.,1_1m.fb,1_1mf.b,1_1mfb.,1_1m.lx,1_1mlx."
   "1_stop")

;; M and I instruction is dispersed to the lowest numbered M or I unit
;; not already in use.  An I slot in the 3rd position of 2nd bundle is
;; always dispersed to I1
(final_presence_set "1_um1" "1_um0")
(final_presence_set "1_ui1" "1_ui0, 1_1mii., 1_1mmi., 1_1mfi.")

;; Insns

;; M and I instruction is dispersed to the lowest numbered M or I unit
;; not already in use.  An I slot in the 3rd position of 2nd bundle is
;; always dispersed to I1
(define_reservation "1_M0"
  "1_0m.ii+1_um0|1_0m.mi+1_um0|1_0mm.i+(1_um0|1_um1)\
   |1_0m.fi+1_um0|1_0m.mf+1_um0|1_0mm.f+1_um1\
   |1_0m.bb+1_um0|1_0m.ib+1_um0|1_0m.mb+1_um0\
   |1_0mm.b+1_um1|1_0m.fb+1_um0|1_0m.lx+1_um0\
   |1_1mm.i+1_um1|1_1mm.b+1_um1\
   |(1_1m.ii|1_1m.mi|1_1m.fi|1_1m.bb|1_1m.ib|1_1m.mb|1_1m.fb|1_1m.lx)\
    +(1_um0|1_um1)")

(define_reservation "1_M1"
  "(1_0mii.+(1_ui0|1_ui1)|1_0mmi.+1_ui0|1_0mfi.+1_ui0\
    |1_0mib.+1_unb0|1_0mfb.+1_unb0|1_0mmb.+1_unb0)\
     +(1_1m.ii|1_1m.mi|1_1m.fi|1_1m.bb|1_1m.ib|1_1m.mb|1_1m.fb|1_1m.lx)\
     +(1_um0|1_um1)")

(define_reservation "1_M" "1_M0|1_M1")

;;  Exceptions for dispersal rules.
;; "An I slot in the 3rd position of 2nd bundle is always dispersed to I1".
(define_reservation "1_I0"
  "1_0mi.i+1_ui0|1_0mii.+(1_ui0|1_ui1)|1_0mmi.+1_ui0|1_0mfi.+1_ui0\
   |1_0mi.b+1_ui0|(1_1mi.i|1_1mi.b)+(1_ui0|1_ui1)\
   |1_1mii.+1_ui1|1_1mmi.+1_ui1|1_1mfi.+1_ui1")

(define_reservation "1_I1"
  "1_0m.ii+1_um0+1_0mi.i+1_ui0|1_0mm.i+(1_um0|1_um1)+1_0mmi.+1_ui0\
   |1_0mf.i+1_uf0+1_0mfi.+1_ui0|1_0m.ib+1_um0+1_0mi.b+1_ui0\
   |(1_1m.ii+(1_um0|1_um1)+1_1mi.i\
   |1_1m.ib+(1_um0|1_um1)+1_1mi.b)+(1_ui0|1_ui1)\
   |1_1mm.i+1_um1+1_1mmi.+1_ui1|1_1mf.i+1_uf1+1_1mfi.+1_ui1")

(define_reservation "1_I" "1_I0|1_I1")

;; "An F slot in the 1st bundle disperses to F0".
;; "An F slot in the 2st bundle disperses to F1".
(define_reservation "1_F0"
   "1_0mf.i+1_uf0|1_0mmf.+1_uf0|1_0mf.b+1_uf0|1_1mf.i+1_uf1|1_1mf.b+1_uf1")

(define_reservation "1_F1"
   "1_0m.fi+1_um0+1_0mf.i+1_uf0|1_0mm.f+(1_um0|1_um1)+1_0mmf.+1_uf0\
    |1_0m.fb+1_um0+1_0mf.b+1_uf0|1_1m.fi+(1_um0|1_um1)+1_1mf.i+1_uf1\
    |1_1m.fb+(1_um0|1_um1)+1_1mf.b+1_uf1")

(define_reservation "1_F2"
   "1_0m.mf+1_um0+1_0mm.f+1_um1+1_0mmf.+1_uf0\
    |(1_0mii.+(1_ui0|1_ui1)|1_0mmi.+1_ui0|1_0mfi.+1_ui0\
      |1_0mib.+1_unb0|1_0mmb.+1_unb0|1_0mfb.+1_unb0)\
     +(1_1m.fi+(1_um0|1_um1)+1_1mf.i+1_uf1\
       |1_1m.fb+(1_um0|1_um1)+1_1mf.b+1_uf1)")

(define_reservation "1_F" "1_F0|1_F1|1_F2")

;;; "Each B slot in MBB or BBB bundle disperses to the corresponding B
;;; unit. That is, a B slot in 1st position is dispersed to B0.  In the
;;; 2nd position it is dispersed to B2".
(define_reservation "1_NB"
    "1_0b.bb+1_unb0|1_0bb.b+1_unb1|1_0bbb.+1_unb2\
     |1_0mb.b+1_unb1|1_0mbb.+1_unb2\
     |1_0mib.+1_unb0|1_0mmb.+1_unb0|1_0mfb.+1_unb0\
     |1_1b.bb+1_unb0|1_1bb.b+1_unb1\
     |1_1bbb.+1_unb2|1_1mb.b+1_unb1|1_1mbb.+1_unb2|1_1mib.+1_unb0\
     |1_1mmb.+1_unb0|1_1mfb.+1_unb0")

(define_reservation "1_B0"
   "1_0b.bb+1_ub0|1_0bb.b+1_ub1|1_0bbb.+1_ub2\
    |1_0mb.b+1_ub1|1_0mbb.+1_ub2|1_0mib.+1_ub2\
    |1_0mfb.+1_ub2|1_1b.bb+1_ub0|1_1bb.b+1_ub1\
    |1_1bbb.+1_ub2|1_1mb.b+1_ub1\
    |1_1mib.+1_ub2|1_1mmb.+1_ub2|1_1mfb.+1_ub2")

(define_reservation "1_B1"
   "1_0m.bb+1_um0+1_0mb.b+1_ub1|1_0mi.b+1_ui0+1_0mib.+1_ub2\
    |1_0mf.b+1_uf0+1_0mfb.+1_ub2\
    |(1_0mii.+(1_ui0|1_ui1)|1_0mmi.+1_ui0|1_0mfi.+1_ui0)+1_1b.bb+1_ub0\
    |1_1m.bb+(1_um0|1_um1)+1_1mb.b+1_ub1\
    |1_1mi.b+(1_ui0|1_ui1)+1_1mib.+1_ub2\
    |1_1mm.b+1_um1+1_1mmb.+1_ub2\
    |1_1mf.b+1_uf1+1_1mfb.+1_ub2")

(define_reservation "1_B" "1_B0|1_B1")

;; MLX bunlde uses ports equivalent to MFI bundles.
(define_reservation "1_L0" "1_0mlx.+1_ui0+1_uf0|1_1mlx.+(1_ui0|1_ui1)+1_uf1")
(define_reservation "1_L1"
   "1_0m.lx+1_um0+1_0mlx.+1_ui0+1_uf0\
   |1_1m.lx+(1_um0|1_um1)+1_1mlx.+(1_ui0|1_ui1)+1_uf1")
(define_reservation "1_L2"
   "(1_0mii.+(1_ui0|1_ui1)|1_0mmi.+1_ui0|1_0mfi.+1_ui0\
     |1_0mib.+1_unb0|1_0mmb.+1_unb0|1_0mfb.+1_unb0)
    +1_1m.lx+(1_um0|1_um1)+1_1mlx.+1_ui1+1_uf1")
(define_reservation "1_L" "1_L0|1_L1|1_L2")

(define_reservation "1_A" "1_M|1_I")

(define_insn_reservation "1_stop_bit" 0
  (and (and (eq_attr "cpu" "itanium")
            (eq_attr "itanium_class" "stop_bit"))
       (eq (symbol_ref "bundling_p") (const_int 0)))
  "1_stop|1_m0_stop|1_m1_stop|1_mi0_stop|1_mi1_stop")

(define_insn_reservation "1_br"      0
  (and (and (eq_attr "cpu" "itanium")
            (eq_attr "itanium_class" "br"))
       (eq (symbol_ref "bundling_p") (const_int 0))) "1_B")
(define_insn_reservation "1_scall"   0
  (and (and (eq_attr "cpu" "itanium")
            (eq_attr "itanium_class" "scall"))
       (eq (symbol_ref "bundling_p") (const_int 0))) "1_B")
(define_insn_reservation "1_fcmp"    2
  (and (and (eq_attr "cpu" "itanium")
            (eq_attr "itanium_class" "fcmp"))
       (eq (symbol_ref "bundling_p") (const_int 0)))
  "1_F+1_not_uf1")
(define_insn_reservation "1_fcvtfx"  7
  (and (and (eq_attr "cpu" "itanium")
            (eq_attr "itanium_class" "fcvtfx"))
       (eq (symbol_ref "bundling_p") (const_int 0))) "1_F")

(define_insn_reservation "1_fld"     9
  (and (and (and (eq_attr "cpu" "itanium")
		 (eq_attr "itanium_class" "fld"))
	    (eq_attr "check_load" "no"))
       (eq (symbol_ref "bundling_p") (const_int 0))) "1_M")
(define_insn_reservation "1_fldc"    0
  (and (and (and (eq_attr "cpu" "itanium")
		 (eq_attr "itanium_class" "fld"))
	    (eq_attr "check_load" "yes"))
       (eq (symbol_ref "bundling_p") (const_int 0))) "1_M")

(define_insn_reservation "1_fldp"    9
  (and (and (and (eq_attr "cpu" "itanium")
		 (eq_attr "itanium_class" "fldp"))
	    (eq_attr "check_load" "no"))
       (eq (symbol_ref "bundling_p") (const_int 0))) "1_M")
<<<<<<< HEAD
(define_insn_reservation "1_fldp"    9
  (and (and (eq_attr "cpu" "itanium")
            (eq_attr "itanium_class" "fldp"))
       (eq (symbol_ref "bundling_p") (const_int 0))) "1_M")
=======
(define_insn_reservation "1_fldpc"   0
  (and (and (and (eq_attr "cpu" "itanium")
		 (eq_attr "itanium_class" "fldp"))
	    (eq_attr "check_load" "yes"))
       (eq (symbol_ref "bundling_p") (const_int 0))) "1_M")

>>>>>>> c355071f
(define_insn_reservation "1_fmac"    5
  (and (and (eq_attr "cpu" "itanium")
            (eq_attr "itanium_class" "fmac"))
       (eq (symbol_ref "bundling_p") (const_int 0))) "1_F")
(define_insn_reservation "1_fmisc"   5
  (and (and (eq_attr "cpu" "itanium")
            (eq_attr "itanium_class" "fmisc"))
       (eq (symbol_ref "bundling_p") (const_int 0)))
  "1_F+1_not_uf1")

;; There is only one insn `mov = ar.bsp' for frar_i:
(define_insn_reservation "1_frar_i" 13
  (and (and (eq_attr "cpu" "itanium")
            (eq_attr "itanium_class" "frar_i"))
       (eq (symbol_ref "bundling_p") (const_int 0)))
  "1_I+1_not_ui1")
;; There is only two insns `mov = ar.unat' or `mov = ar.ccv' for frar_m:
(define_insn_reservation "1_frar_m"  6
  (and (and (eq_attr "cpu" "itanium")
            (eq_attr "itanium_class" "frar_m"))
       (eq (symbol_ref "bundling_p") (const_int 0)))
  "1_M+1_not_um1")
(define_insn_reservation "1_frbr"    2
  (and (and (eq_attr "cpu" "itanium")
            (eq_attr "itanium_class" "frbr"))
       (eq (symbol_ref "bundling_p") (const_int 0)))
  "1_I+1_not_ui1")
(define_insn_reservation "1_frfr"    2
  (and (and (eq_attr "cpu" "itanium")
            (eq_attr "itanium_class" "frfr"))
       (eq (symbol_ref "bundling_p") (const_int 0)))
  "1_M+1_not_um1")
(define_insn_reservation "1_frpr"    2
  (and (and (eq_attr "cpu" "itanium")
            (eq_attr "itanium_class" "frpr"))
       (eq (symbol_ref "bundling_p") (const_int 0)))
  "1_I+1_not_ui1")

(define_insn_reservation "1_ialu"      1
    (and (and (eq_attr "cpu" "itanium")
              (eq_attr "itanium_class" "ialu"))
         (eq (symbol_ref
              "bundling_p || ia64_produce_address_p (insn)")
              (const_int 0)))
    "1_A")
(define_insn_reservation "1_ialu_addr" 1
    (and (and (eq_attr "cpu" "itanium")
              (eq_attr "itanium_class" "ialu"))
         (eq (symbol_ref
              "!bundling_p && ia64_produce_address_p (insn)")
             (const_int 1)))
    "1_M")
(define_insn_reservation "1_icmp"    1
  (and (and (eq_attr "cpu" "itanium")
            (eq_attr "itanium_class" "icmp"))
       (eq (symbol_ref "bundling_p") (const_int 0))) "1_A")
(define_insn_reservation "1_ilog"    1
  (and (and (eq_attr "cpu" "itanium")
            (eq_attr "itanium_class" "ilog"))
       (eq (symbol_ref "bundling_p") (const_int 0))) "1_A")
(define_insn_reservation "1_mmalua" 2
    (and (and (eq_attr "cpu" "itanium")
              (eq_attr "itanium_class" "mmalua"))
         (eq (symbol_ref "bundling_p") (const_int 0)))
    "1_A")
(define_insn_reservation "1_ishf"    1
  (and (and (eq_attr "cpu" "itanium")
            (eq_attr "itanium_class" "ishf"))
       (eq (symbol_ref "bundling_p") (const_int 0)))
    "1_I+1_not_ui1")
(define_insn_reservation "1_ld"      2
  (and (and (and (eq_attr "cpu" "itanium")
		 (eq_attr "itanium_class" "ld"))
	    (eq_attr "check_load" "no"))
       (eq (symbol_ref "bundling_p") (const_int 0))) "1_M")
(define_insn_reservation "1_ldc"     0
  (and (and (and (eq_attr "cpu" "itanium")
		 (eq_attr "itanium_class" "ld"))
	    (eq_attr "check_load" "yes"))
       (eq (symbol_ref "bundling_p") (const_int 0))) "1_M")
(define_insn_reservation "1_long_i"  1
  (and (and (eq_attr "cpu" "itanium")
            (eq_attr "itanium_class" "long_i"))
       (eq (symbol_ref "bundling_p") (const_int 0))) "1_L")
(define_insn_reservation "1_mmmul"   2
  (and (and (eq_attr "cpu" "itanium")
            (eq_attr "itanium_class" "mmmul"))
       (eq (symbol_ref "bundling_p") (const_int 0)))
  "1_I+1_not_ui1")
(define_insn_reservation "1_mmshf"   2
  (and (and (eq_attr "cpu" "itanium")
            (eq_attr "itanium_class" "mmshf"))
       (eq (symbol_ref "bundling_p") (const_int 0))) "1_I")
(define_insn_reservation "1_mmshfi"  1
  (and (and (eq_attr "cpu" "itanium")
            (eq_attr "itanium_class" "mmshfi"))
       (eq (symbol_ref "bundling_p") (const_int 0))) "1_I")

;; Now we have only one insn (flushrs) of such class.  We assume that flushrs
;; is the 1st syllable of the bundle after stop bit.
(define_insn_reservation "1_rse_m"   0
  (and (and (eq_attr "cpu" "itanium")
            (eq_attr "itanium_class" "rse_m"))
       (eq (symbol_ref "bundling_p") (const_int 0)))
  "(1_0m.ii|1_0m.mi|1_0m.fi|1_0m.mf|1_0b.bb|1_0m.bb\
    |1_0m.ib|1_0m.mb|1_0m.fb|1_0m.lx)+1_um0")
(define_insn_reservation "1_sem"     0
  (and (and (eq_attr "cpu" "itanium")
            (eq_attr "itanium_class" "sem"))
       (eq (symbol_ref "bundling_p") (const_int 0)))
  "1_M+1_not_um1")
(define_insn_reservation "1_stf"     1
  (and (and (eq_attr "cpu" "itanium")
            (eq_attr "itanium_class" "stf"))
       (eq (symbol_ref "bundling_p") (const_int 0))) "1_M")
(define_insn_reservation "1_st"      1
  (and (and (eq_attr "cpu" "itanium")
            (eq_attr "itanium_class" "st"))
       (eq (symbol_ref "bundling_p") (const_int 0))) "1_M")
(define_insn_reservation "1_syst_m0" 0
  (and (and (eq_attr "cpu" "itanium")
            (eq_attr "itanium_class" "syst_m0"))
       (eq (symbol_ref "bundling_p") (const_int 0)))
  "1_M+1_not_um1")
(define_insn_reservation "1_syst_m"  0
  (and (and (eq_attr "cpu" "itanium")
            (eq_attr "itanium_class" "syst_m"))
       (eq (symbol_ref "bundling_p") (const_int 0))) "1_M")
(define_insn_reservation "1_tbit"    1
  (and (and (eq_attr "cpu" "itanium")
            (eq_attr "itanium_class" "tbit"))
       (eq (symbol_ref "bundling_p") (const_int 0)))
  "1_I+1_not_ui1")

;; There is only ony insn `mov ar.pfs =' for toar_i:
(define_insn_reservation "1_toar_i"  0
  (and (and (eq_attr "cpu" "itanium")
            (eq_attr "itanium_class" "toar_i"))
       (eq (symbol_ref "bundling_p") (const_int 0)))
  "1_I+1_not_ui1")
;; There are only ony 2 insns `mov ar.ccv =' and `mov ar.unat =' for toar_m:
(define_insn_reservation "1_toar_m"  5
  (and (and (eq_attr "cpu" "itanium")
            (eq_attr "itanium_class" "toar_m"))
       (eq (symbol_ref "bundling_p") (const_int 0)))
  "1_M+1_not_um1")
(define_insn_reservation "1_tobr"    1
  (and (and (eq_attr "cpu" "itanium")
            (eq_attr "itanium_class" "tobr"))
       (eq (symbol_ref "bundling_p") (const_int 0)))
  "1_I+1_not_ui1")
(define_insn_reservation "1_tofr"    9
  (and (and (eq_attr "cpu" "itanium")
            (eq_attr "itanium_class" "tofr"))
       (eq (symbol_ref "bundling_p") (const_int 0))) "1_M")
(define_insn_reservation "1_topr"    1
  (and (and (eq_attr "cpu" "itanium")
            (eq_attr "itanium_class" "topr"))
       (eq (symbol_ref "bundling_p") (const_int 0)))
  "1_I+1_not_ui1")
(define_insn_reservation "1_xmpy"    7
  (and (and (eq_attr "cpu" "itanium")
            (eq_attr "itanium_class" "xmpy"))
       (eq (symbol_ref "bundling_p") (const_int 0))) "1_F")
(define_insn_reservation "1_xtd"     1
  (and (and (eq_attr "cpu" "itanium")
            (eq_attr "itanium_class" "xtd"))
       (eq (symbol_ref "bundling_p") (const_int 0))) "1_I")

(define_insn_reservation "1_chk_s_i" 0
  (and (and (eq_attr "cpu" "itanium")
            (eq_attr "itanium_class" "chk_s_i"))
       (eq (symbol_ref "bundling_p") (const_int 0))) "1_A")
(define_insn_reservation "1_chk_s_f" 0
  (and (and (eq_attr "cpu" "itanium")
            (eq_attr "itanium_class" "chk_s_f"))
       (eq (symbol_ref "bundling_p") (const_int 0))) "1_M")
(define_insn_reservation "1_chk_a"   0
  (and (and (eq_attr "cpu" "itanium")
            (eq_attr "itanium_class" "chk_a"))
       (eq (symbol_ref "bundling_p") (const_int 0))) "1_M")

(define_insn_reservation "1_lfetch"  0
  (and (and (eq_attr "cpu" "itanium")
            (eq_attr "itanium_class" "lfetch"))
       (eq (symbol_ref "bundling_p") (const_int 0))) "1_M")

(define_insn_reservation "1_nop_m"   0
  (and (and (eq_attr "cpu" "itanium")
            (eq_attr "itanium_class" "nop_m"))
       (eq (symbol_ref "bundling_p") (const_int 0))) "1_M0")
(define_insn_reservation "1_nop_b"   0
  (and (and (eq_attr "cpu" "itanium")
            (eq_attr "itanium_class" "nop_b"))
       (eq (symbol_ref "bundling_p") (const_int 0))) "1_NB")
(define_insn_reservation "1_nop_i"   0
  (and (and (eq_attr "cpu" "itanium")
            (eq_attr "itanium_class" "nop_i"))
       (eq (symbol_ref "bundling_p") (const_int 0))) "1_I0")
(define_insn_reservation "1_nop_f"   0
  (and (and (eq_attr "cpu" "itanium")
            (eq_attr "itanium_class" "nop_f"))
       (eq (symbol_ref "bundling_p") (const_int 0))) "1_F0")
(define_insn_reservation "1_nop_x"   0
  (and (and (eq_attr "cpu" "itanium")
            (eq_attr "itanium_class" "nop_x"))
       (eq (symbol_ref "bundling_p") (const_int 0))) "1_L0")

;; We assume that there is no insn issued on the same cycle as unknown insn.
(define_cpu_unit "1_empty" "one")
(exclusion_set "1_empty"
    "1_0m.ii,1_0m.mi,1_0m.fi,1_0m.mf,1_0b.bb,1_0m.bb,1_0m.ib,1_0m.mb,1_0m.fb,\
     1_0m.lx")

(define_insn_reservation "1_unknown" 1
  (and (and (eq_attr "cpu" "itanium")
            (eq_attr "itanium_class" "unknown"))
       (eq (symbol_ref "bundling_p") (const_int 0))) "1_empty")

(define_insn_reservation "1_nop" 1
  (and (and (eq_attr "cpu" "itanium")
            (eq_attr "itanium_class" "nop"))
       (eq (symbol_ref "bundling_p") (const_int 0)))
  "1_M0|1_NB|1_I0|1_F0")

(define_insn_reservation "1_ignore" 0
  (and (and (eq_attr "cpu" "itanium")
            (eq_attr "itanium_class" "ignore"))
       (eq (symbol_ref "bundling_p") (const_int 0))) "nothing")


(define_cpu_unit
   "1_0m_bs, 1_0mi_bs, 1_0mm_bs, 1_0mf_bs, 1_0b_bs, 1_0bb_bs, 1_0mb_bs"
   "one")
(define_cpu_unit
   "1_1m_bs, 1_1mi_bs, 1_1mm_bs, 1_1mf_bs, 1_1b_bs, 1_1bb_bs, 1_1mb_bs"
   "one")

(define_cpu_unit "1_m_cont, 1_mi_cont, 1_mm_cont, 1_mf_cont, 1_mb_cont,\
	          1_b_cont, 1_bb_cont" "one")

;; For stop in the middle of the bundles.
(define_cpu_unit "1_m_stop, 1_m0_stop, 1_m1_stop, 1_0mmi_cont" "one")
(define_cpu_unit "1_mi_stop, 1_mi0_stop, 1_mi1_stop, 1_0mii_cont" "one")

(final_presence_set "1_0m_bs"
   "1_0m.ii, 1_0m.mi, 1_0m.mf, 1_0m.fi, 1_0m.bb,\
    1_0m.ib, 1_0m.fb, 1_0m.mb, 1_0m.lx")
(final_presence_set "1_1m_bs"
   "1_1m.ii, 1_1m.mi, 1_1m.fi, 1_1m.bb, 1_1m.ib, 1_1m.fb, 1_1m.mb,\
    1_1m.lx")
(final_presence_set "1_0mi_bs"  "1_0mi.i, 1_0mi.i")
(final_presence_set "1_1mi_bs"  "1_1mi.i, 1_1mi.i")
(final_presence_set "1_0mm_bs"  "1_0mm.i, 1_0mm.f, 1_0mm.b")
(final_presence_set "1_1mm_bs"  "1_1mm.i, 1_1mm.b")
(final_presence_set "1_0mf_bs"  "1_0mf.i, 1_0mf.b")
(final_presence_set "1_1mf_bs"  "1_1mf.i, 1_1mf.b")
(final_presence_set "1_0b_bs"  "1_0b.bb")
(final_presence_set "1_1b_bs"  "1_1b.bb")
(final_presence_set "1_0bb_bs"  "1_0bb.b")
(final_presence_set "1_1bb_bs"  "1_1bb.b")
(final_presence_set "1_0mb_bs"  "1_0mb.b")
(final_presence_set "1_1mb_bs"  "1_1mb.b")

(exclusion_set "1_0m_bs"
   "1_0mi.i, 1_0mm.i, 1_0mm.f, 1_0mf.i, 1_0mb.b,\
    1_0mi.b, 1_0mf.b, 1_0mm.b, 1_0mlx., 1_m0_stop")
(exclusion_set "1_1m_bs"
   "1_1mi.i, 1_1mm.i, 1_1mf.i, 1_1mb.b, 1_1mi.b, 1_1mf.b, 1_1mm.b,\
    1_1mlx., 1_m1_stop")
(exclusion_set "1_0mi_bs"  "1_0mii., 1_0mib., 1_mi0_stop")
(exclusion_set "1_1mi_bs"  "1_1mii., 1_1mib., 1_mi1_stop")
(exclusion_set "1_0mm_bs"  "1_0mmi., 1_0mmf., 1_0mmb.")
(exclusion_set "1_1mm_bs"  "1_1mmi., 1_1mmb.")
(exclusion_set "1_0mf_bs"  "1_0mfi., 1_0mfb.")
(exclusion_set "1_1mf_bs"  "1_1mfi., 1_1mfb.")
(exclusion_set "1_0b_bs"  "1_0bb.b")
(exclusion_set "1_1b_bs"  "1_1bb.b")
(exclusion_set "1_0bb_bs"  "1_0bbb.")
(exclusion_set "1_1bb_bs"  "1_1bbb.")
(exclusion_set "1_0mb_bs"  "1_0mbb.")
(exclusion_set "1_1mb_bs"  "1_1mbb.")

(exclusion_set
   "1_0m_bs, 1_0mi_bs, 1_0mm_bs, 1_0mf_bs, 1_0b_bs, 1_0bb_bs, 1_0mb_bs,
    1_1m_bs, 1_1mi_bs, 1_1mm_bs, 1_1mf_bs, 1_1b_bs, 1_1bb_bs, 1_1mb_bs"
   "1_stop")

(final_presence_set
   "1_0mi.i, 1_0mm.i, 1_0mf.i, 1_0mm.f, 1_0mb.b,\
    1_0mi.b, 1_0mm.b, 1_0mf.b, 1_0mlx."
   "1_m_cont")
(final_presence_set "1_0mii., 1_0mib." "1_mi_cont")
(final_presence_set "1_0mmi., 1_0mmf., 1_0mmb." "1_mm_cont")
(final_presence_set "1_0mfi., 1_0mfb." "1_mf_cont")
(final_presence_set "1_0bb.b" "1_b_cont")
(final_presence_set "1_0bbb." "1_bb_cont")
(final_presence_set "1_0mbb." "1_mb_cont")

(exclusion_set
   "1_0m.ii, 1_0m.mi, 1_0m.fi, 1_0m.mf, 1_0b.bb, 1_0m.bb,\
    1_0m.ib, 1_0m.mb, 1_0m.fb, 1_0m.lx"
   "1_m_cont, 1_mi_cont, 1_mm_cont, 1_mf_cont,\
    1_mb_cont, 1_b_cont, 1_bb_cont")

(exclusion_set "1_empty"
               "1_m_cont,1_mi_cont,1_mm_cont,1_mf_cont,\
                1_mb_cont,1_b_cont,1_bb_cont")

;; For m;mi bundle
(final_presence_set "1_m0_stop" "1_0m.mi")
(final_presence_set "1_0mm.i" "1_0mmi_cont")
(exclusion_set "1_0mmi_cont"
   "1_0m.ii, 1_0m.mi, 1_0m.fi, 1_0m.mf, 1_0b.bb, 1_0m.bb,\
    1_0m.ib, 1_0m.mb, 1_0m.fb, 1_0m.lx")
(exclusion_set "1_m0_stop" "1_0mm.i")
(final_presence_set "1_m1_stop" "1_1m.mi")
(exclusion_set "1_m1_stop" "1_1mm.i")
(final_presence_set "1_m_stop" "1_m0_stop, 1_m1_stop")

;; For mi;i bundle
(final_presence_set "1_mi0_stop" "1_0mi.i")
(final_presence_set "1_0mii." "1_0mii_cont")
(exclusion_set "1_0mii_cont"
   "1_0m.ii, 1_0m.mi, 1_0m.fi, 1_0m.mf, 1_0b.bb, 1_0m.bb,\
    1_0m.ib, 1_0m.mb, 1_0m.fb, 1_0m.lx")
(exclusion_set "1_mi0_stop" "1_0mii.")
(final_presence_set "1_mi1_stop" "1_1mi.i")
(exclusion_set "1_mi1_stop" "1_1mii.")
(final_presence_set "1_mi_stop" "1_mi0_stop, 1_mi1_stop")

(final_absence_set
   "1_0m.ii,1_0mi.i,1_0mii.,1_0m.mi,1_0mm.i,1_0mmi.,1_0m.fi,1_0mf.i,1_0mfi.,\
    1_0m.mf,1_0mm.f,1_0mmf.,1_0b.bb,1_0bb.b,1_0bbb.,1_0m.bb,1_0mb.b,1_0mbb.,\
    1_0m.ib,1_0mi.b,1_0mib.,1_0m.mb,1_0mm.b,1_0mmb.,1_0m.fb,1_0mf.b,1_0mfb.,\
    1_0m.lx,1_0mlx., \
    1_1m.ii,1_1mi.i,1_1mii.,1_1m.mi,1_1mm.i,1_1mmi.,1_1m.fi,1_1mf.i,1_1mfi.,\
    1_1b.bb,1_1bb.b,1_1bbb.,1_1m.bb,1_1mb.b,1_1mbb.,\
    1_1m.ib,1_1mi.b,1_1mib.,1_1m.mb,1_1mm.b,1_1mmb.,1_1m.fb,1_1mf.b,1_1mfb.,\
    1_1m.lx,1_1mlx."
   "1_m0_stop,1_m1_stop,1_mi0_stop,1_mi1_stop")

(define_cpu_unit "1_m_cont_only, 1_b_cont_only" "one")
(define_cpu_unit "1_mi_cont_only, 1_mm_cont_only, 1_mf_cont_only" "one")
(define_cpu_unit "1_mb_cont_only, 1_bb_cont_only" "one")

(final_presence_set "1_m_cont_only" "1_m_cont")
(exclusion_set "1_m_cont_only"
  "1_0mi.i, 1_0mm.i, 1_0mf.i, 1_0mm.f, 1_0mb.b,\
   1_0mi.b, 1_0mm.b, 1_0mf.b, 1_0mlx.")

(final_presence_set "1_b_cont_only" "1_b_cont")
(exclusion_set "1_b_cont_only"  "1_0bb.b")

(final_presence_set "1_mi_cont_only" "1_mi_cont")
(exclusion_set "1_mi_cont_only" "1_0mii., 1_0mib.")

(final_presence_set "1_mm_cont_only" "1_mm_cont")
(exclusion_set "1_mm_cont_only" "1_0mmi., 1_0mmf., 1_0mmb.")

(final_presence_set "1_mf_cont_only" "1_mf_cont")
(exclusion_set "1_mf_cont_only" "1_0mfi., 1_0mfb.")

(final_presence_set "1_mb_cont_only" "1_mb_cont")
(exclusion_set "1_mb_cont_only" "1_0mbb.")

(final_presence_set "1_bb_cont_only" "1_bb_cont")
(exclusion_set "1_bb_cont_only" "1_0bbb.")

(define_insn_reservation "1_pre_cycle" 0
   (and (and (eq_attr "cpu" "itanium")
             (eq_attr "itanium_class" "pre_cycle"))
        (eq (symbol_ref "bundling_p") (const_int 0)))
                         "(1_0m_bs, 1_m_cont)                     \
                          | (1_0mi_bs, (1_mi_cont|nothing))       \
                          | (1_0mm_bs, 1_mm_cont)                 \
                          | (1_0mf_bs, (1_mf_cont|nothing))       \
                          | (1_0b_bs, (1_b_cont|nothing))         \
                          | (1_0bb_bs, (1_bb_cont|nothing))       \
                          | (1_0mb_bs, (1_mb_cont|nothing))       \
                          | (1_1m_bs, 1_m_cont)                   \
                          | (1_1mi_bs, (1_mi_cont|nothing))       \
                          | (1_1mm_bs, 1_mm_cont)                 \
                          | (1_1mf_bs, (1_mf_cont|nothing))       \
                          | (1_1b_bs, (1_b_cont|nothing))         \
                          | (1_1bb_bs, (1_bb_cont|nothing))       \
                          | (1_1mb_bs, (1_mb_cont|nothing))       \
                          | (1_m_cont_only, (1_m_cont|nothing))   \
                          | (1_b_cont_only,  (1_b_cont|nothing))  \
                          | (1_mi_cont_only, (1_mi_cont|nothing)) \
                          | (1_mm_cont_only, (1_mm_cont|nothing)) \
                          | (1_mf_cont_only, (1_mf_cont|nothing)) \
                          | (1_mb_cont_only, (1_mb_cont|nothing)) \
                          | (1_bb_cont_only, (1_bb_cont|nothing)) \
                          | (1_m_stop, (1_0mmi_cont|nothing))     \
                          | (1_mi_stop, (1_0mii_cont|nothing))")

;; Bypasses:
(define_bypass  1 "1_fcmp" "1_br,1_scall")
;; ??? I found 7 cycle delay for 1_fmac -> 1_fcmp for Itanium1
(define_bypass  7 "1_fmac" "1_fmisc,1_fcvtfx,1_xmpy,1_fcmp")

;; ???
(define_bypass  3 "1_frbr" "1_mmmul,1_mmshf")
(define_bypass 14 "1_frar_i" "1_mmmul,1_mmshf")
(define_bypass  7 "1_frar_m" "1_mmmul,1_mmshf")

;; ????
;; There is only one insn `mov ar.pfs =' for toar_i.
(define_bypass  0 "1_tobr,1_topr,1_toar_i" "1_br,1_scall")

(define_bypass  3 "1_ialu,1_ialu_addr" "1_mmmul,1_mmshf,1_mmalua")
;; ??? howto describe ialu for I slot only.  We use ialu_addr for that
;;(define_bypass  2 "1_ialu" "1_ld"  "ia64_ld_address_bypass_p")
;; ??? howto describe ialu st/address for I slot only.  We use ialu_addr
;;   for that.
;;(define_bypass  2 "1_ialu" "1_st"  "ia64_st_address_bypass_p")

(define_bypass  0 "1_icmp" "1_br,1_scall")

(define_bypass  3 "1_ilog" "1_mmmul,1_mmshf")

(define_bypass  2 "1_ilog,1_xtd" "1_ld"  "ia64_ld_address_bypass_p")
(define_bypass  2 "1_ilog,1_xtd" "1_st"  "ia64_st_address_bypass_p")

(define_bypass  3 "1_ld,1_ldc" "1_mmmul,1_mmshf")
(define_bypass  3 "1_ld" "1_ld"  "ia64_ld_address_bypass_p")
(define_bypass  3 "1_ld" "1_st"  "ia64_st_address_bypass_p")

;; Intel docs say only LD, ST, IALU, ILOG, ISHF consumers have latency 4,
;;      but HP engineers say any non-MM operation.
(define_bypass  4 "1_mmmul,1_mmshf,1_mmalua"
<<<<<<< HEAD
     "1_br,1_fcmp,1_fcvtfx,1_fld,1_fmac,1_fmisc,1_frar_i,1_frar_m,\
      1_frbr,1_frfr,1_frpr,1_ialu,1_icmp,1_ilog,1_ishf,1_ld,1_chk_s,\
=======
     "1_br,1_fcmp,1_fcvtfx,1_fld,1_fldc,1_fmac,1_fmisc,1_frar_i,1_frar_m,\
      1_frbr,1_frfr,1_frpr,1_ialu,1_icmp,1_ilog,1_ishf,1_ld,1_ldc,1_chk_s_i,1_chk_s_f,1_chk_a,\
>>>>>>> c355071f
      1_long_i,1_rse_m,1_sem,1_stf,1_st,1_syst_m0,1_syst_m,\
      1_tbit,1_toar_i,1_toar_m,1_tobr,1_tofr,1_topr,1_xmpy,1_xtd")

;; ??? how to describe that if scheduled < 4 cycle then latency is 10 cycles.
;; (define_bypass  10 "1_mmmul,1_mmshf" "1_ialu,1_ilog,1_ishf,1_st,1_ld")

(define_bypass  0 "1_tbit" "1_br,1_scall")

(define_bypass  8 "1_tofr"  "1_frfr,1_stf")
(define_bypass  7 "1_fmisc,1_fcvtfx,1_fmac,1_xmpy"  "1_frfr")
(define_bypass  8 "1_fmisc,1_fcvtfx,1_fmac,1_xmpy"  "1_stf")

;; We don't use here fcmp because scall may be predicated.
(define_bypass  0 "1_fcvtfx,1_fld,1_fldc,1_fmac,1_fmisc,1_frar_i,1_frar_m,\
                   1_frbr,1_frfr,1_frpr,1_ialu,1_ialu_addr,1_ilog,1_ishf,\
<<<<<<< HEAD
	           1_ld,1_long_i,1_mmalua,1_mmmul,1_mmshf,1_mmshfi,1_toar_m,\
		   1_tofr,1_xmpy,1_xtd" "1_scall")

(define_bypass  0 "1_unknown,1_ignore,1_stop_bit,1_br,1_fcmp,1_fcvtfx,\
                   1_fld,1_fmac,1_fmisc,1_frar_i,1_frar_m,1_frbr,1_frfr,\
                   1_frpr,1_ialu,1_ialu_addr,1_icmp,1_ilog,1_ishf,1_ld,\
                   1_chk_s,1_long_i,1_mmalua,1_mmmul,1_mmshf,1_mmshfi,1_nop,\
=======
	           1_ld,1_ldc,1_long_i,1_mmalua,1_mmmul,1_mmshf,1_mmshfi,\
                   1_toar_m,1_tofr,1_xmpy,1_xtd" "1_scall")

(define_bypass  0 "1_unknown,1_ignore,1_stop_bit,1_br,1_fcmp,1_fcvtfx,\
                   1_fld,1_fldc,1_fmac,1_fmisc,1_frar_i,1_frar_m,1_frbr,1_frfr,\
                   1_frpr,1_ialu,1_ialu_addr,1_icmp,1_ilog,1_ishf,1_ld,1_ldc,\
                   1_chk_s_i,1_chk_s_f,1_chk_a,1_long_i,1_mmalua,1_mmmul,1_mmshf,1_mmshfi,1_nop,\
>>>>>>> c355071f
                   1_nop_b,1_nop_f,1_nop_i,1_nop_m,1_nop_x,1_rse_m,1_scall,\
                   1_sem,1_stf,1_st,1_syst_m0,1_syst_m,1_tbit,1_toar_i,\
                   1_toar_m,1_tobr,1_tofr,1_topr,1_xmpy,1_xtd,1_lfetch"
                  "1_ignore")


;; Bundling

(define_automaton "oneb")

;; Pseudo units for quicker searching for position in two packet window.  */
(define_query_cpu_unit "1_1,1_2,1_3,1_4,1_5,1_6" "oneb")

;;   All possible combinations of bundles/syllables
(define_cpu_unit
   "1b_0m.ii, 1b_0m.mi, 1b_0m.fi, 1b_0m.mf, 1b_0b.bb, 1b_0m.bb,\
    1b_0m.ib, 1b_0m.mb, 1b_0m.fb, 1b_0m.lx" "oneb")
(define_cpu_unit
   "1b_0mi.i, 1b_0mm.i, 1b_0mf.i, 1b_0mm.f, 1b_0bb.b, 1b_0mb.b,\
    1b_0mi.b, 1b_0mm.b, 1b_0mf.b" "oneb")
(define_query_cpu_unit
   "1b_0mii., 1b_0mmi., 1b_0mfi., 1b_0mmf., 1b_0bbb., 1b_0mbb.,\
    1b_0mib., 1b_0mmb., 1b_0mfb., 1b_0mlx." "oneb")

(define_cpu_unit "1b_1m.ii, 1b_1m.mi, 1b_1m.fi, 1b_1b.bb, 1b_1m.bb,\
                  1b_1m.ib, 1b_1m.mb, 1b_1m.fb, 1b_1m.lx" "oneb")
(define_cpu_unit "1b_1mi.i, 1b_1mm.i, 1b_1mf.i, 1b_1bb.b, 1b_1mb.b,\
                  1b_1mi.b, 1b_1mm.b, 1b_1mf.b" "oneb")
(define_query_cpu_unit "1b_1mii., 1b_1mmi., 1b_1mfi., 1b_1bbb., 1b_1mbb.,\
                        1b_1mib., 1b_1mmb., 1b_1mfb., 1b_1mlx." "oneb")

;; Slot 1
(exclusion_set "1b_0m.ii"
   "1b_0m.mi, 1b_0m.fi, 1b_0m.mf, 1b_0b.bb, 1b_0m.bb,\
    1b_0m.ib, 1b_0m.mb, 1b_0m.fb, 1b_0m.lx")
(exclusion_set "1b_0m.mi"
   "1b_0m.fi, 1b_0m.mf, 1b_0b.bb, 1b_0m.bb, 1b_0m.ib,\
    1b_0m.mb, 1b_0m.fb, 1b_0m.lx")
(exclusion_set "1b_0m.fi"
   "1b_0m.mf, 1b_0b.bb, 1b_0m.bb, 1b_0m.ib, 1b_0m.mb, 1b_0m.fb, 1b_0m.lx")
(exclusion_set "1b_0m.mf"
   "1b_0b.bb, 1b_0m.bb, 1b_0m.ib, 1b_0m.mb, 1b_0m.fb, 1b_0m.lx")
(exclusion_set "1b_0b.bb" "1b_0m.bb, 1b_0m.ib, 1b_0m.mb, 1b_0m.fb, 1b_0m.lx")
(exclusion_set "1b_0m.bb" "1b_0m.ib, 1b_0m.mb, 1b_0m.fb, 1b_0m.lx")
(exclusion_set "1b_0m.ib" "1b_0m.mb, 1b_0m.fb, 1b_0m.lx")
(exclusion_set "1b_0m.mb" "1b_0m.fb, 1b_0m.lx")
(exclusion_set "1b_0m.fb" "1b_0m.lx")

;; Slot 2
(exclusion_set "1b_0mi.i"
   "1b_0mm.i, 1b_0mf.i, 1b_0mm.f, 1b_0bb.b, 1b_0mb.b,\
    1b_0mi.b, 1b_0mm.b, 1b_0mf.b, 1b_0mlx.")
(exclusion_set "1b_0mm.i"
   "1b_0mf.i, 1b_0mm.f, 1b_0bb.b, 1b_0mb.b,\
    1b_0mi.b, 1b_0mm.b, 1b_0mf.b, 1b_0mlx.")
(exclusion_set "1b_0mf.i"
   "1b_0mm.f, 1b_0bb.b, 1b_0mb.b, 1b_0mi.b, 1b_0mm.b, 1b_0mf.b, 1b_0mlx.")
(exclusion_set "1b_0mm.f"
   "1b_0bb.b, 1b_0mb.b, 1b_0mi.b, 1b_0mm.b, 1b_0mf.b, 1b_0mlx.")
(exclusion_set "1b_0bb.b" "1b_0mb.b, 1b_0mi.b, 1b_0mm.b, 1b_0mf.b, 1b_0mlx.")
(exclusion_set "1b_0mb.b" "1b_0mi.b, 1b_0mm.b, 1b_0mf.b, 1b_0mlx.")
(exclusion_set "1b_0mi.b" "1b_0mm.b, 1b_0mf.b, 1b_0mlx.")
(exclusion_set "1b_0mm.b" "1b_0mf.b, 1b_0mlx.")
(exclusion_set "1b_0mf.b" "1b_0mlx.")

;; Slot 3
(exclusion_set "1b_0mii."
   "1b_0mmi., 1b_0mfi., 1b_0mmf., 1b_0bbb., 1b_0mbb.,\
    1b_0mib., 1b_0mmb., 1b_0mfb., 1b_0mlx.")
(exclusion_set "1b_0mmi."
   "1b_0mfi., 1b_0mmf., 1b_0bbb., 1b_0mbb.,\
    1b_0mib., 1b_0mmb., 1b_0mfb., 1b_0mlx.")
(exclusion_set "1b_0mfi."
   "1b_0mmf., 1b_0bbb., 1b_0mbb., 1b_0mib., 1b_0mmb., 1b_0mfb., 1b_0mlx.")
(exclusion_set "1b_0mmf."
   "1b_0bbb., 1b_0mbb., 1b_0mib., 1b_0mmb., 1b_0mfb., 1b_0mlx.")
(exclusion_set "1b_0bbb." "1b_0mbb., 1b_0mib., 1b_0mmb., 1b_0mfb., 1b_0mlx.")
(exclusion_set "1b_0mbb." "1b_0mib., 1b_0mmb., 1b_0mfb., 1b_0mlx.")
(exclusion_set "1b_0mib." "1b_0mmb., 1b_0mfb., 1b_0mlx.")
(exclusion_set "1b_0mmb." "1b_0mfb., 1b_0mlx.")
(exclusion_set "1b_0mfb." "1b_0mlx.")

;; Slot 4
(exclusion_set "1b_1m.ii"
   "1b_1m.mi, 1b_1m.fi, 1b_1b.bb, 1b_1m.bb,\
    1b_1m.ib, 1b_1m.mb, 1b_1m.fb, 1b_1m.lx")
(exclusion_set "1b_1m.mi"
   "1b_1m.fi, 1b_1b.bb, 1b_1m.bb, 1b_1m.ib, 1b_1m.mb, 1b_1m.fb, 1b_1m.lx")
(exclusion_set "1b_1m.fi"
   "1b_1b.bb, 1b_1m.bb, 1b_1m.ib, 1b_1m.mb, 1b_1m.fb, 1b_1m.lx")
(exclusion_set "1b_1b.bb" "1b_1m.bb, 1b_1m.ib, 1b_1m.mb, 1b_1m.fb, 1b_1m.lx")
(exclusion_set "1b_1m.bb" "1b_1m.ib, 1b_1m.mb, 1b_1m.fb, 1b_1m.lx")
(exclusion_set "1b_1m.ib" "1b_1m.mb, 1b_1m.fb, 1b_1m.lx")
(exclusion_set "1b_1m.mb" "1b_1m.fb, 1b_1m.lx")
(exclusion_set "1b_1m.fb" "1b_1m.lx")

;; Slot 5
(exclusion_set "1b_1mi.i"
   "1b_1mm.i, 1b_1mf.i, 1b_1bb.b, 1b_1mb.b,\
    1b_1mi.b, 1b_1mm.b, 1b_1mf.b, 1b_1mlx.")
(exclusion_set "1b_1mm.i"
   "1b_1mf.i, 1b_1bb.b, 1b_1mb.b, 1b_1mi.b, 1b_1mm.b, 1b_1mf.b, 1b_1mlx.")
(exclusion_set "1b_1mf.i"
   "1b_1bb.b, 1b_1mb.b, 1b_1mi.b, 1b_1mm.b, 1b_1mf.b, 1b_1mlx.")
(exclusion_set "1b_1bb.b" "1b_1mb.b, 1b_1mi.b, 1b_1mm.b, 1b_1mf.b, 1b_1mlx.")
(exclusion_set "1b_1mb.b" "1b_1mi.b, 1b_1mm.b, 1b_1mf.b, 1b_1mlx.")
(exclusion_set "1b_1mi.b" "1b_1mm.b, 1b_1mf.b, 1b_1mlx.")
(exclusion_set "1b_1mm.b" "1b_1mf.b, 1b_1mlx.")
(exclusion_set "1b_1mf.b" "1b_1mlx.")

;; Slot 6
(exclusion_set "1b_1mii."
   "1b_1mmi., 1b_1mfi., 1b_1bbb., 1b_1mbb.,\
    1b_1mib., 1b_1mmb., 1b_1mfb., 1b_1mlx.")
(exclusion_set "1b_1mmi."
   "1b_1mfi., 1b_1bbb., 1b_1mbb., 1b_1mib., 1b_1mmb., 1b_1mfb., 1b_1mlx.")
(exclusion_set "1b_1mfi."
   "1b_1bbb., 1b_1mbb., 1b_1mib., 1b_1mmb., 1b_1mfb., 1b_1mlx.")
(exclusion_set "1b_1bbb." "1b_1mbb., 1b_1mib., 1b_1mmb., 1b_1mfb., 1b_1mlx.")
(exclusion_set "1b_1mbb." "1b_1mib., 1b_1mmb., 1b_1mfb., 1b_1mlx.")
(exclusion_set "1b_1mib." "1b_1mmb., 1b_1mfb., 1b_1mlx.")
(exclusion_set "1b_1mmb." "1b_1mfb., 1b_1mlx.")
(exclusion_set "1b_1mfb." "1b_1mlx.")

(final_presence_set "1b_0mi.i" "1b_0m.ii")
(final_presence_set "1b_0mii." "1b_0mi.i")
(final_presence_set "1b_1mi.i" "1b_1m.ii")
(final_presence_set "1b_1mii." "1b_1mi.i")

(final_presence_set "1b_0mm.i" "1b_0m.mi")
(final_presence_set "1b_0mmi." "1b_0mm.i")
(final_presence_set "1b_1mm.i" "1b_1m.mi")
(final_presence_set "1b_1mmi." "1b_1mm.i")

(final_presence_set "1b_0mf.i" "1b_0m.fi")
(final_presence_set "1b_0mfi." "1b_0mf.i")
(final_presence_set "1b_1mf.i" "1b_1m.fi")
(final_presence_set "1b_1mfi." "1b_1mf.i")

(final_presence_set "1b_0mm.f" "1b_0m.mf")
(final_presence_set "1b_0mmf." "1b_0mm.f")

(final_presence_set "1b_0bb.b" "1b_0b.bb")
(final_presence_set "1b_0bbb." "1b_0bb.b")
(final_presence_set "1b_1bb.b" "1b_1b.bb")
(final_presence_set "1b_1bbb." "1b_1bb.b")

(final_presence_set "1b_0mb.b" "1b_0m.bb")
(final_presence_set "1b_0mbb." "1b_0mb.b")
(final_presence_set "1b_1mb.b" "1b_1m.bb")
(final_presence_set "1b_1mbb." "1b_1mb.b")

(final_presence_set "1b_0mi.b" "1b_0m.ib")
(final_presence_set "1b_0mib." "1b_0mi.b")
(final_presence_set "1b_1mi.b" "1b_1m.ib")
(final_presence_set "1b_1mib." "1b_1mi.b")

(final_presence_set "1b_0mm.b" "1b_0m.mb")
(final_presence_set "1b_0mmb." "1b_0mm.b")
(final_presence_set "1b_1mm.b" "1b_1m.mb")
(final_presence_set "1b_1mmb." "1b_1mm.b")

(final_presence_set "1b_0mf.b" "1b_0m.fb")
(final_presence_set "1b_0mfb." "1b_0mf.b")
(final_presence_set "1b_1mf.b" "1b_1m.fb")
(final_presence_set "1b_1mfb." "1b_1mf.b")

(final_presence_set "1b_0mlx." "1b_0m.lx")
(final_presence_set "1b_1mlx." "1b_1m.lx")

(final_presence_set
   "1b_1m.ii,1b_1m.mi,1b_1m.fi,1b_1b.bb,1b_1m.bb,\
    1b_1m.ib,1b_1m.mb,1b_1m.fb,1b_1m.lx"
   "1b_0mii.,1b_0mmi.,1b_0mfi.,1b_0mmf.,1b_0bbb.,1b_0mbb.,\
    1b_0mib.,1b_0mmb.,1b_0mfb.,1b_0mlx.")

;;  Microarchitecture units:
(define_cpu_unit
   "1b_um0, 1b_um1, 1b_ui0, 1b_ui1, 1b_uf0, 1b_uf1, 1b_ub0, 1b_ub1, 1b_ub2,\
    1b_unb0, 1b_unb1, 1b_unb2" "oneb")

(exclusion_set "1b_ub0" "1b_unb0")
(exclusion_set "1b_ub1" "1b_unb1")
(exclusion_set "1b_ub2" "1b_unb2")

;; The following rules are used to decrease number of alternatives.
;; They are consequences of Itanium microarchitecture.  They also
;; describe the following rules mentioned in Itanium
;; microarchitecture: rules mentioned in Itanium microarchitecture:
;; o "MMF: Always splits issue before the first M and after F regardless
;;   of surrounding bundles and stops".
;; o "BBB/MBB: Always splits issue after either of these bundles".
;; o "MIB BBB: Split issue after the first bundle in this pair".

(exclusion_set "1b_0m.mf,1b_0mm.f,1b_0mmf."
   "1b_1m.ii,1b_1m.mi,1b_1m.fi,1b_1b.bb,1b_1m.bb,\
    1b_1m.ib,1b_1m.mb,1b_1m.fb,1b_1m.lx")
(exclusion_set "1b_0b.bb,1b_0bb.b,1b_0bbb.,1b_0m.bb,1b_0mb.b,1b_0mbb."
   "1b_1m.ii,1b_1m.mi,1b_1m.fi,1b_1b.bb,1b_1m.bb,\
    1b_1m.ib,1b_1m.mb,1b_1m.fb,1b_1m.lx")
(exclusion_set "1b_0m.ib,1b_0mi.b,1b_0mib." "1b_1b.bb")

;;  For exceptions of M, I, B, F insns:
(define_cpu_unit "1b_not_um1, 1b_not_ui1, 1b_not_uf1" "oneb")

(final_absence_set "1b_not_um1"  "1b_um1")
(final_absence_set "1b_not_ui1"  "1b_ui1")
(final_absence_set "1b_not_uf1"  "1b_uf1")

;;; "MIB/MFB/MMB: Splits issue after any of these bundles unless the
;;; B-slot contains a nop.b or a brp instruction".
;;;   "The B in an MIB/MFB/MMB bundle disperses to B0 if it is a brp or
;;; nop.b, otherwise it disperses to B2".
(final_absence_set
   "1b_1m.ii, 1b_1m.mi, 1b_1m.fi, 1b_1b.bb, 1b_1m.bb,\
    1b_1m.ib, 1b_1m.mb, 1b_1m.fb, 1b_1m.lx"
   "1b_0mib. 1b_ub2, 1b_0mfb. 1b_ub2, 1b_0mmb. 1b_ub2")

;; This is necessary to start new processor cycle when we meet stop bit.
(define_cpu_unit "1b_stop" "oneb")
(final_absence_set
   "1b_0m.ii,1b_0mi.i,1b_0mii.,1b_0m.mi,1b_0mm.i,1b_0mmi.,\
    1b_0m.fi,1b_0mf.i,1b_0mfi.,\
    1b_0m.mf,1b_0mm.f,1b_0mmf.,1b_0b.bb,1b_0bb.b,1b_0bbb.,\
    1b_0m.bb,1b_0mb.b,1b_0mbb.,\
    1b_0m.ib,1b_0mi.b,1b_0mib.,1b_0m.mb,1b_0mm.b,1b_0mmb.,\
    1b_0m.fb,1b_0mf.b,1b_0mfb.,1b_0m.lx,1b_0mlx., \
    1b_1m.ii,1b_1mi.i,1b_1mii.,1b_1m.mi,1b_1mm.i,1b_1mmi.,\
    1b_1m.fi,1b_1mf.i,1b_1mfi.,\
    1b_1b.bb,1b_1bb.b,1b_1bbb.,1b_1m.bb,1b_1mb.b,1b_1mbb.,\
    1b_1m.ib,1b_1mi.b,1b_1mib.,\
    1b_1m.mb,1b_1mm.b,1b_1mmb.,1b_1m.fb,1b_1mf.b,1b_1mfb.,1b_1m.lx,1b_1mlx."
   "1b_stop")

;; M and I instruction is dispersed to the lowest numbered M or I unit
;; not already in use.  An I slot in the 3rd position of 2nd bundle is
;; always dispersed to I1
(final_presence_set "1b_um1" "1b_um0")
(final_presence_set "1b_ui1" "1b_ui0, 1b_1mii., 1b_1mmi., 1b_1mfi.")

;; Insns

;; M and I instruction is dispersed to the lowest numbered M or I unit
;; not already in use.  An I slot in the 3rd position of 2nd bundle is
;; always dispersed to I1
(define_reservation "1b_M"
  "1b_0m.ii+1_1+1b_um0|1b_0m.mi+1_1+1b_um0|1b_0mm.i+1_2+(1b_um0|1b_um1)\
   |1b_0m.fi+1_1+1b_um0|1b_0m.mf+1_1+1b_um0|1b_0mm.f+1_2+1b_um1\
   |1b_0m.bb+1_1+1b_um0|1b_0m.ib+1_1+1b_um0|1b_0m.mb+1_1+1b_um0\
   |1b_0mm.b+1_2+1b_um1|1b_0m.fb+1_1+1b_um0|1b_0m.lx+1_1+1b_um0\
   |1b_1mm.i+1_5+1b_um1|1b_1mm.b+1_5+1b_um1\
   |(1b_1m.ii+1_4|1b_1m.mi+1_4|1b_1m.fi+1_4|1b_1m.bb+1_4|1b_1m.ib+1_4\
     |1b_1m.mb+1_4|1b_1m.fb+1_4|1b_1m.lx+1_4)\
    +(1b_um0|1b_um1)")

;;  Exceptions for dispersal rules.
;; "An I slot in the 3rd position of 2nd bundle is always dispersed to I1".
(define_reservation "1b_I"
  "1b_0mi.i+1_2+1b_ui0|1b_0mii.+1_3+(1b_ui0|1b_ui1)|1b_0mmi.+1_3+1b_ui0\
   |1b_0mfi.+1_3+1b_ui0|1b_0mi.b+1_2+1b_ui0\
   |(1b_1mi.i+1_5|1b_1mi.b+1_5)+(1b_ui0|1b_ui1)\
   |1b_1mii.+1_6+1b_ui1|1b_1mmi.+1_6+1b_ui1|1b_1mfi.+1_6+1b_ui1")

;; "An F slot in the 1st bundle disperses to F0".
;; "An F slot in the 2st bundle disperses to F1".
(define_reservation "1b_F"
   "1b_0mf.i+1_2+1b_uf0|1b_0mmf.+1_3+1b_uf0|1b_0mf.b+1_2+1b_uf0\
    |1b_1mf.i+1_5+1b_uf1|1b_1mf.b+1_5+1b_uf1")

;;; "Each B slot in MBB or BBB bundle disperses to the corresponding B
;;; unit. That is, a B slot in 1st position is dispersed to B0.  In the
;;; 2nd position it is dispersed to B2".
(define_reservation "1b_NB"
    "1b_0b.bb+1_1+1b_unb0|1b_0bb.b+1_2+1b_unb1|1b_0bbb.+1_3+1b_unb2\
     |1b_0mb.b+1_2+1b_unb1|1b_0mbb.+1_3+1b_unb2\
     |1b_0mib.+1_3+1b_unb0|1b_0mmb.+1_3+1b_unb0|1b_0mfb.+1_3+1b_unb0\
     |1b_1b.bb+1_4+1b_unb0|1b_1bb.b+1_5+1b_unb1\
     |1b_1bbb.+1_6+1b_unb2|1b_1mb.b+1_5+1b_unb1|1b_1mbb.+1_6+1b_unb2\
     |1b_1mib.+1_6+1b_unb0|1b_1mmb.+1_6+1b_unb0|1b_1mfb.+1_6+1b_unb0")

(define_reservation "1b_B"
   "1b_0b.bb+1_1+1b_ub0|1b_0bb.b+1_2+1b_ub1|1b_0bbb.+1_3+1b_ub2\
    |1b_0mb.b+1_2+1b_ub1|1b_0mbb.+1_3+1b_ub2|1b_0mib.+1_3+1b_ub2\
    |1b_0mfb.+1_3+1b_ub2|1b_1b.bb+1_4+1b_ub0|1b_1bb.b+1_5+1b_ub1\
    |1b_1bbb.+1_6+1b_ub2|1b_1mb.b+1_5+1b_ub1\
    |1b_1mib.+1_6+1b_ub2|1b_1mmb.+1_6+1b_ub2|1b_1mfb.+1_6+1b_ub2")

(define_reservation "1b_L" "1b_0mlx.+1_3+1b_ui0+1b_uf0\
                           |1b_1mlx.+1_6+(1b_ui0|1b_ui1)+1b_uf1")

;; We assume that there is no insn issued on the same cycle as unknown insn.
(define_cpu_unit "1b_empty" "oneb")
(exclusion_set "1b_empty"
    "1b_0m.ii,1b_0m.mi,1b_0m.fi,1b_0m.mf,1b_0b.bb,1b_0m.bb,\
     1b_0m.ib,1b_0m.mb,1b_0m.fb,1b_0m.lx")

(define_cpu_unit
   "1b_0m_bs, 1b_0mi_bs, 1b_0mm_bs, 1b_0mf_bs, 1b_0b_bs, 1b_0bb_bs, 1b_0mb_bs"
   "oneb")
(define_cpu_unit
   "1b_1m_bs, 1b_1mi_bs, 1b_1mm_bs, 1b_1mf_bs, 1b_1b_bs, 1b_1bb_bs, 1b_1mb_bs"
   "oneb")

(define_cpu_unit "1b_m_cont, 1b_mi_cont, 1b_mm_cont, 1b_mf_cont, 1b_mb_cont,\
	          1b_b_cont, 1b_bb_cont" "oneb")

;; For stop in the middle of the bundles.
(define_cpu_unit "1b_m_stop, 1b_m0_stop, 1b_m1_stop, 1b_0mmi_cont" "oneb")
(define_cpu_unit "1b_mi_stop, 1b_mi0_stop, 1b_mi1_stop, 1b_0mii_cont" "oneb")

(final_presence_set "1b_0m_bs"
   "1b_0m.ii, 1b_0m.mi, 1b_0m.mf, 1b_0m.fi, 1b_0m.bb,\
    1b_0m.ib, 1b_0m.fb, 1b_0m.mb, 1b_0m.lx")
(final_presence_set "1b_1m_bs"
   "1b_1m.ii, 1b_1m.mi, 1b_1m.fi, 1b_1m.bb, 1b_1m.ib, 1b_1m.fb, 1b_1m.mb,\
    1b_1m.lx")
(final_presence_set "1b_0mi_bs"  "1b_0mi.i, 1b_0mi.i")
(final_presence_set "1b_1mi_bs"  "1b_1mi.i, 1b_1mi.i")
(final_presence_set "1b_0mm_bs"  "1b_0mm.i, 1b_0mm.f, 1b_0mm.b")
(final_presence_set "1b_1mm_bs"  "1b_1mm.i, 1b_1mm.b")
(final_presence_set "1b_0mf_bs"  "1b_0mf.i, 1b_0mf.b")
(final_presence_set "1b_1mf_bs"  "1b_1mf.i, 1b_1mf.b")
(final_presence_set "1b_0b_bs"  "1b_0b.bb")
(final_presence_set "1b_1b_bs"  "1b_1b.bb")
(final_presence_set "1b_0bb_bs"  "1b_0bb.b")
(final_presence_set "1b_1bb_bs"  "1b_1bb.b")
(final_presence_set "1b_0mb_bs"  "1b_0mb.b")
(final_presence_set "1b_1mb_bs"  "1b_1mb.b")

(exclusion_set "1b_0m_bs"
   "1b_0mi.i, 1b_0mm.i, 1b_0mm.f, 1b_0mf.i, 1b_0mb.b,\
    1b_0mi.b, 1b_0mf.b, 1b_0mm.b, 1b_0mlx., 1b_m0_stop")
(exclusion_set "1b_1m_bs"
   "1b_1mi.i, 1b_1mm.i, 1b_1mf.i, 1b_1mb.b, 1b_1mi.b, 1b_1mf.b, 1b_1mm.b,\
    1b_1mlx., 1b_m1_stop")
(exclusion_set "1b_0mi_bs"  "1b_0mii., 1b_0mib., 1b_mi0_stop")
(exclusion_set "1b_1mi_bs"  "1b_1mii., 1b_1mib., 1b_mi1_stop")
(exclusion_set "1b_0mm_bs"  "1b_0mmi., 1b_0mmf., 1b_0mmb.")
(exclusion_set "1b_1mm_bs"  "1b_1mmi., 1b_1mmb.")
(exclusion_set "1b_0mf_bs"  "1b_0mfi., 1b_0mfb.")
(exclusion_set "1b_1mf_bs"  "1b_1mfi., 1b_1mfb.")
(exclusion_set "1b_0b_bs"  "1b_0bb.b")
(exclusion_set "1b_1b_bs"  "1b_1bb.b")
(exclusion_set "1b_0bb_bs"  "1b_0bbb.")
(exclusion_set "1b_1bb_bs"  "1b_1bbb.")
(exclusion_set "1b_0mb_bs"  "1b_0mbb.")
(exclusion_set "1b_1mb_bs"  "1b_1mbb.")

(exclusion_set
   "1b_0m_bs, 1b_0mi_bs, 1b_0mm_bs, 1b_0mf_bs, 1b_0b_bs, 1b_0bb_bs, 1b_0mb_bs,
    1b_1m_bs, 1b_1mi_bs, 1b_1mm_bs, 1b_1mf_bs, 1b_1b_bs, 1b_1bb_bs, 1b_1mb_bs"
   "1b_stop")

(final_presence_set
   "1b_0mi.i, 1b_0mm.i, 1b_0mf.i, 1b_0mm.f, 1b_0mb.b,\
    1b_0mi.b, 1b_0mm.b, 1b_0mf.b, 1b_0mlx."
   "1b_m_cont")
(final_presence_set "1b_0mii., 1b_0mib." "1b_mi_cont")
(final_presence_set "1b_0mmi., 1b_0mmf., 1b_0mmb." "1b_mm_cont")
(final_presence_set "1b_0mfi., 1b_0mfb." "1b_mf_cont")
(final_presence_set "1b_0bb.b" "1b_b_cont")
(final_presence_set "1b_0bbb." "1b_bb_cont")
(final_presence_set "1b_0mbb." "1b_mb_cont")

(exclusion_set
   "1b_0m.ii, 1b_0m.mi, 1b_0m.fi, 1b_0m.mf, 1b_0b.bb, 1b_0m.bb,\
    1b_0m.ib, 1b_0m.mb, 1b_0m.fb, 1b_0m.lx"
   "1b_m_cont, 1b_mi_cont, 1b_mm_cont, 1b_mf_cont,\
    1b_mb_cont, 1b_b_cont, 1b_bb_cont")

(exclusion_set "1b_empty"
               "1b_m_cont,1b_mi_cont,1b_mm_cont,1b_mf_cont,\
                1b_mb_cont,1b_b_cont,1b_bb_cont")

;; For m;mi bundle
(final_presence_set "1b_m0_stop" "1b_0m.mi")
(final_presence_set "1b_0mm.i" "1b_0mmi_cont")
(exclusion_set "1b_0mmi_cont"
   "1b_0m.ii, 1b_0m.mi, 1b_0m.fi, 1b_0m.mf, 1b_0b.bb, 1b_0m.bb,\
    1b_0m.ib, 1b_0m.mb, 1b_0m.fb, 1b_0m.lx")
(exclusion_set "1b_m0_stop" "1b_0mm.i")
(final_presence_set "1b_m1_stop" "1b_1m.mi")
(exclusion_set "1b_m1_stop" "1b_1mm.i")
(final_presence_set "1b_m_stop" "1b_m0_stop, 1b_m1_stop")

;; For mi;i bundle
(final_presence_set "1b_mi0_stop" "1b_0mi.i")
(final_presence_set "1b_0mii." "1b_0mii_cont")
(exclusion_set "1b_0mii_cont"
   "1b_0m.ii, 1b_0m.mi, 1b_0m.fi, 1b_0m.mf, 1b_0b.bb, 1b_0m.bb,\
    1b_0m.ib, 1b_0m.mb, 1b_0m.fb, 1b_0m.lx")
(exclusion_set "1b_mi0_stop" "1b_0mii.")
(final_presence_set "1b_mi1_stop" "1b_1mi.i")
(exclusion_set "1b_mi1_stop" "1b_1mii.")
(final_presence_set "1b_mi_stop" "1b_mi0_stop, 1b_mi1_stop")

(final_absence_set
   "1b_0m.ii,1b_0mi.i,1b_0mii.,1b_0m.mi,1b_0mm.i,1b_0mmi.,\
    1b_0m.fi,1b_0mf.i,1b_0mfi.,1b_0m.mf,1b_0mm.f,1b_0mmf.,\
    1b_0b.bb,1b_0bb.b,1b_0bbb.,1b_0m.bb,1b_0mb.b,1b_0mbb.,\
    1b_0m.ib,1b_0mi.b,1b_0mib.,1b_0m.mb,1b_0mm.b,1b_0mmb.,\
    1b_0m.fb,1b_0mf.b,1b_0mfb.,1b_0m.lx,1b_0mlx., \
    1b_1m.ii,1b_1mi.i,1b_1mii.,1b_1m.mi,1b_1mm.i,1b_1mmi.,\
    1b_1m.fi,1b_1mf.i,1b_1mfi.,\
    1b_1b.bb,1b_1bb.b,1b_1bbb.,1b_1m.bb,1b_1mb.b,1b_1mbb.,\
    1b_1m.ib,1b_1mi.b,1b_1mib.,1b_1m.mb,1b_1mm.b,1b_1mmb.,\
    1b_1m.fb,1b_1mf.b,1b_1mfb.,1b_1m.lx,1b_1mlx."
   "1b_m0_stop,1b_m1_stop,1b_mi0_stop,1b_mi1_stop")

(define_reservation "1b_A" "1b_M|1b_I")

(define_insn_reservation "1b_stop_bit" 0
  (and (and (eq_attr "cpu" "itanium")
            (eq_attr "itanium_class" "stop_bit"))
       (ne (symbol_ref "bundling_p") (const_int 0)))
  "1b_stop|1b_m0_stop|1b_m1_stop|1b_mi0_stop|1b_mi1_stop")
(define_insn_reservation "1b_br"      0
  (and (and (eq_attr "cpu" "itanium")
            (eq_attr "itanium_class" "br"))
       (ne (symbol_ref "bundling_p") (const_int 0))) "1b_B")
(define_insn_reservation "1b_scall"   0
  (and (and (eq_attr "cpu" "itanium")
            (eq_attr "itanium_class" "scall"))
       (ne (symbol_ref "bundling_p") (const_int 0))) "1b_B")
(define_insn_reservation "1b_fcmp"    2
  (and (and (eq_attr "cpu" "itanium")
            (eq_attr "itanium_class" "fcmp"))
       (ne (symbol_ref "bundling_p") (const_int 0)))
  "1b_F+1b_not_uf1")
(define_insn_reservation "1b_fcvtfx"  7
  (and (and (eq_attr "cpu" "itanium")
            (eq_attr "itanium_class" "fcvtfx"))
       (ne (symbol_ref "bundling_p") (const_int 0))) "1b_F")

(define_insn_reservation "1b_fld"     9
  (and (and (and (eq_attr "cpu" "itanium")
		 (eq_attr "itanium_class" "fld"))
	    (eq_attr "check_load" "no"))
       (ne (symbol_ref "bundling_p") (const_int 0))) "1b_M")
<<<<<<< HEAD
(define_insn_reservation "1b_fldp"    9
  (and (and (eq_attr "cpu" "itanium")
            (eq_attr "itanium_class" "fldp"))
       (ne (symbol_ref "bundling_p") (const_int 0))) "1b_M")
=======
(define_insn_reservation "1b_fldc"    0
  (and (and (and (eq_attr "cpu" "itanium")
		 (eq_attr "itanium_class" "fld"))
	    (eq_attr "check_load" "yes"))
       (ne (symbol_ref "bundling_p") (const_int 0))) "1b_M")

(define_insn_reservation "1b_fldp"    9
  (and (and (and (eq_attr "cpu" "itanium")
		 (eq_attr "itanium_class" "fldp"))
	    (eq_attr "check_load" "no"))
       (ne (symbol_ref "bundling_p") (const_int 0))) "1b_M")
(define_insn_reservation "1b_fldpc"   0
  (and (and (and (eq_attr "cpu" "itanium")
		 (eq_attr "itanium_class" "fldp"))
	    (eq_attr "check_load" "yes"))
       (ne (symbol_ref "bundling_p") (const_int 0))) "1b_M")

>>>>>>> c355071f
(define_insn_reservation "1b_fmac"    5
  (and (and (eq_attr "cpu" "itanium")
            (eq_attr "itanium_class" "fmac"))
       (ne (symbol_ref "bundling_p") (const_int 0))) "1b_F")
(define_insn_reservation "1b_fmisc"   5
  (and (and (eq_attr "cpu" "itanium")
            (eq_attr "itanium_class" "fmisc"))
       (ne (symbol_ref "bundling_p") (const_int 0)))
  "1b_F+1b_not_uf1")
(define_insn_reservation "1b_frar_i" 13
  (and (and (eq_attr "cpu" "itanium")
            (eq_attr "itanium_class" "frar_i"))
       (ne (symbol_ref "bundling_p") (const_int 0)))
  "1b_I+1b_not_ui1")
(define_insn_reservation "1b_frar_m"  6
  (and (and (eq_attr "cpu" "itanium")
            (eq_attr "itanium_class" "frar_m"))
       (ne (symbol_ref "bundling_p") (const_int 0)))
  "1b_M+1b_not_um1")
(define_insn_reservation "1b_frbr"    2
  (and (and (eq_attr "cpu" "itanium")
            (eq_attr "itanium_class" "frbr"))
       (ne (symbol_ref "bundling_p") (const_int 0)))
  "1b_I+1b_not_ui1")
(define_insn_reservation "1b_frfr"    2
  (and (and (eq_attr "cpu" "itanium")
            (eq_attr "itanium_class" "frfr"))
       (ne (symbol_ref "bundling_p") (const_int 0)))
  "1b_M+1b_not_um1")
(define_insn_reservation "1b_frpr"    2
  (and (and (eq_attr "cpu" "itanium")
            (eq_attr "itanium_class" "frpr"))
       (ne (symbol_ref "bundling_p") (const_int 0)))
  "1b_I+1b_not_ui1")
(define_insn_reservation "1b_ialu"      1
    (and (and (eq_attr "cpu" "itanium")
              (eq_attr "itanium_class" "ialu"))
         (ne (symbol_ref
	      "bundling_p && !ia64_produce_address_p (insn)")
             (const_int 0)))
    "1b_A")
(define_insn_reservation "1b_ialu_addr" 1
    (and (and (eq_attr "cpu" "itanium")
              (eq_attr "itanium_class" "ialu"))
         (eq (symbol_ref
              "bundling_p && ia64_produce_address_p (insn)")
             (const_int 1)))
    "1b_M")
(define_insn_reservation "1b_icmp"    1
  (and (and (eq_attr "cpu" "itanium")
            (eq_attr "itanium_class" "icmp"))
       (ne (symbol_ref "bundling_p") (const_int 0))) "1b_A")
(define_insn_reservation "1b_ilog"    1
  (and (and (eq_attr "cpu" "itanium")
            (eq_attr "itanium_class" "ilog"))
       (ne (symbol_ref "bundling_p") (const_int 0))) "1b_A")
(define_insn_reservation "1b_mmalua"  2
  (and (and (eq_attr "cpu" "itanium")
            (eq_attr "itanium_class" "mmalua"))
       (ne (symbol_ref "bundling_p") (const_int 0))) "1b_A")
(define_insn_reservation "1b_ishf"    1
  (and (and (eq_attr "cpu" "itanium")
            (eq_attr "itanium_class" "ishf"))
       (ne (symbol_ref "bundling_p") (const_int 0)))
  "1b_I+1b_not_ui1")

(define_insn_reservation "1b_ld"      2
  (and (and (and (eq_attr "cpu" "itanium")
		 (eq_attr "itanium_class" "ld"))
	    (eq_attr "check_load" "no"))
       (ne (symbol_ref "bundling_p") (const_int 0))) "1b_M")
(define_insn_reservation "1b_ldc"     0
  (and (and (and (eq_attr "cpu" "itanium")
		 (eq_attr "itanium_class" "ld"))
	    (eq_attr "check_load" "yes"))
       (ne (symbol_ref "bundling_p") (const_int 0))) "1b_M")

(define_insn_reservation "1b_long_i"  1
  (and (and (eq_attr "cpu" "itanium")
            (eq_attr "itanium_class" "long_i"))
       (ne (symbol_ref "bundling_p") (const_int 0))) "1b_L")
(define_insn_reservation "1b_mmmul"   2
  (and (and (eq_attr "cpu" "itanium")
            (eq_attr "itanium_class" "mmmul"))
       (ne (symbol_ref "bundling_p") (const_int 0)))
  "1b_I+1b_not_ui1")
(define_insn_reservation "1b_mmshf"   2
  (and (and (eq_attr "cpu" "itanium")
            (eq_attr "itanium_class" "mmshf"))
       (ne (symbol_ref "bundling_p") (const_int 0))) "1b_I")
(define_insn_reservation "1b_mmshfi"  2
  (and (and (eq_attr "cpu" "itanium")
            (eq_attr "itanium_class" "mmshfi"))
       (ne (symbol_ref "bundling_p") (const_int 0))) "1b_I")
(define_insn_reservation "1b_rse_m"   0
  (and (and (eq_attr "cpu" "itanium")
            (eq_attr "itanium_class" "rse_m"))
       (ne (symbol_ref "bundling_p") (const_int 0)))
   "(1b_0m.ii|1b_0m.mi|1b_0m.fi|1b_0m.mf|1b_0b.bb|1b_0m.bb\
     |1b_0m.ib|1b_0m.mb|1b_0m.fb|1b_0m.lx)+1_1+1b_um0")
(define_insn_reservation "1b_sem"     0
  (and (and (eq_attr "cpu" "itanium")
            (eq_attr "itanium_class" "sem"))
       (ne (symbol_ref "bundling_p") (const_int 0)))
  "1b_M+1b_not_um1")
(define_insn_reservation "1b_stf"     1
  (and (and (eq_attr "cpu" "itanium")
            (eq_attr "itanium_class" "stf"))
       (ne (symbol_ref "bundling_p") (const_int 0))) "1b_M")
(define_insn_reservation "1b_st"      1
  (and (and (eq_attr "cpu" "itanium")
            (eq_attr "itanium_class" "st"))
       (ne (symbol_ref "bundling_p") (const_int 0))) "1b_M")
(define_insn_reservation "1b_syst_m0" 0
  (and (and (eq_attr "cpu" "itanium")
            (eq_attr "itanium_class" "syst_m0"))
       (ne (symbol_ref "bundling_p") (const_int 0)))
  "1b_M+1b_not_um1")
(define_insn_reservation "1b_syst_m"  0
  (and (and (eq_attr "cpu" "itanium")
            (eq_attr "itanium_class" "syst_m"))
       (ne (symbol_ref "bundling_p") (const_int 0))) "1b_M")
(define_insn_reservation "1b_tbit"    1
  (and (and (eq_attr "cpu" "itanium")
            (eq_attr "itanium_class" "tbit"))
       (ne (symbol_ref "bundling_p") (const_int 0)))
  "1b_I+1b_not_ui1")
(define_insn_reservation "1b_toar_i"  0
  (and (and (eq_attr "cpu" "itanium")
            (eq_attr "itanium_class" "toar_i"))
       (ne (symbol_ref "bundling_p") (const_int 0)))
  "1b_I+1b_not_ui1")
(define_insn_reservation "1b_toar_m"  5
  (and (and (eq_attr "cpu" "itanium")
            (eq_attr "itanium_class" "toar_m"))
       (ne (symbol_ref "bundling_p") (const_int 0)))
  "1b_M+1b_not_um1")
(define_insn_reservation "1b_tobr"    1
  (and (and (eq_attr "cpu" "itanium")
            (eq_attr "itanium_class" "tobr"))
       (ne (symbol_ref "bundling_p") (const_int 0)))
  "1b_I+1b_not_ui1")
(define_insn_reservation "1b_tofr"    9
  (and (and (eq_attr "cpu" "itanium")
            (eq_attr "itanium_class" "tofr"))
       (ne (symbol_ref "bundling_p") (const_int 0))) "1b_M")
(define_insn_reservation "1b_topr"    1
  (and (and (eq_attr "cpu" "itanium")
            (eq_attr "itanium_class" "topr"))
       (ne (symbol_ref "bundling_p") (const_int 0)))
  "1b_I+1b_not_ui1")
(define_insn_reservation "1b_xmpy"    7
  (and (and (eq_attr "cpu" "itanium")
            (eq_attr "itanium_class" "xmpy"))
       (ne (symbol_ref "bundling_p") (const_int 0))) "1b_F")
(define_insn_reservation "1b_xtd"     1
  (and (and (eq_attr "cpu" "itanium")
            (eq_attr "itanium_class" "xtd"))
       (ne (symbol_ref "bundling_p") (const_int 0))) "1b_I")

(define_insn_reservation "1b_chk_s_i" 0
  (and (and (eq_attr "cpu" "itanium")
            (eq_attr "itanium_class" "chk_s_i"))
       (ne (symbol_ref "bundling_p") (const_int 0))) "1b_A")
(define_insn_reservation "1b_chk_s_f" 0
  (and (and (eq_attr "cpu" "itanium")
            (eq_attr "itanium_class" "chk_s_f"))
       (ne (symbol_ref "bundling_p") (const_int 0))) "1b_M")
(define_insn_reservation "1b_chk_a"   0
  (and (and (eq_attr "cpu" "itanium")
            (eq_attr "itanium_class" "chk_a"))
       (ne (symbol_ref "bundling_p") (const_int 0))) "1b_M")

(define_insn_reservation "1b_lfetch"  0
  (and (and (eq_attr "cpu" "itanium")
            (eq_attr "itanium_class" "lfetch"))
       (ne (symbol_ref "bundling_p") (const_int 0))) "1b_M")
(define_insn_reservation "1b_nop_m"   0
  (and (and (eq_attr "cpu" "itanium")
            (eq_attr "itanium_class" "nop_m"))
       (ne (symbol_ref "bundling_p") (const_int 0))) "1b_M")
(define_insn_reservation "1b_nop_b"   0
  (and (and (eq_attr "cpu" "itanium")
            (eq_attr "itanium_class" "nop_b"))
       (ne (symbol_ref "bundling_p") (const_int 0))) "1b_NB")
(define_insn_reservation "1b_nop_i"   0
  (and (and (eq_attr "cpu" "itanium")
            (eq_attr "itanium_class" "nop_i"))
       (ne (symbol_ref "bundling_p") (const_int 0))) "1b_I")
(define_insn_reservation "1b_nop_f"   0
  (and (and (eq_attr "cpu" "itanium")
            (eq_attr "itanium_class" "nop_f"))
       (ne (symbol_ref "bundling_p") (const_int 0))) "1b_F")
(define_insn_reservation "1b_nop_x"   0
  (and (and (eq_attr "cpu" "itanium")
            (eq_attr "itanium_class" "nop_x"))
       (ne (symbol_ref "bundling_p") (const_int 0))) "1b_L")
(define_insn_reservation "1b_unknown" 1
  (and (and (eq_attr "cpu" "itanium")
            (eq_attr "itanium_class" "unknown"))
       (ne (symbol_ref "bundling_p") (const_int 0)))
  "1b_empty")
(define_insn_reservation "1b_nop" 1
  (and (and (eq_attr "cpu" "itanium")
            (eq_attr "itanium_class" "nop"))
       (ne (symbol_ref "bundling_p") (const_int 0)))
  "1b_M|1b_NB|1b_I|1b_F")
(define_insn_reservation "1b_ignore" 0
  (and (and (eq_attr "cpu" "itanium")
            (eq_attr "itanium_class" "ignore"))
       (ne (symbol_ref "bundling_p") (const_int 0)))
  "nothing")

(define_insn_reservation "1b_pre_cycle" 0
   (and (and (eq_attr "cpu" "itanium")
             (eq_attr "itanium_class" "pre_cycle"))
        (ne (symbol_ref "bundling_p") (const_int 0)))
                         "(1b_0m_bs, 1b_m_cont)     \
                          | (1b_0mi_bs, 1b_mi_cont) \
                          | (1b_0mm_bs, 1b_mm_cont) \
                          | (1b_0mf_bs, 1b_mf_cont) \
                          | (1b_0b_bs, 1b_b_cont)   \
                          | (1b_0bb_bs, 1b_bb_cont) \
                          | (1b_0mb_bs, 1b_mb_cont) \
                          | (1b_1m_bs, 1b_m_cont)   \
                          | (1b_1mi_bs, 1b_mi_cont) \
                          | (1b_1mm_bs, 1b_mm_cont) \
                          | (1b_1mf_bs, 1b_mf_cont) \
                          | (1b_1b_bs, 1b_b_cont)   \
                          | (1b_1bb_bs, 1b_bb_cont) \
                          | (1b_1mb_bs, 1b_mb_cont) \
                          | (1b_m_stop, 1b_0mmi_cont)   \
                          | (1b_mi_stop, 1b_0mii_cont)")
<|MERGE_RESOLUTION|>--- conflicted
+++ resolved
@@ -542,19 +542,12 @@
 		 (eq_attr "itanium_class" "fldp"))
 	    (eq_attr "check_load" "no"))
        (eq (symbol_ref "bundling_p") (const_int 0))) "1_M")
-<<<<<<< HEAD
-(define_insn_reservation "1_fldp"    9
-  (and (and (eq_attr "cpu" "itanium")
-            (eq_attr "itanium_class" "fldp"))
-       (eq (symbol_ref "bundling_p") (const_int 0))) "1_M")
-=======
 (define_insn_reservation "1_fldpc"   0
   (and (and (and (eq_attr "cpu" "itanium")
 		 (eq_attr "itanium_class" "fldp"))
 	    (eq_attr "check_load" "yes"))
        (eq (symbol_ref "bundling_p") (const_int 0))) "1_M")
 
->>>>>>> c355071f
 (define_insn_reservation "1_fmac"    5
   (and (and (eq_attr "cpu" "itanium")
             (eq_attr "itanium_class" "fmac"))
@@ -987,13 +980,8 @@
 ;; Intel docs say only LD, ST, IALU, ILOG, ISHF consumers have latency 4,
 ;;      but HP engineers say any non-MM operation.
 (define_bypass  4 "1_mmmul,1_mmshf,1_mmalua"
-<<<<<<< HEAD
-     "1_br,1_fcmp,1_fcvtfx,1_fld,1_fmac,1_fmisc,1_frar_i,1_frar_m,\
-      1_frbr,1_frfr,1_frpr,1_ialu,1_icmp,1_ilog,1_ishf,1_ld,1_chk_s,\
-=======
      "1_br,1_fcmp,1_fcvtfx,1_fld,1_fldc,1_fmac,1_fmisc,1_frar_i,1_frar_m,\
       1_frbr,1_frfr,1_frpr,1_ialu,1_icmp,1_ilog,1_ishf,1_ld,1_ldc,1_chk_s_i,1_chk_s_f,1_chk_a,\
->>>>>>> c355071f
       1_long_i,1_rse_m,1_sem,1_stf,1_st,1_syst_m0,1_syst_m,\
       1_tbit,1_toar_i,1_toar_m,1_tobr,1_tofr,1_topr,1_xmpy,1_xtd")
 
@@ -1009,15 +997,6 @@
 ;; We don't use here fcmp because scall may be predicated.
 (define_bypass  0 "1_fcvtfx,1_fld,1_fldc,1_fmac,1_fmisc,1_frar_i,1_frar_m,\
                    1_frbr,1_frfr,1_frpr,1_ialu,1_ialu_addr,1_ilog,1_ishf,\
-<<<<<<< HEAD
-	           1_ld,1_long_i,1_mmalua,1_mmmul,1_mmshf,1_mmshfi,1_toar_m,\
-		   1_tofr,1_xmpy,1_xtd" "1_scall")
-
-(define_bypass  0 "1_unknown,1_ignore,1_stop_bit,1_br,1_fcmp,1_fcvtfx,\
-                   1_fld,1_fmac,1_fmisc,1_frar_i,1_frar_m,1_frbr,1_frfr,\
-                   1_frpr,1_ialu,1_ialu_addr,1_icmp,1_ilog,1_ishf,1_ld,\
-                   1_chk_s,1_long_i,1_mmalua,1_mmmul,1_mmshf,1_mmshfi,1_nop,\
-=======
 	           1_ld,1_ldc,1_long_i,1_mmalua,1_mmmul,1_mmshf,1_mmshfi,\
                    1_toar_m,1_tofr,1_xmpy,1_xtd" "1_scall")
 
@@ -1025,7 +1004,6 @@
                    1_fld,1_fldc,1_fmac,1_fmisc,1_frar_i,1_frar_m,1_frbr,1_frfr,\
                    1_frpr,1_ialu,1_ialu_addr,1_icmp,1_ilog,1_ishf,1_ld,1_ldc,\
                    1_chk_s_i,1_chk_s_f,1_chk_a,1_long_i,1_mmalua,1_mmmul,1_mmshf,1_mmshfi,1_nop,\
->>>>>>> c355071f
                    1_nop_b,1_nop_f,1_nop_i,1_nop_m,1_nop_x,1_rse_m,1_scall,\
                    1_sem,1_stf,1_st,1_syst_m0,1_syst_m,1_tbit,1_toar_i,\
                    1_toar_m,1_tobr,1_tofr,1_topr,1_xmpy,1_xtd,1_lfetch"
@@ -1466,12 +1444,6 @@
 		 (eq_attr "itanium_class" "fld"))
 	    (eq_attr "check_load" "no"))
        (ne (symbol_ref "bundling_p") (const_int 0))) "1b_M")
-<<<<<<< HEAD
-(define_insn_reservation "1b_fldp"    9
-  (and (and (eq_attr "cpu" "itanium")
-            (eq_attr "itanium_class" "fldp"))
-       (ne (symbol_ref "bundling_p") (const_int 0))) "1b_M")
-=======
 (define_insn_reservation "1b_fldc"    0
   (and (and (and (eq_attr "cpu" "itanium")
 		 (eq_attr "itanium_class" "fld"))
@@ -1489,7 +1461,6 @@
 	    (eq_attr "check_load" "yes"))
        (ne (symbol_ref "bundling_p") (const_int 0))) "1b_M")
 
->>>>>>> c355071f
 (define_insn_reservation "1b_fmac"    5
   (and (and (eq_attr "cpu" "itanium")
             (eq_attr "itanium_class" "fmac"))

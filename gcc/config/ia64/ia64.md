--- conflicted
+++ resolved
@@ -80,10 +80,7 @@
    (UNSPEC_FR_SQRT_RECIP_APPROX 28)
    (UNSPEC_SHRP			29)
    (UNSPEC_COPYSIGN		30)
-<<<<<<< HEAD
-=======
    (UNSPEC_VECT_EXTR		31)
->>>>>>> 8c044a9c
   ])
 
 (define_constants
@@ -127,13 +124,8 @@
 ;; which emit instruction that can go in any slot (e.g. nop).
 
 (define_attr "itanium_class" "unknown,ignore,stop_bit,br,fcmp,fcvtfx,fld,
-<<<<<<< HEAD
-	fmac,fmisc,frar_i,frar_m,frbr,frfr,frpr,ialu,icmp,ilog,ishf,ld,
-	chk_s,long_i,mmalua,mmmul,mmshf,mmshfi,rse_m,scall,sem,stf,
-=======
 	fldp,fmac,fmisc,frar_i,frar_m,frbr,frfr,frpr,ialu,icmp,ilog,ishf,
 	ld,chk_s,long_i,mmalua,mmmul,mmshf,mmshfi,rse_m,scall,sem,stf,
->>>>>>> 8c044a9c
         st,syst_m0, syst_m,tbit,toar_i,toar_m,tobr,tofr,topr,xmpy,xtd,nop,
         nop_b,nop_f,nop_i,nop_m,nop_x,lfetch,pre_cycle"
   (const_string "unknown"))
@@ -751,133 +743,8 @@
 	(match_operand:XF 1 "general_operand" ""))]
   ""
 {
-<<<<<<< HEAD
-  rtx op0 = operands[0];
-
-  if (GET_CODE (op0) == SUBREG)
-    op0 = SUBREG_REG (op0);
-
-  /* We must support XFmode loads into general registers for stdarg/vararg,
-     unprototyped calls, and a rare case where a long double is passed as
-     an argument after a float HFA fills the FP registers.  We split them into
-     DImode loads for convenience.  We also need to support XFmode stores
-     for the last case.  This case does not happen for stdarg/vararg routines,
-     because we do a block store to memory of unnamed arguments.  */
-
-  if (GET_CODE (op0) == REG && GR_REGNO_P (REGNO (op0)))
-    {
-      /* We're hoping to transform everything that deals with XFmode
-	 quantities and GR registers early in the compiler.  */
-      if (no_new_pseudos)
-	abort ();
-
-      /* Struct to register can just use TImode instead.  */
-      if ((GET_CODE (operands[1]) == SUBREG
-	   && GET_MODE (SUBREG_REG (operands[1])) == TImode)
-	  || (GET_CODE (operands[1]) == REG
-	      && GR_REGNO_P (REGNO (operands[1]))))
-	{
-	  rtx op1 = operands[1];
-
-	  if (GET_CODE (op1) == SUBREG)
-	    op1 = SUBREG_REG (op1);
-	  else
-	    op1 = gen_rtx_REG (TImode, REGNO (op1));
-
-	  emit_move_insn (gen_rtx_REG (TImode, REGNO (op0)), op1);
-	  DONE;
-	}
-
-      if (GET_CODE (operands[1]) == CONST_DOUBLE)
-	{
-	  emit_move_insn (gen_rtx_REG (DImode, REGNO (op0)),
-			  operand_subword (operands[1], 0, 0, XFmode));
-	  emit_move_insn (gen_rtx_REG (DImode, REGNO (op0) + 1),
-			  operand_subword (operands[1], 1, 0, XFmode));
-	  DONE;
-	}
-
-      /* If the quantity is in a register not known to be GR, spill it.  */
-      if (register_operand (operands[1], XFmode))
-	operands[1] = spill_xfmode_operand (operands[1], 1);
-
-      if (GET_CODE (operands[1]) == MEM)
-	{
-	  rtx out[2];
-
-	  out[WORDS_BIG_ENDIAN] = gen_rtx_REG (DImode, REGNO (op0));
-	  out[!WORDS_BIG_ENDIAN] = gen_rtx_REG (DImode, REGNO (op0) + 1);
-
-	  emit_move_insn (out[0], adjust_address (operands[1], DImode, 0));
-	  emit_move_insn (out[1], adjust_address (operands[1], DImode, 8));
-	  DONE;
-	}
-
-      abort ();
-    }
-
-  if (GET_CODE (operands[1]) == REG && GR_REGNO_P (REGNO (operands[1])))
-    {
-      /* We're hoping to transform everything that deals with XFmode
-	 quantities and GR registers early in the compiler.  */
-      if (no_new_pseudos)
-	abort ();
-
-      /* Op0 can't be a GR_REG here, as that case is handled above.
-	 If op0 is a register, then we spill op1, so that we now have a
-	 MEM operand.  This requires creating an XFmode subreg of a TImode reg
-	 to force the spill.  */
-      if (register_operand (operands[0], XFmode))
-	{
-	  rtx op1 = gen_rtx_REG (TImode, REGNO (operands[1]));
-	  op1 = gen_rtx_SUBREG (XFmode, op1, 0);
-	  operands[1] = spill_xfmode_operand (op1, 0);
-	}
-
-      else if (GET_CODE (operands[0]) == MEM)
-	{
-	  rtx in[2];
-
-	  in[WORDS_BIG_ENDIAN] = gen_rtx_REG (DImode, REGNO (operands[1]));
-	  in[!WORDS_BIG_ENDIAN] = gen_rtx_REG (DImode, REGNO (operands[1]) + 1);
-
-	  emit_move_insn (adjust_address (operands[0], DImode, 0), in[0]);
-	  emit_move_insn (adjust_address (operands[0], DImode, 8), in[1]);
-	  DONE;
-	}
-
-      else
-	abort ();
-    }
-
-  if (! reload_in_progress && ! reload_completed)
-    {
-      operands[1] = spill_xfmode_operand (operands[1], 0);
-
-      if (GET_MODE (op0) == TImode && GET_CODE (op0) == REG)
-	{
-	  rtx memt, memx, in = operands[1];
-	  if (CONSTANT_P (in))
-	    in = validize_mem (force_const_mem (XFmode, in));
-	  if (GET_CODE (in) == MEM)
-	    memt = adjust_address (in, TImode, 0);
-	  else
-	    {
-	      memt = assign_stack_temp (TImode, 16, 0);
-	      memx = adjust_address (memt, XFmode, 0);
-	      emit_move_insn (memx, in);
-	    }
-	  emit_move_insn (op0, memt);
-	  DONE;
-	}
-
-      if (! ia64_move_ok (operands[0], operands[1]))
-	operands[1] = force_reg (XFmode, operands[1]);
-    }
-=======
   if (ia64_expand_movxf_movrf (XFmode, operands))
     DONE;
->>>>>>> 8c044a9c
 })
 
 ;; ??? There's no easy way to mind volatile acquire/release semantics.
@@ -6479,10 +6346,6 @@
   "addp4 %0 = %1, %2"
   [(set_attr "itanium_class" "ialu")])
 
-<<<<<<< HEAD
-;; Vector operations
-(include "vect.md")
-=======
 ;;
 ;; Get instruction pointer
 
@@ -6496,5 +6359,4 @@
 ;; Vector operations
 (include "vect.md")
 ;; Atomic operations
-(include "sync.md")
->>>>>>> 8c044a9c
+(include "sync.md")
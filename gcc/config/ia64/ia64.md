--- conflicted
+++ resolved
@@ -990,13 +990,8 @@
 })
 
 (define_insn "movsf_internal"
-<<<<<<< HEAD
-  [(set (match_operand:SF 0 "destination_operand" "=f,f, Q,*r, f,*r,*r, m")
-	(match_operand:SF 1 "general_operand"     "fG,Q,fG,fG,*r,*r, m,*r"))]
-=======
   [(set (match_operand:SF 0 "destination_operand" "=f,f, Q,*r, f,*r,*r, m,*r")
 	(match_operand:SF 1 "general_operand"     "fG,Q,fG,fG,*r,*r, m,*r, F"))]
->>>>>>> 42a9ba1d
   "ia64_move_ok (operands[0], operands[1])"
   "@
    mov %0 = %F1
@@ -1006,18 +1001,11 @@
    setf.s %0 = %1
    mov %0 = %1
    ld4%O1 %0 = %1%P1
-<<<<<<< HEAD
-   st4%Q0 %0 = %1%P0"
-  [(set_attr "itanium_class" "fmisc,fld,stf,frfr,tofr,ialu,ld,st")
-   (set_attr "speculable1"   "yes")
-   (set_attr "speculable2"   "no,   yes,no, no,  no,  no, yes,no")])
-=======
    st4%Q0 %0 = %1%P0
    movl %0 = %G1"
   [(set_attr "itanium_class" "fmisc,fld,stf,frfr,tofr,ialu,ld,st,long_i")
    (set_attr "speculable1"   "yes")
    (set_attr "speculable2"   "no,   yes,no, no,  no,  no, yes,no,no")])
->>>>>>> 42a9ba1d
 
 (define_expand "movdf"
   [(set (match_operand:DF 0 "general_operand" "")
@@ -1031,13 +1019,8 @@
 })
 
 (define_insn "movdf_internal"
-<<<<<<< HEAD
-  [(set (match_operand:DF 0 "destination_operand" "=f,f, Q,*r, f,*r,*r, m")
-	(match_operand:DF 1 "general_operand"     "fG,Q,fG,fG,*r,*r, m,*r"))]
-=======
   [(set (match_operand:DF 0 "destination_operand" "=f,f, Q,*r, f,*r,*r, m,*r")
 	(match_operand:DF 1 "general_operand"     "fG,Q,fG,fG,*r,*r, m,*r, F"))]
->>>>>>> 42a9ba1d
   "ia64_move_ok (operands[0], operands[1])"
   "@
    mov %0 = %F1
@@ -1047,18 +1030,11 @@
    setf.d %0 = %1
    mov %0 = %1
    ld8%O1 %0 = %1%P1
-<<<<<<< HEAD
-   st8%Q0 %0 = %1%P0"
-  [(set_attr "itanium_class" "fmisc,fld,stf,frfr,tofr,ialu,ld,st")
-   (set_attr "speculable1"   "yes")
-   (set_attr "speculable2"   "no,   yes,no, no,  no,  no, yes,no")])
-=======
    st8%Q0 %0 = %1%P0
    movl %0 = %G1"
   [(set_attr "itanium_class" "fmisc,fld,stf,frfr,tofr,ialu,ld,st,long_i")
    (set_attr "speculable1"   "yes")
    (set_attr "speculable2"   "no,   yes,no, no,  no,  no, yes,no,no")])
->>>>>>> 42a9ba1d
 
 ;; With no offsettable memory references, we've got to have a scratch
 ;; around to play with the second word if the variable winds up in GRs.
@@ -1299,16 +1275,9 @@
 
 (define_insn "fix_truncrfdi2"
   [(set (match_operand:DI 0 "fr_register_operand" "=f")
-<<<<<<< HEAD
-	(fix:DI (match_operand:XF 1 "fr_reg_or_fp01_operand" "fG")))
-   (use (match_operand:SI 2 "const_int_operand" ""))]
-  ""
-  "fcvt.fx.trunc.s%2 %0 = %F1"
-=======
 	(fix:DI (match_operand:RF 1 "fr_reg_or_fp01_operand" "fG")))]
   ""
   "fcvt.fx.trunc %0 = %F1"
->>>>>>> 42a9ba1d
   [(set_attr "itanium_class" "fcvtfx")])
 
 ;; Convert between unsigned integer types and floating point.
@@ -1330,8 +1299,6 @@
 (define_insn "floatunsdixf2"
   [(set (match_operand:XF 0 "fr_register_operand" "=f")
 	(unsigned_float:XF (match_operand:DI 1 "fr_reg_or_fp01_operand" "fG")))]
-<<<<<<< HEAD
-=======
   ""
   "fcvt.xuf %0 = %F1"
   [(set_attr "itanium_class" "fcvtfx")])
@@ -1339,7 +1306,6 @@
 (define_insn "floatunsdirf2"
   [(set (match_operand:RF 0 "fr_register_operand" "=f")
 	(unsigned_float:RF (match_operand:DI 1 "fr_reg_or_fp01_operand" "fG")))]
->>>>>>> 42a9ba1d
   ""
   "fcvt.xuf %0 = %F1"
   [(set_attr "itanium_class" "fcvtfx")])
@@ -1367,16 +1333,9 @@
 
 (define_insn "fixuns_truncrfdi2"
   [(set (match_operand:DI 0 "fr_register_operand" "=f")
-<<<<<<< HEAD
-	(unsigned_fix:DI (match_operand:XF 1 "fr_reg_or_fp01_operand" "fG")))
-   (use (match_operand:SI 2 "const_int_operand" ""))]
-  ""
-  "fcvt.fxu.trunc.s%2 %0 = %F1"
-=======
 	(unsigned_fix:DI (match_operand:RF 1 "fr_reg_or_fp01_operand" "fG")))]
   ""
   "fcvt.fxu.trunc %0 = %F1"
->>>>>>> 42a9ba1d
   [(set_attr "itanium_class" "fcvtfx")])
  
@@ -2237,172 +2196,6 @@
 			 (match_dup 1) (match_dup 2)))]
   ""
   { operands[3] = gen_reg_rtx (BImode); })
-<<<<<<< HEAD
-
-(define_expand "divsi3"
-  [(set (match_operand:SI 0 "register_operand" "")
-	(div:SI (match_operand:SI 1 "general_operand" "")
-		(match_operand:SI 2 "general_operand" "")))]
-  "TARGET_INLINE_INT_DIV"
-{
-  rtx op1_xf, op2_xf, op0_xf, op0_di, twon34, twon34_exp;
-
-  op0_xf = gen_reg_rtx (XFmode);
-  op0_di = gen_reg_rtx (DImode);
-
-  if (CONSTANT_P (operands[1]))
-    operands[1] = force_reg (SImode, operands[1]);
-  op1_xf = gen_reg_rtx (XFmode);
-  expand_float (op1_xf, operands[1], 0);
-
-  if (CONSTANT_P (operands[2]))
-    operands[2] = force_reg (SImode, operands[2]);
-  op2_xf = gen_reg_rtx (XFmode);
-  expand_float (op2_xf, operands[2], 0);
-
-  /* 2^-34 */
-  twon34_exp = gen_reg_rtx (DImode);
-  emit_move_insn (twon34_exp, GEN_INT (65501));
-  twon34 = gen_reg_rtx (XFmode);
-  emit_insn (gen_setf_exp_xf (twon34, twon34_exp));
-
-  emit_insn (gen_cond_trap (EQ, operands[2], CONST0_RTX (SImode),
-			    CONST1_RTX (SImode)));
-  
-  emit_insn (gen_divsi3_internal (op0_xf, op1_xf, op2_xf, twon34));
-
-  emit_insn (gen_fix_truncxfdi2_alts (op0_di, op0_xf, const1_rtx));
-  emit_move_insn (operands[0], gen_lowpart (SImode, op0_di));
-  DONE;
-})
-
-(define_expand "modsi3"
-  [(set (match_operand:SI 0 "register_operand" "")
-	(mod:SI (match_operand:SI 1 "general_operand" "")
-		(match_operand:SI 2 "general_operand" "")))]
-  "TARGET_INLINE_INT_DIV"
-{
-  rtx op2_neg, op1_di, div;
-
-  div = gen_reg_rtx (SImode);
-  emit_insn (gen_divsi3 (div, operands[1], operands[2]));
-
-  op2_neg = expand_unop (SImode, neg_optab, operands[2], NULL_RTX, 0);
-
-  /* This is a trick to get us to reuse the value that we're sure to
-     have already copied to the FP regs.  */
-  op1_di = gen_reg_rtx (DImode);
-  convert_move (op1_di, operands[1], 0);
-
-  emit_insn (gen_maddsi4 (operands[0], div, op2_neg,
-			  gen_lowpart (SImode, op1_di)));
-  DONE;
-})
-
-(define_expand "udivsi3"
-  [(set (match_operand:SI 0 "register_operand" "")
-	(udiv:SI (match_operand:SI 1 "general_operand" "")
-		 (match_operand:SI 2 "general_operand" "")))]
-  "TARGET_INLINE_INT_DIV"
-{
-  rtx op1_xf, op2_xf, op0_xf, op0_di, twon34, twon34_exp;
-
-  op0_xf = gen_reg_rtx (XFmode);
-  op0_di = gen_reg_rtx (DImode);
-
-  if (CONSTANT_P (operands[1]))
-    operands[1] = force_reg (SImode, operands[1]);
-  op1_xf = gen_reg_rtx (XFmode);
-  expand_float (op1_xf, operands[1], 1);
-
-  if (CONSTANT_P (operands[2]))
-    operands[2] = force_reg (SImode, operands[2]);
-  op2_xf = gen_reg_rtx (XFmode);
-  expand_float (op2_xf, operands[2], 1);
-
-  /* 2^-34 */
-  twon34_exp = gen_reg_rtx (DImode);
-  emit_move_insn (twon34_exp, GEN_INT (65501));
-  twon34 = gen_reg_rtx (XFmode);
-  emit_insn (gen_setf_exp_xf (twon34, twon34_exp));
-
-  emit_insn (gen_cond_trap (EQ, operands[2], CONST0_RTX (SImode),
-			    CONST1_RTX (SImode)));
-  
-  emit_insn (gen_divsi3_internal (op0_xf, op1_xf, op2_xf, twon34));
-
-  emit_insn (gen_fixuns_truncxfdi2_alts (op0_di, op0_xf, const1_rtx));
-  emit_move_insn (operands[0], gen_lowpart (SImode, op0_di));
-  DONE;
-})
-
-(define_expand "umodsi3"
-  [(set (match_operand:SI 0 "register_operand" "")
-	(umod:SI (match_operand:SI 1 "general_operand" "")
-		 (match_operand:SI 2 "general_operand" "")))]
-  "TARGET_INLINE_INT_DIV"
-{
-  rtx op2_neg, op1_di, div;
-
-  div = gen_reg_rtx (SImode);
-  emit_insn (gen_udivsi3 (div, operands[1], operands[2]));
-
-  op2_neg = expand_unop (SImode, neg_optab, operands[2], NULL_RTX, 0);
-
-  /* This is a trick to get us to reuse the value that we're sure to
-     have already copied to the FP regs.  */
-  op1_di = gen_reg_rtx (DImode);
-  convert_move (op1_di, operands[1], 1);
-
-  emit_insn (gen_maddsi4 (operands[0], div, op2_neg,
-			  gen_lowpart (SImode, op1_di)));
-  DONE;
-})
-
-(define_insn_and_split "divsi3_internal"
-  [(set (match_operand:XF 0 "fr_register_operand" "=&f")
-	(float:XF (div:SI (match_operand:XF 1 "fr_reg_or_fp01_operand" "fG")
-			  (match_operand:XF 2 "fr_reg_or_fp01_operand" "fG"))))
-   (clobber (match_scratch:XF 4 "=&f"))
-   (clobber (match_scratch:XF 5 "=&f"))
-   (clobber (match_scratch:BI 6 "=c"))
-   (use (match_operand:XF 3 "fr_register_operand" "f"))]
-  "TARGET_INLINE_INT_DIV"
-  "#"
-  "&& reload_completed"
-  [(parallel [(set (match_dup 0) (unspec:XF [(const_int 1) (match_dup 2)]
-					    UNSPEC_FR_RECIP_APPROX_RES))
-	      (set (match_dup 6) (unspec:BI [(match_dup 1) (match_dup 2)]
-					    UNSPEC_FR_RECIP_APPROX))
-	      (use (const_int 1))])
-   (cond_exec (ne (match_dup 6) (const_int 0))
-     (parallel [(set (match_dup 4) (mult:XF (match_dup 1) (match_dup 0)))
-		(use (const_int 1))]))
-   (cond_exec (ne (match_dup 6) (const_int 0))
-     (parallel [(set (match_dup 5)
-		     (minus:XF (match_dup 7)
-			       (mult:XF (match_dup 2) (match_dup 0))))
-		(use (const_int 1))]))
-   (cond_exec (ne (match_dup 6) (const_int 0))
-     (parallel [(set (match_dup 4)
-		     (plus:XF (mult:XF (match_dup 5) (match_dup 4))
-			      (match_dup 4)))
-		(use (const_int 1))]))
-   (cond_exec (ne (match_dup 6) (const_int 0))
-     (parallel [(set (match_dup 5)
-		     (plus:XF (mult:XF (match_dup 5) (match_dup 5))
-			      (match_dup 3)))
-		(use (const_int 1))]))
-   (cond_exec (ne (match_dup 6) (const_int 0))
-     (parallel [(set (match_dup 0)
-		     (plus:XF (mult:XF (match_dup 5) (match_dup 4))
-			      (match_dup 4)))
-		(use (const_int 1))]))
-  ] 
-  "operands[7] = CONST1_RTX (XFmode);"
-  [(set_attr "predicable" "no")])
-=======
->>>>>>> 42a9ba1d
  
 ;; ::::::::::::::::::::
@@ -2677,218 +2470,6 @@
   ""
   "getf.exp %0 = %F1"
   [(set_attr "itanium_class" "frfr")])
-<<<<<<< HEAD
-
-(define_expand "divdi3"
-  [(set (match_operand:DI 0 "register_operand" "")
-	(div:DI (match_operand:DI 1 "general_operand" "")
-		(match_operand:DI 2 "general_operand" "")))]
-  "TARGET_INLINE_INT_DIV"
-{
-  rtx op1_xf, op2_xf, op0_xf;
-
-  op0_xf = gen_reg_rtx (XFmode);
-
-  if (CONSTANT_P (operands[1]))
-    operands[1] = force_reg (DImode, operands[1]);
-  op1_xf = gen_reg_rtx (XFmode);
-  expand_float (op1_xf, operands[1], 0);
-
-  if (CONSTANT_P (operands[2]))
-    operands[2] = force_reg (DImode, operands[2]);
-  op2_xf = gen_reg_rtx (XFmode);
-  expand_float (op2_xf, operands[2], 0);
-
-  emit_insn (gen_cond_trap (EQ, operands[2], CONST0_RTX (DImode),
-			    CONST1_RTX (DImode)));
-
-  if (TARGET_INLINE_INT_DIV == INL_MIN_LAT)
-    emit_insn (gen_divdi3_internal_lat (op0_xf, op1_xf, op2_xf));
-  else
-    emit_insn (gen_divdi3_internal_thr (op0_xf, op1_xf, op2_xf));
-
-  emit_insn (gen_fix_truncxfdi2_alts (operands[0], op0_xf, const1_rtx));
-  DONE;
-})
-
-(define_expand "moddi3"
-  [(set (match_operand:DI 0 "register_operand" "")
-	(mod:SI (match_operand:DI 1 "general_operand" "")
-		(match_operand:DI 2 "general_operand" "")))]
-  "TARGET_INLINE_INT_DIV"
-{
-  rtx op2_neg, div;
-
-  div = gen_reg_rtx (DImode);
-  emit_insn (gen_divdi3 (div, operands[1], operands[2]));
-
-  op2_neg = expand_unop (DImode, neg_optab, operands[2], NULL_RTX, 0);
-
-  emit_insn (gen_madddi4 (operands[0], div, op2_neg, operands[1]));
-  DONE;
-})
-
-(define_expand "udivdi3"
-  [(set (match_operand:DI 0 "register_operand" "")
-	(udiv:DI (match_operand:DI 1 "general_operand" "")
-		 (match_operand:DI 2 "general_operand" "")))]
-  "TARGET_INLINE_INT_DIV"
-{
-  rtx op1_xf, op2_xf, op0_xf;
-
-  op0_xf = gen_reg_rtx (XFmode);
-
-  if (CONSTANT_P (operands[1]))
-    operands[1] = force_reg (DImode, operands[1]);
-  op1_xf = gen_reg_rtx (XFmode);
-  expand_float (op1_xf, operands[1], 1);
-
-  if (CONSTANT_P (operands[2]))
-    operands[2] = force_reg (DImode, operands[2]);
-  op2_xf = gen_reg_rtx (XFmode);
-  expand_float (op2_xf, operands[2], 1);
-
-  emit_insn (gen_cond_trap (EQ, operands[2], CONST0_RTX (DImode),
-			    CONST1_RTX (DImode)));
-
-  if (TARGET_INLINE_INT_DIV == INL_MIN_LAT)
-    emit_insn (gen_divdi3_internal_lat (op0_xf, op1_xf, op2_xf));
-  else
-    emit_insn (gen_divdi3_internal_thr (op0_xf, op1_xf, op2_xf));
-
-  emit_insn (gen_fixuns_truncxfdi2_alts (operands[0], op0_xf, const1_rtx));
-  DONE;
-})
-
-(define_expand "umoddi3"
-  [(set (match_operand:DI 0 "register_operand" "")
-	(umod:DI (match_operand:DI 1 "general_operand" "")
-		 (match_operand:DI 2 "general_operand" "")))]
-  "TARGET_INLINE_INT_DIV"
-{
-  rtx op2_neg, div;
-
-  div = gen_reg_rtx (DImode);
-  emit_insn (gen_udivdi3 (div, operands[1], operands[2]));
-
-  op2_neg = expand_unop (DImode, neg_optab, operands[2], NULL_RTX, 0);
-
-  emit_insn (gen_madddi4 (operands[0], div, op2_neg, operands[1]));
-  DONE;
-})
-
-(define_insn_and_split "divdi3_internal_lat"
-  [(set (match_operand:XF 0 "fr_register_operand" "=&f")
-	(float:XF (div:SI (match_operand:XF 1 "fr_reg_or_fp01_operand" "fG")
-			  (match_operand:XF 2 "fr_reg_or_fp01_operand" "fG"))))
-   (clobber (match_scratch:XF 3 "=&f"))
-   (clobber (match_scratch:XF 4 "=&f"))
-   (clobber (match_scratch:XF 5 "=&f"))
-   (clobber (match_scratch:BI 6 "=c"))]
-  "TARGET_INLINE_INT_DIV == INL_MIN_LAT"
-  "#"
-  "&& reload_completed"
-  [(parallel [(set (match_dup 0) (unspec:XF [(const_int 1) (match_dup 2)]
-					    UNSPEC_FR_RECIP_APPROX_RES))
-	      (set (match_dup 6) (unspec:BI [(match_dup 1) (match_dup 2)]
-					    UNSPEC_FR_RECIP_APPROX))
-	      (use (const_int 1))])
-   (cond_exec (ne (match_dup 6) (const_int 0))
-     (parallel [(set (match_dup 3)
-		     (minus:XF (match_dup 7)
-			       (mult:XF (match_dup 2) (match_dup 0))))
-		(use (const_int 1))]))
-   (cond_exec (ne (match_dup 6) (const_int 0))
-     (parallel [(set (match_dup 4) (mult:XF (match_dup 1) (match_dup 0)))
-		(use (const_int 1))]))
-   (cond_exec (ne (match_dup 6) (const_int 0))
-     (parallel [(set (match_dup 5) (mult:XF (match_dup 3) (match_dup 3)))
-		(use (const_int 1))]))
-   (cond_exec (ne (match_dup 6) (const_int 0))
-     (parallel [(set (match_dup 4)
-		     (plus:XF (mult:XF (match_dup 3) (match_dup 4))
-			      (match_dup 4)))
-		(use (const_int 1))]))
-   (cond_exec (ne (match_dup 6) (const_int 0))
-     (parallel [(set (match_dup 0)
-		     (plus:XF (mult:XF (match_dup 3) (match_dup 0))
-			      (match_dup 0)))
-		(use (const_int 1))]))
-   (cond_exec (ne (match_dup 6) (const_int 0))
-     (parallel [(set (match_dup 3)
-		     (plus:XF (mult:XF (match_dup 5) (match_dup 4))
-			      (match_dup 4)))
-		(use (const_int 1))]))
-   (cond_exec (ne (match_dup 6) (const_int 0))
-     (parallel [(set (match_dup 0)
-		     (plus:XF (mult:XF (match_dup 5) (match_dup 0))
-			      (match_dup 0)))
-		(use (const_int 1))]))
-   (cond_exec (ne (match_dup 6) (const_int 0))
-     (parallel [(set (match_dup 4)
-		     (minus:XF (match_dup 1)
-			       (mult:XF (match_dup 2) (match_dup 3))))
-		(use (const_int 1))]))
-   (cond_exec (ne (match_dup 6) (const_int 0))
-     (parallel [(set (match_dup 0)
-		     (plus:XF (mult:XF (match_dup 4) (match_dup 0))
-			      (match_dup 3)))
-		(use (const_int 1))]))
-  ] 
-  "operands[7] = CONST1_RTX (XFmode);"
-  [(set_attr "predicable" "no")])
-
-(define_insn_and_split "divdi3_internal_thr"
-  [(set (match_operand:XF 0 "fr_register_operand" "=&f")
-	(float:XF (div:SI (match_operand:XF 1 "fr_reg_or_fp01_operand" "fG")
-			  (match_operand:XF 2 "fr_reg_or_fp01_operand" "fG"))))
-   (clobber (match_scratch:XF 3 "=&f"))
-   (clobber (match_scratch:XF 4 "=f"))
-   (clobber (match_scratch:BI 5 "=c"))]
-  "TARGET_INLINE_INT_DIV == INL_MAX_THR"
-  "#"
-  "&& reload_completed"
-  [(parallel [(set (match_dup 0) (unspec:XF [(const_int 1) (match_dup 2)]
-					    UNSPEC_FR_RECIP_APPROX_RES))
-	      (set (match_dup 5) (unspec:BI [(match_dup 1) (match_dup 2)] 
-					    UNSPEC_FR_RECIP_APPROX))
-	      (use (const_int 1))])
-   (cond_exec (ne (match_dup 5) (const_int 0))
-     (parallel [(set (match_dup 3)
-		     (minus:XF (match_dup 6)
-			       (mult:XF (match_dup 2) (match_dup 0))))
-		(use (const_int 1))]))
-   (cond_exec (ne (match_dup 5) (const_int 0))
-     (parallel [(set (match_dup 0)
-		     (plus:XF (mult:XF (match_dup 3) (match_dup 0))
-			      (match_dup 0)))
-		(use (const_int 1))]))
-   (cond_exec (ne (match_dup 5) (const_int 0))
-     (parallel [(set (match_dup 3) (mult:XF (match_dup 3) (match_dup 3)))
-		(use (const_int 1))]))
-   (cond_exec (ne (match_dup 5) (const_int 0))
-     (parallel [(set (match_dup 0)
-		     (plus:XF (mult:XF (match_dup 3) (match_dup 0))
-			      (match_dup 0)))
-		(use (const_int 1))]))
-   (cond_exec (ne (match_dup 5) (const_int 0))
-     (parallel [(set (match_dup 3) (mult:XF (match_dup 0) (match_dup 1)))
-		(use (const_int 1))]))
-   (cond_exec (ne (match_dup 5) (const_int 0))
-     (parallel [(set (match_dup 4)
-		     (minus:XF (match_dup 1)
-			       (mult:XF (match_dup 2) (match_dup 3))))
-		(use (const_int 1))]))
-   (cond_exec (ne (match_dup 5) (const_int 0))
-     (parallel [(set (match_dup 0)
-		     (plus:XF (mult:XF (match_dup 4) (match_dup 0))
-			      (match_dup 3)))
-		(use (const_int 1))]))
-  ] 
-  "operands[6] = CONST1_RTX (XFmode);"
-  [(set_attr "predicable" "no")])
-=======
->>>>>>> 42a9ba1d
  
 ;; ::::::::::::::::::::
@@ -3176,11 +2757,7 @@
 	(plus:SF (mult:SF (match_operand:SF 1 "fr_reg_or_fp01_operand" "fG")
 			  (match_operand:SF 2 "fr_reg_or_fp01_operand" "fG"))
 		 (match_operand:SF 3 "fr_reg_or_fp01_operand" "fG")))]
-<<<<<<< HEAD
-  ""
-=======
   "TARGET_FUSED_MADD"
->>>>>>> 42a9ba1d
   "fma.s %0 = %F1, %F2, %F3"
   [(set_attr "itanium_class" "fmac")])
 
@@ -3189,11 +2766,7 @@
 	(minus:SF (mult:SF (match_operand:SF 1 "fr_reg_or_fp01_operand" "fG")
 			   (match_operand:SF 2 "fr_reg_or_fp01_operand" "fG"))
 		  (match_operand:SF 3 "fr_reg_or_fp01_operand" "fG")))]
-<<<<<<< HEAD
-  ""
-=======
   "TARGET_FUSED_MADD"
->>>>>>> 42a9ba1d
   "fms.s %0 = %F1, %F2, %F3"
   [(set_attr "itanium_class" "fmac")])
 
@@ -3210,191 +2783,9 @@
 	(minus:SF (match_operand:SF 3 "fr_reg_or_fp01_operand" "fG") 
 		  (mult:SF (match_operand:SF 1 "fr_reg_or_fp01_operand" "fG")
 			   (match_operand:SF 2 "fr_reg_or_fp01_operand" "fG"))))]
-<<<<<<< HEAD
-  ""
-  "fnma.s %0 = %F1, %F2, %F3"
-  [(set_attr "itanium_class" "fmac")])
-
-(define_insn "*nmaddsf4_alts"
-  [(set (match_operand:SF 0 "fr_register_operand" "=f")
-	(minus:SF (match_operand:SF 3 "fr_reg_or_fp01_operand" "fG") 
-		  (mult:SF (match_operand:SF 1 "fr_reg_or_fp01_operand" "fG")
-			   (match_operand:SF 2 "fr_reg_or_fp01_operand" "fG"))))
-   (use (match_operand:SI 4 "const_int_operand" ""))]
-  ""
-  "fnma.s.s%4 %0 = %F1, %F2, %F3"
-  [(set_attr "itanium_class" "fmac")])
-
-(define_expand "divsf3"
-  [(set (match_operand:SF 0 "fr_register_operand" "")
-	(div:SF (match_operand:SF 1 "fr_reg_or_fp01_operand" "")
-		(match_operand:SF 2 "fr_reg_or_fp01_operand" "")))]
-  "TARGET_INLINE_FLOAT_DIV"
-{
-  rtx insn;
-  if (TARGET_INLINE_FLOAT_DIV == INL_MIN_LAT)
-    insn = gen_divsf3_internal_lat (operands[0], operands[1], operands[2]);
-  else
-    insn = gen_divsf3_internal_thr (operands[0], operands[1], operands[2]);
-  emit_insn (insn);
-  DONE;
-})
-
-;; Inline square root.
-
-(define_insn "*sqrt_approx"
-  [(set (match_operand:XF 0 "fr_register_operand" "=f")
-        (div:XF (const_int 1)
-		(unspec:XF [(match_operand:XF 2 "fr_reg_or_fp01_operand" "fG")]
-			   UNSPEC_FR_SQRT_RECIP_APPROX_RES)))
-   (set (match_operand:BI 1 "register_operand" "=c")
-        (unspec:BI [(match_dup 2)] UNSPEC_FR_SQRT_RECIP_APPROX))
-   (use (match_operand:SI 3 "const_int_operand" "")) ]
-  ""
-  "frsqrta.s%3 %0, %1 = %2"
-  [(set_attr "itanium_class" "fmisc")
-   (set_attr "predicable" "no")])
-
-(define_insn "setf_exp_xf"
-  [(set (match_operand:XF 0 "fr_register_operand" "=f")
-        (unspec:XF [(match_operand:DI 1 "register_operand" "r")]
-                  UNSPEC_SETF_EXP))]
-  ""
-  "setf.exp %0 = %1"
-  [(set_attr "itanium_class" "frfr")])
-
-(define_expand "sqrtsf2"
-  [(set (match_operand:SF 0 "fr_register_operand" "=&f")
-	(sqrt:SF (match_operand:SF 1 "fr_reg_or_fp01_operand" "fG")))]
-  "TARGET_INLINE_SQRT"
-{
-  rtx insn;
-#if 0
-  if (TARGET_INLINE_SQRT == INL_MIN_LAT)
-    insn = gen_sqrtsf2_internal_lat (operands[0], operands[1]);
-  else
-#else
-  gcc_assert (TARGET_INLINE_SQRT != INL_MIN_LAT);
-#endif
-  insn = gen_sqrtsf2_internal_thr (operands[0], operands[1]);
-  emit_insn (insn);
-  DONE;
-})
-
-;; Latency-optimized square root.
-;; FIXME: Implement.
-
-;; Throughput-optimized square root.
-
-(define_insn_and_split "sqrtsf2_internal_thr"
-  [(set (match_operand:SF 0 "fr_register_operand" "=&f")
-	(sqrt:SF (match_operand:SF 1 "fr_reg_or_fp01_operand" "fG")))
-   ;; Register r2 in optimization guide.
-   (clobber (match_scratch:DI 2 "=r"))
-   ;; Register f8 in optimization guide
-   (clobber (match_scratch:XF 3 "=&f"))
-   ;; Register f9 in optimization guide
-   (clobber (match_scratch:XF 4 "=&f"))
-   ;; Register f10 in optimization guide
-   (clobber (match_scratch:XF 5 "=&f"))
-   ;; Register p6 in optimization guide.
-   (clobber (match_scratch:BI 6 "=c"))]
-  "TARGET_INLINE_SQRT == INL_MAX_THR"
-  "#"
-  "&& reload_completed"
-  [ ;; exponent of +1/2 in r2
-    (set (match_dup 2) (const_int 65534))
-    ;; +1/2 in f8
-    (set (match_dup 3) 
-         (unspec:XF [(match_dup 2)] UNSPEC_SETF_EXP))
-    ;; Step 1
-    ;; y0 = 1/sqrt(a) in f7
-    (parallel [(set (match_dup 7)
-                    (div:XF (const_int 1)
-			    (unspec:XF [(match_dup 8)]
-				       UNSPEC_FR_SQRT_RECIP_APPROX_RES)))
-               (set (match_dup 6)
-                    (unspec:BI [(match_dup 8)]
-			       UNSPEC_FR_SQRT_RECIP_APPROX))
-               (use (const_int 0))])
-    ;; Step 2
-    ;; H0 = 1/2 * y0 in f9
-    (cond_exec (ne (match_dup 6) (const_int 0))
-      (parallel [(set (match_dup 4)
-                      (plus:XF (mult:XF (match_dup 3) (match_dup 7))
-                               (match_dup 9)))
-                 (use (const_int 1))]))
-    ;; Step 3
-    ;; S0 = a * y0 in f7
-    (cond_exec (ne (match_dup 6) (const_int 0))
-      (parallel [(set (match_dup 7)
-                      (plus:XF (mult:XF (match_dup 8) (match_dup 7))
-                               (match_dup 9)))
-                 (use (const_int 1))]))
-    ;; Step 4
-    ;; d = 1/2 - S0 * H0 in f10
-    (cond_exec (ne (match_dup 6) (const_int 0))
-      (parallel [(set (match_dup 5)
-                      (minus:XF (match_dup 3)
-				(mult:XF (match_dup 7) (match_dup 4))))
-                 (use (const_int 1))]))
-    ;; Step 5
-    ;; d' = d + 1/2 * d in f8
-    (cond_exec (ne (match_dup 6) (const_int 0))
-       (parallel [(set (match_dup 3)
-                       (plus:XF (mult:XF (match_dup 3) (match_dup 5))
-                                (match_dup 5)))
-                  (use (const_int 1))]))
-    ;; Step 6
-    ;; e = d + d * d' in f8
-    (cond_exec (ne (match_dup 6) (const_int 0))
-       (parallel [(set (match_dup 3)
-                       (plus:XF (mult:XF (match_dup 5) (match_dup 3))
-                                (match_dup 5)))
-                  (use (const_int 1))]))
-    ;; Step 7
-    ;; S1 = S0 + e * S0 in f7
-    (cond_exec (ne (match_dup 6) (const_int 0))
-      (parallel [(set (match_dup 0)
-		      (float_truncate:SF
-                        (plus:XF (mult:XF (match_dup 3) (match_dup 7))
-                                 (match_dup 7))))
-                 (use (const_int 1))]))
-    ;; Step 8
-    ;; H1 = H0 + e * H0 in f8
-    (cond_exec (ne (match_dup 6) (const_int 0))
-       (parallel [(set (match_dup 3)
-                       (plus:XF (mult:XF (match_dup 3) (match_dup 4))
-                                (match_dup 4)))
-                  (use (const_int 1))]))
-    ;; Step 9 
-    ;; d1 = a - S1 * S1 in f9
-    (cond_exec (ne (match_dup 6) (const_int 0))
-       (parallel [(set (match_dup 4)
-                       (minus:XF (match_dup 8)
-				 (mult:XF (match_dup 7) (match_dup 7))))
-                  (use (const_int 1))]))
-    ;; Step 10
-    ;; S = S1 + d1 * H1 in f7
-    (cond_exec (ne (match_dup 6) (const_int 0))
-       (parallel [(set (match_dup 0)
-                       (float_truncate:SF
-                         (plus:XF (mult:XF (match_dup 4) (match_dup 3))
-                                  (match_dup 7))))
-                  (use (const_int 0))]))]
-{
-  /* Generate 82-bit versions of the input and output operands.  */
-  operands[7] = gen_rtx_REG (XFmode, REGNO (operands[0]));
-  operands[8] = gen_rtx_REG (XFmode, REGNO (operands[1]));
-  /* Generate required floating-point constants.  */
-  operands[9] = CONST0_RTX (XFmode);
-}
-  [(set_attr "predicable" "no")])
-=======
   "TARGET_FUSED_MADD"
   "fnma.s %0 = %F1, %F2, %F3"
   [(set_attr "itanium_class" "fmac")])
->>>>>>> 42a9ba1d
  
 ;; ::::::::::::::::::::
@@ -3514,11 +2905,7 @@
 	(plus:DF (mult:DF (match_operand:DF 1 "fr_reg_or_fp01_operand" "fG")
 			  (match_operand:DF 2 "fr_reg_or_fp01_operand" "fG"))
 		 (match_operand:DF 3 "fr_reg_or_fp01_operand" "fG")))]
-<<<<<<< HEAD
-  ""
-=======
   "TARGET_FUSED_MADD"
->>>>>>> 42a9ba1d
   "fma.d %0 = %F1, %F2, %F3"
   [(set_attr "itanium_class" "fmac")])
 
@@ -3528,11 +2915,7 @@
 	  (plus:DF (mult:DF (match_operand:DF 1 "fr_reg_or_fp01_operand" "fG")
 			    (match_operand:DF 2 "fr_reg_or_fp01_operand" "fG"))
 		   (match_operand:DF 3 "fr_reg_or_fp01_operand" "fG"))))]
-<<<<<<< HEAD
-  ""
-=======
   "TARGET_FUSED_MADD"
->>>>>>> 42a9ba1d
   "fma.s %0 = %F1, %F2, %F3"
   [(set_attr "itanium_class" "fmac")])
 
@@ -3541,11 +2924,7 @@
 	(minus:DF (mult:DF (match_operand:DF 1 "fr_reg_or_fp01_operand" "fG")
 			   (match_operand:DF 2 "fr_reg_or_fp01_operand" "fG"))
 		  (match_operand:DF 3 "fr_reg_or_fp01_operand" "fG")))]
-<<<<<<< HEAD
-  ""
-=======
   "TARGET_FUSED_MADD"
->>>>>>> 42a9ba1d
   "fms.d %0 = %F1, %F2, %F3"
   [(set_attr "itanium_class" "fmac")])
 
@@ -3555,11 +2934,7 @@
 	  (minus:DF (mult:DF (match_operand:DF 1 "fr_reg_or_fp01_operand" "fG")
 			     (match_operand:DF 2 "fr_reg_or_fp01_operand" "fG"))
 		    (match_operand:DF 3 "fr_reg_or_fp01_operand" "fG"))))]
-<<<<<<< HEAD
-  ""
-=======
   "TARGET_FUSED_MADD"
->>>>>>> 42a9ba1d
   "fms.s %0 = %F1, %F2, %F3"
   [(set_attr "itanium_class" "fmac")])
 
@@ -3585,23 +2960,8 @@
 	(minus:DF (match_operand:DF 3 "fr_reg_or_fp01_operand" "fG")
 		  (mult:DF (match_operand:DF 1 "fr_reg_or_fp01_operand" "fG")
 			   (match_operand:DF 2 "fr_reg_or_fp01_operand" "fG"))))]
-<<<<<<< HEAD
-  ""
-  "fnma.d %0 = %F1, %F2, %F3"
-  [(set_attr "itanium_class" "fmac")])
-
-(define_insn "*nmadddf4_alts"
-  [(set (match_operand:DF 0 "fr_register_operand" "=f")
-	(minus:DF (match_operand:DF 3 "fr_reg_or_fp01_operand" "fG")
-		  (mult:DF (match_operand:DF 1 "fr_reg_or_fp01_operand" "fG")
-			   (match_operand:DF 2 "fr_reg_or_fp01_operand" "fG"))))
-   (use (match_operand:SI 4 "const_int_operand" ""))]
-  ""
-  "fnma.d.s%4 %0 = %F1, %F2, %F3"
-=======
   "TARGET_FUSED_MADD"
   "fnma.d %0 = %F1, %F2, %F3"
->>>>>>> 42a9ba1d
   [(set_attr "itanium_class" "fmac")])
 
 (define_insn "*nmadddf4_truncsf"
@@ -3610,191 +2970,9 @@
 	(minus:DF (match_operand:DF 3 "fr_reg_or_fp01_operand" "fG")
 		  (mult:DF (match_operand:DF 1 "fr_reg_or_fp01_operand" "fG")
 			   (match_operand:DF 2 "fr_reg_or_fp01_operand" "fG")))))]
-<<<<<<< HEAD
-  ""
-  "fnma.s %0 = %F1, %F2, %F3"
-  [(set_attr "itanium_class" "fmac")])
-
-(define_insn "*nmadddf4_truncsf_alts"
-  [(set (match_operand:SF 0 "fr_register_operand" "=f")
-	(float_truncate:SF
-	(minus:DF (match_operand:DF 3 "fr_reg_or_fp01_operand" "fG")
-		  (mult:DF (match_operand:DF 1 "fr_reg_or_fp01_operand" "fG")
-			   (match_operand:DF 2 "fr_reg_or_fp01_operand" "fG")))))
-   (use (match_operand:SI 4 "const_int_operand" ""))]
-  ""
-  "fnma.s.s%4 %0 = %F1, %F2, %F3"
-  [(set_attr "itanium_class" "fmac")])
-
-(define_expand "divdf3"
-  [(set (match_operand:DF 0 "fr_register_operand" "")
-	(div:DF (match_operand:DF 1 "fr_reg_or_fp01_operand" "")
-		(match_operand:DF 2 "fr_reg_or_fp01_operand" "")))]
-  "TARGET_INLINE_FLOAT_DIV"
-{
-  rtx insn;
-  if (TARGET_INLINE_FLOAT_DIV == INL_MIN_LAT)
-    insn = gen_divdf3_internal_lat (operands[0], operands[1], operands[2]);
-  else
-    insn = gen_divdf3_internal_thr (operands[0], operands[1], operands[2]);
-  emit_insn (insn);
-  DONE;
-})
-
-;; Inline square root.
-
-(define_expand "sqrtdf2"
-  [(set (match_operand:DF 0 "fr_register_operand" "=&f")
-	(sqrt:DF (match_operand:DF 1 "fr_reg_or_fp01_operand" "fG")))]
-  "TARGET_INLINE_SQRT"
-{
-  rtx insn;
-#if 0
-  if (TARGET_INLINE_SQRT == INL_MIN_LAT)
-    insn = gen_sqrtdf2_internal_lat (operands[0], operands[1]);
-  else
-#else
-  gcc_assert (TARGET_INLINE_SQRT != INL_MIN_LAT);
-#endif
-  insn = gen_sqrtdf2_internal_thr (operands[0], operands[1]);
-  emit_insn (insn);
-  DONE;
-})
-
-;; Latency-optimized square root.
-;; FIXME: Implement.
-
-;; Throughput-optimized square root.
-
-(define_insn_and_split "sqrtdf2_internal_thr"
-  [(set (match_operand:DF 0 "fr_register_operand" "=&f")
-	(sqrt:DF (match_operand:DF 1 "fr_reg_or_fp01_operand" "fG")))
-   ;; Register r2 in optimization guide.
-   (clobber (match_scratch:DI 2 "=r"))
-   ;; Register f8 in optimization guide
-   (clobber (match_scratch:XF 3 "=&f"))
-   ;; Register f9 in optimization guide
-   (clobber (match_scratch:XF 4 "=&f"))
-   ;; Register f10 in optimization guide
-   (clobber (match_scratch:XF 5 "=&f"))
-   ;; Register p6 in optimization guide.
-   (clobber (match_scratch:BI 6 "=c"))]
-  "TARGET_INLINE_SQRT == INL_MAX_THR"
-  "#"
-  "&& reload_completed"
-  [ ;; exponent of +1/2 in r2
-    (set (match_dup 2) (const_int 65534))
-    ;; +1/2 in f10
-    (set (match_dup 5) 
-         (unspec:XF [(match_dup 2)] UNSPEC_SETF_EXP))
-    ;; Step 1
-    ;; y0 = 1/sqrt(a) in f7
-    (parallel [(set (match_dup 7)
-                    (div:XF (const_int 1)
-			    (unspec:XF [(match_dup 8)]
-				       UNSPEC_FR_SQRT_RECIP_APPROX_RES)))
-               (set (match_dup 6)
-                    (unspec:BI [(match_dup 8)]
-			       UNSPEC_FR_SQRT_RECIP_APPROX))
-               (use (const_int 0))])
-    ;; Step 2
-    ;; H0 = 1/2 * y0 in f8
-    (cond_exec (ne (match_dup 6) (const_int 0))
-      (parallel [(set (match_dup 3)
-                      (plus:XF (mult:XF (match_dup 5) (match_dup 7))
-                               (match_dup 9)))
-                 (use (const_int 1))]))
-    ;; Step 3
-    ;; G0 = a * y0 in f7
-    (cond_exec (ne (match_dup 6) (const_int 0))
-      (parallel [(set (match_dup 7)
-                      (plus:XF (mult:XF (match_dup 8) (match_dup 7))
-                               (match_dup 9)))
-                 (use (const_int 1))]))
-    ;; Step 4
-    ;; r0 = 1/2 - G0 * H0 in f9
-    (cond_exec (ne (match_dup 6) (const_int 0))
-      (parallel [(set (match_dup 4)
-                      (minus:XF (match_dup 5)
-				(mult:XF (match_dup 7) (match_dup 3))))
-                 (use (const_int 1))]))
-    ;; Step 5
-    ;; H1 = H0 + r0 * H0 in f8
-    (cond_exec (ne (match_dup 6) (const_int 0))
-       (parallel [(set (match_dup 3)
-                       (plus:XF (mult:XF (match_dup 4) (match_dup 3))
-                                (match_dup 3)))
-                  (use (const_int 1))]))
-    ;; Step 6
-    ;; G1 = G0 + r0 * G0 in f7
-    (cond_exec (ne (match_dup 6) (const_int 0))
-       (parallel [(set (match_dup 7)
-                       (plus:XF (mult:XF (match_dup 4) (match_dup 7))
-                                (match_dup 7)))
-                  (use (const_int 1))]))
-    ;; Step 7
-    ;; r1 = 1/2 - G1 * H1 in f9
-    (cond_exec (ne (match_dup 6) (const_int 0))
-      (parallel [(set (match_dup 4)
-                      (minus:XF (match_dup 5)
-				(mult:XF (match_dup 7) (match_dup 3))))
-                 (use (const_int 1))]))
-    ;; Step 8
-    ;; H2 = H1 + r1 * H1 in f8
-    (cond_exec (ne (match_dup 6) (const_int 0))
-       (parallel [(set (match_dup 3)
-                       (plus:XF (mult:XF (match_dup 4) (match_dup 3))
-                                (match_dup 3)))
-                  (use (const_int 1))]))
-    ;; Step 9 
-    ;; G2 = G1 + r1 * G1 in f7
-    (cond_exec (ne (match_dup 6) (const_int 0))
-       (parallel [(set (match_dup 7)
-                       (plus:XF (mult:XF (match_dup 4) (match_dup 7))
-                                (match_dup 7)))
-                  (use (const_int 1))]))
-    ;; Step 10
-    ;; d2 = a - G2 * G2 in f9
-    (cond_exec (ne (match_dup 6) (const_int 0))
-       (parallel [(set (match_dup 4)
-                       (minus:XF (match_dup 8)
-				 (mult:XF (match_dup 7) (match_dup 7))))
-                  (use (const_int 1))]))
-    ;; Step 11
-    ;; G3 = G2 + d2 * H2 in f7
-    (cond_exec (ne (match_dup 6) (const_int 0))
-       (parallel [(set (match_dup 7)
-                       (plus:XF (mult:XF (match_dup 4) (match_dup 3))
-                                (match_dup 7)))
-                  (use (const_int 1))]))
-    ;; Step 12
-    ;; d3 = a - G3 * G3 in f9
-    (cond_exec (ne (match_dup 6) (const_int 0))
-       (parallel [(set (match_dup 4)
-                       (minus:XF (match_dup 8)
-				 (mult:XF (match_dup 7) (match_dup 7))))
-                  (use (const_int 1))]))
-    ;; Step 13
-    ;; S = G3 + d3 * H2 in f7
-    (cond_exec (ne (match_dup 6) (const_int 0))
-       (parallel [(set (match_dup 0)
-                       (float_truncate:DF
-                         (plus:XF (mult:XF (match_dup 4) (match_dup 3))
-                                  (match_dup 7))))
-                  (use (const_int 0))]))]
-{
-  /* Generate 82-bit versions of the input and output operands.  */
-  operands[7] = gen_rtx_REG (XFmode, REGNO (operands[0]));
-  operands[8] = gen_rtx_REG (XFmode, REGNO (operands[1]));
-  /* Generate required floating-point constants.  */
-  operands[9] = CONST0_RTX (XFmode);
-}
-  [(set_attr "predicable" "no")])
-=======
   "TARGET_FUSED_MADD"
   "fnma.s %0 = %F1, %F2, %F3"
   [(set_attr "itanium_class" "fmac")])
->>>>>>> 42a9ba1d
  
 ;; ::::::::::::::::::::
@@ -4053,236 +3231,6 @@
   "TARGET_FUSED_MADD"
   "fnma.d %0 = %F1, %F2, %F3"
   [(set_attr "itanium_class" "fmac")])
-<<<<<<< HEAD
-
-(define_insn "*nmaddxf4_alts"
-  [(set (match_operand:XF 0 "fr_register_operand" "=f")
-	(minus:XF (match_operand:XF 3 "xfreg_or_fp01_operand" "fG")
-		  (mult:XF (match_operand:XF 1 "xfreg_or_fp01_operand" "fG")
-			   (match_operand:XF 2 "xfreg_or_fp01_operand" "fG")
-   )))
-   (use (match_operand:SI 4 "const_int_operand" ""))]
-  ""
-  "fnma.s%4 %0 = %F1, %F2, %F3"
-  [(set_attr "itanium_class" "fmac")])
-
-(define_insn "*nmaddxf4_truncsf_alts"
-  [(set (match_operand:SF 0 "fr_register_operand" "=f")
-	(float_truncate:SF
-	  (minus:XF (match_operand:XF 3 "xfreg_or_fp01_operand" "fG") 
-		    (mult:XF (match_operand:XF 1 "xfreg_or_fp01_operand" "fG")
-			     (match_operand:XF 2 "xfreg_or_fp01_operand" "fG")
-   ))))
-   (use (match_operand:SI 4 "const_int_operand" ""))]
-  ""
-  "fnma.s.s%4 %0 = %F1, %F2, %F3"
-  [(set_attr "itanium_class" "fmac")])
-
-(define_insn "*nmaddxf4_truncdf_alts"
-  [(set (match_operand:DF 0 "fr_register_operand" "=f")
-	(float_truncate:DF
-	  (minus:XF (match_operand:XF 3 "xfreg_or_fp01_operand" "fG") 
-		    (mult:XF (match_operand:XF 1 "xfreg_or_fp01_operand" "fG")
-			     (match_operand:XF 2 "xfreg_or_fp01_operand" "fG")
-   ))))
-   (use (match_operand:SI 4 "const_int_operand" ""))]
-  ""
-  "fnma.d.s%4 %0 = %F1, %F2, %F3"
-  [(set_attr "itanium_class" "fmac")])
-
-(define_expand "divxf3"
-  [(set (match_operand:XF 0 "fr_register_operand" "")
-	(div:XF (match_operand:XF 1 "fr_reg_or_fp01_operand" "")
-		(match_operand:XF 2 "fr_reg_or_fp01_operand" "")))]
-  "TARGET_INLINE_FLOAT_DIV"
-{
-  /* There is only one divxf3 sequence, not two like for divsf and divdf.  */
-  emit_insn (gen_divxf3_internal (operands[0], operands[1], operands[2]));
-  DONE;
-})
-
-;; Inline square root.
-
-(define_expand "sqrtxf2"
-  [(set (match_operand:XF 0 "fr_register_operand" "=&f")
-	(sqrt:XF (match_operand:XF 1 "fr_reg_or_fp01_operand" "fG")))]
-  "TARGET_INLINE_SQRT"
-{
-  rtx insn;
-#if 0
-  if (TARGET_INLINE_SQRT == INL_MIN_LAT)
-    insn = gen_sqrtxf2_internal_lat (operands[0], operands[1]);
-  else
-#else
-  gcc_assert (TARGET_INLINE_SQRT != INL_MIN_LAT);
-#endif
-  insn = gen_sqrtxf2_internal_thr (operands[0], operands[1]);
-  emit_insn (insn);
-  DONE;
-})
-
-;; Latency-optimized square root.
-;; FIXME: Implement.
-
-;; Throughput-optimized square root.
-
-(define_insn_and_split "sqrtxf2_internal_thr"
-  [(set (match_operand:XF 0 "fr_register_operand" "=&f")
-	(sqrt:XF (match_operand:XF 1 "fr_reg_or_fp01_operand" "fG")))
-   ;; Register r2 in optimization guide.
-   (clobber (match_scratch:DI 2 "=r"))
-   ;; Register f8 in optimization guide
-   (clobber (match_scratch:XF 3 "=&f"))
-   ;; Register f9 in optimization guide
-   (clobber (match_scratch:XF 4 "=&f"))
-   ;; Register f10 in optimization guide
-   (clobber (match_scratch:XF 5 "=&f"))
-   ;; Register f11 in optimization guide
-   (clobber (match_scratch:XF 6 "=&f"))
-   ;; Register p6 in optimization guide.
-   (clobber (match_scratch:BI 7 "=c"))]
-  "TARGET_INLINE_SQRT == INL_MAX_THR"
-  "#"
-  "&& reload_completed"
-  [ ;; exponent of +1/2 in r2
-    (set (match_dup 2) (const_int 65534))
-    ;; +1/2 in f8.  The Intel manual mistakenly specifies f10.
-    (set (match_dup 3) 
-         (unspec:XF [(match_dup 2)] UNSPEC_SETF_EXP))
-    ;; Step 1
-    ;; y0 = 1/sqrt(a) in f7
-    (parallel [(set (match_dup 8)
-                    (div:XF (const_int 1)
-			    (unspec:XF [(match_dup 9)]
-				       UNSPEC_FR_SQRT_RECIP_APPROX_RES)))
-               (set (match_dup 7)
-                    (unspec:BI [(match_dup 9)]
-			       UNSPEC_FR_SQRT_RECIP_APPROX))
-               (use (const_int 0))])
-    ;; Step 2
-    ;; H0 = 1/2 * y0 in f9
-    (cond_exec (ne (match_dup 7) (const_int 0))
-      (parallel [(set (match_dup 4)
-                      (plus:XF (mult:XF (match_dup 3) (match_dup 8))
-                               (match_dup 10)))
-                 (use (const_int 1))]))
-    ;; Step 3
-    ;; S0 = a * y0 in f7
-    (cond_exec (ne (match_dup 7) (const_int 0))
-      (parallel [(set (match_dup 8)
-                      (plus:XF (mult:XF (match_dup 9) (match_dup 8))
-                               (match_dup 10)))
-                 (use (const_int 1))]))
-    ;; Step 4
-    ;; d0 = 1/2 - S0 * H0 in f10
-    (cond_exec (ne (match_dup 7) (const_int 0))
-      (parallel [(set (match_dup 5)
-                      (minus:XF (match_dup 3)
-				(mult:XF (match_dup 8) (match_dup 4))))
-                 (use (const_int 1))]))
-    ;; Step 5
-    ;; H1 = H0 + d0 * H0 in f9
-    (cond_exec (ne (match_dup 7) (const_int 0))
-       (parallel [(set (match_dup 4)
-                       (plus:XF (mult:XF (match_dup 5) (match_dup 4))
-                                (match_dup 4)))
-                  (use (const_int 1))]))
-    ;; Step 6
-    ;; S1 = S0 + d0 * S0 in f7
-    (cond_exec (ne (match_dup 7) (const_int 0))
-       (parallel [(set (match_dup 8)
-                       (plus:XF (mult:XF (match_dup 5) (match_dup 8))
-                                (match_dup 8)))
-                  (use (const_int 1))]))
-    ;; Step 7
-    ;; d1 = 1/2 - S1 * H1 in f10
-    (cond_exec (ne (match_dup 7) (const_int 0))
-      (parallel [(set (match_dup 5)
-                      (minus:XF (match_dup 3)
-				(mult:XF (match_dup 8) (match_dup 4))))
-                 (use (const_int 1))]))
-    ;; Step 8
-    ;; H2 = H1 + d1 * H1 in f9
-    (cond_exec (ne (match_dup 7) (const_int 0))
-       (parallel [(set (match_dup 4)
-                       (plus:XF (mult:XF (match_dup 5) (match_dup 4))
-                                (match_dup 4)))
-                  (use (const_int 1))]))
-    ;; Step 9 
-    ;; S2 = S1 + d1 * S1 in f7
-    (cond_exec (ne (match_dup 7) (const_int 0))
-       (parallel [(set (match_dup 8)
-                       (plus:XF (mult:XF (match_dup 5) (match_dup 8))
-                                (match_dup 8)))
-                  (use (const_int 1))]))
-    ;; Step 10
-    ;; d2 = 1/2 - S2 * H2 in f10
-    (cond_exec (ne (match_dup 7) (const_int 0))
-       (parallel [(set (match_dup 5)
-                       (minus:XF (match_dup 3)
-				 (mult:XF (match_dup 8) (match_dup 4))))
-                  (use (const_int 1))]))
-    ;; Step 11
-    ;; e2 = a - S2 * S2 in f8
-    (cond_exec (ne (match_dup 7) (const_int 0))
-       (parallel [(set (match_dup 3)
-                       (minus:XF (match_dup 9)
-				 (mult:XF (match_dup 8) (match_dup 8))))
-                  (use (const_int 1))]))
-    ;; Step 12
-    ;; S3 = S2 + e2 * H2 in f7
-    (cond_exec (ne (match_dup 7) (const_int 0))
-       (parallel [(set (match_dup 8)
-                       (plus:XF (mult:XF (match_dup 3) (match_dup 4))
-                                (match_dup 8)))
-                  (use (const_int 1))]))
-    ;; Step 13
-    ;; H3 = H2 + d2 * H2 in f9
-    (cond_exec (ne (match_dup 7) (const_int 0))
-       (parallel [(set (match_dup 4)
-                       (plus:XF (mult:XF (match_dup 5) (match_dup 4))
-                                (match_dup 4)))
-                  (use (const_int 1))]))
-    ;; Step 14
-    ;; e3 = a - S3 * S3 in f8
-    (cond_exec (ne (match_dup 7) (const_int 0))
-       (parallel [(set (match_dup 3)
-                       (minus:XF (match_dup 9)
-				 (mult:XF (match_dup 8) (match_dup 8))))
-                  (use (const_int 1))]))
-    ;; Step 15
-    ;; S = S3 + e3 * H3 in f7
-    (cond_exec (ne (match_dup 7) (const_int 0))
-       (parallel [(set (match_dup 0)
-                       (plus:XF (mult:XF (match_dup 3) (match_dup 4))
-                                (match_dup 8)))
-                  (use (const_int 0))]))]
-{
-  /* Generate 82-bit versions of the input and output operands.  */
-  operands[8] = gen_rtx_REG (XFmode, REGNO (operands[0]));
-  operands[9] = gen_rtx_REG (XFmode, REGNO (operands[1]));
-  /* Generate required floating-point constants.  */
-  operands[10] = CONST0_RTX (XFmode);
-}
-  [(set_attr "predicable" "no")])
-
-;; ??? frcpa works like cmp.foo.unc.
-
-(define_insn "*recip_approx"
-  [(set (match_operand:XF 0 "fr_register_operand" "=f")
-	(unspec:XF [(const_int 1)
-		    (match_operand:XF 3 "fr_reg_or_fp01_operand" "fG")]
-		   UNSPEC_FR_RECIP_APPROX_RES))
-   (set (match_operand:BI 1 "register_operand" "=c")
-	(unspec:BI [(match_operand:XF 2 "fr_reg_or_fp01_operand" "fG")
-		    (match_dup 3)] UNSPEC_FR_RECIP_APPROX))
-   (use (match_operand:SI 4 "const_int_operand" ""))]
-  ""
-  "frcpa.s%4 %0, %1 = %F2, %F3"
-  [(set_attr "itanium_class" "fmisc")
-   (set_attr "predicable" "no")])
-=======
->>>>>>> 42a9ba1d
  
 ;; ::::::::::::::::::::

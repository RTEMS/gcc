--- conflicted
+++ resolved
@@ -30,51 +30,9 @@
 #undef HOST_HOOKS_GT_PCH_USE_ADDRESS
 #define HOST_HOOKS_GT_PCH_USE_ADDRESS sol_gt_pch_use_address
 
-<<<<<<< HEAD
-/* For various ports, try to guess a fixed spot in the vm space
-   that's probably free.  Based on McDougall, Mauro, Solaris Internals, 2nd
-   ed., p.460-461, fig. 9-3, 9-4, 9-5.  */
-#if defined(__sparcv9__)
-/* This low to avoid VA hole on UltraSPARC I/II.  */
-# define TRY_EMPTY_VM_SPACE	0x70000000000
-#elif defined(__sparc__)
-# define TRY_EMPTY_VM_SPACE	0x80000000
-#elif defined(__x86_64__)
-# define TRY_EMPTY_VM_SPACE	0x8000000000000000
-#elif defined(__i386__)
-# define TRY_EMPTY_VM_SPACE	0xB0000000
-#else
-# define TRY_EMPTY_VM_SPACE	0
-#endif
-
-/* Determine a location where we might be able to reliably allocate
-   SIZE bytes.  FD is the PCH file, though we should return with the
-   file unmapped.  */
-
-static void *
-sol_gt_pch_get_address (size_t size, int fd)
-{
-  void *addr;
-
-  addr = mmap ((caddr_t) TRY_EMPTY_VM_SPACE, size, PROT_READ | PROT_WRITE,
-	       MAP_PRIVATE, fd, 0);
-
-  /* If we failed the map, that means there's *no* free space.  */
-  if (addr == (void *) MAP_FAILED)
-    return NULL;
-  /* Unmap the area before returning.  */
-  munmap ((caddr_t) addr, size);
-
-  return addr;
-}
-
-/* Map SIZE bytes of FD+OFFSET at BASE.  Return 1 if we succeeded at 
-   mapping the data at BASE, -1 if we couldn't.  */
-=======
 /* Before Solaris 11, the mmap ADDR parameter is mostly ignored without
    MAP_FIXED set.  Before we give up, search the desired address space with
    mincore to see if the space is really free.  */
->>>>>>> 6e7f08ad
 
 static void *
 mmap_fixed (void *addr, size_t len, int prot, int flags, int fd, off_t off)

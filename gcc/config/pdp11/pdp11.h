--- conflicted
+++ resolved
@@ -1,10 +1,6 @@
 /* Definitions of target machine for GNU compiler, for the pdp-11
    Copyright (C) 1994, 1995, 1996, 1998, 1999, 2000, 2001, 2002, 2004, 2005,
-<<<<<<< HEAD
-   2007 Free Software Foundation, Inc.
-=======
    2006, 2007, 2008 Free Software Foundation, Inc.
->>>>>>> 42bae686
    Contributed by Michael K. Gschwind (mike@vlsivie.tuwien.ac.at).
 
 This file is part of GCC.

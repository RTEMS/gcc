--- conflicted
+++ resolved
@@ -159,32 +159,6 @@
    (set_attr "length" "10,8")]
 )
 
-<<<<<<< HEAD
-(define_insn "*thumb2_movdi"
-  [(set (match_operand:DI 0 "nonimmediate_di_operand" "=r, r, r, r, m")
-	(match_operand:DI 1 "di_operand"              "rDa,Db,Dc,mi,r"))]
-  "TARGET_THUMB2
-  && !(TARGET_HARD_FLOAT && (TARGET_MAVERICK || TARGET_VFP))
-  && !TARGET_IWMMXT"
-  "*
-  switch (which_alternative)
-    {
-    case 0:
-    case 1:
-    case 2:
-      return \"#\";
-    default:
-      return output_move_double (operands);
-    }
-  "
-  [(set_attr "length" "8,12,16,8,8")
-   (set_attr "type" "*,*,*,load2,store2")
-   (set_attr "pool_range" "*,*,*,4096,*")
-   (set_attr "neg_pool_range" "*,*,*,0,*")]
-)
-
-=======
->>>>>>> 03d20231
 ;; We have two alternatives here for memory loads (and similarly for stores)
 ;; to reflect the fact that the permissible constant pool ranges differ
 ;; between ldr instructions taking low regs and ldr instructions taking high
@@ -245,75 +219,6 @@
    (set_attr "neg_pool_range" "*,*,*,250")]
 )
 
-<<<<<<< HEAD
-(define_insn "*thumb2_movsf_soft_insn"
-  [(set (match_operand:SF 0 "nonimmediate_operand" "=r,r,m")
-	(match_operand:SF 1 "general_operand"  "r,mE,r"))]
-  "TARGET_THUMB2
-   && TARGET_SOFT_FLOAT
-   && (GET_CODE (operands[0]) != MEM
-       || register_operand (operands[1], SFmode))"
-  "@
-   mov%?\\t%0, %1
-   ldr%?\\t%0, %1\\t%@ float
-   str%?\\t%1, %0\\t%@ float"
-  [(set_attr "predicable" "yes")
-   (set_attr "type" "*,load1,store1")
-   (set_attr "pool_range" "*,4096,*")
-   (set_attr "neg_pool_range" "*,0,*")]
-)
-
-(define_insn "*thumb2_movdf_soft_insn"
-  [(set (match_operand:DF 0 "nonimmediate_soft_df_operand" "=r,r,r,r,m")
-	(match_operand:DF 1 "soft_df_operand" "rDa,Db,Dc,mF,r"))]
-  "TARGET_THUMB2 && TARGET_SOFT_FLOAT
-   && (   register_operand (operands[0], DFmode)
-       || register_operand (operands[1], DFmode))"
-  "*
-  switch (which_alternative)
-    {
-    case 0:
-    case 1:
-    case 2:
-      return \"#\";
-    default:
-      return output_move_double (operands);
-    }
-  "
-  [(set_attr "length" "8,12,16,8,8")
-   (set_attr "type" "*,*,*,load2,store2")
-   (set_attr "pool_range" "*,*,*,1020,*")
-   (set_attr "neg_pool_range" "*,*,*,0,*")]
-)
-
-(define_insn "*thumb2_cmpsi_shiftsi"
-  [(set (reg:CC CC_REGNUM)
-	(compare:CC (match_operand:SI   0 "s_register_operand" "r")
-		    (match_operator:SI  3 "shift_operator"
-		     [(match_operand:SI 1 "s_register_operand" "r")
-		      (match_operand:SI 2 "const_int_operand"  "M")])))]
-  "TARGET_THUMB2"
-  "cmp%?\\t%0, %1%S3"
-  [(set_attr "conds" "set")
-   (set_attr "shift" "1")
-   (set_attr "type" "alu_shift")]
-)
-
-(define_insn "*thumb2_cmpsi_shiftsi_swp"
-  [(set (reg:CC_SWP CC_REGNUM)
-	(compare:CC_SWP (match_operator:SI 3 "shift_operator"
-			 [(match_operand:SI 1 "s_register_operand" "r")
-			  (match_operand:SI 2 "const_int_operand" "M")])
-			(match_operand:SI 0 "s_register_operand" "r")))]
-  "TARGET_THUMB2"
-  "cmp%?\\t%0, %1%S3"
-  [(set_attr "conds" "set")
-   (set_attr "shift" "1")
-   (set_attr "type" "alu_shift")]
-)
-
-=======
->>>>>>> 03d20231
 (define_insn "*thumb2_cmpsi_neg_shiftsi"
   [(set (reg:CC CC_REGNUM)
 	(compare:CC (match_operand:SI 0 "s_register_operand" "r")
@@ -652,148 +557,6 @@
 
 ;; Zero and sign extension instructions.
 
-<<<<<<< HEAD
-(define_insn_and_split "*thumb2_zero_extendsidi2"
-  [(set (match_operand:DI 0 "s_register_operand" "=r")
-        (zero_extend:DI (match_operand:SI 1 "s_register_operand" "r")))]
-  "TARGET_THUMB2"
-  "mov%?\\t%Q0, %1\;mov%?\\t%R0, #0"
-  "&& reload_completed"
-  [(set (match_dup 0) (match_dup 1))]
-  "
-  {
-    rtx lo_part = gen_lowpart (SImode, operands[0]);
-    if (!REG_P (lo_part) || REGNO (lo_part) != REGNO (operands[1]))
-      emit_move_insn (lo_part, operands[1]);
-    operands[0] = gen_highpart (SImode, operands[0]);
-    operands[1] = const0_rtx;
-  }
-  "
-  [(set_attr "length" "8")
-   (set_attr "ce_count" "2")
-   (set_attr "predicable" "yes")]
-)
-
-(define_insn_and_split "*thumb2_zero_extendhidi2"
-  [(set (match_operand:DI                 0 "s_register_operand"  "=r,r")
-	(zero_extend:DI (match_operand:HI 1 "nonimmediate_operand" "r,m")))]
-  "TARGET_THUMB2"
-  "@
-   uxth%?\\t%Q0, %1\;mov%?\\t%R0, #0
-   ldr%(h%)\\t%Q0, %1\;mov%?\\t%R0, #0"
-  "&& reload_completed"
-  [(set (match_dup 0) (zero_extend:SI (match_dup 1)))
-   (set (match_dup 2) (match_dup 3))]
-  "
-  {
-    operands[2] = gen_highpart (SImode, operands[0]);
-    operands[0] = gen_lowpart (SImode, operands[0]);
-    operands[3] = const0_rtx;
-  }
-  "
-  [(set_attr "length" "8")
-   (set_attr "ce_count" "2")
-   (set_attr "predicable" "yes")
-   (set_attr "type" "*,load_byte")
-   (set_attr "pool_range" "*,4092")
-   (set_attr "neg_pool_range" "*,250")]
-)
-
-(define_insn_and_split "*thumb2_zero_extendqidi2"
-  [(set (match_operand:DI                 0 "s_register_operand"  "=r,r")
-	(zero_extend:DI (match_operand:QI 1 "nonimmediate_operand" "r,m")))]
-  "TARGET_THUMB2"
-  "@
-   uxtb%?\\t%Q0, %1\;mov%?\\t%R0, #0
-   ldr%(b%)\\t%Q0, %1\;mov%?\\t%R0, #0"
-  "&& reload_completed"
-  [(set (match_dup 0) (zero_extend:SI (match_dup 1)))
-   (set (match_dup 2) (match_dup 3))]
-  "
-  {
-    operands[2] = gen_highpart (SImode, operands[0]);
-    operands[0] = gen_lowpart (SImode, operands[0]);
-    operands[3] = const0_rtx;
-  }
-  "
-  [(set_attr "length" "8")
-   (set_attr "ce_count" "2")
-   (set_attr "predicable" "yes")
-   (set_attr "type" "*,load_byte")
-   (set_attr "pool_range" "*,4092")
-   (set_attr "neg_pool_range" "*,250")]
-)
-
-(define_insn_and_split "*thumb2_extendsidi2"
-  [(set (match_operand:DI 0 "s_register_operand" "=r")
-        (sign_extend:DI (match_operand:SI 1 "s_register_operand" "r")))]
-  "TARGET_THUMB2"
-  "mov%?\\t%Q0, %1\;asr?\\t%R0, %1, #31"
-  "&& reload_completed"
-  [(set (match_dup 0) (ashiftrt:SI (match_dup 1) (const_int 31)))]
-  {
-    rtx lo_part = gen_lowpart (SImode, operands[0]);
-
-    if (!REG_P (lo_part) || REGNO (lo_part) != REGNO (operands[1]))
-      emit_move_insn (lo_part, operands[1]);
-    operands[0] = gen_highpart (SImode, operands[0]);
-  }
-  [(set_attr "length" "8")
-   (set_attr "ce_count" "2")
-   (set_attr "shift" "1")
-   (set_attr "predicable" "yes")]
-)
-
-(define_insn_and_split "*thumb2_extendhidi2"
-  [(set (match_operand:DI                 0 "s_register_operand"  "=r,r")
-	(sign_extend:DI (match_operand:HI 1 "nonimmediate_operand" "r,m")))]
-  "TARGET_THUMB2"
-  "@
-   sxth%?\\t%Q0, %1\;asr%?\\t%R0, %Q0, #31
-   ldrsh%?\\t%Q0, %1\;asr%?\\t%R0, %Q0, #31"
-  "&& reload_completed"
-  [(set (match_dup 0) (sign_extend:SI (match_dup 1)))
-   (set (match_dup 2) (ashiftrt:SI (match_dup 0) (const_int 31)))]
-  "
-  {
-    operands[2] = gen_highpart (SImode, operands[0]);
-    operands[0] = gen_lowpart (SImode, operands[0]);
-  }
-  "
-  [(set_attr "length" "8")
-   (set_attr "ce_count" "2")
-   (set_attr "predicable" "yes")
-   (set_attr "type" "*,load_byte")
-   (set_attr "pool_range" "*,4092")
-   (set_attr "neg_pool_range" "*,250")]
-)
-
-(define_insn_and_split "*thumb2_extendqidi2"
-  [(set (match_operand:DI                 0 "s_register_operand"  "=r,r")
-	(sign_extend:DI (match_operand:QI 1 "nonimmediate_operand" "r,m")))]
-  "TARGET_THUMB2"
-  "@
-   sxtb%?\\t%Q0, %1\;asr%?\\t%R0, %Q0, #31
-   ldrsb%?\\t%Q0, %1\;asr%?\\t%R0, %Q0, #31"
-  "&& reload_completed"
-  [(set (match_dup 0) (sign_extend:SI (match_dup 1)))
-   (set (match_dup 2) (ashiftrt:SI (match_dup 0) (const_int 31)))]
-  "
-  {
-    operands[2] = gen_highpart (SImode, operands[0]);
-    operands[0] = gen_lowpart (SImode, operands[0]);
-  }
-  "
-  [(set_attr "length" "8")
-   (set_attr "ce_count" "2")
-   (set_attr "predicable" "yes")
-   (set_attr "type" "*,load_byte")
-   (set_attr "pool_range" "*,4092")
-   (set_attr "neg_pool_range" "*,250")]
-)
-
-=======
->>>>>>> 03d20231
 ;; All supported Thumb2 implementations are armv6, so only that case is
 ;; provided.
 (define_insn "*thumb2_extendqisi_v6"
@@ -1280,11 +1043,7 @@
    (set_attr "length" "2")]
 )
 
-<<<<<<< HEAD
-(define_insn "orsi_notsi_si"
-=======
 (define_insn "*orsi_notsi_si"
->>>>>>> 03d20231
   [(set (match_operand:SI 0 "s_register_operand" "=r")
 	(ior:SI (not:SI (match_operand:SI 2 "s_register_operand" "r"))
 		(match_operand:SI 1 "s_register_operand" "r")))]
@@ -1293,11 +1052,7 @@
   [(set_attr "predicable" "yes")]
 )
 
-<<<<<<< HEAD
-(define_insn "*thumb_orsi_not_shiftsi_si"
-=======
 (define_insn "*orsi_not_shiftsi_si"
->>>>>>> 03d20231
   [(set (match_operand:SI 0 "s_register_operand" "=r")
 	(ior:SI (not:SI (match_operator:SI 4 "shift_operator"
 			 [(match_operand:SI 2 "s_register_operand" "r")
@@ -1310,32 +1065,6 @@
    (set_attr "type" "alu_shift")]
 )
 
-<<<<<<< HEAD
-(define_insn_and_split "*thumb2_iorsi3"
-  [(set (match_operand:SI         0 "s_register_operand" "=r,r,r")
-	(ior:SI (match_operand:SI 1 "s_register_operand" "r,r,r")
-		(match_operand:SI 2 "reg_or_int_operand" "rI,K,?n")))]
-  "TARGET_THUMB2"
-  "@
-   orr%?\\t%0, %1, %2
-   orn%?\\t%0, %1, #%B2
-   #"
-  "TARGET_THUMB2
-   && GET_CODE (operands[2]) == CONST_INT
-   && !(const_ok_for_arm (INTVAL (operands[2]))
-	|| const_ok_for_arm (~INTVAL (operands[2])))"
-  [(clobber (const_int 0))]
-  "
-  arm_split_constant  (IOR, SImode, curr_insn, 
-	               INTVAL (operands[2]), operands[0], operands[1], 0);
-  DONE;
-  "
-  [(set_attr "length" "4,4,16")
-   (set_attr "predicable" "yes")]
-)
-
-=======
->>>>>>> 03d20231
 (define_peephole2
   [(set (match_operand:CC_NOOV 0 "cc_register" "")
 	(compare:CC_NOOV (zero_extract:SI
@@ -1363,8 +1092,6 @@
   operands[4] = gen_rtx_fmt_ee (GET_CODE (operands[4]) == NE ? LT : GE,
 				VOIDmode, operands[0], const0_rtx);
   ")
-<<<<<<< HEAD
-=======
 
 (define_peephole2
   [(set (match_operand:CC_NOOV 0 "cc_register" "")
@@ -1390,5 +1117,4 @@
 		      (match_dup 5) (match_dup 6)))]
   "
   operands[2] = GEN_INT (32 - INTVAL (operands[2]));
-  ")
->>>>>>> 03d20231
+  ")
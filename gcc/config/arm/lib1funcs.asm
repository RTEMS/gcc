@ libgcc routines for ARM cpu.
@ Division routines, written by Richard Earnshaw, (rearnsha@armltd.co.uk)

/* Copyright 1995, 1996, 1998, 1999, 2000, 2003, 2004, 2005, 2007
   Free Software Foundation, Inc.

This file is free software; you can redistribute it and/or modify it
under the terms of the GNU General Public License as published by the
Free Software Foundation; either version 2, or (at your option) any
later version.

In addition to the permissions in the GNU General Public License, the
Free Software Foundation gives you unlimited permission to link the
compiled version of this file into combinations with other programs,
and to distribute those combinations without any restriction coming
from the use of this file.  (The General Public License restrictions
do apply in other respects; for example, they cover modification of
the file, and distribution when not linked into a combine
executable.)

This file is distributed in the hope that it will be useful, but
WITHOUT ANY WARRANTY; without even the implied warranty of
MERCHANTABILITY or FITNESS FOR A PARTICULAR PURPOSE.  See the GNU
General Public License for more details.

You should have received a copy of the GNU General Public License
along with this program; see the file COPYING.  If not, write to
the Free Software Foundation, 51 Franklin Street, Fifth Floor,
Boston, MA 02110-1301, USA.  */

/* An executable stack is *not* required for these functions.  */
#if defined(__ELF__) && defined(__linux__)
.section .note.GNU-stack,"",%progbits
.previous
#endif

/* ------------------------------------------------------------------------ */

/* We need to know what prefix to add to function names.  */

#ifndef __USER_LABEL_PREFIX__
#error  __USER_LABEL_PREFIX__ not defined
#endif

/* ANSI concatenation macros.  */

#define CONCAT1(a, b) CONCAT2(a, b)
#define CONCAT2(a, b) a ## b

/* Use the right prefix for global labels.  */

#define SYM(x) CONCAT1 (__USER_LABEL_PREFIX__, x)

#ifdef __ELF__
#ifdef __thumb__
#define __PLT__  /* Not supported in Thumb assembler (for now).  */
#elif defined __vxworks && !defined __PIC__
#define __PLT__ /* Not supported by the kernel loader.  */
#else
#define __PLT__ (PLT)
#endif
#define TYPE(x) .type SYM(x),function
#define SIZE(x) .size SYM(x), . - SYM(x)
#define LSYM(x) .x
#else
#define __PLT__
#define TYPE(x)
#define SIZE(x)
#define LSYM(x) x
#endif

/* Function end macros.  Variants for interworking.  */

<<<<<<< HEAD
=======
#if defined(__ARM_ARCH_2__)
# define __ARM_ARCH__ 2
#endif

#if defined(__ARM_ARCH_3__)
# define __ARM_ARCH__ 3
#endif

>>>>>>> 751ff693
#if defined(__ARM_ARCH_3M__) || defined(__ARM_ARCH_4__) \
	|| defined(__ARM_ARCH_4T__)
/* We use __ARM_ARCH__ set to 4 here, but in reality it's any processor with
   long multiply instructions.  That includes v3M.  */
# define __ARM_ARCH__ 4
#endif
	
#if defined(__ARM_ARCH_5__) || defined(__ARM_ARCH_5T__) \
	|| defined(__ARM_ARCH_5E__) || defined(__ARM_ARCH_5TE__) \
	|| defined(__ARM_ARCH_5TEJ__)
# define __ARM_ARCH__ 5
#endif

#if defined(__ARM_ARCH_6__) || defined(__ARM_ARCH_6J__) \
	|| defined(__ARM_ARCH_6K__) || defined(__ARM_ARCH_6Z__) \
	|| defined(__ARM_ARCH_6ZK__) || defined(__ARM_ARCH_6T2__)
# define __ARM_ARCH__ 6
#endif

#if defined(__ARM_ARCH_7__) || defined(__ARM_ARCH_7A__) \
	|| defined(__ARM_ARCH_7R__) || defined(__ARM_ARCH_7M__)
# define __ARM_ARCH__ 7
#endif

#ifndef __ARM_ARCH__
#error Unable to determine architecture.
#endif

/* How to return from a function call depends on the architecture variant.  */

#if (__ARM_ARCH__ > 4) || defined(__ARM_ARCH_4T__)

# define RET		bx	lr
# define RETc(x)	bx##x	lr

/* Special precautions for interworking on armv4t.  */
# if (__ARM_ARCH__ == 4)

/* Always use bx, not ldr pc.  */
#  if (defined(__thumb__) || defined(__THUMB_INTERWORK__))
#    define __INTERWORKING__
#   endif /* __THUMB__ || __THUMB_INTERWORK__ */

/* Include thumb stub before arm mode code.  */
#  if defined(__thumb__) && !defined(__THUMB_INTERWORK__)
#   define __INTERWORKING_STUBS__
#  endif /* __thumb__ && !__THUMB_INTERWORK__ */

#endif /* __ARM_ARCH == 4 */

#else

# define RET		mov	pc, lr
# define RETc(x)	mov##x	pc, lr

#endif

.macro	cfi_pop		advance, reg, cfa_offset
#ifdef __ELF__
	.pushsection	.debug_frame
	.byte	0x4		/* DW_CFA_advance_loc4 */
	.4byte	\advance
	.byte	(0xc0 | \reg)	/* DW_CFA_restore */
	.byte	0xe		/* DW_CFA_def_cfa_offset */
	.uleb128 \cfa_offset
	.popsection
#endif
<<<<<<< HEAD
.endm
.macro	cfi_push	advance, reg, offset, cfa_offset
#ifdef __ELF__
	.pushsection	.debug_frame
	.byte	0x4		/* DW_CFA_advance_loc4 */
	.4byte	\advance
	.byte	(0x80 | \reg)	/* DW_CFA_offset */
	.uleb128 (\offset / -4)
	.byte	0xe		/* DW_CFA_def_cfa_offset */
	.uleb128 \cfa_offset
	.popsection
#endif
.endm
.macro cfi_start	start_label, end_label
#ifdef __ELF__
	.pushsection	.debug_frame
LSYM(Lstart_frame):
	.4byte	LSYM(Lend_cie) - LSYM(Lstart_cie) @ Length of CIE
LSYM(Lstart_cie):
        .4byte	0xffffffff	@ CIE Identifier Tag
        .byte	0x1	@ CIE Version
        .ascii	"\0"	@ CIE Augmentation
        .uleb128 0x1	@ CIE Code Alignment Factor
        .sleb128 -4	@ CIE Data Alignment Factor
        .byte	0xe	@ CIE RA Column
        .byte	0xc	@ DW_CFA_def_cfa
        .uleb128 0xd
        .uleb128 0x0

	.align 2
LSYM(Lend_cie):
	.4byte	LSYM(Lend_fde)-LSYM(Lstart_fde)	@ FDE Length
LSYM(Lstart_fde):
	.4byte	LSYM(Lstart_frame)	@ FDE CIE offset
	.4byte	\start_label	@ FDE initial location
	.4byte	\end_label-\start_label	@ FDE address range
	.popsection
#endif
.endm
=======
.endm
.macro	cfi_push	advance, reg, offset, cfa_offset
#ifdef __ELF__
	.pushsection	.debug_frame
	.byte	0x4		/* DW_CFA_advance_loc4 */
	.4byte	\advance
	.byte	(0x80 | \reg)	/* DW_CFA_offset */
	.uleb128 (\offset / -4)
	.byte	0xe		/* DW_CFA_def_cfa_offset */
	.uleb128 \cfa_offset
	.popsection
#endif
.endm
.macro cfi_start	start_label, end_label
#ifdef __ELF__
	.pushsection	.debug_frame
LSYM(Lstart_frame):
	.4byte	LSYM(Lend_cie) - LSYM(Lstart_cie) @ Length of CIE
LSYM(Lstart_cie):
        .4byte	0xffffffff	@ CIE Identifier Tag
        .byte	0x1	@ CIE Version
        .ascii	"\0"	@ CIE Augmentation
        .uleb128 0x1	@ CIE Code Alignment Factor
        .sleb128 -4	@ CIE Data Alignment Factor
        .byte	0xe	@ CIE RA Column
        .byte	0xc	@ DW_CFA_def_cfa
        .uleb128 0xd
        .uleb128 0x0

	.align 2
LSYM(Lend_cie):
	.4byte	LSYM(Lend_fde)-LSYM(Lstart_fde)	@ FDE Length
LSYM(Lstart_fde):
	.4byte	LSYM(Lstart_frame)	@ FDE CIE offset
	.4byte	\start_label	@ FDE initial location
	.4byte	\end_label-\start_label	@ FDE address range
	.popsection
#endif
.endm
>>>>>>> 751ff693
.macro cfi_end	end_label
#ifdef __ELF__
	.pushsection	.debug_frame
	.align	2
LSYM(Lend_fde):
	.popsection
\end_label:
#endif
.endm

/* Don't pass dirn, it's there just to get token pasting right.  */

.macro	RETLDM	regs=, cond=, unwind=, dirn=ia
#if defined (__INTERWORKING__)
	.ifc "\regs",""
	ldr\cond	lr, [sp], #8
	.else
# if defined(__thumb2__)
	pop\cond	{\regs, lr}
# else
	ldm\cond\dirn	sp!, {\regs, lr}
# endif
	.endif
	.ifnc "\unwind", ""
	/* Mark LR as restored.  */
97:	cfi_pop 97b - \unwind, 0xe, 0x0
	.endif
	bx\cond	lr
#else
	/* Caller is responsible for providing IT instruction.  */
	.ifc "\regs",""
	ldr\cond	pc, [sp], #8
	.else
# if defined(__thumb2__)
	pop\cond	{\regs, pc}
# else
	ldm\cond\dirn	sp!, {\regs, pc}
# endif
	.endif
#endif
.endm

/* The Unified assembly syntax allows the same code to be assembled for both
   ARM and Thumb-2.  However this is only supported by recent gas, so define
   a set of macros to allow ARM code on older assemblers.  */
#if defined(__thumb2__)
.macro do_it cond, suffix=""
	it\suffix	\cond
.endm
.macro shift1 op, arg0, arg1, arg2
	\op	\arg0, \arg1, \arg2
.endm
#define do_push	push
#define do_pop	pop
#define COND(op1, op2, cond) op1 ## op2 ## cond
/* Perform an arithmetic operation with a variable shift operand.  This
   requires two instructions and a scratch register on Thumb-2.  */
.macro shiftop name, dest, src1, src2, shiftop, shiftreg, tmp
	\shiftop \tmp, \src2, \shiftreg
	\name \dest, \src1, \tmp
<<<<<<< HEAD
.endm
#else
.macro do_it cond, suffix=""
.endm
=======
.endm
#else
.macro do_it cond, suffix=""
.endm
>>>>>>> 751ff693
.macro shift1 op, arg0, arg1, arg2
	mov	\arg0, \arg1, \op \arg2
.endm
#define do_push	stmfd sp!,
#define do_pop	ldmfd sp!,
#define COND(op1, op2, cond) op1 ## cond ## op2
.macro shiftop name, dest, src1, src2, shiftop, shiftreg, tmp
	\name \dest, \src1, \src2, \shiftop \shiftreg
.endm
#endif

.macro ARM_LDIV0 name
	str	lr, [sp, #-8]!
98:	cfi_push 98b - __\name, 0xe, -0x8, 0x8
	bl	SYM (__div0) __PLT__
	mov	r0, #0			@ About as wrong as it could be.
	RETLDM	unwind=98b
.endm


.macro THUMB_LDIV0 name
	push	{ r1, lr }
98:	cfi_push 98b - __\name, 0xe, -0x4, 0x8
	bl	SYM (__div0)
	mov	r0, #0			@ About as wrong as it could be.
#if defined (__INTERWORKING__)
	pop	{ r1, r2 }
	bx	r2
#else
	pop	{ r1, pc }
#endif
.endm

.macro FUNC_END name
	SIZE (__\name)
.endm

.macro DIV_FUNC_END name
	cfi_start	__\name, LSYM(Lend_div0)
LSYM(Ldiv0):
#ifdef __thumb__
	THUMB_LDIV0 \name
#else
	ARM_LDIV0 \name
#endif
	cfi_end	LSYM(Lend_div0)
	FUNC_END \name
.endm

.macro THUMB_FUNC_START name
	.globl	SYM (\name)
	TYPE	(\name)
	.thumb_func
SYM (\name):
.endm

/* Function start macros.  Variants for ARM and Thumb.  */

#ifdef __thumb__
#define THUMB_FUNC .thumb_func
#define THUMB_CODE .force_thumb
# if defined(__thumb2__)
#define THUMB_SYNTAX .syntax divided
# else
#define THUMB_SYNTAX
# endif
#else
#define THUMB_FUNC
#define THUMB_CODE
#define THUMB_SYNTAX
#endif

.macro FUNC_START name
	.text
	.globl SYM (__\name)
	TYPE (__\name)
	.align 0
	THUMB_CODE
	THUMB_FUNC
	THUMB_SYNTAX
SYM (__\name):
.endm

/* Special function that will always be coded in ARM assembly, even if
   in Thumb-only compilation.  */

#if defined(__thumb2__)

/* For Thumb-2 we build everything in thumb mode.  */
.macro ARM_FUNC_START name
       FUNC_START \name
       .syntax unified
.endm
#define EQUIV .thumb_set
.macro  ARM_CALL name
	bl	__\name
.endm

#elif defined(__INTERWORKING_STUBS__)

.macro	ARM_FUNC_START name
	FUNC_START \name
	bx	pc
	nop
	.arm
/* A hook to tell gdb that we've switched to ARM mode.  Also used to call
   directly from other local arm routines.  */
_L__\name:		
.endm
#define EQUIV .thumb_set
/* Branch directly to a function declared with ARM_FUNC_START.
   Must be called in arm mode.  */
.macro  ARM_CALL name
	bl	_L__\name
.endm

#else /* !(__INTERWORKING_STUBS__ || __thumb2__) */

.macro	ARM_FUNC_START name
	.text
	.globl SYM (__\name)
	TYPE (__\name)
	.align 0
	.arm
SYM (__\name):
.endm
#define EQUIV .set
.macro  ARM_CALL name
	bl	__\name
.endm

#endif

.macro	FUNC_ALIAS new old
	.globl	SYM (__\new)
#if defined (__thumb__)
	.thumb_set	SYM (__\new), SYM (__\old)
#else
	.set	SYM (__\new), SYM (__\old)
#endif
.endm

.macro	ARM_FUNC_ALIAS new old
	.globl	SYM (__\new)
	EQUIV	SYM (__\new), SYM (__\old)
#if defined(__INTERWORKING_STUBS__)
	.set	SYM (_L__\new), SYM (_L__\old)
#endif
.endm

#ifdef __thumb__
/* Register aliases.  */

work		.req	r4	@ XXXX is this safe ?
dividend	.req	r0
divisor		.req	r1
overdone	.req	r2
result		.req	r2
curbit		.req	r3
#endif
#if 0
ip		.req	r12
sp		.req	r13
lr		.req	r14
pc		.req	r15
#endif

/* ------------------------------------------------------------------------ */
/*		Bodies of the division and modulo routines.		    */
/* ------------------------------------------------------------------------ */	
.macro ARM_DIV_BODY dividend, divisor, result, curbit

#if __ARM_ARCH__ >= 5 && ! defined (__OPTIMIZE_SIZE__)

	clz	\curbit, \dividend
	clz	\result, \divisor
	sub	\curbit, \result, \curbit
	rsbs	\curbit, \curbit, #31
	addne	\curbit, \curbit, \curbit, lsl #1
	mov	\result, #0
	addne	pc, pc, \curbit, lsl #2
	nop
	.set	shift, 32
	.rept	32
	.set	shift, shift - 1
	cmp	\dividend, \divisor, lsl #shift
	adc	\result, \result, \result
	subcs	\dividend, \dividend, \divisor, lsl #shift
	.endr

#else /* __ARM_ARCH__ < 5 || defined (__OPTIMIZE_SIZE__) */
#if __ARM_ARCH__ >= 5

	clz	\curbit, \divisor
	clz	\result, \dividend
	sub	\result, \curbit, \result
	mov	\curbit, #1
	mov	\divisor, \divisor, lsl \result
	mov	\curbit, \curbit, lsl \result
	mov	\result, #0
	
#else /* __ARM_ARCH__ < 5 */

	@ Initially shift the divisor left 3 bits if possible,
	@ set curbit accordingly.  This allows for curbit to be located
	@ at the left end of each 4-bit nibbles in the division loop
	@ to save one loop in most cases.
	tst	\divisor, #0xe0000000
	moveq	\divisor, \divisor, lsl #3
	moveq	\curbit, #8
	movne	\curbit, #1

	@ Unless the divisor is very big, shift it up in multiples of
	@ four bits, since this is the amount of unwinding in the main
	@ division loop.  Continue shifting until the divisor is 
	@ larger than the dividend.
1:	cmp	\divisor, #0x10000000
	cmplo	\divisor, \dividend
	movlo	\divisor, \divisor, lsl #4
	movlo	\curbit, \curbit, lsl #4
	blo	1b

	@ For very big divisors, we must shift it a bit at a time, or
	@ we will be in danger of overflowing.
1:	cmp	\divisor, #0x80000000
	cmplo	\divisor, \dividend
	movlo	\divisor, \divisor, lsl #1
	movlo	\curbit, \curbit, lsl #1
	blo	1b

	mov	\result, #0

#endif /* __ARM_ARCH__ < 5 */

	@ Division loop
1:	cmp	\dividend, \divisor
	subhs	\dividend, \dividend, \divisor
	orrhs	\result,   \result,   \curbit
	cmp	\dividend, \divisor,  lsr #1
	subhs	\dividend, \dividend, \divisor, lsr #1
	orrhs	\result,   \result,   \curbit,  lsr #1
	cmp	\dividend, \divisor,  lsr #2
	subhs	\dividend, \dividend, \divisor, lsr #2
	orrhs	\result,   \result,   \curbit,  lsr #2
	cmp	\dividend, \divisor,  lsr #3
	subhs	\dividend, \dividend, \divisor, lsr #3
	orrhs	\result,   \result,   \curbit,  lsr #3
	cmp	\dividend, #0			@ Early termination?
	movnes	\curbit,   \curbit,  lsr #4	@ No, any more bits to do?
	movne	\divisor,  \divisor, lsr #4
	bne	1b

#endif /* __ARM_ARCH__ < 5 || defined (__OPTIMIZE_SIZE__) */

.endm
/* ------------------------------------------------------------------------ */	
.macro ARM_DIV2_ORDER divisor, order

#if __ARM_ARCH__ >= 5
<<<<<<< HEAD

	clz	\order, \divisor
	rsb	\order, \order, #31

#else

	cmp	\divisor, #(1 << 16)
	movhs	\divisor, \divisor, lsr #16
	movhs	\order, #16
	movlo	\order, #0

	cmp	\divisor, #(1 << 8)
	movhs	\divisor, \divisor, lsr #8
	addhs	\order, \order, #8

	cmp	\divisor, #(1 << 4)
	movhs	\divisor, \divisor, lsr #4
	addhs	\order, \order, #4

=======

	clz	\order, \divisor
	rsb	\order, \order, #31

#else

	cmp	\divisor, #(1 << 16)
	movhs	\divisor, \divisor, lsr #16
	movhs	\order, #16
	movlo	\order, #0

	cmp	\divisor, #(1 << 8)
	movhs	\divisor, \divisor, lsr #8
	addhs	\order, \order, #8

	cmp	\divisor, #(1 << 4)
	movhs	\divisor, \divisor, lsr #4
	addhs	\order, \order, #4

>>>>>>> 751ff693
	cmp	\divisor, #(1 << 2)
	addhi	\order, \order, #3
	addls	\order, \order, \divisor, lsr #1

#endif

.endm
/* ------------------------------------------------------------------------ */
.macro ARM_MOD_BODY dividend, divisor, order, spare

#if __ARM_ARCH__ >= 5 && ! defined (__OPTIMIZE_SIZE__)

	clz	\order, \divisor
	clz	\spare, \dividend
	sub	\order, \order, \spare
	rsbs	\order, \order, #31
	addne	pc, pc, \order, lsl #3
	nop
	.set	shift, 32
	.rept	32
	.set	shift, shift - 1
	cmp	\dividend, \divisor, lsl #shift
	subcs	\dividend, \dividend, \divisor, lsl #shift
	.endr

#else /* __ARM_ARCH__ < 5 || defined (__OPTIMIZE_SIZE__) */
#if __ARM_ARCH__ >= 5

	clz	\order, \divisor
	clz	\spare, \dividend
	sub	\order, \order, \spare
	mov	\divisor, \divisor, lsl \order
	
#else /* __ARM_ARCH__ < 5 */

	mov	\order, #0

	@ Unless the divisor is very big, shift it up in multiples of
	@ four bits, since this is the amount of unwinding in the main
	@ division loop.  Continue shifting until the divisor is 
	@ larger than the dividend.
1:	cmp	\divisor, #0x10000000
	cmplo	\divisor, \dividend
	movlo	\divisor, \divisor, lsl #4
	addlo	\order, \order, #4
	blo	1b

	@ For very big divisors, we must shift it a bit at a time, or
	@ we will be in danger of overflowing.
1:	cmp	\divisor, #0x80000000
	cmplo	\divisor, \dividend
	movlo	\divisor, \divisor, lsl #1
	addlo	\order, \order, #1
	blo	1b

#endif /* __ARM_ARCH__ < 5 */

	@ Perform all needed substractions to keep only the reminder.
	@ Do comparisons in batch of 4 first.
	subs	\order, \order, #3		@ yes, 3 is intended here
	blt	2f

1:	cmp	\dividend, \divisor
	subhs	\dividend, \dividend, \divisor
	cmp	\dividend, \divisor,  lsr #1
	subhs	\dividend, \dividend, \divisor, lsr #1
	cmp	\dividend, \divisor,  lsr #2
	subhs	\dividend, \dividend, \divisor, lsr #2
	cmp	\dividend, \divisor,  lsr #3
	subhs	\dividend, \dividend, \divisor, lsr #3
	cmp	\dividend, #1
	mov	\divisor, \divisor, lsr #4
	subges	\order, \order, #4
	bge	1b

	tst	\order, #3
	teqne	\dividend, #0
	beq	5f

	@ Either 1, 2 or 3 comparison/substractions are left.
2:	cmn	\order, #2
	blt	4f
	beq	3f
	cmp	\dividend, \divisor
	subhs	\dividend, \dividend, \divisor
	mov	\divisor,  \divisor,  lsr #1
3:	cmp	\dividend, \divisor
	subhs	\dividend, \dividend, \divisor
	mov	\divisor,  \divisor,  lsr #1
4:	cmp	\dividend, \divisor
	subhs	\dividend, \dividend, \divisor
5:

#endif /* __ARM_ARCH__ < 5 || defined (__OPTIMIZE_SIZE__) */

.endm
/* ------------------------------------------------------------------------ */
.macro THUMB_DIV_MOD_BODY modulo
	@ Load the constant 0x10000000 into our work register.
	mov	work, #1
	lsl	work, #28
LSYM(Loop1):
	@ Unless the divisor is very big, shift it up in multiples of
	@ four bits, since this is the amount of unwinding in the main
	@ division loop.  Continue shifting until the divisor is 
	@ larger than the dividend.
	cmp	divisor, work
	bhs	LSYM(Lbignum)
	cmp	divisor, dividend
	bhs	LSYM(Lbignum)
	lsl	divisor, #4
	lsl	curbit,  #4
	b	LSYM(Loop1)
LSYM(Lbignum):
	@ Set work to 0x80000000
	lsl	work, #3
LSYM(Loop2):
	@ For very big divisors, we must shift it a bit at a time, or
	@ we will be in danger of overflowing.
	cmp	divisor, work
	bhs	LSYM(Loop3)
	cmp	divisor, dividend
	bhs	LSYM(Loop3)
	lsl	divisor, #1
	lsl	curbit,  #1
	b	LSYM(Loop2)
LSYM(Loop3):
	@ Test for possible subtractions ...
  .if \modulo
	@ ... On the final pass, this may subtract too much from the dividend, 
	@ so keep track of which subtractions are done, we can fix them up 
	@ afterwards.
	mov	overdone, #0
	cmp	dividend, divisor
	blo	LSYM(Lover1)
	sub	dividend, dividend, divisor
LSYM(Lover1):
	lsr	work, divisor, #1
	cmp	dividend, work
	blo	LSYM(Lover2)
	sub	dividend, dividend, work
	mov	ip, curbit
	mov	work, #1
	ror	curbit, work
	orr	overdone, curbit
	mov	curbit, ip
LSYM(Lover2):
	lsr	work, divisor, #2
	cmp	dividend, work
	blo	LSYM(Lover3)
	sub	dividend, dividend, work
	mov	ip, curbit
	mov	work, #2
	ror	curbit, work
	orr	overdone, curbit
	mov	curbit, ip
LSYM(Lover3):
	lsr	work, divisor, #3
	cmp	dividend, work
	blo	LSYM(Lover4)
	sub	dividend, dividend, work
	mov	ip, curbit
	mov	work, #3
	ror	curbit, work
	orr	overdone, curbit
	mov	curbit, ip
LSYM(Lover4):
	mov	ip, curbit
  .else
	@ ... and note which bits are done in the result.  On the final pass,
	@ this may subtract too much from the dividend, but the result will be ok,
	@ since the "bit" will have been shifted out at the bottom.
	cmp	dividend, divisor
	blo	LSYM(Lover1)
	sub	dividend, dividend, divisor
	orr	result, result, curbit
LSYM(Lover1):
	lsr	work, divisor, #1
	cmp	dividend, work
	blo	LSYM(Lover2)
	sub	dividend, dividend, work
	lsr	work, curbit, #1
	orr	result, work
LSYM(Lover2):
	lsr	work, divisor, #2
	cmp	dividend, work
	blo	LSYM(Lover3)
	sub	dividend, dividend, work
	lsr	work, curbit, #2
	orr	result, work
LSYM(Lover3):
	lsr	work, divisor, #3
	cmp	dividend, work
	blo	LSYM(Lover4)
	sub	dividend, dividend, work
	lsr	work, curbit, #3
	orr	result, work
LSYM(Lover4):
  .endif
	
	cmp	dividend, #0			@ Early termination?
	beq	LSYM(Lover5)
	lsr	curbit,  #4			@ No, any more bits to do?
	beq	LSYM(Lover5)
	lsr	divisor, #4
	b	LSYM(Loop3)
LSYM(Lover5):
  .if \modulo
	@ Any subtractions that we should not have done will be recorded in
	@ the top three bits of "overdone".  Exactly which were not needed
	@ are governed by the position of the bit, stored in ip.
	mov	work, #0xe
	lsl	work, #28
	and	overdone, work
	beq	LSYM(Lgot_result)
	
	@ If we terminated early, because dividend became zero, then the 
	@ bit in ip will not be in the bottom nibble, and we should not
	@ perform the additions below.  We must test for this though
	@ (rather relying upon the TSTs to prevent the additions) since
	@ the bit in ip could be in the top two bits which might then match
	@ with one of the smaller RORs.
	mov	curbit, ip
	mov	work, #0x7
	tst	curbit, work
	beq	LSYM(Lgot_result)
	
	mov	curbit, ip
	mov	work, #3
	ror	curbit, work
	tst	overdone, curbit
	beq	LSYM(Lover6)
	lsr	work, divisor, #3
	add	dividend, work
LSYM(Lover6):
	mov	curbit, ip
	mov	work, #2
	ror	curbit, work
	tst	overdone, curbit
	beq	LSYM(Lover7)
	lsr	work, divisor, #2
	add	dividend, work
LSYM(Lover7):
	mov	curbit, ip
	mov	work, #1
	ror	curbit, work
	tst	overdone, curbit
	beq	LSYM(Lgot_result)
	lsr	work, divisor, #1
	add	dividend, work
  .endif
LSYM(Lgot_result):
.endm	
/* ------------------------------------------------------------------------ */
/*		Start of the Real Functions				    */
/* ------------------------------------------------------------------------ */
#ifdef L_udivsi3

	FUNC_START udivsi3
	FUNC_ALIAS aeabi_uidiv udivsi3

#ifdef __thumb__

	cmp	divisor, #0
	beq	LSYM(Ldiv0)
	mov	curbit, #1
	mov	result, #0
	
	push	{ work }
	cmp	dividend, divisor
	blo	LSYM(Lgot_result)

	THUMB_DIV_MOD_BODY 0
	
	mov	r0, result
	pop	{ work }
	RET

#else /* ARM version.  */

	subs	r2, r1, #1
	RETc(eq)
	bcc	LSYM(Ldiv0)
	cmp	r0, r1
	bls	11f
	tst	r1, r2
	beq	12f
	
	ARM_DIV_BODY r0, r1, r2, r3
	
	mov	r0, r2
	RET	

11:	moveq	r0, #1
	movne	r0, #0
	RET

12:	ARM_DIV2_ORDER r1, r2

	mov	r0, r0, lsr r2
	RET

#endif /* ARM version */

	DIV_FUNC_END udivsi3

FUNC_START aeabi_uidivmod
#ifdef __thumb__
	push	{r0, r1, lr}
	bl	SYM(__udivsi3)
	POP	{r1, r2, r3}
	mul	r2, r0
	sub	r1, r1, r2
	bx	r3
#else
	stmfd	sp!, { r0, r1, lr }
	bl	SYM(__udivsi3)
	ldmfd	sp!, { r1, r2, lr }
	mul	r3, r2, r0
	sub	r1, r1, r3
	RET
#endif
	FUNC_END aeabi_uidivmod
	
#endif /* L_udivsi3 */
/* ------------------------------------------------------------------------ */
#ifdef L_umodsi3

	FUNC_START umodsi3

#ifdef __thumb__

	cmp	divisor, #0
	beq	LSYM(Ldiv0)
	mov	curbit, #1
	cmp	dividend, divisor
	bhs	LSYM(Lover10)
	RET	

LSYM(Lover10):
	push	{ work }

	THUMB_DIV_MOD_BODY 1
	
	pop	{ work }
	RET
	
#else  /* ARM version.  */
	
	subs	r2, r1, #1			@ compare divisor with 1
	bcc	LSYM(Ldiv0)
	cmpne	r0, r1				@ compare dividend with divisor
	moveq   r0, #0
	tsthi	r1, r2				@ see if divisor is power of 2
	andeq	r0, r0, r2
	RETc(ls)

	ARM_MOD_BODY r0, r1, r2, r3
	
	RET	

#endif /* ARM version.  */
	
	DIV_FUNC_END umodsi3

#endif /* L_umodsi3 */
/* ------------------------------------------------------------------------ */
#ifdef L_divsi3

	FUNC_START divsi3	
	FUNC_ALIAS aeabi_idiv divsi3

#ifdef __thumb__
	cmp	divisor, #0
	beq	LSYM(Ldiv0)
	
	push	{ work }
	mov	work, dividend
	eor	work, divisor		@ Save the sign of the result.
	mov	ip, work
	mov	curbit, #1
	mov	result, #0
	cmp	divisor, #0
	bpl	LSYM(Lover10)
	neg	divisor, divisor	@ Loops below use unsigned.
LSYM(Lover10):
	cmp	dividend, #0
	bpl	LSYM(Lover11)
	neg	dividend, dividend
LSYM(Lover11):
	cmp	dividend, divisor
	blo	LSYM(Lgot_result)

	THUMB_DIV_MOD_BODY 0
	
	mov	r0, result
	mov	work, ip
	cmp	work, #0
	bpl	LSYM(Lover12)
	neg	r0, r0
LSYM(Lover12):
	pop	{ work }
	RET

#else /* ARM version.  */
	
	cmp	r1, #0
	eor	ip, r0, r1			@ save the sign of the result.
	beq	LSYM(Ldiv0)
	rsbmi	r1, r1, #0			@ loops below use unsigned.
	subs	r2, r1, #1			@ division by 1 or -1 ?
	beq	10f
	movs	r3, r0
	rsbmi	r3, r0, #0			@ positive dividend value
	cmp	r3, r1
	bls	11f
	tst	r1, r2				@ divisor is power of 2 ?
	beq	12f

	ARM_DIV_BODY r3, r1, r0, r2
	
	cmp	ip, #0
	rsbmi	r0, r0, #0
	RET	

10:	teq	ip, r0				@ same sign ?
	rsbmi	r0, r0, #0
	RET	

11:	movlo	r0, #0
	moveq	r0, ip, asr #31
	orreq	r0, r0, #1
	RET

12:	ARM_DIV2_ORDER r1, r2

	cmp	ip, #0
	mov	r0, r3, lsr r2
	rsbmi	r0, r0, #0
	RET

#endif /* ARM version */
	
	DIV_FUNC_END divsi3

FUNC_START aeabi_idivmod
#ifdef __thumb__
	push	{r0, r1, lr}
	bl	SYM(__divsi3)
	POP	{r1, r2, r3}
	mul	r2, r0
	sub	r1, r1, r2
	bx	r3
#else
	stmfd	sp!, { r0, r1, lr }
	bl	SYM(__divsi3)
	ldmfd	sp!, { r1, r2, lr }
	mul	r3, r2, r0
	sub	r1, r1, r3
	RET
#endif
	FUNC_END aeabi_idivmod
	
#endif /* L_divsi3 */
/* ------------------------------------------------------------------------ */
#ifdef L_modsi3

	FUNC_START modsi3

#ifdef __thumb__

	mov	curbit, #1
	cmp	divisor, #0
	beq	LSYM(Ldiv0)
	bpl	LSYM(Lover10)
	neg	divisor, divisor		@ Loops below use unsigned.
LSYM(Lover10):
	push	{ work }
	@ Need to save the sign of the dividend, unfortunately, we need
	@ work later on.  Must do this after saving the original value of
	@ the work register, because we will pop this value off first.
	push	{ dividend }
	cmp	dividend, #0
	bpl	LSYM(Lover11)
	neg	dividend, dividend
LSYM(Lover11):
	cmp	dividend, divisor
	blo	LSYM(Lgot_result)

	THUMB_DIV_MOD_BODY 1
		
	pop	{ work }
	cmp	work, #0
	bpl	LSYM(Lover12)
	neg	dividend, dividend
LSYM(Lover12):
	pop	{ work }
	RET	

#else /* ARM version.  */
	
	cmp	r1, #0
	beq	LSYM(Ldiv0)
	rsbmi	r1, r1, #0			@ loops below use unsigned.
	movs	ip, r0				@ preserve sign of dividend
	rsbmi	r0, r0, #0			@ if negative make positive
	subs	r2, r1, #1			@ compare divisor with 1
	cmpne	r0, r1				@ compare dividend with divisor
	moveq	r0, #0
	tsthi	r1, r2				@ see if divisor is power of 2
	andeq	r0, r0, r2
	bls	10f

	ARM_MOD_BODY r0, r1, r2, r3

10:	cmp	ip, #0
	rsbmi	r0, r0, #0
	RET	

#endif /* ARM version */
	
	DIV_FUNC_END modsi3

#endif /* L_modsi3 */
/* ------------------------------------------------------------------------ */
#ifdef L_dvmd_tls

	FUNC_START div0
	FUNC_ALIAS aeabi_idiv0 div0
	FUNC_ALIAS aeabi_ldiv0 div0

	RET

	FUNC_END aeabi_ldiv0
	FUNC_END aeabi_idiv0
	FUNC_END div0
	
#endif /* L_divmodsi_tools */
/* ------------------------------------------------------------------------ */
#ifdef L_dvmd_lnx
@ GNU/Linux division-by zero handler.  Used in place of L_dvmd_tls

/* Constant taken from <asm/signal.h>.  */
#define SIGFPE	8

	ARM_FUNC_START div0

	do_push	{r1, lr}
	mov	r0, #SIGFPE
	bl	SYM(raise) __PLT__
	RETLDM	r1

	FUNC_END div0
	
#endif /* L_dvmd_lnx */
/* ------------------------------------------------------------------------ */
/* Dword shift operations.  */
/* All the following Dword shift variants rely on the fact that
	shft xxx, Reg
   is in fact done as
	shft xxx, (Reg & 255)
   so for Reg value in (32...63) and (-1...-31) we will get zero (in the
   case of logical shifts) or the sign (for asr).  */

#ifdef __ARMEB__
#define al	r1
#define ah	r0
#else
#define al	r0
#define ah	r1
#endif

/* Prevent __aeabi double-word shifts from being produced on SymbianOS.  */
#ifndef __symbian__

#ifdef L_lshrdi3

	FUNC_START lshrdi3
	FUNC_ALIAS aeabi_llsr lshrdi3
	
#ifdef __thumb__
	lsr	al, r2
	mov	r3, ah
	lsr	ah, r2
	mov	ip, r3
	sub	r2, #32
	lsr	r3, r2
	orr	al, r3
	neg	r2, r2
	mov	r3, ip
	lsl	r3, r2
	orr	al, r3
	RET
#else
	subs	r3, r2, #32
	rsb	ip, r2, #32
	movmi	al, al, lsr r2
	movpl	al, ah, lsr r3
	orrmi	al, al, ah, lsl ip
	mov	ah, ah, lsr r2
	RET
#endif
	FUNC_END aeabi_llsr
	FUNC_END lshrdi3

#endif
	
#ifdef L_ashrdi3
	
	FUNC_START ashrdi3
	FUNC_ALIAS aeabi_lasr ashrdi3
	
#ifdef __thumb__
	lsr	al, r2
	mov	r3, ah
	asr	ah, r2
	sub	r2, #32
	@ If r2 is negative at this point the following step would OR
	@ the sign bit into all of AL.  That's not what we want...
	bmi	1f
	mov	ip, r3
	asr	r3, r2
	orr	al, r3
	mov	r3, ip
1:
	neg	r2, r2
	lsl	r3, r2
	orr	al, r3
	RET
#else
	subs	r3, r2, #32
	rsb	ip, r2, #32
	movmi	al, al, lsr r2
	movpl	al, ah, asr r3
	orrmi	al, al, ah, lsl ip
	mov	ah, ah, asr r2
	RET
#endif

	FUNC_END aeabi_lasr
	FUNC_END ashrdi3

#endif

#ifdef L_ashldi3

	FUNC_START ashldi3
	FUNC_ALIAS aeabi_llsl ashldi3
	
#ifdef __thumb__
	lsl	ah, r2
	mov	r3, al
	lsl	al, r2
	mov	ip, r3
	sub	r2, #32
	lsl	r3, r2
	orr	ah, r3
	neg	r2, r2
	mov	r3, ip
	lsr	r3, r2
	orr	ah, r3
	RET
#else
	subs	r3, r2, #32
	rsb	ip, r2, #32
	movmi	ah, ah, lsl r2
	movpl	ah, al, lsl r3
	orrmi	ah, ah, al, lsr ip
	mov	al, al, lsl r2
	RET
#endif
	FUNC_END aeabi_llsl
	FUNC_END ashldi3

#endif

#endif /* __symbian__ */

/* ------------------------------------------------------------------------ */
/* These next two sections are here despite the fact that they contain Thumb 
   assembler because their presence allows interworked code to be linked even
   when the GCC library is this one.  */
		
/* Do not build the interworking functions when the target architecture does 
   not support Thumb instructions.  (This can be a multilib option).  */
#if defined __ARM_ARCH_4T__ || defined __ARM_ARCH_5T__\
      || defined __ARM_ARCH_5TE__ || defined __ARM_ARCH_5TEJ__ \
      || __ARM_ARCH__ >= 6

#if defined L_call_via_rX

/* These labels & instructions are used by the Arm/Thumb interworking code. 
   The address of function to be called is loaded into a register and then 
   one of these labels is called via a BL instruction.  This puts the 
   return address into the link register with the bottom bit set, and the 
   code here switches to the correct mode before executing the function.  */
	
	.text
	.align 0
        .force_thumb

.macro call_via register
	THUMB_FUNC_START _call_via_\register

	bx	\register
	nop

	SIZE	(_call_via_\register)
.endm

	call_via r0
	call_via r1
	call_via r2
	call_via r3
	call_via r4
	call_via r5
	call_via r6
	call_via r7
	call_via r8
	call_via r9
	call_via sl
	call_via fp
	call_via ip
	call_via sp
	call_via lr

#endif /* L_call_via_rX */

/* Don't bother with the old interworking routines for Thumb-2.  */
/* ??? Maybe only omit these on v7m.  */
#ifndef __thumb2__

#if defined L_interwork_call_via_rX

/* These labels & instructions are used by the Arm/Thumb interworking code,
   when the target address is in an unknown instruction set.  The address 
   of function to be called is loaded into a register and then one of these
   labels is called via a BL instruction.  This puts the return address 
   into the link register with the bottom bit set, and the code here 
   switches to the correct mode before executing the function.  Unfortunately
   the target code cannot be relied upon to return via a BX instruction, so
   instead we have to store the resturn address on the stack and allow the
   called function to return here instead.  Upon return we recover the real
   return address and use a BX to get back to Thumb mode.

   There are three variations of this code.  The first,
   _interwork_call_via_rN(), will push the return address onto the
   stack and pop it in _arm_return().  It should only be used if all
   arguments are passed in registers.

   The second, _interwork_r7_call_via_rN(), instead stores the return
   address at [r7, #-4].  It is the caller's responsibility to ensure
   that this address is valid and contains no useful data.

   The third, _interwork_r11_call_via_rN(), works in the same way but
   uses r11 instead of r7.  It is useful if the caller does not really
   need a frame pointer.  */
	
	.text
	.align 0

	.code   32
	.globl _arm_return
LSYM(Lstart_arm_return):
	cfi_start	LSYM(Lstart_arm_return) LSYM(Lend_arm_return)
	cfi_push	0, 0xe, -0x8, 0x8
	nop	@ This nop is for the benefit of debuggers, so that
		@ backtraces will use the correct unwind information.
_arm_return:
	RETLDM	unwind=LSYM(Lstart_arm_return)
	cfi_end	LSYM(Lend_arm_return)

	.globl _arm_return_r7
_arm_return_r7:
	ldr	lr, [r7, #-4]
	bx	lr
<<<<<<< HEAD

	.globl _arm_return_r11
_arm_return_r11:
	ldr	lr, [r11, #-4]
	bx	lr

.macro interwork_with_frame frame, register, name, return
	.code	16

	THUMB_FUNC_START \name

=======

	.globl _arm_return_r11
_arm_return_r11:
	ldr	lr, [r11, #-4]
	bx	lr

.macro interwork_with_frame frame, register, name, return
	.code	16

	THUMB_FUNC_START \name

>>>>>>> 751ff693
	bx	pc
	nop

	.code	32
	tst	\register, #1
	streq	lr, [\frame, #-4]
	adreq	lr, _arm_return_\frame
	bx	\register

	SIZE	(\name)
.endm

.macro interwork register
	.code	16

	THUMB_FUNC_START _interwork_call_via_\register

	bx	pc
	nop

	.code	32
	.globl LSYM(Lchange_\register)
LSYM(Lchange_\register):
	tst	\register, #1
	streq	lr, [sp, #-8]!
	adreq	lr, _arm_return
	bx	\register

	SIZE	(_interwork_call_via_\register)

	interwork_with_frame r7,\register,_interwork_r7_call_via_\register
	interwork_with_frame r11,\register,_interwork_r11_call_via_\register
.endm
	
	interwork r0
	interwork r1
	interwork r2
	interwork r3
	interwork r4
	interwork r5
	interwork r6
	interwork r7
	interwork r8
	interwork r9
	interwork sl
	interwork fp
	interwork ip
	interwork sp
	
	/* The LR case has to be handled a little differently...  */
	.code 16

	THUMB_FUNC_START _interwork_call_via_lr

	bx 	pc
	nop
	
	.code 32
	.globl .Lchange_lr
.Lchange_lr:
	tst	lr, #1
	stmeqdb	r13!, {lr, pc}
	mov	ip, lr
	adreq	lr, _arm_return
	bx	ip
	
	SIZE	(_interwork_call_via_lr)
	
#endif /* L_interwork_call_via_rX */
#endif /* !__thumb2__ */
#endif /* Arch supports thumb.  */

#ifndef __symbian__
#include "ieee754-df.S"
#include "ieee754-sf.S"
#include "bpabi.S"
#endif /* __symbian__ */<|MERGE_RESOLUTION|>--- conflicted
+++ resolved
@@ -71,8 +71,6 @@
 
 /* Function end macros.  Variants for interworking.  */
 
-<<<<<<< HEAD
-=======
 #if defined(__ARM_ARCH_2__)
 # define __ARM_ARCH__ 2
 #endif
@@ -81,7 +79,6 @@
 # define __ARM_ARCH__ 3
 #endif
 
->>>>>>> 751ff693
 #if defined(__ARM_ARCH_3M__) || defined(__ARM_ARCH_4__) \
 	|| defined(__ARM_ARCH_4T__)
 /* We use __ARM_ARCH__ set to 4 here, but in reality it's any processor with
@@ -149,7 +146,6 @@
 	.uleb128 \cfa_offset
 	.popsection
 #endif
-<<<<<<< HEAD
 .endm
 .macro	cfi_push	advance, reg, offset, cfa_offset
 #ifdef __ELF__
@@ -189,47 +185,6 @@
 	.popsection
 #endif
 .endm
-=======
-.endm
-.macro	cfi_push	advance, reg, offset, cfa_offset
-#ifdef __ELF__
-	.pushsection	.debug_frame
-	.byte	0x4		/* DW_CFA_advance_loc4 */
-	.4byte	\advance
-	.byte	(0x80 | \reg)	/* DW_CFA_offset */
-	.uleb128 (\offset / -4)
-	.byte	0xe		/* DW_CFA_def_cfa_offset */
-	.uleb128 \cfa_offset
-	.popsection
-#endif
-.endm
-.macro cfi_start	start_label, end_label
-#ifdef __ELF__
-	.pushsection	.debug_frame
-LSYM(Lstart_frame):
-	.4byte	LSYM(Lend_cie) - LSYM(Lstart_cie) @ Length of CIE
-LSYM(Lstart_cie):
-        .4byte	0xffffffff	@ CIE Identifier Tag
-        .byte	0x1	@ CIE Version
-        .ascii	"\0"	@ CIE Augmentation
-        .uleb128 0x1	@ CIE Code Alignment Factor
-        .sleb128 -4	@ CIE Data Alignment Factor
-        .byte	0xe	@ CIE RA Column
-        .byte	0xc	@ DW_CFA_def_cfa
-        .uleb128 0xd
-        .uleb128 0x0
-
-	.align 2
-LSYM(Lend_cie):
-	.4byte	LSYM(Lend_fde)-LSYM(Lstart_fde)	@ FDE Length
-LSYM(Lstart_fde):
-	.4byte	LSYM(Lstart_frame)	@ FDE CIE offset
-	.4byte	\start_label	@ FDE initial location
-	.4byte	\end_label-\start_label	@ FDE address range
-	.popsection
-#endif
-.endm
->>>>>>> 751ff693
 .macro cfi_end	end_label
 #ifdef __ELF__
 	.pushsection	.debug_frame
@@ -290,17 +245,10 @@
 .macro shiftop name, dest, src1, src2, shiftop, shiftreg, tmp
 	\shiftop \tmp, \src2, \shiftreg
 	\name \dest, \src1, \tmp
-<<<<<<< HEAD
 .endm
 #else
 .macro do_it cond, suffix=""
 .endm
-=======
-.endm
-#else
-.macro do_it cond, suffix=""
-.endm
->>>>>>> 751ff693
 .macro shift1 op, arg0, arg1, arg2
 	mov	\arg0, \arg1, \op \arg2
 .endm
@@ -560,7 +508,6 @@
 .macro ARM_DIV2_ORDER divisor, order
 
 #if __ARM_ARCH__ >= 5
-<<<<<<< HEAD
 
 	clz	\order, \divisor
 	rsb	\order, \order, #31
@@ -580,27 +527,6 @@
 	movhs	\divisor, \divisor, lsr #4
 	addhs	\order, \order, #4
 
-=======
-
-	clz	\order, \divisor
-	rsb	\order, \order, #31
-
-#else
-
-	cmp	\divisor, #(1 << 16)
-	movhs	\divisor, \divisor, lsr #16
-	movhs	\order, #16
-	movlo	\order, #0
-
-	cmp	\divisor, #(1 << 8)
-	movhs	\divisor, \divisor, lsr #8
-	addhs	\order, \order, #8
-
-	cmp	\divisor, #(1 << 4)
-	movhs	\divisor, \divisor, lsr #4
-	addhs	\order, \order, #4
-
->>>>>>> 751ff693
 	cmp	\divisor, #(1 << 2)
 	addhi	\order, \order, #3
 	addls	\order, \order, \divisor, lsr #1
@@ -1377,7 +1303,6 @@
 _arm_return_r7:
 	ldr	lr, [r7, #-4]
 	bx	lr
-<<<<<<< HEAD
 
 	.globl _arm_return_r11
 _arm_return_r11:
@@ -1389,19 +1314,6 @@
 
 	THUMB_FUNC_START \name
 
-=======
-
-	.globl _arm_return_r11
-_arm_return_r11:
-	ldr	lr, [r11, #-4]
-	bx	lr
-
-.macro interwork_with_frame frame, register, name, return
-	.code	16
-
-	THUMB_FUNC_START \name
-
->>>>>>> 751ff693
 	bx	pc
 	nop
 

@ libgcc routines for ARM cpu.
@ Division routines, written by Richard Earnshaw, (rearnsha@armltd.co.uk)

/* Copyright 1995, 1996, 1998, 1999, 2000, 2003, 2004, 2005, 2007
   Free Software Foundation, Inc.

This file is free software; you can redistribute it and/or modify it
under the terms of the GNU General Public License as published by the
Free Software Foundation; either version 2, or (at your option) any
later version.

In addition to the permissions in the GNU General Public License, the
Free Software Foundation gives you unlimited permission to link the
compiled version of this file into combinations with other programs,
and to distribute those combinations without any restriction coming
from the use of this file.  (The General Public License restrictions
do apply in other respects; for example, they cover modification of
the file, and distribution when not linked into a combine
executable.)

This file is distributed in the hope that it will be useful, but
WITHOUT ANY WARRANTY; without even the implied warranty of
MERCHANTABILITY or FITNESS FOR A PARTICULAR PURPOSE.  See the GNU
General Public License for more details.

You should have received a copy of the GNU General Public License
along with this program; see the file COPYING.  If not, write to
the Free Software Foundation, 51 Franklin Street, Fifth Floor,
Boston, MA 02110-1301, USA.  */

/* An executable stack is *not* required for these functions.  */
#if defined(__ELF__) && defined(__linux__)
.section .note.GNU-stack,"",%progbits
.previous
#endif

/* ------------------------------------------------------------------------ */

/* We need to know what prefix to add to function names.  */

#ifndef __USER_LABEL_PREFIX__
#error  __USER_LABEL_PREFIX__ not defined
#endif

/* ANSI concatenation macros.  */

#define CONCAT1(a, b) CONCAT2(a, b)
#define CONCAT2(a, b) a ## b

/* Use the right prefix for global labels.  */

#define SYM(x) CONCAT1 (__USER_LABEL_PREFIX__, x)

#ifdef __ELF__
#ifdef __thumb__
#define __PLT__  /* Not supported in Thumb assembler (for now).  */
#elif defined __vxworks && !defined __PIC__
#define __PLT__ /* Not supported by the kernel loader.  */
#else
#define __PLT__ (PLT)
#endif
#define TYPE(x) .type SYM(x),function
#define SIZE(x) .size SYM(x), . - SYM(x)
#define LSYM(x) .x
#else
#define __PLT__
#define TYPE(x)
#define SIZE(x)
#define LSYM(x) x
#endif

/* Function end macros.  Variants for interworking.  */

<<<<<<< HEAD
=======
#if defined(__ARM_ARCH_2__)
# define __ARM_ARCH__ 2
#endif

#if defined(__ARM_ARCH_3__)
# define __ARM_ARCH__ 3
#endif

>>>>>>> 60a98cce
#if defined(__ARM_ARCH_3M__) || defined(__ARM_ARCH_4__) \
	|| defined(__ARM_ARCH_4T__)
/* We use __ARM_ARCH__ set to 4 here, but in reality it's any processor with
   long multiply instructions.  That includes v3M.  */
# define __ARM_ARCH__ 4
#endif
	
#if defined(__ARM_ARCH_5__) || defined(__ARM_ARCH_5T__) \
	|| defined(__ARM_ARCH_5E__) || defined(__ARM_ARCH_5TE__) \
	|| defined(__ARM_ARCH_5TEJ__)
# define __ARM_ARCH__ 5
#endif

#if defined(__ARM_ARCH_6__) || defined(__ARM_ARCH_6J__) \
	|| defined(__ARM_ARCH_6K__) || defined(__ARM_ARCH_6Z__) \
	|| defined(__ARM_ARCH_6ZK__) || defined(__ARM_ARCH_6T2__)
# define __ARM_ARCH__ 6
#endif

#if defined(__ARM_ARCH_7__) || defined(__ARM_ARCH_7A__) \
	|| defined(__ARM_ARCH_7R__) || defined(__ARM_ARCH_7M__)
# define __ARM_ARCH__ 7
#endif

#ifndef __ARM_ARCH__
#error Unable to determine architecture.
#endif

/* How to return from a function call depends on the architecture variant.  */

#if (__ARM_ARCH__ > 4) || defined(__ARM_ARCH_4T__)

# define RET		bx	lr
# define RETc(x)	bx##x	lr

/* Special precautions for interworking on armv4t.  */
# if (__ARM_ARCH__ == 4)

/* Always use bx, not ldr pc.  */
#  if (defined(__thumb__) || defined(__THUMB_INTERWORK__))
#    define __INTERWORKING__
#   endif /* __THUMB__ || __THUMB_INTERWORK__ */

/* Include thumb stub before arm mode code.  */
#  if defined(__thumb__) && !defined(__THUMB_INTERWORK__)
#   define __INTERWORKING_STUBS__
#  endif /* __thumb__ && !__THUMB_INTERWORK__ */

#endif /* __ARM_ARCH == 4 */

#else

# define RET		mov	pc, lr
# define RETc(x)	mov##x	pc, lr

#endif

.macro	cfi_pop		advance, reg, cfa_offset
#ifdef __ELF__
	.pushsection	.debug_frame
	.byte	0x4		/* DW_CFA_advance_loc4 */
	.4byte	\advance
	.byte	(0xc0 | \reg)	/* DW_CFA_restore */
	.byte	0xe		/* DW_CFA_def_cfa_offset */
	.uleb128 \cfa_offset
	.popsection
#endif
.endm
.macro	cfi_push	advance, reg, offset, cfa_offset
#ifdef __ELF__
	.pushsection	.debug_frame
	.byte	0x4		/* DW_CFA_advance_loc4 */
	.4byte	\advance
	.byte	(0x80 | \reg)	/* DW_CFA_offset */
	.uleb128 (\offset / -4)
	.byte	0xe		/* DW_CFA_def_cfa_offset */
	.uleb128 \cfa_offset
	.popsection
#endif
.endm
.macro cfi_start	start_label, end_label
#ifdef __ELF__
	.pushsection	.debug_frame
LSYM(Lstart_frame):
	.4byte	LSYM(Lend_cie) - LSYM(Lstart_cie) @ Length of CIE
LSYM(Lstart_cie):
        .4byte	0xffffffff	@ CIE Identifier Tag
        .byte	0x1	@ CIE Version
        .ascii	"\0"	@ CIE Augmentation
        .uleb128 0x1	@ CIE Code Alignment Factor
        .sleb128 -4	@ CIE Data Alignment Factor
        .byte	0xe	@ CIE RA Column
        .byte	0xc	@ DW_CFA_def_cfa
        .uleb128 0xd
        .uleb128 0x0

	.align 2
LSYM(Lend_cie):
	.4byte	LSYM(Lend_fde)-LSYM(Lstart_fde)	@ FDE Length
LSYM(Lstart_fde):
	.4byte	LSYM(Lstart_frame)	@ FDE CIE offset
	.4byte	\start_label	@ FDE initial location
	.4byte	\end_label-\start_label	@ FDE address range
	.popsection
#endif
.endm
.macro cfi_end	end_label
#ifdef __ELF__
	.pushsection	.debug_frame
	.align	2
LSYM(Lend_fde):
	.popsection
\end_label:
#endif
.endm

/* Don't pass dirn, it's there just to get token pasting right.  */

.macro	RETLDM	regs=, cond=, unwind=, dirn=ia
#if defined (__INTERWORKING__)
	.ifc "\regs",""
	ldr\cond	lr, [sp], #8
	.else
# if defined(__thumb2__)
	pop\cond	{\regs, lr}
# else
	ldm\cond\dirn	sp!, {\regs, lr}
# endif
	.endif
	.ifnc "\unwind", ""
	/* Mark LR as restored.  */
97:	cfi_pop 97b - \unwind, 0xe, 0x0
	.endif
	bx\cond	lr
#else
	/* Caller is responsible for providing IT instruction.  */
	.ifc "\regs",""
	ldr\cond	pc, [sp], #8
	.else
# if defined(__thumb2__)
	pop\cond	{\regs, pc}
# else
	ldm\cond\dirn	sp!, {\regs, pc}
# endif
	.endif
#endif
.endm

/* The Unified assembly syntax allows the same code to be assembled for both
   ARM and Thumb-2.  However this is only supported by recent gas, so define
   a set of macros to allow ARM code on older assemblers.  */
#if defined(__thumb2__)
.macro do_it cond, suffix=""
	it\suffix	\cond
.endm
.macro shift1 op, arg0, arg1, arg2
	\op	\arg0, \arg1, \arg2
.endm
#define do_push	push
#define do_pop	pop
#define COND(op1, op2, cond) op1 ## op2 ## cond
/* Perform an arithmetic operation with a variable shift operand.  This
   requires two instructions and a scratch register on Thumb-2.  */
.macro shiftop name, dest, src1, src2, shiftop, shiftreg, tmp
	\shiftop \tmp, \src2, \shiftreg
	\name \dest, \src1, \tmp
.endm
#else
.macro do_it cond, suffix=""
.endm
.macro shift1 op, arg0, arg1, arg2
	mov	\arg0, \arg1, \op \arg2
.endm
#define do_push	stmfd sp!,
#define do_pop	ldmfd sp!,
#define COND(op1, op2, cond) op1 ## cond ## op2
.macro shiftop name, dest, src1, src2, shiftop, shiftreg, tmp
	\name \dest, \src1, \src2, \shiftop \shiftreg
.endm
#endif

.macro ARM_LDIV0 name
	str	lr, [sp, #-8]!
98:	cfi_push 98b - __\name, 0xe, -0x8, 0x8
	bl	SYM (__div0) __PLT__
	mov	r0, #0			@ About as wrong as it could be.
	RETLDM	unwind=98b
.endm


.macro THUMB_LDIV0 name
	push	{ r1, lr }
98:	cfi_push 98b - __\name, 0xe, -0x4, 0x8
	bl	SYM (__div0)
	mov	r0, #0			@ About as wrong as it could be.
#if defined (__INTERWORKING__)
	pop	{ r1, r2 }
	bx	r2
#else
	pop	{ r1, pc }
#endif
.endm

.macro FUNC_END name
	SIZE (__\name)
.endm

.macro DIV_FUNC_END name
	cfi_start	__\name, LSYM(Lend_div0)
LSYM(Ldiv0):
#ifdef __thumb__
	THUMB_LDIV0 \name
#else
	ARM_LDIV0 \name
#endif
	cfi_end	LSYM(Lend_div0)
	FUNC_END \name
.endm

.macro THUMB_FUNC_START name
	.globl	SYM (\name)
	TYPE	(\name)
	.thumb_func
SYM (\name):
.endm

/* Function start macros.  Variants for ARM and Thumb.  */

#ifdef __thumb__
#define THUMB_FUNC .thumb_func
#define THUMB_CODE .force_thumb
# if defined(__thumb2__)
#define THUMB_SYNTAX .syntax divided
# else
#define THUMB_SYNTAX
# endif
#else
#define THUMB_FUNC
#define THUMB_CODE
#define THUMB_SYNTAX
#endif

.macro FUNC_START name
	.text
	.globl SYM (__\name)
	TYPE (__\name)
	.align 0
	THUMB_CODE
	THUMB_FUNC
	THUMB_SYNTAX
SYM (__\name):
.endm

/* Special function that will always be coded in ARM assembly, even if
   in Thumb-only compilation.  */

#if defined(__thumb2__)

/* For Thumb-2 we build everything in thumb mode.  */
.macro ARM_FUNC_START name
       FUNC_START \name
       .syntax unified
.endm
#define EQUIV .thumb_set
.macro  ARM_CALL name
	bl	__\name
.endm

#elif defined(__INTERWORKING_STUBS__)

.macro	ARM_FUNC_START name
	FUNC_START \name
	bx	pc
	nop
	.arm
/* A hook to tell gdb that we've switched to ARM mode.  Also used to call
   directly from other local arm routines.  */
_L__\name:		
.endm
#define EQUIV .thumb_set
/* Branch directly to a function declared with ARM_FUNC_START.
   Must be called in arm mode.  */
.macro  ARM_CALL name
	bl	_L__\name
.endm

#else /* !(__INTERWORKING_STUBS__ || __thumb2__) */

.macro	ARM_FUNC_START name
	.text
	.globl SYM (__\name)
	TYPE (__\name)
	.align 0
	.arm
SYM (__\name):
.endm
#define EQUIV .set
.macro  ARM_CALL name
	bl	__\name
.endm

#endif

.macro	FUNC_ALIAS new old
	.globl	SYM (__\new)
#if defined (__thumb__)
	.thumb_set	SYM (__\new), SYM (__\old)
#else
	.set	SYM (__\new), SYM (__\old)
#endif
.endm

.macro	ARM_FUNC_ALIAS new old
	.globl	SYM (__\new)
	EQUIV	SYM (__\new), SYM (__\old)
#if defined(__INTERWORKING_STUBS__)
	.set	SYM (_L__\new), SYM (_L__\old)
#endif
.endm

#ifdef __thumb__
/* Register aliases.  */

work		.req	r4	@ XXXX is this safe ?
dividend	.req	r0
divisor		.req	r1
overdone	.req	r2
result		.req	r2
curbit		.req	r3
#endif
#if 0
ip		.req	r12
sp		.req	r13
lr		.req	r14
pc		.req	r15
#endif

/* ------------------------------------------------------------------------ */
/*		Bodies of the division and modulo routines.		    */
/* ------------------------------------------------------------------------ */	
.macro ARM_DIV_BODY dividend, divisor, result, curbit

#if __ARM_ARCH__ >= 5 && ! defined (__OPTIMIZE_SIZE__)

	clz	\curbit, \dividend
	clz	\result, \divisor
	sub	\curbit, \result, \curbit
	rsbs	\curbit, \curbit, #31
	addne	\curbit, \curbit, \curbit, lsl #1
	mov	\result, #0
	addne	pc, pc, \curbit, lsl #2
	nop
	.set	shift, 32
	.rept	32
	.set	shift, shift - 1
	cmp	\dividend, \divisor, lsl #shift
	adc	\result, \result, \result
	subcs	\dividend, \dividend, \divisor, lsl #shift
	.endr

#else /* __ARM_ARCH__ < 5 || defined (__OPTIMIZE_SIZE__) */
#if __ARM_ARCH__ >= 5

	clz	\curbit, \divisor
	clz	\result, \dividend
	sub	\result, \curbit, \result
	mov	\curbit, #1
	mov	\divisor, \divisor, lsl \result
	mov	\curbit, \curbit, lsl \result
	mov	\result, #0
	
#else /* __ARM_ARCH__ < 5 */

	@ Initially shift the divisor left 3 bits if possible,
	@ set curbit accordingly.  This allows for curbit to be located
	@ at the left end of each 4-bit nibbles in the division loop
	@ to save one loop in most cases.
	tst	\divisor, #0xe0000000
	moveq	\divisor, \divisor, lsl #3
	moveq	\curbit, #8
	movne	\curbit, #1

	@ Unless the divisor is very big, shift it up in multiples of
	@ four bits, since this is the amount of unwinding in the main
	@ division loop.  Continue shifting until the divisor is 
	@ larger than the dividend.
1:	cmp	\divisor, #0x10000000
	cmplo	\divisor, \dividend
	movlo	\divisor, \divisor, lsl #4
	movlo	\curbit, \curbit, lsl #4
	blo	1b

	@ For very big divisors, we must shift it a bit at a time, or
	@ we will be in danger of overflowing.
1:	cmp	\divisor, #0x80000000
	cmplo	\divisor, \dividend
	movlo	\divisor, \divisor, lsl #1
	movlo	\curbit, \curbit, lsl #1
	blo	1b

	mov	\result, #0

#endif /* __ARM_ARCH__ < 5 */

	@ Division loop
1:	cmp	\dividend, \divisor
	subhs	\dividend, \dividend, \divisor
	orrhs	\result,   \result,   \curbit
	cmp	\dividend, \divisor,  lsr #1
	subhs	\dividend, \dividend, \divisor, lsr #1
	orrhs	\result,   \result,   \curbit,  lsr #1
	cmp	\dividend, \divisor,  lsr #2
	subhs	\dividend, \dividend, \divisor, lsr #2
	orrhs	\result,   \result,   \curbit,  lsr #2
	cmp	\dividend, \divisor,  lsr #3
	subhs	\dividend, \dividend, \divisor, lsr #3
	orrhs	\result,   \result,   \curbit,  lsr #3
	cmp	\dividend, #0			@ Early termination?
	movnes	\curbit,   \curbit,  lsr #4	@ No, any more bits to do?
	movne	\divisor,  \divisor, lsr #4
	bne	1b

#endif /* __ARM_ARCH__ < 5 || defined (__OPTIMIZE_SIZE__) */

.endm
/* ------------------------------------------------------------------------ */	
.macro ARM_DIV2_ORDER divisor, order

#if __ARM_ARCH__ >= 5

	clz	\order, \divisor
	rsb	\order, \order, #31

#else

	cmp	\divisor, #(1 << 16)
	movhs	\divisor, \divisor, lsr #16
	movhs	\order, #16
	movlo	\order, #0

	cmp	\divisor, #(1 << 8)
	movhs	\divisor, \divisor, lsr #8
	addhs	\order, \order, #8

	cmp	\divisor, #(1 << 4)
	movhs	\divisor, \divisor, lsr #4
	addhs	\order, \order, #4

	cmp	\divisor, #(1 << 2)
	addhi	\order, \order, #3
	addls	\order, \order, \divisor, lsr #1

#endif

.endm
/* ------------------------------------------------------------------------ */
.macro ARM_MOD_BODY dividend, divisor, order, spare

#if __ARM_ARCH__ >= 5 && ! defined (__OPTIMIZE_SIZE__)

	clz	\order, \divisor
	clz	\spare, \dividend
	sub	\order, \order, \spare
	rsbs	\order, \order, #31
	addne	pc, pc, \order, lsl #3
	nop
	.set	shift, 32
	.rept	32
	.set	shift, shift - 1
	cmp	\dividend, \divisor, lsl #shift
	subcs	\dividend, \dividend, \divisor, lsl #shift
	.endr

#else /* __ARM_ARCH__ < 5 || defined (__OPTIMIZE_SIZE__) */
#if __ARM_ARCH__ >= 5

	clz	\order, \divisor
	clz	\spare, \dividend
	sub	\order, \order, \spare
	mov	\divisor, \divisor, lsl \order
	
#else /* __ARM_ARCH__ < 5 */

	mov	\order, #0

	@ Unless the divisor is very big, shift it up in multiples of
	@ four bits, since this is the amount of unwinding in the main
	@ division loop.  Continue shifting until the divisor is 
	@ larger than the dividend.
1:	cmp	\divisor, #0x10000000
	cmplo	\divisor, \dividend
	movlo	\divisor, \divisor, lsl #4
	addlo	\order, \order, #4
	blo	1b

	@ For very big divisors, we must shift it a bit at a time, or
	@ we will be in danger of overflowing.
1:	cmp	\divisor, #0x80000000
	cmplo	\divisor, \dividend
	movlo	\divisor, \divisor, lsl #1
	addlo	\order, \order, #1
	blo	1b

#endif /* __ARM_ARCH__ < 5 */

	@ Perform all needed substractions to keep only the reminder.
	@ Do comparisons in batch of 4 first.
	subs	\order, \order, #3		@ yes, 3 is intended here
	blt	2f

1:	cmp	\dividend, \divisor
	subhs	\dividend, \dividend, \divisor
	cmp	\dividend, \divisor,  lsr #1
	subhs	\dividend, \dividend, \divisor, lsr #1
	cmp	\dividend, \divisor,  lsr #2
	subhs	\dividend, \dividend, \divisor, lsr #2
	cmp	\dividend, \divisor,  lsr #3
	subhs	\dividend, \dividend, \divisor, lsr #3
	cmp	\dividend, #1
	mov	\divisor, \divisor, lsr #4
	subges	\order, \order, #4
	bge	1b

	tst	\order, #3
	teqne	\dividend, #0
	beq	5f

	@ Either 1, 2 or 3 comparison/substractions are left.
2:	cmn	\order, #2
	blt	4f
	beq	3f
	cmp	\dividend, \divisor
	subhs	\dividend, \dividend, \divisor
	mov	\divisor,  \divisor,  lsr #1
3:	cmp	\dividend, \divisor
	subhs	\dividend, \dividend, \divisor
	mov	\divisor,  \divisor,  lsr #1
4:	cmp	\dividend, \divisor
	subhs	\dividend, \dividend, \divisor
5:

#endif /* __ARM_ARCH__ < 5 || defined (__OPTIMIZE_SIZE__) */

.endm
/* ------------------------------------------------------------------------ */
.macro THUMB_DIV_MOD_BODY modulo
	@ Load the constant 0x10000000 into our work register.
	mov	work, #1
	lsl	work, #28
LSYM(Loop1):
	@ Unless the divisor is very big, shift it up in multiples of
	@ four bits, since this is the amount of unwinding in the main
	@ division loop.  Continue shifting until the divisor is 
	@ larger than the dividend.
	cmp	divisor, work
	bhs	LSYM(Lbignum)
	cmp	divisor, dividend
	bhs	LSYM(Lbignum)
	lsl	divisor, #4
	lsl	curbit,  #4
	b	LSYM(Loop1)
LSYM(Lbignum):
	@ Set work to 0x80000000
	lsl	work, #3
LSYM(Loop2):
	@ For very big divisors, we must shift it a bit at a time, or
	@ we will be in danger of overflowing.
	cmp	divisor, work
	bhs	LSYM(Loop3)
	cmp	divisor, dividend
	bhs	LSYM(Loop3)
	lsl	divisor, #1
	lsl	curbit,  #1
	b	LSYM(Loop2)
LSYM(Loop3):
	@ Test for possible subtractions ...
  .if \modulo
	@ ... On the final pass, this may subtract too much from the dividend, 
	@ so keep track of which subtractions are done, we can fix them up 
	@ afterwards.
	mov	overdone, #0
	cmp	dividend, divisor
	blo	LSYM(Lover1)
	sub	dividend, dividend, divisor
LSYM(Lover1):
	lsr	work, divisor, #1
	cmp	dividend, work
	blo	LSYM(Lover2)
	sub	dividend, dividend, work
	mov	ip, curbit
	mov	work, #1
	ror	curbit, work
	orr	overdone, curbit
	mov	curbit, ip
LSYM(Lover2):
	lsr	work, divisor, #2
	cmp	dividend, work
	blo	LSYM(Lover3)
	sub	dividend, dividend, work
	mov	ip, curbit
	mov	work, #2
	ror	curbit, work
	orr	overdone, curbit
	mov	curbit, ip
LSYM(Lover3):
	lsr	work, divisor, #3
	cmp	dividend, work
	blo	LSYM(Lover4)
	sub	dividend, dividend, work
	mov	ip, curbit
	mov	work, #3
	ror	curbit, work
	orr	overdone, curbit
	mov	curbit, ip
LSYM(Lover4):
	mov	ip, curbit
  .else
	@ ... and note which bits are done in the result.  On the final pass,
	@ this may subtract too much from the dividend, but the result will be ok,
	@ since the "bit" will have been shifted out at the bottom.
	cmp	dividend, divisor
	blo	LSYM(Lover1)
	sub	dividend, dividend, divisor
	orr	result, result, curbit
LSYM(Lover1):
	lsr	work, divisor, #1
	cmp	dividend, work
	blo	LSYM(Lover2)
	sub	dividend, dividend, work
	lsr	work, curbit, #1
	orr	result, work
LSYM(Lover2):
	lsr	work, divisor, #2
	cmp	dividend, work
	blo	LSYM(Lover3)
	sub	dividend, dividend, work
	lsr	work, curbit, #2
	orr	result, work
LSYM(Lover3):
	lsr	work, divisor, #3
	cmp	dividend, work
	blo	LSYM(Lover4)
	sub	dividend, dividend, work
	lsr	work, curbit, #3
	orr	result, work
LSYM(Lover4):
  .endif
	
	cmp	dividend, #0			@ Early termination?
	beq	LSYM(Lover5)
	lsr	curbit,  #4			@ No, any more bits to do?
	beq	LSYM(Lover5)
	lsr	divisor, #4
	b	LSYM(Loop3)
LSYM(Lover5):
  .if \modulo
	@ Any subtractions that we should not have done will be recorded in
	@ the top three bits of "overdone".  Exactly which were not needed
	@ are governed by the position of the bit, stored in ip.
	mov	work, #0xe
	lsl	work, #28
	and	overdone, work
	beq	LSYM(Lgot_result)
	
	@ If we terminated early, because dividend became zero, then the 
	@ bit in ip will not be in the bottom nibble, and we should not
	@ perform the additions below.  We must test for this though
	@ (rather relying upon the TSTs to prevent the additions) since
	@ the bit in ip could be in the top two bits which might then match
	@ with one of the smaller RORs.
	mov	curbit, ip
	mov	work, #0x7
	tst	curbit, work
	beq	LSYM(Lgot_result)
	
	mov	curbit, ip
	mov	work, #3
	ror	curbit, work
	tst	overdone, curbit
	beq	LSYM(Lover6)
	lsr	work, divisor, #3
	add	dividend, work
LSYM(Lover6):
	mov	curbit, ip
	mov	work, #2
	ror	curbit, work
	tst	overdone, curbit
	beq	LSYM(Lover7)
	lsr	work, divisor, #2
	add	dividend, work
LSYM(Lover7):
	mov	curbit, ip
	mov	work, #1
	ror	curbit, work
	tst	overdone, curbit
	beq	LSYM(Lgot_result)
	lsr	work, divisor, #1
	add	dividend, work
  .endif
LSYM(Lgot_result):
.endm	
/* ------------------------------------------------------------------------ */
/*		Start of the Real Functions				    */
/* ------------------------------------------------------------------------ */
#ifdef L_udivsi3

	FUNC_START udivsi3
	FUNC_ALIAS aeabi_uidiv udivsi3

#ifdef __thumb__

	cmp	divisor, #0
	beq	LSYM(Ldiv0)
	mov	curbit, #1
	mov	result, #0
	
	push	{ work }
	cmp	dividend, divisor
	blo	LSYM(Lgot_result)

	THUMB_DIV_MOD_BODY 0
	
	mov	r0, result
	pop	{ work }
	RET

#else /* ARM version.  */

	subs	r2, r1, #1
	RETc(eq)
	bcc	LSYM(Ldiv0)
	cmp	r0, r1
	bls	11f
	tst	r1, r2
	beq	12f
	
	ARM_DIV_BODY r0, r1, r2, r3
	
	mov	r0, r2
	RET	

11:	moveq	r0, #1
	movne	r0, #0
	RET

12:	ARM_DIV2_ORDER r1, r2

	mov	r0, r0, lsr r2
	RET

#endif /* ARM version */

	DIV_FUNC_END udivsi3

FUNC_START aeabi_uidivmod
#ifdef __thumb__
	push	{r0, r1, lr}
	bl	SYM(__udivsi3)
	POP	{r1, r2, r3}
	mul	r2, r0
	sub	r1, r1, r2
	bx	r3
#else
	stmfd	sp!, { r0, r1, lr }
	bl	SYM(__udivsi3)
	ldmfd	sp!, { r1, r2, lr }
	mul	r3, r2, r0
	sub	r1, r1, r3
	RET
#endif
	FUNC_END aeabi_uidivmod
	
#endif /* L_udivsi3 */
/* ------------------------------------------------------------------------ */
#ifdef L_umodsi3

	FUNC_START umodsi3

#ifdef __thumb__

	cmp	divisor, #0
	beq	LSYM(Ldiv0)
	mov	curbit, #1
	cmp	dividend, divisor
	bhs	LSYM(Lover10)
	RET	

LSYM(Lover10):
	push	{ work }

	THUMB_DIV_MOD_BODY 1
	
	pop	{ work }
	RET
	
#else  /* ARM version.  */
	
	subs	r2, r1, #1			@ compare divisor with 1
	bcc	LSYM(Ldiv0)
	cmpne	r0, r1				@ compare dividend with divisor
	moveq   r0, #0
	tsthi	r1, r2				@ see if divisor is power of 2
	andeq	r0, r0, r2
	RETc(ls)

	ARM_MOD_BODY r0, r1, r2, r3
	
	RET	

#endif /* ARM version.  */
	
	DIV_FUNC_END umodsi3

#endif /* L_umodsi3 */
/* ------------------------------------------------------------------------ */
#ifdef L_divsi3

	FUNC_START divsi3	
	FUNC_ALIAS aeabi_idiv divsi3

#ifdef __thumb__
	cmp	divisor, #0
	beq	LSYM(Ldiv0)
	
	push	{ work }
	mov	work, dividend
	eor	work, divisor		@ Save the sign of the result.
	mov	ip, work
	mov	curbit, #1
	mov	result, #0
	cmp	divisor, #0
	bpl	LSYM(Lover10)
	neg	divisor, divisor	@ Loops below use unsigned.
LSYM(Lover10):
	cmp	dividend, #0
	bpl	LSYM(Lover11)
	neg	dividend, dividend
LSYM(Lover11):
	cmp	dividend, divisor
	blo	LSYM(Lgot_result)

	THUMB_DIV_MOD_BODY 0
	
	mov	r0, result
	mov	work, ip
	cmp	work, #0
	bpl	LSYM(Lover12)
	neg	r0, r0
LSYM(Lover12):
	pop	{ work }
	RET

#else /* ARM version.  */
	
	cmp	r1, #0
	eor	ip, r0, r1			@ save the sign of the result.
	beq	LSYM(Ldiv0)
	rsbmi	r1, r1, #0			@ loops below use unsigned.
	subs	r2, r1, #1			@ division by 1 or -1 ?
	beq	10f
	movs	r3, r0
	rsbmi	r3, r0, #0			@ positive dividend value
	cmp	r3, r1
	bls	11f
	tst	r1, r2				@ divisor is power of 2 ?
	beq	12f

	ARM_DIV_BODY r3, r1, r0, r2
	
	cmp	ip, #0
	rsbmi	r0, r0, #0
	RET	

10:	teq	ip, r0				@ same sign ?
	rsbmi	r0, r0, #0
	RET	

11:	movlo	r0, #0
	moveq	r0, ip, asr #31
	orreq	r0, r0, #1
	RET

12:	ARM_DIV2_ORDER r1, r2

	cmp	ip, #0
	mov	r0, r3, lsr r2
	rsbmi	r0, r0, #0
	RET

#endif /* ARM version */
	
	DIV_FUNC_END divsi3

FUNC_START aeabi_idivmod
#ifdef __thumb__
	push	{r0, r1, lr}
	bl	SYM(__divsi3)
	POP	{r1, r2, r3}
	mul	r2, r0
	sub	r1, r1, r2
	bx	r3
#else
	stmfd	sp!, { r0, r1, lr }
	bl	SYM(__divsi3)
	ldmfd	sp!, { r1, r2, lr }
	mul	r3, r2, r0
	sub	r1, r1, r3
	RET
#endif
	FUNC_END aeabi_idivmod
	
#endif /* L_divsi3 */
/* ------------------------------------------------------------------------ */
#ifdef L_modsi3

	FUNC_START modsi3

#ifdef __thumb__

	mov	curbit, #1
	cmp	divisor, #0
	beq	LSYM(Ldiv0)
	bpl	LSYM(Lover10)
	neg	divisor, divisor		@ Loops below use unsigned.
LSYM(Lover10):
	push	{ work }
	@ Need to save the sign of the dividend, unfortunately, we need
	@ work later on.  Must do this after saving the original value of
	@ the work register, because we will pop this value off first.
	push	{ dividend }
	cmp	dividend, #0
	bpl	LSYM(Lover11)
	neg	dividend, dividend
LSYM(Lover11):
	cmp	dividend, divisor
	blo	LSYM(Lgot_result)

	THUMB_DIV_MOD_BODY 1
		
	pop	{ work }
	cmp	work, #0
	bpl	LSYM(Lover12)
	neg	dividend, dividend
LSYM(Lover12):
	pop	{ work }
	RET	

#else /* ARM version.  */
	
	cmp	r1, #0
	beq	LSYM(Ldiv0)
	rsbmi	r1, r1, #0			@ loops below use unsigned.
	movs	ip, r0				@ preserve sign of dividend
	rsbmi	r0, r0, #0			@ if negative make positive
	subs	r2, r1, #1			@ compare divisor with 1
	cmpne	r0, r1				@ compare dividend with divisor
	moveq	r0, #0
	tsthi	r1, r2				@ see if divisor is power of 2
	andeq	r0, r0, r2
	bls	10f

	ARM_MOD_BODY r0, r1, r2, r3

10:	cmp	ip, #0
	rsbmi	r0, r0, #0
	RET	

#endif /* ARM version */
	
	DIV_FUNC_END modsi3

#endif /* L_modsi3 */
/* ------------------------------------------------------------------------ */
#ifdef L_dvmd_tls

	FUNC_START div0
	FUNC_ALIAS aeabi_idiv0 div0
	FUNC_ALIAS aeabi_ldiv0 div0

	RET

	FUNC_END aeabi_ldiv0
	FUNC_END aeabi_idiv0
	FUNC_END div0
	
#endif /* L_divmodsi_tools */
/* ------------------------------------------------------------------------ */
#ifdef L_dvmd_lnx
@ GNU/Linux division-by zero handler.  Used in place of L_dvmd_tls

/* Constant taken from <asm/signal.h>.  */
#define SIGFPE	8

	ARM_FUNC_START div0

	do_push	{r1, lr}
	mov	r0, #SIGFPE
	bl	SYM(raise) __PLT__
	RETLDM	r1

	FUNC_END div0
	
#endif /* L_dvmd_lnx */
/* ------------------------------------------------------------------------ */
/* Dword shift operations.  */
/* All the following Dword shift variants rely on the fact that
	shft xxx, Reg
   is in fact done as
	shft xxx, (Reg & 255)
   so for Reg value in (32...63) and (-1...-31) we will get zero (in the
   case of logical shifts) or the sign (for asr).  */

#ifdef __ARMEB__
#define al	r1
#define ah	r0
#else
#define al	r0
#define ah	r1
#endif

/* Prevent __aeabi double-word shifts from being produced on SymbianOS.  */
#ifndef __symbian__

#ifdef L_lshrdi3

	FUNC_START lshrdi3
	FUNC_ALIAS aeabi_llsr lshrdi3
	
#ifdef __thumb__
	lsr	al, r2
	mov	r3, ah
	lsr	ah, r2
	mov	ip, r3
	sub	r2, #32
	lsr	r3, r2
	orr	al, r3
	neg	r2, r2
	mov	r3, ip
	lsl	r3, r2
	orr	al, r3
	RET
#else
	subs	r3, r2, #32
	rsb	ip, r2, #32
	movmi	al, al, lsr r2
	movpl	al, ah, lsr r3
	orrmi	al, al, ah, lsl ip
	mov	ah, ah, lsr r2
	RET
#endif
	FUNC_END aeabi_llsr
	FUNC_END lshrdi3

#endif
	
#ifdef L_ashrdi3
	
	FUNC_START ashrdi3
	FUNC_ALIAS aeabi_lasr ashrdi3
	
#ifdef __thumb__
	lsr	al, r2
	mov	r3, ah
	asr	ah, r2
	sub	r2, #32
	@ If r2 is negative at this point the following step would OR
	@ the sign bit into all of AL.  That's not what we want...
	bmi	1f
	mov	ip, r3
	asr	r3, r2
	orr	al, r3
	mov	r3, ip
1:
	neg	r2, r2
	lsl	r3, r2
	orr	al, r3
	RET
#else
	subs	r3, r2, #32
	rsb	ip, r2, #32
	movmi	al, al, lsr r2
	movpl	al, ah, asr r3
	orrmi	al, al, ah, lsl ip
	mov	ah, ah, asr r2
	RET
#endif

	FUNC_END aeabi_lasr
	FUNC_END ashrdi3

#endif

#ifdef L_ashldi3

	FUNC_START ashldi3
	FUNC_ALIAS aeabi_llsl ashldi3
	
#ifdef __thumb__
	lsl	ah, r2
	mov	r3, al
	lsl	al, r2
	mov	ip, r3
	sub	r2, #32
	lsl	r3, r2
	orr	ah, r3
	neg	r2, r2
	mov	r3, ip
	lsr	r3, r2
	orr	ah, r3
	RET
#else
	subs	r3, r2, #32
	rsb	ip, r2, #32
	movmi	ah, ah, lsl r2
	movpl	ah, al, lsl r3
	orrmi	ah, ah, al, lsr ip
	mov	al, al, lsl r2
	RET
#endif
	FUNC_END aeabi_llsl
	FUNC_END ashldi3

#endif

#endif /* __symbian__ */

/* ------------------------------------------------------------------------ */
/* These next two sections are here despite the fact that they contain Thumb 
   assembler because their presence allows interworked code to be linked even
   when the GCC library is this one.  */
		
/* Do not build the interworking functions when the target architecture does 
   not support Thumb instructions.  (This can be a multilib option).  */
#if defined __ARM_ARCH_4T__ || defined __ARM_ARCH_5T__\
      || defined __ARM_ARCH_5TE__ || defined __ARM_ARCH_5TEJ__ \
      || __ARM_ARCH__ >= 6

#if defined L_call_via_rX

/* These labels & instructions are used by the Arm/Thumb interworking code. 
   The address of function to be called is loaded into a register and then 
   one of these labels is called via a BL instruction.  This puts the 
   return address into the link register with the bottom bit set, and the 
   code here switches to the correct mode before executing the function.  */
	
	.text
	.align 0
        .force_thumb

.macro call_via register
	THUMB_FUNC_START _call_via_\register

	bx	\register
	nop

	SIZE	(_call_via_\register)
.endm

	call_via r0
	call_via r1
	call_via r2
	call_via r3
	call_via r4
	call_via r5
	call_via r6
	call_via r7
	call_via r8
	call_via r9
	call_via sl
	call_via fp
	call_via ip
	call_via sp
	call_via lr

#endif /* L_call_via_rX */

/* Don't bother with the old interworking routines for Thumb-2.  */
/* ??? Maybe only omit these on v7m.  */
#ifndef __thumb2__

#if defined L_interwork_call_via_rX

/* These labels & instructions are used by the Arm/Thumb interworking code,
   when the target address is in an unknown instruction set.  The address 
   of function to be called is loaded into a register and then one of these
   labels is called via a BL instruction.  This puts the return address 
   into the link register with the bottom bit set, and the code here 
   switches to the correct mode before executing the function.  Unfortunately
   the target code cannot be relied upon to return via a BX instruction, so
   instead we have to store the resturn address on the stack and allow the
   called function to return here instead.  Upon return we recover the real
   return address and use a BX to get back to Thumb mode.

   There are three variations of this code.  The first,
   _interwork_call_via_rN(), will push the return address onto the
   stack and pop it in _arm_return().  It should only be used if all
   arguments are passed in registers.

   The second, _interwork_r7_call_via_rN(), instead stores the return
   address at [r7, #-4].  It is the caller's responsibility to ensure
   that this address is valid and contains no useful data.

   The third, _interwork_r11_call_via_rN(), works in the same way but
   uses r11 instead of r7.  It is useful if the caller does not really
   need a frame pointer.  */
	
	.text
	.align 0

	.code   32
	.globl _arm_return
LSYM(Lstart_arm_return):
	cfi_start	LSYM(Lstart_arm_return) LSYM(Lend_arm_return)
	cfi_push	0, 0xe, -0x8, 0x8
	nop	@ This nop is for the benefit of debuggers, so that
		@ backtraces will use the correct unwind information.
_arm_return:
	RETLDM	unwind=LSYM(Lstart_arm_return)
	cfi_end	LSYM(Lend_arm_return)

	.globl _arm_return_r7
_arm_return_r7:
	ldr	lr, [r7, #-4]
	bx	lr

	.globl _arm_return_r11
_arm_return_r11:
	ldr	lr, [r11, #-4]
	bx	lr

.macro interwork_with_frame frame, register, name, return
	.code	16

	THUMB_FUNC_START \name

	bx	pc
	nop

	.code	32
	tst	\register, #1
	streq	lr, [\frame, #-4]
	adreq	lr, _arm_return_\frame
	bx	\register

	SIZE	(\name)
.endm

.macro interwork register
	.code	16

	THUMB_FUNC_START _interwork_call_via_\register

	bx	pc
	nop

	.code	32
	.globl LSYM(Lchange_\register)
LSYM(Lchange_\register):
	tst	\register, #1
	streq	lr, [sp, #-8]!
	adreq	lr, _arm_return
	bx	\register

	SIZE	(_interwork_call_via_\register)

	interwork_with_frame r7,\register,_interwork_r7_call_via_\register
	interwork_with_frame r11,\register,_interwork_r11_call_via_\register
.endm
	
	interwork r0
	interwork r1
	interwork r2
	interwork r3
	interwork r4
	interwork r5
	interwork r6
	interwork r7
	interwork r8
	interwork r9
	interwork sl
	interwork fp
	interwork ip
	interwork sp
	
	/* The LR case has to be handled a little differently...  */
	.code 16

	THUMB_FUNC_START _interwork_call_via_lr

	bx 	pc
	nop
	
	.code 32
	.globl .Lchange_lr
.Lchange_lr:
	tst	lr, #1
	stmeqdb	r13!, {lr, pc}
	mov	ip, lr
	adreq	lr, _arm_return
	bx	ip
	
	SIZE	(_interwork_call_via_lr)
	
#endif /* L_interwork_call_via_rX */
#endif /* !__thumb2__ */
#endif /* Arch supports thumb.  */

#ifndef __symbian__
#include "ieee754-df.S"
#include "ieee754-sf.S"
#include "bpabi.S"
#endif /* __symbian__ */<|MERGE_RESOLUTION|>--- conflicted
+++ resolved
@@ -71,8 +71,6 @@
 
 /* Function end macros.  Variants for interworking.  */
 
-<<<<<<< HEAD
-=======
 #if defined(__ARM_ARCH_2__)
 # define __ARM_ARCH__ 2
 #endif
@@ -81,7 +79,6 @@
 # define __ARM_ARCH__ 3
 #endif
 
->>>>>>> 60a98cce
 #if defined(__ARM_ARCH_3M__) || defined(__ARM_ARCH_4__) \
 	|| defined(__ARM_ARCH_4T__)
 /* We use __ARM_ARCH__ set to 4 here, but in reality it's any processor with

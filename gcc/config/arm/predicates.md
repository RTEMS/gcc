--- conflicted
+++ resolved
@@ -31,7 +31,6 @@
 	      || REGNO_REG_CLASS (REGNO (op)) != NO_REGS));
 })
 
-<<<<<<< HEAD
 (define_predicate "imm_for_neon_inv_logic_operand"
   (match_code "const_vector")
 {
@@ -54,12 +53,8 @@
   (ior (match_operand 0 "imm_for_neon_logic_operand")
        (match_operand 0 "s_register_operand")))
 
-;; Any hard register.
-(define_predicate "arm_hard_register_operand"
-=======
 ;; Any general register.
 (define_predicate "arm_hard_general_register_operand"
->>>>>>> 0ea86f8d
   (match_code "reg")
 {
   return REGNO (op) <= LAST_ARM_REGNUM;

--- conflicted
+++ resolved
@@ -18,14 +18,9 @@
    permissions described in the GCC Runtime Library Exception, version
    3.1, as published by the Free Software Foundation.
 
-<<<<<<< HEAD
-   You should have received a copy of the GNU General Public License
-   along with GCC; see the file COPYING3.  If not see
-=======
    You should have received a copy of the GNU General Public License and
    a copy of the GCC Runtime Library Exception along with this program;
    see the files COPYING3 and COPYING.RUNTIME respectively.  If not, see
->>>>>>> 331c6259
    <http://www.gnu.org/licenses/>.  */
 
 /* We don't want a PLT.  */

/* Routines for GCC for ARM/pe.
<<<<<<< HEAD
   Copyright (C) 1995, 1996, 2000, 2001, 2002, 2004, 2005
=======
   Copyright (C) 1995, 1996, 2000, 2001, 2002, 2004, 2005, 2007
>>>>>>> 751ff693
   Free Software Foundation, Inc.
   Contributed by Doug Evans (dje@cygnus.com).

   This file is part of GCC.

   GCC is free software; you can redistribute it and/or modify it
   under the terms of the GNU General Public License as published
<<<<<<< HEAD
   by the Free Software Foundation; either version 2, or (at your
=======
   by the Free Software Foundation; either version 3, or (at your
>>>>>>> 751ff693
   option) any later version.

   GCC is distributed in the hope that it will be useful, but WITHOUT
   ANY WARRANTY; without even the implied warranty of MERCHANTABILITY
   or FITNESS FOR A PARTICULAR PURPOSE.  See the GNU General Public
   License for more details.

   You should have received a copy of the GNU General Public License
<<<<<<< HEAD
   along with GCC; see the file COPYING.  If not, write to
   the Free Software Foundation, 51 Franklin Street, Fifth Floor,
   Boston, MA 02110-1301, USA.  */
=======
   along with GCC; see the file COPYING3.  If not see
   <http://www.gnu.org/licenses/>.  */
>>>>>>> 751ff693

#include "config.h"
#include "system.h"
#include "coretypes.h"
#include "tm.h"
#include "rtl.h"
#include "output.h"
#include "flags.h"
#include "tree.h"
#include "expr.h"
#include "toplev.h"
#include "tm_p.h"

extern int current_function_anonymous_args;


/* Return nonzero if DECL is a dllexport'd object.  */

tree current_class_type; /* FIXME */

int
arm_dllexport_p (tree decl)
{
  tree exp;

  if (TREE_CODE (decl) != VAR_DECL
      && TREE_CODE (decl) != FUNCTION_DECL)
    return 0;
  exp = lookup_attribute ("dllexport", DECL_ATTRIBUTES (decl));
  if (exp)
    return 1;

  return 0;
}

/* Return nonzero if DECL is a dllimport'd object.  */

int
arm_dllimport_p (tree decl)
{
  tree imp;

  if (TREE_CODE (decl) == FUNCTION_DECL
      && TARGET_NOP_FUN_DLLIMPORT)
    return 0;

  if (TREE_CODE (decl) != VAR_DECL
      && TREE_CODE (decl) != FUNCTION_DECL)
    return 0;
  imp = lookup_attribute ("dllimport", DECL_ATTRIBUTES (decl));
  if (imp)
    return 1;

  return 0;
}

/* Return nonzero if SYMBOL is marked as being dllexport'd.  */

int
arm_dllexport_name_p (const char *symbol)
{
  return symbol[0] == ARM_PE_FLAG_CHAR && symbol[1] == 'e' && symbol[2] == '.';
}

/* Return nonzero if SYMBOL is marked as being dllimport'd.  */

int
arm_dllimport_name_p (const char *symbol)
{
  return symbol[0] == ARM_PE_FLAG_CHAR && symbol[1] == 'i' && symbol[2] == '.';
}

/* Mark a DECL as being dllexport'd.
   Note that we override the previous setting (e.g.: dllimport).  */

void
arm_mark_dllexport (tree decl)
{
  const char * oldname;
  char * newname;
  rtx rtlname;
  tree idp;

  rtlname = XEXP (DECL_RTL (decl), 0);
  if (GET_CODE (rtlname) == MEM)
    rtlname = XEXP (rtlname, 0);
  gcc_assert (GET_CODE (rtlname) == SYMBOL_REF);
  oldname = XSTR (rtlname, 0);
  
  if (arm_dllimport_name_p (oldname))
    oldname += 9;
  else if (arm_dllexport_name_p (oldname))
    return; /* already done */

  newname = alloca (strlen (oldname) + 4);
  sprintf (newname, "%ce.%s", ARM_PE_FLAG_CHAR, oldname);

  /* We pass newname through get_identifier to ensure it has a unique
     address.  RTL processing can sometimes peek inside the symbol ref
     and compare the string's addresses to see if two symbols are
     identical.  */
  /* ??? At least I think that's why we do this.  */
  idp = get_identifier (newname);

  XEXP (DECL_RTL (decl), 0) =
    gen_rtx_SYMBOL_REF (Pmode, IDENTIFIER_POINTER (idp));
}

/* Mark a DECL as being dllimport'd.  */

void
arm_mark_dllimport (tree decl)
{
  const char * oldname;
  char * newname;
  tree idp;
  rtx rtlname, newrtl;

  rtlname = XEXP (DECL_RTL (decl), 0);
  
  if (GET_CODE (rtlname) == MEM)
    rtlname = XEXP (rtlname, 0);
  gcc_assert (GET_CODE (rtlname) == SYMBOL_REF);
  oldname = XSTR (rtlname, 0);
  
  gcc_assert (!arm_dllexport_name_p (oldname));
  if (arm_dllimport_name_p (oldname))
    return; /* already done */

  /* ??? One can well ask why we're making these checks here,
     and that would be a good question.  */

  /* Imported variables can't be initialized.  */
  if (TREE_CODE (decl) == VAR_DECL
      && !DECL_VIRTUAL_P (decl)
      && DECL_INITIAL (decl))
    {
      error ("initialized variable %q+D is marked dllimport", decl);
      return;
    }
  /* Nor can they be static.  */
  if (TREE_CODE (decl) == VAR_DECL
      /* ??? Is this test for vtables needed?  */
      && !DECL_VIRTUAL_P (decl)
      && 0 /*???*/)
    {
      error ("static variable %q+D is marked dllimport", decl);
      return;
    }

  /* `extern' needn't be specified with dllimport.
     Specify `extern' now and hope for the best.  Sigh.  */
  if (TREE_CODE (decl) == VAR_DECL
      /* ??? Is this test for vtables needed?  */
      && !DECL_VIRTUAL_P (decl))
    {
      DECL_EXTERNAL (decl) = 1;
      TREE_PUBLIC (decl) = 1;
    }

  newname = alloca (strlen (oldname) + 11);
  sprintf (newname, "%ci.__imp_%s", ARM_PE_FLAG_CHAR, oldname);

  /* We pass newname through get_identifier to ensure it has a unique
     address.  RTL processing can sometimes peek inside the symbol ref
     and compare the string's addresses to see if two symbols are
     identical.  */
  /* ??? At least I think that's why we do this.  */
  idp = get_identifier (newname);

  newrtl = gen_rtx_MEM (Pmode,
			gen_rtx_SYMBOL_REF (Pmode,
					    IDENTIFIER_POINTER (idp)));
  XEXP (DECL_RTL (decl), 0) = newrtl;
}

void
<<<<<<< HEAD
arm_pe_encode_section_info (decl, rtl, first)
     tree decl;
     rtx rtl;
     int first ATTRIBUTE_UNUSED;
=======
arm_pe_encode_section_info (tree decl, rtx rtl, int first ATTRIBUTE_UNUSED)
>>>>>>> 751ff693
{
  /* This bit is copied from arm_encode_section_info.  */
  if (optimize > 0 && TREE_CONSTANT (decl))
    SYMBOL_REF_FLAG (XEXP (rtl, 0)) = 1;

  /* Mark the decl so we can tell from the rtl whether the object is
     dllexport'd or dllimport'd.  */
  if (arm_dllexport_p (decl))
    arm_mark_dllexport (decl);
  else if (arm_dllimport_p (decl))
    arm_mark_dllimport (decl);
  /* It might be that DECL has already been marked as dllimport, but a
     subsequent definition nullified that.  The attribute is gone but
     DECL_RTL still has @i.__imp_foo.  We need to remove that.  */
  else if ((TREE_CODE (decl) == FUNCTION_DECL
	    || TREE_CODE (decl) == VAR_DECL)
	   && DECL_RTL (decl) != NULL_RTX
	   && GET_CODE (DECL_RTL (decl)) == MEM
	   && GET_CODE (XEXP (DECL_RTL (decl), 0)) == MEM
	   && GET_CODE (XEXP (XEXP (DECL_RTL (decl), 0), 0)) == SYMBOL_REF
	   && arm_dllimport_name_p (XSTR (XEXP (XEXP (DECL_RTL (decl), 0), 0), 0)))
    {
      const char *oldname = XSTR (XEXP (XEXP (DECL_RTL (decl), 0), 0), 0);
      tree idp = get_identifier (oldname + 9);
      rtx newrtl = gen_rtx_SYMBOL_REF (Pmode, IDENTIFIER_POINTER (idp));

      XEXP (DECL_RTL (decl), 0) = newrtl;

      /* We previously set TREE_PUBLIC and DECL_EXTERNAL.
	 ??? We leave these alone for now.  */
    }
}

void
arm_pe_unique_section (tree decl, int reloc)
{
  int len;
  const char * name;
  char * string;
  const char * prefix;

  name = IDENTIFIER_POINTER (DECL_ASSEMBLER_NAME (decl));
  name = arm_strip_name_encoding (name);

  /* The object is put in, for example, section .text$foo.
     The linker will then ultimately place them in .text
     (everything from the $ on is stripped).  */
  if (TREE_CODE (decl) == FUNCTION_DECL)
    prefix = ".text$";
  else if (decl_readonly_section (decl, reloc))
    prefix = ".rdata$";
  else
    prefix = ".data$";
  len = strlen (name) + strlen (prefix);
  string = alloca (len + 1);
  sprintf (string, "%s%s", prefix, name);

  DECL_SECTION_NAME (decl) = build_string (len, string);
}<|MERGE_RESOLUTION|>--- conflicted
+++ resolved
@@ -1,9 +1,5 @@
 /* Routines for GCC for ARM/pe.
-<<<<<<< HEAD
-   Copyright (C) 1995, 1996, 2000, 2001, 2002, 2004, 2005
-=======
    Copyright (C) 1995, 1996, 2000, 2001, 2002, 2004, 2005, 2007
->>>>>>> 751ff693
    Free Software Foundation, Inc.
    Contributed by Doug Evans (dje@cygnus.com).
 
@@ -11,11 +7,7 @@
 
    GCC is free software; you can redistribute it and/or modify it
    under the terms of the GNU General Public License as published
-<<<<<<< HEAD
-   by the Free Software Foundation; either version 2, or (at your
-=======
    by the Free Software Foundation; either version 3, or (at your
->>>>>>> 751ff693
    option) any later version.
 
    GCC is distributed in the hope that it will be useful, but WITHOUT
@@ -24,14 +16,8 @@
    License for more details.
 
    You should have received a copy of the GNU General Public License
-<<<<<<< HEAD
-   along with GCC; see the file COPYING.  If not, write to
-   the Free Software Foundation, 51 Franklin Street, Fifth Floor,
-   Boston, MA 02110-1301, USA.  */
-=======
    along with GCC; see the file COPYING3.  If not see
    <http://www.gnu.org/licenses/>.  */
->>>>>>> 751ff693
 
 #include "config.h"
 #include "system.h"
@@ -210,14 +196,7 @@
 }
 
 void
-<<<<<<< HEAD
-arm_pe_encode_section_info (decl, rtl, first)
-     tree decl;
-     rtx rtl;
-     int first ATTRIBUTE_UNUSED;
-=======
 arm_pe_encode_section_info (tree decl, rtx rtl, int first ATTRIBUTE_UNUSED)
->>>>>>> 751ff693
 {
   /* This bit is copied from arm_encode_section_info.  */
   if (optimize > 0 && TREE_CONSTANT (decl))

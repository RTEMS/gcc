--- conflicted
+++ resolved
@@ -359,10 +359,7 @@
 
 	@ Result is x + 0.0 = x or 0.0 + y = y.
 	orrs	ip, r4, xl
-<<<<<<< HEAD
-=======
 	do_it	eq, t
->>>>>>> 42bae686
 	moveq	xh, yh
 	moveq	xl, yl
 	RETLDM	"r4, r5"

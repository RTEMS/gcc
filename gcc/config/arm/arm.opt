--- conflicted
+++ resolved
@@ -1,10 +1,6 @@
 ; Options for the ARM port of the compiler.
 
-<<<<<<< HEAD
-; Copyright (C) 2005, 2007 Free Software Foundation, Inc.
-=======
 ; Copyright (C) 2005, 2007, 2008 Free Software Foundation, Inc.
->>>>>>> 42bae686
 ;
 ; This file is part of GCC.
 ;

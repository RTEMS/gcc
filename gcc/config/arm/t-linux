--- conflicted
+++ resolved
@@ -3,12 +3,8 @@
 TARGET_LIBGCC2_CFLAGS = -fomit-frame-pointer -fPIC
 
 LIB1ASMSRC = arm/lib1funcs.asm
-<<<<<<< HEAD
-LIB1ASMFUNCS = _udivsi3 _divsi3 _umodsi3 _modsi3 _dvmd_lnx _clzsi2 _clzdi2
-=======
 LIB1ASMFUNCS = _udivsi3 _divsi3 _umodsi3 _modsi3 _dvmd_lnx _clzsi2 _clzdi2 \
 	_arm_addsubdf3 _arm_addsubsf3
->>>>>>> a0daa400
 
 # MULTILIB_OPTIONS = mhard-float/msoft-float
 # MULTILIB_DIRNAMES = hard-float soft-float

/* Description of builtins used by the ARM backend.
   Copyright (C) 2014-2017 Free Software Foundation, Inc.

   This file is part of GCC.

   GCC is free software; you can redistribute it and/or modify it
   under the terms of the GNU General Public License as published
   by the Free Software Foundation; either version 3, or (at your
   option) any later version.

   GCC is distributed in the hope that it will be useful, but WITHOUT
   ANY WARRANTY; without even the implied warranty of MERCHANTABILITY
   or FITNESS FOR A PARTICULAR PURPOSE.  See the GNU General Public
   License for more details.

   You should have received a copy of the GNU General Public License
   along with GCC; see the file COPYING3.  If not see
   <http://www.gnu.org/licenses/>.  */

#define TARGET_C_FILE 1

#include "config.h"
#include "system.h"
#include "coretypes.h"
#include "target.h"
#include "function.h"
#include "rtl.h"
#include "tree.h"
#include "gimple-expr.h"
#include "memmodel.h"
#include "tm_p.h"
#include "optabs.h"
#include "emit-rtl.h"
#include "recog.h"
#include "diagnostic-core.h"
#include "fold-const.h"
#include "stor-layout.h"
#include "explow.h"
#include "expr.h"
#include "langhooks.h"
#include "case-cfn-macros.h"
#include "sbitmap.h"

#define SIMD_MAX_BUILTIN_ARGS 7

enum arm_type_qualifiers
{
  /* T foo.  */
  qualifier_none = 0x0,
  /* unsigned T foo.  */
  qualifier_unsigned = 0x1, /* 1 << 0  */
  /* const T foo.  */
  qualifier_const = 0x2, /* 1 << 1  */
  /* T *foo.  */
  qualifier_pointer = 0x4, /* 1 << 2  */
  /* const T * foo.  */
  qualifier_const_pointer = 0x6,
  /* Used when expanding arguments if an operand could
     be an immediate.  */
  qualifier_immediate = 0x8, /* 1 << 3  */
  qualifier_unsigned_immediate = 0x9,
  qualifier_maybe_immediate = 0x10, /* 1 << 4  */
  /* void foo (...).  */
  qualifier_void = 0x20, /* 1 << 5  */
  /* Some patterns may have internal operands, this qualifier is an
     instruction to the initialisation code to skip this operand.  */
  qualifier_internal = 0x40, /* 1 << 6  */
  /* Some builtins should use the T_*mode* encoded in a simd_builtin_datum
     rather than using the type of the operand.  */
  qualifier_map_mode = 0x80, /* 1 << 7  */
  /* qualifier_pointer | qualifier_map_mode  */
  qualifier_pointer_map_mode = 0x84,
  /* qualifier_const_pointer | qualifier_map_mode  */
  qualifier_const_pointer_map_mode = 0x86,
  /* Polynomial types.  */
  qualifier_poly = 0x100,
  /* Lane indices - must be within range of previous argument = a vector.  */
  qualifier_lane_index = 0x200,
  /* Lane indices for single lane structure loads and stores.  */
  qualifier_struct_load_store_lane_index = 0x400
};

/*  The qualifier_internal allows generation of a unary builtin from
    a pattern with a third pseudo-operand such as a match_scratch.
    T (T).  */
static enum arm_type_qualifiers
arm_unop_qualifiers[SIMD_MAX_BUILTIN_ARGS]
  = { qualifier_none, qualifier_none, qualifier_internal };
#define UNOP_QUALIFIERS (arm_unop_qualifiers)

/* unsigned T (unsigned T).  */
static enum arm_type_qualifiers
arm_bswap_qualifiers[SIMD_MAX_BUILTIN_ARGS]
  = { qualifier_unsigned, qualifier_unsigned };
#define BSWAP_QUALIFIERS (arm_bswap_qualifiers)

/* T (T, T [maybe_immediate]).  */
static enum arm_type_qualifiers
arm_binop_qualifiers[SIMD_MAX_BUILTIN_ARGS]
  = { qualifier_none, qualifier_none, qualifier_maybe_immediate };
#define BINOP_QUALIFIERS (arm_binop_qualifiers)

/* T (T, T, T).  */
static enum arm_type_qualifiers
arm_ternop_qualifiers[SIMD_MAX_BUILTIN_ARGS]
  = { qualifier_none, qualifier_none, qualifier_none, qualifier_none };
#define TERNOP_QUALIFIERS (arm_ternop_qualifiers)

/* T (T, immediate).  */
static enum arm_type_qualifiers
arm_binop_imm_qualifiers[SIMD_MAX_BUILTIN_ARGS]
  = { qualifier_none, qualifier_none, qualifier_immediate };
#define BINOP_IMM_QUALIFIERS (arm_binop_imm_qualifiers)

/* T (T, lane index).  */
static enum arm_type_qualifiers
arm_getlane_qualifiers[SIMD_MAX_BUILTIN_ARGS]
  = { qualifier_none, qualifier_none, qualifier_lane_index };
#define GETLANE_QUALIFIERS (arm_getlane_qualifiers)

/* T (T, T, T, immediate).  */
static enum arm_type_qualifiers
arm_mac_n_qualifiers[SIMD_MAX_BUILTIN_ARGS]
  = { qualifier_none, qualifier_none, qualifier_none,
      qualifier_none, qualifier_immediate };
#define MAC_N_QUALIFIERS (arm_mac_n_qualifiers)

/* T (T, T, T, lane index).  */
static enum arm_type_qualifiers
arm_mac_lane_qualifiers[SIMD_MAX_BUILTIN_ARGS]
  = { qualifier_none, qualifier_none, qualifier_none,
      qualifier_none, qualifier_lane_index };
#define MAC_LANE_QUALIFIERS (arm_mac_lane_qualifiers)

/* T (T, T, immediate).  */
static enum arm_type_qualifiers
arm_ternop_imm_qualifiers[SIMD_MAX_BUILTIN_ARGS]
  = { qualifier_none, qualifier_none, qualifier_none, qualifier_immediate };
#define TERNOP_IMM_QUALIFIERS (arm_ternop_imm_qualifiers)

/* T (T, T, lane index).  */
static enum arm_type_qualifiers
arm_setlane_qualifiers[SIMD_MAX_BUILTIN_ARGS]
  = { qualifier_none, qualifier_none, qualifier_none, qualifier_lane_index };
#define SETLANE_QUALIFIERS (arm_setlane_qualifiers)

/* T (T, T).  */
static enum arm_type_qualifiers
arm_combine_qualifiers[SIMD_MAX_BUILTIN_ARGS]
  = { qualifier_none, qualifier_none, qualifier_none };
#define COMBINE_QUALIFIERS (arm_combine_qualifiers)

/* T ([T element type] *).  */
static enum arm_type_qualifiers
arm_load1_qualifiers[SIMD_MAX_BUILTIN_ARGS]
  = { qualifier_none, qualifier_const_pointer_map_mode };
#define LOAD1_QUALIFIERS (arm_load1_qualifiers)

/* T ([T element type] *, T, immediate).  */
static enum arm_type_qualifiers
arm_load1_lane_qualifiers[SIMD_MAX_BUILTIN_ARGS]
  = { qualifier_none, qualifier_const_pointer_map_mode,
      qualifier_none, qualifier_struct_load_store_lane_index };
#define LOAD1LANE_QUALIFIERS (arm_load1_lane_qualifiers)

/* unsigned T (unsigned T, unsigned T, unsigned T).  */
static enum arm_type_qualifiers
arm_unsigned_binop_qualifiers[SIMD_MAX_BUILTIN_ARGS]
  = { qualifier_unsigned, qualifier_unsigned, qualifier_unsigned,
      qualifier_unsigned };
#define UBINOP_QUALIFIERS (arm_unsigned_binop_qualifiers)

/* void (unsigned immediate, unsigned immediate, unsigned immediate,
	 unsigned immediate, unsigned immediate, unsigned immediate).  */
static enum arm_type_qualifiers
arm_cdp_qualifiers[SIMD_MAX_BUILTIN_ARGS]
  = { qualifier_void, qualifier_unsigned_immediate,
      qualifier_unsigned_immediate,
      qualifier_unsigned_immediate,
      qualifier_unsigned_immediate,
      qualifier_unsigned_immediate,
      qualifier_unsigned_immediate };
#define CDP_QUALIFIERS \
  (arm_cdp_qualifiers)

/* void (unsigned immediate, unsigned immediate,  const void *).  */
static enum arm_type_qualifiers
arm_ldc_qualifiers[SIMD_MAX_BUILTIN_ARGS]
  = { qualifier_void, qualifier_unsigned_immediate,
      qualifier_unsigned_immediate, qualifier_const_pointer };
#define LDC_QUALIFIERS \
  (arm_ldc_qualifiers)

/* void (unsigned immediate, unsigned immediate,  void *).  */
static enum arm_type_qualifiers
arm_stc_qualifiers[SIMD_MAX_BUILTIN_ARGS]
  = { qualifier_void, qualifier_unsigned_immediate,
      qualifier_unsigned_immediate, qualifier_pointer };
#define STC_QUALIFIERS \
  (arm_stc_qualifiers)

/* void (unsigned immediate, unsigned immediate,  T, unsigned immediate,
	 unsigned immediate, unsigned immediate).  */
static enum arm_type_qualifiers
arm_mcr_qualifiers[SIMD_MAX_BUILTIN_ARGS]
  = { qualifier_void, qualifier_unsigned_immediate,
      qualifier_unsigned_immediate, qualifier_none,
      qualifier_unsigned_immediate, qualifier_unsigned_immediate,
      qualifier_unsigned_immediate };
#define MCR_QUALIFIERS \
  (arm_mcr_qualifiers)

/* T (unsigned immediate, unsigned immediate, unsigned immediate,
      unsigned immediate, unsigned immediate).  */
static enum arm_type_qualifiers
arm_mrc_qualifiers[SIMD_MAX_BUILTIN_ARGS]
  = { qualifier_none, qualifier_unsigned_immediate,
      qualifier_unsigned_immediate, qualifier_unsigned_immediate,
      qualifier_unsigned_immediate, qualifier_unsigned_immediate };
#define MRC_QUALIFIERS \
  (arm_mrc_qualifiers)

/* void (unsigned immediate, unsigned immediate,  T, unsigned immediate).  */
static enum arm_type_qualifiers
arm_mcrr_qualifiers[SIMD_MAX_BUILTIN_ARGS]
  = { qualifier_void, qualifier_unsigned_immediate,
      qualifier_unsigned_immediate, qualifier_none,
      qualifier_unsigned_immediate };
#define MCRR_QUALIFIERS \
  (arm_mcrr_qualifiers)

/* T (unsigned immediate, unsigned immediate, unsigned immediate).  */
static enum arm_type_qualifiers
arm_mrrc_qualifiers[SIMD_MAX_BUILTIN_ARGS]
  = { qualifier_none, qualifier_unsigned_immediate,
      qualifier_unsigned_immediate, qualifier_unsigned_immediate };
#define MRRC_QUALIFIERS \
  (arm_mrrc_qualifiers)

/* The first argument (return type) of a store should be void type,
   which we represent with qualifier_void.  Their first operand will be
   a DImode pointer to the location to store to, so we must use
   qualifier_map_mode | qualifier_pointer to build a pointer to the
   element type of the vector.

   void ([T element type] *, T).  */
static enum arm_type_qualifiers
arm_store1_qualifiers[SIMD_MAX_BUILTIN_ARGS]
  = { qualifier_void, qualifier_pointer_map_mode, qualifier_none };
#define STORE1_QUALIFIERS (arm_store1_qualifiers)

   /* void ([T element type] *, T, immediate).  */
static enum arm_type_qualifiers
arm_storestruct_lane_qualifiers[SIMD_MAX_BUILTIN_ARGS]
  = { qualifier_void, qualifier_pointer_map_mode,
      qualifier_none, qualifier_struct_load_store_lane_index };
#define STORE1LANE_QUALIFIERS (arm_storestruct_lane_qualifiers)

#define v8qi_UP  V8QImode
#define v4hi_UP  V4HImode
#define v4hf_UP  V4HFmode
#define v2si_UP  V2SImode
#define v2sf_UP  V2SFmode
#define di_UP    DImode
#define v16qi_UP V16QImode
#define v8hi_UP  V8HImode
#define v8hf_UP  V8HFmode
#define v4si_UP  V4SImode
#define v4sf_UP  V4SFmode
#define v2di_UP  V2DImode
#define ti_UP	 TImode
#define ei_UP	 EImode
#define oi_UP	 OImode
#define hf_UP	 HFmode
#define si_UP	 SImode
#define void_UP	 VOIDmode

#define UP(X) X##_UP

typedef struct {
  const char *name;
  machine_mode mode;
  const enum insn_code code;
  unsigned int fcode;
  enum arm_type_qualifiers *qualifiers;
} arm_builtin_datum;

#define CF(N,X) CODE_FOR_neon_##N##X

#define VAR1(T, N, A) \
  {#N #A, UP (A), CF (N, A), 0, T##_QUALIFIERS},
#define VAR2(T, N, A, B) \
  VAR1 (T, N, A) \
  VAR1 (T, N, B)
#define VAR3(T, N, A, B, C) \
  VAR2 (T, N, A, B) \
  VAR1 (T, N, C)
#define VAR4(T, N, A, B, C, D) \
  VAR3 (T, N, A, B, C) \
  VAR1 (T, N, D)
#define VAR5(T, N, A, B, C, D, E) \
  VAR4 (T, N, A, B, C, D) \
  VAR1 (T, N, E)
#define VAR6(T, N, A, B, C, D, E, F) \
  VAR5 (T, N, A, B, C, D, E) \
  VAR1 (T, N, F)
#define VAR7(T, N, A, B, C, D, E, F, G) \
  VAR6 (T, N, A, B, C, D, E, F) \
  VAR1 (T, N, G)
#define VAR8(T, N, A, B, C, D, E, F, G, H) \
  VAR7 (T, N, A, B, C, D, E, F, G) \
  VAR1 (T, N, H)
#define VAR9(T, N, A, B, C, D, E, F, G, H, I) \
  VAR8 (T, N, A, B, C, D, E, F, G, H) \
  VAR1 (T, N, I)
#define VAR10(T, N, A, B, C, D, E, F, G, H, I, J) \
  VAR9 (T, N, A, B, C, D, E, F, G, H, I) \
  VAR1 (T, N, J)
#define VAR11(T, N, A, B, C, D, E, F, G, H, I, J, K) \
  VAR10 (T, N, A, B, C, D, E, F, G, H, I, J) \
  VAR1 (T, N, K)
#define VAR12(T, N, A, B, C, D, E, F, G, H, I, J, K, L) \
  VAR11 (T, N, A, B, C, D, E, F, G, H, I, J, K) \
  VAR1 (T, N, L)

/* The builtin data can be found in arm_neon_builtins.def, arm_vfp_builtins.def
   and arm_acle_builtins.def.  The entries in arm_neon_builtins.def require
   TARGET_NEON to be true.  The feature tests are checked when the builtins are
   expanded.

   The mode entries in the following table correspond to the "key" type of the
   instruction variant, i.e. equivalent to that which would be specified after
   the assembler mnemonic for neon instructions, which usually refers to the
   last vector operand.  The modes listed per instruction should be the same as
   those defined for that instruction's pattern, for instance in neon.md.  */

static arm_builtin_datum vfp_builtin_data[] =
{
#include "arm_vfp_builtins.def"
};

static arm_builtin_datum neon_builtin_data[] =
{
#include "arm_neon_builtins.def"
};

#undef CF
#undef VAR1
#define VAR1(T, N, A) \
  {#N, UP (A), CODE_FOR_##N, 0, T##_QUALIFIERS},

static arm_builtin_datum acle_builtin_data[] =
{
#include "arm_acle_builtins.def"
};

#undef VAR1

#define VAR1(T, N, X) \
  ARM_BUILTIN_NEON_##N##X,

enum arm_builtins
{
  ARM_BUILTIN_GETWCGR0,
  ARM_BUILTIN_GETWCGR1,
  ARM_BUILTIN_GETWCGR2,
  ARM_BUILTIN_GETWCGR3,

  ARM_BUILTIN_SETWCGR0,
  ARM_BUILTIN_SETWCGR1,
  ARM_BUILTIN_SETWCGR2,
  ARM_BUILTIN_SETWCGR3,

  ARM_BUILTIN_WZERO,

  ARM_BUILTIN_WAVG2BR,
  ARM_BUILTIN_WAVG2HR,
  ARM_BUILTIN_WAVG2B,
  ARM_BUILTIN_WAVG2H,

  ARM_BUILTIN_WACCB,
  ARM_BUILTIN_WACCH,
  ARM_BUILTIN_WACCW,

  ARM_BUILTIN_WMACS,
  ARM_BUILTIN_WMACSZ,
  ARM_BUILTIN_WMACU,
  ARM_BUILTIN_WMACUZ,

  ARM_BUILTIN_WSADB,
  ARM_BUILTIN_WSADBZ,
  ARM_BUILTIN_WSADH,
  ARM_BUILTIN_WSADHZ,

  ARM_BUILTIN_WALIGNI,
  ARM_BUILTIN_WALIGNR0,
  ARM_BUILTIN_WALIGNR1,
  ARM_BUILTIN_WALIGNR2,
  ARM_BUILTIN_WALIGNR3,

  ARM_BUILTIN_TMIA,
  ARM_BUILTIN_TMIAPH,
  ARM_BUILTIN_TMIABB,
  ARM_BUILTIN_TMIABT,
  ARM_BUILTIN_TMIATB,
  ARM_BUILTIN_TMIATT,

  ARM_BUILTIN_TMOVMSKB,
  ARM_BUILTIN_TMOVMSKH,
  ARM_BUILTIN_TMOVMSKW,

  ARM_BUILTIN_TBCSTB,
  ARM_BUILTIN_TBCSTH,
  ARM_BUILTIN_TBCSTW,

  ARM_BUILTIN_WMADDS,
  ARM_BUILTIN_WMADDU,

  ARM_BUILTIN_WPACKHSS,
  ARM_BUILTIN_WPACKWSS,
  ARM_BUILTIN_WPACKDSS,
  ARM_BUILTIN_WPACKHUS,
  ARM_BUILTIN_WPACKWUS,
  ARM_BUILTIN_WPACKDUS,

  ARM_BUILTIN_WADDB,
  ARM_BUILTIN_WADDH,
  ARM_BUILTIN_WADDW,
  ARM_BUILTIN_WADDSSB,
  ARM_BUILTIN_WADDSSH,
  ARM_BUILTIN_WADDSSW,
  ARM_BUILTIN_WADDUSB,
  ARM_BUILTIN_WADDUSH,
  ARM_BUILTIN_WADDUSW,
  ARM_BUILTIN_WSUBB,
  ARM_BUILTIN_WSUBH,
  ARM_BUILTIN_WSUBW,
  ARM_BUILTIN_WSUBSSB,
  ARM_BUILTIN_WSUBSSH,
  ARM_BUILTIN_WSUBSSW,
  ARM_BUILTIN_WSUBUSB,
  ARM_BUILTIN_WSUBUSH,
  ARM_BUILTIN_WSUBUSW,

  ARM_BUILTIN_WAND,
  ARM_BUILTIN_WANDN,
  ARM_BUILTIN_WOR,
  ARM_BUILTIN_WXOR,

  ARM_BUILTIN_WCMPEQB,
  ARM_BUILTIN_WCMPEQH,
  ARM_BUILTIN_WCMPEQW,
  ARM_BUILTIN_WCMPGTUB,
  ARM_BUILTIN_WCMPGTUH,
  ARM_BUILTIN_WCMPGTUW,
  ARM_BUILTIN_WCMPGTSB,
  ARM_BUILTIN_WCMPGTSH,
  ARM_BUILTIN_WCMPGTSW,

  ARM_BUILTIN_TEXTRMSB,
  ARM_BUILTIN_TEXTRMSH,
  ARM_BUILTIN_TEXTRMSW,
  ARM_BUILTIN_TEXTRMUB,
  ARM_BUILTIN_TEXTRMUH,
  ARM_BUILTIN_TEXTRMUW,
  ARM_BUILTIN_TINSRB,
  ARM_BUILTIN_TINSRH,
  ARM_BUILTIN_TINSRW,

  ARM_BUILTIN_WMAXSW,
  ARM_BUILTIN_WMAXSH,
  ARM_BUILTIN_WMAXSB,
  ARM_BUILTIN_WMAXUW,
  ARM_BUILTIN_WMAXUH,
  ARM_BUILTIN_WMAXUB,
  ARM_BUILTIN_WMINSW,
  ARM_BUILTIN_WMINSH,
  ARM_BUILTIN_WMINSB,
  ARM_BUILTIN_WMINUW,
  ARM_BUILTIN_WMINUH,
  ARM_BUILTIN_WMINUB,

  ARM_BUILTIN_WMULUM,
  ARM_BUILTIN_WMULSM,
  ARM_BUILTIN_WMULUL,

  ARM_BUILTIN_PSADBH,
  ARM_BUILTIN_WSHUFH,

  ARM_BUILTIN_WSLLH,
  ARM_BUILTIN_WSLLW,
  ARM_BUILTIN_WSLLD,
  ARM_BUILTIN_WSRAH,
  ARM_BUILTIN_WSRAW,
  ARM_BUILTIN_WSRAD,
  ARM_BUILTIN_WSRLH,
  ARM_BUILTIN_WSRLW,
  ARM_BUILTIN_WSRLD,
  ARM_BUILTIN_WRORH,
  ARM_BUILTIN_WRORW,
  ARM_BUILTIN_WRORD,
  ARM_BUILTIN_WSLLHI,
  ARM_BUILTIN_WSLLWI,
  ARM_BUILTIN_WSLLDI,
  ARM_BUILTIN_WSRAHI,
  ARM_BUILTIN_WSRAWI,
  ARM_BUILTIN_WSRADI,
  ARM_BUILTIN_WSRLHI,
  ARM_BUILTIN_WSRLWI,
  ARM_BUILTIN_WSRLDI,
  ARM_BUILTIN_WRORHI,
  ARM_BUILTIN_WRORWI,
  ARM_BUILTIN_WRORDI,

  ARM_BUILTIN_WUNPCKIHB,
  ARM_BUILTIN_WUNPCKIHH,
  ARM_BUILTIN_WUNPCKIHW,
  ARM_BUILTIN_WUNPCKILB,
  ARM_BUILTIN_WUNPCKILH,
  ARM_BUILTIN_WUNPCKILW,

  ARM_BUILTIN_WUNPCKEHSB,
  ARM_BUILTIN_WUNPCKEHSH,
  ARM_BUILTIN_WUNPCKEHSW,
  ARM_BUILTIN_WUNPCKEHUB,
  ARM_BUILTIN_WUNPCKEHUH,
  ARM_BUILTIN_WUNPCKEHUW,
  ARM_BUILTIN_WUNPCKELSB,
  ARM_BUILTIN_WUNPCKELSH,
  ARM_BUILTIN_WUNPCKELSW,
  ARM_BUILTIN_WUNPCKELUB,
  ARM_BUILTIN_WUNPCKELUH,
  ARM_BUILTIN_WUNPCKELUW,

  ARM_BUILTIN_WABSB,
  ARM_BUILTIN_WABSH,
  ARM_BUILTIN_WABSW,

  ARM_BUILTIN_WADDSUBHX,
  ARM_BUILTIN_WSUBADDHX,

  ARM_BUILTIN_WABSDIFFB,
  ARM_BUILTIN_WABSDIFFH,
  ARM_BUILTIN_WABSDIFFW,

  ARM_BUILTIN_WADDCH,
  ARM_BUILTIN_WADDCW,

  ARM_BUILTIN_WAVG4,
  ARM_BUILTIN_WAVG4R,

  ARM_BUILTIN_WMADDSX,
  ARM_BUILTIN_WMADDUX,

  ARM_BUILTIN_WMADDSN,
  ARM_BUILTIN_WMADDUN,

  ARM_BUILTIN_WMULWSM,
  ARM_BUILTIN_WMULWUM,

  ARM_BUILTIN_WMULWSMR,
  ARM_BUILTIN_WMULWUMR,

  ARM_BUILTIN_WMULWL,

  ARM_BUILTIN_WMULSMR,
  ARM_BUILTIN_WMULUMR,

  ARM_BUILTIN_WQMULM,
  ARM_BUILTIN_WQMULMR,

  ARM_BUILTIN_WQMULWM,
  ARM_BUILTIN_WQMULWMR,

  ARM_BUILTIN_WADDBHUSM,
  ARM_BUILTIN_WADDBHUSL,

  ARM_BUILTIN_WQMIABB,
  ARM_BUILTIN_WQMIABT,
  ARM_BUILTIN_WQMIATB,
  ARM_BUILTIN_WQMIATT,

  ARM_BUILTIN_WQMIABBN,
  ARM_BUILTIN_WQMIABTN,
  ARM_BUILTIN_WQMIATBN,
  ARM_BUILTIN_WQMIATTN,

  ARM_BUILTIN_WMIABB,
  ARM_BUILTIN_WMIABT,
  ARM_BUILTIN_WMIATB,
  ARM_BUILTIN_WMIATT,

  ARM_BUILTIN_WMIABBN,
  ARM_BUILTIN_WMIABTN,
  ARM_BUILTIN_WMIATBN,
  ARM_BUILTIN_WMIATTN,

  ARM_BUILTIN_WMIAWBB,
  ARM_BUILTIN_WMIAWBT,
  ARM_BUILTIN_WMIAWTB,
  ARM_BUILTIN_WMIAWTT,

  ARM_BUILTIN_WMIAWBBN,
  ARM_BUILTIN_WMIAWBTN,
  ARM_BUILTIN_WMIAWTBN,
  ARM_BUILTIN_WMIAWTTN,

  ARM_BUILTIN_WMERGE,

  ARM_BUILTIN_GET_FPSCR,
  ARM_BUILTIN_SET_FPSCR,

  ARM_BUILTIN_CMSE_NONSECURE_CALLER,

#undef CRYPTO1
#undef CRYPTO2
#undef CRYPTO3

#define CRYPTO1(L, U, M1, M2) \
  ARM_BUILTIN_CRYPTO_##U,
#define CRYPTO2(L, U, M1, M2, M3) \
  ARM_BUILTIN_CRYPTO_##U,
#define CRYPTO3(L, U, M1, M2, M3, M4) \
  ARM_BUILTIN_CRYPTO_##U,

  ARM_BUILTIN_CRYPTO_BASE,

#include "crypto.def"

#undef CRYPTO1
#undef CRYPTO2
#undef CRYPTO3

  ARM_BUILTIN_VFP_BASE,

#include "arm_vfp_builtins.def"

  ARM_BUILTIN_NEON_BASE,
  ARM_BUILTIN_NEON_LANE_CHECK = ARM_BUILTIN_NEON_BASE,

#include "arm_neon_builtins.def"

#undef VAR1
#define VAR1(T, N, X) \
  ARM_BUILTIN_##N,

  ARM_BUILTIN_ACLE_BASE,

#include "arm_acle_builtins.def"

  ARM_BUILTIN_MAX
};

#define ARM_BUILTIN_VFP_PATTERN_START \
  (ARM_BUILTIN_VFP_BASE + 1)

#define ARM_BUILTIN_NEON_PATTERN_START \
  (ARM_BUILTIN_NEON_BASE + 1)

#define ARM_BUILTIN_ACLE_PATTERN_START \
  (ARM_BUILTIN_ACLE_BASE + 1)

#undef CF
#undef VAR1
#undef VAR2
#undef VAR3
#undef VAR4
#undef VAR5
#undef VAR6
#undef VAR7
#undef VAR8
#undef VAR9
#undef VAR10

static GTY(()) tree arm_builtin_decls[ARM_BUILTIN_MAX];

#define NUM_DREG_TYPES 5
#define NUM_QREG_TYPES 6

/* Internal scalar builtin types.  These types are used to support
   neon intrinsic builtins.  They are _not_ user-visible types.  Therefore
   the mangling for these types are implementation defined.  */
const char *arm_scalar_builtin_types[] = {
  "__builtin_neon_qi",
  "__builtin_neon_hi",
  "__builtin_neon_si",
  "__builtin_neon_sf",
  "__builtin_neon_di",
  "__builtin_neon_df",
  "__builtin_neon_ti",
  "__builtin_neon_uqi",
  "__builtin_neon_uhi",
  "__builtin_neon_usi",
  "__builtin_neon_udi",
  "__builtin_neon_ei",
  "__builtin_neon_oi",
  "__builtin_neon_ci",
  "__builtin_neon_xi",
  NULL
};

#define ENTRY(E, M, Q, S, T, G) E,
enum arm_simd_type
{
#include "arm-simd-builtin-types.def"
  __TYPE_FINAL
};
#undef ENTRY

struct arm_simd_type_info
{
  enum arm_simd_type type;

  /* Internal type name.  */
  const char *name;

  /* Internal type name(mangled).  The mangled names conform to the
     AAPCS (see "Procedure Call Standard for the ARM Architecture",
     Appendix A).  To qualify for emission with the mangled names defined in
     that document, a vector type must not only be of the correct mode but also
     be of the correct internal Neon vector type (e.g. __simd64_int8_t);
     these types are registered by arm_init_simd_builtin_types ().  In other
     words, vector types defined in other ways e.g. via vector_size attribute
     will get default mangled names.  */
  const char *mangle;

  /* Internal type.  */
  tree itype;

  /* Element type.  */
  tree eltype;

  /* Machine mode the internal type maps to.  */
  machine_mode mode;

  /* Qualifiers.  */
  enum arm_type_qualifiers q;
};

#define ENTRY(E, M, Q, S, T, G)		\
  {E,					\
   "__simd" #S "_" #T "_t",		\
   #G "__simd" #S "_" #T "_t",		\
   NULL_TREE, NULL_TREE, M##mode, qualifier_##Q},
static struct arm_simd_type_info arm_simd_types [] = {
#include "arm-simd-builtin-types.def"
};
#undef ENTRY

/* The user-visible __fp16 type.  */
tree arm_fp16_type_node = NULL_TREE;
static tree arm_simd_intOI_type_node = NULL_TREE;
static tree arm_simd_intEI_type_node = NULL_TREE;
static tree arm_simd_intCI_type_node = NULL_TREE;
static tree arm_simd_intXI_type_node = NULL_TREE;
static tree arm_simd_polyQI_type_node = NULL_TREE;
static tree arm_simd_polyHI_type_node = NULL_TREE;
static tree arm_simd_polyDI_type_node = NULL_TREE;
static tree arm_simd_polyTI_type_node = NULL_TREE;

static const char *
arm_mangle_builtin_scalar_type (const_tree type)
{
  int i = 0;

  while (arm_scalar_builtin_types[i] != NULL)
    {
      const char *name = arm_scalar_builtin_types[i];

      if (TREE_CODE (TYPE_NAME (type)) == TYPE_DECL
	  && DECL_NAME (TYPE_NAME (type))
	  && !strcmp (IDENTIFIER_POINTER (DECL_NAME (TYPE_NAME (type))), name))
	return arm_scalar_builtin_types[i];
      i++;
    }
  return NULL;
}

static const char *
arm_mangle_builtin_vector_type (const_tree type)
{
  int i;
  int nelts = sizeof (arm_simd_types) / sizeof (arm_simd_types[0]);

  for (i = 0; i < nelts; i++)
    if (arm_simd_types[i].mode ==  TYPE_MODE (type)
	&& TYPE_NAME (type)
	&& TREE_CODE (TYPE_NAME (type)) == TYPE_DECL
	&& DECL_NAME (TYPE_NAME (type))
	&& !strcmp
	     (IDENTIFIER_POINTER (DECL_NAME (TYPE_NAME (type))),
	      arm_simd_types[i].name))
      return arm_simd_types[i].mangle;

  return NULL;
}

const char *
arm_mangle_builtin_type (const_tree type)
{
  const char *mangle;
  /* Walk through all the AArch64 builtins types tables to filter out the
     incoming type.  */
  if ((mangle = arm_mangle_builtin_vector_type (type))
      || (mangle = arm_mangle_builtin_scalar_type (type)))
    return mangle;

  return NULL;
}

static tree
arm_simd_builtin_std_type (machine_mode mode,
			   enum arm_type_qualifiers q)
{
#define QUAL_TYPE(M)  \
  ((q == qualifier_none) ? int##M##_type_node : unsigned_int##M##_type_node);
  switch (mode)
    {
    case E_QImode:
      return QUAL_TYPE (QI);
    case E_HImode:
      return QUAL_TYPE (HI);
    case E_SImode:
      return QUAL_TYPE (SI);
    case E_DImode:
      return QUAL_TYPE (DI);
    case E_TImode:
      return QUAL_TYPE (TI);
    case E_OImode:
      return arm_simd_intOI_type_node;
    case E_EImode:
      return arm_simd_intEI_type_node;
    case E_CImode:
      return arm_simd_intCI_type_node;
    case E_XImode:
      return arm_simd_intXI_type_node;
<<<<<<< HEAD
    case E_HFmode:
      return arm_simd_floatHF_type_node;
    case E_SFmode:
=======
    case HFmode:
      return arm_fp16_type_node;
    case SFmode:
>>>>>>> 68b948d3
      return float_type_node;
    case E_DFmode:
      return double_type_node;
    default:
      gcc_unreachable ();
    }
#undef QUAL_TYPE
}

static tree
arm_lookup_simd_builtin_type (machine_mode mode,
			      enum arm_type_qualifiers q)
{
  int i;
  int nelts = sizeof (arm_simd_types) / sizeof (arm_simd_types[0]);

  /* Non-poly scalar modes map to standard types not in the table.  */
  if (q != qualifier_poly && !VECTOR_MODE_P (mode))
    return arm_simd_builtin_std_type (mode, q);

  for (i = 0; i < nelts; i++)
    if (arm_simd_types[i].mode == mode
	&& arm_simd_types[i].q == q)
      return arm_simd_types[i].itype;

  /* Note that we won't have caught the underlying type for poly64x2_t
     in the above table.  This gets default mangling.  */

  return NULL_TREE;
}

static tree
arm_simd_builtin_type (machine_mode mode, bool unsigned_p, bool poly_p)
{
  if (poly_p)
    return arm_lookup_simd_builtin_type (mode, qualifier_poly);
  else if (unsigned_p)
    return arm_lookup_simd_builtin_type (mode, qualifier_unsigned);
  else
    return arm_lookup_simd_builtin_type (mode, qualifier_none);
}

static void
arm_init_simd_builtin_types (void)
{
  int i;
  int nelts = sizeof (arm_simd_types) / sizeof (arm_simd_types[0]);
  tree tdecl;

  /* Poly types are a world of their own.  In order to maintain legacy
     ABI, they get initialized using the old interface, and don't get
     an entry in our mangling table, consequently, they get default
     mangling.  As a further gotcha, poly8_t and poly16_t are signed
     types, poly64_t and poly128_t are unsigned types.  */
  arm_simd_polyQI_type_node
    = build_distinct_type_copy (intQI_type_node);
  (*lang_hooks.types.register_builtin_type) (arm_simd_polyQI_type_node,
					     "__builtin_neon_poly8");
  arm_simd_polyHI_type_node
    = build_distinct_type_copy (intHI_type_node);
  (*lang_hooks.types.register_builtin_type) (arm_simd_polyHI_type_node,
					     "__builtin_neon_poly16");
  arm_simd_polyDI_type_node
    = build_distinct_type_copy (unsigned_intDI_type_node);
  (*lang_hooks.types.register_builtin_type) (arm_simd_polyDI_type_node,
					     "__builtin_neon_poly64");
  arm_simd_polyTI_type_node
    = build_distinct_type_copy (unsigned_intTI_type_node);
  (*lang_hooks.types.register_builtin_type) (arm_simd_polyTI_type_node,
					     "__builtin_neon_poly128");

  /* Init all the element types built by the front-end.  */
  arm_simd_types[Int8x8_t].eltype = intQI_type_node;
  arm_simd_types[Int8x16_t].eltype = intQI_type_node;
  arm_simd_types[Int16x4_t].eltype = intHI_type_node;
  arm_simd_types[Int16x8_t].eltype = intHI_type_node;
  arm_simd_types[Int32x2_t].eltype = intSI_type_node;
  arm_simd_types[Int32x4_t].eltype = intSI_type_node;
  arm_simd_types[Int64x2_t].eltype = intDI_type_node;
  arm_simd_types[Uint8x8_t].eltype = unsigned_intQI_type_node;
  arm_simd_types[Uint8x16_t].eltype = unsigned_intQI_type_node;
  arm_simd_types[Uint16x4_t].eltype = unsigned_intHI_type_node;
  arm_simd_types[Uint16x8_t].eltype = unsigned_intHI_type_node;
  arm_simd_types[Uint32x2_t].eltype = unsigned_intSI_type_node;
  arm_simd_types[Uint32x4_t].eltype = unsigned_intSI_type_node;
  arm_simd_types[Uint64x2_t].eltype = unsigned_intDI_type_node;

  /* Init poly vector element types with scalar poly types.  */
  arm_simd_types[Poly8x8_t].eltype = arm_simd_polyQI_type_node;
  arm_simd_types[Poly8x16_t].eltype = arm_simd_polyQI_type_node;
  arm_simd_types[Poly16x4_t].eltype = arm_simd_polyHI_type_node;
  arm_simd_types[Poly16x8_t].eltype = arm_simd_polyHI_type_node;
  /* Note: poly64x2_t is defined in arm_neon.h, to ensure it gets default
     mangling.  */

  /* Continue with standard types.  */
  /* The __builtin_simd{64,128}_float16 types are kept private unless
     we have a scalar __fp16 type.  */
  arm_simd_types[Float16x4_t].eltype = arm_fp16_type_node;
  arm_simd_types[Float16x8_t].eltype = arm_fp16_type_node;
  arm_simd_types[Float32x2_t].eltype = float_type_node;
  arm_simd_types[Float32x4_t].eltype = float_type_node;

  for (i = 0; i < nelts; i++)
    {
      tree eltype = arm_simd_types[i].eltype;
      machine_mode mode = arm_simd_types[i].mode;

      if (arm_simd_types[i].itype == NULL)
	arm_simd_types[i].itype =
	  build_distinct_type_copy
	    (build_vector_type (eltype, GET_MODE_NUNITS (mode)));

      tdecl = add_builtin_type (arm_simd_types[i].name,
				arm_simd_types[i].itype);
      TYPE_NAME (arm_simd_types[i].itype) = tdecl;
      SET_TYPE_STRUCTURAL_EQUALITY (arm_simd_types[i].itype);
    }

#define AARCH_BUILD_SIGNED_TYPE(mode)  \
  make_signed_type (GET_MODE_PRECISION (mode));
  arm_simd_intOI_type_node = AARCH_BUILD_SIGNED_TYPE (OImode);
  arm_simd_intEI_type_node = AARCH_BUILD_SIGNED_TYPE (EImode);
  arm_simd_intCI_type_node = AARCH_BUILD_SIGNED_TYPE (CImode);
  arm_simd_intXI_type_node = AARCH_BUILD_SIGNED_TYPE (XImode);
#undef AARCH_BUILD_SIGNED_TYPE

  tdecl = add_builtin_type
	    ("__builtin_neon_ei" , arm_simd_intEI_type_node);
  TYPE_NAME (arm_simd_intEI_type_node) = tdecl;
  tdecl = add_builtin_type
	    ("__builtin_neon_oi" , arm_simd_intOI_type_node);
  TYPE_NAME (arm_simd_intOI_type_node) = tdecl;
  tdecl = add_builtin_type
	    ("__builtin_neon_ci" , arm_simd_intCI_type_node);
  TYPE_NAME (arm_simd_intCI_type_node) = tdecl;
  tdecl = add_builtin_type
	    ("__builtin_neon_xi" , arm_simd_intXI_type_node);
  TYPE_NAME (arm_simd_intXI_type_node) = tdecl;
}

static void
arm_init_simd_builtin_scalar_types (void)
{
  /* Define typedefs for all the standard scalar types.  */
  (*lang_hooks.types.register_builtin_type) (intQI_type_node,
					     "__builtin_neon_qi");
  (*lang_hooks.types.register_builtin_type) (intHI_type_node,
					     "__builtin_neon_hi");
  (*lang_hooks.types.register_builtin_type) (intSI_type_node,
					     "__builtin_neon_si");
  (*lang_hooks.types.register_builtin_type) (float_type_node,
					     "__builtin_neon_sf");
  (*lang_hooks.types.register_builtin_type) (intDI_type_node,
					     "__builtin_neon_di");
  (*lang_hooks.types.register_builtin_type) (double_type_node,
					     "__builtin_neon_df");
  (*lang_hooks.types.register_builtin_type) (intTI_type_node,
					     "__builtin_neon_ti");

  /* Unsigned integer types for various mode sizes.  */
  (*lang_hooks.types.register_builtin_type) (unsigned_intQI_type_node,
					     "__builtin_neon_uqi");
  (*lang_hooks.types.register_builtin_type) (unsigned_intHI_type_node,
					     "__builtin_neon_uhi");
  (*lang_hooks.types.register_builtin_type) (unsigned_intSI_type_node,
					     "__builtin_neon_usi");
  (*lang_hooks.types.register_builtin_type) (unsigned_intDI_type_node,
					     "__builtin_neon_udi");
  (*lang_hooks.types.register_builtin_type) (unsigned_intTI_type_node,
					     "__builtin_neon_uti");
}

/* Set up a builtin.  It will use information stored in the argument struct D to
   derive the builtin's type signature and name.  It will append the name in D
   to the PREFIX passed and use these to create a builtin declaration that is
   then stored in 'arm_builtin_decls' under index FCODE.  This FCODE is also
   written back to D for future use.  */

static void
arm_init_builtin (unsigned int fcode, arm_builtin_datum *d,
		  const char * prefix)
{
  bool print_type_signature_p = false;
  char type_signature[SIMD_MAX_BUILTIN_ARGS] = { 0 };
  char namebuf[60];
  tree ftype = NULL;
  tree fndecl = NULL;

  d->fcode = fcode;

  /* We must track two variables here.  op_num is
     the operand number as in the RTL pattern.  This is
     required to access the mode (e.g. V4SF mode) of the
     argument, from which the base type can be derived.
     arg_num is an index in to the qualifiers data, which
     gives qualifiers to the type (e.g. const unsigned).
     The reason these two variables may differ by one is the
     void return type.  While all return types take the 0th entry
     in the qualifiers array, there is no operand for them in the
     RTL pattern.  */
  int op_num = insn_data[d->code].n_operands - 1;
  int arg_num = d->qualifiers[0] & qualifier_void
    ? op_num + 1
    : op_num;
  tree return_type = void_type_node, args = void_list_node;
  tree eltype;

  /* Build a function type directly from the insn_data for this
     builtin.  The build_function_type () function takes care of
     removing duplicates for us.  */
  for (; op_num >= 0; arg_num--, op_num--)
    {
      machine_mode op_mode = insn_data[d->code].operand[op_num].mode;
      enum arm_type_qualifiers qualifiers = d->qualifiers[arg_num];

      if (qualifiers & qualifier_unsigned)
	{
	  type_signature[arg_num] = 'u';
	  print_type_signature_p = true;
	}
      else if (qualifiers & qualifier_poly)
	{
	  type_signature[arg_num] = 'p';
	  print_type_signature_p = true;
	}
      else
	type_signature[arg_num] = 's';

      /* Skip an internal operand for vget_{low, high}.  */
      if (qualifiers & qualifier_internal)
	continue;

      /* Some builtins have different user-facing types
	 for certain arguments, encoded in d->mode.  */
      if (qualifiers & qualifier_map_mode)
	op_mode = d->mode;

      /* For pointers, we want a pointer to the basic type
	 of the vector.  */
      if (qualifiers & qualifier_pointer && VECTOR_MODE_P (op_mode))
	op_mode = GET_MODE_INNER (op_mode);

      eltype = arm_simd_builtin_type
	(op_mode,
	 (qualifiers & qualifier_unsigned) != 0,
	 (qualifiers & qualifier_poly) != 0);
      gcc_assert (eltype != NULL);

      /* Add qualifiers.  */
      if (qualifiers & qualifier_const)
	eltype = build_qualified_type (eltype, TYPE_QUAL_CONST);

      if (qualifiers & qualifier_pointer)
	eltype = build_pointer_type (eltype);

      /* If we have reached arg_num == 0, we are at a non-void
	 return type.  Otherwise, we are still processing
	 arguments.  */
      if (arg_num == 0)
	return_type = eltype;
      else
	args = tree_cons (NULL_TREE, eltype, args);
    }

  ftype = build_function_type (return_type, args);

  gcc_assert (ftype != NULL);

  if (print_type_signature_p
      && IN_RANGE (fcode, ARM_BUILTIN_VFP_BASE, ARM_BUILTIN_ACLE_BASE - 1))
    snprintf (namebuf, sizeof (namebuf), "%s_%s_%s",
	      prefix, d->name, type_signature);
  else
    snprintf (namebuf, sizeof (namebuf), "%s_%s",
	      prefix, d->name);

  fndecl = add_builtin_function (namebuf, ftype, fcode, BUILT_IN_MD,
				 NULL, NULL_TREE);
  arm_builtin_decls[fcode] = fndecl;
}

/* Set up ACLE builtins, even builtins for instructions that are not
   in the current target ISA to allow the user to compile particular modules
   with different target specific options that differ from the command line
   options.  Such builtins will be rejected in arm_expand_builtin.  */

static void
arm_init_acle_builtins (void)
{
  unsigned int i, fcode = ARM_BUILTIN_ACLE_PATTERN_START;

  for (i = 0; i < ARRAY_SIZE (acle_builtin_data); i++, fcode++)
    {
      arm_builtin_datum *d = &acle_builtin_data[i];
      arm_init_builtin (fcode, d, "__builtin_arm");
    }
}

/* Set up all the NEON builtins, even builtins for instructions that are not
   in the current target ISA to allow the user to compile particular modules
   with different target specific options that differ from the command line
   options. Such builtins will be rejected in arm_expand_builtin.  */

static void
arm_init_neon_builtins (void)
{
  unsigned int i, fcode = ARM_BUILTIN_NEON_PATTERN_START;

  arm_init_simd_builtin_types ();

  /* Strong-typing hasn't been implemented for all AdvSIMD builtin intrinsics.
     Therefore we need to preserve the old __builtin scalar types.  It can be
     removed once all the intrinsics become strongly typed using the qualifier
     system.  */
  arm_init_simd_builtin_scalar_types ();

  tree lane_check_fpr = build_function_type_list (void_type_node,
						  intSI_type_node,
						  intSI_type_node,
						  NULL);
  arm_builtin_decls[ARM_BUILTIN_NEON_LANE_CHECK] =
      add_builtin_function ("__builtin_arm_lane_check", lane_check_fpr,
			    ARM_BUILTIN_NEON_LANE_CHECK, BUILT_IN_MD,
			    NULL, NULL_TREE);

  for (i = 0; i < ARRAY_SIZE (neon_builtin_data); i++, fcode++)
    {
      arm_builtin_datum *d = &neon_builtin_data[i];
      arm_init_builtin (fcode, d, "__builtin_neon");
    }
}

/* Set up all the scalar floating point builtins.  */

static void
arm_init_vfp_builtins (void)
{
  unsigned int i, fcode = ARM_BUILTIN_VFP_PATTERN_START;

  for (i = 0; i < ARRAY_SIZE (vfp_builtin_data); i++, fcode++)
    {
      arm_builtin_datum *d = &vfp_builtin_data[i];
      arm_init_builtin (fcode, d, "__builtin_neon");
    }
}

static void
arm_init_crypto_builtins (void)
{
  tree V16UQI_type_node
    = arm_simd_builtin_type (V16QImode, true, false);

  tree V4USI_type_node
    = arm_simd_builtin_type (V4SImode, true, false);

  tree v16uqi_ftype_v16uqi
    = build_function_type_list (V16UQI_type_node, V16UQI_type_node,
				NULL_TREE);

  tree v16uqi_ftype_v16uqi_v16uqi
	= build_function_type_list (V16UQI_type_node, V16UQI_type_node,
				    V16UQI_type_node, NULL_TREE);

  tree v4usi_ftype_v4usi
    = build_function_type_list (V4USI_type_node, V4USI_type_node,
				NULL_TREE);

  tree v4usi_ftype_v4usi_v4usi
    = build_function_type_list (V4USI_type_node, V4USI_type_node,
				V4USI_type_node, NULL_TREE);

  tree v4usi_ftype_v4usi_v4usi_v4usi
    = build_function_type_list (V4USI_type_node, V4USI_type_node,
				V4USI_type_node, V4USI_type_node,
				NULL_TREE);

  tree uti_ftype_udi_udi
    = build_function_type_list (unsigned_intTI_type_node,
				unsigned_intDI_type_node,
				unsigned_intDI_type_node,
				NULL_TREE);

  #undef CRYPTO1
  #undef CRYPTO2
  #undef CRYPTO3
  #undef C
  #undef N
  #undef CF
  #undef FT1
  #undef FT2
  #undef FT3

  #define C(U) \
    ARM_BUILTIN_CRYPTO_##U
  #define N(L) \
    "__builtin_arm_crypto_"#L
  #define FT1(R, A) \
    R##_ftype_##A
  #define FT2(R, A1, A2) \
    R##_ftype_##A1##_##A2
  #define FT3(R, A1, A2, A3) \
    R##_ftype_##A1##_##A2##_##A3
  #define CRYPTO1(L, U, R, A) \
    arm_builtin_decls[C (U)] \
      = add_builtin_function (N (L), FT1 (R, A), \
		  C (U), BUILT_IN_MD, NULL, NULL_TREE);
  #define CRYPTO2(L, U, R, A1, A2)  \
    arm_builtin_decls[C (U)]	\
      = add_builtin_function (N (L), FT2 (R, A1, A2), \
		  C (U), BUILT_IN_MD, NULL, NULL_TREE);

  #define CRYPTO3(L, U, R, A1, A2, A3) \
    arm_builtin_decls[C (U)]	   \
      = add_builtin_function (N (L), FT3 (R, A1, A2, A3), \
				  C (U), BUILT_IN_MD, NULL, NULL_TREE);
  #include "crypto.def"

  #undef CRYPTO1
  #undef CRYPTO2
  #undef CRYPTO3
  #undef C
  #undef N
  #undef FT1
  #undef FT2
  #undef FT3
}

#undef NUM_DREG_TYPES
#undef NUM_QREG_TYPES

#define def_mbuiltin(FLAG, NAME, TYPE, CODE)				\
  do									\
    {									\
      if (FLAG == isa_nobit						\
	  || bitmap_bit_p (arm_active_target.isa, FLAG))		\
	{								\
	  tree bdecl;							\
	  bdecl = add_builtin_function ((NAME), (TYPE), (CODE),		\
					BUILT_IN_MD, NULL, NULL_TREE);	\
	  arm_builtin_decls[CODE] = bdecl;				\
	}								\
    }									\
  while (0)

struct builtin_description
{
  const enum isa_feature   feature;
  const enum insn_code     icode;
  const char * const       name;
  const enum arm_builtins  code;
  const enum rtx_code      comparison;
  const unsigned int       flag;
};

static const struct builtin_description bdesc_2arg[] =
{
#define IWMMXT_BUILTIN(code, string, builtin) \
  { isa_bit_iwmmxt, CODE_FOR_##code, \
    "__builtin_arm_" string,			     \
    ARM_BUILTIN_##builtin, UNKNOWN, 0 },

#define IWMMXT2_BUILTIN(code, string, builtin) \
  { isa_bit_iwmmxt2, CODE_FOR_##code, \
    "__builtin_arm_" string,			      \
    ARM_BUILTIN_##builtin, UNKNOWN, 0 },

  IWMMXT_BUILTIN (addv8qi3, "waddb", WADDB)
  IWMMXT_BUILTIN (addv4hi3, "waddh", WADDH)
  IWMMXT_BUILTIN (addv2si3, "waddw", WADDW)
  IWMMXT_BUILTIN (subv8qi3, "wsubb", WSUBB)
  IWMMXT_BUILTIN (subv4hi3, "wsubh", WSUBH)
  IWMMXT_BUILTIN (subv2si3, "wsubw", WSUBW)
  IWMMXT_BUILTIN (ssaddv8qi3, "waddbss", WADDSSB)
  IWMMXT_BUILTIN (ssaddv4hi3, "waddhss", WADDSSH)
  IWMMXT_BUILTIN (ssaddv2si3, "waddwss", WADDSSW)
  IWMMXT_BUILTIN (sssubv8qi3, "wsubbss", WSUBSSB)
  IWMMXT_BUILTIN (sssubv4hi3, "wsubhss", WSUBSSH)
  IWMMXT_BUILTIN (sssubv2si3, "wsubwss", WSUBSSW)
  IWMMXT_BUILTIN (usaddv8qi3, "waddbus", WADDUSB)
  IWMMXT_BUILTIN (usaddv4hi3, "waddhus", WADDUSH)
  IWMMXT_BUILTIN (usaddv2si3, "waddwus", WADDUSW)
  IWMMXT_BUILTIN (ussubv8qi3, "wsubbus", WSUBUSB)
  IWMMXT_BUILTIN (ussubv4hi3, "wsubhus", WSUBUSH)
  IWMMXT_BUILTIN (ussubv2si3, "wsubwus", WSUBUSW)
  IWMMXT_BUILTIN (mulv4hi3, "wmulul", WMULUL)
  IWMMXT_BUILTIN (smulv4hi3_highpart, "wmulsm", WMULSM)
  IWMMXT_BUILTIN (umulv4hi3_highpart, "wmulum", WMULUM)
  IWMMXT_BUILTIN (eqv8qi3, "wcmpeqb", WCMPEQB)
  IWMMXT_BUILTIN (eqv4hi3, "wcmpeqh", WCMPEQH)
  IWMMXT_BUILTIN (eqv2si3, "wcmpeqw", WCMPEQW)
  IWMMXT_BUILTIN (gtuv8qi3, "wcmpgtub", WCMPGTUB)
  IWMMXT_BUILTIN (gtuv4hi3, "wcmpgtuh", WCMPGTUH)
  IWMMXT_BUILTIN (gtuv2si3, "wcmpgtuw", WCMPGTUW)
  IWMMXT_BUILTIN (gtv8qi3, "wcmpgtsb", WCMPGTSB)
  IWMMXT_BUILTIN (gtv4hi3, "wcmpgtsh", WCMPGTSH)
  IWMMXT_BUILTIN (gtv2si3, "wcmpgtsw", WCMPGTSW)
  IWMMXT_BUILTIN (umaxv8qi3, "wmaxub", WMAXUB)
  IWMMXT_BUILTIN (smaxv8qi3, "wmaxsb", WMAXSB)
  IWMMXT_BUILTIN (umaxv4hi3, "wmaxuh", WMAXUH)
  IWMMXT_BUILTIN (smaxv4hi3, "wmaxsh", WMAXSH)
  IWMMXT_BUILTIN (umaxv2si3, "wmaxuw", WMAXUW)
  IWMMXT_BUILTIN (smaxv2si3, "wmaxsw", WMAXSW)
  IWMMXT_BUILTIN (uminv8qi3, "wminub", WMINUB)
  IWMMXT_BUILTIN (sminv8qi3, "wminsb", WMINSB)
  IWMMXT_BUILTIN (uminv4hi3, "wminuh", WMINUH)
  IWMMXT_BUILTIN (sminv4hi3, "wminsh", WMINSH)
  IWMMXT_BUILTIN (uminv2si3, "wminuw", WMINUW)
  IWMMXT_BUILTIN (sminv2si3, "wminsw", WMINSW)
  IWMMXT_BUILTIN (iwmmxt_anddi3, "wand", WAND)
  IWMMXT_BUILTIN (iwmmxt_nanddi3, "wandn", WANDN)
  IWMMXT_BUILTIN (iwmmxt_iordi3, "wor", WOR)
  IWMMXT_BUILTIN (iwmmxt_xordi3, "wxor", WXOR)
  IWMMXT_BUILTIN (iwmmxt_uavgv8qi3, "wavg2b", WAVG2B)
  IWMMXT_BUILTIN (iwmmxt_uavgv4hi3, "wavg2h", WAVG2H)
  IWMMXT_BUILTIN (iwmmxt_uavgrndv8qi3, "wavg2br", WAVG2BR)
  IWMMXT_BUILTIN (iwmmxt_uavgrndv4hi3, "wavg2hr", WAVG2HR)
  IWMMXT_BUILTIN (iwmmxt_wunpckilb, "wunpckilb", WUNPCKILB)
  IWMMXT_BUILTIN (iwmmxt_wunpckilh, "wunpckilh", WUNPCKILH)
  IWMMXT_BUILTIN (iwmmxt_wunpckilw, "wunpckilw", WUNPCKILW)
  IWMMXT_BUILTIN (iwmmxt_wunpckihb, "wunpckihb", WUNPCKIHB)
  IWMMXT_BUILTIN (iwmmxt_wunpckihh, "wunpckihh", WUNPCKIHH)
  IWMMXT_BUILTIN (iwmmxt_wunpckihw, "wunpckihw", WUNPCKIHW)
  IWMMXT2_BUILTIN (iwmmxt_waddsubhx, "waddsubhx", WADDSUBHX)
  IWMMXT2_BUILTIN (iwmmxt_wsubaddhx, "wsubaddhx", WSUBADDHX)
  IWMMXT2_BUILTIN (iwmmxt_wabsdiffb, "wabsdiffb", WABSDIFFB)
  IWMMXT2_BUILTIN (iwmmxt_wabsdiffh, "wabsdiffh", WABSDIFFH)
  IWMMXT2_BUILTIN (iwmmxt_wabsdiffw, "wabsdiffw", WABSDIFFW)
  IWMMXT2_BUILTIN (iwmmxt_avg4, "wavg4", WAVG4)
  IWMMXT2_BUILTIN (iwmmxt_avg4r, "wavg4r", WAVG4R)
  IWMMXT2_BUILTIN (iwmmxt_wmulwsm, "wmulwsm", WMULWSM)
  IWMMXT2_BUILTIN (iwmmxt_wmulwum, "wmulwum", WMULWUM)
  IWMMXT2_BUILTIN (iwmmxt_wmulwsmr, "wmulwsmr", WMULWSMR)
  IWMMXT2_BUILTIN (iwmmxt_wmulwumr, "wmulwumr", WMULWUMR)
  IWMMXT2_BUILTIN (iwmmxt_wmulwl, "wmulwl", WMULWL)
  IWMMXT2_BUILTIN (iwmmxt_wmulsmr, "wmulsmr", WMULSMR)
  IWMMXT2_BUILTIN (iwmmxt_wmulumr, "wmulumr", WMULUMR)
  IWMMXT2_BUILTIN (iwmmxt_wqmulm, "wqmulm", WQMULM)
  IWMMXT2_BUILTIN (iwmmxt_wqmulmr, "wqmulmr", WQMULMR)
  IWMMXT2_BUILTIN (iwmmxt_wqmulwm, "wqmulwm", WQMULWM)
  IWMMXT2_BUILTIN (iwmmxt_wqmulwmr, "wqmulwmr", WQMULWMR)
  IWMMXT_BUILTIN (iwmmxt_walignr0, "walignr0", WALIGNR0)
  IWMMXT_BUILTIN (iwmmxt_walignr1, "walignr1", WALIGNR1)
  IWMMXT_BUILTIN (iwmmxt_walignr2, "walignr2", WALIGNR2)
  IWMMXT_BUILTIN (iwmmxt_walignr3, "walignr3", WALIGNR3)

#define IWMMXT_BUILTIN2(code, builtin) \
  { isa_bit_iwmmxt, CODE_FOR_##code, NULL, \
    ARM_BUILTIN_##builtin, UNKNOWN, 0 },

#define IWMMXT2_BUILTIN2(code, builtin) \
  { isa_bit_iwmmxt2, CODE_FOR_##code, NULL, \
    ARM_BUILTIN_##builtin, UNKNOWN, 0 },

  IWMMXT2_BUILTIN2 (iwmmxt_waddbhusm, WADDBHUSM)
  IWMMXT2_BUILTIN2 (iwmmxt_waddbhusl, WADDBHUSL)
  IWMMXT_BUILTIN2 (iwmmxt_wpackhss, WPACKHSS)
  IWMMXT_BUILTIN2 (iwmmxt_wpackwss, WPACKWSS)
  IWMMXT_BUILTIN2 (iwmmxt_wpackdss, WPACKDSS)
  IWMMXT_BUILTIN2 (iwmmxt_wpackhus, WPACKHUS)
  IWMMXT_BUILTIN2 (iwmmxt_wpackwus, WPACKWUS)
  IWMMXT_BUILTIN2 (iwmmxt_wpackdus, WPACKDUS)
  IWMMXT_BUILTIN2 (iwmmxt_wmacuz, WMACUZ)
  IWMMXT_BUILTIN2 (iwmmxt_wmacsz, WMACSZ)


#define FP_BUILTIN(L, U) \
  {isa_nobit, CODE_FOR_##L, "__builtin_arm_"#L, ARM_BUILTIN_##U, \
   UNKNOWN, 0},

  FP_BUILTIN (get_fpscr, GET_FPSCR)
  FP_BUILTIN (set_fpscr, SET_FPSCR)
#undef FP_BUILTIN

#define CRYPTO_BUILTIN(L, U)					   \
  {isa_nobit, CODE_FOR_crypto_##L,	"__builtin_arm_crypto_"#L, \
   ARM_BUILTIN_CRYPTO_##U, UNKNOWN, 0},
#undef CRYPTO1
#undef CRYPTO2
#undef CRYPTO3
#define CRYPTO2(L, U, R, A1, A2) CRYPTO_BUILTIN (L, U)
#define CRYPTO1(L, U, R, A)
#define CRYPTO3(L, U, R, A1, A2, A3)
#include "crypto.def"
#undef CRYPTO1
#undef CRYPTO2
#undef CRYPTO3

};

static const struct builtin_description bdesc_1arg[] =
{
  IWMMXT_BUILTIN (iwmmxt_tmovmskb, "tmovmskb", TMOVMSKB)
  IWMMXT_BUILTIN (iwmmxt_tmovmskh, "tmovmskh", TMOVMSKH)
  IWMMXT_BUILTIN (iwmmxt_tmovmskw, "tmovmskw", TMOVMSKW)
  IWMMXT_BUILTIN (iwmmxt_waccb, "waccb", WACCB)
  IWMMXT_BUILTIN (iwmmxt_wacch, "wacch", WACCH)
  IWMMXT_BUILTIN (iwmmxt_waccw, "waccw", WACCW)
  IWMMXT_BUILTIN (iwmmxt_wunpckehub, "wunpckehub", WUNPCKEHUB)
  IWMMXT_BUILTIN (iwmmxt_wunpckehuh, "wunpckehuh", WUNPCKEHUH)
  IWMMXT_BUILTIN (iwmmxt_wunpckehuw, "wunpckehuw", WUNPCKEHUW)
  IWMMXT_BUILTIN (iwmmxt_wunpckehsb, "wunpckehsb", WUNPCKEHSB)
  IWMMXT_BUILTIN (iwmmxt_wunpckehsh, "wunpckehsh", WUNPCKEHSH)
  IWMMXT_BUILTIN (iwmmxt_wunpckehsw, "wunpckehsw", WUNPCKEHSW)
  IWMMXT_BUILTIN (iwmmxt_wunpckelub, "wunpckelub", WUNPCKELUB)
  IWMMXT_BUILTIN (iwmmxt_wunpckeluh, "wunpckeluh", WUNPCKELUH)
  IWMMXT_BUILTIN (iwmmxt_wunpckeluw, "wunpckeluw", WUNPCKELUW)
  IWMMXT_BUILTIN (iwmmxt_wunpckelsb, "wunpckelsb", WUNPCKELSB)
  IWMMXT_BUILTIN (iwmmxt_wunpckelsh, "wunpckelsh", WUNPCKELSH)
  IWMMXT_BUILTIN (iwmmxt_wunpckelsw, "wunpckelsw", WUNPCKELSW)
  IWMMXT2_BUILTIN (iwmmxt_wabsv8qi3, "wabsb", WABSB)
  IWMMXT2_BUILTIN (iwmmxt_wabsv4hi3, "wabsh", WABSH)
  IWMMXT2_BUILTIN (iwmmxt_wabsv2si3, "wabsw", WABSW)
  IWMMXT_BUILTIN (tbcstv8qi, "tbcstb", TBCSTB)
  IWMMXT_BUILTIN (tbcstv4hi, "tbcsth", TBCSTH)
  IWMMXT_BUILTIN (tbcstv2si, "tbcstw", TBCSTW)

#define CRYPTO1(L, U, R, A) CRYPTO_BUILTIN (L, U)
#define CRYPTO2(L, U, R, A1, A2)
#define CRYPTO3(L, U, R, A1, A2, A3)
#include "crypto.def"
#undef CRYPTO1
#undef CRYPTO2
#undef CRYPTO3
};

static const struct builtin_description bdesc_3arg[] =
{
#define CRYPTO3(L, U, R, A1, A2, A3) CRYPTO_BUILTIN (L, U)
#define CRYPTO1(L, U, R, A)
#define CRYPTO2(L, U, R, A1, A2)
#include "crypto.def"
#undef CRYPTO1
#undef CRYPTO2
#undef CRYPTO3
 };
#undef CRYPTO_BUILTIN

/* Set up all the iWMMXt builtins.  This is not called if
   TARGET_IWMMXT is zero.  */

static void
arm_init_iwmmxt_builtins (void)
{
  const struct builtin_description * d;
  size_t i;

  tree V2SI_type_node = build_vector_type_for_mode (intSI_type_node, V2SImode);
  tree V4HI_type_node = build_vector_type_for_mode (intHI_type_node, V4HImode);
  tree V8QI_type_node = build_vector_type_for_mode (intQI_type_node, V8QImode);

  tree v8qi_ftype_v8qi_v8qi_int
    = build_function_type_list (V8QI_type_node,
				V8QI_type_node, V8QI_type_node,
				integer_type_node, NULL_TREE);
  tree v4hi_ftype_v4hi_int
    = build_function_type_list (V4HI_type_node,
				V4HI_type_node, integer_type_node, NULL_TREE);
  tree v2si_ftype_v2si_int
    = build_function_type_list (V2SI_type_node,
				V2SI_type_node, integer_type_node, NULL_TREE);
  tree v2si_ftype_di_di
    = build_function_type_list (V2SI_type_node,
				long_long_integer_type_node,
				long_long_integer_type_node,
				NULL_TREE);
  tree di_ftype_di_int
    = build_function_type_list (long_long_integer_type_node,
				long_long_integer_type_node,
				integer_type_node, NULL_TREE);
  tree di_ftype_di_int_int
    = build_function_type_list (long_long_integer_type_node,
				long_long_integer_type_node,
				integer_type_node,
				integer_type_node, NULL_TREE);
  tree int_ftype_v8qi
    = build_function_type_list (integer_type_node,
				V8QI_type_node, NULL_TREE);
  tree int_ftype_v4hi
    = build_function_type_list (integer_type_node,
				V4HI_type_node, NULL_TREE);
  tree int_ftype_v2si
    = build_function_type_list (integer_type_node,
				V2SI_type_node, NULL_TREE);
  tree int_ftype_v8qi_int
    = build_function_type_list (integer_type_node,
				V8QI_type_node, integer_type_node, NULL_TREE);
  tree int_ftype_v4hi_int
    = build_function_type_list (integer_type_node,
				V4HI_type_node, integer_type_node, NULL_TREE);
  tree int_ftype_v2si_int
    = build_function_type_list (integer_type_node,
				V2SI_type_node, integer_type_node, NULL_TREE);
  tree v8qi_ftype_v8qi_int_int
    = build_function_type_list (V8QI_type_node,
				V8QI_type_node, integer_type_node,
				integer_type_node, NULL_TREE);
  tree v4hi_ftype_v4hi_int_int
    = build_function_type_list (V4HI_type_node,
				V4HI_type_node, integer_type_node,
				integer_type_node, NULL_TREE);
  tree v2si_ftype_v2si_int_int
    = build_function_type_list (V2SI_type_node,
				V2SI_type_node, integer_type_node,
				integer_type_node, NULL_TREE);
  /* Miscellaneous.  */
  tree v8qi_ftype_v4hi_v4hi
    = build_function_type_list (V8QI_type_node,
				V4HI_type_node, V4HI_type_node, NULL_TREE);
  tree v4hi_ftype_v2si_v2si
    = build_function_type_list (V4HI_type_node,
				V2SI_type_node, V2SI_type_node, NULL_TREE);
  tree v8qi_ftype_v4hi_v8qi
    = build_function_type_list (V8QI_type_node,
	                        V4HI_type_node, V8QI_type_node, NULL_TREE);
  tree v2si_ftype_v4hi_v4hi
    = build_function_type_list (V2SI_type_node,
				V4HI_type_node, V4HI_type_node, NULL_TREE);
  tree v2si_ftype_v8qi_v8qi
    = build_function_type_list (V2SI_type_node,
				V8QI_type_node, V8QI_type_node, NULL_TREE);
  tree v4hi_ftype_v4hi_di
    = build_function_type_list (V4HI_type_node,
				V4HI_type_node, long_long_integer_type_node,
				NULL_TREE);
  tree v2si_ftype_v2si_di
    = build_function_type_list (V2SI_type_node,
				V2SI_type_node, long_long_integer_type_node,
				NULL_TREE);
  tree di_ftype_void
    = build_function_type_list (long_long_unsigned_type_node, NULL_TREE);
  tree int_ftype_void
    = build_function_type_list (integer_type_node, NULL_TREE);
  tree di_ftype_v8qi
    = build_function_type_list (long_long_integer_type_node,
				V8QI_type_node, NULL_TREE);
  tree di_ftype_v4hi
    = build_function_type_list (long_long_integer_type_node,
				V4HI_type_node, NULL_TREE);
  tree di_ftype_v2si
    = build_function_type_list (long_long_integer_type_node,
				V2SI_type_node, NULL_TREE);
  tree v2si_ftype_v4hi
    = build_function_type_list (V2SI_type_node,
				V4HI_type_node, NULL_TREE);
  tree v4hi_ftype_v8qi
    = build_function_type_list (V4HI_type_node,
				V8QI_type_node, NULL_TREE);
  tree v8qi_ftype_v8qi
    = build_function_type_list (V8QI_type_node,
	                        V8QI_type_node, NULL_TREE);
  tree v4hi_ftype_v4hi
    = build_function_type_list (V4HI_type_node,
	                        V4HI_type_node, NULL_TREE);
  tree v2si_ftype_v2si
    = build_function_type_list (V2SI_type_node,
	                        V2SI_type_node, NULL_TREE);

  tree di_ftype_di_v4hi_v4hi
    = build_function_type_list (long_long_unsigned_type_node,
				long_long_unsigned_type_node,
				V4HI_type_node, V4HI_type_node,
				NULL_TREE);

  tree di_ftype_v4hi_v4hi
    = build_function_type_list (long_long_unsigned_type_node,
				V4HI_type_node,V4HI_type_node,
				NULL_TREE);

  tree v2si_ftype_v2si_v4hi_v4hi
    = build_function_type_list (V2SI_type_node,
                                V2SI_type_node, V4HI_type_node,
                                V4HI_type_node, NULL_TREE);

  tree v2si_ftype_v2si_v8qi_v8qi
    = build_function_type_list (V2SI_type_node,
                                V2SI_type_node, V8QI_type_node,
                                V8QI_type_node, NULL_TREE);

  tree di_ftype_di_v2si_v2si
     = build_function_type_list (long_long_unsigned_type_node,
                                 long_long_unsigned_type_node,
                                 V2SI_type_node, V2SI_type_node,
                                 NULL_TREE);

   tree di_ftype_di_di_int
     = build_function_type_list (long_long_unsigned_type_node,
                                 long_long_unsigned_type_node,
                                 long_long_unsigned_type_node,
                                 integer_type_node, NULL_TREE);

   tree void_ftype_int
     = build_function_type_list (void_type_node,
                                 integer_type_node, NULL_TREE);

   tree v8qi_ftype_char
     = build_function_type_list (V8QI_type_node,
                                 signed_char_type_node, NULL_TREE);

   tree v4hi_ftype_short
     = build_function_type_list (V4HI_type_node,
                                 short_integer_type_node, NULL_TREE);

   tree v2si_ftype_int
     = build_function_type_list (V2SI_type_node,
                                 integer_type_node, NULL_TREE);

  /* Normal vector binops.  */
  tree v8qi_ftype_v8qi_v8qi
    = build_function_type_list (V8QI_type_node,
				V8QI_type_node, V8QI_type_node, NULL_TREE);
  tree v4hi_ftype_v4hi_v4hi
    = build_function_type_list (V4HI_type_node,
				V4HI_type_node,V4HI_type_node, NULL_TREE);
  tree v2si_ftype_v2si_v2si
    = build_function_type_list (V2SI_type_node,
				V2SI_type_node, V2SI_type_node, NULL_TREE);
  tree di_ftype_di_di
    = build_function_type_list (long_long_unsigned_type_node,
				long_long_unsigned_type_node,
				long_long_unsigned_type_node,
				NULL_TREE);

  /* Add all builtins that are more or less simple operations on two
     operands.  */
  for (i = 0, d = bdesc_2arg; i < ARRAY_SIZE (bdesc_2arg); i++, d++)
    {
      /* Use one of the operands; the target can have a different mode for
	 mask-generating compares.  */
      machine_mode mode;
      tree type;

      if (d->name == 0
	  || !(d->feature == isa_bit_iwmmxt
	       || d->feature == isa_bit_iwmmxt2))
	continue;

      mode = insn_data[d->icode].operand[1].mode;

      switch (mode)
	{
	case E_V8QImode:
	  type = v8qi_ftype_v8qi_v8qi;
	  break;
	case E_V4HImode:
	  type = v4hi_ftype_v4hi_v4hi;
	  break;
	case E_V2SImode:
	  type = v2si_ftype_v2si_v2si;
	  break;
	case E_DImode:
	  type = di_ftype_di_di;
	  break;

	default:
	  gcc_unreachable ();
	}

      def_mbuiltin (d->feature, d->name, type, d->code);
    }

  /* Add the remaining MMX insns with somewhat more complicated types.  */
#define iwmmx_mbuiltin(NAME, TYPE, CODE)			\
  def_mbuiltin (isa_bit_iwmmxt, "__builtin_arm_" NAME, \
		(TYPE), ARM_BUILTIN_ ## CODE)

#define iwmmx2_mbuiltin(NAME, TYPE, CODE)                      \
  def_mbuiltin (isa_bit_iwmmxt2, "__builtin_arm_" NAME, \
		(TYPE),	ARM_BUILTIN_ ## CODE)

  iwmmx_mbuiltin ("wzero", di_ftype_void, WZERO);
  iwmmx_mbuiltin ("setwcgr0", void_ftype_int, SETWCGR0);
  iwmmx_mbuiltin ("setwcgr1", void_ftype_int, SETWCGR1);
  iwmmx_mbuiltin ("setwcgr2", void_ftype_int, SETWCGR2);
  iwmmx_mbuiltin ("setwcgr3", void_ftype_int, SETWCGR3);
  iwmmx_mbuiltin ("getwcgr0", int_ftype_void, GETWCGR0);
  iwmmx_mbuiltin ("getwcgr1", int_ftype_void, GETWCGR1);
  iwmmx_mbuiltin ("getwcgr2", int_ftype_void, GETWCGR2);
  iwmmx_mbuiltin ("getwcgr3", int_ftype_void, GETWCGR3);

  iwmmx_mbuiltin ("wsllh", v4hi_ftype_v4hi_di, WSLLH);
  iwmmx_mbuiltin ("wsllw", v2si_ftype_v2si_di, WSLLW);
  iwmmx_mbuiltin ("wslld", di_ftype_di_di, WSLLD);
  iwmmx_mbuiltin ("wsllhi", v4hi_ftype_v4hi_int, WSLLHI);
  iwmmx_mbuiltin ("wsllwi", v2si_ftype_v2si_int, WSLLWI);
  iwmmx_mbuiltin ("wslldi", di_ftype_di_int, WSLLDI);

  iwmmx_mbuiltin ("wsrlh", v4hi_ftype_v4hi_di, WSRLH);
  iwmmx_mbuiltin ("wsrlw", v2si_ftype_v2si_di, WSRLW);
  iwmmx_mbuiltin ("wsrld", di_ftype_di_di, WSRLD);
  iwmmx_mbuiltin ("wsrlhi", v4hi_ftype_v4hi_int, WSRLHI);
  iwmmx_mbuiltin ("wsrlwi", v2si_ftype_v2si_int, WSRLWI);
  iwmmx_mbuiltin ("wsrldi", di_ftype_di_int, WSRLDI);

  iwmmx_mbuiltin ("wsrah", v4hi_ftype_v4hi_di, WSRAH);
  iwmmx_mbuiltin ("wsraw", v2si_ftype_v2si_di, WSRAW);
  iwmmx_mbuiltin ("wsrad", di_ftype_di_di, WSRAD);
  iwmmx_mbuiltin ("wsrahi", v4hi_ftype_v4hi_int, WSRAHI);
  iwmmx_mbuiltin ("wsrawi", v2si_ftype_v2si_int, WSRAWI);
  iwmmx_mbuiltin ("wsradi", di_ftype_di_int, WSRADI);

  iwmmx_mbuiltin ("wrorh", v4hi_ftype_v4hi_di, WRORH);
  iwmmx_mbuiltin ("wrorw", v2si_ftype_v2si_di, WRORW);
  iwmmx_mbuiltin ("wrord", di_ftype_di_di, WRORD);
  iwmmx_mbuiltin ("wrorhi", v4hi_ftype_v4hi_int, WRORHI);
  iwmmx_mbuiltin ("wrorwi", v2si_ftype_v2si_int, WRORWI);
  iwmmx_mbuiltin ("wrordi", di_ftype_di_int, WRORDI);

  iwmmx_mbuiltin ("wshufh", v4hi_ftype_v4hi_int, WSHUFH);

  iwmmx_mbuiltin ("wsadb", v2si_ftype_v2si_v8qi_v8qi, WSADB);
  iwmmx_mbuiltin ("wsadh", v2si_ftype_v2si_v4hi_v4hi, WSADH);
  iwmmx_mbuiltin ("wmadds", v2si_ftype_v4hi_v4hi, WMADDS);
  iwmmx2_mbuiltin ("wmaddsx", v2si_ftype_v4hi_v4hi, WMADDSX);
  iwmmx2_mbuiltin ("wmaddsn", v2si_ftype_v4hi_v4hi, WMADDSN);
  iwmmx_mbuiltin ("wmaddu", v2si_ftype_v4hi_v4hi, WMADDU);
  iwmmx2_mbuiltin ("wmaddux", v2si_ftype_v4hi_v4hi, WMADDUX);
  iwmmx2_mbuiltin ("wmaddun", v2si_ftype_v4hi_v4hi, WMADDUN);
  iwmmx_mbuiltin ("wsadbz", v2si_ftype_v8qi_v8qi, WSADBZ);
  iwmmx_mbuiltin ("wsadhz", v2si_ftype_v4hi_v4hi, WSADHZ);

  iwmmx_mbuiltin ("textrmsb", int_ftype_v8qi_int, TEXTRMSB);
  iwmmx_mbuiltin ("textrmsh", int_ftype_v4hi_int, TEXTRMSH);
  iwmmx_mbuiltin ("textrmsw", int_ftype_v2si_int, TEXTRMSW);
  iwmmx_mbuiltin ("textrmub", int_ftype_v8qi_int, TEXTRMUB);
  iwmmx_mbuiltin ("textrmuh", int_ftype_v4hi_int, TEXTRMUH);
  iwmmx_mbuiltin ("textrmuw", int_ftype_v2si_int, TEXTRMUW);
  iwmmx_mbuiltin ("tinsrb", v8qi_ftype_v8qi_int_int, TINSRB);
  iwmmx_mbuiltin ("tinsrh", v4hi_ftype_v4hi_int_int, TINSRH);
  iwmmx_mbuiltin ("tinsrw", v2si_ftype_v2si_int_int, TINSRW);

  iwmmx_mbuiltin ("waccb", di_ftype_v8qi, WACCB);
  iwmmx_mbuiltin ("wacch", di_ftype_v4hi, WACCH);
  iwmmx_mbuiltin ("waccw", di_ftype_v2si, WACCW);

  iwmmx_mbuiltin ("tmovmskb", int_ftype_v8qi, TMOVMSKB);
  iwmmx_mbuiltin ("tmovmskh", int_ftype_v4hi, TMOVMSKH);
  iwmmx_mbuiltin ("tmovmskw", int_ftype_v2si, TMOVMSKW);

  iwmmx2_mbuiltin ("waddbhusm", v8qi_ftype_v4hi_v8qi, WADDBHUSM);
  iwmmx2_mbuiltin ("waddbhusl", v8qi_ftype_v4hi_v8qi, WADDBHUSL);

  iwmmx_mbuiltin ("wpackhss", v8qi_ftype_v4hi_v4hi, WPACKHSS);
  iwmmx_mbuiltin ("wpackhus", v8qi_ftype_v4hi_v4hi, WPACKHUS);
  iwmmx_mbuiltin ("wpackwus", v4hi_ftype_v2si_v2si, WPACKWUS);
  iwmmx_mbuiltin ("wpackwss", v4hi_ftype_v2si_v2si, WPACKWSS);
  iwmmx_mbuiltin ("wpackdus", v2si_ftype_di_di, WPACKDUS);
  iwmmx_mbuiltin ("wpackdss", v2si_ftype_di_di, WPACKDSS);

  iwmmx_mbuiltin ("wunpckehub", v4hi_ftype_v8qi, WUNPCKEHUB);
  iwmmx_mbuiltin ("wunpckehuh", v2si_ftype_v4hi, WUNPCKEHUH);
  iwmmx_mbuiltin ("wunpckehuw", di_ftype_v2si, WUNPCKEHUW);
  iwmmx_mbuiltin ("wunpckehsb", v4hi_ftype_v8qi, WUNPCKEHSB);
  iwmmx_mbuiltin ("wunpckehsh", v2si_ftype_v4hi, WUNPCKEHSH);
  iwmmx_mbuiltin ("wunpckehsw", di_ftype_v2si, WUNPCKEHSW);
  iwmmx_mbuiltin ("wunpckelub", v4hi_ftype_v8qi, WUNPCKELUB);
  iwmmx_mbuiltin ("wunpckeluh", v2si_ftype_v4hi, WUNPCKELUH);
  iwmmx_mbuiltin ("wunpckeluw", di_ftype_v2si, WUNPCKELUW);
  iwmmx_mbuiltin ("wunpckelsb", v4hi_ftype_v8qi, WUNPCKELSB);
  iwmmx_mbuiltin ("wunpckelsh", v2si_ftype_v4hi, WUNPCKELSH);
  iwmmx_mbuiltin ("wunpckelsw", di_ftype_v2si, WUNPCKELSW);

  iwmmx_mbuiltin ("wmacs", di_ftype_di_v4hi_v4hi, WMACS);
  iwmmx_mbuiltin ("wmacsz", di_ftype_v4hi_v4hi, WMACSZ);
  iwmmx_mbuiltin ("wmacu", di_ftype_di_v4hi_v4hi, WMACU);
  iwmmx_mbuiltin ("wmacuz", di_ftype_v4hi_v4hi, WMACUZ);

  iwmmx_mbuiltin ("walign", v8qi_ftype_v8qi_v8qi_int, WALIGNI);
  iwmmx_mbuiltin ("tmia", di_ftype_di_int_int, TMIA);
  iwmmx_mbuiltin ("tmiaph", di_ftype_di_int_int, TMIAPH);
  iwmmx_mbuiltin ("tmiabb", di_ftype_di_int_int, TMIABB);
  iwmmx_mbuiltin ("tmiabt", di_ftype_di_int_int, TMIABT);
  iwmmx_mbuiltin ("tmiatb", di_ftype_di_int_int, TMIATB);
  iwmmx_mbuiltin ("tmiatt", di_ftype_di_int_int, TMIATT);

  iwmmx2_mbuiltin ("wabsb", v8qi_ftype_v8qi, WABSB);
  iwmmx2_mbuiltin ("wabsh", v4hi_ftype_v4hi, WABSH);
  iwmmx2_mbuiltin ("wabsw", v2si_ftype_v2si, WABSW);

  iwmmx2_mbuiltin ("wqmiabb", v2si_ftype_v2si_v4hi_v4hi, WQMIABB);
  iwmmx2_mbuiltin ("wqmiabt", v2si_ftype_v2si_v4hi_v4hi, WQMIABT);
  iwmmx2_mbuiltin ("wqmiatb", v2si_ftype_v2si_v4hi_v4hi, WQMIATB);
  iwmmx2_mbuiltin ("wqmiatt", v2si_ftype_v2si_v4hi_v4hi, WQMIATT);

  iwmmx2_mbuiltin ("wqmiabbn", v2si_ftype_v2si_v4hi_v4hi, WQMIABBN);
  iwmmx2_mbuiltin ("wqmiabtn", v2si_ftype_v2si_v4hi_v4hi, WQMIABTN);
  iwmmx2_mbuiltin ("wqmiatbn", v2si_ftype_v2si_v4hi_v4hi, WQMIATBN);
  iwmmx2_mbuiltin ("wqmiattn", v2si_ftype_v2si_v4hi_v4hi, WQMIATTN);

  iwmmx2_mbuiltin ("wmiabb", di_ftype_di_v4hi_v4hi, WMIABB);
  iwmmx2_mbuiltin ("wmiabt", di_ftype_di_v4hi_v4hi, WMIABT);
  iwmmx2_mbuiltin ("wmiatb", di_ftype_di_v4hi_v4hi, WMIATB);
  iwmmx2_mbuiltin ("wmiatt", di_ftype_di_v4hi_v4hi, WMIATT);

  iwmmx2_mbuiltin ("wmiabbn", di_ftype_di_v4hi_v4hi, WMIABBN);
  iwmmx2_mbuiltin ("wmiabtn", di_ftype_di_v4hi_v4hi, WMIABTN);
  iwmmx2_mbuiltin ("wmiatbn", di_ftype_di_v4hi_v4hi, WMIATBN);
  iwmmx2_mbuiltin ("wmiattn", di_ftype_di_v4hi_v4hi, WMIATTN);

  iwmmx2_mbuiltin ("wmiawbb", di_ftype_di_v2si_v2si, WMIAWBB);
  iwmmx2_mbuiltin ("wmiawbt", di_ftype_di_v2si_v2si, WMIAWBT);
  iwmmx2_mbuiltin ("wmiawtb", di_ftype_di_v2si_v2si, WMIAWTB);
  iwmmx2_mbuiltin ("wmiawtt", di_ftype_di_v2si_v2si, WMIAWTT);

  iwmmx2_mbuiltin ("wmiawbbn", di_ftype_di_v2si_v2si, WMIAWBBN);
  iwmmx2_mbuiltin ("wmiawbtn", di_ftype_di_v2si_v2si, WMIAWBTN);
  iwmmx2_mbuiltin ("wmiawtbn", di_ftype_di_v2si_v2si, WMIAWTBN);
  iwmmx2_mbuiltin ("wmiawttn", di_ftype_di_v2si_v2si, WMIAWTTN);

  iwmmx2_mbuiltin ("wmerge", di_ftype_di_di_int, WMERGE);

  iwmmx_mbuiltin ("tbcstb", v8qi_ftype_char, TBCSTB);
  iwmmx_mbuiltin ("tbcsth", v4hi_ftype_short, TBCSTH);
  iwmmx_mbuiltin ("tbcstw", v2si_ftype_int, TBCSTW);

#undef iwmmx_mbuiltin
#undef iwmmx2_mbuiltin
}

static void
arm_init_fp16_builtins (void)
{
  arm_fp16_type_node = make_node (REAL_TYPE);
  TYPE_PRECISION (arm_fp16_type_node) = GET_MODE_PRECISION (HFmode);
  layout_type (arm_fp16_type_node);
  if (arm_fp16_format)
    (*lang_hooks.types.register_builtin_type) (arm_fp16_type_node,
					       "__fp16");
}

void
arm_init_builtins (void)
{
  if (TARGET_REALLY_IWMMXT)
    arm_init_iwmmxt_builtins ();

  /* This creates the arm_simd_floatHF_type_node so must come before
     arm_init_neon_builtins which uses it.  */
  arm_init_fp16_builtins ();

  if (TARGET_HARD_FLOAT)
    {
      arm_init_neon_builtins ();
      arm_init_vfp_builtins ();
      arm_init_crypto_builtins ();
    }

  arm_init_acle_builtins ();

  if (TARGET_HARD_FLOAT)
    {
      tree ftype_set_fpscr
	= build_function_type_list (void_type_node, unsigned_type_node, NULL);
      tree ftype_get_fpscr
	= build_function_type_list (unsigned_type_node, NULL);

      arm_builtin_decls[ARM_BUILTIN_GET_FPSCR]
	= add_builtin_function ("__builtin_arm_ldfscr", ftype_get_fpscr,
				ARM_BUILTIN_GET_FPSCR, BUILT_IN_MD, NULL, NULL_TREE);
      arm_builtin_decls[ARM_BUILTIN_SET_FPSCR]
	= add_builtin_function ("__builtin_arm_stfscr", ftype_set_fpscr,
				ARM_BUILTIN_SET_FPSCR, BUILT_IN_MD, NULL, NULL_TREE);
    }

  if (use_cmse)
    {
      tree ftype_cmse_nonsecure_caller
	= build_function_type_list (unsigned_type_node, NULL);
      arm_builtin_decls[ARM_BUILTIN_CMSE_NONSECURE_CALLER]
	= add_builtin_function ("__builtin_arm_cmse_nonsecure_caller",
				ftype_cmse_nonsecure_caller,
				ARM_BUILTIN_CMSE_NONSECURE_CALLER, BUILT_IN_MD,
				NULL, NULL_TREE);
    }
}

/* Return the ARM builtin for CODE.  */

tree
arm_builtin_decl (unsigned code, bool initialize_p ATTRIBUTE_UNUSED)
{
  if (code >= ARM_BUILTIN_MAX)
    return error_mark_node;

  return arm_builtin_decls[code];
}

/* Errors in the source file can cause expand_expr to return const0_rtx
   where we expect a vector.  To avoid crashing, use one of the vector
   clear instructions.  */

static rtx
safe_vector_operand (rtx x, machine_mode mode)
{
  if (x != const0_rtx)
    return x;
  x = gen_reg_rtx (mode);

  emit_insn (gen_iwmmxt_clrdi (mode == DImode ? x
			       : gen_rtx_SUBREG (DImode, x, 0)));
  return x;
}

/* Function to expand ternary builtins.  */
static rtx
arm_expand_ternop_builtin (enum insn_code icode,
                           tree exp, rtx target)
{
  rtx pat;
  tree arg0 = CALL_EXPR_ARG (exp, 0);
  tree arg1 = CALL_EXPR_ARG (exp, 1);
  tree arg2 = CALL_EXPR_ARG (exp, 2);

  rtx op0 = expand_normal (arg0);
  rtx op1 = expand_normal (arg1);
  rtx op2 = expand_normal (arg2);
  rtx op3 = NULL_RTX;

  /* The sha1c, sha1p, sha1m crypto builtins require a different vec_select
     lane operand depending on endianness.  */
  bool builtin_sha1cpm_p = false;

  if (insn_data[icode].n_operands == 5)
    {
      gcc_assert (icode == CODE_FOR_crypto_sha1c
                  || icode == CODE_FOR_crypto_sha1p
                  || icode == CODE_FOR_crypto_sha1m);
      builtin_sha1cpm_p = true;
    }
  machine_mode tmode = insn_data[icode].operand[0].mode;
  machine_mode mode0 = insn_data[icode].operand[1].mode;
  machine_mode mode1 = insn_data[icode].operand[2].mode;
  machine_mode mode2 = insn_data[icode].operand[3].mode;


  if (VECTOR_MODE_P (mode0))
    op0 = safe_vector_operand (op0, mode0);
  if (VECTOR_MODE_P (mode1))
    op1 = safe_vector_operand (op1, mode1);
  if (VECTOR_MODE_P (mode2))
    op2 = safe_vector_operand (op2, mode2);

  if (! target
      || GET_MODE (target) != tmode
      || ! (*insn_data[icode].operand[0].predicate) (target, tmode))
    target = gen_reg_rtx (tmode);

  gcc_assert ((GET_MODE (op0) == mode0 || GET_MODE (op0) == VOIDmode)
	      && (GET_MODE (op1) == mode1 || GET_MODE (op1) == VOIDmode)
	      && (GET_MODE (op2) == mode2 || GET_MODE (op2) == VOIDmode));

  if (! (*insn_data[icode].operand[1].predicate) (op0, mode0))
    op0 = copy_to_mode_reg (mode0, op0);
  if (! (*insn_data[icode].operand[2].predicate) (op1, mode1))
    op1 = copy_to_mode_reg (mode1, op1);
  if (! (*insn_data[icode].operand[3].predicate) (op2, mode2))
    op2 = copy_to_mode_reg (mode2, op2);
  if (builtin_sha1cpm_p)
    op3 = GEN_INT (TARGET_BIG_END ? 1 : 0);

  if (builtin_sha1cpm_p)
    pat = GEN_FCN (icode) (target, op0, op1, op2, op3);
  else
    pat = GEN_FCN (icode) (target, op0, op1, op2);
  if (! pat)
    return 0;
  emit_insn (pat);
  return target;
}

/* Subroutine of arm_expand_builtin to take care of binop insns.  */

static rtx
arm_expand_binop_builtin (enum insn_code icode,
			  tree exp, rtx target)
{
  rtx pat;
  tree arg0 = CALL_EXPR_ARG (exp, 0);
  tree arg1 = CALL_EXPR_ARG (exp, 1);
  rtx op0 = expand_normal (arg0);
  rtx op1 = expand_normal (arg1);
  machine_mode tmode = insn_data[icode].operand[0].mode;
  machine_mode mode0 = insn_data[icode].operand[1].mode;
  machine_mode mode1 = insn_data[icode].operand[2].mode;

  if (VECTOR_MODE_P (mode0))
    op0 = safe_vector_operand (op0, mode0);
  if (VECTOR_MODE_P (mode1))
    op1 = safe_vector_operand (op1, mode1);

  if (! target
      || GET_MODE (target) != tmode
      || ! (*insn_data[icode].operand[0].predicate) (target, tmode))
    target = gen_reg_rtx (tmode);

  gcc_assert ((GET_MODE (op0) == mode0 || GET_MODE (op0) == VOIDmode)
	      && (GET_MODE (op1) == mode1 || GET_MODE (op1) == VOIDmode));

  if (! (*insn_data[icode].operand[1].predicate) (op0, mode0))
    op0 = copy_to_mode_reg (mode0, op0);
  if (! (*insn_data[icode].operand[2].predicate) (op1, mode1))
    op1 = copy_to_mode_reg (mode1, op1);

  pat = GEN_FCN (icode) (target, op0, op1);
  if (! pat)
    return 0;
  emit_insn (pat);
  return target;
}

/* Subroutine of arm_expand_builtin to take care of unop insns.  */

static rtx
arm_expand_unop_builtin (enum insn_code icode,
			 tree exp, rtx target, int do_load)
{
  rtx pat;
  tree arg0 = CALL_EXPR_ARG (exp, 0);
  rtx op0 = expand_normal (arg0);
  rtx op1 = NULL_RTX;
  machine_mode tmode = insn_data[icode].operand[0].mode;
  machine_mode mode0 = insn_data[icode].operand[1].mode;
  bool builtin_sha1h_p = false;

  if (insn_data[icode].n_operands == 3)
    {
      gcc_assert (icode == CODE_FOR_crypto_sha1h);
      builtin_sha1h_p = true;
    }

  if (! target
      || GET_MODE (target) != tmode
      || ! (*insn_data[icode].operand[0].predicate) (target, tmode))
    target = gen_reg_rtx (tmode);
  if (do_load)
    op0 = gen_rtx_MEM (mode0, copy_to_mode_reg (Pmode, op0));
  else
    {
      if (VECTOR_MODE_P (mode0))
	op0 = safe_vector_operand (op0, mode0);

      if (! (*insn_data[icode].operand[1].predicate) (op0, mode0))
	op0 = copy_to_mode_reg (mode0, op0);
    }
  if (builtin_sha1h_p)
    op1 = GEN_INT (TARGET_BIG_END ? 1 : 0);

  if (builtin_sha1h_p)
    pat = GEN_FCN (icode) (target, op0, op1);
  else
    pat = GEN_FCN (icode) (target, op0);
  if (! pat)
    return 0;
  emit_insn (pat);
  return target;
}

typedef enum {
  ARG_BUILTIN_COPY_TO_REG,
  ARG_BUILTIN_CONSTANT,
  ARG_BUILTIN_LANE_INDEX,
  ARG_BUILTIN_STRUCT_LOAD_STORE_LANE_INDEX,
  ARG_BUILTIN_NEON_MEMORY,
  ARG_BUILTIN_MEMORY,
  ARG_BUILTIN_STOP
} builtin_arg;


/* EXP is a pointer argument to a Neon load or store intrinsic.  Derive
   and return an expression for the accessed memory.

   The intrinsic function operates on a block of registers that has
   mode REG_MODE.  This block contains vectors of type TYPE_MODE.  The
   function references the memory at EXP of type TYPE and in mode
   MEM_MODE; this mode may be BLKmode if no more suitable mode is
   available.  */

static tree
neon_dereference_pointer (tree exp, tree type, machine_mode mem_mode,
			  machine_mode reg_mode,
			  machine_mode vector_mode)
{
  HOST_WIDE_INT reg_size, vector_size, nvectors, nelems;
  tree elem_type, upper_bound, array_type;

  /* Work out the size of the register block in bytes.  */
  reg_size = GET_MODE_SIZE (reg_mode);

  /* Work out the size of each vector in bytes.  */
  vector_size = GET_MODE_SIZE (vector_mode);

  /* Work out how many vectors there are.  */
  gcc_assert (reg_size % vector_size == 0);
  nvectors = reg_size / vector_size;

  /* Work out the type of each element.  */
  gcc_assert (POINTER_TYPE_P (type));
  elem_type = TREE_TYPE (type);

  /* Work out how many elements are being loaded or stored.
     MEM_MODE == REG_MODE implies a one-to-one mapping between register
     and memory elements; anything else implies a lane load or store.  */
  if (mem_mode == reg_mode)
    nelems = vector_size * nvectors / int_size_in_bytes_hwi (elem_type);
  else
    nelems = nvectors;

  /* Create a type that describes the full access.  */
  upper_bound = build_int_cst (size_type_node, nelems - 1);
  array_type = build_array_type (elem_type, build_index_type (upper_bound));

  /* Dereference EXP using that type.  */
  return fold_build2 (MEM_REF, array_type, exp,
		      build_int_cst (build_pointer_type (array_type), 0));
}

/* Expand a builtin.  */
static rtx
arm_expand_builtin_args (rtx target, machine_mode map_mode, int fcode,
		      int icode, int have_retval, tree exp,
		      builtin_arg *args)
{
  rtx pat;
  tree arg[SIMD_MAX_BUILTIN_ARGS];
  rtx op[SIMD_MAX_BUILTIN_ARGS];
  machine_mode tmode = insn_data[icode].operand[0].mode;
  machine_mode mode[SIMD_MAX_BUILTIN_ARGS];
  tree formals;
  int argc = 0;
  rtx_insn * insn;

  if (have_retval
      && (!target
	  || GET_MODE (target) != tmode
	  || !(*insn_data[icode].operand[0].predicate) (target, tmode)))
    target = gen_reg_rtx (tmode);

  formals = TYPE_ARG_TYPES (TREE_TYPE (arm_builtin_decls[fcode]));

  for (;;)
    {
      builtin_arg thisarg = args[argc];

      if (thisarg == ARG_BUILTIN_STOP)
	break;
      else
	{
	  int opno = argc + have_retval;
	  arg[argc] = CALL_EXPR_ARG (exp, argc);
	  mode[argc] = insn_data[icode].operand[opno].mode;
	  if (thisarg == ARG_BUILTIN_NEON_MEMORY)
            {
              machine_mode other_mode
		= insn_data[icode].operand[1 - opno].mode;
              arg[argc] = neon_dereference_pointer (arg[argc],
						    TREE_VALUE (formals),
						    mode[argc], other_mode,
						    map_mode);
            }

	  /* Use EXPAND_MEMORY for ARG_BUILTIN_MEMORY and
	     ARG_BUILTIN_NEON_MEMORY to ensure a MEM_P be returned.  */
	  op[argc] = expand_expr (arg[argc], NULL_RTX, VOIDmode,
				  ((thisarg == ARG_BUILTIN_MEMORY
				    || thisarg == ARG_BUILTIN_NEON_MEMORY)
				   ? EXPAND_MEMORY : EXPAND_NORMAL));

	  switch (thisarg)
	    {
	    case ARG_BUILTIN_MEMORY:
	    case ARG_BUILTIN_COPY_TO_REG:
	      if (POINTER_TYPE_P (TREE_TYPE (arg[argc])))
		op[argc] = convert_memory_address (Pmode, op[argc]);
	      /*gcc_assert (GET_MODE (op[argc]) == mode[argc]); */
	      if (!(*insn_data[icode].operand[opno].predicate)
		  (op[argc], mode[argc]))
		op[argc] = copy_to_mode_reg (mode[argc], op[argc]);
	      break;

	    case ARG_BUILTIN_STRUCT_LOAD_STORE_LANE_INDEX:
	      gcc_assert (argc > 1);
	      if (CONST_INT_P (op[argc]))
		{
		  neon_lane_bounds (op[argc], 0,
				    GET_MODE_NUNITS (map_mode), exp);
		  /* Keep to GCC-vector-extension lane indices in the RTL.  */
		  op[argc] =
		    GEN_INT (NEON_ENDIAN_LANE_N (map_mode, INTVAL (op[argc])));
		}
	      goto constant_arg;

	    case ARG_BUILTIN_LANE_INDEX:
	      /* Previous argument must be a vector, which this indexes.  */
	      gcc_assert (argc > 0);
	      if (CONST_INT_P (op[argc]))
		{
		  machine_mode vmode = mode[argc - 1];
		  neon_lane_bounds (op[argc], 0, GET_MODE_NUNITS (vmode), exp);
		}
	      /* If the lane index isn't a constant then the next
		 case will error.  */
	      /* Fall through.  */
	    case ARG_BUILTIN_CONSTANT:
constant_arg:
	      if (!(*insn_data[icode].operand[opno].predicate)
		  (op[argc], mode[argc]))
		{
		  error ("%Kargument %d must be a constant immediate",
			 exp, argc + 1);
		  return const0_rtx;
		}
	      break;

	      case ARG_BUILTIN_NEON_MEMORY:
	      /* Check if expand failed.  */
	      if (op[argc] == const0_rtx)
		return 0;
	      gcc_assert (MEM_P (op[argc]));
	      PUT_MODE (op[argc], mode[argc]);
	      /* ??? arm_neon.h uses the same built-in functions for signed
		 and unsigned accesses, casting where necessary.  This isn't
		 alias safe.  */
	      set_mem_alias_set (op[argc], 0);
	      if (!(*insn_data[icode].operand[opno].predicate)
                   (op[argc], mode[argc]))
		op[argc] = (replace_equiv_address
			    (op[argc],
			     copy_to_mode_reg (Pmode, XEXP (op[argc], 0))));
              break;

	    case ARG_BUILTIN_STOP:
	      gcc_unreachable ();
	    }

	  argc++;
	}
    }

  if (have_retval)
    switch (argc)
      {
      case 1:
	pat = GEN_FCN (icode) (target, op[0]);
	break;

      case 2:
	pat = GEN_FCN (icode) (target, op[0], op[1]);
	break;

      case 3:
	pat = GEN_FCN (icode) (target, op[0], op[1], op[2]);
	break;

      case 4:
	pat = GEN_FCN (icode) (target, op[0], op[1], op[2], op[3]);
	break;

      case 5:
	pat = GEN_FCN (icode) (target, op[0], op[1], op[2], op[3], op[4]);
	break;

      case 6:
	pat = GEN_FCN (icode) (target, op[0], op[1], op[2], op[3], op[4], op[5]);
	break;

      default:
	gcc_unreachable ();
      }
  else
    switch (argc)
      {
      case 1:
	pat = GEN_FCN (icode) (op[0]);
	break;

      case 2:
	pat = GEN_FCN (icode) (op[0], op[1]);
	break;

      case 3:
	pat = GEN_FCN (icode) (op[0], op[1], op[2]);
	break;

      case 4:
	pat = GEN_FCN (icode) (op[0], op[1], op[2], op[3]);
	break;

      case 5:
	pat = GEN_FCN (icode) (op[0], op[1], op[2], op[3], op[4]);
	break;

      case 6:
	pat = GEN_FCN (icode) (op[0], op[1], op[2], op[3], op[4], op[5]);
	break;

      default:
	gcc_unreachable ();
      }

  if (!pat)
    return 0;

  /* Check whether our current target implements the pattern chosen for this
     builtin and error out if not.  */
  start_sequence ();
  emit_insn (pat);
  insn = get_insns ();
  end_sequence ();

  if (recog_memoized (insn) < 0)
    error ("this builtin is not supported for this target");
  else
    emit_insn (insn);

  return target;
}

/* Expand a builtin.  These builtins are "special" because they don't have
   symbolic constants defined per-instruction or per instruction-variant.
   Instead, the required info is looked up in the ARM_BUILTIN_DATA record that
   is passed into the function.  */

static rtx
arm_expand_builtin_1 (int fcode, tree exp, rtx target,
			   arm_builtin_datum *d)
{
  enum insn_code icode = d->code;
  builtin_arg args[SIMD_MAX_BUILTIN_ARGS + 1];
  int num_args = insn_data[d->code].n_operands;
  int is_void = 0;
  int k;
  bool neon = false;

  if (IN_RANGE (fcode, ARM_BUILTIN_VFP_BASE, ARM_BUILTIN_ACLE_BASE - 1))
    neon = true;

  is_void = !!(d->qualifiers[0] & qualifier_void);

  num_args += is_void;

  for (k = 1; k < num_args; k++)
    {
      /* We have four arrays of data, each indexed in a different fashion.
	 qualifiers - element 0 always describes the function return type.
	 operands - element 0 is either the operand for return value (if
	 the function has a non-void return type) or the operand for the
	 first argument.
	 expr_args - element 0 always holds the first argument.
	 args - element 0 is always used for the return type.  */
      int qualifiers_k = k;
      int operands_k = k - is_void;
      int expr_args_k = k - 1;

      if (d->qualifiers[qualifiers_k] & qualifier_lane_index)
	args[k] = ARG_BUILTIN_LANE_INDEX;
      else if (d->qualifiers[qualifiers_k] & qualifier_struct_load_store_lane_index)
	args[k] = ARG_BUILTIN_STRUCT_LOAD_STORE_LANE_INDEX;
      else if (d->qualifiers[qualifiers_k] & qualifier_immediate)
	args[k] = ARG_BUILTIN_CONSTANT;
      else if (d->qualifiers[qualifiers_k] & qualifier_maybe_immediate)
	{
	  rtx arg
	    = expand_normal (CALL_EXPR_ARG (exp,
					    (expr_args_k)));
	  /* Handle constants only if the predicate allows it.  */
	  bool op_const_int_p =
	    (CONST_INT_P (arg)
	     && (*insn_data[icode].operand[operands_k].predicate)
	     (arg, insn_data[icode].operand[operands_k].mode));
	  args[k] = op_const_int_p ? ARG_BUILTIN_CONSTANT : ARG_BUILTIN_COPY_TO_REG;
	}
      else if (d->qualifiers[qualifiers_k] & qualifier_pointer)
	{
	  if (neon)
	    args[k] = ARG_BUILTIN_NEON_MEMORY;
	  else
	    args[k] = ARG_BUILTIN_MEMORY;
	}
      else
	args[k] = ARG_BUILTIN_COPY_TO_REG;
    }
  args[k] = ARG_BUILTIN_STOP;

  /* The interface to arm_expand_builtin_args expects a 0 if
     the function is void, and a 1 if it is not.  */
  return arm_expand_builtin_args
    (target, d->mode, fcode, icode, !is_void, exp,
     &args[1]);
}

/* Expand an ACLE builtin, i.e. those registered only if their respective
   target constraints are met.  This check happens within
   arm_expand_builtin_args.  */

static rtx
arm_expand_acle_builtin (int fcode, tree exp, rtx target)
{

  arm_builtin_datum *d
    = &acle_builtin_data[fcode - ARM_BUILTIN_ACLE_PATTERN_START];

  return arm_expand_builtin_1 (fcode, exp, target, d);
}

/* Expand a Neon builtin, i.e. those registered only if TARGET_NEON holds.
   Most of these are "special" because they don't have symbolic
   constants defined per-instruction or per instruction-variant.  Instead, the
   required info is looked up in the table neon_builtin_data.  */

static rtx
arm_expand_neon_builtin (int fcode, tree exp, rtx target)
{
  if (fcode >= ARM_BUILTIN_NEON_BASE && ! TARGET_NEON)
    {
      fatal_error (input_location,
		   "You must enable NEON instructions"
		   " (e.g. -mfloat-abi=softfp -mfpu=neon)"
		   " to use these intrinsics.");
      return const0_rtx;
    }

  if (fcode == ARM_BUILTIN_NEON_LANE_CHECK)
    {
      /* Builtin is only to check bounds of the lane passed to some intrinsics
	 that are implemented with gcc vector extensions in arm_neon.h.  */

      tree nlanes = CALL_EXPR_ARG (exp, 0);
      gcc_assert (TREE_CODE (nlanes) == INTEGER_CST);
      rtx lane_idx = expand_normal (CALL_EXPR_ARG (exp, 1));
      if (CONST_INT_P (lane_idx))
	neon_lane_bounds (lane_idx, 0, TREE_INT_CST_LOW (nlanes), exp);
      else
	error ("%Klane index must be a constant immediate", exp);
      /* Don't generate any RTL.  */
      return const0_rtx;
    }

  arm_builtin_datum *d
    = &neon_builtin_data[fcode - ARM_BUILTIN_NEON_PATTERN_START];

  return arm_expand_builtin_1 (fcode, exp, target, d);
}

/* Expand a VFP builtin.  These builtins are treated like
   neon builtins except that the data is looked up in table
   VFP_BUILTIN_DATA.  */

static rtx
arm_expand_vfp_builtin (int fcode, tree exp, rtx target)
{
  if (fcode >= ARM_BUILTIN_VFP_BASE && ! TARGET_HARD_FLOAT)
    {
      fatal_error (input_location,
		   "You must enable VFP instructions"
		   " to use these intrinsics.");
      return const0_rtx;
    }

  arm_builtin_datum *d
    = &vfp_builtin_data[fcode - ARM_BUILTIN_VFP_PATTERN_START];

  return arm_expand_builtin_1 (fcode, exp, target, d);
}

/* Expand an expression EXP that calls a built-in function,
   with result going to TARGET if that's convenient
   (and in mode MODE if that's convenient).
   SUBTARGET may be used as the target for computing one of EXP's operands.
   IGNORE is nonzero if the value is to be ignored.  */

rtx
arm_expand_builtin (tree exp,
		    rtx target,
		    rtx subtarget ATTRIBUTE_UNUSED,
		    machine_mode mode ATTRIBUTE_UNUSED,
		    int ignore ATTRIBUTE_UNUSED)
{
  const struct builtin_description * d;
  enum insn_code    icode;
  tree              fndecl = TREE_OPERAND (CALL_EXPR_FN (exp), 0);
  tree              arg0;
  tree              arg1;
  tree              arg2;
  rtx               op0;
  rtx               op1;
  rtx               op2;
  rtx               pat;
  unsigned int      fcode = DECL_FUNCTION_CODE (fndecl);
  size_t            i;
  machine_mode tmode;
  machine_mode mode0;
  machine_mode mode1;
  machine_mode mode2;
  int opint;
  int selector;
  int mask;
  int imm;

  if (fcode >= ARM_BUILTIN_ACLE_BASE)
    return arm_expand_acle_builtin (fcode, exp, target);

  if (fcode >= ARM_BUILTIN_NEON_BASE)
    return arm_expand_neon_builtin (fcode, exp, target);

  if (fcode >= ARM_BUILTIN_VFP_BASE)
    return arm_expand_vfp_builtin (fcode, exp, target);

  /* Check in the context of the function making the call whether the
     builtin is supported.  */
  if (fcode >= ARM_BUILTIN_CRYPTO_BASE
      && (!TARGET_CRYPTO || !TARGET_HARD_FLOAT))
    {
      fatal_error (input_location,
		   "You must enable crypto instructions"
		   " (e.g. include -mfloat-abi=softfp -mfpu=crypto-neon...)"
		   " to use these intrinsics.");
      return const0_rtx;
    }

  switch (fcode)
    {
    case ARM_BUILTIN_GET_FPSCR:
    case ARM_BUILTIN_SET_FPSCR:
      if (fcode == ARM_BUILTIN_GET_FPSCR)
	{
	  icode = CODE_FOR_get_fpscr;
	  target = gen_reg_rtx (SImode);
	  pat = GEN_FCN (icode) (target);
	}
      else
	{
	  target = NULL_RTX;
	  icode = CODE_FOR_set_fpscr;
	  arg0 = CALL_EXPR_ARG (exp, 0);
	  op0 = expand_normal (arg0);
	  pat = GEN_FCN (icode) (op0);
	}
      emit_insn (pat);
      return target;

    case ARM_BUILTIN_CMSE_NONSECURE_CALLER:
      target = gen_reg_rtx (SImode);
      op0 = arm_return_addr (0, NULL_RTX);
      emit_insn (gen_addsi3 (target, op0, const1_rtx));
      return target;

    case ARM_BUILTIN_TEXTRMSB:
    case ARM_BUILTIN_TEXTRMUB:
    case ARM_BUILTIN_TEXTRMSH:
    case ARM_BUILTIN_TEXTRMUH:
    case ARM_BUILTIN_TEXTRMSW:
    case ARM_BUILTIN_TEXTRMUW:
      icode = (fcode == ARM_BUILTIN_TEXTRMSB ? CODE_FOR_iwmmxt_textrmsb
	       : fcode == ARM_BUILTIN_TEXTRMUB ? CODE_FOR_iwmmxt_textrmub
	       : fcode == ARM_BUILTIN_TEXTRMSH ? CODE_FOR_iwmmxt_textrmsh
	       : fcode == ARM_BUILTIN_TEXTRMUH ? CODE_FOR_iwmmxt_textrmuh
	       : CODE_FOR_iwmmxt_textrmw);

      arg0 = CALL_EXPR_ARG (exp, 0);
      arg1 = CALL_EXPR_ARG (exp, 1);
      op0 = expand_normal (arg0);
      op1 = expand_normal (arg1);
      tmode = insn_data[icode].operand[0].mode;
      mode0 = insn_data[icode].operand[1].mode;
      mode1 = insn_data[icode].operand[2].mode;

      if (! (*insn_data[icode].operand[1].predicate) (op0, mode0))
	op0 = copy_to_mode_reg (mode0, op0);
      if (! (*insn_data[icode].operand[2].predicate) (op1, mode1))
	{
	  /* @@@ better error message */
	  error ("selector must be an immediate");
	  return gen_reg_rtx (tmode);
	}

      opint = INTVAL (op1);
      if (fcode == ARM_BUILTIN_TEXTRMSB || fcode == ARM_BUILTIN_TEXTRMUB)
	{
	  if (opint > 7 || opint < 0)
	    error ("the range of selector should be in 0 to 7");
	}
      else if (fcode == ARM_BUILTIN_TEXTRMSH || fcode == ARM_BUILTIN_TEXTRMUH)
	{
	  if (opint > 3 || opint < 0)
	    error ("the range of selector should be in 0 to 3");
	}
      else /* ARM_BUILTIN_TEXTRMSW || ARM_BUILTIN_TEXTRMUW.  */
	{
	  if (opint > 1 || opint < 0)
	    error ("the range of selector should be in 0 to 1");
	}

      if (target == 0
	  || GET_MODE (target) != tmode
	  || ! (*insn_data[icode].operand[0].predicate) (target, tmode))
	target = gen_reg_rtx (tmode);
      pat = GEN_FCN (icode) (target, op0, op1);
      if (! pat)
	return 0;
      emit_insn (pat);
      return target;

    case ARM_BUILTIN_WALIGNI:
      /* If op2 is immediate, call walighi, else call walighr.  */
      arg0 = CALL_EXPR_ARG (exp, 0);
      arg1 = CALL_EXPR_ARG (exp, 1);
      arg2 = CALL_EXPR_ARG (exp, 2);
      op0 = expand_normal (arg0);
      op1 = expand_normal (arg1);
      op2 = expand_normal (arg2);
      if (CONST_INT_P (op2))
        {
	  icode = CODE_FOR_iwmmxt_waligni;
          tmode = insn_data[icode].operand[0].mode;
	  mode0 = insn_data[icode].operand[1].mode;
	  mode1 = insn_data[icode].operand[2].mode;
	  mode2 = insn_data[icode].operand[3].mode;
          if (!(*insn_data[icode].operand[1].predicate) (op0, mode0))
	    op0 = copy_to_mode_reg (mode0, op0);
          if (!(*insn_data[icode].operand[2].predicate) (op1, mode1))
	    op1 = copy_to_mode_reg (mode1, op1);
          gcc_assert ((*insn_data[icode].operand[3].predicate) (op2, mode2));
	  selector = INTVAL (op2);
	  if (selector > 7 || selector < 0)
	    error ("the range of selector should be in 0 to 7");
	}
      else
        {
	  icode = CODE_FOR_iwmmxt_walignr;
          tmode = insn_data[icode].operand[0].mode;
	  mode0 = insn_data[icode].operand[1].mode;
	  mode1 = insn_data[icode].operand[2].mode;
	  mode2 = insn_data[icode].operand[3].mode;
          if (!(*insn_data[icode].operand[1].predicate) (op0, mode0))
	    op0 = copy_to_mode_reg (mode0, op0);
          if (!(*insn_data[icode].operand[2].predicate) (op1, mode1))
	    op1 = copy_to_mode_reg (mode1, op1);
          if (!(*insn_data[icode].operand[3].predicate) (op2, mode2))
	    op2 = copy_to_mode_reg (mode2, op2);
	}
      if (target == 0
	  || GET_MODE (target) != tmode
	  || !(*insn_data[icode].operand[0].predicate) (target, tmode))
	target = gen_reg_rtx (tmode);
      pat = GEN_FCN (icode) (target, op0, op1, op2);
      if (!pat)
	return 0;
      emit_insn (pat);
      return target;

    case ARM_BUILTIN_TINSRB:
    case ARM_BUILTIN_TINSRH:
    case ARM_BUILTIN_TINSRW:
    case ARM_BUILTIN_WMERGE:
      icode = (fcode == ARM_BUILTIN_TINSRB ? CODE_FOR_iwmmxt_tinsrb
	       : fcode == ARM_BUILTIN_TINSRH ? CODE_FOR_iwmmxt_tinsrh
	       : fcode == ARM_BUILTIN_WMERGE ? CODE_FOR_iwmmxt_wmerge
	       : CODE_FOR_iwmmxt_tinsrw);
      arg0 = CALL_EXPR_ARG (exp, 0);
      arg1 = CALL_EXPR_ARG (exp, 1);
      arg2 = CALL_EXPR_ARG (exp, 2);
      op0 = expand_normal (arg0);
      op1 = expand_normal (arg1);
      op2 = expand_normal (arg2);
      tmode = insn_data[icode].operand[0].mode;
      mode0 = insn_data[icode].operand[1].mode;
      mode1 = insn_data[icode].operand[2].mode;
      mode2 = insn_data[icode].operand[3].mode;

      if (! (*insn_data[icode].operand[1].predicate) (op0, mode0))
	op0 = copy_to_mode_reg (mode0, op0);
      if (! (*insn_data[icode].operand[2].predicate) (op1, mode1))
	op1 = copy_to_mode_reg (mode1, op1);
      if (! (*insn_data[icode].operand[3].predicate) (op2, mode2))
	{
	  error ("selector must be an immediate");
	  return const0_rtx;
	}
      if (icode == CODE_FOR_iwmmxt_wmerge)
	{
	  selector = INTVAL (op2);
	  if (selector > 7 || selector < 0)
	    error ("the range of selector should be in 0 to 7");
	}
      if ((icode == CODE_FOR_iwmmxt_tinsrb)
	  || (icode == CODE_FOR_iwmmxt_tinsrh)
	  || (icode == CODE_FOR_iwmmxt_tinsrw))
        {
	  mask = 0x01;
	  selector= INTVAL (op2);
	  if (icode == CODE_FOR_iwmmxt_tinsrb && (selector < 0 || selector > 7))
	    error ("the range of selector should be in 0 to 7");
	  else if (icode == CODE_FOR_iwmmxt_tinsrh && (selector < 0 ||selector > 3))
	    error ("the range of selector should be in 0 to 3");
	  else if (icode == CODE_FOR_iwmmxt_tinsrw && (selector < 0 ||selector > 1))
	    error ("the range of selector should be in 0 to 1");
	  mask <<= selector;
	  op2 = GEN_INT (mask);
	}
      if (target == 0
	  || GET_MODE (target) != tmode
	  || ! (*insn_data[icode].operand[0].predicate) (target, tmode))
	target = gen_reg_rtx (tmode);
      pat = GEN_FCN (icode) (target, op0, op1, op2);
      if (! pat)
	return 0;
      emit_insn (pat);
      return target;

    case ARM_BUILTIN_SETWCGR0:
    case ARM_BUILTIN_SETWCGR1:
    case ARM_BUILTIN_SETWCGR2:
    case ARM_BUILTIN_SETWCGR3:
      icode = (fcode == ARM_BUILTIN_SETWCGR0 ? CODE_FOR_iwmmxt_setwcgr0
	       : fcode == ARM_BUILTIN_SETWCGR1 ? CODE_FOR_iwmmxt_setwcgr1
	       : fcode == ARM_BUILTIN_SETWCGR2 ? CODE_FOR_iwmmxt_setwcgr2
	       : CODE_FOR_iwmmxt_setwcgr3);
      arg0 = CALL_EXPR_ARG (exp, 0);
      op0 = expand_normal (arg0);
      mode0 = insn_data[icode].operand[0].mode;
      if (!(*insn_data[icode].operand[0].predicate) (op0, mode0))
        op0 = copy_to_mode_reg (mode0, op0);
      pat = GEN_FCN (icode) (op0);
      if (!pat)
	return 0;
      emit_insn (pat);
      return 0;

    case ARM_BUILTIN_GETWCGR0:
    case ARM_BUILTIN_GETWCGR1:
    case ARM_BUILTIN_GETWCGR2:
    case ARM_BUILTIN_GETWCGR3:
      icode = (fcode == ARM_BUILTIN_GETWCGR0 ? CODE_FOR_iwmmxt_getwcgr0
	       : fcode == ARM_BUILTIN_GETWCGR1 ? CODE_FOR_iwmmxt_getwcgr1
	       : fcode == ARM_BUILTIN_GETWCGR2 ? CODE_FOR_iwmmxt_getwcgr2
	       : CODE_FOR_iwmmxt_getwcgr3);
      tmode = insn_data[icode].operand[0].mode;
      if (target == 0
	  || GET_MODE (target) != tmode
	  || !(*insn_data[icode].operand[0].predicate) (target, tmode))
        target = gen_reg_rtx (tmode);
      pat = GEN_FCN (icode) (target);
      if (!pat)
        return 0;
      emit_insn (pat);
      return target;

    case ARM_BUILTIN_WSHUFH:
      icode = CODE_FOR_iwmmxt_wshufh;
      arg0 = CALL_EXPR_ARG (exp, 0);
      arg1 = CALL_EXPR_ARG (exp, 1);
      op0 = expand_normal (arg0);
      op1 = expand_normal (arg1);
      tmode = insn_data[icode].operand[0].mode;
      mode1 = insn_data[icode].operand[1].mode;
      mode2 = insn_data[icode].operand[2].mode;

      if (! (*insn_data[icode].operand[1].predicate) (op0, mode1))
	op0 = copy_to_mode_reg (mode1, op0);
      if (! (*insn_data[icode].operand[2].predicate) (op1, mode2))
	{
	  error ("mask must be an immediate");
	  return const0_rtx;
	}
      selector = INTVAL (op1);
      if (selector < 0 || selector > 255)
	error ("the range of mask should be in 0 to 255");
      if (target == 0
	  || GET_MODE (target) != tmode
	  || ! (*insn_data[icode].operand[0].predicate) (target, tmode))
	target = gen_reg_rtx (tmode);
      pat = GEN_FCN (icode) (target, op0, op1);
      if (! pat)
	return 0;
      emit_insn (pat);
      return target;

    case ARM_BUILTIN_WMADDS:
      return arm_expand_binop_builtin (CODE_FOR_iwmmxt_wmadds, exp, target);
    case ARM_BUILTIN_WMADDSX:
      return arm_expand_binop_builtin (CODE_FOR_iwmmxt_wmaddsx, exp, target);
    case ARM_BUILTIN_WMADDSN:
      return arm_expand_binop_builtin (CODE_FOR_iwmmxt_wmaddsn, exp, target);
    case ARM_BUILTIN_WMADDU:
      return arm_expand_binop_builtin (CODE_FOR_iwmmxt_wmaddu, exp, target);
    case ARM_BUILTIN_WMADDUX:
      return arm_expand_binop_builtin (CODE_FOR_iwmmxt_wmaddux, exp, target);
    case ARM_BUILTIN_WMADDUN:
      return arm_expand_binop_builtin (CODE_FOR_iwmmxt_wmaddun, exp, target);
    case ARM_BUILTIN_WSADBZ:
      return arm_expand_binop_builtin (CODE_FOR_iwmmxt_wsadbz, exp, target);
    case ARM_BUILTIN_WSADHZ:
      return arm_expand_binop_builtin (CODE_FOR_iwmmxt_wsadhz, exp, target);

      /* Several three-argument builtins.  */
    case ARM_BUILTIN_WMACS:
    case ARM_BUILTIN_WMACU:
    case ARM_BUILTIN_TMIA:
    case ARM_BUILTIN_TMIAPH:
    case ARM_BUILTIN_TMIATT:
    case ARM_BUILTIN_TMIATB:
    case ARM_BUILTIN_TMIABT:
    case ARM_BUILTIN_TMIABB:
    case ARM_BUILTIN_WQMIABB:
    case ARM_BUILTIN_WQMIABT:
    case ARM_BUILTIN_WQMIATB:
    case ARM_BUILTIN_WQMIATT:
    case ARM_BUILTIN_WQMIABBN:
    case ARM_BUILTIN_WQMIABTN:
    case ARM_BUILTIN_WQMIATBN:
    case ARM_BUILTIN_WQMIATTN:
    case ARM_BUILTIN_WMIABB:
    case ARM_BUILTIN_WMIABT:
    case ARM_BUILTIN_WMIATB:
    case ARM_BUILTIN_WMIATT:
    case ARM_BUILTIN_WMIABBN:
    case ARM_BUILTIN_WMIABTN:
    case ARM_BUILTIN_WMIATBN:
    case ARM_BUILTIN_WMIATTN:
    case ARM_BUILTIN_WMIAWBB:
    case ARM_BUILTIN_WMIAWBT:
    case ARM_BUILTIN_WMIAWTB:
    case ARM_BUILTIN_WMIAWTT:
    case ARM_BUILTIN_WMIAWBBN:
    case ARM_BUILTIN_WMIAWBTN:
    case ARM_BUILTIN_WMIAWTBN:
    case ARM_BUILTIN_WMIAWTTN:
    case ARM_BUILTIN_WSADB:
    case ARM_BUILTIN_WSADH:
      icode = (fcode == ARM_BUILTIN_WMACS ? CODE_FOR_iwmmxt_wmacs
	       : fcode == ARM_BUILTIN_WMACU ? CODE_FOR_iwmmxt_wmacu
	       : fcode == ARM_BUILTIN_TMIA ? CODE_FOR_iwmmxt_tmia
	       : fcode == ARM_BUILTIN_TMIAPH ? CODE_FOR_iwmmxt_tmiaph
	       : fcode == ARM_BUILTIN_TMIABB ? CODE_FOR_iwmmxt_tmiabb
	       : fcode == ARM_BUILTIN_TMIABT ? CODE_FOR_iwmmxt_tmiabt
	       : fcode == ARM_BUILTIN_TMIATB ? CODE_FOR_iwmmxt_tmiatb
	       : fcode == ARM_BUILTIN_TMIATT ? CODE_FOR_iwmmxt_tmiatt
	       : fcode == ARM_BUILTIN_WQMIABB ? CODE_FOR_iwmmxt_wqmiabb
	       : fcode == ARM_BUILTIN_WQMIABT ? CODE_FOR_iwmmxt_wqmiabt
	       : fcode == ARM_BUILTIN_WQMIATB ? CODE_FOR_iwmmxt_wqmiatb
	       : fcode == ARM_BUILTIN_WQMIATT ? CODE_FOR_iwmmxt_wqmiatt
	       : fcode == ARM_BUILTIN_WQMIABBN ? CODE_FOR_iwmmxt_wqmiabbn
	       : fcode == ARM_BUILTIN_WQMIABTN ? CODE_FOR_iwmmxt_wqmiabtn
	       : fcode == ARM_BUILTIN_WQMIATBN ? CODE_FOR_iwmmxt_wqmiatbn
	       : fcode == ARM_BUILTIN_WQMIATTN ? CODE_FOR_iwmmxt_wqmiattn
	       : fcode == ARM_BUILTIN_WMIABB ? CODE_FOR_iwmmxt_wmiabb
	       : fcode == ARM_BUILTIN_WMIABT ? CODE_FOR_iwmmxt_wmiabt
	       : fcode == ARM_BUILTIN_WMIATB ? CODE_FOR_iwmmxt_wmiatb
	       : fcode == ARM_BUILTIN_WMIATT ? CODE_FOR_iwmmxt_wmiatt
	       : fcode == ARM_BUILTIN_WMIABBN ? CODE_FOR_iwmmxt_wmiabbn
	       : fcode == ARM_BUILTIN_WMIABTN ? CODE_FOR_iwmmxt_wmiabtn
	       : fcode == ARM_BUILTIN_WMIATBN ? CODE_FOR_iwmmxt_wmiatbn
	       : fcode == ARM_BUILTIN_WMIATTN ? CODE_FOR_iwmmxt_wmiattn
	       : fcode == ARM_BUILTIN_WMIAWBB ? CODE_FOR_iwmmxt_wmiawbb
	       : fcode == ARM_BUILTIN_WMIAWBT ? CODE_FOR_iwmmxt_wmiawbt
	       : fcode == ARM_BUILTIN_WMIAWTB ? CODE_FOR_iwmmxt_wmiawtb
	       : fcode == ARM_BUILTIN_WMIAWTT ? CODE_FOR_iwmmxt_wmiawtt
	       : fcode == ARM_BUILTIN_WMIAWBBN ? CODE_FOR_iwmmxt_wmiawbbn
	       : fcode == ARM_BUILTIN_WMIAWBTN ? CODE_FOR_iwmmxt_wmiawbtn
	       : fcode == ARM_BUILTIN_WMIAWTBN ? CODE_FOR_iwmmxt_wmiawtbn
	       : fcode == ARM_BUILTIN_WMIAWTTN ? CODE_FOR_iwmmxt_wmiawttn
	       : fcode == ARM_BUILTIN_WSADB ? CODE_FOR_iwmmxt_wsadb
	       : CODE_FOR_iwmmxt_wsadh);
      arg0 = CALL_EXPR_ARG (exp, 0);
      arg1 = CALL_EXPR_ARG (exp, 1);
      arg2 = CALL_EXPR_ARG (exp, 2);
      op0 = expand_normal (arg0);
      op1 = expand_normal (arg1);
      op2 = expand_normal (arg2);
      tmode = insn_data[icode].operand[0].mode;
      mode0 = insn_data[icode].operand[1].mode;
      mode1 = insn_data[icode].operand[2].mode;
      mode2 = insn_data[icode].operand[3].mode;

      if (! (*insn_data[icode].operand[1].predicate) (op0, mode0))
	op0 = copy_to_mode_reg (mode0, op0);
      if (! (*insn_data[icode].operand[2].predicate) (op1, mode1))
	op1 = copy_to_mode_reg (mode1, op1);
      if (! (*insn_data[icode].operand[3].predicate) (op2, mode2))
	op2 = copy_to_mode_reg (mode2, op2);
      if (target == 0
	  || GET_MODE (target) != tmode
	  || ! (*insn_data[icode].operand[0].predicate) (target, tmode))
	target = gen_reg_rtx (tmode);
      pat = GEN_FCN (icode) (target, op0, op1, op2);
      if (! pat)
	return 0;
      emit_insn (pat);
      return target;

    case ARM_BUILTIN_WZERO:
      target = gen_reg_rtx (DImode);
      emit_insn (gen_iwmmxt_clrdi (target));
      return target;

    case ARM_BUILTIN_WSRLHI:
    case ARM_BUILTIN_WSRLWI:
    case ARM_BUILTIN_WSRLDI:
    case ARM_BUILTIN_WSLLHI:
    case ARM_BUILTIN_WSLLWI:
    case ARM_BUILTIN_WSLLDI:
    case ARM_BUILTIN_WSRAHI:
    case ARM_BUILTIN_WSRAWI:
    case ARM_BUILTIN_WSRADI:
    case ARM_BUILTIN_WRORHI:
    case ARM_BUILTIN_WRORWI:
    case ARM_BUILTIN_WRORDI:
    case ARM_BUILTIN_WSRLH:
    case ARM_BUILTIN_WSRLW:
    case ARM_BUILTIN_WSRLD:
    case ARM_BUILTIN_WSLLH:
    case ARM_BUILTIN_WSLLW:
    case ARM_BUILTIN_WSLLD:
    case ARM_BUILTIN_WSRAH:
    case ARM_BUILTIN_WSRAW:
    case ARM_BUILTIN_WSRAD:
    case ARM_BUILTIN_WRORH:
    case ARM_BUILTIN_WRORW:
    case ARM_BUILTIN_WRORD:
      icode = (fcode == ARM_BUILTIN_WSRLHI ? CODE_FOR_lshrv4hi3_iwmmxt
	       : fcode == ARM_BUILTIN_WSRLWI ? CODE_FOR_lshrv2si3_iwmmxt
	       : fcode == ARM_BUILTIN_WSRLDI ? CODE_FOR_lshrdi3_iwmmxt
	       : fcode == ARM_BUILTIN_WSLLHI ? CODE_FOR_ashlv4hi3_iwmmxt
	       : fcode == ARM_BUILTIN_WSLLWI ? CODE_FOR_ashlv2si3_iwmmxt
	       : fcode == ARM_BUILTIN_WSLLDI ? CODE_FOR_ashldi3_iwmmxt
	       : fcode == ARM_BUILTIN_WSRAHI ? CODE_FOR_ashrv4hi3_iwmmxt
	       : fcode == ARM_BUILTIN_WSRAWI ? CODE_FOR_ashrv2si3_iwmmxt
	       : fcode == ARM_BUILTIN_WSRADI ? CODE_FOR_ashrdi3_iwmmxt
	       : fcode == ARM_BUILTIN_WRORHI ? CODE_FOR_rorv4hi3
	       : fcode == ARM_BUILTIN_WRORWI ? CODE_FOR_rorv2si3
	       : fcode == ARM_BUILTIN_WRORDI ? CODE_FOR_rordi3
	       : fcode == ARM_BUILTIN_WSRLH  ? CODE_FOR_lshrv4hi3_di
	       : fcode == ARM_BUILTIN_WSRLW  ? CODE_FOR_lshrv2si3_di
	       : fcode == ARM_BUILTIN_WSRLD  ? CODE_FOR_lshrdi3_di
	       : fcode == ARM_BUILTIN_WSLLH  ? CODE_FOR_ashlv4hi3_di
	       : fcode == ARM_BUILTIN_WSLLW  ? CODE_FOR_ashlv2si3_di
	       : fcode == ARM_BUILTIN_WSLLD  ? CODE_FOR_ashldi3_di
	       : fcode == ARM_BUILTIN_WSRAH  ? CODE_FOR_ashrv4hi3_di
	       : fcode == ARM_BUILTIN_WSRAW  ? CODE_FOR_ashrv2si3_di
	       : fcode == ARM_BUILTIN_WSRAD  ? CODE_FOR_ashrdi3_di
	       : fcode == ARM_BUILTIN_WRORH  ? CODE_FOR_rorv4hi3_di
	       : fcode == ARM_BUILTIN_WRORW  ? CODE_FOR_rorv2si3_di
	       : fcode == ARM_BUILTIN_WRORD  ? CODE_FOR_rordi3_di
	       : CODE_FOR_nothing);
      arg1 = CALL_EXPR_ARG (exp, 1);
      op1 = expand_normal (arg1);
      if (GET_MODE (op1) == VOIDmode)
	{
	  imm = INTVAL (op1);
	  if ((fcode == ARM_BUILTIN_WRORHI || fcode == ARM_BUILTIN_WRORWI
	       || fcode == ARM_BUILTIN_WRORH || fcode == ARM_BUILTIN_WRORW)
	      && (imm < 0 || imm > 32))
	    {
	      if (fcode == ARM_BUILTIN_WRORHI)
		error ("the range of count should be in 0 to 32.  please check the intrinsic _mm_rori_pi16 in code.");
	      else if (fcode == ARM_BUILTIN_WRORWI)
		error ("the range of count should be in 0 to 32.  please check the intrinsic _mm_rori_pi32 in code.");
	      else if (fcode == ARM_BUILTIN_WRORH)
		error ("the range of count should be in 0 to 32.  please check the intrinsic _mm_ror_pi16 in code.");
	      else
		error ("the range of count should be in 0 to 32.  please check the intrinsic _mm_ror_pi32 in code.");
	    }
	  else if ((fcode == ARM_BUILTIN_WRORDI || fcode == ARM_BUILTIN_WRORD)
		   && (imm < 0 || imm > 64))
	    {
	      if (fcode == ARM_BUILTIN_WRORDI)
		error ("the range of count should be in 0 to 64.  please check the intrinsic _mm_rori_si64 in code.");
	      else
		error ("the range of count should be in 0 to 64.  please check the intrinsic _mm_ror_si64 in code.");
	    }
	  else if (imm < 0)
	    {
	      if (fcode == ARM_BUILTIN_WSRLHI)
		error ("the count should be no less than 0.  please check the intrinsic _mm_srli_pi16 in code.");
	      else if (fcode == ARM_BUILTIN_WSRLWI)
		error ("the count should be no less than 0.  please check the intrinsic _mm_srli_pi32 in code.");
	      else if (fcode == ARM_BUILTIN_WSRLDI)
		error ("the count should be no less than 0.  please check the intrinsic _mm_srli_si64 in code.");
	      else if (fcode == ARM_BUILTIN_WSLLHI)
		error ("the count should be no less than 0.  please check the intrinsic _mm_slli_pi16 in code.");
	      else if (fcode == ARM_BUILTIN_WSLLWI)
		error ("the count should be no less than 0.  please check the intrinsic _mm_slli_pi32 in code.");
	      else if (fcode == ARM_BUILTIN_WSLLDI)
		error ("the count should be no less than 0.  please check the intrinsic _mm_slli_si64 in code.");
	      else if (fcode == ARM_BUILTIN_WSRAHI)
		error ("the count should be no less than 0.  please check the intrinsic _mm_srai_pi16 in code.");
	      else if (fcode == ARM_BUILTIN_WSRAWI)
		error ("the count should be no less than 0.  please check the intrinsic _mm_srai_pi32 in code.");
	      else if (fcode == ARM_BUILTIN_WSRADI)
		error ("the count should be no less than 0.  please check the intrinsic _mm_srai_si64 in code.");
	      else if (fcode == ARM_BUILTIN_WSRLH)
		error ("the count should be no less than 0.  please check the intrinsic _mm_srl_pi16 in code.");
	      else if (fcode == ARM_BUILTIN_WSRLW)
		error ("the count should be no less than 0.  please check the intrinsic _mm_srl_pi32 in code.");
	      else if (fcode == ARM_BUILTIN_WSRLD)
		error ("the count should be no less than 0.  please check the intrinsic _mm_srl_si64 in code.");
	      else if (fcode == ARM_BUILTIN_WSLLH)
		error ("the count should be no less than 0.  please check the intrinsic _mm_sll_pi16 in code.");
	      else if (fcode == ARM_BUILTIN_WSLLW)
		error ("the count should be no less than 0.  please check the intrinsic _mm_sll_pi32 in code.");
	      else if (fcode == ARM_BUILTIN_WSLLD)
		error ("the count should be no less than 0.  please check the intrinsic _mm_sll_si64 in code.");
	      else if (fcode == ARM_BUILTIN_WSRAH)
		error ("the count should be no less than 0.  please check the intrinsic _mm_sra_pi16 in code.");
	      else if (fcode == ARM_BUILTIN_WSRAW)
		error ("the count should be no less than 0.  please check the intrinsic _mm_sra_pi32 in code.");
	      else
		error ("the count should be no less than 0.  please check the intrinsic _mm_sra_si64 in code.");
	    }
	}
      return arm_expand_binop_builtin (icode, exp, target);

    default:
      break;
    }

  for (i = 0, d = bdesc_2arg; i < ARRAY_SIZE (bdesc_2arg); i++, d++)
    if (d->code == (const enum arm_builtins) fcode)
      return arm_expand_binop_builtin (d->icode, exp, target);

  for (i = 0, d = bdesc_1arg; i < ARRAY_SIZE (bdesc_1arg); i++, d++)
    if (d->code == (const enum arm_builtins) fcode)
      return arm_expand_unop_builtin (d->icode, exp, target, 0);

  for (i = 0, d = bdesc_3arg; i < ARRAY_SIZE (bdesc_3arg); i++, d++)
    if (d->code == (const enum arm_builtins) fcode)
      return arm_expand_ternop_builtin (d->icode, exp, target);

  /* @@@ Should really do something sensible here.  */
  return NULL_RTX;
}

tree
arm_builtin_vectorized_function (unsigned int fn, tree type_out, tree type_in)
{
  machine_mode in_mode, out_mode;
  int in_n, out_n;
  bool out_unsigned_p = TYPE_UNSIGNED (type_out);

  /* Can't provide any vectorized builtins when we can't use NEON.  */
  if (!TARGET_NEON)
    return NULL_TREE;

  if (TREE_CODE (type_out) != VECTOR_TYPE
      || TREE_CODE (type_in) != VECTOR_TYPE)
    return NULL_TREE;

  out_mode = TYPE_MODE (TREE_TYPE (type_out));
  out_n = TYPE_VECTOR_SUBPARTS (type_out);
  in_mode = TYPE_MODE (TREE_TYPE (type_in));
  in_n = TYPE_VECTOR_SUBPARTS (type_in);

/* ARM_CHECK_BUILTIN_MODE and ARM_FIND_VRINT_VARIANT are used to find the
   decl of the vectorized builtin for the appropriate vector mode.
   NULL_TREE is returned if no such builtin is available.  */
#undef ARM_CHECK_BUILTIN_MODE
#define ARM_CHECK_BUILTIN_MODE(C)    \
  (TARGET_FPU_ARMV8   \
   && flag_unsafe_math_optimizations \
   && ARM_CHECK_BUILTIN_MODE_1 (C))

#undef ARM_CHECK_BUILTIN_MODE_1
#define ARM_CHECK_BUILTIN_MODE_1(C) \
  (out_mode == SFmode && out_n == C \
   && in_mode == SFmode && in_n == C)

#undef ARM_FIND_VRINT_VARIANT
#define ARM_FIND_VRINT_VARIANT(N) \
  (ARM_CHECK_BUILTIN_MODE (2) \
    ? arm_builtin_decl(ARM_BUILTIN_NEON_##N##v2sf, false) \
    : (ARM_CHECK_BUILTIN_MODE (4) \
      ? arm_builtin_decl(ARM_BUILTIN_NEON_##N##v4sf, false) \
      : NULL_TREE))

  switch (fn)
    {
    CASE_CFN_FLOOR:
      return ARM_FIND_VRINT_VARIANT (vrintm);
    CASE_CFN_CEIL:
      return ARM_FIND_VRINT_VARIANT (vrintp);
    CASE_CFN_TRUNC:
      return ARM_FIND_VRINT_VARIANT (vrintz);
    CASE_CFN_ROUND:
      return ARM_FIND_VRINT_VARIANT (vrinta);
#undef ARM_CHECK_BUILTIN_MODE_1
#define ARM_CHECK_BUILTIN_MODE_1(C) \
  (out_mode == SImode && out_n == C \
   && in_mode == SFmode && in_n == C)

#define ARM_FIND_VCVT_VARIANT(N) \
  (ARM_CHECK_BUILTIN_MODE (2) \
   ? arm_builtin_decl(ARM_BUILTIN_NEON_##N##v2sfv2si, false) \
   : (ARM_CHECK_BUILTIN_MODE (4) \
     ? arm_builtin_decl(ARM_BUILTIN_NEON_##N##v4sfv4si, false) \
     : NULL_TREE))

#define ARM_FIND_VCVTU_VARIANT(N) \
  (ARM_CHECK_BUILTIN_MODE (2) \
   ? arm_builtin_decl(ARM_BUILTIN_NEON_##N##uv2sfv2si, false) \
   : (ARM_CHECK_BUILTIN_MODE (4) \
     ? arm_builtin_decl(ARM_BUILTIN_NEON_##N##uv4sfv4si, false) \
     : NULL_TREE))
    CASE_CFN_LROUND:
      return (out_unsigned_p
	      ? ARM_FIND_VCVTU_VARIANT (vcvta)
	      : ARM_FIND_VCVT_VARIANT (vcvta));
    CASE_CFN_LCEIL:
      return (out_unsigned_p
	      ? ARM_FIND_VCVTU_VARIANT (vcvtp)
	      : ARM_FIND_VCVT_VARIANT (vcvtp));
    CASE_CFN_LFLOOR:
      return (out_unsigned_p
	      ? ARM_FIND_VCVTU_VARIANT (vcvtm)
	      : ARM_FIND_VCVT_VARIANT (vcvtm));
#undef ARM_CHECK_BUILTIN_MODE
#define ARM_CHECK_BUILTIN_MODE(C, N) \
  (out_mode == N##mode && out_n == C \
   && in_mode == N##mode && in_n == C)
    case CFN_BUILT_IN_BSWAP16:
      if (ARM_CHECK_BUILTIN_MODE (4, HI))
	return arm_builtin_decl (ARM_BUILTIN_NEON_bswapv4hi, false);
      else if (ARM_CHECK_BUILTIN_MODE (8, HI))
	return arm_builtin_decl (ARM_BUILTIN_NEON_bswapv8hi, false);
      else
	return NULL_TREE;
    case CFN_BUILT_IN_BSWAP32:
      if (ARM_CHECK_BUILTIN_MODE (2, SI))
	return arm_builtin_decl (ARM_BUILTIN_NEON_bswapv2si, false);
      else if (ARM_CHECK_BUILTIN_MODE (4, SI))
	return arm_builtin_decl (ARM_BUILTIN_NEON_bswapv4si, false);
      else
	return NULL_TREE;
    case CFN_BUILT_IN_BSWAP64:
      if (ARM_CHECK_BUILTIN_MODE (2, DI))
	return arm_builtin_decl (ARM_BUILTIN_NEON_bswapv2di, false);
      else
	return NULL_TREE;
    CASE_CFN_COPYSIGN:
      if (ARM_CHECK_BUILTIN_MODE (2, SF))
	return arm_builtin_decl (ARM_BUILTIN_NEON_copysignfv2sf, false);
      else if (ARM_CHECK_BUILTIN_MODE (4, SF))
	return arm_builtin_decl (ARM_BUILTIN_NEON_copysignfv4sf, false);
      else
	return NULL_TREE;

    default:
      return NULL_TREE;
    }
  return NULL_TREE;
}
#undef ARM_FIND_VCVT_VARIANT
#undef ARM_FIND_VCVTU_VARIANT
#undef ARM_CHECK_BUILTIN_MODE
#undef ARM_FIND_VRINT_VARIANT

void
arm_atomic_assign_expand_fenv (tree *hold, tree *clear, tree *update)
{
  const unsigned ARM_FE_INVALID = 1;
  const unsigned ARM_FE_DIVBYZERO = 2;
  const unsigned ARM_FE_OVERFLOW = 4;
  const unsigned ARM_FE_UNDERFLOW = 8;
  const unsigned ARM_FE_INEXACT = 16;
  const unsigned HOST_WIDE_INT ARM_FE_ALL_EXCEPT = (ARM_FE_INVALID
						    | ARM_FE_DIVBYZERO
						    | ARM_FE_OVERFLOW
						    | ARM_FE_UNDERFLOW
						    | ARM_FE_INEXACT);
  const unsigned HOST_WIDE_INT ARM_FE_EXCEPT_SHIFT = 8;
  tree fenv_var, get_fpscr, set_fpscr, mask, ld_fenv, masked_fenv;
  tree new_fenv_var, reload_fenv, restore_fnenv;
  tree update_call, atomic_feraiseexcept, hold_fnclex;

  if (!TARGET_HARD_FLOAT)
    return;

  /* Generate the equivalent of :
       unsigned int fenv_var;
       fenv_var = __builtin_arm_get_fpscr ();

       unsigned int masked_fenv;
       masked_fenv = fenv_var & mask;

       __builtin_arm_set_fpscr (masked_fenv);  */

  fenv_var = create_tmp_var_raw (unsigned_type_node);
  get_fpscr = arm_builtin_decls[ARM_BUILTIN_GET_FPSCR];
  set_fpscr = arm_builtin_decls[ARM_BUILTIN_SET_FPSCR];
  mask = build_int_cst (unsigned_type_node,
			~((ARM_FE_ALL_EXCEPT << ARM_FE_EXCEPT_SHIFT)
			  | ARM_FE_ALL_EXCEPT));
  ld_fenv = build2 (MODIFY_EXPR, unsigned_type_node,
		    fenv_var, build_call_expr (get_fpscr, 0));
  masked_fenv = build2 (BIT_AND_EXPR, unsigned_type_node, fenv_var, mask);
  hold_fnclex = build_call_expr (set_fpscr, 1, masked_fenv);
  *hold = build2 (COMPOUND_EXPR, void_type_node,
		  build2 (COMPOUND_EXPR, void_type_node, masked_fenv, ld_fenv),
		  hold_fnclex);

  /* Store the value of masked_fenv to clear the exceptions:
     __builtin_arm_set_fpscr (masked_fenv);  */

  *clear = build_call_expr (set_fpscr, 1, masked_fenv);

  /* Generate the equivalent of :
       unsigned int new_fenv_var;
       new_fenv_var = __builtin_arm_get_fpscr ();

       __builtin_arm_set_fpscr (fenv_var);

       __atomic_feraiseexcept (new_fenv_var);  */

  new_fenv_var = create_tmp_var_raw (unsigned_type_node);
  reload_fenv = build2 (MODIFY_EXPR, unsigned_type_node, new_fenv_var,
			build_call_expr (get_fpscr, 0));
  restore_fnenv = build_call_expr (set_fpscr, 1, fenv_var);
  atomic_feraiseexcept = builtin_decl_implicit (BUILT_IN_ATOMIC_FERAISEEXCEPT);
  update_call = build_call_expr (atomic_feraiseexcept, 1,
				 fold_convert (integer_type_node, new_fenv_var));
  *update = build2 (COMPOUND_EXPR, void_type_node,
		    build2 (COMPOUND_EXPR, void_type_node,
			    reload_fenv, restore_fnenv), update_call);
}

#include "gt-arm-builtins.h"<|MERGE_RESOLUTION|>--- conflicted
+++ resolved
@@ -834,15 +834,9 @@
       return arm_simd_intCI_type_node;
     case E_XImode:
       return arm_simd_intXI_type_node;
-<<<<<<< HEAD
     case E_HFmode:
-      return arm_simd_floatHF_type_node;
+      return arm_fp16_type_node;
     case E_SFmode:
-=======
-    case HFmode:
-      return arm_fp16_type_node;
-    case SFmode:
->>>>>>> 68b948d3
       return float_type_node;
     case E_DFmode:
       return double_type_node;

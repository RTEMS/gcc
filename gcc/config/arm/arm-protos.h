/* Prototypes for exported functions defined in arm.c and pe.c
<<<<<<< HEAD
   Copyright (C) 1999, 2000, 2001, 2002, 2003, 2004, 2005, 2007
=======
   Copyright (C) 1999, 2000, 2001, 2002, 2003, 2004, 2005, 2006, 2007, 2008
>>>>>>> 42bae686
   Free Software Foundation, Inc.
   Contributed by Richard Earnshaw (rearnsha@arm.com)
   Minor hacks by Nick Clifton (nickc@cygnus.com)

   This file is part of GCC.

   GCC is free software; you can redistribute it and/or modify
   it under the terms of the GNU General Public License as published by
   the Free Software Foundation; either version 3, or (at your option)
   any later version.

   GCC is distributed in the hope that it will be useful,
   but WITHOUT ANY WARRANTY; without even the implied warranty of
   MERCHANTABILITY or FITNESS FOR A PARTICULAR PURPOSE.  See the
   GNU General Public License for more details.

   You should have received a copy of the GNU General Public License
   along with GCC; see the file COPYING3.  If not see
   <http://www.gnu.org/licenses/>.  */

#ifndef GCC_ARM_PROTOS_H
#define GCC_ARM_PROTOS_H

extern void arm_override_options (void);
extern void arm_optimization_options (int, int);
extern int use_return_insn (int, rtx);
extern int arm_regno_class (int);
extern void arm_load_pic_register (unsigned long);
extern int arm_volatile_func (void);
extern const char *arm_output_epilogue (rtx);
extern void arm_expand_prologue (void);
extern const char *arm_strip_name_encoding (const char *);
extern void arm_asm_output_labelref (FILE *, const char *);
extern void thumb2_asm_output_opcode (FILE *);
extern unsigned long arm_current_func_type (void);
extern HOST_WIDE_INT arm_compute_initial_elimination_offset (unsigned int,
							     unsigned int);
extern HOST_WIDE_INT thumb_compute_initial_elimination_offset (unsigned int,
							       unsigned int);
extern unsigned int arm_dbx_register_number (unsigned int);
extern void arm_output_fn_unwind (FILE *, bool);
  

#ifdef RTX_CODE
extern bool arm_vector_mode_supported_p (enum machine_mode);
extern int arm_hard_regno_mode_ok (unsigned int, enum machine_mode);
extern int const_ok_for_arm (HOST_WIDE_INT);
extern int arm_split_constant (RTX_CODE, enum machine_mode, rtx,
			       HOST_WIDE_INT, rtx, rtx, int);
extern RTX_CODE arm_canonicalize_comparison (RTX_CODE, enum machine_mode,
					     rtx *);
extern int legitimate_pic_operand_p (rtx);
extern rtx legitimize_pic_address (rtx, enum machine_mode, rtx);
extern rtx legitimize_tls_address (rtx, rtx);
extern int arm_legitimate_address_p  (enum machine_mode, rtx, RTX_CODE, int);
extern int thumb1_legitimate_address_p (enum machine_mode, rtx, int);
extern int thumb2_legitimate_address_p  (enum machine_mode, rtx, int);
extern int thumb_legitimate_offset_p (enum machine_mode, HOST_WIDE_INT);
extern rtx arm_legitimize_address (rtx, rtx, enum machine_mode);
extern rtx thumb_legitimize_address (rtx, rtx, enum machine_mode);
extern rtx thumb_legitimize_reload_address (rtx *, enum machine_mode, int, int,
					    int);
extern int arm_const_double_rtx (rtx);
extern int neg_const_double_rtx_ok_for_fpa (rtx);
<<<<<<< HEAD
=======
extern int vfp3_const_double_rtx (rtx);
extern int neon_immediate_valid_for_move (rtx, enum machine_mode, rtx *, int *);
extern int neon_immediate_valid_for_logic (rtx, enum machine_mode, int, rtx *,
					   int *);
extern char *neon_output_logic_immediate (const char *, rtx *,
					  enum machine_mode, int, int);
extern void neon_pairwise_reduce (rtx, rtx, enum machine_mode,
				  rtx (*) (rtx, rtx, rtx));
extern void neon_expand_vector_init (rtx, rtx);
extern void neon_lane_bounds (rtx, HOST_WIDE_INT, HOST_WIDE_INT);
extern void neon_const_bounds (rtx, HOST_WIDE_INT, HOST_WIDE_INT);
extern HOST_WIDE_INT neon_element_bits (enum machine_mode);
extern void neon_reinterpret (rtx, rtx);
extern void neon_emit_pair_result_insn (enum machine_mode,
					rtx (*) (rtx, rtx, rtx, rtx),
					rtx, rtx, rtx);
extern void neon_disambiguate_copy (rtx *, rtx *, rtx *, unsigned int);
>>>>>>> 42bae686
extern enum reg_class coproc_secondary_reload_class (enum machine_mode, rtx,
						     bool);
extern bool arm_tls_referenced_p (rtx);
extern bool arm_cannot_force_const_mem (rtx);

extern int cirrus_memory_offset (rtx);
extern int arm_coproc_mem_operand (rtx, bool);
extern int neon_vector_mem_operand (rtx, bool);
extern int neon_struct_mem_operand (rtx);
extern int arm_no_early_store_addr_dep (rtx, rtx);
extern int arm_no_early_alu_shift_dep (rtx, rtx);
extern int arm_no_early_alu_shift_value_dep (rtx, rtx);
extern int arm_no_early_mul_dep (rtx, rtx);
extern int arm_mac_accumulator_is_mul_result (rtx, rtx);

extern int tls_mentioned_p (rtx);
extern int symbol_mentioned_p (rtx);
extern int label_mentioned_p (rtx);
extern RTX_CODE minmax_code (rtx);
extern int adjacent_mem_locations (rtx, rtx);
extern int load_multiple_sequence (rtx *, int, int *, int *, HOST_WIDE_INT *);
extern const char *emit_ldm_seq (rtx *, int);
extern int store_multiple_sequence (rtx *, int, int *, int *, HOST_WIDE_INT *);
extern const char * emit_stm_seq (rtx *, int);
extern rtx arm_gen_load_multiple (int, int, rtx, int, int,
				  rtx, HOST_WIDE_INT *);
extern rtx arm_gen_store_multiple (int, int, rtx, int, int,
				   rtx, HOST_WIDE_INT *);
extern int arm_gen_movmemqi (rtx *);
extern enum machine_mode arm_select_cc_mode (RTX_CODE, rtx, rtx);
extern enum machine_mode arm_select_dominance_cc_mode (rtx, rtx,
						       HOST_WIDE_INT);
extern rtx arm_gen_compare_reg (RTX_CODE, rtx, rtx);
extern rtx arm_gen_return_addr_mask (void);
extern void arm_reload_in_hi (rtx *);
extern void arm_reload_out_hi (rtx *);
extern int arm_const_double_inline_cost (rtx);
extern bool arm_const_double_by_parts (rtx);
extern const char *fp_immediate_constant (rtx);
extern void arm_emit_call_insn (rtx, rtx);
extern const char *output_call (rtx *);
extern const char *output_call_mem (rtx *);
void arm_emit_movpair (rtx, rtx);
extern const char *output_mov_long_double_fpa_from_arm (rtx *);
extern const char *output_mov_long_double_arm_from_fpa (rtx *);
extern const char *output_mov_long_double_arm_from_arm (rtx *);
extern const char *output_mov_double_fpa_from_arm (rtx *);
extern const char *output_mov_double_arm_from_fpa (rtx *);
extern const char *output_move_double (rtx *);
extern const char *output_move_quad (rtx *);
extern const char *output_move_vfp (rtx *operands);
extern const char *output_move_neon (rtx *operands);
extern const char *output_add_immediate (rtx *);
extern const char *arithmetic_instr (rtx, int);
extern void output_ascii_pseudo_op (FILE *, const unsigned char *, int);
extern const char *output_return_instruction (rtx, int, int);
extern void arm_poke_function_name (FILE *, const char *);
extern void arm_print_operand (FILE *, rtx, int);
extern void arm_print_operand_address (FILE *, rtx);
extern void arm_final_prescan_insn (rtx);
extern int arm_debugger_arg_offset (int, rtx);
extern bool arm_is_long_call_p (tree);
extern int    arm_emit_vector_const (FILE *, rtx);
extern const char * arm_output_load_gr (rtx *);
extern const char *vfp_output_fstmd (rtx *);
extern void arm_set_return_address (rtx, rtx);
extern int arm_eliminable_register (rtx);
extern const char *arm_output_shift(rtx *, int);

extern bool arm_output_addr_const_extra (FILE *, rtx);

#if defined TREE_CODE
extern rtx arm_function_arg (CUMULATIVE_ARGS *, enum machine_mode, tree, int);
extern void arm_init_cumulative_args (CUMULATIVE_ARGS *, tree, rtx, tree);
extern bool arm_pad_arg_upward (enum machine_mode, const_tree);
extern bool arm_pad_reg_upward (enum machine_mode, tree, int);
extern bool arm_needs_doubleword_align (enum machine_mode, tree);
extern rtx arm_function_value(const_tree, const_tree);
#endif
extern int arm_apply_result_size (void);

#endif /* RTX_CODE */

extern int arm_float_words_big_endian (void);

/* Thumb functions.  */
extern void arm_init_expanders (void);
extern const char *thumb_unexpanded_epilogue (void);
extern void thumb1_expand_prologue (void);
extern void thumb1_expand_epilogue (void);
#ifdef TREE_CODE
extern int is_called_in_ARM_mode (tree);
#endif
extern int thumb_shiftable_const (unsigned HOST_WIDE_INT);
#ifdef RTX_CODE
extern void thumb1_final_prescan_insn (rtx);
extern void thumb2_final_prescan_insn (rtx);
extern const char *thumb_load_double_from_address (rtx *);
extern const char *thumb_output_move_mem_multiple (int, rtx *);
extern const char *thumb_call_via_reg (rtx);
extern void thumb_expand_movmemqi (rtx *);
extern rtx arm_return_addr (int, rtx);
extern void thumb_reload_out_hi (rtx *);
extern void thumb_reload_in_hi (rtx *);
extern void thumb_set_return_address (rtx, rtx);
extern const char *thumb2_output_casesi(rtx *);
#endif

/* Defined in pe.c.  */
extern int arm_dllexport_name_p (const char *);
extern int arm_dllimport_name_p (const char *);

#ifdef TREE_CODE
extern void arm_pe_unique_section (tree, int);
extern void arm_pe_encode_section_info (tree, rtx, int);
extern int arm_dllexport_p (tree);
extern int arm_dllimport_p (tree);
extern void arm_mark_dllexport (tree);
extern void arm_mark_dllimport (tree);
#endif

extern void arm_pr_long_calls (struct cpp_reader *);
extern void arm_pr_no_long_calls (struct cpp_reader *);
extern void arm_pr_long_calls_off (struct cpp_reader *);

extern void arm_lang_object_attributes_init(void);

extern const char *arm_mangle_type (const_tree);

extern void arm_order_regs_for_local_alloc (void);

#endif /* ! GCC_ARM_PROTOS_H */<|MERGE_RESOLUTION|>--- conflicted
+++ resolved
@@ -1,9 +1,5 @@
 /* Prototypes for exported functions defined in arm.c and pe.c
-<<<<<<< HEAD
-   Copyright (C) 1999, 2000, 2001, 2002, 2003, 2004, 2005, 2007
-=======
    Copyright (C) 1999, 2000, 2001, 2002, 2003, 2004, 2005, 2006, 2007, 2008
->>>>>>> 42bae686
    Free Software Foundation, Inc.
    Contributed by Richard Earnshaw (rearnsha@arm.com)
    Minor hacks by Nick Clifton (nickc@cygnus.com)
@@ -68,8 +64,6 @@
 					    int);
 extern int arm_const_double_rtx (rtx);
 extern int neg_const_double_rtx_ok_for_fpa (rtx);
-<<<<<<< HEAD
-=======
 extern int vfp3_const_double_rtx (rtx);
 extern int neon_immediate_valid_for_move (rtx, enum machine_mode, rtx *, int *);
 extern int neon_immediate_valid_for_logic (rtx, enum machine_mode, int, rtx *,
@@ -87,7 +81,6 @@
 					rtx (*) (rtx, rtx, rtx, rtx),
 					rtx, rtx, rtx);
 extern void neon_disambiguate_copy (rtx *, rtx *, rtx *, unsigned int);
->>>>>>> 42bae686
 extern enum reg_class coproc_secondary_reload_class (enum machine_mode, rtx,
 						     bool);
 extern bool arm_tls_referenced_p (rtx);

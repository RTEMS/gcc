--- conflicted
+++ resolved
@@ -66,11 +66,6 @@
 					    int);
 extern int arm_const_double_rtx (rtx);
 extern int neg_const_double_rtx_ok_for_fpa (rtx);
-<<<<<<< HEAD
-extern enum reg_class coproc_secondary_reload_class (enum machine_mode, rtx,
-						     bool);
-extern bool arm_tls_referenced_p (rtx);
-=======
 extern int vfp3_const_double_rtx (rtx);
 extern int neon_immediate_valid_for_move (rtx, enum machine_mode, rtx *, int *);
 extern int neon_immediate_valid_for_logic (rtx, enum machine_mode, int, rtx *,
@@ -92,7 +87,6 @@
 						     bool);
 extern bool arm_tls_referenced_p (rtx);
 extern bool arm_cannot_force_const_mem (rtx);
->>>>>>> 60a98cce
 
 extern int cirrus_memory_offset (rtx);
 extern int arm_coproc_mem_operand (rtx, bool);
@@ -137,13 +131,9 @@
 extern const char *output_mov_double_fpa_from_arm (rtx *);
 extern const char *output_mov_double_arm_from_fpa (rtx *);
 extern const char *output_move_double (rtx *);
-<<<<<<< HEAD
-extern const char *output_move_vfp (rtx *operands);
-=======
 extern const char *output_move_quad (rtx *);
 extern const char *output_move_vfp (rtx *operands);
 extern const char *output_move_neon (rtx *operands);
->>>>>>> 60a98cce
 extern const char *output_add_immediate (rtx *);
 extern const char *arithmetic_instr (rtx, int);
 extern void output_ascii_pseudo_op (FILE *, const unsigned char *, int);

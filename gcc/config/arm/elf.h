/* Definitions of target machine for GNU compiler.
   For ARM with ELF obj format.
<<<<<<< HEAD
   Copyright (C) 1995, 1996, 1997, 1998, 1999, 2000, 2001, 2004, 2005,
   2007 Free Software Foundation, Inc.
=======
   Copyright (C) 1995, 1996, 1997, 1998, 1999, 2000, 2001, 2004, 2005, 2007,
   2008 Free Software Foundation, Inc.
>>>>>>> 42bae686
   Contributed by Philip Blundell <philb@gnu.org> and
   Catherine Moore <clm@cygnus.com>
   
   This file is part of GCC.

   GCC is free software; you can redistribute it and/or modify it
   under the terms of the GNU General Public License as published
   by the Free Software Foundation; either version 3, or (at your
   option) any later version.

   GCC is distributed in the hope that it will be useful, but WITHOUT
   ANY WARRANTY; without even the implied warranty of MERCHANTABILITY
   or FITNESS FOR A PARTICULAR PURPOSE.  See the GNU General Public
   License for more details.

   You should have received a copy of the GNU General Public License
   along with GCC; see the file COPYING3.  If not see
   <http://www.gnu.org/licenses/>.  */

#ifndef OBJECT_FORMAT_ELF
 #error elf.h included before elfos.h
#endif

#ifndef LOCAL_LABEL_PREFIX
#define LOCAL_LABEL_PREFIX "."
#endif

#ifndef SUBTARGET_CPP_SPEC
#define SUBTARGET_CPP_SPEC  "-D__ELF__"
#endif

#ifndef SUBTARGET_EXTRA_SPECS
#define SUBTARGET_EXTRA_SPECS \
  { "subtarget_extra_asm_spec",	SUBTARGET_EXTRA_ASM_SPEC }, \
  { "subtarget_asm_float_spec", SUBTARGET_ASM_FLOAT_SPEC }, \
  SUBSUBTARGET_EXTRA_SPECS
#endif

#ifndef SUBTARGET_EXTRA_ASM_SPEC
#define SUBTARGET_EXTRA_ASM_SPEC ""
#endif

#ifndef SUBTARGET_ASM_FLOAT_SPEC
#define SUBTARGET_ASM_FLOAT_SPEC "\
%{mapcs-float:-mfloat}"
#endif

#undef SUBSUBTARGET_EXTRA_SPECS
#define SUBSUBTARGET_EXTRA_SPECS

#ifndef ASM_SPEC
#define ASM_SPEC "\
%{mbig-endian:-EB} \
%{mlittle-endian:-EL} \
%{mcpu=*:-mcpu=%*} \
%{march=*:-march=%*} \
%{mapcs-*:-mapcs-%*} \
%(subtarget_asm_float_spec) \
%{mthumb-interwork:-mthumb-interwork} \
%{msoft-float:-mfloat-abi=soft} %{mhard-float:-mfloat-abi=hard} \
%{mfloat-abi=*} %{mfpu=*} \
%(subtarget_extra_asm_spec)"
#endif

/* The ARM uses @ are a comment character so we need to redefine
   TYPE_OPERAND_FMT.  */
#undef  TYPE_OPERAND_FMT
#define TYPE_OPERAND_FMT	"%%%s"

/* We might need a ARM specific header to function declarations.  */
#undef  ASM_DECLARE_FUNCTION_NAME
#define ASM_DECLARE_FUNCTION_NAME(FILE, NAME, DECL)		\
  do								\
    {								\
      ARM_DECLARE_FUNCTION_NAME (FILE, NAME, DECL);		\
      ASM_OUTPUT_TYPE_DIRECTIVE (FILE, NAME, "function");	\
      ASM_DECLARE_RESULT (FILE, DECL_RESULT (DECL));		\
      ASM_OUTPUT_LABEL(FILE, NAME);				\
      ARM_OUTPUT_FN_UNWIND (FILE, TRUE);			\
    }								\
  while (0)

/* We might need an ARM specific trailer for function declarations.  */
#undef  ASM_DECLARE_FUNCTION_SIZE
#define ASM_DECLARE_FUNCTION_SIZE(FILE, FNAME, DECL)		\
  do								\
    {								\
      ARM_OUTPUT_FN_UNWIND (FILE, FALSE);			\
      if (!flag_inhibit_size_directive)				\
	ASM_OUTPUT_MEASURED_SIZE (FILE, FNAME);			\
    }								\
  while (0)

/* Define this macro if jump tables (for `tablejump' insns) should be
   output in the text section, along with the assembler instructions.
   Otherwise, the readonly data section is used.  */
/* We put ARM and Thumb-2 jump tables in the text section, because it makes
   the code more efficient, but for Thumb-1 it's better to put them out of
   band.  */
#define JUMP_TABLES_IN_TEXT_SECTION (TARGET_32BIT)

#ifndef LINK_SPEC
#define LINK_SPEC "%{mbig-endian:-EB} %{mlittle-endian:-EL} -X"
#endif
  
/* Run-time Target Specification.  */
#ifndef TARGET_VERSION
#define TARGET_VERSION fputs (" (ARM/elf)", stderr)
#endif

#ifndef TARGET_DEFAULT
#define TARGET_DEFAULT (MASK_APCS_FRAME)
#endif

#ifndef MULTILIB_DEFAULTS
#define MULTILIB_DEFAULTS \
  { "marm", "mlittle-endian", "msoft-float", "mno-thumb-interwork", "fno-leading-underscore" }
#endif

#define TARGET_ASM_FILE_START_APP_OFF true
#define TARGET_ASM_FILE_START_FILE_DIRECTIVE true


/* Output an element in the static constructor array.  */
#undef TARGET_ASM_CONSTRUCTOR
#define TARGET_ASM_CONSTRUCTOR arm_elf_asm_constructor

#undef TARGET_ASM_DESTRUCTOR
#define TARGET_ASM_DESTRUCTOR arm_elf_asm_destructor

/* For PIC code we need to explicitly specify (PLT) and (GOT) relocs.  */
#define NEED_PLT_RELOC	flag_pic
#define NEED_GOT_RELOC	flag_pic

/* The ELF assembler handles GOT addressing differently to NetBSD.  */
#define GOT_PCREL	0

/* Align output to a power of two.  Note ".align 0" is redundant,
   and also GAS will treat it as ".align 2" which we do not want.  */
#define ASM_OUTPUT_ALIGN(STREAM, POWER)			\
  do							\
    {							\
      if ((POWER) > 0)					\
	fprintf (STREAM, "\t.align\t%d\n", POWER);	\
    }							\
  while (0)

/* Horrible hack: We want to prevent some libgcc routines being included
   for some multilibs.  */
#ifndef __ARM_ARCH_6M__
#undef L_fixdfsi
#undef L_fixunsdfsi
#undef L_truncdfsf2
#undef L_fixsfsi
#undef L_fixunssfsi
#undef L_floatdidf
#undef L_floatdisf
#undef L_floatundidf
#undef L_floatundisf
#endif
<|MERGE_RESOLUTION|>--- conflicted
+++ resolved
@@ -1,12 +1,7 @@
 /* Definitions of target machine for GNU compiler.
    For ARM with ELF obj format.
-<<<<<<< HEAD
-   Copyright (C) 1995, 1996, 1997, 1998, 1999, 2000, 2001, 2004, 2005,
-   2007 Free Software Foundation, Inc.
-=======
    Copyright (C) 1995, 1996, 1997, 1998, 1999, 2000, 2001, 2004, 2005, 2007,
    2008 Free Software Foundation, Inc.
->>>>>>> 42bae686
    Contributed by Philip Blundell <philb@gnu.org> and
    Catherine Moore <clm@cygnus.com>
    

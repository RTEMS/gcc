;;- Machine description for ARM for GNU compiler
;;  Copyright 1991, 1993, 1994, 1995, 1996, 1996, 1997, 1998, 1999, 2000,
;;  2001, 2002, 2003, 2004, 2005, 2006, 2007, 2008, 2009
;;  Free Software Foundation, Inc.
;;  Contributed by Pieter `Tiggr' Schoenmakers (rcpieter@win.tue.nl)
;;  and Martin Simmons (@harleqn.co.uk).
;;  More major hacks by Richard Earnshaw (rearnsha@arm.com).

;; This file is part of GCC.

;; GCC is free software; you can redistribute it and/or modify it
;; under the terms of the GNU General Public License as published
;; by the Free Software Foundation; either version 3, or (at your
;; option) any later version.

;; GCC is distributed in the hope that it will be useful, but WITHOUT
;; ANY WARRANTY; without even the implied warranty of MERCHANTABILITY
;; or FITNESS FOR A PARTICULAR PURPOSE.  See the GNU General Public
;; License for more details.

;; You should have received a copy of the GNU General Public License
;; along with GCC; see the file COPYING3.  If not see
;; <http://www.gnu.org/licenses/>.

;;- See file "rtl.def" for documentation on define_insn, match_*, et. al.


;;---------------------------------------------------------------------------
;; Constants

;; Register numbers
(define_constants
  [(R0_REGNUM        0)		; First CORE register
   (IP_REGNUM	    12)		; Scratch register
   (SP_REGNUM	    13)		; Stack pointer
   (LR_REGNUM       14)		; Return address register
   (PC_REGNUM	    15)		; Program counter
   (CC_REGNUM       24)		; Condition code pseudo register
   (LAST_ARM_REGNUM 15)		;
   (FPA_F0_REGNUM   16)		; FIRST_FPA_REGNUM
   (FPA_F7_REGNUM   23)		; LAST_FPA_REGNUM
  ]
)
;; 3rd operand to select_dominance_cc_mode
(define_constants
  [(DOM_CC_X_AND_Y  0)
   (DOM_CC_NX_OR_Y  1)
   (DOM_CC_X_OR_Y   2)
  ]
)

;; UNSPEC Usage:
;; Note: sin and cos are no-longer used.
;; Unspec constants for Neon are defined in neon.md.

(define_constants
  [(UNSPEC_SIN       0)	; `sin' operation (MODE_FLOAT):
			;   operand 0 is the result,
			;   operand 1 the parameter.
   (UNPSEC_COS	     1)	; `cos' operation (MODE_FLOAT):
			;   operand 0 is the result,
			;   operand 1 the parameter.
   (UNSPEC_PUSH_MULT 2)	; `push multiple' operation:
			;   operand 0 is the first register,
			;   subsequent registers are in parallel (use ...)
			;   expressions.
   (UNSPEC_PIC_SYM   3) ; A symbol that has been treated properly for pic
			;   usage, that is, we will add the pic_register
			;   value to it before trying to dereference it.
   (UNSPEC_PIC_BASE  4)	; Add PC and all but the last operand together,
			;   The last operand is the number of a PIC_LABEL
			;   that points at the containing instruction.
   (UNSPEC_PRLG_STK  5) ; A special barrier that prevents frame accesses 
			;   being scheduled before the stack adjustment insn.
   (UNSPEC_PROLOGUE_USE 6) ; As USE insns are not meaningful after reload,
   			; this unspec is used to prevent the deletion of
   			; instructions setting registers for EH handling
   			; and stack frame generation.  Operand 0 is the
   			; register to "use".
   (UNSPEC_CHECK_ARCH 7); Set CCs to indicate 26-bit or 32-bit mode.
   (UNSPEC_WSHUFH    8) ; Used by the intrinsic form of the iWMMXt WSHUFH instruction.
   (UNSPEC_WACC      9) ; Used by the intrinsic form of the iWMMXt WACC instruction.
   (UNSPEC_TMOVMSK  10) ; Used by the intrinsic form of the iWMMXt TMOVMSK instruction.
   (UNSPEC_WSAD     11) ; Used by the intrinsic form of the iWMMXt WSAD instruction.
   (UNSPEC_WSADZ    12) ; Used by the intrinsic form of the iWMMXt WSADZ instruction.
   (UNSPEC_WMACS    13) ; Used by the intrinsic form of the iWMMXt WMACS instruction.
   (UNSPEC_WMACU    14) ; Used by the intrinsic form of the iWMMXt WMACU instruction.
   (UNSPEC_WMACSZ   15) ; Used by the intrinsic form of the iWMMXt WMACSZ instruction.
   (UNSPEC_WMACUZ   16) ; Used by the intrinsic form of the iWMMXt WMACUZ instruction.
   (UNSPEC_CLRDI    17) ; Used by the intrinsic form of the iWMMXt CLRDI instruction.
   (UNSPEC_WMADDS   18) ; Used by the intrinsic form of the iWMMXt WMADDS instruction.
   (UNSPEC_WMADDU   19) ; Used by the intrinsic form of the iWMMXt WMADDU instruction.
   (UNSPEC_TLS      20) ; A symbol that has been treated properly for TLS usage.
   (UNSPEC_PIC_LABEL 21) ; A label used for PIC access that does not appear in the
                         ; instruction stream.
   (UNSPEC_STACK_ALIGN 22) ; Doubleword aligned stack pointer.  Used to
			   ; generate correct unwind information.
   (UNSPEC_PIC_OFFSET 23) ; A symbolic 12-bit OFFSET that has been treated
			  ; correctly for PIC usage.
   (UNSPEC_GOTSYM_OFF 24) ; The offset of the start of the the GOT from a
			  ; a given symbolic address.
<<<<<<< HEAD
=======
   (UNSPEC_THUMB1_CASESI 25) ; A Thumb1 compressed dispatch-table call.
>>>>>>> 42a9ba1d
  ]
)

;; UNSPEC_VOLATILE Usage:

(define_constants
  [(VUNSPEC_BLOCKAGE 0) ; `blockage' insn to prevent scheduling across an
			;   insn in the code.
   (VUNSPEC_EPILOGUE 1) ; `epilogue' insn, used to represent any part of the
			;   instruction epilogue sequence that isn't expanded
			;   into normal RTL.  Used for both normal and sibcall
			;   epilogues.
   (VUNSPEC_ALIGN    2) ; `align' insn.  Used at the head of a minipool table 
			;   for inlined constants.
   (VUNSPEC_POOL_END 3) ; `end-of-table'.  Used to mark the end of a minipool
			;   table.
   (VUNSPEC_POOL_1   4) ; `pool-entry(1)'.  An entry in the constant pool for
			;   an 8-bit object.
   (VUNSPEC_POOL_2   5) ; `pool-entry(2)'.  An entry in the constant pool for
			;   a 16-bit object.
   (VUNSPEC_POOL_4   6) ; `pool-entry(4)'.  An entry in the constant pool for
			;   a 32-bit object.
   (VUNSPEC_POOL_8   7) ; `pool-entry(8)'.  An entry in the constant pool for
			;   a 64-bit object.
   (VUNSPEC_POOL_16  8) ; `pool-entry(16)'.  An entry in the constant pool for
			;   a 128-bit object.
   (VUNSPEC_TMRC     9) ; Used by the iWMMXt TMRC instruction.
   (VUNSPEC_TMCR     10) ; Used by the iWMMXt TMCR instruction.
   (VUNSPEC_ALIGN8   11) ; 8-byte alignment version of VUNSPEC_ALIGN
   (VUNSPEC_WCMP_EQ  12) ; Used by the iWMMXt WCMPEQ instructions
   (VUNSPEC_WCMP_GTU 13) ; Used by the iWMMXt WCMPGTU instructions
   (VUNSPEC_WCMP_GT  14) ; Used by the iwMMXT WCMPGT instructions
   (VUNSPEC_EH_RETURN 20); Use to override the return address for exception
			 ; handling.
  ]
)

;;---------------------------------------------------------------------------
;; Attributes

; IS_THUMB is set to 'yes' when we are generating Thumb code, and 'no' when
; generating ARM code.  This is used to control the length of some insn
; patterns that share the same RTL in both ARM and Thumb code.
(define_attr "is_thumb" "no,yes" (const (symbol_ref "thumb_code")))

; IS_STRONGARM is set to 'yes' when compiling for StrongARM, it affects
; scheduling decisions for the load unit and the multiplier.
(define_attr "is_strongarm" "no,yes" (const (symbol_ref "arm_tune_strongarm")))

; IS_XSCALE is set to 'yes' when compiling for XScale.
(define_attr "is_xscale" "no,yes" (const (symbol_ref "arm_tune_xscale")))

;; Operand number of an input operand that is shifted.  Zero if the
;; given instruction does not shift one of its input operands.
(define_attr "shift" "" (const_int 0))

; Floating Point Unit.  If we only have floating point emulation, then there
; is no point in scheduling the floating point insns.  (Well, for best
; performance we should try and group them together).
(define_attr "fpu" "none,fpa,fpe2,fpe3,maverick,vfp,vfpv3d16,vfpv3,neon,neon_fp16"
  (const (symbol_ref "arm_fpu_attr")))

; LENGTH of an instruction (in bytes)
(define_attr "length" "" (const_int 4))

; POOL_RANGE is how far away from a constant pool entry that this insn
; can be placed.  If the distance is zero, then this insn will never
; reference the pool.
; NEG_POOL_RANGE is nonzero for insns that can reference a constant pool entry
; before its address.
(define_attr "pool_range" "" (const_int 0))
(define_attr "neg_pool_range" "" (const_int 0))

; An assembler sequence may clobber the condition codes without us knowing.
; If such an insn references the pool, then we have no way of knowing how,
; so use the most conservative value for pool_range.
(define_asm_attributes
 [(set_attr "conds" "clob")
  (set_attr "length" "4")
  (set_attr "pool_range" "250")])

;; The instruction used to implement a particular pattern.  This
;; information is used by pipeline descriptions to provide accurate
;; scheduling information.

(define_attr "insn"
        "mov,mvn,smulxy,smlaxy,smlalxy,smulwy,smlawx,mul,muls,mla,mlas,umull,umulls,umlal,umlals,smull,smulls,smlal,smlals,smlawy,smuad,smuadx,smlad,smladx,smusd,smusdx,smlsd,smlsdx,smmul,smmulr,smmla,umaal,smlald,smlsld,clz,mrs,msr,xtab,sdiv,udiv,other"
        (const_string "other"))

; TYPE attribute is used to detect floating point instructions which, if
; running on a co-processor can run in parallel with other, basic instructions
; If write-buffer scheduling is enabled then it can also be used in the
; scheduling of writes.

; Classification of each insn
; Note: vfp.md has different meanings for some of these, and some further
; types as well.  See that file for details.
; alu		any alu  instruction that doesn't hit memory or fp
;		regs or have a shifted source operand
; alu_shift	any data instruction that doesn't hit memory or fp
;		regs, but has a source operand shifted by a constant
; alu_shift_reg	any data instruction that doesn't hit memory or fp
;		regs, but has a source operand shifted by a register value
; mult		a multiply instruction
; block		blockage insn, this blocks all functional units
; float		a floating point arithmetic operation (subject to expansion)
; fdivd		DFmode floating point division
; fdivs		SFmode floating point division
; fmul		Floating point multiply
; ffmul		Fast floating point multiply
; farith	Floating point arithmetic (4 cycle)
; ffarith	Fast floating point arithmetic (2 cycle)
; float_em	a floating point arithmetic operation that is normally emulated
;		even on a machine with an fpa.
; f_load	a floating point load from memory
; f_store	a floating point store to memory
; f_load[sd]	single/double load from memory
; f_store[sd]	single/double store to memory
; f_flag	a transfer of co-processor flags to the CPSR
; f_mem_r	a transfer of a floating point register to a real reg via mem
; r_mem_f	the reverse of f_mem_r
; f_2_r		fast transfer float to arm (no memory needed)
; r_2_f		fast transfer arm to float
; f_cvt		convert floating<->integral
; branch	a branch
; call		a subroutine call
; load_byte	load byte(s) from memory to arm registers
; load1		load 1 word from memory to arm registers
; load2         load 2 words from memory to arm registers
; load3         load 3 words from memory to arm registers
; load4         load 4 words from memory to arm registers
; store		store 1 word to memory from arm registers
; store2	store 2 words
; store3	store 3 words
; store4	store 4 (or more) words
;  Additions for Cirrus Maverick co-processor:
; mav_farith	Floating point arithmetic (4 cycle)
; mav_dmult	Double multiplies (7 cycle)
;

(define_attr "type"
	"alu,alu_shift,alu_shift_reg,mult,block,float,fdivx,fdivd,fdivs,fmul,fmuls,fmuld,fmacs,fmacd,ffmul,farith,ffarith,f_flag,float_em,f_load,f_store,f_loads,f_loadd,f_stores,f_stored,f_mem_r,r_mem_f,f_2_r,r_2_f,f_cvt,branch,call,load_byte,load1,load2,load3,load4,store1,store2,store3,store4,mav_farith,mav_dmult,fconsts,fconstd,fadds,faddd,ffariths,ffarithd,fcmps,fcmpd,fcpys"
	(if_then_else 
	 (eq_attr "insn" "smulxy,smlaxy,smlalxy,smulwy,smlawx,mul,muls,mla,mlas,umull,umulls,umlal,umlals,smull,smulls,smlal,smlals")
	 (const_string "mult")
	 (const_string "alu")))

; Load scheduling, set from the arm_ld_sched variable
; initialized by arm_override_options() 
(define_attr "ldsched" "no,yes" (const (symbol_ref "arm_ld_sched")))

;; Classification of NEON instructions for scheduling purposes.
;; Do not set this attribute and the "type" attribute together in
;; any one instruction pattern.
(define_attr "neon_type"
   "neon_int_1,\
   neon_int_2,\
   neon_int_3,\
   neon_int_4,\
   neon_int_5,\
   neon_vqneg_vqabs,\
   neon_vmov,\
   neon_vaba,\
   neon_vsma,\
   neon_vaba_qqq,\
   neon_mul_ddd_8_16_qdd_16_8_long_32_16_long,\
   neon_mul_qqq_8_16_32_ddd_32,\
   neon_mul_qdd_64_32_long_qqd_16_ddd_32_scalar_64_32_long_scalar,\
   neon_mla_ddd_8_16_qdd_16_8_long_32_16_long,\
   neon_mla_qqq_8_16,\
   neon_mla_ddd_32_qqd_16_ddd_32_scalar_qdd_64_32_long_scalar_qdd_64_32_long,\
   neon_mla_qqq_32_qqd_32_scalar,\
   neon_mul_ddd_16_scalar_32_16_long_scalar,\
   neon_mul_qqd_32_scalar,\
   neon_mla_ddd_16_scalar_qdd_32_16_long_scalar,\
   neon_shift_1,\
   neon_shift_2,\
   neon_shift_3,\
   neon_vshl_ddd,\
   neon_vqshl_vrshl_vqrshl_qqq,\
   neon_vsra_vrsra,\
   neon_fp_vadd_ddd_vabs_dd,\
   neon_fp_vadd_qqq_vabs_qq,\
   neon_fp_vsum,\
   neon_fp_vmul_ddd,\
   neon_fp_vmul_qqd,\
   neon_fp_vmla_ddd,\
   neon_fp_vmla_qqq,\
   neon_fp_vmla_ddd_scalar,\
   neon_fp_vmla_qqq_scalar,\
   neon_fp_vrecps_vrsqrts_ddd,\
   neon_fp_vrecps_vrsqrts_qqq,\
   neon_bp_simple,\
   neon_bp_2cycle,\
   neon_bp_3cycle,\
   neon_ldr,\
   neon_str,\
   neon_vld1_1_2_regs,\
   neon_vld1_3_4_regs,\
   neon_vld2_2_regs_vld1_vld2_all_lanes,\
   neon_vld2_4_regs,\
   neon_vld3_vld4,\
   neon_vst1_1_2_regs_vst2_2_regs,\
   neon_vst1_3_4_regs,\
   neon_vst2_4_regs_vst3_vst4,\
   neon_vst3_vst4,\
   neon_vld1_vld2_lane,\
   neon_vld3_vld4_lane,\
   neon_vst1_vst2_lane,\
   neon_vst3_vst4_lane,\
   neon_vld3_vld4_all_lanes,\
   neon_mcr,\
   neon_mcr_2_mcrr,\
   neon_mrc,\
   neon_mrrc,\
   neon_ldm_2,\
   neon_stm_2,\
   none"
 (const_string "none"))

; condition codes: this one is used by final_prescan_insn to speed up
; conditionalizing instructions.  It saves having to scan the rtl to see if
; it uses or alters the condition codes.
; 
; USE means that the condition codes are used by the insn in the process of
;   outputting code, this means (at present) that we can't use the insn in
;   inlined branches
;
; SET means that the purpose of the insn is to set the condition codes in a
;   well defined manner.
;
; CLOB means that the condition codes are altered in an undefined manner, if
;   they are altered at all
;
; UNCONDITIONAL means the instions can not be conditionally executed.
;
; UNCONDITIONAL means the instions can not be conditionally executed.
;
; NOCOND means that the condition codes are neither altered nor affect the
;   output of this insn

<<<<<<< HEAD
(define_attr "conds" "use,set,clob,jump_clob,unconditional,nocond"
=======
(define_attr "conds" "use,set,clob,unconditional,nocond"
>>>>>>> 42a9ba1d
	(if_then_else (eq_attr "type" "call")
	 (const_string "clob")
	 (if_then_else (eq_attr "neon_type" "none")
	  (const_string "nocond")
	  (const_string "unconditional"))))

; Predicable means that the insn can be conditionally executed based on
; an automatically added predicate (additional patterns are generated by 
; gen...).  We default to 'no' because no Thumb patterns match this rule
; and not all ARM patterns do.
(define_attr "predicable" "no,yes" (const_string "no"))

; Only model the write buffer for ARM6 and ARM7.  Earlier processors don't
; have one.  Later ones, such as StrongARM, have write-back caches, so don't
; suffer blockages enough to warrant modelling this (and it can adversely
; affect the schedule).
(define_attr "model_wbuf" "no,yes" (const (symbol_ref "arm_tune_wbuf")))

; WRITE_CONFLICT implies that a read following an unrelated write is likely
; to stall the processor.  Used with model_wbuf above.
(define_attr "write_conflict" "no,yes"
  (if_then_else (eq_attr "type"
		 "block,float_em,f_load,f_store,f_mem_r,r_mem_f,call,load1")
		(const_string "yes")
		(const_string "no")))

; Classify the insns into those that take one cycle and those that take more
; than one on the main cpu execution unit.
(define_attr "core_cycles" "single,multi"
  (if_then_else (eq_attr "type"
		 "alu,alu_shift,float,fdivx,fdivd,fdivs,fmul,ffmul,farith,ffarith")
		(const_string "single")
	        (const_string "multi")))

;; FAR_JUMP is "yes" if a BL instruction is used to generate a branch to a
;; distant label.  Only applicable to Thumb code.
(define_attr "far_jump" "yes,no" (const_string "no"))


;; The number of machine instructions this pattern expands to.
;; Used for Thumb-2 conditional execution.
(define_attr "ce_count" "" (const_int 1))

;;---------------------------------------------------------------------------
;; Mode iterators

; A list of modes that are exactly 64 bits in size.  We use this to expand
; some splits that are the same for all modes when operating on ARM 
; registers.
(define_mode_iterator ANY64 [DI DF V8QI V4HI V2SI V2SF])

;;---------------------------------------------------------------------------
;; Predicates

(include "predicates.md")
(include "constraints.md")

;;---------------------------------------------------------------------------
;; Pipeline descriptions

;; Processor type.  This is created automatically from arm-cores.def.
(include "arm-tune.md")

(define_attr "tune_cortexr4" "yes,no"
  (const (if_then_else
	  (eq_attr "tune" "cortexr4,cortexr4f")
	  (const_string "yes")
	  (const_string "no"))))

;; True if the generic scheduling description should be used.

(define_attr "generic_sched" "yes,no"
  (const (if_then_else 
          (ior (eq_attr "tune" "arm926ejs,arm1020e,arm1026ejs,arm1136js,arm1136jfs,cortexa8,cortexa9")
	      (eq_attr "tune_cortexr4" "yes"))
          (const_string "no")
          (const_string "yes"))))

(define_attr "generic_vfp" "yes,no"
  (const (if_then_else
	  (and (eq_attr "fpu" "vfp")
	       (eq_attr "tune" "!arm1020e,arm1022e,cortexa8,cortexa9")
	       (eq_attr "tune_cortexr4" "no"))
	  (const_string "yes")
	  (const_string "no"))))

(include "arm-generic.md")
(include "arm926ejs.md")
(include "arm1020e.md")
(include "arm1026ejs.md")
(include "arm1136jfs.md")
(include "cortex-a8.md")
(include "cortex-a9.md")
(include "cortex-r4.md")
(include "cortex-r4f.md")
(include "vfp11.md")


;;---------------------------------------------------------------------------
;; Insn patterns
;;
;; Addition insns.

;; Note: For DImode insns, there is normally no reason why operands should
;; not be in the same register, what we don't want is for something being
;; written to partially overlap something that is an input.
;; Cirrus 64bit additions should not be split because we have a native
;; 64bit addition instructions.

(define_expand "adddi3"
 [(parallel
   [(set (match_operand:DI           0 "s_register_operand" "")
	  (plus:DI (match_operand:DI 1 "s_register_operand" "")
	           (match_operand:DI 2 "s_register_operand" "")))
    (clobber (reg:CC CC_REGNUM))])]
  "TARGET_EITHER"
  "
  if (TARGET_HARD_FLOAT && TARGET_MAVERICK)
    {
      if (!cirrus_fp_register (operands[0], DImode))
        operands[0] = force_reg (DImode, operands[0]);
      if (!cirrus_fp_register (operands[1], DImode))
        operands[1] = force_reg (DImode, operands[1]);
      emit_insn (gen_cirrus_adddi3 (operands[0], operands[1], operands[2]));
      DONE;
    }

  if (TARGET_THUMB1)
    {
      if (GET_CODE (operands[1]) != REG)
        operands[1] = force_reg (DImode, operands[1]);
      if (GET_CODE (operands[2]) != REG)
        operands[2] = force_reg (DImode, operands[2]);
     }
  "
)

(define_insn "*thumb1_adddi3"
  [(set (match_operand:DI          0 "register_operand" "=l")
	(plus:DI (match_operand:DI 1 "register_operand" "%0")
		 (match_operand:DI 2 "register_operand" "l")))
   (clobber (reg:CC CC_REGNUM))
  ]
  "TARGET_THUMB1"
  "add\\t%Q0, %Q0, %Q2\;adc\\t%R0, %R0, %R2"
  [(set_attr "length" "4")]
)

(define_insn_and_split "*arm_adddi3"
  [(set (match_operand:DI          0 "s_register_operand" "=&r,&r")
	(plus:DI (match_operand:DI 1 "s_register_operand" "%0, 0")
		 (match_operand:DI 2 "s_register_operand" "r,  0")))
   (clobber (reg:CC CC_REGNUM))]
  "TARGET_32BIT && !(TARGET_HARD_FLOAT && TARGET_MAVERICK)"
  "#"
  "TARGET_32BIT && reload_completed"
  [(parallel [(set (reg:CC_C CC_REGNUM)
		   (compare:CC_C (plus:SI (match_dup 1) (match_dup 2))
				 (match_dup 1)))
	      (set (match_dup 0) (plus:SI (match_dup 1) (match_dup 2)))])
   (set (match_dup 3) (plus:SI (ltu:SI (reg:CC_C CC_REGNUM) (const_int 0))
			       (plus:SI (match_dup 4) (match_dup 5))))]
  "
  {
    operands[3] = gen_highpart (SImode, operands[0]);
    operands[0] = gen_lowpart (SImode, operands[0]);
    operands[4] = gen_highpart (SImode, operands[1]);
    operands[1] = gen_lowpart (SImode, operands[1]);
    operands[5] = gen_highpart (SImode, operands[2]);
    operands[2] = gen_lowpart (SImode, operands[2]);
  }"
  [(set_attr "conds" "clob")
   (set_attr "length" "8")]
)

(define_insn_and_split "*adddi_sesidi_di"
  [(set (match_operand:DI 0 "s_register_operand" "=&r,&r")
	(plus:DI (sign_extend:DI
		  (match_operand:SI 2 "s_register_operand" "r,r"))
		 (match_operand:DI 1 "s_register_operand" "r,0")))
   (clobber (reg:CC CC_REGNUM))]
  "TARGET_32BIT && !(TARGET_HARD_FLOAT && TARGET_MAVERICK)"
  "#"
  "TARGET_32BIT && reload_completed"
  [(parallel [(set (reg:CC_C CC_REGNUM)
		   (compare:CC_C (plus:SI (match_dup 1) (match_dup 2))
				 (match_dup 1)))
	      (set (match_dup 0) (plus:SI (match_dup 1) (match_dup 2)))])
   (set (match_dup 3) (plus:SI (ltu:SI (reg:CC_C CC_REGNUM) (const_int 0))
			       (plus:SI (ashiftrt:SI (match_dup 2)
						     (const_int 31))
					(match_dup 4))))]
  "
  {
    operands[3] = gen_highpart (SImode, operands[0]);
    operands[0] = gen_lowpart (SImode, operands[0]);
    operands[4] = gen_highpart (SImode, operands[1]);
    operands[1] = gen_lowpart (SImode, operands[1]);
    operands[2] = gen_lowpart (SImode, operands[2]);
  }"
  [(set_attr "conds" "clob")
   (set_attr "length" "8")]
)

(define_insn_and_split "*adddi_zesidi_di"
  [(set (match_operand:DI 0 "s_register_operand" "=&r,&r")
	(plus:DI (zero_extend:DI
		  (match_operand:SI 2 "s_register_operand" "r,r"))
		 (match_operand:DI 1 "s_register_operand" "r,0")))
   (clobber (reg:CC CC_REGNUM))]
  "TARGET_32BIT && !(TARGET_HARD_FLOAT && TARGET_MAVERICK)"
  "#"
  "TARGET_32BIT && reload_completed"
  [(parallel [(set (reg:CC_C CC_REGNUM)
		   (compare:CC_C (plus:SI (match_dup 1) (match_dup 2))
				 (match_dup 1)))
	      (set (match_dup 0) (plus:SI (match_dup 1) (match_dup 2)))])
   (set (match_dup 3) (plus:SI (ltu:SI (reg:CC_C CC_REGNUM) (const_int 0))
			       (plus:SI (match_dup 4) (const_int 0))))]
  "
  {
    operands[3] = gen_highpart (SImode, operands[0]);
    operands[0] = gen_lowpart (SImode, operands[0]);
    operands[4] = gen_highpart (SImode, operands[1]);
    operands[1] = gen_lowpart (SImode, operands[1]);
    operands[2] = gen_lowpart (SImode, operands[2]);
  }"
  [(set_attr "conds" "clob")
   (set_attr "length" "8")]
)

(define_expand "addsi3"
  [(set (match_operand:SI          0 "s_register_operand" "")
	(plus:SI (match_operand:SI 1 "s_register_operand" "")
		 (match_operand:SI 2 "reg_or_int_operand" "")))]
  "TARGET_EITHER"
  "
  if (TARGET_32BIT && GET_CODE (operands[2]) == CONST_INT)
    {
      arm_split_constant (PLUS, SImode, NULL_RTX,
	                  INTVAL (operands[2]), operands[0], operands[1],
			  optimize && can_create_pseudo_p ());
      DONE;
    }
  "
)

; If there is a scratch available, this will be faster than synthesizing the
; addition.
(define_peephole2
  [(match_scratch:SI 3 "r")
   (set (match_operand:SI          0 "arm_general_register_operand" "")
	(plus:SI (match_operand:SI 1 "arm_general_register_operand" "")
		 (match_operand:SI 2 "const_int_operand"  "")))]
  "TARGET_32BIT &&
   !(const_ok_for_arm (INTVAL (operands[2]))
     || const_ok_for_arm (-INTVAL (operands[2])))
    && const_ok_for_arm (~INTVAL (operands[2]))"
  [(set (match_dup 3) (match_dup 2))
   (set (match_dup 0) (plus:SI (match_dup 1) (match_dup 3)))]
  ""
)

;; The r/r/k alternative is required when reloading the address
;;  (plus (reg rN) (reg sp)) into (reg rN).  In this case reload will
;; put the duplicated register first, and not try the commutative version.
(define_insn_and_split "*arm_addsi3"
  [(set (match_operand:SI          0 "s_register_operand" "=r, !k, r,r, !k,r")
	(plus:SI (match_operand:SI 1 "s_register_operand" "%rk,!k, r,rk,!k,rk")
		 (match_operand:SI 2 "reg_or_int_operand" "rI, rI,!k,L, L,?n")))]
  "TARGET_32BIT"
  "@
   add%?\\t%0, %1, %2
   add%?\\t%0, %1, %2
   add%?\\t%0, %2, %1
   sub%?\\t%0, %1, #%n2
   sub%?\\t%0, %1, #%n2
   #"
  "TARGET_32BIT
   && GET_CODE (operands[2]) == CONST_INT
   && !(const_ok_for_arm (INTVAL (operands[2]))
        || const_ok_for_arm (-INTVAL (operands[2])))
   && (reload_completed || !arm_eliminable_register (operands[1]))"
  [(clobber (const_int 0))]
  "
  arm_split_constant (PLUS, SImode, curr_insn,
	              INTVAL (operands[2]), operands[0],
		      operands[1], 0);
  DONE;
  "
  [(set_attr "length" "4,4,4,4,4,16")
   (set_attr "predicable" "yes")]
)

;; Register group 'k' is a single register group containing only the stack
;; register.  Trying to reload it will always fail catastrophically,
;; so never allow those alternatives to match if reloading is needed.

(define_insn_and_split "*thumb1_addsi3"
  [(set (match_operand:SI          0 "register_operand" "=l,l,l,*rk,*hk,l,!k,l,l")
	(plus:SI (match_operand:SI 1 "register_operand" "%0,0,l,*0,*0,!k,!k,0,l")
		 (match_operand:SI 2 "nonmemory_operand" "I,J,lL,*hk,*rk,!M,!O,Pa,Pb")))]
  "TARGET_THUMB1"
  "*
   static const char * const asms[] = 
   {
     \"add\\t%0, %0, %2\",
     \"sub\\t%0, %0, #%n2\",
     \"add\\t%0, %1, %2\",
     \"add\\t%0, %0, %2\",
     \"add\\t%0, %0, %2\",
     \"add\\t%0, %1, %2\",
     \"add\\t%0, %1, %2\",
     \"#\",
     \"#\"
   };
   if ((which_alternative == 2 || which_alternative == 6)
       && GET_CODE (operands[2]) == CONST_INT
       && INTVAL (operands[2]) < 0)
     return \"sub\\t%0, %1, #%n2\";
   return asms[which_alternative];
  "
  "&& reload_completed && CONST_INT_P (operands[2])
   && operands[1] != stack_pointer_rtx
   && (INTVAL (operands[2]) > 255 || INTVAL (operands[2]) < -255)"
  [(set (match_dup 0) (plus:SI (match_dup 1) (match_dup 2)))
   (set (match_dup 0) (plus:SI (match_dup 0) (match_dup 3)))]
  {
    HOST_WIDE_INT offset = INTVAL (operands[2]);
    if (offset > 255)
      offset = 255;
    else if (offset < -255)
      offset = -255;
    
    operands[3] = GEN_INT (offset);
    operands[2] = GEN_INT (INTVAL (operands[2]) - offset);
  }
  [(set_attr "length" "2,2,2,2,2,2,2,4,4")]
)

;; Reloading and elimination of the frame pointer can
;; sometimes cause this optimization to be missed.
(define_peephole2
  [(set (match_operand:SI 0 "arm_general_register_operand" "")
	(match_operand:SI 1 "const_int_operand" ""))
   (set (match_dup 0)
	(plus:SI (match_dup 0) (reg:SI SP_REGNUM)))]
  "TARGET_THUMB1
   && (unsigned HOST_WIDE_INT) (INTVAL (operands[1])) < 1024
   && (INTVAL (operands[1]) & 3) == 0"
  [(set (match_dup 0) (plus:SI (reg:SI SP_REGNUM) (match_dup 1)))]
  ""
)

;; ??? Make Thumb-2 variants which prefer low regs
(define_insn "*addsi3_compare0"
  [(set (reg:CC_NOOV CC_REGNUM)
	(compare:CC_NOOV
	 (plus:SI (match_operand:SI 1 "s_register_operand" "r, r")
		  (match_operand:SI 2 "arm_add_operand"    "rI,L"))
	 (const_int 0)))
   (set (match_operand:SI 0 "s_register_operand" "=r,r")
	(plus:SI (match_dup 1) (match_dup 2)))]
  "TARGET_32BIT"
  "@
   add%.\\t%0, %1, %2
   sub%.\\t%0, %1, #%n2"
  [(set_attr "conds" "set")]
)

(define_insn "*addsi3_compare0_scratch"
  [(set (reg:CC_NOOV CC_REGNUM)
	(compare:CC_NOOV
	 (plus:SI (match_operand:SI 0 "s_register_operand" "r, r")
		  (match_operand:SI 1 "arm_add_operand"    "rI,L"))
	 (const_int 0)))]
  "TARGET_32BIT"
  "@
   cmn%?\\t%0, %1
   cmp%?\\t%0, #%n1"
  [(set_attr "conds" "set")]
)

(define_insn "*compare_negsi_si"
  [(set (reg:CC_Z CC_REGNUM)
	(compare:CC_Z
	 (neg:SI (match_operand:SI 0 "s_register_operand" "r"))
	 (match_operand:SI 1 "s_register_operand" "r")))]
  "TARGET_32BIT"
  "cmn%?\\t%1, %0"
  [(set_attr "conds" "set")]
)

;; This is the canonicalization of addsi3_compare0_for_combiner when the
;; addend is a constant.
(define_insn "*cmpsi2_addneg"
  [(set (reg:CC CC_REGNUM)
	(compare:CC
	 (match_operand:SI 1 "s_register_operand" "r,r")
	 (match_operand:SI 2 "arm_addimm_operand" "I,L")))
   (set (match_operand:SI 0 "s_register_operand" "=r,r")
	(plus:SI (match_dup 1)
		 (match_operand:SI 3 "arm_addimm_operand" "L,I")))]
  "TARGET_32BIT && INTVAL (operands[2]) == -INTVAL (operands[3])"
  "@
   sub%.\\t%0, %1, %2
   add%.\\t%0, %1, #%n2"
  [(set_attr "conds" "set")]
)

;; Convert the sequence
;;  sub  rd, rn, #1
;;  cmn  rd, #1	(equivalent to cmp rd, #-1)
;;  bne  dest
;; into
;;  subs rd, rn, #1
;;  bcs  dest	((unsigned)rn >= 1)
;; similarly for the beq variant using bcc.
;; This is a common looping idiom (while (n--))
(define_peephole2
  [(set (match_operand:SI 0 "arm_general_register_operand" "")
	(plus:SI (match_operand:SI 1 "arm_general_register_operand" "")
		 (const_int -1)))
   (set (match_operand 2 "cc_register" "")
	(compare (match_dup 0) (const_int -1)))
   (set (pc)
	(if_then_else (match_operator 3 "equality_operator"
		       [(match_dup 2) (const_int 0)])
		      (match_operand 4 "" "")
		      (match_operand 5 "" "")))]
  "TARGET_32BIT && peep2_reg_dead_p (3, operands[2])"
  [(parallel[
    (set (match_dup 2)
	 (compare:CC
	  (match_dup 1) (const_int 1)))
    (set (match_dup 0) (plus:SI (match_dup 1) (const_int -1)))])
   (set (pc)
	(if_then_else (match_op_dup 3 [(match_dup 2) (const_int 0)])
		      (match_dup 4)
		      (match_dup 5)))]
  "operands[2] = gen_rtx_REG (CCmode, CC_REGNUM);
   operands[3] = gen_rtx_fmt_ee ((GET_CODE (operands[3]) == NE
				  ? GEU : LTU),
				 VOIDmode, 
				 operands[2], const0_rtx);"
)

;; The next four insns work because they compare the result with one of
;; the operands, and we know that the use of the condition code is
;; either GEU or LTU, so we can use the carry flag from the addition
;; instead of doing the compare a second time.
(define_insn "*addsi3_compare_op1"
  [(set (reg:CC_C CC_REGNUM)
	(compare:CC_C
	 (plus:SI (match_operand:SI 1 "s_register_operand" "r,r")
		  (match_operand:SI 2 "arm_add_operand" "rI,L"))
	 (match_dup 1)))
   (set (match_operand:SI 0 "s_register_operand" "=r,r")
	(plus:SI (match_dup 1) (match_dup 2)))]
  "TARGET_32BIT"
  "@
   add%.\\t%0, %1, %2
   sub%.\\t%0, %1, #%n2"
  [(set_attr "conds" "set")]
)

(define_insn "*addsi3_compare_op2"
  [(set (reg:CC_C CC_REGNUM)
	(compare:CC_C
	 (plus:SI (match_operand:SI 1 "s_register_operand" "r,r")
		  (match_operand:SI 2 "arm_add_operand" "rI,L"))
	 (match_dup 2)))
   (set (match_operand:SI 0 "s_register_operand" "=r,r")
	(plus:SI (match_dup 1) (match_dup 2)))]
  "TARGET_32BIT"
  "@
   add%.\\t%0, %1, %2
   sub%.\\t%0, %1, #%n2"
  [(set_attr "conds" "set")]
)

(define_insn "*compare_addsi2_op0"
  [(set (reg:CC_C CC_REGNUM)
	(compare:CC_C
	 (plus:SI (match_operand:SI 0 "s_register_operand" "r,r")
		  (match_operand:SI 1 "arm_add_operand" "rI,L"))
	 (match_dup 0)))]
  "TARGET_32BIT"
  "@
   cmn%?\\t%0, %1
   cmp%?\\t%0, #%n1"
  [(set_attr "conds" "set")]
)

(define_insn "*compare_addsi2_op1"
  [(set (reg:CC_C CC_REGNUM)
	(compare:CC_C
	 (plus:SI (match_operand:SI 0 "s_register_operand" "r,r")
		  (match_operand:SI 1 "arm_add_operand" "rI,L"))
	 (match_dup 1)))]
  "TARGET_32BIT"
  "@
   cmn%?\\t%0, %1
   cmp%?\\t%0, #%n1"
  [(set_attr "conds" "set")]
)

(define_insn "*addsi3_carryin"
  [(set (match_operand:SI 0 "s_register_operand" "=r")
	(plus:SI (ltu:SI (reg:CC_C CC_REGNUM) (const_int 0))
		 (plus:SI (match_operand:SI 1 "s_register_operand" "r")
			  (match_operand:SI 2 "arm_rhs_operand" "rI"))))]
  "TARGET_32BIT"
  "adc%?\\t%0, %1, %2"
  [(set_attr "conds" "use")]
)

(define_insn "*addsi3_carryin_shift"
  [(set (match_operand:SI 0 "s_register_operand" "=r")
	(plus:SI (ltu:SI (reg:CC_C CC_REGNUM) (const_int 0))
		 (plus:SI
		   (match_operator:SI 2 "shift_operator"
		      [(match_operand:SI 3 "s_register_operand" "r")
		       (match_operand:SI 4 "reg_or_int_operand" "rM")])
		    (match_operand:SI 1 "s_register_operand" "r"))))]
  "TARGET_32BIT"
  "adc%?\\t%0, %1, %3%S2"
  [(set_attr "conds" "use")
   (set (attr "type") (if_then_else (match_operand 4 "const_int_operand" "")
		      (const_string "alu_shift")
		      (const_string "alu_shift_reg")))]
)

(define_insn "*addsi3_carryin_alt1"
  [(set (match_operand:SI 0 "s_register_operand" "=r")
	(plus:SI (plus:SI (match_operand:SI 1 "s_register_operand" "r")
			  (match_operand:SI 2 "arm_rhs_operand" "rI"))
		 (ltu:SI (reg:CC_C CC_REGNUM) (const_int 0))))]
  "TARGET_32BIT"
  "adc%?\\t%0, %1, %2"
  [(set_attr "conds" "use")]
)

(define_insn "*addsi3_carryin_alt2"
  [(set (match_operand:SI 0 "s_register_operand" "=r")
	(plus:SI (plus:SI (ltu:SI (reg:CC_C CC_REGNUM) (const_int 0))
			  (match_operand:SI 1 "s_register_operand" "r"))
		 (match_operand:SI 2 "arm_rhs_operand" "rI")))]
  "TARGET_32BIT"
  "adc%?\\t%0, %1, %2"
  [(set_attr "conds" "use")]
)

(define_insn "*addsi3_carryin_alt3"
  [(set (match_operand:SI 0 "s_register_operand" "=r")
	(plus:SI (plus:SI (ltu:SI (reg:CC_C CC_REGNUM) (const_int 0))
			  (match_operand:SI 2 "arm_rhs_operand" "rI"))
		 (match_operand:SI 1 "s_register_operand" "r")))]
  "TARGET_32BIT"
  "adc%?\\t%0, %1, %2"
  [(set_attr "conds" "use")]
)

(define_expand "incscc"
  [(set (match_operand:SI 0 "s_register_operand" "=r,r")
        (plus:SI (match_operator:SI 2 "arm_comparison_operator"
                    [(match_operand:CC 3 "cc_register" "") (const_int 0)])
                 (match_operand:SI 1 "s_register_operand" "0,?r")))]
  "TARGET_32BIT"
  ""
)

(define_insn "*arm_incscc"
  [(set (match_operand:SI 0 "s_register_operand" "=r,r")
        (plus:SI (match_operator:SI 2 "arm_comparison_operator"
                    [(match_operand:CC 3 "cc_register" "") (const_int 0)])
                 (match_operand:SI 1 "s_register_operand" "0,?r")))]
  "TARGET_ARM"
  "@
  add%d2\\t%0, %1, #1
  mov%D2\\t%0, %1\;add%d2\\t%0, %1, #1"
  [(set_attr "conds" "use")
   (set_attr "length" "4,8")]
)

; transform ((x << y) - 1) to ~(~(x-1) << y)  Where X is a constant.
(define_split
  [(set (match_operand:SI 0 "s_register_operand" "")
	(plus:SI (ashift:SI (match_operand:SI 1 "const_int_operand" "")
			    (match_operand:SI 2 "s_register_operand" ""))
		 (const_int -1)))
   (clobber (match_operand:SI 3 "s_register_operand" ""))]
  "TARGET_32BIT"
  [(set (match_dup 3) (match_dup 1))
   (set (match_dup 0) (not:SI (ashift:SI (match_dup 3) (match_dup 2))))]
  "
  operands[1] = GEN_INT (~(INTVAL (operands[1]) - 1));
")

(define_expand "addsf3"
  [(set (match_operand:SF          0 "s_register_operand" "")
	(plus:SF (match_operand:SF 1 "s_register_operand" "")
		 (match_operand:SF 2 "arm_float_add_operand" "")))]
  "TARGET_32BIT && TARGET_HARD_FLOAT"
  "
  if (TARGET_MAVERICK
      && !cirrus_fp_register (operands[2], SFmode))
    operands[2] = force_reg (SFmode, operands[2]);
")

(define_expand "adddf3"
  [(set (match_operand:DF          0 "s_register_operand" "")
	(plus:DF (match_operand:DF 1 "s_register_operand" "")
		 (match_operand:DF 2 "arm_float_add_operand" "")))]
  "TARGET_32BIT && TARGET_HARD_FLOAT"
  "
  if (TARGET_MAVERICK
      && !cirrus_fp_register (operands[2], DFmode))
    operands[2] = force_reg (DFmode, operands[2]);
")

(define_expand "subdi3"
 [(parallel
   [(set (match_operand:DI            0 "s_register_operand" "")
	  (minus:DI (match_operand:DI 1 "s_register_operand" "")
	            (match_operand:DI 2 "s_register_operand" "")))
    (clobber (reg:CC CC_REGNUM))])]
  "TARGET_EITHER"
  "
  if (TARGET_HARD_FLOAT && TARGET_MAVERICK
      && TARGET_32BIT
      && cirrus_fp_register (operands[0], DImode)
      && cirrus_fp_register (operands[1], DImode))
    {
      emit_insn (gen_cirrus_subdi3 (operands[0], operands[1], operands[2]));
      DONE;
    }

  if (TARGET_THUMB1)
    {
      if (GET_CODE (operands[1]) != REG)
        operands[1] = force_reg (DImode, operands[1]);
      if (GET_CODE (operands[2]) != REG)
        operands[2] = force_reg (DImode, operands[2]);
     }	
  "
)

(define_insn "*arm_subdi3"
  [(set (match_operand:DI           0 "s_register_operand" "=&r,&r,&r")
	(minus:DI (match_operand:DI 1 "s_register_operand" "0,r,0")
		  (match_operand:DI 2 "s_register_operand" "r,0,0")))
   (clobber (reg:CC CC_REGNUM))]
  "TARGET_32BIT"
  "subs\\t%Q0, %Q1, %Q2\;sbc\\t%R0, %R1, %R2"
  [(set_attr "conds" "clob")
   (set_attr "length" "8")]
)

(define_insn "*thumb_subdi3"
  [(set (match_operand:DI           0 "register_operand" "=l")
	(minus:DI (match_operand:DI 1 "register_operand"  "0")
		  (match_operand:DI 2 "register_operand"  "l")))
   (clobber (reg:CC CC_REGNUM))]
  "TARGET_THUMB1"
  "sub\\t%Q0, %Q0, %Q2\;sbc\\t%R0, %R0, %R2"
  [(set_attr "length" "4")]
)

(define_insn "*subdi_di_zesidi"
  [(set (match_operand:DI           0 "s_register_operand" "=&r,&r")
	(minus:DI (match_operand:DI 1 "s_register_operand"  "?r,0")
		  (zero_extend:DI
		   (match_operand:SI 2 "s_register_operand"  "r,r"))))
   (clobber (reg:CC CC_REGNUM))]
  "TARGET_32BIT"
  "subs\\t%Q0, %Q1, %2\;sbc\\t%R0, %R1, #0"
  [(set_attr "conds" "clob")
   (set_attr "length" "8")]
)

(define_insn "*subdi_di_sesidi"
  [(set (match_operand:DI            0 "s_register_operand" "=&r,&r")
	(minus:DI (match_operand:DI  1 "s_register_operand"  "r,0")
		  (sign_extend:DI
		   (match_operand:SI 2 "s_register_operand"  "r,r"))))
   (clobber (reg:CC CC_REGNUM))]
  "TARGET_32BIT"
  "subs\\t%Q0, %Q1, %2\;sbc\\t%R0, %R1, %2, asr #31"
  [(set_attr "conds" "clob")
   (set_attr "length" "8")]
)

(define_insn "*subdi_zesidi_di"
  [(set (match_operand:DI            0 "s_register_operand" "=&r,&r")
	(minus:DI (zero_extend:DI
		   (match_operand:SI 2 "s_register_operand"  "r,r"))
		  (match_operand:DI  1 "s_register_operand" "?r,0")))
   (clobber (reg:CC CC_REGNUM))]
  "TARGET_ARM"
  "rsbs\\t%Q0, %Q1, %2\;rsc\\t%R0, %R1, #0"
  [(set_attr "conds" "clob")
   (set_attr "length" "8")]
)

(define_insn "*subdi_sesidi_di"
  [(set (match_operand:DI            0 "s_register_operand" "=&r,&r")
	(minus:DI (sign_extend:DI
		   (match_operand:SI 2 "s_register_operand"   "r,r"))
		  (match_operand:DI  1 "s_register_operand"  "?r,0")))
   (clobber (reg:CC CC_REGNUM))]
  "TARGET_ARM"
  "rsbs\\t%Q0, %Q1, %2\;rsc\\t%R0, %R1, %2, asr #31"
  [(set_attr "conds" "clob")
   (set_attr "length" "8")]
)

(define_insn "*subdi_zesidi_zesidi"
  [(set (match_operand:DI            0 "s_register_operand" "=r")
	(minus:DI (zero_extend:DI
		   (match_operand:SI 1 "s_register_operand"  "r"))
		  (zero_extend:DI
		   (match_operand:SI 2 "s_register_operand"  "r"))))
   (clobber (reg:CC CC_REGNUM))]
  "TARGET_32BIT"
  "subs\\t%Q0, %1, %2\;sbc\\t%R0, %1, %1"
  [(set_attr "conds" "clob")
   (set_attr "length" "8")]
)

(define_expand "subsi3"
  [(set (match_operand:SI           0 "s_register_operand" "")
	(minus:SI (match_operand:SI 1 "reg_or_int_operand" "")
		  (match_operand:SI 2 "s_register_operand" "")))]
  "TARGET_EITHER"
  "
  if (GET_CODE (operands[1]) == CONST_INT)
    {
      if (TARGET_32BIT)
        {
          arm_split_constant (MINUS, SImode, NULL_RTX,
	                      INTVAL (operands[1]), operands[0],
	  		      operands[2], optimize && can_create_pseudo_p ());
          DONE;
	}
      else /* TARGET_THUMB1 */
        operands[1] = force_reg (SImode, operands[1]);
    }
  "
)

(define_insn "*thumb1_subsi3_insn"
  [(set (match_operand:SI           0 "register_operand" "=l")
	(minus:SI (match_operand:SI 1 "register_operand" "l")
		  (match_operand:SI 2 "register_operand" "l")))]
  "TARGET_THUMB1"
  "sub\\t%0, %1, %2"
  [(set_attr "length" "2")]
)

; ??? Check Thumb-2 split length
(define_insn_and_split "*arm_subsi3_insn"
  [(set (match_operand:SI           0 "s_register_operand" "=r,rk,r")
	(minus:SI (match_operand:SI 1 "reg_or_int_operand" "rI,!k,?n")
		  (match_operand:SI 2 "s_register_operand" "r, r, r")))]
  "TARGET_32BIT"
  "@
   rsb%?\\t%0, %2, %1
   sub%?\\t%0, %1, %2
   #"
  "TARGET_32BIT
   && GET_CODE (operands[1]) == CONST_INT
   && !const_ok_for_arm (INTVAL (operands[1]))"
  [(clobber (const_int 0))]
  "
  arm_split_constant (MINUS, SImode, curr_insn,
                      INTVAL (operands[1]), operands[0], operands[2], 0);
  DONE;
  "
  [(set_attr "length" "4,4,16")
   (set_attr "predicable" "yes")]
)

(define_peephole2
  [(match_scratch:SI 3 "r")
   (set (match_operand:SI 0 "arm_general_register_operand" "")
	(minus:SI (match_operand:SI 1 "const_int_operand" "")
		  (match_operand:SI 2 "arm_general_register_operand" "")))]
  "TARGET_32BIT
   && !const_ok_for_arm (INTVAL (operands[1]))
   && const_ok_for_arm (~INTVAL (operands[1]))"
  [(set (match_dup 3) (match_dup 1))
   (set (match_dup 0) (minus:SI (match_dup 3) (match_dup 2)))]
  ""
)

(define_insn "*subsi3_compare0"
  [(set (reg:CC_NOOV CC_REGNUM)
	(compare:CC_NOOV
	 (minus:SI (match_operand:SI 1 "arm_rhs_operand" "r,I")
		   (match_operand:SI 2 "arm_rhs_operand" "rI,r"))
	 (const_int 0)))
   (set (match_operand:SI 0 "s_register_operand" "=r,r")
	(minus:SI (match_dup 1) (match_dup 2)))]
  "TARGET_32BIT"
  "@
   sub%.\\t%0, %1, %2
   rsb%.\\t%0, %2, %1"
  [(set_attr "conds" "set")]
)

(define_expand "decscc"
  [(set (match_operand:SI            0 "s_register_operand" "=r,r")
        (minus:SI (match_operand:SI  1 "s_register_operand" "0,?r")
		  (match_operator:SI 2 "arm_comparison_operator"
                   [(match_operand   3 "cc_register" "") (const_int 0)])))]
  "TARGET_32BIT"
  ""
)

(define_insn "*arm_decscc"
  [(set (match_operand:SI            0 "s_register_operand" "=r,r")
        (minus:SI (match_operand:SI  1 "s_register_operand" "0,?r")
		  (match_operator:SI 2 "arm_comparison_operator"
                   [(match_operand   3 "cc_register" "") (const_int 0)])))]
  "TARGET_ARM"
  "@
   sub%d2\\t%0, %1, #1
   mov%D2\\t%0, %1\;sub%d2\\t%0, %1, #1"
  [(set_attr "conds" "use")
   (set_attr "length" "*,8")]
)

(define_expand "subsf3"
  [(set (match_operand:SF           0 "s_register_operand" "")
	(minus:SF (match_operand:SF 1 "arm_float_rhs_operand" "")
		  (match_operand:SF 2 "arm_float_rhs_operand" "")))]
  "TARGET_32BIT && TARGET_HARD_FLOAT"
  "
  if (TARGET_MAVERICK)
    {
      if (!cirrus_fp_register (operands[1], SFmode))
        operands[1] = force_reg (SFmode, operands[1]);
      if (!cirrus_fp_register (operands[2], SFmode))
        operands[2] = force_reg (SFmode, operands[2]);
    }
")

(define_expand "subdf3"
  [(set (match_operand:DF           0 "s_register_operand" "")
	(minus:DF (match_operand:DF 1 "arm_float_rhs_operand" "")
		  (match_operand:DF 2 "arm_float_rhs_operand" "")))]
  "TARGET_32BIT && TARGET_HARD_FLOAT"
  "
  if (TARGET_MAVERICK)
    {
       if (!cirrus_fp_register (operands[1], DFmode))
         operands[1] = force_reg (DFmode, operands[1]);
       if (!cirrus_fp_register (operands[2], DFmode))
         operands[2] = force_reg (DFmode, operands[2]);
    }
")


;; Multiplication insns

(define_expand "mulsi3"
  [(set (match_operand:SI          0 "s_register_operand" "")
	(mult:SI (match_operand:SI 2 "s_register_operand" "")
		 (match_operand:SI 1 "s_register_operand" "")))]
  "TARGET_EITHER"
  ""
)

;; Use `&' and then `0' to prevent the operands 0 and 1 being the same
(define_insn "*arm_mulsi3"
  [(set (match_operand:SI          0 "s_register_operand" "=&r,&r")
	(mult:SI (match_operand:SI 2 "s_register_operand" "r,r")
		 (match_operand:SI 1 "s_register_operand" "%?r,0")))]
  "TARGET_32BIT && !arm_arch6"
  "mul%?\\t%0, %2, %1"
  [(set_attr "insn" "mul")
   (set_attr "predicable" "yes")]
)

(define_insn "*arm_mulsi3_v6"
  [(set (match_operand:SI          0 "s_register_operand" "=r")
	(mult:SI (match_operand:SI 1 "s_register_operand" "r")
		 (match_operand:SI 2 "s_register_operand" "r")))]
  "TARGET_32BIT && arm_arch6"
  "mul%?\\t%0, %1, %2"
  [(set_attr "insn" "mul")
   (set_attr "predicable" "yes")]
)

; Unfortunately with the Thumb the '&'/'0' trick can fails when operands 
; 1 and 2; are the same, because reload will make operand 0 match 
; operand 1 without realizing that this conflicts with operand 2.  We fix 
; this by adding another alternative to match this case, and then `reload' 
; it ourselves.  This alternative must come first.
(define_insn "*thumb_mulsi3"
  [(set (match_operand:SI          0 "register_operand" "=&l,&l,&l")
	(mult:SI (match_operand:SI 1 "register_operand" "%l,*h,0")
		 (match_operand:SI 2 "register_operand" "l,l,l")))]
  "TARGET_THUMB1 && !arm_arch6"
  "*
  if (which_alternative < 2)
    return \"mov\\t%0, %1\;mul\\t%0, %2\";
  else
    return \"mul\\t%0, %2\";
  "
  [(set_attr "length" "4,4,2")
   (set_attr "insn" "mul")]
)

(define_insn "*thumb_mulsi3_v6"
  [(set (match_operand:SI          0 "register_operand" "=l,l,l")
	(mult:SI (match_operand:SI 1 "register_operand" "0,l,0")
		 (match_operand:SI 2 "register_operand" "l,0,0")))]
  "TARGET_THUMB1 && arm_arch6"
  "@
   mul\\t%0, %2 
   mul\\t%0, %1 
   mul\\t%0, %1"
  [(set_attr "length" "2")
   (set_attr "insn" "mul")]
)

(define_insn "*mulsi3_compare0"
  [(set (reg:CC_NOOV CC_REGNUM)
	(compare:CC_NOOV (mult:SI
			  (match_operand:SI 2 "s_register_operand" "r,r")
			  (match_operand:SI 1 "s_register_operand" "%?r,0"))
			 (const_int 0)))
   (set (match_operand:SI 0 "s_register_operand" "=&r,&r")
	(mult:SI (match_dup 2) (match_dup 1)))]
  "TARGET_ARM && !arm_arch6"
  "mul%.\\t%0, %2, %1"
  [(set_attr "conds" "set")
   (set_attr "insn" "muls")]
)

(define_insn "*mulsi3_compare0_v6"
  [(set (reg:CC_NOOV CC_REGNUM)
	(compare:CC_NOOV (mult:SI
			  (match_operand:SI 2 "s_register_operand" "r")
			  (match_operand:SI 1 "s_register_operand" "r"))
			 (const_int 0)))
   (set (match_operand:SI 0 "s_register_operand" "=r")
	(mult:SI (match_dup 2) (match_dup 1)))]
  "TARGET_ARM && arm_arch6 && optimize_size"
  "mul%.\\t%0, %2, %1"
  [(set_attr "conds" "set")
   (set_attr "insn" "muls")]
)

(define_insn "*mulsi_compare0_scratch"
  [(set (reg:CC_NOOV CC_REGNUM)
	(compare:CC_NOOV (mult:SI
			  (match_operand:SI 2 "s_register_operand" "r,r")
			  (match_operand:SI 1 "s_register_operand" "%?r,0"))
			 (const_int 0)))
   (clobber (match_scratch:SI 0 "=&r,&r"))]
  "TARGET_ARM && !arm_arch6"
  "mul%.\\t%0, %2, %1"
  [(set_attr "conds" "set")
   (set_attr "insn" "muls")]
)

(define_insn "*mulsi_compare0_scratch_v6"
  [(set (reg:CC_NOOV CC_REGNUM)
	(compare:CC_NOOV (mult:SI
			  (match_operand:SI 2 "s_register_operand" "r")
			  (match_operand:SI 1 "s_register_operand" "r"))
			 (const_int 0)))
   (clobber (match_scratch:SI 0 "=r"))]
  "TARGET_ARM && arm_arch6 && optimize_size"
  "mul%.\\t%0, %2, %1"
  [(set_attr "conds" "set")
   (set_attr "insn" "muls")]
)

;; Unnamed templates to match MLA instruction.

(define_insn "*mulsi3addsi"
  [(set (match_operand:SI 0 "s_register_operand" "=&r,&r,&r,&r")
	(plus:SI
	  (mult:SI (match_operand:SI 2 "s_register_operand" "r,r,r,r")
		   (match_operand:SI 1 "s_register_operand" "%r,0,r,0"))
	  (match_operand:SI 3 "s_register_operand" "?r,r,0,0")))]
  "TARGET_32BIT && !arm_arch6"
  "mla%?\\t%0, %2, %1, %3"
  [(set_attr "insn" "mla")
   (set_attr "predicable" "yes")]
)

(define_insn "*mulsi3addsi_v6"
  [(set (match_operand:SI 0 "s_register_operand" "=r")
	(plus:SI
	  (mult:SI (match_operand:SI 2 "s_register_operand" "r")
		   (match_operand:SI 1 "s_register_operand" "r"))
	  (match_operand:SI 3 "s_register_operand" "r")))]
  "TARGET_32BIT && arm_arch6"
  "mla%?\\t%0, %2, %1, %3"
  [(set_attr "insn" "mla")
   (set_attr "predicable" "yes")]
)

(define_insn "*mulsi3addsi_compare0"
  [(set (reg:CC_NOOV CC_REGNUM)
	(compare:CC_NOOV
	 (plus:SI (mult:SI
		   (match_operand:SI 2 "s_register_operand" "r,r,r,r")
		   (match_operand:SI 1 "s_register_operand" "%r,0,r,0"))
		  (match_operand:SI 3 "s_register_operand" "?r,r,0,0"))
	 (const_int 0)))
   (set (match_operand:SI 0 "s_register_operand" "=&r,&r,&r,&r")
	(plus:SI (mult:SI (match_dup 2) (match_dup 1))
		 (match_dup 3)))]
  "TARGET_ARM && arm_arch6"
  "mla%.\\t%0, %2, %1, %3"
  [(set_attr "conds" "set")
   (set_attr "insn" "mlas")]
)

(define_insn "*mulsi3addsi_compare0_v6"
  [(set (reg:CC_NOOV CC_REGNUM)
	(compare:CC_NOOV
	 (plus:SI (mult:SI
		   (match_operand:SI 2 "s_register_operand" "r")
		   (match_operand:SI 1 "s_register_operand" "r"))
		  (match_operand:SI 3 "s_register_operand" "r"))
	 (const_int 0)))
   (set (match_operand:SI 0 "s_register_operand" "=r")
	(plus:SI (mult:SI (match_dup 2) (match_dup 1))
		 (match_dup 3)))]
  "TARGET_ARM && arm_arch6 && optimize_size"
  "mla%.\\t%0, %2, %1, %3"
  [(set_attr "conds" "set")
   (set_attr "insn" "mlas")]
)

(define_insn "*mulsi3addsi_compare0_scratch"
  [(set (reg:CC_NOOV CC_REGNUM)
	(compare:CC_NOOV
	 (plus:SI (mult:SI
		   (match_operand:SI 2 "s_register_operand" "r,r,r,r")
		   (match_operand:SI 1 "s_register_operand" "%r,0,r,0"))
		  (match_operand:SI 3 "s_register_operand" "?r,r,0,0"))
	 (const_int 0)))
   (clobber (match_scratch:SI 0 "=&r,&r,&r,&r"))]
  "TARGET_ARM && !arm_arch6"
  "mla%.\\t%0, %2, %1, %3"
  [(set_attr "conds" "set")
   (set_attr "insn" "mlas")]
)

(define_insn "*mulsi3addsi_compare0_scratch_v6"
  [(set (reg:CC_NOOV CC_REGNUM)
	(compare:CC_NOOV
	 (plus:SI (mult:SI
		   (match_operand:SI 2 "s_register_operand" "r")
		   (match_operand:SI 1 "s_register_operand" "r"))
		  (match_operand:SI 3 "s_register_operand" "r"))
	 (const_int 0)))
   (clobber (match_scratch:SI 0 "=r"))]
  "TARGET_ARM && arm_arch6 && optimize_size"
  "mla%.\\t%0, %2, %1, %3"
  [(set_attr "conds" "set")
   (set_attr "insn" "mlas")]
)

(define_insn "*mulsi3subsi"
  [(set (match_operand:SI 0 "s_register_operand" "=r")
	(minus:SI
	  (match_operand:SI 3 "s_register_operand" "r")
	  (mult:SI (match_operand:SI 2 "s_register_operand" "r")
		   (match_operand:SI 1 "s_register_operand" "r"))))]
  "TARGET_32BIT && arm_arch_thumb2"
  "mls%?\\t%0, %2, %1, %3"
  [(set_attr "insn" "mla")
   (set_attr "predicable" "yes")]
)

;; Unnamed template to match long long multiply-accumulate (smlal)

(define_insn "*mulsidi3adddi"
  [(set (match_operand:DI 0 "s_register_operand" "=&r")
	(plus:DI
	 (mult:DI
	  (sign_extend:DI (match_operand:SI 2 "s_register_operand" "%r"))
	  (sign_extend:DI (match_operand:SI 3 "s_register_operand" "r")))
	 (match_operand:DI 1 "s_register_operand" "0")))]
  "TARGET_32BIT && arm_arch3m && !arm_arch6"
  "smlal%?\\t%Q0, %R0, %3, %2"
  [(set_attr "insn" "smlal")
   (set_attr "predicable" "yes")]
)

(define_insn "*mulsidi3adddi_v6"
  [(set (match_operand:DI 0 "s_register_operand" "=r")
	(plus:DI
	 (mult:DI
	  (sign_extend:DI (match_operand:SI 2 "s_register_operand" "r"))
	  (sign_extend:DI (match_operand:SI 3 "s_register_operand" "r")))
	 (match_operand:DI 1 "s_register_operand" "0")))]
  "TARGET_32BIT && arm_arch6"
  "smlal%?\\t%Q0, %R0, %3, %2"
  [(set_attr "insn" "smlal")
   (set_attr "predicable" "yes")]
)

;; 32x32->64 widening multiply.
;; As with mulsi3, the only difference between the v3-5 and v6+
;; versions of these patterns is the requirement that the output not
;; overlap the inputs, but that still means we have to have a named
;; expander and two different starred insns.

(define_expand "mulsidi3"
  [(set (match_operand:DI 0 "s_register_operand" "")
	(mult:DI
	 (sign_extend:DI (match_operand:SI 1 "s_register_operand" ""))
	 (sign_extend:DI (match_operand:SI 2 "s_register_operand" ""))))]
  "TARGET_32BIT && arm_arch3m"
  ""
)

(define_insn "*mulsidi3_nov6"
  [(set (match_operand:DI 0 "s_register_operand" "=&r")
	(mult:DI
	 (sign_extend:DI (match_operand:SI 1 "s_register_operand" "%r"))
	 (sign_extend:DI (match_operand:SI 2 "s_register_operand" "r"))))]
  "TARGET_32BIT && arm_arch3m && !arm_arch6"
  "smull%?\\t%Q0, %R0, %1, %2"
  [(set_attr "insn" "smull")
   (set_attr "predicable" "yes")]
)

(define_insn "*mulsidi3_v6"
  [(set (match_operand:DI 0 "s_register_operand" "=r")
	(mult:DI
	 (sign_extend:DI (match_operand:SI 1 "s_register_operand" "r"))
	 (sign_extend:DI (match_operand:SI 2 "s_register_operand" "r"))))]
  "TARGET_32BIT && arm_arch6"
  "smull%?\\t%Q0, %R0, %1, %2"
  [(set_attr "insn" "smull")
   (set_attr "predicable" "yes")]
)

(define_expand "umulsidi3"
  [(set (match_operand:DI 0 "s_register_operand" "")
	(mult:DI
	 (zero_extend:DI (match_operand:SI 1 "s_register_operand" ""))
	 (zero_extend:DI (match_operand:SI 2 "s_register_operand" ""))))]
  "TARGET_32BIT && arm_arch3m"
  ""
)

(define_insn "*umulsidi3_nov6"
  [(set (match_operand:DI 0 "s_register_operand" "=&r")
	(mult:DI
	 (zero_extend:DI (match_operand:SI 1 "s_register_operand" "%r"))
	 (zero_extend:DI (match_operand:SI 2 "s_register_operand" "r"))))]
  "TARGET_32BIT && arm_arch3m && !arm_arch6"
  "umull%?\\t%Q0, %R0, %1, %2"
  [(set_attr "insn" "umull")
   (set_attr "predicable" "yes")]
)

(define_insn "*umulsidi3_v6"
  [(set (match_operand:DI 0 "s_register_operand" "=r")
	(mult:DI
	 (zero_extend:DI (match_operand:SI 1 "s_register_operand" "r"))
	 (zero_extend:DI (match_operand:SI 2 "s_register_operand" "r"))))]
  "TARGET_32BIT && arm_arch6"
  "umull%?\\t%Q0, %R0, %1, %2"
  [(set_attr "insn" "umull")
   (set_attr "predicable" "yes")]
)

;; Unnamed template to match long long unsigned multiply-accumulate (umlal)

(define_insn "*umulsidi3adddi"
  [(set (match_operand:DI 0 "s_register_operand" "=&r")
	(plus:DI
	 (mult:DI
	  (zero_extend:DI (match_operand:SI 2 "s_register_operand" "%r"))
	  (zero_extend:DI (match_operand:SI 3 "s_register_operand" "r")))
	 (match_operand:DI 1 "s_register_operand" "0")))]
  "TARGET_32BIT && arm_arch3m && !arm_arch6"
  "umlal%?\\t%Q0, %R0, %3, %2"
  [(set_attr "insn" "umlal")
   (set_attr "predicable" "yes")]
)

(define_insn "*umulsidi3adddi_v6"
  [(set (match_operand:DI 0 "s_register_operand" "=r")
	(plus:DI
	 (mult:DI
	  (zero_extend:DI (match_operand:SI 2 "s_register_operand" "r"))
	  (zero_extend:DI (match_operand:SI 3 "s_register_operand" "r")))
	 (match_operand:DI 1 "s_register_operand" "0")))]
  "TARGET_32BIT && arm_arch6"
  "umlal%?\\t%Q0, %R0, %3, %2"
  [(set_attr "insn" "umlal")
   (set_attr "predicable" "yes")]
)

(define_expand "smulsi3_highpart"
  [(parallel
    [(set (match_operand:SI 0 "s_register_operand" "")
	  (truncate:SI
	   (lshiftrt:DI
	    (mult:DI
	     (sign_extend:DI (match_operand:SI 1 "s_register_operand" ""))
	     (sign_extend:DI (match_operand:SI 2 "s_register_operand" "")))
	    (const_int 32))))
     (clobber (match_scratch:SI 3 ""))])]
  "TARGET_32BIT && arm_arch3m"
  ""
)

(define_insn "*smulsi3_highpart_nov6"
  [(set (match_operand:SI 0 "s_register_operand" "=&r,&r")
	(truncate:SI
	 (lshiftrt:DI
	  (mult:DI
	   (sign_extend:DI (match_operand:SI 1 "s_register_operand" "%r,0"))
	   (sign_extend:DI (match_operand:SI 2 "s_register_operand" "r,r")))
	  (const_int 32))))
   (clobber (match_scratch:SI 3 "=&r,&r"))]
  "TARGET_32BIT && arm_arch3m && !arm_arch6"
  "smull%?\\t%3, %0, %2, %1"
  [(set_attr "insn" "smull")
   (set_attr "predicable" "yes")]
)

(define_insn "*smulsi3_highpart_v6"
  [(set (match_operand:SI 0 "s_register_operand" "=r")
	(truncate:SI
	 (lshiftrt:DI
	  (mult:DI
	   (sign_extend:DI (match_operand:SI 1 "s_register_operand" "r"))
	   (sign_extend:DI (match_operand:SI 2 "s_register_operand" "r")))
	  (const_int 32))))
   (clobber (match_scratch:SI 3 "=r"))]
  "TARGET_32BIT && arm_arch6"
  "smull%?\\t%3, %0, %2, %1"
  [(set_attr "insn" "smull")
   (set_attr "predicable" "yes")]
)

(define_expand "umulsi3_highpart"
  [(parallel
    [(set (match_operand:SI 0 "s_register_operand" "")
	  (truncate:SI
	   (lshiftrt:DI
	    (mult:DI
	     (zero_extend:DI (match_operand:SI 1 "s_register_operand" ""))
	      (zero_extend:DI (match_operand:SI 2 "s_register_operand" "")))
	    (const_int 32))))
     (clobber (match_scratch:SI 3 ""))])]
  "TARGET_32BIT && arm_arch3m"
  ""
)

(define_insn "*umulsi3_highpart_nov6"
  [(set (match_operand:SI 0 "s_register_operand" "=&r,&r")
	(truncate:SI
	 (lshiftrt:DI
	  (mult:DI
	   (zero_extend:DI (match_operand:SI 1 "s_register_operand" "%r,0"))
	   (zero_extend:DI (match_operand:SI 2 "s_register_operand" "r,r")))
	  (const_int 32))))
   (clobber (match_scratch:SI 3 "=&r,&r"))]
  "TARGET_32BIT && arm_arch3m && !arm_arch6"
  "umull%?\\t%3, %0, %2, %1"
  [(set_attr "insn" "umull")
   (set_attr "predicable" "yes")]
)

(define_insn "*umulsi3_highpart_v6"
  [(set (match_operand:SI 0 "s_register_operand" "=r")
	(truncate:SI
	 (lshiftrt:DI
	  (mult:DI
	   (zero_extend:DI (match_operand:SI 1 "s_register_operand" "r"))
	   (zero_extend:DI (match_operand:SI 2 "s_register_operand" "r")))
	  (const_int 32))))
   (clobber (match_scratch:SI 3 "=r"))]
  "TARGET_32BIT && arm_arch6"
  "umull%?\\t%3, %0, %2, %1"
  [(set_attr "insn" "umull")
   (set_attr "predicable" "yes")]
)

(define_insn "mulhisi3"
  [(set (match_operand:SI 0 "s_register_operand" "=r")
	(mult:SI (sign_extend:SI
		  (match_operand:HI 1 "s_register_operand" "%r"))
		 (sign_extend:SI
		  (match_operand:HI 2 "s_register_operand" "r"))))]
  "TARGET_DSP_MULTIPLY"
  "smulbb%?\\t%0, %1, %2"
  [(set_attr "insn" "smulxy")
   (set_attr "predicable" "yes")]
)

(define_insn "*mulhisi3tb"
  [(set (match_operand:SI 0 "s_register_operand" "=r")
	(mult:SI (ashiftrt:SI
		  (match_operand:SI 1 "s_register_operand" "r")
		  (const_int 16))
		 (sign_extend:SI
		  (match_operand:HI 2 "s_register_operand" "r"))))]
  "TARGET_DSP_MULTIPLY"
  "smultb%?\\t%0, %1, %2"
  [(set_attr "insn" "smulxy")
   (set_attr "predicable" "yes")]
)

(define_insn "*mulhisi3bt"
  [(set (match_operand:SI 0 "s_register_operand" "=r")
	(mult:SI (sign_extend:SI
		  (match_operand:HI 1 "s_register_operand" "r"))
		 (ashiftrt:SI
		  (match_operand:SI 2 "s_register_operand" "r")
		  (const_int 16))))]
  "TARGET_DSP_MULTIPLY"
  "smulbt%?\\t%0, %1, %2"
  [(set_attr "insn" "smulxy")
   (set_attr "predicable" "yes")]
)

(define_insn "*mulhisi3tt"
  [(set (match_operand:SI 0 "s_register_operand" "=r")
	(mult:SI (ashiftrt:SI
		  (match_operand:SI 1 "s_register_operand" "r")
		  (const_int 16))
		 (ashiftrt:SI
		  (match_operand:SI 2 "s_register_operand" "r")
		  (const_int 16))))]
  "TARGET_DSP_MULTIPLY"
  "smultt%?\\t%0, %1, %2"
  [(set_attr "insn" "smulxy")
   (set_attr "predicable" "yes")]
)

(define_insn "*mulhisi3addsi"
  [(set (match_operand:SI 0 "s_register_operand" "=r")
	(plus:SI (match_operand:SI 1 "s_register_operand" "r")
		 (mult:SI (sign_extend:SI
			   (match_operand:HI 2 "s_register_operand" "%r"))
			  (sign_extend:SI
			   (match_operand:HI 3 "s_register_operand" "r")))))]
  "TARGET_DSP_MULTIPLY"
  "smlabb%?\\t%0, %2, %3, %1"
  [(set_attr "insn" "smlaxy")
   (set_attr "predicable" "yes")]
)

(define_insn "*mulhidi3adddi"
  [(set (match_operand:DI 0 "s_register_operand" "=r")
	(plus:DI
	  (match_operand:DI 1 "s_register_operand" "0")
	  (mult:DI (sign_extend:DI
	 	    (match_operand:HI 2 "s_register_operand" "%r"))
		   (sign_extend:DI
		    (match_operand:HI 3 "s_register_operand" "r")))))]
  "TARGET_DSP_MULTIPLY"
  "smlalbb%?\\t%Q0, %R0, %2, %3"
  [(set_attr "insn" "smlalxy")
   (set_attr "predicable" "yes")])

(define_expand "mulsf3"
  [(set (match_operand:SF          0 "s_register_operand" "")
	(mult:SF (match_operand:SF 1 "s_register_operand" "")
		 (match_operand:SF 2 "arm_float_rhs_operand" "")))]
  "TARGET_32BIT && TARGET_HARD_FLOAT"
  "
  if (TARGET_MAVERICK
      && !cirrus_fp_register (operands[2], SFmode))
    operands[2] = force_reg (SFmode, operands[2]);
")

(define_expand "muldf3"
  [(set (match_operand:DF          0 "s_register_operand" "")
	(mult:DF (match_operand:DF 1 "s_register_operand" "")
		 (match_operand:DF 2 "arm_float_rhs_operand" "")))]
  "TARGET_32BIT && TARGET_HARD_FLOAT"
  "
  if (TARGET_MAVERICK
      && !cirrus_fp_register (operands[2], DFmode))
    operands[2] = force_reg (DFmode, operands[2]);
")

;; Division insns

(define_expand "divsf3"
  [(set (match_operand:SF 0 "s_register_operand" "")
	(div:SF (match_operand:SF 1 "arm_float_rhs_operand" "")
		(match_operand:SF 2 "arm_float_rhs_operand" "")))]
  "TARGET_32BIT && TARGET_HARD_FLOAT && (TARGET_FPA || TARGET_VFP)"
  "")

(define_expand "divdf3"
  [(set (match_operand:DF 0 "s_register_operand" "")
	(div:DF (match_operand:DF 1 "arm_float_rhs_operand" "")
		(match_operand:DF 2 "arm_float_rhs_operand" "")))]
  "TARGET_32BIT && TARGET_HARD_FLOAT && (TARGET_FPA || TARGET_VFP)"
  "")

;; Modulo insns

(define_expand "modsf3"
  [(set (match_operand:SF 0 "s_register_operand" "")
	(mod:SF (match_operand:SF 1 "s_register_operand" "")
		(match_operand:SF 2 "arm_float_rhs_operand" "")))]
  "TARGET_32BIT && TARGET_HARD_FLOAT && TARGET_FPA"
  "")

(define_expand "moddf3"
  [(set (match_operand:DF 0 "s_register_operand" "")
	(mod:DF (match_operand:DF 1 "s_register_operand" "")
		(match_operand:DF 2 "arm_float_rhs_operand" "")))]
  "TARGET_32BIT && TARGET_HARD_FLOAT && TARGET_FPA"
  "")

;; Boolean and,ior,xor insns

;; Split up double word logical operations

;; Split up simple DImode logical operations.  Simply perform the logical
;; operation on the upper and lower halves of the registers.
(define_split
  [(set (match_operand:DI 0 "s_register_operand" "")
	(match_operator:DI 6 "logical_binary_operator"
	  [(match_operand:DI 1 "s_register_operand" "")
	   (match_operand:DI 2 "s_register_operand" "")]))]
  "TARGET_32BIT && reload_completed
   && ! IS_IWMMXT_REGNUM (REGNO (operands[0]))"
  [(set (match_dup 0) (match_op_dup:SI 6 [(match_dup 1) (match_dup 2)]))
   (set (match_dup 3) (match_op_dup:SI 6 [(match_dup 4) (match_dup 5)]))]
  "
  {
    operands[3] = gen_highpart (SImode, operands[0]);
    operands[0] = gen_lowpart (SImode, operands[0]);
    operands[4] = gen_highpart (SImode, operands[1]);
    operands[1] = gen_lowpart (SImode, operands[1]);
    operands[5] = gen_highpart (SImode, operands[2]);
    operands[2] = gen_lowpart (SImode, operands[2]);
  }"
)

(define_split
  [(set (match_operand:DI 0 "s_register_operand" "")
	(match_operator:DI 6 "logical_binary_operator"
	  [(sign_extend:DI (match_operand:SI 2 "s_register_operand" ""))
	   (match_operand:DI 1 "s_register_operand" "")]))]
  "TARGET_32BIT && reload_completed"
  [(set (match_dup 0) (match_op_dup:SI 6 [(match_dup 1) (match_dup 2)]))
   (set (match_dup 3) (match_op_dup:SI 6
			[(ashiftrt:SI (match_dup 2) (const_int 31))
			 (match_dup 4)]))]
  "
  {
    operands[3] = gen_highpart (SImode, operands[0]);
    operands[0] = gen_lowpart (SImode, operands[0]);
    operands[4] = gen_highpart (SImode, operands[1]);
    operands[1] = gen_lowpart (SImode, operands[1]);
    operands[5] = gen_highpart (SImode, operands[2]);
    operands[2] = gen_lowpart (SImode, operands[2]);
  }"
)

;; The zero extend of operand 2 means we can just copy the high part of
;; operand1 into operand0.
(define_split
  [(set (match_operand:DI 0 "s_register_operand" "")
	(ior:DI
	  (zero_extend:DI (match_operand:SI 2 "s_register_operand" ""))
	  (match_operand:DI 1 "s_register_operand" "")))]
  "TARGET_32BIT && operands[0] != operands[1] && reload_completed"
  [(set (match_dup 0) (ior:SI (match_dup 1) (match_dup 2)))
   (set (match_dup 3) (match_dup 4))]
  "
  {
    operands[4] = gen_highpart (SImode, operands[1]);
    operands[3] = gen_highpart (SImode, operands[0]);
    operands[0] = gen_lowpart (SImode, operands[0]);
    operands[1] = gen_lowpart (SImode, operands[1]);
  }"
)

;; The zero extend of operand 2 means we can just copy the high part of
;; operand1 into operand0.
(define_split
  [(set (match_operand:DI 0 "s_register_operand" "")
	(xor:DI
	  (zero_extend:DI (match_operand:SI 2 "s_register_operand" ""))
	  (match_operand:DI 1 "s_register_operand" "")))]
  "TARGET_32BIT && operands[0] != operands[1] && reload_completed"
  [(set (match_dup 0) (xor:SI (match_dup 1) (match_dup 2)))
   (set (match_dup 3) (match_dup 4))]
  "
  {
    operands[4] = gen_highpart (SImode, operands[1]);
    operands[3] = gen_highpart (SImode, operands[0]);
    operands[0] = gen_lowpart (SImode, operands[0]);
    operands[1] = gen_lowpart (SImode, operands[1]);
  }"
)

(define_insn "anddi3"
  [(set (match_operand:DI         0 "s_register_operand" "=&r,&r")
	(and:DI (match_operand:DI 1 "s_register_operand"  "%0,r")
		(match_operand:DI 2 "s_register_operand"   "r,r")))]
  "TARGET_32BIT && ! TARGET_IWMMXT"
  "#"
  [(set_attr "length" "8")]
)

(define_insn_and_split "*anddi_zesidi_di"
  [(set (match_operand:DI 0 "s_register_operand" "=&r,&r")
	(and:DI (zero_extend:DI
		 (match_operand:SI 2 "s_register_operand" "r,r"))
		(match_operand:DI 1 "s_register_operand" "?r,0")))]
  "TARGET_32BIT"
  "#"
  "TARGET_32BIT && reload_completed"
  ; The zero extend of operand 2 clears the high word of the output
  ; operand.
  [(set (match_dup 0) (and:SI (match_dup 1) (match_dup 2)))
   (set (match_dup 3) (const_int 0))]
  "
  {
    operands[3] = gen_highpart (SImode, operands[0]);
    operands[0] = gen_lowpart (SImode, operands[0]);
    operands[1] = gen_lowpart (SImode, operands[1]);
  }"
  [(set_attr "length" "8")]
)

(define_insn "*anddi_sesdi_di"
  [(set (match_operand:DI          0 "s_register_operand" "=&r,&r")
	(and:DI (sign_extend:DI
		 (match_operand:SI 2 "s_register_operand" "r,r"))
		(match_operand:DI  1 "s_register_operand" "?r,0")))]
  "TARGET_32BIT"
  "#"
  [(set_attr "length" "8")]
)

(define_expand "andsi3"
  [(set (match_operand:SI         0 "s_register_operand" "")
	(and:SI (match_operand:SI 1 "s_register_operand" "")
		(match_operand:SI 2 "reg_or_int_operand" "")))]
  "TARGET_EITHER"
  "
  if (TARGET_32BIT)
    {
      if (GET_CODE (operands[2]) == CONST_INT)
        {
          arm_split_constant (AND, SImode, NULL_RTX,
	                      INTVAL (operands[2]), operands[0],
			      operands[1], optimize && can_create_pseudo_p ());

          DONE;
        }
    }
  else /* TARGET_THUMB1 */
    {
      if (GET_CODE (operands[2]) != CONST_INT)
        operands[2] = force_reg (SImode, operands[2]);
      else
        {
          int i;
	  
          if (((unsigned HOST_WIDE_INT) ~INTVAL (operands[2])) < 256)
  	    {
	      operands[2] = force_reg (SImode,
				       GEN_INT (~INTVAL (operands[2])));
	      
	      emit_insn (gen_bicsi3 (operands[0], operands[2], operands[1]));
	      
	      DONE;
	    }

          for (i = 9; i <= 31; i++)
	    {
	      if ((((HOST_WIDE_INT) 1) << i) - 1 == INTVAL (operands[2]))
	        {
	          emit_insn (gen_extzv (operands[0], operands[1], GEN_INT (i),
			 	        const0_rtx));
	          DONE;
	        }
	      else if ((((HOST_WIDE_INT) 1) << i) - 1
		       == ~INTVAL (operands[2]))
	        {
	          rtx shift = GEN_INT (i);
	          rtx reg = gen_reg_rtx (SImode);
		
	          emit_insn (gen_lshrsi3 (reg, operands[1], shift));
	          emit_insn (gen_ashlsi3 (operands[0], reg, shift));
		  
	          DONE;
	        }
	    }

          operands[2] = force_reg (SImode, operands[2]);
        }
    }
  "
)

; ??? Check split length for Thumb-2
(define_insn_and_split "*arm_andsi3_insn"
  [(set (match_operand:SI         0 "s_register_operand" "=r,r,r")
	(and:SI (match_operand:SI 1 "s_register_operand" "r,r,r")
		(match_operand:SI 2 "reg_or_int_operand" "rI,K,?n")))]
  "TARGET_32BIT"
  "@
   and%?\\t%0, %1, %2
   bic%?\\t%0, %1, #%B2
   #"
  "TARGET_32BIT
   && GET_CODE (operands[2]) == CONST_INT
   && !(const_ok_for_arm (INTVAL (operands[2]))
	|| const_ok_for_arm (~INTVAL (operands[2])))"
  [(clobber (const_int 0))]
  "
  arm_split_constant  (AND, SImode, curr_insn, 
	               INTVAL (operands[2]), operands[0], operands[1], 0);
  DONE;
  "
  [(set_attr "length" "4,4,16")
   (set_attr "predicable" "yes")]
)

(define_insn "*thumb1_andsi3_insn"
  [(set (match_operand:SI         0 "register_operand" "=l")
	(and:SI (match_operand:SI 1 "register_operand" "%0")
		(match_operand:SI 2 "register_operand" "l")))]
  "TARGET_THUMB1"
  "and\\t%0, %0, %2"
  [(set_attr "length" "2")]
)

(define_insn "*andsi3_compare0"
  [(set (reg:CC_NOOV CC_REGNUM)
	(compare:CC_NOOV
	 (and:SI (match_operand:SI 1 "s_register_operand" "r,r")
		 (match_operand:SI 2 "arm_not_operand" "rI,K"))
	 (const_int 0)))
   (set (match_operand:SI          0 "s_register_operand" "=r,r")
	(and:SI (match_dup 1) (match_dup 2)))]
  "TARGET_32BIT"
  "@
   and%.\\t%0, %1, %2
   bic%.\\t%0, %1, #%B2"
  [(set_attr "conds" "set")]
)

(define_insn "*andsi3_compare0_scratch"
  [(set (reg:CC_NOOV CC_REGNUM)
	(compare:CC_NOOV
	 (and:SI (match_operand:SI 0 "s_register_operand" "r,r")
		 (match_operand:SI 1 "arm_not_operand" "rI,K"))
	 (const_int 0)))
   (clobber (match_scratch:SI 2 "=X,r"))]
  "TARGET_32BIT"
  "@
   tst%?\\t%0, %1
   bic%.\\t%2, %0, #%B1"
  [(set_attr "conds" "set")]
)

(define_insn "*zeroextractsi_compare0_scratch"
  [(set (reg:CC_NOOV CC_REGNUM)
	(compare:CC_NOOV (zero_extract:SI
			  (match_operand:SI 0 "s_register_operand" "r")
		 	  (match_operand 1 "const_int_operand" "n")
			  (match_operand 2 "const_int_operand" "n"))
			 (const_int 0)))]
  "TARGET_32BIT
  && (INTVAL (operands[2]) >= 0 && INTVAL (operands[2]) < 32
      && INTVAL (operands[1]) > 0 
      && INTVAL (operands[1]) + (INTVAL (operands[2]) & 1) <= 8
      && INTVAL (operands[1]) + INTVAL (operands[2]) <= 32)"
  "*
  operands[1] = GEN_INT (((1 << INTVAL (operands[1])) - 1)
			 << INTVAL (operands[2]));
  output_asm_insn (\"tst%?\\t%0, %1\", operands);
  return \"\";
  "
  [(set_attr "conds" "set")]
)

(define_insn_and_split "*ne_zeroextractsi"
  [(set (match_operand:SI 0 "s_register_operand" "=r")
	(ne:SI (zero_extract:SI
		(match_operand:SI 1 "s_register_operand" "r")
		(match_operand:SI 2 "const_int_operand" "n")
		(match_operand:SI 3 "const_int_operand" "n"))
	       (const_int 0)))
   (clobber (reg:CC CC_REGNUM))]
  "TARGET_32BIT
   && (INTVAL (operands[3]) >= 0 && INTVAL (operands[3]) < 32
       && INTVAL (operands[2]) > 0 
       && INTVAL (operands[2]) + (INTVAL (operands[3]) & 1) <= 8
       && INTVAL (operands[2]) + INTVAL (operands[3]) <= 32)"
  "#"
  "TARGET_32BIT
   && (INTVAL (operands[3]) >= 0 && INTVAL (operands[3]) < 32
       && INTVAL (operands[2]) > 0 
       && INTVAL (operands[2]) + (INTVAL (operands[3]) & 1) <= 8
       && INTVAL (operands[2]) + INTVAL (operands[3]) <= 32)"
  [(parallel [(set (reg:CC_NOOV CC_REGNUM)
		   (compare:CC_NOOV (and:SI (match_dup 1) (match_dup 2))
				    (const_int 0)))
	      (set (match_dup 0) (and:SI (match_dup 1) (match_dup 2)))])
   (set (match_dup 0)
	(if_then_else:SI (eq (reg:CC_NOOV CC_REGNUM) (const_int 0))
			 (match_dup 0) (const_int 1)))]
  "
  operands[2] = GEN_INT (((1 << INTVAL (operands[2])) - 1)
			 << INTVAL (operands[3])); 
  "
  [(set_attr "conds" "clob")
   (set (attr "length")
	(if_then_else (eq_attr "is_thumb" "yes")
		      (const_int 12)
		      (const_int 8)))]
)

(define_insn_and_split "*ne_zeroextractsi_shifted"
  [(set (match_operand:SI 0 "s_register_operand" "=r")
	(ne:SI (zero_extract:SI
		(match_operand:SI 1 "s_register_operand" "r")
		(match_operand:SI 2 "const_int_operand" "n")
		(const_int 0))
	       (const_int 0)))
   (clobber (reg:CC CC_REGNUM))]
  "TARGET_ARM"
  "#"
  "TARGET_ARM"
  [(parallel [(set (reg:CC_NOOV CC_REGNUM)
		   (compare:CC_NOOV (ashift:SI (match_dup 1) (match_dup 2))
				    (const_int 0)))
	      (set (match_dup 0) (ashift:SI (match_dup 1) (match_dup 2)))])
   (set (match_dup 0)
	(if_then_else:SI (eq (reg:CC_NOOV CC_REGNUM) (const_int 0))
			 (match_dup 0) (const_int 1)))]
  "
  operands[2] = GEN_INT (32 - INTVAL (operands[2]));
  "
  [(set_attr "conds" "clob")
   (set_attr "length" "8")]
)

(define_insn_and_split "*ite_ne_zeroextractsi"
  [(set (match_operand:SI 0 "s_register_operand" "=r")
	(if_then_else:SI (ne (zero_extract:SI
			      (match_operand:SI 1 "s_register_operand" "r")
			      (match_operand:SI 2 "const_int_operand" "n")
			      (match_operand:SI 3 "const_int_operand" "n"))
			     (const_int 0))
			 (match_operand:SI 4 "arm_not_operand" "rIK")
			 (const_int 0)))
   (clobber (reg:CC CC_REGNUM))]
  "TARGET_ARM
   && (INTVAL (operands[3]) >= 0 && INTVAL (operands[3]) < 32
       && INTVAL (operands[2]) > 0 
       && INTVAL (operands[2]) + (INTVAL (operands[3]) & 1) <= 8
       && INTVAL (operands[2]) + INTVAL (operands[3]) <= 32)
   && !reg_overlap_mentioned_p (operands[0], operands[4])"
  "#"
  "TARGET_ARM
   && (INTVAL (operands[3]) >= 0 && INTVAL (operands[3]) < 32
       && INTVAL (operands[2]) > 0 
       && INTVAL (operands[2]) + (INTVAL (operands[3]) & 1) <= 8
       && INTVAL (operands[2]) + INTVAL (operands[3]) <= 32)
   && !reg_overlap_mentioned_p (operands[0], operands[4])"
  [(parallel [(set (reg:CC_NOOV CC_REGNUM)
		   (compare:CC_NOOV (and:SI (match_dup 1) (match_dup 2))
				    (const_int 0)))
	      (set (match_dup 0) (and:SI (match_dup 1) (match_dup 2)))])
   (set (match_dup 0)
	(if_then_else:SI (eq (reg:CC_NOOV CC_REGNUM) (const_int 0))
			 (match_dup 0) (match_dup 4)))]
  "
  operands[2] = GEN_INT (((1 << INTVAL (operands[2])) - 1)
			 << INTVAL (operands[3])); 
  "
  [(set_attr "conds" "clob")
   (set_attr "length" "8")]
)

(define_insn_and_split "*ite_ne_zeroextractsi_shifted"
  [(set (match_operand:SI 0 "s_register_operand" "=r")
	(if_then_else:SI (ne (zero_extract:SI
			      (match_operand:SI 1 "s_register_operand" "r")
			      (match_operand:SI 2 "const_int_operand" "n")
			      (const_int 0))
			     (const_int 0))
			 (match_operand:SI 3 "arm_not_operand" "rIK")
			 (const_int 0)))
   (clobber (reg:CC CC_REGNUM))]
  "TARGET_ARM && !reg_overlap_mentioned_p (operands[0], operands[3])"
  "#"
  "TARGET_ARM && !reg_overlap_mentioned_p (operands[0], operands[3])"
  [(parallel [(set (reg:CC_NOOV CC_REGNUM)
		   (compare:CC_NOOV (ashift:SI (match_dup 1) (match_dup 2))
				    (const_int 0)))
	      (set (match_dup 0) (ashift:SI (match_dup 1) (match_dup 2)))])
   (set (match_dup 0)
	(if_then_else:SI (eq (reg:CC_NOOV CC_REGNUM) (const_int 0))
			 (match_dup 0) (match_dup 3)))]
  "
  operands[2] = GEN_INT (32 - INTVAL (operands[2]));
  "
  [(set_attr "conds" "clob")
   (set_attr "length" "8")]
)

(define_split
  [(set (match_operand:SI 0 "s_register_operand" "")
	(zero_extract:SI (match_operand:SI 1 "s_register_operand" "")
			 (match_operand:SI 2 "const_int_operand" "")
			 (match_operand:SI 3 "const_int_operand" "")))
   (clobber (match_operand:SI 4 "s_register_operand" ""))]
  "TARGET_THUMB1"
  [(set (match_dup 4) (ashift:SI (match_dup 1) (match_dup 2)))
   (set (match_dup 0) (lshiftrt:SI (match_dup 4) (match_dup 3)))]
  "{
     HOST_WIDE_INT temp = INTVAL (operands[2]);

     operands[2] = GEN_INT (32 - temp - INTVAL (operands[3]));
     operands[3] = GEN_INT (32 - temp);
   }"
)

;; ??? Use Thumb-2 has bitfield insert/extract instructions.
(define_split
  [(set (match_operand:SI 0 "s_register_operand" "")
	(match_operator:SI 1 "shiftable_operator"
	 [(zero_extract:SI (match_operand:SI 2 "s_register_operand" "")
			   (match_operand:SI 3 "const_int_operand" "")
			   (match_operand:SI 4 "const_int_operand" ""))
	  (match_operand:SI 5 "s_register_operand" "")]))
   (clobber (match_operand:SI 6 "s_register_operand" ""))]
  "TARGET_ARM"
  [(set (match_dup 6) (ashift:SI (match_dup 2) (match_dup 3)))
   (set (match_dup 0)
	(match_op_dup 1
	 [(lshiftrt:SI (match_dup 6) (match_dup 4))
	  (match_dup 5)]))]
  "{
     HOST_WIDE_INT temp = INTVAL (operands[3]);

     operands[3] = GEN_INT (32 - temp - INTVAL (operands[4]));
     operands[4] = GEN_INT (32 - temp);
   }"
)
  
(define_split
  [(set (match_operand:SI 0 "s_register_operand" "")
	(sign_extract:SI (match_operand:SI 1 "s_register_operand" "")
			 (match_operand:SI 2 "const_int_operand" "")
			 (match_operand:SI 3 "const_int_operand" "")))]
  "TARGET_THUMB1"
  [(set (match_dup 0) (ashift:SI (match_dup 1) (match_dup 2)))
   (set (match_dup 0) (ashiftrt:SI (match_dup 0) (match_dup 3)))]
  "{
     HOST_WIDE_INT temp = INTVAL (operands[2]);

     operands[2] = GEN_INT (32 - temp - INTVAL (operands[3]));
     operands[3] = GEN_INT (32 - temp);
   }"
)

(define_split
  [(set (match_operand:SI 0 "s_register_operand" "")
	(match_operator:SI 1 "shiftable_operator"
	 [(sign_extract:SI (match_operand:SI 2 "s_register_operand" "")
			   (match_operand:SI 3 "const_int_operand" "")
			   (match_operand:SI 4 "const_int_operand" ""))
	  (match_operand:SI 5 "s_register_operand" "")]))
   (clobber (match_operand:SI 6 "s_register_operand" ""))]
  "TARGET_ARM"
  [(set (match_dup 6) (ashift:SI (match_dup 2) (match_dup 3)))
   (set (match_dup 0)
	(match_op_dup 1
	 [(ashiftrt:SI (match_dup 6) (match_dup 4))
	  (match_dup 5)]))]
  "{
     HOST_WIDE_INT temp = INTVAL (operands[3]);

     operands[3] = GEN_INT (32 - temp - INTVAL (operands[4]));
     operands[4] = GEN_INT (32 - temp);
   }"
)
  
;;; ??? This pattern is bogus.  If operand3 has bits outside the range
;;; represented by the bitfield, then this will produce incorrect results.
;;; Somewhere, the value needs to be truncated.  On targets like the m68k,
;;; which have a real bit-field insert instruction, the truncation happens
;;; in the bit-field insert instruction itself.  Since arm does not have a
;;; bit-field insert instruction, we would have to emit code here to truncate
;;; the value before we insert.  This loses some of the advantage of having
;;; this insv pattern, so this pattern needs to be reevalutated.

(define_expand "insv"
  [(set (zero_extract:SI (match_operand:SI 0 "s_register_operand" "")
                         (match_operand:SI 1 "general_operand" "")
                         (match_operand:SI 2 "general_operand" ""))
        (match_operand:SI 3 "reg_or_int_operand" ""))]
  "TARGET_ARM || arm_arch_thumb2"
  "
  {
    int start_bit = INTVAL (operands[2]);
    int width = INTVAL (operands[1]);
    HOST_WIDE_INT mask = (((HOST_WIDE_INT)1) << width) - 1;
    rtx target, subtarget;

    if (arm_arch_thumb2)
      {
	bool use_bfi = TRUE;

	if (GET_CODE (operands[3]) == CONST_INT)
	  {
	    HOST_WIDE_INT val = INTVAL (operands[3]) & mask;

	    if (val == 0)
	      {
		emit_insn (gen_insv_zero (operands[0], operands[1],
					  operands[2]));
		DONE;
	      }

	    /* See if the set can be done with a single orr instruction.  */
	    if (val == mask && const_ok_for_arm (val << start_bit))
	      use_bfi = FALSE;
	  }
	  
	if (use_bfi)
	  {
	    if (GET_CODE (operands[3]) != REG)
	      operands[3] = force_reg (SImode, operands[3]);

	    emit_insn (gen_insv_t2 (operands[0], operands[1], operands[2],
				    operands[3]));
	    DONE;
	  }
      }

    target = copy_rtx (operands[0]);
    /* Avoid using a subreg as a subtarget, and avoid writing a paradoxical 
       subreg as the final target.  */
    if (GET_CODE (target) == SUBREG)
      {
	subtarget = gen_reg_rtx (SImode);
	if (GET_MODE_SIZE (GET_MODE (SUBREG_REG (target)))
	    < GET_MODE_SIZE (SImode))
	  target = SUBREG_REG (target);
      }
    else
      subtarget = target;    

    if (GET_CODE (operands[3]) == CONST_INT)
      {
	/* Since we are inserting a known constant, we may be able to
	   reduce the number of bits that we have to clear so that
	   the mask becomes simple.  */
	/* ??? This code does not check to see if the new mask is actually
	   simpler.  It may not be.  */
	rtx op1 = gen_reg_rtx (SImode);
	/* ??? Truncate operand3 to fit in the bitfield.  See comment before
	   start of this pattern.  */
	HOST_WIDE_INT op3_value = mask & INTVAL (operands[3]);
	HOST_WIDE_INT mask2 = ((mask & ~op3_value) << start_bit);

	emit_insn (gen_andsi3 (op1, operands[0],
			       gen_int_mode (~mask2, SImode)));
	emit_insn (gen_iorsi3 (subtarget, op1,
			       gen_int_mode (op3_value << start_bit, SImode)));
      }
    else if (start_bit == 0
	     && !(const_ok_for_arm (mask)
		  || const_ok_for_arm (~mask)))
      {
	/* A Trick, since we are setting the bottom bits in the word,
	   we can shift operand[3] up, operand[0] down, OR them together
	   and rotate the result back again.  This takes 3 insns, and
	   the third might be mergeable into another op.  */
	/* The shift up copes with the possibility that operand[3] is
           wider than the bitfield.  */
	rtx op0 = gen_reg_rtx (SImode);
	rtx op1 = gen_reg_rtx (SImode);

	emit_insn (gen_ashlsi3 (op0, operands[3], GEN_INT (32 - width)));
	emit_insn (gen_lshrsi3 (op1, operands[0], operands[1]));
	emit_insn (gen_iorsi3  (op1, op1, op0));
	emit_insn (gen_rotlsi3 (subtarget, op1, operands[1]));
      }
    else if ((width + start_bit == 32)
	     && !(const_ok_for_arm (mask)
		  || const_ok_for_arm (~mask)))
      {
	/* Similar trick, but slightly less efficient.  */

	rtx op0 = gen_reg_rtx (SImode);
	rtx op1 = gen_reg_rtx (SImode);

	emit_insn (gen_ashlsi3 (op0, operands[3], GEN_INT (32 - width)));
	emit_insn (gen_ashlsi3 (op1, operands[0], operands[1]));
	emit_insn (gen_lshrsi3 (op1, op1, operands[1]));
	emit_insn (gen_iorsi3 (subtarget, op1, op0));
      }
    else
      {
	rtx op0 = gen_int_mode (mask, SImode);
	rtx op1 = gen_reg_rtx (SImode);
	rtx op2 = gen_reg_rtx (SImode);

	if (!(const_ok_for_arm (mask) || const_ok_for_arm (~mask)))
	  {
	    rtx tmp = gen_reg_rtx (SImode);

	    emit_insn (gen_movsi (tmp, op0));
	    op0 = tmp;
	  }

	/* Mask out any bits in operand[3] that are not needed.  */
	   emit_insn (gen_andsi3 (op1, operands[3], op0));

	if (GET_CODE (op0) == CONST_INT
	    && (const_ok_for_arm (mask << start_bit)
		|| const_ok_for_arm (~(mask << start_bit))))
	  {
	    op0 = gen_int_mode (~(mask << start_bit), SImode);
	    emit_insn (gen_andsi3 (op2, operands[0], op0));
	  }
	else
	  {
	    if (GET_CODE (op0) == CONST_INT)
	      {
		rtx tmp = gen_reg_rtx (SImode);

		emit_insn (gen_movsi (tmp, op0));
		op0 = tmp;
	      }

	    if (start_bit != 0)
	      emit_insn (gen_ashlsi3 (op0, op0, operands[2]));
	    
	    emit_insn (gen_andsi_notsi_si (op2, operands[0], op0));
	  }

	if (start_bit != 0)
          emit_insn (gen_ashlsi3 (op1, op1, operands[2]));

	emit_insn (gen_iorsi3 (subtarget, op1, op2));
      }

    if (subtarget != target)
      {
	/* If TARGET is still a SUBREG, then it must be wider than a word,
	   so we must be careful only to set the subword we were asked to.  */
	if (GET_CODE (target) == SUBREG)
	  emit_move_insn (target, subtarget);
	else
	  emit_move_insn (target, gen_lowpart (GET_MODE (target), subtarget));
      }

    DONE;
  }"
)

(define_insn "insv_zero"
  [(set (zero_extract:SI (match_operand:SI 0 "s_register_operand" "+r")
                         (match_operand:SI 1 "const_int_operand" "M")
                         (match_operand:SI 2 "const_int_operand" "M"))
        (const_int 0))]
  "arm_arch_thumb2"
  "bfc%?\t%0, %2, %1"
  [(set_attr "length" "4")
   (set_attr "predicable" "yes")]
)

(define_insn "insv_t2"
  [(set (zero_extract:SI (match_operand:SI 0 "s_register_operand" "+r")
                         (match_operand:SI 1 "const_int_operand" "M")
                         (match_operand:SI 2 "const_int_operand" "M"))
        (match_operand:SI 3 "s_register_operand" "r"))]
  "arm_arch_thumb2"
  "bfi%?\t%0, %3, %2, %1"
  [(set_attr "length" "4")
   (set_attr "predicable" "yes")]
)

; constants for op 2 will never be given to these patterns.
(define_insn_and_split "*anddi_notdi_di"
  [(set (match_operand:DI 0 "s_register_operand" "=&r,&r")
	(and:DI (not:DI (match_operand:DI 1 "s_register_operand" "r,0"))
		(match_operand:DI 2 "s_register_operand" "0,r")))]
  "TARGET_32BIT"
  "#"
  "TARGET_32BIT && reload_completed && ! IS_IWMMXT_REGNUM (REGNO (operands[0]))"
  [(set (match_dup 0) (and:SI (not:SI (match_dup 1)) (match_dup 2)))
   (set (match_dup 3) (and:SI (not:SI (match_dup 4)) (match_dup 5)))]
  "
  {
    operands[3] = gen_highpart (SImode, operands[0]);
    operands[0] = gen_lowpart (SImode, operands[0]);
    operands[4] = gen_highpart (SImode, operands[1]);
    operands[1] = gen_lowpart (SImode, operands[1]);
    operands[5] = gen_highpart (SImode, operands[2]);
    operands[2] = gen_lowpart (SImode, operands[2]);
  }"
  [(set_attr "length" "8")
   (set_attr "predicable" "yes")]
)
  
(define_insn_and_split "*anddi_notzesidi_di"
  [(set (match_operand:DI 0 "s_register_operand" "=&r,&r")
	(and:DI (not:DI (zero_extend:DI
			 (match_operand:SI 2 "s_register_operand" "r,r")))
		(match_operand:DI 1 "s_register_operand" "0,?r")))]
  "TARGET_32BIT"
  "@
   bic%?\\t%Q0, %Q1, %2
   #"
  ; (not (zero_extend ...)) allows us to just copy the high word from
  ; operand1 to operand0.
  "TARGET_32BIT
   && reload_completed
   && operands[0] != operands[1]"
  [(set (match_dup 0) (and:SI (not:SI (match_dup 2)) (match_dup 1)))
   (set (match_dup 3) (match_dup 4))]
  "
  {
    operands[3] = gen_highpart (SImode, operands[0]);
    operands[0] = gen_lowpart (SImode, operands[0]);
    operands[4] = gen_highpart (SImode, operands[1]);
    operands[1] = gen_lowpart (SImode, operands[1]);
  }"
  [(set_attr "length" "4,8")
   (set_attr "predicable" "yes")]
)
  
(define_insn_and_split "*anddi_notsesidi_di"
  [(set (match_operand:DI 0 "s_register_operand" "=&r,&r")
	(and:DI (not:DI (sign_extend:DI
			 (match_operand:SI 2 "s_register_operand" "r,r")))
		(match_operand:DI 1 "s_register_operand" "0,r")))]
  "TARGET_32BIT"
  "#"
  "TARGET_32BIT && reload_completed"
  [(set (match_dup 0) (and:SI (not:SI (match_dup 2)) (match_dup 1)))
   (set (match_dup 3) (and:SI (not:SI
				(ashiftrt:SI (match_dup 2) (const_int 31)))
			       (match_dup 4)))]
  "
  {
    operands[3] = gen_highpart (SImode, operands[0]);
    operands[0] = gen_lowpart (SImode, operands[0]);
    operands[4] = gen_highpart (SImode, operands[1]);
    operands[1] = gen_lowpart (SImode, operands[1]);
  }"
  [(set_attr "length" "8")
   (set_attr "predicable" "yes")]
)
  
(define_insn "andsi_notsi_si"
  [(set (match_operand:SI 0 "s_register_operand" "=r")
	(and:SI (not:SI (match_operand:SI 2 "s_register_operand" "r"))
		(match_operand:SI 1 "s_register_operand" "r")))]
  "TARGET_32BIT"
  "bic%?\\t%0, %1, %2"
  [(set_attr "predicable" "yes")]
)

(define_insn "bicsi3"
  [(set (match_operand:SI                 0 "register_operand" "=l")
	(and:SI (not:SI (match_operand:SI 1 "register_operand" "l"))
		(match_operand:SI         2 "register_operand" "0")))]
  "TARGET_THUMB1"
  "bic\\t%0, %0, %1"
  [(set_attr "length" "2")]
)

(define_insn "andsi_not_shiftsi_si"
  [(set (match_operand:SI 0 "s_register_operand" "=r")
	(and:SI (not:SI (match_operator:SI 4 "shift_operator"
			 [(match_operand:SI 2 "s_register_operand" "r")
			  (match_operand:SI 3 "arm_rhs_operand" "rM")]))
		(match_operand:SI 1 "s_register_operand" "r")))]
  "TARGET_ARM"
  "bic%?\\t%0, %1, %2%S4"
  [(set_attr "predicable" "yes")
   (set_attr "shift" "2")
   (set (attr "type") (if_then_else (match_operand 3 "const_int_operand" "")
		      (const_string "alu_shift")
		      (const_string "alu_shift_reg")))]
)

(define_insn "*andsi_notsi_si_compare0"
  [(set (reg:CC_NOOV CC_REGNUM)
	(compare:CC_NOOV
	 (and:SI (not:SI (match_operand:SI 2 "s_register_operand" "r"))
		 (match_operand:SI 1 "s_register_operand" "r"))
	 (const_int 0)))
   (set (match_operand:SI 0 "s_register_operand" "=r")
	(and:SI (not:SI (match_dup 2)) (match_dup 1)))]
  "TARGET_32BIT"
  "bic%.\\t%0, %1, %2"
  [(set_attr "conds" "set")]
)

(define_insn "*andsi_notsi_si_compare0_scratch"
  [(set (reg:CC_NOOV CC_REGNUM)
	(compare:CC_NOOV
	 (and:SI (not:SI (match_operand:SI 2 "s_register_operand" "r"))
		 (match_operand:SI 1 "s_register_operand" "r"))
	 (const_int 0)))
   (clobber (match_scratch:SI 0 "=r"))]
  "TARGET_32BIT"
  "bic%.\\t%0, %1, %2"
  [(set_attr "conds" "set")]
)

(define_insn "iordi3"
  [(set (match_operand:DI         0 "s_register_operand" "=&r,&r")
	(ior:DI (match_operand:DI 1 "s_register_operand"  "%0,r")
		(match_operand:DI 2 "s_register_operand"   "r,r")))]
  "TARGET_32BIT && ! TARGET_IWMMXT"
  "#"
  [(set_attr "length" "8")
   (set_attr "predicable" "yes")]
)

(define_insn "*iordi_zesidi_di"
  [(set (match_operand:DI 0 "s_register_operand" "=&r,&r")
	(ior:DI (zero_extend:DI
		 (match_operand:SI 2 "s_register_operand" "r,r"))
		(match_operand:DI 1 "s_register_operand" "0,?r")))]
  "TARGET_32BIT"
  "@
   orr%?\\t%Q0, %Q1, %2
   #"
  [(set_attr "length" "4,8")
   (set_attr "predicable" "yes")]
)

(define_insn "*iordi_sesidi_di"
  [(set (match_operand:DI 0 "s_register_operand" "=&r,&r")
	(ior:DI (sign_extend:DI
		 (match_operand:SI 2 "s_register_operand" "r,r"))
		(match_operand:DI 1 "s_register_operand" "?r,0")))]
  "TARGET_32BIT"
  "#"
  [(set_attr "length" "8")
   (set_attr "predicable" "yes")]
)

(define_expand "iorsi3"
  [(set (match_operand:SI         0 "s_register_operand" "")
	(ior:SI (match_operand:SI 1 "s_register_operand" "")
		(match_operand:SI 2 "reg_or_int_operand" "")))]
  "TARGET_EITHER"
  "
  if (GET_CODE (operands[2]) == CONST_INT)
    {
      if (TARGET_32BIT)
        {
          arm_split_constant (IOR, SImode, NULL_RTX,
	                      INTVAL (operands[2]), operands[0], operands[1],
			      optimize && can_create_pseudo_p ());
          DONE;
	}
      else /* TARGET_THUMB1 */
	operands [2] = force_reg (SImode, operands [2]);
    }
  "
)

(define_insn_and_split "*arm_iorsi3"
  [(set (match_operand:SI         0 "s_register_operand" "=r,r")
	(ior:SI (match_operand:SI 1 "s_register_operand" "r,r")
		(match_operand:SI 2 "reg_or_int_operand" "rI,?n")))]
  "TARGET_ARM"
  "@
   orr%?\\t%0, %1, %2
   #"
  "TARGET_ARM
   && GET_CODE (operands[2]) == CONST_INT
   && !const_ok_for_arm (INTVAL (operands[2]))"
  [(clobber (const_int 0))]
  "
  arm_split_constant (IOR, SImode, curr_insn, 
                      INTVAL (operands[2]), operands[0], operands[1], 0);
  DONE;
  "
  [(set_attr "length" "4,16")
   (set_attr "predicable" "yes")]
)

(define_insn "*thumb1_iorsi3"
  [(set (match_operand:SI         0 "register_operand" "=l")
	(ior:SI (match_operand:SI 1 "register_operand" "%0")
		(match_operand:SI 2 "register_operand" "l")))]
  "TARGET_THUMB1"
  "orr\\t%0, %0, %2"
  [(set_attr "length" "2")]
)

(define_peephole2
  [(match_scratch:SI 3 "r")
   (set (match_operand:SI 0 "arm_general_register_operand" "")
	(ior:SI (match_operand:SI 1 "arm_general_register_operand" "")
		(match_operand:SI 2 "const_int_operand" "")))]
  "TARGET_ARM
   && !const_ok_for_arm (INTVAL (operands[2]))
   && const_ok_for_arm (~INTVAL (operands[2]))"
  [(set (match_dup 3) (match_dup 2))
   (set (match_dup 0) (ior:SI (match_dup 1) (match_dup 3)))]
  ""
)

(define_insn "*iorsi3_compare0"
  [(set (reg:CC_NOOV CC_REGNUM)
	(compare:CC_NOOV (ior:SI (match_operand:SI 1 "s_register_operand" "%r")
				 (match_operand:SI 2 "arm_rhs_operand" "rI"))
			 (const_int 0)))
   (set (match_operand:SI 0 "s_register_operand" "=r")
	(ior:SI (match_dup 1) (match_dup 2)))]
  "TARGET_32BIT"
  "orr%.\\t%0, %1, %2"
  [(set_attr "conds" "set")]
)

(define_insn "*iorsi3_compare0_scratch"
  [(set (reg:CC_NOOV CC_REGNUM)
	(compare:CC_NOOV (ior:SI (match_operand:SI 1 "s_register_operand" "%r")
				 (match_operand:SI 2 "arm_rhs_operand" "rI"))
			 (const_int 0)))
   (clobber (match_scratch:SI 0 "=r"))]
  "TARGET_32BIT"
  "orr%.\\t%0, %1, %2"
  [(set_attr "conds" "set")]
)

(define_insn "xordi3"
  [(set (match_operand:DI         0 "s_register_operand" "=&r,&r")
	(xor:DI (match_operand:DI 1 "s_register_operand"  "%0,r")
		(match_operand:DI 2 "s_register_operand"   "r,r")))]
  "TARGET_32BIT && !TARGET_IWMMXT"
  "#"
  [(set_attr "length" "8")
   (set_attr "predicable" "yes")]
)

(define_insn "*xordi_zesidi_di"
  [(set (match_operand:DI 0 "s_register_operand" "=&r,&r")
	(xor:DI (zero_extend:DI
		 (match_operand:SI 2 "s_register_operand" "r,r"))
		(match_operand:DI 1 "s_register_operand" "0,?r")))]
  "TARGET_32BIT"
  "@
   eor%?\\t%Q0, %Q1, %2
   #"
  [(set_attr "length" "4,8")
   (set_attr "predicable" "yes")]
)

(define_insn "*xordi_sesidi_di"
  [(set (match_operand:DI 0 "s_register_operand" "=&r,&r")
	(xor:DI (sign_extend:DI
		 (match_operand:SI 2 "s_register_operand" "r,r"))
		(match_operand:DI 1 "s_register_operand" "?r,0")))]
  "TARGET_32BIT"
  "#"
  [(set_attr "length" "8")
   (set_attr "predicable" "yes")]
)

(define_expand "xorsi3"
  [(set (match_operand:SI         0 "s_register_operand" "")
	(xor:SI (match_operand:SI 1 "s_register_operand" "")
		(match_operand:SI 2 "arm_rhs_operand"  "")))]
  "TARGET_EITHER"
  "if (TARGET_THUMB1)
     if (GET_CODE (operands[2]) == CONST_INT)
       operands[2] = force_reg (SImode, operands[2]);
  "
)

(define_insn "*arm_xorsi3"
  [(set (match_operand:SI         0 "s_register_operand" "=r")
	(xor:SI (match_operand:SI 1 "s_register_operand" "r")
		(match_operand:SI 2 "arm_rhs_operand" "rI")))]
  "TARGET_32BIT"
  "eor%?\\t%0, %1, %2"
  [(set_attr "predicable" "yes")]
)

(define_insn "*thumb1_xorsi3"
  [(set (match_operand:SI         0 "register_operand" "=l")
	(xor:SI (match_operand:SI 1 "register_operand" "%0")
		(match_operand:SI 2 "register_operand" "l")))]
  "TARGET_THUMB1"
  "eor\\t%0, %0, %2"
  [(set_attr "length" "2")]
)

(define_insn "*xorsi3_compare0"
  [(set (reg:CC_NOOV CC_REGNUM)
	(compare:CC_NOOV (xor:SI (match_operand:SI 1 "s_register_operand" "r")
				 (match_operand:SI 2 "arm_rhs_operand" "rI"))
			 (const_int 0)))
   (set (match_operand:SI 0 "s_register_operand" "=r")
	(xor:SI (match_dup 1) (match_dup 2)))]
  "TARGET_32BIT"
  "eor%.\\t%0, %1, %2"
  [(set_attr "conds" "set")]
)

(define_insn "*xorsi3_compare0_scratch"
  [(set (reg:CC_NOOV CC_REGNUM)
	(compare:CC_NOOV (xor:SI (match_operand:SI 0 "s_register_operand" "r")
				 (match_operand:SI 1 "arm_rhs_operand" "rI"))
			 (const_int 0)))]
  "TARGET_32BIT"
  "teq%?\\t%0, %1"
  [(set_attr "conds" "set")]
)

; By splitting (IOR (AND (NOT A) (NOT B)) C) as D = AND (IOR A B) (NOT C), 
; (NOT D) we can sometimes merge the final NOT into one of the following
; insns.

(define_split
  [(set (match_operand:SI 0 "s_register_operand" "")
	(ior:SI (and:SI (not:SI (match_operand:SI 1 "s_register_operand" ""))
			(not:SI (match_operand:SI 2 "arm_rhs_operand" "")))
		(match_operand:SI 3 "arm_rhs_operand" "")))
   (clobber (match_operand:SI 4 "s_register_operand" ""))]
  "TARGET_32BIT"
  [(set (match_dup 4) (and:SI (ior:SI (match_dup 1) (match_dup 2))
			      (not:SI (match_dup 3))))
   (set (match_dup 0) (not:SI (match_dup 4)))]
  ""
)

(define_insn "*andsi_iorsi3_notsi"
  [(set (match_operand:SI 0 "s_register_operand" "=&r,&r,&r")
	(and:SI (ior:SI (match_operand:SI 1 "s_register_operand" "r,r,0")
			(match_operand:SI 2 "arm_rhs_operand" "rI,0,rI"))
		(not:SI (match_operand:SI 3 "arm_rhs_operand" "rI,rI,rI"))))]
  "TARGET_32BIT"
  "orr%?\\t%0, %1, %2\;bic%?\\t%0, %0, %3"
  [(set_attr "length" "8")
   (set_attr "ce_count" "2")
   (set_attr "predicable" "yes")]
)

; ??? Are these four splitters still beneficial when the Thumb-2 bitfield
; insns are available?
(define_split
  [(set (match_operand:SI 0 "s_register_operand" "")
	(match_operator:SI 1 "logical_binary_operator"
	 [(zero_extract:SI (match_operand:SI 2 "s_register_operand" "")
			   (match_operand:SI 3 "const_int_operand" "")
			   (match_operand:SI 4 "const_int_operand" ""))
	  (match_operator:SI 9 "logical_binary_operator"
	   [(lshiftrt:SI (match_operand:SI 5 "s_register_operand" "")
			 (match_operand:SI 6 "const_int_operand" ""))
	    (match_operand:SI 7 "s_register_operand" "")])]))
   (clobber (match_operand:SI 8 "s_register_operand" ""))]
  "TARGET_32BIT
   && GET_CODE (operands[1]) == GET_CODE (operands[9])
   && INTVAL (operands[3]) == 32 - INTVAL (operands[6])"
  [(set (match_dup 8)
	(match_op_dup 1
	 [(ashift:SI (match_dup 2) (match_dup 4))
	  (match_dup 5)]))
   (set (match_dup 0)
	(match_op_dup 1
	 [(lshiftrt:SI (match_dup 8) (match_dup 6))
	  (match_dup 7)]))]
  "
  operands[4] = GEN_INT (32 - (INTVAL (operands[3]) + INTVAL (operands[4])));
")

(define_split
  [(set (match_operand:SI 0 "s_register_operand" "")
	(match_operator:SI 1 "logical_binary_operator"
	 [(match_operator:SI 9 "logical_binary_operator"
	   [(lshiftrt:SI (match_operand:SI 5 "s_register_operand" "")
			 (match_operand:SI 6 "const_int_operand" ""))
	    (match_operand:SI 7 "s_register_operand" "")])
	  (zero_extract:SI (match_operand:SI 2 "s_register_operand" "")
			   (match_operand:SI 3 "const_int_operand" "")
			   (match_operand:SI 4 "const_int_operand" ""))]))
   (clobber (match_operand:SI 8 "s_register_operand" ""))]
  "TARGET_32BIT
   && GET_CODE (operands[1]) == GET_CODE (operands[9])
   && INTVAL (operands[3]) == 32 - INTVAL (operands[6])"
  [(set (match_dup 8)
	(match_op_dup 1
	 [(ashift:SI (match_dup 2) (match_dup 4))
	  (match_dup 5)]))
   (set (match_dup 0)
	(match_op_dup 1
	 [(lshiftrt:SI (match_dup 8) (match_dup 6))
	  (match_dup 7)]))]
  "
  operands[4] = GEN_INT (32 - (INTVAL (operands[3]) + INTVAL (operands[4])));
")

(define_split
  [(set (match_operand:SI 0 "s_register_operand" "")
	(match_operator:SI 1 "logical_binary_operator"
	 [(sign_extract:SI (match_operand:SI 2 "s_register_operand" "")
			   (match_operand:SI 3 "const_int_operand" "")
			   (match_operand:SI 4 "const_int_operand" ""))
	  (match_operator:SI 9 "logical_binary_operator"
	   [(ashiftrt:SI (match_operand:SI 5 "s_register_operand" "")
			 (match_operand:SI 6 "const_int_operand" ""))
	    (match_operand:SI 7 "s_register_operand" "")])]))
   (clobber (match_operand:SI 8 "s_register_operand" ""))]
  "TARGET_32BIT
   && GET_CODE (operands[1]) == GET_CODE (operands[9])
   && INTVAL (operands[3]) == 32 - INTVAL (operands[6])"
  [(set (match_dup 8)
	(match_op_dup 1
	 [(ashift:SI (match_dup 2) (match_dup 4))
	  (match_dup 5)]))
   (set (match_dup 0)
	(match_op_dup 1
	 [(ashiftrt:SI (match_dup 8) (match_dup 6))
	  (match_dup 7)]))]
  "
  operands[4] = GEN_INT (32 - (INTVAL (operands[3]) + INTVAL (operands[4])));
")

(define_split
  [(set (match_operand:SI 0 "s_register_operand" "")
	(match_operator:SI 1 "logical_binary_operator"
	 [(match_operator:SI 9 "logical_binary_operator"
	   [(ashiftrt:SI (match_operand:SI 5 "s_register_operand" "")
			 (match_operand:SI 6 "const_int_operand" ""))
	    (match_operand:SI 7 "s_register_operand" "")])
	  (sign_extract:SI (match_operand:SI 2 "s_register_operand" "")
			   (match_operand:SI 3 "const_int_operand" "")
			   (match_operand:SI 4 "const_int_operand" ""))]))
   (clobber (match_operand:SI 8 "s_register_operand" ""))]
  "TARGET_32BIT
   && GET_CODE (operands[1]) == GET_CODE (operands[9])
   && INTVAL (operands[3]) == 32 - INTVAL (operands[6])"
  [(set (match_dup 8)
	(match_op_dup 1
	 [(ashift:SI (match_dup 2) (match_dup 4))
	  (match_dup 5)]))
   (set (match_dup 0)
	(match_op_dup 1
	 [(ashiftrt:SI (match_dup 8) (match_dup 6))
	  (match_dup 7)]))]
  "
  operands[4] = GEN_INT (32 - (INTVAL (operands[3]) + INTVAL (operands[4])));
")


;; Minimum and maximum insns

(define_expand "smaxsi3"
  [(parallel [
    (set (match_operand:SI 0 "s_register_operand" "")
	 (smax:SI (match_operand:SI 1 "s_register_operand" "")
		  (match_operand:SI 2 "arm_rhs_operand" "")))
    (clobber (reg:CC CC_REGNUM))])]
  "TARGET_32BIT"
  "
  if (operands[2] == const0_rtx || operands[2] == constm1_rtx)
    {
      /* No need for a clobber of the condition code register here.  */
      emit_insn (gen_rtx_SET (VOIDmode, operands[0],
			      gen_rtx_SMAX (SImode, operands[1],
					    operands[2])));
      DONE;
    }
")

(define_insn "*smax_0"
  [(set (match_operand:SI 0 "s_register_operand" "=r")
	(smax:SI (match_operand:SI 1 "s_register_operand" "r")
		 (const_int 0)))]
  "TARGET_32BIT"
  "bic%?\\t%0, %1, %1, asr #31"
  [(set_attr "predicable" "yes")]
)

(define_insn "*smax_m1"
  [(set (match_operand:SI 0 "s_register_operand" "=r")
	(smax:SI (match_operand:SI 1 "s_register_operand" "r")
		 (const_int -1)))]
  "TARGET_32BIT"
  "orr%?\\t%0, %1, %1, asr #31"
  [(set_attr "predicable" "yes")]
)

(define_insn "*arm_smax_insn"
  [(set (match_operand:SI          0 "s_register_operand" "=r,r")
	(smax:SI (match_operand:SI 1 "s_register_operand"  "%0,?r")
		 (match_operand:SI 2 "arm_rhs_operand"    "rI,rI")))
   (clobber (reg:CC CC_REGNUM))]
  "TARGET_ARM"
  "@
   cmp\\t%1, %2\;movlt\\t%0, %2
   cmp\\t%1, %2\;movge\\t%0, %1\;movlt\\t%0, %2"
  [(set_attr "conds" "clob")
   (set_attr "length" "8,12")]
)

(define_expand "sminsi3"
  [(parallel [
    (set (match_operand:SI 0 "s_register_operand" "")
	 (smin:SI (match_operand:SI 1 "s_register_operand" "")
		  (match_operand:SI 2 "arm_rhs_operand" "")))
    (clobber (reg:CC CC_REGNUM))])]
  "TARGET_32BIT"
  "
  if (operands[2] == const0_rtx)
    {
      /* No need for a clobber of the condition code register here.  */
      emit_insn (gen_rtx_SET (VOIDmode, operands[0],
			      gen_rtx_SMIN (SImode, operands[1],
					    operands[2])));
      DONE;
    }
")

(define_insn "*smin_0"
  [(set (match_operand:SI 0 "s_register_operand" "=r")
	(smin:SI (match_operand:SI 1 "s_register_operand" "r")
		 (const_int 0)))]
  "TARGET_32BIT"
  "and%?\\t%0, %1, %1, asr #31"
  [(set_attr "predicable" "yes")]
)

(define_insn "*arm_smin_insn"
  [(set (match_operand:SI 0 "s_register_operand" "=r,r")
	(smin:SI (match_operand:SI 1 "s_register_operand" "%0,?r")
		 (match_operand:SI 2 "arm_rhs_operand" "rI,rI")))
   (clobber (reg:CC CC_REGNUM))]
  "TARGET_ARM"
  "@
   cmp\\t%1, %2\;movge\\t%0, %2
   cmp\\t%1, %2\;movlt\\t%0, %1\;movge\\t%0, %2"
  [(set_attr "conds" "clob")
   (set_attr "length" "8,12")]
)

(define_expand "umaxsi3"
  [(parallel [
    (set (match_operand:SI 0 "s_register_operand" "")
	 (umax:SI (match_operand:SI 1 "s_register_operand" "")
		  (match_operand:SI 2 "arm_rhs_operand" "")))
    (clobber (reg:CC CC_REGNUM))])]
  "TARGET_32BIT"
  ""
)

(define_insn "*arm_umaxsi3"
  [(set (match_operand:SI 0 "s_register_operand" "=r,r,r")
	(umax:SI (match_operand:SI 1 "s_register_operand" "0,r,?r")
		 (match_operand:SI 2 "arm_rhs_operand" "rI,0,rI")))
   (clobber (reg:CC CC_REGNUM))]
  "TARGET_ARM"
  "@
   cmp\\t%1, %2\;movcc\\t%0, %2
   cmp\\t%1, %2\;movcs\\t%0, %1
   cmp\\t%1, %2\;movcs\\t%0, %1\;movcc\\t%0, %2"
  [(set_attr "conds" "clob")
   (set_attr "length" "8,8,12")]
)

(define_expand "uminsi3"
  [(parallel [
    (set (match_operand:SI 0 "s_register_operand" "")
	 (umin:SI (match_operand:SI 1 "s_register_operand" "")
		  (match_operand:SI 2 "arm_rhs_operand" "")))
    (clobber (reg:CC CC_REGNUM))])]
  "TARGET_32BIT"
  ""
)

(define_insn "*arm_uminsi3"
  [(set (match_operand:SI 0 "s_register_operand" "=r,r,r")
	(umin:SI (match_operand:SI 1 "s_register_operand" "0,r,?r")
		 (match_operand:SI 2 "arm_rhs_operand" "rI,0,rI")))
   (clobber (reg:CC CC_REGNUM))]
  "TARGET_ARM"
  "@
   cmp\\t%1, %2\;movcs\\t%0, %2
   cmp\\t%1, %2\;movcc\\t%0, %1
   cmp\\t%1, %2\;movcc\\t%0, %1\;movcs\\t%0, %2"
  [(set_attr "conds" "clob")
   (set_attr "length" "8,8,12")]
)

(define_insn "*store_minmaxsi"
  [(set (match_operand:SI 0 "memory_operand" "=m")
	(match_operator:SI 3 "minmax_operator"
	 [(match_operand:SI 1 "s_register_operand" "r")
	  (match_operand:SI 2 "s_register_operand" "r")]))
   (clobber (reg:CC CC_REGNUM))]
  "TARGET_32BIT"
  "*
  operands[3] = gen_rtx_fmt_ee (minmax_code (operands[3]), SImode,
				operands[1], operands[2]);
  output_asm_insn (\"cmp\\t%1, %2\", operands);
  if (TARGET_THUMB2)
    output_asm_insn (\"ite\t%d3\", operands);
  output_asm_insn (\"str%d3\\t%1, %0\", operands);
  output_asm_insn (\"str%D3\\t%2, %0\", operands);
  return \"\";
  "
  [(set_attr "conds" "clob")
   (set (attr "length")
	(if_then_else (eq_attr "is_thumb" "yes")
		      (const_int 14)
		      (const_int 12)))
   (set_attr "type" "store1")]
)

; Reject the frame pointer in operand[1], since reloading this after
; it has been eliminated can cause carnage.
(define_insn "*minmax_arithsi"
  [(set (match_operand:SI 0 "s_register_operand" "=r,r")
	(match_operator:SI 4 "shiftable_operator"
	 [(match_operator:SI 5 "minmax_operator"
	   [(match_operand:SI 2 "s_register_operand" "r,r")
	    (match_operand:SI 3 "arm_rhs_operand" "rI,rI")])
	  (match_operand:SI 1 "s_register_operand" "0,?r")]))
   (clobber (reg:CC CC_REGNUM))]
  "TARGET_32BIT && !arm_eliminable_register (operands[1])"
  "*
  {
    enum rtx_code code = GET_CODE (operands[4]);
    bool need_else;

    if (which_alternative != 0 || operands[3] != const0_rtx
        || (code != PLUS && code != MINUS && code != IOR && code != XOR))
      need_else = true;
    else
      need_else = false;

    operands[5] = gen_rtx_fmt_ee (minmax_code (operands[5]), SImode,
				  operands[2], operands[3]);
    output_asm_insn (\"cmp\\t%2, %3\", operands);
    if (TARGET_THUMB2)
      {
	if (need_else)
	  output_asm_insn (\"ite\\t%d5\", operands);
	else
	  output_asm_insn (\"it\\t%d5\", operands);
      }
    output_asm_insn (\"%i4%d5\\t%0, %1, %2\", operands);
    if (need_else)
      output_asm_insn (\"%i4%D5\\t%0, %1, %3\", operands);
    return \"\";
  }"
  [(set_attr "conds" "clob")
   (set (attr "length")
	(if_then_else (eq_attr "is_thumb" "yes")
		      (const_int 14)
		      (const_int 12)))]
)


;; Shift and rotation insns

(define_expand "ashldi3"
  [(set (match_operand:DI            0 "s_register_operand" "")
        (ashift:DI (match_operand:DI 1 "s_register_operand" "")
                   (match_operand:SI 2 "reg_or_int_operand" "")))]
  "TARGET_32BIT"
  "
  if (GET_CODE (operands[2]) == CONST_INT)
    {
      if ((HOST_WIDE_INT) INTVAL (operands[2]) == 1)
        {
          emit_insn (gen_arm_ashldi3_1bit (operands[0], operands[1]));
          DONE;
        }
        /* Ideally we shouldn't fail here if we could know that operands[1] 
           ends up already living in an iwmmxt register. Otherwise it's
           cheaper to have the alternate code being generated than moving
           values to iwmmxt regs and back.  */
        FAIL;
    }
  else if (!TARGET_REALLY_IWMMXT && !(TARGET_HARD_FLOAT && TARGET_MAVERICK))
    FAIL;
  "
)

(define_insn "arm_ashldi3_1bit"
  [(set (match_operand:DI            0 "s_register_operand" "=&r,r")
        (ashift:DI (match_operand:DI 1 "s_register_operand" "?r,0")
                   (const_int 1)))
   (clobber (reg:CC CC_REGNUM))]
  "TARGET_32BIT"
  "movs\\t%Q0, %Q1, asl #1\;adc\\t%R0, %R1, %R1"
  [(set_attr "conds" "clob")
   (set_attr "length" "8")]
)

(define_expand "ashlsi3"
  [(set (match_operand:SI            0 "s_register_operand" "")
	(ashift:SI (match_operand:SI 1 "s_register_operand" "")
		   (match_operand:SI 2 "arm_rhs_operand" "")))]
  "TARGET_EITHER"
  "
  if (GET_CODE (operands[2]) == CONST_INT
      && ((unsigned HOST_WIDE_INT) INTVAL (operands[2])) > 31)
    {
      emit_insn (gen_movsi (operands[0], const0_rtx));
      DONE;
    }
  "
)

(define_insn "*thumb1_ashlsi3"
  [(set (match_operand:SI            0 "register_operand" "=l,l")
	(ashift:SI (match_operand:SI 1 "register_operand" "l,0")
		   (match_operand:SI 2 "nonmemory_operand" "N,l")))]
  "TARGET_THUMB1"
  "lsl\\t%0, %1, %2"
  [(set_attr "length" "2")]
)

(define_expand "ashrdi3"
  [(set (match_operand:DI              0 "s_register_operand" "")
        (ashiftrt:DI (match_operand:DI 1 "s_register_operand" "")
                     (match_operand:SI 2 "reg_or_int_operand" "")))]
  "TARGET_32BIT"
  "
  if (GET_CODE (operands[2]) == CONST_INT)
    {
      if ((HOST_WIDE_INT) INTVAL (operands[2]) == 1)
        {
          emit_insn (gen_arm_ashrdi3_1bit (operands[0], operands[1]));
          DONE;
        }
        /* Ideally we shouldn't fail here if we could know that operands[1] 
           ends up already living in an iwmmxt register. Otherwise it's
           cheaper to have the alternate code being generated than moving
           values to iwmmxt regs and back.  */
        FAIL;
    }
  else if (!TARGET_REALLY_IWMMXT)
    FAIL;
  "
)

(define_insn "arm_ashrdi3_1bit"
  [(set (match_operand:DI              0 "s_register_operand" "=&r,r")
        (ashiftrt:DI (match_operand:DI 1 "s_register_operand" "?r,0")
                     (const_int 1)))
   (clobber (reg:CC CC_REGNUM))]
  "TARGET_32BIT"
  "movs\\t%R0, %R1, asr #1\;mov\\t%Q0, %Q1, rrx"
  [(set_attr "conds" "clob")
   (set_attr "length" "8")]
)

(define_expand "ashrsi3"
  [(set (match_operand:SI              0 "s_register_operand" "")
	(ashiftrt:SI (match_operand:SI 1 "s_register_operand" "")
		     (match_operand:SI 2 "arm_rhs_operand" "")))]
  "TARGET_EITHER"
  "
  if (GET_CODE (operands[2]) == CONST_INT
      && ((unsigned HOST_WIDE_INT) INTVAL (operands[2])) > 31)
    operands[2] = GEN_INT (31);
  "
)

(define_insn "*thumb1_ashrsi3"
  [(set (match_operand:SI              0 "register_operand" "=l,l")
	(ashiftrt:SI (match_operand:SI 1 "register_operand" "l,0")
		     (match_operand:SI 2 "nonmemory_operand" "N,l")))]
  "TARGET_THUMB1"
  "asr\\t%0, %1, %2"
  [(set_attr "length" "2")]
)

(define_expand "lshrdi3"
  [(set (match_operand:DI              0 "s_register_operand" "")
        (lshiftrt:DI (match_operand:DI 1 "s_register_operand" "")
                     (match_operand:SI 2 "reg_or_int_operand" "")))]
  "TARGET_32BIT"
  "
  if (GET_CODE (operands[2]) == CONST_INT)
    {
      if ((HOST_WIDE_INT) INTVAL (operands[2]) == 1)
        {
          emit_insn (gen_arm_lshrdi3_1bit (operands[0], operands[1]));
          DONE;
        }
        /* Ideally we shouldn't fail here if we could know that operands[1] 
           ends up already living in an iwmmxt register. Otherwise it's
           cheaper to have the alternate code being generated than moving
           values to iwmmxt regs and back.  */
        FAIL;
    }
  else if (!TARGET_REALLY_IWMMXT)
    FAIL;
  "
)

(define_insn "arm_lshrdi3_1bit"
  [(set (match_operand:DI              0 "s_register_operand" "=&r,r")
        (lshiftrt:DI (match_operand:DI 1 "s_register_operand" "?r,0")
                     (const_int 1)))
   (clobber (reg:CC CC_REGNUM))]
  "TARGET_32BIT"
  "movs\\t%R0, %R1, lsr #1\;mov\\t%Q0, %Q1, rrx"
  [(set_attr "conds" "clob")
   (set_attr "length" "8")]
)

(define_expand "lshrsi3"
  [(set (match_operand:SI              0 "s_register_operand" "")
	(lshiftrt:SI (match_operand:SI 1 "s_register_operand" "")
		     (match_operand:SI 2 "arm_rhs_operand" "")))]
  "TARGET_EITHER"
  "
  if (GET_CODE (operands[2]) == CONST_INT
      && ((unsigned HOST_WIDE_INT) INTVAL (operands[2])) > 31)
    {
      emit_insn (gen_movsi (operands[0], const0_rtx));
      DONE;
    }
  "
)

(define_insn "*thumb1_lshrsi3"
  [(set (match_operand:SI              0 "register_operand" "=l,l")
	(lshiftrt:SI (match_operand:SI 1 "register_operand" "l,0")
		     (match_operand:SI 2 "nonmemory_operand" "N,l")))]
  "TARGET_THUMB1"
  "lsr\\t%0, %1, %2"
  [(set_attr "length" "2")]
)

(define_expand "rotlsi3"
  [(set (match_operand:SI              0 "s_register_operand" "")
	(rotatert:SI (match_operand:SI 1 "s_register_operand" "")
		     (match_operand:SI 2 "reg_or_int_operand" "")))]
  "TARGET_32BIT"
  "
  if (GET_CODE (operands[2]) == CONST_INT)
    operands[2] = GEN_INT ((32 - INTVAL (operands[2])) % 32);
  else
    {
      rtx reg = gen_reg_rtx (SImode);
      emit_insn (gen_subsi3 (reg, GEN_INT (32), operands[2]));
      operands[2] = reg;
    }
  "
)

(define_expand "rotrsi3"
  [(set (match_operand:SI              0 "s_register_operand" "")
	(rotatert:SI (match_operand:SI 1 "s_register_operand" "")
		     (match_operand:SI 2 "arm_rhs_operand" "")))]
  "TARGET_EITHER"
  "
  if (TARGET_32BIT)
    {
      if (GET_CODE (operands[2]) == CONST_INT
          && ((unsigned HOST_WIDE_INT) INTVAL (operands[2])) > 31)
        operands[2] = GEN_INT (INTVAL (operands[2]) % 32);
    }
  else /* TARGET_THUMB1 */
    {
      if (GET_CODE (operands [2]) == CONST_INT)
        operands [2] = force_reg (SImode, operands[2]);
    }
  "
)

(define_insn "*thumb1_rotrsi3"
  [(set (match_operand:SI              0 "register_operand" "=l")
	(rotatert:SI (match_operand:SI 1 "register_operand" "0")
		     (match_operand:SI 2 "register_operand" "l")))]
  "TARGET_THUMB1"
  "ror\\t%0, %0, %2"
  [(set_attr "length" "2")]
)

(define_insn "*arm_shiftsi3"
  [(set (match_operand:SI   0 "s_register_operand" "=r")
	(match_operator:SI  3 "shift_operator"
	 [(match_operand:SI 1 "s_register_operand"  "r")
	  (match_operand:SI 2 "reg_or_int_operand" "rM")]))]
  "TARGET_32BIT"
  "* return arm_output_shift(operands, 0);"
  [(set_attr "predicable" "yes")
   (set_attr "shift" "1")
   (set (attr "type") (if_then_else (match_operand 2 "const_int_operand" "")
		      (const_string "alu_shift")
		      (const_string "alu_shift_reg")))]
)

(define_insn "*shiftsi3_compare0"
  [(set (reg:CC_NOOV CC_REGNUM)
	(compare:CC_NOOV (match_operator:SI 3 "shift_operator"
			  [(match_operand:SI 1 "s_register_operand" "r")
			   (match_operand:SI 2 "arm_rhs_operand" "rM")])
			 (const_int 0)))
   (set (match_operand:SI 0 "s_register_operand" "=r")
	(match_op_dup 3 [(match_dup 1) (match_dup 2)]))]
  "TARGET_32BIT"
  "* return arm_output_shift(operands, 1);"
  [(set_attr "conds" "set")
   (set_attr "shift" "1")
   (set (attr "type") (if_then_else (match_operand 2 "const_int_operand" "")
		      (const_string "alu_shift")
		      (const_string "alu_shift_reg")))]
)

(define_insn "*shiftsi3_compare0_scratch"
  [(set (reg:CC_NOOV CC_REGNUM)
	(compare:CC_NOOV (match_operator:SI 3 "shift_operator"
			  [(match_operand:SI 1 "s_register_operand" "r")
			   (match_operand:SI 2 "arm_rhs_operand" "rM")])
			 (const_int 0)))
   (clobber (match_scratch:SI 0 "=r"))]
  "TARGET_32BIT"
  "* return arm_output_shift(operands, 1);"
  [(set_attr "conds" "set")
   (set_attr "shift" "1")]
)

(define_insn "*arm_notsi_shiftsi"
  [(set (match_operand:SI 0 "s_register_operand" "=r")
	(not:SI (match_operator:SI 3 "shift_operator"
		 [(match_operand:SI 1 "s_register_operand" "r")
		  (match_operand:SI 2 "arm_rhs_operand" "rM")])))]
  "TARGET_ARM"
  "mvn%?\\t%0, %1%S3"
  [(set_attr "predicable" "yes")
   (set_attr "shift" "1")
   (set (attr "type") (if_then_else (match_operand 2 "const_int_operand" "")
		      (const_string "alu_shift")
		      (const_string "alu_shift_reg")))]
)

(define_insn "*arm_notsi_shiftsi_compare0"
  [(set (reg:CC_NOOV CC_REGNUM)
	(compare:CC_NOOV (not:SI (match_operator:SI 3 "shift_operator"
			  [(match_operand:SI 1 "s_register_operand" "r")
			   (match_operand:SI 2 "arm_rhs_operand" "rM")]))
			 (const_int 0)))
   (set (match_operand:SI 0 "s_register_operand" "=r")
	(not:SI (match_op_dup 3 [(match_dup 1) (match_dup 2)])))]
  "TARGET_ARM"
  "mvn%.\\t%0, %1%S3"
  [(set_attr "conds" "set")
   (set_attr "shift" "1")
   (set (attr "type") (if_then_else (match_operand 2 "const_int_operand" "")
		      (const_string "alu_shift")
		      (const_string "alu_shift_reg")))]
)

(define_insn "*arm_not_shiftsi_compare0_scratch"
  [(set (reg:CC_NOOV CC_REGNUM)
	(compare:CC_NOOV (not:SI (match_operator:SI 3 "shift_operator"
			  [(match_operand:SI 1 "s_register_operand" "r")
			   (match_operand:SI 2 "arm_rhs_operand" "rM")]))
			 (const_int 0)))
   (clobber (match_scratch:SI 0 "=r"))]
  "TARGET_ARM"
  "mvn%.\\t%0, %1%S3"
  [(set_attr "conds" "set")
   (set_attr "shift" "1")
   (set (attr "type") (if_then_else (match_operand 2 "const_int_operand" "")
		      (const_string "alu_shift")
		      (const_string "alu_shift_reg")))]
)

;; We don't really have extzv, but defining this using shifts helps
;; to reduce register pressure later on.

(define_expand "extzv"
  [(set (match_dup 4)
	(ashift:SI (match_operand:SI   1 "register_operand" "")
		   (match_operand:SI   2 "const_int_operand" "")))
   (set (match_operand:SI              0 "register_operand" "")
	(lshiftrt:SI (match_dup 4)
		     (match_operand:SI 3 "const_int_operand" "")))]
  "TARGET_THUMB1 || arm_arch_thumb2"
  "
  {
    HOST_WIDE_INT lshift = 32 - INTVAL (operands[2]) - INTVAL (operands[3]);
    HOST_WIDE_INT rshift = 32 - INTVAL (operands[2]);
    
    if (arm_arch_thumb2)
      {
	emit_insn (gen_extzv_t2 (operands[0], operands[1], operands[2],
				 operands[3]));
	DONE;
      }

    operands[3] = GEN_INT (rshift);
    
    if (lshift == 0)
      {
        emit_insn (gen_lshrsi3 (operands[0], operands[1], operands[3]));
        DONE;
      }
      
    operands[2] = GEN_INT (lshift);
    operands[4] = gen_reg_rtx (SImode);
  }"
)

(define_insn "extv"
  [(set (match_operand:SI 0 "s_register_operand" "=r")
	(sign_extract:SI (match_operand:SI 1 "s_register_operand" "r")
                         (match_operand:SI 2 "const_int_operand" "M")
                         (match_operand:SI 3 "const_int_operand" "M")))]
  "arm_arch_thumb2"
  "sbfx%?\t%0, %1, %3, %2"
  [(set_attr "length" "4")
   (set_attr "predicable" "yes")]
)

(define_insn "extzv_t2"
  [(set (match_operand:SI 0 "s_register_operand" "=r")
	(zero_extract:SI (match_operand:SI 1 "s_register_operand" "r")
                         (match_operand:SI 2 "const_int_operand" "M")
                         (match_operand:SI 3 "const_int_operand" "M")))]
  "arm_arch_thumb2"
  "ubfx%?\t%0, %1, %3, %2"
  [(set_attr "length" "4")
   (set_attr "predicable" "yes")]
)


;; Unary arithmetic insns

(define_expand "negdi2"
 [(parallel
   [(set (match_operand:DI          0 "s_register_operand" "")
	  (neg:DI (match_operand:DI 1 "s_register_operand" "")))
    (clobber (reg:CC CC_REGNUM))])]
  "TARGET_EITHER"
  "
  if (TARGET_THUMB1)
    {
      if (GET_CODE (operands[1]) != REG)
        operands[1] = force_reg (DImode, operands[1]);
     }
  "
)

;; The constraints here are to prevent a *partial* overlap (where %Q0 == %R1).
;; The second alternative is to allow the common case of a *full* overlap.
(define_insn "*arm_negdi2"
  [(set (match_operand:DI         0 "s_register_operand" "=&r,r")
	(neg:DI (match_operand:DI 1 "s_register_operand"  "?r,0")))
   (clobber (reg:CC CC_REGNUM))]
  "TARGET_ARM"
  "rsbs\\t%Q0, %Q1, #0\;rsc\\t%R0, %R1, #0"
  [(set_attr "conds" "clob")
   (set_attr "length" "8")]
)

(define_insn "*thumb1_negdi2"
  [(set (match_operand:DI         0 "register_operand" "=&l")
	(neg:DI (match_operand:DI 1 "register_operand"   "l")))
   (clobber (reg:CC CC_REGNUM))]
  "TARGET_THUMB1"
  "mov\\t%R0, #0\;neg\\t%Q0, %Q1\;sbc\\t%R0, %R1"
  [(set_attr "length" "6")]
)

(define_expand "negsi2"
  [(set (match_operand:SI         0 "s_register_operand" "")
	(neg:SI (match_operand:SI 1 "s_register_operand" "")))]
  "TARGET_EITHER"
  ""
)

(define_insn "*arm_negsi2"
  [(set (match_operand:SI         0 "s_register_operand" "=r")
	(neg:SI (match_operand:SI 1 "s_register_operand" "r")))]
  "TARGET_32BIT"
  "rsb%?\\t%0, %1, #0"
  [(set_attr "predicable" "yes")]
)

(define_insn "*thumb1_negsi2"
  [(set (match_operand:SI         0 "register_operand" "=l")
	(neg:SI (match_operand:SI 1 "register_operand" "l")))]
  "TARGET_THUMB1"
  "neg\\t%0, %1"
  [(set_attr "length" "2")]
)

(define_expand "negsf2"
  [(set (match_operand:SF         0 "s_register_operand" "")
	(neg:SF (match_operand:SF 1 "s_register_operand" "")))]
  "TARGET_32BIT && TARGET_HARD_FLOAT && (TARGET_FPA || TARGET_VFP)"
  ""
)

(define_expand "negdf2"
  [(set (match_operand:DF         0 "s_register_operand" "")
	(neg:DF (match_operand:DF 1 "s_register_operand" "")))]
  "TARGET_32BIT && TARGET_HARD_FLOAT && (TARGET_FPA || TARGET_VFP)"
  "")

;; abssi2 doesn't really clobber the condition codes if a different register
;; is being set.  To keep things simple, assume during rtl manipulations that
;; it does, but tell the final scan operator the truth.  Similarly for
;; (neg (abs...))

(define_expand "abssi2"
  [(parallel
    [(set (match_operand:SI         0 "s_register_operand" "")
	  (abs:SI (match_operand:SI 1 "s_register_operand" "")))
     (clobber (match_dup 2))])]
  "TARGET_EITHER"
  "
  if (TARGET_THUMB1)
    operands[2] = gen_rtx_SCRATCH (SImode);
  else
    operands[2] = gen_rtx_REG (CCmode, CC_REGNUM);
")

(define_insn "*arm_abssi2"
  [(set (match_operand:SI 0 "s_register_operand" "=r,&r")
	(abs:SI (match_operand:SI 1 "s_register_operand" "0,r")))
   (clobber (reg:CC CC_REGNUM))]
  "TARGET_ARM"
  "@
   cmp\\t%0, #0\;rsblt\\t%0, %0, #0
   eor%?\\t%0, %1, %1, asr #31\;sub%?\\t%0, %0, %1, asr #31"
  [(set_attr "conds" "clob,*")
   (set_attr "shift" "1")
   ;; predicable can't be set based on the variant, so left as no
   (set_attr "length" "8")]
)

(define_insn_and_split "*thumb1_abssi2"
  [(set (match_operand:SI 0 "s_register_operand" "=l")
	(abs:SI (match_operand:SI 1 "s_register_operand" "l")))
   (clobber (match_scratch:SI 2 "=&l"))]
  "TARGET_THUMB1"
  "#"
  "TARGET_THUMB1 && reload_completed"
  [(set (match_dup 2) (ashiftrt:SI (match_dup 1) (const_int 31)))
   (set (match_dup 0) (plus:SI (match_dup 1) (match_dup 2)))
   (set (match_dup 0) (xor:SI (match_dup 0) (match_dup 2)))]
  ""
  [(set_attr "length" "6")]
)

(define_insn "*arm_neg_abssi2"
  [(set (match_operand:SI 0 "s_register_operand" "=r,&r")
	(neg:SI (abs:SI (match_operand:SI 1 "s_register_operand" "0,r"))))
   (clobber (reg:CC CC_REGNUM))]
  "TARGET_ARM"
  "@
   cmp\\t%0, #0\;rsbgt\\t%0, %0, #0
   eor%?\\t%0, %1, %1, asr #31\;rsb%?\\t%0, %0, %1, asr #31"
  [(set_attr "conds" "clob,*")
   (set_attr "shift" "1")
   ;; predicable can't be set based on the variant, so left as no
   (set_attr "length" "8")]
)

(define_insn_and_split "*thumb1_neg_abssi2"
  [(set (match_operand:SI 0 "s_register_operand" "=l")
	(neg:SI (abs:SI (match_operand:SI 1 "s_register_operand" "l"))))
   (clobber (match_scratch:SI 2 "=&l"))]
  "TARGET_THUMB1"
  "#"
  "TARGET_THUMB1 && reload_completed"
  [(set (match_dup 2) (ashiftrt:SI (match_dup 1) (const_int 31)))
   (set (match_dup 0) (minus:SI (match_dup 2) (match_dup 1)))
   (set (match_dup 0) (xor:SI (match_dup 0) (match_dup 2)))]
  ""
  [(set_attr "length" "6")]
)

(define_expand "abssf2"
  [(set (match_operand:SF         0 "s_register_operand" "")
	(abs:SF (match_operand:SF 1 "s_register_operand" "")))]
  "TARGET_32BIT && TARGET_HARD_FLOAT"
  "")

(define_expand "absdf2"
  [(set (match_operand:DF         0 "s_register_operand" "")
	(abs:DF (match_operand:DF 1 "s_register_operand" "")))]
  "TARGET_32BIT && TARGET_HARD_FLOAT"
  "")

(define_expand "sqrtsf2"
  [(set (match_operand:SF 0 "s_register_operand" "")
	(sqrt:SF (match_operand:SF 1 "s_register_operand" "")))]
  "TARGET_32BIT && TARGET_HARD_FLOAT && (TARGET_FPA || TARGET_VFP)"
  "")

(define_expand "sqrtdf2"
  [(set (match_operand:DF 0 "s_register_operand" "")
	(sqrt:DF (match_operand:DF 1 "s_register_operand" "")))]
  "TARGET_32BIT && TARGET_HARD_FLOAT && (TARGET_FPA || TARGET_VFP)"
  "")

(define_insn_and_split "one_cmpldi2"
  [(set (match_operand:DI 0 "s_register_operand" "=&r,&r")
	(not:DI (match_operand:DI 1 "s_register_operand" "?r,0")))]
  "TARGET_32BIT"
  "#"
  "TARGET_32BIT && reload_completed"
  [(set (match_dup 0) (not:SI (match_dup 1)))
   (set (match_dup 2) (not:SI (match_dup 3)))]
  "
  {
    operands[2] = gen_highpart (SImode, operands[0]);
    operands[0] = gen_lowpart (SImode, operands[0]);
    operands[3] = gen_highpart (SImode, operands[1]);
    operands[1] = gen_lowpart (SImode, operands[1]);
  }"
  [(set_attr "length" "8")
   (set_attr "predicable" "yes")]
)

(define_expand "one_cmplsi2"
  [(set (match_operand:SI         0 "s_register_operand" "")
	(not:SI (match_operand:SI 1 "s_register_operand" "")))]
  "TARGET_EITHER"
  ""
)

(define_insn "*arm_one_cmplsi2"
  [(set (match_operand:SI         0 "s_register_operand" "=r")
	(not:SI (match_operand:SI 1 "s_register_operand"  "r")))]
  "TARGET_32BIT"
  "mvn%?\\t%0, %1"
  [(set_attr "predicable" "yes")]
)

(define_insn "*thumb1_one_cmplsi2"
  [(set (match_operand:SI         0 "register_operand" "=l")
	(not:SI (match_operand:SI 1 "register_operand"  "l")))]
  "TARGET_THUMB1"
  "mvn\\t%0, %1"
  [(set_attr "length" "2")]
)

(define_insn "*notsi_compare0"
  [(set (reg:CC_NOOV CC_REGNUM)
	(compare:CC_NOOV (not:SI (match_operand:SI 1 "s_register_operand" "r"))
			 (const_int 0)))
   (set (match_operand:SI 0 "s_register_operand" "=r")
	(not:SI (match_dup 1)))]
  "TARGET_32BIT"
  "mvn%.\\t%0, %1"
  [(set_attr "conds" "set")]
)

(define_insn "*notsi_compare0_scratch"
  [(set (reg:CC_NOOV CC_REGNUM)
	(compare:CC_NOOV (not:SI (match_operand:SI 1 "s_register_operand" "r"))
			 (const_int 0)))
   (clobber (match_scratch:SI 0 "=r"))]
  "TARGET_32BIT"
  "mvn%.\\t%0, %1"
  [(set_attr "conds" "set")]
)

;; Fixed <--> Floating conversion insns

(define_expand "floatsihf2"
  [(set (match_operand:HF           0 "general_operand" "")
	(float:HF (match_operand:SI 1 "general_operand" "")))]
  "TARGET_EITHER"
  "
  {
    rtx op1 = gen_reg_rtx (SFmode);
    expand_float (op1, operands[1], 0);
    op1 = convert_to_mode (HFmode, op1, 0);
    emit_move_insn (operands[0], op1);
    DONE;
  }"
)

(define_expand "floatdihf2"
  [(set (match_operand:HF           0 "general_operand" "")
	(float:HF (match_operand:DI 1 "general_operand" "")))]
  "TARGET_EITHER"
  "
  {
    rtx op1 = gen_reg_rtx (SFmode);
    expand_float (op1, operands[1], 0);
    op1 = convert_to_mode (HFmode, op1, 0);
    emit_move_insn (operands[0], op1);
    DONE;
  }"
)

(define_expand "floatsisf2"
  [(set (match_operand:SF           0 "s_register_operand" "")
	(float:SF (match_operand:SI 1 "s_register_operand" "")))]
  "TARGET_32BIT && TARGET_HARD_FLOAT"
  "
  if (TARGET_MAVERICK)
    {
      emit_insn (gen_cirrus_floatsisf2 (operands[0], operands[1]));
      DONE;
    }
")

(define_expand "floatsidf2"
  [(set (match_operand:DF           0 "s_register_operand" "")
	(float:DF (match_operand:SI 1 "s_register_operand" "")))]
  "TARGET_32BIT && TARGET_HARD_FLOAT"
  "
  if (TARGET_MAVERICK)
    {
      emit_insn (gen_cirrus_floatsidf2 (operands[0], operands[1]));
      DONE;
    }
")

(define_expand "fix_trunchfsi2"
  [(set (match_operand:SI         0 "general_operand" "")
	(fix:SI (fix:HF (match_operand:HF 1 "general_operand"  ""))))]
  "TARGET_EITHER"
  "
  {
    rtx op1 = convert_to_mode (SFmode, operands[1], 0);
    expand_fix (operands[0], op1, 0);
    DONE;
  }"
)

(define_expand "fix_trunchfdi2"
  [(set (match_operand:DI         0 "general_operand" "")
	(fix:DI (fix:HF (match_operand:HF 1 "general_operand"  ""))))]
  "TARGET_EITHER"
  "
  {
    rtx op1 = convert_to_mode (SFmode, operands[1], 0);
    expand_fix (operands[0], op1, 0);
    DONE;
  }"
)

(define_expand "fix_truncsfsi2"
  [(set (match_operand:SI         0 "s_register_operand" "")
	(fix:SI (fix:SF (match_operand:SF 1 "s_register_operand"  ""))))]
  "TARGET_32BIT && TARGET_HARD_FLOAT"
  "
  if (TARGET_MAVERICK)
    {
      if (!cirrus_fp_register (operands[0], SImode))
        operands[0] = force_reg (SImode, operands[0]);
      if (!cirrus_fp_register (operands[1], SFmode))
        operands[1] = force_reg (SFmode, operands[0]);
      emit_insn (gen_cirrus_truncsfsi2 (operands[0], operands[1]));
      DONE;
    }
")

(define_expand "fix_truncdfsi2"
  [(set (match_operand:SI         0 "s_register_operand" "")
	(fix:SI (fix:DF (match_operand:DF 1 "s_register_operand"  ""))))]
  "TARGET_32BIT && TARGET_HARD_FLOAT"
  "
  if (TARGET_MAVERICK)
    {
      if (!cirrus_fp_register (operands[1], DFmode))
        operands[1] = force_reg (DFmode, operands[0]);
      emit_insn (gen_cirrus_truncdfsi2 (operands[0], operands[1]));
      DONE;
    }
")

;; Truncation insns

(define_expand "truncdfsf2"
  [(set (match_operand:SF  0 "s_register_operand" "")
	(float_truncate:SF
 	 (match_operand:DF 1 "s_register_operand" "")))]
  "TARGET_32BIT && TARGET_HARD_FLOAT"
  ""
)

/* DFmode -> HFmode conversions have to go through SFmode.  */
(define_expand "truncdfhf2"
  [(set (match_operand:HF  0 "general_operand" "")
	(float_truncate:HF
 	 (match_operand:DF 1 "general_operand" "")))]
  "TARGET_EITHER"
  "
  {
    rtx op1;
    op1 = convert_to_mode (SFmode, operands[1], 0);
    op1 = convert_to_mode (HFmode, op1, 0);
    emit_move_insn (operands[0], op1);
    DONE;
  }"
)

;; Zero and sign extension instructions.

(define_expand "zero_extendsidi2"
  [(set (match_operand:DI 0 "s_register_operand" "")
        (zero_extend:DI (match_operand:SI 1 "s_register_operand" "")))]
  "TARGET_32BIT"
  ""
)

(define_insn "*arm_zero_extendsidi2"
  [(set (match_operand:DI 0 "s_register_operand" "=r")
        (zero_extend:DI (match_operand:SI 1 "s_register_operand" "r")))]
  "TARGET_ARM"
  "*
    if (REGNO (operands[1])
        != REGNO (operands[0]) + (WORDS_BIG_ENDIAN ? 1 : 0))
      output_asm_insn (\"mov%?\\t%Q0, %1\", operands);
    return \"mov%?\\t%R0, #0\";
  "
  [(set_attr "length" "8")
   (set_attr "predicable" "yes")]
)

(define_expand "zero_extendqidi2"
  [(set (match_operand:DI                 0 "s_register_operand"  "")
	(zero_extend:DI (match_operand:QI 1 "nonimmediate_operand" "")))]
  "TARGET_32BIT"
  ""
)

(define_insn "*arm_zero_extendqidi2"
  [(set (match_operand:DI                 0 "s_register_operand"  "=r,r")
	(zero_extend:DI (match_operand:QI 1 "nonimmediate_operand" "r,m")))]
  "TARGET_ARM"
  "@
   and%?\\t%Q0, %1, #255\;mov%?\\t%R0, #0
   ldr%(b%)\\t%Q0, %1\;mov%?\\t%R0, #0"
  [(set_attr "length" "8")
   (set_attr "predicable" "yes")
   (set_attr "type" "*,load_byte")
   (set_attr "pool_range" "*,4092")
   (set_attr "neg_pool_range" "*,4084")]
)

(define_expand "extendsidi2"
  [(set (match_operand:DI 0 "s_register_operand" "")
        (sign_extend:DI (match_operand:SI 1 "s_register_operand" "")))]
  "TARGET_32BIT"
  ""
)

(define_insn "*arm_extendsidi2"
  [(set (match_operand:DI 0 "s_register_operand" "=r")
        (sign_extend:DI (match_operand:SI 1 "s_register_operand" "r")))]
  "TARGET_ARM"
  "*
    if (REGNO (operands[1])
        != REGNO (operands[0]) + (WORDS_BIG_ENDIAN ? 1 : 0))
      output_asm_insn (\"mov%?\\t%Q0, %1\", operands);
    return \"mov%?\\t%R0, %Q0, asr #31\";
  "
  [(set_attr "length" "8")
   (set_attr "shift" "1")
   (set_attr "predicable" "yes")]
)

(define_expand "zero_extendhisi2"
  [(set (match_dup 2)
	(ashift:SI (match_operand:HI 1 "nonimmediate_operand" "")
		   (const_int 16)))
   (set (match_operand:SI 0 "s_register_operand" "")
	(lshiftrt:SI (match_dup 2) (const_int 16)))]
  "TARGET_EITHER"
  "
  {
    if ((TARGET_THUMB1 || arm_arch4) && GET_CODE (operands[1]) == MEM)
      {
	emit_insn (gen_rtx_SET (VOIDmode, operands[0],
				gen_rtx_ZERO_EXTEND (SImode, operands[1])));
	DONE;
      }

    if (TARGET_ARM && GET_CODE (operands[1]) == MEM)
      {
	emit_insn (gen_movhi_bytes (operands[0], operands[1]));
	DONE;
      }

    if (!s_register_operand (operands[1], HImode))
      operands[1] = copy_to_mode_reg (HImode, operands[1]);

    if (arm_arch6)
      {
	emit_insn (gen_rtx_SET (VOIDmode, operands[0],
				gen_rtx_ZERO_EXTEND (SImode, operands[1])));
	DONE;
      }

    operands[1] = gen_lowpart (SImode, operands[1]);
    operands[2] = gen_reg_rtx (SImode);
  }"
)

(define_insn "*thumb1_zero_extendhisi2"
  [(set (match_operand:SI 0 "register_operand" "=l")
	(zero_extend:SI (match_operand:HI 1 "memory_operand" "m")))]
  "TARGET_THUMB1 && !arm_arch6"
  "*
  rtx mem = XEXP (operands[1], 0);

  if (GET_CODE (mem) == CONST)
    mem = XEXP (mem, 0);
    
  if (GET_CODE (mem) == LABEL_REF)
    return \"ldr\\t%0, %1\";
    
  if (GET_CODE (mem) == PLUS)
    {
      rtx a = XEXP (mem, 0);
      rtx b = XEXP (mem, 1);

      /* This can happen due to bugs in reload.  */
      if (GET_CODE (a) == REG && REGNO (a) == SP_REGNUM)
        {
          rtx ops[2];
          ops[0] = operands[0];
          ops[1] = a;
      
          output_asm_insn (\"mov	%0, %1\", ops);

          XEXP (mem, 0) = operands[0];
       }

      else if (   GET_CODE (a) == LABEL_REF
	       && GET_CODE (b) == CONST_INT)
        return \"ldr\\t%0, %1\";
    }
    
  return \"ldrh\\t%0, %1\";
  "
  [(set_attr "length" "4")
   (set_attr "type" "load_byte")
   (set_attr "pool_range" "60")]
)

(define_insn "*thumb1_zero_extendhisi2_v6"
  [(set (match_operand:SI 0 "register_operand" "=l,l")
	(zero_extend:SI (match_operand:HI 1 "nonimmediate_operand" "l,m")))]
  "TARGET_THUMB1 && arm_arch6"
  "*
  rtx mem;

  if (which_alternative == 0)
    return \"uxth\\t%0, %1\";

  mem = XEXP (operands[1], 0);

  if (GET_CODE (mem) == CONST)
    mem = XEXP (mem, 0);
    
  if (GET_CODE (mem) == LABEL_REF)
    return \"ldr\\t%0, %1\";
    
  if (GET_CODE (mem) == PLUS)
    {
      rtx a = XEXP (mem, 0);
      rtx b = XEXP (mem, 1);

      /* This can happen due to bugs in reload.  */
      if (GET_CODE (a) == REG && REGNO (a) == SP_REGNUM)
        {
          rtx ops[2];
          ops[0] = operands[0];
          ops[1] = a;
      
          output_asm_insn (\"mov	%0, %1\", ops);

          XEXP (mem, 0) = operands[0];
       }

      else if (   GET_CODE (a) == LABEL_REF
	       && GET_CODE (b) == CONST_INT)
        return \"ldr\\t%0, %1\";
    }
    
  return \"ldrh\\t%0, %1\";
  "
  [(set_attr "length" "2,4")
   (set_attr "type" "alu_shift,load_byte")
   (set_attr "pool_range" "*,60")]
)

(define_insn "*arm_zero_extendhisi2"
  [(set (match_operand:SI 0 "s_register_operand" "=r")
	(zero_extend:SI (match_operand:HI 1 "memory_operand" "m")))]
  "TARGET_ARM && arm_arch4 && !arm_arch6"
  "ldr%(h%)\\t%0, %1"
  [(set_attr "type" "load_byte")
   (set_attr "predicable" "yes")
   (set_attr "pool_range" "256")
   (set_attr "neg_pool_range" "244")]
)

(define_insn "*arm_zero_extendhisi2_v6"
  [(set (match_operand:SI 0 "s_register_operand" "=r,r")
	(zero_extend:SI (match_operand:HI 1 "nonimmediate_operand" "r,m")))]
  "TARGET_ARM && arm_arch6"
  "@
   uxth%?\\t%0, %1
   ldr%(h%)\\t%0, %1"
  [(set_attr "type" "alu_shift,load_byte")
   (set_attr "predicable" "yes")
   (set_attr "pool_range" "*,256")
   (set_attr "neg_pool_range" "*,244")]
)

(define_insn "*arm_zero_extendhisi2addsi"
  [(set (match_operand:SI 0 "s_register_operand" "=r")
	(plus:SI (zero_extend:SI (match_operand:HI 1 "s_register_operand" "r"))
		 (match_operand:SI 2 "s_register_operand" "r")))]
  "TARGET_INT_SIMD"
  "uxtah%?\\t%0, %2, %1"
  [(set_attr "type" "alu_shift")
   (set_attr "predicable" "yes")]
)

(define_expand "zero_extendqisi2"
  [(set (match_operand:SI 0 "s_register_operand" "")
	(zero_extend:SI (match_operand:QI 1 "nonimmediate_operand" "")))]
  "TARGET_EITHER"
  "
  if (!arm_arch6 && GET_CODE (operands[1]) != MEM)
    {
      if (TARGET_ARM)
        {
          emit_insn (gen_andsi3 (operands[0],
				 gen_lowpart (SImode, operands[1]),
			         GEN_INT (255)));
        }
      else /* TARGET_THUMB */
        {
          rtx temp = gen_reg_rtx (SImode);
	  rtx ops[3];
	  
          operands[1] = copy_to_mode_reg (QImode, operands[1]);
          operands[1] = gen_lowpart (SImode, operands[1]);

	  ops[0] = temp;
	  ops[1] = operands[1];
	  ops[2] = GEN_INT (24);

	  emit_insn (gen_rtx_SET (VOIDmode, ops[0],
				  gen_rtx_ASHIFT (SImode, ops[1], ops[2])));
	  
          ops[0] = operands[0];
	  ops[1] = temp;
	  ops[2] = GEN_INT (24);

	  emit_insn (gen_rtx_SET (VOIDmode, ops[0],
				  gen_rtx_LSHIFTRT (SImode, ops[1], ops[2])));
	}
      DONE;
    }
  "
)

(define_insn "*thumb1_zero_extendqisi2"
  [(set (match_operand:SI 0 "register_operand" "=l")
	(zero_extend:SI (match_operand:QI 1 "memory_operand" "m")))]
  "TARGET_THUMB1 && !arm_arch6"
  "ldrb\\t%0, %1"
  [(set_attr "length" "2")
   (set_attr "type" "load_byte")
   (set_attr "pool_range" "32")]
)

(define_insn "*thumb1_zero_extendqisi2_v6"
  [(set (match_operand:SI 0 "register_operand" "=l,l")
	(zero_extend:SI (match_operand:QI 1 "nonimmediate_operand" "l,m")))]
  "TARGET_THUMB1 && arm_arch6"
  "@
   uxtb\\t%0, %1
   ldrb\\t%0, %1"
  [(set_attr "length" "2,2")
   (set_attr "type" "alu_shift,load_byte")
   (set_attr "pool_range" "*,32")]
)

(define_insn "*arm_zero_extendqisi2"
  [(set (match_operand:SI 0 "s_register_operand" "=r")
	(zero_extend:SI (match_operand:QI 1 "memory_operand" "m")))]
  "TARGET_ARM && !arm_arch6"
  "ldr%(b%)\\t%0, %1\\t%@ zero_extendqisi2"
  [(set_attr "type" "load_byte")
   (set_attr "predicable" "yes")
   (set_attr "pool_range" "4096")
   (set_attr "neg_pool_range" "4084")]
)

(define_insn "*arm_zero_extendqisi2_v6"
  [(set (match_operand:SI 0 "s_register_operand" "=r,r")
	(zero_extend:SI (match_operand:QI 1 "nonimmediate_operand" "r,m")))]
  "TARGET_ARM && arm_arch6"
  "@
   uxtb%(%)\\t%0, %1
   ldr%(b%)\\t%0, %1\\t%@ zero_extendqisi2"
  [(set_attr "type" "alu_shift,load_byte")
   (set_attr "predicable" "yes")
   (set_attr "pool_range" "*,4096")
   (set_attr "neg_pool_range" "*,4084")]
)

(define_insn "*arm_zero_extendqisi2addsi"
  [(set (match_operand:SI 0 "s_register_operand" "=r")
	(plus:SI (zero_extend:SI (match_operand:QI 1 "s_register_operand" "r"))
		 (match_operand:SI 2 "s_register_operand" "r")))]
  "TARGET_INT_SIMD"
  "uxtab%?\\t%0, %2, %1"
  [(set_attr "predicable" "yes")
   (set_attr "insn" "xtab")
   (set_attr "type" "alu_shift")]
)

(define_split
  [(set (match_operand:SI 0 "s_register_operand" "")
	(zero_extend:SI (subreg:QI (match_operand:SI 1 "" "") 0)))
   (clobber (match_operand:SI 2 "s_register_operand" ""))]
  "TARGET_32BIT && (GET_CODE (operands[1]) != MEM) && ! BYTES_BIG_ENDIAN"
  [(set (match_dup 2) (match_dup 1))
   (set (match_dup 0) (and:SI (match_dup 2) (const_int 255)))]
  ""
)

(define_split
  [(set (match_operand:SI 0 "s_register_operand" "")
	(zero_extend:SI (subreg:QI (match_operand:SI 1 "" "") 3)))
   (clobber (match_operand:SI 2 "s_register_operand" ""))]
  "TARGET_32BIT && (GET_CODE (operands[1]) != MEM) && BYTES_BIG_ENDIAN"
  [(set (match_dup 2) (match_dup 1))
   (set (match_dup 0) (and:SI (match_dup 2) (const_int 255)))]
  ""
)

(define_code_iterator ior_xor [ior xor])

(define_split
  [(set (match_operand:SI 0 "s_register_operand" "")
	(ior_xor:SI (and:SI (ashift:SI
			     (match_operand:SI 1 "s_register_operand" "")
			     (match_operand:SI 2 "const_int_operand" ""))
			    (match_operand:SI 3 "const_int_operand" ""))
		    (zero_extend:SI
		     (match_operator 5 "subreg_lowpart_operator"
		      [(match_operand:SI 4 "s_register_operand" "")]))))]
  "TARGET_32BIT
   && ((unsigned HOST_WIDE_INT) INTVAL (operands[3])
       == (GET_MODE_MASK (GET_MODE (operands[5]))
           & (GET_MODE_MASK (GET_MODE (operands[5]))
	      << (INTVAL (operands[2])))))"
  [(set (match_dup 0) (ior_xor:SI (ashift:SI (match_dup 1) (match_dup 2))
				  (match_dup 4)))
   (set (match_dup 0) (zero_extend:SI (match_dup 5)))]
  "operands[5] = gen_lowpart (GET_MODE (operands[5]), operands[0]);"
)

(define_insn "*compareqi_eq0"
  [(set (reg:CC_Z CC_REGNUM)
	(compare:CC_Z (match_operand:QI 0 "s_register_operand" "r")
			 (const_int 0)))]
  "TARGET_32BIT"
  "tst\\t%0, #255"
  [(set_attr "conds" "set")]
)

(define_expand "extendhisi2"
  [(set (match_dup 2)
	(ashift:SI (match_operand:HI 1 "nonimmediate_operand" "")
		   (const_int 16)))
   (set (match_operand:SI 0 "s_register_operand" "")
	(ashiftrt:SI (match_dup 2)
		     (const_int 16)))]
  "TARGET_EITHER"
  "
  {
    if (GET_CODE (operands[1]) == MEM)
      {
	if (TARGET_THUMB1)
	  {
	    emit_insn (gen_thumb1_extendhisi2 (operands[0], operands[1]));
	    DONE;
          }
	else if (arm_arch4)
	  {
	    emit_insn (gen_rtx_SET (VOIDmode, operands[0],
		       gen_rtx_SIGN_EXTEND (SImode, operands[1])));
	    DONE;
	  }
      }

    if (TARGET_ARM && GET_CODE (operands[1]) == MEM)
      {
        emit_insn (gen_extendhisi2_mem (operands[0], operands[1]));
        DONE;
      }

    if (!s_register_operand (operands[1], HImode))
      operands[1] = copy_to_mode_reg (HImode, operands[1]);

    if (arm_arch6)
      {
	if (TARGET_THUMB1)
	  emit_insn (gen_thumb1_extendhisi2 (operands[0], operands[1]));
	else
	  emit_insn (gen_rtx_SET (VOIDmode, operands[0],
		     gen_rtx_SIGN_EXTEND (SImode, operands[1])));

	DONE;
      }

    operands[1] = gen_lowpart (SImode, operands[1]);
    operands[2] = gen_reg_rtx (SImode);
  }"
)

(define_insn "thumb1_extendhisi2"
  [(set (match_operand:SI 0 "register_operand" "=l")
	(sign_extend:SI (match_operand:HI 1 "memory_operand" "m")))
   (clobber (match_scratch:SI 2 "=&l"))]
  "TARGET_THUMB1 && !arm_arch6"
  "*
  {
    rtx ops[4];
    rtx mem = XEXP (operands[1], 0);

    /* This code used to try to use 'V', and fix the address only if it was
       offsettable, but this fails for e.g. REG+48 because 48 is outside the
       range of QImode offsets, and offsettable_address_p does a QImode
       address check.  */
       
    if (GET_CODE (mem) == CONST)
      mem = XEXP (mem, 0);
    
    if (GET_CODE (mem) == LABEL_REF)
      return \"ldr\\t%0, %1\";
    
    if (GET_CODE (mem) == PLUS)
      {
        rtx a = XEXP (mem, 0);
        rtx b = XEXP (mem, 1);

        if (GET_CODE (a) == LABEL_REF
	    && GET_CODE (b) == CONST_INT)
          return \"ldr\\t%0, %1\";

        if (GET_CODE (b) == REG)
          return \"ldrsh\\t%0, %1\";
	  
        ops[1] = a;
        ops[2] = b;
      }
    else
      {
        ops[1] = mem;
        ops[2] = const0_rtx;
      }

    gcc_assert (GET_CODE (ops[1]) == REG);

    ops[0] = operands[0];
    ops[3] = operands[2];
    output_asm_insn (\"mov\\t%3, %2\;ldrsh\\t%0, [%1, %3]\", ops);
    return \"\";
  }"
  [(set_attr "length" "4")
   (set_attr "type" "load_byte")
   (set_attr "pool_range" "1020")]
)

;; We used to have an early-clobber on the scratch register here.
;; However, there's a bug somewhere in reload which means that this
;; can be partially ignored during spill allocation if the memory
;; address also needs reloading; this causes us to die later on when
;; we try to verify the operands.  Fortunately, we don't really need
;; the early-clobber: we can always use operand 0 if operand 2
;; overlaps the address.
(define_insn "*thumb1_extendhisi2_insn_v6"
  [(set (match_operand:SI 0 "register_operand" "=l,l")
	(sign_extend:SI (match_operand:HI 1 "nonimmediate_operand" "l,m")))
   (clobber (match_scratch:SI 2 "=X,l"))]
  "TARGET_THUMB1 && arm_arch6"
  "*
  {
    rtx ops[4];
    rtx mem;

    if (which_alternative == 0)
      return \"sxth\\t%0, %1\";

    mem = XEXP (operands[1], 0);

    /* This code used to try to use 'V', and fix the address only if it was
       offsettable, but this fails for e.g. REG+48 because 48 is outside the
       range of QImode offsets, and offsettable_address_p does a QImode
       address check.  */
       
    if (GET_CODE (mem) == CONST)
      mem = XEXP (mem, 0);
    
    if (GET_CODE (mem) == LABEL_REF)
      return \"ldr\\t%0, %1\";
    
    if (GET_CODE (mem) == PLUS)
      {
        rtx a = XEXP (mem, 0);
        rtx b = XEXP (mem, 1);

        if (GET_CODE (a) == LABEL_REF
	    && GET_CODE (b) == CONST_INT)
          return \"ldr\\t%0, %1\";

        if (GET_CODE (b) == REG)
          return \"ldrsh\\t%0, %1\";
	  
        ops[1] = a;
        ops[2] = b;
      }
    else
      {
        ops[1] = mem;
        ops[2] = const0_rtx;
      }
      
    gcc_assert (GET_CODE (ops[1]) == REG);

    ops[0] = operands[0];
    if (reg_mentioned_p (operands[2], ops[1]))
      ops[3] = ops[0];
    else
      ops[3] = operands[2];
    output_asm_insn (\"mov\\t%3, %2\;ldrsh\\t%0, [%1, %3]\", ops);
    return \"\";
  }"
  [(set_attr "length" "2,4")
   (set_attr "type" "alu_shift,load_byte")
   (set_attr "pool_range" "*,1020")]
)

;; This pattern will only be used when ldsh is not available
(define_expand "extendhisi2_mem"
  [(set (match_dup 2) (zero_extend:SI (match_operand:HI 1 "" "")))
   (set (match_dup 3)
	(zero_extend:SI (match_dup 7)))
   (set (match_dup 6) (ashift:SI (match_dup 4) (const_int 24)))
   (set (match_operand:SI 0 "" "")
	(ior:SI (ashiftrt:SI (match_dup 6) (const_int 16)) (match_dup 5)))]
  "TARGET_ARM"
  "
  {
    rtx mem1, mem2;
    rtx addr = copy_to_mode_reg (SImode, XEXP (operands[1], 0));

    mem1 = change_address (operands[1], QImode, addr);
    mem2 = change_address (operands[1], QImode, plus_constant (addr, 1));
    operands[0] = gen_lowpart (SImode, operands[0]);
    operands[1] = mem1;
    operands[2] = gen_reg_rtx (SImode);
    operands[3] = gen_reg_rtx (SImode);
    operands[6] = gen_reg_rtx (SImode);
    operands[7] = mem2;

    if (BYTES_BIG_ENDIAN)
      {
	operands[4] = operands[2];
	operands[5] = operands[3];
      }
    else
      {
	operands[4] = operands[3];
	operands[5] = operands[2];
      }
  }"
)

(define_insn "*arm_extendhisi2"
  [(set (match_operand:SI 0 "s_register_operand" "=r")
	(sign_extend:SI (match_operand:HI 1 "memory_operand" "m")))]
  "TARGET_ARM && arm_arch4 && !arm_arch6"
  "ldr%(sh%)\\t%0, %1"
  [(set_attr "type" "load_byte")
   (set_attr "predicable" "yes")
   (set_attr "pool_range" "256")
   (set_attr "neg_pool_range" "244")]
)

;; ??? Check Thumb-2 pool range
(define_insn "*arm_extendhisi2_v6"
  [(set (match_operand:SI 0 "s_register_operand" "=r,r")
	(sign_extend:SI (match_operand:HI 1 "nonimmediate_operand" "r,m")))]
  "TARGET_32BIT && arm_arch6"
  "@
   sxth%?\\t%0, %1
   ldr%(sh%)\\t%0, %1"
  [(set_attr "type" "alu_shift,load_byte")
   (set_attr "predicable" "yes")
   (set_attr "pool_range" "*,256")
   (set_attr "neg_pool_range" "*,244")]
)

(define_insn "*arm_extendhisi2addsi"
  [(set (match_operand:SI 0 "s_register_operand" "=r")
	(plus:SI (sign_extend:SI (match_operand:HI 1 "s_register_operand" "r"))
		 (match_operand:SI 2 "s_register_operand" "r")))]
  "TARGET_INT_SIMD"
  "sxtah%?\\t%0, %2, %1"
)

(define_expand "extendqihi2"
  [(set (match_dup 2)
	(ashift:SI (match_operand:QI 1 "arm_reg_or_extendqisi_mem_op" "")
		   (const_int 24)))
   (set (match_operand:HI 0 "s_register_operand" "")
	(ashiftrt:SI (match_dup 2)
		     (const_int 24)))]
  "TARGET_ARM"
  "
  {
    if (arm_arch4 && GET_CODE (operands[1]) == MEM)
      {
	emit_insn (gen_rtx_SET (VOIDmode,
				operands[0],
				gen_rtx_SIGN_EXTEND (HImode, operands[1])));
	DONE;
      }
    if (!s_register_operand (operands[1], QImode))
      operands[1] = copy_to_mode_reg (QImode, operands[1]);
    operands[0] = gen_lowpart (SImode, operands[0]);
    operands[1] = gen_lowpart (SImode, operands[1]);
    operands[2] = gen_reg_rtx (SImode);
  }"
)

(define_insn "*arm_extendqihi_insn"
  [(set (match_operand:HI 0 "s_register_operand" "=r")
	(sign_extend:HI (match_operand:QI 1 "arm_extendqisi_mem_op" "Uq")))]
  "TARGET_ARM && arm_arch4"
  "ldr%(sb%)\\t%0, %1"
  [(set_attr "type" "load_byte")
   (set_attr "predicable" "yes")
   (set_attr "pool_range" "256")
   (set_attr "neg_pool_range" "244")]
)

(define_expand "extendqisi2"
  [(set (match_dup 2)
	(ashift:SI (match_operand:QI 1 "arm_reg_or_extendqisi_mem_op" "")
		   (const_int 24)))
   (set (match_operand:SI 0 "s_register_operand" "")
	(ashiftrt:SI (match_dup 2)
		     (const_int 24)))]
  "TARGET_EITHER"
  "
  {
    if ((TARGET_THUMB || arm_arch4) && GET_CODE (operands[1]) == MEM)
      {
        emit_insn (gen_rtx_SET (VOIDmode, operands[0],
			        gen_rtx_SIGN_EXTEND (SImode, operands[1])));
        DONE;
      }

    if (!s_register_operand (operands[1], QImode))
      operands[1] = copy_to_mode_reg (QImode, operands[1]);

    if (arm_arch6)
      {
        emit_insn (gen_rtx_SET (VOIDmode, operands[0],
			        gen_rtx_SIGN_EXTEND (SImode, operands[1])));
        DONE;
      }

    operands[1] = gen_lowpart (SImode, operands[1]);
    operands[2] = gen_reg_rtx (SImode);
  }"
)

(define_insn "*arm_extendqisi"
  [(set (match_operand:SI 0 "s_register_operand" "=r")
	(sign_extend:SI (match_operand:QI 1 "arm_extendqisi_mem_op" "Uq")))]
  "TARGET_ARM && arm_arch4 && !arm_arch6"
  "ldr%(sb%)\\t%0, %1"
  [(set_attr "type" "load_byte")
   (set_attr "predicable" "yes")
   (set_attr "pool_range" "256")
   (set_attr "neg_pool_range" "244")]
)

(define_insn "*arm_extendqisi_v6"
  [(set (match_operand:SI 0 "s_register_operand" "=r,r")
	(sign_extend:SI
	 (match_operand:QI 1 "arm_reg_or_extendqisi_mem_op" "r,Uq")))]
  "TARGET_ARM && arm_arch6"
  "@
   sxtb%?\\t%0, %1
   ldr%(sb%)\\t%0, %1"
  [(set_attr "type" "alu_shift,load_byte")
   (set_attr "predicable" "yes")
   (set_attr "pool_range" "*,256")
   (set_attr "neg_pool_range" "*,244")]
)

(define_insn "*arm_extendqisi2addsi"
  [(set (match_operand:SI 0 "s_register_operand" "=r")
	(plus:SI (sign_extend:SI (match_operand:QI 1 "s_register_operand" "r"))
		 (match_operand:SI 2 "s_register_operand" "r")))]
  "TARGET_INT_SIMD"
  "sxtab%?\\t%0, %2, %1"
  [(set_attr "type" "alu_shift")
   (set_attr "insn" "xtab")
   (set_attr "predicable" "yes")]
)

(define_insn "*thumb1_extendqisi2"
  [(set (match_operand:SI 0 "register_operand" "=l,l")
	(sign_extend:SI (match_operand:QI 1 "memory_operand" "V,m")))]
  "TARGET_THUMB1 && !arm_arch6"
  "*
  {
    rtx ops[3];
    rtx mem = XEXP (operands[1], 0);
    
    if (GET_CODE (mem) == CONST)
      mem = XEXP (mem, 0);
    
    if (GET_CODE (mem) == LABEL_REF)
      return \"ldr\\t%0, %1\";

    if (GET_CODE (mem) == PLUS
        && GET_CODE (XEXP (mem, 0)) == LABEL_REF)
      return \"ldr\\t%0, %1\";
      
    if (which_alternative == 0)
      return \"ldrsb\\t%0, %1\";
      
    ops[0] = operands[0];
    
    if (GET_CODE (mem) == PLUS)
      {
        rtx a = XEXP (mem, 0);
	rtx b = XEXP (mem, 1);
	
        ops[1] = a;
        ops[2] = b;

        if (GET_CODE (a) == REG)
	  {
	    if (GET_CODE (b) == REG)
              output_asm_insn (\"ldrsb\\t%0, [%1, %2]\", ops);
            else if (REGNO (a) == REGNO (ops[0]))
	      {
                output_asm_insn (\"ldrb\\t%0, [%1, %2]\", ops);
		output_asm_insn (\"lsl\\t%0, %0, #24\", ops);
		output_asm_insn (\"asr\\t%0, %0, #24\", ops);
	      }
	    else
              output_asm_insn (\"mov\\t%0, %2\;ldrsb\\t%0, [%1, %0]\", ops);
	  }
	else
          {
	    gcc_assert (GET_CODE (b) == REG);
            if (REGNO (b) == REGNO (ops[0]))
	      {
                output_asm_insn (\"ldrb\\t%0, [%2, %1]\", ops);
		output_asm_insn (\"lsl\\t%0, %0, #24\", ops);
		output_asm_insn (\"asr\\t%0, %0, #24\", ops);
	      }
	    else
              output_asm_insn (\"mov\\t%0, %2\;ldrsb\\t%0, [%1, %0]\", ops);
          }
      }
    else if (GET_CODE (mem) == REG && REGNO (ops[0]) == REGNO (mem))
      {
        output_asm_insn (\"ldrb\\t%0, [%0, #0]\", ops);
	output_asm_insn (\"lsl\\t%0, %0, #24\", ops);
	output_asm_insn (\"asr\\t%0, %0, #24\", ops);
      }
    else
      {
        ops[1] = mem;
        ops[2] = const0_rtx;
	
        output_asm_insn (\"mov\\t%0, %2\;ldrsb\\t%0, [%1, %0]\", ops);
      }
    return \"\";
  }"
  [(set_attr "length" "2,6")
   (set_attr "type" "load_byte,load_byte")
   (set_attr "pool_range" "32,32")]
)

(define_insn "*thumb1_extendqisi2_v6"
  [(set (match_operand:SI 0 "register_operand" "=l,l,l")
	(sign_extend:SI (match_operand:QI 1 "nonimmediate_operand" "l,V,m")))]
  "TARGET_THUMB1 && arm_arch6"
  "*
  {
    rtx ops[3];
    rtx mem;

    if (which_alternative == 0)
      return \"sxtb\\t%0, %1\";

    mem = XEXP (operands[1], 0);
    
    if (GET_CODE (mem) == CONST)
      mem = XEXP (mem, 0);
    
    if (GET_CODE (mem) == LABEL_REF)
      return \"ldr\\t%0, %1\";

    if (GET_CODE (mem) == PLUS
        && GET_CODE (XEXP (mem, 0)) == LABEL_REF)
      return \"ldr\\t%0, %1\";
      
    if (which_alternative == 0)
      return \"ldrsb\\t%0, %1\";
      
    ops[0] = operands[0];
    
    if (GET_CODE (mem) == PLUS)
      {
        rtx a = XEXP (mem, 0);
	rtx b = XEXP (mem, 1);
	
        ops[1] = a;
        ops[2] = b;

        if (GET_CODE (a) == REG)
	  {
	    if (GET_CODE (b) == REG)
              output_asm_insn (\"ldrsb\\t%0, [%1, %2]\", ops);
            else if (REGNO (a) == REGNO (ops[0]))
	      {
                output_asm_insn (\"ldrb\\t%0, [%1, %2]\", ops);
		output_asm_insn (\"sxtb\\t%0, %0\", ops);
	      }
	    else
              output_asm_insn (\"mov\\t%0, %2\;ldrsb\\t%0, [%1, %0]\", ops);
	  }
	else
          {
	    gcc_assert (GET_CODE (b) == REG);
            if (REGNO (b) == REGNO (ops[0]))
	      {
                output_asm_insn (\"ldrb\\t%0, [%2, %1]\", ops);
		output_asm_insn (\"sxtb\\t%0, %0\", ops);
	      }
	    else
              output_asm_insn (\"mov\\t%0, %2\;ldrsb\\t%0, [%1, %0]\", ops);
          }
      }
    else if (GET_CODE (mem) == REG && REGNO (ops[0]) == REGNO (mem))
      {
        output_asm_insn (\"ldrb\\t%0, [%0, #0]\", ops);
	output_asm_insn (\"sxtb\\t%0, %0\", ops);
      }
    else
      {
        ops[1] = mem;
        ops[2] = const0_rtx;
	
        output_asm_insn (\"mov\\t%0, %2\;ldrsb\\t%0, [%1, %0]\", ops);
      }
    return \"\";
  }"
  [(set_attr "length" "2,2,4")
   (set_attr "type" "alu_shift,load_byte,load_byte")
   (set_attr "pool_range" "*,32,32")]
)

(define_expand "extendsfdf2"
  [(set (match_operand:DF                  0 "s_register_operand" "")
	(float_extend:DF (match_operand:SF 1 "s_register_operand"  "")))]
  "TARGET_32BIT && TARGET_HARD_FLOAT"
  ""
)

/* HFmode -> DFmode conversions have to go through SFmode.  */
(define_expand "extendhfdf2"
  [(set (match_operand:DF                  0 "general_operand" "")
	(float_extend:DF (match_operand:HF 1 "general_operand"  "")))]
  "TARGET_EITHER"
  "
  {
    rtx op1;
    op1 = convert_to_mode (SFmode, operands[1], 0);
    op1 = convert_to_mode (DFmode, op1, 0);
    emit_insn (gen_movdf (operands[0], op1));
    DONE;
  }"
)

;; Move insns (including loads and stores)

;; XXX Just some ideas about movti.
;; I don't think these are a good idea on the arm, there just aren't enough
;; registers
;;(define_expand "loadti"
;;  [(set (match_operand:TI 0 "s_register_operand" "")
;;	(mem:TI (match_operand:SI 1 "address_operand" "")))]
;;  "" "")

;;(define_expand "storeti"
;;  [(set (mem:TI (match_operand:TI 0 "address_operand" ""))
;;	(match_operand:TI 1 "s_register_operand" ""))]
;;  "" "")

;;(define_expand "movti"
;;  [(set (match_operand:TI 0 "general_operand" "")
;;	(match_operand:TI 1 "general_operand" ""))]
;;  ""
;;  "
;;{
;;  rtx insn;
;;
;;  if (GET_CODE (operands[0]) == MEM && GET_CODE (operands[1]) == MEM)
;;    operands[1] = copy_to_reg (operands[1]);
;;  if (GET_CODE (operands[0]) == MEM)
;;    insn = gen_storeti (XEXP (operands[0], 0), operands[1]);
;;  else if (GET_CODE (operands[1]) == MEM)
;;    insn = gen_loadti (operands[0], XEXP (operands[1], 0));
;;  else
;;    FAIL;
;;
;;  emit_insn (insn);
;;  DONE;
;;}")

;; Recognize garbage generated above.

;;(define_insn ""
;;  [(set (match_operand:TI 0 "general_operand" "=r,r,r,<,>,m")
;;	(match_operand:TI 1 "general_operand" "<,>,m,r,r,r"))]
;;  ""
;;  "*
;;  {
;;    register mem = (which_alternative < 3);
;;    register const char *template;
;;
;;    operands[mem] = XEXP (operands[mem], 0);
;;    switch (which_alternative)
;;      {
;;      case 0: template = \"ldmdb\\t%1!, %M0\"; break;
;;      case 1: template = \"ldmia\\t%1!, %M0\"; break;
;;      case 2: template = \"ldmia\\t%1, %M0\"; break;
;;      case 3: template = \"stmdb\\t%0!, %M1\"; break;
;;      case 4: template = \"stmia\\t%0!, %M1\"; break;
;;      case 5: template = \"stmia\\t%0, %M1\"; break;
;;      }
;;    output_asm_insn (template, operands);
;;    return \"\";
;;  }")

(define_expand "movdi"
  [(set (match_operand:DI 0 "general_operand" "")
	(match_operand:DI 1 "general_operand" ""))]
  "TARGET_EITHER"
  "
  if (can_create_pseudo_p ())
    {
      if (GET_CODE (operands[0]) != REG)
	operands[1] = force_reg (DImode, operands[1]);
    }
  "
)

(define_insn "*arm_movdi"
  [(set (match_operand:DI 0 "nonimmediate_di_operand" "=r, r, r, r, m")
	(match_operand:DI 1 "di_operand"              "rDa,Db,Dc,mi,r"))]
  "TARGET_ARM
   && !(TARGET_HARD_FLOAT && (TARGET_MAVERICK || TARGET_VFP))
   && !TARGET_IWMMXT
   && (   register_operand (operands[0], DImode)
       || register_operand (operands[1], DImode))"
  "*
  switch (which_alternative)
    {
    case 0:
    case 1:
    case 2:
      return \"#\";
    default:
      return output_move_double (operands);
    }
  "
  [(set_attr "length" "8,12,16,8,8")
   (set_attr "type" "*,*,*,load2,store2")
   (set_attr "pool_range" "*,*,*,1020,*")
   (set_attr "neg_pool_range" "*,*,*,1008,*")]
)

(define_split
  [(set (match_operand:ANY64 0 "arm_general_register_operand" "")
	(match_operand:ANY64 1 "const_double_operand" ""))]
  "TARGET_32BIT
   && reload_completed
   && (arm_const_double_inline_cost (operands[1])
       <= ((optimize_size || arm_ld_sched) ? 3 : 4))"
  [(const_int 0)]
  "
  arm_split_constant (SET, SImode, curr_insn,
		      INTVAL (gen_lowpart (SImode, operands[1])),
		      gen_lowpart (SImode, operands[0]), NULL_RTX, 0);
  arm_split_constant (SET, SImode, curr_insn,
		      INTVAL (gen_highpart_mode (SImode,
						 GET_MODE (operands[0]),
						 operands[1])),
		      gen_highpart (SImode, operands[0]), NULL_RTX, 0);
  DONE;
  "
)

; If optimizing for size, or if we have load delay slots, then 
; we want to split the constant into two separate operations. 
; In both cases this may split a trivial part into a single data op
; leaving a single complex constant to load.  We can also get longer
; offsets in a LDR which means we get better chances of sharing the pool
; entries.  Finally, we can normally do a better job of scheduling
; LDR instructions than we can with LDM.
; This pattern will only match if the one above did not.
(define_split
  [(set (match_operand:ANY64 0 "arm_general_register_operand" "")
	(match_operand:ANY64 1 "const_double_operand" ""))]
  "TARGET_ARM && reload_completed
   && arm_const_double_by_parts (operands[1])"
  [(set (match_dup 0) (match_dup 1))
   (set (match_dup 2) (match_dup 3))]
  "
  operands[2] = gen_highpart (SImode, operands[0]);
  operands[3] = gen_highpart_mode (SImode, GET_MODE (operands[0]),
				   operands[1]);
  operands[0] = gen_lowpart (SImode, operands[0]);
  operands[1] = gen_lowpart (SImode, operands[1]);
  "
)

(define_split
  [(set (match_operand:ANY64 0 "arm_general_register_operand" "")
	(match_operand:ANY64 1 "arm_general_register_operand" ""))]
  "TARGET_EITHER && reload_completed"
  [(set (match_dup 0) (match_dup 1))
   (set (match_dup 2) (match_dup 3))]
  "
  operands[2] = gen_highpart (SImode, operands[0]);
  operands[3] = gen_highpart (SImode, operands[1]);
  operands[0] = gen_lowpart (SImode, operands[0]);
  operands[1] = gen_lowpart (SImode, operands[1]);

  /* Handle a partial overlap.  */
  if (rtx_equal_p (operands[0], operands[3]))
    {
      rtx tmp0 = operands[0];
      rtx tmp1 = operands[1];

      operands[0] = operands[2];
      operands[1] = operands[3];
      operands[2] = tmp0;
      operands[3] = tmp1;
    }
  "
)

;; We can't actually do base+index doubleword loads if the index and
;; destination overlap.  Split here so that we at least have chance to
;; schedule.
(define_split
  [(set (match_operand:DI 0 "s_register_operand" "")
	(mem:DI (plus:SI (match_operand:SI 1 "s_register_operand" "")
			 (match_operand:SI 2 "s_register_operand" ""))))]
  "TARGET_LDRD
  && reg_overlap_mentioned_p (operands[0], operands[1])
  && reg_overlap_mentioned_p (operands[0], operands[2])"
  [(set (match_dup 4)
	(plus:SI (match_dup 1)
		 (match_dup 2)))
   (set (match_dup 0)
	(mem:DI (match_dup 4)))]
  "
  operands[4] = gen_rtx_REG (SImode, REGNO(operands[0]));
  "
)

;;; ??? This should have alternatives for constants.
;;; ??? This was originally identical to the movdf_insn pattern.
;;; ??? The 'i' constraint looks funny, but it should always be replaced by
;;; thumb_reorg with a memory reference.
(define_insn "*thumb1_movdi_insn"
  [(set (match_operand:DI 0 "nonimmediate_operand" "=l,l,l,l,>,l, m,*r")
	(match_operand:DI 1 "general_operand"      "l, I,J,>,l,mi,l,*r"))]
  "TARGET_THUMB1
   && !(TARGET_HARD_FLOAT && TARGET_MAVERICK)
   && (   register_operand (operands[0], DImode)
       || register_operand (operands[1], DImode))"
  "*
  {
  switch (which_alternative)
    {
    default:
    case 0:
      if (REGNO (operands[1]) == REGNO (operands[0]) + 1)
	return \"add\\t%0,  %1,  #0\;add\\t%H0, %H1, #0\";
      return   \"add\\t%H0, %H1, #0\;add\\t%0,  %1,  #0\";
    case 1:
      return \"mov\\t%Q0, %1\;mov\\t%R0, #0\";
    case 2:
      operands[1] = GEN_INT (- INTVAL (operands[1]));
      return \"mov\\t%Q0, %1\;neg\\t%Q0, %Q0\;asr\\t%R0, %Q0, #31\";
    case 3:
      return \"ldmia\\t%1, {%0, %H0}\";
    case 4:
      return \"stmia\\t%0, {%1, %H1}\";
    case 5:
      return thumb_load_double_from_address (operands);
    case 6:
      operands[2] = gen_rtx_MEM (SImode,
			     plus_constant (XEXP (operands[0], 0), 4));
      output_asm_insn (\"str\\t%1, %0\;str\\t%H1, %2\", operands);
      return \"\";
    case 7:
      if (REGNO (operands[1]) == REGNO (operands[0]) + 1)
	return \"mov\\t%0, %1\;mov\\t%H0, %H1\";
      return \"mov\\t%H0, %H1\;mov\\t%0, %1\";
    }
  }"
  [(set_attr "length" "4,4,6,2,2,6,4,4")
   (set_attr "type" "*,*,*,load2,store2,load2,store2,*")
   (set_attr "pool_range" "*,*,*,*,*,1020,*,*")]
)

(define_expand "movsi"
  [(set (match_operand:SI 0 "general_operand" "")
        (match_operand:SI 1 "general_operand" ""))]
  "TARGET_EITHER"
  "
  {
  rtx base, offset, tmp;

  if (TARGET_32BIT)
    {
      /* Everything except mem = const or mem = mem can be done easily.  */
      if (GET_CODE (operands[0]) == MEM)
        operands[1] = force_reg (SImode, operands[1]);
      if (arm_general_register_operand (operands[0], SImode)
	  && GET_CODE (operands[1]) == CONST_INT
          && !(const_ok_for_arm (INTVAL (operands[1]))
               || const_ok_for_arm (~INTVAL (operands[1]))))
        {
           arm_split_constant (SET, SImode, NULL_RTX,
	                       INTVAL (operands[1]), operands[0], NULL_RTX,
			       optimize && can_create_pseudo_p ());
          DONE;
        }

      if (TARGET_USE_MOVT && !target_word_relocations
	  && GET_CODE (operands[1]) == SYMBOL_REF
	  && !flag_pic && !arm_tls_referenced_p (operands[1]))
	{
	  arm_emit_movpair (operands[0], operands[1]);
	  DONE;
	}
    }
  else /* TARGET_THUMB1...  */
    {
      if (can_create_pseudo_p ())
        {
          if (GET_CODE (operands[0]) != REG)
	    operands[1] = force_reg (SImode, operands[1]);
        }
    }

  if (ARM_OFFSETS_MUST_BE_WITHIN_SECTIONS_P)
    {
      split_const (operands[1], &base, &offset);
      if (GET_CODE (base) == SYMBOL_REF
	  && !offset_within_block_p (base, INTVAL (offset)))
	{
	  tmp = can_create_pseudo_p () ? gen_reg_rtx (SImode) : operands[0];
	  emit_move_insn (tmp, base);
	  emit_insn (gen_addsi3 (operands[0], tmp, offset));
	  DONE;
	}
    }

  /* Recognize the case where operand[1] is a reference to thread-local
     data and load its address to a register.  */
  if (arm_tls_referenced_p (operands[1]))
    {
      rtx tmp = operands[1];
      rtx addend = NULL;

      if (GET_CODE (tmp) == CONST && GET_CODE (XEXP (tmp, 0)) == PLUS)
        {
          addend = XEXP (XEXP (tmp, 0), 1);
          tmp = XEXP (XEXP (tmp, 0), 0);
        }

      gcc_assert (GET_CODE (tmp) == SYMBOL_REF);
      gcc_assert (SYMBOL_REF_TLS_MODEL (tmp) != 0);

      tmp = legitimize_tls_address (tmp,
				    !can_create_pseudo_p () ? operands[0] : 0);
      if (addend)
        {
          tmp = gen_rtx_PLUS (SImode, tmp, addend);
          tmp = force_operand (tmp, operands[0]);
        }
      operands[1] = tmp;
    }
  else if (flag_pic
	   && (CONSTANT_P (operands[1])
	       || symbol_mentioned_p (operands[1])
	       || label_mentioned_p (operands[1])))
      operands[1] = legitimize_pic_address (operands[1], SImode,
					    (!can_create_pseudo_p ()
					     ? operands[0]
					     : 0));
  }
  "
)

;; The ARM LO_SUM and HIGH are backwards - HIGH sets the low bits, and
;; LO_SUM adds in the high bits.  Fortunately these are opaque operations
;; so this does not matter.
(define_insn "*arm_movt"
  [(set (match_operand:SI 0 "nonimmediate_operand" "=r")
	(lo_sum:SI (match_operand:SI 1 "nonimmediate_operand" "0")
		   (match_operand:SI 2 "general_operand"      "i")))]
  "TARGET_32BIT"
  "movt%?\t%0, #:upper16:%c2"
  [(set_attr "predicable" "yes")
   (set_attr "length" "4")]
)

(define_insn "*arm_movsi_insn"
  [(set (match_operand:SI 0 "nonimmediate_operand" "=rk,r,r,r,rk,m")
	(match_operand:SI 1 "general_operand"      "rk, I,K,j,mi,rk"))]
  "TARGET_ARM && ! TARGET_IWMMXT
   && !(TARGET_HARD_FLOAT && TARGET_VFP)
   && (   register_operand (operands[0], SImode)
       || register_operand (operands[1], SImode))"
  "@
   mov%?\\t%0, %1
   mov%?\\t%0, %1
   mvn%?\\t%0, #%B1
   movw%?\\t%0, %1
   ldr%?\\t%0, %1
   str%?\\t%1, %0"
  [(set_attr "type" "*,*,*,*,load1,store1")
   (set_attr "predicable" "yes")
   (set_attr "pool_range" "*,*,*,*,4096,*")
   (set_attr "neg_pool_range" "*,*,*,*,4084,*")]
)

(define_split
  [(set (match_operand:SI 0 "arm_general_register_operand" "")
	(match_operand:SI 1 "const_int_operand" ""))]
  "TARGET_32BIT
  && (!(const_ok_for_arm (INTVAL (operands[1]))
        || const_ok_for_arm (~INTVAL (operands[1]))))"
  [(clobber (const_int 0))]
  "
  arm_split_constant (SET, SImode, NULL_RTX, 
                      INTVAL (operands[1]), operands[0], NULL_RTX, 0);
  DONE;
  "
)

(define_insn "*thumb1_movsi_insn"
  [(set (match_operand:SI 0 "nonimmediate_operand" "=l,l,l,l,l,>,l, m,*lhk")
	(match_operand:SI 1 "general_operand"      "l, I,J,K,>,l,mi,l,*lhk"))]
  "TARGET_THUMB1
   && (   register_operand (operands[0], SImode) 
       || register_operand (operands[1], SImode))"
  "@
   mov	%0, %1
   mov	%0, %1
   #
   #
   ldmia\\t%1, {%0}
   stmia\\t%0, {%1}
   ldr\\t%0, %1
   str\\t%1, %0
   mov\\t%0, %1"
  [(set_attr "length" "2,2,4,4,2,2,2,2,2")
   (set_attr "type" "*,*,*,*,load1,store1,load1,store1,*")
   (set_attr "pool_range" "*,*,*,*,*,*,1020,*,*")]
)

(define_split 
  [(set (match_operand:SI 0 "register_operand" "")
	(match_operand:SI 1 "const_int_operand" ""))]
  "TARGET_THUMB1 && satisfies_constraint_J (operands[1])"
  [(set (match_dup 0) (match_dup 1))
   (set (match_dup 0) (neg:SI (match_dup 0)))]
  "operands[1] = GEN_INT (- INTVAL (operands[1]));"
)

(define_split 
  [(set (match_operand:SI 0 "register_operand" "")
	(match_operand:SI 1 "const_int_operand" ""))]
  "TARGET_THUMB1 && satisfies_constraint_K (operands[1])"
  [(set (match_dup 0) (match_dup 1))
   (set (match_dup 0) (ashift:SI (match_dup 0) (match_dup 2)))]
  "
  {
    unsigned HOST_WIDE_INT val = INTVAL (operands[1]) & 0xffffffffu;
    unsigned HOST_WIDE_INT mask = 0xff;
    int i;
    
    for (i = 0; i < 25; i++)
      if ((val & (mask << i)) == val)
        break;

    /* Shouldn't happen, but we don't want to split if the shift is zero.  */
    if (i == 0)
      FAIL;

    operands[1] = GEN_INT (val >> i);
    operands[2] = GEN_INT (i);
  }"
)

;; When generating pic, we need to load the symbol offset into a register.
;; So that the optimizer does not confuse this with a normal symbol load
;; we use an unspec.  The offset will be loaded from a constant pool entry,
;; since that is the only type of relocation we can use.

;; The rather odd constraints on the following are to force reload to leave
;; the insn alone, and to force the minipool generation pass to then move
;; the GOT symbol to memory.

(define_insn "pic_load_addr_arm"
  [(set (match_operand:SI 0 "s_register_operand" "=r")
	(unspec:SI [(match_operand:SI 1 "" "mX")] UNSPEC_PIC_SYM))]
  "TARGET_ARM && flag_pic"
  "ldr%?\\t%0, %1"
  [(set_attr "type" "load1")
   (set (attr "pool_range")     (const_int 4096))
   (set (attr "neg_pool_range") (const_int 4084))]
)

(define_insn "pic_load_addr_thumb1"
  [(set (match_operand:SI 0 "s_register_operand" "=l")
	(unspec:SI [(match_operand:SI 1 "" "mX")] UNSPEC_PIC_SYM))]
  "TARGET_THUMB1 && flag_pic"
  "ldr\\t%0, %1"
  [(set_attr "type" "load1")
   (set (attr "pool_range") (const_int 1024))]
)

(define_insn "pic_add_dot_plus_four"
  [(set (match_operand:SI 0 "register_operand" "=r")
	(unspec:SI [(match_operand:SI 1 "register_operand" "0")
		    (const_int 4)
		    (match_operand 2 "" "")]
		   UNSPEC_PIC_BASE))]
  "TARGET_THUMB1"
  "*
  (*targetm.asm_out.internal_label) (asm_out_file, \"LPIC\",
				     INTVAL (operands[2]));
  return \"add\\t%0, %|pc\";
  "
  [(set_attr "length" "2")]
)

(define_insn "pic_add_dot_plus_eight"
  [(set (match_operand:SI 0 "register_operand" "=r")
	(unspec:SI [(match_operand:SI 1 "register_operand" "r")
		    (const_int 8)
		    (match_operand 2 "" "")]
		   UNSPEC_PIC_BASE))]
  "TARGET_ARM"
  "*
    (*targetm.asm_out.internal_label) (asm_out_file, \"LPIC\",
				       INTVAL (operands[2]));
    return \"add%?\\t%0, %|pc, %1\";
  "
  [(set_attr "predicable" "yes")]
)

(define_insn "tls_load_dot_plus_eight"
  [(set (match_operand:SI 0 "register_operand" "+r")
	(mem:SI (unspec:SI [(match_operand:SI 1 "register_operand" "r")
			    (const_int 8)
			    (match_operand 2 "" "")]
			   UNSPEC_PIC_BASE)))]
  "TARGET_ARM"
  "*
    (*targetm.asm_out.internal_label) (asm_out_file, \"LPIC\",
				       INTVAL (operands[2]));
    return \"ldr%?\\t%0, [%|pc, %1]\t\t@ tls_load_dot_plus_eight\";
  "
  [(set_attr "predicable" "yes")]
)

;; PIC references to local variables can generate pic_add_dot_plus_eight
;; followed by a load.  These sequences can be crunched down to
;; tls_load_dot_plus_eight by a peephole.

(define_peephole2
  [(set (match_operand:SI 0 "register_operand" "")
	(unspec:SI [(match_operand:SI 3 "register_operand" "")
		    (const_int 8)
		    (match_operand 1 "" "")]
		   UNSPEC_PIC_BASE))
   (set (match_operand:SI 2 "register_operand" "") (mem:SI (match_dup 0)))]
  "TARGET_ARM && peep2_reg_dead_p (2, operands[0])"
  [(set (match_dup 2)
	(mem:SI (unspec:SI [(match_dup 3)
			    (const_int 8)
			    (match_dup 1)]
			   UNSPEC_PIC_BASE)))]
  ""
)

(define_insn "pic_offset_arm"
  [(set (match_operand:SI 0 "register_operand" "=r")
	(mem:SI (plus:SI (match_operand:SI 1 "register_operand" "r")
			 (unspec:SI [(match_operand:SI 2 "" "X")]
				    UNSPEC_PIC_OFFSET))))]
  "TARGET_VXWORKS_RTP && TARGET_ARM && flag_pic"
  "ldr%?\\t%0, [%1,%2]"
  [(set_attr "type" "load1")]
)

(define_expand "builtin_setjmp_receiver"
  [(label_ref (match_operand 0 "" ""))]
  "flag_pic"
  "
{
  /* r3 is clobbered by set/longjmp, so we can use it as a scratch
     register.  */
  if (arm_pic_register != INVALID_REGNUM)
    arm_load_pic_register (1UL << 3);
  DONE;
}")

;; If copying one reg to another we can set the condition codes according to
;; its value.  Such a move is common after a return from subroutine and the
;; result is being tested against zero.

(define_insn "*movsi_compare0"
  [(set (reg:CC CC_REGNUM)
	(compare:CC (match_operand:SI 1 "s_register_operand" "0,r")
		    (const_int 0)))
   (set (match_operand:SI 0 "s_register_operand" "=r,r")
	(match_dup 1))]
  "TARGET_32BIT"
  "@
   cmp%?\\t%0, #0
   sub%.\\t%0, %1, #0"
  [(set_attr "conds" "set")]
)

;; Subroutine to store a half word from a register into memory.
;; Operand 0 is the source register (HImode)
;; Operand 1 is the destination address in a register (SImode)

;; In both this routine and the next, we must be careful not to spill
;; a memory address of reg+large_const into a separate PLUS insn, since this
;; can generate unrecognizable rtl.

(define_expand "storehi"
  [;; store the low byte
   (set (match_operand 1 "" "") (match_dup 3))
   ;; extract the high byte
   (set (match_dup 2)
	(ashiftrt:SI (match_operand 0 "" "") (const_int 8)))
   ;; store the high byte
   (set (match_dup 4) (match_dup 5))]
  "TARGET_ARM"
  "
  {
    rtx op1 = operands[1];
    rtx addr = XEXP (op1, 0);
    enum rtx_code code = GET_CODE (addr);

    if ((code == PLUS && GET_CODE (XEXP (addr, 1)) != CONST_INT)
	|| code == MINUS)
      op1 = replace_equiv_address (operands[1], force_reg (SImode, addr));

    operands[4] = adjust_address (op1, QImode, 1);
    operands[1] = adjust_address (operands[1], QImode, 0);
    operands[3] = gen_lowpart (QImode, operands[0]);
    operands[0] = gen_lowpart (SImode, operands[0]);
    operands[2] = gen_reg_rtx (SImode);
    operands[5] = gen_lowpart (QImode, operands[2]);
  }"
)

(define_expand "storehi_bigend"
  [(set (match_dup 4) (match_dup 3))
   (set (match_dup 2)
	(ashiftrt:SI (match_operand 0 "" "") (const_int 8)))
   (set (match_operand 1 "" "")	(match_dup 5))]
  "TARGET_ARM"
  "
  {
    rtx op1 = operands[1];
    rtx addr = XEXP (op1, 0);
    enum rtx_code code = GET_CODE (addr);

    if ((code == PLUS && GET_CODE (XEXP (addr, 1)) != CONST_INT)
	|| code == MINUS)
      op1 = replace_equiv_address (op1, force_reg (SImode, addr));

    operands[4] = adjust_address (op1, QImode, 1);
    operands[1] = adjust_address (operands[1], QImode, 0);
    operands[3] = gen_lowpart (QImode, operands[0]);
    operands[0] = gen_lowpart (SImode, operands[0]);
    operands[2] = gen_reg_rtx (SImode);
    operands[5] = gen_lowpart (QImode, operands[2]);
  }"
)

;; Subroutine to store a half word integer constant into memory.
(define_expand "storeinthi"
  [(set (match_operand 0 "" "")
	(match_operand 1 "" ""))
   (set (match_dup 3) (match_dup 2))]
  "TARGET_ARM"
  "
  {
    HOST_WIDE_INT value = INTVAL (operands[1]);
    rtx addr = XEXP (operands[0], 0);
    rtx op0 = operands[0];
    enum rtx_code code = GET_CODE (addr);

    if ((code == PLUS && GET_CODE (XEXP (addr, 1)) != CONST_INT)
	|| code == MINUS)
      op0 = replace_equiv_address (op0, force_reg (SImode, addr));

    operands[1] = gen_reg_rtx (SImode);
    if (BYTES_BIG_ENDIAN)
      {
	emit_insn (gen_movsi (operands[1], GEN_INT ((value >> 8) & 255)));
	if ((value & 255) == ((value >> 8) & 255))
	  operands[2] = operands[1];
	else
	  {
	    operands[2] = gen_reg_rtx (SImode);
	    emit_insn (gen_movsi (operands[2], GEN_INT (value & 255)));
	  }
      }
    else
      {
	emit_insn (gen_movsi (operands[1], GEN_INT (value & 255)));
	if ((value & 255) == ((value >> 8) & 255))
	  operands[2] = operands[1];
	else
	  {
	    operands[2] = gen_reg_rtx (SImode);
	    emit_insn (gen_movsi (operands[2], GEN_INT ((value >> 8) & 255)));
	  }
      }

    operands[3] = adjust_address (op0, QImode, 1);
    operands[0] = adjust_address (operands[0], QImode, 0);
    operands[2] = gen_lowpart (QImode, operands[2]);
    operands[1] = gen_lowpart (QImode, operands[1]);
  }"
)

(define_expand "storehi_single_op"
  [(set (match_operand:HI 0 "memory_operand" "")
	(match_operand:HI 1 "general_operand" ""))]
  "TARGET_32BIT && arm_arch4"
  "
  if (!s_register_operand (operands[1], HImode))
    operands[1] = copy_to_mode_reg (HImode, operands[1]);
  "
)

(define_expand "movhi"
  [(set (match_operand:HI 0 "general_operand" "")
	(match_operand:HI 1 "general_operand" ""))]
  "TARGET_EITHER"
  "
  if (TARGET_ARM)
    {
      if (can_create_pseudo_p ())
        {
          if (GET_CODE (operands[0]) == MEM)
	    {
	      if (arm_arch4)
	        {
	          emit_insn (gen_storehi_single_op (operands[0], operands[1]));
	          DONE;
	        }
	      if (GET_CODE (operands[1]) == CONST_INT)
	        emit_insn (gen_storeinthi (operands[0], operands[1]));
	      else
	        {
	          if (GET_CODE (operands[1]) == MEM)
		    operands[1] = force_reg (HImode, operands[1]);
	          if (BYTES_BIG_ENDIAN)
		    emit_insn (gen_storehi_bigend (operands[1], operands[0]));
	          else
		   emit_insn (gen_storehi (operands[1], operands[0]));
	        }
	      DONE;
	    }
          /* Sign extend a constant, and keep it in an SImode reg.  */
          else if (GET_CODE (operands[1]) == CONST_INT)
	    {
	      rtx reg = gen_reg_rtx (SImode);
	      HOST_WIDE_INT val = INTVAL (operands[1]) & 0xffff;

	      /* If the constant is already valid, leave it alone.  */
	      if (!const_ok_for_arm (val))
	        {
	          /* If setting all the top bits will make the constant 
		     loadable in a single instruction, then set them.  
		     Otherwise, sign extend the number.  */

	          if (const_ok_for_arm (~(val | ~0xffff)))
		    val |= ~0xffff;
	          else if (val & 0x8000)
		    val |= ~0xffff;
	        }

	      emit_insn (gen_movsi (reg, GEN_INT (val)));
	      operands[1] = gen_lowpart (HImode, reg);
	    }
	  else if (arm_arch4 && optimize && can_create_pseudo_p ()
		   && GET_CODE (operands[1]) == MEM)
	    {
	      rtx reg = gen_reg_rtx (SImode);

	      emit_insn (gen_zero_extendhisi2 (reg, operands[1]));
	      operands[1] = gen_lowpart (HImode, reg);
	    }
          else if (!arm_arch4)
	    {
	      if (GET_CODE (operands[1]) == MEM)
	        {
		  rtx base;
		  rtx offset = const0_rtx;
		  rtx reg = gen_reg_rtx (SImode);

		  if ((GET_CODE (base = XEXP (operands[1], 0)) == REG
		       || (GET_CODE (base) == PLUS
			   && (GET_CODE (offset = XEXP (base, 1))
			       == CONST_INT)
                           && ((INTVAL(offset) & 1) != 1)
			   && GET_CODE (base = XEXP (base, 0)) == REG))
		      && REGNO_POINTER_ALIGN (REGNO (base)) >= 32)
		    {
		      rtx new_rtx;

		      new_rtx = widen_memory_access (operands[1], SImode,
						     ((INTVAL (offset) & ~3)
						      - INTVAL (offset)));
		      emit_insn (gen_movsi (reg, new_rtx));
		      if (((INTVAL (offset) & 2) != 0)
			  ^ (BYTES_BIG_ENDIAN ? 1 : 0))
			{
			  rtx reg2 = gen_reg_rtx (SImode);

			  emit_insn (gen_lshrsi3 (reg2, reg, GEN_INT (16)));
			  reg = reg2;
			}
		    }
		  else
		    emit_insn (gen_movhi_bytes (reg, operands[1]));

		  operands[1] = gen_lowpart (HImode, reg);
	       }
	   }
        }
      /* Handle loading a large integer during reload.  */
      else if (GET_CODE (operands[1]) == CONST_INT
	       && !const_ok_for_arm (INTVAL (operands[1]))
	       && !const_ok_for_arm (~INTVAL (operands[1])))
        {
          /* Writing a constant to memory needs a scratch, which should
	     be handled with SECONDARY_RELOADs.  */
          gcc_assert (GET_CODE (operands[0]) == REG);

          operands[0] = gen_rtx_SUBREG (SImode, operands[0], 0);
          emit_insn (gen_movsi (operands[0], operands[1]));
          DONE;
       }
    }
  else if (TARGET_THUMB2)
    {
      /* Thumb-2 can do everything except mem=mem and mem=const easily.  */
      if (can_create_pseudo_p ())
	{
	  if (GET_CODE (operands[0]) != REG)
	    operands[1] = force_reg (HImode, operands[1]);
          /* Zero extend a constant, and keep it in an SImode reg.  */
          else if (GET_CODE (operands[1]) == CONST_INT)
	    {
	      rtx reg = gen_reg_rtx (SImode);
	      HOST_WIDE_INT val = INTVAL (operands[1]) & 0xffff;

	      emit_insn (gen_movsi (reg, GEN_INT (val)));
	      operands[1] = gen_lowpart (HImode, reg);
	    }
	}
    }
  else /* TARGET_THUMB1 */
    {
      if (can_create_pseudo_p ())
        {
	  if (GET_CODE (operands[1]) == CONST_INT)
	    {
	      rtx reg = gen_reg_rtx (SImode);

	      emit_insn (gen_movsi (reg, operands[1]));
	      operands[1] = gen_lowpart (HImode, reg);
	    }

          /* ??? We shouldn't really get invalid addresses here, but this can
	     happen if we are passed a SP (never OK for HImode/QImode) or 
	     virtual register (also rejected as illegitimate for HImode/QImode)
	     relative address.  */
          /* ??? This should perhaps be fixed elsewhere, for instance, in
	     fixup_stack_1, by checking for other kinds of invalid addresses,
	     e.g. a bare reference to a virtual register.  This may confuse the
	     alpha though, which must handle this case differently.  */
          if (GET_CODE (operands[0]) == MEM
	      && !memory_address_p (GET_MODE (operands[0]),
				    XEXP (operands[0], 0)))
	    operands[0]
	      = replace_equiv_address (operands[0],
				       copy_to_reg (XEXP (operands[0], 0)));
   
          if (GET_CODE (operands[1]) == MEM
	      && !memory_address_p (GET_MODE (operands[1]),
				    XEXP (operands[1], 0)))
	    operands[1]
	      = replace_equiv_address (operands[1],
				       copy_to_reg (XEXP (operands[1], 0)));

	  if (GET_CODE (operands[1]) == MEM && optimize > 0)
	    {
	      rtx reg = gen_reg_rtx (SImode);

	      emit_insn (gen_zero_extendhisi2 (reg, operands[1]));
	      operands[1] = gen_lowpart (HImode, reg);
	    }

          if (GET_CODE (operands[0]) == MEM)
	    operands[1] = force_reg (HImode, operands[1]);
        }
      else if (GET_CODE (operands[1]) == CONST_INT
	        && !satisfies_constraint_I (operands[1]))
        {
	  /* Handle loading a large integer during reload.  */

          /* Writing a constant to memory needs a scratch, which should
	     be handled with SECONDARY_RELOADs.  */
          gcc_assert (GET_CODE (operands[0]) == REG);

          operands[0] = gen_rtx_SUBREG (SImode, operands[0], 0);
          emit_insn (gen_movsi (operands[0], operands[1]));
          DONE;
        }
    }
  "
)

(define_insn "*thumb1_movhi_insn"
  [(set (match_operand:HI 0 "nonimmediate_operand" "=l,l,m,*r,*h,l")
	(match_operand:HI 1 "general_operand"       "l,m,l,*h,*r,I"))]
  "TARGET_THUMB1
   && (   register_operand (operands[0], HImode)
       || register_operand (operands[1], HImode))"
  "*
  switch (which_alternative)
    {
    case 0: return \"add	%0, %1, #0\";
    case 2: return \"strh	%1, %0\";
    case 3: return \"mov	%0, %1\";
    case 4: return \"mov	%0, %1\";
    case 5: return \"mov	%0, %1\";
    default: gcc_unreachable ();
    case 1:
      /* The stack pointer can end up being taken as an index register.
          Catch this case here and deal with it.  */
      if (GET_CODE (XEXP (operands[1], 0)) == PLUS
	  && GET_CODE (XEXP (XEXP (operands[1], 0), 0)) == REG
	  && REGNO    (XEXP (XEXP (operands[1], 0), 0)) == SP_REGNUM)
        {
	  rtx ops[2];
          ops[0] = operands[0];
          ops[1] = XEXP (XEXP (operands[1], 0), 0);
      
          output_asm_insn (\"mov	%0, %1\", ops);

          XEXP (XEXP (operands[1], 0), 0) = operands[0];
    
	}
      return \"ldrh	%0, %1\";
    }"
  [(set_attr "length" "2,4,2,2,2,2")
   (set_attr "type" "*,load1,store1,*,*,*")]
)


(define_expand "movhi_bytes"
  [(set (match_dup 2) (zero_extend:SI (match_operand:HI 1 "" "")))
   (set (match_dup 3)
	(zero_extend:SI (match_dup 6)))
   (set (match_operand:SI 0 "" "")
	 (ior:SI (ashift:SI (match_dup 4) (const_int 8)) (match_dup 5)))]
  "TARGET_ARM"
  "
  {
    rtx mem1, mem2;
    rtx addr = copy_to_mode_reg (SImode, XEXP (operands[1], 0));

    mem1 = change_address (operands[1], QImode, addr);
    mem2 = change_address (operands[1], QImode, plus_constant (addr, 1));
    operands[0] = gen_lowpart (SImode, operands[0]);
    operands[1] = mem1;
    operands[2] = gen_reg_rtx (SImode);
    operands[3] = gen_reg_rtx (SImode);
    operands[6] = mem2;

    if (BYTES_BIG_ENDIAN)
      {
	operands[4] = operands[2];
	operands[5] = operands[3];
      }
    else
      {
	operands[4] = operands[3];
	operands[5] = operands[2];
      }
  }"
)

(define_expand "movhi_bigend"
  [(set (match_dup 2)
	(rotate:SI (subreg:SI (match_operand:HI 1 "memory_operand" "") 0)
		   (const_int 16)))
   (set (match_dup 3)
	(ashiftrt:SI (match_dup 2) (const_int 16)))
   (set (match_operand:HI 0 "s_register_operand" "")
	(match_dup 4))]
  "TARGET_ARM"
  "
  operands[2] = gen_reg_rtx (SImode);
  operands[3] = gen_reg_rtx (SImode);
  operands[4] = gen_lowpart (HImode, operands[3]);
  "
)

;; Pattern to recognize insn generated default case above
(define_insn "*movhi_insn_arch4"
  [(set (match_operand:HI 0 "nonimmediate_operand" "=r,r,m,r")    
	(match_operand:HI 1 "general_operand"      "rI,K,r,m"))]
  "TARGET_ARM
   && arm_arch4
   && (GET_CODE (operands[1]) != CONST_INT
       || const_ok_for_arm (INTVAL (operands[1]))
       || const_ok_for_arm (~INTVAL (operands[1])))"
  "@
   mov%?\\t%0, %1\\t%@ movhi
   mvn%?\\t%0, #%B1\\t%@ movhi
   str%(h%)\\t%1, %0\\t%@ movhi
   ldr%(h%)\\t%0, %1\\t%@ movhi"
  [(set_attr "type" "*,*,store1,load1")
   (set_attr "predicable" "yes")
   (set_attr "pool_range" "*,*,*,256")
   (set_attr "neg_pool_range" "*,*,*,244")]
)

(define_insn "*movhi_bytes"
  [(set (match_operand:HI 0 "s_register_operand" "=r,r")
	(match_operand:HI 1 "arm_rhs_operand"  "rI,K"))]
  "TARGET_ARM"
  "@
   mov%?\\t%0, %1\\t%@ movhi
   mvn%?\\t%0, #%B1\\t%@ movhi"
  [(set_attr "predicable" "yes")]
)

(define_expand "thumb_movhi_clobber"
  [(set (match_operand:HI     0 "memory_operand"   "")
	(match_operand:HI     1 "register_operand" ""))
   (clobber (match_operand:DI 2 "register_operand" ""))]
  "TARGET_THUMB1"
  "
  if (strict_memory_address_p (HImode, XEXP (operands[0], 0))
      && REGNO (operands[1]) <= LAST_LO_REGNUM)
    {
      emit_insn (gen_movhi (operands[0], operands[1]));
      DONE;
    }
  /* XXX Fixme, need to handle other cases here as well.  */
  gcc_unreachable ();
  "
)
	
;; We use a DImode scratch because we may occasionally need an additional
;; temporary if the address isn't offsettable -- push_reload doesn't seem
;; to take any notice of the "o" constraints on reload_memory_operand operand.
(define_expand "reload_outhi"
  [(parallel [(match_operand:HI 0 "arm_reload_memory_operand" "=o")
	      (match_operand:HI 1 "s_register_operand"        "r")
	      (match_operand:DI 2 "s_register_operand"        "=&l")])]
  "TARGET_EITHER"
  "if (TARGET_ARM)
     arm_reload_out_hi (operands);
   else
     thumb_reload_out_hi (operands);
  DONE;
  "
)

(define_expand "reload_inhi"
  [(parallel [(match_operand:HI 0 "s_register_operand" "=r")
	      (match_operand:HI 1 "arm_reload_memory_operand" "o")
	      (match_operand:DI 2 "s_register_operand" "=&r")])]
  "TARGET_EITHER"
  "
  if (TARGET_ARM)
    arm_reload_in_hi (operands);
  else
    thumb_reload_out_hi (operands);
  DONE;
")

(define_expand "movqi"
  [(set (match_operand:QI 0 "general_operand" "")
        (match_operand:QI 1 "general_operand" ""))]
  "TARGET_EITHER"
  "
  /* Everything except mem = const or mem = mem can be done easily */

  if (can_create_pseudo_p ())
    {
      if (GET_CODE (operands[1]) == CONST_INT)
	{
	  rtx reg = gen_reg_rtx (SImode);

	  emit_insn (gen_movsi (reg, operands[1]));
	  operands[1] = gen_lowpart (QImode, reg);
	}

      if (TARGET_THUMB)
	{
          /* ??? We shouldn't really get invalid addresses here, but this can
	     happen if we are passed a SP (never OK for HImode/QImode) or
	     virtual register (also rejected as illegitimate for HImode/QImode)
	     relative address.  */
          /* ??? This should perhaps be fixed elsewhere, for instance, in
	     fixup_stack_1, by checking for other kinds of invalid addresses,
	     e.g. a bare reference to a virtual register.  This may confuse the
	     alpha though, which must handle this case differently.  */
          if (GET_CODE (operands[0]) == MEM
	      && !memory_address_p (GET_MODE (operands[0]),
		  		     XEXP (operands[0], 0)))
	    operands[0]
	      = replace_equiv_address (operands[0],
				       copy_to_reg (XEXP (operands[0], 0)));
          if (GET_CODE (operands[1]) == MEM
	      && !memory_address_p (GET_MODE (operands[1]),
				    XEXP (operands[1], 0)))
	     operands[1]
	       = replace_equiv_address (operands[1],
					copy_to_reg (XEXP (operands[1], 0)));
	}

      if (GET_CODE (operands[1]) == MEM && optimize > 0)
	{
	  rtx reg = gen_reg_rtx (SImode);

	  emit_insn (gen_zero_extendqisi2 (reg, operands[1]));
	  operands[1] = gen_lowpart (QImode, reg);
	}

      if (GET_CODE (operands[0]) == MEM)
	operands[1] = force_reg (QImode, operands[1]);
    }
  else if (TARGET_THUMB
	   && GET_CODE (operands[1]) == CONST_INT
	   && !satisfies_constraint_I (operands[1]))
    {
      /* Handle loading a large integer during reload.  */

      /* Writing a constant to memory needs a scratch, which should
	 be handled with SECONDARY_RELOADs.  */
      gcc_assert (GET_CODE (operands[0]) == REG);

      operands[0] = gen_rtx_SUBREG (SImode, operands[0], 0);
      emit_insn (gen_movsi (operands[0], operands[1]));
      DONE;
    }
  "
)


(define_insn "*arm_movqi_insn"
  [(set (match_operand:QI 0 "nonimmediate_operand" "=r,r,r,m")
	(match_operand:QI 1 "general_operand" "rI,K,m,r"))]
  "TARGET_32BIT
   && (   register_operand (operands[0], QImode)
       || register_operand (operands[1], QImode))"
  "@
   mov%?\\t%0, %1
   mvn%?\\t%0, #%B1
   ldr%(b%)\\t%0, %1
   str%(b%)\\t%1, %0"
  [(set_attr "type" "*,*,load1,store1")
   (set_attr "predicable" "yes")]
)

(define_insn "*thumb1_movqi_insn"
  [(set (match_operand:QI 0 "nonimmediate_operand" "=l,l,m,*r,*h,l")
	(match_operand:QI 1 "general_operand"      "l, m,l,*h,*r,I"))]
  "TARGET_THUMB1
   && (   register_operand (operands[0], QImode)
       || register_operand (operands[1], QImode))"
  "@
   add\\t%0, %1, #0
   ldrb\\t%0, %1
   strb\\t%1, %0
   mov\\t%0, %1
   mov\\t%0, %1
   mov\\t%0, %1"
  [(set_attr "length" "2")
   (set_attr "type" "*,load1,store1,*,*,*")
   (set_attr "pool_range" "*,32,*,*,*,*")]
)

;; HFmode moves
(define_expand "movhf"
  [(set (match_operand:HF 0 "general_operand" "")
	(match_operand:HF 1 "general_operand" ""))]
  "TARGET_EITHER"
  "
  if (TARGET_32BIT)
    {
      if (GET_CODE (operands[0]) == MEM)
        operands[1] = force_reg (HFmode, operands[1]);
    }
  else /* TARGET_THUMB1 */
    {
      if (can_create_pseudo_p ())
        {
           if (GET_CODE (operands[0]) != REG)
	     operands[1] = force_reg (HFmode, operands[1]);
        }
    }
  "
)

(define_insn "*arm32_movhf"
  [(set (match_operand:HF 0 "nonimmediate_operand" "=r,m,r,r")
	(match_operand:HF 1 "general_operand"	   " m,r,r,F"))]
  "TARGET_32BIT && !(TARGET_HARD_FLOAT && TARGET_NEON_FP16)
   && (	  s_register_operand (operands[0], HFmode)
       || s_register_operand (operands[1], HFmode))"
  "*
  switch (which_alternative)
    {
    case 0:	/* ARM register from memory */
      return \"ldr%(h%)\\t%0, %1\\t%@ __fp16\";
    case 1:	/* memory from ARM register */
      return \"str%(h%)\\t%1, %0\\t%@ __fp16\";
    case 2:	/* ARM register from ARM register */
      return \"mov%?\\t%0, %1\\t%@ __fp16\";
    case 3:	/* ARM register from constant */
      {
	REAL_VALUE_TYPE r;
	long bits;
	rtx ops[4];

	REAL_VALUE_FROM_CONST_DOUBLE (r, operands[1]);
	bits = real_to_target (NULL, &r, HFmode);
	ops[0] = operands[0];
	ops[1] = GEN_INT (bits);
	ops[2] = GEN_INT (bits & 0xff00);
	ops[3] = GEN_INT (bits & 0x00ff);

	if (arm_arch_thumb2)
	  output_asm_insn (\"movw%?\\t%0, %1\", ops);
	else
	  output_asm_insn (\"mov%?\\t%0, %2\;orr%?\\t%0, %0, %3\", ops);
	return \"\";
       }
    default:
      gcc_unreachable ();
    }
  "
  [(set_attr "conds" "unconditional")
   (set_attr "type" "load1,store1,*,*")
   (set_attr "length" "4,4,4,8")
   (set_attr "predicable" "yes")
   ]
)

(define_insn "*thumb1_movhf"
  [(set (match_operand:HF     0 "nonimmediate_operand" "=l,l,m,*r,*h")
	(match_operand:HF     1 "general_operand"      "l,mF,l,*h,*r"))]
  "TARGET_THUMB1
   && (	  s_register_operand (operands[0], HFmode) 
       || s_register_operand (operands[1], HFmode))"
  "*
  switch (which_alternative)
    {
    case 1:
      {
	rtx addr;
	gcc_assert (GET_CODE(operands[1]) == MEM);
	addr = XEXP (operands[1], 0);
	if (GET_CODE (addr) == LABEL_REF
	    || (GET_CODE (addr) == CONST
		&& GET_CODE (XEXP (addr, 0)) == PLUS
		&& GET_CODE (XEXP (XEXP (addr, 0), 0)) == LABEL_REF
		&& GET_CODE (XEXP (XEXP (addr, 0), 1)) == CONST_INT))
	  {
	    /* Constant pool entry.  */
	    return \"ldr\\t%0, %1\";
	  }
	return \"ldrh\\t%0, %1\";
      }
    case 2: return \"strh\\t%1, %0\";
    default: return \"mov\\t%0, %1\";
    }
  "
  [(set_attr "length" "2")
   (set_attr "type" "*,load1,store1,*,*")
   (set_attr "pool_range" "*,1020,*,*,*")]
)

(define_expand "movsf"
  [(set (match_operand:SF 0 "general_operand" "")
	(match_operand:SF 1 "general_operand" ""))]
  "TARGET_EITHER"
  "
  if (TARGET_32BIT)
    {
      if (GET_CODE (operands[0]) == MEM)
        operands[1] = force_reg (SFmode, operands[1]);
    }
  else /* TARGET_THUMB1 */
    {
      if (can_create_pseudo_p ())
        {
           if (GET_CODE (operands[0]) != REG)
	     operands[1] = force_reg (SFmode, operands[1]);
        }
    }
  "
)

;; Transform a floating-point move of a constant into a core register into
;; an SImode operation.
(define_split
  [(set (match_operand:SF 0 "arm_general_register_operand" "")
	(match_operand:SF 1 "immediate_operand" ""))]
  "TARGET_32BIT
   && reload_completed
   && GET_CODE (operands[1]) == CONST_DOUBLE"
  [(set (match_dup 2) (match_dup 3))]
  "
  operands[2] = gen_lowpart (SImode, operands[0]);
  operands[3] = gen_lowpart (SImode, operands[1]);
  if (operands[2] == 0 || operands[3] == 0)
    FAIL;
  "
)

(define_insn "*arm_movsf_soft_insn"
  [(set (match_operand:SF 0 "nonimmediate_operand" "=r,r,m")
	(match_operand:SF 1 "general_operand"  "r,mE,r"))]
  "TARGET_ARM
   && TARGET_SOFT_FLOAT
   && (GET_CODE (operands[0]) != MEM
       || register_operand (operands[1], SFmode))"
  "@
   mov%?\\t%0, %1
   ldr%?\\t%0, %1\\t%@ float
   str%?\\t%1, %0\\t%@ float"
  [(set_attr "length" "4,4,4")
   (set_attr "predicable" "yes")
   (set_attr "type" "*,load1,store1")
   (set_attr "pool_range" "*,4096,*")
   (set_attr "neg_pool_range" "*,4084,*")]
)

;;; ??? This should have alternatives for constants.
(define_insn "*thumb1_movsf_insn"
  [(set (match_operand:SF     0 "nonimmediate_operand" "=l,l,>,l, m,*r,*h")
	(match_operand:SF     1 "general_operand"      "l, >,l,mF,l,*h,*r"))]
  "TARGET_THUMB1
   && (   register_operand (operands[0], SFmode) 
       || register_operand (operands[1], SFmode))"
  "@
   add\\t%0, %1, #0
   ldmia\\t%1, {%0}
   stmia\\t%0, {%1}
   ldr\\t%0, %1
   str\\t%1, %0
   mov\\t%0, %1
   mov\\t%0, %1"
  [(set_attr "length" "2")
   (set_attr "type" "*,load1,store1,load1,store1,*,*")
   (set_attr "pool_range" "*,*,*,1020,*,*,*")]
)

(define_expand "movdf"
  [(set (match_operand:DF 0 "general_operand" "")
	(match_operand:DF 1 "general_operand" ""))]
  "TARGET_EITHER"
  "
  if (TARGET_32BIT)
    {
      if (GET_CODE (operands[0]) == MEM)
        operands[1] = force_reg (DFmode, operands[1]);
    }
  else /* TARGET_THUMB */
    {
      if (can_create_pseudo_p ())
        {
          if (GET_CODE (operands[0]) != REG)
	    operands[1] = force_reg (DFmode, operands[1]);
        }
    }
  "
)

;; Reloading a df mode value stored in integer regs to memory can require a
;; scratch reg.
(define_expand "reload_outdf"
  [(match_operand:DF 0 "arm_reload_memory_operand" "=o")
   (match_operand:DF 1 "s_register_operand" "r")
   (match_operand:SI 2 "s_register_operand" "=&r")]
  "TARGET_32BIT"
  "
  {
    enum rtx_code code = GET_CODE (XEXP (operands[0], 0));

    if (code == REG)
      operands[2] = XEXP (operands[0], 0);
    else if (code == POST_INC || code == PRE_DEC)
      {
	operands[0] = gen_rtx_SUBREG (DImode, operands[0], 0);
	operands[1] = gen_rtx_SUBREG (DImode, operands[1], 0);
	emit_insn (gen_movdi (operands[0], operands[1]));
	DONE;
      }
    else if (code == PRE_INC)
      {
	rtx reg = XEXP (XEXP (operands[0], 0), 0);

	emit_insn (gen_addsi3 (reg, reg, GEN_INT (8)));
	operands[2] = reg;
      }
    else if (code == POST_DEC)
      operands[2] = XEXP (XEXP (operands[0], 0), 0);
    else
      emit_insn (gen_addsi3 (operands[2], XEXP (XEXP (operands[0], 0), 0),
			     XEXP (XEXP (operands[0], 0), 1)));

    emit_insn (gen_rtx_SET (VOIDmode,
			    replace_equiv_address (operands[0], operands[2]),
			    operands[1]));

    if (code == POST_DEC)
      emit_insn (gen_addsi3 (operands[2], operands[2], GEN_INT (-8)));

    DONE;
  }"
)

(define_insn "*movdf_soft_insn"
  [(set (match_operand:DF 0 "nonimmediate_soft_df_operand" "=r,r,r,r,m")
	(match_operand:DF 1 "soft_df_operand" "rDa,Db,Dc,mF,r"))]
  "TARGET_ARM && TARGET_SOFT_FLOAT
   && (   register_operand (operands[0], DFmode)
       || register_operand (operands[1], DFmode))"
  "*
  switch (which_alternative)
    {
    case 0:
    case 1:
    case 2:
      return \"#\";
    default:
      return output_move_double (operands);
    }
  "
  [(set_attr "length" "8,12,16,8,8")
   (set_attr "type" "*,*,*,load2,store2")
   (set_attr "pool_range" "1020")
   (set_attr "neg_pool_range" "1008")]
)

;;; ??? This should have alternatives for constants.
;;; ??? This was originally identical to the movdi_insn pattern.
;;; ??? The 'F' constraint looks funny, but it should always be replaced by
;;; thumb_reorg with a memory reference.
(define_insn "*thumb_movdf_insn"
  [(set (match_operand:DF 0 "nonimmediate_operand" "=l,l,>,l, m,*r")
	(match_operand:DF 1 "general_operand"      "l, >,l,mF,l,*r"))]
  "TARGET_THUMB1
   && (   register_operand (operands[0], DFmode)
       || register_operand (operands[1], DFmode))"
  "*
  switch (which_alternative)
    {
    default:
    case 0:
      if (REGNO (operands[1]) == REGNO (operands[0]) + 1)
	return \"add\\t%0, %1, #0\;add\\t%H0, %H1, #0\";
      return \"add\\t%H0, %H1, #0\;add\\t%0, %1, #0\";
    case 1:
      return \"ldmia\\t%1, {%0, %H0}\";
    case 2:
      return \"stmia\\t%0, {%1, %H1}\";
    case 3:
      return thumb_load_double_from_address (operands);
    case 4:
      operands[2] = gen_rtx_MEM (SImode,
				 plus_constant (XEXP (operands[0], 0), 4));
      output_asm_insn (\"str\\t%1, %0\;str\\t%H1, %2\", operands);
      return \"\";
    case 5:
      if (REGNO (operands[1]) == REGNO (operands[0]) + 1)
	return \"mov\\t%0, %1\;mov\\t%H0, %H1\";
      return \"mov\\t%H0, %H1\;mov\\t%0, %1\";
    }
  "
  [(set_attr "length" "4,2,2,6,4,4")
   (set_attr "type" "*,load2,store2,load2,store2,*")
   (set_attr "pool_range" "*,*,*,1020,*,*")]
)

(define_expand "movxf"
  [(set (match_operand:XF 0 "general_operand" "")
	(match_operand:XF 1 "general_operand" ""))]
  "TARGET_32BIT && TARGET_HARD_FLOAT && TARGET_FPA"
  "
  if (GET_CODE (operands[0]) == MEM)
    operands[1] = force_reg (XFmode, operands[1]);
  "
)



;; load- and store-multiple insns
;; The arm can load/store any set of registers, provided that they are in
;; ascending order; but that is beyond GCC so stick with what it knows.

(define_expand "load_multiple"
  [(match_par_dup 3 [(set (match_operand:SI 0 "" "")
                          (match_operand:SI 1 "" ""))
                     (use (match_operand:SI 2 "" ""))])]
  "TARGET_32BIT"
{
  HOST_WIDE_INT offset = 0;

  /* Support only fixed point registers.  */
  if (GET_CODE (operands[2]) != CONST_INT
      || INTVAL (operands[2]) > 14
      || INTVAL (operands[2]) < 2
      || GET_CODE (operands[1]) != MEM
      || GET_CODE (operands[0]) != REG
      || REGNO (operands[0]) > (LAST_ARM_REGNUM - 1)
      || REGNO (operands[0]) + INTVAL (operands[2]) > LAST_ARM_REGNUM)
    FAIL;

  operands[3]
    = arm_gen_load_multiple (REGNO (operands[0]), INTVAL (operands[2]),
			     force_reg (SImode, XEXP (operands[1], 0)),
			     TRUE, FALSE, operands[1], &offset);
})

;; Load multiple with write-back

(define_insn "*ldmsi_postinc4"
  [(match_parallel 0 "load_multiple_operation"
    [(set (match_operand:SI 1 "s_register_operand" "=r")
	  (plus:SI (match_operand:SI 2 "s_register_operand" "1")
		   (const_int 16)))
     (set (match_operand:SI 3 "arm_hard_register_operand" "")
	  (mem:SI (match_dup 2)))
     (set (match_operand:SI 4 "arm_hard_register_operand" "")
	  (mem:SI (plus:SI (match_dup 2) (const_int 4))))
     (set (match_operand:SI 5 "arm_hard_register_operand" "")
	  (mem:SI (plus:SI (match_dup 2) (const_int 8))))
     (set (match_operand:SI 6 "arm_hard_register_operand" "")
	  (mem:SI (plus:SI (match_dup 2) (const_int 12))))])]
  "TARGET_32BIT && XVECLEN (operands[0], 0) == 5"
  "ldm%(ia%)\\t%1!, {%3, %4, %5, %6}"
  [(set_attr "type" "load4")
   (set_attr "predicable" "yes")]
)

(define_insn "*ldmsi_postinc4_thumb1"
  [(match_parallel 0 "load_multiple_operation"
    [(set (match_operand:SI 1 "s_register_operand" "=l")
	  (plus:SI (match_operand:SI 2 "s_register_operand" "1")
		   (const_int 16)))
     (set (match_operand:SI 3 "arm_hard_register_operand" "")
	  (mem:SI (match_dup 2)))
     (set (match_operand:SI 4 "arm_hard_register_operand" "")
	  (mem:SI (plus:SI (match_dup 2) (const_int 4))))
     (set (match_operand:SI 5 "arm_hard_register_operand" "")
	  (mem:SI (plus:SI (match_dup 2) (const_int 8))))
     (set (match_operand:SI 6 "arm_hard_register_operand" "")
	  (mem:SI (plus:SI (match_dup 2) (const_int 12))))])]
  "TARGET_THUMB1 && XVECLEN (operands[0], 0) == 5"
  "ldmia\\t%1!, {%3, %4, %5, %6}"
  [(set_attr "type" "load4")]
)

(define_insn "*ldmsi_postinc3"
  [(match_parallel 0 "load_multiple_operation"
    [(set (match_operand:SI 1 "s_register_operand" "=r")
	  (plus:SI (match_operand:SI 2 "s_register_operand" "1")
		   (const_int 12)))
     (set (match_operand:SI 3 "arm_hard_register_operand" "")
	  (mem:SI (match_dup 2)))
     (set (match_operand:SI 4 "arm_hard_register_operand" "")
	  (mem:SI (plus:SI (match_dup 2) (const_int 4))))
     (set (match_operand:SI 5 "arm_hard_register_operand" "")
	  (mem:SI (plus:SI (match_dup 2) (const_int 8))))])]
  "TARGET_32BIT && XVECLEN (operands[0], 0) == 4"
  "ldm%(ia%)\\t%1!, {%3, %4, %5}"
  [(set_attr "type" "load3")
   (set_attr "predicable" "yes")]
)

(define_insn "*ldmsi_postinc2"
  [(match_parallel 0 "load_multiple_operation"
    [(set (match_operand:SI 1 "s_register_operand" "=r")
	  (plus:SI (match_operand:SI 2 "s_register_operand" "1")
		   (const_int 8)))
     (set (match_operand:SI 3 "arm_hard_register_operand" "")
	  (mem:SI (match_dup 2)))
     (set (match_operand:SI 4 "arm_hard_register_operand" "")
	  (mem:SI (plus:SI (match_dup 2) (const_int 4))))])]
  "TARGET_32BIT && XVECLEN (operands[0], 0) == 3"
  "ldm%(ia%)\\t%1!, {%3, %4}"
  [(set_attr "type" "load2")
   (set_attr "predicable" "yes")]
)

;; Ordinary load multiple

(define_insn "*ldmsi4"
  [(match_parallel 0 "load_multiple_operation"
    [(set (match_operand:SI 2 "arm_hard_register_operand" "")
	  (mem:SI (match_operand:SI 1 "s_register_operand" "r")))
     (set (match_operand:SI 3 "arm_hard_register_operand" "")
	  (mem:SI (plus:SI (match_dup 1) (const_int 4))))
     (set (match_operand:SI 4 "arm_hard_register_operand" "")
	  (mem:SI (plus:SI (match_dup 1) (const_int 8))))
     (set (match_operand:SI 5 "arm_hard_register_operand" "")
	  (mem:SI (plus:SI (match_dup 1) (const_int 12))))])]
  "TARGET_32BIT && XVECLEN (operands[0], 0) == 4"
  "ldm%(ia%)\\t%1, {%2, %3, %4, %5}"
  [(set_attr "type" "load4")
   (set_attr "predicable" "yes")]
)

(define_insn "*ldmsi3"
  [(match_parallel 0 "load_multiple_operation"
    [(set (match_operand:SI 2 "arm_hard_register_operand" "")
	  (mem:SI (match_operand:SI 1 "s_register_operand" "r")))
     (set (match_operand:SI 3 "arm_hard_register_operand" "")
	  (mem:SI (plus:SI (match_dup 1) (const_int 4))))
     (set (match_operand:SI 4 "arm_hard_register_operand" "")
	  (mem:SI (plus:SI (match_dup 1) (const_int 8))))])]
  "TARGET_32BIT && XVECLEN (operands[0], 0) == 3"
  "ldm%(ia%)\\t%1, {%2, %3, %4}"
  [(set_attr "type" "load3")
   (set_attr "predicable" "yes")]
)

(define_insn "*ldmsi2"
  [(match_parallel 0 "load_multiple_operation"
    [(set (match_operand:SI 2 "arm_hard_register_operand" "")
	  (mem:SI (match_operand:SI 1 "s_register_operand" "r")))
     (set (match_operand:SI 3 "arm_hard_register_operand" "")
	  (mem:SI (plus:SI (match_dup 1) (const_int 4))))])]
  "TARGET_32BIT && XVECLEN (operands[0], 0) == 2"
  "ldm%(ia%)\\t%1, {%2, %3}"
  [(set_attr "type" "load2")
   (set_attr "predicable" "yes")]
)

(define_expand "store_multiple"
  [(match_par_dup 3 [(set (match_operand:SI 0 "" "")
                          (match_operand:SI 1 "" ""))
                     (use (match_operand:SI 2 "" ""))])]
  "TARGET_32BIT"
{
  HOST_WIDE_INT offset = 0;

  /* Support only fixed point registers.  */
  if (GET_CODE (operands[2]) != CONST_INT
      || INTVAL (operands[2]) > 14
      || INTVAL (operands[2]) < 2
      || GET_CODE (operands[1]) != REG
      || GET_CODE (operands[0]) != MEM
      || REGNO (operands[1]) > (LAST_ARM_REGNUM - 1)
      || REGNO (operands[1]) + INTVAL (operands[2]) > LAST_ARM_REGNUM)
    FAIL;

  operands[3]
    = arm_gen_store_multiple (REGNO (operands[1]), INTVAL (operands[2]),
			      force_reg (SImode, XEXP (operands[0], 0)),
			      TRUE, FALSE, operands[0], &offset);
})

;; Store multiple with write-back

(define_insn "*stmsi_postinc4"
  [(match_parallel 0 "store_multiple_operation"
    [(set (match_operand:SI 1 "s_register_operand" "=r")
	  (plus:SI (match_operand:SI 2 "s_register_operand" "1")
		   (const_int 16)))
     (set (mem:SI (match_dup 2))
	  (match_operand:SI 3 "arm_hard_register_operand" ""))
     (set (mem:SI (plus:SI (match_dup 2) (const_int 4)))
	  (match_operand:SI 4 "arm_hard_register_operand" ""))
     (set (mem:SI (plus:SI (match_dup 2) (const_int 8)))
	  (match_operand:SI 5 "arm_hard_register_operand" ""))
     (set (mem:SI (plus:SI (match_dup 2) (const_int 12)))
	  (match_operand:SI 6 "arm_hard_register_operand" ""))])]
  "TARGET_32BIT && XVECLEN (operands[0], 0) == 5"
  "stm%(ia%)\\t%1!, {%3, %4, %5, %6}"
  [(set_attr "predicable" "yes")
   (set_attr "type" "store4")]
)

(define_insn "*stmsi_postinc4_thumb1"
  [(match_parallel 0 "store_multiple_operation"
    [(set (match_operand:SI 1 "s_register_operand" "=l")
	  (plus:SI (match_operand:SI 2 "s_register_operand" "1")
		   (const_int 16)))
     (set (mem:SI (match_dup 2))
	  (match_operand:SI 3 "arm_hard_register_operand" ""))
     (set (mem:SI (plus:SI (match_dup 2) (const_int 4)))
	  (match_operand:SI 4 "arm_hard_register_operand" ""))
     (set (mem:SI (plus:SI (match_dup 2) (const_int 8)))
	  (match_operand:SI 5 "arm_hard_register_operand" ""))
     (set (mem:SI (plus:SI (match_dup 2) (const_int 12)))
	  (match_operand:SI 6 "arm_hard_register_operand" ""))])]
  "TARGET_THUMB1 && XVECLEN (operands[0], 0) == 5"
  "stmia\\t%1!, {%3, %4, %5, %6}"
  [(set_attr "type" "store4")]
)

(define_insn "*stmsi_postinc3"
  [(match_parallel 0 "store_multiple_operation"
    [(set (match_operand:SI 1 "s_register_operand" "=r")
	  (plus:SI (match_operand:SI 2 "s_register_operand" "1")
		   (const_int 12)))
     (set (mem:SI (match_dup 2))
	  (match_operand:SI 3 "arm_hard_register_operand" ""))
     (set (mem:SI (plus:SI (match_dup 2) (const_int 4)))
	  (match_operand:SI 4 "arm_hard_register_operand" ""))
     (set (mem:SI (plus:SI (match_dup 2) (const_int 8)))
	  (match_operand:SI 5 "arm_hard_register_operand" ""))])]
  "TARGET_32BIT && XVECLEN (operands[0], 0) == 4"
  "stm%(ia%)\\t%1!, {%3, %4, %5}"
  [(set_attr "predicable" "yes")
   (set_attr "type" "store3")]
)

(define_insn "*stmsi_postinc2"
  [(match_parallel 0 "store_multiple_operation"
    [(set (match_operand:SI 1 "s_register_operand" "=r")
	  (plus:SI (match_operand:SI 2 "s_register_operand" "1")
		   (const_int 8)))
     (set (mem:SI (match_dup 2))
	  (match_operand:SI 3 "arm_hard_register_operand" ""))
     (set (mem:SI (plus:SI (match_dup 2) (const_int 4)))
	  (match_operand:SI 4 "arm_hard_register_operand" ""))])]
  "TARGET_32BIT && XVECLEN (operands[0], 0) == 3"
  "stm%(ia%)\\t%1!, {%3, %4}"
  [(set_attr "predicable" "yes")
   (set_attr "type" "store2")]
)

;; Ordinary store multiple

(define_insn "*stmsi4"
  [(match_parallel 0 "store_multiple_operation"
    [(set (mem:SI (match_operand:SI 1 "s_register_operand" "r"))
	  (match_operand:SI 2 "arm_hard_register_operand" ""))
     (set (mem:SI (plus:SI (match_dup 1) (const_int 4)))
	  (match_operand:SI 3 "arm_hard_register_operand" ""))
     (set (mem:SI (plus:SI (match_dup 1) (const_int 8)))
	  (match_operand:SI 4 "arm_hard_register_operand" ""))
     (set (mem:SI (plus:SI (match_dup 1) (const_int 12)))
	  (match_operand:SI 5 "arm_hard_register_operand" ""))])]
  "TARGET_32BIT && XVECLEN (operands[0], 0) == 4"
  "stm%(ia%)\\t%1, {%2, %3, %4, %5}"
  [(set_attr "predicable" "yes")
   (set_attr "type" "store4")]
)

(define_insn "*stmsi3"
  [(match_parallel 0 "store_multiple_operation"
    [(set (mem:SI (match_operand:SI 1 "s_register_operand" "r"))
	  (match_operand:SI 2 "arm_hard_register_operand" ""))
     (set (mem:SI (plus:SI (match_dup 1) (const_int 4)))
	  (match_operand:SI 3 "arm_hard_register_operand" ""))
     (set (mem:SI (plus:SI (match_dup 1) (const_int 8)))
	  (match_operand:SI 4 "arm_hard_register_operand" ""))])]
  "TARGET_32BIT && XVECLEN (operands[0], 0) == 3"
  "stm%(ia%)\\t%1, {%2, %3, %4}"
  [(set_attr "predicable" "yes")
   (set_attr "type" "store3")]
)

(define_insn "*stmsi2"
  [(match_parallel 0 "store_multiple_operation"
    [(set (mem:SI (match_operand:SI 1 "s_register_operand" "r"))
	  (match_operand:SI 2 "arm_hard_register_operand" ""))
     (set (mem:SI (plus:SI (match_dup 1) (const_int 4)))
	  (match_operand:SI 3 "arm_hard_register_operand" ""))])]
  "TARGET_32BIT && XVECLEN (operands[0], 0) == 2"
  "stm%(ia%)\\t%1, {%2, %3}"
  [(set_attr "predicable" "yes")
   (set_attr "type" "store2")]
)

;; Move a block of memory if it is word aligned and MORE than 2 words long.
;; We could let this apply for blocks of less than this, but it clobbers so
;; many registers that there is then probably a better way.

(define_expand "movmemqi"
  [(match_operand:BLK 0 "general_operand" "")
   (match_operand:BLK 1 "general_operand" "")
   (match_operand:SI 2 "const_int_operand" "")
   (match_operand:SI 3 "const_int_operand" "")]
  "TARGET_EITHER"
  "
  if (TARGET_32BIT)
    {
      if (arm_gen_movmemqi (operands))
        DONE;
      FAIL;
    }
  else /* TARGET_THUMB1 */
    {
      if (   INTVAL (operands[3]) != 4
          || INTVAL (operands[2]) > 48)
        FAIL;

      thumb_expand_movmemqi (operands);
      DONE;
    }
  "
)

;; Thumb block-move insns

(define_insn "movmem12b"
  [(set (mem:SI (match_operand:SI 2 "register_operand" "0"))
	(mem:SI (match_operand:SI 3 "register_operand" "1")))
   (set (mem:SI (plus:SI (match_dup 2) (const_int 4)))
	(mem:SI (plus:SI (match_dup 3) (const_int 4))))
   (set (mem:SI (plus:SI (match_dup 2) (const_int 8)))
	(mem:SI (plus:SI (match_dup 3) (const_int 8))))
   (set (match_operand:SI 0 "register_operand" "=l")
	(plus:SI (match_dup 2) (const_int 12)))
   (set (match_operand:SI 1 "register_operand" "=l")
	(plus:SI (match_dup 3) (const_int 12)))
   (clobber (match_scratch:SI 4 "=&l"))
   (clobber (match_scratch:SI 5 "=&l"))
   (clobber (match_scratch:SI 6 "=&l"))]
  "TARGET_THUMB1"
  "* return thumb_output_move_mem_multiple (3, operands);"
  [(set_attr "length" "4")
   ; This isn't entirely accurate...  It loads as well, but in terms of
   ; scheduling the following insn it is better to consider it as a store
   (set_attr "type" "store3")]
)

(define_insn "movmem8b"
  [(set (mem:SI (match_operand:SI 2 "register_operand" "0"))
	(mem:SI (match_operand:SI 3 "register_operand" "1")))
   (set (mem:SI (plus:SI (match_dup 2) (const_int 4)))
	(mem:SI (plus:SI (match_dup 3) (const_int 4))))
   (set (match_operand:SI 0 "register_operand" "=l")
	(plus:SI (match_dup 2) (const_int 8)))
   (set (match_operand:SI 1 "register_operand" "=l")
	(plus:SI (match_dup 3) (const_int 8)))
   (clobber (match_scratch:SI 4 "=&l"))
   (clobber (match_scratch:SI 5 "=&l"))]
  "TARGET_THUMB1"
  "* return thumb_output_move_mem_multiple (2, operands);"
  [(set_attr "length" "4")
   ; This isn't entirely accurate...  It loads as well, but in terms of
   ; scheduling the following insn it is better to consider it as a store
   (set_attr "type" "store2")]
)



;; Compare & branch insns
;; The range calculations are based as follows:
;; For forward branches, the address calculation returns the address of
;; the next instruction.  This is 2 beyond the branch instruction.
;; For backward branches, the address calculation returns the address of
;; the first instruction in this pattern (cmp).  This is 2 before the branch
;; instruction for the shortest sequence, and 4 before the branch instruction
;; if we have to jump around an unconditional branch.
;; To the basic branch range the PC offset must be added (this is +4).
;; So for forward branches we have 
;;   (pos_range - pos_base_offs + pc_offs) = (pos_range - 2 + 4).
;; And for backward branches we have 
;;   (neg_range - neg_base_offs + pc_offs) = (neg_range - (-2 or -4) + 4).
;;
;; For a 'b'       pos_range = 2046, neg_range = -2048 giving (-2040->2048).
;; For a 'b<cond>' pos_range = 254,  neg_range = -256  giving (-250 ->256).

(define_expand "cbranchsi4"
  [(set (pc) (if_then_else
	      (match_operator 0 "arm_comparison_operator"
	       [(match_operand:SI 1 "s_register_operand" "")
	        (match_operand:SI 2 "nonmemory_operand" "")])
	      (label_ref (match_operand 3 "" ""))
	      (pc)))]
  "TARGET_THUMB1 || TARGET_32BIT"
  "
  if (!TARGET_THUMB1)
    {
      if (!arm_add_operand (operands[2], SImode))
	operands[2] = force_reg (SImode, operands[2]);
      emit_jump_insn (gen_cbranch_cc (operands[0], operands[1], operands[2],
				      operands[3]));
      DONE;
    }
  if (thumb1_cmpneg_operand (operands[2], SImode))
    {
      emit_jump_insn (gen_cbranchsi4_scratch (NULL, operands[1], operands[2],
					      operands[3], operands[0]));
      DONE;
    }
  if (!thumb1_cmp_operand (operands[2], SImode))
    operands[2] = force_reg (SImode, operands[2]);
  ")

(define_expand "cbranchsf4"
  [(set (pc) (if_then_else
	      (match_operator 0 "arm_comparison_operator"
	       [(match_operand:SF 1 "s_register_operand" "")
	        (match_operand:SF 2 "arm_float_compare_operand" "")])
	      (label_ref (match_operand 3 "" ""))
	      (pc)))]
  "TARGET_32BIT && TARGET_HARD_FLOAT"
  "emit_jump_insn (gen_cbranch_cc (operands[0], operands[1], operands[2],
				   operands[3])); DONE;"
)

(define_expand "cbranchdf4"
  [(set (pc) (if_then_else
	      (match_operator 0 "arm_comparison_operator"
	       [(match_operand:DF 1 "s_register_operand" "")
	        (match_operand:DF 2 "arm_float_compare_operand" "")])
	      (label_ref (match_operand 3 "" ""))
	      (pc)))]
  "TARGET_32BIT && TARGET_HARD_FLOAT"
  "emit_jump_insn (gen_cbranch_cc (operands[0], operands[1], operands[2],
				   operands[3])); DONE;"
)

;; this uses the Cirrus DI compare instruction
(define_expand "cbranchdi4"
  [(set (pc) (if_then_else
	      (match_operator 0 "arm_comparison_operator"
	       [(match_operand:DI 1 "cirrus_fp_register" "")
	        (match_operand:DI 2 "cirrus_fp_register" "")])
	      (label_ref (match_operand 3 "" ""))
	      (pc)))]
  "TARGET_ARM && TARGET_HARD_FLOAT && TARGET_MAVERICK"
  "emit_jump_insn (gen_cbranch_cc (operands[0], operands[1], operands[2],
				   operands[3])); DONE;"
)

(define_insn "*cbranchsi4_insn"
  [(set (pc) (if_then_else
	      (match_operator 0 "arm_comparison_operator"
	       [(match_operand:SI 1 "s_register_operand" "l,*h")
	        (match_operand:SI 2 "thumb1_cmp_operand" "lI*h,*r")])
	      (label_ref (match_operand 3 "" ""))
	      (pc)))]
  "TARGET_THUMB1"
  "*
  output_asm_insn (\"cmp\\t%1, %2\", operands);

  switch (get_attr_length (insn))
    {
    case 4:  return \"b%d0\\t%l3\";
    case 6:  return \"b%D0\\t.LCB%=\;b\\t%l3\\t%@long jump\\n.LCB%=:\";
    default: return \"b%D0\\t.LCB%=\;bl\\t%l3\\t%@far jump\\n.LCB%=:\";
    }
  "
  [(set (attr "far_jump")
        (if_then_else
	    (eq_attr "length" "8")
	    (const_string "yes")
            (const_string "no")))
   (set (attr "length") 
        (if_then_else
	    (and (ge (minus (match_dup 3) (pc)) (const_int -250))
	         (le (minus (match_dup 3) (pc)) (const_int 256)))
	    (const_int 4)
	    (if_then_else
	        (and (ge (minus (match_dup 3) (pc)) (const_int -2040))
		     (le (minus (match_dup 3) (pc)) (const_int 2048)))
		(const_int 6)
		(const_int 8))))]
)

(define_insn "cbranchsi4_scratch"
  [(set (pc) (if_then_else
	      (match_operator 4 "arm_comparison_operator"
	       [(match_operand:SI 1 "s_register_operand" "l,0")
	        (match_operand:SI 2 "thumb1_cmpneg_operand" "L,J")])
	      (label_ref (match_operand 3 "" ""))
	      (pc)))
   (clobber (match_scratch:SI 0 "=l,l"))]
  "TARGET_THUMB1"
  "*
  output_asm_insn (\"add\\t%0, %1, #%n2\", operands);

  switch (get_attr_length (insn))
    {
    case 4:  return \"b%d4\\t%l3\";
    case 6:  return \"b%D4\\t.LCB%=\;b\\t%l3\\t%@long jump\\n.LCB%=:\";
    default: return \"b%D4\\t.LCB%=\;bl\\t%l3\\t%@far jump\\n.LCB%=:\";
    }
  "
  [(set (attr "far_jump")
        (if_then_else
	    (eq_attr "length" "8")
	    (const_string "yes")
            (const_string "no")))
   (set (attr "length") 
        (if_then_else
	    (and (ge (minus (match_dup 3) (pc)) (const_int -250))
	         (le (minus (match_dup 3) (pc)) (const_int 256)))
	    (const_int 4)
	    (if_then_else
	        (and (ge (minus (match_dup 3) (pc)) (const_int -2040))
		     (le (minus (match_dup 3) (pc)) (const_int 2048)))
		(const_int 6)
		(const_int 8))))]
)
(define_insn "*movsi_cbranchsi4"
  [(set (pc)
	(if_then_else
	 (match_operator 3 "arm_comparison_operator"
	  [(match_operand:SI 1 "s_register_operand" "0,l,l,l")
	   (const_int 0)])
	 (label_ref (match_operand 2 "" ""))
	 (pc)))
   (set (match_operand:SI 0 "thumb_cbrch_target_operand" "=l,l,*h,*m")
	(match_dup 1))]
  "TARGET_THUMB1"
  "*{
  if (which_alternative == 0)
    output_asm_insn (\"cmp\t%0, #0\", operands);
  else if (which_alternative == 1)
    output_asm_insn (\"sub\t%0, %1, #0\", operands);
  else
    {
      output_asm_insn (\"cmp\t%1, #0\", operands);
      if (which_alternative == 2)
	output_asm_insn (\"mov\t%0, %1\", operands);
      else
	output_asm_insn (\"str\t%1, %0\", operands);
    }
  switch (get_attr_length (insn) - ((which_alternative > 1) ? 2 : 0))
    {
    case 4:  return \"b%d3\\t%l2\";
    case 6:  return \"b%D3\\t.LCB%=\;b\\t%l2\\t%@long jump\\n.LCB%=:\";
    default: return \"b%D3\\t.LCB%=\;bl\\t%l2\\t%@far jump\\n.LCB%=:\";
    }
  }"
  [(set (attr "far_jump")
        (if_then_else
	    (ior (and (gt (symbol_ref ("which_alternative"))
	                  (const_int 1))
		      (eq_attr "length" "8"))
		 (eq_attr "length" "10"))
	    (const_string "yes")
            (const_string "no")))
   (set (attr "length")
     (if_then_else
       (le (symbol_ref ("which_alternative"))
		       (const_int 1))
       (if_then_else
	 (and (ge (minus (match_dup 2) (pc)) (const_int -250))
	      (le (minus (match_dup 2) (pc)) (const_int 256)))
	 (const_int 4)
	 (if_then_else
	   (and (ge (minus (match_dup 2) (pc)) (const_int -2040))
		(le (minus (match_dup 2) (pc)) (const_int 2048)))
	   (const_int 6)
	   (const_int 8)))
       (if_then_else
	 (and (ge (minus (match_dup 2) (pc)) (const_int -248))
	      (le (minus (match_dup 2) (pc)) (const_int 256)))
	 (const_int 6)
	 (if_then_else
	   (and (ge (minus (match_dup 2) (pc)) (const_int -2038))
		(le (minus (match_dup 2) (pc)) (const_int 2048)))
	   (const_int 8)
	   (const_int 10)))))]
)

(define_insn "*negated_cbranchsi4"
  [(set (pc)
	(if_then_else
	 (match_operator 0 "equality_operator"
	  [(match_operand:SI 1 "s_register_operand" "l")
	   (neg:SI (match_operand:SI 2 "s_register_operand" "l"))])
	 (label_ref (match_operand 3 "" ""))
	 (pc)))]
  "TARGET_THUMB1"
  "*
  output_asm_insn (\"cmn\\t%1, %2\", operands);
  switch (get_attr_length (insn))
    {
    case 4:  return \"b%d0\\t%l3\";
    case 6:  return \"b%D0\\t.LCB%=\;b\\t%l3\\t%@long jump\\n.LCB%=:\";
    default: return \"b%D0\\t.LCB%=\;bl\\t%l3\\t%@far jump\\n.LCB%=:\";
    }
  "
  [(set (attr "far_jump")
        (if_then_else
	    (eq_attr "length" "8")
	    (const_string "yes")
            (const_string "no")))
   (set (attr "length") 
        (if_then_else
	    (and (ge (minus (match_dup 3) (pc)) (const_int -250))
	         (le (minus (match_dup 3) (pc)) (const_int 256)))
	    (const_int 4)
	    (if_then_else
	        (and (ge (minus (match_dup 3) (pc)) (const_int -2040))
		     (le (minus (match_dup 3) (pc)) (const_int 2048)))
		(const_int 6)
		(const_int 8))))]
)

(define_insn "*tbit_cbranch"
  [(set (pc)
	(if_then_else
	 (match_operator 0 "equality_operator"
	  [(zero_extract:SI (match_operand:SI 1 "s_register_operand" "l")
			    (const_int 1)
			    (match_operand:SI 2 "const_int_operand" "i"))
	   (const_int 0)])
	 (label_ref (match_operand 3 "" ""))
	 (pc)))
   (clobber (match_scratch:SI 4 "=l"))]
  "TARGET_THUMB1"
  "*
  {
  rtx op[3];
  op[0] = operands[4];
  op[1] = operands[1];
  op[2] = GEN_INT (32 - 1 - INTVAL (operands[2]));

  output_asm_insn (\"lsl\\t%0, %1, %2\", op);
  switch (get_attr_length (insn))
    {
    case 4:  return \"b%d0\\t%l3\";
    case 6:  return \"b%D0\\t.LCB%=\;b\\t%l3\\t%@long jump\\n.LCB%=:\";
    default: return \"b%D0\\t.LCB%=\;bl\\t%l3\\t%@far jump\\n.LCB%=:\";
    }
  }"
  [(set (attr "far_jump")
        (if_then_else
	    (eq_attr "length" "8")
	    (const_string "yes")
            (const_string "no")))
   (set (attr "length") 
        (if_then_else
	    (and (ge (minus (match_dup 3) (pc)) (const_int -250))
	         (le (minus (match_dup 3) (pc)) (const_int 256)))
	    (const_int 4)
	    (if_then_else
	        (and (ge (minus (match_dup 3) (pc)) (const_int -2040))
		     (le (minus (match_dup 3) (pc)) (const_int 2048)))
		(const_int 6)
		(const_int 8))))]
)
  
(define_insn "*tlobits_cbranch"
  [(set (pc)
	(if_then_else
	 (match_operator 0 "equality_operator"
	  [(zero_extract:SI (match_operand:SI 1 "s_register_operand" "l")
			    (match_operand:SI 2 "const_int_operand" "i")
			    (const_int 0))
	   (const_int 0)])
	 (label_ref (match_operand 3 "" ""))
	 (pc)))
   (clobber (match_scratch:SI 4 "=l"))]
  "TARGET_THUMB1"
  "*
  {
  rtx op[3];
  op[0] = operands[4];
  op[1] = operands[1];
  op[2] = GEN_INT (32 - INTVAL (operands[2]));

  output_asm_insn (\"lsl\\t%0, %1, %2\", op);
  switch (get_attr_length (insn))
    {
    case 4:  return \"b%d0\\t%l3\";
    case 6:  return \"b%D0\\t.LCB%=\;b\\t%l3\\t%@long jump\\n.LCB%=:\";
    default: return \"b%D0\\t.LCB%=\;bl\\t%l3\\t%@far jump\\n.LCB%=:\";
    }
  }"
  [(set (attr "far_jump")
        (if_then_else
	    (eq_attr "length" "8")
	    (const_string "yes")
            (const_string "no")))
   (set (attr "length") 
        (if_then_else
	    (and (ge (minus (match_dup 3) (pc)) (const_int -250))
	         (le (minus (match_dup 3) (pc)) (const_int 256)))
	    (const_int 4)
	    (if_then_else
	        (and (ge (minus (match_dup 3) (pc)) (const_int -2040))
		     (le (minus (match_dup 3) (pc)) (const_int 2048)))
		(const_int 6)
		(const_int 8))))]
)
  
(define_insn "*tstsi3_cbranch"
  [(set (pc)
	(if_then_else
	 (match_operator 3 "equality_operator"
	  [(and:SI (match_operand:SI 0 "s_register_operand" "%l")
		   (match_operand:SI 1 "s_register_operand" "l"))
	   (const_int 0)])
	 (label_ref (match_operand 2 "" ""))
	 (pc)))]
  "TARGET_THUMB1"
  "*
  {
  output_asm_insn (\"tst\\t%0, %1\", operands);
  switch (get_attr_length (insn))
    {
    case 4:  return \"b%d3\\t%l2\";
    case 6:  return \"b%D3\\t.LCB%=\;b\\t%l2\\t%@long jump\\n.LCB%=:\";
    default: return \"b%D3\\t.LCB%=\;bl\\t%l2\\t%@far jump\\n.LCB%=:\";
    }
  }"
  [(set (attr "far_jump")
        (if_then_else
	    (eq_attr "length" "8")
	    (const_string "yes")
            (const_string "no")))
   (set (attr "length") 
        (if_then_else
	    (and (ge (minus (match_dup 2) (pc)) (const_int -250))
	         (le (minus (match_dup 2) (pc)) (const_int 256)))
	    (const_int 4)
	    (if_then_else
	        (and (ge (minus (match_dup 2) (pc)) (const_int -2040))
		     (le (minus (match_dup 2) (pc)) (const_int 2048)))
		(const_int 6)
		(const_int 8))))]
)
  
(define_insn "*andsi3_cbranch"
  [(set (pc)
	(if_then_else
	 (match_operator 5 "equality_operator"
	  [(and:SI (match_operand:SI 2 "s_register_operand" "%0,1,1,1")
		   (match_operand:SI 3 "s_register_operand" "l,l,l,l"))
	   (const_int 0)])
	 (label_ref (match_operand 4 "" ""))
	 (pc)))
   (set (match_operand:SI 0 "thumb_cbrch_target_operand" "=l,*?h,*?m,*?m")
	(and:SI (match_dup 2) (match_dup 3)))
   (clobber (match_scratch:SI 1 "=X,l,&l,&l"))]
  "TARGET_THUMB1"
  "*
  {
  if (which_alternative == 0)
    output_asm_insn (\"and\\t%0, %3\", operands);
  else if (which_alternative == 1)
    {
      output_asm_insn (\"and\\t%1, %3\", operands);
      output_asm_insn (\"mov\\t%0, %1\", operands);
    }
  else
    {
      output_asm_insn (\"and\\t%1, %3\", operands);
      output_asm_insn (\"str\\t%1, %0\", operands);
    }

  switch (get_attr_length (insn) - (which_alternative ? 2 : 0))
    {
    case 4:  return \"b%d5\\t%l4\";
    case 6:  return \"b%D5\\t.LCB%=\;b\\t%l4\\t%@long jump\\n.LCB%=:\";
    default: return \"b%D5\\t.LCB%=\;bl\\t%l4\\t%@far jump\\n.LCB%=:\";
    }
  }"
  [(set (attr "far_jump")
        (if_then_else
	    (ior (and (eq (symbol_ref ("which_alternative"))
	                  (const_int 0))
		      (eq_attr "length" "8"))
		 (eq_attr "length" "10"))
	    (const_string "yes")
            (const_string "no")))
   (set (attr "length")
     (if_then_else
       (eq (symbol_ref ("which_alternative"))
		       (const_int 0))
       (if_then_else
	 (and (ge (minus (match_dup 4) (pc)) (const_int -250))
	      (le (minus (match_dup 4) (pc)) (const_int 256)))
	 (const_int 4)
	 (if_then_else
	   (and (ge (minus (match_dup 4) (pc)) (const_int -2040))
		(le (minus (match_dup 4) (pc)) (const_int 2048)))
	   (const_int 6)
	   (const_int 8)))
       (if_then_else
	 (and (ge (minus (match_dup 4) (pc)) (const_int -248))
	      (le (minus (match_dup 4) (pc)) (const_int 256)))
	 (const_int 6)
	 (if_then_else
	   (and (ge (minus (match_dup 4) (pc)) (const_int -2038))
		(le (minus (match_dup 4) (pc)) (const_int 2048)))
	   (const_int 8)
	   (const_int 10)))))]
)

(define_insn "*orrsi3_cbranch_scratch"
  [(set (pc)
	(if_then_else
	 (match_operator 4 "equality_operator"
	  [(ior:SI (match_operand:SI 1 "s_register_operand" "%0")
		   (match_operand:SI 2 "s_register_operand" "l"))
	   (const_int 0)])
	 (label_ref (match_operand 3 "" ""))
	 (pc)))
   (clobber (match_scratch:SI 0 "=l"))]
  "TARGET_THUMB1"
  "*
  {
  output_asm_insn (\"orr\\t%0, %2\", operands);
  switch (get_attr_length (insn))
    {
    case 4:  return \"b%d4\\t%l3\";
    case 6:  return \"b%D4\\t.LCB%=\;b\\t%l3\\t%@long jump\\n.LCB%=:\";
    default: return \"b%D4\\t.LCB%=\;bl\\t%l3\\t%@far jump\\n.LCB%=:\";
    }
  }"
  [(set (attr "far_jump")
        (if_then_else
	    (eq_attr "length" "8")
	    (const_string "yes")
            (const_string "no")))
   (set (attr "length") 
        (if_then_else
	    (and (ge (minus (match_dup 3) (pc)) (const_int -250))
	         (le (minus (match_dup 3) (pc)) (const_int 256)))
	    (const_int 4)
	    (if_then_else
	        (and (ge (minus (match_dup 3) (pc)) (const_int -2040))
		     (le (minus (match_dup 3) (pc)) (const_int 2048)))
		(const_int 6)
		(const_int 8))))]
)
  
(define_insn "*orrsi3_cbranch"
  [(set (pc)
	(if_then_else
	 (match_operator 5 "equality_operator"
	  [(ior:SI (match_operand:SI 2 "s_register_operand" "%0,1,1,1")
		   (match_operand:SI 3 "s_register_operand" "l,l,l,l"))
	   (const_int 0)])
	 (label_ref (match_operand 4 "" ""))
	 (pc)))
   (set (match_operand:SI 0 "thumb_cbrch_target_operand" "=l,*?h,*?m,*?m")
	(ior:SI (match_dup 2) (match_dup 3)))
   (clobber (match_scratch:SI 1 "=X,l,&l,&l"))]
  "TARGET_THUMB1"
  "*
  {
  if (which_alternative == 0)
    output_asm_insn (\"orr\\t%0, %3\", operands);
  else if (which_alternative == 1)
    {
      output_asm_insn (\"orr\\t%1, %3\", operands);
      output_asm_insn (\"mov\\t%0, %1\", operands);
    }
  else
    {
      output_asm_insn (\"orr\\t%1, %3\", operands);
      output_asm_insn (\"str\\t%1, %0\", operands);
    }

  switch (get_attr_length (insn) - (which_alternative ? 2 : 0))
    {
    case 4:  return \"b%d5\\t%l4\";
    case 6:  return \"b%D5\\t.LCB%=\;b\\t%l4\\t%@long jump\\n.LCB%=:\";
    default: return \"b%D5\\t.LCB%=\;bl\\t%l4\\t%@far jump\\n.LCB%=:\";
    }
  }"
  [(set (attr "far_jump")
        (if_then_else
	    (ior (and (eq (symbol_ref ("which_alternative"))
	                  (const_int 0))
		      (eq_attr "length" "8"))
		 (eq_attr "length" "10"))
	    (const_string "yes")
            (const_string "no")))
   (set (attr "length")
     (if_then_else
       (eq (symbol_ref ("which_alternative"))
		       (const_int 0))
       (if_then_else
	 (and (ge (minus (match_dup 4) (pc)) (const_int -250))
	      (le (minus (match_dup 4) (pc)) (const_int 256)))
	 (const_int 4)
	 (if_then_else
	   (and (ge (minus (match_dup 4) (pc)) (const_int -2040))
		(le (minus (match_dup 4) (pc)) (const_int 2048)))
	   (const_int 6)
	   (const_int 8)))
       (if_then_else
	 (and (ge (minus (match_dup 4) (pc)) (const_int -248))
	      (le (minus (match_dup 4) (pc)) (const_int 256)))
	 (const_int 6)
	 (if_then_else
	   (and (ge (minus (match_dup 4) (pc)) (const_int -2038))
		(le (minus (match_dup 4) (pc)) (const_int 2048)))
	   (const_int 8)
	   (const_int 10)))))]
)

(define_insn "*xorsi3_cbranch_scratch"
  [(set (pc)
	(if_then_else
	 (match_operator 4 "equality_operator"
	  [(xor:SI (match_operand:SI 1 "s_register_operand" "%0")
		   (match_operand:SI 2 "s_register_operand" "l"))
	   (const_int 0)])
	 (label_ref (match_operand 3 "" ""))
	 (pc)))
   (clobber (match_scratch:SI 0 "=l"))]
  "TARGET_THUMB1"
  "*
  {
  output_asm_insn (\"eor\\t%0, %2\", operands);
  switch (get_attr_length (insn))
    {
    case 4:  return \"b%d4\\t%l3\";
    case 6:  return \"b%D4\\t.LCB%=\;b\\t%l3\\t%@long jump\\n.LCB%=:\";
    default: return \"b%D4\\t.LCB%=\;bl\\t%l3\\t%@far jump\\n.LCB%=:\";
    }
  }"
  [(set (attr "far_jump")
        (if_then_else
	    (eq_attr "length" "8")
	    (const_string "yes")
            (const_string "no")))
   (set (attr "length") 
        (if_then_else
	    (and (ge (minus (match_dup 3) (pc)) (const_int -250))
	         (le (minus (match_dup 3) (pc)) (const_int 256)))
	    (const_int 4)
	    (if_then_else
	        (and (ge (minus (match_dup 3) (pc)) (const_int -2040))
		     (le (minus (match_dup 3) (pc)) (const_int 2048)))
		(const_int 6)
		(const_int 8))))]
)
  
(define_insn "*xorsi3_cbranch"
  [(set (pc)
	(if_then_else
	 (match_operator 5 "equality_operator"
	  [(xor:SI (match_operand:SI 2 "s_register_operand" "%0,1,1,1")
		   (match_operand:SI 3 "s_register_operand" "l,l,l,l"))
	   (const_int 0)])
	 (label_ref (match_operand 4 "" ""))
	 (pc)))
   (set (match_operand:SI 0 "thumb_cbrch_target_operand" "=l,*?h,*?m,*?m")
	(xor:SI (match_dup 2) (match_dup 3)))
   (clobber (match_scratch:SI 1 "=X,l,&l,&l"))]
  "TARGET_THUMB1"
  "*
  {
  if (which_alternative == 0)
    output_asm_insn (\"eor\\t%0, %3\", operands);
  else if (which_alternative == 1)
    {
      output_asm_insn (\"eor\\t%1, %3\", operands);
      output_asm_insn (\"mov\\t%0, %1\", operands);
    }
  else
    {
      output_asm_insn (\"eor\\t%1, %3\", operands);
      output_asm_insn (\"str\\t%1, %0\", operands);
    }

  switch (get_attr_length (insn) - (which_alternative ? 2 : 0))
    {
    case 4:  return \"b%d5\\t%l4\";
    case 6:  return \"b%D5\\t.LCB%=\;b\\t%l4\\t%@long jump\\n.LCB%=:\";
    default: return \"b%D5\\t.LCB%=\;bl\\t%l4\\t%@far jump\\n.LCB%=:\";
    }
  }"
  [(set (attr "far_jump")
        (if_then_else
	    (ior (and (eq (symbol_ref ("which_alternative"))
	                  (const_int 0))
		      (eq_attr "length" "8"))
		 (eq_attr "length" "10"))
	    (const_string "yes")
            (const_string "no")))
   (set (attr "length")
     (if_then_else
       (eq (symbol_ref ("which_alternative"))
		       (const_int 0))
       (if_then_else
	 (and (ge (minus (match_dup 4) (pc)) (const_int -250))
	      (le (minus (match_dup 4) (pc)) (const_int 256)))
	 (const_int 4)
	 (if_then_else
	   (and (ge (minus (match_dup 4) (pc)) (const_int -2040))
		(le (minus (match_dup 4) (pc)) (const_int 2048)))
	   (const_int 6)
	   (const_int 8)))
       (if_then_else
	 (and (ge (minus (match_dup 4) (pc)) (const_int -248))
	      (le (minus (match_dup 4) (pc)) (const_int 256)))
	 (const_int 6)
	 (if_then_else
	   (and (ge (minus (match_dup 4) (pc)) (const_int -2038))
		(le (minus (match_dup 4) (pc)) (const_int 2048)))
	   (const_int 8)
	   (const_int 10)))))]
)

(define_insn "*bicsi3_cbranch_scratch"
  [(set (pc)
	(if_then_else
	 (match_operator 4 "equality_operator"
	  [(and:SI (not:SI (match_operand:SI 2 "s_register_operand" "l"))
		   (match_operand:SI 1 "s_register_operand" "0"))
	   (const_int 0)])
	 (label_ref (match_operand 3 "" ""))
	 (pc)))
   (clobber (match_scratch:SI 0 "=l"))]
  "TARGET_THUMB1"
  "*
  {
  output_asm_insn (\"bic\\t%0, %2\", operands);
  switch (get_attr_length (insn))
    {
    case 4:  return \"b%d4\\t%l3\";
    case 6:  return \"b%D4\\t.LCB%=\;b\\t%l3\\t%@long jump\\n.LCB%=:\";
    default: return \"b%D4\\t.LCB%=\;bl\\t%l3\\t%@far jump\\n.LCB%=:\";
    }
  }"
  [(set (attr "far_jump")
        (if_then_else
	    (eq_attr "length" "8")
	    (const_string "yes")
            (const_string "no")))
   (set (attr "length") 
        (if_then_else
	    (and (ge (minus (match_dup 3) (pc)) (const_int -250))
	         (le (minus (match_dup 3) (pc)) (const_int 256)))
	    (const_int 4)
	    (if_then_else
	        (and (ge (minus (match_dup 3) (pc)) (const_int -2040))
		     (le (minus (match_dup 3) (pc)) (const_int 2048)))
		(const_int 6)
		(const_int 8))))]
)
  
(define_insn "*bicsi3_cbranch"
  [(set (pc)
	(if_then_else
	 (match_operator 5 "equality_operator"
	  [(and:SI (not:SI (match_operand:SI 3 "s_register_operand" "l,l,l,l,l"))
		   (match_operand:SI 2 "s_register_operand" "0,1,1,1,1"))
	   (const_int 0)])
	 (label_ref (match_operand 4 "" ""))
	 (pc)))
   (set (match_operand:SI 0 "thumb_cbrch_target_operand" "=!l,l,*?h,*?m,*?m")
	(and:SI (not:SI (match_dup 3)) (match_dup 2)))
   (clobber (match_scratch:SI 1 "=X,l,l,&l,&l"))]
  "TARGET_THUMB1"
  "*
  {
  if (which_alternative == 0)
    output_asm_insn (\"bic\\t%0, %3\", operands);
  else if (which_alternative <= 2)
    {
      output_asm_insn (\"bic\\t%1, %3\", operands);
      /* It's ok if OP0 is a lo-reg, even though the mov will set the
	 conditions again, since we're only testing for equality.  */
      output_asm_insn (\"mov\\t%0, %1\", operands);
    }
  else
    {
      output_asm_insn (\"bic\\t%1, %3\", operands);
      output_asm_insn (\"str\\t%1, %0\", operands);
    }

  switch (get_attr_length (insn) - (which_alternative ? 2 : 0))
    {
    case 4:  return \"b%d5\\t%l4\";
    case 6:  return \"b%D5\\t.LCB%=\;b\\t%l4\\t%@long jump\\n.LCB%=:\";
    default: return \"b%D5\\t.LCB%=\;bl\\t%l4\\t%@far jump\\n.LCB%=:\";
    }
  }"
  [(set (attr "far_jump")
        (if_then_else
	    (ior (and (eq (symbol_ref ("which_alternative"))
	                  (const_int 0))
		      (eq_attr "length" "8"))
		 (eq_attr "length" "10"))
	    (const_string "yes")
            (const_string "no")))
   (set (attr "length")
     (if_then_else
       (eq (symbol_ref ("which_alternative"))
		       (const_int 0))
       (if_then_else
	 (and (ge (minus (match_dup 4) (pc)) (const_int -250))
	      (le (minus (match_dup 4) (pc)) (const_int 256)))
	 (const_int 4)
	 (if_then_else
	   (and (ge (minus (match_dup 4) (pc)) (const_int -2040))
		(le (minus (match_dup 4) (pc)) (const_int 2048)))
	   (const_int 6)
	   (const_int 8)))
       (if_then_else
	 (and (ge (minus (match_dup 4) (pc)) (const_int -248))
	      (le (minus (match_dup 4) (pc)) (const_int 256)))
	 (const_int 6)
	 (if_then_else
	   (and (ge (minus (match_dup 4) (pc)) (const_int -2038))
		(le (minus (match_dup 4) (pc)) (const_int 2048)))
	   (const_int 8)
	   (const_int 10)))))]
)

(define_insn "*cbranchne_decr1"
  [(set (pc)
	(if_then_else (match_operator 3 "equality_operator"
		       [(match_operand:SI 2 "s_register_operand" "l,l,1,l")
		        (const_int 0)])
		      (label_ref (match_operand 4 "" ""))
		      (pc)))
   (set (match_operand:SI 0 "thumb_cbrch_target_operand" "=l,*?h,*?m,*?m")
	(plus:SI (match_dup 2) (const_int -1)))
   (clobber (match_scratch:SI 1 "=X,l,&l,&l"))]
  "TARGET_THUMB1"
  "*
   {
     rtx cond[2];
     cond[0] = gen_rtx_fmt_ee ((GET_CODE (operands[3]) == NE
				? GEU : LTU),
			       VOIDmode, operands[2], const1_rtx);
     cond[1] = operands[4];

     if (which_alternative == 0)
       output_asm_insn (\"sub\\t%0, %2, #1\", operands);
     else if (which_alternative == 1)
       {
	 /* We must provide an alternative for a hi reg because reload 
	    cannot handle output reloads on a jump instruction, but we
	    can't subtract into that.  Fortunately a mov from lo to hi
	    does not clobber the condition codes.  */
	 output_asm_insn (\"sub\\t%1, %2, #1\", operands);
	 output_asm_insn (\"mov\\t%0, %1\", operands);
       }
     else
       {
	 /* Similarly, but the target is memory.  */
	 output_asm_insn (\"sub\\t%1, %2, #1\", operands);
	 output_asm_insn (\"str\\t%1, %0\", operands);
       }

     switch (get_attr_length (insn) - (which_alternative ? 2 : 0))
       {
	 case 4:
	   output_asm_insn (\"b%d0\\t%l1\", cond);
	   return \"\";
	 case 6:
	   output_asm_insn (\"b%D0\\t.LCB%=\", cond);
	   return \"b\\t%l4\\t%@long jump\\n.LCB%=:\";
	 default:
	   output_asm_insn (\"b%D0\\t.LCB%=\", cond);
	   return \"bl\\t%l4\\t%@far jump\\n.LCB%=:\";
       }
   }
  "
  [(set (attr "far_jump")
        (if_then_else
	    (ior (and (eq (symbol_ref ("which_alternative"))
	                  (const_int 0))
		      (eq_attr "length" "8"))
		 (eq_attr "length" "10"))
	    (const_string "yes")
            (const_string "no")))
   (set_attr_alternative "length"
      [
       ;; Alternative 0
       (if_then_else
	 (and (ge (minus (match_dup 4) (pc)) (const_int -250))
	      (le (minus (match_dup 4) (pc)) (const_int 256)))
	 (const_int 4)
	 (if_then_else
	   (and (ge (minus (match_dup 4) (pc)) (const_int -2040))
		(le (minus (match_dup 4) (pc)) (const_int 2048)))
	   (const_int 6)
	   (const_int 8)))
       ;; Alternative 1
       (if_then_else
	 (and (ge (minus (match_dup 4) (pc)) (const_int -248))
	      (le (minus (match_dup 4) (pc)) (const_int 256)))
	 (const_int 6)
	 (if_then_else
	   (and (ge (minus (match_dup 4) (pc)) (const_int -2038))
		(le (minus (match_dup 4) (pc)) (const_int 2048)))
	   (const_int 8)
	   (const_int 10)))
       ;; Alternative 2
       (if_then_else
	 (and (ge (minus (match_dup 4) (pc)) (const_int -248))
	      (le (minus (match_dup 4) (pc)) (const_int 256)))
	 (const_int 6)
	 (if_then_else
	   (and (ge (minus (match_dup 4) (pc)) (const_int -2038))
		(le (minus (match_dup 4) (pc)) (const_int 2048)))
	   (const_int 8)
	   (const_int 10)))
       ;; Alternative 3
       (if_then_else
	 (and (ge (minus (match_dup 4) (pc)) (const_int -248))
	      (le (minus (match_dup 4) (pc)) (const_int 256)))
	 (const_int 6)
	 (if_then_else
	   (and (ge (minus (match_dup 4) (pc)) (const_int -2038))
		(le (minus (match_dup 4) (pc)) (const_int 2048)))
	   (const_int 8)
	   (const_int 10)))])]
)

(define_insn "*addsi3_cbranch"
  [(set (pc)
	(if_then_else
	 (match_operator 4 "arm_comparison_operator"
	  [(plus:SI
	    (match_operand:SI 2 "s_register_operand" "%l,0,*0,1,1,1")
	    (match_operand:SI 3 "reg_or_int_operand" "lL,IJ,*r,lIJ,lIJ,lIJ"))
	   (const_int 0)])
	 (label_ref (match_operand 5 "" ""))
	 (pc)))
   (set
    (match_operand:SI 0 "thumb_cbrch_target_operand" "=l,l,*!h,*?h,*?m,*?m")
    (plus:SI (match_dup 2) (match_dup 3)))
   (clobber (match_scratch:SI 1 "=X,X,X,l,&l,&l"))]
  "TARGET_THUMB1
   && (GET_CODE (operands[4]) == EQ
       || GET_CODE (operands[4]) == NE
       || GET_CODE (operands[4]) == GE
       || GET_CODE (operands[4]) == LT)"
  "*
   {
     rtx cond[3];

     
     cond[0] = (which_alternative < 3) ? operands[0] : operands[1];
     cond[1] = operands[2];
     cond[2] = operands[3];

     if (GET_CODE (cond[2]) == CONST_INT && INTVAL (cond[2]) < 0)
       output_asm_insn (\"sub\\t%0, %1, #%n2\", cond);
     else
       output_asm_insn (\"add\\t%0, %1, %2\", cond);

     if (which_alternative >= 3
	 && which_alternative < 4)
       output_asm_insn (\"mov\\t%0, %1\", operands);
     else if (which_alternative >= 4)
       output_asm_insn (\"str\\t%1, %0\", operands);

     switch (get_attr_length (insn) - ((which_alternative >= 3) ? 2 : 0))
       {
	 case 4:
	   return \"b%d4\\t%l5\";
	 case 6:
	   return \"b%D4\\t.LCB%=\;b\\t%l5\\t%@long jump\\n.LCB%=:\";
	 default:
	   return \"b%D4\\t.LCB%=\;bl\\t%l5\\t%@far jump\\n.LCB%=:\";
       }
   }
  "
  [(set (attr "far_jump")
        (if_then_else
	    (ior (and (lt (symbol_ref ("which_alternative"))
	                  (const_int 3))
		      (eq_attr "length" "8"))
		 (eq_attr "length" "10"))
	    (const_string "yes")
            (const_string "no")))
   (set (attr "length")
     (if_then_else
       (lt (symbol_ref ("which_alternative"))
		       (const_int 3))
       (if_then_else
	 (and (ge (minus (match_dup 5) (pc)) (const_int -250))
	      (le (minus (match_dup 5) (pc)) (const_int 256)))
	 (const_int 4)
	 (if_then_else
	   (and (ge (minus (match_dup 5) (pc)) (const_int -2040))
		(le (minus (match_dup 5) (pc)) (const_int 2048)))
	   (const_int 6)
	   (const_int 8)))
       (if_then_else
	 (and (ge (minus (match_dup 5) (pc)) (const_int -248))
	      (le (minus (match_dup 5) (pc)) (const_int 256)))
	 (const_int 6)
	 (if_then_else
	   (and (ge (minus (match_dup 5) (pc)) (const_int -2038))
		(le (minus (match_dup 5) (pc)) (const_int 2048)))
	   (const_int 8)
	   (const_int 10)))))]
)

(define_insn "*addsi3_cbranch_scratch"
  [(set (pc)
	(if_then_else
	 (match_operator 3 "arm_comparison_operator"
	  [(plus:SI
	    (match_operand:SI 1 "s_register_operand" "%l,l,l,0")
	    (match_operand:SI 2 "reg_or_int_operand" "J,l,L,IJ"))
	   (const_int 0)])
	 (label_ref (match_operand 4 "" ""))
	 (pc)))
   (clobber (match_scratch:SI 0 "=X,X,l,l"))]
  "TARGET_THUMB1
   && (GET_CODE (operands[3]) == EQ
       || GET_CODE (operands[3]) == NE
       || GET_CODE (operands[3]) == GE
       || GET_CODE (operands[3]) == LT)"
  "*
   {
     switch (which_alternative)
       {
       case 0:
	 output_asm_insn (\"cmp\t%1, #%n2\", operands);
	 break;
       case 1:
	 output_asm_insn (\"cmn\t%1, %2\", operands);
	 break;
       case 2:
	 if (INTVAL (operands[2]) < 0)
	   output_asm_insn (\"sub\t%0, %1, %2\", operands);
	 else
	   output_asm_insn (\"add\t%0, %1, %2\", operands);
	 break;
       case 3:
	 if (INTVAL (operands[2]) < 0)
	   output_asm_insn (\"sub\t%0, %0, %2\", operands);
	 else
	   output_asm_insn (\"add\t%0, %0, %2\", operands);
	 break;
       }

     switch (get_attr_length (insn))
       {
	 case 4:
	   return \"b%d3\\t%l4\";
	 case 6:
	   return \"b%D3\\t.LCB%=\;b\\t%l4\\t%@long jump\\n.LCB%=:\";
	 default:
	   return \"b%D3\\t.LCB%=\;bl\\t%l4\\t%@far jump\\n.LCB%=:\";
       }
   }
  "
  [(set (attr "far_jump")
        (if_then_else
	    (eq_attr "length" "8")
	    (const_string "yes")
            (const_string "no")))
   (set (attr "length")
       (if_then_else
	 (and (ge (minus (match_dup 4) (pc)) (const_int -250))
	      (le (minus (match_dup 4) (pc)) (const_int 256)))
	 (const_int 4)
	 (if_then_else
	   (and (ge (minus (match_dup 4) (pc)) (const_int -2040))
		(le (minus (match_dup 4) (pc)) (const_int 2048)))
	   (const_int 6)
	   (const_int 8))))]
)

(define_insn "*subsi3_cbranch"
  [(set (pc)
	(if_then_else
	 (match_operator 4 "arm_comparison_operator"
	  [(minus:SI
	    (match_operand:SI 2 "s_register_operand" "l,l,1,l")
	    (match_operand:SI 3 "s_register_operand" "l,l,l,l"))
	   (const_int 0)])
	 (label_ref (match_operand 5 "" ""))
	 (pc)))
   (set (match_operand:SI 0 "thumb_cbrch_target_operand" "=l,*?h,*?m,*?m")
	(minus:SI (match_dup 2) (match_dup 3)))
   (clobber (match_scratch:SI 1 "=X,l,&l,&l"))]
  "TARGET_THUMB1
   && (GET_CODE (operands[4]) == EQ
       || GET_CODE (operands[4]) == NE
       || GET_CODE (operands[4]) == GE
       || GET_CODE (operands[4]) == LT)"
  "*
   {
     if (which_alternative == 0)
       output_asm_insn (\"sub\\t%0, %2, %3\", operands);
     else if (which_alternative == 1)
       {
	 /* We must provide an alternative for a hi reg because reload 
	    cannot handle output reloads on a jump instruction, but we
	    can't subtract into that.  Fortunately a mov from lo to hi
	    does not clobber the condition codes.  */
	 output_asm_insn (\"sub\\t%1, %2, %3\", operands);
	 output_asm_insn (\"mov\\t%0, %1\", operands);
       }
     else
       {
	 /* Similarly, but the target is memory.  */
	 output_asm_insn (\"sub\\t%1, %2, %3\", operands);
	 output_asm_insn (\"str\\t%1, %0\", operands);
       }

     switch (get_attr_length (insn) - ((which_alternative != 0) ? 2 : 0))
       {
	 case 4:
	   return \"b%d4\\t%l5\";
	 case 6:
	   return \"b%D4\\t.LCB%=\;b\\t%l5\\t%@long jump\\n.LCB%=:\";
	 default:
	   return \"b%D4\\t.LCB%=\;bl\\t%l5\\t%@far jump\\n.LCB%=:\";
       }
   }
  "
  [(set (attr "far_jump")
        (if_then_else
	    (ior (and (eq (symbol_ref ("which_alternative"))
	                  (const_int 0))
		      (eq_attr "length" "8"))
		 (eq_attr "length" "10"))
	    (const_string "yes")
            (const_string "no")))
   (set (attr "length")
     (if_then_else
       (eq (symbol_ref ("which_alternative"))
		       (const_int 0))
       (if_then_else
	 (and (ge (minus (match_dup 5) (pc)) (const_int -250))
	      (le (minus (match_dup 5) (pc)) (const_int 256)))
	 (const_int 4)
	 (if_then_else
	   (and (ge (minus (match_dup 5) (pc)) (const_int -2040))
		(le (minus (match_dup 5) (pc)) (const_int 2048)))
	   (const_int 6)
	   (const_int 8)))
       (if_then_else
	 (and (ge (minus (match_dup 5) (pc)) (const_int -248))
	      (le (minus (match_dup 5) (pc)) (const_int 256)))
	 (const_int 6)
	 (if_then_else
	   (and (ge (minus (match_dup 5) (pc)) (const_int -2038))
		(le (minus (match_dup 5) (pc)) (const_int 2048)))
	   (const_int 8)
	   (const_int 10)))))]
)

(define_insn "*subsi3_cbranch_scratch"
  [(set (pc)
	(if_then_else
	 (match_operator 0 "arm_comparison_operator"
	  [(minus:SI (match_operand:SI 1 "register_operand" "l")
		     (match_operand:SI 2 "nonmemory_operand" "l"))
	   (const_int 0)])
	 (label_ref (match_operand 3 "" ""))
	 (pc)))]
  "TARGET_THUMB1
   && (GET_CODE (operands[0]) == EQ
       || GET_CODE (operands[0]) == NE
       || GET_CODE (operands[0]) == GE
       || GET_CODE (operands[0]) == LT)"
  "*
  output_asm_insn (\"cmp\\t%1, %2\", operands);
  switch (get_attr_length (insn))
    {
    case 4:  return \"b%d0\\t%l3\";
    case 6:  return \"b%D0\\t.LCB%=\;b\\t%l3\\t%@long jump\\n.LCB%=:\";
    default: return \"b%D0\\t.LCB%=\;bl\\t%l3\\t%@far jump\\n.LCB%=:\";
    }
  "
  [(set (attr "far_jump")
        (if_then_else
	    (eq_attr "length" "8")
	    (const_string "yes")
            (const_string "no")))
   (set (attr "length") 
        (if_then_else
	    (and (ge (minus (match_dup 3) (pc)) (const_int -250))
	         (le (minus (match_dup 3) (pc)) (const_int 256)))
	    (const_int 4)
	    (if_then_else
	        (and (ge (minus (match_dup 3) (pc)) (const_int -2040))
		     (le (minus (match_dup 3) (pc)) (const_int 2048)))
		(const_int 6)
		(const_int 8))))]
)

;; Comparison and test insns

(define_insn "*arm_cmpsi_insn"
  [(set (reg:CC CC_REGNUM)
	(compare:CC (match_operand:SI 0 "s_register_operand" "r,r")
		    (match_operand:SI 1 "arm_add_operand"    "rI,L")))]
  "TARGET_32BIT"
  "@
   cmp%?\\t%0, %1
   cmn%?\\t%0, #%n1"
  [(set_attr "conds" "set")]
)

(define_insn "*arm_cmpsi_shiftsi"
  [(set (reg:CC CC_REGNUM)
	(compare:CC (match_operand:SI   0 "s_register_operand" "r")
		    (match_operator:SI  3 "shift_operator"
		     [(match_operand:SI 1 "s_register_operand" "r")
		      (match_operand:SI 2 "arm_rhs_operand"    "rM")])))]
  "TARGET_ARM"
  "cmp%?\\t%0, %1%S3"
  [(set_attr "conds" "set")
   (set_attr "shift" "1")
   (set (attr "type") (if_then_else (match_operand 2 "const_int_operand" "")
		      (const_string "alu_shift")
		      (const_string "alu_shift_reg")))]
)

(define_insn "*arm_cmpsi_shiftsi_swp"
  [(set (reg:CC_SWP CC_REGNUM)
	(compare:CC_SWP (match_operator:SI 3 "shift_operator"
			 [(match_operand:SI 1 "s_register_operand" "r")
			  (match_operand:SI 2 "reg_or_int_operand" "rM")])
			(match_operand:SI 0 "s_register_operand" "r")))]
  "TARGET_ARM"
  "cmp%?\\t%0, %1%S3"
  [(set_attr "conds" "set")
   (set_attr "shift" "1")
   (set (attr "type") (if_then_else (match_operand 2 "const_int_operand" "")
		      (const_string "alu_shift")
		      (const_string "alu_shift_reg")))]
)

(define_insn "*arm_cmpsi_negshiftsi_si"
  [(set (reg:CC_Z CC_REGNUM)
	(compare:CC_Z
	 (neg:SI (match_operator:SI 1 "shift_operator"
		    [(match_operand:SI 2 "s_register_operand" "r")
		     (match_operand:SI 3 "reg_or_int_operand" "rM")]))
	 (match_operand:SI 0 "s_register_operand" "r")))]
  "TARGET_ARM"
  "cmn%?\\t%0, %2%S1"
  [(set_attr "conds" "set")
   (set (attr "type") (if_then_else (match_operand 3 "const_int_operand" "")
				    (const_string "alu_shift")
				    (const_string "alu_shift_reg")))]
)

;; Cirrus SF compare instruction
(define_insn "*cirrus_cmpsf"
  [(set (reg:CCFP CC_REGNUM)
	(compare:CCFP (match_operand:SF 0 "cirrus_fp_register" "v")
		      (match_operand:SF 1 "cirrus_fp_register" "v")))]
  "TARGET_ARM && TARGET_HARD_FLOAT && TARGET_MAVERICK"
  "cfcmps%?\\tr15, %V0, %V1"
  [(set_attr "type"   "mav_farith")
   (set_attr "cirrus" "compare")]
)

;; Cirrus DF compare instruction
(define_insn "*cirrus_cmpdf"
  [(set (reg:CCFP CC_REGNUM)
	(compare:CCFP (match_operand:DF 0 "cirrus_fp_register" "v")
		      (match_operand:DF 1 "cirrus_fp_register" "v")))]
  "TARGET_ARM && TARGET_HARD_FLOAT && TARGET_MAVERICK"
  "cfcmpd%?\\tr15, %V0, %V1"
  [(set_attr "type"   "mav_farith")
   (set_attr "cirrus" "compare")]
)

(define_insn "*cirrus_cmpdi"
  [(set (reg:CC CC_REGNUM)
	(compare:CC (match_operand:DI 0 "cirrus_fp_register" "v")
		    (match_operand:DI 1 "cirrus_fp_register" "v")))]
  "TARGET_ARM && TARGET_HARD_FLOAT && TARGET_MAVERICK"
  "cfcmp64%?\\tr15, %V0, %V1"
  [(set_attr "type"   "mav_farith")
   (set_attr "cirrus" "compare")]
)

; This insn allows redundant compares to be removed by cse, nothing should
; ever appear in the output file since (set (reg x) (reg x)) is a no-op that
; is deleted later on. The match_dup will match the mode here, so that
; mode changes of the condition codes aren't lost by this even though we don't
; specify what they are.

(define_insn "*deleted_compare"
  [(set (match_operand 0 "cc_register" "") (match_dup 0))]
  "TARGET_32BIT"
  "\\t%@ deleted compare"
  [(set_attr "conds" "set")
   (set_attr "length" "0")]
)


;; Conditional branch insns

(define_expand "cbranch_cc"
  [(set (pc)
	(if_then_else (match_operator 0 "" [(match_operand 1 "" "")
					    (match_operand 2 "" "")])
		      (label_ref (match_operand 3 "" ""))
		      (pc)))]
  "TARGET_32BIT"
  "operands[1] = arm_gen_compare_reg (GET_CODE (operands[0]),
				      operands[1], operands[2]);
   operands[2] = const0_rtx;"
)

;;
;; Patterns to match conditional branch insns.
;;

(define_insn "*arm_cond_branch"
  [(set (pc)
	(if_then_else (match_operator 1 "arm_comparison_operator"
		       [(match_operand 2 "cc_register" "") (const_int 0)])
		      (label_ref (match_operand 0 "" ""))
		      (pc)))]
  "TARGET_32BIT"
  "*
  if (arm_ccfsm_state == 1 || arm_ccfsm_state == 2)
    {
      arm_ccfsm_state += 2;
      return \"\";
    }
  return \"b%d1\\t%l0\";
  "
  [(set_attr "conds" "use")
   (set_attr "type" "branch")]
)

(define_insn "*arm_cond_branch_reversed"
  [(set (pc)
	(if_then_else (match_operator 1 "arm_comparison_operator"
		       [(match_operand 2 "cc_register" "") (const_int 0)])
		      (pc)
		      (label_ref (match_operand 0 "" ""))))]
  "TARGET_32BIT"
  "*
  if (arm_ccfsm_state == 1 || arm_ccfsm_state == 2)
    {
      arm_ccfsm_state += 2;
      return \"\";
    }
  return \"b%D1\\t%l0\";
  "
  [(set_attr "conds" "use")
   (set_attr "type" "branch")]
)



; scc insns

(define_expand "cstore_cc"
  [(set (match_operand:SI 0 "s_register_operand" "")
	(match_operator:SI 1 "" [(match_operand 2 "" "")
				 (match_operand 3 "" "")]))]
  "TARGET_32BIT"
  "operands[2] = arm_gen_compare_reg (GET_CODE (operands[1]),
				      operands[2], operands[3]);
   operands[3] = const0_rtx;"
)

(define_insn "*mov_scc"
  [(set (match_operand:SI 0 "s_register_operand" "=r")
	(match_operator:SI 1 "arm_comparison_operator"
	 [(match_operand 2 "cc_register" "") (const_int 0)]))]
  "TARGET_ARM"
  "mov%D1\\t%0, #0\;mov%d1\\t%0, #1"
  [(set_attr "conds" "use")
   (set_attr "length" "8")]
)

(define_insn "*mov_negscc"
  [(set (match_operand:SI 0 "s_register_operand" "=r")
	(neg:SI (match_operator:SI 1 "arm_comparison_operator"
		 [(match_operand 2 "cc_register" "") (const_int 0)])))]
  "TARGET_ARM"
  "mov%D1\\t%0, #0\;mvn%d1\\t%0, #0"
  [(set_attr "conds" "use")
   (set_attr "length" "8")]
)

(define_insn "*mov_notscc"
  [(set (match_operand:SI 0 "s_register_operand" "=r")
	(not:SI (match_operator:SI 1 "arm_comparison_operator"
		 [(match_operand 2 "cc_register" "") (const_int 0)])))]
  "TARGET_ARM"
  "mov%D1\\t%0, #0\;mvn%d1\\t%0, #1"
  [(set_attr "conds" "use")
   (set_attr "length" "8")]
)

(define_expand "cstoresi4"
  [(set (match_operand:SI 0 "s_register_operand" "")
	(match_operator:SI 1 "arm_comparison_operator"
	 [(match_operand:SI 2 "s_register_operand" "")
	  (match_operand:SI 3 "reg_or_int_operand" "")]))]
  "TARGET_32BIT || TARGET_THUMB1"
  "{
  rtx op3, scratch, scratch2;

  if (!TARGET_THUMB1)
    {
      if (!arm_add_operand (operands[3], SImode))
	operands[3] = force_reg (SImode, operands[3]);
      emit_insn (gen_cstore_cc (operands[0], operands[1],
				operands[2], operands[3]));
      DONE;
    }

  if (operands[3] == const0_rtx)
    {
      switch (GET_CODE (operands[1]))
	{
	case EQ:
	  emit_insn (gen_cstoresi_eq0_thumb1 (operands[0], operands[2]));
	  break;

	case NE:
	  emit_insn (gen_cstoresi_ne0_thumb1 (operands[0], operands[2]));
	  break;

	case LE:
          scratch = expand_binop (SImode, add_optab, operands[2], constm1_rtx,
				  NULL_RTX, 0, OPTAB_WIDEN);
          scratch = expand_binop (SImode, ior_optab, operands[2], scratch,
				  NULL_RTX, 0, OPTAB_WIDEN);
          expand_binop (SImode, lshr_optab, scratch, GEN_INT (31),
			operands[0], 1, OPTAB_WIDEN);
	  break;

        case GE:
          scratch = expand_unop (SImode, one_cmpl_optab, operands[2],
				 NULL_RTX, 1);
          expand_binop (SImode, lshr_optab, scratch, GEN_INT (31),
			NULL_RTX, 1, OPTAB_WIDEN);
          break;

        case GT:
          scratch = expand_binop (SImode, ashr_optab, operands[2],
				  GEN_INT (31), NULL_RTX, 0, OPTAB_WIDEN);
          scratch = expand_binop (SImode, sub_optab, scratch, operands[2],
				  NULL_RTX, 0, OPTAB_WIDEN);
          expand_binop (SImode, lshr_optab, scratch, GEN_INT (31), operands[0],
			0, OPTAB_WIDEN);
          break;

	/* LT is handled by generic code.  No need for unsigned with 0.  */
	default:
	  FAIL;
	}
      DONE;
    }

  switch (GET_CODE (operands[1]))
    {
    case EQ:
      scratch = expand_binop (SImode, sub_optab, operands[2], operands[3],
			      NULL_RTX, 0, OPTAB_WIDEN);
      emit_insn (gen_cstoresi_eq0_thumb1 (operands[0], scratch));
      break;

    case NE:
      scratch = expand_binop (SImode, sub_optab, operands[2], operands[3],
			      NULL_RTX, 0, OPTAB_WIDEN);
      emit_insn (gen_cstoresi_ne0_thumb1 (operands[0], scratch));
      break;

    case LE:
      op3 = force_reg (SImode, operands[3]);

      scratch = expand_binop (SImode, lshr_optab, operands[2], GEN_INT (31),
			      NULL_RTX, 1, OPTAB_WIDEN);
      scratch2 = expand_binop (SImode, ashr_optab, op3, GEN_INT (31),
			      NULL_RTX, 0, OPTAB_WIDEN);
      emit_insn (gen_thumb1_addsi3_addgeu (operands[0], scratch, scratch2,
					  op3, operands[2]));
      break;

    case GE:
      op3 = operands[3];
      if (!thumb1_cmp_operand (op3, SImode))
        op3 = force_reg (SImode, op3);
      scratch = expand_binop (SImode, ashr_optab, operands[2], GEN_INT (31),
			      NULL_RTX, 0, OPTAB_WIDEN);
      scratch2 = expand_binop (SImode, lshr_optab, op3, GEN_INT (31),
			       NULL_RTX, 1, OPTAB_WIDEN);
      emit_insn (gen_thumb1_addsi3_addgeu (operands[0], scratch, scratch2,
					  operands[2], op3));
      break;

    case LEU:
      op3 = force_reg (SImode, operands[3]);
      scratch = force_reg (SImode, const0_rtx);
      emit_insn (gen_thumb1_addsi3_addgeu (operands[0], scratch, scratch,
					  op3, operands[2]));
      break;

    case GEU:
      op3 = operands[3];
      if (!thumb1_cmp_operand (op3, SImode))
        op3 = force_reg (SImode, op3);
      scratch = force_reg (SImode, const0_rtx);
      emit_insn (gen_thumb1_addsi3_addgeu (operands[0], scratch, scratch,
					  operands[2], op3));
      break;

    case LTU:
      op3 = operands[3];
      if (!thumb1_cmp_operand (op3, SImode))
        op3 = force_reg (SImode, op3);
      scratch = gen_reg_rtx (SImode);
      emit_insn (gen_cstoresi_nltu_thumb1 (scratch, operands[2], op3));
      emit_insn (gen_negsi2 (operands[0], scratch));
      break;

    case GTU:
      op3 = force_reg (SImode, operands[3]);
      scratch = gen_reg_rtx (SImode);
      emit_insn (gen_cstoresi_nltu_thumb1 (scratch, op3, operands[2]));
      emit_insn (gen_negsi2 (operands[0], scratch));
      break;

    /* No good sequences for GT, LT.  */
    default:
      FAIL;
    }
  DONE;
}")

(define_expand "cstoresf4"
  [(set (match_operand:SI 0 "s_register_operand" "")
	(match_operator:SI 1 "arm_comparison_operator"
	 [(match_operand:SF 2 "s_register_operand" "")
	  (match_operand:SF 3 "arm_float_compare_operand" "")]))]
  "TARGET_32BIT && TARGET_HARD_FLOAT"
  "emit_insn (gen_cstore_cc (operands[0], operands[1],
			     operands[2], operands[3])); DONE;"
)

(define_expand "cstoredf4"
  [(set (match_operand:SI 0 "s_register_operand" "")
	(match_operator:SI 1 "arm_comparison_operator"
	 [(match_operand:DF 2 "s_register_operand" "")
	  (match_operand:DF 3 "arm_float_compare_operand" "")]))]
  "TARGET_32BIT && TARGET_HARD_FLOAT"
  "emit_insn (gen_cstore_cc (operands[0], operands[1],
			     operands[2], operands[3])); DONE;"
)

;; this uses the Cirrus DI compare instruction
(define_expand "cstoredi4"
  [(set (match_operand:SI 0 "s_register_operand" "")
	(match_operator:SI 1 "arm_comparison_operator"
	 [(match_operand:DI 2 "cirrus_fp_register" "")
	  (match_operand:DI 3 "cirrus_fp_register" "")]))]
  "TARGET_ARM && TARGET_HARD_FLOAT && TARGET_MAVERICK"
  "emit_insn (gen_cstore_cc (operands[0], operands[1],
			     operands[2], operands[3])); DONE;"
)


(define_expand "cstoresi_eq0_thumb1"
  [(parallel
    [(set (match_operand:SI 0 "s_register_operand" "")
	  (eq:SI (match_operand:SI 1 "s_register_operand" "")
		 (const_int 0)))
     (clobber (match_dup:SI 2))])]
  "TARGET_THUMB1"
  "operands[2] = gen_reg_rtx (SImode);"
)

(define_expand "cstoresi_ne0_thumb1"
  [(parallel
    [(set (match_operand:SI 0 "s_register_operand" "")
	  (ne:SI (match_operand:SI 1 "s_register_operand" "")
		 (const_int 0)))
     (clobber (match_dup:SI 2))])]
  "TARGET_THUMB1"
  "operands[2] = gen_reg_rtx (SImode);"
)

(define_insn "*cstoresi_eq0_thumb1_insn"
  [(set (match_operand:SI 0 "s_register_operand" "=&l,l")
	(eq:SI (match_operand:SI 1 "s_register_operand" "l,0")
	       (const_int 0)))
   (clobber (match_operand:SI 2 "s_register_operand" "=X,l"))]
  "TARGET_THUMB1"
  "@
   neg\\t%0, %1\;adc\\t%0, %0, %1
   neg\\t%2, %1\;adc\\t%0, %1, %2"
  [(set_attr "length" "4")]
)

(define_insn "*cstoresi_ne0_thumb1_insn"
  [(set (match_operand:SI 0 "s_register_operand" "=l")
	(ne:SI (match_operand:SI 1 "s_register_operand" "0")
	       (const_int 0)))
   (clobber (match_operand:SI 2 "s_register_operand" "=l"))]
  "TARGET_THUMB1"
  "sub\\t%2, %1, #1\;sbc\\t%0, %1, %2"
  [(set_attr "length" "4")]
)

(define_insn "cstoresi_nltu_thumb1"
  [(set (match_operand:SI 0 "s_register_operand" "=l,l")
        (neg:SI (ltu:SI (match_operand:SI 1 "s_register_operand" "l,*h")
			(match_operand:SI 2 "thumb1_cmp_operand" "lI*h,*r"))))]
  "TARGET_THUMB1"
  "cmp\\t%1, %2\;sbc\\t%0, %0, %0"
  [(set_attr "length" "4")]
)

;; Used as part of the expansion of thumb les sequence.
(define_insn "thumb1_addsi3_addgeu"
  [(set (match_operand:SI 0 "s_register_operand" "=l")
        (plus:SI (plus:SI (match_operand:SI 1 "s_register_operand" "%0")
			  (match_operand:SI 2 "s_register_operand" "l"))
		 (geu:SI (match_operand:SI 3 "s_register_operand" "l")
			 (match_operand:SI 4 "thumb1_cmp_operand" "lI"))))]
  "TARGET_THUMB1"
  "cmp\\t%3, %4\;adc\\t%0, %1, %2"
  [(set_attr "length" "4")]
)


;; Conditional move insns

(define_expand "movsicc"
  [(set (match_operand:SI 0 "s_register_operand" "")
	(if_then_else:SI (match_operand 1 "arm_comparison_operator" "")
			 (match_operand:SI 2 "arm_not_operand" "")
			 (match_operand:SI 3 "arm_not_operand" "")))]
  "TARGET_32BIT"
  "
  {
    enum rtx_code code = GET_CODE (operands[1]);
    rtx ccreg;

    if (code == UNEQ || code == LTGT)
      FAIL;

    ccreg = arm_gen_compare_reg (code, XEXP (operands[1], 0),
				 XEXP (operands[1], 1));
    operands[1] = gen_rtx_fmt_ee (code, VOIDmode, ccreg, const0_rtx);
  }"
)

(define_expand "movsfcc"
  [(set (match_operand:SF 0 "s_register_operand" "")
	(if_then_else:SF (match_operand 1 "arm_comparison_operator" "")
			 (match_operand:SF 2 "s_register_operand" "")
			 (match_operand:SF 3 "nonmemory_operand" "")))]
  "TARGET_32BIT && TARGET_HARD_FLOAT"
  "
  {
    enum rtx_code code = GET_CODE (operands[1]);
    rtx ccreg;

    if (code == UNEQ || code == LTGT)
      FAIL;

    /* When compiling for SOFT_FLOAT, ensure both arms are in registers. 
       Otherwise, ensure it is a valid FP add operand */
    if ((!(TARGET_HARD_FLOAT && TARGET_FPA))
        || (!arm_float_add_operand (operands[3], SFmode)))
      operands[3] = force_reg (SFmode, operands[3]);

    ccreg = arm_gen_compare_reg (code, XEXP (operands[1], 0),
				 XEXP (operands[1], 1));
    operands[1] = gen_rtx_fmt_ee (code, VOIDmode, ccreg, const0_rtx);
  }"
)

(define_expand "movdfcc"
  [(set (match_operand:DF 0 "s_register_operand" "")
	(if_then_else:DF (match_operand 1 "arm_comparison_operator" "")
			 (match_operand:DF 2 "s_register_operand" "")
			 (match_operand:DF 3 "arm_float_add_operand" "")))]
  "TARGET_32BIT && TARGET_HARD_FLOAT && (TARGET_FPA || TARGET_VFP)"
  "
  {
    enum rtx_code code = GET_CODE (operands[1]);
    rtx ccreg;

    if (code == UNEQ || code == LTGT)
      FAIL;

    ccreg = arm_gen_compare_reg (code, XEXP (operands[1], 0),
				 XEXP (operands[1], 1));
    operands[1] = gen_rtx_fmt_ee (code, VOIDmode, ccreg, const0_rtx);
  }"
)

(define_insn "*movsicc_insn"
  [(set (match_operand:SI 0 "s_register_operand" "=r,r,r,r,r,r,r,r")
	(if_then_else:SI
	 (match_operator 3 "arm_comparison_operator"
	  [(match_operand 4 "cc_register" "") (const_int 0)])
	 (match_operand:SI 1 "arm_not_operand" "0,0,rI,K,rI,rI,K,K")
	 (match_operand:SI 2 "arm_not_operand" "rI,K,0,0,rI,K,rI,K")))]
  "TARGET_ARM"
  "@
   mov%D3\\t%0, %2
   mvn%D3\\t%0, #%B2
   mov%d3\\t%0, %1
   mvn%d3\\t%0, #%B1
   mov%d3\\t%0, %1\;mov%D3\\t%0, %2
   mov%d3\\t%0, %1\;mvn%D3\\t%0, #%B2
   mvn%d3\\t%0, #%B1\;mov%D3\\t%0, %2
   mvn%d3\\t%0, #%B1\;mvn%D3\\t%0, #%B2"
  [(set_attr "length" "4,4,4,4,8,8,8,8")
   (set_attr "conds" "use")]
)

(define_insn "*movsfcc_soft_insn"
  [(set (match_operand:SF 0 "s_register_operand" "=r,r")
	(if_then_else:SF (match_operator 3 "arm_comparison_operator"
			  [(match_operand 4 "cc_register" "") (const_int 0)])
			 (match_operand:SF 1 "s_register_operand" "0,r")
			 (match_operand:SF 2 "s_register_operand" "r,0")))]
  "TARGET_ARM && TARGET_SOFT_FLOAT"
  "@
   mov%D3\\t%0, %2
   mov%d3\\t%0, %1"
  [(set_attr "conds" "use")]
)


;; Jump and linkage insns

(define_expand "jump"
  [(set (pc)
	(label_ref (match_operand 0 "" "")))]
  "TARGET_EITHER"
  ""
)

(define_insn "*arm_jump"
  [(set (pc)
	(label_ref (match_operand 0 "" "")))]
  "TARGET_32BIT"
  "*
  {
    if (arm_ccfsm_state == 1 || arm_ccfsm_state == 2)
      {
        arm_ccfsm_state += 2;
        return \"\";
      }
    return \"b%?\\t%l0\";
  }
  "
  [(set_attr "predicable" "yes")]
)

(define_insn "*thumb_jump"
  [(set (pc)
	(label_ref (match_operand 0 "" "")))]
  "TARGET_THUMB1"
  "*
  if (get_attr_length (insn) == 2)
    return \"b\\t%l0\";
  return \"bl\\t%l0\\t%@ far jump\";
  "
  [(set (attr "far_jump")
        (if_then_else
	    (eq_attr "length" "4")
	    (const_string "yes")
	    (const_string "no")))
   (set (attr "length") 
        (if_then_else
	    (and (ge (minus (match_dup 0) (pc)) (const_int -2044))
		 (le (minus (match_dup 0) (pc)) (const_int 2048)))
  	    (const_int 2)
	    (const_int 4)))]
)

(define_expand "call"
  [(parallel [(call (match_operand 0 "memory_operand" "")
	            (match_operand 1 "general_operand" ""))
	      (use (match_operand 2 "" ""))
	      (clobber (reg:SI LR_REGNUM))])]
  "TARGET_EITHER"
  "
  {
    rtx callee, pat;
    
    /* In an untyped call, we can get NULL for operand 2.  */
    if (operands[2] == NULL_RTX)
      operands[2] = const0_rtx;
      
    /* Decide if we should generate indirect calls by loading the
       32-bit address of the callee into a register before performing the
       branch and link.  */
    callee = XEXP (operands[0], 0);
    if (GET_CODE (callee) == SYMBOL_REF
	? arm_is_long_call_p (SYMBOL_REF_DECL (callee))
	: !REG_P (callee))
      XEXP (operands[0], 0) = force_reg (Pmode, callee);

    pat = gen_call_internal (operands[0], operands[1], operands[2]);
    arm_emit_call_insn (pat, XEXP (operands[0], 0));
    DONE;
  }"
)

(define_expand "call_internal"
  [(parallel [(call (match_operand 0 "memory_operand" "")
	            (match_operand 1 "general_operand" ""))
	      (use (match_operand 2 "" ""))
	      (clobber (reg:SI LR_REGNUM))])])

(define_insn "*call_reg_armv5"
  [(call (mem:SI (match_operand:SI 0 "s_register_operand" "r"))
         (match_operand 1 "" ""))
   (use (match_operand 2 "" ""))
   (clobber (reg:SI LR_REGNUM))]
  "TARGET_ARM && arm_arch5"
  "blx%?\\t%0"
  [(set_attr "type" "call")]
)

(define_insn "*call_reg_arm"
  [(call (mem:SI (match_operand:SI 0 "s_register_operand" "r"))
         (match_operand 1 "" ""))
   (use (match_operand 2 "" ""))
   (clobber (reg:SI LR_REGNUM))]
  "TARGET_ARM && !arm_arch5"
  "*
  return output_call (operands);
  "
  ;; length is worst case, normally it is only two
  [(set_attr "length" "12")
   (set_attr "type" "call")]
)

(define_insn "*call_mem"
  [(call (mem:SI (match_operand:SI 0 "call_memory_operand" "m"))
	 (match_operand 1 "" ""))
   (use (match_operand 2 "" ""))
   (clobber (reg:SI LR_REGNUM))]
  "TARGET_ARM"
  "*
  return output_call_mem (operands);
  "
  [(set_attr "length" "12")
   (set_attr "type" "call")]
)

(define_insn "*call_reg_thumb1_v5"
  [(call (mem:SI (match_operand:SI 0 "register_operand" "l*r"))
	 (match_operand 1 "" ""))
   (use (match_operand 2 "" ""))
   (clobber (reg:SI LR_REGNUM))]
  "TARGET_THUMB1 && arm_arch5"
  "blx\\t%0"
  [(set_attr "length" "2")
   (set_attr "type" "call")]
)

(define_insn "*call_reg_thumb1"
  [(call (mem:SI (match_operand:SI 0 "register_operand" "l*r"))
	 (match_operand 1 "" ""))
   (use (match_operand 2 "" ""))
   (clobber (reg:SI LR_REGNUM))]
  "TARGET_THUMB1 && !arm_arch5"
  "*
  {
    if (!TARGET_CALLER_INTERWORKING)
      return thumb_call_via_reg (operands[0]);
    else if (operands[1] == const0_rtx)
      return \"bl\\t%__interwork_call_via_%0\";
    else if (frame_pointer_needed)
      return \"bl\\t%__interwork_r7_call_via_%0\";
    else
      return \"bl\\t%__interwork_r11_call_via_%0\";
  }"
  [(set_attr "type" "call")]
)

(define_expand "call_value"
  [(parallel [(set (match_operand       0 "" "")
	           (call (match_operand 1 "memory_operand" "")
		         (match_operand 2 "general_operand" "")))
	      (use (match_operand 3 "" ""))
	      (clobber (reg:SI LR_REGNUM))])]
  "TARGET_EITHER"
  "
  {
    rtx pat, callee;
    
    /* In an untyped call, we can get NULL for operand 2.  */
    if (operands[3] == 0)
      operands[3] = const0_rtx;
      
    /* Decide if we should generate indirect calls by loading the
       32-bit address of the callee into a register before performing the
       branch and link.  */
    callee = XEXP (operands[1], 0);
    if (GET_CODE (callee) == SYMBOL_REF
	? arm_is_long_call_p (SYMBOL_REF_DECL (callee))
	: !REG_P (callee))
      XEXP (operands[1], 0) = force_reg (Pmode, callee);

    pat = gen_call_value_internal (operands[0], operands[1],
				   operands[2], operands[3]);
    arm_emit_call_insn (pat, XEXP (operands[1], 0));
    DONE;
  }"
)

(define_expand "call_value_internal"
  [(parallel [(set (match_operand       0 "" "")
	           (call (match_operand 1 "memory_operand" "")
		         (match_operand 2 "general_operand" "")))
	      (use (match_operand 3 "" ""))
	      (clobber (reg:SI LR_REGNUM))])])

(define_insn "*call_value_reg_armv5"
  [(set (match_operand 0 "" "")
        (call (mem:SI (match_operand:SI 1 "s_register_operand" "r"))
	      (match_operand 2 "" "")))
   (use (match_operand 3 "" ""))
   (clobber (reg:SI LR_REGNUM))]
  "TARGET_ARM && arm_arch5"
  "blx%?\\t%1"
  [(set_attr "type" "call")]
)

(define_insn "*call_value_reg_arm"
  [(set (match_operand 0 "" "")
        (call (mem:SI (match_operand:SI 1 "s_register_operand" "r"))
	      (match_operand 2 "" "")))
   (use (match_operand 3 "" ""))
   (clobber (reg:SI LR_REGNUM))]
  "TARGET_ARM && !arm_arch5"
  "*
  return output_call (&operands[1]);
  "
  [(set_attr "length" "12")
   (set_attr "type" "call")]
)

(define_insn "*call_value_mem"
  [(set (match_operand 0 "" "")
	(call (mem:SI (match_operand:SI 1 "call_memory_operand" "m"))
	      (match_operand 2 "" "")))
   (use (match_operand 3 "" ""))
   (clobber (reg:SI LR_REGNUM))]
  "TARGET_ARM && (!CONSTANT_ADDRESS_P (XEXP (operands[1], 0)))"
  "*
  return output_call_mem (&operands[1]);
  "
  [(set_attr "length" "12")
   (set_attr "type" "call")]
)

(define_insn "*call_value_reg_thumb1_v5"
  [(set (match_operand 0 "" "")
	(call (mem:SI (match_operand:SI 1 "register_operand" "l*r"))
	      (match_operand 2 "" "")))
   (use (match_operand 3 "" ""))
   (clobber (reg:SI LR_REGNUM))]
  "TARGET_THUMB1 && arm_arch5"
  "blx\\t%1"
  [(set_attr "length" "2")
   (set_attr "type" "call")]
)

(define_insn "*call_value_reg_thumb1"
  [(set (match_operand 0 "" "")
	(call (mem:SI (match_operand:SI 1 "register_operand" "l*r"))
	      (match_operand 2 "" "")))
   (use (match_operand 3 "" ""))
   (clobber (reg:SI LR_REGNUM))]
  "TARGET_THUMB1 && !arm_arch5"
  "*
  {
    if (!TARGET_CALLER_INTERWORKING)
      return thumb_call_via_reg (operands[1]);
    else if (operands[2] == const0_rtx)
      return \"bl\\t%__interwork_call_via_%1\";
    else if (frame_pointer_needed)
      return \"bl\\t%__interwork_r7_call_via_%1\";
    else
      return \"bl\\t%__interwork_r11_call_via_%1\";
  }"
  [(set_attr "type" "call")]
)

;; Allow calls to SYMBOL_REFs specially as they are not valid general addresses
;; The 'a' causes the operand to be treated as an address, i.e. no '#' output.

(define_insn "*call_symbol"
  [(call (mem:SI (match_operand:SI 0 "" ""))
	 (match_operand 1 "" ""))
   (use (match_operand 2 "" ""))
   (clobber (reg:SI LR_REGNUM))]
  "TARGET_ARM
   && (GET_CODE (operands[0]) == SYMBOL_REF)
   && !arm_is_long_call_p (SYMBOL_REF_DECL (operands[0]))"
  "*
  {
    return NEED_PLT_RELOC ? \"bl%?\\t%a0(PLT)\" : \"bl%?\\t%a0\";
  }"
  [(set_attr "type" "call")]
)

(define_insn "*call_value_symbol"
  [(set (match_operand 0 "" "")
	(call (mem:SI (match_operand:SI 1 "" ""))
	(match_operand:SI 2 "" "")))
   (use (match_operand 3 "" ""))
   (clobber (reg:SI LR_REGNUM))]
  "TARGET_ARM
   && (GET_CODE (operands[1]) == SYMBOL_REF)
   && !arm_is_long_call_p (SYMBOL_REF_DECL (operands[1]))"
  "*
  {
    return NEED_PLT_RELOC ? \"bl%?\\t%a1(PLT)\" : \"bl%?\\t%a1\";
  }"
  [(set_attr "type" "call")]
)

(define_insn "*call_insn"
  [(call (mem:SI (match_operand:SI 0 "" ""))
	 (match_operand:SI 1 "" ""))
   (use (match_operand 2 "" ""))
   (clobber (reg:SI LR_REGNUM))]
  "TARGET_THUMB
   && GET_CODE (operands[0]) == SYMBOL_REF
   && !arm_is_long_call_p (SYMBOL_REF_DECL (operands[0]))"
  "bl\\t%a0"
  [(set_attr "length" "4")
   (set_attr "type" "call")]
)

(define_insn "*call_value_insn"
  [(set (match_operand 0 "" "")
	(call (mem:SI (match_operand 1 "" ""))
	      (match_operand 2 "" "")))
   (use (match_operand 3 "" ""))
   (clobber (reg:SI LR_REGNUM))]
  "TARGET_THUMB
   && GET_CODE (operands[1]) == SYMBOL_REF
   && !arm_is_long_call_p (SYMBOL_REF_DECL (operands[1]))"
  "bl\\t%a1"
  [(set_attr "length" "4")
   (set_attr "type" "call")]
)

;; We may also be able to do sibcalls for Thumb, but it's much harder...
(define_expand "sibcall"
  [(parallel [(call (match_operand 0 "memory_operand" "")
		    (match_operand 1 "general_operand" ""))
	      (return)
	      (use (match_operand 2 "" ""))])]
  "TARGET_ARM"
  "
  {
    if (operands[2] == NULL_RTX)
      operands[2] = const0_rtx;
  }"
)

(define_expand "sibcall_value"
  [(parallel [(set (match_operand 0 "" "")
		   (call (match_operand 1 "memory_operand" "")
			 (match_operand 2 "general_operand" "")))
	      (return)
	      (use (match_operand 3 "" ""))])]
  "TARGET_ARM"
  "
  {
    if (operands[3] == NULL_RTX)
      operands[3] = const0_rtx;
  }"
)

(define_insn "*sibcall_insn"
 [(call (mem:SI (match_operand:SI 0 "" "X"))
	(match_operand 1 "" ""))
  (return)
  (use (match_operand 2 "" ""))]
  "TARGET_ARM && GET_CODE (operands[0]) == SYMBOL_REF"
  "*
  return NEED_PLT_RELOC ? \"b%?\\t%a0(PLT)\" : \"b%?\\t%a0\";
  "
  [(set_attr "type" "call")]
)

(define_insn "*sibcall_value_insn"
 [(set (match_operand 0 "" "")
       (call (mem:SI (match_operand:SI 1 "" "X"))
	     (match_operand 2 "" "")))
  (return)
  (use (match_operand 3 "" ""))]
  "TARGET_ARM && GET_CODE (operands[1]) == SYMBOL_REF"
  "*
  return NEED_PLT_RELOC ? \"b%?\\t%a1(PLT)\" : \"b%?\\t%a1\";
  "
  [(set_attr "type" "call")]
)

;; Often the return insn will be the same as loading from memory, so set attr
(define_insn "return"
  [(return)]
  "TARGET_ARM && USE_RETURN_INSN (FALSE)"
  "*
  {
    if (arm_ccfsm_state == 2)
      {
        arm_ccfsm_state += 2;
        return \"\";
      }
    return output_return_instruction (const_true_rtx, TRUE, FALSE);
  }"
  [(set_attr "type" "load1")
   (set_attr "length" "12")
   (set_attr "predicable" "yes")]
)

(define_insn "*cond_return"
  [(set (pc)
        (if_then_else (match_operator 0 "arm_comparison_operator"
		       [(match_operand 1 "cc_register" "") (const_int 0)])
                      (return)
                      (pc)))]
  "TARGET_ARM && USE_RETURN_INSN (TRUE)"
  "*
  {
    if (arm_ccfsm_state == 2)
      {
        arm_ccfsm_state += 2;
        return \"\";
      }
    return output_return_instruction (operands[0], TRUE, FALSE);
  }"
  [(set_attr "conds" "use")
   (set_attr "length" "12")
   (set_attr "type" "load1")]
)

(define_insn "*cond_return_inverted"
  [(set (pc)
        (if_then_else (match_operator 0 "arm_comparison_operator"
		       [(match_operand 1 "cc_register" "") (const_int 0)])
                      (pc)
		      (return)))]
  "TARGET_ARM && USE_RETURN_INSN (TRUE)"
  "*
  {
    if (arm_ccfsm_state == 2)
      {
        arm_ccfsm_state += 2;
        return \"\";
      }
    return output_return_instruction (operands[0], TRUE, TRUE);
  }"
  [(set_attr "conds" "use")
   (set_attr "length" "12")
   (set_attr "type" "load1")]
)

;; Generate a sequence of instructions to determine if the processor is
;; in 26-bit or 32-bit mode, and return the appropriate return address
;; mask.

(define_expand "return_addr_mask"
  [(set (match_dup 1)
      (compare:CC_NOOV (unspec [(const_int 0)] UNSPEC_CHECK_ARCH)
		       (const_int 0)))
   (set (match_operand:SI 0 "s_register_operand" "")
      (if_then_else:SI (eq (match_dup 1) (const_int 0))
		       (const_int -1)
		       (const_int 67108860)))] ; 0x03fffffc
  "TARGET_ARM"
  "
  operands[1] = gen_rtx_REG (CC_NOOVmode, CC_REGNUM);
  ")

(define_insn "*check_arch2"
  [(set (match_operand:CC_NOOV 0 "cc_register" "")
      (compare:CC_NOOV (unspec [(const_int 0)] UNSPEC_CHECK_ARCH)
		       (const_int 0)))]
  "TARGET_ARM"
  "teq\\t%|r0, %|r0\;teq\\t%|pc, %|pc"
  [(set_attr "length" "8")
   (set_attr "conds" "set")]
)

;; Call subroutine returning any type.

(define_expand "untyped_call"
  [(parallel [(call (match_operand 0 "" "")
		    (const_int 0))
	      (match_operand 1 "" "")
	      (match_operand 2 "" "")])]
  "TARGET_EITHER"
  "
  {
    int i;
    rtx par = gen_rtx_PARALLEL (VOIDmode,
				rtvec_alloc (XVECLEN (operands[2], 0)));
    rtx addr = gen_reg_rtx (Pmode);
    rtx mem;
    int size = 0;

    emit_move_insn (addr, XEXP (operands[1], 0));
    mem = change_address (operands[1], BLKmode, addr);

    for (i = 0; i < XVECLEN (operands[2], 0); i++)
      {
	rtx src = SET_SRC (XVECEXP (operands[2], 0, i));

	/* Default code only uses r0 as a return value, but we could
	   be using anything up to 4 registers.  */
	if (REGNO (src) == R0_REGNUM)
	  src = gen_rtx_REG (TImode, R0_REGNUM);

        XVECEXP (par, 0, i) = gen_rtx_EXPR_LIST (VOIDmode, src,
						 GEN_INT (size));
        size += GET_MODE_SIZE (GET_MODE (src));
      }

    emit_call_insn (GEN_CALL_VALUE (par, operands[0], const0_rtx, NULL,
				    const0_rtx));

    size = 0;

    for (i = 0; i < XVECLEN (par, 0); i++)
      {
	HOST_WIDE_INT offset = 0;
	rtx reg = XEXP (XVECEXP (par, 0, i), 0);

	if (size != 0)
	  emit_move_insn (addr, plus_constant (addr, size));

	mem = change_address (mem, GET_MODE (reg), NULL);
	if (REGNO (reg) == R0_REGNUM)
	  {
	    /* On thumb we have to use a write-back instruction.  */
	    emit_insn (arm_gen_store_multiple (R0_REGNUM, 4, addr, TRUE,
			TARGET_THUMB ? TRUE : FALSE, mem, &offset));
	    size = TARGET_ARM ? 16 : 0;
	  }
	else
	  {
	    emit_move_insn (mem, reg);
	    size = GET_MODE_SIZE (GET_MODE (reg));
	  }
      }

    /* The optimizer does not know that the call sets the function value
       registers we stored in the result block.  We avoid problems by
       claiming that all hard registers are used and clobbered at this
       point.  */
    emit_insn (gen_blockage ());

    DONE;
  }"
)

(define_expand "untyped_return"
  [(match_operand:BLK 0 "memory_operand" "")
   (match_operand 1 "" "")]
  "TARGET_EITHER"
  "
  {
    int i;
    rtx addr = gen_reg_rtx (Pmode);
    rtx mem;
    int size = 0;

    emit_move_insn (addr, XEXP (operands[0], 0));
    mem = change_address (operands[0], BLKmode, addr);

    for (i = 0; i < XVECLEN (operands[1], 0); i++)
      {
	HOST_WIDE_INT offset = 0;
	rtx reg = SET_DEST (XVECEXP (operands[1], 0, i));

	if (size != 0)
	  emit_move_insn (addr, plus_constant (addr, size));

	mem = change_address (mem, GET_MODE (reg), NULL);
	if (REGNO (reg) == R0_REGNUM)
	  {
	    /* On thumb we have to use a write-back instruction.  */
	    emit_insn (arm_gen_load_multiple (R0_REGNUM, 4, addr, TRUE,
			TARGET_THUMB ? TRUE : FALSE, mem, &offset));
	    size = TARGET_ARM ? 16 : 0;
	  }
	else
	  {
	    emit_move_insn (reg, mem);
	    size = GET_MODE_SIZE (GET_MODE (reg));
	  }
      }

    /* Emit USE insns before the return.  */
    for (i = 0; i < XVECLEN (operands[1], 0); i++)
      emit_use (SET_DEST (XVECEXP (operands[1], 0, i)));

    /* Construct the return.  */
    expand_naked_return ();

    DONE;
  }"
)

;; UNSPEC_VOLATILE is considered to use and clobber all hard registers and
;; all of memory.  This blocks insns from being moved across this point.

(define_insn "blockage"
  [(unspec_volatile [(const_int 0)] VUNSPEC_BLOCKAGE)]
  "TARGET_EITHER"
  ""
  [(set_attr "length" "0")
   (set_attr "type" "block")]
)

(define_expand "casesi"
  [(match_operand:SI 0 "s_register_operand" "")	; index to jump on
   (match_operand:SI 1 "const_int_operand" "")	; lower bound
   (match_operand:SI 2 "const_int_operand" "")	; total range
   (match_operand:SI 3 "" "")			; table label
   (match_operand:SI 4 "" "")]			; Out of range label
  "TARGET_32BIT || optimize_size || flag_pic"
  "
  {
    enum insn_code code;
    if (operands[1] != const0_rtx)
      {
	rtx reg = gen_reg_rtx (SImode);

	emit_insn (gen_addsi3 (reg, operands[0],
			       GEN_INT (-INTVAL (operands[1]))));
	operands[0] = reg;
      }

    if (TARGET_ARM)
      code = CODE_FOR_arm_casesi_internal;
    else if (TARGET_THUMB1)
      code = CODE_FOR_thumb1_casesi_internal_pic;
    else if (flag_pic)
      code = CODE_FOR_thumb2_casesi_internal_pic;
    else
      code = CODE_FOR_thumb2_casesi_internal;

    if (!insn_data[(int) code].operand[1].predicate(operands[2], SImode))
      operands[2] = force_reg (SImode, operands[2]);

    emit_jump_insn (GEN_FCN ((int) code) (operands[0], operands[2],
					  operands[3], operands[4]));
    DONE;
  }"
)

;; The USE in this pattern is needed to tell flow analysis that this is
;; a CASESI insn.  It has no other purpose.
(define_insn "arm_casesi_internal"
  [(parallel [(set (pc)
	       (if_then_else
		(leu (match_operand:SI 0 "s_register_operand" "r")
		     (match_operand:SI 1 "arm_rhs_operand" "rI"))
		(mem:SI (plus:SI (mult:SI (match_dup 0) (const_int 4))
				 (label_ref (match_operand 2 "" ""))))
		(label_ref (match_operand 3 "" ""))))
	      (clobber (reg:CC CC_REGNUM))
	      (use (label_ref (match_dup 2)))])]
  "TARGET_ARM"
  "*
    if (flag_pic)
      return \"cmp\\t%0, %1\;addls\\t%|pc, %|pc, %0, asl #2\;b\\t%l3\";
    return   \"cmp\\t%0, %1\;ldrls\\t%|pc, [%|pc, %0, asl #2]\;b\\t%l3\";
  "
  [(set_attr "conds" "clob")
   (set_attr "length" "12")]
)

(define_expand "thumb1_casesi_internal_pic"
  [(match_operand:SI 0 "s_register_operand" "")
   (match_operand:SI 1 "thumb1_cmp_operand" "")
   (match_operand 2 "" "")
   (match_operand 3 "" "")]
  "TARGET_THUMB1"
  {
    rtx reg0;
    rtx test = gen_rtx_GTU (VOIDmode, operands[0], operands[1]);
    emit_jump_insn (gen_cbranchsi4 (test, operands[0], operands[1],
				    operands[3]));
    reg0 = gen_rtx_REG (SImode, 0);
    emit_move_insn (reg0, operands[0]);
    emit_jump_insn (gen_thumb1_casesi_dispatch (operands[2]/*, operands[3]*/));
    DONE;
  }
)

(define_insn "thumb1_casesi_dispatch"
  [(parallel [(set (pc) (unspec [(reg:SI 0)
				 (label_ref (match_operand 0 "" ""))
;;				 (label_ref (match_operand 1 "" ""))
]
			 UNSPEC_THUMB1_CASESI))
	      (clobber (reg:SI IP_REGNUM))
              (clobber (reg:SI LR_REGNUM))])]
  "TARGET_THUMB1"
  "* return thumb1_output_casesi(operands);"
  [(set_attr "length" "4")]
)

(define_expand "indirect_jump"
  [(set (pc)
	(match_operand:SI 0 "s_register_operand" ""))]
  "TARGET_EITHER"
  "
  /* Thumb-2 doesn't have mov pc, reg.  Explicitly set the low bit of the
     address and use bx.  */
  if (TARGET_THUMB2)
    {
      rtx tmp;
      tmp = gen_reg_rtx (SImode);
      emit_insn (gen_iorsi3 (tmp, operands[0], GEN_INT(1)));
      operands[0] = tmp;
    }
  "
)

;; NB Never uses BX.
(define_insn "*arm_indirect_jump"
  [(set (pc)
	(match_operand:SI 0 "s_register_operand" "r"))]
  "TARGET_ARM"
  "mov%?\\t%|pc, %0\\t%@ indirect register jump"
  [(set_attr "predicable" "yes")]
)

(define_insn "*load_indirect_jump"
  [(set (pc)
	(match_operand:SI 0 "memory_operand" "m"))]
  "TARGET_ARM"
  "ldr%?\\t%|pc, %0\\t%@ indirect memory jump"
  [(set_attr "type" "load1")
   (set_attr "pool_range" "4096")
   (set_attr "neg_pool_range" "4084")
   (set_attr "predicable" "yes")]
)

;; NB Never uses BX.
(define_insn "*thumb1_indirect_jump"
  [(set (pc)
	(match_operand:SI 0 "register_operand" "l*r"))]
  "TARGET_THUMB1"
  "mov\\tpc, %0"
  [(set_attr "conds" "clob")
   (set_attr "length" "2")]
)


;; Misc insns

(define_insn "nop"
  [(const_int 0)]
  "TARGET_EITHER"
  "*
  if (TARGET_UNIFIED_ASM)
    return \"nop\";
  if (TARGET_ARM)
    return \"mov%?\\t%|r0, %|r0\\t%@ nop\";
  return  \"mov\\tr8, r8\";
  "
  [(set (attr "length")
	(if_then_else (eq_attr "is_thumb" "yes")
		      (const_int 2)
		      (const_int 4)))]
)


;; Patterns to allow combination of arithmetic, cond code and shifts

(define_insn "*arith_shiftsi"
  [(set (match_operand:SI 0 "s_register_operand" "=r")
        (match_operator:SI 1 "shiftable_operator"
          [(match_operator:SI 3 "shift_operator"
             [(match_operand:SI 4 "s_register_operand" "r")
              (match_operand:SI 5 "reg_or_int_operand" "rI")])
           (match_operand:SI 2 "s_register_operand" "r")]))]
  "TARGET_ARM"
  "%i1%?\\t%0, %2, %4%S3"
  [(set_attr "predicable" "yes")
   (set_attr "shift" "4")
   (set (attr "type") (if_then_else (match_operand 5 "const_int_operand" "")
		      (const_string "alu_shift")
		      (const_string "alu_shift_reg")))]
)

(define_split
  [(set (match_operand:SI 0 "s_register_operand" "")
	(match_operator:SI 1 "shiftable_operator"
	 [(match_operator:SI 2 "shiftable_operator"
	   [(match_operator:SI 3 "shift_operator"
	     [(match_operand:SI 4 "s_register_operand" "")
	      (match_operand:SI 5 "reg_or_int_operand" "")])
	    (match_operand:SI 6 "s_register_operand" "")])
	  (match_operand:SI 7 "arm_rhs_operand" "")]))
   (clobber (match_operand:SI 8 "s_register_operand" ""))]
  "TARGET_ARM"
  [(set (match_dup 8)
	(match_op_dup 2 [(match_op_dup 3 [(match_dup 4) (match_dup 5)])
			 (match_dup 6)]))
   (set (match_dup 0)
	(match_op_dup 1 [(match_dup 8) (match_dup 7)]))]
  "")

(define_insn "*arith_shiftsi_compare0"
  [(set (reg:CC_NOOV CC_REGNUM)
        (compare:CC_NOOV (match_operator:SI 1 "shiftable_operator"
		          [(match_operator:SI 3 "shift_operator"
		            [(match_operand:SI 4 "s_register_operand" "r")
		             (match_operand:SI 5 "reg_or_int_operand" "rI")])
		           (match_operand:SI 2 "s_register_operand" "r")])
			 (const_int 0)))
   (set (match_operand:SI 0 "s_register_operand" "=r")
	(match_op_dup 1 [(match_op_dup 3 [(match_dup 4) (match_dup 5)])
			 (match_dup 2)]))]
  "TARGET_ARM"
  "%i1%.\\t%0, %2, %4%S3"
  [(set_attr "conds" "set")
   (set_attr "shift" "4")
   (set (attr "type") (if_then_else (match_operand 5 "const_int_operand" "")
		      (const_string "alu_shift")
		      (const_string "alu_shift_reg")))]
)

(define_insn "*arith_shiftsi_compare0_scratch"
  [(set (reg:CC_NOOV CC_REGNUM)
        (compare:CC_NOOV (match_operator:SI 1 "shiftable_operator"
		          [(match_operator:SI 3 "shift_operator"
		            [(match_operand:SI 4 "s_register_operand" "r")
		             (match_operand:SI 5 "reg_or_int_operand" "rI")])
		           (match_operand:SI 2 "s_register_operand" "r")])
			 (const_int 0)))
   (clobber (match_scratch:SI 0 "=r"))]
  "TARGET_ARM"
  "%i1%.\\t%0, %2, %4%S3"
  [(set_attr "conds" "set")
   (set_attr "shift" "4")
   (set (attr "type") (if_then_else (match_operand 5 "const_int_operand" "")
		      (const_string "alu_shift")
		      (const_string "alu_shift_reg")))]
)

(define_insn "*sub_shiftsi"
  [(set (match_operand:SI 0 "s_register_operand" "=r")
	(minus:SI (match_operand:SI 1 "s_register_operand" "r")
		  (match_operator:SI 2 "shift_operator"
		   [(match_operand:SI 3 "s_register_operand" "r")
		    (match_operand:SI 4 "reg_or_int_operand" "rM")])))]
  "TARGET_ARM"
  "sub%?\\t%0, %1, %3%S2"
  [(set_attr "predicable" "yes")
   (set_attr "shift" "3")
   (set (attr "type") (if_then_else (match_operand 4 "const_int_operand" "")
		      (const_string "alu_shift")
		      (const_string "alu_shift_reg")))]
)

(define_insn "*sub_shiftsi_compare0"
  [(set (reg:CC_NOOV CC_REGNUM)
	(compare:CC_NOOV
	 (minus:SI (match_operand:SI 1 "s_register_operand" "r")
		   (match_operator:SI 2 "shift_operator"
		    [(match_operand:SI 3 "s_register_operand" "r")
		     (match_operand:SI 4 "reg_or_int_operand" "rM")]))
	 (const_int 0)))
   (set (match_operand:SI 0 "s_register_operand" "=r")
	(minus:SI (match_dup 1) (match_op_dup 2 [(match_dup 3)
						 (match_dup 4)])))]
  "TARGET_ARM"
  "sub%.\\t%0, %1, %3%S2"
  [(set_attr "conds" "set")
   (set_attr "shift" "3")
   (set (attr "type") (if_then_else (match_operand 4 "const_int_operand" "")
		      (const_string "alu_shift")
		      (const_string "alu_shift_reg")))]
)

(define_insn "*sub_shiftsi_compare0_scratch"
  [(set (reg:CC_NOOV CC_REGNUM)
	(compare:CC_NOOV
	 (minus:SI (match_operand:SI 1 "s_register_operand" "r")
		   (match_operator:SI 2 "shift_operator"
		    [(match_operand:SI 3 "s_register_operand" "r")
		     (match_operand:SI 4 "reg_or_int_operand" "rM")]))
	 (const_int 0)))
   (clobber (match_scratch:SI 0 "=r"))]
  "TARGET_ARM"
  "sub%.\\t%0, %1, %3%S2"
  [(set_attr "conds" "set")
   (set_attr "shift" "3")
   (set (attr "type") (if_then_else (match_operand 4 "const_int_operand" "")
		      (const_string "alu_shift")
		      (const_string "alu_shift_reg")))]
)



(define_insn "*and_scc"
  [(set (match_operand:SI 0 "s_register_operand" "=r")
	(and:SI (match_operator:SI 1 "arm_comparison_operator"
		 [(match_operand 3 "cc_register" "") (const_int 0)])
		(match_operand:SI 2 "s_register_operand" "r")))]
  "TARGET_ARM"
  "mov%D1\\t%0, #0\;and%d1\\t%0, %2, #1"
  [(set_attr "conds" "use")
   (set_attr "length" "8")]
)

(define_insn "*ior_scc"
  [(set (match_operand:SI 0 "s_register_operand" "=r,r")
	(ior:SI (match_operator:SI 2 "arm_comparison_operator"
		 [(match_operand 3 "cc_register" "") (const_int 0)])
		(match_operand:SI 1 "s_register_operand" "0,?r")))]
  "TARGET_ARM"
  "@
   orr%d2\\t%0, %1, #1
   mov%D2\\t%0, %1\;orr%d2\\t%0, %1, #1"
  [(set_attr "conds" "use")
   (set_attr "length" "4,8")]
)

(define_insn "*compare_scc"
  [(set (match_operand:SI 0 "s_register_operand" "=r,r")
	(match_operator:SI 1 "arm_comparison_operator"
	 [(match_operand:SI 2 "s_register_operand" "r,r")
	  (match_operand:SI 3 "arm_add_operand" "rI,L")]))
   (clobber (reg:CC CC_REGNUM))]
  "TARGET_ARM"
  "*
    if (operands[3] == const0_rtx)
      {
	if (GET_CODE (operands[1]) == LT)
	  return \"mov\\t%0, %2, lsr #31\";

	if (GET_CODE (operands[1]) == GE)
	  return \"mvn\\t%0, %2\;mov\\t%0, %0, lsr #31\";

	if (GET_CODE (operands[1]) == EQ)
	  return \"rsbs\\t%0, %2, #1\;movcc\\t%0, #0\";
      }

    if (GET_CODE (operands[1]) == NE)
      {
        if (which_alternative == 1)
	  return \"adds\\t%0, %2, #%n3\;movne\\t%0, #1\";
        return \"subs\\t%0, %2, %3\;movne\\t%0, #1\";
      }
    if (which_alternative == 1)
      output_asm_insn (\"cmn\\t%2, #%n3\", operands);
    else
      output_asm_insn (\"cmp\\t%2, %3\", operands);
    return \"mov%D1\\t%0, #0\;mov%d1\\t%0, #1\";
  "
  [(set_attr "conds" "clob")
   (set_attr "length" "12")]
)

(define_insn "*cond_move"
  [(set (match_operand:SI 0 "s_register_operand" "=r,r,r")
	(if_then_else:SI (match_operator 3 "equality_operator"
			  [(match_operator 4 "arm_comparison_operator"
			    [(match_operand 5 "cc_register" "") (const_int 0)])
			   (const_int 0)])
			 (match_operand:SI 1 "arm_rhs_operand" "0,rI,?rI")
			 (match_operand:SI 2 "arm_rhs_operand" "rI,0,rI")))]
  "TARGET_ARM"
  "*
    if (GET_CODE (operands[3]) == NE)
      {
        if (which_alternative != 1)
	  output_asm_insn (\"mov%D4\\t%0, %2\", operands);
        if (which_alternative != 0)
	  output_asm_insn (\"mov%d4\\t%0, %1\", operands);
        return \"\";
      }
    if (which_alternative != 0)
      output_asm_insn (\"mov%D4\\t%0, %1\", operands);
    if (which_alternative != 1)
      output_asm_insn (\"mov%d4\\t%0, %2\", operands);
    return \"\";
  "
  [(set_attr "conds" "use")
   (set_attr "length" "4,4,8")]
)

(define_insn "*cond_arith"
  [(set (match_operand:SI 0 "s_register_operand" "=r,r")
        (match_operator:SI 5 "shiftable_operator" 
	 [(match_operator:SI 4 "arm_comparison_operator"
           [(match_operand:SI 2 "s_register_operand" "r,r")
	    (match_operand:SI 3 "arm_rhs_operand" "rI,rI")])
          (match_operand:SI 1 "s_register_operand" "0,?r")]))
   (clobber (reg:CC CC_REGNUM))]
  "TARGET_ARM"
  "*
    if (GET_CODE (operands[4]) == LT && operands[3] == const0_rtx)
      return \"%i5\\t%0, %1, %2, lsr #31\";

    output_asm_insn (\"cmp\\t%2, %3\", operands);
    if (GET_CODE (operands[5]) == AND)
      output_asm_insn (\"mov%D4\\t%0, #0\", operands);
    else if (GET_CODE (operands[5]) == MINUS)
      output_asm_insn (\"rsb%D4\\t%0, %1, #0\", operands);
    else if (which_alternative != 0)
      output_asm_insn (\"mov%D4\\t%0, %1\", operands);
    return \"%i5%d4\\t%0, %1, #1\";
  "
  [(set_attr "conds" "clob")
   (set_attr "length" "12")]
)

(define_insn "*cond_sub"
  [(set (match_operand:SI 0 "s_register_operand" "=r,r")
        (minus:SI (match_operand:SI 1 "s_register_operand" "0,?r")
		  (match_operator:SI 4 "arm_comparison_operator"
                   [(match_operand:SI 2 "s_register_operand" "r,r")
		    (match_operand:SI 3 "arm_rhs_operand" "rI,rI")])))
   (clobber (reg:CC CC_REGNUM))]
  "TARGET_ARM"
  "*
    output_asm_insn (\"cmp\\t%2, %3\", operands);
    if (which_alternative != 0)
      output_asm_insn (\"mov%D4\\t%0, %1\", operands);
    return \"sub%d4\\t%0, %1, #1\";
  "
  [(set_attr "conds" "clob")
   (set_attr "length" "8,12")]
)

;; ??? Is it worth using these conditional patterns in Thumb-2 mode?
(define_insn "*cmp_ite0"
  [(set (match_operand 6 "dominant_cc_register" "")
	(compare
	 (if_then_else:SI
	  (match_operator 4 "arm_comparison_operator"
	   [(match_operand:SI 0 "s_register_operand" "r,r,r,r")
	    (match_operand:SI 1 "arm_add_operand" "rI,L,rI,L")])
	  (match_operator:SI 5 "arm_comparison_operator"
	   [(match_operand:SI 2 "s_register_operand" "r,r,r,r")
	    (match_operand:SI 3 "arm_add_operand" "rI,rI,L,L")])
	  (const_int 0))
	 (const_int 0)))]
  "TARGET_ARM"
  "*
  {
    static const char * const opcodes[4][2] =
    {
      {\"cmp\\t%2, %3\;cmp%d5\\t%0, %1\",
       \"cmp\\t%0, %1\;cmp%d4\\t%2, %3\"},
      {\"cmp\\t%2, %3\;cmn%d5\\t%0, #%n1\",
       \"cmn\\t%0, #%n1\;cmp%d4\\t%2, %3\"},
      {\"cmn\\t%2, #%n3\;cmp%d5\\t%0, %1\",
       \"cmp\\t%0, %1\;cmn%d4\\t%2, #%n3\"},
      {\"cmn\\t%2, #%n3\;cmn%d5\\t%0, #%n1\",
       \"cmn\\t%0, #%n1\;cmn%d4\\t%2, #%n3\"}
    };
    int swap =
      comparison_dominates_p (GET_CODE (operands[5]), GET_CODE (operands[4]));

    return opcodes[which_alternative][swap];
  }"
  [(set_attr "conds" "set")
   (set_attr "length" "8")]
)

(define_insn "*cmp_ite1"
  [(set (match_operand 6 "dominant_cc_register" "")
	(compare
	 (if_then_else:SI
	  (match_operator 4 "arm_comparison_operator"
	   [(match_operand:SI 0 "s_register_operand" "r,r,r,r")
	    (match_operand:SI 1 "arm_add_operand" "rI,L,rI,L")])
	  (match_operator:SI 5 "arm_comparison_operator"
	   [(match_operand:SI 2 "s_register_operand" "r,r,r,r")
	    (match_operand:SI 3 "arm_add_operand" "rI,rI,L,L")])
	  (const_int 1))
	 (const_int 0)))]
  "TARGET_ARM"
  "*
  {
    static const char * const opcodes[4][2] =
    {
      {\"cmp\\t%0, %1\;cmp%d4\\t%2, %3\",
       \"cmp\\t%2, %3\;cmp%D5\\t%0, %1\"},
      {\"cmn\\t%0, #%n1\;cmp%d4\\t%2, %3\",
       \"cmp\\t%2, %3\;cmn%D5\\t%0, #%n1\"},
      {\"cmp\\t%0, %1\;cmn%d4\\t%2, #%n3\",
       \"cmn\\t%2, #%n3\;cmp%D5\\t%0, %1\"},
      {\"cmn\\t%0, #%n1\;cmn%d4\\t%2, #%n3\",
       \"cmn\\t%2, #%n3\;cmn%D5\\t%0, #%n1\"}
    };
    int swap =
      comparison_dominates_p (GET_CODE (operands[5]),
			      reverse_condition (GET_CODE (operands[4])));

    return opcodes[which_alternative][swap];
  }"
  [(set_attr "conds" "set")
   (set_attr "length" "8")]
)

(define_insn "*cmp_and"
  [(set (match_operand 6 "dominant_cc_register" "")
	(compare
	 (and:SI
	  (match_operator 4 "arm_comparison_operator"
	   [(match_operand:SI 0 "s_register_operand" "r,r,r,r")
	    (match_operand:SI 1 "arm_add_operand" "rI,L,rI,L")])
	  (match_operator:SI 5 "arm_comparison_operator"
	   [(match_operand:SI 2 "s_register_operand" "r,r,r,r")
	    (match_operand:SI 3 "arm_add_operand" "rI,rI,L,L")]))
	 (const_int 0)))]
  "TARGET_ARM"
  "*
  {
    static const char *const opcodes[4][2] =
    {
      {\"cmp\\t%2, %3\;cmp%d5\\t%0, %1\",
       \"cmp\\t%0, %1\;cmp%d4\\t%2, %3\"},
      {\"cmp\\t%2, %3\;cmn%d5\\t%0, #%n1\",
       \"cmn\\t%0, #%n1\;cmp%d4\\t%2, %3\"},
      {\"cmn\\t%2, #%n3\;cmp%d5\\t%0, %1\",
       \"cmp\\t%0, %1\;cmn%d4\\t%2, #%n3\"},
      {\"cmn\\t%2, #%n3\;cmn%d5\\t%0, #%n1\",
       \"cmn\\t%0, #%n1\;cmn%d4\\t%2, #%n3\"}
    };
    int swap =
      comparison_dominates_p (GET_CODE (operands[5]), GET_CODE (operands[4]));

    return opcodes[which_alternative][swap];
  }"
  [(set_attr "conds" "set")
   (set_attr "predicable" "no")
   (set_attr "length" "8")]
)

(define_insn "*cmp_ior"
  [(set (match_operand 6 "dominant_cc_register" "")
	(compare
	 (ior:SI
	  (match_operator 4 "arm_comparison_operator"
	   [(match_operand:SI 0 "s_register_operand" "r,r,r,r")
	    (match_operand:SI 1 "arm_add_operand" "rI,L,rI,L")])
	  (match_operator:SI 5 "arm_comparison_operator"
	   [(match_operand:SI 2 "s_register_operand" "r,r,r,r")
	    (match_operand:SI 3 "arm_add_operand" "rI,rI,L,L")]))
	 (const_int 0)))]
  "TARGET_ARM"
  "*
{
  static const char *const opcodes[4][2] =
  {
    {\"cmp\\t%0, %1\;cmp%D4\\t%2, %3\",
     \"cmp\\t%2, %3\;cmp%D5\\t%0, %1\"},
    {\"cmn\\t%0, #%n1\;cmp%D4\\t%2, %3\",
     \"cmp\\t%2, %3\;cmn%D5\\t%0, #%n1\"},
    {\"cmp\\t%0, %1\;cmn%D4\\t%2, #%n3\",
     \"cmn\\t%2, #%n3\;cmp%D5\\t%0, %1\"},
    {\"cmn\\t%0, #%n1\;cmn%D4\\t%2, #%n3\",
     \"cmn\\t%2, #%n3\;cmn%D5\\t%0, #%n1\"}
  };
  int swap =
    comparison_dominates_p (GET_CODE (operands[5]), GET_CODE (operands[4]));

  return opcodes[which_alternative][swap];
}
"
  [(set_attr "conds" "set")
   (set_attr "length" "8")]
)

(define_insn_and_split "*ior_scc_scc"
  [(set (match_operand:SI 0 "s_register_operand" "=r")
	(ior:SI (match_operator:SI 3 "arm_comparison_operator"
		 [(match_operand:SI 1 "s_register_operand" "r")
		  (match_operand:SI 2 "arm_add_operand" "rIL")])
		(match_operator:SI 6 "arm_comparison_operator"
		 [(match_operand:SI 4 "s_register_operand" "r")
		  (match_operand:SI 5 "arm_add_operand" "rIL")])))
   (clobber (reg:CC CC_REGNUM))]
  "TARGET_ARM
   && (arm_select_dominance_cc_mode (operands[3], operands[6], DOM_CC_X_OR_Y)
       != CCmode)"
  "#"
  "TARGET_ARM && reload_completed"
  [(set (match_dup 7)
	(compare
	 (ior:SI
	  (match_op_dup 3 [(match_dup 1) (match_dup 2)])
	  (match_op_dup 6 [(match_dup 4) (match_dup 5)]))
	 (const_int 0)))
   (set (match_dup 0) (ne:SI (match_dup 7) (const_int 0)))]
  "operands[7]
     = gen_rtx_REG (arm_select_dominance_cc_mode (operands[3], operands[6],
						  DOM_CC_X_OR_Y),
		    CC_REGNUM);"
  [(set_attr "conds" "clob")
   (set_attr "length" "16")])

; If the above pattern is followed by a CMP insn, then the compare is 
; redundant, since we can rework the conditional instruction that follows.
(define_insn_and_split "*ior_scc_scc_cmp"
  [(set (match_operand 0 "dominant_cc_register" "")
	(compare (ior:SI (match_operator:SI 3 "arm_comparison_operator"
			  [(match_operand:SI 1 "s_register_operand" "r")
			   (match_operand:SI 2 "arm_add_operand" "rIL")])
			 (match_operator:SI 6 "arm_comparison_operator"
			  [(match_operand:SI 4 "s_register_operand" "r")
			   (match_operand:SI 5 "arm_add_operand" "rIL")]))
		 (const_int 0)))
   (set (match_operand:SI 7 "s_register_operand" "=r")
	(ior:SI (match_op_dup 3 [(match_dup 1) (match_dup 2)])
		(match_op_dup 6 [(match_dup 4) (match_dup 5)])))]
  "TARGET_ARM"
  "#"
  "TARGET_ARM && reload_completed"
  [(set (match_dup 0)
	(compare
	 (ior:SI
	  (match_op_dup 3 [(match_dup 1) (match_dup 2)])
	  (match_op_dup 6 [(match_dup 4) (match_dup 5)]))
	 (const_int 0)))
   (set (match_dup 7) (ne:SI (match_dup 0) (const_int 0)))]
  ""
  [(set_attr "conds" "set")
   (set_attr "length" "16")])

(define_insn_and_split "*and_scc_scc"
  [(set (match_operand:SI 0 "s_register_operand" "=r")
	(and:SI (match_operator:SI 3 "arm_comparison_operator"
		 [(match_operand:SI 1 "s_register_operand" "r")
		  (match_operand:SI 2 "arm_add_operand" "rIL")])
		(match_operator:SI 6 "arm_comparison_operator"
		 [(match_operand:SI 4 "s_register_operand" "r")
		  (match_operand:SI 5 "arm_add_operand" "rIL")])))
   (clobber (reg:CC CC_REGNUM))]
  "TARGET_ARM
   && (arm_select_dominance_cc_mode (operands[3], operands[6], DOM_CC_X_AND_Y)
       != CCmode)"
  "#"
  "TARGET_ARM && reload_completed
   && (arm_select_dominance_cc_mode (operands[3], operands[6], DOM_CC_X_AND_Y)
       != CCmode)"
  [(set (match_dup 7)
	(compare
	 (and:SI
	  (match_op_dup 3 [(match_dup 1) (match_dup 2)])
	  (match_op_dup 6 [(match_dup 4) (match_dup 5)]))
	 (const_int 0)))
   (set (match_dup 0) (ne:SI (match_dup 7) (const_int 0)))]
  "operands[7]
     = gen_rtx_REG (arm_select_dominance_cc_mode (operands[3], operands[6],
						  DOM_CC_X_AND_Y),
		    CC_REGNUM);"
  [(set_attr "conds" "clob")
   (set_attr "length" "16")])

; If the above pattern is followed by a CMP insn, then the compare is 
; redundant, since we can rework the conditional instruction that follows.
(define_insn_and_split "*and_scc_scc_cmp"
  [(set (match_operand 0 "dominant_cc_register" "")
	(compare (and:SI (match_operator:SI 3 "arm_comparison_operator"
			  [(match_operand:SI 1 "s_register_operand" "r")
			   (match_operand:SI 2 "arm_add_operand" "rIL")])
			 (match_operator:SI 6 "arm_comparison_operator"
			  [(match_operand:SI 4 "s_register_operand" "r")
			   (match_operand:SI 5 "arm_add_operand" "rIL")]))
		 (const_int 0)))
   (set (match_operand:SI 7 "s_register_operand" "=r")
	(and:SI (match_op_dup 3 [(match_dup 1) (match_dup 2)])
		(match_op_dup 6 [(match_dup 4) (match_dup 5)])))]
  "TARGET_ARM"
  "#"
  "TARGET_ARM && reload_completed"
  [(set (match_dup 0)
	(compare
	 (and:SI
	  (match_op_dup 3 [(match_dup 1) (match_dup 2)])
	  (match_op_dup 6 [(match_dup 4) (match_dup 5)]))
	 (const_int 0)))
   (set (match_dup 7) (ne:SI (match_dup 0) (const_int 0)))]
  ""
  [(set_attr "conds" "set")
   (set_attr "length" "16")])

;; If there is no dominance in the comparison, then we can still save an
;; instruction in the AND case, since we can know that the second compare
;; need only zero the value if false (if true, then the value is already
;; correct).
(define_insn_and_split "*and_scc_scc_nodom"
  [(set (match_operand:SI 0 "s_register_operand" "=&r,&r,&r")
	(and:SI (match_operator:SI 3 "arm_comparison_operator"
		 [(match_operand:SI 1 "s_register_operand" "r,r,0")
		  (match_operand:SI 2 "arm_add_operand" "rIL,0,rIL")])
		(match_operator:SI 6 "arm_comparison_operator"
		 [(match_operand:SI 4 "s_register_operand" "r,r,r")
		  (match_operand:SI 5 "arm_add_operand" "rIL,rIL,rIL")])))
   (clobber (reg:CC CC_REGNUM))]
  "TARGET_ARM
   && (arm_select_dominance_cc_mode (operands[3], operands[6], DOM_CC_X_AND_Y)
       == CCmode)"
  "#"
  "TARGET_ARM && reload_completed"
  [(parallel [(set (match_dup 0)
		   (match_op_dup 3 [(match_dup 1) (match_dup 2)]))
	      (clobber (reg:CC CC_REGNUM))])
   (set (match_dup 7) (match_op_dup 8 [(match_dup 4) (match_dup 5)]))
   (set (match_dup 0)
	(if_then_else:SI (match_op_dup 6 [(match_dup 7) (const_int 0)])
			 (match_dup 0)
			 (const_int 0)))]
  "operands[7] = gen_rtx_REG (SELECT_CC_MODE (GET_CODE (operands[6]),
					      operands[4], operands[5]),
			      CC_REGNUM);
   operands[8] = gen_rtx_COMPARE (GET_MODE (operands[7]), operands[4],
				  operands[5]);"
  [(set_attr "conds" "clob")
   (set_attr "length" "20")])

(define_split
  [(set (reg:CC_NOOV CC_REGNUM)
	(compare:CC_NOOV (ior:SI
			  (and:SI (match_operand:SI 0 "s_register_operand" "")
				  (const_int 1))
			  (match_operator:SI 1 "arm_comparison_operator"
			   [(match_operand:SI 2 "s_register_operand" "")
			    (match_operand:SI 3 "arm_add_operand" "")]))
			 (const_int 0)))
   (clobber (match_operand:SI 4 "s_register_operand" ""))]
  "TARGET_ARM"
  [(set (match_dup 4)
	(ior:SI (match_op_dup 1 [(match_dup 2) (match_dup 3)])
		(match_dup 0)))
   (set (reg:CC_NOOV CC_REGNUM)
	(compare:CC_NOOV (and:SI (match_dup 4) (const_int 1))
			 (const_int 0)))]
  "")

(define_split
  [(set (reg:CC_NOOV CC_REGNUM)
	(compare:CC_NOOV (ior:SI
			  (match_operator:SI 1 "arm_comparison_operator"
			   [(match_operand:SI 2 "s_register_operand" "")
			    (match_operand:SI 3 "arm_add_operand" "")])
			  (and:SI (match_operand:SI 0 "s_register_operand" "")
				  (const_int 1)))
			 (const_int 0)))
   (clobber (match_operand:SI 4 "s_register_operand" ""))]
  "TARGET_ARM"
  [(set (match_dup 4)
	(ior:SI (match_op_dup 1 [(match_dup 2) (match_dup 3)])
		(match_dup 0)))
   (set (reg:CC_NOOV CC_REGNUM)
	(compare:CC_NOOV (and:SI (match_dup 4) (const_int 1))
			 (const_int 0)))]
  "")
;; ??? The conditional patterns above need checking for Thumb-2 usefulness

(define_insn "*negscc"
  [(set (match_operand:SI 0 "s_register_operand" "=r")
	(neg:SI (match_operator 3 "arm_comparison_operator"
		 [(match_operand:SI 1 "s_register_operand" "r")
		  (match_operand:SI 2 "arm_rhs_operand" "rI")])))
   (clobber (reg:CC CC_REGNUM))]
  "TARGET_ARM"
  "*
  if (GET_CODE (operands[3]) == LT && operands[2] == const0_rtx)
    return \"mov\\t%0, %1, asr #31\";

  if (GET_CODE (operands[3]) == NE)
    return \"subs\\t%0, %1, %2\;mvnne\\t%0, #0\";

  output_asm_insn (\"cmp\\t%1, %2\", operands);
  output_asm_insn (\"mov%D3\\t%0, #0\", operands);
  return \"mvn%d3\\t%0, #0\";
  "
  [(set_attr "conds" "clob")
   (set_attr "length" "12")]
)

(define_insn "movcond"
  [(set (match_operand:SI 0 "s_register_operand" "=r,r,r")
	(if_then_else:SI
	 (match_operator 5 "arm_comparison_operator"
	  [(match_operand:SI 3 "s_register_operand" "r,r,r")
	   (match_operand:SI 4 "arm_add_operand" "rIL,rIL,rIL")])
	 (match_operand:SI 1 "arm_rhs_operand" "0,rI,?rI")
	 (match_operand:SI 2 "arm_rhs_operand" "rI,0,rI")))
   (clobber (reg:CC CC_REGNUM))]
  "TARGET_ARM"
  "*
  if (GET_CODE (operands[5]) == LT
      && (operands[4] == const0_rtx))
    {
      if (which_alternative != 1 && GET_CODE (operands[1]) == REG)
	{
	  if (operands[2] == const0_rtx)
	    return \"and\\t%0, %1, %3, asr #31\";
	  return \"ands\\t%0, %1, %3, asr #32\;movcc\\t%0, %2\";
	}
      else if (which_alternative != 0 && GET_CODE (operands[2]) == REG)
	{
	  if (operands[1] == const0_rtx)
	    return \"bic\\t%0, %2, %3, asr #31\";
	  return \"bics\\t%0, %2, %3, asr #32\;movcs\\t%0, %1\";
	}
      /* The only case that falls through to here is when both ops 1 & 2
	 are constants.  */
    }

  if (GET_CODE (operands[5]) == GE
      && (operands[4] == const0_rtx))
    {
      if (which_alternative != 1 && GET_CODE (operands[1]) == REG)
	{
	  if (operands[2] == const0_rtx)
	    return \"bic\\t%0, %1, %3, asr #31\";
	  return \"bics\\t%0, %1, %3, asr #32\;movcs\\t%0, %2\";
	}
      else if (which_alternative != 0 && GET_CODE (operands[2]) == REG)
	{
	  if (operands[1] == const0_rtx)
	    return \"and\\t%0, %2, %3, asr #31\";
	  return \"ands\\t%0, %2, %3, asr #32\;movcc\\t%0, %1\";
	}
      /* The only case that falls through to here is when both ops 1 & 2
	 are constants.  */
    }
  if (GET_CODE (operands[4]) == CONST_INT
      && !const_ok_for_arm (INTVAL (operands[4])))
    output_asm_insn (\"cmn\\t%3, #%n4\", operands);
  else
    output_asm_insn (\"cmp\\t%3, %4\", operands);
  if (which_alternative != 0)
    output_asm_insn (\"mov%d5\\t%0, %1\", operands);
  if (which_alternative != 1)
    output_asm_insn (\"mov%D5\\t%0, %2\", operands);
  return \"\";
  "
  [(set_attr "conds" "clob")
   (set_attr "length" "8,8,12")]
)

;; ??? The patterns below need checking for Thumb-2 usefulness.

(define_insn "*ifcompare_plus_move"
  [(set (match_operand:SI 0 "s_register_operand" "=r,r")
	(if_then_else:SI (match_operator 6 "arm_comparison_operator"
			  [(match_operand:SI 4 "s_register_operand" "r,r")
			   (match_operand:SI 5 "arm_add_operand" "rIL,rIL")])
			 (plus:SI
			  (match_operand:SI 2 "s_register_operand" "r,r")
			  (match_operand:SI 3 "arm_add_operand" "rIL,rIL"))
			 (match_operand:SI 1 "arm_rhs_operand" "0,?rI")))
   (clobber (reg:CC CC_REGNUM))]
  "TARGET_ARM"
  "#"
  [(set_attr "conds" "clob")
   (set_attr "length" "8,12")]
)

(define_insn "*if_plus_move"
  [(set (match_operand:SI 0 "s_register_operand" "=r,r,r,r")
	(if_then_else:SI
	 (match_operator 4 "arm_comparison_operator"
	  [(match_operand 5 "cc_register" "") (const_int 0)])
	 (plus:SI
	  (match_operand:SI 2 "s_register_operand" "r,r,r,r")
	  (match_operand:SI 3 "arm_add_operand" "rI,L,rI,L"))
	 (match_operand:SI 1 "arm_rhs_operand" "0,0,?rI,?rI")))]
  "TARGET_ARM"
  "@
   add%d4\\t%0, %2, %3
   sub%d4\\t%0, %2, #%n3
   add%d4\\t%0, %2, %3\;mov%D4\\t%0, %1
   sub%d4\\t%0, %2, #%n3\;mov%D4\\t%0, %1"
  [(set_attr "conds" "use")
   (set_attr "length" "4,4,8,8")
   (set_attr "type" "*,*,*,*")]
)

(define_insn "*ifcompare_move_plus"
  [(set (match_operand:SI 0 "s_register_operand" "=r,r")
	(if_then_else:SI (match_operator 6 "arm_comparison_operator"
			  [(match_operand:SI 4 "s_register_operand" "r,r")
			   (match_operand:SI 5 "arm_add_operand" "rIL,rIL")])
			 (match_operand:SI 1 "arm_rhs_operand" "0,?rI")
			 (plus:SI
			  (match_operand:SI 2 "s_register_operand" "r,r")
			  (match_operand:SI 3 "arm_add_operand" "rIL,rIL"))))
   (clobber (reg:CC CC_REGNUM))]
  "TARGET_ARM"
  "#"
  [(set_attr "conds" "clob")
   (set_attr "length" "8,12")]
)

(define_insn "*if_move_plus"
  [(set (match_operand:SI 0 "s_register_operand" "=r,r,r,r")
	(if_then_else:SI
	 (match_operator 4 "arm_comparison_operator"
	  [(match_operand 5 "cc_register" "") (const_int 0)])
	 (match_operand:SI 1 "arm_rhs_operand" "0,0,?rI,?rI")
	 (plus:SI
	  (match_operand:SI 2 "s_register_operand" "r,r,r,r")
	  (match_operand:SI 3 "arm_add_operand" "rI,L,rI,L"))))]
  "TARGET_ARM"
  "@
   add%D4\\t%0, %2, %3
   sub%D4\\t%0, %2, #%n3
   add%D4\\t%0, %2, %3\;mov%d4\\t%0, %1
   sub%D4\\t%0, %2, #%n3\;mov%d4\\t%0, %1"
  [(set_attr "conds" "use")
   (set_attr "length" "4,4,8,8")
   (set_attr "type" "*,*,*,*")]
)

(define_insn "*ifcompare_arith_arith"
  [(set (match_operand:SI 0 "s_register_operand" "=r")
	(if_then_else:SI (match_operator 9 "arm_comparison_operator"
			  [(match_operand:SI 5 "s_register_operand" "r")
			   (match_operand:SI 6 "arm_add_operand" "rIL")])
			 (match_operator:SI 8 "shiftable_operator"
			  [(match_operand:SI 1 "s_register_operand" "r")
			   (match_operand:SI 2 "arm_rhs_operand" "rI")])
			 (match_operator:SI 7 "shiftable_operator"
			  [(match_operand:SI 3 "s_register_operand" "r")
			   (match_operand:SI 4 "arm_rhs_operand" "rI")])))
   (clobber (reg:CC CC_REGNUM))]
  "TARGET_ARM"
  "#"
  [(set_attr "conds" "clob")
   (set_attr "length" "12")]
)

(define_insn "*if_arith_arith"
  [(set (match_operand:SI 0 "s_register_operand" "=r")
	(if_then_else:SI (match_operator 5 "arm_comparison_operator"
			  [(match_operand 8 "cc_register" "") (const_int 0)])
			 (match_operator:SI 6 "shiftable_operator"
			  [(match_operand:SI 1 "s_register_operand" "r")
			   (match_operand:SI 2 "arm_rhs_operand" "rI")])
			 (match_operator:SI 7 "shiftable_operator"
			  [(match_operand:SI 3 "s_register_operand" "r")
			   (match_operand:SI 4 "arm_rhs_operand" "rI")])))]
  "TARGET_ARM"
  "%I6%d5\\t%0, %1, %2\;%I7%D5\\t%0, %3, %4"
  [(set_attr "conds" "use")
   (set_attr "length" "8")]
)

(define_insn "*ifcompare_arith_move"
  [(set (match_operand:SI 0 "s_register_operand" "=r,r")
	(if_then_else:SI (match_operator 6 "arm_comparison_operator"
			  [(match_operand:SI 2 "s_register_operand" "r,r")
			   (match_operand:SI 3 "arm_add_operand" "rIL,rIL")])
			 (match_operator:SI 7 "shiftable_operator"
			  [(match_operand:SI 4 "s_register_operand" "r,r")
			   (match_operand:SI 5 "arm_rhs_operand" "rI,rI")])
			 (match_operand:SI 1 "arm_rhs_operand" "0,?rI")))
   (clobber (reg:CC CC_REGNUM))]
  "TARGET_ARM"
  "*
  /* If we have an operation where (op x 0) is the identity operation and
     the conditional operator is LT or GE and we are comparing against zero and
     everything is in registers then we can do this in two instructions.  */
  if (operands[3] == const0_rtx
      && GET_CODE (operands[7]) != AND
      && GET_CODE (operands[5]) == REG
      && GET_CODE (operands[1]) == REG 
      && REGNO (operands[1]) == REGNO (operands[4])
      && REGNO (operands[4]) != REGNO (operands[0]))
    {
      if (GET_CODE (operands[6]) == LT)
	return \"and\\t%0, %5, %2, asr #31\;%I7\\t%0, %4, %0\";
      else if (GET_CODE (operands[6]) == GE)
	return \"bic\\t%0, %5, %2, asr #31\;%I7\\t%0, %4, %0\";
    }
  if (GET_CODE (operands[3]) == CONST_INT
      && !const_ok_for_arm (INTVAL (operands[3])))
    output_asm_insn (\"cmn\\t%2, #%n3\", operands);
  else
    output_asm_insn (\"cmp\\t%2, %3\", operands);
  output_asm_insn (\"%I7%d6\\t%0, %4, %5\", operands);
  if (which_alternative != 0)
    return \"mov%D6\\t%0, %1\";
  return \"\";
  "
  [(set_attr "conds" "clob")
   (set_attr "length" "8,12")]
)

(define_insn "*if_arith_move"
  [(set (match_operand:SI 0 "s_register_operand" "=r,r")
	(if_then_else:SI (match_operator 4 "arm_comparison_operator"
			  [(match_operand 6 "cc_register" "") (const_int 0)])
			 (match_operator:SI 5 "shiftable_operator"
			  [(match_operand:SI 2 "s_register_operand" "r,r")
			   (match_operand:SI 3 "arm_rhs_operand" "rI,rI")])
			 (match_operand:SI 1 "arm_rhs_operand" "0,?rI")))]
  "TARGET_ARM"
  "@
   %I5%d4\\t%0, %2, %3
   %I5%d4\\t%0, %2, %3\;mov%D4\\t%0, %1"
  [(set_attr "conds" "use")
   (set_attr "length" "4,8")
   (set_attr "type" "*,*")]
)

(define_insn "*ifcompare_move_arith"
  [(set (match_operand:SI 0 "s_register_operand" "=r,r")
	(if_then_else:SI (match_operator 6 "arm_comparison_operator"
			  [(match_operand:SI 4 "s_register_operand" "r,r")
			   (match_operand:SI 5 "arm_add_operand" "rIL,rIL")])
			 (match_operand:SI 1 "arm_rhs_operand" "0,?rI")
			 (match_operator:SI 7 "shiftable_operator"
			  [(match_operand:SI 2 "s_register_operand" "r,r")
			   (match_operand:SI 3 "arm_rhs_operand" "rI,rI")])))
   (clobber (reg:CC CC_REGNUM))]
  "TARGET_ARM"
  "*
  /* If we have an operation where (op x 0) is the identity operation and
     the conditional operator is LT or GE and we are comparing against zero and
     everything is in registers then we can do this in two instructions */
  if (operands[5] == const0_rtx
      && GET_CODE (operands[7]) != AND
      && GET_CODE (operands[3]) == REG
      && GET_CODE (operands[1]) == REG 
      && REGNO (operands[1]) == REGNO (operands[2])
      && REGNO (operands[2]) != REGNO (operands[0]))
    {
      if (GET_CODE (operands[6]) == GE)
	return \"and\\t%0, %3, %4, asr #31\;%I7\\t%0, %2, %0\";
      else if (GET_CODE (operands[6]) == LT)
	return \"bic\\t%0, %3, %4, asr #31\;%I7\\t%0, %2, %0\";
    }

  if (GET_CODE (operands[5]) == CONST_INT
      && !const_ok_for_arm (INTVAL (operands[5])))
    output_asm_insn (\"cmn\\t%4, #%n5\", operands);
  else
    output_asm_insn (\"cmp\\t%4, %5\", operands);

  if (which_alternative != 0)
    output_asm_insn (\"mov%d6\\t%0, %1\", operands);
  return \"%I7%D6\\t%0, %2, %3\";
  "
  [(set_attr "conds" "clob")
   (set_attr "length" "8,12")]
)

(define_insn "*if_move_arith"
  [(set (match_operand:SI 0 "s_register_operand" "=r,r")
	(if_then_else:SI
	 (match_operator 4 "arm_comparison_operator"
	  [(match_operand 6 "cc_register" "") (const_int 0)])
	 (match_operand:SI 1 "arm_rhs_operand" "0,?rI")
	 (match_operator:SI 5 "shiftable_operator"
	  [(match_operand:SI 2 "s_register_operand" "r,r")
	   (match_operand:SI 3 "arm_rhs_operand" "rI,rI")])))]
  "TARGET_ARM"
  "@
   %I5%D4\\t%0, %2, %3
   %I5%D4\\t%0, %2, %3\;mov%d4\\t%0, %1"
  [(set_attr "conds" "use")
   (set_attr "length" "4,8")
   (set_attr "type" "*,*")]
)

(define_insn "*ifcompare_move_not"
  [(set (match_operand:SI 0 "s_register_operand" "=r,r")
	(if_then_else:SI
	 (match_operator 5 "arm_comparison_operator"
	  [(match_operand:SI 3 "s_register_operand" "r,r")
	   (match_operand:SI 4 "arm_add_operand" "rIL,rIL")])
	 (match_operand:SI 1 "arm_not_operand" "0,?rIK")
	 (not:SI
	  (match_operand:SI 2 "s_register_operand" "r,r"))))
   (clobber (reg:CC CC_REGNUM))]
  "TARGET_ARM"
  "#"
  [(set_attr "conds" "clob")
   (set_attr "length" "8,12")]
)

(define_insn "*if_move_not"
  [(set (match_operand:SI 0 "s_register_operand" "=r,r,r")
	(if_then_else:SI
	 (match_operator 4 "arm_comparison_operator"
	  [(match_operand 3 "cc_register" "") (const_int 0)])
	 (match_operand:SI 1 "arm_not_operand" "0,?rI,K")
	 (not:SI (match_operand:SI 2 "s_register_operand" "r,r,r"))))]
  "TARGET_ARM"
  "@
   mvn%D4\\t%0, %2
   mov%d4\\t%0, %1\;mvn%D4\\t%0, %2
   mvn%d4\\t%0, #%B1\;mvn%D4\\t%0, %2"
  [(set_attr "conds" "use")
   (set_attr "length" "4,8,8")]
)

(define_insn "*ifcompare_not_move"
  [(set (match_operand:SI 0 "s_register_operand" "=r,r")
	(if_then_else:SI 
	 (match_operator 5 "arm_comparison_operator"
	  [(match_operand:SI 3 "s_register_operand" "r,r")
	   (match_operand:SI 4 "arm_add_operand" "rIL,rIL")])
	 (not:SI
	  (match_operand:SI 2 "s_register_operand" "r,r"))
	 (match_operand:SI 1 "arm_not_operand" "0,?rIK")))
   (clobber (reg:CC CC_REGNUM))]
  "TARGET_ARM"
  "#"
  [(set_attr "conds" "clob")
   (set_attr "length" "8,12")]
)

(define_insn "*if_not_move"
  [(set (match_operand:SI 0 "s_register_operand" "=r,r,r")
	(if_then_else:SI
	 (match_operator 4 "arm_comparison_operator"
	  [(match_operand 3 "cc_register" "") (const_int 0)])
	 (not:SI (match_operand:SI 2 "s_register_operand" "r,r,r"))
	 (match_operand:SI 1 "arm_not_operand" "0,?rI,K")))]
  "TARGET_ARM"
  "@
   mvn%d4\\t%0, %2
   mov%D4\\t%0, %1\;mvn%d4\\t%0, %2
   mvn%D4\\t%0, #%B1\;mvn%d4\\t%0, %2"
  [(set_attr "conds" "use")
   (set_attr "length" "4,8,8")]
)

(define_insn "*ifcompare_shift_move"
  [(set (match_operand:SI 0 "s_register_operand" "=r,r")
	(if_then_else:SI
	 (match_operator 6 "arm_comparison_operator"
	  [(match_operand:SI 4 "s_register_operand" "r,r")
	   (match_operand:SI 5 "arm_add_operand" "rIL,rIL")])
	 (match_operator:SI 7 "shift_operator"
	  [(match_operand:SI 2 "s_register_operand" "r,r")
	   (match_operand:SI 3 "arm_rhs_operand" "rM,rM")])
	 (match_operand:SI 1 "arm_not_operand" "0,?rIK")))
   (clobber (reg:CC CC_REGNUM))]
  "TARGET_ARM"
  "#"
  [(set_attr "conds" "clob")
   (set_attr "length" "8,12")]
)

(define_insn "*if_shift_move"
  [(set (match_operand:SI 0 "s_register_operand" "=r,r,r")
	(if_then_else:SI
	 (match_operator 5 "arm_comparison_operator"
	  [(match_operand 6 "cc_register" "") (const_int 0)])
	 (match_operator:SI 4 "shift_operator"
	  [(match_operand:SI 2 "s_register_operand" "r,r,r")
	   (match_operand:SI 3 "arm_rhs_operand" "rM,rM,rM")])
	 (match_operand:SI 1 "arm_not_operand" "0,?rI,K")))]
  "TARGET_ARM"
  "@
   mov%d5\\t%0, %2%S4
   mov%D5\\t%0, %1\;mov%d5\\t%0, %2%S4
   mvn%D5\\t%0, #%B1\;mov%d5\\t%0, %2%S4"
  [(set_attr "conds" "use")
   (set_attr "shift" "2")
   (set_attr "length" "4,8,8")
   (set (attr "type") (if_then_else (match_operand 3 "const_int_operand" "")
		      (const_string "alu_shift")
		      (const_string "alu_shift_reg")))]
)

(define_insn "*ifcompare_move_shift"
  [(set (match_operand:SI 0 "s_register_operand" "=r,r")
	(if_then_else:SI
	 (match_operator 6 "arm_comparison_operator"
	  [(match_operand:SI 4 "s_register_operand" "r,r")
	   (match_operand:SI 5 "arm_add_operand" "rIL,rIL")])
	 (match_operand:SI 1 "arm_not_operand" "0,?rIK")
	 (match_operator:SI 7 "shift_operator"
	  [(match_operand:SI 2 "s_register_operand" "r,r")
	   (match_operand:SI 3 "arm_rhs_operand" "rM,rM")])))
   (clobber (reg:CC CC_REGNUM))]
  "TARGET_ARM"
  "#"
  [(set_attr "conds" "clob")
   (set_attr "length" "8,12")]
)

(define_insn "*if_move_shift"
  [(set (match_operand:SI 0 "s_register_operand" "=r,r,r")
	(if_then_else:SI
	 (match_operator 5 "arm_comparison_operator"
	  [(match_operand 6 "cc_register" "") (const_int 0)])
	 (match_operand:SI 1 "arm_not_operand" "0,?rI,K")
	 (match_operator:SI 4 "shift_operator"
	  [(match_operand:SI 2 "s_register_operand" "r,r,r")
	   (match_operand:SI 3 "arm_rhs_operand" "rM,rM,rM")])))]
  "TARGET_ARM"
  "@
   mov%D5\\t%0, %2%S4
   mov%d5\\t%0, %1\;mov%D5\\t%0, %2%S4
   mvn%d5\\t%0, #%B1\;mov%D5\\t%0, %2%S4"
  [(set_attr "conds" "use")
   (set_attr "shift" "2")
   (set_attr "length" "4,8,8")
   (set (attr "type") (if_then_else (match_operand 3 "const_int_operand" "")
		      (const_string "alu_shift")
		      (const_string "alu_shift_reg")))]
)

(define_insn "*ifcompare_shift_shift"
  [(set (match_operand:SI 0 "s_register_operand" "=r")
	(if_then_else:SI
	 (match_operator 7 "arm_comparison_operator"
	  [(match_operand:SI 5 "s_register_operand" "r")
	   (match_operand:SI 6 "arm_add_operand" "rIL")])
	 (match_operator:SI 8 "shift_operator"
	  [(match_operand:SI 1 "s_register_operand" "r")
	   (match_operand:SI 2 "arm_rhs_operand" "rM")])
	 (match_operator:SI 9 "shift_operator"
	  [(match_operand:SI 3 "s_register_operand" "r")
	   (match_operand:SI 4 "arm_rhs_operand" "rM")])))
   (clobber (reg:CC CC_REGNUM))]
  "TARGET_ARM"
  "#"
  [(set_attr "conds" "clob")
   (set_attr "length" "12")]
)

(define_insn "*if_shift_shift"
  [(set (match_operand:SI 0 "s_register_operand" "=r")
	(if_then_else:SI
	 (match_operator 5 "arm_comparison_operator"
	  [(match_operand 8 "cc_register" "") (const_int 0)])
	 (match_operator:SI 6 "shift_operator"
	  [(match_operand:SI 1 "s_register_operand" "r")
	   (match_operand:SI 2 "arm_rhs_operand" "rM")])
	 (match_operator:SI 7 "shift_operator"
	  [(match_operand:SI 3 "s_register_operand" "r")
	   (match_operand:SI 4 "arm_rhs_operand" "rM")])))]
  "TARGET_ARM"
  "mov%d5\\t%0, %1%S6\;mov%D5\\t%0, %3%S7"
  [(set_attr "conds" "use")
   (set_attr "shift" "1")
   (set_attr "length" "8")
   (set (attr "type") (if_then_else
		        (and (match_operand 2 "const_int_operand" "")
                             (match_operand 4 "const_int_operand" ""))
		      (const_string "alu_shift")
		      (const_string "alu_shift_reg")))]
)

(define_insn "*ifcompare_not_arith"
  [(set (match_operand:SI 0 "s_register_operand" "=r")
	(if_then_else:SI
	 (match_operator 6 "arm_comparison_operator"
	  [(match_operand:SI 4 "s_register_operand" "r")
	   (match_operand:SI 5 "arm_add_operand" "rIL")])
	 (not:SI (match_operand:SI 1 "s_register_operand" "r"))
	 (match_operator:SI 7 "shiftable_operator"
	  [(match_operand:SI 2 "s_register_operand" "r")
	   (match_operand:SI 3 "arm_rhs_operand" "rI")])))
   (clobber (reg:CC CC_REGNUM))]
  "TARGET_ARM"
  "#"
  [(set_attr "conds" "clob")
   (set_attr "length" "12")]
)

(define_insn "*if_not_arith"
  [(set (match_operand:SI 0 "s_register_operand" "=r")
	(if_then_else:SI
	 (match_operator 5 "arm_comparison_operator"
	  [(match_operand 4 "cc_register" "") (const_int 0)])
	 (not:SI (match_operand:SI 1 "s_register_operand" "r"))
	 (match_operator:SI 6 "shiftable_operator"
	  [(match_operand:SI 2 "s_register_operand" "r")
	   (match_operand:SI 3 "arm_rhs_operand" "rI")])))]
  "TARGET_ARM"
  "mvn%d5\\t%0, %1\;%I6%D5\\t%0, %2, %3"
  [(set_attr "conds" "use")
   (set_attr "length" "8")]
)

(define_insn "*ifcompare_arith_not"
  [(set (match_operand:SI 0 "s_register_operand" "=r")
	(if_then_else:SI
	 (match_operator 6 "arm_comparison_operator"
	  [(match_operand:SI 4 "s_register_operand" "r")
	   (match_operand:SI 5 "arm_add_operand" "rIL")])
	 (match_operator:SI 7 "shiftable_operator"
	  [(match_operand:SI 2 "s_register_operand" "r")
	   (match_operand:SI 3 "arm_rhs_operand" "rI")])
	 (not:SI (match_operand:SI 1 "s_register_operand" "r"))))
   (clobber (reg:CC CC_REGNUM))]
  "TARGET_ARM"
  "#"
  [(set_attr "conds" "clob")
   (set_attr "length" "12")]
)

(define_insn "*if_arith_not"
  [(set (match_operand:SI 0 "s_register_operand" "=r")
	(if_then_else:SI
	 (match_operator 5 "arm_comparison_operator"
	  [(match_operand 4 "cc_register" "") (const_int 0)])
	 (match_operator:SI 6 "shiftable_operator"
	  [(match_operand:SI 2 "s_register_operand" "r")
	   (match_operand:SI 3 "arm_rhs_operand" "rI")])
	 (not:SI (match_operand:SI 1 "s_register_operand" "r"))))]
  "TARGET_ARM"
  "mvn%D5\\t%0, %1\;%I6%d5\\t%0, %2, %3"
  [(set_attr "conds" "use")
   (set_attr "length" "8")]
)

(define_insn "*ifcompare_neg_move"
  [(set (match_operand:SI 0 "s_register_operand" "=r,r")
	(if_then_else:SI
	 (match_operator 5 "arm_comparison_operator"
	  [(match_operand:SI 3 "s_register_operand" "r,r")
	   (match_operand:SI 4 "arm_add_operand" "rIL,rIL")])
	 (neg:SI (match_operand:SI 2 "s_register_operand" "r,r"))
	 (match_operand:SI 1 "arm_not_operand" "0,?rIK")))
   (clobber (reg:CC CC_REGNUM))]
  "TARGET_ARM"
  "#"
  [(set_attr "conds" "clob")
   (set_attr "length" "8,12")]
)

(define_insn "*if_neg_move"
  [(set (match_operand:SI 0 "s_register_operand" "=r,r,r")
	(if_then_else:SI
	 (match_operator 4 "arm_comparison_operator"
	  [(match_operand 3 "cc_register" "") (const_int 0)])
	 (neg:SI (match_operand:SI 2 "s_register_operand" "r,r,r"))
	 (match_operand:SI 1 "arm_not_operand" "0,?rI,K")))]
  "TARGET_ARM"
  "@
   rsb%d4\\t%0, %2, #0
   mov%D4\\t%0, %1\;rsb%d4\\t%0, %2, #0
   mvn%D4\\t%0, #%B1\;rsb%d4\\t%0, %2, #0"
  [(set_attr "conds" "use")
   (set_attr "length" "4,8,8")]
)

(define_insn "*ifcompare_move_neg"
  [(set (match_operand:SI 0 "s_register_operand" "=r,r")
	(if_then_else:SI
	 (match_operator 5 "arm_comparison_operator"
	  [(match_operand:SI 3 "s_register_operand" "r,r")
	   (match_operand:SI 4 "arm_add_operand" "rIL,rIL")])
	 (match_operand:SI 1 "arm_not_operand" "0,?rIK")
	 (neg:SI (match_operand:SI 2 "s_register_operand" "r,r"))))
   (clobber (reg:CC CC_REGNUM))]
  "TARGET_ARM"
  "#"
  [(set_attr "conds" "clob")
   (set_attr "length" "8,12")]
)

(define_insn "*if_move_neg"
  [(set (match_operand:SI 0 "s_register_operand" "=r,r,r")
	(if_then_else:SI
	 (match_operator 4 "arm_comparison_operator"
	  [(match_operand 3 "cc_register" "") (const_int 0)])
	 (match_operand:SI 1 "arm_not_operand" "0,?rI,K")
	 (neg:SI (match_operand:SI 2 "s_register_operand" "r,r,r"))))]
  "TARGET_ARM"
  "@
   rsb%D4\\t%0, %2, #0
   mov%d4\\t%0, %1\;rsb%D4\\t%0, %2, #0
   mvn%d4\\t%0, #%B1\;rsb%D4\\t%0, %2, #0"
  [(set_attr "conds" "use")
   (set_attr "length" "4,8,8")]
)

(define_insn "*arith_adjacentmem"
  [(set (match_operand:SI 0 "s_register_operand" "=r")
	(match_operator:SI 1 "shiftable_operator"
	 [(match_operand:SI 2 "memory_operand" "m")
	  (match_operand:SI 3 "memory_operand" "m")]))
   (clobber (match_scratch:SI 4 "=r"))]
  "TARGET_ARM && adjacent_mem_locations (operands[2], operands[3])"
  "*
  {
    rtx ldm[3];
    rtx arith[4];
    rtx base_reg;
    HOST_WIDE_INT val1 = 0, val2 = 0;

    if (REGNO (operands[0]) > REGNO (operands[4]))
      {
	ldm[1] = operands[4];
	ldm[2] = operands[0];
      }
    else
      {
	ldm[1] = operands[0];
	ldm[2] = operands[4];
      }

    base_reg = XEXP (operands[2], 0);

    if (!REG_P (base_reg))
      {
	val1 = INTVAL (XEXP (base_reg, 1));
	base_reg = XEXP (base_reg, 0);
      }

    if (!REG_P (XEXP (operands[3], 0)))
      val2 = INTVAL (XEXP (XEXP (operands[3], 0), 1));

    arith[0] = operands[0];
    arith[3] = operands[1];

    if (val1 < val2)
      {
	arith[1] = ldm[1];
	arith[2] = ldm[2];
      }
    else
      {
	arith[1] = ldm[2];
	arith[2] = ldm[1];
      }

    ldm[0] = base_reg;
    if (val1 !=0 && val2 != 0)
      {
	rtx ops[3];

	if (val1 == 4 || val2 == 4)
	  /* Other val must be 8, since we know they are adjacent and neither
	     is zero.  */
	  output_asm_insn (\"ldm%(ib%)\\t%0, {%1, %2}\", ldm);
	else if (const_ok_for_arm (val1) || const_ok_for_arm (-val1))
	  {
	    ldm[0] = ops[0] = operands[4];
	    ops[1] = base_reg;
	    ops[2] = GEN_INT (val1);
	    output_add_immediate (ops);
	    if (val1 < val2)
	      output_asm_insn (\"ldm%(ia%)\\t%0, {%1, %2}\", ldm);
	    else
	      output_asm_insn (\"ldm%(da%)\\t%0, {%1, %2}\", ldm);
	  }
	else
	  {
	    /* Offset is out of range for a single add, so use two ldr.  */
	    ops[0] = ldm[1];
	    ops[1] = base_reg;
	    ops[2] = GEN_INT (val1);
	    output_asm_insn (\"ldr%?\\t%0, [%1, %2]\", ops);
	    ops[0] = ldm[2];
	    ops[2] = GEN_INT (val2);
	    output_asm_insn (\"ldr%?\\t%0, [%1, %2]\", ops);
	  }
      }
    else if (val1 != 0)
      {
	if (val1 < val2)
	  output_asm_insn (\"ldm%(da%)\\t%0, {%1, %2}\", ldm);
	else
	  output_asm_insn (\"ldm%(ia%)\\t%0, {%1, %2}\", ldm);
      }
    else
      {
	if (val1 < val2)
	  output_asm_insn (\"ldm%(ia%)\\t%0, {%1, %2}\", ldm);
	else
	  output_asm_insn (\"ldm%(da%)\\t%0, {%1, %2}\", ldm);
      }
    output_asm_insn (\"%I3%?\\t%0, %1, %2\", arith);
    return \"\";
  }"
  [(set_attr "length" "12")
   (set_attr "predicable" "yes")
   (set_attr "type" "load1")]
)

; This pattern is never tried by combine, so do it as a peephole

(define_peephole2
  [(set (match_operand:SI 0 "arm_general_register_operand" "")
	(match_operand:SI 1 "arm_general_register_operand" ""))
   (set (reg:CC CC_REGNUM)
	(compare:CC (match_dup 1) (const_int 0)))]
  "TARGET_ARM"
  [(parallel [(set (reg:CC CC_REGNUM) (compare:CC (match_dup 1) (const_int 0)))
	      (set (match_dup 0) (match_dup 1))])]
  ""
)

; Peepholes to spot possible load- and store-multiples, if the ordering is
; reversed, check that the memory references aren't volatile.

(define_peephole
  [(set (match_operand:SI 0 "s_register_operand" "=rk")
        (match_operand:SI 4 "memory_operand" "m"))
   (set (match_operand:SI 1 "s_register_operand" "=rk")
        (match_operand:SI 5 "memory_operand" "m"))
   (set (match_operand:SI 2 "s_register_operand" "=rk")
        (match_operand:SI 6 "memory_operand" "m"))
   (set (match_operand:SI 3 "s_register_operand" "=rk")
        (match_operand:SI 7 "memory_operand" "m"))]
  "TARGET_ARM && load_multiple_sequence (operands, 4, NULL, NULL, NULL)"
  "*
  return emit_ldm_seq (operands, 4);
  "
)

(define_peephole
  [(set (match_operand:SI 0 "s_register_operand" "=rk")
        (match_operand:SI 3 "memory_operand" "m"))
   (set (match_operand:SI 1 "s_register_operand" "=rk")
        (match_operand:SI 4 "memory_operand" "m"))
   (set (match_operand:SI 2 "s_register_operand" "=rk")
        (match_operand:SI 5 "memory_operand" "m"))]
  "TARGET_ARM && load_multiple_sequence (operands, 3, NULL, NULL, NULL)"
  "*
  return emit_ldm_seq (operands, 3);
  "
)

(define_peephole
  [(set (match_operand:SI 0 "s_register_operand" "=rk")
        (match_operand:SI 2 "memory_operand" "m"))
   (set (match_operand:SI 1 "s_register_operand" "=rk")
        (match_operand:SI 3 "memory_operand" "m"))]
  "TARGET_ARM && load_multiple_sequence (operands, 2, NULL, NULL, NULL)"
  "*
  return emit_ldm_seq (operands, 2);
  "
)

(define_peephole
  [(set (match_operand:SI 4 "memory_operand" "=m")
        (match_operand:SI 0 "s_register_operand" "rk"))
   (set (match_operand:SI 5 "memory_operand" "=m")
        (match_operand:SI 1 "s_register_operand" "rk"))
   (set (match_operand:SI 6 "memory_operand" "=m")
        (match_operand:SI 2 "s_register_operand" "rk"))
   (set (match_operand:SI 7 "memory_operand" "=m")
        (match_operand:SI 3 "s_register_operand" "rk"))]
  "TARGET_ARM && store_multiple_sequence (operands, 4, NULL, NULL, NULL)"
  "*
  return emit_stm_seq (operands, 4);
  "
)

(define_peephole
  [(set (match_operand:SI 3 "memory_operand" "=m")
        (match_operand:SI 0 "s_register_operand" "rk"))
   (set (match_operand:SI 4 "memory_operand" "=m")
        (match_operand:SI 1 "s_register_operand" "rk"))
   (set (match_operand:SI 5 "memory_operand" "=m")
        (match_operand:SI 2 "s_register_operand" "rk"))]
  "TARGET_ARM && store_multiple_sequence (operands, 3, NULL, NULL, NULL)"
  "*
  return emit_stm_seq (operands, 3);
  "
)

(define_peephole
  [(set (match_operand:SI 2 "memory_operand" "=m")
        (match_operand:SI 0 "s_register_operand" "rk"))
   (set (match_operand:SI 3 "memory_operand" "=m")
        (match_operand:SI 1 "s_register_operand" "rk"))]
  "TARGET_ARM && store_multiple_sequence (operands, 2, NULL, NULL, NULL)"
  "*
  return emit_stm_seq (operands, 2);
  "
)

(define_split
  [(set (match_operand:SI 0 "s_register_operand" "")
	(and:SI (ge:SI (match_operand:SI 1 "s_register_operand" "")
		       (const_int 0))
		(neg:SI (match_operator:SI 2 "arm_comparison_operator"
			 [(match_operand:SI 3 "s_register_operand" "")
			  (match_operand:SI 4 "arm_rhs_operand" "")]))))
   (clobber (match_operand:SI 5 "s_register_operand" ""))]
  "TARGET_ARM"
  [(set (match_dup 5) (not:SI (ashiftrt:SI (match_dup 1) (const_int 31))))
   (set (match_dup 0) (and:SI (match_op_dup 2 [(match_dup 3) (match_dup 4)])
			      (match_dup 5)))]
  ""
)

;; This split can be used because CC_Z mode implies that the following
;; branch will be an equality, or an unsigned inequality, so the sign
;; extension is not needed.

(define_split
  [(set (reg:CC_Z CC_REGNUM)
	(compare:CC_Z
	 (ashift:SI (subreg:SI (match_operand:QI 0 "memory_operand" "") 0)
		    (const_int 24))
	 (match_operand 1 "const_int_operand" "")))
   (clobber (match_scratch:SI 2 ""))]
  "TARGET_ARM
   && (((unsigned HOST_WIDE_INT) INTVAL (operands[1]))
       == (((unsigned HOST_WIDE_INT) INTVAL (operands[1])) >> 24) << 24)"
  [(set (match_dup 2) (zero_extend:SI (match_dup 0)))
   (set (reg:CC CC_REGNUM) (compare:CC (match_dup 2) (match_dup 1)))]
  "
  operands[1] = GEN_INT (((unsigned long) INTVAL (operands[1])) >> 24);
  "
)
;; ??? Check the patterns above for Thumb-2 usefulness

(define_expand "prologue"
  [(clobber (const_int 0))]
  "TARGET_EITHER"
  "if (TARGET_32BIT)
     arm_expand_prologue ();
   else
     thumb1_expand_prologue ();
  DONE;
  "
)

(define_expand "epilogue"
  [(clobber (const_int 0))]
  "TARGET_EITHER"
  "
  if (crtl->calls_eh_return)
    emit_insn (gen_prologue_use (gen_rtx_REG (Pmode, 2)));
  if (TARGET_THUMB1)
    thumb1_expand_epilogue ();
  else if (USE_RETURN_INSN (FALSE))
    {
      emit_jump_insn (gen_return ());
      DONE;
    }
  emit_jump_insn (gen_rtx_UNSPEC_VOLATILE (VOIDmode,
	gen_rtvec (1,
		gen_rtx_RETURN (VOIDmode)),
	VUNSPEC_EPILOGUE));
  DONE;
  "
)

;; Note - although unspec_volatile's USE all hard registers,
;; USEs are ignored after relaod has completed.  Thus we need
;; to add an unspec of the link register to ensure that flow
;; does not think that it is unused by the sibcall branch that
;; will replace the standard function epilogue.
(define_insn "sibcall_epilogue"
  [(parallel [(unspec:SI [(reg:SI LR_REGNUM)] UNSPEC_PROLOGUE_USE)
              (unspec_volatile [(return)] VUNSPEC_EPILOGUE)])]
  "TARGET_32BIT"
  "*
  if (use_return_insn (FALSE, next_nonnote_insn (insn)))
    return output_return_instruction (const_true_rtx, FALSE, FALSE);
  return arm_output_epilogue (next_nonnote_insn (insn));
  "
;; Length is absolute worst case
  [(set_attr "length" "44")
   (set_attr "type" "block")
   ;; We don't clobber the conditions, but the potential length of this
   ;; operation is sufficient to make conditionalizing the sequence 
   ;; unlikely to be profitable.
   (set_attr "conds" "clob")]
)

(define_insn "*epilogue_insns"
  [(unspec_volatile [(return)] VUNSPEC_EPILOGUE)]
  "TARGET_EITHER"
  "*
  if (TARGET_32BIT)
    return arm_output_epilogue (NULL);
  else /* TARGET_THUMB1 */
    return thumb_unexpanded_epilogue ();
  "
  ; Length is absolute worst case
  [(set_attr "length" "44")
   (set_attr "type" "block")
   ;; We don't clobber the conditions, but the potential length of this
   ;; operation is sufficient to make conditionalizing the sequence 
   ;; unlikely to be profitable.
   (set_attr "conds" "clob")]
)

(define_expand "eh_epilogue"
  [(use (match_operand:SI 0 "register_operand" ""))
   (use (match_operand:SI 1 "register_operand" ""))
   (use (match_operand:SI 2 "register_operand" ""))]
  "TARGET_EITHER"
  "
  {
    cfun->machine->eh_epilogue_sp_ofs = operands[1];
    if (GET_CODE (operands[2]) != REG || REGNO (operands[2]) != 2)
      {
	rtx ra = gen_rtx_REG (Pmode, 2);

	emit_move_insn (ra, operands[2]);
	operands[2] = ra;
      }
    /* This is a hack -- we may have crystalized the function type too
       early.  */
    cfun->machine->func_type = 0;
  }"
)

;; This split is only used during output to reduce the number of patterns
;; that need assembler instructions adding to them.  We allowed the setting
;; of the conditions to be implicit during rtl generation so that
;; the conditional compare patterns would work.  However this conflicts to
;; some extent with the conditional data operations, so we have to split them
;; up again here.

;; ??? Need to audit these splitters for Thumb-2.  Why isn't normal
;; conditional execution sufficient?

(define_split
  [(set (match_operand:SI 0 "s_register_operand" "")
	(if_then_else:SI (match_operator 1 "arm_comparison_operator"
			  [(match_operand 2 "" "") (match_operand 3 "" "")])
			 (match_dup 0)
			 (match_operand 4 "" "")))
   (clobber (reg:CC CC_REGNUM))]
  "TARGET_ARM && reload_completed"
  [(set (match_dup 5) (match_dup 6))
   (cond_exec (match_dup 7)
	      (set (match_dup 0) (match_dup 4)))]
  "
  {
    enum machine_mode mode = SELECT_CC_MODE (GET_CODE (operands[1]),
					     operands[2], operands[3]);
    enum rtx_code rc = GET_CODE (operands[1]);

    operands[5] = gen_rtx_REG (mode, CC_REGNUM);
    operands[6] = gen_rtx_COMPARE (mode, operands[2], operands[3]);
    if (mode == CCFPmode || mode == CCFPEmode)
      rc = reverse_condition_maybe_unordered (rc);
    else
      rc = reverse_condition (rc);

    operands[7] = gen_rtx_fmt_ee (rc, VOIDmode, operands[5], const0_rtx);
  }"
)

(define_split
  [(set (match_operand:SI 0 "s_register_operand" "")
	(if_then_else:SI (match_operator 1 "arm_comparison_operator"
			  [(match_operand 2 "" "") (match_operand 3 "" "")])
			 (match_operand 4 "" "")
			 (match_dup 0)))
   (clobber (reg:CC CC_REGNUM))]
  "TARGET_ARM && reload_completed"
  [(set (match_dup 5) (match_dup 6))
   (cond_exec (match_op_dup 1 [(match_dup 5) (const_int 0)])
	      (set (match_dup 0) (match_dup 4)))]
  "
  {
    enum machine_mode mode = SELECT_CC_MODE (GET_CODE (operands[1]),
					     operands[2], operands[3]);

    operands[5] = gen_rtx_REG (mode, CC_REGNUM);
    operands[6] = gen_rtx_COMPARE (mode, operands[2], operands[3]);
  }"
)

(define_split
  [(set (match_operand:SI 0 "s_register_operand" "")
	(if_then_else:SI (match_operator 1 "arm_comparison_operator"
			  [(match_operand 2 "" "") (match_operand 3 "" "")])
			 (match_operand 4 "" "")
			 (match_operand 5 "" "")))
   (clobber (reg:CC CC_REGNUM))]
  "TARGET_ARM && reload_completed"
  [(set (match_dup 6) (match_dup 7))
   (cond_exec (match_op_dup 1 [(match_dup 6) (const_int 0)])
	      (set (match_dup 0) (match_dup 4)))
   (cond_exec (match_dup 8)
	      (set (match_dup 0) (match_dup 5)))]
  "
  {
    enum machine_mode mode = SELECT_CC_MODE (GET_CODE (operands[1]),
					     operands[2], operands[3]);
    enum rtx_code rc = GET_CODE (operands[1]);

    operands[6] = gen_rtx_REG (mode, CC_REGNUM);
    operands[7] = gen_rtx_COMPARE (mode, operands[2], operands[3]);
    if (mode == CCFPmode || mode == CCFPEmode)
      rc = reverse_condition_maybe_unordered (rc);
    else
      rc = reverse_condition (rc);

    operands[8] = gen_rtx_fmt_ee (rc, VOIDmode, operands[6], const0_rtx);
  }"
)

(define_split
  [(set (match_operand:SI 0 "s_register_operand" "")
	(if_then_else:SI (match_operator 1 "arm_comparison_operator"
			  [(match_operand:SI 2 "s_register_operand" "")
			   (match_operand:SI 3 "arm_add_operand" "")])
			 (match_operand:SI 4 "arm_rhs_operand" "")
			 (not:SI
			  (match_operand:SI 5 "s_register_operand" ""))))
   (clobber (reg:CC CC_REGNUM))]
  "TARGET_ARM && reload_completed"
  [(set (match_dup 6) (match_dup 7))
   (cond_exec (match_op_dup 1 [(match_dup 6) (const_int 0)])
	      (set (match_dup 0) (match_dup 4)))
   (cond_exec (match_dup 8)
	      (set (match_dup 0) (not:SI (match_dup 5))))]
  "
  {
    enum machine_mode mode = SELECT_CC_MODE (GET_CODE (operands[1]),
					     operands[2], operands[3]);
    enum rtx_code rc = GET_CODE (operands[1]);

    operands[6] = gen_rtx_REG (mode, CC_REGNUM);
    operands[7] = gen_rtx_COMPARE (mode, operands[2], operands[3]);
    if (mode == CCFPmode || mode == CCFPEmode)
      rc = reverse_condition_maybe_unordered (rc);
    else
      rc = reverse_condition (rc);

    operands[8] = gen_rtx_fmt_ee (rc, VOIDmode, operands[6], const0_rtx);
  }"
)

(define_insn "*cond_move_not"
  [(set (match_operand:SI 0 "s_register_operand" "=r,r")
	(if_then_else:SI (match_operator 4 "arm_comparison_operator"
			  [(match_operand 3 "cc_register" "") (const_int 0)])
			 (match_operand:SI 1 "arm_rhs_operand" "0,?rI")
			 (not:SI
			  (match_operand:SI 2 "s_register_operand" "r,r"))))]
  "TARGET_ARM"
  "@
   mvn%D4\\t%0, %2
   mov%d4\\t%0, %1\;mvn%D4\\t%0, %2"
  [(set_attr "conds" "use")
   (set_attr "length" "4,8")]
)

;; The next two patterns occur when an AND operation is followed by a
;; scc insn sequence 

(define_insn "*sign_extract_onebit"
  [(set (match_operand:SI 0 "s_register_operand" "=r")
	(sign_extract:SI (match_operand:SI 1 "s_register_operand" "r")
			 (const_int 1)
			 (match_operand:SI 2 "const_int_operand" "n")))
    (clobber (reg:CC CC_REGNUM))]
  "TARGET_ARM"
  "*
    operands[2] = GEN_INT (1 << INTVAL (operands[2]));
    output_asm_insn (\"ands\\t%0, %1, %2\", operands);
    return \"mvnne\\t%0, #0\";
  "
  [(set_attr "conds" "clob")
   (set_attr "length" "8")]
)

(define_insn "*not_signextract_onebit"
  [(set (match_operand:SI 0 "s_register_operand" "=r")
	(not:SI
	 (sign_extract:SI (match_operand:SI 1 "s_register_operand" "r")
			  (const_int 1)
			  (match_operand:SI 2 "const_int_operand" "n"))))
   (clobber (reg:CC CC_REGNUM))]
  "TARGET_ARM"
  "*
    operands[2] = GEN_INT (1 << INTVAL (operands[2]));
    output_asm_insn (\"tst\\t%1, %2\", operands);
    output_asm_insn (\"mvneq\\t%0, #0\", operands);
    return \"movne\\t%0, #0\";
  "
  [(set_attr "conds" "clob")
   (set_attr "length" "12")]
)
;; ??? The above patterns need auditing for Thumb-2

;; Push multiple registers to the stack.  Registers are in parallel (use ...)
;; expressions.  For simplicity, the first register is also in the unspec
;; part.
(define_insn "*push_multi"
  [(match_parallel 2 "multi_register_push"
    [(set (match_operand:BLK 0 "memory_operand" "=m")
	  (unspec:BLK [(match_operand:SI 1 "s_register_operand" "r")]
		      UNSPEC_PUSH_MULT))])]
  "TARGET_32BIT"
  "*
  {
    int num_saves = XVECLEN (operands[2], 0);
     
    /* For the StrongARM at least it is faster to
       use STR to store only a single register.
       In Thumb mode always use push, and the assembler will pick
       something appropriate.  */
    if (num_saves == 1 && TARGET_ARM)
      output_asm_insn (\"str\\t%1, [%m0, #-4]!\", operands);
    else
      {
	int i;
	char pattern[100];

	if (TARGET_ARM)
	    strcpy (pattern, \"stmfd\\t%m0!, {%1\");
	else
	    strcpy (pattern, \"push\\t{%1\");

	for (i = 1; i < num_saves; i++)
	  {
	    strcat (pattern, \", %|\");
	    strcat (pattern,
		    reg_names[REGNO (XEXP (XVECEXP (operands[2], 0, i), 0))]);
	  }

	strcat (pattern, \"}\");
	output_asm_insn (pattern, operands);
      }

    return \"\";
  }"
  [(set_attr "type" "store4")]
)

(define_insn "stack_tie"
  [(set (mem:BLK (scratch))
	(unspec:BLK [(match_operand:SI 0 "s_register_operand" "rk")
		     (match_operand:SI 1 "s_register_operand" "rk")]
		    UNSPEC_PRLG_STK))]
  ""
  ""
  [(set_attr "length" "0")]
)

;; Similarly for the floating point registers
(define_insn "*push_fp_multi"
  [(match_parallel 2 "multi_register_push"
    [(set (match_operand:BLK 0 "memory_operand" "=m")
	  (unspec:BLK [(match_operand:XF 1 "f_register_operand" "f")]
		      UNSPEC_PUSH_MULT))])]
  "TARGET_32BIT && TARGET_HARD_FLOAT && TARGET_FPA"
  "*
  {
    char pattern[100];

    sprintf (pattern, \"sfmfd\\t%%1, %d, [%%m0]!\", XVECLEN (operands[2], 0));
    output_asm_insn (pattern, operands);
    return \"\";
  }"
  [(set_attr "type" "f_store")]
)

;; Special patterns for dealing with the constant pool

(define_insn "align_4"
  [(unspec_volatile [(const_int 0)] VUNSPEC_ALIGN)]
  "TARGET_EITHER"
  "*
  assemble_align (32);
  return \"\";
  "
)

(define_insn "align_8"
  [(unspec_volatile [(const_int 0)] VUNSPEC_ALIGN8)]
  "TARGET_EITHER"
  "*
  assemble_align (64);
  return \"\";
  "
)

(define_insn "consttable_end"
  [(unspec_volatile [(const_int 0)] VUNSPEC_POOL_END)]
  "TARGET_EITHER"
  "*
  making_const_table = FALSE;
  return \"\";
  "
)

(define_insn "consttable_1"
  [(unspec_volatile [(match_operand 0 "" "")] VUNSPEC_POOL_1)]
  "TARGET_THUMB1"
  "*
  making_const_table = TRUE;
  assemble_integer (operands[0], 1, BITS_PER_WORD, 1);
  assemble_zeros (3);
  return \"\";
  "
  [(set_attr "length" "4")]
)

(define_insn "consttable_2"
  [(unspec_volatile [(match_operand 0 "" "")] VUNSPEC_POOL_2)]
  "TARGET_THUMB1"
  "*
  making_const_table = TRUE;
  gcc_assert (GET_MODE_CLASS (GET_MODE (operands[0])) != MODE_FLOAT);
  assemble_integer (operands[0], 2, BITS_PER_WORD, 1);
  assemble_zeros (2);
  return \"\";
  "
  [(set_attr "length" "4")]
)

(define_insn "consttable_4"
  [(unspec_volatile [(match_operand 0 "" "")] VUNSPEC_POOL_4)]
  "TARGET_EITHER"
  "*
  {
    rtx x = operands[0];
    making_const_table = TRUE;
    switch (GET_MODE_CLASS (GET_MODE (x)))
      {
      case MODE_FLOAT:
 	if (GET_MODE (x) == HFmode)
 	  arm_emit_fp16_const (x);
 	else
 	  {
 	    REAL_VALUE_TYPE r;
 	    REAL_VALUE_FROM_CONST_DOUBLE (r, x);
 	    assemble_real (r, GET_MODE (x), BITS_PER_WORD);
 	  }
 	break;
      default:
<<<<<<< HEAD
        assemble_integer (operands[0], 4, BITS_PER_WORD, 1);
	mark_symbol_refs_as_used (operands[0]);
=======
        assemble_integer (x, 4, BITS_PER_WORD, 1);
	mark_symbol_refs_as_used (x);
>>>>>>> 42a9ba1d
        break;
      }
    return \"\";
  }"
  [(set_attr "length" "4")]
)

(define_insn "consttable_8"
  [(unspec_volatile [(match_operand 0 "" "")] VUNSPEC_POOL_8)]
  "TARGET_EITHER"
  "*
  {
    making_const_table = TRUE;
    switch (GET_MODE_CLASS (GET_MODE (operands[0])))
      {
       case MODE_FLOAT:
        {
          REAL_VALUE_TYPE r;
          REAL_VALUE_FROM_CONST_DOUBLE (r, operands[0]);
          assemble_real (r, GET_MODE (operands[0]), BITS_PER_WORD);
          break;
        }
      default:
        assemble_integer (operands[0], 8, BITS_PER_WORD, 1);
        break;
      }
    return \"\";
  }"
  [(set_attr "length" "8")]
)

(define_insn "consttable_16"
  [(unspec_volatile [(match_operand 0 "" "")] VUNSPEC_POOL_16)]
  "TARGET_EITHER"
  "*
  {
    making_const_table = TRUE;
    switch (GET_MODE_CLASS (GET_MODE (operands[0])))
      {
       case MODE_FLOAT:
        {
          REAL_VALUE_TYPE r;
          REAL_VALUE_FROM_CONST_DOUBLE (r, operands[0]);
          assemble_real (r, GET_MODE (operands[0]), BITS_PER_WORD);
          break;
        }
      default:
        assemble_integer (operands[0], 16, BITS_PER_WORD, 1);
        break;
      }
    return \"\";
  }"
  [(set_attr "length" "16")]
)

;; Miscellaneous Thumb patterns

(define_expand "tablejump"
  [(parallel [(set (pc) (match_operand:SI 0 "register_operand" ""))
	      (use (label_ref (match_operand 1 "" "")))])]
  "TARGET_THUMB1"
  "
  if (flag_pic)
    {
      /* Hopefully, CSE will eliminate this copy.  */
      rtx reg1 = copy_addr_to_reg (gen_rtx_LABEL_REF (Pmode, operands[1]));
      rtx reg2 = gen_reg_rtx (SImode);

      emit_insn (gen_addsi3 (reg2, operands[0], reg1));
      operands[0] = reg2;
    }
  "
)

;; NB never uses BX.
(define_insn "*thumb1_tablejump"
  [(set (pc) (match_operand:SI 0 "register_operand" "l*r"))
   (use (label_ref (match_operand 1 "" "")))]
  "TARGET_THUMB1"
  "mov\\t%|pc, %0"
  [(set_attr "length" "2")]
)

;; V5 Instructions,

(define_insn "clzsi2"
  [(set (match_operand:SI 0 "s_register_operand" "=r")
	(clz:SI (match_operand:SI 1 "s_register_operand" "r")))]
  "TARGET_32BIT && arm_arch5"
  "clz%?\\t%0, %1"
  [(set_attr "predicable" "yes")
   (set_attr "insn" "clz")])

;; V5E instructions.

(define_insn "prefetch"
  [(prefetch (match_operand:SI 0 "address_operand" "p")
	     (match_operand:SI 1 "" "")
	     (match_operand:SI 2 "" ""))]
  "TARGET_32BIT && arm_arch5e"
  "pld\\t%a0")

;; General predication pattern

(define_cond_exec
  [(match_operator 0 "arm_comparison_operator"
    [(match_operand 1 "cc_register" "")
     (const_int 0)])]
  "TARGET_32BIT"
  ""
)

(define_insn "prologue_use"
  [(unspec:SI [(match_operand:SI 0 "register_operand" "")] UNSPEC_PROLOGUE_USE)]
  ""
  "%@ %0 needed for prologue"
  [(set_attr "length" "0")]
)


;; Patterns for exception handling

(define_expand "eh_return"
  [(use (match_operand 0 "general_operand" ""))]
  "TARGET_EITHER"
  "
  {
    if (TARGET_32BIT)
      emit_insn (gen_arm_eh_return (operands[0]));
    else
      emit_insn (gen_thumb_eh_return (operands[0]));
    DONE;
  }"
)
				   
;; We can't expand this before we know where the link register is stored.
(define_insn_and_split "arm_eh_return"
  [(unspec_volatile [(match_operand:SI 0 "s_register_operand" "r")]
		    VUNSPEC_EH_RETURN)
   (clobber (match_scratch:SI 1 "=&r"))]
  "TARGET_ARM"
  "#"
  "&& reload_completed"
  [(const_int 0)]
  "
  {
    arm_set_return_address (operands[0], operands[1]);
    DONE;
  }"
)

(define_insn_and_split "thumb_eh_return"
  [(unspec_volatile [(match_operand:SI 0 "s_register_operand" "l")]
		    VUNSPEC_EH_RETURN)
   (clobber (match_scratch:SI 1 "=&l"))]
  "TARGET_THUMB1"
  "#"
  "&& reload_completed"
  [(const_int 0)]
  "
  {
    thumb_set_return_address (operands[0], operands[1]);
    DONE;
  }"
)


;; TLS support

(define_insn "load_tp_hard"
  [(set (match_operand:SI 0 "register_operand" "=r")
	(unspec:SI [(const_int 0)] UNSPEC_TLS))]
  "TARGET_HARD_TP"
  "mrc%?\\tp15, 0, %0, c13, c0, 3\\t@ load_tp_hard"
  [(set_attr "predicable" "yes")]
)

;; Doesn't clobber R1-R3.  Must use r0 for the first operand.
(define_insn "load_tp_soft"
  [(set (reg:SI 0) (unspec:SI [(const_int 0)] UNSPEC_TLS))
   (clobber (reg:SI LR_REGNUM))
   (clobber (reg:SI IP_REGNUM))
   (clobber (reg:CC CC_REGNUM))]
  "TARGET_SOFT_TP"
  "bl\\t__aeabi_read_tp\\t@ load_tp_soft"
  [(set_attr "conds" "clob")]
)

;; Load the FPA co-processor patterns
(include "fpa.md")
;; Load the Maverick co-processor patterns
(include "cirrus.md")
;; Vector bits common to IWMMXT and Neon
(include "vec-common.md")
;; Load the Intel Wireless Multimedia Extension patterns
(include "iwmmxt.md")
;; Load the VFP co-processor patterns
(include "vfp.md")
;; Thumb-2 patterns
(include "thumb2.md")
;; Neon patterns
(include "neon.md")
<|MERGE_RESOLUTION|>--- conflicted
+++ resolved
@@ -100,10 +100,7 @@
 			  ; correctly for PIC usage.
    (UNSPEC_GOTSYM_OFF 24) ; The offset of the start of the the GOT from a
 			  ; a given symbolic address.
-<<<<<<< HEAD
-=======
    (UNSPEC_THUMB1_CASESI 25) ; A Thumb1 compressed dispatch-table call.
->>>>>>> 42a9ba1d
   ]
 )
 
@@ -341,16 +338,10 @@
 ;
 ; UNCONDITIONAL means the instions can not be conditionally executed.
 ;
-; UNCONDITIONAL means the instions can not be conditionally executed.
-;
 ; NOCOND means that the condition codes are neither altered nor affect the
 ;   output of this insn
 
-<<<<<<< HEAD
-(define_attr "conds" "use,set,clob,jump_clob,unconditional,nocond"
-=======
 (define_attr "conds" "use,set,clob,unconditional,nocond"
->>>>>>> 42a9ba1d
 	(if_then_else (eq_attr "type" "call")
 	 (const_string "clob")
 	 (if_then_else (eq_attr "neon_type" "none")
@@ -10891,13 +10882,8 @@
  	  }
  	break;
       default:
-<<<<<<< HEAD
-        assemble_integer (operands[0], 4, BITS_PER_WORD, 1);
-	mark_symbol_refs_as_used (operands[0]);
-=======
         assemble_integer (x, 4, BITS_PER_WORD, 1);
 	mark_symbol_refs_as_used (x);
->>>>>>> 42a9ba1d
         break;
       }
     return \"\";

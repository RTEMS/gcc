--- conflicted
+++ resolved
@@ -104,10 +104,7 @@
    (UNSPEC_RBIT 26)       ; rbit operation.
    (UNSPEC_SYMBOL_OFFSET 27) ; The offset of the start of the symbol from
                              ; another symbolic address.
-<<<<<<< HEAD
-=======
    (UNSPEC_MEMORY_BARRIER 28) ; Represent a memory barrier.
->>>>>>> 6e7f08ad
   ]
 )
 
@@ -10613,17 +10610,6 @@
    (set_attr "length" "4")]
 )
 
-<<<<<<< HEAD
-(define_insn "arm_rev"
-  [(set (match_operand:SI 0 "s_register_operand" "=r")
-	(bswap:SI (match_operand:SI 1 "s_register_operand" "r")))]
-  "TARGET_EITHER && arm_arch6"
-  "rev\t%0, %1"
-  [(set (attr "length")
-        (if_then_else (eq_attr "is_thumb" "yes")
-		      (const_int 2)
-		      (const_int 4)))]
-=======
 (define_insn "*arm_rev"
   [(set (match_operand:SI 0 "s_register_operand" "=r")
 	(bswap:SI (match_operand:SI 1 "s_register_operand" "r")))]
@@ -10639,7 +10625,6 @@
   "TARGET_THUMB1 && arm_arch6"
    "rev\t%0, %1"
   [(set_attr "length" "2")]
->>>>>>> 6e7f08ad
 )
 
 (define_expand "arm_legacy_rev"
@@ -10701,39 +10686,6 @@
 (define_expand "bswapsi2"
   [(set (match_operand:SI 0 "s_register_operand" "=r")
   	(bswap:SI (match_operand:SI 1 "s_register_operand" "r")))]
-<<<<<<< HEAD
-"TARGET_EITHER"
-"
-  if (!arm_arch6)
-    {
-      if (!optimize_size)
-	{
-	  rtx op2 = gen_reg_rtx (SImode);
-	  rtx op3 = gen_reg_rtx (SImode);
-
-	  if (TARGET_THUMB)
-	    {
-	      rtx op4 = gen_reg_rtx (SImode);
-	      rtx op5 = gen_reg_rtx (SImode);
-
-	      emit_insn (gen_thumb_legacy_rev (operands[0], operands[1],
-					       op2, op3, op4, op5));
-	    }
-	  else
-	    {
-	      emit_insn (gen_arm_legacy_rev (operands[0], operands[1],
-					     op2, op3));
-	    }
-
-	  DONE;
-	}
-      else
-	FAIL;
-    }
-  "
-)
-
-=======
 "TARGET_EITHER && (arm_arch6 || !optimize_size)"
 "
     if (!arm_arch6)
@@ -10762,7 +10714,6 @@
 
 ;; Load the load/store multiple patterns
 (include "ldmstm.md")
->>>>>>> 6e7f08ad
 ;; Load the FPA co-processor patterns
 (include "fpa.md")
 ;; Load the Maverick co-processor patterns

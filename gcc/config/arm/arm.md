--- conflicted
+++ resolved
@@ -1,10 +1,6 @@
 ;;- Machine description for ARM for GNU compiler
 ;;  Copyright 1991, 1993, 1994, 1995, 1996, 1996, 1997, 1998, 1999, 2000,
-<<<<<<< HEAD
-;;  2001, 2002, 2003, 2004, 2005, 2006, 2007  Free Software Foundation, Inc.
-=======
 ;;  2001, 2002, 2003, 2004, 2005, 2006, 2007 Free Software Foundation, Inc.
->>>>>>> 60a98cce
 ;;  Contributed by Pieter `Tiggr' Schoenmakers (rcpieter@win.tue.nl)
 ;;  and Martin Simmons (@harleqn.co.uk).
 ;;  More major hacks by Richard Earnshaw (rearnsha@arm.com).
@@ -100,11 +96,8 @@
                          ; instruction stream.
    (UNSPEC_STACK_ALIGN 20) ; Doubleword aligned stack pointer.  Used to
 			   ; generate correct unwind information.
-<<<<<<< HEAD
-=======
    (UNSPEC_PIC_OFFSET 22) ; A symbolic 12-bit OFFSET that has been treated
 			  ; correctly for PIC usage.
->>>>>>> 60a98cce
   ]
 )
 
@@ -4499,11 +4492,7 @@
 	(match_operand:DI 1 "general_operand" ""))]
   "TARGET_EITHER"
   "
-<<<<<<< HEAD
-  if (!no_new_pseudos)
-=======
   if (can_create_pseudo_p ())
->>>>>>> 60a98cce
     {
       if (GET_CODE (operands[0]) != REG)
 	operands[1] = force_reg (DImode, operands[1]);
@@ -4679,12 +4668,9 @@
         (match_operand:SI 1 "general_operand" ""))]
   "TARGET_EITHER"
   "
-<<<<<<< HEAD
-=======
   {
   rtx base, offset, tmp;
 
->>>>>>> 60a98cce
   if (TARGET_32BIT)
     {
       /* Everything except mem = const or mem = mem can be done easily.  */
@@ -4710,8 +4696,6 @@
         }
     }
 
-<<<<<<< HEAD
-=======
   if (ARM_OFFSETS_MUST_BE_WITHIN_SECTIONS_P)
     {
       split_const (operands[1], &base, &offset);
@@ -4725,7 +4709,6 @@
 	}
     }
 
->>>>>>> 60a98cce
   /* Recognize the case where operand[1] is a reference to thread-local
      data and load its address to a register.  */
   if (arm_tls_referenced_p (operands[1]))
@@ -4742,12 +4725,8 @@
       gcc_assert (GET_CODE (tmp) == SYMBOL_REF);
       gcc_assert (SYMBOL_REF_TLS_MODEL (tmp) != 0);
 
-<<<<<<< HEAD
-      tmp = legitimize_tls_address (tmp, no_new_pseudos ? operands[0] : 0);
-=======
       tmp = legitimize_tls_address (tmp,
 				    !can_create_pseudo_p () ? operands[0] : 0);
->>>>>>> 60a98cce
       if (addend)
         {
           tmp = gen_rtx_PLUS (SImode, tmp, addend);
@@ -4760,14 +4739,10 @@
 	       || symbol_mentioned_p (operands[1])
 	       || label_mentioned_p (operands[1])))
       operands[1] = legitimize_pic_address (operands[1], SImode,
-<<<<<<< HEAD
-					    (no_new_pseudos ? operands[0] : 0));
-=======
 					    (!can_create_pseudo_p ()
 					     ? operands[0]
 					     : 0));
   }
->>>>>>> 60a98cce
   "
 )
 
@@ -4923,15 +4898,9 @@
 (define_insn "pic_add_dot_plus_four"
   [(set (match_operand:SI 0 "register_operand" "=r")
 	(unspec:SI [(plus:SI (match_operand:SI 1 "register_operand" "0")
-<<<<<<< HEAD
-			     (const (plus:SI (pc) (const_int 4))))]
-		   UNSPEC_PIC_BASE))
-   (use (match_operand 2 "" ""))]
-=======
 			     (const (plus:SI (pc) (const_int 4))))
 		    (match_operand 2 "" "")]
 		   UNSPEC_PIC_BASE))]
->>>>>>> 60a98cce
   "TARGET_THUMB1"
   "*
   (*targetm.asm_out.internal_label) (asm_out_file, \"LPIC\",
@@ -4944,15 +4913,9 @@
 (define_insn "pic_add_dot_plus_eight"
   [(set (match_operand:SI 0 "register_operand" "=r")
 	(unspec:SI [(plus:SI (match_operand:SI 1 "register_operand" "r")
-<<<<<<< HEAD
-			     (const (plus:SI (pc) (const_int 8))))]
-		   UNSPEC_PIC_BASE))
-   (use (match_operand 2 "" ""))]
-=======
 			     (const (plus:SI (pc) (const_int 8))))
 		    (match_operand 2 "" "")]
 		   UNSPEC_PIC_BASE))]
->>>>>>> 60a98cce
   "TARGET_ARM"
   "*
     (*targetm.asm_out.internal_label) (asm_out_file, \"LPIC\",
@@ -4965,15 +4928,9 @@
 (define_insn "tls_load_dot_plus_eight"
   [(set (match_operand:SI 0 "register_operand" "+r")
 	(mem:SI (unspec:SI [(plus:SI (match_operand:SI 1 "register_operand" "r")
-<<<<<<< HEAD
-				     (const (plus:SI (pc) (const_int 8))))]
-			   UNSPEC_PIC_BASE)))
-   (use (match_operand 2 "" ""))]
-=======
 				     (const (plus:SI (pc) (const_int 8))))
 			    (match_operand 2 "" "")]
 			   UNSPEC_PIC_BASE)))]
->>>>>>> 60a98cce
   "TARGET_ARM"
   "*
     (*targetm.asm_out.internal_label) (asm_out_file, \"LPIC\",
@@ -5003,8 +4960,6 @@
   ""
 )
 
-<<<<<<< HEAD
-=======
 (define_insn "pic_offset_arm"
   [(set (match_operand:SI 0 "register_operand" "=r")
 	(mem:SI (plus:SI (match_operand:SI 1 "register_operand" "r")
@@ -5015,7 +4970,6 @@
   [(set_attr "type" "load1")]
 )
 
->>>>>>> 60a98cce
 (define_expand "builtin_setjmp_receiver"
   [(label_ref (match_operand 0 "" ""))]
   "flag_pic"
@@ -5278,11 +5232,7 @@
   else if (TARGET_THUMB2)
     {
       /* Thumb-2 can do everything except mem=mem and mem=const easily.  */
-<<<<<<< HEAD
-      if (!no_new_pseudos)
-=======
       if (can_create_pseudo_p ())
->>>>>>> 60a98cce
 	{
 	  if (GET_CODE (operands[0]) != REG)
 	    operands[1] = force_reg (HImode, operands[1]);
@@ -8237,24 +8187,6 @@
     if (operands[2] == NULL_RTX)
       operands[2] = const0_rtx;
       
-<<<<<<< HEAD
-    /* This is to decide if we should generate indirect calls by loading the
-       32-bit address of the callee into a register before performing the
-       branch and link.  operand[2] encodes the long_call/short_call
-       attribute of the function being called.  This attribute is set whenever
-       __attribute__((long_call/short_call)) or #pragma long_call/no_long_call
-       is used, and the short_call attribute can also be set if function is
-       declared as static or if it has already been defined in the current
-       compilation unit.  See arm.c and arm.h for info about this.  The third
-       parameter to arm_is_longcall_p is used to tell it which pattern
-       invoked it.  */
-    callee  = XEXP (operands[0], 0);
-    
-    if ((GET_CODE (callee) == SYMBOL_REF
-	 && arm_is_longcall_p (operands[0], INTVAL (operands[2]), 0))
-	|| (GET_CODE (callee) != SYMBOL_REF
-	    && GET_CODE (callee) != REG))
-=======
     /* Decide if we should generate indirect calls by loading the
        32-bit address of the callee into a register before performing the
        branch and link.  */
@@ -8262,7 +8194,6 @@
     if (GET_CODE (callee) == SYMBOL_REF
 	? arm_is_long_call_p (SYMBOL_REF_DECL (callee))
 	: !REG_P (callee))
->>>>>>> 60a98cce
       XEXP (operands[0], 0) = force_reg (Pmode, callee);
 
     pat = gen_call_internal (operands[0], operands[1], operands[2]);
@@ -8360,13 +8291,6 @@
     if (operands[3] == 0)
       operands[3] = const0_rtx;
       
-<<<<<<< HEAD
-    /* See the comment in define_expand \"call\".  */
-    if ((GET_CODE (callee) == SYMBOL_REF
-	 && arm_is_longcall_p (operands[1], INTVAL (operands[3]), 0))
-	|| (GET_CODE (callee) != SYMBOL_REF
-	    && GET_CODE (callee) != REG))
-=======
     /* Decide if we should generate indirect calls by loading the
        32-bit address of the callee into a register before performing the
        branch and link.  */
@@ -8374,7 +8298,6 @@
     if (GET_CODE (callee) == SYMBOL_REF
 	? arm_is_long_call_p (SYMBOL_REF_DECL (callee))
 	: !REG_P (callee))
->>>>>>> 60a98cce
       XEXP (operands[1], 0) = force_reg (Pmode, callee);
 
     pat = gen_call_value_internal (operands[0], operands[1],
@@ -11026,8 +10949,5 @@
 (include "vfp.md")
 ;; Thumb-2 patterns
 (include "thumb2.md")
-<<<<<<< HEAD
-=======
 ;; Neon patterns
 (include "neon.md")
->>>>>>> 60a98cce

;;- Machine description for ARM for GNU compiler
;;  Copyright 1991, 1993, 1994, 1995, 1996, 1996, 1997, 1998, 1999, 2000,
<<<<<<< HEAD
;;  2001, 2002, 2003, 2004, 2005, 2006, 2007  Free Software Foundation, Inc.
=======
;;  2001, 2002, 2003, 2004, 2005, 2006, 2007, 2008, 2009
;;  Free Software Foundation, Inc.
>>>>>>> 42bae686
;;  Contributed by Pieter `Tiggr' Schoenmakers (rcpieter@win.tue.nl)
;;  and Martin Simmons (@harleqn.co.uk).
;;  More major hacks by Richard Earnshaw (rearnsha@arm.com).

;; This file is part of GCC.

;; GCC is free software; you can redistribute it and/or modify it
;; under the terms of the GNU General Public License as published
;; by the Free Software Foundation; either version 3, or (at your
;; option) any later version.

;; GCC is distributed in the hope that it will be useful, but WITHOUT
;; ANY WARRANTY; without even the implied warranty of MERCHANTABILITY
;; or FITNESS FOR A PARTICULAR PURPOSE.  See the GNU General Public
;; License for more details.

;; You should have received a copy of the GNU General Public License
;; along with GCC; see the file COPYING3.  If not see
;; <http://www.gnu.org/licenses/>.

;;- See file "rtl.def" for documentation on define_insn, match_*, et. al.


;;---------------------------------------------------------------------------
;; Constants

;; Register numbers
(define_constants
  [(R0_REGNUM        0)		; First CORE register
   (IP_REGNUM	    12)		; Scratch register
   (SP_REGNUM	    13)		; Stack pointer
   (LR_REGNUM       14)		; Return address register
   (PC_REGNUM	    15)		; Program counter
   (CC_REGNUM       24)		; Condition code pseudo register
   (LAST_ARM_REGNUM 15)		;
   (FPA_F0_REGNUM   16)		; FIRST_FPA_REGNUM
   (FPA_F7_REGNUM   23)		; LAST_FPA_REGNUM
  ]
)
;; 3rd operand to select_dominance_cc_mode
(define_constants
  [(DOM_CC_X_AND_Y  0)
   (DOM_CC_NX_OR_Y  1)
   (DOM_CC_X_OR_Y   2)
  ]
)

;; UNSPEC Usage:
;; Note: sin and cos are no-longer used.
;; Unspec constants for Neon are defined in neon.md.

(define_constants
  [(UNSPEC_SIN       0)	; `sin' operation (MODE_FLOAT):
			;   operand 0 is the result,
			;   operand 1 the parameter.
   (UNPSEC_COS	     1)	; `cos' operation (MODE_FLOAT):
			;   operand 0 is the result,
			;   operand 1 the parameter.
   (UNSPEC_PUSH_MULT 2)	; `push multiple' operation:
			;   operand 0 is the first register,
			;   subsequent registers are in parallel (use ...)
			;   expressions.
   (UNSPEC_PIC_SYM   3) ; A symbol that has been treated properly for pic
			;   usage, that is, we will add the pic_register
			;   value to it before trying to dereference it.
   (UNSPEC_PIC_BASE  4)	; Add PC and all but the last operand together,
			;   The last operand is the number of a PIC_LABEL
			;   that points at the containing instruction.
   (UNSPEC_PRLG_STK  5) ; A special barrier that prevents frame accesses 
			;   being scheduled before the stack adjustment insn.
   (UNSPEC_PROLOGUE_USE 6) ; As USE insns are not meaningful after reload,
   			; this unspec is used to prevent the deletion of
   			; instructions setting registers for EH handling
   			; and stack frame generation.  Operand 0 is the
   			; register to "use".
   (UNSPEC_CHECK_ARCH 7); Set CCs to indicate 26-bit or 32-bit mode.
   (UNSPEC_WSHUFH    8) ; Used by the intrinsic form of the iWMMXt WSHUFH instruction.
   (UNSPEC_WACC      9) ; Used by the intrinsic form of the iWMMXt WACC instruction.
   (UNSPEC_TMOVMSK  10) ; Used by the intrinsic form of the iWMMXt TMOVMSK instruction.
   (UNSPEC_WSAD     11) ; Used by the intrinsic form of the iWMMXt WSAD instruction.
   (UNSPEC_WSADZ    12) ; Used by the intrinsic form of the iWMMXt WSADZ instruction.
   (UNSPEC_WMACS    13) ; Used by the intrinsic form of the iWMMXt WMACS instruction.
   (UNSPEC_WMACU    14) ; Used by the intrinsic form of the iWMMXt WMACU instruction.
   (UNSPEC_WMACSZ   15) ; Used by the intrinsic form of the iWMMXt WMACSZ instruction.
   (UNSPEC_WMACUZ   16) ; Used by the intrinsic form of the iWMMXt WMACUZ instruction.
   (UNSPEC_CLRDI    17) ; Used by the intrinsic form of the iWMMXt CLRDI instruction.
   (UNSPEC_WMADDS   18) ; Used by the intrinsic form of the iWMMXt WMADDS instruction.
   (UNSPEC_WMADDU   19) ; Used by the intrinsic form of the iWMMXt WMADDU instruction.
   (UNSPEC_TLS      20) ; A symbol that has been treated properly for TLS usage.
   (UNSPEC_PIC_LABEL 21) ; A label used for PIC access that does not appear in the
                         ; instruction stream.
   (UNSPEC_STACK_ALIGN 22) ; Doubleword aligned stack pointer.  Used to
			   ; generate correct unwind information.
   (UNSPEC_PIC_OFFSET 23) ; A symbolic 12-bit OFFSET that has been treated
			  ; correctly for PIC usage.
   (UNSPEC_GOTSYM_OFF 24) ; The offset of the start of the the GOT from a
			  ; a given symbolic address.
  ]
)

;; UNSPEC_VOLATILE Usage:

(define_constants
  [(VUNSPEC_BLOCKAGE 0) ; `blockage' insn to prevent scheduling across an
			;   insn in the code.
   (VUNSPEC_EPILOGUE 1) ; `epilogue' insn, used to represent any part of the
			;   instruction epilogue sequence that isn't expanded
			;   into normal RTL.  Used for both normal and sibcall
			;   epilogues.
   (VUNSPEC_ALIGN    2) ; `align' insn.  Used at the head of a minipool table 
			;   for inlined constants.
   (VUNSPEC_POOL_END 3) ; `end-of-table'.  Used to mark the end of a minipool
			;   table.
   (VUNSPEC_POOL_1   4) ; `pool-entry(1)'.  An entry in the constant pool for
			;   an 8-bit object.
   (VUNSPEC_POOL_2   5) ; `pool-entry(2)'.  An entry in the constant pool for
			;   a 16-bit object.
   (VUNSPEC_POOL_4   6) ; `pool-entry(4)'.  An entry in the constant pool for
			;   a 32-bit object.
   (VUNSPEC_POOL_8   7) ; `pool-entry(8)'.  An entry in the constant pool for
			;   a 64-bit object.
   (VUNSPEC_POOL_16  8) ; `pool-entry(16)'.  An entry in the constant pool for
			;   a 128-bit object.
   (VUNSPEC_TMRC     9) ; Used by the iWMMXt TMRC instruction.
   (VUNSPEC_TMCR     10) ; Used by the iWMMXt TMCR instruction.
   (VUNSPEC_ALIGN8   11) ; 8-byte alignment version of VUNSPEC_ALIGN
   (VUNSPEC_WCMP_EQ  12) ; Used by the iWMMXt WCMPEQ instructions
   (VUNSPEC_WCMP_GTU 13) ; Used by the iWMMXt WCMPGTU instructions
   (VUNSPEC_WCMP_GT  14) ; Used by the iwMMXT WCMPGT instructions
   (VUNSPEC_EH_RETURN 20); Use to override the return address for exception
			 ; handling.
  ]
)

;;---------------------------------------------------------------------------
;; Attributes

; IS_THUMB is set to 'yes' when we are generating Thumb code, and 'no' when
; generating ARM code.  This is used to control the length of some insn
; patterns that share the same RTL in both ARM and Thumb code.
(define_attr "is_thumb" "no,yes" (const (symbol_ref "thumb_code")))

; IS_STRONGARM is set to 'yes' when compiling for StrongARM, it affects
; scheduling decisions for the load unit and the multiplier.
(define_attr "is_strongarm" "no,yes" (const (symbol_ref "arm_tune_strongarm")))

; IS_XSCALE is set to 'yes' when compiling for XScale.
(define_attr "is_xscale" "no,yes" (const (symbol_ref "arm_tune_xscale")))

;; Operand number of an input operand that is shifted.  Zero if the
;; given instruction does not shift one of its input operands.
(define_attr "shift" "" (const_int 0))

; Floating Point Unit.  If we only have floating point emulation, then there
; is no point in scheduling the floating point insns.  (Well, for best
; performance we should try and group them together).
(define_attr "fpu" "none,fpa,fpe2,fpe3,maverick,vfp,vfpv3d16,vfpv3,neon"
  (const (symbol_ref "arm_fpu_attr")))

; LENGTH of an instruction (in bytes)
(define_attr "length" "" (const_int 4))

; POOL_RANGE is how far away from a constant pool entry that this insn
; can be placed.  If the distance is zero, then this insn will never
; reference the pool.
; NEG_POOL_RANGE is nonzero for insns that can reference a constant pool entry
; before its address.
(define_attr "pool_range" "" (const_int 0))
(define_attr "neg_pool_range" "" (const_int 0))

; An assembler sequence may clobber the condition codes without us knowing.
; If such an insn references the pool, then we have no way of knowing how,
; so use the most conservative value for pool_range.
(define_asm_attributes
 [(set_attr "conds" "clob")
  (set_attr "length" "4")
  (set_attr "pool_range" "250")])

;; The instruction used to implement a particular pattern.  This
;; information is used by pipeline descriptions to provide accurate
;; scheduling information.

(define_attr "insn"
        "mov,mvn,smulxy,smlaxy,smlalxy,smulwy,smlawx,mul,muls,mla,mlas,umull,umulls,umlal,umlals,smull,smulls,smlal,smlals,smlawy,smuad,smuadx,smlad,smladx,smusd,smusdx,smlsd,smlsdx,smmul,smmulr,smmla,umaal,smlald,smlsld,clz,mrs,msr,xtab,sdiv,udiv,other"
        (const_string "other"))

; TYPE attribute is used to detect floating point instructions which, if
; running on a co-processor can run in parallel with other, basic instructions
; If write-buffer scheduling is enabled then it can also be used in the
; scheduling of writes.

; Classification of each insn
; Note: vfp.md has different meanings for some of these, and some further
; types as well.  See that file for details.
; alu		any alu  instruction that doesn't hit memory or fp
;		regs or have a shifted source operand
; alu_shift	any data instruction that doesn't hit memory or fp
;		regs, but has a source operand shifted by a constant
; alu_shift_reg	any data instruction that doesn't hit memory or fp
;		regs, but has a source operand shifted by a register value
; mult		a multiply instruction
; block		blockage insn, this blocks all functional units
; float		a floating point arithmetic operation (subject to expansion)
; fdivd		DFmode floating point division
; fdivs		SFmode floating point division
; fmul		Floating point multiply
; ffmul		Fast floating point multiply
; farith	Floating point arithmetic (4 cycle)
; ffarith	Fast floating point arithmetic (2 cycle)
; float_em	a floating point arithmetic operation that is normally emulated
;		even on a machine with an fpa.
; f_load	a floating point load from memory
; f_store	a floating point store to memory
; f_load[sd]	single/double load from memory
; f_store[sd]	single/double store to memory
; f_flag	a transfer of co-processor flags to the CPSR
; f_mem_r	a transfer of a floating point register to a real reg via mem
; r_mem_f	the reverse of f_mem_r
; f_2_r		fast transfer float to arm (no memory needed)
; r_2_f		fast transfer arm to float
; f_cvt		convert floating<->integral
; branch	a branch
; call		a subroutine call
; load_byte	load byte(s) from memory to arm registers
; load1		load 1 word from memory to arm registers
; load2         load 2 words from memory to arm registers
; load3         load 3 words from memory to arm registers
; load4         load 4 words from memory to arm registers
; store		store 1 word to memory from arm registers
; store2	store 2 words
; store3	store 3 words
; store4	store 4 (or more) words
;  Additions for Cirrus Maverick co-processor:
; mav_farith	Floating point arithmetic (4 cycle)
; mav_dmult	Double multiplies (7 cycle)
;

(define_attr "type"
	"alu,alu_shift,alu_shift_reg,mult,block,float,fdivx,fdivd,fdivs,fmul,fmuls,fmuld,fmacs,fmacd,ffmul,farith,ffarith,f_flag,float_em,f_load,f_store,f_loads,f_loadd,f_stores,f_stored,f_mem_r,r_mem_f,f_2_r,r_2_f,f_cvt,branch,call,load_byte,load1,load2,load3,load4,store1,store2,store3,store4,mav_farith,mav_dmult,fconsts,fconstd,fadds,faddd,ffariths,ffarithd,fcmps,fcmpd,fcpys"
	(if_then_else 
	 (eq_attr "insn" "smulxy,smlaxy,smlalxy,smulwy,smlawx,mul,muls,mla,mlas,umull,umulls,umlal,umlals,smull,smulls,smlal,smlals")
	 (const_string "mult")
	 (const_string "alu")))

; Load scheduling, set from the arm_ld_sched variable
; initialized by arm_override_options() 
(define_attr "ldsched" "no,yes" (const (symbol_ref "arm_ld_sched")))

;; Classification of NEON instructions for scheduling purposes.
;; Do not set this attribute and the "type" attribute together in
;; any one instruction pattern.
(define_attr "neon_type"
   "neon_int_1,\
   neon_int_2,\
   neon_int_3,\
   neon_int_4,\
   neon_int_5,\
   neon_vqneg_vqabs,\
   neon_vmov,\
   neon_vaba,\
   neon_vsma,\
   neon_vaba_qqq,\
   neon_mul_ddd_8_16_qdd_16_8_long_32_16_long,\
   neon_mul_qqq_8_16_32_ddd_32,\
   neon_mul_qdd_64_32_long_qqd_16_ddd_32_scalar_64_32_long_scalar,\
   neon_mla_ddd_8_16_qdd_16_8_long_32_16_long,\
   neon_mla_qqq_8_16,\
   neon_mla_ddd_32_qqd_16_ddd_32_scalar_qdd_64_32_long_scalar_qdd_64_32_long,\
   neon_mla_qqq_32_qqd_32_scalar,\
   neon_mul_ddd_16_scalar_32_16_long_scalar,\
   neon_mul_qqd_32_scalar,\
   neon_mla_ddd_16_scalar_qdd_32_16_long_scalar,\
   neon_shift_1,\
   neon_shift_2,\
   neon_shift_3,\
   neon_vshl_ddd,\
   neon_vqshl_vrshl_vqrshl_qqq,\
   neon_vsra_vrsra,\
   neon_fp_vadd_ddd_vabs_dd,\
   neon_fp_vadd_qqq_vabs_qq,\
   neon_fp_vsum,\
   neon_fp_vmul_ddd,\
   neon_fp_vmul_qqd,\
   neon_fp_vmla_ddd,\
   neon_fp_vmla_qqq,\
   neon_fp_vmla_ddd_scalar,\
   neon_fp_vmla_qqq_scalar,\
   neon_fp_vrecps_vrsqrts_ddd,\
   neon_fp_vrecps_vrsqrts_qqq,\
   neon_bp_simple,\
   neon_bp_2cycle,\
   neon_bp_3cycle,\
   neon_ldr,\
   neon_str,\
   neon_vld1_1_2_regs,\
   neon_vld1_3_4_regs,\
   neon_vld2_2_regs_vld1_vld2_all_lanes,\
   neon_vld2_4_regs,\
   neon_vld3_vld4,\
   neon_vst1_1_2_regs_vst2_2_regs,\
   neon_vst1_3_4_regs,\
   neon_vst2_4_regs_vst3_vst4,\
   neon_vst3_vst4,\
   neon_vld1_vld2_lane,\
   neon_vld3_vld4_lane,\
   neon_vst1_vst2_lane,\
   neon_vst3_vst4_lane,\
   neon_vld3_vld4_all_lanes,\
   neon_mcr,\
   neon_mcr_2_mcrr,\
   neon_mrc,\
   neon_mrrc,\
   neon_ldm_2,\
   neon_stm_2,\
   none"
 (const_string "none"))

; condition codes: this one is used by final_prescan_insn to speed up
; conditionalizing instructions.  It saves having to scan the rtl to see if
; it uses or alters the condition codes.
; 
; USE means that the condition codes are used by the insn in the process of
;   outputting code, this means (at present) that we can't use the insn in
;   inlined branches
;
; SET means that the purpose of the insn is to set the condition codes in a
;   well defined manner.
;
; CLOB means that the condition codes are altered in an undefined manner, if
;   they are altered at all
;
; JUMP_CLOB is used when the condition cannot be represented by a single
;   instruction (UNEQ and LTGT).  These cannot be predicated.
;
; UNCONDITIONAL means the instions can not be conditionally executed.
;
; NOCOND means that the condition codes are neither altered nor affect the
;   output of this insn

(define_attr "conds" "use,set,clob,jump_clob,unconditional,nocond"
	(if_then_else (eq_attr "type" "call")
	 (const_string "clob")
	 (if_then_else (eq_attr "neon_type" "none")
	  (const_string "nocond")
	  (const_string "unconditional"))))

; Predicable means that the insn can be conditionally executed based on
; an automatically added predicate (additional patterns are generated by 
; gen...).  We default to 'no' because no Thumb patterns match this rule
; and not all ARM patterns do.
(define_attr "predicable" "no,yes" (const_string "no"))

; Only model the write buffer for ARM6 and ARM7.  Earlier processors don't
; have one.  Later ones, such as StrongARM, have write-back caches, so don't
; suffer blockages enough to warrant modelling this (and it can adversely
; affect the schedule).
(define_attr "model_wbuf" "no,yes" (const (symbol_ref "arm_tune_wbuf")))

; WRITE_CONFLICT implies that a read following an unrelated write is likely
; to stall the processor.  Used with model_wbuf above.
(define_attr "write_conflict" "no,yes"
  (if_then_else (eq_attr "type"
		 "block,float_em,f_load,f_store,f_mem_r,r_mem_f,call,load1")
		(const_string "yes")
		(const_string "no")))

; Classify the insns into those that take one cycle and those that take more
; than one on the main cpu execution unit.
(define_attr "core_cycles" "single,multi"
  (if_then_else (eq_attr "type"
		 "alu,alu_shift,float,fdivx,fdivd,fdivs,fmul,ffmul,farith,ffarith")
		(const_string "single")
	        (const_string "multi")))

;; FAR_JUMP is "yes" if a BL instruction is used to generate a branch to a
;; distant label.  Only applicable to Thumb code.
(define_attr "far_jump" "yes,no" (const_string "no"))


;; The number of machine instructions this pattern expands to.
;; Used for Thumb-2 conditional execution.
(define_attr "ce_count" "" (const_int 1))

;;---------------------------------------------------------------------------
;; Mode iterators

; A list of modes that are exactly 64 bits in size.  We use this to expand
; some splits that are the same for all modes when operating on ARM 
; registers.
(define_mode_iterator ANY64 [DI DF V8QI V4HI V2SI V2SF])

;;---------------------------------------------------------------------------
;; Predicates

(include "predicates.md")
(include "constraints.md")

;;---------------------------------------------------------------------------
;; Pipeline descriptions

;; Processor type.  This is created automatically from arm-cores.def.
(include "arm-tune.md")

(define_attr "tune_cortexr4" "yes,no"
  (const (if_then_else
	  (eq_attr "tune" "cortexr4,cortexr4f")
	  (const_string "yes")
	  (const_string "no"))))

;; True if the generic scheduling description should be used.

(define_attr "generic_sched" "yes,no"
  (const (if_then_else 
          (ior (eq_attr "tune" "arm926ejs,arm1020e,arm1026ejs,arm1136js,arm1136jfs,cortexa8,cortexa9")
	      (eq_attr "tune_cortexr4" "yes"))
          (const_string "no")
          (const_string "yes"))))

(define_attr "generic_vfp" "yes,no"
  (const (if_then_else
	  (and (eq_attr "fpu" "vfp")
	       (eq_attr "tune" "!arm1020e,arm1022e,cortexa8,cortexa9")
	       (eq_attr "tune_cortexr4" "no"))
	  (const_string "yes")
	  (const_string "no"))))

(include "arm-generic.md")
(include "arm926ejs.md")
(include "arm1020e.md")
(include "arm1026ejs.md")
(include "arm1136jfs.md")
(include "cortex-a8.md")
(include "cortex-a9.md")
(include "cortex-r4.md")
(include "cortex-r4f.md")
(include "vfp11.md")


;;---------------------------------------------------------------------------
;; Insn patterns
;;
;; Addition insns.

;; Note: For DImode insns, there is normally no reason why operands should
;; not be in the same register, what we don't want is for something being
;; written to partially overlap something that is an input.
;; Cirrus 64bit additions should not be split because we have a native
;; 64bit addition instructions.

(define_expand "adddi3"
 [(parallel
   [(set (match_operand:DI           0 "s_register_operand" "")
	  (plus:DI (match_operand:DI 1 "s_register_operand" "")
	           (match_operand:DI 2 "s_register_operand" "")))
    (clobber (reg:CC CC_REGNUM))])]
  "TARGET_EITHER"
  "
  if (TARGET_HARD_FLOAT && TARGET_MAVERICK)
    {
      if (!cirrus_fp_register (operands[0], DImode))
        operands[0] = force_reg (DImode, operands[0]);
      if (!cirrus_fp_register (operands[1], DImode))
        operands[1] = force_reg (DImode, operands[1]);
      emit_insn (gen_cirrus_adddi3 (operands[0], operands[1], operands[2]));
      DONE;
    }

  if (TARGET_THUMB1)
    {
      if (GET_CODE (operands[1]) != REG)
        operands[1] = force_reg (SImode, operands[1]);
      if (GET_CODE (operands[2]) != REG)
        operands[2] = force_reg (SImode, operands[2]);
     }
  "
)

(define_insn "*thumb1_adddi3"
  [(set (match_operand:DI          0 "register_operand" "=l")
	(plus:DI (match_operand:DI 1 "register_operand" "%0")
		 (match_operand:DI 2 "register_operand" "l")))
   (clobber (reg:CC CC_REGNUM))
  ]
  "TARGET_THUMB1"
  "add\\t%Q0, %Q0, %Q2\;adc\\t%R0, %R0, %R2"
  [(set_attr "length" "4")]
)

(define_insn_and_split "*arm_adddi3"
  [(set (match_operand:DI          0 "s_register_operand" "=&r,&r")
	(plus:DI (match_operand:DI 1 "s_register_operand" "%0, 0")
		 (match_operand:DI 2 "s_register_operand" "r,  0")))
   (clobber (reg:CC CC_REGNUM))]
  "TARGET_32BIT && !(TARGET_HARD_FLOAT && TARGET_MAVERICK)"
  "#"
  "TARGET_32BIT && reload_completed"
  [(parallel [(set (reg:CC_C CC_REGNUM)
		   (compare:CC_C (plus:SI (match_dup 1) (match_dup 2))
				 (match_dup 1)))
	      (set (match_dup 0) (plus:SI (match_dup 1) (match_dup 2)))])
   (set (match_dup 3) (plus:SI (ltu:SI (reg:CC_C CC_REGNUM) (const_int 0))
			       (plus:SI (match_dup 4) (match_dup 5))))]
  "
  {
    operands[3] = gen_highpart (SImode, operands[0]);
    operands[0] = gen_lowpart (SImode, operands[0]);
    operands[4] = gen_highpart (SImode, operands[1]);
    operands[1] = gen_lowpart (SImode, operands[1]);
    operands[5] = gen_highpart (SImode, operands[2]);
    operands[2] = gen_lowpart (SImode, operands[2]);
  }"
  [(set_attr "conds" "clob")
   (set_attr "length" "8")]
)

(define_insn_and_split "*adddi_sesidi_di"
  [(set (match_operand:DI 0 "s_register_operand" "=&r,&r")
	(plus:DI (sign_extend:DI
		  (match_operand:SI 2 "s_register_operand" "r,r"))
		 (match_operand:DI 1 "s_register_operand" "r,0")))
   (clobber (reg:CC CC_REGNUM))]
  "TARGET_32BIT && !(TARGET_HARD_FLOAT && TARGET_MAVERICK)"
  "#"
  "TARGET_32BIT && reload_completed"
  [(parallel [(set (reg:CC_C CC_REGNUM)
		   (compare:CC_C (plus:SI (match_dup 1) (match_dup 2))
				 (match_dup 1)))
	      (set (match_dup 0) (plus:SI (match_dup 1) (match_dup 2)))])
   (set (match_dup 3) (plus:SI (ltu:SI (reg:CC_C CC_REGNUM) (const_int 0))
			       (plus:SI (ashiftrt:SI (match_dup 2)
						     (const_int 31))
					(match_dup 4))))]
  "
  {
    operands[3] = gen_highpart (SImode, operands[0]);
    operands[0] = gen_lowpart (SImode, operands[0]);
    operands[4] = gen_highpart (SImode, operands[1]);
    operands[1] = gen_lowpart (SImode, operands[1]);
    operands[2] = gen_lowpart (SImode, operands[2]);
  }"
  [(set_attr "conds" "clob")
   (set_attr "length" "8")]
)

(define_insn_and_split "*adddi_zesidi_di"
  [(set (match_operand:DI 0 "s_register_operand" "=&r,&r")
	(plus:DI (zero_extend:DI
		  (match_operand:SI 2 "s_register_operand" "r,r"))
		 (match_operand:DI 1 "s_register_operand" "r,0")))
   (clobber (reg:CC CC_REGNUM))]
  "TARGET_32BIT && !(TARGET_HARD_FLOAT && TARGET_MAVERICK)"
  "#"
  "TARGET_32BIT && reload_completed"
  [(parallel [(set (reg:CC_C CC_REGNUM)
		   (compare:CC_C (plus:SI (match_dup 1) (match_dup 2))
				 (match_dup 1)))
	      (set (match_dup 0) (plus:SI (match_dup 1) (match_dup 2)))])
   (set (match_dup 3) (plus:SI (ltu:SI (reg:CC_C CC_REGNUM) (const_int 0))
			       (plus:SI (match_dup 4) (const_int 0))))]
  "
  {
    operands[3] = gen_highpart (SImode, operands[0]);
    operands[0] = gen_lowpart (SImode, operands[0]);
    operands[4] = gen_highpart (SImode, operands[1]);
    operands[1] = gen_lowpart (SImode, operands[1]);
    operands[2] = gen_lowpart (SImode, operands[2]);
  }"
  [(set_attr "conds" "clob")
   (set_attr "length" "8")]
)

(define_expand "addsi3"
  [(set (match_operand:SI          0 "s_register_operand" "")
	(plus:SI (match_operand:SI 1 "s_register_operand" "")
		 (match_operand:SI 2 "reg_or_int_operand" "")))]
  "TARGET_EITHER"
  "
  if (TARGET_32BIT && GET_CODE (operands[2]) == CONST_INT)
    {
      arm_split_constant (PLUS, SImode, NULL_RTX,
	                  INTVAL (operands[2]), operands[0], operands[1],
			  optimize && can_create_pseudo_p ());
      DONE;
    }
  "
)

; If there is a scratch available, this will be faster than synthesizing the
; addition.
(define_peephole2
  [(match_scratch:SI 3 "r")
   (set (match_operand:SI          0 "arm_general_register_operand" "")
	(plus:SI (match_operand:SI 1 "arm_general_register_operand" "")
		 (match_operand:SI 2 "const_int_operand"  "")))]
  "TARGET_32BIT &&
   !(const_ok_for_arm (INTVAL (operands[2]))
     || const_ok_for_arm (-INTVAL (operands[2])))
    && const_ok_for_arm (~INTVAL (operands[2]))"
  [(set (match_dup 3) (match_dup 2))
   (set (match_dup 0) (plus:SI (match_dup 1) (match_dup 3)))]
  ""
)

;; The r/r/k alternative is required when reloading the address
;;  (plus (reg rN) (reg sp)) into (reg rN).  In this case reload will
;; put the duplicated register first, and not try the commutative version.
(define_insn_and_split "*arm_addsi3"
  [(set (match_operand:SI          0 "s_register_operand" "=r, !k, r,r, !k,r")
	(plus:SI (match_operand:SI 1 "s_register_operand" "%rk,!k, r,rk,!k,rk")
		 (match_operand:SI 2 "reg_or_int_operand" "rI, rI,!k,L, L,?n")))]
  "TARGET_32BIT"
  "@
   add%?\\t%0, %1, %2
   add%?\\t%0, %1, %2
   add%?\\t%0, %2, %1
   sub%?\\t%0, %1, #%n2
   sub%?\\t%0, %1, #%n2
   #"
  "TARGET_32BIT &&
   GET_CODE (operands[2]) == CONST_INT
   && !(const_ok_for_arm (INTVAL (operands[2]))
        || const_ok_for_arm (-INTVAL (operands[2])))"
  [(clobber (const_int 0))]
  "
  arm_split_constant (PLUS, SImode, curr_insn,
	              INTVAL (operands[2]), operands[0],
		      operands[1], 0);
  DONE;
  "
  [(set_attr "length" "4,4,4,4,4,16")
   (set_attr "predicable" "yes")]
)

;; Register group 'k' is a single register group containing only the stack
;; register.  Trying to reload it will always fail catastrophically,
;; so never allow those alternatives to match if reloading is needed.

(define_insn "*thumb1_addsi3"
  [(set (match_operand:SI          0 "register_operand" "=l,l,l,*rk,*hk,l,!k")
	(plus:SI (match_operand:SI 1 "register_operand" "%0,0,l,*0,*0,!k,!k")
		 (match_operand:SI 2 "nonmemory_operand" "I,J,lL,*hk,*rk,!M,!O")))]
  "TARGET_THUMB1"
  "*
   static const char * const asms[] = 
   {
     \"add\\t%0, %0, %2\",
     \"sub\\t%0, %0, #%n2\",
     \"add\\t%0, %1, %2\",
     \"add\\t%0, %0, %2\",
     \"add\\t%0, %0, %2\",
     \"add\\t%0, %1, %2\",
     \"add\\t%0, %1, %2\"
   };
   if ((which_alternative == 2 || which_alternative == 6)
       && GET_CODE (operands[2]) == CONST_INT
       && INTVAL (operands[2]) < 0)
     return \"sub\\t%0, %1, #%n2\";
   return asms[which_alternative];
  "
  [(set_attr "length" "2")]
)

;; Reloading and elimination of the frame pointer can
;; sometimes cause this optimization to be missed.
(define_peephole2
  [(set (match_operand:SI 0 "arm_general_register_operand" "")
	(match_operand:SI 1 "const_int_operand" ""))
   (set (match_dup 0)
	(plus:SI (match_dup 0) (reg:SI SP_REGNUM)))]
  "TARGET_THUMB1
   && (unsigned HOST_WIDE_INT) (INTVAL (operands[1])) < 1024
   && (INTVAL (operands[1]) & 3) == 0"
  [(set (match_dup 0) (plus:SI (reg:SI SP_REGNUM) (match_dup 1)))]
  ""
)

;; ??? Make Thumb-2 variants which prefer low regs
(define_insn "*addsi3_compare0"
  [(set (reg:CC_NOOV CC_REGNUM)
	(compare:CC_NOOV
	 (plus:SI (match_operand:SI 1 "s_register_operand" "r, r")
		  (match_operand:SI 2 "arm_add_operand"    "rI,L"))
	 (const_int 0)))
   (set (match_operand:SI 0 "s_register_operand" "=r,r")
	(plus:SI (match_dup 1) (match_dup 2)))]
  "TARGET_32BIT"
  "@
   add%.\\t%0, %1, %2
   sub%.\\t%0, %1, #%n2"
  [(set_attr "conds" "set")]
)

(define_insn "*addsi3_compare0_scratch"
  [(set (reg:CC_NOOV CC_REGNUM)
	(compare:CC_NOOV
	 (plus:SI (match_operand:SI 0 "s_register_operand" "r, r")
		  (match_operand:SI 1 "arm_add_operand"    "rI,L"))
	 (const_int 0)))]
  "TARGET_32BIT"
  "@
   cmn%?\\t%0, %1
   cmp%?\\t%0, #%n1"
  [(set_attr "conds" "set")]
)

(define_insn "*compare_negsi_si"
  [(set (reg:CC_Z CC_REGNUM)
	(compare:CC_Z
	 (neg:SI (match_operand:SI 0 "s_register_operand" "r"))
	 (match_operand:SI 1 "s_register_operand" "r")))]
  "TARGET_32BIT"
  "cmn%?\\t%1, %0"
  [(set_attr "conds" "set")]
)

;; This is the canonicalization of addsi3_compare0_for_combiner when the
;; addend is a constant.
(define_insn "*cmpsi2_addneg"
  [(set (reg:CC CC_REGNUM)
	(compare:CC
	 (match_operand:SI 1 "s_register_operand" "r,r")
	 (match_operand:SI 2 "arm_addimm_operand" "I,L")))
   (set (match_operand:SI 0 "s_register_operand" "=r,r")
	(plus:SI (match_dup 1)
		 (match_operand:SI 3 "arm_addimm_operand" "L,I")))]
  "TARGET_32BIT && INTVAL (operands[2]) == -INTVAL (operands[3])"
  "@
   sub%.\\t%0, %1, %2
   add%.\\t%0, %1, #%n2"
  [(set_attr "conds" "set")]
)

;; Convert the sequence
;;  sub  rd, rn, #1
;;  cmn  rd, #1	(equivalent to cmp rd, #-1)
;;  bne  dest
;; into
;;  subs rd, rn, #1
;;  bcs  dest	((unsigned)rn >= 1)
;; similarly for the beq variant using bcc.
;; This is a common looping idiom (while (n--))
(define_peephole2
  [(set (match_operand:SI 0 "arm_general_register_operand" "")
	(plus:SI (match_operand:SI 1 "arm_general_register_operand" "")
		 (const_int -1)))
   (set (match_operand 2 "cc_register" "")
	(compare (match_dup 0) (const_int -1)))
   (set (pc)
	(if_then_else (match_operator 3 "equality_operator"
		       [(match_dup 2) (const_int 0)])
		      (match_operand 4 "" "")
		      (match_operand 5 "" "")))]
  "TARGET_32BIT && peep2_reg_dead_p (3, operands[2])"
  [(parallel[
    (set (match_dup 2)
	 (compare:CC
	  (match_dup 1) (const_int 1)))
    (set (match_dup 0) (plus:SI (match_dup 1) (const_int -1)))])
   (set (pc)
	(if_then_else (match_op_dup 3 [(match_dup 2) (const_int 0)])
		      (match_dup 4)
		      (match_dup 5)))]
  "operands[2] = gen_rtx_REG (CCmode, CC_REGNUM);
   operands[3] = gen_rtx_fmt_ee ((GET_CODE (operands[3]) == NE
				  ? GEU : LTU),
				 VOIDmode, 
				 operands[2], const0_rtx);"
)

;; The next four insns work because they compare the result with one of
;; the operands, and we know that the use of the condition code is
;; either GEU or LTU, so we can use the carry flag from the addition
;; instead of doing the compare a second time.
(define_insn "*addsi3_compare_op1"
  [(set (reg:CC_C CC_REGNUM)
	(compare:CC_C
	 (plus:SI (match_operand:SI 1 "s_register_operand" "r,r")
		  (match_operand:SI 2 "arm_add_operand" "rI,L"))
	 (match_dup 1)))
   (set (match_operand:SI 0 "s_register_operand" "=r,r")
	(plus:SI (match_dup 1) (match_dup 2)))]
  "TARGET_32BIT"
  "@
   add%.\\t%0, %1, %2
   sub%.\\t%0, %1, #%n2"
  [(set_attr "conds" "set")]
)

(define_insn "*addsi3_compare_op2"
  [(set (reg:CC_C CC_REGNUM)
	(compare:CC_C
	 (plus:SI (match_operand:SI 1 "s_register_operand" "r,r")
		  (match_operand:SI 2 "arm_add_operand" "rI,L"))
	 (match_dup 2)))
   (set (match_operand:SI 0 "s_register_operand" "=r,r")
	(plus:SI (match_dup 1) (match_dup 2)))]
  "TARGET_32BIT"
  "@
   add%.\\t%0, %1, %2
   sub%.\\t%0, %1, #%n2"
  [(set_attr "conds" "set")]
)

(define_insn "*compare_addsi2_op0"
  [(set (reg:CC_C CC_REGNUM)
	(compare:CC_C
	 (plus:SI (match_operand:SI 0 "s_register_operand" "r,r")
		  (match_operand:SI 1 "arm_add_operand" "rI,L"))
	 (match_dup 0)))]
  "TARGET_32BIT"
  "@
   cmn%?\\t%0, %1
   cmp%?\\t%0, #%n1"
  [(set_attr "conds" "set")]
)

(define_insn "*compare_addsi2_op1"
  [(set (reg:CC_C CC_REGNUM)
	(compare:CC_C
	 (plus:SI (match_operand:SI 0 "s_register_operand" "r,r")
		  (match_operand:SI 1 "arm_add_operand" "rI,L"))
	 (match_dup 1)))]
  "TARGET_32BIT"
  "@
   cmn%?\\t%0, %1
   cmp%?\\t%0, #%n1"
  [(set_attr "conds" "set")]
)

(define_insn "*addsi3_carryin"
  [(set (match_operand:SI 0 "s_register_operand" "=r")
	(plus:SI (ltu:SI (reg:CC_C CC_REGNUM) (const_int 0))
		 (plus:SI (match_operand:SI 1 "s_register_operand" "r")
			  (match_operand:SI 2 "arm_rhs_operand" "rI"))))]
  "TARGET_32BIT"
  "adc%?\\t%0, %1, %2"
  [(set_attr "conds" "use")]
)

(define_insn "*addsi3_carryin_shift"
  [(set (match_operand:SI 0 "s_register_operand" "=r")
	(plus:SI (ltu:SI (reg:CC_C CC_REGNUM) (const_int 0))
		 (plus:SI
		   (match_operator:SI 2 "shift_operator"
		      [(match_operand:SI 3 "s_register_operand" "r")
		       (match_operand:SI 4 "reg_or_int_operand" "rM")])
		    (match_operand:SI 1 "s_register_operand" "r"))))]
  "TARGET_32BIT"
  "adc%?\\t%0, %1, %3%S2"
  [(set_attr "conds" "use")
   (set (attr "type") (if_then_else (match_operand 4 "const_int_operand" "")
		      (const_string "alu_shift")
		      (const_string "alu_shift_reg")))]
)

(define_insn "*addsi3_carryin_alt1"
  [(set (match_operand:SI 0 "s_register_operand" "=r")
	(plus:SI (plus:SI (match_operand:SI 1 "s_register_operand" "r")
			  (match_operand:SI 2 "arm_rhs_operand" "rI"))
		 (ltu:SI (reg:CC_C CC_REGNUM) (const_int 0))))]
  "TARGET_32BIT"
  "adc%?\\t%0, %1, %2"
  [(set_attr "conds" "use")]
)

(define_insn "*addsi3_carryin_alt2"
  [(set (match_operand:SI 0 "s_register_operand" "=r")
	(plus:SI (plus:SI (ltu:SI (reg:CC_C CC_REGNUM) (const_int 0))
			  (match_operand:SI 1 "s_register_operand" "r"))
		 (match_operand:SI 2 "arm_rhs_operand" "rI")))]
  "TARGET_32BIT"
  "adc%?\\t%0, %1, %2"
  [(set_attr "conds" "use")]
)

(define_insn "*addsi3_carryin_alt3"
  [(set (match_operand:SI 0 "s_register_operand" "=r")
	(plus:SI (plus:SI (ltu:SI (reg:CC_C CC_REGNUM) (const_int 0))
			  (match_operand:SI 2 "arm_rhs_operand" "rI"))
		 (match_operand:SI 1 "s_register_operand" "r")))]
  "TARGET_32BIT"
  "adc%?\\t%0, %1, %2"
  [(set_attr "conds" "use")]
)

(define_expand "incscc"
  [(set (match_operand:SI 0 "s_register_operand" "=r,r")
        (plus:SI (match_operator:SI 2 "arm_comparison_operator"
                    [(match_operand:CC 3 "cc_register" "") (const_int 0)])
                 (match_operand:SI 1 "s_register_operand" "0,?r")))]
  "TARGET_32BIT"
  ""
)

(define_insn "*arm_incscc"
  [(set (match_operand:SI 0 "s_register_operand" "=r,r")
        (plus:SI (match_operator:SI 2 "arm_comparison_operator"
                    [(match_operand:CC 3 "cc_register" "") (const_int 0)])
                 (match_operand:SI 1 "s_register_operand" "0,?r")))]
  "TARGET_ARM"
  "@
  add%d2\\t%0, %1, #1
  mov%D2\\t%0, %1\;add%d2\\t%0, %1, #1"
  [(set_attr "conds" "use")
   (set_attr "length" "4,8")]
)

; transform ((x << y) - 1) to ~(~(x-1) << y)  Where X is a constant.
(define_split
  [(set (match_operand:SI 0 "s_register_operand" "")
	(plus:SI (ashift:SI (match_operand:SI 1 "const_int_operand" "")
			    (match_operand:SI 2 "s_register_operand" ""))
		 (const_int -1)))
   (clobber (match_operand:SI 3 "s_register_operand" ""))]
  "TARGET_32BIT"
  [(set (match_dup 3) (match_dup 1))
   (set (match_dup 0) (not:SI (ashift:SI (match_dup 3) (match_dup 2))))]
  "
  operands[1] = GEN_INT (~(INTVAL (operands[1]) - 1));
")

(define_expand "addsf3"
  [(set (match_operand:SF          0 "s_register_operand" "")
	(plus:SF (match_operand:SF 1 "s_register_operand" "")
		 (match_operand:SF 2 "arm_float_add_operand" "")))]
  "TARGET_32BIT && TARGET_HARD_FLOAT"
  "
  if (TARGET_MAVERICK
      && !cirrus_fp_register (operands[2], SFmode))
    operands[2] = force_reg (SFmode, operands[2]);
")

(define_expand "adddf3"
  [(set (match_operand:DF          0 "s_register_operand" "")
	(plus:DF (match_operand:DF 1 "s_register_operand" "")
		 (match_operand:DF 2 "arm_float_add_operand" "")))]
  "TARGET_32BIT && TARGET_HARD_FLOAT"
  "
  if (TARGET_MAVERICK
      && !cirrus_fp_register (operands[2], DFmode))
    operands[2] = force_reg (DFmode, operands[2]);
")

(define_expand "subdi3"
 [(parallel
   [(set (match_operand:DI            0 "s_register_operand" "")
	  (minus:DI (match_operand:DI 1 "s_register_operand" "")
	            (match_operand:DI 2 "s_register_operand" "")))
    (clobber (reg:CC CC_REGNUM))])]
  "TARGET_EITHER"
  "
  if (TARGET_HARD_FLOAT && TARGET_MAVERICK
      && TARGET_32BIT
      && cirrus_fp_register (operands[0], DImode)
      && cirrus_fp_register (operands[1], DImode))
    {
      emit_insn (gen_cirrus_subdi3 (operands[0], operands[1], operands[2]));
      DONE;
    }

  if (TARGET_THUMB1)
    {
      if (GET_CODE (operands[1]) != REG)
        operands[1] = force_reg (SImode, operands[1]);
      if (GET_CODE (operands[2]) != REG)
        operands[2] = force_reg (SImode, operands[2]);
     }	
  "
)

(define_insn "*arm_subdi3"
  [(set (match_operand:DI           0 "s_register_operand" "=&r,&r,&r")
	(minus:DI (match_operand:DI 1 "s_register_operand" "0,r,0")
		  (match_operand:DI 2 "s_register_operand" "r,0,0")))
   (clobber (reg:CC CC_REGNUM))]
  "TARGET_32BIT"
  "subs\\t%Q0, %Q1, %Q2\;sbc\\t%R0, %R1, %R2"
  [(set_attr "conds" "clob")
   (set_attr "length" "8")]
)

(define_insn "*thumb_subdi3"
  [(set (match_operand:DI           0 "register_operand" "=l")
	(minus:DI (match_operand:DI 1 "register_operand"  "0")
		  (match_operand:DI 2 "register_operand"  "l")))
   (clobber (reg:CC CC_REGNUM))]
  "TARGET_THUMB1"
  "sub\\t%Q0, %Q0, %Q2\;sbc\\t%R0, %R0, %R2"
  [(set_attr "length" "4")]
)

(define_insn "*subdi_di_zesidi"
  [(set (match_operand:DI           0 "s_register_operand" "=&r,&r")
	(minus:DI (match_operand:DI 1 "s_register_operand"  "?r,0")
		  (zero_extend:DI
		   (match_operand:SI 2 "s_register_operand"  "r,r"))))
   (clobber (reg:CC CC_REGNUM))]
  "TARGET_32BIT"
  "subs\\t%Q0, %Q1, %2\;sbc\\t%R0, %R1, #0"
  [(set_attr "conds" "clob")
   (set_attr "length" "8")]
)

(define_insn "*subdi_di_sesidi"
  [(set (match_operand:DI            0 "s_register_operand" "=&r,&r")
	(minus:DI (match_operand:DI  1 "s_register_operand"  "r,0")
		  (sign_extend:DI
		   (match_operand:SI 2 "s_register_operand"  "r,r"))))
   (clobber (reg:CC CC_REGNUM))]
  "TARGET_32BIT"
  "subs\\t%Q0, %Q1, %2\;sbc\\t%R0, %R1, %2, asr #31"
  [(set_attr "conds" "clob")
   (set_attr "length" "8")]
)

(define_insn "*subdi_zesidi_di"
  [(set (match_operand:DI            0 "s_register_operand" "=&r,&r")
	(minus:DI (zero_extend:DI
		   (match_operand:SI 2 "s_register_operand"  "r,r"))
		  (match_operand:DI  1 "s_register_operand" "?r,0")))
   (clobber (reg:CC CC_REGNUM))]
  "TARGET_ARM"
  "rsbs\\t%Q0, %Q1, %2\;rsc\\t%R0, %R1, #0"
  [(set_attr "conds" "clob")
   (set_attr "length" "8")]
)

(define_insn "*subdi_sesidi_di"
  [(set (match_operand:DI            0 "s_register_operand" "=&r,&r")
	(minus:DI (sign_extend:DI
		   (match_operand:SI 2 "s_register_operand"   "r,r"))
		  (match_operand:DI  1 "s_register_operand"  "?r,0")))
   (clobber (reg:CC CC_REGNUM))]
  "TARGET_ARM"
  "rsbs\\t%Q0, %Q1, %2\;rsc\\t%R0, %R1, %2, asr #31"
  [(set_attr "conds" "clob")
   (set_attr "length" "8")]
)

(define_insn "*subdi_zesidi_zesidi"
  [(set (match_operand:DI            0 "s_register_operand" "=r")
	(minus:DI (zero_extend:DI
		   (match_operand:SI 1 "s_register_operand"  "r"))
		  (zero_extend:DI
		   (match_operand:SI 2 "s_register_operand"  "r"))))
   (clobber (reg:CC CC_REGNUM))]
  "TARGET_32BIT"
  "subs\\t%Q0, %1, %2\;sbc\\t%R0, %1, %1"
  [(set_attr "conds" "clob")
   (set_attr "length" "8")]
)

(define_expand "subsi3"
  [(set (match_operand:SI           0 "s_register_operand" "")
	(minus:SI (match_operand:SI 1 "reg_or_int_operand" "")
		  (match_operand:SI 2 "s_register_operand" "")))]
  "TARGET_EITHER"
  "
  if (GET_CODE (operands[1]) == CONST_INT)
    {
      if (TARGET_32BIT)
        {
          arm_split_constant (MINUS, SImode, NULL_RTX,
	                      INTVAL (operands[1]), operands[0],
	  		      operands[2], optimize && can_create_pseudo_p ());
          DONE;
	}
      else /* TARGET_THUMB1 */
        operands[1] = force_reg (SImode, operands[1]);
    }
  "
)

(define_insn "*thumb1_subsi3_insn"
  [(set (match_operand:SI           0 "register_operand" "=l")
	(minus:SI (match_operand:SI 1 "register_operand" "l")
		  (match_operand:SI 2 "register_operand" "l")))]
  "TARGET_THUMB1"
  "sub\\t%0, %1, %2"
  [(set_attr "length" "2")]
)

; ??? Check Thumb-2 split length
(define_insn_and_split "*arm_subsi3_insn"
  [(set (match_operand:SI           0 "s_register_operand" "=r,rk,r")
	(minus:SI (match_operand:SI 1 "reg_or_int_operand" "rI,!k,?n")
		  (match_operand:SI 2 "s_register_operand" "r, r, r")))]
  "TARGET_32BIT"
  "@
   rsb%?\\t%0, %2, %1
   sub%?\\t%0, %1, %2
   #"
  "TARGET_32BIT
   && GET_CODE (operands[1]) == CONST_INT
   && !const_ok_for_arm (INTVAL (operands[1]))"
  [(clobber (const_int 0))]
  "
  arm_split_constant (MINUS, SImode, curr_insn,
                      INTVAL (operands[1]), operands[0], operands[2], 0);
  DONE;
  "
  [(set_attr "length" "4,4,16")
   (set_attr "predicable" "yes")]
)

(define_peephole2
  [(match_scratch:SI 3 "r")
   (set (match_operand:SI 0 "arm_general_register_operand" "")
	(minus:SI (match_operand:SI 1 "const_int_operand" "")
		  (match_operand:SI 2 "arm_general_register_operand" "")))]
  "TARGET_32BIT
   && !const_ok_for_arm (INTVAL (operands[1]))
   && const_ok_for_arm (~INTVAL (operands[1]))"
  [(set (match_dup 3) (match_dup 1))
   (set (match_dup 0) (minus:SI (match_dup 3) (match_dup 2)))]
  ""
)

(define_insn "*subsi3_compare0"
  [(set (reg:CC_NOOV CC_REGNUM)
	(compare:CC_NOOV
	 (minus:SI (match_operand:SI 1 "arm_rhs_operand" "r,I")
		   (match_operand:SI 2 "arm_rhs_operand" "rI,r"))
	 (const_int 0)))
   (set (match_operand:SI 0 "s_register_operand" "=r,r")
	(minus:SI (match_dup 1) (match_dup 2)))]
  "TARGET_32BIT"
  "@
   sub%.\\t%0, %1, %2
   rsb%.\\t%0, %2, %1"
  [(set_attr "conds" "set")]
)

(define_expand "decscc"
  [(set (match_operand:SI            0 "s_register_operand" "=r,r")
        (minus:SI (match_operand:SI  1 "s_register_operand" "0,?r")
		  (match_operator:SI 2 "arm_comparison_operator"
                   [(match_operand   3 "cc_register" "") (const_int 0)])))]
  "TARGET_32BIT"
  ""
)

(define_insn "*arm_decscc"
  [(set (match_operand:SI            0 "s_register_operand" "=r,r")
        (minus:SI (match_operand:SI  1 "s_register_operand" "0,?r")
		  (match_operator:SI 2 "arm_comparison_operator"
                   [(match_operand   3 "cc_register" "") (const_int 0)])))]
  "TARGET_ARM"
  "@
   sub%d2\\t%0, %1, #1
   mov%D2\\t%0, %1\;sub%d2\\t%0, %1, #1"
  [(set_attr "conds" "use")
   (set_attr "length" "*,8")]
)

(define_expand "subsf3"
  [(set (match_operand:SF           0 "s_register_operand" "")
	(minus:SF (match_operand:SF 1 "arm_float_rhs_operand" "")
		  (match_operand:SF 2 "arm_float_rhs_operand" "")))]
  "TARGET_32BIT && TARGET_HARD_FLOAT"
  "
  if (TARGET_MAVERICK)
    {
      if (!cirrus_fp_register (operands[1], SFmode))
        operands[1] = force_reg (SFmode, operands[1]);
      if (!cirrus_fp_register (operands[2], SFmode))
        operands[2] = force_reg (SFmode, operands[2]);
    }
")

(define_expand "subdf3"
  [(set (match_operand:DF           0 "s_register_operand" "")
	(minus:DF (match_operand:DF 1 "arm_float_rhs_operand" "")
		  (match_operand:DF 2 "arm_float_rhs_operand" "")))]
  "TARGET_32BIT && TARGET_HARD_FLOAT"
  "
  if (TARGET_MAVERICK)
    {
       if (!cirrus_fp_register (operands[1], DFmode))
         operands[1] = force_reg (DFmode, operands[1]);
       if (!cirrus_fp_register (operands[2], DFmode))
         operands[2] = force_reg (DFmode, operands[2]);
    }
")


;; Multiplication insns

(define_expand "mulsi3"
  [(set (match_operand:SI          0 "s_register_operand" "")
	(mult:SI (match_operand:SI 2 "s_register_operand" "")
		 (match_operand:SI 1 "s_register_operand" "")))]
  "TARGET_EITHER"
  ""
)

;; Use `&' and then `0' to prevent the operands 0 and 1 being the same
(define_insn "*arm_mulsi3"
  [(set (match_operand:SI          0 "s_register_operand" "=&r,&r")
	(mult:SI (match_operand:SI 2 "s_register_operand" "r,r")
		 (match_operand:SI 1 "s_register_operand" "%?r,0")))]
  "TARGET_32BIT && !arm_arch6"
  "mul%?\\t%0, %2, %1"
  [(set_attr "insn" "mul")
   (set_attr "predicable" "yes")]
)

(define_insn "*arm_mulsi3_v6"
  [(set (match_operand:SI          0 "s_register_operand" "=r")
	(mult:SI (match_operand:SI 1 "s_register_operand" "r")
		 (match_operand:SI 2 "s_register_operand" "r")))]
  "TARGET_32BIT && arm_arch6"
  "mul%?\\t%0, %1, %2"
  [(set_attr "insn" "mul")
   (set_attr "predicable" "yes")]
)

; Unfortunately with the Thumb the '&'/'0' trick can fails when operands 
; 1 and 2; are the same, because reload will make operand 0 match 
; operand 1 without realizing that this conflicts with operand 2.  We fix 
; this by adding another alternative to match this case, and then `reload' 
; it ourselves.  This alternative must come first.
(define_insn "*thumb_mulsi3"
  [(set (match_operand:SI          0 "register_operand" "=&l,&l,&l")
	(mult:SI (match_operand:SI 1 "register_operand" "%l,*h,0")
		 (match_operand:SI 2 "register_operand" "l,l,l")))]
  "TARGET_THUMB1 && !arm_arch6"
  "*
  if (which_alternative < 2)
    return \"mov\\t%0, %1\;mul\\t%0, %2\";
  else
    return \"mul\\t%0, %2\";
  "
  [(set_attr "length" "4,4,2")
   (set_attr "insn" "mul")]
)

(define_insn "*thumb_mulsi3_v6"
  [(set (match_operand:SI          0 "register_operand" "=l,l,l")
	(mult:SI (match_operand:SI 1 "register_operand" "0,l,0")
		 (match_operand:SI 2 "register_operand" "l,0,0")))]
  "TARGET_THUMB1 && arm_arch6"
  "@
   mul\\t%0, %2 
   mul\\t%0, %1 
   mul\\t%0, %1"
  [(set_attr "length" "2")
   (set_attr "insn" "mul")]
)

(define_insn "*mulsi3_compare0"
  [(set (reg:CC_NOOV CC_REGNUM)
	(compare:CC_NOOV (mult:SI
			  (match_operand:SI 2 "s_register_operand" "r,r")
			  (match_operand:SI 1 "s_register_operand" "%?r,0"))
			 (const_int 0)))
   (set (match_operand:SI 0 "s_register_operand" "=&r,&r")
	(mult:SI (match_dup 2) (match_dup 1)))]
  "TARGET_ARM && !arm_arch6"
  "mul%.\\t%0, %2, %1"
  [(set_attr "conds" "set")
   (set_attr "insn" "muls")]
)

(define_insn "*mulsi3_compare0_v6"
  [(set (reg:CC_NOOV CC_REGNUM)
	(compare:CC_NOOV (mult:SI
			  (match_operand:SI 2 "s_register_operand" "r")
			  (match_operand:SI 1 "s_register_operand" "r"))
			 (const_int 0)))
   (set (match_operand:SI 0 "s_register_operand" "=r")
	(mult:SI (match_dup 2) (match_dup 1)))]
  "TARGET_ARM && arm_arch6 && optimize_size"
  "mul%.\\t%0, %2, %1"
  [(set_attr "conds" "set")
   (set_attr "insn" "muls")]
)

(define_insn "*mulsi_compare0_scratch"
  [(set (reg:CC_NOOV CC_REGNUM)
	(compare:CC_NOOV (mult:SI
			  (match_operand:SI 2 "s_register_operand" "r,r")
			  (match_operand:SI 1 "s_register_operand" "%?r,0"))
			 (const_int 0)))
   (clobber (match_scratch:SI 0 "=&r,&r"))]
  "TARGET_ARM && !arm_arch6"
  "mul%.\\t%0, %2, %1"
  [(set_attr "conds" "set")
   (set_attr "insn" "muls")]
)

(define_insn "*mulsi_compare0_scratch_v6"
  [(set (reg:CC_NOOV CC_REGNUM)
	(compare:CC_NOOV (mult:SI
			  (match_operand:SI 2 "s_register_operand" "r")
			  (match_operand:SI 1 "s_register_operand" "r"))
			 (const_int 0)))
   (clobber (match_scratch:SI 0 "=r"))]
  "TARGET_ARM && arm_arch6 && optimize_size"
  "mul%.\\t%0, %2, %1"
  [(set_attr "conds" "set")
   (set_attr "insn" "muls")]
)

;; Unnamed templates to match MLA instruction.

(define_insn "*mulsi3addsi"
  [(set (match_operand:SI 0 "s_register_operand" "=&r,&r,&r,&r")
	(plus:SI
	  (mult:SI (match_operand:SI 2 "s_register_operand" "r,r,r,r")
		   (match_operand:SI 1 "s_register_operand" "%r,0,r,0"))
	  (match_operand:SI 3 "s_register_operand" "?r,r,0,0")))]
  "TARGET_32BIT && !arm_arch6"
  "mla%?\\t%0, %2, %1, %3"
  [(set_attr "insn" "mla")
   (set_attr "predicable" "yes")]
)

(define_insn "*mulsi3addsi_v6"
  [(set (match_operand:SI 0 "s_register_operand" "=r")
	(plus:SI
	  (mult:SI (match_operand:SI 2 "s_register_operand" "r")
		   (match_operand:SI 1 "s_register_operand" "r"))
	  (match_operand:SI 3 "s_register_operand" "r")))]
  "TARGET_32BIT && arm_arch6"
  "mla%?\\t%0, %2, %1, %3"
  [(set_attr "insn" "mla")
   (set_attr "predicable" "yes")]
)

(define_insn "*mulsi3addsi_compare0"
  [(set (reg:CC_NOOV CC_REGNUM)
	(compare:CC_NOOV
	 (plus:SI (mult:SI
		   (match_operand:SI 2 "s_register_operand" "r,r,r,r")
		   (match_operand:SI 1 "s_register_operand" "%r,0,r,0"))
		  (match_operand:SI 3 "s_register_operand" "?r,r,0,0"))
	 (const_int 0)))
   (set (match_operand:SI 0 "s_register_operand" "=&r,&r,&r,&r")
	(plus:SI (mult:SI (match_dup 2) (match_dup 1))
		 (match_dup 3)))]
  "TARGET_ARM && arm_arch6"
  "mla%.\\t%0, %2, %1, %3"
  [(set_attr "conds" "set")
   (set_attr "insn" "mlas")]
)

(define_insn "*mulsi3addsi_compare0_v6"
  [(set (reg:CC_NOOV CC_REGNUM)
	(compare:CC_NOOV
	 (plus:SI (mult:SI
		   (match_operand:SI 2 "s_register_operand" "r")
		   (match_operand:SI 1 "s_register_operand" "r"))
		  (match_operand:SI 3 "s_register_operand" "r"))
	 (const_int 0)))
   (set (match_operand:SI 0 "s_register_operand" "=r")
	(plus:SI (mult:SI (match_dup 2) (match_dup 1))
		 (match_dup 3)))]
  "TARGET_ARM && arm_arch6 && optimize_size"
  "mla%.\\t%0, %2, %1, %3"
  [(set_attr "conds" "set")
   (set_attr "insn" "mlas")]
)

(define_insn "*mulsi3addsi_compare0_scratch"
  [(set (reg:CC_NOOV CC_REGNUM)
	(compare:CC_NOOV
	 (plus:SI (mult:SI
		   (match_operand:SI 2 "s_register_operand" "r,r,r,r")
		   (match_operand:SI 1 "s_register_operand" "%r,0,r,0"))
		  (match_operand:SI 3 "s_register_operand" "?r,r,0,0"))
	 (const_int 0)))
   (clobber (match_scratch:SI 0 "=&r,&r,&r,&r"))]
  "TARGET_ARM && !arm_arch6"
  "mla%.\\t%0, %2, %1, %3"
  [(set_attr "conds" "set")
   (set_attr "insn" "mlas")]
)

(define_insn "*mulsi3addsi_compare0_scratch_v6"
  [(set (reg:CC_NOOV CC_REGNUM)
	(compare:CC_NOOV
	 (plus:SI (mult:SI
		   (match_operand:SI 2 "s_register_operand" "r")
		   (match_operand:SI 1 "s_register_operand" "r"))
		  (match_operand:SI 3 "s_register_operand" "r"))
	 (const_int 0)))
   (clobber (match_scratch:SI 0 "=r"))]
  "TARGET_ARM && arm_arch6 && optimize_size"
  "mla%.\\t%0, %2, %1, %3"
  [(set_attr "conds" "set")
   (set_attr "insn" "mlas")]
)

(define_insn "*mulsi3subsi"
  [(set (match_operand:SI 0 "s_register_operand" "=r")
	(minus:SI
	  (match_operand:SI 3 "s_register_operand" "r")
	  (mult:SI (match_operand:SI 2 "s_register_operand" "r")
		   (match_operand:SI 1 "s_register_operand" "r"))))]
  "TARGET_32BIT && arm_arch_thumb2"
  "mls%?\\t%0, %2, %1, %3"
  [(set_attr "insn" "mla")
   (set_attr "predicable" "yes")]
)

;; Unnamed template to match long long multiply-accumulate (smlal)

(define_insn "*mulsidi3adddi"
  [(set (match_operand:DI 0 "s_register_operand" "=&r")
	(plus:DI
	 (mult:DI
	  (sign_extend:DI (match_operand:SI 2 "s_register_operand" "%r"))
	  (sign_extend:DI (match_operand:SI 3 "s_register_operand" "r")))
	 (match_operand:DI 1 "s_register_operand" "0")))]
  "TARGET_32BIT && arm_arch3m && !arm_arch6"
  "smlal%?\\t%Q0, %R0, %3, %2"
  [(set_attr "insn" "smlal")
   (set_attr "predicable" "yes")]
)

(define_insn "*mulsidi3adddi_v6"
  [(set (match_operand:DI 0 "s_register_operand" "=r")
	(plus:DI
	 (mult:DI
	  (sign_extend:DI (match_operand:SI 2 "s_register_operand" "r"))
	  (sign_extend:DI (match_operand:SI 3 "s_register_operand" "r")))
	 (match_operand:DI 1 "s_register_operand" "0")))]
  "TARGET_32BIT && arm_arch6"
  "smlal%?\\t%Q0, %R0, %3, %2"
  [(set_attr "insn" "smlal")
   (set_attr "predicable" "yes")]
)

;; 32x32->64 widening multiply.
;; As with mulsi3, the only difference between the v3-5 and v6+
;; versions of these patterns is the requirement that the output not
;; overlap the inputs, but that still means we have to have a named
;; expander and two different starred insns.

(define_expand "mulsidi3"
  [(set (match_operand:DI 0 "s_register_operand" "")
	(mult:DI
	 (sign_extend:DI (match_operand:SI 1 "s_register_operand" ""))
	 (sign_extend:DI (match_operand:SI 2 "s_register_operand" ""))))]
  "TARGET_32BIT && arm_arch3m"
  ""
)

(define_insn "*mulsidi3_nov6"
  [(set (match_operand:DI 0 "s_register_operand" "=&r")
	(mult:DI
	 (sign_extend:DI (match_operand:SI 1 "s_register_operand" "%r"))
	 (sign_extend:DI (match_operand:SI 2 "s_register_operand" "r"))))]
  "TARGET_32BIT && arm_arch3m && !arm_arch6"
  "smull%?\\t%Q0, %R0, %1, %2"
  [(set_attr "insn" "smull")
   (set_attr "predicable" "yes")]
)

(define_insn "*mulsidi3_v6"
  [(set (match_operand:DI 0 "s_register_operand" "=r")
	(mult:DI
	 (sign_extend:DI (match_operand:SI 1 "s_register_operand" "r"))
	 (sign_extend:DI (match_operand:SI 2 "s_register_operand" "r"))))]
  "TARGET_32BIT && arm_arch6"
  "smull%?\\t%Q0, %R0, %1, %2"
  [(set_attr "insn" "smull")
   (set_attr "predicable" "yes")]
)

(define_expand "umulsidi3"
  [(set (match_operand:DI 0 "s_register_operand" "")
	(mult:DI
	 (zero_extend:DI (match_operand:SI 1 "s_register_operand" ""))
	 (zero_extend:DI (match_operand:SI 2 "s_register_operand" ""))))]
  "TARGET_32BIT && arm_arch3m"
  ""
)

(define_insn "*umulsidi3_nov6"
  [(set (match_operand:DI 0 "s_register_operand" "=&r")
	(mult:DI
	 (zero_extend:DI (match_operand:SI 1 "s_register_operand" "%r"))
	 (zero_extend:DI (match_operand:SI 2 "s_register_operand" "r"))))]
  "TARGET_32BIT && arm_arch3m && !arm_arch6"
  "umull%?\\t%Q0, %R0, %1, %2"
  [(set_attr "insn" "umull")
   (set_attr "predicable" "yes")]
)

(define_insn "*umulsidi3_v6"
  [(set (match_operand:DI 0 "s_register_operand" "=r")
	(mult:DI
	 (zero_extend:DI (match_operand:SI 1 "s_register_operand" "r"))
	 (zero_extend:DI (match_operand:SI 2 "s_register_operand" "r"))))]
  "TARGET_32BIT && arm_arch6"
  "umull%?\\t%Q0, %R0, %1, %2"
  [(set_attr "insn" "umull")
   (set_attr "predicable" "yes")]
)

;; Unnamed template to match long long unsigned multiply-accumulate (umlal)

(define_insn "*umulsidi3adddi"
  [(set (match_operand:DI 0 "s_register_operand" "=&r")
	(plus:DI
	 (mult:DI
	  (zero_extend:DI (match_operand:SI 2 "s_register_operand" "%r"))
	  (zero_extend:DI (match_operand:SI 3 "s_register_operand" "r")))
	 (match_operand:DI 1 "s_register_operand" "0")))]
  "TARGET_32BIT && arm_arch3m && !arm_arch6"
  "umlal%?\\t%Q0, %R0, %3, %2"
  [(set_attr "insn" "umlal")
   (set_attr "predicable" "yes")]
)

(define_insn "*umulsidi3adddi_v6"
  [(set (match_operand:DI 0 "s_register_operand" "=r")
	(plus:DI
	 (mult:DI
	  (zero_extend:DI (match_operand:SI 2 "s_register_operand" "r"))
	  (zero_extend:DI (match_operand:SI 3 "s_register_operand" "r")))
	 (match_operand:DI 1 "s_register_operand" "0")))]
  "TARGET_32BIT && arm_arch6"
  "umlal%?\\t%Q0, %R0, %3, %2"
  [(set_attr "insn" "umlal")
   (set_attr "predicable" "yes")]
)

(define_expand "smulsi3_highpart"
  [(parallel
    [(set (match_operand:SI 0 "s_register_operand" "")
	  (truncate:SI
	   (lshiftrt:DI
	    (mult:DI
	     (sign_extend:DI (match_operand:SI 1 "s_register_operand" ""))
	     (sign_extend:DI (match_operand:SI 2 "s_register_operand" "")))
	    (const_int 32))))
     (clobber (match_scratch:SI 3 ""))])]
  "TARGET_32BIT && arm_arch3m"
  ""
)

(define_insn "*smulsi3_highpart_nov6"
  [(set (match_operand:SI 0 "s_register_operand" "=&r,&r")
	(truncate:SI
	 (lshiftrt:DI
	  (mult:DI
	   (sign_extend:DI (match_operand:SI 1 "s_register_operand" "%r,0"))
	   (sign_extend:DI (match_operand:SI 2 "s_register_operand" "r,r")))
	  (const_int 32))))
   (clobber (match_scratch:SI 3 "=&r,&r"))]
  "TARGET_32BIT && arm_arch3m && !arm_arch6"
  "smull%?\\t%3, %0, %2, %1"
  [(set_attr "insn" "smull")
   (set_attr "predicable" "yes")]
)

(define_insn "*smulsi3_highpart_v6"
  [(set (match_operand:SI 0 "s_register_operand" "=r")
	(truncate:SI
	 (lshiftrt:DI
	  (mult:DI
	   (sign_extend:DI (match_operand:SI 1 "s_register_operand" "r"))
	   (sign_extend:DI (match_operand:SI 2 "s_register_operand" "r")))
	  (const_int 32))))
   (clobber (match_scratch:SI 3 "=r"))]
  "TARGET_32BIT && arm_arch6"
  "smull%?\\t%3, %0, %2, %1"
  [(set_attr "insn" "smull")
   (set_attr "predicable" "yes")]
)

(define_expand "umulsi3_highpart"
  [(parallel
    [(set (match_operand:SI 0 "s_register_operand" "")
	  (truncate:SI
	   (lshiftrt:DI
	    (mult:DI
	     (zero_extend:DI (match_operand:SI 1 "s_register_operand" ""))
	      (zero_extend:DI (match_operand:SI 2 "s_register_operand" "")))
	    (const_int 32))))
     (clobber (match_scratch:SI 3 ""))])]
  "TARGET_32BIT && arm_arch3m"
  ""
)

(define_insn "*umulsi3_highpart_nov6"
  [(set (match_operand:SI 0 "s_register_operand" "=&r,&r")
	(truncate:SI
	 (lshiftrt:DI
	  (mult:DI
	   (zero_extend:DI (match_operand:SI 1 "s_register_operand" "%r,0"))
	   (zero_extend:DI (match_operand:SI 2 "s_register_operand" "r,r")))
	  (const_int 32))))
   (clobber (match_scratch:SI 3 "=&r,&r"))]
  "TARGET_32BIT && arm_arch3m && !arm_arch6"
  "umull%?\\t%3, %0, %2, %1"
  [(set_attr "insn" "umull")
   (set_attr "predicable" "yes")]
)

(define_insn "*umulsi3_highpart_v6"
  [(set (match_operand:SI 0 "s_register_operand" "=r")
	(truncate:SI
	 (lshiftrt:DI
	  (mult:DI
	   (zero_extend:DI (match_operand:SI 1 "s_register_operand" "r"))
	   (zero_extend:DI (match_operand:SI 2 "s_register_operand" "r")))
	  (const_int 32))))
   (clobber (match_scratch:SI 3 "=r"))]
  "TARGET_32BIT && arm_arch6"
  "umull%?\\t%3, %0, %2, %1"
  [(set_attr "insn" "umull")
   (set_attr "predicable" "yes")]
)

(define_insn "mulhisi3"
  [(set (match_operand:SI 0 "s_register_operand" "=r")
	(mult:SI (sign_extend:SI
		  (match_operand:HI 1 "s_register_operand" "%r"))
		 (sign_extend:SI
		  (match_operand:HI 2 "s_register_operand" "r"))))]
  "TARGET_DSP_MULTIPLY"
  "smulbb%?\\t%0, %1, %2"
  [(set_attr "insn" "smulxy")
   (set_attr "predicable" "yes")]
)

(define_insn "*mulhisi3tb"
  [(set (match_operand:SI 0 "s_register_operand" "=r")
	(mult:SI (ashiftrt:SI
		  (match_operand:SI 1 "s_register_operand" "r")
		  (const_int 16))
		 (sign_extend:SI
		  (match_operand:HI 2 "s_register_operand" "r"))))]
  "TARGET_DSP_MULTIPLY"
  "smultb%?\\t%0, %1, %2"
  [(set_attr "insn" "smulxy")
   (set_attr "predicable" "yes")]
)

(define_insn "*mulhisi3bt"
  [(set (match_operand:SI 0 "s_register_operand" "=r")
	(mult:SI (sign_extend:SI
		  (match_operand:HI 1 "s_register_operand" "r"))
		 (ashiftrt:SI
		  (match_operand:SI 2 "s_register_operand" "r")
		  (const_int 16))))]
  "TARGET_DSP_MULTIPLY"
  "smulbt%?\\t%0, %1, %2"
  [(set_attr "insn" "smulxy")
   (set_attr "predicable" "yes")]
)

(define_insn "*mulhisi3tt"
  [(set (match_operand:SI 0 "s_register_operand" "=r")
	(mult:SI (ashiftrt:SI
		  (match_operand:SI 1 "s_register_operand" "r")
		  (const_int 16))
		 (ashiftrt:SI
		  (match_operand:SI 2 "s_register_operand" "r")
		  (const_int 16))))]
  "TARGET_DSP_MULTIPLY"
  "smultt%?\\t%0, %1, %2"
  [(set_attr "insn" "smulxy")
   (set_attr "predicable" "yes")]
)

(define_insn "*mulhisi3addsi"
  [(set (match_operand:SI 0 "s_register_operand" "=r")
	(plus:SI (match_operand:SI 1 "s_register_operand" "r")
		 (mult:SI (sign_extend:SI
			   (match_operand:HI 2 "s_register_operand" "%r"))
			  (sign_extend:SI
			   (match_operand:HI 3 "s_register_operand" "r")))))]
  "TARGET_DSP_MULTIPLY"
  "smlabb%?\\t%0, %2, %3, %1"
  [(set_attr "insn" "smlaxy")
   (set_attr "predicable" "yes")]
)

(define_insn "*mulhidi3adddi"
  [(set (match_operand:DI 0 "s_register_operand" "=r")
	(plus:DI
	  (match_operand:DI 1 "s_register_operand" "0")
	  (mult:DI (sign_extend:DI
	 	    (match_operand:HI 2 "s_register_operand" "%r"))
		   (sign_extend:DI
		    (match_operand:HI 3 "s_register_operand" "r")))))]
  "TARGET_DSP_MULTIPLY"
  "smlalbb%?\\t%Q0, %R0, %2, %3"
  [(set_attr "insn" "smlalxy")
   (set_attr "predicable" "yes")])

(define_expand "mulsf3"
  [(set (match_operand:SF          0 "s_register_operand" "")
	(mult:SF (match_operand:SF 1 "s_register_operand" "")
		 (match_operand:SF 2 "arm_float_rhs_operand" "")))]
  "TARGET_32BIT && TARGET_HARD_FLOAT"
  "
  if (TARGET_MAVERICK
      && !cirrus_fp_register (operands[2], SFmode))
    operands[2] = force_reg (SFmode, operands[2]);
")

(define_expand "muldf3"
  [(set (match_operand:DF          0 "s_register_operand" "")
	(mult:DF (match_operand:DF 1 "s_register_operand" "")
		 (match_operand:DF 2 "arm_float_rhs_operand" "")))]
  "TARGET_32BIT && TARGET_HARD_FLOAT"
  "
  if (TARGET_MAVERICK
      && !cirrus_fp_register (operands[2], DFmode))
    operands[2] = force_reg (DFmode, operands[2]);
")

;; Division insns

(define_expand "divsf3"
  [(set (match_operand:SF 0 "s_register_operand" "")
	(div:SF (match_operand:SF 1 "arm_float_rhs_operand" "")
		(match_operand:SF 2 "arm_float_rhs_operand" "")))]
  "TARGET_32BIT && TARGET_HARD_FLOAT && (TARGET_FPA || TARGET_VFP)"
  "")

(define_expand "divdf3"
  [(set (match_operand:DF 0 "s_register_operand" "")
	(div:DF (match_operand:DF 1 "arm_float_rhs_operand" "")
		(match_operand:DF 2 "arm_float_rhs_operand" "")))]
  "TARGET_32BIT && TARGET_HARD_FLOAT && (TARGET_FPA || TARGET_VFP)"
  "")

;; Modulo insns

(define_expand "modsf3"
  [(set (match_operand:SF 0 "s_register_operand" "")
	(mod:SF (match_operand:SF 1 "s_register_operand" "")
		(match_operand:SF 2 "arm_float_rhs_operand" "")))]
  "TARGET_32BIT && TARGET_HARD_FLOAT && TARGET_FPA"
  "")

(define_expand "moddf3"
  [(set (match_operand:DF 0 "s_register_operand" "")
	(mod:DF (match_operand:DF 1 "s_register_operand" "")
		(match_operand:DF 2 "arm_float_rhs_operand" "")))]
  "TARGET_32BIT && TARGET_HARD_FLOAT && TARGET_FPA"
  "")

;; Boolean and,ior,xor insns

;; Split up double word logical operations

;; Split up simple DImode logical operations.  Simply perform the logical
;; operation on the upper and lower halves of the registers.
(define_split
  [(set (match_operand:DI 0 "s_register_operand" "")
	(match_operator:DI 6 "logical_binary_operator"
	  [(match_operand:DI 1 "s_register_operand" "")
	   (match_operand:DI 2 "s_register_operand" "")]))]
  "TARGET_32BIT && reload_completed
   && ! IS_IWMMXT_REGNUM (REGNO (operands[0]))"
  [(set (match_dup 0) (match_op_dup:SI 6 [(match_dup 1) (match_dup 2)]))
   (set (match_dup 3) (match_op_dup:SI 6 [(match_dup 4) (match_dup 5)]))]
  "
  {
    operands[3] = gen_highpart (SImode, operands[0]);
    operands[0] = gen_lowpart (SImode, operands[0]);
    operands[4] = gen_highpart (SImode, operands[1]);
    operands[1] = gen_lowpart (SImode, operands[1]);
    operands[5] = gen_highpart (SImode, operands[2]);
    operands[2] = gen_lowpart (SImode, operands[2]);
  }"
)

(define_split
  [(set (match_operand:DI 0 "s_register_operand" "")
	(match_operator:DI 6 "logical_binary_operator"
	  [(sign_extend:DI (match_operand:SI 2 "s_register_operand" ""))
	   (match_operand:DI 1 "s_register_operand" "")]))]
  "TARGET_32BIT && reload_completed"
  [(set (match_dup 0) (match_op_dup:SI 6 [(match_dup 1) (match_dup 2)]))
   (set (match_dup 3) (match_op_dup:SI 6
			[(ashiftrt:SI (match_dup 2) (const_int 31))
			 (match_dup 4)]))]
  "
  {
    operands[3] = gen_highpart (SImode, operands[0]);
    operands[0] = gen_lowpart (SImode, operands[0]);
    operands[4] = gen_highpart (SImode, operands[1]);
    operands[1] = gen_lowpart (SImode, operands[1]);
    operands[5] = gen_highpart (SImode, operands[2]);
    operands[2] = gen_lowpart (SImode, operands[2]);
  }"
)

;; The zero extend of operand 2 means we can just copy the high part of
;; operand1 into operand0.
(define_split
  [(set (match_operand:DI 0 "s_register_operand" "")
	(ior:DI
	  (zero_extend:DI (match_operand:SI 2 "s_register_operand" ""))
	  (match_operand:DI 1 "s_register_operand" "")))]
  "TARGET_32BIT && operands[0] != operands[1] && reload_completed"
  [(set (match_dup 0) (ior:SI (match_dup 1) (match_dup 2)))
   (set (match_dup 3) (match_dup 4))]
  "
  {
    operands[4] = gen_highpart (SImode, operands[1]);
    operands[3] = gen_highpart (SImode, operands[0]);
    operands[0] = gen_lowpart (SImode, operands[0]);
    operands[1] = gen_lowpart (SImode, operands[1]);
  }"
)

;; The zero extend of operand 2 means we can just copy the high part of
;; operand1 into operand0.
(define_split
  [(set (match_operand:DI 0 "s_register_operand" "")
	(xor:DI
	  (zero_extend:DI (match_operand:SI 2 "s_register_operand" ""))
	  (match_operand:DI 1 "s_register_operand" "")))]
  "TARGET_32BIT && operands[0] != operands[1] && reload_completed"
  [(set (match_dup 0) (xor:SI (match_dup 1) (match_dup 2)))
   (set (match_dup 3) (match_dup 4))]
  "
  {
    operands[4] = gen_highpart (SImode, operands[1]);
    operands[3] = gen_highpart (SImode, operands[0]);
    operands[0] = gen_lowpart (SImode, operands[0]);
    operands[1] = gen_lowpart (SImode, operands[1]);
  }"
)

(define_insn "anddi3"
  [(set (match_operand:DI         0 "s_register_operand" "=&r,&r")
	(and:DI (match_operand:DI 1 "s_register_operand"  "%0,r")
		(match_operand:DI 2 "s_register_operand"   "r,r")))]
  "TARGET_32BIT && ! TARGET_IWMMXT"
  "#"
  [(set_attr "length" "8")]
)

(define_insn_and_split "*anddi_zesidi_di"
  [(set (match_operand:DI 0 "s_register_operand" "=&r,&r")
	(and:DI (zero_extend:DI
		 (match_operand:SI 2 "s_register_operand" "r,r"))
		(match_operand:DI 1 "s_register_operand" "?r,0")))]
  "TARGET_32BIT"
  "#"
  "TARGET_32BIT && reload_completed"
  ; The zero extend of operand 2 clears the high word of the output
  ; operand.
  [(set (match_dup 0) (and:SI (match_dup 1) (match_dup 2)))
   (set (match_dup 3) (const_int 0))]
  "
  {
    operands[3] = gen_highpart (SImode, operands[0]);
    operands[0] = gen_lowpart (SImode, operands[0]);
    operands[1] = gen_lowpart (SImode, operands[1]);
  }"
  [(set_attr "length" "8")]
)

(define_insn "*anddi_sesdi_di"
  [(set (match_operand:DI          0 "s_register_operand" "=&r,&r")
	(and:DI (sign_extend:DI
		 (match_operand:SI 2 "s_register_operand" "r,r"))
		(match_operand:DI  1 "s_register_operand" "?r,0")))]
  "TARGET_32BIT"
  "#"
  [(set_attr "length" "8")]
)

(define_expand "andsi3"
  [(set (match_operand:SI         0 "s_register_operand" "")
	(and:SI (match_operand:SI 1 "s_register_operand" "")
		(match_operand:SI 2 "reg_or_int_operand" "")))]
  "TARGET_EITHER"
  "
  if (TARGET_32BIT)
    {
      if (GET_CODE (operands[2]) == CONST_INT)
        {
          arm_split_constant (AND, SImode, NULL_RTX,
	                      INTVAL (operands[2]), operands[0],
			      operands[1], optimize && can_create_pseudo_p ());

          DONE;
        }
    }
  else /* TARGET_THUMB1 */
    {
      if (GET_CODE (operands[2]) != CONST_INT)
        operands[2] = force_reg (SImode, operands[2]);
      else
        {
          int i;
	  
          if (((unsigned HOST_WIDE_INT) ~INTVAL (operands[2])) < 256)
  	    {
	      operands[2] = force_reg (SImode,
				       GEN_INT (~INTVAL (operands[2])));
	      
	      emit_insn (gen_bicsi3 (operands[0], operands[2], operands[1]));
	      
	      DONE;
	    }

          for (i = 9; i <= 31; i++)
	    {
	      if ((((HOST_WIDE_INT) 1) << i) - 1 == INTVAL (operands[2]))
	        {
	          emit_insn (gen_extzv (operands[0], operands[1], GEN_INT (i),
			 	        const0_rtx));
	          DONE;
	        }
	      else if ((((HOST_WIDE_INT) 1) << i) - 1
		       == ~INTVAL (operands[2]))
	        {
	          rtx shift = GEN_INT (i);
	          rtx reg = gen_reg_rtx (SImode);
		
	          emit_insn (gen_lshrsi3 (reg, operands[1], shift));
	          emit_insn (gen_ashlsi3 (operands[0], reg, shift));
		  
	          DONE;
	        }
	    }

          operands[2] = force_reg (SImode, operands[2]);
        }
    }
  "
)

; ??? Check split length for Thumb-2
(define_insn_and_split "*arm_andsi3_insn"
  [(set (match_operand:SI         0 "s_register_operand" "=r,r,r")
	(and:SI (match_operand:SI 1 "s_register_operand" "r,r,r")
		(match_operand:SI 2 "reg_or_int_operand" "rI,K,?n")))]
  "TARGET_32BIT"
  "@
   and%?\\t%0, %1, %2
   bic%?\\t%0, %1, #%B2
   #"
  "TARGET_32BIT
   && GET_CODE (operands[2]) == CONST_INT
   && !(const_ok_for_arm (INTVAL (operands[2]))
	|| const_ok_for_arm (~INTVAL (operands[2])))"
  [(clobber (const_int 0))]
  "
  arm_split_constant  (AND, SImode, curr_insn, 
	               INTVAL (operands[2]), operands[0], operands[1], 0);
  DONE;
  "
  [(set_attr "length" "4,4,16")
   (set_attr "predicable" "yes")]
)

(define_insn "*thumb1_andsi3_insn"
  [(set (match_operand:SI         0 "register_operand" "=l")
	(and:SI (match_operand:SI 1 "register_operand" "%0")
		(match_operand:SI 2 "register_operand" "l")))]
  "TARGET_THUMB1"
  "and\\t%0, %0, %2"
  [(set_attr "length" "2")]
)

(define_insn "*andsi3_compare0"
  [(set (reg:CC_NOOV CC_REGNUM)
	(compare:CC_NOOV
	 (and:SI (match_operand:SI 1 "s_register_operand" "r,r")
		 (match_operand:SI 2 "arm_not_operand" "rI,K"))
	 (const_int 0)))
   (set (match_operand:SI          0 "s_register_operand" "=r,r")
	(and:SI (match_dup 1) (match_dup 2)))]
  "TARGET_32BIT"
  "@
   and%.\\t%0, %1, %2
   bic%.\\t%0, %1, #%B2"
  [(set_attr "conds" "set")]
)

(define_insn "*andsi3_compare0_scratch"
  [(set (reg:CC_NOOV CC_REGNUM)
	(compare:CC_NOOV
	 (and:SI (match_operand:SI 0 "s_register_operand" "r,r")
		 (match_operand:SI 1 "arm_not_operand" "rI,K"))
	 (const_int 0)))
   (clobber (match_scratch:SI 2 "=X,r"))]
  "TARGET_32BIT"
  "@
   tst%?\\t%0, %1
   bic%.\\t%2, %0, #%B1"
  [(set_attr "conds" "set")]
)

(define_insn "*zeroextractsi_compare0_scratch"
  [(set (reg:CC_NOOV CC_REGNUM)
	(compare:CC_NOOV (zero_extract:SI
			  (match_operand:SI 0 "s_register_operand" "r")
		 	  (match_operand 1 "const_int_operand" "n")
			  (match_operand 2 "const_int_operand" "n"))
			 (const_int 0)))]
  "TARGET_32BIT
  && (INTVAL (operands[2]) >= 0 && INTVAL (operands[2]) < 32
      && INTVAL (operands[1]) > 0 
      && INTVAL (operands[1]) + (INTVAL (operands[2]) & 1) <= 8
      && INTVAL (operands[1]) + INTVAL (operands[2]) <= 32)"
  "*
  operands[1] = GEN_INT (((1 << INTVAL (operands[1])) - 1)
			 << INTVAL (operands[2]));
  output_asm_insn (\"tst%?\\t%0, %1\", operands);
  return \"\";
  "
  [(set_attr "conds" "set")]
)

(define_insn_and_split "*ne_zeroextractsi"
  [(set (match_operand:SI 0 "s_register_operand" "=r")
	(ne:SI (zero_extract:SI
		(match_operand:SI 1 "s_register_operand" "r")
		(match_operand:SI 2 "const_int_operand" "n")
		(match_operand:SI 3 "const_int_operand" "n"))
	       (const_int 0)))
   (clobber (reg:CC CC_REGNUM))]
  "TARGET_32BIT
   && (INTVAL (operands[3]) >= 0 && INTVAL (operands[3]) < 32
       && INTVAL (operands[2]) > 0 
       && INTVAL (operands[2]) + (INTVAL (operands[3]) & 1) <= 8
       && INTVAL (operands[2]) + INTVAL (operands[3]) <= 32)"
  "#"
  "TARGET_32BIT
   && (INTVAL (operands[3]) >= 0 && INTVAL (operands[3]) < 32
       && INTVAL (operands[2]) > 0 
       && INTVAL (operands[2]) + (INTVAL (operands[3]) & 1) <= 8
       && INTVAL (operands[2]) + INTVAL (operands[3]) <= 32)"
  [(parallel [(set (reg:CC_NOOV CC_REGNUM)
		   (compare:CC_NOOV (and:SI (match_dup 1) (match_dup 2))
				    (const_int 0)))
	      (set (match_dup 0) (and:SI (match_dup 1) (match_dup 2)))])
   (set (match_dup 0)
	(if_then_else:SI (eq (reg:CC_NOOV CC_REGNUM) (const_int 0))
			 (match_dup 0) (const_int 1)))]
  "
  operands[2] = GEN_INT (((1 << INTVAL (operands[2])) - 1)
			 << INTVAL (operands[3])); 
  "
  [(set_attr "conds" "clob")
   (set (attr "length")
	(if_then_else (eq_attr "is_thumb" "yes")
		      (const_int 12)
		      (const_int 8)))]
)

(define_insn_and_split "*ne_zeroextractsi_shifted"
  [(set (match_operand:SI 0 "s_register_operand" "=r")
	(ne:SI (zero_extract:SI
		(match_operand:SI 1 "s_register_operand" "r")
		(match_operand:SI 2 "const_int_operand" "n")
		(const_int 0))
	       (const_int 0)))
   (clobber (reg:CC CC_REGNUM))]
  "TARGET_ARM"
  "#"
  "TARGET_ARM"
  [(parallel [(set (reg:CC_NOOV CC_REGNUM)
		   (compare:CC_NOOV (ashift:SI (match_dup 1) (match_dup 2))
				    (const_int 0)))
	      (set (match_dup 0) (ashift:SI (match_dup 1) (match_dup 2)))])
   (set (match_dup 0)
	(if_then_else:SI (eq (reg:CC_NOOV CC_REGNUM) (const_int 0))
			 (match_dup 0) (const_int 1)))]
  "
  operands[2] = GEN_INT (32 - INTVAL (operands[2]));
  "
  [(set_attr "conds" "clob")
   (set_attr "length" "8")]
)

(define_insn_and_split "*ite_ne_zeroextractsi"
  [(set (match_operand:SI 0 "s_register_operand" "=r")
	(if_then_else:SI (ne (zero_extract:SI
			      (match_operand:SI 1 "s_register_operand" "r")
			      (match_operand:SI 2 "const_int_operand" "n")
			      (match_operand:SI 3 "const_int_operand" "n"))
			     (const_int 0))
			 (match_operand:SI 4 "arm_not_operand" "rIK")
			 (const_int 0)))
   (clobber (reg:CC CC_REGNUM))]
  "TARGET_ARM
   && (INTVAL (operands[3]) >= 0 && INTVAL (operands[3]) < 32
       && INTVAL (operands[2]) > 0 
       && INTVAL (operands[2]) + (INTVAL (operands[3]) & 1) <= 8
       && INTVAL (operands[2]) + INTVAL (operands[3]) <= 32)
   && !reg_overlap_mentioned_p (operands[0], operands[4])"
  "#"
  "TARGET_ARM
   && (INTVAL (operands[3]) >= 0 && INTVAL (operands[3]) < 32
       && INTVAL (operands[2]) > 0 
       && INTVAL (operands[2]) + (INTVAL (operands[3]) & 1) <= 8
       && INTVAL (operands[2]) + INTVAL (operands[3]) <= 32)
   && !reg_overlap_mentioned_p (operands[0], operands[4])"
  [(parallel [(set (reg:CC_NOOV CC_REGNUM)
		   (compare:CC_NOOV (and:SI (match_dup 1) (match_dup 2))
				    (const_int 0)))
	      (set (match_dup 0) (and:SI (match_dup 1) (match_dup 2)))])
   (set (match_dup 0)
	(if_then_else:SI (eq (reg:CC_NOOV CC_REGNUM) (const_int 0))
			 (match_dup 0) (match_dup 4)))]
  "
  operands[2] = GEN_INT (((1 << INTVAL (operands[2])) - 1)
			 << INTVAL (operands[3])); 
  "
  [(set_attr "conds" "clob")
   (set_attr "length" "8")]
)

(define_insn_and_split "*ite_ne_zeroextractsi_shifted"
  [(set (match_operand:SI 0 "s_register_operand" "=r")
	(if_then_else:SI (ne (zero_extract:SI
			      (match_operand:SI 1 "s_register_operand" "r")
			      (match_operand:SI 2 "const_int_operand" "n")
			      (const_int 0))
			     (const_int 0))
			 (match_operand:SI 3 "arm_not_operand" "rIK")
			 (const_int 0)))
   (clobber (reg:CC CC_REGNUM))]
  "TARGET_ARM && !reg_overlap_mentioned_p (operands[0], operands[3])"
  "#"
  "TARGET_ARM && !reg_overlap_mentioned_p (operands[0], operands[3])"
  [(parallel [(set (reg:CC_NOOV CC_REGNUM)
		   (compare:CC_NOOV (ashift:SI (match_dup 1) (match_dup 2))
				    (const_int 0)))
	      (set (match_dup 0) (ashift:SI (match_dup 1) (match_dup 2)))])
   (set (match_dup 0)
	(if_then_else:SI (eq (reg:CC_NOOV CC_REGNUM) (const_int 0))
			 (match_dup 0) (match_dup 3)))]
  "
  operands[2] = GEN_INT (32 - INTVAL (operands[2]));
  "
  [(set_attr "conds" "clob")
   (set_attr "length" "8")]
)

(define_split
  [(set (match_operand:SI 0 "s_register_operand" "")
	(zero_extract:SI (match_operand:SI 1 "s_register_operand" "")
			 (match_operand:SI 2 "const_int_operand" "")
			 (match_operand:SI 3 "const_int_operand" "")))
   (clobber (match_operand:SI 4 "s_register_operand" ""))]
  "TARGET_THUMB1"
  [(set (match_dup 4) (ashift:SI (match_dup 1) (match_dup 2)))
   (set (match_dup 0) (lshiftrt:SI (match_dup 4) (match_dup 3)))]
  "{
     HOST_WIDE_INT temp = INTVAL (operands[2]);

     operands[2] = GEN_INT (32 - temp - INTVAL (operands[3]));
     operands[3] = GEN_INT (32 - temp);
   }"
)

;; ??? Use Thumb-2 has bitfield insert/extract instructions.
(define_split
  [(set (match_operand:SI 0 "s_register_operand" "")
	(match_operator:SI 1 "shiftable_operator"
	 [(zero_extract:SI (match_operand:SI 2 "s_register_operand" "")
			   (match_operand:SI 3 "const_int_operand" "")
			   (match_operand:SI 4 "const_int_operand" ""))
	  (match_operand:SI 5 "s_register_operand" "")]))
   (clobber (match_operand:SI 6 "s_register_operand" ""))]
  "TARGET_ARM"
  [(set (match_dup 6) (ashift:SI (match_dup 2) (match_dup 3)))
   (set (match_dup 0)
	(match_op_dup 1
	 [(lshiftrt:SI (match_dup 6) (match_dup 4))
	  (match_dup 5)]))]
  "{
     HOST_WIDE_INT temp = INTVAL (operands[3]);

     operands[3] = GEN_INT (32 - temp - INTVAL (operands[4]));
     operands[4] = GEN_INT (32 - temp);
   }"
)
  
(define_split
  [(set (match_operand:SI 0 "s_register_operand" "")
	(sign_extract:SI (match_operand:SI 1 "s_register_operand" "")
			 (match_operand:SI 2 "const_int_operand" "")
			 (match_operand:SI 3 "const_int_operand" "")))]
  "TARGET_THUMB1"
  [(set (match_dup 0) (ashift:SI (match_dup 1) (match_dup 2)))
   (set (match_dup 0) (ashiftrt:SI (match_dup 0) (match_dup 3)))]
  "{
     HOST_WIDE_INT temp = INTVAL (operands[2]);

     operands[2] = GEN_INT (32 - temp - INTVAL (operands[3]));
     operands[3] = GEN_INT (32 - temp);
   }"
)

(define_split
  [(set (match_operand:SI 0 "s_register_operand" "")
	(match_operator:SI 1 "shiftable_operator"
	 [(sign_extract:SI (match_operand:SI 2 "s_register_operand" "")
			   (match_operand:SI 3 "const_int_operand" "")
			   (match_operand:SI 4 "const_int_operand" ""))
	  (match_operand:SI 5 "s_register_operand" "")]))
   (clobber (match_operand:SI 6 "s_register_operand" ""))]
  "TARGET_ARM"
  [(set (match_dup 6) (ashift:SI (match_dup 2) (match_dup 3)))
   (set (match_dup 0)
	(match_op_dup 1
	 [(ashiftrt:SI (match_dup 6) (match_dup 4))
	  (match_dup 5)]))]
  "{
     HOST_WIDE_INT temp = INTVAL (operands[3]);

     operands[3] = GEN_INT (32 - temp - INTVAL (operands[4]));
     operands[4] = GEN_INT (32 - temp);
   }"
)
  
;;; ??? This pattern is bogus.  If operand3 has bits outside the range
;;; represented by the bitfield, then this will produce incorrect results.
;;; Somewhere, the value needs to be truncated.  On targets like the m68k,
;;; which have a real bit-field insert instruction, the truncation happens
;;; in the bit-field insert instruction itself.  Since arm does not have a
;;; bit-field insert instruction, we would have to emit code here to truncate
;;; the value before we insert.  This loses some of the advantage of having
;;; this insv pattern, so this pattern needs to be reevalutated.

(define_expand "insv"
  [(set (zero_extract:SI (match_operand:SI 0 "s_register_operand" "")
                         (match_operand:SI 1 "general_operand" "")
                         (match_operand:SI 2 "general_operand" ""))
        (match_operand:SI 3 "reg_or_int_operand" ""))]
  "TARGET_ARM || arm_arch_thumb2"
  "
  {
    int start_bit = INTVAL (operands[2]);
    int width = INTVAL (operands[1]);
    HOST_WIDE_INT mask = (((HOST_WIDE_INT)1) << width) - 1;
    rtx target, subtarget;

    if (arm_arch_thumb2)
      {
	bool use_bfi = TRUE;

	if (GET_CODE (operands[3]) == CONST_INT)
	  {
	    HOST_WIDE_INT val = INTVAL (operands[3]) & mask;

	    if (val == 0)
	      {
		emit_insn (gen_insv_zero (operands[0], operands[1],
					  operands[2]));
		DONE;
	      }

	    /* See if the set can be done with a single orr instruction.  */
	    if (val == mask && const_ok_for_arm (val << start_bit))
	      use_bfi = FALSE;
	  }
	  
	if (use_bfi)
	  {
	    if (GET_CODE (operands[3]) != REG)
	      operands[3] = force_reg (SImode, operands[3]);

	    emit_insn (gen_insv_t2 (operands[0], operands[1], operands[2],
				    operands[3]));
	    DONE;
	  }
      }

    target = operands[0];
    /* Avoid using a subreg as a subtarget, and avoid writing a paradoxical 
       subreg as the final target.  */
    if (GET_CODE (target) == SUBREG)
      {
	subtarget = gen_reg_rtx (SImode);
	if (GET_MODE_SIZE (GET_MODE (SUBREG_REG (target)))
	    < GET_MODE_SIZE (SImode))
	  target = SUBREG_REG (target);
      }
    else
      subtarget = target;    

    if (GET_CODE (operands[3]) == CONST_INT)
      {
	/* Since we are inserting a known constant, we may be able to
	   reduce the number of bits that we have to clear so that
	   the mask becomes simple.  */
	/* ??? This code does not check to see if the new mask is actually
	   simpler.  It may not be.  */
	rtx op1 = gen_reg_rtx (SImode);
	/* ??? Truncate operand3 to fit in the bitfield.  See comment before
	   start of this pattern.  */
	HOST_WIDE_INT op3_value = mask & INTVAL (operands[3]);
	HOST_WIDE_INT mask2 = ((mask & ~op3_value) << start_bit);

	emit_insn (gen_andsi3 (op1, operands[0],
			       gen_int_mode (~mask2, SImode)));
	emit_insn (gen_iorsi3 (subtarget, op1,
			       gen_int_mode (op3_value << start_bit, SImode)));
      }
    else if (start_bit == 0
	     && !(const_ok_for_arm (mask)
		  || const_ok_for_arm (~mask)))
      {
	/* A Trick, since we are setting the bottom bits in the word,
	   we can shift operand[3] up, operand[0] down, OR them together
	   and rotate the result back again.  This takes 3 insns, and
	   the third might be mergeable into another op.  */
	/* The shift up copes with the possibility that operand[3] is
           wider than the bitfield.  */
	rtx op0 = gen_reg_rtx (SImode);
	rtx op1 = gen_reg_rtx (SImode);

	emit_insn (gen_ashlsi3 (op0, operands[3], GEN_INT (32 - width)));
	emit_insn (gen_lshrsi3 (op1, operands[0], operands[1]));
	emit_insn (gen_iorsi3  (op1, op1, op0));
	emit_insn (gen_rotlsi3 (subtarget, op1, operands[1]));
      }
    else if ((width + start_bit == 32)
	     && !(const_ok_for_arm (mask)
		  || const_ok_for_arm (~mask)))
      {
	/* Similar trick, but slightly less efficient.  */

	rtx op0 = gen_reg_rtx (SImode);
	rtx op1 = gen_reg_rtx (SImode);

	emit_insn (gen_ashlsi3 (op0, operands[3], GEN_INT (32 - width)));
	emit_insn (gen_ashlsi3 (op1, operands[0], operands[1]));
	emit_insn (gen_lshrsi3 (op1, op1, operands[1]));
	emit_insn (gen_iorsi3 (subtarget, op1, op0));
      }
    else
      {
	rtx op0 = gen_int_mode (mask, SImode);
	rtx op1 = gen_reg_rtx (SImode);
	rtx op2 = gen_reg_rtx (SImode);

	if (!(const_ok_for_arm (mask) || const_ok_for_arm (~mask)))
	  {
	    rtx tmp = gen_reg_rtx (SImode);

	    emit_insn (gen_movsi (tmp, op0));
	    op0 = tmp;
	  }

	/* Mask out any bits in operand[3] that are not needed.  */
	   emit_insn (gen_andsi3 (op1, operands[3], op0));

	if (GET_CODE (op0) == CONST_INT
	    && (const_ok_for_arm (mask << start_bit)
		|| const_ok_for_arm (~(mask << start_bit))))
	  {
	    op0 = gen_int_mode (~(mask << start_bit), SImode);
	    emit_insn (gen_andsi3 (op2, operands[0], op0));
	  }
	else
	  {
	    if (GET_CODE (op0) == CONST_INT)
	      {
		rtx tmp = gen_reg_rtx (SImode);

		emit_insn (gen_movsi (tmp, op0));
		op0 = tmp;
	      }

	    if (start_bit != 0)
	      emit_insn (gen_ashlsi3 (op0, op0, operands[2]));
	    
	    emit_insn (gen_andsi_notsi_si (op2, operands[0], op0));
	  }

	if (start_bit != 0)
          emit_insn (gen_ashlsi3 (op1, op1, operands[2]));

	emit_insn (gen_iorsi3 (subtarget, op1, op2));
      }

    if (subtarget != target)
      {
	/* If TARGET is still a SUBREG, then it must be wider than a word,
	   so we must be careful only to set the subword we were asked to.  */
	if (GET_CODE (target) == SUBREG)
	  emit_move_insn (target, subtarget);
	else
	  emit_move_insn (target, gen_lowpart (GET_MODE (target), subtarget));
      }

    DONE;
  }"
)

(define_insn "insv_zero"
  [(set (zero_extract:SI (match_operand:SI 0 "s_register_operand" "+r")
                         (match_operand:SI 1 "const_int_operand" "M")
                         (match_operand:SI 2 "const_int_operand" "M"))
        (const_int 0))]
  "arm_arch_thumb2"
  "bfc%?\t%0, %2, %1"
  [(set_attr "length" "4")
   (set_attr "predicable" "yes")]
)

(define_insn "insv_t2"
  [(set (zero_extract:SI (match_operand:SI 0 "s_register_operand" "+r")
                         (match_operand:SI 1 "const_int_operand" "M")
                         (match_operand:SI 2 "const_int_operand" "M"))
        (match_operand:SI 3 "s_register_operand" "r"))]
  "arm_arch_thumb2"
  "bfi%?\t%0, %3, %2, %1"
  [(set_attr "length" "4")
   (set_attr "predicable" "yes")]
)

; constants for op 2 will never be given to these patterns.
(define_insn_and_split "*anddi_notdi_di"
  [(set (match_operand:DI 0 "s_register_operand" "=&r,&r")
	(and:DI (not:DI (match_operand:DI 1 "s_register_operand" "r,0"))
		(match_operand:DI 2 "s_register_operand" "0,r")))]
  "TARGET_32BIT"
  "#"
  "TARGET_32BIT && reload_completed && ! IS_IWMMXT_REGNUM (REGNO (operands[0]))"
  [(set (match_dup 0) (and:SI (not:SI (match_dup 1)) (match_dup 2)))
   (set (match_dup 3) (and:SI (not:SI (match_dup 4)) (match_dup 5)))]
  "
  {
    operands[3] = gen_highpart (SImode, operands[0]);
    operands[0] = gen_lowpart (SImode, operands[0]);
    operands[4] = gen_highpart (SImode, operands[1]);
    operands[1] = gen_lowpart (SImode, operands[1]);
    operands[5] = gen_highpart (SImode, operands[2]);
    operands[2] = gen_lowpart (SImode, operands[2]);
  }"
  [(set_attr "length" "8")
   (set_attr "predicable" "yes")]
)
  
(define_insn_and_split "*anddi_notzesidi_di"
  [(set (match_operand:DI 0 "s_register_operand" "=&r,&r")
	(and:DI (not:DI (zero_extend:DI
			 (match_operand:SI 2 "s_register_operand" "r,r")))
		(match_operand:DI 1 "s_register_operand" "0,?r")))]
  "TARGET_32BIT"
  "@
   bic%?\\t%Q0, %Q1, %2
   #"
  ; (not (zero_extend ...)) allows us to just copy the high word from
  ; operand1 to operand0.
  "TARGET_32BIT
   && reload_completed
   && operands[0] != operands[1]"
  [(set (match_dup 0) (and:SI (not:SI (match_dup 2)) (match_dup 1)))
   (set (match_dup 3) (match_dup 4))]
  "
  {
    operands[3] = gen_highpart (SImode, operands[0]);
    operands[0] = gen_lowpart (SImode, operands[0]);
    operands[4] = gen_highpart (SImode, operands[1]);
    operands[1] = gen_lowpart (SImode, operands[1]);
  }"
  [(set_attr "length" "4,8")
   (set_attr "predicable" "yes")]
)
  
(define_insn_and_split "*anddi_notsesidi_di"
  [(set (match_operand:DI 0 "s_register_operand" "=&r,&r")
	(and:DI (not:DI (sign_extend:DI
			 (match_operand:SI 2 "s_register_operand" "r,r")))
		(match_operand:DI 1 "s_register_operand" "0,r")))]
  "TARGET_32BIT"
  "#"
  "TARGET_32BIT && reload_completed"
  [(set (match_dup 0) (and:SI (not:SI (match_dup 2)) (match_dup 1)))
   (set (match_dup 3) (and:SI (not:SI
				(ashiftrt:SI (match_dup 2) (const_int 31)))
			       (match_dup 4)))]
  "
  {
    operands[3] = gen_highpart (SImode, operands[0]);
    operands[0] = gen_lowpart (SImode, operands[0]);
    operands[4] = gen_highpart (SImode, operands[1]);
    operands[1] = gen_lowpart (SImode, operands[1]);
  }"
  [(set_attr "length" "8")
   (set_attr "predicable" "yes")]
)
  
(define_insn "andsi_notsi_si"
  [(set (match_operand:SI 0 "s_register_operand" "=r")
	(and:SI (not:SI (match_operand:SI 2 "s_register_operand" "r"))
		(match_operand:SI 1 "s_register_operand" "r")))]
  "TARGET_32BIT"
  "bic%?\\t%0, %1, %2"
  [(set_attr "predicable" "yes")]
)

(define_insn "bicsi3"
  [(set (match_operand:SI                 0 "register_operand" "=l")
	(and:SI (not:SI (match_operand:SI 1 "register_operand" "l"))
		(match_operand:SI         2 "register_operand" "0")))]
  "TARGET_THUMB1"
  "bic\\t%0, %0, %1"
  [(set_attr "length" "2")]
)

(define_insn "andsi_not_shiftsi_si"
  [(set (match_operand:SI 0 "s_register_operand" "=r")
	(and:SI (not:SI (match_operator:SI 4 "shift_operator"
			 [(match_operand:SI 2 "s_register_operand" "r")
			  (match_operand:SI 3 "arm_rhs_operand" "rM")]))
		(match_operand:SI 1 "s_register_operand" "r")))]
  "TARGET_ARM"
  "bic%?\\t%0, %1, %2%S4"
  [(set_attr "predicable" "yes")
   (set_attr "shift" "2")
   (set (attr "type") (if_then_else (match_operand 3 "const_int_operand" "")
		      (const_string "alu_shift")
		      (const_string "alu_shift_reg")))]
)

(define_insn "*andsi_notsi_si_compare0"
  [(set (reg:CC_NOOV CC_REGNUM)
	(compare:CC_NOOV
	 (and:SI (not:SI (match_operand:SI 2 "s_register_operand" "r"))
		 (match_operand:SI 1 "s_register_operand" "r"))
	 (const_int 0)))
   (set (match_operand:SI 0 "s_register_operand" "=r")
	(and:SI (not:SI (match_dup 2)) (match_dup 1)))]
  "TARGET_32BIT"
  "bic%.\\t%0, %1, %2"
  [(set_attr "conds" "set")]
)

(define_insn "*andsi_notsi_si_compare0_scratch"
  [(set (reg:CC_NOOV CC_REGNUM)
	(compare:CC_NOOV
	 (and:SI (not:SI (match_operand:SI 2 "s_register_operand" "r"))
		 (match_operand:SI 1 "s_register_operand" "r"))
	 (const_int 0)))
   (clobber (match_scratch:SI 0 "=r"))]
  "TARGET_32BIT"
  "bic%.\\t%0, %1, %2"
  [(set_attr "conds" "set")]
)

(define_insn "iordi3"
  [(set (match_operand:DI         0 "s_register_operand" "=&r,&r")
	(ior:DI (match_operand:DI 1 "s_register_operand"  "%0,r")
		(match_operand:DI 2 "s_register_operand"   "r,r")))]
  "TARGET_32BIT && ! TARGET_IWMMXT"
  "#"
  [(set_attr "length" "8")
   (set_attr "predicable" "yes")]
)

(define_insn "*iordi_zesidi_di"
  [(set (match_operand:DI 0 "s_register_operand" "=&r,&r")
	(ior:DI (zero_extend:DI
		 (match_operand:SI 2 "s_register_operand" "r,r"))
		(match_operand:DI 1 "s_register_operand" "0,?r")))]
  "TARGET_32BIT"
  "@
   orr%?\\t%Q0, %Q1, %2
   #"
  [(set_attr "length" "4,8")
   (set_attr "predicable" "yes")]
)

(define_insn "*iordi_sesidi_di"
  [(set (match_operand:DI 0 "s_register_operand" "=&r,&r")
	(ior:DI (sign_extend:DI
		 (match_operand:SI 2 "s_register_operand" "r,r"))
		(match_operand:DI 1 "s_register_operand" "?r,0")))]
  "TARGET_32BIT"
  "#"
  [(set_attr "length" "8")
   (set_attr "predicable" "yes")]
)

(define_expand "iorsi3"
  [(set (match_operand:SI         0 "s_register_operand" "")
	(ior:SI (match_operand:SI 1 "s_register_operand" "")
		(match_operand:SI 2 "reg_or_int_operand" "")))]
  "TARGET_EITHER"
  "
  if (GET_CODE (operands[2]) == CONST_INT)
    {
      if (TARGET_32BIT)
        {
          arm_split_constant (IOR, SImode, NULL_RTX,
	                      INTVAL (operands[2]), operands[0], operands[1],
			      optimize && can_create_pseudo_p ());
          DONE;
	}
      else /* TARGET_THUMB1 */
	operands [2] = force_reg (SImode, operands [2]);
    }
  "
)

(define_insn_and_split "*arm_iorsi3"
  [(set (match_operand:SI         0 "s_register_operand" "=r,r")
	(ior:SI (match_operand:SI 1 "s_register_operand" "r,r")
		(match_operand:SI 2 "reg_or_int_operand" "rI,?n")))]
  "TARGET_32BIT"
  "@
   orr%?\\t%0, %1, %2
   #"
  "TARGET_32BIT
   && GET_CODE (operands[2]) == CONST_INT
   && !const_ok_for_arm (INTVAL (operands[2]))"
  [(clobber (const_int 0))]
  "
  arm_split_constant (IOR, SImode, curr_insn, 
                      INTVAL (operands[2]), operands[0], operands[1], 0);
  DONE;
  "
  [(set_attr "length" "4,16")
   (set_attr "predicable" "yes")]
)

(define_insn "*thumb1_iorsi3"
  [(set (match_operand:SI         0 "register_operand" "=l")
	(ior:SI (match_operand:SI 1 "register_operand" "%0")
		(match_operand:SI 2 "register_operand" "l")))]
  "TARGET_THUMB1"
  "orr\\t%0, %0, %2"
  [(set_attr "length" "2")]
)

(define_peephole2
  [(match_scratch:SI 3 "r")
   (set (match_operand:SI 0 "arm_general_register_operand" "")
	(ior:SI (match_operand:SI 1 "arm_general_register_operand" "")
		(match_operand:SI 2 "const_int_operand" "")))]
  "TARGET_32BIT
   && !const_ok_for_arm (INTVAL (operands[2]))
   && const_ok_for_arm (~INTVAL (operands[2]))"
  [(set (match_dup 3) (match_dup 2))
   (set (match_dup 0) (ior:SI (match_dup 1) (match_dup 3)))]
  ""
)

(define_insn "*iorsi3_compare0"
  [(set (reg:CC_NOOV CC_REGNUM)
	(compare:CC_NOOV (ior:SI (match_operand:SI 1 "s_register_operand" "%r")
				 (match_operand:SI 2 "arm_rhs_operand" "rI"))
			 (const_int 0)))
   (set (match_operand:SI 0 "s_register_operand" "=r")
	(ior:SI (match_dup 1) (match_dup 2)))]
  "TARGET_32BIT"
  "orr%.\\t%0, %1, %2"
  [(set_attr "conds" "set")]
)

(define_insn "*iorsi3_compare0_scratch"
  [(set (reg:CC_NOOV CC_REGNUM)
	(compare:CC_NOOV (ior:SI (match_operand:SI 1 "s_register_operand" "%r")
				 (match_operand:SI 2 "arm_rhs_operand" "rI"))
			 (const_int 0)))
   (clobber (match_scratch:SI 0 "=r"))]
  "TARGET_32BIT"
  "orr%.\\t%0, %1, %2"
  [(set_attr "conds" "set")]
)

(define_insn "xordi3"
  [(set (match_operand:DI         0 "s_register_operand" "=&r,&r")
	(xor:DI (match_operand:DI 1 "s_register_operand"  "%0,r")
		(match_operand:DI 2 "s_register_operand"   "r,r")))]
  "TARGET_32BIT && !TARGET_IWMMXT"
  "#"
  [(set_attr "length" "8")
   (set_attr "predicable" "yes")]
)

(define_insn "*xordi_zesidi_di"
  [(set (match_operand:DI 0 "s_register_operand" "=&r,&r")
	(xor:DI (zero_extend:DI
		 (match_operand:SI 2 "s_register_operand" "r,r"))
		(match_operand:DI 1 "s_register_operand" "0,?r")))]
  "TARGET_32BIT"
  "@
   eor%?\\t%Q0, %Q1, %2
   #"
  [(set_attr "length" "4,8")
   (set_attr "predicable" "yes")]
)

(define_insn "*xordi_sesidi_di"
  [(set (match_operand:DI 0 "s_register_operand" "=&r,&r")
	(xor:DI (sign_extend:DI
		 (match_operand:SI 2 "s_register_operand" "r,r"))
		(match_operand:DI 1 "s_register_operand" "?r,0")))]
  "TARGET_32BIT"
  "#"
  [(set_attr "length" "8")
   (set_attr "predicable" "yes")]
)

(define_expand "xorsi3"
  [(set (match_operand:SI         0 "s_register_operand" "")
	(xor:SI (match_operand:SI 1 "s_register_operand" "")
		(match_operand:SI 2 "arm_rhs_operand"  "")))]
  "TARGET_EITHER"
  "if (TARGET_THUMB1)
     if (GET_CODE (operands[2]) == CONST_INT)
       operands[2] = force_reg (SImode, operands[2]);
  "
)

(define_insn "*arm_xorsi3"
  [(set (match_operand:SI         0 "s_register_operand" "=r")
	(xor:SI (match_operand:SI 1 "s_register_operand" "r")
		(match_operand:SI 2 "arm_rhs_operand" "rI")))]
  "TARGET_32BIT"
  "eor%?\\t%0, %1, %2"
  [(set_attr "predicable" "yes")]
)

(define_insn "*thumb1_xorsi3"
  [(set (match_operand:SI         0 "register_operand" "=l")
	(xor:SI (match_operand:SI 1 "register_operand" "%0")
		(match_operand:SI 2 "register_operand" "l")))]
  "TARGET_THUMB1"
  "eor\\t%0, %0, %2"
  [(set_attr "length" "2")]
)

(define_insn "*xorsi3_compare0"
  [(set (reg:CC_NOOV CC_REGNUM)
	(compare:CC_NOOV (xor:SI (match_operand:SI 1 "s_register_operand" "r")
				 (match_operand:SI 2 "arm_rhs_operand" "rI"))
			 (const_int 0)))
   (set (match_operand:SI 0 "s_register_operand" "=r")
	(xor:SI (match_dup 1) (match_dup 2)))]
  "TARGET_32BIT"
  "eor%.\\t%0, %1, %2"
  [(set_attr "conds" "set")]
)

(define_insn "*xorsi3_compare0_scratch"
  [(set (reg:CC_NOOV CC_REGNUM)
	(compare:CC_NOOV (xor:SI (match_operand:SI 0 "s_register_operand" "r")
				 (match_operand:SI 1 "arm_rhs_operand" "rI"))
			 (const_int 0)))]
  "TARGET_32BIT"
  "teq%?\\t%0, %1"
  [(set_attr "conds" "set")]
)

; By splitting (IOR (AND (NOT A) (NOT B)) C) as D = AND (IOR A B) (NOT C), 
; (NOT D) we can sometimes merge the final NOT into one of the following
; insns.

(define_split
  [(set (match_operand:SI 0 "s_register_operand" "")
	(ior:SI (and:SI (not:SI (match_operand:SI 1 "s_register_operand" ""))
			(not:SI (match_operand:SI 2 "arm_rhs_operand" "")))
		(match_operand:SI 3 "arm_rhs_operand" "")))
   (clobber (match_operand:SI 4 "s_register_operand" ""))]
  "TARGET_32BIT"
  [(set (match_dup 4) (and:SI (ior:SI (match_dup 1) (match_dup 2))
			      (not:SI (match_dup 3))))
   (set (match_dup 0) (not:SI (match_dup 4)))]
  ""
)

(define_insn "*andsi_iorsi3_notsi"
  [(set (match_operand:SI 0 "s_register_operand" "=&r,&r,&r")
	(and:SI (ior:SI (match_operand:SI 1 "s_register_operand" "r,r,0")
			(match_operand:SI 2 "arm_rhs_operand" "rI,0,rI"))
		(not:SI (match_operand:SI 3 "arm_rhs_operand" "rI,rI,rI"))))]
  "TARGET_32BIT"
  "orr%?\\t%0, %1, %2\;bic%?\\t%0, %0, %3"
  [(set_attr "length" "8")
   (set_attr "ce_count" "2")
   (set_attr "predicable" "yes")]
)

; ??? Are these four splitters still beneficial when the Thumb-2 bitfield
; insns are available?
(define_split
  [(set (match_operand:SI 0 "s_register_operand" "")
	(match_operator:SI 1 "logical_binary_operator"
	 [(zero_extract:SI (match_operand:SI 2 "s_register_operand" "")
			   (match_operand:SI 3 "const_int_operand" "")
			   (match_operand:SI 4 "const_int_operand" ""))
	  (match_operator:SI 9 "logical_binary_operator"
	   [(lshiftrt:SI (match_operand:SI 5 "s_register_operand" "")
			 (match_operand:SI 6 "const_int_operand" ""))
	    (match_operand:SI 7 "s_register_operand" "")])]))
   (clobber (match_operand:SI 8 "s_register_operand" ""))]
  "TARGET_32BIT
   && GET_CODE (operands[1]) == GET_CODE (operands[9])
   && INTVAL (operands[3]) == 32 - INTVAL (operands[6])"
  [(set (match_dup 8)
	(match_op_dup 1
	 [(ashift:SI (match_dup 2) (match_dup 4))
	  (match_dup 5)]))
   (set (match_dup 0)
	(match_op_dup 1
	 [(lshiftrt:SI (match_dup 8) (match_dup 6))
	  (match_dup 7)]))]
  "
  operands[4] = GEN_INT (32 - (INTVAL (operands[3]) + INTVAL (operands[4])));
")

(define_split
  [(set (match_operand:SI 0 "s_register_operand" "")
	(match_operator:SI 1 "logical_binary_operator"
	 [(match_operator:SI 9 "logical_binary_operator"
	   [(lshiftrt:SI (match_operand:SI 5 "s_register_operand" "")
			 (match_operand:SI 6 "const_int_operand" ""))
	    (match_operand:SI 7 "s_register_operand" "")])
	  (zero_extract:SI (match_operand:SI 2 "s_register_operand" "")
			   (match_operand:SI 3 "const_int_operand" "")
			   (match_operand:SI 4 "const_int_operand" ""))]))
   (clobber (match_operand:SI 8 "s_register_operand" ""))]
  "TARGET_32BIT
   && GET_CODE (operands[1]) == GET_CODE (operands[9])
   && INTVAL (operands[3]) == 32 - INTVAL (operands[6])"
  [(set (match_dup 8)
	(match_op_dup 1
	 [(ashift:SI (match_dup 2) (match_dup 4))
	  (match_dup 5)]))
   (set (match_dup 0)
	(match_op_dup 1
	 [(lshiftrt:SI (match_dup 8) (match_dup 6))
	  (match_dup 7)]))]
  "
  operands[4] = GEN_INT (32 - (INTVAL (operands[3]) + INTVAL (operands[4])));
")

(define_split
  [(set (match_operand:SI 0 "s_register_operand" "")
	(match_operator:SI 1 "logical_binary_operator"
	 [(sign_extract:SI (match_operand:SI 2 "s_register_operand" "")
			   (match_operand:SI 3 "const_int_operand" "")
			   (match_operand:SI 4 "const_int_operand" ""))
	  (match_operator:SI 9 "logical_binary_operator"
	   [(ashiftrt:SI (match_operand:SI 5 "s_register_operand" "")
			 (match_operand:SI 6 "const_int_operand" ""))
	    (match_operand:SI 7 "s_register_operand" "")])]))
   (clobber (match_operand:SI 8 "s_register_operand" ""))]
  "TARGET_32BIT
   && GET_CODE (operands[1]) == GET_CODE (operands[9])
   && INTVAL (operands[3]) == 32 - INTVAL (operands[6])"
  [(set (match_dup 8)
	(match_op_dup 1
	 [(ashift:SI (match_dup 2) (match_dup 4))
	  (match_dup 5)]))
   (set (match_dup 0)
	(match_op_dup 1
	 [(ashiftrt:SI (match_dup 8) (match_dup 6))
	  (match_dup 7)]))]
  "
  operands[4] = GEN_INT (32 - (INTVAL (operands[3]) + INTVAL (operands[4])));
")

(define_split
  [(set (match_operand:SI 0 "s_register_operand" "")
	(match_operator:SI 1 "logical_binary_operator"
	 [(match_operator:SI 9 "logical_binary_operator"
	   [(ashiftrt:SI (match_operand:SI 5 "s_register_operand" "")
			 (match_operand:SI 6 "const_int_operand" ""))
	    (match_operand:SI 7 "s_register_operand" "")])
	  (sign_extract:SI (match_operand:SI 2 "s_register_operand" "")
			   (match_operand:SI 3 "const_int_operand" "")
			   (match_operand:SI 4 "const_int_operand" ""))]))
   (clobber (match_operand:SI 8 "s_register_operand" ""))]
  "TARGET_32BIT
   && GET_CODE (operands[1]) == GET_CODE (operands[9])
   && INTVAL (operands[3]) == 32 - INTVAL (operands[6])"
  [(set (match_dup 8)
	(match_op_dup 1
	 [(ashift:SI (match_dup 2) (match_dup 4))
	  (match_dup 5)]))
   (set (match_dup 0)
	(match_op_dup 1
	 [(ashiftrt:SI (match_dup 8) (match_dup 6))
	  (match_dup 7)]))]
  "
  operands[4] = GEN_INT (32 - (INTVAL (operands[3]) + INTVAL (operands[4])));
")


;; Minimum and maximum insns

(define_expand "smaxsi3"
  [(parallel [
    (set (match_operand:SI 0 "s_register_operand" "")
	 (smax:SI (match_operand:SI 1 "s_register_operand" "")
		  (match_operand:SI 2 "arm_rhs_operand" "")))
    (clobber (reg:CC CC_REGNUM))])]
  "TARGET_32BIT"
  "
  if (operands[2] == const0_rtx || operands[2] == constm1_rtx)
    {
      /* No need for a clobber of the condition code register here.  */
      emit_insn (gen_rtx_SET (VOIDmode, operands[0],
			      gen_rtx_SMAX (SImode, operands[1],
					    operands[2])));
      DONE;
    }
")

(define_insn "*smax_0"
  [(set (match_operand:SI 0 "s_register_operand" "=r")
	(smax:SI (match_operand:SI 1 "s_register_operand" "r")
		 (const_int 0)))]
  "TARGET_32BIT"
  "bic%?\\t%0, %1, %1, asr #31"
  [(set_attr "predicable" "yes")]
)

(define_insn "*smax_m1"
  [(set (match_operand:SI 0 "s_register_operand" "=r")
	(smax:SI (match_operand:SI 1 "s_register_operand" "r")
		 (const_int -1)))]
  "TARGET_32BIT"
  "orr%?\\t%0, %1, %1, asr #31"
  [(set_attr "predicable" "yes")]
)

(define_insn "*arm_smax_insn"
  [(set (match_operand:SI          0 "s_register_operand" "=r,r")
	(smax:SI (match_operand:SI 1 "s_register_operand"  "%0,?r")
		 (match_operand:SI 2 "arm_rhs_operand"    "rI,rI")))
   (clobber (reg:CC CC_REGNUM))]
  "TARGET_ARM"
  "@
   cmp\\t%1, %2\;movlt\\t%0, %2
   cmp\\t%1, %2\;movge\\t%0, %1\;movlt\\t%0, %2"
  [(set_attr "conds" "clob")
   (set_attr "length" "8,12")]
)

(define_expand "sminsi3"
  [(parallel [
    (set (match_operand:SI 0 "s_register_operand" "")
	 (smin:SI (match_operand:SI 1 "s_register_operand" "")
		  (match_operand:SI 2 "arm_rhs_operand" "")))
    (clobber (reg:CC CC_REGNUM))])]
  "TARGET_32BIT"
  "
  if (operands[2] == const0_rtx)
    {
      /* No need for a clobber of the condition code register here.  */
      emit_insn (gen_rtx_SET (VOIDmode, operands[0],
			      gen_rtx_SMIN (SImode, operands[1],
					    operands[2])));
      DONE;
    }
")

(define_insn "*smin_0"
  [(set (match_operand:SI 0 "s_register_operand" "=r")
	(smin:SI (match_operand:SI 1 "s_register_operand" "r")
		 (const_int 0)))]
  "TARGET_32BIT"
  "and%?\\t%0, %1, %1, asr #31"
  [(set_attr "predicable" "yes")]
)

(define_insn "*arm_smin_insn"
  [(set (match_operand:SI 0 "s_register_operand" "=r,r")
	(smin:SI (match_operand:SI 1 "s_register_operand" "%0,?r")
		 (match_operand:SI 2 "arm_rhs_operand" "rI,rI")))
   (clobber (reg:CC CC_REGNUM))]
  "TARGET_ARM"
  "@
   cmp\\t%1, %2\;movge\\t%0, %2
   cmp\\t%1, %2\;movlt\\t%0, %1\;movge\\t%0, %2"
  [(set_attr "conds" "clob")
   (set_attr "length" "8,12")]
)

(define_expand "umaxsi3"
  [(parallel [
    (set (match_operand:SI 0 "s_register_operand" "")
	 (umax:SI (match_operand:SI 1 "s_register_operand" "")
		  (match_operand:SI 2 "arm_rhs_operand" "")))
    (clobber (reg:CC CC_REGNUM))])]
  "TARGET_32BIT"
  ""
)

(define_insn "*arm_umaxsi3"
  [(set (match_operand:SI 0 "s_register_operand" "=r,r,r")
	(umax:SI (match_operand:SI 1 "s_register_operand" "0,r,?r")
		 (match_operand:SI 2 "arm_rhs_operand" "rI,0,rI")))
   (clobber (reg:CC CC_REGNUM))]
  "TARGET_ARM"
  "@
   cmp\\t%1, %2\;movcc\\t%0, %2
   cmp\\t%1, %2\;movcs\\t%0, %1
   cmp\\t%1, %2\;movcs\\t%0, %1\;movcc\\t%0, %2"
  [(set_attr "conds" "clob")
   (set_attr "length" "8,8,12")]
)

(define_expand "uminsi3"
  [(parallel [
    (set (match_operand:SI 0 "s_register_operand" "")
	 (umin:SI (match_operand:SI 1 "s_register_operand" "")
		  (match_operand:SI 2 "arm_rhs_operand" "")))
    (clobber (reg:CC CC_REGNUM))])]
  "TARGET_32BIT"
  ""
)

(define_insn "*arm_uminsi3"
  [(set (match_operand:SI 0 "s_register_operand" "=r,r,r")
	(umin:SI (match_operand:SI 1 "s_register_operand" "0,r,?r")
		 (match_operand:SI 2 "arm_rhs_operand" "rI,0,rI")))
   (clobber (reg:CC CC_REGNUM))]
  "TARGET_ARM"
  "@
   cmp\\t%1, %2\;movcs\\t%0, %2
   cmp\\t%1, %2\;movcc\\t%0, %1
   cmp\\t%1, %2\;movcc\\t%0, %1\;movcs\\t%0, %2"
  [(set_attr "conds" "clob")
   (set_attr "length" "8,8,12")]
)

(define_insn "*store_minmaxsi"
  [(set (match_operand:SI 0 "memory_operand" "=m")
	(match_operator:SI 3 "minmax_operator"
	 [(match_operand:SI 1 "s_register_operand" "r")
	  (match_operand:SI 2 "s_register_operand" "r")]))
   (clobber (reg:CC CC_REGNUM))]
  "TARGET_32BIT"
  "*
  operands[3] = gen_rtx_fmt_ee (minmax_code (operands[3]), SImode,
				operands[1], operands[2]);
  output_asm_insn (\"cmp\\t%1, %2\", operands);
  if (TARGET_THUMB2)
    output_asm_insn (\"ite\t%d3\", operands);
  output_asm_insn (\"str%d3\\t%1, %0\", operands);
  output_asm_insn (\"str%D3\\t%2, %0\", operands);
  return \"\";
  "
  [(set_attr "conds" "clob")
   (set (attr "length")
	(if_then_else (eq_attr "is_thumb" "yes")
		      (const_int 14)
		      (const_int 12)))
   (set_attr "type" "store1")]
)

; Reject the frame pointer in operand[1], since reloading this after
; it has been eliminated can cause carnage.
(define_insn "*minmax_arithsi"
  [(set (match_operand:SI 0 "s_register_operand" "=r,r")
	(match_operator:SI 4 "shiftable_operator"
	 [(match_operator:SI 5 "minmax_operator"
	   [(match_operand:SI 2 "s_register_operand" "r,r")
	    (match_operand:SI 3 "arm_rhs_operand" "rI,rI")])
	  (match_operand:SI 1 "s_register_operand" "0,?r")]))
   (clobber (reg:CC CC_REGNUM))]
  "TARGET_32BIT && !arm_eliminable_register (operands[1])"
  "*
  {
    enum rtx_code code = GET_CODE (operands[4]);
    bool need_else;

    if (which_alternative != 0 || operands[3] != const0_rtx
        || (code != PLUS && code != MINUS && code != IOR && code != XOR))
      need_else = true;
    else
      need_else = false;

    operands[5] = gen_rtx_fmt_ee (minmax_code (operands[5]), SImode,
				  operands[2], operands[3]);
    output_asm_insn (\"cmp\\t%2, %3\", operands);
    if (TARGET_THUMB2)
      {
	if (need_else)
	  output_asm_insn (\"ite\\t%d5\", operands);
	else
	  output_asm_insn (\"it\\t%d5\", operands);
      }
    output_asm_insn (\"%i4%d5\\t%0, %1, %2\", operands);
    if (need_else)
      output_asm_insn (\"%i4%D5\\t%0, %1, %3\", operands);
    return \"\";
  }"
  [(set_attr "conds" "clob")
   (set (attr "length")
	(if_then_else (eq_attr "is_thumb" "yes")
		      (const_int 14)
		      (const_int 12)))]
)


;; Shift and rotation insns

(define_expand "ashldi3"
  [(set (match_operand:DI            0 "s_register_operand" "")
        (ashift:DI (match_operand:DI 1 "s_register_operand" "")
                   (match_operand:SI 2 "reg_or_int_operand" "")))]
  "TARGET_32BIT"
  "
  if (GET_CODE (operands[2]) == CONST_INT)
    {
      if ((HOST_WIDE_INT) INTVAL (operands[2]) == 1)
        {
          emit_insn (gen_arm_ashldi3_1bit (operands[0], operands[1]));
          DONE;
        }
        /* Ideally we shouldn't fail here if we could know that operands[1] 
           ends up already living in an iwmmxt register. Otherwise it's
           cheaper to have the alternate code being generated than moving
           values to iwmmxt regs and back.  */
        FAIL;
    }
  else if (!TARGET_REALLY_IWMMXT && !(TARGET_HARD_FLOAT && TARGET_MAVERICK))
    FAIL;
  "
)

(define_insn "arm_ashldi3_1bit"
  [(set (match_operand:DI            0 "s_register_operand" "=&r,r")
        (ashift:DI (match_operand:DI 1 "s_register_operand" "?r,0")
                   (const_int 1)))
   (clobber (reg:CC CC_REGNUM))]
  "TARGET_32BIT"
  "movs\\t%Q0, %Q1, asl #1\;adc\\t%R0, %R1, %R1"
  [(set_attr "conds" "clob")
   (set_attr "length" "8")]
)

(define_expand "ashlsi3"
  [(set (match_operand:SI            0 "s_register_operand" "")
	(ashift:SI (match_operand:SI 1 "s_register_operand" "")
		   (match_operand:SI 2 "arm_rhs_operand" "")))]
  "TARGET_EITHER"
  "
  if (GET_CODE (operands[2]) == CONST_INT
      && ((unsigned HOST_WIDE_INT) INTVAL (operands[2])) > 31)
    {
      emit_insn (gen_movsi (operands[0], const0_rtx));
      DONE;
    }
  "
)

(define_insn "*thumb1_ashlsi3"
  [(set (match_operand:SI            0 "register_operand" "=l,l")
	(ashift:SI (match_operand:SI 1 "register_operand" "l,0")
		   (match_operand:SI 2 "nonmemory_operand" "N,l")))]
  "TARGET_THUMB1"
  "lsl\\t%0, %1, %2"
  [(set_attr "length" "2")]
)

(define_expand "ashrdi3"
  [(set (match_operand:DI              0 "s_register_operand" "")
        (ashiftrt:DI (match_operand:DI 1 "s_register_operand" "")
                     (match_operand:SI 2 "reg_or_int_operand" "")))]
  "TARGET_32BIT"
  "
  if (GET_CODE (operands[2]) == CONST_INT)
    {
      if ((HOST_WIDE_INT) INTVAL (operands[2]) == 1)
        {
          emit_insn (gen_arm_ashrdi3_1bit (operands[0], operands[1]));
          DONE;
        }
        /* Ideally we shouldn't fail here if we could know that operands[1] 
           ends up already living in an iwmmxt register. Otherwise it's
           cheaper to have the alternate code being generated than moving
           values to iwmmxt regs and back.  */
        FAIL;
    }
  else if (!TARGET_REALLY_IWMMXT)
    FAIL;
  "
)

(define_insn "arm_ashrdi3_1bit"
  [(set (match_operand:DI              0 "s_register_operand" "=&r,r")
        (ashiftrt:DI (match_operand:DI 1 "s_register_operand" "?r,0")
                     (const_int 1)))
   (clobber (reg:CC CC_REGNUM))]
  "TARGET_32BIT"
  "movs\\t%R0, %R1, asr #1\;mov\\t%Q0, %Q1, rrx"
  [(set_attr "conds" "clob")
   (set_attr "length" "8")]
)

(define_expand "ashrsi3"
  [(set (match_operand:SI              0 "s_register_operand" "")
	(ashiftrt:SI (match_operand:SI 1 "s_register_operand" "")
		     (match_operand:SI 2 "arm_rhs_operand" "")))]
  "TARGET_EITHER"
  "
  if (GET_CODE (operands[2]) == CONST_INT
      && ((unsigned HOST_WIDE_INT) INTVAL (operands[2])) > 31)
    operands[2] = GEN_INT (31);
  "
)

(define_insn "*thumb1_ashrsi3"
  [(set (match_operand:SI              0 "register_operand" "=l,l")
	(ashiftrt:SI (match_operand:SI 1 "register_operand" "l,0")
		     (match_operand:SI 2 "nonmemory_operand" "N,l")))]
  "TARGET_THUMB1"
  "asr\\t%0, %1, %2"
  [(set_attr "length" "2")]
)

(define_expand "lshrdi3"
  [(set (match_operand:DI              0 "s_register_operand" "")
        (lshiftrt:DI (match_operand:DI 1 "s_register_operand" "")
                     (match_operand:SI 2 "reg_or_int_operand" "")))]
  "TARGET_32BIT"
  "
  if (GET_CODE (operands[2]) == CONST_INT)
    {
      if ((HOST_WIDE_INT) INTVAL (operands[2]) == 1)
        {
          emit_insn (gen_arm_lshrdi3_1bit (operands[0], operands[1]));
          DONE;
        }
        /* Ideally we shouldn't fail here if we could know that operands[1] 
           ends up already living in an iwmmxt register. Otherwise it's
           cheaper to have the alternate code being generated than moving
           values to iwmmxt regs and back.  */
        FAIL;
    }
  else if (!TARGET_REALLY_IWMMXT)
    FAIL;
  "
)

(define_insn "arm_lshrdi3_1bit"
  [(set (match_operand:DI              0 "s_register_operand" "=&r,r")
        (lshiftrt:DI (match_operand:DI 1 "s_register_operand" "?r,0")
                     (const_int 1)))
   (clobber (reg:CC CC_REGNUM))]
  "TARGET_32BIT"
  "movs\\t%R0, %R1, lsr #1\;mov\\t%Q0, %Q1, rrx"
  [(set_attr "conds" "clob")
   (set_attr "length" "8")]
)

(define_expand "lshrsi3"
  [(set (match_operand:SI              0 "s_register_operand" "")
	(lshiftrt:SI (match_operand:SI 1 "s_register_operand" "")
		     (match_operand:SI 2 "arm_rhs_operand" "")))]
  "TARGET_EITHER"
  "
  if (GET_CODE (operands[2]) == CONST_INT
      && ((unsigned HOST_WIDE_INT) INTVAL (operands[2])) > 31)
    {
      emit_insn (gen_movsi (operands[0], const0_rtx));
      DONE;
    }
  "
)

(define_insn "*thumb1_lshrsi3"
  [(set (match_operand:SI              0 "register_operand" "=l,l")
	(lshiftrt:SI (match_operand:SI 1 "register_operand" "l,0")
		     (match_operand:SI 2 "nonmemory_operand" "N,l")))]
  "TARGET_THUMB1"
  "lsr\\t%0, %1, %2"
  [(set_attr "length" "2")]
)

(define_expand "rotlsi3"
  [(set (match_operand:SI              0 "s_register_operand" "")
	(rotatert:SI (match_operand:SI 1 "s_register_operand" "")
		     (match_operand:SI 2 "reg_or_int_operand" "")))]
  "TARGET_32BIT"
  "
  if (GET_CODE (operands[2]) == CONST_INT)
    operands[2] = GEN_INT ((32 - INTVAL (operands[2])) % 32);
  else
    {
      rtx reg = gen_reg_rtx (SImode);
      emit_insn (gen_subsi3 (reg, GEN_INT (32), operands[2]));
      operands[2] = reg;
    }
  "
)

(define_expand "rotrsi3"
  [(set (match_operand:SI              0 "s_register_operand" "")
	(rotatert:SI (match_operand:SI 1 "s_register_operand" "")
		     (match_operand:SI 2 "arm_rhs_operand" "")))]
  "TARGET_EITHER"
  "
  if (TARGET_32BIT)
    {
      if (GET_CODE (operands[2]) == CONST_INT
          && ((unsigned HOST_WIDE_INT) INTVAL (operands[2])) > 31)
        operands[2] = GEN_INT (INTVAL (operands[2]) % 32);
    }
  else /* TARGET_THUMB1 */
    {
      if (GET_CODE (operands [2]) == CONST_INT)
        operands [2] = force_reg (SImode, operands[2]);
    }
  "
)

(define_insn "*thumb1_rotrsi3"
  [(set (match_operand:SI              0 "register_operand" "=l")
	(rotatert:SI (match_operand:SI 1 "register_operand" "0")
		     (match_operand:SI 2 "register_operand" "l")))]
  "TARGET_THUMB1"
  "ror\\t%0, %0, %2"
  [(set_attr "length" "2")]
)

(define_insn "*arm_shiftsi3"
  [(set (match_operand:SI   0 "s_register_operand" "=r")
	(match_operator:SI  3 "shift_operator"
	 [(match_operand:SI 1 "s_register_operand"  "r")
	  (match_operand:SI 2 "reg_or_int_operand" "rM")]))]
  "TARGET_32BIT"
  "* return arm_output_shift(operands, 0);"
  [(set_attr "predicable" "yes")
   (set_attr "shift" "1")
   (set (attr "type") (if_then_else (match_operand 2 "const_int_operand" "")
		      (const_string "alu_shift")
		      (const_string "alu_shift_reg")))]
)

(define_insn "*shiftsi3_compare0"
  [(set (reg:CC_NOOV CC_REGNUM)
	(compare:CC_NOOV (match_operator:SI 3 "shift_operator"
			  [(match_operand:SI 1 "s_register_operand" "r")
			   (match_operand:SI 2 "arm_rhs_operand" "rM")])
			 (const_int 0)))
   (set (match_operand:SI 0 "s_register_operand" "=r")
	(match_op_dup 3 [(match_dup 1) (match_dup 2)]))]
  "TARGET_32BIT"
  "* return arm_output_shift(operands, 1);"
  [(set_attr "conds" "set")
   (set_attr "shift" "1")
   (set (attr "type") (if_then_else (match_operand 2 "const_int_operand" "")
		      (const_string "alu_shift")
		      (const_string "alu_shift_reg")))]
)

(define_insn "*shiftsi3_compare0_scratch"
  [(set (reg:CC_NOOV CC_REGNUM)
	(compare:CC_NOOV (match_operator:SI 3 "shift_operator"
			  [(match_operand:SI 1 "s_register_operand" "r")
			   (match_operand:SI 2 "arm_rhs_operand" "rM")])
			 (const_int 0)))
   (clobber (match_scratch:SI 0 "=r"))]
  "TARGET_32BIT"
  "* return arm_output_shift(operands, 1);"
  [(set_attr "conds" "set")
   (set_attr "shift" "1")]
)

(define_insn "*arm_notsi_shiftsi"
  [(set (match_operand:SI 0 "s_register_operand" "=r")
	(not:SI (match_operator:SI 3 "shift_operator"
		 [(match_operand:SI 1 "s_register_operand" "r")
		  (match_operand:SI 2 "arm_rhs_operand" "rM")])))]
  "TARGET_ARM"
  "mvn%?\\t%0, %1%S3"
  [(set_attr "predicable" "yes")
   (set_attr "shift" "1")
   (set (attr "type") (if_then_else (match_operand 2 "const_int_operand" "")
		      (const_string "alu_shift")
		      (const_string "alu_shift_reg")))]
)

(define_insn "*arm_notsi_shiftsi_compare0"
  [(set (reg:CC_NOOV CC_REGNUM)
	(compare:CC_NOOV (not:SI (match_operator:SI 3 "shift_operator"
			  [(match_operand:SI 1 "s_register_operand" "r")
			   (match_operand:SI 2 "arm_rhs_operand" "rM")]))
			 (const_int 0)))
   (set (match_operand:SI 0 "s_register_operand" "=r")
	(not:SI (match_op_dup 3 [(match_dup 1) (match_dup 2)])))]
  "TARGET_ARM"
  "mvn%.\\t%0, %1%S3"
  [(set_attr "conds" "set")
   (set_attr "shift" "1")
   (set (attr "type") (if_then_else (match_operand 2 "const_int_operand" "")
		      (const_string "alu_shift")
		      (const_string "alu_shift_reg")))]
)

(define_insn "*arm_not_shiftsi_compare0_scratch"
  [(set (reg:CC_NOOV CC_REGNUM)
	(compare:CC_NOOV (not:SI (match_operator:SI 3 "shift_operator"
			  [(match_operand:SI 1 "s_register_operand" "r")
			   (match_operand:SI 2 "arm_rhs_operand" "rM")]))
			 (const_int 0)))
   (clobber (match_scratch:SI 0 "=r"))]
  "TARGET_ARM"
  "mvn%.\\t%0, %1%S3"
  [(set_attr "conds" "set")
   (set_attr "shift" "1")
   (set (attr "type") (if_then_else (match_operand 2 "const_int_operand" "")
		      (const_string "alu_shift")
		      (const_string "alu_shift_reg")))]
)

;; We don't really have extzv, but defining this using shifts helps
;; to reduce register pressure later on.

(define_expand "extzv"
  [(set (match_dup 4)
	(ashift:SI (match_operand:SI   1 "register_operand" "")
		   (match_operand:SI   2 "const_int_operand" "")))
   (set (match_operand:SI              0 "register_operand" "")
	(lshiftrt:SI (match_dup 4)
		     (match_operand:SI 3 "const_int_operand" "")))]
  "TARGET_THUMB1 || arm_arch_thumb2"
  "
  {
    HOST_WIDE_INT lshift = 32 - INTVAL (operands[2]) - INTVAL (operands[3]);
    HOST_WIDE_INT rshift = 32 - INTVAL (operands[2]);
    
    if (arm_arch_thumb2)
      {
	emit_insn (gen_extzv_t2 (operands[0], operands[1], operands[2],
				 operands[3]));
	DONE;
      }

    operands[3] = GEN_INT (rshift);
    
    if (lshift == 0)
      {
        emit_insn (gen_lshrsi3 (operands[0], operands[1], operands[3]));
        DONE;
      }
      
    operands[2] = GEN_INT (lshift);
    operands[4] = gen_reg_rtx (SImode);
  }"
)

(define_insn "extv"
  [(set (match_operand:SI 0 "s_register_operand" "=r")
	(sign_extract:SI (match_operand:SI 1 "s_register_operand" "r")
                         (match_operand:SI 2 "const_int_operand" "M")
                         (match_operand:SI 3 "const_int_operand" "M")))]
  "arm_arch_thumb2"
  "sbfx%?\t%0, %1, %3, %2"
  [(set_attr "length" "4")
   (set_attr "predicable" "yes")]
)

(define_insn "extzv_t2"
  [(set (match_operand:SI 0 "s_register_operand" "=r")
	(zero_extract:SI (match_operand:SI 1 "s_register_operand" "r")
                         (match_operand:SI 2 "const_int_operand" "M")
                         (match_operand:SI 3 "const_int_operand" "M")))]
  "arm_arch_thumb2"
  "ubfx%?\t%0, %1, %3, %2"
  [(set_attr "length" "4")
   (set_attr "predicable" "yes")]
)


;; Unary arithmetic insns

(define_expand "negdi2"
 [(parallel
   [(set (match_operand:DI          0 "s_register_operand" "")
	  (neg:DI (match_operand:DI 1 "s_register_operand" "")))
    (clobber (reg:CC CC_REGNUM))])]
  "TARGET_EITHER"
  "
  if (TARGET_THUMB1)
    {
      if (GET_CODE (operands[1]) != REG)
        operands[1] = force_reg (SImode, operands[1]);
     }
  "
)

;; The constraints here are to prevent a *partial* overlap (where %Q0 == %R1).
;; The second alternative is to allow the common case of a *full* overlap.
(define_insn "*arm_negdi2"
  [(set (match_operand:DI         0 "s_register_operand" "=&r,r")
	(neg:DI (match_operand:DI 1 "s_register_operand"  "?r,0")))
   (clobber (reg:CC CC_REGNUM))]
  "TARGET_ARM"
  "rsbs\\t%Q0, %Q1, #0\;rsc\\t%R0, %R1, #0"
  [(set_attr "conds" "clob")
   (set_attr "length" "8")]
)

(define_insn "*thumb1_negdi2"
  [(set (match_operand:DI         0 "register_operand" "=&l")
	(neg:DI (match_operand:DI 1 "register_operand"   "l")))
   (clobber (reg:CC CC_REGNUM))]
  "TARGET_THUMB1"
  "mov\\t%R0, #0\;neg\\t%Q0, %Q1\;sbc\\t%R0, %R1"
  [(set_attr "length" "6")]
)

(define_expand "negsi2"
  [(set (match_operand:SI         0 "s_register_operand" "")
	(neg:SI (match_operand:SI 1 "s_register_operand" "")))]
  "TARGET_EITHER"
  ""
)

(define_insn "*arm_negsi2"
  [(set (match_operand:SI         0 "s_register_operand" "=r")
	(neg:SI (match_operand:SI 1 "s_register_operand" "r")))]
  "TARGET_32BIT"
  "rsb%?\\t%0, %1, #0"
  [(set_attr "predicable" "yes")]
)

(define_insn "*thumb1_negsi2"
  [(set (match_operand:SI         0 "register_operand" "=l")
	(neg:SI (match_operand:SI 1 "register_operand" "l")))]
  "TARGET_THUMB1"
  "neg\\t%0, %1"
  [(set_attr "length" "2")]
)

(define_expand "negsf2"
  [(set (match_operand:SF         0 "s_register_operand" "")
	(neg:SF (match_operand:SF 1 "s_register_operand" "")))]
  "TARGET_32BIT && TARGET_HARD_FLOAT && (TARGET_FPA || TARGET_VFP)"
  ""
)

(define_expand "negdf2"
  [(set (match_operand:DF         0 "s_register_operand" "")
	(neg:DF (match_operand:DF 1 "s_register_operand" "")))]
  "TARGET_32BIT && TARGET_HARD_FLOAT && (TARGET_FPA || TARGET_VFP)"
  "")

;; abssi2 doesn't really clobber the condition codes if a different register
;; is being set.  To keep things simple, assume during rtl manipulations that
;; it does, but tell the final scan operator the truth.  Similarly for
;; (neg (abs...))

(define_expand "abssi2"
  [(parallel
    [(set (match_operand:SI         0 "s_register_operand" "")
	  (abs:SI (match_operand:SI 1 "s_register_operand" "")))
     (clobber (match_dup 2))])]
  "TARGET_EITHER"
  "
  if (TARGET_THUMB1)
    operands[2] = gen_rtx_SCRATCH (SImode);
  else
    operands[2] = gen_rtx_REG (CCmode, CC_REGNUM);
")

(define_insn "*arm_abssi2"
  [(set (match_operand:SI 0 "s_register_operand" "=r,&r")
	(abs:SI (match_operand:SI 1 "s_register_operand" "0,r")))
   (clobber (reg:CC CC_REGNUM))]
  "TARGET_ARM"
  "@
   cmp\\t%0, #0\;rsblt\\t%0, %0, #0
   eor%?\\t%0, %1, %1, asr #31\;sub%?\\t%0, %0, %1, asr #31"
  [(set_attr "conds" "clob,*")
   (set_attr "shift" "1")
   ;; predicable can't be set based on the variant, so left as no
   (set_attr "length" "8")]
)

(define_insn_and_split "*thumb1_abssi2"
  [(set (match_operand:SI 0 "s_register_operand" "=l")
	(abs:SI (match_operand:SI 1 "s_register_operand" "l")))
   (clobber (match_scratch:SI 2 "=&l"))]
  "TARGET_THUMB1"
  "#"
  "TARGET_THUMB1 && reload_completed"
  [(set (match_dup 2) (ashiftrt:SI (match_dup 1) (const_int 31)))
   (set (match_dup 0) (plus:SI (match_dup 1) (match_dup 2)))
   (set (match_dup 0) (xor:SI (match_dup 0) (match_dup 2)))]
  ""
  [(set_attr "length" "6")]
)

(define_insn "*arm_neg_abssi2"
  [(set (match_operand:SI 0 "s_register_operand" "=r,&r")
	(neg:SI (abs:SI (match_operand:SI 1 "s_register_operand" "0,r"))))
   (clobber (reg:CC CC_REGNUM))]
  "TARGET_ARM"
  "@
   cmp\\t%0, #0\;rsbgt\\t%0, %0, #0
   eor%?\\t%0, %1, %1, asr #31\;rsb%?\\t%0, %0, %1, asr #31"
  [(set_attr "conds" "clob,*")
   (set_attr "shift" "1")
   ;; predicable can't be set based on the variant, so left as no
   (set_attr "length" "8")]
)

(define_insn_and_split "*thumb1_neg_abssi2"
  [(set (match_operand:SI 0 "s_register_operand" "=l")
	(neg:SI (abs:SI (match_operand:SI 1 "s_register_operand" "l"))))
   (clobber (match_scratch:SI 2 "=&l"))]
  "TARGET_THUMB1"
  "#"
  "TARGET_THUMB1 && reload_completed"
  [(set (match_dup 2) (ashiftrt:SI (match_dup 1) (const_int 31)))
   (set (match_dup 0) (minus:SI (match_dup 2) (match_dup 1)))
   (set (match_dup 0) (xor:SI (match_dup 0) (match_dup 2)))]
  ""
  [(set_attr "length" "6")]
)

(define_expand "abssf2"
  [(set (match_operand:SF         0 "s_register_operand" "")
	(abs:SF (match_operand:SF 1 "s_register_operand" "")))]
  "TARGET_32BIT && TARGET_HARD_FLOAT"
  "")

(define_expand "absdf2"
  [(set (match_operand:DF         0 "s_register_operand" "")
	(abs:DF (match_operand:DF 1 "s_register_operand" "")))]
  "TARGET_32BIT && TARGET_HARD_FLOAT"
  "")

(define_expand "sqrtsf2"
  [(set (match_operand:SF 0 "s_register_operand" "")
	(sqrt:SF (match_operand:SF 1 "s_register_operand" "")))]
  "TARGET_32BIT && TARGET_HARD_FLOAT && (TARGET_FPA || TARGET_VFP)"
  "")

(define_expand "sqrtdf2"
  [(set (match_operand:DF 0 "s_register_operand" "")
	(sqrt:DF (match_operand:DF 1 "s_register_operand" "")))]
  "TARGET_32BIT && TARGET_HARD_FLOAT && (TARGET_FPA || TARGET_VFP)"
  "")

(define_insn_and_split "one_cmpldi2"
  [(set (match_operand:DI 0 "s_register_operand" "=&r,&r")
	(not:DI (match_operand:DI 1 "s_register_operand" "?r,0")))]
  "TARGET_32BIT"
  "#"
  "TARGET_32BIT && reload_completed"
  [(set (match_dup 0) (not:SI (match_dup 1)))
   (set (match_dup 2) (not:SI (match_dup 3)))]
  "
  {
    operands[2] = gen_highpart (SImode, operands[0]);
    operands[0] = gen_lowpart (SImode, operands[0]);
    operands[3] = gen_highpart (SImode, operands[1]);
    operands[1] = gen_lowpart (SImode, operands[1]);
  }"
  [(set_attr "length" "8")
   (set_attr "predicable" "yes")]
)

(define_expand "one_cmplsi2"
  [(set (match_operand:SI         0 "s_register_operand" "")
	(not:SI (match_operand:SI 1 "s_register_operand" "")))]
  "TARGET_EITHER"
  ""
)

(define_insn "*arm_one_cmplsi2"
  [(set (match_operand:SI         0 "s_register_operand" "=r")
	(not:SI (match_operand:SI 1 "s_register_operand"  "r")))]
  "TARGET_32BIT"
  "mvn%?\\t%0, %1"
  [(set_attr "predicable" "yes")]
)

(define_insn "*thumb1_one_cmplsi2"
  [(set (match_operand:SI         0 "register_operand" "=l")
	(not:SI (match_operand:SI 1 "register_operand"  "l")))]
  "TARGET_THUMB1"
  "mvn\\t%0, %1"
  [(set_attr "length" "2")]
)

(define_insn "*notsi_compare0"
  [(set (reg:CC_NOOV CC_REGNUM)
	(compare:CC_NOOV (not:SI (match_operand:SI 1 "s_register_operand" "r"))
			 (const_int 0)))
   (set (match_operand:SI 0 "s_register_operand" "=r")
	(not:SI (match_dup 1)))]
  "TARGET_32BIT"
  "mvn%.\\t%0, %1"
  [(set_attr "conds" "set")]
)

(define_insn "*notsi_compare0_scratch"
  [(set (reg:CC_NOOV CC_REGNUM)
	(compare:CC_NOOV (not:SI (match_operand:SI 1 "s_register_operand" "r"))
			 (const_int 0)))
   (clobber (match_scratch:SI 0 "=r"))]
  "TARGET_32BIT"
  "mvn%.\\t%0, %1"
  [(set_attr "conds" "set")]
)

;; Fixed <--> Floating conversion insns

(define_expand "floatsisf2"
  [(set (match_operand:SF           0 "s_register_operand" "")
	(float:SF (match_operand:SI 1 "s_register_operand" "")))]
  "TARGET_32BIT && TARGET_HARD_FLOAT"
  "
  if (TARGET_MAVERICK)
    {
      emit_insn (gen_cirrus_floatsisf2 (operands[0], operands[1]));
      DONE;
    }
")

(define_expand "floatsidf2"
  [(set (match_operand:DF           0 "s_register_operand" "")
	(float:DF (match_operand:SI 1 "s_register_operand" "")))]
  "TARGET_32BIT && TARGET_HARD_FLOAT"
  "
  if (TARGET_MAVERICK)
    {
      emit_insn (gen_cirrus_floatsidf2 (operands[0], operands[1]));
      DONE;
    }
")

(define_expand "fix_truncsfsi2"
  [(set (match_operand:SI         0 "s_register_operand" "")
	(fix:SI (fix:SF (match_operand:SF 1 "s_register_operand"  ""))))]
  "TARGET_32BIT && TARGET_HARD_FLOAT"
  "
  if (TARGET_MAVERICK)
    {
      if (!cirrus_fp_register (operands[0], SImode))
        operands[0] = force_reg (SImode, operands[0]);
      if (!cirrus_fp_register (operands[1], SFmode))
        operands[1] = force_reg (SFmode, operands[0]);
      emit_insn (gen_cirrus_truncsfsi2 (operands[0], operands[1]));
      DONE;
    }
")

(define_expand "fix_truncdfsi2"
  [(set (match_operand:SI         0 "s_register_operand" "")
	(fix:SI (fix:DF (match_operand:DF 1 "s_register_operand"  ""))))]
  "TARGET_32BIT && TARGET_HARD_FLOAT"
  "
  if (TARGET_MAVERICK)
    {
      if (!cirrus_fp_register (operands[1], DFmode))
        operands[1] = force_reg (DFmode, operands[0]);
      emit_insn (gen_cirrus_truncdfsi2 (operands[0], operands[1]));
      DONE;
    }
")

;; Truncation insns

(define_expand "truncdfsf2"
  [(set (match_operand:SF  0 "s_register_operand" "")
	(float_truncate:SF
 	 (match_operand:DF 1 "s_register_operand" "")))]
  "TARGET_32BIT && TARGET_HARD_FLOAT"
  ""
)

;; Zero and sign extension instructions.

(define_expand "zero_extendsidi2"
  [(set (match_operand:DI 0 "s_register_operand" "")
        (zero_extend:DI (match_operand:SI 1 "s_register_operand" "")))]
  "TARGET_32BIT"
  ""
)

(define_insn "*arm_zero_extendsidi2"
  [(set (match_operand:DI 0 "s_register_operand" "=r")
        (zero_extend:DI (match_operand:SI 1 "s_register_operand" "r")))]
  "TARGET_ARM"
  "*
    if (REGNO (operands[1])
        != REGNO (operands[0]) + (WORDS_BIG_ENDIAN ? 1 : 0))
      output_asm_insn (\"mov%?\\t%Q0, %1\", operands);
    return \"mov%?\\t%R0, #0\";
  "
  [(set_attr "length" "8")
   (set_attr "predicable" "yes")]
)

(define_expand "zero_extendqidi2"
  [(set (match_operand:DI                 0 "s_register_operand"  "")
	(zero_extend:DI (match_operand:QI 1 "nonimmediate_operand" "")))]
  "TARGET_32BIT"
  ""
)

(define_insn "*arm_zero_extendqidi2"
  [(set (match_operand:DI                 0 "s_register_operand"  "=r,r")
	(zero_extend:DI (match_operand:QI 1 "nonimmediate_operand" "r,m")))]
  "TARGET_ARM"
  "@
   and%?\\t%Q0, %1, #255\;mov%?\\t%R0, #0
   ldr%(b%)\\t%Q0, %1\;mov%?\\t%R0, #0"
  [(set_attr "length" "8")
   (set_attr "predicable" "yes")
   (set_attr "type" "*,load_byte")
   (set_attr "pool_range" "*,4092")
   (set_attr "neg_pool_range" "*,4084")]
)

(define_expand "extendsidi2"
  [(set (match_operand:DI 0 "s_register_operand" "")
        (sign_extend:DI (match_operand:SI 1 "s_register_operand" "")))]
  "TARGET_32BIT"
  ""
)

(define_insn "*arm_extendsidi2"
  [(set (match_operand:DI 0 "s_register_operand" "=r")
        (sign_extend:DI (match_operand:SI 1 "s_register_operand" "r")))]
  "TARGET_ARM"
  "*
    if (REGNO (operands[1])
        != REGNO (operands[0]) + (WORDS_BIG_ENDIAN ? 1 : 0))
      output_asm_insn (\"mov%?\\t%Q0, %1\", operands);
    return \"mov%?\\t%R0, %Q0, asr #31\";
  "
  [(set_attr "length" "8")
   (set_attr "shift" "1")
   (set_attr "predicable" "yes")]
)

(define_expand "zero_extendhisi2"
  [(set (match_dup 2)
	(ashift:SI (match_operand:HI 1 "nonimmediate_operand" "")
		   (const_int 16)))
   (set (match_operand:SI 0 "s_register_operand" "")
	(lshiftrt:SI (match_dup 2) (const_int 16)))]
  "TARGET_EITHER"
  "
  {
    if ((TARGET_THUMB1 || arm_arch4) && GET_CODE (operands[1]) == MEM)
      {
	emit_insn (gen_rtx_SET (VOIDmode, operands[0],
				gen_rtx_ZERO_EXTEND (SImode, operands[1])));
	DONE;
      }

    if (TARGET_ARM && GET_CODE (operands[1]) == MEM)
      {
	emit_insn (gen_movhi_bytes (operands[0], operands[1]));
	DONE;
      }

    if (!s_register_operand (operands[1], HImode))
      operands[1] = copy_to_mode_reg (HImode, operands[1]);

    if (arm_arch6)
      {
	emit_insn (gen_rtx_SET (VOIDmode, operands[0],
				gen_rtx_ZERO_EXTEND (SImode, operands[1])));
	DONE;
      }

    operands[1] = gen_lowpart (SImode, operands[1]);
    operands[2] = gen_reg_rtx (SImode);
  }"
)

(define_insn "*thumb1_zero_extendhisi2"
  [(set (match_operand:SI 0 "register_operand" "=l")
	(zero_extend:SI (match_operand:HI 1 "memory_operand" "m")))]
  "TARGET_THUMB1 && !arm_arch6"
  "*
  rtx mem = XEXP (operands[1], 0);

  if (GET_CODE (mem) == CONST)
    mem = XEXP (mem, 0);
    
  if (GET_CODE (mem) == LABEL_REF)
    return \"ldr\\t%0, %1\";
    
  if (GET_CODE (mem) == PLUS)
    {
      rtx a = XEXP (mem, 0);
      rtx b = XEXP (mem, 1);

      /* This can happen due to bugs in reload.  */
      if (GET_CODE (a) == REG && REGNO (a) == SP_REGNUM)
        {
          rtx ops[2];
          ops[0] = operands[0];
          ops[1] = a;
      
          output_asm_insn (\"mov	%0, %1\", ops);

          XEXP (mem, 0) = operands[0];
       }

      else if (   GET_CODE (a) == LABEL_REF
	       && GET_CODE (b) == CONST_INT)
        return \"ldr\\t%0, %1\";
    }
    
  return \"ldrh\\t%0, %1\";
  "
  [(set_attr "length" "4")
   (set_attr "type" "load_byte")
   (set_attr "pool_range" "60")]
)

(define_insn "*thumb1_zero_extendhisi2_v6"
  [(set (match_operand:SI 0 "register_operand" "=l,l")
	(zero_extend:SI (match_operand:HI 1 "nonimmediate_operand" "l,m")))]
  "TARGET_THUMB1 && arm_arch6"
  "*
  rtx mem;

  if (which_alternative == 0)
    return \"uxth\\t%0, %1\";

  mem = XEXP (operands[1], 0);

  if (GET_CODE (mem) == CONST)
    mem = XEXP (mem, 0);
    
  if (GET_CODE (mem) == LABEL_REF)
    return \"ldr\\t%0, %1\";
    
  if (GET_CODE (mem) == PLUS)
    {
      rtx a = XEXP (mem, 0);
      rtx b = XEXP (mem, 1);

      /* This can happen due to bugs in reload.  */
      if (GET_CODE (a) == REG && REGNO (a) == SP_REGNUM)
        {
          rtx ops[2];
          ops[0] = operands[0];
          ops[1] = a;
      
          output_asm_insn (\"mov	%0, %1\", ops);

          XEXP (mem, 0) = operands[0];
       }

      else if (   GET_CODE (a) == LABEL_REF
	       && GET_CODE (b) == CONST_INT)
        return \"ldr\\t%0, %1\";
    }
    
  return \"ldrh\\t%0, %1\";
  "
  [(set_attr "length" "2,4")
   (set_attr "type" "alu_shift,load_byte")
   (set_attr "pool_range" "*,60")]
)

(define_insn "*arm_zero_extendhisi2"
  [(set (match_operand:SI 0 "s_register_operand" "=r")
	(zero_extend:SI (match_operand:HI 1 "memory_operand" "m")))]
  "TARGET_ARM && arm_arch4 && !arm_arch6"
  "ldr%(h%)\\t%0, %1"
  [(set_attr "type" "load_byte")
   (set_attr "predicable" "yes")
   (set_attr "pool_range" "256")
   (set_attr "neg_pool_range" "244")]
)

(define_insn "*arm_zero_extendhisi2_v6"
  [(set (match_operand:SI 0 "s_register_operand" "=r,r")
	(zero_extend:SI (match_operand:HI 1 "nonimmediate_operand" "r,m")))]
  "TARGET_ARM && arm_arch6"
  "@
   uxth%?\\t%0, %1
   ldr%(h%)\\t%0, %1"
  [(set_attr "type" "alu_shift,load_byte")
   (set_attr "predicable" "yes")
   (set_attr "pool_range" "*,256")
   (set_attr "neg_pool_range" "*,244")]
)

(define_insn "*arm_zero_extendhisi2addsi"
  [(set (match_operand:SI 0 "s_register_operand" "=r")
	(plus:SI (zero_extend:SI (match_operand:HI 1 "s_register_operand" "r"))
		 (match_operand:SI 2 "s_register_operand" "r")))]
  "TARGET_INT_SIMD"
  "uxtah%?\\t%0, %2, %1"
  [(set_attr "type" "alu_shift")
   (set_attr "predicable" "yes")]
)

(define_expand "zero_extendqisi2"
  [(set (match_operand:SI 0 "s_register_operand" "")
	(zero_extend:SI (match_operand:QI 1 "nonimmediate_operand" "")))]
  "TARGET_EITHER"
  "
  if (!arm_arch6 && GET_CODE (operands[1]) != MEM)
    {
      if (TARGET_ARM)
        {
          emit_insn (gen_andsi3 (operands[0],
				 gen_lowpart (SImode, operands[1]),
			         GEN_INT (255)));
        }
      else /* TARGET_THUMB */
        {
          rtx temp = gen_reg_rtx (SImode);
	  rtx ops[3];
	  
          operands[1] = copy_to_mode_reg (QImode, operands[1]);
          operands[1] = gen_lowpart (SImode, operands[1]);

	  ops[0] = temp;
	  ops[1] = operands[1];
	  ops[2] = GEN_INT (24);

	  emit_insn (gen_rtx_SET (VOIDmode, ops[0],
				  gen_rtx_ASHIFT (SImode, ops[1], ops[2])));
	  
          ops[0] = operands[0];
	  ops[1] = temp;
	  ops[2] = GEN_INT (24);

	  emit_insn (gen_rtx_SET (VOIDmode, ops[0],
				  gen_rtx_LSHIFTRT (SImode, ops[1], ops[2])));
	}
      DONE;
    }
  "
)

(define_insn "*thumb1_zero_extendqisi2"
  [(set (match_operand:SI 0 "register_operand" "=l")
	(zero_extend:SI (match_operand:QI 1 "memory_operand" "m")))]
  "TARGET_THUMB1 && !arm_arch6"
  "ldrb\\t%0, %1"
  [(set_attr "length" "2")
   (set_attr "type" "load_byte")
   (set_attr "pool_range" "32")]
)

(define_insn "*thumb1_zero_extendqisi2_v6"
  [(set (match_operand:SI 0 "register_operand" "=l,l")
	(zero_extend:SI (match_operand:QI 1 "nonimmediate_operand" "l,m")))]
  "TARGET_THUMB1 && arm_arch6"
  "@
   uxtb\\t%0, %1
   ldrb\\t%0, %1"
  [(set_attr "length" "2,2")
   (set_attr "type" "alu_shift,load_byte")
   (set_attr "pool_range" "*,32")]
)

(define_insn "*arm_zero_extendqisi2"
  [(set (match_operand:SI 0 "s_register_operand" "=r")
	(zero_extend:SI (match_operand:QI 1 "memory_operand" "m")))]
  "TARGET_ARM && !arm_arch6"
  "ldr%(b%)\\t%0, %1\\t%@ zero_extendqisi2"
  [(set_attr "type" "load_byte")
   (set_attr "predicable" "yes")
   (set_attr "pool_range" "4096")
   (set_attr "neg_pool_range" "4084")]
)

(define_insn "*arm_zero_extendqisi2_v6"
  [(set (match_operand:SI 0 "s_register_operand" "=r,r")
	(zero_extend:SI (match_operand:QI 1 "nonimmediate_operand" "r,m")))]
  "TARGET_ARM && arm_arch6"
  "@
   uxtb%(%)\\t%0, %1
   ldr%(b%)\\t%0, %1\\t%@ zero_extendqisi2"
  [(set_attr "type" "alu_shift,load_byte")
   (set_attr "predicable" "yes")
   (set_attr "pool_range" "*,4096")
   (set_attr "neg_pool_range" "*,4084")]
)

(define_insn "*arm_zero_extendqisi2addsi"
  [(set (match_operand:SI 0 "s_register_operand" "=r")
	(plus:SI (zero_extend:SI (match_operand:QI 1 "s_register_operand" "r"))
		 (match_operand:SI 2 "s_register_operand" "r")))]
  "TARGET_INT_SIMD"
  "uxtab%?\\t%0, %2, %1"
  [(set_attr "predicable" "yes")
   (set_attr "insn" "xtab")
   (set_attr "type" "alu_shift")]
)

(define_split
  [(set (match_operand:SI 0 "s_register_operand" "")
	(zero_extend:SI (subreg:QI (match_operand:SI 1 "" "") 0)))
   (clobber (match_operand:SI 2 "s_register_operand" ""))]
  "TARGET_32BIT && (GET_CODE (operands[1]) != MEM) && ! BYTES_BIG_ENDIAN"
  [(set (match_dup 2) (match_dup 1))
   (set (match_dup 0) (and:SI (match_dup 2) (const_int 255)))]
  ""
)

(define_split
  [(set (match_operand:SI 0 "s_register_operand" "")
	(zero_extend:SI (subreg:QI (match_operand:SI 1 "" "") 3)))
   (clobber (match_operand:SI 2 "s_register_operand" ""))]
  "TARGET_32BIT && (GET_CODE (operands[1]) != MEM) && BYTES_BIG_ENDIAN"
  [(set (match_dup 2) (match_dup 1))
   (set (match_dup 0) (and:SI (match_dup 2) (const_int 255)))]
  ""
)

(define_insn "*compareqi_eq0"
  [(set (reg:CC_Z CC_REGNUM)
	(compare:CC_Z (match_operand:QI 0 "s_register_operand" "r")
			 (const_int 0)))]
  "TARGET_32BIT"
  "tst\\t%0, #255"
  [(set_attr "conds" "set")]
)

(define_expand "extendhisi2"
  [(set (match_dup 2)
	(ashift:SI (match_operand:HI 1 "nonimmediate_operand" "")
		   (const_int 16)))
   (set (match_operand:SI 0 "s_register_operand" "")
	(ashiftrt:SI (match_dup 2)
		     (const_int 16)))]
  "TARGET_EITHER"
  "
  {
    if (GET_CODE (operands[1]) == MEM)
      {
	if (TARGET_THUMB1)
	  {
	    emit_insn (gen_thumb1_extendhisi2 (operands[0], operands[1]));
	    DONE;
          }
	else if (arm_arch4)
	  {
	    emit_insn (gen_rtx_SET (VOIDmode, operands[0],
		       gen_rtx_SIGN_EXTEND (SImode, operands[1])));
	    DONE;
	  }
      }

    if (TARGET_ARM && GET_CODE (operands[1]) == MEM)
      {
        emit_insn (gen_extendhisi2_mem (operands[0], operands[1]));
        DONE;
      }

    if (!s_register_operand (operands[1], HImode))
      operands[1] = copy_to_mode_reg (HImode, operands[1]);

    if (arm_arch6)
      {
	if (TARGET_THUMB1)
	  emit_insn (gen_thumb1_extendhisi2 (operands[0], operands[1]));
	else
	  emit_insn (gen_rtx_SET (VOIDmode, operands[0],
		     gen_rtx_SIGN_EXTEND (SImode, operands[1])));

	DONE;
      }

    operands[1] = gen_lowpart (SImode, operands[1]);
    operands[2] = gen_reg_rtx (SImode);
  }"
)

(define_insn "thumb1_extendhisi2"
  [(set (match_operand:SI 0 "register_operand" "=l")
	(sign_extend:SI (match_operand:HI 1 "memory_operand" "m")))
   (clobber (match_scratch:SI 2 "=&l"))]
  "TARGET_THUMB1 && !arm_arch6"
  "*
  {
    rtx ops[4];
    rtx mem = XEXP (operands[1], 0);

    /* This code used to try to use 'V', and fix the address only if it was
       offsettable, but this fails for e.g. REG+48 because 48 is outside the
       range of QImode offsets, and offsettable_address_p does a QImode
       address check.  */
       
    if (GET_CODE (mem) == CONST)
      mem = XEXP (mem, 0);
    
    if (GET_CODE (mem) == LABEL_REF)
      return \"ldr\\t%0, %1\";
    
    if (GET_CODE (mem) == PLUS)
      {
        rtx a = XEXP (mem, 0);
        rtx b = XEXP (mem, 1);

        if (GET_CODE (a) == LABEL_REF
	    && GET_CODE (b) == CONST_INT)
          return \"ldr\\t%0, %1\";

        if (GET_CODE (b) == REG)
          return \"ldrsh\\t%0, %1\";
	  
        ops[1] = a;
        ops[2] = b;
      }
    else
      {
        ops[1] = mem;
        ops[2] = const0_rtx;
      }

    gcc_assert (GET_CODE (ops[1]) == REG);

    ops[0] = operands[0];
    ops[3] = operands[2];
    output_asm_insn (\"mov\\t%3, %2\;ldrsh\\t%0, [%1, %3]\", ops);
    return \"\";
  }"
  [(set_attr "length" "4")
   (set_attr "type" "load_byte")
   (set_attr "pool_range" "1020")]
)

;; We used to have an early-clobber on the scratch register here.
;; However, there's a bug somewhere in reload which means that this
;; can be partially ignored during spill allocation if the memory
;; address also needs reloading; this causes us to die later on when
;; we try to verify the operands.  Fortunately, we don't really need
;; the early-clobber: we can always use operand 0 if operand 2
;; overlaps the address.
(define_insn "*thumb1_extendhisi2_insn_v6"
  [(set (match_operand:SI 0 "register_operand" "=l,l")
	(sign_extend:SI (match_operand:HI 1 "nonimmediate_operand" "l,m")))
   (clobber (match_scratch:SI 2 "=X,l"))]
  "TARGET_THUMB1 && arm_arch6"
  "*
  {
    rtx ops[4];
    rtx mem;

    if (which_alternative == 0)
      return \"sxth\\t%0, %1\";

    mem = XEXP (operands[1], 0);

    /* This code used to try to use 'V', and fix the address only if it was
       offsettable, but this fails for e.g. REG+48 because 48 is outside the
       range of QImode offsets, and offsettable_address_p does a QImode
       address check.  */
       
    if (GET_CODE (mem) == CONST)
      mem = XEXP (mem, 0);
    
    if (GET_CODE (mem) == LABEL_REF)
      return \"ldr\\t%0, %1\";
    
    if (GET_CODE (mem) == PLUS)
      {
        rtx a = XEXP (mem, 0);
        rtx b = XEXP (mem, 1);

        if (GET_CODE (a) == LABEL_REF
	    && GET_CODE (b) == CONST_INT)
          return \"ldr\\t%0, %1\";

        if (GET_CODE (b) == REG)
          return \"ldrsh\\t%0, %1\";
	  
        ops[1] = a;
        ops[2] = b;
      }
    else
      {
        ops[1] = mem;
        ops[2] = const0_rtx;
      }
      
    gcc_assert (GET_CODE (ops[1]) == REG);

    ops[0] = operands[0];
    if (reg_mentioned_p (operands[2], ops[1]))
      ops[3] = ops[0];
    else
      ops[3] = operands[2];
    output_asm_insn (\"mov\\t%3, %2\;ldrsh\\t%0, [%1, %3]\", ops);
    return \"\";
  }"
  [(set_attr "length" "2,4")
   (set_attr "type" "alu_shift,load_byte")
   (set_attr "pool_range" "*,1020")]
)

;; This pattern will only be used when ldsh is not available
(define_expand "extendhisi2_mem"
  [(set (match_dup 2) (zero_extend:SI (match_operand:HI 1 "" "")))
   (set (match_dup 3)
	(zero_extend:SI (match_dup 7)))
   (set (match_dup 6) (ashift:SI (match_dup 4) (const_int 24)))
   (set (match_operand:SI 0 "" "")
	(ior:SI (ashiftrt:SI (match_dup 6) (const_int 16)) (match_dup 5)))]
  "TARGET_ARM"
  "
  {
    rtx mem1, mem2;
    rtx addr = copy_to_mode_reg (SImode, XEXP (operands[1], 0));

    mem1 = change_address (operands[1], QImode, addr);
    mem2 = change_address (operands[1], QImode, plus_constant (addr, 1));
    operands[0] = gen_lowpart (SImode, operands[0]);
    operands[1] = mem1;
    operands[2] = gen_reg_rtx (SImode);
    operands[3] = gen_reg_rtx (SImode);
    operands[6] = gen_reg_rtx (SImode);
    operands[7] = mem2;

    if (BYTES_BIG_ENDIAN)
      {
	operands[4] = operands[2];
	operands[5] = operands[3];
      }
    else
      {
	operands[4] = operands[3];
	operands[5] = operands[2];
      }
  }"
)

(define_insn "*arm_extendhisi2"
  [(set (match_operand:SI 0 "s_register_operand" "=r")
	(sign_extend:SI (match_operand:HI 1 "memory_operand" "m")))]
  "TARGET_ARM && arm_arch4 && !arm_arch6"
  "ldr%(sh%)\\t%0, %1"
  [(set_attr "type" "load_byte")
   (set_attr "predicable" "yes")
   (set_attr "pool_range" "256")
   (set_attr "neg_pool_range" "244")]
)

;; ??? Check Thumb-2 pool range
(define_insn "*arm_extendhisi2_v6"
  [(set (match_operand:SI 0 "s_register_operand" "=r,r")
	(sign_extend:SI (match_operand:HI 1 "nonimmediate_operand" "r,m")))]
  "TARGET_32BIT && arm_arch6"
  "@
   sxth%?\\t%0, %1
   ldr%(sh%)\\t%0, %1"
  [(set_attr "type" "alu_shift,load_byte")
   (set_attr "predicable" "yes")
   (set_attr "pool_range" "*,256")
   (set_attr "neg_pool_range" "*,244")]
)

(define_insn "*arm_extendhisi2addsi"
  [(set (match_operand:SI 0 "s_register_operand" "=r")
	(plus:SI (sign_extend:SI (match_operand:HI 1 "s_register_operand" "r"))
		 (match_operand:SI 2 "s_register_operand" "r")))]
  "TARGET_INT_SIMD"
  "sxtah%?\\t%0, %2, %1"
)

(define_expand "extendqihi2"
  [(set (match_dup 2)
	(ashift:SI (match_operand:QI 1 "arm_reg_or_extendqisi_mem_op" "")
		   (const_int 24)))
   (set (match_operand:HI 0 "s_register_operand" "")
	(ashiftrt:SI (match_dup 2)
		     (const_int 24)))]
  "TARGET_ARM"
  "
  {
    if (arm_arch4 && GET_CODE (operands[1]) == MEM)
      {
	emit_insn (gen_rtx_SET (VOIDmode,
				operands[0],
				gen_rtx_SIGN_EXTEND (HImode, operands[1])));
	DONE;
      }
    if (!s_register_operand (operands[1], QImode))
      operands[1] = copy_to_mode_reg (QImode, operands[1]);
    operands[0] = gen_lowpart (SImode, operands[0]);
    operands[1] = gen_lowpart (SImode, operands[1]);
    operands[2] = gen_reg_rtx (SImode);
  }"
)

(define_insn "*arm_extendqihi_insn"
  [(set (match_operand:HI 0 "s_register_operand" "=r")
	(sign_extend:HI (match_operand:QI 1 "arm_extendqisi_mem_op" "Uq")))]
  "TARGET_ARM && arm_arch4"
  "ldr%(sb%)\\t%0, %1"
  [(set_attr "type" "load_byte")
   (set_attr "predicable" "yes")
   (set_attr "pool_range" "256")
   (set_attr "neg_pool_range" "244")]
)

(define_expand "extendqisi2"
  [(set (match_dup 2)
	(ashift:SI (match_operand:QI 1 "arm_reg_or_extendqisi_mem_op" "")
		   (const_int 24)))
   (set (match_operand:SI 0 "s_register_operand" "")
	(ashiftrt:SI (match_dup 2)
		     (const_int 24)))]
  "TARGET_EITHER"
  "
  {
    if ((TARGET_THUMB || arm_arch4) && GET_CODE (operands[1]) == MEM)
      {
        emit_insn (gen_rtx_SET (VOIDmode, operands[0],
			        gen_rtx_SIGN_EXTEND (SImode, operands[1])));
        DONE;
      }

    if (!s_register_operand (operands[1], QImode))
      operands[1] = copy_to_mode_reg (QImode, operands[1]);

    if (arm_arch6)
      {
        emit_insn (gen_rtx_SET (VOIDmode, operands[0],
			        gen_rtx_SIGN_EXTEND (SImode, operands[1])));
        DONE;
      }

    operands[1] = gen_lowpart (SImode, operands[1]);
    operands[2] = gen_reg_rtx (SImode);
  }"
)

(define_insn "*arm_extendqisi"
  [(set (match_operand:SI 0 "s_register_operand" "=r")
	(sign_extend:SI (match_operand:QI 1 "arm_extendqisi_mem_op" "Uq")))]
  "TARGET_ARM && arm_arch4 && !arm_arch6"
  "ldr%(sb%)\\t%0, %1"
  [(set_attr "type" "load_byte")
   (set_attr "predicable" "yes")
   (set_attr "pool_range" "256")
   (set_attr "neg_pool_range" "244")]
)

(define_insn "*arm_extendqisi_v6"
  [(set (match_operand:SI 0 "s_register_operand" "=r,r")
	(sign_extend:SI
	 (match_operand:QI 1 "arm_reg_or_extendqisi_mem_op" "r,Uq")))]
  "TARGET_ARM && arm_arch6"
  "@
   sxtb%?\\t%0, %1
   ldr%(sb%)\\t%0, %1"
  [(set_attr "type" "alu_shift,load_byte")
   (set_attr "predicable" "yes")
   (set_attr "pool_range" "*,256")
   (set_attr "neg_pool_range" "*,244")]
)

(define_insn "*arm_extendqisi2addsi"
  [(set (match_operand:SI 0 "s_register_operand" "=r")
	(plus:SI (sign_extend:SI (match_operand:QI 1 "s_register_operand" "r"))
		 (match_operand:SI 2 "s_register_operand" "r")))]
  "TARGET_INT_SIMD"
  "sxtab%?\\t%0, %2, %1"
  [(set_attr "type" "alu_shift")
   (set_attr "insn" "xtab")
   (set_attr "predicable" "yes")]
)

(define_insn "*thumb1_extendqisi2"
  [(set (match_operand:SI 0 "register_operand" "=l,l")
	(sign_extend:SI (match_operand:QI 1 "memory_operand" "V,m")))]
  "TARGET_THUMB1 && !arm_arch6"
  "*
  {
    rtx ops[3];
    rtx mem = XEXP (operands[1], 0);
    
    if (GET_CODE (mem) == CONST)
      mem = XEXP (mem, 0);
    
    if (GET_CODE (mem) == LABEL_REF)
      return \"ldr\\t%0, %1\";

    if (GET_CODE (mem) == PLUS
        && GET_CODE (XEXP (mem, 0)) == LABEL_REF)
      return \"ldr\\t%0, %1\";
      
    if (which_alternative == 0)
      return \"ldrsb\\t%0, %1\";
      
    ops[0] = operands[0];
    
    if (GET_CODE (mem) == PLUS)
      {
        rtx a = XEXP (mem, 0);
	rtx b = XEXP (mem, 1);
	
        ops[1] = a;
        ops[2] = b;

        if (GET_CODE (a) == REG)
	  {
	    if (GET_CODE (b) == REG)
              output_asm_insn (\"ldrsb\\t%0, [%1, %2]\", ops);
            else if (REGNO (a) == REGNO (ops[0]))
	      {
                output_asm_insn (\"ldrb\\t%0, [%1, %2]\", ops);
		output_asm_insn (\"lsl\\t%0, %0, #24\", ops);
		output_asm_insn (\"asr\\t%0, %0, #24\", ops);
	      }
	    else
              output_asm_insn (\"mov\\t%0, %2\;ldrsb\\t%0, [%1, %0]\", ops);
	  }
	else
          {
	    gcc_assert (GET_CODE (b) == REG);
            if (REGNO (b) == REGNO (ops[0]))
	      {
                output_asm_insn (\"ldrb\\t%0, [%2, %1]\", ops);
		output_asm_insn (\"lsl\\t%0, %0, #24\", ops);
		output_asm_insn (\"asr\\t%0, %0, #24\", ops);
	      }
	    else
              output_asm_insn (\"mov\\t%0, %2\;ldrsb\\t%0, [%1, %0]\", ops);
          }
      }
    else if (GET_CODE (mem) == REG && REGNO (ops[0]) == REGNO (mem))
      {
        output_asm_insn (\"ldrb\\t%0, [%0, #0]\", ops);
	output_asm_insn (\"lsl\\t%0, %0, #24\", ops);
	output_asm_insn (\"asr\\t%0, %0, #24\", ops);
      }
    else
      {
        ops[1] = mem;
        ops[2] = const0_rtx;
	
        output_asm_insn (\"mov\\t%0, %2\;ldrsb\\t%0, [%1, %0]\", ops);
      }
    return \"\";
  }"
  [(set_attr "length" "2,6")
   (set_attr "type" "load_byte,load_byte")
   (set_attr "pool_range" "32,32")]
)

(define_insn "*thumb1_extendqisi2_v6"
  [(set (match_operand:SI 0 "register_operand" "=l,l,l")
	(sign_extend:SI (match_operand:QI 1 "nonimmediate_operand" "l,V,m")))]
  "TARGET_THUMB1 && arm_arch6"
  "*
  {
    rtx ops[3];
    rtx mem;

    if (which_alternative == 0)
      return \"sxtb\\t%0, %1\";

    mem = XEXP (operands[1], 0);
    
    if (GET_CODE (mem) == CONST)
      mem = XEXP (mem, 0);
    
    if (GET_CODE (mem) == LABEL_REF)
      return \"ldr\\t%0, %1\";

    if (GET_CODE (mem) == PLUS
        && GET_CODE (XEXP (mem, 0)) == LABEL_REF)
      return \"ldr\\t%0, %1\";
      
    if (which_alternative == 0)
      return \"ldrsb\\t%0, %1\";
      
    ops[0] = operands[0];
    
    if (GET_CODE (mem) == PLUS)
      {
        rtx a = XEXP (mem, 0);
	rtx b = XEXP (mem, 1);
	
        ops[1] = a;
        ops[2] = b;

        if (GET_CODE (a) == REG)
	  {
	    if (GET_CODE (b) == REG)
              output_asm_insn (\"ldrsb\\t%0, [%1, %2]\", ops);
            else if (REGNO (a) == REGNO (ops[0]))
	      {
                output_asm_insn (\"ldrb\\t%0, [%1, %2]\", ops);
		output_asm_insn (\"sxtb\\t%0, %0\", ops);
	      }
	    else
              output_asm_insn (\"mov\\t%0, %2\;ldrsb\\t%0, [%1, %0]\", ops);
	  }
	else
          {
	    gcc_assert (GET_CODE (b) == REG);
            if (REGNO (b) == REGNO (ops[0]))
	      {
                output_asm_insn (\"ldrb\\t%0, [%2, %1]\", ops);
		output_asm_insn (\"sxtb\\t%0, %0\", ops);
	      }
	    else
              output_asm_insn (\"mov\\t%0, %2\;ldrsb\\t%0, [%1, %0]\", ops);
          }
      }
    else if (GET_CODE (mem) == REG && REGNO (ops[0]) == REGNO (mem))
      {
        output_asm_insn (\"ldrb\\t%0, [%0, #0]\", ops);
	output_asm_insn (\"sxtb\\t%0, %0\", ops);
      }
    else
      {
        ops[1] = mem;
        ops[2] = const0_rtx;
	
        output_asm_insn (\"mov\\t%0, %2\;ldrsb\\t%0, [%1, %0]\", ops);
      }
    return \"\";
  }"
  [(set_attr "length" "2,2,4")
   (set_attr "type" "alu_shift,load_byte,load_byte")
   (set_attr "pool_range" "*,32,32")]
)

(define_expand "extendsfdf2"
  [(set (match_operand:DF                  0 "s_register_operand" "")
	(float_extend:DF (match_operand:SF 1 "s_register_operand"  "")))]
  "TARGET_32BIT && TARGET_HARD_FLOAT"
  ""
)

;; Move insns (including loads and stores)

;; XXX Just some ideas about movti.
;; I don't think these are a good idea on the arm, there just aren't enough
;; registers
;;(define_expand "loadti"
;;  [(set (match_operand:TI 0 "s_register_operand" "")
;;	(mem:TI (match_operand:SI 1 "address_operand" "")))]
;;  "" "")

;;(define_expand "storeti"
;;  [(set (mem:TI (match_operand:TI 0 "address_operand" ""))
;;	(match_operand:TI 1 "s_register_operand" ""))]
;;  "" "")

;;(define_expand "movti"
;;  [(set (match_operand:TI 0 "general_operand" "")
;;	(match_operand:TI 1 "general_operand" ""))]
;;  ""
;;  "
;;{
;;  rtx insn;
;;
;;  if (GET_CODE (operands[0]) == MEM && GET_CODE (operands[1]) == MEM)
;;    operands[1] = copy_to_reg (operands[1]);
;;  if (GET_CODE (operands[0]) == MEM)
;;    insn = gen_storeti (XEXP (operands[0], 0), operands[1]);
;;  else if (GET_CODE (operands[1]) == MEM)
;;    insn = gen_loadti (operands[0], XEXP (operands[1], 0));
;;  else
;;    FAIL;
;;
;;  emit_insn (insn);
;;  DONE;
;;}")

;; Recognize garbage generated above.

;;(define_insn ""
;;  [(set (match_operand:TI 0 "general_operand" "=r,r,r,<,>,m")
;;	(match_operand:TI 1 "general_operand" "<,>,m,r,r,r"))]
;;  ""
;;  "*
;;  {
;;    register mem = (which_alternative < 3);
;;    register const char *template;
;;
;;    operands[mem] = XEXP (operands[mem], 0);
;;    switch (which_alternative)
;;      {
;;      case 0: template = \"ldmdb\\t%1!, %M0\"; break;
;;      case 1: template = \"ldmia\\t%1!, %M0\"; break;
;;      case 2: template = \"ldmia\\t%1, %M0\"; break;
;;      case 3: template = \"stmdb\\t%0!, %M1\"; break;
;;      case 4: template = \"stmia\\t%0!, %M1\"; break;
;;      case 5: template = \"stmia\\t%0, %M1\"; break;
;;      }
;;    output_asm_insn (template, operands);
;;    return \"\";
;;  }")

(define_expand "movdi"
  [(set (match_operand:DI 0 "general_operand" "")
	(match_operand:DI 1 "general_operand" ""))]
  "TARGET_EITHER"
  "
  if (can_create_pseudo_p ())
    {
      if (GET_CODE (operands[0]) != REG)
	operands[1] = force_reg (DImode, operands[1]);
    }
  "
)

(define_insn "*arm_movdi"
  [(set (match_operand:DI 0 "nonimmediate_di_operand" "=r, r, r, r, m")
	(match_operand:DI 1 "di_operand"              "rDa,Db,Dc,mi,r"))]
  "TARGET_ARM
   && !(TARGET_HARD_FLOAT && (TARGET_MAVERICK || TARGET_VFP))
   && !TARGET_IWMMXT
   && (   register_operand (operands[0], DImode)
       || register_operand (operands[1], DImode))"
  "*
  switch (which_alternative)
    {
    case 0:
    case 1:
    case 2:
      return \"#\";
    default:
      return output_move_double (operands);
    }
  "
  [(set_attr "length" "8,12,16,8,8")
   (set_attr "type" "*,*,*,load2,store2")
   (set_attr "pool_range" "*,*,*,1020,*")
   (set_attr "neg_pool_range" "*,*,*,1008,*")]
)

(define_split
  [(set (match_operand:ANY64 0 "arm_general_register_operand" "")
	(match_operand:ANY64 1 "const_double_operand" ""))]
  "TARGET_32BIT
   && reload_completed
   && (arm_const_double_inline_cost (operands[1])
       <= ((optimize_size || arm_ld_sched) ? 3 : 4))"
  [(const_int 0)]
  "
  arm_split_constant (SET, SImode, curr_insn,
		      INTVAL (gen_lowpart (SImode, operands[1])),
		      gen_lowpart (SImode, operands[0]), NULL_RTX, 0);
  arm_split_constant (SET, SImode, curr_insn,
		      INTVAL (gen_highpart_mode (SImode,
						 GET_MODE (operands[0]),
						 operands[1])),
		      gen_highpart (SImode, operands[0]), NULL_RTX, 0);
  DONE;
  "
)

; If optimizing for size, or if we have load delay slots, then 
; we want to split the constant into two separate operations. 
; In both cases this may split a trivial part into a single data op
; leaving a single complex constant to load.  We can also get longer
; offsets in a LDR which means we get better chances of sharing the pool
; entries.  Finally, we can normally do a better job of scheduling
; LDR instructions than we can with LDM.
; This pattern will only match if the one above did not.
(define_split
  [(set (match_operand:ANY64 0 "arm_general_register_operand" "")
	(match_operand:ANY64 1 "const_double_operand" ""))]
  "TARGET_ARM && reload_completed
   && arm_const_double_by_parts (operands[1])"
  [(set (match_dup 0) (match_dup 1))
   (set (match_dup 2) (match_dup 3))]
  "
  operands[2] = gen_highpart (SImode, operands[0]);
  operands[3] = gen_highpart_mode (SImode, GET_MODE (operands[0]),
				   operands[1]);
  operands[0] = gen_lowpart (SImode, operands[0]);
  operands[1] = gen_lowpart (SImode, operands[1]);
  "
)

(define_split
  [(set (match_operand:ANY64 0 "arm_general_register_operand" "")
	(match_operand:ANY64 1 "arm_general_register_operand" ""))]
  "TARGET_EITHER && reload_completed"
  [(set (match_dup 0) (match_dup 1))
   (set (match_dup 2) (match_dup 3))]
  "
  operands[2] = gen_highpart (SImode, operands[0]);
  operands[3] = gen_highpart (SImode, operands[1]);
  operands[0] = gen_lowpart (SImode, operands[0]);
  operands[1] = gen_lowpart (SImode, operands[1]);

  /* Handle a partial overlap.  */
  if (rtx_equal_p (operands[0], operands[3]))
    {
      rtx tmp0 = operands[0];
      rtx tmp1 = operands[1];

      operands[0] = operands[2];
      operands[1] = operands[3];
      operands[2] = tmp0;
      operands[3] = tmp1;
    }
  "
)

;; We can't actually do base+index doubleword loads if the index and
;; destination overlap.  Split here so that we at least have chance to
;; schedule.
(define_split
  [(set (match_operand:DI 0 "s_register_operand" "")
	(mem:DI (plus:SI (match_operand:SI 1 "s_register_operand" "")
			 (match_operand:SI 2 "s_register_operand" ""))))]
  "TARGET_LDRD
  && reg_overlap_mentioned_p (operands[0], operands[1])
  && reg_overlap_mentioned_p (operands[0], operands[2])"
  [(set (match_dup 4)
	(plus:SI (match_dup 1)
		 (match_dup 2)))
   (set (match_dup 0)
	(mem:DI (match_dup 4)))]
  "
  operands[4] = gen_rtx_REG (SImode, REGNO(operands[0]));
  "
)

;;; ??? This should have alternatives for constants.
;;; ??? This was originally identical to the movdf_insn pattern.
;;; ??? The 'i' constraint looks funny, but it should always be replaced by
;;; thumb_reorg with a memory reference.
(define_insn "*thumb1_movdi_insn"
  [(set (match_operand:DI 0 "nonimmediate_operand" "=l,l,l,l,>,l, m,*r")
	(match_operand:DI 1 "general_operand"      "l, I,J,>,l,mi,l,*r"))]
  "TARGET_THUMB1
   && !(TARGET_HARD_FLOAT && TARGET_MAVERICK)
   && (   register_operand (operands[0], DImode)
       || register_operand (operands[1], DImode))"
  "*
  {
  switch (which_alternative)
    {
    default:
    case 0:
      if (REGNO (operands[1]) == REGNO (operands[0]) + 1)
	return \"add\\t%0,  %1,  #0\;add\\t%H0, %H1, #0\";
      return   \"add\\t%H0, %H1, #0\;add\\t%0,  %1,  #0\";
    case 1:
      return \"mov\\t%Q0, %1\;mov\\t%R0, #0\";
    case 2:
      operands[1] = GEN_INT (- INTVAL (operands[1]));
      return \"mov\\t%Q0, %1\;neg\\t%Q0, %Q0\;asr\\t%R0, %Q0, #31\";
    case 3:
      return \"ldmia\\t%1, {%0, %H0}\";
    case 4:
      return \"stmia\\t%0, {%1, %H1}\";
    case 5:
      return thumb_load_double_from_address (operands);
    case 6:
      operands[2] = gen_rtx_MEM (SImode,
			     plus_constant (XEXP (operands[0], 0), 4));
      output_asm_insn (\"str\\t%1, %0\;str\\t%H1, %2\", operands);
      return \"\";
    case 7:
      if (REGNO (operands[1]) == REGNO (operands[0]) + 1)
	return \"mov\\t%0, %1\;mov\\t%H0, %H1\";
      return \"mov\\t%H0, %H1\;mov\\t%0, %1\";
    }
  }"
  [(set_attr "length" "4,4,6,2,2,6,4,4")
   (set_attr "type" "*,*,*,load2,store2,load2,store2,*")
   (set_attr "pool_range" "*,*,*,*,*,1020,*,*")]
)

(define_expand "movsi"
  [(set (match_operand:SI 0 "general_operand" "")
        (match_operand:SI 1 "general_operand" ""))]
  "TARGET_EITHER"
  "
  {
  rtx base, offset, tmp;

  if (TARGET_32BIT)
    {
      /* Everything except mem = const or mem = mem can be done easily.  */
      if (GET_CODE (operands[0]) == MEM)
        operands[1] = force_reg (SImode, operands[1]);
      if (arm_general_register_operand (operands[0], SImode)
	  && GET_CODE (operands[1]) == CONST_INT
          && !(const_ok_for_arm (INTVAL (operands[1]))
               || const_ok_for_arm (~INTVAL (operands[1]))))
        {
           arm_split_constant (SET, SImode, NULL_RTX,
	                       INTVAL (operands[1]), operands[0], NULL_RTX,
			       optimize && can_create_pseudo_p ());
          DONE;
        }

      if (TARGET_USE_MOVT && !target_word_relocations
	  && GET_CODE (operands[1]) == SYMBOL_REF
	  && !flag_pic && !arm_tls_referenced_p (operands[1]))
	{
	  arm_emit_movpair (operands[0], operands[1]);
	  DONE;
	}
    }
  else /* TARGET_THUMB1...  */
    {
      if (can_create_pseudo_p ())
        {
          if (GET_CODE (operands[0]) != REG)
	    operands[1] = force_reg (SImode, operands[1]);
        }
    }

  if (ARM_OFFSETS_MUST_BE_WITHIN_SECTIONS_P)
    {
      split_const (operands[1], &base, &offset);
      if (GET_CODE (base) == SYMBOL_REF
	  && !offset_within_block_p (base, INTVAL (offset)))
	{
	  tmp = can_create_pseudo_p () ? gen_reg_rtx (SImode) : operands[0];
	  emit_move_insn (tmp, base);
	  emit_insn (gen_addsi3 (operands[0], tmp, offset));
	  DONE;
	}
    }

  /* Recognize the case where operand[1] is a reference to thread-local
     data and load its address to a register.  */
  if (arm_tls_referenced_p (operands[1]))
    {
      rtx tmp = operands[1];
      rtx addend = NULL;

      if (GET_CODE (tmp) == CONST && GET_CODE (XEXP (tmp, 0)) == PLUS)
        {
          addend = XEXP (XEXP (tmp, 0), 1);
          tmp = XEXP (XEXP (tmp, 0), 0);
        }

      gcc_assert (GET_CODE (tmp) == SYMBOL_REF);
      gcc_assert (SYMBOL_REF_TLS_MODEL (tmp) != 0);

      tmp = legitimize_tls_address (tmp,
				    !can_create_pseudo_p () ? operands[0] : 0);
      if (addend)
        {
          tmp = gen_rtx_PLUS (SImode, tmp, addend);
          tmp = force_operand (tmp, operands[0]);
        }
      operands[1] = tmp;
    }
  else if (flag_pic
	   && (CONSTANT_P (operands[1])
	       || symbol_mentioned_p (operands[1])
	       || label_mentioned_p (operands[1])))
      operands[1] = legitimize_pic_address (operands[1], SImode,
					    (!can_create_pseudo_p ()
					     ? operands[0]
					     : 0));
  }
  "
)

;; The ARM LO_SUM and HIGH are backwards - HIGH sets the low bits, and
;; LO_SUM adds in the high bits.  Fortunately these are opaque operations
;; so this does not matter.
(define_insn "*arm_movt"
  [(set (match_operand:SI 0 "nonimmediate_operand" "=r")
	(lo_sum:SI (match_operand:SI 1 "nonimmediate_operand" "0")
		   (match_operand:SI 2 "general_operand"      "i")))]
  "TARGET_32BIT"
  "movt%?\t%0, #:upper16:%c2"
  [(set_attr "predicable" "yes")
   (set_attr "length" "4")]
)

(define_insn "*arm_movw"
  [(set (match_operand:SI 0 "nonimmediate_operand" "=r")
	(high:SI (match_operand:SI 1 "general_operand"      "i")))]
  "TARGET_32BIT"
  "movw%?\t%0, #:lower16:%c1"
  [(set_attr "predicable" "yes")
   (set_attr "length" "4")]
)

(define_insn "*arm_movsi_insn"
  [(set (match_operand:SI 0 "nonimmediate_operand" "=rk,r,r,r,rk,m")
	(match_operand:SI 1 "general_operand"      "rk, I,K,N,mi,rk"))]
  "TARGET_ARM && ! TARGET_IWMMXT
   && !(TARGET_HARD_FLOAT && TARGET_VFP)
   && (   register_operand (operands[0], SImode)
       || register_operand (operands[1], SImode))"
  "@
   mov%?\\t%0, %1
   mov%?\\t%0, %1
   mvn%?\\t%0, #%B1
   movw%?\\t%0, %1
   ldr%?\\t%0, %1
   str%?\\t%1, %0"
  [(set_attr "type" "*,*,*,*,load1,store1")
   (set_attr "predicable" "yes")
   (set_attr "pool_range" "*,*,*,*,4096,*")
   (set_attr "neg_pool_range" "*,*,*,*,4084,*")]
)

(define_split
  [(set (match_operand:SI 0 "arm_general_register_operand" "")
	(match_operand:SI 1 "const_int_operand" ""))]
  "TARGET_32BIT
  && (!(const_ok_for_arm (INTVAL (operands[1]))
        || const_ok_for_arm (~INTVAL (operands[1]))))"
  [(clobber (const_int 0))]
  "
  arm_split_constant (SET, SImode, NULL_RTX, 
                      INTVAL (operands[1]), operands[0], NULL_RTX, 0);
  DONE;
  "
)

(define_insn "*thumb1_movsi_insn"
  [(set (match_operand:SI 0 "nonimmediate_operand" "=l,l,l,l,l,>,l, m,*lhk")
	(match_operand:SI 1 "general_operand"      "l, I,J,K,>,l,mi,l,*lhk"))]
  "TARGET_THUMB1
   && (   register_operand (operands[0], SImode) 
       || register_operand (operands[1], SImode))"
  "@
   mov	%0, %1
   mov	%0, %1
   #
   #
   ldmia\\t%1, {%0}
   stmia\\t%0, {%1}
   ldr\\t%0, %1
   str\\t%1, %0
   mov\\t%0, %1"
  [(set_attr "length" "2,2,4,4,2,2,2,2,2")
   (set_attr "type" "*,*,*,*,load1,store1,load1,store1,*")
   (set_attr "pool_range" "*,*,*,*,*,*,1020,*,*")]
)

(define_split 
  [(set (match_operand:SI 0 "register_operand" "")
	(match_operand:SI 1 "const_int_operand" ""))]
  "TARGET_THUMB1 && satisfies_constraint_J (operands[1])"
  [(set (match_dup 0) (match_dup 1))
   (set (match_dup 0) (neg:SI (match_dup 0)))]
  "operands[1] = GEN_INT (- INTVAL (operands[1]));"
)

(define_split 
  [(set (match_operand:SI 0 "register_operand" "")
	(match_operand:SI 1 "const_int_operand" ""))]
  "TARGET_THUMB1 && satisfies_constraint_K (operands[1])"
  [(set (match_dup 0) (match_dup 1))
   (set (match_dup 0) (ashift:SI (match_dup 0) (match_dup 2)))]
  "
  {
    unsigned HOST_WIDE_INT val = INTVAL (operands[1]);
    unsigned HOST_WIDE_INT mask = 0xff;
    int i;
    
    for (i = 0; i < 25; i++)
      if ((val & (mask << i)) == val)
        break;

    /* Shouldn't happen, but we don't want to split if the shift is zero.  */
    if (i == 0)
      FAIL;

    operands[1] = GEN_INT (val >> i);
    operands[2] = GEN_INT (i);
  }"
)

;; When generating pic, we need to load the symbol offset into a register.
;; So that the optimizer does not confuse this with a normal symbol load
;; we use an unspec.  The offset will be loaded from a constant pool entry,
;; since that is the only type of relocation we can use.

;; The rather odd constraints on the following are to force reload to leave
;; the insn alone, and to force the minipool generation pass to then move
;; the GOT symbol to memory.

(define_insn "pic_load_addr_arm"
  [(set (match_operand:SI 0 "s_register_operand" "=r")
	(unspec:SI [(match_operand:SI 1 "" "mX")] UNSPEC_PIC_SYM))]
  "TARGET_ARM && flag_pic"
  "ldr%?\\t%0, %1"
  [(set_attr "type" "load1")
   (set (attr "pool_range")     (const_int 4096))
   (set (attr "neg_pool_range") (const_int 4084))]
)

(define_insn "pic_load_addr_thumb1"
  [(set (match_operand:SI 0 "s_register_operand" "=l")
	(unspec:SI [(match_operand:SI 1 "" "mX")] UNSPEC_PIC_SYM))]
  "TARGET_THUMB1 && flag_pic"
  "ldr\\t%0, %1"
  [(set_attr "type" "load1")
   (set (attr "pool_range") (const_int 1024))]
)

(define_insn "pic_add_dot_plus_four"
  [(set (match_operand:SI 0 "register_operand" "=r")
	(unspec:SI [(match_operand:SI 1 "register_operand" "0")
		    (const_int 4)
		    (match_operand 2 "" "")]
		   UNSPEC_PIC_BASE))]
  "TARGET_THUMB1"
  "*
  (*targetm.asm_out.internal_label) (asm_out_file, \"LPIC\",
				     INTVAL (operands[2]));
  return \"add\\t%0, %|pc\";
  "
  [(set_attr "length" "2")]
)

(define_insn "pic_add_dot_plus_eight"
  [(set (match_operand:SI 0 "register_operand" "=r")
	(unspec:SI [(match_operand:SI 1 "register_operand" "r")
		    (const_int 8)
		    (match_operand 2 "" "")]
		   UNSPEC_PIC_BASE))]
  "TARGET_ARM"
  "*
    (*targetm.asm_out.internal_label) (asm_out_file, \"LPIC\",
				       INTVAL (operands[2]));
    return \"add%?\\t%0, %|pc, %1\";
  "
  [(set_attr "predicable" "yes")]
)

(define_insn "tls_load_dot_plus_eight"
  [(set (match_operand:SI 0 "register_operand" "+r")
	(mem:SI (unspec:SI [(match_operand:SI 1 "register_operand" "r")
			    (const_int 8)
			    (match_operand 2 "" "")]
			   UNSPEC_PIC_BASE)))]
  "TARGET_ARM"
  "*
    (*targetm.asm_out.internal_label) (asm_out_file, \"LPIC\",
				       INTVAL (operands[2]));
    return \"ldr%?\\t%0, [%|pc, %1]\t\t@ tls_load_dot_plus_eight\";
  "
  [(set_attr "predicable" "yes")]
)

;; PIC references to local variables can generate pic_add_dot_plus_eight
;; followed by a load.  These sequences can be crunched down to
;; tls_load_dot_plus_eight by a peephole.

(define_peephole2
  [(set (match_operand:SI 0 "register_operand" "")
	(unspec:SI [(match_operand:SI 3 "register_operand" "")
		    (const_int 8)
		    (match_operand 1 "" "")]
		   UNSPEC_PIC_BASE))
   (set (match_operand:SI 2 "register_operand" "") (mem:SI (match_dup 0)))]
  "TARGET_ARM && peep2_reg_dead_p (2, operands[0])"
  [(set (match_dup 2)
	(mem:SI (unspec:SI [(match_dup 3)
			    (const_int 8)
			    (match_dup 1)]
			   UNSPEC_PIC_BASE)))]
  ""
)

(define_insn "pic_offset_arm"
  [(set (match_operand:SI 0 "register_operand" "=r")
	(mem:SI (plus:SI (match_operand:SI 1 "register_operand" "r")
			 (unspec:SI [(match_operand:SI 2 "" "X")]
				    UNSPEC_PIC_OFFSET))))]
  "TARGET_VXWORKS_RTP && TARGET_ARM && flag_pic"
  "ldr%?\\t%0, [%1,%2]"
  [(set_attr "type" "load1")]
)

(define_expand "builtin_setjmp_receiver"
  [(label_ref (match_operand 0 "" ""))]
  "flag_pic"
  "
{
  /* r3 is clobbered by set/longjmp, so we can use it as a scratch
     register.  */
  if (arm_pic_register != INVALID_REGNUM)
    arm_load_pic_register (1UL << 3);
  DONE;
}")

;; If copying one reg to another we can set the condition codes according to
;; its value.  Such a move is common after a return from subroutine and the
;; result is being tested against zero.

(define_insn "*movsi_compare0"
  [(set (reg:CC CC_REGNUM)
	(compare:CC (match_operand:SI 1 "s_register_operand" "0,r")
		    (const_int 0)))
   (set (match_operand:SI 0 "s_register_operand" "=r,r")
	(match_dup 1))]
  "TARGET_32BIT"
  "@
   cmp%?\\t%0, #0
   sub%.\\t%0, %1, #0"
  [(set_attr "conds" "set")]
)

;; Subroutine to store a half word from a register into memory.
;; Operand 0 is the source register (HImode)
;; Operand 1 is the destination address in a register (SImode)

;; In both this routine and the next, we must be careful not to spill
;; a memory address of reg+large_const into a separate PLUS insn, since this
;; can generate unrecognizable rtl.

(define_expand "storehi"
  [;; store the low byte
   (set (match_operand 1 "" "") (match_dup 3))
   ;; extract the high byte
   (set (match_dup 2)
	(ashiftrt:SI (match_operand 0 "" "") (const_int 8)))
   ;; store the high byte
   (set (match_dup 4) (match_dup 5))]
  "TARGET_ARM"
  "
  {
    rtx op1 = operands[1];
    rtx addr = XEXP (op1, 0);
    enum rtx_code code = GET_CODE (addr);

    if ((code == PLUS && GET_CODE (XEXP (addr, 1)) != CONST_INT)
	|| code == MINUS)
      op1 = replace_equiv_address (operands[1], force_reg (SImode, addr));

    operands[4] = adjust_address (op1, QImode, 1);
    operands[1] = adjust_address (operands[1], QImode, 0);
    operands[3] = gen_lowpart (QImode, operands[0]);
    operands[0] = gen_lowpart (SImode, operands[0]);
    operands[2] = gen_reg_rtx (SImode);
    operands[5] = gen_lowpart (QImode, operands[2]);
  }"
)

(define_expand "storehi_bigend"
  [(set (match_dup 4) (match_dup 3))
   (set (match_dup 2)
	(ashiftrt:SI (match_operand 0 "" "") (const_int 8)))
   (set (match_operand 1 "" "")	(match_dup 5))]
  "TARGET_ARM"
  "
  {
    rtx op1 = operands[1];
    rtx addr = XEXP (op1, 0);
    enum rtx_code code = GET_CODE (addr);

    if ((code == PLUS && GET_CODE (XEXP (addr, 1)) != CONST_INT)
	|| code == MINUS)
      op1 = replace_equiv_address (op1, force_reg (SImode, addr));

    operands[4] = adjust_address (op1, QImode, 1);
    operands[1] = adjust_address (operands[1], QImode, 0);
    operands[3] = gen_lowpart (QImode, operands[0]);
    operands[0] = gen_lowpart (SImode, operands[0]);
    operands[2] = gen_reg_rtx (SImode);
    operands[5] = gen_lowpart (QImode, operands[2]);
  }"
)

;; Subroutine to store a half word integer constant into memory.
(define_expand "storeinthi"
  [(set (match_operand 0 "" "")
	(match_operand 1 "" ""))
   (set (match_dup 3) (match_dup 2))]
  "TARGET_ARM"
  "
  {
    HOST_WIDE_INT value = INTVAL (operands[1]);
    rtx addr = XEXP (operands[0], 0);
    rtx op0 = operands[0];
    enum rtx_code code = GET_CODE (addr);

    if ((code == PLUS && GET_CODE (XEXP (addr, 1)) != CONST_INT)
	|| code == MINUS)
      op0 = replace_equiv_address (op0, force_reg (SImode, addr));

    operands[1] = gen_reg_rtx (SImode);
    if (BYTES_BIG_ENDIAN)
      {
	emit_insn (gen_movsi (operands[1], GEN_INT ((value >> 8) & 255)));
	if ((value & 255) == ((value >> 8) & 255))
	  operands[2] = operands[1];
	else
	  {
	    operands[2] = gen_reg_rtx (SImode);
	    emit_insn (gen_movsi (operands[2], GEN_INT (value & 255)));
	  }
      }
    else
      {
	emit_insn (gen_movsi (operands[1], GEN_INT (value & 255)));
	if ((value & 255) == ((value >> 8) & 255))
	  operands[2] = operands[1];
	else
	  {
	    operands[2] = gen_reg_rtx (SImode);
	    emit_insn (gen_movsi (operands[2], GEN_INT ((value >> 8) & 255)));
	  }
      }

    operands[3] = adjust_address (op0, QImode, 1);
    operands[0] = adjust_address (operands[0], QImode, 0);
    operands[2] = gen_lowpart (QImode, operands[2]);
    operands[1] = gen_lowpart (QImode, operands[1]);
  }"
)

(define_expand "storehi_single_op"
  [(set (match_operand:HI 0 "memory_operand" "")
	(match_operand:HI 1 "general_operand" ""))]
  "TARGET_32BIT && arm_arch4"
  "
  if (!s_register_operand (operands[1], HImode))
    operands[1] = copy_to_mode_reg (HImode, operands[1]);
  "
)

(define_expand "movhi"
  [(set (match_operand:HI 0 "general_operand" "")
	(match_operand:HI 1 "general_operand" ""))]
  "TARGET_EITHER"
  "
  if (TARGET_ARM)
    {
      if (can_create_pseudo_p ())
        {
          if (GET_CODE (operands[0]) == MEM)
	    {
	      if (arm_arch4)
	        {
	          emit_insn (gen_storehi_single_op (operands[0], operands[1]));
	          DONE;
	        }
	      if (GET_CODE (operands[1]) == CONST_INT)
	        emit_insn (gen_storeinthi (operands[0], operands[1]));
	      else
	        {
	          if (GET_CODE (operands[1]) == MEM)
		    operands[1] = force_reg (HImode, operands[1]);
	          if (BYTES_BIG_ENDIAN)
		    emit_insn (gen_storehi_bigend (operands[1], operands[0]));
	          else
		   emit_insn (gen_storehi (operands[1], operands[0]));
	        }
	      DONE;
	    }
          /* Sign extend a constant, and keep it in an SImode reg.  */
          else if (GET_CODE (operands[1]) == CONST_INT)
	    {
	      rtx reg = gen_reg_rtx (SImode);
	      HOST_WIDE_INT val = INTVAL (operands[1]) & 0xffff;

	      /* If the constant is already valid, leave it alone.  */
	      if (!const_ok_for_arm (val))
	        {
	          /* If setting all the top bits will make the constant 
		     loadable in a single instruction, then set them.  
		     Otherwise, sign extend the number.  */

	          if (const_ok_for_arm (~(val | ~0xffff)))
		    val |= ~0xffff;
	          else if (val & 0x8000)
		    val |= ~0xffff;
	        }

	      emit_insn (gen_movsi (reg, GEN_INT (val)));
	      operands[1] = gen_lowpart (HImode, reg);
	    }
	  else if (arm_arch4 && optimize && can_create_pseudo_p ()
		   && GET_CODE (operands[1]) == MEM)
	    {
	      rtx reg = gen_reg_rtx (SImode);

	      emit_insn (gen_zero_extendhisi2 (reg, operands[1]));
	      operands[1] = gen_lowpart (HImode, reg);
	    }
          else if (!arm_arch4)
	    {
	      if (GET_CODE (operands[1]) == MEM)
	        {
		  rtx base;
		  rtx offset = const0_rtx;
		  rtx reg = gen_reg_rtx (SImode);

		  if ((GET_CODE (base = XEXP (operands[1], 0)) == REG
		       || (GET_CODE (base) == PLUS
			   && (GET_CODE (offset = XEXP (base, 1))
			       == CONST_INT)
                           && ((INTVAL(offset) & 1) != 1)
			   && GET_CODE (base = XEXP (base, 0)) == REG))
		      && REGNO_POINTER_ALIGN (REGNO (base)) >= 32)
		    {
		      rtx new_rtx;

		      new_rtx = widen_memory_access (operands[1], SImode,
						     ((INTVAL (offset) & ~3)
						      - INTVAL (offset)));
		      emit_insn (gen_movsi (reg, new_rtx));
		      if (((INTVAL (offset) & 2) != 0)
			  ^ (BYTES_BIG_ENDIAN ? 1 : 0))
			{
			  rtx reg2 = gen_reg_rtx (SImode);

			  emit_insn (gen_lshrsi3 (reg2, reg, GEN_INT (16)));
			  reg = reg2;
			}
		    }
		  else
		    emit_insn (gen_movhi_bytes (reg, operands[1]));

		  operands[1] = gen_lowpart (HImode, reg);
	       }
	   }
        }
      /* Handle loading a large integer during reload.  */
      else if (GET_CODE (operands[1]) == CONST_INT
	       && !const_ok_for_arm (INTVAL (operands[1]))
	       && !const_ok_for_arm (~INTVAL (operands[1])))
        {
          /* Writing a constant to memory needs a scratch, which should
	     be handled with SECONDARY_RELOADs.  */
          gcc_assert (GET_CODE (operands[0]) == REG);

          operands[0] = gen_rtx_SUBREG (SImode, operands[0], 0);
          emit_insn (gen_movsi (operands[0], operands[1]));
          DONE;
       }
    }
  else if (TARGET_THUMB2)
    {
      /* Thumb-2 can do everything except mem=mem and mem=const easily.  */
      if (can_create_pseudo_p ())
	{
	  if (GET_CODE (operands[0]) != REG)
	    operands[1] = force_reg (HImode, operands[1]);
          /* Zero extend a constant, and keep it in an SImode reg.  */
          else if (GET_CODE (operands[1]) == CONST_INT)
	    {
	      rtx reg = gen_reg_rtx (SImode);
	      HOST_WIDE_INT val = INTVAL (operands[1]) & 0xffff;

	      emit_insn (gen_movsi (reg, GEN_INT (val)));
	      operands[1] = gen_lowpart (HImode, reg);
	    }
	}
    }
  else /* TARGET_THUMB1 */
    {
      if (can_create_pseudo_p ())
        {
	  if (GET_CODE (operands[1]) == CONST_INT)
	    {
	      rtx reg = gen_reg_rtx (SImode);

	      emit_insn (gen_movsi (reg, operands[1]));
	      operands[1] = gen_lowpart (HImode, reg);
	    }

          /* ??? We shouldn't really get invalid addresses here, but this can
	     happen if we are passed a SP (never OK for HImode/QImode) or 
	     virtual register (rejected by GO_IF_LEGITIMATE_ADDRESS for 
	     HImode/QImode) relative address.  */
          /* ??? This should perhaps be fixed elsewhere, for instance, in
	     fixup_stack_1, by checking for other kinds of invalid addresses,
	     e.g. a bare reference to a virtual register.  This may confuse the
	     alpha though, which must handle this case differently.  */
          if (GET_CODE (operands[0]) == MEM
	      && !memory_address_p (GET_MODE (operands[0]),
				    XEXP (operands[0], 0)))
	    operands[0]
	      = replace_equiv_address (operands[0],
				       copy_to_reg (XEXP (operands[0], 0)));
   
          if (GET_CODE (operands[1]) == MEM
	      && !memory_address_p (GET_MODE (operands[1]),
				    XEXP (operands[1], 0)))
	    operands[1]
	      = replace_equiv_address (operands[1],
				       copy_to_reg (XEXP (operands[1], 0)));

	  if (GET_CODE (operands[1]) == MEM && optimize > 0)
	    {
	      rtx reg = gen_reg_rtx (SImode);

	      emit_insn (gen_zero_extendhisi2 (reg, operands[1]));
	      operands[1] = gen_lowpart (HImode, reg);
	    }

          if (GET_CODE (operands[0]) == MEM)
	    operands[1] = force_reg (HImode, operands[1]);
        }
      else if (GET_CODE (operands[1]) == CONST_INT
	        && !satisfies_constraint_I (operands[1]))
        {
	  /* Handle loading a large integer during reload.  */

          /* Writing a constant to memory needs a scratch, which should
	     be handled with SECONDARY_RELOADs.  */
          gcc_assert (GET_CODE (operands[0]) == REG);

          operands[0] = gen_rtx_SUBREG (SImode, operands[0], 0);
          emit_insn (gen_movsi (operands[0], operands[1]));
          DONE;
        }
    }
  "
)

(define_insn "*thumb1_movhi_insn"
  [(set (match_operand:HI 0 "nonimmediate_operand" "=l,l,m,*r,*h,l")
	(match_operand:HI 1 "general_operand"       "l,m,l,*h,*r,I"))]
  "TARGET_THUMB1
   && (   register_operand (operands[0], HImode)
       || register_operand (operands[1], HImode))"
  "*
  switch (which_alternative)
    {
    case 0: return \"add	%0, %1, #0\";
    case 2: return \"strh	%1, %0\";
    case 3: return \"mov	%0, %1\";
    case 4: return \"mov	%0, %1\";
    case 5: return \"mov	%0, %1\";
    default: gcc_unreachable ();
    case 1:
      /* The stack pointer can end up being taken as an index register.
          Catch this case here and deal with it.  */
      if (GET_CODE (XEXP (operands[1], 0)) == PLUS
	  && GET_CODE (XEXP (XEXP (operands[1], 0), 0)) == REG
	  && REGNO    (XEXP (XEXP (operands[1], 0), 0)) == SP_REGNUM)
        {
	  rtx ops[2];
          ops[0] = operands[0];
          ops[1] = XEXP (XEXP (operands[1], 0), 0);
      
          output_asm_insn (\"mov	%0, %1\", ops);

          XEXP (XEXP (operands[1], 0), 0) = operands[0];
    
	}
      return \"ldrh	%0, %1\";
    }"
  [(set_attr "length" "2,4,2,2,2,2")
   (set_attr "type" "*,load1,store1,*,*,*")]
)


(define_expand "movhi_bytes"
  [(set (match_dup 2) (zero_extend:SI (match_operand:HI 1 "" "")))
   (set (match_dup 3)
	(zero_extend:SI (match_dup 6)))
   (set (match_operand:SI 0 "" "")
	 (ior:SI (ashift:SI (match_dup 4) (const_int 8)) (match_dup 5)))]
  "TARGET_ARM"
  "
  {
    rtx mem1, mem2;
    rtx addr = copy_to_mode_reg (SImode, XEXP (operands[1], 0));

    mem1 = change_address (operands[1], QImode, addr);
    mem2 = change_address (operands[1], QImode, plus_constant (addr, 1));
    operands[0] = gen_lowpart (SImode, operands[0]);
    operands[1] = mem1;
    operands[2] = gen_reg_rtx (SImode);
    operands[3] = gen_reg_rtx (SImode);
    operands[6] = mem2;

    if (BYTES_BIG_ENDIAN)
      {
	operands[4] = operands[2];
	operands[5] = operands[3];
      }
    else
      {
	operands[4] = operands[3];
	operands[5] = operands[2];
      }
  }"
)

(define_expand "movhi_bigend"
  [(set (match_dup 2)
	(rotate:SI (subreg:SI (match_operand:HI 1 "memory_operand" "") 0)
		   (const_int 16)))
   (set (match_dup 3)
	(ashiftrt:SI (match_dup 2) (const_int 16)))
   (set (match_operand:HI 0 "s_register_operand" "")
	(match_dup 4))]
  "TARGET_ARM"
  "
  operands[2] = gen_reg_rtx (SImode);
  operands[3] = gen_reg_rtx (SImode);
  operands[4] = gen_lowpart (HImode, operands[3]);
  "
)

;; Pattern to recognize insn generated default case above
(define_insn "*movhi_insn_arch4"
  [(set (match_operand:HI 0 "nonimmediate_operand" "=r,r,m,r")    
	(match_operand:HI 1 "general_operand"      "rI,K,r,m"))]
  "TARGET_ARM
   && arm_arch4
   && (GET_CODE (operands[1]) != CONST_INT
       || const_ok_for_arm (INTVAL (operands[1]))
       || const_ok_for_arm (~INTVAL (operands[1])))"
  "@
   mov%?\\t%0, %1\\t%@ movhi
   mvn%?\\t%0, #%B1\\t%@ movhi
   str%(h%)\\t%1, %0\\t%@ movhi
   ldr%(h%)\\t%0, %1\\t%@ movhi"
  [(set_attr "type" "*,*,store1,load1")
   (set_attr "predicable" "yes")
   (set_attr "pool_range" "*,*,*,256")
   (set_attr "neg_pool_range" "*,*,*,244")]
)

(define_insn "*movhi_bytes"
  [(set (match_operand:HI 0 "s_register_operand" "=r,r")
	(match_operand:HI 1 "arm_rhs_operand"  "rI,K"))]
  "TARGET_ARM"
  "@
   mov%?\\t%0, %1\\t%@ movhi
   mvn%?\\t%0, #%B1\\t%@ movhi"
  [(set_attr "predicable" "yes")]
)

(define_expand "thumb_movhi_clobber"
  [(set (match_operand:HI     0 "memory_operand"   "")
	(match_operand:HI     1 "register_operand" ""))
   (clobber (match_operand:DI 2 "register_operand" ""))]
  "TARGET_THUMB1"
  "
  if (strict_memory_address_p (HImode, XEXP (operands[0], 0))
      && REGNO (operands[1]) <= LAST_LO_REGNUM)
    {
      emit_insn (gen_movhi (operands[0], operands[1]));
      DONE;
    }
  /* XXX Fixme, need to handle other cases here as well.  */
  gcc_unreachable ();
  "
)
	
;; We use a DImode scratch because we may occasionally need an additional
;; temporary if the address isn't offsettable -- push_reload doesn't seem
;; to take any notice of the "o" constraints on reload_memory_operand operand.
(define_expand "reload_outhi"
  [(parallel [(match_operand:HI 0 "arm_reload_memory_operand" "=o")
	      (match_operand:HI 1 "s_register_operand"        "r")
	      (match_operand:DI 2 "s_register_operand"        "=&l")])]
  "TARGET_EITHER"
  "if (TARGET_ARM)
     arm_reload_out_hi (operands);
   else
     thumb_reload_out_hi (operands);
  DONE;
  "
)

(define_expand "reload_inhi"
  [(parallel [(match_operand:HI 0 "s_register_operand" "=r")
	      (match_operand:HI 1 "arm_reload_memory_operand" "o")
	      (match_operand:DI 2 "s_register_operand" "=&r")])]
  "TARGET_EITHER"
  "
  if (TARGET_ARM)
    arm_reload_in_hi (operands);
  else
    thumb_reload_out_hi (operands);
  DONE;
")

(define_expand "movqi"
  [(set (match_operand:QI 0 "general_operand" "")
        (match_operand:QI 1 "general_operand" ""))]
  "TARGET_EITHER"
  "
  /* Everything except mem = const or mem = mem can be done easily */

  if (can_create_pseudo_p ())
    {
      if (GET_CODE (operands[1]) == CONST_INT)
	{
	  rtx reg = gen_reg_rtx (SImode);

	  emit_insn (gen_movsi (reg, operands[1]));
	  operands[1] = gen_lowpart (QImode, reg);
	}

      if (TARGET_THUMB)
	{
          /* ??? We shouldn't really get invalid addresses here, but this can
	     happen if we are passed a SP (never OK for HImode/QImode) or
	     virtual register (rejected by GO_IF_LEGITIMATE_ADDRESS for
	     HImode/QImode) relative address.  */
          /* ??? This should perhaps be fixed elsewhere, for instance, in
	     fixup_stack_1, by checking for other kinds of invalid addresses,
	     e.g. a bare reference to a virtual register.  This may confuse the
	     alpha though, which must handle this case differently.  */
          if (GET_CODE (operands[0]) == MEM
	      && !memory_address_p (GET_MODE (operands[0]),
		  		     XEXP (operands[0], 0)))
	    operands[0]
	      = replace_equiv_address (operands[0],
				       copy_to_reg (XEXP (operands[0], 0)));
          if (GET_CODE (operands[1]) == MEM
	      && !memory_address_p (GET_MODE (operands[1]),
				    XEXP (operands[1], 0)))
	     operands[1]
	       = replace_equiv_address (operands[1],
					copy_to_reg (XEXP (operands[1], 0)));
	}

      if (GET_CODE (operands[1]) == MEM && optimize > 0)
	{
	  rtx reg = gen_reg_rtx (SImode);

	  emit_insn (gen_zero_extendqisi2 (reg, operands[1]));
	  operands[1] = gen_lowpart (QImode, reg);
	}

      if (GET_CODE (operands[0]) == MEM)
	operands[1] = force_reg (QImode, operands[1]);
    }
  else if (TARGET_THUMB
	   && GET_CODE (operands[1]) == CONST_INT
	   && !satisfies_constraint_I (operands[1]))
    {
      /* Handle loading a large integer during reload.  */

      /* Writing a constant to memory needs a scratch, which should
	 be handled with SECONDARY_RELOADs.  */
      gcc_assert (GET_CODE (operands[0]) == REG);

      operands[0] = gen_rtx_SUBREG (SImode, operands[0], 0);
      emit_insn (gen_movsi (operands[0], operands[1]));
      DONE;
    }
  "
)


(define_insn "*arm_movqi_insn"
  [(set (match_operand:QI 0 "nonimmediate_operand" "=r,r,r,m")
	(match_operand:QI 1 "general_operand" "rI,K,m,r"))]
  "TARGET_32BIT
   && (   register_operand (operands[0], QImode)
       || register_operand (operands[1], QImode))"
  "@
   mov%?\\t%0, %1
   mvn%?\\t%0, #%B1
   ldr%(b%)\\t%0, %1
   str%(b%)\\t%1, %0"
  [(set_attr "type" "*,*,load1,store1")
   (set_attr "predicable" "yes")]
)

(define_insn "*thumb1_movqi_insn"
  [(set (match_operand:QI 0 "nonimmediate_operand" "=l,l,m,*r,*h,l")
	(match_operand:QI 1 "general_operand"      "l, m,l,*h,*r,I"))]
  "TARGET_THUMB1
   && (   register_operand (operands[0], QImode)
       || register_operand (operands[1], QImode))"
  "@
   add\\t%0, %1, #0
   ldrb\\t%0, %1
   strb\\t%1, %0
   mov\\t%0, %1
   mov\\t%0, %1
   mov\\t%0, %1"
  [(set_attr "length" "2")
   (set_attr "type" "*,load1,store1,*,*,*")
   (set_attr "pool_range" "*,32,*,*,*,*")]
)

(define_expand "movsf"
  [(set (match_operand:SF 0 "general_operand" "")
	(match_operand:SF 1 "general_operand" ""))]
  "TARGET_EITHER"
  "
  if (TARGET_32BIT)
    {
      if (GET_CODE (operands[0]) == MEM)
        operands[1] = force_reg (SFmode, operands[1]);
    }
  else /* TARGET_THUMB1 */
    {
      if (can_create_pseudo_p ())
        {
           if (GET_CODE (operands[0]) != REG)
	     operands[1] = force_reg (SFmode, operands[1]);
        }
    }
  "
)

;; Transform a floating-point move of a constant into a core register into
;; an SImode operation.
(define_split
  [(set (match_operand:SF 0 "arm_general_register_operand" "")
	(match_operand:SF 1 "immediate_operand" ""))]
  "TARGET_32BIT
   && reload_completed
   && GET_CODE (operands[1]) == CONST_DOUBLE"
  [(set (match_dup 2) (match_dup 3))]
  "
  operands[2] = gen_lowpart (SImode, operands[0]);
  operands[3] = gen_lowpart (SImode, operands[1]);
  if (operands[2] == 0 || operands[3] == 0)
    FAIL;
  "
)

(define_insn "*arm_movsf_soft_insn"
  [(set (match_operand:SF 0 "nonimmediate_operand" "=r,r,m")
	(match_operand:SF 1 "general_operand"  "r,mE,r"))]
  "TARGET_ARM
   && TARGET_SOFT_FLOAT
   && (GET_CODE (operands[0]) != MEM
       || register_operand (operands[1], SFmode))"
  "@
   mov%?\\t%0, %1
   ldr%?\\t%0, %1\\t%@ float
   str%?\\t%1, %0\\t%@ float"
  [(set_attr "length" "4,4,4")
   (set_attr "predicable" "yes")
   (set_attr "type" "*,load1,store1")
   (set_attr "pool_range" "*,4096,*")
   (set_attr "neg_pool_range" "*,4084,*")]
)

;;; ??? This should have alternatives for constants.
(define_insn "*thumb1_movsf_insn"
  [(set (match_operand:SF     0 "nonimmediate_operand" "=l,l,>,l, m,*r,*h")
	(match_operand:SF     1 "general_operand"      "l, >,l,mF,l,*h,*r"))]
  "TARGET_THUMB1
   && (   register_operand (operands[0], SFmode) 
       || register_operand (operands[1], SFmode))"
  "@
   add\\t%0, %1, #0
   ldmia\\t%1, {%0}
   stmia\\t%0, {%1}
   ldr\\t%0, %1
   str\\t%1, %0
   mov\\t%0, %1
   mov\\t%0, %1"
  [(set_attr "length" "2")
   (set_attr "type" "*,load1,store1,load1,store1,*,*")
   (set_attr "pool_range" "*,*,*,1020,*,*,*")]
)

(define_expand "movdf"
  [(set (match_operand:DF 0 "general_operand" "")
	(match_operand:DF 1 "general_operand" ""))]
  "TARGET_EITHER"
  "
  if (TARGET_32BIT)
    {
      if (GET_CODE (operands[0]) == MEM)
        operands[1] = force_reg (DFmode, operands[1]);
    }
  else /* TARGET_THUMB */
    {
      if (can_create_pseudo_p ())
        {
          if (GET_CODE (operands[0]) != REG)
	    operands[1] = force_reg (DFmode, operands[1]);
        }
    }
  "
)

;; Reloading a df mode value stored in integer regs to memory can require a
;; scratch reg.
(define_expand "reload_outdf"
  [(match_operand:DF 0 "arm_reload_memory_operand" "=o")
   (match_operand:DF 1 "s_register_operand" "r")
   (match_operand:SI 2 "s_register_operand" "=&r")]
  "TARGET_32BIT"
  "
  {
    enum rtx_code code = GET_CODE (XEXP (operands[0], 0));

    if (code == REG)
      operands[2] = XEXP (operands[0], 0);
    else if (code == POST_INC || code == PRE_DEC)
      {
	operands[0] = gen_rtx_SUBREG (DImode, operands[0], 0);
	operands[1] = gen_rtx_SUBREG (DImode, operands[1], 0);
	emit_insn (gen_movdi (operands[0], operands[1]));
	DONE;
      }
    else if (code == PRE_INC)
      {
	rtx reg = XEXP (XEXP (operands[0], 0), 0);

	emit_insn (gen_addsi3 (reg, reg, GEN_INT (8)));
	operands[2] = reg;
      }
    else if (code == POST_DEC)
      operands[2] = XEXP (XEXP (operands[0], 0), 0);
    else
      emit_insn (gen_addsi3 (operands[2], XEXP (XEXP (operands[0], 0), 0),
			     XEXP (XEXP (operands[0], 0), 1)));

    emit_insn (gen_rtx_SET (VOIDmode,
			    replace_equiv_address (operands[0], operands[2]),
			    operands[1]));

    if (code == POST_DEC)
      emit_insn (gen_addsi3 (operands[2], operands[2], GEN_INT (-8)));

    DONE;
  }"
)

(define_insn "*movdf_soft_insn"
  [(set (match_operand:DF 0 "nonimmediate_soft_df_operand" "=r,r,r,r,m")
	(match_operand:DF 1 "soft_df_operand" "rDa,Db,Dc,mF,r"))]
  "TARGET_ARM && TARGET_SOFT_FLOAT
   && (   register_operand (operands[0], DFmode)
       || register_operand (operands[1], DFmode))"
  "*
  switch (which_alternative)
    {
    case 0:
    case 1:
    case 2:
      return \"#\";
    default:
      return output_move_double (operands);
    }
  "
  [(set_attr "length" "8,12,16,8,8")
   (set_attr "type" "*,*,*,load2,store2")
   (set_attr "pool_range" "1020")
   (set_attr "neg_pool_range" "1008")]
)

;;; ??? This should have alternatives for constants.
;;; ??? This was originally identical to the movdi_insn pattern.
;;; ??? The 'F' constraint looks funny, but it should always be replaced by
;;; thumb_reorg with a memory reference.
(define_insn "*thumb_movdf_insn"
  [(set (match_operand:DF 0 "nonimmediate_operand" "=l,l,>,l, m,*r")
	(match_operand:DF 1 "general_operand"      "l, >,l,mF,l,*r"))]
  "TARGET_THUMB1
   && (   register_operand (operands[0], DFmode)
       || register_operand (operands[1], DFmode))"
  "*
  switch (which_alternative)
    {
    default:
    case 0:
      if (REGNO (operands[1]) == REGNO (operands[0]) + 1)
	return \"add\\t%0, %1, #0\;add\\t%H0, %H1, #0\";
      return \"add\\t%H0, %H1, #0\;add\\t%0, %1, #0\";
    case 1:
      return \"ldmia\\t%1, {%0, %H0}\";
    case 2:
      return \"stmia\\t%0, {%1, %H1}\";
    case 3:
      return thumb_load_double_from_address (operands);
    case 4:
      operands[2] = gen_rtx_MEM (SImode,
				 plus_constant (XEXP (operands[0], 0), 4));
      output_asm_insn (\"str\\t%1, %0\;str\\t%H1, %2\", operands);
      return \"\";
    case 5:
      if (REGNO (operands[1]) == REGNO (operands[0]) + 1)
	return \"mov\\t%0, %1\;mov\\t%H0, %H1\";
      return \"mov\\t%H0, %H1\;mov\\t%0, %1\";
    }
  "
  [(set_attr "length" "4,2,2,6,4,4")
   (set_attr "type" "*,load2,store2,load2,store2,*")
   (set_attr "pool_range" "*,*,*,1020,*,*")]
)

(define_expand "movxf"
  [(set (match_operand:XF 0 "general_operand" "")
	(match_operand:XF 1 "general_operand" ""))]
  "TARGET_32BIT && TARGET_HARD_FLOAT && TARGET_FPA"
  "
  if (GET_CODE (operands[0]) == MEM)
    operands[1] = force_reg (XFmode, operands[1]);
  "
)



;; load- and store-multiple insns
;; The arm can load/store any set of registers, provided that they are in
;; ascending order; but that is beyond GCC so stick with what it knows.

(define_expand "load_multiple"
  [(match_par_dup 3 [(set (match_operand:SI 0 "" "")
                          (match_operand:SI 1 "" ""))
                     (use (match_operand:SI 2 "" ""))])]
  "TARGET_32BIT"
{
  HOST_WIDE_INT offset = 0;

  /* Support only fixed point registers.  */
  if (GET_CODE (operands[2]) != CONST_INT
      || INTVAL (operands[2]) > 14
      || INTVAL (operands[2]) < 2
      || GET_CODE (operands[1]) != MEM
      || GET_CODE (operands[0]) != REG
      || REGNO (operands[0]) > (LAST_ARM_REGNUM - 1)
      || REGNO (operands[0]) + INTVAL (operands[2]) > LAST_ARM_REGNUM)
    FAIL;

  operands[3]
    = arm_gen_load_multiple (REGNO (operands[0]), INTVAL (operands[2]),
			     force_reg (SImode, XEXP (operands[1], 0)),
			     TRUE, FALSE, operands[1], &offset);
})

;; Load multiple with write-back

(define_insn "*ldmsi_postinc4"
  [(match_parallel 0 "load_multiple_operation"
    [(set (match_operand:SI 1 "s_register_operand" "=r")
	  (plus:SI (match_operand:SI 2 "s_register_operand" "1")
		   (const_int 16)))
     (set (match_operand:SI 3 "arm_hard_register_operand" "")
	  (mem:SI (match_dup 2)))
     (set (match_operand:SI 4 "arm_hard_register_operand" "")
	  (mem:SI (plus:SI (match_dup 2) (const_int 4))))
     (set (match_operand:SI 5 "arm_hard_register_operand" "")
	  (mem:SI (plus:SI (match_dup 2) (const_int 8))))
     (set (match_operand:SI 6 "arm_hard_register_operand" "")
	  (mem:SI (plus:SI (match_dup 2) (const_int 12))))])]
  "TARGET_32BIT && XVECLEN (operands[0], 0) == 5"
  "ldm%(ia%)\\t%1!, {%3, %4, %5, %6}"
  [(set_attr "type" "load4")
   (set_attr "predicable" "yes")]
)

(define_insn "*ldmsi_postinc4_thumb1"
  [(match_parallel 0 "load_multiple_operation"
    [(set (match_operand:SI 1 "s_register_operand" "=l")
	  (plus:SI (match_operand:SI 2 "s_register_operand" "1")
		   (const_int 16)))
     (set (match_operand:SI 3 "arm_hard_register_operand" "")
	  (mem:SI (match_dup 2)))
     (set (match_operand:SI 4 "arm_hard_register_operand" "")
	  (mem:SI (plus:SI (match_dup 2) (const_int 4))))
     (set (match_operand:SI 5 "arm_hard_register_operand" "")
	  (mem:SI (plus:SI (match_dup 2) (const_int 8))))
     (set (match_operand:SI 6 "arm_hard_register_operand" "")
	  (mem:SI (plus:SI (match_dup 2) (const_int 12))))])]
  "TARGET_THUMB1 && XVECLEN (operands[0], 0) == 5"
  "ldmia\\t%1!, {%3, %4, %5, %6}"
  [(set_attr "type" "load4")]
)

(define_insn "*ldmsi_postinc3"
  [(match_parallel 0 "load_multiple_operation"
    [(set (match_operand:SI 1 "s_register_operand" "=r")
	  (plus:SI (match_operand:SI 2 "s_register_operand" "1")
		   (const_int 12)))
     (set (match_operand:SI 3 "arm_hard_register_operand" "")
	  (mem:SI (match_dup 2)))
     (set (match_operand:SI 4 "arm_hard_register_operand" "")
	  (mem:SI (plus:SI (match_dup 2) (const_int 4))))
     (set (match_operand:SI 5 "arm_hard_register_operand" "")
	  (mem:SI (plus:SI (match_dup 2) (const_int 8))))])]
  "TARGET_32BIT && XVECLEN (operands[0], 0) == 4"
  "ldm%(ia%)\\t%1!, {%3, %4, %5}"
  [(set_attr "type" "load3")
   (set_attr "predicable" "yes")]
)

(define_insn "*ldmsi_postinc2"
  [(match_parallel 0 "load_multiple_operation"
    [(set (match_operand:SI 1 "s_register_operand" "=r")
	  (plus:SI (match_operand:SI 2 "s_register_operand" "1")
		   (const_int 8)))
     (set (match_operand:SI 3 "arm_hard_register_operand" "")
	  (mem:SI (match_dup 2)))
     (set (match_operand:SI 4 "arm_hard_register_operand" "")
	  (mem:SI (plus:SI (match_dup 2) (const_int 4))))])]
  "TARGET_32BIT && XVECLEN (operands[0], 0) == 3"
  "ldm%(ia%)\\t%1!, {%3, %4}"
  [(set_attr "type" "load2")
   (set_attr "predicable" "yes")]
)

;; Ordinary load multiple

(define_insn "*ldmsi4"
  [(match_parallel 0 "load_multiple_operation"
    [(set (match_operand:SI 2 "arm_hard_register_operand" "")
	  (mem:SI (match_operand:SI 1 "s_register_operand" "r")))
     (set (match_operand:SI 3 "arm_hard_register_operand" "")
	  (mem:SI (plus:SI (match_dup 1) (const_int 4))))
     (set (match_operand:SI 4 "arm_hard_register_operand" "")
	  (mem:SI (plus:SI (match_dup 1) (const_int 8))))
     (set (match_operand:SI 5 "arm_hard_register_operand" "")
	  (mem:SI (plus:SI (match_dup 1) (const_int 12))))])]
  "TARGET_32BIT && XVECLEN (operands[0], 0) == 4"
  "ldm%(ia%)\\t%1, {%2, %3, %4, %5}"
  [(set_attr "type" "load4")
   (set_attr "predicable" "yes")]
)

(define_insn "*ldmsi3"
  [(match_parallel 0 "load_multiple_operation"
    [(set (match_operand:SI 2 "arm_hard_register_operand" "")
	  (mem:SI (match_operand:SI 1 "s_register_operand" "r")))
     (set (match_operand:SI 3 "arm_hard_register_operand" "")
	  (mem:SI (plus:SI (match_dup 1) (const_int 4))))
     (set (match_operand:SI 4 "arm_hard_register_operand" "")
	  (mem:SI (plus:SI (match_dup 1) (const_int 8))))])]
  "TARGET_32BIT && XVECLEN (operands[0], 0) == 3"
  "ldm%(ia%)\\t%1, {%2, %3, %4}"
  [(set_attr "type" "load3")
   (set_attr "predicable" "yes")]
)

(define_insn "*ldmsi2"
  [(match_parallel 0 "load_multiple_operation"
    [(set (match_operand:SI 2 "arm_hard_register_operand" "")
	  (mem:SI (match_operand:SI 1 "s_register_operand" "r")))
     (set (match_operand:SI 3 "arm_hard_register_operand" "")
	  (mem:SI (plus:SI (match_dup 1) (const_int 4))))])]
  "TARGET_32BIT && XVECLEN (operands[0], 0) == 2"
  "ldm%(ia%)\\t%1, {%2, %3}"
  [(set_attr "type" "load2")
   (set_attr "predicable" "yes")]
)

(define_expand "store_multiple"
  [(match_par_dup 3 [(set (match_operand:SI 0 "" "")
                          (match_operand:SI 1 "" ""))
                     (use (match_operand:SI 2 "" ""))])]
  "TARGET_32BIT"
{
  HOST_WIDE_INT offset = 0;

  /* Support only fixed point registers.  */
  if (GET_CODE (operands[2]) != CONST_INT
      || INTVAL (operands[2]) > 14
      || INTVAL (operands[2]) < 2
      || GET_CODE (operands[1]) != REG
      || GET_CODE (operands[0]) != MEM
      || REGNO (operands[1]) > (LAST_ARM_REGNUM - 1)
      || REGNO (operands[1]) + INTVAL (operands[2]) > LAST_ARM_REGNUM)
    FAIL;

  operands[3]
    = arm_gen_store_multiple (REGNO (operands[1]), INTVAL (operands[2]),
			      force_reg (SImode, XEXP (operands[0], 0)),
			      TRUE, FALSE, operands[0], &offset);
})

;; Store multiple with write-back

(define_insn "*stmsi_postinc4"
  [(match_parallel 0 "store_multiple_operation"
    [(set (match_operand:SI 1 "s_register_operand" "=r")
	  (plus:SI (match_operand:SI 2 "s_register_operand" "1")
		   (const_int 16)))
     (set (mem:SI (match_dup 2))
	  (match_operand:SI 3 "arm_hard_register_operand" ""))
     (set (mem:SI (plus:SI (match_dup 2) (const_int 4)))
	  (match_operand:SI 4 "arm_hard_register_operand" ""))
     (set (mem:SI (plus:SI (match_dup 2) (const_int 8)))
	  (match_operand:SI 5 "arm_hard_register_operand" ""))
     (set (mem:SI (plus:SI (match_dup 2) (const_int 12)))
	  (match_operand:SI 6 "arm_hard_register_operand" ""))])]
  "TARGET_32BIT && XVECLEN (operands[0], 0) == 5"
  "stm%(ia%)\\t%1!, {%3, %4, %5, %6}"
  [(set_attr "predicable" "yes")
   (set_attr "type" "store4")]
)

(define_insn "*stmsi_postinc4_thumb1"
  [(match_parallel 0 "store_multiple_operation"
    [(set (match_operand:SI 1 "s_register_operand" "=l")
	  (plus:SI (match_operand:SI 2 "s_register_operand" "1")
		   (const_int 16)))
     (set (mem:SI (match_dup 2))
	  (match_operand:SI 3 "arm_hard_register_operand" ""))
     (set (mem:SI (plus:SI (match_dup 2) (const_int 4)))
	  (match_operand:SI 4 "arm_hard_register_operand" ""))
     (set (mem:SI (plus:SI (match_dup 2) (const_int 8)))
	  (match_operand:SI 5 "arm_hard_register_operand" ""))
     (set (mem:SI (plus:SI (match_dup 2) (const_int 12)))
	  (match_operand:SI 6 "arm_hard_register_operand" ""))])]
  "TARGET_THUMB1 && XVECLEN (operands[0], 0) == 5"
  "stmia\\t%1!, {%3, %4, %5, %6}"
  [(set_attr "type" "store4")]
)

(define_insn "*stmsi_postinc3"
  [(match_parallel 0 "store_multiple_operation"
    [(set (match_operand:SI 1 "s_register_operand" "=r")
	  (plus:SI (match_operand:SI 2 "s_register_operand" "1")
		   (const_int 12)))
     (set (mem:SI (match_dup 2))
	  (match_operand:SI 3 "arm_hard_register_operand" ""))
     (set (mem:SI (plus:SI (match_dup 2) (const_int 4)))
	  (match_operand:SI 4 "arm_hard_register_operand" ""))
     (set (mem:SI (plus:SI (match_dup 2) (const_int 8)))
	  (match_operand:SI 5 "arm_hard_register_operand" ""))])]
  "TARGET_32BIT && XVECLEN (operands[0], 0) == 4"
  "stm%(ia%)\\t%1!, {%3, %4, %5}"
  [(set_attr "predicable" "yes")
   (set_attr "type" "store3")]
)

(define_insn "*stmsi_postinc2"
  [(match_parallel 0 "store_multiple_operation"
    [(set (match_operand:SI 1 "s_register_operand" "=r")
	  (plus:SI (match_operand:SI 2 "s_register_operand" "1")
		   (const_int 8)))
     (set (mem:SI (match_dup 2))
	  (match_operand:SI 3 "arm_hard_register_operand" ""))
     (set (mem:SI (plus:SI (match_dup 2) (const_int 4)))
	  (match_operand:SI 4 "arm_hard_register_operand" ""))])]
  "TARGET_32BIT && XVECLEN (operands[0], 0) == 3"
  "stm%(ia%)\\t%1!, {%3, %4}"
  [(set_attr "predicable" "yes")
   (set_attr "type" "store2")]
)

;; Ordinary store multiple

(define_insn "*stmsi4"
  [(match_parallel 0 "store_multiple_operation"
    [(set (mem:SI (match_operand:SI 1 "s_register_operand" "r"))
	  (match_operand:SI 2 "arm_hard_register_operand" ""))
     (set (mem:SI (plus:SI (match_dup 1) (const_int 4)))
	  (match_operand:SI 3 "arm_hard_register_operand" ""))
     (set (mem:SI (plus:SI (match_dup 1) (const_int 8)))
	  (match_operand:SI 4 "arm_hard_register_operand" ""))
     (set (mem:SI (plus:SI (match_dup 1) (const_int 12)))
	  (match_operand:SI 5 "arm_hard_register_operand" ""))])]
  "TARGET_32BIT && XVECLEN (operands[0], 0) == 4"
  "stm%(ia%)\\t%1, {%2, %3, %4, %5}"
  [(set_attr "predicable" "yes")
   (set_attr "type" "store4")]
)

(define_insn "*stmsi3"
  [(match_parallel 0 "store_multiple_operation"
    [(set (mem:SI (match_operand:SI 1 "s_register_operand" "r"))
	  (match_operand:SI 2 "arm_hard_register_operand" ""))
     (set (mem:SI (plus:SI (match_dup 1) (const_int 4)))
	  (match_operand:SI 3 "arm_hard_register_operand" ""))
     (set (mem:SI (plus:SI (match_dup 1) (const_int 8)))
	  (match_operand:SI 4 "arm_hard_register_operand" ""))])]
  "TARGET_32BIT && XVECLEN (operands[0], 0) == 3"
  "stm%(ia%)\\t%1, {%2, %3, %4}"
  [(set_attr "predicable" "yes")
   (set_attr "type" "store3")]
)

(define_insn "*stmsi2"
  [(match_parallel 0 "store_multiple_operation"
    [(set (mem:SI (match_operand:SI 1 "s_register_operand" "r"))
	  (match_operand:SI 2 "arm_hard_register_operand" ""))
     (set (mem:SI (plus:SI (match_dup 1) (const_int 4)))
	  (match_operand:SI 3 "arm_hard_register_operand" ""))])]
  "TARGET_32BIT && XVECLEN (operands[0], 0) == 2"
  "stm%(ia%)\\t%1, {%2, %3}"
  [(set_attr "predicable" "yes")
   (set_attr "type" "store2")]
)

;; Move a block of memory if it is word aligned and MORE than 2 words long.
;; We could let this apply for blocks of less than this, but it clobbers so
;; many registers that there is then probably a better way.

(define_expand "movmemqi"
  [(match_operand:BLK 0 "general_operand" "")
   (match_operand:BLK 1 "general_operand" "")
   (match_operand:SI 2 "const_int_operand" "")
   (match_operand:SI 3 "const_int_operand" "")]
  "TARGET_EITHER"
  "
  if (TARGET_32BIT)
    {
      if (arm_gen_movmemqi (operands))
        DONE;
      FAIL;
    }
  else /* TARGET_THUMB1 */
    {
      if (   INTVAL (operands[3]) != 4
          || INTVAL (operands[2]) > 48)
        FAIL;

      thumb_expand_movmemqi (operands);
      DONE;
    }
  "
)

;; Thumb block-move insns

(define_insn "movmem12b"
  [(set (mem:SI (match_operand:SI 2 "register_operand" "0"))
	(mem:SI (match_operand:SI 3 "register_operand" "1")))
   (set (mem:SI (plus:SI (match_dup 2) (const_int 4)))
	(mem:SI (plus:SI (match_dup 3) (const_int 4))))
   (set (mem:SI (plus:SI (match_dup 2) (const_int 8)))
	(mem:SI (plus:SI (match_dup 3) (const_int 8))))
   (set (match_operand:SI 0 "register_operand" "=l")
	(plus:SI (match_dup 2) (const_int 12)))
   (set (match_operand:SI 1 "register_operand" "=l")
	(plus:SI (match_dup 3) (const_int 12)))
   (clobber (match_scratch:SI 4 "=&l"))
   (clobber (match_scratch:SI 5 "=&l"))
   (clobber (match_scratch:SI 6 "=&l"))]
  "TARGET_THUMB1"
  "* return thumb_output_move_mem_multiple (3, operands);"
  [(set_attr "length" "4")
   ; This isn't entirely accurate...  It loads as well, but in terms of
   ; scheduling the following insn it is better to consider it as a store
   (set_attr "type" "store3")]
)

(define_insn "movmem8b"
  [(set (mem:SI (match_operand:SI 2 "register_operand" "0"))
	(mem:SI (match_operand:SI 3 "register_operand" "1")))
   (set (mem:SI (plus:SI (match_dup 2) (const_int 4)))
	(mem:SI (plus:SI (match_dup 3) (const_int 4))))
   (set (match_operand:SI 0 "register_operand" "=l")
	(plus:SI (match_dup 2) (const_int 8)))
   (set (match_operand:SI 1 "register_operand" "=l")
	(plus:SI (match_dup 3) (const_int 8)))
   (clobber (match_scratch:SI 4 "=&l"))
   (clobber (match_scratch:SI 5 "=&l"))]
  "TARGET_THUMB1"
  "* return thumb_output_move_mem_multiple (2, operands);"
  [(set_attr "length" "4")
   ; This isn't entirely accurate...  It loads as well, but in terms of
   ; scheduling the following insn it is better to consider it as a store
   (set_attr "type" "store2")]
)



;; Compare & branch insns
;; The range calculations are based as follows:
;; For forward branches, the address calculation returns the address of
;; the next instruction.  This is 2 beyond the branch instruction.
;; For backward branches, the address calculation returns the address of
;; the first instruction in this pattern (cmp).  This is 2 before the branch
;; instruction for the shortest sequence, and 4 before the branch instruction
;; if we have to jump around an unconditional branch.
;; To the basic branch range the PC offset must be added (this is +4).
;; So for forward branches we have 
;;   (pos_range - pos_base_offs + pc_offs) = (pos_range - 2 + 4).
;; And for backward branches we have 
;;   (neg_range - neg_base_offs + pc_offs) = (neg_range - (-2 or -4) + 4).
;;
;; For a 'b'       pos_range = 2046, neg_range = -2048 giving (-2040->2048).
;; For a 'b<cond>' pos_range = 254,  neg_range = -256  giving (-250 ->256).

(define_expand "cbranchsi4"
  [(set (pc) (if_then_else
	      (match_operator 0 "arm_comparison_operator"
	       [(match_operand:SI 1 "s_register_operand" "")
	        (match_operand:SI 2 "nonmemory_operand" "")])
	      (label_ref (match_operand 3 "" ""))
	      (pc)))]
  "TARGET_THUMB1"
  "
  if (thumb1_cmpneg_operand (operands[2], SImode))
    {
      emit_jump_insn (gen_cbranchsi4_scratch (NULL, operands[1], operands[2],
					      operands[3], operands[0]));
      DONE;
    }
  if (!thumb1_cmp_operand (operands[2], SImode))
    operands[2] = force_reg (SImode, operands[2]);
  ")

(define_insn "*cbranchsi4_insn"
  [(set (pc) (if_then_else
	      (match_operator 0 "arm_comparison_operator"
	       [(match_operand:SI 1 "s_register_operand" "l,*h")
	        (match_operand:SI 2 "thumb1_cmp_operand" "lI*h,*r")])
	      (label_ref (match_operand 3 "" ""))
	      (pc)))]
  "TARGET_THUMB1"
  "*
  output_asm_insn (\"cmp\\t%1, %2\", operands);

  switch (get_attr_length (insn))
    {
    case 4:  return \"b%d0\\t%l3\";
    case 6:  return \"b%D0\\t.LCB%=\;b\\t%l3\\t%@long jump\\n.LCB%=:\";
    default: return \"b%D0\\t.LCB%=\;bl\\t%l3\\t%@far jump\\n.LCB%=:\";
    }
  "
  [(set (attr "far_jump")
        (if_then_else
	    (eq_attr "length" "8")
	    (const_string "yes")
            (const_string "no")))
   (set (attr "length") 
        (if_then_else
	    (and (ge (minus (match_dup 3) (pc)) (const_int -250))
	         (le (minus (match_dup 3) (pc)) (const_int 256)))
	    (const_int 4)
	    (if_then_else
	        (and (ge (minus (match_dup 3) (pc)) (const_int -2040))
		     (le (minus (match_dup 3) (pc)) (const_int 2048)))
		(const_int 6)
		(const_int 8))))]
)

(define_insn "cbranchsi4_scratch"
  [(set (pc) (if_then_else
	      (match_operator 4 "arm_comparison_operator"
	       [(match_operand:SI 1 "s_register_operand" "l,0")
	        (match_operand:SI 2 "thumb1_cmpneg_operand" "L,J")])
	      (label_ref (match_operand 3 "" ""))
	      (pc)))
   (clobber (match_scratch:SI 0 "=l,l"))]
  "TARGET_THUMB1"
  "*
  output_asm_insn (\"add\\t%0, %1, #%n2\", operands);

  switch (get_attr_length (insn))
    {
    case 4:  return \"b%d4\\t%l3\";
    case 6:  return \"b%D4\\t.LCB%=\;b\\t%l3\\t%@long jump\\n.LCB%=:\";
    default: return \"b%D4\\t.LCB%=\;bl\\t%l3\\t%@far jump\\n.LCB%=:\";
    }
  "
  [(set (attr "far_jump")
        (if_then_else
	    (eq_attr "length" "8")
	    (const_string "yes")
            (const_string "no")))
   (set (attr "length") 
        (if_then_else
	    (and (ge (minus (match_dup 3) (pc)) (const_int -250))
	         (le (minus (match_dup 3) (pc)) (const_int 256)))
	    (const_int 4)
	    (if_then_else
	        (and (ge (minus (match_dup 3) (pc)) (const_int -2040))
		     (le (minus (match_dup 3) (pc)) (const_int 2048)))
		(const_int 6)
		(const_int 8))))]
)
(define_insn "*movsi_cbranchsi4"
  [(set (pc)
	(if_then_else
	 (match_operator 3 "arm_comparison_operator"
	  [(match_operand:SI 1 "s_register_operand" "0,l,l,l")
	   (const_int 0)])
	 (label_ref (match_operand 2 "" ""))
	 (pc)))
   (set (match_operand:SI 0 "thumb_cbrch_target_operand" "=l,l,*h,*m")
	(match_dup 1))]
  "TARGET_THUMB1"
  "*{
  if (which_alternative == 0)
    output_asm_insn (\"cmp\t%0, #0\", operands);
  else if (which_alternative == 1)
    output_asm_insn (\"sub\t%0, %1, #0\", operands);
  else
    {
      output_asm_insn (\"cmp\t%1, #0\", operands);
      if (which_alternative == 2)
	output_asm_insn (\"mov\t%0, %1\", operands);
      else
	output_asm_insn (\"str\t%1, %0\", operands);
    }
  switch (get_attr_length (insn) - ((which_alternative > 1) ? 2 : 0))
    {
    case 4:  return \"b%d3\\t%l2\";
    case 6:  return \"b%D3\\t.LCB%=\;b\\t%l2\\t%@long jump\\n.LCB%=:\";
    default: return \"b%D3\\t.LCB%=\;bl\\t%l2\\t%@far jump\\n.LCB%=:\";
    }
  }"
  [(set (attr "far_jump")
        (if_then_else
	    (ior (and (gt (symbol_ref ("which_alternative"))
	                  (const_int 1))
		      (eq_attr "length" "8"))
		 (eq_attr "length" "10"))
	    (const_string "yes")
            (const_string "no")))
   (set (attr "length")
     (if_then_else
       (le (symbol_ref ("which_alternative"))
		       (const_int 1))
       (if_then_else
	 (and (ge (minus (match_dup 2) (pc)) (const_int -250))
	      (le (minus (match_dup 2) (pc)) (const_int 256)))
	 (const_int 4)
	 (if_then_else
	   (and (ge (minus (match_dup 2) (pc)) (const_int -2040))
		(le (minus (match_dup 2) (pc)) (const_int 2048)))
	   (const_int 6)
	   (const_int 8)))
       (if_then_else
	 (and (ge (minus (match_dup 2) (pc)) (const_int -248))
	      (le (minus (match_dup 2) (pc)) (const_int 256)))
	 (const_int 6)
	 (if_then_else
	   (and (ge (minus (match_dup 2) (pc)) (const_int -2038))
		(le (minus (match_dup 2) (pc)) (const_int 2048)))
	   (const_int 8)
	   (const_int 10)))))]
)

(define_insn "*negated_cbranchsi4"
  [(set (pc)
	(if_then_else
	 (match_operator 0 "equality_operator"
	  [(match_operand:SI 1 "s_register_operand" "l")
	   (neg:SI (match_operand:SI 2 "s_register_operand" "l"))])
	 (label_ref (match_operand 3 "" ""))
	 (pc)))]
  "TARGET_THUMB1"
  "*
  output_asm_insn (\"cmn\\t%1, %2\", operands);
  switch (get_attr_length (insn))
    {
    case 4:  return \"b%d0\\t%l3\";
    case 6:  return \"b%D0\\t.LCB%=\;b\\t%l3\\t%@long jump\\n.LCB%=:\";
    default: return \"b%D0\\t.LCB%=\;bl\\t%l3\\t%@far jump\\n.LCB%=:\";
    }
  "
  [(set (attr "far_jump")
        (if_then_else
	    (eq_attr "length" "8")
	    (const_string "yes")
            (const_string "no")))
   (set (attr "length") 
        (if_then_else
	    (and (ge (minus (match_dup 3) (pc)) (const_int -250))
	         (le (minus (match_dup 3) (pc)) (const_int 256)))
	    (const_int 4)
	    (if_then_else
	        (and (ge (minus (match_dup 3) (pc)) (const_int -2040))
		     (le (minus (match_dup 3) (pc)) (const_int 2048)))
		(const_int 6)
		(const_int 8))))]
)

(define_insn "*tbit_cbranch"
  [(set (pc)
	(if_then_else
	 (match_operator 0 "equality_operator"
	  [(zero_extract:SI (match_operand:SI 1 "s_register_operand" "l")
			    (const_int 1)
			    (match_operand:SI 2 "const_int_operand" "i"))
	   (const_int 0)])
	 (label_ref (match_operand 3 "" ""))
	 (pc)))
   (clobber (match_scratch:SI 4 "=l"))]
  "TARGET_THUMB1"
  "*
  {
  rtx op[3];
  op[0] = operands[4];
  op[1] = operands[1];
  op[2] = GEN_INT (32 - 1 - INTVAL (operands[2]));

  output_asm_insn (\"lsl\\t%0, %1, %2\", op);
  switch (get_attr_length (insn))
    {
    case 4:  return \"b%d0\\t%l3\";
    case 6:  return \"b%D0\\t.LCB%=\;b\\t%l3\\t%@long jump\\n.LCB%=:\";
    default: return \"b%D0\\t.LCB%=\;bl\\t%l3\\t%@far jump\\n.LCB%=:\";
    }
  }"
  [(set (attr "far_jump")
        (if_then_else
	    (eq_attr "length" "8")
	    (const_string "yes")
            (const_string "no")))
   (set (attr "length") 
        (if_then_else
	    (and (ge (minus (match_dup 3) (pc)) (const_int -250))
	         (le (minus (match_dup 3) (pc)) (const_int 256)))
	    (const_int 4)
	    (if_then_else
	        (and (ge (minus (match_dup 3) (pc)) (const_int -2040))
		     (le (minus (match_dup 3) (pc)) (const_int 2048)))
		(const_int 6)
		(const_int 8))))]
)
  
(define_insn "*tlobits_cbranch"
  [(set (pc)
	(if_then_else
	 (match_operator 0 "equality_operator"
	  [(zero_extract:SI (match_operand:SI 1 "s_register_operand" "l")
			    (match_operand:SI 2 "const_int_operand" "i")
			    (const_int 0))
	   (const_int 0)])
	 (label_ref (match_operand 3 "" ""))
	 (pc)))
   (clobber (match_scratch:SI 4 "=l"))]
  "TARGET_THUMB1"
  "*
  {
  rtx op[3];
  op[0] = operands[4];
  op[1] = operands[1];
  op[2] = GEN_INT (32 - INTVAL (operands[2]));

  output_asm_insn (\"lsl\\t%0, %1, %2\", op);
  switch (get_attr_length (insn))
    {
    case 4:  return \"b%d0\\t%l3\";
    case 6:  return \"b%D0\\t.LCB%=\;b\\t%l3\\t%@long jump\\n.LCB%=:\";
    default: return \"b%D0\\t.LCB%=\;bl\\t%l3\\t%@far jump\\n.LCB%=:\";
    }
  }"
  [(set (attr "far_jump")
        (if_then_else
	    (eq_attr "length" "8")
	    (const_string "yes")
            (const_string "no")))
   (set (attr "length") 
        (if_then_else
	    (and (ge (minus (match_dup 3) (pc)) (const_int -250))
	         (le (minus (match_dup 3) (pc)) (const_int 256)))
	    (const_int 4)
	    (if_then_else
	        (and (ge (minus (match_dup 3) (pc)) (const_int -2040))
		     (le (minus (match_dup 3) (pc)) (const_int 2048)))
		(const_int 6)
		(const_int 8))))]
)
  
(define_insn "*tstsi3_cbranch"
  [(set (pc)
	(if_then_else
	 (match_operator 3 "equality_operator"
	  [(and:SI (match_operand:SI 0 "s_register_operand" "%l")
		   (match_operand:SI 1 "s_register_operand" "l"))
	   (const_int 0)])
	 (label_ref (match_operand 2 "" ""))
	 (pc)))]
  "TARGET_THUMB1"
  "*
  {
  output_asm_insn (\"tst\\t%0, %1\", operands);
  switch (get_attr_length (insn))
    {
    case 4:  return \"b%d3\\t%l2\";
    case 6:  return \"b%D3\\t.LCB%=\;b\\t%l2\\t%@long jump\\n.LCB%=:\";
    default: return \"b%D3\\t.LCB%=\;bl\\t%l2\\t%@far jump\\n.LCB%=:\";
    }
  }"
  [(set (attr "far_jump")
        (if_then_else
	    (eq_attr "length" "8")
	    (const_string "yes")
            (const_string "no")))
   (set (attr "length") 
        (if_then_else
	    (and (ge (minus (match_dup 2) (pc)) (const_int -250))
	         (le (minus (match_dup 2) (pc)) (const_int 256)))
	    (const_int 4)
	    (if_then_else
	        (and (ge (minus (match_dup 2) (pc)) (const_int -2040))
		     (le (minus (match_dup 2) (pc)) (const_int 2048)))
		(const_int 6)
		(const_int 8))))]
)
  
(define_insn "*andsi3_cbranch"
  [(set (pc)
	(if_then_else
	 (match_operator 5 "equality_operator"
	  [(and:SI (match_operand:SI 2 "s_register_operand" "%0,1,1,1")
		   (match_operand:SI 3 "s_register_operand" "l,l,l,l"))
	   (const_int 0)])
	 (label_ref (match_operand 4 "" ""))
	 (pc)))
   (set (match_operand:SI 0 "thumb_cbrch_target_operand" "=l,*?h,*?m,*?m")
	(and:SI (match_dup 2) (match_dup 3)))
   (clobber (match_scratch:SI 1 "=X,l,&l,&l"))]
  "TARGET_THUMB1"
  "*
  {
  if (which_alternative == 0)
    output_asm_insn (\"and\\t%0, %3\", operands);
  else if (which_alternative == 1)
    {
      output_asm_insn (\"and\\t%1, %3\", operands);
      output_asm_insn (\"mov\\t%0, %1\", operands);
    }
  else
    {
      output_asm_insn (\"and\\t%1, %3\", operands);
      output_asm_insn (\"str\\t%1, %0\", operands);
    }

  switch (get_attr_length (insn) - (which_alternative ? 2 : 0))
    {
    case 4:  return \"b%d5\\t%l4\";
    case 6:  return \"b%D5\\t.LCB%=\;b\\t%l4\\t%@long jump\\n.LCB%=:\";
    default: return \"b%D5\\t.LCB%=\;bl\\t%l4\\t%@far jump\\n.LCB%=:\";
    }
  }"
  [(set (attr "far_jump")
        (if_then_else
	    (ior (and (eq (symbol_ref ("which_alternative"))
	                  (const_int 0))
		      (eq_attr "length" "8"))
		 (eq_attr "length" "10"))
	    (const_string "yes")
            (const_string "no")))
   (set (attr "length")
     (if_then_else
       (eq (symbol_ref ("which_alternative"))
		       (const_int 0))
       (if_then_else
	 (and (ge (minus (match_dup 4) (pc)) (const_int -250))
	      (le (minus (match_dup 4) (pc)) (const_int 256)))
	 (const_int 4)
	 (if_then_else
	   (and (ge (minus (match_dup 4) (pc)) (const_int -2040))
		(le (minus (match_dup 4) (pc)) (const_int 2048)))
	   (const_int 6)
	   (const_int 8)))
       (if_then_else
	 (and (ge (minus (match_dup 4) (pc)) (const_int -248))
	      (le (minus (match_dup 4) (pc)) (const_int 256)))
	 (const_int 6)
	 (if_then_else
	   (and (ge (minus (match_dup 4) (pc)) (const_int -2038))
		(le (minus (match_dup 4) (pc)) (const_int 2048)))
	   (const_int 8)
	   (const_int 10)))))]
)

(define_insn "*orrsi3_cbranch_scratch"
  [(set (pc)
	(if_then_else
	 (match_operator 4 "equality_operator"
	  [(ior:SI (match_operand:SI 1 "s_register_operand" "%0")
		   (match_operand:SI 2 "s_register_operand" "l"))
	   (const_int 0)])
	 (label_ref (match_operand 3 "" ""))
	 (pc)))
   (clobber (match_scratch:SI 0 "=l"))]
  "TARGET_THUMB1"
  "*
  {
  output_asm_insn (\"orr\\t%0, %2\", operands);
  switch (get_attr_length (insn))
    {
    case 4:  return \"b%d4\\t%l3\";
    case 6:  return \"b%D4\\t.LCB%=\;b\\t%l3\\t%@long jump\\n.LCB%=:\";
    default: return \"b%D4\\t.LCB%=\;bl\\t%l3\\t%@far jump\\n.LCB%=:\";
    }
  }"
  [(set (attr "far_jump")
        (if_then_else
	    (eq_attr "length" "8")
	    (const_string "yes")
            (const_string "no")))
   (set (attr "length") 
        (if_then_else
	    (and (ge (minus (match_dup 3) (pc)) (const_int -250))
	         (le (minus (match_dup 3) (pc)) (const_int 256)))
	    (const_int 4)
	    (if_then_else
	        (and (ge (minus (match_dup 3) (pc)) (const_int -2040))
		     (le (minus (match_dup 3) (pc)) (const_int 2048)))
		(const_int 6)
		(const_int 8))))]
)
  
(define_insn "*orrsi3_cbranch"
  [(set (pc)
	(if_then_else
	 (match_operator 5 "equality_operator"
	  [(ior:SI (match_operand:SI 2 "s_register_operand" "%0,1,1,1")
		   (match_operand:SI 3 "s_register_operand" "l,l,l,l"))
	   (const_int 0)])
	 (label_ref (match_operand 4 "" ""))
	 (pc)))
   (set (match_operand:SI 0 "thumb_cbrch_target_operand" "=l,*?h,*?m,*?m")
	(ior:SI (match_dup 2) (match_dup 3)))
   (clobber (match_scratch:SI 1 "=X,l,&l,&l"))]
  "TARGET_THUMB1"
  "*
  {
  if (which_alternative == 0)
    output_asm_insn (\"orr\\t%0, %3\", operands);
  else if (which_alternative == 1)
    {
      output_asm_insn (\"orr\\t%1, %3\", operands);
      output_asm_insn (\"mov\\t%0, %1\", operands);
    }
  else
    {
      output_asm_insn (\"orr\\t%1, %3\", operands);
      output_asm_insn (\"str\\t%1, %0\", operands);
    }

  switch (get_attr_length (insn) - (which_alternative ? 2 : 0))
    {
    case 4:  return \"b%d5\\t%l4\";
    case 6:  return \"b%D5\\t.LCB%=\;b\\t%l4\\t%@long jump\\n.LCB%=:\";
    default: return \"b%D5\\t.LCB%=\;bl\\t%l4\\t%@far jump\\n.LCB%=:\";
    }
  }"
  [(set (attr "far_jump")
        (if_then_else
	    (ior (and (eq (symbol_ref ("which_alternative"))
	                  (const_int 0))
		      (eq_attr "length" "8"))
		 (eq_attr "length" "10"))
	    (const_string "yes")
            (const_string "no")))
   (set (attr "length")
     (if_then_else
       (eq (symbol_ref ("which_alternative"))
		       (const_int 0))
       (if_then_else
	 (and (ge (minus (match_dup 4) (pc)) (const_int -250))
	      (le (minus (match_dup 4) (pc)) (const_int 256)))
	 (const_int 4)
	 (if_then_else
	   (and (ge (minus (match_dup 4) (pc)) (const_int -2040))
		(le (minus (match_dup 4) (pc)) (const_int 2048)))
	   (const_int 6)
	   (const_int 8)))
       (if_then_else
	 (and (ge (minus (match_dup 4) (pc)) (const_int -248))
	      (le (minus (match_dup 4) (pc)) (const_int 256)))
	 (const_int 6)
	 (if_then_else
	   (and (ge (minus (match_dup 4) (pc)) (const_int -2038))
		(le (minus (match_dup 4) (pc)) (const_int 2048)))
	   (const_int 8)
	   (const_int 10)))))]
)

(define_insn "*xorsi3_cbranch_scratch"
  [(set (pc)
	(if_then_else
	 (match_operator 4 "equality_operator"
	  [(xor:SI (match_operand:SI 1 "s_register_operand" "%0")
		   (match_operand:SI 2 "s_register_operand" "l"))
	   (const_int 0)])
	 (label_ref (match_operand 3 "" ""))
	 (pc)))
   (clobber (match_scratch:SI 0 "=l"))]
  "TARGET_THUMB1"
  "*
  {
  output_asm_insn (\"eor\\t%0, %2\", operands);
  switch (get_attr_length (insn))
    {
    case 4:  return \"b%d4\\t%l3\";
    case 6:  return \"b%D4\\t.LCB%=\;b\\t%l3\\t%@long jump\\n.LCB%=:\";
    default: return \"b%D4\\t.LCB%=\;bl\\t%l3\\t%@far jump\\n.LCB%=:\";
    }
  }"
  [(set (attr "far_jump")
        (if_then_else
	    (eq_attr "length" "8")
	    (const_string "yes")
            (const_string "no")))
   (set (attr "length") 
        (if_then_else
	    (and (ge (minus (match_dup 3) (pc)) (const_int -250))
	         (le (minus (match_dup 3) (pc)) (const_int 256)))
	    (const_int 4)
	    (if_then_else
	        (and (ge (minus (match_dup 3) (pc)) (const_int -2040))
		     (le (minus (match_dup 3) (pc)) (const_int 2048)))
		(const_int 6)
		(const_int 8))))]
)
  
(define_insn "*xorsi3_cbranch"
  [(set (pc)
	(if_then_else
	 (match_operator 5 "equality_operator"
	  [(xor:SI (match_operand:SI 2 "s_register_operand" "%0,1,1,1")
		   (match_operand:SI 3 "s_register_operand" "l,l,l,l"))
	   (const_int 0)])
	 (label_ref (match_operand 4 "" ""))
	 (pc)))
   (set (match_operand:SI 0 "thumb_cbrch_target_operand" "=l,*?h,*?m,*?m")
	(xor:SI (match_dup 2) (match_dup 3)))
   (clobber (match_scratch:SI 1 "=X,l,&l,&l"))]
  "TARGET_THUMB1"
  "*
  {
  if (which_alternative == 0)
    output_asm_insn (\"eor\\t%0, %3\", operands);
  else if (which_alternative == 1)
    {
      output_asm_insn (\"eor\\t%1, %3\", operands);
      output_asm_insn (\"mov\\t%0, %1\", operands);
    }
  else
    {
      output_asm_insn (\"eor\\t%1, %3\", operands);
      output_asm_insn (\"str\\t%1, %0\", operands);
    }

  switch (get_attr_length (insn) - (which_alternative ? 2 : 0))
    {
    case 4:  return \"b%d5\\t%l4\";
    case 6:  return \"b%D5\\t.LCB%=\;b\\t%l4\\t%@long jump\\n.LCB%=:\";
    default: return \"b%D5\\t.LCB%=\;bl\\t%l4\\t%@far jump\\n.LCB%=:\";
    }
  }"
  [(set (attr "far_jump")
        (if_then_else
	    (ior (and (eq (symbol_ref ("which_alternative"))
	                  (const_int 0))
		      (eq_attr "length" "8"))
		 (eq_attr "length" "10"))
	    (const_string "yes")
            (const_string "no")))
   (set (attr "length")
     (if_then_else
       (eq (symbol_ref ("which_alternative"))
		       (const_int 0))
       (if_then_else
	 (and (ge (minus (match_dup 4) (pc)) (const_int -250))
	      (le (minus (match_dup 4) (pc)) (const_int 256)))
	 (const_int 4)
	 (if_then_else
	   (and (ge (minus (match_dup 4) (pc)) (const_int -2040))
		(le (minus (match_dup 4) (pc)) (const_int 2048)))
	   (const_int 6)
	   (const_int 8)))
       (if_then_else
	 (and (ge (minus (match_dup 4) (pc)) (const_int -248))
	      (le (minus (match_dup 4) (pc)) (const_int 256)))
	 (const_int 6)
	 (if_then_else
	   (and (ge (minus (match_dup 4) (pc)) (const_int -2038))
		(le (minus (match_dup 4) (pc)) (const_int 2048)))
	   (const_int 8)
	   (const_int 10)))))]
)

(define_insn "*bicsi3_cbranch_scratch"
  [(set (pc)
	(if_then_else
	 (match_operator 4 "equality_operator"
	  [(and:SI (not:SI (match_operand:SI 2 "s_register_operand" "l"))
		   (match_operand:SI 1 "s_register_operand" "0"))
	   (const_int 0)])
	 (label_ref (match_operand 3 "" ""))
	 (pc)))
   (clobber (match_scratch:SI 0 "=l"))]
  "TARGET_THUMB1"
  "*
  {
  output_asm_insn (\"bic\\t%0, %2\", operands);
  switch (get_attr_length (insn))
    {
    case 4:  return \"b%d4\\t%l3\";
    case 6:  return \"b%D4\\t.LCB%=\;b\\t%l3\\t%@long jump\\n.LCB%=:\";
    default: return \"b%D4\\t.LCB%=\;bl\\t%l3\\t%@far jump\\n.LCB%=:\";
    }
  }"
  [(set (attr "far_jump")
        (if_then_else
	    (eq_attr "length" "8")
	    (const_string "yes")
            (const_string "no")))
   (set (attr "length") 
        (if_then_else
	    (and (ge (minus (match_dup 3) (pc)) (const_int -250))
	         (le (minus (match_dup 3) (pc)) (const_int 256)))
	    (const_int 4)
	    (if_then_else
	        (and (ge (minus (match_dup 3) (pc)) (const_int -2040))
		     (le (minus (match_dup 3) (pc)) (const_int 2048)))
		(const_int 6)
		(const_int 8))))]
)
  
(define_insn "*bicsi3_cbranch"
  [(set (pc)
	(if_then_else
	 (match_operator 5 "equality_operator"
	  [(and:SI (not:SI (match_operand:SI 3 "s_register_operand" "l,l,l,l,l"))
		   (match_operand:SI 2 "s_register_operand" "0,1,1,1,1"))
	   (const_int 0)])
	 (label_ref (match_operand 4 "" ""))
	 (pc)))
   (set (match_operand:SI 0 "thumb_cbrch_target_operand" "=!l,l,*?h,*?m,*?m")
	(and:SI (not:SI (match_dup 3)) (match_dup 2)))
   (clobber (match_scratch:SI 1 "=X,l,l,&l,&l"))]
  "TARGET_THUMB1"
  "*
  {
  if (which_alternative == 0)
    output_asm_insn (\"bic\\t%0, %3\", operands);
  else if (which_alternative <= 2)
    {
      output_asm_insn (\"bic\\t%1, %3\", operands);
      /* It's ok if OP0 is a lo-reg, even though the mov will set the
	 conditions again, since we're only testing for equality.  */
      output_asm_insn (\"mov\\t%0, %1\", operands);
    }
  else
    {
      output_asm_insn (\"bic\\t%1, %3\", operands);
      output_asm_insn (\"str\\t%1, %0\", operands);
    }

  switch (get_attr_length (insn) - (which_alternative ? 2 : 0))
    {
    case 4:  return \"b%d5\\t%l4\";
    case 6:  return \"b%D5\\t.LCB%=\;b\\t%l4\\t%@long jump\\n.LCB%=:\";
    default: return \"b%D5\\t.LCB%=\;bl\\t%l4\\t%@far jump\\n.LCB%=:\";
    }
  }"
  [(set (attr "far_jump")
        (if_then_else
	    (ior (and (eq (symbol_ref ("which_alternative"))
	                  (const_int 0))
		      (eq_attr "length" "8"))
		 (eq_attr "length" "10"))
	    (const_string "yes")
            (const_string "no")))
   (set (attr "length")
     (if_then_else
       (eq (symbol_ref ("which_alternative"))
		       (const_int 0))
       (if_then_else
	 (and (ge (minus (match_dup 4) (pc)) (const_int -250))
	      (le (minus (match_dup 4) (pc)) (const_int 256)))
	 (const_int 4)
	 (if_then_else
	   (and (ge (minus (match_dup 4) (pc)) (const_int -2040))
		(le (minus (match_dup 4) (pc)) (const_int 2048)))
	   (const_int 6)
	   (const_int 8)))
       (if_then_else
	 (and (ge (minus (match_dup 4) (pc)) (const_int -248))
	      (le (minus (match_dup 4) (pc)) (const_int 256)))
	 (const_int 6)
	 (if_then_else
	   (and (ge (minus (match_dup 4) (pc)) (const_int -2038))
		(le (minus (match_dup 4) (pc)) (const_int 2048)))
	   (const_int 8)
	   (const_int 10)))))]
)

(define_insn "*cbranchne_decr1"
  [(set (pc)
	(if_then_else (match_operator 3 "equality_operator"
		       [(match_operand:SI 2 "s_register_operand" "l,l,1,l")
		        (const_int 0)])
		      (label_ref (match_operand 4 "" ""))
		      (pc)))
   (set (match_operand:SI 0 "thumb_cbrch_target_operand" "=l,*?h,*?m,*?m")
	(plus:SI (match_dup 2) (const_int -1)))
   (clobber (match_scratch:SI 1 "=X,l,&l,&l"))]
  "TARGET_THUMB1"
  "*
   {
     rtx cond[2];
     cond[0] = gen_rtx_fmt_ee ((GET_CODE (operands[3]) == NE
				? GEU : LTU),
			       VOIDmode, operands[2], const1_rtx);
     cond[1] = operands[4];

     if (which_alternative == 0)
       output_asm_insn (\"sub\\t%0, %2, #1\", operands);
     else if (which_alternative == 1)
       {
	 /* We must provide an alternative for a hi reg because reload 
	    cannot handle output reloads on a jump instruction, but we
	    can't subtract into that.  Fortunately a mov from lo to hi
	    does not clobber the condition codes.  */
	 output_asm_insn (\"sub\\t%1, %2, #1\", operands);
	 output_asm_insn (\"mov\\t%0, %1\", operands);
       }
     else
       {
	 /* Similarly, but the target is memory.  */
	 output_asm_insn (\"sub\\t%1, %2, #1\", operands);
	 output_asm_insn (\"str\\t%1, %0\", operands);
       }

     switch (get_attr_length (insn) - (which_alternative ? 2 : 0))
       {
	 case 4:
	   output_asm_insn (\"b%d0\\t%l1\", cond);
	   return \"\";
	 case 6:
	   output_asm_insn (\"b%D0\\t.LCB%=\", cond);
	   return \"b\\t%l4\\t%@long jump\\n.LCB%=:\";
	 default:
	   output_asm_insn (\"b%D0\\t.LCB%=\", cond);
	   return \"bl\\t%l4\\t%@far jump\\n.LCB%=:\";
       }
   }
  "
  [(set (attr "far_jump")
        (if_then_else
	    (ior (and (eq (symbol_ref ("which_alternative"))
	                  (const_int 0))
		      (eq_attr "length" "8"))
		 (eq_attr "length" "10"))
	    (const_string "yes")
            (const_string "no")))
   (set_attr_alternative "length"
      [
       ;; Alternative 0
       (if_then_else
	 (and (ge (minus (match_dup 4) (pc)) (const_int -250))
	      (le (minus (match_dup 4) (pc)) (const_int 256)))
	 (const_int 4)
	 (if_then_else
	   (and (ge (minus (match_dup 4) (pc)) (const_int -2040))
		(le (minus (match_dup 4) (pc)) (const_int 2048)))
	   (const_int 6)
	   (const_int 8)))
       ;; Alternative 1
       (if_then_else
	 (and (ge (minus (match_dup 4) (pc)) (const_int -248))
	      (le (minus (match_dup 4) (pc)) (const_int 256)))
	 (const_int 6)
	 (if_then_else
	   (and (ge (minus (match_dup 4) (pc)) (const_int -2038))
		(le (minus (match_dup 4) (pc)) (const_int 2048)))
	   (const_int 8)
	   (const_int 10)))
       ;; Alternative 2
       (if_then_else
	 (and (ge (minus (match_dup 4) (pc)) (const_int -248))
	      (le (minus (match_dup 4) (pc)) (const_int 256)))
	 (const_int 6)
	 (if_then_else
	   (and (ge (minus (match_dup 4) (pc)) (const_int -2038))
		(le (minus (match_dup 4) (pc)) (const_int 2048)))
	   (const_int 8)
	   (const_int 10)))
       ;; Alternative 3
       (if_then_else
	 (and (ge (minus (match_dup 4) (pc)) (const_int -248))
	      (le (minus (match_dup 4) (pc)) (const_int 256)))
	 (const_int 6)
	 (if_then_else
	   (and (ge (minus (match_dup 4) (pc)) (const_int -2038))
		(le (minus (match_dup 4) (pc)) (const_int 2048)))
	   (const_int 8)
	   (const_int 10)))])]
)

(define_insn "*addsi3_cbranch"
  [(set (pc)
	(if_then_else
	 (match_operator 4 "comparison_operator"
	  [(plus:SI
	    (match_operand:SI 2 "s_register_operand" "%l,0,*0,1,1,1")
	    (match_operand:SI 3 "reg_or_int_operand" "lL,IJ,*r,lIJ,lIJ,lIJ"))
	   (const_int 0)])
	 (label_ref (match_operand 5 "" ""))
	 (pc)))
   (set
    (match_operand:SI 0 "thumb_cbrch_target_operand" "=l,l,*!h,*?h,*?m,*?m")
    (plus:SI (match_dup 2) (match_dup 3)))
   (clobber (match_scratch:SI 1 "=X,X,X,l,&l,&l"))]
  "TARGET_THUMB1
   && (GET_CODE (operands[4]) == EQ
       || GET_CODE (operands[4]) == NE
       || GET_CODE (operands[4]) == GE
       || GET_CODE (operands[4]) == LT)"
  "*
   {
     rtx cond[3];

     
     cond[0] = (which_alternative < 3) ? operands[0] : operands[1];
     cond[1] = operands[2];
     cond[2] = operands[3];

     if (GET_CODE (cond[2]) == CONST_INT && INTVAL (cond[2]) < 0)
       output_asm_insn (\"sub\\t%0, %1, #%n2\", cond);
     else
       output_asm_insn (\"add\\t%0, %1, %2\", cond);

     if (which_alternative >= 3
	 && which_alternative < 4)
       output_asm_insn (\"mov\\t%0, %1\", operands);
     else if (which_alternative >= 4)
       output_asm_insn (\"str\\t%1, %0\", operands);

     switch (get_attr_length (insn) - ((which_alternative >= 3) ? 2 : 0))
       {
	 case 4:
	   return \"b%d4\\t%l5\";
	 case 6:
	   return \"b%D4\\t.LCB%=\;b\\t%l5\\t%@long jump\\n.LCB%=:\";
	 default:
	   return \"b%D4\\t.LCB%=\;bl\\t%l5\\t%@far jump\\n.LCB%=:\";
       }
   }
  "
  [(set (attr "far_jump")
        (if_then_else
	    (ior (and (lt (symbol_ref ("which_alternative"))
	                  (const_int 3))
		      (eq_attr "length" "8"))
		 (eq_attr "length" "10"))
	    (const_string "yes")
            (const_string "no")))
   (set (attr "length")
     (if_then_else
       (lt (symbol_ref ("which_alternative"))
		       (const_int 3))
       (if_then_else
	 (and (ge (minus (match_dup 5) (pc)) (const_int -250))
	      (le (minus (match_dup 5) (pc)) (const_int 256)))
	 (const_int 4)
	 (if_then_else
	   (and (ge (minus (match_dup 5) (pc)) (const_int -2040))
		(le (minus (match_dup 5) (pc)) (const_int 2048)))
	   (const_int 6)
	   (const_int 8)))
       (if_then_else
	 (and (ge (minus (match_dup 5) (pc)) (const_int -248))
	      (le (minus (match_dup 5) (pc)) (const_int 256)))
	 (const_int 6)
	 (if_then_else
	   (and (ge (minus (match_dup 5) (pc)) (const_int -2038))
		(le (minus (match_dup 5) (pc)) (const_int 2048)))
	   (const_int 8)
	   (const_int 10)))))]
)

(define_insn "*addsi3_cbranch_scratch"
  [(set (pc)
	(if_then_else
	 (match_operator 3 "comparison_operator"
	  [(plus:SI
	    (match_operand:SI 1 "s_register_operand" "%l,l,l,0")
	    (match_operand:SI 2 "reg_or_int_operand" "J,l,L,IJ"))
	   (const_int 0)])
	 (label_ref (match_operand 4 "" ""))
	 (pc)))
   (clobber (match_scratch:SI 0 "=X,X,l,l"))]
  "TARGET_THUMB1
   && (GET_CODE (operands[3]) == EQ
       || GET_CODE (operands[3]) == NE
       || GET_CODE (operands[3]) == GE
       || GET_CODE (operands[3]) == LT)"
  "*
   {
     switch (which_alternative)
       {
       case 0:
	 output_asm_insn (\"cmp\t%1, #%n2\", operands);
	 break;
       case 1:
	 output_asm_insn (\"cmn\t%1, %2\", operands);
	 break;
       case 2:
	 if (INTVAL (operands[2]) < 0)
	   output_asm_insn (\"sub\t%0, %1, %2\", operands);
	 else
	   output_asm_insn (\"add\t%0, %1, %2\", operands);
	 break;
       case 3:
	 if (INTVAL (operands[2]) < 0)
	   output_asm_insn (\"sub\t%0, %0, %2\", operands);
	 else
	   output_asm_insn (\"add\t%0, %0, %2\", operands);
	 break;
       }

     switch (get_attr_length (insn))
       {
	 case 4:
	   return \"b%d3\\t%l4\";
	 case 6:
	   return \"b%D3\\t.LCB%=\;b\\t%l4\\t%@long jump\\n.LCB%=:\";
	 default:
	   return \"b%D3\\t.LCB%=\;bl\\t%l4\\t%@far jump\\n.LCB%=:\";
       }
   }
  "
  [(set (attr "far_jump")
        (if_then_else
	    (eq_attr "length" "8")
	    (const_string "yes")
            (const_string "no")))
   (set (attr "length")
       (if_then_else
	 (and (ge (minus (match_dup 4) (pc)) (const_int -250))
	      (le (minus (match_dup 4) (pc)) (const_int 256)))
	 (const_int 4)
	 (if_then_else
	   (and (ge (minus (match_dup 4) (pc)) (const_int -2040))
		(le (minus (match_dup 4) (pc)) (const_int 2048)))
	   (const_int 6)
	   (const_int 8))))]
)

(define_insn "*subsi3_cbranch"
  [(set (pc)
	(if_then_else
	 (match_operator 4 "comparison_operator"
	  [(minus:SI
	    (match_operand:SI 2 "s_register_operand" "l,l,1,l")
	    (match_operand:SI 3 "s_register_operand" "l,l,l,l"))
	   (const_int 0)])
	 (label_ref (match_operand 5 "" ""))
	 (pc)))
   (set (match_operand:SI 0 "thumb_cbrch_target_operand" "=l,*?h,*?m,*?m")
	(minus:SI (match_dup 2) (match_dup 3)))
   (clobber (match_scratch:SI 1 "=X,l,&l,&l"))]
  "TARGET_THUMB1
   && (GET_CODE (operands[4]) == EQ
       || GET_CODE (operands[4]) == NE
       || GET_CODE (operands[4]) == GE
       || GET_CODE (operands[4]) == LT)"
  "*
   {
     if (which_alternative == 0)
       output_asm_insn (\"sub\\t%0, %2, %3\", operands);
     else if (which_alternative == 1)
       {
	 /* We must provide an alternative for a hi reg because reload 
	    cannot handle output reloads on a jump instruction, but we
	    can't subtract into that.  Fortunately a mov from lo to hi
	    does not clobber the condition codes.  */
	 output_asm_insn (\"sub\\t%1, %2, %3\", operands);
	 output_asm_insn (\"mov\\t%0, %1\", operands);
       }
     else
       {
	 /* Similarly, but the target is memory.  */
	 output_asm_insn (\"sub\\t%1, %2, %3\", operands);
	 output_asm_insn (\"str\\t%1, %0\", operands);
       }

     switch (get_attr_length (insn) - ((which_alternative != 0) ? 2 : 0))
       {
	 case 4:
	   return \"b%d4\\t%l5\";
	 case 6:
	   return \"b%D4\\t.LCB%=\;b\\t%l5\\t%@long jump\\n.LCB%=:\";
	 default:
	   return \"b%D4\\t.LCB%=\;bl\\t%l5\\t%@far jump\\n.LCB%=:\";
       }
   }
  "
  [(set (attr "far_jump")
        (if_then_else
	    (ior (and (eq (symbol_ref ("which_alternative"))
	                  (const_int 0))
		      (eq_attr "length" "8"))
		 (eq_attr "length" "10"))
	    (const_string "yes")
            (const_string "no")))
   (set (attr "length")
     (if_then_else
       (eq (symbol_ref ("which_alternative"))
		       (const_int 0))
       (if_then_else
	 (and (ge (minus (match_dup 5) (pc)) (const_int -250))
	      (le (minus (match_dup 5) (pc)) (const_int 256)))
	 (const_int 4)
	 (if_then_else
	   (and (ge (minus (match_dup 5) (pc)) (const_int -2040))
		(le (minus (match_dup 5) (pc)) (const_int 2048)))
	   (const_int 6)
	   (const_int 8)))
       (if_then_else
	 (and (ge (minus (match_dup 5) (pc)) (const_int -248))
	      (le (minus (match_dup 5) (pc)) (const_int 256)))
	 (const_int 6)
	 (if_then_else
	   (and (ge (minus (match_dup 5) (pc)) (const_int -2038))
		(le (minus (match_dup 5) (pc)) (const_int 2048)))
	   (const_int 8)
	   (const_int 10)))))]
)

(define_insn "*subsi3_cbranch_scratch"
  [(set (pc)
	(if_then_else
	 (match_operator 0 "arm_comparison_operator"
	  [(minus:SI (match_operand:SI 1 "register_operand" "l")
		     (match_operand:SI 2 "nonmemory_operand" "l"))
	   (const_int 0)])
	 (label_ref (match_operand 3 "" ""))
	 (pc)))]
  "TARGET_THUMB1
   && (GET_CODE (operands[0]) == EQ
       || GET_CODE (operands[0]) == NE
       || GET_CODE (operands[0]) == GE
       || GET_CODE (operands[0]) == LT)"
  "*
  output_asm_insn (\"cmp\\t%1, %2\", operands);
  switch (get_attr_length (insn))
    {
    case 4:  return \"b%d0\\t%l3\";
    case 6:  return \"b%D0\\t.LCB%=\;b\\t%l3\\t%@long jump\\n.LCB%=:\";
    default: return \"b%D0\\t.LCB%=\;bl\\t%l3\\t%@far jump\\n.LCB%=:\";
    }
  "
  [(set (attr "far_jump")
        (if_then_else
	    (eq_attr "length" "8")
	    (const_string "yes")
            (const_string "no")))
   (set (attr "length") 
        (if_then_else
	    (and (ge (minus (match_dup 3) (pc)) (const_int -250))
	         (le (minus (match_dup 3) (pc)) (const_int 256)))
	    (const_int 4)
	    (if_then_else
	        (and (ge (minus (match_dup 3) (pc)) (const_int -2040))
		     (le (minus (match_dup 3) (pc)) (const_int 2048)))
		(const_int 6)
		(const_int 8))))]
)

;; Comparison and test insns

(define_expand "cmpsi"
  [(match_operand:SI 0 "s_register_operand" "")
   (match_operand:SI 1 "arm_add_operand" "")]
  "TARGET_32BIT"
  "{
    arm_compare_op0 = operands[0];
    arm_compare_op1 = operands[1];
    DONE;
  }"
)

(define_expand "cmpsf"
  [(match_operand:SF 0 "s_register_operand" "")
   (match_operand:SF 1 "arm_float_compare_operand" "")]
  "TARGET_32BIT && TARGET_HARD_FLOAT"
  "
  arm_compare_op0 = operands[0];
  arm_compare_op1 = operands[1];
  DONE;
  "
)

(define_expand "cmpdf"
  [(match_operand:DF 0 "s_register_operand" "")
   (match_operand:DF 1 "arm_float_compare_operand" "")]
  "TARGET_32BIT && TARGET_HARD_FLOAT"
  "
  arm_compare_op0 = operands[0];
  arm_compare_op1 = operands[1];
  DONE;
  "
)

(define_insn "*arm_cmpsi_insn"
  [(set (reg:CC CC_REGNUM)
	(compare:CC (match_operand:SI 0 "s_register_operand" "r,r")
		    (match_operand:SI 1 "arm_add_operand"    "rI,L")))]
  "TARGET_32BIT"
  "@
   cmp%?\\t%0, %1
   cmn%?\\t%0, #%n1"
  [(set_attr "conds" "set")]
)

(define_insn "*arm_cmpsi_shiftsi"
  [(set (reg:CC CC_REGNUM)
	(compare:CC (match_operand:SI   0 "s_register_operand" "r")
		    (match_operator:SI  3 "shift_operator"
		     [(match_operand:SI 1 "s_register_operand" "r")
		      (match_operand:SI 2 "arm_rhs_operand"    "rM")])))]
  "TARGET_ARM"
  "cmp%?\\t%0, %1%S3"
  [(set_attr "conds" "set")
   (set_attr "shift" "1")
   (set (attr "type") (if_then_else (match_operand 2 "const_int_operand" "")
		      (const_string "alu_shift")
		      (const_string "alu_shift_reg")))]
)

(define_insn "*arm_cmpsi_shiftsi_swp"
  [(set (reg:CC_SWP CC_REGNUM)
	(compare:CC_SWP (match_operator:SI 3 "shift_operator"
			 [(match_operand:SI 1 "s_register_operand" "r")
			  (match_operand:SI 2 "reg_or_int_operand" "rM")])
			(match_operand:SI 0 "s_register_operand" "r")))]
  "TARGET_ARM"
  "cmp%?\\t%0, %1%S3"
  [(set_attr "conds" "set")
   (set_attr "shift" "1")
   (set (attr "type") (if_then_else (match_operand 2 "const_int_operand" "")
		      (const_string "alu_shift")
		      (const_string "alu_shift_reg")))]
)

(define_insn "*arm_cmpsi_negshiftsi_si"
  [(set (reg:CC_Z CC_REGNUM)
	(compare:CC_Z
	 (neg:SI (match_operator:SI 1 "shift_operator"
		    [(match_operand:SI 2 "s_register_operand" "r")
		     (match_operand:SI 3 "reg_or_int_operand" "rM")]))
	 (match_operand:SI 0 "s_register_operand" "r")))]
  "TARGET_ARM"
  "cmn%?\\t%0, %2%S1"
  [(set_attr "conds" "set")
   (set (attr "type") (if_then_else (match_operand 3 "const_int_operand" "")
				    (const_string "alu_shift")
				    (const_string "alu_shift_reg")))]
)

;; Cirrus SF compare instruction
(define_insn "*cirrus_cmpsf"
  [(set (reg:CCFP CC_REGNUM)
	(compare:CCFP (match_operand:SF 0 "cirrus_fp_register" "v")
		      (match_operand:SF 1 "cirrus_fp_register" "v")))]
  "TARGET_ARM && TARGET_HARD_FLOAT && TARGET_MAVERICK"
  "cfcmps%?\\tr15, %V0, %V1"
  [(set_attr "type"   "mav_farith")
   (set_attr "cirrus" "compare")]
)

;; Cirrus DF compare instruction
(define_insn "*cirrus_cmpdf"
  [(set (reg:CCFP CC_REGNUM)
	(compare:CCFP (match_operand:DF 0 "cirrus_fp_register" "v")
		      (match_operand:DF 1 "cirrus_fp_register" "v")))]
  "TARGET_ARM && TARGET_HARD_FLOAT && TARGET_MAVERICK"
  "cfcmpd%?\\tr15, %V0, %V1"
  [(set_attr "type"   "mav_farith")
   (set_attr "cirrus" "compare")]
)

;; Cirrus DI compare instruction
(define_expand "cmpdi"
  [(match_operand:DI 0 "cirrus_fp_register" "")
   (match_operand:DI 1 "cirrus_fp_register" "")]
  "TARGET_ARM && TARGET_HARD_FLOAT && TARGET_MAVERICK"
  "{
     arm_compare_op0 = operands[0];
     arm_compare_op1 = operands[1];
     DONE;
   }")

(define_insn "*cirrus_cmpdi"
  [(set (reg:CC CC_REGNUM)
	(compare:CC (match_operand:DI 0 "cirrus_fp_register" "v")
		    (match_operand:DI 1 "cirrus_fp_register" "v")))]
  "TARGET_ARM && TARGET_HARD_FLOAT && TARGET_MAVERICK"
  "cfcmp64%?\\tr15, %V0, %V1"
  [(set_attr "type"   "mav_farith")
   (set_attr "cirrus" "compare")]
)

; This insn allows redundant compares to be removed by cse, nothing should
; ever appear in the output file since (set (reg x) (reg x)) is a no-op that
; is deleted later on. The match_dup will match the mode here, so that
; mode changes of the condition codes aren't lost by this even though we don't
; specify what they are.

(define_insn "*deleted_compare"
  [(set (match_operand 0 "cc_register" "") (match_dup 0))]
  "TARGET_32BIT"
  "\\t%@ deleted compare"
  [(set_attr "conds" "set")
   (set_attr "length" "0")]
)


;; Conditional branch insns

(define_expand "beq"
  [(set (pc)
	(if_then_else (eq (match_dup 1) (const_int 0))
		      (label_ref (match_operand 0 "" ""))
		      (pc)))]
  "TARGET_32BIT"
  "operands[1] = arm_gen_compare_reg (EQ, arm_compare_op0, arm_compare_op1);"
)

(define_expand "bne"
  [(set (pc)
	(if_then_else (ne (match_dup 1) (const_int 0))
		      (label_ref (match_operand 0 "" ""))
		      (pc)))]
  "TARGET_32BIT"
  "operands[1] = arm_gen_compare_reg (NE, arm_compare_op0, arm_compare_op1);"
)

(define_expand "bgt"
  [(set (pc)
	(if_then_else (gt (match_dup 1) (const_int 0))
		      (label_ref (match_operand 0 "" ""))
		      (pc)))]
  "TARGET_32BIT"
  "operands[1] = arm_gen_compare_reg (GT, arm_compare_op0, arm_compare_op1);"
)

(define_expand "ble"
  [(set (pc)
	(if_then_else (le (match_dup 1) (const_int 0))
		      (label_ref (match_operand 0 "" ""))
		      (pc)))]
  "TARGET_32BIT"
  "operands[1] = arm_gen_compare_reg (LE, arm_compare_op0, arm_compare_op1);"
)

(define_expand "bge"
  [(set (pc)
	(if_then_else (ge (match_dup 1) (const_int 0))
		      (label_ref (match_operand 0 "" ""))
		      (pc)))]
  "TARGET_32BIT"
  "operands[1] = arm_gen_compare_reg (GE, arm_compare_op0, arm_compare_op1);"
)

(define_expand "blt"
  [(set (pc)
	(if_then_else (lt (match_dup 1) (const_int 0))
		      (label_ref (match_operand 0 "" ""))
		      (pc)))]
  "TARGET_32BIT"
  "operands[1] = arm_gen_compare_reg (LT, arm_compare_op0, arm_compare_op1);"
)

(define_expand "bgtu"
  [(set (pc)
	(if_then_else (gtu (match_dup 1) (const_int 0))
		      (label_ref (match_operand 0 "" ""))
		      (pc)))]
  "TARGET_32BIT"
  "operands[1] = arm_gen_compare_reg (GTU, arm_compare_op0, arm_compare_op1);"
)

(define_expand "bleu"
  [(set (pc)
	(if_then_else (leu (match_dup 1) (const_int 0))
		      (label_ref (match_operand 0 "" ""))
		      (pc)))]
  "TARGET_32BIT"
  "operands[1] = arm_gen_compare_reg (LEU, arm_compare_op0, arm_compare_op1);"
)

(define_expand "bgeu"
  [(set (pc)
	(if_then_else (geu (match_dup 1) (const_int 0))
		      (label_ref (match_operand 0 "" ""))
		      (pc)))]
  "TARGET_32BIT"
  "operands[1] = arm_gen_compare_reg (GEU, arm_compare_op0, arm_compare_op1);"
)

(define_expand "bltu"
  [(set (pc)
	(if_then_else (ltu (match_dup 1) (const_int 0))
		      (label_ref (match_operand 0 "" ""))
		      (pc)))]
  "TARGET_32BIT"
  "operands[1] = arm_gen_compare_reg (LTU, arm_compare_op0, arm_compare_op1);"
)

(define_expand "bunordered"
  [(set (pc)
	(if_then_else (unordered (match_dup 1) (const_int 0))
		      (label_ref (match_operand 0 "" ""))
		      (pc)))]
  "TARGET_32BIT && TARGET_HARD_FLOAT && (TARGET_FPA || TARGET_VFP)"
  "operands[1] = arm_gen_compare_reg (UNORDERED, arm_compare_op0,
				      arm_compare_op1);"
)

(define_expand "bordered"
  [(set (pc)
	(if_then_else (ordered (match_dup 1) (const_int 0))
		      (label_ref (match_operand 0 "" ""))
		      (pc)))]
  "TARGET_32BIT && TARGET_HARD_FLOAT && (TARGET_FPA || TARGET_VFP)"
  "operands[1] = arm_gen_compare_reg (ORDERED, arm_compare_op0,
				      arm_compare_op1);"
)

(define_expand "bungt"
  [(set (pc)
	(if_then_else (ungt (match_dup 1) (const_int 0))
		      (label_ref (match_operand 0 "" ""))
		      (pc)))]
  "TARGET_32BIT && TARGET_HARD_FLOAT && (TARGET_FPA || TARGET_VFP)"
  "operands[1] = arm_gen_compare_reg (UNGT, arm_compare_op0, arm_compare_op1);"
)

(define_expand "bunlt"
  [(set (pc)
	(if_then_else (unlt (match_dup 1) (const_int 0))
		      (label_ref (match_operand 0 "" ""))
		      (pc)))]
  "TARGET_32BIT && TARGET_HARD_FLOAT && (TARGET_FPA || TARGET_VFP)"
  "operands[1] = arm_gen_compare_reg (UNLT, arm_compare_op0, arm_compare_op1);"
)

(define_expand "bunge"
  [(set (pc)
	(if_then_else (unge (match_dup 1) (const_int 0))
		      (label_ref (match_operand 0 "" ""))
		      (pc)))]
  "TARGET_32BIT && TARGET_HARD_FLOAT && (TARGET_FPA || TARGET_VFP)"
  "operands[1] = arm_gen_compare_reg (UNGE, arm_compare_op0, arm_compare_op1);"
)

(define_expand "bunle"
  [(set (pc)
	(if_then_else (unle (match_dup 1) (const_int 0))
		      (label_ref (match_operand 0 "" ""))
		      (pc)))]
  "TARGET_32BIT && TARGET_HARD_FLOAT && (TARGET_FPA || TARGET_VFP)"
  "operands[1] = arm_gen_compare_reg (UNLE, arm_compare_op0, arm_compare_op1);"
)

;; The following two patterns need two branch instructions, since there is
;; no single instruction that will handle all cases.
(define_expand "buneq"
  [(set (pc)
	(if_then_else (uneq (match_dup 1) (const_int 0))
		      (label_ref (match_operand 0 "" ""))
		      (pc)))]
  "TARGET_32BIT && TARGET_HARD_FLOAT && (TARGET_FPA || TARGET_VFP)"
  "operands[1] = arm_gen_compare_reg (UNEQ, arm_compare_op0, arm_compare_op1);"
)

(define_expand "bltgt"
  [(set (pc)
	(if_then_else (ltgt (match_dup 1) (const_int 0))
		      (label_ref (match_operand 0 "" ""))
		      (pc)))]
  "TARGET_32BIT && TARGET_HARD_FLOAT && (TARGET_FPA || TARGET_VFP)"
  "operands[1] = arm_gen_compare_reg (LTGT, arm_compare_op0, arm_compare_op1);"
)

;;
;; Patterns to match conditional branch insns.
;;

; Special pattern to match UNEQ.
(define_insn "*arm_buneq"
  [(set (pc)
	(if_then_else (uneq (match_operand 1 "cc_register" "") (const_int 0))
		      (label_ref (match_operand 0 "" ""))
		      (pc)))]
  "TARGET_32BIT && TARGET_HARD_FLOAT && (TARGET_FPA || TARGET_VFP)"
  "*
  gcc_assert (!arm_ccfsm_state);

  return \"bvs\\t%l0\;beq\\t%l0\";
  "
  [(set_attr "conds" "jump_clob")
   (set_attr "length" "8")]
)

; Special pattern to match LTGT.
(define_insn "*arm_bltgt"
  [(set (pc)
	(if_then_else (ltgt (match_operand 1 "cc_register" "") (const_int 0))
		      (label_ref (match_operand 0 "" ""))
		      (pc)))]
  "TARGET_32BIT && TARGET_HARD_FLOAT && (TARGET_FPA || TARGET_VFP)"
  "*
  gcc_assert (!arm_ccfsm_state);

  return \"bmi\\t%l0\;bgt\\t%l0\";
  "
  [(set_attr "conds" "jump_clob")
   (set_attr "length" "8")]
)

(define_insn "*arm_cond_branch"
  [(set (pc)
	(if_then_else (match_operator 1 "arm_comparison_operator"
		       [(match_operand 2 "cc_register" "") (const_int 0)])
		      (label_ref (match_operand 0 "" ""))
		      (pc)))]
  "TARGET_32BIT"
  "*
  if (arm_ccfsm_state == 1 || arm_ccfsm_state == 2)
    {
      arm_ccfsm_state += 2;
      return \"\";
    }
  return \"b%d1\\t%l0\";
  "
  [(set_attr "conds" "use")
   (set_attr "type" "branch")]
)

; Special pattern to match reversed UNEQ.
(define_insn "*arm_buneq_reversed"
  [(set (pc)
	(if_then_else (uneq (match_operand 1 "cc_register" "") (const_int 0))
		      (pc)
		      (label_ref (match_operand 0 "" ""))))]
  "TARGET_ARM && TARGET_HARD_FLOAT && (TARGET_FPA || TARGET_VFP)"
  "*
  gcc_assert (!arm_ccfsm_state);

  return \"bmi\\t%l0\;bgt\\t%l0\";
  "
  [(set_attr "conds" "jump_clob")
   (set_attr "length" "8")]
)

; Special pattern to match reversed LTGT.
(define_insn "*arm_bltgt_reversed"
  [(set (pc)
	(if_then_else (ltgt (match_operand 1 "cc_register" "") (const_int 0))
		      (pc)
		      (label_ref (match_operand 0 "" ""))))]
  "TARGET_ARM && TARGET_HARD_FLOAT && (TARGET_FPA || TARGET_VFP)"
  "*
  gcc_assert (!arm_ccfsm_state);

  return \"bvs\\t%l0\;beq\\t%l0\";
  "
  [(set_attr "conds" "jump_clob")
   (set_attr "length" "8")]
)

(define_insn "*arm_cond_branch_reversed"
  [(set (pc)
	(if_then_else (match_operator 1 "arm_comparison_operator"
		       [(match_operand 2 "cc_register" "") (const_int 0)])
		      (pc)
		      (label_ref (match_operand 0 "" ""))))]
  "TARGET_32BIT"
  "*
  if (arm_ccfsm_state == 1 || arm_ccfsm_state == 2)
    {
      arm_ccfsm_state += 2;
      return \"\";
    }
  return \"b%D1\\t%l0\";
  "
  [(set_attr "conds" "use")
   (set_attr "type" "branch")]
)



; scc insns

(define_expand "seq"
  [(set (match_operand:SI 0 "s_register_operand" "")
	(eq:SI (match_dup 1) (const_int 0)))]
  "TARGET_32BIT"
  "operands[1] = arm_gen_compare_reg (EQ, arm_compare_op0, arm_compare_op1);"
)

(define_expand "sne"
  [(set (match_operand:SI 0 "s_register_operand" "")
	(ne:SI (match_dup 1) (const_int 0)))]
  "TARGET_32BIT"
  "operands[1] = arm_gen_compare_reg (NE, arm_compare_op0, arm_compare_op1);"
)

(define_expand "sgt"
  [(set (match_operand:SI 0 "s_register_operand" "")
	(gt:SI (match_dup 1) (const_int 0)))]
  "TARGET_32BIT"
  "operands[1] = arm_gen_compare_reg (GT, arm_compare_op0, arm_compare_op1);"
)

(define_expand "sle"
  [(set (match_operand:SI 0 "s_register_operand" "")
	(le:SI (match_dup 1) (const_int 0)))]
  "TARGET_32BIT"
  "operands[1] = arm_gen_compare_reg (LE, arm_compare_op0, arm_compare_op1);"
)

(define_expand "sge"
  [(set (match_operand:SI 0 "s_register_operand" "")
	(ge:SI (match_dup 1) (const_int 0)))]
  "TARGET_32BIT"
  "operands[1] = arm_gen_compare_reg (GE, arm_compare_op0, arm_compare_op1);"
)

(define_expand "slt"
  [(set (match_operand:SI 0 "s_register_operand" "")
	(lt:SI (match_dup 1) (const_int 0)))]
  "TARGET_32BIT"
  "operands[1] = arm_gen_compare_reg (LT, arm_compare_op0, arm_compare_op1);"
)

(define_expand "sgtu"
  [(set (match_operand:SI 0 "s_register_operand" "")
	(gtu:SI (match_dup 1) (const_int 0)))]
  "TARGET_32BIT"
  "operands[1] = arm_gen_compare_reg (GTU, arm_compare_op0, arm_compare_op1);"
)

(define_expand "sleu"
  [(set (match_operand:SI 0 "s_register_operand" "")
	(leu:SI (match_dup 1) (const_int 0)))]
  "TARGET_32BIT"
  "operands[1] = arm_gen_compare_reg (LEU, arm_compare_op0, arm_compare_op1);"
)

(define_expand "sgeu"
  [(set (match_operand:SI 0 "s_register_operand" "")
	(geu:SI (match_dup 1) (const_int 0)))]
  "TARGET_32BIT"
  "operands[1] = arm_gen_compare_reg (GEU, arm_compare_op0, arm_compare_op1);"
)

(define_expand "sltu"
  [(set (match_operand:SI 0 "s_register_operand" "")
	(ltu:SI (match_dup 1) (const_int 0)))]
  "TARGET_32BIT"
  "operands[1] = arm_gen_compare_reg (LTU, arm_compare_op0, arm_compare_op1);"
)

(define_expand "sunordered"
  [(set (match_operand:SI 0 "s_register_operand" "")
	(unordered:SI (match_dup 1) (const_int 0)))]
  "TARGET_32BIT && TARGET_HARD_FLOAT && (TARGET_FPA || TARGET_VFP)"
  "operands[1] = arm_gen_compare_reg (UNORDERED, arm_compare_op0,
				      arm_compare_op1);"
)

(define_expand "sordered"
  [(set (match_operand:SI 0 "s_register_operand" "")
	(ordered:SI (match_dup 1) (const_int 0)))]
  "TARGET_32BIT && TARGET_HARD_FLOAT && (TARGET_FPA || TARGET_VFP)"
  "operands[1] = arm_gen_compare_reg (ORDERED, arm_compare_op0,
				      arm_compare_op1);"
)

(define_expand "sungt"
  [(set (match_operand:SI 0 "s_register_operand" "")
	(ungt:SI (match_dup 1) (const_int 0)))]
  "TARGET_32BIT && TARGET_HARD_FLOAT && (TARGET_FPA || TARGET_VFP)"
  "operands[1] = arm_gen_compare_reg (UNGT, arm_compare_op0,
				      arm_compare_op1);"
)

(define_expand "sunge"
  [(set (match_operand:SI 0 "s_register_operand" "")
	(unge:SI (match_dup 1) (const_int 0)))]
  "TARGET_32BIT && TARGET_HARD_FLOAT && (TARGET_FPA || TARGET_VFP)"
  "operands[1] = arm_gen_compare_reg (UNGE, arm_compare_op0,
				      arm_compare_op1);"
)

(define_expand "sunlt"
  [(set (match_operand:SI 0 "s_register_operand" "")
	(unlt:SI (match_dup 1) (const_int 0)))]
  "TARGET_32BIT && TARGET_HARD_FLOAT && (TARGET_FPA || TARGET_VFP)"
  "operands[1] = arm_gen_compare_reg (UNLT, arm_compare_op0,
				      arm_compare_op1);"
)

(define_expand "sunle"
  [(set (match_operand:SI 0 "s_register_operand" "")
	(unle:SI (match_dup 1) (const_int 0)))]
  "TARGET_32BIT && TARGET_HARD_FLOAT && (TARGET_FPA || TARGET_VFP)"
  "operands[1] = arm_gen_compare_reg (UNLE, arm_compare_op0,
				      arm_compare_op1);"
)

;;; DO NOT add patterns for SUNEQ or SLTGT, these can't be represented with
;;; simple ARM instructions. 
;
; (define_expand "suneq"
;   [(set (match_operand:SI 0 "s_register_operand" "")
; 	(uneq:SI (match_dup 1) (const_int 0)))]
;   "TARGET_32BIT && TARGET_HARD_FLOAT && (TARGET_FPA || TARGET_VFP)"
;   "gcc_unreachable ();"
; )
;
; (define_expand "sltgt"
;   [(set (match_operand:SI 0 "s_register_operand" "")
; 	(ltgt:SI (match_dup 1) (const_int 0)))]
;   "TARGET_32BIT && TARGET_HARD_FLOAT && (TARGET_FPA || TARGET_VFP)"
;   "gcc_unreachable ();"
; )

(define_insn "*mov_scc"
  [(set (match_operand:SI 0 "s_register_operand" "=r")
	(match_operator:SI 1 "arm_comparison_operator"
	 [(match_operand 2 "cc_register" "") (const_int 0)]))]
  "TARGET_ARM"
  "mov%D1\\t%0, #0\;mov%d1\\t%0, #1"
  [(set_attr "conds" "use")
   (set_attr "length" "8")]
)

(define_insn "*mov_negscc"
  [(set (match_operand:SI 0 "s_register_operand" "=r")
	(neg:SI (match_operator:SI 1 "arm_comparison_operator"
		 [(match_operand 2 "cc_register" "") (const_int 0)])))]
  "TARGET_ARM"
  "mov%D1\\t%0, #0\;mvn%d1\\t%0, #0"
  [(set_attr "conds" "use")
   (set_attr "length" "8")]
)

(define_insn "*mov_notscc"
  [(set (match_operand:SI 0 "s_register_operand" "=r")
	(not:SI (match_operator:SI 1 "arm_comparison_operator"
		 [(match_operand 2 "cc_register" "") (const_int 0)])))]
  "TARGET_ARM"
  "mov%D1\\t%0, #0\;mvn%d1\\t%0, #1"
  [(set_attr "conds" "use")
   (set_attr "length" "8")]
)

(define_expand "cstoresi4"
  [(set (match_operand:SI 0 "s_register_operand" "")
	(match_operator:SI 1 "arm_comparison_operator"
	 [(match_operand:SI 2 "s_register_operand" "")
	  (match_operand:SI 3 "reg_or_int_operand" "")]))]
  "TARGET_THUMB1"
  "{
  rtx op3, scratch, scratch2;

  if (operands[3] == const0_rtx)
    {
      switch (GET_CODE (operands[1]))
	{
	case EQ:
	  emit_insn (gen_cstoresi_eq0_thumb1 (operands[0], operands[2]));
	  break;

	case NE:
	  emit_insn (gen_cstoresi_ne0_thumb1 (operands[0], operands[2]));
	  break;

	case LE:
          scratch = expand_binop (SImode, add_optab, operands[2], constm1_rtx,
				  NULL_RTX, 0, OPTAB_WIDEN);
          scratch = expand_binop (SImode, ior_optab, operands[2], scratch,
				  NULL_RTX, 0, OPTAB_WIDEN);
          expand_binop (SImode, lshr_optab, scratch, GEN_INT (31),
			operands[0], 1, OPTAB_WIDEN);
	  break;

        case GE:
          scratch = expand_unop (SImode, one_cmpl_optab, operands[2],
				 NULL_RTX, 1);
          expand_binop (SImode, lshr_optab, scratch, GEN_INT (31),
			NULL_RTX, 1, OPTAB_WIDEN);
          break;

        case GT:
          scratch = expand_binop (SImode, ashr_optab, operands[2],
				  GEN_INT (31), NULL_RTX, 0, OPTAB_WIDEN);
          scratch = expand_binop (SImode, sub_optab, scratch, operands[2],
				  NULL_RTX, 0, OPTAB_WIDEN);
          expand_binop (SImode, lshr_optab, scratch, GEN_INT (31), operands[0],
			0, OPTAB_WIDEN);
          break;

	/* LT is handled by generic code.  No need for unsigned with 0.  */
	default:
	  FAIL;
	}
      DONE;
    }

  switch (GET_CODE (operands[1]))
    {
    case EQ:
      scratch = expand_binop (SImode, sub_optab, operands[2], operands[3],
			      NULL_RTX, 0, OPTAB_WIDEN);
      emit_insn (gen_cstoresi_eq0_thumb1 (operands[0], scratch));
      break;

    case NE:
      scratch = expand_binop (SImode, sub_optab, operands[2], operands[3],
			      NULL_RTX, 0, OPTAB_WIDEN);
      emit_insn (gen_cstoresi_ne0_thumb1 (operands[0], scratch));
      break;

    case LE:
      op3 = force_reg (SImode, operands[3]);

      scratch = expand_binop (SImode, lshr_optab, operands[2], GEN_INT (31),
			      NULL_RTX, 1, OPTAB_WIDEN);
      scratch2 = expand_binop (SImode, ashr_optab, op3, GEN_INT (31),
			      NULL_RTX, 0, OPTAB_WIDEN);
      emit_insn (gen_thumb1_addsi3_addgeu (operands[0], scratch, scratch2,
					  op3, operands[2]));
      break;

    case GE:
      op3 = operands[3];
      if (!thumb1_cmp_operand (op3, SImode))
        op3 = force_reg (SImode, op3);
      scratch = expand_binop (SImode, ashr_optab, operands[2], GEN_INT (31),
			      NULL_RTX, 0, OPTAB_WIDEN);
      scratch2 = expand_binop (SImode, lshr_optab, op3, GEN_INT (31),
			       NULL_RTX, 1, OPTAB_WIDEN);
      emit_insn (gen_thumb1_addsi3_addgeu (operands[0], scratch, scratch2,
					  operands[2], op3));
      break;

    case LEU:
      op3 = force_reg (SImode, operands[3]);
      scratch = force_reg (SImode, const0_rtx);
      emit_insn (gen_thumb1_addsi3_addgeu (operands[0], scratch, scratch,
					  op3, operands[2]));
      break;

    case GEU:
      op3 = operands[3];
      if (!thumb1_cmp_operand (op3, SImode))
        op3 = force_reg (SImode, op3);
      scratch = force_reg (SImode, const0_rtx);
      emit_insn (gen_thumb1_addsi3_addgeu (operands[0], scratch, scratch,
					  operands[2], op3));
      break;

    case LTU:
      op3 = operands[3];
      if (!thumb1_cmp_operand (op3, SImode))
        op3 = force_reg (SImode, op3);
      scratch = gen_reg_rtx (SImode);
      emit_insn (gen_cstoresi_nltu_thumb1 (scratch, operands[2], op3));
      emit_insn (gen_negsi2 (operands[0], scratch));
      break;

    case GTU:
      op3 = force_reg (SImode, operands[3]);
      scratch = gen_reg_rtx (SImode);
      emit_insn (gen_cstoresi_nltu_thumb1 (scratch, op3, operands[2]));
      emit_insn (gen_negsi2 (operands[0], scratch));
      break;

    /* No good sequences for GT, LT.  */
    default:
      FAIL;
    }
  DONE;
}")

(define_expand "cstoresi_eq0_thumb1"
  [(parallel
    [(set (match_operand:SI 0 "s_register_operand" "")
	  (eq:SI (match_operand:SI 1 "s_register_operand" "")
		 (const_int 0)))
     (clobber (match_dup:SI 2))])]
  "TARGET_THUMB1"
  "operands[2] = gen_reg_rtx (SImode);"
)

(define_expand "cstoresi_ne0_thumb1"
  [(parallel
    [(set (match_operand:SI 0 "s_register_operand" "")
	  (ne:SI (match_operand:SI 1 "s_register_operand" "")
		 (const_int 0)))
     (clobber (match_dup:SI 2))])]
  "TARGET_THUMB1"
  "operands[2] = gen_reg_rtx (SImode);"
)

(define_insn "*cstoresi_eq0_thumb1_insn"
  [(set (match_operand:SI 0 "s_register_operand" "=&l,l")
	(eq:SI (match_operand:SI 1 "s_register_operand" "l,0")
	       (const_int 0)))
   (clobber (match_operand:SI 2 "s_register_operand" "=X,l"))]
  "TARGET_THUMB1"
  "@
   neg\\t%0, %1\;adc\\t%0, %0, %1
   neg\\t%2, %1\;adc\\t%0, %1, %2"
  [(set_attr "length" "4")]
)

(define_insn "*cstoresi_ne0_thumb1_insn"
  [(set (match_operand:SI 0 "s_register_operand" "=l")
	(ne:SI (match_operand:SI 1 "s_register_operand" "0")
	       (const_int 0)))
   (clobber (match_operand:SI 2 "s_register_operand" "=l"))]
  "TARGET_THUMB1"
  "sub\\t%2, %1, #1\;sbc\\t%0, %1, %2"
  [(set_attr "length" "4")]
)

(define_insn "cstoresi_nltu_thumb1"
  [(set (match_operand:SI 0 "s_register_operand" "=l,l")
        (neg:SI (gtu:SI (match_operand:SI 1 "s_register_operand" "l,*h")
			(match_operand:SI 2 "thumb1_cmp_operand" "lI*h,*r"))))]
  "TARGET_THUMB1"
  "cmp\\t%1, %2\;sbc\\t%0, %0, %0"
  [(set_attr "length" "4")]
)

;; Used as part of the expansion of thumb les sequence.
(define_insn "thumb1_addsi3_addgeu"
  [(set (match_operand:SI 0 "s_register_operand" "=l")
        (plus:SI (plus:SI (match_operand:SI 1 "s_register_operand" "%0")
			  (match_operand:SI 2 "s_register_operand" "l"))
		 (geu:SI (match_operand:SI 3 "s_register_operand" "l")
			 (match_operand:SI 4 "thumb1_cmp_operand" "lI"))))]
  "TARGET_THUMB1"
  "cmp\\t%3, %4\;adc\\t%0, %1, %2"
  [(set_attr "length" "4")]
)


;; Conditional move insns

(define_expand "movsicc"
  [(set (match_operand:SI 0 "s_register_operand" "")
	(if_then_else:SI (match_operand 1 "arm_comparison_operator" "")
			 (match_operand:SI 2 "arm_not_operand" "")
			 (match_operand:SI 3 "arm_not_operand" "")))]
  "TARGET_32BIT"
  "
  {
    enum rtx_code code = GET_CODE (operands[1]);
    rtx ccreg;

    if (code == UNEQ || code == LTGT)
      FAIL;

    ccreg = arm_gen_compare_reg (code, arm_compare_op0, arm_compare_op1);
    operands[1] = gen_rtx_fmt_ee (code, VOIDmode, ccreg, const0_rtx);
  }"
)

(define_expand "movsfcc"
  [(set (match_operand:SF 0 "s_register_operand" "")
	(if_then_else:SF (match_operand 1 "arm_comparison_operator" "")
			 (match_operand:SF 2 "s_register_operand" "")
			 (match_operand:SF 3 "nonmemory_operand" "")))]
  "TARGET_32BIT && TARGET_HARD_FLOAT"
  "
  {
    enum rtx_code code = GET_CODE (operands[1]);
    rtx ccreg;

    if (code == UNEQ || code == LTGT)
      FAIL;

    /* When compiling for SOFT_FLOAT, ensure both arms are in registers. 
       Otherwise, ensure it is a valid FP add operand */
    if ((!(TARGET_HARD_FLOAT && TARGET_FPA))
        || (!arm_float_add_operand (operands[3], SFmode)))
      operands[3] = force_reg (SFmode, operands[3]);

    ccreg = arm_gen_compare_reg (code, arm_compare_op0, arm_compare_op1);
    operands[1] = gen_rtx_fmt_ee (code, VOIDmode, ccreg, const0_rtx);
  }"
)

(define_expand "movdfcc"
  [(set (match_operand:DF 0 "s_register_operand" "")
	(if_then_else:DF (match_operand 1 "arm_comparison_operator" "")
			 (match_operand:DF 2 "s_register_operand" "")
			 (match_operand:DF 3 "arm_float_add_operand" "")))]
  "TARGET_32BIT && TARGET_HARD_FLOAT && (TARGET_FPA || TARGET_VFP)"
  "
  {
    enum rtx_code code = GET_CODE (operands[1]);
    rtx ccreg;

    if (code == UNEQ || code == LTGT)
      FAIL;

    ccreg = arm_gen_compare_reg (code, arm_compare_op0, arm_compare_op1);
    operands[1] = gen_rtx_fmt_ee (code, VOIDmode, ccreg, const0_rtx);
  }"
)

(define_insn "*movsicc_insn"
  [(set (match_operand:SI 0 "s_register_operand" "=r,r,r,r,r,r,r,r")
	(if_then_else:SI
	 (match_operator 3 "arm_comparison_operator"
	  [(match_operand 4 "cc_register" "") (const_int 0)])
	 (match_operand:SI 1 "arm_not_operand" "0,0,rI,K,rI,rI,K,K")
	 (match_operand:SI 2 "arm_not_operand" "rI,K,0,0,rI,K,rI,K")))]
  "TARGET_ARM"
  "@
   mov%D3\\t%0, %2
   mvn%D3\\t%0, #%B2
   mov%d3\\t%0, %1
   mvn%d3\\t%0, #%B1
   mov%d3\\t%0, %1\;mov%D3\\t%0, %2
   mov%d3\\t%0, %1\;mvn%D3\\t%0, #%B2
   mvn%d3\\t%0, #%B1\;mov%D3\\t%0, %2
   mvn%d3\\t%0, #%B1\;mvn%D3\\t%0, #%B2"
  [(set_attr "length" "4,4,4,4,8,8,8,8")
   (set_attr "conds" "use")]
)

(define_insn "*movsfcc_soft_insn"
  [(set (match_operand:SF 0 "s_register_operand" "=r,r")
	(if_then_else:SF (match_operator 3 "arm_comparison_operator"
			  [(match_operand 4 "cc_register" "") (const_int 0)])
			 (match_operand:SF 1 "s_register_operand" "0,r")
			 (match_operand:SF 2 "s_register_operand" "r,0")))]
  "TARGET_ARM && TARGET_SOFT_FLOAT"
  "@
   mov%D3\\t%0, %2
   mov%d3\\t%0, %1"
  [(set_attr "conds" "use")]
)


;; Jump and linkage insns

(define_expand "jump"
  [(set (pc)
	(label_ref (match_operand 0 "" "")))]
  "TARGET_EITHER"
  ""
)

(define_insn "*arm_jump"
  [(set (pc)
	(label_ref (match_operand 0 "" "")))]
  "TARGET_32BIT"
  "*
  {
    if (arm_ccfsm_state == 1 || arm_ccfsm_state == 2)
      {
        arm_ccfsm_state += 2;
        return \"\";
      }
    return \"b%?\\t%l0\";
  }
  "
  [(set_attr "predicable" "yes")]
)

(define_insn "*thumb_jump"
  [(set (pc)
	(label_ref (match_operand 0 "" "")))]
  "TARGET_THUMB1"
  "*
  if (get_attr_length (insn) == 2)
    return \"b\\t%l0\";
  return \"bl\\t%l0\\t%@ far jump\";
  "
  [(set (attr "far_jump")
        (if_then_else
	    (eq_attr "length" "4")
	    (const_string "yes")
	    (const_string "no")))
   (set (attr "length") 
        (if_then_else
	    (and (ge (minus (match_dup 0) (pc)) (const_int -2044))
		 (le (minus (match_dup 0) (pc)) (const_int 2048)))
  	    (const_int 2)
	    (const_int 4)))]
)

(define_expand "call"
  [(parallel [(call (match_operand 0 "memory_operand" "")
	            (match_operand 1 "general_operand" ""))
	      (use (match_operand 2 "" ""))
	      (clobber (reg:SI LR_REGNUM))])]
  "TARGET_EITHER"
  "
  {
    rtx callee, pat;
    
    /* In an untyped call, we can get NULL for operand 2.  */
    if (operands[2] == NULL_RTX)
      operands[2] = const0_rtx;
      
    /* Decide if we should generate indirect calls by loading the
       32-bit address of the callee into a register before performing the
       branch and link.  */
    callee = XEXP (operands[0], 0);
    if (GET_CODE (callee) == SYMBOL_REF
	? arm_is_long_call_p (SYMBOL_REF_DECL (callee))
	: !REG_P (callee))
      XEXP (operands[0], 0) = force_reg (Pmode, callee);

    pat = gen_call_internal (operands[0], operands[1], operands[2]);
    arm_emit_call_insn (pat, XEXP (operands[0], 0));
    DONE;
  }"
)

(define_expand "call_internal"
  [(parallel [(call (match_operand 0 "memory_operand" "")
	            (match_operand 1 "general_operand" ""))
	      (use (match_operand 2 "" ""))
	      (clobber (reg:SI LR_REGNUM))])])

(define_insn "*call_reg_armv5"
  [(call (mem:SI (match_operand:SI 0 "s_register_operand" "r"))
         (match_operand 1 "" ""))
   (use (match_operand 2 "" ""))
   (clobber (reg:SI LR_REGNUM))]
  "TARGET_ARM && arm_arch5"
  "blx%?\\t%0"
  [(set_attr "type" "call")]
)

(define_insn "*call_reg_arm"
  [(call (mem:SI (match_operand:SI 0 "s_register_operand" "r"))
         (match_operand 1 "" ""))
   (use (match_operand 2 "" ""))
   (clobber (reg:SI LR_REGNUM))]
  "TARGET_ARM && !arm_arch5"
  "*
  return output_call (operands);
  "
  ;; length is worst case, normally it is only two
  [(set_attr "length" "12")
   (set_attr "type" "call")]
)

(define_insn "*call_mem"
  [(call (mem:SI (match_operand:SI 0 "call_memory_operand" "m"))
	 (match_operand 1 "" ""))
   (use (match_operand 2 "" ""))
   (clobber (reg:SI LR_REGNUM))]
  "TARGET_ARM"
  "*
  return output_call_mem (operands);
  "
  [(set_attr "length" "12")
   (set_attr "type" "call")]
)

(define_insn "*call_reg_thumb1_v5"
  [(call (mem:SI (match_operand:SI 0 "register_operand" "l*r"))
	 (match_operand 1 "" ""))
   (use (match_operand 2 "" ""))
   (clobber (reg:SI LR_REGNUM))]
  "TARGET_THUMB1 && arm_arch5"
  "blx\\t%0"
  [(set_attr "length" "2")
   (set_attr "type" "call")]
)

(define_insn "*call_reg_thumb1"
  [(call (mem:SI (match_operand:SI 0 "register_operand" "l*r"))
	 (match_operand 1 "" ""))
   (use (match_operand 2 "" ""))
   (clobber (reg:SI LR_REGNUM))]
  "TARGET_THUMB1 && !arm_arch5"
  "*
  {
    if (!TARGET_CALLER_INTERWORKING)
      return thumb_call_via_reg (operands[0]);
    else if (operands[1] == const0_rtx)
      return \"bl\\t%__interwork_call_via_%0\";
    else if (frame_pointer_needed)
      return \"bl\\t%__interwork_r7_call_via_%0\";
    else
      return \"bl\\t%__interwork_r11_call_via_%0\";
  }"
  [(set_attr "type" "call")]
)

(define_expand "call_value"
  [(parallel [(set (match_operand       0 "" "")
	           (call (match_operand 1 "memory_operand" "")
		         (match_operand 2 "general_operand" "")))
	      (use (match_operand 3 "" ""))
	      (clobber (reg:SI LR_REGNUM))])]
  "TARGET_EITHER"
  "
  {
    rtx pat, callee;
    
    /* In an untyped call, we can get NULL for operand 2.  */
    if (operands[3] == 0)
      operands[3] = const0_rtx;
      
    /* Decide if we should generate indirect calls by loading the
       32-bit address of the callee into a register before performing the
       branch and link.  */
    callee = XEXP (operands[1], 0);
    if (GET_CODE (callee) == SYMBOL_REF
	? arm_is_long_call_p (SYMBOL_REF_DECL (callee))
	: !REG_P (callee))
      XEXP (operands[1], 0) = force_reg (Pmode, callee);

    pat = gen_call_value_internal (operands[0], operands[1],
				   operands[2], operands[3]);
    arm_emit_call_insn (pat, XEXP (operands[1], 0));
    DONE;
  }"
)

(define_expand "call_value_internal"
  [(parallel [(set (match_operand       0 "" "")
	           (call (match_operand 1 "memory_operand" "")
		         (match_operand 2 "general_operand" "")))
	      (use (match_operand 3 "" ""))
	      (clobber (reg:SI LR_REGNUM))])])

(define_insn "*call_value_reg_armv5"
  [(set (match_operand 0 "" "")
        (call (mem:SI (match_operand:SI 1 "s_register_operand" "r"))
	      (match_operand 2 "" "")))
   (use (match_operand 3 "" ""))
   (clobber (reg:SI LR_REGNUM))]
  "TARGET_ARM && arm_arch5"
  "blx%?\\t%1"
  [(set_attr "type" "call")]
)

(define_insn "*call_value_reg_arm"
  [(set (match_operand 0 "" "")
        (call (mem:SI (match_operand:SI 1 "s_register_operand" "r"))
	      (match_operand 2 "" "")))
   (use (match_operand 3 "" ""))
   (clobber (reg:SI LR_REGNUM))]
  "TARGET_ARM && !arm_arch5"
  "*
  return output_call (&operands[1]);
  "
  [(set_attr "length" "12")
   (set_attr "type" "call")]
)

(define_insn "*call_value_mem"
  [(set (match_operand 0 "" "")
	(call (mem:SI (match_operand:SI 1 "call_memory_operand" "m"))
	      (match_operand 2 "" "")))
   (use (match_operand 3 "" ""))
   (clobber (reg:SI LR_REGNUM))]
  "TARGET_ARM && (!CONSTANT_ADDRESS_P (XEXP (operands[1], 0)))"
  "*
  return output_call_mem (&operands[1]);
  "
  [(set_attr "length" "12")
   (set_attr "type" "call")]
)

(define_insn "*call_value_reg_thumb1_v5"
  [(set (match_operand 0 "" "")
	(call (mem:SI (match_operand:SI 1 "register_operand" "l*r"))
	      (match_operand 2 "" "")))
   (use (match_operand 3 "" ""))
   (clobber (reg:SI LR_REGNUM))]
  "TARGET_THUMB1 && arm_arch5"
  "blx\\t%1"
  [(set_attr "length" "2")
   (set_attr "type" "call")]
)

(define_insn "*call_value_reg_thumb1"
  [(set (match_operand 0 "" "")
	(call (mem:SI (match_operand:SI 1 "register_operand" "l*r"))
	      (match_operand 2 "" "")))
   (use (match_operand 3 "" ""))
   (clobber (reg:SI LR_REGNUM))]
  "TARGET_THUMB1 && !arm_arch5"
  "*
  {
    if (!TARGET_CALLER_INTERWORKING)
      return thumb_call_via_reg (operands[1]);
    else if (operands[2] == const0_rtx)
      return \"bl\\t%__interwork_call_via_%1\";
    else if (frame_pointer_needed)
      return \"bl\\t%__interwork_r7_call_via_%1\";
    else
      return \"bl\\t%__interwork_r11_call_via_%1\";
  }"
  [(set_attr "type" "call")]
)

;; Allow calls to SYMBOL_REFs specially as they are not valid general addresses
;; The 'a' causes the operand to be treated as an address, i.e. no '#' output.

(define_insn "*call_symbol"
  [(call (mem:SI (match_operand:SI 0 "" ""))
	 (match_operand 1 "" ""))
   (use (match_operand 2 "" ""))
   (clobber (reg:SI LR_REGNUM))]
  "TARGET_ARM
   && (GET_CODE (operands[0]) == SYMBOL_REF)
   && !arm_is_long_call_p (SYMBOL_REF_DECL (operands[0]))"
  "*
  {
    return NEED_PLT_RELOC ? \"bl%?\\t%a0(PLT)\" : \"bl%?\\t%a0\";
  }"
  [(set_attr "type" "call")]
)

(define_insn "*call_value_symbol"
  [(set (match_operand 0 "" "")
	(call (mem:SI (match_operand:SI 1 "" ""))
	(match_operand:SI 2 "" "")))
   (use (match_operand 3 "" ""))
   (clobber (reg:SI LR_REGNUM))]
  "TARGET_ARM
   && (GET_CODE (operands[1]) == SYMBOL_REF)
   && !arm_is_long_call_p (SYMBOL_REF_DECL (operands[1]))"
  "*
  {
    return NEED_PLT_RELOC ? \"bl%?\\t%a1(PLT)\" : \"bl%?\\t%a1\";
  }"
  [(set_attr "type" "call")]
)

(define_insn "*call_insn"
  [(call (mem:SI (match_operand:SI 0 "" ""))
	 (match_operand:SI 1 "" ""))
   (use (match_operand 2 "" ""))
   (clobber (reg:SI LR_REGNUM))]
  "TARGET_THUMB
   && GET_CODE (operands[0]) == SYMBOL_REF
   && !arm_is_long_call_p (SYMBOL_REF_DECL (operands[0]))"
  "bl\\t%a0"
  [(set_attr "length" "4")
   (set_attr "type" "call")]
)

(define_insn "*call_value_insn"
  [(set (match_operand 0 "" "")
	(call (mem:SI (match_operand 1 "" ""))
	      (match_operand 2 "" "")))
   (use (match_operand 3 "" ""))
   (clobber (reg:SI LR_REGNUM))]
  "TARGET_THUMB
   && GET_CODE (operands[1]) == SYMBOL_REF
   && !arm_is_long_call_p (SYMBOL_REF_DECL (operands[1]))"
  "bl\\t%a1"
  [(set_attr "length" "4")
   (set_attr "type" "call")]
)

;; We may also be able to do sibcalls for Thumb, but it's much harder...
(define_expand "sibcall"
  [(parallel [(call (match_operand 0 "memory_operand" "")
		    (match_operand 1 "general_operand" ""))
	      (return)
	      (use (match_operand 2 "" ""))])]
  "TARGET_ARM"
  "
  {
    if (operands[2] == NULL_RTX)
      operands[2] = const0_rtx;
  }"
)

(define_expand "sibcall_value"
  [(parallel [(set (match_operand 0 "" "")
		   (call (match_operand 1 "memory_operand" "")
			 (match_operand 2 "general_operand" "")))
	      (return)
	      (use (match_operand 3 "" ""))])]
  "TARGET_ARM"
  "
  {
    if (operands[3] == NULL_RTX)
      operands[3] = const0_rtx;
  }"
)

(define_insn "*sibcall_insn"
 [(call (mem:SI (match_operand:SI 0 "" "X"))
	(match_operand 1 "" ""))
  (return)
  (use (match_operand 2 "" ""))]
  "TARGET_ARM && GET_CODE (operands[0]) == SYMBOL_REF"
  "*
  return NEED_PLT_RELOC ? \"b%?\\t%a0(PLT)\" : \"b%?\\t%a0\";
  "
  [(set_attr "type" "call")]
)

(define_insn "*sibcall_value_insn"
 [(set (match_operand 0 "" "")
       (call (mem:SI (match_operand:SI 1 "" "X"))
	     (match_operand 2 "" "")))
  (return)
  (use (match_operand 3 "" ""))]
  "TARGET_ARM && GET_CODE (operands[1]) == SYMBOL_REF"
  "*
  return NEED_PLT_RELOC ? \"b%?\\t%a1(PLT)\" : \"b%?\\t%a1\";
  "
  [(set_attr "type" "call")]
)

;; Often the return insn will be the same as loading from memory, so set attr
(define_insn "return"
  [(return)]
  "TARGET_ARM && USE_RETURN_INSN (FALSE)"
  "*
  {
    if (arm_ccfsm_state == 2)
      {
        arm_ccfsm_state += 2;
        return \"\";
      }
    return output_return_instruction (const_true_rtx, TRUE, FALSE);
  }"
  [(set_attr "type" "load1")
   (set_attr "length" "12")
   (set_attr "predicable" "yes")]
)

(define_insn "*cond_return"
  [(set (pc)
        (if_then_else (match_operator 0 "arm_comparison_operator"
		       [(match_operand 1 "cc_register" "") (const_int 0)])
                      (return)
                      (pc)))]
  "TARGET_ARM && USE_RETURN_INSN (TRUE)"
  "*
  {
    if (arm_ccfsm_state == 2)
      {
        arm_ccfsm_state += 2;
        return \"\";
      }
    return output_return_instruction (operands[0], TRUE, FALSE);
  }"
  [(set_attr "conds" "use")
   (set_attr "length" "12")
   (set_attr "type" "load1")]
)

(define_insn "*cond_return_inverted"
  [(set (pc)
        (if_then_else (match_operator 0 "arm_comparison_operator"
		       [(match_operand 1 "cc_register" "") (const_int 0)])
                      (pc)
		      (return)))]
  "TARGET_ARM && USE_RETURN_INSN (TRUE)"
  "*
  {
    if (arm_ccfsm_state == 2)
      {
        arm_ccfsm_state += 2;
        return \"\";
      }
    return output_return_instruction (operands[0], TRUE, TRUE);
  }"
  [(set_attr "conds" "use")
   (set_attr "length" "12")
   (set_attr "type" "load1")]
)

;; Generate a sequence of instructions to determine if the processor is
;; in 26-bit or 32-bit mode, and return the appropriate return address
;; mask.

(define_expand "return_addr_mask"
  [(set (match_dup 1)
      (compare:CC_NOOV (unspec [(const_int 0)] UNSPEC_CHECK_ARCH)
		       (const_int 0)))
   (set (match_operand:SI 0 "s_register_operand" "")
      (if_then_else:SI (eq (match_dup 1) (const_int 0))
		       (const_int -1)
		       (const_int 67108860)))] ; 0x03fffffc
  "TARGET_ARM"
  "
  operands[1] = gen_rtx_REG (CC_NOOVmode, CC_REGNUM);
  ")

(define_insn "*check_arch2"
  [(set (match_operand:CC_NOOV 0 "cc_register" "")
      (compare:CC_NOOV (unspec [(const_int 0)] UNSPEC_CHECK_ARCH)
		       (const_int 0)))]
  "TARGET_ARM"
  "teq\\t%|r0, %|r0\;teq\\t%|pc, %|pc"
  [(set_attr "length" "8")
   (set_attr "conds" "set")]
)

;; Call subroutine returning any type.

(define_expand "untyped_call"
  [(parallel [(call (match_operand 0 "" "")
		    (const_int 0))
	      (match_operand 1 "" "")
	      (match_operand 2 "" "")])]
  "TARGET_EITHER"
  "
  {
    int i;
    rtx par = gen_rtx_PARALLEL (VOIDmode,
				rtvec_alloc (XVECLEN (operands[2], 0)));
    rtx addr = gen_reg_rtx (Pmode);
    rtx mem;
    int size = 0;

    emit_move_insn (addr, XEXP (operands[1], 0));
    mem = change_address (operands[1], BLKmode, addr);

    for (i = 0; i < XVECLEN (operands[2], 0); i++)
      {
	rtx src = SET_SRC (XVECEXP (operands[2], 0, i));

	/* Default code only uses r0 as a return value, but we could
	   be using anything up to 4 registers.  */
	if (REGNO (src) == R0_REGNUM)
	  src = gen_rtx_REG (TImode, R0_REGNUM);

        XVECEXP (par, 0, i) = gen_rtx_EXPR_LIST (VOIDmode, src,
						 GEN_INT (size));
        size += GET_MODE_SIZE (GET_MODE (src));
      }

    emit_call_insn (GEN_CALL_VALUE (par, operands[0], const0_rtx, NULL,
				    const0_rtx));

    size = 0;

    for (i = 0; i < XVECLEN (par, 0); i++)
      {
	HOST_WIDE_INT offset = 0;
	rtx reg = XEXP (XVECEXP (par, 0, i), 0);

	if (size != 0)
	  emit_move_insn (addr, plus_constant (addr, size));

	mem = change_address (mem, GET_MODE (reg), NULL);
	if (REGNO (reg) == R0_REGNUM)
	  {
	    /* On thumb we have to use a write-back instruction.  */
	    emit_insn (arm_gen_store_multiple (R0_REGNUM, 4, addr, TRUE,
			TARGET_THUMB ? TRUE : FALSE, mem, &offset));
	    size = TARGET_ARM ? 16 : 0;
	  }
	else
	  {
	    emit_move_insn (mem, reg);
	    size = GET_MODE_SIZE (GET_MODE (reg));
	  }
      }

    /* The optimizer does not know that the call sets the function value
       registers we stored in the result block.  We avoid problems by
       claiming that all hard registers are used and clobbered at this
       point.  */
    emit_insn (gen_blockage ());

    DONE;
  }"
)

(define_expand "untyped_return"
  [(match_operand:BLK 0 "memory_operand" "")
   (match_operand 1 "" "")]
  "TARGET_EITHER"
  "
  {
    int i;
    rtx addr = gen_reg_rtx (Pmode);
    rtx mem;
    int size = 0;

    emit_move_insn (addr, XEXP (operands[0], 0));
    mem = change_address (operands[0], BLKmode, addr);

    for (i = 0; i < XVECLEN (operands[1], 0); i++)
      {
	HOST_WIDE_INT offset = 0;
	rtx reg = SET_DEST (XVECEXP (operands[1], 0, i));

	if (size != 0)
	  emit_move_insn (addr, plus_constant (addr, size));

	mem = change_address (mem, GET_MODE (reg), NULL);
	if (REGNO (reg) == R0_REGNUM)
	  {
	    /* On thumb we have to use a write-back instruction.  */
	    emit_insn (arm_gen_load_multiple (R0_REGNUM, 4, addr, TRUE,
			TARGET_THUMB ? TRUE : FALSE, mem, &offset));
	    size = TARGET_ARM ? 16 : 0;
	  }
	else
	  {
	    emit_move_insn (reg, mem);
	    size = GET_MODE_SIZE (GET_MODE (reg));
	  }
      }

    /* Emit USE insns before the return.  */
    for (i = 0; i < XVECLEN (operands[1], 0); i++)
      emit_use (SET_DEST (XVECEXP (operands[1], 0, i)));

    /* Construct the return.  */
    expand_naked_return ();

    DONE;
  }"
)

;; UNSPEC_VOLATILE is considered to use and clobber all hard registers and
;; all of memory.  This blocks insns from being moved across this point.

(define_insn "blockage"
  [(unspec_volatile [(const_int 0)] VUNSPEC_BLOCKAGE)]
  "TARGET_EITHER"
  ""
  [(set_attr "length" "0")
   (set_attr "type" "block")]
)

(define_expand "casesi"
  [(match_operand:SI 0 "s_register_operand" "")	; index to jump on
   (match_operand:SI 1 "const_int_operand" "")	; lower bound
   (match_operand:SI 2 "const_int_operand" "")	; total range
   (match_operand:SI 3 "" "")			; table label
   (match_operand:SI 4 "" "")]			; Out of range label
  "TARGET_32BIT"
  "
  {
    rtx reg;
    if (operands[1] != const0_rtx)
      {
	reg = gen_reg_rtx (SImode);

	emit_insn (gen_addsi3 (reg, operands[0],
			       GEN_INT (-INTVAL (operands[1]))));
	operands[0] = reg;
      }

    if (!const_ok_for_arm (INTVAL (operands[2])))
      operands[2] = force_reg (SImode, operands[2]);

    if (TARGET_ARM)
      {
	emit_jump_insn (gen_arm_casesi_internal (operands[0], operands[2],
						 operands[3], operands[4]));
      }
    else if (flag_pic)
      {
	emit_jump_insn (gen_thumb2_casesi_internal_pic (operands[0],
	    operands[2], operands[3], operands[4]));
      }
    else
      {
	emit_jump_insn (gen_thumb2_casesi_internal (operands[0], operands[2],
						    operands[3], operands[4]));
      }
    DONE;
  }"
)

;; The USE in this pattern is needed to tell flow analysis that this is
;; a CASESI insn.  It has no other purpose.
(define_insn "arm_casesi_internal"
  [(parallel [(set (pc)
	       (if_then_else
		(leu (match_operand:SI 0 "s_register_operand" "r")
		     (match_operand:SI 1 "arm_rhs_operand" "rI"))
		(mem:SI (plus:SI (mult:SI (match_dup 0) (const_int 4))
				 (label_ref (match_operand 2 "" ""))))
		(label_ref (match_operand 3 "" ""))))
	      (clobber (reg:CC CC_REGNUM))
	      (use (label_ref (match_dup 2)))])]
  "TARGET_ARM"
  "*
    if (flag_pic)
      return \"cmp\\t%0, %1\;addls\\t%|pc, %|pc, %0, asl #2\;b\\t%l3\";
    return   \"cmp\\t%0, %1\;ldrls\\t%|pc, [%|pc, %0, asl #2]\;b\\t%l3\";
  "
  [(set_attr "conds" "clob")
   (set_attr "length" "12")]
)

(define_expand "indirect_jump"
  [(set (pc)
	(match_operand:SI 0 "s_register_operand" ""))]
  "TARGET_EITHER"
  "
  /* Thumb-2 doesn't have mov pc, reg.  Explicitly set the low bit of the
     address and use bx.  */
  if (TARGET_THUMB2)
    {
      rtx tmp;
      tmp = gen_reg_rtx (SImode);
      emit_insn (gen_iorsi3 (tmp, operands[0], GEN_INT(1)));
      operands[0] = tmp;
    }
  "
)

;; NB Never uses BX.
(define_insn "*arm_indirect_jump"
  [(set (pc)
	(match_operand:SI 0 "s_register_operand" "r"))]
  "TARGET_ARM"
  "mov%?\\t%|pc, %0\\t%@ indirect register jump"
  [(set_attr "predicable" "yes")]
)

(define_insn "*load_indirect_jump"
  [(set (pc)
	(match_operand:SI 0 "memory_operand" "m"))]
  "TARGET_ARM"
  "ldr%?\\t%|pc, %0\\t%@ indirect memory jump"
  [(set_attr "type" "load1")
   (set_attr "pool_range" "4096")
   (set_attr "neg_pool_range" "4084")
   (set_attr "predicable" "yes")]
)

;; NB Never uses BX.
(define_insn "*thumb1_indirect_jump"
  [(set (pc)
	(match_operand:SI 0 "register_operand" "l*r"))]
  "TARGET_THUMB1"
  "mov\\tpc, %0"
  [(set_attr "conds" "clob")
   (set_attr "length" "2")]
)


;; Misc insns

(define_insn "nop"
  [(const_int 0)]
  "TARGET_EITHER"
  "*
  if (TARGET_UNIFIED_ASM)
    return \"nop\";
  if (TARGET_ARM)
    return \"mov%?\\t%|r0, %|r0\\t%@ nop\";
  return  \"mov\\tr8, r8\";
  "
  [(set (attr "length")
	(if_then_else (eq_attr "is_thumb" "yes")
		      (const_int 2)
		      (const_int 4)))]
)


;; Patterns to allow combination of arithmetic, cond code and shifts

(define_insn "*arith_shiftsi"
  [(set (match_operand:SI 0 "s_register_operand" "=r")
        (match_operator:SI 1 "shiftable_operator"
          [(match_operator:SI 3 "shift_operator"
             [(match_operand:SI 4 "s_register_operand" "r")
              (match_operand:SI 5 "reg_or_int_operand" "rI")])
           (match_operand:SI 2 "s_register_operand" "r")]))]
  "TARGET_ARM"
  "%i1%?\\t%0, %2, %4%S3"
  [(set_attr "predicable" "yes")
   (set_attr "shift" "4")
   (set (attr "type") (if_then_else (match_operand 5 "const_int_operand" "")
		      (const_string "alu_shift")
		      (const_string "alu_shift_reg")))]
)

(define_split
  [(set (match_operand:SI 0 "s_register_operand" "")
	(match_operator:SI 1 "shiftable_operator"
	 [(match_operator:SI 2 "shiftable_operator"
	   [(match_operator:SI 3 "shift_operator"
	     [(match_operand:SI 4 "s_register_operand" "")
	      (match_operand:SI 5 "reg_or_int_operand" "")])
	    (match_operand:SI 6 "s_register_operand" "")])
	  (match_operand:SI 7 "arm_rhs_operand" "")]))
   (clobber (match_operand:SI 8 "s_register_operand" ""))]
  "TARGET_ARM"
  [(set (match_dup 8)
	(match_op_dup 2 [(match_op_dup 3 [(match_dup 4) (match_dup 5)])
			 (match_dup 6)]))
   (set (match_dup 0)
	(match_op_dup 1 [(match_dup 8) (match_dup 7)]))]
  "")

(define_insn "*arith_shiftsi_compare0"
  [(set (reg:CC_NOOV CC_REGNUM)
        (compare:CC_NOOV (match_operator:SI 1 "shiftable_operator"
		          [(match_operator:SI 3 "shift_operator"
		            [(match_operand:SI 4 "s_register_operand" "r")
		             (match_operand:SI 5 "reg_or_int_operand" "rI")])
		           (match_operand:SI 2 "s_register_operand" "r")])
			 (const_int 0)))
   (set (match_operand:SI 0 "s_register_operand" "=r")
	(match_op_dup 1 [(match_op_dup 3 [(match_dup 4) (match_dup 5)])
			 (match_dup 2)]))]
  "TARGET_ARM"
  "%i1%.\\t%0, %2, %4%S3"
  [(set_attr "conds" "set")
   (set_attr "shift" "4")
   (set (attr "type") (if_then_else (match_operand 5 "const_int_operand" "")
		      (const_string "alu_shift")
		      (const_string "alu_shift_reg")))]
)

(define_insn "*arith_shiftsi_compare0_scratch"
  [(set (reg:CC_NOOV CC_REGNUM)
        (compare:CC_NOOV (match_operator:SI 1 "shiftable_operator"
		          [(match_operator:SI 3 "shift_operator"
		            [(match_operand:SI 4 "s_register_operand" "r")
		             (match_operand:SI 5 "reg_or_int_operand" "rI")])
		           (match_operand:SI 2 "s_register_operand" "r")])
			 (const_int 0)))
   (clobber (match_scratch:SI 0 "=r"))]
  "TARGET_ARM"
  "%i1%.\\t%0, %2, %4%S3"
  [(set_attr "conds" "set")
   (set_attr "shift" "4")
   (set (attr "type") (if_then_else (match_operand 5 "const_int_operand" "")
		      (const_string "alu_shift")
		      (const_string "alu_shift_reg")))]
)

(define_insn "*sub_shiftsi"
  [(set (match_operand:SI 0 "s_register_operand" "=r")
	(minus:SI (match_operand:SI 1 "s_register_operand" "r")
		  (match_operator:SI 2 "shift_operator"
		   [(match_operand:SI 3 "s_register_operand" "r")
		    (match_operand:SI 4 "reg_or_int_operand" "rM")])))]
  "TARGET_ARM"
  "sub%?\\t%0, %1, %3%S2"
  [(set_attr "predicable" "yes")
   (set_attr "shift" "3")
   (set (attr "type") (if_then_else (match_operand 4 "const_int_operand" "")
		      (const_string "alu_shift")
		      (const_string "alu_shift_reg")))]
)

(define_insn "*sub_shiftsi_compare0"
  [(set (reg:CC_NOOV CC_REGNUM)
	(compare:CC_NOOV
	 (minus:SI (match_operand:SI 1 "s_register_operand" "r")
		   (match_operator:SI 2 "shift_operator"
		    [(match_operand:SI 3 "s_register_operand" "r")
		     (match_operand:SI 4 "reg_or_int_operand" "rM")]))
	 (const_int 0)))
   (set (match_operand:SI 0 "s_register_operand" "=r")
	(minus:SI (match_dup 1) (match_op_dup 2 [(match_dup 3)
						 (match_dup 4)])))]
  "TARGET_ARM"
  "sub%.\\t%0, %1, %3%S2"
  [(set_attr "conds" "set")
   (set_attr "shift" "3")
   (set (attr "type") (if_then_else (match_operand 4 "const_int_operand" "")
		      (const_string "alu_shift")
		      (const_string "alu_shift_reg")))]
)

(define_insn "*sub_shiftsi_compare0_scratch"
  [(set (reg:CC_NOOV CC_REGNUM)
	(compare:CC_NOOV
	 (minus:SI (match_operand:SI 1 "s_register_operand" "r")
		   (match_operator:SI 2 "shift_operator"
		    [(match_operand:SI 3 "s_register_operand" "r")
		     (match_operand:SI 4 "reg_or_int_operand" "rM")]))
	 (const_int 0)))
   (clobber (match_scratch:SI 0 "=r"))]
  "TARGET_ARM"
  "sub%.\\t%0, %1, %3%S2"
  [(set_attr "conds" "set")
   (set_attr "shift" "3")
   (set (attr "type") (if_then_else (match_operand 4 "const_int_operand" "")
		      (const_string "alu_shift")
		      (const_string "alu_shift_reg")))]
)



(define_insn "*and_scc"
  [(set (match_operand:SI 0 "s_register_operand" "=r")
	(and:SI (match_operator:SI 1 "arm_comparison_operator"
		 [(match_operand 3 "cc_register" "") (const_int 0)])
		(match_operand:SI 2 "s_register_operand" "r")))]
  "TARGET_ARM"
  "mov%D1\\t%0, #0\;and%d1\\t%0, %2, #1"
  [(set_attr "conds" "use")
   (set_attr "length" "8")]
)

(define_insn "*ior_scc"
  [(set (match_operand:SI 0 "s_register_operand" "=r,r")
	(ior:SI (match_operator:SI 2 "arm_comparison_operator"
		 [(match_operand 3 "cc_register" "") (const_int 0)])
		(match_operand:SI 1 "s_register_operand" "0,?r")))]
  "TARGET_ARM"
  "@
   orr%d2\\t%0, %1, #1
   mov%D2\\t%0, %1\;orr%d2\\t%0, %1, #1"
  [(set_attr "conds" "use")
   (set_attr "length" "4,8")]
)

(define_insn "*compare_scc"
  [(set (match_operand:SI 0 "s_register_operand" "=r,r")
	(match_operator:SI 1 "arm_comparison_operator"
	 [(match_operand:SI 2 "s_register_operand" "r,r")
	  (match_operand:SI 3 "arm_add_operand" "rI,L")]))
   (clobber (reg:CC CC_REGNUM))]
  "TARGET_ARM"
  "*
    if (operands[3] == const0_rtx)
      {
	if (GET_CODE (operands[1]) == LT)
	  return \"mov\\t%0, %2, lsr #31\";

	if (GET_CODE (operands[1]) == GE)
	  return \"mvn\\t%0, %2\;mov\\t%0, %0, lsr #31\";

	if (GET_CODE (operands[1]) == EQ)
	  return \"rsbs\\t%0, %2, #1\;movcc\\t%0, #0\";
      }

    if (GET_CODE (operands[1]) == NE)
      {
        if (which_alternative == 1)
	  return \"adds\\t%0, %2, #%n3\;movne\\t%0, #1\";
        return \"subs\\t%0, %2, %3\;movne\\t%0, #1\";
      }
    if (which_alternative == 1)
      output_asm_insn (\"cmn\\t%2, #%n3\", operands);
    else
      output_asm_insn (\"cmp\\t%2, %3\", operands);
    return \"mov%D1\\t%0, #0\;mov%d1\\t%0, #1\";
  "
  [(set_attr "conds" "clob")
   (set_attr "length" "12")]
)

(define_insn "*cond_move"
  [(set (match_operand:SI 0 "s_register_operand" "=r,r,r")
	(if_then_else:SI (match_operator 3 "equality_operator"
			  [(match_operator 4 "arm_comparison_operator"
			    [(match_operand 5 "cc_register" "") (const_int 0)])
			   (const_int 0)])
			 (match_operand:SI 1 "arm_rhs_operand" "0,rI,?rI")
			 (match_operand:SI 2 "arm_rhs_operand" "rI,0,rI")))]
  "TARGET_ARM"
  "*
    if (GET_CODE (operands[3]) == NE)
      {
        if (which_alternative != 1)
	  output_asm_insn (\"mov%D4\\t%0, %2\", operands);
        if (which_alternative != 0)
	  output_asm_insn (\"mov%d4\\t%0, %1\", operands);
        return \"\";
      }
    if (which_alternative != 0)
      output_asm_insn (\"mov%D4\\t%0, %1\", operands);
    if (which_alternative != 1)
      output_asm_insn (\"mov%d4\\t%0, %2\", operands);
    return \"\";
  "
  [(set_attr "conds" "use")
   (set_attr "length" "4,4,8")]
)

(define_insn "*cond_arith"
  [(set (match_operand:SI 0 "s_register_operand" "=r,r")
        (match_operator:SI 5 "shiftable_operator" 
	 [(match_operator:SI 4 "arm_comparison_operator"
           [(match_operand:SI 2 "s_register_operand" "r,r")
	    (match_operand:SI 3 "arm_rhs_operand" "rI,rI")])
          (match_operand:SI 1 "s_register_operand" "0,?r")]))
   (clobber (reg:CC CC_REGNUM))]
  "TARGET_ARM"
  "*
    if (GET_CODE (operands[4]) == LT && operands[3] == const0_rtx)
      return \"%i5\\t%0, %1, %2, lsr #31\";

    output_asm_insn (\"cmp\\t%2, %3\", operands);
    if (GET_CODE (operands[5]) == AND)
      output_asm_insn (\"mov%D4\\t%0, #0\", operands);
    else if (GET_CODE (operands[5]) == MINUS)
      output_asm_insn (\"rsb%D4\\t%0, %1, #0\", operands);
    else if (which_alternative != 0)
      output_asm_insn (\"mov%D4\\t%0, %1\", operands);
    return \"%i5%d4\\t%0, %1, #1\";
  "
  [(set_attr "conds" "clob")
   (set_attr "length" "12")]
)

(define_insn "*cond_sub"
  [(set (match_operand:SI 0 "s_register_operand" "=r,r")
        (minus:SI (match_operand:SI 1 "s_register_operand" "0,?r")
		  (match_operator:SI 4 "arm_comparison_operator"
                   [(match_operand:SI 2 "s_register_operand" "r,r")
		    (match_operand:SI 3 "arm_rhs_operand" "rI,rI")])))
   (clobber (reg:CC CC_REGNUM))]
  "TARGET_ARM"
  "*
    output_asm_insn (\"cmp\\t%2, %3\", operands);
    if (which_alternative != 0)
      output_asm_insn (\"mov%D4\\t%0, %1\", operands);
    return \"sub%d4\\t%0, %1, #1\";
  "
  [(set_attr "conds" "clob")
   (set_attr "length" "8,12")]
)

;; ??? Is it worth using these conditional patterns in Thumb-2 mode?
(define_insn "*cmp_ite0"
  [(set (match_operand 6 "dominant_cc_register" "")
	(compare
	 (if_then_else:SI
	  (match_operator 4 "arm_comparison_operator"
	   [(match_operand:SI 0 "s_register_operand" "r,r,r,r")
	    (match_operand:SI 1 "arm_add_operand" "rI,L,rI,L")])
	  (match_operator:SI 5 "arm_comparison_operator"
	   [(match_operand:SI 2 "s_register_operand" "r,r,r,r")
	    (match_operand:SI 3 "arm_add_operand" "rI,rI,L,L")])
	  (const_int 0))
	 (const_int 0)))]
  "TARGET_ARM"
  "*
  {
    static const char * const opcodes[4][2] =
    {
      {\"cmp\\t%2, %3\;cmp%d5\\t%0, %1\",
       \"cmp\\t%0, %1\;cmp%d4\\t%2, %3\"},
      {\"cmp\\t%2, %3\;cmn%d5\\t%0, #%n1\",
       \"cmn\\t%0, #%n1\;cmp%d4\\t%2, %3\"},
      {\"cmn\\t%2, #%n3\;cmp%d5\\t%0, %1\",
       \"cmp\\t%0, %1\;cmn%d4\\t%2, #%n3\"},
      {\"cmn\\t%2, #%n3\;cmn%d5\\t%0, #%n1\",
       \"cmn\\t%0, #%n1\;cmn%d4\\t%2, #%n3\"}
    };
    int swap =
      comparison_dominates_p (GET_CODE (operands[5]), GET_CODE (operands[4]));

    return opcodes[which_alternative][swap];
  }"
  [(set_attr "conds" "set")
   (set_attr "length" "8")]
)

(define_insn "*cmp_ite1"
  [(set (match_operand 6 "dominant_cc_register" "")
	(compare
	 (if_then_else:SI
	  (match_operator 4 "arm_comparison_operator"
	   [(match_operand:SI 0 "s_register_operand" "r,r,r,r")
	    (match_operand:SI 1 "arm_add_operand" "rI,L,rI,L")])
	  (match_operator:SI 5 "arm_comparison_operator"
	   [(match_operand:SI 2 "s_register_operand" "r,r,r,r")
	    (match_operand:SI 3 "arm_add_operand" "rI,rI,L,L")])
	  (const_int 1))
	 (const_int 0)))]
  "TARGET_ARM"
  "*
  {
    static const char * const opcodes[4][2] =
    {
      {\"cmp\\t%0, %1\;cmp%d4\\t%2, %3\",
       \"cmp\\t%2, %3\;cmp%D5\\t%0, %1\"},
      {\"cmn\\t%0, #%n1\;cmp%d4\\t%2, %3\",
       \"cmp\\t%2, %3\;cmn%D5\\t%0, #%n1\"},
      {\"cmp\\t%0, %1\;cmn%d4\\t%2, #%n3\",
       \"cmn\\t%2, #%n3\;cmp%D5\\t%0, %1\"},
      {\"cmn\\t%0, #%n1\;cmn%d4\\t%2, #%n3\",
       \"cmn\\t%2, #%n3\;cmn%D5\\t%0, #%n1\"}
    };
    int swap =
      comparison_dominates_p (GET_CODE (operands[5]),
			      reverse_condition (GET_CODE (operands[4])));

    return opcodes[which_alternative][swap];
  }"
  [(set_attr "conds" "set")
   (set_attr "length" "8")]
)

(define_insn "*cmp_and"
  [(set (match_operand 6 "dominant_cc_register" "")
	(compare
	 (and:SI
	  (match_operator 4 "arm_comparison_operator"
	   [(match_operand:SI 0 "s_register_operand" "r,r,r,r")
	    (match_operand:SI 1 "arm_add_operand" "rI,L,rI,L")])
	  (match_operator:SI 5 "arm_comparison_operator"
	   [(match_operand:SI 2 "s_register_operand" "r,r,r,r")
	    (match_operand:SI 3 "arm_add_operand" "rI,rI,L,L")]))
	 (const_int 0)))]
  "TARGET_ARM"
  "*
  {
    static const char *const opcodes[4][2] =
    {
      {\"cmp\\t%2, %3\;cmp%d5\\t%0, %1\",
       \"cmp\\t%0, %1\;cmp%d4\\t%2, %3\"},
      {\"cmp\\t%2, %3\;cmn%d5\\t%0, #%n1\",
       \"cmn\\t%0, #%n1\;cmp%d4\\t%2, %3\"},
      {\"cmn\\t%2, #%n3\;cmp%d5\\t%0, %1\",
       \"cmp\\t%0, %1\;cmn%d4\\t%2, #%n3\"},
      {\"cmn\\t%2, #%n3\;cmn%d5\\t%0, #%n1\",
       \"cmn\\t%0, #%n1\;cmn%d4\\t%2, #%n3\"}
    };
    int swap =
      comparison_dominates_p (GET_CODE (operands[5]), GET_CODE (operands[4]));

    return opcodes[which_alternative][swap];
  }"
  [(set_attr "conds" "set")
   (set_attr "predicable" "no")
   (set_attr "length" "8")]
)

(define_insn "*cmp_ior"
  [(set (match_operand 6 "dominant_cc_register" "")
	(compare
	 (ior:SI
	  (match_operator 4 "arm_comparison_operator"
	   [(match_operand:SI 0 "s_register_operand" "r,r,r,r")
	    (match_operand:SI 1 "arm_add_operand" "rI,L,rI,L")])
	  (match_operator:SI 5 "arm_comparison_operator"
	   [(match_operand:SI 2 "s_register_operand" "r,r,r,r")
	    (match_operand:SI 3 "arm_add_operand" "rI,rI,L,L")]))
	 (const_int 0)))]
  "TARGET_ARM"
  "*
{
  static const char *const opcodes[4][2] =
  {
    {\"cmp\\t%0, %1\;cmp%D4\\t%2, %3\",
     \"cmp\\t%2, %3\;cmp%D5\\t%0, %1\"},
    {\"cmn\\t%0, #%n1\;cmp%D4\\t%2, %3\",
     \"cmp\\t%2, %3\;cmn%D5\\t%0, #%n1\"},
    {\"cmp\\t%0, %1\;cmn%D4\\t%2, #%n3\",
     \"cmn\\t%2, #%n3\;cmp%D5\\t%0, %1\"},
    {\"cmn\\t%0, #%n1\;cmn%D4\\t%2, #%n3\",
     \"cmn\\t%2, #%n3\;cmn%D5\\t%0, #%n1\"}
  };
  int swap =
    comparison_dominates_p (GET_CODE (operands[5]), GET_CODE (operands[4]));

  return opcodes[which_alternative][swap];
}
"
  [(set_attr "conds" "set")
   (set_attr "length" "8")]
)

(define_insn_and_split "*ior_scc_scc"
  [(set (match_operand:SI 0 "s_register_operand" "=r")
	(ior:SI (match_operator:SI 3 "arm_comparison_operator"
		 [(match_operand:SI 1 "s_register_operand" "r")
		  (match_operand:SI 2 "arm_add_operand" "rIL")])
		(match_operator:SI 6 "arm_comparison_operator"
		 [(match_operand:SI 4 "s_register_operand" "r")
		  (match_operand:SI 5 "arm_add_operand" "rIL")])))
   (clobber (reg:CC CC_REGNUM))]
  "TARGET_ARM
   && (arm_select_dominance_cc_mode (operands[3], operands[6], DOM_CC_X_OR_Y)
       != CCmode)"
  "#"
  "TARGET_ARM && reload_completed"
  [(set (match_dup 7)
	(compare
	 (ior:SI
	  (match_op_dup 3 [(match_dup 1) (match_dup 2)])
	  (match_op_dup 6 [(match_dup 4) (match_dup 5)]))
	 (const_int 0)))
   (set (match_dup 0) (ne:SI (match_dup 7) (const_int 0)))]
  "operands[7]
     = gen_rtx_REG (arm_select_dominance_cc_mode (operands[3], operands[6],
						  DOM_CC_X_OR_Y),
		    CC_REGNUM);"
  [(set_attr "conds" "clob")
   (set_attr "length" "16")])

; If the above pattern is followed by a CMP insn, then the compare is 
; redundant, since we can rework the conditional instruction that follows.
(define_insn_and_split "*ior_scc_scc_cmp"
  [(set (match_operand 0 "dominant_cc_register" "")
	(compare (ior:SI (match_operator:SI 3 "arm_comparison_operator"
			  [(match_operand:SI 1 "s_register_operand" "r")
			   (match_operand:SI 2 "arm_add_operand" "rIL")])
			 (match_operator:SI 6 "arm_comparison_operator"
			  [(match_operand:SI 4 "s_register_operand" "r")
			   (match_operand:SI 5 "arm_add_operand" "rIL")]))
		 (const_int 0)))
   (set (match_operand:SI 7 "s_register_operand" "=r")
	(ior:SI (match_op_dup 3 [(match_dup 1) (match_dup 2)])
		(match_op_dup 6 [(match_dup 4) (match_dup 5)])))]
  "TARGET_ARM"
  "#"
  "TARGET_ARM && reload_completed"
  [(set (match_dup 0)
	(compare
	 (ior:SI
	  (match_op_dup 3 [(match_dup 1) (match_dup 2)])
	  (match_op_dup 6 [(match_dup 4) (match_dup 5)]))
	 (const_int 0)))
   (set (match_dup 7) (ne:SI (match_dup 0) (const_int 0)))]
  ""
  [(set_attr "conds" "set")
   (set_attr "length" "16")])

(define_insn_and_split "*and_scc_scc"
  [(set (match_operand:SI 0 "s_register_operand" "=r")
	(and:SI (match_operator:SI 3 "arm_comparison_operator"
		 [(match_operand:SI 1 "s_register_operand" "r")
		  (match_operand:SI 2 "arm_add_operand" "rIL")])
		(match_operator:SI 6 "arm_comparison_operator"
		 [(match_operand:SI 4 "s_register_operand" "r")
		  (match_operand:SI 5 "arm_add_operand" "rIL")])))
   (clobber (reg:CC CC_REGNUM))]
  "TARGET_ARM
   && (arm_select_dominance_cc_mode (operands[3], operands[6], DOM_CC_X_AND_Y)
       != CCmode)"
  "#"
  "TARGET_ARM && reload_completed
   && (arm_select_dominance_cc_mode (operands[3], operands[6], DOM_CC_X_AND_Y)
       != CCmode)"
  [(set (match_dup 7)
	(compare
	 (and:SI
	  (match_op_dup 3 [(match_dup 1) (match_dup 2)])
	  (match_op_dup 6 [(match_dup 4) (match_dup 5)]))
	 (const_int 0)))
   (set (match_dup 0) (ne:SI (match_dup 7) (const_int 0)))]
  "operands[7]
     = gen_rtx_REG (arm_select_dominance_cc_mode (operands[3], operands[6],
						  DOM_CC_X_AND_Y),
		    CC_REGNUM);"
  [(set_attr "conds" "clob")
   (set_attr "length" "16")])

; If the above pattern is followed by a CMP insn, then the compare is 
; redundant, since we can rework the conditional instruction that follows.
(define_insn_and_split "*and_scc_scc_cmp"
  [(set (match_operand 0 "dominant_cc_register" "")
	(compare (and:SI (match_operator:SI 3 "arm_comparison_operator"
			  [(match_operand:SI 1 "s_register_operand" "r")
			   (match_operand:SI 2 "arm_add_operand" "rIL")])
			 (match_operator:SI 6 "arm_comparison_operator"
			  [(match_operand:SI 4 "s_register_operand" "r")
			   (match_operand:SI 5 "arm_add_operand" "rIL")]))
		 (const_int 0)))
   (set (match_operand:SI 7 "s_register_operand" "=r")
	(and:SI (match_op_dup 3 [(match_dup 1) (match_dup 2)])
		(match_op_dup 6 [(match_dup 4) (match_dup 5)])))]
  "TARGET_ARM"
  "#"
  "TARGET_ARM && reload_completed"
  [(set (match_dup 0)
	(compare
	 (and:SI
	  (match_op_dup 3 [(match_dup 1) (match_dup 2)])
	  (match_op_dup 6 [(match_dup 4) (match_dup 5)]))
	 (const_int 0)))
   (set (match_dup 7) (ne:SI (match_dup 0) (const_int 0)))]
  ""
  [(set_attr "conds" "set")
   (set_attr "length" "16")])

;; If there is no dominance in the comparison, then we can still save an
;; instruction in the AND case, since we can know that the second compare
;; need only zero the value if false (if true, then the value is already
;; correct).
(define_insn_and_split "*and_scc_scc_nodom"
  [(set (match_operand:SI 0 "s_register_operand" "=&r,&r,&r")
	(and:SI (match_operator:SI 3 "arm_comparison_operator"
		 [(match_operand:SI 1 "s_register_operand" "r,r,0")
		  (match_operand:SI 2 "arm_add_operand" "rIL,0,rIL")])
		(match_operator:SI 6 "arm_comparison_operator"
		 [(match_operand:SI 4 "s_register_operand" "r,r,r")
		  (match_operand:SI 5 "arm_add_operand" "rIL,rIL,rIL")])))
   (clobber (reg:CC CC_REGNUM))]
  "TARGET_ARM
   && (arm_select_dominance_cc_mode (operands[3], operands[6], DOM_CC_X_AND_Y)
       == CCmode)"
  "#"
  "TARGET_ARM && reload_completed"
  [(parallel [(set (match_dup 0)
		   (match_op_dup 3 [(match_dup 1) (match_dup 2)]))
	      (clobber (reg:CC CC_REGNUM))])
   (set (match_dup 7) (match_op_dup 8 [(match_dup 4) (match_dup 5)]))
   (set (match_dup 0)
	(if_then_else:SI (match_op_dup 6 [(match_dup 7) (const_int 0)])
			 (match_dup 0)
			 (const_int 0)))]
  "operands[7] = gen_rtx_REG (SELECT_CC_MODE (GET_CODE (operands[6]),
					      operands[4], operands[5]),
			      CC_REGNUM);
   operands[8] = gen_rtx_COMPARE (GET_MODE (operands[7]), operands[4],
				  operands[5]);"
  [(set_attr "conds" "clob")
   (set_attr "length" "20")])

(define_split
  [(set (reg:CC_NOOV CC_REGNUM)
	(compare:CC_NOOV (ior:SI
			  (and:SI (match_operand:SI 0 "s_register_operand" "")
				  (const_int 1))
			  (match_operator:SI 1 "comparison_operator"
			   [(match_operand:SI 2 "s_register_operand" "")
			    (match_operand:SI 3 "arm_add_operand" "")]))
			 (const_int 0)))
   (clobber (match_operand:SI 4 "s_register_operand" ""))]
  "TARGET_ARM"
  [(set (match_dup 4)
	(ior:SI (match_op_dup 1 [(match_dup 2) (match_dup 3)])
		(match_dup 0)))
   (set (reg:CC_NOOV CC_REGNUM)
	(compare:CC_NOOV (and:SI (match_dup 4) (const_int 1))
			 (const_int 0)))]
  "")

(define_split
  [(set (reg:CC_NOOV CC_REGNUM)
	(compare:CC_NOOV (ior:SI
			  (match_operator:SI 1 "comparison_operator"
			   [(match_operand:SI 2 "s_register_operand" "")
			    (match_operand:SI 3 "arm_add_operand" "")])
			  (and:SI (match_operand:SI 0 "s_register_operand" "")
				  (const_int 1)))
			 (const_int 0)))
   (clobber (match_operand:SI 4 "s_register_operand" ""))]
  "TARGET_ARM"
  [(set (match_dup 4)
	(ior:SI (match_op_dup 1 [(match_dup 2) (match_dup 3)])
		(match_dup 0)))
   (set (reg:CC_NOOV CC_REGNUM)
	(compare:CC_NOOV (and:SI (match_dup 4) (const_int 1))
			 (const_int 0)))]
  "")
;; ??? The conditional patterns above need checking for Thumb-2 usefulness

(define_insn "*negscc"
  [(set (match_operand:SI 0 "s_register_operand" "=r")
	(neg:SI (match_operator 3 "arm_comparison_operator"
		 [(match_operand:SI 1 "s_register_operand" "r")
		  (match_operand:SI 2 "arm_rhs_operand" "rI")])))
   (clobber (reg:CC CC_REGNUM))]
  "TARGET_ARM"
  "*
  if (GET_CODE (operands[3]) == LT && operands[2] == const0_rtx)
    return \"mov\\t%0, %1, asr #31\";

  if (GET_CODE (operands[3]) == NE)
    return \"subs\\t%0, %1, %2\;mvnne\\t%0, #0\";

  output_asm_insn (\"cmp\\t%1, %2\", operands);
  output_asm_insn (\"mov%D3\\t%0, #0\", operands);
  return \"mvn%d3\\t%0, #0\";
  "
  [(set_attr "conds" "clob")
   (set_attr "length" "12")]
)

(define_insn "movcond"
  [(set (match_operand:SI 0 "s_register_operand" "=r,r,r")
	(if_then_else:SI
	 (match_operator 5 "arm_comparison_operator"
	  [(match_operand:SI 3 "s_register_operand" "r,r,r")
	   (match_operand:SI 4 "arm_add_operand" "rIL,rIL,rIL")])
	 (match_operand:SI 1 "arm_rhs_operand" "0,rI,?rI")
	 (match_operand:SI 2 "arm_rhs_operand" "rI,0,rI")))
   (clobber (reg:CC CC_REGNUM))]
  "TARGET_ARM"
  "*
  if (GET_CODE (operands[5]) == LT
      && (operands[4] == const0_rtx))
    {
      if (which_alternative != 1 && GET_CODE (operands[1]) == REG)
	{
	  if (operands[2] == const0_rtx)
	    return \"and\\t%0, %1, %3, asr #31\";
	  return \"ands\\t%0, %1, %3, asr #32\;movcc\\t%0, %2\";
	}
      else if (which_alternative != 0 && GET_CODE (operands[2]) == REG)
	{
	  if (operands[1] == const0_rtx)
	    return \"bic\\t%0, %2, %3, asr #31\";
	  return \"bics\\t%0, %2, %3, asr #32\;movcs\\t%0, %1\";
	}
      /* The only case that falls through to here is when both ops 1 & 2
	 are constants.  */
    }

  if (GET_CODE (operands[5]) == GE
      && (operands[4] == const0_rtx))
    {
      if (which_alternative != 1 && GET_CODE (operands[1]) == REG)
	{
	  if (operands[2] == const0_rtx)
	    return \"bic\\t%0, %1, %3, asr #31\";
	  return \"bics\\t%0, %1, %3, asr #32\;movcs\\t%0, %2\";
	}
      else if (which_alternative != 0 && GET_CODE (operands[2]) == REG)
	{
	  if (operands[1] == const0_rtx)
	    return \"and\\t%0, %2, %3, asr #31\";
	  return \"ands\\t%0, %2, %3, asr #32\;movcc\\t%0, %1\";
	}
      /* The only case that falls through to here is when both ops 1 & 2
	 are constants.  */
    }
  if (GET_CODE (operands[4]) == CONST_INT
      && !const_ok_for_arm (INTVAL (operands[4])))
    output_asm_insn (\"cmn\\t%3, #%n4\", operands);
  else
    output_asm_insn (\"cmp\\t%3, %4\", operands);
  if (which_alternative != 0)
    output_asm_insn (\"mov%d5\\t%0, %1\", operands);
  if (which_alternative != 1)
    output_asm_insn (\"mov%D5\\t%0, %2\", operands);
  return \"\";
  "
  [(set_attr "conds" "clob")
   (set_attr "length" "8,8,12")]
)

;; ??? The patterns below need checking for Thumb-2 usefulness.

(define_insn "*ifcompare_plus_move"
  [(set (match_operand:SI 0 "s_register_operand" "=r,r")
	(if_then_else:SI (match_operator 6 "arm_comparison_operator"
			  [(match_operand:SI 4 "s_register_operand" "r,r")
			   (match_operand:SI 5 "arm_add_operand" "rIL,rIL")])
			 (plus:SI
			  (match_operand:SI 2 "s_register_operand" "r,r")
			  (match_operand:SI 3 "arm_add_operand" "rIL,rIL"))
			 (match_operand:SI 1 "arm_rhs_operand" "0,?rI")))
   (clobber (reg:CC CC_REGNUM))]
  "TARGET_ARM"
  "#"
  [(set_attr "conds" "clob")
   (set_attr "length" "8,12")]
)

(define_insn "*if_plus_move"
  [(set (match_operand:SI 0 "s_register_operand" "=r,r,r,r")
	(if_then_else:SI
	 (match_operator 4 "arm_comparison_operator"
	  [(match_operand 5 "cc_register" "") (const_int 0)])
	 (plus:SI
	  (match_operand:SI 2 "s_register_operand" "r,r,r,r")
	  (match_operand:SI 3 "arm_add_operand" "rI,L,rI,L"))
	 (match_operand:SI 1 "arm_rhs_operand" "0,0,?rI,?rI")))]
  "TARGET_ARM"
  "@
   add%d4\\t%0, %2, %3
   sub%d4\\t%0, %2, #%n3
   add%d4\\t%0, %2, %3\;mov%D4\\t%0, %1
   sub%d4\\t%0, %2, #%n3\;mov%D4\\t%0, %1"
  [(set_attr "conds" "use")
   (set_attr "length" "4,4,8,8")
   (set_attr "type" "*,*,*,*")]
)

(define_insn "*ifcompare_move_plus"
  [(set (match_operand:SI 0 "s_register_operand" "=r,r")
	(if_then_else:SI (match_operator 6 "arm_comparison_operator"
			  [(match_operand:SI 4 "s_register_operand" "r,r")
			   (match_operand:SI 5 "arm_add_operand" "rIL,rIL")])
			 (match_operand:SI 1 "arm_rhs_operand" "0,?rI")
			 (plus:SI
			  (match_operand:SI 2 "s_register_operand" "r,r")
			  (match_operand:SI 3 "arm_add_operand" "rIL,rIL"))))
   (clobber (reg:CC CC_REGNUM))]
  "TARGET_ARM"
  "#"
  [(set_attr "conds" "clob")
   (set_attr "length" "8,12")]
)

(define_insn "*if_move_plus"
  [(set (match_operand:SI 0 "s_register_operand" "=r,r,r,r")
	(if_then_else:SI
	 (match_operator 4 "arm_comparison_operator"
	  [(match_operand 5 "cc_register" "") (const_int 0)])
	 (match_operand:SI 1 "arm_rhs_operand" "0,0,?rI,?rI")
	 (plus:SI
	  (match_operand:SI 2 "s_register_operand" "r,r,r,r")
	  (match_operand:SI 3 "arm_add_operand" "rI,L,rI,L"))))]
  "TARGET_ARM"
  "@
   add%D4\\t%0, %2, %3
   sub%D4\\t%0, %2, #%n3
   add%D4\\t%0, %2, %3\;mov%d4\\t%0, %1
   sub%D4\\t%0, %2, #%n3\;mov%d4\\t%0, %1"
  [(set_attr "conds" "use")
   (set_attr "length" "4,4,8,8")
   (set_attr "type" "*,*,*,*")]
)

(define_insn "*ifcompare_arith_arith"
  [(set (match_operand:SI 0 "s_register_operand" "=r")
	(if_then_else:SI (match_operator 9 "arm_comparison_operator"
			  [(match_operand:SI 5 "s_register_operand" "r")
			   (match_operand:SI 6 "arm_add_operand" "rIL")])
			 (match_operator:SI 8 "shiftable_operator"
			  [(match_operand:SI 1 "s_register_operand" "r")
			   (match_operand:SI 2 "arm_rhs_operand" "rI")])
			 (match_operator:SI 7 "shiftable_operator"
			  [(match_operand:SI 3 "s_register_operand" "r")
			   (match_operand:SI 4 "arm_rhs_operand" "rI")])))
   (clobber (reg:CC CC_REGNUM))]
  "TARGET_ARM"
  "#"
  [(set_attr "conds" "clob")
   (set_attr "length" "12")]
)

(define_insn "*if_arith_arith"
  [(set (match_operand:SI 0 "s_register_operand" "=r")
	(if_then_else:SI (match_operator 5 "arm_comparison_operator"
			  [(match_operand 8 "cc_register" "") (const_int 0)])
			 (match_operator:SI 6 "shiftable_operator"
			  [(match_operand:SI 1 "s_register_operand" "r")
			   (match_operand:SI 2 "arm_rhs_operand" "rI")])
			 (match_operator:SI 7 "shiftable_operator"
			  [(match_operand:SI 3 "s_register_operand" "r")
			   (match_operand:SI 4 "arm_rhs_operand" "rI")])))]
  "TARGET_ARM"
  "%I6%d5\\t%0, %1, %2\;%I7%D5\\t%0, %3, %4"
  [(set_attr "conds" "use")
   (set_attr "length" "8")]
)

(define_insn "*ifcompare_arith_move"
  [(set (match_operand:SI 0 "s_register_operand" "=r,r")
	(if_then_else:SI (match_operator 6 "arm_comparison_operator"
			  [(match_operand:SI 2 "s_register_operand" "r,r")
			   (match_operand:SI 3 "arm_add_operand" "rIL,rIL")])
			 (match_operator:SI 7 "shiftable_operator"
			  [(match_operand:SI 4 "s_register_operand" "r,r")
			   (match_operand:SI 5 "arm_rhs_operand" "rI,rI")])
			 (match_operand:SI 1 "arm_rhs_operand" "0,?rI")))
   (clobber (reg:CC CC_REGNUM))]
  "TARGET_ARM"
  "*
  /* If we have an operation where (op x 0) is the identity operation and
     the conditional operator is LT or GE and we are comparing against zero and
     everything is in registers then we can do this in two instructions.  */
  if (operands[3] == const0_rtx
      && GET_CODE (operands[7]) != AND
      && GET_CODE (operands[5]) == REG
      && GET_CODE (operands[1]) == REG 
      && REGNO (operands[1]) == REGNO (operands[4])
      && REGNO (operands[4]) != REGNO (operands[0]))
    {
      if (GET_CODE (operands[6]) == LT)
	return \"and\\t%0, %5, %2, asr #31\;%I7\\t%0, %4, %0\";
      else if (GET_CODE (operands[6]) == GE)
	return \"bic\\t%0, %5, %2, asr #31\;%I7\\t%0, %4, %0\";
    }
  if (GET_CODE (operands[3]) == CONST_INT
      && !const_ok_for_arm (INTVAL (operands[3])))
    output_asm_insn (\"cmn\\t%2, #%n3\", operands);
  else
    output_asm_insn (\"cmp\\t%2, %3\", operands);
  output_asm_insn (\"%I7%d6\\t%0, %4, %5\", operands);
  if (which_alternative != 0)
    return \"mov%D6\\t%0, %1\";
  return \"\";
  "
  [(set_attr "conds" "clob")
   (set_attr "length" "8,12")]
)

(define_insn "*if_arith_move"
  [(set (match_operand:SI 0 "s_register_operand" "=r,r")
	(if_then_else:SI (match_operator 4 "arm_comparison_operator"
			  [(match_operand 6 "cc_register" "") (const_int 0)])
			 (match_operator:SI 5 "shiftable_operator"
			  [(match_operand:SI 2 "s_register_operand" "r,r")
			   (match_operand:SI 3 "arm_rhs_operand" "rI,rI")])
			 (match_operand:SI 1 "arm_rhs_operand" "0,?rI")))]
  "TARGET_ARM"
  "@
   %I5%d4\\t%0, %2, %3
   %I5%d4\\t%0, %2, %3\;mov%D4\\t%0, %1"
  [(set_attr "conds" "use")
   (set_attr "length" "4,8")
   (set_attr "type" "*,*")]
)

(define_insn "*ifcompare_move_arith"
  [(set (match_operand:SI 0 "s_register_operand" "=r,r")
	(if_then_else:SI (match_operator 6 "arm_comparison_operator"
			  [(match_operand:SI 4 "s_register_operand" "r,r")
			   (match_operand:SI 5 "arm_add_operand" "rIL,rIL")])
			 (match_operand:SI 1 "arm_rhs_operand" "0,?rI")
			 (match_operator:SI 7 "shiftable_operator"
			  [(match_operand:SI 2 "s_register_operand" "r,r")
			   (match_operand:SI 3 "arm_rhs_operand" "rI,rI")])))
   (clobber (reg:CC CC_REGNUM))]
  "TARGET_ARM"
  "*
  /* If we have an operation where (op x 0) is the identity operation and
     the conditional operator is LT or GE and we are comparing against zero and
     everything is in registers then we can do this in two instructions */
  if (operands[5] == const0_rtx
      && GET_CODE (operands[7]) != AND
      && GET_CODE (operands[3]) == REG
      && GET_CODE (operands[1]) == REG 
      && REGNO (operands[1]) == REGNO (operands[2])
      && REGNO (operands[2]) != REGNO (operands[0]))
    {
      if (GET_CODE (operands[6]) == GE)
	return \"and\\t%0, %3, %4, asr #31\;%I7\\t%0, %2, %0\";
      else if (GET_CODE (operands[6]) == LT)
	return \"bic\\t%0, %3, %4, asr #31\;%I7\\t%0, %2, %0\";
    }

  if (GET_CODE (operands[5]) == CONST_INT
      && !const_ok_for_arm (INTVAL (operands[5])))
    output_asm_insn (\"cmn\\t%4, #%n5\", operands);
  else
    output_asm_insn (\"cmp\\t%4, %5\", operands);

  if (which_alternative != 0)
    output_asm_insn (\"mov%d6\\t%0, %1\", operands);
  return \"%I7%D6\\t%0, %2, %3\";
  "
  [(set_attr "conds" "clob")
   (set_attr "length" "8,12")]
)

(define_insn "*if_move_arith"
  [(set (match_operand:SI 0 "s_register_operand" "=r,r")
	(if_then_else:SI
	 (match_operator 4 "arm_comparison_operator"
	  [(match_operand 6 "cc_register" "") (const_int 0)])
	 (match_operand:SI 1 "arm_rhs_operand" "0,?rI")
	 (match_operator:SI 5 "shiftable_operator"
	  [(match_operand:SI 2 "s_register_operand" "r,r")
	   (match_operand:SI 3 "arm_rhs_operand" "rI,rI")])))]
  "TARGET_ARM"
  "@
   %I5%D4\\t%0, %2, %3
   %I5%D4\\t%0, %2, %3\;mov%d4\\t%0, %1"
  [(set_attr "conds" "use")
   (set_attr "length" "4,8")
   (set_attr "type" "*,*")]
)

(define_insn "*ifcompare_move_not"
  [(set (match_operand:SI 0 "s_register_operand" "=r,r")
	(if_then_else:SI
	 (match_operator 5 "arm_comparison_operator"
	  [(match_operand:SI 3 "s_register_operand" "r,r")
	   (match_operand:SI 4 "arm_add_operand" "rIL,rIL")])
	 (match_operand:SI 1 "arm_not_operand" "0,?rIK")
	 (not:SI
	  (match_operand:SI 2 "s_register_operand" "r,r"))))
   (clobber (reg:CC CC_REGNUM))]
  "TARGET_ARM"
  "#"
  [(set_attr "conds" "clob")
   (set_attr "length" "8,12")]
)

(define_insn "*if_move_not"
  [(set (match_operand:SI 0 "s_register_operand" "=r,r,r")
	(if_then_else:SI
	 (match_operator 4 "arm_comparison_operator"
	  [(match_operand 3 "cc_register" "") (const_int 0)])
	 (match_operand:SI 1 "arm_not_operand" "0,?rI,K")
	 (not:SI (match_operand:SI 2 "s_register_operand" "r,r,r"))))]
  "TARGET_ARM"
  "@
   mvn%D4\\t%0, %2
   mov%d4\\t%0, %1\;mvn%D4\\t%0, %2
   mvn%d4\\t%0, #%B1\;mvn%D4\\t%0, %2"
  [(set_attr "conds" "use")
   (set_attr "length" "4,8,8")]
)

(define_insn "*ifcompare_not_move"
  [(set (match_operand:SI 0 "s_register_operand" "=r,r")
	(if_then_else:SI 
	 (match_operator 5 "arm_comparison_operator"
	  [(match_operand:SI 3 "s_register_operand" "r,r")
	   (match_operand:SI 4 "arm_add_operand" "rIL,rIL")])
	 (not:SI
	  (match_operand:SI 2 "s_register_operand" "r,r"))
	 (match_operand:SI 1 "arm_not_operand" "0,?rIK")))
   (clobber (reg:CC CC_REGNUM))]
  "TARGET_ARM"
  "#"
  [(set_attr "conds" "clob")
   (set_attr "length" "8,12")]
)

(define_insn "*if_not_move"
  [(set (match_operand:SI 0 "s_register_operand" "=r,r,r")
	(if_then_else:SI
	 (match_operator 4 "arm_comparison_operator"
	  [(match_operand 3 "cc_register" "") (const_int 0)])
	 (not:SI (match_operand:SI 2 "s_register_operand" "r,r,r"))
	 (match_operand:SI 1 "arm_not_operand" "0,?rI,K")))]
  "TARGET_ARM"
  "@
   mvn%d4\\t%0, %2
   mov%D4\\t%0, %1\;mvn%d4\\t%0, %2
   mvn%D4\\t%0, #%B1\;mvn%d4\\t%0, %2"
  [(set_attr "conds" "use")
   (set_attr "length" "4,8,8")]
)

(define_insn "*ifcompare_shift_move"
  [(set (match_operand:SI 0 "s_register_operand" "=r,r")
	(if_then_else:SI
	 (match_operator 6 "arm_comparison_operator"
	  [(match_operand:SI 4 "s_register_operand" "r,r")
	   (match_operand:SI 5 "arm_add_operand" "rIL,rIL")])
	 (match_operator:SI 7 "shift_operator"
	  [(match_operand:SI 2 "s_register_operand" "r,r")
	   (match_operand:SI 3 "arm_rhs_operand" "rM,rM")])
	 (match_operand:SI 1 "arm_not_operand" "0,?rIK")))
   (clobber (reg:CC CC_REGNUM))]
  "TARGET_ARM"
  "#"
  [(set_attr "conds" "clob")
   (set_attr "length" "8,12")]
)

(define_insn "*if_shift_move"
  [(set (match_operand:SI 0 "s_register_operand" "=r,r,r")
	(if_then_else:SI
	 (match_operator 5 "arm_comparison_operator"
	  [(match_operand 6 "cc_register" "") (const_int 0)])
	 (match_operator:SI 4 "shift_operator"
	  [(match_operand:SI 2 "s_register_operand" "r,r,r")
	   (match_operand:SI 3 "arm_rhs_operand" "rM,rM,rM")])
	 (match_operand:SI 1 "arm_not_operand" "0,?rI,K")))]
  "TARGET_ARM"
  "@
   mov%d5\\t%0, %2%S4
   mov%D5\\t%0, %1\;mov%d5\\t%0, %2%S4
   mvn%D5\\t%0, #%B1\;mov%d5\\t%0, %2%S4"
  [(set_attr "conds" "use")
   (set_attr "shift" "2")
   (set_attr "length" "4,8,8")
   (set (attr "type") (if_then_else (match_operand 3 "const_int_operand" "")
		      (const_string "alu_shift")
		      (const_string "alu_shift_reg")))]
)

(define_insn "*ifcompare_move_shift"
  [(set (match_operand:SI 0 "s_register_operand" "=r,r")
	(if_then_else:SI
	 (match_operator 6 "arm_comparison_operator"
	  [(match_operand:SI 4 "s_register_operand" "r,r")
	   (match_operand:SI 5 "arm_add_operand" "rIL,rIL")])
	 (match_operand:SI 1 "arm_not_operand" "0,?rIK")
	 (match_operator:SI 7 "shift_operator"
	  [(match_operand:SI 2 "s_register_operand" "r,r")
	   (match_operand:SI 3 "arm_rhs_operand" "rM,rM")])))
   (clobber (reg:CC CC_REGNUM))]
  "TARGET_ARM"
  "#"
  [(set_attr "conds" "clob")
   (set_attr "length" "8,12")]
)

(define_insn "*if_move_shift"
  [(set (match_operand:SI 0 "s_register_operand" "=r,r,r")
	(if_then_else:SI
	 (match_operator 5 "arm_comparison_operator"
	  [(match_operand 6 "cc_register" "") (const_int 0)])
	 (match_operand:SI 1 "arm_not_operand" "0,?rI,K")
	 (match_operator:SI 4 "shift_operator"
	  [(match_operand:SI 2 "s_register_operand" "r,r,r")
	   (match_operand:SI 3 "arm_rhs_operand" "rM,rM,rM")])))]
  "TARGET_ARM"
  "@
   mov%D5\\t%0, %2%S4
   mov%d5\\t%0, %1\;mov%D5\\t%0, %2%S4
   mvn%d5\\t%0, #%B1\;mov%D5\\t%0, %2%S4"
  [(set_attr "conds" "use")
   (set_attr "shift" "2")
   (set_attr "length" "4,8,8")
   (set (attr "type") (if_then_else (match_operand 3 "const_int_operand" "")
		      (const_string "alu_shift")
		      (const_string "alu_shift_reg")))]
)

(define_insn "*ifcompare_shift_shift"
  [(set (match_operand:SI 0 "s_register_operand" "=r")
	(if_then_else:SI
	 (match_operator 7 "arm_comparison_operator"
	  [(match_operand:SI 5 "s_register_operand" "r")
	   (match_operand:SI 6 "arm_add_operand" "rIL")])
	 (match_operator:SI 8 "shift_operator"
	  [(match_operand:SI 1 "s_register_operand" "r")
	   (match_operand:SI 2 "arm_rhs_operand" "rM")])
	 (match_operator:SI 9 "shift_operator"
	  [(match_operand:SI 3 "s_register_operand" "r")
	   (match_operand:SI 4 "arm_rhs_operand" "rM")])))
   (clobber (reg:CC CC_REGNUM))]
  "TARGET_ARM"
  "#"
  [(set_attr "conds" "clob")
   (set_attr "length" "12")]
)

(define_insn "*if_shift_shift"
  [(set (match_operand:SI 0 "s_register_operand" "=r")
	(if_then_else:SI
	 (match_operator 5 "arm_comparison_operator"
	  [(match_operand 8 "cc_register" "") (const_int 0)])
	 (match_operator:SI 6 "shift_operator"
	  [(match_operand:SI 1 "s_register_operand" "r")
	   (match_operand:SI 2 "arm_rhs_operand" "rM")])
	 (match_operator:SI 7 "shift_operator"
	  [(match_operand:SI 3 "s_register_operand" "r")
	   (match_operand:SI 4 "arm_rhs_operand" "rM")])))]
  "TARGET_ARM"
  "mov%d5\\t%0, %1%S6\;mov%D5\\t%0, %3%S7"
  [(set_attr "conds" "use")
   (set_attr "shift" "1")
   (set_attr "length" "8")
   (set (attr "type") (if_then_else
		        (and (match_operand 2 "const_int_operand" "")
                             (match_operand 4 "const_int_operand" ""))
		      (const_string "alu_shift")
		      (const_string "alu_shift_reg")))]
)

(define_insn "*ifcompare_not_arith"
  [(set (match_operand:SI 0 "s_register_operand" "=r")
	(if_then_else:SI
	 (match_operator 6 "arm_comparison_operator"
	  [(match_operand:SI 4 "s_register_operand" "r")
	   (match_operand:SI 5 "arm_add_operand" "rIL")])
	 (not:SI (match_operand:SI 1 "s_register_operand" "r"))
	 (match_operator:SI 7 "shiftable_operator"
	  [(match_operand:SI 2 "s_register_operand" "r")
	   (match_operand:SI 3 "arm_rhs_operand" "rI")])))
   (clobber (reg:CC CC_REGNUM))]
  "TARGET_ARM"
  "#"
  [(set_attr "conds" "clob")
   (set_attr "length" "12")]
)

(define_insn "*if_not_arith"
  [(set (match_operand:SI 0 "s_register_operand" "=r")
	(if_then_else:SI
	 (match_operator 5 "arm_comparison_operator"
	  [(match_operand 4 "cc_register" "") (const_int 0)])
	 (not:SI (match_operand:SI 1 "s_register_operand" "r"))
	 (match_operator:SI 6 "shiftable_operator"
	  [(match_operand:SI 2 "s_register_operand" "r")
	   (match_operand:SI 3 "arm_rhs_operand" "rI")])))]
  "TARGET_ARM"
  "mvn%d5\\t%0, %1\;%I6%D5\\t%0, %2, %3"
  [(set_attr "conds" "use")
   (set_attr "length" "8")]
)

(define_insn "*ifcompare_arith_not"
  [(set (match_operand:SI 0 "s_register_operand" "=r")
	(if_then_else:SI
	 (match_operator 6 "arm_comparison_operator"
	  [(match_operand:SI 4 "s_register_operand" "r")
	   (match_operand:SI 5 "arm_add_operand" "rIL")])
	 (match_operator:SI 7 "shiftable_operator"
	  [(match_operand:SI 2 "s_register_operand" "r")
	   (match_operand:SI 3 "arm_rhs_operand" "rI")])
	 (not:SI (match_operand:SI 1 "s_register_operand" "r"))))
   (clobber (reg:CC CC_REGNUM))]
  "TARGET_ARM"
  "#"
  [(set_attr "conds" "clob")
   (set_attr "length" "12")]
)

(define_insn "*if_arith_not"
  [(set (match_operand:SI 0 "s_register_operand" "=r")
	(if_then_else:SI
	 (match_operator 5 "arm_comparison_operator"
	  [(match_operand 4 "cc_register" "") (const_int 0)])
	 (match_operator:SI 6 "shiftable_operator"
	  [(match_operand:SI 2 "s_register_operand" "r")
	   (match_operand:SI 3 "arm_rhs_operand" "rI")])
	 (not:SI (match_operand:SI 1 "s_register_operand" "r"))))]
  "TARGET_ARM"
  "mvn%D5\\t%0, %1\;%I6%d5\\t%0, %2, %3"
  [(set_attr "conds" "use")
   (set_attr "length" "8")]
)

(define_insn "*ifcompare_neg_move"
  [(set (match_operand:SI 0 "s_register_operand" "=r,r")
	(if_then_else:SI
	 (match_operator 5 "arm_comparison_operator"
	  [(match_operand:SI 3 "s_register_operand" "r,r")
	   (match_operand:SI 4 "arm_add_operand" "rIL,rIL")])
	 (neg:SI (match_operand:SI 2 "s_register_operand" "r,r"))
	 (match_operand:SI 1 "arm_not_operand" "0,?rIK")))
   (clobber (reg:CC CC_REGNUM))]
  "TARGET_ARM"
  "#"
  [(set_attr "conds" "clob")
   (set_attr "length" "8,12")]
)

(define_insn "*if_neg_move"
  [(set (match_operand:SI 0 "s_register_operand" "=r,r,r")
	(if_then_else:SI
	 (match_operator 4 "arm_comparison_operator"
	  [(match_operand 3 "cc_register" "") (const_int 0)])
	 (neg:SI (match_operand:SI 2 "s_register_operand" "r,r,r"))
	 (match_operand:SI 1 "arm_not_operand" "0,?rI,K")))]
  "TARGET_ARM"
  "@
   rsb%d4\\t%0, %2, #0
   mov%D4\\t%0, %1\;rsb%d4\\t%0, %2, #0
   mvn%D4\\t%0, #%B1\;rsb%d4\\t%0, %2, #0"
  [(set_attr "conds" "use")
   (set_attr "length" "4,8,8")]
)

(define_insn "*ifcompare_move_neg"
  [(set (match_operand:SI 0 "s_register_operand" "=r,r")
	(if_then_else:SI
	 (match_operator 5 "arm_comparison_operator"
	  [(match_operand:SI 3 "s_register_operand" "r,r")
	   (match_operand:SI 4 "arm_add_operand" "rIL,rIL")])
	 (match_operand:SI 1 "arm_not_operand" "0,?rIK")
	 (neg:SI (match_operand:SI 2 "s_register_operand" "r,r"))))
   (clobber (reg:CC CC_REGNUM))]
  "TARGET_ARM"
  "#"
  [(set_attr "conds" "clob")
   (set_attr "length" "8,12")]
)

(define_insn "*if_move_neg"
  [(set (match_operand:SI 0 "s_register_operand" "=r,r,r")
	(if_then_else:SI
	 (match_operator 4 "arm_comparison_operator"
	  [(match_operand 3 "cc_register" "") (const_int 0)])
	 (match_operand:SI 1 "arm_not_operand" "0,?rI,K")
	 (neg:SI (match_operand:SI 2 "s_register_operand" "r,r,r"))))]
  "TARGET_ARM"
  "@
   rsb%D4\\t%0, %2, #0
   mov%d4\\t%0, %1\;rsb%D4\\t%0, %2, #0
   mvn%d4\\t%0, #%B1\;rsb%D4\\t%0, %2, #0"
  [(set_attr "conds" "use")
   (set_attr "length" "4,8,8")]
)

(define_insn "*arith_adjacentmem"
  [(set (match_operand:SI 0 "s_register_operand" "=r")
	(match_operator:SI 1 "shiftable_operator"
	 [(match_operand:SI 2 "memory_operand" "m")
	  (match_operand:SI 3 "memory_operand" "m")]))
   (clobber (match_scratch:SI 4 "=r"))]
  "TARGET_ARM && adjacent_mem_locations (operands[2], operands[3])"
  "*
  {
    rtx ldm[3];
    rtx arith[4];
    rtx base_reg;
    HOST_WIDE_INT val1 = 0, val2 = 0;

    if (REGNO (operands[0]) > REGNO (operands[4]))
      {
	ldm[1] = operands[4];
	ldm[2] = operands[0];
      }
    else
      {
	ldm[1] = operands[0];
	ldm[2] = operands[4];
      }

    base_reg = XEXP (operands[2], 0);

    if (!REG_P (base_reg))
      {
	val1 = INTVAL (XEXP (base_reg, 1));
	base_reg = XEXP (base_reg, 0);
      }

    if (!REG_P (XEXP (operands[3], 0)))
      val2 = INTVAL (XEXP (XEXP (operands[3], 0), 1));

    arith[0] = operands[0];
    arith[3] = operands[1];

    if (val1 < val2)
      {
	arith[1] = ldm[1];
	arith[2] = ldm[2];
      }
    else
      {
	arith[1] = ldm[2];
	arith[2] = ldm[1];
      }

    ldm[0] = base_reg;
    if (val1 !=0 && val2 != 0)
      {
	rtx ops[3];

	if (val1 == 4 || val2 == 4)
	  /* Other val must be 8, since we know they are adjacent and neither
	     is zero.  */
	  output_asm_insn (\"ldm%(ib%)\\t%0, {%1, %2}\", ldm);
	else if (const_ok_for_arm (val1) || const_ok_for_arm (-val1))
	  {
	    ldm[0] = ops[0] = operands[4];
	    ops[1] = base_reg;
	    ops[2] = GEN_INT (val1);
	    output_add_immediate (ops);
	    if (val1 < val2)
	      output_asm_insn (\"ldm%(ia%)\\t%0, {%1, %2}\", ldm);
	    else
	      output_asm_insn (\"ldm%(da%)\\t%0, {%1, %2}\", ldm);
	  }
	else
	  {
	    /* Offset is out of range for a single add, so use two ldr.  */
	    ops[0] = ldm[1];
	    ops[1] = base_reg;
	    ops[2] = GEN_INT (val1);
	    output_asm_insn (\"ldr%?\\t%0, [%1, %2]\", ops);
	    ops[0] = ldm[2];
	    ops[2] = GEN_INT (val2);
	    output_asm_insn (\"ldr%?\\t%0, [%1, %2]\", ops);
	  }
      }
    else if (val1 != 0)
      {
	if (val1 < val2)
	  output_asm_insn (\"ldm%(da%)\\t%0, {%1, %2}\", ldm);
	else
	  output_asm_insn (\"ldm%(ia%)\\t%0, {%1, %2}\", ldm);
      }
    else
      {
	if (val1 < val2)
	  output_asm_insn (\"ldm%(ia%)\\t%0, {%1, %2}\", ldm);
	else
	  output_asm_insn (\"ldm%(da%)\\t%0, {%1, %2}\", ldm);
      }
    output_asm_insn (\"%I3%?\\t%0, %1, %2\", arith);
    return \"\";
  }"
  [(set_attr "length" "12")
   (set_attr "predicable" "yes")
   (set_attr "type" "load1")]
)

; This pattern is never tried by combine, so do it as a peephole

(define_peephole2
  [(set (match_operand:SI 0 "arm_general_register_operand" "")
	(match_operand:SI 1 "arm_general_register_operand" ""))
   (set (reg:CC CC_REGNUM)
	(compare:CC (match_dup 1) (const_int 0)))]
  "TARGET_ARM"
  [(parallel [(set (reg:CC CC_REGNUM) (compare:CC (match_dup 1) (const_int 0)))
	      (set (match_dup 0) (match_dup 1))])]
  ""
)

; Peepholes to spot possible load- and store-multiples, if the ordering is
; reversed, check that the memory references aren't volatile.

(define_peephole
  [(set (match_operand:SI 0 "s_register_operand" "=rk")
        (match_operand:SI 4 "memory_operand" "m"))
   (set (match_operand:SI 1 "s_register_operand" "=rk")
        (match_operand:SI 5 "memory_operand" "m"))
   (set (match_operand:SI 2 "s_register_operand" "=rk")
        (match_operand:SI 6 "memory_operand" "m"))
   (set (match_operand:SI 3 "s_register_operand" "=rk")
        (match_operand:SI 7 "memory_operand" "m"))]
  "TARGET_ARM && load_multiple_sequence (operands, 4, NULL, NULL, NULL)"
  "*
  return emit_ldm_seq (operands, 4);
  "
)

(define_peephole
  [(set (match_operand:SI 0 "s_register_operand" "=rk")
        (match_operand:SI 3 "memory_operand" "m"))
   (set (match_operand:SI 1 "s_register_operand" "=rk")
        (match_operand:SI 4 "memory_operand" "m"))
   (set (match_operand:SI 2 "s_register_operand" "=rk")
        (match_operand:SI 5 "memory_operand" "m"))]
  "TARGET_ARM && load_multiple_sequence (operands, 3, NULL, NULL, NULL)"
  "*
  return emit_ldm_seq (operands, 3);
  "
)

(define_peephole
  [(set (match_operand:SI 0 "s_register_operand" "=rk")
        (match_operand:SI 2 "memory_operand" "m"))
   (set (match_operand:SI 1 "s_register_operand" "=rk")
        (match_operand:SI 3 "memory_operand" "m"))]
  "TARGET_ARM && load_multiple_sequence (operands, 2, NULL, NULL, NULL)"
  "*
  return emit_ldm_seq (operands, 2);
  "
)

(define_peephole
  [(set (match_operand:SI 4 "memory_operand" "=m")
        (match_operand:SI 0 "s_register_operand" "rk"))
   (set (match_operand:SI 5 "memory_operand" "=m")
        (match_operand:SI 1 "s_register_operand" "rk"))
   (set (match_operand:SI 6 "memory_operand" "=m")
        (match_operand:SI 2 "s_register_operand" "rk"))
   (set (match_operand:SI 7 "memory_operand" "=m")
        (match_operand:SI 3 "s_register_operand" "rk"))]
  "TARGET_ARM && store_multiple_sequence (operands, 4, NULL, NULL, NULL)"
  "*
  return emit_stm_seq (operands, 4);
  "
)

(define_peephole
  [(set (match_operand:SI 3 "memory_operand" "=m")
        (match_operand:SI 0 "s_register_operand" "rk"))
   (set (match_operand:SI 4 "memory_operand" "=m")
        (match_operand:SI 1 "s_register_operand" "rk"))
   (set (match_operand:SI 5 "memory_operand" "=m")
        (match_operand:SI 2 "s_register_operand" "rk"))]
  "TARGET_ARM && store_multiple_sequence (operands, 3, NULL, NULL, NULL)"
  "*
  return emit_stm_seq (operands, 3);
  "
)

(define_peephole
  [(set (match_operand:SI 2 "memory_operand" "=m")
        (match_operand:SI 0 "s_register_operand" "rk"))
   (set (match_operand:SI 3 "memory_operand" "=m")
        (match_operand:SI 1 "s_register_operand" "rk"))]
  "TARGET_ARM && store_multiple_sequence (operands, 2, NULL, NULL, NULL)"
  "*
  return emit_stm_seq (operands, 2);
  "
)

(define_split
  [(set (match_operand:SI 0 "s_register_operand" "")
	(and:SI (ge:SI (match_operand:SI 1 "s_register_operand" "")
		       (const_int 0))
		(neg:SI (match_operator:SI 2 "arm_comparison_operator"
			 [(match_operand:SI 3 "s_register_operand" "")
			  (match_operand:SI 4 "arm_rhs_operand" "")]))))
   (clobber (match_operand:SI 5 "s_register_operand" ""))]
  "TARGET_ARM"
  [(set (match_dup 5) (not:SI (ashiftrt:SI (match_dup 1) (const_int 31))))
   (set (match_dup 0) (and:SI (match_op_dup 2 [(match_dup 3) (match_dup 4)])
			      (match_dup 5)))]
  ""
)

;; This split can be used because CC_Z mode implies that the following
;; branch will be an equality, or an unsigned inequality, so the sign
;; extension is not needed.

(define_split
  [(set (reg:CC_Z CC_REGNUM)
	(compare:CC_Z
	 (ashift:SI (subreg:SI (match_operand:QI 0 "memory_operand" "") 0)
		    (const_int 24))
	 (match_operand 1 "const_int_operand" "")))
   (clobber (match_scratch:SI 2 ""))]
  "TARGET_ARM
   && (((unsigned HOST_WIDE_INT) INTVAL (operands[1]))
       == (((unsigned HOST_WIDE_INT) INTVAL (operands[1])) >> 24) << 24)"
  [(set (match_dup 2) (zero_extend:SI (match_dup 0)))
   (set (reg:CC CC_REGNUM) (compare:CC (match_dup 2) (match_dup 1)))]
  "
  operands[1] = GEN_INT (((unsigned long) INTVAL (operands[1])) >> 24);
  "
)
;; ??? Check the patterns above for Thumb-2 usefulness

(define_expand "prologue"
  [(clobber (const_int 0))]
  "TARGET_EITHER"
  "if (TARGET_32BIT)
     arm_expand_prologue ();
   else
     thumb1_expand_prologue ();
  DONE;
  "
)

(define_expand "epilogue"
  [(clobber (const_int 0))]
  "TARGET_EITHER"
  "
  if (crtl->calls_eh_return)
    emit_insn (gen_prologue_use (gen_rtx_REG (Pmode, 2)));
  if (TARGET_THUMB1)
    thumb1_expand_epilogue ();
  else if (USE_RETURN_INSN (FALSE))
    {
      emit_jump_insn (gen_return ());
      DONE;
    }
  emit_jump_insn (gen_rtx_UNSPEC_VOLATILE (VOIDmode,
	gen_rtvec (1,
		gen_rtx_RETURN (VOIDmode)),
	VUNSPEC_EPILOGUE));
  DONE;
  "
)

;; Note - although unspec_volatile's USE all hard registers,
;; USEs are ignored after relaod has completed.  Thus we need
;; to add an unspec of the link register to ensure that flow
;; does not think that it is unused by the sibcall branch that
;; will replace the standard function epilogue.
(define_insn "sibcall_epilogue"
  [(parallel [(unspec:SI [(reg:SI LR_REGNUM)] UNSPEC_PROLOGUE_USE)
              (unspec_volatile [(return)] VUNSPEC_EPILOGUE)])]
  "TARGET_32BIT"
  "*
  if (use_return_insn (FALSE, next_nonnote_insn (insn)))
    return output_return_instruction (const_true_rtx, FALSE, FALSE);
  return arm_output_epilogue (next_nonnote_insn (insn));
  "
;; Length is absolute worst case
  [(set_attr "length" "44")
   (set_attr "type" "block")
   ;; We don't clobber the conditions, but the potential length of this
   ;; operation is sufficient to make conditionalizing the sequence 
   ;; unlikely to be profitable.
   (set_attr "conds" "clob")]
)

(define_insn "*epilogue_insns"
  [(unspec_volatile [(return)] VUNSPEC_EPILOGUE)]
  "TARGET_EITHER"
  "*
  if (TARGET_32BIT)
    return arm_output_epilogue (NULL);
  else /* TARGET_THUMB1 */
    return thumb_unexpanded_epilogue ();
  "
  ; Length is absolute worst case
  [(set_attr "length" "44")
   (set_attr "type" "block")
   ;; We don't clobber the conditions, but the potential length of this
   ;; operation is sufficient to make conditionalizing the sequence 
   ;; unlikely to be profitable.
   (set_attr "conds" "clob")]
)

(define_expand "eh_epilogue"
  [(use (match_operand:SI 0 "register_operand" ""))
   (use (match_operand:SI 1 "register_operand" ""))
   (use (match_operand:SI 2 "register_operand" ""))]
  "TARGET_EITHER"
  "
  {
    cfun->machine->eh_epilogue_sp_ofs = operands[1];
    if (GET_CODE (operands[2]) != REG || REGNO (operands[2]) != 2)
      {
	rtx ra = gen_rtx_REG (Pmode, 2);

	emit_move_insn (ra, operands[2]);
	operands[2] = ra;
      }
    /* This is a hack -- we may have crystalized the function type too
       early.  */
    cfun->machine->func_type = 0;
  }"
)

;; This split is only used during output to reduce the number of patterns
;; that need assembler instructions adding to them.  We allowed the setting
;; of the conditions to be implicit during rtl generation so that
;; the conditional compare patterns would work.  However this conflicts to
;; some extent with the conditional data operations, so we have to split them
;; up again here.

;; ??? Need to audit these splitters for Thumb-2.  Why isn't normal
;; conditional execution sufficient?

(define_split
  [(set (match_operand:SI 0 "s_register_operand" "")
	(if_then_else:SI (match_operator 1 "arm_comparison_operator"
			  [(match_operand 2 "" "") (match_operand 3 "" "")])
			 (match_dup 0)
			 (match_operand 4 "" "")))
   (clobber (reg:CC CC_REGNUM))]
  "TARGET_ARM && reload_completed"
  [(set (match_dup 5) (match_dup 6))
   (cond_exec (match_dup 7)
	      (set (match_dup 0) (match_dup 4)))]
  "
  {
    enum machine_mode mode = SELECT_CC_MODE (GET_CODE (operands[1]),
					     operands[2], operands[3]);
    enum rtx_code rc = GET_CODE (operands[1]);

    operands[5] = gen_rtx_REG (mode, CC_REGNUM);
    operands[6] = gen_rtx_COMPARE (mode, operands[2], operands[3]);
    if (mode == CCFPmode || mode == CCFPEmode)
      rc = reverse_condition_maybe_unordered (rc);
    else
      rc = reverse_condition (rc);

    operands[7] = gen_rtx_fmt_ee (rc, VOIDmode, operands[5], const0_rtx);
  }"
)

(define_split
  [(set (match_operand:SI 0 "s_register_operand" "")
	(if_then_else:SI (match_operator 1 "arm_comparison_operator"
			  [(match_operand 2 "" "") (match_operand 3 "" "")])
			 (match_operand 4 "" "")
			 (match_dup 0)))
   (clobber (reg:CC CC_REGNUM))]
  "TARGET_ARM && reload_completed"
  [(set (match_dup 5) (match_dup 6))
   (cond_exec (match_op_dup 1 [(match_dup 5) (const_int 0)])
	      (set (match_dup 0) (match_dup 4)))]
  "
  {
    enum machine_mode mode = SELECT_CC_MODE (GET_CODE (operands[1]),
					     operands[2], operands[3]);

    operands[5] = gen_rtx_REG (mode, CC_REGNUM);
    operands[6] = gen_rtx_COMPARE (mode, operands[2], operands[3]);
  }"
)

(define_split
  [(set (match_operand:SI 0 "s_register_operand" "")
	(if_then_else:SI (match_operator 1 "arm_comparison_operator"
			  [(match_operand 2 "" "") (match_operand 3 "" "")])
			 (match_operand 4 "" "")
			 (match_operand 5 "" "")))
   (clobber (reg:CC CC_REGNUM))]
  "TARGET_ARM && reload_completed"
  [(set (match_dup 6) (match_dup 7))
   (cond_exec (match_op_dup 1 [(match_dup 6) (const_int 0)])
	      (set (match_dup 0) (match_dup 4)))
   (cond_exec (match_dup 8)
	      (set (match_dup 0) (match_dup 5)))]
  "
  {
    enum machine_mode mode = SELECT_CC_MODE (GET_CODE (operands[1]),
					     operands[2], operands[3]);
    enum rtx_code rc = GET_CODE (operands[1]);

    operands[6] = gen_rtx_REG (mode, CC_REGNUM);
    operands[7] = gen_rtx_COMPARE (mode, operands[2], operands[3]);
    if (mode == CCFPmode || mode == CCFPEmode)
      rc = reverse_condition_maybe_unordered (rc);
    else
      rc = reverse_condition (rc);

    operands[8] = gen_rtx_fmt_ee (rc, VOIDmode, operands[6], const0_rtx);
  }"
)

(define_split
  [(set (match_operand:SI 0 "s_register_operand" "")
	(if_then_else:SI (match_operator 1 "arm_comparison_operator"
			  [(match_operand:SI 2 "s_register_operand" "")
			   (match_operand:SI 3 "arm_add_operand" "")])
			 (match_operand:SI 4 "arm_rhs_operand" "")
			 (not:SI
			  (match_operand:SI 5 "s_register_operand" ""))))
   (clobber (reg:CC CC_REGNUM))]
  "TARGET_ARM && reload_completed"
  [(set (match_dup 6) (match_dup 7))
   (cond_exec (match_op_dup 1 [(match_dup 6) (const_int 0)])
	      (set (match_dup 0) (match_dup 4)))
   (cond_exec (match_dup 8)
	      (set (match_dup 0) (not:SI (match_dup 5))))]
  "
  {
    enum machine_mode mode = SELECT_CC_MODE (GET_CODE (operands[1]),
					     operands[2], operands[3]);
    enum rtx_code rc = GET_CODE (operands[1]);

    operands[6] = gen_rtx_REG (mode, CC_REGNUM);
    operands[7] = gen_rtx_COMPARE (mode, operands[2], operands[3]);
    if (mode == CCFPmode || mode == CCFPEmode)
      rc = reverse_condition_maybe_unordered (rc);
    else
      rc = reverse_condition (rc);

    operands[8] = gen_rtx_fmt_ee (rc, VOIDmode, operands[6], const0_rtx);
  }"
)

(define_insn "*cond_move_not"
  [(set (match_operand:SI 0 "s_register_operand" "=r,r")
	(if_then_else:SI (match_operator 4 "arm_comparison_operator"
			  [(match_operand 3 "cc_register" "") (const_int 0)])
			 (match_operand:SI 1 "arm_rhs_operand" "0,?rI")
			 (not:SI
			  (match_operand:SI 2 "s_register_operand" "r,r"))))]
  "TARGET_ARM"
  "@
   mvn%D4\\t%0, %2
   mov%d4\\t%0, %1\;mvn%D4\\t%0, %2"
  [(set_attr "conds" "use")
   (set_attr "length" "4,8")]
)

;; The next two patterns occur when an AND operation is followed by a
;; scc insn sequence 

(define_insn "*sign_extract_onebit"
  [(set (match_operand:SI 0 "s_register_operand" "=r")
	(sign_extract:SI (match_operand:SI 1 "s_register_operand" "r")
			 (const_int 1)
			 (match_operand:SI 2 "const_int_operand" "n")))
    (clobber (reg:CC CC_REGNUM))]
  "TARGET_ARM"
  "*
    operands[2] = GEN_INT (1 << INTVAL (operands[2]));
    output_asm_insn (\"ands\\t%0, %1, %2\", operands);
    return \"mvnne\\t%0, #0\";
  "
  [(set_attr "conds" "clob")
   (set_attr "length" "8")]
)

(define_insn "*not_signextract_onebit"
  [(set (match_operand:SI 0 "s_register_operand" "=r")
	(not:SI
	 (sign_extract:SI (match_operand:SI 1 "s_register_operand" "r")
			  (const_int 1)
			  (match_operand:SI 2 "const_int_operand" "n"))))
   (clobber (reg:CC CC_REGNUM))]
  "TARGET_ARM"
  "*
    operands[2] = GEN_INT (1 << INTVAL (operands[2]));
    output_asm_insn (\"tst\\t%1, %2\", operands);
    output_asm_insn (\"mvneq\\t%0, #0\", operands);
    return \"movne\\t%0, #0\";
  "
  [(set_attr "conds" "clob")
   (set_attr "length" "12")]
)
;; ??? The above patterns need auditing for Thumb-2

;; Push multiple registers to the stack.  Registers are in parallel (use ...)
;; expressions.  For simplicity, the first register is also in the unspec
;; part.
(define_insn "*push_multi"
  [(match_parallel 2 "multi_register_push"
    [(set (match_operand:BLK 0 "memory_operand" "=m")
	  (unspec:BLK [(match_operand:SI 1 "s_register_operand" "r")]
		      UNSPEC_PUSH_MULT))])]
  "TARGET_32BIT"
  "*
  {
    int num_saves = XVECLEN (operands[2], 0);
     
    /* For the StrongARM at least it is faster to
       use STR to store only a single register.
       In Thumb mode always use push, and the assembler will pick
       something appropriate.  */
    if (num_saves == 1 && TARGET_ARM)
      output_asm_insn (\"str\\t%1, [%m0, #-4]!\", operands);
    else
      {
	int i;
	char pattern[100];

	if (TARGET_ARM)
	    strcpy (pattern, \"stmfd\\t%m0!, {%1\");
	else
	    strcpy (pattern, \"push\\t{%1\");

	for (i = 1; i < num_saves; i++)
	  {
	    strcat (pattern, \", %|\");
	    strcat (pattern,
		    reg_names[REGNO (XEXP (XVECEXP (operands[2], 0, i), 0))]);
	  }

	strcat (pattern, \"}\");
	output_asm_insn (pattern, operands);
      }

    return \"\";
  }"
  [(set_attr "type" "store4")]
)

(define_insn "stack_tie"
  [(set (mem:BLK (scratch))
	(unspec:BLK [(match_operand:SI 0 "s_register_operand" "rk")
		     (match_operand:SI 1 "s_register_operand" "rk")]
		    UNSPEC_PRLG_STK))]
  ""
  ""
  [(set_attr "length" "0")]
)

;; Similarly for the floating point registers
(define_insn "*push_fp_multi"
  [(match_parallel 2 "multi_register_push"
    [(set (match_operand:BLK 0 "memory_operand" "=m")
	  (unspec:BLK [(match_operand:XF 1 "f_register_operand" "f")]
		      UNSPEC_PUSH_MULT))])]
  "TARGET_32BIT && TARGET_HARD_FLOAT && TARGET_FPA"
  "*
  {
    char pattern[100];

    sprintf (pattern, \"sfmfd\\t%%1, %d, [%%m0]!\", XVECLEN (operands[2], 0));
    output_asm_insn (pattern, operands);
    return \"\";
  }"
  [(set_attr "type" "f_store")]
)

;; Special patterns for dealing with the constant pool

(define_insn "align_4"
  [(unspec_volatile [(const_int 0)] VUNSPEC_ALIGN)]
  "TARGET_EITHER"
  "*
  assemble_align (32);
  return \"\";
  "
)

(define_insn "align_8"
  [(unspec_volatile [(const_int 0)] VUNSPEC_ALIGN8)]
  "TARGET_EITHER"
  "*
  assemble_align (64);
  return \"\";
  "
)

(define_insn "consttable_end"
  [(unspec_volatile [(const_int 0)] VUNSPEC_POOL_END)]
  "TARGET_EITHER"
  "*
  making_const_table = FALSE;
  return \"\";
  "
)

(define_insn "consttable_1"
  [(unspec_volatile [(match_operand 0 "" "")] VUNSPEC_POOL_1)]
  "TARGET_THUMB1"
  "*
  making_const_table = TRUE;
  assemble_integer (operands[0], 1, BITS_PER_WORD, 1);
  assemble_zeros (3);
  return \"\";
  "
  [(set_attr "length" "4")]
)

(define_insn "consttable_2"
  [(unspec_volatile [(match_operand 0 "" "")] VUNSPEC_POOL_2)]
  "TARGET_THUMB1"
  "*
  making_const_table = TRUE;
  assemble_integer (operands[0], 2, BITS_PER_WORD, 1);
  assemble_zeros (2);
  return \"\";
  "
  [(set_attr "length" "4")]
)

(define_insn "consttable_4"
  [(unspec_volatile [(match_operand 0 "" "")] VUNSPEC_POOL_4)]
  "TARGET_EITHER"
  "*
  {
    making_const_table = TRUE;
    switch (GET_MODE_CLASS (GET_MODE (operands[0])))
      {
      case MODE_FLOAT:
      {
        REAL_VALUE_TYPE r;
        REAL_VALUE_FROM_CONST_DOUBLE (r, operands[0]);
        assemble_real (r, GET_MODE (operands[0]), BITS_PER_WORD);
        break;
      }
      default:
        assemble_integer (operands[0], 4, BITS_PER_WORD, 1);
	mark_symbol_refs_as_used (operands[0]);
        break;
      }
    return \"\";
  }"
  [(set_attr "length" "4")]
)

(define_insn "consttable_8"
  [(unspec_volatile [(match_operand 0 "" "")] VUNSPEC_POOL_8)]
  "TARGET_EITHER"
  "*
  {
    making_const_table = TRUE;
    switch (GET_MODE_CLASS (GET_MODE (operands[0])))
      {
       case MODE_FLOAT:
        {
          REAL_VALUE_TYPE r;
          REAL_VALUE_FROM_CONST_DOUBLE (r, operands[0]);
          assemble_real (r, GET_MODE (operands[0]), BITS_PER_WORD);
          break;
        }
      default:
        assemble_integer (operands[0], 8, BITS_PER_WORD, 1);
        break;
      }
    return \"\";
  }"
  [(set_attr "length" "8")]
)

(define_insn "consttable_16"
  [(unspec_volatile [(match_operand 0 "" "")] VUNSPEC_POOL_16)]
  "TARGET_EITHER"
  "*
  {
    making_const_table = TRUE;
    switch (GET_MODE_CLASS (GET_MODE (operands[0])))
      {
       case MODE_FLOAT:
        {
          REAL_VALUE_TYPE r;
          REAL_VALUE_FROM_CONST_DOUBLE (r, operands[0]);
          assemble_real (r, GET_MODE (operands[0]), BITS_PER_WORD);
          break;
        }
      default:
        assemble_integer (operands[0], 16, BITS_PER_WORD, 1);
        break;
      }
    return \"\";
  }"
  [(set_attr "length" "16")]
)

;; Miscellaneous Thumb patterns

(define_expand "tablejump"
  [(parallel [(set (pc) (match_operand:SI 0 "register_operand" ""))
	      (use (label_ref (match_operand 1 "" "")))])]
  "TARGET_THUMB1"
  "
  if (flag_pic)
    {
      /* Hopefully, CSE will eliminate this copy.  */
      rtx reg1 = copy_addr_to_reg (gen_rtx_LABEL_REF (Pmode, operands[1]));
      rtx reg2 = gen_reg_rtx (SImode);

      emit_insn (gen_addsi3 (reg2, operands[0], reg1));
      operands[0] = reg2;
    }
  "
)

;; NB never uses BX.
(define_insn "*thumb1_tablejump"
  [(set (pc) (match_operand:SI 0 "register_operand" "l*r"))
   (use (label_ref (match_operand 1 "" "")))]
  "TARGET_THUMB1"
  "mov\\t%|pc, %0"
  [(set_attr "length" "2")]
)

;; V5 Instructions,

(define_insn "clzsi2"
  [(set (match_operand:SI 0 "s_register_operand" "=r")
	(clz:SI (match_operand:SI 1 "s_register_operand" "r")))]
  "TARGET_32BIT && arm_arch5"
  "clz%?\\t%0, %1"
  [(set_attr "predicable" "yes")
   (set_attr "insn" "clz")])

;; V5E instructions.

(define_insn "prefetch"
  [(prefetch (match_operand:SI 0 "address_operand" "p")
	     (match_operand:SI 1 "" "")
	     (match_operand:SI 2 "" ""))]
  "TARGET_32BIT && arm_arch5e"
  "pld\\t%a0")

;; General predication pattern

(define_cond_exec
  [(match_operator 0 "arm_comparison_operator"
    [(match_operand 1 "cc_register" "")
     (const_int 0)])]
  "TARGET_32BIT"
  ""
)

(define_insn "prologue_use"
  [(unspec:SI [(match_operand:SI 0 "register_operand" "")] UNSPEC_PROLOGUE_USE)]
  ""
  "%@ %0 needed for prologue"
)


;; Patterns for exception handling

(define_expand "eh_return"
  [(use (match_operand 0 "general_operand" ""))]
  "TARGET_EITHER"
  "
  {
    if (TARGET_32BIT)
      emit_insn (gen_arm_eh_return (operands[0]));
    else
      emit_insn (gen_thumb_eh_return (operands[0]));
    DONE;
  }"
)
				   
;; We can't expand this before we know where the link register is stored.
(define_insn_and_split "arm_eh_return"
  [(unspec_volatile [(match_operand:SI 0 "s_register_operand" "r")]
		    VUNSPEC_EH_RETURN)
   (clobber (match_scratch:SI 1 "=&r"))]
  "TARGET_ARM"
  "#"
  "&& reload_completed"
  [(const_int 0)]
  "
  {
    arm_set_return_address (operands[0], operands[1]);
    DONE;
  }"
)

(define_insn_and_split "thumb_eh_return"
  [(unspec_volatile [(match_operand:SI 0 "s_register_operand" "l")]
		    VUNSPEC_EH_RETURN)
   (clobber (match_scratch:SI 1 "=&l"))]
  "TARGET_THUMB1"
  "#"
  "&& reload_completed"
  [(const_int 0)]
  "
  {
    thumb_set_return_address (operands[0], operands[1]);
    DONE;
  }"
)


;; TLS support

(define_insn "load_tp_hard"
  [(set (match_operand:SI 0 "register_operand" "=r")
	(unspec:SI [(const_int 0)] UNSPEC_TLS))]
  "TARGET_HARD_TP"
  "mrc%?\\tp15, 0, %0, c13, c0, 3\\t@ load_tp_hard"
  [(set_attr "predicable" "yes")]
)

;; Doesn't clobber R1-R3.  Must use r0 for the first operand.
(define_insn "load_tp_soft"
  [(set (reg:SI 0) (unspec:SI [(const_int 0)] UNSPEC_TLS))
   (clobber (reg:SI LR_REGNUM))
   (clobber (reg:SI IP_REGNUM))
   (clobber (reg:CC CC_REGNUM))]
  "TARGET_SOFT_TP"
  "bl\\t__aeabi_read_tp\\t@ load_tp_soft"
  [(set_attr "conds" "clob")]
)

;; Load the FPA co-processor patterns
(include "fpa.md")
;; Load the Maverick co-processor patterns
(include "cirrus.md")
;; Vector bits common to IWMMXT and Neon
(include "vec-common.md")
;; Load the Intel Wireless Multimedia Extension patterns
(include "iwmmxt.md")
;; Load the VFP co-processor patterns
(include "vfp.md")
;; Thumb-2 patterns
(include "thumb2.md")
;; Neon patterns
(include "neon.md")
<|MERGE_RESOLUTION|>--- conflicted
+++ resolved
@@ -1,11 +1,7 @@
 ;;- Machine description for ARM for GNU compiler
 ;;  Copyright 1991, 1993, 1994, 1995, 1996, 1996, 1997, 1998, 1999, 2000,
-<<<<<<< HEAD
-;;  2001, 2002, 2003, 2004, 2005, 2006, 2007  Free Software Foundation, Inc.
-=======
 ;;  2001, 2002, 2003, 2004, 2005, 2006, 2007, 2008, 2009
 ;;  Free Software Foundation, Inc.
->>>>>>> 42bae686
 ;;  Contributed by Pieter `Tiggr' Schoenmakers (rcpieter@win.tue.nl)
 ;;  and Martin Simmons (@harleqn.co.uk).
 ;;  More major hacks by Richard Earnshaw (rearnsha@arm.com).

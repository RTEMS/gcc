;;- Machine description for ARM for GNU compiler
;;  Copyright (C) 1991-2013 Free Software Foundation, Inc.
;;  Contributed by Pieter `Tiggr' Schoenmakers (rcpieter@win.tue.nl)
;;  and Martin Simmons (@harleqn.co.uk).
;;  More major hacks by Richard Earnshaw (rearnsha@arm.com).

;; This file is part of GCC.

;; GCC is free software; you can redistribute it and/or modify it
;; under the terms of the GNU General Public License as published
;; by the Free Software Foundation; either version 3, or (at your
;; option) any later version.

;; GCC is distributed in the hope that it will be useful, but WITHOUT
;; ANY WARRANTY; without even the implied warranty of MERCHANTABILITY
;; or FITNESS FOR A PARTICULAR PURPOSE.  See the GNU General Public
;; License for more details.

;; You should have received a copy of the GNU General Public License
;; along with GCC; see the file COPYING3.  If not see
;; <http://www.gnu.org/licenses/>.

;;- See file "rtl.def" for documentation on define_insn, match_*, et. al.


;;---------------------------------------------------------------------------
;; Constants

;; Register numbers -- All machine registers should be defined here
(define_constants
  [(R0_REGNUM         0)	; First CORE register
   (R1_REGNUM	      1)	; Second CORE register
   (IP_REGNUM	     12)	; Scratch register
   (SP_REGNUM	     13)	; Stack pointer
   (LR_REGNUM        14)	; Return address register
   (PC_REGNUM	     15)	; Program counter
   (LAST_ARM_REGNUM  15)	;
   (CC_REGNUM       100)	; Condition code pseudo register
   (VFPCC_REGNUM    101)	; VFP Condition code pseudo register
  ]
)
;; 3rd operand to select_dominance_cc_mode
(define_constants
  [(DOM_CC_X_AND_Y  0)
   (DOM_CC_NX_OR_Y  1)
   (DOM_CC_X_OR_Y   2)
  ]
)
;; conditional compare combination
(define_constants
  [(CMP_CMP 0)
   (CMN_CMP 1)
   (CMP_CMN 2)
   (CMN_CMN 3)
   (NUM_OF_COND_CMP 4)
  ]
)


;;---------------------------------------------------------------------------
;; Attributes

;; Processor type.  This is created automatically from arm-cores.def.
(include "arm-tune.md")

; IS_THUMB is set to 'yes' when we are generating Thumb code, and 'no' when
; generating ARM code.  This is used to control the length of some insn
; patterns that share the same RTL in both ARM and Thumb code.
(define_attr "is_thumb" "no,yes" (const (symbol_ref "thumb_code")))

; IS_ARCH6 is set to 'yes' when we are generating code form ARMv6.
(define_attr "is_arch6" "no,yes" (const (symbol_ref "arm_arch6")))

; IS_THUMB1 is set to 'yes' iff we are generating Thumb-1 code.
(define_attr "is_thumb1" "no,yes" (const (symbol_ref "thumb1_code")))

; We use this attribute to disable alternatives that can produce 32-bit
; instructions inside an IT-block in Thumb2 state.  ARMv8 deprecates IT blocks
; that contain 32-bit instructions.
(define_attr "enabled_for_depr_it" "no,yes" (const_string "yes"))

; This attribute is used to disable a predicated alternative when we have
; arm_restrict_it.
(define_attr "predicable_short_it" "no,yes" (const_string "yes"))

;; Operand number of an input operand that is shifted.  Zero if the
;; given instruction does not shift one of its input operands.
(define_attr "shift" "" (const_int 0))

; Floating Point Unit.  If we only have floating point emulation, then there
; is no point in scheduling the floating point insns.  (Well, for best
; performance we should try and group them together).
(define_attr "fpu" "none,vfp"
  (const (symbol_ref "arm_fpu_attr")))

(define_attr "predicated" "yes,no" (const_string "no"))

; LENGTH of an instruction (in bytes)
(define_attr "length" ""
  (const_int 4))

; The architecture which supports the instruction (or alternative).
; This can be "a" for ARM, "t" for either of the Thumbs, "32" for
; TARGET_32BIT, "t1" or "t2" to specify a specific Thumb mode.  "v6"
; for ARM or Thumb-2 with arm_arch6, and nov6 for ARM without
; arm_arch6.  This attribute is used to compute attribute "enabled",
; use type "any" to enable an alternative in all cases.
(define_attr "arch" "any,a,t,32,t1,t2,v6,nov6,neon_for_64bits,avoid_neon_for_64bits,iwmmxt,iwmmxt2"
  (const_string "any"))

(define_attr "arch_enabled" "no,yes"
  (cond [(eq_attr "arch" "any")
	 (const_string "yes")

	 (and (eq_attr "arch" "a")
	      (match_test "TARGET_ARM"))
	 (const_string "yes")

	 (and (eq_attr "arch" "t")
	      (match_test "TARGET_THUMB"))
	 (const_string "yes")

	 (and (eq_attr "arch" "t1")
	      (match_test "TARGET_THUMB1"))
	 (const_string "yes")

	 (and (eq_attr "arch" "t2")
	      (match_test "TARGET_THUMB2"))
	 (const_string "yes")

	 (and (eq_attr "arch" "32")
	      (match_test "TARGET_32BIT"))
	 (const_string "yes")

	 (and (eq_attr "arch" "v6")
	      (match_test "TARGET_32BIT && arm_arch6"))
	 (const_string "yes")

	 (and (eq_attr "arch" "nov6")
	      (match_test "TARGET_32BIT && !arm_arch6"))
	 (const_string "yes")

	 (and (eq_attr "arch" "avoid_neon_for_64bits")
	      (match_test "TARGET_NEON")
	      (not (match_test "TARGET_PREFER_NEON_64BITS")))
	 (const_string "yes")

	 (and (eq_attr "arch" "neon_for_64bits")
	      (match_test "TARGET_NEON")
	      (match_test "TARGET_PREFER_NEON_64BITS"))
	 (const_string "yes")

	 (and (eq_attr "arch" "iwmmxt2")
	      (match_test "TARGET_REALLY_IWMMXT2"))
	 (const_string "yes")]

	(const_string "no")))

(define_attr "opt" "any,speed,size"
  (const_string "any"))

(define_attr "opt_enabled" "no,yes"
  (cond [(eq_attr "opt" "any")
         (const_string "yes")

	 (and (eq_attr "opt" "speed")
	      (match_test "optimize_function_for_speed_p (cfun)"))
	 (const_string "yes")

	 (and (eq_attr "opt" "size")
	      (match_test "optimize_function_for_size_p (cfun)"))
	 (const_string "yes")]
	(const_string "no")))

; Allows an insn to disable certain alternatives for reasons other than
; arch support.
(define_attr "insn_enabled" "no,yes"
  (const_string "yes"))

; Enable all alternatives that are both arch_enabled and insn_enabled.
 (define_attr "enabled" "no,yes"
   (cond [(eq_attr "insn_enabled" "no")
	  (const_string "no")

	  (and (eq_attr "predicable_short_it" "no")
	       (and (eq_attr "predicated" "yes")
	            (match_test "arm_restrict_it")))
	  (const_string "no")

	  (and (eq_attr "enabled_for_depr_it" "no")
	       (match_test "arm_restrict_it"))
	  (const_string "no")

	  (eq_attr "arch_enabled" "no")
	  (const_string "no")

	  (eq_attr "opt_enabled" "no")
	  (const_string "no")]
	 (const_string "yes")))

; POOL_RANGE is how far away from a constant pool entry that this insn
; can be placed.  If the distance is zero, then this insn will never
; reference the pool.
; Note that for Thumb constant pools the PC value is rounded down to the
; nearest multiple of four.  Therefore, THUMB2_POOL_RANGE (and POOL_RANGE for
; Thumb insns) should be set to <max_range> - 2.
; NEG_POOL_RANGE is nonzero for insns that can reference a constant pool entry
; before its address.  It is set to <max_range> - (8 + <data_size>).
(define_attr "arm_pool_range" "" (const_int 0))
(define_attr "thumb2_pool_range" "" (const_int 0))
(define_attr "arm_neg_pool_range" "" (const_int 0))
(define_attr "thumb2_neg_pool_range" "" (const_int 0))

(define_attr "pool_range" ""
  (cond [(eq_attr "is_thumb" "yes") (attr "thumb2_pool_range")]
	(attr "arm_pool_range")))
(define_attr "neg_pool_range" ""
  (cond [(eq_attr "is_thumb" "yes") (attr "thumb2_neg_pool_range")]
	(attr "arm_neg_pool_range")))

; An assembler sequence may clobber the condition codes without us knowing.
; If such an insn references the pool, then we have no way of knowing how,
; so use the most conservative value for pool_range.
(define_asm_attributes
 [(set_attr "conds" "clob")
  (set_attr "length" "4")
  (set_attr "pool_range" "250")])

;; Instruction classification types
(include "types.md")

; Load scheduling, set from the arm_ld_sched variable
; initialized by arm_option_override()
(define_attr "ldsched" "no,yes" (const (symbol_ref "arm_ld_sched")))

; YES if the "type" attribute assigned to the insn denotes an
; Advanced SIMD instruction, NO otherwise.
(define_attr "is_neon_type" "yes,no"
	 (if_then_else (eq_attr "type"
	 "neon_add, neon_add_q, neon_add_widen, neon_add_long,\
          neon_qadd, neon_qadd_q, neon_add_halve, neon_add_halve_q,\
          neon_add_halve_narrow_q,\
          neon_sub, neon_sub_q, neon_sub_widen, neon_sub_long, neon_qsub,\
          neon_qsub_q, neon_sub_halve, neon_sub_halve_q,\
          neon_sub_halve_narrow_q,\
          neon_abs, neon_abs_q, neon_neg, neon_neg_q, neon_qneg,\
          neon_qneg_q, neon_qabs, neon_qabs_q, neon_abd, neon_abd_q,\
          neon_abd_long, neon_minmax, neon_minmax_q, neon_compare,\
          neon_compare_q, neon_compare_zero, neon_compare_zero_q,\
          neon_arith_acc, neon_arith_acc_q, neon_reduc_add,\
          neon_reduc_add_q, neon_reduc_add_long, neon_reduc_add_acc,\
          neon_reduc_add_acc_q, neon_reduc_minmax, neon_reduc_minmax_q,\
          neon_logic, neon_logic_q, neon_tst, neon_tst_q,\
          neon_shift_imm, neon_shift_imm_q, neon_shift_imm_narrow_q,\
          neon_shift_imm_long, neon_shift_reg, neon_shift_reg_q,\
          neon_shift_acc, neon_shift_acc_q, neon_sat_shift_imm,\
          neon_sat_shift_imm_q, neon_sat_shift_imm_narrow_q,\
          neon_sat_shift_reg, neon_sat_shift_reg_q,\
          neon_ins, neon_ins_q, neon_move, neon_move_q, neon_move_narrow_q,\
          neon_permute, neon_permute_q, neon_zip, neon_zip_q, neon_tbl1,\
          neon_tbl1_q, neon_tbl2, neon_tbl2_q, neon_tbl3, neon_tbl3_q,\
          neon_tbl4, neon_tbl4_q, neon_bsl, neon_bsl_q, neon_cls,\
          neon_cls_q, neon_cnt, neon_cnt_q, neon_dup, neon_dup_q,\
          neon_ext, neon_ext_q, neon_rbit, neon_rbit_q,\
          neon_rev, neon_rev_q, neon_mul_b, neon_mul_b_q, neon_mul_h,\
          neon_mul_h_q, neon_mul_s, neon_mul_s_q, neon_mul_b_long,\
          neon_mul_h_long, neon_mul_s_long, neon_mul_h_scalar,\
          neon_mul_h_scalar_q, neon_mul_s_scalar, neon_mul_s_scalar_q,\
          neon_mul_h_scalar_long, neon_mul_s_scalar_long, neon_sat_mul_b,\
          neon_sat_mul_b_q, neon_sat_mul_h, neon_sat_mul_h_q,\
          neon_sat_mul_s, neon_sat_mul_s_q, neon_sat_mul_b_long,\
          neon_sat_mul_h_long, neon_sat_mul_s_long, neon_sat_mul_h_scalar,\
          neon_sat_mul_h_scalar_q, neon_sat_mul_s_scalar,\
          neon_sat_mul_s_scalar_q, neon_sat_mul_h_scalar_long,\
          neon_sat_mul_s_scalar_long, neon_mla_b, neon_mla_b_q, neon_mla_h,\
          neon_mla_h_q, neon_mla_s, neon_mla_s_q, neon_mla_b_long,\
          neon_mla_h_long, neon_mla_s_long, neon_mla_h_scalar,\
          neon_mla_h_scalar_q, neon_mla_s_scalar, neon_mla_s_scalar_q,\
          neon_mla_h_scalar_long, neon_mla_s_scalar_long,\
          neon_sat_mla_b_long, neon_sat_mla_h_long,\
          neon_sat_mla_s_long, neon_sat_mla_h_scalar_long,\
          neon_sat_mla_s_scalar_long,\
          neon_to_gp, neon_to_gp_q, neon_from_gp, neon_from_gp_q,\
          neon_ldr, neon_load1_1reg, neon_load1_1reg_q, neon_load1_2reg,\
          neon_load1_2reg_q, neon_load1_3reg, neon_load1_3reg_q,\
          neon_load1_4reg, neon_load1_4reg_q, neon_load1_all_lanes,\
          neon_load1_all_lanes_q, neon_load1_one_lane, neon_load1_one_lane_q,\
          neon_load2_2reg, neon_load2_2reg_q, neon_load2_4reg,\
          neon_load2_4reg_q, neon_load2_all_lanes, neon_load2_all_lanes_q,\
          neon_load2_one_lane, neon_load2_one_lane_q,\
          neon_load3_3reg, neon_load3_3reg_q, neon_load3_all_lanes,\
          neon_load3_all_lanes_q, neon_load3_one_lane, neon_load3_one_lane_q,\
          neon_load4_4reg, neon_load4_4reg_q, neon_load4_all_lanes,\
          neon_load4_all_lanes_q, neon_load4_one_lane, neon_load4_one_lane_q,\
          neon_str, neon_store1_1reg, neon_store1_1reg_q, neon_store1_2reg,\
          neon_store1_2reg_q, neon_store1_3reg, neon_store1_3reg_q,\
          neon_store1_4reg, neon_store1_4reg_q, neon_store1_one_lane,\
          neon_store1_one_lane_q, neon_store2_2reg, neon_store2_2reg_q,\
          neon_store2_4reg, neon_store2_4reg_q, neon_store2_one_lane,\
          neon_store2_one_lane_q, neon_store3_3reg, neon_store3_3reg_q,\
          neon_store3_one_lane, neon_store3_one_lane_q, neon_store4_4reg,\
          neon_store4_4reg_q, neon_store4_one_lane, neon_store4_one_lane_q,\
          neon_fp_abd_s, neon_fp_abd_s_q, neon_fp_abd_d, neon_fp_abd_d_q,\
          neon_fp_addsub_s, neon_fp_addsub_s_q, neon_fp_addsub_d,\
          neon_fp_addsub_d_q, neon_fp_compare_s, neon_fp_compare_s_q,\
          neon_fp_compare_d, neon_fp_compare_d_q, neon_fp_minmax_s,\
          neon_fp_minmax_s_q, neon_fp_minmax_d, neon_fp_minmax_d_q,\
          neon_fp_reduc_add_s, neon_fp_reduc_add_s_q, neon_fp_reduc_add_d,\
          neon_fp_reduc_add_d_q, neon_fp_reduc_minmax_s,
          neon_fp_reduc_minmax_s_q, neon_fp_reduc_minmax_d,\
          neon_fp_reduc_minmax_d_q,\
          neon_fp_cvt_narrow_s_q, neon_fp_cvt_narrow_d_q,\
          neon_fp_cvt_widen_h, neon_fp_cvt_widen_s, neon_fp_to_int_s,\
          neon_fp_to_int_s_q, neon_int_to_fp_s, neon_int_to_fp_s_q,\
          neon_fp_round_s, neon_fp_round_s_q, neon_fp_recpe_s,\
          neon_fp_recpe_s_q,\
          neon_fp_recpe_d, neon_fp_recpe_d_q, neon_fp_recps_s,\
          neon_fp_recps_s_q, neon_fp_recps_d, neon_fp_recps_d_q,\
          neon_fp_recpx_s, neon_fp_recpx_s_q, neon_fp_recpx_d,\
          neon_fp_recpx_d_q, neon_fp_rsqrte_s, neon_fp_rsqrte_s_q,\
          neon_fp_rsqrte_d, neon_fp_rsqrte_d_q, neon_fp_rsqrts_s,\
          neon_fp_rsqrts_s_q, neon_fp_rsqrts_d, neon_fp_rsqrts_d_q,\
          neon_fp_mul_s, neon_fp_mul_s_q, neon_fp_mul_s_scalar,\
          neon_fp_mul_s_scalar_q, neon_fp_mul_d, neon_fp_mul_d_q,\
          neon_fp_mul_d_scalar_q, neon_fp_mla_s, neon_fp_mla_s_q,\
          neon_fp_mla_s_scalar, neon_fp_mla_s_scalar_q, neon_fp_mla_d,\
          neon_fp_mla_d_q, neon_fp_mla_d_scalar_q, neon_fp_sqrt_s,\
          neon_fp_sqrt_s_q, neon_fp_sqrt_d, neon_fp_sqrt_d_q,\
          neon_fp_div_s, neon_fp_div_s_q, neon_fp_div_d, neon_fp_div_d_q")
        (const_string "yes")
        (const_string "no")))

; condition codes: this one is used by final_prescan_insn to speed up
; conditionalizing instructions.  It saves having to scan the rtl to see if
; it uses or alters the condition codes.
; 
; USE means that the condition codes are used by the insn in the process of
;   outputting code, this means (at present) that we can't use the insn in
;   inlined branches
;
; SET means that the purpose of the insn is to set the condition codes in a
;   well defined manner.
;
; CLOB means that the condition codes are altered in an undefined manner, if
;   they are altered at all
;
; UNCONDITIONAL means the instruction can not be conditionally executed and
;   that the instruction does not use or alter the condition codes.
;
; NOCOND means that the instruction does not use or alter the condition
;   codes but can be converted into a conditionally exectuted instruction.

(define_attr "conds" "use,set,clob,unconditional,nocond"
	(if_then_else
	 (ior (eq_attr "is_thumb1" "yes")
	      (eq_attr "type" "call"))
	 (const_string "clob")
	 (if_then_else (eq_attr "is_neon_type" "no")
	 (const_string "nocond")
	 (const_string "unconditional"))))

; Predicable means that the insn can be conditionally executed based on
; an automatically added predicate (additional patterns are generated by 
; gen...).  We default to 'no' because no Thumb patterns match this rule
; and not all ARM patterns do.
(define_attr "predicable" "no,yes" (const_string "no"))

; Only model the write buffer for ARM6 and ARM7.  Earlier processors don't
; have one.  Later ones, such as StrongARM, have write-back caches, so don't
; suffer blockages enough to warrant modelling this (and it can adversely
; affect the schedule).
(define_attr "model_wbuf" "no,yes" (const (symbol_ref "arm_tune_wbuf")))

; WRITE_CONFLICT implies that a read following an unrelated write is likely
; to stall the processor.  Used with model_wbuf above.
(define_attr "write_conflict" "no,yes"
  (if_then_else (eq_attr "type"
		 "block,call,load1")
		(const_string "yes")
		(const_string "no")))

; Classify the insns into those that take one cycle and those that take more
; than one on the main cpu execution unit.
(define_attr "core_cycles" "single,multi"
  (if_then_else (eq_attr "type"
    "adc_imm, adc_reg, adcs_imm, adcs_reg, adr, alu_ext, alu_imm, alu_reg,\
    alu_shift_imm, alu_shift_reg, alus_ext, alus_imm, alus_reg,\
    alus_shift_imm, alus_shift_reg, bfm, csel, rev, logic_imm, logic_reg,\
    logic_shift_imm, logic_shift_reg, logics_imm, logics_reg,\
    logics_shift_imm, logics_shift_reg, extend, shift_imm, float, fcsel,\
    wmmx_wor, wmmx_wxor, wmmx_wand, wmmx_wandn, wmmx_wmov, wmmx_tmcrr,\
    wmmx_tmrrc, wmmx_wldr, wmmx_wstr, wmmx_tmcr, wmmx_tmrc, wmmx_wadd,\
    wmmx_wsub, wmmx_wmul, wmmx_wmac, wmmx_wavg2, wmmx_tinsr, wmmx_textrm,\
    wmmx_wshufh, wmmx_wcmpeq, wmmx_wcmpgt, wmmx_wmax, wmmx_wmin, wmmx_wpack,\
    wmmx_wunpckih, wmmx_wunpckil, wmmx_wunpckeh, wmmx_wunpckel, wmmx_wror,\
    wmmx_wsra, wmmx_wsrl, wmmx_wsll, wmmx_wmadd, wmmx_tmia, wmmx_tmiaph,\
    wmmx_tmiaxy, wmmx_tbcst, wmmx_tmovmsk, wmmx_wacc, wmmx_waligni,\
    wmmx_walignr, wmmx_tandc, wmmx_textrc, wmmx_torc, wmmx_torvsc, wmmx_wsad,\
    wmmx_wabs, wmmx_wabsdiff, wmmx_waddsubhx, wmmx_wsubaddhx, wmmx_wavg4,\
    wmmx_wmulw, wmmx_wqmulm, wmmx_wqmulwm, wmmx_waddbhus, wmmx_wqmiaxy,\
    wmmx_wmiaxy, wmmx_wmiawxy, wmmx_wmerge")
		(const_string "single")
	        (const_string "multi")))

;; FAR_JUMP is "yes" if a BL instruction is used to generate a branch to a
;; distant label.  Only applicable to Thumb code.
(define_attr "far_jump" "yes,no" (const_string "no"))


;; The number of machine instructions this pattern expands to.
;; Used for Thumb-2 conditional execution.
(define_attr "ce_count" "" (const_int 1))

;;---------------------------------------------------------------------------
;; Unspecs

(include "unspecs.md")

;;---------------------------------------------------------------------------
;; Mode iterators

(include "iterators.md")

;;---------------------------------------------------------------------------
;; Predicates

(include "predicates.md")
(include "constraints.md")

;;---------------------------------------------------------------------------
;; Pipeline descriptions

(define_attr "tune_cortexr4" "yes,no"
  (const (if_then_else
	  (eq_attr "tune" "cortexr4,cortexr4f,cortexr5")
	  (const_string "yes")
	  (const_string "no"))))

;; True if the generic scheduling description should be used.

(define_attr "generic_sched" "yes,no"
  (const (if_then_else
          (ior (eq_attr "tune" "fa526,fa626,fa606te,fa626te,fmp626,fa726te,arm926ejs,arm1020e,arm1026ejs,arm1136js,arm1136jfs,cortexa5,cortexa7,cortexa8,cortexa9,cortexa15,cortexa53,cortexm4,marvell_pj4")
	       (eq_attr "tune_cortexr4" "yes"))
          (const_string "no")
          (const_string "yes"))))

(define_attr "generic_vfp" "yes,no"
  (const (if_then_else
	  (and (eq_attr "fpu" "vfp")
	       (eq_attr "tune" "!arm1020e,arm1022e,cortexa5,cortexa7,cortexa8,cortexa9,cortexa53,cortexm4,marvell_pj4")
	       (eq_attr "tune_cortexr4" "no"))
	  (const_string "yes")
	  (const_string "no"))))

(include "marvell-f-iwmmxt.md")
(include "arm-generic.md")
(include "arm926ejs.md")
(include "arm1020e.md")
(include "arm1026ejs.md")
(include "arm1136jfs.md")
(include "fa526.md")
(include "fa606te.md")
(include "fa626te.md")
(include "fmp626.md")
(include "fa726te.md")
(include "cortex-a5.md")
(include "cortex-a7.md")
(include "cortex-a8.md")
(include "cortex-a9.md")
(include "cortex-a15.md")
(include "cortex-a53.md")
(include "cortex-r4.md")
(include "cortex-r4f.md")
(include "cortex-m4.md")
(include "cortex-m4-fpu.md")
(include "vfp11.md")
(include "marvell-pj4.md")


;;---------------------------------------------------------------------------
;; Insn patterns
;;
;; Addition insns.

;; Note: For DImode insns, there is normally no reason why operands should
;; not be in the same register, what we don't want is for something being
;; written to partially overlap something that is an input.

(define_expand "adddi3"
 [(parallel
   [(set (match_operand:DI           0 "s_register_operand" "")
	  (plus:DI (match_operand:DI 1 "s_register_operand" "")
	           (match_operand:DI 2 "arm_adddi_operand"  "")))
    (clobber (reg:CC CC_REGNUM))])]
  "TARGET_EITHER"
  "
  if (TARGET_THUMB1)
    {
      if (!REG_P (operands[1]))
        operands[1] = force_reg (DImode, operands[1]);
      if (!REG_P (operands[2]))
        operands[2] = force_reg (DImode, operands[2]);
     }
  "
)

(define_insn "*thumb1_adddi3"
  [(set (match_operand:DI          0 "register_operand" "=l")
	(plus:DI (match_operand:DI 1 "register_operand" "%0")
		 (match_operand:DI 2 "register_operand" "l")))
   (clobber (reg:CC CC_REGNUM))
  ]
  "TARGET_THUMB1"
  "add\\t%Q0, %Q0, %Q2\;adc\\t%R0, %R0, %R2"
  [(set_attr "length" "4")
   (set_attr "type" "multiple")]
)

(define_insn_and_split "*arm_adddi3"
  [(set (match_operand:DI          0 "s_register_operand" "=&r,&r,&r,&r,&r")
	(plus:DI (match_operand:DI 1 "s_register_operand" "%0, 0, r, 0, r")
		 (match_operand:DI 2 "arm_adddi_operand"  "r,  0, r, Dd, Dd")))
   (clobber (reg:CC CC_REGNUM))]
  "TARGET_32BIT && !TARGET_NEON"
  "#"
  "TARGET_32BIT && reload_completed
   && ! (TARGET_NEON && IS_VFP_REGNUM (REGNO (operands[0])))"
  [(parallel [(set (reg:CC_C CC_REGNUM)
		   (compare:CC_C (plus:SI (match_dup 1) (match_dup 2))
				 (match_dup 1)))
	      (set (match_dup 0) (plus:SI (match_dup 1) (match_dup 2)))])
   (set (match_dup 3) (plus:SI (plus:SI (match_dup 4) (match_dup 5))
			       (ltu:SI (reg:CC_C CC_REGNUM) (const_int 0))))]
  "
  {
    operands[3] = gen_highpart (SImode, operands[0]);
    operands[0] = gen_lowpart (SImode, operands[0]);
    operands[4] = gen_highpart (SImode, operands[1]);
    operands[1] = gen_lowpart (SImode, operands[1]);
    operands[5] = gen_highpart_mode (SImode, DImode, operands[2]);
    operands[2] = gen_lowpart (SImode, operands[2]);
  }"
  [(set_attr "conds" "clob")
   (set_attr "length" "8")
   (set_attr "type" "multiple")]
)

(define_insn_and_split "*adddi_sesidi_di"
  [(set (match_operand:DI 0 "s_register_operand" "=&r,&r")
	(plus:DI (sign_extend:DI
		  (match_operand:SI 2 "s_register_operand" "r,r"))
		 (match_operand:DI 1 "s_register_operand" "0,r")))
   (clobber (reg:CC CC_REGNUM))]
  "TARGET_32BIT"
  "#"
  "TARGET_32BIT && reload_completed"
  [(parallel [(set (reg:CC_C CC_REGNUM)
		   (compare:CC_C (plus:SI (match_dup 1) (match_dup 2))
				 (match_dup 1)))
	      (set (match_dup 0) (plus:SI (match_dup 1) (match_dup 2)))])
   (set (match_dup 3) (plus:SI (plus:SI (ashiftrt:SI (match_dup 2)
						     (const_int 31))
					(match_dup 4))
			       (ltu:SI (reg:CC_C CC_REGNUM) (const_int 0))))]
  "
  {
    operands[3] = gen_highpart (SImode, operands[0]);
    operands[0] = gen_lowpart (SImode, operands[0]);
    operands[4] = gen_highpart (SImode, operands[1]);
    operands[1] = gen_lowpart (SImode, operands[1]);
    operands[2] = gen_lowpart (SImode, operands[2]);
  }"
  [(set_attr "conds" "clob")
   (set_attr "length" "8")
   (set_attr "type" "multiple")]
)

(define_insn_and_split "*adddi_zesidi_di"
  [(set (match_operand:DI 0 "s_register_operand" "=&r,&r")
	(plus:DI (zero_extend:DI
		  (match_operand:SI 2 "s_register_operand" "r,r"))
		 (match_operand:DI 1 "s_register_operand" "0,r")))
   (clobber (reg:CC CC_REGNUM))]
  "TARGET_32BIT"
  "#"
  "TARGET_32BIT && reload_completed"
  [(parallel [(set (reg:CC_C CC_REGNUM)
		   (compare:CC_C (plus:SI (match_dup 1) (match_dup 2))
				 (match_dup 1)))
	      (set (match_dup 0) (plus:SI (match_dup 1) (match_dup 2)))])
   (set (match_dup 3) (plus:SI (plus:SI (match_dup 4) (const_int 0))
			       (ltu:SI (reg:CC_C CC_REGNUM) (const_int 0))))]
  "
  {
    operands[3] = gen_highpart (SImode, operands[0]);
    operands[0] = gen_lowpart (SImode, operands[0]);
    operands[4] = gen_highpart (SImode, operands[1]);
    operands[1] = gen_lowpart (SImode, operands[1]);
    operands[2] = gen_lowpart (SImode, operands[2]);
  }"
  [(set_attr "conds" "clob")
   (set_attr "length" "8")
   (set_attr "type" "multiple")]
)

(define_expand "addsi3"
  [(set (match_operand:SI          0 "s_register_operand" "")
	(plus:SI (match_operand:SI 1 "s_register_operand" "")
		 (match_operand:SI 2 "reg_or_int_operand" "")))]
  "TARGET_EITHER"
  "
  if (TARGET_32BIT && CONST_INT_P (operands[2]))
    {
      arm_split_constant (PLUS, SImode, NULL_RTX,
	                  INTVAL (operands[2]), operands[0], operands[1],
			  optimize && can_create_pseudo_p ());
      DONE;
    }
  "
)

; If there is a scratch available, this will be faster than synthesizing the
; addition.
(define_peephole2
  [(match_scratch:SI 3 "r")
   (set (match_operand:SI          0 "arm_general_register_operand" "")
	(plus:SI (match_operand:SI 1 "arm_general_register_operand" "")
		 (match_operand:SI 2 "const_int_operand"  "")))]
  "TARGET_32BIT &&
   !(const_ok_for_arm (INTVAL (operands[2]))
     || const_ok_for_arm (-INTVAL (operands[2])))
    && const_ok_for_arm (~INTVAL (operands[2]))"
  [(set (match_dup 3) (match_dup 2))
   (set (match_dup 0) (plus:SI (match_dup 1) (match_dup 3)))]
  ""
)

;; The r/r/k alternative is required when reloading the address
;;  (plus (reg rN) (reg sp)) into (reg rN).  In this case reload will
;; put the duplicated register first, and not try the commutative version.
(define_insn_and_split "*arm_addsi3"
  [(set (match_operand:SI          0 "s_register_operand" "=rk,l,l ,l ,r ,k ,r,r ,k ,r ,k,k,r ,k ,r")
        (plus:SI (match_operand:SI 1 "s_register_operand" "%0 ,l,0 ,l ,rk,k ,r,rk,k ,rk,k,r,rk,k ,rk")
                 (match_operand:SI 2 "reg_or_int_operand" "rk ,l,Py,Pd,rI,rI,k,Pj,Pj,L ,L,L,PJ,PJ,?n")))]
  "TARGET_32BIT"
  "@
   add%?\\t%0, %0, %2
   add%?\\t%0, %1, %2
   add%?\\t%0, %1, %2
   add%?\\t%0, %1, %2
   add%?\\t%0, %1, %2
   add%?\\t%0, %1, %2
   add%?\\t%0, %2, %1
   addw%?\\t%0, %1, %2
   addw%?\\t%0, %1, %2
   sub%?\\t%0, %1, #%n2
   sub%?\\t%0, %1, #%n2
   sub%?\\t%0, %1, #%n2
   subw%?\\t%0, %1, #%n2
   subw%?\\t%0, %1, #%n2
   #"
  "TARGET_32BIT
   && CONST_INT_P (operands[2])
   && !const_ok_for_op (INTVAL (operands[2]), PLUS)
   && (reload_completed || !arm_eliminable_register (operands[1]))"
  [(clobber (const_int 0))]
  "
  arm_split_constant (PLUS, SImode, curr_insn,
	              INTVAL (operands[2]), operands[0],
		      operands[1], 0);
  DONE;
  "
  [(set_attr "length" "2,4,4,4,4,4,4,4,4,4,4,4,4,4,16")
   (set_attr "predicable" "yes")
   (set_attr "predicable_short_it" "yes,yes,yes,yes,no,no,no,no,no,no,no,no,no,no,no")
   (set_attr "arch" "t2,t2,t2,t2,*,*,*,t2,t2,*,*,a,t2,t2,*")
   (set (attr "type") (if_then_else (match_operand 2 "const_int_operand" "")
		      (const_string "alu_imm")
		      (const_string "alu_reg")))
 ]
)

(define_insn_and_split "*thumb1_addsi3"
  [(set (match_operand:SI          0 "register_operand" "=l,l,l,*rk,*hk,l,k,l,l,l")
	(plus:SI (match_operand:SI 1 "register_operand" "%0,0,l,*0,*0,k,k,0,l,k")
		 (match_operand:SI 2 "nonmemory_operand" "I,J,lL,*hk,*rk,M,O,Pa,Pb,Pc")))]
  "TARGET_THUMB1"
  "*
   static const char * const asms[] = 
   {
     \"add\\t%0, %0, %2\",
     \"sub\\t%0, %0, #%n2\",
     \"add\\t%0, %1, %2\",
     \"add\\t%0, %0, %2\",
     \"add\\t%0, %0, %2\",
     \"add\\t%0, %1, %2\",
     \"add\\t%0, %1, %2\",
     \"#\",
     \"#\",
     \"#\"
   };
   if ((which_alternative == 2 || which_alternative == 6)
       && CONST_INT_P (operands[2])
       && INTVAL (operands[2]) < 0)
     return \"sub\\t%0, %1, #%n2\";
   return asms[which_alternative];
  "
  "&& reload_completed && CONST_INT_P (operands[2])
   && ((operands[1] != stack_pointer_rtx
        && (INTVAL (operands[2]) > 255 || INTVAL (operands[2]) < -255))
       || (operands[1] == stack_pointer_rtx
 	   && INTVAL (operands[2]) > 1020))"
  [(set (match_dup 0) (plus:SI (match_dup 1) (match_dup 2)))
   (set (match_dup 0) (plus:SI (match_dup 0) (match_dup 3)))]
  {
    HOST_WIDE_INT offset = INTVAL (operands[2]);
    if (operands[1] == stack_pointer_rtx)
      offset -= 1020;
    else
      {
        if (offset > 255)
	  offset = 255;
	else if (offset < -255)
	  offset = -255;
      }
    operands[3] = GEN_INT (offset);
    operands[2] = GEN_INT (INTVAL (operands[2]) - offset);
  }
  [(set_attr "length" "2,2,2,2,2,2,2,4,4,4")
   (set_attr "type" "alus_imm,alus_imm,alus_reg,alus_reg,alus_reg,
		     alus_reg,alus_reg,multiple,multiple,multiple")]
)

;; Reloading and elimination of the frame pointer can
;; sometimes cause this optimization to be missed.
(define_peephole2
  [(set (match_operand:SI 0 "arm_general_register_operand" "")
	(match_operand:SI 1 "const_int_operand" ""))
   (set (match_dup 0)
	(plus:SI (match_dup 0) (reg:SI SP_REGNUM)))]
  "TARGET_THUMB1
   && (unsigned HOST_WIDE_INT) (INTVAL (operands[1])) < 1024
   && (INTVAL (operands[1]) & 3) == 0"
  [(set (match_dup 0) (plus:SI (reg:SI SP_REGNUM) (match_dup 1)))]
  ""
)

(define_insn "addsi3_compare0"
  [(set (reg:CC_NOOV CC_REGNUM)
	(compare:CC_NOOV
	 (plus:SI (match_operand:SI 1 "s_register_operand" "r, r,r")
		  (match_operand:SI 2 "arm_add_operand"    "I,L,r"))
	 (const_int 0)))
   (set (match_operand:SI 0 "s_register_operand" "=r,r,r")
	(plus:SI (match_dup 1) (match_dup 2)))]
  "TARGET_ARM"
  "@
   add%.\\t%0, %1, %2
   sub%.\\t%0, %1, #%n2
   add%.\\t%0, %1, %2"
  [(set_attr "conds" "set")
   (set_attr "type" "alus_imm,alus_imm,alus_reg")]
)

(define_insn "*addsi3_compare0_scratch"
  [(set (reg:CC_NOOV CC_REGNUM)
	(compare:CC_NOOV
	 (plus:SI (match_operand:SI 0 "s_register_operand" "r, r, r")
		  (match_operand:SI 1 "arm_add_operand"    "I,L, r"))
	 (const_int 0)))]
  "TARGET_ARM"
  "@
   cmn%?\\t%0, %1
   cmp%?\\t%0, #%n1
   cmn%?\\t%0, %1"
  [(set_attr "conds" "set")
   (set_attr "predicable" "yes")
   (set_attr "type" "alus_imm,alus_imm,alus_reg")]
)

(define_insn "*compare_negsi_si"
  [(set (reg:CC_Z CC_REGNUM)
	(compare:CC_Z
	 (neg:SI (match_operand:SI 0 "s_register_operand" "l,r"))
	 (match_operand:SI 1 "s_register_operand" "l,r")))]
  "TARGET_32BIT"
  "cmn%?\\t%1, %0"
  [(set_attr "conds" "set")
   (set_attr "predicable" "yes")
   (set_attr "arch" "t2,*")
   (set_attr "length" "2,4")
   (set_attr "predicable_short_it" "yes,no")
   (set_attr "type" "alus_reg")]
)

;; This is the canonicalization of addsi3_compare0_for_combiner when the
;; addend is a constant.
(define_insn "cmpsi2_addneg"
  [(set (reg:CC CC_REGNUM)
	(compare:CC
	 (match_operand:SI 1 "s_register_operand" "r,r")
	 (match_operand:SI 2 "arm_addimm_operand" "L,I")))
   (set (match_operand:SI 0 "s_register_operand" "=r,r")
	(plus:SI (match_dup 1)
		 (match_operand:SI 3 "arm_addimm_operand" "I,L")))]
  "TARGET_32BIT && INTVAL (operands[2]) == -INTVAL (operands[3])"
  "@
   add%.\\t%0, %1, %3
   sub%.\\t%0, %1, #%n3"
  [(set_attr "conds" "set")
   (set_attr "type" "alus_reg")]
)

;; Convert the sequence
;;  sub  rd, rn, #1
;;  cmn  rd, #1	(equivalent to cmp rd, #-1)
;;  bne  dest
;; into
;;  subs rd, rn, #1
;;  bcs  dest	((unsigned)rn >= 1)
;; similarly for the beq variant using bcc.
;; This is a common looping idiom (while (n--))
(define_peephole2
  [(set (match_operand:SI 0 "arm_general_register_operand" "")
	(plus:SI (match_operand:SI 1 "arm_general_register_operand" "")
		 (const_int -1)))
   (set (match_operand 2 "cc_register" "")
	(compare (match_dup 0) (const_int -1)))
   (set (pc)
	(if_then_else (match_operator 3 "equality_operator"
		       [(match_dup 2) (const_int 0)])
		      (match_operand 4 "" "")
		      (match_operand 5 "" "")))]
  "TARGET_32BIT && peep2_reg_dead_p (3, operands[2])"
  [(parallel[
    (set (match_dup 2)
	 (compare:CC
	  (match_dup 1) (const_int 1)))
    (set (match_dup 0) (plus:SI (match_dup 1) (const_int -1)))])
   (set (pc)
	(if_then_else (match_op_dup 3 [(match_dup 2) (const_int 0)])
		      (match_dup 4)
		      (match_dup 5)))]
  "operands[2] = gen_rtx_REG (CCmode, CC_REGNUM);
   operands[3] = gen_rtx_fmt_ee ((GET_CODE (operands[3]) == NE
				  ? GEU : LTU),
				 VOIDmode, 
				 operands[2], const0_rtx);"
)

;; The next four insns work because they compare the result with one of
;; the operands, and we know that the use of the condition code is
;; either GEU or LTU, so we can use the carry flag from the addition
;; instead of doing the compare a second time.
(define_insn "*addsi3_compare_op1"
  [(set (reg:CC_C CC_REGNUM)
	(compare:CC_C
	 (plus:SI (match_operand:SI 1 "s_register_operand" "r,r,r")
		  (match_operand:SI 2 "arm_add_operand" "I,L,r"))
	 (match_dup 1)))
   (set (match_operand:SI 0 "s_register_operand" "=r,r,r")
	(plus:SI (match_dup 1) (match_dup 2)))]
  "TARGET_32BIT"
  "@
   add%.\\t%0, %1, %2
   sub%.\\t%0, %1, #%n2
   add%.\\t%0, %1, %2"
  [(set_attr "conds" "set")
   (set_attr "type"  "alus_imm,alus_imm,alus_reg")]
)

(define_insn "*addsi3_compare_op2"
  [(set (reg:CC_C CC_REGNUM)
	(compare:CC_C
	 (plus:SI (match_operand:SI 1 "s_register_operand" "r,r,r")
		  (match_operand:SI 2 "arm_add_operand" "I,L,r"))
	 (match_dup 2)))
   (set (match_operand:SI 0 "s_register_operand" "=r,r,r")
	(plus:SI (match_dup 1) (match_dup 2)))]
  "TARGET_32BIT"
  "@
   add%.\\t%0, %1, %2
   add%.\\t%0, %1, %2
   sub%.\\t%0, %1, #%n2"
  [(set_attr "conds" "set")
   (set_attr "type" "alus_imm,alus_imm,alus_reg")]
)

(define_insn "*compare_addsi2_op0"
  [(set (reg:CC_C CC_REGNUM)
        (compare:CC_C
          (plus:SI (match_operand:SI 0 "s_register_operand" "l,l,r,r,r")
                   (match_operand:SI 1 "arm_add_operand" "Pv,l,I,L,r"))
          (match_dup 0)))]
  "TARGET_32BIT"
  "@
   cmp%?\\t%0, #%n1
   cmn%?\\t%0, %1
   cmn%?\\t%0, %1
   cmp%?\\t%0, #%n1
   cmn%?\\t%0, %1"
  [(set_attr "conds" "set")
   (set_attr "predicable" "yes")
   (set_attr "arch" "t2,t2,*,*,*")
   (set_attr "predicable_short_it" "yes,yes,no,no,no")
   (set_attr "length" "2,2,4,4,4")
   (set_attr "type" "alus_imm,alus_reg,alus_imm,alus_imm,alus_reg")]
)

(define_insn "*compare_addsi2_op1"
  [(set (reg:CC_C CC_REGNUM)
        (compare:CC_C
          (plus:SI (match_operand:SI 0 "s_register_operand" "l,l,r,r,r")
                   (match_operand:SI 1 "arm_add_operand" "Pv,l,I,L,r"))
          (match_dup 1)))]
  "TARGET_32BIT"
  "@
   cmp%?\\t%0, #%n1
   cmn%?\\t%0, %1
   cmn%?\\t%0, %1
   cmp%?\\t%0, #%n1
   cmn%?\\t%0, %1"
  [(set_attr "conds" "set")
   (set_attr "predicable" "yes")
   (set_attr "arch" "t2,t2,*,*,*")
   (set_attr "predicable_short_it" "yes,yes,no,no,no")
   (set_attr "length" "2,2,4,4,4")
   (set_attr "type" "alus_imm,alus_reg,alus_imm,alus_imm,alus_reg")]
 )

(define_insn "*addsi3_carryin_<optab>"
  [(set (match_operand:SI 0 "s_register_operand" "=l,r,r")
        (plus:SI (plus:SI (match_operand:SI 1 "s_register_operand" "%l,r,r")
                          (match_operand:SI 2 "arm_not_operand" "0,rI,K"))
                 (LTUGEU:SI (reg:<cnb> CC_REGNUM) (const_int 0))))]
  "TARGET_32BIT"
  "@
   adc%?\\t%0, %1, %2
   adc%?\\t%0, %1, %2
   sbc%?\\t%0, %1, #%B2"
  [(set_attr "conds" "use")
   (set_attr "predicable" "yes")
   (set_attr "arch" "t2,*,*")
   (set_attr "length" "4")
   (set_attr "predicable_short_it" "yes,no,no")
   (set_attr "type" "adc_reg,adc_reg,adc_imm")]
)

(define_insn "*addsi3_carryin_alt2_<optab>"
  [(set (match_operand:SI 0 "s_register_operand" "=l,r,r")
        (plus:SI (plus:SI (LTUGEU:SI (reg:<cnb> CC_REGNUM) (const_int 0))
                          (match_operand:SI 1 "s_register_operand" "%l,r,r"))
                 (match_operand:SI 2 "arm_rhs_operand" "l,rI,K")))]
  "TARGET_32BIT"
  "@
   adc%?\\t%0, %1, %2
   adc%?\\t%0, %1, %2
   sbc%?\\t%0, %1, #%B2"
  [(set_attr "conds" "use")
   (set_attr "predicable" "yes")
   (set_attr "arch" "t2,*,*")
   (set_attr "length" "4")
   (set_attr "predicable_short_it" "yes,no,no")
   (set_attr "type" "adc_reg,adc_reg,adc_imm")]
)

(define_insn "*addsi3_carryin_shift_<optab>"
  [(set (match_operand:SI 0 "s_register_operand" "=r")
	(plus:SI (plus:SI
		  (match_operator:SI 2 "shift_operator"
		    [(match_operand:SI 3 "s_register_operand" "r")
		     (match_operand:SI 4 "reg_or_int_operand" "rM")])
		  (match_operand:SI 1 "s_register_operand" "r"))
		 (LTUGEU:SI (reg:<cnb> CC_REGNUM) (const_int 0))))]
  "TARGET_32BIT"
  "adc%?\\t%0, %1, %3%S2"
  [(set_attr "conds" "use")
   (set_attr "predicable" "yes")
   (set_attr "predicable_short_it" "no")
   (set (attr "type") (if_then_else (match_operand 4 "const_int_operand" "")
		      (const_string "alu_shift_imm")
		      (const_string "alu_shift_reg")))]
)

(define_insn "*addsi3_carryin_clobercc_<optab>"
  [(set (match_operand:SI 0 "s_register_operand" "=r")
	(plus:SI (plus:SI (match_operand:SI 1 "s_register_operand" "%r")
			  (match_operand:SI 2 "arm_rhs_operand" "rI"))
		 (LTUGEU:SI (reg:<cnb> CC_REGNUM) (const_int 0))))
   (clobber (reg:CC CC_REGNUM))]
   "TARGET_32BIT"
   "adc%.\\t%0, %1, %2"
   [(set_attr "conds" "set")
    (set_attr "type" "adcs_reg")]
)

(define_insn "*subsi3_carryin"
  [(set (match_operand:SI 0 "s_register_operand" "=r,r")
        (minus:SI (minus:SI (match_operand:SI 1 "reg_or_int_operand" "r,I")
                            (match_operand:SI 2 "s_register_operand" "r,r"))
                  (ltu:SI (reg:CC_C CC_REGNUM) (const_int 0))))]
  "TARGET_32BIT"
  "@
   sbc%?\\t%0, %1, %2
   rsc%?\\t%0, %2, %1"
  [(set_attr "conds" "use")
   (set_attr "arch" "*,a")
   (set_attr "predicable" "yes")
   (set_attr "predicable_short_it" "no")
   (set_attr "type" "adc_reg,adc_imm")]
)

(define_insn "*subsi3_carryin_const"
  [(set (match_operand:SI 0 "s_register_operand" "=r")
        (minus:SI (plus:SI (match_operand:SI 1 "reg_or_int_operand" "r")
                           (match_operand:SI 2 "arm_not_operand" "K"))
                  (ltu:SI (reg:CC_C CC_REGNUM) (const_int 0))))]
  "TARGET_32BIT"
  "sbc\\t%0, %1, #%B2"
  [(set_attr "conds" "use")
   (set_attr "type" "adc_imm")]
)

(define_insn "*subsi3_carryin_compare"
  [(set (reg:CC CC_REGNUM)
        (compare:CC (match_operand:SI 1 "s_register_operand" "r")
                    (match_operand:SI 2 "s_register_operand" "r")))
   (set (match_operand:SI 0 "s_register_operand" "=r")
        (minus:SI (minus:SI (match_dup 1)
                            (match_dup 2))
                  (ltu:SI (reg:CC_C CC_REGNUM) (const_int 0))))]
  "TARGET_32BIT"
  "sbcs\\t%0, %1, %2"
  [(set_attr "conds" "set")
   (set_attr "type" "adcs_reg")]
)

(define_insn "*subsi3_carryin_compare_const"
  [(set (reg:CC CC_REGNUM)
        (compare:CC (match_operand:SI 1 "reg_or_int_operand" "r")
                    (match_operand:SI 2 "arm_not_operand" "K")))
   (set (match_operand:SI 0 "s_register_operand" "=r")
        (minus:SI (plus:SI (match_dup 1)
                           (match_dup 2))
                  (ltu:SI (reg:CC_C CC_REGNUM) (const_int 0))))]
  "TARGET_32BIT"
  "sbcs\\t%0, %1, #%B2"
  [(set_attr "conds" "set")
   (set_attr "type" "adcs_imm")]
)

(define_insn "*subsi3_carryin_shift"
  [(set (match_operand:SI 0 "s_register_operand" "=r")
	(minus:SI (minus:SI
		  (match_operand:SI 1 "s_register_operand" "r")
                  (match_operator:SI 2 "shift_operator"
                   [(match_operand:SI 3 "s_register_operand" "r")
                    (match_operand:SI 4 "reg_or_int_operand" "rM")]))
                 (ltu:SI (reg:CC_C CC_REGNUM) (const_int 0))))]
  "TARGET_32BIT"
  "sbc%?\\t%0, %1, %3%S2"
  [(set_attr "conds" "use")
   (set_attr "predicable" "yes")
   (set (attr "type") (if_then_else (match_operand 4 "const_int_operand" "")
		      (const_string "alu_shift_imm")
                     (const_string "alu_shift_reg")))]
)

(define_insn "*rsbsi3_carryin_shift"
  [(set (match_operand:SI 0 "s_register_operand" "=r")
	(minus:SI (minus:SI
                  (match_operator:SI 2 "shift_operator"
                   [(match_operand:SI 3 "s_register_operand" "r")
                    (match_operand:SI 4 "reg_or_int_operand" "rM")])
		   (match_operand:SI 1 "s_register_operand" "r"))
                 (ltu:SI (reg:CC_C CC_REGNUM) (const_int 0))))]
  "TARGET_ARM"
  "rsc%?\\t%0, %1, %3%S2"
  [(set_attr "conds" "use")
   (set_attr "predicable" "yes")
   (set (attr "type") (if_then_else (match_operand 4 "const_int_operand" "")
		      (const_string "alu_shift_imm")
		      (const_string "alu_shift_reg")))]
)

; transform ((x << y) - 1) to ~(~(x-1) << y)  Where X is a constant.
(define_split
  [(set (match_operand:SI 0 "s_register_operand" "")
	(plus:SI (ashift:SI (match_operand:SI 1 "const_int_operand" "")
			    (match_operand:SI 2 "s_register_operand" ""))
		 (const_int -1)))
   (clobber (match_operand:SI 3 "s_register_operand" ""))]
  "TARGET_32BIT"
  [(set (match_dup 3) (match_dup 1))
   (set (match_dup 0) (not:SI (ashift:SI (match_dup 3) (match_dup 2))))]
  "
  operands[1] = GEN_INT (~(INTVAL (operands[1]) - 1));
")

(define_expand "addsf3"
  [(set (match_operand:SF          0 "s_register_operand" "")
	(plus:SF (match_operand:SF 1 "s_register_operand" "")
		 (match_operand:SF 2 "s_register_operand" "")))]
  "TARGET_32BIT && TARGET_HARD_FLOAT"
  "
")

(define_expand "adddf3"
  [(set (match_operand:DF          0 "s_register_operand" "")
	(plus:DF (match_operand:DF 1 "s_register_operand" "")
		 (match_operand:DF 2 "s_register_operand" "")))]
  "TARGET_32BIT && TARGET_HARD_FLOAT && !TARGET_VFP_SINGLE"
  "
")

(define_expand "subdi3"
 [(parallel
   [(set (match_operand:DI            0 "s_register_operand" "")
	  (minus:DI (match_operand:DI 1 "s_register_operand" "")
	            (match_operand:DI 2 "s_register_operand" "")))
    (clobber (reg:CC CC_REGNUM))])]
  "TARGET_EITHER"
  "
  if (TARGET_THUMB1)
    {
      if (!REG_P (operands[1]))
        operands[1] = force_reg (DImode, operands[1]);
      if (!REG_P (operands[2]))
        operands[2] = force_reg (DImode, operands[2]);
     }	
  "
)

(define_insn_and_split "*arm_subdi3"
  [(set (match_operand:DI           0 "s_register_operand" "=&r,&r,&r")
	(minus:DI (match_operand:DI 1 "s_register_operand" "0,r,0")
		  (match_operand:DI 2 "s_register_operand" "r,0,0")))
   (clobber (reg:CC CC_REGNUM))]
  "TARGET_32BIT && !TARGET_NEON"
  "#"  ; "subs\\t%Q0, %Q1, %Q2\;sbc\\t%R0, %R1, %R2"
  "&& reload_completed"
  [(parallel [(set (reg:CC CC_REGNUM)
		   (compare:CC (match_dup 1) (match_dup 2)))
	      (set (match_dup 0) (minus:SI (match_dup 1) (match_dup 2)))])
   (set (match_dup 3) (minus:SI (minus:SI (match_dup 4) (match_dup 5))
			       (ltu:SI (reg:CC_C CC_REGNUM) (const_int 0))))]
  {
    operands[3] = gen_highpart (SImode, operands[0]);
    operands[0] = gen_lowpart (SImode, operands[0]);
    operands[4] = gen_highpart (SImode, operands[1]);
    operands[1] = gen_lowpart (SImode, operands[1]);
    operands[5] = gen_highpart (SImode, operands[2]);
    operands[2] = gen_lowpart (SImode, operands[2]);
   }
  [(set_attr "conds" "clob")
   (set_attr "length" "8")
   (set_attr "type" "multiple")]
)

(define_insn "*thumb_subdi3"
  [(set (match_operand:DI           0 "register_operand" "=l")
	(minus:DI (match_operand:DI 1 "register_operand"  "0")
		  (match_operand:DI 2 "register_operand"  "l")))
   (clobber (reg:CC CC_REGNUM))]
  "TARGET_THUMB1"
  "sub\\t%Q0, %Q0, %Q2\;sbc\\t%R0, %R0, %R2"
  [(set_attr "length" "4")
   (set_attr "type" "multiple")]
)

(define_insn_and_split "*subdi_di_zesidi"
  [(set (match_operand:DI           0 "s_register_operand" "=&r,&r")
	(minus:DI (match_operand:DI 1 "s_register_operand"  "0,r")
		  (zero_extend:DI
		   (match_operand:SI 2 "s_register_operand"  "r,r"))))
   (clobber (reg:CC CC_REGNUM))]
  "TARGET_32BIT"
  "#"   ; "subs\\t%Q0, %Q1, %2\;sbc\\t%R0, %R1, #0"
  "&& reload_completed"
  [(parallel [(set (reg:CC CC_REGNUM)
		   (compare:CC (match_dup 1) (match_dup 2)))
	      (set (match_dup 0) (minus:SI (match_dup 1) (match_dup 2)))])
   (set (match_dup 3) (minus:SI (plus:SI (match_dup 4) (match_dup 5))
                                (ltu:SI (reg:CC_C CC_REGNUM) (const_int 0))))]
  {
    operands[3] = gen_highpart (SImode, operands[0]);
    operands[0] = gen_lowpart (SImode, operands[0]);
    operands[4] = gen_highpart (SImode, operands[1]);
    operands[1] = gen_lowpart (SImode, operands[1]);
    operands[5] = GEN_INT (~0);
   }
  [(set_attr "conds" "clob")
   (set_attr "length" "8")
   (set_attr "type" "multiple")]
)

(define_insn_and_split "*subdi_di_sesidi"
  [(set (match_operand:DI            0 "s_register_operand" "=&r,&r")
	(minus:DI (match_operand:DI  1 "s_register_operand"  "0,r")
		  (sign_extend:DI
		   (match_operand:SI 2 "s_register_operand"  "r,r"))))
   (clobber (reg:CC CC_REGNUM))]
  "TARGET_32BIT"
  "#"   ; "subs\\t%Q0, %Q1, %2\;sbc\\t%R0, %R1, %2, asr #31"
  "&& reload_completed"
  [(parallel [(set (reg:CC CC_REGNUM)
		   (compare:CC (match_dup 1) (match_dup 2)))
	      (set (match_dup 0) (minus:SI (match_dup 1) (match_dup 2)))])
   (set (match_dup 3) (minus:SI (minus:SI (match_dup 4)
                                         (ashiftrt:SI (match_dup 2)
                                                      (const_int 31)))
                                (ltu:SI (reg:CC_C CC_REGNUM) (const_int 0))))]
  {
    operands[3] = gen_highpart (SImode, operands[0]);
    operands[0] = gen_lowpart (SImode, operands[0]);
    operands[4] = gen_highpart (SImode, operands[1]);
    operands[1] = gen_lowpart (SImode, operands[1]);
  }
  [(set_attr "conds" "clob")
   (set_attr "length" "8")
   (set_attr "type" "multiple")]
)

(define_insn_and_split "*subdi_zesidi_di"
  [(set (match_operand:DI            0 "s_register_operand" "=&r,&r")
	(minus:DI (zero_extend:DI
		   (match_operand:SI 2 "s_register_operand"  "r,r"))
		  (match_operand:DI  1 "s_register_operand" "0,r")))
   (clobber (reg:CC CC_REGNUM))]
  "TARGET_ARM"
  "#"   ; "rsbs\\t%Q0, %Q1, %2\;rsc\\t%R0, %R1, #0"
        ; is equivalent to:
        ; "subs\\t%Q0, %2, %Q1\;rsc\\t%R0, %R1, #0"
  "&& reload_completed"
  [(parallel [(set (reg:CC CC_REGNUM)
		   (compare:CC (match_dup 2) (match_dup 1)))
	      (set (match_dup 0) (minus:SI (match_dup 2) (match_dup 1)))])
   (set (match_dup 3) (minus:SI (minus:SI (const_int 0) (match_dup 4))
			       (ltu:SI (reg:CC_C CC_REGNUM) (const_int 0))))]
  {
    operands[3] = gen_highpart (SImode, operands[0]);
    operands[0] = gen_lowpart (SImode, operands[0]);
    operands[4] = gen_highpart (SImode, operands[1]);
    operands[1] = gen_lowpart (SImode, operands[1]);
  }
  [(set_attr "conds" "clob")
   (set_attr "length" "8")
   (set_attr "type" "multiple")]
)

(define_insn_and_split "*subdi_sesidi_di"
  [(set (match_operand:DI            0 "s_register_operand" "=&r,&r")
	(minus:DI (sign_extend:DI
		   (match_operand:SI 2 "s_register_operand"   "r,r"))
		  (match_operand:DI  1 "s_register_operand"  "0,r")))
   (clobber (reg:CC CC_REGNUM))]
  "TARGET_ARM"
  "#"   ; "rsbs\\t%Q0, %Q1, %2\;rsc\\t%R0, %R1, %2, asr #31"
        ; is equivalent to:
        ; "subs\\t%Q0, %2, %Q1\;rsc\\t%R0, %R1, %2, asr #31"
  "&& reload_completed"
  [(parallel [(set (reg:CC CC_REGNUM)
		   (compare:CC (match_dup 2) (match_dup 1)))
	      (set (match_dup 0) (minus:SI (match_dup 2) (match_dup 1)))])
   (set (match_dup 3) (minus:SI (minus:SI
                                (ashiftrt:SI (match_dup 2)
                                             (const_int 31))
                                (match_dup 4))
			       (ltu:SI (reg:CC_C CC_REGNUM) (const_int 0))))]
  {
    operands[3] = gen_highpart (SImode, operands[0]);
    operands[0] = gen_lowpart (SImode, operands[0]);
    operands[4] = gen_highpart (SImode, operands[1]);
    operands[1] = gen_lowpart (SImode, operands[1]);
  }
  [(set_attr "conds" "clob")
   (set_attr "length" "8")
   (set_attr "type" "multiple")]
)

(define_insn_and_split "*subdi_zesidi_zesidi"
  [(set (match_operand:DI            0 "s_register_operand" "=r")
	(minus:DI (zero_extend:DI
		   (match_operand:SI 1 "s_register_operand"  "r"))
		  (zero_extend:DI
		   (match_operand:SI 2 "s_register_operand"  "r"))))
   (clobber (reg:CC CC_REGNUM))]
  "TARGET_32BIT"
  "#"   ; "subs\\t%Q0, %1, %2\;sbc\\t%R0, %1, %1"
  "&& reload_completed"
  [(parallel [(set (reg:CC CC_REGNUM)
		   (compare:CC (match_dup 1) (match_dup 2)))
	      (set (match_dup 0) (minus:SI (match_dup 1) (match_dup 2)))])
   (set (match_dup 3) (minus:SI (minus:SI (match_dup 1) (match_dup 1))
			       (ltu:SI (reg:CC_C CC_REGNUM) (const_int 0))))]
  {
       operands[3] = gen_highpart (SImode, operands[0]);
       operands[0] = gen_lowpart (SImode, operands[0]);
  }
  [(set_attr "conds" "clob")
   (set_attr "length" "8")
   (set_attr "type" "multiple")]
)

(define_expand "subsi3"
  [(set (match_operand:SI           0 "s_register_operand" "")
	(minus:SI (match_operand:SI 1 "reg_or_int_operand" "")
		  (match_operand:SI 2 "s_register_operand" "")))]
  "TARGET_EITHER"
  "
  if (CONST_INT_P (operands[1]))
    {
      if (TARGET_32BIT)
        {
          arm_split_constant (MINUS, SImode, NULL_RTX,
	                      INTVAL (operands[1]), operands[0],
	  		      operands[2], optimize && can_create_pseudo_p ());
          DONE;
	}
      else /* TARGET_THUMB1 */
        operands[1] = force_reg (SImode, operands[1]);
    }
  "
)

(define_insn "thumb1_subsi3_insn"
  [(set (match_operand:SI           0 "register_operand" "=l")
	(minus:SI (match_operand:SI 1 "register_operand" "l")
		  (match_operand:SI 2 "reg_or_int_operand" "lPd")))]
  "TARGET_THUMB1"
  "sub\\t%0, %1, %2"
  [(set_attr "length" "2")
   (set_attr "conds" "set")
   (set_attr "type" "alus_reg")]
)

; ??? Check Thumb-2 split length
(define_insn_and_split "*arm_subsi3_insn"
  [(set (match_operand:SI           0 "s_register_operand" "=l,l ,l ,l ,r ,r,r,rk,r")
	(minus:SI (match_operand:SI 1 "reg_or_int_operand" "l ,0 ,l ,Pz,rI,r,r,k ,?n")
		  (match_operand:SI 2 "reg_or_int_operand" "l ,Py,Pd,l ,r ,I,r,r ,r")))]
  "TARGET_32BIT"
  "@
   sub%?\\t%0, %1, %2
   sub%?\\t%0, %2
   sub%?\\t%0, %1, %2
   rsb%?\\t%0, %2, %1
   rsb%?\\t%0, %2, %1
   sub%?\\t%0, %1, %2
   sub%?\\t%0, %1, %2
   sub%?\\t%0, %1, %2
   #"
  "&& (CONST_INT_P (operands[1])
       && !const_ok_for_arm (INTVAL (operands[1])))"
  [(clobber (const_int 0))]
  "
  arm_split_constant (MINUS, SImode, curr_insn,
                      INTVAL (operands[1]), operands[0], operands[2], 0);
  DONE;
  "
  [(set_attr "length" "4,4,4,4,4,4,4,4,16")
   (set_attr "arch" "t2,t2,t2,t2,*,*,*,*,*")
   (set_attr "predicable" "yes")
   (set_attr "predicable_short_it" "yes,yes,yes,yes,no,no,no,no,no")
   (set_attr "type" "alu_reg,alu_reg,alu_reg,alu_reg,alu_imm,alu_imm,alu_reg,alu_reg,multiple")]
)

(define_peephole2
  [(match_scratch:SI 3 "r")
   (set (match_operand:SI 0 "arm_general_register_operand" "")
	(minus:SI (match_operand:SI 1 "const_int_operand" "")
		  (match_operand:SI 2 "arm_general_register_operand" "")))]
  "TARGET_32BIT
   && !const_ok_for_arm (INTVAL (operands[1]))
   && const_ok_for_arm (~INTVAL (operands[1]))"
  [(set (match_dup 3) (match_dup 1))
   (set (match_dup 0) (minus:SI (match_dup 3) (match_dup 2)))]
  ""
)

(define_insn "*subsi3_compare0"
  [(set (reg:CC_NOOV CC_REGNUM)
	(compare:CC_NOOV
	 (minus:SI (match_operand:SI 1 "arm_rhs_operand" "r,r,I")
		   (match_operand:SI 2 "arm_rhs_operand" "I,r,r"))
	 (const_int 0)))
   (set (match_operand:SI 0 "s_register_operand" "=r,r,r")
	(minus:SI (match_dup 1) (match_dup 2)))]
  "TARGET_32BIT"
  "@
   sub%.\\t%0, %1, %2
   sub%.\\t%0, %1, %2
   rsb%.\\t%0, %2, %1"
  [(set_attr "conds" "set")
   (set_attr "type"  "alus_imm,alus_reg,alus_reg")]
)

(define_insn "subsi3_compare"
  [(set (reg:CC CC_REGNUM)
	(compare:CC (match_operand:SI 1 "arm_rhs_operand" "r,r,I")
		    (match_operand:SI 2 "arm_rhs_operand" "I,r,r")))
   (set (match_operand:SI 0 "s_register_operand" "=r,r,r")
	(minus:SI (match_dup 1) (match_dup 2)))]
  "TARGET_32BIT"
  "@
   sub%.\\t%0, %1, %2
   sub%.\\t%0, %1, %2
   rsb%.\\t%0, %2, %1"
  [(set_attr "conds" "set")
   (set_attr "type" "alus_imm,alus_reg,alus_reg")]
)

(define_expand "subsf3"
  [(set (match_operand:SF           0 "s_register_operand" "")
	(minus:SF (match_operand:SF 1 "s_register_operand" "")
		  (match_operand:SF 2 "s_register_operand" "")))]
  "TARGET_32BIT && TARGET_HARD_FLOAT"
  "
")

(define_expand "subdf3"
  [(set (match_operand:DF           0 "s_register_operand" "")
	(minus:DF (match_operand:DF 1 "s_register_operand" "")
		  (match_operand:DF 2 "s_register_operand" "")))]
  "TARGET_32BIT && TARGET_HARD_FLOAT && !TARGET_VFP_SINGLE"
  "
")


;; Multiplication insns

(define_expand "mulhi3"
  [(set (match_operand:HI 0 "s_register_operand" "")
	(mult:HI (match_operand:HI 1 "s_register_operand" "")
		 (match_operand:HI 2 "s_register_operand" "")))]
  "TARGET_DSP_MULTIPLY"
  "
  {
    rtx result = gen_reg_rtx (SImode);
    emit_insn (gen_mulhisi3 (result, operands[1], operands[2]));
    emit_move_insn (operands[0], gen_lowpart (HImode, result));
    DONE;
  }"
)

(define_expand "mulsi3"
  [(set (match_operand:SI          0 "s_register_operand" "")
	(mult:SI (match_operand:SI 2 "s_register_operand" "")
		 (match_operand:SI 1 "s_register_operand" "")))]
  "TARGET_EITHER"
  ""
)

;; Use `&' and then `0' to prevent the operands 0 and 1 being the same
(define_insn "*arm_mulsi3"
  [(set (match_operand:SI          0 "s_register_operand" "=&r,&r")
	(mult:SI (match_operand:SI 2 "s_register_operand" "r,r")
		 (match_operand:SI 1 "s_register_operand" "%0,r")))]
  "TARGET_32BIT && !arm_arch6"
  "mul%?\\t%0, %2, %1"
  [(set_attr "type" "mul")
   (set_attr "predicable" "yes")]
)

(define_insn "*arm_mulsi3_v6"
  [(set (match_operand:SI          0 "s_register_operand" "=l,l,r")
	(mult:SI (match_operand:SI 1 "s_register_operand" "0,l,r")
		 (match_operand:SI 2 "s_register_operand" "l,0,r")))]
  "TARGET_32BIT && arm_arch6"
  "mul%?\\t%0, %1, %2"
  [(set_attr "type" "mul")
   (set_attr "predicable" "yes")
   (set_attr "arch" "t2,t2,*")
   (set_attr "length" "4")
   (set_attr "predicable_short_it" "yes,yes,no")]
)

; Unfortunately with the Thumb the '&'/'0' trick can fails when operands 
; 1 and 2; are the same, because reload will make operand 0 match 
; operand 1 without realizing that this conflicts with operand 2.  We fix 
; this by adding another alternative to match this case, and then `reload' 
; it ourselves.  This alternative must come first.
(define_insn "*thumb_mulsi3"
  [(set (match_operand:SI          0 "register_operand" "=&l,&l,&l")
	(mult:SI (match_operand:SI 1 "register_operand" "%l,*h,0")
		 (match_operand:SI 2 "register_operand" "l,l,l")))]
  "TARGET_THUMB1 && !arm_arch6"
  "*
  if (which_alternative < 2)
    return \"mov\\t%0, %1\;mul\\t%0, %2\";
  else
    return \"mul\\t%0, %2\";
  "
  [(set_attr "length" "4,4,2")
   (set_attr "type" "muls")]
)

(define_insn "*thumb_mulsi3_v6"
  [(set (match_operand:SI          0 "register_operand" "=l,l,l")
	(mult:SI (match_operand:SI 1 "register_operand" "0,l,0")
		 (match_operand:SI 2 "register_operand" "l,0,0")))]
  "TARGET_THUMB1 && arm_arch6"
  "@
   mul\\t%0, %2
   mul\\t%0, %1
   mul\\t%0, %1"
  [(set_attr "length" "2")
   (set_attr "type" "muls")]
)

(define_insn "*mulsi3_compare0"
  [(set (reg:CC_NOOV CC_REGNUM)
	(compare:CC_NOOV (mult:SI
			  (match_operand:SI 2 "s_register_operand" "r,r")
			  (match_operand:SI 1 "s_register_operand" "%0,r"))
			 (const_int 0)))
   (set (match_operand:SI 0 "s_register_operand" "=&r,&r")
	(mult:SI (match_dup 2) (match_dup 1)))]
  "TARGET_ARM && !arm_arch6"
  "mul%.\\t%0, %2, %1"
  [(set_attr "conds" "set")
   (set_attr "type" "muls")]
)

(define_insn "*mulsi3_compare0_v6"
  [(set (reg:CC_NOOV CC_REGNUM)
	(compare:CC_NOOV (mult:SI
			  (match_operand:SI 2 "s_register_operand" "r")
			  (match_operand:SI 1 "s_register_operand" "r"))
			 (const_int 0)))
   (set (match_operand:SI 0 "s_register_operand" "=r")
	(mult:SI (match_dup 2) (match_dup 1)))]
  "TARGET_ARM && arm_arch6 && optimize_size"
  "mul%.\\t%0, %2, %1"
  [(set_attr "conds" "set")
   (set_attr "type" "muls")]
)

(define_insn "*mulsi_compare0_scratch"
  [(set (reg:CC_NOOV CC_REGNUM)
	(compare:CC_NOOV (mult:SI
			  (match_operand:SI 2 "s_register_operand" "r,r")
			  (match_operand:SI 1 "s_register_operand" "%0,r"))
			 (const_int 0)))
   (clobber (match_scratch:SI 0 "=&r,&r"))]
  "TARGET_ARM && !arm_arch6"
  "mul%.\\t%0, %2, %1"
  [(set_attr "conds" "set")
   (set_attr "type" "muls")]
)

(define_insn "*mulsi_compare0_scratch_v6"
  [(set (reg:CC_NOOV CC_REGNUM)
	(compare:CC_NOOV (mult:SI
			  (match_operand:SI 2 "s_register_operand" "r")
			  (match_operand:SI 1 "s_register_operand" "r"))
			 (const_int 0)))
   (clobber (match_scratch:SI 0 "=r"))]
  "TARGET_ARM && arm_arch6 && optimize_size"
  "mul%.\\t%0, %2, %1"
  [(set_attr "conds" "set")
   (set_attr "type" "muls")]
)

;; Unnamed templates to match MLA instruction.

(define_insn "*mulsi3addsi"
  [(set (match_operand:SI 0 "s_register_operand" "=&r,&r,&r,&r")
	(plus:SI
	  (mult:SI (match_operand:SI 2 "s_register_operand" "r,r,r,r")
		   (match_operand:SI 1 "s_register_operand" "%0,r,0,r"))
	  (match_operand:SI 3 "s_register_operand" "r,r,0,0")))]
  "TARGET_32BIT && !arm_arch6"
  "mla%?\\t%0, %2, %1, %3"
  [(set_attr "type" "mla")
   (set_attr "predicable" "yes")]
)

(define_insn "*mulsi3addsi_v6"
  [(set (match_operand:SI 0 "s_register_operand" "=r")
	(plus:SI
	  (mult:SI (match_operand:SI 2 "s_register_operand" "r")
		   (match_operand:SI 1 "s_register_operand" "r"))
	  (match_operand:SI 3 "s_register_operand" "r")))]
  "TARGET_32BIT && arm_arch6"
  "mla%?\\t%0, %2, %1, %3"
  [(set_attr "type" "mla")
   (set_attr "predicable" "yes")
   (set_attr "predicable_short_it" "no")]
)

(define_insn "*mulsi3addsi_compare0"
  [(set (reg:CC_NOOV CC_REGNUM)
	(compare:CC_NOOV
	 (plus:SI (mult:SI
		   (match_operand:SI 2 "s_register_operand" "r,r,r,r")
		   (match_operand:SI 1 "s_register_operand" "%0,r,0,r"))
		  (match_operand:SI 3 "s_register_operand" "r,r,0,0"))
	 (const_int 0)))
   (set (match_operand:SI 0 "s_register_operand" "=&r,&r,&r,&r")
	(plus:SI (mult:SI (match_dup 2) (match_dup 1))
		 (match_dup 3)))]
  "TARGET_ARM && arm_arch6"
  "mla%.\\t%0, %2, %1, %3"
  [(set_attr "conds" "set")
   (set_attr "type" "mlas")]
)

(define_insn "*mulsi3addsi_compare0_v6"
  [(set (reg:CC_NOOV CC_REGNUM)
	(compare:CC_NOOV
	 (plus:SI (mult:SI
		   (match_operand:SI 2 "s_register_operand" "r")
		   (match_operand:SI 1 "s_register_operand" "r"))
		  (match_operand:SI 3 "s_register_operand" "r"))
	 (const_int 0)))
   (set (match_operand:SI 0 "s_register_operand" "=r")
	(plus:SI (mult:SI (match_dup 2) (match_dup 1))
		 (match_dup 3)))]
  "TARGET_ARM && arm_arch6 && optimize_size"
  "mla%.\\t%0, %2, %1, %3"
  [(set_attr "conds" "set")
   (set_attr "type" "mlas")]
)

(define_insn "*mulsi3addsi_compare0_scratch"
  [(set (reg:CC_NOOV CC_REGNUM)
	(compare:CC_NOOV
	 (plus:SI (mult:SI
		   (match_operand:SI 2 "s_register_operand" "r,r,r,r")
		   (match_operand:SI 1 "s_register_operand" "%0,r,0,r"))
		  (match_operand:SI 3 "s_register_operand" "?r,r,0,0"))
	 (const_int 0)))
   (clobber (match_scratch:SI 0 "=&r,&r,&r,&r"))]
  "TARGET_ARM && !arm_arch6"
  "mla%.\\t%0, %2, %1, %3"
  [(set_attr "conds" "set")
   (set_attr "type" "mlas")]
)

(define_insn "*mulsi3addsi_compare0_scratch_v6"
  [(set (reg:CC_NOOV CC_REGNUM)
	(compare:CC_NOOV
	 (plus:SI (mult:SI
		   (match_operand:SI 2 "s_register_operand" "r")
		   (match_operand:SI 1 "s_register_operand" "r"))
		  (match_operand:SI 3 "s_register_operand" "r"))
	 (const_int 0)))
   (clobber (match_scratch:SI 0 "=r"))]
  "TARGET_ARM && arm_arch6 && optimize_size"
  "mla%.\\t%0, %2, %1, %3"
  [(set_attr "conds" "set")
   (set_attr "type" "mlas")]
)

(define_insn "*mulsi3subsi"
  [(set (match_operand:SI 0 "s_register_operand" "=r")
	(minus:SI
	  (match_operand:SI 3 "s_register_operand" "r")
	  (mult:SI (match_operand:SI 2 "s_register_operand" "r")
		   (match_operand:SI 1 "s_register_operand" "r"))))]
  "TARGET_32BIT && arm_arch_thumb2"
  "mls%?\\t%0, %2, %1, %3"
  [(set_attr "type" "mla")
   (set_attr "predicable" "yes")
   (set_attr "predicable_short_it" "no")]
)

(define_expand "maddsidi4"
  [(set (match_operand:DI 0 "s_register_operand" "")
	(plus:DI
	 (mult:DI
	  (sign_extend:DI (match_operand:SI 1 "s_register_operand" ""))
	  (sign_extend:DI (match_operand:SI 2 "s_register_operand" "")))
	 (match_operand:DI 3 "s_register_operand" "")))]
  "TARGET_32BIT && arm_arch3m"
  "")

(define_insn "*mulsidi3adddi"
  [(set (match_operand:DI 0 "s_register_operand" "=&r")
	(plus:DI
	 (mult:DI
	  (sign_extend:DI (match_operand:SI 2 "s_register_operand" "%r"))
	  (sign_extend:DI (match_operand:SI 3 "s_register_operand" "r")))
	 (match_operand:DI 1 "s_register_operand" "0")))]
  "TARGET_32BIT && arm_arch3m && !arm_arch6"
  "smlal%?\\t%Q0, %R0, %3, %2"
  [(set_attr "type" "smlal")
   (set_attr "predicable" "yes")]
)

(define_insn "*mulsidi3adddi_v6"
  [(set (match_operand:DI 0 "s_register_operand" "=r")
	(plus:DI
	 (mult:DI
	  (sign_extend:DI (match_operand:SI 2 "s_register_operand" "r"))
	  (sign_extend:DI (match_operand:SI 3 "s_register_operand" "r")))
	 (match_operand:DI 1 "s_register_operand" "0")))]
  "TARGET_32BIT && arm_arch6"
  "smlal%?\\t%Q0, %R0, %3, %2"
  [(set_attr "type" "smlal")
   (set_attr "predicable" "yes")
   (set_attr "predicable_short_it" "no")]
)

;; 32x32->64 widening multiply.
;; As with mulsi3, the only difference between the v3-5 and v6+
;; versions of these patterns is the requirement that the output not
;; overlap the inputs, but that still means we have to have a named
;; expander and two different starred insns.

(define_expand "mulsidi3"
  [(set (match_operand:DI 0 "s_register_operand" "")
	(mult:DI
	 (sign_extend:DI (match_operand:SI 1 "s_register_operand" ""))
	 (sign_extend:DI (match_operand:SI 2 "s_register_operand" ""))))]
  "TARGET_32BIT && arm_arch3m"
  ""
)

(define_insn "*mulsidi3_nov6"
  [(set (match_operand:DI 0 "s_register_operand" "=&r")
	(mult:DI
	 (sign_extend:DI (match_operand:SI 1 "s_register_operand" "%r"))
	 (sign_extend:DI (match_operand:SI 2 "s_register_operand" "r"))))]
  "TARGET_32BIT && arm_arch3m && !arm_arch6"
  "smull%?\\t%Q0, %R0, %1, %2"
  [(set_attr "type" "smull")
   (set_attr "predicable" "yes")]
)

(define_insn "*mulsidi3_v6"
  [(set (match_operand:DI 0 "s_register_operand" "=r")
	(mult:DI
	 (sign_extend:DI (match_operand:SI 1 "s_register_operand" "r"))
	 (sign_extend:DI (match_operand:SI 2 "s_register_operand" "r"))))]
  "TARGET_32BIT && arm_arch6"
  "smull%?\\t%Q0, %R0, %1, %2"
  [(set_attr "type" "smull")
   (set_attr "predicable" "yes")
   (set_attr "predicable_short_it" "no")]
)

(define_expand "umulsidi3"
  [(set (match_operand:DI 0 "s_register_operand" "")
	(mult:DI
	 (zero_extend:DI (match_operand:SI 1 "s_register_operand" ""))
	 (zero_extend:DI (match_operand:SI 2 "s_register_operand" ""))))]
  "TARGET_32BIT && arm_arch3m"
  ""
)

(define_insn "*umulsidi3_nov6"
  [(set (match_operand:DI 0 "s_register_operand" "=&r")
	(mult:DI
	 (zero_extend:DI (match_operand:SI 1 "s_register_operand" "%r"))
	 (zero_extend:DI (match_operand:SI 2 "s_register_operand" "r"))))]
  "TARGET_32BIT && arm_arch3m && !arm_arch6"
  "umull%?\\t%Q0, %R0, %1, %2"
  [(set_attr "type" "umull")
   (set_attr "predicable" "yes")]
)

(define_insn "*umulsidi3_v6"
  [(set (match_operand:DI 0 "s_register_operand" "=r")
	(mult:DI
	 (zero_extend:DI (match_operand:SI 1 "s_register_operand" "r"))
	 (zero_extend:DI (match_operand:SI 2 "s_register_operand" "r"))))]
  "TARGET_32BIT && arm_arch6"
  "umull%?\\t%Q0, %R0, %1, %2"
  [(set_attr "type" "umull")
   (set_attr "predicable" "yes")
   (set_attr "predicable_short_it" "no")]
)

(define_expand "umaddsidi4"
  [(set (match_operand:DI 0 "s_register_operand" "")
	(plus:DI
	 (mult:DI
	  (zero_extend:DI (match_operand:SI 1 "s_register_operand" ""))
	  (zero_extend:DI (match_operand:SI 2 "s_register_operand" "")))
	 (match_operand:DI 3 "s_register_operand" "")))]
  "TARGET_32BIT && arm_arch3m"
  "")

(define_insn "*umulsidi3adddi"
  [(set (match_operand:DI 0 "s_register_operand" "=&r")
	(plus:DI
	 (mult:DI
	  (zero_extend:DI (match_operand:SI 2 "s_register_operand" "%r"))
	  (zero_extend:DI (match_operand:SI 3 "s_register_operand" "r")))
	 (match_operand:DI 1 "s_register_operand" "0")))]
  "TARGET_32BIT && arm_arch3m && !arm_arch6"
  "umlal%?\\t%Q0, %R0, %3, %2"
  [(set_attr "type" "umlal")
   (set_attr "predicable" "yes")]
)

(define_insn "*umulsidi3adddi_v6"
  [(set (match_operand:DI 0 "s_register_operand" "=r")
	(plus:DI
	 (mult:DI
	  (zero_extend:DI (match_operand:SI 2 "s_register_operand" "r"))
	  (zero_extend:DI (match_operand:SI 3 "s_register_operand" "r")))
	 (match_operand:DI 1 "s_register_operand" "0")))]
  "TARGET_32BIT && arm_arch6"
  "umlal%?\\t%Q0, %R0, %3, %2"
  [(set_attr "type" "umlal")
   (set_attr "predicable" "yes")
   (set_attr "predicable_short_it" "no")]
)

(define_expand "smulsi3_highpart"
  [(parallel
    [(set (match_operand:SI 0 "s_register_operand" "")
	  (truncate:SI
	   (lshiftrt:DI
	    (mult:DI
	     (sign_extend:DI (match_operand:SI 1 "s_register_operand" ""))
	     (sign_extend:DI (match_operand:SI 2 "s_register_operand" "")))
	    (const_int 32))))
     (clobber (match_scratch:SI 3 ""))])]
  "TARGET_32BIT && arm_arch3m"
  ""
)

(define_insn "*smulsi3_highpart_nov6"
  [(set (match_operand:SI 0 "s_register_operand" "=&r,&r")
	(truncate:SI
	 (lshiftrt:DI
	  (mult:DI
	   (sign_extend:DI (match_operand:SI 1 "s_register_operand" "%0,r"))
	   (sign_extend:DI (match_operand:SI 2 "s_register_operand" "r,r")))
	  (const_int 32))))
   (clobber (match_scratch:SI 3 "=&r,&r"))]
  "TARGET_32BIT && arm_arch3m && !arm_arch6"
  "smull%?\\t%3, %0, %2, %1"
  [(set_attr "type" "smull")
   (set_attr "predicable" "yes")]
)

(define_insn "*smulsi3_highpart_v6"
  [(set (match_operand:SI 0 "s_register_operand" "=r")
	(truncate:SI
	 (lshiftrt:DI
	  (mult:DI
	   (sign_extend:DI (match_operand:SI 1 "s_register_operand" "r"))
	   (sign_extend:DI (match_operand:SI 2 "s_register_operand" "r")))
	  (const_int 32))))
   (clobber (match_scratch:SI 3 "=r"))]
  "TARGET_32BIT && arm_arch6"
  "smull%?\\t%3, %0, %2, %1"
  [(set_attr "type" "smull")
   (set_attr "predicable" "yes")
   (set_attr "predicable_short_it" "no")]
)

(define_expand "umulsi3_highpart"
  [(parallel
    [(set (match_operand:SI 0 "s_register_operand" "")
	  (truncate:SI
	   (lshiftrt:DI
	    (mult:DI
	     (zero_extend:DI (match_operand:SI 1 "s_register_operand" ""))
	      (zero_extend:DI (match_operand:SI 2 "s_register_operand" "")))
	    (const_int 32))))
     (clobber (match_scratch:SI 3 ""))])]
  "TARGET_32BIT && arm_arch3m"
  ""
)

(define_insn "*umulsi3_highpart_nov6"
  [(set (match_operand:SI 0 "s_register_operand" "=&r,&r")
	(truncate:SI
	 (lshiftrt:DI
	  (mult:DI
	   (zero_extend:DI (match_operand:SI 1 "s_register_operand" "%0,r"))
	   (zero_extend:DI (match_operand:SI 2 "s_register_operand" "r,r")))
	  (const_int 32))))
   (clobber (match_scratch:SI 3 "=&r,&r"))]
  "TARGET_32BIT && arm_arch3m && !arm_arch6"
  "umull%?\\t%3, %0, %2, %1"
  [(set_attr "type" "umull")
   (set_attr "predicable" "yes")]
)

(define_insn "*umulsi3_highpart_v6"
  [(set (match_operand:SI 0 "s_register_operand" "=r")
	(truncate:SI
	 (lshiftrt:DI
	  (mult:DI
	   (zero_extend:DI (match_operand:SI 1 "s_register_operand" "r"))
	   (zero_extend:DI (match_operand:SI 2 "s_register_operand" "r")))
	  (const_int 32))))
   (clobber (match_scratch:SI 3 "=r"))]
  "TARGET_32BIT && arm_arch6"
  "umull%?\\t%3, %0, %2, %1"
  [(set_attr "type" "umull")
   (set_attr "predicable" "yes")
   (set_attr "predicable_short_it" "no")]
)

(define_insn "mulhisi3"
  [(set (match_operand:SI 0 "s_register_operand" "=r")
	(mult:SI (sign_extend:SI
		  (match_operand:HI 1 "s_register_operand" "%r"))
		 (sign_extend:SI
		  (match_operand:HI 2 "s_register_operand" "r"))))]
  "TARGET_DSP_MULTIPLY"
  "smulbb%?\\t%0, %1, %2"
  [(set_attr "type" "smulxy")
   (set_attr "predicable" "yes")]
)

(define_insn "*mulhisi3tb"
  [(set (match_operand:SI 0 "s_register_operand" "=r")
	(mult:SI (ashiftrt:SI
		  (match_operand:SI 1 "s_register_operand" "r")
		  (const_int 16))
		 (sign_extend:SI
		  (match_operand:HI 2 "s_register_operand" "r"))))]
  "TARGET_DSP_MULTIPLY"
  "smultb%?\\t%0, %1, %2"
  [(set_attr "type" "smulxy")
   (set_attr "predicable" "yes")
   (set_attr "predicable_short_it" "no")]
)

(define_insn "*mulhisi3bt"
  [(set (match_operand:SI 0 "s_register_operand" "=r")
	(mult:SI (sign_extend:SI
		  (match_operand:HI 1 "s_register_operand" "r"))
		 (ashiftrt:SI
		  (match_operand:SI 2 "s_register_operand" "r")
		  (const_int 16))))]
  "TARGET_DSP_MULTIPLY"
  "smulbt%?\\t%0, %1, %2"
  [(set_attr "type" "smulxy")
   (set_attr "predicable" "yes")
   (set_attr "predicable_short_it" "no")]
)

(define_insn "*mulhisi3tt"
  [(set (match_operand:SI 0 "s_register_operand" "=r")
	(mult:SI (ashiftrt:SI
		  (match_operand:SI 1 "s_register_operand" "r")
		  (const_int 16))
		 (ashiftrt:SI
		  (match_operand:SI 2 "s_register_operand" "r")
		  (const_int 16))))]
  "TARGET_DSP_MULTIPLY"
  "smultt%?\\t%0, %1, %2"
  [(set_attr "type" "smulxy")
   (set_attr "predicable" "yes")
   (set_attr "predicable_short_it" "no")]
)

(define_insn "maddhisi4"
  [(set (match_operand:SI 0 "s_register_operand" "=r")
	(plus:SI (mult:SI (sign_extend:SI
			   (match_operand:HI 1 "s_register_operand" "r"))
			  (sign_extend:SI
			   (match_operand:HI 2 "s_register_operand" "r")))
		 (match_operand:SI 3 "s_register_operand" "r")))]
  "TARGET_DSP_MULTIPLY"
  "smlabb%?\\t%0, %1, %2, %3"
  [(set_attr "type" "smlaxy")
   (set_attr "predicable" "yes")
   (set_attr "predicable_short_it" "no")]
)

;; Note: there is no maddhisi4ibt because this one is canonical form
(define_insn "*maddhisi4tb"
  [(set (match_operand:SI 0 "s_register_operand" "=r")
	(plus:SI (mult:SI (ashiftrt:SI
			   (match_operand:SI 1 "s_register_operand" "r")
			   (const_int 16))
			  (sign_extend:SI
			   (match_operand:HI 2 "s_register_operand" "r")))
		 (match_operand:SI 3 "s_register_operand" "r")))]
  "TARGET_DSP_MULTIPLY"
  "smlatb%?\\t%0, %1, %2, %3"
  [(set_attr "type" "smlaxy")
   (set_attr "predicable" "yes")
   (set_attr "predicable_short_it" "no")]
)

(define_insn "*maddhisi4tt"
  [(set (match_operand:SI 0 "s_register_operand" "=r")
	(plus:SI (mult:SI (ashiftrt:SI
			   (match_operand:SI 1 "s_register_operand" "r")
			   (const_int 16))
			  (ashiftrt:SI
			   (match_operand:SI 2 "s_register_operand" "r")
			   (const_int 16)))
		 (match_operand:SI 3 "s_register_operand" "r")))]
  "TARGET_DSP_MULTIPLY"
  "smlatt%?\\t%0, %1, %2, %3"
  [(set_attr "type" "smlaxy")
   (set_attr "predicable" "yes")
   (set_attr "predicable_short_it" "no")]
)

(define_insn "maddhidi4"
  [(set (match_operand:DI 0 "s_register_operand" "=r")
	(plus:DI
	  (mult:DI (sign_extend:DI
		    (match_operand:HI 1 "s_register_operand" "r"))
		   (sign_extend:DI
		    (match_operand:HI 2 "s_register_operand" "r")))
	  (match_operand:DI 3 "s_register_operand" "0")))]
  "TARGET_DSP_MULTIPLY"
  "smlalbb%?\\t%Q0, %R0, %1, %2"
  [(set_attr "type" "smlalxy")
   (set_attr "predicable" "yes")
   (set_attr "predicable_short_it" "no")])

;; Note: there is no maddhidi4ibt because this one is canonical form
(define_insn "*maddhidi4tb"
  [(set (match_operand:DI 0 "s_register_operand" "=r")
	(plus:DI
	  (mult:DI (sign_extend:DI
		    (ashiftrt:SI
		     (match_operand:SI 1 "s_register_operand" "r")
		     (const_int 16)))
		   (sign_extend:DI
		    (match_operand:HI 2 "s_register_operand" "r")))
	  (match_operand:DI 3 "s_register_operand" "0")))]
  "TARGET_DSP_MULTIPLY"
  "smlaltb%?\\t%Q0, %R0, %1, %2"
  [(set_attr "type" "smlalxy")
   (set_attr "predicable" "yes")
   (set_attr "predicable_short_it" "no")])

(define_insn "*maddhidi4tt"
  [(set (match_operand:DI 0 "s_register_operand" "=r")
	(plus:DI
	  (mult:DI (sign_extend:DI
		    (ashiftrt:SI
		     (match_operand:SI 1 "s_register_operand" "r")
		     (const_int 16)))
		   (sign_extend:DI
		    (ashiftrt:SI
		     (match_operand:SI 2 "s_register_operand" "r")
		     (const_int 16))))
	  (match_operand:DI 3 "s_register_operand" "0")))]
  "TARGET_DSP_MULTIPLY"
  "smlaltt%?\\t%Q0, %R0, %1, %2"
  [(set_attr "type" "smlalxy")
   (set_attr "predicable" "yes")
   (set_attr "predicable_short_it" "no")])

(define_expand "mulsf3"
  [(set (match_operand:SF          0 "s_register_operand" "")
	(mult:SF (match_operand:SF 1 "s_register_operand" "")
		 (match_operand:SF 2 "s_register_operand" "")))]
  "TARGET_32BIT && TARGET_HARD_FLOAT"
  "
")

(define_expand "muldf3"
  [(set (match_operand:DF          0 "s_register_operand" "")
	(mult:DF (match_operand:DF 1 "s_register_operand" "")
		 (match_operand:DF 2 "s_register_operand" "")))]
  "TARGET_32BIT && TARGET_HARD_FLOAT && !TARGET_VFP_SINGLE"
  "
")

;; Division insns

(define_expand "divsf3"
  [(set (match_operand:SF 0 "s_register_operand" "")
	(div:SF (match_operand:SF 1 "s_register_operand" "")
		(match_operand:SF 2 "s_register_operand" "")))]
  "TARGET_32BIT && TARGET_HARD_FLOAT && TARGET_VFP"
  "")

(define_expand "divdf3"
  [(set (match_operand:DF 0 "s_register_operand" "")
	(div:DF (match_operand:DF 1 "s_register_operand" "")
		(match_operand:DF 2 "s_register_operand" "")))]
  "TARGET_32BIT && TARGET_HARD_FLOAT && TARGET_VFP_DOUBLE"
  "")

;; Boolean and,ior,xor insns

;; Split up double word logical operations

;; Split up simple DImode logical operations.  Simply perform the logical
;; operation on the upper and lower halves of the registers.
(define_split
  [(set (match_operand:DI 0 "s_register_operand" "")
	(match_operator:DI 6 "logical_binary_operator"
	  [(match_operand:DI 1 "s_register_operand" "")
	   (match_operand:DI 2 "s_register_operand" "")]))]
  "TARGET_32BIT && reload_completed
   && ! (TARGET_NEON && IS_VFP_REGNUM (REGNO (operands[0])))
   && ! IS_IWMMXT_REGNUM (REGNO (operands[0]))"
  [(set (match_dup 0) (match_op_dup:SI 6 [(match_dup 1) (match_dup 2)]))
   (set (match_dup 3) (match_op_dup:SI 6 [(match_dup 4) (match_dup 5)]))]
  "
  {
    operands[3] = gen_highpart (SImode, operands[0]);
    operands[0] = gen_lowpart (SImode, operands[0]);
    operands[4] = gen_highpart (SImode, operands[1]);
    operands[1] = gen_lowpart (SImode, operands[1]);
    operands[5] = gen_highpart (SImode, operands[2]);
    operands[2] = gen_lowpart (SImode, operands[2]);
  }"
)

(define_split
  [(set (match_operand:DI 0 "s_register_operand" "")
	(match_operator:DI 6 "logical_binary_operator"
	  [(sign_extend:DI (match_operand:SI 2 "s_register_operand" ""))
	   (match_operand:DI 1 "s_register_operand" "")]))]
  "TARGET_32BIT && reload_completed"
  [(set (match_dup 0) (match_op_dup:SI 6 [(match_dup 1) (match_dup 2)]))
   (set (match_dup 3) (match_op_dup:SI 6
			[(ashiftrt:SI (match_dup 2) (const_int 31))
			 (match_dup 4)]))]
  "
  {
    operands[3] = gen_highpart (SImode, operands[0]);
    operands[0] = gen_lowpart (SImode, operands[0]);
    operands[4] = gen_highpart (SImode, operands[1]);
    operands[1] = gen_lowpart (SImode, operands[1]);
    operands[5] = gen_highpart (SImode, operands[2]);
    operands[2] = gen_lowpart (SImode, operands[2]);
  }"
)

;; The zero extend of operand 2 means we can just copy the high part of
;; operand1 into operand0.
(define_split
  [(set (match_operand:DI 0 "s_register_operand" "")
	(ior:DI
	  (zero_extend:DI (match_operand:SI 2 "s_register_operand" ""))
	  (match_operand:DI 1 "s_register_operand" "")))]
  "TARGET_32BIT && operands[0] != operands[1] && reload_completed"
  [(set (match_dup 0) (ior:SI (match_dup 1) (match_dup 2)))
   (set (match_dup 3) (match_dup 4))]
  "
  {
    operands[4] = gen_highpart (SImode, operands[1]);
    operands[3] = gen_highpart (SImode, operands[0]);
    operands[0] = gen_lowpart (SImode, operands[0]);
    operands[1] = gen_lowpart (SImode, operands[1]);
  }"
)

;; The zero extend of operand 2 means we can just copy the high part of
;; operand1 into operand0.
(define_split
  [(set (match_operand:DI 0 "s_register_operand" "")
	(xor:DI
	  (zero_extend:DI (match_operand:SI 2 "s_register_operand" ""))
	  (match_operand:DI 1 "s_register_operand" "")))]
  "TARGET_32BIT && operands[0] != operands[1] && reload_completed"
  [(set (match_dup 0) (xor:SI (match_dup 1) (match_dup 2)))
   (set (match_dup 3) (match_dup 4))]
  "
  {
    operands[4] = gen_highpart (SImode, operands[1]);
    operands[3] = gen_highpart (SImode, operands[0]);
    operands[0] = gen_lowpart (SImode, operands[0]);
    operands[1] = gen_lowpart (SImode, operands[1]);
  }"
)

(define_expand "anddi3"
  [(set (match_operand:DI         0 "s_register_operand" "")
	(and:DI (match_operand:DI 1 "s_register_operand" "")
		(match_operand:DI 2 "neon_inv_logic_op2" "")))]
  "TARGET_32BIT"
  ""
)

(define_insn_and_split "*anddi3_insn"
  [(set (match_operand:DI         0 "s_register_operand"     "=w,w ,&r,&r,&r,&r,?w,?w")
        (and:DI (match_operand:DI 1 "s_register_operand"     "%w,0 ,0 ,r ,0 ,r ,w ,0")
                (match_operand:DI 2 "arm_anddi_operand_neon" "w ,DL,r ,r ,De,De,w ,DL")))]
  "TARGET_32BIT && !TARGET_IWMMXT"
{
  switch (which_alternative)
    {
    case 0: /* fall through */
    case 6: return "vand\t%P0, %P1, %P2";
    case 1: /* fall through */
    case 7: return neon_output_logic_immediate ("vand", &operands[2],
                    DImode, 1, VALID_NEON_QREG_MODE (DImode));
    case 2:
    case 3:
    case 4:
    case 5: /* fall through */
      return "#";
    default: gcc_unreachable ();
    }
}
  "TARGET_32BIT && !TARGET_IWMMXT && reload_completed
   && !(IS_VFP_REGNUM (REGNO (operands[0])))"
  [(set (match_dup 3) (match_dup 4))
   (set (match_dup 5) (match_dup 6))]
  "
  {
    operands[3] = gen_lowpart (SImode, operands[0]);
    operands[5] = gen_highpart (SImode, operands[0]);

    operands[4] = simplify_gen_binary (AND, SImode,
                                           gen_lowpart (SImode, operands[1]),
                                           gen_lowpart (SImode, operands[2]));
    operands[6] = simplify_gen_binary (AND, SImode,
                                           gen_highpart (SImode, operands[1]),
                                           gen_highpart_mode (SImode, DImode, operands[2]));

  }"
  [(set_attr "type" "neon_logic,neon_logic,multiple,multiple,\
                     multiple,multiple,neon_logic,neon_logic")
   (set_attr "arch" "neon_for_64bits,neon_for_64bits,*,*,*,*,
                     avoid_neon_for_64bits,avoid_neon_for_64bits")
   (set_attr "length" "*,*,8,8,8,8,*,*")
  ]
)

(define_insn_and_split "*anddi_zesidi_di"
  [(set (match_operand:DI 0 "s_register_operand" "=&r,&r")
	(and:DI (zero_extend:DI
		 (match_operand:SI 2 "s_register_operand" "r,r"))
		(match_operand:DI 1 "s_register_operand" "0,r")))]
  "TARGET_32BIT"
  "#"
  "TARGET_32BIT && reload_completed"
  ; The zero extend of operand 2 clears the high word of the output
  ; operand.
  [(set (match_dup 0) (and:SI (match_dup 1) (match_dup 2)))
   (set (match_dup 3) (const_int 0))]
  "
  {
    operands[3] = gen_highpart (SImode, operands[0]);
    operands[0] = gen_lowpart (SImode, operands[0]);
    operands[1] = gen_lowpart (SImode, operands[1]);
  }"
  [(set_attr "length" "8")
   (set_attr "type" "multiple")]
)

(define_insn "*anddi_sesdi_di"
  [(set (match_operand:DI          0 "s_register_operand" "=&r,&r")
	(and:DI (sign_extend:DI
		 (match_operand:SI 2 "s_register_operand" "r,r"))
		(match_operand:DI  1 "s_register_operand" "0,r")))]
  "TARGET_32BIT"
  "#"
  [(set_attr "length" "8")
   (set_attr "type" "multiple")]
)

(define_expand "andsi3"
  [(set (match_operand:SI         0 "s_register_operand" "")
	(and:SI (match_operand:SI 1 "s_register_operand" "")
		(match_operand:SI 2 "reg_or_int_operand" "")))]
  "TARGET_EITHER"
  "
  if (TARGET_32BIT)
    {
      if (CONST_INT_P (operands[2]))
        {
	  if (INTVAL (operands[2]) == 255 && arm_arch6)
	    {
	      operands[1] = convert_to_mode (QImode, operands[1], 1);
	      emit_insn (gen_thumb2_zero_extendqisi2_v6 (operands[0],
							 operands[1]));
	    }
	  else
	    arm_split_constant (AND, SImode, NULL_RTX,
				INTVAL (operands[2]), operands[0],
				operands[1],
				optimize && can_create_pseudo_p ());

          DONE;
        }
    }
  else /* TARGET_THUMB1 */
    {
      if (!CONST_INT_P (operands[2]))
        {
          rtx tmp = force_reg (SImode, operands[2]);
	  if (rtx_equal_p (operands[0], operands[1]))
	    operands[2] = tmp;
	  else
	    {
              operands[2] = operands[1];
              operands[1] = tmp;
	    }
        }
      else
        {
          int i;
	  
          if (((unsigned HOST_WIDE_INT) ~INTVAL (operands[2])) < 256)
  	    {
	      operands[2] = force_reg (SImode,
				       GEN_INT (~INTVAL (operands[2])));
	      
	      emit_insn (gen_thumb1_bicsi3 (operands[0], operands[2], operands[1]));
	      
	      DONE;
	    }

          for (i = 9; i <= 31; i++)
	    {
	      if ((((HOST_WIDE_INT) 1) << i) - 1 == INTVAL (operands[2]))
	        {
	          emit_insn (gen_extzv (operands[0], operands[1], GEN_INT (i),
			 	        const0_rtx));
	          DONE;
	        }
	      else if ((((HOST_WIDE_INT) 1) << i) - 1
		       == ~INTVAL (operands[2]))
	        {
	          rtx shift = GEN_INT (i);
	          rtx reg = gen_reg_rtx (SImode);
		
	          emit_insn (gen_lshrsi3 (reg, operands[1], shift));
	          emit_insn (gen_ashlsi3 (operands[0], reg, shift));
		  
	          DONE;
	        }
	    }

          operands[2] = force_reg (SImode, operands[2]);
        }
    }
  "
)

; ??? Check split length for Thumb-2
(define_insn_and_split "*arm_andsi3_insn"
  [(set (match_operand:SI         0 "s_register_operand" "=r,l,r,r,r")
	(and:SI (match_operand:SI 1 "s_register_operand" "%r,0,r,r,r")
		(match_operand:SI 2 "reg_or_int_operand" "I,l,K,r,?n")))]
  "TARGET_32BIT"
  "@
   and%?\\t%0, %1, %2
   and%?\\t%0, %1, %2
   bic%?\\t%0, %1, #%B2
   and%?\\t%0, %1, %2
   #"
  "TARGET_32BIT
   && CONST_INT_P (operands[2])
   && !(const_ok_for_arm (INTVAL (operands[2]))
	|| const_ok_for_arm (~INTVAL (operands[2])))"
  [(clobber (const_int 0))]
  "
  arm_split_constant  (AND, SImode, curr_insn, 
	               INTVAL (operands[2]), operands[0], operands[1], 0);
  DONE;
  "
  [(set_attr "length" "4,4,4,4,16")
   (set_attr "predicable" "yes")
   (set_attr "predicable_short_it" "no,yes,no,no,no")
   (set_attr "type" "logic_imm,logic_imm,logic_reg,logic_reg,logic_imm")]
)

(define_insn "*thumb1_andsi3_insn"
  [(set (match_operand:SI         0 "register_operand" "=l")
	(and:SI (match_operand:SI 1 "register_operand" "%0")
		(match_operand:SI 2 "register_operand" "l")))]
  "TARGET_THUMB1"
  "and\\t%0, %2"
  [(set_attr "length" "2")
   (set_attr "type"  "logic_imm")
   (set_attr "conds" "set")])

(define_insn "*andsi3_compare0"
  [(set (reg:CC_NOOV CC_REGNUM)
	(compare:CC_NOOV
	 (and:SI (match_operand:SI 1 "s_register_operand" "r,r,r")
		 (match_operand:SI 2 "arm_not_operand" "I,K,r"))
	 (const_int 0)))
   (set (match_operand:SI          0 "s_register_operand" "=r,r,r")
	(and:SI (match_dup 1) (match_dup 2)))]
  "TARGET_32BIT"
  "@
   and%.\\t%0, %1, %2
   bic%.\\t%0, %1, #%B2
   and%.\\t%0, %1, %2"
  [(set_attr "conds" "set")
   (set_attr "type" "logics_imm,logics_imm,logics_reg")]
)

(define_insn "*andsi3_compare0_scratch"
  [(set (reg:CC_NOOV CC_REGNUM)
	(compare:CC_NOOV
	 (and:SI (match_operand:SI 0 "s_register_operand" "r,r,r")
		 (match_operand:SI 1 "arm_not_operand" "I,K,r"))
	 (const_int 0)))
   (clobber (match_scratch:SI 2 "=X,r,X"))]
  "TARGET_32BIT"
  "@
   tst%?\\t%0, %1
   bic%.\\t%2, %0, #%B1
   tst%?\\t%0, %1"
  [(set_attr "conds" "set")
   (set_attr "type"  "logics_imm,logics_imm,logics_reg")]
)

(define_insn "*zeroextractsi_compare0_scratch"
  [(set (reg:CC_NOOV CC_REGNUM)
	(compare:CC_NOOV (zero_extract:SI
			  (match_operand:SI 0 "s_register_operand" "r")
			  (match_operand 1 "const_int_operand" "n")
			  (match_operand 2 "const_int_operand" "n"))
			 (const_int 0)))]
  "TARGET_32BIT
  && (INTVAL (operands[2]) >= 0 && INTVAL (operands[2]) < 32
      && INTVAL (operands[1]) > 0 
      && INTVAL (operands[1]) + (INTVAL (operands[2]) & 1) <= 8
      && INTVAL (operands[1]) + INTVAL (operands[2]) <= 32)"
  "*
  operands[1] = GEN_INT (((1 << INTVAL (operands[1])) - 1)
			 << INTVAL (operands[2]));
  output_asm_insn (\"tst%?\\t%0, %1\", operands);
  return \"\";
  "
  [(set_attr "conds" "set")
   (set_attr "predicable" "yes")
   (set_attr "predicable_short_it" "no")
   (set_attr "type" "logics_imm")]
)

(define_insn_and_split "*ne_zeroextractsi"
  [(set (match_operand:SI 0 "s_register_operand" "=r")
	(ne:SI (zero_extract:SI
		(match_operand:SI 1 "s_register_operand" "r")
		(match_operand:SI 2 "const_int_operand" "n")
		(match_operand:SI 3 "const_int_operand" "n"))
	       (const_int 0)))
   (clobber (reg:CC CC_REGNUM))]
  "TARGET_32BIT
   && (INTVAL (operands[3]) >= 0 && INTVAL (operands[3]) < 32
       && INTVAL (operands[2]) > 0 
       && INTVAL (operands[2]) + (INTVAL (operands[3]) & 1) <= 8
       && INTVAL (operands[2]) + INTVAL (operands[3]) <= 32)"
  "#"
  "TARGET_32BIT
   && (INTVAL (operands[3]) >= 0 && INTVAL (operands[3]) < 32
       && INTVAL (operands[2]) > 0 
       && INTVAL (operands[2]) + (INTVAL (operands[3]) & 1) <= 8
       && INTVAL (operands[2]) + INTVAL (operands[3]) <= 32)"
  [(parallel [(set (reg:CC_NOOV CC_REGNUM)
		   (compare:CC_NOOV (and:SI (match_dup 1) (match_dup 2))
				    (const_int 0)))
	      (set (match_dup 0) (and:SI (match_dup 1) (match_dup 2)))])
   (set (match_dup 0)
	(if_then_else:SI (eq (reg:CC_NOOV CC_REGNUM) (const_int 0))
			 (match_dup 0) (const_int 1)))]
  "
  operands[2] = GEN_INT (((1 << INTVAL (operands[2])) - 1)
			 << INTVAL (operands[3])); 
  "
  [(set_attr "conds" "clob")
   (set (attr "length")
	(if_then_else (eq_attr "is_thumb" "yes")
		      (const_int 12)
		      (const_int 8)))
   (set_attr "type" "multiple")]
)

(define_insn_and_split "*ne_zeroextractsi_shifted"
  [(set (match_operand:SI 0 "s_register_operand" "=r")
	(ne:SI (zero_extract:SI
		(match_operand:SI 1 "s_register_operand" "r")
		(match_operand:SI 2 "const_int_operand" "n")
		(const_int 0))
	       (const_int 0)))
   (clobber (reg:CC CC_REGNUM))]
  "TARGET_ARM"
  "#"
  "TARGET_ARM"
  [(parallel [(set (reg:CC_NOOV CC_REGNUM)
		   (compare:CC_NOOV (ashift:SI (match_dup 1) (match_dup 2))
				    (const_int 0)))
	      (set (match_dup 0) (ashift:SI (match_dup 1) (match_dup 2)))])
   (set (match_dup 0)
	(if_then_else:SI (eq (reg:CC_NOOV CC_REGNUM) (const_int 0))
			 (match_dup 0) (const_int 1)))]
  "
  operands[2] = GEN_INT (32 - INTVAL (operands[2]));
  "
  [(set_attr "conds" "clob")
   (set_attr "length" "8")
   (set_attr "type" "multiple")]
)

(define_insn_and_split "*ite_ne_zeroextractsi"
  [(set (match_operand:SI 0 "s_register_operand" "=r")
	(if_then_else:SI (ne (zero_extract:SI
			      (match_operand:SI 1 "s_register_operand" "r")
			      (match_operand:SI 2 "const_int_operand" "n")
			      (match_operand:SI 3 "const_int_operand" "n"))
			     (const_int 0))
			 (match_operand:SI 4 "arm_not_operand" "rIK")
			 (const_int 0)))
   (clobber (reg:CC CC_REGNUM))]
  "TARGET_ARM
   && (INTVAL (operands[3]) >= 0 && INTVAL (operands[3]) < 32
       && INTVAL (operands[2]) > 0 
       && INTVAL (operands[2]) + (INTVAL (operands[3]) & 1) <= 8
       && INTVAL (operands[2]) + INTVAL (operands[3]) <= 32)
   && !reg_overlap_mentioned_p (operands[0], operands[4])"
  "#"
  "TARGET_ARM
   && (INTVAL (operands[3]) >= 0 && INTVAL (operands[3]) < 32
       && INTVAL (operands[2]) > 0 
       && INTVAL (operands[2]) + (INTVAL (operands[3]) & 1) <= 8
       && INTVAL (operands[2]) + INTVAL (operands[3]) <= 32)
   && !reg_overlap_mentioned_p (operands[0], operands[4])"
  [(parallel [(set (reg:CC_NOOV CC_REGNUM)
		   (compare:CC_NOOV (and:SI (match_dup 1) (match_dup 2))
				    (const_int 0)))
	      (set (match_dup 0) (and:SI (match_dup 1) (match_dup 2)))])
   (set (match_dup 0)
	(if_then_else:SI (eq (reg:CC_NOOV CC_REGNUM) (const_int 0))
			 (match_dup 0) (match_dup 4)))]
  "
  operands[2] = GEN_INT (((1 << INTVAL (operands[2])) - 1)
			 << INTVAL (operands[3])); 
  "
  [(set_attr "conds" "clob")
   (set_attr "length" "8")
   (set_attr "type" "multiple")]
)

(define_insn_and_split "*ite_ne_zeroextractsi_shifted"
  [(set (match_operand:SI 0 "s_register_operand" "=r")
	(if_then_else:SI (ne (zero_extract:SI
			      (match_operand:SI 1 "s_register_operand" "r")
			      (match_operand:SI 2 "const_int_operand" "n")
			      (const_int 0))
			     (const_int 0))
			 (match_operand:SI 3 "arm_not_operand" "rIK")
			 (const_int 0)))
   (clobber (reg:CC CC_REGNUM))]
  "TARGET_ARM && !reg_overlap_mentioned_p (operands[0], operands[3])"
  "#"
  "TARGET_ARM && !reg_overlap_mentioned_p (operands[0], operands[3])"
  [(parallel [(set (reg:CC_NOOV CC_REGNUM)
		   (compare:CC_NOOV (ashift:SI (match_dup 1) (match_dup 2))
				    (const_int 0)))
	      (set (match_dup 0) (ashift:SI (match_dup 1) (match_dup 2)))])
   (set (match_dup 0)
	(if_then_else:SI (eq (reg:CC_NOOV CC_REGNUM) (const_int 0))
			 (match_dup 0) (match_dup 3)))]
  "
  operands[2] = GEN_INT (32 - INTVAL (operands[2]));
  "
  [(set_attr "conds" "clob")
   (set_attr "length" "8")
   (set_attr "type" "multiple")]
)

(define_split
  [(set (match_operand:SI 0 "s_register_operand" "")
	(zero_extract:SI (match_operand:SI 1 "s_register_operand" "")
			 (match_operand:SI 2 "const_int_operand" "")
			 (match_operand:SI 3 "const_int_operand" "")))
   (clobber (match_operand:SI 4 "s_register_operand" ""))]
  "TARGET_THUMB1"
  [(set (match_dup 4) (ashift:SI (match_dup 1) (match_dup 2)))
   (set (match_dup 0) (lshiftrt:SI (match_dup 4) (match_dup 3)))]
  "{
     HOST_WIDE_INT temp = INTVAL (operands[2]);

     operands[2] = GEN_INT (32 - temp - INTVAL (operands[3]));
     operands[3] = GEN_INT (32 - temp);
   }"
)

;; ??? Use Thumb-2 has bitfield insert/extract instructions.
(define_split
  [(set (match_operand:SI 0 "s_register_operand" "")
	(match_operator:SI 1 "shiftable_operator"
	 [(zero_extract:SI (match_operand:SI 2 "s_register_operand" "")
			   (match_operand:SI 3 "const_int_operand" "")
			   (match_operand:SI 4 "const_int_operand" ""))
	  (match_operand:SI 5 "s_register_operand" "")]))
   (clobber (match_operand:SI 6 "s_register_operand" ""))]
  "TARGET_ARM"
  [(set (match_dup 6) (ashift:SI (match_dup 2) (match_dup 3)))
   (set (match_dup 0)
	(match_op_dup 1
	 [(lshiftrt:SI (match_dup 6) (match_dup 4))
	  (match_dup 5)]))]
  "{
     HOST_WIDE_INT temp = INTVAL (operands[3]);

     operands[3] = GEN_INT (32 - temp - INTVAL (operands[4]));
     operands[4] = GEN_INT (32 - temp);
   }"
)
  
(define_split
  [(set (match_operand:SI 0 "s_register_operand" "")
	(sign_extract:SI (match_operand:SI 1 "s_register_operand" "")
			 (match_operand:SI 2 "const_int_operand" "")
			 (match_operand:SI 3 "const_int_operand" "")))]
  "TARGET_THUMB1"
  [(set (match_dup 0) (ashift:SI (match_dup 1) (match_dup 2)))
   (set (match_dup 0) (ashiftrt:SI (match_dup 0) (match_dup 3)))]
  "{
     HOST_WIDE_INT temp = INTVAL (operands[2]);

     operands[2] = GEN_INT (32 - temp - INTVAL (operands[3]));
     operands[3] = GEN_INT (32 - temp);
   }"
)

(define_split
  [(set (match_operand:SI 0 "s_register_operand" "")
	(match_operator:SI 1 "shiftable_operator"
	 [(sign_extract:SI (match_operand:SI 2 "s_register_operand" "")
			   (match_operand:SI 3 "const_int_operand" "")
			   (match_operand:SI 4 "const_int_operand" ""))
	  (match_operand:SI 5 "s_register_operand" "")]))
   (clobber (match_operand:SI 6 "s_register_operand" ""))]
  "TARGET_ARM"
  [(set (match_dup 6) (ashift:SI (match_dup 2) (match_dup 3)))
   (set (match_dup 0)
	(match_op_dup 1
	 [(ashiftrt:SI (match_dup 6) (match_dup 4))
	  (match_dup 5)]))]
  "{
     HOST_WIDE_INT temp = INTVAL (operands[3]);

     operands[3] = GEN_INT (32 - temp - INTVAL (operands[4]));
     operands[4] = GEN_INT (32 - temp);
   }"
)
  
;;; ??? This pattern is bogus.  If operand3 has bits outside the range
;;; represented by the bitfield, then this will produce incorrect results.
;;; Somewhere, the value needs to be truncated.  On targets like the m68k,
;;; which have a real bit-field insert instruction, the truncation happens
;;; in the bit-field insert instruction itself.  Since arm does not have a
;;; bit-field insert instruction, we would have to emit code here to truncate
;;; the value before we insert.  This loses some of the advantage of having
;;; this insv pattern, so this pattern needs to be reevalutated.

(define_expand "insv"
  [(set (zero_extract (match_operand 0 "nonimmediate_operand" "")
                      (match_operand 1 "general_operand" "")
                      (match_operand 2 "general_operand" ""))
        (match_operand 3 "reg_or_int_operand" ""))]
  "TARGET_ARM || arm_arch_thumb2"
  "
  {
    int start_bit = INTVAL (operands[2]);
    int width = INTVAL (operands[1]);
    HOST_WIDE_INT mask = (((HOST_WIDE_INT)1) << width) - 1;
    rtx target, subtarget;

    if (arm_arch_thumb2)
      {
        if (unaligned_access && MEM_P (operands[0])
	    && s_register_operand (operands[3], GET_MODE (operands[3]))
	    && (width == 16 || width == 32) && (start_bit % BITS_PER_UNIT) == 0)
	  {
	    rtx base_addr;

	    if (BYTES_BIG_ENDIAN)
	      start_bit = GET_MODE_BITSIZE (GET_MODE (operands[3])) - width
			  - start_bit;

	    if (width == 32)
	      {
	        base_addr = adjust_address (operands[0], SImode,
					    start_bit / BITS_PER_UNIT);
		emit_insn (gen_unaligned_storesi (base_addr, operands[3]));
	      }
	    else
	      {
	        rtx tmp = gen_reg_rtx (HImode);

	        base_addr = adjust_address (operands[0], HImode,
					    start_bit / BITS_PER_UNIT);
		emit_move_insn (tmp, gen_lowpart (HImode, operands[3]));
		emit_insn (gen_unaligned_storehi (base_addr, tmp));
	      }
	    DONE;
	  }
	else if (s_register_operand (operands[0], GET_MODE (operands[0])))
	  {
	    bool use_bfi = TRUE;

	    if (CONST_INT_P (operands[3]))
	      {
		HOST_WIDE_INT val = INTVAL (operands[3]) & mask;

		if (val == 0)
		  {
		    emit_insn (gen_insv_zero (operands[0], operands[1],
					      operands[2]));
		    DONE;
		  }

		/* See if the set can be done with a single orr instruction.  */
		if (val == mask && const_ok_for_arm (val << start_bit))
		  use_bfi = FALSE;
	      }

	    if (use_bfi)
	      {
		if (!REG_P (operands[3]))
		  operands[3] = force_reg (SImode, operands[3]);

		emit_insn (gen_insv_t2 (operands[0], operands[1], operands[2],
					operands[3]));
		DONE;
	      }
	  }
	else
	  FAIL;
      }

    if (!s_register_operand (operands[0], GET_MODE (operands[0])))
      FAIL;

    target = copy_rtx (operands[0]);
    /* Avoid using a subreg as a subtarget, and avoid writing a paradoxical 
       subreg as the final target.  */
    if (GET_CODE (target) == SUBREG)
      {
	subtarget = gen_reg_rtx (SImode);
	if (GET_MODE_SIZE (GET_MODE (SUBREG_REG (target)))
	    < GET_MODE_SIZE (SImode))
	  target = SUBREG_REG (target);
      }
    else
      subtarget = target;    

    if (CONST_INT_P (operands[3]))
      {
	/* Since we are inserting a known constant, we may be able to
	   reduce the number of bits that we have to clear so that
	   the mask becomes simple.  */
	/* ??? This code does not check to see if the new mask is actually
	   simpler.  It may not be.  */
	rtx op1 = gen_reg_rtx (SImode);
	/* ??? Truncate operand3 to fit in the bitfield.  See comment before
	   start of this pattern.  */
	HOST_WIDE_INT op3_value = mask & INTVAL (operands[3]);
	HOST_WIDE_INT mask2 = ((mask & ~op3_value) << start_bit);

	emit_insn (gen_andsi3 (op1, operands[0],
			       gen_int_mode (~mask2, SImode)));
	emit_insn (gen_iorsi3 (subtarget, op1,
			       gen_int_mode (op3_value << start_bit, SImode)));
      }
    else if (start_bit == 0
	     && !(const_ok_for_arm (mask)
		  || const_ok_for_arm (~mask)))
      {
	/* A Trick, since we are setting the bottom bits in the word,
	   we can shift operand[3] up, operand[0] down, OR them together
	   and rotate the result back again.  This takes 3 insns, and
	   the third might be mergeable into another op.  */
	/* The shift up copes with the possibility that operand[3] is
           wider than the bitfield.  */
	rtx op0 = gen_reg_rtx (SImode);
	rtx op1 = gen_reg_rtx (SImode);

	emit_insn (gen_ashlsi3 (op0, operands[3], GEN_INT (32 - width)));
	emit_insn (gen_lshrsi3 (op1, operands[0], operands[1]));
	emit_insn (gen_iorsi3  (op1, op1, op0));
	emit_insn (gen_rotlsi3 (subtarget, op1, operands[1]));
      }
    else if ((width + start_bit == 32)
	     && !(const_ok_for_arm (mask)
		  || const_ok_for_arm (~mask)))
      {
	/* Similar trick, but slightly less efficient.  */

	rtx op0 = gen_reg_rtx (SImode);
	rtx op1 = gen_reg_rtx (SImode);

	emit_insn (gen_ashlsi3 (op0, operands[3], GEN_INT (32 - width)));
	emit_insn (gen_ashlsi3 (op1, operands[0], operands[1]));
	emit_insn (gen_lshrsi3 (op1, op1, operands[1]));
	emit_insn (gen_iorsi3 (subtarget, op1, op0));
      }
    else
      {
	rtx op0 = gen_int_mode (mask, SImode);
	rtx op1 = gen_reg_rtx (SImode);
	rtx op2 = gen_reg_rtx (SImode);

	if (!(const_ok_for_arm (mask) || const_ok_for_arm (~mask)))
	  {
	    rtx tmp = gen_reg_rtx (SImode);

	    emit_insn (gen_movsi (tmp, op0));
	    op0 = tmp;
	  }

	/* Mask out any bits in operand[3] that are not needed.  */
	   emit_insn (gen_andsi3 (op1, operands[3], op0));

	if (CONST_INT_P (op0)
	    && (const_ok_for_arm (mask << start_bit)
		|| const_ok_for_arm (~(mask << start_bit))))
	  {
	    op0 = gen_int_mode (~(mask << start_bit), SImode);
	    emit_insn (gen_andsi3 (op2, operands[0], op0));
	  }
	else
	  {
	    if (CONST_INT_P (op0))
	      {
		rtx tmp = gen_reg_rtx (SImode);

		emit_insn (gen_movsi (tmp, op0));
		op0 = tmp;
	      }

	    if (start_bit != 0)
	      emit_insn (gen_ashlsi3 (op0, op0, operands[2]));
	    
	    emit_insn (gen_andsi_notsi_si (op2, operands[0], op0));
	  }

	if (start_bit != 0)
          emit_insn (gen_ashlsi3 (op1, op1, operands[2]));

	emit_insn (gen_iorsi3 (subtarget, op1, op2));
      }

    if (subtarget != target)
      {
	/* If TARGET is still a SUBREG, then it must be wider than a word,
	   so we must be careful only to set the subword we were asked to.  */
	if (GET_CODE (target) == SUBREG)
	  emit_move_insn (target, subtarget);
	else
	  emit_move_insn (target, gen_lowpart (GET_MODE (target), subtarget));
      }

    DONE;
  }"
)

(define_insn "insv_zero"
  [(set (zero_extract:SI (match_operand:SI 0 "s_register_operand" "+r")
                         (match_operand:SI 1 "const_int_operand" "M")
                         (match_operand:SI 2 "const_int_operand" "M"))
        (const_int 0))]
  "arm_arch_thumb2"
  "bfc%?\t%0, %2, %1"
  [(set_attr "length" "4")
   (set_attr "predicable" "yes")
   (set_attr "predicable_short_it" "no")
   (set_attr "type" "bfm")]
)

(define_insn "insv_t2"
  [(set (zero_extract:SI (match_operand:SI 0 "s_register_operand" "+r")
                         (match_operand:SI 1 "const_int_operand" "M")
                         (match_operand:SI 2 "const_int_operand" "M"))
        (match_operand:SI 3 "s_register_operand" "r"))]
  "arm_arch_thumb2"
  "bfi%?\t%0, %3, %2, %1"
  [(set_attr "length" "4")
   (set_attr "predicable" "yes")
   (set_attr "predicable_short_it" "no")
   (set_attr "type" "bfm")]
)

; constants for op 2 will never be given to these patterns.
(define_insn_and_split "*anddi_notdi_di"
  [(set (match_operand:DI 0 "s_register_operand" "=&r,&r")
	(and:DI (not:DI (match_operand:DI 1 "s_register_operand" "0,r"))
		(match_operand:DI 2 "s_register_operand" "r,0")))]
  "TARGET_32BIT"
  "#"
  "TARGET_32BIT && reload_completed
   && ! (TARGET_NEON && IS_VFP_REGNUM (REGNO (operands[0])))
   && ! IS_IWMMXT_REGNUM (REGNO (operands[0]))"
  [(set (match_dup 0) (and:SI (not:SI (match_dup 1)) (match_dup 2)))
   (set (match_dup 3) (and:SI (not:SI (match_dup 4)) (match_dup 5)))]
  "
  {
    operands[3] = gen_highpart (SImode, operands[0]);
    operands[0] = gen_lowpart (SImode, operands[0]);
    operands[4] = gen_highpart (SImode, operands[1]);
    operands[1] = gen_lowpart (SImode, operands[1]);
    operands[5] = gen_highpart (SImode, operands[2]);
    operands[2] = gen_lowpart (SImode, operands[2]);
  }"
  [(set_attr "length" "8")
   (set_attr "predicable" "yes")
   (set_attr "type" "multiple")]
)

(define_insn_and_split "*anddi_notzesidi_di"
  [(set (match_operand:DI 0 "s_register_operand" "=&r,&r")
	(and:DI (not:DI (zero_extend:DI
			 (match_operand:SI 2 "s_register_operand" "r,r")))
		(match_operand:DI 1 "s_register_operand" "0,?r")))]
  "TARGET_32BIT"
  "@
   bic%?\\t%Q0, %Q1, %2
   #"
  ; (not (zero_extend ...)) allows us to just copy the high word from
  ; operand1 to operand0.
  "TARGET_32BIT
   && reload_completed
   && operands[0] != operands[1]"
  [(set (match_dup 0) (and:SI (not:SI (match_dup 2)) (match_dup 1)))
   (set (match_dup 3) (match_dup 4))]
  "
  {
    operands[3] = gen_highpart (SImode, operands[0]);
    operands[0] = gen_lowpart (SImode, operands[0]);
    operands[4] = gen_highpart (SImode, operands[1]);
    operands[1] = gen_lowpart (SImode, operands[1]);
  }"
  [(set_attr "length" "4,8")
   (set_attr "predicable" "yes")
   (set_attr "predicable_short_it" "no")
   (set_attr "type" "multiple")]
)

(define_insn_and_split "*anddi_notsesidi_di"
  [(set (match_operand:DI 0 "s_register_operand" "=&r,&r")
	(and:DI (not:DI (sign_extend:DI
			 (match_operand:SI 2 "s_register_operand" "r,r")))
		(match_operand:DI 1 "s_register_operand" "0,r")))]
  "TARGET_32BIT"
  "#"
  "TARGET_32BIT && reload_completed"
  [(set (match_dup 0) (and:SI (not:SI (match_dup 2)) (match_dup 1)))
   (set (match_dup 3) (and:SI (not:SI
				(ashiftrt:SI (match_dup 2) (const_int 31)))
			       (match_dup 4)))]
  "
  {
    operands[3] = gen_highpart (SImode, operands[0]);
    operands[0] = gen_lowpart (SImode, operands[0]);
    operands[4] = gen_highpart (SImode, operands[1]);
    operands[1] = gen_lowpart (SImode, operands[1]);
  }"
  [(set_attr "length" "8")
   (set_attr "predicable" "yes")
   (set_attr "predicable_short_it" "no")
   (set_attr "type" "multiple")]
)

(define_insn "andsi_notsi_si"
  [(set (match_operand:SI 0 "s_register_operand" "=r")
	(and:SI (not:SI (match_operand:SI 2 "s_register_operand" "r"))
		(match_operand:SI 1 "s_register_operand" "r")))]
  "TARGET_32BIT"
  "bic%?\\t%0, %1, %2"
  [(set_attr "predicable" "yes")
   (set_attr "predicable_short_it" "no")
   (set_attr "type" "logic_reg")]
)

(define_insn "thumb1_bicsi3"
  [(set (match_operand:SI                 0 "register_operand" "=l")
	(and:SI (not:SI (match_operand:SI 1 "register_operand" "l"))
		(match_operand:SI         2 "register_operand" "0")))]
  "TARGET_THUMB1"
  "bic\\t%0, %1"
  [(set_attr "length" "2")
   (set_attr "conds" "set")
   (set_attr "type" "logics_reg")]
)

(define_insn "andsi_not_shiftsi_si"
  [(set (match_operand:SI 0 "s_register_operand" "=r")
	(and:SI (not:SI (match_operator:SI 4 "shift_operator"
			 [(match_operand:SI 2 "s_register_operand" "r")
			  (match_operand:SI 3 "arm_rhs_operand" "rM")]))
		(match_operand:SI 1 "s_register_operand" "r")))]
  "TARGET_ARM"
  "bic%?\\t%0, %1, %2%S4"
  [(set_attr "predicable" "yes")
   (set_attr "shift" "2")
   (set (attr "type") (if_then_else (match_operand 3 "const_int_operand" "")
		      (const_string "logic_shift_imm")
		      (const_string "logic_shift_reg")))]
)

(define_insn "*andsi_notsi_si_compare0"
  [(set (reg:CC_NOOV CC_REGNUM)
	(compare:CC_NOOV
	 (and:SI (not:SI (match_operand:SI 2 "s_register_operand" "r"))
		 (match_operand:SI 1 "s_register_operand" "r"))
	 (const_int 0)))
   (set (match_operand:SI 0 "s_register_operand" "=r")
	(and:SI (not:SI (match_dup 2)) (match_dup 1)))]
  "TARGET_32BIT"
  "bic%.\\t%0, %1, %2"
  [(set_attr "conds" "set")
   (set_attr "type" "logics_shift_reg")]
)

(define_insn "*andsi_notsi_si_compare0_scratch"
  [(set (reg:CC_NOOV CC_REGNUM)
	(compare:CC_NOOV
	 (and:SI (not:SI (match_operand:SI 2 "s_register_operand" "r"))
		 (match_operand:SI 1 "s_register_operand" "r"))
	 (const_int 0)))
   (clobber (match_scratch:SI 0 "=r"))]
  "TARGET_32BIT"
  "bic%.\\t%0, %1, %2"
  [(set_attr "conds" "set")
   (set_attr "type" "logics_shift_reg")]
)

(define_expand "iordi3"
  [(set (match_operand:DI         0 "s_register_operand" "")
	(ior:DI (match_operand:DI 1 "s_register_operand" "")
		(match_operand:DI 2 "neon_logic_op2" "")))]
  "TARGET_32BIT"
  ""
)

(define_insn_and_split "*iordi3_insn"
  [(set (match_operand:DI         0 "s_register_operand"     "=w,w ,&r,&r,&r,&r,?w,?w")
	(ior:DI (match_operand:DI 1 "s_register_operand"     "%w,0 ,0 ,r ,0 ,r ,w ,0")
		(match_operand:DI 2 "arm_iordi_operand_neon" "w ,Dl,r ,r ,Df,Df,w ,Dl")))]
  "TARGET_32BIT && !TARGET_IWMMXT"
  {
  switch (which_alternative)
    {
    case 0: /* fall through */
    case 6: return "vorr\t%P0, %P1, %P2";
    case 1: /* fall through */
    case 7: return neon_output_logic_immediate ("vorr", &operands[2],
		     DImode, 0, VALID_NEON_QREG_MODE (DImode));
    case 2:
    case 3:
    case 4:
    case 5:
      return "#";
    default: gcc_unreachable ();
    }
  }
  "TARGET_32BIT && !TARGET_IWMMXT && reload_completed
   && !(IS_VFP_REGNUM (REGNO (operands[0])))"
  [(set (match_dup 3) (match_dup 4))
   (set (match_dup 5) (match_dup 6))]
  "
  {
    operands[3] = gen_lowpart (SImode, operands[0]);
    operands[5] = gen_highpart (SImode, operands[0]);

    operands[4] = simplify_gen_binary (IOR, SImode,
                                           gen_lowpart (SImode, operands[1]),
                                           gen_lowpart (SImode, operands[2]));
    operands[6] = simplify_gen_binary (IOR, SImode,
                                           gen_highpart (SImode, operands[1]),
                                           gen_highpart_mode (SImode, DImode, operands[2]));

  }"
  [(set_attr "type" "neon_logic,neon_logic,multiple,multiple,multiple,\
                     multiple,neon_logic,neon_logic")
   (set_attr "length" "*,*,8,8,8,8,*,*")
   (set_attr "arch" "neon_for_64bits,neon_for_64bits,*,*,*,*,avoid_neon_for_64bits,avoid_neon_for_64bits")]
)

(define_insn "*iordi_zesidi_di"
  [(set (match_operand:DI 0 "s_register_operand" "=&r,&r")
	(ior:DI (zero_extend:DI
		 (match_operand:SI 2 "s_register_operand" "r,r"))
		(match_operand:DI 1 "s_register_operand" "0,?r")))]
  "TARGET_32BIT"
  "@
   orr%?\\t%Q0, %Q1, %2
   #"
  [(set_attr "length" "4,8")
   (set_attr "predicable" "yes")
   (set_attr "predicable_short_it" "no")
   (set_attr "type" "logic_reg,multiple")]
)

(define_insn "*iordi_sesidi_di"
  [(set (match_operand:DI 0 "s_register_operand" "=&r,&r")
	(ior:DI (sign_extend:DI
		 (match_operand:SI 2 "s_register_operand" "r,r"))
		(match_operand:DI 1 "s_register_operand" "0,r")))]
  "TARGET_32BIT"
  "#"
  [(set_attr "length" "8")
   (set_attr "predicable" "yes")
   (set_attr "type" "multiple")]
)

(define_expand "iorsi3"
  [(set (match_operand:SI         0 "s_register_operand" "")
	(ior:SI (match_operand:SI 1 "s_register_operand" "")
		(match_operand:SI 2 "reg_or_int_operand" "")))]
  "TARGET_EITHER"
  "
  if (CONST_INT_P (operands[2]))
    {
      if (TARGET_32BIT)
        {
          arm_split_constant (IOR, SImode, NULL_RTX,
	                      INTVAL (operands[2]), operands[0], operands[1],
			      optimize && can_create_pseudo_p ());
          DONE;
	}
      else /* TARGET_THUMB1 */
        {
          rtx tmp = force_reg (SImode, operands[2]);
	  if (rtx_equal_p (operands[0], operands[1]))
	    operands[2] = tmp;
	  else
	    {
              operands[2] = operands[1];
              operands[1] = tmp;
	    }
        }
    }
  "
)

(define_insn_and_split "*iorsi3_insn"
  [(set (match_operand:SI 0 "s_register_operand" "=r,l,r,r,r")
	(ior:SI (match_operand:SI 1 "s_register_operand" "%r,0,r,r,r")
		(match_operand:SI 2 "reg_or_int_operand" "I,l,K,r,?n")))]
  "TARGET_32BIT"
  "@
   orr%?\\t%0, %1, %2
   orr%?\\t%0, %1, %2
   orn%?\\t%0, %1, #%B2
   orr%?\\t%0, %1, %2
   #"
  "TARGET_32BIT
   && CONST_INT_P (operands[2])
   && !(const_ok_for_arm (INTVAL (operands[2]))
        || (TARGET_THUMB2 && const_ok_for_arm (~INTVAL (operands[2]))))"
  [(clobber (const_int 0))]
{
  arm_split_constant (IOR, SImode, curr_insn,
                      INTVAL (operands[2]), operands[0], operands[1], 0);
  DONE;
}
  [(set_attr "length" "4,4,4,4,16")
   (set_attr "arch" "32,t2,t2,32,32")
   (set_attr "predicable" "yes")
   (set_attr "predicable_short_it" "no,yes,no,no,no")
   (set_attr "type" "logic_imm,logic_reg,logic_imm,logic_reg,logic_reg")]
)

(define_insn "*thumb1_iorsi3_insn"
  [(set (match_operand:SI         0 "register_operand" "=l")
	(ior:SI (match_operand:SI 1 "register_operand" "%0")
		(match_operand:SI 2 "register_operand" "l")))]
  "TARGET_THUMB1"
  "orr\\t%0, %2"
  [(set_attr "length" "2")
   (set_attr "conds" "set")
   (set_attr "type" "logics_reg")])

(define_peephole2
  [(match_scratch:SI 3 "r")
   (set (match_operand:SI 0 "arm_general_register_operand" "")
	(ior:SI (match_operand:SI 1 "arm_general_register_operand" "")
		(match_operand:SI 2 "const_int_operand" "")))]
  "TARGET_ARM
   && !const_ok_for_arm (INTVAL (operands[2]))
   && const_ok_for_arm (~INTVAL (operands[2]))"
  [(set (match_dup 3) (match_dup 2))
   (set (match_dup 0) (ior:SI (match_dup 1) (match_dup 3)))]
  ""
)

(define_insn "*iorsi3_compare0"
  [(set (reg:CC_NOOV CC_REGNUM)
	(compare:CC_NOOV (ior:SI (match_operand:SI 1 "s_register_operand" "%r,r")
				 (match_operand:SI 2 "arm_rhs_operand" "I,r"))
			 (const_int 0)))
   (set (match_operand:SI 0 "s_register_operand" "=r,r")
	(ior:SI (match_dup 1) (match_dup 2)))]
  "TARGET_32BIT"
  "orr%.\\t%0, %1, %2"
  [(set_attr "conds" "set")
   (set_attr "type" "logics_imm,logics_reg")]
)

(define_insn "*iorsi3_compare0_scratch"
  [(set (reg:CC_NOOV CC_REGNUM)
	(compare:CC_NOOV (ior:SI (match_operand:SI 1 "s_register_operand" "%r,r")
				 (match_operand:SI 2 "arm_rhs_operand" "I,r"))
			 (const_int 0)))
   (clobber (match_scratch:SI 0 "=r,r"))]
  "TARGET_32BIT"
  "orr%.\\t%0, %1, %2"
  [(set_attr "conds" "set")
   (set_attr "type" "logics_imm,logics_reg")]
)

(define_expand "xordi3"
  [(set (match_operand:DI         0 "s_register_operand" "")
	(xor:DI (match_operand:DI 1 "s_register_operand" "")
		(match_operand:DI 2 "arm_xordi_operand" "")))]
  "TARGET_32BIT"
  ""
)

(define_insn_and_split "*xordi3_insn"
  [(set (match_operand:DI         0 "s_register_operand" "=w,&r,&r,&r,&r,?w")
	(xor:DI (match_operand:DI 1 "s_register_operand" "w ,%0,r ,0 ,r ,w")
		(match_operand:DI 2 "arm_xordi_operand"  "w ,r ,r ,Dg,Dg,w")))]
  "TARGET_32BIT && !TARGET_IWMMXT"
{
  switch (which_alternative)
    {
    case 1:
    case 2:
    case 3:
    case 4:  /* fall through */
      return "#";
    case 0: /* fall through */
    case 5: return "veor\t%P0, %P1, %P2";
    default: gcc_unreachable ();
    }
}
  "TARGET_32BIT && !TARGET_IWMMXT && reload_completed
   && !(IS_VFP_REGNUM (REGNO (operands[0])))"
  [(set (match_dup 3) (match_dup 4))
   (set (match_dup 5) (match_dup 6))]
  "
  {
    operands[3] = gen_lowpart (SImode, operands[0]);
    operands[5] = gen_highpart (SImode, operands[0]);

    operands[4] = simplify_gen_binary (XOR, SImode,
                                           gen_lowpart (SImode, operands[1]),
                                           gen_lowpart (SImode, operands[2]));
    operands[6] = simplify_gen_binary (XOR, SImode,
                                           gen_highpart (SImode, operands[1]),
                                           gen_highpart_mode (SImode, DImode, operands[2]));

  }"
  [(set_attr "length" "*,8,8,8,8,*")
   (set_attr "type" "neon_logic,multiple,multiple,multiple,multiple,neon_logic")
   (set_attr "arch" "neon_for_64bits,*,*,*,*,avoid_neon_for_64bits")]
)

(define_insn "*xordi_zesidi_di"
  [(set (match_operand:DI 0 "s_register_operand" "=&r,&r")
	(xor:DI (zero_extend:DI
		 (match_operand:SI 2 "s_register_operand" "r,r"))
		(match_operand:DI 1 "s_register_operand" "0,?r")))]
  "TARGET_32BIT"
  "@
   eor%?\\t%Q0, %Q1, %2
   #"
  [(set_attr "length" "4,8")
   (set_attr "predicable" "yes")
   (set_attr "predicable_short_it" "no")
   (set_attr "type" "logic_reg")]
)

(define_insn "*xordi_sesidi_di"
  [(set (match_operand:DI 0 "s_register_operand" "=&r,&r")
	(xor:DI (sign_extend:DI
		 (match_operand:SI 2 "s_register_operand" "r,r"))
		(match_operand:DI 1 "s_register_operand" "0,r")))]
  "TARGET_32BIT"
  "#"
  [(set_attr "length" "8")
   (set_attr "predicable" "yes")
   (set_attr "type" "multiple")]
)

(define_expand "xorsi3"
  [(set (match_operand:SI         0 "s_register_operand" "")
	(xor:SI (match_operand:SI 1 "s_register_operand" "")
		(match_operand:SI 2 "reg_or_int_operand" "")))]
  "TARGET_EITHER"
  "if (CONST_INT_P (operands[2]))
    {
      if (TARGET_32BIT)
        {
          arm_split_constant (XOR, SImode, NULL_RTX,
	                      INTVAL (operands[2]), operands[0], operands[1],
			      optimize && can_create_pseudo_p ());
          DONE;
	}
      else /* TARGET_THUMB1 */
        {
          rtx tmp = force_reg (SImode, operands[2]);
	  if (rtx_equal_p (operands[0], operands[1]))
	    operands[2] = tmp;
	  else
	    {
              operands[2] = operands[1];
              operands[1] = tmp;
	    }
        }
    }"
)

(define_insn_and_split "*arm_xorsi3"
  [(set (match_operand:SI         0 "s_register_operand" "=r,l,r,r")
	(xor:SI (match_operand:SI 1 "s_register_operand" "%r,0,r,r")
		(match_operand:SI 2 "reg_or_int_operand" "I,l,r,?n")))]
  "TARGET_32BIT"
  "@
   eor%?\\t%0, %1, %2
   eor%?\\t%0, %1, %2
   eor%?\\t%0, %1, %2
   #"
  "TARGET_32BIT
   && CONST_INT_P (operands[2])
   && !const_ok_for_arm (INTVAL (operands[2]))"
  [(clobber (const_int 0))]
{
  arm_split_constant (XOR, SImode, curr_insn,
                      INTVAL (operands[2]), operands[0], operands[1], 0);
  DONE;
}
  [(set_attr "length" "4,4,4,16")
   (set_attr "predicable" "yes")
   (set_attr "predicable_short_it" "no,yes,no,no")
   (set_attr "type"  "logic_imm,logic_reg,logic_reg,multiple")]
)

(define_insn "*thumb1_xorsi3_insn"
  [(set (match_operand:SI         0 "register_operand" "=l")
	(xor:SI (match_operand:SI 1 "register_operand" "%0")
		(match_operand:SI 2 "register_operand" "l")))]
  "TARGET_THUMB1"
  "eor\\t%0, %2"
  [(set_attr "length" "2")
   (set_attr "conds" "set")
   (set_attr "type" "logics_reg")]
)

(define_insn "*xorsi3_compare0"
  [(set (reg:CC_NOOV CC_REGNUM)
	(compare:CC_NOOV (xor:SI (match_operand:SI 1 "s_register_operand" "r,r")
				 (match_operand:SI 2 "arm_rhs_operand" "I,r"))
			 (const_int 0)))
   (set (match_operand:SI 0 "s_register_operand" "=r,r")
	(xor:SI (match_dup 1) (match_dup 2)))]
  "TARGET_32BIT"
  "eor%.\\t%0, %1, %2"
  [(set_attr "conds" "set")
   (set_attr "type" "logics_imm,logics_reg")]
)

(define_insn "*xorsi3_compare0_scratch"
  [(set (reg:CC_NOOV CC_REGNUM)
	(compare:CC_NOOV (xor:SI (match_operand:SI 0 "s_register_operand" "r,r")
				 (match_operand:SI 1 "arm_rhs_operand" "I,r"))
			 (const_int 0)))]
  "TARGET_32BIT"
  "teq%?\\t%0, %1"
  [(set_attr "conds" "set")
   (set_attr "type" "logics_imm,logics_reg")]
)

; By splitting (IOR (AND (NOT A) (NOT B)) C) as D = AND (IOR A B) (NOT C), 
; (NOT D) we can sometimes merge the final NOT into one of the following
; insns.

(define_split
  [(set (match_operand:SI 0 "s_register_operand" "")
	(ior:SI (and:SI (not:SI (match_operand:SI 1 "s_register_operand" ""))
			(not:SI (match_operand:SI 2 "arm_rhs_operand" "")))
		(match_operand:SI 3 "arm_rhs_operand" "")))
   (clobber (match_operand:SI 4 "s_register_operand" ""))]
  "TARGET_32BIT"
  [(set (match_dup 4) (and:SI (ior:SI (match_dup 1) (match_dup 2))
			      (not:SI (match_dup 3))))
   (set (match_dup 0) (not:SI (match_dup 4)))]
  ""
)

(define_insn_and_split "*andsi_iorsi3_notsi"
  [(set (match_operand:SI 0 "s_register_operand" "=&r,&r,&r")
	(and:SI (ior:SI (match_operand:SI 1 "s_register_operand" "%0,r,r")
			(match_operand:SI 2 "arm_rhs_operand" "rI,0,rI"))
		(not:SI (match_operand:SI 3 "arm_rhs_operand" "rI,rI,rI"))))]
  "TARGET_32BIT"
  "#"   ; "orr%?\\t%0, %1, %2\;bic%?\\t%0, %0, %3"
  "&& reload_completed"
  [(set (match_dup 0) (ior:SI (match_dup 1) (match_dup 2)))
   (set (match_dup 0) (and:SI (not:SI (match_dup 3)) (match_dup 0)))]
  ""
  [(set_attr "length" "8")
   (set_attr "ce_count" "2")
   (set_attr "predicable" "yes")
   (set_attr "predicable_short_it" "no")
   (set_attr "type" "multiple")]
)

; ??? Are these four splitters still beneficial when the Thumb-2 bitfield
; insns are available?
(define_split
  [(set (match_operand:SI 0 "s_register_operand" "")
	(match_operator:SI 1 "logical_binary_operator"
	 [(zero_extract:SI (match_operand:SI 2 "s_register_operand" "")
			   (match_operand:SI 3 "const_int_operand" "")
			   (match_operand:SI 4 "const_int_operand" ""))
	  (match_operator:SI 9 "logical_binary_operator"
	   [(lshiftrt:SI (match_operand:SI 5 "s_register_operand" "")
			 (match_operand:SI 6 "const_int_operand" ""))
	    (match_operand:SI 7 "s_register_operand" "")])]))
   (clobber (match_operand:SI 8 "s_register_operand" ""))]
  "TARGET_32BIT
   && GET_CODE (operands[1]) == GET_CODE (operands[9])
   && INTVAL (operands[3]) == 32 - INTVAL (operands[6])"
  [(set (match_dup 8)
	(match_op_dup 1
	 [(ashift:SI (match_dup 2) (match_dup 4))
	  (match_dup 5)]))
   (set (match_dup 0)
	(match_op_dup 1
	 [(lshiftrt:SI (match_dup 8) (match_dup 6))
	  (match_dup 7)]))]
  "
  operands[4] = GEN_INT (32 - (INTVAL (operands[3]) + INTVAL (operands[4])));
")

(define_split
  [(set (match_operand:SI 0 "s_register_operand" "")
	(match_operator:SI 1 "logical_binary_operator"
	 [(match_operator:SI 9 "logical_binary_operator"
	   [(lshiftrt:SI (match_operand:SI 5 "s_register_operand" "")
			 (match_operand:SI 6 "const_int_operand" ""))
	    (match_operand:SI 7 "s_register_operand" "")])
	  (zero_extract:SI (match_operand:SI 2 "s_register_operand" "")
			   (match_operand:SI 3 "const_int_operand" "")
			   (match_operand:SI 4 "const_int_operand" ""))]))
   (clobber (match_operand:SI 8 "s_register_operand" ""))]
  "TARGET_32BIT
   && GET_CODE (operands[1]) == GET_CODE (operands[9])
   && INTVAL (operands[3]) == 32 - INTVAL (operands[6])"
  [(set (match_dup 8)
	(match_op_dup 1
	 [(ashift:SI (match_dup 2) (match_dup 4))
	  (match_dup 5)]))
   (set (match_dup 0)
	(match_op_dup 1
	 [(lshiftrt:SI (match_dup 8) (match_dup 6))
	  (match_dup 7)]))]
  "
  operands[4] = GEN_INT (32 - (INTVAL (operands[3]) + INTVAL (operands[4])));
")

(define_split
  [(set (match_operand:SI 0 "s_register_operand" "")
	(match_operator:SI 1 "logical_binary_operator"
	 [(sign_extract:SI (match_operand:SI 2 "s_register_operand" "")
			   (match_operand:SI 3 "const_int_operand" "")
			   (match_operand:SI 4 "const_int_operand" ""))
	  (match_operator:SI 9 "logical_binary_operator"
	   [(ashiftrt:SI (match_operand:SI 5 "s_register_operand" "")
			 (match_operand:SI 6 "const_int_operand" ""))
	    (match_operand:SI 7 "s_register_operand" "")])]))
   (clobber (match_operand:SI 8 "s_register_operand" ""))]
  "TARGET_32BIT
   && GET_CODE (operands[1]) == GET_CODE (operands[9])
   && INTVAL (operands[3]) == 32 - INTVAL (operands[6])"
  [(set (match_dup 8)
	(match_op_dup 1
	 [(ashift:SI (match_dup 2) (match_dup 4))
	  (match_dup 5)]))
   (set (match_dup 0)
	(match_op_dup 1
	 [(ashiftrt:SI (match_dup 8) (match_dup 6))
	  (match_dup 7)]))]
  "
  operands[4] = GEN_INT (32 - (INTVAL (operands[3]) + INTVAL (operands[4])));
")

(define_split
  [(set (match_operand:SI 0 "s_register_operand" "")
	(match_operator:SI 1 "logical_binary_operator"
	 [(match_operator:SI 9 "logical_binary_operator"
	   [(ashiftrt:SI (match_operand:SI 5 "s_register_operand" "")
			 (match_operand:SI 6 "const_int_operand" ""))
	    (match_operand:SI 7 "s_register_operand" "")])
	  (sign_extract:SI (match_operand:SI 2 "s_register_operand" "")
			   (match_operand:SI 3 "const_int_operand" "")
			   (match_operand:SI 4 "const_int_operand" ""))]))
   (clobber (match_operand:SI 8 "s_register_operand" ""))]
  "TARGET_32BIT
   && GET_CODE (operands[1]) == GET_CODE (operands[9])
   && INTVAL (operands[3]) == 32 - INTVAL (operands[6])"
  [(set (match_dup 8)
	(match_op_dup 1
	 [(ashift:SI (match_dup 2) (match_dup 4))
	  (match_dup 5)]))
   (set (match_dup 0)
	(match_op_dup 1
	 [(ashiftrt:SI (match_dup 8) (match_dup 6))
	  (match_dup 7)]))]
  "
  operands[4] = GEN_INT (32 - (INTVAL (operands[3]) + INTVAL (operands[4])));
")


;; Minimum and maximum insns

(define_expand "smaxsi3"
  [(parallel [
    (set (match_operand:SI 0 "s_register_operand" "")
	 (smax:SI (match_operand:SI 1 "s_register_operand" "")
		  (match_operand:SI 2 "arm_rhs_operand" "")))
    (clobber (reg:CC CC_REGNUM))])]
  "TARGET_32BIT"
  "
  if (operands[2] == const0_rtx || operands[2] == constm1_rtx)
    {
      /* No need for a clobber of the condition code register here.  */
      emit_insn (gen_rtx_SET (VOIDmode, operands[0],
			      gen_rtx_SMAX (SImode, operands[1],
					    operands[2])));
      DONE;
    }
")

(define_insn "*smax_0"
  [(set (match_operand:SI 0 "s_register_operand" "=r")
	(smax:SI (match_operand:SI 1 "s_register_operand" "r")
		 (const_int 0)))]
  "TARGET_32BIT"
  "bic%?\\t%0, %1, %1, asr #31"
  [(set_attr "predicable" "yes")
   (set_attr "predicable_short_it" "no")
   (set_attr "type" "logic_shift_reg")]
)

(define_insn "*smax_m1"
  [(set (match_operand:SI 0 "s_register_operand" "=r")
	(smax:SI (match_operand:SI 1 "s_register_operand" "r")
		 (const_int -1)))]
  "TARGET_32BIT"
  "orr%?\\t%0, %1, %1, asr #31"
  [(set_attr "predicable" "yes")
   (set_attr "predicable_short_it" "no")
   (set_attr "type" "logic_shift_reg")]
)

(define_insn_and_split "*arm_smax_insn"
  [(set (match_operand:SI          0 "s_register_operand" "=r,r")
	(smax:SI (match_operand:SI 1 "s_register_operand"  "%0,?r")
		 (match_operand:SI 2 "arm_rhs_operand"    "rI,rI")))
   (clobber (reg:CC CC_REGNUM))]
  "TARGET_ARM"
  "#"
   ; cmp\\t%1, %2\;movlt\\t%0, %2
   ; cmp\\t%1, %2\;movge\\t%0, %1\;movlt\\t%0, %2"
  "TARGET_ARM"
  [(set (reg:CC CC_REGNUM)
        (compare:CC (match_dup 1) (match_dup 2)))
   (set (match_dup 0)
        (if_then_else:SI (ge:SI (reg:CC CC_REGNUM) (const_int 0))
                         (match_dup 1)
                         (match_dup 2)))]
  ""
  [(set_attr "conds" "clob")
   (set_attr "length" "8,12")
   (set_attr "type" "multiple")]
)

(define_expand "sminsi3"
  [(parallel [
    (set (match_operand:SI 0 "s_register_operand" "")
	 (smin:SI (match_operand:SI 1 "s_register_operand" "")
		  (match_operand:SI 2 "arm_rhs_operand" "")))
    (clobber (reg:CC CC_REGNUM))])]
  "TARGET_32BIT"
  "
  if (operands[2] == const0_rtx)
    {
      /* No need for a clobber of the condition code register here.  */
      emit_insn (gen_rtx_SET (VOIDmode, operands[0],
			      gen_rtx_SMIN (SImode, operands[1],
					    operands[2])));
      DONE;
    }
")

(define_insn "*smin_0"
  [(set (match_operand:SI 0 "s_register_operand" "=r")
	(smin:SI (match_operand:SI 1 "s_register_operand" "r")
		 (const_int 0)))]
  "TARGET_32BIT"
  "and%?\\t%0, %1, %1, asr #31"
  [(set_attr "predicable" "yes")
   (set_attr "predicable_short_it" "no")
   (set_attr "type" "logic_shift_reg")]
)

(define_insn_and_split "*arm_smin_insn"
  [(set (match_operand:SI 0 "s_register_operand" "=r,r")
	(smin:SI (match_operand:SI 1 "s_register_operand" "%0,?r")
		 (match_operand:SI 2 "arm_rhs_operand" "rI,rI")))
   (clobber (reg:CC CC_REGNUM))]
  "TARGET_ARM"
  "#"
    ; cmp\\t%1, %2\;movge\\t%0, %2
    ; cmp\\t%1, %2\;movlt\\t%0, %1\;movge\\t%0, %2"
  "TARGET_ARM"
  [(set (reg:CC CC_REGNUM)
        (compare:CC (match_dup 1) (match_dup 2)))
   (set (match_dup 0)
        (if_then_else:SI (lt:SI (reg:CC CC_REGNUM) (const_int 0))
                         (match_dup 1)
                         (match_dup 2)))]
  ""
  [(set_attr "conds" "clob")
   (set_attr "length" "8,12")
   (set_attr "type" "multiple,multiple")]
)

(define_expand "umaxsi3"
  [(parallel [
    (set (match_operand:SI 0 "s_register_operand" "")
	 (umax:SI (match_operand:SI 1 "s_register_operand" "")
		  (match_operand:SI 2 "arm_rhs_operand" "")))
    (clobber (reg:CC CC_REGNUM))])]
  "TARGET_32BIT"
  ""
)

(define_insn_and_split "*arm_umaxsi3"
  [(set (match_operand:SI 0 "s_register_operand" "=r,r,r")
	(umax:SI (match_operand:SI 1 "s_register_operand" "0,r,?r")
		 (match_operand:SI 2 "arm_rhs_operand" "rI,0,rI")))
   (clobber (reg:CC CC_REGNUM))]
  "TARGET_ARM"
  "#"
    ; cmp\\t%1, %2\;movcc\\t%0, %2
    ; cmp\\t%1, %2\;movcs\\t%0, %1
    ; cmp\\t%1, %2\;movcs\\t%0, %1\;movcc\\t%0, %2"
  "TARGET_ARM"
  [(set (reg:CC CC_REGNUM)
        (compare:CC (match_dup 1) (match_dup 2)))
   (set (match_dup 0)
        (if_then_else:SI (geu:SI (reg:CC CC_REGNUM) (const_int 0))
                         (match_dup 1)
                         (match_dup 2)))]
  ""
  [(set_attr "conds" "clob")
   (set_attr "length" "8,8,12")
   (set_attr "type" "store1")]
)

(define_expand "uminsi3"
  [(parallel [
    (set (match_operand:SI 0 "s_register_operand" "")
	 (umin:SI (match_operand:SI 1 "s_register_operand" "")
		  (match_operand:SI 2 "arm_rhs_operand" "")))
    (clobber (reg:CC CC_REGNUM))])]
  "TARGET_32BIT"
  ""
)

(define_insn_and_split "*arm_uminsi3"
  [(set (match_operand:SI 0 "s_register_operand" "=r,r,r")
	(umin:SI (match_operand:SI 1 "s_register_operand" "0,r,?r")
		 (match_operand:SI 2 "arm_rhs_operand" "rI,0,rI")))
   (clobber (reg:CC CC_REGNUM))]
  "TARGET_ARM"
  "#"
   ; cmp\\t%1, %2\;movcs\\t%0, %2
   ; cmp\\t%1, %2\;movcc\\t%0, %1
   ; cmp\\t%1, %2\;movcc\\t%0, %1\;movcs\\t%0, %2"
  "TARGET_ARM"
  [(set (reg:CC CC_REGNUM)
        (compare:CC (match_dup 1) (match_dup 2)))
   (set (match_dup 0)
        (if_then_else:SI (ltu:SI (reg:CC CC_REGNUM) (const_int 0))
                         (match_dup 1)
                         (match_dup 2)))]
  ""
  [(set_attr "conds" "clob")
   (set_attr "length" "8,8,12")
   (set_attr "type" "store1")]
)

(define_insn "*store_minmaxsi"
  [(set (match_operand:SI 0 "memory_operand" "=m")
	(match_operator:SI 3 "minmax_operator"
	 [(match_operand:SI 1 "s_register_operand" "r")
	  (match_operand:SI 2 "s_register_operand" "r")]))
   (clobber (reg:CC CC_REGNUM))]
  "TARGET_32BIT && optimize_insn_for_size_p()"
  "*
  operands[3] = gen_rtx_fmt_ee (minmax_code (operands[3]), SImode,
				operands[1], operands[2]);
  output_asm_insn (\"cmp\\t%1, %2\", operands);
  if (TARGET_THUMB2)
    output_asm_insn (\"ite\t%d3\", operands);
  output_asm_insn (\"str%d3\\t%1, %0\", operands);
  output_asm_insn (\"str%D3\\t%2, %0\", operands);
  return \"\";
  "
  [(set_attr "conds" "clob")
   (set (attr "length")
	(if_then_else (eq_attr "is_thumb" "yes")
		      (const_int 14)
		      (const_int 12)))
   (set_attr "type" "store1")]
)

; Reject the frame pointer in operand[1], since reloading this after
; it has been eliminated can cause carnage.
(define_insn "*minmax_arithsi"
  [(set (match_operand:SI 0 "s_register_operand" "=r,r")
	(match_operator:SI 4 "shiftable_operator"
	 [(match_operator:SI 5 "minmax_operator"
	   [(match_operand:SI 2 "s_register_operand" "r,r")
	    (match_operand:SI 3 "arm_rhs_operand" "rI,rI")])
	  (match_operand:SI 1 "s_register_operand" "0,?r")]))
   (clobber (reg:CC CC_REGNUM))]
  "TARGET_32BIT && !arm_eliminable_register (operands[1]) && !arm_restrict_it"
  "*
  {
    enum rtx_code code = GET_CODE (operands[4]);
    bool need_else;

    if (which_alternative != 0 || operands[3] != const0_rtx
        || (code != PLUS && code != IOR && code != XOR))
      need_else = true;
    else
      need_else = false;

    operands[5] = gen_rtx_fmt_ee (minmax_code (operands[5]), SImode,
				  operands[2], operands[3]);
    output_asm_insn (\"cmp\\t%2, %3\", operands);
    if (TARGET_THUMB2)
      {
	if (need_else)
	  output_asm_insn (\"ite\\t%d5\", operands);
	else
	  output_asm_insn (\"it\\t%d5\", operands);
      }
    output_asm_insn (\"%i4%d5\\t%0, %1, %2\", operands);
    if (need_else)
      output_asm_insn (\"%i4%D5\\t%0, %1, %3\", operands);
    return \"\";
  }"
  [(set_attr "conds" "clob")
   (set (attr "length")
	(if_then_else (eq_attr "is_thumb" "yes")
		      (const_int 14)
		      (const_int 12)))
   (set_attr "type" "multiple")]
)

; Reject the frame pointer in operand[1], since reloading this after
; it has been eliminated can cause carnage.
(define_insn_and_split "*minmax_arithsi_non_canon"
  [(set (match_operand:SI 0 "s_register_operand" "=Ts,Ts")
	(minus:SI
	 (match_operand:SI 1 "s_register_operand" "0,?Ts")
	  (match_operator:SI 4 "minmax_operator"
	   [(match_operand:SI 2 "s_register_operand" "Ts,Ts")
	    (match_operand:SI 3 "arm_rhs_operand" "TsI,TsI")])))
   (clobber (reg:CC CC_REGNUM))]
  "TARGET_32BIT && !arm_eliminable_register (operands[1])
   && !(arm_restrict_it && CONST_INT_P (operands[3]))"
  "#"
  "TARGET_32BIT && !arm_eliminable_register (operands[1]) && reload_completed"
  [(set (reg:CC CC_REGNUM)
        (compare:CC (match_dup 2) (match_dup 3)))

   (cond_exec (match_op_dup 4 [(reg:CC CC_REGNUM) (const_int 0)])
              (set (match_dup 0)
                   (minus:SI (match_dup 1)
                             (match_dup 2))))
   (cond_exec (match_op_dup 5 [(reg:CC CC_REGNUM) (const_int 0)])
              (set (match_dup 0)
                   (match_dup 6)))]
  {
  enum machine_mode mode = SELECT_CC_MODE (GET_CODE (operands[1]),
                                           operands[2], operands[3]);
  enum rtx_code rc = minmax_code (operands[4]);
  operands[4] = gen_rtx_fmt_ee (rc, VOIDmode,
                                operands[2], operands[3]);

  if (mode == CCFPmode || mode == CCFPEmode)
    rc = reverse_condition_maybe_unordered (rc);
  else
    rc = reverse_condition (rc);
  operands[5] = gen_rtx_fmt_ee (rc, SImode, operands[2], operands[3]);
  if (CONST_INT_P (operands[3]))
    operands[6] = plus_constant (SImode, operands[1], -INTVAL (operands[3]));
  else
    operands[6] = gen_rtx_MINUS (SImode, operands[1], operands[3]);
  }
  [(set_attr "conds" "clob")
   (set (attr "length")
	(if_then_else (eq_attr "is_thumb" "yes")
		      (const_int 14)
		      (const_int 12)))
   (set_attr "type" "multiple")]
)

(define_code_iterator SAT [smin smax])
(define_code_iterator SATrev [smin smax])
(define_code_attr SATlo [(smin "1") (smax "2")])
(define_code_attr SAThi [(smin "2") (smax "1")])

(define_insn "*satsi_<SAT:code>"
  [(set (match_operand:SI 0 "s_register_operand" "=r")
        (SAT:SI (SATrev:SI (match_operand:SI 3 "s_register_operand" "r")
                           (match_operand:SI 1 "const_int_operand" "i"))
                (match_operand:SI 2 "const_int_operand" "i")))]
  "TARGET_32BIT && arm_arch6 && <SAT:CODE> != <SATrev:CODE>
   && arm_sat_operator_match (operands[<SAT:SATlo>], operands[<SAT:SAThi>], NULL, NULL)"
{
  int mask;
  bool signed_sat;
  if (!arm_sat_operator_match (operands[<SAT:SATlo>], operands[<SAT:SAThi>],
                               &mask, &signed_sat))
    gcc_unreachable ();

  operands[1] = GEN_INT (mask);
  if (signed_sat)
    return "ssat%?\t%0, %1, %3";
  else
    return "usat%?\t%0, %1, %3";
}
  [(set_attr "predicable" "yes")
   (set_attr "predicable_short_it" "no")
   (set_attr "type" "alus_imm")]
)

(define_insn "*satsi_<SAT:code>_shift"
  [(set (match_operand:SI 0 "s_register_operand" "=r")
        (SAT:SI (SATrev:SI (match_operator:SI 3 "sat_shift_operator"
                             [(match_operand:SI 4 "s_register_operand" "r")
                              (match_operand:SI 5 "const_int_operand" "i")])
                           (match_operand:SI 1 "const_int_operand" "i"))
                (match_operand:SI 2 "const_int_operand" "i")))]
  "TARGET_32BIT && arm_arch6 && <SAT:CODE> != <SATrev:CODE>
   && arm_sat_operator_match (operands[<SAT:SATlo>], operands[<SAT:SAThi>], NULL, NULL)"
{
  int mask;
  bool signed_sat;
  if (!arm_sat_operator_match (operands[<SAT:SATlo>], operands[<SAT:SAThi>],
                               &mask, &signed_sat))
    gcc_unreachable ();

  operands[1] = GEN_INT (mask);
  if (signed_sat)
    return "ssat%?\t%0, %1, %4%S3";
  else
    return "usat%?\t%0, %1, %4%S3";
}
  [(set_attr "predicable" "yes")
   (set_attr "predicable_short_it" "no")
   (set_attr "shift" "3")
   (set_attr "type" "logic_shift_reg")])

;; Shift and rotation insns

(define_expand "ashldi3"
  [(set (match_operand:DI            0 "s_register_operand" "")
        (ashift:DI (match_operand:DI 1 "s_register_operand" "")
                   (match_operand:SI 2 "general_operand" "")))]
  "TARGET_32BIT"
  "
  if (TARGET_NEON)
    {
      /* Delay the decision whether to use NEON or core-regs until
	 register allocation.  */
      emit_insn (gen_ashldi3_neon (operands[0], operands[1], operands[2]));
      DONE;
    }
  else
    {
      /* Only the NEON case can handle in-memory shift counts.  */
      if (!reg_or_int_operand (operands[2], SImode))
        operands[2] = force_reg (SImode, operands[2]);
    }

  if (!CONST_INT_P (operands[2]) && TARGET_REALLY_IWMMXT)
    ; /* No special preparation statements; expand pattern as above.  */
  else
    {
      rtx scratch1, scratch2;

      if (CONST_INT_P (operands[2])
	  && (HOST_WIDE_INT) INTVAL (operands[2]) == 1)
        {
          emit_insn (gen_arm_ashldi3_1bit (operands[0], operands[1]));
          DONE;
        }

      /* Ideally we should use iwmmxt here if we could know that operands[1]
         ends up already living in an iwmmxt register. Otherwise it's
         cheaper to have the alternate code being generated than moving
         values to iwmmxt regs and back.  */

      /* If we're optimizing for size, we prefer the libgcc calls.  */
      if (optimize_function_for_size_p (cfun))
	FAIL;

      /* Expand operation using core-registers.
	 'FAIL' would achieve the same thing, but this is a bit smarter.  */
      scratch1 = gen_reg_rtx (SImode);
      scratch2 = gen_reg_rtx (SImode);
      arm_emit_coreregs_64bit_shift (ASHIFT, operands[0], operands[1],
				     operands[2], scratch1, scratch2);
      DONE;
    }
  "
)

(define_insn "arm_ashldi3_1bit"
  [(set (match_operand:DI            0 "s_register_operand" "=r,&r")
        (ashift:DI (match_operand:DI 1 "s_register_operand" "0,r")
                   (const_int 1)))
   (clobber (reg:CC CC_REGNUM))]
  "TARGET_32BIT"
  "movs\\t%Q0, %Q1, asl #1\;adc\\t%R0, %R1, %R1"
  [(set_attr "conds" "clob")
   (set_attr "length" "8")
   (set_attr "type" "multiple")]
)

(define_expand "ashlsi3"
  [(set (match_operand:SI            0 "s_register_operand" "")
	(ashift:SI (match_operand:SI 1 "s_register_operand" "")
		   (match_operand:SI 2 "arm_rhs_operand" "")))]
  "TARGET_EITHER"
  "
  if (CONST_INT_P (operands[2])
      && ((unsigned HOST_WIDE_INT) INTVAL (operands[2])) > 31)
    {
      emit_insn (gen_movsi (operands[0], const0_rtx));
      DONE;
    }
  "
)

(define_insn "*thumb1_ashlsi3"
  [(set (match_operand:SI            0 "register_operand" "=l,l")
	(ashift:SI (match_operand:SI 1 "register_operand" "l,0")
		   (match_operand:SI 2 "nonmemory_operand" "N,l")))]
  "TARGET_THUMB1"
  "lsl\\t%0, %1, %2"
  [(set_attr "length" "2")
   (set_attr "type" "shift_imm,shift_reg")
   (set_attr "conds" "set")])

(define_expand "ashrdi3"
  [(set (match_operand:DI              0 "s_register_operand" "")
        (ashiftrt:DI (match_operand:DI 1 "s_register_operand" "")
                     (match_operand:SI 2 "reg_or_int_operand" "")))]
  "TARGET_32BIT"
  "
  if (TARGET_NEON)
    {
      /* Delay the decision whether to use NEON or core-regs until
	 register allocation.  */
      emit_insn (gen_ashrdi3_neon (operands[0], operands[1], operands[2]));
      DONE;
    }

  if (!CONST_INT_P (operands[2]) && TARGET_REALLY_IWMMXT)
    ; /* No special preparation statements; expand pattern as above.  */
  else
    {
      rtx scratch1, scratch2;

      if (CONST_INT_P (operands[2])
	  && (HOST_WIDE_INT) INTVAL (operands[2]) == 1)
        {
          emit_insn (gen_arm_ashrdi3_1bit (operands[0], operands[1]));
          DONE;
        }

      /* Ideally we should use iwmmxt here if we could know that operands[1]
         ends up already living in an iwmmxt register. Otherwise it's
         cheaper to have the alternate code being generated than moving
         values to iwmmxt regs and back.  */

      /* If we're optimizing for size, we prefer the libgcc calls.  */
      if (optimize_function_for_size_p (cfun))
	FAIL;

      /* Expand operation using core-registers.
	 'FAIL' would achieve the same thing, but this is a bit smarter.  */
      scratch1 = gen_reg_rtx (SImode);
      scratch2 = gen_reg_rtx (SImode);
      arm_emit_coreregs_64bit_shift (ASHIFTRT, operands[0], operands[1],
				     operands[2], scratch1, scratch2);
      DONE;
    }
  "
)

(define_insn "arm_ashrdi3_1bit"
  [(set (match_operand:DI              0 "s_register_operand" "=r,&r")
        (ashiftrt:DI (match_operand:DI 1 "s_register_operand" "0,r")
                     (const_int 1)))
   (clobber (reg:CC CC_REGNUM))]
  "TARGET_32BIT"
  "movs\\t%R0, %R1, asr #1\;mov\\t%Q0, %Q1, rrx"
  [(set_attr "conds" "clob")
   (set_attr "length" "8")
   (set_attr "type" "multiple")]
)

(define_expand "ashrsi3"
  [(set (match_operand:SI              0 "s_register_operand" "")
	(ashiftrt:SI (match_operand:SI 1 "s_register_operand" "")
		     (match_operand:SI 2 "arm_rhs_operand" "")))]
  "TARGET_EITHER"
  "
  if (CONST_INT_P (operands[2])
      && ((unsigned HOST_WIDE_INT) INTVAL (operands[2])) > 31)
    operands[2] = GEN_INT (31);
  "
)

(define_insn "*thumb1_ashrsi3"
  [(set (match_operand:SI              0 "register_operand" "=l,l")
	(ashiftrt:SI (match_operand:SI 1 "register_operand" "l,0")
		     (match_operand:SI 2 "nonmemory_operand" "N,l")))]
  "TARGET_THUMB1"
  "asr\\t%0, %1, %2"
  [(set_attr "length" "2")
   (set_attr "type" "shift_imm,shift_reg")
   (set_attr "conds" "set")])

(define_expand "lshrdi3"
  [(set (match_operand:DI              0 "s_register_operand" "")
        (lshiftrt:DI (match_operand:DI 1 "s_register_operand" "")
                     (match_operand:SI 2 "reg_or_int_operand" "")))]
  "TARGET_32BIT"
  "
  if (TARGET_NEON)
    {
      /* Delay the decision whether to use NEON or core-regs until
	 register allocation.  */
      emit_insn (gen_lshrdi3_neon (operands[0], operands[1], operands[2]));
      DONE;
    }

  if (!CONST_INT_P (operands[2]) && TARGET_REALLY_IWMMXT)
    ; /* No special preparation statements; expand pattern as above.  */
  else
    {
      rtx scratch1, scratch2;

      if (CONST_INT_P (operands[2])
	  && (HOST_WIDE_INT) INTVAL (operands[2]) == 1)
        {
          emit_insn (gen_arm_lshrdi3_1bit (operands[0], operands[1]));
          DONE;
        }

      /* Ideally we should use iwmmxt here if we could know that operands[1]
         ends up already living in an iwmmxt register. Otherwise it's
         cheaper to have the alternate code being generated than moving
         values to iwmmxt regs and back.  */

      /* If we're optimizing for size, we prefer the libgcc calls.  */
      if (optimize_function_for_size_p (cfun))
	FAIL;

      /* Expand operation using core-registers.
	 'FAIL' would achieve the same thing, but this is a bit smarter.  */
      scratch1 = gen_reg_rtx (SImode);
      scratch2 = gen_reg_rtx (SImode);
      arm_emit_coreregs_64bit_shift (LSHIFTRT, operands[0], operands[1],
				     operands[2], scratch1, scratch2);
      DONE;
    }
  "
)

(define_insn "arm_lshrdi3_1bit"
  [(set (match_operand:DI              0 "s_register_operand" "=r,&r")
        (lshiftrt:DI (match_operand:DI 1 "s_register_operand" "0,r")
                     (const_int 1)))
   (clobber (reg:CC CC_REGNUM))]
  "TARGET_32BIT"
  "movs\\t%R0, %R1, lsr #1\;mov\\t%Q0, %Q1, rrx"
  [(set_attr "conds" "clob")
   (set_attr "length" "8")
   (set_attr "type" "multiple")]
)

(define_expand "lshrsi3"
  [(set (match_operand:SI              0 "s_register_operand" "")
	(lshiftrt:SI (match_operand:SI 1 "s_register_operand" "")
		     (match_operand:SI 2 "arm_rhs_operand" "")))]
  "TARGET_EITHER"
  "
  if (CONST_INT_P (operands[2])
      && ((unsigned HOST_WIDE_INT) INTVAL (operands[2])) > 31)
    {
      emit_insn (gen_movsi (operands[0], const0_rtx));
      DONE;
    }
  "
)

(define_insn "*thumb1_lshrsi3"
  [(set (match_operand:SI              0 "register_operand" "=l,l")
	(lshiftrt:SI (match_operand:SI 1 "register_operand" "l,0")
		     (match_operand:SI 2 "nonmemory_operand" "N,l")))]
  "TARGET_THUMB1"
  "lsr\\t%0, %1, %2"
  [(set_attr "length" "2")
   (set_attr "type" "shift_imm,shift_reg")
   (set_attr "conds" "set")])

(define_expand "rotlsi3"
  [(set (match_operand:SI              0 "s_register_operand" "")
	(rotatert:SI (match_operand:SI 1 "s_register_operand" "")
		     (match_operand:SI 2 "reg_or_int_operand" "")))]
  "TARGET_32BIT"
  "
  if (CONST_INT_P (operands[2]))
    operands[2] = GEN_INT ((32 - INTVAL (operands[2])) % 32);
  else
    {
      rtx reg = gen_reg_rtx (SImode);
      emit_insn (gen_subsi3 (reg, GEN_INT (32), operands[2]));
      operands[2] = reg;
    }
  "
)

(define_expand "rotrsi3"
  [(set (match_operand:SI              0 "s_register_operand" "")
	(rotatert:SI (match_operand:SI 1 "s_register_operand" "")
		     (match_operand:SI 2 "arm_rhs_operand" "")))]
  "TARGET_EITHER"
  "
  if (TARGET_32BIT)
    {
      if (CONST_INT_P (operands[2])
          && ((unsigned HOST_WIDE_INT) INTVAL (operands[2])) > 31)
        operands[2] = GEN_INT (INTVAL (operands[2]) % 32);
    }
  else /* TARGET_THUMB1 */
    {
      if (CONST_INT_P (operands [2]))
        operands [2] = force_reg (SImode, operands[2]);
    }
  "
)

(define_insn "*thumb1_rotrsi3"
  [(set (match_operand:SI              0 "register_operand" "=l")
	(rotatert:SI (match_operand:SI 1 "register_operand" "0")
		     (match_operand:SI 2 "register_operand" "l")))]
  "TARGET_THUMB1"
  "ror\\t%0, %0, %2"
  [(set_attr "type" "shift_reg")
   (set_attr "length" "2")]
)

(define_insn "*arm_shiftsi3"
  [(set (match_operand:SI   0 "s_register_operand" "=l,r,r")
	(match_operator:SI  3 "shift_operator"
	 [(match_operand:SI 1 "s_register_operand"  "0,r,r")
	  (match_operand:SI 2 "reg_or_int_operand" "l,M,r")]))]
  "TARGET_32BIT"
  "* return arm_output_shift(operands, 0);"
  [(set_attr "predicable" "yes")
   (set_attr "arch" "t2,*,*")
   (set_attr "predicable_short_it" "yes,no,no")
   (set_attr "length" "4")
   (set_attr "shift" "1")
   (set_attr "type" "alu_shift_reg,alu_shift_imm,alu_shift_reg")]
)

(define_insn "*shiftsi3_compare0"
  [(set (reg:CC_NOOV CC_REGNUM)
	(compare:CC_NOOV (match_operator:SI 3 "shift_operator"
			  [(match_operand:SI 1 "s_register_operand" "r,r")
			   (match_operand:SI 2 "arm_rhs_operand" "M,r")])
			 (const_int 0)))
   (set (match_operand:SI 0 "s_register_operand" "=r,r")
	(match_op_dup 3 [(match_dup 1) (match_dup 2)]))]
  "TARGET_32BIT"
  "* return arm_output_shift(operands, 1);"
  [(set_attr "conds" "set")
   (set_attr "shift" "1")
   (set_attr "type" "alus_shift_imm,alus_shift_reg")]
)

(define_insn "*shiftsi3_compare0_scratch"
  [(set (reg:CC_NOOV CC_REGNUM)
	(compare:CC_NOOV (match_operator:SI 3 "shift_operator"
			  [(match_operand:SI 1 "s_register_operand" "r,r")
			   (match_operand:SI 2 "arm_rhs_operand" "M,r")])
			 (const_int 0)))
   (clobber (match_scratch:SI 0 "=r,r"))]
  "TARGET_32BIT"
  "* return arm_output_shift(operands, 1);"
  [(set_attr "conds" "set")
   (set_attr "shift" "1")
   (set_attr "type" "shift_imm,shift_reg")]
)

(define_insn "*not_shiftsi"
  [(set (match_operand:SI 0 "s_register_operand" "=r,r")
	(not:SI (match_operator:SI 3 "shift_operator"
		 [(match_operand:SI 1 "s_register_operand" "r,r")
		  (match_operand:SI 2 "shift_amount_operand" "M,rM")])))]
  "TARGET_32BIT"
  "mvn%?\\t%0, %1%S3"
  [(set_attr "predicable" "yes")
   (set_attr "predicable_short_it" "no")
   (set_attr "shift" "1")
   (set_attr "arch" "32,a")
   (set_attr "type" "mvn_shift,mvn_shift_reg")])

(define_insn "*not_shiftsi_compare0"
  [(set (reg:CC_NOOV CC_REGNUM)
	(compare:CC_NOOV
	 (not:SI (match_operator:SI 3 "shift_operator"
		  [(match_operand:SI 1 "s_register_operand" "r,r")
		   (match_operand:SI 2 "shift_amount_operand" "M,rM")]))
	 (const_int 0)))
   (set (match_operand:SI 0 "s_register_operand" "=r,r")
	(not:SI (match_op_dup 3 [(match_dup 1) (match_dup 2)])))]
  "TARGET_32BIT"
  "mvn%.\\t%0, %1%S3"
  [(set_attr "conds" "set")
   (set_attr "shift" "1")
   (set_attr "arch" "32,a")
   (set_attr "type" "mvn_shift,mvn_shift_reg")])

(define_insn "*not_shiftsi_compare0_scratch"
  [(set (reg:CC_NOOV CC_REGNUM)
	(compare:CC_NOOV
	 (not:SI (match_operator:SI 3 "shift_operator"
		  [(match_operand:SI 1 "s_register_operand" "r,r")
		   (match_operand:SI 2 "shift_amount_operand" "M,rM")]))
	 (const_int 0)))
   (clobber (match_scratch:SI 0 "=r,r"))]
  "TARGET_32BIT"
  "mvn%.\\t%0, %1%S3"
  [(set_attr "conds" "set")
   (set_attr "shift" "1")
   (set_attr "arch" "32,a")
   (set_attr "type" "mvn_shift,mvn_shift_reg")])

;; We don't really have extzv, but defining this using shifts helps
;; to reduce register pressure later on.

(define_expand "extzv"
  [(set (match_operand 0 "s_register_operand" "")
	(zero_extract (match_operand 1 "nonimmediate_operand" "")
		      (match_operand 2 "const_int_operand" "")
		      (match_operand 3 "const_int_operand" "")))]
  "TARGET_THUMB1 || arm_arch_thumb2"
  "
  {
    HOST_WIDE_INT lshift = 32 - INTVAL (operands[2]) - INTVAL (operands[3]);
    HOST_WIDE_INT rshift = 32 - INTVAL (operands[2]);
    
    if (arm_arch_thumb2)
      {
	HOST_WIDE_INT width = INTVAL (operands[2]);
	HOST_WIDE_INT bitpos = INTVAL (operands[3]);

	if (unaligned_access && MEM_P (operands[1])
	    && (width == 16 || width == 32) && (bitpos % BITS_PER_UNIT) == 0)
	  {
	    rtx base_addr;

	    if (BYTES_BIG_ENDIAN)
	      bitpos = GET_MODE_BITSIZE (GET_MODE (operands[0])) - width
		       - bitpos;

	    if (width == 32)
              {
		base_addr = adjust_address (operands[1], SImode,
					    bitpos / BITS_PER_UNIT);
		emit_insn (gen_unaligned_loadsi (operands[0], base_addr));
              }
	    else
              {
		rtx dest = operands[0];
		rtx tmp = gen_reg_rtx (SImode);

		/* We may get a paradoxical subreg here.  Strip it off.  */
		if (GET_CODE (dest) == SUBREG
		    && GET_MODE (dest) == SImode
		    && GET_MODE (SUBREG_REG (dest)) == HImode)
		  dest = SUBREG_REG (dest);

		if (GET_MODE_BITSIZE (GET_MODE (dest)) != width)
		  FAIL;

		base_addr = adjust_address (operands[1], HImode,
					    bitpos / BITS_PER_UNIT);
		emit_insn (gen_unaligned_loadhiu (tmp, base_addr));
		emit_move_insn (gen_lowpart (SImode, dest), tmp);
	      }
	    DONE;
	  }
	else if (s_register_operand (operands[1], GET_MODE (operands[1])))
	  {
	    emit_insn (gen_extzv_t2 (operands[0], operands[1], operands[2],
				     operands[3]));
	    DONE;
	  }
	else
	  FAIL;
      }
    
    if (!s_register_operand (operands[1], GET_MODE (operands[1])))
      FAIL;

    operands[3] = GEN_INT (rshift);
    
    if (lshift == 0)
      {
        emit_insn (gen_lshrsi3 (operands[0], operands[1], operands[3]));
        DONE;
      }
      
    emit_insn (gen_extzv_t1 (operands[0], operands[1], GEN_INT (lshift),
			     operands[3], gen_reg_rtx (SImode)));
    DONE;
  }"
)

;; Helper for extzv, for the Thumb-1 register-shifts case.

(define_expand "extzv_t1"
  [(set (match_operand:SI 4 "s_register_operand" "")
	(ashift:SI (match_operand:SI 1 "nonimmediate_operand" "")
		   (match_operand:SI 2 "const_int_operand" "")))
   (set (match_operand:SI 0 "s_register_operand" "")
	(lshiftrt:SI (match_dup 4)
		     (match_operand:SI 3 "const_int_operand" "")))]
  "TARGET_THUMB1"
  "")

(define_expand "extv"
  [(set (match_operand 0 "s_register_operand" "")
	(sign_extract (match_operand 1 "nonimmediate_operand" "")
		      (match_operand 2 "const_int_operand" "")
		      (match_operand 3 "const_int_operand" "")))]
  "arm_arch_thumb2"
{
  HOST_WIDE_INT width = INTVAL (operands[2]);
  HOST_WIDE_INT bitpos = INTVAL (operands[3]);

  if (unaligned_access && MEM_P (operands[1]) && (width == 16 || width == 32)
      && (bitpos % BITS_PER_UNIT)  == 0)
    {
      rtx base_addr;
      
      if (BYTES_BIG_ENDIAN)
	bitpos = GET_MODE_BITSIZE (GET_MODE (operands[0])) - width - bitpos;
      
      if (width == 32)
        {
	  base_addr = adjust_address (operands[1], SImode,
				      bitpos / BITS_PER_UNIT);
	  emit_insn (gen_unaligned_loadsi (operands[0], base_addr));
        }
      else
        {
	  rtx dest = operands[0];
	  rtx tmp = gen_reg_rtx (SImode);
	  
	  /* We may get a paradoxical subreg here.  Strip it off.  */
	  if (GET_CODE (dest) == SUBREG
	      && GET_MODE (dest) == SImode
	      && GET_MODE (SUBREG_REG (dest)) == HImode)
	    dest = SUBREG_REG (dest);
	  
	  if (GET_MODE_BITSIZE (GET_MODE (dest)) != width)
	    FAIL;
	  
	  base_addr = adjust_address (operands[1], HImode,
				      bitpos / BITS_PER_UNIT);
	  emit_insn (gen_unaligned_loadhis (tmp, base_addr));
	  emit_move_insn (gen_lowpart (SImode, dest), tmp);
	}

      DONE;
    }
  else if (!s_register_operand (operands[1], GET_MODE (operands[1])))
    FAIL;
  else if (GET_MODE (operands[0]) == SImode
	   && GET_MODE (operands[1]) == SImode)
    {
      emit_insn (gen_extv_regsi (operands[0], operands[1], operands[2],
				 operands[3]));
      DONE;
    }

  FAIL;
})

; Helper to expand register forms of extv with the proper modes.

(define_expand "extv_regsi"
  [(set (match_operand:SI 0 "s_register_operand" "")
	(sign_extract:SI (match_operand:SI 1 "s_register_operand" "")
			 (match_operand 2 "const_int_operand" "")
			 (match_operand 3 "const_int_operand" "")))]
  ""
{
})

; ARMv6+ unaligned load/store instructions (used for packed structure accesses).

(define_insn "unaligned_loadsi"
  [(set (match_operand:SI 0 "s_register_operand" "=l,r")
	(unspec:SI [(match_operand:SI 1 "memory_operand" "Uw,m")]
		   UNSPEC_UNALIGNED_LOAD))]
  "unaligned_access && TARGET_32BIT"
  "ldr%?\t%0, %1\t@ unaligned"
  [(set_attr "arch" "t2,any")
   (set_attr "length" "2,4")
   (set_attr "predicable" "yes")
   (set_attr "predicable_short_it" "yes,no")
   (set_attr "type" "load1")])

(define_insn "unaligned_loadhis"
  [(set (match_operand:SI 0 "s_register_operand" "=l,r")
	(sign_extend:SI
	  (unspec:HI [(match_operand:HI 1 "memory_operand" "Uw,Uh")]
		     UNSPEC_UNALIGNED_LOAD)))]
  "unaligned_access && TARGET_32BIT"
  "ldr%(sh%)\t%0, %1\t@ unaligned"
  [(set_attr "arch" "t2,any")
   (set_attr "length" "2,4")
   (set_attr "predicable" "yes")
   (set_attr "predicable_short_it" "yes,no")
   (set_attr "type" "load_byte")])

(define_insn "unaligned_loadhiu"
  [(set (match_operand:SI 0 "s_register_operand" "=l,r")
	(zero_extend:SI
	  (unspec:HI [(match_operand:HI 1 "memory_operand" "Uw,m")]
		     UNSPEC_UNALIGNED_LOAD)))]
  "unaligned_access && TARGET_32BIT"
  "ldr%(h%)\t%0, %1\t@ unaligned"
  [(set_attr "arch" "t2,any")
   (set_attr "length" "2,4")
   (set_attr "predicable" "yes")
   (set_attr "predicable_short_it" "yes,no")
   (set_attr "type" "load_byte")])

(define_insn "unaligned_storesi"
  [(set (match_operand:SI 0 "memory_operand" "=Uw,m")
	(unspec:SI [(match_operand:SI 1 "s_register_operand" "l,r")]
		   UNSPEC_UNALIGNED_STORE))]
  "unaligned_access && TARGET_32BIT"
  "str%?\t%1, %0\t@ unaligned"
  [(set_attr "arch" "t2,any")
   (set_attr "length" "2,4")
   (set_attr "predicable" "yes")
   (set_attr "predicable_short_it" "yes,no")
   (set_attr "type" "store1")])

(define_insn "unaligned_storehi"
  [(set (match_operand:HI 0 "memory_operand" "=Uw,m")
	(unspec:HI [(match_operand:HI 1 "s_register_operand" "l,r")]
		   UNSPEC_UNALIGNED_STORE))]
  "unaligned_access && TARGET_32BIT"
  "str%(h%)\t%1, %0\t@ unaligned"
  [(set_attr "arch" "t2,any")
   (set_attr "length" "2,4")
   (set_attr "predicable" "yes")
   (set_attr "predicable_short_it" "yes,no")
   (set_attr "type" "store1")])

;; Unaligned double-word load and store.
;; Split after reload into two unaligned single-word accesses.
;; It prevents lower_subreg from splitting some other aligned
;; double-word accesses too early. Used for internal memcpy.

(define_insn_and_split "unaligned_loaddi"
  [(set (match_operand:DI 0 "s_register_operand" "=l,r")
	(unspec:DI [(match_operand:DI 1 "memory_operand" "o,o")]
		   UNSPEC_UNALIGNED_LOAD))]
  "unaligned_access && TARGET_32BIT"
  "#"
  "&& reload_completed"
  [(set (match_dup 0) (unspec:SI [(match_dup 1)] UNSPEC_UNALIGNED_LOAD))
   (set (match_dup 2) (unspec:SI [(match_dup 3)] UNSPEC_UNALIGNED_LOAD))]
  {
    operands[2] = gen_highpart (SImode, operands[0]);
    operands[0] = gen_lowpart (SImode, operands[0]);
    operands[3] = gen_highpart (SImode, operands[1]);
    operands[1] = gen_lowpart (SImode, operands[1]);

    /* If the first destination register overlaps with the base address,
       swap the order in which the loads are emitted.  */
    if (reg_overlap_mentioned_p (operands[0], operands[1]))
      {
        rtx tmp = operands[1];
        operands[1] = operands[3];
        operands[3] = tmp;
        tmp = operands[0];
        operands[0] = operands[2];
        operands[2] = tmp;
      }
  }
  [(set_attr "arch" "t2,any")
   (set_attr "length" "4,8")
   (set_attr "predicable" "yes")
   (set_attr "type" "load2")])

(define_insn_and_split "unaligned_storedi"
  [(set (match_operand:DI 0 "memory_operand" "=o,o")
	(unspec:DI [(match_operand:DI 1 "s_register_operand" "l,r")]
		   UNSPEC_UNALIGNED_STORE))]
  "unaligned_access && TARGET_32BIT"
  "#"
  "&& reload_completed"
  [(set (match_dup 0) (unspec:SI [(match_dup 1)] UNSPEC_UNALIGNED_STORE))
   (set (match_dup 2) (unspec:SI [(match_dup 3)] UNSPEC_UNALIGNED_STORE))]
  {
    operands[2] = gen_highpart (SImode, operands[0]);
    operands[0] = gen_lowpart (SImode, operands[0]);
    operands[3] = gen_highpart (SImode, operands[1]);
    operands[1] = gen_lowpart (SImode, operands[1]);
  }
  [(set_attr "arch" "t2,any")
   (set_attr "length" "4,8")
   (set_attr "predicable" "yes")
   (set_attr "type" "store2")])


(define_insn "*extv_reg"
  [(set (match_operand:SI 0 "s_register_operand" "=r")
	(sign_extract:SI (match_operand:SI 1 "s_register_operand" "r")
                         (match_operand:SI 2 "const_int_operand" "M")
                         (match_operand:SI 3 "const_int_operand" "M")))]
  "arm_arch_thumb2"
  "sbfx%?\t%0, %1, %3, %2"
  [(set_attr "length" "4")
   (set_attr "predicable" "yes")
   (set_attr "predicable_short_it" "no")
   (set_attr "type" "bfm")]
)

(define_insn "extzv_t2"
  [(set (match_operand:SI 0 "s_register_operand" "=r")
	(zero_extract:SI (match_operand:SI 1 "s_register_operand" "r")
                         (match_operand:SI 2 "const_int_operand" "M")
                         (match_operand:SI 3 "const_int_operand" "M")))]
  "arm_arch_thumb2"
  "ubfx%?\t%0, %1, %3, %2"
  [(set_attr "length" "4")
   (set_attr "predicable" "yes")
   (set_attr "predicable_short_it" "no")
   (set_attr "type" "bfm")]
)


;; Division instructions
(define_insn "divsi3"
  [(set (match_operand:SI	  0 "s_register_operand" "=r")
	(div:SI (match_operand:SI 1 "s_register_operand"  "r")
		(match_operand:SI 2 "s_register_operand"  "r")))]
  "TARGET_IDIV"
  "sdiv%?\t%0, %1, %2"
  [(set_attr "predicable" "yes")
   (set_attr "predicable_short_it" "no")
   (set_attr "type" "sdiv")]
)

(define_insn "udivsi3"
  [(set (match_operand:SI	   0 "s_register_operand" "=r")
	(udiv:SI (match_operand:SI 1 "s_register_operand"  "r")
		 (match_operand:SI 2 "s_register_operand"  "r")))]
  "TARGET_IDIV"
  "udiv%?\t%0, %1, %2"
  [(set_attr "predicable" "yes")
   (set_attr "predicable_short_it" "no")
   (set_attr "type" "udiv")]
)


;; Unary arithmetic insns

(define_expand "negdi2"
 [(parallel
   [(set (match_operand:DI 0 "s_register_operand" "")
	 (neg:DI (match_operand:DI 1 "s_register_operand" "")))
    (clobber (reg:CC CC_REGNUM))])]
  "TARGET_EITHER"
  {
    if (TARGET_NEON)
      {
        emit_insn (gen_negdi2_neon (operands[0], operands[1]));
	DONE;
      }
  }
)

;; The constraints here are to prevent a *partial* overlap (where %Q0 == %R1).
;; The first alternative allows the common case of a *full* overlap.
(define_insn_and_split "*arm_negdi2"
  [(set (match_operand:DI         0 "s_register_operand" "=r,&r")
	(neg:DI (match_operand:DI 1 "s_register_operand"  "0,r")))
   (clobber (reg:CC CC_REGNUM))]
  "TARGET_ARM"
  "#"   ; "rsbs\\t%Q0, %Q1, #0\;rsc\\t%R0, %R1, #0"
  "&& reload_completed"
  [(parallel [(set (reg:CC CC_REGNUM)
		   (compare:CC (const_int 0) (match_dup 1)))
	      (set (match_dup 0) (minus:SI (const_int 0) (match_dup 1)))])
   (set (match_dup 2) (minus:SI (minus:SI (const_int 0) (match_dup 3))
                                (ltu:SI (reg:CC_C CC_REGNUM) (const_int 0))))]
  {
    operands[2] = gen_highpart (SImode, operands[0]);
    operands[0] = gen_lowpart (SImode, operands[0]);
    operands[3] = gen_highpart (SImode, operands[1]);
    operands[1] = gen_lowpart (SImode, operands[1]);
  }
  [(set_attr "conds" "clob")
   (set_attr "length" "8")
   (set_attr "type" "multiple")]
)

(define_insn "*thumb1_negdi2"
  [(set (match_operand:DI 0 "register_operand" "=&l")
	(neg:DI (match_operand:DI 1 "register_operand" "l")))
   (clobber (reg:CC CC_REGNUM))]
  "TARGET_THUMB1"
  "mov\\t%R0, #0\;neg\\t%Q0, %Q1\;sbc\\t%R0, %R1"
  [(set_attr "length" "6")
   (set_attr "type" "multiple")]
)

(define_expand "negsi2"
  [(set (match_operand:SI         0 "s_register_operand" "")
	(neg:SI (match_operand:SI 1 "s_register_operand" "")))]
  "TARGET_EITHER"
  ""
)

(define_insn "*arm_negsi2"
  [(set (match_operand:SI         0 "s_register_operand" "=l,r")
	(neg:SI (match_operand:SI 1 "s_register_operand" "l,r")))]
  "TARGET_32BIT"
  "rsb%?\\t%0, %1, #0"
  [(set_attr "predicable" "yes")
   (set_attr "predicable_short_it" "yes,no")
   (set_attr "arch" "t2,*")
   (set_attr "length" "4")
   (set_attr "type" "alu_reg")]
)

(define_insn "*thumb1_negsi2"
  [(set (match_operand:SI         0 "register_operand" "=l")
	(neg:SI (match_operand:SI 1 "register_operand" "l")))]
  "TARGET_THUMB1"
  "neg\\t%0, %1"
  [(set_attr "length" "2")
   (set_attr "type" "alu_imm")]
)

(define_expand "negsf2"
  [(set (match_operand:SF         0 "s_register_operand" "")
	(neg:SF (match_operand:SF 1 "s_register_operand" "")))]
  "TARGET_32BIT && TARGET_HARD_FLOAT && TARGET_VFP"
  ""
)

(define_expand "negdf2"
  [(set (match_operand:DF         0 "s_register_operand" "")
	(neg:DF (match_operand:DF 1 "s_register_operand" "")))]
  "TARGET_32BIT && TARGET_HARD_FLOAT && TARGET_VFP_DOUBLE"
  "")

;; abssi2 doesn't really clobber the condition codes if a different register
;; is being set.  To keep things simple, assume during rtl manipulations that
;; it does, but tell the final scan operator the truth.  Similarly for
;; (neg (abs...))

(define_expand "abssi2"
  [(parallel
    [(set (match_operand:SI         0 "s_register_operand" "")
	  (abs:SI (match_operand:SI 1 "s_register_operand" "")))
     (clobber (match_dup 2))])]
  "TARGET_EITHER"
  "
  if (TARGET_THUMB1)
    operands[2] = gen_rtx_SCRATCH (SImode);
  else
    operands[2] = gen_rtx_REG (CCmode, CC_REGNUM);
")

(define_insn_and_split "*arm_abssi2"
  [(set (match_operand:SI 0 "s_register_operand" "=r,&r")
	(abs:SI (match_operand:SI 1 "s_register_operand" "0,r")))
   (clobber (reg:CC CC_REGNUM))]
  "TARGET_ARM"
  "#"
  "&& reload_completed"
  [(const_int 0)]
  {
   /* if (which_alternative == 0) */
   if (REGNO(operands[0]) == REGNO(operands[1]))
     {
      /* Emit the pattern:
         cmp\\t%0, #0\;rsblt\\t%0, %0, #0
         [(set (reg:CC CC_REGNUM)
               (compare:CC (match_dup 0) (const_int 0)))
          (cond_exec (lt:CC (reg:CC CC_REGNUM) (const_int 0))
                     (set (match_dup 0) (minus:SI (const_int 0) (match_dup 1))))]
      */
      emit_insn (gen_rtx_SET (VOIDmode,
                              gen_rtx_REG (CCmode, CC_REGNUM),
                              gen_rtx_COMPARE (CCmode, operands[0], const0_rtx)));
      emit_insn (gen_rtx_COND_EXEC (VOIDmode,
                                    (gen_rtx_LT (SImode,
                                                 gen_rtx_REG (CCmode, CC_REGNUM),
                                                 const0_rtx)),
                                    (gen_rtx_SET (VOIDmode,
                                                  operands[0],
                                                  (gen_rtx_MINUS (SImode,
                                                                  const0_rtx,
                                                                  operands[1]))))));
      DONE;
     }
   else
     {
      /* Emit the pattern:
         alt1: eor%?\\t%0, %1, %1, asr #31\;sub%?\\t%0, %0, %1, asr #31
         [(set (match_dup 0)
               (xor:SI (match_dup 1)
                       (ashiftrt:SI (match_dup 1) (const_int 31))))
          (set (match_dup 0)
               (minus:SI (match_dup 0)
                      (ashiftrt:SI (match_dup 1) (const_int 31))))]
      */
      emit_insn (gen_rtx_SET (VOIDmode,
                              operands[0],
                              gen_rtx_XOR (SImode,
                                           gen_rtx_ASHIFTRT (SImode,
                                                             operands[1],
                                                             GEN_INT (31)),
                                           operands[1])));
      emit_insn (gen_rtx_SET (VOIDmode,
                              operands[0],
                              gen_rtx_MINUS (SImode,
                                             operands[0],
                                             gen_rtx_ASHIFTRT (SImode,
                                                               operands[1],
                                                               GEN_INT (31)))));
      DONE;
     }
  }
  [(set_attr "conds" "clob,*")
   (set_attr "shift" "1")
   (set_attr "predicable" "no, yes")
   (set_attr "length" "8")
   (set_attr "type" "multiple")]
)

(define_insn_and_split "*thumb1_abssi2"
  [(set (match_operand:SI 0 "s_register_operand" "=l")
	(abs:SI (match_operand:SI 1 "s_register_operand" "l")))
   (clobber (match_scratch:SI 2 "=&l"))]
  "TARGET_THUMB1"
  "#"
  "TARGET_THUMB1 && reload_completed"
  [(set (match_dup 2) (ashiftrt:SI (match_dup 1) (const_int 31)))
   (set (match_dup 0) (plus:SI (match_dup 1) (match_dup 2)))
   (set (match_dup 0) (xor:SI (match_dup 0) (match_dup 2)))]
  ""
  [(set_attr "length" "6")
   (set_attr "type" "multiple")]
)

(define_insn_and_split "*arm_neg_abssi2"
  [(set (match_operand:SI 0 "s_register_operand" "=r,&r")
	(neg:SI (abs:SI (match_operand:SI 1 "s_register_operand" "0,r"))))
   (clobber (reg:CC CC_REGNUM))]
  "TARGET_ARM"
  "#"
  "&& reload_completed"
  [(const_int 0)]
  {
   /* if (which_alternative == 0) */
   if (REGNO (operands[0]) == REGNO (operands[1]))
     {
      /* Emit the pattern:
         cmp\\t%0, #0\;rsbgt\\t%0, %0, #0
      */
      emit_insn (gen_rtx_SET (VOIDmode,
                              gen_rtx_REG (CCmode, CC_REGNUM),
                              gen_rtx_COMPARE (CCmode, operands[0], const0_rtx)));
      emit_insn (gen_rtx_COND_EXEC (VOIDmode,
                                    gen_rtx_GT (SImode,
                                                gen_rtx_REG (CCmode, CC_REGNUM),
                                                const0_rtx),
                                    gen_rtx_SET (VOIDmode,
                                                 operands[0],
                                                 (gen_rtx_MINUS (SImode,
                                                                 const0_rtx,
                                                                 operands[1])))));
     }
   else
     {
      /* Emit the pattern:
         eor%?\\t%0, %1, %1, asr #31\;rsb%?\\t%0, %0, %1, asr #31
      */
      emit_insn (gen_rtx_SET (VOIDmode,
                              operands[0],
                              gen_rtx_XOR (SImode,
                                           gen_rtx_ASHIFTRT (SImode,
                                                             operands[1],
                                                             GEN_INT (31)),
                                           operands[1])));
      emit_insn (gen_rtx_SET (VOIDmode,
                              operands[0],
                              gen_rtx_MINUS (SImode,
                                             gen_rtx_ASHIFTRT (SImode,
                                                               operands[1],
                                                               GEN_INT (31)),
                                             operands[0])));
     }
   DONE;
  }
  [(set_attr "conds" "clob,*")
   (set_attr "shift" "1")
   (set_attr "predicable" "no, yes")
   (set_attr "length" "8")
   (set_attr "type" "multiple")]
)

(define_insn_and_split "*thumb1_neg_abssi2"
  [(set (match_operand:SI 0 "s_register_operand" "=l")
	(neg:SI (abs:SI (match_operand:SI 1 "s_register_operand" "l"))))
   (clobber (match_scratch:SI 2 "=&l"))]
  "TARGET_THUMB1"
  "#"
  "TARGET_THUMB1 && reload_completed"
  [(set (match_dup 2) (ashiftrt:SI (match_dup 1) (const_int 31)))
   (set (match_dup 0) (minus:SI (match_dup 2) (match_dup 1)))
   (set (match_dup 0) (xor:SI (match_dup 0) (match_dup 2)))]
  ""
  [(set_attr "length" "6")
   (set_attr "type" "multiple")]
)

(define_expand "abssf2"
  [(set (match_operand:SF         0 "s_register_operand" "")
	(abs:SF (match_operand:SF 1 "s_register_operand" "")))]
  "TARGET_32BIT && TARGET_HARD_FLOAT"
  "")

(define_expand "absdf2"
  [(set (match_operand:DF         0 "s_register_operand" "")
	(abs:DF (match_operand:DF 1 "s_register_operand" "")))]
  "TARGET_32BIT && TARGET_HARD_FLOAT && !TARGET_VFP_SINGLE"
  "")

(define_expand "sqrtsf2"
  [(set (match_operand:SF 0 "s_register_operand" "")
	(sqrt:SF (match_operand:SF 1 "s_register_operand" "")))]
  "TARGET_32BIT && TARGET_HARD_FLOAT && TARGET_VFP"
  "")

(define_expand "sqrtdf2"
  [(set (match_operand:DF 0 "s_register_operand" "")
	(sqrt:DF (match_operand:DF 1 "s_register_operand" "")))]
  "TARGET_32BIT && TARGET_HARD_FLOAT && TARGET_VFP_DOUBLE"
  "")

(define_insn_and_split "one_cmpldi2"
  [(set (match_operand:DI 0 "s_register_operand"	 "=w,&r,&r,?w")
	(not:DI (match_operand:DI 1 "s_register_operand" " w, 0, r, w")))]
  "TARGET_32BIT"
  "@
   vmvn\t%P0, %P1
   #
   #
   vmvn\t%P0, %P1"
  "TARGET_32BIT && reload_completed
   && arm_general_register_operand (operands[0], DImode)"
  [(set (match_dup 0) (not:SI (match_dup 1)))
   (set (match_dup 2) (not:SI (match_dup 3)))]
  "
  {
    operands[2] = gen_highpart (SImode, operands[0]);
    operands[0] = gen_lowpart (SImode, operands[0]);
    operands[3] = gen_highpart (SImode, operands[1]);
    operands[1] = gen_lowpart (SImode, operands[1]);
  }"
  [(set_attr "length" "*,8,8,*")
   (set_attr "predicable" "no,yes,yes,no")
   (set_attr "type" "neon_move,multiple,multiple,neon_move")
   (set_attr "arch" "neon_for_64bits,*,*,avoid_neon_for_64bits")]
)

(define_expand "one_cmplsi2"
  [(set (match_operand:SI         0 "s_register_operand" "")
	(not:SI (match_operand:SI 1 "s_register_operand" "")))]
  "TARGET_EITHER"
  ""
)

(define_insn "*arm_one_cmplsi2"
  [(set (match_operand:SI         0 "s_register_operand" "=l,r")
	(not:SI (match_operand:SI 1 "s_register_operand"  "l,r")))]
  "TARGET_32BIT"
  "mvn%?\\t%0, %1"
  [(set_attr "predicable" "yes")
   (set_attr "predicable_short_it" "yes,no")
   (set_attr "arch" "t2,*")
   (set_attr "length" "4")
   (set_attr "type" "mvn_reg")]
)

(define_insn "*thumb1_one_cmplsi2"
  [(set (match_operand:SI         0 "register_operand" "=l")
	(not:SI (match_operand:SI 1 "register_operand"  "l")))]
  "TARGET_THUMB1"
  "mvn\\t%0, %1"
  [(set_attr "length" "2")
   (set_attr "type" "mvn_reg")]
)

(define_insn "*notsi_compare0"
  [(set (reg:CC_NOOV CC_REGNUM)
	(compare:CC_NOOV (not:SI (match_operand:SI 1 "s_register_operand" "r"))
			 (const_int 0)))
   (set (match_operand:SI 0 "s_register_operand" "=r")
	(not:SI (match_dup 1)))]
  "TARGET_32BIT"
  "mvn%.\\t%0, %1"
  [(set_attr "conds" "set")
   (set_attr "type" "mvn_reg")]
)

(define_insn "*notsi_compare0_scratch"
  [(set (reg:CC_NOOV CC_REGNUM)
	(compare:CC_NOOV (not:SI (match_operand:SI 1 "s_register_operand" "r"))
			 (const_int 0)))
   (clobber (match_scratch:SI 0 "=r"))]
  "TARGET_32BIT"
  "mvn%.\\t%0, %1"
  [(set_attr "conds" "set")
   (set_attr "type" "mvn_reg")]
)

;; Fixed <--> Floating conversion insns

(define_expand "floatsihf2"
  [(set (match_operand:HF           0 "general_operand" "")
	(float:HF (match_operand:SI 1 "general_operand" "")))]
  "TARGET_EITHER"
  "
  {
    rtx op1 = gen_reg_rtx (SFmode);
    expand_float (op1, operands[1], 0);
    op1 = convert_to_mode (HFmode, op1, 0);
    emit_move_insn (operands[0], op1);
    DONE;
  }"
)

(define_expand "floatdihf2"
  [(set (match_operand:HF           0 "general_operand" "")
	(float:HF (match_operand:DI 1 "general_operand" "")))]
  "TARGET_EITHER"
  "
  {
    rtx op1 = gen_reg_rtx (SFmode);
    expand_float (op1, operands[1], 0);
    op1 = convert_to_mode (HFmode, op1, 0);
    emit_move_insn (operands[0], op1);
    DONE;
  }"
)

(define_expand "floatsisf2"
  [(set (match_operand:SF           0 "s_register_operand" "")
	(float:SF (match_operand:SI 1 "s_register_operand" "")))]
  "TARGET_32BIT && TARGET_HARD_FLOAT"
  "
")

(define_expand "floatsidf2"
  [(set (match_operand:DF           0 "s_register_operand" "")
	(float:DF (match_operand:SI 1 "s_register_operand" "")))]
  "TARGET_32BIT && TARGET_HARD_FLOAT && !TARGET_VFP_SINGLE"
  "
")

(define_expand "fix_trunchfsi2"
  [(set (match_operand:SI         0 "general_operand" "")
	(fix:SI (fix:HF (match_operand:HF 1 "general_operand"  ""))))]
  "TARGET_EITHER"
  "
  {
    rtx op1 = convert_to_mode (SFmode, operands[1], 0);
    expand_fix (operands[0], op1, 0);
    DONE;
  }"
)

(define_expand "fix_trunchfdi2"
  [(set (match_operand:DI         0 "general_operand" "")
	(fix:DI (fix:HF (match_operand:HF 1 "general_operand"  ""))))]
  "TARGET_EITHER"
  "
  {
    rtx op1 = convert_to_mode (SFmode, operands[1], 0);
    expand_fix (operands[0], op1, 0);
    DONE;
  }"
)

(define_expand "fix_truncsfsi2"
  [(set (match_operand:SI         0 "s_register_operand" "")
	(fix:SI (fix:SF (match_operand:SF 1 "s_register_operand"  ""))))]
  "TARGET_32BIT && TARGET_HARD_FLOAT"
  "
")

(define_expand "fix_truncdfsi2"
  [(set (match_operand:SI         0 "s_register_operand" "")
	(fix:SI (fix:DF (match_operand:DF 1 "s_register_operand"  ""))))]
  "TARGET_32BIT && TARGET_HARD_FLOAT && !TARGET_VFP_SINGLE"
  "
")

;; Truncation insns

(define_expand "truncdfsf2"
  [(set (match_operand:SF  0 "s_register_operand" "")
	(float_truncate:SF
 	 (match_operand:DF 1 "s_register_operand" "")))]
  "TARGET_32BIT && TARGET_HARD_FLOAT && !TARGET_VFP_SINGLE"
  ""
)

/* DFmode -> HFmode conversions have to go through SFmode.  */
(define_expand "truncdfhf2"
  [(set (match_operand:HF  0 "general_operand" "")
	(float_truncate:HF
 	 (match_operand:DF 1 "general_operand" "")))]
  "TARGET_EITHER"
  "
  {
    rtx op1;
    op1 = convert_to_mode (SFmode, operands[1], 0);
    op1 = convert_to_mode (HFmode, op1, 0);
    emit_move_insn (operands[0], op1);
    DONE;
  }"
)

;; Zero and sign extension instructions.

(define_insn "zero_extend<mode>di2"
  [(set (match_operand:DI 0 "s_register_operand" "=w,r,?r,w")
        (zero_extend:DI (match_operand:QHSI 1 "<qhs_zextenddi_op>"
					    "<qhs_zextenddi_cstr>")))]
  "TARGET_32BIT <qhs_zextenddi_cond>"
  "#"
  [(set_attr "length" "8,4,8,8")
   (set_attr "arch" "neon_for_64bits,*,*,avoid_neon_for_64bits")
   (set_attr "ce_count" "2")
   (set_attr "predicable" "yes")
   (set_attr "type" "multiple,mov_reg,multiple,multiple")]
)

(define_insn "extend<mode>di2"
  [(set (match_operand:DI 0 "s_register_operand" "=w,r,?r,?r,w")
        (sign_extend:DI (match_operand:QHSI 1 "<qhs_extenddi_op>"
					    "<qhs_extenddi_cstr>")))]
  "TARGET_32BIT <qhs_sextenddi_cond>"
  "#"
  [(set_attr "length" "8,4,8,8,8")
   (set_attr "ce_count" "2")
   (set_attr "shift" "1")
   (set_attr "predicable" "yes")
   (set_attr "arch" "neon_for_64bits,*,a,t,avoid_neon_for_64bits")
   (set_attr "type" "multiple,mov_reg,multiple,multiple,multiple")]
)

;; Splits for all extensions to DImode
(define_split
  [(set (match_operand:DI 0 "s_register_operand" "")
        (zero_extend:DI (match_operand 1 "nonimmediate_operand" "")))]
  "TARGET_32BIT && reload_completed && !IS_VFP_REGNUM (REGNO (operands[0]))"
  [(set (match_dup 0) (match_dup 1))]
{
  rtx lo_part = gen_lowpart (SImode, operands[0]);
  enum machine_mode src_mode = GET_MODE (operands[1]);

  if (REG_P (operands[0])
      && !reg_overlap_mentioned_p (operands[0], operands[1]))
    emit_clobber (operands[0]);
  if (!REG_P (lo_part) || src_mode != SImode
      || !rtx_equal_p (lo_part, operands[1]))
    {
      if (src_mode == SImode)
        emit_move_insn (lo_part, operands[1]);
      else
        emit_insn (gen_rtx_SET (VOIDmode, lo_part,
				gen_rtx_ZERO_EXTEND (SImode, operands[1])));
      operands[1] = lo_part;
    }
  operands[0] = gen_highpart (SImode, operands[0]);
  operands[1] = const0_rtx;
})

(define_split
  [(set (match_operand:DI 0 "s_register_operand" "")
        (sign_extend:DI (match_operand 1 "nonimmediate_operand" "")))]
  "TARGET_32BIT && reload_completed && !IS_VFP_REGNUM (REGNO (operands[0]))"
  [(set (match_dup 0) (ashiftrt:SI (match_dup 1) (const_int 31)))]
{
  rtx lo_part = gen_lowpart (SImode, operands[0]);
  enum machine_mode src_mode = GET_MODE (operands[1]);

  if (REG_P (operands[0])
      && !reg_overlap_mentioned_p (operands[0], operands[1]))
    emit_clobber (operands[0]);

  if (!REG_P (lo_part) || src_mode != SImode
      || !rtx_equal_p (lo_part, operands[1]))
    {
      if (src_mode == SImode)
        emit_move_insn (lo_part, operands[1]);
      else
        emit_insn (gen_rtx_SET (VOIDmode, lo_part,
				gen_rtx_SIGN_EXTEND (SImode, operands[1])));
      operands[1] = lo_part;
    }
  operands[0] = gen_highpart (SImode, operands[0]);
})

(define_expand "zero_extendhisi2"
  [(set (match_operand:SI 0 "s_register_operand" "")
	(zero_extend:SI (match_operand:HI 1 "nonimmediate_operand" "")))]
  "TARGET_EITHER"
{
  if (TARGET_ARM && !arm_arch4 && MEM_P (operands[1]))
    {
      emit_insn (gen_movhi_bytes (operands[0], operands[1]));
      DONE;
    }
  if (!arm_arch6 && !MEM_P (operands[1]))
    {
      rtx t = gen_lowpart (SImode, operands[1]);
      rtx tmp = gen_reg_rtx (SImode);
      emit_insn (gen_ashlsi3 (tmp, t, GEN_INT (16)));
      emit_insn (gen_lshrsi3 (operands[0], tmp, GEN_INT (16)));
      DONE;
    }
})

(define_split
  [(set (match_operand:SI 0 "s_register_operand" "")
	(zero_extend:SI (match_operand:HI 1 "s_register_operand" "")))]
  "!TARGET_THUMB2 && !arm_arch6"
  [(set (match_dup 0) (ashift:SI (match_dup 2) (const_int 16)))
   (set (match_dup 0) (lshiftrt:SI (match_dup 0) (const_int 16)))]
{
  operands[2] = gen_lowpart (SImode, operands[1]);
})

(define_insn "*thumb1_zero_extendhisi2"
  [(set (match_operand:SI 0 "register_operand" "=l,l")
	(zero_extend:SI (match_operand:HI 1 "nonimmediate_operand" "l,m")))]
  "TARGET_THUMB1"
{
  rtx mem;

  if (which_alternative == 0 && arm_arch6)
    return "uxth\t%0, %1";
  if (which_alternative == 0)
    return "#";

  mem = XEXP (operands[1], 0);

  if (GET_CODE (mem) == CONST)
    mem = XEXP (mem, 0);
    
  if (GET_CODE (mem) == PLUS)
    {
      rtx a = XEXP (mem, 0);

      /* This can happen due to bugs in reload.  */
      if (REG_P (a) && REGNO (a) == SP_REGNUM)
        {
          rtx ops[2];
          ops[0] = operands[0];
          ops[1] = a;
      
          output_asm_insn ("mov\t%0, %1", ops);

          XEXP (mem, 0) = operands[0];
       }
    }
    
  return "ldrh\t%0, %1";
}
  [(set_attr_alternative "length"
			 [(if_then_else (eq_attr "is_arch6" "yes")
				       (const_int 2) (const_int 4))
			 (const_int 4)])
   (set_attr "type" "extend,load_byte")]
)

(define_insn "*arm_zero_extendhisi2"
  [(set (match_operand:SI 0 "s_register_operand" "=r,r")
	(zero_extend:SI (match_operand:HI 1 "nonimmediate_operand" "r,m")))]
  "TARGET_ARM && arm_arch4 && !arm_arch6"
  "@
   #
   ldr%(h%)\\t%0, %1"
  [(set_attr "type" "alu_shift_reg,load_byte")
   (set_attr "predicable" "yes")]
)

(define_insn "*arm_zero_extendhisi2_v6"
  [(set (match_operand:SI 0 "s_register_operand" "=r,r")
	(zero_extend:SI (match_operand:HI 1 "nonimmediate_operand" "r,Uh")))]
  "TARGET_ARM && arm_arch6"
  "@
   uxth%?\\t%0, %1
   ldr%(h%)\\t%0, %1"
  [(set_attr "predicable" "yes")
   (set_attr "type" "extend,load_byte")]
)

(define_insn "*arm_zero_extendhisi2addsi"
  [(set (match_operand:SI 0 "s_register_operand" "=r")
	(plus:SI (zero_extend:SI (match_operand:HI 1 "s_register_operand" "r"))
		 (match_operand:SI 2 "s_register_operand" "r")))]
  "TARGET_INT_SIMD"
  "uxtah%?\\t%0, %2, %1"
  [(set_attr "type" "alu_shift_reg")
   (set_attr "predicable" "yes")
   (set_attr "predicable_short_it" "no")]
)

(define_expand "zero_extendqisi2"
  [(set (match_operand:SI 0 "s_register_operand" "")
	(zero_extend:SI (match_operand:QI 1 "nonimmediate_operand" "")))]
  "TARGET_EITHER"
{
  if (TARGET_ARM && !arm_arch6 && !MEM_P (operands[1]))
    {
      emit_insn (gen_andsi3 (operands[0],
			     gen_lowpart (SImode, operands[1]),
					  GEN_INT (255)));
      DONE;
    }
  if (!arm_arch6 && !MEM_P (operands[1]))
    {
      rtx t = gen_lowpart (SImode, operands[1]);
      rtx tmp = gen_reg_rtx (SImode);
      emit_insn (gen_ashlsi3 (tmp, t, GEN_INT (24)));
      emit_insn (gen_lshrsi3 (operands[0], tmp, GEN_INT (24)));
      DONE;
    }
})

(define_split
  [(set (match_operand:SI 0 "s_register_operand" "")
	(zero_extend:SI (match_operand:QI 1 "s_register_operand" "")))]
  "!arm_arch6"
  [(set (match_dup 0) (ashift:SI (match_dup 2) (const_int 24)))
   (set (match_dup 0) (lshiftrt:SI (match_dup 0) (const_int 24)))]
{
  operands[2] = simplify_gen_subreg (SImode, operands[1], QImode, 0);
  if (TARGET_ARM)
    {
      emit_insn (gen_andsi3 (operands[0], operands[2], GEN_INT (255)));
      DONE;
    }
})

(define_insn "*thumb1_zero_extendqisi2"
  [(set (match_operand:SI 0 "register_operand" "=l,l")
	(zero_extend:SI (match_operand:QI 1 "nonimmediate_operand" "l,m")))]
  "TARGET_THUMB1 && !arm_arch6"
  "@
   #
   ldrb\\t%0, %1"
  [(set_attr "length" "4,2")
   (set_attr "type" "alu_shift_reg,load_byte")
   (set_attr "pool_range" "*,32")]
)

(define_insn "*thumb1_zero_extendqisi2_v6"
  [(set (match_operand:SI 0 "register_operand" "=l,l")
	(zero_extend:SI (match_operand:QI 1 "nonimmediate_operand" "l,m")))]
  "TARGET_THUMB1 && arm_arch6"
  "@
   uxtb\\t%0, %1
   ldrb\\t%0, %1"
  [(set_attr "length" "2")
   (set_attr "type" "extend,load_byte")]
)

(define_insn "*arm_zero_extendqisi2"
  [(set (match_operand:SI 0 "s_register_operand" "=r,r")
	(zero_extend:SI (match_operand:QI 1 "nonimmediate_operand" "r,m")))]
  "TARGET_ARM && !arm_arch6"
  "@
   #
   ldr%(b%)\\t%0, %1\\t%@ zero_extendqisi2"
  [(set_attr "length" "8,4")
   (set_attr "type" "alu_shift_reg,load_byte")
   (set_attr "predicable" "yes")]
)

(define_insn "*arm_zero_extendqisi2_v6"
  [(set (match_operand:SI 0 "s_register_operand" "=r,r")
	(zero_extend:SI (match_operand:QI 1 "nonimmediate_operand" "r,Uh")))]
  "TARGET_ARM && arm_arch6"
  "@
   uxtb%(%)\\t%0, %1
   ldr%(b%)\\t%0, %1\\t%@ zero_extendqisi2"
  [(set_attr "type" "extend,load_byte")
   (set_attr "predicable" "yes")]
)

(define_insn "*arm_zero_extendqisi2addsi"
  [(set (match_operand:SI 0 "s_register_operand" "=r")
	(plus:SI (zero_extend:SI (match_operand:QI 1 "s_register_operand" "r"))
		 (match_operand:SI 2 "s_register_operand" "r")))]
  "TARGET_INT_SIMD"
  "uxtab%?\\t%0, %2, %1"
  [(set_attr "predicable" "yes")
   (set_attr "predicable_short_it" "no")
   (set_attr "type" "alu_shift_reg")]
)

(define_split
  [(set (match_operand:SI 0 "s_register_operand" "")
	(zero_extend:SI (subreg:QI (match_operand:SI 1 "" "") 0)))
   (clobber (match_operand:SI 2 "s_register_operand" ""))]
  "TARGET_32BIT && (!MEM_P (operands[1])) && ! BYTES_BIG_ENDIAN"
  [(set (match_dup 2) (match_dup 1))
   (set (match_dup 0) (and:SI (match_dup 2) (const_int 255)))]
  ""
)

(define_split
  [(set (match_operand:SI 0 "s_register_operand" "")
	(zero_extend:SI (subreg:QI (match_operand:SI 1 "" "") 3)))
   (clobber (match_operand:SI 2 "s_register_operand" ""))]
  "TARGET_32BIT && (!MEM_P (operands[1])) && BYTES_BIG_ENDIAN"
  [(set (match_dup 2) (match_dup 1))
   (set (match_dup 0) (and:SI (match_dup 2) (const_int 255)))]
  ""
)


(define_split
  [(set (match_operand:SI 0 "s_register_operand" "")
	(ior_xor:SI (and:SI (ashift:SI
			     (match_operand:SI 1 "s_register_operand" "")
			     (match_operand:SI 2 "const_int_operand" ""))
			    (match_operand:SI 3 "const_int_operand" ""))
		    (zero_extend:SI
		     (match_operator 5 "subreg_lowpart_operator"
		      [(match_operand:SI 4 "s_register_operand" "")]))))]
  "TARGET_32BIT
   && ((unsigned HOST_WIDE_INT) INTVAL (operands[3])
       == (GET_MODE_MASK (GET_MODE (operands[5]))
           & (GET_MODE_MASK (GET_MODE (operands[5]))
	      << (INTVAL (operands[2])))))"
  [(set (match_dup 0) (ior_xor:SI (ashift:SI (match_dup 1) (match_dup 2))
				  (match_dup 4)))
   (set (match_dup 0) (zero_extend:SI (match_dup 5)))]
  "operands[5] = gen_lowpart (GET_MODE (operands[5]), operands[0]);"
)

(define_insn "*compareqi_eq0"
  [(set (reg:CC_Z CC_REGNUM)
	(compare:CC_Z (match_operand:QI 0 "s_register_operand" "r")
			 (const_int 0)))]
  "TARGET_32BIT"
  "tst%?\\t%0, #255"
  [(set_attr "conds" "set")
   (set_attr "predicable" "yes")
   (set_attr "predicable_short_it" "no")
   (set_attr "type" "logic_imm")]
)

(define_expand "extendhisi2"
  [(set (match_operand:SI 0 "s_register_operand" "")
	(sign_extend:SI (match_operand:HI 1 "nonimmediate_operand" "")))]
  "TARGET_EITHER"
{
  if (TARGET_THUMB1)
    {
      emit_insn (gen_thumb1_extendhisi2 (operands[0], operands[1]));
      DONE;
    }
  if (MEM_P (operands[1]) && TARGET_ARM && !arm_arch4)
    {
      emit_insn (gen_extendhisi2_mem (operands[0], operands[1]));
      DONE;
    }

  if (!arm_arch6 && !MEM_P (operands[1]))
    {
      rtx t = gen_lowpart (SImode, operands[1]);
      rtx tmp = gen_reg_rtx (SImode);
      emit_insn (gen_ashlsi3 (tmp, t, GEN_INT (16)));
      emit_insn (gen_ashrsi3 (operands[0], tmp, GEN_INT (16)));
      DONE;
    }
})

(define_split
  [(parallel
    [(set (match_operand:SI 0 "register_operand" "")
	  (sign_extend:SI (match_operand:HI 1 "register_operand" "")))
     (clobber (match_scratch:SI 2 ""))])]
  "!arm_arch6"
  [(set (match_dup 0) (ashift:SI (match_dup 2) (const_int 16)))
   (set (match_dup 0) (ashiftrt:SI (match_dup 0) (const_int 16)))]
{
  operands[2] = simplify_gen_subreg (SImode, operands[1], HImode, 0);
})

;; We used to have an early-clobber on the scratch register here.
;; However, there's a bug somewhere in reload which means that this
;; can be partially ignored during spill allocation if the memory
;; address also needs reloading; this causes us to die later on when
;; we try to verify the operands.  Fortunately, we don't really need
;; the early-clobber: we can always use operand 0 if operand 2
;; overlaps the address.
(define_insn "thumb1_extendhisi2"
  [(set (match_operand:SI 0 "register_operand" "=l,l")
	(sign_extend:SI (match_operand:HI 1 "nonimmediate_operand" "l,m")))
   (clobber (match_scratch:SI 2 "=X,l"))]
  "TARGET_THUMB1"
  "*
  {
    rtx ops[4];
    rtx mem;

    if (which_alternative == 0 && !arm_arch6)
      return \"#\";
    if (which_alternative == 0)
      return \"sxth\\t%0, %1\";

    mem = XEXP (operands[1], 0);

    /* This code used to try to use 'V', and fix the address only if it was
       offsettable, but this fails for e.g. REG+48 because 48 is outside the
       range of QImode offsets, and offsettable_address_p does a QImode
       address check.  */
       
    if (GET_CODE (mem) == CONST)
      mem = XEXP (mem, 0);
    
    if (GET_CODE (mem) == LABEL_REF)
      return \"ldr\\t%0, %1\";
    
    if (GET_CODE (mem) == PLUS)
      {
        rtx a = XEXP (mem, 0);
        rtx b = XEXP (mem, 1);

        if (GET_CODE (a) == LABEL_REF
	    && CONST_INT_P (b))
          return \"ldr\\t%0, %1\";

        if (REG_P (b))
          return \"ldrsh\\t%0, %1\";
	  
        ops[1] = a;
        ops[2] = b;
      }
    else
      {
        ops[1] = mem;
        ops[2] = const0_rtx;
      }
      
    gcc_assert (REG_P (ops[1]));

    ops[0] = operands[0];
    if (reg_mentioned_p (operands[2], ops[1]))
      ops[3] = ops[0];
    else
      ops[3] = operands[2];
    output_asm_insn (\"mov\\t%3, %2\;ldrsh\\t%0, [%1, %3]\", ops);
    return \"\";
  }"
  [(set_attr_alternative "length"
			 [(if_then_else (eq_attr "is_arch6" "yes")
					(const_int 2) (const_int 4))
			  (const_int 4)])
   (set_attr "type" "extend,load_byte")
   (set_attr "pool_range" "*,1018")]
)

;; This pattern will only be used when ldsh is not available
(define_expand "extendhisi2_mem"
  [(set (match_dup 2) (zero_extend:SI (match_operand:HI 1 "" "")))
   (set (match_dup 3)
	(zero_extend:SI (match_dup 7)))
   (set (match_dup 6) (ashift:SI (match_dup 4) (const_int 24)))
   (set (match_operand:SI 0 "" "")
	(ior:SI (ashiftrt:SI (match_dup 6) (const_int 16)) (match_dup 5)))]
  "TARGET_ARM"
  "
  {
    rtx mem1, mem2;
    rtx addr = copy_to_mode_reg (SImode, XEXP (operands[1], 0));

    mem1 = change_address (operands[1], QImode, addr);
    mem2 = change_address (operands[1], QImode,
			   plus_constant (Pmode, addr, 1));
    operands[0] = gen_lowpart (SImode, operands[0]);
    operands[1] = mem1;
    operands[2] = gen_reg_rtx (SImode);
    operands[3] = gen_reg_rtx (SImode);
    operands[6] = gen_reg_rtx (SImode);
    operands[7] = mem2;

    if (BYTES_BIG_ENDIAN)
      {
	operands[4] = operands[2];
	operands[5] = operands[3];
      }
    else
      {
	operands[4] = operands[3];
	operands[5] = operands[2];
      }
  }"
)

(define_split
  [(set (match_operand:SI 0 "register_operand" "")
	(sign_extend:SI (match_operand:HI 1 "register_operand" "")))]
  "!arm_arch6"
  [(set (match_dup 0) (ashift:SI (match_dup 2) (const_int 16)))
   (set (match_dup 0) (ashiftrt:SI (match_dup 0) (const_int 16)))]
{
  operands[2] = simplify_gen_subreg (SImode, operands[1], HImode, 0);
})

(define_insn "*arm_extendhisi2"
  [(set (match_operand:SI 0 "s_register_operand" "=r,r")
	(sign_extend:SI (match_operand:HI 1 "nonimmediate_operand" "r,Uh")))]
  "TARGET_ARM && arm_arch4 && !arm_arch6"
  "@
   #
   ldr%(sh%)\\t%0, %1"
  [(set_attr "length" "8,4")
<<<<<<< HEAD
   (set_attr "type" "alu_shift_reg,load_byte")
   (set_attr "predicable" "yes")
   (set_attr "pool_range" "*,256")
   (set_attr "neg_pool_range" "*,244")]
=======
   (set_attr "type" "alu_shift,load_byte")
   (set_attr "predicable" "yes")]
>>>>>>> 19b83d95
)

;; ??? Check Thumb-2 pool range
(define_insn "*arm_extendhisi2_v6"
  [(set (match_operand:SI 0 "s_register_operand" "=r,r")
	(sign_extend:SI (match_operand:HI 1 "nonimmediate_operand" "r,Uh")))]
  "TARGET_32BIT && arm_arch6"
  "@
   sxth%?\\t%0, %1
   ldr%(sh%)\\t%0, %1"
<<<<<<< HEAD
  [(set_attr "type" "extend,load_byte")
   (set_attr "predicable" "yes")
   (set_attr "predicable_short_it" "no")
   (set_attr "pool_range" "*,256")
   (set_attr "neg_pool_range" "*,244")]
=======
  [(set_attr "type" "simple_alu_shift,load_byte")
   (set_attr "predicable" "yes")]
>>>>>>> 19b83d95
)

(define_insn "*arm_extendhisi2addsi"
  [(set (match_operand:SI 0 "s_register_operand" "=r")
	(plus:SI (sign_extend:SI (match_operand:HI 1 "s_register_operand" "r"))
		 (match_operand:SI 2 "s_register_operand" "r")))]
  "TARGET_INT_SIMD"
  "sxtah%?\\t%0, %2, %1"
  [(set_attr "type" "alu_shift_reg")]
)

(define_expand "extendqihi2"
  [(set (match_dup 2)
	(ashift:SI (match_operand:QI 1 "arm_reg_or_extendqisi_mem_op" "")
		   (const_int 24)))
   (set (match_operand:HI 0 "s_register_operand" "")
	(ashiftrt:SI (match_dup 2)
		     (const_int 24)))]
  "TARGET_ARM"
  "
  {
    if (arm_arch4 && MEM_P (operands[1]))
      {
	emit_insn (gen_rtx_SET (VOIDmode,
				operands[0],
				gen_rtx_SIGN_EXTEND (HImode, operands[1])));
	DONE;
      }
    if (!s_register_operand (operands[1], QImode))
      operands[1] = copy_to_mode_reg (QImode, operands[1]);
    operands[0] = gen_lowpart (SImode, operands[0]);
    operands[1] = gen_lowpart (SImode, operands[1]);
    operands[2] = gen_reg_rtx (SImode);
  }"
)

(define_insn "*arm_extendqihi_insn"
  [(set (match_operand:HI 0 "s_register_operand" "=r")
	(sign_extend:HI (match_operand:QI 1 "arm_extendqisi_mem_op" "Uq")))]
  "TARGET_ARM && arm_arch4"
  "ldr%(sb%)\\t%0, %1"
  [(set_attr "type" "load_byte")
   (set_attr "predicable" "yes")]
)

(define_expand "extendqisi2"
  [(set (match_operand:SI 0 "s_register_operand" "")
	(sign_extend:SI (match_operand:QI 1 "arm_reg_or_extendqisi_mem_op" "")))]
  "TARGET_EITHER"
{
  if (!arm_arch4 && MEM_P (operands[1]))
    operands[1] = copy_to_mode_reg (QImode, operands[1]);

  if (!arm_arch6 && !MEM_P (operands[1]))
    {
      rtx t = gen_lowpart (SImode, operands[1]);
      rtx tmp = gen_reg_rtx (SImode);
      emit_insn (gen_ashlsi3 (tmp, t, GEN_INT (24)));
      emit_insn (gen_ashrsi3 (operands[0], tmp, GEN_INT (24)));
      DONE;
    }
})

(define_split
  [(set (match_operand:SI 0 "register_operand" "")
	(sign_extend:SI (match_operand:QI 1 "register_operand" "")))]
  "!arm_arch6"
  [(set (match_dup 0) (ashift:SI (match_dup 2) (const_int 24)))
   (set (match_dup 0) (ashiftrt:SI (match_dup 0) (const_int 24)))]
{
  operands[2] = simplify_gen_subreg (SImode, operands[1], QImode, 0);
})

(define_insn "*arm_extendqisi"
  [(set (match_operand:SI 0 "s_register_operand" "=r,r")
	(sign_extend:SI (match_operand:QI 1 "arm_reg_or_extendqisi_mem_op" "r,Uq")))]
  "TARGET_ARM && arm_arch4 && !arm_arch6"
  "@
   #
   ldr%(sb%)\\t%0, %1"
  [(set_attr "length" "8,4")
<<<<<<< HEAD
   (set_attr "type" "alu_shift_reg,load_byte")
   (set_attr "predicable" "yes")
   (set_attr "pool_range" "*,256")
   (set_attr "neg_pool_range" "*,244")]
=======
   (set_attr "type" "alu_shift,load_byte")
   (set_attr "predicable" "yes")]
>>>>>>> 19b83d95
)

(define_insn "*arm_extendqisi_v6"
  [(set (match_operand:SI 0 "s_register_operand" "=r,r")
	(sign_extend:SI
	 (match_operand:QI 1 "arm_reg_or_extendqisi_mem_op" "r,Uq")))]
  "TARGET_ARM && arm_arch6"
  "@
   sxtb%?\\t%0, %1
   ldr%(sb%)\\t%0, %1"
<<<<<<< HEAD
  [(set_attr "type" "extend,load_byte")
   (set_attr "predicable" "yes")
   (set_attr "pool_range" "*,256")
   (set_attr "neg_pool_range" "*,244")]
=======
  [(set_attr "type" "simple_alu_shift,load_byte")
   (set_attr "predicable" "yes")]
>>>>>>> 19b83d95
)

(define_insn "*arm_extendqisi2addsi"
  [(set (match_operand:SI 0 "s_register_operand" "=r")
	(plus:SI (sign_extend:SI (match_operand:QI 1 "s_register_operand" "r"))
		 (match_operand:SI 2 "s_register_operand" "r")))]
  "TARGET_INT_SIMD"
  "sxtab%?\\t%0, %2, %1"
  [(set_attr "type" "alu_shift_reg")
   (set_attr "predicable" "yes")
   (set_attr "predicable_short_it" "no")]
)

(define_split
  [(set (match_operand:SI 0 "register_operand" "")
	(sign_extend:SI (match_operand:QI 1 "memory_operand" "")))]
  "TARGET_THUMB1 && reload_completed"
  [(set (match_dup 0) (match_dup 2))
   (set (match_dup 0) (sign_extend:SI (match_dup 3)))]
{
  rtx addr = XEXP (operands[1], 0);

  if (GET_CODE (addr) == CONST)
    addr = XEXP (addr, 0);

  if (GET_CODE (addr) == PLUS
      && REG_P (XEXP (addr, 0)) && REG_P (XEXP (addr, 1)))
    /* No split necessary.  */
    FAIL;

  if (GET_CODE (addr) == PLUS
      && !REG_P (XEXP (addr, 0)) && !REG_P (XEXP (addr, 1)))
    FAIL;

  if (reg_overlap_mentioned_p (operands[0], addr))
    {
      rtx t = gen_lowpart (QImode, operands[0]);
      emit_move_insn (t, operands[1]);
      emit_insn (gen_thumb1_extendqisi2 (operands[0], t));
      DONE;
    }

  if (REG_P (addr))
    {
      addr = gen_rtx_PLUS (Pmode, addr, operands[0]);
      operands[2] = const0_rtx;
    }
  else if (GET_CODE (addr) != PLUS)
    FAIL;
  else if (REG_P (XEXP (addr, 0)))
    {
      operands[2] = XEXP (addr, 1);
      addr = gen_rtx_PLUS (Pmode, XEXP (addr, 0), operands[0]);
    }
  else
    {
      operands[2] = XEXP (addr, 0);
      addr = gen_rtx_PLUS (Pmode, XEXP (addr, 1), operands[0]);
    }

  operands[3] = change_address (operands[1], QImode, addr);
})

(define_peephole2
  [(set (match_operand:SI 0 "register_operand" "")
	(plus:SI (match_dup 0) (match_operand 1 "const_int_operand")))
   (set (match_operand:SI 2 "register_operand" "") (const_int 0))
   (set (match_operand:SI 3 "register_operand" "")
	(sign_extend:SI (match_operand:QI 4 "memory_operand" "")))]
  "TARGET_THUMB1
   && GET_CODE (XEXP (operands[4], 0)) == PLUS
   && rtx_equal_p (operands[0], XEXP (XEXP (operands[4], 0), 0))
   && rtx_equal_p (operands[2], XEXP (XEXP (operands[4], 0), 1))
   && (peep2_reg_dead_p (3, operands[0])
       || rtx_equal_p (operands[0], operands[3]))
   && (peep2_reg_dead_p (3, operands[2])
       || rtx_equal_p (operands[2], operands[3]))"
  [(set (match_dup 2) (match_dup 1))
   (set (match_dup 3) (sign_extend:SI (match_dup 4)))]
{
  rtx addr = gen_rtx_PLUS (Pmode, operands[0], operands[2]);
  operands[4] = change_address (operands[4], QImode, addr);
})

(define_insn "thumb1_extendqisi2"
  [(set (match_operand:SI 0 "register_operand" "=l,l,l")
	(sign_extend:SI (match_operand:QI 1 "nonimmediate_operand" "l,V,m")))]
  "TARGET_THUMB1"
{
  rtx addr;

  if (which_alternative == 0 && arm_arch6)
    return "sxtb\\t%0, %1";
  if (which_alternative == 0)
    return "#";

  addr = XEXP (operands[1], 0);
  if (GET_CODE (addr) == PLUS
      && REG_P (XEXP (addr, 0)) && REG_P (XEXP (addr, 1)))
    return "ldrsb\\t%0, %1";
      
  return "#";
}
  [(set_attr_alternative "length"
			 [(if_then_else (eq_attr "is_arch6" "yes")
					(const_int 2) (const_int 4))
			  (const_int 2)
			  (if_then_else (eq_attr "is_arch6" "yes")
					(const_int 4) (const_int 6))])
   (set_attr "type" "extend,load_byte,load_byte")]
)

(define_expand "extendsfdf2"
  [(set (match_operand:DF                  0 "s_register_operand" "")
	(float_extend:DF (match_operand:SF 1 "s_register_operand"  "")))]
  "TARGET_32BIT && TARGET_HARD_FLOAT && !TARGET_VFP_SINGLE"
  ""
)

/* HFmode -> DFmode conversions have to go through SFmode.  */
(define_expand "extendhfdf2"
  [(set (match_operand:DF                  0 "general_operand" "")
	(float_extend:DF (match_operand:HF 1 "general_operand"  "")))]
  "TARGET_EITHER"
  "
  {
    rtx op1;
    op1 = convert_to_mode (SFmode, operands[1], 0);
    op1 = convert_to_mode (DFmode, op1, 0);
    emit_insn (gen_movdf (operands[0], op1));
    DONE;
  }"
)

;; Move insns (including loads and stores)

;; XXX Just some ideas about movti.
;; I don't think these are a good idea on the arm, there just aren't enough
;; registers
;;(define_expand "loadti"
;;  [(set (match_operand:TI 0 "s_register_operand" "")
;;	(mem:TI (match_operand:SI 1 "address_operand" "")))]
;;  "" "")

;;(define_expand "storeti"
;;  [(set (mem:TI (match_operand:TI 0 "address_operand" ""))
;;	(match_operand:TI 1 "s_register_operand" ""))]
;;  "" "")

;;(define_expand "movti"
;;  [(set (match_operand:TI 0 "general_operand" "")
;;	(match_operand:TI 1 "general_operand" ""))]
;;  ""
;;  "
;;{
;;  rtx insn;
;;
;;  if (MEM_P (operands[0]) && MEM_P (operands[1]))
;;    operands[1] = copy_to_reg (operands[1]);
;;  if (MEM_P (operands[0]))
;;    insn = gen_storeti (XEXP (operands[0], 0), operands[1]);
;;  else if (MEM_P (operands[1]))
;;    insn = gen_loadti (operands[0], XEXP (operands[1], 0));
;;  else
;;    FAIL;
;;
;;  emit_insn (insn);
;;  DONE;
;;}")

;; Recognize garbage generated above.

;;(define_insn ""
;;  [(set (match_operand:TI 0 "general_operand" "=r,r,r,<,>,m")
;;	(match_operand:TI 1 "general_operand" "<,>,m,r,r,r"))]
;;  ""
;;  "*
;;  {
;;    register mem = (which_alternative < 3);
;;    register const char *template;
;;
;;    operands[mem] = XEXP (operands[mem], 0);
;;    switch (which_alternative)
;;      {
;;      case 0: template = \"ldmdb\\t%1!, %M0\"; break;
;;      case 1: template = \"ldmia\\t%1!, %M0\"; break;
;;      case 2: template = \"ldmia\\t%1, %M0\"; break;
;;      case 3: template = \"stmdb\\t%0!, %M1\"; break;
;;      case 4: template = \"stmia\\t%0!, %M1\"; break;
;;      case 5: template = \"stmia\\t%0, %M1\"; break;
;;      }
;;    output_asm_insn (template, operands);
;;    return \"\";
;;  }")

(define_expand "movdi"
  [(set (match_operand:DI 0 "general_operand" "")
	(match_operand:DI 1 "general_operand" ""))]
  "TARGET_EITHER"
  "
  if (can_create_pseudo_p ())
    {
      if (!REG_P (operands[0]))
	operands[1] = force_reg (DImode, operands[1]);
    }
  "
)

(define_insn "*arm_movdi"
  [(set (match_operand:DI 0 "nonimmediate_di_operand" "=r, r, r, q, m")
	(match_operand:DI 1 "di_operand"              "rDa,Db,Dc,mi,q"))]
  "TARGET_32BIT
   && !(TARGET_HARD_FLOAT && TARGET_VFP)
   && !TARGET_IWMMXT
   && (   register_operand (operands[0], DImode)
       || register_operand (operands[1], DImode))"
  "*
  switch (which_alternative)
    {
    case 0:
    case 1:
    case 2:
      return \"#\";
    default:
      return output_move_double (operands, true, NULL);
    }
  "
  [(set_attr "length" "8,12,16,8,8")
   (set_attr "type" "multiple,multiple,multiple,load2,store2")
   (set_attr "arm_pool_range" "*,*,*,1020,*")
   (set_attr "arm_neg_pool_range" "*,*,*,1004,*")
   (set_attr "thumb2_pool_range" "*,*,*,4094,*")
   (set_attr "thumb2_neg_pool_range" "*,*,*,0,*")]
)

(define_split
  [(set (match_operand:ANY64 0 "arm_general_register_operand" "")
	(match_operand:ANY64 1 "const_double_operand" ""))]
  "TARGET_32BIT
   && reload_completed
   && (arm_const_double_inline_cost (operands[1])
       <= ((optimize_size || arm_ld_sched) ? 3 : 4))"
  [(const_int 0)]
  "
  arm_split_constant (SET, SImode, curr_insn,
		      INTVAL (gen_lowpart (SImode, operands[1])),
		      gen_lowpart (SImode, operands[0]), NULL_RTX, 0);
  arm_split_constant (SET, SImode, curr_insn,
		      INTVAL (gen_highpart_mode (SImode,
						 GET_MODE (operands[0]),
						 operands[1])),
		      gen_highpart (SImode, operands[0]), NULL_RTX, 0);
  DONE;
  "
)

; If optimizing for size, or if we have load delay slots, then 
; we want to split the constant into two separate operations. 
; In both cases this may split a trivial part into a single data op
; leaving a single complex constant to load.  We can also get longer
; offsets in a LDR which means we get better chances of sharing the pool
; entries.  Finally, we can normally do a better job of scheduling
; LDR instructions than we can with LDM.
; This pattern will only match if the one above did not.
(define_split
  [(set (match_operand:ANY64 0 "arm_general_register_operand" "")
	(match_operand:ANY64 1 "const_double_operand" ""))]
  "TARGET_ARM && reload_completed
   && arm_const_double_by_parts (operands[1])"
  [(set (match_dup 0) (match_dup 1))
   (set (match_dup 2) (match_dup 3))]
  "
  operands[2] = gen_highpart (SImode, operands[0]);
  operands[3] = gen_highpart_mode (SImode, GET_MODE (operands[0]),
				   operands[1]);
  operands[0] = gen_lowpart (SImode, operands[0]);
  operands[1] = gen_lowpart (SImode, operands[1]);
  "
)

(define_split
  [(set (match_operand:ANY64 0 "arm_general_register_operand" "")
	(match_operand:ANY64 1 "arm_general_register_operand" ""))]
  "TARGET_EITHER && reload_completed"
  [(set (match_dup 0) (match_dup 1))
   (set (match_dup 2) (match_dup 3))]
  "
  operands[2] = gen_highpart (SImode, operands[0]);
  operands[3] = gen_highpart (SImode, operands[1]);
  operands[0] = gen_lowpart (SImode, operands[0]);
  operands[1] = gen_lowpart (SImode, operands[1]);

  /* Handle a partial overlap.  */
  if (rtx_equal_p (operands[0], operands[3]))
    {
      rtx tmp0 = operands[0];
      rtx tmp1 = operands[1];

      operands[0] = operands[2];
      operands[1] = operands[3];
      operands[2] = tmp0;
      operands[3] = tmp1;
    }
  "
)

;; We can't actually do base+index doubleword loads if the index and
;; destination overlap.  Split here so that we at least have chance to
;; schedule.
(define_split
  [(set (match_operand:DI 0 "s_register_operand" "")
	(mem:DI (plus:SI (match_operand:SI 1 "s_register_operand" "")
			 (match_operand:SI 2 "s_register_operand" ""))))]
  "TARGET_LDRD
  && reg_overlap_mentioned_p (operands[0], operands[1])
  && reg_overlap_mentioned_p (operands[0], operands[2])"
  [(set (match_dup 4)
	(plus:SI (match_dup 1)
		 (match_dup 2)))
   (set (match_dup 0)
	(mem:DI (match_dup 4)))]
  "
  operands[4] = gen_rtx_REG (SImode, REGNO(operands[0]));
  "
)

;;; ??? This should have alternatives for constants.
;;; ??? This was originally identical to the movdf_insn pattern.
;;; ??? The 'i' constraint looks funny, but it should always be replaced by
;;; thumb_reorg with a memory reference.
(define_insn "*thumb1_movdi_insn"
  [(set (match_operand:DI 0 "nonimmediate_operand" "=l,l,l,l,>,l, m,*r")
	(match_operand:DI 1 "general_operand"      "l, I,J,>,l,mi,l,*r"))]
  "TARGET_THUMB1
   && (   register_operand (operands[0], DImode)
       || register_operand (operands[1], DImode))"
  "*
  {
  switch (which_alternative)
    {
    default:
    case 0:
      if (REGNO (operands[1]) == REGNO (operands[0]) + 1)
	return \"add\\t%0,  %1,  #0\;add\\t%H0, %H1, #0\";
      return   \"add\\t%H0, %H1, #0\;add\\t%0,  %1,  #0\";
    case 1:
      return \"mov\\t%Q0, %1\;mov\\t%R0, #0\";
    case 2:
      operands[1] = GEN_INT (- INTVAL (operands[1]));
      return \"mov\\t%Q0, %1\;neg\\t%Q0, %Q0\;asr\\t%R0, %Q0, #31\";
    case 3:
      return \"ldmia\\t%1, {%0, %H0}\";
    case 4:
      return \"stmia\\t%0, {%1, %H1}\";
    case 5:
      return thumb_load_double_from_address (operands);
    case 6:
      operands[2] = gen_rtx_MEM (SImode,
			     plus_constant (Pmode, XEXP (operands[0], 0), 4));
      output_asm_insn (\"str\\t%1, %0\;str\\t%H1, %2\", operands);
      return \"\";
    case 7:
      if (REGNO (operands[1]) == REGNO (operands[0]) + 1)
	return \"mov\\t%0, %1\;mov\\t%H0, %H1\";
      return \"mov\\t%H0, %H1\;mov\\t%0, %1\";
    }
  }"
  [(set_attr "length" "4,4,6,2,2,6,4,4")
   (set_attr "type" "multiple,multiple,multiple,load2,store2,load2,store2,multiple")
   (set_attr "pool_range" "*,*,*,*,*,1018,*,*")]
)

(define_expand "movsi"
  [(set (match_operand:SI 0 "general_operand" "")
        (match_operand:SI 1 "general_operand" ""))]
  "TARGET_EITHER"
  "
  {
  rtx base, offset, tmp;

  if (TARGET_32BIT)
    {
      /* Everything except mem = const or mem = mem can be done easily.  */
      if (MEM_P (operands[0]))
        operands[1] = force_reg (SImode, operands[1]);
      if (arm_general_register_operand (operands[0], SImode)
	  && CONST_INT_P (operands[1])
          && !(const_ok_for_arm (INTVAL (operands[1]))
               || const_ok_for_arm (~INTVAL (operands[1]))))
        {
           arm_split_constant (SET, SImode, NULL_RTX,
	                       INTVAL (operands[1]), operands[0], NULL_RTX,
			       optimize && can_create_pseudo_p ());
          DONE;
        }
    }
  else /* TARGET_THUMB1...  */
    {
      if (can_create_pseudo_p ())
        {
          if (!REG_P (operands[0]))
	    operands[1] = force_reg (SImode, operands[1]);
        }
    }

  if (ARM_OFFSETS_MUST_BE_WITHIN_SECTIONS_P)
    {
      split_const (operands[1], &base, &offset);
      if (GET_CODE (base) == SYMBOL_REF
	  && !offset_within_block_p (base, INTVAL (offset)))
	{
	  tmp = can_create_pseudo_p () ? gen_reg_rtx (SImode) : operands[0];
	  emit_move_insn (tmp, base);
	  emit_insn (gen_addsi3 (operands[0], tmp, offset));
	  DONE;
	}
    }

  /* Recognize the case where operand[1] is a reference to thread-local
     data and load its address to a register.  */
  if (arm_tls_referenced_p (operands[1]))
    {
      rtx tmp = operands[1];
      rtx addend = NULL;

      if (GET_CODE (tmp) == CONST && GET_CODE (XEXP (tmp, 0)) == PLUS)
        {
          addend = XEXP (XEXP (tmp, 0), 1);
          tmp = XEXP (XEXP (tmp, 0), 0);
        }

      gcc_assert (GET_CODE (tmp) == SYMBOL_REF);
      gcc_assert (SYMBOL_REF_TLS_MODEL (tmp) != 0);

      tmp = legitimize_tls_address (tmp,
				    !can_create_pseudo_p () ? operands[0] : 0);
      if (addend)
        {
          tmp = gen_rtx_PLUS (SImode, tmp, addend);
          tmp = force_operand (tmp, operands[0]);
        }
      operands[1] = tmp;
    }
  else if (flag_pic
	   && (CONSTANT_P (operands[1])
	       || symbol_mentioned_p (operands[1])
	       || label_mentioned_p (operands[1])))
      operands[1] = legitimize_pic_address (operands[1], SImode,
					    (!can_create_pseudo_p ()
					     ? operands[0]
					     : 0));
  }
  "
)

;; The ARM LO_SUM and HIGH are backwards - HIGH sets the low bits, and
;; LO_SUM adds in the high bits.  Fortunately these are opaque operations
;; so this does not matter.
(define_insn "*arm_movt"
  [(set (match_operand:SI 0 "nonimmediate_operand" "=r")
	(lo_sum:SI (match_operand:SI 1 "nonimmediate_operand" "0")
		   (match_operand:SI 2 "general_operand"      "i")))]
  "arm_arch_thumb2"
  "movt%?\t%0, #:upper16:%c2"
  [(set_attr "predicable" "yes")
   (set_attr "predicable_short_it" "no")
   (set_attr "length" "4")
   (set_attr "type" "mov_imm")]
)

(define_insn "*arm_movsi_insn"
  [(set (match_operand:SI 0 "nonimmediate_operand" "=rk,r,r,r,rk,m")
	(match_operand:SI 1 "general_operand"      "rk, I,K,j,mi,rk"))]
  "TARGET_ARM && ! TARGET_IWMMXT
   && !(TARGET_HARD_FLOAT && TARGET_VFP)
   && (   register_operand (operands[0], SImode)
       || register_operand (operands[1], SImode))"
  "@
   mov%?\\t%0, %1
   mov%?\\t%0, %1
   mvn%?\\t%0, #%B1
   movw%?\\t%0, %1
   ldr%?\\t%0, %1
   str%?\\t%1, %0"
  [(set_attr "type" "mov_reg,mov_imm,mvn_imm,mov_imm,load1,store1")
   (set_attr "predicable" "yes")
   (set_attr "pool_range" "*,*,*,*,4096,*")
   (set_attr "neg_pool_range" "*,*,*,*,4084,*")]
)

(define_split
  [(set (match_operand:SI 0 "arm_general_register_operand" "")
	(match_operand:SI 1 "const_int_operand" ""))]
  "TARGET_32BIT
  && (!(const_ok_for_arm (INTVAL (operands[1]))
        || const_ok_for_arm (~INTVAL (operands[1]))))"
  [(clobber (const_int 0))]
  "
  arm_split_constant (SET, SImode, NULL_RTX, 
                      INTVAL (operands[1]), operands[0], NULL_RTX, 0);
  DONE;
  "
)

;; Split symbol_refs at the later stage (after cprop), instead of generating
;; movt/movw pair directly at expand.  Otherwise corresponding high_sum
;; and lo_sum would be merged back into memory load at cprop.  However,
;; if the default is to prefer movt/movw rather than a load from the constant
;; pool, the performance is better.
(define_split
  [(set (match_operand:SI 0 "arm_general_register_operand" "")
       (match_operand:SI 1 "general_operand" ""))]
  "TARGET_32BIT
   && TARGET_USE_MOVT && GET_CODE (operands[1]) == SYMBOL_REF
   && !flag_pic && !target_word_relocations
   && !arm_tls_referenced_p (operands[1])"
  [(clobber (const_int 0))]
{
  arm_emit_movpair (operands[0], operands[1]);
  DONE;
})

(define_insn "*thumb1_movsi_insn"
  [(set (match_operand:SI 0 "nonimmediate_operand" "=l,l,l,l,l,>,l, m,*l*h*k")
	(match_operand:SI 1 "general_operand"      "l, I,J,K,>,l,mi,l,*l*h*k"))]
  "TARGET_THUMB1
   && (   register_operand (operands[0], SImode) 
       || register_operand (operands[1], SImode))"
  "@
   mov	%0, %1
   mov	%0, %1
   #
   #
   ldmia\\t%1, {%0}
   stmia\\t%0, {%1}
   ldr\\t%0, %1
   str\\t%1, %0
   mov\\t%0, %1"
  [(set_attr "length" "2,2,4,4,2,2,2,2,2")
   (set_attr "type" "mov_reg,mov_imm,multiple,multiple,load1,store1,load1,store1,mov_reg")
   (set_attr "pool_range" "*,*,*,*,*,*,1018,*,*")
   (set_attr "conds" "set,clob,*,*,nocond,nocond,nocond,nocond,nocond")])

(define_split 
  [(set (match_operand:SI 0 "register_operand" "")
	(match_operand:SI 1 "const_int_operand" ""))]
  "TARGET_THUMB1 && satisfies_constraint_J (operands[1])"
  [(set (match_dup 2) (match_dup 1))
   (set (match_dup 0) (neg:SI (match_dup 2)))]
  "
  {
    operands[1] = GEN_INT (- INTVAL (operands[1]));
    operands[2] = can_create_pseudo_p () ? gen_reg_rtx (SImode) : operands[0];
  }"
)

(define_split 
  [(set (match_operand:SI 0 "register_operand" "")
	(match_operand:SI 1 "const_int_operand" ""))]
  "TARGET_THUMB1 && satisfies_constraint_K (operands[1])"
  [(set (match_dup 2) (match_dup 1))
   (set (match_dup 0) (ashift:SI (match_dup 2) (match_dup 3)))]
  "
  {
    unsigned HOST_WIDE_INT val = INTVAL (operands[1]) & 0xffffffffu;
    unsigned HOST_WIDE_INT mask = 0xff;
    int i;
    
    for (i = 0; i < 25; i++)
      if ((val & (mask << i)) == val)
        break;

    /* Don't split if the shift is zero.  */
    if (i == 0)
      FAIL;

    operands[1] = GEN_INT (val >> i);
    operands[2] = can_create_pseudo_p () ? gen_reg_rtx (SImode) : operands[0];
    operands[3] = GEN_INT (i);
  }"
)

;; For thumb1 split imm move [256-510] into mov [1-255] and add #255
(define_split 
  [(set (match_operand:SI 0 "register_operand" "")
	(match_operand:SI 1 "const_int_operand" ""))]
  "TARGET_THUMB1 && satisfies_constraint_Pe (operands[1])"
  [(set (match_dup 2) (match_dup 1))
   (set (match_dup 0) (plus:SI (match_dup 2) (match_dup 3)))]
  "
  {
    operands[1] = GEN_INT (INTVAL (operands[1]) - 255);
    operands[2] = can_create_pseudo_p () ? gen_reg_rtx (SImode) : operands[0];
    operands[3] = GEN_INT (255);
  }"
)

;; When generating pic, we need to load the symbol offset into a register.
;; So that the optimizer does not confuse this with a normal symbol load
;; we use an unspec.  The offset will be loaded from a constant pool entry,
;; since that is the only type of relocation we can use.

;; Wrap calculation of the whole PIC address in a single pattern for the
;; benefit of optimizers, particularly, PRE and HOIST.  Calculation of
;; a PIC address involves two loads from memory, so we want to CSE it
;; as often as possible.
;; This pattern will be split into one of the pic_load_addr_* patterns
;; and a move after GCSE optimizations.
;;
;; Note: Update arm.c: legitimize_pic_address() when changing this pattern.
(define_expand "calculate_pic_address"
  [(set (match_operand:SI 0 "register_operand" "")
	(mem:SI (plus:SI (match_operand:SI 1 "register_operand" "")
			 (unspec:SI [(match_operand:SI 2 "" "")]
				    UNSPEC_PIC_SYM))))]
  "flag_pic"
)

;; Split calculate_pic_address into pic_load_addr_* and a move.
(define_split
  [(set (match_operand:SI 0 "register_operand" "")
	(mem:SI (plus:SI (match_operand:SI 1 "register_operand" "")
			 (unspec:SI [(match_operand:SI 2 "" "")]
				    UNSPEC_PIC_SYM))))]
  "flag_pic"
  [(set (match_dup 3) (unspec:SI [(match_dup 2)] UNSPEC_PIC_SYM))
   (set (match_dup 0) (mem:SI (plus:SI (match_dup 1) (match_dup 3))))]
  "operands[3] = can_create_pseudo_p () ? gen_reg_rtx (SImode) : operands[0];"
)

;; operand1 is the memory address to go into 
;; pic_load_addr_32bit.
;; operand2 is the PIC label to be emitted 
;; from pic_add_dot_plus_eight.
;; We do this to allow hoisting of the entire insn.
(define_insn_and_split "pic_load_addr_unified"
  [(set (match_operand:SI 0 "s_register_operand" "=r,r,l")
	(unspec:SI [(match_operand:SI 1 "" "mX,mX,mX") 
		    (match_operand:SI 2 "" "")] 
		    UNSPEC_PIC_UNIFIED))]
 "flag_pic"
 "#"
 "&& reload_completed"
 [(set (match_dup 0) (unspec:SI [(match_dup 1)] UNSPEC_PIC_SYM))
  (set (match_dup 0) (unspec:SI [(match_dup 0) (match_dup 3)
       		     		 (match_dup 2)] UNSPEC_PIC_BASE))]
 "operands[3] = TARGET_THUMB ? GEN_INT (4) : GEN_INT (8);"
 [(set_attr "type" "load1,load1,load1")
  (set_attr "pool_range" "4096,4094,1022")
  (set_attr "neg_pool_range" "4084,0,0")
  (set_attr "arch"  "a,t2,t1")    
  (set_attr "length" "8,6,4")]
)

;; The rather odd constraints on the following are to force reload to leave
;; the insn alone, and to force the minipool generation pass to then move
;; the GOT symbol to memory.

(define_insn "pic_load_addr_32bit"
  [(set (match_operand:SI 0 "s_register_operand" "=r")
	(unspec:SI [(match_operand:SI 1 "" "mX")] UNSPEC_PIC_SYM))]
  "TARGET_32BIT && flag_pic"
  "ldr%?\\t%0, %1"
  [(set_attr "type" "load1")
   (set (attr "pool_range")
	(if_then_else (eq_attr "is_thumb" "no")
		      (const_int 4096)
		      (const_int 4094)))
   (set (attr "neg_pool_range")
	(if_then_else (eq_attr "is_thumb" "no")
		      (const_int 4084)
		      (const_int 0)))]
)

(define_insn "pic_load_addr_thumb1"
  [(set (match_operand:SI 0 "s_register_operand" "=l")
	(unspec:SI [(match_operand:SI 1 "" "mX")] UNSPEC_PIC_SYM))]
  "TARGET_THUMB1 && flag_pic"
  "ldr\\t%0, %1"
  [(set_attr "type" "load1")
   (set (attr "pool_range") (const_int 1018))]
)

(define_insn "pic_add_dot_plus_four"
  [(set (match_operand:SI 0 "register_operand" "=r")
	(unspec:SI [(match_operand:SI 1 "register_operand" "0")
		    (const_int 4)
		    (match_operand 2 "" "")]
		   UNSPEC_PIC_BASE))]
  "TARGET_THUMB"
  "*
  (*targetm.asm_out.internal_label) (asm_out_file, \"LPIC\",
				     INTVAL (operands[2]));
  return \"add\\t%0, %|pc\";
  "
  [(set_attr "length" "2")
   (set_attr "type" "alu_reg")]
)

(define_insn "pic_add_dot_plus_eight"
  [(set (match_operand:SI 0 "register_operand" "=r")
	(unspec:SI [(match_operand:SI 1 "register_operand" "r")
		    (const_int 8)
		    (match_operand 2 "" "")]
		   UNSPEC_PIC_BASE))]
  "TARGET_ARM"
  "*
    (*targetm.asm_out.internal_label) (asm_out_file, \"LPIC\",
				       INTVAL (operands[2]));
    return \"add%?\\t%0, %|pc, %1\";
  "
  [(set_attr "predicable" "yes")
   (set_attr "type" "alu_reg")]
)

(define_insn "tls_load_dot_plus_eight"
  [(set (match_operand:SI 0 "register_operand" "=r")
	(mem:SI (unspec:SI [(match_operand:SI 1 "register_operand" "r")
			    (const_int 8)
			    (match_operand 2 "" "")]
			   UNSPEC_PIC_BASE)))]
  "TARGET_ARM"
  "*
    (*targetm.asm_out.internal_label) (asm_out_file, \"LPIC\",
				       INTVAL (operands[2]));
    return \"ldr%?\\t%0, [%|pc, %1]\t\t@ tls_load_dot_plus_eight\";
  "
  [(set_attr "predicable" "yes")
   (set_attr "type" "load1")]
)

;; PIC references to local variables can generate pic_add_dot_plus_eight
;; followed by a load.  These sequences can be crunched down to
;; tls_load_dot_plus_eight by a peephole.

(define_peephole2
  [(set (match_operand:SI 0 "register_operand" "")
	(unspec:SI [(match_operand:SI 3 "register_operand" "")
		    (const_int 8)
		    (match_operand 1 "" "")]
		   UNSPEC_PIC_BASE))
   (set (match_operand:SI 2 "arm_general_register_operand" "")
	(mem:SI (match_dup 0)))]
  "TARGET_ARM && peep2_reg_dead_p (2, operands[0])"
  [(set (match_dup 2)
	(mem:SI (unspec:SI [(match_dup 3)
			    (const_int 8)
			    (match_dup 1)]
			   UNSPEC_PIC_BASE)))]
  ""
)

(define_insn "pic_offset_arm"
  [(set (match_operand:SI 0 "register_operand" "=r")
	(mem:SI (plus:SI (match_operand:SI 1 "register_operand" "r")
			 (unspec:SI [(match_operand:SI 2 "" "X")]
				    UNSPEC_PIC_OFFSET))))]
  "TARGET_VXWORKS_RTP && TARGET_ARM && flag_pic"
  "ldr%?\\t%0, [%1,%2]"
  [(set_attr "type" "load1")]
)

(define_expand "builtin_setjmp_receiver"
  [(label_ref (match_operand 0 "" ""))]
  "flag_pic"
  "
{
  /* r3 is clobbered by set/longjmp, so we can use it as a scratch
     register.  */
  if (arm_pic_register != INVALID_REGNUM)
    arm_load_pic_register (1UL << 3);
  DONE;
}")

;; If copying one reg to another we can set the condition codes according to
;; its value.  Such a move is common after a return from subroutine and the
;; result is being tested against zero.

(define_insn "*movsi_compare0"
  [(set (reg:CC CC_REGNUM)
	(compare:CC (match_operand:SI 1 "s_register_operand" "0,r")
		    (const_int 0)))
   (set (match_operand:SI 0 "s_register_operand" "=r,r")
	(match_dup 1))]
  "TARGET_32BIT"
  "@
   cmp%?\\t%0, #0
   sub%.\\t%0, %1, #0"
  [(set_attr "conds" "set")
   (set_attr "type" "alus_imm,alus_imm")]
)

;; Subroutine to store a half word from a register into memory.
;; Operand 0 is the source register (HImode)
;; Operand 1 is the destination address in a register (SImode)

;; In both this routine and the next, we must be careful not to spill
;; a memory address of reg+large_const into a separate PLUS insn, since this
;; can generate unrecognizable rtl.

(define_expand "storehi"
  [;; store the low byte
   (set (match_operand 1 "" "") (match_dup 3))
   ;; extract the high byte
   (set (match_dup 2)
	(ashiftrt:SI (match_operand 0 "" "") (const_int 8)))
   ;; store the high byte
   (set (match_dup 4) (match_dup 5))]
  "TARGET_ARM"
  "
  {
    rtx op1 = operands[1];
    rtx addr = XEXP (op1, 0);
    enum rtx_code code = GET_CODE (addr);

    if ((code == PLUS && !CONST_INT_P (XEXP (addr, 1)))
	|| code == MINUS)
      op1 = replace_equiv_address (operands[1], force_reg (SImode, addr));

    operands[4] = adjust_address (op1, QImode, 1);
    operands[1] = adjust_address (operands[1], QImode, 0);
    operands[3] = gen_lowpart (QImode, operands[0]);
    operands[0] = gen_lowpart (SImode, operands[0]);
    operands[2] = gen_reg_rtx (SImode);
    operands[5] = gen_lowpart (QImode, operands[2]);
  }"
)

(define_expand "storehi_bigend"
  [(set (match_dup 4) (match_dup 3))
   (set (match_dup 2)
	(ashiftrt:SI (match_operand 0 "" "") (const_int 8)))
   (set (match_operand 1 "" "")	(match_dup 5))]
  "TARGET_ARM"
  "
  {
    rtx op1 = operands[1];
    rtx addr = XEXP (op1, 0);
    enum rtx_code code = GET_CODE (addr);

    if ((code == PLUS && !CONST_INT_P (XEXP (addr, 1)))
	|| code == MINUS)
      op1 = replace_equiv_address (op1, force_reg (SImode, addr));

    operands[4] = adjust_address (op1, QImode, 1);
    operands[1] = adjust_address (operands[1], QImode, 0);
    operands[3] = gen_lowpart (QImode, operands[0]);
    operands[0] = gen_lowpart (SImode, operands[0]);
    operands[2] = gen_reg_rtx (SImode);
    operands[5] = gen_lowpart (QImode, operands[2]);
  }"
)

;; Subroutine to store a half word integer constant into memory.
(define_expand "storeinthi"
  [(set (match_operand 0 "" "")
	(match_operand 1 "" ""))
   (set (match_dup 3) (match_dup 2))]
  "TARGET_ARM"
  "
  {
    HOST_WIDE_INT value = INTVAL (operands[1]);
    rtx addr = XEXP (operands[0], 0);
    rtx op0 = operands[0];
    enum rtx_code code = GET_CODE (addr);

    if ((code == PLUS && !CONST_INT_P (XEXP (addr, 1)))
	|| code == MINUS)
      op0 = replace_equiv_address (op0, force_reg (SImode, addr));

    operands[1] = gen_reg_rtx (SImode);
    if (BYTES_BIG_ENDIAN)
      {
	emit_insn (gen_movsi (operands[1], GEN_INT ((value >> 8) & 255)));
	if ((value & 255) == ((value >> 8) & 255))
	  operands[2] = operands[1];
	else
	  {
	    operands[2] = gen_reg_rtx (SImode);
	    emit_insn (gen_movsi (operands[2], GEN_INT (value & 255)));
	  }
      }
    else
      {
	emit_insn (gen_movsi (operands[1], GEN_INT (value & 255)));
	if ((value & 255) == ((value >> 8) & 255))
	  operands[2] = operands[1];
	else
	  {
	    operands[2] = gen_reg_rtx (SImode);
	    emit_insn (gen_movsi (operands[2], GEN_INT ((value >> 8) & 255)));
	  }
      }

    operands[3] = adjust_address (op0, QImode, 1);
    operands[0] = adjust_address (operands[0], QImode, 0);
    operands[2] = gen_lowpart (QImode, operands[2]);
    operands[1] = gen_lowpart (QImode, operands[1]);
  }"
)

(define_expand "storehi_single_op"
  [(set (match_operand:HI 0 "memory_operand" "")
	(match_operand:HI 1 "general_operand" ""))]
  "TARGET_32BIT && arm_arch4"
  "
  if (!s_register_operand (operands[1], HImode))
    operands[1] = copy_to_mode_reg (HImode, operands[1]);
  "
)

(define_expand "movhi"
  [(set (match_operand:HI 0 "general_operand" "")
	(match_operand:HI 1 "general_operand" ""))]
  "TARGET_EITHER"
  "
  if (TARGET_ARM)
    {
      if (can_create_pseudo_p ())
        {
          if (MEM_P (operands[0]))
	    {
	      if (arm_arch4)
	        {
	          emit_insn (gen_storehi_single_op (operands[0], operands[1]));
	          DONE;
	        }
	      if (CONST_INT_P (operands[1]))
	        emit_insn (gen_storeinthi (operands[0], operands[1]));
	      else
	        {
	          if (MEM_P (operands[1]))
		    operands[1] = force_reg (HImode, operands[1]);
	          if (BYTES_BIG_ENDIAN)
		    emit_insn (gen_storehi_bigend (operands[1], operands[0]));
	          else
		   emit_insn (gen_storehi (operands[1], operands[0]));
	        }
	      DONE;
	    }
          /* Sign extend a constant, and keep it in an SImode reg.  */
          else if (CONST_INT_P (operands[1]))
	    {
	      rtx reg = gen_reg_rtx (SImode);
	      HOST_WIDE_INT val = INTVAL (operands[1]) & 0xffff;

	      /* If the constant is already valid, leave it alone.  */
	      if (!const_ok_for_arm (val))
	        {
	          /* If setting all the top bits will make the constant 
		     loadable in a single instruction, then set them.  
		     Otherwise, sign extend the number.  */

	          if (const_ok_for_arm (~(val | ~0xffff)))
		    val |= ~0xffff;
	          else if (val & 0x8000)
		    val |= ~0xffff;
	        }

	      emit_insn (gen_movsi (reg, GEN_INT (val)));
	      operands[1] = gen_lowpart (HImode, reg);
	    }
	  else if (arm_arch4 && optimize && can_create_pseudo_p ()
		   && MEM_P (operands[1]))
	    {
	      rtx reg = gen_reg_rtx (SImode);

	      emit_insn (gen_zero_extendhisi2 (reg, operands[1]));
	      operands[1] = gen_lowpart (HImode, reg);
	    }
          else if (!arm_arch4)
	    {
	      if (MEM_P (operands[1]))
	        {
		  rtx base;
		  rtx offset = const0_rtx;
		  rtx reg = gen_reg_rtx (SImode);

		  if ((REG_P (base = XEXP (operands[1], 0))
		       || (GET_CODE (base) == PLUS
			   && (CONST_INT_P (offset = XEXP (base, 1)))
                           && ((INTVAL(offset) & 1) != 1)
			   && REG_P (base = XEXP (base, 0))))
		      && REGNO_POINTER_ALIGN (REGNO (base)) >= 32)
		    {
		      rtx new_rtx;

		      new_rtx = widen_memory_access (operands[1], SImode,
						     ((INTVAL (offset) & ~3)
						      - INTVAL (offset)));
		      emit_insn (gen_movsi (reg, new_rtx));
		      if (((INTVAL (offset) & 2) != 0)
			  ^ (BYTES_BIG_ENDIAN ? 1 : 0))
			{
			  rtx reg2 = gen_reg_rtx (SImode);

			  emit_insn (gen_lshrsi3 (reg2, reg, GEN_INT (16)));
			  reg = reg2;
			}
		    }
		  else
		    emit_insn (gen_movhi_bytes (reg, operands[1]));

		  operands[1] = gen_lowpart (HImode, reg);
	       }
	   }
        }
      /* Handle loading a large integer during reload.  */
      else if (CONST_INT_P (operands[1])
	       && !const_ok_for_arm (INTVAL (operands[1]))
	       && !const_ok_for_arm (~INTVAL (operands[1])))
        {
          /* Writing a constant to memory needs a scratch, which should
	     be handled with SECONDARY_RELOADs.  */
          gcc_assert (REG_P (operands[0]));

          operands[0] = gen_rtx_SUBREG (SImode, operands[0], 0);
          emit_insn (gen_movsi (operands[0], operands[1]));
          DONE;
       }
    }
  else if (TARGET_THUMB2)
    {
      /* Thumb-2 can do everything except mem=mem and mem=const easily.  */
      if (can_create_pseudo_p ())
	{
	  if (!REG_P (operands[0]))
	    operands[1] = force_reg (HImode, operands[1]);
          /* Zero extend a constant, and keep it in an SImode reg.  */
          else if (CONST_INT_P (operands[1]))
	    {
	      rtx reg = gen_reg_rtx (SImode);
	      HOST_WIDE_INT val = INTVAL (operands[1]) & 0xffff;

	      emit_insn (gen_movsi (reg, GEN_INT (val)));
	      operands[1] = gen_lowpart (HImode, reg);
	    }
	}
    }
  else /* TARGET_THUMB1 */
    {
      if (can_create_pseudo_p ())
        {
	  if (CONST_INT_P (operands[1]))
	    {
	      rtx reg = gen_reg_rtx (SImode);

	      emit_insn (gen_movsi (reg, operands[1]));
	      operands[1] = gen_lowpart (HImode, reg);
	    }

          /* ??? We shouldn't really get invalid addresses here, but this can
	     happen if we are passed a SP (never OK for HImode/QImode) or 
	     virtual register (also rejected as illegitimate for HImode/QImode)
	     relative address.  */
          /* ??? This should perhaps be fixed elsewhere, for instance, in
	     fixup_stack_1, by checking for other kinds of invalid addresses,
	     e.g. a bare reference to a virtual register.  This may confuse the
	     alpha though, which must handle this case differently.  */
          if (MEM_P (operands[0])
	      && !memory_address_p (GET_MODE (operands[0]),
				    XEXP (operands[0], 0)))
	    operands[0]
	      = replace_equiv_address (operands[0],
				       copy_to_reg (XEXP (operands[0], 0)));
   
          if (MEM_P (operands[1])
	      && !memory_address_p (GET_MODE (operands[1]),
				    XEXP (operands[1], 0)))
	    operands[1]
	      = replace_equiv_address (operands[1],
				       copy_to_reg (XEXP (operands[1], 0)));

	  if (MEM_P (operands[1]) && optimize > 0)
	    {
	      rtx reg = gen_reg_rtx (SImode);

	      emit_insn (gen_zero_extendhisi2 (reg, operands[1]));
	      operands[1] = gen_lowpart (HImode, reg);
	    }

          if (MEM_P (operands[0]))
	    operands[1] = force_reg (HImode, operands[1]);
        }
      else if (CONST_INT_P (operands[1])
	        && !satisfies_constraint_I (operands[1]))
        {
	  /* Handle loading a large integer during reload.  */

          /* Writing a constant to memory needs a scratch, which should
	     be handled with SECONDARY_RELOADs.  */
          gcc_assert (REG_P (operands[0]));

          operands[0] = gen_rtx_SUBREG (SImode, operands[0], 0);
          emit_insn (gen_movsi (operands[0], operands[1]));
          DONE;
        }
    }
  "
)

(define_insn "*thumb1_movhi_insn"
  [(set (match_operand:HI 0 "nonimmediate_operand" "=l,l,m,*r,*h,l")
	(match_operand:HI 1 "general_operand"       "l,m,l,*h,*r,I"))]
  "TARGET_THUMB1
   && (   register_operand (operands[0], HImode)
       || register_operand (operands[1], HImode))"
  "*
  switch (which_alternative)
    {
    case 0: return \"add	%0, %1, #0\";
    case 2: return \"strh	%1, %0\";
    case 3: return \"mov	%0, %1\";
    case 4: return \"mov	%0, %1\";
    case 5: return \"mov	%0, %1\";
    default: gcc_unreachable ();
    case 1:
      /* The stack pointer can end up being taken as an index register.
          Catch this case here and deal with it.  */
      if (GET_CODE (XEXP (operands[1], 0)) == PLUS
	  && REG_P (XEXP (XEXP (operands[1], 0), 0))
	  && REGNO    (XEXP (XEXP (operands[1], 0), 0)) == SP_REGNUM)
        {
	  rtx ops[2];
          ops[0] = operands[0];
          ops[1] = XEXP (XEXP (operands[1], 0), 0);
      
          output_asm_insn (\"mov	%0, %1\", ops);

          XEXP (XEXP (operands[1], 0), 0) = operands[0];
    
	}
      return \"ldrh	%0, %1\";
    }"
  [(set_attr "length" "2,4,2,2,2,2")
   (set_attr "type" "alus_imm,load1,store1,mov_reg,mov_reg,mov_imm")
   (set_attr "conds" "clob,nocond,nocond,nocond,nocond,clob")])


(define_expand "movhi_bytes"
  [(set (match_dup 2) (zero_extend:SI (match_operand:HI 1 "" "")))
   (set (match_dup 3)
	(zero_extend:SI (match_dup 6)))
   (set (match_operand:SI 0 "" "")
	 (ior:SI (ashift:SI (match_dup 4) (const_int 8)) (match_dup 5)))]
  "TARGET_ARM"
  "
  {
    rtx mem1, mem2;
    rtx addr = copy_to_mode_reg (SImode, XEXP (operands[1], 0));

    mem1 = change_address (operands[1], QImode, addr);
    mem2 = change_address (operands[1], QImode,
			   plus_constant (Pmode, addr, 1));
    operands[0] = gen_lowpart (SImode, operands[0]);
    operands[1] = mem1;
    operands[2] = gen_reg_rtx (SImode);
    operands[3] = gen_reg_rtx (SImode);
    operands[6] = mem2;

    if (BYTES_BIG_ENDIAN)
      {
	operands[4] = operands[2];
	operands[5] = operands[3];
      }
    else
      {
	operands[4] = operands[3];
	operands[5] = operands[2];
      }
  }"
)

(define_expand "movhi_bigend"
  [(set (match_dup 2)
	(rotate:SI (subreg:SI (match_operand:HI 1 "memory_operand" "") 0)
		   (const_int 16)))
   (set (match_dup 3)
	(ashiftrt:SI (match_dup 2) (const_int 16)))
   (set (match_operand:HI 0 "s_register_operand" "")
	(match_dup 4))]
  "TARGET_ARM"
  "
  operands[2] = gen_reg_rtx (SImode);
  operands[3] = gen_reg_rtx (SImode);
  operands[4] = gen_lowpart (HImode, operands[3]);
  "
)

;; Pattern to recognize insn generated default case above
(define_insn "*movhi_insn_arch4"
  [(set (match_operand:HI 0 "nonimmediate_operand" "=r,r,m,r")
	(match_operand:HI 1 "general_operand"      "rI,K,r,mi"))]
  "TARGET_ARM
   && arm_arch4
   && (register_operand (operands[0], HImode)
       || register_operand (operands[1], HImode))"
  "@
   mov%?\\t%0, %1\\t%@ movhi
   mvn%?\\t%0, #%B1\\t%@ movhi
   str%(h%)\\t%1, %0\\t%@ movhi
   ldr%(h%)\\t%0, %1\\t%@ movhi"
  [(set_attr "predicable" "yes")
   (set_attr "pool_range" "*,*,*,256")
   (set_attr "neg_pool_range" "*,*,*,244")
   (set_attr_alternative "type"
                         [(if_then_else (match_operand 1 "const_int_operand" "")
                                        (const_string "mov_imm" )
                                        (const_string "mov_reg"))
                          (const_string "mvn_imm")
                          (const_string "store1")
                          (const_string "load1")])]
)

(define_insn "*movhi_bytes"
  [(set (match_operand:HI 0 "s_register_operand" "=r,r,r")
	(match_operand:HI 1 "arm_rhs_operand"  "I,r,K"))]
  "TARGET_ARM"
  "@
   mov%?\\t%0, %1\\t%@ movhi
   mov%?\\t%0, %1\\t%@ movhi
   mvn%?\\t%0, #%B1\\t%@ movhi"
  [(set_attr "predicable" "yes")
   (set_attr "type" "mov_imm,mov_reg,mvn_imm")]
)

(define_expand "thumb_movhi_clobber"
  [(set (match_operand:HI     0 "memory_operand"   "")
	(match_operand:HI     1 "register_operand" ""))
   (clobber (match_operand:DI 2 "register_operand" ""))]
  "TARGET_THUMB1"
  "
  if (strict_memory_address_p (HImode, XEXP (operands[0], 0))
      && REGNO (operands[1]) <= LAST_LO_REGNUM)
    {
      emit_insn (gen_movhi (operands[0], operands[1]));
      DONE;
    }
  /* XXX Fixme, need to handle other cases here as well.  */
  gcc_unreachable ();
  "
)
	
;; We use a DImode scratch because we may occasionally need an additional
;; temporary if the address isn't offsettable -- push_reload doesn't seem
;; to take any notice of the "o" constraints on reload_memory_operand operand.
(define_expand "reload_outhi"
  [(parallel [(match_operand:HI 0 "arm_reload_memory_operand" "=o")
	      (match_operand:HI 1 "s_register_operand"        "r")
	      (match_operand:DI 2 "s_register_operand"        "=&l")])]
  "TARGET_EITHER"
  "if (TARGET_ARM)
     arm_reload_out_hi (operands);
   else
     thumb_reload_out_hi (operands);
  DONE;
  "
)

(define_expand "reload_inhi"
  [(parallel [(match_operand:HI 0 "s_register_operand" "=r")
	      (match_operand:HI 1 "arm_reload_memory_operand" "o")
	      (match_operand:DI 2 "s_register_operand" "=&r")])]
  "TARGET_EITHER"
  "
  if (TARGET_ARM)
    arm_reload_in_hi (operands);
  else
    thumb_reload_out_hi (operands);
  DONE;
")

(define_expand "movqi"
  [(set (match_operand:QI 0 "general_operand" "")
        (match_operand:QI 1 "general_operand" ""))]
  "TARGET_EITHER"
  "
  /* Everything except mem = const or mem = mem can be done easily */

  if (can_create_pseudo_p ())
    {
      if (CONST_INT_P (operands[1]))
	{
	  rtx reg = gen_reg_rtx (SImode);

	  /* For thumb we want an unsigned immediate, then we are more likely 
	     to be able to use a movs insn.  */
	  if (TARGET_THUMB)
	    operands[1] = GEN_INT (INTVAL (operands[1]) & 255);

	  emit_insn (gen_movsi (reg, operands[1]));
	  operands[1] = gen_lowpart (QImode, reg);
	}

      if (TARGET_THUMB)
	{
          /* ??? We shouldn't really get invalid addresses here, but this can
	     happen if we are passed a SP (never OK for HImode/QImode) or
	     virtual register (also rejected as illegitimate for HImode/QImode)
	     relative address.  */
          /* ??? This should perhaps be fixed elsewhere, for instance, in
	     fixup_stack_1, by checking for other kinds of invalid addresses,
	     e.g. a bare reference to a virtual register.  This may confuse the
	     alpha though, which must handle this case differently.  */
          if (MEM_P (operands[0])
	      && !memory_address_p (GET_MODE (operands[0]),
		  		     XEXP (operands[0], 0)))
	    operands[0]
	      = replace_equiv_address (operands[0],
				       copy_to_reg (XEXP (operands[0], 0)));
          if (MEM_P (operands[1])
	      && !memory_address_p (GET_MODE (operands[1]),
				    XEXP (operands[1], 0)))
	     operands[1]
	       = replace_equiv_address (operands[1],
					copy_to_reg (XEXP (operands[1], 0)));
	}

      if (MEM_P (operands[1]) && optimize > 0)
	{
	  rtx reg = gen_reg_rtx (SImode);

	  emit_insn (gen_zero_extendqisi2 (reg, operands[1]));
	  operands[1] = gen_lowpart (QImode, reg);
	}

      if (MEM_P (operands[0]))
	operands[1] = force_reg (QImode, operands[1]);
    }
  else if (TARGET_THUMB
	   && CONST_INT_P (operands[1])
	   && !satisfies_constraint_I (operands[1]))
    {
      /* Handle loading a large integer during reload.  */

      /* Writing a constant to memory needs a scratch, which should
	 be handled with SECONDARY_RELOADs.  */
      gcc_assert (REG_P (operands[0]));

      operands[0] = gen_rtx_SUBREG (SImode, operands[0], 0);
      emit_insn (gen_movsi (operands[0], operands[1]));
      DONE;
    }
  "
)

(define_insn "*arm_movqi_insn"
  [(set (match_operand:QI 0 "nonimmediate_operand" "=r,r,r,l,r,l,Uu,r,m")
	(match_operand:QI 1 "general_operand" "r,r,I,Py,K,Uu,l,m,r"))]
  "TARGET_32BIT
   && (   register_operand (operands[0], QImode)
       || register_operand (operands[1], QImode))"
  "@
   mov%?\\t%0, %1
   mov%?\\t%0, %1
   mov%?\\t%0, %1
   mov%?\\t%0, %1
   mvn%?\\t%0, #%B1
   ldr%(b%)\\t%0, %1
   str%(b%)\\t%1, %0
   ldr%(b%)\\t%0, %1
   str%(b%)\\t%1, %0"
  [(set_attr "type" "mov_reg,mov_reg,mov_imm,mov_imm,mvn_imm,load1,store1,load1,store1")
   (set_attr "predicable" "yes")
   (set_attr "predicable_short_it" "yes,yes,yes,no,no,no,no,no,no")
   (set_attr "arch" "t2,any,any,t2,any,t2,t2,any,any")
   (set_attr "length" "2,4,4,2,4,2,2,4,4")]
)

(define_insn "*thumb1_movqi_insn"
  [(set (match_operand:QI 0 "nonimmediate_operand" "=l,l,m,*r,*h,l")
	(match_operand:QI 1 "general_operand"      "l, m,l,*h,*r,I"))]
  "TARGET_THUMB1
   && (   register_operand (operands[0], QImode)
       || register_operand (operands[1], QImode))"
  "@
   add\\t%0, %1, #0
   ldrb\\t%0, %1
   strb\\t%1, %0
   mov\\t%0, %1
   mov\\t%0, %1
   mov\\t%0, %1"
  [(set_attr "length" "2")
   (set_attr "type" "alu_imm,load1,store1,mov_reg,mov_imm,mov_imm")
   (set_attr "pool_range" "*,32,*,*,*,*")
   (set_attr "conds" "clob,nocond,nocond,nocond,nocond,clob")])

;; HFmode moves
(define_expand "movhf"
  [(set (match_operand:HF 0 "general_operand" "")
	(match_operand:HF 1 "general_operand" ""))]
  "TARGET_EITHER"
  "
  if (TARGET_32BIT)
    {
      if (MEM_P (operands[0]))
        operands[1] = force_reg (HFmode, operands[1]);
    }
  else /* TARGET_THUMB1 */
    {
      if (can_create_pseudo_p ())
        {
           if (!REG_P (operands[0]))
	     operands[1] = force_reg (HFmode, operands[1]);
        }
    }
  "
)

(define_insn "*arm32_movhf"
  [(set (match_operand:HF 0 "nonimmediate_operand" "=r,m,r,r")
	(match_operand:HF 1 "general_operand"	   " m,r,r,F"))]
  "TARGET_32BIT && !(TARGET_HARD_FLOAT && TARGET_FP16) && !arm_restrict_it
   && (	  s_register_operand (operands[0], HFmode)
       || s_register_operand (operands[1], HFmode))"
  "*
  switch (which_alternative)
    {
    case 0:	/* ARM register from memory */
      return \"ldr%(h%)\\t%0, %1\\t%@ __fp16\";
    case 1:	/* memory from ARM register */
      return \"str%(h%)\\t%1, %0\\t%@ __fp16\";
    case 2:	/* ARM register from ARM register */
      return \"mov%?\\t%0, %1\\t%@ __fp16\";
    case 3:	/* ARM register from constant */
      {
	REAL_VALUE_TYPE r;
	long bits;
	rtx ops[4];

	REAL_VALUE_FROM_CONST_DOUBLE (r, operands[1]);
	bits = real_to_target (NULL, &r, HFmode);
	ops[0] = operands[0];
	ops[1] = GEN_INT (bits);
	ops[2] = GEN_INT (bits & 0xff00);
	ops[3] = GEN_INT (bits & 0x00ff);

	if (arm_arch_thumb2)
	  output_asm_insn (\"movw%?\\t%0, %1\", ops);
	else
	  output_asm_insn (\"mov%?\\t%0, %2\;orr%?\\t%0, %0, %3\", ops);
	return \"\";
       }
    default:
      gcc_unreachable ();
    }
  "
  [(set_attr "conds" "unconditional")
   (set_attr "type" "load1,store1,mov_reg,multiple")
   (set_attr "length" "4,4,4,8")
   (set_attr "predicable" "yes")]
)

(define_insn "*thumb1_movhf"
  [(set (match_operand:HF     0 "nonimmediate_operand" "=l,l,m,*r,*h")
	(match_operand:HF     1 "general_operand"      "l,mF,l,*h,*r"))]
  "TARGET_THUMB1
   && (	  s_register_operand (operands[0], HFmode) 
       || s_register_operand (operands[1], HFmode))"
  "*
  switch (which_alternative)
    {
    case 1:
      {
	rtx addr;
	gcc_assert (MEM_P (operands[1]));
	addr = XEXP (operands[1], 0);
	if (GET_CODE (addr) == LABEL_REF
	    || (GET_CODE (addr) == CONST
		&& GET_CODE (XEXP (addr, 0)) == PLUS
		&& GET_CODE (XEXP (XEXP (addr, 0), 0)) == LABEL_REF
		&& CONST_INT_P (XEXP (XEXP (addr, 0), 1))))
	  {
	    /* Constant pool entry.  */
	    return \"ldr\\t%0, %1\";
	  }
	return \"ldrh\\t%0, %1\";
      }
    case 2: return \"strh\\t%1, %0\";
    default: return \"mov\\t%0, %1\";
    }
  "
  [(set_attr "length" "2")
   (set_attr "type" "mov_reg,load1,store1,mov_reg,mov_reg")
   (set_attr "pool_range" "*,1018,*,*,*")
   (set_attr "conds" "clob,nocond,nocond,nocond,nocond")])

(define_expand "movsf"
  [(set (match_operand:SF 0 "general_operand" "")
	(match_operand:SF 1 "general_operand" ""))]
  "TARGET_EITHER"
  "
  if (TARGET_32BIT)
    {
      if (MEM_P (operands[0]))
        operands[1] = force_reg (SFmode, operands[1]);
    }
  else /* TARGET_THUMB1 */
    {
      if (can_create_pseudo_p ())
        {
           if (!REG_P (operands[0]))
	     operands[1] = force_reg (SFmode, operands[1]);
        }
    }
  "
)

;; Transform a floating-point move of a constant into a core register into
;; an SImode operation.
(define_split
  [(set (match_operand:SF 0 "arm_general_register_operand" "")
	(match_operand:SF 1 "immediate_operand" ""))]
  "TARGET_EITHER
   && reload_completed
   && CONST_DOUBLE_P (operands[1])"
  [(set (match_dup 2) (match_dup 3))]
  "
  operands[2] = gen_lowpart (SImode, operands[0]);
  operands[3] = gen_lowpart (SImode, operands[1]);
  if (operands[2] == 0 || operands[3] == 0)
    FAIL;
  "
)

(define_insn "*arm_movsf_soft_insn"
  [(set (match_operand:SF 0 "nonimmediate_operand" "=r,r,m")
	(match_operand:SF 1 "general_operand"  "r,mE,r"))]
  "TARGET_32BIT
   && TARGET_SOFT_FLOAT
   && (!MEM_P (operands[0])
       || register_operand (operands[1], SFmode))"
  "@
   mov%?\\t%0, %1
   ldr%?\\t%0, %1\\t%@ float
   str%?\\t%1, %0\\t%@ float"
  [(set_attr "predicable" "yes")
   (set_attr "predicable_short_it" "no")
   (set_attr "type" "mov_reg,load1,store1")
   (set_attr "arm_pool_range" "*,4096,*")
   (set_attr "thumb2_pool_range" "*,4094,*")
   (set_attr "arm_neg_pool_range" "*,4084,*")
   (set_attr "thumb2_neg_pool_range" "*,0,*")]
)

;;; ??? This should have alternatives for constants.
(define_insn "*thumb1_movsf_insn"
  [(set (match_operand:SF     0 "nonimmediate_operand" "=l,l,>,l, m,*r,*h")
	(match_operand:SF     1 "general_operand"      "l, >,l,mF,l,*h,*r"))]
  "TARGET_THUMB1
   && (   register_operand (operands[0], SFmode) 
       || register_operand (operands[1], SFmode))"
  "@
   add\\t%0, %1, #0
   ldmia\\t%1, {%0}
   stmia\\t%0, {%1}
   ldr\\t%0, %1
   str\\t%1, %0
   mov\\t%0, %1
   mov\\t%0, %1"
  [(set_attr "length" "2")
   (set_attr "type" "alus_imm,load1,store1,load1,store1,mov_reg,mov_reg")
   (set_attr "pool_range" "*,*,*,1018,*,*,*")
   (set_attr "conds" "clob,nocond,nocond,nocond,nocond,nocond,nocond")]
)

(define_expand "movdf"
  [(set (match_operand:DF 0 "general_operand" "")
	(match_operand:DF 1 "general_operand" ""))]
  "TARGET_EITHER"
  "
  if (TARGET_32BIT)
    {
      if (MEM_P (operands[0]))
        operands[1] = force_reg (DFmode, operands[1]);
    }
  else /* TARGET_THUMB */
    {
      if (can_create_pseudo_p ())
        {
          if (!REG_P (operands[0]))
	    operands[1] = force_reg (DFmode, operands[1]);
        }
    }
  "
)

;; Reloading a df mode value stored in integer regs to memory can require a
;; scratch reg.
(define_expand "reload_outdf"
  [(match_operand:DF 0 "arm_reload_memory_operand" "=o")
   (match_operand:DF 1 "s_register_operand" "r")
   (match_operand:SI 2 "s_register_operand" "=&r")]
  "TARGET_THUMB2"
  "
  {
    enum rtx_code code = GET_CODE (XEXP (operands[0], 0));

    if (code == REG)
      operands[2] = XEXP (operands[0], 0);
    else if (code == POST_INC || code == PRE_DEC)
      {
	operands[0] = gen_rtx_SUBREG (DImode, operands[0], 0);
	operands[1] = gen_rtx_SUBREG (DImode, operands[1], 0);
	emit_insn (gen_movdi (operands[0], operands[1]));
	DONE;
      }
    else if (code == PRE_INC)
      {
	rtx reg = XEXP (XEXP (operands[0], 0), 0);

	emit_insn (gen_addsi3 (reg, reg, GEN_INT (8)));
	operands[2] = reg;
      }
    else if (code == POST_DEC)
      operands[2] = XEXP (XEXP (operands[0], 0), 0);
    else
      emit_insn (gen_addsi3 (operands[2], XEXP (XEXP (operands[0], 0), 0),
			     XEXP (XEXP (operands[0], 0), 1)));

    emit_insn (gen_rtx_SET (VOIDmode,
			    replace_equiv_address (operands[0], operands[2]),
			    operands[1]));

    if (code == POST_DEC)
      emit_insn (gen_addsi3 (operands[2], operands[2], GEN_INT (-8)));

    DONE;
  }"
)

(define_insn "*movdf_soft_insn"
  [(set (match_operand:DF 0 "nonimmediate_soft_df_operand" "=r,r,r,q,m")
	(match_operand:DF 1 "soft_df_operand" "rDa,Db,Dc,mF,q"))]
  "TARGET_32BIT && TARGET_SOFT_FLOAT
   && (   register_operand (operands[0], DFmode)
       || register_operand (operands[1], DFmode))"
  "*
  switch (which_alternative)
    {
    case 0:
    case 1:
    case 2:
      return \"#\";
    default:
      return output_move_double (operands, true, NULL);
    }
  "
  [(set_attr "length" "8,12,16,8,8")
   (set_attr "type" "multiple,multiple,multiple,load2,store2")
   (set_attr "arm_pool_range" "*,*,*,1020,*")
   (set_attr "thumb2_pool_range" "*,*,*,1018,*")
   (set_attr "arm_neg_pool_range" "*,*,*,1004,*")
   (set_attr "thumb2_neg_pool_range" "*,*,*,0,*")]
)

;;; ??? This should have alternatives for constants.
;;; ??? This was originally identical to the movdi_insn pattern.
;;; ??? The 'F' constraint looks funny, but it should always be replaced by
;;; thumb_reorg with a memory reference.
(define_insn "*thumb_movdf_insn"
  [(set (match_operand:DF 0 "nonimmediate_operand" "=l,l,>,l, m,*r")
	(match_operand:DF 1 "general_operand"      "l, >,l,mF,l,*r"))]
  "TARGET_THUMB1
   && (   register_operand (operands[0], DFmode)
       || register_operand (operands[1], DFmode))"
  "*
  switch (which_alternative)
    {
    default:
    case 0:
      if (REGNO (operands[1]) == REGNO (operands[0]) + 1)
	return \"add\\t%0, %1, #0\;add\\t%H0, %H1, #0\";
      return \"add\\t%H0, %H1, #0\;add\\t%0, %1, #0\";
    case 1:
      return \"ldmia\\t%1, {%0, %H0}\";
    case 2:
      return \"stmia\\t%0, {%1, %H1}\";
    case 3:
      return thumb_load_double_from_address (operands);
    case 4:
      operands[2] = gen_rtx_MEM (SImode,
				 plus_constant (Pmode,
						XEXP (operands[0], 0), 4));
      output_asm_insn (\"str\\t%1, %0\;str\\t%H1, %2\", operands);
      return \"\";
    case 5:
      if (REGNO (operands[1]) == REGNO (operands[0]) + 1)
	return \"mov\\t%0, %1\;mov\\t%H0, %H1\";
      return \"mov\\t%H0, %H1\;mov\\t%0, %1\";
    }
  "
  [(set_attr "length" "4,2,2,6,4,4")
   (set_attr "type" "multiple,load2,store2,load2,store2,multiple")
   (set_attr "pool_range" "*,*,*,1018,*,*")]
)


;; load- and store-multiple insns
;; The arm can load/store any set of registers, provided that they are in
;; ascending order, but these expanders assume a contiguous set.

(define_expand "load_multiple"
  [(match_par_dup 3 [(set (match_operand:SI 0 "" "")
                          (match_operand:SI 1 "" ""))
                     (use (match_operand:SI 2 "" ""))])]
  "TARGET_32BIT"
{
  HOST_WIDE_INT offset = 0;

  /* Support only fixed point registers.  */
  if (!CONST_INT_P (operands[2])
      || INTVAL (operands[2]) > 14
      || INTVAL (operands[2]) < 2
      || !MEM_P (operands[1])
      || !REG_P (operands[0])
      || REGNO (operands[0]) > (LAST_ARM_REGNUM - 1)
      || REGNO (operands[0]) + INTVAL (operands[2]) > LAST_ARM_REGNUM)
    FAIL;

  operands[3]
    = arm_gen_load_multiple (arm_regs_in_sequence + REGNO (operands[0]),
			     INTVAL (operands[2]),
			     force_reg (SImode, XEXP (operands[1], 0)),
			     FALSE, operands[1], &offset);
})

(define_expand "store_multiple"
  [(match_par_dup 3 [(set (match_operand:SI 0 "" "")
                          (match_operand:SI 1 "" ""))
                     (use (match_operand:SI 2 "" ""))])]
  "TARGET_32BIT"
{
  HOST_WIDE_INT offset = 0;

  /* Support only fixed point registers.  */
  if (!CONST_INT_P (operands[2])
      || INTVAL (operands[2]) > 14
      || INTVAL (operands[2]) < 2
      || !REG_P (operands[1])
      || !MEM_P (operands[0])
      || REGNO (operands[1]) > (LAST_ARM_REGNUM - 1)
      || REGNO (operands[1]) + INTVAL (operands[2]) > LAST_ARM_REGNUM)
    FAIL;

  operands[3]
    = arm_gen_store_multiple (arm_regs_in_sequence + REGNO (operands[1]),
			      INTVAL (operands[2]),
			      force_reg (SImode, XEXP (operands[0], 0)),
			      FALSE, operands[0], &offset);
})


;; Move a block of memory if it is word aligned and MORE than 2 words long.
;; We could let this apply for blocks of less than this, but it clobbers so
;; many registers that there is then probably a better way.

(define_expand "movmemqi"
  [(match_operand:BLK 0 "general_operand" "")
   (match_operand:BLK 1 "general_operand" "")
   (match_operand:SI 2 "const_int_operand" "")
   (match_operand:SI 3 "const_int_operand" "")]
  ""
  "
  if (TARGET_32BIT)
    {
      if (TARGET_LDRD && current_tune->prefer_ldrd_strd
          && !optimize_function_for_size_p (cfun))
        {
          if (gen_movmem_ldrd_strd (operands))
            DONE;
          FAIL;
        }

      if (arm_gen_movmemqi (operands))
        DONE;
      FAIL;
    }
  else /* TARGET_THUMB1 */
    {
      if (   INTVAL (operands[3]) != 4
          || INTVAL (operands[2]) > 48)
        FAIL;

      thumb_expand_movmemqi (operands);
      DONE;
    }
  "
)

;; Thumb block-move insns

(define_insn "movmem12b"
  [(set (mem:SI (match_operand:SI 2 "register_operand" "0"))
	(mem:SI (match_operand:SI 3 "register_operand" "1")))
   (set (mem:SI (plus:SI (match_dup 2) (const_int 4)))
	(mem:SI (plus:SI (match_dup 3) (const_int 4))))
   (set (mem:SI (plus:SI (match_dup 2) (const_int 8)))
	(mem:SI (plus:SI (match_dup 3) (const_int 8))))
   (set (match_operand:SI 0 "register_operand" "=l")
	(plus:SI (match_dup 2) (const_int 12)))
   (set (match_operand:SI 1 "register_operand" "=l")
	(plus:SI (match_dup 3) (const_int 12)))
   (clobber (match_scratch:SI 4 "=&l"))
   (clobber (match_scratch:SI 5 "=&l"))
   (clobber (match_scratch:SI 6 "=&l"))]
  "TARGET_THUMB1"
  "* return thumb_output_move_mem_multiple (3, operands);"
  [(set_attr "length" "4")
   ; This isn't entirely accurate...  It loads as well, but in terms of
   ; scheduling the following insn it is better to consider it as a store
   (set_attr "type" "store3")]
)

(define_insn "movmem8b"
  [(set (mem:SI (match_operand:SI 2 "register_operand" "0"))
	(mem:SI (match_operand:SI 3 "register_operand" "1")))
   (set (mem:SI (plus:SI (match_dup 2) (const_int 4)))
	(mem:SI (plus:SI (match_dup 3) (const_int 4))))
   (set (match_operand:SI 0 "register_operand" "=l")
	(plus:SI (match_dup 2) (const_int 8)))
   (set (match_operand:SI 1 "register_operand" "=l")
	(plus:SI (match_dup 3) (const_int 8)))
   (clobber (match_scratch:SI 4 "=&l"))
   (clobber (match_scratch:SI 5 "=&l"))]
  "TARGET_THUMB1"
  "* return thumb_output_move_mem_multiple (2, operands);"
  [(set_attr "length" "4")
   ; This isn't entirely accurate...  It loads as well, but in terms of
   ; scheduling the following insn it is better to consider it as a store
   (set_attr "type" "store2")]
)



;; Compare & branch insns
;; The range calculations are based as follows:
;; For forward branches, the address calculation returns the address of
;; the next instruction.  This is 2 beyond the branch instruction.
;; For backward branches, the address calculation returns the address of
;; the first instruction in this pattern (cmp).  This is 2 before the branch
;; instruction for the shortest sequence, and 4 before the branch instruction
;; if we have to jump around an unconditional branch.
;; To the basic branch range the PC offset must be added (this is +4).
;; So for forward branches we have 
;;   (pos_range - pos_base_offs + pc_offs) = (pos_range - 2 + 4).
;; And for backward branches we have 
;;   (neg_range - neg_base_offs + pc_offs) = (neg_range - (-2 or -4) + 4).
;;
;; For a 'b'       pos_range = 2046, neg_range = -2048 giving (-2040->2048).
;; For a 'b<cond>' pos_range = 254,  neg_range = -256  giving (-250 ->256).

(define_expand "cbranchsi4"
  [(set (pc) (if_then_else
	      (match_operator 0 "expandable_comparison_operator"
	       [(match_operand:SI 1 "s_register_operand" "")
	        (match_operand:SI 2 "nonmemory_operand" "")])
	      (label_ref (match_operand 3 "" ""))
	      (pc)))]
  "TARGET_EITHER"
  "
  if (!TARGET_THUMB1)
    {
      if (!arm_validize_comparison (&operands[0], &operands[1], &operands[2]))
        FAIL;
      emit_jump_insn (gen_cbranch_cc (operands[0], operands[1], operands[2],
				      operands[3]));
      DONE;
    }
  if (thumb1_cmpneg_operand (operands[2], SImode))
    {
      emit_jump_insn (gen_cbranchsi4_scratch (NULL, operands[1], operands[2],
					      operands[3], operands[0]));
      DONE;
    }
  if (!thumb1_cmp_operand (operands[2], SImode))
    operands[2] = force_reg (SImode, operands[2]);
  ")

;; A pattern to recognize a special situation and optimize for it.
;; On the thumb, zero-extension from memory is preferrable to sign-extension
;; due to the available addressing modes.  Hence, convert a signed comparison
;; with zero into an unsigned comparison with 127 if possible.
(define_expand "cbranchqi4"
  [(set (pc) (if_then_else
	      (match_operator 0 "lt_ge_comparison_operator"
	       [(match_operand:QI 1 "memory_operand" "")
	        (match_operand:QI 2 "const0_operand" "")])
	      (label_ref (match_operand 3 "" ""))
	      (pc)))]
  "TARGET_THUMB1"
{
  rtx xops[4];
  xops[1] = gen_reg_rtx (SImode);
  emit_insn (gen_zero_extendqisi2 (xops[1], operands[1]));
  xops[2] = GEN_INT (127);
  xops[0] = gen_rtx_fmt_ee (GET_CODE (operands[0]) == GE ? LEU : GTU,
			    VOIDmode, xops[1], xops[2]);
  xops[3] = operands[3];
  emit_insn (gen_cbranchsi4 (xops[0], xops[1], xops[2], xops[3]));
  DONE;
})

(define_expand "cbranchsf4"
  [(set (pc) (if_then_else
	      (match_operator 0 "expandable_comparison_operator"
	       [(match_operand:SF 1 "s_register_operand" "")
	        (match_operand:SF 2 "arm_float_compare_operand" "")])
	      (label_ref (match_operand 3 "" ""))
	      (pc)))]
  "TARGET_32BIT && TARGET_HARD_FLOAT"
  "emit_jump_insn (gen_cbranch_cc (operands[0], operands[1], operands[2],
				   operands[3])); DONE;"
)

(define_expand "cbranchdf4"
  [(set (pc) (if_then_else
	      (match_operator 0 "expandable_comparison_operator"
	       [(match_operand:DF 1 "s_register_operand" "")
	        (match_operand:DF 2 "arm_float_compare_operand" "")])
	      (label_ref (match_operand 3 "" ""))
	      (pc)))]
  "TARGET_32BIT && TARGET_HARD_FLOAT && !TARGET_VFP_SINGLE"
  "emit_jump_insn (gen_cbranch_cc (operands[0], operands[1], operands[2],
				   operands[3])); DONE;"
)

(define_expand "cbranchdi4"
  [(set (pc) (if_then_else
	      (match_operator 0 "expandable_comparison_operator"
	       [(match_operand:DI 1 "s_register_operand" "")
	        (match_operand:DI 2 "cmpdi_operand" "")])
	      (label_ref (match_operand 3 "" ""))
	      (pc)))]
  "TARGET_32BIT"
  "{
     if (!arm_validize_comparison (&operands[0], &operands[1], &operands[2]))
       FAIL;
     emit_jump_insn (gen_cbranch_cc (operands[0], operands[1], operands[2],
				       operands[3]));
     DONE;
   }"
)

(define_insn "cbranchsi4_insn"
  [(set (pc) (if_then_else
	      (match_operator 0 "arm_comparison_operator"
	       [(match_operand:SI 1 "s_register_operand" "l,l*h")
	        (match_operand:SI 2 "thumb1_cmp_operand" "lI*h,*r")])
	      (label_ref (match_operand 3 "" ""))
	      (pc)))]
  "TARGET_THUMB1"
{
  rtx t = cfun->machine->thumb1_cc_insn;
  if (t != NULL_RTX)
    {
      if (!rtx_equal_p (cfun->machine->thumb1_cc_op0, operands[1])
	  || !rtx_equal_p (cfun->machine->thumb1_cc_op1, operands[2]))
	t = NULL_RTX;
      if (cfun->machine->thumb1_cc_mode == CC_NOOVmode)
	{
	  if (!noov_comparison_operator (operands[0], VOIDmode))
	    t = NULL_RTX;
	}
      else if (cfun->machine->thumb1_cc_mode != CCmode)
	t = NULL_RTX;
    }
  if (t == NULL_RTX)
    {
      output_asm_insn ("cmp\t%1, %2", operands);
      cfun->machine->thumb1_cc_insn = insn;
      cfun->machine->thumb1_cc_op0 = operands[1];
      cfun->machine->thumb1_cc_op1 = operands[2];
      cfun->machine->thumb1_cc_mode = CCmode;
    }
  else
    /* Ensure we emit the right type of condition code on the jump.  */
    XEXP (operands[0], 0) = gen_rtx_REG (cfun->machine->thumb1_cc_mode,
					 CC_REGNUM);

  switch (get_attr_length (insn))
    {
    case 4:  return \"b%d0\\t%l3\";
    case 6:  return \"b%D0\\t.LCB%=\;b\\t%l3\\t%@long jump\\n.LCB%=:\";
    default: return \"b%D0\\t.LCB%=\;bl\\t%l3\\t%@far jump\\n.LCB%=:\";
    }
}
  [(set (attr "far_jump")
        (if_then_else
	    (eq_attr "length" "8")
	    (const_string "yes")
            (const_string "no")))
   (set (attr "length") 
        (if_then_else
	    (and (ge (minus (match_dup 3) (pc)) (const_int -250))
	         (le (minus (match_dup 3) (pc)) (const_int 256)))
	    (const_int 4)
	    (if_then_else
	        (and (ge (minus (match_dup 3) (pc)) (const_int -2040))
		     (le (minus (match_dup 3) (pc)) (const_int 2048)))
		(const_int 6)
		(const_int 8))))
   (set_attr "type" "multiple")]
)

(define_insn "cbranchsi4_scratch"
  [(set (pc) (if_then_else
	      (match_operator 4 "arm_comparison_operator"
	       [(match_operand:SI 1 "s_register_operand" "l,0")
	        (match_operand:SI 2 "thumb1_cmpneg_operand" "L,J")])
	      (label_ref (match_operand 3 "" ""))
	      (pc)))
   (clobber (match_scratch:SI 0 "=l,l"))]
  "TARGET_THUMB1"
  "*
  output_asm_insn (\"add\\t%0, %1, #%n2\", operands);

  switch (get_attr_length (insn))
    {
    case 4:  return \"b%d4\\t%l3\";
    case 6:  return \"b%D4\\t.LCB%=\;b\\t%l3\\t%@long jump\\n.LCB%=:\";
    default: return \"b%D4\\t.LCB%=\;bl\\t%l3\\t%@far jump\\n.LCB%=:\";
    }
  "
  [(set (attr "far_jump")
        (if_then_else
	    (eq_attr "length" "8")
	    (const_string "yes")
            (const_string "no")))
   (set (attr "length") 
        (if_then_else
	    (and (ge (minus (match_dup 3) (pc)) (const_int -250))
	         (le (minus (match_dup 3) (pc)) (const_int 256)))
	    (const_int 4)
	    (if_then_else
	        (and (ge (minus (match_dup 3) (pc)) (const_int -2040))
		     (le (minus (match_dup 3) (pc)) (const_int 2048)))
		(const_int 6)
		(const_int 8))))
   (set_attr "type" "multiple")]
)

(define_insn "*negated_cbranchsi4"
  [(set (pc)
	(if_then_else
	 (match_operator 0 "equality_operator"
	  [(match_operand:SI 1 "s_register_operand" "l")
	   (neg:SI (match_operand:SI 2 "s_register_operand" "l"))])
	 (label_ref (match_operand 3 "" ""))
	 (pc)))]
  "TARGET_THUMB1"
  "*
  output_asm_insn (\"cmn\\t%1, %2\", operands);
  switch (get_attr_length (insn))
    {
    case 4:  return \"b%d0\\t%l3\";
    case 6:  return \"b%D0\\t.LCB%=\;b\\t%l3\\t%@long jump\\n.LCB%=:\";
    default: return \"b%D0\\t.LCB%=\;bl\\t%l3\\t%@far jump\\n.LCB%=:\";
    }
  "
  [(set (attr "far_jump")
        (if_then_else
	    (eq_attr "length" "8")
	    (const_string "yes")
            (const_string "no")))
   (set (attr "length") 
        (if_then_else
	    (and (ge (minus (match_dup 3) (pc)) (const_int -250))
	         (le (minus (match_dup 3) (pc)) (const_int 256)))
	    (const_int 4)
	    (if_then_else
	        (and (ge (minus (match_dup 3) (pc)) (const_int -2040))
		     (le (minus (match_dup 3) (pc)) (const_int 2048)))
		(const_int 6)
		(const_int 8))))
   (set_attr "type" "multiple")]
)

(define_insn "*tbit_cbranch"
  [(set (pc)
	(if_then_else
	 (match_operator 0 "equality_operator"
	  [(zero_extract:SI (match_operand:SI 1 "s_register_operand" "l")
			    (const_int 1)
			    (match_operand:SI 2 "const_int_operand" "i"))
	   (const_int 0)])
	 (label_ref (match_operand 3 "" ""))
	 (pc)))
   (clobber (match_scratch:SI 4 "=l"))]
  "TARGET_THUMB1"
  "*
  {
  rtx op[3];
  op[0] = operands[4];
  op[1] = operands[1];
  op[2] = GEN_INT (32 - 1 - INTVAL (operands[2]));

  output_asm_insn (\"lsl\\t%0, %1, %2\", op);
  switch (get_attr_length (insn))
    {
    case 4:  return \"b%d0\\t%l3\";
    case 6:  return \"b%D0\\t.LCB%=\;b\\t%l3\\t%@long jump\\n.LCB%=:\";
    default: return \"b%D0\\t.LCB%=\;bl\\t%l3\\t%@far jump\\n.LCB%=:\";
    }
  }"
  [(set (attr "far_jump")
        (if_then_else
	    (eq_attr "length" "8")
	    (const_string "yes")
            (const_string "no")))
   (set (attr "length") 
        (if_then_else
	    (and (ge (minus (match_dup 3) (pc)) (const_int -250))
	         (le (minus (match_dup 3) (pc)) (const_int 256)))
	    (const_int 4)
	    (if_then_else
	        (and (ge (minus (match_dup 3) (pc)) (const_int -2040))
		     (le (minus (match_dup 3) (pc)) (const_int 2048)))
		(const_int 6)
		(const_int 8))))
   (set_attr "type" "multiple")]
)
  
(define_insn "*tlobits_cbranch"
  [(set (pc)
	(if_then_else
	 (match_operator 0 "equality_operator"
	  [(zero_extract:SI (match_operand:SI 1 "s_register_operand" "l")
			    (match_operand:SI 2 "const_int_operand" "i")
			    (const_int 0))
	   (const_int 0)])
	 (label_ref (match_operand 3 "" ""))
	 (pc)))
   (clobber (match_scratch:SI 4 "=l"))]
  "TARGET_THUMB1"
  "*
  {
  rtx op[3];
  op[0] = operands[4];
  op[1] = operands[1];
  op[2] = GEN_INT (32 - INTVAL (operands[2]));

  output_asm_insn (\"lsl\\t%0, %1, %2\", op);
  switch (get_attr_length (insn))
    {
    case 4:  return \"b%d0\\t%l3\";
    case 6:  return \"b%D0\\t.LCB%=\;b\\t%l3\\t%@long jump\\n.LCB%=:\";
    default: return \"b%D0\\t.LCB%=\;bl\\t%l3\\t%@far jump\\n.LCB%=:\";
    }
  }"
  [(set (attr "far_jump")
        (if_then_else
	    (eq_attr "length" "8")
	    (const_string "yes")
            (const_string "no")))
   (set (attr "length") 
        (if_then_else
	    (and (ge (minus (match_dup 3) (pc)) (const_int -250))
	         (le (minus (match_dup 3) (pc)) (const_int 256)))
	    (const_int 4)
	    (if_then_else
	        (and (ge (minus (match_dup 3) (pc)) (const_int -2040))
		     (le (minus (match_dup 3) (pc)) (const_int 2048)))
		(const_int 6)
		(const_int 8))))
   (set_attr "type" "multiple")]
)

(define_insn "*tstsi3_cbranch"
  [(set (pc)
	(if_then_else
	 (match_operator 3 "equality_operator"
	  [(and:SI (match_operand:SI 0 "s_register_operand" "%l")
		   (match_operand:SI 1 "s_register_operand" "l"))
	   (const_int 0)])
	 (label_ref (match_operand 2 "" ""))
	 (pc)))]
  "TARGET_THUMB1"
  "*
  {
  output_asm_insn (\"tst\\t%0, %1\", operands);
  switch (get_attr_length (insn))
    {
    case 4:  return \"b%d3\\t%l2\";
    case 6:  return \"b%D3\\t.LCB%=\;b\\t%l2\\t%@long jump\\n.LCB%=:\";
    default: return \"b%D3\\t.LCB%=\;bl\\t%l2\\t%@far jump\\n.LCB%=:\";
    }
  }"
  [(set (attr "far_jump")
        (if_then_else
	    (eq_attr "length" "8")
	    (const_string "yes")
            (const_string "no")))
   (set (attr "length") 
        (if_then_else
	    (and (ge (minus (match_dup 2) (pc)) (const_int -250))
	         (le (minus (match_dup 2) (pc)) (const_int 256)))
	    (const_int 4)
	    (if_then_else
	        (and (ge (minus (match_dup 2) (pc)) (const_int -2040))
		     (le (minus (match_dup 2) (pc)) (const_int 2048)))
		(const_int 6)
		(const_int 8))))
   (set_attr "type" "multiple")]
)
  
(define_insn "*cbranchne_decr1"
  [(set (pc)
	(if_then_else (match_operator 3 "equality_operator"
		       [(match_operand:SI 2 "s_register_operand" "l,l,1,l")
		        (const_int 0)])
		      (label_ref (match_operand 4 "" ""))
		      (pc)))
   (set (match_operand:SI 0 "thumb_cbrch_target_operand" "=l,*?h,*?m,*?m")
	(plus:SI (match_dup 2) (const_int -1)))
   (clobber (match_scratch:SI 1 "=X,l,&l,&l"))]
  "TARGET_THUMB1"
  "*
   {
     rtx cond[2];
     cond[0] = gen_rtx_fmt_ee ((GET_CODE (operands[3]) == NE
				? GEU : LTU),
			       VOIDmode, operands[2], const1_rtx);
     cond[1] = operands[4];

     if (which_alternative == 0)
       output_asm_insn (\"sub\\t%0, %2, #1\", operands);
     else if (which_alternative == 1)
       {
	 /* We must provide an alternative for a hi reg because reload 
	    cannot handle output reloads on a jump instruction, but we
	    can't subtract into that.  Fortunately a mov from lo to hi
	    does not clobber the condition codes.  */
	 output_asm_insn (\"sub\\t%1, %2, #1\", operands);
	 output_asm_insn (\"mov\\t%0, %1\", operands);
       }
     else
       {
	 /* Similarly, but the target is memory.  */
	 output_asm_insn (\"sub\\t%1, %2, #1\", operands);
	 output_asm_insn (\"str\\t%1, %0\", operands);
       }

     switch (get_attr_length (insn) - (which_alternative ? 2 : 0))
       {
	 case 4:
	   output_asm_insn (\"b%d0\\t%l1\", cond);
	   return \"\";
	 case 6:
	   output_asm_insn (\"b%D0\\t.LCB%=\", cond);
	   return \"b\\t%l4\\t%@long jump\\n.LCB%=:\";
	 default:
	   output_asm_insn (\"b%D0\\t.LCB%=\", cond);
	   return \"bl\\t%l4\\t%@far jump\\n.LCB%=:\";
       }
   }
  "
  [(set (attr "far_jump")
        (if_then_else
	    (ior (and (eq (symbol_ref ("which_alternative"))
	                  (const_int 0))
		      (eq_attr "length" "8"))
		 (eq_attr "length" "10"))
	    (const_string "yes")
            (const_string "no")))
   (set_attr_alternative "length"
      [
       ;; Alternative 0
       (if_then_else
	 (and (ge (minus (match_dup 4) (pc)) (const_int -250))
	      (le (minus (match_dup 4) (pc)) (const_int 256)))
	 (const_int 4)
	 (if_then_else
	   (and (ge (minus (match_dup 4) (pc)) (const_int -2040))
		(le (minus (match_dup 4) (pc)) (const_int 2048)))
	   (const_int 6)
	   (const_int 8)))
       ;; Alternative 1
       (if_then_else
	 (and (ge (minus (match_dup 4) (pc)) (const_int -248))
	      (le (minus (match_dup 4) (pc)) (const_int 256)))
	 (const_int 6)
	 (if_then_else
	   (and (ge (minus (match_dup 4) (pc)) (const_int -2038))
		(le (minus (match_dup 4) (pc)) (const_int 2048)))
	   (const_int 8)
	   (const_int 10)))
       ;; Alternative 2
       (if_then_else
	 (and (ge (minus (match_dup 4) (pc)) (const_int -248))
	      (le (minus (match_dup 4) (pc)) (const_int 256)))
	 (const_int 6)
	 (if_then_else
	   (and (ge (minus (match_dup 4) (pc)) (const_int -2038))
		(le (minus (match_dup 4) (pc)) (const_int 2048)))
	   (const_int 8)
	   (const_int 10)))
       ;; Alternative 3
       (if_then_else
	 (and (ge (minus (match_dup 4) (pc)) (const_int -248))
	      (le (minus (match_dup 4) (pc)) (const_int 256)))
	 (const_int 6)
	 (if_then_else
	   (and (ge (minus (match_dup 4) (pc)) (const_int -2038))
		(le (minus (match_dup 4) (pc)) (const_int 2048)))
	   (const_int 8)
	   (const_int 10)))])
   (set_attr "type" "multiple")]
)

(define_insn "*addsi3_cbranch"
  [(set (pc)
	(if_then_else
	 (match_operator 4 "arm_comparison_operator"
	  [(plus:SI
	    (match_operand:SI 2 "s_register_operand" "%0,l,*l,1,1,1")
	    (match_operand:SI 3 "reg_or_int_operand" "IJ,lL,*l,lIJ,lIJ,lIJ"))
	   (const_int 0)])
	 (label_ref (match_operand 5 "" ""))
	 (pc)))
   (set
    (match_operand:SI 0 "thumb_cbrch_target_operand" "=l,l,*!h,*?h,*?m,*?m")
    (plus:SI (match_dup 2) (match_dup 3)))
   (clobber (match_scratch:SI 1 "=X,X,l,l,&l,&l"))]
  "TARGET_THUMB1
   && (GET_CODE (operands[4]) == EQ
       || GET_CODE (operands[4]) == NE
       || GET_CODE (operands[4]) == GE
       || GET_CODE (operands[4]) == LT)"
  "*
   {
     rtx cond[3];

     cond[0] = (which_alternative < 2) ? operands[0] : operands[1];
     cond[1] = operands[2];
     cond[2] = operands[3];

     if (CONST_INT_P (cond[2]) && INTVAL (cond[2]) < 0)
       output_asm_insn (\"sub\\t%0, %1, #%n2\", cond);
     else
       output_asm_insn (\"add\\t%0, %1, %2\", cond);

     if (which_alternative >= 2
	 && which_alternative < 4)
       output_asm_insn (\"mov\\t%0, %1\", operands);
     else if (which_alternative >= 4)
       output_asm_insn (\"str\\t%1, %0\", operands);

     switch (get_attr_length (insn) - ((which_alternative >= 2) ? 2 : 0))
       {
	 case 4:
	   return \"b%d4\\t%l5\";
	 case 6:
	   return \"b%D4\\t.LCB%=\;b\\t%l5\\t%@long jump\\n.LCB%=:\";
	 default:
	   return \"b%D4\\t.LCB%=\;bl\\t%l5\\t%@far jump\\n.LCB%=:\";
       }
   }
  "
  [(set (attr "far_jump")
        (if_then_else
	    (ior (and (lt (symbol_ref ("which_alternative"))
	                  (const_int 2))
		      (eq_attr "length" "8"))
		 (eq_attr "length" "10"))
	    (const_string "yes")
            (const_string "no")))
   (set (attr "length")
     (if_then_else
       (lt (symbol_ref ("which_alternative"))
		       (const_int 2))
       (if_then_else
	 (and (ge (minus (match_dup 5) (pc)) (const_int -250))
	      (le (minus (match_dup 5) (pc)) (const_int 256)))
	 (const_int 4)
	 (if_then_else
	   (and (ge (minus (match_dup 5) (pc)) (const_int -2040))
		(le (minus (match_dup 5) (pc)) (const_int 2048)))
	   (const_int 6)
	   (const_int 8)))
       (if_then_else
	 (and (ge (minus (match_dup 5) (pc)) (const_int -248))
	      (le (minus (match_dup 5) (pc)) (const_int 256)))
	 (const_int 6)
	 (if_then_else
	   (and (ge (minus (match_dup 5) (pc)) (const_int -2038))
		(le (minus (match_dup 5) (pc)) (const_int 2048)))
	   (const_int 8)
	   (const_int 10)))))
   (set_attr "type" "multiple")]
)

(define_insn "*addsi3_cbranch_scratch"
  [(set (pc)
	(if_then_else
	 (match_operator 3 "arm_comparison_operator"
	  [(plus:SI
	    (match_operand:SI 1 "s_register_operand" "%l,l,l,0")
	    (match_operand:SI 2 "reg_or_int_operand" "J,l,L,IJ"))
	   (const_int 0)])
	 (label_ref (match_operand 4 "" ""))
	 (pc)))
   (clobber (match_scratch:SI 0 "=X,X,l,l"))]
  "TARGET_THUMB1
   && (GET_CODE (operands[3]) == EQ
       || GET_CODE (operands[3]) == NE
       || GET_CODE (operands[3]) == GE
       || GET_CODE (operands[3]) == LT)"
  "*
   {
     switch (which_alternative)
       {
       case 0:
	 output_asm_insn (\"cmp\t%1, #%n2\", operands);
	 break;
       case 1:
	 output_asm_insn (\"cmn\t%1, %2\", operands);
	 break;
       case 2:
	 if (INTVAL (operands[2]) < 0)
	   output_asm_insn (\"sub\t%0, %1, %2\", operands);
	 else
	   output_asm_insn (\"add\t%0, %1, %2\", operands);
	 break;
       case 3:
	 if (INTVAL (operands[2]) < 0)
	   output_asm_insn (\"sub\t%0, %0, %2\", operands);
	 else
	   output_asm_insn (\"add\t%0, %0, %2\", operands);
	 break;
       }

     switch (get_attr_length (insn))
       {
	 case 4:
	   return \"b%d3\\t%l4\";
	 case 6:
	   return \"b%D3\\t.LCB%=\;b\\t%l4\\t%@long jump\\n.LCB%=:\";
	 default:
	   return \"b%D3\\t.LCB%=\;bl\\t%l4\\t%@far jump\\n.LCB%=:\";
       }
   }
  "
  [(set (attr "far_jump")
        (if_then_else
	    (eq_attr "length" "8")
	    (const_string "yes")
            (const_string "no")))
   (set (attr "length")
       (if_then_else
	 (and (ge (minus (match_dup 4) (pc)) (const_int -250))
	      (le (minus (match_dup 4) (pc)) (const_int 256)))
	 (const_int 4)
	 (if_then_else
	   (and (ge (minus (match_dup 4) (pc)) (const_int -2040))
		(le (minus (match_dup 4) (pc)) (const_int 2048)))
	   (const_int 6)
	   (const_int 8))))
   (set_attr "type" "multiple")]
)


;; Comparison and test insns

(define_insn "*arm_cmpsi_insn"
  [(set (reg:CC CC_REGNUM)
	(compare:CC (match_operand:SI 0 "s_register_operand" "l,r,r,r,r")
		    (match_operand:SI 1 "arm_add_operand"    "Py,r,r,I,L")))]
  "TARGET_32BIT"
  "@
   cmp%?\\t%0, %1
   cmp%?\\t%0, %1
   cmp%?\\t%0, %1
   cmp%?\\t%0, %1
   cmn%?\\t%0, #%n1"
  [(set_attr "conds" "set")
   (set_attr "arch" "t2,t2,any,any,any")
   (set_attr "length" "2,2,4,4,4")
   (set_attr "predicable" "yes")
   (set_attr "predicable_short_it" "yes,yes,yes,no,no")
   (set_attr "type" "alus_imm,alus_reg,alus_reg,alus_imm,alus_imm")]
)

(define_insn "*cmpsi_shiftsi"
  [(set (reg:CC CC_REGNUM)
	(compare:CC (match_operand:SI   0 "s_register_operand" "r,r,r")
		    (match_operator:SI  3 "shift_operator"
		     [(match_operand:SI 1 "s_register_operand" "r,r,r")
		      (match_operand:SI 2 "shift_amount_operand" "M,r,M")])))]
  "TARGET_32BIT"
  "cmp\\t%0, %1%S3"
  [(set_attr "conds" "set")
   (set_attr "shift" "1")
   (set_attr "arch" "32,a,a")
   (set_attr "type" "alus_shift_imm,alu_shift_reg,alus_shift_imm")])

(define_insn "*cmpsi_shiftsi_swp"
  [(set (reg:CC_SWP CC_REGNUM)
	(compare:CC_SWP (match_operator:SI 3 "shift_operator"
			 [(match_operand:SI 1 "s_register_operand" "r,r,r")
			  (match_operand:SI 2 "shift_amount_operand" "M,r,M")])
			(match_operand:SI 0 "s_register_operand" "r,r,r")))]
  "TARGET_32BIT"
  "cmp%?\\t%0, %1%S3"
  [(set_attr "conds" "set")
   (set_attr "shift" "1")
   (set_attr "arch" "32,a,a")
   (set_attr "type" "alus_shift_imm,alu_shift_reg,alus_shift_imm")])

(define_insn "*arm_cmpsi_negshiftsi_si"
  [(set (reg:CC_Z CC_REGNUM)
	(compare:CC_Z
	 (neg:SI (match_operator:SI 1 "shift_operator"
		    [(match_operand:SI 2 "s_register_operand" "r")
		     (match_operand:SI 3 "reg_or_int_operand" "rM")]))
	 (match_operand:SI 0 "s_register_operand" "r")))]
  "TARGET_ARM"
  "cmn%?\\t%0, %2%S1"
  [(set_attr "conds" "set")
   (set (attr "type") (if_then_else (match_operand 3 "const_int_operand" "")
				    (const_string "alus_shift_imm")
				    (const_string "alus_shift_reg")))
   (set_attr "predicable" "yes")]
)

;; DImode comparisons.  The generic code generates branches that
;; if-conversion can not reduce to a conditional compare, so we do
;; that directly.

(define_insn_and_split "*arm_cmpdi_insn"
  [(set (reg:CC_NCV CC_REGNUM)
	(compare:CC_NCV (match_operand:DI 0 "s_register_operand" "r")
			(match_operand:DI 1 "arm_di_operand"	   "rDi")))
   (clobber (match_scratch:SI 2 "=r"))]
  "TARGET_32BIT"
  "#"   ; "cmp\\t%Q0, %Q1\;sbcs\\t%2, %R0, %R1"
  "&& reload_completed"
  [(set (reg:CC CC_REGNUM)
        (compare:CC (match_dup 0) (match_dup 1)))
   (parallel [(set (reg:CC CC_REGNUM)
                   (compare:CC (match_dup 3) (match_dup 4)))
              (set (match_dup 2)
                   (minus:SI (match_dup 5)
                            (ltu:SI (reg:CC_C CC_REGNUM) (const_int 0))))])]
  {
    operands[3] = gen_highpart (SImode, operands[0]);
    operands[0] = gen_lowpart (SImode, operands[0]);
    if (CONST_INT_P (operands[1]))
      {
        operands[4] = GEN_INT (~INTVAL (gen_highpart_mode (SImode,
                                                           DImode,
                                                           operands[1])));
        operands[5] = gen_rtx_PLUS (SImode, operands[3], operands[4]);
      }
    else
      {
        operands[4] = gen_highpart (SImode, operands[1]);
        operands[5] = gen_rtx_MINUS (SImode, operands[3], operands[4]);
      }
    operands[1] = gen_lowpart (SImode, operands[1]);
    operands[2] = gen_lowpart (SImode, operands[2]);
  }
  [(set_attr "conds" "set")
   (set_attr "length" "8")
   (set_attr "type" "multiple")]
)

(define_insn_and_split "*arm_cmpdi_unsigned"
  [(set (reg:CC_CZ CC_REGNUM)
        (compare:CC_CZ (match_operand:DI 0 "s_register_operand" "l,r,r,r")
                       (match_operand:DI 1 "arm_di_operand"     "Py,r,Di,rDi")))]

  "TARGET_32BIT"
  "#"   ; "cmp\\t%R0, %R1\;it eq\;cmpeq\\t%Q0, %Q1"
  "&& reload_completed"
  [(set (reg:CC CC_REGNUM)
        (compare:CC (match_dup 2) (match_dup 3)))
   (cond_exec (eq:SI (reg:CC CC_REGNUM) (const_int 0))
              (set (reg:CC CC_REGNUM)
                   (compare:CC (match_dup 0) (match_dup 1))))]
  {
    operands[2] = gen_highpart (SImode, operands[0]);
    operands[0] = gen_lowpart (SImode, operands[0]);
    if (CONST_INT_P (operands[1]))
      operands[3] = gen_highpart_mode (SImode, DImode, operands[1]);
    else
      operands[3] = gen_highpart (SImode, operands[1]);
    operands[1] = gen_lowpart (SImode, operands[1]);
  }
  [(set_attr "conds" "set")
   (set_attr "enabled_for_depr_it" "yes,yes,no,*")
   (set_attr "arch" "t2,t2,t2,a")
   (set_attr "length" "6,6,10,8")
   (set_attr "type" "multiple")]
)

(define_insn "*arm_cmpdi_zero"
  [(set (reg:CC_Z CC_REGNUM)
	(compare:CC_Z (match_operand:DI 0 "s_register_operand" "r")
		      (const_int 0)))
   (clobber (match_scratch:SI 1 "=r"))]
  "TARGET_32BIT"
  "orr%.\\t%1, %Q0, %R0"
  [(set_attr "conds" "set")
   (set_attr "type" "logics_reg")]
)

(define_insn "*thumb_cmpdi_zero"
  [(set (reg:CC_Z CC_REGNUM)
	(compare:CC_Z (match_operand:DI 0 "s_register_operand" "l")
		      (const_int 0)))
   (clobber (match_scratch:SI 1 "=l"))]
  "TARGET_THUMB1"
  "orr\\t%1, %Q0, %R0"
  [(set_attr "conds" "set")
   (set_attr "length" "2")
   (set_attr "type" "logics_reg")]
)

; This insn allows redundant compares to be removed by cse, nothing should
; ever appear in the output file since (set (reg x) (reg x)) is a no-op that
; is deleted later on. The match_dup will match the mode here, so that
; mode changes of the condition codes aren't lost by this even though we don't
; specify what they are.

(define_insn "*deleted_compare"
  [(set (match_operand 0 "cc_register" "") (match_dup 0))]
  "TARGET_32BIT"
  "\\t%@ deleted compare"
  [(set_attr "conds" "set")
   (set_attr "length" "0")
   (set_attr "type" "no_insn")]
)


;; Conditional branch insns

(define_expand "cbranch_cc"
  [(set (pc)
	(if_then_else (match_operator 0 "" [(match_operand 1 "" "")
					    (match_operand 2 "" "")])
		      (label_ref (match_operand 3 "" ""))
		      (pc)))]
  "TARGET_32BIT"
  "operands[1] = arm_gen_compare_reg (GET_CODE (operands[0]),
				      operands[1], operands[2], NULL_RTX);
   operands[2] = const0_rtx;"
)

;;
;; Patterns to match conditional branch insns.
;;

(define_insn "arm_cond_branch"
  [(set (pc)
	(if_then_else (match_operator 1 "arm_comparison_operator"
		       [(match_operand 2 "cc_register" "") (const_int 0)])
		      (label_ref (match_operand 0 "" ""))
		      (pc)))]
  "TARGET_32BIT"
  "*
  if (arm_ccfsm_state == 1 || arm_ccfsm_state == 2)
    {
      arm_ccfsm_state += 2;
      return \"\";
    }
  return \"b%d1\\t%l0\";
  "
  [(set_attr "conds" "use")
   (set_attr "type" "branch")
   (set (attr "length")
	(if_then_else
	   (and (match_test "TARGET_THUMB2")
		(and (ge (minus (match_dup 0) (pc)) (const_int -250))
		     (le (minus (match_dup 0) (pc)) (const_int 256))))
	   (const_int 2)
	   (const_int 4)))]
)

(define_insn "*arm_cond_branch_reversed"
  [(set (pc)
	(if_then_else (match_operator 1 "arm_comparison_operator"
		       [(match_operand 2 "cc_register" "") (const_int 0)])
		      (pc)
		      (label_ref (match_operand 0 "" ""))))]
  "TARGET_32BIT"
  "*
  if (arm_ccfsm_state == 1 || arm_ccfsm_state == 2)
    {
      arm_ccfsm_state += 2;
      return \"\";
    }
  return \"b%D1\\t%l0\";
  "
  [(set_attr "conds" "use")
   (set_attr "type" "branch")
   (set (attr "length")
	(if_then_else
	   (and (match_test "TARGET_THUMB2")
		(and (ge (minus (match_dup 0) (pc)) (const_int -250))
		     (le (minus (match_dup 0) (pc)) (const_int 256))))
	   (const_int 2)
	   (const_int 4)))]
)



; scc insns

(define_expand "cstore_cc"
  [(set (match_operand:SI 0 "s_register_operand" "")
	(match_operator:SI 1 "" [(match_operand 2 "" "")
				 (match_operand 3 "" "")]))]
  "TARGET_32BIT"
  "operands[2] = arm_gen_compare_reg (GET_CODE (operands[1]),
				      operands[2], operands[3], NULL_RTX);
   operands[3] = const0_rtx;"
)

(define_insn_and_split "*mov_scc"
  [(set (match_operand:SI 0 "s_register_operand" "=r")
	(match_operator:SI 1 "arm_comparison_operator"
	 [(match_operand 2 "cc_register" "") (const_int 0)]))]
  "TARGET_ARM"
  "#"   ; "mov%D1\\t%0, #0\;mov%d1\\t%0, #1"
  "TARGET_ARM"
  [(set (match_dup 0)
        (if_then_else:SI (match_dup 1)
                         (const_int 1)
                         (const_int 0)))]
  ""
  [(set_attr "conds" "use")
   (set_attr "length" "8")
   (set_attr "type" "multiple")]
)

(define_insn_and_split "*mov_negscc"
  [(set (match_operand:SI 0 "s_register_operand" "=r")
	(neg:SI (match_operator:SI 1 "arm_comparison_operator"
		 [(match_operand 2 "cc_register" "") (const_int 0)])))]
  "TARGET_ARM"
  "#"   ; "mov%D1\\t%0, #0\;mvn%d1\\t%0, #0"
  "TARGET_ARM"
  [(set (match_dup 0)
        (if_then_else:SI (match_dup 1)
                         (match_dup 3)
                         (const_int 0)))]
  {
    operands[3] = GEN_INT (~0);
  }
  [(set_attr "conds" "use")
   (set_attr "length" "8")
   (set_attr "type" "multiple")]
)

(define_insn_and_split "*mov_notscc"
  [(set (match_operand:SI 0 "s_register_operand" "=r")
	(not:SI (match_operator:SI 1 "arm_comparison_operator"
		 [(match_operand 2 "cc_register" "") (const_int 0)])))]
  "TARGET_ARM"
  "#"   ; "mvn%D1\\t%0, #0\;mvn%d1\\t%0, #1"
  "TARGET_ARM"
  [(set (match_dup 0)
        (if_then_else:SI (match_dup 1)
                         (match_dup 3)
                         (match_dup 4)))]
  {
    operands[3] = GEN_INT (~1);
    operands[4] = GEN_INT (~0);
  }
  [(set_attr "conds" "use")
   (set_attr "length" "8")
   (set_attr "type" "multiple")]
)

(define_expand "cstoresi4"
  [(set (match_operand:SI 0 "s_register_operand" "")
	(match_operator:SI 1 "expandable_comparison_operator"
	 [(match_operand:SI 2 "s_register_operand" "")
	  (match_operand:SI 3 "reg_or_int_operand" "")]))]
  "TARGET_32BIT || TARGET_THUMB1"
  "{
  rtx op3, scratch, scratch2;

  if (!TARGET_THUMB1)
    {
      if (!arm_add_operand (operands[3], SImode))
	operands[3] = force_reg (SImode, operands[3]);
      emit_insn (gen_cstore_cc (operands[0], operands[1],
				operands[2], operands[3]));
      DONE;
    }

  if (operands[3] == const0_rtx)
    {
      switch (GET_CODE (operands[1]))
	{
	case EQ:
	  emit_insn (gen_cstoresi_eq0_thumb1 (operands[0], operands[2]));
	  break;

	case NE:
	  emit_insn (gen_cstoresi_ne0_thumb1 (operands[0], operands[2]));
	  break;

	case LE:
          scratch = expand_binop (SImode, add_optab, operands[2], constm1_rtx,
				  NULL_RTX, 0, OPTAB_WIDEN);
          scratch = expand_binop (SImode, ior_optab, operands[2], scratch,
				  NULL_RTX, 0, OPTAB_WIDEN);
          expand_binop (SImode, lshr_optab, scratch, GEN_INT (31),
			operands[0], 1, OPTAB_WIDEN);
	  break;

        case GE:
          scratch = expand_unop (SImode, one_cmpl_optab, operands[2],
				 NULL_RTX, 1);
          expand_binop (SImode, lshr_optab, scratch, GEN_INT (31),
			NULL_RTX, 1, OPTAB_WIDEN);
          break;

        case GT:
          scratch = expand_binop (SImode, ashr_optab, operands[2],
				  GEN_INT (31), NULL_RTX, 0, OPTAB_WIDEN);
          scratch = expand_binop (SImode, sub_optab, scratch, operands[2],
				  NULL_RTX, 0, OPTAB_WIDEN);
          expand_binop (SImode, lshr_optab, scratch, GEN_INT (31), operands[0],
			0, OPTAB_WIDEN);
          break;

	/* LT is handled by generic code.  No need for unsigned with 0.  */
	default:
	  FAIL;
	}
      DONE;
    }

  switch (GET_CODE (operands[1]))
    {
    case EQ:
      scratch = expand_binop (SImode, sub_optab, operands[2], operands[3],
			      NULL_RTX, 0, OPTAB_WIDEN);
      emit_insn (gen_cstoresi_eq0_thumb1 (operands[0], scratch));
      break;

    case NE:
      scratch = expand_binop (SImode, sub_optab, operands[2], operands[3],
			      NULL_RTX, 0, OPTAB_WIDEN);
      emit_insn (gen_cstoresi_ne0_thumb1 (operands[0], scratch));
      break;

    case LE:
      op3 = force_reg (SImode, operands[3]);

      scratch = expand_binop (SImode, lshr_optab, operands[2], GEN_INT (31),
			      NULL_RTX, 1, OPTAB_WIDEN);
      scratch2 = expand_binop (SImode, ashr_optab, op3, GEN_INT (31),
			      NULL_RTX, 0, OPTAB_WIDEN);
      emit_insn (gen_thumb1_addsi3_addgeu (operands[0], scratch, scratch2,
					  op3, operands[2]));
      break;

    case GE:
      op3 = operands[3];
      if (!thumb1_cmp_operand (op3, SImode))
        op3 = force_reg (SImode, op3);
      scratch = expand_binop (SImode, ashr_optab, operands[2], GEN_INT (31),
			      NULL_RTX, 0, OPTAB_WIDEN);
      scratch2 = expand_binop (SImode, lshr_optab, op3, GEN_INT (31),
			       NULL_RTX, 1, OPTAB_WIDEN);
      emit_insn (gen_thumb1_addsi3_addgeu (operands[0], scratch, scratch2,
					  operands[2], op3));
      break;

    case LEU:
      op3 = force_reg (SImode, operands[3]);
      scratch = force_reg (SImode, const0_rtx);
      emit_insn (gen_thumb1_addsi3_addgeu (operands[0], scratch, scratch,
					  op3, operands[2]));
      break;

    case GEU:
      op3 = operands[3];
      if (!thumb1_cmp_operand (op3, SImode))
        op3 = force_reg (SImode, op3);
      scratch = force_reg (SImode, const0_rtx);
      emit_insn (gen_thumb1_addsi3_addgeu (operands[0], scratch, scratch,
					  operands[2], op3));
      break;

    case LTU:
      op3 = operands[3];
      if (!thumb1_cmp_operand (op3, SImode))
        op3 = force_reg (SImode, op3);
      scratch = gen_reg_rtx (SImode);
      emit_insn (gen_cstoresi_ltu_thumb1 (operands[0], operands[2], op3));
      break;

    case GTU:
      op3 = force_reg (SImode, operands[3]);
      scratch = gen_reg_rtx (SImode);
      emit_insn (gen_cstoresi_ltu_thumb1 (operands[0], op3, operands[2]));
      break;

    /* No good sequences for GT, LT.  */
    default:
      FAIL;
    }
  DONE;
}")

(define_expand "cstoresf4"
  [(set (match_operand:SI 0 "s_register_operand" "")
	(match_operator:SI 1 "expandable_comparison_operator"
	 [(match_operand:SF 2 "s_register_operand" "")
	  (match_operand:SF 3 "arm_float_compare_operand" "")]))]
  "TARGET_32BIT && TARGET_HARD_FLOAT"
  "emit_insn (gen_cstore_cc (operands[0], operands[1],
			     operands[2], operands[3])); DONE;"
)

(define_expand "cstoredf4"
  [(set (match_operand:SI 0 "s_register_operand" "")
	(match_operator:SI 1 "expandable_comparison_operator"
	 [(match_operand:DF 2 "s_register_operand" "")
	  (match_operand:DF 3 "arm_float_compare_operand" "")]))]
  "TARGET_32BIT && TARGET_HARD_FLOAT && !TARGET_VFP_SINGLE"
  "emit_insn (gen_cstore_cc (operands[0], operands[1],
			     operands[2], operands[3])); DONE;"
)

(define_expand "cstoredi4"
  [(set (match_operand:SI 0 "s_register_operand" "")
	(match_operator:SI 1 "expandable_comparison_operator"
	 [(match_operand:DI 2 "s_register_operand" "")
	  (match_operand:DI 3 "cmpdi_operand" "")]))]
  "TARGET_32BIT"
  "{
     if (!arm_validize_comparison (&operands[1],
     				   &operands[2],
				   &operands[3]))
       FAIL;
     emit_insn (gen_cstore_cc (operands[0], operands[1], operands[2],
		      	         operands[3]));
     DONE;
   }"
)

(define_expand "cstoresi_eq0_thumb1"
  [(parallel
    [(set (match_operand:SI 0 "s_register_operand" "")
	  (eq:SI (match_operand:SI 1 "s_register_operand" "")
		 (const_int 0)))
     (clobber (match_dup:SI 2))])]
  "TARGET_THUMB1"
  "operands[2] = gen_reg_rtx (SImode);"
)

(define_expand "cstoresi_ne0_thumb1"
  [(parallel
    [(set (match_operand:SI 0 "s_register_operand" "")
	  (ne:SI (match_operand:SI 1 "s_register_operand" "")
		 (const_int 0)))
     (clobber (match_dup:SI 2))])]
  "TARGET_THUMB1"
  "operands[2] = gen_reg_rtx (SImode);"
)

(define_insn "*cstoresi_eq0_thumb1_insn"
  [(set (match_operand:SI 0 "s_register_operand" "=&l,l")
	(eq:SI (match_operand:SI 1 "s_register_operand" "l,0")
	       (const_int 0)))
   (clobber (match_operand:SI 2 "s_register_operand" "=X,l"))]
  "TARGET_THUMB1"
  "@
   neg\\t%0, %1\;adc\\t%0, %0, %1
   neg\\t%2, %1\;adc\\t%0, %1, %2"
  [(set_attr "length" "4")
   (set_attr "type" "multiple")]
)

(define_insn "*cstoresi_ne0_thumb1_insn"
  [(set (match_operand:SI 0 "s_register_operand" "=l")
	(ne:SI (match_operand:SI 1 "s_register_operand" "0")
	       (const_int 0)))
   (clobber (match_operand:SI 2 "s_register_operand" "=l"))]
  "TARGET_THUMB1"
  "sub\\t%2, %1, #1\;sbc\\t%0, %1, %2"
  [(set_attr "length" "4")]
)

;; Used as part of the expansion of thumb ltu and gtu sequences
(define_insn "cstoresi_nltu_thumb1"
  [(set (match_operand:SI 0 "s_register_operand" "=l,l")
        (neg:SI (ltu:SI (match_operand:SI 1 "s_register_operand" "l,*h")
			(match_operand:SI 2 "thumb1_cmp_operand" "lI*h,*r"))))]
  "TARGET_THUMB1"
  "cmp\\t%1, %2\;sbc\\t%0, %0, %0"
  [(set_attr "length" "4")
   (set_attr "type" "multiple")]
)

(define_insn_and_split "cstoresi_ltu_thumb1"
  [(set (match_operand:SI 0 "s_register_operand" "=l,l")
        (ltu:SI (match_operand:SI 1 "s_register_operand" "l,*h")
		(match_operand:SI 2 "thumb1_cmp_operand" "lI*h,*r")))]
  "TARGET_THUMB1"
  "#"
  "TARGET_THUMB1"
  [(set (match_dup 3)
	(neg:SI (ltu:SI (match_dup 1) (match_dup 2))))
   (set (match_dup 0) (neg:SI (match_dup 3)))]
  "operands[3] = gen_reg_rtx (SImode);"
  [(set_attr "length" "4")
   (set_attr "type" "multiple")]
)

;; Used as part of the expansion of thumb les sequence.
(define_insn "thumb1_addsi3_addgeu"
  [(set (match_operand:SI 0 "s_register_operand" "=l")
        (plus:SI (plus:SI (match_operand:SI 1 "s_register_operand" "%0")
			  (match_operand:SI 2 "s_register_operand" "l"))
		 (geu:SI (match_operand:SI 3 "s_register_operand" "l")
			 (match_operand:SI 4 "thumb1_cmp_operand" "lI"))))]
  "TARGET_THUMB1"
  "cmp\\t%3, %4\;adc\\t%0, %1, %2"
  [(set_attr "length" "4")
   (set_attr "type" "multiple")]
)


;; Conditional move insns

(define_expand "movsicc"
  [(set (match_operand:SI 0 "s_register_operand" "")
	(if_then_else:SI (match_operand 1 "expandable_comparison_operator" "")
			 (match_operand:SI 2 "arm_not_operand" "")
			 (match_operand:SI 3 "arm_not_operand" "")))]
  "TARGET_32BIT"
  "
  {
    enum rtx_code code;
    rtx ccreg;

    if (!arm_validize_comparison (&operands[1], &XEXP (operands[1], 0), 
       				  &XEXP (operands[1], 1)))
      FAIL;
    
    code = GET_CODE (operands[1]);
    ccreg = arm_gen_compare_reg (code, XEXP (operands[1], 0),
				 XEXP (operands[1], 1), NULL_RTX);
    operands[1] = gen_rtx_fmt_ee (code, VOIDmode, ccreg, const0_rtx);
  }"
)

(define_expand "movsfcc"
  [(set (match_operand:SF 0 "s_register_operand" "")
	(if_then_else:SF (match_operand 1 "arm_cond_move_operator" "")
			 (match_operand:SF 2 "s_register_operand" "")
			 (match_operand:SF 3 "s_register_operand" "")))]
  "TARGET_32BIT && TARGET_HARD_FLOAT"
  "
  {
    enum rtx_code code = GET_CODE (operands[1]);
    rtx ccreg;

    if (!arm_validize_comparison (&operands[1], &XEXP (operands[1], 0), 
       				  &XEXP (operands[1], 1)))
       FAIL;

    code = GET_CODE (operands[1]);
    ccreg = arm_gen_compare_reg (code, XEXP (operands[1], 0),
				 XEXP (operands[1], 1), NULL_RTX);
    operands[1] = gen_rtx_fmt_ee (code, VOIDmode, ccreg, const0_rtx);
  }"
)

(define_expand "movdfcc"
  [(set (match_operand:DF 0 "s_register_operand" "")
	(if_then_else:DF (match_operand 1 "arm_cond_move_operator" "")
			 (match_operand:DF 2 "s_register_operand" "")
			 (match_operand:DF 3 "s_register_operand" "")))]
  "TARGET_32BIT && TARGET_HARD_FLOAT && TARGET_VFP_DOUBLE"
  "
  {
    enum rtx_code code = GET_CODE (operands[1]);
    rtx ccreg;

    if (!arm_validize_comparison (&operands[1], &XEXP (operands[1], 0), 
       				  &XEXP (operands[1], 1)))
       FAIL;
    code = GET_CODE (operands[1]);
    ccreg = arm_gen_compare_reg (code, XEXP (operands[1], 0),
				 XEXP (operands[1], 1), NULL_RTX);
    operands[1] = gen_rtx_fmt_ee (code, VOIDmode, ccreg, const0_rtx);
  }"
)

(define_insn "*cmov<mode>"
    [(set (match_operand:SDF 0 "s_register_operand" "=<F_constraint>")
	(if_then_else:SDF (match_operator 1 "arm_vsel_comparison_operator"
			  [(match_operand 2 "cc_register" "") (const_int 0)])
			  (match_operand:SDF 3 "s_register_operand"
			                      "<F_constraint>")
			  (match_operand:SDF 4 "s_register_operand"
			                      "<F_constraint>")))]
  "TARGET_HARD_FLOAT && TARGET_FPU_ARMV8 <vfp_double_cond>"
  "*
  {
    enum arm_cond_code code = maybe_get_arm_condition_code (operands[1]);
    switch (code)
      {
      case ARM_GE:
      case ARM_GT:
      case ARM_EQ:
      case ARM_VS:
        return \"vsel%d1.<V_if_elem>\\t%<V_reg>0, %<V_reg>3, %<V_reg>4\";
      case ARM_LT:
      case ARM_LE:
      case ARM_NE:
      case ARM_VC:
        return \"vsel%D1.<V_if_elem>\\t%<V_reg>0, %<V_reg>4, %<V_reg>3\";
      default:
        gcc_unreachable ();
      }
    return \"\";
  }"
  [(set_attr "conds" "use")
   (set_attr "type" "f_sel<vfp_type>")]
)

(define_insn_and_split "*movsicc_insn"
  [(set (match_operand:SI 0 "s_register_operand" "=r,r,r,r,r,r,r,r")
	(if_then_else:SI
	 (match_operator 3 "arm_comparison_operator"
	  [(match_operand 4 "cc_register" "") (const_int 0)])
	 (match_operand:SI 1 "arm_not_operand" "0,0,rI,K,rI,rI,K,K")
	 (match_operand:SI 2 "arm_not_operand" "rI,K,0,0,rI,K,rI,K")))]
  "TARGET_ARM"
  "@
   mov%D3\\t%0, %2
   mvn%D3\\t%0, #%B2
   mov%d3\\t%0, %1
   mvn%d3\\t%0, #%B1
   #
   #
   #
   #"
   ; alt4: mov%d3\\t%0, %1\;mov%D3\\t%0, %2
   ; alt5: mov%d3\\t%0, %1\;mvn%D3\\t%0, #%B2
   ; alt6: mvn%d3\\t%0, #%B1\;mov%D3\\t%0, %2
   ; alt7: mvn%d3\\t%0, #%B1\;mvn%D3\\t%0, #%B2"
  "&& reload_completed"
  [(const_int 0)]
  {
    enum rtx_code rev_code;
    enum machine_mode mode;
    rtx rev_cond;

    emit_insn (gen_rtx_COND_EXEC (VOIDmode,
                                  operands[3],
                                  gen_rtx_SET (VOIDmode,
                                               operands[0],
                                               operands[1])));

    rev_code = GET_CODE (operands[3]);
    mode = GET_MODE (operands[4]);
    if (mode == CCFPmode || mode == CCFPEmode)
      rev_code = reverse_condition_maybe_unordered (rev_code);
    else
      rev_code = reverse_condition (rev_code);

    rev_cond = gen_rtx_fmt_ee (rev_code,
                               VOIDmode,
                               operands[4],
                               const0_rtx);
    emit_insn (gen_rtx_COND_EXEC (VOIDmode,
                                  rev_cond,
                                  gen_rtx_SET (VOIDmode,
                                               operands[0],
                                               operands[2])));
    DONE;
  }
  [(set_attr "length" "4,4,4,4,8,8,8,8")
   (set_attr "conds" "use")
   (set_attr_alternative "type"
                         [(if_then_else (match_operand 2 "const_int_operand" "")
                                        (const_string "mov_imm")
                                        (const_string "mov_reg"))
                          (const_string "mvn_imm")
                          (if_then_else (match_operand 1 "const_int_operand" "")
                                        (const_string "mov_imm")
                                        (const_string "mov_reg"))
                          (const_string "mvn_imm")
                          (const_string "mov_reg")
                          (const_string "mov_reg")
                          (const_string "mov_reg")
                          (const_string "mov_reg")])]
)

(define_insn "*movsfcc_soft_insn"
  [(set (match_operand:SF 0 "s_register_operand" "=r,r")
	(if_then_else:SF (match_operator 3 "arm_comparison_operator"
			  [(match_operand 4 "cc_register" "") (const_int 0)])
			 (match_operand:SF 1 "s_register_operand" "0,r")
			 (match_operand:SF 2 "s_register_operand" "r,0")))]
  "TARGET_ARM && TARGET_SOFT_FLOAT"
  "@
   mov%D3\\t%0, %2
   mov%d3\\t%0, %1"
  [(set_attr "conds" "use")
   (set_attr "type" "mov_reg")]
)


;; Jump and linkage insns

(define_expand "jump"
  [(set (pc)
	(label_ref (match_operand 0 "" "")))]
  "TARGET_EITHER"
  ""
)

(define_insn "*arm_jump"
  [(set (pc)
	(label_ref (match_operand 0 "" "")))]
  "TARGET_32BIT"
  "*
  {
    if (arm_ccfsm_state == 1 || arm_ccfsm_state == 2)
      {
        arm_ccfsm_state += 2;
        return \"\";
      }
    return \"b%?\\t%l0\";
  }
  "
  [(set_attr "predicable" "yes")
   (set (attr "length")
	(if_then_else
	   (and (match_test "TARGET_THUMB2")
		(and (ge (minus (match_dup 0) (pc)) (const_int -2044))
		     (le (minus (match_dup 0) (pc)) (const_int 2048))))
	   (const_int 2)
	   (const_int 4)))
   (set_attr "type" "branch")]
)

(define_insn "*thumb_jump"
  [(set (pc)
	(label_ref (match_operand 0 "" "")))]
  "TARGET_THUMB1"
  "*
  if (get_attr_length (insn) == 2)
    return \"b\\t%l0\";
  return \"bl\\t%l0\\t%@ far jump\";
  "
  [(set (attr "far_jump")
        (if_then_else
	    (eq_attr "length" "4")
	    (const_string "yes")
	    (const_string "no")))
   (set (attr "length") 
        (if_then_else
	    (and (ge (minus (match_dup 0) (pc)) (const_int -2044))
		 (le (minus (match_dup 0) (pc)) (const_int 2048)))
  	    (const_int 2)
	    (const_int 4)))
   (set_attr "type" "branch")]
)

(define_expand "call"
  [(parallel [(call (match_operand 0 "memory_operand" "")
	            (match_operand 1 "general_operand" ""))
	      (use (match_operand 2 "" ""))
	      (clobber (reg:SI LR_REGNUM))])]
  "TARGET_EITHER"
  "
  {
    rtx callee, pat;
    
    /* In an untyped call, we can get NULL for operand 2.  */
    if (operands[2] == NULL_RTX)
      operands[2] = const0_rtx;
      
    /* Decide if we should generate indirect calls by loading the
       32-bit address of the callee into a register before performing the
       branch and link.  */
    callee = XEXP (operands[0], 0);
    if (GET_CODE (callee) == SYMBOL_REF
	? arm_is_long_call_p (SYMBOL_REF_DECL (callee))
	: !REG_P (callee))
      XEXP (operands[0], 0) = force_reg (Pmode, callee);

    pat = gen_call_internal (operands[0], operands[1], operands[2]);
    arm_emit_call_insn (pat, XEXP (operands[0], 0));
    DONE;
  }"
)

(define_expand "call_internal"
  [(parallel [(call (match_operand 0 "memory_operand" "")
	            (match_operand 1 "general_operand" ""))
	      (use (match_operand 2 "" ""))
	      (clobber (reg:SI LR_REGNUM))])])

(define_insn "*call_reg_armv5"
  [(call (mem:SI (match_operand:SI 0 "s_register_operand" "r"))
         (match_operand 1 "" ""))
   (use (match_operand 2 "" ""))
   (clobber (reg:SI LR_REGNUM))]
  "TARGET_ARM && arm_arch5 && !SIBLING_CALL_P (insn)"
  "blx%?\\t%0"
  [(set_attr "type" "call")]
)

(define_insn "*call_reg_arm"
  [(call (mem:SI (match_operand:SI 0 "s_register_operand" "r"))
         (match_operand 1 "" ""))
   (use (match_operand 2 "" ""))
   (clobber (reg:SI LR_REGNUM))]
  "TARGET_ARM && !arm_arch5 && !SIBLING_CALL_P (insn)"
  "*
  return output_call (operands);
  "
  ;; length is worst case, normally it is only two
  [(set_attr "length" "12")
   (set_attr "type" "call")]
)


;; Note: not used for armv5+ because the sequence used (ldr pc, ...) is not
;; considered a function call by the branch predictor of some cores (PR40887).
;; Falls back to blx rN (*call_reg_armv5).

(define_insn "*call_mem"
  [(call (mem:SI (match_operand:SI 0 "call_memory_operand" "m"))
	 (match_operand 1 "" ""))
   (use (match_operand 2 "" ""))
   (clobber (reg:SI LR_REGNUM))]
  "TARGET_ARM && !arm_arch5 && !SIBLING_CALL_P (insn)"
  "*
  return output_call_mem (operands);
  "
  [(set_attr "length" "12")
   (set_attr "type" "call")]
)

(define_insn "*call_reg_thumb1_v5"
  [(call (mem:SI (match_operand:SI 0 "register_operand" "l*r"))
	 (match_operand 1 "" ""))
   (use (match_operand 2 "" ""))
   (clobber (reg:SI LR_REGNUM))]
  "TARGET_THUMB1 && arm_arch5 && !SIBLING_CALL_P (insn)"
  "blx\\t%0"
  [(set_attr "length" "2")
   (set_attr "type" "call")]
)

(define_insn "*call_reg_thumb1"
  [(call (mem:SI (match_operand:SI 0 "register_operand" "l*r"))
	 (match_operand 1 "" ""))
   (use (match_operand 2 "" ""))
   (clobber (reg:SI LR_REGNUM))]
  "TARGET_THUMB1 && !arm_arch5 && !SIBLING_CALL_P (insn)"
  "*
  {
    if (!TARGET_CALLER_INTERWORKING)
      return thumb_call_via_reg (operands[0]);
    else if (operands[1] == const0_rtx)
      return \"bl\\t%__interwork_call_via_%0\";
    else if (frame_pointer_needed)
      return \"bl\\t%__interwork_r7_call_via_%0\";
    else
      return \"bl\\t%__interwork_r11_call_via_%0\";
  }"
  [(set_attr "type" "call")]
)

(define_expand "call_value"
  [(parallel [(set (match_operand       0 "" "")
	           (call (match_operand 1 "memory_operand" "")
		         (match_operand 2 "general_operand" "")))
	      (use (match_operand 3 "" ""))
	      (clobber (reg:SI LR_REGNUM))])]
  "TARGET_EITHER"
  "
  {
    rtx pat, callee;
    
    /* In an untyped call, we can get NULL for operand 2.  */
    if (operands[3] == 0)
      operands[3] = const0_rtx;
      
    /* Decide if we should generate indirect calls by loading the
       32-bit address of the callee into a register before performing the
       branch and link.  */
    callee = XEXP (operands[1], 0);
    if (GET_CODE (callee) == SYMBOL_REF
	? arm_is_long_call_p (SYMBOL_REF_DECL (callee))
	: !REG_P (callee))
      XEXP (operands[1], 0) = force_reg (Pmode, callee);

    pat = gen_call_value_internal (operands[0], operands[1],
				   operands[2], operands[3]);
    arm_emit_call_insn (pat, XEXP (operands[1], 0));
    DONE;
  }"
)

(define_expand "call_value_internal"
  [(parallel [(set (match_operand       0 "" "")
	           (call (match_operand 1 "memory_operand" "")
		         (match_operand 2 "general_operand" "")))
	      (use (match_operand 3 "" ""))
	      (clobber (reg:SI LR_REGNUM))])])

(define_insn "*call_value_reg_armv5"
  [(set (match_operand 0 "" "")
        (call (mem:SI (match_operand:SI 1 "s_register_operand" "r"))
	      (match_operand 2 "" "")))
   (use (match_operand 3 "" ""))
   (clobber (reg:SI LR_REGNUM))]
  "TARGET_ARM && arm_arch5 && !SIBLING_CALL_P (insn)"
  "blx%?\\t%1"
  [(set_attr "type" "call")]
)

(define_insn "*call_value_reg_arm"
  [(set (match_operand 0 "" "")
        (call (mem:SI (match_operand:SI 1 "s_register_operand" "r"))
	      (match_operand 2 "" "")))
   (use (match_operand 3 "" ""))
   (clobber (reg:SI LR_REGNUM))]
  "TARGET_ARM && !arm_arch5 && !SIBLING_CALL_P (insn)"
  "*
  return output_call (&operands[1]);
  "
  [(set_attr "length" "12")
   (set_attr "type" "call")]
)

;; Note: see *call_mem

(define_insn "*call_value_mem"
  [(set (match_operand 0 "" "")
	(call (mem:SI (match_operand:SI 1 "call_memory_operand" "m"))
	      (match_operand 2 "" "")))
   (use (match_operand 3 "" ""))
   (clobber (reg:SI LR_REGNUM))]
  "TARGET_ARM && !arm_arch5 && (!CONSTANT_ADDRESS_P (XEXP (operands[1], 0)))
   && !SIBLING_CALL_P (insn)"
  "*
  return output_call_mem (&operands[1]);
  "
  [(set_attr "length" "12")
   (set_attr "type" "call")]
)

(define_insn "*call_value_reg_thumb1_v5"
  [(set (match_operand 0 "" "")
	(call (mem:SI (match_operand:SI 1 "register_operand" "l*r"))
	      (match_operand 2 "" "")))
   (use (match_operand 3 "" ""))
   (clobber (reg:SI LR_REGNUM))]
  "TARGET_THUMB1 && arm_arch5"
  "blx\\t%1"
  [(set_attr "length" "2")
   (set_attr "type" "call")]
)

(define_insn "*call_value_reg_thumb1"
  [(set (match_operand 0 "" "")
	(call (mem:SI (match_operand:SI 1 "register_operand" "l*r"))
	      (match_operand 2 "" "")))
   (use (match_operand 3 "" ""))
   (clobber (reg:SI LR_REGNUM))]
  "TARGET_THUMB1 && !arm_arch5"
  "*
  {
    if (!TARGET_CALLER_INTERWORKING)
      return thumb_call_via_reg (operands[1]);
    else if (operands[2] == const0_rtx)
      return \"bl\\t%__interwork_call_via_%1\";
    else if (frame_pointer_needed)
      return \"bl\\t%__interwork_r7_call_via_%1\";
    else
      return \"bl\\t%__interwork_r11_call_via_%1\";
  }"
  [(set_attr "type" "call")]
)

;; Allow calls to SYMBOL_REFs specially as they are not valid general addresses
;; The 'a' causes the operand to be treated as an address, i.e. no '#' output.

(define_insn "*call_symbol"
  [(call (mem:SI (match_operand:SI 0 "" ""))
	 (match_operand 1 "" ""))
   (use (match_operand 2 "" ""))
   (clobber (reg:SI LR_REGNUM))]
  "TARGET_32BIT
   && !SIBLING_CALL_P (insn)
   && (GET_CODE (operands[0]) == SYMBOL_REF)
   && !arm_is_long_call_p (SYMBOL_REF_DECL (operands[0]))"
  "*
  {
    return NEED_PLT_RELOC ? \"bl%?\\t%a0(PLT)\" : \"bl%?\\t%a0\";
  }"
  [(set_attr "type" "call")]
)

(define_insn "*call_value_symbol"
  [(set (match_operand 0 "" "")
	(call (mem:SI (match_operand:SI 1 "" ""))
	(match_operand:SI 2 "" "")))
   (use (match_operand 3 "" ""))
   (clobber (reg:SI LR_REGNUM))]
  "TARGET_32BIT
   && !SIBLING_CALL_P (insn)
   && (GET_CODE (operands[1]) == SYMBOL_REF)
   && !arm_is_long_call_p (SYMBOL_REF_DECL (operands[1]))"
  "*
  {
    return NEED_PLT_RELOC ? \"bl%?\\t%a1(PLT)\" : \"bl%?\\t%a1\";
  }"
  [(set_attr "type" "call")]
)

(define_insn "*call_insn"
  [(call (mem:SI (match_operand:SI 0 "" ""))
	 (match_operand:SI 1 "" ""))
   (use (match_operand 2 "" ""))
   (clobber (reg:SI LR_REGNUM))]
  "TARGET_THUMB1
   && GET_CODE (operands[0]) == SYMBOL_REF
   && !arm_is_long_call_p (SYMBOL_REF_DECL (operands[0]))"
  "bl\\t%a0"
  [(set_attr "length" "4")
   (set_attr "type" "call")]
)

(define_insn "*call_value_insn"
  [(set (match_operand 0 "" "")
	(call (mem:SI (match_operand 1 "" ""))
	      (match_operand 2 "" "")))
   (use (match_operand 3 "" ""))
   (clobber (reg:SI LR_REGNUM))]
  "TARGET_THUMB1
   && GET_CODE (operands[1]) == SYMBOL_REF
   && !arm_is_long_call_p (SYMBOL_REF_DECL (operands[1]))"
  "bl\\t%a1"
  [(set_attr "length" "4")
   (set_attr "type" "call")]
)

;; We may also be able to do sibcalls for Thumb, but it's much harder...
(define_expand "sibcall"
  [(parallel [(call (match_operand 0 "memory_operand" "")
		    (match_operand 1 "general_operand" ""))
	      (return)
	      (use (match_operand 2 "" ""))])]
  "TARGET_32BIT"
  "
  {
    if (!REG_P (XEXP (operands[0], 0))
       && (GET_CODE (XEXP (operands[0], 0)) != SYMBOL_REF))
     XEXP (operands[0], 0) = force_reg (SImode, XEXP (operands[0], 0));

    if (operands[2] == NULL_RTX)
      operands[2] = const0_rtx;
  }"
)

(define_expand "sibcall_value"
  [(parallel [(set (match_operand 0 "" "")
		   (call (match_operand 1 "memory_operand" "")
			 (match_operand 2 "general_operand" "")))
	      (return)
	      (use (match_operand 3 "" ""))])]
  "TARGET_32BIT"
  "
  {
    if (!REG_P (XEXP (operands[1], 0)) &&
       (GET_CODE (XEXP (operands[1],0)) != SYMBOL_REF))
     XEXP (operands[1], 0) = force_reg (SImode, XEXP (operands[1], 0));

    if (operands[3] == NULL_RTX)
      operands[3] = const0_rtx;
  }"
)

(define_insn "*sibcall_insn"
 [(call (mem:SI (match_operand:SI 0 "call_insn_operand" "Cs, US"))
	(match_operand 1 "" ""))
  (return)
  (use (match_operand 2 "" ""))]
  "TARGET_32BIT && SIBLING_CALL_P (insn)"
  "*
  if (which_alternative == 1)
    return NEED_PLT_RELOC ? \"b%?\\t%a0(PLT)\" : \"b%?\\t%a0\";
  else
    {
      if (arm_arch5 || arm_arch4t)
	return \"bx%?\\t%0\\t%@ indirect register sibling call\";
      else
	return \"mov%?\\t%|pc, %0\\t%@ indirect register sibling call\";
    }
  "
  [(set_attr "type" "call")]
)

(define_insn "*sibcall_value_insn"
 [(set (match_operand 0 "" "")
       (call (mem:SI (match_operand:SI 1 "call_insn_operand" "Cs,US"))
	     (match_operand 2 "" "")))
  (return)
  (use (match_operand 3 "" ""))]
  "TARGET_32BIT && SIBLING_CALL_P (insn)"
  "*
  if (which_alternative == 1)
   return NEED_PLT_RELOC ? \"b%?\\t%a1(PLT)\" : \"b%?\\t%a1\";
  else
    {
      if (arm_arch5 || arm_arch4t)
	return \"bx%?\\t%1\";
      else
	return \"mov%?\\t%|pc, %1\\t@ indirect sibling call \";
    }
  "
  [(set_attr "type" "call")]
)

(define_expand "<return_str>return"
  [(returns)]
  "(TARGET_ARM || (TARGET_THUMB2
                   && ARM_FUNC_TYPE (arm_current_func_type ()) == ARM_FT_NORMAL
                   && !IS_STACKALIGN (arm_current_func_type ())))
    <return_cond_false>"
  "
  {
    if (TARGET_THUMB2)
      {
        thumb2_expand_return (<return_simple_p>);
        DONE;
      }
  }
  "
)

;; Often the return insn will be the same as loading from memory, so set attr
(define_insn "*arm_return"
  [(return)]
  "TARGET_ARM && USE_RETURN_INSN (FALSE)"
  "*
  {
    if (arm_ccfsm_state == 2)
      {
        arm_ccfsm_state += 2;
        return \"\";
      }
    return output_return_instruction (const_true_rtx, true, false, false);
  }"
  [(set_attr "type" "load1")
   (set_attr "length" "12")
   (set_attr "predicable" "yes")]
)

(define_insn "*cond_<return_str>return"
  [(set (pc)
        (if_then_else (match_operator 0 "arm_comparison_operator"
		       [(match_operand 1 "cc_register" "") (const_int 0)])
                      (returns)
                      (pc)))]
  "TARGET_ARM  <return_cond_true>"
  "*
  {
    if (arm_ccfsm_state == 2)
      {
        arm_ccfsm_state += 2;
        return \"\";
      }
    return output_return_instruction (operands[0], true, false,
				      <return_simple_p>);
  }"
  [(set_attr "conds" "use")
   (set_attr "length" "12")
   (set_attr "type" "load1")]
)

(define_insn "*cond_<return_str>return_inverted"
  [(set (pc)
        (if_then_else (match_operator 0 "arm_comparison_operator"
		       [(match_operand 1 "cc_register" "") (const_int 0)])
                      (pc)
		      (returns)))]
  "TARGET_ARM <return_cond_true>"
  "*
  {
    if (arm_ccfsm_state == 2)
      {
        arm_ccfsm_state += 2;
        return \"\";
      }
    return output_return_instruction (operands[0], true, true,
				      <return_simple_p>);
  }"
  [(set_attr "conds" "use")
   (set_attr "length" "12")
   (set_attr "type" "load1")]
)

(define_insn "*arm_simple_return"
  [(simple_return)]
  "TARGET_ARM"
  "*
  {
    if (arm_ccfsm_state == 2)
      {
        arm_ccfsm_state += 2;
        return \"\";
      }
    return output_return_instruction (const_true_rtx, true, false, true);
  }"
  [(set_attr "type" "branch")
   (set_attr "length" "4")
   (set_attr "predicable" "yes")]
)

;; Generate a sequence of instructions to determine if the processor is
;; in 26-bit or 32-bit mode, and return the appropriate return address
;; mask.

(define_expand "return_addr_mask"
  [(set (match_dup 1)
      (compare:CC_NOOV (unspec [(const_int 0)] UNSPEC_CHECK_ARCH)
		       (const_int 0)))
   (set (match_operand:SI 0 "s_register_operand" "")
      (if_then_else:SI (eq (match_dup 1) (const_int 0))
		       (const_int -1)
		       (const_int 67108860)))] ; 0x03fffffc
  "TARGET_ARM"
  "
  operands[1] = gen_rtx_REG (CC_NOOVmode, CC_REGNUM);
  ")

(define_insn "*check_arch2"
  [(set (match_operand:CC_NOOV 0 "cc_register" "")
      (compare:CC_NOOV (unspec [(const_int 0)] UNSPEC_CHECK_ARCH)
		       (const_int 0)))]
  "TARGET_ARM"
  "teq\\t%|r0, %|r0\;teq\\t%|pc, %|pc"
  [(set_attr "length" "8")
   (set_attr "conds" "set")
   (set_attr "type" "multiple")]
)

;; Call subroutine returning any type.

(define_expand "untyped_call"
  [(parallel [(call (match_operand 0 "" "")
		    (const_int 0))
	      (match_operand 1 "" "")
	      (match_operand 2 "" "")])]
  "TARGET_EITHER"
  "
  {
    int i;
    rtx par = gen_rtx_PARALLEL (VOIDmode,
				rtvec_alloc (XVECLEN (operands[2], 0)));
    rtx addr = gen_reg_rtx (Pmode);
    rtx mem;
    int size = 0;

    emit_move_insn (addr, XEXP (operands[1], 0));
    mem = change_address (operands[1], BLKmode, addr);

    for (i = 0; i < XVECLEN (operands[2], 0); i++)
      {
	rtx src = SET_SRC (XVECEXP (operands[2], 0, i));

	/* Default code only uses r0 as a return value, but we could
	   be using anything up to 4 registers.  */
	if (REGNO (src) == R0_REGNUM)
	  src = gen_rtx_REG (TImode, R0_REGNUM);

        XVECEXP (par, 0, i) = gen_rtx_EXPR_LIST (VOIDmode, src,
						 GEN_INT (size));
        size += GET_MODE_SIZE (GET_MODE (src));
      }

    emit_call_insn (GEN_CALL_VALUE (par, operands[0], const0_rtx, NULL,
				    const0_rtx));

    size = 0;

    for (i = 0; i < XVECLEN (par, 0); i++)
      {
	HOST_WIDE_INT offset = 0;
	rtx reg = XEXP (XVECEXP (par, 0, i), 0);

	if (size != 0)
	  emit_move_insn (addr, plus_constant (Pmode, addr, size));

	mem = change_address (mem, GET_MODE (reg), NULL);
	if (REGNO (reg) == R0_REGNUM)
	  {
	    /* On thumb we have to use a write-back instruction.  */
	    emit_insn (arm_gen_store_multiple (arm_regs_in_sequence, 4, addr,
 		       TARGET_THUMB ? TRUE : FALSE, mem, &offset));
	    size = TARGET_ARM ? 16 : 0;
	  }
	else
	  {
	    emit_move_insn (mem, reg);
	    size = GET_MODE_SIZE (GET_MODE (reg));
	  }
      }

    /* The optimizer does not know that the call sets the function value
       registers we stored in the result block.  We avoid problems by
       claiming that all hard registers are used and clobbered at this
       point.  */
    emit_insn (gen_blockage ());

    DONE;
  }"
)

(define_expand "untyped_return"
  [(match_operand:BLK 0 "memory_operand" "")
   (match_operand 1 "" "")]
  "TARGET_EITHER"
  "
  {
    int i;
    rtx addr = gen_reg_rtx (Pmode);
    rtx mem;
    int size = 0;

    emit_move_insn (addr, XEXP (operands[0], 0));
    mem = change_address (operands[0], BLKmode, addr);

    for (i = 0; i < XVECLEN (operands[1], 0); i++)
      {
	HOST_WIDE_INT offset = 0;
	rtx reg = SET_DEST (XVECEXP (operands[1], 0, i));

	if (size != 0)
	  emit_move_insn (addr, plus_constant (Pmode, addr, size));

	mem = change_address (mem, GET_MODE (reg), NULL);
	if (REGNO (reg) == R0_REGNUM)
	  {
	    /* On thumb we have to use a write-back instruction.  */
	    emit_insn (arm_gen_load_multiple (arm_regs_in_sequence, 4, addr,
 		       TARGET_THUMB ? TRUE : FALSE, mem, &offset));
	    size = TARGET_ARM ? 16 : 0;
	  }
	else
	  {
	    emit_move_insn (reg, mem);
	    size = GET_MODE_SIZE (GET_MODE (reg));
	  }
      }

    /* Emit USE insns before the return.  */
    for (i = 0; i < XVECLEN (operands[1], 0); i++)
      emit_use (SET_DEST (XVECEXP (operands[1], 0, i)));

    /* Construct the return.  */
    expand_naked_return ();

    DONE;
  }"
)

;; UNSPEC_VOLATILE is considered to use and clobber all hard registers and
;; all of memory.  This blocks insns from being moved across this point.

(define_insn "blockage"
  [(unspec_volatile [(const_int 0)] VUNSPEC_BLOCKAGE)]
  "TARGET_EITHER"
  ""
  [(set_attr "length" "0")
   (set_attr "type" "block")]
)

(define_expand "casesi"
  [(match_operand:SI 0 "s_register_operand" "")	; index to jump on
   (match_operand:SI 1 "const_int_operand" "")	; lower bound
   (match_operand:SI 2 "const_int_operand" "")	; total range
   (match_operand:SI 3 "" "")			; table label
   (match_operand:SI 4 "" "")]			; Out of range label
  "TARGET_32BIT || optimize_size || flag_pic"
  "
  {
    enum insn_code code;
    if (operands[1] != const0_rtx)
      {
	rtx reg = gen_reg_rtx (SImode);

	emit_insn (gen_addsi3 (reg, operands[0],
			       gen_int_mode (-INTVAL (operands[1]),
			       		     SImode)));
	operands[0] = reg;
      }

    if (TARGET_ARM)
      code = CODE_FOR_arm_casesi_internal;
    else if (TARGET_THUMB1)
      code = CODE_FOR_thumb1_casesi_internal_pic;
    else if (flag_pic)
      code = CODE_FOR_thumb2_casesi_internal_pic;
    else
      code = CODE_FOR_thumb2_casesi_internal;

    if (!insn_data[(int) code].operand[1].predicate(operands[2], SImode))
      operands[2] = force_reg (SImode, operands[2]);

    emit_jump_insn (GEN_FCN ((int) code) (operands[0], operands[2],
					  operands[3], operands[4]));
    DONE;
  }"
)

;; The USE in this pattern is needed to tell flow analysis that this is
;; a CASESI insn.  It has no other purpose.
(define_insn "arm_casesi_internal"
  [(parallel [(set (pc)
	       (if_then_else
		(leu (match_operand:SI 0 "s_register_operand" "r")
		     (match_operand:SI 1 "arm_rhs_operand" "rI"))
		(mem:SI (plus:SI (mult:SI (match_dup 0) (const_int 4))
				 (label_ref (match_operand 2 "" ""))))
		(label_ref (match_operand 3 "" ""))))
	      (clobber (reg:CC CC_REGNUM))
	      (use (label_ref (match_dup 2)))])]
  "TARGET_ARM"
  "*
    if (flag_pic)
      return \"cmp\\t%0, %1\;addls\\t%|pc, %|pc, %0, asl #2\;b\\t%l3\";
    return   \"cmp\\t%0, %1\;ldrls\\t%|pc, [%|pc, %0, asl #2]\;b\\t%l3\";
  "
  [(set_attr "conds" "clob")
   (set_attr "length" "12")
   (set_attr "type" "multiple")]
)

(define_expand "thumb1_casesi_internal_pic"
  [(match_operand:SI 0 "s_register_operand" "")
   (match_operand:SI 1 "thumb1_cmp_operand" "")
   (match_operand 2 "" "")
   (match_operand 3 "" "")]
  "TARGET_THUMB1"
  {
    rtx reg0;
    rtx test = gen_rtx_GTU (VOIDmode, operands[0], operands[1]);
    emit_jump_insn (gen_cbranchsi4 (test, operands[0], operands[1],
				    operands[3]));
    reg0 = gen_rtx_REG (SImode, 0);
    emit_move_insn (reg0, operands[0]);
    emit_jump_insn (gen_thumb1_casesi_dispatch (operands[2]/*, operands[3]*/));
    DONE;
  }
)

(define_insn "thumb1_casesi_dispatch"
  [(parallel [(set (pc) (unspec [(reg:SI 0)
				 (label_ref (match_operand 0 "" ""))
;;				 (label_ref (match_operand 1 "" ""))
]
			 UNSPEC_THUMB1_CASESI))
	      (clobber (reg:SI IP_REGNUM))
              (clobber (reg:SI LR_REGNUM))])]
  "TARGET_THUMB1"
  "* return thumb1_output_casesi(operands);"
  [(set_attr "length" "4")
   (set_attr "type" "multiple")]
)

(define_expand "indirect_jump"
  [(set (pc)
	(match_operand:SI 0 "s_register_operand" ""))]
  "TARGET_EITHER"
  "
  /* Thumb-2 doesn't have mov pc, reg.  Explicitly set the low bit of the
     address and use bx.  */
  if (TARGET_THUMB2)
    {
      rtx tmp;
      tmp = gen_reg_rtx (SImode);
      emit_insn (gen_iorsi3 (tmp, operands[0], GEN_INT(1)));
      operands[0] = tmp;
    }
  "
)

;; NB Never uses BX.
(define_insn "*arm_indirect_jump"
  [(set (pc)
	(match_operand:SI 0 "s_register_operand" "r"))]
  "TARGET_ARM"
  "mov%?\\t%|pc, %0\\t%@ indirect register jump"
  [(set_attr "predicable" "yes")
   (set_attr "type" "branch")]
)

(define_insn "*load_indirect_jump"
  [(set (pc)
	(match_operand:SI 0 "memory_operand" "m"))]
  "TARGET_ARM"
  "ldr%?\\t%|pc, %0\\t%@ indirect memory jump"
  [(set_attr "type" "load1")
   (set_attr "pool_range" "4096")
   (set_attr "neg_pool_range" "4084")
   (set_attr "predicable" "yes")]
)

;; NB Never uses BX.
(define_insn "*thumb1_indirect_jump"
  [(set (pc)
	(match_operand:SI 0 "register_operand" "l*r"))]
  "TARGET_THUMB1"
  "mov\\tpc, %0"
  [(set_attr "conds" "clob")
   (set_attr "length" "2")
   (set_attr "type" "branch")]
)


;; Misc insns

(define_insn "nop"
  [(const_int 0)]
  "TARGET_EITHER"
  "*
  if (TARGET_UNIFIED_ASM)
    return \"nop\";
  if (TARGET_ARM)
    return \"mov%?\\t%|r0, %|r0\\t%@ nop\";
  return  \"mov\\tr8, r8\";
  "
  [(set (attr "length")
	(if_then_else (eq_attr "is_thumb" "yes")
		      (const_int 2)
		      (const_int 4)))
   (set_attr "type" "mov_reg")]
)


;; Patterns to allow combination of arithmetic, cond code and shifts

(define_insn "*arith_shiftsi"
  [(set (match_operand:SI 0 "s_register_operand" "=r,r,r,r")
        (match_operator:SI 1 "shiftable_operator"
          [(match_operator:SI 3 "shift_operator"
             [(match_operand:SI 4 "s_register_operand" "r,r,r,r")
              (match_operand:SI 5 "shift_amount_operand" "M,M,M,r")])
           (match_operand:SI 2 "s_register_operand" "rk,rk,r,rk")]))]
  "TARGET_32BIT"
  "%i1%?\\t%0, %2, %4%S3"
  [(set_attr "predicable" "yes")
   (set_attr "shift" "4")
   (set_attr "arch" "a,t2,t2,a")
   ;; Thumb2 doesn't allow the stack pointer to be used for 
   ;; operand1 for all operations other than add and sub. In this case 
   ;; the minus operation is a candidate for an rsub and hence needs
   ;; to be disabled.
   ;; We have to make sure to disable the fourth alternative if
   ;; the shift_operator is MULT, since otherwise the insn will
   ;; also match a multiply_accumulate pattern and validate_change
   ;; will allow a replacement of the constant with a register
   ;; despite the checks done in shift_operator.
   (set_attr_alternative "insn_enabled"
			 [(const_string "yes")
			  (if_then_else
			   (match_operand:SI 1 "add_operator" "")
			   (const_string "yes") (const_string "no"))
			  (const_string "yes")
			  (if_then_else
			   (match_operand:SI 3 "mult_operator" "")
			   (const_string "no") (const_string "yes"))])
   (set_attr "type" "alu_shift_imm,alu_shift_imm,alu_shift_imm,alu_shift_reg")])

(define_split
  [(set (match_operand:SI 0 "s_register_operand" "")
	(match_operator:SI 1 "shiftable_operator"
	 [(match_operator:SI 2 "shiftable_operator"
	   [(match_operator:SI 3 "shift_operator"
	     [(match_operand:SI 4 "s_register_operand" "")
	      (match_operand:SI 5 "reg_or_int_operand" "")])
	    (match_operand:SI 6 "s_register_operand" "")])
	  (match_operand:SI 7 "arm_rhs_operand" "")]))
   (clobber (match_operand:SI 8 "s_register_operand" ""))]
  "TARGET_32BIT"
  [(set (match_dup 8)
	(match_op_dup 2 [(match_op_dup 3 [(match_dup 4) (match_dup 5)])
			 (match_dup 6)]))
   (set (match_dup 0)
	(match_op_dup 1 [(match_dup 8) (match_dup 7)]))]
  "")

(define_insn "*arith_shiftsi_compare0"
  [(set (reg:CC_NOOV CC_REGNUM)
        (compare:CC_NOOV
	 (match_operator:SI 1 "shiftable_operator"
	  [(match_operator:SI 3 "shift_operator"
	    [(match_operand:SI 4 "s_register_operand" "r,r")
	     (match_operand:SI 5 "shift_amount_operand" "M,r")])
	   (match_operand:SI 2 "s_register_operand" "r,r")])
	 (const_int 0)))
   (set (match_operand:SI 0 "s_register_operand" "=r,r")
	(match_op_dup 1 [(match_op_dup 3 [(match_dup 4) (match_dup 5)])
			 (match_dup 2)]))]
  "TARGET_32BIT"
  "%i1%.\\t%0, %2, %4%S3"
  [(set_attr "conds" "set")
   (set_attr "shift" "4")
   (set_attr "arch" "32,a")
   (set_attr "type" "alus_shift_imm,alus_shift_reg")])

(define_insn "*arith_shiftsi_compare0_scratch"
  [(set (reg:CC_NOOV CC_REGNUM)
        (compare:CC_NOOV
	 (match_operator:SI 1 "shiftable_operator"
	  [(match_operator:SI 3 "shift_operator"
	    [(match_operand:SI 4 "s_register_operand" "r,r")
	     (match_operand:SI 5 "shift_amount_operand" "M,r")])
	   (match_operand:SI 2 "s_register_operand" "r,r")])
	 (const_int 0)))
   (clobber (match_scratch:SI 0 "=r,r"))]
  "TARGET_32BIT"
  "%i1%.\\t%0, %2, %4%S3"
  [(set_attr "conds" "set")
   (set_attr "shift" "4")
   (set_attr "arch" "32,a")
   (set_attr "type" "alus_shift_imm,alus_shift_reg")])

(define_insn "*sub_shiftsi"
  [(set (match_operand:SI 0 "s_register_operand" "=r,r")
	(minus:SI (match_operand:SI 1 "s_register_operand" "r,r")
		  (match_operator:SI 2 "shift_operator"
		   [(match_operand:SI 3 "s_register_operand" "r,r")
		    (match_operand:SI 4 "shift_amount_operand" "M,r")])))]
  "TARGET_32BIT"
  "sub%?\\t%0, %1, %3%S2"
  [(set_attr "predicable" "yes")
   (set_attr "shift" "3")
   (set_attr "arch" "32,a")
   (set_attr "type" "alus_shift_imm,alus_shift_reg")])

(define_insn "*sub_shiftsi_compare0"
  [(set (reg:CC_NOOV CC_REGNUM)
	(compare:CC_NOOV
	 (minus:SI (match_operand:SI 1 "s_register_operand" "r,r,r")
		   (match_operator:SI 2 "shift_operator"
		    [(match_operand:SI 3 "s_register_operand" "r,r,r")
		     (match_operand:SI 4 "shift_amount_operand" "M,r,M")]))
	 (const_int 0)))
   (set (match_operand:SI 0 "s_register_operand" "=r,r,r")
	(minus:SI (match_dup 1)
		  (match_op_dup 2 [(match_dup 3) (match_dup 4)])))]
  "TARGET_32BIT"
  "sub%.\\t%0, %1, %3%S2"
  [(set_attr "conds" "set")
   (set_attr "shift" "3")
   (set_attr "arch" "32,a,a")
   (set_attr "type" "alus_shift_imm,alus_shift_reg,alus_shift_imm")])

(define_insn "*sub_shiftsi_compare0_scratch"
  [(set (reg:CC_NOOV CC_REGNUM)
	(compare:CC_NOOV
	 (minus:SI (match_operand:SI 1 "s_register_operand" "r,r,r")
		   (match_operator:SI 2 "shift_operator"
		    [(match_operand:SI 3 "s_register_operand" "r,r,r")
		     (match_operand:SI 4 "shift_amount_operand" "M,r,M")]))
	 (const_int 0)))
   (clobber (match_scratch:SI 0 "=r,r,r"))]
  "TARGET_32BIT"
  "sub%.\\t%0, %1, %3%S2"
  [(set_attr "conds" "set")
   (set_attr "shift" "3")
   (set_attr "arch" "32,a,a")
   (set_attr "type" "alus_shift_imm,alus_shift_reg,alus_shift_imm")])


(define_insn_and_split "*and_scc"
  [(set (match_operand:SI 0 "s_register_operand" "=r")
	(and:SI (match_operator:SI 1 "arm_comparison_operator"
		 [(match_operand 2 "cc_register" "") (const_int 0)])
		(match_operand:SI 3 "s_register_operand" "r")))]
  "TARGET_ARM"
  "#"   ; "mov%D1\\t%0, #0\;and%d1\\t%0, %3, #1"
  "&& reload_completed"
  [(cond_exec (match_dup 5) (set (match_dup 0) (const_int 0)))
   (cond_exec (match_dup 4) (set (match_dup 0)
                                 (and:SI (match_dup 3) (const_int 1))))]
  {
    enum machine_mode mode = GET_MODE (operands[2]);
    enum rtx_code rc = GET_CODE (operands[1]);

    /* Note that operands[4] is the same as operands[1],
       but with VOIDmode as the result. */
    operands[4] = gen_rtx_fmt_ee (rc, VOIDmode, operands[2], const0_rtx);
    if (mode == CCFPmode || mode == CCFPEmode)
      rc = reverse_condition_maybe_unordered (rc);
    else
      rc = reverse_condition (rc);
    operands[5] = gen_rtx_fmt_ee (rc, VOIDmode, operands[2], const0_rtx);
  }
  [(set_attr "conds" "use")
   (set_attr "type" "multiple")
   (set_attr "length" "8")]
)

(define_insn_and_split "*ior_scc"
  [(set (match_operand:SI 0 "s_register_operand" "=r,r")
	(ior:SI (match_operator:SI 1 "arm_comparison_operator"
		 [(match_operand 2 "cc_register" "") (const_int 0)])
		(match_operand:SI 3 "s_register_operand" "0,?r")))]
  "TARGET_ARM"
  "@
   orr%d1\\t%0, %3, #1
   #"
  "&& reload_completed
   && REGNO (operands [0]) != REGNO (operands[3])"
  ;; && which_alternative == 1
  ; mov%D1\\t%0, %3\;orr%d1\\t%0, %3, #1
  [(cond_exec (match_dup 5) (set (match_dup 0) (match_dup 3)))
   (cond_exec (match_dup 4) (set (match_dup 0)
                                 (ior:SI (match_dup 3) (const_int 1))))]
  {
    enum machine_mode mode = GET_MODE (operands[2]);
    enum rtx_code rc = GET_CODE (operands[1]);

    /* Note that operands[4] is the same as operands[1],
       but with VOIDmode as the result. */
    operands[4] = gen_rtx_fmt_ee (rc, VOIDmode, operands[2], const0_rtx);
    if (mode == CCFPmode || mode == CCFPEmode)
      rc = reverse_condition_maybe_unordered (rc);
    else
      rc = reverse_condition (rc);
    operands[5] = gen_rtx_fmt_ee (rc, VOIDmode, operands[2], const0_rtx);
  }
  [(set_attr "conds" "use")
   (set_attr "length" "4,8")
   (set_attr "type" "logic_imm,multiple")]
)

; A series of splitters for the compare_scc pattern below.  Note that
; order is important.
(define_split
  [(set (match_operand:SI 0 "s_register_operand" "")
	(lt:SI (match_operand:SI 1 "s_register_operand" "")
	       (const_int 0)))
   (clobber (reg:CC CC_REGNUM))]
  "TARGET_32BIT && reload_completed"
  [(set (match_dup 0) (lshiftrt:SI (match_dup 1) (const_int 31)))])

(define_split
  [(set (match_operand:SI 0 "s_register_operand" "")
	(ge:SI (match_operand:SI 1 "s_register_operand" "")
	       (const_int 0)))
   (clobber (reg:CC CC_REGNUM))]
  "TARGET_32BIT && reload_completed"
  [(set (match_dup 0) (not:SI (match_dup 1)))
   (set (match_dup 0) (lshiftrt:SI (match_dup 0) (const_int 31)))])

(define_split
  [(set (match_operand:SI 0 "s_register_operand" "")
	(eq:SI (match_operand:SI 1 "s_register_operand" "")
	       (const_int 0)))
   (clobber (reg:CC CC_REGNUM))]
  "arm_arch5 && TARGET_32BIT"
  [(set (match_dup 0) (clz:SI (match_dup 1)))
   (set (match_dup 0) (lshiftrt:SI (match_dup 0) (const_int 5)))]
)

(define_split
  [(set (match_operand:SI 0 "s_register_operand" "")
	(eq:SI (match_operand:SI 1 "s_register_operand" "")
	       (const_int 0)))
   (clobber (reg:CC CC_REGNUM))]
  "TARGET_32BIT && reload_completed"
  [(parallel
    [(set (reg:CC CC_REGNUM)
	  (compare:CC (const_int 1) (match_dup 1)))
     (set (match_dup 0)
	  (minus:SI (const_int 1) (match_dup 1)))])
   (cond_exec (ltu:CC (reg:CC CC_REGNUM) (const_int 0))
	      (set (match_dup 0) (const_int 0)))])

(define_split
  [(set (match_operand:SI 0 "s_register_operand" "")
	(ne:SI (match_operand:SI 1 "s_register_operand" "")
	       (match_operand:SI 2 "const_int_operand" "")))
   (clobber (reg:CC CC_REGNUM))]
  "TARGET_32BIT && reload_completed"
  [(parallel
    [(set (reg:CC CC_REGNUM)
	  (compare:CC (match_dup 1) (match_dup 2)))
     (set (match_dup 0) (plus:SI (match_dup 1) (match_dup 3)))])
   (cond_exec (ne:CC (reg:CC CC_REGNUM) (const_int 0))
	      (set (match_dup 0) (const_int 1)))]
{
  operands[3] = GEN_INT (-INTVAL (operands[2]));
})

(define_split
  [(set (match_operand:SI 0 "s_register_operand" "")
	(ne:SI (match_operand:SI 1 "s_register_operand" "")
	       (match_operand:SI 2 "arm_add_operand" "")))
   (clobber (reg:CC CC_REGNUM))]
  "TARGET_32BIT && reload_completed"
  [(parallel
    [(set (reg:CC_NOOV CC_REGNUM)
	  (compare:CC_NOOV (minus:SI (match_dup 1) (match_dup 2))
			   (const_int 0)))
     (set (match_dup 0) (minus:SI (match_dup 1) (match_dup 2)))])
   (cond_exec (ne:CC_NOOV (reg:CC_NOOV CC_REGNUM) (const_int 0))
	      (set (match_dup 0) (const_int 1)))])

(define_insn_and_split "*compare_scc"
  [(set (match_operand:SI 0 "s_register_operand" "=Ts,Ts")
	(match_operator:SI 1 "arm_comparison_operator"
	 [(match_operand:SI 2 "s_register_operand" "r,r")
	  (match_operand:SI 3 "arm_add_operand" "rI,L")]))
   (clobber (reg:CC CC_REGNUM))]
  "TARGET_32BIT"
  "#"
  "&& reload_completed"
  [(set (reg:CC CC_REGNUM) (compare:CC (match_dup 2) (match_dup 3)))
   (cond_exec (match_dup 4) (set (match_dup 0) (const_int 0)))
   (cond_exec (match_dup 5) (set (match_dup 0) (const_int 1)))]
{
  rtx tmp1;
  enum machine_mode mode = SELECT_CC_MODE (GET_CODE (operands[1]),
					   operands[2], operands[3]);
  enum rtx_code rc = GET_CODE (operands[1]);

  tmp1 = gen_rtx_REG (mode, CC_REGNUM);

  operands[5] = gen_rtx_fmt_ee (rc, VOIDmode, tmp1, const0_rtx);
  if (mode == CCFPmode || mode == CCFPEmode)
    rc = reverse_condition_maybe_unordered (rc);
  else
    rc = reverse_condition (rc);
  operands[4] = gen_rtx_fmt_ee (rc, VOIDmode, tmp1, const0_rtx);
}
  [(set_attr "type" "multiple")]
)

;; Attempt to improve the sequence generated by the compare_scc splitters
;; not to use conditional execution.

;; Rd = (eq (reg1) (const_int0))  // ARMv5
;;	clz Rd, reg1
;;	lsr Rd, Rd, #5
(define_peephole2
  [(set (reg:CC CC_REGNUM)
	(compare:CC (match_operand:SI 1 "register_operand" "")
		    (const_int 0)))
   (cond_exec (ne (reg:CC CC_REGNUM) (const_int 0))
	      (set (match_operand:SI 0 "register_operand" "") (const_int 0)))
   (cond_exec (eq (reg:CC CC_REGNUM) (const_int 0))
	      (set (match_dup 0) (const_int 1)))]
  "arm_arch5 && TARGET_32BIT && peep2_regno_dead_p (3, CC_REGNUM)"
  [(set (match_dup 0) (clz:SI (match_dup 1)))
   (set (match_dup 0) (lshiftrt:SI (match_dup 0) (const_int 5)))]
)

;; Rd = (eq (reg1) (const_int0))  // !ARMv5
;;	negs Rd, reg1
;;	adc  Rd, Rd, reg1
(define_peephole2
  [(set (reg:CC CC_REGNUM)
	(compare:CC (match_operand:SI 1 "register_operand" "")
		    (const_int 0)))
   (cond_exec (ne (reg:CC CC_REGNUM) (const_int 0))
	      (set (match_operand:SI 0 "register_operand" "") (const_int 0)))
   (cond_exec (eq (reg:CC CC_REGNUM) (const_int 0))
	      (set (match_dup 0) (const_int 1)))
   (match_scratch:SI 2 "r")]
  "TARGET_32BIT && peep2_regno_dead_p (3, CC_REGNUM)"
  [(parallel
    [(set (reg:CC CC_REGNUM)
	  (compare:CC (const_int 0) (match_dup 1)))
     (set (match_dup 2) (minus:SI (const_int 0) (match_dup 1)))])
   (set (match_dup 0)
	(plus:SI (plus:SI (match_dup 1) (match_dup 2))
		 (geu:SI (reg:CC CC_REGNUM) (const_int 0))))]
)

;; Rd = (eq (reg1) (reg2/imm))	// ARMv5 and optimising for speed.
;;	sub  Rd, Reg1, reg2
;;	clz  Rd, Rd
;;	lsr  Rd, Rd, #5
(define_peephole2
  [(set (reg:CC CC_REGNUM)
	(compare:CC (match_operand:SI 1 "register_operand" "")
		    (match_operand:SI 2 "arm_rhs_operand" "")))
   (cond_exec (ne (reg:CC CC_REGNUM) (const_int 0))
	      (set (match_operand:SI 0 "register_operand" "") (const_int 0)))
   (cond_exec (eq (reg:CC CC_REGNUM) (const_int 0))
	      (set (match_dup 0) (const_int 1)))]
  "arm_arch5 && TARGET_32BIT && peep2_regno_dead_p (3, CC_REGNUM)
  && !(TARGET_THUMB2 && optimize_insn_for_size_p ())"
  [(set (match_dup 0) (minus:SI (match_dup 1) (match_dup 2)))
   (set (match_dup 0) (clz:SI (match_dup 0)))
   (set (match_dup 0) (lshiftrt:SI (match_dup 0) (const_int 5)))]
)


;; Rd = (eq (reg1) (reg2))	// ! ARMv5 or optimising for size.
;;	sub  T1, Reg1, reg2
;;	negs Rd, T1
;;	adc  Rd, Rd, T1
(define_peephole2
  [(set (reg:CC CC_REGNUM)
	(compare:CC (match_operand:SI 1 "register_operand" "")
		    (match_operand:SI 2 "arm_rhs_operand" "")))
   (cond_exec (ne (reg:CC CC_REGNUM) (const_int 0))
	      (set (match_operand:SI 0 "register_operand" "") (const_int 0)))
   (cond_exec (eq (reg:CC CC_REGNUM) (const_int 0))
	      (set (match_dup 0) (const_int 1)))
   (match_scratch:SI 3 "r")]
  "TARGET_32BIT && peep2_regno_dead_p (3, CC_REGNUM)"
  [(set (match_dup 3) (match_dup 4))
   (parallel
    [(set (reg:CC CC_REGNUM)
	  (compare:CC (const_int 0) (match_dup 3)))
     (set (match_dup 0) (minus:SI (const_int 0) (match_dup 3)))])
   (set (match_dup 0)
	(plus:SI (plus:SI (match_dup 0) (match_dup 3))
		 (geu:SI (reg:CC CC_REGNUM) (const_int 0))))]
  "
  if (CONST_INT_P (operands[2]))
    operands[4] = plus_constant (SImode, operands[1], -INTVAL (operands[2]));
  else
    operands[4] = gen_rtx_MINUS (SImode, operands[1], operands[2]);
  ")

(define_insn "*cond_move"
  [(set (match_operand:SI 0 "s_register_operand" "=r,r,r")
	(if_then_else:SI (match_operator 3 "equality_operator"
			  [(match_operator 4 "arm_comparison_operator"
			    [(match_operand 5 "cc_register" "") (const_int 0)])
			   (const_int 0)])
			 (match_operand:SI 1 "arm_rhs_operand" "0,rI,?rI")
			 (match_operand:SI 2 "arm_rhs_operand" "rI,0,rI")))]
  "TARGET_ARM"
  "*
    if (GET_CODE (operands[3]) == NE)
      {
        if (which_alternative != 1)
	  output_asm_insn (\"mov%D4\\t%0, %2\", operands);
        if (which_alternative != 0)
	  output_asm_insn (\"mov%d4\\t%0, %1\", operands);
        return \"\";
      }
    if (which_alternative != 0)
      output_asm_insn (\"mov%D4\\t%0, %1\", operands);
    if (which_alternative != 1)
      output_asm_insn (\"mov%d4\\t%0, %2\", operands);
    return \"\";
  "
  [(set_attr "conds" "use")
   (set_attr "type" "mov_reg,mov_reg,multiple")
   (set_attr "length" "4,4,8")]
)

(define_insn "*cond_arith"
  [(set (match_operand:SI 0 "s_register_operand" "=r,r")
        (match_operator:SI 5 "shiftable_operator" 
	 [(match_operator:SI 4 "arm_comparison_operator"
           [(match_operand:SI 2 "s_register_operand" "r,r")
	    (match_operand:SI 3 "arm_rhs_operand" "rI,rI")])
          (match_operand:SI 1 "s_register_operand" "0,?r")]))
   (clobber (reg:CC CC_REGNUM))]
  "TARGET_ARM"
  "*
    if (GET_CODE (operands[4]) == LT && operands[3] == const0_rtx)
      return \"%i5\\t%0, %1, %2, lsr #31\";

    output_asm_insn (\"cmp\\t%2, %3\", operands);
    if (GET_CODE (operands[5]) == AND)
      output_asm_insn (\"mov%D4\\t%0, #0\", operands);
    else if (GET_CODE (operands[5]) == MINUS)
      output_asm_insn (\"rsb%D4\\t%0, %1, #0\", operands);
    else if (which_alternative != 0)
      output_asm_insn (\"mov%D4\\t%0, %1\", operands);
    return \"%i5%d4\\t%0, %1, #1\";
  "
  [(set_attr "conds" "clob")
   (set_attr "length" "12")
   (set_attr "type" "multiple")]
)

(define_insn "*cond_sub"
  [(set (match_operand:SI 0 "s_register_operand" "=r,r")
        (minus:SI (match_operand:SI 1 "s_register_operand" "0,?r")
		  (match_operator:SI 4 "arm_comparison_operator"
                   [(match_operand:SI 2 "s_register_operand" "r,r")
		    (match_operand:SI 3 "arm_rhs_operand" "rI,rI")])))
   (clobber (reg:CC CC_REGNUM))]
  "TARGET_ARM"
  "*
    output_asm_insn (\"cmp\\t%2, %3\", operands);
    if (which_alternative != 0)
      output_asm_insn (\"mov%D4\\t%0, %1\", operands);
    return \"sub%d4\\t%0, %1, #1\";
  "
  [(set_attr "conds" "clob")
   (set_attr "length" "8,12")
   (set_attr "type" "multiple")]
)

(define_insn "*cmp_ite0"
  [(set (match_operand 6 "dominant_cc_register" "")
	(compare
	 (if_then_else:SI
	  (match_operator 4 "arm_comparison_operator"
	   [(match_operand:SI 0 "s_register_operand"
	        "l,l,l,r,r,r,r,r,r")
	    (match_operand:SI 1 "arm_add_operand"
	        "lPy,lPy,lPy,rI,L,rI,L,rI,L")])
	  (match_operator:SI 5 "arm_comparison_operator"
	   [(match_operand:SI 2 "s_register_operand"
	        "l,r,r,l,l,r,r,r,r")
	    (match_operand:SI 3 "arm_add_operand"
	        "lPy,rI,L,lPy,lPy,rI,rI,L,L")])
	  (const_int 0))
	 (const_int 0)))]
  "TARGET_32BIT"
  "*
  {
    static const char * const cmp1[NUM_OF_COND_CMP][2] =
    {
      {\"cmp%d5\\t%0, %1\",
       \"cmp%d4\\t%2, %3\"},
      {\"cmn%d5\\t%0, #%n1\",
       \"cmp%d4\\t%2, %3\"},
      {\"cmp%d5\\t%0, %1\",
       \"cmn%d4\\t%2, #%n3\"},
      {\"cmn%d5\\t%0, #%n1\",
       \"cmn%d4\\t%2, #%n3\"}
    };
    static const char * const cmp2[NUM_OF_COND_CMP][2] =
    {
      {\"cmp\\t%2, %3\",
       \"cmp\\t%0, %1\"},
      {\"cmp\\t%2, %3\",
       \"cmn\\t%0, #%n1\"},
      {\"cmn\\t%2, #%n3\",
       \"cmp\\t%0, %1\"},
      {\"cmn\\t%2, #%n3\",
       \"cmn\\t%0, #%n1\"}
    };
    static const char * const ite[2] =
    {
      \"it\\t%d5\",
      \"it\\t%d4\"
    };
    static const int cmp_idx[9] = {CMP_CMP, CMP_CMP, CMP_CMN,
                                   CMP_CMP, CMN_CMP, CMP_CMP,
                                   CMN_CMP, CMP_CMN, CMN_CMN};
    int swap =
      comparison_dominates_p (GET_CODE (operands[5]), GET_CODE (operands[4]));

    output_asm_insn (cmp2[cmp_idx[which_alternative]][swap], operands);
    if (TARGET_THUMB2) {
      output_asm_insn (ite[swap], operands);
    }
    output_asm_insn (cmp1[cmp_idx[which_alternative]][swap], operands);
    return \"\";
  }"
  [(set_attr "conds" "set")
   (set_attr "arch" "t2,t2,t2,t2,t2,any,any,any,any")
   (set_attr "type" "multiple")
   (set_attr_alternative "length"
      [(const_int 6)
       (const_int 8)
       (const_int 8)
       (const_int 8)
       (const_int 8)
       (if_then_else (eq_attr "is_thumb" "no")
           (const_int 8)
           (const_int 10))
       (if_then_else (eq_attr "is_thumb" "no")
           (const_int 8)
           (const_int 10))
       (if_then_else (eq_attr "is_thumb" "no")
           (const_int 8)
           (const_int 10))
       (if_then_else (eq_attr "is_thumb" "no")
           (const_int 8)
           (const_int 10))])]
)

(define_insn "*cmp_ite1"
  [(set (match_operand 6 "dominant_cc_register" "")
	(compare
	 (if_then_else:SI
	  (match_operator 4 "arm_comparison_operator"
	   [(match_operand:SI 0 "s_register_operand"
	        "l,l,l,r,r,r,r,r,r")
	    (match_operand:SI 1 "arm_add_operand"
	        "lPy,lPy,lPy,rI,L,rI,L,rI,L")])
	  (match_operator:SI 5 "arm_comparison_operator"
	   [(match_operand:SI 2 "s_register_operand"
	        "l,r,r,l,l,r,r,r,r")
	    (match_operand:SI 3 "arm_add_operand"
	        "lPy,rI,L,lPy,lPy,rI,rI,L,L")])
	  (const_int 1))
	 (const_int 0)))]
  "TARGET_32BIT"
  "*
  {
    static const char * const cmp1[NUM_OF_COND_CMP][2] =
    {
      {\"cmp\\t%0, %1\",
       \"cmp\\t%2, %3\"},
      {\"cmn\\t%0, #%n1\",
       \"cmp\\t%2, %3\"},
      {\"cmp\\t%0, %1\",
       \"cmn\\t%2, #%n3\"},
      {\"cmn\\t%0, #%n1\",
       \"cmn\\t%2, #%n3\"}
    };
    static const char * const cmp2[NUM_OF_COND_CMP][2] =
    {
      {\"cmp%d4\\t%2, %3\",
       \"cmp%D5\\t%0, %1\"},
      {\"cmp%d4\\t%2, %3\",
       \"cmn%D5\\t%0, #%n1\"},
      {\"cmn%d4\\t%2, #%n3\",
       \"cmp%D5\\t%0, %1\"},
      {\"cmn%d4\\t%2, #%n3\",
       \"cmn%D5\\t%0, #%n1\"}
    };
    static const char * const ite[2] =
    {
      \"it\\t%d4\",
      \"it\\t%D5\"
    };
    static const int cmp_idx[9] = {CMP_CMP, CMP_CMP, CMP_CMN,
                                   CMP_CMP, CMN_CMP, CMP_CMP,
                                   CMN_CMP, CMP_CMN, CMN_CMN};
    int swap =
      comparison_dominates_p (GET_CODE (operands[5]),
			      reverse_condition (GET_CODE (operands[4])));

    output_asm_insn (cmp1[cmp_idx[which_alternative]][swap], operands);
    if (TARGET_THUMB2) {
      output_asm_insn (ite[swap], operands);
    }
    output_asm_insn (cmp2[cmp_idx[which_alternative]][swap], operands);
    return \"\";
  }"
  [(set_attr "conds" "set")
   (set_attr "arch" "t2,t2,t2,t2,t2,any,any,any,any")
   (set_attr_alternative "length"
      [(const_int 6)
       (const_int 8)
       (const_int 8)
       (const_int 8)
       (const_int 8)
       (if_then_else (eq_attr "is_thumb" "no")
           (const_int 8)
           (const_int 10))
       (if_then_else (eq_attr "is_thumb" "no")
           (const_int 8)
           (const_int 10))
       (if_then_else (eq_attr "is_thumb" "no")
           (const_int 8)
           (const_int 10))
       (if_then_else (eq_attr "is_thumb" "no")
           (const_int 8)
           (const_int 10))])
   (set_attr "type" "multiple")]
)

(define_insn "*cmp_and"
  [(set (match_operand 6 "dominant_cc_register" "")
	(compare
	 (and:SI
	  (match_operator 4 "arm_comparison_operator"
	   [(match_operand:SI 0 "s_register_operand" 
	        "l,l,l,r,r,r,r,r,r")
	    (match_operand:SI 1 "arm_add_operand" 
	        "lPy,lPy,lPy,rI,L,rI,L,rI,L")])
	  (match_operator:SI 5 "arm_comparison_operator"
	   [(match_operand:SI 2 "s_register_operand" 
	        "l,r,r,l,l,r,r,r,r")
	    (match_operand:SI 3 "arm_add_operand" 
	        "lPy,rI,L,lPy,lPy,rI,rI,L,L")]))
	 (const_int 0)))]
  "TARGET_32BIT"
  "*
  {
    static const char *const cmp1[NUM_OF_COND_CMP][2] =
    {
      {\"cmp%d5\\t%0, %1\",
       \"cmp%d4\\t%2, %3\"},
      {\"cmn%d5\\t%0, #%n1\",
       \"cmp%d4\\t%2, %3\"},
      {\"cmp%d5\\t%0, %1\",
       \"cmn%d4\\t%2, #%n3\"},
      {\"cmn%d5\\t%0, #%n1\",
       \"cmn%d4\\t%2, #%n3\"}
    };
    static const char *const cmp2[NUM_OF_COND_CMP][2] =
    {
      {\"cmp\\t%2, %3\",
       \"cmp\\t%0, %1\"},
      {\"cmp\\t%2, %3\",
       \"cmn\\t%0, #%n1\"},
      {\"cmn\\t%2, #%n3\",
       \"cmp\\t%0, %1\"},
      {\"cmn\\t%2, #%n3\",
       \"cmn\\t%0, #%n1\"}
    };
    static const char *const ite[2] =
    {
      \"it\\t%d5\",
      \"it\\t%d4\"
    };
    static const int cmp_idx[9] = {CMP_CMP, CMP_CMP, CMP_CMN,
                                   CMP_CMP, CMN_CMP, CMP_CMP,
                                   CMN_CMP, CMP_CMN, CMN_CMN};
    int swap =
      comparison_dominates_p (GET_CODE (operands[5]), GET_CODE (operands[4]));

    output_asm_insn (cmp2[cmp_idx[which_alternative]][swap], operands);
    if (TARGET_THUMB2) {
      output_asm_insn (ite[swap], operands);
    }
    output_asm_insn (cmp1[cmp_idx[which_alternative]][swap], operands);
    return \"\";
  }"
  [(set_attr "conds" "set")
   (set_attr "predicable" "no")
   (set_attr "arch" "t2,t2,t2,t2,t2,any,any,any,any")
   (set_attr_alternative "length"
      [(const_int 6)
       (const_int 8)
       (const_int 8)
       (const_int 8)
       (const_int 8)
       (if_then_else (eq_attr "is_thumb" "no")
           (const_int 8)
           (const_int 10))
       (if_then_else (eq_attr "is_thumb" "no")
           (const_int 8)
           (const_int 10))
       (if_then_else (eq_attr "is_thumb" "no")
           (const_int 8)
           (const_int 10))
       (if_then_else (eq_attr "is_thumb" "no")
           (const_int 8)
           (const_int 10))])
   (set_attr "type" "multiple")]
)

(define_insn "*cmp_ior"
  [(set (match_operand 6 "dominant_cc_register" "")
	(compare
	 (ior:SI
	  (match_operator 4 "arm_comparison_operator"
	   [(match_operand:SI 0 "s_register_operand"
	        "l,l,l,r,r,r,r,r,r")
	    (match_operand:SI 1 "arm_add_operand"
	        "lPy,lPy,lPy,rI,L,rI,L,rI,L")])
	  (match_operator:SI 5 "arm_comparison_operator"
	   [(match_operand:SI 2 "s_register_operand"
	        "l,r,r,l,l,r,r,r,r")
	    (match_operand:SI 3 "arm_add_operand"
	        "lPy,rI,L,lPy,lPy,rI,rI,L,L")]))
	 (const_int 0)))]
  "TARGET_32BIT"
  "*
  {
    static const char *const cmp1[NUM_OF_COND_CMP][2] =
    {
      {\"cmp\\t%0, %1\",
       \"cmp\\t%2, %3\"},
      {\"cmn\\t%0, #%n1\",
       \"cmp\\t%2, %3\"},
      {\"cmp\\t%0, %1\",
       \"cmn\\t%2, #%n3\"},
      {\"cmn\\t%0, #%n1\",
       \"cmn\\t%2, #%n3\"}
    };
    static const char *const cmp2[NUM_OF_COND_CMP][2] =
    {
      {\"cmp%D4\\t%2, %3\",
       \"cmp%D5\\t%0, %1\"},
      {\"cmp%D4\\t%2, %3\",
       \"cmn%D5\\t%0, #%n1\"},
      {\"cmn%D4\\t%2, #%n3\",
       \"cmp%D5\\t%0, %1\"},
      {\"cmn%D4\\t%2, #%n3\",
       \"cmn%D5\\t%0, #%n1\"}
    };
    static const char *const ite[2] =
    {
      \"it\\t%D4\",
      \"it\\t%D5\"
    };
    static const int cmp_idx[9] = {CMP_CMP, CMP_CMP, CMP_CMN,
                                   CMP_CMP, CMN_CMP, CMP_CMP,
                                   CMN_CMP, CMP_CMN, CMN_CMN};
    int swap =
      comparison_dominates_p (GET_CODE (operands[5]), GET_CODE (operands[4]));

    output_asm_insn (cmp1[cmp_idx[which_alternative]][swap], operands);
    if (TARGET_THUMB2) {
      output_asm_insn (ite[swap], operands);
    }
    output_asm_insn (cmp2[cmp_idx[which_alternative]][swap], operands);
    return \"\";
  }
  "
  [(set_attr "conds" "set")
   (set_attr "arch" "t2,t2,t2,t2,t2,any,any,any,any")
   (set_attr_alternative "length"
      [(const_int 6)
       (const_int 8)
       (const_int 8)
       (const_int 8)
       (const_int 8)
       (if_then_else (eq_attr "is_thumb" "no")
           (const_int 8)
           (const_int 10))
       (if_then_else (eq_attr "is_thumb" "no")
           (const_int 8)
           (const_int 10))
       (if_then_else (eq_attr "is_thumb" "no")
           (const_int 8)
           (const_int 10))
       (if_then_else (eq_attr "is_thumb" "no")
           (const_int 8)
           (const_int 10))])
   (set_attr "type" "multiple")]
)

(define_insn_and_split "*ior_scc_scc"
  [(set (match_operand:SI 0 "s_register_operand" "=Ts")
	(ior:SI (match_operator:SI 3 "arm_comparison_operator"
		 [(match_operand:SI 1 "s_register_operand" "r")
		  (match_operand:SI 2 "arm_add_operand" "rIL")])
		(match_operator:SI 6 "arm_comparison_operator"
		 [(match_operand:SI 4 "s_register_operand" "r")
		  (match_operand:SI 5 "arm_add_operand" "rIL")])))
   (clobber (reg:CC CC_REGNUM))]
  "TARGET_32BIT
   && (arm_select_dominance_cc_mode (operands[3], operands[6], DOM_CC_X_OR_Y)
       != CCmode)"
  "#"
  "TARGET_32BIT && reload_completed"
  [(set (match_dup 7)
	(compare
	 (ior:SI
	  (match_op_dup 3 [(match_dup 1) (match_dup 2)])
	  (match_op_dup 6 [(match_dup 4) (match_dup 5)]))
	 (const_int 0)))
   (set (match_dup 0) (ne:SI (match_dup 7) (const_int 0)))]
  "operands[7]
     = gen_rtx_REG (arm_select_dominance_cc_mode (operands[3], operands[6],
						  DOM_CC_X_OR_Y),
		    CC_REGNUM);"
  [(set_attr "conds" "clob")
   (set_attr "length" "16")
   (set_attr "type" "multiple")]
)

; If the above pattern is followed by a CMP insn, then the compare is 
; redundant, since we can rework the conditional instruction that follows.
(define_insn_and_split "*ior_scc_scc_cmp"
  [(set (match_operand 0 "dominant_cc_register" "")
	(compare (ior:SI (match_operator:SI 3 "arm_comparison_operator"
			  [(match_operand:SI 1 "s_register_operand" "r")
			   (match_operand:SI 2 "arm_add_operand" "rIL")])
			 (match_operator:SI 6 "arm_comparison_operator"
			  [(match_operand:SI 4 "s_register_operand" "r")
			   (match_operand:SI 5 "arm_add_operand" "rIL")]))
		 (const_int 0)))
   (set (match_operand:SI 7 "s_register_operand" "=Ts")
	(ior:SI (match_op_dup 3 [(match_dup 1) (match_dup 2)])
		(match_op_dup 6 [(match_dup 4) (match_dup 5)])))]
  "TARGET_32BIT"
  "#"
  "TARGET_32BIT && reload_completed"
  [(set (match_dup 0)
	(compare
	 (ior:SI
	  (match_op_dup 3 [(match_dup 1) (match_dup 2)])
	  (match_op_dup 6 [(match_dup 4) (match_dup 5)]))
	 (const_int 0)))
   (set (match_dup 7) (ne:SI (match_dup 0) (const_int 0)))]
  ""
  [(set_attr "conds" "set")
   (set_attr "length" "16")
   (set_attr "type" "multiple")]
)

(define_insn_and_split "*and_scc_scc"
  [(set (match_operand:SI 0 "s_register_operand" "=Ts")
	(and:SI (match_operator:SI 3 "arm_comparison_operator"
		 [(match_operand:SI 1 "s_register_operand" "r")
		  (match_operand:SI 2 "arm_add_operand" "rIL")])
		(match_operator:SI 6 "arm_comparison_operator"
		 [(match_operand:SI 4 "s_register_operand" "r")
		  (match_operand:SI 5 "arm_add_operand" "rIL")])))
   (clobber (reg:CC CC_REGNUM))]
  "TARGET_32BIT
   && (arm_select_dominance_cc_mode (operands[3], operands[6], DOM_CC_X_AND_Y)
       != CCmode)"
  "#"
  "TARGET_32BIT && reload_completed
   && (arm_select_dominance_cc_mode (operands[3], operands[6], DOM_CC_X_AND_Y)
       != CCmode)"
  [(set (match_dup 7)
	(compare
	 (and:SI
	  (match_op_dup 3 [(match_dup 1) (match_dup 2)])
	  (match_op_dup 6 [(match_dup 4) (match_dup 5)]))
	 (const_int 0)))
   (set (match_dup 0) (ne:SI (match_dup 7) (const_int 0)))]
  "operands[7]
     = gen_rtx_REG (arm_select_dominance_cc_mode (operands[3], operands[6],
						  DOM_CC_X_AND_Y),
		    CC_REGNUM);"
  [(set_attr "conds" "clob")
   (set_attr "length" "16")
   (set_attr "type" "multiple")]
)

; If the above pattern is followed by a CMP insn, then the compare is 
; redundant, since we can rework the conditional instruction that follows.
(define_insn_and_split "*and_scc_scc_cmp"
  [(set (match_operand 0 "dominant_cc_register" "")
	(compare (and:SI (match_operator:SI 3 "arm_comparison_operator"
			  [(match_operand:SI 1 "s_register_operand" "r")
			   (match_operand:SI 2 "arm_add_operand" "rIL")])
			 (match_operator:SI 6 "arm_comparison_operator"
			  [(match_operand:SI 4 "s_register_operand" "r")
			   (match_operand:SI 5 "arm_add_operand" "rIL")]))
		 (const_int 0)))
   (set (match_operand:SI 7 "s_register_operand" "=Ts")
	(and:SI (match_op_dup 3 [(match_dup 1) (match_dup 2)])
		(match_op_dup 6 [(match_dup 4) (match_dup 5)])))]
  "TARGET_32BIT"
  "#"
  "TARGET_32BIT && reload_completed"
  [(set (match_dup 0)
	(compare
	 (and:SI
	  (match_op_dup 3 [(match_dup 1) (match_dup 2)])
	  (match_op_dup 6 [(match_dup 4) (match_dup 5)]))
	 (const_int 0)))
   (set (match_dup 7) (ne:SI (match_dup 0) (const_int 0)))]
  ""
  [(set_attr "conds" "set")
   (set_attr "length" "16")
   (set_attr "type" "multiple")]
)

;; If there is no dominance in the comparison, then we can still save an
;; instruction in the AND case, since we can know that the second compare
;; need only zero the value if false (if true, then the value is already
;; correct).
(define_insn_and_split "*and_scc_scc_nodom"
  [(set (match_operand:SI 0 "s_register_operand" "=&Ts,&Ts,&Ts")
	(and:SI (match_operator:SI 3 "arm_comparison_operator"
		 [(match_operand:SI 1 "s_register_operand" "r,r,0")
		  (match_operand:SI 2 "arm_add_operand" "rIL,0,rIL")])
		(match_operator:SI 6 "arm_comparison_operator"
		 [(match_operand:SI 4 "s_register_operand" "r,r,r")
		  (match_operand:SI 5 "arm_add_operand" "rIL,rIL,rIL")])))
   (clobber (reg:CC CC_REGNUM))]
  "TARGET_32BIT
   && (arm_select_dominance_cc_mode (operands[3], operands[6], DOM_CC_X_AND_Y)
       == CCmode)"
  "#"
  "TARGET_32BIT && reload_completed"
  [(parallel [(set (match_dup 0)
		   (match_op_dup 3 [(match_dup 1) (match_dup 2)]))
	      (clobber (reg:CC CC_REGNUM))])
   (set (match_dup 7) (match_op_dup 8 [(match_dup 4) (match_dup 5)]))
   (set (match_dup 0)
	(if_then_else:SI (match_op_dup 6 [(match_dup 7) (const_int 0)])
			 (match_dup 0)
			 (const_int 0)))]
  "operands[7] = gen_rtx_REG (SELECT_CC_MODE (GET_CODE (operands[6]),
					      operands[4], operands[5]),
			      CC_REGNUM);
   operands[8] = gen_rtx_COMPARE (GET_MODE (operands[7]), operands[4],
				  operands[5]);"
  [(set_attr "conds" "clob")
   (set_attr "length" "20")
   (set_attr "type" "multiple")]
)

(define_split
  [(set (reg:CC_NOOV CC_REGNUM)
	(compare:CC_NOOV (ior:SI
			  (and:SI (match_operand:SI 0 "s_register_operand" "")
				  (const_int 1))
			  (match_operator:SI 1 "arm_comparison_operator"
			   [(match_operand:SI 2 "s_register_operand" "")
			    (match_operand:SI 3 "arm_add_operand" "")]))
			 (const_int 0)))
   (clobber (match_operand:SI 4 "s_register_operand" ""))]
  "TARGET_ARM"
  [(set (match_dup 4)
	(ior:SI (match_op_dup 1 [(match_dup 2) (match_dup 3)])
		(match_dup 0)))
   (set (reg:CC_NOOV CC_REGNUM)
	(compare:CC_NOOV (and:SI (match_dup 4) (const_int 1))
			 (const_int 0)))]
  "")

(define_split
  [(set (reg:CC_NOOV CC_REGNUM)
	(compare:CC_NOOV (ior:SI
			  (match_operator:SI 1 "arm_comparison_operator"
			   [(match_operand:SI 2 "s_register_operand" "")
			    (match_operand:SI 3 "arm_add_operand" "")])
			  (and:SI (match_operand:SI 0 "s_register_operand" "")
				  (const_int 1)))
			 (const_int 0)))
   (clobber (match_operand:SI 4 "s_register_operand" ""))]
  "TARGET_ARM"
  [(set (match_dup 4)
	(ior:SI (match_op_dup 1 [(match_dup 2) (match_dup 3)])
		(match_dup 0)))
   (set (reg:CC_NOOV CC_REGNUM)
	(compare:CC_NOOV (and:SI (match_dup 4) (const_int 1))
			 (const_int 0)))]
  "")
;; ??? The conditional patterns above need checking for Thumb-2 usefulness

(define_insn_and_split "*negscc"
  [(set (match_operand:SI 0 "s_register_operand" "=r")
	(neg:SI (match_operator 3 "arm_comparison_operator"
		 [(match_operand:SI 1 "s_register_operand" "r")
		  (match_operand:SI 2 "arm_rhs_operand" "rI")])))
   (clobber (reg:CC CC_REGNUM))]
  "TARGET_ARM"
  "#"
  "&& reload_completed"
  [(const_int 0)]
  {
    rtx cc_reg = gen_rtx_REG (CCmode, CC_REGNUM);

    if (GET_CODE (operands[3]) == LT && operands[2] == const0_rtx)
       {
         /* Emit mov\\t%0, %1, asr #31 */
         emit_insn (gen_rtx_SET (VOIDmode,
                                 operands[0],
                                 gen_rtx_ASHIFTRT (SImode,
                                                   operands[1],
                                                   GEN_INT (31))));
         DONE;
       }
     else if (GET_CODE (operands[3]) == NE)
       {
        /* Emit subs\\t%0, %1, %2\;mvnne\\t%0, #0 */
        if (CONST_INT_P (operands[2]))
          emit_insn (gen_cmpsi2_addneg (operands[0], operands[1], operands[2],
                                        GEN_INT (- INTVAL (operands[2]))));
        else
          emit_insn (gen_subsi3_compare (operands[0], operands[1], operands[2]));

        emit_insn (gen_rtx_COND_EXEC (VOIDmode,
                                      gen_rtx_NE (SImode,
                                                  cc_reg,
                                                  const0_rtx),
                                      gen_rtx_SET (SImode,
                                                   operands[0],
                                                   GEN_INT (~0))));
        DONE;
      }
    else
      {
        /* Emit: cmp\\t%1, %2\;mov%D3\\t%0, #0\;mvn%d3\\t%0, #0 */
        emit_insn (gen_rtx_SET (VOIDmode,
                                cc_reg,
                                gen_rtx_COMPARE (CCmode, operands[1], operands[2])));
        enum rtx_code rc = GET_CODE (operands[3]);

        rc = reverse_condition (rc);
        emit_insn (gen_rtx_COND_EXEC (VOIDmode,
                                      gen_rtx_fmt_ee (rc,
                                                      VOIDmode,
                                                      cc_reg,
                                                      const0_rtx),
                                      gen_rtx_SET (VOIDmode, operands[0], const0_rtx)));
        rc = GET_CODE (operands[3]);
        emit_insn (gen_rtx_COND_EXEC (VOIDmode,
                                      gen_rtx_fmt_ee (rc,
                                                      VOIDmode,
                                                      cc_reg,
                                                      const0_rtx),
                                      gen_rtx_SET (VOIDmode,
                                                   operands[0],
                                                   GEN_INT (~0))));
        DONE;
      }
     FAIL;
  }
  [(set_attr "conds" "clob")
   (set_attr "length" "12")
   (set_attr "type" "multiple")]
)

(define_insn_and_split "movcond_addsi"
  [(set (match_operand:SI 0 "s_register_operand" "=r,l,r")
	(if_then_else:SI
	 (match_operator 5 "comparison_operator"
	  [(plus:SI (match_operand:SI 3 "s_register_operand" "r,r,r")
	            (match_operand:SI 4 "arm_add_operand" "rIL,rIL,rIL"))
            (const_int 0)])
	 (match_operand:SI 1 "arm_rhs_operand" "rI,rPy,r")
	 (match_operand:SI 2 "arm_rhs_operand" "rI,rPy,r")))
   (clobber (reg:CC CC_REGNUM))]
   "TARGET_32BIT"
   "#"
   "&& reload_completed"
  [(set (reg:CC_NOOV CC_REGNUM)
	(compare:CC_NOOV
	 (plus:SI (match_dup 3)
		  (match_dup 4))
	 (const_int 0)))
   (set (match_dup 0) (match_dup 1))
   (cond_exec (match_dup 6)
	      (set (match_dup 0) (match_dup 2)))]
  "
  {
    enum machine_mode mode = SELECT_CC_MODE (GET_CODE (operands[5]),
					     operands[3], operands[4]);
    enum rtx_code rc = GET_CODE (operands[5]);

    operands[6] = gen_rtx_REG (mode, CC_REGNUM);
    gcc_assert (!(mode == CCFPmode || mode == CCFPEmode));
    rc = reverse_condition (rc);

    operands[6] = gen_rtx_fmt_ee (rc, VOIDmode, operands[6], const0_rtx);
  }
  "
  [(set_attr "conds" "clob")
   (set_attr "enabled_for_depr_it" "no,yes,yes")
   (set_attr "type" "multiple")]
)

(define_insn "movcond"
  [(set (match_operand:SI 0 "s_register_operand" "=r,r,r")
	(if_then_else:SI
	 (match_operator 5 "arm_comparison_operator"
	  [(match_operand:SI 3 "s_register_operand" "r,r,r")
	   (match_operand:SI 4 "arm_add_operand" "rIL,rIL,rIL")])
	 (match_operand:SI 1 "arm_rhs_operand" "0,rI,?rI")
	 (match_operand:SI 2 "arm_rhs_operand" "rI,0,rI")))
   (clobber (reg:CC CC_REGNUM))]
  "TARGET_ARM"
  "*
  if (GET_CODE (operands[5]) == LT
      && (operands[4] == const0_rtx))
    {
      if (which_alternative != 1 && REG_P (operands[1]))
	{
	  if (operands[2] == const0_rtx)
	    return \"and\\t%0, %1, %3, asr #31\";
	  return \"ands\\t%0, %1, %3, asr #32\;movcc\\t%0, %2\";
	}
      else if (which_alternative != 0 && REG_P (operands[2]))
	{
	  if (operands[1] == const0_rtx)
	    return \"bic\\t%0, %2, %3, asr #31\";
	  return \"bics\\t%0, %2, %3, asr #32\;movcs\\t%0, %1\";
	}
      /* The only case that falls through to here is when both ops 1 & 2
	 are constants.  */
    }

  if (GET_CODE (operands[5]) == GE
      && (operands[4] == const0_rtx))
    {
      if (which_alternative != 1 && REG_P (operands[1]))
	{
	  if (operands[2] == const0_rtx)
	    return \"bic\\t%0, %1, %3, asr #31\";
	  return \"bics\\t%0, %1, %3, asr #32\;movcs\\t%0, %2\";
	}
      else if (which_alternative != 0 && REG_P (operands[2]))
	{
	  if (operands[1] == const0_rtx)
	    return \"and\\t%0, %2, %3, asr #31\";
	  return \"ands\\t%0, %2, %3, asr #32\;movcc\\t%0, %1\";
	}
      /* The only case that falls through to here is when both ops 1 & 2
	 are constants.  */
    }
  if (CONST_INT_P (operands[4])
      && !const_ok_for_arm (INTVAL (operands[4])))
    output_asm_insn (\"cmn\\t%3, #%n4\", operands);
  else
    output_asm_insn (\"cmp\\t%3, %4\", operands);
  if (which_alternative != 0)
    output_asm_insn (\"mov%d5\\t%0, %1\", operands);
  if (which_alternative != 1)
    output_asm_insn (\"mov%D5\\t%0, %2\", operands);
  return \"\";
  "
  [(set_attr "conds" "clob")
   (set_attr "length" "8,8,12")
   (set_attr "type" "multiple")]
)

;; ??? The patterns below need checking for Thumb-2 usefulness.

(define_insn "*ifcompare_plus_move"
  [(set (match_operand:SI 0 "s_register_operand" "=r,r")
	(if_then_else:SI (match_operator 6 "arm_comparison_operator"
			  [(match_operand:SI 4 "s_register_operand" "r,r")
			   (match_operand:SI 5 "arm_add_operand" "rIL,rIL")])
			 (plus:SI
			  (match_operand:SI 2 "s_register_operand" "r,r")
			  (match_operand:SI 3 "arm_add_operand" "rIL,rIL"))
			 (match_operand:SI 1 "arm_rhs_operand" "0,?rI")))
   (clobber (reg:CC CC_REGNUM))]
  "TARGET_ARM"
  "#"
  [(set_attr "conds" "clob")
   (set_attr "length" "8,12")
   (set_attr "type" "multiple")]
)

(define_insn "*if_plus_move"
  [(set (match_operand:SI 0 "s_register_operand" "=r,r,r,r")
	(if_then_else:SI
	 (match_operator 4 "arm_comparison_operator"
	  [(match_operand 5 "cc_register" "") (const_int 0)])
	 (plus:SI
	  (match_operand:SI 2 "s_register_operand" "r,r,r,r")
	  (match_operand:SI 3 "arm_add_operand" "rI,L,rI,L"))
	 (match_operand:SI 1 "arm_rhs_operand" "0,0,?rI,?rI")))]
  "TARGET_ARM"
  "@
   add%d4\\t%0, %2, %3
   sub%d4\\t%0, %2, #%n3
   add%d4\\t%0, %2, %3\;mov%D4\\t%0, %1
   sub%d4\\t%0, %2, #%n3\;mov%D4\\t%0, %1"
  [(set_attr "conds" "use")
   (set_attr "length" "4,4,8,8")
   (set_attr_alternative "type"
                         [(if_then_else (match_operand 3 "const_int_operand" "")
                                        (const_string "alu_imm" )
                                        (const_string "alu_reg"))
                          (const_string "alu_imm")
                          (const_string "alu_reg")
                          (const_string "alu_reg")])]
)

(define_insn "*ifcompare_move_plus"
  [(set (match_operand:SI 0 "s_register_operand" "=r,r")
	(if_then_else:SI (match_operator 6 "arm_comparison_operator"
			  [(match_operand:SI 4 "s_register_operand" "r,r")
			   (match_operand:SI 5 "arm_add_operand" "rIL,rIL")])
			 (match_operand:SI 1 "arm_rhs_operand" "0,?rI")
			 (plus:SI
			  (match_operand:SI 2 "s_register_operand" "r,r")
			  (match_operand:SI 3 "arm_add_operand" "rIL,rIL"))))
   (clobber (reg:CC CC_REGNUM))]
  "TARGET_ARM"
  "#"
  [(set_attr "conds" "clob")
   (set_attr "length" "8,12")
   (set_attr "type" "multiple")]
)

(define_insn "*if_move_plus"
  [(set (match_operand:SI 0 "s_register_operand" "=r,r,r,r")
	(if_then_else:SI
	 (match_operator 4 "arm_comparison_operator"
	  [(match_operand 5 "cc_register" "") (const_int 0)])
	 (match_operand:SI 1 "arm_rhs_operand" "0,0,?rI,?rI")
	 (plus:SI
	  (match_operand:SI 2 "s_register_operand" "r,r,r,r")
	  (match_operand:SI 3 "arm_add_operand" "rI,L,rI,L"))))]
  "TARGET_ARM"
  "@
   add%D4\\t%0, %2, %3
   sub%D4\\t%0, %2, #%n3
   add%D4\\t%0, %2, %3\;mov%d4\\t%0, %1
   sub%D4\\t%0, %2, #%n3\;mov%d4\\t%0, %1"
  [(set_attr "conds" "use")
   (set_attr "length" "4,4,8,8")
   (set_attr "type" "alu_reg,alu_imm,multiple,multiple")]
)

(define_insn "*ifcompare_arith_arith"
  [(set (match_operand:SI 0 "s_register_operand" "=r")
	(if_then_else:SI (match_operator 9 "arm_comparison_operator"
			  [(match_operand:SI 5 "s_register_operand" "r")
			   (match_operand:SI 6 "arm_add_operand" "rIL")])
			 (match_operator:SI 8 "shiftable_operator"
			  [(match_operand:SI 1 "s_register_operand" "r")
			   (match_operand:SI 2 "arm_rhs_operand" "rI")])
			 (match_operator:SI 7 "shiftable_operator"
			  [(match_operand:SI 3 "s_register_operand" "r")
			   (match_operand:SI 4 "arm_rhs_operand" "rI")])))
   (clobber (reg:CC CC_REGNUM))]
  "TARGET_ARM"
  "#"
  [(set_attr "conds" "clob")
   (set_attr "length" "12")
   (set_attr "type" "multiple")]
)

(define_insn "*if_arith_arith"
  [(set (match_operand:SI 0 "s_register_operand" "=r")
	(if_then_else:SI (match_operator 5 "arm_comparison_operator"
			  [(match_operand 8 "cc_register" "") (const_int 0)])
			 (match_operator:SI 6 "shiftable_operator"
			  [(match_operand:SI 1 "s_register_operand" "r")
			   (match_operand:SI 2 "arm_rhs_operand" "rI")])
			 (match_operator:SI 7 "shiftable_operator"
			  [(match_operand:SI 3 "s_register_operand" "r")
			   (match_operand:SI 4 "arm_rhs_operand" "rI")])))]
  "TARGET_ARM"
  "%I6%d5\\t%0, %1, %2\;%I7%D5\\t%0, %3, %4"
  [(set_attr "conds" "use")
   (set_attr "length" "8")
   (set_attr "type" "multiple")]
)

(define_insn "*ifcompare_arith_move"
  [(set (match_operand:SI 0 "s_register_operand" "=r,r")
	(if_then_else:SI (match_operator 6 "arm_comparison_operator"
			  [(match_operand:SI 2 "s_register_operand" "r,r")
			   (match_operand:SI 3 "arm_add_operand" "rIL,rIL")])
			 (match_operator:SI 7 "shiftable_operator"
			  [(match_operand:SI 4 "s_register_operand" "r,r")
			   (match_operand:SI 5 "arm_rhs_operand" "rI,rI")])
			 (match_operand:SI 1 "arm_rhs_operand" "0,?rI")))
   (clobber (reg:CC CC_REGNUM))]
  "TARGET_ARM"
  "*
  /* If we have an operation where (op x 0) is the identity operation and
     the conditional operator is LT or GE and we are comparing against zero and
     everything is in registers then we can do this in two instructions.  */
  if (operands[3] == const0_rtx
      && GET_CODE (operands[7]) != AND
      && REG_P (operands[5])
      && REG_P (operands[1])
      && REGNO (operands[1]) == REGNO (operands[4])
      && REGNO (operands[4]) != REGNO (operands[0]))
    {
      if (GET_CODE (operands[6]) == LT)
	return \"and\\t%0, %5, %2, asr #31\;%I7\\t%0, %4, %0\";
      else if (GET_CODE (operands[6]) == GE)
	return \"bic\\t%0, %5, %2, asr #31\;%I7\\t%0, %4, %0\";
    }
  if (CONST_INT_P (operands[3])
      && !const_ok_for_arm (INTVAL (operands[3])))
    output_asm_insn (\"cmn\\t%2, #%n3\", operands);
  else
    output_asm_insn (\"cmp\\t%2, %3\", operands);
  output_asm_insn (\"%I7%d6\\t%0, %4, %5\", operands);
  if (which_alternative != 0)
    return \"mov%D6\\t%0, %1\";
  return \"\";
  "
  [(set_attr "conds" "clob")
   (set_attr "length" "8,12")
   (set_attr "type" "multiple")]
)

(define_insn "*if_arith_move"
  [(set (match_operand:SI 0 "s_register_operand" "=r,r")
	(if_then_else:SI (match_operator 4 "arm_comparison_operator"
			  [(match_operand 6 "cc_register" "") (const_int 0)])
			 (match_operator:SI 5 "shiftable_operator"
			  [(match_operand:SI 2 "s_register_operand" "r,r")
			   (match_operand:SI 3 "arm_rhs_operand" "rI,rI")])
			 (match_operand:SI 1 "arm_rhs_operand" "0,?rI")))]
  "TARGET_ARM"
  "@
   %I5%d4\\t%0, %2, %3
   %I5%d4\\t%0, %2, %3\;mov%D4\\t%0, %1"
  [(set_attr "conds" "use")
   (set_attr "length" "4,8")
   (set_attr "type" "alu_shift_reg,multiple")]
)

(define_insn "*ifcompare_move_arith"
  [(set (match_operand:SI 0 "s_register_operand" "=r,r")
	(if_then_else:SI (match_operator 6 "arm_comparison_operator"
			  [(match_operand:SI 4 "s_register_operand" "r,r")
			   (match_operand:SI 5 "arm_add_operand" "rIL,rIL")])
			 (match_operand:SI 1 "arm_rhs_operand" "0,?rI")
			 (match_operator:SI 7 "shiftable_operator"
			  [(match_operand:SI 2 "s_register_operand" "r,r")
			   (match_operand:SI 3 "arm_rhs_operand" "rI,rI")])))
   (clobber (reg:CC CC_REGNUM))]
  "TARGET_ARM"
  "*
  /* If we have an operation where (op x 0) is the identity operation and
     the conditional operator is LT or GE and we are comparing against zero and
     everything is in registers then we can do this in two instructions */
  if (operands[5] == const0_rtx
      && GET_CODE (operands[7]) != AND
      && REG_P (operands[3])
      && REG_P (operands[1])
      && REGNO (operands[1]) == REGNO (operands[2])
      && REGNO (operands[2]) != REGNO (operands[0]))
    {
      if (GET_CODE (operands[6]) == GE)
	return \"and\\t%0, %3, %4, asr #31\;%I7\\t%0, %2, %0\";
      else if (GET_CODE (operands[6]) == LT)
	return \"bic\\t%0, %3, %4, asr #31\;%I7\\t%0, %2, %0\";
    }

  if (CONST_INT_P (operands[5])
      && !const_ok_for_arm (INTVAL (operands[5])))
    output_asm_insn (\"cmn\\t%4, #%n5\", operands);
  else
    output_asm_insn (\"cmp\\t%4, %5\", operands);

  if (which_alternative != 0)
    output_asm_insn (\"mov%d6\\t%0, %1\", operands);
  return \"%I7%D6\\t%0, %2, %3\";
  "
  [(set_attr "conds" "clob")
   (set_attr "length" "8,12")
   (set_attr "type" "multiple")]
)

(define_insn "*if_move_arith"
  [(set (match_operand:SI 0 "s_register_operand" "=r,r")
	(if_then_else:SI
	 (match_operator 4 "arm_comparison_operator"
	  [(match_operand 6 "cc_register" "") (const_int 0)])
	 (match_operand:SI 1 "arm_rhs_operand" "0,?rI")
	 (match_operator:SI 5 "shiftable_operator"
	  [(match_operand:SI 2 "s_register_operand" "r,r")
	   (match_operand:SI 3 "arm_rhs_operand" "rI,rI")])))]
  "TARGET_ARM"
  "@
   %I5%D4\\t%0, %2, %3
   %I5%D4\\t%0, %2, %3\;mov%d4\\t%0, %1"
  [(set_attr "conds" "use")
   (set_attr "length" "4,8")
   (set_attr "type" "alu_shift_reg,multiple")]
)

(define_insn "*ifcompare_move_not"
  [(set (match_operand:SI 0 "s_register_operand" "=r,r")
	(if_then_else:SI
	 (match_operator 5 "arm_comparison_operator"
	  [(match_operand:SI 3 "s_register_operand" "r,r")
	   (match_operand:SI 4 "arm_add_operand" "rIL,rIL")])
	 (match_operand:SI 1 "arm_not_operand" "0,?rIK")
	 (not:SI
	  (match_operand:SI 2 "s_register_operand" "r,r"))))
   (clobber (reg:CC CC_REGNUM))]
  "TARGET_ARM"
  "#"
  [(set_attr "conds" "clob")
   (set_attr "length" "8,12")
   (set_attr "type" "multiple")]
)

(define_insn "*if_move_not"
  [(set (match_operand:SI 0 "s_register_operand" "=r,r,r")
	(if_then_else:SI
	 (match_operator 4 "arm_comparison_operator"
	  [(match_operand 3 "cc_register" "") (const_int 0)])
	 (match_operand:SI 1 "arm_not_operand" "0,?rI,K")
	 (not:SI (match_operand:SI 2 "s_register_operand" "r,r,r"))))]
  "TARGET_ARM"
  "@
   mvn%D4\\t%0, %2
   mov%d4\\t%0, %1\;mvn%D4\\t%0, %2
   mvn%d4\\t%0, #%B1\;mvn%D4\\t%0, %2"
  [(set_attr "conds" "use")
   (set_attr "type" "mvn_reg")
   (set_attr "length" "4,8,8")
   (set_attr "type" "mvn_reg,multiple,multiple")]
)

(define_insn "*ifcompare_not_move"
  [(set (match_operand:SI 0 "s_register_operand" "=r,r")
	(if_then_else:SI 
	 (match_operator 5 "arm_comparison_operator"
	  [(match_operand:SI 3 "s_register_operand" "r,r")
	   (match_operand:SI 4 "arm_add_operand" "rIL,rIL")])
	 (not:SI
	  (match_operand:SI 2 "s_register_operand" "r,r"))
	 (match_operand:SI 1 "arm_not_operand" "0,?rIK")))
   (clobber (reg:CC CC_REGNUM))]
  "TARGET_ARM"
  "#"
  [(set_attr "conds" "clob")
   (set_attr "length" "8,12")
   (set_attr "type" "multiple")]
)

(define_insn "*if_not_move"
  [(set (match_operand:SI 0 "s_register_operand" "=r,r,r")
	(if_then_else:SI
	 (match_operator 4 "arm_comparison_operator"
	  [(match_operand 3 "cc_register" "") (const_int 0)])
	 (not:SI (match_operand:SI 2 "s_register_operand" "r,r,r"))
	 (match_operand:SI 1 "arm_not_operand" "0,?rI,K")))]
  "TARGET_ARM"
  "@
   mvn%d4\\t%0, %2
   mov%D4\\t%0, %1\;mvn%d4\\t%0, %2
   mvn%D4\\t%0, #%B1\;mvn%d4\\t%0, %2"
  [(set_attr "conds" "use")
   (set_attr "type" "mvn_reg,multiple,multiple")
   (set_attr "length" "4,8,8")]
)

(define_insn "*ifcompare_shift_move"
  [(set (match_operand:SI 0 "s_register_operand" "=r,r")
	(if_then_else:SI
	 (match_operator 6 "arm_comparison_operator"
	  [(match_operand:SI 4 "s_register_operand" "r,r")
	   (match_operand:SI 5 "arm_add_operand" "rIL,rIL")])
	 (match_operator:SI 7 "shift_operator"
	  [(match_operand:SI 2 "s_register_operand" "r,r")
	   (match_operand:SI 3 "arm_rhs_operand" "rM,rM")])
	 (match_operand:SI 1 "arm_not_operand" "0,?rIK")))
   (clobber (reg:CC CC_REGNUM))]
  "TARGET_ARM"
  "#"
  [(set_attr "conds" "clob")
   (set_attr "length" "8,12")
   (set_attr "type" "multiple")]
)

(define_insn "*if_shift_move"
  [(set (match_operand:SI 0 "s_register_operand" "=r,r,r")
	(if_then_else:SI
	 (match_operator 5 "arm_comparison_operator"
	  [(match_operand 6 "cc_register" "") (const_int 0)])
	 (match_operator:SI 4 "shift_operator"
	  [(match_operand:SI 2 "s_register_operand" "r,r,r")
	   (match_operand:SI 3 "arm_rhs_operand" "rM,rM,rM")])
	 (match_operand:SI 1 "arm_not_operand" "0,?rI,K")))]
  "TARGET_ARM"
  "@
   mov%d5\\t%0, %2%S4
   mov%D5\\t%0, %1\;mov%d5\\t%0, %2%S4
   mvn%D5\\t%0, #%B1\;mov%d5\\t%0, %2%S4"
  [(set_attr "conds" "use")
   (set_attr "shift" "2")
   (set_attr "length" "4,8,8")
   (set_attr "type" "mov_shift_reg,multiple,multiple")]
)

(define_insn "*ifcompare_move_shift"
  [(set (match_operand:SI 0 "s_register_operand" "=r,r")
	(if_then_else:SI
	 (match_operator 6 "arm_comparison_operator"
	  [(match_operand:SI 4 "s_register_operand" "r,r")
	   (match_operand:SI 5 "arm_add_operand" "rIL,rIL")])
	 (match_operand:SI 1 "arm_not_operand" "0,?rIK")
	 (match_operator:SI 7 "shift_operator"
	  [(match_operand:SI 2 "s_register_operand" "r,r")
	   (match_operand:SI 3 "arm_rhs_operand" "rM,rM")])))
   (clobber (reg:CC CC_REGNUM))]
  "TARGET_ARM"
  "#"
  [(set_attr "conds" "clob")
   (set_attr "length" "8,12")
   (set_attr "type" "multiple")]
)

(define_insn "*if_move_shift"
  [(set (match_operand:SI 0 "s_register_operand" "=r,r,r")
	(if_then_else:SI
	 (match_operator 5 "arm_comparison_operator"
	  [(match_operand 6 "cc_register" "") (const_int 0)])
	 (match_operand:SI 1 "arm_not_operand" "0,?rI,K")
	 (match_operator:SI 4 "shift_operator"
	  [(match_operand:SI 2 "s_register_operand" "r,r,r")
	   (match_operand:SI 3 "arm_rhs_operand" "rM,rM,rM")])))]
  "TARGET_ARM"
  "@
   mov%D5\\t%0, %2%S4
   mov%d5\\t%0, %1\;mov%D5\\t%0, %2%S4
   mvn%d5\\t%0, #%B1\;mov%D5\\t%0, %2%S4"
  [(set_attr "conds" "use")
   (set_attr "shift" "2")
   (set_attr "length" "4,8,8")
   (set_attr "type" "mov_shift_reg,multiple,multiple")]
)

(define_insn "*ifcompare_shift_shift"
  [(set (match_operand:SI 0 "s_register_operand" "=r")
	(if_then_else:SI
	 (match_operator 7 "arm_comparison_operator"
	  [(match_operand:SI 5 "s_register_operand" "r")
	   (match_operand:SI 6 "arm_add_operand" "rIL")])
	 (match_operator:SI 8 "shift_operator"
	  [(match_operand:SI 1 "s_register_operand" "r")
	   (match_operand:SI 2 "arm_rhs_operand" "rM")])
	 (match_operator:SI 9 "shift_operator"
	  [(match_operand:SI 3 "s_register_operand" "r")
	   (match_operand:SI 4 "arm_rhs_operand" "rM")])))
   (clobber (reg:CC CC_REGNUM))]
  "TARGET_ARM"
  "#"
  [(set_attr "conds" "clob")
   (set_attr "length" "12")
   (set_attr "type" "multiple")]
)

(define_insn "*if_shift_shift"
  [(set (match_operand:SI 0 "s_register_operand" "=r")
	(if_then_else:SI
	 (match_operator 5 "arm_comparison_operator"
	  [(match_operand 8 "cc_register" "") (const_int 0)])
	 (match_operator:SI 6 "shift_operator"
	  [(match_operand:SI 1 "s_register_operand" "r")
	   (match_operand:SI 2 "arm_rhs_operand" "rM")])
	 (match_operator:SI 7 "shift_operator"
	  [(match_operand:SI 3 "s_register_operand" "r")
	   (match_operand:SI 4 "arm_rhs_operand" "rM")])))]
  "TARGET_ARM"
  "mov%d5\\t%0, %1%S6\;mov%D5\\t%0, %3%S7"
  [(set_attr "conds" "use")
   (set_attr "shift" "1")
   (set_attr "length" "8")
   (set (attr "type") (if_then_else
		        (and (match_operand 2 "const_int_operand" "")
                             (match_operand 4 "const_int_operand" ""))
		      (const_string "mov_shift")
		      (const_string "mov_shift_reg")))]
)

(define_insn "*ifcompare_not_arith"
  [(set (match_operand:SI 0 "s_register_operand" "=r")
	(if_then_else:SI
	 (match_operator 6 "arm_comparison_operator"
	  [(match_operand:SI 4 "s_register_operand" "r")
	   (match_operand:SI 5 "arm_add_operand" "rIL")])
	 (not:SI (match_operand:SI 1 "s_register_operand" "r"))
	 (match_operator:SI 7 "shiftable_operator"
	  [(match_operand:SI 2 "s_register_operand" "r")
	   (match_operand:SI 3 "arm_rhs_operand" "rI")])))
   (clobber (reg:CC CC_REGNUM))]
  "TARGET_ARM"
  "#"
  [(set_attr "conds" "clob")
   (set_attr "length" "12")
   (set_attr "type" "multiple")]
)

(define_insn "*if_not_arith"
  [(set (match_operand:SI 0 "s_register_operand" "=r")
	(if_then_else:SI
	 (match_operator 5 "arm_comparison_operator"
	  [(match_operand 4 "cc_register" "") (const_int 0)])
	 (not:SI (match_operand:SI 1 "s_register_operand" "r"))
	 (match_operator:SI 6 "shiftable_operator"
	  [(match_operand:SI 2 "s_register_operand" "r")
	   (match_operand:SI 3 "arm_rhs_operand" "rI")])))]
  "TARGET_ARM"
  "mvn%d5\\t%0, %1\;%I6%D5\\t%0, %2, %3"
  [(set_attr "conds" "use")
   (set_attr "type" "mvn_reg")
   (set_attr "length" "8")]
)

(define_insn "*ifcompare_arith_not"
  [(set (match_operand:SI 0 "s_register_operand" "=r")
	(if_then_else:SI
	 (match_operator 6 "arm_comparison_operator"
	  [(match_operand:SI 4 "s_register_operand" "r")
	   (match_operand:SI 5 "arm_add_operand" "rIL")])
	 (match_operator:SI 7 "shiftable_operator"
	  [(match_operand:SI 2 "s_register_operand" "r")
	   (match_operand:SI 3 "arm_rhs_operand" "rI")])
	 (not:SI (match_operand:SI 1 "s_register_operand" "r"))))
   (clobber (reg:CC CC_REGNUM))]
  "TARGET_ARM"
  "#"
  [(set_attr "conds" "clob")
   (set_attr "length" "12")
   (set_attr "type" "multiple")]
)

(define_insn "*if_arith_not"
  [(set (match_operand:SI 0 "s_register_operand" "=r")
	(if_then_else:SI
	 (match_operator 5 "arm_comparison_operator"
	  [(match_operand 4 "cc_register" "") (const_int 0)])
	 (match_operator:SI 6 "shiftable_operator"
	  [(match_operand:SI 2 "s_register_operand" "r")
	   (match_operand:SI 3 "arm_rhs_operand" "rI")])
	 (not:SI (match_operand:SI 1 "s_register_operand" "r"))))]
  "TARGET_ARM"
  "mvn%D5\\t%0, %1\;%I6%d5\\t%0, %2, %3"
  [(set_attr "conds" "use")
   (set_attr "type" "multiple")
   (set_attr "length" "8")]
)

(define_insn "*ifcompare_neg_move"
  [(set (match_operand:SI 0 "s_register_operand" "=r,r")
	(if_then_else:SI
	 (match_operator 5 "arm_comparison_operator"
	  [(match_operand:SI 3 "s_register_operand" "r,r")
	   (match_operand:SI 4 "arm_add_operand" "rIL,rIL")])
	 (neg:SI (match_operand:SI 2 "s_register_operand" "r,r"))
	 (match_operand:SI 1 "arm_not_operand" "0,?rIK")))
   (clobber (reg:CC CC_REGNUM))]
  "TARGET_ARM"
  "#"
  [(set_attr "conds" "clob")
   (set_attr "length" "8,12")
   (set_attr "type" "multiple")]
)

(define_insn "*if_neg_move"
  [(set (match_operand:SI 0 "s_register_operand" "=r,r,r")
	(if_then_else:SI
	 (match_operator 4 "arm_comparison_operator"
	  [(match_operand 3 "cc_register" "") (const_int 0)])
	 (neg:SI (match_operand:SI 2 "s_register_operand" "r,r,r"))
	 (match_operand:SI 1 "arm_not_operand" "0,?rI,K")))]
  "TARGET_ARM"
  "@
   rsb%d4\\t%0, %2, #0
   mov%D4\\t%0, %1\;rsb%d4\\t%0, %2, #0
   mvn%D4\\t%0, #%B1\;rsb%d4\\t%0, %2, #0"
  [(set_attr "conds" "use")
   (set_attr "length" "4,8,8")
   (set_attr "type" "logic_shift_imm,multiple,multiple")]
)

(define_insn "*ifcompare_move_neg"
  [(set (match_operand:SI 0 "s_register_operand" "=r,r")
	(if_then_else:SI
	 (match_operator 5 "arm_comparison_operator"
	  [(match_operand:SI 3 "s_register_operand" "r,r")
	   (match_operand:SI 4 "arm_add_operand" "rIL,rIL")])
	 (match_operand:SI 1 "arm_not_operand" "0,?rIK")
	 (neg:SI (match_operand:SI 2 "s_register_operand" "r,r"))))
   (clobber (reg:CC CC_REGNUM))]
  "TARGET_ARM"
  "#"
  [(set_attr "conds" "clob")
   (set_attr "length" "8,12")
   (set_attr "type" "multiple")]
)

(define_insn "*if_move_neg"
  [(set (match_operand:SI 0 "s_register_operand" "=r,r,r")
	(if_then_else:SI
	 (match_operator 4 "arm_comparison_operator"
	  [(match_operand 3 "cc_register" "") (const_int 0)])
	 (match_operand:SI 1 "arm_not_operand" "0,?rI,K")
	 (neg:SI (match_operand:SI 2 "s_register_operand" "r,r,r"))))]
  "TARGET_ARM"
  "@
   rsb%D4\\t%0, %2, #0
   mov%d4\\t%0, %1\;rsb%D4\\t%0, %2, #0
   mvn%d4\\t%0, #%B1\;rsb%D4\\t%0, %2, #0"
  [(set_attr "conds" "use")
   (set_attr "length" "4,8,8")
   (set_attr "type" "logic_shift_imm,multiple,multiple")]
)

(define_insn "*arith_adjacentmem"
  [(set (match_operand:SI 0 "s_register_operand" "=r")
	(match_operator:SI 1 "shiftable_operator"
	 [(match_operand:SI 2 "memory_operand" "m")
	  (match_operand:SI 3 "memory_operand" "m")]))
   (clobber (match_scratch:SI 4 "=r"))]
  "TARGET_ARM && adjacent_mem_locations (operands[2], operands[3])"
  "*
  {
    rtx ldm[3];
    rtx arith[4];
    rtx base_reg;
    HOST_WIDE_INT val1 = 0, val2 = 0;

    if (REGNO (operands[0]) > REGNO (operands[4]))
      {
	ldm[1] = operands[4];
	ldm[2] = operands[0];
      }
    else
      {
	ldm[1] = operands[0];
	ldm[2] = operands[4];
      }

    base_reg = XEXP (operands[2], 0);

    if (!REG_P (base_reg))
      {
	val1 = INTVAL (XEXP (base_reg, 1));
	base_reg = XEXP (base_reg, 0);
      }

    if (!REG_P (XEXP (operands[3], 0)))
      val2 = INTVAL (XEXP (XEXP (operands[3], 0), 1));

    arith[0] = operands[0];
    arith[3] = operands[1];

    if (val1 < val2)
      {
	arith[1] = ldm[1];
	arith[2] = ldm[2];
      }
    else
      {
	arith[1] = ldm[2];
	arith[2] = ldm[1];
      }

    ldm[0] = base_reg;
    if (val1 !=0 && val2 != 0)
      {
	rtx ops[3];

	if (val1 == 4 || val2 == 4)
	  /* Other val must be 8, since we know they are adjacent and neither
	     is zero.  */
	  output_asm_insn (\"ldm%(ib%)\\t%0, {%1, %2}\", ldm);
	else if (const_ok_for_arm (val1) || const_ok_for_arm (-val1))
	  {
	    ldm[0] = ops[0] = operands[4];
	    ops[1] = base_reg;
	    ops[2] = GEN_INT (val1);
	    output_add_immediate (ops);
	    if (val1 < val2)
	      output_asm_insn (\"ldm%(ia%)\\t%0, {%1, %2}\", ldm);
	    else
	      output_asm_insn (\"ldm%(da%)\\t%0, {%1, %2}\", ldm);
	  }
	else
	  {
	    /* Offset is out of range for a single add, so use two ldr.  */
	    ops[0] = ldm[1];
	    ops[1] = base_reg;
	    ops[2] = GEN_INT (val1);
	    output_asm_insn (\"ldr%?\\t%0, [%1, %2]\", ops);
	    ops[0] = ldm[2];
	    ops[2] = GEN_INT (val2);
	    output_asm_insn (\"ldr%?\\t%0, [%1, %2]\", ops);
	  }
      }
    else if (val1 != 0)
      {
	if (val1 < val2)
	  output_asm_insn (\"ldm%(da%)\\t%0, {%1, %2}\", ldm);
	else
	  output_asm_insn (\"ldm%(ia%)\\t%0, {%1, %2}\", ldm);
      }
    else
      {
	if (val1 < val2)
	  output_asm_insn (\"ldm%(ia%)\\t%0, {%1, %2}\", ldm);
	else
	  output_asm_insn (\"ldm%(da%)\\t%0, {%1, %2}\", ldm);
      }
    output_asm_insn (\"%I3%?\\t%0, %1, %2\", arith);
    return \"\";
  }"
  [(set_attr "length" "12")
   (set_attr "predicable" "yes")
   (set_attr "type" "load1")]
)

; This pattern is never tried by combine, so do it as a peephole

(define_peephole2
  [(set (match_operand:SI 0 "arm_general_register_operand" "")
	(match_operand:SI 1 "arm_general_register_operand" ""))
   (set (reg:CC CC_REGNUM)
	(compare:CC (match_dup 1) (const_int 0)))]
  "TARGET_ARM"
  [(parallel [(set (reg:CC CC_REGNUM) (compare:CC (match_dup 1) (const_int 0)))
	      (set (match_dup 0) (match_dup 1))])]
  ""
)

(define_split
  [(set (match_operand:SI 0 "s_register_operand" "")
	(and:SI (ge:SI (match_operand:SI 1 "s_register_operand" "")
		       (const_int 0))
		(neg:SI (match_operator:SI 2 "arm_comparison_operator"
			 [(match_operand:SI 3 "s_register_operand" "")
			  (match_operand:SI 4 "arm_rhs_operand" "")]))))
   (clobber (match_operand:SI 5 "s_register_operand" ""))]
  "TARGET_ARM"
  [(set (match_dup 5) (not:SI (ashiftrt:SI (match_dup 1) (const_int 31))))
   (set (match_dup 0) (and:SI (match_op_dup 2 [(match_dup 3) (match_dup 4)])
			      (match_dup 5)))]
  ""
)

;; This split can be used because CC_Z mode implies that the following
;; branch will be an equality, or an unsigned inequality, so the sign
;; extension is not needed.

(define_split
  [(set (reg:CC_Z CC_REGNUM)
	(compare:CC_Z
	 (ashift:SI (subreg:SI (match_operand:QI 0 "memory_operand" "") 0)
		    (const_int 24))
	 (match_operand 1 "const_int_operand" "")))
   (clobber (match_scratch:SI 2 ""))]
  "TARGET_ARM
   && (((unsigned HOST_WIDE_INT) INTVAL (operands[1]))
       == (((unsigned HOST_WIDE_INT) INTVAL (operands[1])) >> 24) << 24)"
  [(set (match_dup 2) (zero_extend:SI (match_dup 0)))
   (set (reg:CC CC_REGNUM) (compare:CC (match_dup 2) (match_dup 1)))]
  "
  operands[1] = GEN_INT (((unsigned long) INTVAL (operands[1])) >> 24);
  "
)
;; ??? Check the patterns above for Thumb-2 usefulness

(define_expand "prologue"
  [(clobber (const_int 0))]
  "TARGET_EITHER"
  "if (TARGET_32BIT)
     arm_expand_prologue ();
   else
     thumb1_expand_prologue ();
  DONE;
  "
)

(define_expand "epilogue"
  [(clobber (const_int 0))]
  "TARGET_EITHER"
  "
  if (crtl->calls_eh_return)
    emit_insn (gen_force_register_use (gen_rtx_REG (Pmode, 2)));
  if (TARGET_THUMB1)
   {
     thumb1_expand_epilogue ();
     emit_jump_insn (gen_rtx_UNSPEC_VOLATILE (VOIDmode,
                     gen_rtvec (1, ret_rtx), VUNSPEC_EPILOGUE));
   }
  else if (HAVE_return)
   {
     /* HAVE_return is testing for USE_RETURN_INSN (FALSE).  Hence,
        no need for explicit testing again.  */
     emit_jump_insn (gen_return ());
   }
  else if (TARGET_32BIT)
   {
    arm_expand_epilogue (true);
   }
  DONE;
  "
)

(define_insn "prologue_thumb1_interwork"
  [(unspec_volatile [(const_int 0)] VUNSPEC_THUMB1_INTERWORK)]
  "TARGET_THUMB1"
  "* return thumb1_output_interwork ();"
  [(set_attr "length" "8")
   (set_attr "type" "multiple")]
)

;; Note - although unspec_volatile's USE all hard registers,
;; USEs are ignored after relaod has completed.  Thus we need
;; to add an unspec of the link register to ensure that flow
;; does not think that it is unused by the sibcall branch that
;; will replace the standard function epilogue.
(define_expand "sibcall_epilogue"
   [(parallel [(unspec:SI [(reg:SI LR_REGNUM)] UNSPEC_REGISTER_USE)
               (unspec_volatile [(return)] VUNSPEC_EPILOGUE)])]
   "TARGET_32BIT"
   "
   arm_expand_epilogue (false);
   DONE;
   "
)

(define_insn "*epilogue_insns"
  [(unspec_volatile [(return)] VUNSPEC_EPILOGUE)]
  "TARGET_THUMB1"
  "*
    return thumb1_unexpanded_epilogue ();
  "
  ; Length is absolute worst case
  [(set_attr "length" "44")
   (set_attr "type" "block")
   ;; We don't clobber the conditions, but the potential length of this
   ;; operation is sufficient to make conditionalizing the sequence 
   ;; unlikely to be profitable.
   (set_attr "conds" "clob")]
)

(define_expand "eh_epilogue"
  [(use (match_operand:SI 0 "register_operand" ""))
   (use (match_operand:SI 1 "register_operand" ""))
   (use (match_operand:SI 2 "register_operand" ""))]
  "TARGET_EITHER"
  "
  {
    cfun->machine->eh_epilogue_sp_ofs = operands[1];
    if (!REG_P (operands[2]) || REGNO (operands[2]) != 2)
      {
	rtx ra = gen_rtx_REG (Pmode, 2);

	emit_move_insn (ra, operands[2]);
	operands[2] = ra;
      }
    /* This is a hack -- we may have crystalized the function type too
       early.  */
    cfun->machine->func_type = 0;
  }"
)

;; This split is only used during output to reduce the number of patterns
;; that need assembler instructions adding to them.  We allowed the setting
;; of the conditions to be implicit during rtl generation so that
;; the conditional compare patterns would work.  However this conflicts to
;; some extent with the conditional data operations, so we have to split them
;; up again here.

;; ??? Need to audit these splitters for Thumb-2.  Why isn't normal
;; conditional execution sufficient?

(define_split
  [(set (match_operand:SI 0 "s_register_operand" "")
	(if_then_else:SI (match_operator 1 "arm_comparison_operator"
			  [(match_operand 2 "" "") (match_operand 3 "" "")])
			 (match_dup 0)
			 (match_operand 4 "" "")))
   (clobber (reg:CC CC_REGNUM))]
  "TARGET_ARM && reload_completed"
  [(set (match_dup 5) (match_dup 6))
   (cond_exec (match_dup 7)
	      (set (match_dup 0) (match_dup 4)))]
  "
  {
    enum machine_mode mode = SELECT_CC_MODE (GET_CODE (operands[1]),
					     operands[2], operands[3]);
    enum rtx_code rc = GET_CODE (operands[1]);

    operands[5] = gen_rtx_REG (mode, CC_REGNUM);
    operands[6] = gen_rtx_COMPARE (mode, operands[2], operands[3]);
    if (mode == CCFPmode || mode == CCFPEmode)
      rc = reverse_condition_maybe_unordered (rc);
    else
      rc = reverse_condition (rc);

    operands[7] = gen_rtx_fmt_ee (rc, VOIDmode, operands[5], const0_rtx);
  }"
)

(define_split
  [(set (match_operand:SI 0 "s_register_operand" "")
	(if_then_else:SI (match_operator 1 "arm_comparison_operator"
			  [(match_operand 2 "" "") (match_operand 3 "" "")])
			 (match_operand 4 "" "")
			 (match_dup 0)))
   (clobber (reg:CC CC_REGNUM))]
  "TARGET_ARM && reload_completed"
  [(set (match_dup 5) (match_dup 6))
   (cond_exec (match_op_dup 1 [(match_dup 5) (const_int 0)])
	      (set (match_dup 0) (match_dup 4)))]
  "
  {
    enum machine_mode mode = SELECT_CC_MODE (GET_CODE (operands[1]),
					     operands[2], operands[3]);

    operands[5] = gen_rtx_REG (mode, CC_REGNUM);
    operands[6] = gen_rtx_COMPARE (mode, operands[2], operands[3]);
  }"
)

(define_split
  [(set (match_operand:SI 0 "s_register_operand" "")
	(if_then_else:SI (match_operator 1 "arm_comparison_operator"
			  [(match_operand 2 "" "") (match_operand 3 "" "")])
			 (match_operand 4 "" "")
			 (match_operand 5 "" "")))
   (clobber (reg:CC CC_REGNUM))]
  "TARGET_ARM && reload_completed"
  [(set (match_dup 6) (match_dup 7))
   (cond_exec (match_op_dup 1 [(match_dup 6) (const_int 0)])
	      (set (match_dup 0) (match_dup 4)))
   (cond_exec (match_dup 8)
	      (set (match_dup 0) (match_dup 5)))]
  "
  {
    enum machine_mode mode = SELECT_CC_MODE (GET_CODE (operands[1]),
					     operands[2], operands[3]);
    enum rtx_code rc = GET_CODE (operands[1]);

    operands[6] = gen_rtx_REG (mode, CC_REGNUM);
    operands[7] = gen_rtx_COMPARE (mode, operands[2], operands[3]);
    if (mode == CCFPmode || mode == CCFPEmode)
      rc = reverse_condition_maybe_unordered (rc);
    else
      rc = reverse_condition (rc);

    operands[8] = gen_rtx_fmt_ee (rc, VOIDmode, operands[6], const0_rtx);
  }"
)

(define_split
  [(set (match_operand:SI 0 "s_register_operand" "")
	(if_then_else:SI (match_operator 1 "arm_comparison_operator"
			  [(match_operand:SI 2 "s_register_operand" "")
			   (match_operand:SI 3 "arm_add_operand" "")])
			 (match_operand:SI 4 "arm_rhs_operand" "")
			 (not:SI
			  (match_operand:SI 5 "s_register_operand" ""))))
   (clobber (reg:CC CC_REGNUM))]
  "TARGET_ARM && reload_completed"
  [(set (match_dup 6) (match_dup 7))
   (cond_exec (match_op_dup 1 [(match_dup 6) (const_int 0)])
	      (set (match_dup 0) (match_dup 4)))
   (cond_exec (match_dup 8)
	      (set (match_dup 0) (not:SI (match_dup 5))))]
  "
  {
    enum machine_mode mode = SELECT_CC_MODE (GET_CODE (operands[1]),
					     operands[2], operands[3]);
    enum rtx_code rc = GET_CODE (operands[1]);

    operands[6] = gen_rtx_REG (mode, CC_REGNUM);
    operands[7] = gen_rtx_COMPARE (mode, operands[2], operands[3]);
    if (mode == CCFPmode || mode == CCFPEmode)
      rc = reverse_condition_maybe_unordered (rc);
    else
      rc = reverse_condition (rc);

    operands[8] = gen_rtx_fmt_ee (rc, VOIDmode, operands[6], const0_rtx);
  }"
)

(define_insn "*cond_move_not"
  [(set (match_operand:SI 0 "s_register_operand" "=r,r")
	(if_then_else:SI (match_operator 4 "arm_comparison_operator"
			  [(match_operand 3 "cc_register" "") (const_int 0)])
			 (match_operand:SI 1 "arm_rhs_operand" "0,?rI")
			 (not:SI
			  (match_operand:SI 2 "s_register_operand" "r,r"))))]
  "TARGET_ARM"
  "@
   mvn%D4\\t%0, %2
   mov%d4\\t%0, %1\;mvn%D4\\t%0, %2"
  [(set_attr "conds" "use")
   (set_attr "type" "mvn_reg,multiple")
   (set_attr "length" "4,8")]
)

;; The next two patterns occur when an AND operation is followed by a
;; scc insn sequence 

(define_insn "*sign_extract_onebit"
  [(set (match_operand:SI 0 "s_register_operand" "=r")
	(sign_extract:SI (match_operand:SI 1 "s_register_operand" "r")
			 (const_int 1)
			 (match_operand:SI 2 "const_int_operand" "n")))
    (clobber (reg:CC CC_REGNUM))]
  "TARGET_ARM"
  "*
    operands[2] = GEN_INT (1 << INTVAL (operands[2]));
    output_asm_insn (\"ands\\t%0, %1, %2\", operands);
    return \"mvnne\\t%0, #0\";
  "
  [(set_attr "conds" "clob")
   (set_attr "length" "8")
   (set_attr "type" "multiple")]
)

(define_insn "*not_signextract_onebit"
  [(set (match_operand:SI 0 "s_register_operand" "=r")
	(not:SI
	 (sign_extract:SI (match_operand:SI 1 "s_register_operand" "r")
			  (const_int 1)
			  (match_operand:SI 2 "const_int_operand" "n"))))
   (clobber (reg:CC CC_REGNUM))]
  "TARGET_ARM"
  "*
    operands[2] = GEN_INT (1 << INTVAL (operands[2]));
    output_asm_insn (\"tst\\t%1, %2\", operands);
    output_asm_insn (\"mvneq\\t%0, #0\", operands);
    return \"movne\\t%0, #0\";
  "
  [(set_attr "conds" "clob")
   (set_attr "length" "12")
   (set_attr "type" "multiple")]
)
;; ??? The above patterns need auditing for Thumb-2

;; Push multiple registers to the stack.  Registers are in parallel (use ...)
;; expressions.  For simplicity, the first register is also in the unspec
;; part.
;; To avoid the usage of GNU extension, the length attribute is computed
;; in a C function arm_attr_length_push_multi.
(define_insn "*push_multi"
  [(match_parallel 2 "multi_register_push"
    [(set (match_operand:BLK 0 "push_mult_memory_operand" "")
	  (unspec:BLK [(match_operand:SI 1 "s_register_operand" "")]
		      UNSPEC_PUSH_MULT))])]
  ""
  "*
  {
    int num_saves = XVECLEN (operands[2], 0);
     
    /* For the StrongARM at least it is faster to
       use STR to store only a single register.
       In Thumb mode always use push, and the assembler will pick
       something appropriate.  */
    if (num_saves == 1 && TARGET_ARM)
      output_asm_insn (\"str%?\\t%1, [%m0, #-4]!\", operands);
    else
      {
	int i;
	char pattern[100];

	if (TARGET_ARM)
	    strcpy (pattern, \"stm%(fd%)\\t%m0!, {%1\");
	else if (TARGET_THUMB2)
	    strcpy (pattern, \"push%?\\t{%1\");
	else
	    strcpy (pattern, \"push\\t{%1\");

	for (i = 1; i < num_saves; i++)
	  {
	    strcat (pattern, \", %|\");
	    strcat (pattern,
		    reg_names[REGNO (XEXP (XVECEXP (operands[2], 0, i), 0))]);
	  }

	strcat (pattern, \"}\");
	output_asm_insn (pattern, operands);
      }

    return \"\";
  }"
  [(set_attr "type" "store4")
   (set (attr "length")
	(symbol_ref "arm_attr_length_push_multi (operands[2], operands[1])"))]
)

(define_insn "stack_tie"
  [(set (mem:BLK (scratch))
	(unspec:BLK [(match_operand:SI 0 "s_register_operand" "rk")
		     (match_operand:SI 1 "s_register_operand" "rk")]
		    UNSPEC_PRLG_STK))]
  ""
  ""
  [(set_attr "length" "0")
   (set_attr "type" "block")]
)

;; Pop (as used in epilogue RTL)
;;
(define_insn "*load_multiple_with_writeback"
  [(match_parallel 0 "load_multiple_operation"
    [(set (match_operand:SI 1 "s_register_operand" "+rk")
          (plus:SI (match_dup 1)
                   (match_operand:SI 2 "const_int_operand" "I")))
     (set (match_operand:SI 3 "s_register_operand" "=rk")
          (mem:SI (match_dup 1)))
        ])]
  "TARGET_32BIT && (reload_in_progress || reload_completed)"
  "*
  {
    arm_output_multireg_pop (operands, /*return_pc=*/false,
                                       /*cond=*/const_true_rtx,
                                       /*reverse=*/false,
                                       /*update=*/true);
    return \"\";
  }
  "
  [(set_attr "type" "load4")
   (set_attr "predicable" "yes")]
)

;; Pop with return (as used in epilogue RTL)
;;
;; This instruction is generated when the registers are popped at the end of
;; epilogue.  Here, instead of popping the value into LR and then generating
;; jump to LR, value is popped into PC directly.  Hence, the pattern is combined
;;  with (return).
(define_insn "*pop_multiple_with_writeback_and_return"
  [(match_parallel 0 "pop_multiple_return"
    [(return)
     (set (match_operand:SI 1 "s_register_operand" "+rk")
          (plus:SI (match_dup 1)
                   (match_operand:SI 2 "const_int_operand" "I")))
     (set (match_operand:SI 3 "s_register_operand" "=rk")
          (mem:SI (match_dup 1)))
        ])]
  "TARGET_32BIT && (reload_in_progress || reload_completed)"
  "*
  {
    arm_output_multireg_pop (operands, /*return_pc=*/true,
                                       /*cond=*/const_true_rtx,
                                       /*reverse=*/false,
                                       /*update=*/true);
    return \"\";
  }
  "
  [(set_attr "type" "load4")
   (set_attr "predicable" "yes")]
)

(define_insn "*pop_multiple_with_return"
  [(match_parallel 0 "pop_multiple_return"
    [(return)
     (set (match_operand:SI 2 "s_register_operand" "=rk")
          (mem:SI (match_operand:SI 1 "s_register_operand" "rk")))
        ])]
  "TARGET_32BIT && (reload_in_progress || reload_completed)"
  "*
  {
    arm_output_multireg_pop (operands, /*return_pc=*/true,
                                       /*cond=*/const_true_rtx,
                                       /*reverse=*/false,
                                       /*update=*/false);
    return \"\";
  }
  "
  [(set_attr "type" "load4")
   (set_attr "predicable" "yes")]
)

;; Load into PC and return
(define_insn "*ldr_with_return"
  [(return)
   (set (reg:SI PC_REGNUM)
        (mem:SI (post_inc:SI (match_operand:SI 0 "s_register_operand" "+rk"))))]
  "TARGET_32BIT && (reload_in_progress || reload_completed)"
  "ldr%?\t%|pc, [%0], #4"
  [(set_attr "type" "load1")
   (set_attr "predicable" "yes")]
)
;; Pop for floating point registers (as used in epilogue RTL)
(define_insn "*vfp_pop_multiple_with_writeback"
  [(match_parallel 0 "pop_multiple_fp"
    [(set (match_operand:SI 1 "s_register_operand" "+rk")
          (plus:SI (match_dup 1)
                   (match_operand:SI 2 "const_int_operand" "I")))
     (set (match_operand:DF 3 "vfp_hard_register_operand" "")
          (mem:DF (match_dup 1)))])]
  "TARGET_32BIT && TARGET_HARD_FLOAT && TARGET_VFP"
  "*
  {
    int num_regs = XVECLEN (operands[0], 0);
    char pattern[100];
    rtx op_list[2];
    strcpy (pattern, \"fldmfdd\\t\");
    strcat (pattern, reg_names[REGNO (SET_DEST (XVECEXP (operands[0], 0, 0)))]);
    strcat (pattern, \"!, {\");
    op_list[0] = XEXP (XVECEXP (operands[0], 0, 1), 0);
    strcat (pattern, \"%P0\");
    if ((num_regs - 1) > 1)
      {
        strcat (pattern, \"-%P1\");
        op_list [1] = XEXP (XVECEXP (operands[0], 0, num_regs - 1), 0);
      }

    strcat (pattern, \"}\");
    output_asm_insn (pattern, op_list);
    return \"\";
  }
  "
  [(set_attr "type" "load4")
   (set_attr "conds" "unconditional")
   (set_attr "predicable" "no")]
)

;; Special patterns for dealing with the constant pool

(define_insn "align_4"
  [(unspec_volatile [(const_int 0)] VUNSPEC_ALIGN)]
  "TARGET_EITHER"
  "*
  assemble_align (32);
  return \"\";
  "
  [(set_attr "type" "no_insn")]
)

(define_insn "align_8"
  [(unspec_volatile [(const_int 0)] VUNSPEC_ALIGN8)]
  "TARGET_EITHER"
  "*
  assemble_align (64);
  return \"\";
  "
  [(set_attr "type" "no_insn")]
)

(define_insn "consttable_end"
  [(unspec_volatile [(const_int 0)] VUNSPEC_POOL_END)]
  "TARGET_EITHER"
  "*
  making_const_table = FALSE;
  return \"\";
  "
  [(set_attr "type" "no_insn")]
)

(define_insn "consttable_1"
  [(unspec_volatile [(match_operand 0 "" "")] VUNSPEC_POOL_1)]
  "TARGET_THUMB1"
  "*
  making_const_table = TRUE;
  assemble_integer (operands[0], 1, BITS_PER_WORD, 1);
  assemble_zeros (3);
  return \"\";
  "
  [(set_attr "length" "4")
   (set_attr "type" "no_insn")]
)

(define_insn "consttable_2"
  [(unspec_volatile [(match_operand 0 "" "")] VUNSPEC_POOL_2)]
  "TARGET_THUMB1"
  "*
  making_const_table = TRUE;
  gcc_assert (GET_MODE_CLASS (GET_MODE (operands[0])) != MODE_FLOAT);
  assemble_integer (operands[0], 2, BITS_PER_WORD, 1);
  assemble_zeros (2);
  return \"\";
  "
  [(set_attr "length" "4")
   (set_attr "type" "no_insn")]
)

(define_insn "consttable_4"
  [(unspec_volatile [(match_operand 0 "" "")] VUNSPEC_POOL_4)]
  "TARGET_EITHER"
  "*
  {
    rtx x = operands[0];
    making_const_table = TRUE;
    switch (GET_MODE_CLASS (GET_MODE (x)))
      {
      case MODE_FLOAT:
 	if (GET_MODE (x) == HFmode)
 	  arm_emit_fp16_const (x);
 	else
 	  {
 	    REAL_VALUE_TYPE r;
 	    REAL_VALUE_FROM_CONST_DOUBLE (r, x);
 	    assemble_real (r, GET_MODE (x), BITS_PER_WORD);
 	  }
 	break;
      default:
	/* XXX: Sometimes gcc does something really dumb and ends up with
	   a HIGH in a constant pool entry, usually because it's trying to
	   load into a VFP register.  We know this will always be used in
	   combination with a LO_SUM which ignores the high bits, so just
	   strip off the HIGH.  */
	if (GET_CODE (x) == HIGH)
	  x = XEXP (x, 0);
        assemble_integer (x, 4, BITS_PER_WORD, 1);
	mark_symbol_refs_as_used (x);
        break;
      }
    return \"\";
  }"
  [(set_attr "length" "4")
   (set_attr "type" "no_insn")]
)

(define_insn "consttable_8"
  [(unspec_volatile [(match_operand 0 "" "")] VUNSPEC_POOL_8)]
  "TARGET_EITHER"
  "*
  {
    making_const_table = TRUE;
    switch (GET_MODE_CLASS (GET_MODE (operands[0])))
      {
       case MODE_FLOAT:
        {
          REAL_VALUE_TYPE r;
          REAL_VALUE_FROM_CONST_DOUBLE (r, operands[0]);
          assemble_real (r, GET_MODE (operands[0]), BITS_PER_WORD);
          break;
        }
      default:
        assemble_integer (operands[0], 8, BITS_PER_WORD, 1);
        break;
      }
    return \"\";
  }"
  [(set_attr "length" "8")
   (set_attr "type" "no_insn")]
)

(define_insn "consttable_16"
  [(unspec_volatile [(match_operand 0 "" "")] VUNSPEC_POOL_16)]
  "TARGET_EITHER"
  "*
  {
    making_const_table = TRUE;
    switch (GET_MODE_CLASS (GET_MODE (operands[0])))
      {
       case MODE_FLOAT:
        {
          REAL_VALUE_TYPE r;
          REAL_VALUE_FROM_CONST_DOUBLE (r, operands[0]);
          assemble_real (r, GET_MODE (operands[0]), BITS_PER_WORD);
          break;
        }
      default:
        assemble_integer (operands[0], 16, BITS_PER_WORD, 1);
        break;
      }
    return \"\";
  }"
  [(set_attr "length" "16")
   (set_attr "type" "no_insn")]
)

;; Miscellaneous Thumb patterns

(define_expand "tablejump"
  [(parallel [(set (pc) (match_operand:SI 0 "register_operand" ""))
	      (use (label_ref (match_operand 1 "" "")))])]
  "TARGET_THUMB1"
  "
  if (flag_pic)
    {
      /* Hopefully, CSE will eliminate this copy.  */
      rtx reg1 = copy_addr_to_reg (gen_rtx_LABEL_REF (Pmode, operands[1]));
      rtx reg2 = gen_reg_rtx (SImode);

      emit_insn (gen_addsi3 (reg2, operands[0], reg1));
      operands[0] = reg2;
    }
  "
)

;; NB never uses BX.
(define_insn "*thumb1_tablejump"
  [(set (pc) (match_operand:SI 0 "register_operand" "l*r"))
   (use (label_ref (match_operand 1 "" "")))]
  "TARGET_THUMB1"
  "mov\\t%|pc, %0"
  [(set_attr "length" "2")
   (set_attr "type" "no_insn")]
)

;; V5 Instructions,

(define_insn "clzsi2"
  [(set (match_operand:SI 0 "s_register_operand" "=r")
	(clz:SI (match_operand:SI 1 "s_register_operand" "r")))]
  "TARGET_32BIT && arm_arch5"
  "clz%?\\t%0, %1"
  [(set_attr "predicable" "yes")
   (set_attr "type" "clz")])

(define_insn "rbitsi2"
  [(set (match_operand:SI 0 "s_register_operand" "=r")
	(unspec:SI [(match_operand:SI 1 "s_register_operand" "r")] UNSPEC_RBIT))]
  "TARGET_32BIT && arm_arch_thumb2"
  "rbit%?\\t%0, %1"
  [(set_attr "predicable" "yes")
   (set_attr "type" "clz")])

(define_expand "ctzsi2"
 [(set (match_operand:SI           0 "s_register_operand" "")
       (ctz:SI (match_operand:SI  1 "s_register_operand" "")))]
  "TARGET_32BIT && arm_arch_thumb2"
  "
   {
     rtx tmp = gen_reg_rtx (SImode); 
     emit_insn (gen_rbitsi2 (tmp, operands[1]));
     emit_insn (gen_clzsi2 (operands[0], tmp));
   }
   DONE;
  "
)

;; V5E instructions.

(define_insn "prefetch"
  [(prefetch (match_operand:SI 0 "address_operand" "p")
	     (match_operand:SI 1 "" "")
	     (match_operand:SI 2 "" ""))]
  "TARGET_32BIT && arm_arch5e"
  "pld\\t%a0"
  [(set_attr "type" "load1")]
)

;; General predication pattern

(define_cond_exec
  [(match_operator 0 "arm_comparison_operator"
    [(match_operand 1 "cc_register" "")
     (const_int 0)])]
  "TARGET_32BIT"
  ""
[(set_attr "predicated" "yes")]
)

(define_insn "force_register_use"
  [(unspec:SI [(match_operand:SI 0 "register_operand" "")] UNSPEC_REGISTER_USE)]
  ""
  "%@ %0 needed"
  [(set_attr "length" "0")
   (set_attr "type" "no_insn")]
)


;; Patterns for exception handling

(define_expand "eh_return"
  [(use (match_operand 0 "general_operand" ""))]
  "TARGET_EITHER"
  "
  {
    if (TARGET_32BIT)
      emit_insn (gen_arm_eh_return (operands[0]));
    else
      emit_insn (gen_thumb_eh_return (operands[0]));
    DONE;
  }"
)
				   
;; We can't expand this before we know where the link register is stored.
(define_insn_and_split "arm_eh_return"
  [(unspec_volatile [(match_operand:SI 0 "s_register_operand" "r")]
		    VUNSPEC_EH_RETURN)
   (clobber (match_scratch:SI 1 "=&r"))]
  "TARGET_ARM"
  "#"
  "&& reload_completed"
  [(const_int 0)]
  "
  {
    arm_set_return_address (operands[0], operands[1]);
    DONE;
  }"
)

(define_insn_and_split "thumb_eh_return"
  [(unspec_volatile [(match_operand:SI 0 "s_register_operand" "l")]
		    VUNSPEC_EH_RETURN)
   (clobber (match_scratch:SI 1 "=&l"))]
  "TARGET_THUMB1"
  "#"
  "&& reload_completed"
  [(const_int 0)]
  "
  {
    thumb_set_return_address (operands[0], operands[1]);
    DONE;
  }"
  [(set_attr "type" "mov_reg")]
)


;; TLS support

(define_insn "load_tp_hard"
  [(set (match_operand:SI 0 "register_operand" "=r")
	(unspec:SI [(const_int 0)] UNSPEC_TLS))]
  "TARGET_HARD_TP"
  "mrc%?\\tp15, 0, %0, c13, c0, 3\\t@ load_tp_hard"
  [(set_attr "predicable" "yes")
   (set_attr "type" "mrs")]
)

;; Doesn't clobber R1-R3.  Must use r0 for the first operand.
(define_insn "load_tp_soft"
  [(set (reg:SI 0) (unspec:SI [(const_int 0)] UNSPEC_TLS))
   (clobber (reg:SI LR_REGNUM))
   (clobber (reg:SI IP_REGNUM))
   (clobber (reg:CC CC_REGNUM))]
  "TARGET_SOFT_TP"
  "bl\\t__aeabi_read_tp\\t@ load_tp_soft"
  [(set_attr "conds" "clob")
   (set_attr "type" "branch")]
)

;; tls descriptor call
(define_insn "tlscall"
  [(set (reg:SI R0_REGNUM)
        (unspec:SI [(reg:SI R0_REGNUM)
                    (match_operand:SI 0 "" "X")
	            (match_operand 1 "" "")] UNSPEC_TLS))
   (clobber (reg:SI R1_REGNUM))
   (clobber (reg:SI LR_REGNUM))
   (clobber (reg:SI CC_REGNUM))]
  "TARGET_GNU2_TLS"
  {
    targetm.asm_out.internal_label (asm_out_file, "LPIC",
				    INTVAL (operands[1]));
    return "bl\\t%c0(tlscall)";
  }
  [(set_attr "conds" "clob")
   (set_attr "length" "4")
   (set_attr "type" "branch")]
)

;; For thread pointer builtin
(define_expand "get_thread_pointersi"
  [(match_operand:SI 0 "s_register_operand" "=r")]
 ""
 "
 {
   arm_load_tp (operands[0]);
   DONE;
 }")

;;

;; We only care about the lower 16 bits of the constant 
;; being inserted into the upper 16 bits of the register.
(define_insn "*arm_movtas_ze" 
  [(set (zero_extract:SI (match_operand:SI 0 "s_register_operand" "+r")
                   (const_int 16)
                   (const_int 16))
        (match_operand:SI 1 "const_int_operand" ""))]
  "arm_arch_thumb2"
  "movt%?\t%0, %L1"
 [(set_attr "predicable" "yes")
  (set_attr "predicable_short_it" "no")
  (set_attr "length" "4")
  (set_attr "type" "mov_imm")]
)

(define_insn "*arm_rev"
  [(set (match_operand:SI 0 "s_register_operand" "=l,l,r")
	(bswap:SI (match_operand:SI 1 "s_register_operand" "l,l,r")))]
  "arm_arch6"
  "@
   rev\t%0, %1
   rev%?\t%0, %1
   rev%?\t%0, %1"
  [(set_attr "arch" "t1,t2,32")
   (set_attr "length" "2,2,4")
   (set_attr "type" "rev")]
)

(define_expand "arm_legacy_rev"
  [(set (match_operand:SI 2 "s_register_operand" "")
	(xor:SI (rotatert:SI (match_operand:SI 1 "s_register_operand" "")
			     (const_int 16))
		(match_dup 1)))
   (set (match_dup 2)
	(lshiftrt:SI (match_dup 2)
		     (const_int 8)))
   (set (match_operand:SI 3 "s_register_operand" "")
	(rotatert:SI (match_dup 1)
		     (const_int 8)))
   (set (match_dup 2)
	(and:SI (match_dup 2)
		(const_int -65281)))
   (set (match_operand:SI 0 "s_register_operand" "")
	(xor:SI (match_dup 3)
		(match_dup 2)))]
  "TARGET_32BIT"
  ""
)

;; Reuse temporaries to keep register pressure down.
(define_expand "thumb_legacy_rev"
  [(set (match_operand:SI 2 "s_register_operand" "")
     (ashift:SI (match_operand:SI 1 "s_register_operand" "")
                (const_int 24)))
   (set (match_operand:SI 3 "s_register_operand" "")
     (lshiftrt:SI (match_dup 1)
		  (const_int 24)))
   (set (match_dup 3)
     (ior:SI (match_dup 3)
	     (match_dup 2)))
   (set (match_operand:SI 4 "s_register_operand" "")
     (const_int 16))
   (set (match_operand:SI 5 "s_register_operand" "")
     (rotatert:SI (match_dup 1)
		  (match_dup 4)))
   (set (match_dup 2)
     (ashift:SI (match_dup 5)
                (const_int 24)))
   (set (match_dup 5)
     (lshiftrt:SI (match_dup 5)
		  (const_int 24)))
   (set (match_dup 5)
     (ior:SI (match_dup 5)
	     (match_dup 2)))
   (set (match_dup 5)
     (rotatert:SI (match_dup 5)
		  (match_dup 4)))
   (set (match_operand:SI 0 "s_register_operand" "")
     (ior:SI (match_dup 5)
             (match_dup 3)))]
  "TARGET_THUMB"
  ""
)

(define_expand "bswapsi2"
  [(set (match_operand:SI 0 "s_register_operand" "=r")
  	(bswap:SI (match_operand:SI 1 "s_register_operand" "r")))]
"TARGET_EITHER && (arm_arch6 || !optimize_size)"
"
    if (!arm_arch6)
      {
	rtx op2 = gen_reg_rtx (SImode);
	rtx op3 = gen_reg_rtx (SImode);

	if (TARGET_THUMB)
	  {
	    rtx op4 = gen_reg_rtx (SImode);
	    rtx op5 = gen_reg_rtx (SImode);

	    emit_insn (gen_thumb_legacy_rev (operands[0], operands[1],
					     op2, op3, op4, op5));
	  }
	else
	  {
	    emit_insn (gen_arm_legacy_rev (operands[0], operands[1],
					   op2, op3));
	  }

	DONE;
      }
  "
)

;; bswap16 patterns: use revsh and rev16 instructions for the signed
;; and unsigned variants, respectively. For rev16, expose
;; byte-swapping in the lower 16 bits only.
(define_insn "*arm_revsh"
  [(set (match_operand:SI 0 "s_register_operand" "=l,l,r")
	(sign_extend:SI (bswap:HI (match_operand:HI 1 "s_register_operand" "l,l,r"))))]
  "arm_arch6"
  "@
  revsh\t%0, %1
  revsh%?\t%0, %1
  revsh%?\t%0, %1"
  [(set_attr "arch" "t1,t2,32")
   (set_attr "length" "2,2,4")
   (set_attr "type" "rev")]
)

(define_insn "*arm_rev16"
  [(set (match_operand:HI 0 "s_register_operand" "=l,l,r")
	(bswap:HI (match_operand:HI 1 "s_register_operand" "l,l,r")))]
  "arm_arch6"
  "@
   rev16\t%0, %1
   rev16%?\t%0, %1
   rev16%?\t%0, %1"
  [(set_attr "arch" "t1,t2,32")
   (set_attr "length" "2,2,4")
   (set_attr "type" "rev")]
)

(define_expand "bswaphi2"
  [(set (match_operand:HI 0 "s_register_operand" "=r")
	(bswap:HI (match_operand:HI 1 "s_register_operand" "r")))]
"arm_arch6"
""
)

;; Patterns for LDRD/STRD in Thumb2 mode

(define_insn "*thumb2_ldrd"
  [(set (match_operand:SI 0 "s_register_operand" "=r")
        (mem:SI (plus:SI (match_operand:SI 1 "s_register_operand" "rk")
                         (match_operand:SI 2 "ldrd_strd_offset_operand" "Do"))))
   (set (match_operand:SI 3 "s_register_operand" "=r")
        (mem:SI (plus:SI (match_dup 1)
                         (match_operand:SI 4 "const_int_operand" ""))))]
  "TARGET_LDRD && TARGET_THUMB2 && reload_completed
     && current_tune->prefer_ldrd_strd
     && ((INTVAL (operands[2]) + 4) == INTVAL (operands[4]))
     && (operands_ok_ldrd_strd (operands[0], operands[3],
                                  operands[1], INTVAL (operands[2]),
                                  false, true))"
  "ldrd%?\t%0, %3, [%1, %2]"
  [(set_attr "type" "load2")
   (set_attr "predicable" "yes")
   (set_attr "predicable_short_it" "no")])

(define_insn "*thumb2_ldrd_base"
  [(set (match_operand:SI 0 "s_register_operand" "=r")
        (mem:SI (match_operand:SI 1 "s_register_operand" "rk")))
   (set (match_operand:SI 2 "s_register_operand" "=r")
        (mem:SI (plus:SI (match_dup 1)
                         (const_int 4))))]
  "TARGET_LDRD && TARGET_THUMB2 && reload_completed
     && current_tune->prefer_ldrd_strd
     && (operands_ok_ldrd_strd (operands[0], operands[2],
                                  operands[1], 0, false, true))"
  "ldrd%?\t%0, %2, [%1]"
  [(set_attr "type" "load2")
   (set_attr "predicable" "yes")
   (set_attr "predicable_short_it" "no")])

(define_insn "*thumb2_ldrd_base_neg"
  [(set (match_operand:SI 0 "s_register_operand" "=r")
	(mem:SI (plus:SI (match_operand:SI 1 "s_register_operand" "rk")
                         (const_int -4))))
   (set (match_operand:SI 2 "s_register_operand" "=r")
        (mem:SI (match_dup 1)))]
  "TARGET_LDRD && TARGET_THUMB2 && reload_completed
     && current_tune->prefer_ldrd_strd
     && (operands_ok_ldrd_strd (operands[0], operands[2],
                                  operands[1], -4, false, true))"
  "ldrd%?\t%0, %2, [%1, #-4]"
  [(set_attr "type" "load2")
   (set_attr "predicable" "yes")
   (set_attr "predicable_short_it" "no")])

(define_insn "*thumb2_strd"
  [(set (mem:SI (plus:SI (match_operand:SI 0 "s_register_operand" "rk")
                         (match_operand:SI 1 "ldrd_strd_offset_operand" "Do")))
        (match_operand:SI 2 "s_register_operand" "r"))
   (set (mem:SI (plus:SI (match_dup 0)
                         (match_operand:SI 3 "const_int_operand" "")))
        (match_operand:SI 4 "s_register_operand" "r"))]
  "TARGET_LDRD && TARGET_THUMB2 && reload_completed
     && current_tune->prefer_ldrd_strd
     && ((INTVAL (operands[1]) + 4) == INTVAL (operands[3]))
     && (operands_ok_ldrd_strd (operands[2], operands[4],
                                  operands[0], INTVAL (operands[1]),
                                  false, false))"
  "strd%?\t%2, %4, [%0, %1]"
  [(set_attr "type" "store2")
   (set_attr "predicable" "yes")
   (set_attr "predicable_short_it" "no")])

(define_insn "*thumb2_strd_base"
  [(set (mem:SI (match_operand:SI 0 "s_register_operand" "rk"))
        (match_operand:SI 1 "s_register_operand" "r"))
   (set (mem:SI (plus:SI (match_dup 0)
                         (const_int 4)))
        (match_operand:SI 2 "s_register_operand" "r"))]
  "TARGET_LDRD && TARGET_THUMB2 && reload_completed
     && current_tune->prefer_ldrd_strd
     && (operands_ok_ldrd_strd (operands[1], operands[2],
                                  operands[0], 0, false, false))"
  "strd%?\t%1, %2, [%0]"
  [(set_attr "type" "store2")
   (set_attr "predicable" "yes")
   (set_attr "predicable_short_it" "no")])

(define_insn "*thumb2_strd_base_neg"
  [(set (mem:SI (plus:SI (match_operand:SI 0 "s_register_operand" "rk")
                         (const_int -4)))
        (match_operand:SI 1 "s_register_operand" "r"))
   (set (mem:SI (match_dup 0))
        (match_operand:SI 2 "s_register_operand" "r"))]
  "TARGET_LDRD && TARGET_THUMB2 && reload_completed
     && current_tune->prefer_ldrd_strd
     && (operands_ok_ldrd_strd (operands[1], operands[2],
                                  operands[0], -4, false, false))"
  "strd%?\t%1, %2, [%0, #-4]"
  [(set_attr "type" "store2")
   (set_attr "predicable" "yes")
   (set_attr "predicable_short_it" "no")])

;; ARMv8 CRC32 instructions.
(define_insn "<crc_variant>"
  [(set (match_operand:SI 0 "s_register_operand" "=r")
        (unspec:SI [(match_operand:SI 1 "s_register_operand" "r")
                    (match_operand:<crc_mode> 2 "s_register_operand" "r")]
         CRC))]
  "TARGET_CRC32"
  "<crc_variant>\\t%0, %1, %2"
  [(set_attr "type" "crc")
   (set_attr "conds" "unconditional")]
)

;; Load the load/store double peephole optimizations.
(include "ldrdstrd.md")

;; Load the load/store multiple patterns
(include "ldmstm.md")

;; Patterns in ldmstm.md don't cover more than 4 registers. This pattern covers
;; large lists without explicit writeback generated for APCS_FRAME epilogue.
(define_insn "*load_multiple"
  [(match_parallel 0 "load_multiple_operation"
    [(set (match_operand:SI 2 "s_register_operand" "=rk")
          (mem:SI (match_operand:SI 1 "s_register_operand" "rk")))
        ])]
  "TARGET_32BIT"
  "*
  {
    arm_output_multireg_pop (operands, /*return_pc=*/false,
                                       /*cond=*/const_true_rtx,
                                       /*reverse=*/false,
                                       /*update=*/false);
    return \"\";
  }
  "
  [(set_attr "predicable" "yes")]
)

;; Vector bits common to IWMMXT and Neon
(include "vec-common.md")
;; Load the Intel Wireless Multimedia Extension patterns
(include "iwmmxt.md")
;; Load the VFP co-processor patterns
(include "vfp.md")
;; Thumb-2 patterns
(include "thumb2.md")
;; Neon patterns
(include "neon.md")
;; Crypto patterns
(include "crypto.md")
;; Synchronization Primitives
(include "sync.md")
;; Fixed-point patterns
(include "arm-fixed.md")<|MERGE_RESOLUTION|>--- conflicted
+++ resolved
@@ -5584,15 +5584,8 @@
    #
    ldr%(sh%)\\t%0, %1"
   [(set_attr "length" "8,4")
-<<<<<<< HEAD
    (set_attr "type" "alu_shift_reg,load_byte")
-   (set_attr "predicable" "yes")
-   (set_attr "pool_range" "*,256")
-   (set_attr "neg_pool_range" "*,244")]
-=======
-   (set_attr "type" "alu_shift,load_byte")
    (set_attr "predicable" "yes")]
->>>>>>> 19b83d95
 )
 
 ;; ??? Check Thumb-2 pool range
@@ -5603,16 +5596,9 @@
   "@
    sxth%?\\t%0, %1
    ldr%(sh%)\\t%0, %1"
-<<<<<<< HEAD
   [(set_attr "type" "extend,load_byte")
    (set_attr "predicable" "yes")
-   (set_attr "predicable_short_it" "no")
-   (set_attr "pool_range" "*,256")
-   (set_attr "neg_pool_range" "*,244")]
-=======
-  [(set_attr "type" "simple_alu_shift,load_byte")
-   (set_attr "predicable" "yes")]
->>>>>>> 19b83d95
+   (set_attr "predicable_short_it" "no")]
 )
 
 (define_insn "*arm_extendhisi2addsi"
@@ -5694,15 +5680,8 @@
    #
    ldr%(sb%)\\t%0, %1"
   [(set_attr "length" "8,4")
-<<<<<<< HEAD
    (set_attr "type" "alu_shift_reg,load_byte")
-   (set_attr "predicable" "yes")
-   (set_attr "pool_range" "*,256")
-   (set_attr "neg_pool_range" "*,244")]
-=======
-   (set_attr "type" "alu_shift,load_byte")
    (set_attr "predicable" "yes")]
->>>>>>> 19b83d95
 )
 
 (define_insn "*arm_extendqisi_v6"
@@ -5713,15 +5692,8 @@
   "@
    sxtb%?\\t%0, %1
    ldr%(sb%)\\t%0, %1"
-<<<<<<< HEAD
   [(set_attr "type" "extend,load_byte")
-   (set_attr "predicable" "yes")
-   (set_attr "pool_range" "*,256")
-   (set_attr "neg_pool_range" "*,244")]
-=======
-  [(set_attr "type" "simple_alu_shift,load_byte")
    (set_attr "predicable" "yes")]
->>>>>>> 19b83d95
 )
 
 (define_insn "*arm_extendqisi2addsi"

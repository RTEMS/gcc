--- conflicted
+++ resolved
@@ -29,13 +29,8 @@
 ;; in Thumb-1 state: I, J, K, L, M, N, O
 
 ;; The following multi-letter normal constraints have been used:
-<<<<<<< HEAD
-;; in ARM/Thumb-2 state: Da, Db, Dc, Dn, Dl, DL, Dv, Dy
-;; in Thumb-1 state: Pa, Pb
-=======
 ;; in ARM/Thumb-2 state: Da, Db, Dc, Dn, Dl, DL, Dv, Dy, Di, Dz
 ;; in Thumb-1 state: Pa, Pb, Pc, Pd
->>>>>>> 155d23aa
 ;; in Thumb-2 state: Ps, Pt, Pu, Pv, Pw, Px
 
 ;; The following memory constraints have been used:

--- conflicted
+++ resolved
@@ -488,34 +488,6 @@
    (set_attr "cirrus"         "not, not,   not,move,normal,double,double,normal")]
 )
 
-<<<<<<< HEAD
-;; Cirrus SI values have been outlawed.  Look in arm.h for the comment
-;; on HARD_REGNO_MODE_OK.
-
-(define_insn "*cirrus_thumb2_movsi_insn"
-  [(set (match_operand:SI 0 "general_operand" "=r,r,r,m,*v,r,*v,T,*v")
-        (match_operand:SI 1 "general_operand" "rI,K,mi,r,r,*v,T,*v,*v"))]
-  "TARGET_THUMB2 && TARGET_HARD_FLOAT && TARGET_MAVERICK && 0
-   && (register_operand (operands[0], SImode)
-       || register_operand (operands[1], SImode))"
-  "@
-   mov%?\\t%0, %1
-   mvn%?\\t%0, #%B1
-   ldr%?\\t%0, %1
-   str%?\\t%1, %0
-   cfmv64lr%?\\t%Z0, %1
-   cfmvr64l%?\\t%0, %Z1
-   cfldr32%?\\t%V0, %1
-   cfstr32%?\\t%V1, %0
-   cfsh32%?\\t%V0, %V1, #0"
-  [(set_attr "type"           "*,  *,  load1,store1,   *,     *,  load1,store1,     *")
-   (set_attr "pool_range"     "*,  *,  4096,     *,   *,     *,  1024,     *,     *")
-   (set_attr "neg_pool_range" "*,  *,     0,     *,   *,     *,  1012,     *,     *")
-   (set_attr "cirrus"         "not,not, not,   not,move,normal,normal,normal,normal")]
-)
-
-=======
->>>>>>> 60a98cce
 (define_insn "*thumb2_cirrus_movsf_hard_insn"
   [(set (match_operand:SF 0 "nonimmediate_operand" "=v,v,v,r,m,r,r,m")
         (match_operand:SF 1 "general_operand"      "v,mE,r,v,v,r,mE,r"))]

/* Configuration file for ARM BPABI targets.
<<<<<<< HEAD
   Copyright (C) 2004, 2005, 2007
=======
   Copyright (C) 2004, 2005, 2007, 2008, 2009
>>>>>>> 42bae686
   Free Software Foundation, Inc.
   Contributed by CodeSourcery, LLC   

   This file is part of GCC.

   GCC is free software; you can redistribute it and/or modify it
   under the terms of the GNU General Public License as published
   by the Free Software Foundation; either version 3, or (at your
   option) any later version.

   GCC is distributed in the hope that it will be useful, but WITHOUT
   ANY WARRANTY; without even the implied warranty of MERCHANTABILITY
   or FITNESS FOR A PARTICULAR PURPOSE.  See the GNU General Public
   License for more details.

   You should have received a copy of the GNU General Public License
   along with GCC; see the file COPYING3.  If not see
   <http://www.gnu.org/licenses/>.  */

/* Use the AAPCS ABI by default.  */
#define ARM_DEFAULT_ABI ARM_ABI_AAPCS

/* Assume that AAPCS ABIs should adhere to the full BPABI.  */ 
#define TARGET_BPABI (TARGET_AAPCS_BASED)

/* BPABI targets use EABI frame unwinding tables.  */
#define TARGET_UNWIND_INFO 1

/* Section 4.1 of the AAPCS requires the use of VFP format.  */
#undef  FPUTYPE_DEFAULT
#define FPUTYPE_DEFAULT FPUTYPE_VFP

/* TARGET_BIG_ENDIAN_DEFAULT is set in
   config.gcc for big endian configurations.  */
#if TARGET_BIG_ENDIAN_DEFAULT
#define TARGET_ENDIAN_DEFAULT MASK_BIG_END
#else
#define TARGET_ENDIAN_DEFAULT 0
#endif

/* EABI targets should enable interworking by default.  */
#undef  TARGET_DEFAULT
#define TARGET_DEFAULT (MASK_INTERWORK | TARGET_ENDIAN_DEFAULT)

/* The ARM BPABI functions return a boolean; they use no special
   calling convention.  */
#define FLOAT_LIB_COMPARE_RETURNS_BOOL(MODE, COMPARISON) TARGET_BPABI

/* The BPABI integer comparison routines return { -1, 0, 1 }.  */
#define TARGET_LIB_INT_CMP_BIASED !TARGET_BPABI

#define TARGET_FIX_V4BX_SPEC " %{mcpu=arm8|mcpu=arm810|mcpu=strongarm*|march=armv4:--fix-v4bx}"

/* Tell the assembler to build BPABI binaries.  */
#undef  SUBTARGET_EXTRA_ASM_SPEC
#define SUBTARGET_EXTRA_ASM_SPEC "%{mabi=apcs-gnu|mabi=atpcs:-meabi=gnu;:-meabi=5}" TARGET_FIX_V4BX_SPEC

#ifndef SUBTARGET_EXTRA_LINK_SPEC
#define SUBTARGET_EXTRA_LINK_SPEC ""
#endif

/* The generic link spec in elf.h does not support shared libraries.  */
#define BPABI_LINK_SPEC \
  "%{mbig-endian:-EB} %{mlittle-endian:-EL} "		\
  "%{static:-Bstatic} %{shared:-shared} %{symbolic:-Bsymbolic} "	\
  "-X" SUBTARGET_EXTRA_LINK_SPEC TARGET_FIX_V4BX_SPEC

#undef  LINK_SPEC
#define LINK_SPEC BPABI_LINK_SPEC

#if defined (__thumb__)
#define RENAME_LIBRARY_SET ".thumb_set"
#else
#define RENAME_LIBRARY_SET ".set"
#endif

/* Make __aeabi_AEABI_NAME an alias for __GCC_NAME.  */
#define RENAME_LIBRARY(GCC_NAME, AEABI_NAME)		\
  __asm__ (".globl\t__aeabi_" #AEABI_NAME "\n"		\
	   RENAME_LIBRARY_SET "\t__aeabi_" #AEABI_NAME 	\
	     ", __" #GCC_NAME "\n");

/* Give some libgcc functions an additional __aeabi name.  */
#ifdef L_muldi3
#define DECLARE_LIBRARY_RENAMES RENAME_LIBRARY (muldi3, lmul)
#endif
#ifdef L_muldi3
#define DECLARE_LIBRARY_RENAMES RENAME_LIBRARY (muldi3, lmul)
#endif
#ifdef L_fixdfdi
#define DECLARE_LIBRARY_RENAMES RENAME_LIBRARY (fixdfdi, d2lz)
#endif
#ifdef L_fixunsdfdi
#define DECLARE_LIBRARY_RENAMES RENAME_LIBRARY (fixunsdfdi, d2ulz)
#endif
#ifdef L_fixsfdi
#define DECLARE_LIBRARY_RENAMES RENAME_LIBRARY (fixsfdi, f2lz)
#endif
#ifdef L_fixunssfdi
#define DECLARE_LIBRARY_RENAMES RENAME_LIBRARY (fixunssfdi, f2ulz)
#endif
#ifdef L_floatdidf
#define DECLARE_LIBRARY_RENAMES RENAME_LIBRARY (floatdidf, l2d)
#endif
#ifdef L_floatdisf
#define DECLARE_LIBRARY_RENAMES RENAME_LIBRARY (floatdisf, l2f)
#endif

/* These renames are needed on ARMv6M.  Other targets get them from
   assembly routines.  */
#ifdef L_fixunsdfsi
#define DECLARE_LIBRARY_RENAMES RENAME_LIBRARY (fixunsdfsi, d2uiz)
#endif
#ifdef L_fixunssfsi
#define DECLARE_LIBRARY_RENAMES RENAME_LIBRARY (fixunssfsi, f2uiz)
#endif
#ifdef L_floatundidf
#define DECLARE_LIBRARY_RENAMES RENAME_LIBRARY (floatundidf, ul2d)
#endif
#ifdef L_floatundisf
#define DECLARE_LIBRARY_RENAMES RENAME_LIBRARY (floatundisf, ul2f)
#endif

/* The BPABI requires that we always use an out-of-line implementation
   of RTTI comparison, even if the target supports weak symbols,
   because the same object file might be used on a target that does
   not support merging symbols across DLL boundaries.  This macro is
   broken out separately so that it can be used within
   TARGET_OS_CPP_BUILTINS in configuration files for systems based on
   the BPABI.  */
#define TARGET_BPABI_CPP_BUILTINS()			\
  do							\
    {							\
      builtin_define ("__GXX_TYPEINFO_EQUALITY_INLINE=0");	\
    }							\
  while (false)

#undef TARGET_OS_CPP_BUILTINS
#define TARGET_OS_CPP_BUILTINS() \
  TARGET_BPABI_CPP_BUILTINS()

/* The BPABI specifies the use of .{init,fini}_array.  Therefore, we
   do not want GCC to put anything into the .{init,fini} sections.  */
#undef INIT_SECTION_ASM_OP
#undef FINI_SECTION_ASM_OP
#define INIT_ARRAY_SECTION_ASM_OP ARM_EABI_CTORS_SECTION_OP
#define FINI_ARRAY_SECTION_ASM_OP ARM_EABI_DTORS_SECTION_OP

/* The legacy _mcount implementation assumes r11 points to a
    4-word APCS frame.  This is generally not true for EABI targets,
    particularly not in Thumb mode.  We assume the mcount
    implementation does not require a counter variable (No Counter).
    Note that __gnu_mcount_nc will be entered with a misaligned stack.
    This is OK because it uses a special calling convention anyway.  */

#undef  NO_PROFILE_COUNTERS
#define NO_PROFILE_COUNTERS 1
#undef  ARM_FUNCTION_PROFILER
#define ARM_FUNCTION_PROFILER(STREAM, LABELNO)  			\
{									\
  fprintf (STREAM, "\tpush\t{lr}\n");					\
  fprintf (STREAM, "\tbl\t__gnu_mcount_nc\n");				\
}

#undef SUBTARGET_FRAME_POINTER_REQUIRED
#define SUBTARGET_FRAME_POINTER_REQUIRED 0

/* __gnu_mcount_nc restores the original LR value before returning.  Ensure
   that there is no unnecessary hook set up.  */
#undef PROFILE_HOOK<|MERGE_RESOLUTION|>--- conflicted
+++ resolved
@@ -1,9 +1,5 @@
 /* Configuration file for ARM BPABI targets.
-<<<<<<< HEAD
-   Copyright (C) 2004, 2005, 2007
-=======
    Copyright (C) 2004, 2005, 2007, 2008, 2009
->>>>>>> 42bae686
    Free Software Foundation, Inc.
    Contributed by CodeSourcery, LLC   
 

--- conflicted
+++ resolved
@@ -24,17 +24,9 @@
 Use Bionic C library
 
 mglibc
-<<<<<<< HEAD
-Target Report RejectNegative Var(linux_libc,LIBC_GLIBC) VarExists Negative(muclibc)
-Use GNU C library
-
-muclibc
-Target Report RejectNegative Var(linux_libc,LIBC_UCLIBC) VarExists Negative(mbionic)
-=======
 Target Report RejectNegative Var(linux_libc,LIBC_GLIBC) Negative(muclibc)
 Use GNU C library
 
 muclibc
 Target Report RejectNegative Var(linux_libc,LIBC_UCLIBC) Negative(mbionic)
->>>>>>> 155d23aa
 Use uClibc C library
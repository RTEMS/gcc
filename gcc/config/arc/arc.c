--- conflicted
+++ resolved
@@ -79,14 +79,7 @@
 static void record_cc_ref (rtx);
 static void arc_init_reg_tables (void);
 static int get_arc_condition_code (rtx);
-<<<<<<< HEAD
-#ifdef __cplusplus
-extern
-#endif
-const struct attribute_spec arc_attribute_table[];
-=======
 EXPORTED_CONST struct attribute_spec arc_attribute_table[];
->>>>>>> 9e0667cd
 static tree arc_handle_interrupt_attribute (tree *, tree, tree, int, bool *);
 static bool arc_assemble_integer (rtx, unsigned int, int);
 static void arc_output_function_prologue (FILE *, HOST_WIDE_INT);

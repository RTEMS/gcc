--- conflicted
+++ resolved
@@ -1,11 +1,6 @@
 /* Output routines for Motorola MCore processor
-<<<<<<< HEAD
-   Copyright (C) 1993, 1999, 2000, 2001, 2002, 2003, 2004, 2005, 2007, 2008
-   Free Software Foundation, Inc.
-=======
    Copyright (C) 1993, 1999, 2000, 2001, 2002, 2003, 2004, 2005, 2007, 2008,
    2009 Free Software Foundation, Inc.
->>>>>>> 42a9ba1d
 
    This file is part of GCC.
 

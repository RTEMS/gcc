--- conflicted
+++ resolved
@@ -53,11 +53,6 @@
 extern int          mcore_expand_insv            	(rtx *);
 extern bool         mcore_expand_block_move      	(rtx *);
 extern const char * mcore_output_andn          		(rtx, rtx *);
-<<<<<<< HEAD
-extern void         mcore_print_operand_address  	(FILE *, rtx);
-extern void         mcore_print_operand          	(FILE *, rtx, int);
-=======
->>>>>>> b56a5220
 extern bool         mcore_gen_compare	        	(RTX_CODE, rtx, rtx);
 extern int          mcore_symbolic_address_p     	(rtx);
 extern bool         mcore_r15_operand_p			(rtx);

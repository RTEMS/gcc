--- conflicted
+++ resolved
@@ -41,14 +41,6 @@
 extern bool 		rx_is_mode_dependent_addr (rtx);
 extern bool		rx_is_restricted_memory_address (rtx, Mmode);
 extern void		rx_notice_update_cc (rtx body, rtx insn);
-<<<<<<< HEAD
-#endif
-
-#ifdef TREE_CODE
-extern unsigned int     rx_function_arg_size (Mmode, const_tree);
-extern struct rtx_def * rx_function_arg (Fargs *, Mmode, const_tree, bool);
-=======
->>>>>>> 155d23aa
 #endif
 
 #endif /* GCC_RX_PROTOS_H */
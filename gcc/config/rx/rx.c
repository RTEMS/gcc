--- conflicted
+++ resolved
@@ -711,15 +711,6 @@
 {
   enum rtx_code code = GET_CODE (condition);
 
-<<<<<<< HEAD
-  if ((cc_status.flags & CC_NO_OVERFLOW) && ! rx_float_compare_mode)
-    gcc_assert (code != GT && code != GE && code != LE && code != LT);
-
-  if ((cc_status.flags & CC_NO_CARRY) || rx_float_compare_mode)
-    gcc_assert (code != GEU && code != GTU && code != LEU && code != LTU);
-
-=======
->>>>>>> 155d23aa
   if (reversed)
     {
       if (rx_float_compare_mode)
@@ -1726,57 +1717,6 @@
   return stack_size;
 }
 
-<<<<<<< HEAD
-/* Update the status of the condition
-   codes (cc0) based on the given INSN.  */
-
-void
-rx_notice_update_cc (rtx body, rtx insn)
-{
-  switch (get_attr_cc (insn))
-    {
-    case CC_NONE:
-      /* Insn does not affect cc0 at all.  */
-      break;
-    case CC_CLOBBER:
-      /* Insn doesn't leave cc0 in a usable state.  */
-      CC_STATUS_INIT;
-      break;
-    case CC_SET_ZSOC:
-      /* The insn sets all the condition code bits.  */
-      CC_STATUS_INIT;
-      cc_status.value1 = SET_DEST (body);
-      break;
-    case CC_SET_ZSO:
-      /* Insn sets the Z,S and O flags, but not the C flag.  */
-      CC_STATUS_INIT;
-      cc_status.flags |= CC_NO_CARRY;
-      /* Do not set the value1 field in this case.  The final_scan_insn()
-	 function naively believes that if cc_status.value1 is set then
-	 it can eliminate *any* comparison against that value, even if
-	 the type of comparison cannot be satisfied by the range of flag
-	 bits being set here.  See gcc.c-torture/execute/20041210-1.c
-	 for an example of this in action.  */
-      break;
-    case CC_SET_ZSC:
-      /* Insn sets the Z,S and C flags, but not the O flag.  */
-      CC_STATUS_INIT;
-      cc_status.flags |= CC_NO_OVERFLOW;
-      /* See comment above regarding cc_status.value1.  */
-      break;
-    case CC_SET_ZS:
-      /* Insn sets the Z and S flags, but not the O or C flags.  */
-      CC_STATUS_INIT;
-      cc_status.flags |= (CC_NO_CARRY | CC_NO_OVERFLOW);
-      /* See comment above regarding cc_status.value1.  */
-      break;
-    default:
-      gcc_unreachable ();
-    }
-}
-
-=======
->>>>>>> 155d23aa
 /* Decide if a variable should go into one of the small data sections.  */
 
 static bool
@@ -2936,8 +2876,6 @@
 #undef  TARGET_PRINT_OPERAND_ADDRESS
 #define TARGET_PRINT_OPERAND_ADDRESS		rx_print_operand_address
 
-<<<<<<< HEAD
-=======
 #undef  TARGET_CC_MODES_COMPATIBLE
 #define TARGET_CC_MODES_COMPATIBLE		rx_cc_modes_compatible
 
@@ -2959,7 +2897,6 @@
 #undef  TARGET_EXCEPT_UNWIND_INFO
 #define TARGET_EXCEPT_UNWIND_INFO		sjlj_except_unwind_info
 
->>>>>>> 155d23aa
 struct gcc_target targetm = TARGET_INITIALIZER;
 
 /* #include "gt-rx.h" */
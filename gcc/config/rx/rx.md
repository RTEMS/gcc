;;  Machine Description for Renesas RX processors
;;  Copyright (C) 2008, 2009, 2010 Free Software Foundation, Inc.
;;  Contributed by Red Hat.

;; This file is part of GCC.

;; GCC is free software; you can redistribute it and/or modify
;; it under the terms of the GNU General Public License as published by
;; the Free Software Foundation; either version 3, or (at your option)
;; any later version.

;; GCC is distributed in the hope that it will be useful,
;; but WITHOUT ANY WARRANTY; without even the implied warranty of
;; MERCHANTABILITY or FITNESS FOR A PARTICULAR PURPOSE.  See the
;; GNU General Public License for more details.

;; You should have received a copy of the GNU General Public License
;; along with GCC; see the file COPYING3.  If not see
;; <http://www.gnu.org/licenses/>.


;; This code iterator allows all branch instructions to
;; be generated from a single define_expand template.
(define_code_iterator most_cond [eq ne gt ge lt le gtu geu ltu leu
				 unordered ordered ])

;; Likewise, but only the ones that use Z or S.
(define_code_iterator zs_cond [eq ne gtu geu ltu leu ])

;; This code iterator is used for sign- and zero- extensions.
(define_mode_iterator small_int_modes [(HI "") (QI "")])

;; We do not handle DFmode here because it is either
;; the same as SFmode, or if -m64bit-doubles is active
;; then all operations on doubles have to be handled by
;; library functions.
(define_mode_iterator register_modes
  [(SF "ALLOW_RX_FPU_INSNS") (SI "") (HI "") (QI "")])


;; Used to map RX condition names to GCC
;; condition names for builtin instructions.
(define_code_iterator gcc_conds [eq ne gt ge lt le gtu geu ltu leu
				unge unlt uneq ltgt])
(define_code_attr rx_conds [(eq "eq") (ne "ne") (gt "gt") (ge "ge") (lt "lt")
			    (le "le") (gtu "gtu") (geu "geu") (ltu "ltu")
			    (leu "leu") (unge "pz") (unlt "n") (uneq "o")
			    (ltgt "no")])

(define_constants
  [
   (SP_REG 0)
   (CC_REG 		   16)

   (UNSPEC_LOW_REG         0)
   (UNSPEC_HIGH_REG        1)

   (UNSPEC_RTE             10)
   (UNSPEC_RTFI            11)
   (UNSPEC_NAKED           12)
   
   (UNSPEC_MOVSTR          20)
   (UNSPEC_MOVMEM          21)
   (UNSPEC_SETMEM          22)
   (UNSPEC_STRLEN          23)
   (UNSPEC_CMPSTRN         24)

   (UNSPEC_BUILTIN_BRK     30)
   (UNSPEC_BUILTIN_CLRPSW  31)
   (UNSPEC_BUILTIN_INT     32)
   (UNSPEC_BUILTIN_MACHI   33)
   (UNSPEC_BUILTIN_MACLO   34)
   (UNSPEC_BUILTIN_MULHI   35)
   (UNSPEC_BUILTIN_MULLO   36)
   (UNSPEC_BUILTIN_MVFACHI 37)
   (UNSPEC_BUILTIN_MVFACMI 38)
   (UNSPEC_BUILTIN_MVFC    39)
   (UNSPEC_BUILTIN_MVFCP   40)
   (UNSPEC_BUILTIN_MVTACHI 41)
   (UNSPEC_BUILTIN_MVTACLO 42)
   (UNSPEC_BUILTIN_MVTC    43)
   (UNSPEC_BUILTIN_MVTIPL  44)
   (UNSPEC_BUILTIN_RACW	   45)
   (UNSPEC_BUILTIN_REVW    46)
   (UNSPEC_BUILTIN_RMPA	   47)
   (UNSPEC_BUILTIN_ROUND   48)
   (UNSPEC_BUILTIN_SAT     49)
   (UNSPEC_BUILTIN_SETPSW  50)
   (UNSPEC_BUILTIN_WAIT	   51)
  ]
)

<<<<<<< HEAD
;; Condition code settings:
;;   none     - insn does not affect the condition code bits
;;   set_zs   - insn sets z,s to usable values;
;;   set_zso  - insn sets z,s,o to usable values;
;;   set_zsoc - insn sets z,s,o,c to usable values;
;;   clobber  - value of cc0 is unknown
(define_attr "cc" "none,set_zs,set_zso,set_zsoc,set_zsc,clobber" (const_string "none"))

=======
>>>>>>> 155d23aa
(define_attr "length" "" (const_int 8))

(include "predicates.md")
(include "constraints.md")

;; Pipeline description.

;; The RX only has a single pipeline.  It has five stages (fetch,
;; decode, execute, memory access, writeback) each of which normally
;; takes a single CPU clock cycle.

;; The timings attribute consists of two numbers, the first is the
;; throughput, which is the number of cycles the instruction takes
;; to execute and generate a result.  The second is the latency
;; which is the effective number of cycles the instruction takes to
;; execute if its result is used by the following instruction.  The
;; latency is always greater than or equal to the throughput.
;; These values were taken from tables 2.13 and 2.14 in section 2.8
;; of the RX610 Group Hardware Manual v0.11

;; Note - it would be nice to use strings rather than integers for
;; the possible values of this attribute, so that we can have the
;; gcc build mechanism check for values that are not supported by
;; the reservations below.  But this will not work because the code
;; in rx_adjust_sched_cost() needs integers not strings.

(define_attr "timings" "" (const_int 11))

(define_automaton "pipelining")
(define_cpu_unit "throughput" "pipelining")

(define_insn_reservation "throughput__1_latency__1"  1
  (eq_attr "timings" "11") "throughput")
(define_insn_reservation "throughput__1_latency__2"  2
  (eq_attr "timings" "12") "throughput,nothing")
(define_insn_reservation "throughput__2_latency__2"  1
  (eq_attr "timings" "22") "throughput*2")
(define_insn_reservation "throughput__3_latency__3"  1
  (eq_attr "timings" "33") "throughput*3")
(define_insn_reservation "throughput__3_latency__4"  2
  (eq_attr "timings" "34") "throughput*3,nothing")
(define_insn_reservation "throughput__4_latency__4"  1
  (eq_attr "timings" "44") "throughput*4")
(define_insn_reservation "throughput__4_latency__5"  2
  (eq_attr "timings" "45") "throughput*4,nothing")
(define_insn_reservation "throughput__5_latency__5"  1
  (eq_attr "timings" "55") "throughput*5")
(define_insn_reservation "throughput__5_latency__6"  2
  (eq_attr "timings" "56") "throughput*5,nothing")
(define_insn_reservation "throughput__6_latency__6"  1
  (eq_attr "timings" "66") "throughput*6")
(define_insn_reservation "throughput_10_latency_10"  1
  (eq_attr "timings" "1010") "throughput*10")
(define_insn_reservation "throughput_11_latency_11"  1
  (eq_attr "timings" "1111") "throughput*11")
(define_insn_reservation "throughput_16_latency_16"  1
  (eq_attr "timings" "1616") "throughput*16")
(define_insn_reservation "throughput_18_latency_18"  1
  (eq_attr "timings" "1818") "throughput*18")

;; Comparisons

;; Note - we do not specify the two instructions necessary to perform
;; a compare-and-branch in the cbranchsi4 pattern because that would
;; allow the comparison to be moved away from the jump before the reload
;; pass has completed.  That would be problematical because reload can
;; generate ADDSI3 instructions which would corrupt the PSW flags.

(define_expand "cbranchsi4"
  [(set (pc)
	(if_then_else (match_operator 0 "comparison_operator"
				      [(match_operand:SI 1 "register_operand")
				       (match_operand:SI 2 "rx_source_operand")])
		      (label_ref (match_operand 3 ""))
		      (pc)))
   ]
  ""
  ""
)

(define_insn_and_split "*cbranchsi4_<code>"
  [(set (pc)
	(if_then_else (most_cond (match_operand:SI  0 "register_operand"  "r")
				    (match_operand:SI  1 "rx_source_operand" "riQ"))
		      (label_ref (match_operand        2 "" ""))
		      (pc)))
   ]
  ""
  "#"
  "reload_completed"
  [(const_int 0)]
  "
  /* We contstruct the split by hand as otherwise the JUMP_LABEL
     attribute is not set correctly on the jump insn.  */
  emit_insn (gen_cmpsi (operands[0], operands[1]));
  
  emit_jump_insn (gen_conditional_branch (operands[2],
  		 gen_rtx_fmt_ee (<most_cond:CODE>, CCmode,
				 gen_rtx_REG (CCmode, CC_REG), const0_rtx)));
  "
)

;; -----------------------------------------------------------------------------
;; These two are the canonical TST/branch insns.  However, GCC
;; generates a wide variety of tst-like patterns, we catch those
;; below.
(define_insn_and_split "*tstbranchsi4_<code>"
  [(set (pc)
	(if_then_else (zs_cond (and:SI (match_operand:SI  0 "register_operand"  "r")
				       (match_operand:SI  1 "rx_source_operand" "riQ"))
			       (const_int 0))
		      (label_ref (match_operand 2 "" ""))
		      (pc)))
   ]
  ""
  "#"
  "reload_completed"
  [(const_int 0)]
  "
  emit_insn (gen_tstsi (operands[0], operands[1]));
  
  emit_jump_insn (gen_conditional_branch (operands[2],
  		 gen_rtx_fmt_ee (<zs_cond:CODE>, CCmode,
				 gen_rtx_REG (CCmode, CC_REG), const0_rtx)));
  "
)

;; Inverse of above
(define_insn_and_split "*tstbranchsi4r_<code>"
  [(set (pc)
	(if_then_else (zs_cond (and:SI (match_operand:SI  0 "register_operand"  "r")
				       (match_operand:SI  1 "rx_source_operand" "riQ"))
			       (const_int 0))
		      (pc)
		      (label_ref (match_operand 2 "" ""))))
   ]
  ""
  "#"
  "reload_completed"
  [(const_int 0)]
  "
  emit_insn (gen_tstsi (operands[0], operands[1]));
  
  emit_jump_insn (gen_conditional_branch (operands[2],
  		 gen_rtx_fmt_ee (reverse_condition (<zs_cond:CODE>), CCmode,
				 gen_rtx_REG (CCmode, CC_REG), const0_rtx)));
  "
)

;; Various other ways that GCC codes "var & const"

(define_insn_and_split "*tstbranchsi4m_eq"
  [(set (pc)
	(if_then_else (eq (zero_extract:SI (match_operand:SI  0 "register_operand"  "r")
					   (match_operand  1 "rx_constshift_operand" "i")
					   (match_operand  2 "rx_constshift_operand" "i"))
			  (const_int 0))
		      (label_ref (match_operand        3 "" ""))
		      (pc)))
   ]
  ""
  "#"
  ""
  [(set (pc)
	(if_then_else (eq (and:SI (match_dup  0)
				  (match_dup 4))
			  (const_int 0))
		      (label_ref (match_dup 3))
		      (pc)))
   ]
  "operands[4] = GEN_INT (((1 << INTVAL (operands[1]))-1) << INTVAL (operands[2]));"
)

(define_insn_and_split "*tstbranchsi4m_ne"
  [(set (pc)
	(if_then_else (ne (zero_extract:SI (match_operand:SI  0 "register_operand"  "r")
					   (match_operand  1 "rx_constshift_operand" "i")
					   (match_operand  2 "rx_constshift_operand" "i"))
			  (const_int 0))
		      (label_ref (match_operand        3 "" ""))
		      (pc)))
   ]
  ""
  "#"
  ""
  [(set (pc)
	(if_then_else (ne (and:SI (match_dup  0)
				  (match_dup 4))
			  (const_int 0))
		      (label_ref (match_dup 3))
		      (pc)))
   ]
  "operands[4] = GEN_INT (((1 << INTVAL (operands[1]))-1) << INTVAL (operands[2]));"
)

;; -----------------------------------------------------------------------------

(define_expand "cbranchsf4"
  [(set (pc)
	(if_then_else (match_operator 0 "comparison_operator"
				      [(match_operand:SF 1 "register_operand")
				       (match_operand:SF 2 "rx_source_operand")])
		      (label_ref (match_operand 3 ""))
<<<<<<< HEAD
		      (pc)))]
  "ALLOW_RX_FPU_INSNS && (cfun == NULL || !cfun->can_throw_non_call_exceptions)"
=======
		      (pc)))
   ]
  "ALLOW_RX_FPU_INSNS"
>>>>>>> 155d23aa
  ""
)

(define_insn_and_split "*cbranchsf4_<code>"
  [(set (pc)
	(if_then_else (most_cond (match_operand:SF  0 "register_operand"  "r")
				 (match_operand:SF  1 "rx_source_operand" "rFiQ"))
		      (label_ref (match_operand        2 "" ""))
		      (pc)))
   ]
  "ALLOW_RX_FPU_INSNS"
  "#"
  "&& reload_completed"
  [(const_int 0)]
  "
  /* We contstruct the split by hand as otherwise the JUMP_LABEL
     attribute is not set correctly on the jump insn.  */
  emit_insn (gen_cmpsf (operands[0], operands[1]));
  
  emit_jump_insn (gen_conditional_branch (operands[2],
  		 gen_rtx_fmt_ee (<most_cond:CODE>, CCmode,
 		 		 gen_rtx_REG (CCmode, CC_REG), const0_rtx)));
  "
)

(define_insn "tstsi"
  [(set (reg:CC_ZS CC_REG)
	(compare:CC_ZS (and:SI (match_operand:SI 0 "register_operand"  "r,r,r")
			       (match_operand:SI 1 "rx_source_operand" "r,i,Q"))
		       (const_int 0)))]
  ""
  {
    rx_float_compare_mode = false;
    return "tst\t%Q1, %0";
  }
  [(set_attr "timings" "11,11,33")
   (set_attr "length"   "3,7,6")]
)

(define_insn "cmpsi"
  [(set (reg:CC CC_REG)
	(compare:CC (match_operand:SI 0 "register_operand"  "r,r,r,r,r,r,r")
		    (match_operand:SI 1 "rx_source_operand" "r,Uint04,Int08,Sint16,Sint24,i,Q")))]
  ""
  {
    rx_float_compare_mode = false;
<<<<<<< HEAD
=======
    if (rx_compare_redundant (insn))
      return "; Compare Eliminated: cmp %Q1, %0";
>>>>>>> 155d23aa
    return "cmp\t%Q1, %0";
  }
  [(set_attr "timings" "11,11,11,11,11,11,33")
   (set_attr "length"  "2,2,3,4,5,6,5")]
)

<<<<<<< HEAD
;; This pattern is disabled if the function can throw non-call exceptions,
;; because it could generate a floating point exception, which would
;; introduce an edge into the flow graph between this insn and the
;; conditional branch insn to follow, thus breaking the cc0 relationship.
;; Run the g++ test g++.dg/eh/080514-1.C to see this happen.
(define_insn "cmpsf"
  [(set (cc0)
	(compare:CC (match_operand:SF 0 "register_operand"  "r,r,r")
		    (match_operand:SF 1 "rx_source_operand" "r,i,Q")))]
  "ALLOW_RX_FPU_INSNS && (cfun == NULL || !cfun->can_throw_non_call_exceptions)"
=======
;; ??? g++.dg/eh/080514-1.C to see this happen.
(define_insn "cmpsf"
  [(set (reg:CC_ZSO CC_REG)
	(compare:CC_ZSO (match_operand:SF 0 "register_operand"  "r,r,r")
			(match_operand:SF 1 "rx_source_operand" "r,iF,Q")))]
  "ALLOW_RX_FPU_INSNS"
>>>>>>> 155d23aa
  {
    rx_float_compare_mode = true;
    return "fcmp\t%1, %0";
  }
  [(set_attr "timings" "11,11,33")
   (set_attr "length" "3,7,5")]
)

;; Flow Control Instructions:

(define_expand "b<code>"
  [(set (pc)
        (if_then_else (most_cond (reg:CC CC_REG) (const_int 0))
                      (label_ref (match_operand 0))
                      (pc)))]
  ""
  ""
)

(define_insn "conditional_branch"
  [(set (pc)
	(if_then_else (match_operator           1 "comparison_operator"
						[(reg:CC CC_REG) (const_int 0)])
		      (label_ref (match_operand 0 "" ""))
		      (pc)))]
  ""
  {
    return rx_gen_cond_branch_template (operands[1], false);
  }
  [(set_attr "length" "8")    ;; This length is wrong, but it is
                              ;; too hard to compute statically.
   (set_attr "timings" "33")] ;; The timing assumes that the branch is taken.
)

(define_insn "*reveresed_conditional_branch"
  [(set (pc)
	(if_then_else (match_operator 1 "comparison_operator"
				      [(reg:CC CC_REG) (const_int 0)])
		      (pc)
		      (label_ref (match_operand 0 "" ""))))]
  ""
  {
    return rx_gen_cond_branch_template (operands[1], true);
  }
  [(set_attr "length" "8")    ;; This length is wrong, but it is
                              ;; too hard to compute statically.
   (set_attr "timings" "33")] ;; The timing assumes that the branch is taken.
)

(define_insn "jump"
  [(set (pc)
	(label_ref (match_operand 0 "" "")))]
  ""
  "bra\t%0"
  [(set_attr "length" "4")
   (set_attr "timings" "33")]
)

(define_insn "indirect_jump"
  [(set (pc)
	(match_operand:SI 0 "register_operand" "r"))]
  ""
  "jmp\t%0"
  [(set_attr "length" "2")
   (set_attr "timings" "33")]
)

(define_insn "tablejump"
  [(set (pc)
	(match_operand:SI          0 "register_operand" "r"))
   (use (label_ref (match_operand  1 "" "")))]
  ""
  { return flag_pic ? (TARGET_AS100_SYNTAX ? "\n?:\tbra\t%0"
					   : "\n1:\tbra\t%0")
	                                   : "jmp\t%0";
  }
  [(set_attr "timings" "33")
   (set_attr "length" "2")]
)

(define_insn "simple_return"
  [(return)]
  ""
  "rts"
  [(set_attr "length" "1")
   (set_attr "timings" "55")]
)

(define_insn "deallocate_and_return"
  [(set (reg:SI SP_REG)
	(plus:SI (reg:SI SP_REG)
		 (match_operand:SI 0 "immediate_operand" "i")))
   (return)]
  ""
  "rtsd\t%0"
  [(set_attr "length" "2")
   (set_attr "timings" "55")]
)

(define_insn "pop_and_return"
  [(match_parallel 1 "rx_rtsd_vector"
		   [(set:SI (reg:SI SP_REG)
			    (plus:SI (reg:SI SP_REG)
				     (match_operand:SI 0 "const_int_operand" "n")))])]
  "reload_completed"
  {
    rx_emit_stack_popm (operands, false);
    return "";
  }
  [(set_attr "length" "3")
   (set_attr "timings" "56")]
)

(define_insn "fast_interrupt_return"
  [(unspec_volatile [(return)] UNSPEC_RTFI) ]
  ""
  "rtfi"
  [(set_attr "length" "2")
   (set_attr "timings" "33")]
)

(define_insn "exception_return"
  [(unspec_volatile [(return)] UNSPEC_RTE) ]
  ""
  "rte"
  [(set_attr "length" "2")
   (set_attr "timings" "66")]
)

(define_insn "naked_return"
  [(unspec_volatile [(return)] UNSPEC_NAKED) ]
  ""
  "; Naked function: epilogue provided by programmer."
)


;; Note - the following set of patterns do not use the "memory_operand"
;; predicate or an "m" constraint because we do not allow symbol_refs
;; or label_refs as legitmate memory addresses.  This matches the
;; behaviour of most of the RX instructions.  Only the call/branch
;; instructions are allowed to refer to symbols/labels directly.
;; The call operands are in QImode because that is the value of
;; FUNCTION_MODE

(define_expand "call"
  [(call (match_operand:QI 0 "general_operand")
	 (match_operand:SI 1 "general_operand"))]
  ""
  {
    rtx dest = XEXP (operands[0], 0);

    if (! rx_call_operand (dest, Pmode))
      dest = force_reg (Pmode, dest);
    emit_call_insn (gen_call_internal (dest, operands[1]));
    DONE;
  }
)

(define_insn "call_internal"
  [(call (mem:QI (match_operand:SI 0 "rx_call_operand" "r,Symbol"))
	 (match_operand:SI         1 "general_operand" "g,g"))
   (clobber (reg:CC CC_REG))]
  ""
  "@
  jsr\t%0
  bsr\t%A0"
  [(set_attr "length" "2,4")
   (set_attr "cc" "clobber")
   (set_attr "timings" "33")]
)

(define_expand "call_value"
  [(set (match_operand          0 "register_operand")
	(call (match_operand:QI 1 "general_operand")
	      (match_operand:SI 2 "general_operand")))]
  ""
  {
    rtx dest = XEXP (operands[1], 0);

    if (! rx_call_operand (dest, Pmode))
      dest = force_reg (Pmode, dest);
    emit_call_insn (gen_call_value_internal (operands[0], dest, operands[2]));
    DONE;
  }
)

(define_insn "call_value_internal"
  [(set (match_operand                  0 "register_operand" "=r,r")
	(call (mem:QI (match_operand:SI 1 "rx_call_operand"   "r,Symbol"))
	      (match_operand:SI         2 "general_operand"   "g,g")))
   (clobber (reg:CC CC_REG))]
  ""
  "@
  jsr\t%1
  bsr\t%A1"
  [(set_attr "length" "2,4")
   (set_attr "cc" "clobber")
   (set_attr "timings" "33")]
)

;; Note - we do not allow indirect sibcalls (with the address
;; held in a register) because we cannot guarantee that the register
;; chosen will be a call-used one.  If it is a call-saved register,
;; then the epilogue code will corrupt it by popping the saved value
;; off of the stack.
(define_expand "sibcall"
  [(parallel
    [(call (mem:QI (match_operand:SI 0 "rx_symbolic_call_operand"))
	   (match_operand:SI         1 "general_operand"))
     (return)])]
  ""
  {
    if (MEM_P (operands[0]))
      operands[0] = XEXP (operands[0], 0);
  }
)

(define_insn "sibcall_internal"
  [(call (mem:QI (match_operand:SI 0 "rx_symbolic_call_operand" "Symbol"))
	 (match_operand:SI         1 "general_operand"          "g"))
   (return)]
  ""
  "bra\t%A0"
  [(set_attr "length"  "4")
   (set_attr "timings" "33")]
)

(define_expand "sibcall_value"
 [(parallel
   [(set (match_operand                  0 "register_operand")
	 (call (mem:QI (match_operand:SI 1 "rx_symbolic_call_operand"))
	       (match_operand:SI         2 "general_operand")))
    (return)])]
  ""
  {
    if (MEM_P (operands[1]))
      operands[1] = XEXP (operands[1], 0);
  }
)

(define_insn "sibcall_value_internal"
 [(set (match_operand                  0 "register_operand"         "=r")
       (call (mem:QI (match_operand:SI 1 "rx_symbolic_call_operand" "Symbol"))
	     (match_operand:SI         2 "general_operand"          "g")))
  (return)]
  ""
  "bra\t%A1"
  [(set_attr "length"  "4")
   (set_attr "timings" "33")]
)

;; Function Prologue/Epilogue Instructions

(define_expand "prologue"
  [(const_int 0)]
  ""
  "rx_expand_prologue (); DONE;"
)

(define_expand "epilogue"
  [(return)]
  ""
  "rx_expand_epilogue (false); DONE;"
)

(define_expand "sibcall_epilogue"
  [(return)]
  ""
  "rx_expand_epilogue (true); DONE;"
)

;; Move Instructions

;; Note - we do not allow memory to memory moves, even though the ISA
;; supports them.  The reason is that the conditions on such moves are
;; too restrictive, specifically the source addressing mode is limited
;; by the destination addressing mode and vice versa.  (For example it
;; is not possible to use indexed register indirect addressing for one
;; of the operands if the other operand is anything other than a register,
;; but it is possible to use register relative addressing when the other
;; operand also uses register relative or register indirect addressing).
;;
;; GCC does not support computing legitimate addresses based on the
;; nature of other operands involved in the instruction, and reload is
;; not smart enough to cope with a whole variety of different memory
;; addressing constraints, so it is simpler and safer to just refuse
;; to support memory to memory moves.

(define_expand "mov<register_modes:mode>"
  [(set (match_operand:register_modes 0 "general_operand")
	(match_operand:register_modes 1 "general_operand"))]
  ""
  {
    if (MEM_P (operand0) && MEM_P (operand1))
      operands[1] = copy_to_mode_reg (<register_modes:MODE>mode, operand1);
  }
)

(define_insn "*mov<register_modes:mode>_internal"
  [(set (match_operand:register_modes
	 0 "nonimmediate_operand" "=r,r,r,r,r,r,m,Q,Q,Q,Q")
	(match_operand:register_modes
	 1 "general_operand" "Int08,Sint16,Sint24,i,r,m,r,Int08,Sint16,Sint24,i"))]
  ""
  { return rx_gen_move_template (operands, false); }
  [(set_attr "length" "3,4,5,6,2,4,6,5,6,7,8")
   (set_attr "timings" "11,11,11,11,11,12,11,11,11,11,11")]
)

(define_insn "extend<small_int_modes:mode>si2"
  [(set (match_operand:SI 0 "register_operand"    "=r,r")
        (sign_extend:SI (match_operand:small_int_modes
			  1 "nonimmediate_operand" "r,m")))]
  ""
  { return rx_gen_move_template (operands, false); }
  [(set_attr "length" "2,6")
   (set_attr "timings" "11,12")]
)

(define_insn "zero_extend<small_int_modes:mode>si2"
  [(set (match_operand:SI 0 "register_operand"     "=r,r")
        (zero_extend:SI (match_operand:small_int_modes
			  1 "nonimmediate_operand"  "r,m")))]
  ""
  { return rx_gen_move_template (operands, true); }
  [(set_attr "length" "2,4")
   (set_attr "timings" "11,12")]
)

(define_insn "stack_push"
  [(set:SI (reg:SI SP_REG)
	   (minus:SI (reg:SI SP_REG)
		     (const_int 4)))
   (set:SI (mem:SI (reg:SI SP_REG))
	   (match_operand:SI 0 "register_operand" "r"))]
  ""
  "push.l\t%0"
  [(set_attr "length" "2")]
)

(define_insn "stack_pushm"
  [(match_parallel 1 "rx_store_multiple_vector"
		   [(set:SI (reg:SI SP_REG)
			    (minus:SI (reg:SI SP_REG)
				      (match_operand:SI 0 "const_int_operand" "n")))])]
  "reload_completed"
  {
    rx_emit_stack_pushm (operands);
    return "";
  }
  [(set_attr "length" "2")
   (set_attr "timings" "44")] ;; The timing is a guesstimate average timing.
)

(define_insn "stack_pop"
  [(set:SI (match_operand:SI 0 "register_operand" "=r")
	   (mem:SI (reg:SI SP_REG)))
   (set:SI (reg:SI SP_REG)
	   (plus:SI (reg:SI SP_REG)
		    (const_int 4)))]
  ""
  "pop\t%0"
  [(set_attr "length" "2")
   (set_attr "timings" "12")]
)

(define_insn "stack_popm"
  [(match_parallel 1 "rx_load_multiple_vector"
		   [(set:SI (reg:SI SP_REG)
			    (plus:SI (reg:SI SP_REG)
				     (match_operand:SI 0 "const_int_operand" "n")))])]
  "reload_completed"
  {
    rx_emit_stack_popm (operands, true);
    return "";
  }
  [(set_attr "length" "2")
   (set_attr "timings" "45")] ;; The timing is a guesstimate average timing.
)

;; FIXME: Add memory destination options ?
(define_insn "cstoresi4"
  [(set (match_operand:SI   0 "register_operand" "=r,r,r,r,r,r,r")
	(match_operator:SI  1 "comparison_operator"
	 [(match_operand:SI 2 "register_operand"  "r,r,r,r,r,r,r")
	  (match_operand:SI 3 "rx_source_operand" "r,Uint04,Int08,Sint16,Sint24,i,Q")]))
   (clobber (reg:CC CC_REG))] ;; Because the cc flags are set based on comparing ops 2 & 3 not the value in op 0.
  ""
  {
    rx_float_compare_mode = false;
    return "cmp\t%Q3, %Q2\n\tsc%B1.L\t%0";
  }
<<<<<<< HEAD
  [(set_attr "cc" "clobber") ;; Because cc0 is set based on comparing ops 2 & 3 not the value in op 0.
   (set_attr "timings" "22,22,22,22,22,22,44")
=======
  [(set_attr "timings" "22,22,22,22,22,22,44")
>>>>>>> 155d23aa
   (set_attr "length"  "5,5,6,7,8,9,8")]
)

(define_expand "movsicc"
  [(parallel
    [(set (match_operand:SI                  0 "register_operand")
	  (if_then_else:SI (match_operand:SI 1 "comparison_operator")
			   (match_operand:SI 2 "nonmemory_operand")
			   (match_operand:SI 3 "immediate_operand")))
     (clobber (reg:CC CC_REG))])] ;; See cstoresi4
  ""
  {
    if (GET_CODE (operands[1]) != EQ && GET_CODE (operands[1]) != NE)
      FAIL;
    if (! CONST_INT_P (operands[3]))
      FAIL;
  }
)

(define_insn "*movsieq"
  [(set (match_operand:SI                      0 "register_operand" "=r,r,r")
	(if_then_else:SI (eq (match_operand:SI 3 "register_operand"  "r,r,r")
			     (match_operand:SI 4 "rx_source_operand" "riQ,riQ,riQ"))
			 (match_operand:SI     1 "nonmemory_operand" "0,i,r")
			 (match_operand:SI     2 "immediate_operand" "i,i,i")))
   (clobber (reg:CC CC_REG))] ;; See cstoresi4
  ""
  "@
  cmp\t%Q4, %Q3\n\tstnz\t%2, %0
  cmp\t%Q4, %Q3\n\tmov.l\t%2, %0\n\tstz\t%1, %0
  cmp\t%Q4, %Q3\n\tmov.l\t%1, %0\n\tstnz\t%2, %0"
<<<<<<< HEAD
  [(set_attr "cc"      "clobber") ;; See cstoresi4
   (set_attr "length"  "13,19,15")
=======
  [(set_attr "length"  "13,19,15")
>>>>>>> 155d23aa
   (set_attr "timings" "22,33,33")]
)

(define_insn "*movsine"
  [(set (match_operand:SI                      0 "register_operand" "=r,r,r")
	(if_then_else:SI (ne (match_operand:SI 3 "register_operand"  "r,r,r")
			     (match_operand:SI 4 "rx_source_operand" "riQ,riQ,riQ"))
			 (match_operand:SI     1 "nonmemory_operand" "0,i,r")
			 (match_operand:SI     2 "immediate_operand" "i,i,i")))
   (clobber (reg:CC CC_REG))] ;; See cstoresi4
  ""
  "@
  cmp\t%Q4, %Q3\n\tstz\t%2, %0
  cmp\t%Q4, %Q3\n\tmov.l\t%2, %0\n\tstnz\t%1, %0
  cmp\t%Q4, %Q3\n\tmov.l\t%1, %0\n\tstz\t%2, %0"
<<<<<<< HEAD
  [(set_attr "cc"      "clobber") ;; See cstoresi4
   (set_attr "length"  "13,19,15")
=======
  [(set_attr "length"  "13,19,15")
>>>>>>> 155d23aa
   (set_attr "timings" "22,33,33")]
)

;; Arithmetic Instructions

(define_insn "abssi2"
  [(set (match_operand:SI         0 "register_operand" "=r,r")
        (abs:SI (match_operand:SI 1 "register_operand"  "0,r")))
   (set (reg:CC_ZSO CC_REG)
	(compare:CC_ZSO (abs:SI (match_dup 1))
			(const_int 0)))]
  ""
  "@
  abs\t%0
  abs\t%1, %0"
  [(set_attr "length" "2,3")]
)

(define_insn "addsi3"
<<<<<<< HEAD
  [(set (match_operand:SI 0 "register_operand"
			  "=r,r,r,r,r,r,r,r,r,r,r,r,r")
	(plus:SI (match_operand:SI
		  1 "register_operand"
		  "%0,0,0,0,0,0,0,r,r,r,r,r,0")
		 (match_operand:SI
		  2 "rx_source_operand"
		  "r,Uint04,NEGint4,Sint08,Sint16,Sint24,i,r,Sint08,Sint16,Sint24,i,Q")))]
=======
  [(set (match_operand:SI          0 "register_operand"  "=r,r,r,r,r,r,r,r,r,r,r,r,r,r")
	(plus:SI (match_operand:SI 1 "register_operand"  "%0,0,0,0,0,0,0,r,r,r,r,r,r,0")
		 (match_operand:SI 2 "rx_source_operand" "r,Uint04,NEGint4,Sint08,Sint16,Sint24,i,0,r,Sint08,Sint16,Sint24,i,Q")))
   (set (reg:CC_ZSC CC_REG) ;; See subsi3
	(compare:CC_ZSC (plus:SI (match_dup 1) (match_dup 2))
			(const_int 0)))]
>>>>>>> 155d23aa
  ""
  "@
  add\t%2, %0
  add\t%2, %0
  sub\t%N2, %0
  add\t%2, %0
  add\t%2, %0
  add\t%2, %0
  add\t%2, %0
  add\t%1, %0
  add\t%2, %1, %0
  add\t%2, %1, %0
  add\t%2, %1, %0
  add\t%2, %1, %0
  add\t%2, %1, %0
  add\t%Q2, %0"
<<<<<<< HEAD
  [(set_attr "cc" "set_zsc") ;; See subsi3
   (set_attr "timings" "11,11,11,11,11,11,11,11,11,11,11,11,33")
   (set_attr "length" "2,2,2,3,4,5,6,3,3,4,5,6,5")]
=======
  [(set_attr "timings" "11,11,11,11,11,11,11,11,11,11,11,11,11,33")
   (set_attr "length"   "2,2,2,3,4,5,6,2,3,3,4,5,6,5")]
>>>>>>> 155d23aa
)

(define_insn "adddi3"
  [(set (match_operand:DI          0 "register_operand" "=r,r,r,r,r,r")
	(plus:DI (match_operand:DI 1 "register_operand" "%0,0,0,0,0,0")
		 (match_operand:DI 2 "rx_source_operand"
				   "r,Sint08,Sint16,Sint24,i,Q")))
   (set (reg:CC_ZSC CC_REG) ;; See subsi3
	(compare:CC_ZSC (plus:DI (match_dup 1) (match_dup 2))
			(const_int 0)))]
  ""
  "add\t%L2, %L0\n\tadc\t%H2, %H0"
<<<<<<< HEAD
  [(set_attr "cc" "set_zsc") ;; See subsi3
   (set_attr "timings" "22,22,22,22,22,44")
=======
  [(set_attr "timings" "22,22,22,22,22,44")
>>>>>>> 155d23aa
   (set_attr "length" "5,7,9,11,13,11")]
)

(define_insn "andsi3"
  [(set (match_operand:SI         0 "register_operand"  "=r,r,r,r,r,r,r,r,r")
	(and:SI (match_operand:SI 1 "register_operand"  "%0,0,0,0,0,0,r,r,0")
<<<<<<< HEAD
		(match_operand:SI
		 2 "rx_source_operand"
		 "r,Uint04,Sint08,Sint16,Sint24,i,0,r,Q")))]
=======
		(match_operand:SI 2 "rx_source_operand" "r,Uint04,Sint08,Sint16,Sint24,i,0,r,Q")))
   (set (reg:CC_ZS CC_REG)
	(compare:CC_ZS (and:SI (match_dup 1) (match_dup 2))
		       (const_int 0)))]
>>>>>>> 155d23aa
  ""
  "@
  and\t%2, %0
  and\t%2, %0
  and\t%2, %0
  and\t%2, %0
  and\t%2, %0
  and\t%2, %0
  and\t%1, %0
  and\t%2, %1, %0
  and\t%Q2, %0"
<<<<<<< HEAD
  [(set_attr "cc" "set_zs")
   (set_attr "timings" "11,11,11,11,11,11,11,33,33")
=======
  [(set_attr "timings" "11,11,11,11,11,11,11,33,33")
>>>>>>> 155d23aa
   (set_attr "length" "2,2,3,4,5,6,2,5,5")]
)

;; Byte swap (single 32-bit value).
(define_insn "bswapsi2"
  [(set (match_operand:SI           0 "register_operand" "+r")
	(bswap:SI (match_operand:SI 1 "register_operand"  "r")))]
  ""
  "revl\t%1, %0"
  [(set_attr "length" "3")]
)

;; Byte swap (single 16-bit value).  Note - we ignore the swapping of the high 16-bits.
(define_insn "bswaphi2"
  [(set (match_operand:HI           0 "register_operand" "+r")
	(bswap:HI (match_operand:HI 1 "register_operand"  "r")))]
  ""
  "revw\t%1, %0"
  [(set_attr "length" "3")]
)

(define_insn "divsi3"
  [(set (match_operand:SI         0 "register_operand" "=r,r,r,r,r,r")
	(div:SI (match_operand:SI 1 "register_operand"  "0,0,0,0,0,0")
		(match_operand:SI 2 "rx_source_operand" "r,Sint08,Sint16,Sint24,i,Q")))
   (clobber (reg:CC CC_REG))]
  ""
  "div\t%Q2, %0"
  [(set_attr "timings" "1111") ;; Strictly speaking the timing should be
                               ;; 2222, but that is a worst case sceanario.
   (set_attr "length" "3,4,5,6,7,6")]
)

(define_insn "udivsi3"
  [(set (match_operand:SI          0 "register_operand"  "=r,r,r,r,r,r")
	(udiv:SI (match_operand:SI 1 "register_operand"   "0,0,0,0,0,0")
		 (match_operand:SI 2 "rx_source_operand"  "r,Sint08,Sint16,Sint24,i,Q")))
   (clobber (reg:CC CC_REG))]
  ""
  "divu\t%Q2, %0"
  [(set_attr "timings" "1010") ;; Strictly speaking the timing should be
                               ;; 2020, but that is a worst case sceanario.
   (set_attr "length" "3,4,5,6,7,6")]
)

;; Note - these patterns are suppressed in big-endian mode because they
;; generate a little endian result.  ie the most significant word of the
;; result is placed in the higher numbered register of the destination
;; register pair.

(define_insn "mulsidi3"
  [(set (match_operand:DI          0 "register_operand"  "=r,r,r,r,r,r")
        (mult:DI (sign_extend:DI (match_operand:SI
				  1 "register_operand"  "%0,0,0,0,0,0"))
                 (sign_extend:DI (match_operand:SI
				  2 "rx_source_operand"
				  "r,Sint08,Sint16,Sint24,i,Q"))))]
  "! TARGET_BIG_ENDIAN_DATA"
  "emul\t%Q2, %0"
  [(set_attr "length" "3,4,5,6,7,6")   
   (set_attr "timings" "22,22,22,22,22,44")]
)

;; See comment for mulsidi3.
;; Note - the zero_extends are to distinguish this pattern from the
;; mulsidi3 pattern.  Immediate mode addressing is not supported
;; because gcc cannot handle the expression: (zero_extend (const_int)).
(define_insn "umulsidi3"
  [(set (match_operand:DI                          0 "register_operand"	 "=r,r")
        (mult:DI (zero_extend:DI (match_operand:SI 1 "register_operand"  "%0,0"))
                 (zero_extend:DI (match_operand:SI 2 "rx_compare_operand" "r,Q"))))]
  "! TARGET_BIG_ENDIAN_DATA"
  "emulu\t%Q2, %0"
  [(set_attr "length" "3,6")
   (set_attr "timings" "22,44")]
)

(define_insn "smaxsi3"
  [(set (match_operand:SI          0 "register_operand" "=r,r,r,r,r,r")
	(smax:SI (match_operand:SI 1 "register_operand" "%0,0,0,0,0,0")
		 (match_operand:SI 2 "rx_source_operand"
				   "r,Sint08,Sint16,Sint24,i,Q")))]
  ""
  "max\t%Q2, %0"
  [(set_attr "length" "3,4,5,6,7,6")
   (set_attr "timings" "11,11,11,11,11,33")]
)

(define_insn "sminsi3"
  [(set (match_operand:SI          0 "register_operand" "=r,r,r,r,r,r")
	(smin:SI (match_operand:SI 1 "register_operand" "%0,0,0,0,0,0")
		 (match_operand:SI 2 "rx_source_operand"
				   "r,Sint08,Sint16,Sint24,i,Q")))]
  ""
  "min\t%Q2, %0"
  [(set_attr "length"  "3,4,5,6,7,6")
   (set_attr "timings" "11,11,11,11,11,33")]
)

(define_insn "mulsi3"
  [(set (match_operand:SI          0 "register_operand" "=r,r,r,r,r,r,r,r,r")
        (mult:SI (match_operand:SI 1 "register_operand" "%0,0,0,0,0,0,0,r,r")
                 (match_operand:SI 2 "rx_source_operand"
				   "r,Uint04,Sint08,Sint16,Sint24,i,Q,0,r")))]
  ""
  "@
  mul\t%2, %0
  mul\t%2, %0
  mul\t%2, %0
  mul\t%2, %0
  mul\t%2, %0
  mul\t%Q2, %0
  mul\t%Q2, %0
  mul\t%1, %0
  mul\t%2, %1, %0"
  [(set_attr "length"  "2,2,3,4,5,6,5,2,3")
   (set_attr "timings" "11,11,11,11,11,11,33,11,11")]
)

(define_insn "negsi2"
  [(set (match_operand:SI         0 "register_operand" "=r,r")
        (neg:SI (match_operand:SI 1 "register_operand"  "0,r")))
   (set (reg:CC CC_REG)
	(compare:CC (neg:SI (match_dup 1))
		    (const_int 0)))]
  ;; The NEG instruction does not comply with -fwrapv semantics.
  ;; See gcc.c-torture/execute/pr22493-1.c for an example of this.
  "! flag_wrapv"
  "@
  neg\t%0
  neg\t%1, %0"
  [(set_attr "length" "2,3")
   (set_attr "cc" "set_zsoc")]
)

(define_insn "one_cmplsi2"
  [(set (match_operand:SI         0 "register_operand" "=r,r")
	(not:SI (match_operand:SI 1 "register_operand"  "0,r")))
   (set (reg:CC_ZS CC_REG)
	(compare:CC_ZS (not:SI (match_dup 1))
		       (const_int 0)))]
  ""
  "@
  not\t%0
  not\t%1, %0"
  [(set_attr "length" "2,3")]
)

(define_insn "iorsi3"
  [(set (match_operand:SI         0 "register_operand" "=r,r,r,r,r,r,r,r,r")
	(ior:SI (match_operand:SI 1 "register_operand" "%0,0,0,0,0,0,r,r,0")
<<<<<<< HEAD
	        (match_operand:SI 2 "rx_source_operand"
				  "r,Uint04,Sint08,Sint16,Sint24,i,0,r,Q")))]
=======
	        (match_operand:SI 2 "rx_source_operand" "r,Uint04,Sint08,Sint16,Sint24,i,0,r,Q")))
   (set (reg:CC_ZS CC_REG)
	(compare:CC_ZS (ior:SI (match_dup 1) (match_dup 2))
		       (const_int 0)))]
>>>>>>> 155d23aa
  ""
  "@
  or\t%2, %0
  or\t%2, %0
  or\t%2, %0
  or\t%2, %0
  or\t%2, %0
  or\t%Q2, %0
  or\t%1, %0
  or\t%2, %1, %0
  or\t%Q2, %0"
<<<<<<< HEAD
  [(set_attr "cc" "set_zs")
   (set_attr "timings" "11,11,11,11,11,11,11,11,33")
=======
  [(set_attr "timings" "11,11,11,11,11,11,11,11,33")
>>>>>>> 155d23aa
   (set_attr "length"  "2,2,3,4,5,6,2,3,5")]
)

(define_insn "rotlsi3"
  [(set (match_operand:SI            0 "register_operand" "=r")
	(rotate:SI (match_operand:SI 1 "register_operand"  "0")
		   (match_operand:SI 2 "rx_shift_operand" "rn")))
   (set (reg:CC_ZS CC_REG)
	(compare:CC_ZS (rotate:SI (match_dup 1) (match_dup 2))
		       (const_int 0)))]
  ""
  "rotl\t%2, %0"
  [(set_attr "length" "3")]
)

(define_insn "rotrsi3"
  [(set (match_operand:SI              0 "register_operand" "=r")
	(rotatert:SI (match_operand:SI 1 "register_operand"  "0")
		     (match_operand:SI 2 "rx_shift_operand" "rn")))
   (set (reg:CC_ZS CC_REG)
	(compare:CC_ZS (rotatert:SI (match_dup 1) (match_dup 2))
		       (const_int 0)))]
  ""
  "rotr\t%2, %0"
  [(set_attr "length" "3")]
)

(define_insn "ashrsi3"
  [(set (match_operand:SI              0 "register_operand" "=r,r,r")
	(ashiftrt:SI (match_operand:SI 1 "register_operand"  "0,0,r")
		     (match_operand:SI 2 "rx_shift_operand"  "r,n,n")))
   (set (reg:CC_ZS CC_REG)
	(compare:CC_ZS (ashiftrt:SI (match_dup 1) (match_dup 2))
		       (const_int 0)))]
  ""
  "@
  shar\t%2, %0
  shar\t%2, %0
  shar\t%2, %1, %0"
<<<<<<< HEAD
  [(set_attr "cc" "set_zs")
   (set_attr "length" "3,2,3")]
=======
  [(set_attr "length" "3,2,3")]
>>>>>>> 155d23aa
)

(define_insn "lshrsi3"
  [(set (match_operand:SI              0 "register_operand" "=r,r,r")
	(lshiftrt:SI (match_operand:SI 1 "register_operand"  "0,0,r")
		     (match_operand:SI 2 "rx_shift_operand"  "r,n,n")))
   (set (reg:CC_ZS CC_REG)
	(compare:CC_ZS (lshiftrt:SI (match_dup 1) (match_dup 2))
		       (const_int 0)))]
  ""
  "@
  shlr\t%2, %0
  shlr\t%2, %0
  shlr\t%2, %1, %0"
<<<<<<< HEAD
  [(set_attr "cc" "set_zs")
   (set_attr "length" "3,2,3")]
=======
  [(set_attr "length" "3,2,3")]
>>>>>>> 155d23aa
)

(define_insn "ashlsi3"
  [(set (match_operand:SI            0 "register_operand" "=r,r,r")
	(ashift:SI (match_operand:SI 1 "register_operand"  "0,0,r")
	           (match_operand:SI 2 "rx_shift_operand"  "r,n,n")))
   (set (reg:CC_ZS CC_REG)
	(compare:CC_ZS (ashift:SI (match_dup 1) (match_dup 2))
		       (const_int 0)))]
  ""
  "@
  shll\t%2, %0
  shll\t%2, %0
  shll\t%2, %1, %0"
<<<<<<< HEAD
  [(set_attr "cc" "set_zs")
   (set_attr "length" "3,2,3")]
=======
  [(set_attr "length" "3,2,3")]
>>>>>>> 155d23aa
)

(define_insn "subsi3"
  [(set (match_operand:SI           0 "register_operand" "=r,r,r,r,r")
	(minus:SI (match_operand:SI 1 "register_operand"  "0,0,0,r,0")
		  (match_operand:SI 2 "rx_source_operand" "r,Uint04,n,r,Q")))
   (set (reg:CC_ZSC CC_REG)
	;; Note - we do not acknowledge that the SUB instruction sets the Overflow
	;; flag because its interpretation is different from comparing the result
	;; against zero.  Compile and run gcc.c-torture/execute/cmpsi-1.c to see this.
	(compare:CC_ZSC (minus:SI (match_dup 1) (match_dup 2))
			(const_int 0)))]
  ""
  "@
  sub\t%2, %0
  sub\t%2, %0
  add\t%N2, %0
  sub\t%2, %1, %0
  sub\t%Q2, %0"
<<<<<<< HEAD
  [(set_attr "cc" "set_zsc") ;; Note - we do not acknowledge that the SUB
   ;; instruction sets the Overflow flag because its interpretation is
   ;; different from comparing the result against zero.  Compile and run
   ;; gcc.c-torture/execute/cmpsi-1.c to see this.
   (set_attr "timings" "11,11,11,11,33")
=======
  [(set_attr "timings" "11,11,11,11,33")
>>>>>>> 155d23aa
   (set_attr "length" "2,2,6,3,5")]
)

(define_insn "subdi3"
  [(set (match_operand:DI           0 "register_operand" "=r,r")
	(minus:DI (match_operand:DI 1 "register_operand"  "0,0")
		  (match_operand:DI 2 "rx_source_operand" "r,Q")))
   (set (reg:CC_ZSC CC_REG) ;; See subsi3
	(compare:CC_ZSC (minus:DI (match_dup 1) (match_dup 2))
			(const_int 0)))]
  ""
  "sub\t%L2, %L0\n\tsbb\t%H2, %H0"
<<<<<<< HEAD
  [(set_attr "cc" "set_zsc") ;; See subsi3
   (set_attr "timings" "22,44")
=======
  [(set_attr "timings" "22,44")
>>>>>>> 155d23aa
   (set_attr "length" "5,11")]
)

(define_insn "xorsi3"
  [(set (match_operand:SI         0 "register_operand" "=r,r,r,r,r,r")
	(xor:SI (match_operand:SI 1 "register_operand" "%0,0,0,0,0,0")
	        (match_operand:SI 2 "rx_source_operand"
				  "r,Sint08,Sint16,Sint24,i,Q")))
   (set (reg:CC_ZS CC_REG)
	(compare:CC_ZS (xor:SI (match_dup 1) (match_dup 2))
		       (const_int 0)))]
  ""
  "xor\t%Q2, %0"
<<<<<<< HEAD
  [(set_attr "cc" "set_zs")
   (set_attr "timings" "11,11,11,11,11,33")
=======
  [(set_attr "timings" "11,11,11,11,11,33")
>>>>>>> 155d23aa
   (set_attr "length" "3,4,5,6,7,6")]
)

;; Floating Point Instructions

(define_insn "addsf3"
  [(set (match_operand:SF          0 "register_operand"  "=r,r,r")
	(plus:SF (match_operand:SF 1 "register_operand"  "%0,0,0")
		 (match_operand:SF 2 "rx_source_operand"  "r,F,Q")))
   (set (reg:CC_ZS CC_REG)
	(compare:CC_ZS (plus:SF (match_dup 1) (match_dup 2))
			(const_int 0)))]
  "ALLOW_RX_FPU_INSNS"
  "fadd\t%2, %0"
<<<<<<< HEAD
  [(set_attr "cc" "set_zs")
   (set_attr "timings" "44,44,66")
=======
  [(set_attr "timings" "44,44,66")
>>>>>>> 155d23aa
   (set_attr "length" "3,7,5")]
)

(define_insn "divsf3"
  [(set (match_operand:SF         0 "register_operand" "=r,r,r")
	(div:SF (match_operand:SF 1 "register_operand"  "0,0,0")
		(match_operand:SF 2 "rx_source_operand" "r,F,Q")))
   (set (reg:CC_ZS CC_REG)
	(compare:CC_ZS (div:SF (match_dup 1) (match_dup 2))
			(const_int 0)))]
  "ALLOW_RX_FPU_INSNS"
  "fdiv\t%2, %0"
  [(set_attr "timings" "1616,1616,1818")
   (set_attr "length" "3,7,5")]
)

(define_insn "mulsf3"
  [(set (match_operand:SF          0 "register_operand" "=r,r,r")
	(mult:SF (match_operand:SF 1 "register_operand" "%0,0,0")
		(match_operand:SF  2 "rx_source_operand" "r,F,Q")))
   (set (reg:CC_ZS CC_REG)
	(compare:CC_ZS (mult:SF (match_dup 1) (match_dup 2))
			(const_int 0)))]
  "ALLOW_RX_FPU_INSNS"
  "fmul\t%2, %0"
<<<<<<< HEAD
  [(set_attr "cc" "set_zs")
   (set_attr "timings" "33,33,55")
=======
  [(set_attr "timings" "33,33,55")
>>>>>>> 155d23aa
   (set_attr "length"  "3,7,5")]
)

(define_insn "subsf3"
  [(set (match_operand:SF           0 "register_operand" "=r,r,r")
	(minus:SF (match_operand:SF 1 "register_operand"  "0,0,0")
		  (match_operand:SF 2 "rx_source_operand" "r,F,Q")))
   (set (reg:CC_ZS CC_REG)
	(compare:CC_ZS (minus:SF (match_dup 1) (match_dup 2))
		       (const_int 0)))]
  "ALLOW_RX_FPU_INSNS"
  "fsub\t%Q2, %0"
<<<<<<< HEAD
  [(set_attr "cc" "set_zs")
   (set_attr "timings" "44,44,66")
=======
  [(set_attr "timings" "44,44,66")
>>>>>>> 155d23aa
   (set_attr "length" "3,7,5")]
)

(define_insn "fix_truncsfsi2"
  [(set (match_operand:SI         0 "register_operand"  "=r,r")
	(fix:SI (match_operand:SF 1 "rx_compare_operand" "r,Q")))
   (set (reg:CC_ZS CC_REG)
	(compare:CC_ZS (fix:SI (match_dup 1))
		       (const_int 0)))]
  "ALLOW_RX_FPU_INSNS"
  "ftoi\t%Q1, %0"
<<<<<<< HEAD
  [(set_attr "cc" "set_zs")
   (set_attr "timings" "22,44")
=======
  [(set_attr "timings" "22,44")
>>>>>>> 155d23aa
   (set_attr "length" "3,5")]
)

(define_insn "floatsisf2"
  [(set (match_operand:SF           0 "register_operand"  "=r,r")
	(float:SF (match_operand:SI 1 "rx_compare_operand" "r,Q")))
   (set (reg:CC_ZS CC_REG)
	(compare:CC_ZS (float:SF (match_dup 1))
			(const_int 0)))]
  "ALLOW_RX_FPU_INSNS"
  "itof\t%Q1, %0"
<<<<<<< HEAD
  [(set_attr "cc" "set_zs")
   (set_attr "timings" "22,44")
=======
  [(set_attr "timings" "22,44")
>>>>>>> 155d23aa
   (set_attr "length" "3,6")]
)

;; Bit manipulation instructions.
;; Note - there are two versions of each pattern because the memory
;; accessing versions use QImode whilst the register accessing
;; versions use SImode.
;; The peephole are here because the combiner only looks at a maximum
;; of three instructions at a time.

(define_insn "bitset"
<<<<<<< HEAD
  [(set:SI (match_operand:SI 0 "register_operand" "=r")
	   (ior:SI (match_operand:SI 1 "register_operand" "0")
=======
  [(set:SI (match_operand:SI                    0 "register_operand" "=r")
	   (ior:SI (match_operand:SI            1 "register_operand" "0")
>>>>>>> 155d23aa
		   (ashift:SI (const_int 1)
			      (match_operand:SI 2 "nonmemory_operand" "ri"))))]
  ""
  "bset\t%2, %0"
  [(set_attr "length" "3")]
)

(define_insn "bitset_in_memory"
<<<<<<< HEAD
  [(set:QI (match_operand:QI 0 "memory_operand" "=m")
	   (ior:QI (match_operand:QI 1 "memory_operand" "0")
=======
  [(set:QI (match_operand:QI                    0 "memory_operand" "=m")
	   (ior:QI (match_operand:QI            1 "memory_operand" "0")
>>>>>>> 155d23aa
		   (ashift:QI (const_int 1)
			      (match_operand:QI 2 "nonmemory_operand" "ri"))))]
  ""
  "bset\t%2, %0.B"
  [(set_attr "length" "3")
   (set_attr "timings" "34")]
)

;; (set (reg A) (const_int 1))
;; (set (reg A) (ashift (reg A) (reg B)))
;; (set (reg C) (ior (reg A) (reg C)))
(define_peephole2
  [(set:SI (match_operand:SI 0 "register_operand" "")
	   (const_int 1))
   (set:SI (match_dup 0)
	   (ashift:SI (match_dup 0)
		      (match_operand:SI 1 "register_operand" "")))
   (set:SI (match_operand:SI 2 "register_operand" "")
	   (ior:SI (match_dup 0)
		   (match_dup 2)))]
  "dead_or_set_p (insn, operands[0])"
  [(set:SI (match_dup 2)
	   (ior:SI (match_dup 2)
		   (ashift:SI (const_int 1)
			      (match_dup 1))))]
)
  
;; (set (reg A) (const_int 1))
;; (set (reg A) (ashift (reg A) (reg B)))
;; (set (reg A) (ior (reg A) (reg C)))
;; (set (reg C) (reg A)
(define_peephole2
  [(set:SI (match_operand:SI 0 "register_operand" "")
	   (const_int 1))
   (set:SI (match_dup 0)
	   (ashift:SI (match_dup 0)
		      (match_operand:SI 1 "register_operand" "")))
   (set:SI (match_dup 0)
	   (ior:SI (match_dup 0)
		   (match_operand:SI 2 "register_operand" "")))
   (set:SI (match_dup 2) (match_dup 0))]
  "dead_or_set_p (insn, operands[0])"
  [(set:SI (match_dup 2)
	   (ior:SI (match_dup 2)
		   (ashift:SI (const_int 1)
			      (match_dup 1))))]
)
  
(define_insn "bitinvert"
  [(set:SI (match_operand:SI 0 "register_operand" "+r")
	   (xor:SI (match_operand:SI 1 "register_operand" "0")
		   (ashift:SI (const_int 1)
			      (match_operand:SI 2 "nonmemory_operand" "ri"))))]
  ""
  "bnot\t%2, %0"
  [(set_attr "length" "3")]
)

(define_insn "bitinvert_in_memory"
  [(set:QI (match_operand:QI 0 "memory_operand" "+m")
	   (xor:QI (match_operand:QI 1 "register_operand" "0")
		   (ashift:QI (const_int 1)
			      (match_operand:QI 2 "nonmemory_operand" "ri"))))]
  ""
  "bnot\t%2, %0.B"
  [(set_attr "length" "5")
   (set_attr "timings" "33")]
)

;; (set (reg A) (const_int 1))
;; (set (reg A) (ashift (reg A) (reg B)))
;; (set (reg C) (xor (reg A) (reg C)))
(define_peephole2
  [(set:SI (match_operand:SI 0 "register_operand" "")
	   (const_int 1))
   (set:SI (match_dup 0)
	   (ashift:SI (match_dup 0)
		      (match_operand:SI 1 "register_operand" "")))
   (set:SI (match_operand:SI 2 "register_operand" "")
	   (xor:SI (match_dup 0)
		   (match_dup 2)))]
  "dead_or_set_p (insn, operands[0])"
  [(set:SI (match_dup 2)
	   (xor:SI (match_dup 2)
		   (ashift:SI (const_int 1)
			      (match_dup 1))))]
  ""
)
  
;; (set (reg A) (const_int 1))
;; (set (reg A) (ashift (reg A) (reg B)))
;; (set (reg A) (xor (reg A) (reg C)))
;; (set (reg C) (reg A))
(define_peephole2
  [(set:SI (match_operand:SI 0 "register_operand" "")
	   (const_int 1))
   (set:SI (match_dup 0)
	   (ashift:SI (match_dup 0)
		      (match_operand:SI 1 "register_operand" "")))
   (set:SI (match_dup 0)
	   (xor:SI (match_dup 0)
		   (match_operand:SI 2 "register_operand" "")))
   (set:SI (match_dup 2) (match_dup 0))]
  "dead_or_set_p (insn, operands[0])"
  [(set:SI (match_dup 2)
	   (xor:SI (match_dup 2)
		   (ashift:SI (const_int 1)
			      (match_dup 1))))]
  ""
)

(define_insn "bitclr"
  [(set:SI (match_operand:SI 0 "register_operand" "=r")
	   (and:SI (match_operand:SI 1 "register_operand" "0")
		   (not:SI (ashift:SI (const_int 1)
				      (match_operand:SI 2 "nonmemory_operand" "ri")))))]
  ""
  "bclr\t%2, %0"
  [(set_attr "length" "3")]
)

(define_insn "bitclr_in_memory"
  [(set:QI (match_operand:QI 0 "memory_operand" "=m")
	   (and:QI (match_operand:QI 1 "memory_operand" "0")
		   (not:QI (ashift:QI (const_int 1)
				      (match_operand:QI 2 "nonmemory_operand" "ri")))))]
  ""
  "bclr\t%2, %0.B"
  [(set_attr "length" "3")
   (set_attr "timings" "34")]
)

;; (set (reg A) (const_int -2))
;; (set (reg A) (rotate (reg A) (reg B)))
;; (set (reg C) (and (reg A) (reg C)))
(define_peephole2
  [(set:SI (match_operand:SI 0 "register_operand" "")
	   (const_int -2))
   (set:SI (match_dup 0)
	   (rotate:SI (match_dup 0)
		      (match_operand:SI 1 "register_operand" "")))
   (set:SI (match_operand:SI 2 "register_operand" "")
	   (and:SI (match_dup 0)
		   (match_dup 2)))]
  "dead_or_set_p (insn, operands[0])"
  [(set:SI (match_dup 2)
	   (and:SI (match_dup 2)
		   (not:SI (ashift:SI (const_int 1)
				      (match_dup 1)))))]
)
  
;; (set (reg A) (const_int -2))
;; (set (reg A) (rotate (reg A) (reg B)))
;; (set (reg A) (and (reg A) (reg C)))
;; (set (reg C) (reg A)
(define_peephole2
  [(set:SI (match_operand:SI 0 "register_operand" "")
	   (const_int -2))
   (set:SI (match_dup 0)
	   (rotate:SI (match_dup 0)
		      (match_operand:SI 1 "register_operand" "")))
   (set:SI (match_dup 0)
	   (and:SI (match_dup 0)
		   (match_operand:SI 2 "register_operand" "")))
   (set:SI (match_dup 2) (match_dup 0))]
  "dead_or_set_p (insn, operands[0])"
  [(set:SI (match_dup 2)
	   (and:SI (match_dup 2)
		   (not:SI (ashift:SI (const_int 1)
				      (match_dup 1)))))]
)

(define_expand "insv"
  [(set:SI (zero_extract:SI (match_operand:SI 0 "nonimmediate_operand") ;; Destination
		            (match_operand    1 "immediate_operand")    ;; # of bits to set
			    (match_operand    2 "immediate_operand"))   ;; Starting bit
	   (match_operand	              3 "immediate_operand"))]  ;; Bits to insert
  ""
  {
    if (rx_expand_insv (operands))
      DONE;
    FAIL;
  }
)   

;; Atomic exchange operation.

(define_insn "sync_lock_test_and_setsi"
  [(set:SI (match_operand:SI 0 "register_operand"   "=r,r")
	   (match_operand:SI 1 "rx_compare_operand" "=r,Q"))
   (set:SI (match_dup 1)
	   (match_operand:SI 2 "register_operand"    "0,0"))]
  ""
  "xchg\t%1, %0"
  [(set_attr "length" "3,6")
   (set_attr "timings" "22")]
)

;; Block move functions.

(define_expand "movstr"
  [(set:SI (match_operand:BLK 1 "memory_operand")    ;; Dest
	   (match_operand:BLK 2 "memory_operand"))   ;; Source
   (use (match_operand:SI     0 "register_operand")) ;; Updated Dest
  ]
  ""
  {
    rtx addr1 = gen_rtx_REG (SImode, 1);
    rtx addr2 = gen_rtx_REG (SImode, 2);
    rtx len   = gen_rtx_REG (SImode, 3);
    rtx dest_copy = gen_reg_rtx (SImode);

    emit_move_insn (len, GEN_INT (-1));
    emit_move_insn (addr1, force_operand (XEXP (operands[1], 0), NULL_RTX));
    emit_move_insn (addr2, force_operand (XEXP (operands[2], 0), NULL_RTX));
    operands[1] = replace_equiv_address_nv (operands[1], addr1);
    operands[2] = replace_equiv_address_nv (operands[2], addr2);
    emit_move_insn (dest_copy, addr1);
    emit_insn (gen_rx_movstr ());
    emit_move_insn (len, GEN_INT (-1));
    emit_insn (gen_rx_strend (operands[0], dest_copy));
    DONE;
  }
)

(define_insn "rx_movstr"
  [(set:SI (mem:BLK (reg:SI 1))
	   (mem:BLK (reg:SI 2)))
   (unspec_volatile:BLK [(reg:SI 1) (reg:SI 2) (reg:SI 3)] UNSPEC_MOVSTR)
   (clobber (reg:SI 1))
   (clobber (reg:SI 2))
   (clobber (reg:SI 3))]
  ""
  "smovu"
  [(set_attr "length" "2")
   (set_attr "timings" "1111")] ;; The timing is a guesstimate.
)

(define_insn "rx_strend"
  [(set:SI (match_operand:SI                      0 "register_operand" "=r")
	   (unspec_volatile:SI [(match_operand:SI 1 "register_operand"  "r")
				(reg:SI 3)] UNSPEC_STRLEN))
   (clobber (reg:SI 1))
   (clobber (reg:SI 2))
   (clobber (reg:SI 3))
   (clobber (reg:CC CC_REG))
   ]
  ""
  "mov\t%1, r1\n\tmov\t#0, r2\n\tsuntil.b\n\tmov\tr1, %0\n\tsub\t#1, %0"
  [(set_attr "length" "10")
   (set_attr "timings" "1111")] ;; The timing is a guesstimate.
)

(define_expand "movmemsi"
  [(parallel
    [(set (match_operand:BLK 0 "memory_operand")    ;; Dest
	  (match_operand:BLK 1 "memory_operand"))   ;; Source
     (use (match_operand:SI  2 "register_operand")) ;; Length in bytes
     (match_operand          3 "immediate_operand") ;; Align
     (unspec_volatile:BLK [(reg:SI 1) (reg:SI 2) (reg:SI 3)] UNSPEC_MOVMEM)]
    )]
  ""
  {
    rtx addr1 = gen_rtx_REG (SImode, 1);
    rtx addr2 = gen_rtx_REG (SImode, 2);
    rtx len   = gen_rtx_REG (SImode, 3);

    if (REG_P (operands[0]) && (REGNO (operands[0]) == 2
				      || REGNO (operands[0]) == 3))
      FAIL;
    if (REG_P (operands[1]) && (REGNO (operands[1]) == 1
				      || REGNO (operands[1]) == 3))
      FAIL;
    if (REG_P (operands[2]) && (REGNO (operands[2]) == 1
				      || REGNO (operands[2]) == 2))
      FAIL;
    emit_move_insn (addr1, force_operand (XEXP (operands[0], 0), NULL_RTX));
    emit_move_insn (addr2, force_operand (XEXP (operands[1], 0), NULL_RTX));
    emit_move_insn (len, force_operand (operands[2], NULL_RTX));
    operands[0] = replace_equiv_address_nv (operands[0], addr1);
    operands[1] = replace_equiv_address_nv (operands[1], addr2);
    emit_insn (gen_rx_movmem ());
    DONE;
  }
)

(define_insn "rx_movmem"
  [(set (mem:BLK (reg:SI 1))
	(mem:BLK (reg:SI 2)))
   (use (reg:SI 3))
   (unspec_volatile:BLK [(reg:SI 1) (reg:SI 2) (reg:SI 3)] UNSPEC_MOVMEM)
   (clobber (reg:SI 1))
   (clobber (reg:SI 2))
   (clobber (reg:SI 3))]
  ""
  "smovf"
  [(set_attr "length" "2")
   (set_attr "timings" "1111")] ;; The timing is a guesstimate.
)

(define_expand "setmemsi"
  [(set (match_operand:BLK 0 "memory_operand")     ;; Dest
        (match_operand:QI  2 "nonmemory_operand")) ;; Value
   (use (match_operand:SI  1 "nonmemory_operand")) ;; Length
   (match_operand          3 "immediate_operand")  ;; Align
   (unspec_volatile:BLK [(reg:SI 1) (reg:SI 2) (reg:SI 3)] UNSPEC_SETMEM)]
  ""
  {
    rtx addr = gen_rtx_REG (SImode, 1);
    rtx val  = gen_rtx_REG (QImode, 2);
    rtx len  = gen_rtx_REG (SImode, 3);

    emit_move_insn (addr, force_operand (XEXP (operands[0], 0), NULL_RTX));
    emit_move_insn (len, force_operand (operands[1], NULL_RTX));
    emit_move_insn (val, operands[2]);
    emit_insn (gen_rx_setmem ());
    DONE;
  }
)

(define_insn "rx_setmem"
  [(set:BLK (mem:BLK (reg:SI 1)) (reg 2))
   (unspec_volatile:BLK [(reg:SI 1) (reg:SI 2) (reg:SI 3)] UNSPEC_SETMEM)
   (clobber (reg:SI 1))
   (clobber (reg:SI 3))]
  ""
  "sstr.b"
  [(set_attr "length" "2")
   (set_attr "timings" "1111")] ;; The timing is a guesstimate.
)

(define_expand "cmpstrnsi"
  [(set (match_operand:SI                       0 "register_operand")   ;; Result
	(unspec_volatile:SI [(match_operand:BLK 1 "memory_operand")     ;; String1
			     (match_operand:BLK 2 "memory_operand")]    ;; String2
			    UNSPEC_CMPSTRN))
   (use (match_operand:SI                       3 "register_operand"))  ;; Max Length
   (match_operand:SI                            4 "immediate_operand")] ;; Known Align
  ""
  {
    rtx str1 = gen_rtx_REG (SImode, 1);
    rtx str2 = gen_rtx_REG (SImode, 2);
    rtx len  = gen_rtx_REG (SImode, 3);
  
    emit_move_insn (str1, force_operand (XEXP (operands[1], 0), NULL_RTX));
    emit_move_insn (str2, force_operand (XEXP (operands[2], 0), NULL_RTX));
    emit_move_insn (len, force_operand (operands[3], NULL_RTX));

    emit_insn (gen_rx_cmpstrn (operands[0], operands[1], operands[2]));
    DONE;
  }
)

(define_expand "cmpstrsi"
  [(set (match_operand:SI                       0 "register_operand")   ;; Result
	(unspec_volatile:SI [(match_operand:BLK 1 "memory_operand")     ;; String1
			     (match_operand:BLK 2 "memory_operand")]    ;; String2
			    UNSPEC_CMPSTRN))
   (match_operand:SI                            3 "immediate_operand")] ;; Known Align
  ""
  {
    rtx str1 = gen_rtx_REG (SImode, 1);
    rtx str2 = gen_rtx_REG (SImode, 2);
    rtx len  = gen_rtx_REG (SImode, 3);
  
    emit_move_insn (str1, force_reg (SImode, XEXP (operands[1], 0)));
    emit_move_insn (str2, force_reg (SImode, XEXP (operands[2], 0)));
    emit_move_insn (len, GEN_INT (-1));

    emit_insn (gen_rx_cmpstrn (operands[0], operands[1], operands[2]));
    DONE;
  }
)

(define_insn "rx_cmpstrn"
  [(set:SI (match_operand:SI 0 "register_operand" "=r")
	   (unspec_volatile:SI [(reg:SI 1) (reg:SI 2) (reg:SI 3)]
			       UNSPEC_CMPSTRN))
   (use (match_operand:BLK   1 "memory_operand" "m"))
   (use (match_operand:BLK   2 "memory_operand" "m"))
   (clobber (reg:SI 1))
   (clobber (reg:SI 2))
   (clobber (reg:SI 3))
   (clobber (reg:CC CC_REG))]
  ""
  "scmpu		; Perform the string comparison
   mov     #-1, %0      ; Set up -1 result (which cannot be created
                        ; by the SC insn)
   bnc	   ?+		; If Carry is not set skip over
   scne.L  %0		; Set result based on Z flag
?:              	
"
  [(set_attr "length" "9")
   (set_attr "timings" "1111")] ;; The timing is a guesstimate.
)

;;   Builtin Functions
;;
;; GCC does not have the ability to generate the following instructions
;; on its own so they are provided as builtins instead.  To use them from
;; a program for example invoke them as __builtin_rx_<insn_name>.  For
;; example:
;;
;;    int short_byte_swap (int arg) { return __builtin_rx_revw (arg); }

;;---------- Accumulator Support ------------------------

;; Multiply & Accumulate (high)
(define_insn "machi"
  [(unspec:SI [(match_operand:SI 0 "register_operand" "r")
	       (match_operand:SI 1 "register_operand" "r")]
	      UNSPEC_BUILTIN_MACHI)]
  ""
  "machi\t%0, %1"
  [(set_attr "length" "3")]
)

;; Multiply & Accumulate (low)
(define_insn "maclo"
  [(unspec:SI [(match_operand:SI 0 "register_operand" "r")
	       (match_operand:SI 1 "register_operand" "r")]
	      UNSPEC_BUILTIN_MACLO)]
  ""
  "maclo\t%0, %1"
  [(set_attr "length" "3")]
)

;; Multiply (high)
(define_insn "mulhi"
  [(unspec:SI [(match_operand:SI 0 "register_operand" "r")
	       (match_operand:SI 1 "register_operand" "r")]
	      UNSPEC_BUILTIN_MULHI)]
  ""
  "mulhi\t%0, %1"
  [(set_attr "length" "3")]
)

;; Multiply (low)
(define_insn "mullo"
  [(unspec:SI [(match_operand:SI 0 "register_operand" "r")
	       (match_operand:SI 1 "register_operand" "r")]
	      UNSPEC_BUILTIN_MULLO)]
  ""
  "mullo\t%0, %1"
  [(set_attr "length" "3")]
)

;; Move from Accumulator (high)
(define_insn "mvfachi"
  [(set (match_operand:SI 0 "register_operand" "=r")
	(unspec:SI [(const_int 0)]
		   UNSPEC_BUILTIN_MVFACHI))]
  ""
  "mvfachi\t%0"
  [(set_attr "length" "3")]
)

;; Move from Accumulator (middle)
(define_insn "mvfacmi"
  [(set (match_operand:SI 0 "register_operand" "=r")
	(unspec:SI [(const_int 0)]
		   UNSPEC_BUILTIN_MVFACMI))]
  ""
  "mvfacmi\t%0"
  [(set_attr "length" "3")]
)

;; Move to Accumulator (high)
(define_insn "mvtachi"
  [(unspec_volatile:SI [(match_operand:SI 0 "register_operand" "r")]
		       UNSPEC_BUILTIN_MVTACHI)]
  ""
  "mvtachi\t%0"
  [(set_attr "length" "3")]
)

;; Move to Accumulator (low)
(define_insn "mvtaclo"
  [(unspec_volatile:SI [(match_operand:SI 0 "register_operand" "r")]
		       UNSPEC_BUILTIN_MVTACLO)]
  ""
  "mvtaclo\t%0"
  [(set_attr "length" "3")]
)

;; Round Accumulator
(define_insn "racw"
  [(unspec_volatile:SI [(match_operand:SI 0 "immediate_operand" "i")]
		       UNSPEC_BUILTIN_RACW)]
  ""
  "racw\t%0"
  [(set_attr "length" "3")]
)

;; Repeat multiply and accumulate
(define_insn "rmpa"
  [(unspec:SI [(const_int 0) (reg:SI 1) (reg:SI 2) (reg:SI 3)
	       (reg:SI 4) (reg:SI 5) (reg:SI 6)]
	      UNSPEC_BUILTIN_RMPA)
  (clobber (reg:SI 1))
  (clobber (reg:SI 2))
  (clobber (reg:SI 3))]
  ""
  "rmpa"
  [(set_attr "length" "2")
   (set_attr "timings" "1010")]
)

;;---------- Arithmetic ------------------------

;; Byte swap (two 16-bit values).
(define_insn "revw"
  [(set (match_operand:SI             0 "register_operand" "+r")
	(unspec:SI [(match_operand:SI 1 "register_operand"  "r")]
		   UNSPEC_BUILTIN_REVW))]
  ""
  "revw\t%1, %0"
  [(set_attr "length" "3")]
)

;; Round to integer.
(define_insn "lrintsf2"
  [(set (match_operand:SI             0 "register_operand"  "=r,r")
	(unspec:SI [(match_operand:SF 1 "rx_compare_operand" "r,Q")]
		   UNSPEC_BUILTIN_ROUND))
   (clobber (reg:CC CC_REG))]
  ""
  "round\t%1, %0"
<<<<<<< HEAD
  [(set_attr "cc" "clobber")
   (set_attr "timings" "22,44")   
=======
  [(set_attr "timings" "22,44")   
>>>>>>> 155d23aa
   (set_attr "length" "3,5")]
)

;; Saturate to 32-bits
(define_insn "sat"
  [(set (match_operand:SI             0 "register_operand" "=r")
	(unspec:SI [(match_operand:SI 1 "register_operand"  "0")]
		   UNSPEC_BUILTIN_SAT))]
  ""
  "sat\t%0"
  [(set_attr "length" "2")]
)

;;---------- Control Registers ------------------------

;; Clear Processor Status Word
(define_insn "clrpsw"
  [(unspec_volatile:SI [(match_operand:SI 0 "immediate_operand" "i")]
	      UNSPEC_BUILTIN_CLRPSW)
   (clobber (reg:CC CC_REG))]
  ""
  "clrpsw\t%F0"
  [(set_attr "length" "2")]
)

;; Set Processor Status Word
(define_insn "setpsw"
  [(unspec_volatile:SI [(match_operand:SI 0 "immediate_operand" "i")]
	      UNSPEC_BUILTIN_SETPSW)
   (clobber (reg:CC CC_REG))]
  ""
  "setpsw\t%F0"
  [(set_attr "length" "2")]
)

;; Move from control register
(define_insn "mvfc"
  [(set (match_operand:SI             0 "register_operand" "=r")
	(unspec_volatile:SI [(match_operand:SI 1 "immediate_operand" "i")]
		   UNSPEC_BUILTIN_MVFC))]
  ""
  "mvfc\t%C1, %0"
  [(set_attr "length" "3")]
)

;; Move to control register
(define_insn "mvtc"
  [(unspec_volatile:SI [(match_operand:SI 0 "immediate_operand" "i,i")
	       (match_operand:SI 1 "nonmemory_operand" "r,i")]
	      UNSPEC_BUILTIN_MVTC)]
  ""
  "mvtc\t%1, %C0"
  [(set_attr "length" "3,7")]
  ;; Ignore possible clobbering of the comparison flags in the
  ;; PSW register.  This is a cc0 target so any cc0 setting
  ;; instruction will always be paired with a cc0 user, without
  ;; the possibility of this instruction being placed in between
  ;; them.
)

;; Move to interrupt priority level
(define_insn "mvtipl"
  [(unspec_volatile:SI [(match_operand:SI 0 "immediate_operand" "Uint04")]
	      UNSPEC_BUILTIN_MVTIPL)]
  ""
  "mvtipl\t%0"
  [(set_attr "length" "3")]
)

;;---------- Interrupts ------------------------

;; Break
(define_insn "brk"
  [(unspec_volatile [(const_int 0)]
		    UNSPEC_BUILTIN_BRK)]
  ""
  "brk"
  [(set_attr "length" "1")
   (set_attr "timings" "66")]
)

;; Interrupt
(define_insn "int"
  [(unspec_volatile:SI [(match_operand:SI 0 "immediate_operand" "i")]
		       UNSPEC_BUILTIN_INT)]
  ""
  "int\t%0"
  [(set_attr "length" "3")]
)

;; Wait
(define_insn "wait"
  [(unspec_volatile [(const_int 0)]
		    UNSPEC_BUILTIN_WAIT)]
  ""
  "wait"
  [(set_attr "length" "2")]
)

;;---------- CoProcessor Support ------------------------

;; FIXME: The instructions are currently commented out because
;; the bit patterns have not been finalized, so the assembler
;; does not support them.  Once they are decided and the assembler
;; supports them, enable the instructions here.

;; Move from co-processor register
(define_insn "mvfcp"
  [(set (match_operand:SI             0 "register_operand" "=r")
	(unspec:SI [(match_operand:SI 1 "immediate_operand" "i")
		    (match_operand:SI 2 "immediate_operand" "i")]
		   UNSPEC_BUILTIN_MVFCP))]
  ""
  "; mvfcp\t%1, %0, %2"
  [(set_attr "length" "5")]
)

;;---------- Misc ------------------------

;; Required by cfglayout.c...
(define_insn "nop"
  [(const_int 0)]
  ""
  "nop"
  [(set_attr "length" "1")]
)<|MERGE_RESOLUTION|>--- conflicted
+++ resolved
@@ -91,17 +91,6 @@
   ]
 )
 
-<<<<<<< HEAD
-;; Condition code settings:
-;;   none     - insn does not affect the condition code bits
-;;   set_zs   - insn sets z,s to usable values;
-;;   set_zso  - insn sets z,s,o to usable values;
-;;   set_zsoc - insn sets z,s,o,c to usable values;
-;;   clobber  - value of cc0 is unknown
-(define_attr "cc" "none,set_zs,set_zso,set_zsoc,set_zsc,clobber" (const_string "none"))
-
-=======
->>>>>>> 155d23aa
 (define_attr "length" "" (const_int 8))
 
 (include "predicates.md")
@@ -305,14 +294,9 @@
 				      [(match_operand:SF 1 "register_operand")
 				       (match_operand:SF 2 "rx_source_operand")])
 		      (label_ref (match_operand 3 ""))
-<<<<<<< HEAD
-		      (pc)))]
-  "ALLOW_RX_FPU_INSNS && (cfun == NULL || !cfun->can_throw_non_call_exceptions)"
-=======
 		      (pc)))
    ]
   "ALLOW_RX_FPU_INSNS"
->>>>>>> 155d23aa
   ""
 )
 
@@ -359,36 +343,20 @@
   ""
   {
     rx_float_compare_mode = false;
-<<<<<<< HEAD
-=======
     if (rx_compare_redundant (insn))
       return "; Compare Eliminated: cmp %Q1, %0";
->>>>>>> 155d23aa
     return "cmp\t%Q1, %0";
   }
   [(set_attr "timings" "11,11,11,11,11,11,33")
    (set_attr "length"  "2,2,3,4,5,6,5")]
 )
 
-<<<<<<< HEAD
-;; This pattern is disabled if the function can throw non-call exceptions,
-;; because it could generate a floating point exception, which would
-;; introduce an edge into the flow graph between this insn and the
-;; conditional branch insn to follow, thus breaking the cc0 relationship.
-;; Run the g++ test g++.dg/eh/080514-1.C to see this happen.
-(define_insn "cmpsf"
-  [(set (cc0)
-	(compare:CC (match_operand:SF 0 "register_operand"  "r,r,r")
-		    (match_operand:SF 1 "rx_source_operand" "r,i,Q")))]
-  "ALLOW_RX_FPU_INSNS && (cfun == NULL || !cfun->can_throw_non_call_exceptions)"
-=======
 ;; ??? g++.dg/eh/080514-1.C to see this happen.
 (define_insn "cmpsf"
   [(set (reg:CC_ZSO CC_REG)
 	(compare:CC_ZSO (match_operand:SF 0 "register_operand"  "r,r,r")
 			(match_operand:SF 1 "rx_source_operand" "r,iF,Q")))]
   "ALLOW_RX_FPU_INSNS"
->>>>>>> 155d23aa
   {
     rx_float_compare_mode = true;
     return "fcmp\t%1, %0";
@@ -556,7 +524,6 @@
   jsr\t%0
   bsr\t%A0"
   [(set_attr "length" "2,4")
-   (set_attr "cc" "clobber")
    (set_attr "timings" "33")]
 )
 
@@ -585,7 +552,6 @@
   jsr\t%1
   bsr\t%A1"
   [(set_attr "length" "2,4")
-   (set_attr "cc" "clobber")
    (set_attr "timings" "33")]
 )
 
@@ -781,12 +747,7 @@
     rx_float_compare_mode = false;
     return "cmp\t%Q3, %Q2\n\tsc%B1.L\t%0";
   }
-<<<<<<< HEAD
-  [(set_attr "cc" "clobber") ;; Because cc0 is set based on comparing ops 2 & 3 not the value in op 0.
-   (set_attr "timings" "22,22,22,22,22,22,44")
-=======
   [(set_attr "timings" "22,22,22,22,22,22,44")
->>>>>>> 155d23aa
    (set_attr "length"  "5,5,6,7,8,9,8")]
 )
 
@@ -818,12 +779,7 @@
   cmp\t%Q4, %Q3\n\tstnz\t%2, %0
   cmp\t%Q4, %Q3\n\tmov.l\t%2, %0\n\tstz\t%1, %0
   cmp\t%Q4, %Q3\n\tmov.l\t%1, %0\n\tstnz\t%2, %0"
-<<<<<<< HEAD
-  [(set_attr "cc"      "clobber") ;; See cstoresi4
-   (set_attr "length"  "13,19,15")
-=======
   [(set_attr "length"  "13,19,15")
->>>>>>> 155d23aa
    (set_attr "timings" "22,33,33")]
 )
 
@@ -839,12 +795,7 @@
   cmp\t%Q4, %Q3\n\tstz\t%2, %0
   cmp\t%Q4, %Q3\n\tmov.l\t%2, %0\n\tstnz\t%1, %0
   cmp\t%Q4, %Q3\n\tmov.l\t%1, %0\n\tstz\t%2, %0"
-<<<<<<< HEAD
-  [(set_attr "cc"      "clobber") ;; See cstoresi4
-   (set_attr "length"  "13,19,15")
-=======
   [(set_attr "length"  "13,19,15")
->>>>>>> 155d23aa
    (set_attr "timings" "22,33,33")]
 )
 
@@ -864,23 +815,12 @@
 )
 
 (define_insn "addsi3"
-<<<<<<< HEAD
-  [(set (match_operand:SI 0 "register_operand"
-			  "=r,r,r,r,r,r,r,r,r,r,r,r,r")
-	(plus:SI (match_operand:SI
-		  1 "register_operand"
-		  "%0,0,0,0,0,0,0,r,r,r,r,r,0")
-		 (match_operand:SI
-		  2 "rx_source_operand"
-		  "r,Uint04,NEGint4,Sint08,Sint16,Sint24,i,r,Sint08,Sint16,Sint24,i,Q")))]
-=======
   [(set (match_operand:SI          0 "register_operand"  "=r,r,r,r,r,r,r,r,r,r,r,r,r,r")
 	(plus:SI (match_operand:SI 1 "register_operand"  "%0,0,0,0,0,0,0,r,r,r,r,r,r,0")
 		 (match_operand:SI 2 "rx_source_operand" "r,Uint04,NEGint4,Sint08,Sint16,Sint24,i,0,r,Sint08,Sint16,Sint24,i,Q")))
    (set (reg:CC_ZSC CC_REG) ;; See subsi3
 	(compare:CC_ZSC (plus:SI (match_dup 1) (match_dup 2))
 			(const_int 0)))]
->>>>>>> 155d23aa
   ""
   "@
   add\t%2, %0
@@ -897,14 +837,8 @@
   add\t%2, %1, %0
   add\t%2, %1, %0
   add\t%Q2, %0"
-<<<<<<< HEAD
-  [(set_attr "cc" "set_zsc") ;; See subsi3
-   (set_attr "timings" "11,11,11,11,11,11,11,11,11,11,11,11,33")
-   (set_attr "length" "2,2,2,3,4,5,6,3,3,4,5,6,5")]
-=======
   [(set_attr "timings" "11,11,11,11,11,11,11,11,11,11,11,11,11,33")
    (set_attr "length"   "2,2,2,3,4,5,6,2,3,3,4,5,6,5")]
->>>>>>> 155d23aa
 )
 
 (define_insn "adddi3"
@@ -917,28 +851,17 @@
 			(const_int 0)))]
   ""
   "add\t%L2, %L0\n\tadc\t%H2, %H0"
-<<<<<<< HEAD
-  [(set_attr "cc" "set_zsc") ;; See subsi3
-   (set_attr "timings" "22,22,22,22,22,44")
-=======
   [(set_attr "timings" "22,22,22,22,22,44")
->>>>>>> 155d23aa
    (set_attr "length" "5,7,9,11,13,11")]
 )
 
 (define_insn "andsi3"
   [(set (match_operand:SI         0 "register_operand"  "=r,r,r,r,r,r,r,r,r")
 	(and:SI (match_operand:SI 1 "register_operand"  "%0,0,0,0,0,0,r,r,0")
-<<<<<<< HEAD
-		(match_operand:SI
-		 2 "rx_source_operand"
-		 "r,Uint04,Sint08,Sint16,Sint24,i,0,r,Q")))]
-=======
 		(match_operand:SI 2 "rx_source_operand" "r,Uint04,Sint08,Sint16,Sint24,i,0,r,Q")))
    (set (reg:CC_ZS CC_REG)
 	(compare:CC_ZS (and:SI (match_dup 1) (match_dup 2))
 		       (const_int 0)))]
->>>>>>> 155d23aa
   ""
   "@
   and\t%2, %0
@@ -950,12 +873,7 @@
   and\t%1, %0
   and\t%2, %1, %0
   and\t%Q2, %0"
-<<<<<<< HEAD
-  [(set_attr "cc" "set_zs")
-   (set_attr "timings" "11,11,11,11,11,11,11,33,33")
-=======
   [(set_attr "timings" "11,11,11,11,11,11,11,33,33")
->>>>>>> 155d23aa
    (set_attr "length" "2,2,3,4,5,6,2,5,5")]
 )
 
@@ -1087,8 +1005,7 @@
   "@
   neg\t%0
   neg\t%1, %0"
-  [(set_attr "length" "2,3")
-   (set_attr "cc" "set_zsoc")]
+  [(set_attr "length" "2,3")]
 )
 
 (define_insn "one_cmplsi2"
@@ -1107,15 +1024,10 @@
 (define_insn "iorsi3"
   [(set (match_operand:SI         0 "register_operand" "=r,r,r,r,r,r,r,r,r")
 	(ior:SI (match_operand:SI 1 "register_operand" "%0,0,0,0,0,0,r,r,0")
-<<<<<<< HEAD
-	        (match_operand:SI 2 "rx_source_operand"
-				  "r,Uint04,Sint08,Sint16,Sint24,i,0,r,Q")))]
-=======
 	        (match_operand:SI 2 "rx_source_operand" "r,Uint04,Sint08,Sint16,Sint24,i,0,r,Q")))
    (set (reg:CC_ZS CC_REG)
 	(compare:CC_ZS (ior:SI (match_dup 1) (match_dup 2))
 		       (const_int 0)))]
->>>>>>> 155d23aa
   ""
   "@
   or\t%2, %0
@@ -1127,12 +1039,7 @@
   or\t%1, %0
   or\t%2, %1, %0
   or\t%Q2, %0"
-<<<<<<< HEAD
-  [(set_attr "cc" "set_zs")
-   (set_attr "timings" "11,11,11,11,11,11,11,11,33")
-=======
   [(set_attr "timings" "11,11,11,11,11,11,11,11,33")
->>>>>>> 155d23aa
    (set_attr "length"  "2,2,3,4,5,6,2,3,5")]
 )
 
@@ -1172,12 +1079,7 @@
   shar\t%2, %0
   shar\t%2, %0
   shar\t%2, %1, %0"
-<<<<<<< HEAD
-  [(set_attr "cc" "set_zs")
-   (set_attr "length" "3,2,3")]
-=======
   [(set_attr "length" "3,2,3")]
->>>>>>> 155d23aa
 )
 
 (define_insn "lshrsi3"
@@ -1192,12 +1094,7 @@
   shlr\t%2, %0
   shlr\t%2, %0
   shlr\t%2, %1, %0"
-<<<<<<< HEAD
-  [(set_attr "cc" "set_zs")
-   (set_attr "length" "3,2,3")]
-=======
   [(set_attr "length" "3,2,3")]
->>>>>>> 155d23aa
 )
 
 (define_insn "ashlsi3"
@@ -1212,12 +1109,7 @@
   shll\t%2, %0
   shll\t%2, %0
   shll\t%2, %1, %0"
-<<<<<<< HEAD
-  [(set_attr "cc" "set_zs")
-   (set_attr "length" "3,2,3")]
-=======
   [(set_attr "length" "3,2,3")]
->>>>>>> 155d23aa
 )
 
 (define_insn "subsi3"
@@ -1237,15 +1129,7 @@
   add\t%N2, %0
   sub\t%2, %1, %0
   sub\t%Q2, %0"
-<<<<<<< HEAD
-  [(set_attr "cc" "set_zsc") ;; Note - we do not acknowledge that the SUB
-   ;; instruction sets the Overflow flag because its interpretation is
-   ;; different from comparing the result against zero.  Compile and run
-   ;; gcc.c-torture/execute/cmpsi-1.c to see this.
-   (set_attr "timings" "11,11,11,11,33")
-=======
   [(set_attr "timings" "11,11,11,11,33")
->>>>>>> 155d23aa
    (set_attr "length" "2,2,6,3,5")]
 )
 
@@ -1258,12 +1142,7 @@
 			(const_int 0)))]
   ""
   "sub\t%L2, %L0\n\tsbb\t%H2, %H0"
-<<<<<<< HEAD
-  [(set_attr "cc" "set_zsc") ;; See subsi3
-   (set_attr "timings" "22,44")
-=======
   [(set_attr "timings" "22,44")
->>>>>>> 155d23aa
    (set_attr "length" "5,11")]
 )
 
@@ -1277,12 +1156,7 @@
 		       (const_int 0)))]
   ""
   "xor\t%Q2, %0"
-<<<<<<< HEAD
-  [(set_attr "cc" "set_zs")
-   (set_attr "timings" "11,11,11,11,11,33")
-=======
   [(set_attr "timings" "11,11,11,11,11,33")
->>>>>>> 155d23aa
    (set_attr "length" "3,4,5,6,7,6")]
 )
 @@ -1298,12 +1172,7 @@
 			(const_int 0)))]
   "ALLOW_RX_FPU_INSNS"
   "fadd\t%2, %0"
-<<<<<<< HEAD
-  [(set_attr "cc" "set_zs")
-   (set_attr "timings" "44,44,66")
-=======
   [(set_attr "timings" "44,44,66")
->>>>>>> 155d23aa
    (set_attr "length" "3,7,5")]
 )
 
@@ -1329,12 +1198,7 @@
 			(const_int 0)))]
   "ALLOW_RX_FPU_INSNS"
   "fmul\t%2, %0"
-<<<<<<< HEAD
-  [(set_attr "cc" "set_zs")
-   (set_attr "timings" "33,33,55")
-=======
   [(set_attr "timings" "33,33,55")
->>>>>>> 155d23aa
    (set_attr "length"  "3,7,5")]
 )
 
@@ -1347,12 +1211,7 @@
 		       (const_int 0)))]
   "ALLOW_RX_FPU_INSNS"
   "fsub\t%Q2, %0"
-<<<<<<< HEAD
-  [(set_attr "cc" "set_zs")
-   (set_attr "timings" "44,44,66")
-=======
   [(set_attr "timings" "44,44,66")
->>>>>>> 155d23aa
    (set_attr "length" "3,7,5")]
 )
 
@@ -1364,12 +1223,7 @@
 		       (const_int 0)))]
   "ALLOW_RX_FPU_INSNS"
   "ftoi\t%Q1, %0"
-<<<<<<< HEAD
-  [(set_attr "cc" "set_zs")
-   (set_attr "timings" "22,44")
-=======
   [(set_attr "timings" "22,44")
->>>>>>> 155d23aa
    (set_attr "length" "3,5")]
 )
 
@@ -1381,12 +1235,7 @@
 			(const_int 0)))]
   "ALLOW_RX_FPU_INSNS"
   "itof\t%Q1, %0"
-<<<<<<< HEAD
-  [(set_attr "cc" "set_zs")
-   (set_attr "timings" "22,44")
-=======
   [(set_attr "timings" "22,44")
->>>>>>> 155d23aa
    (set_attr "length" "3,6")]
 )
 @@ -1399,13 +1248,8 @@
 ;; of three instructions at a time.
 
 (define_insn "bitset"
-<<<<<<< HEAD
-  [(set:SI (match_operand:SI 0 "register_operand" "=r")
-	   (ior:SI (match_operand:SI 1 "register_operand" "0")
-=======
   [(set:SI (match_operand:SI                    0 "register_operand" "=r")
 	   (ior:SI (match_operand:SI            1 "register_operand" "0")
->>>>>>> 155d23aa
 		   (ashift:SI (const_int 1)
 			      (match_operand:SI 2 "nonmemory_operand" "ri"))))]
   ""
@@ -1414,13 +1258,8 @@
 )
 
 (define_insn "bitset_in_memory"
-<<<<<<< HEAD
-  [(set:QI (match_operand:QI 0 "memory_operand" "=m")
-	   (ior:QI (match_operand:QI 1 "memory_operand" "0")
-=======
   [(set:QI (match_operand:QI                    0 "memory_operand" "=m")
 	   (ior:QI (match_operand:QI            1 "memory_operand" "0")
->>>>>>> 155d23aa
 		   (ashift:QI (const_int 1)
 			      (match_operand:QI 2 "nonmemory_operand" "ri"))))]
   ""
@@ -1952,12 +1791,7 @@
    (clobber (reg:CC CC_REG))]
   ""
   "round\t%1, %0"
-<<<<<<< HEAD
-  [(set_attr "cc" "clobber")
-   (set_attr "timings" "22,44")   
-=======
   [(set_attr "timings" "22,44")   
->>>>>>> 155d23aa
    (set_attr "length" "3,5")]
 )
 

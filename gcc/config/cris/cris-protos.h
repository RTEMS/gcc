/* Definitions for GCC.  Part of the machine description for CRIS.
   Copyright (C) 1998, 1999, 2000, 2001, 2004, 2005
   Free Software Foundation, Inc.
   Contributed by Axis Communications.

This file is part of GCC.

GCC is free software; you can redistribute it and/or modify
it under the terms of the GNU General Public License as published by
the Free Software Foundation; either version 2, or (at your option)
any later version.

GCC is distributed in the hope that it will be useful,
but WITHOUT ANY WARRANTY; without even the implied warranty of
MERCHANTABILITY or FITNESS FOR A PARTICULAR PURPOSE.  See the
GNU General Public License for more details.

You should have received a copy of the GNU General Public License
along with GCC; see the file COPYING.  If not, write to
the Free Software Foundation, 51 Franklin Street, Fifth Floor,
Boston, MA 02110-1301, USA.  */

/* Prototypes for the CRIS port.  */

#if defined(FILE) || defined(stdin) || defined(stdout) || defined(getc) || defined(putc)
#define STDIO_INCLUDED
#endif

extern void cris_conditional_register_usage (void);
extern bool cris_simple_epilogue (void);
#ifdef RTX_CODE
extern const char *cris_op_str (rtx);
extern void cris_notice_update_cc (rtx, rtx);
extern void cris_print_operand (FILE *, rtx, int);
extern void cris_print_operand_address (FILE *, rtx);
extern int cris_side_effect_mode_ok (enum rtx_code, rtx *, int, int,
                                     int, int, int);
extern rtx cris_return_addr_rtx (int, rtx);
extern rtx cris_split_movdx (rtx *);
extern int cris_legitimate_pic_operand (rtx);
<<<<<<< HEAD
extern int cris_gotless_symbol (rtx);
extern int cris_got_symbol (rtx);
extern int cris_symbol (rtx);
=======
extern enum cris_pic_symbol_type cris_pic_symbol_type_of (rtx);
extern bool cris_valid_pic_const (rtx);
extern bool cris_store_multiple_op_p (rtx);
extern bool cris_movem_load_rest_p (rtx, int);
>>>>>>> 8c044a9c
extern void cris_asm_output_symbol_ref (FILE *, rtx);
extern bool cris_output_addr_const_extra (FILE *, rtx);
extern int cris_cfun_uses_pic_table (void);
extern rtx cris_gen_movem_load (rtx, rtx, int);
extern rtx cris_emit_movem_store (rtx, rtx, int, bool);
extern void cris_expand_pic_call_address (rtx *);
#endif /* RTX_CODE */
extern void cris_asm_output_label_ref (FILE *, char *);
extern void cris_target_asm_named_section (const char *, unsigned int, tree);
extern void cris_expand_prologue (void);
extern void cris_expand_epilogue (void);
extern void cris_expand_return (bool);
extern bool cris_return_address_on_stack_for_return (void);
extern bool cris_return_address_on_stack (void);
extern void cris_pragma_expand_mul (struct cpp_reader *);

/* Need one that returns an int; usable in expressions.  */
extern int cris_fatal (char *);

extern void cris_override_options (void);

extern int cris_initial_elimination_offset (int, int);

extern void cris_init_expanders (void);<|MERGE_RESOLUTION|>--- conflicted
+++ resolved
@@ -38,16 +38,10 @@
 extern rtx cris_return_addr_rtx (int, rtx);
 extern rtx cris_split_movdx (rtx *);
 extern int cris_legitimate_pic_operand (rtx);
-<<<<<<< HEAD
-extern int cris_gotless_symbol (rtx);
-extern int cris_got_symbol (rtx);
-extern int cris_symbol (rtx);
-=======
 extern enum cris_pic_symbol_type cris_pic_symbol_type_of (rtx);
 extern bool cris_valid_pic_const (rtx);
 extern bool cris_store_multiple_op_p (rtx);
 extern bool cris_movem_load_rest_p (rtx, int);
->>>>>>> 8c044a9c
 extern void cris_asm_output_symbol_ref (FILE *, rtx);
 extern bool cris_output_addr_const_extra (FILE *, rtx);
 extern int cris_cfun_uses_pic_table (void);

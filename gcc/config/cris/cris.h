/* Definitions for GCC.  Part of the machine description for CRIS.
<<<<<<< HEAD
   Copyright (C) 1998, 1999, 2000, 2001, 2002, 2003, 2004, 2005, 2007, 2008
   Free Software Foundation, Inc.
=======
   Copyright (C) 1998, 1999, 2000, 2001, 2002, 2003, 2004, 2005, 2007, 2008,
   2009 Free Software Foundation, Inc.
>>>>>>> 42a9ba1d
   Contributed by Axis Communications.  Written by Hans-Peter Nilsson.

This file is part of GCC.

GCC is free software; you can redistribute it and/or modify
it under the terms of the GNU General Public License as published by
the Free Software Foundation; either version 3, or (at your option)
any later version.

GCC is distributed in the hope that it will be useful,
but WITHOUT ANY WARRANTY; without even the implied warranty of
MERCHANTABILITY or FITNESS FOR A PARTICULAR PURPOSE.  See the
GNU General Public License for more details.

You should have received a copy of the GNU General Public License
along with GCC; see the file COPYING3.  If not see
<http://www.gnu.org/licenses/>.  */

/* After the first "Node:" comment comes all preprocessor directives and
   attached declarations described in the info files, the "Using and
   Porting GCC" manual (uapgcc), in the same order as found in the "Target
   macros" section in the gcc-2.9x CVS edition of 2000-03-17.  FIXME: Not
   really, but needs an update anyway.

   There is no generic copy-of-uapgcc comment, you'll have to see uapgcc
   for that.  If applicable, there is a CRIS-specific comment.  The order
   of macro definitions follow the order in the manual.  Every section in
   the manual (node in the info pages) has an introductory `Node:
   <subchapter>' comment.  If no macros are defined for a section, only
   the section-comment is present.  */

/* Note that other header files (e.g. config/elfos.h, config/linux.h,
   config/cris/linux.h and config/cris/aout.h) are responsible for lots of
   settings not repeated below.  This file contains general CRIS
   definitions and definitions for the cris-*-elf subtarget.  */

/* We don't want to use gcc_assert for everything, as that can be
   compiled out.  */
#define CRIS_ASSERT(x) \
 do { if (!(x)) internal_error ("CRIS-port assertion failed: " #x); } while (0)

/* Replacement for REG_P since it does not match SUBREGs.  Happens for
   testcase Axis-20000320 with gcc-2.9x.  */
#define REG_S_P(x) \
 (REG_P (x) || (GET_CODE (x) == SUBREG && REG_P (XEXP (x, 0))))

/* Last register in main register bank r0..r15.  */
#define CRIS_LAST_GENERAL_REGISTER 15

/* Descriptions of registers used for arguments.  */
#define CRIS_FIRST_ARG_REG 10
#define CRIS_MAX_ARGS_IN_REGS 4

/* See also *_REGNUM constants in cris.md.  */

/* Most of the time, we need the index into the register-names array.
   When passing debug-info, we need the real hardware register number.  */
#define CRIS_CANONICAL_SRP_REGNUM (16 + 11)
#define CRIS_CANONICAL_MOF_REGNUM (16 + 7)
/* We have CCR in all models including v10, but that's 16 bits, so let's
   prefer the DCCR number, which is a DMA pointer in pre-v8, so we'll
   never clash with it for GCC purposes.  */
#define CRIS_CANONICAL_CC0_REGNUM (16 + 13)

/* When generating PIC, these suffixes are added to the names of non-local
   functions when being output.  Contrary to other ports, we have offsets
   relative to the GOT, not the PC.  We might implement PC-relative PLT
   semantics later for the general case; they are used in some cases right
   now, such as MI thunks.  */
#define CRIS_GOTPLT_SUFFIX ":GOTPLT"
#define CRIS_PLT_GOTOFFSET_SUFFIX ":PLTG"
#define CRIS_PLT_PCOFFSET_SUFFIX ":PLT"

#define CRIS_FUNCTION_ARG_SIZE(MODE, TYPE)	\
  ((MODE) != BLKmode ? GET_MODE_SIZE (MODE)	\
   : (unsigned) int_size_in_bytes (TYPE))

/* Which CPU version this is.  The parsed and adjusted cris_cpu_str.  */
extern int cris_cpu_version;

/* Changing the order used to be necessary to put the fourth __make_dp
   argument (a DImode parameter) in registers, to fit with the libfunc
   parameter passing scheme used for intrinsic functions.  FIXME: Check
   performance and maybe remove definition from TARGET_LIBGCC2_CFLAGS now
   that it isn't strictly necessary.  We used to do this through
   TARGET_LIBGCC2_CFLAGS, but that became increasingly difficult as the
   parenthesis (that needed quoting) travels through several layers of
   make and shell invocations.  */
#ifdef IN_LIBGCC2
#define __make_dp(a,b,c,d) __cris_make_dp(d,a,b,c)
#endif


/* Node: Driver */

/* When using make with defaults.mak for Sun this will handily remove
   any "-target sun*" switches.  */
/* We need to override any previous definitions (linux.h) */
#undef WORD_SWITCH_TAKES_ARG
#define WORD_SWITCH_TAKES_ARG(STR)		\
 (DEFAULT_WORD_SWITCH_TAKES_ARG (STR)		\
  || !strcmp (STR, "target"))

/* Also provide canonical vN definitions when user specifies an alias.
   Note that -melf overrides -maout.  */

#define CPP_SPEC \
 "%{mtune=*:-D__tune_%* %{mtune=v*:-D__CRIS_arch_tune=%*}\
   %{mtune=etrax4:-D__tune_v3 -D__CRIS_arch_tune=3}\
   %{mtune=etrax100:-D__tune_v8 -D__CRIS_arch_tune=8}\
   %{mtune=svinto:-D__tune_v8 -D__CRIS_arch_tune=8}\
   %{mtune=etrax100lx:-D__tune_v10 -D__CRIS_arch_tune=10}\
   %{mtune=ng:-D__tune_v10 -D__CRIS_arch_tune=10}}\
  %{mcpu=*:-D__arch_%* %{mcpu=v*:-D__CRIS_arch_version=%*}\
   %{mcpu=etrax4:-D__arch_v3 -D__CRIS_arch_version=3}\
   %{mcpu=etrax100:-D__arch_v8 -D__CRIS_arch_version=8}\
   %{mcpu=svinto:-D__arch_v8 -D__CRIS_arch_version=8}\
   %{mcpu=etrax100lx:-D__arch_v10 -D__CRIS_arch_version=10}\
   %{mcpu=ng:-D__arch_v10 -D__CRIS_arch_version=10}}\
  %{march=*:-D__arch_%* %{march=v*:-D__CRIS_arch_version=%*}\
   %{march=etrax4:-D__arch_v3 -D__CRIS_arch_version=3}\
   %{march=etrax100:-D__arch_v8 -D__CRIS_arch_version=8}\
   %{march=svinto:-D__arch_v8 -D__CRIS_arch_version=8}\
   %{march=etrax100lx:-D__arch_v10 -D__CRIS_arch_version=10}\
   %{march=ng:-D__arch_v10 -D__CRIS_arch_version=10}}\
  %{metrax100:-D__arch__v8 -D__CRIS_arch_version=8}\
  %{metrax4:-D__arch__v3 -D__CRIS_arch_version=3}\
  %(cpp_subtarget)"

/* For the cris-*-elf subtarget.  */

#define CRIS_DEFAULT_TUNE "10"
#define CRIS_ARCH_CPP_DEFAULT
#define CRIS_DEFAULT_ASM_ARCH_OPTION ""

#ifdef TARGET_CPU_DEFAULT
#if TARGET_CPU_DEFAULT != 32 && TARGET_CPU_DEFAULT != 10
 #error "Due to '()'; e.g. '#define TARGET_CPU_DEFAULT (10)', stringize TARGET_CPU_DEFAULT isn't useful: update manually."
#endif

#if TARGET_CPU_DEFAULT == 32
#undef CRIS_DEFAULT_TUNE
#define CRIS_DEFAULT_TUNE "32"
/* To enable use of "generic" cris-axis-elf binutils, always pass the
   architecture option to GAS.  (We don't do this for non-v32.)  */
#undef CRIS_DEFAULT_ASM_ARCH_OPTION
#define CRIS_DEFAULT_ASM_ARCH_OPTION "--march=v32"
#endif

#undef CRIS_ARCH_CPP_DEFAULT
#define CRIS_ARCH_CPP_DEFAULT \
 "%{!march=*:\
   %{!metrax*:\
    %{!mcpu=*:\
     %{!mtune=*:-D__tune_v" CRIS_DEFAULT_TUNE "}\
     -D__arch_v"CRIS_DEFAULT_TUNE\
   " -D__CRIS_arch_version=" CRIS_DEFAULT_TUNE "}}}"
#endif

#define CRIS_CPP_SUBTARGET_SPEC \
 "%{mbest-lib-options:\
   %{!moverride-best-lib-options:\
   %{!march=*:%{!metrax*:%{!mcpu=*:\
      -D__tune_v" CRIS_DEFAULT_TUNE \
    " -D__CRIS_arch_tune=" CRIS_DEFAULT_TUNE "}}}}}"\
 CRIS_ARCH_CPP_DEFAULT

/* Remove those Sun-make "target" switches.  */
/* Override previous definitions (linux.h).  */
#undef CC1_SPEC
#define CC1_SPEC \
 "%{target*:}\
  %{metrax4:-march=v3}\
  %{metrax100:-march=v8}\
  %(cc1_subtarget)"

/* For the cris-*-elf subtarget.  */
#define CRIS_CC1_SUBTARGET_SPEC \
 "-melf\
  %{mbest-lib-options:\
   %{!moverride-best-lib-options:\
   %{!march=*:%{!mcpu=*:-mtune=v" CRIS_DEFAULT_TUNE\
       " -D__CRIS_arch_tune=" CRIS_DEFAULT_TUNE "}}\
    %{!finhibit-size-directive:\
      %{!fno-function-sections: -ffunction-sections}\
      %{!fno-data-sections: -fdata-sections}}}}"

/* This adds to CC1_SPEC.  */
#define CC1PLUS_SPEC ""

#ifdef HAVE_AS_NO_MUL_BUG_ABORT_OPTION
#define MAYBE_AS_NO_MUL_BUG_ABORT \
 "%{mno-mul-bug-workaround:-no-mul-bug-abort} "
#else
#define MAYBE_AS_NO_MUL_BUG_ABORT
#endif

/* Override previous definitions (linux.h).  */
#undef ASM_SPEC
#define ASM_SPEC \
 MAYBE_AS_NO_MUL_BUG_ABORT \
 "%{v:-v}\
 %(asm_subtarget)\
 %{march=*:%{cpu=*:%eDo not specify both -march=... and -mcpu=...}}\
 %{march=v32:--march=v32} %{mcpu=v32:--march=v32}"

/* For the cris-*-elf subtarget.  */
#define CRIS_ASM_SUBTARGET_SPEC \
 "--em=criself %{!march=*:%{!cpu=*:" CRIS_DEFAULT_ASM_ARCH_OPTION "}}"

/* FIXME: We should propagate the -melf option to make the criself
   "emulation" unless a linker script is provided (-T*), but I don't know
   how to do that if either of -Ttext, -Tdata or -Tbss is given but no
   linker script, as is usually the case.  Leave it to the user for the
   time being.

   Note that -melf overrides -maout except that a.out-compiled libraries
   are linked in (multilibbing).  The somewhat cryptic -rpath-link pair is
   to avoid *only* picking up the linux multilib subdir from the "-B./"
   option during build, while still giving it preference.  We'd need some
   %s-variant that checked for existence of some specific file.  */
/* Override previous definitions (svr4.h).  */
#undef LINK_SPEC
#define LINK_SPEC \
 "%{v:--verbose}\
  %(link_subtarget)"

/* For the cris-*-elf subtarget.  */
#define CRIS_LINK_SUBTARGET_SPEC \
 "-mcriself\
  %{sim2:%{!T*:-Tdata 0x4000000 -Tbss 0x8000000}}\
  %{!r:%{O2|O3: --gc-sections}}"

/* Which library to get.  The simulator uses a different library for
   the low-level syscalls (implementing the Linux syscall ABI instead
   of direct-iron accesses).  Default everything with the stub "nosys"
   library.  */
/* Override previous definitions (linux.h).  */
#undef LIB_SPEC
#define LIB_SPEC \
 "%{sim*:--start-group -lc -lsyslinux --end-group}\
  %{!sim*:%{g*:-lg}\
    %{!p:%{!pg:-lc}}%{p:-lc_p}%{pg:-lc_p} -lbsp}\
  -lnosys"

/* Linker startfile options; crt0 flavors.
   We need to remove any previous definition (elfos.h).  */
#undef STARTFILE_SPEC
#define STARTFILE_SPEC \
 "%{sim*:crt1.o%s}%{!sim*:crt0.o%s}\
  crti.o%s crtbegin.o%s"

#undef ENDFILE_SPEC
#define ENDFILE_SPEC "crtend.o%s crtn.o%s"

#define EXTRA_SPECS				\
  {"cpp_subtarget", CRIS_CPP_SUBTARGET_SPEC},	\
  {"cc1_subtarget", CRIS_CC1_SUBTARGET_SPEC},	\
  {"asm_subtarget", CRIS_ASM_SUBTARGET_SPEC},	\
  {"link_subtarget", CRIS_LINK_SUBTARGET_SPEC},	\
  CRIS_SUBTARGET_EXTRA_SPECS

#define CRIS_SUBTARGET_EXTRA_SPECS


/* Node: Run-time Target */

#define TARGET_CPU_CPP_BUILTINS()		\
  do						\
    {						\
      builtin_define_std ("cris");		\
      builtin_define_std ("CRIS");		\
      builtin_define_std ("GNU_CRIS");		\
      builtin_define ("__CRIS_ABI_version=2");	\
      builtin_assert ("cpu=cris");		\
      builtin_assert ("machine=cris");		\
    }						\
  while (0)

/* This needs to be at least 32 bits.  */
extern int target_flags;

/* Previously controlled by target_flags.  */
#define TARGET_ELF 1

/* Previously controlled by target_flags.  Note that this is *not* set
   for -melinux.  */
#define TARGET_LINUX 0

/* For the cris-*-elf subtarget.  */
#define CRIS_SUBTARGET_DEFAULT 0

#define CRIS_CPU_BASE 0
#define CRIS_CPU_ETRAX4 3	/* Just lz added.  */
#define CRIS_CPU_SVINTO 8	/* Added swap, jsrc & Co., 32-bit accesses.  */
#define CRIS_CPU_NG 10		/* Added mul[su].  */
#define CRIS_CPU_V32 32		/* Major changes.  */

#ifndef TARGET_CPU_DEFAULT
#define TARGET_CPU_DEFAULT CRIS_CPU_BASE
#endif

/* Default target_flags if no switches specified.  */
#ifndef TARGET_DEFAULT
# if TARGET_CPU_DEFAULT == 32
#  define TARGET_DEFAULT \
 (MASK_STACK_ALIGN \
  + MASK_CONST_ALIGN + MASK_DATA_ALIGN \
  + MASK_PROLOGUE_EPILOGUE)
# else  /* 10 */
# define TARGET_DEFAULT \
 (MASK_SIDE_EFFECT_PREFIXES + MASK_STACK_ALIGN \
  + MASK_CONST_ALIGN + MASK_DATA_ALIGN \
  + MASK_PROLOGUE_EPILOGUE + MASK_MUL_BUG)
# endif
#endif

/* Local, providing a default for cris_cpu_version.  */
#define CRIS_DEFAULT_CPU_VERSION TARGET_CPU_DEFAULT

#define TARGET_HAS_MUL_INSNS (cris_cpu_version >= CRIS_CPU_NG)
#define TARGET_HAS_LZ (cris_cpu_version >= CRIS_CPU_ETRAX4)
#define TARGET_HAS_SWAP (cris_cpu_version >= CRIS_CPU_SVINTO)
#define TARGET_V32 (cris_cpu_version >= CRIS_CPU_V32)

#define CRIS_SUBTARGET_HANDLE_OPTION(x, y, z)

#define OVERRIDE_OPTIONS cris_override_options ()

#define OPTIMIZATION_OPTIONS(OPTIMIZE, SIZE)	\
  do						\
    {						\
      if ((OPTIMIZE) >= 2 || (SIZE))		\
	flag_omit_frame_pointer = 1;		\
    }						\
  while (0)


/* Node: Storage Layout */

#define BITS_BIG_ENDIAN 0

#define BYTES_BIG_ENDIAN 0

/* WORDS_BIG_ENDIAN is not defined in the hardware, but for consistency,
   we use little-endianness, and we may also be able to use
   post-increment on DImode indirect.  */
#define WORDS_BIG_ENDIAN 0

#define UNITS_PER_WORD 4

#define CRIS_PROMOTED_MODE(MODE, UNSIGNEDP, TYPE) \
 (GET_MODE_CLASS (MODE) == MODE_INT && GET_MODE_SIZE (MODE) < 4) \
  ? SImode : MODE

/* We will be using prototype promotion, so they will be 32 bit.  */
#define PARM_BOUNDARY 32

/* Stack boundary is guided by -mstack-align, -mno-stack-align,
   -malign.
   Old comment: (2.1: still valid in 2.7.2?)
    Note that to make this macro affect the alignment of stack
   locals, a fix was required, and special precautions when handling
   the stack pointer in various other macros (TARGET_ASM_FUNCTION_PROLOGUE
   et al) were required.  See file "function.c".  If you would just define
   this macro, it would only affect the builtin alloca and variable
   local data (non-ANSI, non-K&R, Gnu C extension).  */
#define STACK_BOUNDARY \
 (TARGET_STACK_ALIGN ? (TARGET_ALIGN_BY_32 ? 32 : 16) : 8)

#define FUNCTION_BOUNDARY 16

/* Do not change BIGGEST_ALIGNMENT (when optimizing), as it will affect
   strange places, at least in 2.1.  */
#define BIGGEST_ALIGNMENT 8

/* If -m16bit,	-m16-bit, -malign or -mdata-align,
   align everything to 16 bit.  */
#define DATA_ALIGNMENT(TYPE, BASIC_ALIGN)			\
 (TARGET_DATA_ALIGN						\
  ? (TARGET_ALIGN_BY_32						\
     ? (BASIC_ALIGN < 32 ? 32 : BASIC_ALIGN)			\
     : (BASIC_ALIGN < 16 ? 16 : BASIC_ALIGN)) : BASIC_ALIGN)

/* Note that CONSTANT_ALIGNMENT has the effect of making gcc believe that
   ALL references to constant stuff (in code segment, like strings) has
   this alignment.  That is a rather rushed assumption.  Luckily we do not
   care about the "alignment" operand to builtin memcpy (only place where
   it counts), so it doesn't affect any bad spots.  */
#define CONSTANT_ALIGNMENT(CONSTANT, BASIC_ALIGN)		\
 (TARGET_CONST_ALIGN						\
  ? (TARGET_ALIGN_BY_32						\
     ? (BASIC_ALIGN < 32 ? 32 : BASIC_ALIGN)			\
     : (BASIC_ALIGN < 16 ? 16 : BASIC_ALIGN)) : BASIC_ALIGN)

/* FIXME: Define LOCAL_ALIGNMENT for word and dword or arrays and
   structures (if -mstack-align=), and check that it is good.  */

#define EMPTY_FIELD_BOUNDARY 8

#define STRUCTURE_SIZE_BOUNDARY 8

#define STRICT_ALIGNMENT 0

/* Remove any previous definition (elfos.h).
   ??? If it wasn't for all the other stuff that affects layout of
   structures and bit-fields, this could presumably cause incompatibility
   with other GNU/Linux ports (i.e. elfos.h users).  */
#undef PCC_BITFIELD_TYPE_MATTERS

/* This is only used for non-scalars.  Strange stuff happens to structs
   (FIXME: What?) if we use anything larger than largest actually used
   datum size, so lets make it 32.  The type "long long" will still work
   as usual.  We can still have DImode insns, but they will only be used
   for scalar data (i.e. long long).  */
#define MAX_FIXED_MODE_SIZE 32


/* Node: Type Layout */

/* Note that DOUBLE_TYPE_SIZE is not defined anymore, since the default
   value gives a 64-bit double, which is what we now use.  */

/* For compatibility and historical reasons, a char should be signed.  */
#define DEFAULT_SIGNED_CHAR 1

/* Note that WCHAR_TYPE_SIZE is used in cexp.y,
   where TARGET_SHORT is not available.  */
#undef WCHAR_TYPE
#define WCHAR_TYPE "long int"

#undef WCHAR_TYPE_SIZE
#define WCHAR_TYPE_SIZE 32


/* Node: Register Basics */

/*  We count all 16 non-special registers, SRP, a faked argument
    pointer register, MOF and CCR/DCCR.  */
#define FIRST_PSEUDO_REGISTER (16 + 1 + 1 + 1 + 1)

/* For CRIS, these are r15 (pc) and r14 (sp). Register r8 is used as a
   frame-pointer, but is not fixed.  SRP is not included in general
   registers and will not be used automatically.  All other special
   registers are fixed at the moment.  The faked argument pointer register
   is fixed too.  */
#define FIXED_REGISTERS \
 {0, 0, 0, 0, 0, 0, 0, 0, 0, 0, 0, 0, 0, 0, 1, 1, 0, 1, 1, 0}

/* Register r9 is used for structure-address, r10-r13 for parameters,
   r10- for return values.  */
#define CALL_USED_REGISTERS \
 {0, 0, 0, 0, 0, 0, 0, 0, 0, 1, 1, 1, 1, 1, 1, 1, 0, 1, 1, 1}

#define CONDITIONAL_REGISTER_USAGE cris_conditional_register_usage ()


/* Node: Allocation Order */

/* We need this on CRIS, because call-used regs should be used first,
   (so we don't need to push).  Else start using registers from r0 and up.
    This preference is mainly because if we put call-used-regs from r0
   and up, then we can't use movem to push the rest, (which have to be
   saved if we use them, and movem has to start with r0).
   Change here if you change which registers to use as call registers.

   The actual need to explicitly prefer call-used registers improved the
   situation a lot for 2.1, but might not actually be needed anymore.
   Still, this order reflects what GCC should find out by itself, so it
   probably does not hurt.

   Order of preference: Call-used-regs first, then r0 and up, last fp &
   sp & pc as fillers.
   Call-used regs in opposite order, so they will cause less conflict if
   a function has few args (<= 3) and it wants a scratch reg.
    Use struct-return address first, since very few functions use
   structure return values so it is likely to be available.  */
#define REG_ALLOC_ORDER \
 {9, 13, 12, 11, 10, 0, 1, 2, 3, 4, 5, 6, 7, 8, 14, 15, 17, 16, 18, 19}

/* Use MOF and ACR.  Prefer ACR before any other register.  Prefer MOF
   then SRP after saved registers.  The *after* is because they're only
   useful for storage, not for things being computed, which is
   apparently more common.  */
#define REG_ALLOC_ORDER_V32 \
 {15, 9, 13, 12, 11, 10, 0, 1, 2, 3, 4, 5, 6, 7, 8, 17, 16, 14, 18, 19}


/* Node: Values in Registers */

/* The VOIDmode test is so we can omit mode on anonymous insns.  FIXME:
   Still needed in 2.9x, at least for Axis-20000319.  */
#define HARD_REGNO_NREGS(REGNO, MODE)	\
 (MODE == VOIDmode \
  ? 1 : ((GET_MODE_SIZE (MODE) + UNITS_PER_WORD - 1) / UNITS_PER_WORD))

/* CRIS permits all registers to hold all modes.  Well, except for the
   condition-code register.  And we can't hold larger-than-register size
   modes in the last special register that can hold a full 32 bits.  */
#define HARD_REGNO_MODE_OK(REGNO, MODE)		\
 (((MODE) == CCmode				\
   || (REGNO) != CRIS_CC0_REGNUM)		\
  && (GET_MODE_SIZE (MODE) <= UNITS_PER_WORD	\
      || ((REGNO) != CRIS_MOF_REGNUM && (REGNO) != CRIS_ACR_REGNUM)))

/* Because CCmode isn't covered by the "narrower mode" statement in
   tm.texi, we can still say all modes are tieable despite not having an
   always 1 HARD_REGNO_MODE_OK.  */
#define MODES_TIEABLE_P(MODE1, MODE2) 1


/* Node: Leaf Functions */
/* (no definitions) */

/* Node: Stack Registers */
/* (no definitions) */


/* Node: Register Classes */

/* FIXME: A separate class for the return register would make sense.

   We need a separate register class to handle register allocation for
   ACR, since it can't be used for post-increment.

   It's not obvious, but having subunions of all movable-between
   register classes does really help register allocation.  */
enum reg_class
  {
    NO_REGS,
    ACR_REGS, MOF_REGS, CC0_REGS, SPECIAL_REGS,
    SPEC_ACR_REGS, GENNONACR_REGS,
    SPEC_GENNONACR_REGS, GENERAL_REGS,
    ALL_REGS,
    LIM_REG_CLASSES
  };

#define N_REG_CLASSES (int) LIM_REG_CLASSES

#define REG_CLASS_NAMES						\
  {"NO_REGS",							\
   "ACR_REGS", "MOF_REGS", "CC0_REGS", "SPECIAL_REGS",		\
   "SPEC_ACR_REGS", "GENNONACR_REGS", "SPEC_GENNONACR_REGS",	\
   "GENERAL_REGS", "ALL_REGS"}

#define CRIS_SPECIAL_REGS_CONTENTS					\
 ((1 << CRIS_SRP_REGNUM) | (1 << CRIS_MOF_REGNUM) | (1 << CRIS_CC0_REGNUM))

/* Count in the faked argument register in GENERAL_REGS.  Keep out SRP.  */
#define REG_CLASS_CONTENTS			\
  {						\
   {0},						\
   {1 << CRIS_ACR_REGNUM},			\
   {1 << CRIS_MOF_REGNUM},			\
   {1 << CRIS_CC0_REGNUM},			\
   {CRIS_SPECIAL_REGS_CONTENTS},		\
   {CRIS_SPECIAL_REGS_CONTENTS			\
    | (1 << CRIS_ACR_REGNUM)},			\
   {(0xffff | (1 << CRIS_AP_REGNUM))		\
    & ~(1 << CRIS_ACR_REGNUM)},			\
   {(0xffff | (1 << CRIS_AP_REGNUM)		\
    | CRIS_SPECIAL_REGS_CONTENTS)		\
    & ~(1 << CRIS_ACR_REGNUM)},			\
   {0xffff | (1 << CRIS_AP_REGNUM)},		\
   {0xffff | (1 << CRIS_AP_REGNUM)		\
    | CRIS_SPECIAL_REGS_CONTENTS}		\
  }

#define REGNO_REG_CLASS(REGNO)			\
  ((REGNO) == CRIS_ACR_REGNUM ? ACR_REGS :	\
   (REGNO) == CRIS_MOF_REGNUM ? MOF_REGS :	\
   (REGNO) == CRIS_CC0_REGNUM ? CC0_REGS :	\
   (REGNO) == CRIS_SRP_REGNUM ? SPECIAL_REGS :	\
   GENERAL_REGS)

#define BASE_REG_CLASS GENERAL_REGS

#define MODE_CODE_BASE_REG_CLASS(MODE, OCODE, ICODE)	\
  ((OCODE) != POST_INC ? BASE_REG_CLASS : GENNONACR_REGS)

#define INDEX_REG_CLASS GENERAL_REGS

#define IRA_COVER_CLASSES { GENERAL_REGS, SPECIAL_REGS, LIM_REG_CLASSES }

#define REG_CLASS_FROM_LETTER(C)		\
  (						\
   (C) == 'a' ? ACR_REGS :			\
   (C) == 'b' ? GENNONACR_REGS :		\
   (C) == 'h' ? MOF_REGS :			\
   (C) == 'x' ? SPECIAL_REGS :			\
   (C) == 'c' ? CC0_REGS :			\
   NO_REGS					\
  )

/* Since it uses reg_renumber, it is safe only once reg_renumber
   has been allocated, which happens in local-alloc.c.  */
#define REGNO_OK_FOR_BASE_P(REGNO)					\
 ((REGNO) <= CRIS_LAST_GENERAL_REGISTER					\
  || (REGNO) == ARG_POINTER_REGNUM					\
  || (unsigned) reg_renumber[REGNO] <= CRIS_LAST_GENERAL_REGISTER	\
  || (unsigned) reg_renumber[REGNO] == ARG_POINTER_REGNUM)

/* REGNO_OK_FOR_BASE_P seems to be obsolete wrt. this one, but not yet
   documented as such.  */
#define REGNO_MODE_CODE_OK_FOR_BASE_P(REGNO, MODE, OCODE, ICODE)	\
 (REGNO_OK_FOR_BASE_P (REGNO)						\
  && ((OCODE) != POST_INC						\
      || !((REGNO) == CRIS_ACR_REGNUM					\
	   || (unsigned) reg_renumber[REGNO] == CRIS_ACR_REGNUM)))

/* See REGNO_OK_FOR_BASE_P.  */
#define REGNO_OK_FOR_INDEX_P(REGNO) REGNO_OK_FOR_BASE_P(REGNO)

/* It seems like gcc (2.7.2 and 2.9x of 2000-03-22) may send "NO_REGS" as
   the class for a constant (testcase: __Mul in arit.c).  To avoid forcing
   out a constant into the constant pool, we will trap this case and
   return something a bit more sane.  FIXME: Check if this is a bug.
   Beware that we must not "override" classes that can be specified as
   constraint letters, or else asm operands using them will fail when
   they need to be reloaded.  FIXME: Investigate whether that constitutes
   a bug.  */
#define PREFERRED_RELOAD_CLASS(X, CLASS)	\
 ((CLASS) != ACR_REGS				\
  && (CLASS) != MOF_REGS			\
  && (CLASS) != CC0_REGS			\
  && (CLASS) != SPECIAL_REGS			\
  ? GENERAL_REGS : (CLASS))

/* We can't move special registers to and from memory in smaller than
   word_mode.  */
#define SECONDARY_RELOAD_CLASS(CLASS, MODE, X)		\
  (((CLASS) != SPECIAL_REGS && (CLASS) != MOF_REGS)	\
   || GET_MODE_SIZE (MODE) == 4				\
   || !MEM_P (X)					\
   ? NO_REGS : GENERAL_REGS)

/* FIXME: Fix regrename.c; it should check validity of replacements,
   not just with a silly pass-specific macro.  We may miss some
   opportunities, but we must stop regrename from creating acr++.  */
#define HARD_REGNO_RENAME_OK(FROM, TO) ((TO) != CRIS_ACR_REGNUM)

/* For CRIS, this is always the size of MODE in words,
   since all registers are the same size.  To use omitted modes in
   patterns with reload constraints, you must say the widest size
   which is allowed for VOIDmode.
   FIXME:  Does that still apply for gcc-2.9x?  Keep poisoned until such
   patterns are added back.  News: 2001-03-16: Happens as early as the
   underscore-test.  */
#define CLASS_MAX_NREGS(CLASS, MODE)					\
 ((MODE) == VOIDmode							\
  ? 1 /* + cris_fatal ("CLASS_MAX_NREGS with VOIDmode")	*/		\
  : ((GET_MODE_SIZE (MODE) + UNITS_PER_WORD - 1) / UNITS_PER_WORD))

/* We are now out of letters; we could use ten more.  This forces us to
   use C-code in the 'md' file.  FIXME: Use some EXTRA_CONSTRAINTS.  */
#define CRIS_CONST_OK_FOR_LETTER_P(VALUE, C)		\
 (							\
  /* MOVEQ, CMPQ, ANDQ, ORQ.  */			\
  (C) == 'I' ? (VALUE) >= -32 && (VALUE) <= 31 :	\
  /* ADDQ, SUBQ.  */					\
  (C) == 'J' ? (VALUE) >= 0 && (VALUE) <= 63 :		\
  /* ASRQ, BTSTQ, LSRQ, LSLQ.  */			\
  (C) == 'K' ? (VALUE) >= 0 && (VALUE) <= 31 :		\
  /* A 16-bit signed number.  */			\
  (C) == 'L' ? (VALUE) >= -32768 && (VALUE) <= 32767 :	\
  /* The constant 0 for CLEAR.  */			\
  (C) == 'M' ? (VALUE) == 0 :				\
  /* A negative ADDQ or SUBQ.  */			\
  (C) == 'N' ? (VALUE) >= -63 && (VALUE) < 0 :		\
  /* Quickened ints, QI and HI.  */			\
  (C) == 'O' ? (VALUE) >= 0 && (VALUE) <= 65535		\
		&& ((VALUE) >= (65535-31)		\
		    || ((VALUE) >= (255-31)		\
			&& (VALUE) <= 255 )) :		\
  /* A 16-bit number signed *or* unsigned.  */		\
  (C) == 'P' ? (VALUE) >= -32768 && (VALUE) <= 65535 :	\
  0)

#define CONST_OK_FOR_CONSTRAINT_P(VALUE, C, S)	\
 (						\
  ((C) != 'K' || (S)[1] == 'c')			\
   ? CRIS_CONST_OK_FOR_LETTER_P (VALUE, C) :	\
  ((C) == 'K' && (S)[1] == 'p')			\
   ? exact_log2 (VALUE) >= 0 :			\
  0)

#define CONSTRAINT_LEN(C, S) ((C) == 'K' ? 2 : DEFAULT_CONSTRAINT_LEN (C, S))

/* It is really simple to make up a 0.0; it is the same as int-0 in
   IEEE754.  */
#define CONST_DOUBLE_OK_FOR_LETTER_P(VALUE, C)			\
 ((C) == 'G' && ((VALUE) == CONST0_RTX (DFmode)			\
		 || (VALUE) == CONST0_RTX (SFmode)))

/* We need this on cris to distinguish delay-slottable addressing modes.  */
#define EXTRA_CONSTRAINT(X, C)			\
 (						\
  /* Slottable address mode?  */		\
  (C) == 'Q' ? EXTRA_CONSTRAINT_Q (X) :		\
  /* Operand to BDAP or BIAP?  */		\
  (C) == 'R' ? EXTRA_CONSTRAINT_R (X) :		\
  /* A local PIC symbol?  */			\
  (C) == 'S' ? EXTRA_CONSTRAINT_S (X) :		\
  /* A three-address addressing-mode?  */	\
  (C) == 'T' ? EXTRA_CONSTRAINT_T (X) :		\
  /* A PLT symbol?  */				\
  (C) == 'U' ? EXTRA_CONSTRAINT_U (X) :		\
  0)

#define EXTRA_MEMORY_CONSTRAINT(X, STR) ((X) == 'Q')

#define EXTRA_CONSTRAINT_Q(X)				\
 (							\
  /* Just an indirect register (happens to also be	\
     "all" slottable memory addressing modes not	\
     covered by other constraints, i.e. '>').  */	\
  MEM_P (X) && BASE_P (XEXP (X, 0))			\
 )

#define EXTRA_CONSTRAINT_R(X)					\
 (								\
  /* An operand to BDAP or BIAP:				\
     A BIAP; r.S? */						\
  BIAP_INDEX_P (X)						\
  /* A [reg] or (int) [reg], maybe with post-increment.  */	\
  || BDAP_INDEX_P (X)						\
  || CONSTANT_INDEX_P (X)					\
 )

#define EXTRA_CONSTRAINT_T(X)						\
 (									\
  /* Memory three-address operand.  All are indirect-memory:  */	\
  MEM_P (X)								\
  && ((MEM_P (XEXP (X, 0))						\
       /* Double indirect: [[reg]] or [[reg+]]?  */			\
       && (BASE_OR_AUTOINCR_P (XEXP (XEXP (X, 0), 0))))			\
      /* Just an explicit indirect reference: [const]?  */		\
      || CONSTANT_P (XEXP (X, 0))					\
      /* Something that is indexed; [...+...]?  */			\
      || (GET_CODE (XEXP (X, 0)) == PLUS				\
	  /* A BDAP constant: [reg+(8|16|32)bit offset]?  */		\
	  && ((BASE_P (XEXP (XEXP (X, 0), 0))				\
	       && CONSTANT_INDEX_P (XEXP (XEXP (X, 0), 1)))		\
	      /* A BDAP register: [reg+[reg(+)].S]?  */			\
	      || (BASE_P (XEXP (XEXP (X, 0), 0))			\
		  && BDAP_INDEX_P(XEXP(XEXP(X, 0), 1)))			\
	      /* Same, but with swapped arguments (no canonical		\
		 ordering between e.g. REG and MEM as of LAST_UPDATED	\
		 "Thu May 12 03:59:11 UTC 2005").  */			\
	      || (BASE_P (XEXP (XEXP (X, 0), 1))			\
		  && BDAP_INDEX_P (XEXP (XEXP (X, 0), 0)))		\
	      /* A BIAP: [reg+reg.S] (MULT comes first).  */		\
	      || (BASE_P (XEXP (XEXP (X, 0), 1))			\
		  && BIAP_INDEX_P (XEXP (XEXP (X, 0), 0))))))		\
 )

/* PIC-constructs for symbols.  */
#define EXTRA_CONSTRAINT_S(X)						\
 (flag_pic && GET_CODE (X) == CONST && cris_valid_pic_const (X, false))

#define EXTRA_CONSTRAINT_U(X)						\
 (flag_pic								\
  && CONSTANT_P (X)							\
  && cris_nonmemory_operand_or_callable_symbol (X, VOIDmode))


/* Node: Frame Layout */

#define STACK_GROWS_DOWNWARD
#define FRAME_GROWS_DOWNWARD 1

/* It seems to be indicated in the code (at least 2.1) that this is
   better a constant, and best 0.  */
#define STARTING_FRAME_OFFSET 0

#define FIRST_PARM_OFFSET(FNDECL) 0

#define RETURN_ADDR_RTX(COUNT, FRAMEADDR) \
 cris_return_addr_rtx (COUNT, FRAMEADDR)

#define INCOMING_RETURN_ADDR_RTX gen_rtx_REG (Pmode, CRIS_SRP_REGNUM)

/* FIXME: Any __builtin_eh_return callers must not return anything and
   there must not be collisions with incoming parameters.  Luckily the
   number of __builtin_eh_return callers is limited.  For now return
   parameter registers in reverse order and hope for the best.  */
#define EH_RETURN_DATA_REGNO(N) \
  (IN_RANGE ((N), 0, 3) ? (CRIS_FIRST_ARG_REG + 3 - (N)) : INVALID_REGNUM)

/* Store the stack adjustment in the structure-return-address register.  */
#define CRIS_STACKADJ_REG CRIS_STRUCT_VALUE_REGNUM
#define EH_RETURN_STACKADJ_RTX gen_rtx_REG (SImode, CRIS_STACKADJ_REG)

#define EH_RETURN_HANDLER_RTX \
  cris_return_addr_rtx (0, NULL)

#define INIT_EXPANDERS cris_init_expanders ()

/* FIXME: Move this to right node (it's not documented properly yet).  */
#define DWARF_FRAME_RETURN_COLUMN DWARF_FRAME_REGNUM (CRIS_SRP_REGNUM)

/* FIXME: Move this to right node (it's not documented properly yet).
   FIXME: Check what alignment we can assume regarding
   TARGET_STACK_ALIGN and TARGET_ALIGN_BY_32.  */
#define DWARF_CIE_DATA_ALIGNMENT -1

/* If we would ever need an exact mapping between canonical register
   number and dwarf frame register, we would either need to include all
   registers in the gcc description (with some marked fixed of course), or
   an inverse mapping from dwarf register to gcc register.  There is one
   need in dwarf2out.c:expand_builtin_init_dwarf_reg_sizes.  Right now, I
   don't see that we need exact correspondence between DWARF *frame*
   registers and DBX_REGISTER_NUMBER, so map them onto GCC registers.  */
#define DWARF_FRAME_REGNUM(REG) (REG)

/* Node: Stack Checking */
/* (no definitions) FIXME: Check.  */

/* Node: Frame Registers */

#define STACK_POINTER_REGNUM CRIS_SP_REGNUM

/* Register used for frame pointer.  This is also the last of the saved
   registers, when a frame pointer is not used.  */
#define FRAME_POINTER_REGNUM CRIS_FP_REGNUM

/* Faked register, is always eliminated.  We need it to eliminate
   allocating stack slots for the return address and the frame pointer.  */
#define ARG_POINTER_REGNUM CRIS_AP_REGNUM

#define STATIC_CHAIN_REGNUM CRIS_STATIC_CHAIN_REGNUM


/* Node: Elimination */

<<<<<<< HEAD
/* Really only needed if the stack frame has variable length (alloca
   or variable sized local arguments (GNU C extension).  See PR39499 and
   PR38609 for the reason this isn't just 0.  */
#define FRAME_POINTER_REQUIRED (!current_function_sp_is_unchanging)

=======
>>>>>>> 42a9ba1d
#define ELIMINABLE_REGS				\
 {{ARG_POINTER_REGNUM, STACK_POINTER_REGNUM},	\
  {ARG_POINTER_REGNUM, FRAME_POINTER_REGNUM},	\
  {FRAME_POINTER_REGNUM, STACK_POINTER_REGNUM}}

#define INITIAL_ELIMINATION_OFFSET(FROM, TO, OFFSET) \
 (OFFSET) = cris_initial_elimination_offset (FROM, TO)


/* Node: Stack Arguments */

/* Since many parameters take up one register each in any case,
   defining TARGET_PROMOTE_PROTOTYPES that always returns true would
   seem like a good idea, but measurements indicate that a combination
   using PROMOTE_MODE is better.  */

#define ACCUMULATE_OUTGOING_ARGS 1

#define RETURN_POPS_ARGS(FUNDECL, FUNTYPE, STACKSIZE) 0


/* Node: Register Arguments */

/* The void_type_node is sent as a "closing" call.  */
#define FUNCTION_ARG(CUM, MODE, TYPE, NAMED)			\
 ((CUM).regs < CRIS_MAX_ARGS_IN_REGS				\
  ? gen_rtx_REG (MODE, (CRIS_FIRST_ARG_REG) + (CUM).regs)	\
  : NULL_RTX)

/* The differences between this and the previous, is that this one checks
   that an argument is named, since incoming stdarg/varargs arguments are
   pushed onto the stack, and we don't have to check against the "closing"
   void_type_node TYPE parameter.  */
#define FUNCTION_INCOMING_ARG(CUM, MODE, TYPE, NAMED)		\
 ((NAMED) && (CUM).regs < CRIS_MAX_ARGS_IN_REGS			\
  ? gen_rtx_REG (MODE, CRIS_FIRST_ARG_REG + (CUM).regs)		\
  : NULL_RTX)

/* Contrary to what you'd believe, defining FUNCTION_ARG_CALLEE_COPIES
   seems like a (small total) loss, at least for gcc-2.7.2 compiling and
   running gcc-2.1 (small win in size, small loss running -- 100.1%),
   and similarly for size for products (.1 .. .3% bloat, sometimes win).
   Due to the empirical likeliness of making slower code, it is not
   defined.  */

/* This no longer *needs* to be a structure; but keeping it as such should
   not hurt (and hacking the ABI is simpler).  */
#define CUMULATIVE_ARGS struct cum_args
struct cum_args {int regs;};

/* The regs member is an integer, the number of arguments got into
   registers so far.  */
#define INIT_CUMULATIVE_ARGS(CUM, FNTYPE, LIBNAME, FNDECL, N_NAMED_ARGS) \
 ((CUM).regs = 0)

#define FUNCTION_ARG_ADVANCE(CUM, MODE, TYPE, NAMED)		\
 ((CUM).regs += (3 + CRIS_FUNCTION_ARG_SIZE (MODE, TYPE)) / 4)

#define FUNCTION_ARG_REGNO_P(REGNO)			\
 ((REGNO) >= CRIS_FIRST_ARG_REG				\
  && (REGNO) < CRIS_FIRST_ARG_REG + (CRIS_MAX_ARGS_IN_REGS))


/* Node: Scalar Return */

/* Let's assume all functions return in r[CRIS_FIRST_ARG_REG] for the
   time being.  */
#define FUNCTION_VALUE(VALTYPE, FUNC)  \
 gen_rtx_REG (TYPE_MODE (VALTYPE), CRIS_FIRST_ARG_REG)

#define LIBCALL_VALUE(MODE) gen_rtx_REG (MODE, CRIS_FIRST_ARG_REG)

#define FUNCTION_VALUE_REGNO_P(N) ((N) == CRIS_FIRST_ARG_REG)


/* Node: Aggregate Return */

#define CRIS_STRUCT_VALUE_REGNUM ((CRIS_FIRST_ARG_REG) - 1)


/* Node: Caller Saves */
/* (no definitions) */

/* Node: Function entry */

/* See cris.c for TARGET_ASM_FUNCTION_PROLOGUE and
   TARGET_ASM_FUNCTION_EPILOGUE.  */

/* Node: Profiling */

#define FUNCTION_PROFILER(FILE, LABELNO)  \
 error ("no FUNCTION_PROFILER for CRIS")

/* FIXME: Some of the undefined macros might be mandatory.  If so, fix
   documentation.  */


/* Node: Trampolines */

/* This looks too complicated, and it is.  I assigned r7 to be the
   static chain register, but it is call-saved, so we have to save it,
   and come back to restore it after the call, so we have to save srp...
   Anyway, trampolines are rare enough that we can cope with this
   somewhat lack of elegance.
    (Do not be tempted to "straighten up" whitespace in the asms; the
   assembler #NO_APP state mandates strict spacing).  */
#define TRAMPOLINE_TEMPLATE(FILE)				       \
  do								       \
    {								       \
      if (TARGET_V32)						       \
       {							       \
	 /* This normally-unused nop insn acts as an instruction to    \
	    the simulator to flush its instruction cache.  None of     \
	    the other instructions in the trampoline template suits    \
	    as a trigger for V32.  The pc-relative addressing mode     \
	    works nicely as a trigger for V10.			       \
	    FIXME: Have specific V32 template (possibly avoiding the   \
	    use of a special instruction).  */			       \
	 fprintf (FILE, "\tclearf x\n");			       \
	 /* We have to use a register as an intermediate, choosing     \
	    semi-randomly R1 (which has to not be the		       \
	    STATIC_CHAIN_REGNUM), so we can use it for address	       \
	    indirection and jsr target.	 */			       \
	 fprintf (FILE, "\tmove $r1,$mof\n");			       \
	 /* +4 */						       \
	 fprintf (FILE, "\tmove.d 0,$r1\n");			       \
	 fprintf (FILE, "\tmove.d $%s,[$r1]\n",			       \
		  reg_names[STATIC_CHAIN_REGNUM]);		       \
	 fprintf (FILE, "\taddq 6,$r1\n");			       \
	 fprintf (FILE, "\tmove $mof,[$r1]\n");			       \
	 fprintf (FILE, "\taddq 6,$r1\n");			       \
	 fprintf (FILE, "\tmove $srp,[$r1]\n");			       \
	 /* +20 */						       \
	 fprintf (FILE, "\tmove.d 0,$%s\n",			       \
		  reg_names[STATIC_CHAIN_REGNUM]);		       \
	 /* +26 */						       \
	 fprintf (FILE, "\tmove.d 0,$r1\n");			       \
	 fprintf (FILE, "\tjsr $r1\n");				       \
	 fprintf (FILE, "\tsetf\n");				       \
	 /* +36 */						       \
	 fprintf (FILE, "\tmove.d 0,$%s\n",			       \
		  reg_names[STATIC_CHAIN_REGNUM]);		       \
	 /* +42 */						       \
	 fprintf (FILE, "\tmove.d 0,$r1\n");			       \
	 /* +48 */						       \
	 fprintf (FILE, "\tmove.d 0,$r9\n");			       \
	 fprintf (FILE, "\tjump $r9\n");			       \
	 fprintf (FILE, "\tsetf\n");				       \
       }							       \
      else							       \
       {							       \
	 fprintf (FILE, "\tmove.d $%s,[$pc+20]\n",		       \
		  reg_names[STATIC_CHAIN_REGNUM]);		       \
	 fprintf (FILE, "\tmove $srp,[$pc+22]\n");		       \
	 fprintf (FILE, "\tmove.d 0,$%s\n",			       \
		  reg_names[STATIC_CHAIN_REGNUM]);		       \
	 fprintf (FILE, "\tjsr 0\n");				       \
	 fprintf (FILE, "\tmove.d 0,$%s\n",			       \
		  reg_names[STATIC_CHAIN_REGNUM]);		       \
	 fprintf (FILE, "\tjump 0\n");				       \
       }							       \
    }								       \
  while (0)

#define TRAMPOLINE_SIZE (TARGET_V32 ? 58 : 32)

/* CRIS wants instructions on word-boundary.
   Note that due to a bug (reported) in 2.7.2 and earlier, this is
   actually treated as alignment in _bytes_, not _bits_.  (Obviously
   this is not fatal, only a slight waste of stack space).  */
#define TRAMPOLINE_ALIGNMENT 16

#define INITIALIZE_TRAMPOLINE(TRAMP, FNADDR, CXT)			\
  do									\
    if (TARGET_V32)							\
      {									\
	emit_move_insn (gen_rtx_MEM (SImode,				\
				     plus_constant (TRAMP, 6)),		\
		 	plus_constant (TRAMP, 38));			\
	emit_move_insn (gen_rtx_MEM (SImode,				\
				     plus_constant (TRAMP, 22)),	\
			CXT);						\
	emit_move_insn (gen_rtx_MEM (SImode,				\
				     plus_constant (TRAMP, 28)),	\
		 	FNADDR);					\
      }									\
    else								\
      {									\
	emit_move_insn (gen_rtx_MEM (SImode,				\
				     plus_constant (TRAMP, 10)),	\
			CXT);						\
	emit_move_insn (gen_rtx_MEM (SImode,				\
				     plus_constant (TRAMP, 16)),	\
		 	FNADDR);					\
      }									\
  while (0)

/* Note that there is no need to do anything with the cache for sake of
   a trampoline.  */


/* Node: Library Calls */

/* If you change this, you have to check whatever libraries and systems
   that use it.  */
#define TARGET_EDOM 33


/* Node: Addressing Modes */

#define HAVE_POST_INCREMENT 1

#define CONSTANT_ADDRESS_P(X) CONSTANT_P (X)

/* Must be a compile-time constant, so we go with the highest value
   among all CRIS variants.  */
#define MAX_REGS_PER_ADDRESS 2

/* There are helper macros defined here which are used only in
   GO_IF_LEGITIMATE_ADDRESS.

   Note that you *have to* reject invalid addressing modes for mode
   MODE, even if it is legal for normal addressing modes.  You cannot
   rely on the constraints to do this work.  They can only be used to
   doublecheck your intentions.  One example is that you HAVE TO reject
   (mem:DI (plus:SI (reg:SI x) (reg:SI y))) because for some reason
   this cannot be reloaded.  (Which of course you can argue that gcc
   should have done.)  FIXME:  Strange.  Check.  */

/* No symbol can be used as an index (or more correct, as a base) together
   with a register with PIC; the PIC register must be there.  */
#define CONSTANT_INDEX_P(X) \
 (CONSTANT_P (X) && (!flag_pic || cris_valid_pic_const (X, true)))

/* True if X is a valid base register.  */
#define BASE_P(X) \
 (REG_P (X) && REG_OK_FOR_BASE_P (X))

/* True if X is a valid base register with or without autoincrement.  */
#define BASE_OR_AUTOINCR_P(X)				\
 (BASE_P (X)						\
  || (GET_CODE (X) == POST_INC				\
      && BASE_P (XEXP (X, 0))				\
      && REGNO (XEXP (X, 0)) != CRIS_ACR_REGNUM))

/* True if X is a valid (register) index for BDAP, i.e. [Rs].S or [Rs+].S.  */
#define BDAP_INDEX_P(X)					\
 ((MEM_P (X) && GET_MODE (X) == SImode			\
   && BASE_OR_AUTOINCR_P (XEXP (X, 0)))			\
  || (GET_CODE (X) == SIGN_EXTEND			\
      && MEM_P (XEXP (X, 0))				\
      && (GET_MODE (XEXP (X, 0)) == HImode		\
	  || GET_MODE (XEXP (X, 0)) == QImode)		\
      && BASE_OR_AUTOINCR_P (XEXP (XEXP (X, 0), 0))))

/* True if X is a valid (register) index for BIAP, i.e. Rd.m.  */
#define BIAP_INDEX_P(X)				\
 ((BASE_P (X) && REG_OK_FOR_INDEX_P (X))	\
  || (GET_CODE (X) == MULT			\
      && BASE_P (XEXP (X, 0))			\
      && REG_OK_FOR_INDEX_P (XEXP (X, 0))	\
      && CONST_INT_P (XEXP (X, 1))		\
      && (INTVAL (XEXP (X, 1)) == 2		\
	  || INTVAL (XEXP (X, 1)) == 4)))

/* A PIC operand looks like a normal symbol here.  At output we dress it
   in "[rPIC+symbol:GOT]" (global symbol) or "rPIC+symbol:GOTOFF" (local
   symbol) so we exclude all addressing modes where we can't replace a
   plain "symbol" with that.  A global PIC symbol does not fit anywhere
   here (but is thankfully a general_operand in itself).  A local PIC
   symbol is valid for the plain "symbol + offset" case.  */
#define GO_IF_LEGITIMATE_ADDRESS(MODE, X, ADDR)			\
 {								\
   rtx x1, x2;							\
   if (BASE_OR_AUTOINCR_P (X))					\
     goto ADDR;							\
   else if (TARGET_V32)						\
     /* Nothing else is valid then.  */				\
     ;								\
   else if (CONSTANT_INDEX_P (X))				\
     goto ADDR;							\
   /* Indexed?  */						\
   else if (GET_CODE (X) == PLUS)				\
     {								\
       x1 = XEXP (X, 0);					\
       x2 = XEXP (X, 1);					\
       /* BDAP o, Rd.  */					\
       if ((BASE_P (x1) && CONSTANT_INDEX_P (x2))		\
	   || (BASE_P (x2) && CONSTANT_INDEX_P (x1))		\
	    /* BDAP Rs[+], Rd.  */				\
	   || (GET_MODE_SIZE (MODE) <= UNITS_PER_WORD		\
	       && ((BASE_P (x1) && BDAP_INDEX_P (x2))		\
		   || (BASE_P (x2) && BDAP_INDEX_P (x1))	\
		   /* BIAP.m Rs, Rd */				\
		   || (BASE_P (x1) && BIAP_INDEX_P (x2))	\
		   || (BASE_P (x2) && BIAP_INDEX_P (x1)))))	\
	 goto ADDR;						\
     }								\
   else if (MEM_P (X))						\
     {								\
       /* DIP (Rs).  Reject [[reg+]] and [[reg]] for		\
	  DImode (long long).  */				\
       if (GET_MODE_SIZE (MODE) <= UNITS_PER_WORD		\
	   && (BASE_P (XEXP (X, 0))				\
	       || BASE_OR_AUTOINCR_P (XEXP (X, 0))))		\
	 goto ADDR;						\
     }								\
 }

#ifndef REG_OK_STRICT
 /* Nonzero if X is a hard reg that can be used as a base reg
    or if it is a pseudo reg.  */
# define REG_OK_FOR_BASE_P(X)			\
 (REGNO (X) <= CRIS_LAST_GENERAL_REGISTER	\
  || REGNO (X) == ARG_POINTER_REGNUM		\
  || REGNO (X) >= FIRST_PSEUDO_REGISTER)
#else
 /* Nonzero if X is a hard reg that can be used as a base reg.  */
# define REG_OK_FOR_BASE_P(X) REGNO_OK_FOR_BASE_P (REGNO (X))
#endif

#ifndef REG_OK_STRICT
 /* Nonzero if X is a hard reg that can be used as an index
    or if it is a pseudo reg.  */
# define REG_OK_FOR_INDEX_P(X) REG_OK_FOR_BASE_P (X)
#else
 /* Nonzero if X is a hard reg that can be used as an index.  */
# define REG_OK_FOR_INDEX_P(X) REGNO_OK_FOR_INDEX_P (REGNO (X))
#endif

/* Fix reloads known to cause suboptimal spilling.  */
#define LEGITIMIZE_RELOAD_ADDRESS(X, MODE, OPNUM, TYPE, INDL, WIN)	\
  do									\
    {									\
      if (cris_reload_address_legitimized (X, MODE, OPNUM, TYPE, INDL))	\
	goto WIN;							\
    }									\
  while (0)

#define LEGITIMATE_CONSTANT_P(X) 1


/* Node: Condition Code */

#define NOTICE_UPDATE_CC(EXP, INSN) cris_notice_update_cc (EXP, INSN)

/* FIXME: Maybe define CANONICALIZE_COMPARISON later, when playing with
   optimizations.  It is needed; currently we do this with instruction
   patterns and NOTICE_UPDATE_CC.  */


/* Node: Costs */

#define REGISTER_MOVE_COST(MODE, FROM, TO)	\
  cris_register_move_cost (MODE, FROM, TO)

/* This isn't strictly correct for v0..3 in buswidth-8bit mode, but
   should suffice.  */
#define MEMORY_MOVE_COST(M, CLASS, IN) \
 (((M) == QImode) ? 4 : ((M) == HImode) ? 4 : 6)

/* Regardless of the presence of delay slots, the default value of 1 for
   BRANCH_COST is the best in the range (1, 2, 3), tested with gcc-2.7.2
   with testcases ipps and gcc, giving smallest and fastest code.  */

#define SLOW_BYTE_ACCESS 0

/* This is the threshold *below* which inline move sequences of
   word-length sizes will be emitted.  The "9" will translate to
   (9 - 1) * 4 = 32 bytes maximum moved, but using 16 instructions
   (8 instruction sequences) or less.  */
#define MOVE_RATIO(speed) 9


/* Node: Sections */

#define TEXT_SECTION_ASM_OP "\t.text"

#define DATA_SECTION_ASM_OP "\t.data"

#define FORCE_EH_FRAME_INFO_IN_DATA_SECTION (! TARGET_ELF)

/* The jump table is immediately connected to the preceding insn.  */
#define JUMP_TABLES_IN_TEXT_SECTION 1


/* Node: PIC */

/* Helper type.  */

enum cris_pic_symbol_type
  {
    cris_no_symbol = 0,
    cris_got_symbol = 1,
    cris_rel_symbol = 2,
    cris_got_symbol_needing_fixup = 3,
    cris_invalid_pic_symbol = 4
  };

#define PIC_OFFSET_TABLE_REGNUM (flag_pic ? CRIS_GOT_REGNUM : INVALID_REGNUM)

#define LEGITIMATE_PIC_OPERAND_P(X) cris_legitimate_pic_operand (X)


/* Node: File Framework */

/* We don't want an .ident for gcc.  To avoid that but still support
   #ident, we override ASM_OUTPUT_IDENT and, since the gcc .ident is its
   only use besides ASM_OUTPUT_IDENT, undef IDENT_ASM_OP from elfos.h.  */
#undef IDENT_ASM_OP
#undef ASM_OUTPUT_IDENT
#define ASM_OUTPUT_IDENT(FILE, NAME) \
  fprintf (FILE, "%s\"%s\"\n", "\t.ident\t", NAME);

#define ASM_APP_ON "#APP\n"

#define ASM_APP_OFF "#NO_APP\n"


/* Node: Data Output */

#define OUTPUT_ADDR_CONST_EXTRA(STREAM, X, FAIL) \
  do { if (!cris_output_addr_const_extra (STREAM, X)) goto FAIL; } while (0)

#define IS_ASM_LOGICAL_LINE_SEPARATOR(C, STR) (C) == '@'

/* Node: Uninitialized Data */

/* Remember to round off odd values if we want data alignment,
   since we cannot do that with an .align directive.

   Using .comm causes the space not to be reserved in .bss, but by
   tricks with the symbol type.  Not good if other tools than binutils
   are used on the object files.  Since ".global ... .lcomm ..." works, we
   use that.  Use .._ALIGNED_COMMON, since gcc whines when we only have
   ..._COMMON, and we prefer to whine ourselves; BIGGEST_ALIGNMENT is not
   the one to check.  This done for a.out only.  */
/* FIXME: I suspect a bug in gcc with alignment.  Do not warn until
   investigated; it mucks up the testsuite results.  */
#define CRIS_ASM_OUTPUT_ALIGNED_DECL_COMMON(FILE, DECL, NAME, SIZE, ALIGN, LOCAL) \
  do									\
    {									\
      int align_ = (ALIGN) / BITS_PER_UNIT;				\
      if (TARGET_DATA_ALIGN && TARGET_ALIGN_BY_32 && align_ < 4)	\
	align_ = 4;							\
      else if (TARGET_DATA_ALIGN && align_ < 2)				\
	align_ = 2;							\
      /* FIXME: Do we need this?  */					\
      else if (align_ < 1)						\
	align_ = 1;							\
									\
      if (TARGET_ELF)							\
	{								\
	  if (LOCAL)							\
	    {								\
	      fprintf ((FILE), "%s", LOCAL_ASM_OP);			\
	      assemble_name ((FILE), (NAME));				\
	      fprintf ((FILE), "\n");					\
	    }								\
	  fprintf ((FILE), "%s", COMMON_ASM_OP);			\
	  assemble_name ((FILE), (NAME));				\
	  fprintf ((FILE), ",%u,%u\n", (int)(SIZE), align_);		\
	}								\
      else								\
	{								\
	  /* We can't tell a one-only or weak COMM from a "global	\
	     COMM" so just make all non-locals weak.  */		\
	  if (! (LOCAL))						\
	    ASM_WEAKEN_LABEL (FILE, NAME);				\
	  fputs ("\t.lcomm ", (FILE));					\
	  assemble_name ((FILE), (NAME));				\
	  fprintf ((FILE), ",%u\n",					\
		   ((int)(SIZE) + (align_ - 1)) & ~(align_ - 1));	\
	}								\
    }									\
  while (0)

#define ASM_OUTPUT_ALIGNED_DECL_COMMON(FILE, DECL, NAME, SIZE, ALIGN) \
 CRIS_ASM_OUTPUT_ALIGNED_DECL_COMMON(FILE, DECL, NAME, SIZE, ALIGN, 0)

#undef ASM_OUTPUT_ALIGNED_DECL_LOCAL
#define ASM_OUTPUT_ALIGNED_DECL_LOCAL(FILE, DECL, NAME, SIZE, ALIGN) \
 CRIS_ASM_OUTPUT_ALIGNED_DECL_COMMON(FILE, DECL, NAME, SIZE, ALIGN, 1)

/* Node: Label Output */

/* Globalizing directive for a label.  */
#define GLOBAL_ASM_OP "\t.global "

#define SUPPORTS_WEAK 1

#define ASM_OUTPUT_SYMBOL_REF(STREAM, SYM) \
 cris_asm_output_symbol_ref (STREAM, SYM)

#define ASM_OUTPUT_LABEL_REF(STREAM, BUF) \
 cris_asm_output_label_ref (STREAM, BUF)

/* Remove any previous definition (elfos.h).  */
#undef ASM_GENERATE_INTERNAL_LABEL
#define ASM_GENERATE_INTERNAL_LABEL(LABEL, PREFIX, NUM)	\
  sprintf (LABEL, "*%s%s%ld", LOCAL_LABEL_PREFIX, PREFIX, (long) NUM)

/* Node: Initialization */
/* (no definitions) */

/* Node: Macros for Initialization */
/* (no definitions) */

/* Node: Instruction Output */

#define REGISTER_NAMES					\
 {"r0", "r1", "r2", "r3", "r4", "r5", "r6", "r7", "r8",	\
  "r9", "r10", "r11", "r12", "r13", "sp", "acr", "srp", "mof", "faked_ap", "dccr"}

#define ADDITIONAL_REGISTER_NAMES \
 {{"r14", 14}, {"r15", 15}, {"pc", 15}}

#define PRINT_OPERAND(FILE, X, CODE)		\
 cris_print_operand (FILE, X, CODE)

/* For delay-slot handling.  */
#define PRINT_OPERAND_PUNCT_VALID_P(CODE)	\
 ((CODE) == '#' || (CODE) == '!' || (CODE) == ':')

#define PRINT_OPERAND_ADDRESS(FILE, ADDR)	\
   cris_print_operand_address (FILE, ADDR)

/* Output an empty line to illustrate the presence of the delay slot.  */
#define DBR_OUTPUT_SEQEND(FILE) \
  fprintf (FILE, "\n")

#define LOCAL_LABEL_PREFIX (TARGET_ELF ? "." : "")

/* cppinit.c initializes a const array from this, so it must be constant,
   can't have it different based on options.  Luckily, the prefix is
   always allowed, so let's have it on all GCC-generated code.  Note that
   we have this verbatim everywhere in the back-end, not using %R or %s or
   such.  */
#define REGISTER_PREFIX "$"

/* Remove any previous definition (elfos.h).  */
/* We use -fno-leading-underscore to remove it, when necessary.  */
#undef USER_LABEL_PREFIX
#define USER_LABEL_PREFIX "_"

#define ASM_OUTPUT_REG_PUSH(FILE, REGNO)				\
  fprintf (FILE,							\
	   TARGET_V32							\
	   ? "\tsubq 4,$sp\n\tmove $%s,[$sp]\n" : "\tpush $%s\n",	\
	   reg_names[REGNO])

#define ASM_OUTPUT_REG_POP(FILE, REGNO) \
  fprintf (FILE, "\tmove [$sp+],$%s\n", reg_names[REGNO])


/* Node: Dispatch Tables */

#define ASM_OUTPUT_ADDR_DIFF_ELT(FILE, BODY, VALUE, REL)		\
  do									\
    {									\
      if (TARGET_V32)							\
       asm_fprintf (FILE, "\t.word %LL%d-.\n", VALUE);			\
      else								\
       asm_fprintf (FILE, "\t.word %LL%d-%LL%d\n", VALUE, REL);		\
    }									\
  while (0)

#define ASM_OUTPUT_ADDR_VEC_ELT(FILE, VALUE)  \
  asm_fprintf (FILE, "\t.dword %LL%d\n", VALUE)

/* Defined to also emit an .align in elfos.h.  We don't want that.  */
#undef ASM_OUTPUT_CASE_LABEL

/* Since the "bound" insn loads the comparison value if the compared<
   value (register) is out of bounds (0..comparison value-1), we need
   to output another case to catch it.
   The way to find it is to look for the label_ref at the else-arm inside
   the expanded casesi core-insn.
   FIXME: Check this construct when changing to new version of gcc.  */
#define ASM_OUTPUT_CASE_END(STREAM, NUM, TABLE)				\
  cris_asm_output_case_end (STREAM, NUM, TABLE)


/* Node: Exception Region Output */
/* (no definitions) */
/* FIXME: Fill in with our own optimized layout.  */

/* Node: Alignment Output */

#define ASM_OUTPUT_ALIGN(FILE, LOG)  \
 fprintf (FILE, "\t.align %d\n", (LOG))


/* Node: All Debuggers */

#define DBX_REGISTER_NUMBER(REGNO)				\
 ((REGNO) == CRIS_SRP_REGNUM ? CRIS_CANONICAL_SRP_REGNUM :	\
  (REGNO) == CRIS_MOF_REGNUM ? CRIS_CANONICAL_MOF_REGNUM :	\
  (REGNO) == CRIS_CC0_REGNUM ? CRIS_CANONICAL_CC0_REGNUM :	\
 (REGNO))

/* FIXME: Investigate DEBUGGER_AUTO_OFFSET, DEBUGGER_ARG_OFFSET.  */


/* Node: DBX Options */

/* Is this correct? Check later.  */
#define DBX_NO_XREFS

#define DBX_CONTIN_LENGTH 0

/* FIXME: Is this needed when we have 0 DBX_CONTIN_LENGTH?  */
#define DBX_CONTIN_CHAR '?'


/* Node: DBX Hooks */
/* (no definitions) */

/* Node: File names and DBX */
/* (no definitions) */


/* Node: SDB and DWARF */
/* (no definitions) */

/* Node: Misc */

/* A combination of the bound (umin) insn together with a
   sign-extended add via the table to PC seems optimal.
   If the table overflows, the assembler will take care of it.
   Theoretically, in extreme cases (uncertain if they occur), an error
   will be emitted, so FIXME: Check how large case-tables are emitted,
   possible add an option to emit SImode case-tables.  */
#define CASE_VECTOR_MODE HImode

#define CASE_VECTOR_PC_RELATIVE 1

/* FIXME: Investigate CASE_VECTOR_SHORTEN_MODE to make sure HImode is not
   used when broken-.word could possibly fail (plus testcase).  */

#define FIXUNS_TRUNC_LIKE_FIX_TRUNC

/* This is the number of bytes that can be moved in one
   reasonably fast instruction sequence.  For CRIS, this is two
   instructions: mem => reg, reg => mem.  */
#define MOVE_MAX 4

/* Maybe SHIFT_COUNT_TRUNCATED is safe to define?  FIXME: Check later.  */

#define TRULY_NOOP_TRUNCATION(OUTPREC, INPREC) 1

#define CLZ_DEFINED_VALUE_AT_ZERO(MODE, VALUE) ((VALUE) = 32, 1)
#define CTZ_DEFINED_VALUE_AT_ZERO(MODE, VALUE) ((VALUE) = 32, 1)

#define Pmode SImode

#define FUNCTION_MODE QImode

#define NO_IMPLICIT_EXTERN_C

/* No specific purpose other than warningless compatibility.  */
#define HANDLE_PRAGMA_PACK_PUSH_POP 1

/*
 * Local variables:
 * eval: (c-set-style "gnu")
 * indent-tabs-mode: t
 * End:
 */<|MERGE_RESOLUTION|>--- conflicted
+++ resolved
@@ -1,11 +1,6 @@
 /* Definitions for GCC.  Part of the machine description for CRIS.
-<<<<<<< HEAD
-   Copyright (C) 1998, 1999, 2000, 2001, 2002, 2003, 2004, 2005, 2007, 2008
-   Free Software Foundation, Inc.
-=======
    Copyright (C) 1998, 1999, 2000, 2001, 2002, 2003, 2004, 2005, 2007, 2008,
    2009 Free Software Foundation, Inc.
->>>>>>> 42a9ba1d
    Contributed by Axis Communications.  Written by Hans-Peter Nilsson.
 
 This file is part of GCC.
@@ -841,14 +836,6 @@
 
 /* Node: Elimination */
 
-<<<<<<< HEAD
-/* Really only needed if the stack frame has variable length (alloca
-   or variable sized local arguments (GNU C extension).  See PR39499 and
-   PR38609 for the reason this isn't just 0.  */
-#define FRAME_POINTER_REQUIRED (!current_function_sp_is_unchanging)
-
-=======
->>>>>>> 42a9ba1d
 #define ELIMINABLE_REGS				\
  {{ARG_POINTER_REGNUM, STACK_POINTER_REGNUM},	\
   {ARG_POINTER_REGNUM, FRAME_POINTER_REGNUM},	\

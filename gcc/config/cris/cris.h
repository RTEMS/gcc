/* Definitions for GCC.  Part of the machine description for CRIS.
<<<<<<< HEAD
   Copyright (C) 1998, 1999, 2000, 2001, 2002, 2003, 2004, 2005
=======
   Copyright (C) 1998, 1999, 2000, 2001, 2002, 2003, 2004, 2005, 2007
>>>>>>> 751ff693
   Free Software Foundation, Inc.
   Contributed by Axis Communications.  Written by Hans-Peter Nilsson.

This file is part of GCC.

GCC is free software; you can redistribute it and/or modify
it under the terms of the GNU General Public License as published by
the Free Software Foundation; either version 3, or (at your option)
any later version.

GCC is distributed in the hope that it will be useful,
but WITHOUT ANY WARRANTY; without even the implied warranty of
MERCHANTABILITY or FITNESS FOR A PARTICULAR PURPOSE.  See the
GNU General Public License for more details.

You should have received a copy of the GNU General Public License
<<<<<<< HEAD
along with GCC; see the file COPYING.  If not, write to
the Free Software Foundation, 51 Franklin Street, Fifth Floor,
Boston, MA 02110-1301, USA.  */
=======
along with GCC; see the file COPYING3.  If not see
<http://www.gnu.org/licenses/>.  */
>>>>>>> 751ff693

/* After the first "Node:" comment comes all preprocessor directives and
   attached declarations described in the info files, the "Using and
   Porting GCC" manual (uapgcc), in the same order as found in the "Target
   macros" section in the gcc-2.9x CVS edition of 2000-03-17.  FIXME: Not
   really, but needs an update anyway.

   There is no generic copy-of-uapgcc comment, you'll have to see uapgcc
   for that.  If applicable, there is a CRIS-specific comment.  The order
   of macro definitions follow the order in the manual.  Every section in
   the manual (node in the info pages) has an introductory `Node:
   <subchapter>' comment.  If no macros are defined for a section, only
   the section-comment is present.  */

/* Note that other header files (e.g. config/elfos.h, config/linux.h,
   config/cris/linux.h and config/cris/aout.h) are responsible for lots of
   settings not repeated below.  This file contains general CRIS
   definitions and definitions for the cris-*-elf subtarget.  */

/* We don't want to use gcc_assert for everything, as that can be
   compiled out.  */
#define CRIS_ASSERT(x) \
 do { if (!(x)) internal_error ("CRIS-port assertion failed: " #x); } while (0)

/* Replacement for REG_P since it does not match SUBREGs.  Happens for
   testcase Axis-20000320 with gcc-2.9x.  */
#define REG_S_P(x) \
 (REG_P (x) || (GET_CODE (x) == SUBREG && REG_P (XEXP (x, 0))))

/* Last register in main register bank r0..r15.  */
#define CRIS_LAST_GENERAL_REGISTER 15

/* Descriptions of registers used for arguments.  */
#define CRIS_FIRST_ARG_REG 10
#define CRIS_MAX_ARGS_IN_REGS 4

/* See also *_REGNUM constants in cris.md.  */

/* Most of the time, we need the index into the register-names array.
   When passing debug-info, we need the real hardware register number.  */
#define CRIS_CANONICAL_SRP_REGNUM (16 + 11)
#define CRIS_CANONICAL_MOF_REGNUM (16 + 7)
/* We have CCR in all models including v10, but that's 16 bits, so let's
   prefer the DCCR number, which is a DMA pointer in pre-v8, so we'll
   never clash with it for GCC purposes.  */
#define CRIS_CANONICAL_CC0_REGNUM (16 + 13)

/* When generating PIC, these suffixes are added to the names of non-local
   functions when being output.  Contrary to other ports, we have offsets
   relative to the GOT, not the PC.  We might implement PC-relative PLT
   semantics later for the general case; they are used in some cases right
   now, such as MI thunks.  */
#define CRIS_GOTPLT_SUFFIX ":GOTPLT"
#define CRIS_PLT_GOTOFFSET_SUFFIX ":PLTG"
#define CRIS_PLT_PCOFFSET_SUFFIX ":PLT"

#define CRIS_FUNCTION_ARG_SIZE(MODE, TYPE)	\
  ((MODE) != BLKmode ? GET_MODE_SIZE (MODE)	\
   : (unsigned) int_size_in_bytes (TYPE))

/* Which CPU version this is.  The parsed and adjusted cris_cpu_str.  */
extern int cris_cpu_version;

/* Changing the order used to be necessary to put the fourth __make_dp
   argument (a DImode parameter) in registers, to fit with the libfunc
   parameter passing scheme used for intrinsic functions.  FIXME: Check
   performance and maybe remove definition from TARGET_LIBGCC2_CFLAGS now
   that it isn't strictly necessary.  We used to do this through
   TARGET_LIBGCC2_CFLAGS, but that became increasingly difficult as the
   parenthesis (that needed quoting) travels through several layers of
   make and shell invocations.  */
#ifdef IN_LIBGCC2
#define __make_dp(a,b,c,d) __cris_make_dp(d,a,b,c)
#endif


/* Node: Driver */

/* When using make with defaults.mak for Sun this will handily remove
   any "-target sun*" switches.  */
/* We need to override any previous definitions (linux.h) */
#undef WORD_SWITCH_TAKES_ARG
#define WORD_SWITCH_TAKES_ARG(STR)		\
 (DEFAULT_WORD_SWITCH_TAKES_ARG (STR)		\
  || !strcmp (STR, "target"))

/* Also provide canonical vN definitions when user specifies an alias.
   Note that -melf overrides -maout.  */

#define CPP_SPEC \
 "%{mtune=*:-D__tune_%* %{mtune=v*:-D__CRIS_arch_tune=%*}\
   %{mtune=etrax4:-D__tune_v3 -D__CRIS_arch_tune=3}\
   %{mtune=etrax100:-D__tune_v8 -D__CRIS_arch_tune=8}\
   %{mtune=svinto:-D__tune_v8 -D__CRIS_arch_tune=8}\
   %{mtune=etrax100lx:-D__tune_v10 -D__CRIS_arch_tune=10}\
   %{mtune=ng:-D__tune_v10 -D__CRIS_arch_tune=10}}\
  %{mcpu=*:-D__arch_%* %{mcpu=v*:-D__CRIS_arch_version=%*}\
   %{mcpu=etrax4:-D__arch_v3 -D__CRIS_arch_version=3}\
   %{mcpu=etrax100:-D__arch_v8 -D__CRIS_arch_version=8}\
   %{mcpu=svinto:-D__arch_v8 -D__CRIS_arch_version=8}\
   %{mcpu=etrax100lx:-D__arch_v10 -D__CRIS_arch_version=10}\
   %{mcpu=ng:-D__arch_v10 -D__CRIS_arch_version=10}}\
  %{march=*:-D__arch_%* %{march=v*:-D__CRIS_arch_version=%*}\
   %{march=etrax4:-D__arch_v3 -D__CRIS_arch_version=3}\
   %{march=etrax100:-D__arch_v8 -D__CRIS_arch_version=8}\
   %{march=svinto:-D__arch_v8 -D__CRIS_arch_version=8}\
   %{march=etrax100lx:-D__arch_v10 -D__CRIS_arch_version=10}\
   %{march=ng:-D__arch_v10 -D__CRIS_arch_version=10}}\
  %{metrax100:-D__arch__v8 -D__CRIS_arch_version=8}\
  %{metrax4:-D__arch__v3 -D__CRIS_arch_version=3}\
  %(cpp_subtarget)"

/* For the cris-*-elf subtarget.  */

#define CRIS_DEFAULT_TUNE "10"
#define CRIS_ARCH_CPP_DEFAULT
#define CRIS_DEFAULT_ASM_ARCH_OPTION ""

#ifdef TARGET_CPU_DEFAULT
#if TARGET_CPU_DEFAULT != 32 && TARGET_CPU_DEFAULT != 10
 #error "Due to '()'; e.g. '#define TARGET_CPU_DEFAULT (10)', stringize TARGET_CPU_DEFAULT isn't useful: update manually."
#endif

#if TARGET_CPU_DEFAULT == 32
#undef CRIS_DEFAULT_TUNE
#define CRIS_DEFAULT_TUNE "32"
/* To enable use of "generic" cris-axis-elf binutils, always pass the
   architecture option to GAS.  (We don't do this for non-v32.)  */
#undef CRIS_DEFAULT_ASM_ARCH_OPTION
#define CRIS_DEFAULT_ASM_ARCH_OPTION "--march=v32"
#endif

#undef CRIS_ARCH_CPP_DEFAULT
#define CRIS_ARCH_CPP_DEFAULT \
 "%{!march=*:\
   %{!metrax*:\
    %{!mcpu=*:\
     %{!mtune=*:-D__tune_v" CRIS_DEFAULT_TUNE "}\
     -D__arch_v"CRIS_DEFAULT_TUNE\
   " -D__CRIS_arch_version=" CRIS_DEFAULT_TUNE "}}}"
#endif

#define CRIS_CPP_SUBTARGET_SPEC \
 "%{mbest-lib-options:\
   %{!moverride-best-lib-options:\
   %{!march=*:%{!metrax*:%{!mcpu=*:\
      -D__tune_v" CRIS_DEFAULT_TUNE \
    " -D__CRIS_arch_tune=" CRIS_DEFAULT_TUNE "}}}}}"\
 CRIS_ARCH_CPP_DEFAULT

/* Remove those Sun-make "target" switches.  */
/* Override previous definitions (linux.h).  */
#undef CC1_SPEC
#define CC1_SPEC \
 "%{target*:}\
  %{metrax4:-march=v3}\
  %{metrax100:-march=v8}\
  %(cc1_subtarget)"

/* For the cris-*-elf subtarget.  */
#define CRIS_CC1_SUBTARGET_SPEC \
 "-melf\
  %{mbest-lib-options:\
   %{!moverride-best-lib-options:\
   %{!march=*:%{!mcpu=*:-mtune=v" CRIS_DEFAULT_TUNE\
       " -D__CRIS_arch_tune=" CRIS_DEFAULT_TUNE "}}\
    %{!finhibit-size-directive:\
      %{!fno-function-sections: -ffunction-sections}\
      %{!fno-data-sections: -fdata-sections}}}}"

/* This adds to CC1_SPEC.  */
#define CC1PLUS_SPEC ""

#ifdef HAVE_AS_NO_MUL_BUG_ABORT_OPTION
#define MAYBE_AS_NO_MUL_BUG_ABORT \
 "%{mno-mul-bug-workaround:-no-mul-bug-abort} "
#else
#define MAYBE_AS_NO_MUL_BUG_ABORT
#endif

/* Override previous definitions (linux.h).  */
#undef ASM_SPEC
#define ASM_SPEC \
 MAYBE_AS_NO_MUL_BUG_ABORT \
 "%{v:-v}\
 %(asm_subtarget)\
 %{march=*:%{cpu=*:%eDo not specify both -march=... and -mcpu=...}}\
 %{march=v32:--march=v32} %{mcpu=v32:--march=v32}"

/* For the cris-*-elf subtarget.  */
#define CRIS_ASM_SUBTARGET_SPEC \
 "--em=criself %{!march=*:%{!cpu=*:" CRIS_DEFAULT_ASM_ARCH_OPTION "}}"

/* FIXME: We should propagate the -melf option to make the criself
   "emulation" unless a linker script is provided (-T*), but I don't know
   how to do that if either of -Ttext, -Tdata or -Tbss is given but no
   linker script, as is usually the case.  Leave it to the user for the
   time being.

   Note that -melf overrides -maout except that a.out-compiled libraries
   are linked in (multilibbing).  The somewhat cryptic -rpath-link pair is
   to avoid *only* picking up the linux multilib subdir from the "-B./"
   option during build, while still giving it preference.  We'd need some
   %s-variant that checked for existence of some specific file.  */
/* Override previous definitions (svr4.h).  */
#undef LINK_SPEC
#define LINK_SPEC \
 "%{v:--verbose}\
  %(link_subtarget)"

/* For the cris-*-elf subtarget.  */
#define CRIS_LINK_SUBTARGET_SPEC \
 "-mcriself\
  %{sim2:%{!T*:-Tdata 0x4000000 -Tbss 0x8000000}}\
  %{!r:%{O2|O3: --gc-sections}}"

/* Which library to get.  The simulator uses a different library for
   the low-level syscalls (implementing the Linux syscall ABI instead
   of direct-iron accesses).  Default everything with the stub "nosys"
   library.  */
/* Override previous definitions (linux.h).  */
#undef LIB_SPEC
#define LIB_SPEC \
 "%{sim*:--start-group -lc -lsyslinux --end-group}\
  %{!sim*:%{g*:-lg}\
    %{!p:%{!pg:-lc}}%{p:-lc_p}%{pg:-lc_p} -lbsp}\
  -lnosys"

/* Linker startfile options; crt0 flavors.
   We need to remove any previous definition (elfos.h).  */
#undef STARTFILE_SPEC
#define STARTFILE_SPEC \
 "%{sim*:crt1.o%s}%{!sim*:crt0.o%s}\
  crti.o%s crtbegin.o%s"

#undef ENDFILE_SPEC
#define ENDFILE_SPEC "crtend.o%s crtn.o%s"

#define EXTRA_SPECS				\
  {"cpp_subtarget", CRIS_CPP_SUBTARGET_SPEC},	\
  {"cc1_subtarget", CRIS_CC1_SUBTARGET_SPEC},	\
  {"asm_subtarget", CRIS_ASM_SUBTARGET_SPEC},	\
  {"link_subtarget", CRIS_LINK_SUBTARGET_SPEC},	\
  CRIS_SUBTARGET_EXTRA_SPECS

#define CRIS_SUBTARGET_EXTRA_SPECS


/* Node: Run-time Target */

#define TARGET_CPU_CPP_BUILTINS()		\
  do						\
    {						\
      builtin_define_std ("cris");		\
      builtin_define_std ("CRIS");		\
      builtin_define_std ("GNU_CRIS");		\
      builtin_define ("__CRIS_ABI_version=2");	\
      builtin_assert ("cpu=cris");		\
      builtin_assert ("machine=cris");		\
    }						\
  while (0)

/* This needs to be at least 32 bits.  */
extern int target_flags;

/* Previously controlled by target_flags.  */
#define TARGET_ELF 1

/* Previously controlled by target_flags.  Note that this is *not* set
   for -melinux.  */
#define TARGET_LINUX 0
<<<<<<< HEAD

/* Default target_flags if no switches specified.  */
#ifndef TARGET_DEFAULT
# define TARGET_DEFAULT \
 (MASK_SIDE_EFFECT_PREFIXES + MASK_STACK_ALIGN \
  + MASK_CONST_ALIGN + MASK_DATA_ALIGN \
  + MASK_PROLOGUE_EPILOGUE + MASK_MUL_BUG)
#endif
=======
>>>>>>> 751ff693

/* For the cris-*-elf subtarget.  */
#define CRIS_SUBTARGET_DEFAULT 0

#define CRIS_CPU_BASE 0
#define CRIS_CPU_ETRAX4 3	/* Just lz added.  */
#define CRIS_CPU_SVINTO 8	/* Added swap, jsrc & Co., 32-bit accesses.  */
#define CRIS_CPU_NG 10		/* Added mul[su].  */
#define CRIS_CPU_V32 32		/* Major changes.  */

#ifndef TARGET_CPU_DEFAULT
#define TARGET_CPU_DEFAULT CRIS_CPU_BASE
#endif

/* Default target_flags if no switches specified.  */
#ifndef TARGET_DEFAULT
# if TARGET_CPU_DEFAULT == 32
#  define TARGET_DEFAULT \
 (MASK_STACK_ALIGN \
  + MASK_CONST_ALIGN + MASK_DATA_ALIGN \
  + MASK_PROLOGUE_EPILOGUE)
# else  /* 10 */
# define TARGET_DEFAULT \
 (MASK_SIDE_EFFECT_PREFIXES + MASK_STACK_ALIGN \
  + MASK_CONST_ALIGN + MASK_DATA_ALIGN \
  + MASK_PROLOGUE_EPILOGUE + MASK_MUL_BUG)
# endif
#endif

/* Local, providing a default for cris_cpu_version.  */
#define CRIS_DEFAULT_CPU_VERSION TARGET_CPU_DEFAULT

#define TARGET_HAS_MUL_INSNS (cris_cpu_version >= CRIS_CPU_NG)
#define TARGET_HAS_LZ (cris_cpu_version >= CRIS_CPU_ETRAX4)
#define TARGET_HAS_SWAP (cris_cpu_version >= CRIS_CPU_SVINTO)
#define TARGET_V32 (cris_cpu_version >= CRIS_CPU_V32)

#define CRIS_SUBTARGET_HANDLE_OPTION(x, y, z)
<<<<<<< HEAD

/* Print subsidiary information on the compiler version in use.
   Do not use VD.D syntax (D=digit), since this will cause confusion
   with the base gcc version among users, when we ask which version of
   gcc-cris they are using.  Please use some flavor of "R<number>" for
   the version (no need for major.minor versions, I believe).  */
#define TARGET_VERSION \
 fprintf (stderr, " [Axis CRIS%s]", CRIS_SUBTARGET_VERSION)

/* For the cris-*-elf subtarget.  */
#define CRIS_SUBTARGET_VERSION " - generic ELF"
=======
>>>>>>> 751ff693

#define OVERRIDE_OPTIONS cris_override_options ()

#define OPTIMIZATION_OPTIONS(OPTIMIZE, SIZE)	\
  do						\
    {						\
      if ((OPTIMIZE) >= 2 || (SIZE))		\
	flag_omit_frame_pointer = 1;		\
    }						\
  while (0)


/* Node: Storage Layout */

#define BITS_BIG_ENDIAN 0

#define BYTES_BIG_ENDIAN 0

/* WORDS_BIG_ENDIAN is not defined in the hardware, but for consistency,
   we use little-endianness, and we may also be able to use
   post-increment on DImode indirect.  */
#define WORDS_BIG_ENDIAN 0

#define UNITS_PER_WORD 4

/* A combination of defining PROMOTE_FUNCTION_MODE,
   TARGET_PROMOTE_FUNCTION_ARGS that always returns true
   and *not* defining TARGET_PROMOTE_PROTOTYPES or PROMOTE_MODE gives the
   best code size and speed for gcc, ipps and products in gcc-2.7.2.  */
#define CRIS_PROMOTED_MODE(MODE, UNSIGNEDP, TYPE) \
 (GET_MODE_CLASS (MODE) == MODE_INT && GET_MODE_SIZE (MODE) < 4) \
  ? SImode : MODE

#define PROMOTE_FUNCTION_MODE(MODE, UNSIGNEDP, TYPE)  \
  (MODE) = CRIS_PROMOTED_MODE (MODE, UNSIGNEDP, TYPE)

/* Defining PROMOTE_FUNCTION_RETURN in gcc-2.7.2 uncovers bug 981110 (even
   if defining FUNCTION_VALUE with MODE as PROMOTED_MODE ;-)

   FIXME: Report this when cris.h is part of GCC, so others can easily
   see the problem.  Maybe check other systems that define
   TARGET_PROMOTE_FUNCTION_RETURN that always returns true.  */

/* We will be using prototype promotion, so they will be 32 bit.  */
#define PARM_BOUNDARY 32

/* Stack boundary is guided by -mstack-align, -mno-stack-align,
   -malign.
   Old comment: (2.1: still valid in 2.7.2?)
    Note that to make this macro affect the alignment of stack
   locals, a fix was required, and special precautions when handling
   the stack pointer in various other macros (TARGET_ASM_FUNCTION_PROLOGUE
   et al) were required.  See file "function.c".  If you would just define
   this macro, it would only affect the builtin alloca and variable
   local data (non-ANSI, non-K&R, Gnu C extension).  */
#define STACK_BOUNDARY \
 (TARGET_STACK_ALIGN ? (TARGET_ALIGN_BY_32 ? 32 : 16) : 8)

#define FUNCTION_BOUNDARY 16

/* Do not change BIGGEST_ALIGNMENT (when optimizing), as it will affect
   strange places, at least in 2.1.  */
#define BIGGEST_ALIGNMENT 8

/* If -m16bit,	-m16-bit, -malign or -mdata-align,
   align everything to 16 bit.  */
#define DATA_ALIGNMENT(TYPE, BASIC_ALIGN)			\
 (TARGET_DATA_ALIGN						\
  ? (TARGET_ALIGN_BY_32						\
     ? (BASIC_ALIGN < 32 ? 32 : BASIC_ALIGN)			\
     : (BASIC_ALIGN < 16 ? 16 : BASIC_ALIGN)) : BASIC_ALIGN)

/* Note that CONSTANT_ALIGNMENT has the effect of making gcc believe that
   ALL references to constant stuff (in code segment, like strings) has
   this alignment.  That is a rather rushed assumption.  Luckily we do not
   care about the "alignment" operand to builtin memcpy (only place where
   it counts), so it doesn't affect any bad spots.  */
#define CONSTANT_ALIGNMENT(CONSTANT, BASIC_ALIGN)		\
 (TARGET_CONST_ALIGN						\
  ? (TARGET_ALIGN_BY_32						\
     ? (BASIC_ALIGN < 32 ? 32 : BASIC_ALIGN)			\
     : (BASIC_ALIGN < 16 ? 16 : BASIC_ALIGN)) : BASIC_ALIGN)

/* FIXME: Define LOCAL_ALIGNMENT for word and dword or arrays and
   structures (if -mstack-align=), and check that it is good.  */

#define EMPTY_FIELD_BOUNDARY 8

#define STRUCTURE_SIZE_BOUNDARY 8

#define STRICT_ALIGNMENT 0

/* Remove any previous definition (elfos.h).
   ??? If it wasn't for all the other stuff that affects layout of
   structures and bit-fields, this could presumably cause incompatibility
   with other GNU/Linux ports (i.e. elfos.h users).  */
#undef PCC_BITFIELD_TYPE_MATTERS

/* This is only used for non-scalars.  Strange stuff happens to structs
   (FIXME: What?) if we use anything larger than largest actually used
   datum size, so lets make it 32.  The type "long long" will still work
   as usual.  We can still have DImode insns, but they will only be used
   for scalar data (i.e. long long).  */
#define MAX_FIXED_MODE_SIZE 32


/* Node: Type Layout */

/* Note that DOUBLE_TYPE_SIZE is not defined anymore, since the default
   value gives a 64-bit double, which is what we now use.  */

/* For compatibility and historical reasons, a char should be signed.  */
#define DEFAULT_SIGNED_CHAR 1

/* Note that WCHAR_TYPE_SIZE is used in cexp.y,
   where TARGET_SHORT is not available.  */
#undef WCHAR_TYPE
#define WCHAR_TYPE "long int"

#undef WCHAR_TYPE_SIZE
#define WCHAR_TYPE_SIZE 32


/* Node: Register Basics */

/*  We count all 16 non-special registers, SRP, a faked argument
    pointer register, MOF and CCR/DCCR.  */
#define FIRST_PSEUDO_REGISTER (16 + 1 + 1 + 1 + 1)

/* For CRIS, these are r15 (pc) and r14 (sp). Register r8 is used as a
   frame-pointer, but is not fixed.  SRP is not included in general
   registers and will not be used automatically.  All other special
   registers are fixed at the moment.  The faked argument pointer register
   is fixed too.  */
#define FIXED_REGISTERS \
 {0, 0, 0, 0, 0, 0, 0, 0, 0, 0, 0, 0, 0, 0, 1, 1, 0, 1, 1, 0}

/* Register r9 is used for structure-address, r10-r13 for parameters,
   r10- for return values.  */
#define CALL_USED_REGISTERS \
 {0, 0, 0, 0, 0, 0, 0, 0, 0, 1, 1, 1, 1, 1, 1, 1, 0, 1, 1, 1}

#define CONDITIONAL_REGISTER_USAGE cris_conditional_register_usage ()


/* Node: Allocation Order */

/* We need this on CRIS, because call-used regs should be used first,
   (so we don't need to push).  Else start using registers from r0 and up.
    This preference is mainly because if we put call-used-regs from r0
   and up, then we can't use movem to push the rest, (which have to be
   saved if we use them, and movem has to start with r0).
   Change here if you change which registers to use as call registers.

   The actual need to explicitly prefer call-used registers improved the
   situation a lot for 2.1, but might not actually be needed anymore.
   Still, this order reflects what GCC should find out by itself, so it
   probably does not hurt.

   Order of preference: Call-used-regs first, then r0 and up, last fp &
   sp & pc as fillers.
   Call-used regs in opposite order, so they will cause less conflict if
   a function has few args (<= 3) and it wants a scratch reg.
    Use struct-return address first, since very few functions use
   structure return values so it is likely to be available.  */
#define REG_ALLOC_ORDER \
 {9, 13, 12, 11, 10, 0, 1, 2, 3, 4, 5, 6, 7, 8, 14, 15, 17, 16, 18, 19}
<<<<<<< HEAD
=======

/* Use MOF and ACR.  Prefer ACR before any other register.  Prefer MOF
   then SRP after saved registers.  The *after* is because they're only
   useful for storage, not for things being computed, which is
   apparently more common.  */
#define REG_ALLOC_ORDER_V32 \
 {15, 9, 13, 12, 11, 10, 0, 1, 2, 3, 4, 5, 6, 7, 8, 17, 16, 14, 18, 19}
>>>>>>> 751ff693


/* Node: Values in Registers */

/* The VOIDmode test is so we can omit mode on anonymous insns.  FIXME:
   Still needed in 2.9x, at least for Axis-20000319.  */
#define HARD_REGNO_NREGS(REGNO, MODE)	\
 (MODE == VOIDmode \
  ? 1 : ((GET_MODE_SIZE (MODE) + UNITS_PER_WORD - 1) / UNITS_PER_WORD))

/* CRIS permits all registers to hold all modes.  Well, except for the
   condition-code register.  And we can't hold larger-than-register size
   modes in the last special register that can hold a full 32 bits.  */
#define HARD_REGNO_MODE_OK(REGNO, MODE)		\
 (((MODE) == CCmode				\
   || (REGNO) != CRIS_CC0_REGNUM)		\
  && (GET_MODE_SIZE (MODE) <= UNITS_PER_WORD	\
<<<<<<< HEAD
      || (REGNO) != CRIS_MOF_REGNUM))
=======
      || ((REGNO) != CRIS_MOF_REGNUM && (REGNO) != CRIS_ACR_REGNUM)))
>>>>>>> 751ff693

/* Because CCmode isn't covered by the "narrower mode" statement in
   tm.texi, we can still say all modes are tieable despite not having an
   always 1 HARD_REGNO_MODE_OK.  */
#define MODES_TIEABLE_P(MODE1, MODE2) 1


/* Node: Leaf Functions */
/* (no definitions) */

/* Node: Stack Registers */
/* (no definitions) */


/* Node: Register Classes */

<<<<<<< HEAD
enum reg_class 
  {
    NO_REGS,
    MOF_REGS, CC0_REGS, SPECIAL_REGS, GENERAL_REGS, ALL_REGS,
=======
/* FIXME: A separate class for the return register would make sense.

   We need a separate register class to handle register allocation for
   ACR, since it can't be used for post-increment.

   It's not obvious, but having subunions of all movable-between
   register classes does really help register allocation.  */
enum reg_class
  {
    NO_REGS,
    ACR_REGS, MOF_REGS, CC0_REGS, SPECIAL_REGS,
    SPEC_ACR_REGS, GENNONACR_REGS,
    SPEC_GENNONACR_REGS, GENERAL_REGS,
    ALL_REGS,
>>>>>>> 751ff693
    LIM_REG_CLASSES
  };

#define N_REG_CLASSES (int) LIM_REG_CLASSES

<<<<<<< HEAD
#define REG_CLASS_NAMES							\
  {"NO_REGS",								\
   "MOF_REGS", "CC0_REGS", "SPECIAL_REGS", "GENERAL_REGS", "ALL_REGS"}
=======
#define REG_CLASS_NAMES						\
  {"NO_REGS",							\
   "ACR_REGS", "MOF_REGS", "CC0_REGS", "SPECIAL_REGS",		\
   "SPEC_ACR_REGS", "GENNONACR_REGS", "SPEC_GENNONACR_REGS",	\
   "GENERAL_REGS", "ALL_REGS"}
>>>>>>> 751ff693

#define CRIS_SPECIAL_REGS_CONTENTS					\
 ((1 << CRIS_SRP_REGNUM) | (1 << CRIS_MOF_REGNUM) | (1 << CRIS_CC0_REGNUM))

/* Count in the faked argument register in GENERAL_REGS.  Keep out SRP.  */
#define REG_CLASS_CONTENTS			\
  {						\
   {0},						\
<<<<<<< HEAD
   {1 << CRIS_MOF_REGNUM},			\
   {1 << CRIS_CC0_REGNUM},			\
   {CRIS_SPECIAL_REGS_CONTENTS},		\
=======
   {1 << CRIS_ACR_REGNUM},			\
   {1 << CRIS_MOF_REGNUM},			\
   {1 << CRIS_CC0_REGNUM},			\
   {CRIS_SPECIAL_REGS_CONTENTS},		\
   {CRIS_SPECIAL_REGS_CONTENTS			\
    | (1 << CRIS_ACR_REGNUM)},			\
   {(0xffff | (1 << CRIS_AP_REGNUM))		\
    & ~(1 << CRIS_ACR_REGNUM)},			\
   {(0xffff | (1 << CRIS_AP_REGNUM)		\
    | CRIS_SPECIAL_REGS_CONTENTS)		\
    & ~(1 << CRIS_ACR_REGNUM)},			\
>>>>>>> 751ff693
   {0xffff | (1 << CRIS_AP_REGNUM)},		\
   {0xffff | (1 << CRIS_AP_REGNUM)		\
    | CRIS_SPECIAL_REGS_CONTENTS}		\
  }

#define REGNO_REG_CLASS(REGNO)			\
<<<<<<< HEAD
  ((REGNO) == CRIS_MOF_REGNUM ? MOF_REGS :	\
=======
  ((REGNO) == CRIS_ACR_REGNUM ? ACR_REGS :	\
   (REGNO) == CRIS_MOF_REGNUM ? MOF_REGS :	\
>>>>>>> 751ff693
   (REGNO) == CRIS_CC0_REGNUM ? CC0_REGS :	\
   (REGNO) == CRIS_SRP_REGNUM ? SPECIAL_REGS :	\
   GENERAL_REGS)

#define BASE_REG_CLASS GENERAL_REGS

#define MODE_CODE_BASE_REG_CLASS(MODE, OCODE, ICODE)	\
  ((OCODE) != POST_INC ? BASE_REG_CLASS : GENNONACR_REGS)

#define INDEX_REG_CLASS GENERAL_REGS

#define REG_CLASS_FROM_LETTER(C)		\
  (						\
<<<<<<< HEAD
=======
   (C) == 'a' ? ACR_REGS :			\
>>>>>>> 751ff693
   (C) == 'h' ? MOF_REGS :			\
   (C) == 'x' ? SPECIAL_REGS :			\
   (C) == 'c' ? CC0_REGS :			\
   NO_REGS					\
  )

/* Since it uses reg_renumber, it is safe only once reg_renumber
   has been allocated, which happens in local-alloc.c.  */
#define REGNO_OK_FOR_BASE_P(REGNO)					\
 ((REGNO) <= CRIS_LAST_GENERAL_REGISTER					\
  || (REGNO) == ARG_POINTER_REGNUM					\
  || (unsigned) reg_renumber[REGNO] <= CRIS_LAST_GENERAL_REGISTER	\
  || (unsigned) reg_renumber[REGNO] == ARG_POINTER_REGNUM)

/* REGNO_OK_FOR_BASE_P seems to be obsolete wrt. this one, but not yet
   documented as such.  */
#define REGNO_MODE_CODE_OK_FOR_BASE_P(REGNO, MODE, OCODE, ICODE)	\
 (REGNO_OK_FOR_BASE_P (REGNO)						\
  && ((OCODE) != POST_INC						\
      || !((REGNO) == CRIS_ACR_REGNUM					\
	   || (unsigned) reg_renumber[REGNO] == CRIS_ACR_REGNUM)))

/* See REGNO_OK_FOR_BASE_P.  */
#define REGNO_OK_FOR_INDEX_P(REGNO) REGNO_OK_FOR_BASE_P(REGNO)

/* It seems like gcc (2.7.2 and 2.9x of 2000-03-22) may send "NO_REGS" as
   the class for a constant (testcase: __Mul in arit.c).  To avoid forcing
   out a constant into the constant pool, we will trap this case and
   return something a bit more sane.  FIXME: Check if this is a bug.
   Beware that we must not "override" classes that can be specified as
   constraint letters, or else asm operands using them will fail when
   they need to be reloaded.  FIXME: Investigate whether that constitutes
   a bug.  */
#define PREFERRED_RELOAD_CLASS(X, CLASS)	\
<<<<<<< HEAD
 ((CLASS) != MOF_REGS				\
=======
 ((CLASS) != ACR_REGS				\
  && (CLASS) != MOF_REGS			\
>>>>>>> 751ff693
  && (CLASS) != CC0_REGS			\
  && (CLASS) != SPECIAL_REGS			\
  ? GENERAL_REGS : (CLASS))

/* We can't move special registers to and from memory in smaller than
   word_mode.  */
#define SECONDARY_RELOAD_CLASS(CLASS, MODE, X)		\
  (((CLASS) != SPECIAL_REGS && (CLASS) != MOF_REGS)	\
   || GET_MODE_SIZE (MODE) == 4				\
   || !MEM_P (X)					\
   ? NO_REGS : GENERAL_REGS)
<<<<<<< HEAD
=======

/* FIXME: Fix regrename.c; it should check validity of replacements,
   not just with a silly pass-specific macro.  We may miss some
   opportunities, but we must stop regrename from creating acr++.  */
#define HARD_REGNO_RENAME_OK(FROM, TO) ((TO) != CRIS_ACR_REGNUM)
>>>>>>> 751ff693

/* For CRIS, this is always the size of MODE in words,
   since all registers are the same size.  To use omitted modes in
   patterns with reload constraints, you must say the widest size
   which is allowed for VOIDmode.
   FIXME:  Does that still apply for gcc-2.9x?  Keep poisoned until such
   patterns are added back.  News: 2001-03-16: Happens as early as the
   underscore-test.  */
#define CLASS_MAX_NREGS(CLASS, MODE)					\
 ((MODE) == VOIDmode							\
  ? 1 /* + cris_fatal ("CLASS_MAX_NREGS with VOIDmode")	*/		\
  : ((GET_MODE_SIZE (MODE) + UNITS_PER_WORD - 1) / UNITS_PER_WORD))

/* We are now out of letters; we could use ten more.  This forces us to
   use C-code in the 'md' file.  FIXME: Use some EXTRA_CONSTRAINTS.  */
#define CONST_OK_FOR_LETTER_P(VALUE, C)			\
 (							\
  /* MOVEQ, CMPQ, ANDQ, ORQ.  */			\
  (C) == 'I' ? (VALUE) >= -32 && (VALUE) <= 31 :	\
  /* ADDQ, SUBQ.  */					\
  (C) == 'J' ? (VALUE) >= 0 && (VALUE) <= 63 :		\
  /* ASRQ, BTSTQ, LSRQ, LSLQ.  */			\
  (C) == 'K' ? (VALUE) >= 0 && (VALUE) <= 31 :		\
  /* A 16-bit signed number.  */			\
  (C) == 'L' ? (VALUE) >= -32768 && (VALUE) <= 32767 :	\
  /* The constant 0 for CLEAR.  */			\
  (C) == 'M' ? (VALUE) == 0 :				\
  /* A negative ADDQ or SUBQ.  */			\
  (C) == 'N' ? (VALUE) >= -63 && (VALUE) < 0 :		\
  /* Quickened ints, QI and HI.  */			\
  (C) == 'O' ? (VALUE) >= 0 && (VALUE) <= 65535		\
		&& ((VALUE) >= (65535-31)		\
		    || ((VALUE) >= (255-31)		\
			&& (VALUE) <= 255 )) :		\
  /* A 16-bit number signed *or* unsigned.  */		\
  (C) == 'P' ? (VALUE) >= -32768 && (VALUE) <= 65535 :	\
  0)

/* It is really simple to make up a 0.0; it is the same as int-0 in
   IEEE754.  */
#define CONST_DOUBLE_OK_FOR_LETTER_P(VALUE, C)			\
 ((C) == 'G' && ((VALUE) == CONST0_RTX (DFmode)			\
		 || (VALUE) == CONST0_RTX (SFmode)))

/* We need this on cris to distinguish delay-slottable addressing modes.  */
#define EXTRA_CONSTRAINT(X, C)			\
 (						\
  /* Slottable address mode?  */		\
  (C) == 'Q' ? EXTRA_CONSTRAINT_Q (X) :		\
  /* Operand to BDAP or BIAP?  */		\
  (C) == 'R' ? EXTRA_CONSTRAINT_R (X) :		\
  /* A local PIC symbol?  */			\
  (C) == 'S' ? EXTRA_CONSTRAINT_S (X) :		\
  /* A three-address addressing-mode?  */	\
  (C) == 'T' ? EXTRA_CONSTRAINT_T (X) :		\
<<<<<<< HEAD
=======
  /* A PLT symbol?  */				\
  (C) == 'U' ? EXTRA_CONSTRAINT_U (X) :		\
>>>>>>> 751ff693
  0)

#define EXTRA_MEMORY_CONSTRAINT(X, STR) ((X) == 'Q')

#define EXTRA_CONSTRAINT_Q(X)				\
 (							\
  /* Just an indirect register (happens to also be	\
     "all" slottable memory addressing modes not	\
     covered by other constraints, i.e. '>').  */	\
  MEM_P (X) && BASE_P (XEXP (X, 0))			\
 )

#define EXTRA_CONSTRAINT_R(X)					\
 (								\
  /* An operand to BDAP or BIAP:				\
     A BIAP; r.S? */						\
  BIAP_INDEX_P (X)						\
  /* A [reg] or (int) [reg], maybe with post-increment.  */	\
  || BDAP_INDEX_P (X)						\
  || CONSTANT_INDEX_P (X)					\
 )

#define EXTRA_CONSTRAINT_T(X)						\
 (									\
  /* Memory three-address operand.  All are indirect-memory:  */	\
  MEM_P (X)								\
  && ((MEM_P (XEXP (X, 0))						\
       /* Double indirect: [[reg]] or [[reg+]]?  */			\
       && (BASE_OR_AUTOINCR_P (XEXP (XEXP (X, 0), 0))))			\
      /* Just an explicit indirect reference: [const]?  */		\
      || CONSTANT_P (XEXP (X, 0))					\
      /* Something that is indexed; [...+...]?  */			\
      || (GET_CODE (XEXP (X, 0)) == PLUS				\
	  /* A BDAP constant: [reg+(8|16|32)bit offset]?  */		\
	  && ((BASE_P (XEXP (XEXP (X, 0), 0))				\
	       && CONSTANT_INDEX_P (XEXP (XEXP (X, 0), 1)))		\
	      /* A BDAP register: [reg+[reg(+)].S]?  */			\
	      || (BASE_P (XEXP (XEXP (X, 0), 0))			\
		  && BDAP_INDEX_P(XEXP(XEXP(X, 0), 1)))			\
	      /* Same, but with swapped arguments (no canonical		\
		 ordering between e.g. REG and MEM as of LAST_UPDATED	\
		 "Thu May 12 03:59:11 UTC 2005").  */			\
	      || (BASE_P (XEXP (XEXP (X, 0), 1))			\
		  && BDAP_INDEX_P (XEXP (XEXP (X, 0), 0)))		\
	      /* A BIAP: [reg+reg.S] (MULT comes first).  */		\
	      || (BASE_P (XEXP (XEXP (X, 0), 1))			\
		  && BIAP_INDEX_P (XEXP (XEXP (X, 0), 0))))))		\
 )

/* PIC-constructs for symbols.  */
#define EXTRA_CONSTRAINT_S(X)						\
<<<<<<< HEAD
 (flag_pic && GET_CODE (X) == CONST && cris_valid_pic_const (X))
=======
 (flag_pic && GET_CODE (X) == CONST && cris_valid_pic_const (X, false))

#define EXTRA_CONSTRAINT_U(X)						\
 (flag_pic								\
  && CONSTANT_P (X)							\
  && cris_nonmemory_operand_or_callable_symbol (X, VOIDmode))
>>>>>>> 751ff693


/* Node: Frame Layout */

#define STACK_GROWS_DOWNWARD
#define FRAME_GROWS_DOWNWARD 1

/* It seems to be indicated in the code (at least 2.1) that this is
   better a constant, and best 0.  */
#define STARTING_FRAME_OFFSET 0

#define FIRST_PARM_OFFSET(FNDECL) 0

#define RETURN_ADDR_RTX(COUNT, FRAMEADDR) \
 cris_return_addr_rtx (COUNT, FRAMEADDR)

#define INCOMING_RETURN_ADDR_RTX gen_rtx_REG (Pmode, CRIS_SRP_REGNUM)

/* FIXME: Any __builtin_eh_return callers must not return anything and
   there must not be collisions with incoming parameters.  Luckily the
   number of __builtin_eh_return callers is limited.  For now return
   parameter registers in reverse order and hope for the best.  */
#define EH_RETURN_DATA_REGNO(N) \
  (IN_RANGE ((N), 0, 3) ? (CRIS_FIRST_ARG_REG + 3 - (N)) : INVALID_REGNUM)

/* Store the stack adjustment in the structure-return-address register.  */
#define CRIS_STACKADJ_REG CRIS_STRUCT_VALUE_REGNUM
#define EH_RETURN_STACKADJ_RTX gen_rtx_REG (SImode, CRIS_STACKADJ_REG)

#define EH_RETURN_HANDLER_RTX \
  cris_return_addr_rtx (0, NULL)

#define INIT_EXPANDERS cris_init_expanders ()

/* FIXME: Move this to right node (it's not documented properly yet).  */
#define DWARF_FRAME_RETURN_COLUMN DWARF_FRAME_REGNUM (CRIS_SRP_REGNUM)

/* FIXME: Move this to right node (it's not documented properly yet).
   FIXME: Check what alignment we can assume regarding
   TARGET_STACK_ALIGN and TARGET_ALIGN_BY_32.  */
#define DWARF_CIE_DATA_ALIGNMENT -1

/* If we would ever need an exact mapping between canonical register
   number and dwarf frame register, we would either need to include all
   registers in the gcc description (with some marked fixed of course), or
   an inverse mapping from dwarf register to gcc register.  There is one
   need in dwarf2out.c:expand_builtin_init_dwarf_reg_sizes.  Right now, I
   don't see that we need exact correspondence between DWARF *frame*
   registers and DBX_REGISTER_NUMBER, so map them onto GCC registers.  */
#define DWARF_FRAME_REGNUM(REG) (REG)

/* Node: Stack Checking */
/* (no definitions) FIXME: Check.  */

/* Node: Frame Registers */

#define STACK_POINTER_REGNUM CRIS_SP_REGNUM

/* Register used for frame pointer.  This is also the last of the saved
   registers, when a frame pointer is not used.  */
#define FRAME_POINTER_REGNUM CRIS_FP_REGNUM

/* Faked register, is always eliminated.  We need it to eliminate
   allocating stack slots for the return address and the frame pointer.  */
#define ARG_POINTER_REGNUM CRIS_AP_REGNUM

#define STATIC_CHAIN_REGNUM CRIS_STATIC_CHAIN_REGNUM


/* Node: Elimination */

/* Really only needed if the stack frame has variable length (alloca
   or variable sized local arguments (GNU C extension).  */
#define FRAME_POINTER_REQUIRED 0

#define ELIMINABLE_REGS				\
 {{ARG_POINTER_REGNUM, STACK_POINTER_REGNUM},	\
  {ARG_POINTER_REGNUM, FRAME_POINTER_REGNUM},	\
  {FRAME_POINTER_REGNUM, STACK_POINTER_REGNUM}}

/* We need not worry about when the frame-pointer is required for other
   reasons.  */
#define CAN_ELIMINATE(FROM, TO) 1

#define INITIAL_ELIMINATION_OFFSET(FROM, TO, OFFSET) \
 (OFFSET) = cris_initial_elimination_offset (FROM, TO)


/* Node: Stack Arguments */

/* Since many parameters take up one register each in any case,
   defining TARGET_PROMOTE_PROTOTYPES that always returns true would
   seem like a good idea, but measurements indicate that a combination
   using PROMOTE_MODE is better.  */

#define ACCUMULATE_OUTGOING_ARGS 1

#define RETURN_POPS_ARGS(FUNDECL, FUNTYPE, STACKSIZE) 0


/* Node: Register Arguments */

/* The void_type_node is sent as a "closing" call.  */
#define FUNCTION_ARG(CUM, MODE, TYPE, NAMED)			\
 ((CUM).regs < CRIS_MAX_ARGS_IN_REGS				\
  ? gen_rtx_REG (MODE, (CRIS_FIRST_ARG_REG) + (CUM).regs)	\
  : NULL_RTX)

/* The differences between this and the previous, is that this one checks
   that an argument is named, since incoming stdarg/varargs arguments are
   pushed onto the stack, and we don't have to check against the "closing"
   void_type_node TYPE parameter.  */
#define FUNCTION_INCOMING_ARG(CUM, MODE, TYPE, NAMED)		\
 ((NAMED) && (CUM).regs < CRIS_MAX_ARGS_IN_REGS			\
  ? gen_rtx_REG (MODE, CRIS_FIRST_ARG_REG + (CUM).regs)		\
  : NULL_RTX)

/* Contrary to what you'd believe, defining FUNCTION_ARG_CALLEE_COPIES
   seems like a (small total) loss, at least for gcc-2.7.2 compiling and
   running gcc-2.1 (small win in size, small loss running -- 100.1%),
   and similarly for size for products (.1 .. .3% bloat, sometimes win).
   Due to the empirical likeliness of making slower code, it is not
   defined.  */

/* This no longer *needs* to be a structure; but keeping it as such should
   not hurt (and hacking the ABI is simpler).  */
#define CUMULATIVE_ARGS struct cum_args
struct cum_args {int regs;};

/* The regs member is an integer, the number of arguments got into
   registers so far.  */
#define INIT_CUMULATIVE_ARGS(CUM, FNTYPE, LIBNAME, FNDECL, N_NAMED_ARGS) \
 ((CUM).regs = 0)

#define FUNCTION_ARG_ADVANCE(CUM, MODE, TYPE, NAMED)		\
 ((CUM).regs += (3 + CRIS_FUNCTION_ARG_SIZE (MODE, TYPE)) / 4)

#define FUNCTION_ARG_REGNO_P(REGNO)			\
 ((REGNO) >= CRIS_FIRST_ARG_REG				\
  && (REGNO) < CRIS_FIRST_ARG_REG + (CRIS_MAX_ARGS_IN_REGS))


/* Node: Scalar Return */

/* Let's assume all functions return in r[CRIS_FIRST_ARG_REG] for the
   time being.  */
#define FUNCTION_VALUE(VALTYPE, FUNC)  \
 gen_rtx_REG (TYPE_MODE (VALTYPE), CRIS_FIRST_ARG_REG)

#define LIBCALL_VALUE(MODE) gen_rtx_REG (MODE, CRIS_FIRST_ARG_REG)

#define FUNCTION_VALUE_REGNO_P(N) ((N) == CRIS_FIRST_ARG_REG)


/* Node: Aggregate Return */

#if 0
/* FIXME: Let's try this some time, so we return structures in registers.
   We would cast the result of int_size_in_bytes to unsigned, so we will
   get a huge number for "structures" of variable size (-1).  */
#define RETURN_IN_MEMORY(TYPE) \
 ((unsigned) int_size_in_bytes (TYPE) > CRIS_MAX_ARGS_IN_REGS * UNITS_PER_WORD)
#endif

#define CRIS_STRUCT_VALUE_REGNUM ((CRIS_FIRST_ARG_REG) - 1)


/* Node: Caller Saves */
/* (no definitions) */

/* Node: Function entry */

/* See cris.c for TARGET_ASM_FUNCTION_PROLOGUE and
   TARGET_ASM_FUNCTION_EPILOGUE.  */

/* Node: Profiling */

#define FUNCTION_PROFILER(FILE, LABELNO)  \
 error ("no FUNCTION_PROFILER for CRIS")

/* FIXME: Some of the undefined macros might be mandatory.  If so, fix
   documentation.  */


/* Node: Trampolines */

/* This looks too complicated, and it is.  I assigned r7 to be the
   static chain register, but it is call-saved, so we have to save it,
   and come back to restore it after the call, so we have to save srp...
   Anyway, trampolines are rare enough that we can cope with this
   somewhat lack of elegance.
    (Do not be tempted to "straighten up" whitespace in the asms; the
   assembler #NO_APP state mandates strict spacing).  */
#define TRAMPOLINE_TEMPLATE(FILE)				       \
  do								       \
    {								       \
      if (TARGET_V32)						       \
       {							       \
	 /* This normally-unused nop insn acts as an instruction to    \
	    the simulator to flush its instruction cache.  None of     \
	    the other instructions in the trampoline template suits    \
	    as a trigger for V32.  The pc-relative addressing mode     \
	    works nicely as a trigger for V10.			       \
	    FIXME: Have specific V32 template (possibly avoiding the   \
	    use of a special instruction).  */			       \
	 fprintf (FILE, "\tclearf x\n");			       \
	 /* We have to use a register as an intermediate, choosing     \
	    semi-randomly R1 (which has to not be the		       \
	    STATIC_CHAIN_REGNUM), so we can use it for address	       \
	    indirection and jsr target.	 */			       \
	 fprintf (FILE, "\tmove $r1,$mof\n");			       \
	 /* +4 */						       \
	 fprintf (FILE, "\tmove.d 0,$r1\n");			       \
	 fprintf (FILE, "\tmove.d $%s,[$r1]\n",			       \
		  reg_names[STATIC_CHAIN_REGNUM]);		       \
	 fprintf (FILE, "\taddq 6,$r1\n");			       \
	 fprintf (FILE, "\tmove $mof,[$r1]\n");			       \
	 fprintf (FILE, "\taddq 6,$r1\n");			       \
	 fprintf (FILE, "\tmove $srp,[$r1]\n");			       \
	 /* +20 */						       \
	 fprintf (FILE, "\tmove.d 0,$%s\n",			       \
		  reg_names[STATIC_CHAIN_REGNUM]);		       \
	 /* +26 */						       \
	 fprintf (FILE, "\tmove.d 0,$r1\n");			       \
	 fprintf (FILE, "\tjsr $r1\n");				       \
	 fprintf (FILE, "\tsetf\n");				       \
	 /* +36 */						       \
	 fprintf (FILE, "\tmove.d 0,$%s\n",			       \
		  reg_names[STATIC_CHAIN_REGNUM]);		       \
	 /* +42 */						       \
	 fprintf (FILE, "\tmove.d 0,$r1\n");			       \
	 /* +48 */						       \
	 fprintf (FILE, "\tmove.d 0,$r9\n");			       \
	 fprintf (FILE, "\tjump $r9\n");			       \
	 fprintf (FILE, "\tsetf\n");				       \
       }							       \
      else							       \
       {							       \
	 fprintf (FILE, "\tmove.d $%s,[$pc+20]\n",		       \
		  reg_names[STATIC_CHAIN_REGNUM]);		       \
	 fprintf (FILE, "\tmove $srp,[$pc+22]\n");		       \
	 fprintf (FILE, "\tmove.d 0,$%s\n",			       \
		  reg_names[STATIC_CHAIN_REGNUM]);		       \
	 fprintf (FILE, "\tjsr 0\n");				       \
	 fprintf (FILE, "\tmove.d 0,$%s\n",			       \
		  reg_names[STATIC_CHAIN_REGNUM]);		       \
	 fprintf (FILE, "\tjump 0\n");				       \
       }							       \
    }								       \
  while (0)

#define TRAMPOLINE_SIZE (TARGET_V32 ? 58 : 32)

/* CRIS wants instructions on word-boundary.
   Note that due to a bug (reported) in 2.7.2 and earlier, this is
   actually treated as alignment in _bytes_, not _bits_.  (Obviously
   this is not fatal, only a slight waste of stack space).  */
#define TRAMPOLINE_ALIGNMENT 16

<<<<<<< HEAD
#define INITIALIZE_TRAMPOLINE(TRAMP, FNADDR, CXT)		\
  do								\
    {								\
      emit_move_insn (gen_rtx_MEM (SImode,			\
			       plus_constant (TRAMP, 10)),	\
		      CXT);					\
      emit_move_insn (gen_rtx_MEM (SImode,			\
			       plus_constant (TRAMP, 16)),	\
		      FNADDR);					\
    }								\
=======
#define INITIALIZE_TRAMPOLINE(TRAMP, FNADDR, CXT)			\
  do									\
    if (TARGET_V32)							\
      {									\
	emit_move_insn (gen_rtx_MEM (SImode,				\
				     plus_constant (TRAMP, 6)),		\
		 	plus_constant (TRAMP, 38));			\
	emit_move_insn (gen_rtx_MEM (SImode,				\
				     plus_constant (TRAMP, 22)),	\
			CXT);						\
	emit_move_insn (gen_rtx_MEM (SImode,				\
				     plus_constant (TRAMP, 28)),	\
		 	FNADDR);					\
      }									\
    else								\
      {									\
	emit_move_insn (gen_rtx_MEM (SImode,				\
				     plus_constant (TRAMP, 10)),	\
			CXT);						\
	emit_move_insn (gen_rtx_MEM (SImode,				\
				     plus_constant (TRAMP, 16)),	\
		 	FNADDR);					\
      }									\
>>>>>>> 751ff693
  while (0)

/* Note that there is no need to do anything with the cache for sake of
   a trampoline.  */


/* Node: Library Calls */

/* If you change this, you have to check whatever libraries and systems
   that use it.  */
#define TARGET_EDOM 33


/* Node: Addressing Modes */

#define HAVE_POST_INCREMENT 1

#define CONSTANT_ADDRESS_P(X) CONSTANT_P (X)

/* Must be a compile-time constant, so we go with the highest value
   among all CRIS variants.  */
#define MAX_REGS_PER_ADDRESS 2

/* There are helper macros defined here which are used only in
   GO_IF_LEGITIMATE_ADDRESS.

   Note that you *have to* reject invalid addressing modes for mode
   MODE, even if it is legal for normal addressing modes.  You cannot
   rely on the constraints to do this work.  They can only be used to
   doublecheck your intentions.  One example is that you HAVE TO reject
   (mem:DI (plus:SI (reg:SI x) (reg:SI y))) because for some reason
   this cannot be reloaded.  (Which of course you can argue that gcc
   should have done.)  FIXME:  Strange.  Check.  */

/* No symbol can be used as an index (or more correct, as a base) together
   with a register with PIC; the PIC register must be there.  */
#define CONSTANT_INDEX_P(X) \
<<<<<<< HEAD
 (CONSTANT_P (X) && (!flag_pic || cris_valid_pic_const (X)))
=======
 (CONSTANT_P (X) && (!flag_pic || cris_valid_pic_const (X, true)))
>>>>>>> 751ff693

/* True if X is a valid base register.  */
#define BASE_P(X) \
 (REG_P (X) && REG_OK_FOR_BASE_P (X))

/* True if X is a valid base register with or without autoincrement.  */
#define BASE_OR_AUTOINCR_P(X)				\
 (BASE_P (X)						\
  || (GET_CODE (X) == POST_INC				\
      && BASE_P (XEXP (X, 0))				\
      && REGNO (XEXP (X, 0)) != CRIS_ACR_REGNUM))

/* True if X is a valid (register) index for BDAP, i.e. [Rs].S or [Rs+].S.  */
#define BDAP_INDEX_P(X)					\
 ((MEM_P (X) && GET_MODE (X) == SImode			\
   && BASE_OR_AUTOINCR_P (XEXP (X, 0)))			\
  || (GET_CODE (X) == SIGN_EXTEND			\
      && MEM_P (XEXP (X, 0))				\
      && (GET_MODE (XEXP (X, 0)) == HImode		\
	  || GET_MODE (XEXP (X, 0)) == QImode)		\
      && BASE_OR_AUTOINCR_P (XEXP (XEXP (X, 0), 0))))

/* True if X is a valid (register) index for BIAP, i.e. Rd.m.  */
#define BIAP_INDEX_P(X)				\
 ((BASE_P (X) && REG_OK_FOR_INDEX_P (X))	\
  || (GET_CODE (X) == MULT			\
      && BASE_P (XEXP (X, 0))			\
      && REG_OK_FOR_INDEX_P (XEXP (X, 0))	\
      && CONST_INT_P (XEXP (X, 1))		\
      && (INTVAL (XEXP (X, 1)) == 2		\
	  || INTVAL (XEXP (X, 1)) == 4)))

<<<<<<< HEAD
/* True if X is an address that doesn't need a prefix i.e. [Rs] or [Rs+].  */
#define SIMPLE_ADDRESS_P(X)	\
 (BASE_P (X)			\
  || (GET_CODE (X) == POST_INC	\
      && BASE_P (XEXP (X, 0))))

=======
>>>>>>> 751ff693
/* A PIC operand looks like a normal symbol here.  At output we dress it
   in "[rPIC+symbol:GOT]" (global symbol) or "rPIC+symbol:GOTOFF" (local
   symbol) so we exclude all addressing modes where we can't replace a
   plain "symbol" with that.  A global PIC symbol does not fit anywhere
   here (but is thankfully a general_operand in itself).  A local PIC
   symbol is valid for the plain "symbol + offset" case.  */
#define GO_IF_LEGITIMATE_ADDRESS(MODE, X, ADDR)			\
 {								\
   rtx x1, x2;							\
   if (BASE_OR_AUTOINCR_P (X))					\
     goto ADDR;							\
<<<<<<< HEAD
   if (CONSTANT_INDEX_P (X))					\
=======
   else if (TARGET_V32)						\
     /* Nothing else is valid then.  */				\
     ;								\
   else if (CONSTANT_INDEX_P (X))				\
>>>>>>> 751ff693
     goto ADDR;							\
   /* Indexed?  */						\
   else if (GET_CODE (X) == PLUS)				\
     {								\
       x1 = XEXP (X, 0);					\
       x2 = XEXP (X, 1);					\
       /* BDAP o, Rd.  */					\
       if ((BASE_P (x1) && CONSTANT_INDEX_P (x2))		\
	   || (BASE_P (x2) && CONSTANT_INDEX_P (x1))		\
	    /* BDAP Rs[+], Rd.  */				\
	   || (GET_MODE_SIZE (MODE) <= UNITS_PER_WORD		\
	       && ((BASE_P (x1) && BDAP_INDEX_P (x2))		\
		   || (BASE_P (x2) && BDAP_INDEX_P (x1))	\
		   /* BIAP.m Rs, Rd */				\
		   || (BASE_P (x1) && BIAP_INDEX_P (x2))	\
		   || (BASE_P (x2) && BIAP_INDEX_P (x1)))))	\
	 goto ADDR;						\
     }								\
   else if (MEM_P (X))						\
     {								\
       /* DIP (Rs).  Reject [[reg+]] and [[reg]] for		\
	  DImode (long long).  */				\
       if (GET_MODE_SIZE (MODE) <= UNITS_PER_WORD		\
	   && (BASE_P (XEXP (X, 0))				\
	       || BASE_OR_AUTOINCR_P (XEXP (X, 0))))		\
	 goto ADDR;						\
     }								\
 }

#ifndef REG_OK_STRICT
 /* Nonzero if X is a hard reg that can be used as a base reg
    or if it is a pseudo reg.  */
# define REG_OK_FOR_BASE_P(X)			\
 (REGNO (X) <= CRIS_LAST_GENERAL_REGISTER	\
  || REGNO (X) == ARG_POINTER_REGNUM		\
  || REGNO (X) >= FIRST_PSEUDO_REGISTER)
#else
 /* Nonzero if X is a hard reg that can be used as a base reg.  */
# define REG_OK_FOR_BASE_P(X) REGNO_OK_FOR_BASE_P (REGNO (X))
#endif

#ifndef REG_OK_STRICT
 /* Nonzero if X is a hard reg that can be used as an index
    or if it is a pseudo reg.  */
# define REG_OK_FOR_INDEX_P(X) REG_OK_FOR_BASE_P (X)
#else
 /* Nonzero if X is a hard reg that can be used as an index.  */
# define REG_OK_FOR_INDEX_P(X) REGNO_OK_FOR_INDEX_P (REGNO (X))
#endif

/* For now, don't do anything.  GCC does a good job most often.

    Maybe we could do something about gcc:s misbehavior when it
   recalculates frame offsets for local variables, from fp+offs to
   sp+offs.  The resulting address expression gets screwed up
   sometimes, but I'm not sure that it may be fixed here, since it is
   already split up in several instructions (Is this still true?).
   FIXME: Check and adjust for gcc-2.9x.  */
#define LEGITIMIZE_ADDRESS(X, OLDX, MODE, WIN) {}

/* Fix reloads known to cause suboptimal spilling.  */
#define LEGITIMIZE_RELOAD_ADDRESS(X, MODE, OPNUM, TYPE, INDL, WIN)	\
  do									\
    {									\
      if (cris_reload_address_legitimized (X, MODE, OPNUM, TYPE, INDL))	\
	goto WIN;							\
    }									\
  while (0)

/* In CRIS, only the postincrement address mode depends thus,
   since the increment depends on the size of the operand.  This is now
   treated generically within recog.c.  */
#define GO_IF_MODE_DEPENDENT_ADDRESS(ADDR, LABEL)

#define LEGITIMATE_CONSTANT_P(X) 1


/* Node: Condition Code */

#define NOTICE_UPDATE_CC(EXP, INSN) cris_notice_update_cc (EXP, INSN)

/* FIXME: Maybe define CANONICALIZE_COMPARISON later, when playing with
   optimizations.  It is needed; currently we do this with instruction
   patterns and NOTICE_UPDATE_CC.  */


/* Node: Costs */

<<<<<<< HEAD
/* Can't move to and from a SPECIAL_REGS register, so we have to say
   their move cost within that class is higher.  How about 7?  That's 3
   for a move to a GENERAL_REGS register, 3 for the move from the
   GENERAL_REGS register, and 1 for the increased register pressure.
   Also, it's higher than the memory move cost, which is in order.  
   We also do this for ALL_REGS, since we don't want that class to be
   preferred (even to memory) at all where GENERAL_REGS doesn't fit.
   Whenever it's about to be used, it's for SPECIAL_REGS.  If we don't
   present a higher cost for ALL_REGS than memory, a SPECIAL_REGS may be
   used when a GENERAL_REGS should be used, even if there are call-saved
   GENERAL_REGS left to allocate.  This is because the fall-back when
   the most preferred register class isn't available, isn't the next
   (or next good) wider register class, but the *most widest* register
   class.
   Give the cost 3 between a special register and a general register,
   because we want constraints verified.  */

#define REGISTER_MOVE_COST(MODE, FROM, TO)		\
 ((((FROM) == SPECIAL_REGS || (FROM) == MOF_REGS)	\
   && ((TO) == SPECIAL_REGS || (TO) == MOF_REGS))	\
  || (FROM) == ALL_REGS					\
  || (TO) == ALL_REGS					\
  ? 7 :							\
  ((FROM) == SPECIAL_REGS || (FROM) == MOF_REGS		\
   || (TO) == SPECIAL_REGS || (TO) == MOF_REGS)		\
  ? 3 : 2)
=======
#define REGISTER_MOVE_COST(MODE, FROM, TO)	\
  cris_register_move_cost (MODE, FROM, TO)
>>>>>>> 751ff693

/* This isn't strictly correct for v0..3 in buswidth-8bit mode, but
   should suffice.  */
#define MEMORY_MOVE_COST(M, CLASS, IN) \
 (((M) == QImode) ? 4 : ((M) == HImode) ? 4 : 6)

/* Regardless of the presence of delay slots, the default value of 1 for
   BRANCH_COST is the best in the range (1, 2, 3), tested with gcc-2.7.2
   with testcases ipps and gcc, giving smallest and fastest code.  */

#define SLOW_BYTE_ACCESS 0

/* This is the threshold *below* which inline move sequences of
   word-length sizes will be emitted.  The "9" will translate to
   (9 - 1) * 4 = 32 bytes maximum moved, but using 16 instructions
   (8 instruction sequences) or less.  */
#define MOVE_RATIO 9


/* Node: Sections */

#define TEXT_SECTION_ASM_OP "\t.text"

#define DATA_SECTION_ASM_OP "\t.data"

#define FORCE_EH_FRAME_INFO_IN_DATA_SECTION (! TARGET_ELF)

/* The jump table is immediately connected to the preceding insn.  */
#define JUMP_TABLES_IN_TEXT_SECTION 1


/* Node: PIC */

/* Helper type.  */

enum cris_pic_symbol_type
  {
    cris_no_symbol = 0,
    cris_got_symbol = 1,
<<<<<<< HEAD
    cris_gotrel_symbol = 2,
=======
    cris_rel_symbol = 2,
>>>>>>> 751ff693
    cris_got_symbol_needing_fixup = 3,
    cris_invalid_pic_symbol = 4
  };

#define PIC_OFFSET_TABLE_REGNUM (flag_pic ? CRIS_GOT_REGNUM : INVALID_REGNUM)

#define LEGITIMATE_PIC_OPERAND_P(X) cris_legitimate_pic_operand (X)


/* Node: File Framework */

/* We don't want an .ident for gcc.  To avoid that but still support
   #ident, we override ASM_OUTPUT_IDENT and, since the gcc .ident is its
   only use besides ASM_OUTPUT_IDENT, undef IDENT_ASM_OP from elfos.h.  */
#undef IDENT_ASM_OP
#undef ASM_OUTPUT_IDENT
#define ASM_OUTPUT_IDENT(FILE, NAME) \
  fprintf (FILE, "%s\"%s\"\n", "\t.ident\t", NAME);

#define ASM_APP_ON "#APP\n"

#define ASM_APP_OFF "#NO_APP\n"


/* Node: Data Output */

#define OUTPUT_ADDR_CONST_EXTRA(STREAM, X, FAIL) \
  do { if (!cris_output_addr_const_extra (STREAM, X)) goto FAIL; } while (0)

<<<<<<< HEAD
#define IS_ASM_LOGICAL_LINE_SEPARATOR(C) (C) == '@'
=======
#define IS_ASM_LOGICAL_LINE_SEPARATOR(C, STR) (C) == '@'
>>>>>>> 751ff693

/* Node: Uninitialized Data */

/* Remember to round off odd values if we want data alignment,
   since we cannot do that with an .align directive.

   Using .comm causes the space not to be reserved in .bss, but by
   tricks with the symbol type.  Not good if other tools than binutils
   are used on the object files.  Since ".global ... .lcomm ..." works, we
   use that.  Use .._ALIGNED_COMMON, since gcc whines when we only have
   ..._COMMON, and we prefer to whine ourselves; BIGGEST_ALIGNMENT is not
   the one to check.  This done for a.out only.  */
/* FIXME: I suspect a bug in gcc with alignment.  Do not warn until
   investigated; it mucks up the testsuite results.  */
#define CRIS_ASM_OUTPUT_ALIGNED_DECL_COMMON(FILE, DECL, NAME, SIZE, ALIGN, LOCAL) \
  do									\
    {									\
      int align_ = (ALIGN) / BITS_PER_UNIT;				\
      if (TARGET_DATA_ALIGN && TARGET_ALIGN_BY_32 && align_ < 4)	\
	align_ = 4;							\
      else if (TARGET_DATA_ALIGN && align_ < 2)				\
	align_ = 2;							\
      /* FIXME: Do we need this?  */					\
      else if (align_ < 1)						\
	align_ = 1;							\
									\
      if (TARGET_ELF)							\
	{								\
	  if (LOCAL)							\
	    {								\
	      fprintf ((FILE), "%s", LOCAL_ASM_OP);			\
	      assemble_name ((FILE), (NAME));				\
	      fprintf ((FILE), "\n");					\
	    }								\
	  fprintf ((FILE), "%s", COMMON_ASM_OP);			\
	  assemble_name ((FILE), (NAME));				\
	  fprintf ((FILE), ",%u,%u\n", (int)(SIZE), align_);		\
	}								\
      else								\
	{								\
	  /* We can't tell a one-only or weak COMM from a "global	\
	     COMM" so just make all non-locals weak.  */		\
	  if (! (LOCAL))						\
	    ASM_WEAKEN_LABEL (FILE, NAME);				\
	  fputs ("\t.lcomm ", (FILE));					\
	  assemble_name ((FILE), (NAME));				\
	  fprintf ((FILE), ",%u\n",					\
		   ((int)(SIZE) + (align_ - 1)) & ~(align_ - 1));	\
	}								\
    }									\
  while (0)

#define ASM_OUTPUT_ALIGNED_DECL_COMMON(FILE, DECL, NAME, SIZE, ALIGN) \
 CRIS_ASM_OUTPUT_ALIGNED_DECL_COMMON(FILE, DECL, NAME, SIZE, ALIGN, 0)

#undef ASM_OUTPUT_ALIGNED_DECL_LOCAL
#define ASM_OUTPUT_ALIGNED_DECL_LOCAL(FILE, DECL, NAME, SIZE, ALIGN) \
 CRIS_ASM_OUTPUT_ALIGNED_DECL_COMMON(FILE, DECL, NAME, SIZE, ALIGN, 1)

/* Node: Label Output */

/* Globalizing directive for a label.  */
#define GLOBAL_ASM_OP "\t.global "

#define SUPPORTS_WEAK 1

#define ASM_OUTPUT_SYMBOL_REF(STREAM, SYM) \
 cris_asm_output_symbol_ref (STREAM, SYM)

#define ASM_OUTPUT_LABEL_REF(STREAM, BUF) \
 cris_asm_output_label_ref (STREAM, BUF)

/* Remove any previous definition (elfos.h).  */
#undef ASM_GENERATE_INTERNAL_LABEL
#define ASM_GENERATE_INTERNAL_LABEL(LABEL, PREFIX, NUM)	\
  sprintf (LABEL, "*%s%s%ld", LOCAL_LABEL_PREFIX, PREFIX, (long) NUM)

/* Node: Initialization */
/* (no definitions) */

/* Node: Macros for Initialization */
/* (no definitions) */

/* Node: Instruction Output */

#define REGISTER_NAMES					\
 {"r0", "r1", "r2", "r3", "r4", "r5", "r6", "r7", "r8",	\
<<<<<<< HEAD
  "r9", "r10", "r11", "r12", "r13", "sp", "pc", "srp", "mof", "faked_ap", "dccr"}
=======
  "r9", "r10", "r11", "r12", "r13", "sp", "acr", "srp", "mof", "faked_ap", "dccr"}
>>>>>>> 751ff693

#define ADDITIONAL_REGISTER_NAMES \
 {{"r14", 14}, {"r15", 15}, {"pc", 15}}

#define PRINT_OPERAND(FILE, X, CODE)		\
 cris_print_operand (FILE, X, CODE)

/* For delay-slot handling.  */
#define PRINT_OPERAND_PUNCT_VALID_P(CODE)	\
 ((CODE) == '#' || (CODE) == '!' || (CODE) == ':')

#define PRINT_OPERAND_ADDRESS(FILE, ADDR)	\
   cris_print_operand_address (FILE, ADDR)

/* Output an empty line to illustrate the presence of the delay slot.  */
#define DBR_OUTPUT_SEQEND(FILE) \
  fprintf (FILE, "\n")

#define LOCAL_LABEL_PREFIX (TARGET_ELF ? "." : "")

/* cppinit.c initializes a const array from this, so it must be constant,
   can't have it different based on options.  Luckily, the prefix is
   always allowed, so let's have it on all GCC-generated code.  Note that
   we have this verbatim everywhere in the back-end, not using %R or %s or
   such.  */
#define REGISTER_PREFIX "$"

/* Remove any previous definition (elfos.h).  */
/* We use -fno-leading-underscore to remove it, when necessary.  */
#undef USER_LABEL_PREFIX
#define USER_LABEL_PREFIX "_"

#define ASM_OUTPUT_REG_PUSH(FILE, REGNO)				\
  fprintf (FILE,							\
	   TARGET_V32							\
	   ? "\tsubq 4,$sp\n\tmove $%s,[$sp]\n" : "\tpush $%s\n",	\
	   reg_names[REGNO])

#define ASM_OUTPUT_REG_POP(FILE, REGNO) \
  fprintf (FILE, "\tmove [$sp+],$%s\n", reg_names[REGNO])


/* Node: Dispatch Tables */

#define ASM_OUTPUT_ADDR_DIFF_ELT(FILE, BODY, VALUE, REL)		\
  do									\
    {									\
      if (TARGET_V32)							\
       asm_fprintf (FILE, "\t.word %LL%d-.\n", VALUE);			\
      else								\
       asm_fprintf (FILE, "\t.word %LL%d-%LL%d\n", VALUE, REL);		\
    }									\
  while (0)

#define ASM_OUTPUT_ADDR_VEC_ELT(FILE, VALUE)  \
  asm_fprintf (FILE, "\t.dword %LL%d\n", VALUE)

/* Defined to also emit an .align in elfos.h.  We don't want that.  */
#undef ASM_OUTPUT_CASE_LABEL

/* Since the "bound" insn loads the comparison value if the compared<
   value (register) is out of bounds (0..comparison value-1), we need
   to output another case to catch it.
   The way to find it is to look for the label_ref at the else-arm inside
   the expanded casesi core-insn.
   FIXME: Check this construct when changing to new version of gcc.  */
#define ASM_OUTPUT_CASE_END(STREAM, NUM, TABLE)				\
<<<<<<< HEAD
  do									\
    {									\
      asm_fprintf (STREAM, "\t.word %LL%d-%LL%d%s\n",			\
		   CODE_LABEL_NUMBER					\
		    (XEXP (XEXP (XEXP					\
				  (XVECEXP				\
				    (PATTERN				\
				     (prev_nonnote_insn			\
				      (PREV_INSN (TABLE))),		\
				     0, 0), 1), 2), 0)),		\
		   NUM,							\
		   (TARGET_PDEBUG ? "; default" : ""));			\
    }									\
  while (0)
=======
  cris_asm_output_case_end (STREAM, NUM, TABLE)
>>>>>>> 751ff693


/* Node: Exception Region Output */
/* (no definitions) */
/* FIXME: Fill in with our own optimized layout.  */

/* Node: Alignment Output */

#define ASM_OUTPUT_ALIGN(FILE, LOG)  \
 fprintf (FILE, "\t.align %d\n", (LOG))


/* Node: All Debuggers */

#define DBX_REGISTER_NUMBER(REGNO)				\
 ((REGNO) == CRIS_SRP_REGNUM ? CRIS_CANONICAL_SRP_REGNUM :	\
  (REGNO) == CRIS_MOF_REGNUM ? CRIS_CANONICAL_MOF_REGNUM :	\
  (REGNO) == CRIS_CC0_REGNUM ? CRIS_CANONICAL_CC0_REGNUM :	\
 (REGNO))

/* FIXME: Investigate DEBUGGER_AUTO_OFFSET, DEBUGGER_ARG_OFFSET.  */


/* Node: DBX Options */

/* Is this correct? Check later.  */
#define DBX_NO_XREFS

#define DBX_CONTIN_LENGTH 0

/* FIXME: Is this needed when we have 0 DBX_CONTIN_LENGTH?  */
#define DBX_CONTIN_CHAR '?'


/* Node: DBX Hooks */
/* (no definitions) */

/* Node: File names and DBX */
/* (no definitions) */


/* Node: SDB and DWARF */
/* (no definitions) */

/* Node: Misc */

/* A combination of the bound (umin) insn together with a
   sign-extended add via the table to PC seems optimal.
   If the table overflows, the assembler will take care of it.
   Theoretically, in extreme cases (uncertain if they occur), an error
   will be emitted, so FIXME: Check how large case-tables are emitted,
   possible add an option to emit SImode case-tables.  */
#define CASE_VECTOR_MODE HImode

#define CASE_VECTOR_PC_RELATIVE 1

/* FIXME: Investigate CASE_VECTOR_SHORTEN_MODE to make sure HImode is not
   used when broken-.word could possibly fail (plus testcase).  */

#define FIXUNS_TRUNC_LIKE_FIX_TRUNC

/* This is the number of bytes that can be moved in one
   reasonably fast instruction sequence.  For CRIS, this is two
   instructions: mem => reg, reg => mem.  */
#define MOVE_MAX 4

/* Maybe SHIFT_COUNT_TRUNCATED is safe to define?  FIXME: Check later.  */

#define TRULY_NOOP_TRUNCATION(OUTPREC, INPREC) 1

<<<<<<< HEAD
=======
#define CLZ_DEFINED_VALUE_AT_ZERO(MODE, VALUE) ((VALUE) = 32, 1)
#define CTZ_DEFINED_VALUE_AT_ZERO(MODE, VALUE) ((VALUE) = 32, 1)

>>>>>>> 751ff693
#define Pmode SImode

#define FUNCTION_MODE QImode

#define NO_IMPLICIT_EXTERN_C

/* No specific purpose other than warningless compatibility.  */
#define HANDLE_PRAGMA_PACK_PUSH_POP 1

/*
 * Local variables:
 * eval: (c-set-style "gnu")
 * indent-tabs-mode: t
 * End:
 */<|MERGE_RESOLUTION|>--- conflicted
+++ resolved
@@ -1,9 +1,5 @@
 /* Definitions for GCC.  Part of the machine description for CRIS.
-<<<<<<< HEAD
-   Copyright (C) 1998, 1999, 2000, 2001, 2002, 2003, 2004, 2005
-=======
    Copyright (C) 1998, 1999, 2000, 2001, 2002, 2003, 2004, 2005, 2007
->>>>>>> 751ff693
    Free Software Foundation, Inc.
    Contributed by Axis Communications.  Written by Hans-Peter Nilsson.
 
@@ -20,14 +16,8 @@
 GNU General Public License for more details.
 
 You should have received a copy of the GNU General Public License
-<<<<<<< HEAD
-along with GCC; see the file COPYING.  If not, write to
-the Free Software Foundation, 51 Franklin Street, Fifth Floor,
-Boston, MA 02110-1301, USA.  */
-=======
 along with GCC; see the file COPYING3.  If not see
 <http://www.gnu.org/licenses/>.  */
->>>>>>> 751ff693
 
 /* After the first "Node:" comment comes all preprocessor directives and
    attached declarations described in the info files, the "Using and
@@ -299,17 +289,6 @@
 /* Previously controlled by target_flags.  Note that this is *not* set
    for -melinux.  */
 #define TARGET_LINUX 0
-<<<<<<< HEAD
-
-/* Default target_flags if no switches specified.  */
-#ifndef TARGET_DEFAULT
-# define TARGET_DEFAULT \
- (MASK_SIDE_EFFECT_PREFIXES + MASK_STACK_ALIGN \
-  + MASK_CONST_ALIGN + MASK_DATA_ALIGN \
-  + MASK_PROLOGUE_EPILOGUE + MASK_MUL_BUG)
-#endif
-=======
->>>>>>> 751ff693
 
 /* For the cris-*-elf subtarget.  */
 #define CRIS_SUBTARGET_DEFAULT 0
@@ -348,20 +327,6 @@
 #define TARGET_V32 (cris_cpu_version >= CRIS_CPU_V32)
 
 #define CRIS_SUBTARGET_HANDLE_OPTION(x, y, z)
-<<<<<<< HEAD
-
-/* Print subsidiary information on the compiler version in use.
-   Do not use VD.D syntax (D=digit), since this will cause confusion
-   with the base gcc version among users, when we ask which version of
-   gcc-cris they are using.  Please use some flavor of "R<number>" for
-   the version (no need for major.minor versions, I believe).  */
-#define TARGET_VERSION \
- fprintf (stderr, " [Axis CRIS%s]", CRIS_SUBTARGET_VERSION)
-
-/* For the cris-*-elf subtarget.  */
-#define CRIS_SUBTARGET_VERSION " - generic ELF"
-=======
->>>>>>> 751ff693
 
 #define OVERRIDE_OPTIONS cris_override_options ()
 
@@ -529,8 +494,6 @@
    structure return values so it is likely to be available.  */
 #define REG_ALLOC_ORDER \
  {9, 13, 12, 11, 10, 0, 1, 2, 3, 4, 5, 6, 7, 8, 14, 15, 17, 16, 18, 19}
-<<<<<<< HEAD
-=======
 
 /* Use MOF and ACR.  Prefer ACR before any other register.  Prefer MOF
    then SRP after saved registers.  The *after* is because they're only
@@ -538,7 +501,6 @@
    apparently more common.  */
 #define REG_ALLOC_ORDER_V32 \
  {15, 9, 13, 12, 11, 10, 0, 1, 2, 3, 4, 5, 6, 7, 8, 17, 16, 14, 18, 19}
->>>>>>> 751ff693
 
 
 /* Node: Values in Registers */
@@ -556,11 +518,7 @@
  (((MODE) == CCmode				\
    || (REGNO) != CRIS_CC0_REGNUM)		\
   && (GET_MODE_SIZE (MODE) <= UNITS_PER_WORD	\
-<<<<<<< HEAD
-      || (REGNO) != CRIS_MOF_REGNUM))
-=======
       || ((REGNO) != CRIS_MOF_REGNUM && (REGNO) != CRIS_ACR_REGNUM)))
->>>>>>> 751ff693
 
 /* Because CCmode isn't covered by the "narrower mode" statement in
    tm.texi, we can still say all modes are tieable despite not having an
@@ -577,12 +535,6 @@
 
 /* Node: Register Classes */
 
-<<<<<<< HEAD
-enum reg_class 
-  {
-    NO_REGS,
-    MOF_REGS, CC0_REGS, SPECIAL_REGS, GENERAL_REGS, ALL_REGS,
-=======
 /* FIXME: A separate class for the return register would make sense.
 
    We need a separate register class to handle register allocation for
@@ -597,23 +549,16 @@
     SPEC_ACR_REGS, GENNONACR_REGS,
     SPEC_GENNONACR_REGS, GENERAL_REGS,
     ALL_REGS,
->>>>>>> 751ff693
     LIM_REG_CLASSES
   };
 
 #define N_REG_CLASSES (int) LIM_REG_CLASSES
 
-<<<<<<< HEAD
-#define REG_CLASS_NAMES							\
-  {"NO_REGS",								\
-   "MOF_REGS", "CC0_REGS", "SPECIAL_REGS", "GENERAL_REGS", "ALL_REGS"}
-=======
 #define REG_CLASS_NAMES						\
   {"NO_REGS",							\
    "ACR_REGS", "MOF_REGS", "CC0_REGS", "SPECIAL_REGS",		\
    "SPEC_ACR_REGS", "GENNONACR_REGS", "SPEC_GENNONACR_REGS",	\
    "GENERAL_REGS", "ALL_REGS"}
->>>>>>> 751ff693
 
 #define CRIS_SPECIAL_REGS_CONTENTS					\
  ((1 << CRIS_SRP_REGNUM) | (1 << CRIS_MOF_REGNUM) | (1 << CRIS_CC0_REGNUM))
@@ -622,11 +567,6 @@
 #define REG_CLASS_CONTENTS			\
   {						\
    {0},						\
-<<<<<<< HEAD
-   {1 << CRIS_MOF_REGNUM},			\
-   {1 << CRIS_CC0_REGNUM},			\
-   {CRIS_SPECIAL_REGS_CONTENTS},		\
-=======
    {1 << CRIS_ACR_REGNUM},			\
    {1 << CRIS_MOF_REGNUM},			\
    {1 << CRIS_CC0_REGNUM},			\
@@ -638,19 +578,14 @@
    {(0xffff | (1 << CRIS_AP_REGNUM)		\
     | CRIS_SPECIAL_REGS_CONTENTS)		\
     & ~(1 << CRIS_ACR_REGNUM)},			\
->>>>>>> 751ff693
    {0xffff | (1 << CRIS_AP_REGNUM)},		\
    {0xffff | (1 << CRIS_AP_REGNUM)		\
     | CRIS_SPECIAL_REGS_CONTENTS}		\
   }
 
 #define REGNO_REG_CLASS(REGNO)			\
-<<<<<<< HEAD
-  ((REGNO) == CRIS_MOF_REGNUM ? MOF_REGS :	\
-=======
   ((REGNO) == CRIS_ACR_REGNUM ? ACR_REGS :	\
    (REGNO) == CRIS_MOF_REGNUM ? MOF_REGS :	\
->>>>>>> 751ff693
    (REGNO) == CRIS_CC0_REGNUM ? CC0_REGS :	\
    (REGNO) == CRIS_SRP_REGNUM ? SPECIAL_REGS :	\
    GENERAL_REGS)
@@ -664,10 +599,7 @@
 
 #define REG_CLASS_FROM_LETTER(C)		\
   (						\
-<<<<<<< HEAD
-=======
    (C) == 'a' ? ACR_REGS :			\
->>>>>>> 751ff693
    (C) == 'h' ? MOF_REGS :			\
    (C) == 'x' ? SPECIAL_REGS :			\
    (C) == 'c' ? CC0_REGS :			\
@@ -702,12 +634,8 @@
    they need to be reloaded.  FIXME: Investigate whether that constitutes
    a bug.  */
 #define PREFERRED_RELOAD_CLASS(X, CLASS)	\
-<<<<<<< HEAD
- ((CLASS) != MOF_REGS				\
-=======
  ((CLASS) != ACR_REGS				\
   && (CLASS) != MOF_REGS			\
->>>>>>> 751ff693
   && (CLASS) != CC0_REGS			\
   && (CLASS) != SPECIAL_REGS			\
   ? GENERAL_REGS : (CLASS))
@@ -719,14 +647,11 @@
    || GET_MODE_SIZE (MODE) == 4				\
    || !MEM_P (X)					\
    ? NO_REGS : GENERAL_REGS)
-<<<<<<< HEAD
-=======
 
 /* FIXME: Fix regrename.c; it should check validity of replacements,
    not just with a silly pass-specific macro.  We may miss some
    opportunities, but we must stop regrename from creating acr++.  */
 #define HARD_REGNO_RENAME_OK(FROM, TO) ((TO) != CRIS_ACR_REGNUM)
->>>>>>> 751ff693
 
 /* For CRIS, this is always the size of MODE in words,
    since all registers are the same size.  To use omitted modes in
@@ -782,11 +707,8 @@
   (C) == 'S' ? EXTRA_CONSTRAINT_S (X) :		\
   /* A three-address addressing-mode?  */	\
   (C) == 'T' ? EXTRA_CONSTRAINT_T (X) :		\
-<<<<<<< HEAD
-=======
   /* A PLT symbol?  */				\
   (C) == 'U' ? EXTRA_CONSTRAINT_U (X) :		\
->>>>>>> 751ff693
   0)
 
 #define EXTRA_MEMORY_CONSTRAINT(X, STR) ((X) == 'Q')
@@ -838,16 +760,12 @@
 
 /* PIC-constructs for symbols.  */
 #define EXTRA_CONSTRAINT_S(X)						\
-<<<<<<< HEAD
- (flag_pic && GET_CODE (X) == CONST && cris_valid_pic_const (X))
-=======
  (flag_pic && GET_CODE (X) == CONST && cris_valid_pic_const (X, false))
 
 #define EXTRA_CONSTRAINT_U(X)						\
  (flag_pic								\
   && CONSTANT_P (X)							\
   && cris_nonmemory_operand_or_callable_symbol (X, VOIDmode))
->>>>>>> 751ff693
 
 
 /* Node: Frame Layout */
@@ -1107,18 +1025,6 @@
    this is not fatal, only a slight waste of stack space).  */
 #define TRAMPOLINE_ALIGNMENT 16
 
-<<<<<<< HEAD
-#define INITIALIZE_TRAMPOLINE(TRAMP, FNADDR, CXT)		\
-  do								\
-    {								\
-      emit_move_insn (gen_rtx_MEM (SImode,			\
-			       plus_constant (TRAMP, 10)),	\
-		      CXT);					\
-      emit_move_insn (gen_rtx_MEM (SImode,			\
-			       plus_constant (TRAMP, 16)),	\
-		      FNADDR);					\
-    }								\
-=======
 #define INITIALIZE_TRAMPOLINE(TRAMP, FNADDR, CXT)			\
   do									\
     if (TARGET_V32)							\
@@ -1142,7 +1048,6 @@
 				     plus_constant (TRAMP, 16)),	\
 		 	FNADDR);					\
       }									\
->>>>>>> 751ff693
   while (0)
 
 /* Note that there is no need to do anything with the cache for sake of
@@ -1180,11 +1085,7 @@
 /* No symbol can be used as an index (or more correct, as a base) together
    with a register with PIC; the PIC register must be there.  */
 #define CONSTANT_INDEX_P(X) \
-<<<<<<< HEAD
- (CONSTANT_P (X) && (!flag_pic || cris_valid_pic_const (X)))
-=======
  (CONSTANT_P (X) && (!flag_pic || cris_valid_pic_const (X, true)))
->>>>>>> 751ff693
 
 /* True if X is a valid base register.  */
 #define BASE_P(X) \
@@ -1217,15 +1118,6 @@
       && (INTVAL (XEXP (X, 1)) == 2		\
 	  || INTVAL (XEXP (X, 1)) == 4)))
 
-<<<<<<< HEAD
-/* True if X is an address that doesn't need a prefix i.e. [Rs] or [Rs+].  */
-#define SIMPLE_ADDRESS_P(X)	\
- (BASE_P (X)			\
-  || (GET_CODE (X) == POST_INC	\
-      && BASE_P (XEXP (X, 0))))
-
-=======
->>>>>>> 751ff693
 /* A PIC operand looks like a normal symbol here.  At output we dress it
    in "[rPIC+symbol:GOT]" (global symbol) or "rPIC+symbol:GOTOFF" (local
    symbol) so we exclude all addressing modes where we can't replace a
@@ -1237,14 +1129,10 @@
    rtx x1, x2;							\
    if (BASE_OR_AUTOINCR_P (X))					\
      goto ADDR;							\
-<<<<<<< HEAD
-   if (CONSTANT_INDEX_P (X))					\
-=======
    else if (TARGET_V32)						\
      /* Nothing else is valid then.  */				\
      ;								\
    else if (CONSTANT_INDEX_P (X))				\
->>>>>>> 751ff693
      goto ADDR;							\
    /* Indexed?  */						\
    else if (GET_CODE (X) == PLUS)				\
@@ -1333,37 +1221,8 @@
 
 /* Node: Costs */
 
-<<<<<<< HEAD
-/* Can't move to and from a SPECIAL_REGS register, so we have to say
-   their move cost within that class is higher.  How about 7?  That's 3
-   for a move to a GENERAL_REGS register, 3 for the move from the
-   GENERAL_REGS register, and 1 for the increased register pressure.
-   Also, it's higher than the memory move cost, which is in order.  
-   We also do this for ALL_REGS, since we don't want that class to be
-   preferred (even to memory) at all where GENERAL_REGS doesn't fit.
-   Whenever it's about to be used, it's for SPECIAL_REGS.  If we don't
-   present a higher cost for ALL_REGS than memory, a SPECIAL_REGS may be
-   used when a GENERAL_REGS should be used, even if there are call-saved
-   GENERAL_REGS left to allocate.  This is because the fall-back when
-   the most preferred register class isn't available, isn't the next
-   (or next good) wider register class, but the *most widest* register
-   class.
-   Give the cost 3 between a special register and a general register,
-   because we want constraints verified.  */
-
-#define REGISTER_MOVE_COST(MODE, FROM, TO)		\
- ((((FROM) == SPECIAL_REGS || (FROM) == MOF_REGS)	\
-   && ((TO) == SPECIAL_REGS || (TO) == MOF_REGS))	\
-  || (FROM) == ALL_REGS					\
-  || (TO) == ALL_REGS					\
-  ? 7 :							\
-  ((FROM) == SPECIAL_REGS || (FROM) == MOF_REGS		\
-   || (TO) == SPECIAL_REGS || (TO) == MOF_REGS)		\
-  ? 3 : 2)
-=======
 #define REGISTER_MOVE_COST(MODE, FROM, TO)	\
   cris_register_move_cost (MODE, FROM, TO)
->>>>>>> 751ff693
 
 /* This isn't strictly correct for v0..3 in buswidth-8bit mode, but
    should suffice.  */
@@ -1403,11 +1262,7 @@
   {
     cris_no_symbol = 0,
     cris_got_symbol = 1,
-<<<<<<< HEAD
-    cris_gotrel_symbol = 2,
-=======
     cris_rel_symbol = 2,
->>>>>>> 751ff693
     cris_got_symbol_needing_fixup = 3,
     cris_invalid_pic_symbol = 4
   };
@@ -1437,11 +1292,7 @@
 #define OUTPUT_ADDR_CONST_EXTRA(STREAM, X, FAIL) \
   do { if (!cris_output_addr_const_extra (STREAM, X)) goto FAIL; } while (0)
 
-<<<<<<< HEAD
-#define IS_ASM_LOGICAL_LINE_SEPARATOR(C) (C) == '@'
-=======
 #define IS_ASM_LOGICAL_LINE_SEPARATOR(C, STR) (C) == '@'
->>>>>>> 751ff693
 
 /* Node: Uninitialized Data */
 
@@ -1529,11 +1380,7 @@
 
 #define REGISTER_NAMES					\
  {"r0", "r1", "r2", "r3", "r4", "r5", "r6", "r7", "r8",	\
-<<<<<<< HEAD
-  "r9", "r10", "r11", "r12", "r13", "sp", "pc", "srp", "mof", "faked_ap", "dccr"}
-=======
   "r9", "r10", "r11", "r12", "r13", "sp", "acr", "srp", "mof", "faked_ap", "dccr"}
->>>>>>> 751ff693
 
 #define ADDITIONAL_REGISTER_NAMES \
  {{"r14", 14}, {"r15", 15}, {"pc", 15}}
@@ -1601,24 +1448,7 @@
    the expanded casesi core-insn.
    FIXME: Check this construct when changing to new version of gcc.  */
 #define ASM_OUTPUT_CASE_END(STREAM, NUM, TABLE)				\
-<<<<<<< HEAD
-  do									\
-    {									\
-      asm_fprintf (STREAM, "\t.word %LL%d-%LL%d%s\n",			\
-		   CODE_LABEL_NUMBER					\
-		    (XEXP (XEXP (XEXP					\
-				  (XVECEXP				\
-				    (PATTERN				\
-				     (prev_nonnote_insn			\
-				      (PREV_INSN (TABLE))),		\
-				     0, 0), 1), 2), 0)),		\
-		   NUM,							\
-		   (TARGET_PDEBUG ? "; default" : ""));			\
-    }									\
-  while (0)
-=======
   cris_asm_output_case_end (STREAM, NUM, TABLE)
->>>>>>> 751ff693
 
 
 /* Node: Exception Region Output */
@@ -1689,12 +1519,9 @@
 
 #define TRULY_NOOP_TRUNCATION(OUTPREC, INPREC) 1
 
-<<<<<<< HEAD
-=======
 #define CLZ_DEFINED_VALUE_AT_ZERO(MODE, VALUE) ((VALUE) = 32, 1)
 #define CTZ_DEFINED_VALUE_AT_ZERO(MODE, VALUE) ((VALUE) = 32, 1)
 
->>>>>>> 751ff693
 #define Pmode SImode
 
 #define FUNCTION_MODE QImode

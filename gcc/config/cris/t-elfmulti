--- conflicted
+++ resolved
@@ -1,11 +1,6 @@
 LIB2FUNCS_STATIC_EXTRA = $(srcdir)/config/cris/mulsi3.asm
-<<<<<<< HEAD
-MULTILIB_OPTIONS = march=v10
-MULTILIB_DIRNAMES = v10
-=======
 MULTILIB_OPTIONS = march=v10/march=v32
 MULTILIB_DIRNAMES = v10 v32
->>>>>>> 751ff693
 MULTILIB_MATCHES = \
 		march?v10=mcpu?etrax100lx \
 		march?v10=mcpu?ng \

;; GCC machine description for CRIS cpu cores.
<<<<<<< HEAD
;; Copyright (C) 1998, 1999, 2000, 2001, 2002, 2003, 2004, 2005, 2006,
;; 2007 Free Software Foundation, Inc.
=======
;; Copyright (C) 1998, 1999, 2000, 2001, 2002, 2003, 2004, 2005, 2006, 2007,
;; 2008, 2009  Free Software Foundation, Inc.
>>>>>>> 42bae686
;; Contributed by Axis Communications.

;; This file is part of GCC.
;;
;; GCC is free software; you can redistribute it and/or modify
;; it under the terms of the GNU General Public License as published by
;; the Free Software Foundation; either version 3, or (at your option)
;; any later version.
;;
;; GCC is distributed in the hope that it will be useful,
;; but WITHOUT ANY WARRANTY; without even the implied warranty of
;; MERCHANTABILITY or FITNESS FOR A PARTICULAR PURPOSE.  See the
;; GNU General Public License for more details.
;;
;; You should have received a copy of the GNU General Public License
;; along with GCC; see the file COPYING3.  If not see
;; <http://www.gnu.org/licenses/>.

;; The original PO technology requires these to be ordered by speed,
;; so that assigner will pick the fastest.

;; See files "md.texi" and "rtl.def" for documentation on define_insn,
;; match_*, et. al.
;;
;; The function cris_notice_update_cc in cris.c handles condition code
;; updates for most instructions, helped by the "cc" attribute.

;; There are several instructions that are orthogonal in size, and seems
;; they could be matched by a single pattern without a specified size
;; for the operand that is orthogonal.  However, this did not work on
;; gcc-2.7.2 (and probably not on gcc-2.8.1), relating to that when a
;; constant is substituted into an operand, the actual mode must be
;; deduced from the pattern.  There is reasonable hope that that has been
;; fixed, so FIXME: try again.

;; You will notice that three-operand alternatives ("=r", "r", "!To")
;; are marked with a "!" constraint modifier to avoid being reloaded
;; into.  This is because gcc would otherwise prefer to use the constant
;; pool and its offsettable address instead of reloading to an
;; ("=r", "0", "i") alternative.  Also, the constant-pool support was not
;; only suboptimal but also buggy in 2.7.2, ??? maybe only in 2.6.3.

;; All insns that look like (set (...) (plus (...) (reg:SI 8)))
;; get problems when reloading r8 (frame pointer) to r14 + offs (stack
;; pointer).  Thus the instructions that get into trouble have specific
;; checks against matching frame_pointer_rtx.
;; ??? But it should be re-checked for gcc > 2.7.2
;; FIXME: This changed some time ago (from 2000-03-16) for gcc-2.9x.

;; FIXME: When PIC, all [rX=rY+S] could be enabled to match
;; [rX=gotless_symbol].
;; The movsi for a gotless symbol could be split (post reload).


(define_constants
  [
   ;; PLT reference from call expansion: operand 0 is the address,
   ;; the mode is VOIDmode.  Always wrapped in CONST.
   ;; The value is relative to the GOT.
   (CRIS_UNSPEC_PLT_GOTREL 0)

   ;; PLT reference from call expansion: operand 0 is the address,
   ;; the mode is VOIDmode.  Always wrapped in CONST.
   ;; The value is relative to the PC.  It's arch-dependent whether
   ;; the offset counts from the start or the end of the current item.
   (CRIS_UNSPEC_PLT_PCREL 1)

   ;; The address of the global offset table as a source operand.
   (CRIS_UNSPEC_GOT 2)

   ;; The offset from the global offset table to the operand.
   (CRIS_UNSPEC_GOTREL 3)

   ;; The PC-relative offset to the operand.  It's arch-dependent whether
   ;; the offset counts from the start or the end of the current item.
   (CRIS_UNSPEC_PCREL 4)

   ;; The index into the global offset table of a symbol, while
   ;; also generating a GOT entry for the symbol.
   (CRIS_UNSPEC_GOTREAD 5)

   ;; Similar to CRIS_UNSPEC_GOTREAD, but also generating a PLT entry.
   (CRIS_UNSPEC_PLTGOTREAD 6)

   ;; Condition for v32 casesi jump, since it needs to have if_then_else
   ;; form with register as one branch and default label as other.
   ;; Operand 0 is const_int 0.
   (CRIS_UNSPEC_CASESI 7)

   ;; Stack frame deallocation barrier.
   (CRIS_UNSPEC_FRAME_DEALLOC 8)

   ;; Swap all 32 bits of the operand; 31 <=> 0, 30 <=> 1...
   (CRIS_UNSPEC_SWAP_BITS 9)
  ])

;; Register numbers.
(define_constants
  [(CRIS_GOT_REGNUM 0)
   (CRIS_STATIC_CHAIN_REGNUM 7)
   (CRIS_FP_REGNUM 8)
   (CRIS_SP_REGNUM 14)
   (CRIS_ACR_REGNUM 15)
   (CRIS_SRP_REGNUM 16)
   (CRIS_MOF_REGNUM 17)
   (CRIS_AP_REGNUM 18)
   (CRIS_CC0_REGNUM 19)]
)

;; We need an attribute to define whether an instruction can be put in
;; a branch-delay slot or not, and whether it has a delay slot.
;;
;; Branches and return instructions have a delay slot, and cannot
;; themselves be put in a delay slot.  This has changed *for short
;; branches only* between architecture variants, but the possible win
;; is presumed negligible compared to the added complexity of the machine
;; description: one would have to add always-correct infrastructure to
;; distinguish short branches.
;;
;; Whether an instruction can be put in a delay slot depends on the
;; instruction (all short instructions except jumps and branches)
;; and the addressing mode (must not be prefixed or referring to pc).
;; In short, any "slottable" instruction must be 16 bit and not refer
;; to pc, or alter it.
;;
;; The possible values are "yes", "no", "has_slot", "has_return_slot"
;; and "has_call_slot".
;; Yes/no tells whether the insn is slottable or not.  Has_call_slot means
;; that the insn is a call insn, which for CRIS v32 has a delay-slot.
;; Of special concern is that no RTX_FRAME_RELATED insn must go in that
;; call delay slot, as it's located in the address *after* the call insn,
;; and the unwind machinery doesn't know about delay slots.
;; Has_slot means that the insn is a branch insn (which are
;; not considered slottable since that is generally true).  Having the
;; seemingly illogical value "has_slot" means we do not have to add
;; another attribute just to say that an insn has a delay-slot, since it
;; also infers that it is not slottable.  Better names for the attribute
;; were found to be longer and not add readability to the machine
;; description.
;; Has_return_slot is similar, for the return insn.
;;
;; The default that is defined here for this attribute is "no", not
;; slottable, not having a delay-slot, so there's no need to worry about
;; it being wrong for non-branch and return instructions.
;;  The default could depend on the kind of insn and the addressing
;; mode, but that would need more attributes and hairier, more error
;; prone code.
;;
;;  There is an extra memory constraint, 'Q', which recognizes an indirect
;; register.  The constraints 'Q' and '>' together match all possible
;; memory operands that are slottable.
;;  For other operands, you need to check if it has a valid "slottable"
;; quick-immediate operand, where the particular signedness-variation
;; may match the constraints 'I' or 'J'.), and include it in the
;; constraint pattern for the slottable pattern.  An alternative using
;; only "r" constraints is most often slottable.

(define_attr "slottable" "no,yes,has_slot,has_return_slot,has_call_slot"
  (const_string "no"))

;; We also need attributes to sanely determine the condition code
;; state.  See cris_notice_update_cc for how this is used.

(define_attr "cc" "none,clobber,normal,noov32,rev" (const_string "normal"))

;; At the moment, this attribute is just used to help bb-reorder do its
;; work; the default 0 doesn't help it.  Many insns have other lengths,
;; though none are shorter.
(define_attr "length" "" (const_int 2))

;; A branch has one delay-slot.  The instruction in the
;; delay-slot is always executed, independent of whether the branch is
;; taken or not.  Note that besides setting "slottable" to "has_slot",
;; there also has to be a "%#" at the end of a "delayed" instruction
;; output pattern (for "jump" this means "ba %l0%#"), so print_operand can
;; catch it and print a "nop" if necessary.  This method was stolen from
;; sparc.md.

(define_delay (eq_attr "slottable" "has_slot")
  [(eq_attr "slottable" "yes") (nil) (nil)])

;; We can't put prologue insns in call-insn delay-slots when
;; DWARF2 unwind info is emitted, because the unwinder matches the
;; address after the insn.  It must see the return address of a call at
;; a position at least *one byte after* the insn, or it'll think that
;; the insn hasn't been executed.  If the insn is in a delay-slot of a
;; call, it's just *exactly* after the insn.

(define_delay (eq_attr "slottable" "has_call_slot")
  [(and (eq_attr "slottable" "yes")
	(ior (eq (symbol_ref "RTX_FRAME_RELATED_P (insn)")
		 (const_int 0))
	     (eq (symbol_ref "flag_exceptions")
		 (const_int 0))))
   (nil) (nil)])

;; The insn in the return insn slot must not be the
;; return-address-register restore.  FIXME: Use has_slot and express
;; as a parallel with a use of the return-address-register (currently
;; only SRP).  However, this requires an amount of fixing tests for
;; naked RETURN in middle-end.
(define_delay (eq_attr "slottable" "has_return_slot")
  [(and (eq_attr "slottable" "yes")
	(eq (symbol_ref "dead_or_set_regno_p (insn, CRIS_SRP_REGNUM)")
	    (const_int 0)))
   (nil) (nil)])


;; Iterator definitions.

;; For the "usual" pattern size alternatives.
(define_mode_iterator BWD [SI HI QI])
(define_mode_iterator WD [SI HI])
(define_mode_iterator BW [HI QI])
(define_mode_attr S [(SI "HI") (HI "QI")])
(define_mode_attr s [(SI "hi") (HI "qi")])
(define_mode_attr m [(SI ".d") (HI ".w") (QI ".b")])
(define_mode_attr mm [(SI ".w") (HI ".b")])
(define_mode_attr nbitsm1 [(SI "31") (HI "15") (QI "7")])

;; For the sign_extend+zero_extend variants.
(define_code_iterator szext [sign_extend zero_extend])
(define_code_attr u [(sign_extend "") (zero_extend "u")])
(define_code_attr su [(sign_extend "s") (zero_extend "u")])

;; For the shift variants.
(define_code_iterator shift [ashiftrt lshiftrt ashift])
(define_code_iterator shiftrt [ashiftrt lshiftrt])
(define_code_attr shlr [(ashiftrt "ashr") (lshiftrt "lshr") (ashift "ashl")])
(define_code_attr slr [(ashiftrt "asr") (lshiftrt "lsr") (ashift "lsl")])

(define_code_iterator ncond [eq ne gtu ltu geu leu])
(define_code_iterator ocond [gt le])
(define_code_iterator rcond [lt ge])
(define_code_attr CC [(eq "eq") (ne "ne") (gt "gt") (gtu "hi") (lt "lt")
		      (ltu "lo") (ge "ge") (geu "hs") (le "le") (leu "ls")])
(define_code_attr rCC [(eq "ne") (ne "eq") (gt "le") (gtu "ls") (lt "ge")
		       (ltu "hs") (ge "lt") (geu "lo") (le "gt") (leu "hi")])
(define_code_attr oCC [(lt "mi") (ge "pl")])
(define_code_attr roCC [(lt "pl") (ge "mi")])

;; Operand and operator predicates.

(include "predicates.md")

;; Test insns.

;; DImode
;;
;; Allow register and offsettable mem operands only; post-increment is
;; not worth the trouble.

(define_expand "tstdi"
  [(set (cc0) (match_operand:DI 0 "nonimmediate_operand"))]
  ""
{
  if (TARGET_V32 && MEM_P (operands[0]))
    operands[0] = force_reg (DImode, operands[0]);
})

(define_insn "*tstdi_non_v32"
  [(set (cc0)
	(match_operand:DI 0 "nonimmediate_operand" "r,o"))]
  "!TARGET_V32"
  "test.d %M0\;ax\;test.d %H0")

(define_insn "*tstdi_v32"
  [(set (cc0)
	(match_operand:DI 0 "register_operand" "r"))]
  "TARGET_V32"
  "cmpq 0,%M0\;ax\;cmpq 0,%H0")

;; No test insns with side-effect on the mem addressing.
;;
;; See note on cmp-insns with side-effects (or lack of them)

;; Normal named test patterns from SI on.

(define_insn "tstsi"
  [(set (cc0)
	(match_operand:SI 0 "nonimmediate_operand" "r,Q>,m"))]
  ""
{
  if (which_alternative == 0 && TARGET_V32)
    return "cmpq 0,%0";
  return "test.d %0";
}
  [(set_attr "slottable" "yes,yes,no")])

(define_expand "tst<mode>"
  [(set (cc0)
	(match_operand:BW 0 "nonimmediate_operand"))]
  ""
  "")

(define_insn "*tst<mode>_cmp"
  [(set (cc0)
	(match_operand:BW 0 "nonimmediate_operand" "r,Q>,m"))]
  "cris_cc0_user_requires_cmp (insn)"
  "@
   cmp<m> 0,%0
   test<m> %0
   test<m> %0"
  [(set_attr "slottable" "no,yes,no")])

(define_insn "*tst<mode>_non_cmp"
  [(set (cc0)
	(match_operand:BW 0 "nonimmediate_operand" "r,Q>,m"))]
  "!cris_cc0_user_requires_cmp (insn)"
  "@
   move<m> %0,%0
   test<m> %0
   test<m> %0"
  [(set_attr "slottable" "yes,yes,no")
   (set_attr "cc" "noov32,*,*")])

;; It seems that the position of the sign-bit and the fact that 0.0 is
;; all 0-bits would make "tstsf" a straight-forward implementation;
;; either "test.d" it for positive/negative or "btstq 30,r" it for
;; zeroness.
;;
;; FIXME: Do that some time; check next_cc0_user to determine if
;; zero or negative is tested for.

;; Compare insns.

;; We could optimize the sizes of the immediate operands for various
;; cases, but that is not worth it because of the very little usage of
;; DImode for anything else but a structure/block-mode.  Just do the
;; obvious stuff for the straight-forward constraint letters.

(define_expand "cmpdi"
  [(set (cc0)
	(compare (match_operand:DI 0 "nonimmediate_operand" "")
		 (match_operand:DI 1 "general_operand" "")))]
  ""
{
  if (TARGET_V32 && !REG_P (operands[0]))
    operands[0] = force_reg (DImode, operands[0]);
  if (TARGET_V32 && MEM_P (operands[1]))
    operands[1] = force_reg (DImode, operands[1]);
})

(define_insn "*cmpdi_non_v32"
  [(set (cc0)
	(compare (match_operand:DI 0 "nonimmediate_operand" "r,r,r,r,r,r,o")
		 (match_operand:DI 1 "general_operand" "Kc,I,P,n,r,o,r")))]
  "!TARGET_V32"
  "@
   cmpq %1,%M0\;ax\;cmpq 0,%H0
   cmpq %1,%M0\;ax\;cmpq -1,%H0
   cmp%e1.%z1 %1,%M0\;ax\;cmpq %H1,%H0
   cmp.d %M1,%M0\;ax\;cmp.d %H1,%H0
   cmp.d %M1,%M0\;ax\;cmp.d %H1,%H0
   cmp.d %M1,%M0\;ax\;cmp.d %H1,%H0
   cmp.d %M0,%M1\;ax\;cmp.d %H0,%H1")

(define_insn "*cmpdi_v32"
  [(set (cc0)
	(compare (match_operand:DI 0 "register_operand"  "r,r,r,r,r")
		 (match_operand:DI 1 "nonmemory_operand" "Kc,I,P,n,r")))]
  "TARGET_V32"
  "@
   cmpq %1,%M0\;ax\;cmpq 0,%H0
   cmpq %1,%M0\;ax\;cmpq -1,%H0
   cmp%e1.%z1 %1,%M0\;ax\;cmpq %H1,%H0
   cmp.d %M1,%M0\;ax\;cmp.d %H1,%H0
   cmp.d %M1,%M0\;ax\;cmp.d %H1,%H0")

;; Note that compare insns with side effect addressing mode (e.g.):
;;
;; cmp.S [rx=ry+i],rz;
;; cmp.S [%3=%1+%2],%0
;;
;; are *not* usable for gcc since the reloader *does not accept*
;; cc0-changing insns with side-effects other than setting the condition
;; codes.  The reason is that the reload stage *may* cause another insn to
;; be output after the main instruction, in turn invalidating cc0 for the
;; insn using the test.  (This does not apply to the CRIS case, since a
;; reload for output -- move to memory -- does not change the condition
;; code.  Unfortunately we have no way to describe that at the moment.  I
;; think code would improve being in the order of one percent faster.

;; We have cmps and cmpu (compare reg w. sign/zero extended mem).
;; These are mostly useful for compares in SImode, using 8 or 16-bit
;; constants, but sometimes gcc will find its way to use it for other
;; (memory) operands.  Avoid side-effect patterns, though (see above).

(define_insn "*cmp_ext<mode>"
  [(set (cc0)
	(compare
	 (match_operand:SI 0 "register_operand" "r,r")
	 (match_operator:SI 2 "cris_extend_operator"
			 [(match_operand:BW 1 "memory_operand" "Q>,m")])))]
  ""
  "cmp%e2<m> %1,%0"
  [(set_attr "slottable" "yes,no")])

;; Swap operands; it seems the canonical look (if any) is not enforced.
;;
;; FIXME: Investigate that.

(define_insn "*cmp_swapext<mode>"
  [(set (cc0)
	(compare
	 (match_operator:SI 2 "cris_extend_operator"
			    [(match_operand:BW 0 "memory_operand" "Q>,m")])
	 (match_operand:SI 1 "register_operand" "r,r")))]
  ""
  "cmp%e2<m> %0,%1"
  [(set_attr "slottable" "yes,no")
   (set_attr "cc" "rev")])

;; The "normal" compare patterns, from SI on.  Special-cases with zero
;; should not happen.

(define_insn "cmpsi"
  [(set (cc0)
	(compare
	 (match_operand:SI 0 "nonimmediate_operand" "r,r,r, Q>,r,r,m")
	 (match_operand:SI 1 "general_operand"	    "I,r,Q>,r, P,g,r")))]
  ""
  "@
   cmpq %1,%0
   cmp.d %1,%0
   cmp.d %1,%0
   cmp.d %0,%1
   cmp%e1.%z1 %1,%0
   cmp.d %1,%0
   cmp.d %0,%1"
  [(set_attr "slottable" "yes,yes,yes,yes,no,no,no")
   (set_attr "cc" "normal,normal,normal,rev,normal,normal,rev")])

(define_insn "cmp<mode>"
  [(set (cc0)
	(compare (match_operand:BW 0 "nonimmediate_operand" "r,r, Q>,r,m")
		 (match_operand:BW 1 "general_operand"	    "r,Q>,r, g,r")))]
  ""
  "@
   cmp<m> %1,%0
   cmp<m> %1,%0
   cmp<m> %0,%1
   cmp<m> %1,%0
   cmp<m> %0,%1"
  [(set_attr "slottable" "yes,yes,yes,no,no")
   (set_attr "cc" "normal,normal,rev,normal,rev")])

;; Pattern matching the BTST insn.
;; It is useful for "if (i & val)" constructs, where val is an exact
;; power of 2, or if val + 1 is a power of two, where we check for a bunch
;; of zeros starting at bit 0).

;; SImode.  This mode is the only one needed, since gcc automatically
;; extends subregs for lower-size modes.  FIXME: Add testcase.
(define_insn "*btst"
  [(set (cc0)
	(zero_extract
	 (match_operand:SI 0 "nonmemory_operand" "r, r,r, r,r, r,Kp")
	 (match_operand:SI 1 "const_int_operand" "Kc,n,Kc,n,Kc,n,n")
	 (match_operand:SI 2 "nonmemory_operand" "M, M,Kc,n,r, r,r")))]
  ;; Either it is a single bit, or consecutive ones starting at 0.
  ;; The btst ones depend on stuff in NOTICE_UPDATE_CC.
  "CONST_INT_P (operands[1])
   && (operands[1] == const1_rtx || operands[2] == const0_rtx)
   && (REG_S_P (operands[0])
       || (operands[1] == const1_rtx
	   && REG_S_P (operands[2])
	   && CONST_INT_P (operands[0])
	   && exact_log2 (INTVAL (operands[0])) >= 0))
   && !TARGET_CCINIT"

;; The next-to-last "&&" condition above should be caught by some kind of
;; canonicalization in gcc, but we can easily help with it here.
;;  It results from expressions of the type
;; "power_of_2_value & (1 << y)".
;;
;; Since there may be codes with tests in on bits (in constant position)
;; beyond the size of a word, handle that by assuming those bits are 0.
;; GCC should handle that, but it's a matter of easily-added belts while
;; having suspenders.

  "@
   btstq (%1-1),%0
   cmpq 0,%0
   btstq %2,%0
   clearf nz
   btst %2,%0
   clearf nz
   cmpq %p0,%2"
 [(set_attr "slottable" "yes")
  (set_attr "cc" "noov32")])

;; Move insns.

;; The whole mandatory movdi family is here; expander, "anonymous"
;; recognizer and splitter.  We're forced to have a movdi pattern,
;; although GCC should be able to split it up itself.  Normally it can,
;; but if other insns have DI operands (as is the case here), reload
;; must be able to generate or match a movdi.  many testcases fail at
;; -O3 or -fssa if we don't have this.  FIXME: Fix GCC...  See
;; <URL:http://gcc.gnu.org/ml/gcc-patches/2000-04/msg00104.html>.
;; However, a patch from Richard Kenner (similar to the cause of
;; discussion at the URL above), indicates otherwise.  See
;; <URL:http://gcc.gnu.org/ml/gcc-patches/2000-04/msg00554.html>.
;; The truth has IMO is not been decided yet, so check from time to
;; time by disabling the movdi patterns.

;; To appease testcase gcc.c-torture/execute/920501-2.c (and others) at
;; -O0, we need a movdi as a temporary measure.  Here's how things fail:
;;  A cmpdi RTX needs reloading (global):
;;    (insn 185 326 186 (set (cc0)
;;	    (compare (mem/f:DI (reg/v:SI 22) 0)
;;		(const_int 1 [0x1]))) 4 {cmpdi} (nil)
;;	(nil))
;; Now, reg 22 is reloaded for input address, and the mem is also moved
;; out of the instruction (into a register), since one of the operands
;; must be a register.  Reg 22 is reloaded (into reg 10), and the mem is
;; moved out and synthesized in SImode parts (reg 9, reg 10 - should be ok
;; wrt. overlap).  The bad things happen with the synthesis in
;; emit_move_insn_1; the location where to substitute reg 10 is lost into
;; two new RTX:es, both still having reg 22.  Later on, the left-over reg
;; 22 is recognized to have an equivalent in memory which is substituted
;; straight in, and we end up with an unrecognizable insn:
;;    (insn 325 324 326 (set (reg:SI 9 r9)
;;    	      (mem/f:SI (mem:SI (plus:SI (reg:SI 8 r8)
;;    			  (const_int -84 [0xffffffac])) 0) 0)) -1 (nil)
;;    	  (nil))
;; which is the first part of the reloaded synthesized "movdi".
;;  The right thing would be to add equivalent replacement locations for
;; insn with pseudos that need more reloading.  The question is where.

(define_expand "movdi"
  [(set (match_operand:DI 0 "nonimmediate_operand" "")
	(match_operand:DI 1 "general_operand" ""))]
  ""
{
  if (MEM_P (operands[0])
      && operands[1] != const0_rtx
      && (!TARGET_V32 || (!REG_P (operands[1]) && can_create_pseudo_p ())))
    operands[1] = copy_to_mode_reg (DImode, operands[1]);

  /* Some other ports (as of 2001-09-10 for example mcore and romp) also
     prefer to split up constants early, like this.  The testcase in
     gcc.c-torture/execute/961213-1.c shows that CSE2 gets confused by the
     resulting subreg sets when using the construct from mcore (as of FSF
     CVS, version -r 1.5), and it believes that the high part (the last one
     emitted) is the final value.  */
  if ((CONST_INT_P (operands[1]) || GET_CODE (operands[1]) == CONST_DOUBLE)
      && ! reload_completed
      && ! reload_in_progress)
    {
      rtx insns;
      rtx op0 = operands[0];
      rtx op1 = operands[1];

      start_sequence ();
      emit_move_insn (operand_subword (op0, 0, 1, DImode),
		      operand_subword (op1, 0, 1, DImode));
      emit_move_insn (operand_subword (op0, 1, 1, DImode),
		      operand_subword (op1, 1, 1, DImode));
      insns = get_insns ();
      end_sequence ();

      emit_insn (insns);
      DONE;
    }
})

(define_insn_and_split "*movdi_insn_non_v32"
  [(set (match_operand:DI 0 "nonimmediate_operand" "=r,rx,m")
	(match_operand:DI 1 "general_operand"	   "rx,g,rxM"))]
  "(register_operand (operands[0], DImode)
    || register_operand (operands[1], DImode)
    || operands[1] == const0_rtx)
   && !TARGET_V32"
  "#"
  "&& reload_completed"
  [(match_dup 2)]
  "operands[2] = cris_split_movdx (operands);")

;; Overlapping (but non-identical) source memory address and destination
;; register would be a compiler bug, so we don't have to specify that.
(define_insn "*movdi_v32"
  [(set
    (match_operand:DI 0 "nonimmediate_operand" "=r,rx,&r,>, m,r,x,m")
    (match_operand:DI 1 "general_operand"     "rxi,r>,m, rx,r,m,m,x"))]
  "TARGET_V32"
{
  switch (which_alternative)
    {
      /* FIXME: 1) Use autoincrement where possible.  2) Have peephole2,
	 particularly for cases where the address register is dead.  */
    case 5:
      if (REGNO (operands[0]) == REGNO (XEXP (operands[1], 0)))
	return "addq 4,%L1\;move.d %1,%H0\;subq 4,%L1\;move.d %1,%M0";
      gcc_assert (REGNO (operands[0]) + 1 == REGNO (XEXP (operands[1], 0)));
      return "move.d [%L1+],%M0\;move.d [%L1],%H0";
    case 2:
      /* We could do away with the addq if we knew the address-register
	 isn't ACR.  If we knew the address-register is dead, we could do
	 away with the subq too.  */
      return "move.d [%L1],%M0\;addq 4,%L1\;move.d [%L1],%H0\;subq 4,%L1";
    case 4:
      return "move.d %M1,[%L0]\;addq 4,%L0\;move.d %H1,[%L0]\;subq 4,%L0";
    case 6:
      return "move [%L1],%M0\;addq 4,%L1\;move [%L1],%H0\;subq 4,%L1";
    case 7:
      return "move %M1,[%L0]\;addq 4,%L0\;move %H1,[%L0]\;subq 4,%L0";

    default:
      return "#";
    }
}
  ;; The non-split cases clobber cc0 because of their adds and subs.
  ;; Beware that NOTICE_UPDATE_CC is called before the forced split happens.
  [(set_attr "cc" "*,*,clobber,*,clobber,clobber,*,*")])

;; Much like "*movdi_insn_non_v32".  Overlapping registers and constants
;; is handled so much better in cris_split_movdx.
(define_split
  [(set (match_operand:DI 0 "nonimmediate_operand" "")
	(match_operand:DI 1 "general_operand" ""))]
  "TARGET_V32
   && reload_completed
   && (!MEM_P (operands[0]) || !REG_P (XEXP (operands[0], 0)))
   && (!MEM_P (operands[1]) || !REG_P (XEXP (operands[1], 0)))"
  [(match_dup 2)]
  "operands[2] = cris_split_movdx (operands);")

;; Side-effect patterns for move.S1 [rx=ry+rx.S2],rw
;; and move.S1 [rx=ry+i],rz
;;  Then movs.S1 and movu.S1 for both modes.
;;
;; move.S1 [rx=ry+rz.S],rw avoiding when rx is ry, or rw is rx
;; FIXME: These could have anonymous mode for operand 0.
;; FIXME: Special registers' alternatives too.

(define_insn "*mov_side<mode>_biap"
  [(set (match_operand:BW 0 "register_operand" "=r,r")
	(mem:BW (plus:SI
		 (mult:SI (match_operand:SI 1 "register_operand" "r,r")
			  (match_operand:SI 2 "const_int_operand" "n,n"))
		 (match_operand:SI 3 "register_operand" "r,r"))))
   (set (match_operand:SI 4 "register_operand" "=*3,r")
	(plus:SI (mult:SI (match_dup 1)
			  (match_dup 2))
		 (match_dup 3)))]
  "cris_side_effect_mode_ok (MULT, operands, 4, 3, 1, 2, 0)"
  "@
   #
   move<m> [%4=%3+%1%T2],%0")

(define_insn "*mov_sidesisf_biap"
  [(set (match_operand 0 "register_operand" "=r,r,x,x")
	(mem (plus:SI
	      (mult:SI (match_operand:SI 1 "register_operand" "r,r,r,r")
		       (match_operand:SI 2 "const_int_operand" "n,n,n,n"))
	      (match_operand:SI 3 "register_operand" "r,r,r,r"))))
   (set (match_operand:SI 4 "register_operand" "=*3,r,*3,r")
	(plus:SI (mult:SI (match_dup 1)
			  (match_dup 2))
		 (match_dup 3)))]
  "GET_MODE_SIZE (GET_MODE (operands[0])) == UNITS_PER_WORD
   && cris_side_effect_mode_ok (MULT, operands, 4, 3, 1, 2, 0)"
  "@
   #
   move.%s0 [%4=%3+%1%T2],%0
   #
   move [%4=%3+%1%T2],%0")

;; move.S1 [rx=ry+i],rz
;; avoiding move.S1 [ry=ry+i],rz
;; and      move.S1 [rz=ry+i],rz
;; Note that "i" is allowed to be a register.

(define_insn "*mov_side<mode>"
  [(set (match_operand:BW 0 "register_operand" "=r,r,r,r,r")
	(mem:BW
	 (plus:SI (match_operand:SI 1 "cris_bdap_operand" "%r,r,r,R,R")
		  (match_operand:SI 2 "cris_bdap_operand" "r>Rn,r,>Rn,r,r"))))
   (set (match_operand:SI 3 "register_operand" "=*1,r,r,*2,r")
	(plus:SI (match_dup 1)
		 (match_dup 2)))]
  "cris_side_effect_mode_ok (PLUS, operands, 3, 1, 2, -1, 0)"
{
  if ((which_alternative == 0 || which_alternative == 3)
      && (!CONST_INT_P (operands[2])
	  || INTVAL (operands[2]) > 127
	  || INTVAL (operands[2]) < -128
	  || CRIS_CONST_OK_FOR_LETTER_P (INTVAL (operands[2]), 'N')
	  || CRIS_CONST_OK_FOR_LETTER_P (INTVAL (operands[2]), 'J')))
    return "#";
  if (which_alternative == 4)
    return "move<m> [%3=%2%S1],%0";
  return "move<m> [%3=%1%S2],%0";
})

(define_insn "*mov_sidesisf"
  [(set (match_operand 0 "register_operand" "=r,r,r,x,x,x,r,r,x,x")
	(mem
	 (plus:SI
	  (match_operand:SI 1 "cris_bdap_operand" "%r,r,r,r,r,r,R,R,R,R")
	  (match_operand:SI 2 "cris_bdap_operand" "r>Rn,r,>Rn,r>Rn,r,>Rn,r,r,r,r"))))
   (set (match_operand:SI 3 "register_operand" "=*1,r,r,*1,r,r,*2,r,*2,r")
	(plus:SI (match_dup 1)
		 (match_dup 2)))]
  "GET_MODE_SIZE (GET_MODE (operands[0])) == UNITS_PER_WORD
   && cris_side_effect_mode_ok (PLUS, operands, 3, 1, 2, -1, 0)"
{
  if ((which_alternative == 0
       || which_alternative == 3
       || which_alternative == 6
       || which_alternative == 8)
      && (!CONST_INT_P (operands[2])
	  || INTVAL (operands[2]) > 127
	  || INTVAL (operands[2]) < -128
	  || CRIS_CONST_OK_FOR_LETTER_P (INTVAL (operands[2]), 'N')
	  || CRIS_CONST_OK_FOR_LETTER_P (INTVAL (operands[2]), 'J')))
    return "#";
  if (which_alternative < 3)
    return "move.%s0 [%3=%1%S2],%0";
  if (which_alternative == 7)
    return "move.%s0 [%3=%2%S1],%0";
  if (which_alternative == 9)
    return "move [%3=%2%S1],%0";
  return "move [%3=%1%S2],%0";
})

;; Other way around; move to memory.

;; Note that the condition (which for side-effect patterns is usually a
;; call to cris_side_effect_mode_ok), isn't consulted for register
;; allocation preferences -- constraints is the method for that.  The
;; drawback is that we can't exclude register allocation to cause
;; "move.s rw,[rx=ry+rz.S]" when rw==rx without also excluding rx==ry or
;; rx==rz if we use an earlyclobber modifier for the constraint for rx.
;; Instead of that, we recognize and split the cases where dangerous
;; register combinations are spotted: where a register is set in the
;; side-effect, and used in the main insn.  We don't handle the case where
;; the set in the main insn overlaps the set in the side-effect; that case
;; must be handled in gcc.  We handle just the case where the set in the
;; side-effect overlaps the input operand of the main insn (i.e. just
;; moves to memory).

;;
;; move.s rz,[ry=rx+rw.S]

(define_insn "*mov_side<mode>_biap_mem"
  [(set (mem:BW (plus:SI
		 (mult:SI (match_operand:SI 0 "register_operand" "r,r,r")
			  (match_operand:SI 1 "const_int_operand" "n,n,n"))
		 (match_operand:SI 2 "register_operand" "r,r,r")))
	(match_operand:BW 3 "register_operand" "r,r,r"))
   (set (match_operand:SI 4 "register_operand" "=*2,!3,r")
	(plus:SI (mult:SI (match_dup 0)
			  (match_dup 1))
		 (match_dup 2)))]
  "cris_side_effect_mode_ok (MULT, operands, 4, 2, 0, 1, 3)"
  "@
   #
   #
   move<m> %3,[%4=%2+%0%T1]")

(define_insn "*mov_sidesisf_biap_mem"
  [(set (mem (plus:SI
	      (mult:SI (match_operand:SI 0 "register_operand" "r,r,r,r,r,r")
		       (match_operand:SI 1 "const_int_operand" "n,n,n,n,n,n"))
	      (match_operand:SI 2 "register_operand" "r,r,r,r,r,r")))
	(match_operand 3 "register_operand" "r,r,r,x,x,x"))
   (set (match_operand:SI 4 "register_operand" "=*2,!3,r,*2,!3,r")
	(plus:SI (mult:SI (match_dup 0)
			  (match_dup 1))
		 (match_dup 2)))]
  "GET_MODE_SIZE (GET_MODE (operands[3])) == UNITS_PER_WORD
   && cris_side_effect_mode_ok (MULT, operands, 4, 2, 0, 1, 3)"
  "@
   #
   #
   move.%s3 %3,[%4=%2+%0%T1]
   #
   #
   move %3,[%4=%2+%0%T1]")

;; Split for the case above where we're out of luck with register
;; allocation (again, the condition isn't checked for that), and we end up
;; with the set in the side-effect getting the same register as the input
;; register.

(define_split
  [(parallel
    [(set (match_operator
	   6 "cris_mem_op"
	   [(plus:SI
	     (mult:SI (match_operand:SI 0 "register_operand" "")
		      (match_operand:SI 1 "const_int_operand" ""))
	     (match_operand:SI 2 "register_operand" ""))])
	  (match_operand 3 "register_operand" ""))
     (set (match_operand:SI 4 "register_operand" "")
	  (plus:SI (mult:SI (match_dup 0)
			    (match_dup 1))
		   (match_dup 2)))])]
  "reload_completed && reg_overlap_mentioned_p (operands[4], operands[3])"
  [(set (match_dup 5) (match_dup 3))
   (set (match_dup 4) (match_dup 2))
   (set (match_dup 4)
	(plus:SI (mult:SI (match_dup 0)
			  (match_dup 1))
		 (match_dup 4)))]
  "operands[5]
     = replace_equiv_address (operands[6],
			      gen_rtx_PLUS (SImode,
					    gen_rtx_MULT (SImode,
							  operands[0],
							  operands[1]),
					    operands[2]));")

;; move.s rx,[ry=rz+i]
;; FIXME: These could have anonymous mode for operand 2.

;; QImode

(define_insn "*mov_side<mode>_mem"
  [(set (mem:BW
	 (plus:SI (match_operand:SI 0 "cris_bdap_operand" "%r,r,r,r,R,R,R")
		  (match_operand:SI 1 "cris_bdap_operand" "r>Rn,r>Rn,r,>Rn,r,r,r")))
	(match_operand:BW 2 "register_operand" "r,r,r,r,r,r,r"))
   (set (match_operand:SI 3 "register_operand" "=*0,!*2,r,r,*1,!*2,r")
	(plus:SI (match_dup 0)
		 (match_dup 1)))]
  "cris_side_effect_mode_ok (PLUS, operands, 3, 0, 1, -1, 2)"
{
  if ((which_alternative == 0 || which_alternative == 4)
      && (!CONST_INT_P (operands[1])
	  || INTVAL (operands[1]) > 127
	  || INTVAL (operands[1]) < -128
	  || CRIS_CONST_OK_FOR_LETTER_P (INTVAL (operands[1]), 'N')
	  || CRIS_CONST_OK_FOR_LETTER_P (INTVAL (operands[1]), 'J')))
    return "#";
  if (which_alternative == 1 || which_alternative == 5)
    return "#";
  if (which_alternative == 6)
    return "move.%s2 %2,[%3=%1%S0]";
  return "move<m> %2,[%3=%0%S1]";
})

;; SImode

(define_insn "*mov_sidesisf_mem"
  [(set (mem
	 (plus:SI
	  (match_operand:SI
	   0 "cris_bdap_operand"
	   			"%r,  r,   r,r,  r,   r,r,  R,R,  R,R, R")
	  (match_operand:SI
	   1 "cris_bdap_operand"
	   			"r>Rn,r>Rn,r,>Rn,r>Rn,r,>Rn,r,r,  r,r, r")))
	(match_operand 2 "register_operand"
		       		"r,   r,   r,r,  x,   x,x,  r,r,  r,x, x"))
   (set (match_operand:SI 3 "register_operand"
			  	"=*0,!2,   r,r,  *0,  r,r, *1,!*2,r,*1,r")
	(plus:SI (match_dup 0)
		 (match_dup 1)))]
  "GET_MODE_SIZE (GET_MODE (operands[2])) == UNITS_PER_WORD
   && cris_side_effect_mode_ok (PLUS, operands, 3, 0, 1, -1, 2)"
{
  if ((which_alternative == 0 || which_alternative == 4)
      && (!CONST_INT_P (operands[1])
	  || INTVAL (operands[1]) > 127
	  || INTVAL (operands[1]) < -128
	  || CRIS_CONST_OK_FOR_LETTER_P (INTVAL (operands[1]), 'N')
	  || CRIS_CONST_OK_FOR_LETTER_P (INTVAL (operands[1]), 'J')))
    return "#";
  if (which_alternative == 1
      || which_alternative == 7
      || which_alternative == 8
      || which_alternative == 10)
    return "#";
  if (which_alternative < 4)
    return "move.%s2 %2,[%3=%0%S1]";
  if (which_alternative == 9)
    return "move.%s2 %2,[%3=%1%S0]";
  if (which_alternative == 11)
    return "move %2,[%3=%1%S0]";
  return "move %2,[%3=%0%S1]";
})

;; Like the biap case, a split where the set in the side-effect gets the
;; same register as the input register to the main insn, since the
;; condition isn't checked at register allocation.

(define_split
  [(parallel
    [(set (match_operator
	   4 "cris_mem_op"
	   [(plus:SI
	     (match_operand:SI 0 "cris_bdap_operand" "")
	     (match_operand:SI 1 "cris_bdap_operand" ""))])
	  (match_operand 2 "register_operand" ""))
     (set (match_operand:SI 3 "register_operand" "")
	  (plus:SI (match_dup 0) (match_dup 1)))])]
  "reload_completed && reg_overlap_mentioned_p (operands[3], operands[2])"
  [(set (match_dup 4) (match_dup 2))
   (set (match_dup 3) (match_dup 0))
   (set (match_dup 3) (plus:SI (match_dup 3) (match_dup 1)))]
  "")

;; Clear memory side-effect patterns.  It is hard to get to the mode if
;; the MEM was anonymous, so there will be one for each mode.

;;  clear.[bwd] [ry=rx+rw.s2]

(define_insn "*clear_side<mode>_biap"
  [(set (mem:BWD (plus:SI
		  (mult:SI (match_operand:SI 0 "register_operand" "r,r")
			   (match_operand:SI 1 "const_int_operand" "n,n"))
		  (match_operand:SI 2 "register_operand" "r,r")))
	(const_int 0))
   (set (match_operand:SI 3 "register_operand" "=*2,r")
	(plus:SI (mult:SI (match_dup 0)
			  (match_dup 1))
		 (match_dup 2)))]
  "cris_side_effect_mode_ok (MULT, operands, 3, 2, 0, 1, -1)"
  "@
   #
   clear<m> [%3=%2+%0%T1]")

;; clear.[bwd] [ry=rz+i]

(define_insn "*clear_side<mode>"
  [(set (mem:BWD
	 (plus:SI (match_operand:SI 0 "cris_bdap_operand" "%r,r,r,R,R")
		  (match_operand:SI 1 "cris_bdap_operand" "r>Rn,r,>Rn,r,r")))
	(const_int 0))
   (set (match_operand:SI 2 "register_operand" "=*0,r,r,*1,r")
	(plus:SI (match_dup 0)
		 (match_dup 1)))]
  "cris_side_effect_mode_ok (PLUS, operands, 2, 0, 1, -1, -1)"
{
  if ((which_alternative == 0 || which_alternative == 3)
      && (!CONST_INT_P (operands[1])
	  || INTVAL (operands[1]) > 127
	  || INTVAL (operands[1]) < -128
	  || CRIS_CONST_OK_FOR_LETTER_P (INTVAL (operands[1]), 'N')
	  || CRIS_CONST_OK_FOR_LETTER_P (INTVAL (operands[1]), 'J')))
    return "#";
  if (which_alternative == 4)
    return "clear<m> [%2=%1%S0]";
  return "clear<m> [%2=%0%S1]";
})

;; Normal move patterns from SI on.

(define_expand "movsi"
  [(set
    (match_operand:SI 0 "nonimmediate_operand" "")
    (match_operand:SI 1 "cris_general_operand_or_symbol" ""))]
  ""
{
  /* If the output goes to a MEM, make sure we have zero or a register as
     input.  */
  if (MEM_P (operands[0])
      && ! REG_S_P (operands[1])
      && operands[1] != const0_rtx
      && can_create_pseudo_p ())
    operands[1] = force_reg (SImode, operands[1]);

  /* If we're generating PIC and have an incoming symbol, validize it to a
     general operand or something that will match a special pattern.

     FIXME: Do we *have* to recognize anything that would normally be a
     valid symbol?  Can we exclude global PIC addresses with an added
     offset?  */
    if (flag_pic
	&& CONSTANT_ADDRESS_P (operands[1])
	&& !cris_valid_pic_const (operands[1], false))
      {
	enum cris_pic_symbol_type t = cris_pic_symbol_type_of (operands[1]);

	gcc_assert (t != cris_no_symbol);

	if (! REG_S_P (operands[0]))
	  {
	    /* We must have a register as destination for what we're about to
	       do, and for the patterns we generate.  */
	    CRIS_ASSERT (can_create_pseudo_p ());
	    operands[1] = force_reg (SImode, operands[1]);
	  }
	else
	  {
	    /* FIXME: add a REG_EQUAL (or is it REG_EQUIV) note to the
	       destination register for the symbol.  It might not be
	       worth it.  Measure.  */
	    crtl->uses_pic_offset_table = 1;
	    if (t == cris_rel_symbol)
	      {
		/* Change a "move.d sym(+offs),rN" into (allocate register rM)
		   for pre-v32:
		   "move.d (const (plus (unspec [sym]
		    CRIS_UNSPEC_GOTREL) offs)),rM" "add.d rPIC,rM,rN"
		   and for v32:
		   "move.d (const (plus (unspec [sym]
		    CRIS_UNSPEC_PCREL) offs)),rN".  */
		rtx tem, rm, rn = operands[0];
		rtx sym = GET_CODE (operands[1]) != CONST
		  ? operands[1] : get_related_value (operands[1]);
		HOST_WIDE_INT offs = get_integer_term (operands[1]);

		gcc_assert (can_create_pseudo_p ());

		if (TARGET_V32)
		  {
		    tem = gen_rtx_UNSPEC (Pmode, gen_rtvec (1, sym),
					  CRIS_UNSPEC_PCREL);
		    if (offs != 0)
		      tem = plus_constant (tem, offs);
		    rm = rn;
		    emit_move_insn (rm, gen_rtx_CONST (Pmode, tem));
		  }
		else
		  {
		    /* We still uses GOT-relative addressing for
		       pre-v32.	 */
		    crtl->uses_pic_offset_table = 1;
		    tem = gen_rtx_UNSPEC (Pmode, gen_rtvec (1, sym),
					  CRIS_UNSPEC_GOTREL);
		    if (offs != 0)
		      tem = plus_constant (tem, offs);
		    rm = gen_reg_rtx (Pmode);
		    emit_move_insn (rm, gen_rtx_CONST (Pmode, tem));
		    if (expand_binop (Pmode, add_optab, rm, pic_offset_table_rtx,
				      rn, 0, OPTAB_LIB_WIDEN) != rn)
		      internal_error ("expand_binop failed in movsi gotrel");
		  }
		DONE;
	      }
	    else if (t == cris_got_symbol)
	      {
		/* Change a "move.d sym,rN" into (allocate register rM, rO)
		   "move.d (const (unspec [sym] CRIS_UNSPEC_GOTREAD)),rM"
		   "add.d rPIC,rM,rO", "move.d [rO],rN" with
		   the memory access marked as read-only.  */
		rtx tem, mem, rm, ro, rn = operands[0];
		gcc_assert (can_create_pseudo_p ());
		tem = gen_rtx_UNSPEC (Pmode, gen_rtvec (1, operands[1]),
				      CRIS_UNSPEC_GOTREAD);
		rm = gen_reg_rtx (Pmode);
		emit_move_insn (rm, gen_rtx_CONST (Pmode, tem));
		ro = gen_reg_rtx (Pmode);
	        if (expand_binop (Pmode, add_optab, rm, pic_offset_table_rtx,
				  ro, 0, OPTAB_LIB_WIDEN) != ro)
		  internal_error ("expand_binop failed in movsi got");
		mem = gen_rtx_MEM (Pmode, ro);

		/* This MEM doesn't alias anything.  Whether it
		   aliases other same symbols is unimportant.  */
		set_mem_alias_set (mem, new_alias_set ());
		MEM_NOTRAP_P (mem) = 1;

		/* We can set the GOT memory read of a non-called symbol
		   to readonly, but not that of a call symbol, as those
		   are subject to lazy evaluation and usually have the value
		   changed from the first call to the second (but
		   constant thereafter).  */
		MEM_READONLY_P (mem) = 1;
		emit_move_insn (rn, mem);
		DONE;
	      }
	    else
	      {
		/* We get here when we have to change something that would
		   be recognizable if it wasn't PIC.  A ``sym'' is ok for
		   PIC symbols both with and without a GOT entry.  And ``sym
		   + offset'' is ok for local symbols, so the only thing it
		   could be, is a global symbol with an offset.  Check and
		   abort if not.  */
		rtx reg = gen_reg_rtx (Pmode);
		rtx sym = get_related_value (operands[1]);
		HOST_WIDE_INT offs = get_integer_term (operands[1]);

		gcc_assert (can_create_pseudo_p ()
			    && t == cris_got_symbol_needing_fixup
			    && sym != NULL_RTX && offs != 0);

		emit_move_insn (reg, sym);
		if (expand_binop (SImode, add_optab, reg,
				  GEN_INT (offs), operands[0], 0,
				  OPTAB_LIB_WIDEN) != operands[0])
		  internal_error ("expand_binop failed in movsi got+offs");
		DONE;
	      }
	  }
      }
})

(define_insn "*movsi_got_load"
  [(set (reg:SI CRIS_GOT_REGNUM) (unspec:SI [(const_int 0)] CRIS_UNSPEC_GOT))]
  "flag_pic"
{
  return TARGET_V32
    ? "lapc _GLOBAL_OFFSET_TABLE_,%:"
    : "move.d $pc,%:\;sub.d .:GOTOFF,%:";
}
  [(set_attr "cc" "clobber")])

(define_insn "*movsi_internal"
  [(set
    (match_operand:SI 0 "nonimmediate_operand"
		      "=r,r, r,Q>,r,Q>,g,r,r, r,g,rQ>,x,  m,x")
    (match_operand:SI 1 "cris_general_operand_or_pic_source"
		       "r,Q>,M,M, I,r, M,n,!S,g,r,x,  rQ>,x,gi"))]
    ;; Note that we prefer not to use the S alternative (if for some reason
    ;; it competes with others) above, but g matches S.
  ""
{
  /* Better to have c-switch here; it is worth it to optimize the size of
     move insns.  The alternative would be to try to find more constraint
     letters.  FIXME: Check again.  It seems this could shrink a bit.  */
  switch (which_alternative)
    {
    case 9:
      if (TARGET_V32)
       {
	 if (!flag_pic
	     && (GET_CODE (operands[1]) == SYMBOL_REF
		 || GET_CODE (operands[1]) == LABEL_REF
		 || GET_CODE (operands[1]) == CONST))
	   {
	     /* FIXME: Express this through (set_attr cc none) instead,
		since we can't express the ``none'' at this point.  FIXME:
		Use lapc for everything except const_int and when next cc0
		user would want the flag setting.  */
	     CC_STATUS_INIT;
	     return "lapc %1,%0";
	   }
	 if (flag_pic == 1
	     && GET_CODE (operands[1]) == CONST
	     && GET_CODE (XEXP (operands[1], 0)) == UNSPEC
	     && XINT (XEXP (operands[1], 0), 1) == CRIS_UNSPEC_GOTREAD)
	   return "movu.w %1,%0";
       }
       /* FALLTHROUGH */
    case 0:
    case 1:
    case 5:
    case 10:
      return "move.d %1,%0";

    case 11:
    case 12:
    case 13:
    case 14:
      return "move %d1,%0";

    case 2:
    case 3:
    case 6:
      return "clear.d %0";

      /* Constants -32..31 except 0.  */
    case 4:
      return "moveq %1,%0";

      /* We can win a little on constants -32768..-33, 32..65535.  */
    case 7:
      if (INTVAL (operands[1]) > 0 && INTVAL (operands[1]) < 65536)
	{
	  if (INTVAL (operands[1]) < 256)
	    return "movu.b %1,%0";
	  return "movu.w %1,%0";
	}
      else if (INTVAL (operands[1]) >= -32768 && INTVAL (operands[1]) < 32768)
	{
	  if (INTVAL (operands[1]) >= -128 && INTVAL (operands[1]) < 128)
	    return "movs.b %1,%0";
	  return "movs.w %1,%0";
	}
      return "move.d %1,%0";

    case 8:
      {
	rtx tem = operands[1];
	gcc_assert (GET_CODE (tem) == CONST);
	tem = XEXP (tem, 0);
	if (GET_CODE (tem) == PLUS
	    && GET_CODE (XEXP (tem, 0)) == UNSPEC
	    && (XINT (XEXP (tem, 0), 1) == CRIS_UNSPEC_GOTREL
		|| XINT (XEXP (tem, 0), 1) == CRIS_UNSPEC_PCREL)
	    && CONST_INT_P (XEXP (tem, 1)))
	  tem = XEXP (tem, 0);
	gcc_assert (GET_CODE (tem) == UNSPEC);
	switch (XINT (tem, 1))
	  {
	  case CRIS_UNSPEC_GOTREAD:
	  case CRIS_UNSPEC_PLTGOTREAD:
	    /* Using sign-extend mostly to be consistent with the
	       indexed addressing mode.  */
	    if (flag_pic == 1)
	      return "movs.w %1,%0";
	    return "move.d %1,%0";

	  case CRIS_UNSPEC_GOTREL:
	  case CRIS_UNSPEC_PLT_GOTREL:
	    gcc_assert (!TARGET_V32);
	    return "move.d %1,%0";

	  case CRIS_UNSPEC_PCREL:
	  case CRIS_UNSPEC_PLT_PCREL:
	    gcc_assert (TARGET_V32);
	    return "lapc %1,%0";

	  default:
	    gcc_unreachable ();
	  }
      }
    default:
      return "BOGUS: %1 to %0";
    }
}
  [(set_attr "slottable" "yes,yes,yes,yes,yes,yes,no,no,no,no,no,yes,yes,no,no")
   (set_attr "cc" "*,*,*,*,*,*,*,*,*,*,*,none,none,none,none")])

;; Extend operations with side-effect from mem to register, using
;; MOVS/MOVU.  These are from mem to register only.
;;
;; [rx=ry+rz.S]
;;
;; QImode to HImode
;;
;; FIXME: Can we omit extend to HImode, since GCC should truncate for
;; HImode by itself?  Perhaps use only anonymous modes?

(define_insn "*ext_sideqihi_biap"
  [(set (match_operand:HI 0 "register_operand" "=r,r")
	(match_operator:HI
	 5 "cris_extend_operator"
	 [(mem:QI (plus:SI
		   (mult:SI (match_operand:SI 1 "register_operand" "r,r")
			    (match_operand:SI 2 "const_int_operand" "n,n"))
		   (match_operand:SI 3 "register_operand" "r,r")))]))
   (set (match_operand:SI 4 "register_operand" "=*3,r")
	(plus:SI (mult:SI (match_dup 1)
			  (match_dup 2))
		 (match_dup 3)))]
  "cris_side_effect_mode_ok (MULT, operands, 4, 3, 1, 2, 0)"
  "@
   #
   mov%e5.%m5 [%4=%3+%1%T2],%0")

(define_insn "*ext_side<mode>si_biap"
  [(set (match_operand:SI 0 "register_operand" "=r,r")
	(match_operator:SI
	 5 "cris_extend_operator"
	 [(mem:BW (plus:SI
		   (mult:SI (match_operand:SI 1 "register_operand" "r,r")
			    (match_operand:SI 2 "const_int_operand" "n,n"))
		   (match_operand:SI 3 "register_operand" "r,r")))]))
   (set (match_operand:SI 4 "register_operand" "=*3,r")
	(plus:SI (mult:SI (match_dup 1)
			  (match_dup 2))
		 (match_dup 3)))]
  "cris_side_effect_mode_ok (MULT, operands, 4, 3, 1, 2, 0)"
  "@
   #
   mov%e5<m> [%4=%3+%1%T2],%0")

;; Same but [rx=ry+i]

;; QImode to HImode

(define_insn "*ext_sideqihi"
  [(set (match_operand:HI 0 "register_operand" "=r,r,r,r,r")
	(match_operator:HI
	 4 "cris_extend_operator"
	 [(mem:QI (plus:SI
		   (match_operand:SI 1 "cris_bdap_operand" "%r,r,r,R,R")
		   (match_operand:SI 2 "cris_bdap_operand" "r>Rn,r,>Rn,r,r")))]))
   (set (match_operand:SI 3 "register_operand" "=*1,r,r,*2,r")
	(plus:SI (match_dup 1)
		 (match_dup 2)))]
  "cris_side_effect_mode_ok (PLUS, operands, 3, 1, 2, -1, 0)"
{
  if ((which_alternative == 0 || which_alternative == 3)
      && (!CONST_INT_P (operands[2])
	  || INTVAL (operands[2]) > 127
	  || INTVAL (operands[2]) < -128
	  || CRIS_CONST_OK_FOR_LETTER_P (INTVAL (operands[2]), 'N')
	  || CRIS_CONST_OK_FOR_LETTER_P (INTVAL (operands[2]), 'J')))
    return "#";
  if (which_alternative == 4)
    return "mov%e4.%m4 [%3=%2%S1],%0";
  return "mov%e4.%m4 [%3=%1%S2],%0";
})

(define_insn "*ext_side<mode>si"
  [(set (match_operand:SI 0 "register_operand" "=r,r,r,r,r")
	(match_operator:SI
	 4 "cris_extend_operator"
	 [(mem:BW (plus:SI
		   (match_operand:SI 1 "cris_bdap_operand" "%r,r,r,R,R")
		   (match_operand:SI 2 "cris_bdap_operand" "r>Rn,r,>Rn,r,r")))]))
   (set (match_operand:SI 3 "register_operand" "=*1,r,r,*2,r")
	(plus:SI (match_dup 1)
		 (match_dup 2)))]
  "cris_side_effect_mode_ok (PLUS, operands, 3, 1, 2, -1, 0)"
{
  if ((which_alternative == 0 || which_alternative == 3)
      && (!CONST_INT_P (operands[2])
	  || INTVAL (operands[2]) > 127
	  || INTVAL (operands[2]) < -128
	  || CRIS_CONST_OK_FOR_LETTER_P (INTVAL (operands[2]), 'N')
	  || CRIS_CONST_OK_FOR_LETTER_P (INTVAL (operands[2]), 'J')))
    return "#";
  if (which_alternative == 4)
    return "mov%e4<m> [%3=%2%S1],%0";
  return "mov%e4<m> [%3=%1%S2],%0";
})

;; FIXME: See movsi.

(define_insn "movhi"
  [(set
    (match_operand:HI 0 "nonimmediate_operand" "=r,r, r,Q>,r,Q>,r,r,r,g,g,r,r,x")
    (match_operand:HI 1 "general_operand"	"r,Q>,M,M, I,r, L,O,n,M,r,g,x,r"))]
  ""
{
  switch (which_alternative)
    {
    case 0:
    case 1:
    case 5:
    case 10:
    case 11:
      return "move.w %1,%0";
    case 12:
    case 13:
      return "move %1,%0";
    case 2:
    case 3:
    case 9:
      return "clear.w %0";
    case 4:
      return "moveq %1,%0";
    case 6:
    case 8:
      if (INTVAL (operands[1]) < 256 && INTVAL (operands[1]) >= -128)
	{
	  if (INTVAL (operands[1]) > 0)
	    return "movu.b %1,%0";
	  return "movs.b %1,%0";
	}
      return "move.w %1,%0";
    case 7:
      return "movEq %b1,%0";
    default:
      return "BOGUS: %1 to %0";
  }
}
  [(set_attr "slottable" "yes,yes,yes,yes,yes,yes,no,yes,no,no,no,no,yes,yes")
   (set_attr "cc" "*,*,none,none,*,none,*,clobber,*,none,none,*,none,none")])

(define_insn "movstricthi"
  [(set
    (strict_low_part
     (match_operand:HI 0 "nonimmediate_operand" "+r,r, r,Q>,Q>,g,r,g"))
    (match_operand:HI 1 "general_operand"	 "r,Q>,M,M, r, M,g,r"))]
  ""
  "@
   move.w %1,%0
   move.w %1,%0
   clear.w %0
   clear.w %0
   move.w %1,%0
   clear.w %0
   move.w %1,%0
   move.w %1,%0"
  [(set_attr "slottable" "yes,yes,yes,yes,yes,no,no,no")])

(define_expand "reload_in<mode>"
  [(set (match_operand:BW 2 "register_operand" "=r")
	(match_operand:BW 1 "memory_operand" "m"))
   (set (match_operand:BW 0 "register_operand" "=x")
	(match_dup 2))]
  ""
  "")

(define_expand "reload_out<mode>"
  [(set (match_operand:BW 2 "register_operand" "=&r")
	(match_operand:BW 1 "register_operand" "x"))
   (set (match_operand:BW 0 "memory_operand" "=m")
	(match_dup 2))]
  ""
  "")

(define_insn "movqi"
  [(set (match_operand:QI 0 "nonimmediate_operand" "=r,Q>,r, r,Q>,r,g,g,r,r,r,x")
	(match_operand:QI 1 "general_operand"	    "r,r, Q>,M,M, I,M,r,O,g,x,r"))]
  ""
  "@
   move.b %1,%0
   move.b %1,%0
   move.b %1,%0
   clear.b %0
   clear.b %0
   moveq %1,%0
   clear.b %0
   move.b %1,%0
   moveq %b1,%0
   move.b %1,%0
   move %1,%0
   move %1,%0"
  [(set_attr "slottable" "yes,yes,yes,yes,yes,yes,no,no,yes,no,yes,yes")
   (set_attr "cc" "*,*,*,*,*,*,*,*,clobber,*,none,none")])

(define_insn "movstrictqi"
  [(set (strict_low_part
	 (match_operand:QI 0 "nonimmediate_operand" "+r,Q>,r, r,Q>,g,g,r"))
	(match_operand:QI 1 "general_operand"	     "r,r, Q>,M,M, M,r,g"))]
  ""
  "@
   move.b %1,%0
   move.b %1,%0
   move.b %1,%0
   clear.b %0
   clear.b %0
   clear.b %0
   move.b %1,%0
   move.b %1,%0"
  [(set_attr "slottable" "yes,yes,yes,yes,yes,no,no,no")])

;; The valid "quick" bit-patterns are, except for 0.0, denormalized
;; values REALLY close to 0, and some NaN:s (I think; their exponent is
;; all ones); the worthwhile one is "0.0".
;; It will use clear, so we know ALL types of immediate 0 never change cc.

(define_insn "movsf"
  [(set (match_operand:SF 0 "nonimmediate_operand" "=r,Q>,r, r,Q>,g,g,r,r,x,Q>,m,x, x")
	(match_operand:SF 1 "general_operand"       "r,r, Q>,G,G, G,r,g,x,r,x, x,Q>,g"))]
  ""
  "@
   move.d %1,%0
   move.d %1,%0
   move.d %1,%0
   clear.d %0
   clear.d %0
   clear.d %0
   move.d %1,%0
   move.d %1,%0
   move %1,%0
   move %1,%0
   move %1,%0
   move %1,%0
   move %1,%0
   move %1,%0"
  [(set_attr "slottable" "yes,yes,yes,yes,yes,no,no,no,yes,yes,yes,no,yes,no")])

;; Movem patterns.  Primarily for use in function prologue and epilogue.
;; The V32 variants have an ordering matching the expectations of the
;; standard names "load_multiple" and "store_multiple"; pre-v32 movem
;; store R0 in the highest memory location.

(define_expand "load_multiple"
  [(match_operand:SI 0 "register_operand" "")
   (match_operand:SI 1 "memory_operand" "")
   (match_operand:SI 2 "const_int_operand" "")]
  "TARGET_V32"
{
  rtx indreg;

  /* Apparently the predicate isn't checked, so we need to do so
     manually.  Once happened for libstdc++-v3 locale_facets.tcc.  */
  if (!MEM_P (operands[1]))
    FAIL;

  indreg = XEXP (operands[1], 0);

  if (GET_CODE (indreg) == POST_INC)
    indreg = XEXP (indreg, 0);
  if (!REG_P (indreg)
      || GET_CODE (operands[2]) != CONST_INT
      || !REG_P (operands[0])
      || REGNO (operands[0]) != 0
      || INTVAL (operands[2]) > CRIS_SP_REGNUM
      || (int) REGNO (indreg) < INTVAL (operands[2]))
    FAIL;
  gcc_unreachable ();
  emit_insn (cris_gen_movem_load (operands[1], operands[2], 0));
  DONE;
})

(define_expand "store_multiple"
  [(match_operand:SI 0 "memory_operand" "")
   (match_operand:SI 1 "register_operand" "")
   (match_operand:SI 2 "const_int_operand" "")]
  "TARGET_V32"
{
  rtx indreg;

  /* See load_multiple.  */
  if (!MEM_P (operands[0]))
    FAIL;

  indreg = XEXP (operands[0], 0);

  if (GET_CODE (indreg) == POST_INC)
    indreg = XEXP (indreg, 0);
  if (!REG_P (indreg)
      || GET_CODE (operands[2]) != CONST_INT
      || !REG_P (operands[1])
      || REGNO (operands[1]) != 0
      || INTVAL (operands[2]) > CRIS_SP_REGNUM
      || (int) REGNO (indreg) < INTVAL (operands[2]))
    FAIL;
  gcc_unreachable ();
  cris_emit_movem_store (operands[0], operands[2], 0, false);
  DONE;
})

(define_insn "*cris_load_multiple"
  [(match_parallel 0 "cris_load_multiple_op"
		   [(set (match_operand:SI 1 "register_operand" "=r,r")
			 (match_operand:SI 2 "memory_operand" "Q,m"))])]
  ""
  "movem %O0,%o0"
  [(set_attr "cc" "none")
   (set_attr "slottable" "yes,no")
   ;; Not true, but setting the length to 0 causes return sequences (ret
   ;; movem) to have the cost they had when (return) included the movem
   ;; and reduces the performance penalty taken for needing to emit an
   ;; epilogue (in turn copied by bb-reorder) instead of return patterns.
   ;; FIXME: temporary change until all insn lengths are correctly
   ;; described.  FIXME: have better target control over bb-reorder.
   (set_attr "length" "0")])

(define_insn "*cris_store_multiple"
  [(match_parallel 0 "cris_store_multiple_op"
		   [(set (match_operand:SI 2 "memory_operand" "=Q,m")
			 (match_operand:SI 1 "register_operand" "r,r"))])]
  ""
  "movem %o0,%O0"
  [(set_attr "cc" "none")
   (set_attr "slottable" "yes,no")])


;; Sign- and zero-extend insns with standard names.
;;  Those for integer source operand are ordered with the widest source
;; type first.

;; Sign-extend.

(define_insn "extendsidi2"
  [(set (match_operand:DI 0 "register_operand" "=r")
	(sign_extend:DI (match_operand:SI 1 "general_operand" "g")))]
  ""
  "move.d %1,%M0\;smi %H0\;neg.d %H0,%H0")

(define_insn "extend<mode>di2"
  [(set (match_operand:DI 0 "register_operand" "=r")
	(sign_extend:DI (match_operand:BW 1 "general_operand" "g")))]
  ""
  "movs<m> %1,%M0\;smi %H0\;neg.d %H0,%H0")

(define_insn "extend<mode>si2"
  [(set (match_operand:SI 0 "register_operand" "=r,r,r")
	(sign_extend:SI (match_operand:BW 1 "general_operand" "r,Q>,g")))]
  ""
  "movs<m> %1,%0"
  [(set_attr "slottable" "yes,yes,no")])

;; To do a byte->word extension, extend to dword, exept that the top half
;; of the register will be clobbered.  FIXME: Perhaps this is not needed.

(define_insn "extendqihi2"
  [(set (match_operand:HI 0 "register_operand" "=r,r,r")
	(sign_extend:HI (match_operand:QI 1 "general_operand" "r,Q>,g")))]
  ""
  "movs.b %1,%0"
  [(set_attr "slottable" "yes,yes,no")])


;; Zero-extend.  The DImode ones are synthesized by gcc, so we don't
;; specify them here.

(define_insn "zero_extend<mode>si2"
  [(set (match_operand:SI 0 "register_operand" "=r,r,r")
	(zero_extend:SI
	 (match_operand:BW 1 "nonimmediate_operand" "r,Q>,m")))]
  ""
  "movu<m> %1,%0"
  [(set_attr "slottable" "yes,yes,no")])

;; Same comment as sign-extend QImode to HImode above applies.

(define_insn "zero_extendqihi2"
  [(set (match_operand:HI 0 "register_operand" "=r,r,r")
	(zero_extend:HI
	 (match_operand:QI 1 "nonimmediate_operand" "r,Q>,m")))]
  ""
  "movu.b %1,%0"
  [(set_attr "slottable" "yes,yes,no")])

;; All kinds of arithmetic and logical instructions.
;;
;; First, anonymous patterns to match addressing modes with
;; side-effects.
;;
;; op.S [rx=ry+I],rz; (add, sub, or, and, bound).
;;
;; [rx=ry+rz.S]

(define_insn "*op_side<mode>_biap"
  [(set (match_operand:BWD 0 "register_operand" "=r,r")
	(match_operator:BWD
	 6 "cris_orthogonal_operator"
	 [(match_operand:BWD 1 "register_operand" "0,0")
	  (mem:BWD (plus:SI
		    (mult:SI (match_operand:SI 2 "register_operand" "r,r")
			     (match_operand:SI 3 "const_int_operand" "n,n"))
		    (match_operand:SI 4 "register_operand" "r,r")))]))
   (set (match_operand:SI 5 "register_operand" "=*4,r")
	(plus:SI (mult:SI (match_dup 2)
			  (match_dup 3))
		 (match_dup 4)))]
  "cris_side_effect_mode_ok (MULT, operands, 5, 4, 2, 3, 0)"
  "@
   #
   %x6<m> [%5=%4+%2%T3],%0")

;; [rx=ry+i] ([%4=%2+%3])

(define_insn "*op_side<mode>"
  [(set (match_operand:BWD 0 "register_operand" "=r,r,r,r,r")
	(match_operator:BWD
	 5 "cris_orthogonal_operator"
	 [(match_operand:BWD 1 "register_operand" "0,0,0,0,0")
	  (mem:BWD (plus:SI
		   (match_operand:SI 2 "cris_bdap_operand" "%r,r,r,R,R")
		   (match_operand:SI 3 "cris_bdap_operand" "r>Rn,r,>Rn,r,r")))]))
   (set (match_operand:SI 4 "register_operand" "=*2,r,r,*3,r")
	(plus:SI (match_dup 2)
		 (match_dup 3)))]
  "cris_side_effect_mode_ok (PLUS, operands, 4, 2, 3, -1, 0)"
{
  if ((which_alternative == 0 || which_alternative == 3)
      && (!CONST_INT_P (operands[3])
	  || INTVAL (operands[3]) > 127
	  || INTVAL (operands[3]) < -128
	  || CRIS_CONST_OK_FOR_LETTER_P (INTVAL (operands[3]), 'N')
	  || CRIS_CONST_OK_FOR_LETTER_P (INTVAL (operands[3]), 'J')))
    return "#";
  if (which_alternative == 4)
    return "%x5.%s0 [%4=%3%S2],%0";
  return "%x5<m> [%4=%2%S3],%0";
})

;; To match all cases for commutative operations we may have to have the
;; following pattern for add, or & and.  I do not know really, but it does
;; not break anything.
;;
;; FIXME: This really ought to be checked.
;;
;; op.S [rx=ry+I],rz;
;;
;; [rx=ry+rz.S]

(define_insn "*op_swap_side<mode>_biap"
  [(set (match_operand:BWD 0 "register_operand" "=r,r")
	(match_operator:BWD
	 6 "cris_commutative_orth_op"
	 [(mem:BWD (plus:SI
		   (mult:SI (match_operand:SI 2 "register_operand" "r,r")
			    (match_operand:SI 3 "const_int_operand" "n,n"))
		   (match_operand:SI 4 "register_operand" "r,r")))
	  (match_operand:BWD 1 "register_operand" "0,0")]))
   (set (match_operand:SI 5 "register_operand" "=*4,r")
	(plus:SI (mult:SI (match_dup 2)
			  (match_dup 3))
		 (match_dup 4)))]
  "cris_side_effect_mode_ok (MULT, operands, 5, 4, 2, 3, 0)"
  "@
   #
   %x6<m> [%5=%4+%2%T3],%0")

;; [rx=ry+i] ([%4=%2+%3])
;; FIXME: These could have anonymous mode for operand 0.

;; QImode

(define_insn "*op_swap_side<mode>"
  [(set (match_operand:BWD 0 "register_operand" "=r,r,r,r,r")
	(match_operator:BWD
	 5 "cris_commutative_orth_op"
	 [(mem:BWD
	   (plus:SI (match_operand:SI 2 "cris_bdap_operand" "%r,r,r,R,R")
		    (match_operand:SI 3 "cris_bdap_operand" "r>Rn,r,>Rn,r,r")))
	  (match_operand:BWD 1 "register_operand" "0,0,0,0,0")]))
   (set (match_operand:SI 4 "register_operand" "=*2,r,r,*3,r")
	(plus:SI (match_dup 2)
		 (match_dup 3)))]
  "cris_side_effect_mode_ok (PLUS, operands, 4, 2, 3, -1, 0)"
{
  if ((which_alternative == 0 || which_alternative == 3)
      && (!CONST_INT_P (operands[3])
	  || INTVAL (operands[3]) > 127
	  || INTVAL (operands[3]) < -128
	  || CRIS_CONST_OK_FOR_LETTER_P (INTVAL (operands[3]), 'N')
	  || CRIS_CONST_OK_FOR_LETTER_P (INTVAL (operands[3]), 'J')))
    return "#";
  if (which_alternative == 4)
    return "%x5<m> [%4=%3%S2],%0";
  return "%x5<m> [%4=%2%S3],%0";
})

;; Add operations, standard names.

;; Note that for the 'P' constraint, the high part can be -1 or 0.  We
;; output the insn through the 'A' output modifier as "adds.w" and "addq",
;; respectively.
(define_expand "adddi3"
  [(set (match_operand:DI 0 "register_operand")
	(plus:DI (match_operand:DI 1 "register_operand")
		 (match_operand:DI 2 "general_operand")))]
  ""
{
  if (MEM_P (operands[2]) && TARGET_V32)
    operands[2] = force_reg (DImode, operands[2]);
})

(define_insn "*adddi3_non_v32"
  [(set (match_operand:DI 0 "register_operand" "=r,r,r,&r,&r")
	(plus:DI (match_operand:DI 1 "register_operand" "%0,0,0,0,r")
		 (match_operand:DI 2 "general_operand" "J,N,P,g,!To")))]
  "!TARGET_V32"
  "@
   addq %2,%M0\;ax\;addq 0,%H0
   subq %n2,%M0\;ax\;subq 0,%H0
   add%e2.%z2 %2,%M0\;ax\;%A2 %H2,%H0
   add.d %M2,%M0\;ax\;add.d %H2,%H0
   add.d %M2,%M1,%M0\;ax\;add.d %H2,%H1,%H0")

; It seems no use allowing a memory operand for this one, because we'd
; need a scratch register for incrementing the address.
(define_insn "*adddi3_v32"
  [(set (match_operand:DI 0 "register_operand" "=r,r,r,r,r")
       (plus:DI (match_operand:DI 1 "register_operand" "%0,0,0,0,0")
                (match_operand:DI 2 "nonmemory_operand" "J,N,P,r,n")))]
  "TARGET_V32"
  "@
   addq %2,%M0\;addc 0,%H0
   subq %n2,%M0\;ax\;subq 0,%H0
   add%e2.%z2 %2,%M0\;addc %H2,%H0
   add.d %M2,%M0\;addc %H2,%H0
   add.d %M2,%M0\;addc %H2,%H0")

(define_expand "add<mode>3"
  [(set (match_operand:BWD 0 "register_operand")
	(plus:BWD
	 (match_operand:BWD 1 "register_operand")
	 (match_operand:BWD 2 "general_operand")))]
  ""
  "")

(define_insn "*addsi3_non_v32"
  [(set (match_operand:SI 0 "register_operand"  "=r,r, r,r,r,r, r,r,  r")
	(plus:SI
	 (match_operand:SI 1 "register_operand" "%0,0, 0,0,0,0, 0,r,  r")
	 (match_operand:SI 2 "general_operand"   "r,Q>,J,N,n,!S,g,!To,0")))]

;; The last constraint is due to that after reload, the '%' is not
;; honored, and canonicalization doesn't care about keeping the same
;; register as in destination.  This will happen after insn splitting.
;; gcc <= 2.7.2.  FIXME: Check for gcc-2.9x

 "!TARGET_V32"
{
  switch (which_alternative)
    {
    case 0:
    case 1:
      return "add.d %2,%0";
    case 2:
      return "addq %2,%0";
    case 3:
      return "subq %n2,%0";
    case 4:
      /* 'Known value', but not in -63..63.
	 Check if addu/subu may be used.  */
      if (INTVAL (operands[2]) > 0)
	{
	  if (INTVAL (operands[2]) < 256)
	    return "addu.b %2,%0";
	  if (INTVAL (operands[2]) < 65536)
	    return "addu.w %2,%0";
	}
      else
	{
	  if (INTVAL (operands[2]) >= -255)
	    return "subu.b %n2,%0";
	  if (INTVAL (operands[2]) >= -65535)
	    return "subu.w %n2,%0";
	}
      return "add.d %2,%0";
    case 5:
      {
	rtx tem = operands[2];
	gcc_assert (GET_CODE (tem) == CONST);
	tem = XEXP (tem, 0);
	if (GET_CODE (tem) == PLUS
	    && GET_CODE (XEXP (tem, 0)) == UNSPEC
	    /* We don't allow CRIS_UNSPEC_PCREL here; we can't have a
	       pc-relative operand in an add insn.  */
	    && XINT (XEXP (tem, 0), 1) == CRIS_UNSPEC_GOTREL
	    && CONST_INT_P (XEXP (tem, 1)))
	  tem = XEXP (tem, 0);
	gcc_assert (GET_CODE (tem) == UNSPEC);
	switch (XINT (tem, 1))
	  {
	  case CRIS_UNSPEC_GOTREAD:
	  case CRIS_UNSPEC_PLTGOTREAD:
	    /* Using sign-extend mostly to be consistent with the
	       indexed addressing mode.  */
	    if (flag_pic == 1)
	      return "adds.w %2,%0";
	    return "add.d %2,%0";

	  case CRIS_UNSPEC_PLT_GOTREL:
	  case CRIS_UNSPEC_GOTREL:
	    return "add.d %2,%0";
	  default:
	    gcc_unreachable ();
	  }
      }
    case 6:
      return "add%u2 %2,%0";
    case 7:
      return "add.d %2,%1,%0";
    case 8:
      return "add.d %1,%0";
    default:
      return "BOGUS addsi %2+%1 to %0";
    }
}
 [(set_attr "slottable" "yes,yes,yes,yes,no,no,no,no,yes")])

; FIXME: Check what's best: having the three-operand ACR alternative
; before or after the corresponding-operand2 alternative.  Check for
; *all* insns.  FIXME: constant constraint letter for -128..127.
(define_insn "*addsi3_v32"
  [(set (match_operand:SI 0 "register_operand"  "=r,!a,r,!a, r,r,!a,r,!a,r,r,r,!a")
	(plus:SI
	 (match_operand:SI 1 "register_operand" "%0,r, 0, r, 0,0,r, 0,r, 0,0,0,r")
	 (match_operand:SI 2 "general_operand"  "r, r, Q>,Q>,J,N,NJ,L,L, P,n,g,g")))]
  "TARGET_V32"
  "@
   add.d %2,%0
   addi %2.b,%1,%0
   add.d %2,%0
   addo.d %2,%1,%0
   addq %2,%0
   subq %n2,%0
   addoq %2,%1,%0
   adds.w %2,%0
   addo %2,%1,%0
   addu.w %2,%0
   add.d %2,%0
   add%u2 %2,%0
   addo.%Z2 %2,%1,%0"
  [(set_attr "slottable" "yes,yes,yes,yes,yes,yes,yes,no,no,no,no,no,no")
   (set_attr "cc" "*,none,*,none,*,*,none,*,*,*,*,*,none")])

(define_insn "*addhi3_non_v32"
  [(set (match_operand:HI 0 "register_operand"		"=r,r, r,r,r,r")
	(plus:HI (match_operand:HI 1 "register_operand" "%0,0, 0,0,0,r")
		 (match_operand:HI 2 "general_operand"   "r,Q>,J,N,g,!To")))]
  "!TARGET_V32"
  "@
   add.w %2,%0
   add.w %2,%0
   addq %2,%0
   subq %n2,%0
   add.w %2,%0
   add.w %2,%1,%0"
  [(set_attr "slottable" "yes,yes,yes,yes,no,no")
   (set_attr "cc" "normal,normal,clobber,clobber,normal,normal")])

(define_insn "*addhi3_v32"
  [(set (match_operand:HI 0 "register_operand" "=r, !a,r,!a, r,r,!a,r,!a")
	(plus:HI
	 (match_operand:HI 1 "register_operand" "%0,r, 0, r, 0,0,r, 0,r")
	 (match_operand:HI 2 "general_operand"  "r, r, Q>,Q>,J,N,NJ,g,g")))]
  "TARGET_V32"
  "@
   add.w %2,%0
   addi %2.b,%1,%0
   add.w %2,%0
   addo.w %2,%1,%0
   addq %2,%0
   subq %n2,%0
   addoq %2,%1,%0
   add.w %2,%0
   addo.w %2,%1,%0"
  [(set_attr "slottable" "yes,yes,yes,yes,yes,yes,yes,no,no")
   (set_attr "cc" "*,none,*,none,clobber,clobber,none,*,none")])

(define_insn "*addqi3_non_v32"
  [(set (match_operand:QI 0 "register_operand"		"=r,r, r,r,r,r,r")
	(plus:QI (match_operand:QI 1 "register_operand" "%0,0, 0,0,0,0,r")
		 (match_operand:QI 2 "general_operand"	 "r,Q>,J,N,O,g,!To")))]
  "!TARGET_V32"
  "@
   add.b %2,%0
   add.b %2,%0
   addq %2,%0
   subq %n2,%0
   subQ -%b2,%0
   add.b %2,%0
   add.b %2,%1,%0"
  [(set_attr "slottable" "yes,yes,yes,yes,yes,no,no")
   (set_attr "cc" "normal,normal,clobber,clobber,clobber,normal,normal")])

(define_insn "*addqi3_v32"
  [(set (match_operand:QI 0 "register_operand"  "=r,!a,r,!a, r,r,!a,r,r,!a")
	(plus:QI
	 (match_operand:QI 1 "register_operand" "%0,r, 0, r, 0,0,r, 0,0,r")
	 (match_operand:QI 2 "general_operand"   "r,r, Q>,Q>,J,N,NJ,O,g,g")))]
  "TARGET_V32"
  "@
   add.b %2,%0
   addi %2.b,%1,%0
   add.b %2,%0
   addo.b %2,%1,%0
   addq %2,%0
   subq %n2,%0
   addoq %2,%1,%0
   subQ -%b2,%0
   add.b %2,%0
   addo.b %2,%1,%0"
  [(set_attr "slottable" "yes,yes,yes,yes,yes,yes,yes,yes,no,no")
   (set_attr "cc" "*,none,*,none,clobber,clobber,none,clobber,*,none")])

;; Subtract.
;;
;; Note that because of insn canonicalization these will *seldom* but
;; rarely be used with a known constant as an operand.

;; Note that for the 'P' constraint, the high part can be -1 or 0.  We
;; output the insn through the 'D' output modifier as "subs.w" and "subq",
;; respectively.
(define_expand "subdi3"
  [(set (match_operand:DI 0 "register_operand")
	(minus:DI (match_operand:DI 1 "register_operand")
		  (match_operand:DI 2 "general_operand")))]
  ""
{
  if (TARGET_V32 && MEM_P (operands[2]))
    operands[2] = force_reg (DImode, operands[2]);
})

(define_insn "*subdi3_non_v32"
  [(set (match_operand:DI 0 "register_operand" "=r,r,r,&r,&r")
	(minus:DI (match_operand:DI 1 "register_operand" "0,0,0,0,r")
		  (match_operand:DI 2 "general_operand" "J,N,P,g,!To")))]
  "!TARGET_V32"
  "@
   subq %2,%M0\;ax\;subq 0,%H0
   addq %n2,%M0\;ax\;addq 0,%H0
   sub%e2.%z2 %2,%M0\;ax\;%D2 %H2,%H0
   sub.d %M2,%M0\;ax\;sub.d %H2,%H0
   sub.d %M2,%M1,%M0\;ax\;sub.d %H2,%H1,%H0")

(define_insn "*subdi3_v32"
  [(set (match_operand:DI 0 "register_operand" "=r,r,r,&r")
	(minus:DI (match_operand:DI 1 "register_operand" "0,0,0,0")
		  (match_operand:DI 2 "nonmemory_operand" "J,N,P,r")))]
  "TARGET_V32"
  "@
   subq %2,%M0\;ax\;subq 0,%H0
   addq %n2,%M0\;ax\;addq 0,%H0
   sub%e2.%z2 %2,%M0\;ax\;%D2 %H2,%H0
   sub.d %M2,%M0\;ax\;sub.d %H2,%H0")

(define_expand "sub<mode>3"
  [(set (match_operand:BWD 0 "register_operand")
	(minus:BWD
	 (match_operand:BWD 1 "register_operand")
	 (match_operand:BWD 2 "general_operand")))]
  ""
  "")

(define_insn "*subsi3_non_v32"
  [(set (match_operand:SI 0 "register_operand" "=r,r, r,r,r,r,r,r")
	(minus:SI
	 (match_operand:SI 1 "register_operand" "0,0, 0,0,0,0,0,r")
	 (match_operand:SI 2 "general_operand"	"r,Q>,J,N,P,n,g,!To")))]
  "!TARGET_V32"

;; This does not do the optimal: "addu.w 65535,r0" when %2 is negative.
;; But then again, %2 should not be negative.

  "@
   sub.d %2,%0
   sub.d %2,%0
   subq %2,%0
   addq %n2,%0
   sub%e2.%z2 %2,%0
   sub.d %2,%0
   sub.d %2,%0
   sub.d %2,%1,%0"
  [(set_attr "slottable" "yes,yes,yes,yes,no,no,no,no")])

(define_insn "*subsi3_v32"
  [(set (match_operand:SI 0 "register_operand" "=r,r,r,r,r,r,r")
       (minus:SI
        (match_operand:SI 1 "register_operand" "0,0,0,0,0,0,0")
        (match_operand:SI 2 "general_operand" "r,Q>,J,N,P,n,g")))]
  "TARGET_V32"
  "@
   sub.d %2,%0
   sub.d %2,%0
   subq %2,%0
   addq %n2,%0
   sub%e2.%z2 %2,%0
   sub.d %2,%0
   sub.d %2,%0"
  [(set_attr "slottable" "yes,yes,yes,yes,no,no,no")])

(define_insn "*sub<mode>3_nonv32"
  [(set (match_operand:BW 0 "register_operand"		"=r,r, r,r,r,r")
	(minus:BW (match_operand:BW 1 "register_operand" "0,0, 0,0,0,r")
		  (match_operand:BW 2 "general_operand"  "r,Q>,J,N,g,!To")))]
  "!TARGET_V32"
  "@
   sub<m> %2,%0
   sub<m> %2,%0
   subq %2,%0
   addq %n2,%0
   sub<m> %2,%0
   sub<m> %2,%1,%0"
  [(set_attr "slottable" "yes,yes,yes,yes,no,no")
   (set_attr "cc" "normal,normal,clobber,clobber,normal,normal")])

(define_insn "*sub<mode>3_v32"
  [(set (match_operand:BW 0 "register_operand" "=r,r,r,r,r")
	(minus:BW (match_operand:BW 1 "register_operand" "0,0,0,0,0")
		  (match_operand:BW 2 "general_operand" "r,Q>,J,N,g")))]
  "TARGET_V32"
  "@
   sub<m> %2,%0
   sub<m> %2,%0
   subq %2,%0
   addq %n2,%0
   sub<m> %2,%0"
  [(set_attr "slottable" "yes,yes,yes,yes,no")
   (set_attr "cc" "normal,normal,clobber,clobber,normal")])

;; CRIS has some add/sub-with-sign/zero-extend instructions.
;;  Although these perform sign/zero-extension to SImode, they are
;; equally applicable for the HImode case.
;; FIXME: Check; GCC should handle the widening.
;;  Note that these must be located after the normal add/sub patterns,
;; so not to get constants into any less specific operands.
;;
;; Extend with add/sub and side-effect.
;;
;; ADDS/SUBS/ADDU/SUBU and BOUND, which needs a check for zero_extend
;;
;; adds/subs/addu/subu bound [rx=ry+rz.S]

;; QImode to HImode
;; FIXME: GCC should widen.

(define_insn "*extopqihi_side_biap"
  [(set (match_operand:HI 0 "register_operand" "=r,r")
	(match_operator:HI
	 6 "cris_additive_operand_extend_operator"
	 [(match_operand:HI 1 "register_operand" "0,0")
	  (match_operator:HI
	   7 "cris_extend_operator"
	   [(mem:QI (plus:SI
		     (mult:SI (match_operand:SI 2 "register_operand" "r,r")
			      (match_operand:SI 3 "const_int_operand" "n,n"))
		     (match_operand:SI 4 "register_operand" "r,r")))])]))
   (set (match_operand:SI 5 "register_operand" "=*4,r")
	(plus:SI (mult:SI (match_dup 2)
			  (match_dup 3))
		 (match_dup 4)))]
  "cris_side_effect_mode_ok (MULT, operands, 5, 4, 2, 3, 0)"
  "@
   #
   %x6%e7.%m7 [%5=%4+%2%T3],%0")

(define_insn "*extop<mode>si_side_biap"
  [(set (match_operand:SI 0 "register_operand" "=r,r")
	(match_operator:SI
	 6 "cris_operand_extend_operator"
	 [(match_operand:SI 1 "register_operand" "0,0")
	  (match_operator:SI
	   7 "cris_extend_operator"
	   [(mem:BW (plus:SI
		     (mult:SI (match_operand:SI 2 "register_operand" "r,r")
			      (match_operand:SI 3 "const_int_operand" "n,n"))
		     (match_operand:SI 4 "register_operand" "r,r")))])]))
   (set (match_operand:SI 5 "register_operand" "=*4,r")
	(plus:SI (mult:SI (match_dup 2)
			  (match_dup 3))
		 (match_dup 4)))]
  "(GET_CODE (operands[6]) != UMIN || GET_CODE (operands[7]) == ZERO_EXTEND)
   && cris_side_effect_mode_ok (MULT, operands, 5, 4, 2, 3, 0)"
  "@
   #
   %x6%e7<m> [%5=%4+%2%T3],%0")


;; [rx=ry+i]

;; QImode to HImode

(define_insn "*extopqihi_side"
  [(set (match_operand:HI 0 "register_operand" "=r,r,r,r,r")
	(match_operator:HI
	 5 "cris_additive_operand_extend_operator"
	 [(match_operand:HI 1 "register_operand" "0,0,0,0,0")
	  (match_operator:HI
	   6 "cris_extend_operator"
	   [(mem:QI
	     (plus:SI (match_operand:SI 2 "cris_bdap_operand" "%r,r,r,R,R")
		      (match_operand:SI 3 "cris_bdap_operand" "r>Rn,r,>Rn,r,r")
		      ))])]))
   (set (match_operand:SI 4 "register_operand" "=*2,r,r,*3,r")
	(plus:SI (match_dup 2)
		 (match_dup 3)))]
  "cris_side_effect_mode_ok (PLUS, operands, 4, 2, 3, -1, 0)"
{
  if ((which_alternative == 0 || which_alternative == 3)
      && (!CONST_INT_P (operands[3])
	  || INTVAL (operands[3]) > 127
	  || INTVAL (operands[3]) < -128
	  || CRIS_CONST_OK_FOR_LETTER_P (INTVAL (operands[3]), 'N')
	  || CRIS_CONST_OK_FOR_LETTER_P (INTVAL (operands[3]), 'J')))
    return "#";
  if (which_alternative == 4)
    return "%x5%E6.%m6 [%4=%3%S2],%0";
  return "%x5%E6.%m6 [%4=%2%S3],%0";
})

(define_insn "*extop<mode>si_side"
  [(set (match_operand:SI 0 "register_operand" "=r,r,r,r,r")
	(match_operator:SI
	 5 "cris_operand_extend_operator"
	 [(match_operand:SI 1 "register_operand" "0,0,0,0,0")
	  (match_operator:SI
	   6 "cris_extend_operator"
	   [(mem:BW
	     (plus:SI (match_operand:SI 2 "cris_bdap_operand" "%r,r,r,R,R")
		      (match_operand:SI 3 "cris_bdap_operand" "r>Rn,r,>Rn,r,r")
		      ))])]))
   (set (match_operand:SI 4 "register_operand" "=*2,r,r,*3,r")
	(plus:SI (match_dup 2)
		 (match_dup 3)))]
  "(GET_CODE (operands[5]) != UMIN || GET_CODE (operands[6]) == ZERO_EXTEND)
   && cris_side_effect_mode_ok (PLUS, operands, 4, 2, 3, -1, 0)"
{
  if ((which_alternative == 0 || which_alternative == 3)
      && (!CONST_INT_P (operands[3])
	  || INTVAL (operands[3]) > 127
	  || INTVAL (operands[3]) < -128
	  || CRIS_CONST_OK_FOR_LETTER_P (INTVAL (operands[3]), 'N')
	  || CRIS_CONST_OK_FOR_LETTER_P (INTVAL (operands[3]), 'J')))
    return "#";
  if (which_alternative == 4)
    return "%x5%E6<m> [%4=%3%S2],%0";
  return "%x5%E6<m> [%4=%2%S3],%0";
})


;; As with op.S we may have to add special pattern to match commuted
;; operands to adds/addu and bound
;;
;; adds/addu/bound [rx=ry+rz.S]

;; QImode to HImode
;; FIXME: GCC should widen.

(define_insn "*extopqihi_swap_side_biap"
  [(set (match_operand:HI 0 "register_operand" "=r,r")
	(plus:HI
	 (match_operator:HI
	  6 "cris_extend_operator"
	  [(mem:QI (plus:SI
		    (mult:SI (match_operand:SI 2 "register_operand" "r,r")
			     (match_operand:SI 3 "const_int_operand" "n,n"))
		    (match_operand:SI 4 "register_operand" "r,r")))])
	 (match_operand:HI 1 "register_operand" "0,0")))
   (set (match_operand:SI 5 "register_operand" "=*4,r")
	(plus:SI (mult:SI (match_dup 2)
			  (match_dup 3))
		 (match_dup 4)))]
  "cris_side_effect_mode_ok (MULT, operands, 5, 4, 2, 3, 0)"
  "@
   #
   add%e6.b [%5=%4+%2%T3],%0")

(define_insn "*extop<mode>si_swap_side_biap"
  [(set (match_operand:SI 0 "register_operand" "=r,r")
	(match_operator:SI
	 7 "cris_plus_or_bound_operator"
	 [(match_operator:SI
	   6 "cris_extend_operator"
	   [(mem:BW (plus:SI
		     (mult:SI (match_operand:SI 2 "register_operand" "r,r")
			      (match_operand:SI 3 "const_int_operand" "n,n"))
		     (match_operand:SI 4 "register_operand" "r,r")))])
	  (match_operand:SI 1 "register_operand" "0,0")]))
   (set (match_operand:SI 5 "register_operand" "=*4,r")
	(plus:SI (mult:SI (match_dup 2)
			  (match_dup 3))
		 (match_dup 4)))]
  "(GET_CODE (operands[7]) != UMIN || GET_CODE (operands[6]) == ZERO_EXTEND)
   && cris_side_effect_mode_ok (MULT, operands, 5, 4, 2, 3, 0)"
  "@
   #
   %x7%E6<m> [%5=%4+%2%T3],%0")

;; [rx=ry+i]
;; FIXME: GCC should widen.

;; QImode to HImode

(define_insn "*extopqihi_swap_side"
  [(set (match_operand:HI 0 "register_operand" "=r,r,r,r,r")
	(plus:HI
	 (match_operator:HI
	  5 "cris_extend_operator"
	  [(mem:QI (plus:SI
		    (match_operand:SI 2 "cris_bdap_operand" "%r,r,r,R,R")
		    (match_operand:SI 3 "cris_bdap_operand" "r>Rn,r,>Rn,r,r")))])
	 (match_operand:HI 1 "register_operand" "0,0,0,0,0")))
   (set (match_operand:SI 4 "register_operand" "=*2,r,r,*3,r")
	(plus:SI (match_dup 2)
		 (match_dup 3)))]
  "cris_side_effect_mode_ok (PLUS, operands, 4, 2, 3, -1, 0)"
{
  if ((which_alternative == 0 || which_alternative == 3)
      && (!CONST_INT_P (operands[3])
	  || INTVAL (operands[3]) > 127
	  || INTVAL (operands[3]) < -128
	  || CRIS_CONST_OK_FOR_LETTER_P (INTVAL (operands[3]), 'N')
	  || CRIS_CONST_OK_FOR_LETTER_P (INTVAL (operands[3]), 'J')))
    return "#";
  if (which_alternative == 4)
    return "add%e5.b [%4=%3%S2],%0";
  return "add%e5.b [%4=%2%S3],%0";
})

(define_insn "*extop<mode>si_swap_side"
  [(set (match_operand:SI 0 "register_operand" "=r,r,r,r,r")
	(match_operator:SI
	 6 "cris_plus_or_bound_operator"
	 [(match_operator:SI
	   5 "cris_extend_operator"
	   [(mem:BW (plus:SI
		     (match_operand:SI 2 "cris_bdap_operand" "%r,r,r,R,R")
		     (match_operand:SI 3 "cris_bdap_operand" "r>Rn,r,>Rn,r,r")))])
	  (match_operand:SI 1 "register_operand" "0,0,0,0,0")]))
   (set (match_operand:SI 4 "register_operand" "=*2,r,r,*3,r")
	(plus:SI (match_dup 2)
		 (match_dup 3)))]
  "(GET_CODE (operands[6]) != UMIN || GET_CODE (operands[5]) == ZERO_EXTEND)
   && cris_side_effect_mode_ok (PLUS, operands, 4, 2, 3, -1, 0)"
{
  if ((which_alternative == 0 || which_alternative == 3)
      && (!CONST_INT_P (operands[3])
	  || INTVAL (operands[3]) > 127
	  || INTVAL (operands[3]) < -128
	  || CRIS_CONST_OK_FOR_LETTER_P (INTVAL (operands[3]), 'N')
	  || CRIS_CONST_OK_FOR_LETTER_P (INTVAL (operands[3]), 'J')))
    return "#";
  if (which_alternative == 4)
    return \"%x6%E5.%m5 [%4=%3%S2],%0\";
  return "%x6%E5<m> [%4=%2%S3],%0";
})

;; Extend versions (zero/sign) of normal add/sub (no side-effects).

;; QImode to HImode
;; FIXME: GCC should widen.

(define_insn "*extopqihi_non_v32"
  [(set (match_operand:HI 0 "register_operand" "=r,r,r,r")
	(match_operator:HI
	 3 "cris_additive_operand_extend_operator"
	 [(match_operand:HI 1 "register_operand" "0,0,0,r")
	  (match_operator:HI
	   4 "cris_extend_operator"
	   [(match_operand:QI 2 "nonimmediate_operand" "r,Q>,m,!To")])]))]
  "!TARGET_V32 && GET_MODE_SIZE (GET_MODE (operands[0])) <= UNITS_PER_WORD
   && (operands[1] != frame_pointer_rtx || GET_CODE (operands[3]) != PLUS)"
  "@
   %x3%E4.%m4 %2,%0
   %x3%E4.%m4 %2,%0
   %x3%E4.%m4 %2,%0
   %x3%E4.%m4 %2,%1,%0"
  [(set_attr "slottable" "yes,yes,no,no")
   (set_attr "cc" "clobber")])

(define_insn "*extopqihi_v32"
  [(set (match_operand:HI 0 "register_operand" "=r,r")
	(match_operator:HI
	 3 "cris_additive_operand_extend_operator"
	 [(match_operand:HI 1 "register_operand" "0,0")
	  (match_operator:HI
	   4 "cris_extend_operator"
	   [(match_operand:QI 2 "nonimmediate_operand" "r,m")])]))]
  "TARGET_V32"
  "%x3%e4.%m4 %2,%0"
  [(set_attr "slottable" "yes")
   (set_attr "cc" "clobber")])

;; QImode to SImode

(define_insn "*extop<mode>si_non_v32"
  [(set (match_operand:SI 0 "register_operand" "=r,r,r,r")
	(match_operator:SI
	 3 "cris_operand_extend_operator"
	 [(match_operand:SI 1 "register_operand" "0,0,0,r")
	  (match_operator:SI
	   4 "cris_extend_operator"
	   [(match_operand:BW 2 "nonimmediate_operand" "r,Q>,m,!To")])]))]
  "!TARGET_V32
   && (GET_CODE (operands[3]) != UMIN || GET_CODE (operands[4]) == ZERO_EXTEND)
   && GET_MODE_SIZE (GET_MODE (operands[0])) <= UNITS_PER_WORD
   && (operands[1] != frame_pointer_rtx || GET_CODE (operands[3]) != PLUS)"
  "@
   %x3%E4<m> %2,%0
   %x3%E4<m> %2,%0
   %x3%E4<m> %2,%0
   %x3%E4<m> %2,%1,%0"
  [(set_attr "slottable" "yes,yes,no,no")])

(define_insn "*extop<mode>si_v32"
  [(set (match_operand:SI 0 "register_operand" "=r,r")
	(match_operator:SI
	 3 "cris_additive_operand_extend_operator"
	 [(match_operand:SI 1 "register_operand" "0,0")
	  (match_operator:SI
	   4 "cris_extend_operator"
	   [(match_operand:BW 2 "nonimmediate_operand" "r,m")])]))]
  "TARGET_V32"
  "%x3%e4.%m4 %2,%0"
  [(set_attr "slottable" "yes")])

;; As with the side-effect patterns, may have to have swapped operands for add.
;; For commutative operands, these are the canonical forms.

;; QImode to HImode

(define_insn "*addxqihi_swap_non_v32"
  [(set (match_operand:HI 0 "register_operand" "=r,r,r,r")
	(plus:HI
	 (match_operator:HI
	  3 "cris_extend_operator"
	  [(match_operand:QI 2 "nonimmediate_operand" "r,Q>,m,!To")])
	 (match_operand:HI 1 "register_operand" "0,0,0,r")))]
  "!TARGET_V32 && operands[1] != frame_pointer_rtx"
  "@
   add%e3.b %2,%0
   add%e3.b %2,%0
   add%e3.b %2,%0
   add%e3.b %2,%1,%0"
  [(set_attr "slottable" "yes,yes,no,no")
   (set_attr "cc" "clobber")])

;; A case for v32, to catch the "addo" insn in addition to "adds".  We
;; only care to match the canonical form; there should be no other.

(define_insn "*addsbw_v32"
  [(set (match_operand:HI 0 "register_operand" "=r,r,!a")
	(plus:HI
	 (sign_extend:HI
	  (match_operand:QI 2 "nonimmediate_operand" "r,m,m"))
	 (match_operand:HI 1 "register_operand" "0,0,r")))]
  "TARGET_V32"
  "@
   adds.b %2,%0
   adds.b %2,%0
   addo.b %2,%1,%0"
  [(set_attr "slottable" "yes")
   (set_attr "cc" "clobber,clobber,none")])

(define_insn "*addubw_v32"
  [(set (match_operand:HI 0 "register_operand" "=r,r")
	(plus:HI
	 (zero_extend:HI
	  (match_operand:QI 2 "nonimmediate_operand" "r,m"))
	 (match_operand:HI 1 "register_operand" "0,0")))]
  "TARGET_V32"
  "addu.b %2,%0"
  [(set_attr "slottable" "yes")
   (set_attr "cc" "clobber")])

(define_insn "*extop<mode>si_swap_non_v32"
  [(set (match_operand:SI 0 "register_operand" "=r,r,r,r")
	(match_operator:SI
	 4 "cris_plus_or_bound_operator"
	 [(match_operator:SI
	   3 "cris_extend_operator"
	   [(match_operand:BW 2 "nonimmediate_operand" "r,Q>,m,!To")])
	  (match_operand:SI 1 "register_operand" "0,0,0,r")]))]
  "!TARGET_V32
   && (GET_CODE (operands[4]) != UMIN || GET_CODE (operands[3]) == ZERO_EXTEND)
   && operands[1] != frame_pointer_rtx"
  "@
   %x4%E3<m> %2,%0
   %x4%E3<m> %2,%0
   %x4%E3<m> %2,%0
   %x4%E3<m> %2,%1,%0"
  [(set_attr "slottable" "yes,yes,no,no")])

(define_insn "*adds<mode>_v32"
  [(set (match_operand:SI 0 "register_operand" "=r,r,!a")
	(plus:SI
	 (sign_extend:SI
	  (match_operand:BW 2 "nonimmediate_operand" "r,m,m"))
	 (match_operand:SI 1 "register_operand" "0,0,r")))]
  "TARGET_V32"
  "@
   adds<m> %2,%0
   adds<m> %2,%0
   addo<m> %2,%1,%0"
  [(set_attr "slottable" "yes")
   (set_attr "cc" "*,*,none")])

(define_insn "*addu<mode>_v32"
  [(set (match_operand:SI 0 "register_operand" "=r,r")
       (plus:SI
        (zero_extend:SI
          (match_operand:BW 2 "nonimmediate_operand" "r,m"))
        (match_operand:SI 1 "register_operand" "0,0")))]
  "TARGET_V32 && operands[1] != frame_pointer_rtx"
  "addu<m> %2,%0"
  [(set_attr "slottable" "yes")])

(define_insn "*bound<mode>_v32"
  [(set (match_operand:SI 0 "register_operand" "=r")
       (umin:SI
        (zero_extend:SI
         (match_operand:BW 2 "register_operand" "r"))
        (match_operand:SI 1 "register_operand" "0")))]
  "TARGET_V32 && operands[1] != frame_pointer_rtx"
  "bound<m> %2,%0"
  [(set_attr "slottable" "yes")])

;; This is the special case when we use what corresponds to the
;; instruction above in "casesi".  Do *not* change it to use the generic
;; pattern and "REG 15" as pc; I did that and it led to madness and
;; maintenance problems: Instead of (as imagined) recognizing and removing
;; or replacing this pattern with something simpler, other variant
;; patterns were recognized or combined, including some prefix variants
;; where the value in pc is not that of the next instruction (which means
;; this instruction actually *is* special and *should* be marked as such).
;; When switching from the "generic pattern match" approach to this simpler
;; approach, there were insignificant differences in gcc, ipps and
;; product code, somehow due to scratching reload behind the ear or
;; something.  Testcase "gcc" looked .01% slower and 4 bytes bigger;
;; product code became .001% smaller but "looked better".  The testcase
;; "ipps" was just different at register allocation).
;;
;; Assumptions in the jump optimizer forces us to use IF_THEN_ELSE in this
;; pattern with the default-label as the else, with the "if" being
;; index-is-less-than the max number of cases plus one.  The default-label
;; is attached to the end of the case-table at time of output.

(define_insn "*casesi_adds_w"
  [(set (pc)
	(if_then_else
	 (ltu (match_operand:SI 0 "register_operand" "r")
	      (match_operand:SI 1 "const_int_operand" "n"))
	 (plus:SI (sign_extend:SI
		   (mem:HI
		    (plus:SI (mult:SI (match_dup 0) (const_int 2))
			     (pc))))
		  (pc))
	 (label_ref (match_operand 2 "" ""))))
   (use (label_ref (match_operand 3 "" "")))]
  "!TARGET_V32 && operands[0] != frame_pointer_rtx"
  "adds.w [$pc+%0.w],$pc"
  [(set_attr "cc" "clobber")])

;; For V32, we just have a jump, but we need to mark the table as used,
;; and the jump insn must have the if_then_else form expected by core
;; GCC.  Since we don't want to prolong the lifetime of the original
;; index value, we compare against "unspec 0".  It's a pity we have to
;; jump through to get the default label in place and to keep the jump
;; table around.  FIXME: Look into it some time.

(define_insn "*casesi_jump_v32"
  [(set (pc)
	(if_then_else
	 (ltu (unspec [(const_int 0)] CRIS_UNSPEC_CASESI)
	      (match_operand:SI 0 "const_int_operand" "n"))
	 (match_operand:SI 1 "register_operand" "r")
	 (label_ref (match_operand 2 "" ""))))
   (use (label_ref (match_operand 3 "" "")))]
  "TARGET_V32"
  "jump %1%#"
  [(set_attr "cc" "clobber")
   (set_attr "slottable" "has_slot")])

;; Multiply instructions.

;; Sometimes powers of 2 (which are normally canonicalized to a
;; left-shift) appear here, as a result of address reloading.
;; As a special, for values 3 and 5, we can match with an addi, so add those.
;;
;; FIXME: This may be unnecessary now.
;; Explicitly named for convenience of having a gen_... function.

(define_insn "addi_mul"
  [(set (match_operand:SI 0 "register_operand" "=r")
	(mult:SI
	 (match_operand:SI 1 "register_operand" "%0")
	 (match_operand:SI 2 "const_int_operand" "n")))]
  "operands[0] != frame_pointer_rtx
   && operands[1] != frame_pointer_rtx
   && CONST_INT_P (operands[2])
   && (INTVAL (operands[2]) == 2
       || INTVAL (operands[2]) == 4 || INTVAL (operands[2]) == 3
       || INTVAL (operands[2]) == 5)"
{
  if (INTVAL (operands[2]) == 2)
    return "lslq 1,%0";
  else if (INTVAL (operands[2]) == 4)
    return "lslq 2,%0";
  else if (INTVAL (operands[2]) == 3)
    return "addi %0.w,%0";
  else if (INTVAL (operands[2]) == 5)
    return "addi %0.d,%0";
  return "BAD: adr_mulsi: %0=%1*%2";
}
[(set_attr "slottable" "yes")
 ;; No flags are changed if this insn is "addi", but it does not seem
 ;; worth the trouble to distinguish that to the lslq cases.
 (set_attr "cc" "clobber")])

;; The addi insn as it is normally used.

;; Make the the ACR alternative taste bad enough to not choose it as a
;; preference to avoid spilling problems (unwind-dw2-fde.c at build).
;; FIXME: Revisit for new register allocator.

(define_insn "*addi"
  [(set (match_operand:SI 0 "register_operand" "=r,!a")
	(plus:SI
	 (mult:SI (match_operand:SI 2 "register_operand" "r,r")
		  (match_operand:SI 3 "const_int_operand" "n,n"))
	 (match_operand:SI 1 "register_operand" "0,r")))]
  "operands[0] != frame_pointer_rtx
   && operands[1] != frame_pointer_rtx
   && CONST_INT_P (operands[3])
   && (INTVAL (operands[3]) == 1
       || INTVAL (operands[3]) == 2 || INTVAL (operands[3]) == 4)"
  "@
   addi %2%T3,%0
   addi %2%T3,%1,%0"
  [(set_attr "slottable" "yes")
   (set_attr "cc" "none")])

;; The mstep instruction.  Probably not useful by itself; it's to
;; non-linear wrt. the other insns.  We used to expand to it, so at least
;; it's correct.

(define_insn "mstep_shift"
  [(set (match_operand:SI 0 "register_operand" "=r")
	(if_then_else:SI
	 (lt:SI (cc0) (const_int 0))
	 (plus:SI (ashift:SI (match_operand:SI 1 "register_operand" "0")
			     (const_int 1))
		  (match_operand:SI 2 "register_operand" "r"))
	 (ashift:SI (match_operand:SI 3 "register_operand" "0")
		    (const_int 1))))]
  "!TARGET_V32"
  "mstep %2,%0"
  [(set_attr "slottable" "yes")])

;; When illegitimate addresses are legitimized, sometimes gcc forgets
;; to canonicalize the multiplications.
;;
;; FIXME: Check gcc > 2.7.2, remove and possibly fix in gcc.

(define_insn "mstep_mul"
  [(set (match_operand:SI 0 "register_operand" "=r")
	(if_then_else:SI
	 (lt:SI (cc0) (const_int 0))
	 (plus:SI (mult:SI (match_operand:SI 1 "register_operand" "0")
			   (const_int 2))
		  (match_operand:SI 2 "register_operand" "r"))
	 (mult:SI (match_operand:SI 3 "register_operand" "0")
		  (const_int 2))))]
  "!TARGET_V32
   && operands[0] != frame_pointer_rtx
   && operands[1] != frame_pointer_rtx
   && operands[2] != frame_pointer_rtx
   && operands[3] != frame_pointer_rtx"
  "mstep %2,%0"
  [(set_attr "slottable" "yes")])

(define_insn "<u>mul<s><mode>3"
  [(set (match_operand:WD 0 "register_operand" "=r")
	(mult:WD
	 (szext:WD (match_operand:<S> 1 "register_operand" "%0"))
	 (szext:WD (match_operand:<S> 2 "register_operand" "r"))))
   (clobber (match_scratch:SI 3 "=h"))]
  "TARGET_HAS_MUL_INSNS"
  "%!mul<su><mm> %2,%0"
  [(set (attr "slottable")
	(if_then_else (ne (symbol_ref "TARGET_MUL_BUG") (const_int 0))
		      (const_string "no")
		      (const_string "yes")))
   ;; For umuls.[bwd] it's just N unusable here, but let's be safe.
   ;; For muls.b, this really extends to SImode, so cc should be
   ;; considered clobbered.
   ;; For muls.w, it's just N unusable here, but let's be safe.
   (set_attr "cc" "clobber")])

;; Note that gcc does not make use of such a thing as umulqisi3.  It gets
;; confused and will erroneously use it instead of umulhisi3, failing (at
;; least) gcc.c-torture/execute/arith-rand.c at all optimization levels.
;; Inspection of optab code shows that there must be only one widening
;; multiplication per mode widened to.

(define_insn "mulsi3"
  [(set (match_operand:SI 0 "register_operand" "=r")
	(mult:SI (match_operand:SI 1 "register_operand" "%0")
		 (match_operand:SI 2 "register_operand" "r")))
   (clobber (match_scratch:SI 3 "=h"))]
  "TARGET_HAS_MUL_INSNS"
  "%!muls.d %2,%0"
  [(set (attr "slottable")
	(if_then_else (ne (symbol_ref "TARGET_MUL_BUG") (const_int 0))
		      (const_string "no")
		      (const_string "yes")))
   ;; Just N unusable here, but let's be safe.
   (set_attr "cc" "clobber")])

;; A few multiply variations.

;; When needed, we can get the high 32 bits from the overflow
;; register.  We don't care to split and optimize these.
;;
;; Note that cc0 is still valid after the move-from-overflow-register
;; insn; no special precaution need to be taken in cris_notice_update_cc.

(define_insn "<u>mulsidi3"
  [(set (match_operand:DI 0 "register_operand" "=r")
	(mult:DI
	 (szext:DI (match_operand:SI 1 "register_operand" "%0"))
	 (szext:DI (match_operand:SI 2 "register_operand" "r"))))
   (clobber (match_scratch:SI 3 "=h"))]
  "TARGET_HAS_MUL_INSNS"
  "%!mul<su>.d %2,%M0\;move $mof,%H0")

;; These two patterns may be expressible by other means, perhaps by making
;; [u]?mulsidi3 a define_expand.

;; Due to register allocation braindamage, the clobber 1,2 alternatives
;; cause a move into the clobbered register *before* the insn, then
;; after the insn, mof is moved too, rather than the clobber assigned
;; the last mof target.  This became apparent when making MOF and SRP
;; visible registers, with the necessary tweak to smulsi3_highpart.
;; Because these patterns are used in division by constants, that damage
;; is visible (ipps regression tests).  Therefore the last two
;; alternatives, "helping" reload to avoid an unnecessary move, but
;; punished by force of one "?".  Check code from "int d (int a) {return
;; a / 1000;}" and unsigned.  FIXME: Comment above was for 3.2, revisit.

(define_insn "<su>mulsi3_highpart"
  [(set (match_operand:SI 0 "register_operand" "=h,h,?r,?r")
	(truncate:SI
	 (lshiftrt:DI
	  (mult:DI
	   (szext:DI (match_operand:SI 1 "register_operand" "r,r,0,r"))
	   (szext:DI (match_operand:SI 2 "register_operand" "r,r,r,0")))
	  (const_int 32))))
   (clobber (match_scratch:SI 3 "=1,2,h,h"))]
  "TARGET_HAS_MUL_INSNS"
  "@
   %!mul<su>.d %2,%1
   %!mul<su>.d %1,%2
   %!mul<su>.d %2,%1\;move $mof,%0
   %!mul<su>.d %1,%2\;move $mof,%0"
  [(set_attr "slottable" "yes,yes,no,no")
   (set_attr "cc" "clobber")])

;; Divide and modulus instructions.  CRIS only has a step instruction.

(define_insn "dstep_shift"
  [(set (match_operand:SI 0 "register_operand" "=r")
	(if_then_else:SI
	 (geu:SI (ashift:SI (match_operand:SI 1 "register_operand" "0")
			    (const_int 1))
	      (match_operand:SI 2 "register_operand" "r"))
	 (minus:SI (ashift:SI (match_operand:SI 3 "register_operand" "0")
			(const_int 1))
		   (match_operand:SI 4 "register_operand" "2"))
	 (ashift:SI (match_operand:SI 5 "register_operand" "0")
			(const_int 1))))]
  ""
  "dstep %2,%0"
  [(set_attr "slottable" "yes")
   (set_attr "cc" "noov32")])

;; Here's a variant with mult instead of ashift.
;;
;; FIXME: This should be investigated.  Which one matches through combination?

(define_insn "dstep_mul"
  [(set (match_operand:SI 0 "register_operand" "=r")
	(if_then_else:SI
	 (geu:SI (mult:SI (match_operand:SI 1 "register_operand" "0")
			  (const_int 2))
	      (match_operand:SI 2 "register_operand" "r"))
	 (minus:SI (mult:SI (match_operand:SI 3 "register_operand" "0")
			    (const_int 2))
		   (match_operand:SI 4 "register_operand" "2"))
	 (mult:SI (match_operand:SI 5 "register_operand" "0")
		  (const_int 2))))]
  "operands[0] != frame_pointer_rtx
   && operands[1] != frame_pointer_rtx
   && operands[2] != frame_pointer_rtx
   && operands[3] != frame_pointer_rtx"
  "dstep %2,%0"
  [(set_attr "slottable" "yes")
   (set_attr "cc" "noov32")])

;; Logical operators.

;; Bitwise "and".

;; There is no use in defining "anddi3", because gcc can expand this by
;; itself, and make reasonable code without interference.

;; If the first operand is memory or a register and is the same as the
;; second operand, and the third operand is -256 or -65536, we can use
;; CLEAR instead.  Or, if the first operand is a register, and the third
;; operand is 255 or 65535, we can zero_extend.
;; GCC isn't smart enough to recognize these cases (yet), and they seem
;; to be common enough to be worthwhile.
;; FIXME: This should be made obsolete.

(define_expand "andsi3"
  [(set (match_operand:SI 0 "nonimmediate_operand"	   "")
	(and:SI (match_operand:SI 1 "nonimmediate_operand" "")
		(match_operand:SI 2 "general_operand"	 "")))]
  ""
{
  if (! (CONST_INT_P (operands[2])
	 && (((INTVAL (operands[2]) == -256
	       || INTVAL (operands[2]) == -65536)
	      && rtx_equal_p (operands[1], operands[0]))
	     || ((INTVAL (operands[2]) == 255
		  || INTVAL (operands[2]) == 65535)
		 && REG_P (operands[0])))))
    {
      /* Make intermediate steps if operand0 is not a register or
	 operand1 is not a register, and hope that the reload pass will
	 make something useful out of it.  Note that the operands are
	 *not* canonicalized.  For the moment, I chicken out on this,
	 because all or most ports do not describe 'and' with
	 canonicalized operands, and I seem to remember magic in reload,
	 checking that operand1 has constraint '%0', in which case
	 operand0 and operand1 must have similar predicates.
	 FIXME: Investigate.  */
      rtx reg0 = REG_P (operands[0]) ? operands[0] : gen_reg_rtx (SImode);
      rtx reg1 = operands[1];

      if (! REG_P (reg1))
	{
	  emit_move_insn (reg0, reg1);
	  reg1 = reg0;
	}

      emit_insn (gen_rtx_SET (SImode, reg0,
			  gen_rtx_AND (SImode, reg1, operands[2])));

      /* Make sure we get the right *final* destination.  */
      if (! REG_P (operands[0]))
	emit_move_insn (operands[0], reg0);

      DONE;
    }
})

;; Some special cases of andsi3.

(define_insn "*andsi_movu"
  [(set (match_operand:SI 0 "register_operand" "=r,r,r")
	(and:SI (match_operand:SI 1 "nonimmediate_operand" "%r,Q,To")
		(match_operand:SI 2 "const_int_operand" "n,n,n")))]
  "(INTVAL (operands[2]) == 255 || INTVAL (operands[2]) == 65535)
   && !side_effects_p (operands[1])"
  "movu.%z2 %1,%0"
  [(set_attr "slottable" "yes,yes,no")])

(define_insn "*andsi_clear"
  [(set (match_operand:SI 0 "nonimmediate_operand" "=r,r,Q,Q,To,To")
	(and:SI (match_operand:SI 1 "nonimmediate_operand" "%0,0,0,0,0,0")
		(match_operand:SI 2 "const_int_operand" "P,n,P,n,P,n")))]
  "(INTVAL (operands[2]) == -65536 || INTVAL (operands[2]) == -256)
   && !side_effects_p (operands[0])"
  "@
   cLear.b %0
   cLear.w %0
   cLear.b %0
   cLear.w %0
   cLear.b %0
   cLear.w %0"
  [(set_attr "slottable" "yes,yes,yes,yes,no,no")
   (set_attr "cc" "none")])

;; This is a catch-all pattern, taking care of everything that was not
;; matched in the insns above.
;;
;; Sidenote: the tightening from "nonimmediate_operand" to
;; "register_operand" for operand 1 actually increased the register
;; pressure (worse code).  That will hopefully change with an
;; improved reload pass.

(define_insn "*expanded_andsi_non_v32"
  [(set (match_operand:SI 0 "register_operand"	       "=r,r,r, r,r")
	(and:SI (match_operand:SI 1 "register_operand" "%0,0,0, 0,r")
		(match_operand:SI 2 "general_operand"   "I,r,Q>,g,!To")))]
  "!TARGET_V32"
  "@
   andq %2,%0
   and.d %2,%0
   and.d %2,%0
   and.d %2,%0
   and.d %2,%1,%0"
  [(set_attr "slottable" "yes,yes,yes,no,no")])

(define_insn "*expanded_andsi_v32"
  [(set (match_operand:SI 0 "register_operand" "=r,r,r,r")
	(and:SI (match_operand:SI 1 "register_operand" "%0,0,0,0")
		(match_operand:SI 2 "general_operand" "I,r,Q>,g")))]
  "TARGET_V32"
  "@
   andq %2,%0
   and.d %2,%0
   and.d %2,%0
   and.d %2,%0"
  [(set_attr "slottable" "yes,yes,yes,no")
   (set_attr "cc" "noov32")])

;; For both QI and HI we may use the quick patterns.  This results in
;; useless condition codes, but that is used rarely enough for it to
;; normally be a win (could check ahead for use of cc0, but seems to be
;; more pain than win).

;; FIXME: See note for andsi3

(define_expand "andhi3"
  [(set (match_operand:HI 0 "nonimmediate_operand" "")
	(and:HI (match_operand:HI 1 "nonimmediate_operand" "")
		(match_operand:HI 2 "general_operand"  "")))]
  ""
{
  if (! (CONST_INT_P (operands[2])
	 && (((INTVAL (operands[2]) == -256
	       || INTVAL (operands[2]) == 65280)
	      && rtx_equal_p (operands[1], operands[0]))
	     || (INTVAL (operands[2]) == 255
		 && REG_P (operands[0])))))
    {
      /* See comment for andsi3.  */
      rtx reg0 = REG_P (operands[0]) ? operands[0] : gen_reg_rtx (HImode);
      rtx reg1 = operands[1];

      if (! REG_P (reg1))
	{
	  emit_move_insn (reg0, reg1);
	  reg1 = reg0;
	}

      emit_insn (gen_rtx_SET (HImode, reg0,
			  gen_rtx_AND (HImode, reg1, operands[2])));

      /* Make sure we get the right destination.  */
      if (! REG_P (operands[0]))
	emit_move_insn (operands[0], reg0);

      DONE;
    }
})

;; Some fast andhi3 special cases.

(define_insn "*andhi_movu"
  [(set (match_operand:HI 0 "register_operand" "=r,r,r")
	(and:HI (match_operand:HI 1 "nonimmediate_operand" "r,Q,To")
		(const_int 255)))]
  "!side_effects_p (operands[1])"
  "mOvu.b %1,%0"
  [(set_attr "slottable" "yes,yes,no")])

(define_insn "*andhi_clear"
  [(set (match_operand:HI 0 "nonimmediate_operand" "=r,Q,To")
	(and:HI (match_operand:HI 1 "nonimmediate_operand" "0,0,0")
		(const_int -256)))]
  "!side_effects_p (operands[0])"
  "cLear.b %0"
  [(set_attr "slottable" "yes,yes,no")
   (set_attr "cc" "none")])

;; Catch-all andhi3 pattern.

(define_insn "*expanded_andhi_non_v32"
  [(set (match_operand:HI 0 "register_operand"	       "=r,r,r, r,r,r,r")
	(and:HI (match_operand:HI 1 "register_operand" "%0,0,0, 0,0,0,r")
		(match_operand:HI 2 "general_operand"   "I,r,Q>,L,O,g,!To")))]

;; Sidenote: the tightening from "general_operand" to
;; "register_operand" for operand 1 actually increased the register
;; pressure (worse code).  That will hopefully change with an
;; improved reload pass.

  "!TARGET_V32"
  "@
   andq %2,%0
   and.w %2,%0
   and.w %2,%0
   and.w %2,%0
   anDq %b2,%0
   and.w %2,%0
   and.w %2,%1,%0"
  [(set_attr "slottable" "yes,yes,yes,no,yes,no,no")
   (set_attr "cc" "clobber,normal,normal,normal,clobber,normal,normal")])

(define_insn "*expanded_andhi_v32"
  [(set (match_operand:HI 0 "register_operand" "=r,r,r,r,r,r")
       (and:HI (match_operand:HI 1 "register_operand" "%0,0,0,0,0,0")
               (match_operand:HI 2 "general_operand" "I,r,Q>,L,O,g")))]
  "TARGET_V32"
  "@
   andq %2,%0
   and.w %2,%0
   and.w %2,%0
   and.w %2,%0
   anDq %b2,%0
   and.w %2,%0"
  [(set_attr "slottable" "yes,yes,yes,no,yes,no")
   (set_attr "cc" "clobber,noov32,noov32,noov32,clobber,noov32")])

;; A strict_low_part pattern.

(define_insn "*andhi_lowpart_non_v32"
  [(set (strict_low_part
	 (match_operand:HI 0 "register_operand"	       "+r,r, r,r,r,r"))
	(and:HI (match_operand:HI 1 "register_operand" "%0,0, 0,0,0,r")
		(match_operand:HI 2 "general_operand"   "r,Q>,L,O,g,!To")))]
  "!TARGET_V32"
  "@
   and.w %2,%0
   and.w %2,%0
   and.w %2,%0
   anDq %b2,%0
   and.w %2,%0
   and.w %2,%1,%0"
  [(set_attr "slottable" "yes,yes,no,yes,no,no")
   (set_attr "cc" "normal,normal,normal,clobber,normal,normal")])

(define_insn "*andhi_lowpart_v32"
  [(set (strict_low_part
	 (match_operand:HI 0 "register_operand" "+r,r,r,r,r"))
	(and:HI (match_operand:HI 1 "register_operand" "%0,0,0,0,0")
		(match_operand:HI 2 "general_operand" "r,Q>,L,O,g")))]
  "TARGET_V32"
  "@
   and.w %2,%0
   and.w %2,%0
   and.w %2,%0
   anDq %b2,%0
   and.w %2,%0"
  [(set_attr "slottable" "yes,yes,no,yes,no")
   (set_attr "cc" "noov32,noov32,noov32,clobber,noov32")])

(define_expand "andqi3"
  [(set (match_operand:QI 0 "register_operand")
	(and:QI (match_operand:QI 1 "register_operand")
               (match_operand:QI 2 "general_operand")))]
  ""
  "")

(define_insn "*andqi3_non_v32"
  [(set (match_operand:QI 0 "register_operand"	       "=r,r,r, r,r,r")
	(and:QI (match_operand:QI 1 "register_operand" "%0,0,0, 0,0,r")
		(match_operand:QI 2 "general_operand"   "I,r,Q>,O,g,!To")))]
  "!TARGET_V32"
  "@
   andq %2,%0
   and.b %2,%0
   and.b %2,%0
   andQ %b2,%0
   and.b %2,%0
   and.b %2,%1,%0"
  [(set_attr "slottable" "yes,yes,yes,yes,no,no")
   (set_attr "cc" "clobber,normal,normal,clobber,normal,normal")])

(define_insn "*andqi3_v32"
  [(set (match_operand:QI 0 "register_operand" "=r,r,r,r,r")
	(and:QI (match_operand:QI 1 "register_operand" "%0,0,0,0,0")
		(match_operand:QI 2 "general_operand" "I,r,Q>,O,g")))]
  "TARGET_V32"
  "@
   andq %2,%0
   and.b %2,%0
   and.b %2,%0
   andQ %b2,%0
   and.b %2,%0"
  [(set_attr "slottable" "yes,yes,yes,yes,no")
   (set_attr "cc" "clobber,noov32,noov32,clobber,noov32")])

(define_insn "*andqi_lowpart_non_v32"
  [(set (strict_low_part
	 (match_operand:QI 0 "register_operand"	       "+r,r, r,r,r"))
	(and:QI (match_operand:QI 1 "register_operand" "%0,0, 0,0,r")
		(match_operand:QI 2 "general_operand"   "r,Q>,O,g,!To")))]
  "!TARGET_V32"
  "@
   and.b %2,%0
   and.b %2,%0
   andQ %b2,%0
   and.b %2,%0
   and.b %2,%1,%0"
  [(set_attr "slottable" "yes,yes,yes,no,no")
   (set_attr "cc" "normal,normal,clobber,normal,normal")])

(define_insn "*andqi_lowpart_v32"
  [(set (strict_low_part
	 (match_operand:QI 0 "register_operand" "+r,r,r,r"))
	(and:QI (match_operand:QI 1 "register_operand" "%0,0,0,0")
		(match_operand:QI 2 "general_operand" "r,Q>,O,g")))]
  "TARGET_V32"
  "@
   and.b %2,%0
   and.b %2,%0
   andQ %b2,%0
   and.b %2,%0"
  [(set_attr "slottable" "yes,yes,yes,no")
   (set_attr "cc" "noov32,noov32,clobber,noov32")])

;; Bitwise or.

;; Same comment as anddi3 applies here - no need for such a pattern.

;; It seems there's no need to jump through hoops to get good code such as
;; with andsi3.

(define_expand "ior<mode>3"
  [(set (match_operand:BWD 0 "register_operand")
	(ior:BWD (match_operand:BWD 1 "register_operand")
		 (match_operand:BWD 2 "general_operand")))]
  ""
  "")

(define_insn "*iorsi3_non_v32"
  [(set (match_operand:SI 0 "register_operand"	       "=r,r,r, r,r,r")
	(ior:SI (match_operand:SI 1 "register_operand" "%0,0,0, 0,0,r")
		(match_operand:SI 2 "general_operand"  "I, r,Q>,n,g,!To")))]
  "!TARGET_V32"
  "@
   orq %2,%0
   or.d %2,%0
   or.d %2,%0
   oR.%s2 %2,%0
   or.d %2,%0
   or.d %2,%1,%0"
  [(set_attr "slottable" "yes,yes,yes,no,no,no")
   (set_attr "cc" "normal,normal,normal,clobber,normal,normal")])

(define_insn "*iorsi3_v32"
  [(set (match_operand:SI 0 "register_operand" "=r,r,r,r,r")
	(ior:SI (match_operand:SI 1 "register_operand" "%0,0,0,0,0")
		(match_operand:SI 2 "general_operand" "I,r,Q>,n,g")))]
  "TARGET_V32"
  "@
   orq %2,%0
   or.d %2,%0
   or.d %2,%0
   oR.%s2 %2,%0
   or.d %2,%0"
  [(set_attr "slottable" "yes,yes,yes,no,no")
   (set_attr "cc" "noov32,noov32,noov32,clobber,noov32")])

(define_insn "*iorhi3_non_v32"
  [(set (match_operand:HI 0 "register_operand"	       "=r,r,r, r,r,r,r")
	(ior:HI (match_operand:HI 1 "register_operand" "%0,0,0, 0,0,0,r")
		(match_operand:HI 2 "general_operand"   "I,r,Q>,L,O,g,!To")))]
  "!TARGET_V32"
  "@
   orq %2,%0
   or.w %2,%0
   or.w %2,%0
   or.w %2,%0
   oRq %b2,%0
   or.w %2,%0
   or.w %2,%1,%0"
  [(set_attr "slottable" "yes,yes,yes,no,yes,no,no")
   (set_attr "cc" "clobber,normal,normal,normal,clobber,normal,normal")])

(define_insn "*iorhi3_v32"
  [(set (match_operand:HI 0 "register_operand" "=r,r,r,r,r,r")
	(ior:HI (match_operand:HI 1 "register_operand" "%0,0,0,0,0,0")
		(match_operand:HI 2 "general_operand" "I,r,Q>,L,O,g")))]
  "TARGET_V32"
  "@
   orq %2,%0
   or.w %2,%0
   or.w %2,%0
   or.w %2,%0
   oRq %b2,%0
   or.w %2,%0"
  [(set_attr "slottable" "yes,yes,yes,no,yes,no")
   (set_attr "cc" "clobber,noov32,noov32,noov32,clobber,noov32")])

(define_insn "*iorqi3_non_v32"
  [(set (match_operand:QI 0 "register_operand"	       "=r,r,r, r,r,r")
	(ior:QI (match_operand:QI 1 "register_operand" "%0,0,0, 0,0,r")
		(match_operand:QI 2 "general_operand"   "I,r,Q>,O,g,!To")))]
  "!TARGET_V32"
  "@
   orq %2,%0
   or.b %2,%0
   or.b %2,%0
   orQ %b2,%0
   or.b %2,%0
   or.b %2,%1,%0"
  [(set_attr "slottable" "yes,yes,yes,yes,no,no")
   (set_attr "cc" "clobber,normal,normal,clobber,normal,normal")])

(define_insn "*iorqi3_v32"
  [(set (match_operand:QI 0 "register_operand" "=r,r,r,r,r")
	(ior:QI (match_operand:QI 1 "register_operand" "%0,0,0,0,0")
		(match_operand:QI 2 "general_operand" "I,r,Q>,O,g")))]
  "TARGET_V32"
  "@
   orq %2,%0
   or.b %2,%0
   or.b %2,%0
   orQ %b2,%0
   or.b %2,%0"
  [(set_attr "slottable" "yes,yes,yes,yes,no")
   (set_attr "cc" "clobber,noov32,noov32,clobber,noov32")])

;; Exclusive-or

;; See comment about "anddi3" for xordi3 - no need for such a pattern.
;; FIXME: Do we really need the shorter variants?

(define_insn "xorsi3"
  [(set (match_operand:SI 0 "register_operand" "=r")
	(xor:SI (match_operand:SI 1 "register_operand" "%0")
		(match_operand:SI 2 "register_operand" "r")))]
  ""
  "xor %2,%0"
  [(set_attr "slottable" "yes")
   (set_attr "cc" "noov32")])

(define_insn "xor<mode>3"
  [(set (match_operand:BW 0 "register_operand" "=r")
	(xor:BW (match_operand:BW 1 "register_operand" "%0")
		(match_operand:BW 2 "register_operand" "r")))]
  ""
  "xor %2,%0"
  [(set_attr "slottable" "yes")
   (set_attr "cc" "clobber")])

;; Negation insns.

;; Questionable use, here mostly as a (slightly usable) define_expand
;; example.

(define_expand "negsf2"
  [(set (match_dup 2)
        (match_dup 3))
   (parallel [(set (match_operand:SF 0 "register_operand" "=r")
                   (neg:SF (match_operand:SF 1
                            "register_operand" "0")))
              (use (match_dup 2))])]
  ""
{
  operands[2] = gen_reg_rtx (SImode);
  operands[3] = GEN_INT (1 << 31);
})

(define_insn "*expanded_negsf2"
  [(set (match_operand:SF 0 "register_operand" "=r")
	(neg:SF (match_operand:SF 1 "register_operand" "0")))
   (use (match_operand:SI 2 "register_operand" "r"))]
  ""
  "xor %2,%0"
  [(set_attr "slottable" "yes")])

;; No "negdi2" although we could make one up that may be faster than
;; the one in libgcc.

(define_insn "neg<mode>2"
  [(set (match_operand:BWD 0 "register_operand" "=r")
	(neg:BWD (match_operand:BWD 1 "register_operand" "r")))]
  ""
  "neg<m> %1,%0"
  [(set_attr "slottable" "yes")])

;; One-complements.

;; See comment on anddi3 - no need for a DImode pattern.
;; See also xor comment.

(define_insn "one_cmplsi2"
  [(set (match_operand:SI 0 "register_operand" "=r")
	(not:SI (match_operand:SI 1 "register_operand" "0")))]
  ""
  "not %0"
  [(set_attr "slottable" "yes")
   (set_attr "cc" "noov32")])

(define_insn "one_cmpl<mode>2"
  [(set (match_operand:BW 0 "register_operand" "=r")
	(not:BW (match_operand:BW 1 "register_operand" "0")))]
  ""
  "not %0"
  [(set_attr "slottable" "yes")
   (set_attr "cc" "clobber")])

;; Arithmetic/Logical shift right (and SI left).

(define_insn "<shlr>si3"
  [(set (match_operand:SI 0 "register_operand" "=r")
	(shift:SI (match_operand:SI 1 "register_operand" "0")
		  (match_operand:SI 2 "nonmemory_operand" "Kcr")))]
  ""
{
  if (REG_S_P (operands[2]))
    return "<slr>.d %2,%0";

  return "<slr>q %2,%0";
}
  [(set_attr "slottable" "yes")
   (set_attr "cc" "noov32")])

;; Since gcc gets lost, and forgets to zero-extend the source (or mask
;; the destination) when it changes shifts of lower modes into SImode,
;; it is better to make these expands an anonymous patterns instead of
;; the more correct define_insns.  This occurs when gcc thinks that is
;; is better to widen to SImode and use immediate shift count.

;; FIXME: Is this legacy or still true for gcc >= 2.7.2?

;; FIXME: Can't parametrize sign_extend and zero_extend (before
;; mentioning "shiftrt"), so we need two patterns.
(define_expand "ashr<mode>3"
  [(set (match_dup 3)
	(sign_extend:SI (match_operand:BW 1 "nonimmediate_operand" "")))
   (set (match_dup 4)
	(zero_extend:SI (match_operand:BW 2 "nonimmediate_operand" "")))
   (set (match_dup 5) (ashiftrt:SI (match_dup 3) (match_dup 4)))
   (set (match_operand:BW 0 "general_operand" "")
	(subreg:BW (match_dup 5) 0))]
  ""
{
  int i;

  for (i = 3; i < 6; i++)
    operands[i] = gen_reg_rtx (SImode);
})

(define_expand "lshr<mode>3"
  [(set (match_dup 3)
	(zero_extend:SI (match_operand:BW 1 "nonimmediate_operand" "")))
   (set (match_dup 4)
	(zero_extend:SI (match_operand:BW 2 "nonimmediate_operand" "")))
   (set (match_dup 5) (lshiftrt:SI (match_dup 3) (match_dup 4)))
   (set (match_operand:BW 0 "general_operand" "")
	(subreg:BW (match_dup 5) 0))]
  ""
{
  int i;

  for (i = 3; i < 6; i++)
    operands[i] = gen_reg_rtx (SImode);
})

(define_insn "*expanded_<shlr><mode>"
  [(set (match_operand:BW 0 "register_operand" "=r")
	(shiftrt:BW (match_operand:BW 1 "register_operand" "0")
		    (match_operand:BW 2 "register_operand" "r")))]
  ""
  "<slr><m> %2,%0"
  [(set_attr "slottable" "yes")
   (set_attr "cc" "noov32")])

(define_insn "*<shlr><mode>_lowpart"
  [(set (strict_low_part (match_operand:BW 0 "register_operand" "+r"))
	(shiftrt:BW (match_dup 0)
		    (match_operand:BW 1 "register_operand" "r")))]
  ""
  "<slr><m> %1,%0"
  [(set_attr "slottable" "yes")
   (set_attr "cc" "noov32")])

;; Arithmetic/logical shift left.

;; For narrower modes than SI, we can use lslq although it makes cc
;; unusable.  The win is that we do not have to reload the shift-count
;; into a register.

(define_insn "ashl<mode>3"
  [(set (match_operand:BW 0 "register_operand" "=r,r")
	(ashift:BW (match_operand:BW 1 "register_operand" "0,0")
		   (match_operand:BW 2 "nonmemory_operand" "r,Kc")))]
  ""
{
  return
    (CONST_INT_P (operands[2]) && INTVAL (operands[2]) > <nbitsm1>)
    ? "moveq 0,%0"
    : (CONSTANT_P (operands[2])
       ? "lslq %2,%0" : "lsl<m> %2,%0");
}
  [(set_attr "slottable" "yes")
   (set_attr "cc" "noov32,clobber")])

;; A strict_low_part matcher.

(define_insn "*ashl<mode>_lowpart"
  [(set (strict_low_part (match_operand:BW 0 "register_operand" "+r"))
	(ashift:BW (match_dup 0)
		   (match_operand:HI 1 "register_operand" "r")))]
  ""
  "lsl<m> %1,%0"
  [(set_attr "slottable" "yes")
   (set_attr "cc" "noov32")])

;; Various strange insns that gcc likes.

;; Fortunately, it is simple to construct an abssf (although it may not
;; be very much used in practice).

(define_insn "abssf2"
  [(set (match_operand:SF 0 "register_operand" "=r")
	(abs:SF (match_operand:SF 1 "register_operand" "0")))]
  ""
  "lslq 1,%0\;lsrq 1,%0")

(define_insn "abssi2"
  [(set (match_operand:SI 0 "register_operand" "=r")
	(abs:SI (match_operand:SI 1 "register_operand" "r")))]
  ""
  "abs %1,%0"
  [(set_attr "slottable" "yes")
   (set_attr "cc" "noov32")])

;; FIXME: GCC should be able to do these expansions itself.

(define_expand "abs<mode>2"
  [(set (match_dup 2)
	(sign_extend:SI (match_operand:BW 1 "general_operand" "")))
   (set (match_dup 3) (abs:SI (match_dup 2)))
   (set (match_operand:BW 0 "register_operand" "")
	(subreg:BW (match_dup 3) 0))]
  ""
  "operands[2] = gen_reg_rtx (SImode); operands[3] = gen_reg_rtx (SImode);")

(define_insn "clzsi2"
  [(set (match_operand:SI 0 "register_operand" "=r")
	(clz:SI (match_operand:SI 1 "register_operand" "r")))]
  "TARGET_HAS_LZ"
  "lz %1,%0"
  [(set_attr "slottable" "yes")
   (set_attr "cc" "noov32")])

(define_insn "bswapsi2"
  [(set (match_operand:SI 0 "register_operand" "=r")
        (bswap:SI (match_operand:SI 1 "register_operand" "0")))]
  "TARGET_HAS_SWAP"
  "swapwb %0"
  [(set_attr "slottable" "yes")
   (set_attr "cc" "noov32")])

;; This instruction swaps all bits in a register.
;; That means that the most significant bit is put in the place
;; of the least significant bit, and so on.

(define_insn "cris_swap_bits"
  [(set (match_operand:SI 0 "register_operand" "=r")
	(unspec:SI [(match_operand:SI 1 "register_operand" "0")]
		   CRIS_UNSPEC_SWAP_BITS))]
  "TARGET_HAS_SWAP"
  "swapwbr %0"
  [(set_attr "slottable" "yes")
   (set_attr "cc" "noov32")])

;; Implement ctz using two instructions, one for bit swap and one for clz.
;; Defines a scratch register to avoid clobbering input.

(define_expand "ctzsi2"
  [(set (match_dup 2)
	(match_operand:SI 1 "register_operand"))
   (set (match_dup 2)
	(unspec:SI [(match_dup 2)] CRIS_UNSPEC_SWAP_BITS))
   (set (match_operand:SI 0 "register_operand")
	(clz:SI (match_dup 2)))]
  "TARGET_HAS_LZ && TARGET_HAS_SWAP"
  "operands[2] = gen_reg_rtx (SImode);")

;; Bound-insn.  Defined to be the same as an unsigned minimum, which is an
;; operation supported by gcc.  Used in casesi, but used now and then in
;; normal code too.

(define_expand "uminsi3"
  [(set (match_operand:SI 0 "register_operand" "")
	(umin:SI  (match_operand:SI 1 "register_operand" "")
		  (match_operand:SI 2 "general_operand" "")))]
  ""
{
  if (MEM_P (operands[2]) && TARGET_V32)
    operands[2] = force_reg (SImode, operands[2]);
})

(define_insn "*uminsi3_non_v32"
  [(set (match_operand:SI 0 "register_operand"		 "=r,r, r,r")
	(umin:SI  (match_operand:SI 1 "register_operand" "%0,0, 0,r")
		  (match_operand:SI 2 "general_operand"   "r,Q>,g,!To")))]
  "!TARGET_V32"
{
  if (CONST_INT_P (operands[2]))
    {
      /* Constant operands are zero-extended, so only 32-bit operands
	 may be negative.  */
      if (INTVAL (operands[2]) >= 0)
	{
	  if (INTVAL (operands[2]) < 256)
	    return "bound.b %2,%0";

	  if (INTVAL (operands[2]) < 65536)
	    return "bound.w %2,%0";
	}
    }
  else if (which_alternative == 3)
    return "bound.d %2,%1,%0";

  return "bound.d %2,%0";
}
 [(set_attr "slottable" "yes,yes,no,no")])

(define_insn "*uminsi3_v32"
  [(set (match_operand:SI 0 "register_operand" "=r,r")
	(umin:SI  (match_operand:SI 1 "register_operand" "%0,0")
		  (match_operand:SI 2 "nonmemory_operand" "r,i")))]
  "TARGET_V32"
{
  if (GET_CODE (operands[2]) == CONST_INT)
    {
      /* Constant operands are zero-extended, so only 32-bit operands
	 may be negative.  */
      if (INTVAL (operands[2]) >= 0)
	{
	  if (INTVAL (operands[2]) < 256)
	    return "bound.b %2,%0";

	  if (INTVAL (operands[2]) < 65536)
	    return "bound.w %2,%0";
	}
    }

  return "bound.d %2,%0";
}
 [(set_attr "slottable" "yes,no")])

;; Jump and branch insns.

(define_insn "jump"
  [(set (pc)
	(label_ref (match_operand 0 "" "")))]
  ""
  "ba %l0%#"
  [(set_attr "slottable" "has_slot")])

;; Testcase gcc.c-torture/compile/991213-3.c fails if we allow a constant
;; here, since the insn is not recognized as an indirect jump by
;; jmp_uses_reg_or_mem used by computed_jump_p.  Perhaps it is a kludge to
;; change from general_operand to nonimmediate_operand (at least the docs
;; should be changed), but then again the pattern is called indirect_jump.
(define_expand "indirect_jump"
  [(set (pc) (match_operand:SI 0 "nonimmediate_operand"))]
  ""
{
  if (TARGET_V32 && MEM_P (operands[0]))
    operands[0] = force_reg (SImode, operands[0]);
})

(define_insn "*indirect_jump_non_v32"
  [(set (pc) (match_operand:SI 0 "nonimmediate_operand" "rm"))]
  "!TARGET_V32"
  "jump %0")

(define_insn "*indirect_jump_v32"
  [(set (pc) (match_operand:SI 0 "register_operand" "r"))]
  "TARGET_V32"
  "jump %0%#"
  [(set_attr "slottable" "has_slot")])

;; Return insn.  Used whenever the epilogue is very simple; if it is only
;; a single ret or jump [sp+].  No allocated stack space or saved
;; registers are allowed.
;; Note that for this pattern, although named, it is ok to check the
;; context of the insn in the test, not only compiler switches.

(define_expand "return"
  [(return)]
  "cris_simple_epilogue ()"
  "cris_expand_return (cris_return_address_on_stack ()); DONE;")

(define_insn "*return_expanded"
  [(return)]
  ""
{
  return cris_return_address_on_stack_for_return ()
    ? "jump [$sp+]" : "ret%#";
}
  [(set (attr "slottable")
 	(if_then_else
 	 (ne (symbol_ref
	      "(cris_return_address_on_stack_for_return ())")
 	     (const_int 0))
 	 (const_string "no")
	 (const_string "has_return_slot")))])

(define_expand "prologue"
  [(const_int 0)]
  "TARGET_PROLOGUE_EPILOGUE"
  "cris_expand_prologue (); DONE;")

;; Note that the (return) from the expander itself is always the last
;; insn in the epilogue.
(define_expand "epilogue"
  [(const_int 0)]
  "TARGET_PROLOGUE_EPILOGUE"
  "cris_expand_epilogue (); DONE;")

;; Conditional branches.

;; We suffer from the same overflow-bit-gets-in-the-way problem as
;; e.g. m68k, so we have to check if overflow bit is set on all "signed"
;; conditions.

(define_insn "b<ncond:code>"
  [(set (pc)
	(if_then_else (ncond (cc0)
			     (const_int 0))
		      (label_ref (match_operand 0 "" ""))
		      (pc)))]
  ""
  "b<CC> %l0%#"
  [(set_attr "slottable" "has_slot")])

(define_insn "b<ocond:code>"
  [(set (pc)
	(if_then_else (ocond (cc0)
			     (const_int 0))
		      (label_ref (match_operand 0 "" ""))
		      (pc)))]
  ""
{
  return
    (cc_prev_status.flags & CC_NO_OVERFLOW)
    ? 0 : "b<CC> %l0%#";
}
  [(set_attr "slottable" "has_slot")])

(define_insn "b<rcond:code>"
  [(set (pc)
	(if_then_else (rcond (cc0)
			     (const_int 0))
		      (label_ref (match_operand 0 "" ""))
		      (pc)))]
  ""
{
  return
    (cc_prev_status.flags & CC_NO_OVERFLOW)
    ? "b<oCC> %l0%#" : "b<CC> %l0%#";
}
  [(set_attr "slottable" "has_slot")])

;; Reversed anonymous patterns to the ones above, as mandated.

(define_insn "*b<ncond:code>_reversed"
  [(set (pc)
	(if_then_else (ncond (cc0)
			     (const_int 0))
		      (pc)
		      (label_ref (match_operand 0 "" ""))))]
  ""
  "b<rCC> %l0%#"
  [(set_attr "slottable" "has_slot")])

(define_insn "*b<ocond:code>_reversed"
  [(set (pc)
	(if_then_else (ocond (cc0)
			     (const_int 0))
		      (pc)
		      (label_ref (match_operand 0 "" ""))))]
  ""
{
  return
    (cc_prev_status.flags & CC_NO_OVERFLOW)
    ? 0 : "b<rCC> %l0%#";
}
  [(set_attr "slottable" "has_slot")])

(define_insn "*b<rcond:code>_reversed"
  [(set (pc)
	(if_then_else (rcond (cc0)
			     (const_int 0))
		      (pc)
		      (label_ref (match_operand 0 "" ""))))]
  ""
{
  return
    (cc_prev_status.flags & CC_NO_OVERFLOW)
    ? "b<roCC> %l0%#" : "b<rCC> %l0%#";
}
  [(set_attr "slottable" "has_slot")])

;; Set on condition: sCC.

;; Like bCC, we have to check the overflow bit for
;; signed conditions.

(define_insn "s<ncond:code>"
  [(set (match_operand:SI 0 "register_operand" "=r")
	(ncond:SI (cc0) (const_int 0)))]
  ""
  "s<CC> %0"
  [(set_attr "slottable" "yes")
   (set_attr "cc" "none")])

(define_insn "s<rcond:code>"
  [(set (match_operand:SI 0 "register_operand" "=r")
	(rcond:SI (cc0) (const_int 0)))]
  ""
{
  return
    (cc_prev_status.flags & CC_NO_OVERFLOW)
    ? "s<oCC> %0" : "s<CC> %0";
}
  [(set_attr "slottable" "yes")
   (set_attr "cc" "none")])

(define_insn "s<ocond:code>"
  [(set (match_operand:SI 0 "register_operand" "=r")
	(ocond:SI (cc0) (const_int 0)))]
  ""
{
  return
    (cc_prev_status.flags & CC_NO_OVERFLOW)
    ? 0 : "s<CC> %0";
}
  [(set_attr "slottable" "yes")
   (set_attr "cc" "none")])

;; Call insns.

;; We need to make these patterns "expand", since the real operand is
;; hidden in a (mem:QI ) inside operand[0] (call_value: operand[1]),
;; and cannot be checked if it were a "normal" pattern.
;;  Note that "call" and "call_value" are *always* called with a
;; mem-operand for operand 0 and 1 respective.  What happens for combined
;; instructions is a different issue.

(define_expand "call"
  [(parallel [(call (match_operand:QI 0 "cris_mem_call_operand" "")
		    (match_operand 1 "general_operand" ""))
	      (clobber (reg:SI CRIS_SRP_REGNUM))])]
  ""
{
  gcc_assert (MEM_P (operands[0]));
  if (flag_pic)
    cris_expand_pic_call_address (&operands[0]);
})

;; Accept *anything* as operand 1.  Accept operands for operand 0 in
;; order of preference.

(define_insn "*expanded_call_non_v32"
  [(call (mem:QI (match_operand:SI 0 "general_operand" "r,Q>,g"))
	 (match_operand 1 "" ""))
   (clobber (reg:SI CRIS_SRP_REGNUM))]
  "!TARGET_V32"
  "jsr %0")

(define_insn "*expanded_call_v32"
  [(call
    (mem:QI
     (match_operand:SI 0 "cris_nonmemory_operand_or_callable_symbol" "n,r,U,i"))
    (match_operand 1 "" ""))
   (clobber (reg:SI CRIS_SRP_REGNUM))]
  "TARGET_V32"
  "@
   jsr %0%#
   jsr %0%#
   bsr %0%#
   bsr %0%#"
  [(set_attr "slottable" "has_call_slot")])

;; Parallel when calculating and reusing address of indirect pointer
;; with simple offset.  (Makes most sense with PIC.)  It looks a bit
;; wrong not to have the clobber last, but that's the way combine
;; generates it (except it doesn' look into the *inner* mem, so this
;; just matches a peephole2).  FIXME: investigate that.
(define_insn "*expanded_call_side"
  [(call (mem:QI
	  (mem:SI
	   (plus:SI (match_operand:SI 0 "cris_bdap_operand" "%r,  r,r")
		    (match_operand:SI 1 "cris_bdap_operand" "r>Rn,r,>Rn"))))
	 (match_operand 2 "" ""))
   (clobber (reg:SI CRIS_SRP_REGNUM))
   (set (match_operand:SI 3 "register_operand" "=*0,r,r")
	(plus:SI (match_dup 0)
		 (match_dup 1)))]
  "!TARGET_AVOID_GOTPLT && !TARGET_V32"
  "jsr [%3=%0%S1]")

(define_expand "call_value"
  [(parallel [(set (match_operand 0 "" "")
		   (call (match_operand:QI 1 "cris_mem_call_operand" "")
			 (match_operand 2 "" "")))
	      (clobber (reg:SI CRIS_SRP_REGNUM))])]
  ""
{
  gcc_assert (MEM_P (operands[1]));
  if (flag_pic)
    cris_expand_pic_call_address (&operands[1]);
})

;; Accept *anything* as operand 2.  The validity other than "general" of
;; operand 0 will be checked elsewhere.  Accept operands for operand 1 in
;; order of preference (Q includes r, but r is shorter, faster).
;;  We also accept a PLT symbol.  We output it as [rPIC+sym:GOTPLT] rather
;; than requiring getting rPIC + sym:PLT into a register.

(define_insn "*expanded_call_value_non_v32"
  [(set (match_operand 0 "nonimmediate_operand" "=g,g,g")
	(call (mem:QI (match_operand:SI 1 "general_operand" "r,Q>,g"))
	      (match_operand 2 "" "")))
   (clobber (reg:SI CRIS_SRP_REGNUM))]
  "!TARGET_V32"
  "Jsr %1"
  [(set_attr "cc" "clobber")])

;; See similar call special-case.
(define_insn "*expanded_call_value_side"
  [(set (match_operand 0 "nonimmediate_operand" "=g,g,g")
	(call
	 (mem:QI
	  (mem:SI
	   (plus:SI (match_operand:SI 1 "cris_bdap_operand" "%r,  r,r")
		    (match_operand:SI 2 "cris_bdap_operand" "r>Rn,r,>Rn"))))
	      (match_operand 3 "" "")))
   (clobber (reg:SI CRIS_SRP_REGNUM))
   (set (match_operand:SI 4 "register_operand" "=*1,r,r")
	(plus:SI (match_dup 1)
		 (match_dup 2)))]
  "!TARGET_AVOID_GOTPLT && !TARGET_V32"
  "Jsr [%4=%1%S2]"
  [(set_attr "cc" "clobber")])

(define_insn "*expanded_call_value_v32"
  [(set
    (match_operand 0 "nonimmediate_operand" "=g,g,g,g")
    (call
     (mem:QI
      (match_operand:SI 1 "cris_nonmemory_operand_or_callable_symbol" "n,r,U,i"))
     (match_operand 2 "" "")))
   (clobber (reg:SI 16))]
  "TARGET_V32"
  "@
   Jsr %1%#
   Jsr %1%#
   Bsr %1%#
   Bsr %1%#"
  [(set_attr "cc" "clobber")
   (set_attr "slottable" "has_call_slot")])

;; Used in debugging.  No use for the direct pattern; unfilled
;; delayed-branches are taken care of by other means.

(define_insn "nop"
  [(const_int 0)]
  ""
  "nop"
  [(set_attr "cc" "none")])

;; We need to stop accesses to the stack after the memory is
;; deallocated.  Unfortunately, reorg doesn't look at naked clobbers,
;; e.g. (insn ... (clobber (mem:BLK (stack_pointer_rtx)))) and we don't
;; want to use a naked (unspec_volatile) as that would stop any
;; scheduling in the epilogue.  Hence we model it as a "real" insn that
;; sets the memory in an unspecified manner.  FIXME: Unfortunately it
;; still has the effect of an unspec_volatile.
(define_insn "cris_frame_deallocated_barrier"
  [(set (mem:BLK (reg:SI CRIS_SP_REGNUM))
	(unspec:BLK [(const_int 0)] CRIS_UNSPEC_FRAME_DEALLOC))]
  ""
  ""
  [(set_attr "length" "0")])

;; We expand on casesi so we can use "bound" and "add offset fetched from
;; a table to pc" (adds.w [pc+%0.w],pc).

;; Note: if you change the "parallel" (or add anything after it) in
;; this expansion, you must change the macro ASM_OUTPUT_CASE_END
;; accordingly, to add the default case at the end of the jump-table.

(define_expand "cris_casesi_non_v32"
  [(set (match_dup 5) (match_operand:SI 0 "general_operand" ""))
   (set (match_dup 6)
	(minus:SI (match_dup 5)
		  (match_operand:SI 1 "const_int_operand" "n")))
   (set (match_dup 7)
	(umin:SI (match_dup 6)
		 (match_operand:SI 2 "const_int_operand" "n")))
   (parallel
    [(set (pc)
	  (if_then_else
	   (ltu (match_dup 7) (match_dup 2))
	   (plus:SI (sign_extend:SI
		     (mem:HI
		      (plus:SI (mult:SI (match_dup 7) (const_int 2))
			       (pc))))
		    (pc))
	   (label_ref (match_operand 4 "" ""))))
     (use (label_ref (match_operand 3 "" "")))])]
  ""
{
  operands[2] = plus_constant (operands[2], 1);
  operands[5] = gen_reg_rtx (SImode);
  operands[6] = gen_reg_rtx (SImode);
  operands[7] = gen_reg_rtx (SImode);
})

;; FIXME: Check effect of not JUMP_TABLES_IN_TEXT_SECTION.
(define_expand "cris_casesi_v32"
  [(set (match_dup 5) (match_operand:SI 0 "general_operand"))
   (set (match_dup 6)
       (minus:SI (match_dup 5)
		 (match_operand:SI 1 "const_int_operand")))
   (set (match_dup 7)
       (umin:SI (match_dup 6)
		(match_operand:SI 2 "const_int_operand")))
   (set (match_dup 8) (match_dup 11))
   (set (match_dup 9)
       (plus:SI (mult:SI (match_dup 7) (const_int 2))
		(match_dup 8)))
   (set (match_dup 10)
       (plus:SI (sign_extend:SI (mem:HI (match_dup 9)))
		(match_dup 9)))
   (parallel
    [(set (pc)
	 (if_then_else
	  (ltu (unspec [(const_int 0)] CRIS_UNSPEC_CASESI) (match_dup 2))
	  (match_dup 10)
	  (label_ref (match_operand 4 "" ""))))
     (use (label_ref (match_dup 3)))])]
  "TARGET_V32"
{
  int i;
  rtx xlabel = gen_rtx_LABEL_REF (VOIDmode, operands[3]);
  for (i = 5; i <= 10; i++)
    operands[i] = gen_reg_rtx (SImode);
  operands[2] = plus_constant (operands[2], 1);

  /* Don't forget to decorate labels too, for PIC.  */
  operands[11] = flag_pic
    ? gen_rtx_CONST (Pmode,
		    gen_rtx_UNSPEC (Pmode, gen_rtvec (1, xlabel),
				    CRIS_UNSPEC_PCREL))
    : xlabel;
})

(define_expand "casesi"
  [(match_operand:SI 0 "general_operand")
   (match_operand:SI 1 "const_int_operand")
   (match_operand:SI 2 "const_int_operand")
   (match_operand 3 "" "")
   (match_operand 4 "" "")]
  ""
{
  if (TARGET_V32)
    emit_insn (gen_cris_casesi_v32 (operands[0], operands[1], operands[2],
				    operands[3], operands[4]));
  else
    emit_insn (gen_cris_casesi_non_v32 (operands[0], operands[1], operands[2],
					operands[3], operands[4]));
  DONE;
})

;; Split-patterns.  Some of them have modes unspecified.  This
;; should always be ok; if for no other reason sparc.md has it as
;; well.
;;
;; When register_operand is specified for an operand, we can get a
;; subreg as well (Axis-990331), so don't just assume that REG_P is true
;; for a register_operand and that REGNO can be used as is.  It is best to
;; guard with REG_P, unless it is worth it to adjust for the subreg case.

;; op [rx + 0],ry,rz
;; The index to rx is optimized into zero, and gone.

;; First, recognize bound [rx],ry,rz; where [rx] is zero-extended,
;; and add/sub [rx],ry,rz, with zero or sign-extend on [rx].
;; Split this into:
;;  move ry,rz
;;  op [rx],rz
;; Lose if rz=ry or rx=rz.
;; Call this op-extend-split.
;; Do not match for V32; the addo and addi shouldn't be split
;; up.

(define_split
  [(set (match_operand 0 "register_operand" "")
	(match_operator
	 4 "cris_operand_extend_operator"
	 [(match_operand 1 "register_operand" "")
	  (match_operator
	   3 "cris_extend_operator"
	   [(match_operand 2 "memory_operand" "")])]))]
  "!TARGET_V32
   && REG_P (operands[0])
   && REG_P (operands[1])
   && REGNO (operands[1]) != REGNO (operands[0])
   && GET_MODE_SIZE (GET_MODE (operands[0])) <= UNITS_PER_WORD
   && REG_P (XEXP (operands[2], 0))
   && REGNO (XEXP (operands[2], 0)) != REGNO (operands[0])"
  [(set (match_dup 0)
	(match_dup 1))
   (set (match_dup 0)
	(match_op_dup
	 4 [(match_dup 0)
	    (match_op_dup 3 [(match_dup 2)])]))]
  "")

;; As op-extend-split, but recognize and split op [rz],ry,rz into
;;  ext [rz],rz
;;  op ry,rz
;; Do this for plus or bound only, being commutative operations, since we
;; have swapped the operands.
;; Call this op-extend-split-rx=rz

(define_split
  [(set (match_operand 0 "register_operand" "")
	(match_operator
	 4 "cris_plus_or_bound_operator"
	 [(match_operand 1 "register_operand" "")
	  (match_operator
	   3 "cris_extend_operator"
	   [(match_operand 2 "memory_operand" "")])]))]
  "!TARGET_V32
   && REG_P (operands[0])
   && REG_P (operands[1])
   && REGNO (operands[1]) != REGNO (operands[0])
   && GET_MODE_SIZE (GET_MODE (operands[0])) <= UNITS_PER_WORD
   && REG_P (XEXP (operands[2], 0))
   && REGNO (XEXP (operands[2], 0)) == REGNO (operands[0])"
  [(set (match_dup 0)
	(match_op_dup 3 [(match_dup 2)]))
   (set (match_dup 0)
	(match_op_dup
	 4 [(match_dup 0)
	    (match_dup 1)]))]
  "")

;; As the op-extend-split, but swapped operands, and only for
;; plus or bound, being the commutative extend-operators.  FIXME: Why is
;; this needed?  Is it?
;; Call this op-extend-split-swapped

(define_split
  [(set (match_operand 0 "register_operand" "")
	(match_operator
	 4 "cris_plus_or_bound_operator"
	 [(match_operator
	   3 "cris_extend_operator"
	   [(match_operand 2 "memory_operand" "")])
	  (match_operand 1 "register_operand" "")]))]
  "!TARGET_V32
   && REG_P (operands[0])
   && REG_P (operands[1])
   && REGNO (operands[1]) != REGNO (operands[0])
   && GET_MODE_SIZE (GET_MODE (operands[0])) <= UNITS_PER_WORD
   && REG_P (XEXP (operands[2], 0))
   && REGNO (XEXP (operands[2], 0)) != REGNO (operands[0])"
  [(set (match_dup 0)
	(match_dup 1))
   (set (match_dup 0)
	(match_op_dup
	 4 [(match_dup 0)
	    (match_op_dup 3 [(match_dup 2)])]))]
  "")

;; As op-extend-split-rx=rz, but swapped operands, only for plus or
;; bound.  Call this op-extend-split-swapped-rx=rz.

(define_split
  [(set (match_operand 0 "register_operand" "")
	(match_operator
	 4 "cris_plus_or_bound_operator"
	 [(match_operator
	   3 "cris_extend_operator"
	   [(match_operand 2 "memory_operand" "")])
	  (match_operand 1 "register_operand" "")]))]
  "!TARGET_V32
   && REG_P (operands[0])
   && REG_P (operands[1])
   && REGNO (operands[1]) != REGNO (operands[0])
   && GET_MODE_SIZE (GET_MODE (operands[0])) <= UNITS_PER_WORD
   && REG_P (XEXP (operands[2], 0))
   && REGNO (XEXP (operands[2], 0)) == REGNO (operands[0])"
  [(set (match_dup 0)
	(match_op_dup 3 [(match_dup 2)]))
   (set (match_dup 0)
	(match_op_dup
	 4 [(match_dup 0)
	    (match_dup 1)]))]
  "")

;; As op-extend-split, but the mem operand is not extended.
;;
;; op [rx],ry,rz changed into
;;  move ry,rz
;;  op [rx],rz
;; lose if ry=rz or rx=rz
;; Call this op-extend.

(define_split
  [(set (match_operand 0 "register_operand" "")
	(match_operator
	 3 "cris_orthogonal_operator"
	 [(match_operand 1 "register_operand" "")
	  (match_operand 2 "memory_operand" "")]))]
  "!TARGET_V32
   && REG_P (operands[0])
   && REG_P (operands[1])
   && REGNO (operands[1]) != REGNO (operands[0])
   && GET_MODE_SIZE (GET_MODE (operands[0])) <= UNITS_PER_WORD
   && REG_P (XEXP (operands[2], 0))
   && REGNO (XEXP (operands[2], 0)) != REGNO (operands[0])"
  [(set (match_dup 0)
	(match_dup 1))
   (set (match_dup 0)
	(match_op_dup
	 3 [(match_dup 0)
	    (match_dup 2)]))]
  "")

;; As op-extend-split-rx=rz, non-extended.
;; Call this op-split-rx=rz

(define_split
  [(set (match_operand 0 "register_operand" "")
	(match_operator
	 3 "cris_commutative_orth_op"
	 [(match_operand 2 "memory_operand" "")
	  (match_operand 1 "register_operand" "")]))]
  "!TARGET_V32
   && REG_P (operands[0])
   && REG_P (operands[1])
   && REGNO (operands[1]) != REGNO (operands[0])
   && GET_MODE_SIZE (GET_MODE (operands[0])) <= UNITS_PER_WORD
   && REG_P (XEXP (operands[2], 0))
   && REGNO (XEXP (operands[2], 0)) != REGNO (operands[0])"
  [(set (match_dup 0)
	(match_dup 1))
   (set (match_dup 0)
	(match_op_dup
	 3 [(match_dup 0)
	    (match_dup 2)]))]
  "")

;; As op-extend-split-swapped, nonextended.
;; Call this op-split-swapped.

(define_split
  [(set (match_operand 0 "register_operand" "")
	(match_operator
	 3 "cris_commutative_orth_op"
	 [(match_operand 1 "register_operand" "")
	  (match_operand 2 "memory_operand" "")]))]
  "!TARGET_V32
   && REG_P (operands[0]) && REG_P (operands[1])
   && REGNO (operands[1]) != REGNO (operands[0])
   && GET_MODE_SIZE (GET_MODE (operands[0])) <= UNITS_PER_WORD
   && REG_P (XEXP (operands[2], 0))
   && REGNO (XEXP (operands[2], 0)) == REGNO (operands[0])"
  [(set (match_dup 0)
	(match_dup 2))
   (set (match_dup 0)
	(match_op_dup
	 3 [(match_dup 0)
	    (match_dup 1)]))]
  "")

;; As op-extend-split-swapped-rx=rz, non-extended.
;; Call this op-split-swapped-rx=rz.

(define_split
  [(set (match_operand 0 "register_operand" "")
	(match_operator
	 3 "cris_orthogonal_operator"
	 [(match_operand 2 "memory_operand" "")
	  (match_operand 1 "register_operand" "")]))]
  "!TARGET_V32
   && REG_P (operands[0]) && REG_P (operands[1])
   && REGNO (operands[1]) != REGNO (operands[0])
   && GET_MODE_SIZE (GET_MODE (operands[0])) <= UNITS_PER_WORD
   && REG_P (XEXP (operands[2], 0))
   && REGNO (XEXP (operands[2], 0)) == REGNO (operands[0])"
  [(set (match_dup 0)
	(match_dup 2))
   (set (match_dup 0)
	(match_op_dup
	 3 [(match_dup 0)
	    (match_dup 1)]))]
  "")

;; Splits for all cases in side-effect insns where (possibly after reload
;; and register allocation) rx and ry in [rx=ry+i] are equal.

;; move.S1 [rx=rx+rz.S2],ry

(define_split
  [(parallel
    [(set (match_operand 0 "register_operand" "")
	  (match_operator
	   6 "cris_mem_op"
	   [(plus:SI
	     (mult:SI (match_operand:SI 1 "register_operand" "")
		      (match_operand:SI 2 "const_int_operand" ""))
	     (match_operand:SI 3 "register_operand" ""))]))
     (set (match_operand:SI 4 "register_operand" "")
	  (plus:SI (mult:SI (match_dup 1)
			    (match_dup 2))
		    (match_dup 3)))])]
  "REG_P (operands[3]) && REG_P (operands[4])
   && REGNO (operands[3]) == REGNO (operands[4])"
  [(set (match_dup 4) (plus:SI (mult:SI (match_dup 1) (match_dup 2))
			       (match_dup 3)))
   (set (match_dup 0) (match_dup 5))]
  "operands[5] = replace_equiv_address (operands[6], operands[3]);")

;; move.S1 [rx=rx+i],ry

(define_split
  [(parallel
    [(set (match_operand 0 "register_operand" "")
	  (match_operator
	   5 "cris_mem_op"
	   [(plus:SI (match_operand:SI 1 "cris_bdap_operand" "")
		     (match_operand:SI 2 "cris_bdap_operand" ""))]))
     (set (match_operand:SI 3 "register_operand" "")
	   (plus:SI (match_dup 1)
		    (match_dup 2)))])]
  "(rtx_equal_p (operands[3], operands[1])
    || rtx_equal_p (operands[3], operands[2]))"
  [(set (match_dup 3) (plus:SI (match_dup 1) (match_dup 2)))
   (set (match_dup 0) (match_dup 4))]
{
  operands[4] = replace_equiv_address (operands[5], operands[3]);
  cris_order_for_addsi3 (operands, 1);
})

;; move.S1 ry,[rx=rx+rz.S2]

(define_split
  [(parallel
    [(set (match_operator
	   6 "cris_mem_op"
	   [(plus:SI
	     (mult:SI (match_operand:SI 0 "register_operand" "")
		      (match_operand:SI 1 "const_int_operand" ""))
	     (match_operand:SI 2 "register_operand" ""))])
	  (match_operand 3 "register_operand" ""))
     (set (match_operand:SI 4 "register_operand" "")
	   (plus:SI (mult:SI (match_dup 0)
			     (match_dup 1))
		    (match_dup 2)))])]
  "REG_P (operands[2]) && REG_P (operands[4])
   && REGNO (operands[4]) == REGNO (operands[2])"
  [(set (match_dup 4) (plus:SI (mult:SI (match_dup 0) (match_dup 1))
				(match_dup 2)))
   (set (match_dup 5) (match_dup 3))]
  "operands[5] = replace_equiv_address (operands[6], operands[4]);")

;; move.S1 ry,[rx=rx+i]

(define_split
  [(parallel
    [(set (match_operator
	   6 "cris_mem_op"
	   [(plus:SI (match_operand:SI 0 "cris_bdap_operand" "")
		     (match_operand:SI 1 "cris_bdap_operand" ""))])
	  (match_operand 2 "register_operand" ""))
     (set (match_operand:SI 3 "register_operand" "")
	   (plus:SI (match_dup 0)
		   (match_dup 1)))])]
  "(rtx_equal_p (operands[3], operands[0])
    || rtx_equal_p (operands[3], operands[1]))"
  [(set (match_dup 3) (plus:SI (match_dup 0) (match_dup 1)))
   (set (match_dup 5) (match_dup 2))]
{
  operands[5] = replace_equiv_address (operands[6], operands[3]);
  cris_order_for_addsi3 (operands, 0);
})

;; clear.[bwd] [rx=rx+rz.S2]

(define_split
  [(parallel
    [(set (mem:BWD (plus:SI
		    (mult:SI (match_operand:SI 0 "register_operand" "")
			     (match_operand:SI 1 "const_int_operand" ""))
		    (match_operand:SI 2 "register_operand" "")))
	   (const_int 0))
     (set (match_operand:SI 3 "register_operand" "")
	   (plus:SI (mult:SI (match_dup 0)
			     (match_dup 1))
		    (match_dup 2)))])]
  "REG_P (operands[2]) && REG_P (operands[3])
   && REGNO (operands[3]) == REGNO (operands[2])"
  [(set (match_dup 3) (plus:SI (mult:SI (match_dup 0) (match_dup 1))
				(match_dup 2)))
   (set (mem:BWD (match_dup 3)) (const_int 0))]
  "")

;; clear.[bwd] [rx=rx+i]

(define_split
  [(parallel
    [(set (mem:BWD
	   (plus:SI (match_operand:SI 0 "cris_bdap_operand" "")
		    (match_operand:SI 1 "cris_bdap_operand" "")))
	   (const_int 0))
     (set (match_operand:SI 2 "register_operand" "")
	   (plus:SI (match_dup 0)
		    (match_dup 1)))])]
  "(rtx_equal_p (operands[0], operands[2])
    || rtx_equal_p (operands[2], operands[1]))"
  [(set (match_dup 2) (plus:SI (match_dup 0) (match_dup 1)))
   (set (mem:BWD (match_dup 2)) (const_int 0))]
  "cris_order_for_addsi3 (operands, 0);")

;; mov(s|u).S1 [rx=rx+rz.S2],ry

(define_split
  [(parallel
    [(set (match_operand 0 "register_operand" "")
	  (match_operator
	    5 "cris_extend_operator"
	    [(mem (plus:SI
		   (mult:SI (match_operand:SI 1 "register_operand" "")
			    (match_operand:SI 2 "const_int_operand" ""))
		   (match_operand:SI 3 "register_operand" "")))]))
     (set (match_operand:SI 4 "register_operand" "")
	   (plus:SI (mult:SI (match_dup 1)
			     (match_dup 2))
		    (match_dup 3)))])]
  "REG_P (operands[3])
   && REG_P (operands[4])
   && REGNO (operands[3]) == REGNO (operands[4])"
  [(set (match_dup 4) (plus:SI (mult:SI (match_dup 1) (match_dup 2))
				(match_dup 3)))
   (set (match_dup 0) (match_op_dup 5 [(match_dup 6)]))]
  "operands[6] = replace_equiv_address (XEXP (operands[5], 0), operands[4]);")

;; mov(s|u).S1 [rx=rx+i],ry

(define_split
  [(parallel
    [(set (match_operand 0 "register_operand" "")
	  (match_operator
	    4 "cris_extend_operator"
	    [(mem (plus:SI
		   (match_operand:SI 1 "cris_bdap_operand" "")
		   (match_operand:SI 2 "cris_bdap_operand" "")))]))
     (set (match_operand:SI 3 "register_operand" "")
	   (plus:SI (match_dup 1)
		    (match_dup 2)))])]
  "(rtx_equal_p (operands[1], operands[3])
    || rtx_equal_p (operands[2], operands[3]))"
  [(set (match_dup 3) (plus:SI (match_dup 1) (match_dup 2)))
   (set (match_dup 0) (match_op_dup 4 [(match_dup 5)]))]
{
  operands[5] = replace_equiv_address (XEXP (operands[4], 0), operands[3]);
  cris_order_for_addsi3 (operands, 1);
})

;; op.S1 [rx=rx+i],ry

(define_split
  [(parallel
    [(set (match_operand 0 "register_operand" "")
	  (match_operator
	    5 "cris_orthogonal_operator"
	    [(match_operand 1 "register_operand" "")
	     (mem (plus:SI
		   (match_operand:SI 2 "cris_bdap_operand" "")
		   (match_operand:SI 3 "cris_bdap_operand" "")))]))
     (set (match_operand:SI 4 "register_operand" "")
	   (plus:SI (match_dup 2)
		    (match_dup 3)))])]
  "(rtx_equal_p (operands[4], operands[2])
    || rtx_equal_p (operands[4], operands[3]))"
  [(set (match_dup 4) (plus:SI (match_dup 2) (match_dup 3)))
   (set (match_dup 0) (match_op_dup 5 [(match_dup 1) (match_dup 6)]))]
{
  operands[6] = replace_equiv_address (XEXP (operands[5], 1), operands[4]);
  cris_order_for_addsi3 (operands, 2);
})

;; op.S1 [rx=rx+rz.S2],ry

(define_split
  [(parallel
    [(set (match_operand 0 "register_operand" "")
	  (match_operator
	    6 "cris_orthogonal_operator"
	    [(match_operand 1 "register_operand" "")
	     (mem (plus:SI
		   (mult:SI (match_operand:SI 2 "register_operand" "")
			    (match_operand:SI 3 "const_int_operand" ""))
		   (match_operand:SI 4 "register_operand" "")))]))
     (set (match_operand:SI 5 "register_operand" "")
	   (plus:SI (mult:SI (match_dup 2)
			     (match_dup 3))
		   (match_dup 4)))])]
  "REG_P (operands[4])
   && REG_P (operands[5])
   && REGNO (operands[5]) == REGNO (operands[4])"
  [(set (match_dup 5) (plus:SI (mult:SI (match_dup 2) (match_dup 3))
				(match_dup 4)))
   (set (match_dup 0) (match_op_dup 6 [(match_dup 1) (match_dup 7)]))]
  "operands[7] = replace_equiv_address (XEXP (operands[6], 1), operands[5]);")

;; op.S1 [rx=rx+rz.S2],ry (swapped)

(define_split
  [(parallel
    [(set (match_operand 0 "register_operand" "")
	  (match_operator
	    6 "cris_commutative_orth_op"
	    [(mem (plus:SI
		   (mult:SI (match_operand:SI 2 "register_operand" "")
			    (match_operand:SI 3 "const_int_operand" ""))
		   (match_operand:SI 4 "register_operand" "")))
	     (match_operand 1 "register_operand" "")]))
     (set (match_operand:SI 5 "register_operand" "")
	   (plus:SI (mult:SI (match_dup 2)
			     (match_dup 3))
		    (match_dup 4)))])]
  "REG_P (operands[4])
   && REG_P (operands[5])
   && REGNO (operands[5]) == REGNO (operands[4])"
  [(set (match_dup 5) (plus:SI (mult:SI (match_dup 2) (match_dup 3))
			       (match_dup 4)))
   (set (match_dup 0) (match_op_dup 6 [(match_dup 7) (match_dup 1)]))]
  "operands[7] = replace_equiv_address (XEXP (operands[6], 0), operands[5]);")

;; op.S1 [rx=rx+i],ry (swapped)

(define_split
  [(parallel
    [(set (match_operand 0 "register_operand" "")
	  (match_operator
	    5 "cris_commutative_orth_op"
	    [(mem
	      (plus:SI (match_operand:SI 2 "cris_bdap_operand" "")
		       (match_operand:SI 3 "cris_bdap_operand" "")))
	     (match_operand 1 "register_operand" "")]))
     (set (match_operand:SI 4 "register_operand" "")
	  (plus:SI (match_dup 2)
		    (match_dup 3)))])]
  "(rtx_equal_p (operands[4], operands[2])
    || rtx_equal_p (operands[4], operands[3]))"
  [(set (match_dup 4) (plus:SI (match_dup 2) (match_dup 3)))
   (set (match_dup 0) (match_op_dup 5 [(match_dup 6) (match_dup 1)]))]
{
  operands[6] = replace_equiv_address (XEXP (operands[5], 0), operands[4]);
  cris_order_for_addsi3 (operands, 2);
})

;; op(s|u).S1 [rx=rx+rz.S2],ry

(define_split
  [(parallel
    [(set (match_operand 0 "register_operand" "")
	  (match_operator
	    6 "cris_operand_extend_operator"
	    [(match_operand 1 "register_operand" "")
	     (match_operator
	      7 "cris_extend_operator"
	      [(mem (plus:SI
		     (mult:SI (match_operand:SI 2 "register_operand" "")
			      (match_operand:SI 3 "const_int_operand" ""))
		     (match_operand:SI 4 "register_operand" "")))])]))
     (set (match_operand:SI 5 "register_operand" "")
	   (plus:SI (mult:SI (match_dup 2)
			     (match_dup 3))
		    (match_dup 4)))])]
  "REG_P (operands[4])
   && REG_P (operands[5])
   && REGNO (operands[5]) == REGNO (operands[4])"
  [(set (match_dup 5) (plus:SI (mult:SI (match_dup 2) (match_dup 3))
			       (match_dup 4)))
   (set (match_dup 0) (match_op_dup 6 [(match_dup 1) (match_dup 8)]))]
  "operands[8] = gen_rtx_fmt_e (GET_CODE (operands[7]), GET_MODE (operands[7]),
				replace_equiv_address (XEXP (operands[7], 0),
						       operands[5]));")

;; op(s|u).S1 [rx=rx+i],ry

(define_split
  [(parallel
    [(set (match_operand 0 "register_operand" "")
	  (match_operator
	    5 "cris_operand_extend_operator"
	    [(match_operand 1 "register_operand" "")
	     (match_operator
	      6 "cris_extend_operator"
	      [(mem
		(plus:SI (match_operand:SI 2 "cris_bdap_operand" "")
			 (match_operand:SI 3 "cris_bdap_operand" "")
			 ))])]))
     (set (match_operand:SI 4 "register_operand" "")
	   (plus:SI (match_dup 2)
		    (match_dup 3)))])]
  "(rtx_equal_p (operands[4], operands[2])
    || rtx_equal_p (operands[4], operands[3]))"
  [(set (match_dup 4) (plus:SI (match_dup 2) (match_dup 3)))
   (set (match_dup 0) (match_op_dup 5 [(match_dup 1) (match_dup 7)]))]
{
  operands[7] = gen_rtx_fmt_e (GET_CODE (operands[6]), GET_MODE (operands[6]),
			       replace_equiv_address (XEXP (operands[6], 0),
						      operands[4]));
  cris_order_for_addsi3 (operands, 2);
})

;; op(s|u).S1 [rx=rx+rz.S2],ry (swapped, plus or bound)

(define_split
  [(parallel
    [(set (match_operand 0 "register_operand" "")
	  (match_operator
	    7 "cris_plus_or_bound_operator"
	    [(match_operator
	      6 "cris_extend_operator"
	      [(mem (plus:SI
		     (mult:SI (match_operand:SI 2 "register_operand" "")
			      (match_operand:SI 3 "const_int_operand" ""))
		     (match_operand:SI 4 "register_operand" "")))])
	     (match_operand 1 "register_operand" "")]))
     (set (match_operand:SI 5 "register_operand" "")
	   (plus:SI (mult:SI (match_dup 2)
			     (match_dup 3))
		    (match_dup 4)))])]
  "REG_P (operands[4]) && REG_P (operands[5])
   && REGNO (operands[5]) == REGNO (operands[4])"
  [(set (match_dup 5) (plus:SI (mult:SI (match_dup 2) (match_dup 3))
			       (match_dup 4)))
   (set (match_dup 0) (match_op_dup 6 [(match_dup 8) (match_dup 1)]))]
  "operands[8] = gen_rtx_fmt_e (GET_CODE (operands[6]), GET_MODE (operands[6]),
				replace_equiv_address (XEXP (operands[6], 0),
						       operands[5]));")

;; op(s|u).S1 [rx=rx+i],ry (swapped, plus or bound)

(define_split
  [(parallel
    [(set (match_operand 0 "register_operand" "")
	  (match_operator
	    6 "cris_plus_or_bound_operator"
	    [(match_operator
	      5 "cris_extend_operator"
	     [(mem (plus:SI
		    (match_operand:SI 2 "cris_bdap_operand" "")
		    (match_operand:SI 3 "cris_bdap_operand" "")))])
	     (match_operand 1 "register_operand" "")]))
     (set (match_operand:SI 4 "register_operand" "")
	   (plus:SI (match_dup 2)
		    (match_dup 3)))])]
  "(rtx_equal_p (operands[4], operands[2])
    || rtx_equal_p (operands[4], operands[3]))"
  [(set (match_dup 4) (plus:SI (match_dup 2) (match_dup 3)))
   (set (match_dup 0) (match_op_dup 6 [(match_dup 7) (match_dup 1)]))]
{
  operands[7] = gen_rtx_fmt_e (GET_CODE (operands[5]), GET_MODE (operands[5]),
			       replace_equiv_address (XEXP (operands[5], 0),
						      operands[4]));
  cris_order_for_addsi3 (operands, 2);
})

;; Splits for addressing prefixes that have no side-effects, so we can
;; fill a delay slot.  Never split if we lose something, though.

;; If we have a
;;  move [indirect_ref],rx
;; where indirect ref = {const, [r+], [r]}, it costs as much as
;;  move indirect_ref,rx
;;  move [rx],rx
;; Take care not to allow indirect_ref = register.

;; We're not allowed to generate copies of registers with different mode
;; until after reload; copying pseudos upsets reload.  CVS as of
;; 2001-08-24, unwind-dw2-fde.c, _Unwind_Find_FDE ICE in
;; cselib_invalidate_regno.

(define_split ; indir_to_reg_split
  [(set (match_operand 0 "register_operand" "")
	(match_operand 1 "indirect_operand" ""))]
  "reload_completed
   && REG_P (operands[0])
   && GET_MODE_SIZE (GET_MODE (operands[0])) <= UNITS_PER_WORD
   && (MEM_P (XEXP (operands[1], 0)) || CONSTANT_P (XEXP (operands[1], 0)))
   && REGNO (operands[0]) < CRIS_LAST_GENERAL_REGISTER"
  [(set (match_dup 2) (match_dup 4))
   (set (match_dup 0) (match_dup 3))]
  "operands[2] = gen_rtx_REG (Pmode, REGNO (operands[0]));
   operands[3] = replace_equiv_address (operands[1], operands[2]);
   operands[4] = XEXP (operands[1], 0);")

;; As the above, but MOVS and MOVU.

(define_split
  [(set (match_operand 0 "register_operand" "")
	(match_operator
	 4 "cris_extend_operator"
	 [(match_operand 1 "indirect_operand" "")]))]
  "reload_completed
   && REG_P (operands[0])
   && GET_MODE_SIZE (GET_MODE (operands[0])) <= UNITS_PER_WORD
   && (MEM_P (XEXP (operands[1], 0))
       || CONSTANT_P (XEXP (operands[1], 0)))"
  [(set (match_dup 2) (match_dup 5))
   (set (match_dup 0) (match_op_dup 4 [(match_dup 3)]))]
  "operands[2] = gen_rtx_REG (Pmode, REGNO (operands[0]));
   operands[3] = replace_equiv_address (XEXP (operands[4], 0), operands[2]);
   operands[5] = XEXP (operands[1], 0);")

;; Various peephole optimizations.
;;
;; Watch out: when you exchange one set of instructions for another, the
;; condition codes setting must be the same, or you have to CC_INIT or
;; whatever is appropriate, in the pattern before you emit the
;; assembly text.  This is best done here, not in cris_notice_update_cc,
;; to keep changes local to their cause.
;;
;; Do not add patterns that you do not know will be matched.
;; Please also add a self-contained testcase.

;; We have trouble with and:s and shifts.  Maybe something is broken in
;; gcc?  Or it could just be that bit-field insn expansion is a bit
;; suboptimal when not having extzv insns.
;; Testcase for the following four peepholes: gcc.dg/cris-peep2-xsrand.c

(define_peephole2 ; asrandb (peephole casesi+31)
  [(set (match_operand:SI 0 "register_operand" "")
	(ashiftrt:SI (match_dup 0)
		     (match_operand:SI 1 "const_int_operand" "")))
   (set (match_dup 0)
	(and:SI (match_dup 0)
		(match_operand 2 "const_int_operand" "")))]
  "INTVAL (operands[2]) > 31
   && INTVAL (operands[2]) < 255
   && INTVAL (operands[1]) > 23
   /* Check that the and-operation enables us to use logical-shift.  */
   && (INTVAL (operands[2])
	  & ((HOST_WIDE_INT) -1 << (32 - INTVAL (operands[1])))) == 0"
  [(set (match_dup 0) (lshiftrt:SI (match_dup 0) (match_dup 1)))
   (set (match_dup 3) (and:QI (match_dup 3) (match_dup 4)))]
  ;; FIXME: CC0 is valid except for the M bit.
{
  operands[3] = gen_rtx_REG (QImode, REGNO (operands[0]));
  operands[4] = GEN_INT (trunc_int_for_mode (INTVAL (operands[2]), QImode));
})

(define_peephole2 ; asrandw (peephole casesi+32)
  [(set (match_operand:SI 0 "register_operand" "")
	(ashiftrt:SI (match_dup 0)
		     (match_operand:SI 1 "const_int_operand" "")))
   (set (match_dup 0)
	(and:SI (match_dup 0) (match_operand 2 "const_int_operand" "")))]
  "INTVAL (operands[2]) > 31
   && INTVAL (operands[2]) < 65535
   && INTVAL (operands[2]) != 255
   && INTVAL (operands[1]) > 15
   /* Check that the and-operation enables us to use logical-shift.  */
   && (INTVAL (operands[2])
       & ((HOST_WIDE_INT) -1 << (32 - INTVAL (operands[1])))) == 0"
  [(set (match_dup 0) (lshiftrt:SI (match_dup 0) (match_dup 1)))
   (set (match_dup 3) (and:HI (match_dup 3) (match_dup 4)))]
  ;; FIXME: CC0 is valid except for the M bit.
{
  operands[3] = gen_rtx_REG (HImode, REGNO (operands[0]));
  operands[4] = GEN_INT (trunc_int_for_mode (INTVAL (operands[2]), HImode));
})

(define_peephole2 ; lsrandb (peephole casesi+33)
  [(set (match_operand:SI 0 "register_operand" "")
	(lshiftrt:SI (match_dup 0)
		     (match_operand:SI 1 "const_int_operand" "")))
   (set (match_dup 0)
	(and:SI (match_dup 0) (match_operand 2 "const_int_operand" "")))]
  "INTVAL (operands[2]) > 31
   && INTVAL (operands[2]) < 255
   && INTVAL (operands[1]) > 23"
  [(set (match_dup 0) (lshiftrt:SI (match_dup 0) (match_dup 1)))
   (set (match_dup 3) (and:QI (match_dup 3) (match_dup 4)))]
  ;; FIXME: CC0 is valid except for the M bit.
{
  operands[3] = gen_rtx_REG (QImode, REGNO (operands[0]));
  operands[4] = GEN_INT (trunc_int_for_mode (INTVAL (operands[2]), QImode));
})

(define_peephole2 ; lsrandw (peephole casesi+34)
  [(set (match_operand:SI 0 "register_operand" "")
	(lshiftrt:SI (match_dup 0)
		     (match_operand:SI 1 "const_int_operand" "")))
   (set (match_dup 0)
	(and:SI (match_dup 0) (match_operand 2 "const_int_operand" "")))]
  "INTVAL (operands[2]) > 31 && INTVAL (operands[2]) < 65535
   && INTVAL (operands[2]) != 255
   && INTVAL (operands[1]) > 15"
  [(set (match_dup 0) (lshiftrt:SI (match_dup 0) (match_dup 1)))
   (set (match_dup 3) (and:HI (match_dup 3) (match_dup 4)))]
  ;; FIXME: CC0 is valid except for the M bit.
{
  operands[3] = gen_rtx_REG (HImode, REGNO (operands[0]));
  operands[4] = GEN_INT (trunc_int_for_mode (INTVAL (operands[2]), HImode));
})


;; Change
;;  add.d n,rx
;;  move [rx],ry
;; into
;;  move [rx=rx+n],ry
;; when -128 <= n <= 127.
;; This will reduce the size of the assembler code for n = [-128..127],
;; and speed up accordingly.  Don't match if the previous insn is
;; (set rx rz) because that combination is matched by another peephole.
;; No stable test-case.

(define_peephole2 ; moversideqi (peephole casesi+35)
  [(set (match_operand:SI 0 "register_operand" "")
	(plus:SI (match_operand:SI 1 "register_operand" "")
		 (match_operand:SI 2 "const_int_operand" "")))
   (set (match_operand 3 "register_operand" "")
	(match_operator 4 "cris_mem_op" [(match_dup 0)]))]
  "GET_MODE_SIZE (GET_MODE (operands[4])) <= UNITS_PER_WORD
   && REGNO (operands[3]) != REGNO (operands[0])
   && (BASE_P (operands[1]) || BASE_P (operands[2]))
   && !CRIS_CONST_OK_FOR_LETTER_P (INTVAL (operands[2]), 'J')
   && !CRIS_CONST_OK_FOR_LETTER_P (INTVAL (operands[2]), 'N')
   && (INTVAL (operands[2]) >= -128 && INTVAL (operands[2]) < 128)
   && TARGET_SIDE_EFFECT_PREFIXES"
  [(parallel
    [(set (match_dup 3) (match_dup 5))
     (set (match_dup 0) (plus:SI (match_dup 1) (match_dup 2)))])]
  ;; Checking the previous insn is a bit too awkward for the condition.
{
  rtx prev = prev_nonnote_insn (curr_insn);
  if (prev != NULL_RTX)
    {
      rtx set = single_set (prev);
      if (set != NULL_RTX
	  && REG_S_P (SET_DEST (set))
	  && REGNO (SET_DEST (set)) == REGNO (operands[0])
	  && REG_S_P (SET_SRC (set)))
	FAIL;
    }
  operands[5]
    = replace_equiv_address (operands[4],
			     gen_rtx_PLUS (SImode,
					   operands[1], operands[2]));
})

;; Vice versa: move ry,[rx=rx+n]

(define_peephole2 ; movemsideqi (peephole casesi+36)
  [(set (match_operand:SI 0 "register_operand" "")
	(plus:SI (match_operand:SI 1 "register_operand" "")
		 (match_operand:SI 2 "const_int_operand" "")))
   (set (match_operator 3 "cris_mem_op" [(match_dup 0)])
	(match_operand 4 "register_operand" ""))]
  "GET_MODE_SIZE (GET_MODE (operands[4])) <= UNITS_PER_WORD
   && REGNO (operands[4]) != REGNO (operands[0])
   && (BASE_P (operands[1]) || BASE_P (operands[2]))
   && !CRIS_CONST_OK_FOR_LETTER_P (INTVAL (operands[2]), 'J')
   && !CRIS_CONST_OK_FOR_LETTER_P (INTVAL (operands[2]), 'N')
   && (INTVAL (operands[2]) >= -128 && INTVAL (operands[2]) < 128)
   && TARGET_SIDE_EFFECT_PREFIXES"
  [(parallel
    [(set (match_dup 5) (match_dup 4))
     (set (match_dup 0) (plus:SI (match_dup 1) (match_dup 2)))])]
  "operands[5]
     = replace_equiv_address (operands[3],
			      gen_rtx_PLUS (SImode,
					    operands[1], operands[2]));")

;; As above, change:
;;  add.d n,rx
;;  op.d [rx],ry
;; into:
;;  op.d [rx=rx+n],ry
;; Saves when n = [-128..127].
;;
;; Splitting and joining combinations for side-effect modes are slightly
;; out of hand.  They probably will not save the time they take typing in,
;; not to mention the bugs that creep in.  FIXME: Get rid of as many of
;; the splits and peepholes as possible.
;; No stable test-case.

(define_peephole2 ; mover2side (peephole casesi+37)
  [(set (match_operand:SI 0 "register_operand" "")
	(plus:SI (match_operand:SI 1 "register_operand" "")
		 (match_operand:SI 2 "const_int_operand" "")))
   (set (match_operand 3 "register_operand" "")
	  (match_operator 4 "cris_orthogonal_operator"
			  [(match_dup 3)
			   (match_operator
			    5 "cris_mem_op" [(match_dup 0)])]))]
  ;; FIXME: What about DFmode?
  ;; Change to GET_MODE_SIZE (GET_MODE (operands[3])) <= UNITS_PER_WORD?
  "GET_MODE (operands[3]) != DImode
   && REGNO (operands[0]) != REGNO (operands[3])
   && !CRIS_CONST_OK_FOR_LETTER_P (INTVAL (operands[2]), 'J')
   && !CRIS_CONST_OK_FOR_LETTER_P (INTVAL (operands[2]), 'N')
   && INTVAL (operands[2]) >= -128
   && INTVAL (operands[2]) <= 127
   && TARGET_SIDE_EFFECT_PREFIXES"
  [(parallel
    [(set (match_dup 3) (match_op_dup 4 [(match_dup 3) (match_dup 6)]))
     (set (match_dup 0) (plus:SI (match_dup 1) (match_dup 2)))])]
  "operands[6]
     = replace_equiv_address (operands[5],
			      gen_rtx_PLUS (SImode,
					    operands[1], operands[2]));")

;; Sometimes, for some reason the pattern
;;  move x,rx
;;  add y,rx
;;  move [rx],rz
;; will occur.  Solve this, and likewise for to-memory.
;; No stable test-case.

(define_peephole2 ; moverside (peephole casesi+38)
  [(set (match_operand:SI 0 "register_operand" "")
	(match_operand:SI 1 "cris_bdap_biap_operand" ""))
   (set (match_dup 0)
	(plus:SI (match_operand:SI 2 "cris_bdap_biap_operand" "")
		 (match_operand:SI 3 "cris_bdap_biap_operand" "")))
   (set (match_operand 4 "register_operand" "")
	(match_operator 5 "cris_mem_op" [(match_dup 0)]))]
  "(rtx_equal_p (operands[2], operands[0])
    || rtx_equal_p (operands[3], operands[0]))
   && cris_side_effect_mode_ok (PLUS, operands, 0,
				(REG_S_P (operands[1])
				 ? 1
				 : (rtx_equal_p (operands[2], operands[0])
				    ? 3 : 2)),
				(! REG_S_P (operands[1])
				 ? 1
				 : (rtx_equal_p (operands[2], operands[0])
				    ? 3 : 2)),
				-1, 4)"
  [(parallel
    [(set (match_dup 4) (match_dup 6))
     (set (match_dup 0) (plus:SI (match_dup 7) (match_dup 8)))])]
{
  rtx otherop
    = rtx_equal_p (operands[2], operands[0]) ? operands[3] : operands[2];

  /* Make sure we have canonical RTX so we match the insn pattern -
     not a constant in the first operand.  We also require the order
     (plus reg mem) to match the final pattern.  */
  if (CONSTANT_P (otherop) || MEM_P (otherop))
    {
      operands[7] = operands[1];
      operands[8] = otherop;
    }
  else
    {
      operands[7] = otherop;
      operands[8] = operands[1];
    }
  operands[6]
    = replace_equiv_address (operands[5],
			     gen_rtx_PLUS (SImode,
					   operands[7], operands[8]));
})

;; As above but to memory.
;; FIXME: Split movemside and moverside into variants and prune
;; the ones that don't trig.
;; No stable test-case.

(define_peephole2 ; movemside (peephole casesi+39)
  [(set (match_operand:SI 0 "register_operand" "")
	(match_operand:SI 1 "cris_bdap_biap_operand" ""))
   (set (match_dup 0)
	(plus:SI (match_operand:SI 2 "cris_bdap_biap_operand" "")
		 (match_operand:SI 3 "cris_bdap_biap_operand" "")))
   (set (match_operator 4 "cris_mem_op" [(match_dup 0)])
	(match_operand 5 "register_operand" ""))]
  "(rtx_equal_p (operands[2], operands[0])
    || rtx_equal_p (operands[3], operands[0]))
   && cris_side_effect_mode_ok (PLUS, operands, 0,
				(REG_S_P (operands[1])
				 ? 1
				 : (rtx_equal_p (operands[2], operands[0])
				    ? 3 : 2)),
				(! REG_S_P (operands[1])
				   ? 1
				 : (rtx_equal_p (operands[2], operands[0])
				    ? 3 : 2)),
				-1, 5)"
  [(parallel
    [(set (match_dup 6) (match_dup 5))
     (set (match_dup 0) (plus:SI (match_dup 7) (match_dup 8)))])]
{
  rtx otherop
    = rtx_equal_p (operands[2], operands[0]) ? operands[3] : operands[2];

  /* Make sure we have canonical RTX so we match the insn pattern -
     not a constant in the first operand.  We also require the order
     (plus reg mem) to match the final pattern.  */
  if (CONSTANT_P (otherop) || MEM_P (otherop))
    {
      operands[7] = operands[1];
      operands[8] = otherop;
    }
  else
    {
      operands[7] = otherop;
      operands[8] = operands[1];
    }
  operands[6]
    = replace_equiv_address (operands[4],
			     gen_rtx_PLUS (SImode,
					   operands[7], operands[8]));
})

;; Another spotted bad code:
;;   move rx,ry
;;   move [ry],ry
;; No stable test-case.

(define_peephole2 ; movei (peephole casesi+42)
  [(set (match_operand:SI 0 "register_operand" "")
	(match_operand:SI 1 "register_operand" ""))
   (set (match_operand 2 "register_operand" "")
	(match_operator 3 "cris_mem_op" [(match_dup 0)]))]
  "REGNO (operands[0]) == REGNO (operands[2])
   && (REGNO_REG_CLASS (REGNO (operands[0]))
       == REGNO_REG_CLASS (REGNO (operands[1])))
   && GET_MODE_SIZE (GET_MODE (operands[2])) <= UNITS_PER_WORD"
  [(set (match_dup 2) (match_dup 4))]
  "operands[4] = replace_equiv_address (operands[3], operands[1]);")

;;   move.d [r10+16],r9
;;   and.d r12,r9
;; change to
;;   and.d [r10+16],r12,r9
;; With generalization of the operation, the size and the addressing mode.
;;  This seems to be the result of a quirk in register allocation
;; missing the three-operand cases when having different predicates.
;; Maybe that it matters that it is a commutative operation.
;;  This pattern helps that situation, but there's still the increased
;; register pressure.
;;  Note that adding the noncommutative variant did not show any matches
;; in ipps and cc1, so it's not here.
;; No stable test-case.

(define_peephole2 ; op3 (peephole casesi+44)
  [(set (match_operand 0 "register_operand" "")
	(match_operator
	 6 "cris_mem_op"
	 [(plus:SI
	   (match_operand:SI 1 "cris_bdap_biap_operand" "")
	   (match_operand:SI 2 "cris_bdap_biap_operand" ""))]))
   (set (match_dup 0)
	(match_operator
	 5 "cris_commutative_orth_op"
	 [(match_operand 3 "register_operand" "")
	  (match_operand 4 "register_operand" "")]))]
  "(rtx_equal_p (operands[3], operands[0])
    || rtx_equal_p (operands[4], operands[0]))
   && ! rtx_equal_p (operands[3], operands[4])
   && (REG_S_P (operands[1]) || REG_S_P (operands[2]))
   && GET_MODE_SIZE (GET_MODE (operands[0])) <= UNITS_PER_WORD"
  [(set (match_dup 0) (match_op_dup 5 [(match_dup 7) (match_dup 6)]))]
  "operands[7]
     = rtx_equal_p (operands[3], operands[0]) ? operands[4] : operands[3];")

;;  I cannot tell GCC (2.1, 2.7.2) how to correctly reload an instruction
;; that looks like
;;   and.b some_byte,const,reg_32
;; where reg_32 is the destination of the "three-address" code optimally.
;; It should be:
;;   movu.b some_byte,reg_32
;;   and.b const,reg_32
;; but is turns into:
;;   move.b some_byte,reg_32
;;   and.d const,reg_32
;; Fix it here.
;; Testcases: gcc.dg/cris-peep2-andu1.c gcc.dg/cris-peep2-andu2.c

(define_peephole2 ; andu (casesi+45)
  [(set (match_operand:SI 0 "register_operand" "")
	(match_operand:SI 1 "nonimmediate_operand" ""))
   (set (match_operand:SI 2 "register_operand" "")
	(and:SI (match_dup 0)
		(match_operand:SI 3 "const_int_operand" "")))]
   ;; Since the size of the memory access could be made different here,
   ;; don't do this for a mem-volatile access.
  "REGNO (operands[2]) == REGNO (operands[0])
   && INTVAL (operands[3]) <= 65535 && INTVAL (operands[3]) >= 0
   && !CRIS_CONST_OK_FOR_LETTER_P (INTVAL (operands[3]), 'I')
   && !side_effects_p (operands[1])"
  ;; FIXME: CC0 valid except for M (i.e. CC_NOT_NEGATIVE).
  [(set (match_dup 0) (match_dup 4))
   (set (match_dup 5) (match_dup 6))]
{
  enum machine_mode zmode = INTVAL (operands[3]) <= 255 ? QImode : HImode;
  enum machine_mode amode
    = CRIS_CONST_OK_FOR_LETTER_P (INTVAL (operands[3]), 'O') ? SImode : zmode;
  rtx op1
    = (REG_S_P (operands[1])
       ? gen_rtx_REG (zmode, REGNO (operands[1]))
       : adjust_address (operands[1], zmode, 0));
  operands[4]
    = gen_rtx_ZERO_EXTEND (SImode, op1);
  operands[5] = gen_rtx_REG (amode, REGNO (operands[0]));
  operands[6]
    = gen_rtx_AND (amode, gen_rtx_REG (amode, REGNO (operands[0])),
		   GEN_INT (trunc_int_for_mode (INTVAL (operands[3]),
						amode == SImode
						? QImode : amode)));
})

;; Try and avoid GOTPLT reads escaping a call: transform them into
;; PLT.  Curiously (but thankfully), peepholes for instructions
;; *without side-effects* that just feed a call (or call_value) are
;; not matched neither in a build or test-suite, so those patterns are
;; omitted.

;; A "normal" move where we don't check the consumer.

(define_peephole2 ; gotplt-to-plt
  [(set
    (match_operand:SI 0 "register_operand" "")
    (match_operator:SI
     1 "cris_mem_op"
     [(plus:SI
       (reg:SI CRIS_GOT_REGNUM)
       (const:SI
	(unspec:SI [(match_operand:SI 2 "cris_general_operand_or_symbol" "")]
		   CRIS_UNSPEC_PLTGOTREAD)))]))]
  "flag_pic
   && cris_valid_pic_const (XEXP (XEXP (operands[1], 0), 1), true)
   && REGNO_REG_CLASS (REGNO (operands[0])) == REGNO_REG_CLASS (0)"
  [(set (match_dup 0) (const:SI (unspec:SI [(match_dup 2)] CRIS_UNSPEC_PLT_GOTREL)))
   (set (match_dup 0) (plus:SI (match_dup 0) (reg:SI CRIS_GOT_REGNUM)))]
  "")

;; And one set with a side-effect getting the PLTGOT offset.
;; First call and call_value variants.

(define_peephole2 ; gotplt-to-plt-side-call
  [(parallel
    [(set
      (match_operand:SI 0 "register_operand" "")
      (match_operator:SI
       1 "cris_mem_op"
       [(plus:SI
	 (reg:SI CRIS_GOT_REGNUM)
	 (const:SI
	  (unspec:SI [(match_operand:SI
		       2 "cris_general_operand_or_symbol" "")]
		     CRIS_UNSPEC_PLTGOTREAD)))]))
     (set (match_operand:SI 3 "register_operand" "")
	  (plus:SI (reg:SI CRIS_GOT_REGNUM)
		   (const:SI
		    (unspec:SI [(match_dup 2)] CRIS_UNSPEC_PLTGOTREAD))))])
  (parallel [(call (mem:QI (match_dup 0))
		    (match_operand 4 "" ""))
	      (clobber (reg:SI CRIS_SRP_REGNUM))])]
  "flag_pic
   && cris_valid_pic_const (XEXP (XEXP (operands[1], 0), 1), true)
   && peep2_reg_dead_p (2, operands[0])"
  [(parallel [(call (mem:QI (match_dup 1))
		    (match_dup 4))
	      (clobber (reg:SI CRIS_SRP_REGNUM))
	      (set (match_dup 3)
		   (plus:SI (reg:SI CRIS_GOT_REGNUM)
			    (const:SI
			     (unspec:SI [(match_dup 2)]
					CRIS_UNSPEC_PLTGOTREAD))))])]
  "")

(define_peephole2 ; gotplt-to-plt-side-call-value
  [(parallel
    [(set
      (match_operand:SI 0 "register_operand" "")
      (match_operator:SI
       1 "cris_mem_op"
       [(plus:SI
	 (reg:SI CRIS_GOT_REGNUM)
	 (const:SI
	  (unspec:SI [(match_operand:SI
		       2 "cris_general_operand_or_symbol" "")]
		     CRIS_UNSPEC_PLTGOTREAD)))]))
     (set (match_operand:SI 3 "register_operand" "")
	  (plus:SI (reg:SI CRIS_GOT_REGNUM)
		   (const:SI
		    (unspec:SI [(match_dup 2)] CRIS_UNSPEC_PLTGOTREAD))))])
   (parallel [(set (match_operand 5 "" "")
		   (call (mem:QI (match_dup 0))
			 (match_operand 4 "" "")))
	      (clobber (reg:SI CRIS_SRP_REGNUM))])]
  "flag_pic
   && cris_valid_pic_const (XEXP (XEXP (operands[1], 0), 1), true)
   && peep2_reg_dead_p (2, operands[0])"
  [(parallel [(set (match_dup 5)
		   (call (mem:QI (match_dup 1))
			 (match_dup 4)))
	      (clobber (reg:SI CRIS_SRP_REGNUM))
	      (set (match_dup 3)
		   (plus:SI (reg:SI CRIS_GOT_REGNUM)
			    (const:SI
			     (unspec:SI [(match_dup 2)]
					CRIS_UNSPEC_PLTGOTREAD))))])]
  "")

(define_peephole2 ; gotplt-to-plt-side
  [(parallel
    [(set
      (match_operand:SI 0 "register_operand" "")
      (match_operator:SI
       1 "cris_mem_op"
       [(plus:SI
	 (reg:SI CRIS_GOT_REGNUM)
	 (const:SI
	  (unspec:SI [(match_operand:SI
		       2 "cris_general_operand_or_symbol" "")]
		     CRIS_UNSPEC_PLTGOTREAD)))]))
     (set (match_operand:SI 3 "register_operand" "")
	  (plus:SI (reg:SI CRIS_GOT_REGNUM)
		   (const:SI
		    (unspec:SI [(match_dup 2)] CRIS_UNSPEC_PLTGOTREAD))))])]
  "flag_pic
   && cris_valid_pic_const (XEXP (XEXP (operands[1], 0), 1), true)
   && REGNO_REG_CLASS (REGNO (operands[0])) == REGNO_REG_CLASS (0)"
  [(set (match_dup 3)
	(const:SI (unspec:SI [(match_dup 2)] CRIS_UNSPEC_PLTGOTREAD)))
   (set (match_dup 3) (plus:SI (match_dup 3) (reg:SI CRIS_GOT_REGNUM)))
   (set (match_dup 0)
	(const:SI (unspec:SI [(match_dup 2)] CRIS_UNSPEC_PLT_GOTREL)))
   (set (match_dup 0) (plus:SI (match_dup 0) (reg:SI CRIS_GOT_REGNUM)))]
  "")

;; Local variables:
;; mode:emacs-lisp
;; comment-start: ";; "
;; eval: (set-syntax-table (copy-sequence (syntax-table)))
;; eval: (modify-syntax-entry ?[ "(]")
;; eval: (modify-syntax-entry ?] ")[")
;; eval: (modify-syntax-entry ?{ "(}")
;; eval: (modify-syntax-entry ?} "){")
;; eval: (setq indent-tabs-mode t)
;; End:<|MERGE_RESOLUTION|>--- conflicted
+++ resolved
@@ -1,11 +1,6 @@
 ;; GCC machine description for CRIS cpu cores.
-<<<<<<< HEAD
-;; Copyright (C) 1998, 1999, 2000, 2001, 2002, 2003, 2004, 2005, 2006,
-;; 2007 Free Software Foundation, Inc.
-=======
 ;; Copyright (C) 1998, 1999, 2000, 2001, 2002, 2003, 2004, 2005, 2006, 2007,
 ;; 2008, 2009  Free Software Foundation, Inc.
->>>>>>> 42bae686
 ;; Contributed by Axis Communications.
 
 ;; This file is part of GCC.
